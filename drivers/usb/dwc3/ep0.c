// SPDX-License-Identifier: GPL-2.0
/*
 * ep0.c - DesignWare USB3 DRD Controller Endpoint 0 Handling
 *
 * Copyright (C) 2010-2011 Texas Instruments Incorporated - http://www.ti.com
 *
 * Authors: Felipe Balbi <balbi@ti.com>,
 *	    Sebastian Andrzej Siewior <bigeasy@linutronix.de>
 */

#include <linux/module.h>
#include <linux/kernel.h>
#include <linux/slab.h>
#include <linux/spinlock.h>
#include <linux/platform_device.h>
#include <linux/pm_runtime.h>
#include <linux/interrupt.h>
#include <linux/io.h>
#include <linux/list.h>
#include <linux/dma-mapping.h>

#include <linux/usb/ch9.h>
#include <linux/usb/gadget.h>
#include <linux/usb/composite.h>

#include "core.h"
#include "debug.h"
#include "gadget.h"
#include "io.h"
#include "debug.h"


static bool enable_dwc3_u1u2;
module_param(enable_dwc3_u1u2, bool, S_IRUGO | S_IWUSR);
MODULE_PARM_DESC(enable_dwc3_u1u2, "Enable support for U1U2 low power modes");

static bool enable_dwc3_u1u2;
module_param(enable_dwc3_u1u2, bool, 0644);
MODULE_PARM_DESC(enable_dwc3_u1u2, "Enable support for U1U2 low power modes");

static void __dwc3_ep0_do_control_status(struct dwc3 *dwc, struct dwc3_ep *dep);
static void __dwc3_ep0_do_control_data(struct dwc3 *dwc,
		struct dwc3_ep *dep, struct dwc3_request *req);
static int dwc3_ep0_delegate_req(struct dwc3 *dwc,
		struct usb_ctrlrequest *ctrl);

static void dwc3_ep0_prepare_one_trb(struct dwc3_ep *dep,
		dma_addr_t buf_dma, u32 len, u32 type, bool chain)
{
<<<<<<< HEAD
	switch (state) {
	case EP0_UNCONNECTED:
		return "Unconnected";
	case EP0_SETUP_PHASE:
		return "Setup Phase";
	case EP0_DATA_PHASE:
		return "Data Phase";
	case EP0_STATUS_PHASE:
		return "Status Phase";
	default:
		return "UNKNOWN";
	}
}

static void dwc3_ep0_prepare_one_trb(struct dwc3 *dwc, u8 epnum,
		dma_addr_t buf_dma, u32 len, u32 type, bool chain)
{
=======
>>>>>>> 286cd8c7
	struct dwc3_trb			*trb;
	struct dwc3			*dwc;

<<<<<<< HEAD
	dep = dwc->eps[epnum];

	trb = &dwc->ep0_trb[dep->free_slot];
=======
	dwc = dep->dwc;
	trb = &dwc->ep0_trb[dep->trb_enqueue];
>>>>>>> 286cd8c7

	if (chain)
		dep->trb_enqueue++;

	trb->bpl = lower_32_bits(buf_dma);
	trb->bph = upper_32_bits(buf_dma);
	trb->size = len;
	trb->ctrl = type;

	trb->ctrl |= (DWC3_TRB_CTRL_HWO
			| DWC3_TRB_CTRL_ISP_IMI);

	if (chain)
		trb->ctrl |= DWC3_TRB_CTRL_CHN;
	else
		trb->ctrl |= (DWC3_TRB_CTRL_IOC
				| DWC3_TRB_CTRL_LST);

	trace_dwc3_prepare_trb(dep, trb);
}

<<<<<<< HEAD
static int dwc3_ep0_start_trans(struct dwc3 *dwc, u8 epnum)
{
	struct dwc3_gadget_ep_cmd_params params;
	struct dwc3_ep			*dep;
	int				ret;

	dep = dwc->eps[epnum];
	if (dep->flags & DWC3_EP_BUSY) {
		dwc3_trace(trace_dwc3_ep0, "%s still busy", dep->name);
=======
static int dwc3_ep0_start_trans(struct dwc3_ep *dep)
{
	struct dwc3_gadget_ep_cmd_params params;
	struct dwc3			*dwc;
	int				ret;

	if (dep->flags & DWC3_EP_TRANSFER_STARTED)
>>>>>>> 286cd8c7
		return 0;
	}

	dwc = dep->dwc;

	memset(&params, 0, sizeof(params));
	params.param0 = upper_32_bits(dwc->ep0_trb_addr);
	params.param1 = lower_32_bits(dwc->ep0_trb_addr);

<<<<<<< HEAD
	ret = dwc3_send_gadget_ep_cmd(dwc, dep->number,
			DWC3_DEPCMD_STARTTRANSFER, &params);
	if (ret < 0) {
		dwc3_trace(trace_dwc3_ep0, "%s STARTTRANSFER failed",
				dep->name);
=======
	ret = dwc3_send_gadget_ep_cmd(dep, DWC3_DEPCMD_STARTTRANSFER, &params);
	if (ret < 0)
>>>>>>> 286cd8c7
		return ret;

	dwc->ep0_next_event = DWC3_EP0_COMPLETE;

	return 0;
}

static int __dwc3_gadget_ep0_queue(struct dwc3_ep *dep,
		struct dwc3_request *req)
{
	struct dwc3		*dwc = dep->dwc;

	req->request.actual	= 0;
	req->request.status	= -EINPROGRESS;
	req->epnum		= dep->number;

	list_add_tail(&req->list, &dep->pending_list);

	/*
	 * Gadget driver might not be quick enough to queue a request
	 * before we get a Transfer Not Ready event on this endpoint.
	 *
	 * In that case, we will set DWC3_EP_PENDING_REQUEST. When that
	 * flag is set, it's telling us that as soon as Gadget queues the
	 * required request, we should kick the transfer here because the
	 * IRQ we were waiting for is long gone.
	 */
	if (dep->flags & DWC3_EP_PENDING_REQUEST) {
		unsigned	direction;

		direction = !!(dep->flags & DWC3_EP0_DIR_IN);

		if (dwc->ep0state != EP0_DATA_PHASE) {
			dev_WARN(dwc->dev, "Unexpected pending request\n");
			return 0;
		}

		__dwc3_ep0_do_control_data(dwc, dwc->eps[direction], req);

		dep->flags &= ~(DWC3_EP_PENDING_REQUEST |
				DWC3_EP0_DIR_IN);

		return 0;
	}

	/*
	 * In case gadget driver asked us to delay the STATUS phase,
	 * handle it here.
	 */
	if (dwc->delayed_status) {
		unsigned	direction;

		direction = !dwc->ep0_expect_in;
		dwc->delayed_status = false;
		usb_gadget_set_state(&dwc->gadget, USB_STATE_CONFIGURED);

		if (dwc->ep0state == EP0_STATUS_PHASE)
			__dwc3_ep0_do_control_status(dwc, dwc->eps[direction]);

		return 0;
	}

	/*
	 * Unfortunately we have uncovered a limitation wrt the Data Phase.
	 *
	 * Section 9.4 says we can wait for the XferNotReady(DATA) event to
	 * come before issueing Start Transfer command, but if we do, we will
	 * miss situations where the host starts another SETUP phase instead of
	 * the DATA phase.  Such cases happen at least on TD.7.6 of the Link
	 * Layer Compliance Suite.
	 *
	 * The problem surfaces due to the fact that in case of back-to-back
	 * SETUP packets there will be no XferNotReady(DATA) generated and we
	 * will be stuck waiting for XferNotReady(DATA) forever.
	 *
	 * By looking at tables 9-13 and 9-14 of the Databook, we can see that
	 * it tells us to start Data Phase right away. It also mentions that if
	 * we receive a SETUP phase instead of the DATA phase, core will issue
	 * XferComplete for the DATA phase, before actually initiating it in
	 * the wire, with the TRB's status set to "SETUP_PENDING". Such status
	 * can only be used to print some debugging logs, as the core expects
	 * us to go through to the STATUS phase and start a CONTROL_STATUS TRB,
	 * just so it completes right away, without transferring anything and,
	 * only then, we can go back to the SETUP phase.
	 *
	 * Because of this scenario, SNPS decided to change the programming
	 * model of control transfers and support on-demand transfers only for
	 * the STATUS phase. To fix the issue we have now, we will always wait
	 * for gadget driver to queue the DATA phase's struct usb_request, then
	 * start it right away.
	 *
	 * If we're actually in a 2-stage transfer, we will wait for
	 * XferNotReady(STATUS).
	 */
	if (dwc->three_stage_setup) {
		unsigned        direction;

		direction = dwc->ep0_expect_in;
		dwc->ep0state = EP0_DATA_PHASE;

		__dwc3_ep0_do_control_data(dwc, dwc->eps[direction], req);

		dep->flags &= ~DWC3_EP0_DIR_IN;
	}

	return 0;
}

int dwc3_gadget_ep0_queue(struct usb_ep *ep, struct usb_request *request,
		gfp_t gfp_flags)
{
	struct dwc3_request		*req = to_dwc3_request(request);
	struct dwc3_ep			*dep = to_dwc3_ep(ep);
	struct dwc3			*dwc = dep->dwc;

	unsigned long			flags;

	int				ret;
	enum dwc3_link_state		link_state;
	u32				reg;

	spin_lock_irqsave(&dwc->lock, flags);
<<<<<<< HEAD
	if (!dep->endpoint.desc) {
		dwc3_trace(trace_dwc3_ep0,
				"trying to queue request %pK to disabled %s",
				request, dep->name);
=======
	if (!dep->endpoint.desc || !dwc->pullups_connected ||
		!dwc->vbus_active) {
		dev_err(dwc->dev, "%s: can't queue to disabled endpoint\n",
				dep->name);
>>>>>>> 286cd8c7
		ret = -ESHUTDOWN;
		goto out;
	}

	/* we share one TRB for ep0/1 */
	if (!list_empty(&dep->pending_list)) {
		ret = -EBUSY;
		goto out;
	}

	/* if link stats is in L1 initiate  remote wakeup before queuing req */
	if (dwc->speed != DWC3_DSTS_SUPERSPEED) {
		link_state = dwc3_get_link_state(dwc);
		/* in HS this link state is same as L1 */
		if (link_state == DWC3_LINK_STATE_U2) {
			dwc->l1_remote_wakeup_cnt++;
			reg = dwc3_readl(dwc->regs, DWC3_DCTL);
			reg |= DWC3_DCTL_ULSTCHNG_RECOVERY;
			dwc3_writel(dwc->regs, DWC3_DCTL, reg);
		}
	}
<<<<<<< HEAD

	dwc3_trace(trace_dwc3_ep0,
			"queueing request %pK to %s length %d state '%s'",
			request, dep->name, request->length,
			dwc3_ep0_state_string(dwc->ep0state));
=======
>>>>>>> 286cd8c7

	ret = __dwc3_gadget_ep0_queue(dep, req);

out:
	spin_unlock_irqrestore(&dwc->lock, flags);

	return ret;
}

void dwc3_ep0_stall_and_restart(struct dwc3 *dwc)
{
	struct dwc3_ep		*dep;

	/* reinitialize physical ep1 */
	dep = dwc->eps[1];
	dep->flags = DWC3_EP_ENABLED;

	/* stall is always issued on EP0 */
	dep = dwc->eps[0];
	__dwc3_gadget_ep_set_halt(dep, 1, false);
	dep->flags = DWC3_EP_ENABLED;
	dwc->delayed_status = false;

	if (!list_empty(&dep->pending_list)) {
		struct dwc3_request	*req;

		req = next_request(&dep->pending_list);
		dwc3_gadget_giveback(dep, req, -ECONNRESET);
	}

	dwc->ep0state = EP0_SETUP_PHASE;
	dwc3_ep0_out_start(dwc);
}

int __dwc3_gadget_ep0_set_halt(struct usb_ep *ep, int value)
{
	struct dwc3_ep			*dep = to_dwc3_ep(ep);
	struct dwc3			*dwc = dep->dwc;

	dbg_event(dep->number, "EP0STAL", value);
	dwc3_ep0_stall_and_restart(dwc);

	return 0;
}

int dwc3_gadget_ep0_set_halt(struct usb_ep *ep, int value)
{
	struct dwc3_ep			*dep = to_dwc3_ep(ep);
	struct dwc3			*dwc = dep->dwc;
	unsigned long			flags;
	int				ret;

	spin_lock_irqsave(&dwc->lock, flags);
	ret = __dwc3_gadget_ep0_set_halt(ep, value);
	spin_unlock_irqrestore(&dwc->lock, flags);

	return ret;
}

void dwc3_ep0_out_start(struct dwc3 *dwc)
{
	struct dwc3_ep			*dep;
	int				ret;

<<<<<<< HEAD
	dwc3_ep0_prepare_one_trb(dwc, 0, dwc->ctrl_req_addr, 8,
			DWC3_TRBCTL_CONTROL_SETUP, false);
	ret = dwc3_ep0_start_trans(dwc, 0);
	if (WARN_ON_ONCE(ret < 0))
=======
	complete(&dwc->ep0_in_setup);

	if (!dwc->softconnect)
		return;

	dep = dwc->eps[0];
	dwc3_ep0_prepare_one_trb(dep, dwc->ep0_trb_addr, 8,
			DWC3_TRBCTL_CONTROL_SETUP, false);
	ret = dwc3_ep0_start_trans(dep);
	if (WARN_ON(ret < 0))
>>>>>>> 286cd8c7
		dbg_event(dwc->eps[0]->number, "EOUTSTART", ret);
}

static struct dwc3_ep *dwc3_wIndex_to_dep(struct dwc3 *dwc, __le16 wIndex_le)
{
	struct dwc3_ep		*dep;
	u32			windex = le16_to_cpu(wIndex_le);
	u32			epnum;

	epnum = (windex & USB_ENDPOINT_NUMBER_MASK) << 1;
	if ((windex & USB_ENDPOINT_DIR_MASK) == USB_DIR_IN)
		epnum |= 1;

	dep = dwc->eps[epnum];
	if (dep == NULL)
		return NULL;

	if (dep->flags & DWC3_EP_ENABLED)
		return dep;

	return NULL;
}

static void dwc3_ep0_status_cmpl(struct usb_ep *ep, struct usb_request *req)
{
}

<<<<<<< HEAD
static int dwc3_ep0_delegate_req(struct dwc3 *dwc, struct usb_ctrlrequest *ctrl)
{
	int ret;

	spin_unlock(&dwc->lock);
	ret = dwc->gadget_driver->setup(&dwc->gadget, ctrl);
	spin_lock(&dwc->lock);
	return ret;
}

=======
>>>>>>> 286cd8c7
/*
 * ch 9.4.5
 */
static int dwc3_ep0_handle_status(struct dwc3 *dwc,
		struct usb_ctrlrequest *ctrl)
{
	int ret;
	struct dwc3_ep		*dep;
	u32			recip;
	u32			value;
	u32			reg;
	u16			usb_status = 0;
	__le16			*response_pkt;

	/* We don't support PTM_STATUS */
	value = le16_to_cpu(ctrl->wValue);
	if (value != 0)
		return -EINVAL;

	recip = ctrl->bRequestType & USB_RECIP_MASK;
	switch (recip) {
	case USB_RECIP_DEVICE:
		/*
		 * LTM will be set once we know how to set this in HW.
		 */
		usb_status |= dwc->gadget.is_selfpowered;

		if ((dwc->speed == DWC3_DSTS_SUPERSPEED) ||
		    (dwc->speed == DWC3_DSTS_SUPERSPEED_PLUS)) {
			reg = dwc3_readl(dwc->regs, DWC3_DCTL);
			if (reg & DWC3_DCTL_INITU1ENA)
				usb_status |= 1 << USB_DEV_STAT_U1_ENABLED;
			if (reg & DWC3_DCTL_INITU2ENA)
				usb_status |= 1 << USB_DEV_STAT_U2_ENABLED;
		} else {
			usb_status |= dwc->gadget.remote_wakeup <<
				USB_DEVICE_REMOTE_WAKEUP;
		}

		break;

	case USB_RECIP_INTERFACE:
		/*
		 * Function Remote Wake Capable	D0
		 * Function Remote Wakeup	D1
		 */
<<<<<<< HEAD

		ret = dwc3_ep0_delegate_req(dwc, ctrl);
		if (ret)
			return ret;
		break;
=======
		ret = dwc3_ep0_delegate_req(dwc, ctrl);
		return ret;
>>>>>>> 286cd8c7

	case USB_RECIP_ENDPOINT:
		dep = dwc3_wIndex_to_dep(dwc, ctrl->wIndex);
		if (!dep)
			return -EINVAL;

		if (dep->flags & DWC3_EP_STALL)
			usb_status = 1 << USB_ENDPOINT_HALT;
		break;
	default:
		return -EINVAL;
	}

	response_pkt = (__le16 *) dwc->setup_buf;
	*response_pkt = cpu_to_le16(usb_status);

	dep = dwc->eps[0];
	dwc->ep0_usb_req.dep = dep;
	dwc->ep0_usb_req.request.length = sizeof(*response_pkt);
	dwc->ep0_usb_req.request.buf = dwc->setup_buf;
	dwc->ep0_usb_req.request.complete = dwc3_ep0_status_cmpl;
	dwc->ep0_usb_req.request.dma = DMA_ERROR_CODE;

	return __dwc3_gadget_ep0_queue(dep, &dwc->ep0_usb_req);
}

static int dwc3_ep0_handle_u1(struct dwc3 *dwc, enum usb_device_state state,
		int set)
{
	u32 reg;

	if (state != USB_STATE_CONFIGURED)
		return -EINVAL;
	if ((dwc->speed != DWC3_DSTS_SUPERSPEED) &&
			(dwc->speed != DWC3_DSTS_SUPERSPEED_PLUS))
		return -EINVAL;

	if (dwc->usb3_u1u2_disable && !enable_dwc3_u1u2)
		return -EINVAL;

	reg = dwc3_readl(dwc->regs, DWC3_DCTL);
	if (set)
		reg |= DWC3_DCTL_INITU1ENA;
	else
		reg &= ~DWC3_DCTL_INITU1ENA;
	dwc3_writel(dwc->regs, DWC3_DCTL, reg);

	return 0;
}

static int dwc3_ep0_handle_u2(struct dwc3 *dwc, enum usb_device_state state,
		int set)
{
	u32 reg;


	if (state != USB_STATE_CONFIGURED)
		return -EINVAL;
	if ((dwc->speed != DWC3_DSTS_SUPERSPEED) &&
			(dwc->speed != DWC3_DSTS_SUPERSPEED_PLUS))
		return -EINVAL;

	if (dwc->usb3_u1u2_disable && !enable_dwc3_u1u2)
		return -EINVAL;

	reg = dwc3_readl(dwc->regs, DWC3_DCTL);
	if (set)
		reg |= DWC3_DCTL_INITU2ENA;
	else
		reg &= ~DWC3_DCTL_INITU2ENA;
	dwc3_writel(dwc->regs, DWC3_DCTL, reg);

	return 0;
}

static int dwc3_ep0_handle_test(struct dwc3 *dwc, enum usb_device_state state,
		u32 wIndex, int set)
{
	if ((wIndex & 0xff) != 0)
		return -EINVAL;
	if (!set)
		return -EINVAL;

	switch (wIndex >> 8) {
	case TEST_J:
	case TEST_K:
	case TEST_SE0_NAK:
	case TEST_PACKET:
	case TEST_FORCE_EN:
		dwc->test_mode_nr = wIndex >> 8;
		dwc->test_mode = true;
		break;
	default:
		return -EINVAL;
	}

	return 0;
}

static int dwc3_ep0_handle_device(struct dwc3 *dwc,
		struct usb_ctrlrequest *ctrl, int set)
{
	enum usb_device_state	state;
	u32			wValue;
	u32			wIndex;
	int			ret = 0;

	wValue = le16_to_cpu(ctrl->wValue);
	wIndex = le16_to_cpu(ctrl->wIndex);
	state = dwc->gadget.state;

	switch (wValue) {
	case USB_DEVICE_REMOTE_WAKEUP:
		pr_debug("%s(): remote wakeup :%s\n", __func__,
				(set ? "enabled" : "disabled"));
		dwc->gadget.remote_wakeup = set;
		break;
	/*
	 * 9.4.1 says only only for SS, in AddressState only for
	 * default control pipe
	 */
	case USB_DEVICE_U1_ENABLE:
		ret = dwc3_ep0_handle_u1(dwc, state, set);
		break;
	case USB_DEVICE_U2_ENABLE:
		ret = dwc3_ep0_handle_u2(dwc, state, set);
		break;
	case USB_DEVICE_LTM_ENABLE:
		ret = -EINVAL;
		break;
	case USB_DEVICE_TEST_MODE:
		ret = dwc3_ep0_handle_test(dwc, state, wIndex, set);
		break;
	default:
		ret = -EINVAL;
	}

<<<<<<< HEAD
		switch (wValue) {
		case USB_DEVICE_REMOTE_WAKEUP:
			pr_debug("%s(): remote wakeup :%s\n", __func__,
					(set ? "enabled" : "disabled"));
			dwc->gadget.remote_wakeup = set;
			break;
=======
	return ret;
}

static int dwc3_ep0_handle_intf(struct dwc3 *dwc,
		struct usb_ctrlrequest *ctrl, int set)
{
	u32			wValue;
	int			ret = 0;

	wValue = le16_to_cpu(ctrl->wValue);

	switch (wValue) {
	case USB_INTRF_FUNC_SUSPEND:
>>>>>>> 286cd8c7
		/*
		 * REVISIT: Ideally we would enable some low power mode here,
		 * however it's unclear what we should be doing here.
		 *
		 * For now, we're not doing anything, just making sure we return
		 * 0 so USB Command Verifier tests pass without any errors.
		 */
		ret = dwc3_ep0_delegate_req(dwc, ctrl);
		if (ret)
			return ret;
		break;
	default:
		ret = -EINVAL;
	}

<<<<<<< HEAD
			if (dwc->usb3_u1u2_disable && !enable_dwc3_u1u2)
				return -EINVAL;

			reg = dwc3_readl(dwc->regs, DWC3_DCTL);
			if (set)
				reg |= DWC3_DCTL_INITU1ENA;
			else
				reg &= ~DWC3_DCTL_INITU1ENA;
			dwc3_writel(dwc->regs, DWC3_DCTL, reg);
			break;
=======
	return ret;
}
>>>>>>> 286cd8c7

static int dwc3_ep0_handle_endpoint(struct dwc3 *dwc,
		struct usb_ctrlrequest *ctrl, int set)
{
	struct dwc3_ep		*dep;
	u32			wValue;
	int			ret;

<<<<<<< HEAD
			if (dwc->usb3_u1u2_disable && !enable_dwc3_u1u2)
				return -EINVAL;

			reg = dwc3_readl(dwc->regs, DWC3_DCTL);
			if (set)
				reg |= DWC3_DCTL_INITU2ENA;
			else
				reg &= ~DWC3_DCTL_INITU2ENA;
			dwc3_writel(dwc->regs, DWC3_DCTL, reg);
			break;
=======
	wValue = le16_to_cpu(ctrl->wValue);
>>>>>>> 286cd8c7

	switch (wValue) {
	case USB_ENDPOINT_HALT:
		dep = dwc3_wIndex_to_dep(dwc, ctrl->wIndex);
		if (!dep)
			return -EINVAL;

		if (set == 0 && (dep->flags & DWC3_EP_WEDGE))
			break;

		ret = __dwc3_gadget_ep_set_halt(dep, set, true);
		if (ret)
			return -EINVAL;
		break;
	default:
		return -EINVAL;
	}

	return 0;
}

static int dwc3_ep0_handle_feature(struct dwc3 *dwc,
		struct usb_ctrlrequest *ctrl, int set)
{
	u32			recip;
	int			ret;

	recip = ctrl->bRequestType & USB_RECIP_MASK;

	switch (recip) {
	case USB_RECIP_DEVICE:
		ret = dwc3_ep0_handle_device(dwc, ctrl, set);
		break;
	case USB_RECIP_INTERFACE:
<<<<<<< HEAD
		switch (wValue) {
		case USB_INTRF_FUNC_SUSPEND:
			if (wIndex & USB_INTRF_FUNC_SUSPEND_LP)
				/* XXX enable Low power suspend */
				;
			if (wIndex & USB_INTRF_FUNC_SUSPEND_RW)
				/* XXX enable remote wakeup */
				;
			ret = dwc3_ep0_delegate_req(dwc, ctrl);
			if (ret)
				return ret;
			break;
		default:
			return -EINVAL;
		}
=======
		ret = dwc3_ep0_handle_intf(dwc, ctrl, set);
>>>>>>> 286cd8c7
		break;
	case USB_RECIP_ENDPOINT:
		ret = dwc3_ep0_handle_endpoint(dwc, ctrl, set);
		break;
	default:
		ret = -EINVAL;
	}

	return ret;
}

static int dwc3_ep0_set_address(struct dwc3 *dwc, struct usb_ctrlrequest *ctrl)
{
	enum usb_device_state state = dwc->gadget.state;
	u32 addr;
	u32 reg;

	addr = le16_to_cpu(ctrl->wValue);
	if (addr > 127) {
		dev_err(dwc->dev, "invalid device address %d\n", addr);
		return -EINVAL;
	}

	if (state == USB_STATE_CONFIGURED) {
		dev_err(dwc->dev, "can't SetAddress() from Configured State\n");
		return -EINVAL;
	}

	reg = dwc3_readl(dwc->regs, DWC3_DCFG);
	reg &= ~(DWC3_DCFG_DEVADDR_MASK);
	reg |= DWC3_DCFG_DEVADDR(addr);
	dwc3_writel(dwc->regs, DWC3_DCFG, reg);

	if (addr)
		usb_gadget_set_state(&dwc->gadget, USB_STATE_ADDRESS);
	else
		usb_gadget_set_state(&dwc->gadget, USB_STATE_DEFAULT);

	return 0;
}

static int dwc3_ep0_set_config(struct dwc3 *dwc, struct usb_ctrlrequest *ctrl)
{
	enum usb_device_state state = dwc->gadget.state;
	u32 cfg;
	int ret, num;
	u32 reg;
	struct dwc3_ep	*dep;
<<<<<<< HEAD
=======
	int size;
>>>>>>> 286cd8c7

	cfg = le16_to_cpu(ctrl->wValue);

	switch (state) {
	case USB_STATE_DEFAULT:
		return -EINVAL;

	case USB_STATE_ADDRESS:
		/*
		 * If tx-fifo-resize flag is not set for the controller, then
		 * do not clear existing allocated TXFIFO since we do not
		 * allocate it again in dwc3_gadget_resize_tx_fifos
		 */
<<<<<<< HEAD
		if (dwc->needs_fifo_resize) {
			/* Read ep0IN related TXFIFO size */
			dwc->last_fifo_depth = (dwc3_readl(dwc->regs,
						DWC3_GTXFIFOSIZ(0)) & 0xFFFF);
			/* Clear existing TXFIFO for all IN eps except ep0 */
			for (num = 0; num < dwc->num_in_eps; num++) {
				dep = dwc->eps[(num << 1) | 1];
				if (num) {
					dwc3_writel(dwc->regs,
						DWC3_GTXFIFOSIZ(num), 0);
					dep->fifo_depth = 0;
				} else {
					dep->fifo_depth = dwc->last_fifo_depth;
				}
=======
		if (dwc->needs_fifo_resize && dwc->tx_fifo_size) {
			/* Read ep0IN related TXFIFO size */
			dep = dwc->eps[1];
			size = dwc3_readl(dwc->regs, DWC3_GTXFIFOSIZ(0));
			if (dwc3_is_usb31(dwc))
				dep->fifo_depth = DWC31_GTXFIFOSIZ_TXFDEF(size);
			else
				dep->fifo_depth = DWC3_GTXFIFOSIZ_TXFDEF(size);

			dwc->last_fifo_depth = dep->fifo_depth;
			/* Clear existing TXFIFO for all IN eps except ep0 */
			for (num = 3; num < min_t(int, dwc->num_eps,
						DWC3_ENDPOINTS_NUM); num += 2) {
				dep = dwc->eps[num];
				size = 0;
				/* Don't change TXFRAMNUM on usb31 version */
				if (dwc3_is_usb31(dwc))
					size = dwc3_readl(dwc->regs,
						DWC3_GTXFIFOSIZ(num >> 1)) &
						DWC31_GTXFIFOSIZ_TXFRAMNUM;

				dwc3_writel(dwc->regs,
					DWC3_GTXFIFOSIZ(num >> 1), size);
				dep->fifo_depth = 0;
>>>>>>> 286cd8c7

				dev_dbg(dwc->dev, "%s(): %s fifo_depth:%x\n",
					__func__, dep->name, dep->fifo_depth);
				dbg_event(0xFF, "fifo_reset", dep->number);
			}
		}

		ret = dwc3_ep0_delegate_req(dwc, ctrl);
		/* if the cfg matches and the cfg is non zero */
		if (cfg && (!ret || (ret == USB_GADGET_DELAYED_STATUS))) {

			/*
			 * only change state if set_config has already
			 * been processed. If gadget driver returns
			 * USB_GADGET_DELAYED_STATUS, we will wait
			 * to change the state on the next usb_ep_queue()
			 */
			if (ret == 0)
				usb_gadget_set_state(&dwc->gadget,
						USB_STATE_CONFIGURED);

			if (!dwc->usb3_u1u2_disable || enable_dwc3_u1u2) {
				/*
				 * Enable transition to U1/U2 state when
				 * nothing is pending from application.
				 */
				reg = dwc3_readl(dwc->regs, DWC3_DCTL);
				reg |= (DWC3_DCTL_ACCEPTU1ENA |
							DWC3_DCTL_ACCEPTU2ENA);
				dwc3_writel(dwc->regs, DWC3_DCTL, reg);
			}
		}
		break;

	case USB_STATE_CONFIGURED:
		ret = dwc3_ep0_delegate_req(dwc, ctrl);
		if (!cfg && !ret)
			usb_gadget_set_state(&dwc->gadget,
					USB_STATE_ADDRESS);
		break;
	default:
		ret = -EINVAL;
	}
	return ret;
}

static void dwc3_ep0_set_sel_cmpl(struct usb_ep *ep, struct usb_request *req)
{
	struct dwc3_ep	*dep = to_dwc3_ep(ep);
	struct dwc3	*dwc = dep->dwc;

	u32		param = 0;
	u32		reg;

	struct timing {
		u8	u1sel;
		u8	u1pel;
		__le16	u2sel;
		__le16	u2pel;
	} __packed timing;

	int		ret;

	memcpy(&timing, req->buf, sizeof(timing));

	dwc->u1sel = timing.u1sel;
	dwc->u1pel = timing.u1pel;
	dwc->u2sel = le16_to_cpu(timing.u2sel);
	dwc->u2pel = le16_to_cpu(timing.u2pel);

	reg = dwc3_readl(dwc->regs, DWC3_DCTL);
	if (reg & DWC3_DCTL_INITU2ENA)
		param = dwc->u2pel;
	if (reg & DWC3_DCTL_INITU1ENA)
		param = dwc->u1pel;

	/*
	 * According to Synopsys Databook, if parameter is
	 * greater than 125, a value of zero should be
	 * programmed in the register.
	 */
	if (param > 125)
		param = 0;

	/* now that we have the time, issue DGCMD Set Sel */
	ret = dwc3_send_gadget_generic_command(dwc,
			DWC3_DGCMD_SET_PERIODIC_PAR, param);
<<<<<<< HEAD
	if (WARN_ON_ONCE(ret < 0))
=======
	if (WARN_ON(ret < 0))
>>>>>>> 286cd8c7
		dbg_event(dep->number, "ESET_SELCMPL", ret);
}

static int dwc3_ep0_set_sel(struct dwc3 *dwc, struct usb_ctrlrequest *ctrl)
{
	struct dwc3_ep	*dep;
	enum usb_device_state state = dwc->gadget.state;
	u16		wLength;

	if (state == USB_STATE_DEFAULT)
		return -EINVAL;

	wLength = le16_to_cpu(ctrl->wLength);

	if (wLength != 6) {
		dev_err(dwc->dev, "Set SEL should be 6 bytes, got %d\n",
				wLength);
		return -EINVAL;
	}

	/*
	 * To handle Set SEL we need to receive 6 bytes from Host. So let's
	 * queue a usb_request for 6 bytes.
	 *
	 * Remember, though, this controller can't handle non-wMaxPacketSize
	 * aligned transfers on the OUT direction, so we queue a request for
	 * wMaxPacketSize instead.
	 */
	dep = dwc->eps[0];
	dwc->ep0_usb_req.dep = dep;
	dwc->ep0_usb_req.request.length = dep->endpoint.maxpacket;
	dwc->ep0_usb_req.request.buf = dwc->setup_buf;
	dwc->ep0_usb_req.request.complete = dwc3_ep0_set_sel_cmpl;
	dwc->ep0_usb_req.request.dma = DMA_ERROR_CODE;

	return __dwc3_gadget_ep0_queue(dep, &dwc->ep0_usb_req);
}

static int dwc3_ep0_set_isoch_delay(struct dwc3 *dwc, struct usb_ctrlrequest *ctrl)
{
	u16		wLength;
	u16		wValue;
	u16		wIndex;

	wValue = le16_to_cpu(ctrl->wValue);
	wLength = le16_to_cpu(ctrl->wLength);
	wIndex = le16_to_cpu(ctrl->wIndex);

	if (wIndex || wLength)
		return -EINVAL;

	dwc->gadget.isoch_delay = wValue;

	return 0;
}

static int dwc3_ep0_std_request(struct dwc3 *dwc, struct usb_ctrlrequest *ctrl)
{
	int ret;

	switch (ctrl->bRequest) {
	case USB_REQ_GET_STATUS:
		ret = dwc3_ep0_handle_status(dwc, ctrl);
		break;
	case USB_REQ_CLEAR_FEATURE:
		ret = dwc3_ep0_handle_feature(dwc, ctrl, 0);
		break;
	case USB_REQ_SET_FEATURE:
		ret = dwc3_ep0_handle_feature(dwc, ctrl, 1);
		break;
	case USB_REQ_SET_ADDRESS:
		ret = dwc3_ep0_set_address(dwc, ctrl);
		break;
	case USB_REQ_SET_CONFIGURATION:
		ret = dwc3_ep0_set_config(dwc, ctrl);
		break;
	case USB_REQ_SET_SEL:
		ret = dwc3_ep0_set_sel(dwc, ctrl);
		break;
	case USB_REQ_SET_ISOCH_DELAY:
		ret = dwc3_ep0_set_isoch_delay(dwc, ctrl);
		break;
	default:
		ret = dwc3_ep0_delegate_req(dwc, ctrl);
		break;
	}

	return ret;
}

static void dwc3_ep0_inspect_setup(struct dwc3 *dwc,
		const struct dwc3_event_depevt *event)
{
	struct usb_ctrlrequest *ctrl = (void *) dwc->ep0_trb;
	int ret = -EINVAL;
	u32 len;

	if (!dwc->gadget_driver)
		goto out;

	trace_dwc3_ctrl_req(ctrl);

	len = le16_to_cpu(ctrl->wLength);
	if (!len) {
		dwc->three_stage_setup = false;
		dwc->ep0_expect_in = false;
		dwc->ep0_next_event = DWC3_EP0_NRDY_STATUS;
	} else {
		dwc->three_stage_setup = true;
		dwc->ep0_expect_in = !!(ctrl->bRequestType & USB_DIR_IN);
		dwc->ep0_next_event = DWC3_EP0_NRDY_DATA;
	}

	dbg_setup(0x00, ctrl);
	if ((ctrl->bRequestType & USB_TYPE_MASK) == USB_TYPE_STANDARD)
		ret = dwc3_ep0_std_request(dwc, ctrl);
	else
		ret = dwc3_ep0_delegate_req(dwc, ctrl);

	if (ret == USB_GADGET_DELAYED_STATUS)
		dwc->delayed_status = true;

out:
<<<<<<< HEAD
	if (ret < 0) {
=======
	/*
	 * Don't try to halt ep0 if ret is -ESHUTDOWN.
	 * ret as -ESHUTDOWN suggests that setup packet related response
	 * is available but queueing of ep0 is failed. Possibly ep0 is
	 * already disabled.
	 */
	if (ret < 0 && ret != -ESHUTDOWN) {
>>>>>>> 286cd8c7
		dbg_event(0x0, "ERRSTAL", ret);
		dwc3_ep0_stall_and_restart(dwc);
	}
}

static void dwc3_ep0_complete_data(struct dwc3 *dwc,
		const struct dwc3_event_depevt *event)
{
	struct dwc3_request	*r;
	struct usb_request	*ur;
	struct dwc3_trb		*trb;
	struct dwc3_ep		*ep0;
	u32			transferred = 0;
	u32			status;
	u32			length;
	u8			epnum;

	epnum = event->endpoint_number;
	ep0 = dwc->eps[0];

	dwc->ep0_next_event = DWC3_EP0_NRDY_STATUS;
	trb = dwc->ep0_trb;
	trace_dwc3_complete_trb(ep0, trb);

	r = next_request(&ep0->pending_list);
	if (!r)
		return;

	status = DWC3_TRB_SIZE_TRBSTS(trb->size);
	if (status == DWC3_TRBSTS_SETUP_PENDING) {
		dwc->setup_packet_pending = true;
		dbg_event(0x0, "SETUPPEND", status);
	}

	ur = &r->request;

	length = trb->size & DWC3_TRB_SIZE_MASK;
	transferred = ur->length - length;
	ur->actual += transferred;

	if ((IS_ALIGNED(ur->length, ep0->endpoint.maxpacket) &&
	     ur->length && ur->zero) || dwc->ep0_bounced) {
		trb++;
		trb->ctrl &= ~DWC3_TRB_CTRL_HWO;
		trace_dwc3_complete_trb(ep0, trb);

		if (r->direction)
			dwc->eps[1]->trb_enqueue = 0;
		else
			dwc->eps[0]->trb_enqueue = 0;

		dwc->ep0_bounced = false;
	}

	if ((epnum & 1) && ur->actual < ur->length) {
		/* for some reason we did not get everything out */
		dbg_event(epnum, "INDATSTAL", 0);
		dwc3_ep0_stall_and_restart(dwc);
	} else {
		dwc3_gadget_giveback(ep0, r, 0);
<<<<<<< HEAD

		if (IS_ALIGNED(ur->length, ep0->endpoint.maxpacket) &&
				ur->length && ur->zero) {
			int ret;

			dwc->ep0_next_event = DWC3_EP0_COMPLETE;

			dwc3_ep0_prepare_one_trb(dwc, epnum, dwc->ctrl_req_addr,
					0, DWC3_TRBCTL_CONTROL_DATA, false);
			ret = dwc3_ep0_start_trans(dwc, epnum);
			if (WARN_ON_ONCE(ret < 0))
				dbg_event(epnum, "ECTRL_DATA", ret);
		}
=======
>>>>>>> 286cd8c7
	}
}

static void dwc3_ep0_complete_status(struct dwc3 *dwc,
		const struct dwc3_event_depevt *event)
{
	struct dwc3_request	*r;
	struct dwc3_ep		*dep;
	struct dwc3_trb		*trb;
	u32			status;

	dep = dwc->eps[0];
	trb = dwc->ep0_trb;

	trace_dwc3_complete_trb(dep, trb);

	if (!list_empty(&dep->pending_list)) {
		r = next_request(&dep->pending_list);

		dwc3_gadget_giveback(dep, r, 0);
	}

	if (dwc->test_mode) {
		int ret;

		ret = dwc3_gadget_set_test_mode(dwc, dwc->test_mode_nr);
		if (ret < 0) {
			dev_err(dwc->dev, "invalid test #%d\n",
					dwc->test_mode_nr);
			dbg_event(0x00, "INVALTEST", ret);
			dwc3_ep0_stall_and_restart(dwc);
			return;
		}
	}

	status = DWC3_TRB_SIZE_TRBSTS(trb->size);
	if (status == DWC3_TRBSTS_SETUP_PENDING)
		dwc->setup_packet_pending = true;

	dbg_print(dep->number, "DONE", status, "STATUS");
	dwc->ep0state = EP0_SETUP_PHASE;
	dwc3_ep0_out_start(dwc);
}

static void dwc3_ep0_xfer_complete(struct dwc3 *dwc,
			const struct dwc3_event_depevt *event)
{
	struct dwc3_ep		*dep = dwc->eps[event->endpoint_number];

	dep->flags &= ~DWC3_EP_TRANSFER_STARTED;
	dep->resource_index = 0;
	dwc->setup_packet_pending = false;

	switch (dwc->ep0state) {
	case EP0_SETUP_PHASE:
		dwc3_ep0_inspect_setup(dwc, event);
		break;

	case EP0_DATA_PHASE:
		dwc3_ep0_complete_data(dwc, event);
		break;

	case EP0_STATUS_PHASE:
		dwc3_ep0_complete_status(dwc, event);
		break;
	default:
		WARN(true, "UNKNOWN ep0state %d\n", dwc->ep0state);
	}
}

static void __dwc3_ep0_do_control_data(struct dwc3 *dwc,
		struct dwc3_ep *dep, struct dwc3_request *req)
{
	unsigned int		trb_length = 0;
	int			ret;

	req->direction = !!dep->number;

	if (req->request.length == 0) {
<<<<<<< HEAD
		dwc3_ep0_prepare_one_trb(dwc, dep->number,
				dwc->ctrl_req_addr, 0,
				DWC3_TRBCTL_CONTROL_DATA, false);
		ret = dwc3_ep0_start_trans(dwc, dep->number);
=======
		if (!req->direction)
			trb_length = dep->endpoint.maxpacket;

		dwc3_ep0_prepare_one_trb(dep, dwc->bounce_addr, trb_length,
				DWC3_TRBCTL_CONTROL_DATA, false);
		ret = dwc3_ep0_start_trans(dep);
>>>>>>> 286cd8c7
	} else if (!IS_ALIGNED(req->request.length, dep->endpoint.maxpacket)
			&& (dep->number == 0)) {
		u32	maxpacket;
		u32	rem;

		ret = usb_gadget_map_request_by_dev(dwc->sysdev,
				&req->request, dep->number);
		if (ret)
			return;

		maxpacket = dep->endpoint.maxpacket;
		rem = req->request.length % maxpacket;
		dwc->ep0_bounced = true;
		dbg_ep_map(dep->number, req);

		/* prepare normal TRB */
		dwc3_ep0_prepare_one_trb(dep, req->request.dma,
					 req->request.length,
					 DWC3_TRBCTL_CONTROL_DATA,
					 true);

		req->trb = &dwc->ep0_trb[dep->trb_enqueue - 1];

		/* Now prepare one extra TRB to align transfer size */
		dwc3_ep0_prepare_one_trb(dep, dwc->bounce_addr,
					 maxpacket - rem,
					 DWC3_TRBCTL_CONTROL_DATA,
					 false);
		ret = dwc3_ep0_start_trans(dep);
	} else if (IS_ALIGNED(req->request.length, dep->endpoint.maxpacket) &&
		   req->request.length && req->request.zero) {

		ret = usb_gadget_map_request_by_dev(dwc->sysdev,
				&req->request, dep->number);
		if (ret)
			return;

<<<<<<< HEAD
		if (req->request.length > DWC3_EP0_BOUNCE_SIZE) {
			transfer_size = ALIGN(req->request.length - maxpacket,
					      maxpacket);
			dwc3_ep0_prepare_one_trb(dwc, dep->number,
						   req->request.dma,
						   transfer_size,
						   DWC3_TRBCTL_CONTROL_DATA,
						   true);
		}
=======
		dbg_ep_map(dep->number, req);
>>>>>>> 286cd8c7

		/* prepare normal TRB */
		dwc3_ep0_prepare_one_trb(dep, req->request.dma,
					 req->request.length,
					 DWC3_TRBCTL_CONTROL_DATA,
					 true);

		req->trb = &dwc->ep0_trb[dep->trb_enqueue - 1];

<<<<<<< HEAD
		dwc3_ep0_prepare_one_trb(dwc, dep->number,
				dwc->ep0_bounce_addr, transfer_size,
				DWC3_TRBCTL_CONTROL_DATA, false);
		ret = dwc3_ep0_start_trans(dwc, dep->number);
=======
		if (!req->direction)
			trb_length = dep->endpoint.maxpacket;

		/* Now prepare one extra TRB to align transfer size */
		dwc3_ep0_prepare_one_trb(dep, dwc->bounce_addr,
					 trb_length, DWC3_TRBCTL_CONTROL_DATA,
					 false);
		ret = dwc3_ep0_start_trans(dep);
>>>>>>> 286cd8c7
	} else {
		ret = usb_gadget_map_request_by_dev(dwc->sysdev,
				&req->request, dep->number);
		if (ret)
			return;

<<<<<<< HEAD
		dwc3_ep0_prepare_one_trb(dwc, dep->number, req->request.dma,
				req->request.length, DWC3_TRBCTL_CONTROL_DATA,
				false);
		ret = dwc3_ep0_start_trans(dwc, dep->number);
	}

=======
		dbg_ep_map(dep->number, req);
		dwc3_ep0_prepare_one_trb(dep, req->request.dma,
				req->request.length, DWC3_TRBCTL_CONTROL_DATA,
				false);

		req->trb = &dwc->ep0_trb[dep->trb_enqueue];

		ret = dwc3_ep0_start_trans(dep);
	}

	WARN_ON(ret < 0);
>>>>>>> 286cd8c7
	dbg_queue(dep->number, &req->request, ret);
}

static int dwc3_ep0_start_control_status(struct dwc3_ep *dep)
{
	struct dwc3		*dwc = dep->dwc;
	u32			type;

	type = dwc->three_stage_setup ? DWC3_TRBCTL_CONTROL_STATUS3
		: DWC3_TRBCTL_CONTROL_STATUS2;

<<<<<<< HEAD
	dwc3_ep0_prepare_one_trb(dwc, dep->number,
			dwc->ctrl_req_addr, 0, type, false);
	return dwc3_ep0_start_trans(dwc, dep->number);
=======
	dwc3_ep0_prepare_one_trb(dep, dwc->ep0_trb_addr, 0, type, false);
	return dwc3_ep0_start_trans(dep);
>>>>>>> 286cd8c7
}

static void __dwc3_ep0_do_control_status(struct dwc3 *dwc, struct dwc3_ep *dep)
{
	int ret;

	ret = dwc3_ep0_start_control_status(dep);
	if (WARN_ON_ONCE(ret))
		dbg_event(dep->number, "ECTRLSTATUS", ret);
}

static void dwc3_ep0_do_control_status(struct dwc3 *dwc,
		const struct dwc3_event_depevt *event)
{
	struct dwc3_ep		*dep = dwc->eps[event->endpoint_number];

	__dwc3_ep0_do_control_status(dwc, dep);
}

void dwc3_ep0_end_control_data(struct dwc3 *dwc, struct dwc3_ep *dep)
{
	struct dwc3_gadget_ep_cmd_params params;
	u32			cmd;
	int			ret;

	/*
	 * For status/DATA OUT stage, TRB will be queued on ep0 out
	 * endpoint for which resource index is zero. Hence allow
	 * queuing ENDXFER command for ep0 out endpoint.
	 */
	if (!dep->resource_index && dep->number)
		return;

	cmd = DWC3_DEPCMD_ENDTRANSFER;
	cmd |= DWC3_DEPCMD_CMDIOC;
	cmd |= DWC3_DEPCMD_PARAM(dep->resource_index);
	memset(&params, 0, sizeof(params));
<<<<<<< HEAD
	ret = dwc3_send_gadget_ep_cmd(dwc, dep->number, cmd, &params);
=======
	ret = dwc3_send_gadget_ep_cmd(dep, cmd, &params);
>>>>>>> 286cd8c7
	if (ret) {
		dev_dbg(dwc->dev, "%s: send ep cmd ENDTRANSFER failed",
			dep->name);
		dbg_event(dep->number, "EENDXFER", ret);
	}
	dep->resource_index = 0;
}

static void dwc3_ep0_xfernotready(struct dwc3 *dwc,
		const struct dwc3_event_depevt *event)
{
	u8			epnum;
	struct dwc3_ep		*dep;

<<<<<<< HEAD
	dwc->setup_packet_pending = true;
=======
>>>>>>> 286cd8c7
	epnum = event->endpoint_number;
	dep = dwc->eps[epnum];

	switch (event->status) {
	case DEPEVT_STATUS_CONTROL_DATA:
<<<<<<< HEAD
		dwc3_trace(trace_dwc3_ep0, "Control Data");
=======
>>>>>>> 286cd8c7
		dep->dbg_ep_events.control_data++;

		/*
		 * We already have a DATA transfer in the controller's cache,
		 * if we receive a XferNotReady(DATA) we will ignore it, unless
		 * it's for the wrong direction.
		 *
		 * In that case, we must issue END_TRANSFER command to the Data
		 * Phase we already have started and issue SetStall on the
		 * control endpoint.
		 */
		if (dwc->ep0_expect_in != event->endpoint_number) {
			struct dwc3_ep	*dep = dwc->eps[dwc->ep0_expect_in];

			dev_err(dwc->dev, "unexpected direction for Data Phase\n");
			dwc3_ep0_end_control_data(dwc, dep);
			dbg_event(epnum, "WRONGDR", 0);
			dwc3_ep0_stall_and_restart(dwc);
			return;
		}

		break;

	case DEPEVT_STATUS_CONTROL_STATUS:
		dep->dbg_ep_events.control_status++;
		if (dwc->ep0_next_event != DWC3_EP0_NRDY_STATUS)
			return;

		dwc->ep0state = EP0_STATUS_PHASE;

		if (dwc->delayed_status) {
<<<<<<< HEAD
			if (event->endpoint_number != 1)
				dbg_event(epnum, "EEPNUM", event->status);
			dwc3_trace(trace_dwc3_ep0, "Delayed Status");
=======
			struct dwc3_ep *dep = dwc->eps[0];

			if (event->endpoint_number != 1)
				dbg_event(epnum, "EEPNUM", event->status);
			/*
			 * We should handle the delay STATUS phase here if the
			 * request for handling delay STATUS has been queued
			 * into the list.
			 */
			if (!list_empty(&dep->pending_list)) {
				dwc->delayed_status = false;
				usb_gadget_set_state(&dwc->gadget,
						     USB_STATE_CONFIGURED);
				dwc3_ep0_do_control_status(dwc, event);
			}

>>>>>>> 286cd8c7
			return;
		}

		dwc3_ep0_do_control_status(dwc, event);
	}
}

void dwc3_ep0_interrupt(struct dwc3 *dwc,
		const struct dwc3_event_depevt *event)
{
<<<<<<< HEAD
	u8			epnum = event->endpoint_number;
	struct dwc3_ep		*dep;

	dwc3_trace(trace_dwc3_ep0, "%s while ep%d%s in state '%s'",
			dwc3_ep_event_string(event->endpoint_event),
			epnum >> 1, (epnum & 1) ? "in" : "out",
			dwc3_ep0_state_string(dwc->ep0state));
=======
	struct dwc3_ep	*dep = dwc->eps[event->endpoint_number];
	u8		cmd;
>>>>>>> 286cd8c7

	dep = dwc->eps[epnum];
	switch (event->endpoint_event) {
	case DWC3_DEPEVT_XFERCOMPLETE:
		dwc3_ep0_xfer_complete(dwc, event);
		dep->dbg_ep_events.xfercomplete++;
		break;

	case DWC3_DEPEVT_XFERNOTREADY:
		dwc3_ep0_xfernotready(dwc, event);
		dep->dbg_ep_events.xfernotready++;
		break;

	case DWC3_DEPEVT_XFERINPROGRESS:
		dep->dbg_ep_events.xferinprogress++;
		break;
	case DWC3_DEPEVT_RXTXFIFOEVT:
		dep->dbg_ep_events.rxtxfifoevent++;
		break;
	case DWC3_DEPEVT_STREAMEVT:
		dep->dbg_ep_events.streamevent++;
		break;
	case DWC3_DEPEVT_EPCMDCMPLT:
<<<<<<< HEAD
=======
		cmd = DEPEVT_PARAMETER_CMD(event->parameters);

		if (cmd == DWC3_DEPCMD_ENDTRANSFER)
			dep->flags &= ~DWC3_EP_TRANSFER_STARTED;
>>>>>>> 286cd8c7
		dep->dbg_ep_events.epcmdcomplete++;
		break;
	}
}<|MERGE_RESOLUTION|>--- conflicted
+++ resolved
@@ -47,37 +47,11 @@
 static void dwc3_ep0_prepare_one_trb(struct dwc3_ep *dep,
 		dma_addr_t buf_dma, u32 len, u32 type, bool chain)
 {
-<<<<<<< HEAD
-	switch (state) {
-	case EP0_UNCONNECTED:
-		return "Unconnected";
-	case EP0_SETUP_PHASE:
-		return "Setup Phase";
-	case EP0_DATA_PHASE:
-		return "Data Phase";
-	case EP0_STATUS_PHASE:
-		return "Status Phase";
-	default:
-		return "UNKNOWN";
-	}
-}
-
-static void dwc3_ep0_prepare_one_trb(struct dwc3 *dwc, u8 epnum,
-		dma_addr_t buf_dma, u32 len, u32 type, bool chain)
-{
-=======
->>>>>>> 286cd8c7
 	struct dwc3_trb			*trb;
 	struct dwc3			*dwc;
 
-<<<<<<< HEAD
-	dep = dwc->eps[epnum];
-
-	trb = &dwc->ep0_trb[dep->free_slot];
-=======
 	dwc = dep->dwc;
 	trb = &dwc->ep0_trb[dep->trb_enqueue];
->>>>>>> 286cd8c7
 
 	if (chain)
 		dep->trb_enqueue++;
@@ -99,17 +73,6 @@
 	trace_dwc3_prepare_trb(dep, trb);
 }
 
-<<<<<<< HEAD
-static int dwc3_ep0_start_trans(struct dwc3 *dwc, u8 epnum)
-{
-	struct dwc3_gadget_ep_cmd_params params;
-	struct dwc3_ep			*dep;
-	int				ret;
-
-	dep = dwc->eps[epnum];
-	if (dep->flags & DWC3_EP_BUSY) {
-		dwc3_trace(trace_dwc3_ep0, "%s still busy", dep->name);
-=======
 static int dwc3_ep0_start_trans(struct dwc3_ep *dep)
 {
 	struct dwc3_gadget_ep_cmd_params params;
@@ -117,7 +80,6 @@
 	int				ret;
 
 	if (dep->flags & DWC3_EP_TRANSFER_STARTED)
->>>>>>> 286cd8c7
 		return 0;
 	}
 
@@ -127,16 +89,8 @@
 	params.param0 = upper_32_bits(dwc->ep0_trb_addr);
 	params.param1 = lower_32_bits(dwc->ep0_trb_addr);
 
-<<<<<<< HEAD
-	ret = dwc3_send_gadget_ep_cmd(dwc, dep->number,
-			DWC3_DEPCMD_STARTTRANSFER, &params);
-	if (ret < 0) {
-		dwc3_trace(trace_dwc3_ep0, "%s STARTTRANSFER failed",
-				dep->name);
-=======
 	ret = dwc3_send_gadget_ep_cmd(dep, DWC3_DEPCMD_STARTTRANSFER, &params);
 	if (ret < 0)
->>>>>>> 286cd8c7
 		return ret;
 
 	dwc->ep0_next_event = DWC3_EP0_COMPLETE;
@@ -259,17 +213,10 @@
 	u32				reg;
 
 	spin_lock_irqsave(&dwc->lock, flags);
-<<<<<<< HEAD
-	if (!dep->endpoint.desc) {
-		dwc3_trace(trace_dwc3_ep0,
-				"trying to queue request %pK to disabled %s",
-				request, dep->name);
-=======
 	if (!dep->endpoint.desc || !dwc->pullups_connected ||
 		!dwc->vbus_active) {
 		dev_err(dwc->dev, "%s: can't queue to disabled endpoint\n",
 				dep->name);
->>>>>>> 286cd8c7
 		ret = -ESHUTDOWN;
 		goto out;
 	}
@@ -291,14 +238,6 @@
 			dwc3_writel(dwc->regs, DWC3_DCTL, reg);
 		}
 	}
-<<<<<<< HEAD
-
-	dwc3_trace(trace_dwc3_ep0,
-			"queueing request %pK to %s length %d state '%s'",
-			request, dep->name, request->length,
-			dwc3_ep0_state_string(dwc->ep0state));
-=======
->>>>>>> 286cd8c7
 
 	ret = __dwc3_gadget_ep0_queue(dep, req);
 
@@ -363,12 +302,6 @@
 	struct dwc3_ep			*dep;
 	int				ret;
 
-<<<<<<< HEAD
-	dwc3_ep0_prepare_one_trb(dwc, 0, dwc->ctrl_req_addr, 8,
-			DWC3_TRBCTL_CONTROL_SETUP, false);
-	ret = dwc3_ep0_start_trans(dwc, 0);
-	if (WARN_ON_ONCE(ret < 0))
-=======
 	complete(&dwc->ep0_in_setup);
 
 	if (!dwc->softconnect)
@@ -379,7 +312,6 @@
 			DWC3_TRBCTL_CONTROL_SETUP, false);
 	ret = dwc3_ep0_start_trans(dep);
 	if (WARN_ON(ret < 0))
->>>>>>> 286cd8c7
 		dbg_event(dwc->eps[0]->number, "EOUTSTART", ret);
 }
 
@@ -407,19 +339,6 @@
 {
 }
 
-<<<<<<< HEAD
-static int dwc3_ep0_delegate_req(struct dwc3 *dwc, struct usb_ctrlrequest *ctrl)
-{
-	int ret;
-
-	spin_unlock(&dwc->lock);
-	ret = dwc->gadget_driver->setup(&dwc->gadget, ctrl);
-	spin_lock(&dwc->lock);
-	return ret;
-}
-
-=======
->>>>>>> 286cd8c7
 /*
  * ch 9.4.5
  */
@@ -466,16 +385,8 @@
 		 * Function Remote Wake Capable	D0
 		 * Function Remote Wakeup	D1
 		 */
-<<<<<<< HEAD
-
-		ret = dwc3_ep0_delegate_req(dwc, ctrl);
-		if (ret)
-			return ret;
-		break;
-=======
 		ret = dwc3_ep0_delegate_req(dwc, ctrl);
 		return ret;
->>>>>>> 286cd8c7
 
 	case USB_RECIP_ENDPOINT:
 		dep = dwc3_wIndex_to_dep(dwc, ctrl->wIndex);
@@ -613,14 +524,6 @@
 		ret = -EINVAL;
 	}
 
-<<<<<<< HEAD
-		switch (wValue) {
-		case USB_DEVICE_REMOTE_WAKEUP:
-			pr_debug("%s(): remote wakeup :%s\n", __func__,
-					(set ? "enabled" : "disabled"));
-			dwc->gadget.remote_wakeup = set;
-			break;
-=======
 	return ret;
 }
 
@@ -634,7 +537,6 @@
 
 	switch (wValue) {
 	case USB_INTRF_FUNC_SUSPEND:
->>>>>>> 286cd8c7
 		/*
 		 * REVISIT: Ideally we would enable some low power mode here,
 		 * however it's unclear what we should be doing here.
@@ -650,21 +552,8 @@
 		ret = -EINVAL;
 	}
 
-<<<<<<< HEAD
-			if (dwc->usb3_u1u2_disable && !enable_dwc3_u1u2)
-				return -EINVAL;
-
-			reg = dwc3_readl(dwc->regs, DWC3_DCTL);
-			if (set)
-				reg |= DWC3_DCTL_INITU1ENA;
-			else
-				reg &= ~DWC3_DCTL_INITU1ENA;
-			dwc3_writel(dwc->regs, DWC3_DCTL, reg);
-			break;
-=======
 	return ret;
 }
->>>>>>> 286cd8c7
 
 static int dwc3_ep0_handle_endpoint(struct dwc3 *dwc,
 		struct usb_ctrlrequest *ctrl, int set)
@@ -673,20 +562,7 @@
 	u32			wValue;
 	int			ret;
 
-<<<<<<< HEAD
-			if (dwc->usb3_u1u2_disable && !enable_dwc3_u1u2)
-				return -EINVAL;
-
-			reg = dwc3_readl(dwc->regs, DWC3_DCTL);
-			if (set)
-				reg |= DWC3_DCTL_INITU2ENA;
-			else
-				reg &= ~DWC3_DCTL_INITU2ENA;
-			dwc3_writel(dwc->regs, DWC3_DCTL, reg);
-			break;
-=======
 	wValue = le16_to_cpu(ctrl->wValue);
->>>>>>> 286cd8c7
 
 	switch (wValue) {
 	case USB_ENDPOINT_HALT:
@@ -721,25 +597,7 @@
 		ret = dwc3_ep0_handle_device(dwc, ctrl, set);
 		break;
 	case USB_RECIP_INTERFACE:
-<<<<<<< HEAD
-		switch (wValue) {
-		case USB_INTRF_FUNC_SUSPEND:
-			if (wIndex & USB_INTRF_FUNC_SUSPEND_LP)
-				/* XXX enable Low power suspend */
-				;
-			if (wIndex & USB_INTRF_FUNC_SUSPEND_RW)
-				/* XXX enable remote wakeup */
-				;
-			ret = dwc3_ep0_delegate_req(dwc, ctrl);
-			if (ret)
-				return ret;
-			break;
-		default:
-			return -EINVAL;
-		}
-=======
 		ret = dwc3_ep0_handle_intf(dwc, ctrl, set);
->>>>>>> 286cd8c7
 		break;
 	case USB_RECIP_ENDPOINT:
 		ret = dwc3_ep0_handle_endpoint(dwc, ctrl, set);
@@ -788,10 +646,7 @@
 	int ret, num;
 	u32 reg;
 	struct dwc3_ep	*dep;
-<<<<<<< HEAD
-=======
 	int size;
->>>>>>> 286cd8c7
 
 	cfg = le16_to_cpu(ctrl->wValue);
 
@@ -805,22 +660,6 @@
 		 * do not clear existing allocated TXFIFO since we do not
 		 * allocate it again in dwc3_gadget_resize_tx_fifos
 		 */
-<<<<<<< HEAD
-		if (dwc->needs_fifo_resize) {
-			/* Read ep0IN related TXFIFO size */
-			dwc->last_fifo_depth = (dwc3_readl(dwc->regs,
-						DWC3_GTXFIFOSIZ(0)) & 0xFFFF);
-			/* Clear existing TXFIFO for all IN eps except ep0 */
-			for (num = 0; num < dwc->num_in_eps; num++) {
-				dep = dwc->eps[(num << 1) | 1];
-				if (num) {
-					dwc3_writel(dwc->regs,
-						DWC3_GTXFIFOSIZ(num), 0);
-					dep->fifo_depth = 0;
-				} else {
-					dep->fifo_depth = dwc->last_fifo_depth;
-				}
-=======
 		if (dwc->needs_fifo_resize && dwc->tx_fifo_size) {
 			/* Read ep0IN related TXFIFO size */
 			dep = dwc->eps[1];
@@ -845,7 +684,6 @@
 				dwc3_writel(dwc->regs,
 					DWC3_GTXFIFOSIZ(num >> 1), size);
 				dep->fifo_depth = 0;
->>>>>>> 286cd8c7
 
 				dev_dbg(dwc->dev, "%s(): %s fifo_depth:%x\n",
 					__func__, dep->name, dep->fifo_depth);
@@ -933,11 +771,7 @@
 	/* now that we have the time, issue DGCMD Set Sel */
 	ret = dwc3_send_gadget_generic_command(dwc,
 			DWC3_DGCMD_SET_PERIODIC_PAR, param);
-<<<<<<< HEAD
-	if (WARN_ON_ONCE(ret < 0))
-=======
 	if (WARN_ON(ret < 0))
->>>>>>> 286cd8c7
 		dbg_event(dep->number, "ESET_SELCMPL", ret);
 }
 
@@ -1061,9 +895,6 @@
 		dwc->delayed_status = true;
 
 out:
-<<<<<<< HEAD
-	if (ret < 0) {
-=======
 	/*
 	 * Don't try to halt ep0 if ret is -ESHUTDOWN.
 	 * ret as -ESHUTDOWN suggests that setup packet related response
@@ -1071,7 +902,6 @@
 	 * already disabled.
 	 */
 	if (ret < 0 && ret != -ESHUTDOWN) {
->>>>>>> 286cd8c7
 		dbg_event(0x0, "ERRSTAL", ret);
 		dwc3_ep0_stall_and_restart(dwc);
 	}
@@ -1132,22 +962,6 @@
 		dwc3_ep0_stall_and_restart(dwc);
 	} else {
 		dwc3_gadget_giveback(ep0, r, 0);
-<<<<<<< HEAD
-
-		if (IS_ALIGNED(ur->length, ep0->endpoint.maxpacket) &&
-				ur->length && ur->zero) {
-			int ret;
-
-			dwc->ep0_next_event = DWC3_EP0_COMPLETE;
-
-			dwc3_ep0_prepare_one_trb(dwc, epnum, dwc->ctrl_req_addr,
-					0, DWC3_TRBCTL_CONTROL_DATA, false);
-			ret = dwc3_ep0_start_trans(dwc, epnum);
-			if (WARN_ON_ONCE(ret < 0))
-				dbg_event(epnum, "ECTRL_DATA", ret);
-		}
-=======
->>>>>>> 286cd8c7
 	}
 }
 
@@ -1227,19 +1041,12 @@
 	req->direction = !!dep->number;
 
 	if (req->request.length == 0) {
-<<<<<<< HEAD
-		dwc3_ep0_prepare_one_trb(dwc, dep->number,
-				dwc->ctrl_req_addr, 0,
-				DWC3_TRBCTL_CONTROL_DATA, false);
-		ret = dwc3_ep0_start_trans(dwc, dep->number);
-=======
 		if (!req->direction)
 			trb_length = dep->endpoint.maxpacket;
 
 		dwc3_ep0_prepare_one_trb(dep, dwc->bounce_addr, trb_length,
 				DWC3_TRBCTL_CONTROL_DATA, false);
 		ret = dwc3_ep0_start_trans(dep);
->>>>>>> 286cd8c7
 	} else if (!IS_ALIGNED(req->request.length, dep->endpoint.maxpacket)
 			&& (dep->number == 0)) {
 		u32	maxpacket;
@@ -1277,19 +1084,7 @@
 		if (ret)
 			return;
 
-<<<<<<< HEAD
-		if (req->request.length > DWC3_EP0_BOUNCE_SIZE) {
-			transfer_size = ALIGN(req->request.length - maxpacket,
-					      maxpacket);
-			dwc3_ep0_prepare_one_trb(dwc, dep->number,
-						   req->request.dma,
-						   transfer_size,
-						   DWC3_TRBCTL_CONTROL_DATA,
-						   true);
-		}
-=======
 		dbg_ep_map(dep->number, req);
->>>>>>> 286cd8c7
 
 		/* prepare normal TRB */
 		dwc3_ep0_prepare_one_trb(dep, req->request.dma,
@@ -1299,12 +1094,6 @@
 
 		req->trb = &dwc->ep0_trb[dep->trb_enqueue - 1];
 
-<<<<<<< HEAD
-		dwc3_ep0_prepare_one_trb(dwc, dep->number,
-				dwc->ep0_bounce_addr, transfer_size,
-				DWC3_TRBCTL_CONTROL_DATA, false);
-		ret = dwc3_ep0_start_trans(dwc, dep->number);
-=======
 		if (!req->direction)
 			trb_length = dep->endpoint.maxpacket;
 
@@ -1313,21 +1102,12 @@
 					 trb_length, DWC3_TRBCTL_CONTROL_DATA,
 					 false);
 		ret = dwc3_ep0_start_trans(dep);
->>>>>>> 286cd8c7
 	} else {
 		ret = usb_gadget_map_request_by_dev(dwc->sysdev,
 				&req->request, dep->number);
 		if (ret)
 			return;
 
-<<<<<<< HEAD
-		dwc3_ep0_prepare_one_trb(dwc, dep->number, req->request.dma,
-				req->request.length, DWC3_TRBCTL_CONTROL_DATA,
-				false);
-		ret = dwc3_ep0_start_trans(dwc, dep->number);
-	}
-
-=======
 		dbg_ep_map(dep->number, req);
 		dwc3_ep0_prepare_one_trb(dep, req->request.dma,
 				req->request.length, DWC3_TRBCTL_CONTROL_DATA,
@@ -1339,7 +1119,6 @@
 	}
 
 	WARN_ON(ret < 0);
->>>>>>> 286cd8c7
 	dbg_queue(dep->number, &req->request, ret);
 }
 
@@ -1351,14 +1130,8 @@
 	type = dwc->three_stage_setup ? DWC3_TRBCTL_CONTROL_STATUS3
 		: DWC3_TRBCTL_CONTROL_STATUS2;
 
-<<<<<<< HEAD
-	dwc3_ep0_prepare_one_trb(dwc, dep->number,
-			dwc->ctrl_req_addr, 0, type, false);
-	return dwc3_ep0_start_trans(dwc, dep->number);
-=======
 	dwc3_ep0_prepare_one_trb(dep, dwc->ep0_trb_addr, 0, type, false);
 	return dwc3_ep0_start_trans(dep);
->>>>>>> 286cd8c7
 }
 
 static void __dwc3_ep0_do_control_status(struct dwc3 *dwc, struct dwc3_ep *dep)
@@ -1396,11 +1169,7 @@
 	cmd |= DWC3_DEPCMD_CMDIOC;
 	cmd |= DWC3_DEPCMD_PARAM(dep->resource_index);
 	memset(&params, 0, sizeof(params));
-<<<<<<< HEAD
-	ret = dwc3_send_gadget_ep_cmd(dwc, dep->number, cmd, &params);
-=======
 	ret = dwc3_send_gadget_ep_cmd(dep, cmd, &params);
->>>>>>> 286cd8c7
 	if (ret) {
 		dev_dbg(dwc->dev, "%s: send ep cmd ENDTRANSFER failed",
 			dep->name);
@@ -1415,19 +1184,11 @@
 	u8			epnum;
 	struct dwc3_ep		*dep;
 
-<<<<<<< HEAD
-	dwc->setup_packet_pending = true;
-=======
->>>>>>> 286cd8c7
 	epnum = event->endpoint_number;
 	dep = dwc->eps[epnum];
 
 	switch (event->status) {
 	case DEPEVT_STATUS_CONTROL_DATA:
-<<<<<<< HEAD
-		dwc3_trace(trace_dwc3_ep0, "Control Data");
-=======
->>>>>>> 286cd8c7
 		dep->dbg_ep_events.control_data++;
 
 		/*
@@ -1459,11 +1220,6 @@
 		dwc->ep0state = EP0_STATUS_PHASE;
 
 		if (dwc->delayed_status) {
-<<<<<<< HEAD
-			if (event->endpoint_number != 1)
-				dbg_event(epnum, "EEPNUM", event->status);
-			dwc3_trace(trace_dwc3_ep0, "Delayed Status");
-=======
 			struct dwc3_ep *dep = dwc->eps[0];
 
 			if (event->endpoint_number != 1)
@@ -1480,7 +1236,6 @@
 				dwc3_ep0_do_control_status(dwc, event);
 			}
 
->>>>>>> 286cd8c7
 			return;
 		}
 
@@ -1491,18 +1246,8 @@
 void dwc3_ep0_interrupt(struct dwc3 *dwc,
 		const struct dwc3_event_depevt *event)
 {
-<<<<<<< HEAD
-	u8			epnum = event->endpoint_number;
-	struct dwc3_ep		*dep;
-
-	dwc3_trace(trace_dwc3_ep0, "%s while ep%d%s in state '%s'",
-			dwc3_ep_event_string(event->endpoint_event),
-			epnum >> 1, (epnum & 1) ? "in" : "out",
-			dwc3_ep0_state_string(dwc->ep0state));
-=======
 	struct dwc3_ep	*dep = dwc->eps[event->endpoint_number];
 	u8		cmd;
->>>>>>> 286cd8c7
 
 	dep = dwc->eps[epnum];
 	switch (event->endpoint_event) {
@@ -1526,13 +1271,10 @@
 		dep->dbg_ep_events.streamevent++;
 		break;
 	case DWC3_DEPEVT_EPCMDCMPLT:
-<<<<<<< HEAD
-=======
 		cmd = DEPEVT_PARAMETER_CMD(event->parameters);
 
 		if (cmd == DWC3_DEPCMD_ENDTRANSFER)
 			dep->flags &= ~DWC3_EP_TRANSFER_STARTED;
->>>>>>> 286cd8c7
 		dep->dbg_ep_events.epcmdcomplete++;
 		break;
 	}
