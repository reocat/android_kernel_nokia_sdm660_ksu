--- conflicted
+++ resolved
@@ -99,17 +99,7 @@
 
 	pm_runtime_enable(kdwc->dev);
 
-<<<<<<< HEAD
-	kdwc->clk = devm_clk_get(kdwc->dev, "usb");
-	if (IS_ERR(kdwc->clk)) {
-		dev_err(kdwc->dev, "unable to get usb clock\n");
-		return PTR_ERR(kdwc->clk);
-	}
-
-	error = clk_prepare_enable(kdwc->clk);
-=======
 	error = pm_runtime_get_sync(kdwc->dev);
->>>>>>> 286cd8c7
 	if (error < 0) {
 		dev_err(kdwc->dev, "pm_runtime_get_sync failed, error %d\n",
 			error);
