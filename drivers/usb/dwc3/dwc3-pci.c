// SPDX-License-Identifier: GPL-2.0
/**
 * dwc3-pci.c - PCI Specific glue layer
 *
 * Copyright (C) 2010-2011 Texas Instruments Incorporated - http://www.ti.com
 *
 * Authors: Felipe Balbi <balbi@ti.com>,
 *	    Sebastian Andrzej Siewior <bigeasy@linutronix.de>
 */

#include <linux/kernel.h>
#include <linux/module.h>
#include <linux/slab.h>
#include <linux/pci.h>
#include <linux/workqueue.h>
#include <linux/pm_runtime.h>
#include <linux/platform_device.h>
#include <linux/gpio/consumer.h>
#include <linux/gpio/machine.h>
#include <linux/acpi.h>
#include <linux/delay.h>

#define PCI_DEVICE_ID_INTEL_BYT			0x0f37
#define PCI_DEVICE_ID_INTEL_MRFLD		0x119e
#define PCI_DEVICE_ID_INTEL_BSW			0x22b7
#define PCI_DEVICE_ID_INTEL_SPTLP		0x9d30
#define PCI_DEVICE_ID_INTEL_SPTH		0xa130
#define PCI_DEVICE_ID_INTEL_BXT			0x0aaa
#define PCI_DEVICE_ID_INTEL_BXT_M		0x1aaa
#define PCI_DEVICE_ID_INTEL_APL			0x5aaa
#define PCI_DEVICE_ID_INTEL_KBP			0xa2b0
<<<<<<< HEAD
#define PCI_DEVICE_ID_INTEL_GLK			0x31aa
=======
#define PCI_DEVICE_ID_INTEL_CMLLP		0x02ee
#define PCI_DEVICE_ID_INTEL_CMLH		0x06ee
#define PCI_DEVICE_ID_INTEL_GLK			0x31aa
#define PCI_DEVICE_ID_INTEL_CNPLP		0x9dee
#define PCI_DEVICE_ID_INTEL_CNPH		0xa36e
#define PCI_DEVICE_ID_INTEL_CNPV		0xa3b0
#define PCI_DEVICE_ID_INTEL_ICLLP		0x34ee
#define PCI_DEVICE_ID_INTEL_EHLLP		0x4b7e
#define PCI_DEVICE_ID_INTEL_TGPLP		0xa0ee
#define PCI_DEVICE_ID_INTEL_TGPH		0x43ee
#define PCI_DEVICE_ID_INTEL_JSP			0x4dee
#define PCI_DEVICE_ID_INTEL_ADLS		0x7ae1

#define PCI_INTEL_BXT_DSM_GUID		"732b85d5-b7a7-4a1b-9ba0-4bbd00ffd511"
#define PCI_INTEL_BXT_FUNC_PMU_PWR	4
#define PCI_INTEL_BXT_STATE_D0		0
#define PCI_INTEL_BXT_STATE_D3		3

#define GP_RWBAR			1
#define GP_RWREG1			0xa0
#define GP_RWREG1_ULPI_REFCLK_DISABLE	(1 << 17)

/**
 * struct dwc3_pci - Driver private structure
 * @dwc3: child dwc3 platform_device
 * @pci: our link to PCI bus
 * @guid: _DSM GUID
 * @has_dsm_for_pm: true for devices which need to run _DSM on runtime PM
 * @wakeup_work: work for asynchronous resume
 */
struct dwc3_pci {
	struct platform_device *dwc3;
	struct pci_dev *pci;

	guid_t guid;

	unsigned int has_dsm_for_pm:1;
	struct work_struct wakeup_work;
};
>>>>>>> 286cd8c7

static const struct acpi_gpio_params reset_gpios = { 0, 0, false };
static const struct acpi_gpio_params cs_gpios = { 1, 0, false };

static const struct acpi_gpio_mapping acpi_dwc3_byt_gpios[] = {
	{ "reset-gpios", &reset_gpios, 1 },
	{ "cs-gpios", &cs_gpios, 1 },
	{ },
};

static struct gpiod_lookup_table platform_bytcr_gpios = {
	.dev_id		= "0000:00:16.0",
	.table		= {
		GPIO_LOOKUP("INT33FC:00", 54, "cs", GPIO_ACTIVE_HIGH),
		GPIO_LOOKUP("INT33FC:02", 14, "reset", GPIO_ACTIVE_HIGH),
		{}
	},
};

static int dwc3_byt_enable_ulpi_refclock(struct pci_dev *pci)
{
	void __iomem	*reg;
	u32		value;

	reg = pcim_iomap(pci, GP_RWBAR, 0);
	if (!reg)
		return -ENOMEM;

	value = readl(reg + GP_RWREG1);
	if (!(value & GP_RWREG1_ULPI_REFCLK_DISABLE))
		goto unmap; /* ULPI refclk already enabled */

	value &= ~GP_RWREG1_ULPI_REFCLK_DISABLE;
	writel(value, reg + GP_RWREG1);
	/* This comes from the Intel Android x86 tree w/o any explanation */
	msleep(100);
unmap:
	pcim_iounmap(pci, reg);
	return 0;
}

static const struct property_entry dwc3_pci_intel_properties[] = {
	PROPERTY_ENTRY_STRING("dr_mode", "peripheral"),
	PROPERTY_ENTRY_BOOL("linux,sysdev_is_parent"),
	{}
};

static const struct property_entry dwc3_pci_mrfld_properties[] = {
	PROPERTY_ENTRY_STRING("dr_mode", "otg"),
	PROPERTY_ENTRY_STRING("linux,extcon-name", "mrfld_bcove_pwrsrc"),
	PROPERTY_ENTRY_BOOL("linux,sysdev_is_parent"),
	{}
};

static const struct property_entry dwc3_pci_amd_properties[] = {
	PROPERTY_ENTRY_BOOL("snps,has-lpm-erratum"),
	PROPERTY_ENTRY_U8("snps,lpm-nyet-threshold", 0xf),
	PROPERTY_ENTRY_BOOL("snps,u2exit_lfps_quirk"),
	PROPERTY_ENTRY_BOOL("snps,u2ss_inp3_quirk"),
	PROPERTY_ENTRY_BOOL("snps,req_p1p2p3_quirk"),
	PROPERTY_ENTRY_BOOL("snps,del_p1p2p3_quirk"),
	PROPERTY_ENTRY_BOOL("snps,del_phy_power_chg_quirk"),
	PROPERTY_ENTRY_BOOL("snps,lfps_filter_quirk"),
	PROPERTY_ENTRY_BOOL("snps,rx_detect_poll_quirk"),
	PROPERTY_ENTRY_BOOL("snps,tx_de_emphasis_quirk"),
	PROPERTY_ENTRY_U8("snps,tx_de_emphasis", 1),
	/* FIXME these quirks should be removed when AMD NL tapes out */
	PROPERTY_ENTRY_BOOL("snps,disable_scramble_quirk"),
	PROPERTY_ENTRY_BOOL("snps,dis_u3_susphy_quirk"),
	PROPERTY_ENTRY_BOOL("snps,dis_u2_susphy_quirk"),
	PROPERTY_ENTRY_BOOL("snps,usb2-gadget-lpm-disable"),
	PROPERTY_ENTRY_BOOL("linux,sysdev_is_parent"),
	{}
};

static int dwc3_pci_quirks(struct dwc3_pci *dwc)
{
	struct pci_dev			*pdev = dwc->pci;

	if (pdev->vendor == PCI_VENDOR_ID_INTEL) {
		if (pdev->device == PCI_DEVICE_ID_INTEL_BXT ||
		    pdev->device == PCI_DEVICE_ID_INTEL_BXT_M ||
		    pdev->device == PCI_DEVICE_ID_INTEL_EHLLP) {
			guid_parse(PCI_INTEL_BXT_DSM_GUID, &dwc->guid);
			dwc->has_dsm_for_pm = true;
		}

		if (pdev->device == PCI_DEVICE_ID_INTEL_BYT) {
			struct gpio_desc *gpio;
			int ret;

			/* On BYT the FW does not always enable the refclock */
			ret = dwc3_byt_enable_ulpi_refclock(pdev);
			if (ret)
				return ret;

			ret = devm_acpi_dev_add_driver_gpios(&pdev->dev,
					acpi_dwc3_byt_gpios);
			if (ret)
				dev_dbg(&pdev->dev, "failed to add mapping table\n");

			/*
			 * A lot of BYT devices lack ACPI resource entries for
			 * the GPIOs. If the ACPI entry for the GPIO controller
			 * is present add a fallback mapping to the reference
			 * design GPIOs which all boards seem to use.
			 */
			if (acpi_dev_present("INT33FC", NULL, -1))
				gpiod_add_lookup_table(&platform_bytcr_gpios);

			/*
			 * These GPIOs will turn on the USB2 PHY. Note that we have to
			 * put the gpio descriptors again here because the phy driver
			 * might want to grab them, too.
			 */
			gpio = gpiod_get_optional(&pdev->dev, "cs", GPIOD_OUT_LOW);
			if (IS_ERR(gpio))
				return PTR_ERR(gpio);

			gpiod_set_value_cansleep(gpio, 1);
			gpiod_put(gpio);

			gpio = gpiod_get_optional(&pdev->dev, "reset", GPIOD_OUT_LOW);
			if (IS_ERR(gpio))
				return PTR_ERR(gpio);

			if (gpio) {
				gpiod_set_value_cansleep(gpio, 1);
				gpiod_put(gpio);
				usleep_range(10000, 11000);
			}
		}
	}

	return 0;
}

#ifdef CONFIG_PM
static void dwc3_pci_resume_work(struct work_struct *work)
{
	struct dwc3_pci *dwc = container_of(work, struct dwc3_pci, wakeup_work);
	struct platform_device *dwc3 = dwc->dwc3;
	int ret;

	ret = pm_runtime_get_sync(&dwc3->dev);
	if (ret < 0) {
		pm_runtime_put_sync_autosuspend(&dwc3->dev);
		return;
	}

	pm_runtime_mark_last_busy(&dwc3->dev);
	pm_runtime_put_sync_autosuspend(&dwc3->dev);
}
#endif

static int dwc3_pci_probe(struct pci_dev *pci, const struct pci_device_id *id)
{
	struct property_entry *p = (struct property_entry *)id->driver_data;
	struct dwc3_pci		*dwc;
	struct resource		res[2];
	int			ret;
	struct device		*dev = &pci->dev;

	ret = pcim_enable_device(pci);
	if (ret) {
		dev_err(dev, "failed to enable pci device\n");
		return -ENODEV;
	}

	pci_set_master(pci);

	dwc = devm_kzalloc(dev, sizeof(*dwc), GFP_KERNEL);
	if (!dwc)
		return -ENOMEM;

	dwc->dwc3 = platform_device_alloc("dwc3", PLATFORM_DEVID_AUTO);
	if (!dwc->dwc3)
		return -ENOMEM;

	memset(res, 0x00, sizeof(struct resource) * ARRAY_SIZE(res));

	res[0].start	= pci_resource_start(pci, 0);
	res[0].end	= pci_resource_end(pci, 0);
	res[0].name	= "dwc_usb3";
	res[0].flags	= IORESOURCE_MEM;

	res[1].start	= pci->irq;
	res[1].name	= "dwc_usb3";
	res[1].flags	= IORESOURCE_IRQ;

	ret = platform_device_add_resources(dwc->dwc3, res, ARRAY_SIZE(res));
	if (ret) {
		dev_err(dev, "couldn't add resources to dwc3 device\n");
		goto err;
	}

	dwc->pci = pci;
	dwc->dwc3->dev.parent = dev;
	ACPI_COMPANION_SET(&dwc->dwc3->dev, ACPI_COMPANION(dev));

	ret = platform_device_add_properties(dwc->dwc3, p);
	if (ret < 0)
		goto err;

	ret = dwc3_pci_quirks(dwc);
	if (ret)
		goto err;

	ret = platform_device_add(dwc->dwc3);
	if (ret) {
		dev_err(dev, "failed to register dwc3 device\n");
		goto err;
	}

	device_init_wakeup(dev, true);
	pci_set_drvdata(pci, dwc);
	pm_runtime_put(dev);
#ifdef CONFIG_PM
	INIT_WORK(&dwc->wakeup_work, dwc3_pci_resume_work);
#endif

	return 0;
err:
	platform_device_put(dwc->dwc3);
	return ret;
}

static void dwc3_pci_remove(struct pci_dev *pci)
{
	struct dwc3_pci		*dwc = pci_get_drvdata(pci);
	struct pci_dev		*pdev = dwc->pci;

	if (pdev->device == PCI_DEVICE_ID_INTEL_BYT)
		gpiod_remove_lookup_table(&platform_bytcr_gpios);
#ifdef CONFIG_PM
	cancel_work_sync(&dwc->wakeup_work);
#endif
	device_init_wakeup(&pci->dev, false);
	pm_runtime_get(&pci->dev);
	platform_device_unregister(dwc->dwc3);
}

static const struct pci_device_id dwc3_pci_id_table[] = {
<<<<<<< HEAD
	{
		PCI_DEVICE(PCI_VENDOR_ID_SYNOPSYS,
				PCI_DEVICE_ID_SYNOPSYS_HAPSUSB3),
	},
	{
		PCI_DEVICE(PCI_VENDOR_ID_SYNOPSYS,
				PCI_DEVICE_ID_SYNOPSYS_HAPSUSB3_AXI),
	},
	{
		PCI_DEVICE(PCI_VENDOR_ID_SYNOPSYS,
				PCI_DEVICE_ID_SYNOPSYS_HAPSUSB31),
	},
	{ PCI_DEVICE(PCI_VENDOR_ID_INTEL, PCI_DEVICE_ID_INTEL_BSW), },
	{ PCI_DEVICE(PCI_VENDOR_ID_INTEL, PCI_DEVICE_ID_INTEL_BYT), },
	{ PCI_DEVICE(PCI_VENDOR_ID_INTEL, PCI_DEVICE_ID_INTEL_MRFLD), },
	{ PCI_DEVICE(PCI_VENDOR_ID_INTEL, PCI_DEVICE_ID_INTEL_SPTLP), },
	{ PCI_DEVICE(PCI_VENDOR_ID_INTEL, PCI_DEVICE_ID_INTEL_SPTH), },
	{ PCI_DEVICE(PCI_VENDOR_ID_INTEL, PCI_DEVICE_ID_INTEL_BXT), },
	{ PCI_DEVICE(PCI_VENDOR_ID_INTEL, PCI_DEVICE_ID_INTEL_APL), },
	{ PCI_DEVICE(PCI_VENDOR_ID_INTEL, PCI_DEVICE_ID_INTEL_KBP), },
	{ PCI_DEVICE(PCI_VENDOR_ID_INTEL, PCI_DEVICE_ID_INTEL_GLK), },
	{ PCI_DEVICE(PCI_VENDOR_ID_AMD, PCI_DEVICE_ID_AMD_NL_USB), },
=======
	{ PCI_VDEVICE(INTEL, PCI_DEVICE_ID_INTEL_BSW),
	  (kernel_ulong_t) &dwc3_pci_intel_properties },

	{ PCI_VDEVICE(INTEL, PCI_DEVICE_ID_INTEL_BYT),
	  (kernel_ulong_t) &dwc3_pci_intel_properties, },

	{ PCI_VDEVICE(INTEL, PCI_DEVICE_ID_INTEL_MRFLD),
	  (kernel_ulong_t) &dwc3_pci_mrfld_properties, },

	{ PCI_VDEVICE(INTEL, PCI_DEVICE_ID_INTEL_CMLLP),
	  (kernel_ulong_t) &dwc3_pci_intel_properties, },

	{ PCI_VDEVICE(INTEL, PCI_DEVICE_ID_INTEL_CMLH),
	  (kernel_ulong_t) &dwc3_pci_intel_properties, },

	{ PCI_VDEVICE(INTEL, PCI_DEVICE_ID_INTEL_SPTLP),
	  (kernel_ulong_t) &dwc3_pci_intel_properties, },

	{ PCI_VDEVICE(INTEL, PCI_DEVICE_ID_INTEL_SPTH),
	  (kernel_ulong_t) &dwc3_pci_intel_properties, },

	{ PCI_VDEVICE(INTEL, PCI_DEVICE_ID_INTEL_BXT),
	  (kernel_ulong_t) &dwc3_pci_intel_properties, },

	{ PCI_VDEVICE(INTEL, PCI_DEVICE_ID_INTEL_BXT_M),
	  (kernel_ulong_t) &dwc3_pci_intel_properties, },

	{ PCI_VDEVICE(INTEL, PCI_DEVICE_ID_INTEL_APL),
	  (kernel_ulong_t) &dwc3_pci_intel_properties, },

	{ PCI_VDEVICE(INTEL, PCI_DEVICE_ID_INTEL_KBP),
	  (kernel_ulong_t) &dwc3_pci_intel_properties, },

	{ PCI_VDEVICE(INTEL, PCI_DEVICE_ID_INTEL_GLK),
	  (kernel_ulong_t) &dwc3_pci_intel_properties, },

	{ PCI_VDEVICE(INTEL, PCI_DEVICE_ID_INTEL_CNPLP),
	  (kernel_ulong_t) &dwc3_pci_intel_properties, },

	{ PCI_VDEVICE(INTEL, PCI_DEVICE_ID_INTEL_CNPH),
	  (kernel_ulong_t) &dwc3_pci_intel_properties, },

	{ PCI_VDEVICE(INTEL, PCI_DEVICE_ID_INTEL_CNPV),
	  (kernel_ulong_t) &dwc3_pci_intel_properties, },

	{ PCI_VDEVICE(INTEL, PCI_DEVICE_ID_INTEL_ICLLP),
	  (kernel_ulong_t) &dwc3_pci_intel_properties, },

	{ PCI_VDEVICE(INTEL, PCI_DEVICE_ID_INTEL_EHLLP),
	  (kernel_ulong_t) &dwc3_pci_intel_properties, },

	{ PCI_VDEVICE(INTEL, PCI_DEVICE_ID_INTEL_TGPLP),
	  (kernel_ulong_t) &dwc3_pci_intel_properties, },

	{ PCI_VDEVICE(INTEL, PCI_DEVICE_ID_INTEL_TGPH),
	  (kernel_ulong_t) &dwc3_pci_intel_properties, },

	{ PCI_VDEVICE(INTEL, PCI_DEVICE_ID_INTEL_JSP),
	  (kernel_ulong_t) &dwc3_pci_intel_properties, },

	{ PCI_VDEVICE(INTEL, PCI_DEVICE_ID_INTEL_ADLS),
	  (kernel_ulong_t) &dwc3_pci_intel_properties, },

	{ PCI_VDEVICE(AMD, PCI_DEVICE_ID_AMD_NL_USB),
	  (kernel_ulong_t) &dwc3_pci_amd_properties, },
>>>>>>> 286cd8c7
	{  }	/* Terminating Entry */
};
MODULE_DEVICE_TABLE(pci, dwc3_pci_id_table);

#if defined(CONFIG_PM) || defined(CONFIG_PM_SLEEP)
static int dwc3_pci_dsm(struct dwc3_pci *dwc, int param)
{
	union acpi_object *obj;
	union acpi_object tmp;
	union acpi_object argv4 = ACPI_INIT_DSM_ARGV4(1, &tmp);

	if (!dwc->has_dsm_for_pm)
		return 0;

	tmp.type = ACPI_TYPE_INTEGER;
	tmp.integer.value = param;

	obj = acpi_evaluate_dsm(ACPI_HANDLE(&dwc->pci->dev), &dwc->guid,
			1, PCI_INTEL_BXT_FUNC_PMU_PWR, &argv4);
	if (!obj) {
		dev_err(&dwc->pci->dev, "failed to evaluate _DSM\n");
		return -EIO;
	}

	ACPI_FREE(obj);

	return 0;
}
#endif /* CONFIG_PM || CONFIG_PM_SLEEP */

#ifdef CONFIG_PM
static int dwc3_pci_runtime_suspend(struct device *dev)
{
	struct dwc3_pci		*dwc = dev_get_drvdata(dev);

	if (device_can_wakeup(dev))
		return dwc3_pci_dsm(dwc, PCI_INTEL_BXT_STATE_D3);

	return -EBUSY;
}

static int dwc3_pci_runtime_resume(struct device *dev)
{
	struct dwc3_pci		*dwc = dev_get_drvdata(dev);
	int			ret;

	ret = dwc3_pci_dsm(dwc, PCI_INTEL_BXT_STATE_D0);
	if (ret)
		return ret;

	queue_work(pm_wq, &dwc->wakeup_work);

	return 0;
}
#endif /* CONFIG_PM */

#ifdef CONFIG_PM_SLEEP
static int dwc3_pci_suspend(struct device *dev)
{
	struct dwc3_pci		*dwc = dev_get_drvdata(dev);

	return dwc3_pci_dsm(dwc, PCI_INTEL_BXT_STATE_D3);
}

static int dwc3_pci_resume(struct device *dev)
{
	struct dwc3_pci		*dwc = dev_get_drvdata(dev);

	return dwc3_pci_dsm(dwc, PCI_INTEL_BXT_STATE_D0);
}
#endif /* CONFIG_PM_SLEEP */

static const struct dev_pm_ops dwc3_pci_dev_pm_ops = {
	SET_SYSTEM_SLEEP_PM_OPS(dwc3_pci_suspend, dwc3_pci_resume)
	SET_RUNTIME_PM_OPS(dwc3_pci_runtime_suspend, dwc3_pci_runtime_resume,
		NULL)
};

static struct pci_driver dwc3_pci_driver = {
	.name		= "dwc3-pci",
	.id_table	= dwc3_pci_id_table,
	.probe		= dwc3_pci_probe,
	.remove		= dwc3_pci_remove,
	.driver		= {
		.pm	= &dwc3_pci_dev_pm_ops,
	}
};

MODULE_AUTHOR("Felipe Balbi <balbi@ti.com>");
MODULE_LICENSE("GPL v2");
MODULE_DESCRIPTION("DesignWare USB3 PCI Glue Layer");

module_pci_driver(dwc3_pci_driver);<|MERGE_RESOLUTION|>--- conflicted
+++ resolved
@@ -29,9 +29,6 @@
 #define PCI_DEVICE_ID_INTEL_BXT_M		0x1aaa
 #define PCI_DEVICE_ID_INTEL_APL			0x5aaa
 #define PCI_DEVICE_ID_INTEL_KBP			0xa2b0
-<<<<<<< HEAD
-#define PCI_DEVICE_ID_INTEL_GLK			0x31aa
-=======
 #define PCI_DEVICE_ID_INTEL_CMLLP		0x02ee
 #define PCI_DEVICE_ID_INTEL_CMLH		0x06ee
 #define PCI_DEVICE_ID_INTEL_GLK			0x31aa
@@ -71,7 +68,6 @@
 	unsigned int has_dsm_for_pm:1;
 	struct work_struct wakeup_work;
 };
->>>>>>> 286cd8c7
 
 static const struct acpi_gpio_params reset_gpios = { 0, 0, false };
 static const struct acpi_gpio_params cs_gpios = { 1, 0, false };
@@ -315,30 +311,6 @@
 }
 
 static const struct pci_device_id dwc3_pci_id_table[] = {
-<<<<<<< HEAD
-	{
-		PCI_DEVICE(PCI_VENDOR_ID_SYNOPSYS,
-				PCI_DEVICE_ID_SYNOPSYS_HAPSUSB3),
-	},
-	{
-		PCI_DEVICE(PCI_VENDOR_ID_SYNOPSYS,
-				PCI_DEVICE_ID_SYNOPSYS_HAPSUSB3_AXI),
-	},
-	{
-		PCI_DEVICE(PCI_VENDOR_ID_SYNOPSYS,
-				PCI_DEVICE_ID_SYNOPSYS_HAPSUSB31),
-	},
-	{ PCI_DEVICE(PCI_VENDOR_ID_INTEL, PCI_DEVICE_ID_INTEL_BSW), },
-	{ PCI_DEVICE(PCI_VENDOR_ID_INTEL, PCI_DEVICE_ID_INTEL_BYT), },
-	{ PCI_DEVICE(PCI_VENDOR_ID_INTEL, PCI_DEVICE_ID_INTEL_MRFLD), },
-	{ PCI_DEVICE(PCI_VENDOR_ID_INTEL, PCI_DEVICE_ID_INTEL_SPTLP), },
-	{ PCI_DEVICE(PCI_VENDOR_ID_INTEL, PCI_DEVICE_ID_INTEL_SPTH), },
-	{ PCI_DEVICE(PCI_VENDOR_ID_INTEL, PCI_DEVICE_ID_INTEL_BXT), },
-	{ PCI_DEVICE(PCI_VENDOR_ID_INTEL, PCI_DEVICE_ID_INTEL_APL), },
-	{ PCI_DEVICE(PCI_VENDOR_ID_INTEL, PCI_DEVICE_ID_INTEL_KBP), },
-	{ PCI_DEVICE(PCI_VENDOR_ID_INTEL, PCI_DEVICE_ID_INTEL_GLK), },
-	{ PCI_DEVICE(PCI_VENDOR_ID_AMD, PCI_DEVICE_ID_AMD_NL_USB), },
-=======
 	{ PCI_VDEVICE(INTEL, PCI_DEVICE_ID_INTEL_BSW),
 	  (kernel_ulong_t) &dwc3_pci_intel_properties },
 
@@ -404,7 +376,6 @@
 
 	{ PCI_VDEVICE(AMD, PCI_DEVICE_ID_AMD_NL_USB),
 	  (kernel_ulong_t) &dwc3_pci_amd_properties, },
->>>>>>> 286cd8c7
 	{  }	/* Terminating Entry */
 };
 MODULE_DEVICE_TABLE(pci, dwc3_pci_id_table);
