--- conflicted
+++ resolved
@@ -49,11 +49,6 @@
 {
 	struct property_entry	props[NUMBER_OF_PROPS];
 	struct platform_device	*xhci;
-<<<<<<< HEAD
-	struct usb_xhci_pdata	pdata;
-	int			ret;
-	struct device_node	*node = dwc->dev->of_node;
-=======
 	int			ret, irq;
 	struct resource		*res;
 	struct platform_device	*dwc3_pdev = to_platform_device(dwc->dev);
@@ -78,7 +73,6 @@
 	dwc->xhci_resources[1].end = irq;
 	dwc->xhci_resources[1].flags = res->flags;
 	dwc->xhci_resources[1].name = res->name;
->>>>>>> 286cd8c7
 
 	xhci = platform_device_alloc("xhci-hcd", PLATFORM_DEVID_AUTO);
 	if (!xhci) {
@@ -86,12 +80,6 @@
 		return -ENOMEM;
 	}
 
-<<<<<<< HEAD
-	arch_setup_dma_ops(&xhci->dev, 0, 0, NULL, 0);
-	dma_set_coherent_mask(&xhci->dev, dwc->dev->coherent_dma_mask);
-
-=======
->>>>>>> 286cd8c7
 	xhci->dev.parent	= dwc->dev;
 
 	dwc->xhci = xhci;
@@ -108,17 +96,6 @@
 	if (dwc->usb3_lpm_capable)
 		props[prop_idx++].name = "usb3-lpm-capable";
 
-<<<<<<< HEAD
-	ret = of_property_read_u32(node, "xhci-imod-value",
-					   &pdata.imod_interval);
-	if (ret)
-		pdata.imod_interval = 0;	/* use default xhci.c value */
-
-	ret = platform_device_add_data(xhci, &pdata, sizeof(pdata));
-	if (ret) {
-		dev_err(dwc->dev, "couldn't add platform data to xHCI device\n");
-		goto err1;
-=======
 	if (dwc->xhci_imod_value) {
 		imod_prop.name  = "imod-interval-ns";
 		imod_prop.length  = sizeof(u32);
@@ -158,7 +135,6 @@
 			dev_err(dwc->dev, "failed to add properties to xHCI\n");
 			goto err1;
 		}
->>>>>>> 286cd8c7
 	}
 
 	phy_create_lookup(dwc->usb2_generic_phy, "usb2-phy",
@@ -168,15 +144,11 @@
 
 	/* Platform device gets added as part of state machine */
 	return 0;
-<<<<<<< HEAD
-
-=======
 err2:
 	phy_remove_lookup(dwc->usb2_generic_phy, "usb2-phy",
 			  dev_name(dwc->dev));
 	phy_remove_lookup(dwc->usb3_generic_phy, "usb3-phy",
 			  dev_name(dwc->dev));
->>>>>>> 286cd8c7
 err1:
 	platform_device_put(xhci);
 	return ret;
@@ -187,13 +159,7 @@
 	phy_remove_lookup(dwc->usb2_generic_phy, "usb2-phy",
 			  dev_name(dwc->dev));
 	phy_remove_lookup(dwc->usb3_generic_phy, "usb3-phy",
-<<<<<<< HEAD
-			  dev_name(&dwc->xhci->dev));
-	if (!dwc->is_drd)
-		platform_device_unregister(dwc->xhci);
-=======
 			  dev_name(dwc->dev));
 	platform_device_unregister(dwc->xhci);
 	dwc->xhci = NULL;
->>>>>>> 286cd8c7
 }