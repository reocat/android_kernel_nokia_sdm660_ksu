<<<<<<< HEAD
/* Copyright (c) 2009-2011, 2017 The Linux Foundation. All rights reserved.
 *
 * This program is free software; you can redistribute it and/or modify
 * it under the terms of the GNU General Public License version 2 and
 * only version 2 as published by the Free Software Foundation.
 *
 * This program is distributed in the hope that it will be useful,
 * but WITHOUT ANY WARRANTY; without even the implied warranty of
 * MERCHANTABILITY or FITNESS FOR A PARTICULAR PURPOSE.  See the
 * GNU General Public License for more details.
 *
 * You should have received a copy of the GNU General Public License
 * along with this program; if not, write to the Free Software
 * Foundation, Inc., 51 Franklin Street, Fifth Floor, Boston, MA
 * 02110-1301, USA.
 *
=======
// SPDX-License-Identifier: GPL-2.0-only
/*
 * Copyright (c) 2009-2019, 2021, Linux Foundation. All rights reserved.
>>>>>>> 286cd8c7
 */

#include <linux/module.h>
#include <linux/device.h>
#include <linux/platform_device.h>
#include <linux/clk.h>
#include <linux/slab.h>
#include <linux/interrupt.h>
#include <linux/err.h>
#include <linux/delay.h>
#include <linux/io.h>
#include <linux/ioport.h>
#include <linux/gpio.h>
#include <linux/of_gpio.h>
#include <linux/of_platform.h>
#include <linux/uaccess.h>
#include <linux/debugfs.h>
#include <linux/seq_file.h>
#include <linux/pm_runtime.h>
#include <linux/suspend.h>
#include <linux/of.h>
#include <linux/dma-mapping.h>
#include <linux/pinctrl/consumer.h>
#include <linux/pm_wakeup.h>
#include <linux/reset.h>
#include <linux/extcon.h>
#include <linux/power_supply.h>
#include <linux/usb.h>
#include <linux/usb/otg.h>
#include <linux/usb/ulpi.h>
#include <linux/usb/gadget.h>
#include <linux/usb/hcd.h>
#include <linux/usb/msm_hsusb.h>
#include <linux/usb/msm_hsusb_hw.h>
#include <linux/regulator/consumer.h>
#include <linux/regulator/driver.h>
#include <linux/regulator/machine.h>
#include <linux/sched/clock.h>
#include <linux/usb_bam.h>
#include <linux/msm-bus.h>
#include <soc/qcom/scm.h>

/**
 * Requested USB votes for BUS bandwidth
 *
 * USB_NO_PERF_VOTE     BUS Vote for inactive USB session or disconnect
 * USB_MAX_PERF_VOTE    Maximum BUS bandwidth vote
 * USB_MIN_PERF_VOTE    Minimum BUS bandwidth vote (for some hw same as NO_PERF)
 *
 */
enum usb_bus_vote {
	USB_NO_PERF_VOTE = 0,
	USB_MAX_PERF_VOTE,
	USB_MIN_PERF_VOTE,
};

/**
 * Supported USB modes
 *
 * USB_PERIPHERAL       Only peripheral mode is supported.
 * USB_HOST             Only host mode is supported.
 * USB_OTG              OTG mode is supported.
 *
 */
enum usb_mode_type {
	USB_NONE = 0,
	USB_PERIPHERAL,
	USB_HOST,
	USB_OTG,
};

/**
 * OTG control
 *
 * OTG_NO_CONTROL	Id/VBUS notifications not required. Useful in host
 *                      only configuration.
 * OTG_PHY_CONTROL	Id/VBUS notifications comes form USB PHY.
 * OTG_PMIC_CONTROL	Id/VBUS notifications comes from PMIC hardware.
 * OTG_USER_CONTROL	Id/VBUS notifcations comes from User via sysfs.
 *
 */
enum otg_control_type {
	OTG_NO_CONTROL = 0,
	OTG_PHY_CONTROL,
	OTG_PMIC_CONTROL,
	OTG_USER_CONTROL,
};

/**
 * PHY used in
 *
 * INVALID_PHY			Unsupported PHY
 * CI_PHY                      Chipidea PHY
 * SNPS_PICO_PHY               Synopsis Pico PHY
 * SNPS_FEMTO_PHY              Synopsis Femto PHY
 * QUSB_ULPI_PHY
 *
 */
enum msm_usb_phy_type {
	INVALID_PHY = 0,
	CI_PHY,			/* not supported */
	SNPS_PICO_PHY,
	SNPS_FEMTO_PHY,
	QUSB_ULPI_PHY,
};

#define IDEV_CHG_MAX	1500
#define IUNIT		100
#define IDEV_HVDCP_CHG_MAX	1800

/**
 * struct msm_otg_platform_data - platform device data
 *              for msm_otg driver.
 * @phy_init_seq: PHY configuration sequence values. Value of -1 is reserved as
 *              "do not overwrite default value at this address".
 * @power_budget: VBUS power budget in mA (0 will be treated as 500mA).
 * @mode: Supported mode (OTG/peripheral/host).
 * @otg_control: OTG switch controlled by user/Id pin
 * @default_mode: Default operational mode. Applicable only if
 *              OTG switch is controller by user.
 * @pmic_id_irq: IRQ number assigned for PMIC USB ID line.
 * @disable_reset_on_disconnect: perform USB PHY and LINK reset
 *              on USB cable disconnection.
 * @pnoc_errata_fix: workaround needed for PNOC hardware bug that
 *              affects USB performance.
 * @enable_lpm_on_suspend: Enable the USB core to go into Low
 *              Power Mode, when USB bus is suspended but cable
 *              is connected.
 * @core_clk_always_on_workaround: Don't disable core_clk when
 *              USB enters LPM.
 * @delay_lpm_on_disconnect: Use a delay before entering LPM
 *              upon USB cable disconnection.
 * @enable_sec_phy: Use second HSPHY with USB2 core
 * @bus_scale_table: parameters for bus bandwidth requirements
 * @log2_itc: value of 2^(log2_itc-1) will be used as the
 *              interrupt threshold (ITC), when log2_itc is
 *              between 1 to 7.
 * @l1_supported: enable link power management support.
 * @dpdm_pulldown_added: Indicates whether pull down resistors are
 *		connected on data lines or not.
 * @vddmin_gpio: dedictaed gpio in the platform that is used for
 *		pullup the D+ line in case of bus suspend with
 *		phy retention.
 * @enable_ahb2ahb_bypass: Indicates whether enable AHB2AHB BYPASS
 *		mode with controller in device mode.
 * @bool disable_retention_with_vdd_min: Indicates whether to enable
		allowing VDDmin without putting PHY into retention.
 * @bool enable_phy_id_pullup: Indicates whether phy id pullup is
		enabled or not.
 * @usb_id_gpio: Gpio used for USB ID detection.
 * @hub_reset_gpio: Gpio used for hub reset.
 * @switch_sel_gpio: Gpio used for controlling switch that
		routing D+/D- from the USB HUB to the USB jack type B
		for peripheral mode.
 * @bool phy_dvdd_always_on: PHY DVDD is supplied by always on PMIC LDO.
 * @bool emulation: Indicates whether we are running on emulation platform.
 * @bool enable_streaming: Indicates whether streaming to be enabled by default.
 * @bool enable_axi_prefetch: Indicates whether AXI Prefetch interface is used
		for improving data performance.
 * @usbeth_reset_gpio: Gpio used for external usb-to-eth reset.
 */
struct msm_otg_platform_data {
	int *phy_init_seq;
	int phy_init_sz;
	unsigned int power_budget;
	enum usb_mode_type mode;
	enum otg_control_type otg_control;
	enum usb_mode_type default_mode;
	enum msm_usb_phy_type phy_type;
	int pmic_id_irq;
	bool disable_reset_on_disconnect;
	bool pnoc_errata_fix;
	bool enable_lpm_on_dev_suspend;
	bool core_clk_always_on_workaround;
	bool delay_lpm_on_disconnect;
	bool dp_manual_pullup;
	bool enable_sec_phy;
	struct msm_bus_scale_pdata *bus_scale_table;
	int log2_itc;
	bool l1_supported;
	bool dpdm_pulldown_added;
	int vddmin_gpio;
	bool enable_ahb2ahb_bypass;
	bool disable_retention_with_vdd_min;
	bool enable_phy_id_pullup;
	int usb_id_gpio;
	int hub_reset_gpio;
	int usbeth_reset_gpio;
	int switch_sel_gpio;
	bool phy_dvdd_always_on;
	bool emulation;
	bool enable_streaming;
	bool enable_axi_prefetch;
	bool vbus_low_as_hostmode;
	bool phy_id_high_as_peripheral;
};

#define SDP_CHECK_DELAY_MS 10000 /* in ms */
#define SDP_CHECK_BOOT_DELAY_MS 30000 /* in ms */

#define MSM_USB_BASE	(motg->regs)
#define MSM_USB_PHY_CSR_BASE (motg->phy_csr_regs)

#define DRIVER_NAME	"msm_otg"

#define ULPI_IO_TIMEOUT_USEC	(10 * 1000)
#define USB_PHY_3P3_VOL_MIN	3050000 /* uV */
#define USB_PHY_3P3_VOL_MAX	3300000 /* uV */
#define USB_PHY_3P3_HPM_LOAD	50000	/* uA */
#define USB_PHY_3P3_LPM_LOAD	4000	/* uA */

#define USB_PHY_1P8_VOL_MIN	1800000 /* uV */
#define USB_PHY_1P8_VOL_MAX	1800000 /* uV */
#define USB_PHY_1P8_HPM_LOAD	50000	/* uA */
#define USB_PHY_1P8_LPM_LOAD	4000	/* uA */

#define USB_DEFAULT_SYSTEM_CLOCK 80000000	/* 80 MHz */

#define PM_QOS_SAMPLE_SEC	2
#define PM_QOS_THRESHOLD	400

enum msm_otg_phy_reg_mode {
	USB_PHY_REG_OFF,
	USB_PHY_REG_ON,
	USB_PHY_REG_LPM_ON,
	USB_PHY_REG_LPM_OFF,
	USB_PHY_REG_3P3_ON,
	USB_PHY_REG_3P3_OFF,
};

static char *override_phy_init;

static ssize_t override_phy_init_enable_show(struct device *dev,
	struct device_attribute	*attr, char *buf)
{
	return scnprintf(buf, PAGE_SIZE, "%s\n", override_phy_init);
}

static ssize_t override_phy_init_enable_store(struct device *dev,
		struct device_attribute *attr, const char *buf, size_t count)
{
	override_phy_init = kstrndup(buf, count, GFP_KERNEL);
	if (!*override_phy_init)
		return -ENOSPC;

	return count;
}
static DEVICE_ATTR_RW(override_phy_init_enable);

unsigned int lpm_disconnect_thresh = 1000;
static ssize_t lpm_disconnect_thresh_enable_show(struct device *dev,
	struct device_attribute *attr, char *buf)
{
	return scnprintf(buf, PAGE_SIZE, "%d\n", lpm_disconnect_thresh);
}

static ssize_t lpm_disconnect_thresh_enable_store(struct device *dev,
	struct device_attribute *attr, const char *buf, size_t count)
{
	int val = 1000;

	if (kstrtos32(buf, 0, &val))
		return -EINVAL;
	lpm_disconnect_thresh = val;

	return count;
}
static DEVICE_ATTR_RW(lpm_disconnect_thresh_enable);

static bool floated_charger_enable;
static ssize_t floated_charger_enable_value_show(struct device *dev,
	struct device_attribute *attr, char *buf)
{
	return scnprintf(buf, PAGE_SIZE, "%d\n", floated_charger_enable);
}

static ssize_t floated_charger_enable_value_store(struct device *dev,
		struct device_attribute *attr, const char *buf, size_t count)
{
	bool val;

	if (kstrtobool(buf, &val))
		return -EINVAL;
	floated_charger_enable = val;

	return count;
}
static DEVICE_ATTR_RW(floated_charger_enable_value);

/* by default debugging is enabled */
static unsigned int enable_dbg_log = 1;
static ssize_t debug_log_enable_show(struct device *dev,
	struct device_attribute	*attr, char *buf)
{
	return scnprintf(buf, PAGE_SIZE, "%d\n", enable_dbg_log);
}

static ssize_t debug_log_enable_store(struct device *dev,
	struct device_attribute	*attr, const char *buf, size_t count)
{
	int val = 1;

	if (kstrtos32(buf, 0, &val))
		return -EINVAL;
	enable_dbg_log = val;

	return count;
}
static DEVICE_ATTR_RW(debug_log_enable);

/* Max current to be drawn for DCP charger */
static int dcp_max_current = IDEV_CHG_MAX;
static ssize_t dcp_max_current_value_show(struct device *dev,
	struct device_attribute *attr, char *buf)
{
	return scnprintf(buf, PAGE_SIZE, "%d\n", dcp_max_current);
}

static ssize_t dcp_max_current_value_store(struct device *dev,
	struct device_attribute	*attr, const char *buf, size_t count)
{
	dcp_max_current = IDEV_CHG_MAX;

	return count;
}
static DEVICE_ATTR_RW(dcp_max_current_value);


static bool chg_detection_for_float_charger;
static ssize_t chg_detection_for_float_charger_value_show(struct device *dev,
	struct device_attribute *attr, char *buf)
{
	return scnprintf(buf, PAGE_SIZE, "%d\n",
		chg_detection_for_float_charger);
}

static ssize_t chg_detection_for_float_charger_value_store(struct device *dev,
	struct device_attribute *attr, const char *buf, size_t count)
{
	bool val;

	if (kstrtobool(buf, &val))
		return -EINVAL;
	chg_detection_for_float_charger = val;

	return count;
}
static DEVICE_ATTR_RW(chg_detection_for_float_charger_value);

static struct msm_otg *the_msm_otg;
static bool debug_bus_voting_enabled;

static struct regulator *hsusb_3p3;
static struct regulator *hsusb_1p8;
static struct regulator *hsusb_vdd;
static struct regulator *vbus_otg;
static struct power_supply *psy;

static int vdd_val[VDD_VAL_MAX];
static u32 bus_freqs[USB_NOC_NUM_VOTE][USB_NUM_BUS_CLOCKS]  /*bimc,snoc,pcnoc*/;
static char bus_clkname[USB_NUM_BUS_CLOCKS][20] = {"bimc_clk", "snoc_clk",
						"pcnoc_clk"};
static bool bus_clk_rate_set;

static inline void dbg_inc(unsigned int *idx)
{
	*idx = (*idx + 1) & (DEBUG_MAX_MSG-1);
}

static void
msm_otg_dbg_log_event(struct usb_phy *phy, char *event, int d1, int d2)
{
	struct msm_otg *motg = container_of(phy, struct msm_otg, phy);
	unsigned long flags;
	unsigned long long t;
	unsigned long nanosec;

	if (!enable_dbg_log)
		return;

	write_lock_irqsave(&motg->dbg_lock, flags);
	t = cpu_clock(smp_processor_id());
	nanosec = do_div(t, 1000000000)/1000;
	scnprintf(motg->buf[motg->dbg_idx], DEBUG_MSG_LEN,
			"[%5lu.%06lu]: %s :%d:%d",
			(unsigned long)t, nanosec, event, d1, d2);

	motg->dbg_idx++;
	motg->dbg_idx = motg->dbg_idx % DEBUG_MAX_MSG;
	write_unlock_irqrestore(&motg->dbg_lock, flags);
}

static int msm_hsusb_ldo_init(struct msm_otg *motg, int init)
{
	int rc = 0;

	if (init) {
		hsusb_3p3 = devm_regulator_get(motg->phy.dev, "HSUSB_3p3");
		if (IS_ERR(hsusb_3p3)) {
			dev_err(motg->phy.dev, "unable to get hsusb 3p3\n");
			return PTR_ERR(hsusb_3p3);
		}

		rc = regulator_set_voltage(hsusb_3p3, USB_PHY_3P3_VOL_MIN,
				USB_PHY_3P3_VOL_MAX);
		if (rc) {
			dev_err(motg->phy.dev, "unable to set voltage level for hsusb 3p3\n"
									);
			return rc;
		}
		hsusb_1p8 = devm_regulator_get(motg->phy.dev, "HSUSB_1p8");
		if (IS_ERR(hsusb_1p8)) {
			dev_err(motg->phy.dev, "unable to get hsusb 1p8\n");
			rc = PTR_ERR(hsusb_1p8);
			goto put_3p3_lpm;
		}
		rc = regulator_set_voltage(hsusb_1p8, USB_PHY_1P8_VOL_MIN,
				USB_PHY_1P8_VOL_MAX);
		if (rc) {
			dev_err(motg->phy.dev, "unable to set voltage level for hsusb 1p8\n"
									);
			goto put_1p8;
		}

		return 0;
	}

put_1p8:
	regulator_set_voltage(hsusb_1p8, 0, USB_PHY_1P8_VOL_MAX);
put_3p3_lpm:
	regulator_set_voltage(hsusb_3p3, 0, USB_PHY_3P3_VOL_MAX);
	return rc;
}

static int msm_hsusb_config_vddcx(int high)
{
	struct msm_otg *motg = the_msm_otg;
	int max_vol = vdd_val[VDD_MAX];
	int min_vol;
	int ret;

	min_vol = vdd_val[!!high];
	ret = regulator_set_voltage(hsusb_vdd, min_vol, max_vol);
	if (ret) {
		pr_err("%s: unable to set the voltage for regulator HSUSB_VDDCX\n",
								__func__);
		return ret;
	}

	pr_debug("%s: min_vol:%d max_vol:%d\n", __func__, min_vol, max_vol);
	msm_otg_dbg_log_event(&motg->phy, "CONFIG VDDCX", min_vol, max_vol);

	return ret;
}

static int msm_hsusb_ldo_enable(struct msm_otg *motg,
	enum msm_otg_phy_reg_mode mode)
{
	int ret = 0;

	if (IS_ERR(hsusb_1p8)) {
		dev_err(motg->phy.dev, "%s: HSUSB_1p8 is not initialized\n",
								 __func__);
		return -ENODEV;
	}

	if (IS_ERR(hsusb_3p3)) {
		dev_err(motg->phy.dev, "%s: HSUSB_3p3 is not initialized\n",
								 __func__);
		return -ENODEV;
	}

	switch (mode) {
	case USB_PHY_REG_ON:
		ret = regulator_set_load(hsusb_1p8, USB_PHY_1P8_HPM_LOAD);
		if (ret < 0) {
			dev_err(motg->phy.dev,
			"%s: Unable to set HPM of the regulator HSUSB_1p8\n",
								__func__);
			return ret;
		}

		ret = regulator_enable(hsusb_1p8);
		if (ret) {
			dev_err(motg->phy.dev, "%s: unable to enable the hsusb 1p8\n",
				__func__);
			regulator_set_load(hsusb_1p8, 0);
			return ret;
		}

	/* fall through */
	case USB_PHY_REG_3P3_ON:
		ret = regulator_set_load(hsusb_3p3, USB_PHY_3P3_HPM_LOAD);
		if (ret < 0) {
			dev_err(motg->phy.dev, "%s: Unable to set HPM of the regulator HSUSB_3p3\n",
								__func__);
			if (mode == USB_PHY_REG_ON) {
				regulator_set_load(hsusb_1p8, 0);
				regulator_disable(hsusb_1p8);
			}
			return ret;
		}

		ret = regulator_enable(hsusb_3p3);
		if (ret) {
			dev_err(motg->phy.dev, "%s: unable to enable the hsusb 3p3\n",
				__func__);
			regulator_set_load(hsusb_3p3, 0);
			if (mode == USB_PHY_REG_ON) {
				regulator_set_load(hsusb_1p8, 0);
				regulator_disable(hsusb_1p8);
			}
			return ret;
		}

		break;

	case USB_PHY_REG_OFF:
		ret = regulator_disable(hsusb_1p8);
		if (ret) {
			dev_err(motg->phy.dev, "%s: unable to disable the hsusb 1p8\n",
				__func__);
			return ret;
		}

		ret = regulator_set_load(hsusb_1p8, 0);
		if (ret < 0)
			dev_err(motg->phy.dev, "%s: Unable to set LPM of the regulator HSUSB_1p8\n",
								__func__);

	/* fall through */
	case USB_PHY_REG_3P3_OFF:
		ret = regulator_disable(hsusb_3p3);
		if (ret) {
			dev_err(motg->phy.dev, "%s: unable to disable the hsusb 3p3\n",
				 __func__);
			return ret;
		}
		ret = regulator_set_load(hsusb_3p3, 0);
		if (ret < 0)
			dev_err(motg->phy.dev, "%s: Unable to set LPM of the regulator HSUSB_3p3\n",
								__func__);

		break;

	case USB_PHY_REG_LPM_ON:
		ret = regulator_set_load(hsusb_1p8, USB_PHY_1P8_LPM_LOAD);
		if (ret < 0) {
			dev_err(motg->phy.dev, "%s: Unable to set LPM of the regulator HSUSB_1p8\n",
				__func__);
			return ret;
		}

		ret = regulator_set_load(hsusb_3p3, USB_PHY_3P3_LPM_LOAD);
		if (ret < 0) {
			dev_err(motg->phy.dev, "%s: Unable to set LPM of the regulator HSUSB_3p3\n",
				__func__);
			regulator_set_load(hsusb_1p8, USB_PHY_REG_ON);
			return ret;
		}

		break;

	case USB_PHY_REG_LPM_OFF:
		ret = regulator_set_load(hsusb_1p8, USB_PHY_1P8_HPM_LOAD);
		if (ret < 0) {
			dev_err(motg->phy.dev, "%s: Unable to set HPM of the regulator HSUSB_1p8\n",
				__func__);
			return ret;
		}

		ret = regulator_set_load(hsusb_3p3, USB_PHY_3P3_HPM_LOAD);
		if (ret < 0) {
			dev_err(motg->phy.dev, "%s: Unable to set HPM of the regulator HSUSB_3p3\n",
				__func__);
			regulator_set_load(hsusb_1p8, USB_PHY_REG_ON);
			return ret;
		}

		break;

	default:
		dev_err(motg->phy.dev, "%s: Unsupported mode (%d).\n",
							__func__, mode);
		return -ENOTSUPP;
	}

	dev_dbg(motg->phy.dev, "%s: USB reg mode (%d) (OFF/HPM/LPM)\n",
							__func__, mode);
	msm_otg_dbg_log_event(&motg->phy, "USB REG MODE", mode, ret);
	return ret < 0 ? ret : 0;
}

static int ulpi_read(struct usb_phy *phy, u32 reg)
{
	struct msm_otg *motg = container_of(phy, struct msm_otg, phy);
	int cnt = 0;

	if (motg->pdata->emulation)
		return 0;

	if (motg->pdata->phy_type == QUSB_ULPI_PHY && reg > 0x3F) {
		dev_dbg(phy->dev,
			"%s: ULPI vendor-specific reg 0x%02x not supported\n",
			__func__, reg);
		return 0;
	}

	/* initiate read operation */
	writel_relaxed(ULPI_RUN | ULPI_READ | ULPI_ADDR(reg),
	       USB_ULPI_VIEWPORT);

	/* wait for completion */
	while (cnt < ULPI_IO_TIMEOUT_USEC) {
		if (!(readl_relaxed(USB_ULPI_VIEWPORT) & ULPI_RUN))
			break;
		udelay(1);
		cnt++;
	}

	if (cnt >= ULPI_IO_TIMEOUT_USEC) {
		dev_err(phy->dev, "%s: timeout %08x\n", __func__,
			readl_relaxed(USB_ULPI_VIEWPORT));
		dev_err(phy->dev, "PORTSC: %08x USBCMD: %08x\n",
			readl_relaxed(USB_PORTSC), readl_relaxed(USB_USBCMD));
		return -ETIMEDOUT;
	}
	return ULPI_DATA_READ(readl_relaxed(USB_ULPI_VIEWPORT));
}

static int ulpi_write(struct usb_phy *phy, u32 val, u32 reg)
{
	struct msm_otg *motg = container_of(phy, struct msm_otg, phy);
	int cnt = 0;

	if (motg->pdata->emulation)
		return 0;

	if (motg->pdata->phy_type == QUSB_ULPI_PHY && reg > 0x3F) {
		dev_dbg(phy->dev, "%s: ULPI vendor-specific reg 0x%02x not supported\n",
			__func__, reg);
		return 0;
	}

	/* initiate write operation */
	writel_relaxed(ULPI_RUN | ULPI_WRITE |
	       ULPI_ADDR(reg) | ULPI_DATA(val),
	       USB_ULPI_VIEWPORT);

	/* wait for completion */
	while (cnt < ULPI_IO_TIMEOUT_USEC) {
		if (!(readl_relaxed(USB_ULPI_VIEWPORT) & ULPI_RUN))
			break;
		udelay(1);
		cnt++;
	}

	if (cnt >= ULPI_IO_TIMEOUT_USEC) {
		dev_err(phy->dev, "%s: timeout\n", __func__);
		dev_err(phy->dev, "PORTSC: %08x USBCMD: %08x\n",
			readl_relaxed(USB_PORTSC), readl_relaxed(USB_USBCMD));
		return -ETIMEDOUT;
	}
	return 0;
}

static struct usb_phy_io_ops msm_otg_io_ops = {
	.read = ulpi_read,
	.write = ulpi_write,
};

static void ulpi_init(struct msm_otg *motg)
{
	struct msm_otg_platform_data *pdata = motg->pdata;
	int aseq[10];
	int *seq = NULL;

	if (override_phy_init) {
		pr_debug("%s(): HUSB PHY Init:%s\n", __func__,
				override_phy_init);
		get_options(override_phy_init, ARRAY_SIZE(aseq), aseq);
		seq = &aseq[1];
	} else {
		seq = pdata->phy_init_seq;
	}

	if (!seq)
		return;

	while (seq[0] >= 0) {
		if (override_phy_init)
			pr_debug("ulpi: write 0x%02x to 0x%02x\n",
					seq[0], seq[1]);

		dev_vdbg(motg->phy.dev, "ulpi: write 0x%02x to 0x%02x\n",
				seq[0], seq[1]);
		msm_otg_dbg_log_event(&motg->phy, "ULPI WRITE", seq[0], seq[1]);
		ulpi_write(&motg->phy, seq[0], seq[1]);
		seq += 2;
	}
}

static int msm_otg_phy_clk_reset(struct msm_otg *motg)
{
	int ret;

	if (!motg->phy_reset_clk && !motg->phy_reset)
		return 0;

	if (motg->sleep_clk)
		clk_disable_unprepare(motg->sleep_clk);
	if (motg->phy_csr_clk)
		clk_disable_unprepare(motg->phy_csr_clk);

	ret = reset_control_assert(motg->phy_reset);
	if (ret) {
		pr_err("phy_reset_clk assert failed %d\n", ret);
		return ret;
	}
	/*
	 * As per databook, 10 usec delay is required between
	 * PHY POR assert and de-assert.
	 */
	usleep_range(10, 15);
	ret = reset_control_deassert(motg->phy_reset);
	if (ret) {
		pr_err("phy_reset_clk de-assert failed %d\n", ret);
		return ret;
	}
	/*
	 * As per databook, it takes 75 usec for PHY to stabilize
	 * after the reset.
	 */
	usleep_range(80, 100);

	if (motg->phy_csr_clk)
		clk_prepare_enable(motg->phy_csr_clk);
	if (motg->sleep_clk)
		clk_prepare_enable(motg->sleep_clk);

	return 0;
}

static int msm_otg_link_clk_reset(struct msm_otg *motg, bool assert)
{
	int ret;

	if (assert) {
		/* Using asynchronous block reset to the hardware */
		dev_dbg(motg->phy.dev, "block_reset ASSERT\n");
		clk_disable_unprepare(motg->pclk);
		clk_disable_unprepare(motg->core_clk);
		ret = reset_control_assert(motg->core_reset);
		if (ret)
			dev_err(motg->phy.dev, "usb hs_clk assert failed\n");
	} else {
		dev_dbg(motg->phy.dev, "block_reset DEASSERT\n");
		ret = reset_control_deassert(motg->core_reset);
		ndelay(200);
		ret = clk_prepare_enable(motg->core_clk);
		WARN(ret, "USB core_clk enable failed\n");
		ret = clk_prepare_enable(motg->pclk);
		WARN(ret, "USB pclk enable failed\n");
		if (ret)
			dev_err(motg->phy.dev, "usb hs_clk deassert failed\n");
	}
	return ret;
}

static int msm_otg_phy_reset(struct msm_otg *motg)
{
	u32 val;
	int ret;
	struct msm_otg_platform_data *pdata = motg->pdata;

	/*
	 * AHB2AHB Bypass mode shouldn't be enable before doing
	 * async clock reset. If it is enable, disable the same.
	 */
	val = readl_relaxed(USB_AHBMODE);
	if (val & AHB2AHB_BYPASS) {
		pr_err("%s(): AHB2AHB_BYPASS SET: AHBMODE:%x\n",
						__func__, val);
		val &= ~AHB2AHB_BYPASS_BIT_MASK;
		writel_relaxed(val | AHB2AHB_BYPASS_CLEAR, USB_AHBMODE);
		pr_err("%s(): AHBMODE: %x\n", __func__,
				readl_relaxed(USB_AHBMODE));
	}

	ret = msm_otg_link_clk_reset(motg, 1);
	if (ret)
		return ret;

	msm_otg_phy_clk_reset(motg);

	/* wait for 1ms delay as suggested in HPG. */
	usleep_range(1000, 1200);

	ret = msm_otg_link_clk_reset(motg, 0);
	if (ret)
		return ret;

	if (pdata && pdata->enable_sec_phy)
		writel_relaxed(readl_relaxed(USB_PHY_CTRL2) | (1<<16),
							USB_PHY_CTRL2);
	val = readl_relaxed(USB_PORTSC) & ~PORTSC_PTS_MASK;
	writel_relaxed(val | PORTSC_PTS_ULPI, USB_PORTSC);

	dev_info(motg->phy.dev, "phy_reset: success\n");
	msm_otg_dbg_log_event(&motg->phy, "PHY RESET SUCCESS",
			motg->inputs, motg->phy.otg->state);
	return 0;
}

#define LINK_RESET_TIMEOUT_USEC		(250 * 1000)
static int msm_otg_link_reset(struct msm_otg *motg)
{
	int cnt = 0;
	struct msm_otg_platform_data *pdata = motg->pdata;

	writel_relaxed(USBCMD_RESET, USB_USBCMD);
	while (cnt < LINK_RESET_TIMEOUT_USEC) {
		if (!(readl_relaxed(USB_USBCMD) & USBCMD_RESET))
			break;
		udelay(1);
		cnt++;
	}
	if (cnt >= LINK_RESET_TIMEOUT_USEC)
		return -ETIMEDOUT;

	/* select ULPI phy */
	writel_relaxed(0x80000000, USB_PORTSC);
	writel_relaxed(0x0, USB_AHBBURST);
	writel_relaxed(0x08, USB_AHBMODE);

	if (pdata && pdata->enable_sec_phy)
		writel_relaxed(readl_relaxed(USB_PHY_CTRL2) | (1<<16),
								USB_PHY_CTRL2);
	return 0;
}

#define QUSB2PHY_PORT_POWERDOWN		0xB4
#define QUSB2PHY_PORT_UTMI_CTRL2	0xC4

static void msm_usb_phy_reset(struct msm_otg *motg)
{
	u32 val;
	int ret, *seq;

	switch (motg->pdata->phy_type) {
	case SNPS_PICO_PHY:
		/* Assert USB PHY_PON */
		val =  readl_relaxed(motg->usb_phy_ctrl_reg);
		val &= ~PHY_POR_BIT_MASK;
		val |= PHY_POR_ASSERT;
		writel_relaxed(val, motg->usb_phy_ctrl_reg);

		/* wait for minimum 10 microseconds as
		 * suggested in HPG.
		 */
		usleep_range(10, 15);

		/* Deassert USB PHY_PON */
		val =  readl_relaxed(motg->usb_phy_ctrl_reg);
		val &= ~PHY_POR_BIT_MASK;
		val |= PHY_POR_DEASSERT;
		writel_relaxed(val, motg->usb_phy_ctrl_reg);
		break;
	case QUSB_ULPI_PHY:
		ret = reset_control_assert(motg->phy_reset);
		if (ret) {
			pr_err("phy_reset_clk assert failed %d\n", ret);
			break;
		}

		/* need to delay 10us for PHY to reset */
		usleep_range(10, 20);

		ret = reset_control_deassert(motg->phy_reset);
		if (ret) {
			pr_err("phy_reset_clk de-assert failed %d\n", ret);
			break;
		}

		/* Ensure that RESET operation is completed. */
		mb();

		writel_relaxed(0x23,
				motg->phy_csr_regs + QUSB2PHY_PORT_POWERDOWN);
		writel_relaxed(0x0,
				motg->phy_csr_regs + QUSB2PHY_PORT_UTMI_CTRL2);

		/* Program tuning parameters for PHY */
		seq = motg->pdata->phy_init_seq;
		if (seq) {
			while (seq[0] >= 0) {
				writel_relaxed(seq[1],
						motg->phy_csr_regs + seq[0]);
				seq += 2;
			}
		}

		/* ensure above writes are completed before re-enabling PHY */
		wmb();
		writel_relaxed(0x22,
				motg->phy_csr_regs + QUSB2PHY_PORT_POWERDOWN);
		break;
	case SNPS_FEMTO_PHY:
		if (!motg->phy_por_clk && !motg->phy_por_reset) {
			pr_err("phy_por_clk missing\n");
			break;
		}
		ret = reset_control_assert(motg->phy_por_reset);
		if (ret) {
			pr_err("phy_por_clk assert failed %d\n", ret);
			break;
		}
		/*
		 * The Femto PHY is POR reset in the following scenarios.
		 *
		 * 1. After overriding the parameter registers.
		 * 2. Low power mode exit from PHY retention.
		 *
		 * Ensure that SIDDQ is cleared before bringing the PHY
		 * out of reset.
		 *
		 */

		val = readb_relaxed(USB_PHY_CSR_PHY_CTRL_COMMON0);
		val &= ~SIDDQ;
		writeb_relaxed(val, USB_PHY_CSR_PHY_CTRL_COMMON0);

		/*
		 * As per databook, 10 usec delay is required between
		 * PHY POR assert and de-assert.
		 */
		usleep_range(10, 20);
		ret = reset_control_deassert(motg->phy_por_reset);
		if (ret) {
			pr_err("phy_por_clk de-assert failed %d\n", ret);
			break;
		}
		/*
		 * As per databook, it takes 75 usec for PHY to stabilize
		 * after the reset.
		 */
		usleep_range(80, 100);
		break;
	default:
		break;
	}
	/* Ensure that RESET operation is completed. */
	mb();
}

static void msm_chg_block_on(struct msm_otg *);

static int msm_otg_reset(struct usb_phy *phy)
{
	struct msm_otg *motg = container_of(phy, struct msm_otg, phy);
	struct msm_otg_platform_data *pdata = motg->pdata;
	int ret;
	u32 val = 0;
	u32 ulpi_val = 0;

	mutex_lock(&motg->lock);
	msm_otg_dbg_log_event(&motg->phy, "USB RESET", phy->otg->state,
			get_pm_runtime_counter(phy->dev));
	/*
	 * USB PHY and Link reset also reset the USB BAM.
	 * Thus perform reset operation only once to avoid
	 * USB BAM reset on other cases e.g. USB cable disconnections.
	 * If hardware reported error then it must be reset for recovery.
	 */
	if (motg->err_event_seen) {
		dev_info(phy->dev, "performing USB h/w reset for recovery\n");
	} else if (pdata->disable_reset_on_disconnect &&
				motg->reset_counter) {
		mutex_unlock(&motg->lock);
		return 0;
	}

	motg->reset_counter++;

	disable_irq(motg->irq);
	if (motg->phy_irq)
		disable_irq(motg->phy_irq);

	ret = msm_otg_phy_reset(motg);
	if (ret) {
		dev_err(phy->dev, "phy_reset failed\n");
		if (motg->phy_irq)
			enable_irq(motg->phy_irq);

		enable_irq(motg->irq);
		mutex_unlock(&motg->lock);
		return ret;
	}

	if (motg->phy_irq)
		enable_irq(motg->phy_irq);

	enable_irq(motg->irq);
	ret = msm_otg_link_reset(motg);
	if (ret) {
		dev_err(phy->dev, "link reset failed\n");
		mutex_unlock(&motg->lock);
		return ret;
	}

	msleep(100);

	/* Reset USB PHY after performing USB Link RESET */
	msm_usb_phy_reset(motg);

	/* Program USB PHY Override registers. */
	ulpi_init(motg);

	/*
	 * It is required to reset USB PHY after programming
	 * the USB PHY Override registers to get the new
	 * values into effect.
	 */
	msm_usb_phy_reset(motg);

	if (pdata->otg_control == OTG_PHY_CONTROL) {
		val = readl_relaxed(USB_OTGSC);
		if (pdata->mode == USB_OTG) {
			ulpi_val = ULPI_INT_IDGRD | ULPI_INT_SESS_VALID;
			val |= OTGSC_IDIE | OTGSC_BSVIE;
		} else if (pdata->mode == USB_PERIPHERAL) {
			ulpi_val = ULPI_INT_SESS_VALID;
			val |= OTGSC_BSVIE;
		}
		writel_relaxed(val, USB_OTGSC);
		ulpi_write(phy, ulpi_val, ULPI_USB_INT_EN_RISE);
		ulpi_write(phy, ulpi_val, ULPI_USB_INT_EN_FALL);
	} else if (pdata->otg_control == OTG_PMIC_CONTROL) {
		ulpi_write(phy, OTG_COMP_DISABLE,
			ULPI_SET(ULPI_PWR_CLK_MNG_REG));
		if (motg->phy_irq)
			writeb_relaxed(USB_PHY_ID_MASK,
				USB2_PHY_USB_PHY_INTERRUPT_MASK1);
	}

	if (motg->caps & ALLOW_VDD_MIN_WITH_RETENTION_DISABLED)
		writel_relaxed(readl_relaxed(USB_OTGSC) & ~(OTGSC_IDPU),
				USB_OTGSC);

	msm_otg_dbg_log_event(&motg->phy, "USB RESET DONE", phy->otg->state,
			get_pm_runtime_counter(phy->dev));

	if (pdata->enable_axi_prefetch)
		writel_relaxed(readl_relaxed(USB_HS_APF_CTRL) | (APF_CTRL_EN),
							USB_HS_APF_CTRL);

	/*
	 * Disable USB BAM as block reset resets USB BAM registers.
	 */
	msm_usb_bam_enable(CI_CTRL, false);

	if (phy->otg->state == OTG_STATE_UNDEFINED && motg->rm_pulldown)
		msm_chg_block_on(motg);
	mutex_unlock(&motg->lock);

	return 0;
}

static void msm_otg_kick_sm_work(struct msm_otg *motg)
{
	if (atomic_read(&motg->in_lpm))
		motg->resume_pending = true;

	/* For device mode, resume now. Let pm_resume handle other cases */
	if (atomic_read(&motg->pm_suspended) &&
			motg->phy.otg->state != OTG_STATE_B_SUSPEND) {
		motg->sm_work_pending = true;
	} else if (!motg->sm_work_pending) {
		/* process event only if previous one is not pending */
		queue_work(motg->otg_wq, &motg->sm_work);
	}
}

/*
 * UDC calls usb_phy_set_suspend() to notify during bus suspend/resume.
 * Update relevant state-machine inputs and queue sm_work.
 * LPM enter/exit doesn't happen directly from this routine.
 */

static int msm_otg_set_suspend(struct usb_phy *phy, int suspend)
{
	struct msm_otg *motg = container_of(phy, struct msm_otg, phy);

	pr_debug("%s(%d) in %s state\n", __func__, suspend,
				usb_otg_state_string(phy->otg->state));
	msm_otg_dbg_log_event(phy, "SET SUSPEND", suspend, phy->otg->state);

	if (!(motg->caps & ALLOW_LPM_ON_DEV_SUSPEND))
		return 0;

	if (suspend) {
		/* called in suspend interrupt context */
		pr_debug("peripheral bus suspend\n");
		msm_otg_dbg_log_event(phy, "PERIPHERAL BUS SUSPEND",
				motg->inputs, phy->otg->state);

		set_bit(A_BUS_SUSPEND, &motg->inputs);
	} else {
		/* host resume or remote-wakeup */
		pr_debug("peripheral bus resume\n");
		msm_otg_dbg_log_event(phy, "PERIPHERAL BUS RESUME",
				motg->inputs, phy->otg->state);

		clear_bit(A_BUS_SUSPEND, &motg->inputs);
	}
	/* use kick_sm_work to handle race with pm_resume */
	msm_otg_kick_sm_work(motg);

	return 0;
}

static int msm_otg_bus_freq_set(struct msm_otg *motg, enum usb_noc_mode mode)
{
	int i, ret;
	long rate;

	for (i = 0; i < USB_NUM_BUS_CLOCKS; i++) {
		rate = bus_freqs[mode][i];
		if (!rate) {
			pr_debug("%s rate not available\n", bus_clkname[i]);
			continue;
		}

		ret = clk_set_rate(motg->bus_clks[i], rate);
		if (ret) {
			pr_err("%s set rate failed: %d\n", bus_clkname[i], ret);
			return ret;
		}
		pr_debug("%s set to %lu Hz\n", bus_clkname[i],
			 clk_get_rate(motg->bus_clks[i]));
		msm_otg_dbg_log_event(&motg->phy, "OTG BUS FREQ SET", i, rate);
	}

	bus_clk_rate_set = true;

	return 0;
}

static int msm_otg_bus_freq_get(struct msm_otg *motg)
{
	struct device *dev = motg->phy.dev;
	struct device_node *np = dev->of_node;
	int len = 0, i, count = USB_NUM_BUS_CLOCKS;

	if (!np)
		return -EINVAL;

	/* SVS requires extra set of frequencies for perf_mode sysfs node */
	if (motg->default_noc_mode == USB_NOC_SVS_VOTE)
		count *= 2;

	len = of_property_count_elems_of_size(np, "qcom,bus-clk-rate",
							sizeof(len));
	if (!len || (len != count)) {
		pr_err("Invalid bus rate:%d %u\n", len, motg->default_noc_mode);
		return -EINVAL;
	}
	of_property_read_u32_array(np, "qcom,bus-clk-rate", bus_freqs[0],
				   count);
	for (i = 0; i < USB_NUM_BUS_CLOCKS; i++) {
		if (bus_freqs[0][i] == 0) {
			motg->bus_clks[i] = NULL;
			pr_debug("%s not available\n", bus_clkname[i]);
			continue;
		}

		motg->bus_clks[i] = devm_clk_get(dev, bus_clkname[i]);
		if (IS_ERR(motg->bus_clks[i])) {
			pr_err("%s get failed\n", bus_clkname[i]);
			return PTR_ERR(motg->bus_clks[i]);
		}
	}
	return 0;
}

static void msm_otg_bus_clks_enable(struct msm_otg *motg)
{
	int i;
	int ret;

	if (!bus_clk_rate_set || motg->bus_clks_enabled)
		return;

	for (i = 0; i < USB_NUM_BUS_CLOCKS; i++) {
		if (motg->bus_clks[i] == NULL)
			continue;
		ret = clk_prepare_enable(motg->bus_clks[i]);
		if (ret) {
			pr_err("%s enable rate failed: %d\n", bus_clkname[i],
				ret);
			goto err_clk_en;
		}
	}
	motg->bus_clks_enabled = true;
	return;
err_clk_en:
	for (--i; i >= 0; --i) {
		if (motg->bus_clks[i] != NULL)
			clk_disable_unprepare(motg->bus_clks[i]);
	}
}

static void msm_otg_bus_clks_disable(struct msm_otg *motg)
{
	int i;

	if (!bus_clk_rate_set || !motg->bus_clks_enabled)
		return;

	for (i = 0; i < USB_NUM_BUS_CLOCKS; i++) {
		if (motg->bus_clks[i] != NULL)
			clk_disable_unprepare(motg->bus_clks[i]);
	}
	motg->bus_clks_enabled = false;
}

static void msm_otg_bus_vote(struct msm_otg *motg, enum usb_bus_vote vote)
{
	int ret;
	struct msm_otg_platform_data *pdata = motg->pdata;

	msm_otg_dbg_log_event(&motg->phy, "BUS VOTE", vote,
						motg->phy.otg->state);
	/* Check if target allows min_vote to be same as no_vote */
	if (pdata->bus_scale_table &&
	    vote >= pdata->bus_scale_table->num_usecases)
		vote = USB_NO_PERF_VOTE;

	if (motg->bus_perf_client) {
		ret = msm_bus_scale_client_update_request(
			motg->bus_perf_client, vote);
		if (ret)
			dev_err(motg->phy.dev, "%s: Failed to vote (%d)\n"
				   "for bus bw %d\n", __func__, vote, ret);
	}

	if (vote == USB_MAX_PERF_VOTE)
		msm_otg_bus_clks_enable(motg);
	else
		msm_otg_bus_clks_disable(motg);
}

static void msm_otg_enable_phy_hv_int(struct msm_otg *motg)
{
	bool bsv_id_hv_int = false;
	bool dp_dm_hv_int = false;
	u32 val;

	if (motg->pdata->otg_control == OTG_PHY_CONTROL ||
				motg->phy_irq)
		bsv_id_hv_int = true;
	if (motg->host_bus_suspend || motg->device_bus_suspend)
		dp_dm_hv_int = true;

	if (!bsv_id_hv_int && !dp_dm_hv_int)
		return;

	switch (motg->pdata->phy_type) {
	case SNPS_PICO_PHY:
		val = readl_relaxed(motg->usb_phy_ctrl_reg);
		if (bsv_id_hv_int)
			val |= (PHY_IDHV_INTEN | PHY_OTGSESSVLDHV_INTEN);
		if (dp_dm_hv_int)
			val |= PHY_CLAMP_DPDMSE_EN;
		writel_relaxed(val, motg->usb_phy_ctrl_reg);
		break;
	case SNPS_FEMTO_PHY:
		if (bsv_id_hv_int) {
			val = readb_relaxed(USB_PHY_CSR_PHY_CTRL1);
			val |= ID_HV_CLAMP_EN_N;
			writeb_relaxed(val, USB_PHY_CSR_PHY_CTRL1);
		}

		if (dp_dm_hv_int) {
			val = readb_relaxed(USB_PHY_CSR_PHY_CTRL3);
			val |= CLAMP_MPM_DPSE_DMSE_EN_N;
			writeb_relaxed(val, USB_PHY_CSR_PHY_CTRL3);
		}
		break;
	default:
		break;
	}
	pr_debug("%s: bsv_id_hv = %d dp_dm_hv_int = %d\n",
			__func__, bsv_id_hv_int, dp_dm_hv_int);
	msm_otg_dbg_log_event(&motg->phy, "PHY HV INTR ENABLED",
			bsv_id_hv_int, dp_dm_hv_int);
}

static void msm_otg_disable_phy_hv_int(struct msm_otg *motg)
{
	bool bsv_id_hv_int = false;
	bool dp_dm_hv_int = false;
	u32 val;

	if (motg->pdata->otg_control == OTG_PHY_CONTROL ||
				motg->phy_irq)
		bsv_id_hv_int = true;
	if (motg->host_bus_suspend || motg->device_bus_suspend)
		dp_dm_hv_int = true;

	if (!bsv_id_hv_int && !dp_dm_hv_int)
		return;

	switch (motg->pdata->phy_type) {
	case SNPS_PICO_PHY:
		val = readl_relaxed(motg->usb_phy_ctrl_reg);
		if (bsv_id_hv_int)
			val &= ~(PHY_IDHV_INTEN | PHY_OTGSESSVLDHV_INTEN);
		if (dp_dm_hv_int)
			val &= ~PHY_CLAMP_DPDMSE_EN;
		writel_relaxed(val, motg->usb_phy_ctrl_reg);
		break;
	case SNPS_FEMTO_PHY:
		if (bsv_id_hv_int) {
			val = readb_relaxed(USB_PHY_CSR_PHY_CTRL1);
			val &= ~ID_HV_CLAMP_EN_N;
			writeb_relaxed(val, USB_PHY_CSR_PHY_CTRL1);
		}

		if (dp_dm_hv_int) {
			val = readb_relaxed(USB_PHY_CSR_PHY_CTRL3);
			val &= ~CLAMP_MPM_DPSE_DMSE_EN_N;
			writeb_relaxed(val, USB_PHY_CSR_PHY_CTRL3);
		}
		break;
	default:
		break;
	}
	pr_debug("%s: bsv_id_hv = %d dp_dm_hv_int = %d\n",
			__func__, bsv_id_hv_int, dp_dm_hv_int);
	msm_otg_dbg_log_event(&motg->phy, "PHY HV INTR DISABLED",
			bsv_id_hv_int, dp_dm_hv_int);
}

static void msm_otg_enter_phy_retention(struct msm_otg *motg)
{
	u32 val;

	switch (motg->pdata->phy_type) {
	case SNPS_PICO_PHY:
		val = readl_relaxed(motg->usb_phy_ctrl_reg);
		val &= ~PHY_RETEN;
		writel_relaxed(val, motg->usb_phy_ctrl_reg);
		break;
	case SNPS_FEMTO_PHY:
		/* Retention is supported via SIDDQ */
		val = readb_relaxed(USB_PHY_CSR_PHY_CTRL_COMMON0);
		val |= SIDDQ;
		writeb_relaxed(val, USB_PHY_CSR_PHY_CTRL_COMMON0);
		break;
	default:
		break;
	}
	pr_debug("USB PHY is in retention\n");
	msm_otg_dbg_log_event(&motg->phy, "USB PHY ENTER RETENTION",
			motg->pdata->phy_type, 0);
}

static void msm_otg_exit_phy_retention(struct msm_otg *motg)
{
	int val;

	switch (motg->pdata->phy_type) {
	case SNPS_PICO_PHY:
		val = readl_relaxed(motg->usb_phy_ctrl_reg);
		val |= PHY_RETEN;
		writel_relaxed(val, motg->usb_phy_ctrl_reg);
		break;
	case SNPS_FEMTO_PHY:
		/*
		 * It is required to do USB block reset to bring Femto PHY out
		 * of retention.
		 */
		msm_otg_reset(&motg->phy);
		break;
	default:
		break;
	}
	pr_debug("USB PHY is exited from retention\n");
	msm_otg_dbg_log_event(&motg->phy, "USB PHY EXIT RETENTION",
			motg->pdata->phy_type, 0);
}

static void msm_id_status_w(struct work_struct *w);
static irqreturn_t msm_otg_phy_irq_handler(int irq, void *data)
{
	struct msm_otg *motg = data;

	msm_otg_dbg_log_event(&motg->phy, "PHY ID IRQ",
			atomic_read(&motg->in_lpm), motg->phy.otg->state);
	if (atomic_read(&motg->in_lpm)) {
		pr_debug("PHY ID IRQ in LPM\n");
		motg->phy_irq_pending = true;
		msm_otg_kick_sm_work(motg);
	} else {
		pr_debug("PHY ID IRQ outside LPM\n");
		msm_id_status_w(&motg->id_status_work.work);
	}

	return IRQ_HANDLED;
}

#define PHY_SUSPEND_TIMEOUT_USEC (5 * 1000)
#define PHY_DEVICE_BUS_SUSPEND_TIMEOUT_USEC 100
#define PHY_RESUME_TIMEOUT_USEC	(100 * 1000)
#define PHY_SUSPEND_RETRIES_MAX 3

static void msm_otg_set_vbus_state(int online);
static void msm_otg_perf_vote_update(struct msm_otg *motg, bool perf_mode);
static int get_psy_type(struct msm_otg *motg);

#ifdef CONFIG_PM_SLEEP
static int msm_otg_suspend(struct msm_otg *motg)
{
	struct usb_phy *phy = &motg->phy;
	struct usb_bus *bus = phy->otg->host;
	struct msm_otg_platform_data *pdata = motg->pdata;
	int cnt;
	bool host_bus_suspend, device_bus_suspend, sm_work_busy;
	bool host_pc_charger;
	u32 cmd_val;
	u32 portsc, config2;
	u32 func_ctrl;
	int phcd_retry_cnt = 0, ret;
	unsigned int phy_suspend_timeout;

	cnt = 0;
	msm_otg_dbg_log_event(phy, "LPM ENTER START",
			motg->inputs, phy->otg->state);

	if (atomic_read(&motg->in_lpm))
		return 0;

	cancel_delayed_work_sync(&motg->perf_vote_work);

	disable_irq(motg->irq);
	if (motg->phy_irq)
		disable_irq(motg->phy_irq);
lpm_start:
	host_bus_suspend = phy->otg->host && !test_bit(ID, &motg->inputs);
	device_bus_suspend = phy->otg->gadget && test_bit(ID, &motg->inputs) &&
		test_bit(A_BUS_SUSPEND, &motg->inputs) &&
		motg->caps & ALLOW_LPM_ON_DEV_SUSPEND;

	if (host_bus_suspend)
		msm_otg_perf_vote_update(motg, false);

	host_pc_charger = (motg->chg_type == USB_SDP_CHARGER) ||
			(motg->chg_type == USB_CDP_CHARGER) ||
			(get_psy_type(motg) == POWER_SUPPLY_TYPE_USB) ||
			(get_psy_type(motg) == POWER_SUPPLY_TYPE_USB_CDP);
	msm_otg_dbg_log_event(phy, "CHARGER CONNECTED",
			host_pc_charger, motg->inputs);

	/* !BSV, but its handling is in progress by otg sm_work */
	sm_work_busy = !test_bit(B_SESS_VLD, &motg->inputs) &&
			phy->otg->state == OTG_STATE_B_PERIPHERAL;

	/* Perform block reset to recover from UDC error events on disconnect */
	if (motg->err_event_seen)
		msm_otg_reset(phy);

	/*
	 * Abort suspend when,
	 * 1. host mode activation in progress due to Micro-A cable insertion
	 * 2. !BSV, but its handling is in progress by otg sm_work
	 * Don't abort suspend in case of dcp detected by PMIC
	 */

	if ((test_bit(B_SESS_VLD, &motg->inputs) && !device_bus_suspend &&
				host_pc_charger) || sm_work_busy) {
		msm_otg_dbg_log_event(phy, "LPM ENTER ABORTED",
						motg->inputs, 0);
		enable_irq(motg->irq);
		if (motg->phy_irq)
			enable_irq(motg->phy_irq);
		return -EBUSY;
	}

	/* Enable line state difference wakeup fix for only device and host
	 * bus suspend scenarios.  Otherwise PHY can not be suspended when
	 * a charger that pulls DP/DM high is connected.
	 */
	config2 = readl_relaxed(USB_GENCONFIG_2);
	if (device_bus_suspend)
		config2 |= GENCONFIG_2_LINESTATE_DIFF_WAKEUP_EN;
	else
		config2 &= ~GENCONFIG_2_LINESTATE_DIFF_WAKEUP_EN;
	writel_relaxed(config2, USB_GENCONFIG_2);

	if (motg->caps & ALLOW_VDD_MIN_WITH_RETENTION_DISABLED) {
		/* put the controller in non-driving mode */
		func_ctrl = ulpi_read(phy, ULPI_FUNC_CTRL);
		func_ctrl &= ~ULPI_FUNC_CTRL_OPMODE_MASK;
		func_ctrl |= ULPI_FUNC_CTRL_OPMODE_NONDRIVING;
		ulpi_write(phy, func_ctrl, ULPI_FUNC_CTRL);
		ulpi_write(phy, ULPI_IFC_CTRL_AUTORESUME,
						ULPI_CLR(ULPI_IFC_CTRL));
	}

	/*
	 * PHY suspend sequence as mentioned in the databook.
	 *
	 * Device bus suspend: The controller may abort PHY suspend if
	 * there is an incoming reset or resume from the host. If PHCD
	 * is not set within 100 usec. Abort the LPM sequence.
	 *
	 * Host bus suspend: If the peripheral is attached, PHY is already
	 * put into suspend along with the peripheral bus suspend. poll for
	 * PHCD upto 5 msec. If the peripheral is not attached i.e entering
	 * LPM with Micro-A cable, set the PHCD and poll for it for 5 msec.
	 *
	 * No cable connected: Set the PHCD to suspend the PHY. Poll for PHCD
	 * upto 5 msec.
	 *
	 * The controller aborts PHY suspend only in device bus suspend case.
	 * In other cases, it is observed that PHCD may not get set within
	 * the timeout. If so, set the PHCD again and poll for it before
	 * reset recovery.
	 */

phcd_retry:
	if (device_bus_suspend)
		phy_suspend_timeout = PHY_DEVICE_BUS_SUSPEND_TIMEOUT_USEC;
	else
		phy_suspend_timeout = PHY_SUSPEND_TIMEOUT_USEC;

	cnt = 0;
	portsc = readl_relaxed(USB_PORTSC);
	if (!(portsc & PORTSC_PHCD)) {
		writel_relaxed(portsc | PORTSC_PHCD,
				USB_PORTSC);
		while (cnt < phy_suspend_timeout) {
			if (readl_relaxed(USB_PORTSC) & PORTSC_PHCD)
				break;
			udelay(1);
			cnt++;
		}
	}

	if (cnt >= phy_suspend_timeout) {
		if (phcd_retry_cnt > PHY_SUSPEND_RETRIES_MAX) {
			msm_otg_dbg_log_event(phy, "PHY SUSPEND FAILED",
				phcd_retry_cnt, phy->otg->state);
			dev_err(phy->dev, "PHY suspend failed\n");
			ret = -EBUSY;
			goto phy_suspend_fail;
		}

		if (device_bus_suspend) {
			dev_dbg(phy->dev, "PHY suspend aborted\n");
			ret = -EBUSY;
			goto phy_suspend_fail;
		} else {
			if (phcd_retry_cnt++ < PHY_SUSPEND_RETRIES_MAX) {
				dev_dbg(phy->dev, "PHY suspend retry\n");
				goto phcd_retry;
			} else {
				dev_err(phy->dev, "reset attempt during PHY suspend\n");
				phcd_retry_cnt++;
				motg->reset_counter = 0;
				msm_otg_reset(phy);
				goto lpm_start;
			}
		}
	}

	/*
	 * PHY has capability to generate interrupt asynchronously in low
	 * power mode (LPM). This interrupt is level triggered. So USB IRQ
	 * line must be disabled till async interrupt enable bit is cleared
	 * in USBCMD register. Assert STP (ULPI interface STOP signal) to
	 * block data communication from PHY.
	 *
	 * PHY retention mode is disallowed while entering to LPM with wall
	 * charger connected.  But PHY is put into suspend mode. Hence
	 * enable asynchronous interrupt to detect charger disconnection when
	 * PMIC notifications are unavailable.
	 */
	cmd_val = readl_relaxed(USB_USBCMD);
	if (host_bus_suspend || device_bus_suspend ||
		(motg->pdata->otg_control == OTG_PHY_CONTROL))
		cmd_val |= ASYNC_INTR_CTRL | ULPI_STP_CTRL;
	else
		cmd_val |= ULPI_STP_CTRL;
	writel_relaxed(cmd_val, USB_USBCMD);

	/*
	 * BC1.2 spec mandates PD to enable VDP_SRC when charging from DCP.
	 * PHY retention and collapse can not happen with VDP_SRC enabled.
	 */


	/*
	 * We come here in 3 scenarios.
	 *
	 * (1) No cable connected (out of session):
	 *	- BSV/ID HV interrupts are enabled for PHY based detection.
	 *	- PHY is put in retention.
	 *	- If allowed (PMIC based detection), PHY is power collapsed.
	 *	- DVDD (CX/MX) minimization and XO shutdown are allowed.
	 *	- The wakeup is through VBUS/ID interrupt from PHY/PMIC/user.
	 * (2) USB wall charger:
	 *	- BSV/ID HV interrupts are enabled for PHY based detection.
	 *	- For BC1.2 compliant charger, retention is not allowed to
	 *	keep VDP_SRC on. XO shutdown is allowed.
	 *	- The wakeup is through VBUS/ID interrupt from PHY/PMIC/user.
	 * (3) Device/Host Bus suspend (if LPM is enabled):
	 *	- BSV/ID HV interrupts are enabled for PHY based detection.
	 *	- D+/D- MPM pin are configured to wakeup from line state
	 *	change through PHY HV interrupts. PHY HV interrupts are
	 *	also enabled. If MPM pins are not available, retention and
	 *	XO is not allowed.
	 *	- PHY is put into retention only if a gpio is used to keep
	 *	the D+ pull-up. ALLOW_BUS_SUSPEND_WITHOUT_REWORK capability
	 *	is set means, PHY can enable D+ pull-up or D+/D- pull-down
	 *	without any re-work and PHY should not be put into retention.
	 *	- DVDD (CX/MX) minimization and XO shutdown is allowed if
	 *	ALLOW_BUS_SUSPEND_WITHOUT_REWORK is set (PHY DVDD is supplied
	 *	via PMIC LDO) or board level re-work is present.
	 *	- The wakeup is through VBUS/ID interrupt from PHY/PMIC/user
	 *	or USB link asynchronous interrupt for line state change.
	 *
	 */
	motg->host_bus_suspend = host_bus_suspend;
	motg->device_bus_suspend = device_bus_suspend;

	if (motg->caps & ALLOW_PHY_RETENTION && !device_bus_suspend &&
		 (!host_bus_suspend || (motg->caps &
		ALLOW_BUS_SUSPEND_WITHOUT_REWORK) ||
		  ((motg->caps & ALLOW_HOST_PHY_RETENTION)
		&& (pdata->dpdm_pulldown_added || !(portsc & PORTSC_CCS))))) {
		msm_otg_enable_phy_hv_int(motg);
		if ((!host_bus_suspend || !(motg->caps &
			ALLOW_BUS_SUSPEND_WITHOUT_REWORK)) &&
			!(motg->caps & ALLOW_VDD_MIN_WITH_RETENTION_DISABLED)) {
			msm_otg_enter_phy_retention(motg);
			motg->lpm_flags |= PHY_RETENTIONED;
		}
	} else if (device_bus_suspend) {
		/* DP DM HV interrupts are used for bus resume from XO off */
		msm_otg_enable_phy_hv_int(motg);
		if (motg->caps & ALLOW_PHY_RETENTION && pdata->vddmin_gpio) {

			/*
			 * This is HW WA needed when PHY_CLAMP_DPDMSE_EN is
			 * enabled and we put the phy in retention mode.
			 * Without this WA, the async_irq will be fired right
			 * after suspending whithout any bus resume.
			 */
			config2 = readl_relaxed(USB_GENCONFIG_2);
			config2 &= ~GENCONFIG_2_DPSE_DMSE_HV_INTR_EN;
			writel_relaxed(config2, USB_GENCONFIG_2);

			msm_otg_enter_phy_retention(motg);
			motg->lpm_flags |= PHY_RETENTIONED;
			gpio_direction_output(pdata->vddmin_gpio, 1);
		}
	}

	/* Ensure that above operation is completed before turning off clocks */
	mb();
	/* Consider clocks on workaround flag only in case of bus suspend */
	if (!(phy->otg->state == OTG_STATE_B_PERIPHERAL &&
			test_bit(A_BUS_SUSPEND, &motg->inputs)) ||
			!motg->pdata->core_clk_always_on_workaround) {
		clk_disable_unprepare(motg->pclk);
		clk_disable_unprepare(motg->core_clk);
		if (motg->phy_csr_clk)
			clk_disable_unprepare(motg->phy_csr_clk);
		motg->lpm_flags |= CLOCKS_DOWN;
	}

	/* usb phy no more require TCXO clock, hence vote for TCXO disable */
	if (!host_bus_suspend || (motg->caps &
		ALLOW_BUS_SUSPEND_WITHOUT_REWORK) ||
		((motg->caps & ALLOW_HOST_PHY_RETENTION) &&
		(pdata->dpdm_pulldown_added || !(portsc & PORTSC_CCS)))) {
		if (motg->xo_clk) {
			clk_disable_unprepare(motg->xo_clk);
			motg->lpm_flags |= XO_SHUTDOWN;
		}
	}

	if (motg->caps & ALLOW_PHY_POWER_COLLAPSE &&
			!host_bus_suspend && !device_bus_suspend) {
		msm_hsusb_ldo_enable(motg, USB_PHY_REG_OFF);
		motg->lpm_flags |= PHY_PWR_COLLAPSED;
	} else if (motg->caps & ALLOW_PHY_REGULATORS_LPM &&
			!host_bus_suspend && !device_bus_suspend) {
		msm_hsusb_ldo_enable(motg, USB_PHY_REG_LPM_ON);
		motg->lpm_flags |= PHY_REGULATORS_LPM;
	}

	if (motg->lpm_flags & PHY_RETENTIONED ||
		(motg->caps & ALLOW_VDD_MIN_WITH_RETENTION_DISABLED)) {
		regulator_disable(hsusb_vdd);
		msm_hsusb_config_vddcx(0);
	}

	if (device_may_wakeup(phy->dev)) {
		if (host_bus_suspend || device_bus_suspend) {
			enable_irq_wake(motg->async_irq);
			enable_irq_wake(motg->irq);
		}

		if (motg->phy_irq)
			enable_irq_wake(motg->phy_irq);
		if (motg->pdata->pmic_id_irq)
			enable_irq_wake(motg->pdata->pmic_id_irq);
		if (motg->ext_id_irq)
			enable_irq_wake(motg->ext_id_irq);
	}
	if (bus)
		clear_bit(HCD_FLAG_HW_ACCESSIBLE, &(bus_to_hcd(bus))->flags);

	msm_otg_bus_vote(motg, USB_NO_PERF_VOTE);

	atomic_set(&motg->in_lpm, 1);

	if (host_bus_suspend || device_bus_suspend) {
		/* Enable ASYNC IRQ during LPM */
		enable_irq(motg->async_irq);
		enable_irq(motg->irq);
	}
	if (motg->phy_irq)
		enable_irq(motg->phy_irq);

	pm_relax(&motg->pdev->dev);

	dev_dbg(phy->dev, "LPM caps = %lu flags = %lu\n",
			motg->caps, motg->lpm_flags);
	dev_info(phy->dev, "USB in low power mode\n");
	msm_otg_dbg_log_event(phy, "LPM ENTER DONE",
			motg->caps, motg->lpm_flags);

	if (motg->err_event_seen) {
		motg->err_event_seen = false;
		if (motg->vbus_state != test_bit(B_SESS_VLD, &motg->inputs))
			msm_otg_set_vbus_state(motg->vbus_state);
		if (motg->id_state != test_bit(ID, &motg->inputs))
			msm_id_status_w(&motg->id_status_work.work);
	}

	return 0;

phy_suspend_fail:
	enable_irq(motg->irq);
	if (motg->phy_irq)
		enable_irq(motg->phy_irq);
	return ret;
}

static int msm_otg_resume(struct msm_otg *motg)
{
	struct usb_phy *phy = &motg->phy;
	struct usb_bus *bus = phy->otg->host;
	struct usb_hcd *hcd = bus_to_hcd(phy->otg->host);
	struct msm_otg_platform_data *pdata = motg->pdata;
	int cnt = 0;
	unsigned int temp;
	unsigned int ret;
	u32 func_ctrl;

	msm_otg_dbg_log_event(phy, "LPM EXIT START", motg->inputs,
							phy->otg->state);
	if (!atomic_read(&motg->in_lpm)) {
		msm_otg_dbg_log_event(phy, "USB NOT IN LPM",
				atomic_read(&motg->in_lpm), phy->otg->state);
		return 0;
	}

	pm_stay_awake(&motg->pdev->dev);
	if (motg->phy_irq)
		disable_irq(motg->phy_irq);

	if (motg->host_bus_suspend || motg->device_bus_suspend)
		disable_irq(motg->irq);

	/*
	 * If we are resuming from the device bus suspend, restore
	 * the max performance bus vote. Otherwise put a minimum
	 * bus vote to satisfy the requirement for enabling clocks.
	 */

	if (motg->device_bus_suspend && debug_bus_voting_enabled)
		msm_otg_bus_vote(motg, USB_MAX_PERF_VOTE);
	else
		msm_otg_bus_vote(motg, USB_MIN_PERF_VOTE);

	/* Vote for TCXO when waking up the phy */
	if (motg->lpm_flags & XO_SHUTDOWN) {
		if (motg->xo_clk)
			clk_prepare_enable(motg->xo_clk);
		motg->lpm_flags &= ~XO_SHUTDOWN;
	}

	if (motg->lpm_flags & CLOCKS_DOWN) {
		if (motg->phy_csr_clk) {
			ret = clk_prepare_enable(motg->phy_csr_clk);
			WARN(ret, "USB phy_csr_clk enable failed\n");
		}
		ret = clk_prepare_enable(motg->core_clk);
		WARN(ret, "USB core_clk enable failed\n");
		ret = clk_prepare_enable(motg->pclk);
		WARN(ret, "USB pclk enable failed\n");
		motg->lpm_flags &= ~CLOCKS_DOWN;
	}

	if (motg->lpm_flags & PHY_PWR_COLLAPSED) {
		msm_hsusb_ldo_enable(motg, USB_PHY_REG_ON);
		motg->lpm_flags &= ~PHY_PWR_COLLAPSED;
	} else if (motg->lpm_flags & PHY_REGULATORS_LPM) {
		msm_hsusb_ldo_enable(motg, USB_PHY_REG_LPM_OFF);
		motg->lpm_flags &= ~PHY_REGULATORS_LPM;
	}

	if (motg->lpm_flags & PHY_RETENTIONED ||
		(motg->caps & ALLOW_VDD_MIN_WITH_RETENTION_DISABLED)) {
		msm_hsusb_config_vddcx(1);
		ret = regulator_enable(hsusb_vdd);
		WARN(ret, "hsusb_vdd LDO enable failed\n");
		msm_otg_disable_phy_hv_int(motg);
		msm_otg_exit_phy_retention(motg);
		motg->lpm_flags &= ~PHY_RETENTIONED;
		if (pdata->vddmin_gpio && motg->device_bus_suspend)
			gpio_direction_input(pdata->vddmin_gpio);
	} else if (motg->device_bus_suspend) {
		msm_otg_disable_phy_hv_int(motg);
	}

	temp = readl_relaxed(USB_USBCMD);
	temp &= ~ASYNC_INTR_CTRL;
	temp &= ~ULPI_STP_CTRL;
	writel_relaxed(temp, USB_USBCMD);

	/*
	 * PHY comes out of low power mode (LPM) in case of wakeup
	 * from asynchronous interrupt.
	 */
	if (!(readl_relaxed(USB_PORTSC) & PORTSC_PHCD))
		goto skip_phy_resume;

	writel_relaxed(readl_relaxed(USB_PORTSC) & ~PORTSC_PHCD, USB_PORTSC);

	while (cnt < PHY_RESUME_TIMEOUT_USEC) {
		if (!(readl_relaxed(USB_PORTSC) & PORTSC_PHCD))
			break;
		udelay(1);
		cnt++;
	}

	if (cnt >= PHY_RESUME_TIMEOUT_USEC) {
		/*
		 * This is a fatal error. Reset the link and
		 * PHY. USB state can not be restored. Re-insertion
		 * of USB cable is the only way to get USB working.
		 */
		dev_err(phy->dev, "Unable to resume USB. Re-plugin the cable\n"
									);
		msm_otg_reset(phy);
	}

skip_phy_resume:
	if (motg->caps & ALLOW_VDD_MIN_WITH_RETENTION_DISABLED) {
		/* put the controller in normal mode */
		func_ctrl = ulpi_read(phy, ULPI_FUNC_CTRL);
		func_ctrl &= ~ULPI_FUNC_CTRL_OPMODE_MASK;
		func_ctrl |= ULPI_FUNC_CTRL_OPMODE_NORMAL;
		ulpi_write(phy, func_ctrl, ULPI_FUNC_CTRL);
	}

	if (device_may_wakeup(phy->dev)) {
		if (motg->host_bus_suspend || motg->device_bus_suspend) {
			disable_irq_wake(motg->async_irq);
			disable_irq_wake(motg->irq);
		}

		if (motg->phy_irq)
			disable_irq_wake(motg->phy_irq);
		if (motg->pdata->pmic_id_irq)
			disable_irq_wake(motg->pdata->pmic_id_irq);
		if (motg->ext_id_irq)
			disable_irq_wake(motg->ext_id_irq);
	}
	if (bus)
		set_bit(HCD_FLAG_HW_ACCESSIBLE, &(bus_to_hcd(bus))->flags);

	atomic_set(&motg->in_lpm, 0);

	if (motg->async_int) {
		/* Match the disable_irq call from ISR */
		enable_irq(motg->async_int);
		motg->async_int = 0;
	}
	if (motg->phy_irq)
		enable_irq(motg->phy_irq);
	enable_irq(motg->irq);

	/* Enable ASYNC_IRQ only during LPM */
	if (motg->host_bus_suspend || motg->device_bus_suspend)
		disable_irq(motg->async_irq);

	if (motg->phy_irq_pending) {
		motg->phy_irq_pending = false;
		msm_id_status_w(&motg->id_status_work.work);
	}

	if (motg->host_bus_suspend) {
		usb_hcd_resume_root_hub(hcd);
		schedule_delayed_work(&motg->perf_vote_work,
			msecs_to_jiffies(1000 * PM_QOS_SAMPLE_SEC));
	}

	dev_info(phy->dev, "USB exited from low power mode\n");
	msm_otg_dbg_log_event(phy, "LPM EXIT DONE",
			motg->caps, motg->lpm_flags);

	return 0;
}
#endif

static int get_psy_type(struct msm_otg *motg)
{
	union power_supply_propval pval = {0};

	if (!psy) {
		psy = power_supply_get_by_name("usb");
		if (!psy) {
			dev_err(motg->phy.dev, "Could not get usb power_supply\n");
			return -ENODEV;
		}
	}

	power_supply_get_property(psy, POWER_SUPPLY_PROP_REAL_TYPE, &pval);

	return pval.intval;
}

static int msm_otg_notify_chg_type(struct msm_otg *motg)
{
	static int charger_type;
	union power_supply_propval propval;
	int ret = 0;

	if (charger_type == motg->chg_type)
		return 0;

	if (motg->chg_type == USB_SDP_CHARGER)
		charger_type = POWER_SUPPLY_TYPE_USB;
	else if (motg->chg_type == USB_CDP_CHARGER)
		charger_type = POWER_SUPPLY_TYPE_USB_CDP;
	else if (motg->chg_type == USB_DCP_CHARGER ||
			motg->chg_type == USB_NONCOMPLIANT_CHARGER)
		charger_type = POWER_SUPPLY_TYPE_USB_DCP;
	else if (motg->chg_type == USB_FLOATED_CHARGER)
		charger_type = POWER_SUPPLY_TYPE_USB_FLOAT;
	else
		charger_type = POWER_SUPPLY_TYPE_UNKNOWN;

	pr_debug("Trying to set usb power supply type %d\n", charger_type);

	propval.intval = charger_type;
	ret = power_supply_set_property(psy, POWER_SUPPLY_PROP_REAL_TYPE,
								&propval);
	if (ret)
		dev_dbg(motg->phy.dev, "power supply error when setting property\n");

	msm_otg_dbg_log_event(&motg->phy, "SET USB PWR SUPPLY TYPE",
			motg->chg_type, charger_type);
	return ret;
}

static void msm_otg_notify_charger(struct msm_otg *motg, unsigned int mA)
{
	struct usb_gadget *g = motg->phy.otg->gadget;
	union power_supply_propval pval = {0};
	int psy_type;

	if (g && g->is_a_peripheral)
		return;

	dev_dbg(motg->phy.dev, "Requested curr from USB = %u\n", mA);

	psy_type = get_psy_type(motg);
	if (psy_type == -ENODEV)
		return;

	if (msm_otg_notify_chg_type(motg))
		dev_dbg(motg->phy.dev, "Failed notifying %d charger type to PMIC\n",
							motg->chg_type);

	psy_type = get_psy_type(motg);
	if (psy_type == POWER_SUPPLY_TYPE_USB_FLOAT ||
		(psy_type == POWER_SUPPLY_TYPE_USB &&
			motg->enable_sdp_check_timer)) {
		if (!mA) {
			pval.intval = -ETIMEDOUT;
			goto set_prop;
		}
	}

	if (motg->cur_power == mA)
		return;

	dev_info(motg->phy.dev, "Avail curr from USB = %u\n", mA);
	msm_otg_dbg_log_event(&motg->phy, "AVAIL CURR FROM USB", mA, 0);

	/* Set max current limit in uA */
	pval.intval = 1000 * mA;

set_prop:
	if (power_supply_set_property(psy, POWER_SUPPLY_PROP_SDP_CURRENT_MAX,
								&pval)) {
		dev_dbg(motg->phy.dev, "power supply error when setting property\n");
		return;
	}

	motg->cur_power = mA;
}

static void msm_otg_notify_charger_work(struct work_struct *w)
{
	struct msm_otg *motg = container_of(w,
				struct msm_otg, notify_charger_work);

	msm_otg_notify_charger(motg, motg->notify_current_mA);
}

static int msm_otg_set_power(struct usb_phy *phy, unsigned int mA)
{
	struct msm_otg *motg = container_of(phy, struct msm_otg, phy);

	motg->notify_current_mA = mA;
	/*
	 * Gadget driver uses set_power method to notify about the
	 * available current based on suspend/configured states.
	 */
	if (motg->chg_type == USB_SDP_CHARGER ||
	    get_psy_type(motg) == POWER_SUPPLY_TYPE_USB ||
	    get_psy_type(motg) == POWER_SUPPLY_TYPE_USB_FLOAT)
		queue_work(motg->otg_wq, &motg->notify_charger_work);

	return 0;
}

static void msm_hsusb_vbus_power(struct msm_otg *motg, bool on);

static void msm_otg_perf_vote_update(struct msm_otg *motg, bool perf_mode)
{
	static bool curr_perf_mode;
	int ret, latency = motg->pm_qos_latency;
	long clk_rate;

	if (curr_perf_mode == perf_mode)
		return;

	if (perf_mode) {
		if (latency)
			pm_qos_update_request(&motg->pm_qos_req_dma, latency);
		msm_otg_bus_vote(motg, USB_MAX_PERF_VOTE);
		clk_rate = motg->core_clk_rate;
	} else {
		if (latency)
			pm_qos_update_request(&motg->pm_qos_req_dma,
						PM_QOS_DEFAULT_VALUE);
		msm_otg_bus_vote(motg, USB_MIN_PERF_VOTE);
		clk_rate = motg->core_clk_svs_rate;
	}

	if (clk_rate) {
		ret = clk_set_rate(motg->core_clk, clk_rate);
		if (ret)
			dev_err(motg->phy.dev, "sys_clk set_rate fail:%d %ld\n",
					ret, clk_rate);
	}
	curr_perf_mode = perf_mode;
	pr_debug("%s: latency updated to: %d, core_freq to: %ld\n", __func__,
					latency, clk_rate);
}

static void msm_otg_perf_vote_work(struct work_struct *w)
{
	struct msm_otg *motg = container_of(w, struct msm_otg,
						perf_vote_work.work);
	unsigned int curr_sample_int_count;
	bool in_perf_mode = false;

	curr_sample_int_count = motg->usb_irq_count;
	motg->usb_irq_count = 0;

	if (curr_sample_int_count >= PM_QOS_THRESHOLD)
		in_perf_mode = true;

	msm_otg_perf_vote_update(motg, in_perf_mode);
	pr_debug("%s: in_perf_mode:%u, interrupts in last sample:%u\n",
		 __func__, in_perf_mode, curr_sample_int_count);

	schedule_delayed_work(&motg->perf_vote_work,
			msecs_to_jiffies(1000 * PM_QOS_SAMPLE_SEC));
}

static void msm_otg_start_host(struct usb_otg *otg, int on)
{
	struct msm_otg *motg = container_of(otg->usb_phy, struct msm_otg, phy);
	struct msm_otg_platform_data *pdata = motg->pdata;
	struct usb_hcd *hcd;
	u32 val;

	if (!otg->host)
		return;

	hcd = bus_to_hcd(otg->host);

	msm_otg_dbg_log_event(&motg->phy, "PM RT: StartHost GET",
				     get_pm_runtime_counter(motg->phy.dev), 0);
	pm_runtime_get_sync(otg->usb_phy->dev);
	if (on) {
		dev_dbg(otg->usb_phy->dev, "host on\n");
		msm_otg_dbg_log_event(&motg->phy, "HOST ON",
				motg->inputs, otg->state);
		msm_hsusb_vbus_power(motg, 1);
		msm_otg_reset(&motg->phy);

		if (pdata->otg_control == OTG_PHY_CONTROL)
			ulpi_write(otg->usb_phy, OTG_COMP_DISABLE,
				ULPI_SET(ULPI_PWR_CLK_MNG_REG));

		if (pdata->enable_axi_prefetch) {
			val = readl_relaxed(USB_HS_APF_CTRL);
			val &= ~APF_CTRL_EN;
			writel_relaxed(val, USB_HS_APF_CTRL);
		}
		usb_add_hcd(hcd, hcd->irq, IRQF_SHARED);
#ifdef CONFIG_SMP
		motg->pm_qos_req_dma.type = PM_QOS_REQ_AFFINE_IRQ;
		motg->pm_qos_req_dma.irq = motg->irq;
#endif
		pm_qos_add_request(&motg->pm_qos_req_dma,
				PM_QOS_CPU_DMA_LATENCY, PM_QOS_DEFAULT_VALUE);
		/* start in perf mode for better performance initially */
		msm_otg_perf_vote_update(motg, true);
		schedule_delayed_work(&motg->perf_vote_work,
				msecs_to_jiffies(1000 * PM_QOS_SAMPLE_SEC));
	} else {
		dev_dbg(otg->usb_phy->dev, "host off\n");
		msm_otg_dbg_log_event(&motg->phy, "HOST OFF",
				motg->inputs, otg->state);
		msm_hsusb_vbus_power(motg, 0);

		cancel_delayed_work_sync(&motg->perf_vote_work);
		msm_otg_perf_vote_update(motg, false);
		pm_qos_remove_request(&motg->pm_qos_req_dma);

		pm_runtime_disable(&hcd->self.root_hub->dev);
		pm_runtime_barrier(&hcd->self.root_hub->dev);
		usb_remove_hcd(hcd);
		msm_otg_reset(&motg->phy);

		if (pdata->enable_axi_prefetch)
			writel_relaxed(readl_relaxed(USB_HS_APF_CTRL)
					| (APF_CTRL_EN), USB_HS_APF_CTRL);

		/* HCD core reset all bits of PORTSC. select ULPI phy */
		writel_relaxed(0x80000000, USB_PORTSC);

		if (pdata->otg_control == OTG_PHY_CONTROL)
			ulpi_write(otg->usb_phy, OTG_COMP_DISABLE,
				ULPI_CLR(ULPI_PWR_CLK_MNG_REG));
	}
	msm_otg_dbg_log_event(&motg->phy, "PM RT: StartHost PUT",
				     get_pm_runtime_counter(motg->phy.dev), 0);

	pm_runtime_mark_last_busy(otg->usb_phy->dev);
	pm_runtime_put_autosuspend(otg->usb_phy->dev);
}

static void msm_hsusb_vbus_power(struct msm_otg *motg, bool on)
{
	int ret;
	static bool vbus_is_on;

	msm_otg_dbg_log_event(&motg->phy, "VBUS POWER", on, vbus_is_on);
	if (vbus_is_on == on)
		return;

	if (!vbus_otg) {
		pr_err("vbus_otg is NULL.\n");
		return;
	}

	/*
	 * if entering host mode tell the charger to not draw any current
	 * from usb before turning on the boost.
	 * if exiting host mode disable the boost before enabling to draw
	 * current from the source.
	 */
	if (on) {
		ret = regulator_enable(vbus_otg);
		if (ret) {
			pr_err("unable to enable vbus_otg\n");
			return;
		}
		vbus_is_on = true;
	} else {
		ret = regulator_disable(vbus_otg);
		if (ret) {
			pr_err("unable to disable vbus_otg\n");
			return;
		}
		vbus_is_on = false;
	}
}

static int msm_otg_set_host(struct usb_otg *otg, struct usb_bus *host)
{
	struct msm_otg *motg = container_of(otg->usb_phy, struct msm_otg, phy);
	struct usb_hcd *hcd;

	/*
	 * Fail host registration if this board can support
	 * only peripheral configuration.
	 */
	if (motg->pdata->mode == USB_PERIPHERAL) {
		dev_info(otg->usb_phy->dev, "Host mode is not supported\n");
		return -ENODEV;
	}

	if (host) {
		vbus_otg = devm_regulator_get(motg->phy.dev, "vbus_otg");
		if (IS_ERR(vbus_otg)) {
			msm_otg_dbg_log_event(&motg->phy,
					"UNABLE TO GET VBUS_OTG",
					otg->state, 0);
			dev_err(otg->usb_phy->dev, "Unable to get vbus_otg\n");
			return PTR_ERR(vbus_otg);
		}
	} else {
		if (otg->state == OTG_STATE_A_HOST) {
			msm_otg_start_host(otg, 0);
			otg->host = NULL;
			otg->state = OTG_STATE_UNDEFINED;
			queue_work(motg->otg_wq, &motg->sm_work);
		} else {
			otg->host = NULL;
		}

		return 0;
	}

	hcd = bus_to_hcd(host);
	hcd->power_budget = motg->pdata->power_budget;

	otg->host = host;
	dev_dbg(otg->usb_phy->dev, "host driver registered w/ tranceiver\n");
	msm_otg_dbg_log_event(&motg->phy, "HOST DRIVER REGISTERED",
			hcd->power_budget, motg->pdata->mode);

	/*
	 * Kick the state machine work, if peripheral is not supported
	 * or peripheral is already registered with us.
	 */
	if (motg->pdata->mode == USB_HOST || otg->gadget)
		queue_work(motg->otg_wq, &motg->sm_work);

	return 0;
}

static void msm_otg_start_peripheral(struct usb_otg *otg, int on)
{
	struct msm_otg *motg = container_of(otg->usb_phy, struct msm_otg, phy);
	struct msm_otg_platform_data *pdata = motg->pdata;
	struct pinctrl_state *set_state;
	int ret;

	if (!otg->gadget)
		return;

	msm_otg_dbg_log_event(&motg->phy, "PM RT: StartPeri GET",
				     get_pm_runtime_counter(motg->phy.dev), 0);
	pm_runtime_get_sync(otg->usb_phy->dev);
	if (on) {
		dev_dbg(otg->usb_phy->dev, "gadget on\n");
		msm_otg_dbg_log_event(&motg->phy, "GADGET ON",
				motg->inputs, otg->state);

		/* Configure BUS performance parameters for MAX bandwidth */
		if (debug_bus_voting_enabled)
			msm_otg_bus_vote(motg, USB_MAX_PERF_VOTE);
		/* bump up usb core_clk to default */
		clk_set_rate(motg->core_clk, motg->core_clk_rate);

		usb_gadget_vbus_connect(otg->gadget);

		/*
		 * Request VDD min gpio, if need to support VDD
		 * minimazation during peripheral bus suspend.
		 */
		if (pdata->vddmin_gpio) {
			if (motg->phy_pinctrl) {
				set_state =
					pinctrl_lookup_state(motg->phy_pinctrl,
							"hsusb_active");
				if (IS_ERR(set_state))
					pr_err("cannot get phy pinctrl active state\n");
				else
					pinctrl_select_state(motg->phy_pinctrl,
								set_state);
			}

			ret = gpio_request(pdata->vddmin_gpio,
					"MSM_OTG_VDD_MIN_GPIO");
			if (ret < 0) {
				dev_err(otg->usb_phy->dev, "gpio req failed for vdd min:%d\n",
						ret);
				pdata->vddmin_gpio = 0;
			}
		}
	} else {
		dev_dbg(otg->usb_phy->dev, "gadget off\n");
		msm_otg_dbg_log_event(&motg->phy, "GADGET OFF",
			motg->inputs, otg->state);
		usb_gadget_vbus_disconnect(otg->gadget);
		clear_bit(A_BUS_SUSPEND, &motg->inputs);
		/* Configure BUS performance parameters to default */
		msm_otg_bus_vote(motg, USB_MIN_PERF_VOTE);

		if (pdata->vddmin_gpio) {
			gpio_free(pdata->vddmin_gpio);
			if (motg->phy_pinctrl) {
				set_state =
					pinctrl_lookup_state(motg->phy_pinctrl,
							"hsusb_sleep");
				if (IS_ERR(set_state))
					pr_err("cannot get phy pinctrl sleep state\n");
				else
					pinctrl_select_state(motg->phy_pinctrl,
						set_state);
			}
		}
	}
	msm_otg_dbg_log_event(&motg->phy, "PM RT: StartPeri PUT",
				     get_pm_runtime_counter(motg->phy.dev), 0);
	pm_runtime_mark_last_busy(otg->usb_phy->dev);
	pm_runtime_put_autosuspend(otg->usb_phy->dev);
}

static int msm_otg_set_peripheral(struct usb_otg *otg,
					struct usb_gadget *gadget)
{
	struct msm_otg *motg = container_of(otg->usb_phy, struct msm_otg, phy);

	/*
	 * Fail peripheral registration if this board can support
	 * only host configuration.
	 */
	if (motg->pdata->mode == USB_HOST) {
		dev_err(otg->usb_phy->dev, "Peripheral mode is not supported\n");
		return -ENODEV;
	}

	if (!gadget) {
		if (otg->state == OTG_STATE_B_PERIPHERAL) {
			msm_otg_dbg_log_event(&motg->phy,
				"PM RUNTIME: PERIPHERAL GET1",
				get_pm_runtime_counter(otg->usb_phy->dev), 0);
			msm_otg_start_peripheral(otg, 0);
			otg->gadget = NULL;
			otg->state = OTG_STATE_UNDEFINED;
			queue_work(motg->otg_wq, &motg->sm_work);
		} else {
			otg->gadget = NULL;
		}

		return 0;
	}
	otg->gadget = gadget;
	dev_dbg(otg->usb_phy->dev, "peripheral driver registered w/ tranceiver\n");
	msm_otg_dbg_log_event(&motg->phy, "PERIPHERAL DRIVER REGISTERED",
			otg->state, motg->pdata->mode);

	/*
	 * Kick the state machine work, if host is not supported
	 * or host is already registered with us.
	 */
	if (motg->pdata->mode == USB_PERIPHERAL || otg->host)
		queue_work(motg->otg_wq, &motg->sm_work);

	return 0;
}

static bool msm_otg_read_pmic_id_state(struct msm_otg *motg)
{
	unsigned long flags;
	bool id;
	int ret;

	if (!motg->pdata->pmic_id_irq)
		return -ENODEV;

	local_irq_save(flags);
	ret = irq_get_irqchip_state(motg->pdata->pmic_id_irq,
					IRQCHIP_STATE_LINE_LEVEL, &id);
	local_irq_restore(flags);

	/*
	 * If we can not read ID line state for some reason, treat
	 * it as float. This would prevent MHL discovery and kicking
	 * host mode unnecessarily.
	 */
	if (ret < 0)
		return true;

	return !!id;
}

static bool msm_otg_read_phy_id_state(struct msm_otg *motg)
{
	u8 val;

	/*
	 * clear the pending/outstanding interrupts and
	 * read the ID status from the SRC_STATUS register.
	 */
	writeb_relaxed(USB_PHY_ID_MASK, USB2_PHY_USB_PHY_INTERRUPT_CLEAR1);

	writeb_relaxed(0x1, USB2_PHY_USB_PHY_IRQ_CMD);
	/*
	 * Databook says 200 usec delay is required for
	 * clearing the interrupts.
	 */
	udelay(200);
	writeb_relaxed(0x0, USB2_PHY_USB_PHY_IRQ_CMD);

	val = readb_relaxed(USB2_PHY_USB_PHY_INTERRUPT_SRC_STATUS);
	if (val & USB_PHY_IDDIG_1_0)
		return false; /* ID is grounded */

	return true;
}

static bool msm_chg_check_secondary_det(struct msm_otg *motg)
{
	struct usb_phy *phy = &motg->phy;
	u32 chg_det;

	chg_det = ulpi_read(phy, 0x87);

	return (chg_det & 1);
}

static void msm_chg_enable_secondary_det(struct msm_otg *motg)
{
	struct usb_phy *phy = &motg->phy;

	/*
	 * Configure DM as current source, DP as current sink
	 * and enable battery charging comparators.
	 */
	ulpi_write(phy, 0x8, 0x85);
	ulpi_write(phy, 0x2, 0x85);
	ulpi_write(phy, 0x1, 0x85);
}

static bool msm_chg_check_primary_det(struct msm_otg *motg)
{
	struct usb_phy *phy = &motg->phy;
	u32 chg_det;
	bool ret = false;

	chg_det = ulpi_read(phy, 0x87);
	ret = chg_det & 1;
	/* Turn off VDP_SRC */
	ulpi_write(phy, 0x3, 0x86);
	msleep(20);

	return ret;
}

static void msm_chg_enable_primary_det(struct msm_otg *motg)
{
	struct usb_phy *phy = &motg->phy;

	/*
	 * Configure DP as current source, DM as current sink
	 * and enable battery charging comparators.
	 */
	ulpi_write(phy, 0x2, 0x85);
	ulpi_write(phy, 0x1, 0x85);
}

static bool msm_chg_check_dcd(struct msm_otg *motg)
{
	struct usb_phy *phy = &motg->phy;
	u32 line_state;

	line_state = ulpi_read(phy, 0x87);

	return line_state & 2;
}

static void msm_chg_disable_dcd(struct msm_otg *motg)
{
	struct usb_phy *phy = &motg->phy;

	ulpi_write(phy, 0x10, 0x86);
	/*
	 * Disable the Rdm_down after
	 * the DCD is completed.
	 */
	ulpi_write(phy, 0x04, 0x0C);
}

static void msm_chg_enable_dcd(struct msm_otg *motg)
{
	struct usb_phy *phy = &motg->phy;

	/*
	 * Idp_src and Rdm_down are de-coupled
	 * on Femto PHY. If Idp_src alone is
	 * enabled, DCD timeout is observed with
	 * wall charger. But a genuine DCD timeout
	 * may be incorrectly interpreted. Also
	 * BC1.2 compliance testers expect Rdm_down
	 * to enabled during DCD. Enable Rdm_down
	 * explicitly before enabling the DCD.
	 */
	ulpi_write(phy, 0x04, 0x0B);
	ulpi_write(phy, 0x10, 0x85);
}

static void msm_chg_block_on(struct msm_otg *motg)
{
	struct usb_phy *phy = &motg->phy;
	u32 func_ctrl;

	/* put the controller in non-driving mode */
	msm_otg_dbg_log_event(&motg->phy, "PHY NON DRIVE", 0, 0);
	func_ctrl = ulpi_read(phy, ULPI_FUNC_CTRL);
	func_ctrl &= ~ULPI_FUNC_CTRL_OPMODE_MASK;
	func_ctrl |= ULPI_FUNC_CTRL_OPMODE_NONDRIVING;
	ulpi_write(phy, func_ctrl, ULPI_FUNC_CTRL);

	/* disable DP and DM pull down resistors */
	ulpi_write(phy, 0x6, 0xC);
	/* Clear charger detecting control bits */
	ulpi_write(phy, 0x1F, 0x86);
	/* Clear alt interrupt latch and enable bits */
	ulpi_write(phy, 0x1F, 0x92);
	ulpi_write(phy, 0x1F, 0x95);
	udelay(100);
}

static void msm_chg_block_off(struct msm_otg *motg)
{
	struct usb_phy *phy = &motg->phy;
	u32 func_ctrl;

	/* Clear charger detecting control bits */
	ulpi_write(phy, 0x3F, 0x86);
	/* Clear alt interrupt latch and enable bits */
	ulpi_write(phy, 0x1F, 0x92);
	ulpi_write(phy, 0x1F, 0x95);
	/* re-enable DP and DM pull down resistors */
	ulpi_write(phy, 0x6, 0xB);

	/* put the controller in normal mode */
	msm_otg_dbg_log_event(&motg->phy, "PHY MODE NORMAL", 0, 0);
	func_ctrl = ulpi_read(phy, ULPI_FUNC_CTRL);
	func_ctrl &= ~ULPI_FUNC_CTRL_OPMODE_MASK;
	func_ctrl |= ULPI_FUNC_CTRL_OPMODE_NORMAL;
	ulpi_write(phy, func_ctrl, ULPI_FUNC_CTRL);
}

static void msm_otg_set_mode_nondriving(struct msm_otg *motg,
					bool mode_nondriving)
{
	clk_prepare_enable(motg->xo_clk);
	clk_prepare_enable(motg->phy_csr_clk);
	clk_prepare_enable(motg->core_clk);
	clk_prepare_enable(motg->pclk);

	msm_otg_exit_phy_retention(motg);

	if (mode_nondriving)
		msm_chg_block_on(motg);
	else
		msm_chg_block_off(motg);

	msm_otg_enter_phy_retention(motg);

	clk_disable_unprepare(motg->pclk);
	clk_disable_unprepare(motg->core_clk);
	clk_disable_unprepare(motg->phy_csr_clk);
	clk_disable_unprepare(motg->xo_clk);
}

#define MSM_CHG_DCD_TIMEOUT		(750 * HZ/1000) /* 750 msec */
#define MSM_CHG_DCD_POLL_TIME		(50 * HZ/1000) /* 50 msec */
#define MSM_CHG_PRIMARY_DET_TIME	(50 * HZ/1000) /* TVDPSRC_ON */
#define MSM_CHG_SECONDARY_DET_TIME	(50 * HZ/1000) /* TVDMSRC_ON */

static void msm_chg_detect_work(struct work_struct *w)
{
	struct msm_otg *motg = container_of(w, struct msm_otg, chg_work.work);
	struct usb_phy *phy = &motg->phy;
	bool is_dcd = false, tmout, vout, queue_sm_work = false;
	static bool dcd;
	u32 line_state, dm_vlgc;
	unsigned long delay = 0;

	dev_dbg(phy->dev, "chg detection work\n");
	msm_otg_dbg_log_event(phy, "CHG DETECTION WORK",
			motg->chg_state, get_pm_runtime_counter(phy->dev));

	switch (motg->chg_state) {
	case USB_CHG_STATE_UNDEFINED:
		pm_runtime_get_sync(phy->dev);
		msm_chg_block_on(motg);
	case USB_CHG_STATE_IN_PROGRESS:
		if (!motg->vbus_state) {
			motg->chg_state = USB_CHG_STATE_UNDEFINED;
			motg->chg_type = USB_INVALID_CHARGER;
			msm_chg_block_off(motg);
			pm_runtime_put_sync(phy->dev);
			return;
		}

		msm_chg_enable_dcd(motg);
		motg->chg_state = USB_CHG_STATE_WAIT_FOR_DCD;
		motg->dcd_time = 0;
		delay = MSM_CHG_DCD_POLL_TIME;
		break;
	case USB_CHG_STATE_WAIT_FOR_DCD:
		if (!motg->vbus_state) {
			motg->chg_state = USB_CHG_STATE_IN_PROGRESS;
			break;
		}

		is_dcd = msm_chg_check_dcd(motg);
		motg->dcd_time += MSM_CHG_DCD_POLL_TIME;
		tmout = motg->dcd_time >= MSM_CHG_DCD_TIMEOUT;
		if (is_dcd || tmout) {
			dcd = is_dcd ? true : false;
			msm_chg_disable_dcd(motg);
			msm_chg_enable_primary_det(motg);
			delay = MSM_CHG_PRIMARY_DET_TIME;
			motg->chg_state = USB_CHG_STATE_DCD_DONE;
		} else {
			delay = MSM_CHG_DCD_POLL_TIME;
		}
		break;
	case USB_CHG_STATE_DCD_DONE:
		if (!motg->vbus_state) {
			motg->chg_state = USB_CHG_STATE_IN_PROGRESS;
			break;
		}

		vout = msm_chg_check_primary_det(motg);
		line_state = readl_relaxed(USB_PORTSC) & PORTSC_LS;
		dm_vlgc = line_state & PORTSC_LS_DM;
		if (vout && !dm_vlgc) { /* VDAT_REF < DM < VLGC */
			if (line_state) { /* DP > VLGC */
				motg->chg_type = USB_NONCOMPLIANT_CHARGER;
				motg->chg_state = USB_CHG_STATE_DETECTED;
			} else {
				msm_chg_enable_secondary_det(motg);
				delay = MSM_CHG_SECONDARY_DET_TIME;
				motg->chg_state = USB_CHG_STATE_PRIMARY_DONE;
			}
		} else { /* DM < VDAT_REF || DM > VLGC */
			if (line_state) /* DP > VLGC or/and DM > VLGC */
				motg->chg_type = USB_NONCOMPLIANT_CHARGER;
			else if (!dcd && floated_charger_enable)
				motg->chg_type = USB_FLOATED_CHARGER;
			else
				motg->chg_type = USB_SDP_CHARGER;

			motg->chg_state = USB_CHG_STATE_DETECTED;
		}
		break;
	case USB_CHG_STATE_PRIMARY_DONE:
		if (!motg->vbus_state) {
			motg->chg_state = USB_CHG_STATE_IN_PROGRESS;
			break;
		}

		vout = msm_chg_check_secondary_det(motg);
		if (vout)
			motg->chg_type = USB_DCP_CHARGER;
		else
			motg->chg_type = USB_CDP_CHARGER;
		motg->chg_state = USB_CHG_STATE_SECONDARY_DONE;
		/* fall through */
	case USB_CHG_STATE_SECONDARY_DONE:
		motg->chg_state = USB_CHG_STATE_DETECTED;
	case USB_CHG_STATE_DETECTED:
		if (!motg->vbus_state) {
			motg->chg_state = USB_CHG_STATE_IN_PROGRESS;
			break;
		}

		msm_chg_block_off(motg);

		/* Enable VDP_SRC in case of DCP charger */
		if (motg->chg_type == USB_DCP_CHARGER) {
			ulpi_write(phy, 0x2, 0x85);
			msm_otg_notify_charger(motg, dcp_max_current);
		} else if (motg->chg_type == USB_NONCOMPLIANT_CHARGER)
			msm_otg_notify_charger(motg, dcp_max_current);
		else if (motg->chg_type == USB_FLOATED_CHARGER ||
					motg->chg_type == USB_CDP_CHARGER)
			msm_otg_notify_charger(motg, IDEV_CHG_MAX);

		msm_otg_dbg_log_event(phy, "CHG WORK PUT: CHG_TYPE",
			motg->chg_type, get_pm_runtime_counter(phy->dev));
		/* to match _get at the start of chg_det_work */
		pm_runtime_mark_last_busy(phy->dev);
		pm_runtime_put_autosuspend(phy->dev);
		motg->chg_state = USB_CHG_STATE_QUEUE_SM_WORK;
		break;
	case USB_CHG_STATE_QUEUE_SM_WORK:
		if (!motg->vbus_state) {
			pm_runtime_get_sync(phy->dev);
			/* Turn off VDP_SRC if charger is DCP type */
			if (motg->chg_type == USB_DCP_CHARGER)
				ulpi_write(phy, 0x2, 0x86);

			motg->chg_state = USB_CHG_STATE_UNDEFINED;
			if (motg->chg_type == USB_SDP_CHARGER ||
			    motg->chg_type == USB_CDP_CHARGER)
				queue_sm_work = true;

			motg->chg_type = USB_INVALID_CHARGER;
			msm_otg_notify_charger(motg, 0);
			motg->cur_power = 0;
			msm_chg_block_off(motg);
			pm_runtime_mark_last_busy(phy->dev);
			pm_runtime_put_autosuspend(phy->dev);
			if (queue_sm_work)
				queue_work(motg->otg_wq, &motg->sm_work);
			else
				return;
		}

		if (motg->chg_type == USB_CDP_CHARGER ||
		    motg->chg_type == USB_SDP_CHARGER)
			queue_work(motg->otg_wq, &motg->sm_work);

		return;
	default:
		return;
	}

	msm_otg_dbg_log_event(phy, "CHG WORK: QUEUE", motg->chg_type, delay);
	queue_delayed_work(motg->otg_wq, &motg->chg_work, delay);
}

/*
 * We support OTG, Peripheral only and Host only configurations. In case
 * of OTG, mode switch (host-->peripheral/peripheral-->host) can happen
 * via Id pin status or user request (debugfs). Id/BSV interrupts are not
 * enabled when switch is controlled by user and default mode is supplied
 * by board file, which can be changed by userspace later.
 */
static void msm_otg_init_sm(struct msm_otg *motg)
{
	struct msm_otg_platform_data *pdata = motg->pdata;
	u32 otgsc = readl_relaxed(USB_OTGSC);

	switch (pdata->mode) {
	case USB_OTG:
		if (pdata->otg_control == OTG_USER_CONTROL) {
			if (pdata->default_mode == USB_HOST) {
				clear_bit(ID, &motg->inputs);
			} else if (pdata->default_mode == USB_PERIPHERAL) {
				set_bit(ID, &motg->inputs);
				set_bit(B_SESS_VLD, &motg->inputs);
			} else {
				set_bit(ID, &motg->inputs);
				clear_bit(B_SESS_VLD, &motg->inputs);
			}
		} else if (pdata->otg_control == OTG_PHY_CONTROL) {
			if (otgsc & OTGSC_ID)
				set_bit(ID, &motg->inputs);
			else
				clear_bit(ID, &motg->inputs);
			if (otgsc & OTGSC_BSV)
				set_bit(B_SESS_VLD, &motg->inputs);
			else
				clear_bit(B_SESS_VLD, &motg->inputs);
		} else if (pdata->otg_control == OTG_PMIC_CONTROL) {
			if (pdata->pmic_id_irq) {
				if (msm_otg_read_pmic_id_state(motg))
					set_bit(ID, &motg->inputs);
				else
					clear_bit(ID, &motg->inputs);
			} else if (motg->ext_id_irq) {
				if (gpio_get_value(pdata->usb_id_gpio))
					set_bit(ID, &motg->inputs);
				else
					clear_bit(ID, &motg->inputs);
			} else if (motg->phy_irq) {
				if (msm_otg_read_phy_id_state(motg)) {
					set_bit(ID, &motg->inputs);
					if (pdata->phy_id_high_as_peripheral)
						set_bit(B_SESS_VLD,
								&motg->inputs);
				} else {
					clear_bit(ID, &motg->inputs);
					if (pdata->phy_id_high_as_peripheral)
						clear_bit(B_SESS_VLD,
								&motg->inputs);
				}
			}
		}
		break;
	case USB_HOST:
		clear_bit(ID, &motg->inputs);
		break;
	case USB_PERIPHERAL:
		set_bit(ID, &motg->inputs);
		if (pdata->otg_control == OTG_PHY_CONTROL) {
			if (otgsc & OTGSC_BSV)
				set_bit(B_SESS_VLD, &motg->inputs);
			else
				clear_bit(B_SESS_VLD, &motg->inputs);
		} else if (pdata->otg_control == OTG_USER_CONTROL) {
			set_bit(ID, &motg->inputs);
			set_bit(B_SESS_VLD, &motg->inputs);
		}
		break;
	default:
		break;
	}
	msm_otg_dbg_log_event(&motg->phy, "SM INIT", pdata->mode, motg->inputs);
	if (motg->id_state != USB_ID_GROUND)
		motg->id_state = (test_bit(ID, &motg->inputs)) ? USB_ID_FLOAT :
							USB_ID_GROUND;
}

static void check_for_sdp_connection(struct work_struct *w)
{
	struct msm_otg *motg = container_of(w, struct msm_otg, sdp_check.work);

	/* Cable disconnected or device enumerated as SDP */
	if (!motg->vbus_state || motg->phy.otg->gadget->state >
							USB_STATE_DEFAULT)
		return;

	/* floating D+/D- lines detected */
	motg->vbus_state = 0;
	msm_otg_dbg_log_event(&motg->phy, "Q RW SDP CHK", motg->vbus_state, 0);
	msm_otg_set_vbus_state(motg->vbus_state);
}

#define DP_PULSE_WIDTH_MSEC 200
static int
msm_otg_phy_drive_dp_pulse(struct msm_otg *motg, unsigned int pulse_width);

static void msm_otg_sm_work(struct work_struct *w)
{
	struct msm_otg *motg = container_of(w, struct msm_otg, sm_work);
	struct usb_phy *phy = &motg->phy;
	struct usb_otg *otg = motg->phy.otg;
	struct device *dev = otg->usb_phy->dev;
	bool work = false;
	int ret;

	pr_debug("%s work\n", usb_otg_state_string(otg->state));
	msm_otg_dbg_log_event(phy, "SM WORK:", otg->state, motg->inputs);

	/* Just resume h/w if reqd, pm_count is handled based on state/inputs */
	if (motg->resume_pending) {
		pm_runtime_get_sync(dev);
		if (atomic_read(&motg->in_lpm)) {
			dev_err(dev, "SM WORK: USB is in LPM\n");
			msm_otg_dbg_log_event(phy, "SM WORK: USB IS IN LPM",
					otg->state, motg->inputs);
			msm_otg_resume(motg);
		}
		motg->resume_pending = false;
		pm_runtime_put_noidle(dev);
	}

	switch (otg->state) {
	case OTG_STATE_UNDEFINED:
		pm_runtime_get_sync(dev);
		msm_otg_reset(otg->usb_phy);
		/* Add child device only after block reset */
		ret = of_platform_populate(motg->pdev->dev.of_node, NULL, NULL,
					&motg->pdev->dev);
		if (ret)
			dev_dbg(&motg->pdev->dev, "failed to add BAM core\n");

		msm_otg_init_sm(motg);
		otg->state = OTG_STATE_B_IDLE;
		if (!test_bit(B_SESS_VLD, &motg->inputs) &&
				test_bit(ID, &motg->inputs)) {
			msm_otg_dbg_log_event(phy, "PM RUNTIME: UNDEF PUT",
				get_pm_runtime_counter(dev), 0);
			pm_runtime_put_sync(dev);
			break;
		} else if (get_psy_type(motg) == POWER_SUPPLY_TYPE_USB_CDP) {
			pr_debug("Connected to CDP, pull DP up from sm_work\n");
			msm_otg_phy_drive_dp_pulse(motg, DP_PULSE_WIDTH_MSEC);
		}
		pm_runtime_put(dev);
		/* FALL THROUGH */
	case OTG_STATE_B_IDLE:
		if (!test_bit(ID, &motg->inputs) && otg->host) {
			pr_debug("!id\n");
			msm_otg_dbg_log_event(phy, "!ID",
					motg->inputs, otg->state);
			if (!otg->host) {
				msm_otg_dbg_log_event(phy,
					"SM WORK: Host Not Set",
					otg->state, motg->inputs);
				break;
			}

			msm_otg_start_host(otg, 1);
			otg->state = OTG_STATE_A_HOST;
		} else if (test_bit(B_SESS_VLD, &motg->inputs)) {
			pr_debug("b_sess_vld\n");
			msm_otg_dbg_log_event(phy, "B_SESS_VLD",
					motg->inputs, otg->state);
			if (!otg->gadget) {
				msm_otg_dbg_log_event(phy,
					"SM WORK: Gadget Not Set",
					otg->state, motg->inputs);
				break;
			}

			pm_runtime_get_sync(otg->usb_phy->dev);
			msm_otg_start_peripheral(otg, 1);
			if (get_psy_type(motg) == POWER_SUPPLY_TYPE_USB_FLOAT ||
				(get_psy_type(motg) == POWER_SUPPLY_TYPE_USB &&
				motg->enable_sdp_check_timer)) {
				queue_delayed_work(motg->otg_wq,
					&motg->sdp_check,
					msecs_to_jiffies(
					(phy->flags & EUD_SPOOF_CONNECT) ?
					SDP_CHECK_DELAY_MS :
					SDP_CHECK_BOOT_DELAY_MS));
			}
			otg->state = OTG_STATE_B_PERIPHERAL;
		} else {
			pr_debug("Cable disconnected\n");
			msm_otg_dbg_log_event(phy, "RT: Cable DISC",
				get_pm_runtime_counter(dev), 0);
			msm_otg_notify_charger(motg, 0);
		}
		break;
	case OTG_STATE_B_PERIPHERAL:
		if (!test_bit(B_SESS_VLD, &motg->inputs)) {
			cancel_delayed_work_sync(&motg->sdp_check);
			msm_otg_start_peripheral(otg, 0);
			msm_otg_dbg_log_event(phy, "RT PM: B_PERI A PUT",
				get_pm_runtime_counter(dev), 0);
			/* Schedule work to finish cable disconnect processing*/
			otg->state = OTG_STATE_B_IDLE;
			/* _put for _get done on cable connect in B_IDLE */
			pm_runtime_mark_last_busy(dev);
			pm_runtime_put_autosuspend(dev);
			work = true;
		} else if (test_bit(A_BUS_SUSPEND, &motg->inputs)) {
			pr_debug("a_bus_suspend\n");
			msm_otg_dbg_log_event(phy, "BUS_SUSPEND: PM RT PUT",
				get_pm_runtime_counter(dev), 0);
			otg->state = OTG_STATE_B_SUSPEND;
			/* _get on connect in B_IDLE or host resume in B_SUSP */
			pm_runtime_mark_last_busy(dev);
			pm_runtime_put_autosuspend(dev);
		}
		break;
	case OTG_STATE_B_SUSPEND:
		if (!test_bit(B_SESS_VLD, &motg->inputs)) {
			cancel_delayed_work_sync(&motg->sdp_check);
			msm_otg_start_peripheral(otg, 0);
			otg->state = OTG_STATE_B_IDLE;
			/* Schedule work to finish cable disconnect processing*/
			work = true;
		} else if (!test_bit(A_BUS_SUSPEND, &motg->inputs)) {
			pr_debug("!a_bus_suspend\n");
			otg->state = OTG_STATE_B_PERIPHERAL;
			msm_otg_dbg_log_event(phy, "BUS_RESUME: PM RT GET",
				get_pm_runtime_counter(dev), 0);
			pm_runtime_get_sync(dev);
		}
		break;
	case OTG_STATE_A_HOST:
		if (test_bit(ID, &motg->inputs)) {
			msm_otg_start_host(otg, 0);
			otg->state = OTG_STATE_B_IDLE;
			work = true;
		}
		break;
	default:
		break;
	}

	if (work)
		queue_work(motg->otg_wq, &motg->sm_work);
}

static irqreturn_t msm_otg_irq(int irq, void *data)
{
	struct msm_otg *motg = data;
	struct usb_otg *otg = motg->phy.otg;
	u32 otgsc = 0;
	bool work = false;

	if (atomic_read(&motg->in_lpm)) {
		pr_debug("OTG IRQ: %d in LPM\n", irq);
		msm_otg_dbg_log_event(&motg->phy, "OTG IRQ IS IN LPM",
				irq, otg->state);
		/*Ignore interrupt if one interrupt already seen in LPM*/
		if (motg->async_int)
			return IRQ_HANDLED;

		disable_irq_nosync(irq);
		motg->async_int = irq;
		msm_otg_kick_sm_work(motg);

		return IRQ_HANDLED;
	}
	motg->usb_irq_count++;

	otgsc = readl_relaxed(USB_OTGSC);
	if (!(otgsc & (OTGSC_IDIS | OTGSC_BSVIS)))
		return IRQ_NONE;

	if ((otgsc & OTGSC_IDIS) && (otgsc & OTGSC_IDIE)) {
		if (otgsc & OTGSC_ID) {
			dev_dbg(otg->usb_phy->dev, "ID set\n");
			msm_otg_dbg_log_event(&motg->phy, "ID SET",
				motg->inputs, otg->state);
			set_bit(ID, &motg->inputs);
		} else {
			dev_dbg(otg->usb_phy->dev, "ID clear\n");
			msm_otg_dbg_log_event(&motg->phy, "ID CLEAR",
					motg->inputs, otg->state);
			clear_bit(ID, &motg->inputs);
		}
		work = true;
	} else if ((otgsc & OTGSC_BSVIE) && (otgsc & OTGSC_BSVIS)) {
		if (otgsc & OTGSC_BSV) {
			dev_dbg(otg->usb_phy->dev, "BSV set\n");
			msm_otg_dbg_log_event(&motg->phy, "BSV SET",
					motg->inputs, otg->state);
			set_bit(B_SESS_VLD, &motg->inputs);
		} else {
			dev_dbg(otg->usb_phy->dev, "BSV clear\n");
			msm_otg_dbg_log_event(&motg->phy, "BSV CLEAR",
					motg->inputs, otg->state);
			clear_bit(B_SESS_VLD, &motg->inputs);
			clear_bit(A_BUS_SUSPEND, &motg->inputs);
		}
		work = true;
	}
	if (work)
		queue_work(motg->otg_wq, &motg->sm_work);

	writel_relaxed(otgsc, USB_OTGSC);

	return IRQ_HANDLED;
}

static int
msm_otg_phy_drive_dp_pulse(struct msm_otg *motg, unsigned int pulse_width)
{
	int ret = 0;
	u32 val;
	bool in_lpm = false;

	msm_otg_dbg_log_event(&motg->phy, "DRIVE DP PULSE",
				motg->inputs, 0);
	if (atomic_read(&motg->in_lpm))
		in_lpm = true;

	if (in_lpm) {
		ret = msm_hsusb_ldo_enable(motg, USB_PHY_REG_ON);
		if (ret)
			return ret;
		msm_hsusb_config_vddcx(1);
		ret = regulator_enable(hsusb_vdd);
		WARN(ret, "hsusb_vdd LDO enable failed for driving pulse\n");
		clk_prepare_enable(motg->xo_clk);
		clk_prepare_enable(motg->phy_csr_clk);
		clk_prepare_enable(motg->core_clk);
		clk_prepare_enable(motg->pclk);
	}

	msm_otg_exit_phy_retention(motg);

	val = readb_relaxed(USB_PHY_CSR_PHY_CTRL2);
	val |= USB2_SUSPEND_N;
	writeb_relaxed(val, USB_PHY_CSR_PHY_CTRL2);

	val = readb_relaxed(USB_PHY_CSR_PHY_UTMI_CTRL1);
	val &= ~XCVR_SEL_MASK;
	val |= (DM_PULLDOWN | DP_PULLDOWN | 0x1);
	writeb_relaxed(val, USB_PHY_CSR_PHY_UTMI_CTRL1);

	val = readb_relaxed(USB_PHY_CSR_PHY_UTMI_CTRL0);
	val &= ~OP_MODE_MASK;
	val |= (TERM_SEL | SLEEP_M | 0x20);
	writeb_relaxed(val, USB_PHY_CSR_PHY_UTMI_CTRL0);

	val = readb_relaxed(USB_PHY_CSR_PHY_CFG0);
	writeb_relaxed(0x6, USB_PHY_CSR_PHY_CFG0);

	writeb_relaxed(
		(readb_relaxed(USB_PHY_CSR_PHY_UTMI_CTRL0) | PORT_SELECT),
		USB_PHY_CSR_PHY_UTMI_CTRL0);

	usleep_range(10, 20);

	val = readb_relaxed(USB_PHY_CSR_PHY_UTMI_CTRL0);
	val &= ~PORT_SELECT;
	writeb_relaxed(val, USB_PHY_CSR_PHY_UTMI_CTRL0);

	val = readb_relaxed(USB_PHY_CSR_PHY_UTMI_CTRL2);
	writeb_relaxed(0xFF, USB_PHY_CSR_PHY_UTMI_CTRL2);

	val = readb_relaxed(USB_PHY_CSR_PHY_UTMI_CTRL4);
	val |= TX_VALID;
	writeb_relaxed(val, USB_PHY_CSR_PHY_UTMI_CTRL4);

	msleep(pulse_width);

	val = readb_relaxed(USB_PHY_CSR_PHY_UTMI_CTRL4);
	val &= ~TX_VALID;
	writeb_relaxed(val, USB_PHY_CSR_PHY_UTMI_CTRL4);

	/* Make sure above writes are completed before clks off */
	mb();
	if (in_lpm) {
		clk_disable_unprepare(motg->pclk);
		clk_disable_unprepare(motg->core_clk);
		clk_disable_unprepare(motg->phy_csr_clk);
		clk_disable_unprepare(motg->xo_clk);
		regulator_disable(hsusb_vdd);
		msm_hsusb_config_vddcx(0);
		msm_hsusb_ldo_enable(motg, USB_PHY_REG_OFF);
	} else {
		msm_otg_reset(&motg->phy);
	}

	msm_otg_dbg_log_event(&motg->phy, "DP PULSE DRIVEN",
				motg->inputs, 0);
	return 0;
}

static void msm_otg_set_vbus_state(int online)
{
	struct msm_otg *motg = the_msm_otg;
	struct usb_otg *otg = motg->phy.otg;

	motg->vbus_state = online;

	if (motg->err_event_seen)
		return;

	if (online) {
		pr_debug("EXTCON: BSV set\n");
		msm_otg_dbg_log_event(&motg->phy, "EXTCON: BSV SET",
				motg->inputs, 0);
		if (test_and_set_bit(B_SESS_VLD, &motg->inputs))
			return;
		/*
		 * It might race with block reset happening in sm_work, while
		 * state machine is in undefined state. Add check to avoid it.
		 */
		if ((get_psy_type(motg) == POWER_SUPPLY_TYPE_USB_CDP) &&
		    (otg->state != OTG_STATE_UNDEFINED)) {
			pr_debug("Connected to CDP, pull DP up\n");
			msm_otg_phy_drive_dp_pulse(motg, DP_PULSE_WIDTH_MSEC);
		}
	} else {
		pr_debug("EXTCON: BSV clear\n");
		msm_otg_dbg_log_event(&motg->phy, "EXTCON: BSV CLEAR",
				motg->inputs, 0);
		if (!test_and_clear_bit(B_SESS_VLD, &motg->inputs))
			return;
	}

	msm_otg_dbg_log_event(&motg->phy, "CHECK VBUS EVENT DURING SUSPEND",
			atomic_read(&motg->pm_suspended),
			motg->sm_work_pending);

	/* Move to host mode on vbus low if required */
	if (motg->pdata->vbus_low_as_hostmode) {
		if (!test_bit(B_SESS_VLD, &motg->inputs))
			clear_bit(ID, &motg->inputs);
		else
			set_bit(ID, &motg->inputs);
	}

	/*
	 * Enable PHY based charger detection in 2 cases:
	 * 1. PMI not capable of doing charger detection and provides VBUS
	 *    notification with UNKNOWN psy type.
	 * 2. Data lines have been cut off from PMI, in which case it provides
	 *    VBUS notification with FLOAT psy type and we want to do PHY based
	 *    charger detection by setting 'chg_detection_for_float_charger'.
	 */
	if (test_bit(B_SESS_VLD, &motg->inputs) && !motg->chg_detection) {
		if ((get_psy_type(motg) == POWER_SUPPLY_TYPE_UNKNOWN) ||
		    (get_psy_type(motg) == POWER_SUPPLY_TYPE_USB_FLOAT &&
		     chg_detection_for_float_charger))
			motg->chg_detection = true;
	}

	if (motg->chg_detection)
		queue_delayed_work(motg->otg_wq, &motg->chg_work, 0);
	else
		msm_otg_kick_sm_work(motg);
}

static void msm_id_status_w(struct work_struct *w)
{
	struct msm_otg *motg = container_of(w, struct msm_otg,
						id_status_work.work);
	int work = 0;

	dev_dbg(motg->phy.dev, "ID status_w\n");

	if (motg->pdata->pmic_id_irq)
		motg->id_state = msm_otg_read_pmic_id_state(motg);
	else if (motg->ext_id_irq)
		motg->id_state = gpio_get_value(motg->pdata->usb_id_gpio);
	else if (motg->phy_irq)
		motg->id_state = msm_otg_read_phy_id_state(motg);

	if (motg->err_event_seen)
		return;

	if (motg->id_state) {
		if (gpio_is_valid(motg->pdata->switch_sel_gpio))
			gpio_direction_input(motg->pdata->switch_sel_gpio);
		if (!test_and_set_bit(ID, &motg->inputs)) {
			pr_debug("ID set\n");
			if (motg->pdata->phy_id_high_as_peripheral)
				set_bit(B_SESS_VLD, &motg->inputs);
			msm_otg_dbg_log_event(&motg->phy, "ID SET",
					motg->inputs, motg->phy.otg->state);
			work = 1;
		}
	} else {
		if (gpio_is_valid(motg->pdata->switch_sel_gpio))
			gpio_direction_output(motg->pdata->switch_sel_gpio, 1);
		if (test_and_clear_bit(ID, &motg->inputs)) {
			pr_debug("ID clear\n");
			if (motg->pdata->phy_id_high_as_peripheral)
				clear_bit(B_SESS_VLD, &motg->inputs);
			msm_otg_dbg_log_event(&motg->phy, "ID CLEAR",
					motg->inputs, motg->phy.otg->state);
			work = 1;
		}
	}

	if (work && (motg->phy.otg->state != OTG_STATE_UNDEFINED)) {
		msm_otg_dbg_log_event(&motg->phy,
				"CHECK ID EVENT DURING SUSPEND",
				atomic_read(&motg->pm_suspended),
				motg->sm_work_pending);
		msm_otg_kick_sm_work(motg);
	}
}

#define MSM_ID_STATUS_DELAY	5 /* 5msec */
static irqreturn_t msm_id_irq(int irq, void *data)
{
	struct msm_otg *motg = data;

	/*schedule delayed work for 5msec for ID line state to settle*/
	queue_delayed_work(motg->otg_wq, &motg->id_status_work,
			msecs_to_jiffies(MSM_ID_STATUS_DELAY));

	return IRQ_HANDLED;
}

int msm_otg_pm_notify(struct notifier_block *notify_block,
					unsigned long mode, void *unused)
{
	struct msm_otg *motg = container_of(
		notify_block, struct msm_otg, pm_notify);

	dev_dbg(motg->phy.dev, "OTG PM notify:%lx, sm_pending:%u\n", mode,
					motg->sm_work_pending);
	msm_otg_dbg_log_event(&motg->phy, "PM NOTIFY",
			mode, motg->sm_work_pending);

	switch (mode) {
	case PM_POST_SUSPEND:
		/* OTG sm_work can be armed now */
		atomic_set(&motg->pm_suspended, 0);

		/* Handle any deferred wakeup events from USB during suspend */
		if (motg->sm_work_pending) {
			motg->sm_work_pending = false;
			queue_work(motg->otg_wq, &motg->sm_work);
		}
		break;

	default:
		break;
	}

	return NOTIFY_OK;
}

static int msm_otg_mode_show(struct seq_file *s, void *unused)
{
	struct msm_otg *motg = s->private;
	struct usb_otg *otg = motg->phy.otg;

	switch (otg->state) {
	case OTG_STATE_A_HOST:
		seq_puts(s, "host\n");
		break;
	case OTG_STATE_B_IDLE:
	case OTG_STATE_B_PERIPHERAL:
	case OTG_STATE_B_SUSPEND:
		seq_puts(s, "peripheral\n");
		break;
	default:
		seq_puts(s, "none\n");
		break;
	}

	return 0;
}

static int msm_otg_mode_open(struct inode *inode, struct file *file)
{
	return single_open(file, msm_otg_mode_show, inode->i_private);
}

static ssize_t msm_otg_mode_write(struct file *file, const char __user *ubuf,
				size_t count, loff_t *ppos)
{
	struct seq_file *s = file->private_data;
	struct msm_otg *motg = s->private;
	char buf[16];
	struct usb_phy *phy = &motg->phy;
	int status = count;
	enum usb_mode_type req_mode;

	memset(buf, 0x00, sizeof(buf));

	if (copy_from_user(&buf, ubuf, min_t(size_t, sizeof(buf) - 1, count))) {
		status = -EFAULT;
		goto out;
	}

	if (!strcmp(buf, "host")) {
		req_mode = USB_HOST;
	} else if (!strcmp(buf, "peripheral")) {
		req_mode = USB_PERIPHERAL;
	} else if (!strcmp(buf, "none")) {
		req_mode = USB_NONE;
	} else {
		status = -EINVAL;
		goto out;
	}

	switch (req_mode) {
	case USB_NONE:
		switch (phy->otg->state) {
		case OTG_STATE_A_HOST:
		case OTG_STATE_B_PERIPHERAL:
		case OTG_STATE_B_SUSPEND:
			set_bit(ID, &motg->inputs);
			clear_bit(B_SESS_VLD, &motg->inputs);
			break;
		default:
			goto out;
		}
		break;
	case USB_PERIPHERAL:
		switch (phy->otg->state) {
		case OTG_STATE_B_IDLE:
		case OTG_STATE_A_HOST:
			set_bit(ID, &motg->inputs);
			set_bit(B_SESS_VLD, &motg->inputs);
			break;
		default:
			goto out;
		}
		break;
	case USB_HOST:
		switch (phy->otg->state) {
		case OTG_STATE_B_IDLE:
		case OTG_STATE_B_PERIPHERAL:
		case OTG_STATE_B_SUSPEND:
			clear_bit(ID, &motg->inputs);
			break;
		default:
			goto out;
		}
		break;
	default:
		goto out;
	}

	motg->id_state = (test_bit(ID, &motg->inputs)) ? USB_ID_FLOAT :
							USB_ID_GROUND;
	queue_work(motg->otg_wq, &motg->sm_work);
out:
	return status;
}

const struct file_operations msm_otg_mode_fops = {
	.open = msm_otg_mode_open,
	.read = seq_read,
	.write = msm_otg_mode_write,
	.llseek = seq_lseek,
	.release = single_release,
};

static int msm_otg_show_otg_state(struct seq_file *s, void *unused)
{
	struct msm_otg *motg = s->private;
	struct usb_phy *phy = &motg->phy;

	seq_printf(s, "%s\n", usb_otg_state_string(phy->otg->state));
	return 0;
}

static int msm_otg_otg_state_open(struct inode *inode, struct file *file)
{
	return single_open(file, msm_otg_show_otg_state, inode->i_private);
}

const struct file_operations msm_otg_state_fops = {
	.open = msm_otg_otg_state_open,
	.read = seq_read,
	.llseek = seq_lseek,
	.release = single_release,
};

static int msm_otg_bus_show(struct seq_file *s, void *unused)
{
	if (debug_bus_voting_enabled)
		seq_puts(s, "enabled\n");
	else
		seq_puts(s, "disabled\n");

	return 0;
}

static int msm_otg_bus_open(struct inode *inode, struct file *file)
{
	return single_open(file, msm_otg_bus_show, inode->i_private);
}

static ssize_t msm_otg_bus_write(struct file *file, const char __user *ubuf,
				size_t count, loff_t *ppos)
{
	char buf[8];
	struct seq_file *s = file->private_data;
	struct msm_otg *motg = s->private;

	memset(buf, 0x00, sizeof(buf));

	if (copy_from_user(&buf, ubuf, min_t(size_t, sizeof(buf) - 1, count)))
		return -EFAULT;

	if (!strcmp(buf, "enable")) {
		/* Do not vote here. Let OTG statemachine decide when to vote */
		debug_bus_voting_enabled = true;
	} else {
		debug_bus_voting_enabled = false;
		msm_otg_bus_vote(motg, USB_MIN_PERF_VOTE);
	}

	return count;
}

static int msm_otg_dbg_buff_show(struct seq_file *s, void *unused)
{
	struct msm_otg *motg = s->private;
	unsigned long	flags;
	unsigned int	i;

	read_lock_irqsave(&motg->dbg_lock, flags);

	i = motg->dbg_idx;
	if (strnlen(motg->buf[i], DEBUG_MSG_LEN))
		seq_printf(s, "%s\n", motg->buf[i]);
	for (dbg_inc(&i); i != motg->dbg_idx;  dbg_inc(&i)) {
		if (!strnlen(motg->buf[i], DEBUG_MSG_LEN))
			continue;
		seq_printf(s, "%s\n", motg->buf[i]);
	}
	read_unlock_irqrestore(&motg->dbg_lock, flags);

	return 0;
}

static int msm_otg_dbg_buff_open(struct inode *inode, struct file *file)
{
	return single_open(file, msm_otg_dbg_buff_show, inode->i_private);
}

const struct file_operations msm_otg_dbg_buff_fops = {
	.open = msm_otg_dbg_buff_open,
	.read = seq_read,
	.llseek = seq_lseek,
	.release = single_release,
};

static int msm_otg_dpdm_regulator_enable(struct regulator_dev *rdev)
{
	int ret = 0;
	struct msm_otg *motg = rdev_get_drvdata(rdev);
	struct usb_phy *phy = &motg->phy;

	if (!motg->rm_pulldown) {
		msm_otg_dbg_log_event(&motg->phy, "Disable Pulldown",
				      motg->rm_pulldown, 0);
		ret = msm_hsusb_ldo_enable(motg, USB_PHY_REG_3P3_ON);
		if (ret)
			return ret;

		motg->rm_pulldown = true;
		/* Don't reset h/w if previous disconnect handling is pending */
		if (phy->otg->state == OTG_STATE_B_IDLE ||
		    phy->otg->state == OTG_STATE_UNDEFINED)
			msm_otg_set_mode_nondriving(motg, true);
		else
			msm_otg_dbg_log_event(&motg->phy, "NonDrv err",
					      motg->rm_pulldown, 0);
	}

	return ret;
}

static int msm_otg_dpdm_regulator_disable(struct regulator_dev *rdev)
{
	int ret = 0;
	struct msm_otg *motg = rdev_get_drvdata(rdev);
	struct usb_phy *phy = &motg->phy;

	if (motg->rm_pulldown) {
		/* Let sm_work handle it if USB core is active */
		if (phy->otg->state == OTG_STATE_B_IDLE ||
		    phy->otg->state == OTG_STATE_UNDEFINED)
			msm_otg_set_mode_nondriving(motg, false);

		ret = msm_hsusb_ldo_enable(motg, USB_PHY_REG_3P3_OFF);
		if (ret)
			return ret;

		motg->rm_pulldown = false;
		msm_otg_dbg_log_event(&motg->phy, "EN Pulldown",
				      motg->rm_pulldown, 0);
	}

	return ret;
}

static int msm_otg_dpdm_regulator_is_enabled(struct regulator_dev *rdev)
{
	struct msm_otg *motg = rdev_get_drvdata(rdev);

	return motg->rm_pulldown;
}

static struct regulator_ops msm_otg_dpdm_regulator_ops = {
	.enable		= msm_otg_dpdm_regulator_enable,
	.disable	= msm_otg_dpdm_regulator_disable,
	.is_enabled	= msm_otg_dpdm_regulator_is_enabled,
};

static int usb_phy_regulator_init(struct msm_otg *motg)
{
	struct device *dev = motg->phy.dev;
	struct regulator_config cfg = {};
	struct regulator_init_data *init_data;

	init_data = devm_kzalloc(dev, sizeof(*init_data), GFP_KERNEL);
	if (!init_data)
		return -ENOMEM;

	init_data->constraints.valid_ops_mask |= REGULATOR_CHANGE_STATUS;
	motg->dpdm_rdesc.owner = THIS_MODULE;
	motg->dpdm_rdesc.type = REGULATOR_VOLTAGE;
	motg->dpdm_rdesc.ops = &msm_otg_dpdm_regulator_ops;
	motg->dpdm_rdesc.name = kbasename(dev->of_node->full_name);

	cfg.dev = dev;
	cfg.init_data = init_data;
	cfg.driver_data = motg;
	cfg.of_node = dev->of_node;

	motg->dpdm_rdev = devm_regulator_register(dev, &motg->dpdm_rdesc, &cfg);
	if (IS_ERR(motg->dpdm_rdev))
		return PTR_ERR_OR_ZERO(motg->dpdm_rdev);

	return 0;
}

const struct file_operations msm_otg_bus_fops = {
	.open = msm_otg_bus_open,
	.read = seq_read,
	.write = msm_otg_bus_write,
	.llseek = seq_lseek,
	.release = single_release,
};

static struct dentry *msm_otg_dbg_root;

static int msm_otg_debugfs_init(struct msm_otg *motg)
{
	struct dentry *msm_otg_dentry;
	struct msm_otg_platform_data *pdata = motg->pdata;

	msm_otg_dbg_root = debugfs_create_dir("msm_otg", NULL);

	if (!msm_otg_dbg_root || IS_ERR(msm_otg_dbg_root))
		return -ENODEV;

	if ((pdata->mode == USB_OTG || pdata->mode == USB_PERIPHERAL) &&
		pdata->otg_control == OTG_USER_CONTROL) {

		msm_otg_dentry = debugfs_create_file("mode", 0644,
			msm_otg_dbg_root, motg, &msm_otg_mode_fops);

		if (!msm_otg_dentry) {
			debugfs_remove(msm_otg_dbg_root);
			msm_otg_dbg_root = NULL;
			return -ENODEV;
		}
	}

	msm_otg_dentry = debugfs_create_file("bus_voting", 0644,
			msm_otg_dbg_root, motg, &msm_otg_bus_fops);

	if (!msm_otg_dentry) {
		debugfs_remove_recursive(msm_otg_dbg_root);
		return -ENODEV;
	}

	msm_otg_dentry = debugfs_create_file("otg_state", 0444,
			msm_otg_dbg_root, motg, &msm_otg_state_fops);

	if (!msm_otg_dentry) {
		debugfs_remove_recursive(msm_otg_dbg_root);
		return -ENODEV;
	}

	msm_otg_dentry = debugfs_create_file("dbg_buff", 0444,
			msm_otg_dbg_root, motg, &msm_otg_dbg_buff_fops);

	if (!msm_otg_dentry) {
		debugfs_remove_recursive(msm_otg_dbg_root);
		return -ENODEV;
	}
	return 0;
}

static void msm_otg_debugfs_cleanup(void)
{
	debugfs_remove_recursive(msm_otg_dbg_root);
}

static long clk_perf_rate;

static ssize_t perf_mode_show(struct device *dev,
			struct device_attribute *attr, char *buf)
{
	return scnprintf(buf, PAGE_SIZE, "%ld\n", clk_perf_rate);
}

static ssize_t
perf_mode_store(struct device *dev, struct device_attribute *attr,
		const char *buf, size_t count)
{
	struct msm_otg *motg = the_msm_otg;
	int ret;

	pr_debug("%s: enable:%d\n", __func__, !strncasecmp(buf, "enable", 6));

	if (!strncasecmp(buf, "enable", 6)) {
		clk_perf_rate = motg->core_clk_nominal_rate;
		msm_otg_bus_freq_set(motg, USB_NOC_NOM_VOTE);
	} else {
		clk_perf_rate = motg->core_clk_svs_rate;
		msm_otg_bus_freq_set(motg, USB_NOC_SVS_VOTE);
	}

	if (clk_perf_rate) {
		pr_debug("Set usb sys_clk rate:%ld\n", clk_perf_rate);
		ret = clk_set_rate(motg->core_clk, clk_perf_rate);
		if (ret)
			pr_err("sys_clk set_rate fail:%d %ld\n",
				ret, clk_perf_rate);
		msm_otg_dbg_log_event(&motg->phy, "OTG PERF SET",
							clk_perf_rate, ret);
	} else {
		pr_err("usb sys_clk rate is undefined\n");
	}

	return count;
}

static DEVICE_ATTR_RW(perf_mode);

/**
 * dbg_create_files: initializes the attribute interface
 * @pdev: Platform device
 *
 * This function returns an error code
 */

static int __maybe_unused dbg_create_files(struct platform_device *pdev)
{

	int retval = 0;

	if (pdev == NULL)
		return -EINVAL;

	retval = device_create_file(&pdev->dev,
		&dev_attr_override_phy_init_enable);
	if (retval)
		goto rm_phy;

	retval = device_create_file(&pdev->dev,
		&dev_attr_lpm_disconnect_thresh_enable);
	if (retval)
		goto rm_lpm;

	retval = device_create_file(&pdev->dev,
		&dev_attr_floated_charger_enable_value);
	if (retval)
		goto rm_charger;

	retval = device_create_file(&pdev->dev,
		&dev_attr_debug_log_enable);
	if (retval)
		goto rm_log;

	retval = device_create_file(&pdev->dev,
		&dev_attr_dcp_max_current_value);
	if (retval)
		goto rm_dcp;

	retval = device_create_file(&pdev->dev,
		&dev_attr_chg_detection_for_float_charger_value);
	if (retval)
		goto rm_float;

	return 0;

rm_phy:
	device_remove_file(&pdev->dev, &dev_attr_override_phy_init_enable);
rm_lpm:
	device_remove_file(&pdev->dev, &dev_attr_lpm_disconnect_thresh_enable);
rm_charger:
	device_remove_file(&pdev->dev, &dev_attr_floated_charger_enable_value);
rm_log:
	device_remove_file(&pdev->dev, &dev_attr_debug_log_enable);
rm_dcp:
	device_remove_file(&pdev->dev, &dev_attr_dcp_max_current_value);
rm_float:
	device_remove_file(&pdev->dev,
		&dev_attr_chg_detection_for_float_charger_value);

	return retval;
}

/**
 * dbg_remove_files: destroys the attribute interface
 * @pdev: Platform device
 *
 * This function returns an error code
 */

static int __maybe_unused dbg_remove_files(struct platform_device *pdev)
{
	if (pdev == NULL)
		return -EINVAL;

	device_remove_file(&pdev->dev, &dev_attr_override_phy_init_enable);
	device_remove_file(&pdev->dev, &dev_attr_lpm_disconnect_thresh_enable);
	device_remove_file(&pdev->dev, &dev_attr_floated_charger_enable_value);
	device_remove_file(&pdev->dev, &dev_attr_debug_log_enable);
	device_remove_file(&pdev->dev, &dev_attr_dcp_max_current_value);
	device_remove_file(&pdev->dev,
		&dev_attr_chg_detection_for_float_charger_value);

	return 0;
}


#define MSM_OTG_CMD_ID		0x09
#define MSM_OTG_DEVICE_ID	0x04
#define MSM_OTG_VMID_IDX	0xFF
#define MSM_OTG_MEM_TYPE	0x02
struct msm_otg_scm_cmd_buf {
	unsigned int device_id;
	unsigned int vmid_idx;
	unsigned int mem_type;
} __attribute__ ((__packed__));

static void msm_otg_pnoc_errata_fix(struct msm_otg *motg)
{
	int ret;
	struct msm_otg_platform_data *pdata = motg->pdata;
	struct scm_desc desc = {0};

	if (!pdata->pnoc_errata_fix)
		return;

	dev_dbg(motg->phy.dev, "applying fix for pnoc h/w issue\n");

	desc.args[0] = MSM_OTG_DEVICE_ID;
	desc.args[1] = MSM_OTG_VMID_IDX;
	desc.args[2] = MSM_OTG_MEM_TYPE;
	desc.arginfo = SCM_ARGS(2);

	ret = scm_call2(SCM_SIP_FNID(SCM_SVC_MP, MSM_OTG_CMD_ID), &desc);

	if (ret)
		dev_err(motg->phy.dev, "scm command failed to update VMIDMT\n");
}

static u64 msm_otg_dma_mask = DMA_BIT_MASK(32);
static struct platform_device *msm_otg_add_pdev(
		struct platform_device *ofdev, const char *name)
{
	struct platform_device *pdev;
	const struct resource *res = ofdev->resource;
	unsigned int num = ofdev->num_resources;
	int retval;
	struct ci13xxx_platform_data ci_pdata;
	struct msm_otg_platform_data *otg_pdata;
	struct msm_otg *motg;

	pdev = platform_device_alloc(name, -1);
	if (!pdev) {
		retval = -ENOMEM;
		goto error;
	}

	pdev->dev.coherent_dma_mask = DMA_BIT_MASK(32);
	pdev->dev.dma_mask = &msm_otg_dma_mask;
	pdev->dev.parent = &ofdev->dev;

	if (num) {
		retval = platform_device_add_resources(pdev, res, num);
		if (retval)
			goto error;
	}

	if (!strcmp(name, "msm_hsusb")) {
		otg_pdata =
			(struct msm_otg_platform_data *)
				ofdev->dev.platform_data;
		motg = platform_get_drvdata(ofdev);
		ci_pdata.log2_itc = otg_pdata->log2_itc;
		ci_pdata.usb_core_id = 0;
		ci_pdata.l1_supported = otg_pdata->l1_supported;
		ci_pdata.enable_ahb2ahb_bypass =
				otg_pdata->enable_ahb2ahb_bypass;
		ci_pdata.enable_streaming = otg_pdata->enable_streaming;
		ci_pdata.enable_axi_prefetch = otg_pdata->enable_axi_prefetch;
		retval = platform_device_add_data(pdev, &ci_pdata,
			sizeof(ci_pdata));
		if (retval)
			goto error;
	}

	arch_setup_dma_ops(&pdev->dev, 0, DMA_BIT_MASK(32), NULL, false);
	retval = platform_device_add(pdev);
	if (retval)
		goto error;

	return pdev;

error:
	platform_device_put(pdev);
	return ERR_PTR(retval);
}

static int msm_otg_setup_devices(struct platform_device *ofdev,
		enum usb_mode_type mode, bool init)
{
	const char *gadget_name = "msm_hsusb";
	const char *host_name = "msm_hsusb_host";
	static struct platform_device *gadget_pdev;
	static struct platform_device *host_pdev;
	int retval = 0;

	if (!init) {
		if (gadget_pdev) {
			device_remove_file(&gadget_pdev->dev,
					   &dev_attr_perf_mode);
			platform_device_unregister(gadget_pdev);
		}
		if (host_pdev)
			platform_device_unregister(host_pdev);
		return 0;
	}

	switch (mode) {
	case USB_OTG:
		/* fall through */
	case USB_PERIPHERAL:
		gadget_pdev = msm_otg_add_pdev(ofdev, gadget_name);
		if (IS_ERR(gadget_pdev)) {
			retval = PTR_ERR(gadget_pdev);
			break;
		}
		if (device_create_file(&gadget_pdev->dev, &dev_attr_perf_mode))
			dev_err(&gadget_pdev->dev, "perf_mode file failed\n");
		if (mode == USB_PERIPHERAL)
			break;
		/* fall through */
	case USB_HOST:
		host_pdev = msm_otg_add_pdev(ofdev, host_name);
		if (IS_ERR(host_pdev)) {
			retval = PTR_ERR(host_pdev);
			if (mode == USB_OTG) {
				platform_device_unregister(gadget_pdev);
				device_remove_file(&gadget_pdev->dev,
						   &dev_attr_perf_mode);
			}
		}
		break;
	default:
		break;
	}

	return retval;
}

static ssize_t dpdm_pulldown_enable_show(struct device *dev,
			       struct device_attribute *attr, char *buf)
{
	struct msm_otg *motg = the_msm_otg;
	struct msm_otg_platform_data *pdata = motg->pdata;

	return scnprintf(buf, PAGE_SIZE, "%s\n", pdata->dpdm_pulldown_added ?
							"enabled" : "disabled");
}

static ssize_t dpdm_pulldown_enable_store(struct device *dev,
		struct device_attribute *attr, const char
		*buf, size_t size)
{
	struct msm_otg *motg = the_msm_otg;
	struct msm_otg_platform_data *pdata = motg->pdata;

	if (!strncasecmp(buf, "enable", 6)) {
		pdata->dpdm_pulldown_added = true;
		return size;
	} else if (!strncasecmp(buf, "disable", 7)) {
		pdata->dpdm_pulldown_added = false;
		return size;
	}

	return -EINVAL;
}

static DEVICE_ATTR_RW(dpdm_pulldown_enable);

static int msm_otg_vbus_notifier(struct notifier_block *nb, unsigned long event,
				void *ptr)
{
	msm_otg_set_vbus_state(!!event);

	return NOTIFY_DONE;
}

static int msm_otg_id_notifier(struct notifier_block *nb, unsigned long event,
				void *ptr)
{
	struct usb_phy *phy = container_of(nb, struct usb_phy, id_nb);
	struct msm_otg *motg = container_of(phy, struct msm_otg, phy);

	if (event)
		motg->id_state = USB_ID_GROUND;
	else
		motg->id_state = USB_ID_FLOAT;

	msm_id_status_w(&motg->id_status_work.work);

	return NOTIFY_DONE;
}

struct msm_otg_platform_data *msm_otg_dt_to_pdata(struct platform_device *pdev)
{
	struct device_node *node = pdev->dev.of_node;
	struct msm_otg_platform_data *pdata;
	int len = 0;
	int res_gpio;

	pdata = devm_kzalloc(&pdev->dev, sizeof(*pdata), GFP_KERNEL);
	if (!pdata)
		return NULL;

	len = of_property_count_elems_of_size(node,
			"qcom,hsusb-otg-phy-init-seq", sizeof(len));
	if (len > 0) {
		pdata->phy_init_seq = devm_kzalloc(&pdev->dev,
						len * sizeof(len), GFP_KERNEL);
		if (!pdata->phy_init_seq)
			return NULL;
		of_property_read_u32_array(node, "qcom,hsusb-otg-phy-init-seq",
				pdata->phy_init_seq, len);
	}
	of_property_read_u32(node, "qcom,hsusb-otg-power-budget",
				&pdata->power_budget);
	of_property_read_u32(node, "qcom,hsusb-otg-mode",
				&pdata->mode);
	of_property_read_u32(node, "qcom,hsusb-otg-otg-control",
				&pdata->otg_control);
	of_property_read_u32(node, "qcom,hsusb-otg-default-mode",
				&pdata->default_mode);
	of_property_read_u32(node, "qcom,hsusb-otg-phy-type",
				&pdata->phy_type);
	pdata->disable_reset_on_disconnect = of_property_read_bool(node,
				"qcom,hsusb-otg-disable-reset");
	pdata->pnoc_errata_fix = of_property_read_bool(node,
				"qcom,hsusb-otg-pnoc-errata-fix");
	pdata->enable_lpm_on_dev_suspend = of_property_read_bool(node,
				"qcom,hsusb-otg-lpm-on-dev-suspend");
	pdata->core_clk_always_on_workaround = of_property_read_bool(node,
				"qcom,hsusb-otg-clk-always-on-workaround");
	pdata->delay_lpm_on_disconnect = of_property_read_bool(node,
				"qcom,hsusb-otg-delay-lpm");
	pdata->dp_manual_pullup = of_property_read_bool(node,
				"qcom,dp-manual-pullup");
	pdata->enable_sec_phy = of_property_read_bool(node,
					"qcom,usb2-enable-hsphy2");
	of_property_read_u32(node, "qcom,hsusb-log2-itc",
				&pdata->log2_itc);

	pdata->pmic_id_irq = platform_get_irq_byname(pdev, "pmic_id_irq");
	if (pdata->pmic_id_irq < 0)
		pdata->pmic_id_irq = 0;

	pdata->hub_reset_gpio = of_get_named_gpio(
			node, "qcom,hub-reset-gpio", 0);
	if (!gpio_is_valid(pdata->hub_reset_gpio))
		pr_debug("hub_reset_gpio is not available\n");

	pdata->usbeth_reset_gpio = of_get_named_gpio(
			node, "qcom,usbeth-reset-gpio", 0);
	if (!gpio_is_valid(pdata->usbeth_reset_gpio))
		pr_debug("usbeth_reset_gpio is not available\n");

	pdata->switch_sel_gpio =
			of_get_named_gpio(node, "qcom,sw-sel-gpio", 0);
	if (!gpio_is_valid(pdata->switch_sel_gpio))
		pr_debug("switch_sel_gpio is not available\n");

	pdata->usb_id_gpio =
			of_get_named_gpio(node, "qcom,usbid-gpio", 0);
	if (!gpio_is_valid(pdata->usb_id_gpio))
		pr_debug("usb_id_gpio is not available\n");

	pdata->l1_supported = of_property_read_bool(node,
				"qcom,hsusb-l1-supported");
	pdata->enable_ahb2ahb_bypass = of_property_read_bool(node,
				"qcom,ahb-async-bridge-bypass");
	pdata->disable_retention_with_vdd_min = of_property_read_bool(node,
				"qcom,disable-retention-with-vdd-min");
	pdata->enable_phy_id_pullup = of_property_read_bool(node,
				"qcom,enable-phy-id-pullup");
	pdata->phy_dvdd_always_on = of_property_read_bool(node,
				"qcom,phy-dvdd-always-on");

	res_gpio = of_get_named_gpio(node, "qcom,hsusb-otg-vddmin-gpio", 0);
	if (!gpio_is_valid(res_gpio))
		res_gpio = 0;
	pdata->vddmin_gpio = res_gpio;

	pdata->emulation = of_property_read_bool(node,
						"qcom,emulation");

	pdata->enable_streaming = of_property_read_bool(node,
					"qcom,boost-sysclk-with-streaming");

	pdata->enable_axi_prefetch = of_property_read_bool(node,
						"qcom,axi-prefetch-enable");

	pdata->vbus_low_as_hostmode = of_property_read_bool(node,
					"qcom,vbus-low-as-hostmode");

	pdata->phy_id_high_as_peripheral = of_property_read_bool(node,
					"qcom,phy-id-high-as-peripheral");

	return pdata;
}

static int msm_otg_probe(struct platform_device *pdev)
{
	int ret = 0;
	int len = 0;
	u32 tmp[3];
	struct resource *res;
	struct msm_otg *motg;
	struct usb_phy *phy;
	struct msm_otg_platform_data *pdata;
	void __iomem *tcsr;
	int id_irq = 0;

	dev_info(&pdev->dev, "msm_otg probe\n");

	motg = kzalloc(sizeof(struct msm_otg), GFP_KERNEL);
	if (!motg)
		return -ENOMEM;

	/*
	 * USB Core is running its protocol engine based on CORE CLK,
	 * CORE CLK  must be running at >55Mhz for correct HSUSB
	 * operation and USB core cannot tolerate frequency changes on
	 * CORE CLK. For such USB cores, vote for maximum clk frequency
	 * on pclk source
	 */
	motg->core_clk = clk_get(&pdev->dev, "core_clk");
	if (IS_ERR(motg->core_clk)) {
		ret = PTR_ERR(motg->core_clk);
		motg->core_clk = NULL;
		if (ret != -EPROBE_DEFER)
			dev_err(&pdev->dev, "failed to get core_clk\n");
		goto free_motg;
	}

	motg->core_reset = devm_reset_control_get(&pdev->dev, "core_reset");
	if (IS_ERR(motg->core_reset)) {
		dev_err(&pdev->dev, "failed to get core_reset\n");
		ret = PTR_ERR(motg->core_reset);
		goto put_core_clk;
	}

	/*
	 * USB Core CLK can run at max freq if streaming is enabled. Hence,
	 * get Max supported clk frequency for USB Core CLK and request to set
	 * the same. Otherwise set USB Core CLK to defined default value.
	 */
	if (of_property_read_u32(pdev->dev.of_node,
					"qcom,max-nominal-sysclk-rate", &ret)) {
		ret = -EINVAL;
		goto put_core_clk;
	} else {
		motg->core_clk_nominal_rate = clk_round_rate(motg->core_clk,
							     ret);
	}

	if (of_property_read_u32(pdev->dev.of_node,
					"qcom,max-svs-sysclk-rate", &ret)) {
		dev_dbg(&pdev->dev, "core_clk svs freq not specified\n");
	} else {
		motg->core_clk_svs_rate = clk_round_rate(motg->core_clk, ret);
	}

	motg->default_noc_mode = USB_NOC_NOM_VOTE;
	if (of_property_read_bool(pdev->dev.of_node, "qcom,default-mode-svs")) {
		motg->core_clk_rate = motg->core_clk_svs_rate;
		motg->default_noc_mode = USB_NOC_SVS_VOTE;
	} else if (of_property_read_bool(pdev->dev.of_node,
					"qcom,boost-sysclk-with-streaming")) {
		motg->core_clk_rate = motg->core_clk_nominal_rate;
	} else {
		motg->core_clk_rate = clk_round_rate(motg->core_clk,
						USB_DEFAULT_SYSTEM_CLOCK);
	}

	if (IS_ERR_VALUE(motg->core_clk_rate)) {
		dev_err(&pdev->dev, "fail to get core clk max freq.\n");
	} else {
		ret = clk_set_rate(motg->core_clk, motg->core_clk_rate);
		if (ret)
			dev_err(&pdev->dev, "fail to set core_clk freq:%d\n",
									ret);
	}

<<<<<<< HEAD
	if (!IS_ERR(ext_id)) {
		motg->id.extcon = ext_id;
		motg->id.nb.notifier_call = msm_otg_id_notifier;
		ret = extcon_register_notifier(ext_id, EXTCON_USB_HOST,
						&motg->id.nb);
		if (ret < 0) {
			dev_err(&pdev->dev, "register ID notifier failed\n");
			extcon_unregister_notifier(motg->vbus.extcon,
						   EXTCON_USB, &motg->vbus.nb);
			return ret;
		}
=======
	motg->pclk = clk_get(&pdev->dev, "iface_clk");
	if (IS_ERR(motg->pclk)) {
		ret = PTR_ERR(motg->pclk);
		motg->pclk = NULL;
		if (ret != -EPROBE_DEFER)
			dev_err(&pdev->dev, "failed to get iface_clk\n");
		goto put_core_clk;
	}
>>>>>>> 286cd8c7

	motg->xo_clk = clk_get(&pdev->dev, "xo");
	if (IS_ERR(motg->xo_clk)) {
		ret = PTR_ERR(motg->xo_clk);
		motg->xo_clk = NULL;
		if (ret == -EPROBE_DEFER)
			goto put_pclk;
	}

	/*
	 * On few platforms USB PHY is fed with sleep clk.
	 * Hence don't fail probe.
	 */
	motg->sleep_clk = devm_clk_get(&pdev->dev, "sleep_clk");
	if (IS_ERR(motg->sleep_clk)) {
		ret = PTR_ERR(motg->sleep_clk);
		motg->sleep_clk = NULL;
		if (ret == -EPROBE_DEFER)
			goto put_xo_clk;
		else
			dev_dbg(&pdev->dev, "failed to get sleep_clk\n");
	} else {
		ret = clk_prepare_enable(motg->sleep_clk);
		if (ret) {
			dev_err(&pdev->dev, "%s failed to vote sleep_clk%d\n",
						__func__, ret);
			goto put_xo_clk;
		}
	}

	/*
	 * If present, phy_reset_clk is used to reset the PHY, ULPI bridge
	 * and CSR Wrapper. This is a reset only clock.
	 */

	if (of_property_match_string(pdev->dev.of_node,
			"clock-names", "phy_reset_clk") >= 0) {
		motg->phy_reset_clk = devm_clk_get(&pdev->dev, "phy_reset_clk");
		if (IS_ERR(motg->phy_reset_clk)) {
			ret = PTR_ERR(motg->phy_reset_clk);
			goto disable_sleep_clk;
		}
	}

	motg->phy_reset = devm_reset_control_get(&pdev->dev,
							"phy_reset");
	if (IS_ERR(motg->phy_reset)) {
		dev_err(&pdev->dev, "failed to get phy_reset\n");
		ret = PTR_ERR(motg->phy_reset);
		goto disable_sleep_clk;
	}

	/*
	 * If present, phy_por_clk is used to assert/de-assert phy POR
	 * input. This is a reset only clock. phy POR must be asserted
	 * after overriding the parameter registers via CSR wrapper or
	 * ULPI bridge.
	 */
	if (of_property_match_string(pdev->dev.of_node,
				"clock-names", "phy_por_clk") >= 0) {
		motg->phy_por_clk = devm_clk_get(&pdev->dev, "phy_por_clk");
		if (IS_ERR(motg->phy_por_clk)) {
			ret = PTR_ERR(motg->phy_por_clk);
			goto disable_sleep_clk;
		}
	}

	motg->phy_por_reset = devm_reset_control_get(&pdev->dev,
						"phy_por_reset");
	if (IS_ERR(motg->phy_por_reset)) {
		dev_err(&pdev->dev, "failed to get phy_por_reset\n");
		ret = PTR_ERR(motg->phy_por_reset);
		goto disable_sleep_clk;
	}

	/*
	 * If present, phy_csr_clk is required for accessing PHY
	 * CSR registers via AHB2PHY interface.
	 */
	if (of_property_match_string(pdev->dev.of_node,
				"clock-names", "phy_csr_clk") >= 0) {
		motg->phy_csr_clk = devm_clk_get(&pdev->dev, "phy_csr_clk");
		if (IS_ERR(motg->phy_csr_clk)) {
			ret = PTR_ERR(motg->phy_csr_clk);
			goto disable_sleep_clk;
		} else {
			ret = clk_prepare_enable(motg->phy_csr_clk);
			if (ret) {
				dev_err(&pdev->dev,
					"fail to enable phy csr clk %d\n", ret);
				goto disable_sleep_clk;
			}
		}
	}

	of_property_read_u32(pdev->dev.of_node, "qcom,pm-qos-latency",
				&motg->pm_qos_latency);

	motg->enable_sdp_check_timer = of_property_read_bool(pdev->dev.of_node,
				"qcom,enumeration-check-for-sdp");

<<<<<<< HEAD
=======
	pdata = msm_otg_dt_to_pdata(pdev);
	if (!pdata) {
		ret = -ENOMEM;
		goto disable_phy_csr_clk;
	}
	pdev->dev.platform_data = pdata;

	pdata->bus_scale_table = msm_bus_cl_get_pdata(pdev);
	if (!pdata->bus_scale_table)
		dev_dbg(&pdev->dev, "bus scaling is disabled\n");

	if (pdata->phy_type == QUSB_ULPI_PHY) {
		if (of_property_match_string(pdev->dev.of_node,
					"clock-names", "phy_ref_clk") >= 0) {
			motg->phy_ref_clk = devm_clk_get(&pdev->dev,
						"phy_ref_clk");
			if (IS_ERR(motg->phy_ref_clk)) {
				ret = PTR_ERR(motg->phy_ref_clk);
				goto disable_phy_csr_clk;
			} else {
				ret = clk_prepare_enable(motg->phy_ref_clk);
				if (ret) {
					dev_err(&pdev->dev,
						"fail to enable phy ref clk %d\n",
						ret);
					goto disable_phy_csr_clk;
				}
			}
		}
	}

>>>>>>> 286cd8c7
	motg->phy.otg = devm_kzalloc(&pdev->dev, sizeof(struct usb_otg),
							GFP_KERNEL);
	if (!motg->phy.otg) {
		ret = -ENOMEM;
		goto disable_phy_csr_clk;
	}

	the_msm_otg = motg;
	motg->pdata = pdata;
	phy = &motg->phy;
	phy->dev = &pdev->dev;
	motg->pdev = pdev;
	motg->dbg_idx = 0;
	motg->dbg_lock = __RW_LOCK_UNLOCKED(lck);
	mutex_init(&motg->lock);

	if (motg->pdata->bus_scale_table) {
		motg->bus_perf_client =
		    msm_bus_scale_register_client(motg->pdata->bus_scale_table);
		if (!motg->bus_perf_client) {
			dev_err(motg->phy.dev, "%s: Failed to register BUS\n"
						"scaling client!!\n", __func__);
		} else {
			debug_bus_voting_enabled = true;
			/* Some platforms require BUS vote to control clocks */
			msm_otg_bus_vote(motg, USB_MIN_PERF_VOTE);
		}
	}

	ret = msm_otg_bus_freq_get(motg);
	if (ret) {
		pr_err("failed to get noc clocks: %d\n", ret);
	} else {
		ret = msm_otg_bus_freq_set(motg, motg->default_noc_mode);
		if (ret)
			pr_err("failed to vote explicit noc rates: %d\n", ret);
	}

	/* initialize reset counter */
	motg->reset_counter = 0;

	res = platform_get_resource_byname(pdev, IORESOURCE_MEM, "core");
	if (!res) {
		dev_err(&pdev->dev, "failed to get core iomem resource\n");
		ret = -ENODEV;
		goto devote_bus_bw;
	}

	motg->io_res = res;
	motg->regs = ioremap(res->start, resource_size(res));
	if (!motg->regs) {
		dev_err(&pdev->dev, "core iomem ioremap failed\n");
		ret = -ENOMEM;
		goto devote_bus_bw;
	}
	dev_info(&pdev->dev, "OTG regs = %pK\n", motg->regs);

	if (pdata->enable_sec_phy) {
		res = platform_get_resource_byname(pdev,
				IORESOURCE_MEM, "tcsr");
		if (!res) {
			dev_dbg(&pdev->dev, "missing TCSR memory resource\n");
		} else {
			tcsr = devm_ioremap_nocache(&pdev->dev, res->start,
				resource_size(res));
			if (!tcsr) {
				dev_dbg(&pdev->dev, "tcsr ioremap failed\n");
			} else {
				/* Enable USB2 on secondary HSPHY. */
				writel_relaxed(0x1, tcsr);
				/*
				 * Ensure that TCSR write is completed before
				 * USB registers initialization.
				 */
				mb();
			}
		}
	}

	if (pdata->enable_sec_phy)
		motg->usb_phy_ctrl_reg = USB_PHY_CTRL2;
	else
		motg->usb_phy_ctrl_reg = USB_PHY_CTRL;

	pdata = dev_get_platdata(&pdev->dev);
	if (!pdata) {
		if (!np)
			return -ENXIO;
		ret = msm_otg_read_dt(pdev, motg);
		if (ret)
			return ret;
	}

	/*
	 * The USB PHY wrapper provides a register interface
	 * through AHB2PHY for performing PHY related operations
	 * like retention, HV interrupts and overriding parameter
	 * registers etc. The registers start at 4 byte boundary
	 * but only the first byte is valid and remaining are not
	 * used. Relaxed versions of readl/writel should be used.
	 *
	 * The link does not have any PHY specific registers.
	 * Hence set motg->usb_phy_ctrl_reg to.
	 */
<<<<<<< HEAD
	if (motg->phy_number) {
		phy_select = devm_ioremap_nocache(&pdev->dev, USB2_PHY_SEL, 4);
		if (!phy_select) {
			ret = -ENOMEM;
			goto unregister_extcon;
		}
		/* Enable second PHY with the OTG port */
		writel(0x1, phy_select);
	}

	dev_info(&pdev->dev, "OTG regs = %pK\n", motg->regs);

=======
	if (motg->pdata->phy_type == SNPS_FEMTO_PHY ||
		pdata->phy_type == QUSB_ULPI_PHY) {
		res = platform_get_resource_byname(pdev,
				IORESOURCE_MEM, "phy_csr");
		if (!res) {
			dev_err(&pdev->dev, "PHY CSR IOMEM missing!\n");
			ret = -ENODEV;
			goto free_regs;
		}
		motg->phy_csr_regs = devm_ioremap_resource(&pdev->dev, res);
		if (IS_ERR(motg->phy_csr_regs)) {
			ret = PTR_ERR(motg->phy_csr_regs);
			dev_err(&pdev->dev, "PHY CSR ioremap failed!\n");
			goto free_regs;
		}
		motg->usb_phy_ctrl_reg = 0;
	}

>>>>>>> 286cd8c7
	motg->irq = platform_get_irq(pdev, 0);
	if (!motg->irq) {
		dev_err(&pdev->dev, "platform_get_irq failed\n");
<<<<<<< HEAD
		ret = motg->irq;
		goto unregister_extcon;
	}

	regs[0].supply = "vddcx";
	regs[1].supply = "v3p3";
	regs[2].supply = "v1p8";

	ret = devm_regulator_bulk_get(motg->phy.dev, ARRAY_SIZE(regs), regs);
	if (ret)
		goto unregister_extcon;
=======
		ret = -ENODEV;
		goto free_regs;
	}

	motg->async_irq = platform_get_irq_byname(pdev, "async_irq");
	if (motg->async_irq < 0) {
		dev_err(&pdev->dev, "platform_get_irq for async_int failed\n");
		motg->async_irq = 0;
		goto free_regs;
	}
>>>>>>> 286cd8c7

	if (motg->xo_clk) {
		ret = clk_prepare_enable(motg->xo_clk);
		if (ret) {
			dev_err(&pdev->dev,
				"%s failed to vote for TCXO %d\n",
					__func__, ret);
			goto free_xo_handle;
		}
	}


	clk_prepare_enable(motg->pclk);

	hsusb_vdd = devm_regulator_get(motg->phy.dev, "hsusb_vdd_dig");
	if (IS_ERR(hsusb_vdd)) {
		hsusb_vdd = devm_regulator_get(motg->phy.dev, "HSUSB_VDDCX");
		if (IS_ERR(hsusb_vdd)) {
			dev_err(motg->phy.dev, "unable to get hsusb vddcx\n");
			ret = PTR_ERR(hsusb_vdd);
			goto devote_xo_handle;
		}
	}

	len = of_property_count_elems_of_size(pdev->dev.of_node,
			"qcom,vdd-voltage-level", sizeof(len));
	if (len > 0) {
		if (len == sizeof(tmp) / sizeof(len)) {
			of_property_read_u32_array(pdev->dev.of_node,
					"qcom,vdd-voltage-level",
					tmp, len);
			vdd_val[0] = tmp[0];
			vdd_val[1] = tmp[1];
			vdd_val[2] = tmp[2];
		} else {
			dev_dbg(&pdev->dev,
				"Using default hsusb vdd config.\n");
			goto devote_xo_handle;
		}
	} else {
		goto devote_xo_handle;
	}

	ret = msm_hsusb_config_vddcx(1);
	if (ret) {
		dev_err(&pdev->dev, "hsusb vddcx configuration failed\n");
		goto devote_xo_handle;
	}

	ret = regulator_enable(hsusb_vdd);
	if (ret) {
		dev_err(&pdev->dev, "unable to enable the hsusb vddcx\n");
		goto free_config_vddcx;
	}

	ret = msm_hsusb_ldo_init(motg, 1);
	if (ret) {
		dev_err(&pdev->dev, "hsusb vreg configuration failed\n");
		goto free_hsusb_vdd;
	}

	/* Get pinctrl if target uses pinctrl */
	motg->phy_pinctrl = devm_pinctrl_get(&pdev->dev);
	if (IS_ERR(motg->phy_pinctrl)) {
		if (of_property_read_bool(pdev->dev.of_node, "pinctrl-names")) {
			dev_err(&pdev->dev, "Error encountered while getting pinctrl\n");
			ret = PTR_ERR(motg->phy_pinctrl);
			goto free_ldo_init;
		}
		dev_dbg(&pdev->dev, "Target does not use pinctrl\n");
		motg->phy_pinctrl = NULL;
	}

	ret = msm_hsusb_ldo_enable(motg, USB_PHY_REG_ON);
	if (ret) {
		dev_err(&pdev->dev, "hsusb vreg enable failed\n");
		goto free_ldo_init;
	}
	clk_prepare_enable(motg->core_clk);

	/* Check if USB mem_type change is needed to workaround PNOC hw issue */
	msm_otg_pnoc_errata_fix(motg);

	writel_relaxed(0, USB_USBINTR);
	writel_relaxed(0, USB_OTGSC);
	/* Ensure that above STOREs are completed before enabling interrupts */
	mb();

	motg->id_state = USB_ID_FLOAT;
	set_bit(ID, &motg->inputs);
	INIT_WORK(&motg->sm_work, msm_otg_sm_work);
	INIT_DELAYED_WORK(&motg->chg_work, msm_chg_detect_work);
	INIT_DELAYED_WORK(&motg->id_status_work, msm_id_status_w);
	INIT_DELAYED_WORK(&motg->perf_vote_work, msm_otg_perf_vote_work);
	INIT_DELAYED_WORK(&motg->sdp_check, check_for_sdp_connection);
	INIT_WORK(&motg->notify_charger_work, msm_otg_notify_charger_work);
	motg->otg_wq = alloc_ordered_workqueue("k_otg", WQ_FREEZABLE);
	if (!motg->otg_wq) {
		pr_err("%s: Unable to create workqueue otg_wq\n",
			__func__);
		goto disable_core_clk;
	}

	ret = devm_request_irq(&pdev->dev, motg->irq, msm_otg_irq, IRQF_SHARED,
					"msm_otg", motg);
	if (ret) {
		dev_err(&pdev->dev, "request irq failed\n");
		goto destroy_wq;
	}

	motg->phy_irq = platform_get_irq_byname(pdev, "phy_irq");
	if (motg->phy_irq < 0) {
		dev_dbg(&pdev->dev, "phy_irq is not present\n");
		motg->phy_irq = 0;
	} else {

		/* clear all interrupts before enabling the IRQ */
		writeb_relaxed(0xFF, USB2_PHY_USB_PHY_INTERRUPT_CLEAR0);
		writeb_relaxed(0xFF, USB2_PHY_USB_PHY_INTERRUPT_CLEAR1);

		writeb_relaxed(0x1, USB2_PHY_USB_PHY_IRQ_CMD);
		/*
		 * Databook says 200 usec delay is required for
		 * clearing the interrupts.
		 */
		udelay(200);
		writeb_relaxed(0x0, USB2_PHY_USB_PHY_IRQ_CMD);

		ret = devm_request_irq(&pdev->dev, motg->phy_irq,
			msm_otg_phy_irq_handler, IRQF_TRIGGER_RISING,
			"msm_otg_phy_irq", motg);
		if (ret < 0) {
			dev_err(&pdev->dev, "phy_irq request fail %d\n", ret);
			goto destroy_wq;
		}
	}

	ret = devm_request_irq(&pdev->dev, motg->async_irq, msm_otg_irq,
				IRQF_TRIGGER_RISING, "msm_otg", motg);
	if (ret) {
		dev_err(&pdev->dev, "request irq failed (ASYNC INT)\n");
		goto destroy_wq;
	}
	disable_irq(motg->async_irq);

	phy->init = msm_otg_reset;
	phy->set_power = msm_otg_set_power;
	phy->set_suspend = msm_otg_set_suspend;
	phy->dbg_event = msm_otg_dbg_log_event;

	phy->io_ops = &msm_otg_io_ops;

	phy->otg->usb_phy = &motg->phy;
	phy->otg->set_host = msm_otg_set_host;
	phy->otg->set_peripheral = msm_otg_set_peripheral;
	if (pdata->dp_manual_pullup)
		phy->flags |= ENABLE_DP_MANUAL_PULLUP;

	if (pdata->enable_sec_phy)
		phy->flags |= ENABLE_SECONDARY_PHY;

	phy->vbus_nb.notifier_call = msm_otg_vbus_notifier;
	phy->id_nb.notifier_call = msm_otg_id_notifier;
	ret = usb_add_phy(&motg->phy, USB_PHY_TYPE_USB2);
	if (ret) {
		dev_err(&pdev->dev, "usb_add_phy failed\n");
		goto destroy_wq;
	}

	ret = usb_phy_regulator_init(motg);
	if (ret) {
		dev_err(&pdev->dev, "usb_phy_regulator_init failed\n");
		goto remove_phy;
	}

	if (motg->pdata->mode == USB_OTG &&
		motg->pdata->otg_control == OTG_PMIC_CONTROL &&
		!motg->phy_irq) {

		if (gpio_is_valid(motg->pdata->usb_id_gpio)) {
			/* usb_id_gpio request */
			ret = devm_gpio_request(&pdev->dev,
						motg->pdata->usb_id_gpio,
						"USB_ID_GPIO");
			if (ret < 0) {
				dev_err(&pdev->dev, "gpio req failed for id\n");
				goto phy_reg_deinit;
			}

			/*
			 * The following code implements switch between the HOST
			 * mode to device mode when used different HW components
			 * on the same port: USB HUB and the usb jack type B
			 * for device mode In this case HUB should be gone
			 * only once out of reset at the boot time and after
			 * that always stay on
			 */
			if (gpio_is_valid(motg->pdata->hub_reset_gpio)) {
				ret = devm_gpio_request(&pdev->dev,
						motg->pdata->hub_reset_gpio,
						"qcom,hub-reset-gpio");
				if (ret < 0) {
					dev_err(&pdev->dev, "gpio req failed for hub reset\n");
					goto phy_reg_deinit;
				}
				gpio_direction_output(
					motg->pdata->hub_reset_gpio, 1);
			}

			if (gpio_is_valid(motg->pdata->switch_sel_gpio)) {
				ret = devm_gpio_request(&pdev->dev,
						motg->pdata->switch_sel_gpio,
						"qcom,sw-sel-gpio");
				if (ret < 0) {
					dev_err(&pdev->dev, "gpio req failed for switch sel\n");
					goto phy_reg_deinit;
				}
				if (gpio_get_value(motg->pdata->usb_id_gpio))
					gpio_direction_input(
						motg->pdata->switch_sel_gpio);

				else
					gpio_direction_output(
					    motg->pdata->switch_sel_gpio,
					    1);
			}

			/* usb_id_gpio to irq */
			id_irq = gpio_to_irq(motg->pdata->usb_id_gpio);
			motg->ext_id_irq = id_irq;
		} else if (motg->pdata->pmic_id_irq) {
			id_irq = motg->pdata->pmic_id_irq;
		}

		if (id_irq) {
			ret = devm_request_irq(&pdev->dev, id_irq,
					  msm_id_irq,
					  IRQF_TRIGGER_RISING |
					  IRQF_TRIGGER_FALLING,
					  "msm_otg", motg);
			if (ret) {
				dev_err(&pdev->dev, "request irq failed for ID\n");
				goto phy_reg_deinit;
			}
		} else {
			/* PMIC does USB ID detection and notifies through
			 * USB_OTG property of USB powersupply.
			 */
			dev_dbg(&pdev->dev, "PMIC does ID detection\n");
		}
	}

	platform_set_drvdata(pdev, motg);
	device_init_wakeup(&pdev->dev, 1);

	ret = msm_otg_debugfs_init(motg);
	if (ret)
		dev_dbg(&pdev->dev, "mode debugfs file is not available\n");

	if (motg->pdata->otg_control == OTG_PMIC_CONTROL &&
			(!(motg->pdata->mode == USB_OTG) ||
			 motg->pdata->pmic_id_irq || motg->ext_id_irq ||
								!motg->phy_irq))
		motg->caps = ALLOW_PHY_POWER_COLLAPSE | ALLOW_PHY_RETENTION;

	if (motg->pdata->otg_control == OTG_PHY_CONTROL || motg->phy_irq ||
				motg->pdata->enable_phy_id_pullup)
		motg->caps = ALLOW_PHY_RETENTION | ALLOW_PHY_REGULATORS_LPM;

	motg->caps |= ALLOW_HOST_PHY_RETENTION;

	device_create_file(&pdev->dev, &dev_attr_dpdm_pulldown_enable);

	if (motg->pdata->enable_lpm_on_dev_suspend)
		motg->caps |= ALLOW_LPM_ON_DEV_SUSPEND;

	if (motg->pdata->disable_retention_with_vdd_min)
		motg->caps |= ALLOW_VDD_MIN_WITH_RETENTION_DISABLED;

	/*
	 * PHY DVDD is supplied by a always on PMIC LDO (unlike
	 * vddcx/vddmx). PHY can keep D+ pull-up and D+/D-
	 * pull-down during suspend without any additional
	 * hardware re-work.
	 */
	if (motg->pdata->phy_type == SNPS_FEMTO_PHY)
		motg->caps |= ALLOW_BUS_SUSPEND_WITHOUT_REWORK;

#ifdef CONFIG_USB_GADGET_DEBUG_FILES
	ret = dbg_create_files(pdev);
	if (ret) {
		pr_err("Registering sysfs files for debug failed!!!!\n");
		goto remove_cdev;
	}
#endif
	pm_stay_awake(&pdev->dev);
	pm_runtime_set_active(&pdev->dev);
	pm_runtime_enable(&pdev->dev);

	if (motg->pdata->delay_lpm_on_disconnect) {
		pm_runtime_set_autosuspend_delay(&pdev->dev,
			lpm_disconnect_thresh);
		pm_runtime_use_autosuspend(&pdev->dev);
	}

	if (pdev->dev.of_node) {
		ret = msm_otg_setup_devices(pdev, pdata->mode, true);
		if (ret) {
			dev_err(&pdev->dev, "devices setup failed\n");
			goto remove_cdev;
		}
	}

	if (gpio_is_valid(motg->pdata->hub_reset_gpio)) {
		ret = devm_gpio_request(&pdev->dev,
				motg->pdata->hub_reset_gpio,
				"HUB_RESET");
		if (ret < 0) {
			dev_err(&pdev->dev, "gpio req failed for hub_reset\n");
		} else {
			gpio_direction_output(
				motg->pdata->hub_reset_gpio, 0);
			/* 5 microsecs reset signaling to usb hub */
			usleep_range(5, 10);
			gpio_direction_output(
				motg->pdata->hub_reset_gpio, 1);
		}
	}

	if (gpio_is_valid(motg->pdata->usbeth_reset_gpio)) {
		ret = devm_gpio_request(&pdev->dev,
				motg->pdata->usbeth_reset_gpio,
				"ETH_RESET");
		if (ret < 0) {
			dev_err(&pdev->dev, "gpio req failed for usbeth_reset\n");
		} else {
			gpio_direction_output(
				motg->pdata->usbeth_reset_gpio, 0);
			/* 100 microsecs reset signaling to usb-to-eth */
			usleep_range(100, 110);
			gpio_direction_output(
				motg->pdata->usbeth_reset_gpio, 1);
		}
	}

	if (of_property_read_bool(pdev->dev.of_node, "extcon")) {
		if (extcon_get_state(motg->phy.edev, EXTCON_USB_HOST)) {
			msm_otg_id_notifier(&motg->phy.id_nb,
							1, motg->phy.edev);
		} else if (extcon_get_state(motg->phy.edev, EXTCON_USB)) {
			msm_otg_vbus_notifier(&motg->phy.vbus_nb,
							1, motg->phy.edev);
		}
	}

	motg->pm_notify.notifier_call = msm_otg_pm_notify;
	register_pm_notifier(&motg->pm_notify);
	msm_otg_dbg_log_event(phy, "OTG PROBE", motg->caps, motg->lpm_flags);

	return 0;

remove_cdev:
	pm_runtime_disable(&pdev->dev);
	device_remove_file(&pdev->dev, &dev_attr_dpdm_pulldown_enable);
	msm_otg_debugfs_cleanup();
phy_reg_deinit:
	devm_regulator_unregister(motg->phy.dev, motg->dpdm_rdev);
remove_phy:
	usb_remove_phy(&motg->phy);
destroy_wq:
	destroy_workqueue(motg->otg_wq);
disable_core_clk:
	clk_disable_unprepare(motg->core_clk);
	msm_hsusb_ldo_enable(motg, USB_PHY_REG_OFF);
free_ldo_init:
	msm_hsusb_ldo_init(motg, 0);
free_hsusb_vdd:
	regulator_disable(hsusb_vdd);
free_config_vddcx:
	regulator_set_voltage(hsusb_vdd,
		vdd_val[VDD_NONE],
		vdd_val[VDD_MAX]);
devote_xo_handle:
	clk_disable_unprepare(motg->pclk);
<<<<<<< HEAD
	clk_disable_unprepare(motg->clk);
	if (!IS_ERR(motg->core_clk))
		clk_disable_unprepare(motg->core_clk);
unregister_extcon:
	extcon_unregister_notifier(motg->id.extcon,
				   EXTCON_USB_HOST, &motg->id.nb);
	extcon_unregister_notifier(motg->vbus.extcon,
				   EXTCON_USB, &motg->vbus.nb);

=======
	if (motg->xo_clk)
		clk_disable_unprepare(motg->xo_clk);
free_xo_handle:
	if (motg->xo_clk) {
		clk_put(motg->xo_clk);
		motg->xo_clk = NULL;
	}
free_regs:
	iounmap(motg->regs);
devote_bus_bw:
	if (motg->bus_perf_client) {
		msm_otg_bus_vote(motg, USB_NO_PERF_VOTE);
		msm_bus_scale_unregister_client(motg->bus_perf_client);
	}
disable_phy_csr_clk:
	if (motg->phy_csr_clk)
		clk_disable_unprepare(motg->phy_csr_clk);
disable_sleep_clk:
	if (motg->sleep_clk)
		clk_disable_unprepare(motg->sleep_clk);
put_xo_clk:
	if (motg->xo_clk)
		clk_put(motg->xo_clk);
put_pclk:
	if (motg->pclk)
		clk_put(motg->pclk);
put_core_clk:
	if (motg->core_clk)
		clk_put(motg->core_clk);
free_motg:
	kfree(motg);
>>>>>>> 286cd8c7
	return ret;
}

static int msm_otg_remove(struct platform_device *pdev)
{
	struct msm_otg *motg = platform_get_drvdata(pdev);
	struct usb_phy *phy = &motg->phy;
	int cnt = 0;

	if (phy->otg->host || phy->otg->gadget)
		return -EBUSY;

	unregister_pm_notifier(&motg->pm_notify);

	if (pdev->dev.of_node)
		msm_otg_setup_devices(pdev, motg->pdata->mode, false);
	if (psy)
		power_supply_put(psy);
	msm_otg_debugfs_cleanup();
	cancel_delayed_work_sync(&motg->chg_work);
	cancel_delayed_work_sync(&motg->sdp_check);
	cancel_delayed_work_sync(&motg->id_status_work);
	cancel_delayed_work_sync(&motg->perf_vote_work);
	msm_otg_perf_vote_update(motg, false);
	cancel_work_sync(&motg->sm_work);
	cancel_work_sync(&motg->notify_charger_work);
	destroy_workqueue(motg->otg_wq);

	pm_runtime_resume(&pdev->dev);

	device_init_wakeup(&pdev->dev, 0);
	pm_runtime_disable(&pdev->dev);

	usb_remove_phy(phy);

	device_remove_file(&pdev->dev, &dev_attr_dpdm_pulldown_enable);

#ifdef CONFIG_USB_GADGET_DEBUG_FILES
	dbg_remove_files(pdev);
#endif

	/*
	 * Put PHY in low power mode.
	 */
	ulpi_read(phy, 0x14);
	ulpi_write(phy, 0x08, 0x09);

	writel_relaxed(readl_relaxed(USB_PORTSC) | PORTSC_PHCD, USB_PORTSC);
	while (cnt < PHY_SUSPEND_TIMEOUT_USEC) {
		if (readl_relaxed(USB_PORTSC) & PORTSC_PHCD)
			break;
		udelay(1);
		cnt++;
	}
	if (cnt >= PHY_SUSPEND_TIMEOUT_USEC)
		dev_err(phy->dev, "Unable to suspend PHY\n");

	clk_disable_unprepare(motg->pclk);
	clk_disable_unprepare(motg->core_clk);
	if (motg->phy_csr_clk)
		clk_disable_unprepare(motg->phy_csr_clk);
	if (motg->xo_clk) {
		clk_disable_unprepare(motg->xo_clk);
		clk_put(motg->xo_clk);
	}

	if (!IS_ERR(motg->sleep_clk))
		clk_disable_unprepare(motg->sleep_clk);

	msm_hsusb_ldo_enable(motg, USB_PHY_REG_OFF);
	msm_hsusb_ldo_init(motg, 0);
	regulator_disable(hsusb_vdd);
	regulator_set_voltage(hsusb_vdd,
		vdd_val[VDD_NONE],
		vdd_val[VDD_MAX]);

	iounmap(motg->regs);
	pm_runtime_set_suspended(&pdev->dev);

	clk_put(motg->pclk);
	clk_put(motg->core_clk);

	if (motg->bus_perf_client) {
		msm_otg_bus_vote(motg, USB_NO_PERF_VOTE);
		msm_bus_scale_unregister_client(motg->bus_perf_client);
	}

	return 0;
}

static void msm_otg_shutdown(struct platform_device *pdev)
{
	struct msm_otg *motg = platform_get_drvdata(pdev);

	dev_dbg(&pdev->dev, "OTG shutdown\n");
	msm_hsusb_vbus_power(motg, 0);
}

#ifdef CONFIG_PM
static int msm_otg_runtime_idle(struct device *dev)
{
	struct msm_otg *motg = dev_get_drvdata(dev);
	struct usb_phy *phy = &motg->phy;

	dev_dbg(dev, "OTG runtime idle\n");
	msm_otg_dbg_log_event(phy, "RUNTIME IDLE", phy->otg->state, 0);

	if (phy->otg->state == OTG_STATE_UNDEFINED)
		return -EAGAIN;

	return 0;
}

static int msm_otg_runtime_suspend(struct device *dev)
{
	struct msm_otg *motg = dev_get_drvdata(dev);

	dev_dbg(dev, "OTG runtime suspend\n");
	msm_otg_dbg_log_event(&motg->phy, "RUNTIME SUSPEND",
			get_pm_runtime_counter(dev), 0);
	return msm_otg_suspend(motg);
}

static int msm_otg_runtime_resume(struct device *dev)
{
	struct msm_otg *motg = dev_get_drvdata(dev);

	dev_dbg(dev, "OTG runtime resume\n");
	msm_otg_dbg_log_event(&motg->phy, "RUNTIME RESUME",
			get_pm_runtime_counter(dev), 0);

	return msm_otg_resume(motg);
}
#endif

#ifdef CONFIG_PM_SLEEP
static int msm_otg_pm_suspend(struct device *dev)
{
	struct msm_otg *motg = dev_get_drvdata(dev);

	dev_dbg(dev, "OTG PM suspend\n");
	msm_otg_dbg_log_event(&motg->phy, "PM SUSPEND START",
			get_pm_runtime_counter(dev),
			atomic_read(&motg->pm_suspended));

	/* flush any pending sm_work first */
	flush_work(&motg->sm_work);
	if (!atomic_read(&motg->in_lpm)) {
		dev_err(dev, "Abort PM suspend!! (USB is outside LPM)\n");
		return -EBUSY;
	}
	atomic_set(&motg->pm_suspended, 1);

	return 0;
}

static int msm_otg_pm_resume(struct device *dev)
{
	struct msm_otg *motg = dev_get_drvdata(dev);

	dev_dbg(dev, "OTG PM resume\n");
	msm_otg_dbg_log_event(&motg->phy, "PM RESUME START",
			get_pm_runtime_counter(dev), pm_runtime_suspended(dev));

	if (motg->resume_pending || motg->phy_irq_pending) {
		msm_otg_dbg_log_event(&motg->phy, "PM RESUME BY USB",
				motg->async_int, motg->resume_pending);
		/* sm work if pending will start in pm notify to exit LPM */
	}

	return 0;
}
#endif

#ifdef CONFIG_PM
static const struct dev_pm_ops msm_otg_dev_pm_ops = {
	SET_SYSTEM_SLEEP_PM_OPS(msm_otg_pm_suspend, msm_otg_pm_resume)
	SET_RUNTIME_PM_OPS(msm_otg_runtime_suspend, msm_otg_runtime_resume,
				msm_otg_runtime_idle)
};
#endif

static const struct of_device_id msm_otg_dt_match[] = {
	{ .compatible = "qcom,hsusb-otg", },
	{}
};

static struct platform_driver msm_otg_driver = {
	.probe = msm_otg_probe,
	.remove = msm_otg_remove,
	.shutdown = msm_otg_shutdown,
	.driver = {
		.name = DRIVER_NAME,
#ifdef CONFIG_PM
		.pm = &msm_otg_dev_pm_ops,
#endif
		.of_match_table = msm_otg_dt_match,
	},
};

module_platform_driver(msm_otg_driver);

MODULE_LICENSE("GPL v2");
MODULE_DESCRIPTION("MSM USB transceiver driver");<|MERGE_RESOLUTION|>--- conflicted
+++ resolved
@@ -1,25 +1,6 @@
-<<<<<<< HEAD
-/* Copyright (c) 2009-2011, 2017 The Linux Foundation. All rights reserved.
- *
- * This program is free software; you can redistribute it and/or modify
- * it under the terms of the GNU General Public License version 2 and
- * only version 2 as published by the Free Software Foundation.
- *
- * This program is distributed in the hope that it will be useful,
- * but WITHOUT ANY WARRANTY; without even the implied warranty of
- * MERCHANTABILITY or FITNESS FOR A PARTICULAR PURPOSE.  See the
- * GNU General Public License for more details.
- *
- * You should have received a copy of the GNU General Public License
- * along with this program; if not, write to the Free Software
- * Foundation, Inc., 51 Franklin Street, Fifth Floor, Boston, MA
- * 02110-1301, USA.
- *
-=======
 // SPDX-License-Identifier: GPL-2.0-only
 /*
  * Copyright (c) 2009-2019, 2021, Linux Foundation. All rights reserved.
->>>>>>> 286cd8c7
  */
 
 #include <linux/module.h>
@@ -4215,19 +4196,6 @@
 									ret);
 	}
 
-<<<<<<< HEAD
-	if (!IS_ERR(ext_id)) {
-		motg->id.extcon = ext_id;
-		motg->id.nb.notifier_call = msm_otg_id_notifier;
-		ret = extcon_register_notifier(ext_id, EXTCON_USB_HOST,
-						&motg->id.nb);
-		if (ret < 0) {
-			dev_err(&pdev->dev, "register ID notifier failed\n");
-			extcon_unregister_notifier(motg->vbus.extcon,
-						   EXTCON_USB, &motg->vbus.nb);
-			return ret;
-		}
-=======
 	motg->pclk = clk_get(&pdev->dev, "iface_clk");
 	if (IS_ERR(motg->pclk)) {
 		ret = PTR_ERR(motg->pclk);
@@ -4236,7 +4204,6 @@
 			dev_err(&pdev->dev, "failed to get iface_clk\n");
 		goto put_core_clk;
 	}
->>>>>>> 286cd8c7
 
 	motg->xo_clk = clk_get(&pdev->dev, "xo");
 	if (IS_ERR(motg->xo_clk)) {
@@ -4338,8 +4305,6 @@
 	motg->enable_sdp_check_timer = of_property_read_bool(pdev->dev.of_node,
 				"qcom,enumeration-check-for-sdp");
 
-<<<<<<< HEAD
-=======
 	pdata = msm_otg_dt_to_pdata(pdev);
 	if (!pdata) {
 		ret = -ENOMEM;
@@ -4371,7 +4336,6 @@
 		}
 	}
 
->>>>>>> 286cd8c7
 	motg->phy.otg = devm_kzalloc(&pdev->dev, sizeof(struct usb_otg),
 							GFP_KERNEL);
 	if (!motg->phy.otg) {
@@ -4456,15 +4420,6 @@
 	else
 		motg->usb_phy_ctrl_reg = USB_PHY_CTRL;
 
-	pdata = dev_get_platdata(&pdev->dev);
-	if (!pdata) {
-		if (!np)
-			return -ENXIO;
-		ret = msm_otg_read_dt(pdev, motg);
-		if (ret)
-			return ret;
-	}
-
 	/*
 	 * The USB PHY wrapper provides a register interface
 	 * through AHB2PHY for performing PHY related operations
@@ -4476,20 +4431,6 @@
 	 * The link does not have any PHY specific registers.
 	 * Hence set motg->usb_phy_ctrl_reg to.
 	 */
-<<<<<<< HEAD
-	if (motg->phy_number) {
-		phy_select = devm_ioremap_nocache(&pdev->dev, USB2_PHY_SEL, 4);
-		if (!phy_select) {
-			ret = -ENOMEM;
-			goto unregister_extcon;
-		}
-		/* Enable second PHY with the OTG port */
-		writel(0x1, phy_select);
-	}
-
-	dev_info(&pdev->dev, "OTG regs = %pK\n", motg->regs);
-
-=======
 	if (motg->pdata->phy_type == SNPS_FEMTO_PHY ||
 		pdata->phy_type == QUSB_ULPI_PHY) {
 		res = platform_get_resource_byname(pdev,
@@ -4508,23 +4449,9 @@
 		motg->usb_phy_ctrl_reg = 0;
 	}
 
->>>>>>> 286cd8c7
 	motg->irq = platform_get_irq(pdev, 0);
 	if (!motg->irq) {
 		dev_err(&pdev->dev, "platform_get_irq failed\n");
-<<<<<<< HEAD
-		ret = motg->irq;
-		goto unregister_extcon;
-	}
-
-	regs[0].supply = "vddcx";
-	regs[1].supply = "v3p3";
-	regs[2].supply = "v1p8";
-
-	ret = devm_regulator_bulk_get(motg->phy.dev, ARRAY_SIZE(regs), regs);
-	if (ret)
-		goto unregister_extcon;
-=======
 		ret = -ENODEV;
 		goto free_regs;
 	}
@@ -4535,7 +4462,6 @@
 		motg->async_irq = 0;
 		goto free_regs;
 	}
->>>>>>> 286cd8c7
 
 	if (motg->xo_clk) {
 		ret = clk_prepare_enable(motg->xo_clk);
@@ -4920,17 +4846,6 @@
 		vdd_val[VDD_MAX]);
 devote_xo_handle:
 	clk_disable_unprepare(motg->pclk);
-<<<<<<< HEAD
-	clk_disable_unprepare(motg->clk);
-	if (!IS_ERR(motg->core_clk))
-		clk_disable_unprepare(motg->core_clk);
-unregister_extcon:
-	extcon_unregister_notifier(motg->id.extcon,
-				   EXTCON_USB_HOST, &motg->id.nb);
-	extcon_unregister_notifier(motg->vbus.extcon,
-				   EXTCON_USB, &motg->vbus.nb);
-
-=======
 	if (motg->xo_clk)
 		clk_disable_unprepare(motg->xo_clk);
 free_xo_handle:
@@ -4962,7 +4877,6 @@
 		clk_put(motg->core_clk);
 free_motg:
 	kfree(motg);
->>>>>>> 286cd8c7
 	return ret;
 }
 
