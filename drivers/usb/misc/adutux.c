--- conflicted
+++ resolved
@@ -672,26 +672,6 @@
 	init_waitqueue_head(&dev->read_wait);
 	init_waitqueue_head(&dev->write_wait);
 
-<<<<<<< HEAD
-	iface_desc = &interface->cur_altsetting[0];
-
-	/* set up the endpoint information */
-	for (i = 0; i < iface_desc->desc.bNumEndpoints; ++i) {
-		endpoint = &iface_desc->endpoint[i].desc;
-
-		if (usb_endpoint_is_int_in(endpoint))
-			dev->interrupt_in_endpoint = endpoint;
-
-		if (usb_endpoint_is_int_out(endpoint))
-			dev->interrupt_out_endpoint = endpoint;
-	}
-	if (dev->interrupt_in_endpoint == NULL) {
-		dev_err(&interface->dev, "interrupt in endpoint not found\n");
-		goto error;
-	}
-	if (dev->interrupt_out_endpoint == NULL) {
-		dev_err(&interface->dev, "interrupt out endpoint not found\n");
-=======
 	res = usb_find_common_endpoints_reverse(interface->cur_altsetting,
 			NULL, NULL,
 			&dev->interrupt_in_endpoint,
@@ -699,7 +679,6 @@
 	if (res) {
 		dev_err(&interface->dev, "interrupt endpoints not found\n");
 		retval = res;
->>>>>>> 286cd8c7
 		goto error;
 	}
 
