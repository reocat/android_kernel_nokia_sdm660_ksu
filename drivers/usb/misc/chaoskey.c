// SPDX-License-Identifier: GPL-2.0
/*
 * chaoskey - driver for ChaosKey device from Altus Metrum.
 *
 * This device provides true random numbers using a noise source based
 * on a reverse-biased p-n junction in avalanche breakdown. More
 * details can be found at http://chaoskey.org
 *
 * The driver connects to the kernel hardware RNG interface to provide
 * entropy for /dev/random and other kernel activities. It also offers
 * a separate /dev/ entry to allow for direct access to the random
 * bit stream.
 *
 * Copyright © 2015 Keith Packard <keithp@keithp.com>
 */

#include <linux/module.h>
#include <linux/slab.h>
#include <linux/usb.h>
#include <linux/wait.h>
#include <linux/hw_random.h>
#include <linux/mutex.h>
#include <linux/uaccess.h>

static struct usb_driver chaoskey_driver;
static struct usb_class_driver chaoskey_class;
static int chaoskey_rng_read(struct hwrng *rng, void *data,
			     size_t max, bool wait);

#define usb_dbg(usb_if, format, arg...) \
	dev_dbg(&(usb_if)->dev, format, ## arg)

#define usb_err(usb_if, format, arg...) \
	dev_err(&(usb_if)->dev, format, ## arg)

/* Version Information */
#define DRIVER_AUTHOR	"Keith Packard, keithp@keithp.com"
#define DRIVER_DESC	"Altus Metrum ChaosKey driver"
#define DRIVER_SHORT	"chaoskey"

MODULE_AUTHOR(DRIVER_AUTHOR);
MODULE_DESCRIPTION(DRIVER_DESC);
MODULE_LICENSE("GPL");

#define CHAOSKEY_VENDOR_ID	0x1d50	/* OpenMoko */
#define CHAOSKEY_PRODUCT_ID	0x60c6	/* ChaosKey */

#define ALEA_VENDOR_ID		0x12d8	/* Araneus */
#define ALEA_PRODUCT_ID		0x0001	/* Alea I */

#define CHAOSKEY_BUF_LEN	64	/* max size of USB full speed packet */

#define NAK_TIMEOUT (HZ)		/* normal stall/wait timeout */
#define ALEA_FIRST_TIMEOUT (HZ*3)	/* first stall/wait timeout for Alea */

#ifdef CONFIG_USB_DYNAMIC_MINORS
#define USB_CHAOSKEY_MINOR_BASE 0
#else

/* IOWARRIOR_MINOR_BASE + 16, not official yet */
#define USB_CHAOSKEY_MINOR_BASE 224
#endif

static const struct usb_device_id chaoskey_table[] = {
	{ USB_DEVICE(CHAOSKEY_VENDOR_ID, CHAOSKEY_PRODUCT_ID) },
	{ USB_DEVICE(ALEA_VENDOR_ID, ALEA_PRODUCT_ID) },
	{ },
};
MODULE_DEVICE_TABLE(usb, chaoskey_table);

static void chaos_read_callback(struct urb *urb);

/* Driver-local specific stuff */
struct chaoskey {
	struct usb_interface *interface;
	char in_ep;
	struct mutex lock;
	struct mutex rng_lock;
	int open;			/* open count */
	bool present;			/* device not disconnected */
	bool reading;			/* ongoing IO */
	bool reads_started;		/* track first read for Alea */
	int size;			/* size of buf */
	int valid;			/* bytes of buf read */
	int used;			/* bytes of buf consumed */
	char *name;			/* product + serial */
	struct hwrng hwrng;		/* Embedded struct for hwrng */
	int hwrng_registered;		/* registered with hwrng API */
	wait_queue_head_t wait_q;	/* for timeouts */
	struct urb *urb;		/* for performing IO */
	char *buf;
};

static void chaoskey_free(struct chaoskey *dev)
{
<<<<<<< HEAD
	usb_dbg(dev->interface, "free");
	kfree(dev->name);
	kfree(dev->buf);
	usb_put_intf(dev->interface);
	kfree(dev);
=======
	if (dev) {
		usb_dbg(dev->interface, "free");
		usb_free_urb(dev->urb);
		kfree(dev->name);
		kfree(dev->buf);
		usb_put_intf(dev->interface);
		kfree(dev);
	}
>>>>>>> 286cd8c7
}

static int chaoskey_probe(struct usb_interface *interface,
			  const struct usb_device_id *id)
{
	struct usb_device *udev = interface_to_usbdev(interface);
	struct usb_host_interface *altsetting = interface->cur_altsetting;
	struct usb_endpoint_descriptor *epd;
	int in_ep;
	struct chaoskey *dev;
	int result = -ENOMEM;
	int size;
	int res;

	usb_dbg(interface, "probe %s-%s", udev->product, udev->serial);

	/* Find the first bulk IN endpoint and its packet size */
	res = usb_find_bulk_in_endpoint(altsetting, &epd);
	if (res) {
		usb_dbg(interface, "no IN endpoint found");
		return res;
	}

	in_ep = usb_endpoint_num(epd);
	size = usb_endpoint_maxp(epd);

	/* Validate endpoint and size */
	if (size <= 0) {
		usb_dbg(interface, "invalid size (%d)", size);
		return -ENODEV;
	}

	if (size > CHAOSKEY_BUF_LEN) {
		usb_dbg(interface, "size reduced from %d to %d\n",
			size, CHAOSKEY_BUF_LEN);
		size = CHAOSKEY_BUF_LEN;
	}

	/* Looks good, allocate and initialize */

	dev = kzalloc(sizeof(struct chaoskey), GFP_KERNEL);

	if (dev == NULL)
		goto out;

	dev->interface = usb_get_intf(interface);

	dev->interface = usb_get_intf(interface);

	dev->buf = kmalloc(size, GFP_KERNEL);

	if (dev->buf == NULL)
		goto out;

	dev->urb = usb_alloc_urb(0, GFP_KERNEL);

	if (!dev->urb)
		goto out;

	usb_fill_bulk_urb(dev->urb,
		udev,
		usb_rcvbulkpipe(udev, in_ep),
		dev->buf,
		size,
		chaos_read_callback,
		dev);

	/* Construct a name using the product and serial values. Each
	 * device needs a unique name for the hwrng code
	 */

	if (udev->product && udev->serial) {
		dev->name = kasprintf(GFP_KERNEL, "%s-%s", udev->product,
				      udev->serial);
		if (dev->name == NULL)
			goto out;
	}

	dev->in_ep = in_ep;

	if (le16_to_cpu(udev->descriptor.idVendor) != ALEA_VENDOR_ID)
		dev->reads_started = true;

	dev->size = size;
	dev->present = true;

	init_waitqueue_head(&dev->wait_q);

	mutex_init(&dev->lock);
	mutex_init(&dev->rng_lock);

	usb_set_intfdata(interface, dev);

	result = usb_register_dev(interface, &chaoskey_class);
	if (result) {
		usb_err(interface, "Unable to allocate minor number.");
		goto out;
	}

	dev->hwrng.name = dev->name ? dev->name : chaoskey_driver.name;
	dev->hwrng.read = chaoskey_rng_read;
	dev->hwrng.quality = 1024;

	dev->hwrng_registered = (hwrng_register(&dev->hwrng) == 0);
	if (!dev->hwrng_registered)
		usb_err(interface, "Unable to register with hwrng");

	usb_enable_autosuspend(udev);

	usb_dbg(interface, "chaoskey probe success, size %d", dev->size);
	return 0;

out:
	usb_set_intfdata(interface, NULL);
	chaoskey_free(dev);
	return result;
}

static void chaoskey_disconnect(struct usb_interface *interface)
{
	struct chaoskey	*dev;

	usb_dbg(interface, "disconnect");
	dev = usb_get_intfdata(interface);
	if (!dev) {
		usb_dbg(interface, "disconnect failed - no dev");
		return;
	}

	if (dev->hwrng_registered)
		hwrng_unregister(&dev->hwrng);

	usb_deregister_dev(interface, &chaoskey_class);

	usb_set_intfdata(interface, NULL);
	mutex_lock(&dev->lock);

	dev->present = false;
	usb_poison_urb(dev->urb);

	if (!dev->open) {
		mutex_unlock(&dev->lock);
		chaoskey_free(dev);
	} else
		mutex_unlock(&dev->lock);

	usb_dbg(interface, "disconnect done");
}

static int chaoskey_open(struct inode *inode, struct file *file)
{
	struct chaoskey *dev;
	struct usb_interface *interface;

	/* get the interface from minor number and driver information */
	interface = usb_find_interface(&chaoskey_driver, iminor(inode));
	if (!interface)
		return -ENODEV;

	usb_dbg(interface, "open");

	dev = usb_get_intfdata(interface);
	if (!dev) {
		usb_dbg(interface, "open (dev)");
		return -ENODEV;
	}

	file->private_data = dev;
	mutex_lock(&dev->lock);
	++dev->open;
	mutex_unlock(&dev->lock);

	usb_dbg(interface, "open success");
	return 0;
}

static int chaoskey_release(struct inode *inode, struct file *file)
{
	struct chaoskey *dev = file->private_data;
	struct usb_interface *interface;

	if (dev == NULL)
		return -ENODEV;

	interface = dev->interface;

	usb_dbg(interface, "release");

	mutex_lock(&dev->lock);

	usb_dbg(interface, "open count at release is %d", dev->open);

	if (dev->open <= 0) {
		usb_dbg(interface, "invalid open count (%d)", dev->open);
		mutex_unlock(&dev->lock);
		return -ENODEV;
	}

	--dev->open;

	if (!dev->present) {
		if (dev->open == 0) {
			mutex_unlock(&dev->lock);
			chaoskey_free(dev);
		} else
			mutex_unlock(&dev->lock);
	} else
		mutex_unlock(&dev->lock);

	usb_dbg(interface, "release success");
	return 0;
}

static void chaos_read_callback(struct urb *urb)
{
	struct chaoskey *dev = urb->context;
	int status = urb->status;

	usb_dbg(dev->interface, "callback status (%d)", status);

	if (status == 0)
		dev->valid = urb->actual_length;
	else
		dev->valid = 0;

	dev->used = 0;

	/* must be seen first before validity is announced */
	smp_wmb();

	dev->reading = false;
	wake_up(&dev->wait_q);
}

/* Fill the buffer. Called with dev->lock held
 */
static int _chaoskey_fill(struct chaoskey *dev)
{
	DEFINE_WAIT(wait);
	int result;
	bool started;

	usb_dbg(dev->interface, "fill");

	/* Return immediately if someone called before the buffer was
	 * empty */
	if (dev->valid != dev->used) {
		usb_dbg(dev->interface, "not empty yet (valid %d used %d)",
			dev->valid, dev->used);
		return 0;
	}

	/* Bail if the device has been removed */
	if (!dev->present) {
		usb_dbg(dev->interface, "device not present");
		return -ENODEV;
	}

	/* Make sure the device is awake */
	result = usb_autopm_get_interface(dev->interface);
	if (result) {
		usb_dbg(dev->interface, "wakeup failed (result %d)", result);
		return result;
	}

	dev->reading = true;
	result = usb_submit_urb(dev->urb, GFP_KERNEL);
	if (result < 0) {
		result = usb_translate_errors(result);
		dev->reading = false;
		goto out;
	}

	/* The first read on the Alea takes a little under 2 seconds.
	 * Reads after the first read take only a few microseconds
	 * though.  Presumably the entropy-generating circuit needs
	 * time to ramp up.  So, we wait longer on the first read.
	 */
	started = dev->reads_started;
	dev->reads_started = true;
	result = wait_event_interruptible_timeout(
		dev->wait_q,
		!dev->reading,
		(started ? NAK_TIMEOUT : ALEA_FIRST_TIMEOUT) );

	if (result < 0) {
		usb_kill_urb(dev->urb);
		goto out;
	}

	if (result == 0) {
		result = -ETIMEDOUT;
		usb_kill_urb(dev->urb);
	} else {
		result = dev->valid;
	}
out:
	/* Let the device go back to sleep eventually */
	usb_autopm_put_interface(dev->interface);

	usb_dbg(dev->interface, "read %d bytes", dev->valid);

	return result;
}

static ssize_t chaoskey_read(struct file *file,
			     char __user *buffer,
			     size_t count,
			     loff_t *ppos)
{
	struct chaoskey *dev;
	ssize_t read_count = 0;
	int this_time;
	int result = 0;
	unsigned long remain;

	dev = file->private_data;

	if (dev == NULL || !dev->present)
		return -ENODEV;

	usb_dbg(dev->interface, "read %zu", count);

	while (count > 0) {

		/* Grab the rng_lock briefly to ensure that the hwrng interface
		 * gets priority over other user access
		 */
		result = mutex_lock_interruptible(&dev->rng_lock);
		if (result)
			goto bail;
		mutex_unlock(&dev->rng_lock);

		result = mutex_lock_interruptible(&dev->lock);
		if (result)
			goto bail;
		if (dev->valid == dev->used) {
			result = _chaoskey_fill(dev);
			if (result < 0) {
				mutex_unlock(&dev->lock);
				goto bail;
			}
		}

		this_time = dev->valid - dev->used;
		if (this_time > count)
			this_time = count;

		remain = copy_to_user(buffer, dev->buf + dev->used, this_time);
		if (remain) {
			result = -EFAULT;

			/* Consume the bytes that were copied so we don't leak
			 * data to user space
			 */
			dev->used += this_time - remain;
			mutex_unlock(&dev->lock);
			goto bail;
		}

		count -= this_time;
		read_count += this_time;
		buffer += this_time;
		dev->used += this_time;
		mutex_unlock(&dev->lock);
	}
bail:
	if (read_count) {
		usb_dbg(dev->interface, "read %zu bytes", read_count);
		return read_count;
	}
	usb_dbg(dev->interface, "empty read, result %d", result);
	if (result == -ETIMEDOUT)
		result = -EAGAIN;
	return result;
}

static int chaoskey_rng_read(struct hwrng *rng, void *data,
			     size_t max, bool wait)
{
	struct chaoskey *dev = container_of(rng, struct chaoskey, hwrng);
	int this_time;

	usb_dbg(dev->interface, "rng_read max %zu wait %d", max, wait);

	if (!dev->present) {
		usb_dbg(dev->interface, "device not present");
		return 0;
	}

	/* Hold the rng_lock until we acquire the device lock so that
	 * this operation gets priority over other user access to the
	 * device
	 */
	mutex_lock(&dev->rng_lock);

	mutex_lock(&dev->lock);

	mutex_unlock(&dev->rng_lock);

	/* Try to fill the buffer if empty. It doesn't actually matter
	 * if _chaoskey_fill works; we'll just return zero bytes as
	 * the buffer will still be empty
	 */
	if (dev->valid == dev->used)
		(void) _chaoskey_fill(dev);

	this_time = dev->valid - dev->used;
	if (this_time > max)
		this_time = max;

	memcpy(data, dev->buf + dev->used, this_time);

	dev->used += this_time;

	mutex_unlock(&dev->lock);

	usb_dbg(dev->interface, "rng_read this_time %d\n", this_time);
	return this_time;
}

#ifdef CONFIG_PM
static int chaoskey_suspend(struct usb_interface *interface,
			    pm_message_t message)
{
	usb_dbg(interface, "suspend");
	return 0;
}

static int chaoskey_resume(struct usb_interface *interface)
{
	struct chaoskey *dev;
	struct usb_device *udev = interface_to_usbdev(interface);

	usb_dbg(interface, "resume");
	dev = usb_get_intfdata(interface);

	/*
	 * We may have lost power.
	 * In that case the device that needs a long time
	 * for the first requests needs an extended timeout
	 * again
	 */
	if (le16_to_cpu(udev->descriptor.idVendor) == ALEA_VENDOR_ID)
		dev->reads_started = false;

	return 0;
}
#else
#define chaoskey_suspend NULL
#define chaoskey_resume NULL
#endif

/* file operation pointers */
static const struct file_operations chaoskey_fops = {
	.owner = THIS_MODULE,
	.read = chaoskey_read,
	.open = chaoskey_open,
	.release = chaoskey_release,
	.llseek = default_llseek,
};

/* class driver information */
static struct usb_class_driver chaoskey_class = {
	.name = "chaoskey%d",
	.fops = &chaoskey_fops,
	.minor_base = USB_CHAOSKEY_MINOR_BASE,
};

/* usb specific object needed to register this driver with the usb subsystem */
static struct usb_driver chaoskey_driver = {
	.name = DRIVER_SHORT,
	.probe = chaoskey_probe,
	.disconnect = chaoskey_disconnect,
	.suspend = chaoskey_suspend,
	.resume = chaoskey_resume,
	.reset_resume = chaoskey_resume,
	.id_table = chaoskey_table,
	.supports_autosuspend = 1,
};

module_usb_driver(chaoskey_driver);
<|MERGE_RESOLUTION|>--- conflicted
+++ resolved
@@ -93,13 +93,6 @@
 
 static void chaoskey_free(struct chaoskey *dev)
 {
-<<<<<<< HEAD
-	usb_dbg(dev->interface, "free");
-	kfree(dev->name);
-	kfree(dev->buf);
-	usb_put_intf(dev->interface);
-	kfree(dev);
-=======
 	if (dev) {
 		usb_dbg(dev->interface, "free");
 		usb_free_urb(dev->urb);
@@ -108,7 +101,6 @@
 		usb_put_intf(dev->interface);
 		kfree(dev);
 	}
->>>>>>> 286cd8c7
 }
 
 static int chaoskey_probe(struct usb_interface *interface,
