#
# USB Miscellaneous driver configuration
#
comment "USB Miscellaneous drivers"

config USB_EMI62
	tristate "EMI 6|2m USB Audio interface support"
	---help---
	  This driver loads firmware to Emagic EMI 6|2m low latency USB
	  Audio and Midi interface.

	  After firmware load the device is handled with standard linux
	  USB Audio driver.

	  This code is also available as a module ( = code which can be
	  inserted in and removed from the running kernel whenever you want).
	  The module will be called audio. If you want to compile it as a
	  module, say M here and read <file:Documentation/kbuild/modules.txt>.

config USB_EMI26
	tristate "EMI 2|6 USB Audio interface support"
	---help---
	  This driver loads firmware to Emagic EMI 2|6 low latency USB
	  Audio interface.

	  After firmware load the device is handled with standard linux
	  USB Audio driver.

	  To compile this driver as a module, choose M here: the
	  module will be called emi26.

config USB_ADUTUX
	tristate "ADU devices from Ontrak Control Systems"
	help
	  Say Y if you want to use an ADU device from Ontrak Control
	  Systems.

	  To compile this driver as a module, choose M here.  The module
	  will be called adutux.

config USB_SEVSEG
	tristate "USB 7-Segment LED Display"
	help
	  Say Y here if you have a USB 7-Segment Display by Delcom

	  To compile this driver as a module, choose M here: the
	  module will be called usbsevseg.

config USB_LEGOTOWER
	tristate "USB Lego Infrared Tower support"
	help
	  Say Y here if you want to connect a USB Lego Infrared Tower to your
	  computer's USB port.

	  This code is also available as a module ( = code which can be
	  inserted in and removed from the running kernel whenever you want).
	  The module will be called legousbtower. If you want to compile it as
	  a module, say M here and read
	  <file:Documentation/kbuild/modules.txt>.

config USB_LCD
	tristate "USB LCD driver support"
	help
	  Say Y here if you want to connect an USBLCD to your computer's
	  USB port. The USBLCD is a small USB interface board for
	  alphanumeric LCD modules. See <http://www.usblcd.de/> for more
	  information.

	  To compile this driver as a module, choose M here: the
	  module will be called usblcd.

config USB_CYPRESS_CY7C63
	tristate "Cypress CY7C63xxx USB driver support"
	help
	  Say Y here if you want to connect a Cypress CY7C63xxx
	  micro controller to your computer's USB port. Currently this
	  driver supports the pre-programmed devices (incl. firmware)
	  by AK Modul-Bus Computer GmbH.

	  Please see: http://www.ak-modul-bus.de/stat/mikrocontroller.html

	  To compile this driver as a module, choose M here: the
	  module will be called cypress_cy7c63.

config USB_CYTHERM
	tristate "Cypress USB thermometer driver support"
	help
	  Say Y here if you want to connect a Cypress USB thermometer
	  device to your computer's USB port. This device is also known
	  as the Cypress USB Starter kit or demo board. The Elektor
	  magazine published a modified version of this device in issue 
	  #291.

	  To compile this driver as a module, choose M here: the
	  module will be called cytherm.

config USB_IDMOUSE
	tristate "Siemens ID USB Mouse Fingerprint sensor support"
	help
	  Say Y here if you want to use the fingerprint sensor on
	  the Siemens ID Mouse. There is also a Siemens ID Mouse
	  _Professional_, which has not been tested with this driver,
	  but uses the same sensor and may therefore work.

	  This driver creates an entry "/dev/idmouseX" or "/dev/usb/idmouseX",
	  which can be used by, e.g.,"cat /dev/idmouse0 > fingerprint.pnm".

	  See also <http://www.fs.tum.de/~echtler/idmouse/>.

config USB_FTDI_ELAN
	tristate "Elan PCMCIA CardBus Adapter USB Client"
	help
	  ELAN's Uxxx series of adapters are USB to PCMCIA CardBus adapters.
	  Currently only the U132 adapter is available.

	  The U132 is specifically designed for CardBus PC cards that contain
	  an OHCI host controller. Typical PC cards are the Orange Mobile 3G
	  Option GlobeTrotter Fusion card. The U132 adapter will *NOT* work
	  with PC cards that do not contain an OHCI controller. To use a U132
	  adapter you will need this "ftdi-elan" module as well as the "u132-hcd"
	  module which is a USB host controller driver that talks to the OHCI
	  controller within CardBus card that are inserted in the U132 adapter.

	  This driver has been tested with a CardBus OHCI USB adapter, and
	  worked with a USB PEN Drive inserted into the first USB port of
	  the PCCARD. A rather pointless thing to do, but useful for testing.

	  See also the USB_U132_HCD entry "Elan U132 Adapter Host Controller"

	  It is safe to say M here.

config USB_APPLEDISPLAY
	tristate "Apple Cinema Display support"
	select BACKLIGHT_LCD_SUPPORT
	select BACKLIGHT_CLASS_DEVICE
	help
	  Say Y here if you want to control the backlight of Apple Cinema
	  Displays over USB. This driver provides a sysfs interface.

config USB_VBUS_EXTCON_GENOA
	tristate "USB Vbus detect genoa driver"
	help
	  Say Y here if you want to support USB SW switch to device or
	  host mode.

	  This driver is for genoa USB devices that used to send extcon
	  notification to USB glue driver to role switch between host
	  and peripheral mode based GPIO state of genoa msm.

source "drivers/usb/misc/sisusbvga/Kconfig"

config USB_LD
	tristate "USB LD driver"
	help
	  This driver is for generic USB devices that use interrupt transfers,
	  like LD Didactic's USB devices.

	  To compile this driver as a module, choose M here: the
	  module will be called ldusb.

config USB_TRANCEVIBRATOR
	tristate "PlayStation 2 Trance Vibrator driver support"
	help
	  Say Y here if you want to connect a PlayStation 2 Trance Vibrator
	  device to your computer's USB port.

	  To compile this driver as a module, choose M here: the
	  module will be called trancevibrator.

config USB_IOWARRIOR
	tristate "IO Warrior driver support"
	help
	  Say Y here if you want to support the IO Warrior devices from Code
	  Mercenaries.  This includes support for the following devices:
	  	IO Warrior 40
		IO Warrior 24
		IO Warrior 56
		IO Warrior 24 Power Vampire

	  To compile this driver as a module, choose M here: the
	  module will be called iowarrior.

config USB_TEST
	tristate "USB testing driver"
	help
	  This driver is for testing host controller software.  It is used
	  with specialized device firmware for regression and stress testing,
	  to help prevent problems from cropping up with "real" drivers.

	  See <http://www.linux-usb.org/usbtest/> for more information,
	  including sample test device firmware and "how to use it".

config USB_EHSET_TEST_FIXTURE
        tristate "USB EHSET Test Fixture driver"
        help
	  Say Y here if you want to support the special test fixture device
	  used for the USB-IF Embedded Host High-Speed Electrical Test procedure.

	  When the test fixture is connected, it can enumerate as one of several
	  VID/PID pairs. This driver then initiates a corresponding test mode on
	  the downstream port to which the test fixture is attached.

	  See <http://www.usb.org/developers/onthego/EHSET_v1.01.pdf> for more
	  information.

config USB_ISIGHTFW
	tristate "iSight firmware loading support"
	select FW_LOADER
	help
	  This driver loads firmware for USB Apple iSight cameras, allowing
	  them to be driven by the USB video class driver available at
	  http://linux-uvc.berlios.de

	  The firmware for this driver must be extracted from the MacOS
	  driver beforehand. Tools for doing so are available at
	  http://bersace03.free.fr

config USB_YUREX
	tristate "USB YUREX driver support"
	help
	  Say Y here if you want to connect a YUREX to your computer's
	  USB port. The YUREX is a leg-shakes sensor. See
	  <http://bbu.kayac.com/en/> for further information.
	  This driver supports read/write of leg-shakes counter and
	  fasync for the counter update via a device file /dev/yurex*.

	  To compile this driver as a module, choose M here: the
	  module will be called yurex.

config USB_EZUSB_FX2
	tristate "Functions for loading firmware on EZUSB chips"
	help
	  Say Y here if you need EZUSB device support.
	  (Cypress FX/FX2/FX2LP microcontrollers)

config USB_HUB_USB251XB
	tristate "USB251XB Hub Controller Configuration Driver"
	depends on I2C
	help
	  This option enables support for configuration via SMBus of the
	  Microchip USB251x/xBi USB 2.0 Hub Controller series. Configuration
	  parameters may be set in devicetree or platform data.
	  Say Y or M here if you need to configure such a device via SMBus.

config USB_HSIC_USB3503
       tristate "USB3503 HSIC to USB20 Driver"
       depends on I2C
       select REGMAP_I2C
       help
         This option enables support for SMSC USB3503 HSIC to USB 2.0 Driver.

config USB_HSIC_USB4604
       tristate "USB4604 HSIC to USB20 Driver"
       depends on I2C
       help
         This option enables support for SMSC USB4604 HSIC to USB 2.0 Driver.

config USB_LINK_LAYER_TEST
	tristate "USB Link Layer Test driver"
	help
	  This driver is for generating specific traffic for Super Speed Link
	  Layer Test Device. Say Y only when you want to conduct USB Super Speed
	  Link Layer Test for host controllers.

config USB_CHAOSKEY
	tristate "ChaosKey random number generator driver support"
	depends on HW_RANDOM
	help
	  Say Y here if you want to connect an AltusMetrum ChaosKey or
	  Araneus Alea I to your computer's USB port. These devices
	  are hardware random number generators which hook into the
	  kernel entropy pool to ensure a large supply of entropy for
	  /dev/random and /dev/urandom and also provides direct access
	  via /dev/chaoskeyX

	  To compile this driver as a module, choose M here: the
	  module will be called chaoskey.

config USB_REDRIVER_NB7VPQ904M
	tristate "USB 3.1 Gen1/Gen2 10Gbps re-driver driver for NB7VPQ904M"
	depends on USB_PHY
	help
	  Say Y here if you want to support USB super speed re-driver NB7VPQ904M.

config USB_QTI_KS_BRIDGE
	tristate "USB QTI kick start bridge"
	depends on USB
	help
	  Say Y here if you have a QTI modem device connected via USB that
	  will be bridged in kernel space. This driver works as a bridge to pass
	  boot images, ram-dumps and efs sync.
	  To compile this driver as a module, choose M here: the module
	  will be called ks_bridge. If unsure, choose N.

config USB_QCOM_IPC_BRIDGE
	tristate "USB QTI IPC bridge driver"
	depends on USB
	depends on USB_QCOM_DIAG_BRIDGE
	help
	  Say Y here if you have a QTI modem device connected via USB that
	  will be bridged in kernel space. This driver works as a transport
	  layer for IPC router module that enables communication between
	  APPS processor and MODEM processor. This config depends on
	  USB_QCOM_DIAG_BRIDGE because the core USB support for the transports
	  of both diag and IPC messages is in the same driver. Select this
	  config manually if you want to compile HSIC transport IPC router.

config USB_QCOM_DIAG_BRIDGE
	tristate "USB QTI diagnostic bridge driver"
	depends on USB
	help
	  Say Y here if you have a QTI modem device connected via USB that
	  will be bridged in kernel space. This driver communicates with the
	  diagnostic interface and allows for bridging with the diag forwarding
	  driver.
	  To compile this driver as a module, choose M here: the
<<<<<<< HEAD
	  module will be called chaoskey.

config USB_QTI_KS_BRIDGE
	tristate "USB QTI kick start bridge"
	depends on USB
	help
	  Say Y here if you have a QTI modem device connected via USB that
	  will be bridged in kernel space. This driver works as a bridge to pass
	  boot images, ram-dumps and efs sync.
	  To compile this driver as a module, choose M here: the module
	  will be called ks_bridge. If unsure, choose N.

config USB_QCOM_IPC_BRIDGE
	tristate "USB QTI IPC bridge driver"
	depends on USB
	depends on USB_QCOM_DIAG_BRIDGE
	help
	  Say Y here if you have a QTI modem device connected via USB that
	  will be bridged in kernel space. This driver works as a transport
	  layer for IPC router module that enables communication between
	  APPS processor and MODEM processor. This config depends on
	  USB_QCOM_DIAG_BRIDGE because the core USB support for the transports
	  of both diag and IPC messages is in the same driver. Select this
	  config manually if you want to compile HSIC transport IPC router.

config USB_QCOM_DIAG_BRIDGE
	tristate "USB QTI diagnostic bridge driver"
	depends on USB
	help
	  Say Y here if you have a QTI modem device connected via USB that
	  will be bridged in kernel space. This driver communicates with the
	  diagnostic interface and allows for bridging with the diag forwarding
	  driver.
	  To compile this driver as a module, choose M here: the
=======
>>>>>>> 286cd8c7
	  module will be called diag_bridge.  If unsure, choose N.<|MERGE_RESOLUTION|>--- conflicted
+++ resolved
@@ -314,41 +314,4 @@
 	  diagnostic interface and allows for bridging with the diag forwarding
 	  driver.
 	  To compile this driver as a module, choose M here: the
-<<<<<<< HEAD
-	  module will be called chaoskey.
-
-config USB_QTI_KS_BRIDGE
-	tristate "USB QTI kick start bridge"
-	depends on USB
-	help
-	  Say Y here if you have a QTI modem device connected via USB that
-	  will be bridged in kernel space. This driver works as a bridge to pass
-	  boot images, ram-dumps and efs sync.
-	  To compile this driver as a module, choose M here: the module
-	  will be called ks_bridge. If unsure, choose N.
-
-config USB_QCOM_IPC_BRIDGE
-	tristate "USB QTI IPC bridge driver"
-	depends on USB
-	depends on USB_QCOM_DIAG_BRIDGE
-	help
-	  Say Y here if you have a QTI modem device connected via USB that
-	  will be bridged in kernel space. This driver works as a transport
-	  layer for IPC router module that enables communication between
-	  APPS processor and MODEM processor. This config depends on
-	  USB_QCOM_DIAG_BRIDGE because the core USB support for the transports
-	  of both diag and IPC messages is in the same driver. Select this
-	  config manually if you want to compile HSIC transport IPC router.
-
-config USB_QCOM_DIAG_BRIDGE
-	tristate "USB QTI diagnostic bridge driver"
-	depends on USB
-	help
-	  Say Y here if you have a QTI modem device connected via USB that
-	  will be bridged in kernel space. This driver communicates with the
-	  diagnostic interface and allows for bridging with the diag forwarding
-	  driver.
-	  To compile this driver as a module, choose M here: the
-=======
->>>>>>> 286cd8c7
 	  module will be called diag_bridge.  If unsure, choose N.