--- conflicted
+++ resolved
@@ -1199,34 +1199,19 @@
 /* High level: Gfx (indexed) register access */
 
 #ifdef INCL_SISUSB_CON
-<<<<<<< HEAD
-int
-sisusb_setreg(struct sisusb_usb_data *sisusb, u32 port, u8 data)
-=======
 int sisusb_setreg(struct sisusb_usb_data *sisusb, u32 port, u8 data)
->>>>>>> 286cd8c7
 {
 	return sisusb_write_memio_byte(sisusb, SISUSB_TYPE_IO, port, data);
 }
 
-<<<<<<< HEAD
-int
-sisusb_getreg(struct sisusb_usb_data *sisusb, u32 port, u8 *data)
-=======
 int sisusb_getreg(struct sisusb_usb_data *sisusb, u32 port, u8 *data)
->>>>>>> 286cd8c7
 {
 	return sisusb_read_memio_byte(sisusb, SISUSB_TYPE_IO, port, data);
 }
 #endif
 
-<<<<<<< HEAD
-int
-sisusb_setidxreg(struct sisusb_usb_data *sisusb, u32 port, u8 index, u8 data)
-=======
 int sisusb_setidxreg(struct sisusb_usb_data *sisusb, u32 port,
 		u8 index, u8 data)
->>>>>>> 286cd8c7
 {
 	int ret;
 
@@ -1235,13 +1220,8 @@
 	return ret;
 }
 
-<<<<<<< HEAD
-int
-sisusb_getidxreg(struct sisusb_usb_data *sisusb, u32 port, u8 index, u8 *data)
-=======
 int sisusb_getidxreg(struct sisusb_usb_data *sisusb, u32 port,
 		u8 index, u8 *data)
->>>>>>> 286cd8c7
 {
 	int ret;
 
@@ -1250,14 +1230,8 @@
 	return ret;
 }
 
-<<<<<<< HEAD
-int
-sisusb_setidxregandor(struct sisusb_usb_data *sisusb, u32 port, u8 idx,
-							u8 myand, u8 myor)
-=======
 int sisusb_setidxregandor(struct sisusb_usb_data *sisusb, u32 port, u8 idx,
 		u8 myand, u8 myor)
->>>>>>> 286cd8c7
 {
 	int ret;
 	u8 tmp;
@@ -1270,14 +1244,8 @@
 	return ret;
 }
 
-<<<<<<< HEAD
-static int
-sisusb_setidxregmask(struct sisusb_usb_data *sisusb, u32 port, u8 idx,
-							u8 data, u8 mask)
-=======
 static int sisusb_setidxregmask(struct sisusb_usb_data *sisusb,
 		u32 port, u8 idx, u8 data, u8 mask)
->>>>>>> 286cd8c7
 {
 	int ret;
 	u8 tmp;
@@ -1290,24 +1258,14 @@
 	return ret;
 }
 
-<<<<<<< HEAD
-int
-sisusb_setidxregor(struct sisusb_usb_data *sisusb, u32 port, u8 index, u8 myor)
-=======
 int sisusb_setidxregor(struct sisusb_usb_data *sisusb, u32 port,
 		u8 index, u8 myor)
->>>>>>> 286cd8c7
 {
 	return sisusb_setidxregandor(sisusb, port, index, 0xff, myor);
 }
 
-<<<<<<< HEAD
-int
-sisusb_setidxregand(struct sisusb_usb_data *sisusb, u32 port, u8 idx, u8 myand)
-=======
 int sisusb_setidxregand(struct sisusb_usb_data *sisusb, u32 port,
 		u8 idx, u8 myand)
->>>>>>> 286cd8c7
 {
 	return sisusb_setidxregandor(sisusb, port, idx, myand, 0x00);
 }
