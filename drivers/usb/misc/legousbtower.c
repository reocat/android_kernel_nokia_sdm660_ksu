// SPDX-License-Identifier: GPL-2.0+
/*
 * LEGO USB Tower driver
 *
 * Copyright (C) 2003 David Glance <davidgsf@sourceforge.net>
 *               2001-2004 Juergen Stuber <starblue@users.sourceforge.net>
 *
 * derived from USB Skeleton driver - 0.5
 * Copyright (C) 2001 Greg Kroah-Hartman (greg@kroah.com)
 *
 * History:
 *
 * 2001-10-13 - 0.1 js
 *   - first version
 * 2001-11-03 - 0.2 js
 *   - simplified buffering, one-shot URBs for writing
 * 2001-11-10 - 0.3 js
 *   - removed IOCTL (setting power/mode is more complicated, postponed)
 * 2001-11-28 - 0.4 js
 *   - added vendor commands for mode of operation and power level in open
 * 2001-12-04 - 0.5 js
 *   - set IR mode by default (by oversight 0.4 set VLL mode)
 * 2002-01-11 - 0.5? pcchan
 *   - make read buffer reusable and work around bytes_to_write issue between
 *     uhci and legusbtower
 * 2002-09-23 - 0.52 david (david@csse.uwa.edu.au)
 *   - imported into lejos project
 *   - changed wake_up to wake_up_interruptible
 *   - changed to use lego0 rather than tower0
 *   - changed dbg() to use __func__ rather than deprecated __func__
 * 2003-01-12 - 0.53 david (david@csse.uwa.edu.au)
 *   - changed read and write to write everything or
 *     timeout (from a patch by Chris Riesen and Brett Thaeler driver)
 *   - added ioctl functionality to set timeouts
 * 2003-07-18 - 0.54 davidgsf (david@csse.uwa.edu.au)
 *   - initial import into LegoUSB project
 *   - merge of existing LegoUSB.c driver
 * 2003-07-18 - 0.56 davidgsf (david@csse.uwa.edu.au)
 *   - port to 2.6 style driver
 * 2004-02-29 - 0.6 Juergen Stuber <starblue@users.sourceforge.net>
 *   - fix locking
 *   - unlink read URBs which are no longer needed
 *   - allow increased buffer size, eliminates need for timeout on write
 *   - have read URB running continuously
 *   - added poll
 *   - forbid seeking
 *   - added nonblocking I/O
 *   - changed back __func__ to __func__
 *   - read and log tower firmware version
 *   - reset tower on probe, avoids failure of first write
 * 2004-03-09 - 0.7 Juergen Stuber <starblue@users.sourceforge.net>
 *   - timeout read now only after inactivity, shorten default accordingly
 * 2004-03-11 - 0.8 Juergen Stuber <starblue@users.sourceforge.net>
 *   - log major, minor instead of possibly confusing device filename
 *   - whitespace cleanup
 * 2004-03-12 - 0.9 Juergen Stuber <starblue@users.sourceforge.net>
 *   - normalize whitespace in debug messages
 *   - take care about endianness in control message responses
 * 2004-03-13 - 0.91 Juergen Stuber <starblue@users.sourceforge.net>
 *   - make default intervals longer to accommodate current EHCI driver
 * 2004-03-19 - 0.92 Juergen Stuber <starblue@users.sourceforge.net>
 *   - replaced atomic_t by memory barriers
 * 2004-04-21 - 0.93 Juergen Stuber <starblue@users.sourceforge.net>
 *   - wait for completion of write urb in release (needed for remotecontrol)
 *   - corrected poll for write direction (missing negation)
 * 2004-04-22 - 0.94 Juergen Stuber <starblue@users.sourceforge.net>
 *   - make device locking interruptible
 * 2004-04-30 - 0.95 Juergen Stuber <starblue@users.sourceforge.net>
 *   - check for valid udev on resubmitting and unlinking urbs
 * 2004-08-03 - 0.96 Juergen Stuber <starblue@users.sourceforge.net>
 *   - move reset into open to clean out spurious data
 */

#define pr_fmt(fmt) KBUILD_MODNAME ": " fmt

#include <linux/kernel.h>
#include <linux/errno.h>
#include <linux/slab.h>
#include <linux/module.h>
#include <linux/completion.h>
#include <linux/mutex.h>
#include <linux/uaccess.h>
#include <linux/usb.h>
#include <linux/poll.h>


#define DRIVER_AUTHOR "Juergen Stuber <starblue@sourceforge.net>"
#define DRIVER_DESC "LEGO USB Tower Driver"


/* The defaults are chosen to work with the latest versions of leJOS and NQC.
 */

/* Some legacy software likes to receive packets in one piece.
 * In this case read_buffer_size should exceed the maximal packet length
 * (417 for datalog uploads), and packet_timeout should be set.
 */
static int read_buffer_size = 480;
module_param(read_buffer_size, int, 0);
MODULE_PARM_DESC(read_buffer_size, "Read buffer size");

/* Some legacy software likes to send packets in one piece.
 * In this case write_buffer_size should exceed the maximal packet length
 * (417 for firmware and program downloads).
 * A problem with long writes is that the following read may time out
 * if the software is not prepared to wait long enough.
 */
static int write_buffer_size = 480;
module_param(write_buffer_size, int, 0);
MODULE_PARM_DESC(write_buffer_size, "Write buffer size");

/* Some legacy software expects reads to contain whole LASM packets.
 * To achieve this, characters which arrive before a packet timeout
 * occurs will be returned in a single read operation.
 * A problem with long reads is that the software may time out
 * if it is not prepared to wait long enough.
 * The packet timeout should be greater than the time between the
 * reception of subsequent characters, which should arrive about
 * every 5ms for the standard 2400 baud.
 * Set it to 0 to disable.
 */
static int packet_timeout = 50;
module_param(packet_timeout, int, 0);
MODULE_PARM_DESC(packet_timeout, "Packet timeout in ms");

/* Some legacy software expects blocking reads to time out.
 * Timeout occurs after the specified time of read and write inactivity.
 * Set it to 0 to disable.
 */
static int read_timeout = 200;
module_param(read_timeout, int, 0);
MODULE_PARM_DESC(read_timeout, "Read timeout in ms");

/* As of kernel version 2.6.4 ehci-hcd uses an
 * "only one interrupt transfer per frame" shortcut
 * to simplify the scheduling of periodic transfers.
 * This conflicts with our standard 1ms intervals for in and out URBs.
 * We use default intervals of 2ms for in and 8ms for out transfers,
 * which is fast enough for 2400 baud and allows a small additional load.
 * Increase the interval to allow more devices that do interrupt transfers,
 * or set to 0 to use the standard interval from the endpoint descriptors.
 */
static int interrupt_in_interval = 2;
module_param(interrupt_in_interval, int, 0);
MODULE_PARM_DESC(interrupt_in_interval, "Interrupt in interval in ms");

static int interrupt_out_interval = 8;
module_param(interrupt_out_interval, int, 0);
MODULE_PARM_DESC(interrupt_out_interval, "Interrupt out interval in ms");

/* Define these values to match your device */
#define LEGO_USB_TOWER_VENDOR_ID	0x0694
#define LEGO_USB_TOWER_PRODUCT_ID	0x0001

/* Vendor requests */
#define LEGO_USB_TOWER_REQUEST_RESET		0x04
#define LEGO_USB_TOWER_REQUEST_GET_VERSION	0xFD

struct tower_reset_reply {
	__le16 size;		/* little-endian */
	__u8 err_code;
	__u8 spare;
} __attribute__ ((packed));

struct tower_get_version_reply {
	__le16 size;		/* little-endian */
	__u8 err_code;
	__u8 spare;
	__u8 major;
	__u8 minor;
	__le16 build_no;		/* little-endian */
} __attribute__ ((packed));


/* table of devices that work with this driver */
static const struct usb_device_id tower_table[] = {
	{ USB_DEVICE(LEGO_USB_TOWER_VENDOR_ID, LEGO_USB_TOWER_PRODUCT_ID) },
	{ }					/* Terminating entry */
};

MODULE_DEVICE_TABLE (usb, tower_table);

#define LEGO_USB_TOWER_MINOR_BASE	160


/* Structure to hold all of our device specific stuff */
struct lego_usb_tower {
	struct mutex		lock;		/* locks this structure */
	struct usb_device*	udev;		/* save off the usb device pointer */
	unsigned char		minor;		/* the starting minor number for this device */

	int			open_count;	/* number of times this port has been opened */
	unsigned long		disconnected:1;

	char*			read_buffer;
	size_t			read_buffer_length; /* this much came in */
	size_t			read_packet_length; /* this much will be returned on read */
	spinlock_t		read_buffer_lock;
	int			packet_timeout_jiffies;
	unsigned long		read_last_arrival;

	wait_queue_head_t	read_wait;
	wait_queue_head_t	write_wait;

	char*			interrupt_in_buffer;
	struct usb_endpoint_descriptor* interrupt_in_endpoint;
	struct urb*		interrupt_in_urb;
	int			interrupt_in_interval;
	int			interrupt_in_running;
	int			interrupt_in_done;

	char*			interrupt_out_buffer;
	struct usb_endpoint_descriptor* interrupt_out_endpoint;
	struct urb*		interrupt_out_urb;
	int			interrupt_out_interval;
	int			interrupt_out_busy;

};


/* local function prototypes */
static ssize_t tower_read	(struct file *file, char __user *buffer, size_t count, loff_t *ppos);
static ssize_t tower_write	(struct file *file, const char __user *buffer, size_t count, loff_t *ppos);
static inline void tower_delete (struct lego_usb_tower *dev);
static int tower_open		(struct inode *inode, struct file *file);
static int tower_release	(struct inode *inode, struct file *file);
static __poll_t tower_poll	(struct file *file, poll_table *wait);
static loff_t tower_llseek	(struct file *file, loff_t off, int whence);

static void tower_abort_transfers (struct lego_usb_tower *dev);
static void tower_check_for_read_packet (struct lego_usb_tower *dev);
static void tower_interrupt_in_callback (struct urb *urb);
static void tower_interrupt_out_callback (struct urb *urb);

static int  tower_probe	(struct usb_interface *interface, const struct usb_device_id *id);
static void tower_disconnect	(struct usb_interface *interface);


/* file operations needed when we register this driver */
static const struct file_operations tower_fops = {
	.owner =	THIS_MODULE,
	.read  =	tower_read,
	.write =	tower_write,
	.open =		tower_open,
	.release =	tower_release,
	.poll =		tower_poll,
	.llseek =	tower_llseek,
};

static char *legousbtower_devnode(struct device *dev, umode_t *mode)
{
	return kasprintf(GFP_KERNEL, "usb/%s", dev_name(dev));
}

/*
 * usb class driver info in order to get a minor number from the usb core,
 * and to have the device registered with the driver core
 */
static struct usb_class_driver tower_class = {
	.name =		"legousbtower%d",
	.devnode = 	legousbtower_devnode,
	.fops =		&tower_fops,
	.minor_base =	LEGO_USB_TOWER_MINOR_BASE,
};


/* usb specific object needed to register this driver with the usb subsystem */
static struct usb_driver tower_driver = {
	.name =		"legousbtower",
	.probe =	tower_probe,
	.disconnect =	tower_disconnect,
	.id_table =	tower_table,
};


/**
 *	lego_usb_tower_debug_data
 */
static inline void lego_usb_tower_debug_data(struct device *dev,
					     const char *function, int size,
					     const unsigned char *data)
{
	dev_dbg(dev, "%s - length = %d, data = %*ph\n",
		function, size, size, data);
}


/**
 *	tower_delete
 */
static inline void tower_delete (struct lego_usb_tower *dev)
{
	/* free data structures */
	usb_free_urb(dev->interrupt_in_urb);
	usb_free_urb(dev->interrupt_out_urb);
	kfree (dev->read_buffer);
	kfree (dev->interrupt_in_buffer);
	kfree (dev->interrupt_out_buffer);
	usb_put_dev(dev->udev);
	kfree (dev);
}


/**
 *	tower_open
 */
static int tower_open (struct inode *inode, struct file *file)
{
	struct lego_usb_tower *dev = NULL;
	int subminor;
	int retval = 0;
	struct usb_interface *interface;
	struct tower_reset_reply *reset_reply;
	int result;

	reset_reply = kmalloc(sizeof(*reset_reply), GFP_KERNEL);

	if (!reset_reply) {
		retval = -ENOMEM;
		goto exit;
	}

	nonseekable_open(inode, file);
	subminor = iminor(inode);

	interface = usb_find_interface (&tower_driver, subminor);

	if (!interface) {
		pr_err("error, can't find device for minor %d\n", subminor);
		retval = -ENODEV;
		goto exit;
	}

	dev = usb_get_intfdata(interface);
	if (!dev) {
		retval = -ENODEV;
		goto exit;
	}

	/* lock this device */
	if (mutex_lock_interruptible(&dev->lock)) {
	        retval = -ERESTARTSYS;
		goto exit;
	}


	/* allow opening only once */
	if (dev->open_count) {
		retval = -EBUSY;
		goto unlock_exit;
	}

	/* reset the tower */
	result = usb_control_msg (dev->udev,
				  usb_rcvctrlpipe(dev->udev, 0),
				  LEGO_USB_TOWER_REQUEST_RESET,
				  USB_TYPE_VENDOR | USB_DIR_IN | USB_RECIP_DEVICE,
				  0,
				  0,
				  reset_reply,
				  sizeof(*reset_reply),
				  1000);
	if (result < 0) {
		dev_err(&dev->udev->dev,
			"LEGO USB Tower reset control request failed\n");
		retval = result;
		goto unlock_exit;
	}

	/* initialize in direction */
	dev->read_buffer_length = 0;
	dev->read_packet_length = 0;
	usb_fill_int_urb (dev->interrupt_in_urb,
			  dev->udev,
			  usb_rcvintpipe(dev->udev, dev->interrupt_in_endpoint->bEndpointAddress),
			  dev->interrupt_in_buffer,
			  usb_endpoint_maxp(dev->interrupt_in_endpoint),
			  tower_interrupt_in_callback,
			  dev,
			  dev->interrupt_in_interval);

	dev->interrupt_in_running = 1;
	dev->interrupt_in_done = 0;
	mb();

	retval = usb_submit_urb (dev->interrupt_in_urb, GFP_KERNEL);
	if (retval) {
		dev_err(&dev->udev->dev,
			"Couldn't submit interrupt_in_urb %d\n", retval);
		dev->interrupt_in_running = 0;
		goto unlock_exit;
	}

	/* save device in the file's private structure */
	file->private_data = dev;

	dev->open_count = 1;

unlock_exit:
	mutex_unlock(&dev->lock);

exit:
	kfree(reset_reply);
	return retval;
}

/**
 *	tower_release
 */
static int tower_release (struct inode *inode, struct file *file)
{
	struct lego_usb_tower *dev;
	int retval = 0;

	dev = file->private_data;

	if (dev == NULL) {
		retval = -ENODEV;
		goto exit;
	}

	mutex_lock(&dev->lock);

	if (dev->open_count != 1) {
		dev_dbg(&dev->udev->dev, "%s: device not opened exactly once\n",
			__func__);
		retval = -ENODEV;
		goto unlock_exit;
	}

	if (dev->disconnected) {
		/* the device was unplugged before the file was released */

		/* unlock here as tower_delete frees dev */
		mutex_unlock(&dev->lock);
		tower_delete (dev);
		goto exit;
	}

	/* wait until write transfer is finished */
	if (dev->interrupt_out_busy) {
		wait_event_interruptible_timeout (dev->write_wait, !dev->interrupt_out_busy, 2 * HZ);
	}
	tower_abort_transfers (dev);
	dev->open_count = 0;

unlock_exit:
	mutex_unlock(&dev->lock);
exit:
	return retval;
}


/**
 *	tower_abort_transfers
 *      aborts transfers and frees associated data structures
 */
static void tower_abort_transfers (struct lego_usb_tower *dev)
{
	if (dev == NULL)
		return;

	/* shutdown transfer */
	if (dev->interrupt_in_running) {
		dev->interrupt_in_running = 0;
		mb();
		usb_kill_urb(dev->interrupt_in_urb);
	}
	if (dev->interrupt_out_busy)
		usb_kill_urb(dev->interrupt_out_urb);
}


/**
 *	tower_check_for_read_packet
 *
 *      To get correct semantics for signals and non-blocking I/O
 *      with packetizing we pretend not to see any data in the read buffer
 *      until it has been there unchanged for at least
 *      dev->packet_timeout_jiffies, or until the buffer is full.
 */
static void tower_check_for_read_packet (struct lego_usb_tower *dev)
{
	spin_lock_irq (&dev->read_buffer_lock);
	if (!packet_timeout
	    || time_after(jiffies, dev->read_last_arrival + dev->packet_timeout_jiffies)
	    || dev->read_buffer_length == read_buffer_size) {
		dev->read_packet_length = dev->read_buffer_length;
	}
	dev->interrupt_in_done = 0;
	spin_unlock_irq (&dev->read_buffer_lock);
}


/**
 *	tower_poll
 */
static __poll_t tower_poll (struct file *file, poll_table *wait)
{
	struct lego_usb_tower *dev;
	__poll_t mask = 0;

	dev = file->private_data;

	if (dev->disconnected)
<<<<<<< HEAD
		return POLLERR | POLLHUP;
=======
		return EPOLLERR | EPOLLHUP;
>>>>>>> 286cd8c7

	poll_wait(file, &dev->read_wait, wait);
	poll_wait(file, &dev->write_wait, wait);

	tower_check_for_read_packet(dev);
	if (dev->read_packet_length > 0) {
		mask |= EPOLLIN | EPOLLRDNORM;
	}
	if (!dev->interrupt_out_busy) {
		mask |= EPOLLOUT | EPOLLWRNORM;
	}

	return mask;
}


/**
 *	tower_llseek
 */
static loff_t tower_llseek (struct file *file, loff_t off, int whence)
{
	return -ESPIPE;		/* unseekable */
}


/**
 *	tower_read
 */
static ssize_t tower_read (struct file *file, char __user *buffer, size_t count, loff_t *ppos)
{
	struct lego_usb_tower *dev;
	size_t bytes_to_read;
	int i;
	int retval = 0;
	unsigned long timeout = 0;

	dev = file->private_data;

	/* lock this object */
	if (mutex_lock_interruptible(&dev->lock)) {
		retval = -ERESTARTSYS;
		goto exit;
	}

	/* verify that the device wasn't unplugged */
	if (dev->disconnected) {
		retval = -ENODEV;
		pr_err("No device or device unplugged %d\n", retval);
		goto unlock_exit;
	}

	/* verify that we actually have some data to read */
	if (count == 0) {
		dev_dbg(&dev->udev->dev, "read request of 0 bytes\n");
		goto unlock_exit;
	}

	if (read_timeout) {
		timeout = jiffies + msecs_to_jiffies(read_timeout);
	}

	/* wait for data */
	tower_check_for_read_packet (dev);
	while (dev->read_packet_length == 0) {
		if (file->f_flags & O_NONBLOCK) {
			retval = -EAGAIN;
			goto unlock_exit;
		}
		retval = wait_event_interruptible_timeout(dev->read_wait, dev->interrupt_in_done, dev->packet_timeout_jiffies);
		if (retval < 0) {
			goto unlock_exit;
		}

		/* reset read timeout during read or write activity */
		if (read_timeout
		    && (dev->read_buffer_length || dev->interrupt_out_busy)) {
			timeout = jiffies + msecs_to_jiffies(read_timeout);
		}
		/* check for read timeout */
		if (read_timeout && time_after (jiffies, timeout)) {
			retval = -ETIMEDOUT;
			goto unlock_exit;
		}
		tower_check_for_read_packet (dev);
	}

	/* copy the data from read_buffer into userspace */
	bytes_to_read = min(count, dev->read_packet_length);

	if (copy_to_user (buffer, dev->read_buffer, bytes_to_read)) {
		retval = -EFAULT;
		goto unlock_exit;
	}

	spin_lock_irq (&dev->read_buffer_lock);
	dev->read_buffer_length -= bytes_to_read;
	dev->read_packet_length -= bytes_to_read;
	for (i=0; i<dev->read_buffer_length; i++) {
		dev->read_buffer[i] = dev->read_buffer[i+bytes_to_read];
	}
	spin_unlock_irq (&dev->read_buffer_lock);

	retval = bytes_to_read;

unlock_exit:
	/* unlock the device */
	mutex_unlock(&dev->lock);

exit:
	return retval;
}


/**
 *	tower_write
 */
static ssize_t tower_write (struct file *file, const char __user *buffer, size_t count, loff_t *ppos)
{
	struct lego_usb_tower *dev;
	size_t bytes_to_write;
	int retval = 0;

	dev = file->private_data;

	/* lock this object */
	if (mutex_lock_interruptible(&dev->lock)) {
		retval = -ERESTARTSYS;
		goto exit;
	}

	/* verify that the device wasn't unplugged */
	if (dev->disconnected) {
		retval = -ENODEV;
		pr_err("No device or device unplugged %d\n", retval);
		goto unlock_exit;
	}

	/* verify that we actually have some data to write */
	if (count == 0) {
		dev_dbg(&dev->udev->dev, "write request of 0 bytes\n");
		goto unlock_exit;
	}

	/* wait until previous transfer is finished */
	while (dev->interrupt_out_busy) {
		if (file->f_flags & O_NONBLOCK) {
			retval = -EAGAIN;
			goto unlock_exit;
		}
		retval = wait_event_interruptible (dev->write_wait, !dev->interrupt_out_busy);
		if (retval) {
			goto unlock_exit;
		}
	}

	/* write the data into interrupt_out_buffer from userspace */
	bytes_to_write = min_t(int, count, write_buffer_size);
	dev_dbg(&dev->udev->dev, "%s: count = %zd, bytes_to_write = %zd\n",
		__func__, count, bytes_to_write);

	if (copy_from_user (dev->interrupt_out_buffer, buffer, bytes_to_write)) {
		retval = -EFAULT;
		goto unlock_exit;
	}

	/* send off the urb */
	usb_fill_int_urb(dev->interrupt_out_urb,
			 dev->udev,
			 usb_sndintpipe(dev->udev, dev->interrupt_out_endpoint->bEndpointAddress),
			 dev->interrupt_out_buffer,
			 bytes_to_write,
			 tower_interrupt_out_callback,
			 dev,
			 dev->interrupt_out_interval);

	dev->interrupt_out_busy = 1;
	wmb();

	retval = usb_submit_urb (dev->interrupt_out_urb, GFP_KERNEL);
	if (retval) {
		dev->interrupt_out_busy = 0;
		dev_err(&dev->udev->dev,
			"Couldn't submit interrupt_out_urb %d\n", retval);
		goto unlock_exit;
	}
	retval = bytes_to_write;

unlock_exit:
	/* unlock the device */
	mutex_unlock(&dev->lock);

exit:
	return retval;
}


/**
 *	tower_interrupt_in_callback
 */
static void tower_interrupt_in_callback (struct urb *urb)
{
	struct lego_usb_tower *dev = urb->context;
	int status = urb->status;
	int retval;
	unsigned long flags;

	lego_usb_tower_debug_data(&dev->udev->dev, __func__,
				  urb->actual_length, urb->transfer_buffer);

	if (status) {
		if (status == -ENOENT ||
		    status == -ECONNRESET ||
		    status == -ESHUTDOWN) {
			goto exit;
		} else {
			dev_dbg(&dev->udev->dev,
				"%s: nonzero status received: %d\n", __func__,
				status);
			goto resubmit; /* maybe we can recover */
		}
	}

	if (urb->actual_length > 0) {
		spin_lock_irqsave(&dev->read_buffer_lock, flags);
		if (dev->read_buffer_length + urb->actual_length < read_buffer_size) {
			memcpy (dev->read_buffer + dev->read_buffer_length,
				dev->interrupt_in_buffer,
				urb->actual_length);
			dev->read_buffer_length += urb->actual_length;
			dev->read_last_arrival = jiffies;
			dev_dbg(&dev->udev->dev, "%s: received %d bytes\n",
				__func__, urb->actual_length);
		} else {
			pr_warn("read_buffer overflow, %d bytes dropped\n",
				urb->actual_length);
		}
		spin_unlock_irqrestore(&dev->read_buffer_lock, flags);
	}

resubmit:
	/* resubmit if we're still running */
	if (dev->interrupt_in_running) {
		retval = usb_submit_urb (dev->interrupt_in_urb, GFP_ATOMIC);
		if (retval)
			dev_err(&dev->udev->dev,
				"%s: usb_submit_urb failed (%d)\n",
				__func__, retval);
	}

exit:
	dev->interrupt_in_done = 1;
	wake_up_interruptible (&dev->read_wait);
}


/**
 *	tower_interrupt_out_callback
 */
static void tower_interrupt_out_callback (struct urb *urb)
{
	struct lego_usb_tower *dev = urb->context;
	int status = urb->status;

	lego_usb_tower_debug_data(&dev->udev->dev, __func__,
				  urb->actual_length, urb->transfer_buffer);

	/* sync/async unlink faults aren't errors */
	if (status && !(status == -ENOENT ||
			status == -ECONNRESET ||
			status == -ESHUTDOWN)) {
		dev_dbg(&dev->udev->dev,
			"%s: nonzero write bulk status received: %d\n", __func__,
			status);
	}

	dev->interrupt_out_busy = 0;
	wake_up_interruptible(&dev->write_wait);
}


/**
 *	tower_probe
 *
 *	Called by the usb core when a new device is connected that it thinks
 *	this driver might be interested in.
 */
static int tower_probe (struct usb_interface *interface, const struct usb_device_id *id)
{
	struct device *idev = &interface->dev;
	struct usb_device *udev = interface_to_usbdev(interface);
	struct lego_usb_tower *dev = NULL;
<<<<<<< HEAD
	struct usb_host_interface *iface_desc;
	struct usb_endpoint_descriptor* endpoint;
	struct tower_get_version_reply *get_version_reply = NULL;
	int i;
=======
	struct tower_get_version_reply *get_version_reply = NULL;
>>>>>>> 286cd8c7
	int retval = -ENOMEM;
	int result;

	/* allocate memory for our device state and initialize it */

	dev = kmalloc (sizeof(struct lego_usb_tower), GFP_KERNEL);

	if (!dev)
		goto exit;

	mutex_init(&dev->lock);

	dev->udev = usb_get_dev(udev);
	dev->open_count = 0;
	dev->disconnected = 0;

	dev->read_buffer = NULL;
	dev->read_buffer_length = 0;
	dev->read_packet_length = 0;
	spin_lock_init (&dev->read_buffer_lock);
	dev->packet_timeout_jiffies = msecs_to_jiffies(packet_timeout);
	dev->read_last_arrival = jiffies;

	init_waitqueue_head (&dev->read_wait);
	init_waitqueue_head (&dev->write_wait);

	dev->interrupt_in_buffer = NULL;
	dev->interrupt_in_endpoint = NULL;
	dev->interrupt_in_urb = NULL;
	dev->interrupt_in_running = 0;
	dev->interrupt_in_done = 0;

	dev->interrupt_out_buffer = NULL;
	dev->interrupt_out_endpoint = NULL;
	dev->interrupt_out_urb = NULL;
	dev->interrupt_out_busy = 0;

	result = usb_find_common_endpoints_reverse(interface->cur_altsetting,
			NULL, NULL,
			&dev->interrupt_in_endpoint,
			&dev->interrupt_out_endpoint);
	if (result) {
		dev_err(idev, "interrupt endpoints not found\n");
		retval = result;
		goto error;
	}

	dev->read_buffer = kmalloc (read_buffer_size, GFP_KERNEL);
	if (!dev->read_buffer)
		goto error;
	dev->interrupt_in_buffer = kmalloc (usb_endpoint_maxp(dev->interrupt_in_endpoint), GFP_KERNEL);
	if (!dev->interrupt_in_buffer)
		goto error;
	dev->interrupt_in_urb = usb_alloc_urb(0, GFP_KERNEL);
	if (!dev->interrupt_in_urb)
		goto error;
	dev->interrupt_out_buffer = kmalloc (write_buffer_size, GFP_KERNEL);
	if (!dev->interrupt_out_buffer)
		goto error;
	dev->interrupt_out_urb = usb_alloc_urb(0, GFP_KERNEL);
	if (!dev->interrupt_out_urb)
		goto error;
	dev->interrupt_in_interval = interrupt_in_interval ? interrupt_in_interval : dev->interrupt_in_endpoint->bInterval;
	dev->interrupt_out_interval = interrupt_out_interval ? interrupt_out_interval : dev->interrupt_out_endpoint->bInterval;

	get_version_reply = kmalloc(sizeof(*get_version_reply), GFP_KERNEL);

	if (!get_version_reply) {
		retval = -ENOMEM;
		goto error;
	}

	/* get the firmware version and log it */
	result = usb_control_msg (udev,
				  usb_rcvctrlpipe(udev, 0),
				  LEGO_USB_TOWER_REQUEST_GET_VERSION,
				  USB_TYPE_VENDOR | USB_DIR_IN | USB_RECIP_DEVICE,
				  0,
				  0,
				  get_version_reply,
				  sizeof(*get_version_reply),
				  1000);
	if (result != sizeof(*get_version_reply)) {
		if (result >= 0)
			result = -EIO;
		dev_err(idev, "get version request failed: %d\n", result);
		retval = result;
		goto error;
	}
	dev_info(&interface->dev,
		 "LEGO USB Tower firmware version is %d.%d build %d\n",
		 get_version_reply->major,
		 get_version_reply->minor,
		 le16_to_cpu(get_version_reply->build_no));
<<<<<<< HEAD

	/* we can register the device now, as it is ready */
	usb_set_intfdata (interface, dev);

=======

	/* we can register the device now, as it is ready */
	usb_set_intfdata (interface, dev);

>>>>>>> 286cd8c7
	retval = usb_register_dev (interface, &tower_class);

	if (retval) {
		/* something prevented us from registering this driver */
		dev_err(idev, "Not able to get a minor for this device.\n");
		goto error;
	}
	dev->minor = interface->minor;

	/* let the user know what node this device is now attached to */
	dev_info(&interface->dev, "LEGO USB Tower #%d now attached to major "
		 "%d minor %d\n", (dev->minor - LEGO_USB_TOWER_MINOR_BASE),
		 USB_MAJOR, dev->minor);

exit:
	kfree(get_version_reply);
	return retval;

error:
	kfree(get_version_reply);
	tower_delete(dev);
	return retval;
}


/**
 *	tower_disconnect
 *
 *	Called by the usb core when the device is removed from the system.
 */
static void tower_disconnect (struct usb_interface *interface)
{
	struct lego_usb_tower *dev;
	int minor;

	dev = usb_get_intfdata (interface);

	minor = dev->minor;

	/* give back our minor and prevent further open() */
	usb_deregister_dev (interface, &tower_class);

	/* stop I/O */
	usb_poison_urb(dev->interrupt_in_urb);
	usb_poison_urb(dev->interrupt_out_urb);

	mutex_lock(&dev->lock);

	/* if the device is not opened, then we clean up right now */
	if (!dev->open_count) {
		mutex_unlock(&dev->lock);
		tower_delete (dev);
	} else {
		dev->disconnected = 1;
		/* wake up pollers */
		wake_up_interruptible_all(&dev->read_wait);
		wake_up_interruptible_all(&dev->write_wait);
		mutex_unlock(&dev->lock);
	}

	dev_info(&interface->dev, "LEGO USB Tower #%d now disconnected\n",
		 (minor - LEGO_USB_TOWER_MINOR_BASE));
}

module_usb_driver(tower_driver);

MODULE_AUTHOR(DRIVER_AUTHOR);
MODULE_DESCRIPTION(DRIVER_DESC);
#ifdef MODULE_LICENSE
MODULE_LICENSE("GPL");
#endif<|MERGE_RESOLUTION|>--- conflicted
+++ resolved
@@ -503,11 +503,7 @@
 	dev = file->private_data;
 
 	if (dev->disconnected)
-<<<<<<< HEAD
-		return POLLERR | POLLHUP;
-=======
 		return EPOLLERR | EPOLLHUP;
->>>>>>> 286cd8c7
 
 	poll_wait(file, &dev->read_wait, wait);
 	poll_wait(file, &dev->write_wait, wait);
@@ -799,14 +795,7 @@
 	struct device *idev = &interface->dev;
 	struct usb_device *udev = interface_to_usbdev(interface);
 	struct lego_usb_tower *dev = NULL;
-<<<<<<< HEAD
-	struct usb_host_interface *iface_desc;
-	struct usb_endpoint_descriptor* endpoint;
 	struct tower_get_version_reply *get_version_reply = NULL;
-	int i;
-=======
-	struct tower_get_version_reply *get_version_reply = NULL;
->>>>>>> 286cd8c7
 	int retval = -ENOMEM;
 	int result;
 
@@ -901,17 +890,10 @@
 		 get_version_reply->major,
 		 get_version_reply->minor,
 		 le16_to_cpu(get_version_reply->build_no));
-<<<<<<< HEAD
 
 	/* we can register the device now, as it is ready */
 	usb_set_intfdata (interface, dev);
 
-=======
-
-	/* we can register the device now, as it is ready */
-	usb_set_intfdata (interface, dev);
-
->>>>>>> 286cd8c7
 	retval = usb_register_dev (interface, &tower_class);
 
 	if (retval) {
