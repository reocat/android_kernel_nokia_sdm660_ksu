// SPDX-License-Identifier: GPL-2.0+
/**
 * Generic USB driver for report based interrupt in/out devices
 * like LD Didactic's USB devices. LD Didactic's USB devices are
 * HID devices which do not use HID report definitons (they use
 * raw interrupt in and our reports only for communication).
 *
 * This driver uses a ring buffer for time critical reading of
 * interrupt in reports and provides read and write methods for
 * raw interrupt reports (similar to the Windows HID driver).
 * Devices based on the book USB COMPLETE by Jan Axelson may need
 * such a compatibility to the Windows HID driver.
 *
 * Copyright (C) 2005 Michael Hund <mhund@ld-didactic.de>
 *
 * Derived from Lego USB Tower driver
 * Copyright (C) 2003 David Glance <advidgsf@sourceforge.net>
 *		 2001-2004 Juergen Stuber <starblue@users.sourceforge.net>
 */

#include <linux/kernel.h>
#include <linux/errno.h>
#include <linux/slab.h>
#include <linux/module.h>
#include <linux/mutex.h>

#include <linux/uaccess.h>
#include <linux/input.h>
#include <linux/usb.h>
#include <linux/poll.h>

/* Define these values to match your devices */
#define USB_VENDOR_ID_LD		0x0f11	/* USB Vendor ID of LD Didactic GmbH */
#define USB_DEVICE_ID_LD_CASSY		0x1000	/* USB Product ID of CASSY-S modules with 8 bytes endpoint size */
#define USB_DEVICE_ID_LD_CASSY2		0x1001	/* USB Product ID of CASSY-S modules with 64 bytes endpoint size */
#define USB_DEVICE_ID_LD_POCKETCASSY	0x1010	/* USB Product ID of Pocket-CASSY */
#define USB_DEVICE_ID_LD_POCKETCASSY2	0x1011	/* USB Product ID of Pocket-CASSY 2 (reserved) */
#define USB_DEVICE_ID_LD_MOBILECASSY	0x1020	/* USB Product ID of Mobile-CASSY */
#define USB_DEVICE_ID_LD_MOBILECASSY2	0x1021	/* USB Product ID of Mobile-CASSY 2 (reserved) */
#define USB_DEVICE_ID_LD_MICROCASSYVOLTAGE	0x1031	/* USB Product ID of Micro-CASSY Voltage */
#define USB_DEVICE_ID_LD_MICROCASSYCURRENT	0x1032	/* USB Product ID of Micro-CASSY Current */
#define USB_DEVICE_ID_LD_MICROCASSYTIME		0x1033	/* USB Product ID of Micro-CASSY Time (reserved) */
#define USB_DEVICE_ID_LD_MICROCASSYTEMPERATURE	0x1035	/* USB Product ID of Micro-CASSY Temperature */
#define USB_DEVICE_ID_LD_MICROCASSYPH		0x1038	/* USB Product ID of Micro-CASSY pH */
#define USB_DEVICE_ID_LD_POWERANALYSERCASSY	0x1040	/* USB Product ID of Power Analyser CASSY */
#define USB_DEVICE_ID_LD_CONVERTERCONTROLLERCASSY	0x1042	/* USB Product ID of Converter Controller CASSY */
#define USB_DEVICE_ID_LD_MACHINETESTCASSY	0x1043	/* USB Product ID of Machine Test CASSY */
#define USB_DEVICE_ID_LD_JWM		0x1080	/* USB Product ID of Joule and Wattmeter */
#define USB_DEVICE_ID_LD_DMMP		0x1081	/* USB Product ID of Digital Multimeter P (reserved) */
#define USB_DEVICE_ID_LD_UMIP		0x1090	/* USB Product ID of UMI P */
#define USB_DEVICE_ID_LD_UMIC		0x10A0	/* USB Product ID of UMI C */
#define USB_DEVICE_ID_LD_UMIB		0x10B0	/* USB Product ID of UMI B */
#define USB_DEVICE_ID_LD_XRAY		0x1100	/* USB Product ID of X-Ray Apparatus 55481 */
#define USB_DEVICE_ID_LD_XRAY2		0x1101	/* USB Product ID of X-Ray Apparatus 554800 */
#define USB_DEVICE_ID_LD_XRAYCT		0x1110	/* USB Product ID of X-Ray Apparatus CT 554821*/
#define USB_DEVICE_ID_LD_VIDEOCOM	0x1200	/* USB Product ID of VideoCom */
#define USB_DEVICE_ID_LD_MOTOR		0x1210	/* USB Product ID of Motor (reserved) */
#define USB_DEVICE_ID_LD_COM3LAB	0x2000	/* USB Product ID of COM3LAB */
#define USB_DEVICE_ID_LD_TELEPORT	0x2010	/* USB Product ID of Terminal Adapter */
#define USB_DEVICE_ID_LD_NETWORKANALYSER 0x2020	/* USB Product ID of Network Analyser */
#define USB_DEVICE_ID_LD_POWERCONTROL	0x2030	/* USB Product ID of Converter Control Unit */
#define USB_DEVICE_ID_LD_MACHINETEST	0x2040	/* USB Product ID of Machine Test System */
#define USB_DEVICE_ID_LD_MOSTANALYSER	0x2050	/* USB Product ID of MOST Protocol Analyser */
#define USB_DEVICE_ID_LD_MOSTANALYSER2	0x2051	/* USB Product ID of MOST Protocol Analyser 2 */
#define USB_DEVICE_ID_LD_ABSESP		0x2060	/* USB Product ID of ABS ESP */
#define USB_DEVICE_ID_LD_AUTODATABUS	0x2070	/* USB Product ID of Automotive Data Buses */
#define USB_DEVICE_ID_LD_MCT		0x2080	/* USB Product ID of Microcontroller technique */
#define USB_DEVICE_ID_LD_HYBRID		0x2090	/* USB Product ID of Automotive Hybrid */
#define USB_DEVICE_ID_LD_HEATCONTROL	0x20A0	/* USB Product ID of Heat control */

#ifdef CONFIG_USB_DYNAMIC_MINORS
#define USB_LD_MINOR_BASE	0
#else
#define USB_LD_MINOR_BASE	176
#endif

/* table of devices that work with this driver */
static const struct usb_device_id ld_usb_table[] = {
	{ USB_DEVICE(USB_VENDOR_ID_LD, USB_DEVICE_ID_LD_CASSY) },
	{ USB_DEVICE(USB_VENDOR_ID_LD, USB_DEVICE_ID_LD_CASSY2) },
	{ USB_DEVICE(USB_VENDOR_ID_LD, USB_DEVICE_ID_LD_POCKETCASSY) },
	{ USB_DEVICE(USB_VENDOR_ID_LD, USB_DEVICE_ID_LD_POCKETCASSY2) },
	{ USB_DEVICE(USB_VENDOR_ID_LD, USB_DEVICE_ID_LD_MOBILECASSY) },
	{ USB_DEVICE(USB_VENDOR_ID_LD, USB_DEVICE_ID_LD_MOBILECASSY2) },
	{ USB_DEVICE(USB_VENDOR_ID_LD, USB_DEVICE_ID_LD_MICROCASSYVOLTAGE) },
	{ USB_DEVICE(USB_VENDOR_ID_LD, USB_DEVICE_ID_LD_MICROCASSYCURRENT) },
	{ USB_DEVICE(USB_VENDOR_ID_LD, USB_DEVICE_ID_LD_MICROCASSYTIME) },
	{ USB_DEVICE(USB_VENDOR_ID_LD, USB_DEVICE_ID_LD_MICROCASSYTEMPERATURE) },
	{ USB_DEVICE(USB_VENDOR_ID_LD, USB_DEVICE_ID_LD_MICROCASSYPH) },
	{ USB_DEVICE(USB_VENDOR_ID_LD, USB_DEVICE_ID_LD_POWERANALYSERCASSY) },
	{ USB_DEVICE(USB_VENDOR_ID_LD, USB_DEVICE_ID_LD_CONVERTERCONTROLLERCASSY) },
	{ USB_DEVICE(USB_VENDOR_ID_LD, USB_DEVICE_ID_LD_MACHINETESTCASSY) },
	{ USB_DEVICE(USB_VENDOR_ID_LD, USB_DEVICE_ID_LD_JWM) },
	{ USB_DEVICE(USB_VENDOR_ID_LD, USB_DEVICE_ID_LD_DMMP) },
	{ USB_DEVICE(USB_VENDOR_ID_LD, USB_DEVICE_ID_LD_UMIP) },
	{ USB_DEVICE(USB_VENDOR_ID_LD, USB_DEVICE_ID_LD_UMIC) },
	{ USB_DEVICE(USB_VENDOR_ID_LD, USB_DEVICE_ID_LD_UMIB) },
	{ USB_DEVICE(USB_VENDOR_ID_LD, USB_DEVICE_ID_LD_XRAY) },
	{ USB_DEVICE(USB_VENDOR_ID_LD, USB_DEVICE_ID_LD_XRAY2) },
	{ USB_DEVICE(USB_VENDOR_ID_LD, USB_DEVICE_ID_LD_VIDEOCOM) },
	{ USB_DEVICE(USB_VENDOR_ID_LD, USB_DEVICE_ID_LD_MOTOR) },
	{ USB_DEVICE(USB_VENDOR_ID_LD, USB_DEVICE_ID_LD_COM3LAB) },
	{ USB_DEVICE(USB_VENDOR_ID_LD, USB_DEVICE_ID_LD_TELEPORT) },
	{ USB_DEVICE(USB_VENDOR_ID_LD, USB_DEVICE_ID_LD_NETWORKANALYSER) },
	{ USB_DEVICE(USB_VENDOR_ID_LD, USB_DEVICE_ID_LD_POWERCONTROL) },
	{ USB_DEVICE(USB_VENDOR_ID_LD, USB_DEVICE_ID_LD_MACHINETEST) },
	{ USB_DEVICE(USB_VENDOR_ID_LD, USB_DEVICE_ID_LD_MOSTANALYSER) },
	{ USB_DEVICE(USB_VENDOR_ID_LD, USB_DEVICE_ID_LD_MOSTANALYSER2) },
	{ USB_DEVICE(USB_VENDOR_ID_LD, USB_DEVICE_ID_LD_ABSESP) },
	{ USB_DEVICE(USB_VENDOR_ID_LD, USB_DEVICE_ID_LD_AUTODATABUS) },
	{ USB_DEVICE(USB_VENDOR_ID_LD, USB_DEVICE_ID_LD_MCT) },
	{ USB_DEVICE(USB_VENDOR_ID_LD, USB_DEVICE_ID_LD_HYBRID) },
	{ USB_DEVICE(USB_VENDOR_ID_LD, USB_DEVICE_ID_LD_HEATCONTROL) },
	{ }					/* Terminating entry */
};
MODULE_DEVICE_TABLE(usb, ld_usb_table);
MODULE_AUTHOR("Michael Hund <mhund@ld-didactic.de>");
MODULE_DESCRIPTION("LD USB Driver");
MODULE_LICENSE("GPL");
MODULE_SUPPORTED_DEVICE("LD USB Devices");

/* All interrupt in transfers are collected in a ring buffer to
 * avoid racing conditions and get better performance of the driver.
 */
static int ring_buffer_size = 128;
module_param(ring_buffer_size, int, 0000);
MODULE_PARM_DESC(ring_buffer_size, "Read ring buffer size in reports");

/* The write_buffer can contain more than one interrupt out transfer.
 */
static int write_buffer_size = 10;
module_param(write_buffer_size, int, 0000);
MODULE_PARM_DESC(write_buffer_size, "Write buffer size in reports");

/* As of kernel version 2.6.4 ehci-hcd uses an
 * "only one interrupt transfer per frame" shortcut
 * to simplify the scheduling of periodic transfers.
 * This conflicts with our standard 1ms intervals for in and out URBs.
 * We use default intervals of 2ms for in and 2ms for out transfers,
 * which should be fast enough.
 * Increase the interval to allow more devices that do interrupt transfers,
 * or set to 1 to use the standard interval from the endpoint descriptors.
 */
static int min_interrupt_in_interval = 2;
module_param(min_interrupt_in_interval, int, 0000);
MODULE_PARM_DESC(min_interrupt_in_interval, "Minimum interrupt in interval in ms");

static int min_interrupt_out_interval = 2;
module_param(min_interrupt_out_interval, int, 0000);
MODULE_PARM_DESC(min_interrupt_out_interval, "Minimum interrupt out interval in ms");

/* Structure to hold all of our device specific stuff */
struct ld_usb {
	struct mutex		mutex;		/* locks this structure */
<<<<<<< HEAD
	struct usb_interface*	intf;		/* save off the usb interface pointer */
=======
	struct usb_interface	*intf;		/* save off the usb interface pointer */
>>>>>>> 286cd8c7
	unsigned long		disconnected:1;

	int			open_count;	/* number of times this port has been opened */

	char			*ring_buffer;
	unsigned int		ring_head;
	unsigned int		ring_tail;

	wait_queue_head_t	read_wait;
	wait_queue_head_t	write_wait;

	char			*interrupt_in_buffer;
	struct usb_endpoint_descriptor *interrupt_in_endpoint;
	struct urb		*interrupt_in_urb;
	int			interrupt_in_interval;
	size_t			interrupt_in_endpoint_size;
	int			interrupt_in_running;
	int			interrupt_in_done;
	int			buffer_overflow;
	spinlock_t		rbsl;

	char			*interrupt_out_buffer;
	struct usb_endpoint_descriptor *interrupt_out_endpoint;
	struct urb		*interrupt_out_urb;
	int			interrupt_out_interval;
	size_t			interrupt_out_endpoint_size;
	int			interrupt_out_busy;
};

static struct usb_driver ld_usb_driver;

/**
 *	ld_usb_abort_transfers
 *      aborts transfers and frees associated data structures
 */
static void ld_usb_abort_transfers(struct ld_usb *dev)
{
	/* shutdown transfer */
	if (dev->interrupt_in_running) {
		dev->interrupt_in_running = 0;
		usb_kill_urb(dev->interrupt_in_urb);
	}
	if (dev->interrupt_out_busy)
		usb_kill_urb(dev->interrupt_out_urb);
}

/**
 *	ld_usb_delete
 */
static void ld_usb_delete(struct ld_usb *dev)
{
	/* free data structures */
	usb_free_urb(dev->interrupt_in_urb);
	usb_free_urb(dev->interrupt_out_urb);
	kfree(dev->ring_buffer);
	kfree(dev->interrupt_in_buffer);
	kfree(dev->interrupt_out_buffer);
	kfree(dev);
}

/**
 *	ld_usb_interrupt_in_callback
 */
static void ld_usb_interrupt_in_callback(struct urb *urb)
{
	struct ld_usb *dev = urb->context;
	size_t *actual_buffer;
	unsigned int next_ring_head;
	int status = urb->status;
	unsigned long flags;
	int retval;

	if (status) {
		if (status == -ENOENT ||
		    status == -ECONNRESET ||
		    status == -ESHUTDOWN) {
			goto exit;
		} else {
			dev_dbg(&dev->intf->dev,
				"%s: nonzero status received: %d\n", __func__,
				status);
			spin_lock_irqsave(&dev->rbsl, flags);
			goto resubmit; /* maybe we can recover */
		}
	}

	spin_lock_irqsave(&dev->rbsl, flags);
	if (urb->actual_length > 0) {
		next_ring_head = (dev->ring_head+1) % ring_buffer_size;
		if (next_ring_head != dev->ring_tail) {
			actual_buffer = (size_t *)(dev->ring_buffer + dev->ring_head * (sizeof(size_t)+dev->interrupt_in_endpoint_size));
			/* actual_buffer gets urb->actual_length + interrupt_in_buffer */
			*actual_buffer = urb->actual_length;
			memcpy(actual_buffer+1, dev->interrupt_in_buffer, urb->actual_length);
			dev->ring_head = next_ring_head;
			dev_dbg(&dev->intf->dev, "%s: received %d bytes\n",
				__func__, urb->actual_length);
		} else {
			dev_warn(&dev->intf->dev,
				 "Ring buffer overflow, %d bytes dropped\n",
				 urb->actual_length);
			dev->buffer_overflow = 1;
		}
	}

resubmit:
	/* resubmit if we're still running */
	if (dev->interrupt_in_running && !dev->buffer_overflow) {
		retval = usb_submit_urb(dev->interrupt_in_urb, GFP_ATOMIC);
		if (retval) {
			dev_err(&dev->intf->dev,
				"usb_submit_urb failed (%d)\n", retval);
			dev->buffer_overflow = 1;
		}
	}
	spin_unlock_irqrestore(&dev->rbsl, flags);
exit:
	dev->interrupt_in_done = 1;
	wake_up_interruptible(&dev->read_wait);
}

/**
 *	ld_usb_interrupt_out_callback
 */
static void ld_usb_interrupt_out_callback(struct urb *urb)
{
	struct ld_usb *dev = urb->context;
	int status = urb->status;

	/* sync/async unlink faults aren't errors */
	if (status && !(status == -ENOENT ||
			status == -ECONNRESET ||
			status == -ESHUTDOWN))
		dev_dbg(&dev->intf->dev,
			"%s - nonzero write interrupt status received: %d\n",
			__func__, status);

	dev->interrupt_out_busy = 0;
	wake_up_interruptible(&dev->write_wait);
}

/**
 *	ld_usb_open
 */
static int ld_usb_open(struct inode *inode, struct file *file)
{
	struct ld_usb *dev;
	int subminor;
	int retval;
	struct usb_interface *interface;

	nonseekable_open(inode, file);
	subminor = iminor(inode);

	interface = usb_find_interface(&ld_usb_driver, subminor);

	if (!interface) {
		printk(KERN_ERR "%s - error, can't find device for minor %d\n",
		       __func__, subminor);
		return -ENODEV;
	}

	dev = usb_get_intfdata(interface);

	if (!dev)
		return -ENODEV;

	/* lock this device */
	if (mutex_lock_interruptible(&dev->mutex))
		return -ERESTARTSYS;

	/* allow opening only once */
	if (dev->open_count) {
		retval = -EBUSY;
		goto unlock_exit;
	}
	dev->open_count = 1;

	/* initialize in direction */
	dev->ring_head = 0;
	dev->ring_tail = 0;
	dev->buffer_overflow = 0;
	usb_fill_int_urb(dev->interrupt_in_urb,
			 interface_to_usbdev(interface),
			 usb_rcvintpipe(interface_to_usbdev(interface),
					dev->interrupt_in_endpoint->bEndpointAddress),
			 dev->interrupt_in_buffer,
			 dev->interrupt_in_endpoint_size,
			 ld_usb_interrupt_in_callback,
			 dev,
			 dev->interrupt_in_interval);

	dev->interrupt_in_running = 1;
	dev->interrupt_in_done = 0;

	retval = usb_submit_urb(dev->interrupt_in_urb, GFP_KERNEL);
	if (retval) {
		dev_err(&interface->dev, "Couldn't submit interrupt_in_urb %d\n", retval);
		dev->interrupt_in_running = 0;
		dev->open_count = 0;
		goto unlock_exit;
	}

	/* save device in the file's private structure */
	file->private_data = dev;

unlock_exit:
	mutex_unlock(&dev->mutex);

	return retval;
}

/**
 *	ld_usb_release
 */
static int ld_usb_release(struct inode *inode, struct file *file)
{
	struct ld_usb *dev;
	int retval = 0;

	dev = file->private_data;

	if (dev == NULL) {
		retval = -ENODEV;
		goto exit;
	}

	mutex_lock(&dev->mutex);

	if (dev->open_count != 1) {
		retval = -ENODEV;
		goto unlock_exit;
	}
	if (dev->disconnected) {
		/* the device was unplugged before the file was released */
		mutex_unlock(&dev->mutex);
		/* unlock here as ld_usb_delete frees dev */
		ld_usb_delete(dev);
		goto exit;
	}

	/* wait until write transfer is finished */
	if (dev->interrupt_out_busy)
		wait_event_interruptible_timeout(dev->write_wait, !dev->interrupt_out_busy, 2 * HZ);
	ld_usb_abort_transfers(dev);
	dev->open_count = 0;

unlock_exit:
	mutex_unlock(&dev->mutex);

exit:
	return retval;
}

/**
 *	ld_usb_poll
 */
static __poll_t ld_usb_poll(struct file *file, poll_table *wait)
{
	struct ld_usb *dev;
	__poll_t mask = 0;

	dev = file->private_data;

	if (dev->disconnected)
<<<<<<< HEAD
		return POLLERR | POLLHUP;
=======
		return EPOLLERR | EPOLLHUP;
>>>>>>> 286cd8c7

	poll_wait(file, &dev->read_wait, wait);
	poll_wait(file, &dev->write_wait, wait);

	if (dev->ring_head != dev->ring_tail)
		mask |= EPOLLIN | EPOLLRDNORM;
	if (!dev->interrupt_out_busy)
		mask |= EPOLLOUT | EPOLLWRNORM;

	return mask;
}

/**
 *	ld_usb_read
 */
static ssize_t ld_usb_read(struct file *file, char __user *buffer, size_t count,
			   loff_t *ppos)
{
	struct ld_usb *dev;
	size_t *actual_buffer;
	size_t bytes_to_read;
	int retval = 0;
	int rv;

	dev = file->private_data;

	/* verify that we actually have some data to read */
	if (count == 0)
		goto exit;

	/* lock this object */
	if (mutex_lock_interruptible(&dev->mutex)) {
		retval = -ERESTARTSYS;
		goto exit;
	}

	/* verify that the device wasn't unplugged */
	if (dev->disconnected) {
		retval = -ENODEV;
		printk(KERN_ERR "ldusb: No device or device unplugged %d\n", retval);
		goto unlock_exit;
	}

	/* wait for data */
	spin_lock_irq(&dev->rbsl);
	while (dev->ring_head == dev->ring_tail) {
		dev->interrupt_in_done = 0;
		spin_unlock_irq(&dev->rbsl);
		if (file->f_flags & O_NONBLOCK) {
			retval = -EAGAIN;
			goto unlock_exit;
		}
		retval = wait_event_interruptible(dev->read_wait, dev->interrupt_in_done);
		if (retval < 0)
			goto unlock_exit;

		spin_lock_irq(&dev->rbsl);
	}
	spin_unlock_irq(&dev->rbsl);

	/* actual_buffer contains actual_length + interrupt_in_buffer */
<<<<<<< HEAD
	actual_buffer = (size_t*)(dev->ring_buffer + dev->ring_tail*(sizeof(size_t)+dev->interrupt_in_endpoint_size));
=======
	actual_buffer = (size_t *)(dev->ring_buffer + dev->ring_tail * (sizeof(size_t)+dev->interrupt_in_endpoint_size));
>>>>>>> 286cd8c7
	if (*actual_buffer > dev->interrupt_in_endpoint_size) {
		retval = -EIO;
		goto unlock_exit;
	}
	bytes_to_read = min(count, *actual_buffer);
	if (bytes_to_read < *actual_buffer)
		dev_warn(&dev->intf->dev, "Read buffer overflow, %zu bytes dropped\n",
			 *actual_buffer-bytes_to_read);

	/* copy one interrupt_in_buffer from ring_buffer into userspace */
	if (copy_to_user(buffer, actual_buffer+1, bytes_to_read)) {
		retval = -EFAULT;
		goto unlock_exit;
	}
	retval = bytes_to_read;

	spin_lock_irq(&dev->rbsl);
	dev->ring_tail = (dev->ring_tail + 1) % ring_buffer_size;

	if (dev->buffer_overflow) {
		dev->buffer_overflow = 0;
		spin_unlock_irq(&dev->rbsl);
		rv = usb_submit_urb(dev->interrupt_in_urb, GFP_KERNEL);
		if (rv < 0)
			dev->buffer_overflow = 1;
	} else {
		spin_unlock_irq(&dev->rbsl);
	}

unlock_exit:
	/* unlock the device */
	mutex_unlock(&dev->mutex);

exit:
	return retval;
}

/**
 *	ld_usb_write
 */
static ssize_t ld_usb_write(struct file *file, const char __user *buffer,
			    size_t count, loff_t *ppos)
{
	struct ld_usb *dev;
	size_t bytes_to_write;
	int retval = 0;

	dev = file->private_data;

	/* verify that we actually have some data to write */
	if (count == 0)
		goto exit;

	/* lock this object */
	if (mutex_lock_interruptible(&dev->mutex)) {
		retval = -ERESTARTSYS;
		goto exit;
	}

	/* verify that the device wasn't unplugged */
	if (dev->disconnected) {
		retval = -ENODEV;
		printk(KERN_ERR "ldusb: No device or device unplugged %d\n", retval);
		goto unlock_exit;
	}

	/* wait until previous transfer is finished */
	if (dev->interrupt_out_busy) {
		if (file->f_flags & O_NONBLOCK) {
			retval = -EAGAIN;
			goto unlock_exit;
		}
		retval = wait_event_interruptible(dev->write_wait, !dev->interrupt_out_busy);
		if (retval < 0) {
			goto unlock_exit;
		}
	}

	/* write the data into interrupt_out_buffer from userspace */
	bytes_to_write = min(count, write_buffer_size*dev->interrupt_out_endpoint_size);
	if (bytes_to_write < count)
		dev_warn(&dev->intf->dev, "Write buffer overflow, %zu bytes dropped\n",
			count - bytes_to_write);
	dev_dbg(&dev->intf->dev, "%s: count = %zu, bytes_to_write = %zu\n",
		__func__, count, bytes_to_write);

	if (copy_from_user(dev->interrupt_out_buffer, buffer, bytes_to_write)) {
		retval = -EFAULT;
		goto unlock_exit;
	}

	if (dev->interrupt_out_endpoint == NULL) {
		/* try HID_REQ_SET_REPORT=9 on control_endpoint instead of interrupt_out_endpoint */
		retval = usb_control_msg(interface_to_usbdev(dev->intf),
					 usb_sndctrlpipe(interface_to_usbdev(dev->intf), 0),
					 9,
					 USB_TYPE_CLASS | USB_RECIP_INTERFACE | USB_DIR_OUT,
					 1 << 8, 0,
					 dev->interrupt_out_buffer,
					 bytes_to_write,
					 USB_CTRL_SET_TIMEOUT);
		if (retval < 0)
			dev_err(&dev->intf->dev,
				"Couldn't submit HID_REQ_SET_REPORT %d\n",
				retval);
		goto unlock_exit;
	}

	/* send off the urb */
	usb_fill_int_urb(dev->interrupt_out_urb,
			 interface_to_usbdev(dev->intf),
			 usb_sndintpipe(interface_to_usbdev(dev->intf),
					dev->interrupt_out_endpoint->bEndpointAddress),
			 dev->interrupt_out_buffer,
			 bytes_to_write,
			 ld_usb_interrupt_out_callback,
			 dev,
			 dev->interrupt_out_interval);

	dev->interrupt_out_busy = 1;
	wmb();

	retval = usb_submit_urb(dev->interrupt_out_urb, GFP_KERNEL);
	if (retval) {
		dev->interrupt_out_busy = 0;
		dev_err(&dev->intf->dev,
			"Couldn't submit interrupt_out_urb %d\n", retval);
		goto unlock_exit;
	}
	retval = bytes_to_write;

unlock_exit:
	/* unlock the device */
	mutex_unlock(&dev->mutex);

exit:
	return retval;
}

/* file operations needed when we register this driver */
static const struct file_operations ld_usb_fops = {
	.owner =	THIS_MODULE,
	.read  =	ld_usb_read,
	.write =	ld_usb_write,
	.open =		ld_usb_open,
	.release =	ld_usb_release,
	.poll =		ld_usb_poll,
	.llseek =	no_llseek,
};

/*
 * usb class driver info in order to get a minor number from the usb core,
 * and to have the device registered with the driver core
 */
static struct usb_class_driver ld_usb_class = {
	.name =		"ldusb%d",
	.fops =		&ld_usb_fops,
	.minor_base =	USB_LD_MINOR_BASE,
};

/**
 *	ld_usb_probe
 *
 *	Called by the usb core when a new device is connected that it thinks
 *	this driver might be interested in.
 */
static int ld_usb_probe(struct usb_interface *intf, const struct usb_device_id *id)
{
	struct usb_device *udev = interface_to_usbdev(intf);
	struct ld_usb *dev = NULL;
	struct usb_host_interface *iface_desc;
	char *buffer;
	int retval = -ENOMEM;
	int res;

	/* allocate memory for our device state and initialize it */

	dev = kzalloc(sizeof(*dev), GFP_KERNEL);
	if (!dev)
		goto exit;
	mutex_init(&dev->mutex);
	spin_lock_init(&dev->rbsl);
	dev->intf = intf;
	init_waitqueue_head(&dev->read_wait);
	init_waitqueue_head(&dev->write_wait);

	/* workaround for early firmware versions on fast computers */
	if ((le16_to_cpu(udev->descriptor.idVendor) == USB_VENDOR_ID_LD) &&
	    ((le16_to_cpu(udev->descriptor.idProduct) == USB_DEVICE_ID_LD_CASSY) ||
	     (le16_to_cpu(udev->descriptor.idProduct) == USB_DEVICE_ID_LD_COM3LAB)) &&
	    (le16_to_cpu(udev->descriptor.bcdDevice) <= 0x103)) {
		buffer = kmalloc(256, GFP_KERNEL);
		if (!buffer)
			goto error;
		/* usb_string makes SETUP+STALL to leave always ControlReadLoop */
		usb_string(udev, 255, buffer, 256);
		kfree(buffer);
	}

	iface_desc = intf->cur_altsetting;

	res = usb_find_last_int_in_endpoint(iface_desc,
			&dev->interrupt_in_endpoint);
	if (res) {
		dev_err(&intf->dev, "Interrupt in endpoint not found\n");
		retval = res;
		goto error;
	}

	res = usb_find_last_int_out_endpoint(iface_desc,
			&dev->interrupt_out_endpoint);
	if (res)
		dev_warn(&intf->dev, "Interrupt out endpoint not found (using control endpoint instead)\n");

	dev->interrupt_in_endpoint_size = usb_endpoint_maxp(dev->interrupt_in_endpoint);
	dev->ring_buffer = kcalloc(ring_buffer_size,
			sizeof(size_t) + dev->interrupt_in_endpoint_size,
			GFP_KERNEL);
<<<<<<< HEAD
	if (!dev->ring_buffer) {
		dev_err(&intf->dev, "Couldn't allocate ring_buffer\n");
=======
	if (!dev->ring_buffer)
>>>>>>> 286cd8c7
		goto error;
	dev->interrupt_in_buffer = kmalloc(dev->interrupt_in_endpoint_size, GFP_KERNEL);
	if (!dev->interrupt_in_buffer)
		goto error;
	dev->interrupt_in_urb = usb_alloc_urb(0, GFP_KERNEL);
	if (!dev->interrupt_in_urb)
		goto error;
	dev->interrupt_out_endpoint_size = dev->interrupt_out_endpoint ? usb_endpoint_maxp(dev->interrupt_out_endpoint) :
									 udev->descriptor.bMaxPacketSize0;
	dev->interrupt_out_buffer =
		kmalloc_array(write_buffer_size,
			      dev->interrupt_out_endpoint_size, GFP_KERNEL);
	if (!dev->interrupt_out_buffer)
		goto error;
	dev->interrupt_out_urb = usb_alloc_urb(0, GFP_KERNEL);
	if (!dev->interrupt_out_urb)
		goto error;
	dev->interrupt_in_interval = min_interrupt_in_interval > dev->interrupt_in_endpoint->bInterval ? min_interrupt_in_interval : dev->interrupt_in_endpoint->bInterval;
	if (dev->interrupt_out_endpoint)
		dev->interrupt_out_interval = min_interrupt_out_interval > dev->interrupt_out_endpoint->bInterval ? min_interrupt_out_interval : dev->interrupt_out_endpoint->bInterval;

	/* we can register the device now, as it is ready */
	usb_set_intfdata(intf, dev);

	retval = usb_register_dev(intf, &ld_usb_class);
	if (retval) {
		/* something prevented us from registering this driver */
		dev_err(&intf->dev, "Not able to get a minor for this device.\n");
		usb_set_intfdata(intf, NULL);
		goto error;
	}

	/* let the user know what node this device is now attached to */
	dev_info(&intf->dev, "LD USB Device #%d now attached to major %d minor %d\n",
		(intf->minor - USB_LD_MINOR_BASE), USB_MAJOR, intf->minor);

exit:
	return retval;

error:
	ld_usb_delete(dev);

	return retval;
}

/**
 *	ld_usb_disconnect
 *
 *	Called by the usb core when the device is removed from the system.
 */
static void ld_usb_disconnect(struct usb_interface *intf)
{
	struct ld_usb *dev;
	int minor;

	dev = usb_get_intfdata(intf);
	usb_set_intfdata(intf, NULL);

	minor = intf->minor;

	/* give back our minor */
	usb_deregister_dev(intf, &ld_usb_class);

	usb_poison_urb(dev->interrupt_in_urb);
	usb_poison_urb(dev->interrupt_out_urb);

	mutex_lock(&dev->mutex);

	/* if the device is not opened, then we clean up right now */
	if (!dev->open_count) {
		mutex_unlock(&dev->mutex);
		ld_usb_delete(dev);
	} else {
		dev->disconnected = 1;
		/* wake up pollers */
		wake_up_interruptible_all(&dev->read_wait);
		wake_up_interruptible_all(&dev->write_wait);
		mutex_unlock(&dev->mutex);
	}

	dev_info(&intf->dev, "LD USB Device #%d now disconnected\n",
		 (minor - USB_LD_MINOR_BASE));
}

/* usb specific object needed to register this driver with the usb subsystem */
static struct usb_driver ld_usb_driver = {
	.name =		"ldusb",
	.probe =	ld_usb_probe,
	.disconnect =	ld_usb_disconnect,
	.id_table =	ld_usb_table,
};

module_usb_driver(ld_usb_driver);
<|MERGE_RESOLUTION|>--- conflicted
+++ resolved
@@ -152,11 +152,7 @@
 /* Structure to hold all of our device specific stuff */
 struct ld_usb {
 	struct mutex		mutex;		/* locks this structure */
-<<<<<<< HEAD
-	struct usb_interface*	intf;		/* save off the usb interface pointer */
-=======
 	struct usb_interface	*intf;		/* save off the usb interface pointer */
->>>>>>> 286cd8c7
 	unsigned long		disconnected:1;
 
 	int			open_count;	/* number of times this port has been opened */
@@ -422,11 +418,7 @@
 	dev = file->private_data;
 
 	if (dev->disconnected)
-<<<<<<< HEAD
-		return POLLERR | POLLHUP;
-=======
 		return EPOLLERR | EPOLLHUP;
->>>>>>> 286cd8c7
 
 	poll_wait(file, &dev->read_wait, wait);
 	poll_wait(file, &dev->write_wait, wait);
@@ -488,11 +480,7 @@
 	spin_unlock_irq(&dev->rbsl);
 
 	/* actual_buffer contains actual_length + interrupt_in_buffer */
-<<<<<<< HEAD
-	actual_buffer = (size_t*)(dev->ring_buffer + dev->ring_tail*(sizeof(size_t)+dev->interrupt_in_endpoint_size));
-=======
 	actual_buffer = (size_t *)(dev->ring_buffer + dev->ring_tail * (sizeof(size_t)+dev->interrupt_in_endpoint_size));
->>>>>>> 286cd8c7
 	if (*actual_buffer > dev->interrupt_in_endpoint_size) {
 		retval = -EIO;
 		goto unlock_exit;
@@ -711,12 +699,7 @@
 	dev->ring_buffer = kcalloc(ring_buffer_size,
 			sizeof(size_t) + dev->interrupt_in_endpoint_size,
 			GFP_KERNEL);
-<<<<<<< HEAD
-	if (!dev->ring_buffer) {
-		dev_err(&intf->dev, "Couldn't allocate ring_buffer\n");
-=======
 	if (!dev->ring_buffer)
->>>>>>> 286cd8c7
 		goto error;
 	dev->interrupt_in_buffer = kmalloc(dev->interrupt_in_endpoint_size, GFP_KERNEL);
 	if (!dev->interrupt_in_buffer)
