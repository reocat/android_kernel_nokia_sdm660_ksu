// SPDX-License-Identifier: GPL-2.0
/*
 * USB Serial Converter driver
 *
 * Copyright (C) 2009 - 2013 Johan Hovold (jhovold@gmail.com)
 * Copyright (C) 1999 - 2012 Greg Kroah-Hartman (greg@kroah.com)
 * Copyright (C) 2000 Peter Berger (pberger@brimson.com)
 * Copyright (C) 2000 Al Borchers (borchers@steinerpoint.com)
 *
 * This driver was originally based on the ACM driver by Armin Fuerst (which was
 * based on a driver by Brad Keryan)
 *
 * See Documentation/usb/usb-serial.txt for more information on using this
 * driver
 */

#define pr_fmt(fmt) KBUILD_MODNAME ": " fmt

#include <linux/kernel.h>
#include <linux/errno.h>
#include <linux/init.h>
#include <linux/slab.h>
#include <linux/tty.h>
#include <linux/tty_driver.h>
#include <linux/tty_flip.h>
#include <linux/module.h>
#include <linux/moduleparam.h>
#include <linux/seq_file.h>
#include <linux/spinlock.h>
#include <linux/mutex.h>
#include <linux/list.h>
#include <linux/uaccess.h>
#include <linux/serial.h>
#include <linux/usb.h>
#include <linux/usb/serial.h>
#include <linux/kfifo.h>
#include <linux/idr.h>

#define DRIVER_AUTHOR "Greg Kroah-Hartman <gregkh@linuxfoundation.org>"
#define DRIVER_DESC "USB Serial Driver core"

#define USB_SERIAL_TTY_MAJOR	188
#define USB_SERIAL_TTY_MINORS	512	/* should be enough for a while */

/* There is no MODULE_DEVICE_TABLE for usbserial.c.  Instead
   the MODULE_DEVICE_TABLE declarations in each serial driver
   cause the "hotplug" program to pull in whatever module is necessary
   via modprobe, and modprobe will load usbserial because the serial
   drivers depend on it.
*/

static DEFINE_IDR(serial_minors);
static DEFINE_MUTEX(table_lock);
static LIST_HEAD(usb_serial_driver_list);

/*
 * Look up the serial port structure.  If it is found and it hasn't been
 * disconnected, return with the parent usb_serial structure's disc_mutex held
 * and its refcount incremented.  Otherwise return NULL.
 */
struct usb_serial_port *usb_serial_port_get_by_minor(unsigned minor)
{
	struct usb_serial *serial;
	struct usb_serial_port *port;

	mutex_lock(&table_lock);
	port = idr_find(&serial_minors, minor);
	if (!port)
		goto exit;

	serial = port->serial;
	mutex_lock(&serial->disc_mutex);
	if (serial->disconnected) {
		mutex_unlock(&serial->disc_mutex);
		port = NULL;
	} else {
		kref_get(&serial->kref);
	}
exit:
	mutex_unlock(&table_lock);
	return port;
}

static int allocate_minors(struct usb_serial *serial, int num_ports)
{
	struct usb_serial_port *port;
	unsigned int i, j;
	int minor;

	dev_dbg(&serial->interface->dev, "%s %d\n", __func__, num_ports);

	mutex_lock(&table_lock);
	for (i = 0; i < num_ports; ++i) {
		port = serial->port[i];
		minor = idr_alloc(&serial_minors, port, 0,
					USB_SERIAL_TTY_MINORS, GFP_KERNEL);
		if (minor < 0)
			goto error;
		port->minor = minor;
		port->port_number = i;
	}
	serial->minors_reserved = 1;
	mutex_unlock(&table_lock);
	return 0;
error:
	/* unwind the already allocated minors */
	for (j = 0; j < i; ++j)
		idr_remove(&serial_minors, serial->port[j]->minor);
	mutex_unlock(&table_lock);
	return minor;
}

static void release_minors(struct usb_serial *serial)
{
	int i;

	mutex_lock(&table_lock);
	for (i = 0; i < serial->num_ports; ++i)
		idr_remove(&serial_minors, serial->port[i]->minor);
	mutex_unlock(&table_lock);
	serial->minors_reserved = 0;
}

static void destroy_serial(struct kref *kref)
{
	struct usb_serial *serial;
	struct usb_serial_port *port;
	int i;

	serial = to_usb_serial(kref);

	/* return the minor range that this device had */
	if (serial->minors_reserved)
		release_minors(serial);

	if (serial->attached && serial->type->release)
		serial->type->release(serial);

	/* Now that nothing is using the ports, they can be freed */
	for (i = 0; i < serial->num_port_pointers; ++i) {
		port = serial->port[i];
		if (port) {
			port->serial = NULL;
			put_device(&port->dev);
		}
	}

	usb_put_intf(serial->interface);
	usb_put_dev(serial->dev);
	kfree(serial);
}

void usb_serial_put(struct usb_serial *serial)
{
	kref_put(&serial->kref, destroy_serial);
}

/*****************************************************************************
 * Driver tty interface functions
 *****************************************************************************/

/**
 * serial_install - install tty
 * @driver: the driver (USB in our case)
 * @tty: the tty being created
 *
 * Create the termios objects for this tty.  We use the default
 * USB serial settings but permit them to be overridden by
 * serial->type->init_termios.
 *
 * This is the first place a new tty gets used.  Hence this is where we
 * acquire references to the usb_serial structure and the driver module,
 * where we store a pointer to the port, and where we do an autoresume.
 * All these actions are reversed in serial_cleanup().
 */
static int serial_install(struct tty_driver *driver, struct tty_struct *tty)
{
	int idx = tty->index;
	struct usb_serial *serial;
	struct usb_serial_port *port;
	int retval = -ENODEV;

	port = usb_serial_port_get_by_minor(idx);
	if (!port)
		return retval;

	serial = port->serial;
	if (!try_module_get(serial->type->driver.owner))
		goto error_module_get;

	retval = usb_autopm_get_interface(serial->interface);
	if (retval)
		goto error_get_interface;

	retval = tty_standard_install(driver, tty);
	if (retval)
		goto error_init_termios;

	mutex_unlock(&serial->disc_mutex);

	/* allow the driver to update the settings */
	if (serial->type->init_termios)
		serial->type->init_termios(tty);

	tty->driver_data = port;

	return retval;

 error_init_termios:
	usb_autopm_put_interface(serial->interface);
 error_get_interface:
	module_put(serial->type->driver.owner);
 error_module_get:
	usb_serial_put(serial);
	mutex_unlock(&serial->disc_mutex);
	return retval;
}

static int serial_port_activate(struct tty_port *tport, struct tty_struct *tty)
{
	struct usb_serial_port *port =
		container_of(tport, struct usb_serial_port, port);
	struct usb_serial *serial = port->serial;
	int retval;

	mutex_lock(&serial->disc_mutex);
	if (serial->disconnected)
		retval = -ENODEV;
	else
		retval = port->serial->type->open(tty, port);
	mutex_unlock(&serial->disc_mutex);

	if (retval < 0)
		retval = usb_translate_errors(retval);

	return retval;
}

static int serial_open(struct tty_struct *tty, struct file *filp)
{
	struct usb_serial_port *port = tty->driver_data;

	dev_dbg(tty->dev, "%s\n", __func__);

	return tty_port_open(&port->port, tty, filp);
}

/**
 * serial_port_shutdown - shut down hardware
 * @tport: tty port to shut down
 *
 * Shut down a USB serial port. Serialized against activate by the
 * tport mutex and kept to matching open/close pairs
 * of calls by the tty-port initialized flag.
 *
 * Not called if tty is console.
 */
static void serial_port_shutdown(struct tty_port *tport)
{
	struct usb_serial_port *port =
		container_of(tport, struct usb_serial_port, port);
	struct usb_serial_driver *drv = port->serial->type;

	if (drv->close)
		drv->close(port);
}

static void serial_hangup(struct tty_struct *tty)
{
	struct usb_serial_port *port = tty->driver_data;

	dev_dbg(tty->dev, "%s\n", __func__);

	tty_port_hangup(&port->port);
}

static void serial_close(struct tty_struct *tty, struct file *filp)
{
	struct usb_serial_port *port = tty->driver_data;

	dev_dbg(tty->dev, "%s\n", __func__);

	tty_port_close(&port->port, tty, filp);
}

/**
 * serial_cleanup - free resources post close/hangup
 * @port: port to free up
 *
 * Do the resource freeing and refcount dropping for the port.
 * Avoid freeing the console.
 *
 * Called asynchronously after the last tty kref is dropped.
 */
static void serial_cleanup(struct tty_struct *tty)
{
	struct usb_serial_port *port = tty->driver_data;
	struct usb_serial *serial;
	struct module *owner;

	dev_dbg(tty->dev, "%s\n", __func__);

	/* The console is magical.  Do not hang up the console hardware
	 * or there will be tears.
	 */
	if (port->port.console)
		return;

	tty->driver_data = NULL;

	serial = port->serial;
	owner = serial->type->driver.owner;

	usb_autopm_put_interface(serial->interface);

	usb_serial_put(serial);
	module_put(owner);
}

static int serial_write(struct tty_struct *tty, const unsigned char *buf,
								int count)
{
	struct usb_serial_port *port = tty->driver_data;
	int retval = -ENODEV;

	if (port->serial->dev->state == USB_STATE_NOTATTACHED)
		goto exit;

	dev_dbg(tty->dev, "%s - %d byte(s)\n", __func__, count);

	retval = port->serial->type->write(tty, port, buf, count);
	if (retval < 0)
		retval = usb_translate_errors(retval);
exit:
	return retval;
}

static int serial_write_room(struct tty_struct *tty)
{
	struct usb_serial_port *port = tty->driver_data;

	dev_dbg(tty->dev, "%s\n", __func__);

	return port->serial->type->write_room(tty);
}

static int serial_chars_in_buffer(struct tty_struct *tty)
{
	struct usb_serial_port *port = tty->driver_data;
	struct usb_serial *serial = port->serial;

	dev_dbg(tty->dev, "%s\n", __func__);

	if (serial->disconnected)
		return 0;

	return serial->type->chars_in_buffer(tty);
}

static void serial_wait_until_sent(struct tty_struct *tty, int timeout)
{
	struct usb_serial_port *port = tty->driver_data;
	struct usb_serial *serial = port->serial;

	dev_dbg(tty->dev, "%s\n", __func__);

	if (!port->serial->type->wait_until_sent)
		return;

	mutex_lock(&serial->disc_mutex);
	if (!serial->disconnected)
		port->serial->type->wait_until_sent(tty, timeout);
	mutex_unlock(&serial->disc_mutex);
}

static void serial_throttle(struct tty_struct *tty)
{
	struct usb_serial_port *port = tty->driver_data;

	dev_dbg(tty->dev, "%s\n", __func__);

	if (port->serial->type->throttle)
		port->serial->type->throttle(tty);
}

static void serial_unthrottle(struct tty_struct *tty)
{
	struct usb_serial_port *port = tty->driver_data;

	dev_dbg(tty->dev, "%s\n", __func__);

	if (port->serial->type->unthrottle)
		port->serial->type->unthrottle(tty);
}

static int serial_ioctl(struct tty_struct *tty,
					unsigned int cmd, unsigned long arg)
{
	struct usb_serial_port *port = tty->driver_data;
	int retval = -ENOIOCTLCMD;

	dev_dbg(tty->dev, "%s - cmd 0x%04x\n", __func__, cmd);

	switch (cmd) {
	case TIOCMIWAIT:
		if (port->serial->type->tiocmiwait)
			retval = port->serial->type->tiocmiwait(tty, arg);
		break;
	default:
		if (port->serial->type->ioctl)
			retval = port->serial->type->ioctl(tty, cmd, arg);
	}

	return retval;
}

static void serial_set_termios(struct tty_struct *tty, struct ktermios *old)
{
	struct usb_serial_port *port = tty->driver_data;

	dev_dbg(tty->dev, "%s\n", __func__);

	if (port->serial->type->set_termios)
		port->serial->type->set_termios(tty, port, old);
	else
		tty_termios_copy_hw(&tty->termios, old);
}

static int serial_break(struct tty_struct *tty, int break_state)
{
	struct usb_serial_port *port = tty->driver_data;

	dev_dbg(tty->dev, "%s\n", __func__);

	if (port->serial->type->break_ctl)
		port->serial->type->break_ctl(tty, break_state);

	return 0;
}

static int serial_proc_show(struct seq_file *m, void *v)
{
	struct usb_serial *serial;
	struct usb_serial_port *port;
	int i;
	char tmp[40];

	seq_puts(m, "usbserinfo:1.0 driver:2.0\n");
	for (i = 0; i < USB_SERIAL_TTY_MINORS; ++i) {
		port = usb_serial_port_get_by_minor(i);
		if (port == NULL)
			continue;
		serial = port->serial;

		seq_printf(m, "%d:", i);
		if (serial->type->driver.owner)
			seq_printf(m, " module:%s",
				module_name(serial->type->driver.owner));
		seq_printf(m, " name:\"%s\"",
				serial->type->description);
		seq_printf(m, " vendor:%04x product:%04x",
			le16_to_cpu(serial->dev->descriptor.idVendor),
			le16_to_cpu(serial->dev->descriptor.idProduct));
		seq_printf(m, " num_ports:%d", serial->num_ports);
		seq_printf(m, " port:%d", port->port_number);
		usb_make_path(serial->dev, tmp, sizeof(tmp));
		seq_printf(m, " path:%s", tmp);

		seq_putc(m, '\n');
		usb_serial_put(serial);
		mutex_unlock(&serial->disc_mutex);
	}
	return 0;
}

static int serial_tiocmget(struct tty_struct *tty)
{
	struct usb_serial_port *port = tty->driver_data;

	dev_dbg(tty->dev, "%s\n", __func__);

	if (port->serial->type->tiocmget)
		return port->serial->type->tiocmget(tty);
	return -EINVAL;
}

static int serial_tiocmset(struct tty_struct *tty,
			    unsigned int set, unsigned int clear)
{
	struct usb_serial_port *port = tty->driver_data;

	dev_dbg(tty->dev, "%s\n", __func__);

	if (port->serial->type->tiocmset)
		return port->serial->type->tiocmset(tty, set, clear);
	return -EINVAL;
}

static int serial_get_icount(struct tty_struct *tty,
				struct serial_icounter_struct *icount)
{
	struct usb_serial_port *port = tty->driver_data;

	dev_dbg(tty->dev, "%s\n", __func__);

	if (port->serial->type->get_icount)
		return port->serial->type->get_icount(tty, icount);
	return -EINVAL;
}

/*
 * We would be calling tty_wakeup here, but unfortunately some line
 * disciplines have an annoying habit of calling tty->write from
 * the write wakeup callback (e.g. n_hdlc.c).
 */
void usb_serial_port_softint(struct usb_serial_port *port)
{
	schedule_work(&port->work);
}
EXPORT_SYMBOL_GPL(usb_serial_port_softint);

static void usb_serial_port_work(struct work_struct *work)
{
	struct usb_serial_port *port =
		container_of(work, struct usb_serial_port, work);

	tty_port_tty_wakeup(&port->port);
}

static void usb_serial_port_poison_urbs(struct usb_serial_port *port)
{
	int i;

	for (i = 0; i < ARRAY_SIZE(port->read_urbs); ++i)
		usb_poison_urb(port->read_urbs[i]);
	for (i = 0; i < ARRAY_SIZE(port->write_urbs); ++i)
		usb_poison_urb(port->write_urbs[i]);

	usb_poison_urb(port->interrupt_in_urb);
	usb_poison_urb(port->interrupt_out_urb);
}

static void usb_serial_port_unpoison_urbs(struct usb_serial_port *port)
{
	int i;

	for (i = 0; i < ARRAY_SIZE(port->read_urbs); ++i)
		usb_unpoison_urb(port->read_urbs[i]);
	for (i = 0; i < ARRAY_SIZE(port->write_urbs); ++i)
		usb_unpoison_urb(port->write_urbs[i]);

	usb_unpoison_urb(port->interrupt_in_urb);
	usb_unpoison_urb(port->interrupt_out_urb);
}

static void usb_serial_port_release(struct device *dev)
{
	struct usb_serial_port *port = to_usb_serial_port(dev);
	int i;

	dev_dbg(dev, "%s\n", __func__);

	usb_free_urb(port->interrupt_in_urb);
	usb_free_urb(port->interrupt_out_urb);
	for (i = 0; i < ARRAY_SIZE(port->read_urbs); ++i) {
		usb_free_urb(port->read_urbs[i]);
		kfree(port->bulk_in_buffers[i]);
	}
	for (i = 0; i < ARRAY_SIZE(port->write_urbs); ++i) {
		usb_free_urb(port->write_urbs[i]);
		kfree(port->bulk_out_buffers[i]);
	}
	kfifo_free(&port->write_fifo);
	kfree(port->interrupt_in_buffer);
	kfree(port->interrupt_out_buffer);
	tty_port_destroy(&port->port);
	kfree(port);
}

static struct usb_serial *create_serial(struct usb_device *dev,
					struct usb_interface *interface,
					struct usb_serial_driver *driver)
{
	struct usb_serial *serial;

	serial = kzalloc(sizeof(*serial), GFP_KERNEL);
	if (!serial)
		return NULL;
	serial->dev = usb_get_dev(dev);
	serial->type = driver;
	serial->interface = usb_get_intf(interface);
	kref_init(&serial->kref);
	mutex_init(&serial->disc_mutex);
	serial->minors_reserved = 0;

	return serial;
}

static const struct usb_device_id *match_dynamic_id(struct usb_interface *intf,
					    struct usb_serial_driver *drv)
{
	struct usb_dynid *dynid;

	spin_lock(&drv->dynids.lock);
	list_for_each_entry(dynid, &drv->dynids.list, node) {
		if (usb_match_one_id(intf, &dynid->id)) {
			spin_unlock(&drv->dynids.lock);
			return &dynid->id;
		}
	}
	spin_unlock(&drv->dynids.lock);
	return NULL;
}

static const struct usb_device_id *get_iface_id(struct usb_serial_driver *drv,
						struct usb_interface *intf)
{
	const struct usb_device_id *id;

	id = usb_match_id(intf, drv->id_table);
	if (id) {
		dev_dbg(&intf->dev, "static descriptor matches\n");
		goto exit;
	}
	id = match_dynamic_id(intf, drv);
	if (id)
		dev_dbg(&intf->dev, "dynamic descriptor matches\n");
exit:
	return id;
}

/* Caller must hold table_lock */
static struct usb_serial_driver *search_serial_device(
					struct usb_interface *iface)
{
	const struct usb_device_id *id = NULL;
	struct usb_serial_driver *drv;
	struct usb_driver *driver = to_usb_driver(iface->dev.driver);

	/* Check if the usb id matches a known device */
	list_for_each_entry(drv, &usb_serial_driver_list, driver_list) {
		if (drv->usb_driver == driver)
			id = get_iface_id(drv, iface);
		if (id)
			return drv;
	}

	return NULL;
}

static int serial_port_carrier_raised(struct tty_port *port)
{
	struct usb_serial_port *p = container_of(port, struct usb_serial_port, port);
	struct usb_serial_driver *drv = p->serial->type;

	if (drv->carrier_raised)
		return drv->carrier_raised(p);
	/* No carrier control - don't block */
	return 1;
}

static void serial_port_dtr_rts(struct tty_port *port, int on)
{
	struct usb_serial_port *p = container_of(port, struct usb_serial_port, port);
	struct usb_serial_driver *drv = p->serial->type;

	if (drv->dtr_rts)
		drv->dtr_rts(p, on);
}

static ssize_t port_number_show(struct device *dev,
				struct device_attribute *attr, char *buf)
{
	struct usb_serial_port *port = to_usb_serial_port(dev);

	return sprintf(buf, "%u\n", port->port_number);
}
static DEVICE_ATTR_RO(port_number);

static struct attribute *usb_serial_port_attrs[] = {
	&dev_attr_port_number.attr,
	NULL
};
ATTRIBUTE_GROUPS(usb_serial_port);

static const struct tty_port_operations serial_port_ops = {
	.carrier_raised		= serial_port_carrier_raised,
	.dtr_rts		= serial_port_dtr_rts,
	.activate		= serial_port_activate,
	.shutdown		= serial_port_shutdown,
};

static void find_endpoints(struct usb_serial *serial,
					struct usb_serial_endpoints *epds)
{
	struct device *dev = &serial->interface->dev;
	struct usb_host_interface *iface_desc;
	struct usb_endpoint_descriptor *epd;
	unsigned int i;

	BUILD_BUG_ON(ARRAY_SIZE(epds->bulk_in) < USB_MAXENDPOINTS / 2);
	BUILD_BUG_ON(ARRAY_SIZE(epds->bulk_out) < USB_MAXENDPOINTS / 2);
	BUILD_BUG_ON(ARRAY_SIZE(epds->interrupt_in) < USB_MAXENDPOINTS / 2);
	BUILD_BUG_ON(ARRAY_SIZE(epds->interrupt_out) < USB_MAXENDPOINTS / 2);

	iface_desc = serial->interface->cur_altsetting;
	for (i = 0; i < iface_desc->desc.bNumEndpoints; ++i) {
		epd = &iface_desc->endpoint[i].desc;

		if (usb_endpoint_is_bulk_in(epd)) {
			dev_dbg(dev, "found bulk in on endpoint %u\n", i);
			epds->bulk_in[epds->num_bulk_in++] = epd;
		} else if (usb_endpoint_is_bulk_out(epd)) {
			dev_dbg(dev, "found bulk out on endpoint %u\n", i);
			epds->bulk_out[epds->num_bulk_out++] = epd;
		} else if (usb_endpoint_is_int_in(epd)) {
			dev_dbg(dev, "found interrupt in on endpoint %u\n", i);
			epds->interrupt_in[epds->num_interrupt_in++] = epd;
		} else if (usb_endpoint_is_int_out(epd)) {
			dev_dbg(dev, "found interrupt out on endpoint %u\n", i);
			epds->interrupt_out[epds->num_interrupt_out++] = epd;
		}
	}
}

static int setup_port_bulk_in(struct usb_serial_port *port,
					struct usb_endpoint_descriptor *epd)
{
	struct usb_serial_driver *type = port->serial->type;
	struct usb_device *udev = port->serial->dev;
	int buffer_size;
	int i;

	buffer_size = max_t(int, type->bulk_in_size, usb_endpoint_maxp(epd));
	port->bulk_in_size = buffer_size;
	port->bulk_in_endpointAddress = epd->bEndpointAddress;

	for (i = 0; i < ARRAY_SIZE(port->read_urbs); ++i) {
		set_bit(i, &port->read_urbs_free);
		port->read_urbs[i] = usb_alloc_urb(0, GFP_KERNEL);
		if (!port->read_urbs[i])
			return -ENOMEM;
		port->bulk_in_buffers[i] = kmalloc(buffer_size, GFP_KERNEL);
		if (!port->bulk_in_buffers[i])
			return -ENOMEM;
		usb_fill_bulk_urb(port->read_urbs[i], udev,
				usb_rcvbulkpipe(udev, epd->bEndpointAddress),
				port->bulk_in_buffers[i], buffer_size,
				type->read_bulk_callback, port);
	}

	port->read_urb = port->read_urbs[0];
	port->bulk_in_buffer = port->bulk_in_buffers[0];

	return 0;
}

static int setup_port_bulk_out(struct usb_serial_port *port,
					struct usb_endpoint_descriptor *epd)
{
	struct usb_serial_driver *type = port->serial->type;
	struct usb_device *udev = port->serial->dev;
	int buffer_size;
	int i;

	if (kfifo_alloc(&port->write_fifo, PAGE_SIZE, GFP_KERNEL))
		return -ENOMEM;
	if (type->bulk_out_size)
		buffer_size = type->bulk_out_size;
	else
		buffer_size = usb_endpoint_maxp(epd);
	port->bulk_out_size = buffer_size;
	port->bulk_out_endpointAddress = epd->bEndpointAddress;

	for (i = 0; i < ARRAY_SIZE(port->write_urbs); ++i) {
		set_bit(i, &port->write_urbs_free);
		port->write_urbs[i] = usb_alloc_urb(0, GFP_KERNEL);
		if (!port->write_urbs[i])
			return -ENOMEM;
		port->bulk_out_buffers[i] = kmalloc(buffer_size, GFP_KERNEL);
		if (!port->bulk_out_buffers[i])
			return -ENOMEM;
		usb_fill_bulk_urb(port->write_urbs[i], udev,
				usb_sndbulkpipe(udev, epd->bEndpointAddress),
				port->bulk_out_buffers[i], buffer_size,
				type->write_bulk_callback, port);
	}

	port->write_urb = port->write_urbs[0];
	port->bulk_out_buffer = port->bulk_out_buffers[0];

	return 0;
}

static int setup_port_interrupt_in(struct usb_serial_port *port,
					struct usb_endpoint_descriptor *epd)
{
	struct usb_serial_driver *type = port->serial->type;
	struct usb_device *udev = port->serial->dev;
	int buffer_size;

	port->interrupt_in_urb = usb_alloc_urb(0, GFP_KERNEL);
	if (!port->interrupt_in_urb)
		return -ENOMEM;
	buffer_size = usb_endpoint_maxp(epd);
	port->interrupt_in_endpointAddress = epd->bEndpointAddress;
	port->interrupt_in_buffer = kmalloc(buffer_size, GFP_KERNEL);
	if (!port->interrupt_in_buffer)
		return -ENOMEM;
	usb_fill_int_urb(port->interrupt_in_urb, udev,
			usb_rcvintpipe(udev, epd->bEndpointAddress),
			port->interrupt_in_buffer, buffer_size,
			type->read_int_callback, port,
			epd->bInterval);

	return 0;
}

static int setup_port_interrupt_out(struct usb_serial_port *port,
					struct usb_endpoint_descriptor *epd)
{
	struct usb_serial_driver *type = port->serial->type;
	struct usb_device *udev = port->serial->dev;
	int buffer_size;

	port->interrupt_out_urb = usb_alloc_urb(0, GFP_KERNEL);
	if (!port->interrupt_out_urb)
		return -ENOMEM;
	buffer_size = usb_endpoint_maxp(epd);
	port->interrupt_out_size = buffer_size;
	port->interrupt_out_endpointAddress = epd->bEndpointAddress;
	port->interrupt_out_buffer = kmalloc(buffer_size, GFP_KERNEL);
	if (!port->interrupt_out_buffer)
		return -ENOMEM;
	usb_fill_int_urb(port->interrupt_out_urb, udev,
			usb_sndintpipe(udev, epd->bEndpointAddress),
			port->interrupt_out_buffer, buffer_size,
			type->write_int_callback, port,
			epd->bInterval);

	return 0;
}

static int usb_serial_probe(struct usb_interface *interface,
			       const struct usb_device_id *id)
{
	struct device *ddev = &interface->dev;
	struct usb_device *dev = interface_to_usbdev(interface);
	struct usb_serial *serial = NULL;
	struct usb_serial_port *port;
	struct usb_serial_endpoints *epds;
	struct usb_serial_driver *type = NULL;
	int retval;
	int i;
	int num_ports = 0;
	unsigned char max_endpoints;

	mutex_lock(&table_lock);
	type = search_serial_device(interface);
	if (!type) {
		mutex_unlock(&table_lock);
		dev_dbg(ddev, "none matched\n");
		return -ENODEV;
	}

	if (!try_module_get(type->driver.owner)) {
		mutex_unlock(&table_lock);
		dev_err(ddev, "module get failed, exiting\n");
		return -EIO;
	}
	mutex_unlock(&table_lock);

	serial = create_serial(dev, interface, type);
	if (!serial) {
		retval = -ENOMEM;
		goto err_put_module;
	}

	/* if this device type has a probe function, call it */
	if (type->probe) {
		const struct usb_device_id *id;

		id = get_iface_id(type, interface);
		retval = type->probe(serial, id);

		if (retval) {
			dev_dbg(ddev, "sub driver rejected device\n");
			goto err_put_serial;
		}
	}

	/* descriptor matches, let's find the endpoints needed */
	epds = kzalloc(sizeof(*epds), GFP_KERNEL);
	if (!epds) {
		retval = -ENOMEM;
		goto err_put_serial;
	}

	find_endpoints(serial, epds);

	if (epds->num_bulk_in < type->num_bulk_in ||
			epds->num_bulk_out < type->num_bulk_out ||
			epds->num_interrupt_in < type->num_interrupt_in ||
			epds->num_interrupt_out < type->num_interrupt_out) {
		dev_err(ddev, "required endpoints missing\n");
		retval = -ENODEV;
		goto err_free_epds;
	}

	if (type->calc_num_ports) {
		retval = type->calc_num_ports(serial, epds);
		if (retval < 0)
			goto err_free_epds;
		num_ports = retval;
	}

	if (!num_ports)
		num_ports = type->num_ports;

	if (num_ports > MAX_NUM_PORTS) {
		dev_warn(ddev, "too many ports requested: %d\n", num_ports);
		num_ports = MAX_NUM_PORTS;
	}

	serial->num_ports = (unsigned char)num_ports;
	serial->num_bulk_in = epds->num_bulk_in;
	serial->num_bulk_out = epds->num_bulk_out;
	serial->num_interrupt_in = epds->num_interrupt_in;
	serial->num_interrupt_out = epds->num_interrupt_out;

	/* found all that we need */
	dev_info(ddev, "%s converter detected\n", type->description);

	/* create our ports, we need as many as the max endpoints */
	/* we don't use num_ports here because some devices have more
	   endpoint pairs than ports */
	max_endpoints = max(epds->num_bulk_in, epds->num_bulk_out);
	max_endpoints = max(max_endpoints, epds->num_interrupt_in);
	max_endpoints = max(max_endpoints, epds->num_interrupt_out);
	max_endpoints = max(max_endpoints, serial->num_ports);
	serial->num_port_pointers = max_endpoints;

	dev_dbg(ddev, "setting up %d port structure(s)\n", max_endpoints);
	for (i = 0; i < max_endpoints; ++i) {
		port = kzalloc(sizeof(struct usb_serial_port), GFP_KERNEL);
		if (!port) {
			retval = -ENOMEM;
			goto err_free_epds;
		}
		tty_port_init(&port->port);
		port->port.ops = &serial_port_ops;
		port->serial = serial;
		spin_lock_init(&port->lock);
		/* Keep this for private driver use for the moment but
		   should probably go away */
		INIT_WORK(&port->work, usb_serial_port_work);
		serial->port[i] = port;
		port->dev.parent = &interface->dev;
		port->dev.driver = NULL;
		port->dev.bus = &usb_serial_bus_type;
		port->dev.release = &usb_serial_port_release;
		port->dev.groups = usb_serial_port_groups;
		device_initialize(&port->dev);
	}

	/* set up the endpoint information */
	for (i = 0; i < epds->num_bulk_in; ++i) {
		retval = setup_port_bulk_in(serial->port[i], epds->bulk_in[i]);
		if (retval)
			goto err_free_epds;
	}

	for (i = 0; i < epds->num_bulk_out; ++i) {
		retval = setup_port_bulk_out(serial->port[i],
				epds->bulk_out[i]);
		if (retval)
			goto err_free_epds;
	}

	if (serial->type->read_int_callback) {
		for (i = 0; i < epds->num_interrupt_in; ++i) {
			retval = setup_port_interrupt_in(serial->port[i],
					epds->interrupt_in[i]);
			if (retval)
				goto err_free_epds;
		}
	} else if (epds->num_interrupt_in) {
		dev_dbg(ddev, "The device claims to support interrupt in transfers, but read_int_callback is not defined\n");
	}

	if (serial->type->write_int_callback) {
		for (i = 0; i < epds->num_interrupt_out; ++i) {
			retval = setup_port_interrupt_out(serial->port[i],
					epds->interrupt_out[i]);
			if (retval)
				goto err_free_epds;
		}
	} else if (epds->num_interrupt_out) {
		dev_dbg(ddev, "The device claims to support interrupt out transfers, but write_int_callback is not defined\n");
	}

	usb_set_intfdata(interface, serial);

	/* if this device type has an attach function, call it */
	if (type->attach) {
		retval = type->attach(serial);
		if (retval < 0)
			goto err_free_epds;
		serial->attached = 1;
		if (retval > 0) {
			/* quietly accept this device, but don't bind to a
			   serial port as it's about to disappear */
			serial->num_ports = 0;
			goto exit;
		}
	} else {
		serial->attached = 1;
	}

	retval = allocate_minors(serial, num_ports);
	if (retval) {
		dev_err(ddev, "No more free serial minor numbers\n");
		goto err_free_epds;
	}

	/* register all of the individual ports with the driver core */
	for (i = 0; i < num_ports; ++i) {
		port = serial->port[i];
		dev_set_name(&port->dev, "ttyUSB%d", port->minor);
		dev_dbg(ddev, "registering %s\n", dev_name(&port->dev));
		device_enable_async_suspend(&port->dev);

		retval = device_add(&port->dev);
		if (retval)
			dev_err(ddev, "Error registering port device, continuing\n");
	}

<<<<<<< HEAD
	serial->disconnected = 0;

=======
>>>>>>> 286cd8c7
	if (num_ports > 0)
		usb_serial_console_init(serial->port[0]->minor);
exit:
	kfree(epds);
	module_put(type->driver.owner);
	return 0;

err_free_epds:
	kfree(epds);
err_put_serial:
	usb_serial_put(serial);
err_put_module:
	module_put(type->driver.owner);

	return retval;
}

static void usb_serial_disconnect(struct usb_interface *interface)
{
	int i;
	struct usb_serial *serial = usb_get_intfdata(interface);
	struct device *dev = &interface->dev;
	struct usb_serial_port *port;
	struct tty_struct *tty;

	usb_serial_console_disconnect(serial);

	mutex_lock(&serial->disc_mutex);
	/* must set a flag, to signal subdrivers */
	serial->disconnected = 1;
	mutex_unlock(&serial->disc_mutex);

	for (i = 0; i < serial->num_ports; ++i) {
		port = serial->port[i];
		tty = tty_port_tty_get(&port->port);
		if (tty) {
			tty_vhangup(tty);
			tty_kref_put(tty);
		}
		usb_serial_port_poison_urbs(port);
		wake_up_interruptible(&port->port.delta_msr_wait);
		cancel_work_sync(&port->work);
		if (device_is_registered(&port->dev))
			device_del(&port->dev);
	}
	if (serial->type->disconnect)
		serial->type->disconnect(serial);

	/* let the last holder of this object cause it to be cleaned up */
	usb_serial_put(serial);
	dev_info(dev, "device disconnected\n");
}

int usb_serial_suspend(struct usb_interface *intf, pm_message_t message)
{
	struct usb_serial *serial = usb_get_intfdata(intf);
	int i, r = 0;

	serial->suspending = 1;

	/*
	 * serial->type->suspend() MUST return 0 in system sleep context,
	 * otherwise, the resume callback has to recover device from
	 * previous suspend failure.
	 */
	if (serial->type->suspend) {
		r = serial->type->suspend(serial, message);
		if (r < 0) {
			serial->suspending = 0;
			goto err_out;
		}
	}

	for (i = 0; i < serial->num_ports; ++i)
		usb_serial_port_poison_urbs(serial->port[i]);
err_out:
	return r;
}
EXPORT_SYMBOL(usb_serial_suspend);

static void usb_serial_unpoison_port_urbs(struct usb_serial *serial)
{
	int i;

	for (i = 0; i < serial->num_ports; ++i)
		usb_serial_port_unpoison_urbs(serial->port[i]);
}

int usb_serial_resume(struct usb_interface *intf)
{
	struct usb_serial *serial = usb_get_intfdata(intf);
	int rv;

	usb_serial_unpoison_port_urbs(serial);

	serial->suspending = 0;
	if (serial->type->resume)
		rv = serial->type->resume(serial);
	else
		rv = usb_serial_generic_resume(serial);

	return rv;
}
EXPORT_SYMBOL(usb_serial_resume);

static int usb_serial_reset_resume(struct usb_interface *intf)
{
	struct usb_serial *serial = usb_get_intfdata(intf);
	int rv;

	usb_serial_unpoison_port_urbs(serial);

	serial->suspending = 0;
	if (serial->type->reset_resume) {
		rv = serial->type->reset_resume(serial);
	} else {
		rv = -EOPNOTSUPP;
		intf->needs_binding = 1;
	}

	return rv;
}

static const struct tty_operations serial_ops = {
	.open =			serial_open,
	.close =		serial_close,
	.write =		serial_write,
	.hangup =		serial_hangup,
	.write_room =		serial_write_room,
	.ioctl =		serial_ioctl,
	.set_termios =		serial_set_termios,
	.throttle =		serial_throttle,
	.unthrottle =		serial_unthrottle,
	.break_ctl =		serial_break,
	.chars_in_buffer =	serial_chars_in_buffer,
	.wait_until_sent =	serial_wait_until_sent,
	.tiocmget =		serial_tiocmget,
	.tiocmset =		serial_tiocmset,
	.get_icount =		serial_get_icount,
	.cleanup =		serial_cleanup,
	.install =		serial_install,
	.proc_show =		serial_proc_show,
};


struct tty_driver *usb_serial_tty_driver;

static int __init usb_serial_init(void)
{
	int result;

	usb_serial_tty_driver = alloc_tty_driver(USB_SERIAL_TTY_MINORS);
	if (!usb_serial_tty_driver)
		return -ENOMEM;

	/* Initialize our global data */
	result = bus_register(&usb_serial_bus_type);
	if (result) {
		pr_err("%s - registering bus driver failed\n", __func__);
		goto exit_bus;
	}

	usb_serial_tty_driver->driver_name = "usbserial";
	usb_serial_tty_driver->name = "ttyUSB";
	usb_serial_tty_driver->major = USB_SERIAL_TTY_MAJOR;
	usb_serial_tty_driver->minor_start = 0;
	usb_serial_tty_driver->type = TTY_DRIVER_TYPE_SERIAL;
	usb_serial_tty_driver->subtype = SERIAL_TYPE_NORMAL;
	usb_serial_tty_driver->flags = TTY_DRIVER_REAL_RAW |
						TTY_DRIVER_DYNAMIC_DEV;
	usb_serial_tty_driver->init_termios = tty_std_termios;
	usb_serial_tty_driver->init_termios.c_cflag = B9600 | CS8 | CREAD
							| HUPCL | CLOCAL;
	usb_serial_tty_driver->init_termios.c_ispeed = 9600;
	usb_serial_tty_driver->init_termios.c_ospeed = 9600;
	tty_set_operations(usb_serial_tty_driver, &serial_ops);
	result = tty_register_driver(usb_serial_tty_driver);
	if (result) {
		pr_err("%s - tty_register_driver failed\n", __func__);
		goto exit_reg_driver;
	}

	/* register the generic driver, if we should */
	result = usb_serial_generic_register();
	if (result < 0) {
		pr_err("%s - registering generic driver failed\n", __func__);
		goto exit_generic;
	}

	return result;

exit_generic:
	tty_unregister_driver(usb_serial_tty_driver);

exit_reg_driver:
	bus_unregister(&usb_serial_bus_type);

exit_bus:
	pr_err("%s - returning with error %d\n", __func__, result);
	put_tty_driver(usb_serial_tty_driver);
	return result;
}


static void __exit usb_serial_exit(void)
{
	usb_serial_console_exit();

	usb_serial_generic_deregister();

	tty_unregister_driver(usb_serial_tty_driver);
	put_tty_driver(usb_serial_tty_driver);
	bus_unregister(&usb_serial_bus_type);
	idr_destroy(&serial_minors);
}


module_init(usb_serial_init);
module_exit(usb_serial_exit);

#define set_to_generic_if_null(type, function)				\
	do {								\
		if (!type->function) {					\
			type->function = usb_serial_generic_##function;	\
			pr_debug("%s: using generic " #function	"\n",	\
						type->driver.name);	\
		}							\
	} while (0)

static void usb_serial_operations_init(struct usb_serial_driver *device)
{
	set_to_generic_if_null(device, open);
	set_to_generic_if_null(device, write);
	set_to_generic_if_null(device, close);
	set_to_generic_if_null(device, write_room);
	set_to_generic_if_null(device, chars_in_buffer);
	if (device->tx_empty)
		set_to_generic_if_null(device, wait_until_sent);
	set_to_generic_if_null(device, read_bulk_callback);
	set_to_generic_if_null(device, write_bulk_callback);
	set_to_generic_if_null(device, process_read_urb);
	set_to_generic_if_null(device, prepare_write_buffer);
}

static int usb_serial_register(struct usb_serial_driver *driver)
{
	int retval;

	if (usb_disabled())
		return -ENODEV;

	if (!driver->description)
		driver->description = driver->driver.name;
	if (!driver->usb_driver) {
		WARN(1, "Serial driver %s has no usb_driver\n",
				driver->description);
		return -EINVAL;
	}

	/* Prevent individual ports from being unbound. */
	driver->driver.suppress_bind_attrs = true;

	usb_serial_operations_init(driver);

	/* Add this device to our list of devices */
	mutex_lock(&table_lock);
	list_add(&driver->driver_list, &usb_serial_driver_list);

	retval = usb_serial_bus_register(driver);
	if (retval) {
		pr_err("problem %d when registering driver %s\n", retval, driver->description);
		list_del(&driver->driver_list);
	} else {
		pr_info("USB Serial support registered for %s\n", driver->description);
	}
	mutex_unlock(&table_lock);
	return retval;
}

static void usb_serial_deregister(struct usb_serial_driver *device)
{
	pr_info("USB Serial deregistering driver %s\n", device->description);

	mutex_lock(&table_lock);
	list_del(&device->driver_list);
	mutex_unlock(&table_lock);

	usb_serial_bus_deregister(device);
}

/**
 * usb_serial_register_drivers - register drivers for a usb-serial module
 * @serial_drivers: NULL-terminated array of pointers to drivers to be registered
 * @name: name of the usb_driver for this set of @serial_drivers
 * @id_table: list of all devices this @serial_drivers set binds to
 *
 * Registers all the drivers in the @serial_drivers array, and dynamically
 * creates a struct usb_driver with the name @name and id_table of @id_table.
 */
int usb_serial_register_drivers(struct usb_serial_driver *const serial_drivers[],
				const char *name,
				const struct usb_device_id *id_table)
{
	int rc;
	struct usb_driver *udriver;
	struct usb_serial_driver * const *sd;

	/*
	 * udriver must be registered before any of the serial drivers,
	 * because the store_new_id() routine for the serial drivers (in
	 * bus.c) probes udriver.
	 *
	 * Performance hack: We don't want udriver to be probed until
	 * the serial drivers are registered, because the probe would
	 * simply fail for lack of a matching serial driver.
	 * So we leave udriver's id_table set to NULL until we are all set.
	 *
	 * Suspend/resume support is implemented in the usb-serial core,
	 * so fill in the PM-related fields in udriver.
	 */
	udriver = kzalloc(sizeof(*udriver), GFP_KERNEL);
	if (!udriver)
		return -ENOMEM;

	udriver->name = name;
	udriver->no_dynamic_id = 1;
	udriver->supports_autosuspend = 1;
	udriver->suspend = usb_serial_suspend;
	udriver->resume = usb_serial_resume;
	udriver->probe = usb_serial_probe;
	udriver->disconnect = usb_serial_disconnect;

	/* we only set the reset_resume field if the serial_driver has one */
	for (sd = serial_drivers; *sd; ++sd) {
		if ((*sd)->reset_resume) {
			udriver->reset_resume = usb_serial_reset_resume;
			break;
		}
	}

	rc = usb_register(udriver);
	if (rc)
		goto failed_usb_register;

	for (sd = serial_drivers; *sd; ++sd) {
		(*sd)->usb_driver = udriver;
		rc = usb_serial_register(*sd);
		if (rc)
			goto failed;
	}

	/* Now set udriver's id_table and look for matches */
	udriver->id_table = id_table;
	rc = driver_attach(&udriver->drvwrap.driver);
	return 0;

 failed:
	while (sd-- > serial_drivers)
		usb_serial_deregister(*sd);
	usb_deregister(udriver);
failed_usb_register:
	kfree(udriver);
	return rc;
}
EXPORT_SYMBOL_GPL(usb_serial_register_drivers);

/**
 * usb_serial_deregister_drivers - deregister drivers for a usb-serial module
 * @serial_drivers: NULL-terminated array of pointers to drivers to be deregistered
 *
 * Deregisters all the drivers in the @serial_drivers array and deregisters and
 * frees the struct usb_driver that was created by the call to
 * usb_serial_register_drivers().
 */
void usb_serial_deregister_drivers(struct usb_serial_driver *const serial_drivers[])
{
	struct usb_driver *udriver = (*serial_drivers)->usb_driver;

	for (; *serial_drivers; ++serial_drivers)
		usb_serial_deregister(*serial_drivers);
	usb_deregister(udriver);
	kfree(udriver);
}
EXPORT_SYMBOL_GPL(usb_serial_deregister_drivers);

MODULE_AUTHOR(DRIVER_AUTHOR);
MODULE_DESCRIPTION(DRIVER_DESC);
MODULE_LICENSE("GPL v2");<|MERGE_RESOLUTION|>--- conflicted
+++ resolved
@@ -1035,11 +1035,6 @@
 			dev_err(ddev, "Error registering port device, continuing\n");
 	}
 
-<<<<<<< HEAD
-	serial->disconnected = 0;
-
-=======
->>>>>>> 286cd8c7
 	if (num_ports > 0)
 		usb_serial_console_init(serial->port[0]->minor);
 exit:
