--- conflicted
+++ resolved
@@ -992,11 +992,7 @@
 
 	/* try to send any buffered data on this port */
 	wakeup = true;
-<<<<<<< HEAD
-	spin_lock(&priv->dp_port_lock);
-=======
 	spin_lock_irqsave(&priv->dp_port_lock, flags);
->>>>>>> 286cd8c7
 	priv->dp_write_urb_in_use = 0;
 	if (priv->dp_out_buf_len > 0) {
 		*((unsigned char *)(port->write_urb->transfer_buffer))
@@ -1014,11 +1010,7 @@
 			wakeup = false;
 		}
 	}
-<<<<<<< HEAD
-	spin_unlock(&priv->dp_port_lock);
-=======
 	spin_unlock_irqrestore(&priv->dp_port_lock, flags);
->>>>>>> 286cd8c7
 
 	if (ret && ret != -EPERM)
 		dev_err_console(port,
@@ -1386,19 +1378,12 @@
 	struct usb_serial_port *port = urb->context;
 	struct digi_port *priv = usb_get_serial_port_data(port);
 	unsigned char *buf = urb->transfer_buffer;
-<<<<<<< HEAD
-=======
 	unsigned long flags;
->>>>>>> 286cd8c7
 	int opcode;
 	int len;
 	int port_status;
 	unsigned char *data;
-<<<<<<< HEAD
-	int flag, throttled;
-=======
 	int tty_flag, throttled;
->>>>>>> 286cd8c7
 
 	/* short/multiple packet check */
 	if (urb->actual_length < 2) {
@@ -1412,14 +1397,6 @@
 	if (urb->actual_length != len + 2) {
 		dev_err(&port->dev, "malformed packet received: port=%d, opcode=%d, len=%d, actual_length=%u\n",
 			priv->dp_port_num, opcode, len, urb->actual_length);
-<<<<<<< HEAD
-		return -1;
-	}
-
-	if (opcode == DIGI_CMD_RECEIVE_DATA && len < 1) {
-		dev_err(&port->dev, "malformed data packet received\n");
-=======
->>>>>>> 286cd8c7
 		return -1;
 	}
 
@@ -1530,11 +1507,7 @@
 		if (tty && opcode == DIGI_CMD_READ_INPUT_SIGNALS) {
 			bool wakeup = false;
 
-<<<<<<< HEAD
-			spin_lock(&priv->dp_port_lock);
-=======
 			spin_lock_irqsave(&priv->dp_port_lock, flags);
->>>>>>> 286cd8c7
 			/* convert from digi flags to termiox flags */
 			if (val & DIGI_READ_INPUT_SIGNALS_CTS) {
 				priv->dp_modem_signals |= TIOCM_CTS;
@@ -1557,11 +1530,7 @@
 			else
 				priv->dp_modem_signals &= ~TIOCM_CD;
 
-<<<<<<< HEAD
-			spin_unlock(&priv->dp_port_lock);
-=======
 			spin_unlock_irqrestore(&priv->dp_port_lock, flags);
->>>>>>> 286cd8c7
 
 			if (wakeup)
 				tty_port_tty_wakeup(&port->port);
