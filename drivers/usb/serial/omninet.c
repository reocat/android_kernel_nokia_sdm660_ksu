// SPDX-License-Identifier: GPL-2.0
/*
 * USB ZyXEL omni.net LCD PLUS driver
 *
 * Copyright (C) 2013,2017 Johan Hovold <johan@kernel.org>
 *
 * See Documentation/usb/usb-serial.txt for more information on using this
 * driver
 *
 * Please report both successes and troubles to the author at omninet@kroah.com
 */

#include <linux/kernel.h>
#include <linux/errno.h>
#include <linux/slab.h>
#include <linux/tty.h>
#include <linux/tty_driver.h>
#include <linux/tty_flip.h>
#include <linux/module.h>
#include <linux/uaccess.h>
#include <linux/usb.h>
#include <linux/usb/serial.h>

#define DRIVER_AUTHOR "Alessandro Zummo"
#define DRIVER_DESC "USB ZyXEL omni.net LCD PLUS Driver"

#define ZYXEL_VENDOR_ID		0x0586
#define ZYXEL_OMNINET_ID	0x1000
#define ZYXEL_OMNI_56K_PLUS_ID	0x1500
/* This one seems to be a re-branded ZyXEL device */
#define BT_IGNITIONPRO_ID	0x2000

/* function prototypes */
static void omninet_process_read_urb(struct urb *urb);
<<<<<<< HEAD
static void omninet_write_bulk_callback(struct urb *urb);
static int  omninet_write(struct tty_struct *tty, struct usb_serial_port *port,
				const unsigned char *buf, int count);
static int  omninet_write_room(struct tty_struct *tty);
static void omninet_disconnect(struct usb_serial *serial);
static int omninet_attach(struct usb_serial *serial);
=======
static int omninet_prepare_write_buffer(struct usb_serial_port *port,
				void *buf, size_t count);
static int omninet_calc_num_ports(struct usb_serial *serial,
				struct usb_serial_endpoints *epds);
>>>>>>> 286cd8c7
static int omninet_port_probe(struct usb_serial_port *port);
static int omninet_port_remove(struct usb_serial_port *port);

static const struct usb_device_id id_table[] = {
	{ USB_DEVICE(ZYXEL_VENDOR_ID, ZYXEL_OMNINET_ID) },
	{ USB_DEVICE(ZYXEL_VENDOR_ID, ZYXEL_OMNI_56K_PLUS_ID) },
	{ USB_DEVICE(ZYXEL_VENDOR_ID, BT_IGNITIONPRO_ID) },
	{ }						/* Terminating entry */
};
MODULE_DEVICE_TABLE(usb, id_table);

static struct usb_serial_driver zyxel_omninet_device = {
	.driver = {
		.owner =	THIS_MODULE,
		.name =		"omninet",
	},
	.description =		"ZyXEL - omni.net lcd plus usb",
	.id_table =		id_table,
<<<<<<< HEAD
	.num_ports =		1,
	.attach =		omninet_attach,
=======
	.num_bulk_out =		2,
	.calc_num_ports =	omninet_calc_num_ports,
>>>>>>> 286cd8c7
	.port_probe =		omninet_port_probe,
	.port_remove =		omninet_port_remove,
	.process_read_urb =	omninet_process_read_urb,
	.prepare_write_buffer =	omninet_prepare_write_buffer,
};

static struct usb_serial_driver * const serial_drivers[] = {
	&zyxel_omninet_device, NULL
};


/*
 * The protocol.
 *
 * The omni.net always exchange 64 bytes of data with the host. The first
 * four bytes are the control header.
 *
 * oh_seq is a sequence number. Don't know if/how it's used.
 * oh_len is the length of the data bytes in the packet.
 * oh_xxx Bit-mapped, related to handshaking and status info.
 *	I normally set it to 0x03 in transmitted frames.
 *	7: Active when the TA is in a CONNECTed state.
 *	6: unknown
 *	5: handshaking, unknown
 *	4: handshaking, unknown
 *	3: unknown, usually 0
 *	2: unknown, usually 0
 *	1: handshaking, unknown, usually set to 1 in transmitted frames
 *	0: handshaking, unknown, usually set to 1 in transmitted frames
 * oh_pad Probably a pad byte.
 *
 * After the header you will find data bytes if oh_len was greater than zero.
 */
struct omninet_header {
	__u8	oh_seq;
	__u8	oh_len;
	__u8	oh_xxx;
	__u8	oh_pad;
};

struct omninet_data {
	__u8	od_outseq;	/* Sequence number for bulk_out URBs */
};

<<<<<<< HEAD
static int omninet_attach(struct usb_serial *serial)
{
	/* The second bulk-out endpoint is used for writing. */
	if (serial->num_bulk_out < 2) {
		dev_err(&serial->interface->dev, "missing endpoints\n");
		return -ENODEV;
	}

	return 0;
=======
static int omninet_calc_num_ports(struct usb_serial *serial,
					struct usb_serial_endpoints *epds)
{
	/* We need only the second bulk-out for our single-port device. */
	epds->bulk_out[0] = epds->bulk_out[1];
	epds->num_bulk_out = 1;

	return 1;
>>>>>>> 286cd8c7
}

static int omninet_port_probe(struct usb_serial_port *port)
{
	struct omninet_data *od;

	od = kzalloc(sizeof(*od), GFP_KERNEL);
	if (!od)
		return -ENOMEM;

	usb_set_serial_port_data(port, od);

	return 0;
}

static int omninet_port_remove(struct usb_serial_port *port)
{
	struct omninet_data *od;

	od = usb_get_serial_port_data(port);
	kfree(od);

	return 0;
}

<<<<<<< HEAD
static int omninet_open(struct tty_struct *tty, struct usb_serial_port *port)
{
	return usb_serial_generic_open(tty, port);
}

=======
>>>>>>> 286cd8c7
#define OMNINET_HEADERLEN	4
#define OMNINET_BULKOUTSIZE	64
#define OMNINET_PAYLOADSIZE	(OMNINET_BULKOUTSIZE - OMNINET_HEADERLEN)

static void omninet_process_read_urb(struct urb *urb)
{
	struct usb_serial_port *port = urb->context;
	const struct omninet_header *hdr = urb->transfer_buffer;
	const unsigned char *data;
	size_t data_len;

	if (urb->actual_length <= OMNINET_HEADERLEN || !hdr->oh_len)
		return;

	data = (char *)urb->transfer_buffer + OMNINET_HEADERLEN;
	data_len = min_t(size_t, urb->actual_length - OMNINET_HEADERLEN,
								hdr->oh_len);
	tty_insert_flip_string(&port->port, data, data_len);
	tty_flip_buffer_push(&port->port);
}

static int omninet_prepare_write_buffer(struct usb_serial_port *port,
					void *buf, size_t count)
{
	struct omninet_data *od = usb_get_serial_port_data(port);
	struct omninet_header *header = buf;

	count = min_t(size_t, count, OMNINET_PAYLOADSIZE);

	count = kfifo_out_locked(&port->write_fifo, buf + OMNINET_HEADERLEN,
			count, &port->lock);

	header->oh_seq = od->od_outseq++;
	header->oh_len = count;
	header->oh_xxx = 0x03;
	header->oh_pad = 0x00;

	/* always 64 bytes */
	return OMNINET_BULKOUTSIZE;
}

module_usb_serial_driver(serial_drivers, id_table);

MODULE_AUTHOR(DRIVER_AUTHOR);
MODULE_DESCRIPTION(DRIVER_DESC);
MODULE_LICENSE("GPL v2");<|MERGE_RESOLUTION|>--- conflicted
+++ resolved
@@ -32,19 +32,10 @@
 
 /* function prototypes */
 static void omninet_process_read_urb(struct urb *urb);
-<<<<<<< HEAD
-static void omninet_write_bulk_callback(struct urb *urb);
-static int  omninet_write(struct tty_struct *tty, struct usb_serial_port *port,
-				const unsigned char *buf, int count);
-static int  omninet_write_room(struct tty_struct *tty);
-static void omninet_disconnect(struct usb_serial *serial);
-static int omninet_attach(struct usb_serial *serial);
-=======
 static int omninet_prepare_write_buffer(struct usb_serial_port *port,
 				void *buf, size_t count);
 static int omninet_calc_num_ports(struct usb_serial *serial,
 				struct usb_serial_endpoints *epds);
->>>>>>> 286cd8c7
 static int omninet_port_probe(struct usb_serial_port *port);
 static int omninet_port_remove(struct usb_serial_port *port);
 
@@ -63,13 +54,8 @@
 	},
 	.description =		"ZyXEL - omni.net lcd plus usb",
 	.id_table =		id_table,
-<<<<<<< HEAD
-	.num_ports =		1,
-	.attach =		omninet_attach,
-=======
 	.num_bulk_out =		2,
 	.calc_num_ports =	omninet_calc_num_ports,
->>>>>>> 286cd8c7
 	.port_probe =		omninet_port_probe,
 	.port_remove =		omninet_port_remove,
 	.process_read_urb =	omninet_process_read_urb,
@@ -114,17 +100,6 @@
 	__u8	od_outseq;	/* Sequence number for bulk_out URBs */
 };
 
-<<<<<<< HEAD
-static int omninet_attach(struct usb_serial *serial)
-{
-	/* The second bulk-out endpoint is used for writing. */
-	if (serial->num_bulk_out < 2) {
-		dev_err(&serial->interface->dev, "missing endpoints\n");
-		return -ENODEV;
-	}
-
-	return 0;
-=======
 static int omninet_calc_num_ports(struct usb_serial *serial,
 					struct usb_serial_endpoints *epds)
 {
@@ -133,7 +108,6 @@
 	epds->num_bulk_out = 1;
 
 	return 1;
->>>>>>> 286cd8c7
 }
 
 static int omninet_port_probe(struct usb_serial_port *port)
@@ -159,14 +133,6 @@
 	return 0;
 }
 
-<<<<<<< HEAD
-static int omninet_open(struct tty_struct *tty, struct usb_serial_port *port)
-{
-	return usb_serial_generic_open(tty, port);
-}
-
-=======
->>>>>>> 286cd8c7
 #define OMNINET_HEADERLEN	4
 #define OMNINET_BULKOUTSIZE	64
 #define OMNINET_PAYLOADSIZE	(OMNINET_BULKOUTSIZE - OMNINET_HEADERLEN)
