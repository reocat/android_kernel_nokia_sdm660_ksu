--- conflicted
+++ resolved
@@ -49,17 +49,12 @@
 	{ USB_DEVICE(PL2303_VENDOR_ID, PL2303_PRODUCT_ID_TB) },
 	{ USB_DEVICE(IODATA_VENDOR_ID, IODATA_PRODUCT_ID) },
 	{ USB_DEVICE(IODATA_VENDOR_ID, IODATA_PRODUCT_ID_RSAQ5) },
-<<<<<<< HEAD
-	{ USB_DEVICE(ATEN_VENDOR_ID, ATEN_PRODUCT_ID) },
-	{ USB_DEVICE(ATEN_VENDOR_ID, ATEN_PRODUCT_UC485) },
-=======
 	{ USB_DEVICE(ATEN_VENDOR_ID, ATEN_PRODUCT_ID),
 		.driver_info = PL2303_QUIRK_ENDPOINT_HACK },
 	{ USB_DEVICE(ATEN_VENDOR_ID, ATEN_PRODUCT_UC485),
 		.driver_info = PL2303_QUIRK_ENDPOINT_HACK },
 	{ USB_DEVICE(ATEN_VENDOR_ID, ATEN_PRODUCT_UC232B),
 		.driver_info = PL2303_QUIRK_ENDPOINT_HACK },
->>>>>>> 286cd8c7
 	{ USB_DEVICE(ATEN_VENDOR_ID, ATEN_PRODUCT_ID2) },
 	{ USB_DEVICE(ATEN_VENDOR_ID2, ATEN_PRODUCT_ID) },
 	{ USB_DEVICE(ELCOM_VENDOR_ID, ELCOM_PRODUCT_ID) },
@@ -105,10 +100,7 @@
 	{ USB_DEVICE(HP_VENDOR_ID, HP_LCM220_PRODUCT_ID) },
 	{ USB_DEVICE(HP_VENDOR_ID, HP_LCM960_PRODUCT_ID) },
 	{ USB_DEVICE(HP_VENDOR_ID, HP_LM920_PRODUCT_ID) },
-<<<<<<< HEAD
-=======
 	{ USB_DEVICE(HP_VENDOR_ID, HP_LM930_PRODUCT_ID) },
->>>>>>> 286cd8c7
 	{ USB_DEVICE(HP_VENDOR_ID, HP_LM940_PRODUCT_ID) },
 	{ USB_DEVICE(HP_VENDOR_ID, HP_TD620_PRODUCT_ID) },
 	{ USB_DEVICE(CRESSI_VENDOR_ID, CRESSI_EDY_PRODUCT_ID) },
@@ -119,10 +111,7 @@
 	{ USB_DEVICE(ADLINK_VENDOR_ID, ADLINK_ND6530GC_PRODUCT_ID) },
 	{ USB_DEVICE(SMART_VENDOR_ID, SMART_PRODUCT_ID) },
 	{ USB_DEVICE(AT_VENDOR_ID, AT_VTKIT3_PRODUCT_ID) },
-<<<<<<< HEAD
-=======
 	{ USB_DEVICE(IBM_VENDOR_ID, IBM_PRODUCT_ID) },
->>>>>>> 286cd8c7
 	{ }					/* Terminating entry */
 };
 
