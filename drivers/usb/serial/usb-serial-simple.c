// SPDX-License-Identifier: GPL-2.0
/*
 * USB Serial "Simple" driver
 *
 * Copyright (C) 2001-2006,2008,2013 Greg Kroah-Hartman <greg@kroah.com>
 * Copyright (C) 2005 Arthur Huillet (ahuillet@users.sf.net)
 * Copyright (C) 2005 Thomas Hergenhahn <thomas.hergenhahn@suse.de>
 * Copyright (C) 2009 Outpost Embedded, LLC
 * Copyright (C) 2010 Zilogic Systems <code@zilogic.com>
 * Copyright (C) 2013 Wei Shuai <cpuwolf@gmail.com>
 * Copyright (C) 2013 Linux Foundation
 */

#include <linux/kernel.h>
#include <linux/tty.h>
#include <linux/module.h>
#include <linux/usb.h>
#include <linux/usb/serial.h>

#define DEVICE_N(vendor, IDS, nport)				\
static const struct usb_device_id vendor##_id_table[] = {	\
	IDS(),							\
	{ },							\
};								\
static struct usb_serial_driver vendor##_device = {		\
	.driver = {						\
		.owner =	THIS_MODULE,			\
		.name =		#vendor,			\
	},							\
	.id_table =		vendor##_id_table,		\
	.num_ports =		nport,				\
};

#define DEVICE(vendor, IDS)	DEVICE_N(vendor, IDS, 1)

/* Medtronic CareLink USB driver */
#define CARELINK_IDS()			\
	{ USB_DEVICE(0x0a21, 0x8001) }	/* MMT-7305WW */
DEVICE(carelink, CARELINK_IDS);

/* Infineon Flashloader driver */
#define FLASHLOADER_IDS()		\
	{ USB_DEVICE_INTERFACE_CLASS(0x058b, 0x0041, USB_CLASS_CDC_DATA) }, \
	{ USB_DEVICE(0x8087, 0x0716) }, \
	{ USB_DEVICE(0x8087, 0x0801) }
DEVICE(flashloader, FLASHLOADER_IDS);

/* Funsoft Serial USB driver */
#define FUNSOFT_IDS()			\
	{ USB_DEVICE(0x1404, 0xcddc) }
DEVICE(funsoft, FUNSOFT_IDS);

<<<<<<< HEAD
/* Infineon Flashloader driver */
#define FLASHLOADER_IDS()		\
	{ USB_DEVICE_INTERFACE_CLASS(0x058b, 0x0041, USB_CLASS_CDC_DATA) }, \
	{ USB_DEVICE(0x8087, 0x0716) }, \
	{ USB_DEVICE(0x8087, 0x0801) }
DEVICE(flashloader, FLASHLOADER_IDS);

=======
>>>>>>> 286cd8c7
/* Google Serial USB SubClass */
#define GOOGLE_IDS()						\
	{ USB_VENDOR_AND_INTERFACE_INFO(0x18d1,			\
					USB_CLASS_VENDOR_SPEC,	\
					0x50,			\
					0x01) }
DEVICE(google, GOOGLE_IDS);

<<<<<<< HEAD
=======
/* HP4x (48/49) Generic Serial driver */
#define HP4X_IDS()			\
	{ USB_DEVICE(0x03f0, 0x0121) }
DEVICE(hp4x, HP4X_IDS);

/* KAUFMANN RKS+CAN VCP */
#define KAUFMANN_IDS()			\
	{ USB_DEVICE(0x16d0, 0x0870) }
DEVICE(kaufmann, KAUFMANN_IDS);

>>>>>>> 286cd8c7
/* Libtransistor USB console */
#define LIBTRANSISTOR_IDS()			\
	{ USB_DEVICE(0x1209, 0x8b00) }
DEVICE(libtransistor, LIBTRANSISTOR_IDS);
<<<<<<< HEAD

/* ViVOpay USB Serial Driver */
#define VIVOPAY_IDS()			\
	{ USB_DEVICE(0x1d5f, 0x1004) }	/* ViVOpay 8800 */
DEVICE(vivopay, VIVOPAY_IDS);
=======
>>>>>>> 286cd8c7

/* Motorola USB Phone driver */
#define MOTO_IDS()			\
	{ USB_DEVICE(0x05c6, 0x3197) },	/* unknown Motorola phone */	\
	{ USB_DEVICE(0x0c44, 0x0022) },	/* unknown Motorola phone */	\
	{ USB_DEVICE(0x22b8, 0x2a64) },	/* Motorola KRZR K1m */		\
	{ USB_DEVICE(0x22b8, 0x2c84) },	/* Motorola VE240 phone */	\
	{ USB_DEVICE(0x22b8, 0x2c64) }	/* Motorola V950 phone */
DEVICE(moto_modem, MOTO_IDS);

/* Motorola Tetra driver */
#define MOTOROLA_TETRA_IDS()			\
	{ USB_DEVICE(0x0cad, 0x9011) },	/* Motorola Solutions TETRA PEI */ \
	{ USB_DEVICE(0x0cad, 0x9012) },	/* MTP6550 */ \
	{ USB_DEVICE(0x0cad, 0x9013) },	/* MTP3xxx */ \
	{ USB_DEVICE(0x0cad, 0x9015) },	/* MTP85xx */ \
	{ USB_DEVICE(0x0cad, 0x9016) }	/* TPG2200 */
DEVICE(motorola_tetra, MOTOROLA_TETRA_IDS);

<<<<<<< HEAD
=======
/* Nokia mobile phone driver */
#define NOKIA_IDS()			\
	{ USB_DEVICE(0x0421, 0x069a) }	/* Nokia 130 (RM-1035) */
DEVICE(nokia, NOKIA_IDS);

>>>>>>> 286cd8c7
/* Novatel Wireless GPS driver */
#define NOVATEL_IDS()			\
	{ USB_DEVICE(0x09d7, 0x0100) }	/* NovAtel FlexPack GPS */
DEVICE_N(novatel_gps, NOVATEL_IDS, 3);

/* Siemens USB/MPI adapter */
#define SIEMENS_IDS()			\
	{ USB_DEVICE(0x908, 0x0004) }
DEVICE(siemens_mpi, SIEMENS_IDS);

/* Suunto ANT+ USB Driver */
#define SUUNTO_IDS()			\
	{ USB_DEVICE(0x0fcf, 0x1008) },	\
	{ USB_DEVICE(0x0fcf, 0x1009) } /* Dynastream ANT USB-m Stick */
DEVICE(suunto, SUUNTO_IDS);

/* ViVOpay USB Serial Driver */
#define VIVOPAY_IDS()			\
	{ USB_DEVICE(0x1d5f, 0x1004) }	/* ViVOpay 8800 */
DEVICE(vivopay, VIVOPAY_IDS);

/* ZIO Motherboard USB driver */
#define ZIO_IDS()			\
	{ USB_DEVICE(0x1CBE, 0x0103) }
DEVICE(zio, ZIO_IDS);

/* All of the above structures mushed into two lists */
static struct usb_serial_driver * const serial_drivers[] = {
	&carelink_device,
	&flashloader_device,
	&funsoft_device,
	&google_device,
<<<<<<< HEAD
	&libtransistor_device,
	&vivopay_device,
	&moto_modem_device,
	&motorola_tetra_device,
=======
	&hp4x_device,
	&kaufmann_device,
	&libtransistor_device,
	&moto_modem_device,
	&motorola_tetra_device,
	&nokia_device,
>>>>>>> 286cd8c7
	&novatel_gps_device,
	&siemens_mpi_device,
	&suunto_device,
	&vivopay_device,
	&zio_device,
	NULL
};

static const struct usb_device_id id_table[] = {
	CARELINK_IDS(),
	FLASHLOADER_IDS(),
	FUNSOFT_IDS(),
	GOOGLE_IDS(),
<<<<<<< HEAD
	LIBTRANSISTOR_IDS(),
	VIVOPAY_IDS(),
	MOTO_IDS(),
	MOTOROLA_TETRA_IDS(),
=======
	HP4X_IDS(),
	KAUFMANN_IDS(),
	LIBTRANSISTOR_IDS(),
	MOTO_IDS(),
	MOTOROLA_TETRA_IDS(),
	NOKIA_IDS(),
>>>>>>> 286cd8c7
	NOVATEL_IDS(),
	SIEMENS_IDS(),
	SUUNTO_IDS(),
	VIVOPAY_IDS(),
	ZIO_IDS(),
	{ },
};
MODULE_DEVICE_TABLE(usb, id_table);

module_usb_serial_driver(serial_drivers, id_table);
MODULE_LICENSE("GPL v2");<|MERGE_RESOLUTION|>--- conflicted
+++ resolved
@@ -50,16 +50,6 @@
 	{ USB_DEVICE(0x1404, 0xcddc) }
 DEVICE(funsoft, FUNSOFT_IDS);
 
-<<<<<<< HEAD
-/* Infineon Flashloader driver */
-#define FLASHLOADER_IDS()		\
-	{ USB_DEVICE_INTERFACE_CLASS(0x058b, 0x0041, USB_CLASS_CDC_DATA) }, \
-	{ USB_DEVICE(0x8087, 0x0716) }, \
-	{ USB_DEVICE(0x8087, 0x0801) }
-DEVICE(flashloader, FLASHLOADER_IDS);
-
-=======
->>>>>>> 286cd8c7
 /* Google Serial USB SubClass */
 #define GOOGLE_IDS()						\
 	{ USB_VENDOR_AND_INTERFACE_INFO(0x18d1,			\
@@ -68,8 +58,6 @@
 					0x01) }
 DEVICE(google, GOOGLE_IDS);
 
-<<<<<<< HEAD
-=======
 /* HP4x (48/49) Generic Serial driver */
 #define HP4X_IDS()			\
 	{ USB_DEVICE(0x03f0, 0x0121) }
@@ -80,19 +68,10 @@
 	{ USB_DEVICE(0x16d0, 0x0870) }
 DEVICE(kaufmann, KAUFMANN_IDS);
 
->>>>>>> 286cd8c7
 /* Libtransistor USB console */
 #define LIBTRANSISTOR_IDS()			\
 	{ USB_DEVICE(0x1209, 0x8b00) }
 DEVICE(libtransistor, LIBTRANSISTOR_IDS);
-<<<<<<< HEAD
-
-/* ViVOpay USB Serial Driver */
-#define VIVOPAY_IDS()			\
-	{ USB_DEVICE(0x1d5f, 0x1004) }	/* ViVOpay 8800 */
-DEVICE(vivopay, VIVOPAY_IDS);
-=======
->>>>>>> 286cd8c7
 
 /* Motorola USB Phone driver */
 #define MOTO_IDS()			\
@@ -112,14 +91,11 @@
 	{ USB_DEVICE(0x0cad, 0x9016) }	/* TPG2200 */
 DEVICE(motorola_tetra, MOTOROLA_TETRA_IDS);
 
-<<<<<<< HEAD
-=======
 /* Nokia mobile phone driver */
 #define NOKIA_IDS()			\
 	{ USB_DEVICE(0x0421, 0x069a) }	/* Nokia 130 (RM-1035) */
 DEVICE(nokia, NOKIA_IDS);
 
->>>>>>> 286cd8c7
 /* Novatel Wireless GPS driver */
 #define NOVATEL_IDS()			\
 	{ USB_DEVICE(0x09d7, 0x0100) }	/* NovAtel FlexPack GPS */
@@ -152,19 +128,12 @@
 	&flashloader_device,
 	&funsoft_device,
 	&google_device,
-<<<<<<< HEAD
-	&libtransistor_device,
-	&vivopay_device,
-	&moto_modem_device,
-	&motorola_tetra_device,
-=======
 	&hp4x_device,
 	&kaufmann_device,
 	&libtransistor_device,
 	&moto_modem_device,
 	&motorola_tetra_device,
 	&nokia_device,
->>>>>>> 286cd8c7
 	&novatel_gps_device,
 	&siemens_mpi_device,
 	&suunto_device,
@@ -178,19 +147,12 @@
 	FLASHLOADER_IDS(),
 	FUNSOFT_IDS(),
 	GOOGLE_IDS(),
-<<<<<<< HEAD
-	LIBTRANSISTOR_IDS(),
-	VIVOPAY_IDS(),
-	MOTO_IDS(),
-	MOTOROLA_TETRA_IDS(),
-=======
 	HP4X_IDS(),
 	KAUFMANN_IDS(),
 	LIBTRANSISTOR_IDS(),
 	MOTO_IDS(),
 	MOTOROLA_TETRA_IDS(),
 	NOKIA_IDS(),
->>>>>>> 286cd8c7
 	NOVATEL_IDS(),
 	SIEMENS_IDS(),
 	SUUNTO_IDS(),
