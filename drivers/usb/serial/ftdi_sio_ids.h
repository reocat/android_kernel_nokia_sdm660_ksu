--- conflicted
+++ resolved
@@ -660,15 +660,12 @@
 #define INFINEON_VID		        0x058b
 #define INFINEON_TRIBOARD_TC1798_PID	0x0028 /* DAS JTAG TriBoard TC1798 V1.0 */
 #define INFINEON_TRIBOARD_TC2X7_PID	0x0043 /* DAS JTAG TriBoard TC2X7 V1.0 */
-<<<<<<< HEAD
-=======
 
 /*
  * Omron corporation (https://www.omron.com)
  */
  #define OMRON_VID			0x0590
  #define OMRON_CS1W_CIF31_PID		0x00b2
->>>>>>> 286cd8c7
 
 /*
  * Acton Research Corp.
@@ -1578,15 +1575,12 @@
 #define CHETCO_SEASMART_ANALOG_PID	0xA5AF /* SeaSmart Analog Adapter */
 
 /*
-<<<<<<< HEAD
-=======
  * Belimo Automation
  */
 #define BELIMO_ZTH_PID			0x8050
 #define BELIMO_ZIP_PID			0xC811
 
 /*
->>>>>>> 286cd8c7
  * Unjo AB
  */
 #define UNJO_VID			0x22B7
