--- conflicted
+++ resolved
@@ -511,8 +511,6 @@
 		DMI_MATCH(DMI_PRODUCT_NAME, "SATELLITE R830"),
 		},
 	},
-<<<<<<< HEAD
-=======
 	{
 	 .callback = video_disable_backlight_sysfs_if,
 	 .ident = "Toshiba Satellite Z830",
@@ -529,7 +527,6 @@
 		DMI_MATCH(DMI_PRODUCT_NAME, "PORTEGE Z830"),
 		},
 	},
->>>>>>> 286cd8c7
 	/*
 	 * Some machine's _DOD IDs don't have bit 31(Device ID Scheme) set
 	 * but the IDs actually follow the Device ID Scheme.
