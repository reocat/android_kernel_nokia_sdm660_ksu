--- conflicted
+++ resolved
@@ -204,8 +204,6 @@
 	vmalloc_sync_mappings();
 
 	return gen_pool_add(ghes_estatus_pool, addr, PAGE_ALIGN(len), -1);
-<<<<<<< HEAD
-=======
 }
 
 static int map_gen_v2(struct ghes *ghes)
@@ -216,7 +214,6 @@
 static void unmap_gen_v2(struct ghes *ghes)
 {
 	apei_unmap_generic_address(&ghes->generic_v2->read_ack_register);
->>>>>>> 286cd8c7
 }
 
 static struct ghes *ghes_new(struct acpi_hest_generic *generic)
@@ -721,8 +718,6 @@
 
 out:
 	ghes_clear_estatus(ghes);
-<<<<<<< HEAD
-=======
 
 	if (rc == -ENOENT)
 		return rc;
@@ -734,7 +729,6 @@
 	if (is_hest_type_generic_v2(ghes))
 		return ghes_ack_error(ghes->generic_v2);
 
->>>>>>> 286cd8c7
 	return rc;
 }
 
@@ -1178,13 +1172,10 @@
 			unregister_acpi_hed_notifier(&ghes_notifier_hed);
 		mutex_unlock(&ghes_list_mutex);
 		synchronize_rcu();
-<<<<<<< HEAD
-=======
 		break;
 
 	case ACPI_HEST_NOTIFY_SEA:
 		ghes_sea_remove(ghes);
->>>>>>> 286cd8c7
 		break;
 	case ACPI_HEST_NOTIFY_NMI:
 		ghes_nmi_remove(ghes);
