/*
 * processor_driver.c - ACPI Processor Driver
 *
 *  Copyright (C) 2001, 2002 Andy Grover <andrew.grover@intel.com>
 *  Copyright (C) 2001, 2002 Paul Diefenbaugh <paul.s.diefenbaugh@intel.com>
 *  Copyright (C) 2004       Dominik Brodowski <linux@brodo.de>
 *  Copyright (C) 2004  Anil S Keshavamurthy <anil.s.keshavamurthy@intel.com>
 *  			- Added processor hotplug support
 *  Copyright (C) 2013, Intel Corporation
 *                      Rafael J. Wysocki <rafael.j.wysocki@intel.com>
 *
 * ~~~~~~~~~~~~~~~~~~~~~~~~~~~~~~~~~~~~~~~~~~~~~~~~~~~~~~~~~~~~~~~~~~~~~~~~~~
 *
 *  This program is free software; you can redistribute it and/or modify
 *  it under the terms of the GNU General Public License as published by
 *  the Free Software Foundation; either version 2 of the License, or (at
 *  your option) any later version.
 *
 *  This program is distributed in the hope that it will be useful, but
 *  WITHOUT ANY WARRANTY; without even the implied warranty of
 *  MERCHANTABILITY or FITNESS FOR A PARTICULAR PURPOSE.  See the GNU
 *  General Public License for more details.
 *
 * ~~~~~~~~~~~~~~~~~~~~~~~~~~~~~~~~~~~~~~~~~~~~~~~~~~~~~~~~~~~~~~~~~~~~~~~~~~
 */

#include <linux/kernel.h>
#include <linux/module.h>
#include <linux/init.h>
#include <linux/cpufreq.h>
#include <linux/cpu.h>
#include <linux/cpuidle.h>
#include <linux/slab.h>
#include <linux/acpi.h>

#include <acpi/processor.h>

#include "internal.h"

#define ACPI_PROCESSOR_NOTIFY_PERFORMANCE 0x80
#define ACPI_PROCESSOR_NOTIFY_POWER	0x81
#define ACPI_PROCESSOR_NOTIFY_THROTTLING	0x82

#define _COMPONENT		ACPI_PROCESSOR_COMPONENT
ACPI_MODULE_NAME("processor_driver");

MODULE_AUTHOR("Paul Diefenbaugh");
MODULE_DESCRIPTION("ACPI Processor Driver");
MODULE_LICENSE("GPL");

static int acpi_processor_start(struct device *dev);
static int acpi_processor_stop(struct device *dev);

static const struct acpi_device_id processor_device_ids[] = {
	{ACPI_PROCESSOR_OBJECT_HID, 0},
	{ACPI_PROCESSOR_DEVICE_HID, 0},
	{"", 0},
};
MODULE_DEVICE_TABLE(acpi, processor_device_ids);

static struct device_driver acpi_processor_driver = {
	.name = "processor",
	.bus = &cpu_subsys,
	.acpi_match_table = processor_device_ids,
	.probe = acpi_processor_start,
	.remove = acpi_processor_stop,
};

static void acpi_processor_notify(acpi_handle handle, u32 event, void *data)
{
	struct acpi_device *device = data;
	struct acpi_processor *pr;
	int saved;

	if (device->handle != handle)
		return;

	pr = acpi_driver_data(device);
	if (!pr)
		return;

	switch (event) {
	case ACPI_PROCESSOR_NOTIFY_PERFORMANCE:
		saved = pr->performance_platform_limit;
		acpi_processor_ppc_has_changed(pr, 1);
		if (saved == pr->performance_platform_limit)
			break;
		acpi_bus_generate_netlink_event(device->pnp.device_class,
						  dev_name(&device->dev), event,
						  pr->performance_platform_limit);
		break;
	case ACPI_PROCESSOR_NOTIFY_POWER:
		acpi_processor_power_state_has_changed(pr);
		acpi_bus_generate_netlink_event(device->pnp.device_class,
						  dev_name(&device->dev), event, 0);
		break;
	case ACPI_PROCESSOR_NOTIFY_THROTTLING:
		acpi_processor_tstate_has_changed(pr);
		acpi_bus_generate_netlink_event(device->pnp.device_class,
						  dev_name(&device->dev), event, 0);
		break;
	default:
		ACPI_DEBUG_PRINT((ACPI_DB_INFO,
				  "Unsupported event [0x%x]\n", event));
		break;
	}

	return;
}

static int __acpi_processor_start(struct acpi_device *device);

static int acpi_soft_cpu_online(unsigned int cpu)
{
	struct acpi_processor *pr = per_cpu(processors, cpu);
	struct acpi_device *device;

	if (!pr || acpi_bus_get_device(pr->handle, &device))
		return 0;
	/*
	 * CPU got physically hotplugged and onlined for the first time:
	 * Initialize missing things.
	 */
	if (pr->flags.need_hotplug_init) {
		int ret;

		pr_info("Will online and init hotplugged CPU: %d\n",
			pr->id);
		pr->flags.need_hotplug_init = 0;
		ret = __acpi_processor_start(device);
		WARN(ret, "Failed to start CPU: %d\n", pr->id);
	} else {
		/* Normal CPU soft online event. */
		acpi_processor_ppc_has_changed(pr, 0);
		acpi_processor_hotplug(pr);
		acpi_processor_reevaluate_tstate(pr, false);
		acpi_processor_tstate_has_changed(pr);
	}
	return 0;
}

static int acpi_soft_cpu_dead(unsigned int cpu)
{
	struct acpi_processor *pr = per_cpu(processors, cpu);
	struct acpi_device *device;

	if (!pr || acpi_bus_get_device(pr->handle, &device))
		return 0;

	acpi_processor_reevaluate_tstate(pr, true);
	return 0;
}

#ifdef CONFIG_ACPI_CPU_FREQ_PSS
static int acpi_pss_perf_init(struct acpi_processor *pr,
		struct acpi_device *device)
{
	int result = 0;

	acpi_processor_ppc_has_changed(pr, 0);

	acpi_processor_get_throttling_info(pr);

	if (pr->flags.throttling)
		pr->flags.limit = 1;

	pr->cdev = thermal_cooling_device_register("Processor", device,
						   &processor_cooling_ops);
	if (IS_ERR(pr->cdev)) {
		result = PTR_ERR(pr->cdev);
		return result;
	}

	dev_dbg(&device->dev, "registered as cooling_device%d\n",
		pr->cdev->id);

	result = sysfs_create_link(&device->dev.kobj,
				   &pr->cdev->device.kobj,
				   "thermal_cooling");
	if (result) {
		dev_err(&device->dev,
			"Failed to create sysfs link 'thermal_cooling'\n");
		goto err_thermal_unregister;
	}

	result = sysfs_create_link(&pr->cdev->device.kobj,
				   &device->dev.kobj,
				   "device");
	if (result) {
		dev_err(&pr->cdev->device,
			"Failed to create sysfs link 'device'\n");
		goto err_remove_sysfs_thermal;
	}

	return 0;

 err_remove_sysfs_thermal:
	sysfs_remove_link(&device->dev.kobj, "thermal_cooling");
 err_thermal_unregister:
	thermal_cooling_device_unregister(pr->cdev);

	return result;
}

static void acpi_pss_perf_exit(struct acpi_processor *pr,
		struct acpi_device *device)
{
	if (pr->cdev) {
		sysfs_remove_link(&device->dev.kobj, "thermal_cooling");
		sysfs_remove_link(&pr->cdev->device.kobj, "device");
		thermal_cooling_device_unregister(pr->cdev);
		pr->cdev = NULL;
	}
}
#else
static inline int acpi_pss_perf_init(struct acpi_processor *pr,
		struct acpi_device *device)
{
	return 0;
}

static inline void acpi_pss_perf_exit(struct acpi_processor *pr,
		struct acpi_device *device) {}
#endif /* CONFIG_ACPI_CPU_FREQ_PSS */

static int __acpi_processor_start(struct acpi_device *device)
{
	struct acpi_processor *pr = acpi_driver_data(device);
	acpi_status status;
	int result = 0;

	if (!pr)
		return -ENODEV;

	if (pr->flags.need_hotplug_init)
		return 0;

	result = acpi_cppc_processor_probe(pr);
	if (result && !IS_ENABLED(CONFIG_ACPI_CPU_FREQ_PSS))
		dev_dbg(&device->dev, "CPPC data invalid or not present\n");

	if (!cpuidle_get_driver() || cpuidle_get_driver() == &acpi_idle_driver)
		acpi_processor_power_init(pr);

	result = acpi_pss_perf_init(pr, device);
	if (result)
		goto err_power_exit;

	status = acpi_install_notify_handler(device->handle, ACPI_DEVICE_NOTIFY,
					     acpi_processor_notify, device);
	if (ACPI_SUCCESS(status))
		return 0;

	result = -ENODEV;
	acpi_pss_perf_exit(pr, device);

err_power_exit:
	acpi_processor_power_exit(pr);
	return result;
}

static int acpi_processor_start(struct device *dev)
{
	struct acpi_device *device = ACPI_COMPANION(dev);
	int ret;

	if (!device)
		return -ENODEV;

	/* Protect against concurrent CPU hotplug operations */
<<<<<<< HEAD
	get_online_cpus();
	ret = __acpi_processor_start(device);
	put_online_cpus();
=======
	cpu_hotplug_disable();
	ret = __acpi_processor_start(device);
	cpu_hotplug_enable();
>>>>>>> 286cd8c7
	return ret;
}

static int acpi_processor_stop(struct device *dev)
{
	struct acpi_device *device = ACPI_COMPANION(dev);
	struct acpi_processor *pr;

	if (!device)
		return 0;

	acpi_remove_notify_handler(device->handle, ACPI_DEVICE_NOTIFY,
				   acpi_processor_notify);

	pr = acpi_driver_data(device);
	if (!pr)
		return 0;
	acpi_processor_power_exit(pr);

	acpi_pss_perf_exit(pr, device);

	acpi_cppc_processor_exit(pr);

	return 0;
}

/*
 * We keep the driver loaded even when ACPI is not running.
 * This is needed for the powernow-k8 driver, that works even without
 * ACPI, but needs symbols from this driver
 */
static enum cpuhp_state hp_online;
static int __init acpi_processor_driver_init(void)
{
	int result = 0;

	if (acpi_disabled)
		return 0;

	result = driver_register(&acpi_processor_driver);
	if (result < 0)
		return result;

	result = cpuhp_setup_state_nocalls(CPUHP_AP_ONLINE_DYN,
					   "acpi/cpu-drv:online",
					   acpi_soft_cpu_online, NULL);
	if (result < 0)
		goto err;
	hp_online = result;
	cpuhp_setup_state_nocalls(CPUHP_ACPI_CPUDRV_DEAD, "acpi/cpu-drv:dead",
				  NULL, acpi_soft_cpu_dead);

	acpi_thermal_cpufreq_init();
	acpi_processor_ppc_init();
	acpi_processor_throttling_init();
	return 0;
err:
	driver_unregister(&acpi_processor_driver);
	return result;
}

static void __exit acpi_processor_driver_exit(void)
{
	if (acpi_disabled)
		return;

	acpi_processor_ppc_exit();
	acpi_thermal_cpufreq_exit();
	cpuhp_remove_state_nocalls(hp_online);
	cpuhp_remove_state_nocalls(CPUHP_ACPI_CPUDRV_DEAD);
	driver_unregister(&acpi_processor_driver);
}

module_init(acpi_processor_driver_init);
module_exit(acpi_processor_driver_exit);

MODULE_ALIAS("processor");<|MERGE_RESOLUTION|>--- conflicted
+++ resolved
@@ -268,15 +268,9 @@
 		return -ENODEV;
 
 	/* Protect against concurrent CPU hotplug operations */
-<<<<<<< HEAD
-	get_online_cpus();
-	ret = __acpi_processor_start(device);
-	put_online_cpus();
-=======
 	cpu_hotplug_disable();
 	ret = __acpi_processor_start(device);
 	cpu_hotplug_enable();
->>>>>>> 286cd8c7
 	return ret;
 }
 
