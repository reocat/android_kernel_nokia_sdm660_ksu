/*
 * sleep.c - ACPI sleep support.
 *
 * Copyright (c) 2005 Alexey Starikovskiy <alexey.y.starikovskiy@intel.com>
 * Copyright (c) 2004 David Shaohua Li <shaohua.li@intel.com>
 * Copyright (c) 2000-2003 Patrick Mochel
 * Copyright (c) 2003 Open Source Development Lab
 *
 * This file is released under the GPLv2.
 *
 */

#include <linux/delay.h>
#include <linux/irq.h>
#include <linux/dmi.h>
#include <linux/device.h>
#include <linux/interrupt.h>
#include <linux/suspend.h>
#include <linux/reboot.h>
#include <linux/acpi.h>
#include <linux/module.h>
#include <linux/syscore_ops.h>
#include <asm/io.h>
#include <trace/events/power.h>

#include "internal.h"
#include "sleep.h"

/*
 * Some HW-full platforms do not have _S5, so they may need
 * to leverage efi power off for a shutdown.
 */
bool acpi_no_s5;
static u8 sleep_states[ACPI_S_STATE_COUNT];

static void acpi_sleep_tts_switch(u32 acpi_state)
{
	acpi_status status;

	status = acpi_execute_simple_method(NULL, "\\_TTS", acpi_state);
	if (ACPI_FAILURE(status) && status != AE_NOT_FOUND) {
		/*
		 * OS can't evaluate the _TTS object correctly. Some warning
		 * message will be printed. But it won't break anything.
		 */
		printk(KERN_NOTICE "Failure in evaluating _TTS object\n");
	}
}

static int tts_notify_reboot(struct notifier_block *this,
			unsigned long code, void *x)
{
	acpi_sleep_tts_switch(ACPI_STATE_S5);
	return NOTIFY_DONE;
}

static struct notifier_block tts_notifier = {
	.notifier_call	= tts_notify_reboot,
	.next		= NULL,
	.priority	= 0,
};

static int acpi_sleep_prepare(u32 acpi_state)
{
#ifdef CONFIG_ACPI_SLEEP
	/* do we have a wakeup address for S2 and S3? */
	if (acpi_state == ACPI_STATE_S3) {
		if (!acpi_wakeup_address)
			return -EFAULT;
		acpi_set_waking_vector(acpi_wakeup_address);

	}
	ACPI_FLUSH_CPU_CACHE();
#endif
	printk(KERN_INFO PREFIX "Preparing to enter system sleep state S%d\n",
		acpi_state);
	acpi_enable_wakeup_devices(acpi_state);
	acpi_enter_sleep_state_prep(acpi_state);
	return 0;
}

static bool acpi_sleep_state_supported(u8 sleep_state)
{
	acpi_status status;
	u8 type_a, type_b;

	status = acpi_get_sleep_type_data(sleep_state, &type_a, &type_b);
	return ACPI_SUCCESS(status) && (!acpi_gbl_reduced_hardware
		|| (acpi_gbl_FADT.sleep_control.address
			&& acpi_gbl_FADT.sleep_status.address));
}

#ifdef CONFIG_ACPI_SLEEP
static u32 acpi_target_sleep_state = ACPI_STATE_S0;

u32 acpi_target_system_state(void)
{
	return acpi_target_sleep_state;
}
EXPORT_SYMBOL_GPL(acpi_target_system_state);

static bool pwr_btn_event_pending;

/*
 * The ACPI specification wants us to save NVS memory regions during hibernation
 * and to restore them during the subsequent resume.  Windows does that also for
 * suspend to RAM.  However, it is known that this mechanism does not work on
 * all machines, so we allow the user to disable it with the help of the
 * 'acpi_sleep=nonvs' kernel command line option.
 */
static bool nvs_nosave;

void __init acpi_nvs_nosave(void)
{
	nvs_nosave = true;
}

/*
 * The ACPI specification wants us to save NVS memory regions during hibernation
 * but says nothing about saving NVS during S3.  Not all versions of Windows
 * save NVS on S3 suspend either, and it is clear that not all systems need
 * NVS to be saved at S3 time.  To improve suspend/resume time, allow the
 * user to disable saving NVS on S3 if their system does not require it, but
 * continue to save/restore NVS for S4 as specified.
 */
static bool nvs_nosave_s3;

void __init acpi_nvs_nosave_s3(void)
{
	nvs_nosave_s3 = true;
}

static int __init init_nvs_save_s3(const struct dmi_system_id *d)
{
	nvs_nosave_s3 = false;
	return 0;
}

/*
 * ACPI 1.0 wants us to execute _PTS before suspending devices, so we allow the
 * user to request that behavior by using the 'acpi_old_suspend_ordering'
 * kernel command line option that causes the following variable to be set.
 */
static bool old_suspend_ordering;

void __init acpi_old_suspend_ordering(void)
{
	old_suspend_ordering = true;
}

static int __init init_old_suspend_ordering(const struct dmi_system_id *d)
{
	acpi_old_suspend_ordering();
	return 0;
}

static int __init init_nvs_nosave(const struct dmi_system_id *d)
{
	acpi_nvs_nosave();
	return 0;
}

static bool acpi_sleep_no_lps0;

static int __init init_no_lps0(const struct dmi_system_id *d)
{
	acpi_sleep_no_lps0 = true;
	return 0;
}

static const struct dmi_system_id acpisleep_dmi_table[] __initconst = {
	{
	.callback = init_old_suspend_ordering,
	.ident = "Abit KN9 (nForce4 variant)",
	.matches = {
		DMI_MATCH(DMI_BOARD_VENDOR, "http://www.abit.com.tw/"),
		DMI_MATCH(DMI_BOARD_NAME, "KN9 Series(NF-CK804)"),
		},
	},
	{
	.callback = init_old_suspend_ordering,
	.ident = "HP xw4600 Workstation",
	.matches = {
		DMI_MATCH(DMI_SYS_VENDOR, "Hewlett-Packard"),
		DMI_MATCH(DMI_PRODUCT_NAME, "HP xw4600 Workstation"),
		},
	},
	{
	.callback = init_old_suspend_ordering,
	.ident = "Asus Pundit P1-AH2 (M2N8L motherboard)",
	.matches = {
		DMI_MATCH(DMI_BOARD_VENDOR, "ASUSTek Computer INC."),
		DMI_MATCH(DMI_BOARD_NAME, "M2N8L"),
		},
	},
	{
	.callback = init_old_suspend_ordering,
	.ident = "Panasonic CF51-2L",
	.matches = {
		DMI_MATCH(DMI_BOARD_VENDOR,
				"Matsushita Electric Industrial Co.,Ltd."),
		DMI_MATCH(DMI_BOARD_NAME, "CF51-2L"),
		},
	},
	{
	.callback = init_nvs_nosave,
	.ident = "Sony Vaio VGN-FW41E_H",
	.matches = {
		DMI_MATCH(DMI_SYS_VENDOR, "Sony Corporation"),
		DMI_MATCH(DMI_PRODUCT_NAME, "VGN-FW41E_H"),
		},
	},
	{
	.callback = init_nvs_nosave,
	.ident = "Sony Vaio VGN-FW21E",
	.matches = {
		DMI_MATCH(DMI_SYS_VENDOR, "Sony Corporation"),
		DMI_MATCH(DMI_PRODUCT_NAME, "VGN-FW21E"),
		},
	},
	{
	.callback = init_nvs_nosave,
	.ident = "Sony Vaio VGN-FW21M",
	.matches = {
		DMI_MATCH(DMI_SYS_VENDOR, "Sony Corporation"),
		DMI_MATCH(DMI_PRODUCT_NAME, "VGN-FW21M"),
		},
	},
	{
	.callback = init_nvs_nosave,
	.ident = "Sony Vaio VPCEB17FX",
	.matches = {
		DMI_MATCH(DMI_SYS_VENDOR, "Sony Corporation"),
		DMI_MATCH(DMI_PRODUCT_NAME, "VPCEB17FX"),
		},
	},
	{
	.callback = init_nvs_nosave,
	.ident = "Sony Vaio VGN-SR11M",
	.matches = {
		DMI_MATCH(DMI_SYS_VENDOR, "Sony Corporation"),
		DMI_MATCH(DMI_PRODUCT_NAME, "VGN-SR11M"),
		},
	},
	{
	.callback = init_nvs_nosave,
	.ident = "Everex StepNote Series",
	.matches = {
		DMI_MATCH(DMI_SYS_VENDOR, "Everex Systems, Inc."),
		DMI_MATCH(DMI_PRODUCT_NAME, "Everex StepNote Series"),
		},
	},
	{
	.callback = init_nvs_nosave,
	.ident = "Sony Vaio VPCEB1Z1E",
	.matches = {
		DMI_MATCH(DMI_SYS_VENDOR, "Sony Corporation"),
		DMI_MATCH(DMI_PRODUCT_NAME, "VPCEB1Z1E"),
		},
	},
	{
	.callback = init_nvs_nosave,
	.ident = "Sony Vaio VGN-NW130D",
	.matches = {
		DMI_MATCH(DMI_SYS_VENDOR, "Sony Corporation"),
		DMI_MATCH(DMI_PRODUCT_NAME, "VGN-NW130D"),
		},
	},
	{
	.callback = init_nvs_nosave,
	.ident = "Sony Vaio VPCCW29FX",
	.matches = {
		DMI_MATCH(DMI_SYS_VENDOR, "Sony Corporation"),
		DMI_MATCH(DMI_PRODUCT_NAME, "VPCCW29FX"),
		},
	},
	{
	.callback = init_nvs_nosave,
	.ident = "Averatec AV1020-ED2",
	.matches = {
		DMI_MATCH(DMI_SYS_VENDOR, "AVERATEC"),
		DMI_MATCH(DMI_PRODUCT_NAME, "1000 Series"),
		},
	},
	{
	.callback = init_old_suspend_ordering,
	.ident = "Asus A8N-SLI DELUXE",
	.matches = {
		DMI_MATCH(DMI_BOARD_VENDOR, "ASUSTeK Computer INC."),
		DMI_MATCH(DMI_BOARD_NAME, "A8N-SLI DELUXE"),
		},
	},
	{
	.callback = init_old_suspend_ordering,
	.ident = "Asus A8N-SLI Premium",
	.matches = {
		DMI_MATCH(DMI_BOARD_VENDOR, "ASUSTeK Computer INC."),
		DMI_MATCH(DMI_BOARD_NAME, "A8N-SLI Premium"),
		},
	},
	{
	.callback = init_nvs_nosave,
	.ident = "Sony Vaio VGN-SR26GN_P",
	.matches = {
		DMI_MATCH(DMI_SYS_VENDOR, "Sony Corporation"),
		DMI_MATCH(DMI_PRODUCT_NAME, "VGN-SR26GN_P"),
		},
	},
	{
	.callback = init_nvs_nosave,
	.ident = "Sony Vaio VPCEB1S1E",
	.matches = {
		DMI_MATCH(DMI_SYS_VENDOR, "Sony Corporation"),
		DMI_MATCH(DMI_PRODUCT_NAME, "VPCEB1S1E"),
		},
	},
	{
	.callback = init_nvs_nosave,
	.ident = "Sony Vaio VGN-FW520F",
	.matches = {
		DMI_MATCH(DMI_SYS_VENDOR, "Sony Corporation"),
		DMI_MATCH(DMI_PRODUCT_NAME, "VGN-FW520F"),
		},
	},
	{
	.callback = init_nvs_nosave,
	.ident = "Asus K54C",
	.matches = {
		DMI_MATCH(DMI_SYS_VENDOR, "ASUSTeK Computer Inc."),
		DMI_MATCH(DMI_PRODUCT_NAME, "K54C"),
		},
	},
	{
	.callback = init_nvs_nosave,
	.ident = "Asus K54HR",
	.matches = {
		DMI_MATCH(DMI_SYS_VENDOR, "ASUSTeK Computer Inc."),
		DMI_MATCH(DMI_PRODUCT_NAME, "K54HR"),
		},
	},
	{
	.callback = init_nvs_save_s3,
	.ident = "Asus 1025C",
	.matches = {
		DMI_MATCH(DMI_SYS_VENDOR, "ASUSTeK COMPUTER INC."),
		DMI_MATCH(DMI_PRODUCT_NAME, "1025C"),
		},
	},
	/*
	 * https://bugzilla.kernel.org/show_bug.cgi?id=189431
	 * Lenovo G50-45 is a platform later than 2012, but needs nvs memory
	 * saving during S3.
	 */
	{
	.callback = init_nvs_save_s3,
	.ident = "Lenovo G50-45",
	.matches = {
		DMI_MATCH(DMI_SYS_VENDOR, "LENOVO"),
		DMI_MATCH(DMI_PRODUCT_NAME, "80E3"),
		},
	},
<<<<<<< HEAD
=======
	{
	.callback = init_nvs_save_s3,
	.ident = "Lenovo G40-45",
	.matches = {
		DMI_MATCH(DMI_SYS_VENDOR, "LENOVO"),
		DMI_MATCH(DMI_PRODUCT_NAME, "80E1"),
		},
	},
	/*
	 * https://bugzilla.kernel.org/show_bug.cgi?id=196907
	 * Some Dell XPS13 9360 cannot do suspend-to-idle using the Low Power
	 * S0 Idle firmware interface.
	 */
	{
	.callback = init_no_lps0,
	.ident = "Dell XPS13 9360",
	.matches = {
		DMI_MATCH(DMI_SYS_VENDOR, "Dell Inc."),
		DMI_MATCH(DMI_PRODUCT_NAME, "XPS 13 9360"),
		},
	},
	/*
	 * ThinkPad X1 Tablet(2016) cannot do suspend-to-idle using
	 * the Low Power S0 Idle firmware interface (see
	 * https://bugzilla.kernel.org/show_bug.cgi?id=199057).
	 */
	{
	.callback = init_no_lps0,
	.ident = "ThinkPad X1 Tablet(2016)",
	.matches = {
		DMI_MATCH(DMI_SYS_VENDOR, "LENOVO"),
		DMI_MATCH(DMI_PRODUCT_NAME, "20GGA00L00"),
		},
	},
>>>>>>> 286cd8c7
	{},
};

static bool ignore_blacklist;

void __init acpi_sleep_no_blacklist(void)
{
	ignore_blacklist = true;
}

static void __init acpi_sleep_dmi_check(void)
{
	if (ignore_blacklist)
		return;

	if (dmi_get_bios_year() >= 2012)
		acpi_nvs_nosave_s3();

	dmi_check_system(acpisleep_dmi_table);
}

/**
 * acpi_pm_freeze - Disable the GPEs and suspend EC transactions.
 */
static int acpi_pm_freeze(void)
{
	acpi_disable_all_gpes();
	acpi_os_wait_events_complete();
	acpi_ec_block_transactions();
	return 0;
}

/**
 * acpi_pre_suspend - Enable wakeup devices, "freeze" EC and save NVS.
 */
static int acpi_pm_pre_suspend(void)
{
	acpi_pm_freeze();
	return suspend_nvs_save();
}

/**
 *	__acpi_pm_prepare - Prepare the platform to enter the target state.
 *
 *	If necessary, set the firmware waking vector and do arch-specific
 *	nastiness to get the wakeup code to the waking vector.
 */
static int __acpi_pm_prepare(void)
{
	int error = acpi_sleep_prepare(acpi_target_sleep_state);
	if (error)
		acpi_target_sleep_state = ACPI_STATE_S0;

	return error;
}

/**
 *	acpi_pm_prepare - Prepare the platform to enter the target sleep
 *		state and disable the GPEs.
 */
static int acpi_pm_prepare(void)
{
	int error = __acpi_pm_prepare();
	if (!error)
		error = acpi_pm_pre_suspend();

	return error;
}

static int find_powerf_dev(struct device *dev, void *data)
{
	struct acpi_device *device = to_acpi_device(dev);
	const char *hid = acpi_device_hid(device);

	return !strcmp(hid, ACPI_BUTTON_HID_POWERF);
}

/**
 *	acpi_pm_finish - Instruct the platform to leave a sleep state.
 *
 *	This is called after we wake back up (or if entering the sleep state
 *	failed).
 */
static void acpi_pm_finish(void)
{
	struct device *pwr_btn_dev;
	u32 acpi_state = acpi_target_sleep_state;

	acpi_ec_unblock_transactions();
	suspend_nvs_free();

	if (acpi_state == ACPI_STATE_S0)
		return;

	printk(KERN_INFO PREFIX "Waking up from system sleep state S%d\n",
		acpi_state);
	acpi_disable_wakeup_devices(acpi_state);
	acpi_leave_sleep_state(acpi_state);

	/* reset firmware waking vector */
	acpi_set_waking_vector(0);

	acpi_target_sleep_state = ACPI_STATE_S0;

	acpi_resume_power_resources();

	/* If we were woken with the fixed power button, provide a small
	 * hint to userspace in the form of a wakeup event on the fixed power
	 * button device (if it can be found).
	 *
	 * We delay the event generation til now, as the PM layer requires
	 * timekeeping to be running before we generate events. */
	if (!pwr_btn_event_pending)
		return;

	pwr_btn_event_pending = false;
	pwr_btn_dev = bus_find_device(&acpi_bus_type, NULL, NULL,
				      find_powerf_dev);
	if (pwr_btn_dev) {
		pm_wakeup_event(pwr_btn_dev, 0);
		put_device(pwr_btn_dev);
	}
}

/**
 * acpi_pm_start - Start system PM transition.
 */
static void acpi_pm_start(u32 acpi_state)
{
	acpi_target_sleep_state = acpi_state;
	acpi_sleep_tts_switch(acpi_target_sleep_state);
	acpi_scan_lock_acquire();
}

/**
 * acpi_pm_end - Finish up system PM transition.
 */
static void acpi_pm_end(void)
{
	acpi_turn_off_unused_power_resources();
	acpi_scan_lock_release();
	/*
	 * This is necessary in case acpi_pm_finish() is not called during a
	 * failing transition to a sleep state.
	 */
	acpi_target_sleep_state = ACPI_STATE_S0;
	acpi_sleep_tts_switch(acpi_target_sleep_state);
}
#else /* !CONFIG_ACPI_SLEEP */
#define acpi_target_sleep_state	ACPI_STATE_S0
#define acpi_sleep_no_lps0	(false)
static inline void acpi_sleep_dmi_check(void) {}
#endif /* CONFIG_ACPI_SLEEP */

#ifdef CONFIG_SUSPEND
static u32 acpi_suspend_states[] = {
	[PM_SUSPEND_ON] = ACPI_STATE_S0,
	[PM_SUSPEND_STANDBY] = ACPI_STATE_S1,
	[PM_SUSPEND_MEM] = ACPI_STATE_S3,
	[PM_SUSPEND_MAX] = ACPI_STATE_S5
};

/**
 *	acpi_suspend_begin - Set the target system sleep state to the state
 *		associated with given @pm_state, if supported.
 */
static int acpi_suspend_begin(suspend_state_t pm_state)
{
	u32 acpi_state = acpi_suspend_states[pm_state];
	int error;

	error = (nvs_nosave || nvs_nosave_s3) ? 0 : suspend_nvs_alloc();
	if (error)
		return error;

	if (!sleep_states[acpi_state]) {
		pr_err("ACPI does not support sleep state S%u\n", acpi_state);
		return -ENOSYS;
	}
	if (acpi_state > ACPI_STATE_S1)
		pm_set_suspend_via_firmware();

	acpi_pm_start(acpi_state);
	return 0;
}

/**
 *	acpi_suspend_enter - Actually enter a sleep state.
 *	@pm_state: ignored
 *
 *	Flush caches and go to sleep. For STR we have to call arch-specific
 *	assembly, which in turn call acpi_enter_sleep_state().
 *	It's unfortunate, but it works. Please fix if you're feeling frisky.
 */
static int acpi_suspend_enter(suspend_state_t pm_state)
{
	acpi_status status = AE_OK;
	u32 acpi_state = acpi_target_sleep_state;
	int error;

	ACPI_FLUSH_CPU_CACHE();

	trace_suspend_resume(TPS("acpi_suspend"), acpi_state, true);
	switch (acpi_state) {
	case ACPI_STATE_S1:
		barrier();
		status = acpi_enter_sleep_state(acpi_state);
		break;

	case ACPI_STATE_S3:
		if (!acpi_suspend_lowlevel)
			return -ENOSYS;
		error = acpi_suspend_lowlevel();
		if (error)
			return error;
		pr_info(PREFIX "Low-level resume complete\n");
		pm_set_resume_via_firmware();
		break;
	}
	trace_suspend_resume(TPS("acpi_suspend"), acpi_state, false);

	/* This violates the spec but is required for bug compatibility. */
	acpi_write_bit_register(ACPI_BITREG_SCI_ENABLE, 1);

	/* Reprogram control registers */
	acpi_leave_sleep_state_prep(acpi_state);

	/* ACPI 3.0 specs (P62) says that it's the responsibility
	 * of the OSPM to clear the status bit [ implying that the
	 * POWER_BUTTON event should not reach userspace ]
	 *
	 * However, we do generate a small hint for userspace in the form of
	 * a wakeup event. We flag this condition for now and generate the
	 * event later, as we're currently too early in resume to be able to
	 * generate wakeup events.
	 */
	if (ACPI_SUCCESS(status) && (acpi_state == ACPI_STATE_S3)) {
		acpi_event_status pwr_btn_status = ACPI_EVENT_FLAG_DISABLED;

		acpi_get_event_status(ACPI_EVENT_POWER_BUTTON, &pwr_btn_status);

		if (pwr_btn_status & ACPI_EVENT_FLAG_STATUS_SET) {
			acpi_clear_event(ACPI_EVENT_POWER_BUTTON);
			/* Flag for later */
			pwr_btn_event_pending = true;
		}
	}

	/*
	 * Disable and clear GPE status before interrupt is enabled. Some GPEs
	 * (like wakeup GPE) haven't handler, this can avoid such GPE misfire.
	 * acpi_leave_sleep_state will reenable specific GPEs later
	 */
	acpi_disable_all_gpes();
	/* Allow EC transactions to happen. */
	acpi_ec_unblock_transactions();

	suspend_nvs_restore();

	return ACPI_SUCCESS(status) ? 0 : -EFAULT;
}

static int acpi_suspend_state_valid(suspend_state_t pm_state)
{
	u32 acpi_state;

	switch (pm_state) {
	case PM_SUSPEND_ON:
	case PM_SUSPEND_STANDBY:
	case PM_SUSPEND_MEM:
		acpi_state = acpi_suspend_states[pm_state];

		return sleep_states[acpi_state];
	default:
		return 0;
	}
}

static const struct platform_suspend_ops acpi_suspend_ops = {
	.valid = acpi_suspend_state_valid,
	.begin = acpi_suspend_begin,
	.prepare_late = acpi_pm_prepare,
	.enter = acpi_suspend_enter,
	.wake = acpi_pm_finish,
	.end = acpi_pm_end,
};

/**
 *	acpi_suspend_begin_old - Set the target system sleep state to the
 *		state associated with given @pm_state, if supported, and
 *		execute the _PTS control method.  This function is used if the
 *		pre-ACPI 2.0 suspend ordering has been requested.
 */
static int acpi_suspend_begin_old(suspend_state_t pm_state)
{
	int error = acpi_suspend_begin(pm_state);
	if (!error)
		error = __acpi_pm_prepare();

	return error;
}

/*
 * The following callbacks are used if the pre-ACPI 2.0 suspend ordering has
 * been requested.
 */
static const struct platform_suspend_ops acpi_suspend_ops_old = {
	.valid = acpi_suspend_state_valid,
	.begin = acpi_suspend_begin_old,
	.prepare_late = acpi_pm_pre_suspend,
	.enter = acpi_suspend_enter,
	.wake = acpi_pm_finish,
	.end = acpi_pm_end,
	.recover = acpi_pm_finish,
};

static bool s2idle_in_progress;
static bool s2idle_wakeup;

/*
 * On platforms supporting the Low Power S0 Idle interface there is an ACPI
 * device object with the PNP0D80 compatible device ID (System Power Management
 * Controller) and a specific _DSM method under it.  That method, if present,
 * can be used to indicate to the platform that the OS is transitioning into a
 * low-power state in which certain types of activity are not desirable or that
 * it is leaving such a state, which allows the platform to adjust its operation
 * mode accordingly.
 */
static const struct acpi_device_id lps0_device_ids[] = {
	{"PNP0D80", },
	{"", },
};

#define ACPI_LPS0_DSM_UUID	"c4eb40a0-6cd2-11e2-bcfd-0800200c9a66"

#define ACPI_LPS0_GET_DEVICE_CONSTRAINTS	1
#define ACPI_LPS0_SCREEN_OFF	3
#define ACPI_LPS0_SCREEN_ON	4
#define ACPI_LPS0_ENTRY		5
#define ACPI_LPS0_EXIT		6

static acpi_handle lps0_device_handle;
static guid_t lps0_dsm_guid;
static char lps0_dsm_func_mask;

/* Device constraint entry structure */
struct lpi_device_info {
	char *name;
	int enabled;
	union acpi_object *package;
};

/* Constraint package structure */
struct lpi_device_constraint {
	int uid;
	int min_dstate;
	int function_states;
};

struct lpi_constraints {
	acpi_handle handle;
	int min_dstate;
};

static struct lpi_constraints *lpi_constraints_table;
static int lpi_constraints_table_size;

static void lpi_device_get_constraints(void)
{
	union acpi_object *out_obj;
	int i;

	out_obj = acpi_evaluate_dsm_typed(lps0_device_handle, &lps0_dsm_guid,
					  1, ACPI_LPS0_GET_DEVICE_CONSTRAINTS,
					  NULL, ACPI_TYPE_PACKAGE);

	acpi_handle_debug(lps0_device_handle, "_DSM function 1 eval %s\n",
			  out_obj ? "successful" : "failed");

	if (!out_obj)
		return;

	lpi_constraints_table = kcalloc(out_obj->package.count,
					sizeof(*lpi_constraints_table),
					GFP_KERNEL);
	if (!lpi_constraints_table)
		goto free_acpi_buffer;

	acpi_handle_debug(lps0_device_handle, "LPI: constraints list begin:\n");

	for (i = 0; i < out_obj->package.count; i++) {
		struct lpi_constraints *constraint;
		acpi_status status;
		union acpi_object *package = &out_obj->package.elements[i];
		struct lpi_device_info info = { };
		int package_count = 0, j;

		if (!package)
			continue;

		for (j = 0; j < package->package.count; ++j) {
			union acpi_object *element =
					&(package->package.elements[j]);

			switch (element->type) {
			case ACPI_TYPE_INTEGER:
				info.enabled = element->integer.value;
				break;
			case ACPI_TYPE_STRING:
				info.name = element->string.pointer;
				break;
			case ACPI_TYPE_PACKAGE:
				package_count = element->package.count;
				info.package = element->package.elements;
				break;
			}
		}

		if (!info.enabled || !info.package || !info.name)
			continue;

		constraint = &lpi_constraints_table[lpi_constraints_table_size];

		status = acpi_get_handle(NULL, info.name, &constraint->handle);
		if (ACPI_FAILURE(status))
			continue;

		acpi_handle_debug(lps0_device_handle,
				  "index:%d Name:%s\n", i, info.name);

		constraint->min_dstate = -1;

		for (j = 0; j < package_count; ++j) {
			union acpi_object *info_obj = &info.package[j];
			union acpi_object *cnstr_pkg;
			union acpi_object *obj;
			struct lpi_device_constraint dev_info;

			switch (info_obj->type) {
			case ACPI_TYPE_INTEGER:
				/* version */
				break;
			case ACPI_TYPE_PACKAGE:
				if (info_obj->package.count < 2)
					break;

				cnstr_pkg = info_obj->package.elements;
				obj = &cnstr_pkg[0];
				dev_info.uid = obj->integer.value;
				obj = &cnstr_pkg[1];
				dev_info.min_dstate = obj->integer.value;

				acpi_handle_debug(lps0_device_handle,
					"uid:%d min_dstate:%s\n",
					dev_info.uid,
					acpi_power_state_string(dev_info.min_dstate));

				constraint->min_dstate = dev_info.min_dstate;
				break;
			}
		}

		if (constraint->min_dstate < 0) {
			acpi_handle_debug(lps0_device_handle,
					  "Incomplete constraint defined\n");
			continue;
		}

		lpi_constraints_table_size++;
	}

	acpi_handle_debug(lps0_device_handle, "LPI: constraints list end\n");

free_acpi_buffer:
	ACPI_FREE(out_obj);
}

static void lpi_check_constraints(void)
{
	int i;

	for (i = 0; i < lpi_constraints_table_size; ++i) {
		acpi_handle handle = lpi_constraints_table[i].handle;
		struct acpi_device *adev;

		if (!handle || acpi_bus_get_device(handle, &adev))
			continue;

		acpi_handle_debug(handle,
			"LPI: required min power state:%s current power state:%s\n",
			acpi_power_state_string(lpi_constraints_table[i].min_dstate),
			acpi_power_state_string(adev->power.state));

		if (!adev->flags.power_manageable) {
			acpi_handle_info(handle, "LPI: Device not power manageable\n");
			lpi_constraints_table[i].handle = NULL;
			continue;
		}

		if (adev->power.state < lpi_constraints_table[i].min_dstate)
			acpi_handle_info(handle,
				"LPI: Constraint not met; min power state:%s current power state:%s\n",
				acpi_power_state_string(lpi_constraints_table[i].min_dstate),
				acpi_power_state_string(adev->power.state));
	}
}

static void acpi_sleep_run_lps0_dsm(unsigned int func)
{
	union acpi_object *out_obj;

	if (!(lps0_dsm_func_mask & (1 << func)))
		return;

	out_obj = acpi_evaluate_dsm(lps0_device_handle, &lps0_dsm_guid, 1, func, NULL);
	ACPI_FREE(out_obj);

	acpi_handle_debug(lps0_device_handle, "_DSM function %u evaluation %s\n",
			  func, out_obj ? "successful" : "failed");
}

static int lps0_device_attach(struct acpi_device *adev,
			      const struct acpi_device_id *not_used)
{
	union acpi_object *out_obj;

	if (lps0_device_handle)
		return 0;

	if (acpi_sleep_no_lps0) {
		acpi_handle_info(adev->handle,
				 "Low Power S0 Idle interface disabled\n");
		return 0;
	}

	if (!(acpi_gbl_FADT.flags & ACPI_FADT_LOW_POWER_S0))
		return 0;

	guid_parse(ACPI_LPS0_DSM_UUID, &lps0_dsm_guid);
	/* Check if the _DSM is present and as expected. */
	out_obj = acpi_evaluate_dsm(adev->handle, &lps0_dsm_guid, 1, 0, NULL);
	if (out_obj && out_obj->type == ACPI_TYPE_BUFFER) {
		char bitmask = *(char *)out_obj->buffer.pointer;

		lps0_dsm_func_mask = bitmask;
		lps0_device_handle = adev->handle;
		/*
		 * Use suspend-to-idle by default if the default
		 * suspend mode was not set from the command line.
		 */
		if (mem_sleep_default > PM_SUSPEND_MEM)
			mem_sleep_current = PM_SUSPEND_TO_IDLE;

		acpi_handle_debug(adev->handle, "_DSM function mask: 0x%x\n",
				  bitmask);

		acpi_ec_mark_gpe_for_wake();
	} else {
		acpi_handle_debug(adev->handle,
				  "_DSM function 0 evaluation failed\n");
	}
	ACPI_FREE(out_obj);

	lpi_device_get_constraints();

	return 0;
}

static struct acpi_scan_handler lps0_handler = {
	.ids = lps0_device_ids,
	.attach = lps0_device_attach,
};

static int acpi_s2idle_begin(void)
{
	acpi_scan_lock_acquire();
	s2idle_in_progress = true;
	return 0;
}

static int acpi_s2idle_prepare(void)
{
	if (lps0_device_handle) {
		acpi_sleep_run_lps0_dsm(ACPI_LPS0_SCREEN_OFF);
		acpi_sleep_run_lps0_dsm(ACPI_LPS0_ENTRY);

		acpi_ec_set_gpe_wake_mask(ACPI_GPE_ENABLE);
	}

	if (acpi_sci_irq_valid())
		enable_irq_wake(acpi_sci_irq);

	acpi_enable_wakeup_devices(ACPI_STATE_S0);

	/* Change the configuration of GPEs to avoid spurious wakeup. */
	acpi_enable_all_wakeup_gpes();
	acpi_os_wait_events_complete();
	return 0;
}

static void acpi_s2idle_wake(void)
{

	if (pm_debug_messages_on)
		lpi_check_constraints();

	/*
	 * If IRQD_WAKEUP_ARMED is not set for the SCI at this point, it means
	 * that the SCI has triggered while suspended, so cancel the wakeup in
	 * case it has not been a wakeup event (the GPEs will be checked later).
	 */
	if (acpi_sci_irq_valid() &&
	    !irqd_is_wakeup_armed(irq_get_irq_data(acpi_sci_irq))) {
		pm_system_cancel_wakeup();
		s2idle_wakeup = true;
		/*
		 * On some platforms with the LPS0 _DSM device noirq resume
		 * takes too much time for EC wakeup events to survive, so look
		 * for them now.
		 */
		if (lps0_device_handle)
			acpi_ec_dispatch_gpe();
	}
}

static void acpi_s2idle_sync(void)
{
	/*
	 * Process all pending events in case there are any wakeup ones.
	 *
	 * The EC driver uses the system workqueue and an additional special
	 * one, so those need to be flushed too.
	 */
	acpi_os_wait_events_complete();	/* synchronize SCI IRQ handling */
	acpi_ec_flush_work();
	acpi_os_wait_events_complete();	/* synchronize Notify handling */
	s2idle_wakeup = false;
}

static void acpi_s2idle_restore(void)
{
	acpi_enable_all_runtime_gpes();

	acpi_disable_wakeup_devices(ACPI_STATE_S0);

	if (acpi_sci_irq_valid())
		disable_irq_wake(acpi_sci_irq);

	if (lps0_device_handle) {
		acpi_ec_set_gpe_wake_mask(ACPI_GPE_DISABLE);

		acpi_sleep_run_lps0_dsm(ACPI_LPS0_EXIT);
		acpi_sleep_run_lps0_dsm(ACPI_LPS0_SCREEN_ON);
	}
}

static void acpi_s2idle_end(void)
{
	s2idle_in_progress = false;
	acpi_scan_lock_release();
}

static const struct platform_s2idle_ops acpi_s2idle_ops = {
	.begin = acpi_s2idle_begin,
	.prepare = acpi_s2idle_prepare,
	.wake = acpi_s2idle_wake,
	.sync = acpi_s2idle_sync,
	.restore = acpi_s2idle_restore,
	.end = acpi_s2idle_end,
};

static void acpi_sleep_suspend_setup(void)
{
	int i;

	for (i = ACPI_STATE_S1; i < ACPI_STATE_S4; i++)
		if (acpi_sleep_state_supported(i))
			sleep_states[i] = 1;

	suspend_set_ops(old_suspend_ordering ?
		&acpi_suspend_ops_old : &acpi_suspend_ops);

	acpi_scan_add_handler(&lps0_handler);
	s2idle_set_ops(&acpi_s2idle_ops);
}

#else /* !CONFIG_SUSPEND */
#define s2idle_in_progress	(false)
#define s2idle_wakeup		(false)
#define lps0_device_handle	(NULL)
static inline void acpi_sleep_suspend_setup(void) {}
#endif /* !CONFIG_SUSPEND */

bool acpi_s2idle_wakeup(void)
{
	return s2idle_wakeup;
}

bool acpi_sleep_no_ec_events(void)
{
	return !s2idle_in_progress || !lps0_device_handle;
}

#ifdef CONFIG_PM_SLEEP
static u32 saved_bm_rld;

static int  acpi_save_bm_rld(void)
{
	acpi_read_bit_register(ACPI_BITREG_BUS_MASTER_RLD, &saved_bm_rld);
	return 0;
}

static void  acpi_restore_bm_rld(void)
{
	u32 resumed_bm_rld = 0;

	acpi_read_bit_register(ACPI_BITREG_BUS_MASTER_RLD, &resumed_bm_rld);
	if (resumed_bm_rld == saved_bm_rld)
		return;

	acpi_write_bit_register(ACPI_BITREG_BUS_MASTER_RLD, saved_bm_rld);
}

static struct syscore_ops acpi_sleep_syscore_ops = {
	.suspend = acpi_save_bm_rld,
	.resume = acpi_restore_bm_rld,
};

static void acpi_sleep_syscore_init(void)
{
	register_syscore_ops(&acpi_sleep_syscore_ops);
}
#else
static inline void acpi_sleep_syscore_init(void) {}
#endif /* CONFIG_PM_SLEEP */

#ifdef CONFIG_HIBERNATION
static unsigned long s4_hardware_signature;
static struct acpi_table_facs *facs;
static bool nosigcheck;

void __init acpi_no_s4_hw_signature(void)
{
	nosigcheck = true;
}

static int acpi_hibernation_begin(void)
{
	int error;

	error = nvs_nosave ? 0 : suspend_nvs_alloc();
	if (!error)
		acpi_pm_start(ACPI_STATE_S4);

	return error;
}

static int acpi_hibernation_enter(void)
{
	acpi_status status = AE_OK;

	ACPI_FLUSH_CPU_CACHE();

	/* This shouldn't return.  If it returns, we have a problem */
	status = acpi_enter_sleep_state(ACPI_STATE_S4);
	/* Reprogram control registers */
	acpi_leave_sleep_state_prep(ACPI_STATE_S4);

	return ACPI_SUCCESS(status) ? 0 : -EFAULT;
}

static void acpi_hibernation_leave(void)
{
	pm_set_resume_via_firmware();
	/*
	 * If ACPI is not enabled by the BIOS and the boot kernel, we need to
	 * enable it here.
	 */
	acpi_enable();
	/* Reprogram control registers */
	acpi_leave_sleep_state_prep(ACPI_STATE_S4);
	/* Check the hardware signature */
	if (facs && s4_hardware_signature != facs->hardware_signature)
		pr_crit("ACPI: Hardware changed while hibernated, success doubtful!\n");
	/* Restore the NVS memory area */
	suspend_nvs_restore();
	/* Allow EC transactions to happen. */
	acpi_ec_unblock_transactions();
}

static void acpi_pm_thaw(void)
{
	acpi_ec_unblock_transactions();
	acpi_enable_all_runtime_gpes();
}

static const struct platform_hibernation_ops acpi_hibernation_ops = {
	.begin = acpi_hibernation_begin,
	.end = acpi_pm_end,
	.pre_snapshot = acpi_pm_prepare,
	.finish = acpi_pm_finish,
	.prepare = acpi_pm_prepare,
	.enter = acpi_hibernation_enter,
	.leave = acpi_hibernation_leave,
	.pre_restore = acpi_pm_freeze,
	.restore_cleanup = acpi_pm_thaw,
};

/**
 *	acpi_hibernation_begin_old - Set the target system sleep state to
 *		ACPI_STATE_S4 and execute the _PTS control method.  This
 *		function is used if the pre-ACPI 2.0 suspend ordering has been
 *		requested.
 */
static int acpi_hibernation_begin_old(void)
{
	int error;
	/*
	 * The _TTS object should always be evaluated before the _PTS object.
	 * When the old_suspended_ordering is true, the _PTS object is
	 * evaluated in the acpi_sleep_prepare.
	 */
	acpi_sleep_tts_switch(ACPI_STATE_S4);

	error = acpi_sleep_prepare(ACPI_STATE_S4);

	if (!error) {
		if (!nvs_nosave)
			error = suspend_nvs_alloc();
		if (!error) {
			acpi_target_sleep_state = ACPI_STATE_S4;
			acpi_scan_lock_acquire();
		}
	}
	return error;
}

/*
 * The following callbacks are used if the pre-ACPI 2.0 suspend ordering has
 * been requested.
 */
static const struct platform_hibernation_ops acpi_hibernation_ops_old = {
	.begin = acpi_hibernation_begin_old,
	.end = acpi_pm_end,
	.pre_snapshot = acpi_pm_pre_suspend,
	.prepare = acpi_pm_freeze,
	.finish = acpi_pm_finish,
	.enter = acpi_hibernation_enter,
	.leave = acpi_hibernation_leave,
	.pre_restore = acpi_pm_freeze,
	.restore_cleanup = acpi_pm_thaw,
	.recover = acpi_pm_finish,
};

static void acpi_sleep_hibernate_setup(void)
{
	if (!acpi_sleep_state_supported(ACPI_STATE_S4))
		return;

	hibernation_set_ops(old_suspend_ordering ?
			&acpi_hibernation_ops_old : &acpi_hibernation_ops);
	sleep_states[ACPI_STATE_S4] = 1;
	if (nosigcheck)
		return;

	acpi_get_table(ACPI_SIG_FACS, 1, (struct acpi_table_header **)&facs);
	if (facs)
		s4_hardware_signature = facs->hardware_signature;
}
#else /* !CONFIG_HIBERNATION */
static inline void acpi_sleep_hibernate_setup(void) {}
#endif /* !CONFIG_HIBERNATION */

static void acpi_power_off_prepare(void)
{
	/* Prepare to power off the system */
	acpi_sleep_prepare(ACPI_STATE_S5);
	acpi_disable_all_gpes();
	acpi_os_wait_events_complete();
}

static void acpi_power_off(void)
{
	/* acpi_sleep_prepare(ACPI_STATE_S5) should have already been called */
	printk(KERN_DEBUG "%s called\n", __func__);
	local_irq_disable();
	acpi_enter_sleep_state(ACPI_STATE_S5);
}

int __init acpi_sleep_init(void)
{
	char supported[ACPI_S_STATE_COUNT * 3 + 1];
	char *pos = supported;
	int i;

	acpi_sleep_dmi_check();

	sleep_states[ACPI_STATE_S0] = 1;

	acpi_sleep_syscore_init();
	acpi_sleep_suspend_setup();
	acpi_sleep_hibernate_setup();

	if (acpi_sleep_state_supported(ACPI_STATE_S5)) {
		sleep_states[ACPI_STATE_S5] = 1;
		pm_power_off_prepare = acpi_power_off_prepare;
		pm_power_off = acpi_power_off;
	} else {
		acpi_no_s5 = true;
	}

	supported[0] = 0;
	for (i = 0; i < ACPI_S_STATE_COUNT; i++) {
		if (sleep_states[i])
			pos += sprintf(pos, " S%d", i);
	}
	pr_info(PREFIX "(supports%s)\n", supported);

	/*
	 * Register the tts_notifier to reboot notifier list so that the _TTS
	 * object can also be evaluated when the system enters S5.
	 */
	register_reboot_notifier(&tts_notifier);
	return 0;
}<|MERGE_RESOLUTION|>--- conflicted
+++ resolved
@@ -359,8 +359,6 @@
 		DMI_MATCH(DMI_PRODUCT_NAME, "80E3"),
 		},
 	},
-<<<<<<< HEAD
-=======
 	{
 	.callback = init_nvs_save_s3,
 	.ident = "Lenovo G40-45",
@@ -395,7 +393,6 @@
 		DMI_MATCH(DMI_PRODUCT_NAME, "20GGA00L00"),
 		},
 	},
->>>>>>> 286cd8c7
 	{},
 };
 
