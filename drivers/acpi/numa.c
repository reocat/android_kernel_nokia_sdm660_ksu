/*
 *  acpi_numa.c - ACPI NUMA support
 *
 *  Copyright (C) 2002 Takayoshi Kochi <t-kochi@bq.jp.nec.com>
 *
 * ~~~~~~~~~~~~~~~~~~~~~~~~~~~~~~~~~~~~~~~~~~~~~~~~~~~~~~~~~~~~~~~~~~~~~~~~~~
 *
 *  This program is free software; you can redistribute it and/or modify
 *  it under the terms of the GNU General Public License as published by
 *  the Free Software Foundation; either version 2 of the License, or
 *  (at your option) any later version.
 *
 *  This program is distributed in the hope that it will be useful,
 *  but WITHOUT ANY WARRANTY; without even the implied warranty of
 *  MERCHANTABILITY or FITNESS FOR A PARTICULAR PURPOSE.  See the
 *  GNU General Public License for more details.
 *
 * ~~~~~~~~~~~~~~~~~~~~~~~~~~~~~~~~~~~~~~~~~~~~~~~~~~~~~~~~~~~~~~~~~~~~~~~~~~
 *
 */

#define pr_fmt(fmt) "ACPI: " fmt

#include <linux/module.h>
#include <linux/init.h>
#include <linux/kernel.h>
#include <linux/types.h>
#include <linux/errno.h>
#include <linux/acpi.h>
#include <linux/bootmem.h>
#include <linux/memblock.h>
#include <linux/numa.h>
#include <linux/nodemask.h>
#include <linux/topology.h>

static nodemask_t nodes_found_map = NODE_MASK_NONE;

/* maps to convert between proximity domain and logical node ID */
static int pxm_to_node_map[MAX_PXM_DOMAINS]
			= { [0 ... MAX_PXM_DOMAINS - 1] = NUMA_NO_NODE };
static int node_to_pxm_map[MAX_NUMNODES]
			= { [0 ... MAX_NUMNODES - 1] = PXM_INVAL };

unsigned char acpi_srat_revision __initdata;
int acpi_numa __initdata;

int pxm_to_node(int pxm)
{
	if (pxm < 0 || pxm >= MAX_PXM_DOMAINS || numa_off)
		return NUMA_NO_NODE;
	return pxm_to_node_map[pxm];
}

int node_to_pxm(int node)
{
	if (node < 0)
		return PXM_INVAL;
	return node_to_pxm_map[node];
}

static void __acpi_map_pxm_to_node(int pxm, int node)
{
	if (pxm_to_node_map[pxm] == NUMA_NO_NODE || node < pxm_to_node_map[pxm])
		pxm_to_node_map[pxm] = node;
	if (node_to_pxm_map[node] == PXM_INVAL || pxm < node_to_pxm_map[node])
		node_to_pxm_map[node] = pxm;
}

int acpi_map_pxm_to_node(int pxm)
{
	int node;

	if (pxm < 0 || pxm >= MAX_PXM_DOMAINS || numa_off)
		return NUMA_NO_NODE;

	node = pxm_to_node_map[pxm];

	if (node == NUMA_NO_NODE) {
		if (nodes_weight(nodes_found_map) >= MAX_NUMNODES)
			return NUMA_NO_NODE;
		node = first_unset_node(nodes_found_map);
		__acpi_map_pxm_to_node(pxm, node);
		node_set(node, nodes_found_map);
	}

	return node;
}

/**
 * acpi_map_pxm_to_online_node - Map proximity ID to online node
 * @pxm: ACPI proximity ID
 *
 * This is similar to acpi_map_pxm_to_node(), but always returns an online
 * node.  When the mapped node from a given proximity ID is offline, it
 * looks up the node distance table and returns the nearest online node.
 *
 * ACPI device drivers, which are called after the NUMA initialization has
 * completed in the kernel, can call this interface to obtain their device
 * NUMA topology from ACPI tables.  Such drivers do not have to deal with
 * offline nodes.  A node may be offline when a device proximity ID is
 * unique, SRAT memory entry does not exist, or NUMA is disabled, ex.
 * "numa=off" on x86.
 */
int acpi_map_pxm_to_online_node(int pxm)
{
	int node, min_node;

	node = acpi_map_pxm_to_node(pxm);

	if (node == NUMA_NO_NODE)
		node = 0;

	min_node = node;
	if (!node_online(node)) {
		int min_dist = INT_MAX, dist, n;

		for_each_online_node(n) {
			dist = node_distance(node, n);
			if (dist < min_dist) {
				min_dist = dist;
				min_node = n;
			}
		}
	}

	return min_node;
}
EXPORT_SYMBOL(acpi_map_pxm_to_online_node);

static void __init
acpi_table_print_srat_entry(struct acpi_subtable_header *header)
{
	switch (header->type) {
	case ACPI_SRAT_TYPE_CPU_AFFINITY:
		{
			struct acpi_srat_cpu_affinity *p =
			    (struct acpi_srat_cpu_affinity *)header;
			pr_debug("SRAT Processor (id[0x%02x] eid[0x%02x]) in proximity domain %d %s\n",
				 p->apic_id, p->local_sapic_eid,
				 p->proximity_domain_lo,
				 (p->flags & ACPI_SRAT_CPU_ENABLED) ?
				 "enabled" : "disabled");
		}
		break;

	case ACPI_SRAT_TYPE_MEMORY_AFFINITY:
		{
			struct acpi_srat_mem_affinity *p =
			    (struct acpi_srat_mem_affinity *)header;
			pr_debug("SRAT Memory (0x%llx length 0x%llx) in proximity domain %d %s%s%s\n",
				 (unsigned long long)p->base_address,
				 (unsigned long long)p->length,
				 p->proximity_domain,
				 (p->flags & ACPI_SRAT_MEM_ENABLED) ?
				 "enabled" : "disabled",
				 (p->flags & ACPI_SRAT_MEM_HOT_PLUGGABLE) ?
				 " hot-pluggable" : "",
				 (p->flags & ACPI_SRAT_MEM_NON_VOLATILE) ?
				 " non-volatile" : "");
		}
		break;

	case ACPI_SRAT_TYPE_X2APIC_CPU_AFFINITY:
		{
			struct acpi_srat_x2apic_cpu_affinity *p =
			    (struct acpi_srat_x2apic_cpu_affinity *)header;
			pr_debug("SRAT Processor (x2apicid[0x%08x]) in proximity domain %d %s\n",
				 p->apic_id,
				 p->proximity_domain,
				 (p->flags & ACPI_SRAT_CPU_ENABLED) ?
				 "enabled" : "disabled");
		}
		break;

	case ACPI_SRAT_TYPE_GICC_AFFINITY:
		{
			struct acpi_srat_gicc_affinity *p =
			    (struct acpi_srat_gicc_affinity *)header;
			pr_debug("SRAT Processor (acpi id[0x%04x]) in proximity domain %d %s\n",
				 p->acpi_processor_uid,
				 p->proximity_domain,
				 (p->flags & ACPI_SRAT_GICC_ENABLED) ?
				 "enabled" : "disabled");
		}
		break;

	default:
		pr_warn("Found unsupported SRAT entry (type = 0x%x)\n",
			header->type);
		break;
	}
}

/*
 * A lot of BIOS fill in 10 (= no distance) everywhere. This messes
 * up the NUMA heuristics which wants the local node to have a smaller
 * distance than the others.
 * Do some quick checks here and only use the SLIT if it passes.
 */
static int __init slit_valid(struct acpi_table_slit *slit)
{
	int i, j;
	int d = slit->locality_count;
	for (i = 0; i < d; i++) {
		for (j = 0; j < d; j++)  {
			u8 val = slit->entry[d*i + j];
			if (i == j) {
				if (val != LOCAL_DISTANCE)
					return 0;
			} else if (val <= LOCAL_DISTANCE)
				return 0;
		}
	}
	return 1;
}

void __init bad_srat(void)
{
	pr_err("SRAT: SRAT not used.\n");
	acpi_numa = -1;
}

int __init srat_disabled(void)
{
	return acpi_numa < 0;
}

#if defined(CONFIG_X86) || defined(CONFIG_ARM64)
/*
 * Callback for SLIT parsing.  pxm_to_node() returns NUMA_NO_NODE for
 * I/O localities since SRAT does not list them.  I/O localities are
 * not supported at this point.
 */
void __init acpi_numa_slit_init(struct acpi_table_slit *slit)
{
	int i, j;

	for (i = 0; i < slit->locality_count; i++) {
		const int from_node = pxm_to_node(i);

		if (from_node == NUMA_NO_NODE)
			continue;

		for (j = 0; j < slit->locality_count; j++) {
			const int to_node = pxm_to_node(j);

			if (to_node == NUMA_NO_NODE)
				continue;

			numa_set_distance(from_node, to_node,
				slit->entry[slit->locality_count * i + j]);
		}
	}
}

/*
 * Default callback for parsing of the Proximity Domain <-> Memory
 * Area mappings
 */
int __init
acpi_numa_memory_affinity_init(struct acpi_srat_mem_affinity *ma)
{
	u64 start, end;
	u32 hotpluggable;
	int node, pxm;

	if (srat_disabled())
		goto out_err;
	if (ma->header.length < sizeof(struct acpi_srat_mem_affinity)) {
		pr_err("SRAT: Unexpected header length: %d\n",
		       ma->header.length);
		goto out_err_bad_srat;
	}
	if ((ma->flags & ACPI_SRAT_MEM_ENABLED) == 0)
		goto out_err;
	hotpluggable = ma->flags & ACPI_SRAT_MEM_HOT_PLUGGABLE;
	if (hotpluggable && !IS_ENABLED(CONFIG_MEMORY_HOTPLUG))
		goto out_err;

	start = ma->base_address;
	end = start + ma->length;
	pxm = ma->proximity_domain;
	if (acpi_srat_revision <= 1)
		pxm &= 0xff;

	node = acpi_map_pxm_to_node(pxm);
	if (node == NUMA_NO_NODE || node >= MAX_NUMNODES) {
		pr_err("SRAT: Too many proximity domains.\n");
		goto out_err_bad_srat;
	}

	if (numa_add_memblk(node, start, end) < 0) {
		pr_err("SRAT: Failed to add memblk to node %u [mem %#010Lx-%#010Lx]\n",
		       node, (unsigned long long) start,
		       (unsigned long long) end - 1);
		goto out_err_bad_srat;
	}

	node_set(node, numa_nodes_parsed);

	pr_info("SRAT: Node %u PXM %u [mem %#010Lx-%#010Lx]%s%s\n",
		node, pxm,
		(unsigned long long) start, (unsigned long long) end - 1,
		hotpluggable ? " hotplug" : "",
		ma->flags & ACPI_SRAT_MEM_NON_VOLATILE ? " non-volatile" : "");

	/* Mark hotplug range in memblock. */
	if (hotpluggable && memblock_mark_hotplug(start, ma->length))
		pr_warn("SRAT: Failed to mark hotplug range [mem %#010Lx-%#010Lx] in memblock\n",
			(unsigned long long)start, (unsigned long long)end - 1);

	max_possible_pfn = max(max_possible_pfn, PFN_UP(end - 1));

	return 0;
out_err_bad_srat:
	bad_srat();
out_err:
	return -EINVAL;
}
#endif /* defined(CONFIG_X86) || defined (CONFIG_ARM64) */

static int __init acpi_parse_slit(struct acpi_table_header *table)
{
	struct acpi_table_slit *slit = (struct acpi_table_slit *)table;

	if (!slit_valid(slit)) {
		pr_info("SLIT table looks invalid. Not used.\n");
		return -EINVAL;
	}
	acpi_numa_slit_init(slit);

	return 0;
}

void __init __weak
acpi_numa_x2apic_affinity_init(struct acpi_srat_x2apic_cpu_affinity *pa)
{
	pr_warn("Found unsupported x2apic [0x%08x] SRAT entry\n", pa->apic_id);
}

static int __init
acpi_parse_x2apic_affinity(struct acpi_subtable_header *header,
			   const unsigned long end)
{
	struct acpi_srat_x2apic_cpu_affinity *processor_affinity;

	processor_affinity = (struct acpi_srat_x2apic_cpu_affinity *)header;
	if (!processor_affinity)
		return -EINVAL;

	acpi_table_print_srat_entry(header);

	/* let architecture-dependent part to do it */
	acpi_numa_x2apic_affinity_init(processor_affinity);

	return 0;
}

static int __init
acpi_parse_processor_affinity(struct acpi_subtable_header *header,
			      const unsigned long end)
{
	struct acpi_srat_cpu_affinity *processor_affinity;

	processor_affinity = (struct acpi_srat_cpu_affinity *)header;
	if (!processor_affinity)
		return -EINVAL;

	acpi_table_print_srat_entry(header);

	/* let architecture-dependent part to do it */
	acpi_numa_processor_affinity_init(processor_affinity);

	return 0;
}

static int __init
acpi_parse_gicc_affinity(struct acpi_subtable_header *header,
			 const unsigned long end)
{
	struct acpi_srat_gicc_affinity *processor_affinity;

	processor_affinity = (struct acpi_srat_gicc_affinity *)header;
	if (!processor_affinity)
		return -EINVAL;

	acpi_table_print_srat_entry(header);

	/* let architecture-dependent part to do it */
	acpi_numa_gicc_affinity_init(processor_affinity);

	return 0;
}

static int __initdata parsed_numa_memblks;

static int __init
acpi_parse_memory_affinity(struct acpi_subtable_header * header,
			   const unsigned long end)
{
	struct acpi_srat_mem_affinity *memory_affinity;

	memory_affinity = (struct acpi_srat_mem_affinity *)header;
	if (!memory_affinity)
		return -EINVAL;

	acpi_table_print_srat_entry(header);

	/* let architecture-dependent part to do it */
	if (!acpi_numa_memory_affinity_init(memory_affinity))
		parsed_numa_memblks++;
	return 0;
}

static int __init acpi_parse_srat(struct acpi_table_header *table)
{
	struct acpi_table_srat *srat = (struct acpi_table_srat *)table;

	acpi_srat_revision = srat->header.revision;

	/* Real work done in acpi_table_parse_srat below. */

	return 0;
}

static int __init
acpi_table_parse_srat(enum acpi_srat_type id,
		      acpi_tbl_entry_handler handler, unsigned int max_entries)
{
	return acpi_table_parse_entries(ACPI_SIG_SRAT,
					    sizeof(struct acpi_table_srat), id,
					    handler, max_entries);
}

int __init acpi_numa_init(void)
{
	int cnt = 0;

	if (acpi_disabled)
		return -EINVAL;

	/*
	 * Should not limit number with cpu num that is from NR_CPUS or nr_cpus=
	 * SRAT cpu entries could have different order with that in MADT.
	 * So go over all cpu entries in SRAT to get apicid to node mapping.
	 */

	/* SRAT: System Resource Affinity Table */
	if (!acpi_table_parse(ACPI_SIG_SRAT, acpi_parse_srat)) {
<<<<<<< HEAD
		struct acpi_subtable_proc srat_proc[2];
=======
		struct acpi_subtable_proc srat_proc[3];
>>>>>>> 286cd8c7

		memset(srat_proc, 0, sizeof(srat_proc));
		srat_proc[0].id = ACPI_SRAT_TYPE_CPU_AFFINITY;
		srat_proc[0].handler = acpi_parse_processor_affinity;
		srat_proc[1].id = ACPI_SRAT_TYPE_X2APIC_CPU_AFFINITY;
		srat_proc[1].handler = acpi_parse_x2apic_affinity;
<<<<<<< HEAD
=======
		srat_proc[2].id = ACPI_SRAT_TYPE_GICC_AFFINITY;
		srat_proc[2].handler = acpi_parse_gicc_affinity;
>>>>>>> 286cd8c7

		acpi_table_parse_entries_array(ACPI_SIG_SRAT,
					sizeof(struct acpi_table_srat),
					srat_proc, ARRAY_SIZE(srat_proc), 0);

		cnt = acpi_table_parse_srat(ACPI_SRAT_TYPE_MEMORY_AFFINITY,
					    acpi_parse_memory_affinity, 0);
	}

	/* SLIT: System Locality Information Table */
	acpi_table_parse(ACPI_SIG_SLIT, acpi_parse_slit);

	if (cnt < 0)
		return cnt;
	else if (!parsed_numa_memblks)
		return -ENOENT;
	return 0;
}

static int acpi_get_pxm(acpi_handle h)
{
	unsigned long long pxm;
	acpi_status status;
	acpi_handle handle;
	acpi_handle phandle = h;

	do {
		handle = phandle;
		status = acpi_evaluate_integer(handle, "_PXM", NULL, &pxm);
		if (ACPI_SUCCESS(status))
			return pxm;
		status = acpi_get_parent(handle, &phandle);
	} while (ACPI_SUCCESS(status));
	return -1;
}

int acpi_get_node(acpi_handle handle)
{
	int pxm;

	pxm = acpi_get_pxm(handle);

	return acpi_map_pxm_to_node(pxm);
}
EXPORT_SYMBOL(acpi_get_node);<|MERGE_RESOLUTION|>--- conflicted
+++ resolved
@@ -447,22 +447,15 @@
 
 	/* SRAT: System Resource Affinity Table */
 	if (!acpi_table_parse(ACPI_SIG_SRAT, acpi_parse_srat)) {
-<<<<<<< HEAD
-		struct acpi_subtable_proc srat_proc[2];
-=======
 		struct acpi_subtable_proc srat_proc[3];
->>>>>>> 286cd8c7
 
 		memset(srat_proc, 0, sizeof(srat_proc));
 		srat_proc[0].id = ACPI_SRAT_TYPE_CPU_AFFINITY;
 		srat_proc[0].handler = acpi_parse_processor_affinity;
 		srat_proc[1].id = ACPI_SRAT_TYPE_X2APIC_CPU_AFFINITY;
 		srat_proc[1].handler = acpi_parse_x2apic_affinity;
-<<<<<<< HEAD
-=======
 		srat_proc[2].id = ACPI_SRAT_TYPE_GICC_AFFINITY;
 		srat_proc[2].handler = acpi_parse_gicc_affinity;
->>>>>>> 286cd8c7
 
 		acpi_table_parse_entries_array(ACPI_SIG_SRAT,
 					sizeof(struct acpi_table_srat),
