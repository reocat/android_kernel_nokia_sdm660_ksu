--- conflicted
+++ resolved
@@ -41,8 +41,6 @@
  */
 static inline bool
 acpi_iospace_resource_valid(struct resource *res) { return true; }
-<<<<<<< HEAD
-=======
 #endif
 
 #if IS_ENABLED(CONFIG_ACPI_GENERIC_GSI)
@@ -56,7 +54,6 @@
 {
 	return true;
 }
->>>>>>> 286cd8c7
 #endif
 
 static bool acpi_dev_resource_len_valid(u64 start, u64 end, u64 len, bool io)
