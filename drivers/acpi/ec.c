--- conflicted
+++ resolved
@@ -188,10 +188,7 @@
 
 struct acpi_ec *boot_ec, *first_ec;
 EXPORT_SYMBOL(first_ec);
-<<<<<<< HEAD
-=======
 static bool boot_ec_is_ecdt = false;
->>>>>>> 286cd8c7
 static struct workqueue_struct *ec_query_wq;
 
 static int EC_FLAGS_QUERY_HANDSHAKE; /* Needs QR_EC issued when SCI_EVT set */
@@ -1062,8 +1059,6 @@
 		acpi_ec_start(first_ec, true);
 }
 
-<<<<<<< HEAD
-=======
 void acpi_ec_mark_gpe_for_wake(void)
 {
 	if (first_ec && !ec_no_wakeup)
@@ -1082,7 +1077,6 @@
 		acpi_dispatch_gpe(NULL, first_ec->gpe);
 }
 
->>>>>>> 286cd8c7
 /* --------------------------------------------------------------------------
                                 Event Management
    -------------------------------------------------------------------------- */
@@ -2157,26 +2151,11 @@
 int __init acpi_ec_init(void)
 {
 	int result;
-<<<<<<< HEAD
-=======
 	int ecdt_fail, dsdt_fail;
->>>>>>> 286cd8c7
 
 	/* register workqueue for _Qxx evaluations */
 	result = acpi_ec_query_init();
 	if (result)
-<<<<<<< HEAD
-		goto err_exit;
-	/* Now register the driver for the EC */
-	result = acpi_bus_register_driver(&acpi_ec_driver);
-	if (result)
-		goto err_exit;
-
-err_exit:
-	if (result)
-		acpi_ec_query_exit();
-	return result;
-=======
 		return result;
 
 	/*
@@ -2198,7 +2177,6 @@
 	 */
 	ecdt_fail = acpi_ec_ecdt_start();
 	return ecdt_fail && dsdt_fail ? -ENODEV : 0;
->>>>>>> 286cd8c7
 }
 
 /* EC driver currently not unloadable */
