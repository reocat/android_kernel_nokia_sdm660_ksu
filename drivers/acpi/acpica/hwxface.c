// SPDX-License-Identifier: BSD-3-Clause OR GPL-2.0
/******************************************************************************
 *
 * Module Name: hwxface - Public ACPICA hardware interfaces
 *
 * Copyright (C) 2000 - 2018, Intel Corp.
 *
 *****************************************************************************/

#define EXPORT_ACPI_INTERFACES

#include <acpi/acpi.h>
#include "accommon.h"
#include "acnamesp.h"

#define _COMPONENT          ACPI_HARDWARE
ACPI_MODULE_NAME("hwxface")

/******************************************************************************
 *
 * FUNCTION:    acpi_reset
 *
 * PARAMETERS:  None
 *
 * RETURN:      Status
 *
 * DESCRIPTION: Set reset register in memory or IO space. Note: Does not
 *              support reset register in PCI config space, this must be
 *              handled separately.
 *
 ******************************************************************************/
acpi_status acpi_reset(void)
{
	struct acpi_generic_address *reset_reg;
	acpi_status status;

	ACPI_FUNCTION_TRACE(acpi_reset);

	reset_reg = &acpi_gbl_FADT.reset_register;

	/* Check if the reset register is supported */

	if (!(acpi_gbl_FADT.flags & ACPI_FADT_RESET_REGISTER) ||
	    !reset_reg->address) {
		return_ACPI_STATUS(AE_NOT_EXIST);
	}

	if (reset_reg->space_id == ACPI_ADR_SPACE_SYSTEM_IO) {
		/*
		 * For I/O space, write directly to the OSL. This bypasses the port
		 * validation mechanism, which may block a valid write to the reset
		 * register.
		 *
		 * NOTE:
		 * The ACPI spec requires the reset register width to be 8, so we
		 * hardcode it here and ignore the FADT value. This maintains
		 * compatibility with other ACPI implementations that have allowed
		 * BIOS code with bad register width values to go unnoticed.
		 */
		status = acpi_os_write_port((acpi_io_address)reset_reg->address,
					    acpi_gbl_FADT.reset_value,
					    ACPI_RESET_REGISTER_WIDTH);
	} else {
		/* Write the reset value to the reset register */

		status = acpi_hw_write(acpi_gbl_FADT.reset_value, reset_reg);
	}

	return_ACPI_STATUS(status);
}

ACPI_EXPORT_SYMBOL(acpi_reset)

/******************************************************************************
 *
 * FUNCTION:    acpi_read
 *
 * PARAMETERS:  value               - Where the value is returned
 *              reg                 - GAS register structure
 *
 * RETURN:      Status
 *
 * DESCRIPTION: Read from either memory or IO space.
 *
 * LIMITATIONS: <These limitations also apply to acpi_write>
 *      bit_width must be exactly 8, 16, 32, or 64.
 *      space_ID must be system_memory or system_IO.
 *      bit_offset and access_width are currently ignored, as there has
 *          not been a need to implement these.
 *
 ******************************************************************************/
acpi_status acpi_read(u64 *return_value, struct acpi_generic_address *reg)
{
	acpi_status status;

	ACPI_FUNCTION_NAME(acpi_read);

	status = acpi_hw_read(return_value, reg);
	return (status);
}

ACPI_EXPORT_SYMBOL(acpi_read)

/******************************************************************************
 *
 * FUNCTION:    acpi_write
 *
 * PARAMETERS:  value               - Value to be written
 *              reg                 - GAS register structure
 *
 * RETURN:      Status
 *
 * DESCRIPTION: Write to either memory or IO space.
 *
 ******************************************************************************/
acpi_status acpi_write(u64 value, struct acpi_generic_address *reg)
{
	acpi_status status;

	ACPI_FUNCTION_NAME(acpi_write);

	status = acpi_hw_write(value, reg);
	return (status);
}

ACPI_EXPORT_SYMBOL(acpi_write)

#if (!ACPI_REDUCED_HARDWARE)
/*******************************************************************************
 *
 * FUNCTION:    acpi_read_bit_register
 *
 * PARAMETERS:  register_id     - ID of ACPI Bit Register to access
 *              return_value    - Value that was read from the register,
 *                                normalized to bit position zero.
 *
 * RETURN:      Status and the value read from the specified Register. Value
 *              returned is normalized to bit0 (is shifted all the way right)
 *
 * DESCRIPTION: ACPI bit_register read function. Does not acquire the HW lock.
 *
 * SUPPORTS:    Bit fields in PM1 Status, PM1 Enable, PM1 Control, and
 *              PM2 Control.
 *
 * Note: The hardware lock is not required when reading the ACPI bit registers
 *       since almost all of them are single bit and it does not matter that
 *       the parent hardware register can be split across two physical
 *       registers. The only multi-bit field is SLP_TYP in the PM1 control
 *       register, but this field does not cross an 8-bit boundary (nor does
 *       it make much sense to actually read this field.)
 *
 ******************************************************************************/
acpi_status acpi_read_bit_register(u32 register_id, u32 *return_value)
{
	struct acpi_bit_register_info *bit_reg_info;
	u32 register_value;
	u32 value;
	acpi_status status;

	ACPI_FUNCTION_TRACE_U32(acpi_read_bit_register, register_id);

	/* Get the info structure corresponding to the requested ACPI Register */

	bit_reg_info = acpi_hw_get_bit_register_info(register_id);
	if (!bit_reg_info) {
		return_ACPI_STATUS(AE_BAD_PARAMETER);
	}

	/* Read the entire parent register */

	status = acpi_hw_register_read(bit_reg_info->parent_register,
				       &register_value);
	if (ACPI_FAILURE(status)) {
		return_ACPI_STATUS(status);
	}

	/* Normalize the value that was read, mask off other bits */

	value = ((register_value & bit_reg_info->access_bit_mask)
		 >> bit_reg_info->bit_position);

	ACPI_DEBUG_PRINT((ACPI_DB_IO,
			  "BitReg %X, ParentReg %X, Actual %8.8X, ReturnValue %8.8X\n",
			  register_id, bit_reg_info->parent_register,
			  register_value, value));

	*return_value = value;
	return_ACPI_STATUS(AE_OK);
}

ACPI_EXPORT_SYMBOL(acpi_read_bit_register)

/*******************************************************************************
 *
 * FUNCTION:    acpi_write_bit_register
 *
 * PARAMETERS:  register_id     - ID of ACPI Bit Register to access
 *              value           - Value to write to the register, in bit
 *                                position zero. The bit is automatically
 *                                shifted to the correct position.
 *
 * RETURN:      Status
 *
 * DESCRIPTION: ACPI Bit Register write function. Acquires the hardware lock
 *              since most operations require a read/modify/write sequence.
 *
 * SUPPORTS:    Bit fields in PM1 Status, PM1 Enable, PM1 Control, and
 *              PM2 Control.
 *
 * Note that at this level, the fact that there may be actually two
 * hardware registers (A and B - and B may not exist) is abstracted.
 *
 ******************************************************************************/
acpi_status acpi_write_bit_register(u32 register_id, u32 value)
{
	struct acpi_bit_register_info *bit_reg_info;
	acpi_cpu_flags lock_flags;
	u32 register_value;
	acpi_status status = AE_OK;

	ACPI_FUNCTION_TRACE_U32(acpi_write_bit_register, register_id);

	/* Get the info structure corresponding to the requested ACPI Register */

	bit_reg_info = acpi_hw_get_bit_register_info(register_id);
	if (!bit_reg_info) {
		return_ACPI_STATUS(AE_BAD_PARAMETER);
	}

	lock_flags = acpi_os_acquire_raw_lock(acpi_gbl_hardware_lock);

	/*
	 * At this point, we know that the parent register is one of the
	 * following: PM1 Status, PM1 Enable, PM1 Control, or PM2 Control
	 */
	if (bit_reg_info->parent_register != ACPI_REGISTER_PM1_STATUS) {
		/*
		 * 1) Case for PM1 Enable, PM1 Control, and PM2 Control
		 *
		 * Perform a register read to preserve the bits that we are not
		 * interested in
		 */
		status = acpi_hw_register_read(bit_reg_info->parent_register,
					       &register_value);
		if (ACPI_FAILURE(status)) {
			goto unlock_and_exit;
		}

		/*
		 * Insert the input bit into the value that was just read
		 * and write the register
		 */
		ACPI_REGISTER_INSERT_VALUE(register_value,
					   bit_reg_info->bit_position,
					   bit_reg_info->access_bit_mask,
					   value);

		status = acpi_hw_register_write(bit_reg_info->parent_register,
						register_value);
	} else {
		/*
		 * 2) Case for PM1 Status
		 *
		 * The Status register is different from the rest. Clear an event
		 * by writing 1, writing 0 has no effect. So, the only relevant
		 * information is the single bit we're interested in, all others
		 * should be written as 0 so they will be left unchanged.
		 */
		register_value = ACPI_REGISTER_PREPARE_BITS(value,
							    bit_reg_info->
							    bit_position,
							    bit_reg_info->
							    access_bit_mask);

		/* No need to write the register if value is all zeros */

		if (register_value) {
			status =
			    acpi_hw_register_write(ACPI_REGISTER_PM1_STATUS,
						   register_value);
		}
	}

	ACPI_DEBUG_PRINT((ACPI_DB_IO,
			  "BitReg %X, ParentReg %X, Value %8.8X, Actual %8.8X\n",
			  register_id, bit_reg_info->parent_register, value,
			  register_value));

unlock_and_exit:

	acpi_os_release_raw_lock(acpi_gbl_hardware_lock, lock_flags);
	return_ACPI_STATUS(status);
}

ACPI_EXPORT_SYMBOL(acpi_write_bit_register)
#endif				/* !ACPI_REDUCED_HARDWARE */
/*******************************************************************************
 *
 * FUNCTION:    acpi_get_sleep_type_data
 *
 * PARAMETERS:  sleep_state         - Numeric sleep state
 *              *sleep_type_a        - Where SLP_TYPa is returned
 *              *sleep_type_b        - Where SLP_TYPb is returned
 *
 * RETURN:      Status
 *
 * DESCRIPTION: Obtain the SLP_TYPa and SLP_TYPb values for the requested
 *              sleep state via the appropriate \_Sx object.
 *
 *  The sleep state package returned from the corresponding \_Sx_ object
 *  must contain at least one integer.
 *
 *  March 2005:
 *  Added support for a package that contains two integers. This
 *  goes against the ACPI specification which defines this object as a
 *  package with one encoded DWORD integer. However, existing practice
 *  by many BIOS vendors is to return a package with 2 or more integer
 *  elements, at least one per sleep type (A/B).
 *
 *  January 2013:
 *  Therefore, we must be prepared to accept a package with either a
 *  single integer or multiple integers.
 *
 *  The single integer DWORD format is as follows:
 *      BYTE 0 - Value for the PM1A SLP_TYP register
 *      BYTE 1 - Value for the PM1B SLP_TYP register
 *      BYTE 2-3 - Reserved
 *
 *  The dual integer format is as follows:
 *      Integer 0 - Value for the PM1A SLP_TYP register
 *      Integer 1 - Value for the PM1A SLP_TYP register
 *
 ******************************************************************************/
acpi_status
acpi_get_sleep_type_data(u8 sleep_state, u8 *sleep_type_a, u8 *sleep_type_b)
{
	acpi_status status;
	struct acpi_evaluate_info *info;
	union acpi_operand_object **elements;

	ACPI_FUNCTION_TRACE(acpi_get_sleep_type_data);

	/* Validate parameters */

	if ((sleep_state > ACPI_S_STATES_MAX) || !sleep_type_a || !sleep_type_b) {
		return_ACPI_STATUS(AE_BAD_PARAMETER);
	}

	/* Allocate the evaluation information block */

	info = ACPI_ALLOCATE_ZEROED(sizeof(struct acpi_evaluate_info));
	if (!info) {
		return_ACPI_STATUS(AE_NO_MEMORY);
	}

	/*
	 * Evaluate the \_Sx namespace object containing the register values
	 * for this state
	 */
<<<<<<< HEAD
	info->relative_pathname = ACPI_CAST_PTR(char,
						acpi_gbl_sleep_state_names
						[sleep_state]);
=======
	info->relative_pathname = acpi_gbl_sleep_state_names[sleep_state];
>>>>>>> 286cd8c7

	status = acpi_ns_evaluate(info);
	if (ACPI_FAILURE(status)) {
		if (status == AE_NOT_FOUND) {

			/* The _Sx states are optional, ignore NOT_FOUND */

			goto final_cleanup;
		}

		goto warning_cleanup;
	}

	/* Must have a return object */

	if (!info->return_object) {
		ACPI_ERROR((AE_INFO, "No Sleep State object returned from [%s]",
			    info->relative_pathname));
		status = AE_AML_NO_RETURN_VALUE;
		goto warning_cleanup;
	}

	/* Return object must be of type Package */

	if (info->return_object->common.type != ACPI_TYPE_PACKAGE) {
		ACPI_ERROR((AE_INFO,
			    "Sleep State return object is not a Package"));
		status = AE_AML_OPERAND_TYPE;
		goto return_value_cleanup;
	}

	/*
	 * Any warnings about the package length or the object types have
	 * already been issued by the predefined name module -- there is no
	 * need to repeat them here.
	 */
	elements = info->return_object->package.elements;
	switch (info->return_object->package.count) {
	case 0:

		status = AE_AML_PACKAGE_LIMIT;
		break;

	case 1:

		if (elements[0]->common.type != ACPI_TYPE_INTEGER) {
			status = AE_AML_OPERAND_TYPE;
			break;
		}

		/* A valid _Sx_ package with one integer */

		*sleep_type_a = (u8)elements[0]->integer.value;
		*sleep_type_b = (u8)(elements[0]->integer.value >> 8);
		break;

	case 2:
	default:

		if ((elements[0]->common.type != ACPI_TYPE_INTEGER) ||
		    (elements[1]->common.type != ACPI_TYPE_INTEGER)) {
			status = AE_AML_OPERAND_TYPE;
			break;
		}

		/* A valid _Sx_ package with two integers */

		*sleep_type_a = (u8)elements[0]->integer.value;
		*sleep_type_b = (u8)elements[1]->integer.value;
		break;
	}

return_value_cleanup:
	acpi_ut_remove_reference(info->return_object);

warning_cleanup:
	if (ACPI_FAILURE(status)) {
		ACPI_EXCEPTION((AE_INFO, status,
				"While evaluating Sleep State [%s]",
				info->relative_pathname));
	}

final_cleanup:
	ACPI_FREE(info);
	return_ACPI_STATUS(status);
}

ACPI_EXPORT_SYMBOL(acpi_get_sleep_type_data)<|MERGE_RESOLUTION|>--- conflicted
+++ resolved
@@ -357,13 +357,7 @@
 	 * Evaluate the \_Sx namespace object containing the register values
 	 * for this state
 	 */
-<<<<<<< HEAD
-	info->relative_pathname = ACPI_CAST_PTR(char,
-						acpi_gbl_sleep_state_names
-						[sleep_state]);
-=======
 	info->relative_pathname = acpi_gbl_sleep_state_names[sleep_state];
->>>>>>> 286cd8c7
 
 	status = acpi_ns_evaluate(info);
 	if (ACPI_FAILURE(status)) {
