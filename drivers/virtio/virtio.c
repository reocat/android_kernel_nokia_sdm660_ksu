--- conflicted
+++ resolved
@@ -349,17 +349,11 @@
 
 	INIT_LIST_HEAD(&dev->vqs);
 
-<<<<<<< HEAD
-	/* device_register() causes the bus infrastructure to look for a
-	 * matching driver. */
-	err = device_register(&dev->dev);
-=======
 	/*
 	 * device_add() causes the bus infrastructure to look for a matching
 	 * driver.
 	 */
 	err = device_add(&dev->dev);
->>>>>>> 286cd8c7
 	if (err)
 		ida_simple_remove(&virtio_index_ida, dev->index);
 out:
