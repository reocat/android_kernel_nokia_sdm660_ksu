--- conflicted
+++ resolved
@@ -23,10 +23,6 @@
 #include <linux/slab.h>
 #include <linux/module.h>
 #include <linux/hrtimer.h>
-<<<<<<< HEAD
-#include <linux/kmemleak.h>
-=======
->>>>>>> 286cd8c7
 #include <linux/dma-mapping.h>
 #include <xen/xen.h>
 
@@ -170,11 +166,7 @@
  * making all of the arch DMA ops work on the vring device itself
  * is a mess.  For now, we use the parent device for DMA ops.
  */
-<<<<<<< HEAD
-struct device *vring_dma_dev(const struct vring_virtqueue *vq)
-=======
 static inline struct device *vring_dma_dev(const struct vring_virtqueue *vq)
->>>>>>> 286cd8c7
 {
 	return vq->vq.vdev->dev.parent;
 }
@@ -276,11 +268,7 @@
 	struct vring_virtqueue *vq = to_vvq(_vq);
 	struct scatterlist *sg;
 	struct vring_desc *desc;
-<<<<<<< HEAD
-	unsigned int i, n, avail, descs_used, uninitialized_var(prev), err_idx;
-=======
 	unsigned int i, n, avail, descs_used, prev, err_idx;
->>>>>>> 286cd8c7
 	int head;
 	bool indirect;
 
@@ -403,11 +391,8 @@
 	vq->desc_state[head].data = data;
 	if (indirect)
 		vq->desc_state[head].indir_desc = desc;
-<<<<<<< HEAD
-=======
 	else
 		vq->desc_state[head].indir_desc = ctx;
->>>>>>> 286cd8c7
 
 	/* Put entry in available array (but don't update avail->idx until they
 	 * do sync). */
@@ -439,26 +424,14 @@
 		if (i == err_idx)
 			break;
 		vring_unmap_one(vq, &desc[i]);
-<<<<<<< HEAD
-		i = vq->vring.desc[i].next;
-	}
-
-	vq->vq.num_free += total_sg;
+		i = virtio16_to_cpu(_vq->vdev, vq->vring.desc[i].next);
+	}
 
 	if (indirect)
 		kfree(desc);
 
-	return -EIO;
-=======
-		i = virtio16_to_cpu(_vq->vdev, vq->vring.desc[i].next);
-	}
-
-	if (indirect)
-		kfree(desc);
-
 	END_USE(vq);
 	return -ENOMEM;
->>>>>>> 286cd8c7
 }
 
 /**
@@ -656,11 +629,7 @@
 		       void **ctx)
 {
 	unsigned int i, j;
-<<<<<<< HEAD
-	u16 nextflag = cpu_to_virtio16(vq->vq.vdev, VRING_DESC_F_NEXT);
-=======
 	__virtio16 nextflag = cpu_to_virtio16(vq->vq.vdev, VRING_DESC_F_NEXT);
->>>>>>> 286cd8c7
 
 	/* Clear data ptr. */
 	vq->desc_state[head].data = NULL;
@@ -681,12 +650,6 @@
 	/* Plus final descriptor */
 	vq->vq.num_free++;
 
-<<<<<<< HEAD
-	/* Free the indirect table, if any, now that it's unmapped. */
-	if (vq->desc_state[head].indir_desc) {
-		struct vring_desc *indir_desc = vq->desc_state[head].indir_desc;
-		u32 len = virtio32_to_cpu(vq->vq.vdev, vq->vring.desc[head].len);
-=======
 	if (vq->indirect) {
 		struct vring_desc *indir_desc = vq->desc_state[head].indir_desc;
 		u32 len;
@@ -696,7 +659,6 @@
 			return;
 
 		len = virtio32_to_cpu(vq->vq.vdev, vq->vring.desc[head].len);
->>>>>>> 286cd8c7
 
 		BUG_ON(!(vq->vring.desc[head].flags &
 			 cpu_to_virtio16(vq->vq.vdev, VRING_DESC_F_INDIRECT)));
@@ -705,15 +667,10 @@
 		for (j = 0; j < len / sizeof(struct vring_desc); j++)
 			vring_unmap_one(vq, &indir_desc[j]);
 
-<<<<<<< HEAD
-		kfree(vq->desc_state[head].indir_desc);
-		vq->desc_state[head].indir_desc = NULL;
-=======
 		kfree(indir_desc);
 		vq->desc_state[head].indir_desc = NULL;
 	} else if (ctx) {
 		*ctx = vq->desc_state[head].indir_desc;
->>>>>>> 286cd8c7
 	}
 }
 
@@ -777,11 +734,7 @@
 
 	/* detach_buf clears data, so grab it now. */
 	ret = vq->desc_state[i].data;
-<<<<<<< HEAD
-	detach_buf(vq, i);
-=======
 	detach_buf(vq, i, ctx);
->>>>>>> 286cd8c7
 	vq->last_used_idx++;
 	/* If we expect an interrupt for the next entry, tell host
 	 * by writing event index and flush out the write before
@@ -969,11 +922,7 @@
 			continue;
 		/* detach_buf clears data, so grab it now. */
 		buf = vq->desc_state[i].data;
-<<<<<<< HEAD
-		detach_buf(vq, i);
-=======
 		detach_buf(vq, i, NULL);
->>>>>>> 286cd8c7
 		vq->avail_idx_shadow--;
 		vq->vring.avail->idx = cpu_to_virtio16(_vq->vdev, vq->avail_idx_shadow);
 		END_USE(vq);
@@ -1019,17 +968,7 @@
 	unsigned int i;
 	struct vring_virtqueue *vq;
 
-<<<<<<< HEAD
-	/* We assume num is a power of 2. */
-	if (num & (num - 1)) {
-		dev_warn(&vdev->dev, "Bad virtqueue length %u\n", num);
-		return NULL;
-	}
-
-	vq = kmalloc(sizeof(*vq) + num * sizeof(struct vring_desc_state),
-=======
 	vq = kmalloc(sizeof(*vq) + vring.num * sizeof(struct vring_desc_state),
->>>>>>> 286cd8c7
 		     GFP_KERNEL);
 	if (!vq)
 		return NULL;
@@ -1069,15 +1008,9 @@
 
 	/* Put everything in free lists. */
 	vq->free_head = 0;
-<<<<<<< HEAD
-	for (i = 0; i < num-1; i++)
-		vq->vring.desc[i].next = cpu_to_virtio16(vdev, i + 1);
-	memset(vq->desc_state, 0, num * sizeof(struct vring_desc_state));
-=======
 	for (i = 0; i < vring.num-1; i++)
 		vq->vring.desc[i].next = cpu_to_virtio16(vdev, i + 1);
 	memset(vq->desc_state, 0, vring.num * sizeof(struct vring_desc_state));
->>>>>>> 286cd8c7
 
 	return &vq->vq;
 }
