--- conflicted
+++ resolved
@@ -28,13 +28,9 @@
 #include <linux/module.h>
 #include <linux/balloon_compaction.h>
 #include <linux/wait.h>
-<<<<<<< HEAD
-#include <linux/mount.h>
-=======
 #include <linux/mm.h>
 #include <linux/mount.h>
 #include <linux/magic.h>
->>>>>>> 286cd8c7
 
 /*
  * Balloon device works in 4K page units.  So each page is pointed to by
@@ -167,8 +163,6 @@
 			msleep(200);
 			break;
 		}
-<<<<<<< HEAD
-=======
 
 		balloon_page_push(&pages, page);
 	}
@@ -180,7 +174,6 @@
 	while ((page = balloon_page_pop(&pages))) {
 		balloon_page_enqueue(&vb->vb_dev_info, page);
 
->>>>>>> 286cd8c7
 		set_page_pfns(vb, vb->pfns + vb->num_pfns, page);
 		vb->num_pages += VIRTIO_BALLOON_PAGES_PER_PAGE;
 		if (!virtio_has_feature(vb->vdev,
@@ -201,19 +194,9 @@
 static void release_pages_balloon(struct virtio_balloon *vb,
 				 struct list_head *pages)
 {
-<<<<<<< HEAD
-	unsigned int i;
-	struct page *page;
-
-	/* Find pfns pointing at start of each page, get pages and free them. */
-	for (i = 0; i < vb->num_pfns; i += VIRTIO_BALLOON_PAGES_PER_PAGE) {
-		page = balloon_pfn_to_page(virtio32_to_cpu(vb->vdev,
-							   vb->pfns[i]));
-=======
 	struct page *page, *next;
 
 	list_for_each_entry_safe(page, next, pages, lru) {
->>>>>>> 286cd8c7
 		if (!virtio_has_feature(vb->vdev,
 					VIRTIO_BALLOON_F_DEFLATE_ON_OOM))
 			adjust_managed_page_count(page, 1);
@@ -241,10 +224,7 @@
 		if (!page)
 			break;
 		set_page_pfns(vb, vb->pfns + vb->num_pfns, page);
-<<<<<<< HEAD
-=======
 		list_add(&page->lru, &pages);
->>>>>>> 286cd8c7
 		vb->num_pages -= VIRTIO_BALLOON_PAGES_PER_PAGE;
 	}
 
@@ -256,11 +236,7 @@
 	 */
 	if (vb->num_pfns != 0)
 		tell_host(vb, vb->deflate_vq);
-<<<<<<< HEAD
-	release_pages_balloon(vb);
-=======
 	release_pages_balloon(vb, &pages);
->>>>>>> 286cd8c7
 	mutex_unlock(&vb->balloon_lock);
 	return num_freed_pages;
 }
@@ -286,12 +262,9 @@
 	all_vm_events(events);
 	si_meminfo(&i);
 
-<<<<<<< HEAD
-=======
 	available = si_mem_available();
 	caches = global_node_page_state(NR_FILE_PAGES);
 
->>>>>>> 286cd8c7
 #ifdef CONFIG_VM_EVENT_COUNTERS
 	update_stat(vb, idx++, VIRTIO_BALLOON_S_SWAP_IN,
 				pages_to_bytes(events[PSWPIN]));
@@ -299,15 +272,12 @@
 				pages_to_bytes(events[PSWPOUT]));
 	update_stat(vb, idx++, VIRTIO_BALLOON_S_MAJFLT, events[PGMAJFAULT]);
 	update_stat(vb, idx++, VIRTIO_BALLOON_S_MINFLT, events[PGFAULT]);
-<<<<<<< HEAD
-=======
 #ifdef CONFIG_HUGETLB_PAGE
 	update_stat(vb, idx++, VIRTIO_BALLOON_S_HTLB_PGALLOC,
 		    events[HTLB_BUDDY_PGALLOC]);
 	update_stat(vb, idx++, VIRTIO_BALLOON_S_HTLB_PGFAIL,
 		    events[HTLB_BUDDY_PGALLOC_FAIL]);
 #endif
->>>>>>> 286cd8c7
 #endif
 	update_stat(vb, idx++, VIRTIO_BALLOON_S_MEMFREE,
 				pages_to_bytes(i.freeram));
@@ -450,14 +420,6 @@
 		 * Prime this virtqueue with one buffer so the hypervisor can
 		 * use it to signal us later (it can't be broken yet!).
 		 */
-<<<<<<< HEAD
-		update_balloon_stats(vb);
-
-		sg_init_one(&sg, vb->stats, sizeof vb->stats);
-		if (virtqueue_add_outbuf(vb->stats_vq, &sg, 1, vb, GFP_KERNEL)
-		    < 0)
-			BUG();
-=======
 		num_stats = update_balloon_stats(vb);
 
 		sg_init_one(&sg, vb->stats, sizeof(vb->stats[0]) * num_stats);
@@ -468,7 +430,6 @@
 				 __func__);
 			return err;
 		}
->>>>>>> 286cd8c7
 		virtqueue_kick(vb->stats_vq);
 	}
 	return 0;
@@ -644,41 +605,12 @@
 	if (err)
 		goto out_free_vb;
 
-<<<<<<< HEAD
-	vb->nb.notifier_call = virtballoon_oom_notify;
-	vb->nb.priority = VIRTBALLOON_OOM_NOTIFY_PRIORITY;
-	err = register_oom_notifier(&vb->nb);
-	if (err < 0)
-		goto out_del_vqs;
-
-=======
->>>>>>> 286cd8c7
 #ifdef CONFIG_BALLOON_COMPACTION
 	balloon_mnt = kern_mount(&balloon_fs);
 	if (IS_ERR(balloon_mnt)) {
 		err = PTR_ERR(balloon_mnt);
-<<<<<<< HEAD
-		unregister_oom_notifier(&vb->nb);
 		goto out_del_vqs;
 	}
-
-	vb->vb_dev_info.migratepage = virtballoon_migratepage;
-	vb->vb_dev_info.inode = alloc_anon_inode(balloon_mnt->mnt_sb);
-	if (IS_ERR(vb->vb_dev_info.inode)) {
-		err = PTR_ERR(vb->vb_dev_info.inode);
-		kern_unmount(balloon_mnt);
-		unregister_oom_notifier(&vb->nb);
-		vb->vb_dev_info.inode = NULL;
-		goto out_del_vqs;
-	}
-	vb->vb_dev_info.inode->i_mapping->a_ops = &balloon_aops;
-#endif
-
-	virtio_device_ready(vdev);
-=======
-		goto out_del_vqs;
-	}
->>>>>>> 286cd8c7
 
 	vb->vb_dev_info.migratepage = virtballoon_migratepage;
 	vb->vb_dev_info.inode = alloc_anon_inode(balloon_mnt->mnt_sb);
@@ -705,10 +637,6 @@
 	return 0;
 
 out_del_vqs:
-<<<<<<< HEAD
-	unregister_oom_notifier(&vb->nb);
-=======
->>>>>>> 286cd8c7
 	vdev->config->del_vqs(vdev);
 out_free_vb:
 	kfree(vb);
@@ -742,17 +670,12 @@
 	cancel_work_sync(&vb->update_balloon_stats_work);
 
 	remove_common(vb);
-<<<<<<< HEAD
-	if (vb->vb_dev_info.inode)
-		iput(vb->vb_dev_info.inode);
-=======
 #ifdef CONFIG_BALLOON_COMPACTION
 	if (vb->vb_dev_info.inode)
 		iput(vb->vb_dev_info.inode);
 
 	kern_unmount(balloon_mnt);
 #endif
->>>>>>> 286cd8c7
 	kfree(vb);
 }
 
