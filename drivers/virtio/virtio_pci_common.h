--- conflicted
+++ resolved
@@ -131,15 +131,9 @@
 void vp_del_vqs(struct virtio_device *vdev);
 /* the config->find_vqs() implementation */
 int vp_find_vqs(struct virtio_device *vdev, unsigned nvqs,
-<<<<<<< HEAD
-		       struct virtqueue *vqs[],
-		       vq_callback_t *callbacks[],
-		       const char * const names[]);
-=======
 		struct virtqueue *vqs[], vq_callback_t *callbacks[],
 		const char * const names[], const bool *ctx,
 		struct irq_affinity *desc);
->>>>>>> 286cd8c7
 const char *vp_bus_name(struct virtio_device *vdev);
 
 /* Setup the affinity for a virtqueue:
