--- conflicted
+++ resolved
@@ -146,16 +146,7 @@
 	u32 remainder;
 	u8 stage_cfg;
 
-<<<<<<< HEAD
-#if GCC_VERSION < 40400
-	/* work around a bug compiling do_div() */
-	prescaler = READ_ONCE(kempld_prescaler[PRESCALER_21]);
-#else
 	prescaler = kempld_prescaler[PRESCALER_21];
-#endif
-=======
-	prescaler = kempld_prescaler[PRESCALER_21];
->>>>>>> 286cd8c7
 
 	if (!stage)
 		return -EINVAL;
