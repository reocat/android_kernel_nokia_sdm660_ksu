/*
 *	HPE WatchDog Driver
 *	based on
 *
 *	SoftDog	0.05:	A Software Watchdog Device
 *
 *	(c) Copyright 2018 Hewlett Packard Enterprise Development LP
 *	Thomas Mingarelli <thomas.mingarelli@hpe.com>
 *
 *	This program is free software; you can redistribute it and/or
 *	modify it under the terms of the GNU General Public License
 *	version 2 as published by the Free Software Foundation
 *
 */

#define pr_fmt(fmt) KBUILD_MODNAME ": " fmt

#include <linux/device.h>
#include <linux/io.h>
#include <linux/kernel.h>
#include <linux/module.h>
#include <linux/moduleparam.h>
#include <linux/pci.h>
#include <linux/pci_ids.h>
#include <linux/types.h>
#include <linux/watchdog.h>
#include <asm/nmi.h>

#define HPWDT_VERSION			"2.0.0"
#define SECS_TO_TICKS(secs)		((secs) * 1000 / 128)
#define TICKS_TO_SECS(ticks)		((ticks) * 128 / 1000)
#define HPWDT_MAX_TIMER			TICKS_TO_SECS(65535)
#define DEFAULT_MARGIN			30
#define PRETIMEOUT_SEC			9

static bool ilo5;
static unsigned int soft_margin = DEFAULT_MARGIN;	/* in seconds */
static bool nowayout = WATCHDOG_NOWAYOUT;
static bool pretimeout = IS_ENABLED(CONFIG_HPWDT_NMI_DECODING);

static void __iomem *pci_mem_addr;		/* the PCI-memory address */
static unsigned long __iomem *hpwdt_nmistat;
static unsigned long __iomem *hpwdt_timer_reg;
static unsigned long __iomem *hpwdt_timer_con;

static const struct pci_device_id hpwdt_devices[] = {
	{ PCI_DEVICE(PCI_VENDOR_ID_COMPAQ, 0xB203) },	/* iLO2 */
	{ PCI_DEVICE(PCI_VENDOR_ID_HP, 0x3306) },	/* iLO3 */
	{0},			/* terminate list */
};
MODULE_DEVICE_TABLE(pci, hpwdt_devices);


/*
 *	Watchdog operations
 */
static int hpwdt_start(struct watchdog_device *wdd)
{
	int control = 0x81 | (pretimeout ? 0x4 : 0);
	int reload = SECS_TO_TICKS(wdd->timeout);

	dev_dbg(wdd->parent, "start watchdog 0x%08x:0x%02x\n", reload, control);
	iowrite16(reload, hpwdt_timer_reg);
	iowrite8(control, hpwdt_timer_con);

	return 0;
}

static void hpwdt_stop(void)
{
	unsigned long data;

	pr_debug("stop  watchdog\n");

	data = ioread8(hpwdt_timer_con);
	data &= 0xFE;
	iowrite8(data, hpwdt_timer_con);
}

static int hpwdt_stop_core(struct watchdog_device *wdd)
{
	hpwdt_stop();

	return 0;
}

static int hpwdt_ping(struct watchdog_device *wdd)
{
	int reload = SECS_TO_TICKS(wdd->timeout);

	dev_dbg(wdd->parent, "ping  watchdog 0x%08x\n", reload);
	iowrite16(reload, hpwdt_timer_reg);

	return 0;
}

static unsigned int hpwdt_gettimeleft(struct watchdog_device *wdd)
{
	return TICKS_TO_SECS(ioread16(hpwdt_timer_reg));
}

static int hpwdt_settimeout(struct watchdog_device *wdd, unsigned int val)
{
	dev_dbg(wdd->parent, "set_timeout = %d\n", val);

	wdd->timeout = val;
	if (val <= wdd->pretimeout) {
		dev_dbg(wdd->parent, "pretimeout < timeout. Setting to zero\n");
		wdd->pretimeout = 0;
		pretimeout = 0;
		if (watchdog_active(wdd))
			hpwdt_start(wdd);
	}
	hpwdt_ping(wdd);

	return 0;
}

#ifdef CONFIG_HPWDT_NMI_DECODING
static int hpwdt_set_pretimeout(struct watchdog_device *wdd, unsigned int req)
{
	unsigned int val = 0;

	dev_dbg(wdd->parent, "set_pretimeout = %d\n", req);
	if (req) {
		val = PRETIMEOUT_SEC;
		if (val >= wdd->timeout)
			return -EINVAL;
	}

	if (val != req)
		dev_dbg(wdd->parent, "Rounding pretimeout to: %d\n", val);

	wdd->pretimeout = val;
	pretimeout = !!val;

	if (watchdog_active(wdd))
		hpwdt_start(wdd);

	return 0;
}

static int hpwdt_my_nmi(void)
{
	return ioread8(hpwdt_nmistat) & 0x6;
}

<<<<<<< HEAD
#ifdef CONFIG_HPWDT_NMI_DECODING
static int hpwdt_my_nmi(void)
{
	return ioread8(hpwdt_nmistat) & 0x6;
}

=======
>>>>>>> 286cd8c7
/*
 *	NMI Handler
 */
static int hpwdt_pretimeout(unsigned int ulReason, struct pt_regs *regs)
{
<<<<<<< HEAD
	unsigned long rom_pl;
	static int die_nmi_called;

	if (!hpwdt_nmi_decoding)
		goto out;

	if ((ulReason == NMI_UNKNOWN) && !hpwdt_my_nmi())
		return NMI_DONE;

	spin_lock_irqsave(&rom_lock, rom_pl);
	if (!die_nmi_called && !is_icru && !is_uefi)
		asminline_call(&cmn_regs, cru_rom_addr);
	die_nmi_called = 1;
	spin_unlock_irqrestore(&rom_lock, rom_pl);

	if (allow_kdump)
		hpwdt_stop();

	if (!is_icru && !is_uefi) {
		if (cmn_regs.u1.ral == 0) {
			panic("An NMI occurred, "
				"but unable to determine source.\n");
		}
	}
	panic("An NMI occurred. Depending on your system the reason "
		"for the NMI is logged in any one of the following "
		"resources:\n"
=======
	unsigned int mynmi = hpwdt_my_nmi();
	static char panic_msg[] =
		"00: An NMI occurred. Depending on your system the reason "
		"for the NMI is logged in any one of the following resources:\n"
>>>>>>> 286cd8c7
		"1. Integrated Management Log (IML)\n"
		"2. OA Syslog\n"
		"3. OA Forward Progress Log\n"
		"4. iLO Event Log";

	if (ilo5 && ulReason == NMI_UNKNOWN && !mynmi)
		return NMI_DONE;

	if (ilo5 && !pretimeout)
		return NMI_DONE;

	hpwdt_stop();

	hex_byte_pack(panic_msg, mynmi);
	nmi_panic(regs, panic_msg);

	return NMI_HANDLED;
}
#endif /* CONFIG_HPWDT_NMI_DECODING */


static const struct watchdog_info ident = {
	.options = WDIOF_PRETIMEOUT    |
		   WDIOF_SETTIMEOUT    |
		   WDIOF_KEEPALIVEPING |
		   WDIOF_MAGICCLOSE,
	.identity = "HPE iLO2+ HW Watchdog Timer",
};

/*
 *	Kernel interfaces
 */

static const struct watchdog_ops hpwdt_ops = {
	.owner		= THIS_MODULE,
	.start		= hpwdt_start,
	.stop		= hpwdt_stop_core,
	.ping		= hpwdt_ping,
	.set_timeout	= hpwdt_settimeout,
	.get_timeleft	= hpwdt_gettimeleft,
#ifdef CONFIG_HPWDT_NMI_DECODING
	.set_pretimeout	= hpwdt_set_pretimeout,
#endif
};

static struct watchdog_device hpwdt_dev = {
	.info		= &ident,
	.ops		= &hpwdt_ops,
	.min_timeout	= 1,
	.max_timeout	= HPWDT_MAX_TIMER,
	.timeout	= DEFAULT_MARGIN,
#ifdef CONFIG_HPWDT_NMI_DECODING
	.pretimeout	= PRETIMEOUT_SEC,
#endif
};


/*
 *	Init & Exit
 */
<<<<<<< HEAD
static void dmi_find_icru(const struct dmi_header *dm, void *dummy)
{
	struct smbios_proliant_info *smbios_proliant_ptr;

	if (dm->type == SMBIOS_ICRU_INFORMATION) {
		smbios_proliant_ptr = (struct smbios_proliant_info *) dm;
		if (smbios_proliant_ptr->misc_features & 0x01)
			is_icru = 1;
		if (smbios_proliant_ptr->misc_features & 0x1400)
			is_uefi = 1;
	}
}
=======
>>>>>>> 286cd8c7

static int hpwdt_init_nmi_decoding(struct pci_dev *dev)
{
#ifdef CONFIG_HPWDT_NMI_DECODING
	int retval;
	/*
	 * Only one function can register for NMI_UNKNOWN
	 */
	retval = register_nmi_handler(NMI_UNKNOWN, hpwdt_pretimeout, 0, "hpwdt");
	if (retval)
		goto error;
	retval = register_nmi_handler(NMI_SERR, hpwdt_pretimeout, 0, "hpwdt");
	if (retval)
		goto error1;
	retval = register_nmi_handler(NMI_IO_CHECK, hpwdt_pretimeout, 0, "hpwdt");
	if (retval)
		goto error2;

	dev_info(&dev->dev,
		"HPE Watchdog Timer Driver: NMI decoding initialized\n");

	return 0;

error2:
	unregister_nmi_handler(NMI_SERR, "hpwdt");
error1:
	unregister_nmi_handler(NMI_UNKNOWN, "hpwdt");
error:
	dev_warn(&dev->dev,
		"Unable to register a die notifier (err=%d).\n",
		retval);
	return retval;
#endif	/* CONFIG_HPWDT_NMI_DECODING */
	return 0;
}

static void hpwdt_exit_nmi_decoding(void)
{
#ifdef CONFIG_HPWDT_NMI_DECODING
	unregister_nmi_handler(NMI_UNKNOWN, "hpwdt");
	unregister_nmi_handler(NMI_SERR, "hpwdt");
	unregister_nmi_handler(NMI_IO_CHECK, "hpwdt");
#endif
}

static int hpwdt_init_one(struct pci_dev *dev,
					const struct pci_device_id *ent)
{
	int retval;

	/*
	 * First let's find out if we are on an iLO2+ server. We will
	 * not run on a legacy ASM box.
	 * So we only support the G5 ProLiant servers and higher.
	 */
	if (dev->subsystem_vendor != PCI_VENDOR_ID_HP &&
	    dev->subsystem_vendor != PCI_VENDOR_ID_HP_3PAR) {
		dev_warn(&dev->dev,
			"This server does not have an iLO2+ ASIC.\n");
		return -ENODEV;
	}

	/*
	 * Ignore all auxilary iLO devices with the following PCI ID
	 */
	if (dev->subsystem_vendor == PCI_VENDOR_ID_HP &&
	    dev->subsystem_device == 0x1979)
		return -ENODEV;

	if (pci_enable_device(dev)) {
		dev_warn(&dev->dev,
			"Not possible to enable PCI Device: 0x%x:0x%x.\n",
			ent->vendor, ent->device);
		return -ENODEV;
	}

	pci_mem_addr = pci_iomap(dev, 1, 0x80);
	if (!pci_mem_addr) {
		dev_warn(&dev->dev,
			"Unable to detect the iLO2+ server memory.\n");
		retval = -ENOMEM;
		goto error_pci_iomap;
	}
	hpwdt_nmistat	= pci_mem_addr + 0x6e;
	hpwdt_timer_reg = pci_mem_addr + 0x70;
	hpwdt_timer_con = pci_mem_addr + 0x72;

	/* Make sure that timer is disabled until /dev/watchdog is opened */
	hpwdt_stop();

	/* Initialize NMI Decoding functionality */
	retval = hpwdt_init_nmi_decoding(dev);
	if (retval != 0)
		goto error_init_nmi_decoding;

	watchdog_set_nowayout(&hpwdt_dev, nowayout);
	if (watchdog_init_timeout(&hpwdt_dev, soft_margin, NULL))
		dev_warn(&dev->dev, "Invalid soft_margin: %d.\n", soft_margin);

	hpwdt_dev.parent = &dev->dev;
	retval = watchdog_register_device(&hpwdt_dev);
	if (retval < 0) {
		dev_err(&dev->dev, "watchdog register failed: %d.\n", retval);
		goto error_wd_register;
	}

	dev_info(&dev->dev, "HPE Watchdog Timer Driver: %s"
			", timer margin: %d seconds (nowayout=%d).\n",
			HPWDT_VERSION, hpwdt_dev.timeout, nowayout);

	if (dev->subsystem_vendor == PCI_VENDOR_ID_HP_3PAR)
		ilo5 = true;

	return 0;

error_wd_register:
	hpwdt_exit_nmi_decoding();
error_init_nmi_decoding:
	pci_iounmap(dev, pci_mem_addr);
error_pci_iomap:
	pci_disable_device(dev);
	return retval;
}

static void hpwdt_exit(struct pci_dev *dev)
{
	if (!nowayout)
		hpwdt_stop();

	watchdog_unregister_device(&hpwdt_dev);
	hpwdt_exit_nmi_decoding();
	pci_iounmap(dev, pci_mem_addr);
	pci_disable_device(dev);
}

static struct pci_driver hpwdt_driver = {
	.name = "hpwdt",
	.id_table = hpwdt_devices,
	.probe = hpwdt_init_one,
	.remove = hpwdt_exit,
};

MODULE_AUTHOR("Tom Mingarelli");
MODULE_DESCRIPTION("hpe watchdog driver");
MODULE_LICENSE("GPL");
MODULE_VERSION(HPWDT_VERSION);

module_param(soft_margin, int, 0);
MODULE_PARM_DESC(soft_margin, "Watchdog timeout in seconds");

module_param(nowayout, bool, 0);
MODULE_PARM_DESC(nowayout, "Watchdog cannot be stopped once started (default="
		__MODULE_STRING(WATCHDOG_NOWAYOUT) ")");

#ifdef CONFIG_HPWDT_NMI_DECODING
module_param(pretimeout, bool, 0);
MODULE_PARM_DESC(pretimeout, "Watchdog pretimeout enabled");
#endif

module_pci_driver(hpwdt_driver);<|MERGE_RESOLUTION|>--- conflicted
+++ resolved
@@ -145,54 +145,15 @@
 	return ioread8(hpwdt_nmistat) & 0x6;
 }
 
-<<<<<<< HEAD
-#ifdef CONFIG_HPWDT_NMI_DECODING
-static int hpwdt_my_nmi(void)
-{
-	return ioread8(hpwdt_nmistat) & 0x6;
-}
-
-=======
->>>>>>> 286cd8c7
 /*
  *	NMI Handler
  */
 static int hpwdt_pretimeout(unsigned int ulReason, struct pt_regs *regs)
 {
-<<<<<<< HEAD
-	unsigned long rom_pl;
-	static int die_nmi_called;
-
-	if (!hpwdt_nmi_decoding)
-		goto out;
-
-	if ((ulReason == NMI_UNKNOWN) && !hpwdt_my_nmi())
-		return NMI_DONE;
-
-	spin_lock_irqsave(&rom_lock, rom_pl);
-	if (!die_nmi_called && !is_icru && !is_uefi)
-		asminline_call(&cmn_regs, cru_rom_addr);
-	die_nmi_called = 1;
-	spin_unlock_irqrestore(&rom_lock, rom_pl);
-
-	if (allow_kdump)
-		hpwdt_stop();
-
-	if (!is_icru && !is_uefi) {
-		if (cmn_regs.u1.ral == 0) {
-			panic("An NMI occurred, "
-				"but unable to determine source.\n");
-		}
-	}
-	panic("An NMI occurred. Depending on your system the reason "
-		"for the NMI is logged in any one of the following "
-		"resources:\n"
-=======
 	unsigned int mynmi = hpwdt_my_nmi();
 	static char panic_msg[] =
 		"00: An NMI occurred. Depending on your system the reason "
 		"for the NMI is logged in any one of the following resources:\n"
->>>>>>> 286cd8c7
 		"1. Integrated Management Log (IML)\n"
 		"2. OA Syslog\n"
 		"3. OA Forward Progress Log\n"
@@ -253,21 +214,6 @@
 /*
  *	Init & Exit
  */
-<<<<<<< HEAD
-static void dmi_find_icru(const struct dmi_header *dm, void *dummy)
-{
-	struct smbios_proliant_info *smbios_proliant_ptr;
-
-	if (dm->type == SMBIOS_ICRU_INFORMATION) {
-		smbios_proliant_ptr = (struct smbios_proliant_info *) dm;
-		if (smbios_proliant_ptr->misc_features & 0x01)
-			is_icru = 1;
-		if (smbios_proliant_ptr->misc_features & 0x1400)
-			is_uefi = 1;
-	}
-}
-=======
->>>>>>> 286cd8c7
 
 static int hpwdt_init_nmi_decoding(struct pci_dev *dev)
 {
