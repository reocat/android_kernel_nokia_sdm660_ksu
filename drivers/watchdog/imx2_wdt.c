--- conflicted
+++ resolved
@@ -180,20 +180,8 @@
 {
 	unsigned int actual;
 
-<<<<<<< HEAD
-	regmap_update_bits(wdev->regmap, IMX2_WDT_WCR, IMX2_WDT_WCR_WT,
-			   WDOG_SEC_TO_COUNT(new_timeout));
-}
-
-static int imx2_wdt_set_timeout(struct watchdog_device *wdog,
-				unsigned int new_timeout)
-{
-	__imx2_wdt_set_timeout(wdog, new_timeout);
-
-=======
 	actual = min(new_timeout, IMX2_WDT_MAX_TIME);
 	__imx2_wdt_set_timeout(wdog, actual);
->>>>>>> 286cd8c7
 	wdog->timeout = new_timeout;
 	return 0;
 }
