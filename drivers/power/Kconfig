--- conflicted
+++ resolved
@@ -1,554 +1,3 @@
-<<<<<<< HEAD
-menuconfig POWER_SUPPLY
-	bool "Power supply class support"
-	help
-	  Say Y here to enable power supply class support. This allows
-	  power supply (batteries, AC, USB) monitoring by userspace
-	  via sysfs and uevent (if available) and/or APM kernel interface
-	  (if selected below).
-
-if POWER_SUPPLY
-
-config POWER_SUPPLY_DEBUG
-	bool "Power supply debug"
-	help
-	  Say Y here to enable debugging messages for power supply class
-	  and drivers.
-
-config PDA_POWER
-	tristate "Generic PDA/phone power driver"
-	depends on !S390
-	help
-	  Say Y here to enable generic power driver for PDAs and phones with
-	  one or two external power supplies (AC/USB) connected to main and
-	  backup batteries, and optional builtin charger.
-
-config APM_POWER
-	tristate "APM emulation for class batteries"
-	depends on APM_EMULATION
-	help
-	  Say Y here to enable support APM status emulation using
-	  battery class devices.
-
-config GENERIC_ADC_BATTERY
-	tristate "Generic battery support using IIO"
-	depends on IIO
-	help
-	  Say Y here to enable support for the generic battery driver
-	  which uses IIO framework to read adc.
-
-config MAX8925_POWER
-	tristate "MAX8925 battery charger support"
-	depends on MFD_MAX8925
-	help
-	  Say Y here to enable support for the battery charger in the Maxim
-	  MAX8925 PMIC.
-
-config WM831X_BACKUP
-	tristate "WM831X backup battery charger support"
-	depends on MFD_WM831X
-	help
-	  Say Y here to enable support for the backup battery charger
-	  in the Wolfson Microelectronics WM831x PMICs.
-
-config WM831X_POWER
-	tristate "WM831X PMU support"
-	depends on MFD_WM831X
-	help
-	  Say Y here to enable support for the power management unit
-	  provided by Wolfson Microelectronics WM831x PMICs.
-
-config WM8350_POWER
-        tristate "WM8350 PMU support"
-        depends on MFD_WM8350
-        help
-          Say Y here to enable support for the power management unit
-	  provided by the Wolfson Microelectronics WM8350 PMIC.
-
-config TEST_POWER
-	tristate "Test power driver"
-	help
-	  This driver is used for testing. It's safe to say M here.
-
-config BATTERY_88PM860X
-	tristate "Marvell 88PM860x battery driver"
-	depends on MFD_88PM860X
-	help
-	  Say Y here to enable battery monitor for Marvell 88PM860x chip.
-
-config BATTERY_DS2760
-	tristate "DS2760 battery driver (HP iPAQ & others)"
-	depends on W1 && W1_SLAVE_DS2760
-	help
-	  Say Y here to enable support for batteries with ds2760 chip.
-
-config BATTERY_DS2780
-	tristate "DS2780 battery driver"
-	depends on HAS_IOMEM
-	select W1
-	select W1_SLAVE_DS2780
-	help
-	  Say Y here to enable support for batteries with ds2780 chip.
-
-config BATTERY_DS2781
-	tristate "DS2781 battery driver"
-	depends on HAS_IOMEM
-	select W1
-	select W1_SLAVE_DS2781
-	help
-	  If you enable this you will have the DS2781 battery driver support.
-
-	  The battery monitor chip is used in many batteries/devices
-	  as the one who is responsible for charging/discharging/monitoring
-	  Li+ batteries.
-
-	  If you are unsure, say N.
-
-config BATTERY_DS2782
-	tristate "DS2782/DS2786 standalone gas-gauge"
-	depends on I2C
-	help
-	  Say Y here to enable support for the DS2782/DS2786 standalone battery
-	  gas-gauge.
-
-config BATTERY_PMU
-	tristate "Apple PMU battery"
-	depends on PPC32 && ADB_PMU
-	help
-	  Say Y here to expose battery information on Apple machines
-	  through the generic battery class.
-
-config BATTERY_OLPC
-	tristate "One Laptop Per Child battery"
-	depends on X86_32 && OLPC
-	help
-	  Say Y to enable support for the battery on the OLPC laptop.
-
-config BATTERY_TOSA
-	tristate "Sharp SL-6000 (tosa) battery"
-	depends on MACH_TOSA && MFD_TC6393XB && TOUCHSCREEN_WM97XX
-	help
-	  Say Y to enable support for the battery on the Sharp Zaurus
-	  SL-6000 (tosa) models.
-
-config BATTERY_COLLIE
-	tristate "Sharp SL-5500 (collie) battery"
-	depends on SA1100_COLLIE && MCP_UCB1200
-	help
-	  Say Y to enable support for the battery on the Sharp Zaurus
-	  SL-5500 (collie) models.
-
-config BATTERY_IPAQ_MICRO
-	tristate "iPAQ Atmel Micro ASIC battery driver"
-	depends on MFD_IPAQ_MICRO
-	help
-	  Choose this option if you want to monitor battery status on
-	  Compaq/HP iPAQ h3100 and h3600.
-
-config BATTERY_WM97XX
-	bool "WM97xx generic battery driver"
-	depends on TOUCHSCREEN_WM97XX=y
-	help
-	  Say Y to enable support for battery measured by WM97xx aux port.
-
-config BATTERY_SBS
-        tristate "SBS Compliant gas gauge"
-        depends on I2C
-        help
-	  Say Y to include support for SBS battery driver for SBS-compliant
-	  gas gauges.
-
-config BATTERY_BQ27XXX
-	tristate "BQ27xxx battery driver"
-	depends on I2C || I2C=n
-	help
-	  Say Y here to enable support for batteries with BQ27xxx (I2C/HDQ) chips.
-
-config BATTERY_BQ27XXX_I2C
-	bool "BQ27xxx I2C support"
-	depends on BATTERY_BQ27XXX
-	depends on I2C
-	default y
-	help
-	  Say Y here to enable support for batteries with BQ27xxx (I2C) chips.
-
-config BATTERY_BQ27XXX_PLATFORM
-	bool "BQ27xxx HDQ support"
-	depends on BATTERY_BQ27XXX
-	default y
-	help
-	  Say Y here to enable support for batteries with BQ27xxx (HDQ) chips.
-
-config BATTERY_DA9030
-	tristate "DA9030 battery driver"
-	depends on PMIC_DA903X
-	help
-	  Say Y here to enable support for batteries charger integrated into
-	  DA9030 PMIC.
-
-config BATTERY_DA9052
-	tristate "Dialog DA9052 Battery"
-	depends on PMIC_DA9052
-	help
-	  Say Y here to enable support for batteries charger integrated into
-	  DA9052 PMIC.
-
-config CHARGER_DA9150
-	tristate "Dialog Semiconductor DA9150 Charger support"
-	depends on MFD_DA9150
-	depends on DA9150_GPADC
-	depends on IIO
-	help
-	  Say Y here to enable support for charger unit of the DA9150
-	  Integrated Charger & Fuel-Gauge IC.
-
-	  This driver can also be built as a module. If so, the module will be
-	  called da9150-charger.
-
-config BATTERY_DA9150
-	tristate "Dialog Semiconductor DA9150 Fuel Gauge support"
-	depends on MFD_DA9150
-	help
-	  Say Y here to enable support for the Fuel-Gauge unit of the DA9150
-	  Integrated Charger & Fuel-Gauge IC
-
-	  This driver can also be built as a module. If so, the module will be
-	  called da9150-fg.
-
-config AXP288_CHARGER
-	tristate "X-Powers AXP288 Charger"
-	depends on MFD_AXP20X && EXTCON_AXP288
-	help
-	  Say yes here to have support X-Power AXP288 power management IC (PMIC)
-	  integrated charger.
-
-config AXP288_FUEL_GAUGE
-	tristate "X-Powers AXP288 Fuel Gauge"
-	depends on MFD_AXP20X && IIO
-	help
-	  Say yes here to have support for X-Power power management IC (PMIC)
-	  Fuel Gauge. The device provides battery statistics and status
-	  monitoring as well as alerts for battery over/under voltage and
-	  over/under temperature.
-
-config BATTERY_MAX17040
-	tristate "Maxim MAX17040 Fuel Gauge"
-	depends on I2C
-	help
-	  MAX17040 is fuel-gauge systems for lithium-ion (Li+) batteries
-	  in handheld and portable equipment. The MAX17040 is configured
-	  to operate with a single lithium cell
-
-config BATTERY_MAX17042
-	tristate "Maxim MAX17042/17047/17050/8997/8966 Fuel Gauge"
-	depends on I2C
-	select REGMAP_I2C
-	help
-	  MAX17042 is fuel-gauge systems for lithium-ion (Li+) batteries
-	  in handheld and portable equipment. The MAX17042 is configured
-	  to operate with a single lithium cell. MAX8997 and MAX8966 are
-	  multi-function devices that include fuel gauages that are compatible
-	  with MAX17042. This driver also supports max17047/50 chips which are
-	  improved version of max17042.
-
-config BATTERY_Z2
-	tristate "Z2 battery driver"
-	depends on I2C && MACH_ZIPIT2
-	help
-	  Say Y to include support for the battery on the Zipit Z2.
-
-config BATTERY_S3C_ADC
-	tristate "Battery driver for Samsung ADC based monitoring"
-	depends on S3C_ADC
-	help
-	  Say Y here to enable support for iPAQ h1930/h1940/rx1950 battery
-
-config BATTERY_TWL4030_MADC
-	tristate "TWL4030 MADC battery driver"
-	depends on TWL4030_MADC
-	help
-	  Say Y here to enable this dumb driver for batteries managed
-	  through the TWL4030 MADC.
-
-config CHARGER_88PM860X
-	tristate "Marvell 88PM860x Charger driver"
-	depends on MFD_88PM860X && BATTERY_88PM860X
-	help
-	  Say Y here to enable charger for Marvell 88PM860x chip.
-
-config CHARGER_PCF50633
-	tristate "NXP PCF50633 MBC"
-	depends on MFD_PCF50633
-	help
-	 Say Y to include support for NXP PCF50633 Main Battery Charger.
-
-config BATTERY_JZ4740
-	tristate "Ingenic JZ4740 battery"
-	depends on MACH_JZ4740
-	depends on MFD_JZ4740_ADC
-	help
-	  Say Y to enable support for the battery on Ingenic JZ4740 based
-	  boards.
-
-	  This driver can be build as a module. If so, the module will be
-	  called jz4740-battery.
-
-config BATTERY_INTEL_MID
-	tristate "Battery driver for Intel MID platforms"
-	depends on INTEL_SCU_IPC && SPI
-	help
-	  Say Y here to enable the battery driver on Intel MID
-	  platforms.
-
-config BATTERY_RX51
-	tristate "Nokia RX-51 (N900) battery driver"
-	depends on TWL4030_MADC
-	help
-	  Say Y here to enable support for battery information on Nokia
-	  RX-51, also known as N900 tablet.
-
-config CHARGER_ISP1704
-	tristate "ISP1704 USB Charger Detection"
-	depends on USB_PHY
-	help
-	  Say Y to enable support for USB Charger Detection with
-	  ISP1707/ISP1704 USB transceivers.
-
-config CHARGER_MAX8903
-	tristate "MAX8903 Battery DC-DC Charger for USB and Adapter Power"
-	help
-	  Say Y to enable support for the MAX8903 DC-DC charger and sysfs.
-	  The driver supports controlling charger-enable and current-limit
-	  pins based on the status of charger connections with interrupt
-	  handlers.
-
-config CHARGER_TWL4030
-	tristate "OMAP TWL4030 BCI charger driver"
-	depends on IIO && TWL4030_CORE
-	help
-	  Say Y here to enable support for TWL4030 Battery Charge Interface.
-
-config CHARGER_LP8727
-	tristate "TI/National Semiconductor LP8727 charger driver"
-	depends on I2C
-	help
-	  Say Y here to enable support for LP8727 Charger Driver.
-
-config CHARGER_LP8788
-	tristate "TI LP8788 charger driver"
-	depends on MFD_LP8788
-	depends on LP8788_ADC
-	depends on IIO
-	help
-	  Say Y to enable support for the LP8788 linear charger.
-
-config CHARGER_GPIO
-	tristate "GPIO charger"
-	depends on GPIOLIB || COMPILE_TEST
-	help
-	  Say Y to include support for chargers which report their online status
-	  through a GPIO pin.
-
-	  This driver can be build as a module. If so, the module will be
-	  called gpio-charger.
-
-config CHARGER_MANAGER
-	bool "Battery charger manager for multiple chargers"
-	depends on REGULATOR
-	select EXTCON
-	help
-          Say Y to enable charger-manager support, which allows multiple
-          chargers attached to a battery and multiple batteries attached to a
-          system. The charger-manager also can monitor charging status in
-          runtime and in suspend-to-RAM by waking up the system periodically
-          with help of suspend_again support.
-
-config CHARGER_MAX14577
-	tristate "Maxim MAX14577/77836 battery charger driver"
-	depends on MFD_MAX14577
-	help
-	  Say Y to enable support for the battery charger control sysfs and
-	  platform data of MAX14577/77836 MUICs.
-
-config CHARGER_MAX77693
-	tristate "Maxim MAX77693 battery charger driver"
-	depends on MFD_MAX77693
-	help
-	  Say Y to enable support for the Maxim MAX77693 battery charger.
-
-config CHARGER_MAX8997
-	tristate "Maxim MAX8997/MAX8966 PMIC battery charger driver"
-	depends on MFD_MAX8997 && REGULATOR_MAX8997
-	help
-	  Say Y to enable support for the battery charger control sysfs and
-	  platform data of MAX8997/LP3974 PMICs.
-
-config CHARGER_MAX8998
-	tristate "Maxim MAX8998/LP3974 PMIC battery charger driver"
-	depends on MFD_MAX8998 && REGULATOR_MAX8998
-	help
-	  Say Y to enable support for the battery charger control sysfs and
-	  platform data of MAX8998/LP3974 PMICs.
-
-config CHARGER_QCOM_SMBB
-	tristate "Qualcomm Switch-Mode Battery Charger and Boost"
-	depends on MFD_SPMI_PMIC || COMPILE_TEST
-	depends on OF
-	help
-	  Say Y to include support for the Switch-Mode Battery Charger and
-	  Boost (SMBB) hardware found in Qualcomm PM8941 PMICs.  The charger
-	  is an integrated, single-cell lithium-ion battery charger.  DT
-	  configuration is required for loading, see the devicetree
-	  documentation for more detail.  The base name for this driver is
-	  'pm8941_charger'.
-
-config CHARGER_BQ2415X
-	tristate "TI BQ2415x battery charger driver"
-	depends on I2C
-	help
-	  Say Y to enable support for the TI BQ2415x battery charger
-	  PMICs.
-
-	  You'll need this driver to charge batteries on e.g. Nokia
-	  RX-51/N900.
-
-config CHARGER_BQ24190
-	tristate "TI BQ24190 battery charger driver"
-	depends on I2C
-	depends on GPIOLIB || COMPILE_TEST
-	help
-	  Say Y to enable support for the TI BQ24190 battery charger.
-
-config CHARGER_BQ24257
-	tristate "TI BQ24250/24251/24257 battery charger driver"
-	depends on I2C
-	depends on GPIOLIB || COMPILE_TEST
-	depends on REGMAP_I2C
-	help
-	  Say Y to enable support for the TI BQ24250, BQ24251, and BQ24257 battery
-	  chargers.
-
-config CHARGER_BQ24735
-	tristate "TI BQ24735 battery charger support"
-	depends on I2C
-	depends on GPIOLIB || COMPILE_TEST
-	help
-	  Say Y to enable support for the TI BQ24735 battery charger.
-
-config CHARGER_BQ25890
-	tristate "TI BQ25890 battery charger driver"
-	depends on I2C
-	depends on GPIOLIB || COMPILE_TEST
-	select REGMAP_I2C
-	help
-	  Say Y to enable support for the TI BQ25890 battery charger.
-
-config CHARGER_BQ25600_SLAVE
-	tristate "TI BQ25600 battery charger slave driver"
-	depends on I2C
-	help
-	  Say Y to enable support for the TI BQ25600 battery charger.
-
-config CHARGER_SMB347
-	tristate "Summit Microelectronics SMB347 Battery Charger"
-	depends on I2C
-	select REGMAP_I2C
-	help
-	  Say Y to include support for Summit Microelectronics SMB347
-	  Battery Charger.
-
-config BATTERY_BQ28400
-	tristate "BQ28400 battery driver"
-	depends on I2C
-	default n
-	help
-	  Say Y here to enable support for batteries with BQ28400 (I2C) chips.
-	  The bq28400 Texas Instruments Inc device monitors the battery
-	  charging/discharging status via Rsens resistor, typically 10 mohm.
-	  It monitors the battery temperature via Thermistor.
-	  The device monitors the battery level (Relative-State-Of-Charge).
-	  The device is SBS compliant, providing battery info over I2C.
-
-config CHARGER_TPS65090
-	tristate "TPS65090 battery charger driver"
-	depends on MFD_TPS65090
-	help
-	 Say Y here to enable support for battery charging with TPS65090
-	 PMIC chips.
-
-config CHARGER_TPS65217
-	tristate "TPS65217 battery charger driver"
-	depends on MFD_TPS65217
-	help
-	 Say Y here to enable support for battery charging with TPS65217
-	 PMIC chips.
-
-config BATTERY_GAUGE_LTC2941
-	tristate "LTC2941/LTC2943 Battery Gauge Driver"
-	depends on I2C
-	help
-	  Say Y here to include support for LTC2941 and LTC2943 Battery
-	  Gauge IC. The driver reports the charge count continuously, and
-	  measures the voltage and temperature every 10 seconds.
-
-config AB8500_BM
-	bool "AB8500 Battery Management Driver"
-	depends on AB8500_CORE && AB8500_GPADC
-	help
-	  Say Y to include support for AB8500 battery management.
-
-config BATTERY_GOLDFISH
-	tristate "Goldfish battery driver"
-	depends on GOLDFISH || COMPILE_TEST
-	depends on HAS_IOMEM
-	help
-	  Say Y to enable support for the battery and AC power in the
-	  Goldfish emulator.
-
-config BATTERY_RT5033
-	tristate "RT5033 fuel gauge support"
-	depends on MFD_RT5033
-	help
-	  This adds support for battery fuel gauge in Richtek RT5033 PMIC.
-	  The fuelgauge calculates and determines the battery state of charge
-	  according to battery open circuit voltage.
-
-config CHARGER_RT9455
-	tristate "Richtek RT9455 battery charger driver"
-	depends on I2C
-	depends on GPIOLIB || COMPILE_TEST
-	select REGMAP_I2C
-	help
-	  Say Y to enable support for Richtek RT9455 battery charger.
-
-config AXP20X_POWER
-	tristate "AXP20x power supply driver"
-	depends on MFD_AXP20X
-	help
-	  This driver provides support for the power supply features of
-	  AXP20x PMIC.
-
-config WIRELESS_CHARGER_STWLC33
-	bool "ST STWLC33 Wireless Charging control Driver"
-	depends on I2C
-	help
-	  ST STWLC33 wireless charging control driver
-
-config WIRELESS_CHARGER_P9221
-	bool "IDT P9221 Wireless Charging control Driver"
-	depends on I2C
-	help
-	  IDT P9221 wireless charging control driver
-
-source "drivers/power/reset/Kconfig"
-source "drivers/power/supply/Kconfig"
-
-endif # POWER_SUPPLY
-
-source "drivers/power/avs/Kconfig"
-source "drivers/power/qcom/Kconfig"
-=======
 source "drivers/power/avs/Kconfig"
 source "drivers/power/reset/Kconfig"
-source "drivers/power/supply/Kconfig"
->>>>>>> 286cd8c7
+source "drivers/power/supply/Kconfig"