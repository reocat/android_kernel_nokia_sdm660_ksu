--- conflicted
+++ resolved
@@ -165,13 +165,10 @@
 	{ USB_VENDOR_AND_INTERFACE_INFO(0x13d3, 0xff, 0x01, 0x01),
 	  .driver_info = BTUSB_BCM_PATCHRAM },
 
-<<<<<<< HEAD
-=======
 	/* Dell Computer - Broadcom based  */
 	{ USB_VENDOR_AND_INTERFACE_INFO(0x413c, 0xff, 0x01, 0x01),
 	  .driver_info = BTUSB_BCM_PATCHRAM },
 
->>>>>>> 286cd8c7
 	/* Toshiba Corp - Broadcom based */
 	{ USB_VENDOR_AND_INTERFACE_INFO(0x0930, 0xff, 0x01, 0x01),
 	  .driver_info = BTUSB_BCM_PATCHRAM },
@@ -391,10 +388,7 @@
 	{ USB_DEVICE(0x13d3, 0x3462), .driver_info = BTUSB_REALTEK },
 
 	/* Additional Realtek 8822BE Bluetooth devices */
-<<<<<<< HEAD
-=======
 	{ USB_DEVICE(0x13d3, 0x3526), .driver_info = BTUSB_REALTEK },
->>>>>>> 286cd8c7
 	{ USB_DEVICE(0x0b05, 0x185c), .driver_info = BTUSB_REALTEK },
 
 	/* Additional Realtek 8822CE Bluetooth devices */
@@ -2130,23 +2124,12 @@
 		return -EINVAL;
 	}
 
-<<<<<<< HEAD
-	/* At the moment the iBT 3.0 hardware variants 0x0b (LnP/SfP)
-	 * and 0x0c (WsP) are supported by this firmware loading method.
-=======
 	/* Check for supported iBT hardware variants of this firmware
 	 * loading method.
->>>>>>> 286cd8c7
 	 *
 	 * This check has been put in place to ensure correct forward
 	 * compatibility options when newer hardware variants come along.
 	 */
-<<<<<<< HEAD
-	if (ver->hw_variant != 0x0b && ver->hw_variant != 0x0c) {
-		BT_ERR("%s: Unsupported Intel hardware variant (%u)",
-		       hdev->name, ver->hw_variant);
-		kfree_skb(skb);
-=======
 	switch (ver.hw_variant) {
 	case 0x0b:	/* SfP */
 	case 0x0c:	/* WsP */
@@ -2158,7 +2141,6 @@
 	default:
 		bt_dev_err(hdev, "Unsupported Intel hardware variant (%u)",
 			   ver.hw_variant);
->>>>>>> 286cd8c7
 		return -EINVAL;
 	}
 
@@ -2974,12 +2956,8 @@
 		struct usb_device *udev = interface_to_usbdev(intf);
 
 		/* Old firmware would otherwise let ath3k driver load
-<<<<<<< HEAD
-		 * patch and sysconfig files */
-=======
 		 * patch and sysconfig files
 		 */
->>>>>>> 286cd8c7
 		if (le16_to_cpu(udev->descriptor.bcdDevice) <= 0x0001 &&
 		    !btusb_qca_need_patch(udev))
 			return -ENODEV;
@@ -3152,17 +3130,8 @@
 	if (id->driver_info & BTUSB_QCA_ROME) {
 		data->setup_on_usb = btusb_setup_qca;
 		hdev->set_bdaddr = btusb_set_bdaddr_ath3012;
-<<<<<<< HEAD
-
-		/* QCA Rome devices lose their updated firmware over suspend,
-		 * but the USB hub doesn't notice any status change.
-		 * explicitly request a device reset on resume.
-		 */
-		interface_to_usbdev(intf)->quirks |= USB_QUIRK_RESET_RESUME;
-=======
 		set_bit(HCI_QUIRK_SIMULTANEOUS_DISCOVERY, &hdev->quirks);
 		btusb_check_needs_reset_resume(intf);
->>>>>>> 286cd8c7
 	}
 
 #ifdef CONFIG_BT_HCIBTUSB_RTL
@@ -3337,15 +3306,12 @@
 	btusb_stop_traffic(data);
 	usb_kill_anchored_urbs(&data->tx_anchor);
 
-<<<<<<< HEAD
-=======
 	if (data->oob_wake_irq && device_may_wakeup(&data->udev->dev)) {
 		set_bit(BTUSB_OOB_WAKE_ENABLED, &data->flags);
 		enable_irq_wake(data->oob_wake_irq);
 		enable_irq(data->oob_wake_irq);
 	}
 
->>>>>>> 286cd8c7
 	return 0;
 }
 
