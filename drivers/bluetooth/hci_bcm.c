--- conflicted
+++ resolved
@@ -418,10 +418,6 @@
 		}
 	}
 
-<<<<<<< HEAD
-	mutex_unlock(&bcm_device_lock);
-out:
-=======
 out:
 	if (bcm->dev) {
 		hu->init_speed = bcm->dev->init_speed;
@@ -432,7 +428,6 @@
 	}
 
 	mutex_unlock(&bcm_device_lock);
->>>>>>> 286cd8c7
 	return 0;
 
 err_unset_hu:
