/*
 *
 *  Bluetooth HCI UART driver
 *
 *  Copyright (C) 2000-2001  Qualcomm Incorporated
 *  Copyright (C) 2002-2003  Maxim Krasnyansky <maxk@qualcomm.com>
 *  Copyright (C) 2004-2005  Marcel Holtmann <marcel@holtmann.org>
 *
 *
 *  This program is free software; you can redistribute it and/or modify
 *  it under the terms of the GNU General Public License as published by
 *  the Free Software Foundation; either version 2 of the License, or
 *  (at your option) any later version.
 *
 *  This program is distributed in the hope that it will be useful,
 *  but WITHOUT ANY WARRANTY; without even the implied warranty of
 *  MERCHANTABILITY or FITNESS FOR A PARTICULAR PURPOSE.  See the
 *  GNU General Public License for more details.
 *
 *  You should have received a copy of the GNU General Public License
 *  along with this program; if not, write to the Free Software
 *  Foundation, Inc., 59 Temple Place, Suite 330, Boston, MA  02111-1307  USA
 *
 */

#include <linux/module.h>

#include <linux/kernel.h>
#include <linux/init.h>
#include <linux/types.h>
#include <linux/fcntl.h>
#include <linux/interrupt.h>
#include <linux/ptrace.h>
#include <linux/poll.h>

#include <linux/slab.h>
#include <linux/tty.h>
#include <linux/errno.h>
#include <linux/string.h>
#include <linux/signal.h>
#include <linux/ioctl.h>
#include <linux/skbuff.h>
#include <linux/firmware.h>
#include <linux/serdev.h>

#include <net/bluetooth/bluetooth.h>
#include <net/bluetooth/hci_core.h>

#include "btintel.h"
#include "btbcm.h"
#include "hci_uart.h"

#define VERSION "2.3"

static const struct hci_uart_proto *hup[HCI_UART_MAX_PROTO];

static inline void hci_uart_proto_lock(struct hci_uart *hu)
{
	mutex_lock(&hu->proto_lock);
}

static inline void hci_uart_proto_unlock(struct hci_uart *hu)
{
	mutex_unlock(&hu->proto_lock);
}

int hci_uart_register_proto(const struct hci_uart_proto *p)
{
	if (p->id >= HCI_UART_MAX_PROTO)
		return -EINVAL;

	if (hup[p->id])
		return -EEXIST;

	hup[p->id] = p;

	BT_INFO("HCI UART protocol %s registered", p->name);

	return 0;
}

int hci_uart_unregister_proto(const struct hci_uart_proto *p)
{
	if (p->id >= HCI_UART_MAX_PROTO)
		return -EINVAL;

	if (!hup[p->id])
		return -EINVAL;

	hup[p->id] = NULL;

	return 0;
}

static const struct hci_uart_proto *hci_uart_get_proto(unsigned int id)
{
	if (id >= HCI_UART_MAX_PROTO)
		return NULL;

	return hup[id];
}

static inline void hci_uart_tx_complete(struct hci_uart *hu, int pkt_type)
{
	struct hci_dev *hdev = hu->hdev;

	/* Update HCI stat counters */
	switch (pkt_type) {
	case HCI_COMMAND_PKT:
		hdev->stat.cmd_tx++;
		break;

	case HCI_ACLDATA_PKT:
		hdev->stat.acl_tx++;
		break;

	case HCI_SCODATA_PKT:
		hdev->stat.sco_tx++;
		break;
	}
}

static inline struct sk_buff *hci_uart_dequeue(struct hci_uart *hu)
{
	struct sk_buff *skb = hu->tx_skb;

	if (!skb) {
<<<<<<< HEAD
		hci_uart_proto_lock(hu);
		if (!hu->proto) {
			hci_uart_proto_unlock(hu);
			return NULL;
		}
		skb = hu->proto->dequeue(hu);
		hci_uart_proto_unlock(hu);
	}
	else
=======
		percpu_down_read(&hu->proto_lock);

		if (test_bit(HCI_UART_PROTO_READY, &hu->flags))
			skb = hu->proto->dequeue(hu);

		percpu_up_read(&hu->proto_lock);
	} else {
>>>>>>> 286cd8c7
		hu->tx_skb = NULL;
	}

	return skb;
}

int hci_uart_tx_wakeup(struct hci_uart *hu)
{
	/* This may be called in an IRQ context, so we can't sleep. Therefore
	 * we try to acquire the lock only, and if that fails we assume the
	 * tty is being closed because that is the only time the write lock is
	 * acquired. If, however, at some point in the future the write lock
	 * is also acquired in other situations, then this must be revisited.
	 */
	if (!percpu_down_read_trylock(&hu->proto_lock))
		return 0;

	if (!test_bit(HCI_UART_PROTO_READY, &hu->flags))
		goto no_schedule;

	if (test_and_set_bit(HCI_UART_SENDING, &hu->tx_state)) {
		set_bit(HCI_UART_TX_WAKEUP, &hu->tx_state);
		goto no_schedule;
	}

	BT_DBG("");

	schedule_work(&hu->write_work);

no_schedule:
	percpu_up_read(&hu->proto_lock);

	return 0;
}
EXPORT_SYMBOL_GPL(hci_uart_tx_wakeup);

static void hci_uart_write_work(struct work_struct *work)
{
	struct hci_uart *hu = container_of(work, struct hci_uart, write_work);
	struct tty_struct *tty = hu->tty;
	struct hci_dev *hdev = hu->hdev;
	struct sk_buff *skb;

	BT_DBG("hu %pK hdev %pK tty %pK", hu, hdev, tty);

	/* REVISIT: should we cope with bad skbs or ->write() returning
	 * and error value ?
	 */

restart:
	clear_bit(HCI_UART_TX_WAKEUP, &hu->tx_state);

	while ((skb = hci_uart_dequeue(hu))) {
		int len;

		set_bit(TTY_DO_WRITE_WAKEUP, &tty->flags);
		len = tty->ops->write(tty, skb->data, skb->len);
		hdev->stat.byte_tx += len;

		skb_pull(skb, len);
		if (skb->len) {
			hu->tx_skb = skb;
			break;
		}

		hci_uart_tx_complete(hu, hci_skb_pkt_type(skb));
		kfree_skb(skb);
	}

	if (test_bit(HCI_UART_TX_WAKEUP, &hu->tx_state))
		goto restart;

	clear_bit(HCI_UART_SENDING, &hu->tx_state);
}

void hci_uart_init_work(struct work_struct *work)
{
	struct hci_uart *hu = container_of(work, struct hci_uart, init_ready);
	int err;
	struct hci_dev *hdev;

	if (!test_and_clear_bit(HCI_UART_INIT_PENDING, &hu->hdev_flags))
		return;

	err = hci_register_dev(hu->hdev);
	if (err < 0) {
		BT_ERR("Can't register HCI device");
		clear_bit(HCI_UART_PROTO_READY, &hu->flags);
		hu->proto->close(hu);
		hdev = hu->hdev;
		hu->hdev = NULL;
		hci_free_dev(hdev);
		return;
	}

	set_bit(HCI_UART_REGISTERED, &hu->flags);
}

int hci_uart_init_ready(struct hci_uart *hu)
{
	if (!test_bit(HCI_UART_INIT_PENDING, &hu->hdev_flags))
		return -EALREADY;

	schedule_work(&hu->init_ready);

	return 0;
}

/* ------- Interface to HCI layer ------ */
<<<<<<< HEAD
/* Initialize device */
static int hci_uart_open(struct hci_dev *hdev)
{
	BT_DBG("%s %pK", hdev->name, hdev);

	/* Nothing to do for UART driver */
	return 0;
}

=======
>>>>>>> 286cd8c7
/* Reset device */
static int hci_uart_flush(struct hci_dev *hdev)
{
	struct hci_uart *hu  = hci_get_drvdata(hdev);
	struct tty_struct *tty = hu->tty;

	BT_DBG("hdev %pK tty %pK", hdev, tty);

	if (hu->tx_skb) {
		kfree_skb(hu->tx_skb); hu->tx_skb = NULL;
	}

	/* Flush any pending characters in the driver and discipline. */
	tty_ldisc_flush(tty);
	tty_driver_flush_buffer(tty);

<<<<<<< HEAD
=======
	percpu_down_read(&hu->proto_lock);

>>>>>>> 286cd8c7
	if (test_bit(HCI_UART_PROTO_READY, &hu->flags))
		hu->proto->flush(hu);

	percpu_up_read(&hu->proto_lock);

	return 0;
}

/* Initialize device */
static int hci_uart_open(struct hci_dev *hdev)
{
	BT_DBG("%s %p", hdev->name, hdev);

	/* Undo clearing this from hci_uart_close() */
	hdev->flush = hci_uart_flush;

	return 0;
}

/* Close device */
static int hci_uart_close(struct hci_dev *hdev)
{
	BT_DBG("hdev %pK", hdev);

	hci_uart_flush(hdev);
	hdev->flush = NULL;
	return 0;
}

/* Send frames from HCI layer */
static int hci_uart_send_frame(struct hci_dev *hdev, struct sk_buff *skb)
{
	struct hci_uart *hu = hci_get_drvdata(hdev);

	BT_DBG("%s: type %d len %d", hdev->name, hci_skb_pkt_type(skb),
	       skb->len);

	percpu_down_read(&hu->proto_lock);

	if (!test_bit(HCI_UART_PROTO_READY, &hu->flags)) {
		percpu_up_read(&hu->proto_lock);
		return -EUNATCH;
	}

	hu->proto->enqueue(hu, skb);
	percpu_up_read(&hu->proto_lock);

	hci_uart_tx_wakeup(hu);

	return 0;
}

/* Check the underlying device or tty has flow control support */
bool hci_uart_has_flow_control(struct hci_uart *hu)
{
<<<<<<< HEAD
=======
	/* serdev nodes check if the needed operations are present */
	if (hu->serdev)
		return true;

>>>>>>> 286cd8c7
	if (hu->tty->driver->ops->tiocmget && hu->tty->driver->ops->tiocmset)
		return true;

	return false;
}

/* Flow control or un-flow control the device */
void hci_uart_set_flow_control(struct hci_uart *hu, bool enable)
{
	struct tty_struct *tty = hu->tty;
	struct ktermios ktermios;
	int status;
	unsigned int set = 0;
	unsigned int clear = 0;

	if (hu->serdev) {
		serdev_device_set_flow_control(hu->serdev, !enable);
		serdev_device_set_rts(hu->serdev, !enable);
		return;
	}

	if (enable) {
		/* Disable hardware flow control */
		ktermios = tty->termios;
		ktermios.c_cflag &= ~CRTSCTS;
		status = tty_set_termios(tty, &ktermios);
		BT_DBG("Disabling hardware flow control: %s",
		       status ? "failed" : "success");

		/* Clear RTS to prevent the device from sending */
		/* Most UARTs need OUT2 to enable interrupts */
		status = tty->driver->ops->tiocmget(tty);
		BT_DBG("Current tiocm 0x%x", status);

		set &= ~(TIOCM_OUT2 | TIOCM_RTS);
		clear = ~set;
		set &= TIOCM_DTR | TIOCM_RTS | TIOCM_OUT1 |
		       TIOCM_OUT2 | TIOCM_LOOP;
		clear &= TIOCM_DTR | TIOCM_RTS | TIOCM_OUT1 |
			 TIOCM_OUT2 | TIOCM_LOOP;
		status = tty->driver->ops->tiocmset(tty, set, clear);
		BT_DBG("Clearing RTS: %s", status ? "failed" : "success");
	} else {
		/* Set RTS to allow the device to send again */
		status = tty->driver->ops->tiocmget(tty);
		BT_DBG("Current tiocm 0x%x", status);

		set |= (TIOCM_OUT2 | TIOCM_RTS);
		clear = ~set;
		set &= TIOCM_DTR | TIOCM_RTS | TIOCM_OUT1 |
		       TIOCM_OUT2 | TIOCM_LOOP;
		clear &= TIOCM_DTR | TIOCM_RTS | TIOCM_OUT1 |
			 TIOCM_OUT2 | TIOCM_LOOP;
		status = tty->driver->ops->tiocmset(tty, set, clear);
		BT_DBG("Setting RTS: %s", status ? "failed" : "success");

		/* Re-enable hardware flow control */
		ktermios = tty->termios;
		ktermios.c_cflag |= CRTSCTS;
		status = tty_set_termios(tty, &ktermios);
		BT_DBG("Enabling hardware flow control: %s",
		       status ? "failed" : "success");
	}
}

void hci_uart_set_speeds(struct hci_uart *hu, unsigned int init_speed,
			 unsigned int oper_speed)
{
	hu->init_speed = init_speed;
	hu->oper_speed = oper_speed;
}

void hci_uart_set_baudrate(struct hci_uart *hu, unsigned int speed)
{
	struct tty_struct *tty = hu->tty;
	struct ktermios ktermios;

	ktermios = tty->termios;
	ktermios.c_cflag &= ~CBAUD;
	tty_termios_encode_baud_rate(&ktermios, speed, speed);

	/* tty_set_termios() return not checked as it is always 0 */
	tty_set_termios(tty, &ktermios);

	BT_DBG("%s: New tty speeds: %d/%d", hu->hdev->name,
	       tty->termios.c_ispeed, tty->termios.c_ospeed);
}

static int hci_uart_setup(struct hci_dev *hdev)
{
	struct hci_uart *hu = hci_get_drvdata(hdev);
	struct hci_rp_read_local_version *ver;
	struct sk_buff *skb;
	unsigned int speed;
	int err;

	/* Init speed if any */
	if (hu->init_speed)
		speed = hu->init_speed;
	else if (hu->proto->init_speed)
		speed = hu->proto->init_speed;
	else
		speed = 0;

	if (speed)
		hci_uart_set_baudrate(hu, speed);

	/* Operational speed if any */
	if (hu->oper_speed)
		speed = hu->oper_speed;
	else if (hu->proto->oper_speed)
		speed = hu->proto->oper_speed;
	else
		speed = 0;

	if (hu->proto->set_baudrate && speed) {
		err = hu->proto->set_baudrate(hu, speed);
		if (!err)
			hci_uart_set_baudrate(hu, speed);
	}

	if (hu->proto->setup)
		return hu->proto->setup(hu);

	if (!test_bit(HCI_UART_VND_DETECT, &hu->hdev_flags))
		return 0;

	skb = __hci_cmd_sync(hdev, HCI_OP_READ_LOCAL_VERSION, 0, NULL,
			     HCI_INIT_TIMEOUT);
	if (IS_ERR(skb)) {
		BT_ERR("%s: Reading local version information failed (%ld)",
		       hdev->name, PTR_ERR(skb));
		return 0;
	}

	if (skb->len != sizeof(*ver)) {
		BT_ERR("%s: Event length mismatch for version information",
		       hdev->name);
		goto done;
	}

	ver = (struct hci_rp_read_local_version *)skb->data;

	switch (le16_to_cpu(ver->manufacturer)) {
#ifdef CONFIG_BT_HCIUART_INTEL
	case 2:
		hdev->set_bdaddr = btintel_set_bdaddr;
		btintel_check_bdaddr(hdev);
		break;
#endif
#ifdef CONFIG_BT_HCIUART_BCM
	case 15:
		hdev->set_bdaddr = btbcm_set_bdaddr;
		btbcm_check_bdaddr(hdev);
		break;
#endif
	default:
		break;
	}

done:
	kfree_skb(skb);
	return 0;
}

/* ------ LDISC part ------ */
/* hci_uart_tty_open
 *
 *     Called when line discipline changed to HCI_UART.
 *
 * Arguments:
 *     tty    pointer to tty info structure
 * Return Value:
 *     0 if success, otherwise error code
 */
static int hci_uart_tty_open(struct tty_struct *tty)
{
	struct hci_uart *hu;

	BT_DBG("tty %pK", tty);

	/* Error if the tty has no write op instead of leaving an exploitable
	 * hole
	 */
	if (tty->ops->write == NULL)
		return -EOPNOTSUPP;

	hu = kzalloc(sizeof(struct hci_uart), GFP_KERNEL);
	if (!hu) {
		BT_ERR("Can't allocate control structure");
		return -ENFILE;
	}

	tty->disc_data = hu;
	hu->tty = tty;
	tty->receive_room = 65536;

	/* disable alignment support by default */
	hu->alignment = 1;
	hu->padding = 0;

	INIT_WORK(&hu->init_ready, hci_uart_init_work);
	INIT_WORK(&hu->write_work, hci_uart_write_work);

<<<<<<< HEAD
	spin_lock_init(&hu->rx_lock);
	mutex_init(&hu->proto_lock);

	/* Flush any pending characters in the driver and line discipline. */
=======
	percpu_init_rwsem(&hu->proto_lock);
>>>>>>> 286cd8c7

	/* Flush any pending characters in the driver */
	tty_driver_flush_buffer(tty);

	return 0;
}

/* hci_uart_tty_close()
 *
 *    Called when the line discipline is changed to something
 *    else, the tty is closed, or the tty detects a hangup.
 */
static void hci_uart_tty_close(struct tty_struct *tty)
{
	struct hci_uart *hu = tty->disc_data;
	struct hci_dev *hdev;

	BT_DBG("tty %pK", tty);

	/* Detach from the tty */
	tty->disc_data = NULL;

	if (!hu)
		return;

	hdev = hu->hdev;
	if (hdev) {
		hci_uart_close(hdev);
		if (test_bit(HCI_UART_REGISTERED, &hu->flags))
			hci_unregister_dev(hdev);
	}

	if (test_bit(HCI_UART_PROTO_READY, &hu->flags)) {
		percpu_down_write(&hu->proto_lock);
		clear_bit(HCI_UART_PROTO_READY, &hu->flags);
		percpu_up_write(&hu->proto_lock);

		cancel_work_sync(&hu->init_ready);
		cancel_work_sync(&hu->write_work);

<<<<<<< HEAD
	if (test_and_clear_bit(HCI_UART_PROTO_READY, &hu->flags)) {
=======
>>>>>>> 286cd8c7
		if (hdev) {
			if (test_bit(HCI_UART_REGISTERED, &hu->flags))
				hci_unregister_dev(hdev);
			hci_free_dev(hdev);
		}
		hci_uart_proto_lock(hu);
		hu->proto->close(hu);
		hu->proto = NULL;
		hci_uart_proto_unlock(hu);
	}
	clear_bit(HCI_UART_PROTO_SET, &hu->flags);

<<<<<<< HEAD
	cancel_work_sync(&hu->write_work);
=======
	percpu_free_rwsem(&hu->proto_lock);
>>>>>>> 286cd8c7

	if (hdev)
		hci_free_dev(hdev);
	mutex_destroy(&hu->proto_lock);
	kfree(hu);
}

/* hci_uart_tty_wakeup()
 *
 *    Callback for transmit wakeup. Called when low level
 *    device driver can accept more send data.
 *
 * Arguments:        tty    pointer to associated tty instance data
 * Return Value:    None
 */
static void hci_uart_tty_wakeup(struct tty_struct *tty)
{
	struct hci_uart *hu = tty->disc_data;

	BT_DBG("");

	if (!hu)
		return;

	clear_bit(TTY_DO_WRITE_WAKEUP, &tty->flags);

	if (tty != hu->tty)
		return;

	if (test_bit(HCI_UART_PROTO_READY, &hu->flags))
		hci_uart_tx_wakeup(hu);
}

/* hci_uart_tty_receive()
 *
 *     Called by tty low level driver when receive data is
 *     available.
 *
 * Arguments:  tty          pointer to tty isntance data
 *             data         pointer to received data
 *             flags        pointer to flags for data
 *             count        count of received data in bytes
 *
 * Return Value:    None
 */
static void hci_uart_tty_receive(struct tty_struct *tty, const u8 *data,
				 char *flags, int count)
{
	struct hci_uart *hu = tty->disc_data;

	if (!hu || tty != hu->tty)
		return;

<<<<<<< HEAD
	if (!test_bit(HCI_UART_PROTO_READY, &hu->flags))
=======
	percpu_down_read(&hu->proto_lock);

	if (!test_bit(HCI_UART_PROTO_READY, &hu->flags)) {
		percpu_up_read(&hu->proto_lock);
>>>>>>> 286cd8c7
		return;
	}

	/* It does not need a lock here as it is already protected by a mutex in
	 * tty caller
	 */
	hu->proto->recv(hu, data, count);
	percpu_up_read(&hu->proto_lock);

	if (hu->hdev)
		hu->hdev->stat.byte_rx += count;

	tty_unthrottle(tty);
}

static int hci_uart_register_dev(struct hci_uart *hu)
{
	struct hci_dev *hdev;
	int err;

	BT_DBG("");

	/* Initialize and register HCI device */
	hdev = hci_alloc_dev();
	if (!hdev) {
		BT_ERR("Can't allocate HCI device");
		return -ENOMEM;
	}

	hu->hdev = hdev;

	hdev->bus = HCI_UART;
	hci_set_drvdata(hdev, hu);

	/* Only when vendor specific setup callback is provided, consider
	 * the manufacturer information valid. This avoids filling in the
	 * value for Ericsson when nothing is specified.
	 */
	if (hu->proto->setup)
		hdev->manufacturer = hu->proto->manufacturer;

	hdev->open  = hci_uart_open;
	hdev->close = hci_uart_close;
	hdev->flush = hci_uart_flush;
	hdev->send  = hci_uart_send_frame;
	hdev->setup = hci_uart_setup;
	SET_HCIDEV_DEV(hdev, hu->tty->dev);

	if (test_bit(HCI_UART_RAW_DEVICE, &hu->hdev_flags))
		set_bit(HCI_QUIRK_RAW_DEVICE, &hdev->quirks);

	if (test_bit(HCI_UART_EXT_CONFIG, &hu->hdev_flags))
		set_bit(HCI_QUIRK_EXTERNAL_CONFIG, &hdev->quirks);

	if (!test_bit(HCI_UART_RESET_ON_INIT, &hu->hdev_flags))
		set_bit(HCI_QUIRK_RESET_ON_CLOSE, &hdev->quirks);

	if (test_bit(HCI_UART_CREATE_AMP, &hu->hdev_flags))
		hdev->dev_type = HCI_AMP;
	else
		hdev->dev_type = HCI_PRIMARY;

	/* Only call open() for the protocol after hdev is fully initialized as
	 * open() (or a timer/workqueue it starts) may attempt to reference it.
	 */
	err = hu->proto->open(hu);
	if (err) {
		hu->hdev = NULL;
		hci_free_dev(hdev);
		return err;
	}

	if (test_bit(HCI_UART_INIT_PENDING, &hu->hdev_flags))
		return 0;

	if (hci_register_dev(hdev) < 0) {
		BT_ERR("Can't register HCI device");
		hu->proto->close(hu);
		hu->hdev = NULL;
		hci_free_dev(hdev);
		return -ENODEV;
	}

	set_bit(HCI_UART_REGISTERED, &hu->flags);

	return 0;
}

static int hci_uart_set_proto(struct hci_uart *hu, int id)
{
	const struct hci_uart_proto *p;
	int err;

	p = hci_uart_get_proto(id);
	if (!p)
		return -EPROTONOSUPPORT;

	hu->proto = p;

	err = hci_uart_register_dev(hu);
	if (err) {
		return err;
	}

	set_bit(HCI_UART_PROTO_READY, &hu->flags);
	return 0;
}

static int hci_uart_set_flags(struct hci_uart *hu, unsigned long flags)
{
	unsigned long valid_flags = BIT(HCI_UART_RAW_DEVICE) |
				    BIT(HCI_UART_RESET_ON_INIT) |
				    BIT(HCI_UART_CREATE_AMP) |
				    BIT(HCI_UART_INIT_PENDING) |
				    BIT(HCI_UART_EXT_CONFIG) |
				    BIT(HCI_UART_VND_DETECT);

	if (flags & ~valid_flags)
		return -EINVAL;

	hu->hdev_flags = flags;

	return 0;
}

/* hci_uart_tty_ioctl()
 *
 *    Process IOCTL system call for the tty device.
 *
 * Arguments:
 *
 *    tty        pointer to tty instance data
 *    file       pointer to open file object for device
 *    cmd        IOCTL command code
 *    arg        argument for IOCTL call (cmd dependent)
 *
 * Return Value:    Command dependent
 */
static int hci_uart_tty_ioctl(struct tty_struct *tty, struct file *file,
			      unsigned int cmd, unsigned long arg)
{
	struct hci_uart *hu = tty->disc_data;
	int err = 0;

	BT_DBG("");

	/* Verify the status of the device */
	if (!hu)
		return -EBADF;

	switch (cmd) {
	case HCIUARTSETPROTO:
		if (!test_and_set_bit(HCI_UART_PROTO_SET, &hu->flags)) {
			err = hci_uart_set_proto(hu, arg);
			if (err)
				clear_bit(HCI_UART_PROTO_SET, &hu->flags);
		} else
			err = -EBUSY;
		break;

	case HCIUARTGETPROTO:
		if (test_bit(HCI_UART_PROTO_SET, &hu->flags))
			err = hu->proto->id;
		else
			err = -EUNATCH;
		break;

	case HCIUARTGETDEVICE:
		if (test_bit(HCI_UART_REGISTERED, &hu->flags))
			err = hu->hdev->id;
		else
			err = -EUNATCH;
		break;

	case HCIUARTSETFLAGS:
		if (test_bit(HCI_UART_PROTO_SET, &hu->flags))
			err = -EBUSY;
		else
			err = hci_uart_set_flags(hu, arg);
		break;

	case HCIUARTGETFLAGS:
		err = hu->hdev_flags;
		break;

	default:
		err = n_tty_ioctl_helper(tty, file, cmd, arg);
		break;
	}

	return err;
}

/*
 * We don't provide read/write/poll interface for user space.
 */
static ssize_t hci_uart_tty_read(struct tty_struct *tty, struct file *file,
				 unsigned char __user *buf, size_t nr)
{
	return 0;
}

static ssize_t hci_uart_tty_write(struct tty_struct *tty, struct file *file,
				  const unsigned char *data, size_t count)
{
	return 0;
}

static __poll_t hci_uart_tty_poll(struct tty_struct *tty,
				      struct file *filp, poll_table *wait)
{
	return 0;
}

static int __init hci_uart_init(void)
{
	static struct tty_ldisc_ops hci_uart_ldisc;
	int err;

	BT_INFO("HCI UART driver ver %s", VERSION);

	/* Register the tty discipline */

	memset(&hci_uart_ldisc, 0, sizeof(hci_uart_ldisc));
	hci_uart_ldisc.magic		= TTY_LDISC_MAGIC;
	hci_uart_ldisc.name		= "n_hci";
	hci_uart_ldisc.open		= hci_uart_tty_open;
	hci_uart_ldisc.close		= hci_uart_tty_close;
	hci_uart_ldisc.read		= hci_uart_tty_read;
	hci_uart_ldisc.write		= hci_uart_tty_write;
	hci_uart_ldisc.ioctl		= hci_uart_tty_ioctl;
	hci_uart_ldisc.poll		= hci_uart_tty_poll;
	hci_uart_ldisc.receive_buf	= hci_uart_tty_receive;
	hci_uart_ldisc.write_wakeup	= hci_uart_tty_wakeup;
	hci_uart_ldisc.owner		= THIS_MODULE;

	err = tty_register_ldisc(N_HCI, &hci_uart_ldisc);
	if (err) {
		BT_ERR("HCI line discipline registration failed. (%d)", err);
		return err;
	}

#ifdef CONFIG_BT_HCIUART_H4
	h4_init();
#endif
#ifdef CONFIG_BT_HCIUART_BCSP
	bcsp_init();
#endif
#ifdef CONFIG_BT_HCIUART_LL
	ll_init();
#endif
#ifdef CONFIG_BT_HCIUART_ATH3K
	ath_init();
#endif
#ifdef CONFIG_BT_HCIUART_3WIRE
	h5_init();
#endif
#ifdef CONFIG_BT_HCIUART_INTEL
	intel_init();
#endif
#ifdef CONFIG_BT_HCIUART_BCM
	bcm_init();
#endif
#ifdef CONFIG_BT_HCIUART_QCA
	qca_init();
#endif
#ifdef CONFIG_BT_HCIUART_AG6XX
	ag6xx_init();
#endif
#ifdef CONFIG_BT_HCIUART_MRVL
	mrvl_init();
#endif

	return 0;
}

static void __exit hci_uart_exit(void)
{
	int err;

#ifdef CONFIG_BT_HCIUART_H4
	h4_deinit();
#endif
#ifdef CONFIG_BT_HCIUART_BCSP
	bcsp_deinit();
#endif
#ifdef CONFIG_BT_HCIUART_LL
	ll_deinit();
#endif
#ifdef CONFIG_BT_HCIUART_ATH3K
	ath_deinit();
#endif
#ifdef CONFIG_BT_HCIUART_3WIRE
	h5_deinit();
#endif
#ifdef CONFIG_BT_HCIUART_INTEL
	intel_deinit();
#endif
#ifdef CONFIG_BT_HCIUART_BCM
	bcm_deinit();
#endif
#ifdef CONFIG_BT_HCIUART_QCA
	qca_deinit();
#endif
#ifdef CONFIG_BT_HCIUART_AG6XX
	ag6xx_deinit();
#endif
#ifdef CONFIG_BT_HCIUART_MRVL
	mrvl_deinit();
#endif

	/* Release tty registration of line discipline */
	err = tty_unregister_ldisc(N_HCI);
	if (err)
		BT_ERR("Can't unregister HCI line discipline (%d)", err);
}

module_init(hci_uart_init);
module_exit(hci_uart_exit);

MODULE_AUTHOR("Marcel Holtmann <marcel@holtmann.org>");
MODULE_DESCRIPTION("Bluetooth HCI UART driver ver " VERSION);
MODULE_VERSION(VERSION);
MODULE_LICENSE("GPL");
MODULE_ALIAS_LDISC(N_HCI);<|MERGE_RESOLUTION|>--- conflicted
+++ resolved
@@ -125,17 +125,6 @@
 	struct sk_buff *skb = hu->tx_skb;
 
 	if (!skb) {
-<<<<<<< HEAD
-		hci_uart_proto_lock(hu);
-		if (!hu->proto) {
-			hci_uart_proto_unlock(hu);
-			return NULL;
-		}
-		skb = hu->proto->dequeue(hu);
-		hci_uart_proto_unlock(hu);
-	}
-	else
-=======
 		percpu_down_read(&hu->proto_lock);
 
 		if (test_bit(HCI_UART_PROTO_READY, &hu->flags))
@@ -143,7 +132,6 @@
 
 		percpu_up_read(&hu->proto_lock);
 	} else {
->>>>>>> 286cd8c7
 		hu->tx_skb = NULL;
 	}
 
@@ -253,18 +241,6 @@
 }
 
 /* ------- Interface to HCI layer ------ */
-<<<<<<< HEAD
-/* Initialize device */
-static int hci_uart_open(struct hci_dev *hdev)
-{
-	BT_DBG("%s %pK", hdev->name, hdev);
-
-	/* Nothing to do for UART driver */
-	return 0;
-}
-
-=======
->>>>>>> 286cd8c7
 /* Reset device */
 static int hci_uart_flush(struct hci_dev *hdev)
 {
@@ -281,11 +257,8 @@
 	tty_ldisc_flush(tty);
 	tty_driver_flush_buffer(tty);
 
-<<<<<<< HEAD
-=======
 	percpu_down_read(&hu->proto_lock);
 
->>>>>>> 286cd8c7
 	if (test_bit(HCI_UART_PROTO_READY, &hu->flags))
 		hu->proto->flush(hu);
 
@@ -341,13 +314,10 @@
 /* Check the underlying device or tty has flow control support */
 bool hci_uart_has_flow_control(struct hci_uart *hu)
 {
-<<<<<<< HEAD
-=======
 	/* serdev nodes check if the needed operations are present */
 	if (hu->serdev)
 		return true;
 
->>>>>>> 286cd8c7
 	if (hu->tty->driver->ops->tiocmget && hu->tty->driver->ops->tiocmset)
 		return true;
 
@@ -552,14 +522,7 @@
 	INIT_WORK(&hu->init_ready, hci_uart_init_work);
 	INIT_WORK(&hu->write_work, hci_uart_write_work);
 
-<<<<<<< HEAD
-	spin_lock_init(&hu->rx_lock);
-	mutex_init(&hu->proto_lock);
-
-	/* Flush any pending characters in the driver and line discipline. */
-=======
 	percpu_init_rwsem(&hu->proto_lock);
->>>>>>> 286cd8c7
 
 	/* Flush any pending characters in the driver */
 	tty_driver_flush_buffer(tty);
@@ -600,10 +563,6 @@
 		cancel_work_sync(&hu->init_ready);
 		cancel_work_sync(&hu->write_work);
 
-<<<<<<< HEAD
-	if (test_and_clear_bit(HCI_UART_PROTO_READY, &hu->flags)) {
-=======
->>>>>>> 286cd8c7
 		if (hdev) {
 			if (test_bit(HCI_UART_REGISTERED, &hu->flags))
 				hci_unregister_dev(hdev);
@@ -616,11 +575,9 @@
 	}
 	clear_bit(HCI_UART_PROTO_SET, &hu->flags);
 
-<<<<<<< HEAD
+	percpu_free_rwsem(&hu->proto_lock);
+
 	cancel_work_sync(&hu->write_work);
-=======
-	percpu_free_rwsem(&hu->proto_lock);
->>>>>>> 286cd8c7
 
 	if (hdev)
 		hci_free_dev(hdev);
@@ -674,14 +631,10 @@
 	if (!hu || tty != hu->tty)
 		return;
 
-<<<<<<< HEAD
-	if (!test_bit(HCI_UART_PROTO_READY, &hu->flags))
-=======
 	percpu_down_read(&hu->proto_lock);
 
 	if (!test_bit(HCI_UART_PROTO_READY, &hu->flags)) {
 		percpu_up_read(&hu->proto_lock);
->>>>>>> 286cd8c7
 		return;
 	}
 
