/*
 *
 *  Bluetooth HCI UART driver
 *
 *  Copyright (C) 2002-2003  Fabrizio Gennari <fabrizio.gennari@philips.com>
 *  Copyright (C) 2004-2005  Marcel Holtmann <marcel@holtmann.org>
 *
 *
 *  This program is free software; you can redistribute it and/or modify
 *  it under the terms of the GNU General Public License as published by
 *  the Free Software Foundation; either version 2 of the License, or
 *  (at your option) any later version.
 *
 *  This program is distributed in the hope that it will be useful,
 *  but WITHOUT ANY WARRANTY; without even the implied warranty of
 *  MERCHANTABILITY or FITNESS FOR A PARTICULAR PURPOSE.  See the
 *  GNU General Public License for more details.
 *
 *  You should have received a copy of the GNU General Public License
 *  along with this program; if not, write to the Free Software
 *  Foundation, Inc., 59 Temple Place, Suite 330, Boston, MA  02111-1307  USA
 *
 */

#include <linux/module.h>

#include <linux/kernel.h>
#include <linux/init.h>
#include <linux/types.h>
#include <linux/fcntl.h>
#include <linux/interrupt.h>
#include <linux/ptrace.h>
#include <linux/poll.h>

#include <linux/slab.h>
#include <linux/tty.h>
#include <linux/errno.h>
#include <linux/string.h>
#include <linux/signal.h>
#include <linux/ioctl.h>
#include <linux/skbuff.h>
#include <linux/bitrev.h>
#include <asm/unaligned.h>

#include <net/bluetooth/bluetooth.h>
#include <net/bluetooth/hci_core.h>

#include "hci_uart.h"

static bool txcrc = true;
static bool hciextn = true;

#define BCSP_TXWINSIZE	4

#define BCSP_ACK_PKT	0x05
#define BCSP_LE_PKT	0x06

struct bcsp_struct {
	struct sk_buff_head unack;	/* Unack'ed packets queue */
	struct sk_buff_head rel;	/* Reliable packets queue */
	struct sk_buff_head unrel;	/* Unreliable packets queue */

	unsigned long rx_count;
	struct	sk_buff *rx_skb;
	u8	rxseq_txack;		/* rxseq == txack. */
	u8	rxack;			/* Last packet sent by us that the peer ack'ed */
	struct	timer_list tbcsp;
	struct	hci_uart *hu;

	enum {
		BCSP_W4_PKT_DELIMITER,
		BCSP_W4_PKT_START,
		BCSP_W4_BCSP_HDR,
		BCSP_W4_DATA,
		BCSP_W4_CRC
	} rx_state;

	enum {
		BCSP_ESCSTATE_NOESC,
		BCSP_ESCSTATE_ESC
	} rx_esc_state;

	u8	use_crc;
	u16	message_crc;
	u8	txack_req;		/* Do we need to send ack's to the peer? */

	/* Reliable packet sequence number - used to assign seq to each rel pkt. */
	u8	msgq_txseq;
};

/* ---- BCSP CRC calculation ---- */

/* Table for calculating CRC for polynomial 0x1021, LSB processed first,
 * initial value 0xffff, bits shifted in reverse order.
 */

static const u16 crc_table[] = {
	0x0000, 0x1081, 0x2102, 0x3183,
	0x4204, 0x5285, 0x6306, 0x7387,
	0x8408, 0x9489, 0xa50a, 0xb58b,
	0xc60c, 0xd68d, 0xe70e, 0xf78f
};

/* Initialise the crc calculator */
#define BCSP_CRC_INIT(x) x = 0xffff

/* Update crc with next data byte
 *
 * Implementation note
 *     The data byte is treated as two nibbles.  The crc is generated
 *     in reverse, i.e., bits are fed into the register from the top.
 */
static void bcsp_crc_update(u16 *crc, u8 d)
{
	u16 reg = *crc;

	reg = (reg >> 4) ^ crc_table[(reg ^ d) & 0x000f];
	reg = (reg >> 4) ^ crc_table[(reg ^ (d >> 4)) & 0x000f];

	*crc = reg;
}

/* ---- BCSP core ---- */

static void bcsp_slip_msgdelim(struct sk_buff *skb)
{
	const char pkt_delim = 0xc0;

	skb_put_data(skb, &pkt_delim, 1);
}

static void bcsp_slip_one_byte(struct sk_buff *skb, u8 c)
{
	const char esc_c0[2] = { 0xdb, 0xdc };
	const char esc_db[2] = { 0xdb, 0xdd };

	switch (c) {
	case 0xc0:
		skb_put_data(skb, &esc_c0, 2);
		break;
	case 0xdb:
		skb_put_data(skb, &esc_db, 2);
		break;
	default:
		skb_put_data(skb, &c, 1);
	}
}

static int bcsp_enqueue(struct hci_uart *hu, struct sk_buff *skb)
{
	struct bcsp_struct *bcsp = hu->priv;

	if (skb->len > 0xFFF) {
		BT_ERR("Packet too long");
		kfree_skb(skb);
		return 0;
	}

	switch (hci_skb_pkt_type(skb)) {
	case HCI_ACLDATA_PKT:
	case HCI_COMMAND_PKT:
		skb_queue_tail(&bcsp->rel, skb);
		break;

	case HCI_SCODATA_PKT:
		skb_queue_tail(&bcsp->unrel, skb);
		break;

	default:
		BT_ERR("Unknown packet type");
		kfree_skb(skb);
		break;
	}

	return 0;
}

static struct sk_buff *bcsp_prepare_pkt(struct bcsp_struct *bcsp, u8 *data,
					int len, int pkt_type)
{
	struct sk_buff *nskb;
	u8 hdr[4], chan;
	u16 BCSP_CRC_INIT(bcsp_txmsg_crc);
	int rel, i;

	switch (pkt_type) {
	case HCI_ACLDATA_PKT:
		chan = 6;	/* BCSP ACL channel */
		rel = 1;	/* reliable channel */
		break;
	case HCI_COMMAND_PKT:
		chan = 5;	/* BCSP cmd/evt channel */
		rel = 1;	/* reliable channel */
		break;
	case HCI_SCODATA_PKT:
		chan = 7;	/* BCSP SCO channel */
		rel = 0;	/* unreliable channel */
		break;
	case BCSP_LE_PKT:
		chan = 1;	/* BCSP LE channel */
		rel = 0;	/* unreliable channel */
		break;
	case BCSP_ACK_PKT:
		chan = 0;	/* BCSP internal channel */
		rel = 0;	/* unreliable channel */
		break;
	default:
		BT_ERR("Unknown packet type");
		return NULL;
	}

	if (hciextn && chan == 5) {
		__le16 opcode = ((struct hci_command_hdr *)data)->opcode;

		/* Vendor specific commands */
		if (hci_opcode_ogf(__le16_to_cpu(opcode)) == 0x3f) {
			u8 desc = *(data + HCI_COMMAND_HDR_SIZE);

			if ((desc & 0xf0) == 0xc0) {
				data += HCI_COMMAND_HDR_SIZE + 1;
				len  -= HCI_COMMAND_HDR_SIZE + 1;
				chan = desc & 0x0f;
			}
		}
	}

	/* Max len of packet: (original len +4(bcsp hdr) +2(crc))*2
	 * (because bytes 0xc0 and 0xdb are escaped, worst case is
	 * when the packet is all made of 0xc0 and 0xdb :) )
	 * + 2 (0xc0 delimiters at start and end).
	 */

	nskb = alloc_skb((len + 6) * 2 + 2, GFP_ATOMIC);
	if (!nskb)
		return NULL;

	hci_skb_pkt_type(nskb) = pkt_type;

	bcsp_slip_msgdelim(nskb);

	hdr[0] = bcsp->rxseq_txack << 3;
	bcsp->txack_req = 0;
	BT_DBG("We request packet no %u to card", bcsp->rxseq_txack);

	if (rel) {
		hdr[0] |= 0x80 + bcsp->msgq_txseq;
		BT_DBG("Sending packet with seqno %u", bcsp->msgq_txseq);
		bcsp->msgq_txseq = (bcsp->msgq_txseq + 1) & 0x07;
	}

	if (bcsp->use_crc)
		hdr[0] |= 0x40;

	hdr[1] = ((len << 4) & 0xff) | chan;
	hdr[2] = len >> 4;
	hdr[3] = ~(hdr[0] + hdr[1] + hdr[2]);

	/* Put BCSP header */
	for (i = 0; i < 4; i++) {
		bcsp_slip_one_byte(nskb, hdr[i]);

		if (bcsp->use_crc)
			bcsp_crc_update(&bcsp_txmsg_crc, hdr[i]);
	}

	/* Put payload */
	for (i = 0; i < len; i++) {
		bcsp_slip_one_byte(nskb, data[i]);

		if (bcsp->use_crc)
			bcsp_crc_update(&bcsp_txmsg_crc, data[i]);
	}

	/* Put CRC */
	if (bcsp->use_crc) {
		bcsp_txmsg_crc = bitrev16(bcsp_txmsg_crc);
		bcsp_slip_one_byte(nskb, (u8)((bcsp_txmsg_crc >> 8) & 0x00ff));
		bcsp_slip_one_byte(nskb, (u8)(bcsp_txmsg_crc & 0x00ff));
	}

	bcsp_slip_msgdelim(nskb);
	return nskb;
}

/* This is a rewrite of pkt_avail in ABCSP */
static struct sk_buff *bcsp_dequeue(struct hci_uart *hu)
{
	struct bcsp_struct *bcsp = hu->priv;
	unsigned long flags;
	struct sk_buff *skb;

	/* First of all, check for unreliable messages in the queue,
	 * since they have priority
	 */

	skb = skb_dequeue(&bcsp->unrel);
	if (skb != NULL) {
		struct sk_buff *nskb;

		nskb = bcsp_prepare_pkt(bcsp, skb->data, skb->len,
					hci_skb_pkt_type(skb));
		if (nskb) {
			kfree_skb(skb);
			return nskb;
		} else {
			skb_queue_head(&bcsp->unrel, skb);
			BT_ERR("Could not dequeue pkt because alloc_skb failed");
		}
	}

	/* Now, try to send a reliable pkt. We can only send a
	 * reliable packet if the number of packets sent but not yet ack'ed
	 * is < than the winsize
	 */

	spin_lock_irqsave_nested(&bcsp->unack.lock, flags, SINGLE_DEPTH_NESTING);

	if (bcsp->unack.qlen < BCSP_TXWINSIZE) {
		skb = skb_dequeue(&bcsp->rel);
		if (skb != NULL) {
			struct sk_buff *nskb;

			nskb = bcsp_prepare_pkt(bcsp, skb->data, skb->len,
						hci_skb_pkt_type(skb));
			if (nskb) {
				__skb_queue_tail(&bcsp->unack, skb);
				mod_timer(&bcsp->tbcsp, jiffies + HZ / 4);
				spin_unlock_irqrestore(&bcsp->unack.lock, flags);
				return nskb;
			} else {
				skb_queue_head(&bcsp->rel, skb);
				BT_ERR("Could not dequeue pkt because alloc_skb failed");
			}
		}
	}

	spin_unlock_irqrestore(&bcsp->unack.lock, flags);

	/* We could not send a reliable packet, either because there are
	 * none or because there are too many unack'ed pkts. Did we receive
	 * any packets we have not acknowledged yet ?
	 */

	if (bcsp->txack_req) {
		/* if so, craft an empty ACK pkt and send it on BCSP unreliable
		 * channel 0
		 */
		struct sk_buff *nskb = bcsp_prepare_pkt(bcsp, NULL, 0, BCSP_ACK_PKT);
		return nskb;
	}

	/* We have nothing to send */
	return NULL;
}

static int bcsp_flush(struct hci_uart *hu)
{
	BT_DBG("hu %p", hu);
	return 0;
}

/* Remove ack'ed packets */
static void bcsp_pkt_cull(struct bcsp_struct *bcsp)
{
	struct sk_buff *skb, *tmp;
	unsigned long flags;
	int i, pkts_to_be_removed;
	u8 seqno;

	spin_lock_irqsave(&bcsp->unack.lock, flags);

	pkts_to_be_removed = skb_queue_len(&bcsp->unack);
	seqno = bcsp->msgq_txseq;

	while (pkts_to_be_removed) {
		if (bcsp->rxack == seqno)
			break;
		pkts_to_be_removed--;
		seqno = (seqno - 1) & 0x07;
	}

	if (bcsp->rxack != seqno)
		BT_ERR("Peer acked invalid packet");

	BT_DBG("Removing %u pkts out of %u, up to seqno %u",
	       pkts_to_be_removed, skb_queue_len(&bcsp->unack),
	       (seqno - 1) & 0x07);

	i = 0;
	skb_queue_walk_safe(&bcsp->unack, skb, tmp) {
		if (i >= pkts_to_be_removed)
			break;
		i++;

		__skb_unlink(skb, &bcsp->unack);
		dev_kfree_skb_irq(skb);
	}

	if (skb_queue_empty(&bcsp->unack))
		del_timer(&bcsp->tbcsp);

	spin_unlock_irqrestore(&bcsp->unack.lock, flags);

	if (i != pkts_to_be_removed)
		BT_ERR("Removed only %u out of %u pkts", i, pkts_to_be_removed);
}

/* Handle BCSP link-establishment packets. When we
 * detect a "sync" packet, symptom that the BT module has reset,
 * we do nothing :) (yet)
 */
static void bcsp_handle_le_pkt(struct hci_uart *hu)
{
	struct bcsp_struct *bcsp = hu->priv;
	u8 conf_pkt[4]     = { 0xad, 0xef, 0xac, 0xed };
	u8 conf_rsp_pkt[4] = { 0xde, 0xad, 0xd0, 0xd0 };
	u8 sync_pkt[4]     = { 0xda, 0xdc, 0xed, 0xed };

	/* spot "conf" pkts and reply with a "conf rsp" pkt */
	if (bcsp->rx_skb->data[1] >> 4 == 4 && bcsp->rx_skb->data[2] == 0 &&
	    !memcmp(&bcsp->rx_skb->data[4], conf_pkt, 4)) {
		struct sk_buff *nskb = alloc_skb(4, GFP_ATOMIC);

		BT_DBG("Found a LE conf pkt");
		if (!nskb)
			return;
		skb_put_data(nskb, conf_rsp_pkt, 4);
		hci_skb_pkt_type(nskb) = BCSP_LE_PKT;

		skb_queue_head(&bcsp->unrel, nskb);
		hci_uart_tx_wakeup(hu);
	}
	/* Spot "sync" pkts. If we find one...disaster! */
	else if (bcsp->rx_skb->data[1] >> 4 == 4 && bcsp->rx_skb->data[2] == 0 &&
		 !memcmp(&bcsp->rx_skb->data[4], sync_pkt, 4)) {
		BT_ERR("Found a LE sync pkt, card has reset");
	}
}

static inline void bcsp_unslip_one_byte(struct bcsp_struct *bcsp, unsigned char byte)
{
	const u8 c0 = 0xc0, db = 0xdb;

	switch (bcsp->rx_esc_state) {
	case BCSP_ESCSTATE_NOESC:
		switch (byte) {
		case 0xdb:
			bcsp->rx_esc_state = BCSP_ESCSTATE_ESC;
			break;
		default:
			skb_put_data(bcsp->rx_skb, &byte, 1);
			if ((bcsp->rx_skb->data[0] & 0x40) != 0 &&
			    bcsp->rx_state != BCSP_W4_CRC)
				bcsp_crc_update(&bcsp->message_crc, byte);
			bcsp->rx_count--;
		}
		break;

	case BCSP_ESCSTATE_ESC:
		switch (byte) {
		case 0xdc:
			skb_put_data(bcsp->rx_skb, &c0, 1);
			if ((bcsp->rx_skb->data[0] & 0x40) != 0 &&
			    bcsp->rx_state != BCSP_W4_CRC)
				bcsp_crc_update(&bcsp->message_crc, 0xc0);
			bcsp->rx_esc_state = BCSP_ESCSTATE_NOESC;
			bcsp->rx_count--;
			break;

		case 0xdd:
			skb_put_data(bcsp->rx_skb, &db, 1);
			if ((bcsp->rx_skb->data[0] & 0x40) != 0 &&
			    bcsp->rx_state != BCSP_W4_CRC)
				bcsp_crc_update(&bcsp->message_crc, 0xdb);
			bcsp->rx_esc_state = BCSP_ESCSTATE_NOESC;
			bcsp->rx_count--;
			break;

		default:
			BT_ERR("Invalid byte %02x after esc byte", byte);
			kfree_skb(bcsp->rx_skb);
			bcsp->rx_skb = NULL;
			bcsp->rx_state = BCSP_W4_PKT_DELIMITER;
			bcsp->rx_count = 0;
		}
	}
}

static void bcsp_complete_rx_pkt(struct hci_uart *hu)
{
	struct bcsp_struct *bcsp = hu->priv;
	int pass_up = 0;

	if (bcsp->rx_skb->data[0] & 0x80) {	/* reliable pkt */
		BT_DBG("Received seqno %u from card", bcsp->rxseq_txack);

		/* check the rx sequence number is as expected */
		if ((bcsp->rx_skb->data[0] & 0x07) == bcsp->rxseq_txack) {
			bcsp->rxseq_txack++;
			bcsp->rxseq_txack %= 0x8;
		} else {
			/* handle re-transmitted packet or
			 * when packet was missed
			 */
			BT_ERR("Out-of-order packet arrived, got %u expected %u",
			       bcsp->rx_skb->data[0] & 0x07, bcsp->rxseq_txack);

			/* do not process out-of-order packet payload */
			pass_up = 2;
		}

		/* send current txack value to all received reliable packets */
		bcsp->txack_req = 1;

		/* If needed, transmit an ack pkt */
		hci_uart_tx_wakeup(hu);
	}

	bcsp->rxack = (bcsp->rx_skb->data[0] >> 3) & 0x07;
	BT_DBG("Request for pkt %u from card", bcsp->rxack);

	/* handle received ACK indications,
	 * including those from out-of-order packets
	 */
	bcsp_pkt_cull(bcsp);

	if (pass_up != 2) {
		if ((bcsp->rx_skb->data[1] & 0x0f) == 6 &&
		    (bcsp->rx_skb->data[0] & 0x80)) {
			hci_skb_pkt_type(bcsp->rx_skb) = HCI_ACLDATA_PKT;
			pass_up = 1;
		} else if ((bcsp->rx_skb->data[1] & 0x0f) == 5 &&
			   (bcsp->rx_skb->data[0] & 0x80)) {
			hci_skb_pkt_type(bcsp->rx_skb) = HCI_EVENT_PKT;
			pass_up = 1;
		} else if ((bcsp->rx_skb->data[1] & 0x0f) == 7) {
			hci_skb_pkt_type(bcsp->rx_skb) = HCI_SCODATA_PKT;
			pass_up = 1;
		} else if ((bcsp->rx_skb->data[1] & 0x0f) == 1 &&
			   !(bcsp->rx_skb->data[0] & 0x80)) {
			bcsp_handle_le_pkt(hu);
			pass_up = 0;
		} else {
			pass_up = 0;
		}
	}

	if (pass_up == 0) {
		struct hci_event_hdr hdr;
		u8 desc = (bcsp->rx_skb->data[1] & 0x0f);

		if (desc != 0 && desc != 1) {
			if (hciextn) {
				desc |= 0xc0;
				skb_pull(bcsp->rx_skb, 4);
				memcpy(skb_push(bcsp->rx_skb, 1), &desc, 1);

				hdr.evt = 0xff;
				hdr.plen = bcsp->rx_skb->len;
				memcpy(skb_push(bcsp->rx_skb, HCI_EVENT_HDR_SIZE), &hdr, HCI_EVENT_HDR_SIZE);
				hci_skb_pkt_type(bcsp->rx_skb) = HCI_EVENT_PKT;

				hci_recv_frame(hu->hdev, bcsp->rx_skb);
			} else {
				BT_ERR("Packet for unknown channel (%u %s)",
				       bcsp->rx_skb->data[1] & 0x0f,
				       bcsp->rx_skb->data[0] & 0x80 ?
				       "reliable" : "unreliable");
				kfree_skb(bcsp->rx_skb);
			}
		} else
			kfree_skb(bcsp->rx_skb);
	} else if (pass_up == 1) {
		/* Pull out BCSP hdr */
		skb_pull(bcsp->rx_skb, 4);

		hci_recv_frame(hu->hdev, bcsp->rx_skb);
	} else {
		/* ignore packet payload of already ACKed re-transmitted
		 * packets or when a packet was missed in the BCSP window
		 */
		kfree_skb(bcsp->rx_skb);
	}

	bcsp->rx_state = BCSP_W4_PKT_DELIMITER;
	bcsp->rx_skb = NULL;
}

static u16 bscp_get_crc(struct bcsp_struct *bcsp)
{
	return get_unaligned_be16(&bcsp->rx_skb->data[bcsp->rx_skb->len - 2]);
}

/* Recv data */
static int bcsp_recv(struct hci_uart *hu, const void *data, int count)
{
	struct bcsp_struct *bcsp = hu->priv;
	const unsigned char *ptr;

	BT_DBG("hu %p count %d rx_state %d rx_count %ld",
	       hu, count, bcsp->rx_state, bcsp->rx_count);

	ptr = data;
	while (count) {
		if (bcsp->rx_count) {
			if (*ptr == 0xc0) {
				BT_ERR("Short BCSP packet");
				kfree_skb(bcsp->rx_skb);
				bcsp->rx_skb = NULL;
				bcsp->rx_state = BCSP_W4_PKT_START;
				bcsp->rx_count = 0;
			} else
				bcsp_unslip_one_byte(bcsp, *ptr);

			ptr++; count--;
			continue;
		}

		switch (bcsp->rx_state) {
		case BCSP_W4_BCSP_HDR:
			if ((0xff & (u8)~(bcsp->rx_skb->data[0] + bcsp->rx_skb->data[1] +
			    bcsp->rx_skb->data[2])) != bcsp->rx_skb->data[3]) {
				BT_ERR("Error in BCSP hdr checksum");
				kfree_skb(bcsp->rx_skb);
				bcsp->rx_skb = NULL;
<<<<<<< HEAD
				bcsp->rx_state = BCSP_W4_PKT_DELIMITER;
				bcsp->rx_count = 0;
				continue;
			}
			if (bcsp->rx_skb->data[0] & 0x80	/* reliable pkt */
			    		&& (bcsp->rx_skb->data[0] & 0x07) != bcsp->rxseq_txack) {
				BT_ERR("Out-of-order packet arrived, got %u expected %u",
					bcsp->rx_skb->data[0] & 0x07, bcsp->rxseq_txack);

				kfree_skb(bcsp->rx_skb);
=======
>>>>>>> 286cd8c7
				bcsp->rx_state = BCSP_W4_PKT_DELIMITER;
				bcsp->rx_count = 0;
				continue;
			}
			bcsp->rx_state = BCSP_W4_DATA;
			bcsp->rx_count = (bcsp->rx_skb->data[1] >> 4) +
					(bcsp->rx_skb->data[2] << 4);	/* May be 0 */
			continue;

		case BCSP_W4_DATA:
			if (bcsp->rx_skb->data[0] & 0x40) {	/* pkt with crc */
				bcsp->rx_state = BCSP_W4_CRC;
				bcsp->rx_count = 2;
			} else
				bcsp_complete_rx_pkt(hu);
			continue;

		case BCSP_W4_CRC:
			if (bitrev16(bcsp->message_crc) != bscp_get_crc(bcsp)) {
				BT_ERR("Checksum failed: computed %04x received %04x",
				       bitrev16(bcsp->message_crc),
				       bscp_get_crc(bcsp));

				kfree_skb(bcsp->rx_skb);
				bcsp->rx_skb = NULL;
				bcsp->rx_state = BCSP_W4_PKT_DELIMITER;
				bcsp->rx_count = 0;
				continue;
			}
			skb_trim(bcsp->rx_skb, bcsp->rx_skb->len - 2);
			bcsp_complete_rx_pkt(hu);
			continue;

		case BCSP_W4_PKT_DELIMITER:
			switch (*ptr) {
			case 0xc0:
				bcsp->rx_state = BCSP_W4_PKT_START;
				break;
			default:
				/*BT_ERR("Ignoring byte %02x", *ptr);*/
				break;
			}
			ptr++; count--;
			break;

		case BCSP_W4_PKT_START:
			switch (*ptr) {
			case 0xc0:
				ptr++; count--;
				break;

			default:
				bcsp->rx_state = BCSP_W4_BCSP_HDR;
				bcsp->rx_count = 4;
				bcsp->rx_esc_state = BCSP_ESCSTATE_NOESC;
				BCSP_CRC_INIT(bcsp->message_crc);

				/* Do not increment ptr or decrement count
				 * Allocate packet. Max len of a BCSP pkt=
				 * 0xFFF (payload) +4 (header) +2 (crc)
				 */

				bcsp->rx_skb = bt_skb_alloc(0x1005, GFP_ATOMIC);
				if (!bcsp->rx_skb) {
					BT_ERR("Can't allocate mem for new packet");
					bcsp->rx_state = BCSP_W4_PKT_DELIMITER;
					bcsp->rx_count = 0;
					return 0;
				}
				break;
			}
			break;
		}
	}
	return count;
}

	/* Arrange to retransmit all messages in the relq. */
static void bcsp_timed_event(struct timer_list *t)
{
	struct bcsp_struct *bcsp = from_timer(bcsp, t, tbcsp);
	struct hci_uart *hu = bcsp->hu;
	struct sk_buff *skb;
	unsigned long flags;

	BT_DBG("hu %p retransmitting %u pkts", hu, bcsp->unack.qlen);

	spin_lock_irqsave_nested(&bcsp->unack.lock, flags, SINGLE_DEPTH_NESTING);

	while ((skb = __skb_dequeue_tail(&bcsp->unack)) != NULL) {
		bcsp->msgq_txseq = (bcsp->msgq_txseq - 1) & 0x07;
		skb_queue_head(&bcsp->rel, skb);
	}

	spin_unlock_irqrestore(&bcsp->unack.lock, flags);

	hci_uart_tx_wakeup(hu);
}

static int bcsp_open(struct hci_uart *hu)
{
	struct bcsp_struct *bcsp;

	BT_DBG("hu %p", hu);

	bcsp = kzalloc(sizeof(*bcsp), GFP_KERNEL);
	if (!bcsp)
		return -ENOMEM;

	hu->priv = bcsp;
	bcsp->hu = hu;
	skb_queue_head_init(&bcsp->unack);
	skb_queue_head_init(&bcsp->rel);
	skb_queue_head_init(&bcsp->unrel);

	timer_setup(&bcsp->tbcsp, bcsp_timed_event, 0);

	bcsp->rx_state = BCSP_W4_PKT_DELIMITER;

	if (txcrc)
		bcsp->use_crc = 1;

	return 0;
}

static int bcsp_close(struct hci_uart *hu)
{
	struct bcsp_struct *bcsp = hu->priv;

	del_timer_sync(&bcsp->tbcsp);

	hu->priv = NULL;

	BT_DBG("hu %p", hu);

	skb_queue_purge(&bcsp->unack);
	skb_queue_purge(&bcsp->rel);
	skb_queue_purge(&bcsp->unrel);

	if (bcsp->rx_skb) {
		kfree_skb(bcsp->rx_skb);
		bcsp->rx_skb = NULL;
	}

	kfree(bcsp);
	return 0;
}

static const struct hci_uart_proto bcsp = {
	.id		= HCI_UART_BCSP,
	.name		= "BCSP",
	.open		= bcsp_open,
	.close		= bcsp_close,
	.enqueue	= bcsp_enqueue,
	.dequeue	= bcsp_dequeue,
	.recv		= bcsp_recv,
	.flush		= bcsp_flush
};

int __init bcsp_init(void)
{
	return hci_uart_register_proto(&bcsp);
}

int __exit bcsp_deinit(void)
{
	return hci_uart_unregister_proto(&bcsp);
}

module_param(txcrc, bool, 0644);
MODULE_PARM_DESC(txcrc, "Transmit CRC with every BCSP packet");

module_param(hciextn, bool, 0644);
MODULE_PARM_DESC(hciextn, "Convert HCI Extensions into BCSP packets");<|MERGE_RESOLUTION|>--- conflicted
+++ resolved
@@ -623,19 +623,6 @@
 				BT_ERR("Error in BCSP hdr checksum");
 				kfree_skb(bcsp->rx_skb);
 				bcsp->rx_skb = NULL;
-<<<<<<< HEAD
-				bcsp->rx_state = BCSP_W4_PKT_DELIMITER;
-				bcsp->rx_count = 0;
-				continue;
-			}
-			if (bcsp->rx_skb->data[0] & 0x80	/* reliable pkt */
-			    		&& (bcsp->rx_skb->data[0] & 0x07) != bcsp->rxseq_txack) {
-				BT_ERR("Out-of-order packet arrived, got %u expected %u",
-					bcsp->rx_skb->data[0] & 0x07, bcsp->rxseq_txack);
-
-				kfree_skb(bcsp->rx_skb);
-=======
->>>>>>> 286cd8c7
 				bcsp->rx_state = BCSP_W4_PKT_DELIMITER;
 				bcsp->rx_count = 0;
 				continue;
