--- conflicted
+++ resolved
@@ -284,23 +284,7 @@
 	return skb;
 }
 
-<<<<<<< HEAD
-static const struct {
-	u16 subver;
-	const char *name;
-} bcm_uart_subver_table[] = {
-	{ 0x4103, "BCM4330B1"	},	/* 002.001.003 */
-	{ 0x410e, "BCM43341B0"	},	/* 002.001.014 */
-	{ 0x4406, "BCM4324B3"	},	/* 002.004.006 */
-	{ 0x6109, "BCM4335C0"	},	/* 003.001.009 */
-	{ 0x610c, "BCM4354"	},	/* 003.001.012 */
-	{ }
-};
-
-int btbcm_initialize(struct hci_dev *hdev, char *fw_name, size_t len)
-=======
 static int btbcm_read_info(struct hci_dev *hdev)
->>>>>>> 286cd8c7
 {
 	struct sk_buff *skb;
 
