/*
 *
 *  Bluetooth virtual HCI driver
 *
 *  Copyright (C) 2000-2001  Qualcomm Incorporated
 *  Copyright (C) 2002-2003  Maxim Krasnyansky <maxk@qualcomm.com>
 *  Copyright (C) 2004-2006  Marcel Holtmann <marcel@holtmann.org>
 *
 *
 *  This program is free software; you can redistribute it and/or modify
 *  it under the terms of the GNU General Public License as published by
 *  the Free Software Foundation; either version 2 of the License, or
 *  (at your option) any later version.
 *
 *  This program is distributed in the hope that it will be useful,
 *  but WITHOUT ANY WARRANTY; without even the implied warranty of
 *  MERCHANTABILITY or FITNESS FOR A PARTICULAR PURPOSE.  See the
 *  GNU General Public License for more details.
 *
 *  You should have received a copy of the GNU General Public License
 *  along with this program; if not, write to the Free Software
 *  Foundation, Inc., 59 Temple Place, Suite 330, Boston, MA  02111-1307  USA
 *
 */

#include <linux/module.h>
#include <asm/unaligned.h>

#include <linux/kernel.h>
#include <linux/init.h>
#include <linux/slab.h>
#include <linux/types.h>
#include <linux/errno.h>
#include <linux/sched.h>
#include <linux/poll.h>

#include <linux/skbuff.h>
#include <linux/miscdevice.h>

#include <net/bluetooth/bluetooth.h>
#include <net/bluetooth/hci_core.h>

#define VERSION "1.5"

static bool amp;

struct vhci_data {
	struct hci_dev *hdev;

	wait_queue_head_t read_wait;
	struct sk_buff_head readq;

	struct mutex open_mutex;
	struct delayed_work open_timeout;
};

static int vhci_open_dev(struct hci_dev *hdev)
{
	return 0;
}

static int vhci_close_dev(struct hci_dev *hdev)
{
	struct vhci_data *data = hci_get_drvdata(hdev);

	skb_queue_purge(&data->readq);

	return 0;
}

static int vhci_flush(struct hci_dev *hdev)
{
	struct vhci_data *data = hci_get_drvdata(hdev);

	skb_queue_purge(&data->readq);

	return 0;
}

static int vhci_send_frame(struct hci_dev *hdev, struct sk_buff *skb)
{
	struct vhci_data *data = hci_get_drvdata(hdev);

	memcpy(skb_push(skb, 1), &hci_skb_pkt_type(skb), 1);
	skb_queue_tail(&data->readq, skb);

	wake_up_interruptible(&data->read_wait);
	return 0;
}

static int __vhci_create_device(struct vhci_data *data, __u8 opcode)
{
	struct hci_dev *hdev;
	struct sk_buff *skb;
	__u8 dev_type;

	if (data->hdev)
		return -EBADFD;

<<<<<<< HEAD
	/* bits 0-1 are dev_type (BR/EDR or AMP) */
=======
	/* bits 0-1 are dev_type (Primary or AMP) */
>>>>>>> 286cd8c7
	dev_type = opcode & 0x03;

	if (dev_type != HCI_PRIMARY && dev_type != HCI_AMP)
		return -EINVAL;

	/* bits 2-5 are reserved (must be zero) */
	if (opcode & 0x3c)
		return -EINVAL;

	skb = bt_skb_alloc(4, GFP_KERNEL);
	if (!skb)
		return -ENOMEM;

	hdev = hci_alloc_dev();
	if (!hdev) {
		kfree_skb(skb);
		return -ENOMEM;
	}

	data->hdev = hdev;

	hdev->bus = HCI_VIRTUAL;
	hdev->dev_type = dev_type;
	hci_set_drvdata(hdev, data);

	hdev->open  = vhci_open_dev;
	hdev->close = vhci_close_dev;
	hdev->flush = vhci_flush;
	hdev->send  = vhci_send_frame;

	/* bit 6 is for external configuration */
	if (opcode & 0x40)
		set_bit(HCI_QUIRK_EXTERNAL_CONFIG, &hdev->quirks);

	/* bit 7 is for raw device */
	if (opcode & 0x80)
		set_bit(HCI_QUIRK_RAW_DEVICE, &hdev->quirks);

	if (hci_register_dev(hdev) < 0) {
		BT_ERR("Can't register HCI device");
		hci_free_dev(hdev);
		data->hdev = NULL;
		kfree_skb(skb);
		return -EBUSY;
	}

	hci_skb_pkt_type(skb) = HCI_VENDOR_PKT;

	skb_put_u8(skb, 0xff);
	skb_put_u8(skb, opcode);
	put_unaligned_le16(hdev->id, skb_put(skb, 2));
	skb_queue_tail(&data->readq, skb);

	wake_up_interruptible(&data->read_wait);
	return 0;
}

static int vhci_create_device(struct vhci_data *data, __u8 opcode)
{
	int err;

	mutex_lock(&data->open_mutex);
	err = __vhci_create_device(data, opcode);
	mutex_unlock(&data->open_mutex);

	return err;
}

static inline ssize_t vhci_get_user(struct vhci_data *data,
				    struct iov_iter *from)
{
	size_t len = iov_iter_count(from);
	struct sk_buff *skb;
	__u8 pkt_type, opcode;
	int ret;

	if (len < 2 || len > HCI_MAX_FRAME_SIZE)
		return -EINVAL;

	skb = bt_skb_alloc(len, GFP_KERNEL);
	if (!skb)
		return -ENOMEM;

	if (!copy_from_iter_full(skb_put(skb, len), len, from)) {
		kfree_skb(skb);
		return -EFAULT;
	}

	pkt_type = *((__u8 *) skb->data);
	skb_pull(skb, 1);

	switch (pkt_type) {
	case HCI_EVENT_PKT:
	case HCI_ACLDATA_PKT:
	case HCI_SCODATA_PKT:
		if (!data->hdev) {
			kfree_skb(skb);
			return -ENODEV;
		}

		hci_skb_pkt_type(skb) = pkt_type;

		ret = hci_recv_frame(data->hdev, skb);
		break;

	case HCI_VENDOR_PKT:
		cancel_delayed_work_sync(&data->open_timeout);

		opcode = *((__u8 *) skb->data);
		skb_pull(skb, 1);

		if (skb->len > 0) {
			kfree_skb(skb);
			return -EINVAL;
		}

		kfree_skb(skb);

		ret = vhci_create_device(data, opcode);
		break;

	default:
		kfree_skb(skb);
		return -EINVAL;
	}

	return (ret < 0) ? ret : len;
}

static inline ssize_t vhci_put_user(struct vhci_data *data,
				    struct sk_buff *skb,
				    char __user *buf, int count)
{
	char __user *ptr = buf;
	int len;

	len = min_t(unsigned int, skb->len, count);

	if (copy_to_user(ptr, skb->data, len))
		return -EFAULT;

	if (!data->hdev)
		return len;

	data->hdev->stat.byte_tx += len;

	switch (hci_skb_pkt_type(skb)) {
	case HCI_COMMAND_PKT:
		data->hdev->stat.cmd_tx++;
		break;
	case HCI_ACLDATA_PKT:
		data->hdev->stat.acl_tx++;
		break;
	case HCI_SCODATA_PKT:
		data->hdev->stat.sco_tx++;
		break;
	}

	return len;
}

static ssize_t vhci_read(struct file *file,
			 char __user *buf, size_t count, loff_t *pos)
{
	struct vhci_data *data = file->private_data;
	struct sk_buff *skb;
	ssize_t ret = 0;

	while (count) {
		skb = skb_dequeue(&data->readq);
		if (skb) {
			ret = vhci_put_user(data, skb, buf, count);
			if (ret < 0)
				skb_queue_head(&data->readq, skb);
			else
				kfree_skb(skb);
			break;
		}

		if (file->f_flags & O_NONBLOCK) {
			ret = -EAGAIN;
			break;
		}

		ret = wait_event_interruptible(data->read_wait,
					       !skb_queue_empty(&data->readq));
		if (ret < 0)
			break;
	}

	return ret;
}

static ssize_t vhci_write(struct kiocb *iocb, struct iov_iter *from)
{
	struct file *file = iocb->ki_filp;
	struct vhci_data *data = file->private_data;

	return vhci_get_user(data, from);
}

static __poll_t vhci_poll(struct file *file, poll_table *wait)
{
	struct vhci_data *data = file->private_data;

	poll_wait(file, &data->read_wait, wait);

	if (!skb_queue_empty(&data->readq))
		return EPOLLIN | EPOLLRDNORM;

	return EPOLLOUT | EPOLLWRNORM;
}

static void vhci_open_timeout(struct work_struct *work)
{
	struct vhci_data *data = container_of(work, struct vhci_data,
					      open_timeout.work);

	vhci_create_device(data, amp ? HCI_AMP : HCI_PRIMARY);
}

static int vhci_open(struct inode *inode, struct file *file)
{
	struct vhci_data *data;

	data = kzalloc(sizeof(struct vhci_data), GFP_KERNEL);
	if (!data)
		return -ENOMEM;

	skb_queue_head_init(&data->readq);
	init_waitqueue_head(&data->read_wait);

	mutex_init(&data->open_mutex);
	INIT_DELAYED_WORK(&data->open_timeout, vhci_open_timeout);

	file->private_data = data;
	nonseekable_open(inode, file);

	schedule_delayed_work(&data->open_timeout, msecs_to_jiffies(1000));

	return 0;
}

static int vhci_release(struct inode *inode, struct file *file)
{
	struct vhci_data *data = file->private_data;
	struct hci_dev *hdev;

	cancel_delayed_work_sync(&data->open_timeout);

	hdev = data->hdev;

	if (hdev) {
		hci_unregister_dev(hdev);
		hci_free_dev(hdev);
	}

	skb_queue_purge(&data->readq);
	file->private_data = NULL;
	kfree(data);

	return 0;
}

static const struct file_operations vhci_fops = {
	.owner		= THIS_MODULE,
	.read		= vhci_read,
	.write_iter	= vhci_write,
	.poll		= vhci_poll,
	.open		= vhci_open,
	.release	= vhci_release,
	.llseek		= no_llseek,
};

static struct miscdevice vhci_miscdev = {
	.name	= "vhci",
	.fops	= &vhci_fops,
	.minor	= VHCI_MINOR,
};
module_misc_device(vhci_miscdev);

module_param(amp, bool, 0644);
MODULE_PARM_DESC(amp, "Create AMP controller device");

MODULE_AUTHOR("Marcel Holtmann <marcel@holtmann.org>");
MODULE_DESCRIPTION("Bluetooth virtual HCI driver ver " VERSION);
MODULE_VERSION(VERSION);
MODULE_LICENSE("GPL");
MODULE_ALIAS("devname:vhci");
MODULE_ALIAS_MISCDEV(VHCI_MINOR);<|MERGE_RESOLUTION|>--- conflicted
+++ resolved
@@ -97,11 +97,7 @@
 	if (data->hdev)
 		return -EBADFD;
 
-<<<<<<< HEAD
-	/* bits 0-1 are dev_type (BR/EDR or AMP) */
-=======
 	/* bits 0-1 are dev_type (Primary or AMP) */
->>>>>>> 286cd8c7
 	dev_type = opcode & 0x03;
 
 	if (dev_type != HCI_PRIMARY && dev_type != HCI_AMP)
