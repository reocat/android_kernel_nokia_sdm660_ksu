--- conflicted
+++ resolved
@@ -87,11 +87,7 @@
 	struct work_struct	write_work;
 
 	const struct hci_uart_proto *proto;
-<<<<<<< HEAD
-	struct mutex		proto_lock;
-=======
 	struct percpu_rw_semaphore proto_lock;	/* Stop work for proto close */
->>>>>>> 286cd8c7
 	void			*priv;
 
 	struct sk_buff		*tx_skb;
