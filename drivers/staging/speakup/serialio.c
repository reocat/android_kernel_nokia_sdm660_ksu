--- conflicted
+++ resolved
@@ -9,12 +9,8 @@
 
 #include <linux/serial_core.h>
 /* WARNING:  Do not change this to <linux/serial.h> without testing that
-<<<<<<< HEAD
- * SERIAL_PORT_DFNS does get defined to the appropriate value. */
-=======
  * SERIAL_PORT_DFNS does get defined to the appropriate value.
  */
->>>>>>> 286cd8c7
 #include <asm/serial.h>
 
 #ifndef SERIAL_PORT_DFNS
