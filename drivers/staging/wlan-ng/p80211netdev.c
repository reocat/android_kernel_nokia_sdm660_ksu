--- conflicted
+++ resolved
@@ -237,11 +237,7 @@
 {
 	struct p80211_hdr_a3 *hdr;
 
-<<<<<<< HEAD
-	hdr = (struct p80211_hdr_a3 *) skb->data;
-=======
 	hdr = (struct p80211_hdr_a3 *)skb->data;
->>>>>>> 286cd8c7
 	if (p80211_rx_typedrop(wlandev, le16_to_cpu(hdr->fc)))
 		return CONV_TO_ETHER_SKIPPED;
 
