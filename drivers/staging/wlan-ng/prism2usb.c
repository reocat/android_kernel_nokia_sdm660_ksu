--- conflicted
+++ resolved
@@ -63,13 +63,8 @@
 	struct usb_device *dev;
 	struct usb_endpoint_descriptor *bulk_in, *bulk_out;
 	struct usb_host_interface *iface_desc = interface->cur_altsetting;
-<<<<<<< HEAD
-	wlandevice_t *wlandev = NULL;
-	hfa384x_t *hw = NULL;
-=======
 	struct wlandevice *wlandev = NULL;
 	struct hfa384x *hw = NULL;
->>>>>>> 286cd8c7
 	int result = 0;
 
 	result = usb_find_common_endpoints(iface_desc, &bulk_in, &bulk_out, NULL, NULL);
