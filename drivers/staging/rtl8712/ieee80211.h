/******************************************************************************
 *
 * Copyright(c) 2007 - 2010 Realtek Corporation. All rights reserved.
 *
 * This program is free software; you can redistribute it and/or modify it
 * under the terms of version 2 of the GNU General Public License as
 * published by the Free Software Foundation.
 *
 * This program is distributed in the hope that it will be useful, but WITHOUT
 * ANY WARRANTY; without even the implied warranty of MERCHANTABILITY or
 * FITNESS FOR A PARTICULAR PURPOSE. See the GNU General Public License for
 * more details.
 *
 * You should have received a copy of the GNU General Public License along with
 * this program; if not, see <http://www.gnu.org/licenses/>.
 *
 * Modifications for inclusion into the Linux staging tree are
 * Copyright(c) 2010 Larry Finger. All rights reserved.
 *
 * Contact information:
 * WLAN FAE <wlanfae@realtek.com>
 * Larry Finger <Larry.Finger@lwfinger.net>
 *
 ******************************************************************************/
#ifndef __IEEE80211_H
#define __IEEE80211_H

#include "osdep_service.h"
#include "drv_types.h"
#include "wifi.h"
#include <linux/compiler.h>
#include <linux/wireless.h>

#define MGMT_QUEUE_NUM 5
#define ETH_ALEN	6
#define IEEE_CMD_SET_WPA_PARAM			1
#define IEEE_CMD_SET_WPA_IE			2
#define IEEE_CMD_SET_ENCRYPTION			3
#define IEEE_CMD_MLME				4

#define IEEE_PARAM_WPA_ENABLED			1
#define IEEE_PARAM_TKIP_COUNTERMEASURES		2
#define IEEE_PARAM_DROP_UNENCRYPTED		3
#define IEEE_PARAM_PRIVACY_INVOKED		4
#define IEEE_PARAM_AUTH_ALGS			5
#define IEEE_PARAM_IEEE_802_1X			6
#define IEEE_PARAM_WPAX_SELECT			7

#define AUTH_ALG_OPEN_SYSTEM			0x1
#define AUTH_ALG_SHARED_KEY			0x2
#define AUTH_ALG_LEAP				0x00000004

#define IEEE_MLME_STA_DEAUTH			1
#define IEEE_MLME_STA_DISASSOC			2

#define IEEE_CRYPT_ERR_UNKNOWN_ALG		2
#define IEEE_CRYPT_ERR_UNKNOWN_ADDR		3
#define IEEE_CRYPT_ERR_CRYPT_INIT_FAILED	4
#define IEEE_CRYPT_ERR_KEY_SET_FAILED		5
#define IEEE_CRYPT_ERR_TX_KEY_SET_FAILED	6
#define IEEE_CRYPT_ERR_CARD_CONF_FAILED		7

#define	IEEE_CRYPT_ALG_NAME_LEN			16

#define WPA_CIPHER_NONE				BIT(0)
#define WPA_CIPHER_WEP40			BIT(1)
#define WPA_CIPHER_WEP104			BIT(2)
#define WPA_CIPHER_TKIP				BIT(3)
#define WPA_CIPHER_CCMP				BIT(4)

#define WPA_SELECTOR_LEN			4
#define RSN_HEADER_LEN				4

#define RSN_SELECTOR_LEN 4

enum NETWORK_TYPE {
	WIRELESS_INVALID	= 0,
	WIRELESS_11B		= 1,
	WIRELESS_11G		= 2,
	WIRELESS_11BG		= (WIRELESS_11B | WIRELESS_11G),
	WIRELESS_11A		= 4,
	WIRELESS_11N		= 8,
	WIRELESS_11GN		= (WIRELESS_11G | WIRELESS_11N),
	WIRELESS_11BGN		= (WIRELESS_11B | WIRELESS_11G | WIRELESS_11N),
};

struct ieee_param {
	u32 cmd;
	u8 sta_addr[ETH_ALEN];
	union {
		struct {
			u8 name;
			u32 value;
		} wpa_param;
		struct {
			u32 len;
			u8 reserved[32];
			u8 data[0];
		} wpa_ie;
		struct {
			int command;
			int reason_code;
		} mlme;
		struct {
			u8 alg[IEEE_CRYPT_ALG_NAME_LEN];
			u8 set_tx;
			u32 err;
			u8 idx;
			u8 seq[8]; /* sequence counter (set: RX, get: TX) */
			u16 key_len;
			u8 key[0];
		} crypt;
	} u;
};

#define IEEE80211_DATA_LEN		2304
/* Maximum size for the MA-UNITDATA primitive, 802.11 standard section
 * 6.2.1.1.2.
 *
 * The figure in section 7.1.2 suggests a body size of up to 2312
 * bytes is allowed, which is a bit confusing, I suspect this
 * represents the 2304 bytes of real data, plus a possible 8 bytes of
 * WEP IV and ICV. (this interpretation suggested by Ramiro Barreiro)
 */

#define IEEE80211_HLEN			30
#define IEEE80211_FRAME_LEN		(IEEE80211_DATA_LEN + IEEE80211_HLEN)

/* this is stolen from ipw2200 driver */
#define IEEE_IBSS_MAC_HASH_SIZE 31

struct ieee_ibss_seq {
	u8 mac[ETH_ALEN];
	u16 seq_num;
	u16 frag_num;
	unsigned long packet_time;
	struct list_head list;
};

struct ieee80211_hdr {
	__le16 frame_ctl;
	__le16 duration_id;
	u8 addr1[ETH_ALEN];
	u8 addr2[ETH_ALEN];
	u8 addr3[ETH_ALEN];
	__le16 seq_ctl;
	u8 addr4[ETH_ALEN];
}  __packed __aligned(2);

struct ieee80211_hdr_3addr {
	__le16 frame_ctl;
	__le16 duration_id;
	u8 addr1[ETH_ALEN];
	u8 addr2[ETH_ALEN];
	u8 addr3[ETH_ALEN];
	__le16 seq_ctl;
}  __packed __aligned(2);
<<<<<<< HEAD

=======
>>>>>>> 286cd8c7

struct	ieee80211_hdr_qos {
	__le16 frame_ctl;
	__le16 duration_id;
	u8 addr1[ETH_ALEN];
	u8 addr2[ETH_ALEN];
	u8 addr3[ETH_ALEN];
	__le16 seq_ctl;
	u8 addr4[ETH_ALEN];
	__le16	qc;
}   __packed __aligned(2);

struct  ieee80211_hdr_3addr_qos {
	__le16 frame_ctl;
	__le16 duration_id;
	u8  addr1[ETH_ALEN];
	u8  addr2[ETH_ALEN];
	u8  addr3[ETH_ALEN];
	__le16 seq_ctl;
	__le16 qc;
}  __packed;

struct eapol {
	u8 snap[6];
	__be16 ethertype;
	u8 version;
	u8 type;
	__le16 length;
} __packed;

enum eap_type {
	EAP_PACKET = 0,
	EAPOL_START,
	EAPOL_LOGOFF,
	EAPOL_KEY,
	EAPOL_ENCAP_ASF_ALERT
};

#define IEEE80211_3ADDR_LEN 24
#define IEEE80211_4ADDR_LEN 30
#define IEEE80211_FCS_LEN    4

#define MIN_FRAG_THRESHOLD     256U
#define	MAX_FRAG_THRESHOLD     2346U

/* Frame control field constants */
#define IEEE80211_FCTL_VERS		0x0002
#define IEEE80211_FCTL_FTYPE		0x000c
#define IEEE80211_FCTL_STYPE		0x00f0
#define IEEE80211_FCTL_TODS		0x0100
#define IEEE80211_FCTL_FROMDS		0x0200
#define IEEE80211_FCTL_MOREFRAGS	0x0400
#define IEEE80211_FCTL_RETRY		0x0800
#define IEEE80211_FCTL_PM		0x1000
#define IEEE80211_FCTL_MOREDATA	0x2000
#define IEEE80211_FCTL_WEP		0x4000
#define IEEE80211_FCTL_ORDER		0x8000

#define IEEE80211_FTYPE_MGMT		0x0000
#define IEEE80211_FTYPE_CTL		0x0004
#define IEEE80211_FTYPE_DATA		0x0008

/* management */
#define IEEE80211_STYPE_ASSOC_REQ	0x0000
#define IEEE80211_STYPE_ASSOC_RESP	0x0010
#define IEEE80211_STYPE_REASSOC_REQ	0x0020
#define IEEE80211_STYPE_REASSOC_RESP	0x0030
#define IEEE80211_STYPE_PROBE_REQ	0x0040
#define IEEE80211_STYPE_PROBE_RESP	0x0050
#define IEEE80211_STYPE_BEACON		0x0080
#define IEEE80211_STYPE_ATIM		0x0090
#define IEEE80211_STYPE_DISASSOC	0x00A0
#define IEEE80211_STYPE_AUTH		0x00B0
#define IEEE80211_STYPE_DEAUTH		0x00C0

/* control */
#define IEEE80211_STYPE_PSPOLL		0x00A0
#define IEEE80211_STYPE_RTS		0x00B0
#define IEEE80211_STYPE_CTS		0x00C0
#define IEEE80211_STYPE_ACK		0x00D0
#define IEEE80211_STYPE_CFEND		0x00E0
#define IEEE80211_STYPE_CFENDACK	0x00F0

/* data */
#define IEEE80211_STYPE_DATA		0x0000
#define IEEE80211_STYPE_DATA_CFACK	0x0010
#define IEEE80211_STYPE_DATA_CFPOLL	0x0020
#define IEEE80211_STYPE_DATA_CFACKPOLL	0x0030
#define IEEE80211_STYPE_NULLFUNC	0x0040
#define IEEE80211_STYPE_CFACK		0x0050
#define IEEE80211_STYPE_CFPOLL		0x0060
#define IEEE80211_STYPE_CFACKPOLL	0x0070
#define IEEE80211_QOS_DATAGRP		0x0080

#define IEEE80211_SCTL_FRAG		0x000F
#define IEEE80211_SCTL_SEQ		0xFFF0

/* QoS,QOS */
#define NORMAL_ACK			0
#define NO_ACK				1
#define NON_EXPLICIT_ACK	2
#define BLOCK_ACK			3

#ifndef ETH_P_PAE
#define ETH_P_PAE 0x888E /* Port Access Entity (IEEE 802.1X) */
#endif /* ETH_P_PAE */

#define ETH_P_PREAUTH 0x88C7 /* IEEE 802.11i pre-authentication */

#define ETH_P_ECONET	0x0018

#ifndef ETH_P_80211_RAW
#define ETH_P_80211_RAW (ETH_P_ECONET + 1)
#endif

/* IEEE 802.11 defines */

#define P80211_OUI_LEN 3

struct ieee80211_snap_hdr {
	u8    dsap;   /* always 0xAA */
	u8    ssap;   /* always 0xAA */
	u8    ctrl;   /* always 0x03 */
	u8    oui[P80211_OUI_LEN];    /* organizational universal id */
} __packed;

#define SNAP_SIZE sizeof(struct ieee80211_snap_hdr)

#define WLAN_FC_GET_TYPE(fc) ((fc) & IEEE80211_FCTL_FTYPE)
#define WLAN_FC_GET_STYPE(fc) ((fc) & IEEE80211_FCTL_STYPE)

#define WLAN_QC_GET_TID(qc) ((qc) & 0x0f)

#define WLAN_GET_SEQ_FRAG(seq) ((seq) & IEEE80211_SCTL_FRAG)
#define WLAN_GET_SEQ_SEQ(seq)  ((seq) & IEEE80211_SCTL_SEQ)

/* Authentication algorithms */
#define WLAN_AUTH_OPEN 0
#define WLAN_AUTH_SHARED_KEY 1

#define WLAN_AUTH_CHALLENGE_LEN 128

#define WLAN_CAPABILITY_BSS BIT(0)
#define WLAN_CAPABILITY_IBSS BIT(1)
#define WLAN_CAPABILITY_CF_POLLABLE BIT(2)
#define WLAN_CAPABILITY_CF_POLL_REQUEST BIT(3)
#define WLAN_CAPABILITY_PRIVACY BIT(4)
#define WLAN_CAPABILITY_SHORT_PREAMBLE BIT(5)
#define WLAN_CAPABILITY_PBCC BIT(6)
#define WLAN_CAPABILITY_CHANNEL_AGILITY BIT(7)
#define WLAN_CAPABILITY_SHORT_SLOT BIT(10)

/* Information Element IDs */
#define WLAN_EID_SSID 0
#define WLAN_EID_SUPP_RATES 1
#define WLAN_EID_FH_PARAMS 2
#define WLAN_EID_DS_PARAMS 3
#define WLAN_EID_CF_PARAMS 4
#define WLAN_EID_TIM 5
#define WLAN_EID_IBSS_PARAMS 6
#define WLAN_EID_CHALLENGE 16
#define WLAN_EID_RSN 48
#define WLAN_EID_GENERIC 221

#define IEEE80211_MGMT_HDR_LEN 24
#define IEEE80211_DATA_HDR3_LEN 24
#define IEEE80211_DATA_HDR4_LEN 30

#define IEEE80211_STATMASK_SIGNAL BIT(0)
#define IEEE80211_STATMASK_RSSI BIT(1)
#define IEEE80211_STATMASK_NOISE BIT(2)
#define IEEE80211_STATMASK_RATE BIT(3)
#define IEEE80211_STATMASK_WEMASK 0x7

#define IEEE80211_CCK_MODULATION    BIT(0)
#define IEEE80211_OFDM_MODULATION   BIT(1)

#define IEEE80211_24GHZ_BAND     BIT(0)
#define IEEE80211_52GHZ_BAND     BIT(1)

#define IEEE80211_CCK_RATE_LEN			4
#define IEEE80211_NUM_OFDM_RATESLEN	8

#define IEEE80211_CCK_RATE_1MB		        0x02
#define IEEE80211_CCK_RATE_2MB		        0x04
#define IEEE80211_CCK_RATE_5MB		        0x0B
#define IEEE80211_CCK_RATE_11MB		        0x16
#define IEEE80211_OFDM_RATE_LEN			8
#define IEEE80211_OFDM_RATE_6MB		        0x0C
#define IEEE80211_OFDM_RATE_9MB		        0x12
#define IEEE80211_OFDM_RATE_12MB		0x18
#define IEEE80211_OFDM_RATE_18MB		0x24
#define IEEE80211_OFDM_RATE_24MB		0x30
#define IEEE80211_OFDM_RATE_36MB		0x48
#define IEEE80211_OFDM_RATE_48MB		0x60
#define IEEE80211_OFDM_RATE_54MB		0x6C
#define IEEE80211_BASIC_RATE_MASK		0x80

#define IEEE80211_CCK_RATE_1MB_MASK		BIT(0)
#define IEEE80211_CCK_RATE_2MB_MASK		BIT(1)
#define IEEE80211_CCK_RATE_5MB_MASK		BIT(2)
#define IEEE80211_CCK_RATE_11MB_MASK		BIT(3)
#define IEEE80211_OFDM_RATE_6MB_MASK		BIT(4)
#define IEEE80211_OFDM_RATE_9MB_MASK		BIT(5)
#define IEEE80211_OFDM_RATE_12MB_MASK		BIT(6)
#define IEEE80211_OFDM_RATE_18MB_MASK		BIT(7)
#define IEEE80211_OFDM_RATE_24MB_MASK		BIT(8)
#define IEEE80211_OFDM_RATE_36MB_MASK		BIT(9)
#define IEEE80211_OFDM_RATE_48MB_MASK		BIT(10)
#define IEEE80211_OFDM_RATE_54MB_MASK		BIT(11)

#define IEEE80211_CCK_RATES_MASK	        0x0000000F
#define IEEE80211_CCK_BASIC_RATES_MASK		(IEEE80211_CCK_RATE_1MB_MASK | \
	IEEE80211_CCK_RATE_2MB_MASK)
#define IEEE80211_CCK_DEFAULT_RATES_MASK   (IEEE80211_CCK_BASIC_RATES_MASK | \
					   IEEE80211_CCK_RATE_5MB_MASK | \
					   IEEE80211_CCK_RATE_11MB_MASK)

#define IEEE80211_OFDM_RATES_MASK		0x00000FF0
#define IEEE80211_OFDM_BASIC_RATES_MASK	(IEEE80211_OFDM_RATE_6MB_MASK | \
	IEEE80211_OFDM_RATE_12MB_MASK | \
	IEEE80211_OFDM_RATE_24MB_MASK)
#define IEEE80211_OFDM_DEFAULT_RATES_MASK  (IEEE80211_OFDM_BASIC_RATES_MASK | \
					   IEEE80211_OFDM_RATE_9MB_MASK  | \
					   IEEE80211_OFDM_RATE_18MB_MASK | \
					   IEEE80211_OFDM_RATE_36MB_MASK | \
					   IEEE80211_OFDM_RATE_48MB_MASK | \
					   IEEE80211_OFDM_RATE_54MB_MASK)
#define IEEE80211_DEFAULT_RATES_MASK (IEEE80211_OFDM_DEFAULT_RATES_MASK | \
				     IEEE80211_CCK_DEFAULT_RATES_MASK)

#define IEEE80211_NUM_OFDM_RATES	    8
#define IEEE80211_NUM_CCK_RATES	            4
#define IEEE80211_OFDM_SHIFT_MASK_A         4

/* NOTE: This data is for statistical purposes; not all hardware provides this
 *       information for frames received.  Not setting these will not cause
 *       any adverse affects.
 */
struct ieee80211_rx_stats {
	s8 rssi;
	u8 signal;
	u8 noise;
	u8 received_channel;
	u16 rate; /* in 100 kbps */
	u8 mask;
	u8 freq;
	u16 len;
};

/* IEEE 802.11 requires that STA supports concurrent reception of at least
 * three fragmented frames. This define can be increased to support more
 * concurrent frames, but it should be noted that each entry can consume about
 * 2 kB of RAM and increasing cache size will slow down frame reassembly.
 */
#define IEEE80211_FRAG_CACHE_LEN 4

struct ieee80211_frag_entry {
	u32 first_frag_time;
	uint seq;
	uint last_frag;
	uint qos;   /*jackson*/
	uint tid;	/*jackson*/
	struct sk_buff *skb;
	u8 src_addr[ETH_ALEN];
	u8 dst_addr[ETH_ALEN];
};

struct ieee80211_stats {
	uint tx_unicast_frames;
	uint tx_multicast_frames;
	uint tx_fragments;
	uint tx_unicast_octets;
	uint tx_multicast_octets;
	uint tx_deferred_transmissions;
	uint tx_single_retry_frames;
	uint tx_multiple_retry_frames;
	uint tx_retry_limit_exceeded;
	uint tx_discards;
	uint rx_unicast_frames;
	uint rx_multicast_frames;
	uint rx_fragments;
	uint rx_unicast_octets;
	uint rx_multicast_octets;
	uint rx_fcs_errors;
	uint rx_discards_no_buffer;
	uint tx_discards_wrong_sa;
	uint rx_discards_undecryptable;
	uint rx_message_in_msg_fragments;
	uint rx_message_in_bad_msg_fragments;
};

struct ieee80211_softmac_stats {
	uint rx_ass_ok;
	uint rx_ass_err;
	uint rx_probe_rq;
	uint tx_probe_rs;
	uint tx_beacons;
	uint rx_auth_rq;
	uint rx_auth_rs_ok;
	uint rx_auth_rs_err;
	uint tx_auth_rq;
	uint no_auth_rs;
	uint no_ass_rs;
	uint tx_ass_rq;
	uint rx_ass_rq;
	uint tx_probe_rq;
	uint reassoc;
	uint swtxstop;
	uint swtxawake;
};

#define SEC_KEY_1         BIT(0)
#define SEC_KEY_2         BIT(1)
#define SEC_KEY_3         BIT(2)
#define SEC_KEY_4         BIT(3)
#define SEC_ACTIVE_KEY    BIT(4)
#define SEC_AUTH_MODE     BIT(5)
#define SEC_UNICAST_GROUP BIT(6)
#define SEC_LEVEL         BIT(7)
#define SEC_ENABLED       BIT(8)

#define SEC_LEVEL_0      0 /* None */
#define SEC_LEVEL_1      1 /* WEP 40 and 104 bit */
#define SEC_LEVEL_2      2 /* Level 1 + TKIP */
#define SEC_LEVEL_2_CKIP 3 /* Level 1 + CKIP */
#define SEC_LEVEL_3      4 /* Level 2 + CCMP */

#define WEP_KEYS 4
#define WEP_KEY_LEN 13

struct ieee80211_security {
	u16 active_key:2,
	    enabled:1,
	    auth_mode:2,
	    auth_algo:4,
	    unicast_uses_group:1;
	u8 key_sizes[WEP_KEYS];
	u8 keys[WEP_KEYS][WEP_KEY_LEN];
	u8 level;
	u16 flags;
} __packed;

/*
 *
 * 802.11 data frame from AP
 *
 *       ,-------------------------------------------------------------------.
 * Bytes |  2   |  2   |    6    |    6    |    6    |  2   | 0..2312 |   4  |
 *       |------|------|---------|---------|---------|------|---------|------|
 * Desc. | ctrl | dura |  DA/RA  |   TA    |    SA   | Sequ |  frame  |  fcs |
 *       |      | tion | (BSSID) |         |         | ence |  data   |      |
 *       `-------------------------------------------------------------------'
 *
 * Total: 28-2340 bytes
 *
 */

struct ieee80211_header_data {
	__le16 frame_ctl;
	__le16 duration_id;
	u8 addr1[6];
	u8 addr2[6];
	u8 addr3[6];
	__le16 seq_ctrl;
} __packed __aligned(2);

#define BEACON_PROBE_SSID_ID_POSITION 12

/* Management Frame Information Element Types */
#define MFIE_TYPE_SSID       0
#define MFIE_TYPE_RATES      1
#define MFIE_TYPE_FH_SET     2
#define MFIE_TYPE_DS_SET     3
#define MFIE_TYPE_CF_SET     4
#define MFIE_TYPE_TIM        5
#define MFIE_TYPE_IBSS_SET   6
#define MFIE_TYPE_CHALLENGE  16
#define MFIE_TYPE_ERP        42
#define MFIE_TYPE_RSN	     48
#define MFIE_TYPE_RATES_EX   50
#define MFIE_TYPE_GENERIC    221

struct ieee80211_info_element_hdr {
	u8 id;
	u8 len;
} __packed;

struct ieee80211_info_element {
	u8 id;
	u8 len;
	u8 data[0];
} __packed;

/*
 * These are the data types that can make up management packets
 *
	__le16 auth_algorithm;
	__le16 auth_sequence;
	__le16 beacon_interval;
	__le16 capability;
	u8 current_ap[ETH_ALEN];
	__le16 listen_interval;
	struct {
		u16 association_id:14, reserved:2;
	} __packed;
	__le32 time_stamp[2];
	__le16 reason;
	__le16 status;
*/

#define IEEE80211_DEFAULT_TX_ESSID "Penguin"
#define IEEE80211_DEFAULT_BASIC_RATE 10

struct ieee80211_authentication {
	struct ieee80211_header_data header;
	__le16 algorithm;
	__le16 transaction;
	__le16 status;
} __packed;

struct ieee80211_probe_response {
	struct ieee80211_header_data header;
	__le32 time_stamp[2];
	__le16 beacon_interval;
	__le16 capability;
	struct ieee80211_info_element info_element;
} __packed;

struct ieee80211_probe_request {
	struct ieee80211_header_data header;
} __packed;

struct ieee80211_assoc_request_frame {
	struct ieee80211_hdr_3addr header;
	__le16 capability;
	__le16 listen_interval;
	struct ieee80211_info_element_hdr info_element;
} __packed;

struct ieee80211_assoc_response_frame {
	struct ieee80211_hdr_3addr header;
	__le16 capability;
	__le16 status;
	__le16 aid;
} __packed;

struct ieee80211_txb {
	u8 nr_frags;
	u8 encrypted;
	u16 reserved;
	u16 frag_size;
	u16 payload_size;
	struct sk_buff *fragments[0];
};

/* SWEEP TABLE ENTRIES NUMBER*/
#define MAX_SWEEP_TAB_ENTRIES		  42
#define MAX_SWEEP_TAB_ENTRIES_PER_PACKET  7
/* MAX_RATES_LENGTH needs to be 12.  The spec says 8, and many APs
 * only use 8, and then use extended rates for the remaining supported
 * rates.  Other APs, however, stick all of their supported rates on the
 * main rates information element...
 */
#define MAX_RATES_LENGTH                  ((u8)12)
#define MAX_RATES_EX_LENGTH               ((u8)16)
#define MAX_NETWORK_COUNT                  128
#define MAX_CHANNEL_NUMBER                 161
#define IEEE80211_SOFTMAC_SCAN_TIME	  400
/*(HZ / 2)*/
#define IEEE80211_SOFTMAC_ASSOC_RETRY_TIME (HZ * 2)

#define CRC_LENGTH                 4U

#define MAX_WPA_IE_LEN 128

#define NETWORK_EMPTY_ESSID BIT(0)
#define NETWORK_HAS_OFDM    BIT(1)
#define NETWORK_HAS_CCK     BIT(2)

#define IEEE80211_DTIM_MBCAST 4
#define IEEE80211_DTIM_UCAST 2
#define IEEE80211_DTIM_VALID 1
#define IEEE80211_DTIM_INVALID 0

#define IEEE80211_PS_DISABLED 0
#define IEEE80211_PS_UNICAST IEEE80211_DTIM_UCAST
#define IEEE80211_PS_MBCAST IEEE80211_DTIM_MBCAST
#define IW_ESSID_MAX_SIZE 32
/*
 * join_res:
 * -1: authentication fail
 * -2: association fail
 * > 0: TID
 */

enum ieee80211_state {
	/* the card is not linked at all */
	IEEE80211_NOLINK = 0,
	/* IEEE80211_ASSOCIATING* are for BSS client mode
	 * the driver shall not perform RX filtering unless
	 * the state is LINKED.
	 * The driver shall just check for the state LINKED and
	 * defaults to NOLINK for ALL the other states (including
	 * LINKED_SCANNING)
	 */
	/* the association procedure will start (wq scheduling)*/
	IEEE80211_ASSOCIATING,
	IEEE80211_ASSOCIATING_RETRY,
	/* the association procedure is sending AUTH request*/
	IEEE80211_ASSOCIATING_AUTHENTICATING,
	/* the association procedure has successfully authenticated
	 * and is sending association request
	 */
	IEEE80211_ASSOCIATING_AUTHENTICATED,
	/* the link is ok. the card associated to a BSS or linked
	 * to a ibss cell or acting as an AP and creating the bss
	 */
	IEEE80211_LINKED,
	/* same as LINKED, but the driver shall apply RX filter
	 * rules as we are in NO_LINK mode. As the card is still
	 * logically linked, but it is doing a syncro site survey
	 * then it will be back to LINKED state.
	 */
	IEEE80211_LINKED_SCANNING,
};

#define DEFAULT_MAX_SCAN_AGE (15 * HZ)
#define DEFAULT_FTS 2346

#define CFG_IEEE80211_RESERVE_FCS BIT(0)
#define CFG_IEEE80211_COMPUTE_FCS BIT(1)

#define MAXTID	16

#define IEEE_A            BIT(0)
#define IEEE_B            BIT(1)
#define IEEE_G            BIT(2)
#define IEEE_MODE_MASK    (IEEE_A | IEEE_B | IEEE_G)

static inline int ieee80211_is_empty_essid(const char *essid, int essid_len)
{
	/* Single white space is for Linksys APs */
	if (essid_len == 1 && essid[0] == ' ')
		return 1;
	/* Otherwise, if the entire essid is 0, we assume it is hidden */
	while (essid_len) {
		essid_len--;
		if (essid[essid_len] != '\0')
			return 0;
	}
	return 1;
}

static inline int ieee80211_get_hdrlen(u16 fc)
{
	int hdrlen = 24;

	switch (WLAN_FC_GET_TYPE(fc)) {
	case IEEE80211_FTYPE_DATA:
		if (fc & IEEE80211_QOS_DATAGRP)
			hdrlen += 2;
		if ((fc & IEEE80211_FCTL_FROMDS) && (fc & IEEE80211_FCTL_TODS))
			hdrlen += 6; /* Addr4 */
		break;
	case IEEE80211_FTYPE_CTL:
		switch (WLAN_FC_GET_STYPE(fc)) {
		case IEEE80211_STYPE_CTS:
		case IEEE80211_STYPE_ACK:
			hdrlen = 10;
			break;
		default:
			hdrlen = 16;
			break;
		}
		break;
	}
	return hdrlen;
}

struct registry_priv;

u8 *r8712_set_ie(u8 *pbuf, sint index, uint len, u8 *source, uint *frlen);
u8 *r8712_get_ie(u8 *pbuf, sint index, uint *len, sint limit);
unsigned char *r8712_get_wpa_ie(unsigned char *pie, uint *rsn_ie_len, int limit);
unsigned char *r8712_get_wpa2_ie(unsigned char *pie, uint *rsn_ie_len,
				 int limit);
int r8712_parse_wpa_ie(u8 *wpa_ie, int wpa_ie_len, int *group_cipher,
		       int *pairwise_cipher);
int r8712_parse_wpa2_ie(u8 *wpa_ie, int wpa_ie_len, int *group_cipher,
			int *pairwise_cipher);
int r8712_get_sec_ie(u8 *in_ie, uint in_len, u8 *rsn_ie, u16 *rsn_len,
		     u8 *wpa_ie, u16 *wpa_len);
int r8712_get_wps_ie(u8 *in_ie, uint in_len, u8 *wps_ie, uint *wps_ielen);
int r8712_generate_ie(struct registry_priv *pregistrypriv);
uint r8712_is_cckrates_included(u8 *rate);
uint r8712_is_cckratesonly_included(u8 *rate);

#endif /* IEEE80211_H */
<|MERGE_RESOLUTION|>--- conflicted
+++ resolved
@@ -155,10 +155,6 @@
 	u8 addr3[ETH_ALEN];
 	__le16 seq_ctl;
 }  __packed __aligned(2);
-<<<<<<< HEAD
-
-=======
->>>>>>> 286cd8c7
 
 struct	ieee80211_hdr_qos {
 	__le16 frame_ctl;
