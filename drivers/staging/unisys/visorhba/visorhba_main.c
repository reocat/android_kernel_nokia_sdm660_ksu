// SPDX-License-Identifier: GPL-2.0+
/*
 * Copyright (c) 2012 - 2015 UNISYS CORPORATION
 * All rights reserved.
 */

#include <linux/debugfs.h>
#include <linux/kthread.h>
#include <linux/idr.h>
#include <linux/module.h>
#include <linux/seq_file.h>
#include <linux/visorbus.h>
#include <scsi/scsi.h>
#include <scsi/scsi_host.h>
#include <scsi/scsi_cmnd.h>
#include <scsi/scsi_device.h>

#include "iochannel.h"

/* The Send and Receive Buffers of the IO Queue may both be full */

#define IOS_ERROR_THRESHOLD  1000
#define MAX_PENDING_REQUESTS (MIN_NUMSIGNALS * 2)
#define VISORHBA_ERROR_COUNT 30

static struct dentry *visorhba_debugfs_dir;

/* GUIDS for HBA channel type supported by this driver */
static struct visor_channeltype_descriptor visorhba_channel_types[] = {
	/* Note that the only channel type we expect to be reported by the
	 * bus driver is the VISOR_VHBA channel.
	 */
	{ VISOR_VHBA_CHANNEL_GUID, "sparvhba", sizeof(struct channel_header),
	  VISOR_VHBA_CHANNEL_VERSIONID },
	{}
};

MODULE_DEVICE_TABLE(visorbus, visorhba_channel_types);
MODULE_ALIAS("visorbus:" VISOR_VHBA_CHANNEL_GUID_STR);

struct visordisk_info {
	struct scsi_device *sdev;
	u32 valid;
	atomic_t ios_threshold;
	atomic_t error_count;
	struct visordisk_info *next;
};

struct scsipending {
	struct uiscmdrsp cmdrsp;
	/* The Data being tracked */
	void *sent;
	/* Type of pointer that is being stored */
	char cmdtype;
};

/* Each scsi_host has a host_data area that contains this struct. */
struct visorhba_devdata {
	struct Scsi_Host *scsihost;
	struct visor_device *dev;
	struct list_head dev_info_list;
	/* Tracks the requests that have been forwarded to
	 * the IOVM and haven't returned yet
	 */
	struct scsipending pending[MAX_PENDING_REQUESTS];
	/* Start search for next pending free slot here */
	unsigned int nextinsert;
	/* lock to protect data in devdata */
	spinlock_t privlock;
	bool serverdown;
	bool serverchangingstate;
	unsigned long long acquire_failed_cnt;
	unsigned long long interrupts_rcvd;
	unsigned long long interrupts_notme;
	unsigned long long interrupts_disabled;
	u64 __iomem *flags_addr;
	atomic_t interrupt_rcvd;
	wait_queue_head_t rsp_queue;
	struct visordisk_info head;
	unsigned int max_buff_len;
	int devnum;
	struct task_struct *thread;
	int thread_wait_ms;

	/*
	 * allows us to pass int handles back-and-forth between us and
	 * iovm, instead of raw pointers
	 */
	struct idr idr;

	struct dentry *debugfs_dir;
	struct dentry *debugfs_info;
};

struct visorhba_devices_open {
	struct visorhba_devdata *devdata;
};

/*
 * visor_thread_start - Starts a thread for the device
 * @threadfn:   Function the thread starts
 * @thrcontext: Context to pass to the thread, i.e. devdata
 * @name:	String describing name of thread
 *
 * Starts a thread for the device.
 *
 * Return: The task_struct * denoting the thread on success,
 *	   or NULL on failure
 */
static struct task_struct *visor_thread_start(int (*threadfn)(void *),
					      void *thrcontext, char *name)
{
	struct task_struct *task;

	task = kthread_run(threadfn, thrcontext, "%s", name);
	if (IS_ERR(task)) {
		pr_err("visorbus failed to start thread\n");
		return NULL;
	}
	return task;
}

/*
 * visor_thread_stop - Stops the thread if it is running
 * @task: Description of process to stop
 */
static void visor_thread_stop(struct task_struct *task)
{
	kthread_stop(task);
}

/*
 * add_scsipending_entry - Save off io command that is pending in
 *			   Service Partition
 * @devdata: Pointer to devdata
 * @cmdtype: Specifies the type of command pending
 * @new:     The command to be saved
 *
 * Saves off the io command that is being handled by the Service
 * Partition so that it can be handled when it completes. If new is
 * NULL it is assumed the entry refers only to the cmdrsp.
 *
 * Return: Insert_location where entry was added on success,
 *	   -EBUSY if it can't
 */
static int add_scsipending_entry(struct visorhba_devdata *devdata,
				 char cmdtype, void *new)
{
	unsigned long flags;
	struct scsipending *entry;
	int insert_location;

	spin_lock_irqsave(&devdata->privlock, flags);
	insert_location = devdata->nextinsert;
	while (devdata->pending[insert_location].sent) {
		insert_location = (insert_location + 1) % MAX_PENDING_REQUESTS;
		if (insert_location == (int)devdata->nextinsert) {
			spin_unlock_irqrestore(&devdata->privlock, flags);
			return -EBUSY;
		}
	}

	entry = &devdata->pending[insert_location];
	memset(&entry->cmdrsp, 0, sizeof(entry->cmdrsp));
	entry->cmdtype = cmdtype;
	if (new)
		entry->sent = new;
	/* wants to send cmdrsp */
	else
		entry->sent = &entry->cmdrsp;
	devdata->nextinsert = (insert_location + 1) % MAX_PENDING_REQUESTS;
	spin_unlock_irqrestore(&devdata->privlock, flags);

	return insert_location;
}

/*
 * del_scsipending_ent - Removes an entry from the pending array
 * @devdata: Device holding the pending array
 * @del:     Entry to remove
 *
 * Removes the entry pointed at by del and returns it.
 *
 * Return: The scsipending entry pointed to on success, NULL on failure
 */
static void *del_scsipending_ent(struct visorhba_devdata *devdata, int del)
{
	unsigned long flags;
	void *sent;

	if (del >= MAX_PENDING_REQUESTS)
		return NULL;

	spin_lock_irqsave(&devdata->privlock, flags);
	sent = devdata->pending[del].sent;
	devdata->pending[del].cmdtype = 0;
	devdata->pending[del].sent = NULL;
	spin_unlock_irqrestore(&devdata->privlock, flags);

	return sent;
}

/*
 * get_scsipending_cmdrsp - Return the cmdrsp stored in a pending entry
 * @ddata: Device holding the pending array
 * @ent:   Entry that stores the cmdrsp
 *
 * Each scsipending entry has a cmdrsp in it. The cmdrsp is only valid
 * if the "sent" field is not NULL.
 *
 * Return: A pointer to the cmdrsp, NULL on failure
 */
static struct uiscmdrsp *get_scsipending_cmdrsp(struct visorhba_devdata *ddata,
						int ent)
{
	if (ddata->pending[ent].sent)
		return &ddata->pending[ent].cmdrsp;

	return NULL;
}

/*
 * simple_idr_get - Associate a provided pointer with an int value
 *		    1 <= value <= INT_MAX, and return this int value;
 *		    the pointer value can be obtained later by passing
 *		    this int value to idr_find()
 * @idrtable: The data object maintaining the pointer<-->int mappings
 * @p:	      The pointer value to be remembered
 * @lock:     A spinlock used when exclusive access to idrtable is needed
 *
 * Return: The id number mapped to pointer 'p', 0 on failure
 */
static unsigned int simple_idr_get(struct idr *idrtable, void *p,
				   spinlock_t *lock)
{
	int id;
	unsigned long flags;

	idr_preload(GFP_KERNEL);
	spin_lock_irqsave(lock, flags);
	id = idr_alloc(idrtable, p, 1, INT_MAX, GFP_NOWAIT);
	spin_unlock_irqrestore(lock, flags);
	idr_preload_end();
	/* failure */
	if (id < 0)
		return 0;
	/* idr_alloc() guarantees > 0 */
	return (unsigned int)(id);
}

/*
 * setup_scsitaskmgmt_handles - Stash the necessary handles so that the
 *				completion processing logic for a taskmgmt
 *				cmd will be able to find who to wake up
 *				and where to stash the result
 * @idrtable: The data object maintaining the pointer<-->int mappings
 * @lock:     A spinlock used when exclusive access to idrtable is needed
 * @cmdrsp:   Response from the IOVM
 * @event:    The event handle to associate with an id
 * @result:   The location to place the result of the event handle into
 */
static void setup_scsitaskmgmt_handles(struct idr *idrtable, spinlock_t *lock,
				       struct uiscmdrsp *cmdrsp,
				       wait_queue_head_t *event, int *result)
{
	/* specify the event that has to be triggered when this */
	/* cmd is complete */
	cmdrsp->scsitaskmgmt.notify_handle =
		simple_idr_get(idrtable, event, lock);
	cmdrsp->scsitaskmgmt.notifyresult_handle =
		simple_idr_get(idrtable, result, lock);
}

/*
 * cleanup_scsitaskmgmt_handles - Forget handles created by
 *				  setup_scsitaskmgmt_handles()
 * @idrtable: The data object maintaining the pointer<-->int mappings
 * @cmdrsp:   Response from the IOVM
 */
static void cleanup_scsitaskmgmt_handles(struct idr *idrtable,
					 struct uiscmdrsp *cmdrsp)
{
	if (cmdrsp->scsitaskmgmt.notify_handle)
		idr_remove(idrtable, cmdrsp->scsitaskmgmt.notify_handle);
	if (cmdrsp->scsitaskmgmt.notifyresult_handle)
		idr_remove(idrtable, cmdrsp->scsitaskmgmt.notifyresult_handle);
}

/*
 * forward_taskmgmt_command - Send taskmegmt command to the Service
 *			      Partition
 * @tasktype: Type of taskmgmt command
 * @scsidev:  Scsidev that issued command
 *
 * Create a cmdrsp packet and send it to the Serivce Partition
 * that will service this request.
 *
 * Return: Int representing whether command was queued successfully or not
 */
static int forward_taskmgmt_command(enum task_mgmt_types tasktype,
				    struct scsi_device *scsidev)
{
	struct uiscmdrsp *cmdrsp;
	struct visorhba_devdata *devdata =
		(struct visorhba_devdata *)scsidev->host->hostdata;
	int notifyresult = 0xffff;
	wait_queue_head_t notifyevent;
	int scsicmd_id = 0;

	if (devdata->serverdown || devdata->serverchangingstate)
		return FAILED;

	scsicmd_id = add_scsipending_entry(devdata, CMD_SCSITASKMGMT_TYPE,
					   NULL);
	if (scsicmd_id < 0)
		return FAILED;

	cmdrsp = get_scsipending_cmdrsp(devdata, scsicmd_id);

	init_waitqueue_head(&notifyevent);

	/* issue TASK_MGMT_ABORT_TASK */
	cmdrsp->cmdtype = CMD_SCSITASKMGMT_TYPE;
	setup_scsitaskmgmt_handles(&devdata->idr, &devdata->privlock, cmdrsp,
				   &notifyevent, &notifyresult);

	/* save destination */
	cmdrsp->scsitaskmgmt.tasktype = tasktype;
	cmdrsp->scsitaskmgmt.vdest.channel = scsidev->channel;
	cmdrsp->scsitaskmgmt.vdest.id = scsidev->id;
	cmdrsp->scsitaskmgmt.vdest.lun = scsidev->lun;
	cmdrsp->scsitaskmgmt.handle = scsicmd_id;

	dev_dbg(&scsidev->sdev_gendev,
		"visorhba: initiating type=%d taskmgmt command\n", tasktype);
	if (visorchannel_signalinsert(devdata->dev->visorchannel,
				      IOCHAN_TO_IOPART,
				      cmdrsp))
		goto err_del_scsipending_ent;

	/* It can take the Service Partition up to 35 seconds to complete
	 * an IO in some cases, so wait 45 seconds and error out
	 */
	if (!wait_event_timeout(notifyevent, notifyresult != 0xffff,
				msecs_to_jiffies(45000)))
		goto err_del_scsipending_ent;

	dev_dbg(&scsidev->sdev_gendev,
		"visorhba: taskmgmt type=%d success; result=0x%x\n",
		 tasktype, notifyresult);
	cleanup_scsitaskmgmt_handles(&devdata->idr, cmdrsp);
	return SUCCESS;

err_del_scsipending_ent:
	dev_dbg(&scsidev->sdev_gendev,
		"visorhba: taskmgmt type=%d not executed\n", tasktype);
	del_scsipending_ent(devdata, scsicmd_id);
	cleanup_scsitaskmgmt_handles(&devdata->idr, cmdrsp);
	return FAILED;
}

/*
 * visorhba_abort_handler - Send TASK_MGMT_ABORT_TASK
 * @scsicmd: The scsicmd that needs aborted
 *
 * Return: SUCCESS if inserted, FAILED otherwise
 */
static int visorhba_abort_handler(struct scsi_cmnd *scsicmd)
{
	/* issue TASK_MGMT_ABORT_TASK */
	struct scsi_device *scsidev;
	struct visordisk_info *vdisk;
	int rtn;

	scsidev = scsicmd->device;
	vdisk = scsidev->hostdata;
	if (atomic_read(&vdisk->error_count) < VISORHBA_ERROR_COUNT)
		atomic_inc(&vdisk->error_count);
	else
		atomic_set(&vdisk->ios_threshold, IOS_ERROR_THRESHOLD);
	rtn = forward_taskmgmt_command(TASK_MGMT_ABORT_TASK, scsidev);
	if (rtn == SUCCESS) {
		scsicmd->result = DID_ABORT << 16;
		scsicmd->scsi_done(scsicmd);
	}
	return rtn;
}

/*
 * visorhba_device_reset_handler - Send TASK_MGMT_LUN_RESET
 * @scsicmd: The scsicmd that needs aborted
 *
 * Return: SUCCESS if inserted, FAILED otherwise
 */
static int visorhba_device_reset_handler(struct scsi_cmnd *scsicmd)
{
	/* issue TASK_MGMT_LUN_RESET */
	struct scsi_device *scsidev;
	struct visordisk_info *vdisk;
	int rtn;

	scsidev = scsicmd->device;
	vdisk = scsidev->hostdata;
	if (atomic_read(&vdisk->error_count) < VISORHBA_ERROR_COUNT)
		atomic_inc(&vdisk->error_count);
	else
		atomic_set(&vdisk->ios_threshold, IOS_ERROR_THRESHOLD);
	rtn = forward_taskmgmt_command(TASK_MGMT_LUN_RESET, scsidev);
	if (rtn == SUCCESS) {
		scsicmd->result = DID_RESET << 16;
		scsicmd->scsi_done(scsicmd);
	}
	return rtn;
}

/*
 * visorhba_bus_reset_handler - Send TASK_MGMT_TARGET_RESET for each
 *				target on the bus
 * @scsicmd: The scsicmd that needs aborted
 *
 * Return: SUCCESS if inserted, FAILED otherwise
 */
static int visorhba_bus_reset_handler(struct scsi_cmnd *scsicmd)
{
	struct scsi_device *scsidev;
	struct visordisk_info *vdisk;
	int rtn;

	scsidev = scsicmd->device;
	shost_for_each_device(scsidev, scsidev->host) {
		vdisk = scsidev->hostdata;
		if (atomic_read(&vdisk->error_count) < VISORHBA_ERROR_COUNT)
			atomic_inc(&vdisk->error_count);
		else
			atomic_set(&vdisk->ios_threshold, IOS_ERROR_THRESHOLD);
	}
	rtn = forward_taskmgmt_command(TASK_MGMT_BUS_RESET, scsidev);
	if (rtn == SUCCESS) {
		scsicmd->result = DID_RESET << 16;
		scsicmd->scsi_done(scsicmd);
	}
	return rtn;
}

/*
 * visorhba_host_reset_handler - Not supported
 * @scsicmd: The scsicmd that needs to be aborted
 *
 * Return: Not supported, return SUCCESS
 */
static int visorhba_host_reset_handler(struct scsi_cmnd *scsicmd)
{
	/* issue TASK_MGMT_TARGET_RESET for each target on each bus for host */
	return SUCCESS;
}

/*
 * visorhba_get_info - Get information about SCSI device
 * @shp: Scsi host that is requesting information
 *
 * Return: String with visorhba information
 */
static const char *visorhba_get_info(struct Scsi_Host *shp)
{
	/* Return version string */
	return "visorhba";
}

/*
 * dma_data_dir_linux_to_spar - convert dma_data_direction value to
 *				Unisys-specific equivalent
 * @d: dma direction value to convert
 *
 * Returns the Unisys-specific dma direction value corresponding to @d
 */
static u32 dma_data_dir_linux_to_spar(enum dma_data_direction d)
{
	switch (d) {
	case DMA_BIDIRECTIONAL:
		return UIS_DMA_BIDIRECTIONAL;
	case DMA_TO_DEVICE:
		return UIS_DMA_TO_DEVICE;
	case DMA_FROM_DEVICE:
		return UIS_DMA_FROM_DEVICE;
	case DMA_NONE:
		return UIS_DMA_NONE;
	default:
		return UIS_DMA_NONE;
	}
}

/*
 * visorhba_queue_command_lck - Queues command to the Service Partition
 * @scsicmd:		Command to be queued
 * @vsiorhba_cmnd_done: Done command to call when scsicmd is returned
 *
 * Queues to scsicmd to the ServicePartition after converting it to a
 * uiscmdrsp structure.
 *
 * Return: 0 if successfully queued to the Service Partition, otherwise
 *	   error code
 */
static int visorhba_queue_command_lck(struct scsi_cmnd *scsicmd,
				      void (*visorhba_cmnd_done)
					   (struct scsi_cmnd *))
{
	struct uiscmdrsp *cmdrsp;
	struct scsi_device *scsidev = scsicmd->device;
	int insert_location;
	unsigned char *cdb = scsicmd->cmnd;
	struct Scsi_Host *scsihost = scsidev->host;
	unsigned int i;
	struct visorhba_devdata *devdata =
		(struct visorhba_devdata *)scsihost->hostdata;
	struct scatterlist *sg = NULL;
	struct scatterlist *sglist = NULL;

	if (devdata->serverdown || devdata->serverchangingstate)
		return SCSI_MLQUEUE_DEVICE_BUSY;

	insert_location = add_scsipending_entry(devdata, CMD_SCSI_TYPE,
						(void *)scsicmd);
	if (insert_location < 0)
		return SCSI_MLQUEUE_DEVICE_BUSY;

	cmdrsp = get_scsipending_cmdrsp(devdata, insert_location);
	cmdrsp->cmdtype = CMD_SCSI_TYPE;
	/* save the pending insertion location. Deletion from pending
	 * will return the scsicmd pointer for completion
	 */
	cmdrsp->scsi.handle = insert_location;

	/* save done function that we have call when cmd is complete */
	scsicmd->scsi_done = visorhba_cmnd_done;
	/* save destination */
	cmdrsp->scsi.vdest.channel = scsidev->channel;
	cmdrsp->scsi.vdest.id = scsidev->id;
	cmdrsp->scsi.vdest.lun = scsidev->lun;
	/* save datadir */
	cmdrsp->scsi.data_dir =
		dma_data_dir_linux_to_spar(scsicmd->sc_data_direction);
	memcpy(cmdrsp->scsi.cmnd, cdb, MAX_CMND_SIZE);
	cmdrsp->scsi.bufflen = scsi_bufflen(scsicmd);

	/* keep track of the max buffer length so far. */
	if (cmdrsp->scsi.bufflen > devdata->max_buff_len)
		devdata->max_buff_len = cmdrsp->scsi.bufflen;

	if (scsi_sg_count(scsicmd) > MAX_PHYS_INFO)
		goto err_del_scsipending_ent;

	/* convert buffer to phys information  */
	/* buffer is scatterlist - copy it out */
	sglist = scsi_sglist(scsicmd);

	for_each_sg(sglist, sg, scsi_sg_count(scsicmd), i) {
		cmdrsp->scsi.gpi_list[i].address = sg_phys(sg);
		cmdrsp->scsi.gpi_list[i].length = sg->length;
	}
	cmdrsp->scsi.guest_phys_entries = scsi_sg_count(scsicmd);

	if (visorchannel_signalinsert(devdata->dev->visorchannel,
				      IOCHAN_TO_IOPART,
				      cmdrsp))
		/* queue must be full and we aren't going to wait */
		goto err_del_scsipending_ent;

	return 0;

err_del_scsipending_ent:
	del_scsipending_ent(devdata, insert_location);
	return SCSI_MLQUEUE_DEVICE_BUSY;
}

#ifdef DEF_SCSI_QCMD
static DEF_SCSI_QCMD(visorhba_queue_command)
#else
#define visorhba_queue_command visorhba_queue_command_lck
#endif

/*
 * visorhba_slave_alloc - Called when new disk is discovered
 * @scsidev: New disk
 *
 * Create a new visordisk_info structure and add it to our
 * list of vdisks.
 *
 * Return: 0 on success, -ENOMEM on failure.
 */
static int visorhba_slave_alloc(struct scsi_device *scsidev)
{
	/* this is called by the midlayer before scan for new devices --
	 * LLD can alloc any struct & do init if needed.
	 */
	struct visordisk_info *vdisk;
	struct visorhba_devdata *devdata;
	struct Scsi_Host *scsihost = (struct Scsi_Host *)scsidev->host;

	/* already allocated return success */
	if (scsidev->hostdata)
		return 0;

	/* even though we errored, treat as success */
	devdata = (struct visorhba_devdata *)scsihost->hostdata;
	if (!devdata)
		return 0;

	vdisk = kzalloc(sizeof(*vdisk), GFP_ATOMIC);
	if (!vdisk)
		return -ENOMEM;

	vdisk->sdev = scsidev;
	scsidev->hostdata = vdisk;
	return 0;
}

/*
 * visorhba_slave_destroy - Disk is going away, clean up resources.
 * @scsidev: Scsi device to destroy
 */
static void visorhba_slave_destroy(struct scsi_device *scsidev)
{
	/* midlevel calls this after device has been quiesced and
	 * before it is to be deleted.
	 */
	struct visordisk_info *vdisk;

	vdisk = scsidev->hostdata;
	scsidev->hostdata = NULL;
	kfree(vdisk);
}

static struct scsi_host_template visorhba_driver_template = {
	.name = "Unisys Visor HBA",
	.info = visorhba_get_info,
	.queuecommand = visorhba_queue_command,
	.eh_abort_handler = visorhba_abort_handler,
	.eh_device_reset_handler = visorhba_device_reset_handler,
	.eh_bus_reset_handler = visorhba_bus_reset_handler,
	.eh_host_reset_handler = visorhba_host_reset_handler,
	.shost_attrs = NULL,
#define visorhba_MAX_CMNDS 128
	.can_queue = visorhba_MAX_CMNDS,
	.sg_tablesize = 64,
	.this_id = -1,
	.slave_alloc = visorhba_slave_alloc,
	.slave_destroy = visorhba_slave_destroy,
	.use_clustering = ENABLE_CLUSTERING,
};

/*
 * info_debugfs_show - Debugfs interface to dump visorhba states
 * @seq: The sequence file to write information to
 * @v:   Unused, but needed for use with seq file single_open invocation
 *
 * Presents a file in the debugfs tree named: /visorhba/vbus<x>:dev<y>/info.
 *
 * Return: SUCCESS
 */
static int info_debugfs_show(struct seq_file *seq, void *v)
{
	struct visorhba_devdata *devdata = seq->private;

	seq_printf(seq, "max_buff_len = %u\n", devdata->max_buff_len);
	seq_printf(seq, "interrupts_rcvd = %llu\n", devdata->interrupts_rcvd);
	seq_printf(seq, "interrupts_disabled = %llu\n",
		   devdata->interrupts_disabled);
	seq_printf(seq, "interrupts_notme = %llu\n",
		   devdata->interrupts_notme);
	seq_printf(seq, "flags_addr = %p\n", devdata->flags_addr);
	if (devdata->flags_addr) {
		u64 phys_flags_addr =
			virt_to_phys((__force  void *)devdata->flags_addr);
		seq_printf(seq, "phys_flags_addr = 0x%016llx\n",
			   phys_flags_addr);
		seq_printf(seq, "FeatureFlags = %llu\n",
			   (u64)readq(devdata->flags_addr));
	}
	seq_printf(seq, "acquire_failed_cnt = %llu\n",
		   devdata->acquire_failed_cnt);

	return 0;
}

static int info_debugfs_open(struct inode *inode, struct file *file)
{
	return single_open(file, info_debugfs_show, inode->i_private);
}

static const struct file_operations info_debugfs_fops = {
	.owner = THIS_MODULE,
	.open = info_debugfs_open,
	.read = seq_read,
	.llseek = seq_lseek,
	.release = single_release,
};

/*
 * complete_taskmgmt_command - Complete task management
 * @idrtable: The data object maintaining the pointer<-->int mappings
 * @cmdrsp:   Response from the IOVM
 * @result:   The result of the task management command
 *
 * Service Partition returned the result of the task management
 * command. Wake up anyone waiting for it.
 */
static void complete_taskmgmt_command(struct idr *idrtable,
				      struct uiscmdrsp *cmdrsp, int result)
{
	wait_queue_head_t *wq =
		idr_find(idrtable, cmdrsp->scsitaskmgmt.notify_handle);
	int *scsi_result_ptr =
		idr_find(idrtable, cmdrsp->scsitaskmgmt.notifyresult_handle);
	if (unlikely(!(wq && scsi_result_ptr))) {
		pr_err("visorhba: no completion context; cmd will time out\n");
		return;
	}

	/* copy the result of the taskmgmt and
	 * wake up the error handler that is waiting for this
	 */
	pr_debug("visorhba: notifying initiator with result=0x%x\n", result);
	*scsi_result_ptr = result;
	wake_up_all(wq);
}

/*
 * visorhba_serverdown_complete - Called when we are done cleaning up
 *				  from serverdown
 * @devdata: Visorhba instance on which to complete serverdown
 *
 * Called when we are done cleanning up from serverdown, stop processing
 * queue, fail pending IOs.
 */
static void visorhba_serverdown_complete(struct visorhba_devdata *devdata)
{
	int i;
	struct scsipending *pendingdel = NULL;
	struct scsi_cmnd *scsicmd = NULL;
	struct uiscmdrsp *cmdrsp;
	unsigned long flags;

	/* Stop using the IOVM response queue (queue should be drained
	 * by the end)
	 */
	visor_thread_stop(devdata->thread);

	/* Fail commands that weren't completed */
	spin_lock_irqsave(&devdata->privlock, flags);
	for (i = 0; i < MAX_PENDING_REQUESTS; i++) {
		pendingdel = &devdata->pending[i];
		switch (pendingdel->cmdtype) {
		case CMD_SCSI_TYPE:
			scsicmd = pendingdel->sent;
			scsicmd->result = DID_RESET << 16;
			if (scsicmd->scsi_done)
				scsicmd->scsi_done(scsicmd);
			break;
		case CMD_SCSITASKMGMT_TYPE:
			cmdrsp = pendingdel->sent;
			complete_taskmgmt_command(&devdata->idr, cmdrsp,
						  TASK_MGMT_FAILED);
			break;
		default:
			break;
		}
		pendingdel->cmdtype = 0;
		pendingdel->sent = NULL;
	}
	spin_unlock_irqrestore(&devdata->privlock, flags);

	devdata->serverdown = true;
	devdata->serverchangingstate = false;
}

/*
 * visorhba_serverdown - Got notified that the IOVM is down
 * @devdata: Visorhba that is being serviced by downed IOVM
 *
 * Something happened to the IOVM, return immediately and
 * schedule cleanup work.
 *
 * Return: 0 on success, -EINVAL on failure
 */
static int visorhba_serverdown(struct visorhba_devdata *devdata)
{
	if (!devdata->serverdown && !devdata->serverchangingstate) {
		devdata->serverchangingstate = true;
		visorhba_serverdown_complete(devdata);
	} else if (devdata->serverchangingstate) {
		return -EINVAL;
	}
	return 0;
}

/*
 * do_scsi_linuxstat - Scsi command returned linuxstat
 * @cmdrsp:  Response from IOVM
 * @scsicmd: Command issued
 *
 * Don't log errors for disk-not-present inquiries.
 */
static void do_scsi_linuxstat(struct uiscmdrsp *cmdrsp,
			      struct scsi_cmnd *scsicmd)
{
	struct visordisk_info *vdisk;
	struct scsi_device *scsidev;

	scsidev = scsicmd->device;
	memcpy(scsicmd->sense_buffer, cmdrsp->scsi.sensebuf, MAX_SENSE_SIZE);

	/* Do not log errors for disk-not-present inquiries */
	if (cmdrsp->scsi.cmnd[0] == INQUIRY &&
	    (host_byte(cmdrsp->scsi.linuxstat) == DID_NO_CONNECT) &&
	    cmdrsp->scsi.addlstat == ADDL_SEL_TIMEOUT)
		return;
	/* Okay see what our error_count is here.... */
	vdisk = scsidev->hostdata;
	if (atomic_read(&vdisk->error_count) < VISORHBA_ERROR_COUNT) {
		atomic_inc(&vdisk->error_count);
		atomic_set(&vdisk->ios_threshold, IOS_ERROR_THRESHOLD);
	}
}

static int set_no_disk_inquiry_result(unsigned char *buf, size_t len,
				      bool is_lun0)
{
	if (len < NO_DISK_INQUIRY_RESULT_LEN)
		return -EINVAL;
	memset(buf, 0, NO_DISK_INQUIRY_RESULT_LEN);
	buf[2] = SCSI_SPC2_VER;
	if (is_lun0) {
		buf[0] = DEV_DISK_CAPABLE_NOT_PRESENT;
		buf[3] = DEV_HISUPPORT;
	} else {
		buf[0] = DEV_NOT_CAPABLE;
	}
	buf[4] = NO_DISK_INQUIRY_RESULT_LEN - 5;
	strncpy(buf + 8, "DELLPSEUDO DEVICE .", NO_DISK_INQUIRY_RESULT_LEN - 8);
	return 0;
}

/*
 * do_scsi_nolinuxstat - Scsi command didn't have linuxstat
 * @cmdrsp:  Response from IOVM
 * @scsicmd: Command issued
 *
 * Handle response when no linuxstat was returned.
 */
static void do_scsi_nolinuxstat(struct uiscmdrsp *cmdrsp,
				struct scsi_cmnd *scsicmd)
{
	struct scsi_device *scsidev;
	unsigned char *buf;
	struct scatterlist *sg;
	unsigned int i;
	char *this_page;
	char *this_page_orig;
	int bufind = 0;
	struct visordisk_info *vdisk;

	scsidev = scsicmd->device;
	if (cmdrsp->scsi.cmnd[0] == INQUIRY &&
	    cmdrsp->scsi.bufflen >= MIN_INQUIRY_RESULT_LEN) {
		if (cmdrsp->scsi.no_disk_result == 0)
			return;

<<<<<<< HEAD
		buf = kzalloc(sizeof(char) * 36, GFP_KERNEL);
=======
		buf = kzalloc(36, GFP_KERNEL);
>>>>>>> 286cd8c7
		if (!buf)
			return;

		/* Linux scsi code wants a device at Lun 0
		 * to issue report luns, but we don't want
		 * a disk there so we'll present a processor
		 * there.
		 */
		set_no_disk_inquiry_result(buf, (size_t)cmdrsp->scsi.bufflen,
					   scsidev->lun == 0);

		if (scsi_sg_count(scsicmd) == 0) {
			memcpy(scsi_sglist(scsicmd), buf,
			       cmdrsp->scsi.bufflen);
			kfree(buf);
			return;
		}

		sg = scsi_sglist(scsicmd);
		for (i = 0; i < scsi_sg_count(scsicmd); i++) {
			this_page_orig = kmap_atomic(sg_page(sg + i));
			this_page = (void *)((unsigned long)this_page_orig |
					     sg[i].offset);
			memcpy(this_page, buf + bufind, sg[i].length);
			kunmap_atomic(this_page_orig);
		}
		kfree(buf);
	} else {
		vdisk = scsidev->hostdata;
		if (atomic_read(&vdisk->ios_threshold) > 0) {
			atomic_dec(&vdisk->ios_threshold);
			if (atomic_read(&vdisk->ios_threshold) == 0)
				atomic_set(&vdisk->error_count, 0);
		}
	}
}

/*
 * complete_scsi_command - Complete a scsi command
 * @uiscmdrsp: Response from Service Partition
 * @scsicmd:   The scsi command
 *
 * Response was returned by the Service Partition. Finish it and send
 * completion to the scsi midlayer.
 */
static void complete_scsi_command(struct uiscmdrsp *cmdrsp,
				  struct scsi_cmnd *scsicmd)
{
	/* take what we need out of cmdrsp and complete the scsicmd */
	scsicmd->result = cmdrsp->scsi.linuxstat;
	if (cmdrsp->scsi.linuxstat)
		do_scsi_linuxstat(cmdrsp, scsicmd);
	else
		do_scsi_nolinuxstat(cmdrsp, scsicmd);

	scsicmd->scsi_done(scsicmd);
}

/*
 * drain_queue - Pull responses out of iochannel
 * @cmdrsp:  Response from the IOSP
 * @devdata: Device that owns this iochannel
 *
 * Pulls responses out of the iochannel and process the responses.
 */
static void drain_queue(struct uiscmdrsp *cmdrsp,
			struct visorhba_devdata *devdata)
{
	struct scsi_cmnd *scsicmd;

	while (1) {
		/* queue empty */
		if (visorchannel_signalremove(devdata->dev->visorchannel,
					      IOCHAN_FROM_IOPART,
					      cmdrsp))
			break;
		if (cmdrsp->cmdtype == CMD_SCSI_TYPE) {
			/* scsicmd location is returned by the
			 * deletion
			 */
			scsicmd = del_scsipending_ent(devdata,
						      cmdrsp->scsi.handle);
			if (!scsicmd)
				break;
			/* complete the orig cmd */
			complete_scsi_command(cmdrsp, scsicmd);
		} else if (cmdrsp->cmdtype == CMD_SCSITASKMGMT_TYPE) {
			if (!del_scsipending_ent(devdata,
						 cmdrsp->scsitaskmgmt.handle))
				break;
			complete_taskmgmt_command(&devdata->idr, cmdrsp,
						  cmdrsp->scsitaskmgmt.result);
		} else if (cmdrsp->cmdtype == CMD_NOTIFYGUEST_TYPE)
			dev_err_once(&devdata->dev->device,
				     "ignoring unsupported NOTIFYGUEST\n");
		/* cmdrsp is now available for re-use */
	}
}

/*
 * process_incoming_rsps - Process responses from IOSP
 * @v:  Void pointer to visorhba_devdata
 *
 * Main function for the thread that processes the responses
 * from the IO Service Partition. When the queue is empty, wait
 * to check to see if it is full again.
 *
 * Return: 0 on success, -ENOMEM on failure
 */
static int process_incoming_rsps(void *v)
{
	struct visorhba_devdata *devdata = v;
	struct uiscmdrsp *cmdrsp = NULL;
	const int size = sizeof(*cmdrsp);

	cmdrsp = kmalloc(size, GFP_ATOMIC);
	if (!cmdrsp)
		return -ENOMEM;

	while (1) {
		if (kthread_should_stop())
			break;
		wait_event_interruptible_timeout(
			devdata->rsp_queue, (atomic_read(
					     &devdata->interrupt_rcvd) == 1),
				msecs_to_jiffies(devdata->thread_wait_ms));
		/* drain queue */
		drain_queue(cmdrsp, devdata);
	}
	kfree(cmdrsp);
	return 0;
}

/*
 * visorhba_pause - Function to handle visorbus pause messages
 * @dev:	   Device that is pausing
 * @complete_func: Function to call when finished
 *
 * Something has happened to the IO Service Partition that is
 * handling this device. Quiet this device and reset commands
 * so that the Service Partition can be corrected.
 *
 * Return: SUCCESS
 */
static int visorhba_pause(struct visor_device *dev,
			  visorbus_state_complete_func complete_func)
{
	struct visorhba_devdata *devdata = dev_get_drvdata(&dev->device);

	visorhba_serverdown(devdata);
	complete_func(dev, 0);
	return 0;
}

/*
 * visorhba_resume - Function called when the IO Service Partition is back
 * @dev:	   Device that is pausing
 * @complete_func: Function to call when finished
 *
 * Yay! The IO Service Partition is back, the channel has been wiped
 * so lets re-establish connection and start processing responses.
 *
 * Return: 0 on success, -EINVAL on failure
 */
static int visorhba_resume(struct visor_device *dev,
			   visorbus_state_complete_func complete_func)
{
	struct visorhba_devdata *devdata;

	devdata = dev_get_drvdata(&dev->device);
	if (!devdata)
		return -EINVAL;

	if (devdata->serverdown && !devdata->serverchangingstate)
		devdata->serverchangingstate = true;

	devdata->thread = visor_thread_start(process_incoming_rsps, devdata,
					     "vhba_incming");
	devdata->serverdown = false;
	devdata->serverchangingstate = false;

	return 0;
}

/*
 * visorhba_probe - Device has been discovered; do acquire
 * @dev: visor_device that was discovered
 *
 * A new HBA was discovered; do the initial connections of it.
 *
 * Return: 0 on success, otherwise error code
 */
static int visorhba_probe(struct visor_device *dev)
{
	struct Scsi_Host *scsihost;
	struct vhba_config_max max;
	struct visorhba_devdata *devdata = NULL;
	int err, channel_offset;
	u64 features;

	scsihost = scsi_host_alloc(&visorhba_driver_template,
				   sizeof(*devdata));
	if (!scsihost)
		return -ENODEV;

	channel_offset = offsetof(struct visor_io_channel, vhba.max);
	err = visorbus_read_channel(dev, channel_offset, &max,
				    sizeof(struct vhba_config_max));
	if (err < 0)
		goto err_scsi_host_put;

	scsihost->max_id = (unsigned int)max.max_id;
	scsihost->max_lun = (unsigned int)max.max_lun;
	scsihost->cmd_per_lun = (unsigned int)max.cmd_per_lun;
	scsihost->max_sectors =
	    (unsigned short)(max.max_io_size >> 9);
	scsihost->sg_tablesize =
	    (unsigned short)(max.max_io_size / PAGE_SIZE);
	if (scsihost->sg_tablesize > MAX_PHYS_INFO)
		scsihost->sg_tablesize = MAX_PHYS_INFO;
	err = scsi_add_host(scsihost, &dev->device);
	if (err < 0)
		goto err_scsi_host_put;

	devdata = (struct visorhba_devdata *)scsihost->hostdata;
	devdata->dev = dev;
	dev_set_drvdata(&dev->device, devdata);

	devdata->debugfs_dir = debugfs_create_dir(dev_name(&dev->device),
						  visorhba_debugfs_dir);
	if (!devdata->debugfs_dir) {
		err = -ENOMEM;
		goto err_scsi_remove_host;
	}
	devdata->debugfs_info =
		debugfs_create_file("info", 0440,
				    devdata->debugfs_dir, devdata,
				    &info_debugfs_fops);
	if (!devdata->debugfs_info) {
		err = -ENOMEM;
		goto err_debugfs_dir;
	}

	init_waitqueue_head(&devdata->rsp_queue);
	spin_lock_init(&devdata->privlock);
	devdata->serverdown = false;
	devdata->serverchangingstate = false;
	devdata->scsihost = scsihost;

	channel_offset = offsetof(struct visor_io_channel,
				  channel_header.features);
	err = visorbus_read_channel(dev, channel_offset, &features, 8);
	if (err)
		goto err_debugfs_info;
	features |= VISOR_CHANNEL_IS_POLLING;
	err = visorbus_write_channel(dev, channel_offset, &features, 8);
	if (err)
		goto err_debugfs_info;

	idr_init(&devdata->idr);

	devdata->thread_wait_ms = 2;
	devdata->thread = visor_thread_start(process_incoming_rsps, devdata,
					     "vhba_incoming");

	scsi_scan_host(scsihost);

	return 0;

err_debugfs_info:
	debugfs_remove(devdata->debugfs_info);

err_debugfs_dir:
	debugfs_remove_recursive(devdata->debugfs_dir);

err_scsi_remove_host:
	scsi_remove_host(scsihost);

err_scsi_host_put:
	scsi_host_put(scsihost);
	return err;
}

/*
 * visorhba_remove - Remove a visorhba device
 * @dev: Device to remove
 *
 * Removes the visorhba device.
 */
static void visorhba_remove(struct visor_device *dev)
{
	struct visorhba_devdata *devdata = dev_get_drvdata(&dev->device);
	struct Scsi_Host *scsihost = NULL;

	if (!devdata)
		return;

	scsihost = devdata->scsihost;
	visor_thread_stop(devdata->thread);
	scsi_remove_host(scsihost);
	scsi_host_put(scsihost);

	idr_destroy(&devdata->idr);

	dev_set_drvdata(&dev->device, NULL);
	debugfs_remove(devdata->debugfs_info);
	debugfs_remove_recursive(devdata->debugfs_dir);
}

/* This is used to tell the visorbus driver which types of visor devices
 * we support, and what functions to call when a visor device that we support
 * is attached or removed.
 */
static struct visor_driver visorhba_driver = {
	.name = "visorhba",
	.owner = THIS_MODULE,
	.channel_types = visorhba_channel_types,
	.probe = visorhba_probe,
	.remove = visorhba_remove,
	.pause = visorhba_pause,
	.resume = visorhba_resume,
	.channel_interrupt = NULL,
};

/*
 * visorhba_init - Driver init routine
 *
 * Initialize the visorhba driver and register it with visorbus
 * to handle s-Par virtual host bus adapter.
 *
 * Return: 0 on success, error code otherwise
 */
static int visorhba_init(void)
{
	int rc = -ENOMEM;

	visorhba_debugfs_dir = debugfs_create_dir("visorhba", NULL);
	if (!visorhba_debugfs_dir)
		return -ENOMEM;

	rc = visorbus_register_visor_driver(&visorhba_driver);
	if (rc)
		goto cleanup_debugfs;

	return 0;

cleanup_debugfs:
	debugfs_remove_recursive(visorhba_debugfs_dir);

	return rc;
}

/*
 * visorhba_exit - Driver exit routine
 *
 * Unregister driver from the bus and free up memory.
 */
static void visorhba_exit(void)
{
	visorbus_unregister_visor_driver(&visorhba_driver);
	debugfs_remove_recursive(visorhba_debugfs_dir);
}

module_init(visorhba_init);
module_exit(visorhba_exit);

MODULE_AUTHOR("Unisys");
MODULE_LICENSE("GPL");
MODULE_DESCRIPTION("s-Par HBA driver for virtual SCSI host busses");<|MERGE_RESOLUTION|>--- conflicted
+++ resolved
@@ -865,11 +865,7 @@
 		if (cmdrsp->scsi.no_disk_result == 0)
 			return;
 
-<<<<<<< HEAD
-		buf = kzalloc(sizeof(char) * 36, GFP_KERNEL);
-=======
 		buf = kzalloc(36, GFP_KERNEL);
->>>>>>> 286cd8c7
 		if (!buf)
 			return;
 
