--- conflicted
+++ resolved
@@ -2100,11 +2100,7 @@
 	wid.size = ETH_ALEN;
 	wid.val = kmalloc(wid.size, GFP_KERNEL);
 	if (!wid.val)
-<<<<<<< HEAD
-		return -ENOMEM;
-=======
 		goto out;
->>>>>>> 286cd8c7
 
 	ether_addr_copy(wid.val, hif_sta_inactive->mac);
 
