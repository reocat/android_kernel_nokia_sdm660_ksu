// SPDX-License-Identifier: GPL-2.0
/*
 * Copyright (c) 2012 - 2018 Microchip Technology Inc., and its subsidiaries.
 * All rights reserved.
 */

#include "wilc_wfi_cfgoperations.h"

#define NO_ENCRYPT		0
#define ENCRYPT_ENABLED		BIT(0)
#define WEP			BIT(1)
#define WEP_EXTENDED		BIT(2)
#define WPA			BIT(3)
#define WPA2			BIT(4)
#define AES			BIT(5)
#define TKIP			BIT(6)

#define FRAME_TYPE_ID			0
#define ACTION_CAT_ID			24
#define ACTION_SUBTYPE_ID		25
#define P2P_PUB_ACTION_SUBTYPE		30

#define ACTION_FRAME			0xd0
#define GO_INTENT_ATTR_ID		0x04
#define CHANLIST_ATTR_ID		0x0b
#define OPERCHAN_ATTR_ID		0x11
#define PUB_ACTION_ATTR_ID		0x04
#define P2PELEM_ATTR_ID			0xdd

#define GO_NEG_REQ			0x00
#define GO_NEG_RSP			0x01
#define GO_NEG_CONF			0x02
#define P2P_INV_REQ			0x03
#define P2P_INV_RSP			0x04
#define PUBLIC_ACT_VENDORSPEC		0x09
#define GAS_INITIAL_REQ			0x0a
#define GAS_INITIAL_RSP			0x0b

#define INVALID_CHANNEL			0

#define nl80211_SCAN_RESULT_EXPIRE	(3 * HZ)
#define SCAN_RESULT_EXPIRE		(40 * HZ)

static const u32 cipher_suites[] = {
	WLAN_CIPHER_SUITE_WEP40,
	WLAN_CIPHER_SUITE_WEP104,
	WLAN_CIPHER_SUITE_TKIP,
	WLAN_CIPHER_SUITE_CCMP,
	WLAN_CIPHER_SUITE_AES_CMAC,
};

static const struct ieee80211_txrx_stypes
	wilc_wfi_cfg80211_mgmt_types[NUM_NL80211_IFTYPES] = {
	[NL80211_IFTYPE_STATION] = {
		.tx = 0xffff,
		.rx = BIT(IEEE80211_STYPE_ACTION >> 4) |
			BIT(IEEE80211_STYPE_PROBE_REQ >> 4)
	},
	[NL80211_IFTYPE_AP] = {
		.tx = 0xffff,
		.rx = BIT(IEEE80211_STYPE_ASSOC_REQ >> 4) |
			BIT(IEEE80211_STYPE_REASSOC_REQ >> 4) |
			BIT(IEEE80211_STYPE_PROBE_REQ >> 4) |
			BIT(IEEE80211_STYPE_DISASSOC >> 4) |
			BIT(IEEE80211_STYPE_AUTH >> 4) |
			BIT(IEEE80211_STYPE_DEAUTH >> 4) |
			BIT(IEEE80211_STYPE_ACTION >> 4)
	},
	[NL80211_IFTYPE_P2P_CLIENT] = {
		.tx = 0xffff,
		.rx = BIT(IEEE80211_STYPE_ACTION >> 4) |
			BIT(IEEE80211_STYPE_PROBE_REQ >> 4) |
			BIT(IEEE80211_STYPE_ASSOC_REQ >> 4) |
			BIT(IEEE80211_STYPE_REASSOC_REQ >> 4) |
			BIT(IEEE80211_STYPE_DISASSOC >> 4) |
			BIT(IEEE80211_STYPE_AUTH >> 4) |
			BIT(IEEE80211_STYPE_DEAUTH >> 4)
	}
};

static const struct wiphy_wowlan_support wowlan_support = {
	.flags = WIPHY_WOWLAN_ANY
};

static struct network_info last_scanned_shadow[MAX_NUM_SCANNED_NETWORKS_SHADOW];
static u32 last_scanned_cnt;
struct timer_list wilc_during_ip_timer;
static struct timer_list aging_timer;
static u8 op_ifcs;

#define CHAN2G(_channel, _freq, _flags) {	 \
		.band             = NL80211_BAND_2GHZ, \
		.center_freq      = (_freq),		 \
		.hw_value         = (_channel),		 \
		.flags            = (_flags),		 \
		.max_antenna_gain = 0,			 \
		.max_power        = 30,			 \
}

static struct ieee80211_channel ieee80211_2ghz_channels[] = {
	CHAN2G(1,  2412, 0),
	CHAN2G(2,  2417, 0),
	CHAN2G(3,  2422, 0),
	CHAN2G(4,  2427, 0),
	CHAN2G(5,  2432, 0),
	CHAN2G(6,  2437, 0),
	CHAN2G(7,  2442, 0),
	CHAN2G(8,  2447, 0),
	CHAN2G(9,  2452, 0),
	CHAN2G(10, 2457, 0),
	CHAN2G(11, 2462, 0),
	CHAN2G(12, 2467, 0),
	CHAN2G(13, 2472, 0),
	CHAN2G(14, 2484, 0),
};

#define RATETAB_ENT(_rate, _hw_value, _flags) {	\
		.bitrate  = (_rate),			\
		.hw_value = (_hw_value),		\
		.flags    = (_flags),			\
}

static struct ieee80211_rate ieee80211_bitrates[] = {
	RATETAB_ENT(10,  0,  0),
	RATETAB_ENT(20,  1,  0),
	RATETAB_ENT(55,  2,  0),
	RATETAB_ENT(110, 3,  0),
	RATETAB_ENT(60,  9,  0),
	RATETAB_ENT(90,  6,  0),
	RATETAB_ENT(120, 7,  0),
	RATETAB_ENT(180, 8,  0),
	RATETAB_ENT(240, 9,  0),
	RATETAB_ENT(360, 10, 0),
	RATETAB_ENT(480, 11, 0),
	RATETAB_ENT(540, 12, 0),
};

struct p2p_mgmt_data {
	int size;
	u8 *buff;
};

static u8 wlan_channel = INVALID_CHANNEL;
static u8 curr_channel;
static u8 p2p_oui[] = {0x50, 0x6f, 0x9A, 0x09};
static u8 p2p_local_random = 0x01;
static u8 p2p_recv_random;
static u8 p2p_vendor_spec[] = {0xdd, 0x05, 0x00, 0x08, 0x40, 0x03};
static bool wilc_ie;

static struct ieee80211_supported_band wilc_band_2ghz = {
	.channels = ieee80211_2ghz_channels,
	.n_channels = ARRAY_SIZE(ieee80211_2ghz_channels),
	.bitrates = ieee80211_bitrates,
	.n_bitrates = ARRAY_SIZE(ieee80211_bitrates),
};

#define AGING_TIME	(9 * 1000)
#define DURING_IP_TIME_OUT	15000

static void clear_shadow_scan(void)
{
	int i;

	if (op_ifcs != 0)
		return;

	del_timer_sync(&aging_timer);

	for (i = 0; i < last_scanned_cnt; i++) {
		if (last_scanned_shadow[last_scanned_cnt].ies) {
			kfree(last_scanned_shadow[i].ies);
			last_scanned_shadow[last_scanned_cnt].ies = NULL;
		}

		kfree(last_scanned_shadow[i].join_params);
		last_scanned_shadow[i].join_params = NULL;
	}
	last_scanned_cnt = 0;
}

static u32 get_rssi_avg(struct network_info *network_info)
{
	u8 i;
	int rssi_v = 0;
	u8 num_rssi = (network_info->rssi_history.full) ?
		       NUM_RSSI : (network_info->rssi_history.index);

	for (i = 0; i < num_rssi; i++)
		rssi_v += network_info->rssi_history.samples[i];

	rssi_v /= num_rssi;
	return rssi_v;
}

static void refresh_scan(struct wilc_priv *priv, bool direct_scan)
{
	struct wiphy *wiphy = priv->dev->ieee80211_ptr->wiphy;
	int i;

<<<<<<< HEAD

		if ((!pstrNetworkInfo->u8Found) || all) {
			s32 s32Freq;
			struct ieee80211_channel *channel;

			if (pstrNetworkInfo != NULL) {

				s32Freq = ieee80211_channel_to_frequency((s32)pstrNetworkInfo->u8channel, NL80211_BAND_2GHZ);
				channel = ieee80211_get_channel(wiphy, s32Freq);

				rssi = get_rssi_avg(pstrNetworkInfo);
				if (memcmp("DIRECT-", pstrNetworkInfo->au8ssid, 7) || bDirectScan)	{
					bss = cfg80211_inform_bss(wiphy, channel, CFG80211_BSS_FTYPE_UNKNOWN, pstrNetworkInfo->au8bssid, pstrNetworkInfo->u64Tsf, pstrNetworkInfo->u16CapInfo,
								  pstrNetworkInfo->u16BeaconPeriod, (const u8 *)pstrNetworkInfo->pu8IEs,
								  (size_t)pstrNetworkInfo->u16IEsLen, (((s32)rssi) * 100), GFP_KERNEL);
					cfg80211_put_bss(wiphy, bss);
				}
			}

		}
=======
	for (i = 0; i < last_scanned_cnt; i++) {
		struct network_info *network_info;
		s32 freq;
		struct ieee80211_channel *channel;
		int rssi;
		struct cfg80211_bss *bss;

		network_info = &last_scanned_shadow[i];

		if (!memcmp("DIRECT-", network_info->ssid, 7) && !direct_scan)
			continue;

		freq = ieee80211_channel_to_frequency((s32)network_info->ch,
						      NL80211_BAND_2GHZ);
		channel = ieee80211_get_channel(wiphy, freq);
		rssi = get_rssi_avg(network_info);
		bss = cfg80211_inform_bss(wiphy,
					  channel,
					  CFG80211_BSS_FTYPE_UNKNOWN,
					  network_info->bssid,
					  network_info->tsf_hi,
					  network_info->cap_info,
					  network_info->beacon_period,
					  (const u8 *)network_info->ies,
					  (size_t)network_info->ies_len,
					  (s32)rssi * 100,
					  GFP_KERNEL);
		cfg80211_put_bss(wiphy, bss);
>>>>>>> 286cd8c7
	}
}

static void reset_shadow_found(void)
{
	int i;

	for (i = 0; i < last_scanned_cnt; i++)
		last_scanned_shadow[i].found = 0;
}

static void update_scan_time(void)
{
	int i;

	for (i = 0; i < last_scanned_cnt; i++)
		last_scanned_shadow[i].time_scan = jiffies;
}

static void remove_network_from_shadow(struct timer_list *unused)
{
	unsigned long now = jiffies;
	int i, j;

	for (i = 0; i < last_scanned_cnt; i++) {
		if (!time_after(now, last_scanned_shadow[i].time_scan +
				(unsigned long)(SCAN_RESULT_EXPIRE)))
			continue;
		kfree(last_scanned_shadow[i].ies);
		last_scanned_shadow[i].ies = NULL;

		kfree(last_scanned_shadow[i].join_params);

		for (j = i; (j < last_scanned_cnt - 1); j++)
			last_scanned_shadow[j] = last_scanned_shadow[j + 1];

		last_scanned_cnt--;
	}

	if (last_scanned_cnt != 0)
		mod_timer(&aging_timer, jiffies + msecs_to_jiffies(AGING_TIME));
}

static void clear_during_ip(struct timer_list *unused)
{
	wilc_optaining_ip = false;
}

static int is_network_in_shadow(struct network_info *nw_info, void *user_void)
{
	int state = -1;
	int i;

	if (last_scanned_cnt == 0) {
		mod_timer(&aging_timer, jiffies + msecs_to_jiffies(AGING_TIME));
		state = -1;
	} else {
		for (i = 0; i < last_scanned_cnt; i++) {
			if (memcmp(last_scanned_shadow[i].bssid,
				   nw_info->bssid, 6) == 0) {
				state = i;
				break;
			}
		}
	}
	return state;
}

static void add_network_to_shadow(struct network_info *nw_info,
				  void *user_void, void *join_params)
{
	int ap_found = is_network_in_shadow(nw_info, user_void);
	u32 ap_index = 0;
	u8 rssi_index = 0;
	struct network_info *shadow_nw_info;

	if (last_scanned_cnt >= MAX_NUM_SCANNED_NETWORKS_SHADOW)
		return;

	if (ap_found == -1) {
		ap_index = last_scanned_cnt;
		last_scanned_cnt++;
	} else {
		ap_index = ap_found;
	}
	shadow_nw_info = &last_scanned_shadow[ap_index];
	rssi_index = shadow_nw_info->rssi_history.index;
	shadow_nw_info->rssi_history.samples[rssi_index++] = nw_info->rssi;
	if (rssi_index == NUM_RSSI) {
		rssi_index = 0;
		shadow_nw_info->rssi_history.full = true;
	}
	shadow_nw_info->rssi_history.index = rssi_index;
	shadow_nw_info->rssi = nw_info->rssi;
	shadow_nw_info->cap_info = nw_info->cap_info;
	shadow_nw_info->ssid_len = nw_info->ssid_len;
	memcpy(shadow_nw_info->ssid, nw_info->ssid, nw_info->ssid_len);
	memcpy(shadow_nw_info->bssid, nw_info->bssid, ETH_ALEN);
	shadow_nw_info->beacon_period = nw_info->beacon_period;
	shadow_nw_info->dtim_period = nw_info->dtim_period;
	shadow_nw_info->ch = nw_info->ch;
	shadow_nw_info->tsf_hi = nw_info->tsf_hi;
	if (ap_found != -1)
		kfree(shadow_nw_info->ies);
	shadow_nw_info->ies = kmemdup(nw_info->ies, nw_info->ies_len,
				      GFP_KERNEL);
	if (shadow_nw_info->ies)
		shadow_nw_info->ies_len = nw_info->ies_len;
	else
		shadow_nw_info->ies_len = 0;
	shadow_nw_info->time_scan = jiffies;
	shadow_nw_info->time_scan_cached = jiffies;
	shadow_nw_info->found = 1;
	if (ap_found != -1)
		kfree(shadow_nw_info->join_params);
	shadow_nw_info->join_params = join_params;
}

static void cfg_scan_result(enum scan_event scan_event,
			    struct network_info *network_info,
			    void *user_void, void *join_params)
{
	struct wilc_priv *priv;
	struct wiphy *wiphy;
	s32 freq;
	struct ieee80211_channel *channel;
	struct cfg80211_bss *bss = NULL;

<<<<<<< HEAD
	priv = (struct wilc_priv *)pUserVoid;
	if (priv->bCfgScanning) {
		if (enuScanEvent == SCAN_EVENT_NETWORK_FOUND) {
			wiphy = priv->dev->ieee80211_ptr->wiphy;

			if (!wiphy)
				return;

			if (wiphy->signal_type == CFG80211_SIGNAL_TYPE_UNSPEC
			    &&
			    ((((s32)pstrNetworkInfo->s8rssi) * 100) < 0
			     ||
			     (((s32)pstrNetworkInfo->s8rssi) * 100) > 100)
			    ) {
				PRINT_ER("wiphy signal type fial\n");
				return;
			}

			if (pstrNetworkInfo != NULL) {
				s32Freq = ieee80211_channel_to_frequency((s32)pstrNetworkInfo->u8channel, NL80211_BAND_2GHZ);
				channel = ieee80211_get_channel(wiphy, s32Freq);

				if (!channel)
					return;

				PRINT_INFO(CFG80211_DBG, "Network Info:: CHANNEL Frequency: %d, RSSI: %d, CapabilityInfo: %d,"
					   "BeaconPeriod: %d\n", channel->center_freq, (((s32)pstrNetworkInfo->s8rssi) * 100),
					   pstrNetworkInfo->u16CapInfo, pstrNetworkInfo->u16BeaconPeriod);
=======
	priv = user_void;
	if (!priv->cfg_scanning)
		return;
>>>>>>> 286cd8c7

	if (scan_event == SCAN_EVENT_NETWORK_FOUND) {
		wiphy = priv->dev->ieee80211_ptr->wiphy;

		if (!wiphy || !network_info)
			return;

		if (wiphy->signal_type == CFG80211_SIGNAL_TYPE_UNSPEC &&
		    (((s32)network_info->rssi * 100) < 0 ||
		    ((s32)network_info->rssi * 100) > 100))
			return;

		freq = ieee80211_channel_to_frequency((s32)network_info->ch,
						      NL80211_BAND_2GHZ);
		channel = ieee80211_get_channel(wiphy, freq);

		if (!channel)
			return;

		if (network_info->new_network) {
			if (priv->rcvd_ch_cnt >= MAX_NUM_SCANNED_NETWORKS)
				return;

			priv->rcvd_ch_cnt++;

			add_network_to_shadow(network_info, priv, join_params);

			if (memcmp("DIRECT-", network_info->ssid, 7))
				return;

			bss = cfg80211_inform_bss(wiphy,
						  channel,
						  CFG80211_BSS_FTYPE_UNKNOWN,
						  network_info->bssid,
						  network_info->tsf_hi,
						  network_info->cap_info,
						  network_info->beacon_period,
						  (const u8 *)network_info->ies,
						  (size_t)network_info->ies_len,
						  (s32)network_info->rssi * 100,
						  GFP_KERNEL);
			cfg80211_put_bss(wiphy, bss);
		} else {
			u32 i;

			for (i = 0; i < priv->rcvd_ch_cnt; i++) {
				if (memcmp(last_scanned_shadow[i].bssid,
					   network_info->bssid, 6) == 0)
					break;
			}

			if (i >= priv->rcvd_ch_cnt)
				return;

			last_scanned_shadow[i].rssi = network_info->rssi;
			last_scanned_shadow[i].time_scan = jiffies;
		}
	} else if (scan_event == SCAN_EVENT_DONE) {
		refresh_scan(priv, false);

		mutex_lock(&priv->scan_req_lock);

		if (priv->scan_req) {
			struct cfg80211_scan_info info = {
				.aborted = false,
			};

			cfg80211_scan_done(priv->scan_req, &info);
			priv->rcvd_ch_cnt = 0;
			priv->cfg_scanning = false;
			priv->scan_req = NULL;
		}
		mutex_unlock(&priv->scan_req_lock);
	} else if (scan_event == SCAN_EVENT_ABORTED) {
		mutex_lock(&priv->scan_req_lock);

		if (priv->scan_req) {
			struct cfg80211_scan_info info = {
				.aborted = false,
			};

			update_scan_time();
			refresh_scan(priv, false);

			cfg80211_scan_done(priv->scan_req, &info);
			priv->cfg_scanning = false;
			priv->scan_req = NULL;
		}
		mutex_unlock(&priv->scan_req_lock);
	}
}

static inline bool wilc_wfi_cfg_scan_time_expired(int i)
{
	unsigned long now = jiffies;

	if (time_after(now, last_scanned_shadow[i].time_scan_cached +
		       (unsigned long)(nl80211_SCAN_RESULT_EXPIRE - (1 * HZ))))
		return true;
	else
		return false;
}

int wilc_connecting;

static void cfg_connect_result(enum conn_event conn_disconn_evt,
			       struct connect_info *conn_info,
			       u8 mac_status,
			       struct disconnect_info *disconn_info,
			       void *priv_data)
{
	struct wilc_priv *priv = priv_data;
	struct net_device *dev = priv->dev;
	struct wilc_vif *vif = netdev_priv(dev);
	struct wilc *wl = vif->wilc;
	struct host_if_drv *wfi_drv = priv->hif_drv;
	u8 null_bssid[ETH_ALEN] = {0};

	wilc_connecting = 0;

	if (conn_disconn_evt == CONN_DISCONN_EVENT_CONN_RESP) {
		u16 connect_status;

		connect_status = conn_info->status;

		if (mac_status == MAC_STATUS_DISCONNECTED &&
		    conn_info->status == WLAN_STATUS_SUCCESS) {
			connect_status = WLAN_STATUS_UNSPECIFIED_FAILURE;
			wilc_wlan_set_bssid(priv->dev, null_bssid,
					    STATION_MODE);
			eth_zero_addr(wilc_connected_ssid);

			if (!wfi_drv->p2p_connect)
				wlan_channel = INVALID_CHANNEL;

			netdev_err(dev, "Unspecified failure\n");
		}

		if (connect_status == WLAN_STATUS_SUCCESS) {
			bool scan_refresh = false;
			u32 i;

			memcpy(priv->associated_bss, conn_info->bssid,
			       ETH_ALEN);

			for (i = 0; i < last_scanned_cnt; i++) {
				if (memcmp(last_scanned_shadow[i].bssid,
					   conn_info->bssid,
					   ETH_ALEN) == 0) {
					if (wilc_wfi_cfg_scan_time_expired(i))
						scan_refresh = true;

					break;
				}
			}

			if (scan_refresh)
				refresh_scan(priv, true);
		}

		cfg80211_connect_result(dev, conn_info->bssid,
					conn_info->req_ies,
					conn_info->req_ies_len,
					conn_info->resp_ies,
					conn_info->resp_ies_len, connect_status,
					GFP_KERNEL);
	} else if (conn_disconn_evt == CONN_DISCONN_EVENT_DISCONN_NOTIF) {
		wilc_optaining_ip = false;
		p2p_local_random = 0x01;
		p2p_recv_random = 0x00;
		wilc_ie = false;
		eth_zero_addr(priv->associated_bss);
		wilc_wlan_set_bssid(priv->dev, null_bssid, STATION_MODE);
		eth_zero_addr(wilc_connected_ssid);

		if (!wfi_drv->p2p_connect)
			wlan_channel = INVALID_CHANNEL;
		if (wfi_drv->ifc_up && dev == wl->vif[1]->ndev)
			disconn_info->reason = 3;
		else if (!wfi_drv->ifc_up && dev == wl->vif[1]->ndev)
			disconn_info->reason = 1;

		cfg80211_disconnected(dev, disconn_info->reason,
				      disconn_info->ie, disconn_info->ie_len,
				      false, GFP_KERNEL);
	}
}

static int set_channel(struct wiphy *wiphy,
		       struct cfg80211_chan_def *chandef)
{
	u32 channelnum = 0;
	struct wilc_priv *priv = wiphy_priv(wiphy);
	struct wilc_vif *vif = netdev_priv(priv->dev);
	int result = 0;

	channelnum = ieee80211_frequency_to_channel(chandef->chan->center_freq);

	curr_channel = channelnum;
	result = wilc_set_mac_chnl_num(vif, channelnum);

	if (result != 0)
		netdev_err(priv->dev, "Error in setting channel\n");

	return result;
}

static inline int
wilc_wfi_cfg_alloc_fill_ssid(struct cfg80211_scan_request *request,
			     struct hidden_network *ntwk)
{
	int i;
	int slot_id = 0;

	ntwk->net_info = kcalloc(request->n_ssids, sizeof(*ntwk->net_info),
				 GFP_KERNEL);
	if (!ntwk->net_info)
		goto out;

	ntwk->n_ssids = request->n_ssids;

	for (i = 0; i < request->n_ssids; i++) {
		if (request->ssids[i].ssid_len > 0) {
			struct hidden_net_info *info = &ntwk->net_info[slot_id];

			info->ssid = kmemdup(request->ssids[i].ssid,
					     request->ssids[i].ssid_len,
					     GFP_KERNEL);
			if (!info->ssid)
				goto out_free;

			info->ssid_len = request->ssids[i].ssid_len;
			slot_id++;
		} else {
			ntwk->n_ssids -= 1;
		}
	}
	return 0;

out_free:

	for (i = 0; i < slot_id; i++)
		kfree(ntwk->net_info[i].ssid);

	kfree(ntwk->net_info);
out:

	return -ENOMEM;
}

static int scan(struct wiphy *wiphy, struct cfg80211_scan_request *request)
{
	struct wilc_priv *priv = wiphy_priv(wiphy);
	struct wilc_vif *vif = netdev_priv(priv->dev);
	u32 i;
	int ret = 0;
	u8 scan_ch_list[MAX_NUM_SCANNED_NETWORKS];
	struct hidden_network hidden_ntwk;

	priv->scan_req = request;

	priv->rcvd_ch_cnt = 0;

	reset_shadow_found();

	priv->cfg_scanning = true;
	if (request->n_channels <= MAX_NUM_SCANNED_NETWORKS) {
		for (i = 0; i < request->n_channels; i++) {
			u16 freq = request->channels[i]->center_freq;

			scan_ch_list[i] = ieee80211_frequency_to_channel(freq);
		}

		if (request->n_ssids >= 1) {
			if (wilc_wfi_cfg_alloc_fill_ssid(request,
							 &hidden_ntwk))
				return -ENOMEM;

			ret = wilc_scan(vif, USER_SCAN, ACTIVE_SCAN,
					scan_ch_list,
					request->n_channels,
					(const u8 *)request->ie,
					request->ie_len, cfg_scan_result,
					(void *)priv, &hidden_ntwk);
		} else {
			ret = wilc_scan(vif, USER_SCAN, ACTIVE_SCAN,
					scan_ch_list,
					request->n_channels,
					(const u8 *)request->ie,
					request->ie_len, cfg_scan_result,
					(void *)priv, NULL);
		}
	} else {
		netdev_err(priv->dev, "Requested scanned channels over\n");
	}

	if (ret != 0)
		ret = -EBUSY;

	return ret;
}

static int connect(struct wiphy *wiphy, struct net_device *dev,
		   struct cfg80211_connect_params *sme)
{
	struct wilc_priv *priv = wiphy_priv(wiphy);
	struct wilc_vif *vif = netdev_priv(priv->dev);
	struct host_if_drv *wfi_drv = priv->hif_drv;
	struct network_info *nw_info;
	int ret;
	u32 i;
	u32 sel_bssi_idx = UINT_MAX;
	u8 security = NO_ENCRYPT;
	enum authtype auth_type = ANY;
	u32 cipher_group;

	wilc_connecting = 1;

	if (!(strncmp(sme->ssid, "DIRECT-", 7)))
		wfi_drv->p2p_connect = 1;
	else
		wfi_drv->p2p_connect = 0;

	for (i = 0; i < last_scanned_cnt; i++) {
		if (sme->ssid_len == last_scanned_shadow[i].ssid_len &&
		    memcmp(last_scanned_shadow[i].ssid,
			   sme->ssid,
			   sme->ssid_len) == 0) {
			if (!sme->bssid) {
				if (sel_bssi_idx == UINT_MAX ||
				    last_scanned_shadow[i].rssi >
				    last_scanned_shadow[sel_bssi_idx].rssi)
					sel_bssi_idx = i;
			} else {
				if (memcmp(last_scanned_shadow[i].bssid,
					   sme->bssid,
					   ETH_ALEN) == 0) {
					sel_bssi_idx = i;
					break;
				}
			}
		}
	}

	if (sel_bssi_idx < last_scanned_cnt) {
		nw_info = &last_scanned_shadow[sel_bssi_idx];
	} else {
		ret = -ENOENT;
		wilc_connecting = 0;
		return ret;
	}

	memset(priv->wep_key, 0, sizeof(priv->wep_key));
	memset(priv->wep_key_len, 0, sizeof(priv->wep_key_len));

	cipher_group = sme->crypto.cipher_group;
	if (cipher_group != NO_ENCRYPT) {
		if (cipher_group == WLAN_CIPHER_SUITE_WEP40) {
			security = ENCRYPT_ENABLED | WEP;

			priv->wep_key_len[sme->key_idx] = sme->key_len;
			memcpy(priv->wep_key[sme->key_idx], sme->key,
			       sme->key_len);

			wilc_set_wep_default_keyid(vif, sme->key_idx);
			wilc_add_wep_key_bss_sta(vif, sme->key, sme->key_len,
						 sme->key_idx);
		} else if (cipher_group == WLAN_CIPHER_SUITE_WEP104) {
			security = ENCRYPT_ENABLED | WEP | WEP_EXTENDED;

			priv->wep_key_len[sme->key_idx] = sme->key_len;
			memcpy(priv->wep_key[sme->key_idx], sme->key,
			       sme->key_len);

			wilc_set_wep_default_keyid(vif, sme->key_idx);
			wilc_add_wep_key_bss_sta(vif, sme->key, sme->key_len,
						 sme->key_idx);
		} else if (sme->crypto.wpa_versions & NL80211_WPA_VERSION_2) {
			if (cipher_group == WLAN_CIPHER_SUITE_TKIP)
				security = ENCRYPT_ENABLED | WPA2 | TKIP;
			else
				security = ENCRYPT_ENABLED | WPA2 | AES;
		} else if (sme->crypto.wpa_versions & NL80211_WPA_VERSION_1) {
			if (cipher_group == WLAN_CIPHER_SUITE_TKIP)
				security = ENCRYPT_ENABLED | WPA | TKIP;
			else
				security = ENCRYPT_ENABLED | WPA | AES;
		} else {
			ret = -ENOTSUPP;
			netdev_err(dev, "%s: Unsupported cipher\n",
				   __func__);
			wilc_connecting = 0;
			return ret;
		}
	}

	if ((sme->crypto.wpa_versions & NL80211_WPA_VERSION_1) ||
	    (sme->crypto.wpa_versions & NL80211_WPA_VERSION_2)) {
		for (i = 0; i < sme->crypto.n_ciphers_pairwise; i++) {
			u32 ciphers_pairwise = sme->crypto.ciphers_pairwise[i];

			if (ciphers_pairwise == WLAN_CIPHER_SUITE_TKIP)
				security = security | TKIP;
			else
				security = security | AES;
		}
	}

	switch (sme->auth_type) {
	case NL80211_AUTHTYPE_OPEN_SYSTEM:
		auth_type = OPEN_SYSTEM;
		break;

	case NL80211_AUTHTYPE_SHARED_KEY:
		auth_type = SHARED_KEY;
		break;

	default:
		break;
	}

	if (sme->crypto.n_akm_suites) {
		if (sme->crypto.akm_suites[0] == WLAN_AKM_SUITE_8021X)
			auth_type = IEEE8021;
	}

	curr_channel = nw_info->ch;

	if (!wfi_drv->p2p_connect)
		wlan_channel = nw_info->ch;

	wilc_wlan_set_bssid(dev, nw_info->bssid, STATION_MODE);

	ret = wilc_set_join_req(vif, nw_info->bssid, sme->ssid,
				sme->ssid_len, sme->ie, sme->ie_len,
				cfg_connect_result, (void *)priv,
				security, auth_type,
				nw_info->ch,
				nw_info->join_params);
	if (ret != 0) {
		netdev_err(dev, "wilc_set_join_req(): Error\n");
		ret = -ENOENT;
		wilc_connecting = 0;
		return ret;
	}

	return ret;
}

static int disconnect(struct wiphy *wiphy, struct net_device *dev,
		      u16 reason_code)
{
	struct wilc_priv *priv = wiphy_priv(wiphy);
	struct wilc_vif *vif = netdev_priv(priv->dev);
	struct wilc *wilc = vif->wilc;
	struct host_if_drv *wfi_drv;
	int ret;
	u8 null_bssid[ETH_ALEN] = {0};

	wilc_connecting = 0;

	if (!wilc)
		return -EIO;

	if (wilc->close) {
		/* already disconnected done */
		cfg80211_disconnected(dev, 0, NULL, 0, true, GFP_KERNEL);
		return 0;
	}

	wfi_drv = (struct host_if_drv *)priv->hif_drv;
	if (!wfi_drv->p2p_connect)
		wlan_channel = INVALID_CHANNEL;
	wilc_wlan_set_bssid(priv->dev, null_bssid, STATION_MODE);

	p2p_local_random = 0x01;
	p2p_recv_random = 0x00;
	wilc_ie = false;
	wfi_drv->p2p_timeout = 0;

	ret = wilc_disconnect(vif, reason_code);
	if (ret != 0) {
		netdev_err(priv->dev, "Error in disconnecting\n");
		ret = -EINVAL;
	}

	return ret;
}

static inline void wilc_wfi_cfg_copy_wep_info(struct wilc_priv *priv,
					      u8 key_index,
					      struct key_params *params)
{
	priv->wep_key_len[key_index] = params->key_len;
	memcpy(priv->wep_key[key_index], params->key, params->key_len);
}

static int wilc_wfi_cfg_allocate_wpa_entry(struct wilc_priv *priv, u8 idx)
{
	if (!priv->wilc_gtk[idx]) {
		priv->wilc_gtk[idx] = kzalloc(sizeof(*priv->wilc_gtk[idx]),
					      GFP_KERNEL);
		if (!priv->wilc_gtk[idx])
			return -ENOMEM;
	}

	if (!priv->wilc_ptk[idx]) {
		priv->wilc_ptk[idx] = kzalloc(sizeof(*priv->wilc_ptk[idx]),
					      GFP_KERNEL);
		if (!priv->wilc_ptk[idx])
			return -ENOMEM;
	}

	return 0;
}

static int wilc_wfi_cfg_copy_wpa_info(struct wilc_wfi_key *key_info,
				      struct key_params *params)
{
	kfree(key_info->key);

	key_info->key = kmemdup(params->key, params->key_len, GFP_KERNEL);
	if (!key_info->key)
		return -ENOMEM;

	kfree(key_info->seq);

	if (params->seq_len > 0) {
		key_info->seq = kmemdup(params->seq, params->seq_len,
					GFP_KERNEL);
		if (!key_info->seq)
			return -ENOMEM;
	}

	key_info->cipher = params->cipher;
	key_info->key_len = params->key_len;
	key_info->seq_len = params->seq_len;

	return 0;
}

static int add_key(struct wiphy *wiphy, struct net_device *netdev, u8 key_index,
		   bool pairwise, const u8 *mac_addr, struct key_params *params)

{
	int ret = 0, keylen = params->key_len;
	struct wilc_priv *priv = wiphy_priv(wiphy);
	const u8 *rx_mic = NULL;
	const u8 *tx_mic = NULL;
	u8 mode = NO_ENCRYPT;
	u8 op_mode;
	struct wilc_vif *vif = netdev_priv(netdev);

	switch (params->cipher) {
	case WLAN_CIPHER_SUITE_WEP40:
	case WLAN_CIPHER_SUITE_WEP104:
		if (priv->wdev->iftype == NL80211_IFTYPE_AP) {
			wilc_wfi_cfg_copy_wep_info(priv, key_index, params);

			if (params->cipher == WLAN_CIPHER_SUITE_WEP40)
				mode = ENCRYPT_ENABLED | WEP;
			else
				mode = ENCRYPT_ENABLED | WEP | WEP_EXTENDED;

			ret = wilc_add_wep_key_bss_ap(vif, params->key,
						      params->key_len,
						      key_index, mode,
						      OPEN_SYSTEM);
			break;
		}
		if (memcmp(params->key, priv->wep_key[key_index],
			   params->key_len)) {
			wilc_wfi_cfg_copy_wep_info(priv, key_index, params);

			ret = wilc_add_wep_key_bss_sta(vif, params->key,
						       params->key_len,
						       key_index);
		}

		break;

	case WLAN_CIPHER_SUITE_TKIP:
	case WLAN_CIPHER_SUITE_CCMP:
		if (priv->wdev->iftype == NL80211_IFTYPE_AP ||
		    priv->wdev->iftype == NL80211_IFTYPE_P2P_GO) {
			struct wilc_wfi_key *key;

			ret = wilc_wfi_cfg_allocate_wpa_entry(priv, key_index);
			if (ret)
				return -ENOMEM;

			if (params->key_len > 16 &&
			    params->cipher == WLAN_CIPHER_SUITE_TKIP) {
				tx_mic = params->key + 24;
				rx_mic = params->key + 16;
				keylen = params->key_len - 16;
			}

			if (!pairwise) {
				if (params->cipher == WLAN_CIPHER_SUITE_TKIP)
					mode = ENCRYPT_ENABLED | WPA | TKIP;
				else
					mode = ENCRYPT_ENABLED | WPA2 | AES;

				priv->wilc_groupkey = mode;

				key = priv->wilc_gtk[key_index];
			} else {
				if (params->cipher == WLAN_CIPHER_SUITE_TKIP)
					mode = ENCRYPT_ENABLED | WPA | TKIP;
				else
					mode = priv->wilc_groupkey | AES;

				key = priv->wilc_ptk[key_index];
			}
			ret = wilc_wfi_cfg_copy_wpa_info(key, params);
			if (ret)
				return -ENOMEM;

			op_mode = AP_MODE;
		} else {
			if (params->key_len > 16 &&
			    params->cipher == WLAN_CIPHER_SUITE_TKIP) {
				rx_mic = params->key + 24;
				tx_mic = params->key + 16;
				keylen = params->key_len - 16;
			}

			op_mode = STATION_MODE;
		}

		if (!pairwise)
			ret = wilc_add_rx_gtk(vif, params->key, keylen,
					      key_index, params->seq_len,
					      params->seq, rx_mic, tx_mic,
					      op_mode, mode);
		else
			ret = wilc_add_ptk(vif, params->key, keylen, mac_addr,
					   rx_mic, tx_mic, op_mode, mode,
					   key_index);

		break;

	default:
		netdev_err(netdev, "%s: Unsupported cipher\n", __func__);
		ret = -ENOTSUPP;
	}

	return ret;
}

static int del_key(struct wiphy *wiphy, struct net_device *netdev,
		   u8 key_index,
		   bool pairwise,
		   const u8 *mac_addr)
{
	struct wilc_priv *priv = wiphy_priv(wiphy);
	struct wilc_vif *vif = netdev_priv(netdev);
	struct wilc *wl = vif->wilc;

	if (netdev == wl->vif[0]->ndev) {
		if (priv->wilc_gtk[key_index]) {
			kfree(priv->wilc_gtk[key_index]->key);
			priv->wilc_gtk[key_index]->key = NULL;
			kfree(priv->wilc_gtk[key_index]->seq);
			priv->wilc_gtk[key_index]->seq = NULL;

			kfree(priv->wilc_gtk[key_index]);
			priv->wilc_gtk[key_index] = NULL;
		}

		if (priv->wilc_ptk[key_index]) {
			kfree(priv->wilc_ptk[key_index]->key);
			priv->wilc_ptk[key_index]->key = NULL;
			kfree(priv->wilc_ptk[key_index]->seq);
			priv->wilc_ptk[key_index]->seq = NULL;
			kfree(priv->wilc_ptk[key_index]);
			priv->wilc_ptk[key_index] = NULL;
		}
	}

	if (key_index <= 3 && priv->wep_key_len[key_index]) {
		memset(priv->wep_key[key_index], 0,
		       priv->wep_key_len[key_index]);
		priv->wep_key_len[key_index] = 0;
		wilc_remove_wep_key(vif, key_index);
	}

	return 0;
}

static int get_key(struct wiphy *wiphy, struct net_device *netdev, u8 key_index,
		   bool pairwise, const u8 *mac_addr, void *cookie,
		   void (*callback)(void *cookie, struct key_params *))
{
	struct wilc_priv *priv = wiphy_priv(wiphy);
	struct  key_params key_params;

	if (!pairwise) {
		key_params.key = priv->wilc_gtk[key_index]->key;
		key_params.cipher = priv->wilc_gtk[key_index]->cipher;
		key_params.key_len = priv->wilc_gtk[key_index]->key_len;
		key_params.seq = priv->wilc_gtk[key_index]->seq;
		key_params.seq_len = priv->wilc_gtk[key_index]->seq_len;
	} else {
		key_params.key = priv->wilc_ptk[key_index]->key;
		key_params.cipher = priv->wilc_ptk[key_index]->cipher;
		key_params.key_len = priv->wilc_ptk[key_index]->key_len;
		key_params.seq = priv->wilc_ptk[key_index]->seq;
		key_params.seq_len = priv->wilc_ptk[key_index]->seq_len;
	}

	callback(cookie, &key_params);

	return 0;
}

static int set_default_key(struct wiphy *wiphy, struct net_device *netdev,
			   u8 key_index, bool unicast, bool multicast)
{
	struct wilc_priv *priv = wiphy_priv(wiphy);
	struct wilc_vif *vif = netdev_priv(priv->dev);

	wilc_set_wep_default_keyid(vif, key_index);

	return 0;
}

static int get_station(struct wiphy *wiphy, struct net_device *dev,
		       const u8 *mac, struct station_info *sinfo)
{
	struct wilc_priv *priv = wiphy_priv(wiphy);
	struct wilc_vif *vif = netdev_priv(dev);
	u32 i = 0;
	u32 associatedsta = ~0;
	u32 inactive_time = 0;

	if (vif->iftype == AP_MODE || vif->iftype == GO_MODE) {
		for (i = 0; i < NUM_STA_ASSOCIATED; i++) {
			if (!(memcmp(mac,
				     priv->assoc_stainfo.sta_associated_bss[i],
				     ETH_ALEN))) {
				associatedsta = i;
				break;
			}
		}

		if (associatedsta == ~0) {
			netdev_err(dev, "sta required is not associated\n");
			return -ENOENT;
		}

		sinfo->filled |= BIT_ULL(NL80211_STA_INFO_INACTIVE_TIME);

		wilc_get_inactive_time(vif, mac, &inactive_time);
		sinfo->inactive_time = 1000 * inactive_time;
	} else if (vif->iftype == STATION_MODE) {
		struct rf_info stats;

		wilc_get_statistics(vif, &stats, true);

		sinfo->filled |= BIT_ULL(NL80211_STA_INFO_SIGNAL) |
				 BIT_ULL(NL80211_STA_INFO_RX_PACKETS) |
				 BIT_ULL(NL80211_STA_INFO_TX_PACKETS) |
				 BIT_ULL(NL80211_STA_INFO_TX_FAILED) |
				 BIT_ULL(NL80211_STA_INFO_TX_BITRATE);

		sinfo->signal = stats.rssi;
		sinfo->rx_packets = stats.rx_cnt;
		sinfo->tx_packets = stats.tx_cnt + stats.tx_fail_cnt;
		sinfo->tx_failed = stats.tx_fail_cnt;
		sinfo->txrate.legacy = stats.link_speed * 10;

		if (stats.link_speed > TCP_ACK_FILTER_LINK_SPEED_THRESH &&
		    stats.link_speed != DEFAULT_LINK_SPEED)
			wilc_enable_tcp_ack_filter(true);
		else if (stats.link_speed != DEFAULT_LINK_SPEED)
			wilc_enable_tcp_ack_filter(false);
	}
	return 0;
}

static int change_bss(struct wiphy *wiphy, struct net_device *dev,
		      struct bss_parameters *params)
{
	return 0;
}

static int set_wiphy_params(struct wiphy *wiphy, u32 changed)
{
	int ret;
	struct cfg_param_attr cfg_param_val;
	struct wilc_priv *priv = wiphy_priv(wiphy);
	struct wilc_vif *vif = netdev_priv(priv->dev);

	cfg_param_val.flag = 0;

	if (changed & WIPHY_PARAM_RETRY_SHORT) {
		cfg_param_val.flag  |= RETRY_SHORT;
		cfg_param_val.short_retry_limit = wiphy->retry_short;
	}
	if (changed & WIPHY_PARAM_RETRY_LONG) {
		cfg_param_val.flag |= RETRY_LONG;
		cfg_param_val.long_retry_limit = wiphy->retry_long;
	}
	if (changed & WIPHY_PARAM_FRAG_THRESHOLD) {
		cfg_param_val.flag |= FRAG_THRESHOLD;
		cfg_param_val.frag_threshold = wiphy->frag_threshold;
	}

	if (changed & WIPHY_PARAM_RTS_THRESHOLD) {
		cfg_param_val.flag |= RTS_THRESHOLD;
		cfg_param_val.rts_threshold = wiphy->rts_threshold;
	}

	ret = wilc_hif_set_cfg(vif, &cfg_param_val);
	if (ret)
		netdev_err(priv->dev, "Error in setting WIPHY PARAMS\n");

	return ret;
}

static int set_pmksa(struct wiphy *wiphy, struct net_device *netdev,
		     struct cfg80211_pmksa *pmksa)
{
	struct wilc_priv *priv = wiphy_priv(wiphy);
	struct wilc_vif *vif = netdev_priv(priv->dev);
	u32 i;
	int ret = 0;
	u8 flag = 0;

	for (i = 0; i < priv->pmkid_list.numpmkid; i++)	{
		if (!memcmp(pmksa->bssid, priv->pmkid_list.pmkidlist[i].bssid,
			    ETH_ALEN)) {
			flag = PMKID_FOUND;
			break;
		}
	}
	if (i < WILC_MAX_NUM_PMKIDS) {
		memcpy(priv->pmkid_list.pmkidlist[i].bssid, pmksa->bssid,
		       ETH_ALEN);
		memcpy(priv->pmkid_list.pmkidlist[i].pmkid, pmksa->pmkid,
		       PMKID_LEN);
		if (!(flag == PMKID_FOUND))
			priv->pmkid_list.numpmkid++;
	} else {
		netdev_err(netdev, "Invalid PMKID index\n");
		ret = -EINVAL;
	}

	if (!ret)
		ret = wilc_set_pmkid_info(vif, &priv->pmkid_list);

	return ret;
}

static int del_pmksa(struct wiphy *wiphy, struct net_device *netdev,
		     struct cfg80211_pmksa *pmksa)
{
	u32 i;
	int ret = 0;
	struct wilc_priv *priv = wiphy_priv(wiphy);

	for (i = 0; i < priv->pmkid_list.numpmkid; i++)	{
		if (!memcmp(pmksa->bssid, priv->pmkid_list.pmkidlist[i].bssid,
			    ETH_ALEN)) {
			memset(&priv->pmkid_list.pmkidlist[i], 0,
			       sizeof(struct host_if_pmkid));
			break;
		}
	}

	if (i < priv->pmkid_list.numpmkid && priv->pmkid_list.numpmkid > 0) {
		for (; i < (priv->pmkid_list.numpmkid - 1); i++) {
			memcpy(priv->pmkid_list.pmkidlist[i].bssid,
			       priv->pmkid_list.pmkidlist[i + 1].bssid,
			       ETH_ALEN);
			memcpy(priv->pmkid_list.pmkidlist[i].pmkid,
			       priv->pmkid_list.pmkidlist[i + 1].pmkid,
			       PMKID_LEN);
		}
		priv->pmkid_list.numpmkid--;
	} else {
		ret = -EINVAL;
	}

	return ret;
}

static int flush_pmksa(struct wiphy *wiphy, struct net_device *netdev)
{
	struct wilc_priv *priv = wiphy_priv(wiphy);

	memset(&priv->pmkid_list, 0, sizeof(struct host_if_pmkid_attr));

	return 0;
}

static inline void wilc_wfi_cfg_parse_ch_attr(u8 *buf, u8 ch_list_attr_idx,
					      u8 op_ch_attr_idx)
{
	int i = 0;
	int j = 0;

	if (ch_list_attr_idx) {
		u8 limit = ch_list_attr_idx + 3 + buf[ch_list_attr_idx + 1];

		for (i = ch_list_attr_idx + 3; i < limit; i++) {
			if (buf[i] == 0x51) {
				for (j = i + 2; j < ((i + 2) + buf[i + 1]); j++)
					buf[j] = wlan_channel;
				break;
			}
		}
	}

	if (op_ch_attr_idx) {
		buf[op_ch_attr_idx + 6] = 0x51;
		buf[op_ch_attr_idx + 7] = wlan_channel;
	}
}

static void wilc_wfi_cfg_parse_rx_action(u8 *buf, u32 len)
{
	u32 index = 0;
	u8 op_channel_attr_index = 0;
	u8 channel_list_attr_index = 0;

	while (index < len) {
		if (buf[index] == GO_INTENT_ATTR_ID)
			buf[index + 3] = (buf[index + 3]  & 0x01) | (0x00 << 1);

		if (buf[index] ==  CHANLIST_ATTR_ID)
			channel_list_attr_index = index;
		else if (buf[index] ==  OPERCHAN_ATTR_ID)
			op_channel_attr_index = index;
		index += buf[index + 1] + 3;
	}
	if (wlan_channel != INVALID_CHANNEL)
		wilc_wfi_cfg_parse_ch_attr(buf, channel_list_attr_index,
					   op_channel_attr_index);
}

static void wilc_wfi_cfg_parse_tx_action(u8 *buf, u32 len, bool oper_ch,
					 u8 iftype)
{
	u32 index = 0;
	u8 op_channel_attr_index = 0;
	u8 channel_list_attr_index = 0;

	while (index < len) {
		if (buf[index] == GO_INTENT_ATTR_ID) {
			buf[index + 3] = (buf[index + 3]  & 0x01) | (0x0f << 1);

			break;
		}

		if (buf[index] ==  CHANLIST_ATTR_ID)
			channel_list_attr_index = index;
		else if (buf[index] ==  OPERCHAN_ATTR_ID)
			op_channel_attr_index = index;
		index += buf[index + 1] + 3;
	}
	if (wlan_channel != INVALID_CHANNEL && oper_ch)
		wilc_wfi_cfg_parse_ch_attr(buf, channel_list_attr_index,
					   op_channel_attr_index);
}

static void wilc_wfi_cfg_parse_rx_vendor_spec(struct wilc_priv *priv, u8 *buff,
					      u32 size)
{
	int i;
	u8 subtype;
	struct wilc_vif *vif = netdev_priv(priv->dev);

	subtype = buff[P2P_PUB_ACTION_SUBTYPE];
	if ((subtype == GO_NEG_REQ || subtype == GO_NEG_RSP) && !wilc_ie) {
		for (i = P2P_PUB_ACTION_SUBTYPE; i < size; i++) {
			if (!memcmp(p2p_vendor_spec, &buff[i], 6)) {
				p2p_recv_random = buff[i + 6];
				wilc_ie = true;
				break;
			}
		}
	}

	if (p2p_local_random <= p2p_recv_random) {
		netdev_dbg(vif->ndev,
			   "PEER WILL BE GO LocaRand=%02x RecvRand %02x\n",
			   p2p_local_random, p2p_recv_random);
		return;
	}

	if (subtype == GO_NEG_REQ || subtype == GO_NEG_RSP ||
	    subtype == P2P_INV_REQ || subtype == P2P_INV_RSP) {
		for (i = P2P_PUB_ACTION_SUBTYPE + 2; i < size; i++) {
			if (buff[i] == P2PELEM_ATTR_ID &&
			    !(memcmp(p2p_oui, &buff[i + 2], 4))) {
				wilc_wfi_cfg_parse_rx_action(&buff[i + 6],
							     size - (i + 6));
				break;
			}
		}
	}
}

void wilc_wfi_p2p_rx(struct net_device *dev, u8 *buff, u32 size)
{
	struct wilc_priv *priv = wiphy_priv(dev->ieee80211_ptr->wiphy);
	struct host_if_drv *wfi_drv = priv->hif_drv;
	u32 header, pkt_offset;
	s32 freq;
	__le16 fc;

	memcpy(&header, (buff - HOST_HDR_OFFSET), HOST_HDR_OFFSET);
	le32_to_cpus(&header);
	pkt_offset = GET_PKT_OFFSET(header);

	if (pkt_offset & IS_MANAGMEMENT_CALLBACK) {
		bool ack = false;

		if (buff[FRAME_TYPE_ID] == IEEE80211_STYPE_PROBE_RESP ||
		    pkt_offset & IS_MGMT_STATUS_SUCCES)
			ack = true;

<<<<<<< HEAD
		/*Upper layer is informed that the frame is received on this freq*/
		s32Freq = ieee80211_channel_to_frequency(curr_channel, NL80211_BAND_2GHZ);
=======
		cfg80211_mgmt_tx_status(priv->wdev, priv->tx_cookie, buff, size,
					ack, GFP_KERNEL);
		return;
	}
>>>>>>> 286cd8c7

	freq = ieee80211_channel_to_frequency(curr_channel, NL80211_BAND_2GHZ);

	fc = ((struct ieee80211_hdr *)buff)->frame_control;
	if (!ieee80211_is_action(fc)) {
		cfg80211_rx_mgmt(priv->wdev, freq, 0, buff, size, 0);
		return;
	}

	if (priv->cfg_scanning &&
	    time_after_eq(jiffies, (unsigned long)wfi_drv->p2p_timeout)) {
		netdev_dbg(dev, "Receiving action wrong ch\n");
		return;
	}
	if (buff[ACTION_CAT_ID] == PUB_ACTION_ATTR_ID) {
		u8 subtype = buff[P2P_PUB_ACTION_SUBTYPE];

		switch (buff[ACTION_SUBTYPE_ID]) {
		case GAS_INITIAL_REQ:
		case GAS_INITIAL_RSP:
			break;

		case PUBLIC_ACT_VENDORSPEC:
			if (!memcmp(p2p_oui, &buff[ACTION_SUBTYPE_ID + 1], 4))
				wilc_wfi_cfg_parse_rx_vendor_spec(priv, buff,
								  size);

			if ((subtype == GO_NEG_REQ || subtype == GO_NEG_RSP) &&
			    wilc_ie)
				size -= 7;

			break;

		default:
			netdev_dbg(dev,
				   "%s: Not handled action frame type:%x\n",
				   __func__, buff[ACTION_SUBTYPE_ID]);
			break;
		}
	}

	cfg80211_rx_mgmt(priv->wdev, freq, 0, buff, size, 0);
}

static void wilc_wfi_mgmt_tx_complete(void *priv, int status)
{
	struct p2p_mgmt_data *pv_data = priv;

	kfree(pv_data->buff);
	kfree(pv_data);
}

static void wilc_wfi_remain_on_channel_ready(void *priv_data)
{
	struct wilc_priv *priv;

	priv = priv_data;

	priv->p2p_listen_state = true;

	cfg80211_ready_on_channel(priv->wdev,
				  priv->remain_on_ch_params.listen_cookie,
				  priv->remain_on_ch_params.listen_ch,
				  priv->remain_on_ch_params.listen_duration,
				  GFP_KERNEL);
}

static void wilc_wfi_remain_on_channel_expired(void *data, u32 session_id)
{
	struct wilc_priv *priv = data;
	struct wilc_wfi_p2p_listen_params *params = &priv->remain_on_ch_params;

	if (session_id != params->listen_session_id)
		return;

	priv->p2p_listen_state = false;

	cfg80211_remain_on_channel_expired(priv->wdev, params->listen_cookie,
					   params->listen_ch, GFP_KERNEL);
}

static int remain_on_channel(struct wiphy *wiphy,
			     struct wireless_dev *wdev,
			     struct ieee80211_channel *chan,
			     unsigned int duration, u64 *cookie)
{
	int ret = 0;
	struct wilc_priv *priv = wiphy_priv(wiphy);
	struct wilc_vif *vif = netdev_priv(priv->dev);

	if (wdev->iftype == NL80211_IFTYPE_AP) {
		netdev_dbg(vif->ndev, "Required while in AP mode\n");
		return ret;
	}

	curr_channel = chan->hw_value;

	priv->remain_on_ch_params.listen_ch = chan;
	priv->remain_on_ch_params.listen_cookie = *cookie;
	priv->remain_on_ch_params.listen_duration = duration;
	priv->remain_on_ch_params.listen_session_id++;

	return wilc_remain_on_channel(vif,
				priv->remain_on_ch_params.listen_session_id,
				duration, chan->hw_value,
				wilc_wfi_remain_on_channel_expired,
				wilc_wfi_remain_on_channel_ready, (void *)priv);
}

static int cancel_remain_on_channel(struct wiphy *wiphy,
				    struct wireless_dev *wdev,
				    u64 cookie)
{
	struct wilc_priv *priv = wiphy_priv(wiphy);
	struct wilc_vif *vif = netdev_priv(priv->dev);

	return wilc_listen_state_expired(vif,
			priv->remain_on_ch_params.listen_session_id);
}

static void wilc_wfi_cfg_tx_vendor_spec(struct p2p_mgmt_data *mgmt_tx,
					struct cfg80211_mgmt_tx_params *params,
					u8 iftype, u32 buf_len)
{
	const u8 *buf = params->buf;
	size_t len = params->len;
	u32 i;
	u8 subtype = buf[P2P_PUB_ACTION_SUBTYPE];

	if (subtype == GO_NEG_REQ || subtype == GO_NEG_RSP) {
		if (p2p_local_random == 1 &&
		    p2p_recv_random < p2p_local_random) {
			get_random_bytes(&p2p_local_random, 1);
			p2p_local_random++;
		}
	}

	if (p2p_local_random <= p2p_recv_random || !(subtype == GO_NEG_REQ ||
						     subtype == GO_NEG_RSP ||
						     subtype == P2P_INV_REQ ||
						     subtype == P2P_INV_RSP))
		return;

	for (i = P2P_PUB_ACTION_SUBTYPE + 2; i < len; i++) {
		if (buf[i] == P2PELEM_ATTR_ID &&
		    !memcmp(p2p_oui, &buf[i + 2], 4)) {
			bool oper_ch = false;
			u8 *tx_buff = &mgmt_tx->buff[i + 6];

			if (subtype == P2P_INV_REQ || subtype == P2P_INV_RSP)
				oper_ch = true;

			wilc_wfi_cfg_parse_tx_action(tx_buff, len - (i + 6),
						     oper_ch, iftype);

			break;
		}
	}

	if (subtype != P2P_INV_REQ && subtype != P2P_INV_RSP) {
		int vendor_spec_len = sizeof(p2p_vendor_spec);

		memcpy(&mgmt_tx->buff[len], p2p_vendor_spec,
		       vendor_spec_len);
		mgmt_tx->buff[len + vendor_spec_len] = p2p_local_random;
		mgmt_tx->size = buf_len;
	}
}

static int mgmt_tx(struct wiphy *wiphy,
		   struct wireless_dev *wdev,
		   struct cfg80211_mgmt_tx_params *params,
		   u64 *cookie)
{
	struct ieee80211_channel *chan = params->chan;
	unsigned int wait = params->wait;
	const u8 *buf = params->buf;
	size_t len = params->len;
	const struct ieee80211_mgmt *mgmt;
	struct p2p_mgmt_data *mgmt_tx;
	struct wilc_priv *priv = wiphy_priv(wiphy);
	struct host_if_drv *wfi_drv = priv->hif_drv;
	struct wilc_vif *vif = netdev_priv(wdev->netdev);
	u32 buf_len = len + sizeof(p2p_vendor_spec) + sizeof(p2p_local_random);
	int ret = 0;

	*cookie = (unsigned long)buf;
	priv->tx_cookie = *cookie;
	mgmt = (const struct ieee80211_mgmt *)buf;

	if (!ieee80211_is_mgmt(mgmt->frame_control))
		goto out;

	mgmt_tx = kmalloc(sizeof(*mgmt_tx), GFP_KERNEL);
	if (!mgmt_tx) {
		ret = -ENOMEM;
		goto out;
	}

	mgmt_tx->buff = kmalloc(buf_len, GFP_KERNEL);
	if (!mgmt_tx->buff) {
		ret = -ENOMEM;
		kfree(mgmt_tx);
		goto out;
	}

	memcpy(mgmt_tx->buff, buf, len);
	mgmt_tx->size = len;

	if (ieee80211_is_probe_resp(mgmt->frame_control)) {
		wilc_set_mac_chnl_num(vif, chan->hw_value);
		curr_channel = chan->hw_value;
		goto out_txq_add_pkt;
	}

	if (!ieee80211_is_action(mgmt->frame_control))
		goto out_txq_add_pkt;

	if (buf[ACTION_CAT_ID] == PUB_ACTION_ATTR_ID) {
		if (buf[ACTION_SUBTYPE_ID] != PUBLIC_ACT_VENDORSPEC ||
		    buf[P2P_PUB_ACTION_SUBTYPE] != GO_NEG_CONF) {
			wilc_set_mac_chnl_num(vif, chan->hw_value);
			curr_channel = chan->hw_value;
		}
		switch (buf[ACTION_SUBTYPE_ID]) {
		case GAS_INITIAL_REQ:
		case GAS_INITIAL_RSP:
			break;

		case PUBLIC_ACT_VENDORSPEC:
			if (!memcmp(p2p_oui, &buf[ACTION_SUBTYPE_ID + 1], 4))
				wilc_wfi_cfg_tx_vendor_spec(mgmt_tx, params,
							    vif->iftype,
							    buf_len);
			else
				netdev_dbg(vif->ndev,
					   "Not a P2P public action frame\n");

			break;

		default:
			netdev_dbg(vif->ndev,
				   "%s: Not handled action frame type:%x\n",
				   __func__, buf[ACTION_SUBTYPE_ID]);
			break;
		}
	}

	wfi_drv->p2p_timeout = (jiffies + msecs_to_jiffies(wait));

out_txq_add_pkt:

	wilc_wlan_txq_add_mgmt_pkt(wdev->netdev, mgmt_tx,
				   mgmt_tx->buff, mgmt_tx->size,
				   wilc_wfi_mgmt_tx_complete);

out:

	return ret;
}

static int mgmt_tx_cancel_wait(struct wiphy *wiphy,
			       struct wireless_dev *wdev,
			       u64 cookie)
{
	struct wilc_priv *priv = wiphy_priv(wiphy);
	struct host_if_drv *wfi_drv = priv->hif_drv;

	wfi_drv->p2p_timeout = jiffies;

	if (!priv->p2p_listen_state) {
		struct wilc_wfi_p2p_listen_params *params;

		params = &priv->remain_on_ch_params;

		cfg80211_remain_on_channel_expired(priv->wdev,
						   params->listen_cookie,
						   params->listen_ch,
						   GFP_KERNEL);
	}

	return 0;
}

void wilc_mgmt_frame_register(struct wiphy *wiphy, struct wireless_dev *wdev,
			      u16 frame_type, bool reg)
{
	struct wilc_priv *priv = wiphy_priv(wiphy);
	struct wilc_vif *vif = netdev_priv(priv->wdev->netdev);
	struct wilc *wl = vif->wilc;

	if (!frame_type)
		return;

	switch (frame_type) {
	case PROBE_REQ:
		vif->frame_reg[0].type = frame_type;
		vif->frame_reg[0].reg = reg;
		break;

	case ACTION:
		vif->frame_reg[1].type = frame_type;
		vif->frame_reg[1].reg = reg;
		break;

	default:
		break;
	}

	if (!wl->initialized)
		return;
	wilc_frame_register(vif, frame_type, reg);
}

static int set_cqm_rssi_config(struct wiphy *wiphy, struct net_device *dev,
			       s32 rssi_thold, u32 rssi_hyst)
{
	return 0;
}

static int dump_station(struct wiphy *wiphy, struct net_device *dev,
			int idx, u8 *mac, struct station_info *sinfo)
{
	struct wilc_priv *priv = wiphy_priv(wiphy);
	struct wilc_vif *vif = netdev_priv(priv->dev);

	if (idx != 0)
		return -ENOENT;

	sinfo->filled |= BIT_ULL(NL80211_STA_INFO_SIGNAL);

	wilc_get_rssi(vif, &sinfo->signal);

	memcpy(mac, priv->associated_bss, ETH_ALEN);
	return 0;
}

static int set_power_mgmt(struct wiphy *wiphy, struct net_device *dev,
			  bool enabled, int timeout)
{
	struct wilc_priv *priv = wiphy_priv(wiphy);
	struct wilc_vif *vif = netdev_priv(priv->dev);

	if (!priv->hif_drv)
		return -EIO;

	if (wilc_enable_ps)
		wilc_set_power_mgmt(vif, enabled, timeout);

	return 0;
}

static int change_virtual_intf(struct wiphy *wiphy, struct net_device *dev,
			       enum nl80211_iftype type,
			       struct vif_params *params)
{
	struct wilc_priv *priv = wiphy_priv(wiphy);
	struct wilc_vif *vif = netdev_priv(dev);
	struct wilc *wl = vif->wilc;

	p2p_local_random = 0x01;
	p2p_recv_random = 0x00;
	wilc_ie = false;
	wilc_optaining_ip = false;
	del_timer(&wilc_during_ip_timer);

	switch (type) {
	case NL80211_IFTYPE_STATION:
		wilc_connecting = 0;
		dev->ieee80211_ptr->iftype = type;
		priv->wdev->iftype = type;
		vif->monitor_flag = 0;
		vif->iftype = STATION_MODE;
		wilc_set_operation_mode(vif, STATION_MODE);

		memset(priv->assoc_stainfo.sta_associated_bss, 0,
		       MAX_NUM_STA * ETH_ALEN);

		wilc_enable_ps = true;
		wilc_set_power_mgmt(vif, 1, 0);
		break;

	case NL80211_IFTYPE_P2P_CLIENT:
		wilc_connecting = 0;
		dev->ieee80211_ptr->iftype = type;
		priv->wdev->iftype = type;
		vif->monitor_flag = 0;
		vif->iftype = CLIENT_MODE;
		wilc_set_operation_mode(vif, STATION_MODE);

		wilc_enable_ps = false;
		wilc_set_power_mgmt(vif, 0, 0);
		break;

	case NL80211_IFTYPE_AP:
		wilc_enable_ps = false;
		dev->ieee80211_ptr->iftype = type;
		priv->wdev->iftype = type;
		vif->iftype = AP_MODE;

		if (wl->initialized) {
			wilc_set_wfi_drv_handler(vif, wilc_get_vif_idx(vif),
						 0, vif->ifc_id);
			wilc_set_operation_mode(vif, AP_MODE);
			wilc_set_power_mgmt(vif, 0, 0);
		}
		break;

	case NL80211_IFTYPE_P2P_GO:
		wilc_optaining_ip = true;
		mod_timer(&wilc_during_ip_timer,
			  jiffies + msecs_to_jiffies(DURING_IP_TIME_OUT));
		wilc_set_operation_mode(vif, AP_MODE);
		dev->ieee80211_ptr->iftype = type;
		priv->wdev->iftype = type;
		vif->iftype = GO_MODE;

		wilc_enable_ps = false;
		wilc_set_power_mgmt(vif, 0, 0);
		break;

	default:
		netdev_err(dev, "Unknown interface type= %d\n", type);
		return -EINVAL;
	}

	return 0;
}

static int start_ap(struct wiphy *wiphy, struct net_device *dev,
		    struct cfg80211_ap_settings *settings)
{
	struct wilc_vif *vif = netdev_priv(dev);
	struct wilc *wl = vif->wilc;
	struct cfg80211_beacon_data *beacon = &settings->beacon;
	int ret;

	ret = set_channel(wiphy, &settings->chandef);

	if (ret != 0)
		netdev_err(dev, "Error in setting channel\n");

	wilc_wlan_set_bssid(dev, wl->vif[vif->idx]->src_addr, AP_MODE);
	wilc_set_power_mgmt(vif, 0, 0);

	return wilc_add_beacon(vif, settings->beacon_interval,
				   settings->dtim_period, beacon->head_len,
				   (u8 *)beacon->head, beacon->tail_len,
				   (u8 *)beacon->tail);
}

static int change_beacon(struct wiphy *wiphy, struct net_device *dev,
			 struct cfg80211_beacon_data *beacon)
{
	struct wilc_priv *priv = wiphy_priv(wiphy);
	struct wilc_vif *vif = netdev_priv(priv->dev);

	return wilc_add_beacon(vif, 0, 0, beacon->head_len,
				   (u8 *)beacon->head, beacon->tail_len,
				   (u8 *)beacon->tail);
}

static int stop_ap(struct wiphy *wiphy, struct net_device *dev)
{
	int ret;
	struct wilc_priv *priv = wiphy_priv(wiphy);
	struct wilc_vif *vif = netdev_priv(priv->dev);
	u8 null_bssid[ETH_ALEN] = {0};

	wilc_wlan_set_bssid(dev, null_bssid, AP_MODE);

	ret = wilc_del_beacon(vif);

	if (ret)
		netdev_err(dev, "Host delete beacon fail\n");

	return ret;
}

static int add_station(struct wiphy *wiphy, struct net_device *dev,
		       const u8 *mac, struct station_parameters *params)
{
	int ret = 0;
	struct wilc_priv *priv = wiphy_priv(wiphy);
	struct add_sta_param sta_params = { {0} };
	struct wilc_vif *vif = netdev_priv(dev);

	if (vif->iftype == AP_MODE || vif->iftype == GO_MODE) {
		memcpy(sta_params.bssid, mac, ETH_ALEN);
		memcpy(priv->assoc_stainfo.sta_associated_bss[params->aid], mac,
		       ETH_ALEN);
		sta_params.aid = params->aid;
		sta_params.rates_len = params->supported_rates_len;
		sta_params.rates = params->supported_rates;

		if (!params->ht_capa) {
			sta_params.ht_supported = false;
		} else {
			sta_params.ht_supported = true;
			sta_params.ht_capa = *params->ht_capa;
		}

		sta_params.flags_mask = params->sta_flags_mask;
		sta_params.flags_set = params->sta_flags_set;

		ret = wilc_add_station(vif, &sta_params);
		if (ret)
			netdev_err(dev, "Host add station fail\n");
	}

	return ret;
}

static int del_station(struct wiphy *wiphy, struct net_device *dev,
		       struct station_del_parameters *params)
{
	const u8 *mac = params->mac;
	int ret = 0;
	struct wilc_priv *priv = wiphy_priv(wiphy);
	struct wilc_vif *vif = netdev_priv(dev);
	struct sta_info *info;

	if (!(vif->iftype == AP_MODE || vif->iftype == GO_MODE))
		return ret;

	info = &priv->assoc_stainfo;

	if (!mac)
		ret = wilc_del_allstation(vif, info->sta_associated_bss);

	ret = wilc_del_station(vif, mac);
	if (ret)
		netdev_err(dev, "Host delete station fail\n");
	return ret;
}

static int change_station(struct wiphy *wiphy, struct net_device *dev,
			  const u8 *mac, struct station_parameters *params)
{
	int ret = 0;
	struct add_sta_param sta_params = { {0} };
	struct wilc_vif *vif = netdev_priv(dev);

	if (vif->iftype == AP_MODE || vif->iftype == GO_MODE) {
		memcpy(sta_params.bssid, mac, ETH_ALEN);
		sta_params.aid = params->aid;
		sta_params.rates_len = params->supported_rates_len;
		sta_params.rates = params->supported_rates;

		if (!params->ht_capa) {
			sta_params.ht_supported = false;
		} else {
			sta_params.ht_supported = true;
			sta_params.ht_capa = *params->ht_capa;
		}

		sta_params.flags_mask = params->sta_flags_mask;
		sta_params.flags_set = params->sta_flags_set;

		ret = wilc_edit_station(vif, &sta_params);
		if (ret)
			netdev_err(dev, "Host edit station fail\n");
	}
	return ret;
}

static struct wireless_dev *add_virtual_intf(struct wiphy *wiphy,
					     const char *name,
					     unsigned char name_assign_type,
					     enum nl80211_iftype type,
					     struct vif_params *params)
{
	struct wilc_priv *priv = wiphy_priv(wiphy);
	struct wilc_vif *vif = netdev_priv(priv->wdev->netdev);
	struct net_device *new_ifc;

	if (type == NL80211_IFTYPE_MONITOR) {
		new_ifc = wilc_wfi_init_mon_interface(name, vif->ndev);
		if (new_ifc) {
			vif = netdev_priv(priv->wdev->netdev);
			vif->monitor_flag = 1;
		}
	}
	return priv->wdev;
}

static int del_virtual_intf(struct wiphy *wiphy, struct wireless_dev *wdev)
{
	return 0;
}

static int wilc_suspend(struct wiphy *wiphy, struct cfg80211_wowlan *wow)
{
	struct wilc_priv *priv = wiphy_priv(wiphy);
	struct wilc_vif *vif = netdev_priv(priv->dev);

	if (!wow && wilc_wlan_get_num_conn_ifcs(vif->wilc))
		vif->wilc->suspend_event = true;
	else
		vif->wilc->suspend_event = false;

	return 0;
}

static int wilc_resume(struct wiphy *wiphy)
{
	struct wilc_priv *priv = wiphy_priv(wiphy);
	struct wilc_vif *vif = netdev_priv(priv->dev);

	netdev_info(vif->ndev, "cfg resume\n");
	return 0;
}

static void wilc_set_wakeup(struct wiphy *wiphy, bool enabled)
{
	struct wilc_priv *priv = wiphy_priv(wiphy);
	struct wilc_vif *vif = netdev_priv(priv->dev);

	netdev_info(vif->ndev, "cfg set wake up = %d\n", enabled);
}

static int set_tx_power(struct wiphy *wiphy, struct wireless_dev *wdev,
			enum nl80211_tx_power_setting type, int mbm)
{
	int ret;
	s32 tx_power = MBM_TO_DBM(mbm);
	struct wilc_priv *priv = wiphy_priv(wiphy);
	struct wilc_vif *vif = netdev_priv(priv->dev);

	if (tx_power < 0)
		tx_power = 0;
	else if (tx_power > 18)
		tx_power = 18;
	ret = wilc_set_tx_power(vif, tx_power);
	if (ret)
		netdev_err(vif->ndev, "Failed to set tx power\n");

	return ret;
}

static int get_tx_power(struct wiphy *wiphy, struct wireless_dev *wdev,
			int *dbm)
{
	int ret;
	struct wilc_priv *priv = wiphy_priv(wiphy);
	struct wilc_vif *vif = netdev_priv(priv->dev);
	struct wilc *wl = vif->wilc;

	/* If firmware is not started, return. */
	if (!wl->initialized)
		return -EIO;

	ret = wilc_get_tx_power(vif, (u8 *)dbm);
	if (ret)
		netdev_err(vif->ndev, "Failed to get tx power\n");

	return ret;
}

static const struct cfg80211_ops wilc_cfg80211_ops = {
	.set_monitor_channel = set_channel,
	.scan = scan,
	.connect = connect,
	.disconnect = disconnect,
	.add_key = add_key,
	.del_key = del_key,
	.get_key = get_key,
	.set_default_key = set_default_key,
	.add_virtual_intf = add_virtual_intf,
	.del_virtual_intf = del_virtual_intf,
	.change_virtual_intf = change_virtual_intf,

	.start_ap = start_ap,
	.change_beacon = change_beacon,
	.stop_ap = stop_ap,
	.add_station = add_station,
	.del_station = del_station,
	.change_station = change_station,
	.get_station = get_station,
	.dump_station = dump_station,
	.change_bss = change_bss,
	.set_wiphy_params = set_wiphy_params,

	.set_pmksa = set_pmksa,
	.del_pmksa = del_pmksa,
	.flush_pmksa = flush_pmksa,
	.remain_on_channel = remain_on_channel,
	.cancel_remain_on_channel = cancel_remain_on_channel,
	.mgmt_tx_cancel_wait = mgmt_tx_cancel_wait,
	.mgmt_tx = mgmt_tx,
	.mgmt_frame_register = wilc_mgmt_frame_register,
	.set_power_mgmt = set_power_mgmt,
	.set_cqm_rssi_config = set_cqm_rssi_config,

	.suspend = wilc_suspend,
	.resume = wilc_resume,
	.set_wakeup = wilc_set_wakeup,
	.set_tx_power = set_tx_power,
	.get_tx_power = get_tx_power,

};

static struct wireless_dev *wilc_wfi_cfg_alloc(void)
{
	struct wireless_dev *wdev;

	wdev = kzalloc(sizeof(*wdev), GFP_KERNEL);
	if (!wdev)
		goto out;

	wdev->wiphy = wiphy_new(&wilc_cfg80211_ops, sizeof(struct wilc_priv));
	if (!wdev->wiphy)
		goto free_mem;

	wilc_band_2ghz.ht_cap.ht_supported = 1;
	wilc_band_2ghz.ht_cap.cap |= (1 << IEEE80211_HT_CAP_RX_STBC_SHIFT);
	wilc_band_2ghz.ht_cap.mcs.rx_mask[0] = 0xff;
	wilc_band_2ghz.ht_cap.ampdu_factor = IEEE80211_HT_MAX_AMPDU_8K;
	wilc_band_2ghz.ht_cap.ampdu_density = IEEE80211_HT_MPDU_DENSITY_NONE;

<<<<<<< HEAD
	/*wiphy bands*/
	wdev->wiphy->bands[NL80211_BAND_2GHZ] = &WILC_WFI_band_2ghz;
=======
	wdev->wiphy->bands[NL80211_BAND_2GHZ] = &wilc_band_2ghz;
>>>>>>> 286cd8c7

	return wdev;

free_mem:
	kfree(wdev);
out:
	return NULL;
}

struct wireless_dev *wilc_create_wiphy(struct net_device *net,
				       struct device *dev)
{
	struct wilc_priv *priv;
	struct wireless_dev *wdev;
	int ret;

	wdev = wilc_wfi_cfg_alloc();
	if (!wdev) {
		netdev_err(net, "wiphy new allocate failed\n");
		return NULL;
	}

	priv = wdev_priv(wdev);
	priv->wdev = wdev;
	wdev->wiphy->max_scan_ssids = MAX_NUM_PROBED_SSID;
#ifdef CONFIG_PM
	wdev->wiphy->wowlan = &wowlan_support;
#endif
	wdev->wiphy->max_num_pmkids = WILC_MAX_NUM_PMKIDS;
	wdev->wiphy->max_scan_ie_len = 1000;
	wdev->wiphy->signal_type = CFG80211_SIGNAL_TYPE_MBM;
	wdev->wiphy->cipher_suites = cipher_suites;
	wdev->wiphy->n_cipher_suites = ARRAY_SIZE(cipher_suites);
	wdev->wiphy->mgmt_stypes = wilc_wfi_cfg80211_mgmt_types;

	wdev->wiphy->max_remain_on_channel_duration = 500;
	wdev->wiphy->interface_modes = BIT(NL80211_IFTYPE_STATION) |
					BIT(NL80211_IFTYPE_AP) |
					BIT(NL80211_IFTYPE_MONITOR) |
					BIT(NL80211_IFTYPE_P2P_GO) |
					BIT(NL80211_IFTYPE_P2P_CLIENT);
	wdev->wiphy->flags |= WIPHY_FLAG_HAS_REMAIN_ON_CHANNEL;
	wdev->iftype = NL80211_IFTYPE_STATION;

	set_wiphy_dev(wdev->wiphy, dev);

	ret = wiphy_register(wdev->wiphy);
	if (ret)
		netdev_err(net, "Cannot register wiphy device\n");

	priv->dev = net;
	return wdev;
}

int wilc_init_host_int(struct net_device *net)
{
	int ret;
	struct wilc_priv *priv = wdev_priv(net->ieee80211_ptr);

	if (op_ifcs == 0) {
		timer_setup(&aging_timer, remove_network_from_shadow, 0);
		timer_setup(&wilc_during_ip_timer, clear_during_ip, 0);
	}
	op_ifcs++;

	priv->p2p_listen_state = false;

	mutex_init(&priv->scan_req_lock);
	ret = wilc_init(net, &priv->hif_drv);
	if (ret)
		netdev_err(net, "Error while initializing hostinterface\n");

	return ret;
}

int wilc_deinit_host_int(struct net_device *net)
{
	int ret;
	struct wilc_priv *priv = wdev_priv(net->ieee80211_ptr);
	struct wilc_vif *vif = netdev_priv(priv->dev);

	priv->p2p_listen_state = false;

	op_ifcs--;

	mutex_destroy(&priv->scan_req_lock);
	ret = wilc_deinit(vif);

	clear_shadow_scan();
	if (op_ifcs == 0)
		del_timer_sync(&wilc_during_ip_timer);

	if (ret)
		netdev_err(net, "Error while deinitializing host interface\n");

	return ret;
}

void wilc_free_wiphy(struct net_device *net)
{
	if (!net)
		return;

	if (!net->ieee80211_ptr)
		return;

	if (!net->ieee80211_ptr->wiphy)
		return;

	wiphy_unregister(net->ieee80211_ptr->wiphy);

	wiphy_free(net->ieee80211_ptr->wiphy);
	kfree(net->ieee80211_ptr);
}<|MERGE_RESOLUTION|>--- conflicted
+++ resolved
@@ -198,28 +198,6 @@
 	struct wiphy *wiphy = priv->dev->ieee80211_ptr->wiphy;
 	int i;
 
-<<<<<<< HEAD
-
-		if ((!pstrNetworkInfo->u8Found) || all) {
-			s32 s32Freq;
-			struct ieee80211_channel *channel;
-
-			if (pstrNetworkInfo != NULL) {
-
-				s32Freq = ieee80211_channel_to_frequency((s32)pstrNetworkInfo->u8channel, NL80211_BAND_2GHZ);
-				channel = ieee80211_get_channel(wiphy, s32Freq);
-
-				rssi = get_rssi_avg(pstrNetworkInfo);
-				if (memcmp("DIRECT-", pstrNetworkInfo->au8ssid, 7) || bDirectScan)	{
-					bss = cfg80211_inform_bss(wiphy, channel, CFG80211_BSS_FTYPE_UNKNOWN, pstrNetworkInfo->au8bssid, pstrNetworkInfo->u64Tsf, pstrNetworkInfo->u16CapInfo,
-								  pstrNetworkInfo->u16BeaconPeriod, (const u8 *)pstrNetworkInfo->pu8IEs,
-								  (size_t)pstrNetworkInfo->u16IEsLen, (((s32)rssi) * 100), GFP_KERNEL);
-					cfg80211_put_bss(wiphy, bss);
-				}
-			}
-
-		}
-=======
 	for (i = 0; i < last_scanned_cnt; i++) {
 		struct network_info *network_info;
 		s32 freq;
@@ -248,7 +226,6 @@
 					  (s32)rssi * 100,
 					  GFP_KERNEL);
 		cfg80211_put_bss(wiphy, bss);
->>>>>>> 286cd8c7
 	}
 }
 
@@ -377,40 +354,9 @@
 	struct ieee80211_channel *channel;
 	struct cfg80211_bss *bss = NULL;
 
-<<<<<<< HEAD
-	priv = (struct wilc_priv *)pUserVoid;
-	if (priv->bCfgScanning) {
-		if (enuScanEvent == SCAN_EVENT_NETWORK_FOUND) {
-			wiphy = priv->dev->ieee80211_ptr->wiphy;
-
-			if (!wiphy)
-				return;
-
-			if (wiphy->signal_type == CFG80211_SIGNAL_TYPE_UNSPEC
-			    &&
-			    ((((s32)pstrNetworkInfo->s8rssi) * 100) < 0
-			     ||
-			     (((s32)pstrNetworkInfo->s8rssi) * 100) > 100)
-			    ) {
-				PRINT_ER("wiphy signal type fial\n");
-				return;
-			}
-
-			if (pstrNetworkInfo != NULL) {
-				s32Freq = ieee80211_channel_to_frequency((s32)pstrNetworkInfo->u8channel, NL80211_BAND_2GHZ);
-				channel = ieee80211_get_channel(wiphy, s32Freq);
-
-				if (!channel)
-					return;
-
-				PRINT_INFO(CFG80211_DBG, "Network Info:: CHANNEL Frequency: %d, RSSI: %d, CapabilityInfo: %d,"
-					   "BeaconPeriod: %d\n", channel->center_freq, (((s32)pstrNetworkInfo->s8rssi) * 100),
-					   pstrNetworkInfo->u16CapInfo, pstrNetworkInfo->u16BeaconPeriod);
-=======
 	priv = user_void;
 	if (!priv->cfg_scanning)
 		return;
->>>>>>> 286cd8c7
 
 	if (scan_event == SCAN_EVENT_NETWORK_FOUND) {
 		wiphy = priv->dev->ieee80211_ptr->wiphy;
@@ -1436,15 +1382,10 @@
 		    pkt_offset & IS_MGMT_STATUS_SUCCES)
 			ack = true;
 
-<<<<<<< HEAD
-		/*Upper layer is informed that the frame is received on this freq*/
-		s32Freq = ieee80211_channel_to_frequency(curr_channel, NL80211_BAND_2GHZ);
-=======
 		cfg80211_mgmt_tx_status(priv->wdev, priv->tx_cookie, buff, size,
 					ack, GFP_KERNEL);
 		return;
 	}
->>>>>>> 286cd8c7
 
 	freq = ieee80211_channel_to_frequency(curr_channel, NL80211_BAND_2GHZ);
 
@@ -2165,12 +2106,7 @@
 	wilc_band_2ghz.ht_cap.ampdu_factor = IEEE80211_HT_MAX_AMPDU_8K;
 	wilc_band_2ghz.ht_cap.ampdu_density = IEEE80211_HT_MPDU_DENSITY_NONE;
 
-<<<<<<< HEAD
-	/*wiphy bands*/
-	wdev->wiphy->bands[NL80211_BAND_2GHZ] = &WILC_WFI_band_2ghz;
-=======
 	wdev->wiphy->bands[NL80211_BAND_2GHZ] = &wilc_band_2ghz;
->>>>>>> 286cd8c7
 
 	return wdev;
 
