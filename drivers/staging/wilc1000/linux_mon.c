--- conflicted
+++ resolved
@@ -168,16 +168,8 @@
 
 	skb_pull(skb, rtap_len);
 
-<<<<<<< HEAD
-	if (skb->data[0] == 0xc0)
-		PRINT_INFO(HOSTAPD_DBG, "%x:%x:%x:%x:%x%x\n", skb->data[4], skb->data[5], skb->data[6], skb->data[7], skb->data[8], skb->data[9]);
-
-	if (skb->data[0] == 0xc0 && (!(memcmp(broadcast, &skb->data[4], 6)))) {
-		skb2 = dev_alloc_skb(skb->len + sizeof(struct wilc_wfi_radiotap_cb_hdr));
-=======
 	if (skb->data[0] == 0xc0 && is_broadcast_ether_addr(&skb->data[4])) {
 		skb2 = dev_alloc_skb(skb->len + sizeof(*cb_hdr));
->>>>>>> 286cd8c7
 		if (!skb2)
 			return -ENOMEM;
 
