--- conflicted
+++ resolved
@@ -768,10 +768,6 @@
 	if (check_fwstate(pmlmepriv, WIFI_AP_STATE) != true)
 		return _FAIL;
 
-<<<<<<< HEAD
-
-=======
->>>>>>> 286cd8c7
 	if (len < 0 || len > MAX_IE_SZ)
 		return _FAIL;
 
@@ -815,34 +811,19 @@
 
 	memset(supportRate, 0, NDIS_802_11_LENGTH_RATES_EX);
 	/*  get supported rates */
-<<<<<<< HEAD
-	p = rtw_get_ie(ie + _BEACON_IE_OFFSET_, _SUPPORTEDRATES_IE_, &ie_len, (pbss_network->IELength - _BEACON_IE_OFFSET_));
-	if (p !=  NULL) {
-		ie_len = min_t(int, ie_len, NDIS_802_11_LENGTH_RATES_EX);
-		memcpy(supportRate, p+2, ie_len);
-=======
 	p = rtw_get_ie(ie + _BEACON_IE_OFFSET_, _SUPPORTEDRATES_IE_, &ie_len, (pbss_network->ie_length - _BEACON_IE_OFFSET_));
 	if (p) {
 		ie_len = min_t(int, ie_len, NDIS_802_11_LENGTH_RATES_EX);
 		memcpy(supportRate, p + 2, ie_len);
->>>>>>> 286cd8c7
 		supportRateNum = ie_len;
 	}
 
 	/* get ext_supported rates */
-<<<<<<< HEAD
-	p = rtw_get_ie(ie + _BEACON_IE_OFFSET_, _EXT_SUPPORTEDRATES_IE_, &ie_len, pbss_network->IELength - _BEACON_IE_OFFSET_);
-	if (p !=  NULL) {
-		ie_len = min_t(int, ie_len,
-			       NDIS_802_11_LENGTH_RATES_EX - supportRateNum);
-		memcpy(supportRate+supportRateNum, p+2, ie_len);
-=======
 	p = rtw_get_ie(ie + _BEACON_IE_OFFSET_, _EXT_SUPPORTEDRATES_IE_, &ie_len, pbss_network->ie_length - _BEACON_IE_OFFSET_);
 	if (p) {
 		ie_len = min_t(int, ie_len,
 			       NDIS_802_11_LENGTH_RATES_EX - supportRateNum);
 		memcpy(supportRate + supportRateNum, p + 2, ie_len);
->>>>>>> 286cd8c7
 		supportRateNum += ie_len;
 	}
 
@@ -953,15 +934,8 @@
 		/* set  Max Rx AMPDU size  to 64K */
 		pht_cap->ampdu_params_info |= (IEEE80211_HT_CAP_AMPDU_FACTOR & 0x03);
 
-<<<<<<< HEAD
-		if (rf_type == RF_1T1R) {
-			pht_cap->supp_mcs_set[0] = 0xff;
-			pht_cap->supp_mcs_set[1] = 0x0;
-		}
-=======
 		pht_cap->mcs.rx_mask[0] = 0xff;
 		pht_cap->mcs.rx_mask[1] = 0x0;
->>>>>>> 286cd8c7
 		ie_len = min_t(int, ie_len, sizeof(pmlmepriv->htpriv.ht_cap));
 		memcpy(&pmlmepriv->htpriv.ht_cap, p+2, ie_len);
 	}
