// SPDX-License-Identifier: GPL-2.0+
/*
 * comedi/drivers/daqboard2000.c
 * hardware driver for IOtech DAQboard/2000
 *
 * COMEDI - Linux Control and Measurement Device Interface
 * Copyright (C) 1999 Anders Blomdell <anders.blomdell@control.lth.se>
 */
/*
 * Driver: daqboard2000
 * Description: IOTech DAQBoard/2000
 * Author: Anders Blomdell <anders.blomdell@control.lth.se>
 * Status: works
 * Updated: Mon, 14 Apr 2008 15:28:52 +0100
 * Devices: [IOTech] DAQBoard/2000 (daqboard2000)
 *
 * Much of the functionality of this driver was determined from reading
 * the source code for the Windows driver.
 *
 * The FPGA on the board requires firmware, which is available from
 * http://www.comedi.org in the comedi_nonfree_firmware tarball.
 *
 * Configuration options: not applicable, uses PCI auto config
 */
/*
 * This card was obviously never intended to leave the Windows world,
 * since it lacked all kind of hardware documentation (except for cable
 * pinouts, plug and pray has something to catch up with yet).
 *
 * With some help from our swedish distributor, we got the Windows sourcecode
 * for the card, and here are the findings so far.
 *
 * 1. A good document that describes the PCI interface chip is 9080db-106.pdf
 *    available from http://www.plxtech.com/products/io/pci9080
 *
 * 2. The initialization done so far is:
 *      a. program the FPGA (windows code sans a lot of error messages)
 *      b.
 *
 * 3. Analog out seems to work OK with DAC's disabled, if DAC's are enabled,
 *    you have to output values to all enabled DAC's until result appears, I
 *    guess that it has something to do with pacer clocks, but the source
 *    gives me no clues. I'll keep it simple so far.
 *
 * 4. Analog in.
 *    Each channel in the scanlist seems to be controlled by four
 *    control words:
 *
 *	Word0:
 *	  +-+-+-+-+-+-+-+-+-+-+-+-+-+-+-+-+
 *	  ! | | | ! | | | ! | | | ! | | | !
 *	  +-+-+-+-+-+-+-+-+-+-+-+-+-+-+-+-+
 *
 *	Word1:
 *	  +-+-+-+-+-+-+-+-+-+-+-+-+-+-+-+-+
 *	  ! | | | ! | | | ! | | | ! | | | !
 *	  +-+-+-+-+-+-+-+-+-+-+-+-+-+-+-+-+
 *	   |             |       | | | | |
 *	   +------+------+       | | | | +-- Digital input (??)
 *		  |		 | | | +---- 10 us settling time
 *		  |		 | | +------ Suspend acquisition (last to scan)
 *		  |		 | +-------- Simultaneous sample and hold
 *		  |		 +---------- Signed data format
 *		  +------------------------- Correction offset low
 *
 *	Word2:
 *	  +-+-+-+-+-+-+-+-+-+-+-+-+-+-+-+-+
 *	  ! | | | ! | | | ! | | | ! | | | !
 *	  +-+-+-+-+-+-+-+-+-+-+-+-+-+-+-+-+
 *	   |     | |     | | | | | |     |
 *	   +-----+ +--+--+ +++ +++ +--+--+
 *	      |       |     |   |     +----- Expansion channel
 *	      |       |     |   +----------- Expansion gain
 *	      |       |     +--------------- Channel (low)
 *	      |       +--------------------- Correction offset high
 *	      +----------------------------- Correction gain low
 *	Word3:
 *	  +-+-+-+-+-+-+-+-+-+-+-+-+-+-+-+-+
 *	  ! | | | ! | | | ! | | | ! | | | !
 *	  +-+-+-+-+-+-+-+-+-+-+-+-+-+-+-+-+
 *	   |             | | | |   | | | |
 *	   +------+------+ | | +-+-+ | | +-- Low bank enable
 *		  |	   | |   |   | +---- High bank enable
 *		  |	   | |   |   +------ Hi/low select
 *		  |	   | |   +---------- Gain (1,?,2,4,8,16,32,64)
 *		  |	   | +-------------- differential/single ended
 *		  |	   +---------------- Unipolar
 *		  +------------------------- Correction gain high
 *
 * 999. The card seems to have an incredible amount of capabilities, but
 *      trying to reverse engineer them from the Windows source is beyond my
 *      patience.
 *
 */

#include <linux/module.h>
#include <linux/delay.h>
#include <linux/interrupt.h>

#include "../comedi_pci.h"

#include "8255.h"
#include "plx9080.h"

#define DB2K_FIRMWARE		"daqboard2000_firmware.bin"

static const struct comedi_lrange db2k_ai_range = {
	13, {
		BIP_RANGE(10),
		BIP_RANGE(5),
		BIP_RANGE(2.5),
		BIP_RANGE(1.25),
		BIP_RANGE(0.625),
		BIP_RANGE(0.3125),
		BIP_RANGE(0.156),
		UNI_RANGE(10),
		UNI_RANGE(5),
		UNI_RANGE(2.5),
		UNI_RANGE(1.25),
		UNI_RANGE(0.625),
		UNI_RANGE(0.3125)
	}
};

/*
 * Register Memory Map
 */
#define DB2K_REG_ACQ_CONTROL			0x00		/* u16 (w) */
#define DB2K_REG_ACQ_STATUS			0x00		/* u16 (r) */
#define DB2K_REG_ACQ_SCAN_LIST_FIFO		0x02		/* u16 */
#define DB2K_REG_ACQ_PACER_CLOCK_DIV_LOW	0x04		/* u32 */
#define DB2K_REG_ACQ_SCAN_COUNTER		0x08		/* u16 */
#define DB2K_REG_ACQ_PACER_CLOCK_DIV_HIGH	0x0a		/* u16 */
#define DB2K_REG_ACQ_TRIGGER_COUNT		0x0c		/* u16 */
#define DB2K_REG_ACQ_RESULTS_FIFO		0x10		/* u16 */
#define DB2K_REG_ACQ_RESULTS_SHADOW		0x14		/* u16 */
#define DB2K_REG_ACQ_ADC_RESULT			0x18		/* u16 */
#define DB2K_REG_DAC_SCAN_COUNTER		0x1c		/* u16 */
#define DB2K_REG_DAC_CONTROL			0x20		/* u16 (w) */
#define DB2K_REG_DAC_STATUS			0x20		/* u16 (r) */
#define DB2K_REG_DAC_FIFO			0x24		/* s16 */
#define DB2K_REG_DAC_PACER_CLOCK_DIV		0x2a		/* u16 */
#define DB2K_REG_REF_DACS			0x2c		/* u16 */
#define DB2K_REG_DIO_CONTROL			0x30		/* u16 */
#define DB2K_REG_P3_HSIO_DATA			0x32		/* s16 */
#define DB2K_REG_P3_CONTROL			0x34		/* u16 */
#define DB2K_REG_CAL_EEPROM_CONTROL		0x36		/* u16 */
#define DB2K_REG_DAC_SETTING(x)			(0x38 + (x) * 2) /* s16 */
#define DB2K_REG_DIO_P2_EXP_IO_8_BIT		0x40		/* s16 */
#define DB2K_REG_COUNTER_TIMER_CONTROL		0x80		/* u16 */
#define DB2K_REG_COUNTER_INPUT(x)		(0x88 + (x) * 2) /* s16 */
#define DB2K_REG_TIMER_DIV(x)			(0xa0 + (x) * 2) /* u16 */
#define DB2K_REG_DMA_CONTROL			0xb0		/* u16 */
#define DB2K_REG_TRIG_CONTROL			0xb2		/* u16 */
#define DB2K_REG_CAL_EEPROM			0xb8		/* u16 */
#define DB2K_REG_ACQ_DIGITAL_MARK		0xba		/* u16 */
#define DB2K_REG_TRIG_DACS			0xbc		/* u16 */
#define DB2K_REG_DIO_P2_EXP_IO_16_BIT(x)	(0xc0 + (x) * 2) /* s16 */

/* CPLD registers */
#define DB2K_REG_CPLD_STATUS			0x1000		/* u16 (r) */
#define DB2K_REG_CPLD_WDATA			0x1000		/* u16 (w) */

/* Scan Sequencer programming */
#define DB2K_ACQ_CONTROL_SEQ_START_SCAN_LIST		0x0011
#define DB2K_ACQ_CONTROL_SEQ_STOP_SCAN_LIST		0x0010

/* Prepare for acquisition */
#define DB2K_ACQ_CONTROL_RESET_SCAN_LIST_FIFO		0x0004
#define DB2K_ACQ_CONTROL_RESET_RESULTS_FIFO		0x0002
#define DB2K_ACQ_CONTROL_RESET_CONFIG_PIPE		0x0001

/* Pacer Clock Control */
#define DB2K_ACQ_CONTROL_ADC_PACER_INTERNAL		0x0030
#define DB2K_ACQ_CONTROL_ADC_PACER_EXTERNAL		0x0032
#define DB2K_ACQ_CONTROL_ADC_PACER_ENABLE		0x0031
#define DB2K_ACQ_CONTROL_ADC_PACER_ENABLE_DAC_PACER	0x0034
#define DB2K_ACQ_CONTROL_ADC_PACER_DISABLE		0x0030
#define DB2K_ACQ_CONTROL_ADC_PACER_NORMAL_MODE		0x0060
#define DB2K_ACQ_CONTROL_ADC_PACER_COMPATIBILITY_MODE	0x0061
#define DB2K_ACQ_CONTROL_ADC_PACER_INTERNAL_OUT_ENABLE	0x0008
#define DB2K_ACQ_CONTROL_ADC_PACER_EXTERNAL_RISING	0x0100

/* Acquisition status bits */
#define DB2K_ACQ_STATUS_RESULTS_FIFO_MORE_1_SAMPLE	0x0001
#define DB2K_ACQ_STATUS_RESULTS_FIFO_HAS_DATA		0x0002
#define DB2K_ACQ_STATUS_RESULTS_FIFO_OVERRUN		0x0004
#define DB2K_ACQ_STATUS_LOGIC_SCANNING			0x0008
#define DB2K_ACQ_STATUS_CONFIG_PIPE_FULL		0x0010
#define DB2K_ACQ_STATUS_SCAN_LIST_FIFO_EMPTY		0x0020
#define DB2K_ACQ_STATUS_ADC_NOT_READY			0x0040
#define DB2K_ACQ_STATUS_ARBITRATION_FAILURE		0x0080
#define DB2K_ACQ_STATUS_ADC_PACER_OVERRUN		0x0100
#define DB2K_ACQ_STATUS_DAC_PACER_OVERRUN		0x0200

/* DAC status */
#define DB2K_DAC_STATUS_DAC_FULL			0x0001
#define DB2K_DAC_STATUS_REF_BUSY			0x0002
#define DB2K_DAC_STATUS_TRIG_BUSY			0x0004
#define DB2K_DAC_STATUS_CAL_BUSY			0x0008
#define DB2K_DAC_STATUS_DAC_BUSY(x)			(0x0010 << (x))

/* DAC control */
#define DB2K_DAC_CONTROL_ENABLE_BIT			0x0001
#define DB2K_DAC_CONTROL_DATA_IS_SIGNED			0x0002
#define DB2K_DAC_CONTROL_RESET_FIFO			0x0004
#define DB2K_DAC_CONTROL_DAC_DISABLE(x)			(0x0020 + ((x) << 4))
#define DB2K_DAC_CONTROL_DAC_ENABLE(x)			(0x0021 + ((x) << 4))
#define DB2K_DAC_CONTROL_PATTERN_DISABLE		0x0060
#define DB2K_DAC_CONTROL_PATTERN_ENABLE			0x0061

/* Trigger Control */
#define DB2K_TRIG_CONTROL_TYPE_ANALOG			0x0000
#define DB2K_TRIG_CONTROL_TYPE_TTL			0x0010
#define DB2K_TRIG_CONTROL_EDGE_HI_LO			0x0004
#define DB2K_TRIG_CONTROL_EDGE_LO_HI			0x0000
#define DB2K_TRIG_CONTROL_LEVEL_ABOVE			0x0000
#define DB2K_TRIG_CONTROL_LEVEL_BELOW			0x0004
#define DB2K_TRIG_CONTROL_SENSE_LEVEL			0x0002
#define DB2K_TRIG_CONTROL_SENSE_EDGE			0x0000
#define DB2K_TRIG_CONTROL_ENABLE			0x0001
#define DB2K_TRIG_CONTROL_DISABLE			0x0000

/* Reference Dac Selection */
#define DB2K_REF_DACS_SET				0x0080
#define DB2K_REF_DACS_SELECT_POS_REF			0x0100
#define DB2K_REF_DACS_SELECT_NEG_REF			0x0000

/* CPLD status bits */
#define DB2K_CPLD_STATUS_INIT				0x0002
#define DB2K_CPLD_STATUS_TXREADY			0x0004
#define DB2K_CPLD_VERSION_MASK				0xf000
/* "New CPLD" signature. */
#define DB2K_CPLD_VERSION_NEW				0x5000

enum db2k_boardid {
	BOARD_DAQBOARD2000,
	BOARD_DAQBOARD2001
};

struct db2k_boardtype {
	const char *name;
	unsigned int has_2_ao:1;/* false: 4 AO chans; true: 2 AO chans */
};

static const struct db2k_boardtype db2k_boardtypes[] = {
	[BOARD_DAQBOARD2000] = {
		.name		= "daqboard2000",
		.has_2_ao	= true,
	},
	[BOARD_DAQBOARD2001] = {
		.name		= "daqboard2001",
	},
};

struct db2k_private {
	void __iomem *plx;
};

static void db2k_write_acq_scan_list_entry(struct comedi_device *dev, u16 entry)
{
	writew(entry & 0x00ff, dev->mmio + DB2K_REG_ACQ_SCAN_LIST_FIFO);
	writew((entry >> 8) & 0x00ff,
	       dev->mmio + DB2K_REG_ACQ_SCAN_LIST_FIFO);
}

static void db2k_setup_sampling(struct comedi_device *dev, int chan, int gain)
{
	u16 word0, word1, word2, word3;

	/* Channel 0-7 diff, channel 8-23 single ended */
	word0 = 0;
	word1 = 0x0004;		/* Last scan */
	word2 = (chan << 6) & 0x00c0;
	switch (chan / 4) {
	case 0:
		word3 = 0x0001;
		break;
	case 1:
		word3 = 0x0002;
		break;
	case 2:
		word3 = 0x0005;
		break;
	case 3:
		word3 = 0x0006;
		break;
	case 4:
		word3 = 0x0041;
		break;
	case 5:
		word3 = 0x0042;
		break;
	default:
		word3 = 0;
		break;
	}
	/* These should be read from EEPROM */
	word2 |= 0x0800;	/* offset */
	word3 |= 0xc000;	/* gain */
	db2k_write_acq_scan_list_entry(dev, word0);
	db2k_write_acq_scan_list_entry(dev, word1);
	db2k_write_acq_scan_list_entry(dev, word2);
	db2k_write_acq_scan_list_entry(dev, word3);
}

static int db2k_ai_status(struct comedi_device *dev, struct comedi_subdevice *s,
			  struct comedi_insn *insn, unsigned long context)
{
	unsigned int status;

	status = readw(dev->mmio + DB2K_REG_ACQ_STATUS);
	if (status & context)
		return 0;
	return -EBUSY;
}

static int db2k_ai_insn_read(struct comedi_device *dev,
			     struct comedi_subdevice *s,
			     struct comedi_insn *insn, unsigned int *data)
{
	int gain, chan;
	int ret;
	int i;

	writew(DB2K_ACQ_CONTROL_RESET_SCAN_LIST_FIFO |
	       DB2K_ACQ_CONTROL_RESET_RESULTS_FIFO |
	       DB2K_ACQ_CONTROL_RESET_CONFIG_PIPE,
	       dev->mmio + DB2K_REG_ACQ_CONTROL);

	/*
	 * If pacer clock is not set to some high value (> 10 us), we
	 * risk multiple samples to be put into the result FIFO.
	 */
	/* 1 second, should be long enough */
	writel(1000000, dev->mmio + DB2K_REG_ACQ_PACER_CLOCK_DIV_LOW);
	writew(0, dev->mmio + DB2K_REG_ACQ_PACER_CLOCK_DIV_HIGH);

	gain = CR_RANGE(insn->chanspec);
	chan = CR_CHAN(insn->chanspec);

	/*
	 * This doesn't look efficient.  I decided to take the conservative
	 * approach when I did the insn conversion.  Perhaps it would be
	 * better to have broken it completely, then someone would have been
	 * forced to fix it.  --ds
	 */
	for (i = 0; i < insn->n; i++) {
		db2k_setup_sampling(dev, chan, gain);
		/* Enable reading from the scanlist FIFO */
		writew(DB2K_ACQ_CONTROL_SEQ_START_SCAN_LIST,
		       dev->mmio + DB2K_REG_ACQ_CONTROL);

		ret = comedi_timeout(dev, s, insn, db2k_ai_status,
				     DB2K_ACQ_STATUS_CONFIG_PIPE_FULL);
		if (ret)
			return ret;

		writew(DB2K_ACQ_CONTROL_ADC_PACER_ENABLE,
		       dev->mmio + DB2K_REG_ACQ_CONTROL);

		ret = comedi_timeout(dev, s, insn, db2k_ai_status,
				     DB2K_ACQ_STATUS_LOGIC_SCANNING);
		if (ret)
			return ret;

		ret =
		comedi_timeout(dev, s, insn, db2k_ai_status,
			       DB2K_ACQ_STATUS_RESULTS_FIFO_HAS_DATA);
		if (ret)
			return ret;

		data[i] = readw(dev->mmio + DB2K_REG_ACQ_RESULTS_FIFO);
		writew(DB2K_ACQ_CONTROL_ADC_PACER_DISABLE,
		       dev->mmio + DB2K_REG_ACQ_CONTROL);
		writew(DB2K_ACQ_CONTROL_SEQ_STOP_SCAN_LIST,
		       dev->mmio + DB2K_REG_ACQ_CONTROL);
	}

	return i;
}

static int db2k_ao_eoc(struct comedi_device *dev, struct comedi_subdevice *s,
		       struct comedi_insn *insn, unsigned long context)
{
	unsigned int chan = CR_CHAN(insn->chanspec);
	unsigned int status;

	status = readw(dev->mmio + DB2K_REG_DAC_STATUS);
	if ((status & DB2K_DAC_STATUS_DAC_BUSY(chan)) == 0)
		return 0;
	return -EBUSY;
}

static int db2k_ao_insn_write(struct comedi_device *dev,
			      struct comedi_subdevice *s,
			      struct comedi_insn *insn, unsigned int *data)
{
	unsigned int chan = CR_CHAN(insn->chanspec);
	int i;

	for (i = 0; i < insn->n; i++) {
		unsigned int val = data[i];
		int ret;

		writew(val, dev->mmio + DB2K_REG_DAC_SETTING(chan));

		ret = comedi_timeout(dev, s, insn, db2k_ao_eoc, 0);
		if (ret)
			return ret;

		s->readback[chan] = val;
	}

	return insn->n;
}

static void db2k_reset_local_bus(struct comedi_device *dev)
{
	struct db2k_private *devpriv = dev->private;
	u32 cntrl;

	cntrl = readl(devpriv->plx + PLX_REG_CNTRL);
	cntrl |= PLX_CNTRL_RESET;
	writel(cntrl, devpriv->plx + PLX_REG_CNTRL);
	mdelay(10);
	cntrl &= ~PLX_CNTRL_RESET;
	writel(cntrl, devpriv->plx + PLX_REG_CNTRL);
	mdelay(10);
}

static void db2k_reload_plx(struct comedi_device *dev)
{
	struct db2k_private *devpriv = dev->private;
	u32 cntrl;

	cntrl = readl(devpriv->plx + PLX_REG_CNTRL);
	cntrl &= ~PLX_CNTRL_EERELOAD;
	writel(cntrl, devpriv->plx + PLX_REG_CNTRL);
	mdelay(10);
	cntrl |= PLX_CNTRL_EERELOAD;
	writel(cntrl, devpriv->plx + PLX_REG_CNTRL);
	mdelay(10);
	cntrl &= ~PLX_CNTRL_EERELOAD;
	writel(cntrl, devpriv->plx + PLX_REG_CNTRL);
	mdelay(10);
}

static void db2k_pulse_prog_pin(struct comedi_device *dev)
{
	struct db2k_private *devpriv = dev->private;
	u32 cntrl;

	cntrl = readl(devpriv->plx + PLX_REG_CNTRL);
	cntrl |= PLX_CNTRL_USERO;
	writel(cntrl, devpriv->plx + PLX_REG_CNTRL);
	mdelay(10);
	cntrl &= ~PLX_CNTRL_USERO;
	writel(cntrl, devpriv->plx + PLX_REG_CNTRL);
	mdelay(10);	/* Not in the original code, but I like symmetry... */
}

static int db2k_wait_cpld_init(struct comedi_device *dev)
{
	int result = -ETIMEDOUT;
	int i;
	u16 cpld;

	/* timeout after 50 tries -> 5ms */
	for (i = 0; i < 50; i++) {
		cpld = readw(dev->mmio + DB2K_REG_CPLD_STATUS);
		if (cpld & DB2K_CPLD_STATUS_INIT) {
			result = 0;
			break;
		}
		usleep_range(100, 1000);
	}
	udelay(5);
	return result;
}

static int db2k_wait_cpld_txready(struct comedi_device *dev)
{
	int i;

	for (i = 0; i < 100; i++) {
		if (readw(dev->mmio + DB2K_REG_CPLD_STATUS) &
		    DB2K_CPLD_STATUS_TXREADY) {
			return 0;
		}
		udelay(1);
	}
	return -ETIMEDOUT;
}

static int db2k_write_cpld(struct comedi_device *dev, u16 data, bool new_cpld)
{
	int result = 0;

	if (new_cpld) {
		result = db2k_wait_cpld_txready(dev);
		if (result)
			return result;
	} else {
		usleep_range(10, 20);
	}
	writew(data, dev->mmio + DB2K_REG_CPLD_WDATA);
	if (!(readw(dev->mmio + DB2K_REG_CPLD_STATUS) & DB2K_CPLD_STATUS_INIT))
		result = -EIO;

	return result;
}

static int db2k_wait_fpga_programmed(struct comedi_device *dev)
{
	struct db2k_private *devpriv = dev->private;
	int i;

	/* Time out after 200 tries -> 20ms */
	for (i = 0; i < 200; i++) {
		u32 cntrl = readl(devpriv->plx + PLX_REG_CNTRL);
		/* General Purpose Input (USERI) set on FPGA "DONE". */
		if (cntrl & PLX_CNTRL_USERI)
			return 0;

		usleep_range(100, 1000);
	}
	return -ETIMEDOUT;
}

static int db2k_load_firmware(struct comedi_device *dev, const u8 *cpld_array,
			      size_t len, unsigned long context)
{
	struct db2k_private *devpriv = dev->private;
	int result = -EIO;
	u32 cntrl;
	int retry;
	size_t i;
	bool new_cpld;

	/* Look for FPGA start sequence in firmware. */
	for (i = 0; i + 1 < len; i++) {
		if (cpld_array[i] == 0xff && cpld_array[i + 1] == 0x20)
			break;
	}
	if (i + 1 >= len) {
		dev_err(dev->class_dev, "bad firmware - no start sequence\n");
		return -EINVAL;
	}
	/* Check length is even. */
	if ((len - i) & 1) {
		dev_err(dev->class_dev,
			"bad firmware - odd length (%zu = %zu - %zu)\n",
			len - i, len, i);
		return -EINVAL;
	}
	/* Strip firmware header. */
	cpld_array += i;
	len -= i;

	/* Check to make sure the serial eeprom is present on the board */
	cntrl = readl(devpriv->plx + PLX_REG_CNTRL);
	if (!(cntrl & PLX_CNTRL_EEPRESENT))
		return -EIO;

	for (retry = 0; retry < 3; retry++) {
		db2k_reset_local_bus(dev);
		db2k_reload_plx(dev);
		db2k_pulse_prog_pin(dev);
		result = db2k_wait_cpld_init(dev);
		if (result)
			continue;

		new_cpld = (readw(dev->mmio + DB2K_REG_CPLD_STATUS) &
			    DB2K_CPLD_VERSION_MASK) == DB2K_CPLD_VERSION_NEW;
		for (; i < len; i += 2) {
			u16 data = (cpld_array[i] << 8) + cpld_array[i + 1];

			result = db2k_write_cpld(dev, data, new_cpld);
			if (result)
				break;
		}
		if (result == 0)
			result = db2k_wait_fpga_programmed(dev);
		if (result == 0) {
			db2k_reset_local_bus(dev);
			db2k_reload_plx(dev);
			break;
		}
	}
	return result;
}

static void db2k_adc_stop_dma_transfer(struct comedi_device *dev)
{
}

static void db2k_adc_disarm(struct comedi_device *dev)
{
	/* Disable hardware triggers */
	udelay(2);
	writew(DB2K_TRIG_CONTROL_TYPE_ANALOG | DB2K_TRIG_CONTROL_DISABLE,
	       dev->mmio + DB2K_REG_TRIG_CONTROL);
	udelay(2);
	writew(DB2K_TRIG_CONTROL_TYPE_TTL | DB2K_TRIG_CONTROL_DISABLE,
	       dev->mmio + DB2K_REG_TRIG_CONTROL);

	/* Stop the scan list FIFO from loading the configuration pipe */
	udelay(2);
	writew(DB2K_ACQ_CONTROL_SEQ_STOP_SCAN_LIST,
	       dev->mmio + DB2K_REG_ACQ_CONTROL);

	/* Stop the pacer clock */
	udelay(2);
	writew(DB2K_ACQ_CONTROL_ADC_PACER_DISABLE,
	       dev->mmio + DB2K_REG_ACQ_CONTROL);

	/* Stop the input dma (abort channel 1) */
	db2k_adc_stop_dma_transfer(dev);
}

static void db2k_activate_reference_dacs(struct comedi_device *dev)
{
	unsigned int val;
	int timeout;

	/*  Set the + reference dac value in the FPGA */
	writew(DB2K_REF_DACS_SET | DB2K_REF_DACS_SELECT_POS_REF,
	       dev->mmio + DB2K_REG_REF_DACS);
	for (timeout = 0; timeout < 20; timeout++) {
		val = readw(dev->mmio + DB2K_REG_DAC_STATUS);
		if ((val & DB2K_DAC_STATUS_REF_BUSY) == 0)
			break;
		udelay(2);
	}

	/*  Set the - reference dac value in the FPGA */
	writew(DB2K_REF_DACS_SET | DB2K_REF_DACS_SELECT_NEG_REF,
	       dev->mmio + DB2K_REG_REF_DACS);
	for (timeout = 0; timeout < 20; timeout++) {
		val = readw(dev->mmio + DB2K_REG_DAC_STATUS);
		if ((val & DB2K_DAC_STATUS_REF_BUSY) == 0)
			break;
		udelay(2);
	}
}

static void db2k_initialize_ctrs(struct comedi_device *dev)
{
}

static void db2k_initialize_tmrs(struct comedi_device *dev)
{
}

static void db2k_dac_disarm(struct comedi_device *dev)
{
}

static void db2k_initialize_adc(struct comedi_device *dev)
{
	db2k_adc_disarm(dev);
	db2k_activate_reference_dacs(dev);
	db2k_initialize_ctrs(dev);
	db2k_initialize_tmrs(dev);
}

static void db2k_initialize_dac(struct comedi_device *dev)
{
	db2k_dac_disarm(dev);
}

static int db2k_8255_cb(struct comedi_device *dev, int dir, int port, int data,
			unsigned long iobase)
{
	if (dir) {
		writew(data, dev->mmio + iobase + port * 2);
		return 0;
	}
	return readw(dev->mmio + iobase + port * 2);
}

<<<<<<< HEAD
static const void *daqboard2000_find_boardinfo(struct comedi_device *dev,
					       struct pci_dev *pcidev)
{
	const struct daq200_boardtype *board;
	int i;

	if (pcidev->subsystem_vendor != PCI_VENDOR_ID_IOTECH)
		return NULL;

	for (i = 0; i < ARRAY_SIZE(boardtypes); i++) {
		board = &boardtypes[i];
		if (pcidev->subsystem_device == board->id)
			return board;
	}
	return NULL;
}

static int daqboard2000_auto_attach(struct comedi_device *dev,
				    unsigned long context_unused)
=======
static int db2k_auto_attach(struct comedi_device *dev, unsigned long context)
>>>>>>> 286cd8c7
{
	struct pci_dev *pcidev = comedi_to_pci_dev(dev);
	const struct db2k_boardtype *board;
	struct db2k_private *devpriv;
	struct comedi_subdevice *s;
	int result;

	if (context >= ARRAY_SIZE(db2k_boardtypes))
		return -ENODEV;
	board = &db2k_boardtypes[context];
	if (!board->name)
		return -ENODEV;
	dev->board_ptr = board;
	dev->board_name = board->name;

	devpriv = comedi_alloc_devpriv(dev, sizeof(*devpriv));
	if (!devpriv)
		return -ENOMEM;

	result = comedi_pci_enable(dev);
	if (result)
		return result;

	devpriv->plx = pci_ioremap_bar(pcidev, 0);
	dev->mmio = pci_ioremap_bar(pcidev, 2);
	if (!devpriv->plx || !dev->mmio)
		return -ENOMEM;

	result = comedi_alloc_subdevices(dev, 3);
	if (result)
		return result;

	result = comedi_load_firmware(dev, &comedi_to_pci_dev(dev)->dev,
				      DB2K_FIRMWARE, db2k_load_firmware, 0);
	if (result < 0)
		return result;

	db2k_initialize_adc(dev);
	db2k_initialize_dac(dev);

	s = &dev->subdevices[0];
	/* ai subdevice */
	s->type = COMEDI_SUBD_AI;
	s->subdev_flags = SDF_READABLE | SDF_GROUND;
	s->n_chan = 24;
	s->maxdata = 0xffff;
	s->insn_read = db2k_ai_insn_read;
	s->range_table = &db2k_ai_range;

	s = &dev->subdevices[1];
	/* ao subdevice */
	s->type = COMEDI_SUBD_AO;
	s->subdev_flags = SDF_WRITABLE;
	s->n_chan = board->has_2_ao ? 2 : 4;
	s->maxdata = 0xffff;
	s->insn_write = db2k_ao_insn_write;
	s->range_table = &range_bipolar10;

	result = comedi_alloc_subdev_readback(s);
	if (result)
		return result;

	s = &dev->subdevices[2];
	return subdev_8255_init(dev, s, db2k_8255_cb,
				DB2K_REG_DIO_P2_EXP_IO_8_BIT);
}

static void db2k_detach(struct comedi_device *dev)
{
	struct db2k_private *devpriv = dev->private;

	if (devpriv && devpriv->plx)
		iounmap(devpriv->plx);
	comedi_pci_detach(dev);
}

static struct comedi_driver db2k_driver = {
	.driver_name	= "daqboard2000",
	.module		= THIS_MODULE,
	.auto_attach	= db2k_auto_attach,
	.detach		= db2k_detach,
};

static int db2k_pci_probe(struct pci_dev *dev, const struct pci_device_id *id)
{
	return comedi_pci_auto_config(dev, &db2k_driver, id->driver_data);
}

static const struct pci_device_id db2k_pci_table[] = {
	{ PCI_DEVICE_SUB(PCI_VENDOR_ID_IOTECH, 0x0409, PCI_VENDOR_ID_IOTECH,
			 0x0002), .driver_data = BOARD_DAQBOARD2000, },
	{ PCI_DEVICE_SUB(PCI_VENDOR_ID_IOTECH, 0x0409, PCI_VENDOR_ID_IOTECH,
			 0x0004), .driver_data = BOARD_DAQBOARD2001, },
	{ 0 }
};
MODULE_DEVICE_TABLE(pci, db2k_pci_table);

static struct pci_driver db2k_pci_driver = {
	.name		= "daqboard2000",
	.id_table	= db2k_pci_table,
	.probe		= db2k_pci_probe,
	.remove		= comedi_pci_auto_unconfig,
};
module_comedi_pci_driver(db2k_driver, db2k_pci_driver);

MODULE_AUTHOR("Comedi http://www.comedi.org");
MODULE_DESCRIPTION("Comedi low-level driver");
MODULE_LICENSE("GPL");
MODULE_FIRMWARE(DB2K_FIRMWARE);<|MERGE_RESOLUTION|>--- conflicted
+++ resolved
@@ -680,29 +680,7 @@
 	return readw(dev->mmio + iobase + port * 2);
 }
 
-<<<<<<< HEAD
-static const void *daqboard2000_find_boardinfo(struct comedi_device *dev,
-					       struct pci_dev *pcidev)
-{
-	const struct daq200_boardtype *board;
-	int i;
-
-	if (pcidev->subsystem_vendor != PCI_VENDOR_ID_IOTECH)
-		return NULL;
-
-	for (i = 0; i < ARRAY_SIZE(boardtypes); i++) {
-		board = &boardtypes[i];
-		if (pcidev->subsystem_device == board->id)
-			return board;
-	}
-	return NULL;
-}
-
-static int daqboard2000_auto_attach(struct comedi_device *dev,
-				    unsigned long context_unused)
-=======
 static int db2k_auto_attach(struct comedi_device *dev, unsigned long context)
->>>>>>> 286cd8c7
 {
 	struct pci_dev *pcidev = comedi_to_pci_dev(dev);
 	const struct db2k_boardtype *board;
