--- conflicted
+++ resolved
@@ -620,14 +620,9 @@
 	/* allocate pci dma buffers */
 	for (i = 0; i < NUM_DMA_BUFFERS; i++) {
 		devpriv->dio_buffer[i] =
-<<<<<<< HEAD
-		    pci_alloc_consistent(pcidev, DMA_BUFFER_SIZE,
-					 &devpriv->dio_buffer_phys_addr[i]);
-=======
 		    dma_alloc_coherent(&pcidev->dev, DMA_BUFFER_SIZE,
 				       &devpriv->dio_buffer_phys_addr[i],
 				       GFP_KERNEL);
->>>>>>> 286cd8c7
 		if (!devpriv->dio_buffer[i]) {
 			dev_warn(dev->class_dev,
 				 "failed to allocate DMA buffer\n");
@@ -635,18 +630,11 @@
 		}
 	}
 	/* allocate dma descriptors */
-<<<<<<< HEAD
-	devpriv->dma_desc = pci_alloc_consistent(pcidev,
-						 sizeof(struct plx_dma_desc) *
-						 NUM_DMA_DESCRIPTORS,
-						 &devpriv->dma_desc_phys_addr);
-=======
 	devpriv->dma_desc = dma_alloc_coherent(&pcidev->dev,
 					       sizeof(struct plx_dma_desc) *
 					       NUM_DMA_DESCRIPTORS,
 					       &devpriv->dma_desc_phys_addr,
 					       GFP_KERNEL);
->>>>>>> 286cd8c7
 	if (!devpriv->dma_desc) {
 		dev_warn(dev->class_dev,
 			 "failed to allocate DMA descriptors\n");
