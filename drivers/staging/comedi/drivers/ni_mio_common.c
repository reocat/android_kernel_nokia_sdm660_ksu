// SPDX-License-Identifier: GPL-2.0+
/*
 * Hardware driver for DAQ-STC based boards
 *
 * COMEDI - Linux Control and Measurement Device Interface
 * Copyright (C) 1997-2001 David A. Schleef <ds@schleef.org>
 * Copyright (C) 2002-2006 Frank Mori Hess <fmhess@users.sourceforge.net>
 */

/*
 * This file is meant to be included by another file, e.g.,
 * ni_atmio.c or ni_pcimio.c.
 *
 * Interrupt support originally added by Truxton Fulton <trux@truxton.com>
 *
 * References (ftp://ftp.natinst.com/support/manuals):
 *   340747b.pdf  AT-MIO E series Register Level Programmer Manual
 *   341079b.pdf  PCI E Series RLPM
 *   340934b.pdf  DAQ-STC reference manual
 *
 * 67xx and 611x registers (ftp://ftp.ni.com/support/daq/mhddk/documentation/)
 *   release_ni611x.pdf
 *   release_ni67xx.pdf
 *
 * Other possibly relevant info:
 *   320517c.pdf  User manual (obsolete)
 *   320517f.pdf  User manual (new)
 *   320889a.pdf  delete
 *   320906c.pdf  maximum signal ratings
 *   321066a.pdf  about 16x
 *   321791a.pdf  discontinuation of at-mio-16e-10 rev. c
 *   321808a.pdf  about at-mio-16e-10 rev P
 *   321837a.pdf  discontinuation of at-mio-16de-10 rev d
 *   321838a.pdf  about at-mio-16de-10 rev N
 *
 * ISSUES:
 *   - the interrupt routine needs to be cleaned up
 *
 * 2006-02-07: S-Series PCI-6143: Support has been added but is not
 * fully tested as yet. Terry Barnaby, BEAM Ltd.
 */

#include <linux/interrupt.h>
#include <linux/sched.h>
#include <linux/delay.h>
#include "8255.h"
#include "mite.h"

/* A timeout count */
#define NI_TIMEOUT 1000

/* Note: this table must match the ai_gain_* definitions */
static const short ni_gainlkup[][16] = {
	[ai_gain_16] = {0, 1, 2, 3, 4, 5, 6, 7,
			0x100, 0x101, 0x102, 0x103, 0x104, 0x105, 0x106, 0x107},
	[ai_gain_8] = {1, 2, 4, 7, 0x101, 0x102, 0x104, 0x107},
	[ai_gain_14] = {1, 2, 3, 4, 5, 6, 7,
			0x101, 0x102, 0x103, 0x104, 0x105, 0x106, 0x107},
	[ai_gain_4] = {0, 1, 4, 7},
	[ai_gain_611x] = {0x00a, 0x00b, 0x001, 0x002,
			  0x003, 0x004, 0x005, 0x006},
	[ai_gain_622x] = {0, 1, 4, 5},
	[ai_gain_628x] = {1, 2, 3, 4, 5, 6, 7},
	[ai_gain_6143] = {0x00, 0x00, 0x00, 0x00, 0x00, 0x00, 0x00, 0x00},
};

static const struct comedi_lrange range_ni_E_ai = {
	16, {
		BIP_RANGE(10),
		BIP_RANGE(5),
		BIP_RANGE(2.5),
		BIP_RANGE(1),
		BIP_RANGE(0.5),
		BIP_RANGE(0.25),
		BIP_RANGE(0.1),
		BIP_RANGE(0.05),
		UNI_RANGE(20),
		UNI_RANGE(10),
		UNI_RANGE(5),
		UNI_RANGE(2),
		UNI_RANGE(1),
		UNI_RANGE(0.5),
		UNI_RANGE(0.2),
		UNI_RANGE(0.1)
	}
};

static const struct comedi_lrange range_ni_E_ai_limited = {
	8, {
		BIP_RANGE(10),
		BIP_RANGE(5),
		BIP_RANGE(1),
		BIP_RANGE(0.1),
		UNI_RANGE(10),
		UNI_RANGE(5),
		UNI_RANGE(1),
		UNI_RANGE(0.1)
	}
};

static const struct comedi_lrange range_ni_E_ai_limited14 = {
	14, {
		BIP_RANGE(10),
		BIP_RANGE(5),
		BIP_RANGE(2),
		BIP_RANGE(1),
		BIP_RANGE(0.5),
		BIP_RANGE(0.2),
		BIP_RANGE(0.1),
		UNI_RANGE(10),
		UNI_RANGE(5),
		UNI_RANGE(2),
		UNI_RANGE(1),
		UNI_RANGE(0.5),
		UNI_RANGE(0.2),
		UNI_RANGE(0.1)
	}
};

static const struct comedi_lrange range_ni_E_ai_bipolar4 = {
	4, {
		BIP_RANGE(10),
		BIP_RANGE(5),
		BIP_RANGE(0.5),
		BIP_RANGE(0.05)
	}
};

static const struct comedi_lrange range_ni_E_ai_611x = {
	8, {
		BIP_RANGE(50),
		BIP_RANGE(20),
		BIP_RANGE(10),
		BIP_RANGE(5),
		BIP_RANGE(2),
		BIP_RANGE(1),
		BIP_RANGE(0.5),
		BIP_RANGE(0.2)
	}
};

static const struct comedi_lrange range_ni_M_ai_622x = {
	4, {
		BIP_RANGE(10),
		BIP_RANGE(5),
		BIP_RANGE(1),
		BIP_RANGE(0.2)
	}
};

static const struct comedi_lrange range_ni_M_ai_628x = {
	7, {
		BIP_RANGE(10),
		BIP_RANGE(5),
		BIP_RANGE(2),
		BIP_RANGE(1),
		BIP_RANGE(0.5),
		BIP_RANGE(0.2),
		BIP_RANGE(0.1)
	}
};

static const struct comedi_lrange range_ni_E_ao_ext = {
	4, {
		BIP_RANGE(10),
		UNI_RANGE(10),
		RANGE_ext(-1, 1),
		RANGE_ext(0, 1)
	}
};

static const struct comedi_lrange *const ni_range_lkup[] = {
	[ai_gain_16] = &range_ni_E_ai,
	[ai_gain_8] = &range_ni_E_ai_limited,
	[ai_gain_14] = &range_ni_E_ai_limited14,
	[ai_gain_4] = &range_ni_E_ai_bipolar4,
	[ai_gain_611x] = &range_ni_E_ai_611x,
	[ai_gain_622x] = &range_ni_M_ai_622x,
	[ai_gain_628x] = &range_ni_M_ai_628x,
	[ai_gain_6143] = &range_bipolar5
};

enum aimodes {
	AIMODE_NONE = 0,
	AIMODE_HALF_FULL = 1,
	AIMODE_SCAN = 2,
	AIMODE_SAMPLE = 3,
};

enum ni_common_subdevices {
	NI_AI_SUBDEV,
	NI_AO_SUBDEV,
	NI_DIO_SUBDEV,
	NI_8255_DIO_SUBDEV,
	NI_UNUSED_SUBDEV,
	NI_CALIBRATION_SUBDEV,
	NI_EEPROM_SUBDEV,
	NI_PFI_DIO_SUBDEV,
	NI_CS5529_CALIBRATION_SUBDEV,
	NI_SERIAL_SUBDEV,
	NI_RTSI_SUBDEV,
	NI_GPCT0_SUBDEV,
	NI_GPCT1_SUBDEV,
	NI_FREQ_OUT_SUBDEV,
	NI_NUM_SUBDEVICES
};

#define NI_GPCT_SUBDEV(x)	(NI_GPCT0_SUBDEV + (x))

enum timebase_nanoseconds {
	TIMEBASE_1_NS = 50,
	TIMEBASE_2_NS = 10000
};

#define SERIAL_DISABLED		0
#define SERIAL_600NS		600
#define SERIAL_1_2US		1200
#define SERIAL_10US			10000

static const int num_adc_stages_611x = 3;

static void ni_writel(struct comedi_device *dev, unsigned int data, int reg)
{
	if (dev->mmio)
		writel(data, dev->mmio + reg);
	else
		outl(data, dev->iobase + reg);
}

static void ni_writew(struct comedi_device *dev, unsigned int data, int reg)
{
	if (dev->mmio)
		writew(data, dev->mmio + reg);
	else
		outw(data, dev->iobase + reg);
}

static void ni_writeb(struct comedi_device *dev, unsigned int data, int reg)
{
	if (dev->mmio)
		writeb(data, dev->mmio + reg);
	else
		outb(data, dev->iobase + reg);
}

static unsigned int ni_readl(struct comedi_device *dev, int reg)
{
	if (dev->mmio)
		return readl(dev->mmio + reg);

	return inl(dev->iobase + reg);
}

static unsigned int ni_readw(struct comedi_device *dev, int reg)
{
	if (dev->mmio)
		return readw(dev->mmio + reg);

	return inw(dev->iobase + reg);
}

static unsigned int ni_readb(struct comedi_device *dev, int reg)
{
	if (dev->mmio)
		return readb(dev->mmio + reg);

	return inb(dev->iobase + reg);
}

/*
 * We automatically take advantage of STC registers that can be
 * read/written directly in the I/O space of the board.
 *
 * The AT-MIO and DAQCard devices map the low 8 STC registers to
 * iobase+reg*2.
 *
 * Most PCIMIO devices also map the low 8 STC registers but the
 * 611x devices map the read registers to iobase+(addr-1)*2.
 * For now non-windowed STC access is disabled if a PCIMIO device
 * is detected (devpriv->mite has been initialized).
 *
 * The M series devices do not used windowed registers for the
 * STC registers. The functions below handle the mapping of the
 * windowed STC registers to the m series register offsets.
 */

struct mio_regmap {
	unsigned int mio_reg;
	int size;
};

static const struct mio_regmap m_series_stc_write_regmap[] = {
	[NISTC_INTA_ACK_REG]		= { 0x104, 2 },
	[NISTC_INTB_ACK_REG]		= { 0x106, 2 },
	[NISTC_AI_CMD2_REG]		= { 0x108, 2 },
	[NISTC_AO_CMD2_REG]		= { 0x10a, 2 },
	[NISTC_G0_CMD_REG]		= { 0x10c, 2 },
	[NISTC_G1_CMD_REG]		= { 0x10e, 2 },
	[NISTC_AI_CMD1_REG]		= { 0x110, 2 },
	[NISTC_AO_CMD1_REG]		= { 0x112, 2 },
	/*
	 * NISTC_DIO_OUT_REG maps to:
	 * { NI_M_DIO_REG, 4 } and { NI_M_SCXI_SER_DO_REG, 1 }
	 */
	[NISTC_DIO_OUT_REG]		= { 0, 0 }, /* DOES NOT MAP CLEANLY */
	[NISTC_DIO_CTRL_REG]		= { 0, 0 }, /* DOES NOT MAP CLEANLY */
	[NISTC_AI_MODE1_REG]		= { 0x118, 2 },
	[NISTC_AI_MODE2_REG]		= { 0x11a, 2 },
	[NISTC_AI_SI_LOADA_REG]		= { 0x11c, 4 },
	[NISTC_AI_SI_LOADB_REG]		= { 0x120, 4 },
	[NISTC_AI_SC_LOADA_REG]		= { 0x124, 4 },
	[NISTC_AI_SC_LOADB_REG]		= { 0x128, 4 },
	[NISTC_AI_SI2_LOADA_REG]	= { 0x12c, 4 },
	[NISTC_AI_SI2_LOADB_REG]	= { 0x130, 4 },
	[NISTC_G0_MODE_REG]		= { 0x134, 2 },
	[NISTC_G1_MODE_REG]		= { 0x136, 2 },
	[NISTC_G0_LOADA_REG]		= { 0x138, 4 },
	[NISTC_G0_LOADB_REG]		= { 0x13c, 4 },
	[NISTC_G1_LOADA_REG]		= { 0x140, 4 },
	[NISTC_G1_LOADB_REG]		= { 0x144, 4 },
	[NISTC_G0_INPUT_SEL_REG]	= { 0x148, 2 },
	[NISTC_G1_INPUT_SEL_REG]	= { 0x14a, 2 },
	[NISTC_AO_MODE1_REG]		= { 0x14c, 2 },
	[NISTC_AO_MODE2_REG]		= { 0x14e, 2 },
	[NISTC_AO_UI_LOADA_REG]		= { 0x150, 4 },
	[NISTC_AO_UI_LOADB_REG]		= { 0x154, 4 },
	[NISTC_AO_BC_LOADA_REG]		= { 0x158, 4 },
	[NISTC_AO_BC_LOADB_REG]		= { 0x15c, 4 },
	[NISTC_AO_UC_LOADA_REG]		= { 0x160, 4 },
	[NISTC_AO_UC_LOADB_REG]		= { 0x164, 4 },
	[NISTC_CLK_FOUT_REG]		= { 0x170, 2 },
	[NISTC_IO_BIDIR_PIN_REG]	= { 0x172, 2 },
	[NISTC_RTSI_TRIG_DIR_REG]	= { 0x174, 2 },
	[NISTC_INT_CTRL_REG]		= { 0x176, 2 },
	[NISTC_AI_OUT_CTRL_REG]		= { 0x178, 2 },
	[NISTC_ATRIG_ETC_REG]		= { 0x17a, 2 },
	[NISTC_AI_START_STOP_REG]	= { 0x17c, 2 },
	[NISTC_AI_TRIG_SEL_REG]		= { 0x17e, 2 },
	[NISTC_AI_DIV_LOADA_REG]	= { 0x180, 4 },
	[NISTC_AO_START_SEL_REG]	= { 0x184, 2 },
	[NISTC_AO_TRIG_SEL_REG]		= { 0x186, 2 },
	[NISTC_G0_AUTOINC_REG]		= { 0x188, 2 },
	[NISTC_G1_AUTOINC_REG]		= { 0x18a, 2 },
	[NISTC_AO_MODE3_REG]		= { 0x18c, 2 },
	[NISTC_RESET_REG]		= { 0x190, 2 },
	[NISTC_INTA_ENA_REG]		= { 0x192, 2 },
	[NISTC_INTA2_ENA_REG]		= { 0, 0 }, /* E-Series only */
	[NISTC_INTB_ENA_REG]		= { 0x196, 2 },
	[NISTC_INTB2_ENA_REG]		= { 0, 0 }, /* E-Series only */
	[NISTC_AI_PERSONAL_REG]		= { 0x19a, 2 },
	[NISTC_AO_PERSONAL_REG]		= { 0x19c, 2 },
	[NISTC_RTSI_TRIGA_OUT_REG]	= { 0x19e, 2 },
	[NISTC_RTSI_TRIGB_OUT_REG]	= { 0x1a0, 2 },
	[NISTC_RTSI_BOARD_REG]		= { 0, 0 }, /* Unknown */
	[NISTC_CFG_MEM_CLR_REG]		= { 0x1a4, 2 },
	[NISTC_ADC_FIFO_CLR_REG]	= { 0x1a6, 2 },
	[NISTC_DAC_FIFO_CLR_REG]	= { 0x1a8, 2 },
	[NISTC_AO_OUT_CTRL_REG]		= { 0x1ac, 2 },
	[NISTC_AI_MODE3_REG]		= { 0x1ae, 2 },
};

static void m_series_stc_write(struct comedi_device *dev,
			       unsigned int data, unsigned int reg)
{
	const struct mio_regmap *regmap;

	if (reg < ARRAY_SIZE(m_series_stc_write_regmap)) {
		regmap = &m_series_stc_write_regmap[reg];
	} else {
		dev_warn(dev->class_dev, "%s: unhandled register=0x%x\n",
			 __func__, reg);
		return;
	}

	switch (regmap->size) {
	case 4:
		ni_writel(dev, data, regmap->mio_reg);
		break;
	case 2:
		ni_writew(dev, data, regmap->mio_reg);
		break;
	default:
		dev_warn(dev->class_dev, "%s: unmapped register=0x%x\n",
			 __func__, reg);
		break;
	}
}

static const struct mio_regmap m_series_stc_read_regmap[] = {
	[NISTC_AI_STATUS1_REG]		= { 0x104, 2 },
	[NISTC_AO_STATUS1_REG]		= { 0x106, 2 },
	[NISTC_G01_STATUS_REG]		= { 0x108, 2 },
	[NISTC_AI_STATUS2_REG]		= { 0, 0 }, /* Unknown */
	[NISTC_AO_STATUS2_REG]		= { 0x10c, 2 },
	[NISTC_DIO_IN_REG]		= { 0, 0 }, /* Unknown */
	[NISTC_G0_HW_SAVE_REG]		= { 0x110, 4 },
	[NISTC_G1_HW_SAVE_REG]		= { 0x114, 4 },
	[NISTC_G0_SAVE_REG]		= { 0x118, 4 },
	[NISTC_G1_SAVE_REG]		= { 0x11c, 4 },
	[NISTC_AO_UI_SAVE_REG]		= { 0x120, 4 },
	[NISTC_AO_BC_SAVE_REG]		= { 0x124, 4 },
	[NISTC_AO_UC_SAVE_REG]		= { 0x128, 4 },
	[NISTC_STATUS1_REG]		= { 0x136, 2 },
	[NISTC_DIO_SERIAL_IN_REG]	= { 0x009, 1 },
	[NISTC_STATUS2_REG]		= { 0x13a, 2 },
	[NISTC_AI_SI_SAVE_REG]		= { 0x180, 4 },
	[NISTC_AI_SC_SAVE_REG]		= { 0x184, 4 },
};

static unsigned int m_series_stc_read(struct comedi_device *dev,
				      unsigned int reg)
{
	const struct mio_regmap *regmap;

	if (reg < ARRAY_SIZE(m_series_stc_read_regmap)) {
		regmap = &m_series_stc_read_regmap[reg];
	} else {
		dev_warn(dev->class_dev, "%s: unhandled register=0x%x\n",
			 __func__, reg);
		return 0;
	}

	switch (regmap->size) {
	case 4:
		return ni_readl(dev, regmap->mio_reg);
	case 2:
		return ni_readw(dev, regmap->mio_reg);
	case 1:
		return ni_readb(dev, regmap->mio_reg);
	default:
		dev_warn(dev->class_dev, "%s: unmapped register=0x%x\n",
			 __func__, reg);
		return 0;
	}
}

static void ni_stc_writew(struct comedi_device *dev,
			  unsigned int data, int reg)
{
	struct ni_private *devpriv = dev->private;
	unsigned long flags;

	if (devpriv->is_m_series) {
		m_series_stc_write(dev, data, reg);
	} else {
		spin_lock_irqsave(&devpriv->window_lock, flags);
		if (!devpriv->mite && reg < 8) {
			ni_writew(dev, data, reg * 2);
		} else {
			ni_writew(dev, reg, NI_E_STC_WINDOW_ADDR_REG);
			ni_writew(dev, data, NI_E_STC_WINDOW_DATA_REG);
		}
		spin_unlock_irqrestore(&devpriv->window_lock, flags);
	}
}

static void ni_stc_writel(struct comedi_device *dev,
			  unsigned int data, int reg)
{
	struct ni_private *devpriv = dev->private;

	if (devpriv->is_m_series) {
		m_series_stc_write(dev, data, reg);
	} else {
		ni_stc_writew(dev, data >> 16, reg);
		ni_stc_writew(dev, data & 0xffff, reg + 1);
	}
}

static unsigned int ni_stc_readw(struct comedi_device *dev, int reg)
{
	struct ni_private *devpriv = dev->private;
	unsigned long flags;
	unsigned int val;

	if (devpriv->is_m_series) {
		val = m_series_stc_read(dev, reg);
	} else {
		spin_lock_irqsave(&devpriv->window_lock, flags);
		if (!devpriv->mite && reg < 8) {
			val = ni_readw(dev, reg * 2);
		} else {
			ni_writew(dev, reg, NI_E_STC_WINDOW_ADDR_REG);
			val = ni_readw(dev, NI_E_STC_WINDOW_DATA_REG);
		}
		spin_unlock_irqrestore(&devpriv->window_lock, flags);
	}
	return val;
}

static unsigned int ni_stc_readl(struct comedi_device *dev, int reg)
{
	struct ni_private *devpriv = dev->private;
	unsigned int val;

	if (devpriv->is_m_series) {
		val = m_series_stc_read(dev, reg);
	} else {
		val = ni_stc_readw(dev, reg) << 16;
		val |= ni_stc_readw(dev, reg + 1);
	}
	return val;
}

static inline void ni_set_bitfield(struct comedi_device *dev, int reg,
				   unsigned int bit_mask,
				   unsigned int bit_values)
{
	struct ni_private *devpriv = dev->private;
	unsigned long flags;

	spin_lock_irqsave(&devpriv->soft_reg_copy_lock, flags);
	switch (reg) {
	case NISTC_INTA_ENA_REG:
		devpriv->int_a_enable_reg &= ~bit_mask;
		devpriv->int_a_enable_reg |= bit_values & bit_mask;
		ni_stc_writew(dev, devpriv->int_a_enable_reg, reg);
		break;
	case NISTC_INTB_ENA_REG:
		devpriv->int_b_enable_reg &= ~bit_mask;
		devpriv->int_b_enable_reg |= bit_values & bit_mask;
		ni_stc_writew(dev, devpriv->int_b_enable_reg, reg);
		break;
	case NISTC_IO_BIDIR_PIN_REG:
		devpriv->io_bidirection_pin_reg &= ~bit_mask;
		devpriv->io_bidirection_pin_reg |= bit_values & bit_mask;
		ni_stc_writew(dev, devpriv->io_bidirection_pin_reg, reg);
		break;
	case NI_E_DMA_AI_AO_SEL_REG:
		devpriv->ai_ao_select_reg &= ~bit_mask;
		devpriv->ai_ao_select_reg |= bit_values & bit_mask;
		ni_writeb(dev, devpriv->ai_ao_select_reg, reg);
		break;
	case NI_E_DMA_G0_G1_SEL_REG:
		devpriv->g0_g1_select_reg &= ~bit_mask;
		devpriv->g0_g1_select_reg |= bit_values & bit_mask;
		ni_writeb(dev, devpriv->g0_g1_select_reg, reg);
		break;
	case NI_M_CDIO_DMA_SEL_REG:
		devpriv->cdio_dma_select_reg &= ~bit_mask;
		devpriv->cdio_dma_select_reg |= bit_values & bit_mask;
		ni_writeb(dev, devpriv->cdio_dma_select_reg, reg);
		break;
	default:
		dev_err(dev->class_dev, "called with invalid register %d\n",
			reg);
		break;
	}
	mmiowb();
	spin_unlock_irqrestore(&devpriv->soft_reg_copy_lock, flags);
}

#ifdef PCIDMA

/* selects the MITE channel to use for DMA */
#define NI_STC_DMA_CHAN_SEL(x)	(((x) < 4) ? BIT(x) :	\
				 ((x) == 4) ? 0x3 :	\
				 ((x) == 5) ? 0x5 : 0x0)

/* DMA channel setup */
static int ni_request_ai_mite_channel(struct comedi_device *dev)
{
	struct ni_private *devpriv = dev->private;
	struct mite_channel *mite_chan;
	unsigned long flags;
	unsigned int bits;

	spin_lock_irqsave(&devpriv->mite_channel_lock, flags);
	mite_chan = mite_request_channel(devpriv->mite, devpriv->ai_mite_ring);
	if (!mite_chan) {
		spin_unlock_irqrestore(&devpriv->mite_channel_lock, flags);
		dev_err(dev->class_dev,
			"failed to reserve mite dma channel for analog input\n");
		return -EBUSY;
	}
	mite_chan->dir = COMEDI_INPUT;
	devpriv->ai_mite_chan = mite_chan;

	bits = NI_STC_DMA_CHAN_SEL(mite_chan->channel);
	ni_set_bitfield(dev, NI_E_DMA_AI_AO_SEL_REG,
			NI_E_DMA_AI_SEL_MASK, NI_E_DMA_AI_SEL(bits));

	spin_unlock_irqrestore(&devpriv->mite_channel_lock, flags);
	return 0;
}

static int ni_request_ao_mite_channel(struct comedi_device *dev)
{
	struct ni_private *devpriv = dev->private;
	struct mite_channel *mite_chan;
	unsigned long flags;
	unsigned int bits;

	spin_lock_irqsave(&devpriv->mite_channel_lock, flags);
	mite_chan = mite_request_channel(devpriv->mite, devpriv->ao_mite_ring);
	if (!mite_chan) {
		spin_unlock_irqrestore(&devpriv->mite_channel_lock, flags);
		dev_err(dev->class_dev,
			"failed to reserve mite dma channel for analog outut\n");
		return -EBUSY;
	}
	mite_chan->dir = COMEDI_OUTPUT;
	devpriv->ao_mite_chan = mite_chan;

	bits = NI_STC_DMA_CHAN_SEL(mite_chan->channel);
	ni_set_bitfield(dev, NI_E_DMA_AI_AO_SEL_REG,
			NI_E_DMA_AO_SEL_MASK, NI_E_DMA_AO_SEL(bits));

	spin_unlock_irqrestore(&devpriv->mite_channel_lock, flags);
	return 0;
}

static int ni_request_gpct_mite_channel(struct comedi_device *dev,
					unsigned int gpct_index,
					enum comedi_io_direction direction)
{
	struct ni_private *devpriv = dev->private;
	struct ni_gpct *counter = &devpriv->counter_dev->counters[gpct_index];
	struct mite_channel *mite_chan;
	unsigned long flags;
	unsigned int bits;

	spin_lock_irqsave(&devpriv->mite_channel_lock, flags);
	mite_chan = mite_request_channel(devpriv->mite,
					 devpriv->gpct_mite_ring[gpct_index]);
	if (!mite_chan) {
		spin_unlock_irqrestore(&devpriv->mite_channel_lock, flags);
		dev_err(dev->class_dev,
			"failed to reserve mite dma channel for counter\n");
		return -EBUSY;
	}
	mite_chan->dir = direction;
	ni_tio_set_mite_channel(counter, mite_chan);

	bits = NI_STC_DMA_CHAN_SEL(mite_chan->channel);
	ni_set_bitfield(dev, NI_E_DMA_G0_G1_SEL_REG,
			NI_E_DMA_G0_G1_SEL_MASK(gpct_index),
			NI_E_DMA_G0_G1_SEL(gpct_index, bits));

	spin_unlock_irqrestore(&devpriv->mite_channel_lock, flags);
	return 0;
}

static int ni_request_cdo_mite_channel(struct comedi_device *dev)
{
	struct ni_private *devpriv = dev->private;
	struct mite_channel *mite_chan;
	unsigned long flags;
	unsigned int bits;

	spin_lock_irqsave(&devpriv->mite_channel_lock, flags);
	mite_chan = mite_request_channel(devpriv->mite, devpriv->cdo_mite_ring);
	if (!mite_chan) {
		spin_unlock_irqrestore(&devpriv->mite_channel_lock, flags);
		dev_err(dev->class_dev,
			"failed to reserve mite dma channel for correlated digital output\n");
		return -EBUSY;
	}
	mite_chan->dir = COMEDI_OUTPUT;
	devpriv->cdo_mite_chan = mite_chan;

	/*
	 * XXX just guessing NI_STC_DMA_CHAN_SEL()
	 * returns the right bits, under the assumption the cdio dma
	 * selection works just like ai/ao/gpct.
	 * Definitely works for dma channels 0 and 1.
	 */
	bits = NI_STC_DMA_CHAN_SEL(mite_chan->channel);
	ni_set_bitfield(dev, NI_M_CDIO_DMA_SEL_REG,
			NI_M_CDIO_DMA_SEL_CDO_MASK,
			NI_M_CDIO_DMA_SEL_CDO(bits));

	spin_unlock_irqrestore(&devpriv->mite_channel_lock, flags);
	return 0;
}
#endif /*  PCIDMA */

static void ni_release_ai_mite_channel(struct comedi_device *dev)
{
#ifdef PCIDMA
	struct ni_private *devpriv = dev->private;
	unsigned long flags;

	spin_lock_irqsave(&devpriv->mite_channel_lock, flags);
	if (devpriv->ai_mite_chan) {
		ni_set_bitfield(dev, NI_E_DMA_AI_AO_SEL_REG,
				NI_E_DMA_AI_SEL_MASK, 0);
		mite_release_channel(devpriv->ai_mite_chan);
		devpriv->ai_mite_chan = NULL;
	}
	spin_unlock_irqrestore(&devpriv->mite_channel_lock, flags);
#endif /*  PCIDMA */
}

static void ni_release_ao_mite_channel(struct comedi_device *dev)
{
#ifdef PCIDMA
	struct ni_private *devpriv = dev->private;
	unsigned long flags;

	spin_lock_irqsave(&devpriv->mite_channel_lock, flags);
	if (devpriv->ao_mite_chan) {
		ni_set_bitfield(dev, NI_E_DMA_AI_AO_SEL_REG,
				NI_E_DMA_AO_SEL_MASK, 0);
		mite_release_channel(devpriv->ao_mite_chan);
		devpriv->ao_mite_chan = NULL;
	}
	spin_unlock_irqrestore(&devpriv->mite_channel_lock, flags);
#endif /*  PCIDMA */
}

#ifdef PCIDMA
static void ni_release_gpct_mite_channel(struct comedi_device *dev,
					 unsigned int gpct_index)
{
	struct ni_private *devpriv = dev->private;
	unsigned long flags;

	spin_lock_irqsave(&devpriv->mite_channel_lock, flags);
	if (devpriv->counter_dev->counters[gpct_index].mite_chan) {
		struct mite_channel *mite_chan =
		    devpriv->counter_dev->counters[gpct_index].mite_chan;

		ni_set_bitfield(dev, NI_E_DMA_G0_G1_SEL_REG,
				NI_E_DMA_G0_G1_SEL_MASK(gpct_index), 0);
		ni_tio_set_mite_channel(&devpriv->
					counter_dev->counters[gpct_index],
					NULL);
		mite_release_channel(mite_chan);
	}
	spin_unlock_irqrestore(&devpriv->mite_channel_lock, flags);
}

static void ni_release_cdo_mite_channel(struct comedi_device *dev)
{
	struct ni_private *devpriv = dev->private;
	unsigned long flags;

	spin_lock_irqsave(&devpriv->mite_channel_lock, flags);
	if (devpriv->cdo_mite_chan) {
		ni_set_bitfield(dev, NI_M_CDIO_DMA_SEL_REG,
				NI_M_CDIO_DMA_SEL_CDO_MASK, 0);
		mite_release_channel(devpriv->cdo_mite_chan);
		devpriv->cdo_mite_chan = NULL;
	}
	spin_unlock_irqrestore(&devpriv->mite_channel_lock, flags);
}

static void ni_e_series_enable_second_irq(struct comedi_device *dev,
					  unsigned int gpct_index, short enable)
{
	struct ni_private *devpriv = dev->private;
	unsigned int val = 0;
	int reg;

	if (devpriv->is_m_series || gpct_index > 1)
		return;

	/*
	 * e-series boards use the second irq signals to generate
	 * dma requests for their counters
	 */
	if (gpct_index == 0) {
		reg = NISTC_INTA2_ENA_REG;
		if (enable)
			val = NISTC_INTA_ENA_G0_GATE;
	} else {
		reg = NISTC_INTB2_ENA_REG;
		if (enable)
			val = NISTC_INTB_ENA_G1_GATE;
	}
	ni_stc_writew(dev, val, reg);
}
#endif /*  PCIDMA */

static void ni_clear_ai_fifo(struct comedi_device *dev)
{
	struct ni_private *devpriv = dev->private;
	static const int timeout = 10000;
	int i;

	if (devpriv->is_6143) {
		/*  Flush the 6143 data FIFO */
		ni_writel(dev, 0x10, NI6143_AI_FIFO_CTRL_REG);
		ni_writel(dev, 0x00, NI6143_AI_FIFO_CTRL_REG);
		/*  Wait for complete */
		for (i = 0; i < timeout; i++) {
			if (!(ni_readl(dev, NI6143_AI_FIFO_STATUS_REG) & 0x10))
				break;
			udelay(1);
		}
		if (i == timeout)
			dev_err(dev->class_dev, "FIFO flush timeout\n");
	} else {
		ni_stc_writew(dev, 1, NISTC_ADC_FIFO_CLR_REG);
		if (devpriv->is_625x) {
			ni_writeb(dev, 0, NI_M_STATIC_AI_CTRL_REG(0));
			ni_writeb(dev, 1, NI_M_STATIC_AI_CTRL_REG(0));
#if 0
			/*
			 * The NI example code does 3 convert pulses for 625x
			 * boards, But that appears to be wrong in practice.
			 */
			ni_stc_writew(dev, NISTC_AI_CMD1_CONVERT_PULSE,
				      NISTC_AI_CMD1_REG);
			ni_stc_writew(dev, NISTC_AI_CMD1_CONVERT_PULSE,
				      NISTC_AI_CMD1_REG);
			ni_stc_writew(dev, NISTC_AI_CMD1_CONVERT_PULSE,
				      NISTC_AI_CMD1_REG);
#endif
		}
	}
}

static inline void ni_ao_win_outw(struct comedi_device *dev,
				  unsigned int data, int addr)
{
	struct ni_private *devpriv = dev->private;
	unsigned long flags;

	spin_lock_irqsave(&devpriv->window_lock, flags);
	ni_writew(dev, addr, NI611X_AO_WINDOW_ADDR_REG);
	ni_writew(dev, data, NI611X_AO_WINDOW_DATA_REG);
	spin_unlock_irqrestore(&devpriv->window_lock, flags);
}

static inline void ni_ao_win_outl(struct comedi_device *dev,
				  unsigned int data, int addr)
{
	struct ni_private *devpriv = dev->private;
	unsigned long flags;

	spin_lock_irqsave(&devpriv->window_lock, flags);
	ni_writew(dev, addr, NI611X_AO_WINDOW_ADDR_REG);
	ni_writel(dev, data, NI611X_AO_WINDOW_DATA_REG);
	spin_unlock_irqrestore(&devpriv->window_lock, flags);
}

static inline unsigned short ni_ao_win_inw(struct comedi_device *dev, int addr)
{
	struct ni_private *devpriv = dev->private;
	unsigned long flags;
	unsigned short data;

	spin_lock_irqsave(&devpriv->window_lock, flags);
	ni_writew(dev, addr, NI611X_AO_WINDOW_ADDR_REG);
	data = ni_readw(dev, NI611X_AO_WINDOW_DATA_REG);
	spin_unlock_irqrestore(&devpriv->window_lock, flags);
	return data;
}

/*
 * ni_set_bits( ) allows different parts of the ni_mio_common driver to
 * share registers (such as Interrupt_A_Register) without interfering with
 * each other.
 *
 * NOTE: the switch/case statements are optimized out for a constant argument
 * so this is actually quite fast---  If you must wrap another function around
 * this make it inline to avoid a large speed penalty.
 *
 * value should only be 1 or 0.
 */
static inline void ni_set_bits(struct comedi_device *dev, int reg,
			       unsigned int bits, unsigned int value)
{
	unsigned int bit_values;

	if (value)
		bit_values = bits;
	else
		bit_values = 0;
	ni_set_bitfield(dev, reg, bits, bit_values);
}

#ifdef PCIDMA
static void ni_sync_ai_dma(struct comedi_device *dev)
{
	struct ni_private *devpriv = dev->private;
	struct comedi_subdevice *s = dev->read_subdev;
	unsigned long flags;

	spin_lock_irqsave(&devpriv->mite_channel_lock, flags);
	if (devpriv->ai_mite_chan)
		mite_sync_dma(devpriv->ai_mite_chan, s);
	spin_unlock_irqrestore(&devpriv->mite_channel_lock, flags);
}

static int ni_ai_drain_dma(struct comedi_device *dev)
{
	struct ni_private *devpriv = dev->private;
	int i;
	static const int timeout = 10000;
	unsigned long flags;
	int retval = 0;

	spin_lock_irqsave(&devpriv->mite_channel_lock, flags);
	if (devpriv->ai_mite_chan) {
		for (i = 0; i < timeout; i++) {
			if ((ni_stc_readw(dev, NISTC_AI_STATUS1_REG) &
			     NISTC_AI_STATUS1_FIFO_E) &&
			    mite_bytes_in_transit(devpriv->ai_mite_chan) == 0)
				break;
			udelay(5);
		}
		if (i == timeout) {
			dev_err(dev->class_dev, "timed out\n");
			dev_err(dev->class_dev,
				"mite_bytes_in_transit=%i, AI_Status1_Register=0x%x\n",
				mite_bytes_in_transit(devpriv->ai_mite_chan),
				ni_stc_readw(dev, NISTC_AI_STATUS1_REG));
			retval = -1;
		}
	}
	spin_unlock_irqrestore(&devpriv->mite_channel_lock, flags);

	ni_sync_ai_dma(dev);

	return retval;
}

static int ni_ao_wait_for_dma_load(struct comedi_device *dev)
{
	static const int timeout = 10000;
	int i;

	for (i = 0; i < timeout; i++) {
		unsigned short b_status;

		b_status = ni_stc_readw(dev, NISTC_AO_STATUS1_REG);
		if (b_status & NISTC_AO_STATUS1_FIFO_HF)
			break;
		/*
		 * If we poll too often, the pci bus activity seems
		 * to slow the dma transfer down.
		 */
		usleep_range(10, 100);
	}
	if (i == timeout) {
		dev_err(dev->class_dev, "timed out waiting for dma load\n");
		return -EPIPE;
	}
	return 0;
}
#endif /* PCIDMA */

#ifndef PCIDMA

static void ni_ao_fifo_load(struct comedi_device *dev,
			    struct comedi_subdevice *s, int n)
{
	struct ni_private *devpriv = dev->private;
	int i;
	unsigned short d;
	unsigned int packed_data;

	for (i = 0; i < n; i++) {
		comedi_buf_read_samples(s, &d, 1);

		if (devpriv->is_6xxx) {
			packed_data = d & 0xffff;
			/* 6711 only has 16 bit wide ao fifo */
			if (!devpriv->is_6711) {
				comedi_buf_read_samples(s, &d, 1);
				i++;
				packed_data |= (d << 16) & 0xffff0000;
			}
			ni_writel(dev, packed_data, NI611X_AO_FIFO_DATA_REG);
		} else {
			ni_writew(dev, d, NI_E_AO_FIFO_DATA_REG);
		}
	}
}

/*
 *  There's a small problem if the FIFO gets really low and we
 *  don't have the data to fill it.  Basically, if after we fill
 *  the FIFO with all the data available, the FIFO is _still_
 *  less than half full, we never clear the interrupt.  If the
 *  IRQ is in edge mode, we never get another interrupt, because
 *  this one wasn't cleared.  If in level mode, we get flooded
 *  with interrupts that we can't fulfill, because nothing ever
 *  gets put into the buffer.
 *
 *  This kind of situation is recoverable, but it is easier to
 *  just pretend we had a FIFO underrun, since there is a good
 *  chance it will happen anyway.  This is _not_ the case for
 *  RT code, as RT code might purposely be running close to the
 *  metal.  Needs to be fixed eventually.
 */
static int ni_ao_fifo_half_empty(struct comedi_device *dev,
				 struct comedi_subdevice *s)
{
	const struct ni_board_struct *board = dev->board_ptr;
	unsigned int nbytes;
	unsigned int nsamples;

	nbytes = comedi_buf_read_n_available(s);
	if (nbytes == 0) {
		s->async->events |= COMEDI_CB_OVERFLOW;
		return 0;
	}

	nsamples = comedi_bytes_to_samples(s, nbytes);
	if (nsamples > board->ao_fifo_depth / 2)
		nsamples = board->ao_fifo_depth / 2;

	ni_ao_fifo_load(dev, s, nsamples);

	return 1;
}

static int ni_ao_prep_fifo(struct comedi_device *dev,
			   struct comedi_subdevice *s)
{
	const struct ni_board_struct *board = dev->board_ptr;
	struct ni_private *devpriv = dev->private;
	unsigned int nbytes;
	unsigned int nsamples;

	/* reset fifo */
	ni_stc_writew(dev, 1, NISTC_DAC_FIFO_CLR_REG);
	if (devpriv->is_6xxx)
		ni_ao_win_outl(dev, 0x6, NI611X_AO_FIFO_OFFSET_LOAD_REG);

	/* load some data */
	nbytes = comedi_buf_read_n_available(s);
	if (nbytes == 0)
		return 0;

	nsamples = comedi_bytes_to_samples(s, nbytes);
	if (nsamples > board->ao_fifo_depth)
		nsamples = board->ao_fifo_depth;

	ni_ao_fifo_load(dev, s, nsamples);

	return nsamples;
}

static void ni_ai_fifo_read(struct comedi_device *dev,
			    struct comedi_subdevice *s, int n)
{
	struct ni_private *devpriv = dev->private;
	struct comedi_async *async = s->async;
	unsigned int dl;
	unsigned short data;
	int i;

	if (devpriv->is_611x) {
		for (i = 0; i < n / 2; i++) {
			dl = ni_readl(dev, NI611X_AI_FIFO_DATA_REG);
			/* This may get the hi/lo data in the wrong order */
			data = (dl >> 16) & 0xffff;
			comedi_buf_write_samples(s, &data, 1);
			data = dl & 0xffff;
			comedi_buf_write_samples(s, &data, 1);
		}
		/* Check if there's a single sample stuck in the FIFO */
		if (n % 2) {
			dl = ni_readl(dev, NI611X_AI_FIFO_DATA_REG);
			data = dl & 0xffff;
			comedi_buf_write_samples(s, &data, 1);
		}
	} else if (devpriv->is_6143) {
		/*
		 * This just reads the FIFO assuming the data is present,
		 * no checks on the FIFO status are performed.
		 */
		for (i = 0; i < n / 2; i++) {
			dl = ni_readl(dev, NI6143_AI_FIFO_DATA_REG);

			data = (dl >> 16) & 0xffff;
			comedi_buf_write_samples(s, &data, 1);
			data = dl & 0xffff;
			comedi_buf_write_samples(s, &data, 1);
		}
		if (n % 2) {
			/* Assume there is a single sample stuck in the FIFO */
			/* Get stranded sample into FIFO */
			ni_writel(dev, 0x01, NI6143_AI_FIFO_CTRL_REG);
			dl = ni_readl(dev, NI6143_AI_FIFO_DATA_REG);
			data = (dl >> 16) & 0xffff;
			comedi_buf_write_samples(s, &data, 1);
		}
	} else {
		if (n > ARRAY_SIZE(devpriv->ai_fifo_buffer)) {
			dev_err(dev->class_dev,
				"bug! ai_fifo_buffer too small\n");
			async->events |= COMEDI_CB_ERROR;
			return;
		}
		for (i = 0; i < n; i++) {
			devpriv->ai_fifo_buffer[i] =
			    ni_readw(dev, NI_E_AI_FIFO_DATA_REG);
		}
		comedi_buf_write_samples(s, devpriv->ai_fifo_buffer, n);
	}
}

static void ni_handle_fifo_half_full(struct comedi_device *dev)
{
	const struct ni_board_struct *board = dev->board_ptr;
	struct comedi_subdevice *s = dev->read_subdev;
	int n;

	n = board->ai_fifo_depth / 2;

	ni_ai_fifo_read(dev, s, n);
}
#endif

/* Empties the AI fifo */
static void ni_handle_fifo_dregs(struct comedi_device *dev)
{
	struct ni_private *devpriv = dev->private;
	struct comedi_subdevice *s = dev->read_subdev;
	unsigned int dl;
	unsigned short data;
	int i;

	if (devpriv->is_611x) {
		while ((ni_stc_readw(dev, NISTC_AI_STATUS1_REG) &
			NISTC_AI_STATUS1_FIFO_E) == 0) {
			dl = ni_readl(dev, NI611X_AI_FIFO_DATA_REG);

			/* This may get the hi/lo data in the wrong order */
			data = dl >> 16;
			comedi_buf_write_samples(s, &data, 1);
			data = dl & 0xffff;
			comedi_buf_write_samples(s, &data, 1);
		}
	} else if (devpriv->is_6143) {
		i = 0;
		while (ni_readl(dev, NI6143_AI_FIFO_STATUS_REG) & 0x04) {
			dl = ni_readl(dev, NI6143_AI_FIFO_DATA_REG);

			/* This may get the hi/lo data in the wrong order */
			data = dl >> 16;
			comedi_buf_write_samples(s, &data, 1);
			data = dl & 0xffff;
			comedi_buf_write_samples(s, &data, 1);
			i += 2;
		}
		/*  Check if stranded sample is present */
		if (ni_readl(dev, NI6143_AI_FIFO_STATUS_REG) & 0x01) {
			/* Get stranded sample into FIFO */
			ni_writel(dev, 0x01, NI6143_AI_FIFO_CTRL_REG);
			dl = ni_readl(dev, NI6143_AI_FIFO_DATA_REG);
			data = (dl >> 16) & 0xffff;
			comedi_buf_write_samples(s, &data, 1);
		}

	} else {
		unsigned short fe;	/* fifo empty */

		fe = ni_stc_readw(dev, NISTC_AI_STATUS1_REG) &
		     NISTC_AI_STATUS1_FIFO_E;
		while (fe == 0) {
			for (i = 0;
			     i < ARRAY_SIZE(devpriv->ai_fifo_buffer); i++) {
				fe = ni_stc_readw(dev, NISTC_AI_STATUS1_REG) &
				     NISTC_AI_STATUS1_FIFO_E;
				if (fe)
					break;
				devpriv->ai_fifo_buffer[i] =
				    ni_readw(dev, NI_E_AI_FIFO_DATA_REG);
			}
			comedi_buf_write_samples(s, devpriv->ai_fifo_buffer, i);
		}
	}
}

static void get_last_sample_611x(struct comedi_device *dev)
{
	struct ni_private *devpriv = dev->private;
	struct comedi_subdevice *s = dev->read_subdev;
	unsigned short data;
	unsigned int dl;

	if (!devpriv->is_611x)
		return;

	/* Check if there's a single sample stuck in the FIFO */
	if (ni_readb(dev, NI_E_STATUS_REG) & 0x80) {
		dl = ni_readl(dev, NI611X_AI_FIFO_DATA_REG);
		data = dl & 0xffff;
		comedi_buf_write_samples(s, &data, 1);
	}
}

static void get_last_sample_6143(struct comedi_device *dev)
{
	struct ni_private *devpriv = dev->private;
	struct comedi_subdevice *s = dev->read_subdev;
	unsigned short data;
	unsigned int dl;

	if (!devpriv->is_6143)
		return;

	/* Check if there's a single sample stuck in the FIFO */
	if (ni_readl(dev, NI6143_AI_FIFO_STATUS_REG) & 0x01) {
		/* Get stranded sample into FIFO */
		ni_writel(dev, 0x01, NI6143_AI_FIFO_CTRL_REG);
		dl = ni_readl(dev, NI6143_AI_FIFO_DATA_REG);

		/* This may get the hi/lo data in the wrong order */
		data = (dl >> 16) & 0xffff;
		comedi_buf_write_samples(s, &data, 1);
	}
}

static void shutdown_ai_command(struct comedi_device *dev)
{
	struct comedi_subdevice *s = dev->read_subdev;

#ifdef PCIDMA
	ni_ai_drain_dma(dev);
#endif
	ni_handle_fifo_dregs(dev);
	get_last_sample_611x(dev);
	get_last_sample_6143(dev);

	s->async->events |= COMEDI_CB_EOA;
}

static void ni_handle_eos(struct comedi_device *dev, struct comedi_subdevice *s)
{
	struct ni_private *devpriv = dev->private;

	if (devpriv->aimode == AIMODE_SCAN) {
#ifdef PCIDMA
		static const int timeout = 10;
		int i;

		for (i = 0; i < timeout; i++) {
			ni_sync_ai_dma(dev);
			if ((s->async->events & COMEDI_CB_EOS))
				break;
			udelay(1);
		}
#else
		ni_handle_fifo_dregs(dev);
		s->async->events |= COMEDI_CB_EOS;
#endif
	}
	/* handle special case of single scan */
	if (devpriv->ai_cmd2 & NISTC_AI_CMD2_END_ON_EOS)
		shutdown_ai_command(dev);
}

static void handle_gpct_interrupt(struct comedi_device *dev,
				  unsigned short counter_index)
{
#ifdef PCIDMA
	struct ni_private *devpriv = dev->private;
	struct comedi_subdevice *s;

	s = &dev->subdevices[NI_GPCT_SUBDEV(counter_index)];

	ni_tio_handle_interrupt(&devpriv->counter_dev->counters[counter_index],
				s);
	comedi_handle_events(dev, s);
#endif
}

static void ack_a_interrupt(struct comedi_device *dev, unsigned short a_status)
{
	unsigned short ack = 0;

	if (a_status & NISTC_AI_STATUS1_SC_TC)
		ack |= NISTC_INTA_ACK_AI_SC_TC;
	if (a_status & NISTC_AI_STATUS1_START1)
		ack |= NISTC_INTA_ACK_AI_START1;
	if (a_status & NISTC_AI_STATUS1_START)
		ack |= NISTC_INTA_ACK_AI_START;
	if (a_status & NISTC_AI_STATUS1_STOP)
		ack |= NISTC_INTA_ACK_AI_STOP;
	if (a_status & NISTC_AI_STATUS1_OVER)
		ack |= NISTC_INTA_ACK_AI_ERR;
	if (ack)
		ni_stc_writew(dev, ack, NISTC_INTA_ACK_REG);
}

static void handle_a_interrupt(struct comedi_device *dev,
			       struct comedi_subdevice *s,
			       unsigned short status)
{
	struct comedi_cmd *cmd = &s->async->cmd;

	/* test for all uncommon interrupt events at the same time */
	if (status & (NISTC_AI_STATUS1_ERR |
		      NISTC_AI_STATUS1_SC_TC | NISTC_AI_STATUS1_START1)) {
		if (status == 0xffff) {
			dev_err(dev->class_dev, "Card removed?\n");
			/*
			 * We probably aren't even running a command now,
			 * so it's a good idea to be careful.
			 */
			if (comedi_is_subdevice_running(s))
				s->async->events |= COMEDI_CB_ERROR;
			return;
		}
		if (status & NISTC_AI_STATUS1_ERR) {
			dev_err(dev->class_dev, "ai error a_status=%04x\n",
				status);

			shutdown_ai_command(dev);

			s->async->events |= COMEDI_CB_ERROR;
			if (status & NISTC_AI_STATUS1_OVER)
				s->async->events |= COMEDI_CB_OVERFLOW;
			return;
		}
		if (status & NISTC_AI_STATUS1_SC_TC) {
			if (cmd->stop_src == TRIG_COUNT)
				shutdown_ai_command(dev);
		}
	}
#ifndef PCIDMA
	if (status & NISTC_AI_STATUS1_FIFO_HF) {
		int i;
		static const int timeout = 10;
		/*
		 * PCMCIA cards (at least 6036) seem to stop producing
		 * interrupts if we fail to get the fifo less than half
		 * full, so loop to be sure.
		 */
		for (i = 0; i < timeout; ++i) {
			ni_handle_fifo_half_full(dev);
			if ((ni_stc_readw(dev, NISTC_AI_STATUS1_REG) &
			     NISTC_AI_STATUS1_FIFO_HF) == 0)
				break;
		}
	}
#endif /*  !PCIDMA */

	if (status & NISTC_AI_STATUS1_STOP)
		ni_handle_eos(dev, s);
}

static void ack_b_interrupt(struct comedi_device *dev, unsigned short b_status)
{
	unsigned short ack = 0;

	if (b_status & NISTC_AO_STATUS1_BC_TC)
		ack |= NISTC_INTB_ACK_AO_BC_TC;
	if (b_status & NISTC_AO_STATUS1_OVERRUN)
		ack |= NISTC_INTB_ACK_AO_ERR;
	if (b_status & NISTC_AO_STATUS1_START)
		ack |= NISTC_INTB_ACK_AO_START;
	if (b_status & NISTC_AO_STATUS1_START1)
		ack |= NISTC_INTB_ACK_AO_START1;
	if (b_status & NISTC_AO_STATUS1_UC_TC)
		ack |= NISTC_INTB_ACK_AO_UC_TC;
	if (b_status & NISTC_AO_STATUS1_UI2_TC)
		ack |= NISTC_INTB_ACK_AO_UI2_TC;
	if (b_status & NISTC_AO_STATUS1_UPDATE)
		ack |= NISTC_INTB_ACK_AO_UPDATE;
	if (ack)
		ni_stc_writew(dev, ack, NISTC_INTB_ACK_REG);
}

static void handle_b_interrupt(struct comedi_device *dev,
			       struct comedi_subdevice *s,
			       unsigned short b_status)
{
	if (b_status == 0xffff)
		return;
	if (b_status & NISTC_AO_STATUS1_OVERRUN) {
		dev_err(dev->class_dev,
			"AO FIFO underrun status=0x%04x status2=0x%04x\n",
			b_status, ni_stc_readw(dev, NISTC_AO_STATUS2_REG));
		s->async->events |= COMEDI_CB_OVERFLOW;
	}

	if (s->async->cmd.stop_src != TRIG_NONE &&
	    b_status & NISTC_AO_STATUS1_BC_TC)
		s->async->events |= COMEDI_CB_EOA;

#ifndef PCIDMA
	if (b_status & NISTC_AO_STATUS1_FIFO_REQ) {
		int ret;

		ret = ni_ao_fifo_half_empty(dev, s);
		if (!ret) {
			dev_err(dev->class_dev, "AO buffer underrun\n");
			ni_set_bits(dev, NISTC_INTB_ENA_REG,
				    NISTC_INTB_ENA_AO_FIFO |
				    NISTC_INTB_ENA_AO_ERR, 0);
			s->async->events |= COMEDI_CB_OVERFLOW;
		}
	}
#endif
}

static void ni_ai_munge(struct comedi_device *dev, struct comedi_subdevice *s,
			void *data, unsigned int num_bytes,
			unsigned int chan_index)
{
	struct ni_private *devpriv = dev->private;
	struct comedi_async *async = s->async;
	struct comedi_cmd *cmd = &async->cmd;
	unsigned int nsamples = comedi_bytes_to_samples(s, num_bytes);
	unsigned short *array = data;
	unsigned int *larray = data;
	unsigned int i;
#ifdef PCIDMA
	__le16 *barray = data;
	__le32 *blarray = data;
#endif

	for (i = 0; i < nsamples; i++) {
#ifdef PCIDMA
		if (s->subdev_flags & SDF_LSAMPL)
			larray[i] = le32_to_cpu(blarray[i]);
		else
			array[i] = le16_to_cpu(barray[i]);
#endif
		if (s->subdev_flags & SDF_LSAMPL)
			larray[i] += devpriv->ai_offset[chan_index];
		else
			array[i] += devpriv->ai_offset[chan_index];
		chan_index++;
		chan_index %= cmd->chanlist_len;
	}
}

#ifdef PCIDMA

static int ni_ai_setup_MITE_dma(struct comedi_device *dev)
{
	struct ni_private *devpriv = dev->private;
	struct comedi_subdevice *s = dev->read_subdev;
	int retval;
	unsigned long flags;

	retval = ni_request_ai_mite_channel(dev);
	if (retval)
		return retval;

	/* write alloc the entire buffer */
	comedi_buf_write_alloc(s, s->async->prealloc_bufsz);

	spin_lock_irqsave(&devpriv->mite_channel_lock, flags);
	if (!devpriv->ai_mite_chan) {
		spin_unlock_irqrestore(&devpriv->mite_channel_lock, flags);
		return -EIO;
	}

	if (devpriv->is_611x || devpriv->is_6143)
		mite_prep_dma(devpriv->ai_mite_chan, 32, 16);
	else if (devpriv->is_628x)
		mite_prep_dma(devpriv->ai_mite_chan, 32, 32);
	else
		mite_prep_dma(devpriv->ai_mite_chan, 16, 16);

	/*start the MITE */
	mite_dma_arm(devpriv->ai_mite_chan);
	spin_unlock_irqrestore(&devpriv->mite_channel_lock, flags);

	return 0;
}

static int ni_ao_setup_MITE_dma(struct comedi_device *dev)
{
	struct ni_private *devpriv = dev->private;
	struct comedi_subdevice *s = dev->write_subdev;
	int retval;
	unsigned long flags;

	retval = ni_request_ao_mite_channel(dev);
	if (retval)
		return retval;

	/* read alloc the entire buffer */
	comedi_buf_read_alloc(s, s->async->prealloc_bufsz);

	spin_lock_irqsave(&devpriv->mite_channel_lock, flags);
	if (devpriv->ao_mite_chan) {
		if (devpriv->is_611x || devpriv->is_6713) {
			mite_prep_dma(devpriv->ao_mite_chan, 32, 32);
		} else {
			/*
			 * Doing 32 instead of 16 bit wide transfers from
			 * memory makes the mite do 32 bit pci transfers,
			 * doubling pci bandwidth.
			 */
			mite_prep_dma(devpriv->ao_mite_chan, 16, 32);
		}
		mite_dma_arm(devpriv->ao_mite_chan);
	} else {
		retval = -EIO;
	}
	spin_unlock_irqrestore(&devpriv->mite_channel_lock, flags);

	return retval;
}

#endif /*  PCIDMA */

/*
 * used for both cancel ioctl and board initialization
 *
 * this is pretty harsh for a cancel, but it works...
 */
static int ni_ai_reset(struct comedi_device *dev, struct comedi_subdevice *s)
{
	struct ni_private *devpriv = dev->private;
	unsigned int ai_personal;
	unsigned int ai_out_ctrl;

	ni_release_ai_mite_channel(dev);
	/* ai configuration */
	ni_stc_writew(dev, NISTC_RESET_AI_CFG_START | NISTC_RESET_AI,
		      NISTC_RESET_REG);

	ni_set_bits(dev, NISTC_INTA_ENA_REG, NISTC_INTA_ENA_AI_MASK, 0);

	ni_clear_ai_fifo(dev);

	if (!devpriv->is_6143)
		ni_writeb(dev, NI_E_MISC_CMD_EXT_ATRIG, NI_E_MISC_CMD_REG);

	ni_stc_writew(dev, NISTC_AI_CMD1_DISARM, NISTC_AI_CMD1_REG);
	ni_stc_writew(dev, NISTC_AI_MODE1_START_STOP |
			   NISTC_AI_MODE1_RSVD
			    /*| NISTC_AI_MODE1_TRIGGER_ONCE */,
		      NISTC_AI_MODE1_REG);
	ni_stc_writew(dev, 0, NISTC_AI_MODE2_REG);
	/* generate FIFO interrupts on non-empty */
	ni_stc_writew(dev, NISTC_AI_MODE3_FIFO_MODE_NE,
		      NISTC_AI_MODE3_REG);

	ai_personal = NISTC_AI_PERSONAL_SHIFTIN_PW |
		      NISTC_AI_PERSONAL_SOC_POLARITY |
		      NISTC_AI_PERSONAL_LOCALMUX_CLK_PW;
	ai_out_ctrl = NISTC_AI_OUT_CTRL_SCAN_IN_PROG_SEL(3) |
		      NISTC_AI_OUT_CTRL_EXTMUX_CLK_SEL(0) |
		      NISTC_AI_OUT_CTRL_LOCALMUX_CLK_SEL(2) |
		      NISTC_AI_OUT_CTRL_SC_TC_SEL(3);
	if (devpriv->is_611x) {
		ai_out_ctrl |= NISTC_AI_OUT_CTRL_CONVERT_HIGH;
	} else if (devpriv->is_6143) {
		ai_out_ctrl |= NISTC_AI_OUT_CTRL_CONVERT_LOW;
	} else {
		ai_personal |= NISTC_AI_PERSONAL_CONVERT_PW;
		if (devpriv->is_622x)
			ai_out_ctrl |= NISTC_AI_OUT_CTRL_CONVERT_HIGH;
		else
			ai_out_ctrl |= NISTC_AI_OUT_CTRL_CONVERT_LOW;
	}
	ni_stc_writew(dev, ai_personal, NISTC_AI_PERSONAL_REG);
	ni_stc_writew(dev, ai_out_ctrl, NISTC_AI_OUT_CTRL_REG);

	/* the following registers should not be changed, because there
	 * are no backup registers in devpriv.  If you want to change
	 * any of these, add a backup register and other appropriate code:
	 *      NISTC_AI_MODE1_REG
	 *      NISTC_AI_MODE3_REG
	 *      NISTC_AI_PERSONAL_REG
	 *      NISTC_AI_OUT_CTRL_REG
	 */

	/* clear interrupts */
	ni_stc_writew(dev, NISTC_INTA_ACK_AI_ALL, NISTC_INTA_ACK_REG);

	ni_stc_writew(dev, NISTC_RESET_AI_CFG_END, NISTC_RESET_REG);

	return 0;
}

static int ni_ai_poll(struct comedi_device *dev, struct comedi_subdevice *s)
{
	unsigned long flags;
	int count;

	/*  lock to avoid race with interrupt handler */
	spin_lock_irqsave(&dev->spinlock, flags);
#ifndef PCIDMA
	ni_handle_fifo_dregs(dev);
#else
	ni_sync_ai_dma(dev);
#endif
	count = comedi_buf_n_bytes_ready(s);
	spin_unlock_irqrestore(&dev->spinlock, flags);

	return count;
}

static void ni_prime_channelgain_list(struct comedi_device *dev)
{
	int i;

	ni_stc_writew(dev, NISTC_AI_CMD1_CONVERT_PULSE, NISTC_AI_CMD1_REG);
	for (i = 0; i < NI_TIMEOUT; ++i) {
		if (!(ni_stc_readw(dev, NISTC_AI_STATUS1_REG) &
		      NISTC_AI_STATUS1_FIFO_E)) {
			ni_stc_writew(dev, 1, NISTC_ADC_FIFO_CLR_REG);
			return;
		}
		udelay(1);
	}
	dev_err(dev->class_dev, "timeout loading channel/gain list\n");
}

static void ni_m_series_load_channelgain_list(struct comedi_device *dev,
					      unsigned int n_chan,
					      unsigned int *list)
{
	const struct ni_board_struct *board = dev->board_ptr;
	struct ni_private *devpriv = dev->private;
	unsigned int chan, range, aref;
	unsigned int i;
	unsigned int dither;
	unsigned int range_code;

	ni_stc_writew(dev, 1, NISTC_CFG_MEM_CLR_REG);

	if ((list[0] & CR_ALT_SOURCE)) {
		unsigned int bypass_bits;

		chan = CR_CHAN(list[0]);
		range = CR_RANGE(list[0]);
		range_code = ni_gainlkup[board->gainlkup][range];
		dither = (list[0] & CR_ALT_FILTER) != 0;
		bypass_bits = NI_M_CFG_BYPASS_FIFO |
			      NI_M_CFG_BYPASS_AI_CHAN(chan) |
			      NI_M_CFG_BYPASS_AI_GAIN(range_code) |
			      devpriv->ai_calib_source;
		if (dither)
			bypass_bits |= NI_M_CFG_BYPASS_AI_DITHER;
		/*  don't use 2's complement encoding */
		bypass_bits |= NI_M_CFG_BYPASS_AI_POLARITY;
		ni_writel(dev, bypass_bits, NI_M_CFG_BYPASS_FIFO_REG);
	} else {
		ni_writel(dev, 0, NI_M_CFG_BYPASS_FIFO_REG);
	}
	for (i = 0; i < n_chan; i++) {
		unsigned int config_bits = 0;

		chan = CR_CHAN(list[i]);
		aref = CR_AREF(list[i]);
		range = CR_RANGE(list[i]);
		dither = (list[i] & CR_ALT_FILTER) != 0;

		range_code = ni_gainlkup[board->gainlkup][range];
		devpriv->ai_offset[i] = 0;
		switch (aref) {
		case AREF_DIFF:
			config_bits |= NI_M_AI_CFG_CHAN_TYPE_DIFF;
			break;
		case AREF_COMMON:
			config_bits |= NI_M_AI_CFG_CHAN_TYPE_COMMON;
			break;
		case AREF_GROUND:
			config_bits |= NI_M_AI_CFG_CHAN_TYPE_GROUND;
			break;
		case AREF_OTHER:
			break;
		}
		config_bits |= NI_M_AI_CFG_CHAN_SEL(chan);
		config_bits |= NI_M_AI_CFG_BANK_SEL(chan);
		config_bits |= NI_M_AI_CFG_GAIN(range_code);
		if (i == n_chan - 1)
			config_bits |= NI_M_AI_CFG_LAST_CHAN;
		if (dither)
			config_bits |= NI_M_AI_CFG_DITHER;
		/*  don't use 2's complement encoding */
		config_bits |= NI_M_AI_CFG_POLARITY;
		ni_writew(dev, config_bits, NI_M_AI_CFG_FIFO_DATA_REG);
	}
	ni_prime_channelgain_list(dev);
}

/*
 * Notes on the 6110 and 6111:
 * These boards a slightly different than the rest of the series, since
 * they have multiple A/D converters.
 * From the driver side, the configuration memory is a
 * little different.
 * Configuration Memory Low:
 *   bits 15-9: same
 *   bit 8: unipolar/bipolar (should be 0 for bipolar)
 *   bits 0-3: gain.  This is 4 bits instead of 3 for the other boards
 *       1001 gain=0.1 (+/- 50)
 *       1010 0.2
 *       1011 0.1
 *       0001 1
 *       0010 2
 *       0011 5
 *       0100 10
 *       0101 20
 *       0110 50
 * Configuration Memory High:
 *   bits 12-14: Channel Type
 *       001 for differential
 *       000 for calibration
 *   bit 11: coupling  (this is not currently handled)
 *       1 AC coupling
 *       0 DC coupling
 *   bits 0-2: channel
 *       valid channels are 0-3
 */
static void ni_load_channelgain_list(struct comedi_device *dev,
				     struct comedi_subdevice *s,
				     unsigned int n_chan, unsigned int *list)
{
	const struct ni_board_struct *board = dev->board_ptr;
	struct ni_private *devpriv = dev->private;
	unsigned int offset = (s->maxdata + 1) >> 1;
	unsigned int chan, range, aref;
	unsigned int i;
	unsigned int hi, lo;
	unsigned int dither;

	if (devpriv->is_m_series) {
		ni_m_series_load_channelgain_list(dev, n_chan, list);
		return;
	}
	if (n_chan == 1 && !devpriv->is_611x && !devpriv->is_6143) {
		if (devpriv->changain_state &&
		    devpriv->changain_spec == list[0]) {
			/*  ready to go. */
			return;
		}
		devpriv->changain_state = 1;
		devpriv->changain_spec = list[0];
	} else {
		devpriv->changain_state = 0;
	}

	ni_stc_writew(dev, 1, NISTC_CFG_MEM_CLR_REG);

	/*  Set up Calibration mode if required */
	if (devpriv->is_6143) {
		if ((list[0] & CR_ALT_SOURCE) &&
		    !devpriv->ai_calib_source_enabled) {
			/*  Strobe Relay enable bit */
			ni_writew(dev, devpriv->ai_calib_source |
				       NI6143_CALIB_CHAN_RELAY_ON,
				  NI6143_CALIB_CHAN_REG);
			ni_writew(dev, devpriv->ai_calib_source,
				  NI6143_CALIB_CHAN_REG);
			devpriv->ai_calib_source_enabled = 1;
			/* Allow relays to change */
			msleep_interruptible(100);
		} else if (!(list[0] & CR_ALT_SOURCE) &&
			   devpriv->ai_calib_source_enabled) {
			/*  Strobe Relay disable bit */
			ni_writew(dev, devpriv->ai_calib_source |
				       NI6143_CALIB_CHAN_RELAY_OFF,
				  NI6143_CALIB_CHAN_REG);
			ni_writew(dev, devpriv->ai_calib_source,
				  NI6143_CALIB_CHAN_REG);
			devpriv->ai_calib_source_enabled = 0;
			/* Allow relays to change */
			msleep_interruptible(100);
		}
	}

	for (i = 0; i < n_chan; i++) {
		if (!devpriv->is_6143 && (list[i] & CR_ALT_SOURCE))
			chan = devpriv->ai_calib_source;
		else
			chan = CR_CHAN(list[i]);
		aref = CR_AREF(list[i]);
		range = CR_RANGE(list[i]);
		dither = (list[i] & CR_ALT_FILTER) != 0;

		/* fix the external/internal range differences */
		range = ni_gainlkup[board->gainlkup][range];
		if (devpriv->is_611x)
			devpriv->ai_offset[i] = offset;
		else
			devpriv->ai_offset[i] = (range & 0x100) ? 0 : offset;

		hi = 0;
		if ((list[i] & CR_ALT_SOURCE)) {
			if (devpriv->is_611x)
				ni_writew(dev, CR_CHAN(list[i]) & 0x0003,
					  NI611X_CALIB_CHAN_SEL_REG);
		} else {
			if (devpriv->is_611x)
				aref = AREF_DIFF;
			else if (devpriv->is_6143)
				aref = AREF_OTHER;
			switch (aref) {
			case AREF_DIFF:
				hi |= NI_E_AI_CFG_HI_TYPE_DIFF;
				break;
			case AREF_COMMON:
				hi |= NI_E_AI_CFG_HI_TYPE_COMMON;
				break;
			case AREF_GROUND:
				hi |= NI_E_AI_CFG_HI_TYPE_GROUND;
				break;
			case AREF_OTHER:
				break;
			}
		}
		hi |= NI_E_AI_CFG_HI_CHAN(chan);

		ni_writew(dev, hi, NI_E_AI_CFG_HI_REG);

		if (!devpriv->is_6143) {
			lo = NI_E_AI_CFG_LO_GAIN(range);

			if (i == n_chan - 1)
				lo |= NI_E_AI_CFG_LO_LAST_CHAN;
			if (dither)
				lo |= NI_E_AI_CFG_LO_DITHER;

			ni_writew(dev, lo, NI_E_AI_CFG_LO_REG);
		}
	}

	/* prime the channel/gain list */
	if (!devpriv->is_611x && !devpriv->is_6143)
		ni_prime_channelgain_list(dev);
}

static int ni_ai_insn_read(struct comedi_device *dev,
			   struct comedi_subdevice *s,
			   struct comedi_insn *insn,
			   unsigned int *data)
{
	struct ni_private *devpriv = dev->private;
	unsigned int mask = s->maxdata;
	int i, n;
	unsigned int signbits;
	unsigned int d;

	ni_load_channelgain_list(dev, s, 1, &insn->chanspec);

	ni_clear_ai_fifo(dev);

	signbits = devpriv->ai_offset[0];
	if (devpriv->is_611x) {
		for (n = 0; n < num_adc_stages_611x; n++) {
			ni_stc_writew(dev, NISTC_AI_CMD1_CONVERT_PULSE,
				      NISTC_AI_CMD1_REG);
			udelay(1);
		}
		for (n = 0; n < insn->n; n++) {
			ni_stc_writew(dev, NISTC_AI_CMD1_CONVERT_PULSE,
				      NISTC_AI_CMD1_REG);
			/* The 611x has screwy 32-bit FIFOs. */
			d = 0;
			for (i = 0; i < NI_TIMEOUT; i++) {
				if (ni_readb(dev, NI_E_STATUS_REG) & 0x80) {
					d = ni_readl(dev,
						     NI611X_AI_FIFO_DATA_REG);
					d >>= 16;
					d &= 0xffff;
					break;
				}
				if (!(ni_stc_readw(dev, NISTC_AI_STATUS1_REG) &
				      NISTC_AI_STATUS1_FIFO_E)) {
					d = ni_readl(dev,
						     NI611X_AI_FIFO_DATA_REG);
					d &= 0xffff;
					break;
				}
			}
			if (i == NI_TIMEOUT) {
				dev_err(dev->class_dev, "timeout\n");
				return -ETIME;
			}
			d += signbits;
			data[n] = d & 0xffff;
		}
	} else if (devpriv->is_6143) {
		for (n = 0; n < insn->n; n++) {
			ni_stc_writew(dev, NISTC_AI_CMD1_CONVERT_PULSE,
				      NISTC_AI_CMD1_REG);

			/*
			 * The 6143 has 32-bit FIFOs. You need to strobe a
			 * bit to move a single 16bit stranded sample into
			 * the FIFO.
			 */
			d = 0;
			for (i = 0; i < NI_TIMEOUT; i++) {
				if (ni_readl(dev, NI6143_AI_FIFO_STATUS_REG) &
				    0x01) {
					/* Get stranded sample into FIFO */
					ni_writel(dev, 0x01,
						  NI6143_AI_FIFO_CTRL_REG);
					d = ni_readl(dev,
						     NI6143_AI_FIFO_DATA_REG);
					break;
				}
			}
			if (i == NI_TIMEOUT) {
				dev_err(dev->class_dev, "timeout\n");
				return -ETIME;
			}
			data[n] = (((d >> 16) & 0xFFFF) + signbits) & 0xFFFF;
		}
	} else {
		for (n = 0; n < insn->n; n++) {
			ni_stc_writew(dev, NISTC_AI_CMD1_CONVERT_PULSE,
				      NISTC_AI_CMD1_REG);
			for (i = 0; i < NI_TIMEOUT; i++) {
				if (!(ni_stc_readw(dev, NISTC_AI_STATUS1_REG) &
				      NISTC_AI_STATUS1_FIFO_E))
					break;
			}
			if (i == NI_TIMEOUT) {
				dev_err(dev->class_dev, "timeout\n");
				return -ETIME;
			}
			if (devpriv->is_m_series) {
				d = ni_readl(dev, NI_M_AI_FIFO_DATA_REG);
				d &= mask;
				data[n] = d;
			} else {
				d = ni_readw(dev, NI_E_AI_FIFO_DATA_REG);
				d += signbits;
				data[n] = d & 0xffff;
			}
		}
	}
	return insn->n;
}

static int ni_ns_to_timer(const struct comedi_device *dev,
			  unsigned int nanosec, unsigned int flags)
{
	struct ni_private *devpriv = dev->private;
	int divider;

	switch (flags & CMDF_ROUND_MASK) {
	case CMDF_ROUND_NEAREST:
	default:
		divider = DIV_ROUND_CLOSEST(nanosec, devpriv->clock_ns);
		break;
	case CMDF_ROUND_DOWN:
		divider = (nanosec) / devpriv->clock_ns;
		break;
	case CMDF_ROUND_UP:
		divider = DIV_ROUND_UP(nanosec, devpriv->clock_ns);
		break;
	}
	return divider - 1;
}

static unsigned int ni_timer_to_ns(const struct comedi_device *dev, int timer)
{
	struct ni_private *devpriv = dev->private;

	return devpriv->clock_ns * (timer + 1);
}

static void ni_cmd_set_mite_transfer(struct mite_ring *ring,
				     struct comedi_subdevice *sdev,
				     const struct comedi_cmd *cmd,
				     unsigned int max_count)
{
#ifdef PCIDMA
	unsigned int nbytes = max_count;

	if (cmd->stop_arg > 0 && cmd->stop_arg < max_count)
		nbytes = cmd->stop_arg;
	nbytes *= comedi_bytes_per_scan(sdev);

	if (nbytes > sdev->async->prealloc_bufsz) {
		if (cmd->stop_arg > 0)
			dev_err(sdev->device->class_dev,
				"%s: tried exact data transfer limits greater than buffer size\n",
				__func__);

		/*
		 * we can only transfer up to the size of the buffer.  In this
		 * case, the user is expected to continue to write into the
		 * comedi buffer (already implemented as a ring buffer).
		 */
		nbytes = sdev->async->prealloc_bufsz;
	}

	mite_init_ring_descriptors(ring, sdev, nbytes);
#else
	dev_err(sdev->device->class_dev,
		"%s: exact data transfer limits not implemented yet without DMA\n",
		__func__);
#endif
}

static unsigned int ni_min_ai_scan_period_ns(struct comedi_device *dev,
					     unsigned int num_channels)
{
	const struct ni_board_struct *board = dev->board_ptr;
	struct ni_private *devpriv = dev->private;

	/* simultaneously-sampled inputs */
	if (devpriv->is_611x || devpriv->is_6143)
		return board->ai_speed;

	/* multiplexed inputs */
	return board->ai_speed * num_channels;
}

static int ni_ai_cmdtest(struct comedi_device *dev, struct comedi_subdevice *s,
			 struct comedi_cmd *cmd)
{
	const struct ni_board_struct *board = dev->board_ptr;
	struct ni_private *devpriv = dev->private;
	int err = 0;
	unsigned int tmp;
	unsigned int sources;

	/* Step 1 : check if triggers are trivially valid */

	err |= comedi_check_trigger_src(&cmd->start_src,
					TRIG_NOW | TRIG_INT | TRIG_EXT);
	err |= comedi_check_trigger_src(&cmd->scan_begin_src,
					TRIG_TIMER | TRIG_EXT);

	sources = TRIG_TIMER | TRIG_EXT;
	if (devpriv->is_611x || devpriv->is_6143)
		sources |= TRIG_NOW;
	err |= comedi_check_trigger_src(&cmd->convert_src, sources);

	err |= comedi_check_trigger_src(&cmd->scan_end_src, TRIG_COUNT);
	err |= comedi_check_trigger_src(&cmd->stop_src, TRIG_COUNT | TRIG_NONE);

	if (err)
		return 1;

	/* Step 2a : make sure trigger sources are unique */

	err |= comedi_check_trigger_is_unique(cmd->start_src);
	err |= comedi_check_trigger_is_unique(cmd->scan_begin_src);
	err |= comedi_check_trigger_is_unique(cmd->convert_src);
	err |= comedi_check_trigger_is_unique(cmd->stop_src);

	/* Step 2b : and mutually compatible */

	if (err)
		return 2;

	/* Step 3: check if arguments are trivially valid */

	switch (cmd->start_src) {
	case TRIG_NOW:
	case TRIG_INT:
		err |= comedi_check_trigger_arg_is(&cmd->start_arg, 0);
		break;
	case TRIG_EXT:
		tmp = CR_CHAN(cmd->start_arg);

		if (tmp > 16)
			tmp = 16;
		tmp |= (cmd->start_arg & (CR_INVERT | CR_EDGE));
		err |= comedi_check_trigger_arg_is(&cmd->start_arg, tmp);
		break;
	}

	if (cmd->scan_begin_src == TRIG_TIMER) {
		err |= comedi_check_trigger_arg_min(&cmd->scan_begin_arg,
			ni_min_ai_scan_period_ns(dev, cmd->chanlist_len));
		err |= comedi_check_trigger_arg_max(&cmd->scan_begin_arg,
						    devpriv->clock_ns *
						    0xffffff);
	} else if (cmd->scan_begin_src == TRIG_EXT) {
		/* external trigger */
		unsigned int tmp = CR_CHAN(cmd->scan_begin_arg);

		if (tmp > 16)
			tmp = 16;
		tmp |= (cmd->scan_begin_arg & (CR_INVERT | CR_EDGE));
		err |= comedi_check_trigger_arg_is(&cmd->scan_begin_arg, tmp);
	} else {		/* TRIG_OTHER */
		err |= comedi_check_trigger_arg_is(&cmd->scan_begin_arg, 0);
	}

	if (cmd->convert_src == TRIG_TIMER) {
		if (devpriv->is_611x || devpriv->is_6143) {
			err |= comedi_check_trigger_arg_is(&cmd->convert_arg,
							   0);
		} else {
			err |= comedi_check_trigger_arg_min(&cmd->convert_arg,
							    board->ai_speed);
			err |= comedi_check_trigger_arg_max(&cmd->convert_arg,
							    devpriv->clock_ns *
							    0xffff);
		}
	} else if (cmd->convert_src == TRIG_EXT) {
		/* external trigger */
		unsigned int tmp = CR_CHAN(cmd->convert_arg);

		if (tmp > 16)
			tmp = 16;
		tmp |= (cmd->convert_arg & (CR_ALT_FILTER | CR_INVERT));
		err |= comedi_check_trigger_arg_is(&cmd->convert_arg, tmp);
	} else if (cmd->convert_src == TRIG_NOW) {
		err |= comedi_check_trigger_arg_is(&cmd->convert_arg, 0);
	}

	err |= comedi_check_trigger_arg_is(&cmd->scan_end_arg,
					   cmd->chanlist_len);

	if (cmd->stop_src == TRIG_COUNT) {
		unsigned int max_count = 0x01000000;

		if (devpriv->is_611x)
			max_count -= num_adc_stages_611x;
		err |= comedi_check_trigger_arg_max(&cmd->stop_arg, max_count);
		err |= comedi_check_trigger_arg_min(&cmd->stop_arg, 1);
	} else {
		/* TRIG_NONE */
		err |= comedi_check_trigger_arg_is(&cmd->stop_arg, 0);
	}

	if (err)
		return 3;

	/* step 4: fix up any arguments */

	if (cmd->scan_begin_src == TRIG_TIMER) {
		tmp = cmd->scan_begin_arg;
		cmd->scan_begin_arg =
		    ni_timer_to_ns(dev, ni_ns_to_timer(dev,
						       cmd->scan_begin_arg,
						       cmd->flags));
		if (tmp != cmd->scan_begin_arg)
			err++;
	}
	if (cmd->convert_src == TRIG_TIMER) {
		if (!devpriv->is_611x && !devpriv->is_6143) {
			tmp = cmd->convert_arg;
			cmd->convert_arg =
			    ni_timer_to_ns(dev, ni_ns_to_timer(dev,
							       cmd->convert_arg,
							       cmd->flags));
			if (tmp != cmd->convert_arg)
				err++;
			if (cmd->scan_begin_src == TRIG_TIMER &&
			    cmd->scan_begin_arg <
			    cmd->convert_arg * cmd->scan_end_arg) {
				cmd->scan_begin_arg =
				    cmd->convert_arg * cmd->scan_end_arg;
				err++;
			}
		}
	}

	if (err)
		return 4;

	return 0;
}

static int ni_ai_inttrig(struct comedi_device *dev,
			 struct comedi_subdevice *s,
			 unsigned int trig_num)
{
	struct ni_private *devpriv = dev->private;
	struct comedi_cmd *cmd = &s->async->cmd;

	if (trig_num != cmd->start_arg)
		return -EINVAL;

	ni_stc_writew(dev, NISTC_AI_CMD2_START1_PULSE | devpriv->ai_cmd2,
		      NISTC_AI_CMD2_REG);
	s->async->inttrig = NULL;

	return 1;
}

static int ni_ai_cmd(struct comedi_device *dev, struct comedi_subdevice *s)
{
	struct ni_private *devpriv = dev->private;
	const struct comedi_cmd *cmd = &s->async->cmd;
	int timer;
	int mode1 = 0;		/* mode1 is needed for both stop and convert */
	int mode2 = 0;
	int start_stop_select = 0;
	unsigned int stop_count;
	int interrupt_a_enable = 0;
	unsigned int ai_trig;

	if (dev->irq == 0) {
		dev_err(dev->class_dev, "cannot run command without an irq\n");
		return -EIO;
	}
	ni_clear_ai_fifo(dev);

	ni_load_channelgain_list(dev, s, cmd->chanlist_len, cmd->chanlist);

	/* start configuration */
	ni_stc_writew(dev, NISTC_RESET_AI_CFG_START, NISTC_RESET_REG);

	/*
	 * Disable analog triggering for now, since it interferes
	 * with the use of pfi0.
	 */
	devpriv->an_trig_etc_reg &= ~NISTC_ATRIG_ETC_ENA;
	ni_stc_writew(dev, devpriv->an_trig_etc_reg, NISTC_ATRIG_ETC_REG);

	ai_trig = NISTC_AI_TRIG_START2_SEL(0) | NISTC_AI_TRIG_START1_SYNC;
	switch (cmd->start_src) {
	case TRIG_INT:
	case TRIG_NOW:
		ai_trig |= NISTC_AI_TRIG_START1_EDGE |
			   NISTC_AI_TRIG_START1_SEL(0);
		break;
	case TRIG_EXT:
		ai_trig |= NISTC_AI_TRIG_START1_SEL(CR_CHAN(cmd->start_arg) +
						    1);

		if (cmd->start_arg & CR_INVERT)
			ai_trig |= NISTC_AI_TRIG_START1_POLARITY;
		if (cmd->start_arg & CR_EDGE)
			ai_trig |= NISTC_AI_TRIG_START1_EDGE;
		break;
	}
	ni_stc_writew(dev, ai_trig, NISTC_AI_TRIG_SEL_REG);

	mode2 &= ~NISTC_AI_MODE2_PRE_TRIGGER;
	mode2 &= ~NISTC_AI_MODE2_SC_INIT_LOAD_SRC;
	mode2 &= ~NISTC_AI_MODE2_SC_RELOAD_MODE;
	ni_stc_writew(dev, mode2, NISTC_AI_MODE2_REG);

	if (cmd->chanlist_len == 1 || devpriv->is_611x || devpriv->is_6143) {
		/* logic low */
		start_stop_select |= NISTC_AI_STOP_POLARITY |
				     NISTC_AI_STOP_SEL(31) |
				     NISTC_AI_STOP_SYNC;
	} else {
		/*  ai configuration memory */
		start_stop_select |= NISTC_AI_STOP_SEL(19);
	}
	ni_stc_writew(dev, start_stop_select, NISTC_AI_START_STOP_REG);

	devpriv->ai_cmd2 = 0;
	switch (cmd->stop_src) {
	case TRIG_COUNT:
		stop_count = cmd->stop_arg - 1;

		if (devpriv->is_611x) {
			/*  have to take 3 stage adc pipeline into account */
			stop_count += num_adc_stages_611x;
		}
		/* stage number of scans */
		ni_stc_writel(dev, stop_count, NISTC_AI_SC_LOADA_REG);

		mode1 |= NISTC_AI_MODE1_START_STOP |
			 NISTC_AI_MODE1_RSVD |
			 NISTC_AI_MODE1_TRIGGER_ONCE;
		ni_stc_writew(dev, mode1, NISTC_AI_MODE1_REG);
		/* load SC (Scan Count) */
		ni_stc_writew(dev, NISTC_AI_CMD1_SC_LOAD, NISTC_AI_CMD1_REG);

		if (stop_count == 0) {
			devpriv->ai_cmd2 |= NISTC_AI_CMD2_END_ON_EOS;
			interrupt_a_enable |= NISTC_INTA_ENA_AI_STOP;
			/*
			 * This is required to get the last sample for
			 * chanlist_len > 1, not sure why.
			 */
			if (cmd->chanlist_len > 1)
				start_stop_select |= NISTC_AI_STOP_POLARITY |
						     NISTC_AI_STOP_EDGE;
		}
		break;
	case TRIG_NONE:
		/* stage number of scans */
		ni_stc_writel(dev, 0, NISTC_AI_SC_LOADA_REG);

		mode1 |= NISTC_AI_MODE1_START_STOP |
			 NISTC_AI_MODE1_RSVD |
			 NISTC_AI_MODE1_CONTINUOUS;
		ni_stc_writew(dev, mode1, NISTC_AI_MODE1_REG);

		/* load SC (Scan Count) */
		ni_stc_writew(dev, NISTC_AI_CMD1_SC_LOAD, NISTC_AI_CMD1_REG);
		break;
	}

	switch (cmd->scan_begin_src) {
	case TRIG_TIMER:
		/*
		 * stop bits for non 611x boards
		 * NISTC_AI_MODE3_SI_TRIG_DELAY=0
		 * NISTC_AI_MODE2_PRE_TRIGGER=0
		 * NISTC_AI_START_STOP_REG:
		 * NISTC_AI_START_POLARITY=0	(?) rising edge
		 * NISTC_AI_START_EDGE=1	edge triggered
		 * NISTC_AI_START_SYNC=1	(?)
		 * NISTC_AI_START_SEL=0		SI_TC
		 * NISTC_AI_STOP_POLARITY=0	rising edge
		 * NISTC_AI_STOP_EDGE=0		level
		 * NISTC_AI_STOP_SYNC=1
		 * NISTC_AI_STOP_SEL=19		external pin (configuration mem)
		 */
		start_stop_select |= NISTC_AI_START_EDGE | NISTC_AI_START_SYNC;
		ni_stc_writew(dev, start_stop_select, NISTC_AI_START_STOP_REG);

		mode2 &= ~NISTC_AI_MODE2_SI_INIT_LOAD_SRC;	/* A */
		mode2 |= NISTC_AI_MODE2_SI_RELOAD_MODE(0);
		/* mode2 |= NISTC_AI_MODE2_SC_RELOAD_MODE; */
		ni_stc_writew(dev, mode2, NISTC_AI_MODE2_REG);

		/* load SI */
		timer = ni_ns_to_timer(dev, cmd->scan_begin_arg,
				       CMDF_ROUND_NEAREST);
		ni_stc_writel(dev, timer, NISTC_AI_SI_LOADA_REG);
		ni_stc_writew(dev, NISTC_AI_CMD1_SI_LOAD, NISTC_AI_CMD1_REG);
		break;
	case TRIG_EXT:
		if (cmd->scan_begin_arg & CR_EDGE)
			start_stop_select |= NISTC_AI_START_EDGE;
		if (cmd->scan_begin_arg & CR_INVERT)	/* falling edge */
			start_stop_select |= NISTC_AI_START_POLARITY;
		if (cmd->scan_begin_src != cmd->convert_src ||
		    (cmd->scan_begin_arg & ~CR_EDGE) !=
		    (cmd->convert_arg & ~CR_EDGE))
			start_stop_select |= NISTC_AI_START_SYNC;
		start_stop_select |=
		    NISTC_AI_START_SEL(1 + CR_CHAN(cmd->scan_begin_arg));
		ni_stc_writew(dev, start_stop_select, NISTC_AI_START_STOP_REG);
		break;
	}

	switch (cmd->convert_src) {
	case TRIG_TIMER:
	case TRIG_NOW:
		if (cmd->convert_arg == 0 || cmd->convert_src == TRIG_NOW)
			timer = 1;
		else
			timer = ni_ns_to_timer(dev, cmd->convert_arg,
					       CMDF_ROUND_NEAREST);
		/* 0,0 does not work */
		ni_stc_writew(dev, 1, NISTC_AI_SI2_LOADA_REG);
		ni_stc_writew(dev, timer, NISTC_AI_SI2_LOADB_REG);

		mode2 &= ~NISTC_AI_MODE2_SI2_INIT_LOAD_SRC;	/* A */
		mode2 |= NISTC_AI_MODE2_SI2_RELOAD_MODE;	/* alternate */
		ni_stc_writew(dev, mode2, NISTC_AI_MODE2_REG);

		ni_stc_writew(dev, NISTC_AI_CMD1_SI2_LOAD, NISTC_AI_CMD1_REG);

		mode2 |= NISTC_AI_MODE2_SI2_INIT_LOAD_SRC;	/* B */
		mode2 |= NISTC_AI_MODE2_SI2_RELOAD_MODE;	/* alternate */
		ni_stc_writew(dev, mode2, NISTC_AI_MODE2_REG);
		break;
	case TRIG_EXT:
		mode1 |= NISTC_AI_MODE1_CONVERT_SRC(1 +
						    CR_CHAN(cmd->convert_arg));
		if ((cmd->convert_arg & CR_INVERT) == 0)
			mode1 |= NISTC_AI_MODE1_CONVERT_POLARITY;
		ni_stc_writew(dev, mode1, NISTC_AI_MODE1_REG);

		mode2 |= NISTC_AI_MODE2_SC_GATE_ENA |
			 NISTC_AI_MODE2_START_STOP_GATE_ENA;
		ni_stc_writew(dev, mode2, NISTC_AI_MODE2_REG);

		break;
	}

	if (dev->irq) {
		/* interrupt on FIFO, errors, SC_TC */
		interrupt_a_enable |= NISTC_INTA_ENA_AI_ERR |
				      NISTC_INTA_ENA_AI_SC_TC;

#ifndef PCIDMA
		interrupt_a_enable |= NISTC_INTA_ENA_AI_FIFO;
#endif

		if ((cmd->flags & CMDF_WAKE_EOS) ||
		    (devpriv->ai_cmd2 & NISTC_AI_CMD2_END_ON_EOS)) {
			/* wake on end-of-scan */
			devpriv->aimode = AIMODE_SCAN;
		} else {
			devpriv->aimode = AIMODE_HALF_FULL;
		}

		switch (devpriv->aimode) {
		case AIMODE_HALF_FULL:
			/* FIFO interrupts and DMA requests on half-full */
#ifdef PCIDMA
			ni_stc_writew(dev, NISTC_AI_MODE3_FIFO_MODE_HF_E,
				      NISTC_AI_MODE3_REG);
#else
			ni_stc_writew(dev, NISTC_AI_MODE3_FIFO_MODE_HF,
				      NISTC_AI_MODE3_REG);
#endif
			break;
		case AIMODE_SAMPLE:
			/*generate FIFO interrupts on non-empty */
			ni_stc_writew(dev, NISTC_AI_MODE3_FIFO_MODE_NE,
				      NISTC_AI_MODE3_REG);
			break;
		case AIMODE_SCAN:
#ifdef PCIDMA
			ni_stc_writew(dev, NISTC_AI_MODE3_FIFO_MODE_NE,
				      NISTC_AI_MODE3_REG);
#else
			ni_stc_writew(dev, NISTC_AI_MODE3_FIFO_MODE_HF,
				      NISTC_AI_MODE3_REG);
#endif
			interrupt_a_enable |= NISTC_INTA_ENA_AI_STOP;
			break;
		default:
			break;
		}

		/* clear interrupts */
		ni_stc_writew(dev, NISTC_INTA_ACK_AI_ALL, NISTC_INTA_ACK_REG);

		ni_set_bits(dev, NISTC_INTA_ENA_REG, interrupt_a_enable, 1);
	} else {
		/* interrupt on nothing */
		ni_set_bits(dev, NISTC_INTA_ENA_REG, ~0, 0);

		/* XXX start polling if necessary */
	}

	/* end configuration */
	ni_stc_writew(dev, NISTC_RESET_AI_CFG_END, NISTC_RESET_REG);

	switch (cmd->scan_begin_src) {
	case TRIG_TIMER:
		ni_stc_writew(dev, NISTC_AI_CMD1_SI2_ARM |
				   NISTC_AI_CMD1_SI_ARM |
				   NISTC_AI_CMD1_DIV_ARM |
				   NISTC_AI_CMD1_SC_ARM,
			      NISTC_AI_CMD1_REG);
		break;
	case TRIG_EXT:
		ni_stc_writew(dev, NISTC_AI_CMD1_SI2_ARM |
				   NISTC_AI_CMD1_SI_ARM |	/* XXX ? */
				   NISTC_AI_CMD1_DIV_ARM |
				   NISTC_AI_CMD1_SC_ARM,
			      NISTC_AI_CMD1_REG);
		break;
	}

#ifdef PCIDMA
	{
		int retval = ni_ai_setup_MITE_dma(dev);

		if (retval)
			return retval;
	}
#endif

	if (cmd->start_src == TRIG_NOW) {
		ni_stc_writew(dev, NISTC_AI_CMD2_START1_PULSE |
				   devpriv->ai_cmd2,
			      NISTC_AI_CMD2_REG);
		s->async->inttrig = NULL;
	} else if (cmd->start_src == TRIG_EXT) {
		s->async->inttrig = NULL;
	} else {	/* TRIG_INT */
		s->async->inttrig = ni_ai_inttrig;
	}

	return 0;
}

static int ni_ai_insn_config(struct comedi_device *dev,
			     struct comedi_subdevice *s,
			     struct comedi_insn *insn, unsigned int *data)
{
	struct ni_private *devpriv = dev->private;

	if (insn->n < 1)
		return -EINVAL;

	switch (data[0]) {
	case INSN_CONFIG_ALT_SOURCE:
		if (devpriv->is_m_series) {
			if (data[1] & ~NI_M_CFG_BYPASS_AI_CAL_MASK)
				return -EINVAL;
			devpriv->ai_calib_source = data[1];
		} else if (devpriv->is_6143) {
			unsigned int calib_source;

			calib_source = data[1] & 0xf;

			devpriv->ai_calib_source = calib_source;
			ni_writew(dev, calib_source, NI6143_CALIB_CHAN_REG);
		} else {
			unsigned int calib_source;
			unsigned int calib_source_adjust;

			calib_source = data[1] & 0xf;
			calib_source_adjust = (data[1] >> 4) & 0xff;

			if (calib_source >= 8)
				return -EINVAL;
			devpriv->ai_calib_source = calib_source;
			if (devpriv->is_611x) {
				ni_writeb(dev, calib_source_adjust,
					  NI611X_CAL_GAIN_SEL_REG);
			}
		}
		return 2;
	default:
		break;
	}

	return -EINVAL;
}

static void ni_ao_munge(struct comedi_device *dev, struct comedi_subdevice *s,
			void *data, unsigned int num_bytes,
			unsigned int chan_index)
{
	struct comedi_cmd *cmd = &s->async->cmd;
	unsigned int nsamples = comedi_bytes_to_samples(s, num_bytes);
	unsigned short *array = data;
	unsigned int i;
#ifdef PCIDMA
	__le16 buf, *barray = data;
#endif

	for (i = 0; i < nsamples; i++) {
		unsigned int range = CR_RANGE(cmd->chanlist[chan_index]);
		unsigned short val = array[i];

		/*
		 * Munge data from unsigned to two's complement for
		 * bipolar ranges.
		 */
		if (comedi_range_is_bipolar(s, range))
			val = comedi_offset_munge(s, val);
#ifdef PCIDMA
		buf = cpu_to_le16(val);
		barray[i] = buf;
#else
		array[i] = val;
#endif
		chan_index++;
		chan_index %= cmd->chanlist_len;
	}
}

static int ni_m_series_ao_config_chanlist(struct comedi_device *dev,
					  struct comedi_subdevice *s,
					  unsigned int chanspec[],
					  unsigned int n_chans, int timed)
{
	struct ni_private *devpriv = dev->private;
	unsigned int range;
	unsigned int chan;
	unsigned int conf;
	int i;
	int invert = 0;

	if (timed) {
		for (i = 0; i < s->n_chan; ++i) {
			devpriv->ao_conf[i] &= ~NI_M_AO_CFG_BANK_UPDATE_TIMED;
			ni_writeb(dev, devpriv->ao_conf[i],
				  NI_M_AO_CFG_BANK_REG(i));
			ni_writeb(dev, 0xf, NI_M_AO_WAVEFORM_ORDER_REG(i));
		}
	}
	for (i = 0; i < n_chans; i++) {
		const struct comedi_krange *krange;

		chan = CR_CHAN(chanspec[i]);
		range = CR_RANGE(chanspec[i]);
		krange = s->range_table->range + range;
		invert = 0;
		conf = 0;
		switch (krange->max - krange->min) {
		case 20000000:
			conf |= NI_M_AO_CFG_BANK_REF_INT_10V;
			ni_writeb(dev, 0, NI_M_AO_REF_ATTENUATION_REG(chan));
			break;
		case 10000000:
			conf |= NI_M_AO_CFG_BANK_REF_INT_5V;
			ni_writeb(dev, 0, NI_M_AO_REF_ATTENUATION_REG(chan));
			break;
		case 4000000:
			conf |= NI_M_AO_CFG_BANK_REF_INT_10V;
			ni_writeb(dev, NI_M_AO_REF_ATTENUATION_X5,
				  NI_M_AO_REF_ATTENUATION_REG(chan));
			break;
		case 2000000:
			conf |= NI_M_AO_CFG_BANK_REF_INT_5V;
			ni_writeb(dev, NI_M_AO_REF_ATTENUATION_X5,
				  NI_M_AO_REF_ATTENUATION_REG(chan));
			break;
		default:
			dev_err(dev->class_dev,
				"bug! unhandled ao reference voltage\n");
			break;
		}
		switch (krange->max + krange->min) {
		case 0:
			conf |= NI_M_AO_CFG_BANK_OFFSET_0V;
			break;
		case 10000000:
			conf |= NI_M_AO_CFG_BANK_OFFSET_5V;
			break;
		default:
			dev_err(dev->class_dev,
				"bug! unhandled ao offset voltage\n");
			break;
		}
		if (timed)
			conf |= NI_M_AO_CFG_BANK_UPDATE_TIMED;
		ni_writeb(dev, conf, NI_M_AO_CFG_BANK_REG(chan));
		devpriv->ao_conf[chan] = conf;
		ni_writeb(dev, i, NI_M_AO_WAVEFORM_ORDER_REG(chan));
	}
	return invert;
}

static int ni_old_ao_config_chanlist(struct comedi_device *dev,
				     struct comedi_subdevice *s,
				     unsigned int chanspec[],
				     unsigned int n_chans)
{
	struct ni_private *devpriv = dev->private;
	unsigned int range;
	unsigned int chan;
	unsigned int conf;
	int i;
	int invert = 0;

	for (i = 0; i < n_chans; i++) {
		chan = CR_CHAN(chanspec[i]);
		range = CR_RANGE(chanspec[i]);
		conf = NI_E_AO_DACSEL(chan);

		if (comedi_range_is_bipolar(s, range)) {
			conf |= NI_E_AO_CFG_BIP;
			invert = (s->maxdata + 1) >> 1;
		} else {
			invert = 0;
		}
		if (comedi_range_is_external(s, range))
			conf |= NI_E_AO_EXT_REF;

		/* not all boards can deglitch, but this shouldn't hurt */
		if (chanspec[i] & CR_DEGLITCH)
			conf |= NI_E_AO_DEGLITCH;

		/* analog reference */
		/* AREF_OTHER connects AO ground to AI ground, i think */
		if (CR_AREF(chanspec[i]) == AREF_OTHER)
			conf |= NI_E_AO_GROUND_REF;

		ni_writew(dev, conf, NI_E_AO_CFG_REG);
		devpriv->ao_conf[chan] = conf;
	}
	return invert;
}

static int ni_ao_config_chanlist(struct comedi_device *dev,
				 struct comedi_subdevice *s,
				 unsigned int chanspec[], unsigned int n_chans,
				 int timed)
{
	struct ni_private *devpriv = dev->private;

	if (devpriv->is_m_series)
		return ni_m_series_ao_config_chanlist(dev, s, chanspec, n_chans,
						      timed);
	else
		return ni_old_ao_config_chanlist(dev, s, chanspec, n_chans);
}

static int ni_ao_insn_write(struct comedi_device *dev,
			    struct comedi_subdevice *s,
			    struct comedi_insn *insn,
			    unsigned int *data)
{
	struct ni_private *devpriv = dev->private;
	unsigned int chan = CR_CHAN(insn->chanspec);
	unsigned int range = CR_RANGE(insn->chanspec);
	int reg;
	int i;

	if (devpriv->is_6xxx) {
		ni_ao_win_outw(dev, 1 << chan, NI671X_AO_IMMEDIATE_REG);

		reg = NI671X_DAC_DIRECT_DATA_REG(chan);
	} else if (devpriv->is_m_series) {
		reg = NI_M_DAC_DIRECT_DATA_REG(chan);
	} else {
		reg = NI_E_DAC_DIRECT_DATA_REG(chan);
	}

	ni_ao_config_chanlist(dev, s, &insn->chanspec, 1, 0);

	for (i = 0; i < insn->n; i++) {
		unsigned int val = data[i];

		s->readback[chan] = val;

		if (devpriv->is_6xxx) {
			/*
			 * 6xxx boards have bipolar outputs, munge the
			 * unsigned comedi values to 2's complement
			 */
			val = comedi_offset_munge(s, val);

			ni_ao_win_outw(dev, val, reg);
		} else if (devpriv->is_m_series) {
			/*
			 * M-series boards use offset binary values for
			 * bipolar and uinpolar outputs
			 */
			ni_writew(dev, val, reg);
		} else {
			/*
			 * Non-M series boards need two's complement values
			 * for bipolar ranges.
			 */
			if (comedi_range_is_bipolar(s, range))
				val = comedi_offset_munge(s, val);

			ni_writew(dev, val, reg);
		}
	}

	return insn->n;
}

/*
 * Arms the AO device in preparation for a trigger event.
 * This function also allocates and prepares a DMA channel (or FIFO if DMA is
 * not used).  As a part of this preparation, this function preloads the DAC
 * registers with the first values of the output stream.  This ensures that the
 * first clock cycle after the trigger can be used for output.
 *
 * Note that this function _must_ happen after a user has written data to the
 * output buffers via either mmap or write(fileno,...).
 */
static int ni_ao_arm(struct comedi_device *dev,
		     struct comedi_subdevice *s)
{
	struct ni_private *devpriv = dev->private;
	int ret;
	int interrupt_b_bits;
	int i;
	static const int timeout = 1000;

	/*
<<<<<<< HEAD
	 * Require trig_num == cmd->start_arg when cmd->start_src == TRIG_INT.
	 * For backwards compatibility, also allow trig_num == 0 when
	 * cmd->start_src != TRIG_INT (i.e. when cmd->start_src == TRIG_EXT);
	 * in that case, the internal trigger is being used as a pre-trigger
	 * before the external trigger.
	 */
	if (!(trig_num == cmd->start_arg ||
	      (trig_num == 0 && cmd->start_src != TRIG_INT)))
=======
	 * Prevent ao from doing things like trying to allocate the ao dma
	 * channel multiple times.
	 */
	if (!devpriv->ao_needs_arming) {
		dev_dbg(dev->class_dev, "%s: device does not need arming!\n",
			__func__);
>>>>>>> 286cd8c7
		return -EINVAL;
	}

	devpriv->ao_needs_arming = 0;

	ni_set_bits(dev, NISTC_INTB_ENA_REG,
		    NISTC_INTB_ENA_AO_FIFO | NISTC_INTB_ENA_AO_ERR, 0);
	interrupt_b_bits = NISTC_INTB_ENA_AO_ERR;
#ifdef PCIDMA
	ni_stc_writew(dev, 1, NISTC_DAC_FIFO_CLR_REG);
	if (devpriv->is_6xxx)
		ni_ao_win_outl(dev, 0x6, NI611X_AO_FIFO_OFFSET_LOAD_REG);
	ret = ni_ao_setup_MITE_dma(dev);
	if (ret)
		return ret;
	ret = ni_ao_wait_for_dma_load(dev);
	if (ret < 0)
		return ret;
#else
	ret = ni_ao_prep_fifo(dev, s);
	if (ret == 0)
		return -EPIPE;

	interrupt_b_bits |= NISTC_INTB_ENA_AO_FIFO;
#endif

	ni_stc_writew(dev, devpriv->ao_mode3 | NISTC_AO_MODE3_NOT_AN_UPDATE,
		      NISTC_AO_MODE3_REG);
	ni_stc_writew(dev, devpriv->ao_mode3, NISTC_AO_MODE3_REG);
	/* wait for DACs to be loaded */
	for (i = 0; i < timeout; i++) {
		udelay(1);
		if ((ni_stc_readw(dev, NISTC_STATUS2_REG) &
		     NISTC_STATUS2_AO_TMRDACWRS_IN_PROGRESS) == 0)
			break;
	}
	if (i == timeout) {
		dev_err(dev->class_dev,
			"timed out waiting for AO_TMRDACWRs_In_Progress_St to clear\n");
		return -EIO;
	}
	/*
	 * stc manual says we are need to clear error interrupt after
	 * AO_TMRDACWRs_In_Progress_St clears
	 */
	ni_stc_writew(dev, NISTC_INTB_ACK_AO_ERR, NISTC_INTB_ACK_REG);

	ni_set_bits(dev, NISTC_INTB_ENA_REG, interrupt_b_bits, 1);

	ni_stc_writew(dev, NISTC_AO_CMD1_UI_ARM |
			   NISTC_AO_CMD1_UC_ARM |
			   NISTC_AO_CMD1_BC_ARM |
			   devpriv->ao_cmd1,
		      NISTC_AO_CMD1_REG);

	return 0;
}

static int ni_ao_insn_config(struct comedi_device *dev,
			     struct comedi_subdevice *s,
			     struct comedi_insn *insn, unsigned int *data)
{
	const struct ni_board_struct *board = dev->board_ptr;
	struct ni_private *devpriv = dev->private;
	unsigned int nbytes;

	switch (data[0]) {
	case INSN_CONFIG_GET_HARDWARE_BUFFER_SIZE:
		switch (data[1]) {
		case COMEDI_OUTPUT:
			nbytes = comedi_samples_to_bytes(s,
							 board->ao_fifo_depth);
			data[2] = 1 + nbytes;
			if (devpriv->mite)
				data[2] += devpriv->mite->fifo_size;
			break;
		case COMEDI_INPUT:
			data[2] = 0;
			break;
		default:
			return -EINVAL;
		}
		return 0;
	case INSN_CONFIG_ARM:
		return ni_ao_arm(dev, s);
	default:
		break;
	}

	return -EINVAL;
}

static int ni_ao_inttrig(struct comedi_device *dev,
			 struct comedi_subdevice *s,
			 unsigned int trig_num)
{
	struct ni_private *devpriv = dev->private;
	struct comedi_cmd *cmd = &s->async->cmd;
	int ret;

	/*
	 * Require trig_num == cmd->start_arg when cmd->start_src == TRIG_INT.
	 * For backwards compatibility, also allow trig_num == 0 when
	 * cmd->start_src != TRIG_INT (i.e. when cmd->start_src == TRIG_EXT);
	 * in that case, the internal trigger is being used as a pre-trigger
	 * before the external trigger.
	 */
	if (!(trig_num == cmd->start_arg ||
	      (trig_num == 0 && cmd->start_src != TRIG_INT)))
		return -EINVAL;

	/*
	 * Null trig at beginning prevent ao start trigger from executing more
	 * than once per command.
	 */
	s->async->inttrig = NULL;

	if (devpriv->ao_needs_arming) {
		/* only arm this device if it still needs arming */
		ret = ni_ao_arm(dev, s);
		if (ret)
			return ret;
	}

	ni_stc_writew(dev, NISTC_AO_CMD2_START1_PULSE | devpriv->ao_cmd2,
		      NISTC_AO_CMD2_REG);

	return 0;
}

/*
 * begin ni_ao_cmd.
 * Organized similar to NI-STC and MHDDK examples.
 * ni_ao_cmd is broken out into configuration sub-routines for clarity.
 */

static void ni_ao_cmd_personalize(struct comedi_device *dev,
				  const struct comedi_cmd *cmd)
{
	const struct ni_board_struct *board = dev->board_ptr;
	unsigned int bits;

	ni_stc_writew(dev, NISTC_RESET_AO_CFG_START, NISTC_RESET_REG);

	bits =
	  /* fast CPU interface--only eseries */
	  /* ((slow CPU interface) ? 0 : AO_Fast_CPU) | */
	  NISTC_AO_PERSONAL_BC_SRC_SEL  |
	  0 /* (use_original_pulse ? 0 : NISTC_AO_PERSONAL_UPDATE_TIMEBASE) */ |
	  /*
	   * FIXME:  start setting following bit when appropriate.  Need to
	   * determine whether board is E4 or E1.
	   * FROM MHHDK:
	   * if board is E4 or E1
	   *   Set bit "NISTC_AO_PERSONAL_UPDATE_PW" to 0
	   * else
	   *   set it to 1
	   */
	  NISTC_AO_PERSONAL_UPDATE_PW   |
	  /* FIXME:  when should we set following bit to zero? */
	  NISTC_AO_PERSONAL_TMRDACWR_PW |
	  (board->ao_fifo_depth ?
	    NISTC_AO_PERSONAL_FIFO_ENA : NISTC_AO_PERSONAL_DMA_PIO_CTRL)
	  ;
#if 0
	/*
	 * FIXME:
	 * add something like ".has_individual_dacs = 0" to ni_board_struct
	 * since, as F Hess pointed out, not all in m series have singles.  not
	 * sure if e-series all have duals...
	 */

	/*
	 * F Hess: windows driver does not set NISTC_AO_PERSONAL_NUM_DAC bit for
	 * 6281, verified with bus analyzer.
	 */
	if (devpriv->is_m_series)
		bits |= NISTC_AO_PERSONAL_NUM_DAC;
#endif
	ni_stc_writew(dev, bits, NISTC_AO_PERSONAL_REG);

	ni_stc_writew(dev, NISTC_RESET_AO_CFG_END, NISTC_RESET_REG);
}

static void ni_ao_cmd_set_trigger(struct comedi_device *dev,
				  const struct comedi_cmd *cmd)
{
	struct ni_private *devpriv = dev->private;
	unsigned int trigsel;

	ni_stc_writew(dev, NISTC_RESET_AO_CFG_START, NISTC_RESET_REG);

	/* sync */
	if (cmd->stop_src == TRIG_NONE) {
		devpriv->ao_mode1 |= NISTC_AO_MODE1_CONTINUOUS;
		devpriv->ao_mode1 &= ~NISTC_AO_MODE1_TRIGGER_ONCE;
	} else {
		devpriv->ao_mode1 &= ~NISTC_AO_MODE1_CONTINUOUS;
		devpriv->ao_mode1 |= NISTC_AO_MODE1_TRIGGER_ONCE;
	}
	ni_stc_writew(dev, devpriv->ao_mode1, NISTC_AO_MODE1_REG);

	if (cmd->start_src == TRIG_INT) {
		trigsel = NISTC_AO_TRIG_START1_EDGE |
			  NISTC_AO_TRIG_START1_SYNC;
	} else { /* TRIG_EXT */
		trigsel = NISTC_AO_TRIG_START1_SEL(CR_CHAN(cmd->start_arg) + 1);
		/* 0=active high, 1=active low. see daq-stc 3-24 (p186) */
		if (cmd->start_arg & CR_INVERT)
			trigsel |= NISTC_AO_TRIG_START1_POLARITY;
		/* 0=edge detection disabled, 1=enabled */
		if (cmd->start_arg & CR_EDGE)
			trigsel |= NISTC_AO_TRIG_START1_EDGE;
	}
	ni_stc_writew(dev, trigsel, NISTC_AO_TRIG_SEL_REG);

	/* AO_Delayed_START1 = 0, we do not support delayed start...yet */

	/* sync */
	/* select DA_START1 as PFI6/AO_START1 when configured as an output */
	devpriv->ao_mode3 &= ~NISTC_AO_MODE3_TRIG_LEN;
	ni_stc_writew(dev, devpriv->ao_mode3, NISTC_AO_MODE3_REG);

	ni_stc_writew(dev, NISTC_RESET_AO_CFG_END, NISTC_RESET_REG);
}

static void ni_ao_cmd_set_counters(struct comedi_device *dev,
				   const struct comedi_cmd *cmd)
{
	struct ni_private *devpriv = dev->private;
	/* Not supporting 'waveform staging' or 'local buffer with pauses' */

	ni_stc_writew(dev, NISTC_RESET_AO_CFG_START, NISTC_RESET_REG);
	/*
	 * This relies on ao_mode1/(Trigger_Once | Continuous) being set in
	 * set_trigger above.  It is unclear whether we really need to re-write
	 * this register with these values.  The mhddk examples for e-series
	 * show writing this in both places, but the examples for m-series show
	 * a single write in the set_counters function (here).
	 */
	ni_stc_writew(dev, devpriv->ao_mode1, NISTC_AO_MODE1_REG);

	/* sync (upload number of buffer iterations -1) */
	/* indicate that we want to use BC_Load_A_Register as the source */
	devpriv->ao_mode2 &= ~NISTC_AO_MODE2_BC_INIT_LOAD_SRC;
	ni_stc_writew(dev, devpriv->ao_mode2, NISTC_AO_MODE2_REG);

	/*
	 * if the BC_TC interrupt is still issued in spite of UC, BC, UI
	 * ignoring BC_TC, then we will need to find a way to ignore that
	 * interrupt in continuous mode.
	 */
	ni_stc_writel(dev, 0, NISTC_AO_BC_LOADA_REG); /* iter once */

	/* sync (issue command to load number of buffer iterations -1) */
	ni_stc_writew(dev, NISTC_AO_CMD1_BC_LOAD, NISTC_AO_CMD1_REG);

	/* sync (upload number of updates in buffer) */
	/* indicate that we want to use UC_Load_A_Register as the source */
	devpriv->ao_mode2 &= ~NISTC_AO_MODE2_UC_INIT_LOAD_SRC;
	ni_stc_writew(dev, devpriv->ao_mode2, NISTC_AO_MODE2_REG);

	/*
	 * if a user specifies '0', this automatically assumes the entire 24bit
	 * address space is available for the (multiple iterations of single
	 * buffer) MISB.  Otherwise, stop_arg specifies the MISB length that
	 * will be used, regardless of whether we are in continuous mode or not.
	 * In continuous mode, the output will just iterate indefinitely over
	 * the MISB.
	 */
	{
		unsigned int stop_arg = cmd->stop_arg > 0 ?
			(cmd->stop_arg & 0xffffff) : 0xffffff;

		if (devpriv->is_m_series) {
			/*
			 * this is how the NI example code does it for m-series
			 * boards, verified correct with 6259
			 */
			ni_stc_writel(dev, stop_arg - 1, NISTC_AO_UC_LOADA_REG);

			/* sync (issue cmd to load number of updates in MISB) */
			ni_stc_writew(dev, NISTC_AO_CMD1_UC_LOAD,
				      NISTC_AO_CMD1_REG);
		} else {
			ni_stc_writel(dev, stop_arg, NISTC_AO_UC_LOADA_REG);

			/* sync (issue cmd to load number of updates in MISB) */
			ni_stc_writew(dev, NISTC_AO_CMD1_UC_LOAD,
				      NISTC_AO_CMD1_REG);

			/*
			 * sync (upload number of updates-1 in MISB)
			 * --eseries only?
			 */
			ni_stc_writel(dev, stop_arg - 1, NISTC_AO_UC_LOADA_REG);
		}
	}

	ni_stc_writew(dev, NISTC_RESET_AO_CFG_END, NISTC_RESET_REG);
}

static void ni_ao_cmd_set_update(struct comedi_device *dev,
				 const struct comedi_cmd *cmd)
{
	struct ni_private *devpriv = dev->private;

	ni_stc_writew(dev, NISTC_RESET_AO_CFG_START, NISTC_RESET_REG);

	/*
	 * zero out these bit fields to be set below. Does an ao-reset do this
	 * automatically?
	 */
	devpriv->ao_mode1 &= ~(
	  NISTC_AO_MODE1_UI_SRC_MASK         |
	  NISTC_AO_MODE1_UI_SRC_POLARITY     |
	  NISTC_AO_MODE1_UPDATE_SRC_MASK     |
	  NISTC_AO_MODE1_UPDATE_SRC_POLARITY
	);

	if (cmd->scan_begin_src == TRIG_TIMER) {
		unsigned int trigvar;

		devpriv->ao_cmd2  &= ~NISTC_AO_CMD2_BC_GATE_ENA;

		/*
		 * NOTE: there are several other ways of configuring internal
		 * updates, but we'll only support one for now:  using
		 * AO_IN_TIMEBASE, w/o waveform staging, w/o a delay between
		 * START1 and first update, and also w/o local buffer mode w/
		 * pauses.
		 */

		/*
		 * This is already done above:
		 * devpriv->ao_mode1 &= ~(
		 *   // set UPDATE_Source to UI_TC:
		 *   NISTC_AO_MODE1_UPDATE_SRC_MASK |
		 *   // set UPDATE_Source_Polarity to rising (required?)
		 *   NISTC_AO_MODE1_UPDATE_SRC_POLARITY |
		 *   // set UI_Source to AO_IN_TIMEBASE1:
		 *   NISTC_AO_MODE1_UI_SRC_MASK     |
		 *   // set UI_Source_Polarity to rising (required?)
		 *   NISTC_AO_MODE1_UI_SRC_POLARITY
		 * );
		 */

		/*
		 * TODO:  use ao_ui_clock_source to allow all possible signals
		 * to be routed to UI_Source_Select.  See tSTC.h for
		 * eseries/ni67xx and tMSeries.h for mseries.
		 */

		trigvar = ni_ns_to_timer(dev, cmd->scan_begin_arg,
					 CMDF_ROUND_NEAREST);

		/*
		 * Wait N TB3 ticks after the start trigger before
		 * clocking (N must be >=2).
		 */
		/* following line: 2-1 per STC */
		ni_stc_writel(dev, 1, NISTC_AO_UI_LOADA_REG);
		ni_stc_writew(dev, NISTC_AO_CMD1_UI_LOAD, NISTC_AO_CMD1_REG);
		ni_stc_writel(dev, trigvar, NISTC_AO_UI_LOADA_REG);
	} else { /* TRIG_EXT */
		/* FIXME:  assert scan_begin_arg != 0, ret failure otherwise */
		devpriv->ao_cmd2  |= NISTC_AO_CMD2_BC_GATE_ENA;
		devpriv->ao_mode1 |= NISTC_AO_MODE1_UPDATE_SRC(
					CR_CHAN(cmd->scan_begin_arg));
		if (cmd->scan_begin_arg & CR_INVERT)
			devpriv->ao_mode1 |= NISTC_AO_MODE1_UPDATE_SRC_POLARITY;
	}

	ni_stc_writew(dev, devpriv->ao_cmd2, NISTC_AO_CMD2_REG);
	ni_stc_writew(dev, devpriv->ao_mode1, NISTC_AO_MODE1_REG);
	devpriv->ao_mode2 &= ~(NISTC_AO_MODE2_UI_RELOAD_MODE(3) |
			       NISTC_AO_MODE2_UI_INIT_LOAD_SRC);
	ni_stc_writew(dev, devpriv->ao_mode2, NISTC_AO_MODE2_REG);

	/* Configure DAQ-STC for Timed update mode */
	devpriv->ao_cmd1 |= NISTC_AO_CMD1_DAC1_UPDATE_MODE |
			    NISTC_AO_CMD1_DAC0_UPDATE_MODE;
	/* We are not using UPDATE2-->don't have to set DACx_Source_Select */
	ni_stc_writew(dev, devpriv->ao_cmd1, NISTC_AO_CMD1_REG);

	ni_stc_writew(dev, NISTC_RESET_AO_CFG_END, NISTC_RESET_REG);
}

static void ni_ao_cmd_set_channels(struct comedi_device *dev,
				   struct comedi_subdevice *s)
{
	struct ni_private *devpriv = dev->private;
	const struct comedi_cmd *cmd = &s->async->cmd;
	unsigned int bits = 0;

	ni_stc_writew(dev, NISTC_RESET_AO_CFG_START, NISTC_RESET_REG);

	if (devpriv->is_6xxx) {
		unsigned int i;

		bits = 0;
		for (i = 0; i < cmd->chanlist_len; ++i) {
			int chan = CR_CHAN(cmd->chanlist[i]);

			bits |= 1 << chan;
			ni_ao_win_outw(dev, chan, NI611X_AO_WAVEFORM_GEN_REG);
		}
		ni_ao_win_outw(dev, bits, NI611X_AO_TIMED_REG);
	}

	ni_ao_config_chanlist(dev, s, cmd->chanlist, cmd->chanlist_len, 1);

	if (cmd->scan_end_arg > 1) {
		devpriv->ao_mode1 |= NISTC_AO_MODE1_MULTI_CHAN;
		bits = NISTC_AO_OUT_CTRL_CHANS(cmd->scan_end_arg - 1)
				 | NISTC_AO_OUT_CTRL_UPDATE_SEL_HIGHZ;

	} else {
		devpriv->ao_mode1 &= ~NISTC_AO_MODE1_MULTI_CHAN;
		bits = NISTC_AO_OUT_CTRL_UPDATE_SEL_HIGHZ;
		if (devpriv->is_m_series | devpriv->is_6xxx)
			bits |= NISTC_AO_OUT_CTRL_CHANS(0);
		else
			bits |= NISTC_AO_OUT_CTRL_CHANS(
					CR_CHAN(cmd->chanlist[0]));
	}

	ni_stc_writew(dev, devpriv->ao_mode1, NISTC_AO_MODE1_REG);
	ni_stc_writew(dev, bits,              NISTC_AO_OUT_CTRL_REG);

	ni_stc_writew(dev, NISTC_RESET_AO_CFG_END, NISTC_RESET_REG);
}

static void ni_ao_cmd_set_stop_conditions(struct comedi_device *dev,
					  const struct comedi_cmd *cmd)
{
	struct ni_private *devpriv = dev->private;

	ni_stc_writew(dev, NISTC_RESET_AO_CFG_START, NISTC_RESET_REG);

	devpriv->ao_mode3 |= NISTC_AO_MODE3_STOP_ON_OVERRUN_ERR;
	ni_stc_writew(dev, devpriv->ao_mode3, NISTC_AO_MODE3_REG);

	/*
	 * Since we are not supporting waveform staging, we ignore these errors:
	 * NISTC_AO_MODE3_STOP_ON_BC_TC_ERR,
	 * NISTC_AO_MODE3_STOP_ON_BC_TC_TRIG_ERR
	 */

	ni_stc_writew(dev, NISTC_RESET_AO_CFG_END, NISTC_RESET_REG);
}

static void ni_ao_cmd_set_fifo_mode(struct comedi_device *dev)
{
	struct ni_private *devpriv = dev->private;

	ni_stc_writew(dev, NISTC_RESET_AO_CFG_START, NISTC_RESET_REG);

	devpriv->ao_mode2 &= ~NISTC_AO_MODE2_FIFO_MODE_MASK;
#ifdef PCIDMA
	devpriv->ao_mode2 |= NISTC_AO_MODE2_FIFO_MODE_HF_F;
#else
	devpriv->ao_mode2 |= NISTC_AO_MODE2_FIFO_MODE_HF;
#endif
	/* NOTE:  this is where use_onboard_memory=True would be implemented */
	devpriv->ao_mode2 &= ~NISTC_AO_MODE2_FIFO_REXMIT_ENA;
	ni_stc_writew(dev, devpriv->ao_mode2, NISTC_AO_MODE2_REG);

	/* enable sending of ao fifo requests (dma request) */
	ni_stc_writew(dev, NISTC_AO_START_AOFREQ_ENA, NISTC_AO_START_SEL_REG);

	ni_stc_writew(dev, NISTC_RESET_AO_CFG_END, NISTC_RESET_REG);

	/* we are not supporting boards with virtual fifos */
}

static void ni_ao_cmd_set_interrupts(struct comedi_device *dev,
				     struct comedi_subdevice *s)
{
	if (s->async->cmd.stop_src == TRIG_COUNT)
		ni_set_bits(dev, NISTC_INTB_ENA_REG,
			    NISTC_INTB_ENA_AO_BC_TC, 1);

	s->async->inttrig = ni_ao_inttrig;
}

static int ni_ao_cmd(struct comedi_device *dev, struct comedi_subdevice *s)
{
	struct ni_private *devpriv = dev->private;
	const struct comedi_cmd *cmd = &s->async->cmd;

	if (dev->irq == 0) {
		dev_err(dev->class_dev, "cannot run command without an irq");
		return -EIO;
	}

	/* ni_ao_reset should have already been done */
	ni_ao_cmd_personalize(dev, cmd);
	/* clearing fifo and preload happens elsewhere */

	ni_ao_cmd_set_trigger(dev, cmd);
	ni_ao_cmd_set_counters(dev, cmd);
	ni_ao_cmd_set_update(dev, cmd);
	ni_ao_cmd_set_channels(dev, s);
	ni_ao_cmd_set_stop_conditions(dev, cmd);
	ni_ao_cmd_set_fifo_mode(dev);
	ni_cmd_set_mite_transfer(devpriv->ao_mite_ring, s, cmd, 0x00ffffff);
	ni_ao_cmd_set_interrupts(dev, s);

	/*
	 * arm(ing) must happen later so that DMA can be setup and DACs
	 * preloaded with the actual output buffer before starting.
	 *
	 * start(ing) must happen _after_ arming is completed.  Starting can be
	 * done either via ni_ao_inttrig, or via an external trigger.
	 *
	 * **Currently, ni_ao_inttrig will automatically attempt a call to
	 * ni_ao_arm if the device still needs arming at that point.  This
	 * allows backwards compatibility.
	 */
	devpriv->ao_needs_arming = 1;
	return 0;
}

/* end ni_ao_cmd */

static int ni_ao_cmdtest(struct comedi_device *dev, struct comedi_subdevice *s,
			 struct comedi_cmd *cmd)
{
	const struct ni_board_struct *board = dev->board_ptr;
	struct ni_private *devpriv = dev->private;
	int err = 0;
	unsigned int tmp;

	/* Step 1 : check if triggers are trivially valid */

	err |= comedi_check_trigger_src(&cmd->start_src, TRIG_INT | TRIG_EXT);
	err |= comedi_check_trigger_src(&cmd->scan_begin_src,
					TRIG_TIMER | TRIG_EXT);
	err |= comedi_check_trigger_src(&cmd->convert_src, TRIG_NOW);
	err |= comedi_check_trigger_src(&cmd->scan_end_src, TRIG_COUNT);
	err |= comedi_check_trigger_src(&cmd->stop_src, TRIG_COUNT | TRIG_NONE);

	if (err)
		return 1;

	/* Step 2a : make sure trigger sources are unique */

	err |= comedi_check_trigger_is_unique(cmd->start_src);
	err |= comedi_check_trigger_is_unique(cmd->scan_begin_src);
	err |= comedi_check_trigger_is_unique(cmd->stop_src);

	/* Step 2b : and mutually compatible */

	if (err)
		return 2;

	/* Step 3: check if arguments are trivially valid */

	switch (cmd->start_src) {
	case TRIG_INT:
		err |= comedi_check_trigger_arg_is(&cmd->start_arg, 0);
		break;
	case TRIG_EXT:
		tmp = CR_CHAN(cmd->start_arg);

		if (tmp > 18)
			tmp = 18;
		tmp |= (cmd->start_arg & (CR_INVERT | CR_EDGE));
		err |= comedi_check_trigger_arg_is(&cmd->start_arg, tmp);
		break;
	}

	if (cmd->scan_begin_src == TRIG_TIMER) {
		err |= comedi_check_trigger_arg_min(&cmd->scan_begin_arg,
						    board->ao_speed);
		err |= comedi_check_trigger_arg_max(&cmd->scan_begin_arg,
						    devpriv->clock_ns *
						    0xffffff);
	}

	err |= comedi_check_trigger_arg_is(&cmd->convert_arg, 0);
	err |= comedi_check_trigger_arg_is(&cmd->scan_end_arg,
					   cmd->chanlist_len);
	err |= comedi_check_trigger_arg_max(&cmd->stop_arg, 0x00ffffff);

	if (err)
		return 3;

	/* step 4: fix up any arguments */
	if (cmd->scan_begin_src == TRIG_TIMER) {
		tmp = cmd->scan_begin_arg;
		cmd->scan_begin_arg =
		    ni_timer_to_ns(dev, ni_ns_to_timer(dev,
						       cmd->scan_begin_arg,
						       cmd->flags));
		if (tmp != cmd->scan_begin_arg)
			err++;
	}
	if (err)
		return 4;

	return 0;
}

static int ni_ao_reset(struct comedi_device *dev, struct comedi_subdevice *s)
{
	/* See 3.6.1.2 "Resetting", of DAQ-STC Technical Reference Manual */

	/*
	 * In the following, the "--sync" comments are meant to denote
	 * asynchronous boundaries for setting the registers as described in the
	 * DAQ-STC mostly in the order also described in the DAQ-STC.
	 */

	struct ni_private *devpriv = dev->private;

	ni_release_ao_mite_channel(dev);

	/* --sync (reset AO) */
	if (devpriv->is_m_series)
		/* following example in mhddk for m-series */
		ni_stc_writew(dev, NISTC_RESET_AO, NISTC_RESET_REG);

	/*--sync (start config) */
	ni_stc_writew(dev, NISTC_RESET_AO_CFG_START, NISTC_RESET_REG);

	/*--sync (Disarm) */
	ni_stc_writew(dev, NISTC_AO_CMD1_DISARM, NISTC_AO_CMD1_REG);

	/*
	 * --sync
	 * (clear bunch of registers--mseries mhddk examples do not include
	 * this)
	 */
	devpriv->ao_cmd1  = 0;
	devpriv->ao_cmd2  = 0;
	devpriv->ao_mode1 = 0;
	devpriv->ao_mode2 = 0;
	if (devpriv->is_m_series)
		devpriv->ao_mode3 = NISTC_AO_MODE3_LAST_GATE_DISABLE;
	else
		devpriv->ao_mode3 = 0;

	ni_stc_writew(dev, 0, NISTC_AO_PERSONAL_REG);
	ni_stc_writew(dev, 0, NISTC_AO_CMD1_REG);
	ni_stc_writew(dev, 0, NISTC_AO_CMD2_REG);
	ni_stc_writew(dev, 0, NISTC_AO_MODE1_REG);
	ni_stc_writew(dev, 0, NISTC_AO_MODE2_REG);
	ni_stc_writew(dev, 0, NISTC_AO_OUT_CTRL_REG);
	ni_stc_writew(dev, devpriv->ao_mode3, NISTC_AO_MODE3_REG);
	ni_stc_writew(dev, 0, NISTC_AO_START_SEL_REG);
	ni_stc_writew(dev, 0, NISTC_AO_TRIG_SEL_REG);

	/*--sync (disable interrupts) */
	ni_set_bits(dev, NISTC_INTB_ENA_REG, ~0, 0);

	/*--sync (ack) */
	ni_stc_writew(dev, NISTC_AO_PERSONAL_BC_SRC_SEL, NISTC_AO_PERSONAL_REG);
	ni_stc_writew(dev, NISTC_INTB_ACK_AO_ALL, NISTC_INTB_ACK_REG);

	/*--not in DAQ-STC.  which doc? */
	if (devpriv->is_6xxx) {
		ni_ao_win_outw(dev, (1u << s->n_chan) - 1u,
			       NI671X_AO_IMMEDIATE_REG);
		ni_ao_win_outw(dev, NI611X_AO_MISC_CLEAR_WG,
			       NI611X_AO_MISC_REG);
	}
	ni_stc_writew(dev, NISTC_RESET_AO_CFG_END, NISTC_RESET_REG);
	/*--end */

	return 0;
}

/* digital io */

static int ni_dio_insn_config(struct comedi_device *dev,
			      struct comedi_subdevice *s,
			      struct comedi_insn *insn,
			      unsigned int *data)
{
	struct ni_private *devpriv = dev->private;
	int ret;

	ret = comedi_dio_insn_config(dev, s, insn, data, 0);
	if (ret)
		return ret;

	devpriv->dio_control &= ~NISTC_DIO_CTRL_DIR_MASK;
	devpriv->dio_control |= NISTC_DIO_CTRL_DIR(s->io_bits);
	ni_stc_writew(dev, devpriv->dio_control, NISTC_DIO_CTRL_REG);

	return insn->n;
}

static int ni_dio_insn_bits(struct comedi_device *dev,
			    struct comedi_subdevice *s,
			    struct comedi_insn *insn,
			    unsigned int *data)
{
	struct ni_private *devpriv = dev->private;

	/* Make sure we're not using the serial part of the dio */
	if ((data[0] & (NISTC_DIO_SDIN | NISTC_DIO_SDOUT)) &&
	    devpriv->serial_interval_ns)
		return -EBUSY;

	if (comedi_dio_update_state(s, data)) {
		devpriv->dio_output &= ~NISTC_DIO_OUT_PARALLEL_MASK;
		devpriv->dio_output |= NISTC_DIO_OUT_PARALLEL(s->state);
		ni_stc_writew(dev, devpriv->dio_output, NISTC_DIO_OUT_REG);
	}

	data[1] = ni_stc_readw(dev, NISTC_DIO_IN_REG);

	return insn->n;
}

#ifdef PCIDMA
static int ni_m_series_dio_insn_config(struct comedi_device *dev,
				       struct comedi_subdevice *s,
				       struct comedi_insn *insn,
				       unsigned int *data)
{
	int ret;

	ret = comedi_dio_insn_config(dev, s, insn, data, 0);
	if (ret)
		return ret;

	ni_writel(dev, s->io_bits, NI_M_DIO_DIR_REG);

	return insn->n;
}

static int ni_m_series_dio_insn_bits(struct comedi_device *dev,
				     struct comedi_subdevice *s,
				     struct comedi_insn *insn,
				     unsigned int *data)
{
	if (comedi_dio_update_state(s, data))
		ni_writel(dev, s->state, NI_M_DIO_REG);

	data[1] = ni_readl(dev, NI_M_DIO_REG);

	return insn->n;
}

static int ni_cdio_check_chanlist(struct comedi_device *dev,
				  struct comedi_subdevice *s,
				  struct comedi_cmd *cmd)
{
	int i;

	for (i = 0; i < cmd->chanlist_len; ++i) {
		unsigned int chan = CR_CHAN(cmd->chanlist[i]);

		if (chan != i)
			return -EINVAL;
	}

	return 0;
}

static int ni_cdio_cmdtest(struct comedi_device *dev,
			   struct comedi_subdevice *s, struct comedi_cmd *cmd)
{
	unsigned int bytes_per_scan;
	int err = 0;
	int tmp;

	/* Step 1 : check if triggers are trivially valid */

	err |= comedi_check_trigger_src(&cmd->start_src, TRIG_INT);
	err |= comedi_check_trigger_src(&cmd->scan_begin_src, TRIG_EXT);
	err |= comedi_check_trigger_src(&cmd->convert_src, TRIG_NOW);
	err |= comedi_check_trigger_src(&cmd->scan_end_src, TRIG_COUNT);
	err |= comedi_check_trigger_src(&cmd->stop_src, TRIG_NONE);

	if (err)
		return 1;

	/* Step 2a : make sure trigger sources are unique */
	/* Step 2b : and mutually compatible */

	/* Step 3: check if arguments are trivially valid */

	err |= comedi_check_trigger_arg_is(&cmd->start_arg, 0);

	tmp = cmd->scan_begin_arg;
	tmp &= CR_PACK_FLAGS(NI_M_CDO_MODE_SAMPLE_SRC_MASK, 0, 0, CR_INVERT);
	if (tmp != cmd->scan_begin_arg)
		err |= -EINVAL;

	err |= comedi_check_trigger_arg_is(&cmd->convert_arg, 0);
	err |= comedi_check_trigger_arg_is(&cmd->scan_end_arg,
					   cmd->chanlist_len);
	bytes_per_scan = comedi_bytes_per_scan_cmd(s, cmd);
	if (bytes_per_scan) {
		err |= comedi_check_trigger_arg_max(&cmd->stop_arg,
						    s->async->prealloc_bufsz /
						    bytes_per_scan);
	}

	if (err)
		return 3;

	/* Step 4: fix up any arguments */

	/* Step 5: check channel list if it exists */

	if (cmd->chanlist && cmd->chanlist_len > 0)
		err |= ni_cdio_check_chanlist(dev, s, cmd);

	if (err)
		return 5;

	return 0;
}

static int ni_cdo_inttrig(struct comedi_device *dev,
			  struct comedi_subdevice *s,
			  unsigned int trig_num)
{
	struct comedi_cmd *cmd = &s->async->cmd;
	const unsigned int timeout = 1000;
	int retval = 0;
	unsigned int i;
	struct ni_private *devpriv = dev->private;
	unsigned long flags;

	if (trig_num != cmd->start_arg)
		return -EINVAL;

	s->async->inttrig = NULL;

	/* read alloc the entire buffer */
	comedi_buf_read_alloc(s, s->async->prealloc_bufsz);

	spin_lock_irqsave(&devpriv->mite_channel_lock, flags);
	if (devpriv->cdo_mite_chan) {
		mite_prep_dma(devpriv->cdo_mite_chan, 32, 32);
		mite_dma_arm(devpriv->cdo_mite_chan);
	} else {
		dev_err(dev->class_dev, "BUG: no cdo mite channel?\n");
		retval = -EIO;
	}
	spin_unlock_irqrestore(&devpriv->mite_channel_lock, flags);
	if (retval < 0)
		return retval;

	/*
	 * XXX not sure what interrupt C group does
	 * wait for dma to fill output fifo
	 * ni_writeb(dev, NI_M_INTC_ENA, NI_M_INTC_ENA_REG);
	 */
	for (i = 0; i < timeout; ++i) {
		if (ni_readl(dev, NI_M_CDIO_STATUS_REG) &
		    NI_M_CDIO_STATUS_CDO_FIFO_FULL)
			break;
		usleep_range(10, 100);
	}
	if (i == timeout) {
		dev_err(dev->class_dev, "dma failed to fill cdo fifo!\n");
		s->cancel(dev, s);
		return -EIO;
	}
	ni_writel(dev, NI_M_CDO_CMD_ARM |
		       NI_M_CDO_CMD_ERR_INT_ENA_SET |
		       NI_M_CDO_CMD_F_E_INT_ENA_SET,
		  NI_M_CDIO_CMD_REG);
	return retval;
}

static int ni_cdio_cmd(struct comedi_device *dev, struct comedi_subdevice *s)
{
	struct ni_private *devpriv = dev->private;
	const struct comedi_cmd *cmd = &s->async->cmd;
	unsigned int cdo_mode_bits;
	int retval;

	ni_writel(dev, NI_M_CDO_CMD_RESET, NI_M_CDIO_CMD_REG);
	cdo_mode_bits = NI_M_CDO_MODE_FIFO_MODE |
			NI_M_CDO_MODE_HALT_ON_ERROR |
			NI_M_CDO_MODE_SAMPLE_SRC(CR_CHAN(cmd->scan_begin_arg));
	if (cmd->scan_begin_arg & CR_INVERT)
		cdo_mode_bits |= NI_M_CDO_MODE_POLARITY;
	ni_writel(dev, cdo_mode_bits, NI_M_CDO_MODE_REG);
	if (s->io_bits) {
		ni_writel(dev, s->state, NI_M_CDO_FIFO_DATA_REG);
		ni_writel(dev, NI_M_CDO_CMD_SW_UPDATE, NI_M_CDIO_CMD_REG);
		ni_writel(dev, s->io_bits, NI_M_CDO_MASK_ENA_REG);
	} else {
		dev_err(dev->class_dev,
			"attempted to run digital output command with no lines configured as outputs\n");
		return -EIO;
	}
	retval = ni_request_cdo_mite_channel(dev);
	if (retval < 0)
		return retval;

	ni_cmd_set_mite_transfer(devpriv->cdo_mite_ring, s, cmd,
				 s->async->prealloc_bufsz /
				 comedi_bytes_per_scan(s));

	s->async->inttrig = ni_cdo_inttrig;

	return 0;
}

static int ni_cdio_cancel(struct comedi_device *dev, struct comedi_subdevice *s)
{
	ni_writel(dev, NI_M_CDO_CMD_DISARM |
		       NI_M_CDO_CMD_ERR_INT_ENA_CLR |
		       NI_M_CDO_CMD_F_E_INT_ENA_CLR |
		       NI_M_CDO_CMD_F_REQ_INT_ENA_CLR,
		  NI_M_CDIO_CMD_REG);
	/*
	 * XXX not sure what interrupt C group does
	 * ni_writeb(dev, 0, NI_M_INTC_ENA_REG);
	 */
	ni_writel(dev, 0, NI_M_CDO_MASK_ENA_REG);
	ni_release_cdo_mite_channel(dev);
	return 0;
}

static void handle_cdio_interrupt(struct comedi_device *dev)
{
	struct ni_private *devpriv = dev->private;
	unsigned int cdio_status;
	struct comedi_subdevice *s = &dev->subdevices[NI_DIO_SUBDEV];
	unsigned long flags;

	spin_lock_irqsave(&devpriv->mite_channel_lock, flags);
	if (devpriv->cdo_mite_chan)
		mite_ack_linkc(devpriv->cdo_mite_chan, s, true);
	spin_unlock_irqrestore(&devpriv->mite_channel_lock, flags);

	cdio_status = ni_readl(dev, NI_M_CDIO_STATUS_REG);
	if (cdio_status & NI_M_CDIO_STATUS_CDO_ERROR) {
		/* XXX just guessing this is needed and does something useful */
		ni_writel(dev, NI_M_CDO_CMD_ERR_INT_CONFIRM,
			  NI_M_CDIO_CMD_REG);
		s->async->events |= COMEDI_CB_OVERFLOW;
	}
	if (cdio_status & NI_M_CDIO_STATUS_CDO_FIFO_EMPTY) {
		ni_writel(dev, NI_M_CDO_CMD_F_E_INT_ENA_CLR,
			  NI_M_CDIO_CMD_REG);
		/* s->async->events |= COMEDI_CB_EOA; */
	}
	comedi_handle_events(dev, s);
}
#endif /*  PCIDMA */

static int ni_serial_hw_readwrite8(struct comedi_device *dev,
				   struct comedi_subdevice *s,
				   unsigned char data_out,
				   unsigned char *data_in)
{
	struct ni_private *devpriv = dev->private;
	unsigned int status1;
	int err = 0, count = 20;

	devpriv->dio_output &= ~NISTC_DIO_OUT_SERIAL_MASK;
	devpriv->dio_output |= NISTC_DIO_OUT_SERIAL(data_out);
	ni_stc_writew(dev, devpriv->dio_output, NISTC_DIO_OUT_REG);

	status1 = ni_stc_readw(dev, NISTC_STATUS1_REG);
	if (status1 & NISTC_STATUS1_SERIO_IN_PROG) {
		err = -EBUSY;
		goto error;
	}

	devpriv->dio_control |= NISTC_DIO_CTRL_HW_SER_START;
	ni_stc_writew(dev, devpriv->dio_control, NISTC_DIO_CTRL_REG);
	devpriv->dio_control &= ~NISTC_DIO_CTRL_HW_SER_START;

	/* Wait until STC says we're done, but don't loop infinitely. */
	while ((status1 = ni_stc_readw(dev, NISTC_STATUS1_REG)) &
	       NISTC_STATUS1_SERIO_IN_PROG) {
		/* Delay one bit per loop */
		udelay((devpriv->serial_interval_ns + 999) / 1000);
		if (--count < 0) {
			dev_err(dev->class_dev,
				"SPI serial I/O didn't finish in time!\n");
			err = -ETIME;
			goto error;
		}
	}

	/*
	 * Delay for last bit. This delay is absolutely necessary, because
	 * NISTC_STATUS1_SERIO_IN_PROG goes high one bit too early.
	 */
	udelay((devpriv->serial_interval_ns + 999) / 1000);

	if (data_in)
		*data_in = ni_stc_readw(dev, NISTC_DIO_SERIAL_IN_REG);

error:
	ni_stc_writew(dev, devpriv->dio_control, NISTC_DIO_CTRL_REG);

	return err;
}

static int ni_serial_sw_readwrite8(struct comedi_device *dev,
				   struct comedi_subdevice *s,
				   unsigned char data_out,
				   unsigned char *data_in)
{
	struct ni_private *devpriv = dev->private;
	unsigned char mask, input = 0;

	/* Wait for one bit before transfer */
	udelay((devpriv->serial_interval_ns + 999) / 1000);

	for (mask = 0x80; mask; mask >>= 1) {
		/*
		 * Output current bit; note that we cannot touch s->state
		 * because it is a per-subdevice field, and serial is
		 * a separate subdevice from DIO.
		 */
		devpriv->dio_output &= ~NISTC_DIO_SDOUT;
		if (data_out & mask)
			devpriv->dio_output |= NISTC_DIO_SDOUT;
		ni_stc_writew(dev, devpriv->dio_output, NISTC_DIO_OUT_REG);

		/*
		 * Assert SDCLK (active low, inverted), wait for half of
		 * the delay, deassert SDCLK, and wait for the other half.
		 */
		devpriv->dio_control |= NISTC_DIO_SDCLK;
		ni_stc_writew(dev, devpriv->dio_control, NISTC_DIO_CTRL_REG);

		udelay((devpriv->serial_interval_ns + 999) / 2000);

		devpriv->dio_control &= ~NISTC_DIO_SDCLK;
		ni_stc_writew(dev, devpriv->dio_control, NISTC_DIO_CTRL_REG);

		udelay((devpriv->serial_interval_ns + 999) / 2000);

		/* Input current bit */
		if (ni_stc_readw(dev, NISTC_DIO_IN_REG) & NISTC_DIO_SDIN)
			input |= mask;
	}

	if (data_in)
		*data_in = input;

	return 0;
}

static int ni_serial_insn_config(struct comedi_device *dev,
				 struct comedi_subdevice *s,
				 struct comedi_insn *insn,
				 unsigned int *data)
{
	struct ni_private *devpriv = dev->private;
	unsigned int clk_fout = devpriv->clock_and_fout;
	int err = insn->n;
	unsigned char byte_out, byte_in = 0;

	if (insn->n != 2)
		return -EINVAL;

	switch (data[0]) {
	case INSN_CONFIG_SERIAL_CLOCK:
		devpriv->serial_hw_mode = 1;
		devpriv->dio_control |= NISTC_DIO_CTRL_HW_SER_ENA;

		if (data[1] == SERIAL_DISABLED) {
			devpriv->serial_hw_mode = 0;
			devpriv->dio_control &= ~(NISTC_DIO_CTRL_HW_SER_ENA |
						  NISTC_DIO_SDCLK);
			data[1] = SERIAL_DISABLED;
			devpriv->serial_interval_ns = data[1];
		} else if (data[1] <= SERIAL_600NS) {
			/*
			 * Warning: this clock speed is too fast to reliably
			 * control SCXI.
			 */
			devpriv->dio_control &= ~NISTC_DIO_CTRL_HW_SER_TIMEBASE;
			clk_fout |= NISTC_CLK_FOUT_SLOW_TIMEBASE;
			clk_fout &= ~NISTC_CLK_FOUT_DIO_SER_OUT_DIV2;
			data[1] = SERIAL_600NS;
			devpriv->serial_interval_ns = data[1];
		} else if (data[1] <= SERIAL_1_2US) {
			devpriv->dio_control &= ~NISTC_DIO_CTRL_HW_SER_TIMEBASE;
			clk_fout |= NISTC_CLK_FOUT_SLOW_TIMEBASE |
				    NISTC_CLK_FOUT_DIO_SER_OUT_DIV2;
			data[1] = SERIAL_1_2US;
			devpriv->serial_interval_ns = data[1];
		} else if (data[1] <= SERIAL_10US) {
			devpriv->dio_control |= NISTC_DIO_CTRL_HW_SER_TIMEBASE;
			clk_fout |= NISTC_CLK_FOUT_SLOW_TIMEBASE |
				    NISTC_CLK_FOUT_DIO_SER_OUT_DIV2;
			/*
			 * Note: NISTC_CLK_FOUT_DIO_SER_OUT_DIV2 only affects
			 * 600ns/1.2us. If you turn divide_by_2 off with the
			 * slow clock, you will still get 10us, except then
			 * all your delays are wrong.
			 */
			data[1] = SERIAL_10US;
			devpriv->serial_interval_ns = data[1];
		} else {
			devpriv->dio_control &= ~(NISTC_DIO_CTRL_HW_SER_ENA |
						  NISTC_DIO_SDCLK);
			devpriv->serial_hw_mode = 0;
			data[1] = (data[1] / 1000) * 1000;
			devpriv->serial_interval_ns = data[1];
		}
		devpriv->clock_and_fout = clk_fout;

		ni_stc_writew(dev, devpriv->dio_control, NISTC_DIO_CTRL_REG);
		ni_stc_writew(dev, devpriv->clock_and_fout, NISTC_CLK_FOUT_REG);
		return 1;

	case INSN_CONFIG_BIDIRECTIONAL_DATA:

		if (devpriv->serial_interval_ns == 0)
			return -EINVAL;

		byte_out = data[1] & 0xFF;

		if (devpriv->serial_hw_mode) {
			err = ni_serial_hw_readwrite8(dev, s, byte_out,
						      &byte_in);
		} else if (devpriv->serial_interval_ns > 0) {
			err = ni_serial_sw_readwrite8(dev, s, byte_out,
						      &byte_in);
		} else {
			dev_err(dev->class_dev, "serial disabled!\n");
			return -EINVAL;
		}
		if (err < 0)
			return err;
		data[1] = byte_in & 0xFF;
		return insn->n;

		break;
	default:
		return -EINVAL;
	}
}

static void init_ao_67xx(struct comedi_device *dev, struct comedi_subdevice *s)
{
	int i;

	for (i = 0; i < s->n_chan; i++) {
		ni_ao_win_outw(dev, NI_E_AO_DACSEL(i) | 0x0,
			       NI67XX_AO_CFG2_REG);
	}
	ni_ao_win_outw(dev, 0x0, NI67XX_AO_SP_UPDATES_REG);
}

static const struct mio_regmap ni_gpct_to_stc_regmap[] = {
	[NITIO_G0_AUTO_INC]	= { NISTC_G0_AUTOINC_REG, 2 },
	[NITIO_G1_AUTO_INC]	= { NISTC_G1_AUTOINC_REG, 2 },
	[NITIO_G0_CMD]		= { NISTC_G0_CMD_REG, 2 },
	[NITIO_G1_CMD]		= { NISTC_G1_CMD_REG, 2 },
	[NITIO_G0_HW_SAVE]	= { NISTC_G0_HW_SAVE_REG, 4 },
	[NITIO_G1_HW_SAVE]	= { NISTC_G1_HW_SAVE_REG, 4 },
	[NITIO_G0_SW_SAVE]	= { NISTC_G0_SAVE_REG, 4 },
	[NITIO_G1_SW_SAVE]	= { NISTC_G1_SAVE_REG, 4 },
	[NITIO_G0_MODE]		= { NISTC_G0_MODE_REG, 2 },
	[NITIO_G1_MODE]		= { NISTC_G1_MODE_REG, 2 },
	[NITIO_G0_LOADA]	= { NISTC_G0_LOADA_REG, 4 },
	[NITIO_G1_LOADA]	= { NISTC_G1_LOADA_REG, 4 },
	[NITIO_G0_LOADB]	= { NISTC_G0_LOADB_REG, 4 },
	[NITIO_G1_LOADB]	= { NISTC_G1_LOADB_REG, 4 },
	[NITIO_G0_INPUT_SEL]	= { NISTC_G0_INPUT_SEL_REG, 2 },
	[NITIO_G1_INPUT_SEL]	= { NISTC_G1_INPUT_SEL_REG, 2 },
	[NITIO_G0_CNT_MODE]	= { 0x1b0, 2 },	/* M-Series only */
	[NITIO_G1_CNT_MODE]	= { 0x1b2, 2 },	/* M-Series only */
	[NITIO_G0_GATE2]	= { 0x1b4, 2 },	/* M-Series only */
	[NITIO_G1_GATE2]	= { 0x1b6, 2 },	/* M-Series only */
	[NITIO_G01_STATUS]	= { NISTC_G01_STATUS_REG, 2 },
	[NITIO_G01_RESET]	= { NISTC_RESET_REG, 2 },
	[NITIO_G01_STATUS1]	= { NISTC_STATUS1_REG, 2 },
	[NITIO_G01_STATUS2]	= { NISTC_STATUS2_REG, 2 },
	[NITIO_G0_DMA_CFG]	= { 0x1b8, 2 },	/* M-Series only */
	[NITIO_G1_DMA_CFG]	= { 0x1ba, 2 },	/* M-Series only */
	[NITIO_G0_DMA_STATUS]	= { 0x1b8, 2 },	/* M-Series only */
	[NITIO_G1_DMA_STATUS]	= { 0x1ba, 2 },	/* M-Series only */
	[NITIO_G0_ABZ]		= { 0x1c0, 2 },	/* M-Series only */
	[NITIO_G1_ABZ]		= { 0x1c2, 2 },	/* M-Series only */
	[NITIO_G0_INT_ACK]	= { NISTC_INTA_ACK_REG, 2 },
	[NITIO_G1_INT_ACK]	= { NISTC_INTB_ACK_REG, 2 },
	[NITIO_G0_STATUS]	= { NISTC_AI_STATUS1_REG, 2 },
	[NITIO_G1_STATUS]	= { NISTC_AO_STATUS1_REG, 2 },
	[NITIO_G0_INT_ENA]	= { NISTC_INTA_ENA_REG, 2 },
	[NITIO_G1_INT_ENA]	= { NISTC_INTB_ENA_REG, 2 },
};

static unsigned int ni_gpct_to_stc_register(struct comedi_device *dev,
					    enum ni_gpct_register reg)
{
	const struct mio_regmap *regmap;

	if (reg < ARRAY_SIZE(ni_gpct_to_stc_regmap)) {
		regmap = &ni_gpct_to_stc_regmap[reg];
	} else {
		dev_warn(dev->class_dev, "%s: unhandled register=0x%x\n",
			 __func__, reg);
		return 0;
	}

	return regmap->mio_reg;
}

static void ni_gpct_write_register(struct ni_gpct *counter, unsigned int bits,
				   enum ni_gpct_register reg)
{
	struct comedi_device *dev = counter->counter_dev->dev;
	unsigned int stc_register = ni_gpct_to_stc_register(dev, reg);

	if (stc_register == 0)
		return;

	switch (reg) {
		/* m-series only registers */
	case NITIO_G0_CNT_MODE:
	case NITIO_G1_CNT_MODE:
	case NITIO_G0_GATE2:
	case NITIO_G1_GATE2:
	case NITIO_G0_DMA_CFG:
	case NITIO_G1_DMA_CFG:
	case NITIO_G0_ABZ:
	case NITIO_G1_ABZ:
		ni_writew(dev, bits, stc_register);
		break;

		/* 32 bit registers */
	case NITIO_G0_LOADA:
	case NITIO_G1_LOADA:
	case NITIO_G0_LOADB:
	case NITIO_G1_LOADB:
		ni_stc_writel(dev, bits, stc_register);
		break;

		/* 16 bit registers */
	case NITIO_G0_INT_ENA:
		ni_set_bitfield(dev, stc_register,
				NISTC_INTA_ENA_G0_GATE | NISTC_INTA_ENA_G0_TC,
				bits);
		break;
	case NITIO_G1_INT_ENA:
		ni_set_bitfield(dev, stc_register,
				NISTC_INTB_ENA_G1_GATE | NISTC_INTB_ENA_G1_TC,
				bits);
		break;
	default:
		ni_stc_writew(dev, bits, stc_register);
	}
}

static unsigned int ni_gpct_read_register(struct ni_gpct *counter,
					  enum ni_gpct_register reg)
{
	struct comedi_device *dev = counter->counter_dev->dev;
	unsigned int stc_register = ni_gpct_to_stc_register(dev, reg);

	if (stc_register == 0)
		return 0;

	switch (reg) {
		/* m-series only registers */
	case NITIO_G0_DMA_STATUS:
	case NITIO_G1_DMA_STATUS:
		return ni_readw(dev, stc_register);

		/* 32 bit registers */
	case NITIO_G0_HW_SAVE:
	case NITIO_G1_HW_SAVE:
	case NITIO_G0_SW_SAVE:
	case NITIO_G1_SW_SAVE:
		return ni_stc_readl(dev, stc_register);

		/* 16 bit registers */
	default:
		return ni_stc_readw(dev, stc_register);
	}
}

static int ni_freq_out_insn_read(struct comedi_device *dev,
				 struct comedi_subdevice *s,
				 struct comedi_insn *insn,
				 unsigned int *data)
{
	struct ni_private *devpriv = dev->private;
	unsigned int val = NISTC_CLK_FOUT_TO_DIVIDER(devpriv->clock_and_fout);
	int i;

	for (i = 0; i < insn->n; i++)
		data[i] = val;

	return insn->n;
}

static int ni_freq_out_insn_write(struct comedi_device *dev,
				  struct comedi_subdevice *s,
				  struct comedi_insn *insn,
				  unsigned int *data)
{
	struct ni_private *devpriv = dev->private;

	if (insn->n) {
		unsigned int val = data[insn->n - 1];

		devpriv->clock_and_fout &= ~NISTC_CLK_FOUT_ENA;
		ni_stc_writew(dev, devpriv->clock_and_fout, NISTC_CLK_FOUT_REG);
		devpriv->clock_and_fout &= ~NISTC_CLK_FOUT_DIVIDER_MASK;

		/* use the last data value to set the fout divider */
		devpriv->clock_and_fout |= NISTC_CLK_FOUT_DIVIDER(val);

		devpriv->clock_and_fout |= NISTC_CLK_FOUT_ENA;
		ni_stc_writew(dev, devpriv->clock_and_fout, NISTC_CLK_FOUT_REG);
	}
	return insn->n;
}

static int ni_freq_out_insn_config(struct comedi_device *dev,
				   struct comedi_subdevice *s,
				   struct comedi_insn *insn,
				   unsigned int *data)
{
	struct ni_private *devpriv = dev->private;

	switch (data[0]) {
	case INSN_CONFIG_SET_CLOCK_SRC:
		switch (data[1]) {
		case NI_FREQ_OUT_TIMEBASE_1_DIV_2_CLOCK_SRC:
			devpriv->clock_and_fout &= ~NISTC_CLK_FOUT_TIMEBASE_SEL;
			break;
		case NI_FREQ_OUT_TIMEBASE_2_CLOCK_SRC:
			devpriv->clock_and_fout |= NISTC_CLK_FOUT_TIMEBASE_SEL;
			break;
		default:
			return -EINVAL;
		}
		ni_stc_writew(dev, devpriv->clock_and_fout, NISTC_CLK_FOUT_REG);
		break;
	case INSN_CONFIG_GET_CLOCK_SRC:
		if (devpriv->clock_and_fout & NISTC_CLK_FOUT_TIMEBASE_SEL) {
			data[1] = NI_FREQ_OUT_TIMEBASE_2_CLOCK_SRC;
			data[2] = TIMEBASE_2_NS;
		} else {
			data[1] = NI_FREQ_OUT_TIMEBASE_1_DIV_2_CLOCK_SRC;
			data[2] = TIMEBASE_1_NS * 2;
		}
		break;
	default:
		return -EINVAL;
	}
	return insn->n;
}

static int ni_8255_callback(struct comedi_device *dev,
			    int dir, int port, int data, unsigned long iobase)
{
	if (dir) {
		ni_writeb(dev, data, iobase + 2 * port);
		return 0;
	}

	return ni_readb(dev, iobase + 2 * port);
}

static int ni_get_pwm_config(struct comedi_device *dev, unsigned int *data)
{
	struct ni_private *devpriv = dev->private;

	data[1] = devpriv->pwm_up_count * devpriv->clock_ns;
	data[2] = devpriv->pwm_down_count * devpriv->clock_ns;
	return 3;
}

static int ni_m_series_pwm_config(struct comedi_device *dev,
				  struct comedi_subdevice *s,
				  struct comedi_insn *insn,
				  unsigned int *data)
{
	struct ni_private *devpriv = dev->private;
	unsigned int up_count, down_count;

	switch (data[0]) {
	case INSN_CONFIG_PWM_OUTPUT:
		switch (data[1]) {
		case CMDF_ROUND_NEAREST:
			up_count = DIV_ROUND_CLOSEST(data[2],
						     devpriv->clock_ns);
			break;
		case CMDF_ROUND_DOWN:
			up_count = data[2] / devpriv->clock_ns;
			break;
		case CMDF_ROUND_UP:
			up_count =
			    DIV_ROUND_UP(data[2], devpriv->clock_ns);
			break;
		default:
			return -EINVAL;
		}
		switch (data[3]) {
		case CMDF_ROUND_NEAREST:
			down_count = DIV_ROUND_CLOSEST(data[4],
						       devpriv->clock_ns);
			break;
		case CMDF_ROUND_DOWN:
			down_count = data[4] / devpriv->clock_ns;
			break;
		case CMDF_ROUND_UP:
			down_count =
			    DIV_ROUND_UP(data[4], devpriv->clock_ns);
			break;
		default:
			return -EINVAL;
		}
		if (up_count * devpriv->clock_ns != data[2] ||
		    down_count * devpriv->clock_ns != data[4]) {
			data[2] = up_count * devpriv->clock_ns;
			data[4] = down_count * devpriv->clock_ns;
			return -EAGAIN;
		}
		ni_writel(dev, NI_M_CAL_PWM_HIGH_TIME(up_count) |
			       NI_M_CAL_PWM_LOW_TIME(down_count),
			  NI_M_CAL_PWM_REG);
		devpriv->pwm_up_count = up_count;
		devpriv->pwm_down_count = down_count;
		return 5;
	case INSN_CONFIG_GET_PWM_OUTPUT:
		return ni_get_pwm_config(dev, data);
	default:
		return -EINVAL;
	}
	return 0;
}

static int ni_6143_pwm_config(struct comedi_device *dev,
			      struct comedi_subdevice *s,
			      struct comedi_insn *insn,
			      unsigned int *data)
{
	struct ni_private *devpriv = dev->private;
	unsigned int up_count, down_count;

	switch (data[0]) {
	case INSN_CONFIG_PWM_OUTPUT:
		switch (data[1]) {
		case CMDF_ROUND_NEAREST:
			up_count = DIV_ROUND_CLOSEST(data[2],
						     devpriv->clock_ns);
			break;
		case CMDF_ROUND_DOWN:
			up_count = data[2] / devpriv->clock_ns;
			break;
		case CMDF_ROUND_UP:
			up_count =
			    DIV_ROUND_UP(data[2], devpriv->clock_ns);
			break;
		default:
			return -EINVAL;
		}
		switch (data[3]) {
		case CMDF_ROUND_NEAREST:
			down_count = DIV_ROUND_CLOSEST(data[4],
						       devpriv->clock_ns);
			break;
		case CMDF_ROUND_DOWN:
			down_count = data[4] / devpriv->clock_ns;
			break;
		case CMDF_ROUND_UP:
			down_count =
			    DIV_ROUND_UP(data[4], devpriv->clock_ns);
			break;
		default:
			return -EINVAL;
		}
		if (up_count * devpriv->clock_ns != data[2] ||
		    down_count * devpriv->clock_ns != data[4]) {
			data[2] = up_count * devpriv->clock_ns;
			data[4] = down_count * devpriv->clock_ns;
			return -EAGAIN;
		}
		ni_writel(dev, up_count, NI6143_CALIB_HI_TIME_REG);
		devpriv->pwm_up_count = up_count;
		ni_writel(dev, down_count, NI6143_CALIB_LO_TIME_REG);
		devpriv->pwm_down_count = down_count;
		return 5;
	case INSN_CONFIG_GET_PWM_OUTPUT:
		return ni_get_pwm_config(dev, data);
	default:
		return -EINVAL;
	}
	return 0;
}

static int pack_mb88341(int addr, int val, int *bitstring)
{
	/*
	 * Fujitsu MB 88341
	 * Note that address bits are reversed.  Thanks to
	 * Ingo Keen for noticing this.
	 *
	 * Note also that the 88341 expects address values from
	 * 1-12, whereas we use channel numbers 0-11.  The NI
	 * docs use 1-12, also, so be careful here.
	 */
	addr++;
	*bitstring = ((addr & 0x1) << 11) |
	    ((addr & 0x2) << 9) |
	    ((addr & 0x4) << 7) | ((addr & 0x8) << 5) | (val & 0xff);
	return 12;
}

static int pack_dac8800(int addr, int val, int *bitstring)
{
	*bitstring = ((addr & 0x7) << 8) | (val & 0xff);
	return 11;
}

static int pack_dac8043(int addr, int val, int *bitstring)
{
	*bitstring = val & 0xfff;
	return 12;
}

static int pack_ad8522(int addr, int val, int *bitstring)
{
	*bitstring = (val & 0xfff) | (addr ? 0xc000 : 0xa000);
	return 16;
}

static int pack_ad8804(int addr, int val, int *bitstring)
{
	*bitstring = ((addr & 0xf) << 8) | (val & 0xff);
	return 12;
}

static int pack_ad8842(int addr, int val, int *bitstring)
{
	*bitstring = ((addr + 1) << 8) | (val & 0xff);
	return 12;
}

struct caldac_struct {
	int n_chans;
	int n_bits;
	int (*packbits)(int address, int value, int *bitstring);
};

static struct caldac_struct caldacs[] = {
	[mb88341] = {12, 8, pack_mb88341},
	[dac8800] = {8, 8, pack_dac8800},
	[dac8043] = {1, 12, pack_dac8043},
	[ad8522] = {2, 12, pack_ad8522},
	[ad8804] = {12, 8, pack_ad8804},
	[ad8842] = {8, 8, pack_ad8842},
	[ad8804_debug] = {16, 8, pack_ad8804},
};

static void ni_write_caldac(struct comedi_device *dev, int addr, int val)
{
	const struct ni_board_struct *board = dev->board_ptr;
	struct ni_private *devpriv = dev->private;
	unsigned int loadbit = 0, bits = 0, bit, bitstring = 0;
	unsigned int cmd;
	int i;
	int type;

	if (devpriv->caldacs[addr] == val)
		return;
	devpriv->caldacs[addr] = val;

	for (i = 0; i < 3; i++) {
		type = board->caldac[i];
		if (type == caldac_none)
			break;
		if (addr < caldacs[type].n_chans) {
			bits = caldacs[type].packbits(addr, val, &bitstring);
			loadbit = NI_E_SERIAL_CMD_DAC_LD(i);
			break;
		}
		addr -= caldacs[type].n_chans;
	}

	/* bits will be 0 if there is no caldac for the given addr */
	if (bits == 0)
		return;

	for (bit = 1 << (bits - 1); bit; bit >>= 1) {
		cmd = (bit & bitstring) ? NI_E_SERIAL_CMD_SDATA : 0;
		ni_writeb(dev, cmd, NI_E_SERIAL_CMD_REG);
		udelay(1);
		ni_writeb(dev, NI_E_SERIAL_CMD_SCLK | cmd, NI_E_SERIAL_CMD_REG);
		udelay(1);
	}
	ni_writeb(dev, loadbit, NI_E_SERIAL_CMD_REG);
	udelay(1);
	ni_writeb(dev, 0, NI_E_SERIAL_CMD_REG);
}

static int ni_calib_insn_write(struct comedi_device *dev,
			       struct comedi_subdevice *s,
			       struct comedi_insn *insn,
			       unsigned int *data)
{
	ni_write_caldac(dev, CR_CHAN(insn->chanspec), data[0]);

	return 1;
}

static int ni_calib_insn_read(struct comedi_device *dev,
			      struct comedi_subdevice *s,
			      struct comedi_insn *insn,
			      unsigned int *data)
{
	struct ni_private *devpriv = dev->private;

	data[0] = devpriv->caldacs[CR_CHAN(insn->chanspec)];

	return 1;
}

static void caldac_setup(struct comedi_device *dev, struct comedi_subdevice *s)
{
	const struct ni_board_struct *board = dev->board_ptr;
	struct ni_private *devpriv = dev->private;
	int i, j;
	int n_dacs;
	int n_chans = 0;
	int n_bits;
	int diffbits = 0;
	int type;
	int chan;

	type = board->caldac[0];
	if (type == caldac_none)
		return;
	n_bits = caldacs[type].n_bits;
	for (i = 0; i < 3; i++) {
		type = board->caldac[i];
		if (type == caldac_none)
			break;
		if (caldacs[type].n_bits != n_bits)
			diffbits = 1;
		n_chans += caldacs[type].n_chans;
	}
	n_dacs = i;
	s->n_chan = n_chans;

	if (diffbits) {
		unsigned int *maxdata_list = devpriv->caldac_maxdata_list;

		if (n_chans > MAX_N_CALDACS)
			dev_err(dev->class_dev,
				"BUG! MAX_N_CALDACS too small\n");
		s->maxdata_list = maxdata_list;
		chan = 0;
		for (i = 0; i < n_dacs; i++) {
			type = board->caldac[i];
			for (j = 0; j < caldacs[type].n_chans; j++) {
				maxdata_list[chan] =
				    (1 << caldacs[type].n_bits) - 1;
				chan++;
			}
		}

		for (chan = 0; chan < s->n_chan; chan++)
			ni_write_caldac(dev, i, s->maxdata_list[i] / 2);
	} else {
		type = board->caldac[0];
		s->maxdata = (1 << caldacs[type].n_bits) - 1;

		for (chan = 0; chan < s->n_chan; chan++)
			ni_write_caldac(dev, i, s->maxdata / 2);
	}
}

static int ni_read_eeprom(struct comedi_device *dev, int addr)
{
	unsigned int cmd = NI_E_SERIAL_CMD_EEPROM_CS;
	int bit;
	int bitstring;

	bitstring = 0x0300 | ((addr & 0x100) << 3) | (addr & 0xff);
	ni_writeb(dev, cmd, NI_E_SERIAL_CMD_REG);
	for (bit = 0x8000; bit; bit >>= 1) {
		if (bit & bitstring)
			cmd |= NI_E_SERIAL_CMD_SDATA;
		else
			cmd &= ~NI_E_SERIAL_CMD_SDATA;

		ni_writeb(dev, cmd, NI_E_SERIAL_CMD_REG);
		ni_writeb(dev, NI_E_SERIAL_CMD_SCLK | cmd, NI_E_SERIAL_CMD_REG);
	}
	cmd = NI_E_SERIAL_CMD_EEPROM_CS;
	bitstring = 0;
	for (bit = 0x80; bit; bit >>= 1) {
		ni_writeb(dev, cmd, NI_E_SERIAL_CMD_REG);
		ni_writeb(dev, NI_E_SERIAL_CMD_SCLK | cmd, NI_E_SERIAL_CMD_REG);
		if (ni_readb(dev, NI_E_STATUS_REG) & NI_E_STATUS_PROMOUT)
			bitstring |= bit;
	}
	ni_writeb(dev, 0, NI_E_SERIAL_CMD_REG);

	return bitstring;
}

static int ni_eeprom_insn_read(struct comedi_device *dev,
			       struct comedi_subdevice *s,
			       struct comedi_insn *insn,
			       unsigned int *data)
{
	data[0] = ni_read_eeprom(dev, CR_CHAN(insn->chanspec));

	return 1;
}

static int ni_m_series_eeprom_insn_read(struct comedi_device *dev,
					struct comedi_subdevice *s,
					struct comedi_insn *insn,
					unsigned int *data)
{
	struct ni_private *devpriv = dev->private;

	data[0] = devpriv->eeprom_buffer[CR_CHAN(insn->chanspec)];

	return 1;
}

static unsigned int ni_old_get_pfi_routing(struct comedi_device *dev,
					   unsigned int chan)
{
	/*  pre-m-series boards have fixed signals on pfi pins */
	switch (chan) {
	case 0:
		return NI_PFI_OUTPUT_AI_START1;
	case 1:
		return NI_PFI_OUTPUT_AI_START2;
	case 2:
		return NI_PFI_OUTPUT_AI_CONVERT;
	case 3:
		return NI_PFI_OUTPUT_G_SRC1;
	case 4:
		return NI_PFI_OUTPUT_G_GATE1;
	case 5:
		return NI_PFI_OUTPUT_AO_UPDATE_N;
	case 6:
		return NI_PFI_OUTPUT_AO_START1;
	case 7:
		return NI_PFI_OUTPUT_AI_START_PULSE;
	case 8:
		return NI_PFI_OUTPUT_G_SRC0;
	case 9:
		return NI_PFI_OUTPUT_G_GATE0;
	default:
		dev_err(dev->class_dev, "bug, unhandled case in switch.\n");
		break;
	}
	return 0;
}

static int ni_old_set_pfi_routing(struct comedi_device *dev,
				  unsigned int chan, unsigned int source)
{
	/*  pre-m-series boards have fixed signals on pfi pins */
	if (source != ni_old_get_pfi_routing(dev, chan))
		return -EINVAL;
	return 2;
}

static unsigned int ni_m_series_get_pfi_routing(struct comedi_device *dev,
						unsigned int chan)
{
	struct ni_private *devpriv = dev->private;
	const unsigned int array_offset = chan / 3;

	return NI_M_PFI_OUT_SEL_TO_SRC(chan,
				devpriv->pfi_output_select_reg[array_offset]);
}

static int ni_m_series_set_pfi_routing(struct comedi_device *dev,
				       unsigned int chan, unsigned int source)
{
	struct ni_private *devpriv = dev->private;
	unsigned int index = chan / 3;
	unsigned short val = devpriv->pfi_output_select_reg[index];

	if ((source & 0x1f) != source)
		return -EINVAL;

	val &= ~NI_M_PFI_OUT_SEL_MASK(chan);
	val |= NI_M_PFI_OUT_SEL(chan, source);
	ni_writew(dev, val, NI_M_PFI_OUT_SEL_REG(index));
	devpriv->pfi_output_select_reg[index] = val;

	return 2;
}

static unsigned int ni_get_pfi_routing(struct comedi_device *dev,
				       unsigned int chan)
{
	struct ni_private *devpriv = dev->private;

	return (devpriv->is_m_series)
			? ni_m_series_get_pfi_routing(dev, chan)
			: ni_old_get_pfi_routing(dev, chan);
}

static int ni_set_pfi_routing(struct comedi_device *dev,
			      unsigned int chan, unsigned int source)
{
	struct ni_private *devpriv = dev->private;

	return (devpriv->is_m_series)
			? ni_m_series_set_pfi_routing(dev, chan, source)
			: ni_old_set_pfi_routing(dev, chan, source);
}

static int ni_config_filter(struct comedi_device *dev,
			    unsigned int pfi_channel,
			    enum ni_pfi_filter_select filter)
{
	struct ni_private *devpriv = dev->private;
	unsigned int bits;

	if (!devpriv->is_m_series)
		return -ENOTSUPP;

	bits = ni_readl(dev, NI_M_PFI_FILTER_REG);
	bits &= ~NI_M_PFI_FILTER_SEL_MASK(pfi_channel);
	bits |= NI_M_PFI_FILTER_SEL(pfi_channel, filter);
	ni_writel(dev, bits, NI_M_PFI_FILTER_REG);
	return 0;
}

static int ni_pfi_insn_config(struct comedi_device *dev,
			      struct comedi_subdevice *s,
			      struct comedi_insn *insn,
			      unsigned int *data)
{
	struct ni_private *devpriv = dev->private;
	unsigned int chan;

	if (insn->n < 1)
		return -EINVAL;

	chan = CR_CHAN(insn->chanspec);

	switch (data[0]) {
	case COMEDI_OUTPUT:
		ni_set_bits(dev, NISTC_IO_BIDIR_PIN_REG, 1 << chan, 1);
		break;
	case COMEDI_INPUT:
		ni_set_bits(dev, NISTC_IO_BIDIR_PIN_REG, 1 << chan, 0);
		break;
	case INSN_CONFIG_DIO_QUERY:
		data[1] =
		    (devpriv->io_bidirection_pin_reg & (1 << chan)) ?
		    COMEDI_OUTPUT : COMEDI_INPUT;
		return 0;
	case INSN_CONFIG_SET_ROUTING:
		return ni_set_pfi_routing(dev, chan, data[1]);
	case INSN_CONFIG_GET_ROUTING:
		data[1] = ni_get_pfi_routing(dev, chan);
		break;
	case INSN_CONFIG_FILTER:
		return ni_config_filter(dev, chan, data[1]);
	default:
		return -EINVAL;
	}
	return 0;
}

static int ni_pfi_insn_bits(struct comedi_device *dev,
			    struct comedi_subdevice *s,
			    struct comedi_insn *insn,
			    unsigned int *data)
{
	struct ni_private *devpriv = dev->private;

	if (!devpriv->is_m_series)
		return -ENOTSUPP;

	if (comedi_dio_update_state(s, data))
		ni_writew(dev, s->state, NI_M_PFI_DO_REG);

	data[1] = ni_readw(dev, NI_M_PFI_DI_REG);

	return insn->n;
}

static int cs5529_wait_for_idle(struct comedi_device *dev)
{
	unsigned short status;
	const int timeout = HZ;
	int i;

	for (i = 0; i < timeout; i++) {
		status = ni_ao_win_inw(dev, NI67XX_CAL_STATUS_REG);
		if ((status & NI67XX_CAL_STATUS_BUSY) == 0)
			break;
		set_current_state(TASK_INTERRUPTIBLE);
		if (schedule_timeout(1))
			return -EIO;
	}
	if (i == timeout) {
		dev_err(dev->class_dev, "timeout\n");
		return -ETIME;
	}
	return 0;
}

static void cs5529_command(struct comedi_device *dev, unsigned short value)
{
	static const int timeout = 100;
	int i;

	ni_ao_win_outw(dev, value, NI67XX_CAL_CMD_REG);
	/* give time for command to start being serially clocked into cs5529.
	 * this insures that the NI67XX_CAL_STATUS_BUSY bit will get properly
	 * set before we exit this function.
	 */
	for (i = 0; i < timeout; i++) {
		if (ni_ao_win_inw(dev, NI67XX_CAL_STATUS_REG) &
		    NI67XX_CAL_STATUS_BUSY)
			break;
		udelay(1);
	}
	if (i == timeout)
		dev_err(dev->class_dev,
			"possible problem - never saw adc go busy?\n");
}

static int cs5529_do_conversion(struct comedi_device *dev,
				unsigned short *data)
{
	int retval;
	unsigned short status;

	cs5529_command(dev, CS5529_CMD_CB | CS5529_CMD_SINGLE_CONV);
	retval = cs5529_wait_for_idle(dev);
	if (retval) {
		dev_err(dev->class_dev,
			"timeout or signal in %s()\n", __func__);
		return -ETIME;
	}
	status = ni_ao_win_inw(dev, NI67XX_CAL_STATUS_REG);
	if (status & NI67XX_CAL_STATUS_OSC_DETECT) {
		dev_err(dev->class_dev,
			"cs5529 conversion error, status CSS_OSC_DETECT\n");
		return -EIO;
	}
	if (status & NI67XX_CAL_STATUS_OVERRANGE) {
		dev_err(dev->class_dev,
			"cs5529 conversion error, overrange (ignoring)\n");
	}
	if (data) {
		*data = ni_ao_win_inw(dev, NI67XX_CAL_DATA_REG);
		/* cs5529 returns 16 bit signed data in bipolar mode */
		*data ^= (1 << 15);
	}
	return 0;
}

static int cs5529_ai_insn_read(struct comedi_device *dev,
			       struct comedi_subdevice *s,
			       struct comedi_insn *insn,
			       unsigned int *data)
{
	int n, retval;
	unsigned short sample;
	unsigned int channel_select;
	const unsigned int INTERNAL_REF = 0x1000;

	/*
	 * Set calibration adc source.  Docs lie, reference select bits 8 to 11
	 * do nothing. bit 12 seems to chooses internal reference voltage, bit
	 * 13 causes the adc input to go overrange (maybe reads external
	 * reference?)
	 */
	if (insn->chanspec & CR_ALT_SOURCE)
		channel_select = INTERNAL_REF;
	else
		channel_select = CR_CHAN(insn->chanspec);
	ni_ao_win_outw(dev, channel_select, NI67XX_AO_CAL_CHAN_SEL_REG);

	for (n = 0; n < insn->n; n++) {
		retval = cs5529_do_conversion(dev, &sample);
		if (retval < 0)
			return retval;
		data[n] = sample;
	}
	return insn->n;
}

static void cs5529_config_write(struct comedi_device *dev, unsigned int value,
				unsigned int reg_select_bits)
{
	ni_ao_win_outw(dev, (value >> 16) & 0xff, NI67XX_CAL_CFG_HI_REG);
	ni_ao_win_outw(dev, value & 0xffff, NI67XX_CAL_CFG_LO_REG);
	reg_select_bits &= CS5529_CMD_REG_MASK;
	cs5529_command(dev, CS5529_CMD_CB | reg_select_bits);
	if (cs5529_wait_for_idle(dev))
		dev_err(dev->class_dev,
			"timeout or signal in %s\n", __func__);
}

static int init_cs5529(struct comedi_device *dev)
{
	unsigned int config_bits = CS5529_CFG_PORT_FLAG |
				   CS5529_CFG_WORD_RATE_2180;

#if 1
	/* do self-calibration */
	cs5529_config_write(dev, config_bits | CS5529_CFG_CALIB_BOTH_SELF,
			    CS5529_CFG_REG);
	/* need to force a conversion for calibration to run */
	cs5529_do_conversion(dev, NULL);
#else
	/* force gain calibration to 1 */
	cs5529_config_write(dev, 0x400000, CS5529_GAIN_REG);
	cs5529_config_write(dev, config_bits | CS5529_CFG_CALIB_OFFSET_SELF,
			    CS5529_CFG_REG);
	if (cs5529_wait_for_idle(dev))
		dev_err(dev->class_dev,
			"timeout or signal in %s\n", __func__);
#endif
	return 0;
}

/*
 * Find best multiplier/divider to try and get the PLL running at 80 MHz
 * given an arbitrary frequency input clock.
 */
static int ni_mseries_get_pll_parameters(unsigned int reference_period_ns,
					 unsigned int *freq_divider,
					 unsigned int *freq_multiplier,
					 unsigned int *actual_period_ns)
{
	unsigned int div;
	unsigned int best_div = 1;
	unsigned int mult;
	unsigned int best_mult = 1;
	static const unsigned int pico_per_nano = 1000;
	const unsigned int reference_picosec = reference_period_ns *
					       pico_per_nano;
	/*
	 * m-series wants the phased-locked loop to output 80MHz, which is
	 * divided by 4 to 20 MHz for most timing clocks
	 */
	static const unsigned int target_picosec = 12500;
	int best_period_picosec = 0;

	for (div = 1; div <= NI_M_PLL_MAX_DIVISOR; ++div) {
		for (mult = 1; mult <= NI_M_PLL_MAX_MULTIPLIER; ++mult) {
			unsigned int new_period_ps =
			    (reference_picosec * div) / mult;
			if (abs(new_period_ps - target_picosec) <
			    abs(best_period_picosec - target_picosec)) {
				best_period_picosec = new_period_ps;
				best_div = div;
				best_mult = mult;
			}
		}
	}
	if (best_period_picosec == 0)
		return -EIO;

	*freq_divider = best_div;
	*freq_multiplier = best_mult;
	/* return the actual period (* fudge factor for 80 to 20 MHz) */
	*actual_period_ns = DIV_ROUND_CLOSEST(best_period_picosec * 4,
					      pico_per_nano);
	return 0;
}

static int ni_mseries_set_pll_master_clock(struct comedi_device *dev,
					   unsigned int source,
					   unsigned int period_ns)
{
	struct ni_private *devpriv = dev->private;
	static const unsigned int min_period_ns = 50;
	static const unsigned int max_period_ns = 1000;
	static const unsigned int timeout = 1000;
	unsigned int pll_control_bits;
	unsigned int freq_divider;
	unsigned int freq_multiplier;
	unsigned int rtsi;
	unsigned int i;
	int retval;

	if (source == NI_MIO_PLL_PXI10_CLOCK)
		period_ns = 100;
	/*
	 * These limits are somewhat arbitrary, but NI advertises 1 to 20MHz
	 * range so we'll use that.
	 */
	if (period_ns < min_period_ns || period_ns > max_period_ns) {
		dev_err(dev->class_dev,
			"%s: you must specify an input clock frequency between %i and %i nanosec for the phased-lock loop\n",
			__func__, min_period_ns, max_period_ns);
		return -EINVAL;
	}
	devpriv->rtsi_trig_direction_reg &= ~NISTC_RTSI_TRIG_USE_CLK;
	ni_stc_writew(dev, devpriv->rtsi_trig_direction_reg,
		      NISTC_RTSI_TRIG_DIR_REG);
	pll_control_bits = NI_M_PLL_CTRL_ENA | NI_M_PLL_CTRL_VCO_MODE_75_150MHZ;
	devpriv->clock_and_fout2 |= NI_M_CLK_FOUT2_TIMEBASE1_PLL |
				    NI_M_CLK_FOUT2_TIMEBASE3_PLL;
	devpriv->clock_and_fout2 &= ~NI_M_CLK_FOUT2_PLL_SRC_MASK;
	switch (source) {
	case NI_MIO_PLL_PXI_STAR_TRIGGER_CLOCK:
		devpriv->clock_and_fout2 |= NI_M_CLK_FOUT2_PLL_SRC_STAR;
		break;
	case NI_MIO_PLL_PXI10_CLOCK:
		/* pxi clock is 10MHz */
		devpriv->clock_and_fout2 |= NI_M_CLK_FOUT2_PLL_SRC_PXI10;
		break;
	default:
		for (rtsi = 0; rtsi <= NI_M_MAX_RTSI_CHAN; ++rtsi) {
			if (source == NI_MIO_PLL_RTSI_CLOCK(rtsi)) {
				devpriv->clock_and_fout2 |=
					NI_M_CLK_FOUT2_PLL_SRC_RTSI(rtsi);
				break;
			}
		}
		if (rtsi > NI_M_MAX_RTSI_CHAN)
			return -EINVAL;
		break;
	}
	retval = ni_mseries_get_pll_parameters(period_ns,
					       &freq_divider,
					       &freq_multiplier,
					       &devpriv->clock_ns);
	if (retval < 0) {
		dev_err(dev->class_dev,
			"bug, failed to find pll parameters\n");
		return retval;
	}

	ni_writew(dev, devpriv->clock_and_fout2, NI_M_CLK_FOUT2_REG);
	pll_control_bits |= NI_M_PLL_CTRL_DIVISOR(freq_divider) |
			    NI_M_PLL_CTRL_MULTIPLIER(freq_multiplier);

	ni_writew(dev, pll_control_bits, NI_M_PLL_CTRL_REG);
	devpriv->clock_source = source;
	/* it takes a few hundred microseconds for PLL to lock */
	for (i = 0; i < timeout; ++i) {
		if (ni_readw(dev, NI_M_PLL_STATUS_REG) & NI_M_PLL_STATUS_LOCKED)
			break;
		udelay(1);
	}
	if (i == timeout) {
		dev_err(dev->class_dev,
			"%s: timed out waiting for PLL to lock to reference clock source %i with period %i ns\n",
			__func__, source, period_ns);
		return -ETIMEDOUT;
	}
	return 3;
}

static int ni_set_master_clock(struct comedi_device *dev,
			       unsigned int source, unsigned int period_ns)
{
	struct ni_private *devpriv = dev->private;

	if (source == NI_MIO_INTERNAL_CLOCK) {
		devpriv->rtsi_trig_direction_reg &= ~NISTC_RTSI_TRIG_USE_CLK;
		ni_stc_writew(dev, devpriv->rtsi_trig_direction_reg,
			      NISTC_RTSI_TRIG_DIR_REG);
		devpriv->clock_ns = TIMEBASE_1_NS;
		if (devpriv->is_m_series) {
			devpriv->clock_and_fout2 &=
			    ~(NI_M_CLK_FOUT2_TIMEBASE1_PLL |
			      NI_M_CLK_FOUT2_TIMEBASE3_PLL);
			ni_writew(dev, devpriv->clock_and_fout2,
				  NI_M_CLK_FOUT2_REG);
			ni_writew(dev, 0, NI_M_PLL_CTRL_REG);
		}
		devpriv->clock_source = source;
	} else {
		if (devpriv->is_m_series) {
			return ni_mseries_set_pll_master_clock(dev, source,
							       period_ns);
		} else {
			if (source == NI_MIO_RTSI_CLOCK) {
				devpriv->rtsi_trig_direction_reg |=
				    NISTC_RTSI_TRIG_USE_CLK;
				ni_stc_writew(dev,
					      devpriv->rtsi_trig_direction_reg,
					      NISTC_RTSI_TRIG_DIR_REG);
				if (period_ns == 0) {
					dev_err(dev->class_dev,
						"we don't handle an unspecified clock period correctly yet, returning error\n");
					return -EINVAL;
				}
				devpriv->clock_ns = period_ns;
				devpriv->clock_source = source;
			} else {
				return -EINVAL;
			}
		}
	}
	return 3;
}

static int ni_valid_rtsi_output_source(struct comedi_device *dev,
				       unsigned int chan, unsigned int source)
{
	struct ni_private *devpriv = dev->private;

	if (chan >= NISTC_RTSI_TRIG_NUM_CHAN(devpriv->is_m_series)) {
		if (chan == NISTC_RTSI_TRIG_OLD_CLK_CHAN) {
			if (source == NI_RTSI_OUTPUT_RTSI_OSC)
				return 1;

			dev_err(dev->class_dev,
				"%s: invalid source for channel=%i, channel %i is always the RTSI clock for pre-m-series boards\n",
				__func__, chan, NISTC_RTSI_TRIG_OLD_CLK_CHAN);
			return 0;
		}
		return 0;
	}
	switch (source) {
	case NI_RTSI_OUTPUT_ADR_START1:
	case NI_RTSI_OUTPUT_ADR_START2:
	case NI_RTSI_OUTPUT_SCLKG:
	case NI_RTSI_OUTPUT_DACUPDN:
	case NI_RTSI_OUTPUT_DA_START1:
	case NI_RTSI_OUTPUT_G_SRC0:
	case NI_RTSI_OUTPUT_G_GATE0:
	case NI_RTSI_OUTPUT_RGOUT0:
	case NI_RTSI_OUTPUT_RTSI_BRD(0):
	case NI_RTSI_OUTPUT_RTSI_BRD(1):
	case NI_RTSI_OUTPUT_RTSI_BRD(2):
	case NI_RTSI_OUTPUT_RTSI_BRD(3):
		return 1;
	case NI_RTSI_OUTPUT_RTSI_OSC:
		return (devpriv->is_m_series) ? 1 : 0;
	default:
		return 0;
	}
}

static int ni_set_rtsi_routing(struct comedi_device *dev,
			       unsigned int chan, unsigned int src)
{
	struct ni_private *devpriv = dev->private;

	if (ni_valid_rtsi_output_source(dev, chan, src) == 0)
		return -EINVAL;
	if (chan < 4) {
		devpriv->rtsi_trig_a_output_reg &= ~NISTC_RTSI_TRIG_MASK(chan);
		devpriv->rtsi_trig_a_output_reg |= NISTC_RTSI_TRIG(chan, src);
		ni_stc_writew(dev, devpriv->rtsi_trig_a_output_reg,
			      NISTC_RTSI_TRIGA_OUT_REG);
	} else if (chan < NISTC_RTSI_TRIG_NUM_CHAN(devpriv->is_m_series)) {
		devpriv->rtsi_trig_b_output_reg &= ~NISTC_RTSI_TRIG_MASK(chan);
		devpriv->rtsi_trig_b_output_reg |= NISTC_RTSI_TRIG(chan, src);
		ni_stc_writew(dev, devpriv->rtsi_trig_b_output_reg,
			      NISTC_RTSI_TRIGB_OUT_REG);
	} else if (chan != NISTC_RTSI_TRIG_OLD_CLK_CHAN) {
		/* probably should never reach this, since the
		 * ni_valid_rtsi_output_source above errors out if chan is too
		 * high
		 */
		dev_err(dev->class_dev, "%s: unknown rtsi channel\n", __func__);
		return -EINVAL;
	}
	return 2;
}

static unsigned int ni_get_rtsi_routing(struct comedi_device *dev,
					unsigned int chan)
{
	struct ni_private *devpriv = dev->private;

	if (chan < 4) {
		return NISTC_RTSI_TRIG_TO_SRC(chan,
					      devpriv->rtsi_trig_a_output_reg);
	} else if (chan < NISTC_RTSI_TRIG_NUM_CHAN(devpriv->is_m_series)) {
		return NISTC_RTSI_TRIG_TO_SRC(chan,
					      devpriv->rtsi_trig_b_output_reg);
	} else if (chan == NISTC_RTSI_TRIG_OLD_CLK_CHAN) {
		return NI_RTSI_OUTPUT_RTSI_OSC;
	}

	dev_err(dev->class_dev, "%s: unknown rtsi channel\n", __func__);
	return -EINVAL;
}

static int ni_rtsi_insn_config(struct comedi_device *dev,
			       struct comedi_subdevice *s,
			       struct comedi_insn *insn,
			       unsigned int *data)
{
	struct ni_private *devpriv = dev->private;
	unsigned int chan = CR_CHAN(insn->chanspec);
	unsigned int max_chan = NISTC_RTSI_TRIG_NUM_CHAN(devpriv->is_m_series);

	switch (data[0]) {
	case INSN_CONFIG_DIO_OUTPUT:
		if (chan < max_chan) {
			devpriv->rtsi_trig_direction_reg |=
			    NISTC_RTSI_TRIG_DIR(chan, devpriv->is_m_series);
		} else if (chan == NISTC_RTSI_TRIG_OLD_CLK_CHAN) {
			devpriv->rtsi_trig_direction_reg |=
			    NISTC_RTSI_TRIG_DRV_CLK;
		}
		ni_stc_writew(dev, devpriv->rtsi_trig_direction_reg,
			      NISTC_RTSI_TRIG_DIR_REG);
		break;
	case INSN_CONFIG_DIO_INPUT:
		if (chan < max_chan) {
			devpriv->rtsi_trig_direction_reg &=
			    ~NISTC_RTSI_TRIG_DIR(chan, devpriv->is_m_series);
		} else if (chan == NISTC_RTSI_TRIG_OLD_CLK_CHAN) {
			devpriv->rtsi_trig_direction_reg &=
			    ~NISTC_RTSI_TRIG_DRV_CLK;
		}
		ni_stc_writew(dev, devpriv->rtsi_trig_direction_reg,
			      NISTC_RTSI_TRIG_DIR_REG);
		break;
	case INSN_CONFIG_DIO_QUERY:
		if (chan < max_chan) {
			data[1] =
			    (devpriv->rtsi_trig_direction_reg &
			     NISTC_RTSI_TRIG_DIR(chan, devpriv->is_m_series))
				? INSN_CONFIG_DIO_OUTPUT
				: INSN_CONFIG_DIO_INPUT;
		} else if (chan == NISTC_RTSI_TRIG_OLD_CLK_CHAN) {
			data[1] = (devpriv->rtsi_trig_direction_reg &
				   NISTC_RTSI_TRIG_DRV_CLK)
				  ? INSN_CONFIG_DIO_OUTPUT
				  : INSN_CONFIG_DIO_INPUT;
		}
		return 2;
	case INSN_CONFIG_SET_CLOCK_SRC:
		return ni_set_master_clock(dev, data[1], data[2]);
	case INSN_CONFIG_GET_CLOCK_SRC:
		data[1] = devpriv->clock_source;
		data[2] = devpriv->clock_ns;
		return 3;
	case INSN_CONFIG_SET_ROUTING:
		return ni_set_rtsi_routing(dev, chan, data[1]);
	case INSN_CONFIG_GET_ROUTING:
		data[1] = ni_get_rtsi_routing(dev, chan);
		return 2;
	default:
		return -EINVAL;
	}
	return 1;
}

static int ni_rtsi_insn_bits(struct comedi_device *dev,
			     struct comedi_subdevice *s,
			     struct comedi_insn *insn,
			     unsigned int *data)
{
	data[1] = 0;

	return insn->n;
}

static void ni_rtsi_init(struct comedi_device *dev)
{
	struct ni_private *devpriv = dev->private;

	/*  Initialises the RTSI bus signal switch to a default state */

	/*
	 * Use 10MHz instead of 20MHz for RTSI clock frequency. Appears
	 * to have no effect, at least on pxi-6281, which always uses
	 * 20MHz rtsi clock frequency
	 */
	devpriv->clock_and_fout2 = NI_M_CLK_FOUT2_RTSI_10MHZ;
	/*  Set clock mode to internal */
	if (ni_set_master_clock(dev, NI_MIO_INTERNAL_CLOCK, 0) < 0)
		dev_err(dev->class_dev, "ni_set_master_clock failed, bug?\n");
	/*  default internal lines routing to RTSI bus lines */
	devpriv->rtsi_trig_a_output_reg =
	    NISTC_RTSI_TRIG(0, NI_RTSI_OUTPUT_ADR_START1) |
	    NISTC_RTSI_TRIG(1, NI_RTSI_OUTPUT_ADR_START2) |
	    NISTC_RTSI_TRIG(2, NI_RTSI_OUTPUT_SCLKG) |
	    NISTC_RTSI_TRIG(3, NI_RTSI_OUTPUT_DACUPDN);
	ni_stc_writew(dev, devpriv->rtsi_trig_a_output_reg,
		      NISTC_RTSI_TRIGA_OUT_REG);
	devpriv->rtsi_trig_b_output_reg =
	    NISTC_RTSI_TRIG(4, NI_RTSI_OUTPUT_DA_START1) |
	    NISTC_RTSI_TRIG(5, NI_RTSI_OUTPUT_G_SRC0) |
	    NISTC_RTSI_TRIG(6, NI_RTSI_OUTPUT_G_GATE0);
	if (devpriv->is_m_series)
		devpriv->rtsi_trig_b_output_reg |=
		    NISTC_RTSI_TRIG(7, NI_RTSI_OUTPUT_RTSI_OSC);
	ni_stc_writew(dev, devpriv->rtsi_trig_b_output_reg,
		      NISTC_RTSI_TRIGB_OUT_REG);

	/*
	 * Sets the source and direction of the 4 on board lines
	 * ni_stc_writew(dev, 0, NISTC_RTSI_BOARD_REG);
	 */
}

#ifdef PCIDMA
static int ni_gpct_cmd(struct comedi_device *dev, struct comedi_subdevice *s)
{
	struct ni_gpct *counter = s->private;
	int retval;

	retval = ni_request_gpct_mite_channel(dev, counter->counter_index,
					      COMEDI_INPUT);
	if (retval) {
		dev_err(dev->class_dev,
			"no dma channel available for use by counter\n");
		return retval;
	}
	ni_tio_acknowledge(counter);
	ni_e_series_enable_second_irq(dev, counter->counter_index, 1);

	return ni_tio_cmd(dev, s);
}

static int ni_gpct_cancel(struct comedi_device *dev, struct comedi_subdevice *s)
{
	struct ni_gpct *counter = s->private;
	int retval;

	retval = ni_tio_cancel(counter);
	ni_e_series_enable_second_irq(dev, counter->counter_index, 0);
	ni_release_gpct_mite_channel(dev, counter->counter_index);
	return retval;
}
#endif

static irqreturn_t ni_E_interrupt(int irq, void *d)
{
	struct comedi_device *dev = d;
	struct comedi_subdevice *s_ai = dev->read_subdev;
	struct comedi_subdevice *s_ao = dev->write_subdev;
	unsigned short a_status;
	unsigned short b_status;
	unsigned long flags;
#ifdef PCIDMA
	struct ni_private *devpriv = dev->private;
#endif

	if (!dev->attached)
		return IRQ_NONE;
	smp_mb();		/* make sure dev->attached is checked */

	/*  lock to avoid race with comedi_poll */
	spin_lock_irqsave(&dev->spinlock, flags);
	a_status = ni_stc_readw(dev, NISTC_AI_STATUS1_REG);
	b_status = ni_stc_readw(dev, NISTC_AO_STATUS1_REG);
#ifdef PCIDMA
	if (devpriv->mite) {
		unsigned long flags_too;

		spin_lock_irqsave(&devpriv->mite_channel_lock, flags_too);
		if (s_ai && devpriv->ai_mite_chan)
			mite_ack_linkc(devpriv->ai_mite_chan, s_ai, false);
		if (s_ao && devpriv->ao_mite_chan)
			mite_ack_linkc(devpriv->ao_mite_chan, s_ao, false);
		spin_unlock_irqrestore(&devpriv->mite_channel_lock, flags_too);
	}
#endif
	ack_a_interrupt(dev, a_status);
	ack_b_interrupt(dev, b_status);
	if (s_ai) {
		if (a_status & NISTC_AI_STATUS1_INTA)
			handle_a_interrupt(dev, s_ai, a_status);
		/* handle any interrupt or dma events */
		comedi_handle_events(dev, s_ai);
	}
	if (s_ao) {
		if (b_status & NISTC_AO_STATUS1_INTB)
			handle_b_interrupt(dev, s_ao, b_status);
		/* handle any interrupt or dma events */
		comedi_handle_events(dev, s_ao);
	}
	handle_gpct_interrupt(dev, 0);
	handle_gpct_interrupt(dev, 1);
#ifdef PCIDMA
	if (devpriv->is_m_series)
		handle_cdio_interrupt(dev);
#endif

	spin_unlock_irqrestore(&dev->spinlock, flags);
	return IRQ_HANDLED;
}

static int ni_alloc_private(struct comedi_device *dev)
{
	struct ni_private *devpriv;

	devpriv = comedi_alloc_devpriv(dev, sizeof(*devpriv));
	if (!devpriv)
		return -ENOMEM;

	spin_lock_init(&devpriv->window_lock);
	spin_lock_init(&devpriv->soft_reg_copy_lock);
	spin_lock_init(&devpriv->mite_channel_lock);

	return 0;
}

static int ni_E_init(struct comedi_device *dev,
		     unsigned int interrupt_pin, unsigned int irq_polarity)
{
	const struct ni_board_struct *board = dev->board_ptr;
	struct ni_private *devpriv = dev->private;
	struct comedi_subdevice *s;
	int ret;
	int i;

	if (board->n_aochan > MAX_N_AO_CHAN) {
		dev_err(dev->class_dev, "bug! n_aochan > MAX_N_AO_CHAN\n");
		return -EINVAL;
	}

	/* initialize clock dividers */
	devpriv->clock_and_fout = NISTC_CLK_FOUT_SLOW_DIV2 |
				  NISTC_CLK_FOUT_SLOW_TIMEBASE |
				  NISTC_CLK_FOUT_TO_BOARD_DIV2 |
				  NISTC_CLK_FOUT_TO_BOARD;
	if (!devpriv->is_6xxx) {
		/* BEAM is this needed for PCI-6143 ?? */
		devpriv->clock_and_fout |= (NISTC_CLK_FOUT_AI_OUT_DIV2 |
					    NISTC_CLK_FOUT_AO_OUT_DIV2);
	}
	ni_stc_writew(dev, devpriv->clock_and_fout, NISTC_CLK_FOUT_REG);

	ret = comedi_alloc_subdevices(dev, NI_NUM_SUBDEVICES);
	if (ret)
		return ret;

	/* Analog Input subdevice */
	s = &dev->subdevices[NI_AI_SUBDEV];
	if (board->n_adchan) {
		s->type		= COMEDI_SUBD_AI;
		s->subdev_flags	= SDF_READABLE | SDF_DIFF | SDF_DITHER;
		if (!devpriv->is_611x)
			s->subdev_flags	|= SDF_GROUND | SDF_COMMON | SDF_OTHER;
		if (board->ai_maxdata > 0xffff)
			s->subdev_flags	|= SDF_LSAMPL;
		if (devpriv->is_m_series)
			s->subdev_flags	|= SDF_SOFT_CALIBRATED;
		s->n_chan	= board->n_adchan;
		s->maxdata	= board->ai_maxdata;
		s->range_table	= ni_range_lkup[board->gainlkup];
		s->insn_read	= ni_ai_insn_read;
		s->insn_config	= ni_ai_insn_config;
		if (dev->irq) {
			dev->read_subdev = s;
			s->subdev_flags	|= SDF_CMD_READ;
			s->len_chanlist	= 512;
			s->do_cmdtest	= ni_ai_cmdtest;
			s->do_cmd	= ni_ai_cmd;
			s->cancel	= ni_ai_reset;
			s->poll		= ni_ai_poll;
			s->munge	= ni_ai_munge;

			if (devpriv->mite)
				s->async_dma_dir = DMA_FROM_DEVICE;
		}

		/* reset the analog input configuration */
		ni_ai_reset(dev, s);
	} else {
		s->type		= COMEDI_SUBD_UNUSED;
	}

	/* Analog Output subdevice */
	s = &dev->subdevices[NI_AO_SUBDEV];
	if (board->n_aochan) {
		s->type		= COMEDI_SUBD_AO;
		s->subdev_flags	= SDF_WRITABLE | SDF_DEGLITCH | SDF_GROUND;
		if (devpriv->is_m_series)
			s->subdev_flags	|= SDF_SOFT_CALIBRATED;
		s->n_chan	= board->n_aochan;
		s->maxdata	= board->ao_maxdata;
		s->range_table	= board->ao_range_table;
		s->insn_config	= ni_ao_insn_config;
		s->insn_write	= ni_ao_insn_write;

		ret = comedi_alloc_subdev_readback(s);
		if (ret)
			return ret;

		/*
		 * Along with the IRQ we need either a FIFO or DMA for
		 * async command support.
		 */
		if (dev->irq && (board->ao_fifo_depth || devpriv->mite)) {
			dev->write_subdev = s;
			s->subdev_flags	|= SDF_CMD_WRITE;
			s->len_chanlist	= s->n_chan;
			s->do_cmdtest	= ni_ao_cmdtest;
			s->do_cmd	= ni_ao_cmd;
			s->cancel	= ni_ao_reset;
			if (!devpriv->is_m_series)
				s->munge	= ni_ao_munge;

			if (devpriv->mite)
				s->async_dma_dir = DMA_TO_DEVICE;
		}

		if (devpriv->is_67xx)
			init_ao_67xx(dev, s);

		/* reset the analog output configuration */
		ni_ao_reset(dev, s);
	} else {
		s->type		= COMEDI_SUBD_UNUSED;
	}

	/* Digital I/O subdevice */
	s = &dev->subdevices[NI_DIO_SUBDEV];
	s->type		= COMEDI_SUBD_DIO;
	s->subdev_flags	= SDF_WRITABLE | SDF_READABLE;
	s->n_chan	= board->has_32dio_chan ? 32 : 8;
	s->maxdata	= 1;
	s->range_table	= &range_digital;
	if (devpriv->is_m_series) {
#ifdef PCIDMA
		s->subdev_flags	|= SDF_LSAMPL;
		s->insn_bits	= ni_m_series_dio_insn_bits;
		s->insn_config	= ni_m_series_dio_insn_config;
		if (dev->irq) {
			s->subdev_flags	|= SDF_CMD_WRITE /* | SDF_CMD_READ */;
			s->len_chanlist	= s->n_chan;
			s->do_cmdtest	= ni_cdio_cmdtest;
			s->do_cmd	= ni_cdio_cmd;
			s->cancel	= ni_cdio_cancel;

			/* M-series boards use DMA */
			s->async_dma_dir = DMA_BIDIRECTIONAL;
		}

		/* reset DIO and set all channels to inputs */
		ni_writel(dev, NI_M_CDO_CMD_RESET |
			       NI_M_CDI_CMD_RESET,
			  NI_M_CDIO_CMD_REG);
		ni_writel(dev, s->io_bits, NI_M_DIO_DIR_REG);
#endif /* PCIDMA */
	} else {
		s->insn_bits	= ni_dio_insn_bits;
		s->insn_config	= ni_dio_insn_config;

		/* set all channels to inputs */
		devpriv->dio_control = NISTC_DIO_CTRL_DIR(s->io_bits);
		ni_writew(dev, devpriv->dio_control, NISTC_DIO_CTRL_REG);
	}

	/* 8255 device */
	s = &dev->subdevices[NI_8255_DIO_SUBDEV];
	if (board->has_8255) {
		ret = subdev_8255_init(dev, s, ni_8255_callback,
				       NI_E_8255_BASE);
		if (ret)
			return ret;
	} else {
		s->type = COMEDI_SUBD_UNUSED;
	}

	/* formerly general purpose counter/timer device, but no longer used */
	s = &dev->subdevices[NI_UNUSED_SUBDEV];
	s->type = COMEDI_SUBD_UNUSED;

	/* Calibration subdevice */
	s = &dev->subdevices[NI_CALIBRATION_SUBDEV];
	s->type		= COMEDI_SUBD_CALIB;
	s->subdev_flags	= SDF_INTERNAL;
	s->n_chan	= 1;
	s->maxdata	= 0;
	if (devpriv->is_m_series) {
		/* internal PWM output used for AI nonlinearity calibration */
		s->insn_config	= ni_m_series_pwm_config;

		ni_writel(dev, 0x0, NI_M_CAL_PWM_REG);
	} else if (devpriv->is_6143) {
		/* internal PWM output used for AI nonlinearity calibration */
		s->insn_config	= ni_6143_pwm_config;
	} else {
		s->subdev_flags	|= SDF_WRITABLE;
		s->insn_read	= ni_calib_insn_read;
		s->insn_write	= ni_calib_insn_write;

		/* setup the caldacs and find the real n_chan and maxdata */
		caldac_setup(dev, s);
	}

	/* EEPROM subdevice */
	s = &dev->subdevices[NI_EEPROM_SUBDEV];
	s->type		= COMEDI_SUBD_MEMORY;
	s->subdev_flags	= SDF_READABLE | SDF_INTERNAL;
	s->maxdata	= 0xff;
	if (devpriv->is_m_series) {
		s->n_chan	= M_SERIES_EEPROM_SIZE;
		s->insn_read	= ni_m_series_eeprom_insn_read;
	} else {
		s->n_chan	= 512;
		s->insn_read	= ni_eeprom_insn_read;
	}

	/* Digital I/O (PFI) subdevice */
	s = &dev->subdevices[NI_PFI_DIO_SUBDEV];
	s->type		= COMEDI_SUBD_DIO;
	s->maxdata	= 1;
	if (devpriv->is_m_series) {
		s->n_chan	= 16;
		s->insn_bits	= ni_pfi_insn_bits;
		s->subdev_flags	= SDF_READABLE | SDF_WRITABLE | SDF_INTERNAL;

		ni_writew(dev, s->state, NI_M_PFI_DO_REG);
		for (i = 0; i < NUM_PFI_OUTPUT_SELECT_REGS; ++i) {
			ni_writew(dev, devpriv->pfi_output_select_reg[i],
				  NI_M_PFI_OUT_SEL_REG(i));
		}
	} else {
		s->n_chan	= 10;
		s->subdev_flags	= SDF_INTERNAL;
	}
	s->insn_config	= ni_pfi_insn_config;

	ni_set_bits(dev, NISTC_IO_BIDIR_PIN_REG, ~0, 0);

	/* cs5529 calibration adc */
	s = &dev->subdevices[NI_CS5529_CALIBRATION_SUBDEV];
	if (devpriv->is_67xx) {
		s->type = COMEDI_SUBD_AI;
		s->subdev_flags = SDF_READABLE | SDF_DIFF | SDF_INTERNAL;
		/*  one channel for each analog output channel */
		s->n_chan = board->n_aochan;
		s->maxdata = (1 << 16) - 1;
		s->range_table = &range_unknown;	/* XXX */
		s->insn_read = cs5529_ai_insn_read;
		s->insn_config = NULL;
		init_cs5529(dev);
	} else {
		s->type = COMEDI_SUBD_UNUSED;
	}

	/* Serial */
	s = &dev->subdevices[NI_SERIAL_SUBDEV];
	s->type = COMEDI_SUBD_SERIAL;
	s->subdev_flags = SDF_READABLE | SDF_WRITABLE | SDF_INTERNAL;
	s->n_chan = 1;
	s->maxdata = 0xff;
	s->insn_config = ni_serial_insn_config;
	devpriv->serial_interval_ns = 0;
	devpriv->serial_hw_mode = 0;

	/* RTSI */
	s = &dev->subdevices[NI_RTSI_SUBDEV];
	s->type = COMEDI_SUBD_DIO;
	s->subdev_flags = SDF_READABLE | SDF_WRITABLE | SDF_INTERNAL;
	s->n_chan = 8;
	s->maxdata = 1;
	s->insn_bits = ni_rtsi_insn_bits;
	s->insn_config = ni_rtsi_insn_config;
	ni_rtsi_init(dev);

	/* allocate and initialize the gpct counter device */
	devpriv->counter_dev = ni_gpct_device_construct(dev,
					ni_gpct_write_register,
					ni_gpct_read_register,
					(devpriv->is_m_series)
						? ni_gpct_variant_m_series
						: ni_gpct_variant_e_series,
					NUM_GPCT);
	if (!devpriv->counter_dev)
		return -ENOMEM;

	/* Counter (gpct) subdevices */
	for (i = 0; i < NUM_GPCT; ++i) {
		struct ni_gpct *gpct = &devpriv->counter_dev->counters[i];

		/* setup and initialize the counter */
		gpct->chip_index = 0;
		gpct->counter_index = i;
		ni_tio_init_counter(gpct);

		s = &dev->subdevices[NI_GPCT_SUBDEV(i)];
		s->type		= COMEDI_SUBD_COUNTER;
		s->subdev_flags	= SDF_READABLE | SDF_WRITABLE | SDF_LSAMPL;
		s->n_chan	= 3;
		s->maxdata	= (devpriv->is_m_series) ? 0xffffffff
							 : 0x00ffffff;
		s->insn_read	= ni_tio_insn_read;
		s->insn_write	= ni_tio_insn_write;
		s->insn_config	= ni_tio_insn_config;
#ifdef PCIDMA
		if (dev->irq && devpriv->mite) {
			s->subdev_flags	|= SDF_CMD_READ /* | SDF_CMD_WRITE */;
			s->len_chanlist	= 1;
			s->do_cmdtest	= ni_tio_cmdtest;
			s->do_cmd	= ni_gpct_cmd;
			s->cancel	= ni_gpct_cancel;

			s->async_dma_dir = DMA_BIDIRECTIONAL;
		}
#endif
		s->private	= gpct;
	}

	/* Frequency output subdevice */
	s = &dev->subdevices[NI_FREQ_OUT_SUBDEV];
	s->type		= COMEDI_SUBD_COUNTER;
	s->subdev_flags	= SDF_READABLE | SDF_WRITABLE;
	s->n_chan	= 1;
	s->maxdata	= 0xf;
	s->insn_read	= ni_freq_out_insn_read;
	s->insn_write	= ni_freq_out_insn_write;
	s->insn_config	= ni_freq_out_insn_config;

	if (dev->irq) {
		ni_stc_writew(dev,
			      (irq_polarity ? NISTC_INT_CTRL_INT_POL : 0) |
			      (NISTC_INT_CTRL_3PIN_INT & 0) |
			      NISTC_INT_CTRL_INTA_ENA |
			      NISTC_INT_CTRL_INTB_ENA |
			      NISTC_INT_CTRL_INTA_SEL(interrupt_pin) |
			      NISTC_INT_CTRL_INTB_SEL(interrupt_pin),
			      NISTC_INT_CTRL_REG);
	}

	/* DMA setup */
	ni_writeb(dev, devpriv->ai_ao_select_reg, NI_E_DMA_AI_AO_SEL_REG);
	ni_writeb(dev, devpriv->g0_g1_select_reg, NI_E_DMA_G0_G1_SEL_REG);

	if (devpriv->is_6xxx) {
		ni_writeb(dev, 0, NI611X_MAGIC_REG);
	} else if (devpriv->is_m_series) {
		int channel;

		for (channel = 0; channel < board->n_aochan; ++channel) {
			ni_writeb(dev, 0xf,
				  NI_M_AO_WAVEFORM_ORDER_REG(channel));
			ni_writeb(dev, 0x0,
				  NI_M_AO_REF_ATTENUATION_REG(channel));
		}
		ni_writeb(dev, 0x0, NI_M_AO_CALIB_REG);
	}

	return 0;
}

static void mio_common_detach(struct comedi_device *dev)
{
	struct ni_private *devpriv = dev->private;

	if (devpriv)
		ni_gpct_device_destroy(devpriv->counter_dev);
}<|MERGE_RESOLUTION|>--- conflicted
+++ resolved
@@ -2743,23 +2743,12 @@
 	static const int timeout = 1000;
 
 	/*
-<<<<<<< HEAD
-	 * Require trig_num == cmd->start_arg when cmd->start_src == TRIG_INT.
-	 * For backwards compatibility, also allow trig_num == 0 when
-	 * cmd->start_src != TRIG_INT (i.e. when cmd->start_src == TRIG_EXT);
-	 * in that case, the internal trigger is being used as a pre-trigger
-	 * before the external trigger.
-	 */
-	if (!(trig_num == cmd->start_arg ||
-	      (trig_num == 0 && cmd->start_src != TRIG_INT)))
-=======
 	 * Prevent ao from doing things like trying to allocate the ao dma
 	 * channel multiple times.
 	 */
 	if (!devpriv->ao_needs_arming) {
 		dev_dbg(dev->class_dev, "%s: device does not need arming!\n",
 			__func__);
->>>>>>> 286cd8c7
 		return -EINVAL;
 	}
 
