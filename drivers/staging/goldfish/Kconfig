--- conflicted
+++ resolved
@@ -1,16 +1,5 @@
 config GOLDFISH_AUDIO
 	tristate "Goldfish AVD Audio Device"
 	depends on GOLDFISH
-<<<<<<< HEAD
-	---help---
-	  Emulated audio channel for the Goldfish Android Virtual Device
-
-config GOLDFISH_SYNC
-    tristate "Goldfish AVD Sync Driver"
-    depends on GOLDFISH
-	---help---
-	  Emulated sync fences for the Goldfish Android Virtual Device
-=======
 	help
 	  Emulated audio channel for the Goldfish Android Virtual Device
->>>>>>> 286cd8c7
