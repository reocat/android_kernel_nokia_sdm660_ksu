#
# Makefile for the Goldfish audio driver
#

<<<<<<< HEAD
obj-$(CONFIG_GOLDFISH_AUDIO) += goldfish_audio.o

# and sync

ccflags-y := -Idrivers/staging/android
obj-$(CONFIG_GOLDFISH_SYNC) += goldfish_sync.o
=======
obj-$(CONFIG_GOLDFISH_AUDIO) += goldfish_audio.o
>>>>>>> 286cd8c7
<|MERGE_RESOLUTION|>--- conflicted
+++ resolved
@@ -2,13 +2,4 @@
 # Makefile for the Goldfish audio driver
 #
 
-<<<<<<< HEAD
-obj-$(CONFIG_GOLDFISH_AUDIO) += goldfish_audio.o
-
-# and sync
-
-ccflags-y := -Idrivers/staging/android
-obj-$(CONFIG_GOLDFISH_SYNC) += goldfish_sync.o
-=======
-obj-$(CONFIG_GOLDFISH_AUDIO) += goldfish_audio.o
->>>>>>> 286cd8c7
+obj-$(CONFIG_GOLDFISH_AUDIO) += goldfish_audio.o