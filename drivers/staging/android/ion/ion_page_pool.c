// SPDX-License-Identifier: GPL-2.0
/*
 * drivers/staging/android/ion/ion_page_pool.c
 *
 * Copyright (C) 2011 Google, Inc.
 */

#include <linux/list.h>
#include <linux/slab.h>
#include <linux/swap.h>
<<<<<<< HEAD
#include <linux/vmalloc.h>
#include "ion_priv.h"
=======
#include <linux/sched/signal.h>

#include "ion.h"
>>>>>>> 286cd8c7

/*
 * We avoid atomic_long_t to minimize cache flushes at the cost of possible
 * race which would result in a small accounting inaccuracy that we can
 * tolerate.
 */
static long nr_total_pages;

/* do a simple check to see if we are in any low memory situation */
static bool pool_refill_ok(struct ion_page_pool *pool)
{
<<<<<<< HEAD
	struct page *page;

	page = alloc_pages(pool->gfp_mask & ~__GFP_ZERO, pool->order);
=======
	struct zonelist *zonelist;
	struct zoneref *z;
	struct zone *zone;
	int mark;
	enum zone_type classzone_idx = gfp_zone(pool->gfp_mask);
	s64 delta;
>>>>>>> 286cd8c7

	/* check if we are within the refill defer window */
	delta = ktime_ms_delta(ktime_get(), pool->last_low_watermark_ktime);
	if (delta < ION_POOL_REFILL_DEFER_WINDOW_MS)
		return false;

	zonelist = node_zonelist(numa_node_id(), pool->gfp_mask);
	/*
	 * make sure that if we allocate a pool->order page from buddy,
	 * we don't put the zone watermarks go below the high threshold.
	 * This makes sure there's no unwanted repetitive refilling and
	 * reclaiming of buddy pages on the pool.
	 */
	for_each_zone_zonelist(zone, z, zonelist, classzone_idx) {
		mark = high_wmark_pages(zone);
		mark += 1 << pool->order;
		if (!zone_watermark_ok_safe(zone, pool->order, mark,
					    classzone_idx)) {
			pool->last_low_watermark_ktime = ktime_get();
			return false;
		}
	}

	return true;
}

static inline struct page *ion_page_pool_alloc_pages(struct ion_page_pool *pool)
{
	if (fatal_signal_pending(current))
		return NULL;
<<<<<<< HEAD

	if (pool->gfp_mask & __GFP_ZERO)
		if (msm_ion_heap_high_order_page_zero(pool->dev, page,
						      pool->order))
			goto error_free_pages;

	ion_page_pool_alloc_set_cache_policy(pool, page);

	return page;
error_free_pages:
	__free_pages(page, pool->order);
	return NULL;
=======
	return alloc_pages(pool->gfp_mask, pool->order);
>>>>>>> 286cd8c7
}

static void ion_page_pool_free_pages(struct ion_page_pool *pool,
				     struct page *page)
{
	ion_page_pool_free_set_cache_policy(pool, page);
	__free_pages(page, pool->order);
}

static void ion_page_pool_add(struct ion_page_pool *pool, struct page *page)
{
	mutex_lock(&pool->mutex);
	if (PageHighMem(page)) {
		list_add_tail(&page->lru, &pool->high_items);
		pool->high_count++;
	} else {
		list_add_tail(&page->lru, &pool->low_items);
		pool->low_count++;
	}

<<<<<<< HEAD
	mod_zone_page_state(page_zone(page), NR_INDIRECTLY_RECLAIMABLE_BYTES,
			    (1 << (PAGE_SHIFT + pool->order)));
=======
	atomic_inc(&pool->count);
	nr_total_pages += 1 << pool->order;
	mod_node_page_state(page_pgdat(page), NR_KERNEL_MISC_RECLAIMABLE,
							1 << pool->order);
>>>>>>> 286cd8c7
	mutex_unlock(&pool->mutex);
}

void ion_page_pool_refill(struct ion_page_pool *pool)
{
	struct page *page;
	gfp_t gfp_refill = (pool->gfp_mask | __GFP_RECLAIM) & ~__GFP_NORETRY;
	struct device *dev = pool->dev;

	/* skip refilling order 0 pools */
	if (!pool->order)
		return;

	while (!pool_fillmark_reached(pool) && pool_refill_ok(pool)) {
		page = alloc_pages(gfp_refill, pool->order);
		if (!page)
			break;
		if (!pool->cached)
			ion_pages_sync_for_device(dev, page,
						  PAGE_SIZE << pool->order,
						  DMA_BIDIRECTIONAL);
		ion_page_pool_add(pool, page);
	}
}

static struct page *ion_page_pool_remove(struct ion_page_pool *pool, bool high)
{
	struct page *page;

	if (high) {
		BUG_ON(!pool->high_count);
		page = list_first_entry(&pool->high_items, struct page, lru);
		pool->high_count--;
	} else {
		BUG_ON(!pool->low_count);
		page = list_first_entry(&pool->low_items, struct page, lru);
		pool->low_count--;
	}

	atomic_dec(&pool->count);
	list_del(&page->lru);
<<<<<<< HEAD
	mod_zone_page_state(page_zone(page), NR_INDIRECTLY_RECLAIMABLE_BYTES,
			    -(1 << (PAGE_SHIFT + pool->order)));
	return page;
}

void *ion_page_pool_alloc(struct ion_page_pool *pool, bool *from_pool)
=======
	nr_total_pages -= 1 << pool->order;
	mod_node_page_state(page_pgdat(page), NR_KERNEL_MISC_RECLAIMABLE,
							-(1 << pool->order));
	return page;
}

struct page *ion_page_pool_alloc(struct ion_page_pool *pool, bool *from_pool)
>>>>>>> 286cd8c7
{
	struct page *page = NULL;

	BUG_ON(!pool);

<<<<<<< HEAD
	*from_pool = true;

	if (mutex_trylock(&pool->mutex)) {
=======
	if (fatal_signal_pending(current))
		return ERR_PTR(-EINTR);

	if (*from_pool && mutex_trylock(&pool->mutex)) {
>>>>>>> 286cd8c7
		if (pool->high_count)
			page = ion_page_pool_remove(pool, true);
		else if (pool->low_count)
			page = ion_page_pool_remove(pool, false);
		mutex_unlock(&pool->mutex);
	}
	if (!page) {
		page = ion_page_pool_alloc_pages(pool);
		*from_pool = false;
	}
<<<<<<< HEAD
	return page;
}

/*
 * Tries to allocate from only the specified Pool and returns NULL otherwise
 */
void *ion_page_pool_alloc_pool_only(struct ion_page_pool *pool)
{
	struct page *page = NULL;

	BUG_ON(!pool);

	if (mutex_trylock(&pool->mutex)) {
		if (pool->high_count)
			page = ion_page_pool_remove(pool, true);
		else if (pool->low_count)
			page = ion_page_pool_remove(pool, false);
		mutex_unlock(&pool->mutex);
	}
=======
>>>>>>> 286cd8c7

	if (!page)
		return ERR_PTR(-ENOMEM);
	return page;
}

/*
 * Tries to allocate from only the specified Pool and returns NULL otherwise
 */
struct page *ion_page_pool_alloc_pool_only(struct ion_page_pool *pool)
{
	struct page *page = NULL;

	if (!pool)
		return ERR_PTR(-EINVAL);

<<<<<<< HEAD
	ret = ion_page_pool_add(pool, page);
	if (ret)
		ion_page_pool_free_pages(pool, page);
}

=======
	if (mutex_trylock(&pool->mutex)) {
		if (pool->high_count)
			page = ion_page_pool_remove(pool, true);
		else if (pool->low_count)
			page = ion_page_pool_remove(pool, false);
		mutex_unlock(&pool->mutex);
	}

	if (!page)
		return ERR_PTR(-ENOMEM);
	return page;
}

void ion_page_pool_free(struct ion_page_pool *pool, struct page *page)
{
	ion_page_pool_add(pool, page);
}

>>>>>>> 286cd8c7
void ion_page_pool_free_immediate(struct ion_page_pool *pool, struct page *page)
{
	ion_page_pool_free_pages(pool, page);
}

int ion_page_pool_total(struct ion_page_pool *pool, bool high)
{
	int count = pool->low_count;

	if (high)
		count += pool->high_count;

	return count << pool->order;
}

#ifdef CONFIG_ION_SYSTEM_HEAP
long ion_page_pool_nr_pages(void)
{
	/* Correct possible overflow caused by racing writes */
	if (nr_total_pages < 0)
		nr_total_pages = 0;
	return nr_total_pages;
}
#endif

int ion_page_pool_shrink(struct ion_page_pool *pool, gfp_t gfp_mask,
			 int nr_to_scan)
{
	int freed = 0;
	bool high;

	if (current_is_kswapd())
		high = true;
	else
		high = !!(gfp_mask & __GFP_HIGHMEM);

	if (nr_to_scan == 0)
		return ion_page_pool_total(pool, high);

	while (freed < nr_to_scan) {
		struct page *page;

		mutex_lock(&pool->mutex);
		if (pool->low_count) {
			page = ion_page_pool_remove(pool, false);
		} else if (high && pool->high_count) {
			page = ion_page_pool_remove(pool, true);
		} else {
			mutex_unlock(&pool->mutex);
			break;
		}
		mutex_unlock(&pool->mutex);
		ion_page_pool_free_pages(pool, page);
		freed += (1 << pool->order);
	}

	return freed;
}

<<<<<<< HEAD
struct ion_page_pool *ion_page_pool_create(struct device *dev, gfp_t gfp_mask,
					   unsigned int order)
=======
struct ion_page_pool *ion_page_pool_create(gfp_t gfp_mask, unsigned int order,
					   bool cached)
>>>>>>> 286cd8c7
{
	struct ion_page_pool *pool = kzalloc(sizeof(*pool), GFP_KERNEL);

	if (!pool)
		return NULL;
<<<<<<< HEAD
	pool->dev = dev;
	pool->high_count = 0;
	pool->low_count = 0;
=======
>>>>>>> 286cd8c7
	INIT_LIST_HEAD(&pool->low_items);
	INIT_LIST_HEAD(&pool->high_items);
	pool->gfp_mask = gfp_mask;
	pool->order = order;
	mutex_init(&pool->mutex);
	plist_node_init(&pool->list, order);
	if (cached)
		pool->cached = true;

	return pool;
}

void ion_page_pool_destroy(struct ion_page_pool *pool)
{
	kfree(pool);
}<|MERGE_RESOLUTION|>--- conflicted
+++ resolved
@@ -8,14 +8,9 @@
 #include <linux/list.h>
 #include <linux/slab.h>
 #include <linux/swap.h>
-<<<<<<< HEAD
-#include <linux/vmalloc.h>
-#include "ion_priv.h"
-=======
 #include <linux/sched/signal.h>
 
 #include "ion.h"
->>>>>>> 286cd8c7
 
 /*
  * We avoid atomic_long_t to minimize cache flushes at the cost of possible
@@ -27,18 +22,12 @@
 /* do a simple check to see if we are in any low memory situation */
 static bool pool_refill_ok(struct ion_page_pool *pool)
 {
-<<<<<<< HEAD
-	struct page *page;
-
-	page = alloc_pages(pool->gfp_mask & ~__GFP_ZERO, pool->order);
-=======
 	struct zonelist *zonelist;
 	struct zoneref *z;
 	struct zone *zone;
 	int mark;
 	enum zone_type classzone_idx = gfp_zone(pool->gfp_mask);
 	s64 delta;
->>>>>>> 286cd8c7
 
 	/* check if we are within the refill defer window */
 	delta = ktime_ms_delta(ktime_get(), pool->last_low_watermark_ktime);
@@ -69,22 +58,7 @@
 {
 	if (fatal_signal_pending(current))
 		return NULL;
-<<<<<<< HEAD
-
-	if (pool->gfp_mask & __GFP_ZERO)
-		if (msm_ion_heap_high_order_page_zero(pool->dev, page,
-						      pool->order))
-			goto error_free_pages;
-
-	ion_page_pool_alloc_set_cache_policy(pool, page);
-
-	return page;
-error_free_pages:
-	__free_pages(page, pool->order);
-	return NULL;
-=======
 	return alloc_pages(pool->gfp_mask, pool->order);
->>>>>>> 286cd8c7
 }
 
 static void ion_page_pool_free_pages(struct ion_page_pool *pool,
@@ -105,15 +79,10 @@
 		pool->low_count++;
 	}
 
-<<<<<<< HEAD
-	mod_zone_page_state(page_zone(page), NR_INDIRECTLY_RECLAIMABLE_BYTES,
-			    (1 << (PAGE_SHIFT + pool->order)));
-=======
 	atomic_inc(&pool->count);
 	nr_total_pages += 1 << pool->order;
 	mod_node_page_state(page_pgdat(page), NR_KERNEL_MISC_RECLAIMABLE,
 							1 << pool->order);
->>>>>>> 286cd8c7
 	mutex_unlock(&pool->mutex);
 }
 
@@ -155,14 +124,6 @@
 
 	atomic_dec(&pool->count);
 	list_del(&page->lru);
-<<<<<<< HEAD
-	mod_zone_page_state(page_zone(page), NR_INDIRECTLY_RECLAIMABLE_BYTES,
-			    -(1 << (PAGE_SHIFT + pool->order)));
-	return page;
-}
-
-void *ion_page_pool_alloc(struct ion_page_pool *pool, bool *from_pool)
-=======
 	nr_total_pages -= 1 << pool->order;
 	mod_node_page_state(page_pgdat(page), NR_KERNEL_MISC_RECLAIMABLE,
 							-(1 << pool->order));
@@ -170,22 +131,15 @@
 }
 
 struct page *ion_page_pool_alloc(struct ion_page_pool *pool, bool *from_pool)
->>>>>>> 286cd8c7
 {
 	struct page *page = NULL;
 
 	BUG_ON(!pool);
 
-<<<<<<< HEAD
-	*from_pool = true;
-
-	if (mutex_trylock(&pool->mutex)) {
-=======
 	if (fatal_signal_pending(current))
 		return ERR_PTR(-EINTR);
 
 	if (*from_pool && mutex_trylock(&pool->mutex)) {
->>>>>>> 286cd8c7
 		if (pool->high_count)
 			page = ion_page_pool_remove(pool, true);
 		else if (pool->low_count)
@@ -196,18 +150,21 @@
 		page = ion_page_pool_alloc_pages(pool);
 		*from_pool = false;
 	}
-<<<<<<< HEAD
+
+	if (!page)
+		return ERR_PTR(-ENOMEM);
 	return page;
 }
 
 /*
  * Tries to allocate from only the specified Pool and returns NULL otherwise
  */
-void *ion_page_pool_alloc_pool_only(struct ion_page_pool *pool)
+struct page *ion_page_pool_alloc_pool_only(struct ion_page_pool *pool)
 {
 	struct page *page = NULL;
 
-	BUG_ON(!pool);
+	if (!pool)
+		return ERR_PTR(-EINVAL);
 
 	if (mutex_trylock(&pool->mutex)) {
 		if (pool->high_count)
@@ -216,50 +173,17 @@
 			page = ion_page_pool_remove(pool, false);
 		mutex_unlock(&pool->mutex);
 	}
-=======
->>>>>>> 286cd8c7
 
 	if (!page)
 		return ERR_PTR(-ENOMEM);
 	return page;
 }
 
-/*
- * Tries to allocate from only the specified Pool and returns NULL otherwise
- */
-struct page *ion_page_pool_alloc_pool_only(struct ion_page_pool *pool)
-{
-	struct page *page = NULL;
-
-	if (!pool)
-		return ERR_PTR(-EINVAL);
-
-<<<<<<< HEAD
-	ret = ion_page_pool_add(pool, page);
-	if (ret)
-		ion_page_pool_free_pages(pool, page);
-}
-
-=======
-	if (mutex_trylock(&pool->mutex)) {
-		if (pool->high_count)
-			page = ion_page_pool_remove(pool, true);
-		else if (pool->low_count)
-			page = ion_page_pool_remove(pool, false);
-		mutex_unlock(&pool->mutex);
-	}
-
-	if (!page)
-		return ERR_PTR(-ENOMEM);
-	return page;
-}
-
 void ion_page_pool_free(struct ion_page_pool *pool, struct page *page)
 {
 	ion_page_pool_add(pool, page);
 }
 
->>>>>>> 286cd8c7
 void ion_page_pool_free_immediate(struct ion_page_pool *pool, struct page *page)
 {
 	ion_page_pool_free_pages(pool, page);
@@ -319,24 +243,13 @@
 	return freed;
 }
 
-<<<<<<< HEAD
-struct ion_page_pool *ion_page_pool_create(struct device *dev, gfp_t gfp_mask,
-					   unsigned int order)
-=======
 struct ion_page_pool *ion_page_pool_create(gfp_t gfp_mask, unsigned int order,
 					   bool cached)
->>>>>>> 286cd8c7
 {
 	struct ion_page_pool *pool = kzalloc(sizeof(*pool), GFP_KERNEL);
 
 	if (!pool)
 		return NULL;
-<<<<<<< HEAD
-	pool->dev = dev;
-	pool->high_count = 0;
-	pool->low_count = 0;
-=======
->>>>>>> 286cd8c7
 	INIT_LIST_HEAD(&pool->low_items);
 	INIT_LIST_HEAD(&pool->high_items);
 	pool->gfp_mask = gfp_mask;
