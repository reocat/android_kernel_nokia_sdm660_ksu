// SPDX-License-Identifier: GPL-2.0
/*
 * Copyright (C) Linaro 2012
 * Author: <benjamin.gaignard@linaro.org> for ST-Ericsson.
 *
 * Copyright (c) 2016-2020, The Linux Foundation. All rights reserved.
 */

#include <linux/device.h>
#include <linux/slab.h>
#include <linux/errno.h>
#include <linux/err.h>
<<<<<<< HEAD
#include <linux/dma-mapping.h>
#include <linux/msm_ion.h>

#include <asm/cacheflush.h>
#include <soc/qcom/secure_buffer.h>
=======
#include <linux/cma.h>
#include <linux/scatterlist.h>
#include <soc/qcom/secure_buffer.h>
#include <linux/highmem.h>
>>>>>>> 286cd8c7

#include "ion.h"
#include "ion_secure_util.h"

<<<<<<< HEAD
struct ion_cma_buffer_info {
	void *cpu_addr;
	dma_addr_t handle;
	struct sg_table *table;
	bool is_cached;
};

static int cma_heap_has_outer_cache;
/*
 * Create scatter-list for the already allocated DMA buffer.
 * This function could be replace by dma_common_get_sgtable
 * as soon as it will avalaible.
 */
static int ion_cma_get_sgtable(struct device *dev, struct sg_table *sgt,
			       void *cpu_addr, dma_addr_t handle, size_t size)
{
	struct page *page = pfn_to_page(PFN_DOWN(handle));
	int ret;

	ret = sg_alloc_table(sgt, 1, GFP_KERNEL);
	if (unlikely(ret))
		return ret;

	sg_set_page(sgt->sgl, page, PAGE_ALIGN(size), 0);
	return 0;
=======
struct ion_cma_heap {
	struct ion_heap heap;
	struct cma *cma;
};

#define to_cma_heap(x) container_of(x, struct ion_cma_heap, heap)

static bool ion_heap_is_cma_heap_type(enum ion_heap_type type)
{
	return type == ION_HEAP_TYPE_DMA;
>>>>>>> 286cd8c7
}

/* ION CMA heap operations functions */
static int ion_cma_allocate(struct ion_heap *heap, struct ion_buffer *buffer,
			    unsigned long len,
			    unsigned long flags)
{
<<<<<<< HEAD
	struct device *dev = heap->priv;
	struct ion_cma_buffer_info *info;

	info = kzalloc(sizeof(struct ion_cma_buffer_info), GFP_KERNEL);
	if (!info)
		return ION_CMA_ALLOCATE_FAILED;

	if (!ION_IS_CACHED(flags))
		info->cpu_addr = dma_alloc_writecombine(dev, len,
					&(info->handle), GFP_KERNEL);
	else
		info->cpu_addr = dma_alloc_nonconsistent(dev, len,
					&(info->handle), GFP_KERNEL);
=======
	struct ion_cma_heap *cma_heap = to_cma_heap(heap);
	struct sg_table *table;
	struct page *pages;
	unsigned long size = PAGE_ALIGN(len);
	unsigned long nr_pages = size >> PAGE_SHIFT;
	unsigned long align = get_order(size);
	int ret;
	struct device *dev = heap->priv;

	if (ion_heap_is_cma_heap_type(buffer->heap->type) &&
	    is_secure_allocation(buffer->flags)) {
		pr_err("%s: CMA heap doesn't support secure allocations\n",
		       __func__);
		return -EINVAL;
	}

	if (align > CONFIG_CMA_ALIGNMENT)
		align = CONFIG_CMA_ALIGNMENT;

	pages = cma_alloc(cma_heap->cma, nr_pages, align, false);
	if (!pages)
		return -ENOMEM;

	if (hlos_accessible_buffer(buffer)) {
		if (PageHighMem(pages)) {
			unsigned long nr_clear_pages = nr_pages;
			struct page *page = pages;

			while (nr_clear_pages > 0) {
				void *vaddr = kmap_atomic(page);

				memset(vaddr, 0, PAGE_SIZE);
				kunmap_atomic(vaddr);
				page++;
				nr_clear_pages--;
			}
		} else {
			memset(page_address(pages), 0, size);
		}
	}

	if (MAKE_ION_ALLOC_DMA_READY ||
	    (!hlos_accessible_buffer(buffer)) ||
	     (!ion_buffer_cached(buffer)))
		ion_pages_sync_for_device(dev, pages, size,
					  DMA_BIDIRECTIONAL);
>>>>>>> 286cd8c7

	table = kmalloc(sizeof(*table), GFP_KERNEL);
	if (!table)
		goto err;

<<<<<<< HEAD
	info->table = kmalloc(sizeof(struct sg_table), GFP_KERNEL);
	if (!info->table)
		goto err;

	info->is_cached = ION_IS_CACHED(flags);

	ion_cma_get_sgtable(dev,
			info->table, info->cpu_addr, info->handle, len);

	/* keep this for memory release */
	buffer->priv_virt = info;
	return 0;

=======
	ret = sg_alloc_table(table, 1, GFP_KERNEL);
	if (ret)
		goto free_mem;

	sg_set_page(table->sgl, pages, size, 0);

	buffer->priv_virt = pages;
	buffer->sg_table = table;
	return 0;

free_mem:
	kfree(table);
>>>>>>> 286cd8c7
err:
	cma_release(cma_heap->cma, pages, nr_pages);
	return -ENOMEM;
}

static void ion_cma_free(struct ion_buffer *buffer)
{
<<<<<<< HEAD
	struct device *dev = buffer->heap->priv;
	struct ion_cma_buffer_info *info = buffer->priv_virt;

	/* release memory */
	dma_free_coherent(dev, buffer->size, info->cpu_addr, info->handle);
	sg_free_table(info->table);
	/* release sg table */
	kfree(info->table);
	kfree(info);
=======
	struct ion_cma_heap *cma_heap = to_cma_heap(buffer->heap);
	struct page *pages = buffer->priv_virt;
	unsigned long nr_pages = PAGE_ALIGN(buffer->size) >> PAGE_SHIFT;

	/* release memory */
	cma_release(cma_heap->cma, pages, nr_pages);
	/* release sg table */
	sg_free_table(buffer->sg_table);
	kfree(buffer->sg_table);
>>>>>>> 286cd8c7
}

static struct ion_heap_ops ion_cma_ops = {
	.allocate = ion_cma_allocate,
	.free = ion_cma_free,
	.map_user = ion_heap_map_user,
	.map_kernel = ion_heap_map_kernel,
	.unmap_kernel = ion_heap_unmap_kernel,
};

struct ion_heap *ion_cma_heap_create(struct ion_platform_heap *data)
{
<<<<<<< HEAD
	struct device *dev = heap->priv;
	struct ion_cma_buffer_info *info = buffer->priv_virt;

	dev_dbg(dev, "Return buffer %pK physical address %pa\n", buffer,
		&info->handle);
=======
	struct ion_cma_heap *cma_heap;
	struct device *dev = (struct device *)data->priv;

	if (!dev->cma_area)
		return ERR_PTR(-EINVAL);
>>>>>>> 286cd8c7

	cma_heap = kzalloc(sizeof(*cma_heap), GFP_KERNEL);

	if (!cma_heap)
		return ERR_PTR(-ENOMEM);

	cma_heap->heap.ops = &ion_cma_ops;
	/*
	 * get device from private heaps data, later it will be
	 * used to make the link with reserved CMA memory
	 */
	cma_heap->cma = dev->cma_area;
	cma_heap->heap.type = ION_HEAP_TYPE_DMA;
	return &cma_heap->heap;
}

static void ion_secure_cma_free(struct ion_buffer *buffer)
{
	if (ion_hyp_unassign_sg_from_flags(buffer->sg_table, buffer->flags,
					   true))
		return;

	ion_cma_free(buffer);
}

static int ion_secure_cma_allocate(struct ion_heap *heap,
				   struct ion_buffer *buffer, unsigned long len,
				   unsigned long flags)
{
	int ret;

<<<<<<< HEAD
static int ion_cma_mmap(struct ion_heap *mapper, struct ion_buffer *buffer,
			struct vm_area_struct *vma)
{
	struct device *dev = buffer->heap->priv;
	struct ion_cma_buffer_info *info = buffer->priv_virt;

	if (info->is_cached)
		return dma_mmap_nonconsistent(dev, vma, info->cpu_addr,
				info->handle, buffer->size);
	else
		return dma_mmap_writecombine(dev, vma, info->cpu_addr,
				info->handle, buffer->size);
=======
	if (!(flags & ION_FLAGS_CP_MASK))
		return -EINVAL;

	ret = ion_cma_allocate(heap, buffer, len, flags);
	if (ret) {
		dev_err(heap->priv, "Unable to allocate cma buffer");
		goto out;
	}

	ret = ion_hyp_assign_sg_from_flags(buffer->sg_table, flags, true);
	if (ret) {
		if (ret == -EADDRNOTAVAIL) {
			goto out_free_buf;
		} else {
			ion_cma_free(buffer);
			goto out;
		}
	}

	return ret;

out_free_buf:
	ion_secure_cma_free(buffer);
out:
	return ret;
>>>>>>> 286cd8c7
}

static void *ion_secure_cma_map_kernel(struct ion_heap *heap,
				       struct ion_buffer *buffer)
{
<<<<<<< HEAD
	struct ion_cma_buffer_info *info = buffer->priv_virt;

	return info->cpu_addr;
}

static void ion_cma_unmap_kernel(struct ion_heap *heap,
				 struct ion_buffer *buffer)
{
	return;
}

static int ion_cma_print_debug(struct ion_heap *heap, struct seq_file *s,
			const struct list_head *mem_map)
{
	if (mem_map) {
		struct mem_map_data *data;

		seq_printf(s, "\nMemory Map\n");
		seq_printf(s, "%16.s %14.s %14.s %14.s\n",
			   "client", "start address", "end address",
			   "size");

		list_for_each_entry(data, mem_map, node) {
			const char *client_name = "(null)";


			if (data->client_name)
				client_name = data->client_name;

			seq_printf(s, "%16.s 0x%14pa 0x%14pa %14lu (0x%lx)\n",
				   client_name, &data->addr,
				   &data->addr_end,
				   data->size, data->size);
		}
	}
	return 0;
}

static struct ion_heap_ops ion_cma_ops = {
	.allocate = ion_cma_allocate,
	.free = ion_cma_free,
	.map_dma = ion_cma_heap_map_dma,
	.unmap_dma = ion_cma_heap_unmap_dma,
	.phys = ion_cma_phys,
	.map_user = ion_cma_mmap,
	.map_kernel = ion_cma_map_kernel,
	.unmap_kernel = ion_cma_unmap_kernel,
	.print_debug = ion_cma_print_debug,
=======
	if (!hlos_accessible_buffer(buffer)) {
		pr_info("%s: Mapping non-HLOS accessible buffer disallowed\n",
			__func__);
		return NULL;
	}
	return ion_heap_map_kernel(heap, buffer);
}

static int ion_secure_cma_map_user(struct ion_heap *mapper,
				   struct ion_buffer *buffer,
				   struct vm_area_struct *vma)
{
	if (!hlos_accessible_buffer(buffer)) {
		pr_info("%s: Mapping non-HLOS accessible buffer disallowed\n",
			__func__);
		return -EINVAL;
	}
	return ion_heap_map_user(mapper, buffer, vma);
}

static struct ion_heap_ops ion_secure_cma_ops = {
	.allocate = ion_secure_cma_allocate,
	.free = ion_secure_cma_free,
	.map_user = ion_secure_cma_map_user,
	.map_kernel = ion_secure_cma_map_kernel,
	.unmap_kernel = ion_heap_unmap_kernel,
>>>>>>> 286cd8c7
};

struct ion_heap *ion_cma_secure_heap_create(struct ion_platform_heap *data)
{
<<<<<<< HEAD
	struct ion_heap *heap;

	heap = kzalloc(sizeof(struct ion_heap), GFP_KERNEL);

	if (!heap)
		return ERR_PTR(-ENOMEM);

	heap->ops = &ion_cma_ops;
	/* set device as private heaps data, later it will be
	 * used to make the link with reserved CMA memory */
	heap->priv = data->priv;
	heap->type = ION_HEAP_TYPE_DMA;
	cma_heap_has_outer_cache = data->has_outer_cache;
	return heap;
}

void ion_cma_heap_destroy(struct ion_heap *heap)
{
	kfree(heap);
}

static void ion_secure_cma_free(struct ion_buffer *buffer)
{
	int i, ret = 0;
	int source_vm;
	int dest_vmid;
	int dest_perms;
	struct sg_table *sgt;
	struct scatterlist *sg;
	struct ion_cma_buffer_info *info = buffer->priv_virt;

	source_vm = get_secure_vmid(buffer->flags);
	if (source_vm < 0) {
		pr_err("%s: Failed to get secure vmid\n", __func__);
		return;
	}
	dest_vmid = VMID_HLOS;
	dest_perms = PERM_READ | PERM_WRITE | PERM_EXEC;

	sgt = info->table;
	ret = hyp_assign_table(sgt, &source_vm, 1, &dest_vmid, &dest_perms, 1);
	if (ret) {
		pr_err("%s: Not freeing memory since assign failed\n",
							__func__);
		return;
	}

	for_each_sg(sgt->sgl, sg, sgt->nents, i)
		ClearPagePrivate(sg_page(sg));

	ion_cma_free(buffer);
}

static int ion_secure_cma_allocate(struct ion_heap *heap,
			struct ion_buffer *buffer, unsigned long len,
			unsigned long align, unsigned long flags)
{
	int i, ret = 0;
	int source_vm;
	int dest_vm;
	int dest_perms;
	struct ion_cma_buffer_info *info;
	struct sg_table *sgt;
	struct scatterlist *sg;

	source_vm = VMID_HLOS;
	dest_vm = get_secure_vmid(flags);

	if (dest_vm < 0) {
		pr_err("%s: Failed to get secure vmid\n", __func__);
		return -EINVAL;
	}

	if (dest_vm == VMID_CP_SEC_DISPLAY)
		dest_perms = PERM_READ;
	else
		dest_perms = PERM_READ | PERM_WRITE;

	ret = ion_cma_allocate(heap, buffer, len, align, flags);
	if (ret) {
		dev_err(heap->priv, "Unable to allocate cma buffer");
		return ret;
	}

	info = buffer->priv_virt;
	sgt = info->table;
	ret = hyp_assign_table(sgt, &source_vm, 1, &dest_vm, &dest_perms, 1);
	if (ret) {
		pr_err("%s: Assign call failed\n", __func__);
		goto err;
	}

	/* Set the private bit to indicate that we've secured this */
	for_each_sg(sgt->sgl, sg, sgt->nents, i)
		SetPagePrivate(sg_page(sg));

	return ret;

err:
	ion_secure_cma_free(buffer);
	return ret;
}

static void *ion_secure_cma_map_kernel(struct ion_heap *heap,
				       struct ion_buffer *buffer)
{
	if (!is_buffer_hlos_assigned(buffer)) {
		pr_info("%s: Mapping non-HLOS accessible buffer disallowed\n",
			__func__);
		return NULL;
	}
	return ion_cma_map_kernel(heap, buffer);
}

static int ion_secure_cma_map_user(struct ion_heap *mapper,
				   struct ion_buffer *buffer,
				   struct vm_area_struct *vma)
{
	if (!is_buffer_hlos_assigned(buffer)) {
		pr_info("%s: Mapping non-HLOS accessible buffer disallowed\n",
			__func__);
		return -EINVAL;
	}
	return ion_cma_mmap(mapper, buffer, vma);
}
=======
	struct ion_cma_heap *cma_heap;
	struct device *dev = (struct device *)data->priv;

	if (!dev->cma_area)
		return ERR_PTR(-EINVAL);

	cma_heap = kzalloc(sizeof(*cma_heap), GFP_KERNEL);
>>>>>>> 286cd8c7

static struct ion_heap_ops ion_secure_cma_ops = {
	.allocate = ion_secure_cma_allocate,
	.free = ion_secure_cma_free,
	.map_dma = ion_cma_heap_map_dma,
	.unmap_dma = ion_cma_heap_unmap_dma,
	.phys = ion_cma_phys,
	.map_user = ion_secure_cma_map_user,
	.map_kernel = ion_secure_cma_map_kernel,
	.unmap_kernel = ion_cma_unmap_kernel,
	.print_debug = ion_cma_print_debug,
};

struct ion_heap *ion_cma_secure_heap_create(struct ion_platform_heap *data)
{
	struct ion_heap *heap;

	heap = kzalloc(sizeof(struct ion_heap), GFP_KERNEL);

	if (!heap)
		return ERR_PTR(-ENOMEM);

<<<<<<< HEAD
	heap->ops = &ion_secure_cma_ops;
=======
	cma_heap->heap.ops = &ion_secure_cma_ops;
>>>>>>> 286cd8c7
	/*
	 *  set device as private heaps data, later it will be
	 * used to make the link with reserved CMA memory
	 */
<<<<<<< HEAD
	heap->priv = data->priv;
	heap->type = ION_HEAP_TYPE_HYP_CMA;
	cma_heap_has_outer_cache = data->has_outer_cache;
	return heap;
}

void ion_cma_secure_heap_destroy(struct ion_heap *heap)
{
	kfree(heap);
=======
	cma_heap->cma = dev->cma_area;
	cma_heap->heap.type = (enum ion_heap_type)ION_HEAP_TYPE_HYP_CMA;
	return &cma_heap->heap;
>>>>>>> 286cd8c7
}<|MERGE_RESOLUTION|>--- conflicted
+++ resolved
@@ -10,49 +10,14 @@
 #include <linux/slab.h>
 #include <linux/errno.h>
 #include <linux/err.h>
-<<<<<<< HEAD
-#include <linux/dma-mapping.h>
-#include <linux/msm_ion.h>
-
-#include <asm/cacheflush.h>
-#include <soc/qcom/secure_buffer.h>
-=======
 #include <linux/cma.h>
 #include <linux/scatterlist.h>
 #include <soc/qcom/secure_buffer.h>
 #include <linux/highmem.h>
->>>>>>> 286cd8c7
 
 #include "ion.h"
 #include "ion_secure_util.h"
 
-<<<<<<< HEAD
-struct ion_cma_buffer_info {
-	void *cpu_addr;
-	dma_addr_t handle;
-	struct sg_table *table;
-	bool is_cached;
-};
-
-static int cma_heap_has_outer_cache;
-/*
- * Create scatter-list for the already allocated DMA buffer.
- * This function could be replace by dma_common_get_sgtable
- * as soon as it will avalaible.
- */
-static int ion_cma_get_sgtable(struct device *dev, struct sg_table *sgt,
-			       void *cpu_addr, dma_addr_t handle, size_t size)
-{
-	struct page *page = pfn_to_page(PFN_DOWN(handle));
-	int ret;
-
-	ret = sg_alloc_table(sgt, 1, GFP_KERNEL);
-	if (unlikely(ret))
-		return ret;
-
-	sg_set_page(sgt->sgl, page, PAGE_ALIGN(size), 0);
-	return 0;
-=======
 struct ion_cma_heap {
 	struct ion_heap heap;
 	struct cma *cma;
@@ -63,7 +28,6 @@
 static bool ion_heap_is_cma_heap_type(enum ion_heap_type type)
 {
 	return type == ION_HEAP_TYPE_DMA;
->>>>>>> 286cd8c7
 }
 
 /* ION CMA heap operations functions */
@@ -71,21 +35,6 @@
 			    unsigned long len,
 			    unsigned long flags)
 {
-<<<<<<< HEAD
-	struct device *dev = heap->priv;
-	struct ion_cma_buffer_info *info;
-
-	info = kzalloc(sizeof(struct ion_cma_buffer_info), GFP_KERNEL);
-	if (!info)
-		return ION_CMA_ALLOCATE_FAILED;
-
-	if (!ION_IS_CACHED(flags))
-		info->cpu_addr = dma_alloc_writecombine(dev, len,
-					&(info->handle), GFP_KERNEL);
-	else
-		info->cpu_addr = dma_alloc_nonconsistent(dev, len,
-					&(info->handle), GFP_KERNEL);
-=======
 	struct ion_cma_heap *cma_heap = to_cma_heap(heap);
 	struct sg_table *table;
 	struct page *pages;
@@ -132,27 +81,11 @@
 	     (!ion_buffer_cached(buffer)))
 		ion_pages_sync_for_device(dev, pages, size,
 					  DMA_BIDIRECTIONAL);
->>>>>>> 286cd8c7
 
 	table = kmalloc(sizeof(*table), GFP_KERNEL);
 	if (!table)
 		goto err;
 
-<<<<<<< HEAD
-	info->table = kmalloc(sizeof(struct sg_table), GFP_KERNEL);
-	if (!info->table)
-		goto err;
-
-	info->is_cached = ION_IS_CACHED(flags);
-
-	ion_cma_get_sgtable(dev,
-			info->table, info->cpu_addr, info->handle, len);
-
-	/* keep this for memory release */
-	buffer->priv_virt = info;
-	return 0;
-
-=======
 	ret = sg_alloc_table(table, 1, GFP_KERNEL);
 	if (ret)
 		goto free_mem;
@@ -165,7 +98,6 @@
 
 free_mem:
 	kfree(table);
->>>>>>> 286cd8c7
 err:
 	cma_release(cma_heap->cma, pages, nr_pages);
 	return -ENOMEM;
@@ -173,17 +105,6 @@
 
 static void ion_cma_free(struct ion_buffer *buffer)
 {
-<<<<<<< HEAD
-	struct device *dev = buffer->heap->priv;
-	struct ion_cma_buffer_info *info = buffer->priv_virt;
-
-	/* release memory */
-	dma_free_coherent(dev, buffer->size, info->cpu_addr, info->handle);
-	sg_free_table(info->table);
-	/* release sg table */
-	kfree(info->table);
-	kfree(info);
-=======
 	struct ion_cma_heap *cma_heap = to_cma_heap(buffer->heap);
 	struct page *pages = buffer->priv_virt;
 	unsigned long nr_pages = PAGE_ALIGN(buffer->size) >> PAGE_SHIFT;
@@ -193,7 +114,6 @@
 	/* release sg table */
 	sg_free_table(buffer->sg_table);
 	kfree(buffer->sg_table);
->>>>>>> 286cd8c7
 }
 
 static struct ion_heap_ops ion_cma_ops = {
@@ -206,23 +126,15 @@
 
 struct ion_heap *ion_cma_heap_create(struct ion_platform_heap *data)
 {
-<<<<<<< HEAD
-	struct device *dev = heap->priv;
-	struct ion_cma_buffer_info *info = buffer->priv_virt;
-
-	dev_dbg(dev, "Return buffer %pK physical address %pa\n", buffer,
-		&info->handle);
-=======
 	struct ion_cma_heap *cma_heap;
 	struct device *dev = (struct device *)data->priv;
 
 	if (!dev->cma_area)
 		return ERR_PTR(-EINVAL);
->>>>>>> 286cd8c7
 
 	cma_heap = kzalloc(sizeof(*cma_heap), GFP_KERNEL);
 
-	if (!cma_heap)
+	if (!heap)
 		return ERR_PTR(-ENOMEM);
 
 	cma_heap->heap.ops = &ion_cma_ops;
@@ -250,20 +162,6 @@
 {
 	int ret;
 
-<<<<<<< HEAD
-static int ion_cma_mmap(struct ion_heap *mapper, struct ion_buffer *buffer,
-			struct vm_area_struct *vma)
-{
-	struct device *dev = buffer->heap->priv;
-	struct ion_cma_buffer_info *info = buffer->priv_virt;
-
-	if (info->is_cached)
-		return dma_mmap_nonconsistent(dev, vma, info->cpu_addr,
-				info->handle, buffer->size);
-	else
-		return dma_mmap_writecombine(dev, vma, info->cpu_addr,
-				info->handle, buffer->size);
-=======
 	if (!(flags & ION_FLAGS_CP_MASK))
 		return -EINVAL;
 
@@ -289,62 +187,11 @@
 	ion_secure_cma_free(buffer);
 out:
 	return ret;
->>>>>>> 286cd8c7
 }
 
 static void *ion_secure_cma_map_kernel(struct ion_heap *heap,
 				       struct ion_buffer *buffer)
 {
-<<<<<<< HEAD
-	struct ion_cma_buffer_info *info = buffer->priv_virt;
-
-	return info->cpu_addr;
-}
-
-static void ion_cma_unmap_kernel(struct ion_heap *heap,
-				 struct ion_buffer *buffer)
-{
-	return;
-}
-
-static int ion_cma_print_debug(struct ion_heap *heap, struct seq_file *s,
-			const struct list_head *mem_map)
-{
-	if (mem_map) {
-		struct mem_map_data *data;
-
-		seq_printf(s, "\nMemory Map\n");
-		seq_printf(s, "%16.s %14.s %14.s %14.s\n",
-			   "client", "start address", "end address",
-			   "size");
-
-		list_for_each_entry(data, mem_map, node) {
-			const char *client_name = "(null)";
-
-
-			if (data->client_name)
-				client_name = data->client_name;
-
-			seq_printf(s, "%16.s 0x%14pa 0x%14pa %14lu (0x%lx)\n",
-				   client_name, &data->addr,
-				   &data->addr_end,
-				   data->size, data->size);
-		}
-	}
-	return 0;
-}
-
-static struct ion_heap_ops ion_cma_ops = {
-	.allocate = ion_cma_allocate,
-	.free = ion_cma_free,
-	.map_dma = ion_cma_heap_map_dma,
-	.unmap_dma = ion_cma_heap_unmap_dma,
-	.phys = ion_cma_phys,
-	.map_user = ion_cma_mmap,
-	.map_kernel = ion_cma_map_kernel,
-	.unmap_kernel = ion_cma_unmap_kernel,
-	.print_debug = ion_cma_print_debug,
-=======
 	if (!hlos_accessible_buffer(buffer)) {
 		pr_info("%s: Mapping non-HLOS accessible buffer disallowed\n",
 			__func__);
@@ -371,138 +218,10 @@
 	.map_user = ion_secure_cma_map_user,
 	.map_kernel = ion_secure_cma_map_kernel,
 	.unmap_kernel = ion_heap_unmap_kernel,
->>>>>>> 286cd8c7
 };
 
 struct ion_heap *ion_cma_secure_heap_create(struct ion_platform_heap *data)
 {
-<<<<<<< HEAD
-	struct ion_heap *heap;
-
-	heap = kzalloc(sizeof(struct ion_heap), GFP_KERNEL);
-
-	if (!heap)
-		return ERR_PTR(-ENOMEM);
-
-	heap->ops = &ion_cma_ops;
-	/* set device as private heaps data, later it will be
-	 * used to make the link with reserved CMA memory */
-	heap->priv = data->priv;
-	heap->type = ION_HEAP_TYPE_DMA;
-	cma_heap_has_outer_cache = data->has_outer_cache;
-	return heap;
-}
-
-void ion_cma_heap_destroy(struct ion_heap *heap)
-{
-	kfree(heap);
-}
-
-static void ion_secure_cma_free(struct ion_buffer *buffer)
-{
-	int i, ret = 0;
-	int source_vm;
-	int dest_vmid;
-	int dest_perms;
-	struct sg_table *sgt;
-	struct scatterlist *sg;
-	struct ion_cma_buffer_info *info = buffer->priv_virt;
-
-	source_vm = get_secure_vmid(buffer->flags);
-	if (source_vm < 0) {
-		pr_err("%s: Failed to get secure vmid\n", __func__);
-		return;
-	}
-	dest_vmid = VMID_HLOS;
-	dest_perms = PERM_READ | PERM_WRITE | PERM_EXEC;
-
-	sgt = info->table;
-	ret = hyp_assign_table(sgt, &source_vm, 1, &dest_vmid, &dest_perms, 1);
-	if (ret) {
-		pr_err("%s: Not freeing memory since assign failed\n",
-							__func__);
-		return;
-	}
-
-	for_each_sg(sgt->sgl, sg, sgt->nents, i)
-		ClearPagePrivate(sg_page(sg));
-
-	ion_cma_free(buffer);
-}
-
-static int ion_secure_cma_allocate(struct ion_heap *heap,
-			struct ion_buffer *buffer, unsigned long len,
-			unsigned long align, unsigned long flags)
-{
-	int i, ret = 0;
-	int source_vm;
-	int dest_vm;
-	int dest_perms;
-	struct ion_cma_buffer_info *info;
-	struct sg_table *sgt;
-	struct scatterlist *sg;
-
-	source_vm = VMID_HLOS;
-	dest_vm = get_secure_vmid(flags);
-
-	if (dest_vm < 0) {
-		pr_err("%s: Failed to get secure vmid\n", __func__);
-		return -EINVAL;
-	}
-
-	if (dest_vm == VMID_CP_SEC_DISPLAY)
-		dest_perms = PERM_READ;
-	else
-		dest_perms = PERM_READ | PERM_WRITE;
-
-	ret = ion_cma_allocate(heap, buffer, len, align, flags);
-	if (ret) {
-		dev_err(heap->priv, "Unable to allocate cma buffer");
-		return ret;
-	}
-
-	info = buffer->priv_virt;
-	sgt = info->table;
-	ret = hyp_assign_table(sgt, &source_vm, 1, &dest_vm, &dest_perms, 1);
-	if (ret) {
-		pr_err("%s: Assign call failed\n", __func__);
-		goto err;
-	}
-
-	/* Set the private bit to indicate that we've secured this */
-	for_each_sg(sgt->sgl, sg, sgt->nents, i)
-		SetPagePrivate(sg_page(sg));
-
-	return ret;
-
-err:
-	ion_secure_cma_free(buffer);
-	return ret;
-}
-
-static void *ion_secure_cma_map_kernel(struct ion_heap *heap,
-				       struct ion_buffer *buffer)
-{
-	if (!is_buffer_hlos_assigned(buffer)) {
-		pr_info("%s: Mapping non-HLOS accessible buffer disallowed\n",
-			__func__);
-		return NULL;
-	}
-	return ion_cma_map_kernel(heap, buffer);
-}
-
-static int ion_secure_cma_map_user(struct ion_heap *mapper,
-				   struct ion_buffer *buffer,
-				   struct vm_area_struct *vma)
-{
-	if (!is_buffer_hlos_assigned(buffer)) {
-		pr_info("%s: Mapping non-HLOS accessible buffer disallowed\n",
-			__func__);
-		return -EINVAL;
-	}
-	return ion_cma_mmap(mapper, buffer, vma);
-}
-=======
 	struct ion_cma_heap *cma_heap;
 	struct device *dev = (struct device *)data->priv;
 
@@ -510,51 +229,16 @@
 		return ERR_PTR(-EINVAL);
 
 	cma_heap = kzalloc(sizeof(*cma_heap), GFP_KERNEL);
->>>>>>> 286cd8c7
-
-static struct ion_heap_ops ion_secure_cma_ops = {
-	.allocate = ion_secure_cma_allocate,
-	.free = ion_secure_cma_free,
-	.map_dma = ion_cma_heap_map_dma,
-	.unmap_dma = ion_cma_heap_unmap_dma,
-	.phys = ion_cma_phys,
-	.map_user = ion_secure_cma_map_user,
-	.map_kernel = ion_secure_cma_map_kernel,
-	.unmap_kernel = ion_cma_unmap_kernel,
-	.print_debug = ion_cma_print_debug,
-};
-
-struct ion_heap *ion_cma_secure_heap_create(struct ion_platform_heap *data)
-{
-	struct ion_heap *heap;
-
-	heap = kzalloc(sizeof(struct ion_heap), GFP_KERNEL);
-
-	if (!heap)
+
+	if (!cma_heap)
 		return ERR_PTR(-ENOMEM);
 
-<<<<<<< HEAD
-	heap->ops = &ion_secure_cma_ops;
-=======
 	cma_heap->heap.ops = &ion_secure_cma_ops;
->>>>>>> 286cd8c7
 	/*
-	 *  set device as private heaps data, later it will be
+	 * get device from private heaps data, later it will be
 	 * used to make the link with reserved CMA memory
 	 */
-<<<<<<< HEAD
-	heap->priv = data->priv;
-	heap->type = ION_HEAP_TYPE_HYP_CMA;
-	cma_heap_has_outer_cache = data->has_outer_cache;
-	return heap;
-}
-
-void ion_cma_secure_heap_destroy(struct ion_heap *heap)
-{
-	kfree(heap);
-=======
 	cma_heap->cma = dev->cma_area;
 	cma_heap->heap.type = (enum ion_heap_type)ION_HEAP_TYPE_HYP_CMA;
 	return &cma_heap->heap;
->>>>>>> 286cd8c7
 }