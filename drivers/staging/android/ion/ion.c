--- conflicted
+++ resolved
@@ -3,22 +3,6 @@
  * drivers/staging/android/ion/ion.c
  *
  * Copyright (C) 2011 Google, Inc.
-<<<<<<< HEAD
- * Copyright (c) 2011-2018, The Linux Foundation. All rights reserved.
- *
- * This software is licensed under the terms of the GNU General Public
- * License version 2, as published by the Free Software Foundation, and
- * may be copied, distributed, and modified under those terms.
- *
- * This program is distributed in the hope that it will be useful,
- * but WITHOUT ANY WARRANTY; without even the implied warranty of
- * MERCHANTABILITY or FITNESS FOR A PARTICULAR PURPOSE.  See the
- * GNU General Public License for more details.
- *
- */
-
-#include <linux/atomic.h>
-=======
  * Copyright (c) 2011-2019, The Linux Foundation. All rights reserved.
  *
  */
@@ -27,7 +11,6 @@
 #include <linux/debugfs.h>
 #include <linux/device.h>
 #include <linux/dma-buf.h>
->>>>>>> 286cd8c7
 #include <linux/err.h>
 #include <linux/export.h>
 #include <linux/file.h>
@@ -47,86 +30,20 @@
 #include <linux/slab.h>
 #include <linux/uaccess.h>
 #include <linux/vmalloc.h>
-<<<<<<< HEAD
-#include <linux/debugfs.h>
-#include <linux/dma-buf.h>
-#include <linux/idr.h>
-#include <linux/msm_ion.h>
-#include <linux/msm_dma_iommu_mapping.h>
-#include <trace/events/kmem.h>
-
-=======
 #include <linux/bitops.h>
 #include <linux/msm_dma_iommu_mapping.h>
 #define CREATE_TRACE_POINTS
 #include <trace/events/ion.h>
 #include <soc/qcom/secure_buffer.h>
->>>>>>> 286cd8c7
 
 #include "ion.h"
 #include "ion_secure_util.h"
 
-<<<<<<< HEAD
-/**
- * struct ion_client - a process/hw block local address space
- * @node:		node in the tree of all clients
- * @dev:		backpointer to ion device
- * @handles:		an rb tree of all the handles in this client
- * @idr:		an idr space for allocating handle ids
- * @lock:		lock protecting the tree of handles
- * @name:		used for debugging
- * @display_name:	used for debugging (unique version of @name)
- * @display_serial:	used for debugging (to make display_name unique)
- * @task:		used for debugging
- *
- * A client represents a list of buffers this client may access.
- * The mutex stored here is used to protect both handles tree
- * as well as the handles themselves, and should be held while modifying either.
- */
-struct ion_client {
-	struct rb_node node;
-	struct ion_device *dev;
-	struct rb_root handles;
-	struct idr idr;
-	struct mutex lock;
-	char *name;
-	char *display_name;
-	int display_serial;
-	struct task_struct *task;
-	pid_t pid;
-	struct dentry *debug_root;
-};
-
-/**
- * ion_handle - a client local reference to a buffer
- * @ref:		reference count
- * @client:		back pointer to the client the buffer resides in
- * @buffer:		pointer to the buffer
- * @node:		node in the client's handle rbtree
- * @kmap_cnt:		count of times this client has mapped to kernel
- * @id:			client-unique id allocated by client->idr
- *
- * Modifications to node, map_cnt or mapping should be protected by the
- * lock in the client.  Other fields are never changed after initialization.
- */
-struct ion_handle {
-	struct kref ref;
-	unsigned int user_ref_count;
-	struct ion_client *client;
-	struct ion_buffer *buffer;
-	struct rb_node node;
-	unsigned int kmap_cnt;
-	int id;
-};
-
-bool ion_buffer_fault_user_mappings(struct ion_buffer *buffer)
-=======
 static struct ion_device *internal_dev;
 static atomic_long_t total_heap_bytes;
 
 int ion_walk_heaps(int heap_id, enum ion_heap_type type, void *data,
 		   int (*f)(struct ion_heap *heap, void *data))
->>>>>>> 286cd8c7
 {
 	int ret_val = 0;
 	struct ion_heap *heap;
@@ -213,21 +130,8 @@
 			goto err2;
 	}
 
-<<<<<<< HEAD
-	buffer->dev = dev;
-	buffer->size = len;
-	buffer->flags = flags;
-	INIT_LIST_HEAD(&buffer->vmas);
-
-	table = heap->ops->map_dma(heap, buffer);
-	if (WARN_ONCE(table == NULL,
-			"heap->ops->map_dma should return ERR_PTR on error"))
-		table = ERR_PTR(-EINVAL);
-	if (IS_ERR(table)) {
-=======
 	if (!buffer->sg_table) {
 		WARN_ONCE(1, "This heap needs to set the sgtable");
->>>>>>> 286cd8c7
 		ret = -EINVAL;
 		goto err1;
 	}
@@ -254,32 +158,11 @@
 		}
 	}
 
-<<<<<<< HEAD
-	mutex_init(&buffer->lock);
-	/*
-	 * this will set up dma addresses for the sglist -- it is not
-	 * technically correct as per the dma api -- a specific
-	 * device isn't really taking ownership here.  However, in practice on
-	 * our systems the only dma_address space is physical addresses.
-	 * Additionally, we can't afford the overhead of invalidating every
-	 * allocation via dma_map_sg. The implicit contract here is that
-	 * memory coming from the heaps is ready for dma, ie if it has a
-	 * cached mapping that mapping has been invalidated
-	 */
-	for_each_sg(buffer->sg_table->sgl, sg, buffer->sg_table->nents, i) {
-		sg_dma_address(sg) = sg_phys(sg);
-		sg_dma_len(sg) = sg->length;
-	}
-=======
->>>>>>> 286cd8c7
 	mutex_lock(&dev->buffer_lock);
 	ion_buffer_add(dev, buffer);
 	mutex_unlock(&dev->buffer_lock);
 	atomic_long_add(len, &heap->total_allocated);
-<<<<<<< HEAD
-=======
 	atomic_long_add(len, &total_heap_bytes);
->>>>>>> 286cd8c7
 	return buffer;
 
 err1:
@@ -294,13 +177,7 @@
 	if (buffer->kmap_cnt > 0) {
 		pr_warn_ratelimited("ION client likely missing a call to dma_buf_kunmap or dma_buf_vunmap\n");
 		buffer->heap->ops->unmap_kernel(buffer->heap, buffer);
-<<<<<<< HEAD
-	buffer->heap->ops->unmap_dma(buffer->heap, buffer);
-
-	atomic_long_sub(buffer->size, &buffer->heap->total_allocated);
-=======
-	}
->>>>>>> 286cd8c7
+	}
 	buffer->heap->ops->free(buffer);
 	kfree(buffer);
 }
@@ -328,46 +205,12 @@
 {
 	void *vaddr;
 
-<<<<<<< HEAD
-static void ion_buffer_add_to_handle(struct ion_buffer *buffer)
-{
-	mutex_lock(&buffer->lock);
-	if (buffer->handle_count == 0)
-		atomic_long_add(buffer->size, &buffer->heap->total_handles);
-
-	buffer->handle_count++;
-	mutex_unlock(&buffer->lock);
-}
-
-static void ion_buffer_remove_from_handle(struct ion_buffer *buffer)
-{
-	/*
-	 * when a buffer is removed from a handle, if it is not in
-	 * any other handles, copy the taskcomm and the pid of the
-	 * process it's being removed from into the buffer.  At this
-	 * point there will be no way to track what processes this buffer is
-	 * being used by, it only exists as a dma_buf file descriptor.
-	 * The taskcomm and pid can provide a debug hint as to where this fd
-	 * is in the system
-	 */
-	mutex_lock(&buffer->lock);
-	buffer->handle_count--;
-	BUG_ON(buffer->handle_count < 0);
-	if (!buffer->handle_count) {
-		struct task_struct *task;
-
-		task = current->group_leader;
-		get_task_comm(buffer->task_comm, task);
-		buffer->pid = task_pid_nr(task);
-		atomic_long_sub(buffer->size, &buffer->heap->total_handles);
-=======
 	if (buffer->kmap_cnt) {
 		if (buffer->kmap_cnt == INT_MAX)
 			return ERR_PTR(-EOVERFLOW);
 
 		buffer->kmap_cnt++;
 		return buffer->vaddr;
->>>>>>> 286cd8c7
 	}
 	vaddr = buffer->heap->ops->map_kernel(buffer->heap, buffer);
 	if (WARN_ONCE(!vaddr,
@@ -428,83 +271,6 @@
 	kfree(table);
 }
 
-<<<<<<< HEAD
-/* Must hold the client lock */
-static struct ion_handle *ion_handle_get_check_overflow(
-					struct ion_handle *handle)
-{
-	if (atomic_read(&handle->ref.refcount) + 1 == 0)
-		return ERR_PTR(-EOVERFLOW);
-	ion_handle_get(handle);
-	return handle;
-}
-
-static int ion_handle_put_nolock(struct ion_handle *handle)
-{
-	int ret;
-
-	ret = kref_put(&handle->ref, ion_handle_destroy);
-
-	return ret;
-}
-
-int ion_handle_put(struct ion_handle *handle)
-{
-	struct ion_client *client = handle->client;
-	int ret;
-
-	mutex_lock(&client->lock);
-	ret = ion_handle_put_nolock(handle);
-	mutex_unlock(&client->lock);
-
-	return ret;
-}
-
-/* Must hold the client lock */
-static void user_ion_handle_get(struct ion_handle *handle)
-{
-	if (handle->user_ref_count++ == 0)
-		kref_get(&handle->ref);
-}
-
-/* Must hold the client lock */
-static struct ion_handle *user_ion_handle_get_check_overflow(
-	struct ion_handle *handle)
-{
-	if (handle->user_ref_count + 1 == 0)
-		return ERR_PTR(-EOVERFLOW);
-	user_ion_handle_get(handle);
-	return handle;
-}
-
-/* passes a kref to the user ref count.
- * We know we're holding a kref to the object before and
- * after this call, so no need to reverify handle.
- * Caller must hold the client lock, except for ION_IOC_ALLOC.
- */
-static struct ion_handle *pass_to_user(struct ion_handle *handle)
-{
-	struct ion_handle *ret;
-
-	ret = user_ion_handle_get_check_overflow(handle);
-	ion_handle_put_nolock(handle);
-	return ret;
-}
-
-/* Must hold the client lock */
-static int user_ion_handle_put_nolock(struct ion_handle *handle)
-{
-	int ret = 0;
-
-	if (--handle->user_ref_count == 0)
-		ret = ion_handle_put_nolock(handle);
-
-	return ret;
-}
-
-static struct ion_handle *ion_handle_lookup(struct ion_client *client,
-					    struct ion_buffer *buffer)
-=======
 struct ion_dma_buf_attachment {
 	struct device *dev;
 	struct sg_table *table;
@@ -514,7 +280,6 @@
 
 static int ion_dma_buf_attach(struct dma_buf *dmabuf,
 			      struct dma_buf_attachment *attachment)
->>>>>>> 286cd8c7
 {
 	struct ion_dma_buf_attachment *a;
 	struct sg_table *table;
@@ -530,24 +295,6 @@
 		return -ENOMEM;
 	}
 
-<<<<<<< HEAD
-struct ion_handle *ion_handle_get_by_id_nolock(struct ion_client *client,
-					       int id)
-{
-	struct ion_handle *handle;
-
-	handle = idr_find(&client->idr, id);
-	if (handle)
-		return ion_handle_get_check_overflow(handle);
-
-	return ERR_PTR(-EINVAL);
-}
-
-bool ion_handle_validate(struct ion_client *client, struct ion_handle *handle)
-{
-	WARN_ON(!mutex_is_locked(&client->lock));
-	return idr_find(&client->idr, handle->id) == handle;
-=======
 	a->table = table;
 	a->dev = attachment->dev;
 	a->dma_mapped = false;
@@ -560,7 +307,6 @@
 	mutex_unlock(&buffer->lock);
 
 	return 0;
->>>>>>> 286cd8c7
 }
 
 static void ion_dma_buf_detatch(struct dma_buf *dmabuf,
@@ -577,30 +323,6 @@
 	kfree(a);
 }
 
-<<<<<<< HEAD
-static struct ion_handle *__ion_alloc(struct ion_client *client, size_t len,
-			     size_t align, unsigned int heap_id_mask,
-			     unsigned int flags, bool grab_handle)
-{
-	struct ion_handle *handle;
-	struct ion_device *dev = client->dev;
-	struct ion_buffer *buffer = NULL;
-	struct ion_heap *heap;
-	int ret;
-	const unsigned int MAX_DBG_STR_LEN = 64;
-	char dbg_str[MAX_DBG_STR_LEN];
-	unsigned int dbg_str_idx = 0;
-
-	dbg_str[0] = '\0';
-
-	/*
-	 * For now, we don't want to fault in pages individually since
-	 * clients are already doing manual cache maintenance. In
-	 * other words, the implicit caching infrastructure is in
-	 * place (in code) but should not be used.
-	 */
-	flags |= ION_FLAG_CACHED_NEEDS_SYNC;
-=======
 static struct sg_table *ion_map_dma_buf(struct dma_buf_attachment *attachment,
 					enum dma_data_direction direction)
 {
@@ -608,7 +330,6 @@
 	struct sg_table *table;
 	int count, map_attrs;
 	struct ion_buffer *buffer = attachment->dmabuf->priv;
->>>>>>> 286cd8c7
 
 	table = a->table;
 
@@ -617,76 +338,6 @@
 	    !hlos_accessible_buffer(buffer))
 		map_attrs |= DMA_ATTR_SKIP_CPU_SYNC;
 
-<<<<<<< HEAD
-	down_read(&dev->lock);
-	plist_for_each_entry(heap, &dev->heaps, node) {
-		/* if the caller didn't specify this heap id */
-		if (!((1 << heap->id) & heap_id_mask))
-			continue;
-		trace_ion_alloc_buffer_start(client->name, heap->name, len,
-					     heap_id_mask, flags);
-		buffer = ion_buffer_create(heap, dev, len, align, flags);
-		trace_ion_alloc_buffer_end(client->name, heap->name, len,
-					   heap_id_mask, flags);
-		if (!IS_ERR(buffer))
-			break;
-
-		trace_ion_alloc_buffer_fallback(client->name, heap->name, len,
-					    heap_id_mask, flags,
-					    PTR_ERR(buffer));
-		if (dbg_str_idx < MAX_DBG_STR_LEN) {
-			unsigned int len_left = MAX_DBG_STR_LEN-dbg_str_idx-1;
-			int ret_value = snprintf(&dbg_str[dbg_str_idx],
-						len_left, "%s ", heap->name);
-			if (ret_value >= len_left) {
-				/* overflow */
-				dbg_str[MAX_DBG_STR_LEN-1] = '\0';
-				dbg_str_idx = MAX_DBG_STR_LEN;
-			} else if (ret_value >= 0) {
-				dbg_str_idx += ret_value;
-			} else {
-				/* error */
-				dbg_str[MAX_DBG_STR_LEN-1] = '\0';
-			}
-		}
-	}
-	up_read(&dev->lock);
-
-	if (buffer == NULL) {
-		trace_ion_alloc_buffer_fail(client->name, dbg_str, len,
-					    heap_id_mask, flags, -ENODEV);
-		return ERR_PTR(-ENODEV);
-	}
-
-	if (IS_ERR(buffer)) {
-		trace_ion_alloc_buffer_fail(client->name, dbg_str, len,
-					    heap_id_mask, flags,
-					    PTR_ERR(buffer));
-		pr_debug("ION is unable to allocate 0x%zx bytes (alignment: 0x%zx) from heap(s) %sfor client %s\n",
-			len, align, dbg_str, client->name);
-		return ERR_CAST(buffer);
-	}
-
-	handle = ion_handle_create(client, buffer);
-
-	/*
-	 * ion_buffer_create will create a buffer with a ref_cnt of 1,
-	 * and ion_handle_create will take a second reference, drop one here
-	 */
-	ion_buffer_put(buffer);
-
-	if (IS_ERR(handle))
-		return handle;
-
-	mutex_lock(&client->lock);
-	if (grab_handle)
-		ion_handle_get(handle);
-	ret = ion_handle_add(client, handle);
-	mutex_unlock(&client->lock);
-	if (ret) {
-		ion_handle_put(handle);
-		handle = ERR_PTR(ret);
-=======
 	mutex_lock(&buffer->lock);
 	if (map_attrs & DMA_ATTR_SKIP_CPU_SYNC)
 		trace_ion_dma_map_cmo_skip(attachment->dev,
@@ -716,30 +367,16 @@
 	if (count <= 0) {
 		mutex_unlock(&buffer->lock);
 		return ERR_PTR(-ENOMEM);
->>>>>>> 286cd8c7
 	}
 
 	a->dma_mapped = true;
 	mutex_unlock(&buffer->lock);
 	return table;
 }
-<<<<<<< HEAD
-
-struct ion_handle *ion_alloc(struct ion_client *client, size_t len,
-			     size_t align, unsigned int heap_id_mask,
-			     unsigned int flags)
-{
-	return __ion_alloc(client, len, align, heap_id_mask, flags, false);
-}
-EXPORT_SYMBOL(ion_alloc);
-
-void ion_free_nolock(struct ion_client *client, struct ion_handle *handle)
-=======
 
 static void ion_unmap_dma_buf(struct dma_buf_attachment *attachment,
 			      struct sg_table *table,
 			      enum dma_data_direction direction)
->>>>>>> 286cd8c7
 {
 	int map_attrs;
 	struct ion_buffer *buffer = attachment->dmabuf->priv;
@@ -750,42 +387,6 @@
 	    !hlos_accessible_buffer(buffer))
 		map_attrs |= DMA_ATTR_SKIP_CPU_SYNC;
 
-<<<<<<< HEAD
-	valid_handle = ion_handle_validate(client, handle);
-	if (!valid_handle) {
-		WARN(1, "%s: invalid handle passed to free.\n", __func__);
-		return;
-	}
-	ion_handle_put_nolock(handle);
-}
-
-static void user_ion_free_nolock(struct ion_client *client,
-				 struct ion_handle *handle)
-{
-	bool valid_handle;
-
-	WARN_ON(client != handle->client);
-
-	valid_handle = ion_handle_validate(client, handle);
-	if (!valid_handle) {
-		WARN(1, "%s: invalid handle passed to free.\n", __func__);
-		return;
-	}
-	if (handle->user_ref_count == 0) {
-		WARN(1, "%s: User does not have access!\n", __func__);
-		return;
-	}
-	user_ion_handle_put_nolock(handle);
-}
-
-void ion_free(struct ion_client *client, struct ion_handle *handle)
-{
-	BUG_ON(client != handle->client);
-
-	mutex_lock(&client->lock);
-	ion_free_nolock(client, handle);
-	mutex_unlock(&client->lock);
-=======
 	mutex_lock(&buffer->lock);
 	if (map_attrs & DMA_ATTR_SKIP_CPU_SYNC)
 		trace_ion_dma_unmap_cmo_skip(attachment->dev,
@@ -812,58 +413,14 @@
 				   direction, map_attrs);
 	a->dma_mapped = false;
 	mutex_unlock(&buffer->lock);
->>>>>>> 286cd8c7
-}
-
-<<<<<<< HEAD
-static int __ion_phys(struct ion_client *client, struct ion_handle *handle,
-		      ion_phys_addr_t *addr, size_t *len, bool lock_client)
-{
-	struct ion_buffer *buffer;
-	int ret;
-
-	if (lock_client)
-		mutex_lock(&client->lock);
-	if (!ion_handle_validate(client, handle)) {
-		if (lock_client)
-			mutex_unlock(&client->lock);
-		return -EINVAL;
-	}
-
-	buffer = handle->buffer;
-
-	if (!buffer->heap->ops->phys) {
-		pr_err("%s: ion_phys is not implemented by this heap (name=%s, type=%d).\n",
-			__func__, buffer->heap->name, buffer->heap->type);
-		if (lock_client)
-			mutex_unlock(&client->lock);
-		return -ENODEV;
-	}
-	if (lock_client)
-		mutex_unlock(&client->lock);
-	ret = buffer->heap->ops->phys(buffer->heap, buffer, addr, len);
-	return ret;
-}
-
-int ion_phys(struct ion_client *client, struct ion_handle *handle,
-	     ion_phys_addr_t *addr, size_t *len)
-{
-	return __ion_phys(client, handle, addr, len, true);
-}
-EXPORT_SYMBOL(ion_phys);
-
-int ion_phys_nolock(struct ion_client *client, struct ion_handle *handle,
-		    ion_phys_addr_t *addr, size_t *len)
-{
-	return __ion_phys(client, handle, addr, len, false);
-}
-
-static void *ion_buffer_kmap_get(struct ion_buffer *buffer)
-=======
+}
+
 void ion_pages_sync_for_device(struct device *dev, struct page *page,
 			       size_t size, enum dma_data_direction dir)
 {
 	struct scatterlist sg;
+
+	WARN_ONCE(!dev, "A device is required for dma_sync\n");
 
 	sg_init_table(&sg, 1);
 	sg_set_page(&sg, page, size, 0);
@@ -877,29 +434,10 @@
 }
 
 static void ion_vm_open(struct vm_area_struct *vma)
->>>>>>> 286cd8c7
 {
 	struct ion_buffer *buffer = vma->vm_private_data;
 	struct ion_vma_list *vma_list;
 
-<<<<<<< HEAD
-	if (buffer->kmap_cnt) {
-		if (buffer->kmap_cnt == INT_MAX)
-			return ERR_PTR(-EOVERFLOW);
-
-		buffer->kmap_cnt++;
-		return buffer->vaddr;
-	}
-	vaddr = buffer->heap->ops->map_kernel(buffer->heap, buffer);
-	if (WARN_ONCE(vaddr == NULL,
-			"heap->ops->map_kernel should return ERR_PTR on error"))
-		return ERR_PTR(-EINVAL);
-	if (IS_ERR(vaddr))
-		return vaddr;
-	buffer->vaddr = vaddr;
-	buffer->kmap_cnt++;
-	return vaddr;
-=======
 	vma_list = kmalloc(sizeof(*vma_list), GFP_KERNEL);
 	if (!vma_list)
 		return;
@@ -907,32 +445,12 @@
 	mutex_lock(&buffer->lock);
 	list_add(&vma_list->list, &buffer->vmas);
 	mutex_unlock(&buffer->lock);
->>>>>>> 286cd8c7
 }
 
 static void ion_vm_close(struct vm_area_struct *vma)
 {
-<<<<<<< HEAD
-	struct ion_buffer *buffer = handle->buffer;
-	void *vaddr;
-
-	if (handle->kmap_cnt) {
-		if (handle->kmap_cnt == INT_MAX)
-			return ERR_PTR(-EOVERFLOW);
-
-		handle->kmap_cnt++;
-		return buffer->vaddr;
-	}
-	vaddr = ion_buffer_kmap_get(buffer);
-	if (IS_ERR(vaddr))
-		return vaddr;
-	handle->kmap_cnt++;
-	return vaddr;
-}
-=======
 	struct ion_buffer *buffer = vma->vm_private_data;
 	struct ion_vma_list *vma_list, *tmp;
->>>>>>> 286cd8c7
 
 	mutex_lock(&buffer->lock);
 	list_for_each_entry_safe(vma_list, tmp, &buffer->vmas, list) {
@@ -943,6 +461,9 @@
 		break;
 	}
 	mutex_unlock(&buffer->lock);
+
+	if (buffer->heap->ops->unmap_user)
+		buffer->heap->ops->unmap_user(buffer->heap, buffer);
 }
 
 static const struct vm_operations_struct ion_vma_ops = {
@@ -980,70 +501,6 @@
 	return ret;
 }
 
-<<<<<<< HEAD
-static struct mutex debugfs_mutex;
-static struct rb_root *ion_root_client;
-static int is_client_alive(struct ion_client *client)
-{
-	struct rb_node *node;
-	struct ion_client *tmp;
-	struct ion_device *dev;
-
-	node = ion_root_client->rb_node;
-	dev = container_of(ion_root_client, struct ion_device, clients);
-
-	down_read(&dev->lock);
-	while (node) {
-		tmp = rb_entry(node, struct ion_client, node);
-		if (client < tmp) {
-			node = node->rb_left;
-		} else if (client > tmp) {
-			node = node->rb_right;
-		} else {
-			up_read(&dev->lock);
-			return 1;
-		}
-	}
-
-	up_read(&dev->lock);
-	return 0;
-}
-
-static int ion_debug_client_show(struct seq_file *s, void *unused)
-{
-	struct ion_client *client = s->private;
-	struct rb_node *n;
-
-	mutex_lock(&debugfs_mutex);
-	if (!is_client_alive(client)) {
-		seq_printf(s, "ion_client 0x%pK dead, can't dump its buffers\n",
-			   client);
-		mutex_unlock(&debugfs_mutex);
-		return 0;
-	}
-
-	seq_printf(s, "%16.16s: %16.16s : %16.16s : %12.12s\n",
-			"heap_name", "size_in_bytes", "handle refcount",
-			"buffer");
-
-	mutex_lock(&client->lock);
-	for (n = rb_first(&client->handles); n; n = rb_next(n)) {
-		struct ion_handle *handle = rb_entry(n, struct ion_handle,
-						     node);
-
-		seq_printf(s, "%16.16s: %16zx : %16d : %12pK",
-				handle->buffer->heap->name,
-				handle->buffer->size,
-				atomic_read(&handle->ref.refcount),
-				handle->buffer);
-
-		seq_printf(s, "\n");
-	}
-	mutex_unlock(&client->lock);
-	mutex_unlock(&debugfs_mutex);
-	return 0;
-}
-=======
 static void ion_dma_buf_release(struct dma_buf *dmabuf)
 {
 	struct ion_buffer *buffer = dmabuf->priv;
@@ -1065,7 +522,6 @@
 		pr_warn_ratelimited("heap %s doesn't support map_kernel\n",
 				    buffer->heap->name);
 	}
->>>>>>> 286cd8c7
 
 	return vaddr;
 }
@@ -1087,32 +543,7 @@
 	 * TODO: Once clients remove their hacks where they assume kmap(ed)
 	 * addresses are virtually contiguous implement this properly
 	 */
-<<<<<<< HEAD
-	if (current->group_leader->flags & PF_KTHREAD) {
-		put_task_struct(current->group_leader);
-		task = NULL;
-	} else {
-		task = current->group_leader;
-	}
-	task_unlock(current->group_leader);
-
-	client = kzalloc(sizeof(struct ion_client), GFP_KERNEL);
-	if (!client)
-		goto err_put_task_struct;
-
-	client->dev = dev;
-	client->handles = RB_ROOT;
-	idr_init(&client->idr);
-	mutex_init(&client->lock);
-
-	client->task = task;
-	client->pid = pid;
-	client->name = kstrdup(name, GFP_KERNEL);
-	if (!client->name)
-		goto err_free_client;
-=======
 	void *vaddr = ion_dma_buf_vmap(dmabuf);
->>>>>>> 286cd8c7
 
 	if (IS_ERR(vaddr))
 		return vaddr;
@@ -1135,16 +566,6 @@
 			      unsigned long length,
 			      enum dma_data_direction dir, bool for_cpu)
 {
-<<<<<<< HEAD
-	struct ion_device *dev = client->dev;
-	struct rb_node *n;
-
-	mutex_lock(&debugfs_mutex);
-	while ((n = rb_first(&client->handles))) {
-		struct ion_handle *handle = rb_entry(n, struct ion_handle,
-						     node);
-		ion_handle_destroy(&handle->ref);
-=======
 	int i;
 	struct scatterlist *sg;
 	unsigned int len = 0;
@@ -1160,85 +581,11 @@
 				dev_name(dev));
 			return -EINVAL;
 		}
->>>>>>> 286cd8c7
 	}
 
 	for_each_sg(sgl, sg, nents, i) {
 		unsigned int sg_offset, sg_left, size = 0;
 
-<<<<<<< HEAD
-	down_write(&dev->lock);
-	if (client->task)
-		put_task_struct(client->task);
-	rb_erase(&client->node, &dev->clients);
-	debugfs_remove_recursive(client->debug_root);
-
-	up_write(&dev->lock);
-
-	kfree(client->display_name);
-	kfree(client->name);
-	kfree(client);
-	mutex_unlock(&debugfs_mutex);
-}
-EXPORT_SYMBOL(ion_client_destroy);
-
-int ion_handle_get_flags(struct ion_client *client, struct ion_handle *handle,
-			unsigned long *flags)
-{
-	struct ion_buffer *buffer;
-
-	mutex_lock(&client->lock);
-	if (!ion_handle_validate(client, handle)) {
-		pr_err("%s: invalid handle passed to %s.\n",
-		       __func__, __func__);
-		mutex_unlock(&client->lock);
-		return -EINVAL;
-	}
-	buffer = handle->buffer;
-	mutex_lock(&buffer->lock);
-	*flags = buffer->flags;
-	mutex_unlock(&buffer->lock);
-	mutex_unlock(&client->lock);
-
-	return 0;
-}
-EXPORT_SYMBOL(ion_handle_get_flags);
-
-int ion_handle_get_size(struct ion_client *client, struct ion_handle *handle,
-			size_t *size)
-{
-	struct ion_buffer *buffer;
-
-	mutex_lock(&client->lock);
-	if (!ion_handle_validate(client, handle)) {
-		pr_err("%s: invalid handle passed to %s.\n",
-		       __func__, __func__);
-		mutex_unlock(&client->lock);
-		return -EINVAL;
-	}
-	buffer = handle->buffer;
-	mutex_lock(&buffer->lock);
-	*size = buffer->size;
-	mutex_unlock(&buffer->lock);
-	mutex_unlock(&client->lock);
-
-	return 0;
-}
-EXPORT_SYMBOL(ion_handle_get_size);
-
-/**
- * ion_sg_table - get an sg_table for the buffer
- *
- * NOTE: most likely you should NOT being using this API.
- * You should be using Ion as a DMA Buf exporter and using
- * the sg_table returned by dma_buf_map_attachment.
- */
-struct sg_table *ion_sg_table(struct ion_client *client,
-			      struct ion_handle *handle)
-{
-	struct ion_buffer *buffer;
-	struct sg_table *table;
-=======
 		if (i == 0)
 			sg_dma_addr = sg_dma_address(sg);
 
@@ -1250,7 +597,6 @@
 
 		sg_left = len - offset;
 		sg_offset = sg->length - sg_left;
->>>>>>> 286cd8c7
 
 		size = (length < sg_left) ? length : sg_left;
 		if (for_cpu)
@@ -1260,79 +606,6 @@
 			dma_sync_single_range_for_device(dev, sg_dma_addr,
 							 sg_offset, size, dir);
 
-<<<<<<< HEAD
-struct sg_table *ion_create_chunked_sg_table(phys_addr_t buffer_base,
-					size_t chunk_size, size_t total_size)
-{
-	struct sg_table *table;
-	int i, n_chunks, ret;
-	struct scatterlist *sg;
-
-	table = kzalloc(sizeof(struct sg_table), GFP_KERNEL);
-	if (!table)
-		return ERR_PTR(-ENOMEM);
-
-	n_chunks = DIV_ROUND_UP(total_size, chunk_size);
-	pr_debug("creating sg_table with %d chunks\n", n_chunks);
-
-	ret = sg_alloc_table(table, n_chunks, GFP_KERNEL);
-	if (ret)
-		goto err0;
-
-	for_each_sg(table->sgl, sg, table->nents, i) {
-		dma_addr_t addr = buffer_base + i * chunk_size;
-		sg_dma_address(sg) = addr;
-		sg->length = chunk_size;
-	}
-
-	return table;
-err0:
-	kfree(table);
-	return ERR_PTR(ret);
-}
-
-static struct sg_table *ion_dupe_sg_table(struct sg_table *orig_table)
-{
-	int ret, i;
-	struct scatterlist *sg, *sg_orig;
-	struct sg_table *table;
-
-	table = kzalloc(sizeof(struct sg_table), GFP_KERNEL);
-	if (!table)
-		return NULL;
-
-	ret = sg_alloc_table(table, orig_table->nents, GFP_KERNEL);
-	if (ret) {
-		kfree(table);
-		return NULL;
-	}
-
-	sg_orig = orig_table->sgl;
-	for_each_sg(table->sgl, sg, table->nents, i) {
-		memcpy(sg, sg_orig, sizeof(*sg));
-		sg_orig = sg_next(sg_orig);
-	}
-	return table;
-}
-
-static void ion_buffer_sync_for_device(struct ion_buffer *buffer,
-				       struct device *dev,
-				       enum dma_data_direction direction);
-
-static struct sg_table *ion_map_dma_buf(struct dma_buf_attachment *attachment,
-					enum dma_data_direction direction)
-{
-	struct dma_buf *dmabuf = attachment->dmabuf;
-	struct ion_buffer *buffer = dmabuf->priv;
-	struct sg_table *table;
-
-	table = ion_dupe_sg_table(buffer->sg_table);
-	if (!table)
-		return NULL;
-
-	ion_buffer_sync_for_device(buffer, attachment->dev, direction);
-	return table;
-=======
 		offset += size;
 		length -= size;
 		sg_dma_addr += sg->length;
@@ -1342,39 +615,18 @@
 	}
 
 	return 0;
->>>>>>> 286cd8c7
 }
 
 static int ion_sgl_sync_mapped(struct device *dev, struct scatterlist *sgl,
 			       unsigned int nents, struct list_head *vmas,
 			       enum dma_data_direction dir, bool for_cpu)
 {
-<<<<<<< HEAD
-	sg_free_table(table);
-	kfree(table);
-}
-=======
 	struct ion_vma_list *vma_list;
 	int ret = 0;
->>>>>>> 286cd8c7
 
 	list_for_each_entry(vma_list, vmas, list) {
 		struct vm_area_struct *vma = vma_list->vma;
 
-<<<<<<< HEAD
-	WARN_ONCE(!dev, "A device is required for dma_sync\n");
-
-	sg_init_table(&sg, 1);
-	sg_set_page(&sg, page, size, 0);
-	/*
-	 * This is not correct - sg_dma_address needs a dma_addr_t that is valid
-	 * for the targeted device, but this works on the currently targeted
-	 * hardware.
-	 */
-	sg_dma_address(&sg) = page_to_phys(page);
-	dma_sync_sg_for_device(dev, &sg, 1, dir);
-}
-=======
 		ret = ion_sgl_sync_range(dev, sgl, nents,
 					 vma->vm_pgoff * PAGE_SIZE,
 					 vma->vm_end - vma->vm_start, dir,
@@ -1382,7 +634,6 @@
 		if (ret)
 			break;
 	}
->>>>>>> 286cd8c7
 
 	return ret;
 }
@@ -1395,10 +646,6 @@
 	struct ion_dma_buf_attachment *a;
 	int ret = 0;
 
-<<<<<<< HEAD
-	if (!ion_buffer_fault_user_mappings(buffer))
-		return;
-=======
 	if (!hlos_accessible_buffer(buffer)) {
 		trace_ion_begin_cpu_access_cmo_skip(NULL, dmabuf->name,
 						    ion_buffer_cached(buffer),
@@ -1414,7 +661,6 @@
 						    sync_only_mapped);
 		goto out;
 	}
->>>>>>> 286cd8c7
 
 	mutex_lock(&buffer->lock);
 
@@ -1493,16 +739,6 @@
 	struct ion_dma_buf_attachment *a;
 	int ret = 0;
 
-<<<<<<< HEAD
-	vma_list = kmalloc(sizeof(struct ion_vma_list), GFP_KERNEL);
-	if (!vma_list)
-		return;
-	vma_list->vma = vma;
-	mutex_lock(&buffer->lock);
-	list_add(&vma_list->list, &buffer->vmas);
-	mutex_unlock(&buffer->lock);
-}
-=======
 	if (!hlos_accessible_buffer(buffer)) {
 		trace_ion_end_cpu_access_cmo_skip(NULL, dmabuf->name,
 						  ion_buffer_cached(buffer),
@@ -1511,7 +747,6 @@
 		ret = -EPERM;
 		goto out;
 	}
->>>>>>> 286cd8c7
 
 	if (!(buffer->flags & ION_FLAG_CACHED)) {
 		trace_ion_end_cpu_access_cmo_skip(NULL, dmabuf->name, false,
@@ -1556,16 +791,6 @@
 							   direction,
 							   sync_only_mapped);
 			continue;
-<<<<<<< HEAD
-		list_del(&vma_list->list);
-		kfree(vma_list);
-		break;
-	}
-	mutex_unlock(&buffer->lock);
-
-	if (buffer->heap->ops->unmap_user)
-		buffer->heap->ops->unmap_user(buffer->heap, buffer);
-=======
 		}
 
 		if (sync_only_mapped)
@@ -1599,7 +824,6 @@
 					enum dma_data_direction direction)
 {
 	return __ion_dma_buf_begin_cpu_access(dmabuf, direction, false);
->>>>>>> 286cd8c7
 }
 
 static int ion_dma_buf_end_cpu_access(struct dma_buf *dmabuf,
@@ -1638,22 +862,11 @@
 		goto out;
 	}
 
-<<<<<<< HEAD
-	if (ion_buffer_fault_user_mappings(buffer)) {
-		vma->vm_flags |= VM_IO | VM_PFNMAP | VM_DONTEXPAND |
-							VM_DONTDUMP;
-		vma->vm_private_data = buffer;
-		vma->vm_ops = &ion_vma_ops;
-		vma->vm_flags |= VM_MIXEDMAP;
-		ion_vm_open(vma);
-		return 0;
-=======
 	if (!(buffer->flags & ION_FLAG_CACHED)) {
 		trace_ion_begin_cpu_access_cmo_skip(NULL, dmabuf->name, false,
 						    true, dir,
 						    false);
 		goto out;
->>>>>>> 286cd8c7
 	}
 
 	mutex_lock(&buffer->lock);
@@ -1818,14 +1031,8 @@
 	.get_flags = ion_dma_buf_get_flags,
 };
 
-<<<<<<< HEAD
-static struct dma_buf *__ion_share_dma_buf(struct ion_client *client,
-					   struct ion_handle *handle,
-					   bool lock_client)
-=======
 struct dma_buf *ion_alloc_dmabuf(size_t len, unsigned int heap_id_mask,
 				 unsigned int flags)
->>>>>>> 286cd8c7
 {
 	struct ion_device *dev = internal_dev;
 	struct ion_buffer *buffer = NULL;
@@ -1844,17 +1051,7 @@
 	 */
 	len = PAGE_ALIGN(len);
 
-<<<<<<< HEAD
-	if (lock_client)
-		mutex_lock(&client->lock);
-	valid_handle = ion_handle_validate(client, handle);
-	if (!valid_handle) {
-		WARN(1, "%s: invalid handle passed to share.\n", __func__);
-		if (lock_client)
-			mutex_unlock(&client->lock);
-=======
 	if (!len)
->>>>>>> 286cd8c7
 		return ERR_PTR(-EINVAL);
 
 	down_read(&dev->lock);
@@ -1866,12 +1063,6 @@
 		if (!IS_ERR(buffer) || PTR_ERR(buffer) == -EINTR)
 			break;
 	}
-<<<<<<< HEAD
-	buffer = handle->buffer;
-	ion_buffer_get(buffer);
-	if (lock_client)
-		mutex_unlock(&client->lock);
-=======
 	up_read(&dev->lock);
 
 	if (!buffer)
@@ -1881,7 +1072,6 @@
 		return ERR_CAST(buffer);
 
 	get_task_comm(task_comm, current->group_leader);
->>>>>>> 286cd8c7
 
 	exp_info.ops = &dma_buf_ops;
 	exp_info.size = buffer->size;
@@ -1898,103 +1088,14 @@
 
 	return dmabuf;
 }
-<<<<<<< HEAD
-
-struct dma_buf *ion_share_dma_buf(struct ion_client *client,
-				  struct ion_handle *handle)
-{
-	return __ion_share_dma_buf(client, handle, true);
-}
-EXPORT_SYMBOL(ion_share_dma_buf);
-
-static int __ion_share_dma_buf_fd(struct ion_client *client,
-				  struct ion_handle *handle, bool lock_client)
-{
-	struct dma_buf *dmabuf;
-	int fd;
-
-	dmabuf = __ion_share_dma_buf(client, handle, lock_client);
-	if (IS_ERR(dmabuf))
-		return PTR_ERR(dmabuf);
-
-	fd = dma_buf_fd(dmabuf, O_CLOEXEC);
-	if (fd < 0)
-		dma_buf_put(dmabuf);
-	return fd;
-}
-
-int ion_share_dma_buf_fd(struct ion_client *client, struct ion_handle *handle)
-{
-	return __ion_share_dma_buf_fd(client, handle, true);
-}
-EXPORT_SYMBOL(ion_share_dma_buf_fd);
-
-bool ion_dma_buf_is_secure(struct dma_buf *dmabuf)
-{
-	struct ion_buffer *buffer;
-	enum ion_heap_type type;
-
-	/* Return false if we didn't create the buffer */
-	if (!dmabuf || dmabuf->ops != &dma_buf_ops)
-		return false;
-
-	buffer = dmabuf->priv;
-
-	if (!buffer || !buffer->heap)
-		return false;
-
-	type = buffer->heap->type;
-
-	return (type == (enum ion_heap_type)ION_HEAP_TYPE_SECURE_DMA ||
-		type == (enum ion_heap_type)ION_HEAP_TYPE_SYSTEM_SECURE) ?
-		true : false;
-}
-EXPORT_SYMBOL(ion_dma_buf_is_secure);
-
-static int ion_share_dma_buf_fd_nolock(struct ion_client *client,
-				       struct ion_handle *handle)
-{
-	return __ion_share_dma_buf_fd(client, handle, false);
-}
-
-static struct ion_handle *__ion_import_dma_buf(struct ion_client *client,
-					       int fd, bool lock_client)
-=======
 
 struct dma_buf *ion_alloc(size_t len, unsigned int heap_id_mask,
 			  unsigned int flags)
->>>>>>> 286cd8c7
 {
 	struct ion_device *dev = internal_dev;
 	struct ion_heap *heap;
 	bool type_valid = false;
 
-<<<<<<< HEAD
-	if (dmabuf->ops != &dma_buf_ops) {
-		pr_err("%s: can not import dmabuf from another exporter\n",
-		       __func__);
-		dma_buf_put(dmabuf);
-		return ERR_PTR(-EINVAL);
-	}
-	buffer = dmabuf->priv;
-
-	if (lock_client)
-		mutex_lock(&client->lock);
-	/* if a handle exists for this buffer just take a reference to it */
-	handle = ion_handle_lookup(client, buffer);
-	if (!IS_ERR(handle)) {
-		handle = ion_handle_get_check_overflow(handle);
-		if (lock_client)
-			mutex_unlock(&client->lock);
-		goto end;
-	}
-
-	handle = ion_handle_create(client, buffer);
-	if (IS_ERR(handle)) {
-		if (lock_client)
-			mutex_unlock(&client->lock);
-		goto end;
-=======
 	pr_debug("%s: len %zu heap_id_mask %u flags %x\n", __func__,
 		 len, heap_id_mask, flags);
 	/*
@@ -2017,47 +1118,17 @@
 				__func__, heap->type);
 		}
 		break;
->>>>>>> 286cd8c7
 	}
 	up_read(&dev->lock);
 
-<<<<<<< HEAD
-	ret = ion_handle_add(client, handle);
-	if (lock_client)
-		mutex_unlock(&client->lock);
-	if (ret) {
-		if (lock_client)
-			ion_handle_put(handle);
-		else
-			ion_handle_put_nolock(handle);
-		handle = ERR_PTR(ret);
-	}
-=======
 	if (!type_valid)
 		return ERR_PTR(-EINVAL);
->>>>>>> 286cd8c7
 
 	return ion_alloc_dmabuf(len, heap_id_mask, flags);
 }
-<<<<<<< HEAD
-
-struct ion_handle *ion_import_dma_buf(struct ion_client *client, int fd)
-{
-	return __ion_import_dma_buf(client, fd, true);
-}
-EXPORT_SYMBOL(ion_import_dma_buf);
-
-struct ion_handle *ion_import_dma_buf_nolock(struct ion_client *client, int fd)
-{
-	return __ion_import_dma_buf(client, fd, false);
-}
-
-static int ion_sync_for_device(struct ion_client *client, int fd)
-=======
 EXPORT_SYMBOL(ion_alloc);
 
 int ion_alloc_fd(size_t len, unsigned int heap_id_mask, unsigned int flags)
->>>>>>> 286cd8c7
 {
 	int fd;
 	struct dma_buf *dmabuf;
@@ -2069,7 +1140,6 @@
 	fd = dma_buf_fd(dmabuf, O_CLOEXEC);
 	if (fd < 0)
 		dma_buf_put(dmabuf);
-
 	return fd;
 }
 
@@ -2090,137 +1160,6 @@
 		goto out;
 	}
 
-<<<<<<< HEAD
-		handle = __ion_alloc(client, data.allocation.len,
-						data.allocation.align,
-						data.allocation.heap_id_mask,
-						data.allocation.flags, true);
-		if (IS_ERR(handle))
-			return PTR_ERR(handle);
-		pass_to_user(handle);
-		data.allocation.handle = handle->id;
-
-		cleanup_handle = handle;
-		break;
-	}
-	case ION_IOC_FREE:
-	{
-		struct ion_handle *handle;
-
-		mutex_lock(&client->lock);
-		handle = ion_handle_get_by_id_nolock(client, data.handle.handle);
-		if (IS_ERR(handle)) {
-			mutex_unlock(&client->lock);
-			return PTR_ERR(handle);
-		}
-		user_ion_free_nolock(client, handle);
-		ion_handle_put_nolock(handle);
-		mutex_unlock(&client->lock);
-		break;
-	}
-	case ION_IOC_SHARE:
-	case ION_IOC_MAP:
-	{
-		struct ion_handle *handle;
-
-		mutex_lock(&client->lock);
-		handle = ion_handle_get_by_id_nolock(client, data.handle.handle);
-		if (IS_ERR(handle)) {
-			mutex_unlock(&client->lock);
-			return PTR_ERR(handle);
-		}
-		data.fd.fd = ion_share_dma_buf_fd_nolock(client, handle);
-		ion_handle_put_nolock(handle);
-		mutex_unlock(&client->lock);
-		if (data.fd.fd < 0)
-			ret = data.fd.fd;
-		break;
-	}
-	case ION_IOC_IMPORT:
-	{
-		struct ion_handle *handle;
-
-		mutex_lock(&client->lock);
-		handle = ion_import_dma_buf_nolock(client, data.fd.fd);
-		if (IS_ERR(handle)) {
-			ret = PTR_ERR(handle);
-		} else {
-			handle = pass_to_user(handle);
-			if (IS_ERR(handle))
-				ret = PTR_ERR(handle);
-			else
-				data.handle.handle = handle->id;
-		}
-		mutex_unlock(&client->lock);
-		break;
-	}
-	case ION_IOC_SYNC:
-	{
-		ret = ion_sync_for_device(client, data.fd.fd);
-		break;
-	}
-	case ION_IOC_CUSTOM:
-	{
-		if (!dev->custom_ioctl)
-			return -ENOTTY;
-		ret = dev->custom_ioctl(client, data.custom.cmd,
-						data.custom.arg);
-		break;
-	}
-	case ION_IOC_CLEAN_CACHES:
-		return client->dev->custom_ioctl(client,
-						ION_IOC_CLEAN_CACHES, arg);
-	case ION_IOC_INV_CACHES:
-		return client->dev->custom_ioctl(client,
-						ION_IOC_INV_CACHES, arg);
-	case ION_IOC_CLEAN_INV_CACHES:
-		return client->dev->custom_ioctl(client,
-						ION_IOC_CLEAN_INV_CACHES, arg);
-	default:
-		return -ENOTTY;
-	}
-
-	if (dir & _IOC_READ) {
-		if (copy_to_user((void __user *)arg, &data, _IOC_SIZE(cmd))) {
-			if (cleanup_handle) {
-				mutex_lock(&client->lock);
-				user_ion_free_nolock(client, cleanup_handle);
-				ion_handle_put_nolock(cleanup_handle);
-				mutex_unlock(&client->lock);
-			}
-			return -EFAULT;
-		}
-	}
-	if (cleanup_handle)
-		ion_handle_put(cleanup_handle);
-	return ret;
-}
-
-static int ion_release(struct inode *inode, struct file *file)
-{
-	struct ion_client *client = file->private_data;
-
-	ion_client_destroy(client);
-	return 0;
-}
-
-static int ion_open(struct inode *inode, struct file *file)
-{
-	struct miscdevice *miscdev = file->private_data;
-	struct ion_device *dev = container_of(miscdev, struct ion_device, dev);
-	struct ion_client *client;
-	char debug_name[64];
-
-	snprintf(debug_name, 64, "%u", task_pid_nr(current->group_leader));
-	client = ion_client_create(dev, debug_name);
-	if (IS_ERR(client))
-		return PTR_ERR(client);
-	file->private_data = client;
-
-	return 0;
-}
-
-=======
 	if (query->cnt <= 0)
 		goto out;
 
@@ -2249,7 +1188,6 @@
 	return ret;
 }
 
->>>>>>> 286cd8c7
 static const struct file_operations ion_fops = {
 	.owner          = THIS_MODULE,
 	.unlocked_ioctl = ion_ioctl,
@@ -2258,188 +1196,9 @@
 #endif
 };
 
-<<<<<<< HEAD
-static size_t ion_debug_heap_total(struct ion_client *client,
-				   unsigned int id)
-{
-	size_t size = 0;
-	struct rb_node *n;
-
-	mutex_lock(&client->lock);
-	for (n = rb_first(&client->handles); n; n = rb_next(n)) {
-		struct ion_handle *handle = rb_entry(n,
-						     struct ion_handle,
-						     node);
-		if (handle->buffer->heap->id == id)
-			size += handle->buffer->size;
-	}
-	mutex_unlock(&client->lock);
-	return size;
-}
-
-/**
- * Create a mem_map of the heap.
- * @param s seq_file to log error message to.
- * @param heap The heap to create mem_map for.
- * @param mem_map The mem map to be created.
- */
-void ion_debug_mem_map_create(struct seq_file *s, struct ion_heap *heap,
-			      struct list_head *mem_map)
-{
-	struct ion_device *dev = heap->dev;
-	struct rb_node *cnode;
-	size_t size;
-	struct ion_client *client;
-
-	if (!heap->ops->phys)
-		return;
-
-	down_read(&dev->lock);
-	for (cnode = rb_first(&dev->clients); cnode; cnode = rb_next(cnode)) {
-		struct rb_node *hnode;
-		client = rb_entry(cnode, struct ion_client, node);
-
-		mutex_lock(&client->lock);
-		for (hnode = rb_first(&client->handles);
-		     hnode;
-		     hnode = rb_next(hnode)) {
-			struct ion_handle *handle = rb_entry(
-				hnode, struct ion_handle, node);
-			if (handle->buffer->heap == heap) {
-				struct mem_map_data *data =
-					kzalloc(sizeof(*data), GFP_KERNEL);
-				if (!data)
-					goto inner_error;
-				heap->ops->phys(heap, handle->buffer,
-							&(data->addr), &size);
-				data->size = (unsigned long) size;
-				data->addr_end = data->addr + data->size - 1;
-				data->client_name = kstrdup(client->name,
-							GFP_KERNEL);
-				if (!data->client_name) {
-					kfree(data);
-					goto inner_error;
-				}
-				list_add(&data->node, mem_map);
-			}
-		}
-		mutex_unlock(&client->lock);
-	}
-	up_read(&dev->lock);
-	return;
-
-inner_error:
-	seq_puts(s,
-		"ERROR: out of memory. Part of memory map will not be logged\n");
-	mutex_unlock(&client->lock);
-	up_read(&dev->lock);
-}
-
-/**
- * Free the memory allocated by ion_debug_mem_map_create
- * @param mem_map The mem map to free.
- */
-static void ion_debug_mem_map_destroy(struct list_head *mem_map)
-{
-	if (mem_map) {
-		struct mem_map_data *data, *tmp;
-		list_for_each_entry_safe(data, tmp, mem_map, node) {
-			list_del(&data->node);
-			kfree(data->client_name);
-			kfree(data);
-		}
-	}
-}
-
-static int mem_map_cmp(void *priv, struct list_head *a, struct list_head *b)
-{
-	struct mem_map_data *d1, *d2;
-	d1 = list_entry(a, struct mem_map_data, node);
-	d2 = list_entry(b, struct mem_map_data, node);
-	if (d1->addr == d2->addr)
-		return d1->size - d2->size;
-	return d1->addr - d2->addr;
-}
-
-/**
- * Print heap debug information.
- * @param s seq_file to log message to.
- * @param heap pointer to heap that we will print debug information for.
- */
-static void ion_heap_print_debug(struct seq_file *s, struct ion_heap *heap)
-{
-	if (heap->ops->print_debug) {
-		struct list_head mem_map = LIST_HEAD_INIT(mem_map);
-		ion_debug_mem_map_create(s, heap, &mem_map);
-		list_sort(NULL, &mem_map, mem_map_cmp);
-		heap->ops->print_debug(heap, s, &mem_map);
-		ion_debug_mem_map_destroy(&mem_map);
-	}
-}
-
 static int ion_debug_heap_show(struct seq_file *s, void *unused)
 {
 	struct ion_heap *heap = s->private;
-	struct ion_device *dev = heap->dev;
-	struct rb_node *n;
-	size_t total_size = 0;
-	size_t total_orphaned_size = 0;
-
-	seq_printf(s, "%16s %16s %16s\n", "client", "pid", "size");
-	seq_puts(s, "----------------------------------------------------\n");
-
-	mutex_lock(&debugfs_mutex);
-	for (n = rb_first(&dev->clients); n; n = rb_next(n)) {
-		struct ion_client *client = rb_entry(n, struct ion_client,
-						     node);
-		size_t size = ion_debug_heap_total(client, heap->id);
-
-		if (!size)
-			continue;
-		if (client->task) {
-			char task_comm[TASK_COMM_LEN];
-
-			get_task_comm(task_comm, client->task);
-			seq_printf(s, "%16s %16u %16zu\n", task_comm,
-				   client->pid, size);
-		} else {
-			seq_printf(s, "%16s %16u %16zu\n", client->name,
-				   client->pid, size);
-		}
-	}
-	mutex_unlock(&debugfs_mutex);
-
-	seq_puts(s, "----------------------------------------------------\n");
-	seq_puts(s, "orphaned allocations (info is from last known client):\n");
-	mutex_lock(&dev->buffer_lock);
-	for (n = rb_first(&dev->buffers); n; n = rb_next(n)) {
-		struct ion_buffer *buffer = rb_entry(n, struct ion_buffer,
-						     node);
-		if (buffer->heap->id != heap->id)
-			continue;
-		total_size += buffer->size;
-		if (!buffer->handle_count) {
-			seq_printf(s, "%16s %16u %16zu %d %d\n",
-				   buffer->task_comm, buffer->pid,
-				   buffer->size, buffer->kmap_cnt,
-				   atomic_read(&buffer->ref.refcount));
-			total_orphaned_size += buffer->size;
-		}
-	}
-	mutex_unlock(&dev->buffer_lock);
-	seq_puts(s, "----------------------------------------------------\n");
-	seq_printf(s, "%16s %16zu\n", "total orphaned",
-		   total_orphaned_size);
-	seq_printf(s, "%16s %16zu\n", "total ", total_size);
-	if (heap->flags & ION_HEAP_FLAG_DEFER_FREE)
-		seq_printf(s, "%16s %16zu\n", "deferred free",
-				heap->free_list_size);
-	seq_puts(s, "----------------------------------------------------\n");
-=======
-static int ion_debug_heap_show(struct seq_file *s, void *unused)
-{
-	struct ion_heap *heap = s->private;
->>>>>>> 286cd8c7
 
 	if (heap->debug_show)
 		heap->debug_show(heap, s, unused);
@@ -2576,36 +1335,6 @@
 }
 EXPORT_SYMBOL(ion_device_add_heap);
 
-<<<<<<< HEAD
-int ion_walk_heaps(struct ion_client *client, int heap_id,
-			enum ion_heap_type type, void *data,
-			int (*f)(struct ion_heap *heap, void *data))
-{
-	int ret_val = 0;
-	struct ion_heap *heap;
-	struct ion_device *dev = client->dev;
-	/*
-	 * traverse the list of heaps available in this system
-	 * and find the heap that is specified.
-	 */
-	down_write(&dev->lock);
-	plist_for_each_entry(heap, &dev->heaps, node) {
-		if (ION_HEAP(heap->id) != heap_id ||
-			type != heap->type)
-			continue;
-		ret_val = f(heap, data);
-		break;
-	}
-	up_write(&dev->lock);
-	return ret_val;
-}
-EXPORT_SYMBOL(ion_walk_heaps);
-
-struct ion_device *ion_device_create(long (*custom_ioctl)
-				     (struct ion_client *client,
-				      unsigned int cmd,
-				      unsigned long arg))
-=======
 static ssize_t
 total_heaps_kb_show(struct kobject *kobj, struct kobj_attribute *attr,
 		    char *buf)
@@ -2657,7 +1386,6 @@
 }
 
 struct ion_device *ion_device_create(void)
->>>>>>> 286cd8c7
 {
 	struct ion_device *idev;
 	int ret;
@@ -2687,13 +1415,7 @@
 	mutex_init(&idev->buffer_lock);
 	init_rwsem(&idev->lock);
 	plist_head_init(&idev->heaps);
-<<<<<<< HEAD
-	idev->clients = RB_ROOT;
-	ion_root_client = &idev->clients;
-	mutex_init(&debugfs_mutex);
-=======
 	internal_dev = idev;
->>>>>>> 286cd8c7
 	return idev;
 
 err_sysfs:
@@ -2702,58 +1424,4 @@
 	kfree(idev);
 	return ERR_PTR(ret);
 }
-<<<<<<< HEAD
-EXPORT_SYMBOL(ion_device_destroy);
-
-void __init ion_reserve(struct ion_platform_data *data)
-{
-	int i;
-
-	for (i = 0; i < data->nr; i++) {
-		if (data->heaps[i].size == 0)
-			continue;
-
-		if (data->heaps[i].base == 0) {
-			phys_addr_t paddr;
-
-			paddr = memblock_alloc_base(data->heaps[i].size,
-						    data->heaps[i].align,
-						    MEMBLOCK_ALLOC_ANYWHERE);
-			if (!paddr) {
-				pr_err("%s: error allocating memblock for heap %d\n",
-					__func__, i);
-				continue;
-			}
-			data->heaps[i].base = paddr;
-		} else {
-			int ret = memblock_reserve(data->heaps[i].base,
-					       data->heaps[i].size);
-			if (ret)
-				pr_err("memblock reserve of %zx@%pa failed\n",
-				       data->heaps[i].size,
-				       &data->heaps[i].base);
-		}
-		pr_info("%s: %s reserved base %pa size %zu\n", __func__,
-			data->heaps[i].name,
-			&data->heaps[i].base,
-			data->heaps[i].size);
-	}
-}
-
-void lock_client(struct ion_client *client)
-{
-	mutex_lock(&client->lock);
-}
-
-void unlock_client(struct ion_client *client)
-{
-	mutex_unlock(&client->lock);
-}
-
-struct ion_buffer *get_buffer(struct ion_handle *handle)
-{
-	return handle->buffer;
-}
-=======
-EXPORT_SYMBOL(ion_device_create);
->>>>>>> 286cd8c7
+EXPORT_SYMBOL(ion_device_create);