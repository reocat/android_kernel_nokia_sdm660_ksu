<<<<<<< HEAD
obj-$(CONFIG_ION) +=	ion.o ion_heap.o ion_page_pool.o ion_system_heap.o \
			ion_carveout_heap.o ion_chunk_heap.o
ifdef CONFIG_ION_MSM
obj-$(CONFIG_CMA) += ion_cma_heap.o ion_cma_secure_heap.o
endif
obj-$(CONFIG_ION_TEST) += ion_test.o
ifdef CONFIG_COMPAT
obj-$(CONFIG_ION) += compat_ion.o
endif
obj-$(CONFIG_ION_DUMMY) += ion_dummy_driver.o
obj-$(CONFIG_ION_TEGRA) += tegra/
obj-$(CONFIG_ION_MSM) += msm/
obj-$(CONFIG_ION_MSM) += ion_system_secure_heap.o

#TODO: remove me b/62058353
# WE SHOULD FIX THIS ONE
subdir-ccflags-y += \
	-Wno-enum-conversion
=======
# SPDX-License-Identifier: GPL-2.0
obj-$(CONFIG_ION) +=	ion.o ion-ioctl.o ion_heap.o \
			ion_page_pool.o ion_system_heap.o \
			ion_carveout_heap.o ion_chunk_heap.o \
			ion_system_secure_heap.o ion_cma_heap.o \
			ion_secure_util.o ion_cma_secure_heap.o msm/
>>>>>>> 286cd8c7
<|MERGE_RESOLUTION|>--- conflicted
+++ resolved
@@ -1,27 +1,11 @@
-<<<<<<< HEAD
-obj-$(CONFIG_ION) +=	ion.o ion_heap.o ion_page_pool.o ion_system_heap.o \
-			ion_carveout_heap.o ion_chunk_heap.o
-ifdef CONFIG_ION_MSM
-obj-$(CONFIG_CMA) += ion_cma_heap.o ion_cma_secure_heap.o
-endif
-obj-$(CONFIG_ION_TEST) += ion_test.o
-ifdef CONFIG_COMPAT
-obj-$(CONFIG_ION) += compat_ion.o
-endif
-obj-$(CONFIG_ION_DUMMY) += ion_dummy_driver.o
-obj-$(CONFIG_ION_TEGRA) += tegra/
-obj-$(CONFIG_ION_MSM) += msm/
-obj-$(CONFIG_ION_MSM) += ion_system_secure_heap.o
-
-#TODO: remove me b/62058353
-# WE SHOULD FIX THIS ONE
-subdir-ccflags-y += \
-	-Wno-enum-conversion
-=======
 # SPDX-License-Identifier: GPL-2.0
 obj-$(CONFIG_ION) +=	ion.o ion-ioctl.o ion_heap.o \
 			ion_page_pool.o ion_system_heap.o \
 			ion_carveout_heap.o ion_chunk_heap.o \
 			ion_system_secure_heap.o ion_cma_heap.o \
 			ion_secure_util.o ion_cma_secure_heap.o msm/
->>>>>>> 286cd8c7
+
+#TODO: remove me b/62058353
+# WE SHOULD FIX THIS ONE
+subdir-ccflags-y += \
+	-Wno-enum-conversion