// SPDX-License-Identifier: GPL-2.0
/*
 * drivers/staging/android/ion/ion_heap.c
 *
 * Copyright (C) 2011 Google, Inc.
<<<<<<< HEAD
 * Copyright (c) 2011-2016, The Linux Foundation. All rights reserved.
 *
 * This software is licensed under the terms of the GNU General Public
 * License version 2, as published by the Free Software Foundation, and
 * may be copied, distributed, and modified under those terms.
 *
 * This program is distributed in the hope that it will be useful,
 * but WITHOUT ANY WARRANTY; without even the implied warranty of
 * MERCHANTABILITY or FITNESS FOR A PARTICULAR PURPOSE.  See the
 * GNU General Public License for more details.
 *
=======
>>>>>>> 286cd8c7
 */

#include <linux/err.h>
#include <linux/freezer.h>
#include <linux/kthread.h>
#include <linux/mm.h>
#include <linux/rtmutex.h>
#include <linux/sched.h>
#include <uapi/linux/sched/types.h>
#include <linux/scatterlist.h>
#include <linux/vmalloc.h>
#include <linux/slab.h>
#include <linux/highmem.h>
#include <linux/dma-mapping.h>
#include "ion.h"

void *ion_heap_map_kernel(struct ion_heap *heap,
			  struct ion_buffer *buffer)
{
	struct scatterlist *sg;
	int i, j;
	void *vaddr;
	pgprot_t pgprot;
	struct sg_table *table = buffer->sg_table;
	int npages = PAGE_ALIGN(buffer->size) / PAGE_SIZE;
	struct page **pages = vmalloc(array_size(npages,
						 sizeof(struct page *)));
	struct page **tmp = pages;

	if (!pages)
		return ERR_PTR(-ENOMEM);

	if (buffer->flags & ION_FLAG_CACHED)
		pgprot = PAGE_KERNEL;
	else
		pgprot = pgprot_writecombine(PAGE_KERNEL);

	for_each_sg(table->sgl, sg, table->nents, i) {
		int npages_this_entry = PAGE_ALIGN(sg->length) / PAGE_SIZE;
		struct page *page = sg_page(sg);

		BUG_ON(i >= npages);
		for (j = 0; j < npages_this_entry; j++)
			*(tmp++) = page++;
	}
	vaddr = vmap(pages, npages, VM_MAP, pgprot);
	vfree(pages);

	if (!vaddr)
		return ERR_PTR(-ENOMEM);

	return vaddr;
}

void ion_heap_unmap_kernel(struct ion_heap *heap,
			   struct ion_buffer *buffer)
{
	vunmap(buffer->vaddr);
}

int ion_heap_map_user(struct ion_heap *heap, struct ion_buffer *buffer,
		      struct vm_area_struct *vma)
{
	struct sg_table *table = buffer->sg_table;
	unsigned long addr = vma->vm_start;
	unsigned long offset = vma->vm_pgoff * PAGE_SIZE;
	struct scatterlist *sg;
	int i;
	int ret;

	for_each_sg(table->sgl, sg, table->nents, i) {
		struct page *page = sg_page(sg);
		unsigned long remainder = vma->vm_end - addr;
		unsigned long len = sg->length;

		if (offset >= sg->length) {
			offset -= sg->length;
			continue;
		} else if (offset) {
			page += offset / PAGE_SIZE;
			len = sg->length - offset;
			offset = 0;
		}
		len = min(len, remainder);
		ret = remap_pfn_range(vma, addr, page_to_pfn(page), len,
				      vma->vm_page_prot);
		if (ret)
			return ret;
		addr += len;
		if (addr >= vma->vm_end)
			return 0;
	}
	return 0;
}

static int ion_heap_clear_pages(struct page **pages, int num, pgprot_t pgprot)
{
	void *addr = vmap(pages, num, VM_MAP, pgprot);

	if (!addr)
		return -ENOMEM;
	memset(addr, 0, PAGE_SIZE * num);
	vunmap(addr);

	return 0;
}

static int ion_heap_sglist_zero(struct scatterlist *sgl, unsigned int nents,
				pgprot_t pgprot)
{
	int p = 0;
	int ret = 0;
	struct sg_page_iter piter;
	struct page *pages[32];

	for_each_sg_page(sgl, &piter, nents, 0) {
		pages[p++] = sg_page_iter_page(&piter);
		if (p == ARRAY_SIZE(pages)) {
			ret = ion_heap_clear_pages(pages, p, pgprot);
			if (ret)
				return ret;
			p = 0;
		}
	}
	if (p)
		ret = ion_heap_clear_pages(pages, p, pgprot);

	return ret;
}

int ion_heap_buffer_zero(struct ion_buffer *buffer)
{
	struct sg_table *table = buffer->sg_table;
	pgprot_t pgprot;

	if (buffer->flags & ION_FLAG_CACHED)
		pgprot = PAGE_KERNEL;
	else
		pgprot = pgprot_writecombine(PAGE_KERNEL);

	return ion_heap_sglist_zero(table->sgl, table->nents, pgprot);
}

int ion_heap_pages_zero(struct page *page, size_t size, pgprot_t pgprot)
{
	struct scatterlist sg;

	sg_init_table(&sg, 1);
	sg_set_page(&sg, page, size, 0);
	return ion_heap_sglist_zero(&sg, 1, pgprot);
}

void ion_heap_freelist_add(struct ion_heap *heap, struct ion_buffer *buffer)
{
	spin_lock(&heap->free_lock);
	list_add(&buffer->list, &heap->free_list);
	heap->free_list_size += buffer->size;
	spin_unlock(&heap->free_lock);
	wake_up(&heap->waitqueue);
}

size_t ion_heap_freelist_size(struct ion_heap *heap)
{
	size_t size;

	spin_lock(&heap->free_lock);
	size = heap->free_list_size;
	spin_unlock(&heap->free_lock);

	return size;
}

static size_t _ion_heap_freelist_drain(struct ion_heap *heap, size_t size,
				       bool skip_pools)
{
	struct ion_buffer *buffer;
	size_t total_drained = 0;

	if (ion_heap_freelist_size(heap) == 0)
		return 0;

	spin_lock(&heap->free_lock);
	if (size == 0)
		size = heap->free_list_size;

	while (!list_empty(&heap->free_list)) {
		if (total_drained >= size)
			break;
		buffer = list_first_entry(&heap->free_list, struct ion_buffer,
					  list);
		list_del(&buffer->list);
		heap->free_list_size -= buffer->size;
		if (skip_pools)
			buffer->private_flags |= ION_PRIV_FLAG_SHRINKER_FREE;
		total_drained += buffer->size;
		spin_unlock(&heap->free_lock);
		ion_buffer_destroy(buffer);
		spin_lock(&heap->free_lock);
	}
	spin_unlock(&heap->free_lock);

	return total_drained;
}

size_t ion_heap_freelist_drain(struct ion_heap *heap, size_t size)
{
	return _ion_heap_freelist_drain(heap, size, false);
}

size_t ion_heap_freelist_shrink(struct ion_heap *heap, size_t size)
{
	return _ion_heap_freelist_drain(heap, size, true);
}

static int ion_heap_deferred_free(void *data)
{
	struct ion_heap *heap = data;

	while (true) {
		struct ion_buffer *buffer;

		wait_event_freezable(heap->waitqueue,
				     ion_heap_freelist_size(heap) > 0);

		spin_lock(&heap->free_lock);
		if (list_empty(&heap->free_list)) {
			spin_unlock(&heap->free_lock);
			continue;
		}
		buffer = list_first_entry(&heap->free_list, struct ion_buffer,
					  list);
		list_del(&buffer->list);
		heap->free_list_size -= buffer->size;
		spin_unlock(&heap->free_lock);
		ion_buffer_destroy(buffer);
	}

	return 0;
}

int ion_heap_init_deferred_free(struct ion_heap *heap)
{
#ifndef CONFIG_ION_DEFER_FREE_NO_SCHED_IDLE
	struct sched_param param = { .sched_priority = 0 };
#endif
	INIT_LIST_HEAD(&heap->free_list);
	init_waitqueue_head(&heap->waitqueue);
	heap->task = kthread_run(ion_heap_deferred_free, heap,
				 "%s", heap->name);
	if (IS_ERR(heap->task)) {
		pr_err("%s: creating thread for deferred free failed\n",
		       __func__);
		return PTR_ERR_OR_ZERO(heap->task);
	}
#ifndef CONFIG_ION_DEFER_FREE_NO_SCHED_IDLE
	sched_setscheduler(heap->task, SCHED_IDLE, &param);
#endif
	return 0;
}

static unsigned long ion_heap_shrink_count(struct shrinker *shrinker,
					   struct shrink_control *sc)
{
	struct ion_heap *heap = container_of(shrinker, struct ion_heap,
					     shrinker);
	int total = 0;

	total = ion_heap_freelist_size(heap) / PAGE_SIZE;
	if (heap->ops->shrink)
		total += heap->ops->shrink(heap, sc->gfp_mask, 0);
	return total;
}

static unsigned long ion_heap_shrink_scan(struct shrinker *shrinker,
					  struct shrink_control *sc)
{
	struct ion_heap *heap = container_of(shrinker, struct ion_heap,
					     shrinker);
	int freed = 0;
	int to_scan = sc->nr_to_scan;

	if (to_scan == 0)
		return 0;

	/*
	 * shrink the free list first, no point in zeroing the memory if we're
	 * just going to reclaim it. Also, skip any possible page pooling.
	 */
	if (heap->flags & ION_HEAP_FLAG_DEFER_FREE)
		freed = ion_heap_freelist_shrink(heap, to_scan * PAGE_SIZE) /
				PAGE_SIZE;

	to_scan -= freed;
	if (to_scan <= 0)
		return freed;

	if (heap->ops->shrink)
		freed += heap->ops->shrink(heap, sc->gfp_mask, to_scan);
	return freed;
}

int ion_heap_init_shrinker(struct ion_heap *heap)
{
	heap->shrinker.count_objects = ion_heap_shrink_count;
	heap->shrinker.scan_objects = ion_heap_shrink_scan;
	heap->shrinker.seeks = DEFAULT_SEEKS;
	heap->shrinker.batch = 0;

	return register_shrinker(&heap->shrinker);
}

struct ion_heap *ion_heap_create(struct ion_platform_heap *heap_data)
{
	struct ion_heap *heap = NULL;
	int heap_type = heap_data->type;

	switch (heap_type) {
	case ION_HEAP_TYPE_SYSTEM_CONTIG:
		pr_err("%s: Heap type is disabled: %d\n", __func__,
		       heap_data->type);
<<<<<<< HEAD
		return ERR_PTR(-EINVAL);
=======
		break;
>>>>>>> 286cd8c7
	case ION_HEAP_TYPE_SYSTEM:
		heap = ion_system_heap_create(heap_data);
		break;
	case ION_HEAP_TYPE_CARVEOUT:
		heap = ion_carveout_heap_create(heap_data);
		break;
	case ION_HEAP_TYPE_CHUNK:
		heap = ion_chunk_heap_create(heap_data);
		break;
#ifdef CONFIG_CMA
	case (enum ion_heap_type)ION_HEAP_TYPE_SECURE_DMA:
		heap = ion_secure_cma_heap_create(heap_data);
		break;
	case ION_HEAP_TYPE_DMA:
		heap = ion_cma_heap_create(heap_data);
		break;
	case (enum ion_heap_type)ION_HEAP_TYPE_HYP_CMA:
		heap = ion_cma_secure_heap_create(heap_data);
		break;
#endif
	case (enum ion_heap_type)ION_HEAP_TYPE_SYSTEM_SECURE:
		heap = ion_system_secure_heap_create(heap_data);
		break;
	case (enum ion_heap_type)ION_HEAP_TYPE_SECURE_CARVEOUT:
		heap = ion_secure_carveout_heap_create(heap_data);
		break;
	default:
		pr_err("%s: Invalid heap type %d\n", __func__,
		       heap_data->type);
		return ERR_PTR(-EINVAL);
	}

	if (IS_ERR_OR_NULL(heap)) {
		pr_err("%s: error creating heap %s type %d base %pa size %zu\n",
		       __func__, heap_data->name, heap_data->type,
		       &heap_data->base, heap_data->size);
		return ERR_PTR(-EINVAL);
	}

	heap->name = heap_data->name;
	heap->id = heap_data->id;
	heap->priv = heap_data->priv;
	return heap;
}
<<<<<<< HEAD
EXPORT_SYMBOL(ion_heap_create);

void ion_heap_destroy(struct ion_heap *heap)
{
	if (!heap)
		return;

	switch (heap->type) {
	case ION_HEAP_TYPE_SYSTEM_CONTIG:
		pr_err("%s: Heap type is disabled: %d\n", __func__,
		       heap->type);
		break;
	case ION_HEAP_TYPE_SYSTEM:
		ion_system_heap_destroy(heap);
		break;
	case ION_HEAP_TYPE_CARVEOUT:
		ion_carveout_heap_destroy(heap);
		break;
	case ION_HEAP_TYPE_CHUNK:
		ion_chunk_heap_destroy(heap);
		break;
	case ION_HEAP_TYPE_DMA:
		ion_cma_heap_destroy(heap);
		break;
	default:
		pr_err("%s: Invalid heap type %d\n", __func__,
		       heap->type);
	}
}
EXPORT_SYMBOL(ion_heap_destroy);
=======
EXPORT_SYMBOL(ion_heap_create);
>>>>>>> 286cd8c7
<|MERGE_RESOLUTION|>--- conflicted
+++ resolved
@@ -3,20 +3,6 @@
  * drivers/staging/android/ion/ion_heap.c
  *
  * Copyright (C) 2011 Google, Inc.
-<<<<<<< HEAD
- * Copyright (c) 2011-2016, The Linux Foundation. All rights reserved.
- *
- * This software is licensed under the terms of the GNU General Public
- * License version 2, as published by the Free Software Foundation, and
- * may be copied, distributed, and modified under those terms.
- *
- * This program is distributed in the hope that it will be useful,
- * but WITHOUT ANY WARRANTY; without even the implied warranty of
- * MERCHANTABILITY or FITNESS FOR A PARTICULAR PURPOSE.  See the
- * GNU General Public License for more details.
- *
-=======
->>>>>>> 286cd8c7
  */
 
 #include <linux/err.h>
@@ -337,11 +323,7 @@
 	case ION_HEAP_TYPE_SYSTEM_CONTIG:
 		pr_err("%s: Heap type is disabled: %d\n", __func__,
 		       heap_data->type);
-<<<<<<< HEAD
-		return ERR_PTR(-EINVAL);
-=======
-		break;
->>>>>>> 286cd8c7
+		break;
 	case ION_HEAP_TYPE_SYSTEM:
 		heap = ion_system_heap_create(heap_data);
 		break;
@@ -386,37 +368,4 @@
 	heap->priv = heap_data->priv;
 	return heap;
 }
-<<<<<<< HEAD
-EXPORT_SYMBOL(ion_heap_create);
-
-void ion_heap_destroy(struct ion_heap *heap)
-{
-	if (!heap)
-		return;
-
-	switch (heap->type) {
-	case ION_HEAP_TYPE_SYSTEM_CONTIG:
-		pr_err("%s: Heap type is disabled: %d\n", __func__,
-		       heap->type);
-		break;
-	case ION_HEAP_TYPE_SYSTEM:
-		ion_system_heap_destroy(heap);
-		break;
-	case ION_HEAP_TYPE_CARVEOUT:
-		ion_carveout_heap_destroy(heap);
-		break;
-	case ION_HEAP_TYPE_CHUNK:
-		ion_chunk_heap_destroy(heap);
-		break;
-	case ION_HEAP_TYPE_DMA:
-		ion_cma_heap_destroy(heap);
-		break;
-	default:
-		pr_err("%s: Invalid heap type %d\n", __func__,
-		       heap->type);
-	}
-}
-EXPORT_SYMBOL(ion_heap_destroy);
-=======
-EXPORT_SYMBOL(ion_heap_create);
->>>>>>> 286cd8c7
+EXPORT_SYMBOL(ion_heap_create);