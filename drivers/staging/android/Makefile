ccflags-y += -I$(src)			# needed for trace events

obj-y					+= ion/

obj-$(CONFIG_ASHMEM)			+= ashmem.o
<<<<<<< HEAD
obj-$(CONFIG_ANDROID_TIMED_OUTPUT)	+= timed_output.o
obj-$(CONFIG_ANDROID_TIMED_GPIO)	+= timed_gpio.o
obj-$(CONFIG_ANDROID_LOW_MEMORY_KILLER)	+= lowmemorykiller.o
obj-$(CONFIG_SYNC)			+= sync.o sync_debug.o
obj-$(CONFIG_SW_SYNC)			+= sw_sync.o
obj-$(CONFIG_ONESHOT_SYNC)		+= oneshot_sync.o
=======
>>>>>>> 286cd8c7
obj-$(CONFIG_ANDROID_VSOC)		+= vsoc.o<|MERGE_RESOLUTION|>--- conflicted
+++ resolved
@@ -3,13 +3,4 @@
 obj-y					+= ion/
 
 obj-$(CONFIG_ASHMEM)			+= ashmem.o
-<<<<<<< HEAD
-obj-$(CONFIG_ANDROID_TIMED_OUTPUT)	+= timed_output.o
-obj-$(CONFIG_ANDROID_TIMED_GPIO)	+= timed_gpio.o
-obj-$(CONFIG_ANDROID_LOW_MEMORY_KILLER)	+= lowmemorykiller.o
-obj-$(CONFIG_SYNC)			+= sync.o sync_debug.o
-obj-$(CONFIG_SW_SYNC)			+= sw_sync.o
-obj-$(CONFIG_ONESHOT_SYNC)		+= oneshot_sync.o
-=======
->>>>>>> 286cd8c7
 obj-$(CONFIG_ANDROID_VSOC)		+= vsoc.o