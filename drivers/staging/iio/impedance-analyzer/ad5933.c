/*
 * AD5933 AD5934 Impedance Converter, Network Analyzer
 *
 * Copyright 2011 Analog Devices Inc.
 *
 * Licensed under the GPL-2.
 */

#include <linux/interrupt.h>
#include <linux/device.h>
#include <linux/kernel.h>
#include <linux/sysfs.h>
#include <linux/i2c.h>
#include <linux/regulator/consumer.h>
#include <linux/types.h>
#include <linux/err.h>
#include <linux/delay.h>
#include <linux/module.h>

#include <linux/iio/iio.h>
#include <linux/iio/sysfs.h>
#include <linux/iio/buffer.h>
#include <linux/iio/kfifo_buf.h>

/* AD5933/AD5934 Registers */
#define AD5933_REG_CONTROL_HB		0x80	/* R/W, 1 byte */
#define AD5933_REG_CONTROL_LB		0x81	/* R/W, 1 byte */
#define AD5933_REG_FREQ_START		0x82	/* R/W, 3 bytes */
#define AD5933_REG_FREQ_INC		0x85	/* R/W, 3 bytes */
#define AD5933_REG_INC_NUM		0x88	/* R/W, 2 bytes, 9 bit */
#define AD5933_REG_SETTLING_CYCLES	0x8A	/* R/W, 2 bytes */
#define AD5933_REG_STATUS		0x8F	/* R, 1 byte */
#define AD5933_REG_TEMP_DATA		0x92	/* R, 2 bytes*/
#define AD5933_REG_REAL_DATA		0x94	/* R, 2 bytes*/
#define AD5933_REG_IMAG_DATA		0x96	/* R, 2 bytes*/

/* AD5933_REG_CONTROL_HB Bits */
#define AD5933_CTRL_INIT_START_FREQ	(0x1 << 4)
#define AD5933_CTRL_START_SWEEP		(0x2 << 4)
#define AD5933_CTRL_INC_FREQ		(0x3 << 4)
#define AD5933_CTRL_REPEAT_FREQ		(0x4 << 4)
#define AD5933_CTRL_MEASURE_TEMP	(0x9 << 4)
#define AD5933_CTRL_POWER_DOWN		(0xA << 4)
#define AD5933_CTRL_STANDBY		(0xB << 4)

#define AD5933_CTRL_RANGE_2000mVpp	(0x0 << 1)
#define AD5933_CTRL_RANGE_200mVpp	(0x1 << 1)
#define AD5933_CTRL_RANGE_400mVpp	(0x2 << 1)
#define AD5933_CTRL_RANGE_1000mVpp	(0x3 << 1)
#define AD5933_CTRL_RANGE(x)		((x) << 1)

#define AD5933_CTRL_PGA_GAIN_1		(0x1 << 0)
#define AD5933_CTRL_PGA_GAIN_5		(0x0 << 0)

/* AD5933_REG_CONTROL_LB Bits */
#define AD5933_CTRL_RESET		(0x1 << 4)
#define AD5933_CTRL_INT_SYSCLK		(0x0 << 3)
#define AD5933_CTRL_EXT_SYSCLK		(0x1 << 3)

/* AD5933_REG_STATUS Bits */
#define AD5933_STAT_TEMP_VALID		(0x1 << 0)
#define AD5933_STAT_DATA_VALID		(0x1 << 1)
#define AD5933_STAT_SWEEP_DONE		(0x1 << 2)

/* I2C Block Commands */
#define AD5933_I2C_BLOCK_WRITE		0xA0
#define AD5933_I2C_BLOCK_READ		0xA1
#define AD5933_I2C_ADDR_POINTER		0xB0

/* Device Specs */
#define AD5933_INT_OSC_FREQ_Hz		16776000
#define AD5933_MAX_OUTPUT_FREQ_Hz	100000
#define AD5933_MAX_RETRIES		100

#define AD5933_OUT_RANGE		1
#define AD5933_OUT_RANGE_AVAIL		2
#define AD5933_OUT_SETTLING_CYCLES	3
#define AD5933_IN_PGA_GAIN		4
#define AD5933_IN_PGA_GAIN_AVAIL	5
#define AD5933_FREQ_POINTS		6

#define AD5933_POLL_TIME_ms		10
#define AD5933_INIT_EXCITATION_TIME_ms	100

/**
 * struct ad5933_platform_data - platform specific data
 * @ext_clk_Hz:		the external clock frequency in Hz, if not set
 *			the driver uses the internal clock (16.776 MHz)
 * @vref_mv:		the external reference voltage in millivolt
 */

struct ad5933_platform_data {
	unsigned long			ext_clk_Hz;
	unsigned short			vref_mv;
};

struct ad5933_state {
	struct i2c_client		*client;
	struct regulator		*reg;
	struct delayed_work		work;
	struct mutex			lock; /* Protect sensor state */
	unsigned long			mclk_hz;
	unsigned char			ctrl_hb;
	unsigned char			ctrl_lb;
	unsigned int			range_avail[4];
	unsigned short			vref_mv;
	unsigned short			settling_cycles;
	unsigned short			freq_points;
	unsigned int			freq_start;
	unsigned int			freq_inc;
	unsigned int			state;
	unsigned int			poll_time_jiffies;
};

static struct ad5933_platform_data ad5933_default_pdata  = {
	.vref_mv = 3300,
};

#define AD5933_CHANNEL(_type, _extend_name, _info_mask_separate, _address, \
		_scan_index, _realbits) { \
	.type = (_type), \
	.extend_name = (_extend_name), \
	.info_mask_separate = (_info_mask_separate), \
	.address = (_address), \
	.scan_index = (_scan_index), \
	.scan_type = { \
		.sign = 's', \
		.realbits = (_realbits), \
		.storagebits = 16, \
	}, \
}

static const struct iio_chan_spec ad5933_channels[] = {
	AD5933_CHANNEL(IIO_TEMP, NULL, BIT(IIO_CHAN_INFO_RAW) |
		BIT(IIO_CHAN_INFO_SCALE), AD5933_REG_TEMP_DATA, -1, 14),
	/* Ring Channels */
	AD5933_CHANNEL(IIO_VOLTAGE, "real", 0, AD5933_REG_REAL_DATA, 0, 16),
	AD5933_CHANNEL(IIO_VOLTAGE, "imag", 0, AD5933_REG_IMAG_DATA, 1, 16),
};

static int ad5933_i2c_write(struct i2c_client *client, u8 reg, u8 len, u8 *data)
{
	int ret;

	while (len--) {
		ret = i2c_smbus_write_byte_data(client, reg++, *data++);
		if (ret < 0) {
			dev_err(&client->dev, "I2C write error\n");
			return ret;
		}
	}
	return 0;
}

static int ad5933_i2c_read(struct i2c_client *client, u8 reg, u8 len, u8 *data)
{
	int ret;

	while (len--) {
		ret = i2c_smbus_read_byte_data(client, reg++);
		if (ret < 0) {
			dev_err(&client->dev, "I2C read error\n");
			return ret;
		}
		*data++ = ret;
	}
	return 0;
}

static int ad5933_cmd(struct ad5933_state *st, unsigned char cmd)
{
	unsigned char dat = st->ctrl_hb | cmd;

	return ad5933_i2c_write(st->client,
			AD5933_REG_CONTROL_HB, 1, &dat);
}

static int ad5933_reset(struct ad5933_state *st)
{
	unsigned char dat = st->ctrl_lb | AD5933_CTRL_RESET;

	return ad5933_i2c_write(st->client,
			AD5933_REG_CONTROL_LB, 1, &dat);
}

static int ad5933_wait_busy(struct ad5933_state *st, unsigned char event)
{
	unsigned char val, timeout = AD5933_MAX_RETRIES;
	int ret;

	while (timeout--) {
		ret =  ad5933_i2c_read(st->client, AD5933_REG_STATUS, 1, &val);
		if (ret < 0)
			return ret;
		if (val & event)
			return val;
		cpu_relax();
		mdelay(1);
	}

	return -EAGAIN;
}

static int ad5933_set_freq(struct ad5933_state *st,
			   unsigned int reg, unsigned long freq)
{
	unsigned long long freqreg;
	union {
		__be32 d32;
		u8 d8[4];
	} dat;

	freqreg = (u64) freq * (u64) (1 << 27);
	do_div(freqreg, st->mclk_hz / 4);

	switch (reg) {
	case AD5933_REG_FREQ_START:
		st->freq_start = freq;
		break;
	case AD5933_REG_FREQ_INC:
		st->freq_inc = freq;
		break;
	default:
		return -EINVAL;
	}

	dat.d32 = cpu_to_be32(freqreg);
	return ad5933_i2c_write(st->client, reg, 3, &dat.d8[1]);
}

static int ad5933_setup(struct ad5933_state *st)
{
	__be16 dat;
	int ret;

	ret = ad5933_reset(st);
	if (ret < 0)
		return ret;

	ret = ad5933_set_freq(st, AD5933_REG_FREQ_START, 10000);
	if (ret < 0)
		return ret;

	ret = ad5933_set_freq(st, AD5933_REG_FREQ_INC, 200);
	if (ret < 0)
		return ret;

	st->settling_cycles = 10;
	dat = cpu_to_be16(st->settling_cycles);

	ret = ad5933_i2c_write(st->client,
			       AD5933_REG_SETTLING_CYCLES,
			       2, (u8 *)&dat);
	if (ret < 0)
		return ret;

	st->freq_points = 100;
	dat = cpu_to_be16(st->freq_points);

	return ad5933_i2c_write(st->client, AD5933_REG_INC_NUM, 2, (u8 *)&dat);
}

static void ad5933_calc_out_ranges(struct ad5933_state *st)
{
	int i;
	unsigned int normalized_3v3[4] = {1980, 198, 383, 970};

	for (i = 0; i < 4; i++)
		st->range_avail[i] = normalized_3v3[i] * st->vref_mv / 3300;

}

/*
 * handles: AD5933_REG_FREQ_START and AD5933_REG_FREQ_INC
 */

static ssize_t ad5933_show_frequency(struct device *dev,
				     struct device_attribute *attr,
				     char *buf)
{
	struct iio_dev *indio_dev = dev_to_iio_dev(dev);
	struct ad5933_state *st = iio_priv(indio_dev);
	struct iio_dev_attr *this_attr = to_iio_dev_attr(attr);
	int ret;
	unsigned long long freqreg;
	union {
		__be32 d32;
		u8 d8[4];
	} dat;

	ret = iio_device_claim_direct_mode(indio_dev);
	if (ret)
		return ret;
	ret = ad5933_i2c_read(st->client, this_attr->address, 3, &dat.d8[1]);
	iio_device_release_direct_mode(indio_dev);
	if (ret < 0)
		return ret;

	freqreg = be32_to_cpu(dat.d32) & 0xFFFFFF;

	freqreg = (u64)freqreg * (u64)(st->mclk_hz / 4);
	do_div(freqreg, 1 << 27);

	return sprintf(buf, "%d\n", (int)freqreg);
}

static ssize_t ad5933_store_frequency(struct device *dev,
				      struct device_attribute *attr,
				      const char *buf,
				      size_t len)
{
	struct iio_dev *indio_dev = dev_to_iio_dev(dev);
	struct ad5933_state *st = iio_priv(indio_dev);
	struct iio_dev_attr *this_attr = to_iio_dev_attr(attr);
	unsigned long val;
	int ret;

	ret = kstrtoul(buf, 10, &val);
	if (ret)
		return ret;

	if (val > AD5933_MAX_OUTPUT_FREQ_Hz)
		return -EINVAL;

	ret = iio_device_claim_direct_mode(indio_dev);
	if (ret)
		return ret;
	ret = ad5933_set_freq(st, this_attr->address, val);
	iio_device_release_direct_mode(indio_dev);

	return ret ? ret : len;
}

static IIO_DEVICE_ATTR(out_voltage0_freq_start, 0644,
			ad5933_show_frequency,
			ad5933_store_frequency,
			AD5933_REG_FREQ_START);

static IIO_DEVICE_ATTR(out_voltage0_freq_increment, 0644,
			ad5933_show_frequency,
			ad5933_store_frequency,
			AD5933_REG_FREQ_INC);

static ssize_t ad5933_show(struct device *dev,
			   struct device_attribute *attr,
			   char *buf)
{
	struct iio_dev *indio_dev = dev_to_iio_dev(dev);
	struct ad5933_state *st = iio_priv(indio_dev);
	struct iio_dev_attr *this_attr = to_iio_dev_attr(attr);
	int ret = 0, len = 0;

	mutex_lock(&st->lock);
	switch ((u32)this_attr->address) {
	case AD5933_OUT_RANGE:
		len = sprintf(buf, "%u\n",
			      st->range_avail[(st->ctrl_hb >> 1) & 0x3]);
		break;
	case AD5933_OUT_RANGE_AVAIL:
		len = sprintf(buf, "%u %u %u %u\n", st->range_avail[0],
			      st->range_avail[3], st->range_avail[2],
			      st->range_avail[1]);
		break;
	case AD5933_OUT_SETTLING_CYCLES:
		len = sprintf(buf, "%d\n", st->settling_cycles);
		break;
	case AD5933_IN_PGA_GAIN:
		len = sprintf(buf, "%s\n",
			      (st->ctrl_hb & AD5933_CTRL_PGA_GAIN_1) ?
			      "1" : "0.2");
		break;
	case AD5933_IN_PGA_GAIN_AVAIL:
		len = sprintf(buf, "1 0.2\n");
		break;
	case AD5933_FREQ_POINTS:
		len = sprintf(buf, "%d\n", st->freq_points);
		break;
	default:
		ret = -EINVAL;
	}

	mutex_unlock(&st->lock);
	return ret ? ret : len;
}

static ssize_t ad5933_store(struct device *dev,
			    struct device_attribute *attr,
			    const char *buf,
			    size_t len)
{
	struct iio_dev *indio_dev = dev_to_iio_dev(dev);
	struct ad5933_state *st = iio_priv(indio_dev);
	struct iio_dev_attr *this_attr = to_iio_dev_attr(attr);
	u16 val;
	int i, ret = 0;
	__be16 dat;

	if (this_attr->address != AD5933_IN_PGA_GAIN) {
		ret = kstrtou16(buf, 10, &val);
		if (ret)
			return ret;
	}

	ret = iio_device_claim_direct_mode(indio_dev);
	if (ret)
		return ret;
	mutex_lock(&st->lock);
	switch ((u32)this_attr->address) {
	case AD5933_OUT_RANGE:
		ret = -EINVAL;
		for (i = 0; i < 4; i++)
			if (val == st->range_avail[i]) {
				st->ctrl_hb &= ~AD5933_CTRL_RANGE(0x3);
				st->ctrl_hb |= AD5933_CTRL_RANGE(i);
				ret = ad5933_cmd(st, 0);
				break;
			}
		break;
	case AD5933_IN_PGA_GAIN:
		if (sysfs_streq(buf, "1")) {
			st->ctrl_hb |= AD5933_CTRL_PGA_GAIN_1;
		} else if (sysfs_streq(buf, "0.2")) {
			st->ctrl_hb &= ~AD5933_CTRL_PGA_GAIN_1;
		} else {
			ret = -EINVAL;
			break;
		}
		ret = ad5933_cmd(st, 0);
		break;
	case AD5933_OUT_SETTLING_CYCLES:
		val = clamp(val, (u16)0, (u16)0x7FF);
		st->settling_cycles = val;

		/* 2x, 4x handling, see datasheet */
		if (val > 1022)
			val = (val >> 2) | (3 << 9);
		else if (val > 511)
			val = (val >> 1) | (1 << 9);

		dat = cpu_to_be16(val);
		ret = ad5933_i2c_write(st->client,
				       AD5933_REG_SETTLING_CYCLES,
				       2, (u8 *)&dat);
		break;
	case AD5933_FREQ_POINTS:
		val = clamp(val, (u16)0, (u16)511);
		st->freq_points = val;

		dat = cpu_to_be16(val);
		ret = ad5933_i2c_write(st->client, AD5933_REG_INC_NUM, 2,
				       (u8 *)&dat);
		break;
	default:
		ret = -EINVAL;
	}

	mutex_unlock(&st->lock);
	iio_device_release_direct_mode(indio_dev);
	return ret ? ret : len;
}

static IIO_DEVICE_ATTR(out_voltage0_scale, 0644,
			ad5933_show,
			ad5933_store,
			AD5933_OUT_RANGE);

static IIO_DEVICE_ATTR(out_voltage0_scale_available, 0444,
			ad5933_show,
			NULL,
			AD5933_OUT_RANGE_AVAIL);

static IIO_DEVICE_ATTR(in_voltage0_scale, 0644,
			ad5933_show,
			ad5933_store,
			AD5933_IN_PGA_GAIN);

static IIO_DEVICE_ATTR(in_voltage0_scale_available, 0444,
			ad5933_show,
			NULL,
			AD5933_IN_PGA_GAIN_AVAIL);

static IIO_DEVICE_ATTR(out_voltage0_freq_points, 0644,
			ad5933_show,
			ad5933_store,
			AD5933_FREQ_POINTS);

static IIO_DEVICE_ATTR(out_voltage0_settling_cycles, 0644,
			ad5933_show,
			ad5933_store,
			AD5933_OUT_SETTLING_CYCLES);

/* note:
 * ideally we would handle the scale attributes via the iio_info
 * (read|write)_raw methods, however this part is a untypical since we
 * don't create dedicated sysfs channel attributes for out0 and in0.
 */
static struct attribute *ad5933_attributes[] = {
	&iio_dev_attr_out_voltage0_scale.dev_attr.attr,
	&iio_dev_attr_out_voltage0_scale_available.dev_attr.attr,
	&iio_dev_attr_out_voltage0_freq_start.dev_attr.attr,
	&iio_dev_attr_out_voltage0_freq_increment.dev_attr.attr,
	&iio_dev_attr_out_voltage0_freq_points.dev_attr.attr,
	&iio_dev_attr_out_voltage0_settling_cycles.dev_attr.attr,
	&iio_dev_attr_in_voltage0_scale.dev_attr.attr,
	&iio_dev_attr_in_voltage0_scale_available.dev_attr.attr,
	NULL
};

static const struct attribute_group ad5933_attribute_group = {
	.attrs = ad5933_attributes,
};

static int ad5933_read_raw(struct iio_dev *indio_dev,
			   struct iio_chan_spec const *chan,
			   int *val,
			   int *val2,
			   long m)
{
	struct ad5933_state *st = iio_priv(indio_dev);
	__be16 dat;
	int ret;

	switch (m) {
	case IIO_CHAN_INFO_RAW:
		ret = iio_device_claim_direct_mode(indio_dev);
		if (ret)
			return ret;
		ret = ad5933_cmd(st, AD5933_CTRL_MEASURE_TEMP);
		if (ret < 0)
			goto out;
		ret = ad5933_wait_busy(st, AD5933_STAT_TEMP_VALID);
		if (ret < 0)
			goto out;

		ret = ad5933_i2c_read(st->client,
				      AD5933_REG_TEMP_DATA,
				      2, (u8 *)&dat);
		if (ret < 0)
			goto out;
		iio_device_release_direct_mode(indio_dev);
		*val = sign_extend32(be16_to_cpu(dat), 13);

		return IIO_VAL_INT;
	case IIO_CHAN_INFO_SCALE:
		*val = 1000;
		*val2 = 5;
		return IIO_VAL_FRACTIONAL_LOG2;
	}

	return -EINVAL;
out:
	iio_device_release_direct_mode(indio_dev);
	return ret;
}

static const struct iio_info ad5933_info = {
	.read_raw = ad5933_read_raw,
	.attrs = &ad5933_attribute_group,
};

static int ad5933_ring_preenable(struct iio_dev *indio_dev)
{
	struct ad5933_state *st = iio_priv(indio_dev);
	int ret;

	if (bitmap_empty(indio_dev->active_scan_mask, indio_dev->masklength))
		return -EINVAL;

	ret = ad5933_reset(st);
	if (ret < 0)
		return ret;

	ret = ad5933_cmd(st, AD5933_CTRL_STANDBY);
	if (ret < 0)
		return ret;

	ret = ad5933_cmd(st, AD5933_CTRL_INIT_START_FREQ);
	if (ret < 0)
		return ret;

	st->state = AD5933_CTRL_INIT_START_FREQ;

	return 0;
}

static int ad5933_ring_postenable(struct iio_dev *indio_dev)
{
	struct ad5933_state *st = iio_priv(indio_dev);

	/* AD5933_CTRL_INIT_START_FREQ:
	 * High Q complex circuits require a long time to reach steady state.
	 * To facilitate the measurement of such impedances, this mode allows
	 * the user full control of the settling time requirement before
	 * entering start frequency sweep mode where the impedance measurement
	 * takes place. In this mode the impedance is excited with the
	 * programmed start frequency (ad5933_ring_preenable),
	 * but no measurement takes place.
	 */

	schedule_delayed_work(&st->work,
			      msecs_to_jiffies(AD5933_INIT_EXCITATION_TIME_ms));
	return 0;
}

static int ad5933_ring_postdisable(struct iio_dev *indio_dev)
{
	struct ad5933_state *st = iio_priv(indio_dev);

	cancel_delayed_work_sync(&st->work);
	return ad5933_cmd(st, AD5933_CTRL_POWER_DOWN);
}

static const struct iio_buffer_setup_ops ad5933_ring_setup_ops = {
	.preenable = ad5933_ring_preenable,
	.postenable = ad5933_ring_postenable,
	.postdisable = ad5933_ring_postdisable,
};

static int ad5933_register_ring_funcs_and_init(struct iio_dev *indio_dev)
{
	struct iio_buffer *buffer;

	buffer = iio_kfifo_allocate();
	if (!buffer)
		return -ENOMEM;

	iio_device_attach_buffer(indio_dev, buffer);

	/* Ring buffer functions - here trigger setup related */
	indio_dev->setup_ops = &ad5933_ring_setup_ops;

	return 0;
}

static void ad5933_work(struct work_struct *work)
{
	struct ad5933_state *st = container_of(work,
		struct ad5933_state, work.work);
	struct iio_dev *indio_dev = i2c_get_clientdata(st->client);
	__be16 buf[2];
	int val[2];
	unsigned char status;
	int ret;

	if (st->state == AD5933_CTRL_INIT_START_FREQ) {
		/* start sweep */
		ad5933_cmd(st, AD5933_CTRL_START_SWEEP);
		st->state = AD5933_CTRL_START_SWEEP;
		schedule_delayed_work(&st->work, st->poll_time_jiffies);
<<<<<<< HEAD
		goto out;
=======
		return;
>>>>>>> 286cd8c7
	}

	ret = ad5933_i2c_read(st->client, AD5933_REG_STATUS, 1, &status);
	if (ret)
<<<<<<< HEAD
		goto out;
=======
		return;
>>>>>>> 286cd8c7

	if (status & AD5933_STAT_DATA_VALID) {
		int scan_count = bitmap_weight(indio_dev->active_scan_mask,
					       indio_dev->masklength);
		ret = ad5933_i2c_read(st->client,
				test_bit(1, indio_dev->active_scan_mask) ?
				AD5933_REG_REAL_DATA : AD5933_REG_IMAG_DATA,
				scan_count * 2, (u8 *)buf);
		if (ret)
<<<<<<< HEAD
			goto out;
=======
			return;
>>>>>>> 286cd8c7

		if (scan_count == 2) {
			val[0] = be16_to_cpu(buf[0]);
			val[1] = be16_to_cpu(buf[1]);
		} else {
			val[0] = be16_to_cpu(buf[0]);
		}
		iio_push_to_buffers(indio_dev, val);
	} else {
		/* no data available - try again later */
		schedule_delayed_work(&st->work, st->poll_time_jiffies);
<<<<<<< HEAD
		goto out;
=======
		return;
>>>>>>> 286cd8c7
	}

	if (status & AD5933_STAT_SWEEP_DONE) {
		/* last sample received - power down do
		 * nothing until the ring enable is toggled
		 */
		ad5933_cmd(st, AD5933_CTRL_POWER_DOWN);
	} else {
		/* we just received a valid datum, move on to the next */
		ad5933_cmd(st, AD5933_CTRL_INC_FREQ);
		schedule_delayed_work(&st->work, st->poll_time_jiffies);
	}
<<<<<<< HEAD
out:
	mutex_unlock(&indio_dev->mlock);
=======
>>>>>>> 286cd8c7
}

static int ad5933_probe(struct i2c_client *client,
			const struct i2c_device_id *id)
{
	int ret, voltage_uv = 0;
	struct ad5933_platform_data *pdata = dev_get_platdata(&client->dev);
	struct ad5933_state *st;
	struct iio_dev *indio_dev;

	indio_dev = devm_iio_device_alloc(&client->dev, sizeof(*st));
	if (!indio_dev)
		return -ENOMEM;

	st = iio_priv(indio_dev);
	i2c_set_clientdata(client, indio_dev);
	st->client = client;

	mutex_init(&st->lock);

	if (!pdata)
		pdata = &ad5933_default_pdata;

	st->reg = devm_regulator_get(&client->dev, "vdd");
	if (IS_ERR(st->reg))
		return PTR_ERR(st->reg);

	ret = regulator_enable(st->reg);
	if (ret) {
		dev_err(&client->dev, "Failed to enable specified VDD supply\n");
		return ret;
	}
	voltage_uv = regulator_get_voltage(st->reg);

	if (voltage_uv)
		st->vref_mv = voltage_uv / 1000;
	else
		st->vref_mv = pdata->vref_mv;

	if (pdata->ext_clk_Hz) {
		st->mclk_hz = pdata->ext_clk_Hz;
		st->ctrl_lb = AD5933_CTRL_EXT_SYSCLK;
	} else {
		st->mclk_hz = AD5933_INT_OSC_FREQ_Hz;
		st->ctrl_lb = AD5933_CTRL_INT_SYSCLK;
	}

	ad5933_calc_out_ranges(st);
	INIT_DELAYED_WORK(&st->work, ad5933_work);
	st->poll_time_jiffies = msecs_to_jiffies(AD5933_POLL_TIME_ms);

	indio_dev->dev.parent = &client->dev;
	indio_dev->info = &ad5933_info;
	indio_dev->name = id->name;
	indio_dev->modes = (INDIO_BUFFER_SOFTWARE | INDIO_DIRECT_MODE);
	indio_dev->channels = ad5933_channels;
	indio_dev->num_channels = ARRAY_SIZE(ad5933_channels);

	ret = ad5933_register_ring_funcs_and_init(indio_dev);
	if (ret)
		goto error_disable_reg;

	ret = ad5933_setup(st);
	if (ret)
		goto error_unreg_ring;

	ret = iio_device_register(indio_dev);
	if (ret)
		goto error_unreg_ring;

	return 0;

error_unreg_ring:
	iio_kfifo_free(indio_dev->buffer);
error_disable_reg:
	regulator_disable(st->reg);

	return ret;
}

static int ad5933_remove(struct i2c_client *client)
{
	struct iio_dev *indio_dev = i2c_get_clientdata(client);
	struct ad5933_state *st = iio_priv(indio_dev);

	iio_device_unregister(indio_dev);
	iio_kfifo_free(indio_dev->buffer);
	regulator_disable(st->reg);

	return 0;
}

static const struct i2c_device_id ad5933_id[] = {
	{ "ad5933", 0 },
	{ "ad5934", 0 },
	{}
};

MODULE_DEVICE_TABLE(i2c, ad5933_id);

static struct i2c_driver ad5933_driver = {
	.driver = {
		.name = "ad5933",
	},
	.probe = ad5933_probe,
	.remove = ad5933_remove,
	.id_table = ad5933_id,
};
module_i2c_driver(ad5933_driver);

MODULE_AUTHOR("Michael Hennerich <hennerich@blackfin.uclinux.org>");
MODULE_DESCRIPTION("Analog Devices AD5933 Impedance Conv. Network Analyzer");
MODULE_LICENSE("GPL v2");<|MERGE_RESOLUTION|>--- conflicted
+++ resolved
@@ -647,20 +647,12 @@
 		ad5933_cmd(st, AD5933_CTRL_START_SWEEP);
 		st->state = AD5933_CTRL_START_SWEEP;
 		schedule_delayed_work(&st->work, st->poll_time_jiffies);
-<<<<<<< HEAD
-		goto out;
-=======
 		return;
->>>>>>> 286cd8c7
 	}
 
 	ret = ad5933_i2c_read(st->client, AD5933_REG_STATUS, 1, &status);
 	if (ret)
-<<<<<<< HEAD
-		goto out;
-=======
 		return;
->>>>>>> 286cd8c7
 
 	if (status & AD5933_STAT_DATA_VALID) {
 		int scan_count = bitmap_weight(indio_dev->active_scan_mask,
@@ -670,11 +662,7 @@
 				AD5933_REG_REAL_DATA : AD5933_REG_IMAG_DATA,
 				scan_count * 2, (u8 *)buf);
 		if (ret)
-<<<<<<< HEAD
-			goto out;
-=======
 			return;
->>>>>>> 286cd8c7
 
 		if (scan_count == 2) {
 			val[0] = be16_to_cpu(buf[0]);
@@ -686,11 +674,7 @@
 	} else {
 		/* no data available - try again later */
 		schedule_delayed_work(&st->work, st->poll_time_jiffies);
-<<<<<<< HEAD
-		goto out;
-=======
 		return;
->>>>>>> 286cd8c7
 	}
 
 	if (status & AD5933_STAT_SWEEP_DONE) {
@@ -703,11 +687,6 @@
 		ad5933_cmd(st, AD5933_CTRL_INC_FREQ);
 		schedule_delayed_work(&st->work, st->poll_time_jiffies);
 	}
-<<<<<<< HEAD
-out:
-	mutex_unlock(&indio_dev->mlock);
-=======
->>>>>>> 286cd8c7
 }
 
 static int ad5933_probe(struct i2c_client *client,
