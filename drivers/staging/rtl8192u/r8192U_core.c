--- conflicted
+++ resolved
@@ -1017,11 +1017,7 @@
 static void rtl8192_tx_isr(struct urb *tx_urb)
 {
 	struct sk_buff *skb = (struct sk_buff *)tx_urb->context;
-<<<<<<< HEAD
-	struct net_device *dev = *(struct net_device **)(skb->cb);
-=======
 	struct net_device *dev;
->>>>>>> 286cd8c7
 	struct r8192_priv *priv = NULL;
 	struct cb_desc *tcb_desc;
 	u8  queue_index;
