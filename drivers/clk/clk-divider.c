/*
 * Copyright (C) 2011 Sascha Hauer, Pengutronix <s.hauer@pengutronix.de>
 * Copyright (C) 2011 Richard Zhao, Linaro <richard.zhao@linaro.org>
 * Copyright (C) 2011-2012 Mike Turquette, Linaro Ltd <mturquette@linaro.org>
 *
 * This program is free software; you can redistribute it and/or modify
 * it under the terms of the GNU General Public License version 2 as
 * published by the Free Software Foundation.
 *
 * Adjustable divider clock implementation
 */

#include <linux/clk-provider.h>
#include <linux/module.h>
#include <linux/slab.h>
#include <linux/io.h>
#include <linux/err.h>
#include <linux/string.h>
#include <linux/log2.h>

/*
 * DOC: basic adjustable divider clock that cannot gate
 *
 * Traits of this clock:
 * prepare - clk_prepare only ensures that parents are prepared
 * enable - clk_enable only ensures that parents are enabled
 * rate - rate is adjustable.  clk->rate = ceiling(parent->rate / divisor)
 * parent - fixed parent.  No clk_set_parent support
 */

static unsigned int _get_table_maxdiv(const struct clk_div_table *table,
				      u8 width)
{
	unsigned int maxdiv = 0, mask = clk_div_mask(width);
	const struct clk_div_table *clkt;

	for (clkt = table; clkt->div; clkt++)
		if (clkt->div > maxdiv && clkt->val <= mask)
			maxdiv = clkt->div;
	return maxdiv;
}

static unsigned int _get_table_mindiv(const struct clk_div_table *table)
{
	unsigned int mindiv = UINT_MAX;
	const struct clk_div_table *clkt;

	for (clkt = table; clkt->div; clkt++)
		if (clkt->div < mindiv)
			mindiv = clkt->div;
	return mindiv;
}

static unsigned int _get_maxdiv(const struct clk_div_table *table, u8 width,
				unsigned long flags)
{
	if (flags & CLK_DIVIDER_ONE_BASED)
		return clk_div_mask(width);
	if (flags & CLK_DIVIDER_POWER_OF_TWO)
		return 1 << clk_div_mask(width);
	if (table)
		return _get_table_maxdiv(table, width);
	return clk_div_mask(width) + 1;
}

static unsigned int _get_table_div(const struct clk_div_table *table,
							unsigned int val)
{
	const struct clk_div_table *clkt;

	for (clkt = table; clkt->div; clkt++)
		if (clkt->val == val)
			return clkt->div;
	return 0;
}

static unsigned int _get_div(const struct clk_div_table *table,
			     unsigned int val, unsigned long flags, u8 width)
{
	if (flags & CLK_DIVIDER_ONE_BASED)
		return val;
	if (flags & CLK_DIVIDER_POWER_OF_TWO)
		return 1 << val;
	if (flags & CLK_DIVIDER_MAX_AT_ZERO)
		return val ? val : clk_div_mask(width) + 1;
	if (table)
		return _get_table_div(table, val);
	return val + 1;
}

static unsigned int _get_table_val(const struct clk_div_table *table,
							unsigned int div)
{
	const struct clk_div_table *clkt;

	for (clkt = table; clkt->div; clkt++)
		if (clkt->div == div)
			return clkt->val;
	return 0;
}

static unsigned int _get_val(const struct clk_div_table *table,
			     unsigned int div, unsigned long flags, u8 width)
{
	if (flags & CLK_DIVIDER_ONE_BASED)
		return div;
	if (flags & CLK_DIVIDER_POWER_OF_TWO)
		return __ffs(div);
	if (flags & CLK_DIVIDER_MAX_AT_ZERO)
		return (div == clk_div_mask(width) + 1) ? 0 : div;
	if (table)
		return  _get_table_val(table, div);
	return div - 1;
}

unsigned long divider_recalc_rate(struct clk_hw *hw, unsigned long parent_rate,
				  unsigned int val,
				  const struct clk_div_table *table,
				  unsigned long flags, unsigned long width)
{
	unsigned int div;

	div = _get_div(table, val, flags, width);
	if (!div) {
		WARN(!(flags & CLK_DIVIDER_ALLOW_ZERO),
			"%s: Zero divisor and CLK_DIVIDER_ALLOW_ZERO not set\n",
			clk_hw_get_name(hw));
		return parent_rate;
	}

	return DIV_ROUND_UP_ULL((u64)parent_rate, div);
}
EXPORT_SYMBOL_GPL(divider_recalc_rate);

static unsigned long clk_divider_recalc_rate(struct clk_hw *hw,
		unsigned long parent_rate)
{
	struct clk_divider *divider = to_clk_divider(hw);
	unsigned int val;

	val = clk_readl(divider->reg) >> divider->shift;
	val &= clk_div_mask(divider->width);

	return divider_recalc_rate(hw, parent_rate, val, divider->table,
				   divider->flags, divider->width);
}

static bool _is_valid_table_div(const struct clk_div_table *table,
							 unsigned int div)
{
	const struct clk_div_table *clkt;

	for (clkt = table; clkt->div; clkt++)
		if (clkt->div == div)
			return true;
	return false;
}

static bool _is_valid_div(const struct clk_div_table *table, unsigned int div,
			  unsigned long flags)
{
	if (flags & CLK_DIVIDER_POWER_OF_TWO)
		return is_power_of_2(div);
	if (table)
		return _is_valid_table_div(table, div);
	return true;
}

static int _round_up_table(const struct clk_div_table *table, int div)
{
	const struct clk_div_table *clkt;
	int up = INT_MAX;

	for (clkt = table; clkt->div; clkt++) {
		if (clkt->div == div)
			return clkt->div;
		else if (clkt->div < div)
			continue;

		if ((clkt->div - div) < (up - div))
			up = clkt->div;
	}

	return up;
}

static int _round_down_table(const struct clk_div_table *table, int div)
{
	const struct clk_div_table *clkt;
	int down = _get_table_mindiv(table);

	for (clkt = table; clkt->div; clkt++) {
		if (clkt->div == div)
			return clkt->div;
		else if (clkt->div > div)
			continue;

		if ((div - clkt->div) < (div - down))
			down = clkt->div;
	}

	return down;
}

static int _div_round_up(const struct clk_div_table *table,
			 unsigned long parent_rate, unsigned long rate,
			 unsigned long flags)
{
	int div = DIV_ROUND_UP_ULL((u64)parent_rate, rate);

	if (flags & CLK_DIVIDER_POWER_OF_TWO)
		div = __roundup_pow_of_two(div);
	if (table)
		div = _round_up_table(table, div);

	return div;
}

static int _div_round_closest(const struct clk_div_table *table,
			      unsigned long parent_rate, unsigned long rate,
			      unsigned long flags)
{
	int up, down;
	unsigned long up_rate, down_rate;

	up = DIV_ROUND_UP_ULL((u64)parent_rate, rate);
	down = parent_rate / rate;

	if (flags & CLK_DIVIDER_POWER_OF_TWO) {
		up = __roundup_pow_of_two(up);
		down = __rounddown_pow_of_two(down);
	} else if (table) {
		up = _round_up_table(table, up);
		down = _round_down_table(table, down);
	}

	up_rate = DIV_ROUND_UP_ULL((u64)parent_rate, up);
	down_rate = DIV_ROUND_UP_ULL((u64)parent_rate, down);

	return (rate - up_rate) <= (down_rate - rate) ? up : down;
}

static int _div_round(const struct clk_div_table *table,
		      unsigned long parent_rate, unsigned long rate,
		      unsigned long flags)
{
	if (flags & CLK_DIVIDER_ROUND_CLOSEST)
		return _div_round_closest(table, parent_rate, rate, flags);

	return _div_round_up(table, parent_rate, rate, flags);
}

static bool _is_best_div(unsigned long rate, unsigned long now,
			 unsigned long best, unsigned long flags)
{
	if (flags & CLK_DIVIDER_ROUND_CLOSEST)
		return abs(rate - now) < abs(rate - best);

	return now <= rate && now > best;
}

static int _next_div(const struct clk_div_table *table, int div,
		     unsigned long flags)
{
	div++;

	if (flags & CLK_DIVIDER_POWER_OF_TWO)
		return __roundup_pow_of_two(div);
	if (table)
		return _round_up_table(table, div);

	return div;
}

static int clk_divider_bestdiv(struct clk_hw *hw, struct clk_hw *parent,
			       unsigned long rate,
			       unsigned long *best_parent_rate,
			       const struct clk_div_table *table, u8 width,
			       unsigned long flags)
{
	int i, bestdiv = 0;
	unsigned long parent_rate, best = 0, now, maxdiv;
	unsigned long parent_rate_saved = *best_parent_rate;

	if (!hw || !parent)
		return -EINVAL;

	if (!rate)
		rate = 1;

	maxdiv = _get_maxdiv(table, width, flags);

	if (!(clk_hw_get_flags(hw) & CLK_SET_RATE_PARENT)) {
		parent_rate = *best_parent_rate;
		bestdiv = _div_round(table, parent_rate, rate, flags);
		bestdiv = bestdiv == 0 ? 1 : bestdiv;
		bestdiv = bestdiv > maxdiv ? maxdiv : bestdiv;
		return bestdiv;
	}

	/*
	 * The maximum divider we can use without overflowing
	 * unsigned long in rate * i below
	 */
	maxdiv = min(ULONG_MAX / rate, maxdiv);

	for (i = _next_div(table, 0, flags); i <= maxdiv;
					     i = _next_div(table, i, flags)) {
		if (rate * i == parent_rate_saved) {
			/*
			 * It's the most ideal case if the requested rate can be
			 * divided from parent clock without needing to change
			 * parent rate, so return the divider immediately.
			 */
			*best_parent_rate = parent_rate_saved;
			return i;
		}
		parent_rate = clk_hw_round_rate(parent, rate * i);
		now = DIV_ROUND_UP_ULL((u64)parent_rate, i);
		if (_is_best_div(rate, now, best, flags)) {
			bestdiv = i;
			best = now;
			*best_parent_rate = parent_rate;
		}
	}

	if (!bestdiv) {
		bestdiv = _get_maxdiv(table, width, flags);
		*best_parent_rate = clk_hw_round_rate(parent, 1);
	}

	return bestdiv;
}

long divider_round_rate_parent(struct clk_hw *hw, struct clk_hw *parent,
			       unsigned long rate, unsigned long *prate,
			       const struct clk_div_table *table,
			       u8 width, unsigned long flags)
{
	int div;

	div = clk_divider_bestdiv(hw, parent, rate, prate, table, width, flags);

	return DIV_ROUND_UP_ULL((u64)*prate, div);
}
EXPORT_SYMBOL_GPL(divider_round_rate_parent);

long divider_ro_round_rate_parent(struct clk_hw *hw, struct clk_hw *parent,
				  unsigned long rate, unsigned long *prate,
				  const struct clk_div_table *table, u8 width,
				  unsigned long flags, unsigned int val)
{
	int div;

	div = _get_div(table, val, flags, width);

	/* Even a read-only clock can propagate a rate change */
	if (clk_hw_get_flags(hw) & CLK_SET_RATE_PARENT) {
		if (!parent)
			return -EINVAL;

		*prate = clk_hw_round_rate(parent, rate * div);
	}

	return DIV_ROUND_UP_ULL((u64)*prate, div);
}
EXPORT_SYMBOL_GPL(divider_ro_round_rate_parent);


static long clk_divider_round_rate(struct clk_hw *hw, unsigned long rate,
				unsigned long *prate)
{
	struct clk_divider *divider = to_clk_divider(hw);

	/* if read only, just return current value */
	if (divider->flags & CLK_DIVIDER_READ_ONLY) {
<<<<<<< HEAD
		bestdiv = clk_readl(divider->reg) >> divider->shift;
		bestdiv &= div_mask(divider->width);
		bestdiv = _get_div(divider->table, bestdiv, divider->flags,
			divider->width);
		return DIV_ROUND_UP_ULL((u64)*prate, bestdiv);
=======
		u32 val;

		val = clk_readl(divider->reg) >> divider->shift;
		val &= clk_div_mask(divider->width);

		return divider_ro_round_rate(hw, rate, prate, divider->table,
					     divider->width, divider->flags,
					     val);
>>>>>>> 286cd8c7
	}

	return divider_round_rate(hw, rate, prate, divider->table,
				  divider->width, divider->flags);
}

int divider_get_val(unsigned long rate, unsigned long parent_rate,
		    const struct clk_div_table *table, u8 width,
		    unsigned long flags)
{
	unsigned int div, value;

	div = DIV_ROUND_UP_ULL((u64)parent_rate, rate);

	if (!_is_valid_div(table, div, flags))
		return -EINVAL;

	value = _get_val(table, div, flags, width);

	return min_t(unsigned int, value, clk_div_mask(width));
}
EXPORT_SYMBOL_GPL(divider_get_val);

static int clk_divider_set_rate(struct clk_hw *hw, unsigned long rate,
				unsigned long parent_rate)
{
	struct clk_divider *divider = to_clk_divider(hw);
	int value;
	unsigned long flags = 0;
	u32 val;

	value = divider_get_val(rate, parent_rate, divider->table,
				divider->width, divider->flags);
	if (value < 0)
		return value;

	if (divider->lock)
		spin_lock_irqsave(divider->lock, flags);
	else
		__acquire(divider->lock);

	if (divider->flags & CLK_DIVIDER_HIWORD_MASK) {
		val = clk_div_mask(divider->width) << (divider->shift + 16);
	} else {
		val = clk_readl(divider->reg);
		val &= ~(clk_div_mask(divider->width) << divider->shift);
	}
	val |= (u32)value << divider->shift;
	clk_writel(val, divider->reg);

	if (divider->lock)
		spin_unlock_irqrestore(divider->lock, flags);
	else
		__release(divider->lock);

	return 0;
}

const struct clk_ops clk_divider_ops = {
	.recalc_rate = clk_divider_recalc_rate,
	.round_rate = clk_divider_round_rate,
	.set_rate = clk_divider_set_rate,
};
EXPORT_SYMBOL_GPL(clk_divider_ops);

const struct clk_ops clk_divider_ro_ops = {
	.recalc_rate = clk_divider_recalc_rate,
	.round_rate = clk_divider_round_rate,
};
EXPORT_SYMBOL_GPL(clk_divider_ro_ops);

<<<<<<< HEAD
static struct clk *_register_divider(struct device *dev, const char *name,
=======
static struct clk_hw *_register_divider(struct device *dev, const char *name,
>>>>>>> 286cd8c7
		const char *parent_name, unsigned long flags,
		void __iomem *reg, u8 shift, u8 width,
		u8 clk_divider_flags, const struct clk_div_table *table,
		spinlock_t *lock)
{
	struct clk_divider *div;
<<<<<<< HEAD
	struct clk *clk;
	struct clk_init_data init = {};
=======
	struct clk_hw *hw;
	struct clk_init_data init = {};
	int ret;
>>>>>>> 286cd8c7

	if (clk_divider_flags & CLK_DIVIDER_HIWORD_MASK) {
		if (width + shift > 16) {
			pr_warn("divider value exceeds LOWORD field\n");
			return ERR_PTR(-EINVAL);
		}
	}

	/* allocate the divider */
	div = kzalloc(sizeof(*div), GFP_KERNEL);
	if (!div)
		return ERR_PTR(-ENOMEM);

	init.name = name;
	if (clk_divider_flags & CLK_DIVIDER_READ_ONLY)
		init.ops = &clk_divider_ro_ops;
	else
		init.ops = &clk_divider_ops;
	init.flags = flags | CLK_IS_BASIC;
	init.parent_names = (parent_name ? &parent_name: NULL);
	init.num_parents = (parent_name ? 1 : 0);

	/* struct clk_divider assignments */
	div->reg = reg;
	div->shift = shift;
	div->width = width;
	div->flags = clk_divider_flags;
	div->lock = lock;
	div->hw.init = &init;
	div->table = table;

	/* register the clock */
	hw = &div->hw;
	ret = clk_hw_register(dev, hw);
	hw->init = NULL;
	if (ret) {
		kfree(div);
		hw = ERR_PTR(ret);
	}

	return hw;
}

/**
 * clk_register_divider - register a divider clock with the clock framework
 * @dev: device registering this clock
 * @name: name of this clock
 * @parent_name: name of clock's parent
 * @flags: framework-specific flags
 * @reg: register address to adjust divider
 * @shift: number of bits to shift the bitfield
 * @width: width of the bitfield
 * @clk_divider_flags: divider-specific flags for this clock
 * @lock: shared register lock for this clock
 */
struct clk *clk_register_divider(struct device *dev, const char *name,
		const char *parent_name, unsigned long flags,
		void __iomem *reg, u8 shift, u8 width,
		u8 clk_divider_flags, spinlock_t *lock)
{
	struct clk_hw *hw;

	hw =  _register_divider(dev, name, parent_name, flags, reg, shift,
			width, clk_divider_flags, NULL, lock);
	if (IS_ERR(hw))
		return ERR_CAST(hw);
	return hw->clk;
}
EXPORT_SYMBOL_GPL(clk_register_divider);

/**
 * clk_hw_register_divider - register a divider clock with the clock framework
 * @dev: device registering this clock
 * @name: name of this clock
 * @parent_name: name of clock's parent
 * @flags: framework-specific flags
 * @reg: register address to adjust divider
 * @shift: number of bits to shift the bitfield
 * @width: width of the bitfield
 * @clk_divider_flags: divider-specific flags for this clock
 * @lock: shared register lock for this clock
 */
struct clk_hw *clk_hw_register_divider(struct device *dev, const char *name,
		const char *parent_name, unsigned long flags,
		void __iomem *reg, u8 shift, u8 width,
		u8 clk_divider_flags, spinlock_t *lock)
{
	return _register_divider(dev, name, parent_name, flags, reg, shift,
			width, clk_divider_flags, NULL, lock);
}
EXPORT_SYMBOL_GPL(clk_hw_register_divider);

/**
 * clk_register_divider_table - register a table based divider clock with
 * the clock framework
 * @dev: device registering this clock
 * @name: name of this clock
 * @parent_name: name of clock's parent
 * @flags: framework-specific flags
 * @reg: register address to adjust divider
 * @shift: number of bits to shift the bitfield
 * @width: width of the bitfield
 * @clk_divider_flags: divider-specific flags for this clock
 * @table: array of divider/value pairs ending with a div set to 0
 * @lock: shared register lock for this clock
 */
struct clk *clk_register_divider_table(struct device *dev, const char *name,
		const char *parent_name, unsigned long flags,
		void __iomem *reg, u8 shift, u8 width,
		u8 clk_divider_flags, const struct clk_div_table *table,
		spinlock_t *lock)
{
	struct clk_hw *hw;

	hw =  _register_divider(dev, name, parent_name, flags, reg, shift,
			width, clk_divider_flags, table, lock);
	if (IS_ERR(hw))
		return ERR_CAST(hw);
	return hw->clk;
}
EXPORT_SYMBOL_GPL(clk_register_divider_table);

/**
 * clk_hw_register_divider_table - register a table based divider clock with
 * the clock framework
 * @dev: device registering this clock
 * @name: name of this clock
 * @parent_name: name of clock's parent
 * @flags: framework-specific flags
 * @reg: register address to adjust divider
 * @shift: number of bits to shift the bitfield
 * @width: width of the bitfield
 * @clk_divider_flags: divider-specific flags for this clock
 * @table: array of divider/value pairs ending with a div set to 0
 * @lock: shared register lock for this clock
 */
struct clk_hw *clk_hw_register_divider_table(struct device *dev,
		const char *name, const char *parent_name, unsigned long flags,
		void __iomem *reg, u8 shift, u8 width,
		u8 clk_divider_flags, const struct clk_div_table *table,
		spinlock_t *lock)
{
	return _register_divider(dev, name, parent_name, flags, reg, shift,
			width, clk_divider_flags, table, lock);
}
EXPORT_SYMBOL_GPL(clk_hw_register_divider_table);

void clk_unregister_divider(struct clk *clk)
{
	struct clk_divider *div;
	struct clk_hw *hw;

	hw = __clk_get_hw(clk);
	if (!hw)
		return;

	div = to_clk_divider(hw);

	clk_unregister(clk);
	kfree(div);
}
EXPORT_SYMBOL_GPL(clk_unregister_divider);

/**
 * clk_hw_unregister_divider - unregister a clk divider
 * @hw: hardware-specific clock data to unregister
 */
void clk_hw_unregister_divider(struct clk_hw *hw)
{
	struct clk_divider *div;

	div = to_clk_divider(hw);

	clk_hw_unregister(hw);
	kfree(div);
}
EXPORT_SYMBOL_GPL(clk_hw_unregister_divider);<|MERGE_RESOLUTION|>--- conflicted
+++ resolved
@@ -374,13 +374,6 @@
 
 	/* if read only, just return current value */
 	if (divider->flags & CLK_DIVIDER_READ_ONLY) {
-<<<<<<< HEAD
-		bestdiv = clk_readl(divider->reg) >> divider->shift;
-		bestdiv &= div_mask(divider->width);
-		bestdiv = _get_div(divider->table, bestdiv, divider->flags,
-			divider->width);
-		return DIV_ROUND_UP_ULL((u64)*prate, bestdiv);
-=======
 		u32 val;
 
 		val = clk_readl(divider->reg) >> divider->shift;
@@ -389,7 +382,6 @@
 		return divider_ro_round_rate(hw, rate, prate, divider->table,
 					     divider->width, divider->flags,
 					     val);
->>>>>>> 286cd8c7
 	}
 
 	return divider_round_rate(hw, rate, prate, divider->table,
@@ -461,25 +453,16 @@
 };
 EXPORT_SYMBOL_GPL(clk_divider_ro_ops);
 
-<<<<<<< HEAD
-static struct clk *_register_divider(struct device *dev, const char *name,
-=======
 static struct clk_hw *_register_divider(struct device *dev, const char *name,
->>>>>>> 286cd8c7
 		const char *parent_name, unsigned long flags,
 		void __iomem *reg, u8 shift, u8 width,
 		u8 clk_divider_flags, const struct clk_div_table *table,
 		spinlock_t *lock)
 {
 	struct clk_divider *div;
-<<<<<<< HEAD
-	struct clk *clk;
-	struct clk_init_data init = {};
-=======
 	struct clk_hw *hw;
 	struct clk_init_data init = {};
 	int ret;
->>>>>>> 286cd8c7
 
 	if (clk_divider_flags & CLK_DIVIDER_HIWORD_MASK) {
 		if (width + shift > 16) {
