--- conflicted
+++ resolved
@@ -60,21 +60,12 @@
 
 	if (!(clk_hw_get_flags(hw) & CLK_SET_RATE_PARENT)) {
 		bestmult = rate / orig_parent_rate;
-<<<<<<< HEAD
 
 		/* Make sure we don't end up with a 0 multiplier */
 		if ((bestmult == 0) &&
 		    !(mult->flags & CLK_MULTIPLIER_ZERO_BYPASS))
 			bestmult = 1;
 
-=======
-
-		/* Make sure we don't end up with a 0 multiplier */
-		if ((bestmult == 0) &&
-		    !(mult->flags & CLK_MULTIPLIER_ZERO_BYPASS))
-			bestmult = 1;
-
->>>>>>> 286cd8c7
 		/* Make sure we don't overflow the multiplier */
 		if (bestmult > maxmult)
 			bestmult = maxmult;
