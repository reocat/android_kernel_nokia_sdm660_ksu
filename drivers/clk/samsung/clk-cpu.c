/*
 * Copyright (c) 2014 Samsung Electronics Co., Ltd.
 * Author: Thomas Abraham <thomas.ab@samsung.com>
 *
 * Copyright (c) 2015 Samsung Electronics Co., Ltd.
 * Bartlomiej Zolnierkiewicz <b.zolnierkie@samsung.com>
 *
 * This program is free software; you can redistribute it and/or modify
 * it under the terms of the GNU General Public License version 2 as
 * published by the Free Software Foundation.
 *
 * This file contains the utility function to register CPU clock for Samsung
 * Exynos platforms. A CPU clock is defined as a clock supplied to a CPU or a
 * group of CPUs. The CPU clock is typically derived from a hierarchy of clock
 * blocks which includes mux and divider blocks. There are a number of other
 * auxiliary clocks supplied to the CPU domain such as the debug blocks and AXI
 * clock for CPU domain. The rates of these auxiliary clocks are related to the
 * CPU clock rate and this relation is usually specified in the hardware manual
 * of the SoC or supplied after the SoC characterization.
 *
 * The below implementation of the CPU clock allows the rate changes of the CPU
 * clock and the corresponding rate changes of the auxillary clocks of the CPU
 * domain. The platform clock driver provides a clock register configuration
 * for each configurable rate which is then used to program the clock hardware
 * registers to acheive a fast co-oridinated rate change for all the CPU domain
 * clocks.
 *
 * On a rate change request for the CPU clock, the rate change is propagated
 * upto the PLL supplying the clock to the CPU domain clock blocks. While the
 * CPU domain PLL is reconfigured, the CPU domain clocks are driven using an
 * alternate clock source. If required, the alternate clock source is divided
 * down in order to keep the output clock rate within the previous OPP limits.
*/

#include <linux/errno.h>
#include <linux/slab.h>
#include <linux/clk.h>
#include <linux/clk-provider.h>
#include "clk-cpu.h"

#define E4210_SRC_CPU		0x0
#define E4210_STAT_CPU		0x200
#define E4210_DIV_CPU0		0x300
#define E4210_DIV_CPU1		0x304
#define E4210_DIV_STAT_CPU0	0x400
#define E4210_DIV_STAT_CPU1	0x404

#define E5433_MUX_SEL2		0x008
#define E5433_MUX_STAT2		0x208
#define E5433_DIV_CPU0		0x400
#define E5433_DIV_CPU1		0x404
#define E5433_DIV_STAT_CPU0	0x500
#define E5433_DIV_STAT_CPU1	0x504

#define E4210_DIV0_RATIO0_MASK	0x7
#define E4210_DIV1_HPM_MASK	(0x7 << 4)
#define E4210_DIV1_COPY_MASK	(0x7 << 0)
#define E4210_MUX_HPM_MASK	(1 << 20)
#define E4210_DIV0_ATB_SHIFT	16
#define E4210_DIV0_ATB_MASK	(DIV_MASK << E4210_DIV0_ATB_SHIFT)

#define MAX_DIV			8
#define DIV_MASK		7
#define DIV_MASK_ALL		0xffffffff
#define MUX_MASK		7

/*
 * Helper function to wait until divider(s) have stabilized after the divider
 * value has changed.
 */
static void wait_until_divider_stable(void __iomem *div_reg, unsigned long mask)
{
	unsigned long timeout = jiffies + msecs_to_jiffies(10);

	do {
		if (!(readl(div_reg) & mask))
			return;
	} while (time_before(jiffies, timeout));

	if (!(readl(div_reg) & mask))
		return;

	pr_err("%s: timeout in divider stablization\n", __func__);
}

/*
 * Helper function to wait until mux has stabilized after the mux selection
 * value was changed.
 */
static void wait_until_mux_stable(void __iomem *mux_reg, u32 mux_pos,
					unsigned long mux_value)
{
	unsigned long timeout = jiffies + msecs_to_jiffies(10);

	do {
		if (((readl(mux_reg) >> mux_pos) & MUX_MASK) == mux_value)
			return;
	} while (time_before(jiffies, timeout));

	if (((readl(mux_reg) >> mux_pos) & MUX_MASK) == mux_value)
		return;

	pr_err("%s: re-parenting mux timed-out\n", __func__);
}

/* common round rate callback useable for all types of CPU clocks */
static long exynos_cpuclk_round_rate(struct clk_hw *hw,
			unsigned long drate, unsigned long *prate)
{
	struct clk_hw *parent = clk_hw_get_parent(hw);
	*prate = clk_hw_round_rate(parent, drate);
	return *prate;
}

/* common recalc rate callback useable for all types of CPU clocks */
static unsigned long exynos_cpuclk_recalc_rate(struct clk_hw *hw,
			unsigned long parent_rate)
{
	/*
	 * The CPU clock output (armclk) rate is the same as its parent
	 * rate. Although there exist certain dividers inside the CPU
	 * clock block that could be used to divide the parent clock,
	 * the driver does not make use of them currently, except during
	 * frequency transitions.
	 */
	return parent_rate;
}

static const struct clk_ops exynos_cpuclk_clk_ops = {
	.recalc_rate = exynos_cpuclk_recalc_rate,
	.round_rate = exynos_cpuclk_round_rate,
};

/*
 * Helper function to set the 'safe' dividers for the CPU clock. The parameters
 * div and mask contain the divider value and the register bit mask of the
 * dividers to be programmed.
 */
static void exynos_set_safe_div(void __iomem *base, unsigned long div,
					unsigned long mask)
{
	unsigned long div0;

	div0 = readl(base + E4210_DIV_CPU0);
	div0 = (div0 & ~mask) | (div & mask);
	writel(div0, base + E4210_DIV_CPU0);
	wait_until_divider_stable(base + E4210_DIV_STAT_CPU0, mask);
}

/* handler for pre-rate change notification from parent clock */
static int exynos_cpuclk_pre_rate_change(struct clk_notifier_data *ndata,
			struct exynos_cpuclk *cpuclk, void __iomem *base)
{
	const struct exynos_cpuclk_cfg_data *cfg_data = cpuclk->cfg;
	unsigned long alt_prate = clk_hw_get_rate(cpuclk->alt_parent);
	unsigned long alt_div = 0, alt_div_mask = DIV_MASK;
	unsigned long div0, div1 = 0, mux_reg;
	unsigned long flags;

	/* find out the divider values to use for clock data */
	while ((cfg_data->prate * 1000) != ndata->new_rate) {
		if (cfg_data->prate == 0)
			return -EINVAL;
		cfg_data++;
	}

	spin_lock_irqsave(cpuclk->lock, flags);

	/*
	 * For the selected PLL clock frequency, get the pre-defined divider
	 * values. If the clock for sclk_hpm is not sourced from apll, then
	 * the values for DIV_COPY and DIV_HPM dividers need not be set.
	 */
	div0 = cfg_data->div0;
	if (cpuclk->flags & CLK_CPU_HAS_DIV1) {
		div1 = cfg_data->div1;
		if (readl(base + E4210_SRC_CPU) & E4210_MUX_HPM_MASK)
			div1 = readl(base + E4210_DIV_CPU1) &
				(E4210_DIV1_HPM_MASK | E4210_DIV1_COPY_MASK);
	}

	/*
	 * If the old parent clock speed is less than the clock speed of
	 * the alternate parent, then it should be ensured that at no point
	 * the armclk speed is more than the old_prate until the dividers are
	 * set.  Also workaround the issue of the dividers being set to lower
	 * values before the parent clock speed is set to new lower speed
	 * (this can result in too high speed of armclk output clocks).
	 */
	if (alt_prate > ndata->old_rate || ndata->old_rate > ndata->new_rate) {
		unsigned long tmp_rate = min(ndata->old_rate, ndata->new_rate);

		alt_div = DIV_ROUND_UP(alt_prate, tmp_rate) - 1;
		WARN_ON(alt_div >= MAX_DIV);

		if (cpuclk->flags & CLK_CPU_NEEDS_DEBUG_ALT_DIV) {
			/*
			 * In Exynos4210, ATB clock parent is also mout_core. So
			 * ATB clock also needs to be mantained at safe speed.
			 */
			alt_div |= E4210_DIV0_ATB_MASK;
			alt_div_mask |= E4210_DIV0_ATB_MASK;
		}
		exynos_set_safe_div(base, alt_div, alt_div_mask);
		div0 |= alt_div;
	}

	/* select sclk_mpll as the alternate parent */
	mux_reg = readl(base + E4210_SRC_CPU);
	writel(mux_reg | (1 << 16), base + E4210_SRC_CPU);
	wait_until_mux_stable(base + E4210_STAT_CPU, 16, 2);

	/* alternate parent is active now. set the dividers */
	writel(div0, base + E4210_DIV_CPU0);
	wait_until_divider_stable(base + E4210_DIV_STAT_CPU0, DIV_MASK_ALL);

	if (cpuclk->flags & CLK_CPU_HAS_DIV1) {
		writel(div1, base + E4210_DIV_CPU1);
		wait_until_divider_stable(base + E4210_DIV_STAT_CPU1,
				DIV_MASK_ALL);
	}

	spin_unlock_irqrestore(cpuclk->lock, flags);
	return 0;
}

/* handler for post-rate change notification from parent clock */
static int exynos_cpuclk_post_rate_change(struct clk_notifier_data *ndata,
			struct exynos_cpuclk *cpuclk, void __iomem *base)
{
	const struct exynos_cpuclk_cfg_data *cfg_data = cpuclk->cfg;
	unsigned long div = 0, div_mask = DIV_MASK;
	unsigned long mux_reg;
	unsigned long flags;

	/* find out the divider values to use for clock data */
	if (cpuclk->flags & CLK_CPU_NEEDS_DEBUG_ALT_DIV) {
		while ((cfg_data->prate * 1000) != ndata->new_rate) {
			if (cfg_data->prate == 0)
				return -EINVAL;
			cfg_data++;
		}
	}

	spin_lock_irqsave(cpuclk->lock, flags);

	/* select mout_apll as the alternate parent */
	mux_reg = readl(base + E4210_SRC_CPU);
	writel(mux_reg & ~(1 << 16), base + E4210_SRC_CPU);
	wait_until_mux_stable(base + E4210_STAT_CPU, 16, 1);

	if (cpuclk->flags & CLK_CPU_NEEDS_DEBUG_ALT_DIV) {
		div |= (cfg_data->div0 & E4210_DIV0_ATB_MASK);
		div_mask |= E4210_DIV0_ATB_MASK;
	}

	exynos_set_safe_div(base, div, div_mask);
	spin_unlock_irqrestore(cpuclk->lock, flags);
<<<<<<< HEAD
=======
	return 0;
}

/*
 * Helper function to set the 'safe' dividers for the CPU clock. The parameters
 * div and mask contain the divider value and the register bit mask of the
 * dividers to be programmed.
 */
static void exynos5433_set_safe_div(void __iomem *base, unsigned long div,
					unsigned long mask)
{
	unsigned long div0;

	div0 = readl(base + E5433_DIV_CPU0);
	div0 = (div0 & ~mask) | (div & mask);
	writel(div0, base + E5433_DIV_CPU0);
	wait_until_divider_stable(base + E5433_DIV_STAT_CPU0, mask);
}

/* handler for pre-rate change notification from parent clock */
static int exynos5433_cpuclk_pre_rate_change(struct clk_notifier_data *ndata,
			struct exynos_cpuclk *cpuclk, void __iomem *base)
{
	const struct exynos_cpuclk_cfg_data *cfg_data = cpuclk->cfg;
	unsigned long alt_prate = clk_hw_get_rate(cpuclk->alt_parent);
	unsigned long alt_div = 0, alt_div_mask = DIV_MASK;
	unsigned long div0, div1 = 0, mux_reg;
	unsigned long flags;

	/* find out the divider values to use for clock data */
	while ((cfg_data->prate * 1000) != ndata->new_rate) {
		if (cfg_data->prate == 0)
			return -EINVAL;
		cfg_data++;
	}

	spin_lock_irqsave(cpuclk->lock, flags);

	/*
	 * For the selected PLL clock frequency, get the pre-defined divider
	 * values.
	 */
	div0 = cfg_data->div0;
	div1 = cfg_data->div1;

	/*
	 * If the old parent clock speed is less than the clock speed of
	 * the alternate parent, then it should be ensured that at no point
	 * the armclk speed is more than the old_prate until the dividers are
	 * set.  Also workaround the issue of the dividers being set to lower
	 * values before the parent clock speed is set to new lower speed
	 * (this can result in too high speed of armclk output clocks).
	 */
	if (alt_prate > ndata->old_rate || ndata->old_rate > ndata->new_rate) {
		unsigned long tmp_rate = min(ndata->old_rate, ndata->new_rate);

		alt_div = DIV_ROUND_UP(alt_prate, tmp_rate) - 1;
		WARN_ON(alt_div >= MAX_DIV);

		exynos5433_set_safe_div(base, alt_div, alt_div_mask);
		div0 |= alt_div;
	}

	/* select the alternate parent */
	mux_reg = readl(base + E5433_MUX_SEL2);
	writel(mux_reg | 1, base + E5433_MUX_SEL2);
	wait_until_mux_stable(base + E5433_MUX_STAT2, 0, 2);

	/* alternate parent is active now. set the dividers */
	writel(div0, base + E5433_DIV_CPU0);
	wait_until_divider_stable(base + E5433_DIV_STAT_CPU0, DIV_MASK_ALL);

	writel(div1, base + E5433_DIV_CPU1);
	wait_until_divider_stable(base + E5433_DIV_STAT_CPU1, DIV_MASK_ALL);

	spin_unlock_irqrestore(cpuclk->lock, flags);
	return 0;
}

/* handler for post-rate change notification from parent clock */
static int exynos5433_cpuclk_post_rate_change(struct clk_notifier_data *ndata,
			struct exynos_cpuclk *cpuclk, void __iomem *base)
{
	unsigned long div = 0, div_mask = DIV_MASK;
	unsigned long mux_reg;
	unsigned long flags;

	spin_lock_irqsave(cpuclk->lock, flags);

	/* select apll as the alternate parent */
	mux_reg = readl(base + E5433_MUX_SEL2);
	writel(mux_reg & ~1, base + E5433_MUX_SEL2);
	wait_until_mux_stable(base + E5433_MUX_STAT2, 0, 1);

	exynos5433_set_safe_div(base, div, div_mask);
	spin_unlock_irqrestore(cpuclk->lock, flags);
>>>>>>> 286cd8c7
	return 0;
}

/*
 * This notifier function is called for the pre-rate and post-rate change
 * notifications of the parent clock of cpuclk.
 */
static int exynos_cpuclk_notifier_cb(struct notifier_block *nb,
				unsigned long event, void *data)
{
	struct clk_notifier_data *ndata = data;
	struct exynos_cpuclk *cpuclk;
	void __iomem *base;
	int err = 0;

	cpuclk = container_of(nb, struct exynos_cpuclk, clk_nb);
	base = cpuclk->ctrl_base;

	if (event == PRE_RATE_CHANGE)
		err = exynos_cpuclk_pre_rate_change(ndata, cpuclk, base);
	else if (event == POST_RATE_CHANGE)
		err = exynos_cpuclk_post_rate_change(ndata, cpuclk, base);

	return notifier_from_errno(err);
}

/*
 * This notifier function is called for the pre-rate and post-rate change
 * notifications of the parent clock of cpuclk.
 */
static int exynos5433_cpuclk_notifier_cb(struct notifier_block *nb,
				unsigned long event, void *data)
{
	struct clk_notifier_data *ndata = data;
	struct exynos_cpuclk *cpuclk;
	void __iomem *base;
	int err = 0;

	cpuclk = container_of(nb, struct exynos_cpuclk, clk_nb);
	base = cpuclk->ctrl_base;

	if (event == PRE_RATE_CHANGE)
		err = exynos5433_cpuclk_pre_rate_change(ndata, cpuclk, base);
	else if (event == POST_RATE_CHANGE)
		err = exynos5433_cpuclk_post_rate_change(ndata, cpuclk, base);

	return notifier_from_errno(err);
}

/* helper function to register a CPU clock */
int __init exynos_register_cpu_clock(struct samsung_clk_provider *ctx,
		unsigned int lookup_id, const char *name, const char *parent,
		const char *alt_parent, unsigned long offset,
		const struct exynos_cpuclk_cfg_data *cfg,
		unsigned long num_cfgs, unsigned long flags)
{
	struct exynos_cpuclk *cpuclk;
	struct clk_init_data init = {};
	struct clk *parent_clk;
	int ret = 0;

	cpuclk = kzalloc(sizeof(*cpuclk), GFP_KERNEL);
	if (!cpuclk)
		return -ENOMEM;

	init.name = name;
	init.flags = CLK_SET_RATE_PARENT;
	init.parent_names = &parent;
	init.num_parents = 1;
	init.ops = &exynos_cpuclk_clk_ops;

	cpuclk->hw.init = &init;
	cpuclk->ctrl_base = ctx->reg_base + offset;
	cpuclk->lock = &ctx->lock;
	cpuclk->flags = flags;
	if (flags & CLK_CPU_HAS_E5433_REGS_LAYOUT)
		cpuclk->clk_nb.notifier_call = exynos5433_cpuclk_notifier_cb;
	else
		cpuclk->clk_nb.notifier_call = exynos_cpuclk_notifier_cb;

	cpuclk->alt_parent = __clk_get_hw(__clk_lookup(alt_parent));
	if (!cpuclk->alt_parent) {
		pr_err("%s: could not lookup alternate parent %s\n",
				__func__, alt_parent);
		ret = -EINVAL;
		goto free_cpuclk;
	}

	parent_clk = __clk_lookup(parent);
	if (!parent_clk) {
		pr_err("%s: could not lookup parent clock %s\n",
				__func__, parent);
		ret = -EINVAL;
		goto free_cpuclk;
	}

	ret = clk_notifier_register(parent_clk, &cpuclk->clk_nb);
	if (ret) {
		pr_err("%s: failed to register clock notifier for %s\n",
				__func__, name);
		goto free_cpuclk;
	}

	cpuclk->cfg = kmemdup(cfg, sizeof(*cfg) * num_cfgs, GFP_KERNEL);
	if (!cpuclk->cfg) {
		ret = -ENOMEM;
		goto unregister_clk_nb;
	}

	ret = clk_hw_register(NULL, &cpuclk->hw);
	if (ret) {
		pr_err("%s: could not register cpuclk %s\n", __func__,	name);
		goto free_cpuclk_data;
	}

	samsung_clk_add_lookup(ctx, &cpuclk->hw, lookup_id);
	return 0;

free_cpuclk_data:
	kfree(cpuclk->cfg);
unregister_clk_nb:
	clk_notifier_unregister(parent_clk, &cpuclk->clk_nb);
free_cpuclk:
	kfree(cpuclk);
	return ret;
}<|MERGE_RESOLUTION|>--- conflicted
+++ resolved
@@ -256,8 +256,6 @@
 
 	exynos_set_safe_div(base, div, div_mask);
 	spin_unlock_irqrestore(cpuclk->lock, flags);
-<<<<<<< HEAD
-=======
 	return 0;
 }
 
@@ -354,7 +352,6 @@
 
 	exynos5433_set_safe_div(base, div, div_mask);
 	spin_unlock_irqrestore(cpuclk->lock, flags);
->>>>>>> 286cd8c7
 	return 0;
 }
 
