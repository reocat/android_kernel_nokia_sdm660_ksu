/*
 * Copyright (c) 2014 Samsung Electronics Co., Ltd.
 * Author: Chanwoo Choi <cw00.choi@samsung.com>
 *
 * This program is free software; you can redistribute it and/or modify
 * it under the terms of the GNU General Public License version 2 as
 * published by the Free Software Foundation.
 *
 * Common Clock Framework support for Exynos5433 SoC.
 */

#include <linux/clk.h>
#include <linux/clk-provider.h>
#include <linux/of.h>
#include <linux/of_address.h>
#include <linux/of_device.h>
#include <linux/platform_device.h>
#include <linux/pm_runtime.h>
#include <linux/slab.h>

#include <dt-bindings/clock/exynos5433.h>

#include "clk.h"
#include "clk-cpu.h"
#include "clk-pll.h"

/*
 * Register offset definitions for CMU_TOP
 */
#define ISP_PLL_LOCK			0x0000
#define AUD_PLL_LOCK			0x0004
#define ISP_PLL_CON0			0x0100
#define ISP_PLL_CON1			0x0104
#define ISP_PLL_FREQ_DET		0x0108
#define AUD_PLL_CON0			0x0110
#define AUD_PLL_CON1			0x0114
#define AUD_PLL_CON2			0x0118
#define AUD_PLL_FREQ_DET		0x011c
#define MUX_SEL_TOP0			0x0200
#define MUX_SEL_TOP1			0x0204
#define MUX_SEL_TOP2			0x0208
#define MUX_SEL_TOP3			0x020c
#define MUX_SEL_TOP4			0x0210
#define MUX_SEL_TOP_MSCL		0x0220
#define MUX_SEL_TOP_CAM1		0x0224
#define MUX_SEL_TOP_DISP		0x0228
#define MUX_SEL_TOP_FSYS0		0x0230
#define MUX_SEL_TOP_FSYS1		0x0234
#define MUX_SEL_TOP_PERIC0		0x0238
#define MUX_SEL_TOP_PERIC1		0x023c
#define MUX_ENABLE_TOP0			0x0300
#define MUX_ENABLE_TOP1			0x0304
#define MUX_ENABLE_TOP2			0x0308
#define MUX_ENABLE_TOP3			0x030c
#define MUX_ENABLE_TOP4			0x0310
#define MUX_ENABLE_TOP_MSCL		0x0320
#define MUX_ENABLE_TOP_CAM1		0x0324
#define MUX_ENABLE_TOP_DISP		0x0328
#define MUX_ENABLE_TOP_FSYS0		0x0330
#define MUX_ENABLE_TOP_FSYS1		0x0334
#define MUX_ENABLE_TOP_PERIC0		0x0338
#define MUX_ENABLE_TOP_PERIC1		0x033c
#define MUX_STAT_TOP0			0x0400
#define MUX_STAT_TOP1			0x0404
#define MUX_STAT_TOP2			0x0408
#define MUX_STAT_TOP3			0x040c
#define MUX_STAT_TOP4			0x0410
#define MUX_STAT_TOP_MSCL		0x0420
#define MUX_STAT_TOP_CAM1		0x0424
#define MUX_STAT_TOP_FSYS0		0x0430
#define MUX_STAT_TOP_FSYS1		0x0434
#define MUX_STAT_TOP_PERIC0		0x0438
#define MUX_STAT_TOP_PERIC1		0x043c
#define DIV_TOP0			0x0600
#define DIV_TOP1			0x0604
#define DIV_TOP2			0x0608
#define DIV_TOP3			0x060c
#define DIV_TOP4			0x0610
#define DIV_TOP_MSCL			0x0618
#define DIV_TOP_CAM10			0x061c
#define DIV_TOP_CAM11			0x0620
#define DIV_TOP_FSYS0			0x062c
#define DIV_TOP_FSYS1			0x0630
#define DIV_TOP_FSYS2			0x0634
#define DIV_TOP_PERIC0			0x0638
#define DIV_TOP_PERIC1			0x063c
#define DIV_TOP_PERIC2			0x0640
#define DIV_TOP_PERIC3			0x0644
#define DIV_TOP_PERIC4			0x0648
#define DIV_TOP_PLL_FREQ_DET		0x064c
#define DIV_STAT_TOP0			0x0700
#define DIV_STAT_TOP1			0x0704
#define DIV_STAT_TOP2			0x0708
#define DIV_STAT_TOP3			0x070c
#define DIV_STAT_TOP4			0x0710
#define DIV_STAT_TOP_MSCL		0x0718
#define DIV_STAT_TOP_CAM10		0x071c
#define DIV_STAT_TOP_CAM11		0x0720
#define DIV_STAT_TOP_FSYS0		0x072c
#define DIV_STAT_TOP_FSYS1		0x0730
#define DIV_STAT_TOP_FSYS2		0x0734
#define DIV_STAT_TOP_PERIC0		0x0738
#define DIV_STAT_TOP_PERIC1		0x073c
#define DIV_STAT_TOP_PERIC2		0x0740
#define DIV_STAT_TOP_PERIC3		0x0744
#define DIV_STAT_TOP_PLL_FREQ_DET	0x074c
#define ENABLE_ACLK_TOP			0x0800
#define ENABLE_SCLK_TOP			0x0a00
#define ENABLE_SCLK_TOP_MSCL		0x0a04
#define ENABLE_SCLK_TOP_CAM1		0x0a08
#define ENABLE_SCLK_TOP_DISP		0x0a0c
#define ENABLE_SCLK_TOP_FSYS		0x0a10
#define ENABLE_SCLK_TOP_PERIC		0x0a14
#define ENABLE_IP_TOP			0x0b00
#define ENABLE_CMU_TOP			0x0c00
#define ENABLE_CMU_TOP_DIV_STAT		0x0c04

static const unsigned long top_clk_regs[] __initconst = {
	ISP_PLL_LOCK,
	AUD_PLL_LOCK,
	ISP_PLL_CON0,
	ISP_PLL_CON1,
	ISP_PLL_FREQ_DET,
	AUD_PLL_CON0,
	AUD_PLL_CON1,
	AUD_PLL_CON2,
	AUD_PLL_FREQ_DET,
	MUX_SEL_TOP0,
	MUX_SEL_TOP1,
	MUX_SEL_TOP2,
	MUX_SEL_TOP3,
	MUX_SEL_TOP4,
	MUX_SEL_TOP_MSCL,
	MUX_SEL_TOP_CAM1,
	MUX_SEL_TOP_DISP,
	MUX_SEL_TOP_FSYS0,
	MUX_SEL_TOP_FSYS1,
	MUX_SEL_TOP_PERIC0,
	MUX_SEL_TOP_PERIC1,
	MUX_ENABLE_TOP0,
	MUX_ENABLE_TOP1,
	MUX_ENABLE_TOP2,
	MUX_ENABLE_TOP3,
	MUX_ENABLE_TOP4,
	MUX_ENABLE_TOP_MSCL,
	MUX_ENABLE_TOP_CAM1,
	MUX_ENABLE_TOP_DISP,
	MUX_ENABLE_TOP_FSYS0,
	MUX_ENABLE_TOP_FSYS1,
	MUX_ENABLE_TOP_PERIC0,
	MUX_ENABLE_TOP_PERIC1,
	DIV_TOP0,
	DIV_TOP1,
	DIV_TOP2,
	DIV_TOP3,
	DIV_TOP4,
	DIV_TOP_MSCL,
	DIV_TOP_CAM10,
	DIV_TOP_CAM11,
	DIV_TOP_FSYS0,
	DIV_TOP_FSYS1,
	DIV_TOP_FSYS2,
	DIV_TOP_PERIC0,
	DIV_TOP_PERIC1,
	DIV_TOP_PERIC2,
	DIV_TOP_PERIC3,
	DIV_TOP_PERIC4,
	DIV_TOP_PLL_FREQ_DET,
	ENABLE_ACLK_TOP,
	ENABLE_SCLK_TOP,
	ENABLE_SCLK_TOP_MSCL,
	ENABLE_SCLK_TOP_CAM1,
	ENABLE_SCLK_TOP_DISP,
	ENABLE_SCLK_TOP_FSYS,
	ENABLE_SCLK_TOP_PERIC,
	ENABLE_IP_TOP,
	ENABLE_CMU_TOP,
	ENABLE_CMU_TOP_DIV_STAT,
};

/* list of all parent clock list */
PNAME(mout_aud_pll_p)		= { "oscclk", "fout_aud_pll", };
PNAME(mout_isp_pll_p)		= { "oscclk", "fout_isp_pll", };
PNAME(mout_aud_pll_user_p)	= { "oscclk", "mout_aud_pll", };
PNAME(mout_mphy_pll_user_p)	= { "oscclk", "sclk_mphy_pll", };
PNAME(mout_mfc_pll_user_p)	= { "oscclk", "sclk_mfc_pll", };
PNAME(mout_bus_pll_user_p)	= { "oscclk", "sclk_bus_pll", };
PNAME(mout_bus_pll_user_t_p)	= { "oscclk", "mout_bus_pll_user", };
PNAME(mout_mphy_pll_user_t_p)	= { "oscclk", "mout_mphy_pll_user", };

PNAME(mout_bus_mfc_pll_user_p)	= { "mout_bus_pll_user", "mout_mfc_pll_user",};
PNAME(mout_mfc_bus_pll_user_p)	= { "mout_mfc_pll_user", "mout_bus_pll_user",};
PNAME(mout_aclk_cam1_552_b_p)	= { "mout_aclk_cam1_552_a",
				    "mout_mfc_pll_user", };
PNAME(mout_aclk_cam1_552_a_p)	= { "mout_isp_pll", "mout_bus_pll_user", };

PNAME(mout_aclk_mfc_400_c_p)	= { "mout_aclk_mfc_400_b",
				    "mout_mphy_pll_user", };
PNAME(mout_aclk_mfc_400_b_p)	= { "mout_aclk_mfc_400_a",
				    "mout_bus_pll_user", };
PNAME(mout_aclk_mfc_400_a_p)	= { "mout_mfc_pll_user", "mout_isp_pll", };

PNAME(mout_bus_mphy_pll_user_p)	= { "mout_bus_pll_user",
				    "mout_mphy_pll_user", };
PNAME(mout_aclk_mscl_b_p)	= { "mout_aclk_mscl_400_a",
				    "mout_mphy_pll_user", };
PNAME(mout_aclk_g2d_400_b_p)	= { "mout_aclk_g2d_400_a",
				    "mout_mphy_pll_user", };

PNAME(mout_sclk_jpeg_c_p)	= { "mout_sclk_jpeg_b", "mout_mphy_pll_user",};
PNAME(mout_sclk_jpeg_b_p)	= { "mout_sclk_jpeg_a", "mout_mfc_pll_user", };

PNAME(mout_sclk_mmc2_b_p)	= { "mout_sclk_mmc2_a", "mout_mfc_pll_user",};
PNAME(mout_sclk_mmc1_b_p)	= { "mout_sclk_mmc1_a", "mout_mfc_pll_user",};
PNAME(mout_sclk_mmc0_d_p)	= { "mout_sclk_mmc0_c", "mout_isp_pll", };
PNAME(mout_sclk_mmc0_c_p)	= { "mout_sclk_mmc0_b", "mout_mphy_pll_user",};
PNAME(mout_sclk_mmc0_b_p)	= { "mout_sclk_mmc0_a", "mout_mfc_pll_user", };

PNAME(mout_sclk_spdif_p)	= { "sclk_audio0", "sclk_audio1",
				    "oscclk", "ioclk_spdif_extclk", };
PNAME(mout_sclk_audio1_p)	= { "ioclk_audiocdclk1", "oscclk",
				    "mout_aud_pll_user_t",};
PNAME(mout_sclk_audio0_p)	= { "ioclk_audiocdclk0", "oscclk",
				    "mout_aud_pll_user_t",};

PNAME(mout_sclk_hdmi_spdif_p)	= { "sclk_audio1", "ioclk_spdif_extclk", };

static const struct samsung_fixed_factor_clock top_fixed_factor_clks[] __initconst = {
	FFACTOR(0, "oscclk_efuse_common", "oscclk", 1, 1, 0),
};

static const struct samsung_fixed_rate_clock top_fixed_clks[] __initconst = {
	/* Xi2s{0|1}CDCLK input clock for I2S/PCM */
	FRATE(0, "ioclk_audiocdclk1", NULL, 0, 100000000),
	FRATE(0, "ioclk_audiocdclk0", NULL, 0, 100000000),
	/* Xi2s1SDI input clock for SPDIF */
	FRATE(0, "ioclk_spdif_extclk", NULL, 0, 100000000),
	/* XspiCLK[4:0] input clock for SPI */
	FRATE(0, "ioclk_spi4_clk_in", NULL, 0, 50000000),
	FRATE(0, "ioclk_spi3_clk_in", NULL, 0, 50000000),
	FRATE(0, "ioclk_spi2_clk_in", NULL, 0, 50000000),
	FRATE(0, "ioclk_spi1_clk_in", NULL, 0, 50000000),
	FRATE(0, "ioclk_spi0_clk_in", NULL, 0, 50000000),
	/* Xi2s1SCLK input clock for I2S1_BCLK */
	FRATE(0, "ioclk_i2s1_bclk_in", NULL, 0, 12288000),
};

static const struct samsung_mux_clock top_mux_clks[] __initconst = {
	/* MUX_SEL_TOP0 */
	MUX(CLK_MOUT_AUD_PLL, "mout_aud_pll", mout_aud_pll_p, MUX_SEL_TOP0,
			4, 1),
	MUX(CLK_MOUT_ISP_PLL, "mout_isp_pll", mout_isp_pll_p, MUX_SEL_TOP0,
			0, 1),

	/* MUX_SEL_TOP1 */
	MUX(CLK_MOUT_AUD_PLL_USER_T, "mout_aud_pll_user_t",
			mout_aud_pll_user_p, MUX_SEL_TOP1, 12, 1),
	MUX(CLK_MOUT_MPHY_PLL_USER, "mout_mphy_pll_user", mout_mphy_pll_user_p,
			MUX_SEL_TOP1, 8, 1),
	MUX(CLK_MOUT_MFC_PLL_USER, "mout_mfc_pll_user", mout_mfc_pll_user_p,
			MUX_SEL_TOP1, 4, 1),
	MUX(CLK_MOUT_BUS_PLL_USER, "mout_bus_pll_user", mout_bus_pll_user_p,
			MUX_SEL_TOP1, 0, 1),

	/* MUX_SEL_TOP2 */
	MUX(CLK_MOUT_ACLK_HEVC_400, "mout_aclk_hevc_400",
			mout_bus_mfc_pll_user_p, MUX_SEL_TOP2, 28, 1),
	MUX(CLK_MOUT_ACLK_CAM1_333, "mout_aclk_cam1_333",
			mout_mfc_bus_pll_user_p, MUX_SEL_TOP2, 16, 1),
	MUX(CLK_MOUT_ACLK_CAM1_552_B, "mout_aclk_cam1_552_b",
			mout_aclk_cam1_552_b_p, MUX_SEL_TOP2, 12, 1),
	MUX(CLK_MOUT_ACLK_CAM1_552_A, "mout_aclk_cam1_552_a",
			mout_aclk_cam1_552_a_p, MUX_SEL_TOP2, 8, 1),
	MUX(CLK_MOUT_ACLK_ISP_DIS_400, "mout_aclk_isp_dis_400",
			mout_bus_mfc_pll_user_p, MUX_SEL_TOP2, 4, 1),
	MUX(CLK_MOUT_ACLK_ISP_400, "mout_aclk_isp_400",
			mout_bus_mfc_pll_user_p, MUX_SEL_TOP2, 0, 1),

	/* MUX_SEL_TOP3 */
	MUX(CLK_MOUT_ACLK_BUS0_400, "mout_aclk_bus0_400",
			mout_bus_mphy_pll_user_p, MUX_SEL_TOP3, 20, 1),
	MUX(CLK_MOUT_ACLK_MSCL_400_B, "mout_aclk_mscl_400_b",
			mout_aclk_mscl_b_p, MUX_SEL_TOP3, 16, 1),
	MUX(CLK_MOUT_ACLK_MSCL_400_A, "mout_aclk_mscl_400_a",
			mout_bus_mfc_pll_user_p, MUX_SEL_TOP3, 12, 1),
	MUX(CLK_MOUT_ACLK_GSCL_333, "mout_aclk_gscl_333",
			mout_mfc_bus_pll_user_p, MUX_SEL_TOP3, 8, 1),
	MUX(CLK_MOUT_ACLK_G2D_400_B, "mout_aclk_g2d_400_b",
			mout_aclk_g2d_400_b_p, MUX_SEL_TOP3, 4, 1),
	MUX(CLK_MOUT_ACLK_G2D_400_A, "mout_aclk_g2d_400_a",
			mout_bus_mfc_pll_user_p, MUX_SEL_TOP3, 0, 1),

	/* MUX_SEL_TOP4 */
	MUX(CLK_MOUT_ACLK_MFC_400_C, "mout_aclk_mfc_400_c",
			mout_aclk_mfc_400_c_p, MUX_SEL_TOP4, 8, 1),
	MUX(CLK_MOUT_ACLK_MFC_400_B, "mout_aclk_mfc_400_b",
			mout_aclk_mfc_400_b_p, MUX_SEL_TOP4, 4, 1),
	MUX(CLK_MOUT_ACLK_MFC_400_A, "mout_aclk_mfc_400_a",
			mout_aclk_mfc_400_a_p, MUX_SEL_TOP4, 0, 1),

	/* MUX_SEL_TOP_MSCL */
	MUX(CLK_MOUT_SCLK_JPEG_C, "mout_sclk_jpeg_c", mout_sclk_jpeg_c_p,
			MUX_SEL_TOP_MSCL, 8, 1),
	MUX(CLK_MOUT_SCLK_JPEG_B, "mout_sclk_jpeg_b", mout_sclk_jpeg_b_p,
			MUX_SEL_TOP_MSCL, 4, 1),
	MUX(CLK_MOUT_SCLK_JPEG_A, "mout_sclk_jpeg_a", mout_bus_pll_user_t_p,
			MUX_SEL_TOP_MSCL, 0, 1),

	/* MUX_SEL_TOP_CAM1 */
	MUX(CLK_MOUT_SCLK_ISP_SENSOR2, "mout_sclk_isp_sensor2",
			mout_bus_pll_user_t_p, MUX_SEL_TOP_CAM1, 24, 1),
	MUX(CLK_MOUT_SCLK_ISP_SENSOR1, "mout_sclk_isp_sensor1",
			mout_bus_pll_user_t_p, MUX_SEL_TOP_CAM1, 20, 1),
	MUX(CLK_MOUT_SCLK_ISP_SENSOR0, "mout_sclk_isp_sensor0",
			mout_bus_pll_user_t_p, MUX_SEL_TOP_CAM1, 16, 1),
	MUX(CLK_MOUT_SCLK_ISP_UART, "mout_sclk_isp_uart",
			mout_bus_pll_user_t_p, MUX_SEL_TOP_CAM1, 8, 1),
	MUX(CLK_MOUT_SCLK_ISP_SPI1, "mout_sclk_isp_spi1",
			mout_bus_pll_user_t_p, MUX_SEL_TOP_CAM1, 4, 1),
	MUX(CLK_MOUT_SCLK_ISP_SPI0, "mout_sclk_isp_spi0",
			mout_bus_pll_user_t_p, MUX_SEL_TOP_CAM1, 0, 1),

	/* MUX_SEL_TOP_FSYS0 */
	MUX(CLK_MOUT_SCLK_MMC2_B, "mout_sclk_mmc2_b", mout_sclk_mmc2_b_p,
			MUX_SEL_TOP_FSYS0, 28, 1),
	MUX(CLK_MOUT_SCLK_MMC2_A, "mout_sclk_mmc2_a", mout_bus_pll_user_t_p,
			MUX_SEL_TOP_FSYS0, 24, 1),
	MUX(CLK_MOUT_SCLK_MMC1_B, "mout_sclk_mmc1_b", mout_sclk_mmc1_b_p,
			MUX_SEL_TOP_FSYS0, 20, 1),
	MUX(CLK_MOUT_SCLK_MMC1_A, "mout_sclk_mmc1_a", mout_bus_pll_user_t_p,
			MUX_SEL_TOP_FSYS0, 16, 1),
	MUX(CLK_MOUT_SCLK_MMC0_D, "mout_sclk_mmc0_d", mout_sclk_mmc0_d_p,
			MUX_SEL_TOP_FSYS0, 12, 1),
	MUX(CLK_MOUT_SCLK_MMC0_C, "mout_sclk_mmc0_c", mout_sclk_mmc0_c_p,
			MUX_SEL_TOP_FSYS0, 8, 1),
	MUX(CLK_MOUT_SCLK_MMC0_B, "mout_sclk_mmc0_b", mout_sclk_mmc0_b_p,
			MUX_SEL_TOP_FSYS0, 4, 1),
	MUX(CLK_MOUT_SCLK_MMC0_A, "mout_sclk_mmc0_a", mout_bus_pll_user_t_p,
			MUX_SEL_TOP_FSYS0, 0, 1),

	/* MUX_SEL_TOP_FSYS1 */
	MUX(CLK_MOUT_SCLK_PCIE_100, "mout_sclk_pcie_100", mout_bus_pll_user_t_p,
			MUX_SEL_TOP_FSYS1, 12, 1),
	MUX(CLK_MOUT_SCLK_UFSUNIPRO, "mout_sclk_ufsunipro",
			mout_mphy_pll_user_t_p, MUX_SEL_TOP_FSYS1, 8, 1),
	MUX(CLK_MOUT_SCLK_USBHOST30, "mout_sclk_usbhost30",
			mout_bus_pll_user_t_p, MUX_SEL_TOP_FSYS1, 4, 1),
	MUX(CLK_MOUT_SCLK_USBDRD30, "mout_sclk_usbdrd30",
			mout_bus_pll_user_t_p, MUX_SEL_TOP_FSYS1, 0, 1),

	/* MUX_SEL_TOP_PERIC0 */
	MUX(CLK_MOUT_SCLK_SPI4, "mout_sclk_spi4", mout_bus_pll_user_t_p,
			MUX_SEL_TOP_PERIC0, 28, 1),
	MUX(CLK_MOUT_SCLK_SPI3, "mout_sclk_spi3", mout_bus_pll_user_t_p,
			MUX_SEL_TOP_PERIC0, 24, 1),
	MUX(CLK_MOUT_SCLK_UART2, "mout_sclk_uart2", mout_bus_pll_user_t_p,
			MUX_SEL_TOP_PERIC0, 20, 1),
	MUX(CLK_MOUT_SCLK_UART1, "mout_sclk_uart1", mout_bus_pll_user_t_p,
			MUX_SEL_TOP_PERIC0, 16, 1),
	MUX(CLK_MOUT_SCLK_UART0, "mout_sclk_uart0", mout_bus_pll_user_t_p,
			MUX_SEL_TOP_PERIC0, 12, 1),
	MUX(CLK_MOUT_SCLK_SPI2, "mout_sclk_spi2", mout_bus_pll_user_t_p,
			MUX_SEL_TOP_PERIC0, 8, 1),
	MUX(CLK_MOUT_SCLK_SPI1, "mout_sclk_spi1", mout_bus_pll_user_t_p,
			MUX_SEL_TOP_PERIC0, 4, 1),
	MUX(CLK_MOUT_SCLK_SPI0, "mout_sclk_spi0", mout_bus_pll_user_t_p,
			MUX_SEL_TOP_PERIC0, 0, 1),

	/* MUX_SEL_TOP_PERIC1 */
	MUX(CLK_MOUT_SCLK_SLIMBUS, "mout_sclk_slimbus", mout_aud_pll_user_p,
			MUX_SEL_TOP_PERIC1, 16, 1),
	MUX(CLK_MOUT_SCLK_SPDIF, "mout_sclk_spdif", mout_sclk_spdif_p,
			MUX_SEL_TOP_PERIC1, 12, 2),
	MUX(CLK_MOUT_SCLK_AUDIO1, "mout_sclk_audio1", mout_sclk_audio1_p,
			MUX_SEL_TOP_PERIC1, 4, 2),
	MUX(CLK_MOUT_SCLK_AUDIO0, "mout_sclk_audio0", mout_sclk_audio0_p,
			MUX_SEL_TOP_PERIC1, 0, 2),

	/* MUX_SEL_TOP_DISP */
	MUX(CLK_MOUT_SCLK_HDMI_SPDIF, "mout_sclk_hdmi_spdif",
			mout_sclk_hdmi_spdif_p, MUX_SEL_TOP_DISP, 0, 1),
};

static const struct samsung_div_clock top_div_clks[] __initconst = {
	/* DIV_TOP0 */
	DIV(CLK_DIV_ACLK_CAM1_333, "div_aclk_cam1_333", "mout_aclk_cam1_333",
			DIV_TOP0, 28, 3),
	DIV(CLK_DIV_ACLK_CAM1_400, "div_aclk_cam1_400", "mout_bus_pll_user",
			DIV_TOP0, 24, 3),
	DIV(CLK_DIV_ACLK_CAM1_552, "div_aclk_cam1_552", "mout_aclk_cam1_552_b",
			DIV_TOP0, 20, 3),
	DIV(CLK_DIV_ACLK_CAM0_333, "div_aclk_cam0_333", "mout_mfc_pll_user",
			DIV_TOP0, 16, 3),
	DIV(CLK_DIV_ACLK_CAM0_400, "div_aclk_cam0_400", "mout_bus_pll_user",
			DIV_TOP0, 12, 3),
	DIV(CLK_DIV_ACLK_CAM0_552, "div_aclk_cam0_552", "mout_isp_pll",
			DIV_TOP0, 8, 3),
	DIV(CLK_DIV_ACLK_ISP_DIS_400, "div_aclk_isp_dis_400",
			"mout_aclk_isp_dis_400", DIV_TOP0, 4, 4),
	DIV(CLK_DIV_ACLK_ISP_400, "div_aclk_isp_400",
			"mout_aclk_isp_400", DIV_TOP0, 0, 4),

	/* DIV_TOP1 */
	DIV(CLK_DIV_ACLK_GSCL_111, "div_aclk_gscl_111", "mout_aclk_gscl_333",
			DIV_TOP1, 28, 3),
	DIV(CLK_DIV_ACLK_GSCL_333, "div_aclk_gscl_333", "mout_aclk_gscl_333",
			DIV_TOP1, 24, 3),
	DIV(CLK_DIV_ACLK_HEVC_400, "div_aclk_hevc_400", "mout_aclk_hevc_400",
			DIV_TOP1, 20, 3),
	DIV(CLK_DIV_ACLK_MFC_400, "div_aclk_mfc_400", "mout_aclk_mfc_400_c",
			DIV_TOP1, 12, 3),
	DIV(CLK_DIV_ACLK_G2D_266, "div_aclk_g2d_266", "mout_bus_pll_user",
			DIV_TOP1, 8, 3),
	DIV(CLK_DIV_ACLK_G2D_400, "div_aclk_g2d_400", "mout_aclk_g2d_400_b",
			DIV_TOP1, 0, 3),

	/* DIV_TOP2 */
	DIV(CLK_DIV_ACLK_MSCL_400, "div_aclk_mscl_400", "mout_aclk_mscl_400_b",
			DIV_TOP2, 4, 3),
	DIV(CLK_DIV_ACLK_FSYS_200, "div_aclk_fsys_200", "mout_bus_pll_user",
			DIV_TOP2, 0, 3),

	/* DIV_TOP3 */
	DIV(CLK_DIV_ACLK_IMEM_SSSX_266, "div_aclk_imem_sssx_266",
			"mout_bus_pll_user", DIV_TOP3, 24, 3),
	DIV(CLK_DIV_ACLK_IMEM_200, "div_aclk_imem_200",
			"mout_bus_pll_user", DIV_TOP3, 20, 3),
	DIV(CLK_DIV_ACLK_IMEM_266, "div_aclk_imem_266",
			"mout_bus_pll_user", DIV_TOP3, 16, 3),
	DIV(CLK_DIV_ACLK_PERIC_66_B, "div_aclk_peric_66_b",
			"div_aclk_peric_66_a", DIV_TOP3, 12, 3),
	DIV(CLK_DIV_ACLK_PERIC_66_A, "div_aclk_peric_66_a",
			"mout_bus_pll_user", DIV_TOP3, 8, 3),
	DIV(CLK_DIV_ACLK_PERIS_66_B, "div_aclk_peris_66_b",
			"div_aclk_peris_66_a", DIV_TOP3, 4, 3),
	DIV(CLK_DIV_ACLK_PERIS_66_A, "div_aclk_peris_66_a",
			"mout_bus_pll_user", DIV_TOP3, 0, 3),

	/* DIV_TOP4 */
	DIV(CLK_DIV_ACLK_G3D_400, "div_aclk_g3d_400", "mout_bus_pll_user",
			DIV_TOP4, 8, 3),
	DIV(CLK_DIV_ACLK_BUS0_400, "div_aclk_bus0_400", "mout_aclk_bus0_400",
			DIV_TOP4, 4, 3),
	DIV(CLK_DIV_ACLK_BUS1_400, "div_aclk_bus1_400", "mout_bus_pll_user",
			DIV_TOP4, 0, 3),

	/* DIV_TOP_MSCL */
	DIV(CLK_DIV_SCLK_JPEG, "div_sclk_jpeg", "mout_sclk_jpeg_c",
			DIV_TOP_MSCL, 0, 4),

	/* DIV_TOP_CAM10 */
	DIV(CLK_DIV_SCLK_ISP_UART, "div_sclk_isp_uart", "mout_sclk_isp_uart",
			DIV_TOP_CAM10, 24, 5),
	DIV(CLK_DIV_SCLK_ISP_SPI1_B, "div_sclk_isp_spi1_b",
			"div_sclk_isp_spi1_a", DIV_TOP_CAM10, 16, 8),
	DIV(CLK_DIV_SCLK_ISP_SPI1_A, "div_sclk_isp_spi1_a",
			"mout_sclk_isp_spi1", DIV_TOP_CAM10, 12, 4),
	DIV(CLK_DIV_SCLK_ISP_SPI0_B, "div_sclk_isp_spi0_b",
			"div_sclk_isp_spi0_a", DIV_TOP_CAM10, 4, 8),
	DIV(CLK_DIV_SCLK_ISP_SPI0_A, "div_sclk_isp_spi0_a",
			"mout_sclk_isp_spi0", DIV_TOP_CAM10, 0, 4),

	/* DIV_TOP_CAM11 */
	DIV(CLK_DIV_SCLK_ISP_SENSOR2_B, "div_sclk_isp_sensor2_b",
			"div_sclk_isp_sensor2_a", DIV_TOP_CAM11, 20, 4),
	DIV(CLK_DIV_SCLK_ISP_SENSOR2_A, "div_sclk_isp_sensor2_a",
			"mout_sclk_isp_sensor2", DIV_TOP_CAM11, 16, 4),
	DIV(CLK_DIV_SCLK_ISP_SENSOR1_B, "div_sclk_isp_sensor1_b",
			"div_sclk_isp_sensor1_a", DIV_TOP_CAM11, 12, 4),
	DIV(CLK_DIV_SCLK_ISP_SENSOR1_A, "div_sclk_isp_sensor1_a",
			"mout_sclk_isp_sensor1", DIV_TOP_CAM11, 8, 4),
	DIV(CLK_DIV_SCLK_ISP_SENSOR0_B, "div_sclk_isp_sensor0_b",
			"div_sclk_isp_sensor0_a", DIV_TOP_CAM11, 4, 4),
	DIV(CLK_DIV_SCLK_ISP_SENSOR0_A, "div_sclk_isp_sensor0_a",
			"mout_sclk_isp_sensor0", DIV_TOP_CAM11, 0, 4),

	/* DIV_TOP_FSYS0 */
	DIV(CLK_DIV_SCLK_MMC1_B, "div_sclk_mmc1_b", "div_sclk_mmc1_a",
			DIV_TOP_FSYS0, 16, 8),
	DIV(CLK_DIV_SCLK_MMC1_A, "div_sclk_mmc1_a", "mout_sclk_mmc1_b",
			DIV_TOP_FSYS0, 12, 4),
	DIV_F(CLK_DIV_SCLK_MMC0_B, "div_sclk_mmc0_b", "div_sclk_mmc0_a",
			DIV_TOP_FSYS0, 4, 8, CLK_SET_RATE_PARENT, 0),
	DIV_F(CLK_DIV_SCLK_MMC0_A, "div_sclk_mmc0_a", "mout_sclk_mmc0_d",
			DIV_TOP_FSYS0, 0, 4, CLK_SET_RATE_PARENT, 0),

	/* DIV_TOP_FSYS1 */
	DIV(CLK_DIV_SCLK_MMC2_B, "div_sclk_mmc2_b", "div_sclk_mmc2_a",
			DIV_TOP_FSYS1, 4, 8),
	DIV(CLK_DIV_SCLK_MMC2_A, "div_sclk_mmc2_a", "mout_sclk_mmc2_b",
			DIV_TOP_FSYS1, 0, 4),

	/* DIV_TOP_FSYS2 */
	DIV(CLK_DIV_SCLK_PCIE_100, "div_sclk_pcie_100", "mout_sclk_pcie_100",
			DIV_TOP_FSYS2, 12, 3),
	DIV(CLK_DIV_SCLK_USBHOST30, "div_sclk_usbhost30",
			"mout_sclk_usbhost30", DIV_TOP_FSYS2, 8, 4),
	DIV(CLK_DIV_SCLK_UFSUNIPRO, "div_sclk_ufsunipro",
			"mout_sclk_ufsunipro", DIV_TOP_FSYS2, 4, 4),
	DIV(CLK_DIV_SCLK_USBDRD30, "div_sclk_usbdrd30", "mout_sclk_usbdrd30",
			DIV_TOP_FSYS2, 0, 4),

	/* DIV_TOP_PERIC0 */
	DIV(CLK_DIV_SCLK_SPI1_B, "div_sclk_spi1_b", "div_sclk_spi1_a",
			DIV_TOP_PERIC0, 16, 8),
	DIV(CLK_DIV_SCLK_SPI1_A, "div_sclk_spi1_a", "mout_sclk_spi1",
			DIV_TOP_PERIC0, 12, 4),
	DIV(CLK_DIV_SCLK_SPI0_B, "div_sclk_spi0_b", "div_sclk_spi0_a",
			DIV_TOP_PERIC0, 4, 8),
	DIV(CLK_DIV_SCLK_SPI0_A, "div_sclk_spi0_a", "mout_sclk_spi0",
			DIV_TOP_PERIC0, 0, 4),

	/* DIV_TOP_PERIC1 */
	DIV(CLK_DIV_SCLK_SPI2_B, "div_sclk_spi2_b", "div_sclk_spi2_a",
			DIV_TOP_PERIC1, 4, 8),
	DIV(CLK_DIV_SCLK_SPI2_A, "div_sclk_spi2_a", "mout_sclk_spi2",
			DIV_TOP_PERIC1, 0, 4),

	/* DIV_TOP_PERIC2 */
	DIV(CLK_DIV_SCLK_UART2, "div_sclk_uart2", "mout_sclk_uart2",
			DIV_TOP_PERIC2, 8, 4),
	DIV(CLK_DIV_SCLK_UART1, "div_sclk_uart1", "mout_sclk_uart0",
			DIV_TOP_PERIC2, 4, 4),
	DIV(CLK_DIV_SCLK_UART0, "div_sclk_uart0", "mout_sclk_uart1",
			DIV_TOP_PERIC2, 0, 4),

	/* DIV_TOP_PERIC3 */
	DIV(CLK_DIV_SCLK_I2S1, "div_sclk_i2s1", "sclk_audio1",
			DIV_TOP_PERIC3, 16, 6),
	DIV(CLK_DIV_SCLK_PCM1, "div_sclk_pcm1", "sclk_audio1",
			DIV_TOP_PERIC3, 8, 8),
	DIV(CLK_DIV_SCLK_AUDIO1, "div_sclk_audio1", "mout_sclk_audio1",
			DIV_TOP_PERIC3, 4, 4),
	DIV(CLK_DIV_SCLK_AUDIO0, "div_sclk_audio0", "mout_sclk_audio0",
			DIV_TOP_PERIC3, 0, 4),

	/* DIV_TOP_PERIC4 */
	DIV(CLK_DIV_SCLK_SPI4_B, "div_sclk_spi4_b", "div_sclk_spi4_a",
			DIV_TOP_PERIC4, 16, 8),
	DIV(CLK_DIV_SCLK_SPI4_A, "div_sclk_spi4_a", "mout_sclk_spi4",
			DIV_TOP_PERIC4, 12, 4),
	DIV(CLK_DIV_SCLK_SPI3_B, "div_sclk_spi3_b", "div_sclk_spi3_a",
			DIV_TOP_PERIC4, 4, 8),
	DIV(CLK_DIV_SCLK_SPI3_A, "div_sclk_spi3_a", "mout_sclk_spi3",
			DIV_TOP_PERIC4, 0, 4),
};

static const struct samsung_gate_clock top_gate_clks[] __initconst = {
	/* ENABLE_ACLK_TOP */
	GATE(CLK_ACLK_G3D_400, "aclk_g3d_400", "div_aclk_g3d_400",
			ENABLE_ACLK_TOP, 30, CLK_IS_CRITICAL, 0),
	GATE(CLK_ACLK_IMEM_SSX_266, "aclk_imem_ssx_266",
			"div_aclk_imem_sssx_266", ENABLE_ACLK_TOP,
			29, CLK_IGNORE_UNUSED, 0),
	GATE(CLK_ACLK_BUS0_400, "aclk_bus0_400", "div_aclk_bus0_400",
			ENABLE_ACLK_TOP, 26,
			CLK_IS_CRITICAL | CLK_SET_RATE_PARENT, 0),
	GATE(CLK_ACLK_BUS1_400, "aclk_bus1_400", "div_aclk_bus1_400",
			ENABLE_ACLK_TOP, 25,
			CLK_IS_CRITICAL | CLK_SET_RATE_PARENT, 0),
	GATE(CLK_ACLK_IMEM_200, "aclk_imem_200", "div_aclk_imem_266",
			ENABLE_ACLK_TOP, 24,
			CLK_IS_CRITICAL | CLK_SET_RATE_PARENT, 0),
	GATE(CLK_ACLK_IMEM_266, "aclk_imem_266", "div_aclk_imem_200",
			ENABLE_ACLK_TOP, 23,
			CLK_IGNORE_UNUSED | CLK_SET_RATE_PARENT, 0),
	GATE(CLK_ACLK_PERIC_66, "aclk_peric_66", "div_aclk_peric_66_b",
			ENABLE_ACLK_TOP, 22,
			CLK_SET_RATE_PARENT | CLK_IS_CRITICAL, 0),
	GATE(CLK_ACLK_PERIS_66, "aclk_peris_66", "div_aclk_peris_66_b",
			ENABLE_ACLK_TOP, 21,
			CLK_SET_RATE_PARENT | CLK_IS_CRITICAL, 0),
	GATE(CLK_ACLK_MSCL_400, "aclk_mscl_400", "div_aclk_mscl_400",
			ENABLE_ACLK_TOP, 19,
			CLK_SET_RATE_PARENT | CLK_IS_CRITICAL, 0),
	GATE(CLK_ACLK_FSYS_200, "aclk_fsys_200", "div_aclk_fsys_200",
			ENABLE_ACLK_TOP, 18,
			CLK_SET_RATE_PARENT | CLK_IS_CRITICAL, 0),
	GATE(CLK_ACLK_GSCL_111, "aclk_gscl_111", "div_aclk_gscl_111",
			ENABLE_ACLK_TOP, 15,
			CLK_SET_RATE_PARENT | CLK_IS_CRITICAL, 0),
	GATE(CLK_ACLK_GSCL_333, "aclk_gscl_333", "div_aclk_gscl_333",
			ENABLE_ACLK_TOP, 14,
			CLK_SET_RATE_PARENT | CLK_IGNORE_UNUSED, 0),
	GATE(CLK_ACLK_CAM1_333, "aclk_cam1_333", "div_aclk_cam1_333",
			ENABLE_ACLK_TOP, 13,
			CLK_SET_RATE_PARENT | CLK_IGNORE_UNUSED, 0),
	GATE(CLK_ACLK_CAM1_400, "aclk_cam1_400", "div_aclk_cam1_400",
			ENABLE_ACLK_TOP, 12,
			CLK_SET_RATE_PARENT | CLK_IS_CRITICAL, 0),
	GATE(CLK_ACLK_CAM1_552, "aclk_cam1_552", "div_aclk_cam1_552",
			ENABLE_ACLK_TOP, 11,
			CLK_SET_RATE_PARENT | CLK_IGNORE_UNUSED, 0),
	GATE(CLK_ACLK_CAM0_333, "aclk_cam0_333", "div_aclk_cam0_333",
			ENABLE_ACLK_TOP, 10,
			CLK_SET_RATE_PARENT | CLK_IGNORE_UNUSED, 0),
	GATE(CLK_ACLK_CAM0_400, "aclk_cam0_400", "div_aclk_cam0_400",
			ENABLE_ACLK_TOP, 9,
			CLK_SET_RATE_PARENT | CLK_IS_CRITICAL, 0),
	GATE(CLK_ACLK_CAM0_552, "aclk_cam0_552", "div_aclk_cam0_552",
			ENABLE_ACLK_TOP, 8,
			CLK_SET_RATE_PARENT | CLK_IGNORE_UNUSED, 0),
	GATE(CLK_ACLK_ISP_DIS_400, "aclk_isp_dis_400", "div_aclk_isp_dis_400",
			ENABLE_ACLK_TOP, 7,
			CLK_SET_RATE_PARENT | CLK_IGNORE_UNUSED, 0),
	GATE(CLK_ACLK_ISP_400, "aclk_isp_400", "div_aclk_isp_400",
			ENABLE_ACLK_TOP, 6,
			CLK_SET_RATE_PARENT | CLK_IS_CRITICAL, 0),
	GATE(CLK_ACLK_HEVC_400, "aclk_hevc_400", "div_aclk_hevc_400",
			ENABLE_ACLK_TOP, 5,
			CLK_SET_RATE_PARENT | CLK_IS_CRITICAL, 0),
	GATE(CLK_ACLK_MFC_400, "aclk_mfc_400", "div_aclk_mfc_400",
			ENABLE_ACLK_TOP, 3,
			CLK_SET_RATE_PARENT | CLK_IS_CRITICAL, 0),
	GATE(CLK_ACLK_G2D_266, "aclk_g2d_266", "div_aclk_g2d_266",
			ENABLE_ACLK_TOP, 2,
			CLK_SET_RATE_PARENT | CLK_IGNORE_UNUSED, 0),
	GATE(CLK_ACLK_G2D_400, "aclk_g2d_400", "div_aclk_g2d_400",
			ENABLE_ACLK_TOP, 0,
			CLK_SET_RATE_PARENT | CLK_IS_CRITICAL, 0),

	/* ENABLE_SCLK_TOP_MSCL */
	GATE(CLK_SCLK_JPEG_MSCL, "sclk_jpeg_mscl", "div_sclk_jpeg",
			ENABLE_SCLK_TOP_MSCL, 0, CLK_SET_RATE_PARENT, 0),

	/* ENABLE_SCLK_TOP_CAM1 */
	GATE(CLK_SCLK_ISP_SENSOR2, "sclk_isp_sensor2", "div_sclk_isp_sensor2_b",
			ENABLE_SCLK_TOP_CAM1, 7, 0, 0),
	GATE(CLK_SCLK_ISP_SENSOR1, "sclk_isp_sensor1", "div_sclk_isp_sensor1_b",
			ENABLE_SCLK_TOP_CAM1, 6, 0, 0),
	GATE(CLK_SCLK_ISP_SENSOR0, "sclk_isp_sensor0", "div_sclk_isp_sensor0_b",
			ENABLE_SCLK_TOP_CAM1, 5, 0, 0),
	GATE(CLK_SCLK_ISP_MCTADC_CAM1, "sclk_isp_mctadc_cam1", "oscclk",
			ENABLE_SCLK_TOP_CAM1, 4, 0, 0),
	GATE(CLK_SCLK_ISP_UART_CAM1, "sclk_isp_uart_cam1", "div_sclk_isp_uart",
			ENABLE_SCLK_TOP_CAM1, 2, 0, 0),
	GATE(CLK_SCLK_ISP_SPI1_CAM1, "sclk_isp_spi1_cam1", "div_sclk_isp_spi1_b",
			ENABLE_SCLK_TOP_CAM1, 1, 0, 0),
	GATE(CLK_SCLK_ISP_SPI0_CAM1, "sclk_isp_spi0_cam1", "div_sclk_isp_spi0_b",
			ENABLE_SCLK_TOP_CAM1, 0, 0, 0),

	/* ENABLE_SCLK_TOP_DISP */
	GATE(CLK_SCLK_HDMI_SPDIF_DISP, "sclk_hdmi_spdif_disp",
			"mout_sclk_hdmi_spdif", ENABLE_SCLK_TOP_DISP, 0,
			CLK_IGNORE_UNUSED, 0),

	/* ENABLE_SCLK_TOP_FSYS */
	GATE(CLK_SCLK_PCIE_100_FSYS, "sclk_pcie_100_fsys", "div_sclk_pcie_100",
			ENABLE_SCLK_TOP_FSYS, 7, CLK_IGNORE_UNUSED, 0),
	GATE(CLK_SCLK_MMC2_FSYS, "sclk_mmc2_fsys", "div_sclk_mmc2_b",
			ENABLE_SCLK_TOP_FSYS, 6, CLK_SET_RATE_PARENT, 0),
	GATE(CLK_SCLK_MMC1_FSYS, "sclk_mmc1_fsys", "div_sclk_mmc1_b",
			ENABLE_SCLK_TOP_FSYS, 5, CLK_SET_RATE_PARENT, 0),
	GATE(CLK_SCLK_MMC0_FSYS, "sclk_mmc0_fsys", "div_sclk_mmc0_b",
			ENABLE_SCLK_TOP_FSYS, 4, CLK_SET_RATE_PARENT, 0),
	GATE(CLK_SCLK_UFSUNIPRO_FSYS, "sclk_ufsunipro_fsys",
			"div_sclk_ufsunipro", ENABLE_SCLK_TOP_FSYS,
			3, CLK_SET_RATE_PARENT, 0),
	GATE(CLK_SCLK_USBHOST30_FSYS, "sclk_usbhost30_fsys",
			"div_sclk_usbhost30", ENABLE_SCLK_TOP_FSYS,
			1, CLK_SET_RATE_PARENT, 0),
	GATE(CLK_SCLK_USBDRD30_FSYS, "sclk_usbdrd30_fsys",
			"div_sclk_usbdrd30", ENABLE_SCLK_TOP_FSYS,
			0, CLK_SET_RATE_PARENT, 0),

	/* ENABLE_SCLK_TOP_PERIC */
	GATE(CLK_SCLK_SPI4_PERIC, "sclk_spi4_peric", "div_sclk_spi4_b",
			ENABLE_SCLK_TOP_PERIC, 12, CLK_SET_RATE_PARENT, 0),
	GATE(CLK_SCLK_SPI3_PERIC, "sclk_spi3_peric", "div_sclk_spi3_b",
			ENABLE_SCLK_TOP_PERIC, 11, CLK_SET_RATE_PARENT, 0),
	GATE(CLK_SCLK_SPDIF_PERIC, "sclk_spdif_peric", "mout_sclk_spdif",
			ENABLE_SCLK_TOP_PERIC, 9, CLK_SET_RATE_PARENT, 0),
	GATE(CLK_SCLK_I2S1_PERIC, "sclk_i2s1_peric", "div_sclk_i2s1",
			ENABLE_SCLK_TOP_PERIC, 8, CLK_SET_RATE_PARENT, 0),
	GATE(CLK_SCLK_PCM1_PERIC, "sclk_pcm1_peric", "div_sclk_pcm1",
			ENABLE_SCLK_TOP_PERIC, 7, CLK_SET_RATE_PARENT, 0),
	GATE(CLK_SCLK_UART2_PERIC, "sclk_uart2_peric", "div_sclk_uart2",
			ENABLE_SCLK_TOP_PERIC, 5, CLK_SET_RATE_PARENT |
			CLK_IGNORE_UNUSED, 0),
	GATE(CLK_SCLK_UART1_PERIC, "sclk_uart1_peric", "div_sclk_uart1",
			ENABLE_SCLK_TOP_PERIC, 4, CLK_SET_RATE_PARENT |
			CLK_IGNORE_UNUSED, 0),
	GATE(CLK_SCLK_UART0_PERIC, "sclk_uart0_peric", "div_sclk_uart0",
			ENABLE_SCLK_TOP_PERIC, 3, CLK_SET_RATE_PARENT |
			CLK_IGNORE_UNUSED, 0),
	GATE(CLK_SCLK_SPI2_PERIC, "sclk_spi2_peric", "div_sclk_spi2_b",
			ENABLE_SCLK_TOP_PERIC, 2, CLK_SET_RATE_PARENT, 0),
	GATE(CLK_SCLK_SPI1_PERIC, "sclk_spi1_peric", "div_sclk_spi1_b",
			ENABLE_SCLK_TOP_PERIC, 1, CLK_SET_RATE_PARENT, 0),
	GATE(CLK_SCLK_SPI0_PERIC, "sclk_spi0_peric", "div_sclk_spi0_b",
			ENABLE_SCLK_TOP_PERIC, 0, CLK_SET_RATE_PARENT, 0),

	/* MUX_ENABLE_TOP_PERIC1 */
	GATE(CLK_SCLK_SLIMBUS, "sclk_slimbus", "mout_sclk_slimbus",
			MUX_ENABLE_TOP_PERIC1, 16, 0, 0),
	GATE(CLK_SCLK_AUDIO1, "sclk_audio1", "div_sclk_audio1",
			MUX_ENABLE_TOP_PERIC1, 4, 0, 0),
	GATE(CLK_SCLK_AUDIO0, "sclk_audio0", "div_sclk_audio0",
			MUX_ENABLE_TOP_PERIC1, 0, 0, 0),
};

/*
 * ATLAS_PLL & APOLLO_PLL & MEM0_PLL & MEM1_PLL & BUS_PLL & MFC_PLL
 * & MPHY_PLL & G3D_PLL & DISP_PLL & ISP_PLL
 */
<<<<<<< HEAD
static struct samsung_pll_rate_table exynos5443_pll_rates[] = {
	PLL_35XX_RATE(2500000000U, 625, 6,  0),
	PLL_35XX_RATE(2400000000U, 500, 5,  0),
	PLL_35XX_RATE(2300000000U, 575, 6,  0),
	PLL_35XX_RATE(2200000000U, 550, 6,  0),
	PLL_35XX_RATE(2100000000U, 350, 4,  0),
	PLL_35XX_RATE(2000000000U, 500, 6,  0),
	PLL_35XX_RATE(1900000000U, 475, 6,  0),
	PLL_35XX_RATE(1800000000U, 375, 5,  0),
	PLL_35XX_RATE(1700000000U, 425, 6,  0),
	PLL_35XX_RATE(1600000000U, 400, 6,  0),
	PLL_35XX_RATE(1500000000U, 250, 4,  0),
	PLL_35XX_RATE(1400000000U, 350, 6,  0),
	PLL_35XX_RATE(1332000000U, 222, 4,  0),
	PLL_35XX_RATE(1300000000U, 325, 6,  0),
	PLL_35XX_RATE(1200000000U, 500, 5,  1),
	PLL_35XX_RATE(1100000000U, 550, 6,  1),
	PLL_35XX_RATE(1086000000U, 362, 4,  1),
	PLL_35XX_RATE(1066000000U, 533, 6,  1),
	PLL_35XX_RATE(1000000000U, 500, 6,  1),
	PLL_35XX_RATE(933000000U,  311, 4,  1),
	PLL_35XX_RATE(921000000U,  307, 4,  1),
	PLL_35XX_RATE(900000000U,  375, 5,  1),
	PLL_35XX_RATE(825000000U,  275, 4,  1),
	PLL_35XX_RATE(800000000U,  400, 6,  1),
	PLL_35XX_RATE(733000000U,  733, 12, 1),
	PLL_35XX_RATE(700000000U,  175, 3,  1),
	PLL_35XX_RATE(666000000U,  222, 4,  1),
	PLL_35XX_RATE(633000000U,  211, 4,  1),
	PLL_35XX_RATE(600000000U,  500, 5,  2),
	PLL_35XX_RATE(552000000U,  460, 5,  2),
	PLL_35XX_RATE(550000000U,  550, 6,  2),
	PLL_35XX_RATE(543000000U,  362, 4,  2),
	PLL_35XX_RATE(533000000U,  533, 6,  2),
	PLL_35XX_RATE(500000000U,  500, 6,  2),
	PLL_35XX_RATE(444000000U,  370, 5,  2),
	PLL_35XX_RATE(420000000U,  350, 5,  2),
	PLL_35XX_RATE(400000000U,  400, 6,  2),
	PLL_35XX_RATE(350000000U,  350, 6,  2),
	PLL_35XX_RATE(333000000U,  222, 4,  2),
	PLL_35XX_RATE(300000000U,  500, 5,  3),
	PLL_35XX_RATE(266000000U,  532, 6,  3),
	PLL_35XX_RATE(200000000U,  400, 6,  3),
	PLL_35XX_RATE(166000000U,  332, 6,  3),
	PLL_35XX_RATE(160000000U,  320, 6,  3),
	PLL_35XX_RATE(133000000U,  532, 6,  4),
	PLL_35XX_RATE(100000000U,  400, 6,  4),
=======
static const struct samsung_pll_rate_table exynos5433_pll_rates[] __initconst = {
	PLL_35XX_RATE(24 * MHZ, 2500000000U, 625, 6,  0),
	PLL_35XX_RATE(24 * MHZ, 2400000000U, 500, 5,  0),
	PLL_35XX_RATE(24 * MHZ, 2300000000U, 575, 6,  0),
	PLL_35XX_RATE(24 * MHZ, 2200000000U, 550, 6,  0),
	PLL_35XX_RATE(24 * MHZ, 2100000000U, 350, 4,  0),
	PLL_35XX_RATE(24 * MHZ, 2000000000U, 500, 6,  0),
	PLL_35XX_RATE(24 * MHZ, 1900000000U, 475, 6,  0),
	PLL_35XX_RATE(24 * MHZ, 1800000000U, 375, 5,  0),
	PLL_35XX_RATE(24 * MHZ, 1700000000U, 425, 6,  0),
	PLL_35XX_RATE(24 * MHZ, 1600000000U, 400, 6,  0),
	PLL_35XX_RATE(24 * MHZ, 1500000000U, 250, 4,  0),
	PLL_35XX_RATE(24 * MHZ, 1400000000U, 350, 6,  0),
	PLL_35XX_RATE(24 * MHZ, 1332000000U, 222, 4,  0),
	PLL_35XX_RATE(24 * MHZ, 1300000000U, 325, 6,  0),
	PLL_35XX_RATE(24 * MHZ, 1200000000U, 500, 5,  1),
	PLL_35XX_RATE(24 * MHZ, 1100000000U, 550, 6,  1),
	PLL_35XX_RATE(24 * MHZ, 1086000000U, 362, 4,  1),
	PLL_35XX_RATE(24 * MHZ, 1066000000U, 533, 6,  1),
	PLL_35XX_RATE(24 * MHZ, 1000000000U, 500, 6,  1),
	PLL_35XX_RATE(24 * MHZ, 933000000U,  311, 4,  1),
	PLL_35XX_RATE(24 * MHZ, 921000000U,  307, 4,  1),
	PLL_35XX_RATE(24 * MHZ, 900000000U,  375, 5,  1),
	PLL_35XX_RATE(24 * MHZ, 825000000U,  275, 4,  1),
	PLL_35XX_RATE(24 * MHZ, 800000000U,  400, 6,  1),
	PLL_35XX_RATE(24 * MHZ, 733000000U,  733, 12, 1),
	PLL_35XX_RATE(24 * MHZ, 700000000U,  175, 3,  1),
	PLL_35XX_RATE(24 * MHZ, 666000000U,  222, 4,  1),
	PLL_35XX_RATE(24 * MHZ, 633000000U,  211, 4,  1),
	PLL_35XX_RATE(24 * MHZ, 600000000U,  500, 5,  2),
	PLL_35XX_RATE(24 * MHZ, 552000000U,  460, 5,  2),
	PLL_35XX_RATE(24 * MHZ, 550000000U,  550, 6,  2),
	PLL_35XX_RATE(24 * MHZ, 543000000U,  362, 4,  2),
	PLL_35XX_RATE(24 * MHZ, 533000000U,  533, 6,  2),
	PLL_35XX_RATE(24 * MHZ, 500000000U,  500, 6,  2),
	PLL_35XX_RATE(24 * MHZ, 444000000U,  370, 5,  2),
	PLL_35XX_RATE(24 * MHZ, 420000000U,  350, 5,  2),
	PLL_35XX_RATE(24 * MHZ, 400000000U,  400, 6,  2),
	PLL_35XX_RATE(24 * MHZ, 350000000U,  350, 6,  2),
	PLL_35XX_RATE(24 * MHZ, 333000000U,  222, 4,  2),
	PLL_35XX_RATE(24 * MHZ, 300000000U,  500, 5,  3),
	PLL_35XX_RATE(24 * MHZ, 278000000U,  556, 6,  3),
	PLL_35XX_RATE(24 * MHZ, 266000000U,  532, 6,  3),
	PLL_35XX_RATE(24 * MHZ, 250000000U,  500, 6,  3),
	PLL_35XX_RATE(24 * MHZ, 200000000U,  400, 6,  3),
	PLL_35XX_RATE(24 * MHZ, 166000000U,  332, 6,  3),
	PLL_35XX_RATE(24 * MHZ, 160000000U,  320, 6,  3),
	PLL_35XX_RATE(24 * MHZ, 133000000U,  532, 6,  4),
	PLL_35XX_RATE(24 * MHZ, 100000000U,  400, 6,  4),
>>>>>>> 286cd8c7
	{ /* sentinel */ }
};

/* AUD_PLL */
<<<<<<< HEAD
static struct samsung_pll_rate_table exynos5443_aud_pll_rates[] = {
	PLL_36XX_RATE(400000000U, 200, 3, 2,      0),
	PLL_36XX_RATE(393216003U, 197, 3, 2, -25690),
	PLL_36XX_RATE(384000000U, 128, 2, 2,      0),
	PLL_36XX_RATE(368639991U, 246, 4, 2, -15729),
	PLL_36XX_RATE(361507202U, 181, 3, 2, -16148),
	PLL_36XX_RATE(338687988U, 113, 2, 2,  -6816),
	PLL_36XX_RATE(294912002U,  98, 1, 3,  19923),
	PLL_36XX_RATE(288000000U,  96, 1, 3,      0),
	PLL_36XX_RATE(252000000U,  84, 1, 3,      0),
=======
static const struct samsung_pll_rate_table exynos5433_aud_pll_rates[] __initconst = {
	PLL_36XX_RATE(24 * MHZ, 400000000U, 200, 3, 2,      0),
	PLL_36XX_RATE(24 * MHZ, 393216003U, 197, 3, 2, -25690),
	PLL_36XX_RATE(24 * MHZ, 384000000U, 128, 2, 2,      0),
	PLL_36XX_RATE(24 * MHZ, 368639991U, 246, 4, 2, -15729),
	PLL_36XX_RATE(24 * MHZ, 361507202U, 181, 3, 2, -16148),
	PLL_36XX_RATE(24 * MHZ, 338687988U, 113, 2, 2,  -6816),
	PLL_36XX_RATE(24 * MHZ, 294912002U,  98, 1, 3,  19923),
	PLL_36XX_RATE(24 * MHZ, 288000000U,  96, 1, 3,      0),
	PLL_36XX_RATE(24 * MHZ, 252000000U,  84, 1, 3,      0),
	PLL_36XX_RATE(24 * MHZ, 196608001U, 197, 3, 3, -25690),
>>>>>>> 286cd8c7
	{ /* sentinel */ }
};

static const struct samsung_pll_clock top_pll_clks[] __initconst = {
	PLL(pll_35xx, CLK_FOUT_ISP_PLL, "fout_isp_pll", "oscclk",
		ISP_PLL_LOCK, ISP_PLL_CON0, exynos5433_pll_rates),
	PLL(pll_36xx, CLK_FOUT_AUD_PLL, "fout_aud_pll", "oscclk",
		AUD_PLL_LOCK, AUD_PLL_CON0, exynos5433_aud_pll_rates),
};

static const struct samsung_cmu_info top_cmu_info __initconst = {
	.pll_clks		= top_pll_clks,
	.nr_pll_clks		= ARRAY_SIZE(top_pll_clks),
	.mux_clks		= top_mux_clks,
	.nr_mux_clks		= ARRAY_SIZE(top_mux_clks),
	.div_clks		= top_div_clks,
	.nr_div_clks		= ARRAY_SIZE(top_div_clks),
	.gate_clks		= top_gate_clks,
	.nr_gate_clks		= ARRAY_SIZE(top_gate_clks),
	.fixed_clks		= top_fixed_clks,
	.nr_fixed_clks		= ARRAY_SIZE(top_fixed_clks),
	.fixed_factor_clks	= top_fixed_factor_clks,
	.nr_fixed_factor_clks	= ARRAY_SIZE(top_fixed_factor_clks),
	.nr_clk_ids		= TOP_NR_CLK,
	.clk_regs		= top_clk_regs,
	.nr_clk_regs		= ARRAY_SIZE(top_clk_regs),
};

static void __init exynos5433_cmu_top_init(struct device_node *np)
{
	samsung_cmu_register_one(np, &top_cmu_info);
}
CLK_OF_DECLARE(exynos5433_cmu_top, "samsung,exynos5433-cmu-top",
		exynos5433_cmu_top_init);

/*
 * Register offset definitions for CMU_CPIF
 */
#define MPHY_PLL_LOCK		0x0000
#define MPHY_PLL_CON0		0x0100
#define MPHY_PLL_CON1		0x0104
#define MPHY_PLL_FREQ_DET	0x010c
#define MUX_SEL_CPIF0		0x0200
#define DIV_CPIF		0x0600
#define ENABLE_SCLK_CPIF	0x0a00

static const unsigned long cpif_clk_regs[] __initconst = {
	MPHY_PLL_LOCK,
	MPHY_PLL_CON0,
	MPHY_PLL_CON1,
	MPHY_PLL_FREQ_DET,
	MUX_SEL_CPIF0,
	DIV_CPIF,
	ENABLE_SCLK_CPIF,
};

/* list of all parent clock list */
PNAME(mout_mphy_pll_p)		= { "oscclk", "fout_mphy_pll", };

static const struct samsung_pll_clock cpif_pll_clks[] __initconst = {
	PLL(pll_35xx, CLK_FOUT_MPHY_PLL, "fout_mphy_pll", "oscclk",
		MPHY_PLL_LOCK, MPHY_PLL_CON0, exynos5433_pll_rates),
};

static const struct samsung_mux_clock cpif_mux_clks[] __initconst = {
	/* MUX_SEL_CPIF0 */
	MUX(CLK_MOUT_MPHY_PLL, "mout_mphy_pll", mout_mphy_pll_p, MUX_SEL_CPIF0,
			0, 1),
};

static const struct samsung_div_clock cpif_div_clks[] __initconst = {
	/* DIV_CPIF */
	DIV(CLK_DIV_SCLK_MPHY, "div_sclk_mphy", "mout_mphy_pll", DIV_CPIF,
			0, 6),
};

static const struct samsung_gate_clock cpif_gate_clks[] __initconst = {
	/* ENABLE_SCLK_CPIF */
	GATE(CLK_SCLK_MPHY_PLL, "sclk_mphy_pll", "mout_mphy_pll",
			ENABLE_SCLK_CPIF, 9, CLK_IGNORE_UNUSED, 0),
	GATE(CLK_SCLK_UFS_MPHY, "sclk_ufs_mphy", "div_sclk_mphy",
			ENABLE_SCLK_CPIF, 4, 0, 0),
};

static const struct samsung_cmu_info cpif_cmu_info __initconst = {
	.pll_clks		= cpif_pll_clks,
	.nr_pll_clks		= ARRAY_SIZE(cpif_pll_clks),
	.mux_clks		= cpif_mux_clks,
	.nr_mux_clks		= ARRAY_SIZE(cpif_mux_clks),
	.div_clks		= cpif_div_clks,
	.nr_div_clks		= ARRAY_SIZE(cpif_div_clks),
	.gate_clks		= cpif_gate_clks,
	.nr_gate_clks		= ARRAY_SIZE(cpif_gate_clks),
	.nr_clk_ids		= CPIF_NR_CLK,
	.clk_regs		= cpif_clk_regs,
	.nr_clk_regs		= ARRAY_SIZE(cpif_clk_regs),
};

static void __init exynos5433_cmu_cpif_init(struct device_node *np)
{
	samsung_cmu_register_one(np, &cpif_cmu_info);
}
CLK_OF_DECLARE(exynos5433_cmu_cpif, "samsung,exynos5433-cmu-cpif",
		exynos5433_cmu_cpif_init);

/*
 * Register offset definitions for CMU_MIF
 */
#define MEM0_PLL_LOCK			0x0000
#define MEM1_PLL_LOCK			0x0004
#define BUS_PLL_LOCK			0x0008
#define MFC_PLL_LOCK			0x000c
#define MEM0_PLL_CON0			0x0100
#define MEM0_PLL_CON1			0x0104
#define MEM0_PLL_FREQ_DET		0x010c
#define MEM1_PLL_CON0			0x0110
#define MEM1_PLL_CON1			0x0114
#define MEM1_PLL_FREQ_DET		0x011c
#define BUS_PLL_CON0			0x0120
#define BUS_PLL_CON1			0x0124
#define BUS_PLL_FREQ_DET		0x012c
#define MFC_PLL_CON0			0x0130
#define MFC_PLL_CON1			0x0134
#define MFC_PLL_FREQ_DET		0x013c
#define MUX_SEL_MIF0			0x0200
#define MUX_SEL_MIF1			0x0204
#define MUX_SEL_MIF2			0x0208
#define MUX_SEL_MIF3			0x020c
#define MUX_SEL_MIF4			0x0210
#define MUX_SEL_MIF5			0x0214
#define MUX_SEL_MIF6			0x0218
#define MUX_SEL_MIF7			0x021c
#define MUX_ENABLE_MIF0			0x0300
#define MUX_ENABLE_MIF1			0x0304
#define MUX_ENABLE_MIF2			0x0308
#define MUX_ENABLE_MIF3			0x030c
#define MUX_ENABLE_MIF4			0x0310
#define MUX_ENABLE_MIF5			0x0314
#define MUX_ENABLE_MIF6			0x0318
#define MUX_ENABLE_MIF7			0x031c
#define MUX_STAT_MIF0			0x0400
#define MUX_STAT_MIF1			0x0404
#define MUX_STAT_MIF2			0x0408
#define MUX_STAT_MIF3			0x040c
#define MUX_STAT_MIF4			0x0410
#define MUX_STAT_MIF5			0x0414
#define MUX_STAT_MIF6			0x0418
#define MUX_STAT_MIF7			0x041c
#define DIV_MIF1			0x0604
#define DIV_MIF2			0x0608
#define DIV_MIF3			0x060c
#define DIV_MIF4			0x0610
#define DIV_MIF5			0x0614
#define DIV_MIF_PLL_FREQ_DET		0x0618
#define DIV_STAT_MIF1			0x0704
#define DIV_STAT_MIF2			0x0708
#define DIV_STAT_MIF3			0x070c
#define DIV_STAT_MIF4			0x0710
#define DIV_STAT_MIF5			0x0714
#define DIV_STAT_MIF_PLL_FREQ_DET	0x0718
#define ENABLE_ACLK_MIF0		0x0800
#define ENABLE_ACLK_MIF1		0x0804
#define ENABLE_ACLK_MIF2		0x0808
#define ENABLE_ACLK_MIF3		0x080c
#define ENABLE_PCLK_MIF			0x0900
#define ENABLE_PCLK_MIF_SECURE_DREX0_TZ	0x0904
#define ENABLE_PCLK_MIF_SECURE_DREX1_TZ	0x0908
#define ENABLE_PCLK_MIF_SECURE_MONOTONIC_CNT	0x090c
#define ENABLE_PCLK_MIF_SECURE_RTC	0x0910
#define ENABLE_SCLK_MIF			0x0a00
#define ENABLE_IP_MIF0			0x0b00
#define ENABLE_IP_MIF1			0x0b04
#define ENABLE_IP_MIF2			0x0b08
#define ENABLE_IP_MIF3			0x0b0c
#define ENABLE_IP_MIF_SECURE_DREX0_TZ	0x0b10
#define ENABLE_IP_MIF_SECURE_DREX1_TZ	0x0b14
#define ENABLE_IP_MIF_SECURE_MONOTONIC_CNT	0x0b18
#define ENABLE_IP_MIF_SECURE_RTC	0x0b1c
#define CLKOUT_CMU_MIF			0x0c00
#define CLKOUT_CMU_MIF_DIV_STAT		0x0c04
#define DREX_FREQ_CTRL0			0x1000
#define DREX_FREQ_CTRL1			0x1004
#define PAUSE				0x1008
#define DDRPHY_LOCK_CTRL		0x100c

static const unsigned long mif_clk_regs[] __initconst = {
	MEM0_PLL_LOCK,
	MEM1_PLL_LOCK,
	BUS_PLL_LOCK,
	MFC_PLL_LOCK,
	MEM0_PLL_CON0,
	MEM0_PLL_CON1,
	MEM0_PLL_FREQ_DET,
	MEM1_PLL_CON0,
	MEM1_PLL_CON1,
	MEM1_PLL_FREQ_DET,
	BUS_PLL_CON0,
	BUS_PLL_CON1,
	BUS_PLL_FREQ_DET,
	MFC_PLL_CON0,
	MFC_PLL_CON1,
	MFC_PLL_FREQ_DET,
	MUX_SEL_MIF0,
	MUX_SEL_MIF1,
	MUX_SEL_MIF2,
	MUX_SEL_MIF3,
	MUX_SEL_MIF4,
	MUX_SEL_MIF5,
	MUX_SEL_MIF6,
	MUX_SEL_MIF7,
	MUX_ENABLE_MIF0,
	MUX_ENABLE_MIF1,
	MUX_ENABLE_MIF2,
	MUX_ENABLE_MIF3,
	MUX_ENABLE_MIF4,
	MUX_ENABLE_MIF5,
	MUX_ENABLE_MIF6,
	MUX_ENABLE_MIF7,
	DIV_MIF1,
	DIV_MIF2,
	DIV_MIF3,
	DIV_MIF4,
	DIV_MIF5,
	DIV_MIF_PLL_FREQ_DET,
	ENABLE_ACLK_MIF0,
	ENABLE_ACLK_MIF1,
	ENABLE_ACLK_MIF2,
	ENABLE_ACLK_MIF3,
	ENABLE_PCLK_MIF,
	ENABLE_PCLK_MIF_SECURE_DREX0_TZ,
	ENABLE_PCLK_MIF_SECURE_DREX1_TZ,
	ENABLE_PCLK_MIF_SECURE_MONOTONIC_CNT,
	ENABLE_PCLK_MIF_SECURE_RTC,
	ENABLE_SCLK_MIF,
	ENABLE_IP_MIF0,
	ENABLE_IP_MIF1,
	ENABLE_IP_MIF2,
	ENABLE_IP_MIF3,
	ENABLE_IP_MIF_SECURE_DREX0_TZ,
	ENABLE_IP_MIF_SECURE_DREX1_TZ,
	ENABLE_IP_MIF_SECURE_MONOTONIC_CNT,
	ENABLE_IP_MIF_SECURE_RTC,
	CLKOUT_CMU_MIF,
	CLKOUT_CMU_MIF_DIV_STAT,
	DREX_FREQ_CTRL0,
	DREX_FREQ_CTRL1,
	PAUSE,
	DDRPHY_LOCK_CTRL,
};

static const struct samsung_pll_clock mif_pll_clks[] __initconst = {
	PLL(pll_35xx, CLK_FOUT_MEM0_PLL, "fout_mem0_pll", "oscclk",
		MEM0_PLL_LOCK, MEM0_PLL_CON0, exynos5433_pll_rates),
	PLL(pll_35xx, CLK_FOUT_MEM1_PLL, "fout_mem1_pll", "oscclk",
		MEM1_PLL_LOCK, MEM1_PLL_CON0, exynos5433_pll_rates),
	PLL(pll_35xx, CLK_FOUT_BUS_PLL, "fout_bus_pll", "oscclk",
		BUS_PLL_LOCK, BUS_PLL_CON0, exynos5433_pll_rates),
	PLL(pll_35xx, CLK_FOUT_MFC_PLL, "fout_mfc_pll", "oscclk",
		MFC_PLL_LOCK, MFC_PLL_CON0, exynos5433_pll_rates),
};

/* list of all parent clock list */
PNAME(mout_mfc_pll_div2_p)	= { "mout_mfc_pll", "dout_mfc_pll", };
PNAME(mout_bus_pll_div2_p)	= { "mout_bus_pll", "dout_bus_pll", };
PNAME(mout_mem1_pll_div2_p)	= { "mout_mem1_pll", "dout_mem1_pll", };
PNAME(mout_mem0_pll_div2_p)	= { "mout_mem0_pll", "dout_mem0_pll", };
PNAME(mout_mfc_pll_p)		= { "oscclk", "fout_mfc_pll", };
PNAME(mout_bus_pll_p)		= { "oscclk", "fout_bus_pll", };
PNAME(mout_mem1_pll_p)		= { "oscclk", "fout_mem1_pll", };
PNAME(mout_mem0_pll_p)		= { "oscclk", "fout_mem0_pll", };

PNAME(mout_clk2x_phy_c_p)	= { "mout_mem0_pll_div2", "mout_clkm_phy_b", };
PNAME(mout_clk2x_phy_b_p)	= { "mout_bus_pll_div2", "mout_clkm_phy_a", };
PNAME(mout_clk2x_phy_a_p)	= { "mout_bus_pll_div2", "mout_mfc_pll_div2", };
PNAME(mout_clkm_phy_b_p)	= { "mout_mem1_pll_div2", "mout_clkm_phy_a", };

PNAME(mout_aclk_mifnm_200_p)	= { "mout_mem0_pll_div2", "div_mif_pre", };
PNAME(mout_aclk_mifnm_400_p)	= { "mout_mem1_pll_div2", "mout_bus_pll_div2",};

PNAME(mout_aclk_disp_333_b_p)	= { "mout_aclk_disp_333_a",
				    "mout_bus_pll_div2", };
PNAME(mout_aclk_disp_333_a_p)	= { "mout_mfc_pll_div2", "sclk_mphy_pll", };

PNAME(mout_sclk_decon_vclk_c_p)	= { "mout_sclk_decon_vclk_b",
				    "sclk_mphy_pll", };
PNAME(mout_sclk_decon_vclk_b_p)	= { "mout_sclk_decon_vclk_a",
				    "mout_mfc_pll_div2", };
PNAME(mout_sclk_decon_p)	= { "oscclk", "mout_bus_pll_div2", };
PNAME(mout_sclk_decon_eclk_c_p)	= { "mout_sclk_decon_eclk_b",
				    "sclk_mphy_pll", };
PNAME(mout_sclk_decon_eclk_b_p)	= { "mout_sclk_decon_eclk_a",
				    "mout_mfc_pll_div2", };

PNAME(mout_sclk_decon_tv_eclk_c_p) = { "mout_sclk_decon_tv_eclk_b",
				       "sclk_mphy_pll", };
PNAME(mout_sclk_decon_tv_eclk_b_p) = { "mout_sclk_decon_tv_eclk_a",
				       "mout_mfc_pll_div2", };
PNAME(mout_sclk_dsd_c_p)	= { "mout_sclk_dsd_b", "mout_bus_pll_div2", };
PNAME(mout_sclk_dsd_b_p)	= { "mout_sclk_dsd_a", "sclk_mphy_pll", };
PNAME(mout_sclk_dsd_a_p)	= { "oscclk", "mout_mfc_pll_div2", };

PNAME(mout_sclk_dsim0_c_p)	= { "mout_sclk_dsim0_b", "sclk_mphy_pll", };
PNAME(mout_sclk_dsim0_b_p)	= { "mout_sclk_dsim0_a", "mout_mfc_pll_div2" };

PNAME(mout_sclk_decon_tv_vclk_c_p) = { "mout_sclk_decon_tv_vclk_b",
				       "sclk_mphy_pll", };
PNAME(mout_sclk_decon_tv_vclk_b_p) = { "mout_sclk_decon_tv_vclk_a",
				       "mout_mfc_pll_div2", };
PNAME(mout_sclk_dsim1_c_p)	= { "mout_sclk_dsim1_b", "sclk_mphy_pll", };
PNAME(mout_sclk_dsim1_b_p)	= { "mout_sclk_dsim1_a", "mout_mfc_pll_div2",};

static const struct samsung_fixed_factor_clock mif_fixed_factor_clks[] __initconst = {
	/* dout_{mfc|bus|mem1|mem0}_pll is half fixed rate from parent mux */
	FFACTOR(CLK_DOUT_MFC_PLL, "dout_mfc_pll", "mout_mfc_pll", 1, 1, 0),
	FFACTOR(CLK_DOUT_BUS_PLL, "dout_bus_pll", "mout_bus_pll", 1, 1, 0),
	FFACTOR(CLK_DOUT_MEM1_PLL, "dout_mem1_pll", "mout_mem1_pll", 1, 1, 0),
	FFACTOR(CLK_DOUT_MEM0_PLL, "dout_mem0_pll", "mout_mem0_pll", 1, 1, 0),
};

static const struct samsung_mux_clock mif_mux_clks[] __initconst = {
	/* MUX_SEL_MIF0 */
	MUX(CLK_MOUT_MFC_PLL_DIV2, "mout_mfc_pll_div2", mout_mfc_pll_div2_p,
			MUX_SEL_MIF0, 28, 1),
	MUX(CLK_MOUT_BUS_PLL_DIV2, "mout_bus_pll_div2", mout_bus_pll_div2_p,
			MUX_SEL_MIF0, 24, 1),
	MUX(CLK_MOUT_MEM1_PLL_DIV2, "mout_mem1_pll_div2", mout_mem1_pll_div2_p,
			MUX_SEL_MIF0, 20, 1),
	MUX(CLK_MOUT_MEM0_PLL_DIV2, "mout_mem0_pll_div2", mout_mem0_pll_div2_p,
			MUX_SEL_MIF0, 16, 1),
	MUX(CLK_MOUT_MFC_PLL, "mout_mfc_pll", mout_mfc_pll_p, MUX_SEL_MIF0,
			12, 1),
	MUX(CLK_MOUT_BUS_PLL, "mout_bus_pll", mout_bus_pll_p, MUX_SEL_MIF0,
			8, 1),
	MUX(CLK_MOUT_MEM1_PLL, "mout_mem1_pll", mout_mem1_pll_p, MUX_SEL_MIF0,
			4, 1),
	MUX(CLK_MOUT_MEM0_PLL, "mout_mem0_pll", mout_mem0_pll_p, MUX_SEL_MIF0,
			0, 1),

	/* MUX_SEL_MIF1 */
	MUX(CLK_MOUT_CLK2X_PHY_C, "mout_clk2x_phy_c", mout_clk2x_phy_c_p,
			MUX_SEL_MIF1, 24, 1),
	MUX(CLK_MOUT_CLK2X_PHY_B, "mout_clk2x_phy_b", mout_clk2x_phy_b_p,
			MUX_SEL_MIF1, 20, 1),
	MUX(CLK_MOUT_CLK2X_PHY_A, "mout_clk2x_phy_a", mout_clk2x_phy_a_p,
			MUX_SEL_MIF1, 16, 1),
	MUX(CLK_MOUT_CLKM_PHY_C, "mout_clkm_phy_c", mout_clk2x_phy_c_p,
			MUX_SEL_MIF1, 12, 1),
	MUX(CLK_MOUT_CLKM_PHY_B, "mout_clkm_phy_b", mout_clkm_phy_b_p,
			MUX_SEL_MIF1, 8, 1),
	MUX(CLK_MOUT_CLKM_PHY_A, "mout_clkm_phy_a", mout_clk2x_phy_a_p,
			MUX_SEL_MIF1, 4, 1),

	/* MUX_SEL_MIF2 */
	MUX(CLK_MOUT_ACLK_MIFNM_200, "mout_aclk_mifnm_200",
			mout_aclk_mifnm_200_p, MUX_SEL_MIF2, 8, 1),
	MUX(CLK_MOUT_ACLK_MIFNM_400, "mout_aclk_mifnm_400",
			mout_aclk_mifnm_400_p, MUX_SEL_MIF2, 0, 1),

	/* MUX_SEL_MIF3 */
	MUX(CLK_MOUT_ACLK_DISP_333_B, "mout_aclk_disp_333_b",
			mout_aclk_disp_333_b_p, MUX_SEL_MIF3, 4, 1),
	MUX(CLK_MOUT_ACLK_DISP_333_A, "mout_aclk_disp_333_a",
			mout_aclk_disp_333_a_p, MUX_SEL_MIF3, 0, 1),

	/* MUX_SEL_MIF4 */
	MUX(CLK_MOUT_SCLK_DECON_VCLK_C, "mout_sclk_decon_vclk_c",
			mout_sclk_decon_vclk_c_p, MUX_SEL_MIF4, 24, 1),
	MUX(CLK_MOUT_SCLK_DECON_VCLK_B, "mout_sclk_decon_vclk_b",
			mout_sclk_decon_vclk_b_p, MUX_SEL_MIF4, 20, 1),
	MUX(CLK_MOUT_SCLK_DECON_VCLK_A, "mout_sclk_decon_vclk_a",
			mout_sclk_decon_p, MUX_SEL_MIF4, 16, 1),
	MUX(CLK_MOUT_SCLK_DECON_ECLK_C, "mout_sclk_decon_eclk_c",
			mout_sclk_decon_eclk_c_p, MUX_SEL_MIF4, 8, 1),
	MUX(CLK_MOUT_SCLK_DECON_ECLK_B, "mout_sclk_decon_eclk_b",
			mout_sclk_decon_eclk_b_p, MUX_SEL_MIF4, 4, 1),
	MUX(CLK_MOUT_SCLK_DECON_ECLK_A, "mout_sclk_decon_eclk_a",
			mout_sclk_decon_p, MUX_SEL_MIF4, 0, 1),

	/* MUX_SEL_MIF5 */
	MUX(CLK_MOUT_SCLK_DECON_TV_ECLK_C, "mout_sclk_decon_tv_eclk_c",
			mout_sclk_decon_tv_eclk_c_p, MUX_SEL_MIF5, 24, 1),
	MUX(CLK_MOUT_SCLK_DECON_TV_ECLK_B, "mout_sclk_decon_tv_eclk_b",
			mout_sclk_decon_tv_eclk_b_p, MUX_SEL_MIF5, 20, 1),
	MUX(CLK_MOUT_SCLK_DECON_TV_ECLK_A, "mout_sclk_decon_tv_eclk_a",
			mout_sclk_decon_p, MUX_SEL_MIF5, 16, 1),
	MUX(CLK_MOUT_SCLK_DSD_C, "mout_sclk_dsd_c", mout_sclk_dsd_c_p,
			MUX_SEL_MIF5, 8, 1),
	MUX(CLK_MOUT_SCLK_DSD_B, "mout_sclk_dsd_b", mout_sclk_dsd_b_p,
			MUX_SEL_MIF5, 4, 1),
	MUX(CLK_MOUT_SCLK_DSD_A, "mout_sclk_dsd_a", mout_sclk_dsd_a_p,
			MUX_SEL_MIF5, 0, 1),

	/* MUX_SEL_MIF6 */
	MUX(CLK_MOUT_SCLK_DSIM0_C, "mout_sclk_dsim0_c", mout_sclk_dsim0_c_p,
			MUX_SEL_MIF6, 8, 1),
	MUX(CLK_MOUT_SCLK_DSIM0_B, "mout_sclk_dsim0_b", mout_sclk_dsim0_b_p,
			MUX_SEL_MIF6, 4, 1),
	MUX(CLK_MOUT_SCLK_DSIM0_A, "mout_sclk_dsim0_a", mout_sclk_decon_p,
			MUX_SEL_MIF6, 0, 1),

	/* MUX_SEL_MIF7 */
	MUX(CLK_MOUT_SCLK_DECON_TV_VCLK_C, "mout_sclk_decon_tv_vclk_c",
			mout_sclk_decon_tv_vclk_c_p, MUX_SEL_MIF7, 24, 1),
	MUX(CLK_MOUT_SCLK_DECON_TV_VCLK_B, "mout_sclk_decon_tv_vclk_b",
			mout_sclk_decon_tv_vclk_b_p, MUX_SEL_MIF7, 20, 1),
	MUX(CLK_MOUT_SCLK_DECON_TV_VCLK_A, "mout_sclk_decon_tv_vclk_a",
			mout_sclk_decon_p, MUX_SEL_MIF7, 16, 1),
	MUX(CLK_MOUT_SCLK_DSIM1_C, "mout_sclk_dsim1_c", mout_sclk_dsim1_c_p,
			MUX_SEL_MIF7, 8, 1),
	MUX(CLK_MOUT_SCLK_DSIM1_B, "mout_sclk_dsim1_b", mout_sclk_dsim1_b_p,
			MUX_SEL_MIF7, 4, 1),
	MUX(CLK_MOUT_SCLK_DSIM1_A, "mout_sclk_dsim1_a", mout_sclk_decon_p,
			MUX_SEL_MIF7, 0, 1),
};

static const struct samsung_div_clock mif_div_clks[] __initconst = {
	/* DIV_MIF1 */
	DIV(CLK_DIV_SCLK_HPM_MIF, "div_sclk_hpm_mif", "div_clk2x_phy",
			DIV_MIF1, 16, 2),
	DIV(CLK_DIV_ACLK_DREX1, "div_aclk_drex1", "div_clk2x_phy", DIV_MIF1,
			12, 2),
	DIV(CLK_DIV_ACLK_DREX0, "div_aclk_drex0", "div_clk2x_phy", DIV_MIF1,
			8, 2),
	DIV(CLK_DIV_CLK2XPHY, "div_clk2x_phy", "mout_clk2x_phy_c", DIV_MIF1,
			4, 4),

	/* DIV_MIF2 */
	DIV(CLK_DIV_ACLK_MIF_266, "div_aclk_mif_266", "mout_bus_pll_div2",
			DIV_MIF2, 20, 3),
	DIV(CLK_DIV_ACLK_MIFND_133, "div_aclk_mifnd_133", "div_mif_pre",
			DIV_MIF2, 16, 4),
	DIV(CLK_DIV_ACLK_MIF_133, "div_aclk_mif_133", "div_mif_pre",
			DIV_MIF2, 12, 4),
	DIV(CLK_DIV_ACLK_MIFNM_200, "div_aclk_mifnm_200",
			"mout_aclk_mifnm_200", DIV_MIF2, 8, 3),
	DIV(CLK_DIV_ACLK_MIF_200, "div_aclk_mif_200", "div_aclk_mif_400",
			DIV_MIF2, 4, 2),
	DIV(CLK_DIV_ACLK_MIF_400, "div_aclk_mif_400", "mout_aclk_mifnm_400",
			DIV_MIF2, 0, 3),

	/* DIV_MIF3 */
	DIV(CLK_DIV_ACLK_BUS2_400, "div_aclk_bus2_400", "div_mif_pre",
			DIV_MIF3, 16, 4),
	DIV(CLK_DIV_ACLK_DISP_333, "div_aclk_disp_333", "mout_aclk_disp_333_b",
			DIV_MIF3, 4, 3),
	DIV(CLK_DIV_ACLK_CPIF_200, "div_aclk_cpif_200", "mout_aclk_mifnm_200",
			DIV_MIF3, 0, 3),

	/* DIV_MIF4 */
	DIV(CLK_DIV_SCLK_DSIM1, "div_sclk_dsim1", "mout_sclk_dsim1_c",
			DIV_MIF4, 24, 4),
	DIV(CLK_DIV_SCLK_DECON_TV_VCLK, "div_sclk_decon_tv_vclk",
			"mout_sclk_decon_tv_vclk_c", DIV_MIF4, 20, 4),
	DIV(CLK_DIV_SCLK_DSIM0, "div_sclk_dsim0", "mout_sclk_dsim0_c",
			DIV_MIF4, 16, 4),
	DIV(CLK_DIV_SCLK_DSD, "div_sclk_dsd", "mout_sclk_dsd_c",
			DIV_MIF4, 12, 4),
	DIV(CLK_DIV_SCLK_DECON_TV_ECLK, "div_sclk_decon_tv_eclk",
			"mout_sclk_decon_tv_eclk_c", DIV_MIF4, 8, 4),
	DIV(CLK_DIV_SCLK_DECON_VCLK, "div_sclk_decon_vclk",
			"mout_sclk_decon_vclk_c", DIV_MIF4, 4, 4),
	DIV(CLK_DIV_SCLK_DECON_ECLK, "div_sclk_decon_eclk",
			"mout_sclk_decon_eclk_c", DIV_MIF4, 0, 4),

	/* DIV_MIF5 */
	DIV(CLK_DIV_MIF_PRE, "div_mif_pre", "mout_bus_pll_div2", DIV_MIF5,
			0, 3),
};

static const struct samsung_gate_clock mif_gate_clks[] __initconst = {
	/* ENABLE_ACLK_MIF0 */
	GATE(CLK_CLK2X_PHY1, "clk2k_phy1", "div_clk2x_phy", ENABLE_ACLK_MIF0,
			19, CLK_IGNORE_UNUSED, 0),
	GATE(CLK_CLK2X_PHY0, "clk2x_phy0", "div_clk2x_phy", ENABLE_ACLK_MIF0,
			18, CLK_IGNORE_UNUSED, 0),
	GATE(CLK_CLKM_PHY1, "clkm_phy1", "mout_clkm_phy_c", ENABLE_ACLK_MIF0,
			17, CLK_IGNORE_UNUSED, 0),
	GATE(CLK_CLKM_PHY0, "clkm_phy0", "mout_clkm_phy_c", ENABLE_ACLK_MIF0,
			16, CLK_IGNORE_UNUSED, 0),
	GATE(CLK_RCLK_DREX1, "rclk_drex1", "oscclk", ENABLE_ACLK_MIF0,
			15, CLK_IGNORE_UNUSED, 0),
	GATE(CLK_RCLK_DREX0, "rclk_drex0", "oscclk", ENABLE_ACLK_MIF0,
			14, CLK_IGNORE_UNUSED, 0),
	GATE(CLK_ACLK_DREX1_TZ, "aclk_drex1_tz", "div_aclk_drex1",
			ENABLE_ACLK_MIF0, 13, CLK_IGNORE_UNUSED, 0),
	GATE(CLK_ACLK_DREX0_TZ, "aclk_drex0_tz", "div_aclk_drex0",
			ENABLE_ACLK_MIF0, 12, CLK_IGNORE_UNUSED, 0),
	GATE(CLK_ACLK_DREX1_PEREV, "aclk_drex1_perev", "div_aclk_drex1",
			ENABLE_ACLK_MIF0, 11, CLK_IGNORE_UNUSED, 0),
	GATE(CLK_ACLK_DREX0_PEREV, "aclk_drex0_perev", "div_aclk_drex0",
			ENABLE_ACLK_MIF0, 10, CLK_IGNORE_UNUSED, 0),
	GATE(CLK_ACLK_DREX1_MEMIF, "aclk_drex1_memif", "div_aclk_drex1",
			ENABLE_ACLK_MIF0, 9, CLK_IGNORE_UNUSED, 0),
	GATE(CLK_ACLK_DREX0_MEMIF, "aclk_drex0_memif", "div_aclk_drex0",
			ENABLE_ACLK_MIF0, 8, CLK_IGNORE_UNUSED, 0),
	GATE(CLK_ACLK_DREX1_SCH, "aclk_drex1_sch", "div_aclk_drex1",
			ENABLE_ACLK_MIF0, 7, CLK_IGNORE_UNUSED, 0),
	GATE(CLK_ACLK_DREX0_SCH, "aclk_drex0_sch", "div_aclk_drex0",
			ENABLE_ACLK_MIF0, 6, CLK_IGNORE_UNUSED, 0),
	GATE(CLK_ACLK_DREX1_BUSIF, "aclk_drex1_busif", "div_aclk_drex1",
			ENABLE_ACLK_MIF0, 5, CLK_IGNORE_UNUSED, 0),
	GATE(CLK_ACLK_DREX0_BUSIF, "aclk_drex0_busif", "div_aclk_drex0",
			ENABLE_ACLK_MIF0, 4, CLK_IGNORE_UNUSED, 0),
	GATE(CLK_ACLK_DREX1_BUSIF_RD, "aclk_drex1_busif_rd", "div_aclk_drex1",
			ENABLE_ACLK_MIF0, 3, CLK_IGNORE_UNUSED, 0),
	GATE(CLK_ACLK_DREX0_BUSIF_RD, "aclk_drex0_busif_rd", "div_aclk_drex0",
			ENABLE_ACLK_MIF0, 2, CLK_IGNORE_UNUSED, 0),
	GATE(CLK_ACLK_DREX1, "aclk_drex1", "div_aclk_drex1",
			ENABLE_ACLK_MIF0, 2, CLK_IGNORE_UNUSED, 0),
	GATE(CLK_ACLK_DREX0, "aclk_drex0", "div_aclk_drex0",
			ENABLE_ACLK_MIF0, 1, CLK_IGNORE_UNUSED, 0),

	/* ENABLE_ACLK_MIF1 */
	GATE(CLK_ACLK_ASYNCAXIS_MIF_IMEM, "aclk_asyncaxis_mif_imem",
			"div_aclk_mif_200", ENABLE_ACLK_MIF1, 28,
			CLK_IGNORE_UNUSED, 0),
	GATE(CLK_ACLK_ASYNCAXIS_NOC_P_CCI, "aclk_asyncaxis_noc_p_cci",
			"div_aclk_mif_200", ENABLE_ACLK_MIF1,
			27, CLK_IGNORE_UNUSED, 0),
	GATE(CLK_ACLK_ASYNCAXIM_NOC_P_CCI, "aclk_asyncaxim_noc_p_cci",
			"div_aclk_mif_133", ENABLE_ACLK_MIF1,
			26, CLK_IGNORE_UNUSED, 0),
	GATE(CLK_ACLK_ASYNCAXIS_CP1, "aclk_asyncaxis_cp1",
			"div_aclk_mifnm_200", ENABLE_ACLK_MIF1,
			25, CLK_IGNORE_UNUSED, 0),
	GATE(CLK_ACLK_ASYNCAXIM_CP1, "aclk_asyncaxim_cp1",
			"div_aclk_drex1", ENABLE_ACLK_MIF1,
			24, CLK_IGNORE_UNUSED, 0),
	GATE(CLK_ACLK_ASYNCAXIS_CP0, "aclk_asyncaxis_cp0",
			"div_aclk_mifnm_200", ENABLE_ACLK_MIF1,
			23, CLK_IGNORE_UNUSED, 0),
	GATE(CLK_ACLK_ASYNCAXIM_CP0, "aclk_asyncaxim_cp0",
			"div_aclk_drex0", ENABLE_ACLK_MIF1,
			22, CLK_IGNORE_UNUSED, 0),
	GATE(CLK_ACLK_ASYNCAXIS_DREX1_3, "aclk_asyncaxis_drex1_3",
			"div_aclk_mif_133", ENABLE_ACLK_MIF1,
			21, CLK_IGNORE_UNUSED, 0),
	GATE(CLK_ACLK_ASYNCAXIM_DREX1_3, "aclk_asyncaxim_drex1_3",
			"div_aclk_drex1", ENABLE_ACLK_MIF1,
			20, CLK_IGNORE_UNUSED, 0),
	GATE(CLK_ACLK_ASYNCAXIS_DREX1_1, "aclk_asyncaxis_drex1_1",
			"div_aclk_mif_133", ENABLE_ACLK_MIF1,
			19, CLK_IGNORE_UNUSED, 0),
	GATE(CLK_ACLK_ASYNCAXIM_DREX1_1, "aclk_asyncaxim_drex1_1",
			"div_aclk_drex1", ENABLE_ACLK_MIF1,
			18, CLK_IGNORE_UNUSED, 0),
	GATE(CLK_ACLK_ASYNCAXIS_DREX1_0, "aclk_asyncaxis_drex1_0",
			"div_aclk_mif_133", ENABLE_ACLK_MIF1,
			17, CLK_IGNORE_UNUSED, 0),
	GATE(CLK_ACLK_ASYNCAXIM_DREX1_0, "aclk_asyncaxim_drex1_0",
			"div_aclk_drex1", ENABLE_ACLK_MIF1,
			16, CLK_IGNORE_UNUSED, 0),
	GATE(CLK_ACLK_ASYNCAXIS_DREX0_3, "aclk_asyncaxis_drex0_3",
			"div_aclk_mif_133", ENABLE_ACLK_MIF1,
			15, CLK_IGNORE_UNUSED, 0),
	GATE(CLK_ACLK_ASYNCAXIM_DREX0_3, "aclk_asyncaxim_drex0_3",
			"div_aclk_drex0", ENABLE_ACLK_MIF1,
			14, CLK_IGNORE_UNUSED, 0),
	GATE(CLK_ACLK_ASYNCAXIS_DREX0_1, "aclk_asyncaxis_drex0_1",
			"div_aclk_mif_133", ENABLE_ACLK_MIF1,
			13, CLK_IGNORE_UNUSED, 0),
	GATE(CLK_ACLK_ASYNCAXIM_DREX0_1, "aclk_asyncaxim_drex0_1",
			"div_aclk_drex0", ENABLE_ACLK_MIF1,
			12, CLK_IGNORE_UNUSED, 0),
	GATE(CLK_ACLK_ASYNCAXIS_DREX0_0, "aclk_asyncaxis_drex0_0",
			"div_aclk_mif_133", ENABLE_ACLK_MIF1,
			11, CLK_IGNORE_UNUSED, 0),
	GATE(CLK_ACLK_ASYNCAXIM_DREX0_0, "aclk_asyncaxim_drex0_0",
			"div_aclk_drex0", ENABLE_ACLK_MIF1,
			10, CLK_IGNORE_UNUSED, 0),
	GATE(CLK_ACLK_AHB2APB_MIF2P, "aclk_ahb2apb_mif2p", "div_aclk_mif_133",
			ENABLE_ACLK_MIF1, 9, CLK_IGNORE_UNUSED, 0),
	GATE(CLK_ACLK_AHB2APB_MIF1P, "aclk_ahb2apb_mif1p", "div_aclk_mif_133",
			ENABLE_ACLK_MIF1, 8, CLK_IGNORE_UNUSED, 0),
	GATE(CLK_ACLK_AHB2APB_MIF0P, "aclk_ahb2apb_mif0p", "div_aclk_mif_133",
			ENABLE_ACLK_MIF1, 7, CLK_IGNORE_UNUSED, 0),
	GATE(CLK_ACLK_IXIU_CCI, "aclk_ixiu_cci", "div_aclk_mif_400",
			ENABLE_ACLK_MIF1, 6, CLK_IGNORE_UNUSED, 0),
	GATE(CLK_ACLK_XIU_MIFSFRX, "aclk_xiu_mifsfrx", "div_aclk_mif_200",
			ENABLE_ACLK_MIF1, 5, CLK_IGNORE_UNUSED, 0),
	GATE(CLK_ACLK_MIFNP_133, "aclk_mifnp_133", "div_aclk_mif_133",
			ENABLE_ACLK_MIF1, 4, CLK_IGNORE_UNUSED, 0),
	GATE(CLK_ACLK_MIFNM_200, "aclk_mifnm_200", "div_aclk_mifnm_200",
			ENABLE_ACLK_MIF1, 3, CLK_IGNORE_UNUSED, 0),
	GATE(CLK_ACLK_MIFND_133, "aclk_mifnd_133", "div_aclk_mifnd_133",
			ENABLE_ACLK_MIF1, 2, CLK_IGNORE_UNUSED, 0),
	GATE(CLK_ACLK_MIFND_400, "aclk_mifnd_400", "div_aclk_mif_400",
			ENABLE_ACLK_MIF1, 1, CLK_IGNORE_UNUSED, 0),
	GATE(CLK_ACLK_CCI, "aclk_cci", "div_aclk_mif_400", ENABLE_ACLK_MIF1,
			0, CLK_IGNORE_UNUSED, 0),

	/* ENABLE_ACLK_MIF2 */
	GATE(CLK_ACLK_MIFND_266, "aclk_mifnd_266", "div_aclk_mif_266",
			ENABLE_ACLK_MIF2, 20, CLK_IGNORE_UNUSED, 0),
	GATE(CLK_ACLK_PPMU_DREX1S3, "aclk_ppmu_drex1s3", "div_aclk_drex1",
			ENABLE_ACLK_MIF2, 17, CLK_IGNORE_UNUSED, 0),
	GATE(CLK_ACLK_PPMU_DREX1S1, "aclk_ppmu_drex1s1", "div_aclk_drex1",
			ENABLE_ACLK_MIF2, 16, CLK_IGNORE_UNUSED, 0),
	GATE(CLK_ACLK_PPMU_DREX1S0, "aclk_ppmu_drex1s0", "div_aclk_drex1",
			ENABLE_ACLK_MIF2, 15, CLK_IGNORE_UNUSED, 0),
	GATE(CLK_ACLK_PPMU_DREX0S3, "aclk_ppmu_drex0s3", "div_aclk_drex0",
			ENABLE_ACLK_MIF2, 14, CLK_IGNORE_UNUSED, 0),
	GATE(CLK_ACLK_PPMU_DREX0S1, "aclk_ppmu_drex0s1", "div_aclk_drex0",
			ENABLE_ACLK_MIF2, 13, CLK_IGNORE_UNUSED, 0),
	GATE(CLK_ACLK_PPMU_DREX0S0, "aclk_ppmu_drex0s0", "div_aclk_drex0",
			ENABLE_ACLK_MIF2, 12, CLK_IGNORE_UNUSED, 0),
	GATE(CLK_ACLK_AXIDS_CCI_MIFSFRX, "aclk_axids_cci_mifsfrx",
			"div_aclk_mif_200", ENABLE_ACLK_MIF2, 7,
			CLK_IGNORE_UNUSED, 0),
	GATE(CLK_ACLK_AXISYNCDNS_CCI, "aclk_axisyncdns_cci",
			"div_aclk_mif_400", ENABLE_ACLK_MIF2,
			5, CLK_IGNORE_UNUSED, 0),
	GATE(CLK_ACLK_AXISYNCDN_CCI, "aclk_axisyncdn_cci", "div_aclk_mif_400",
			ENABLE_ACLK_MIF2, 4, CLK_IGNORE_UNUSED, 0),
	GATE(CLK_ACLK_AXISYNCDN_NOC_D, "aclk_axisyncdn_noc_d",
			"div_aclk_mif_200", ENABLE_ACLK_MIF2,
			3, CLK_IGNORE_UNUSED, 0),
	GATE(CLK_ACLK_ASYNCAPBS_MIF_CSSYS, "aclk_asyncapbs_mif_cssys",
			"div_aclk_mifnd_133", ENABLE_ACLK_MIF2, 0, 0, 0),

	/* ENABLE_ACLK_MIF3 */
	GATE(CLK_ACLK_BUS2_400, "aclk_bus2_400", "div_aclk_bus2_400",
			ENABLE_ACLK_MIF3, 4,
			CLK_IS_CRITICAL | CLK_SET_RATE_PARENT, 0),
	GATE(CLK_ACLK_DISP_333, "aclk_disp_333", "div_aclk_disp_333",
			ENABLE_ACLK_MIF3, 1,
			CLK_IS_CRITICAL | CLK_SET_RATE_PARENT, 0),
	GATE(CLK_ACLK_CPIF_200, "aclk_cpif_200", "div_aclk_cpif_200",
			ENABLE_ACLK_MIF3, 0,
			CLK_IGNORE_UNUSED | CLK_SET_RATE_PARENT, 0),

	/* ENABLE_PCLK_MIF */
	GATE(CLK_PCLK_PPMU_DREX1S3, "pclk_ppmu_drex1s3", "div_aclk_drex1",
			ENABLE_PCLK_MIF, 29, CLK_IGNORE_UNUSED, 0),
	GATE(CLK_PCLK_PPMU_DREX1S1, "pclk_ppmu_drex1s1", "div_aclk_drex1",
			ENABLE_PCLK_MIF, 28, CLK_IGNORE_UNUSED, 0),
	GATE(CLK_PCLK_PPMU_DREX1S0, "pclk_ppmu_drex1s0", "div_aclk_drex1",
			ENABLE_PCLK_MIF, 27, CLK_IGNORE_UNUSED, 0),
	GATE(CLK_PCLK_PPMU_DREX0S3, "pclk_ppmu_drex0s3", "div_aclk_drex0",
			ENABLE_PCLK_MIF, 26, CLK_IGNORE_UNUSED, 0),
	GATE(CLK_PCLK_PPMU_DREX0S1, "pclk_ppmu_drex0s1", "div_aclk_drex0",
			ENABLE_PCLK_MIF, 25, CLK_IGNORE_UNUSED, 0),
	GATE(CLK_PCLK_PPMU_DREX0S0, "pclk_ppmu_drex0s0", "div_aclk_drex0",
			ENABLE_PCLK_MIF, 24, CLK_IGNORE_UNUSED, 0),
	GATE(CLK_PCLK_ASYNCAXI_NOC_P_CCI, "pclk_asyncaxi_noc_p_cci",
			"div_aclk_mif_133", ENABLE_PCLK_MIF, 21,
			CLK_IGNORE_UNUSED, 0),
	GATE(CLK_PCLK_ASYNCAXI_CP1, "pclk_asyncaxi_cp1", "div_aclk_mif_133",
			ENABLE_PCLK_MIF, 19, 0, 0),
	GATE(CLK_PCLK_ASYNCAXI_CP0, "pclk_asyncaxi_cp0", "div_aclk_mif_133",
			ENABLE_PCLK_MIF, 18, 0, 0),
	GATE(CLK_PCLK_ASYNCAXI_DREX1_3, "pclk_asyncaxi_drex1_3",
			"div_aclk_mif_133", ENABLE_PCLK_MIF, 17, 0, 0),
	GATE(CLK_PCLK_ASYNCAXI_DREX1_1, "pclk_asyncaxi_drex1_1",
			"div_aclk_mif_133", ENABLE_PCLK_MIF, 16, 0, 0),
	GATE(CLK_PCLK_ASYNCAXI_DREX1_0, "pclk_asyncaxi_drex1_0",
			"div_aclk_mif_133", ENABLE_PCLK_MIF, 15, 0, 0),
	GATE(CLK_PCLK_ASYNCAXI_DREX0_3, "pclk_asyncaxi_drex0_3",
			"div_aclk_mif_133", ENABLE_PCLK_MIF, 14, 0, 0),
	GATE(CLK_PCLK_ASYNCAXI_DREX0_1, "pclk_asyncaxi_drex0_1",
			"div_aclk_mif_133", ENABLE_PCLK_MIF, 13, 0, 0),
	GATE(CLK_PCLK_ASYNCAXI_DREX0_0, "pclk_asyncaxi_drex0_0",
			"div_aclk_mif_133", ENABLE_PCLK_MIF, 12, 0, 0),
	GATE(CLK_PCLK_MIFSRVND_133, "pclk_mifsrvnd_133", "div_aclk_mif_133",
			ENABLE_PCLK_MIF, 11, 0, 0),
	GATE(CLK_PCLK_PMU_MIF, "pclk_pmu_mif", "div_aclk_mif_133",
			ENABLE_PCLK_MIF, 10, CLK_IGNORE_UNUSED, 0),
	GATE(CLK_PCLK_SYSREG_MIF, "pclk_sysreg_mif", "div_aclk_mif_133",
			ENABLE_PCLK_MIF, 9, CLK_IGNORE_UNUSED, 0),
	GATE(CLK_PCLK_GPIO_ALIVE, "pclk_gpio_alive", "div_aclk_mif_133",
			ENABLE_PCLK_MIF, 8, CLK_IGNORE_UNUSED, 0),
	GATE(CLK_PCLK_ABB, "pclk_abb", "div_aclk_mif_133",
			ENABLE_PCLK_MIF, 7, 0, 0),
	GATE(CLK_PCLK_PMU_APBIF, "pclk_pmu_apbif", "div_aclk_mif_133",
			ENABLE_PCLK_MIF, 6, CLK_IGNORE_UNUSED, 0),
	GATE(CLK_PCLK_DDR_PHY1, "pclk_ddr_phy1", "div_aclk_mif_133",
			ENABLE_PCLK_MIF, 5, 0, 0),
	GATE(CLK_PCLK_DREX1, "pclk_drex1", "div_aclk_mif_133",
			ENABLE_PCLK_MIF, 3, CLK_IGNORE_UNUSED, 0),
	GATE(CLK_PCLK_DDR_PHY0, "pclk_ddr_phy0", "div_aclk_mif_133",
			ENABLE_PCLK_MIF, 2, 0, 0),
	GATE(CLK_PCLK_DREX0, "pclk_drex0", "div_aclk_mif_133",
			ENABLE_PCLK_MIF, 0, CLK_IGNORE_UNUSED, 0),

	/* ENABLE_PCLK_MIF_SECURE_DREX0_TZ */
	GATE(CLK_PCLK_DREX0_TZ, "pclk_drex0_tz", "div_aclk_mif_133",
			ENABLE_PCLK_MIF_SECURE_DREX0_TZ, 0,
			CLK_IGNORE_UNUSED, 0),

	/* ENABLE_PCLK_MIF_SECURE_DREX1_TZ */
	GATE(CLK_PCLK_DREX1_TZ, "pclk_drex1_tz", "div_aclk_mif_133",
			ENABLE_PCLK_MIF_SECURE_DREX1_TZ, 0,
			CLK_IGNORE_UNUSED, 0),

	/* ENABLE_PCLK_MIF_SECURE_MONOTONIC_CNT */
	GATE(CLK_PCLK_MONOTONIC_CNT, "pclk_monotonic_cnt", "div_aclk_mif_133",
			ENABLE_PCLK_MIF_SECURE_MONOTONIC_CNT, 0, 0, 0),

	/* ENABLE_PCLK_MIF_SECURE_RTC */
	GATE(CLK_PCLK_RTC, "pclk_rtc", "div_aclk_mif_133",
			ENABLE_PCLK_MIF_SECURE_RTC, 0, 0, 0),

	/* ENABLE_SCLK_MIF */
	GATE(CLK_SCLK_DSIM1_DISP, "sclk_dsim1_disp", "div_sclk_dsim1",
			ENABLE_SCLK_MIF, 15, CLK_IGNORE_UNUSED, 0),
	GATE(CLK_SCLK_DECON_TV_VCLK_DISP, "sclk_decon_tv_vclk_disp",
			"div_sclk_decon_tv_vclk", ENABLE_SCLK_MIF,
			14, CLK_IGNORE_UNUSED, 0),
	GATE(CLK_SCLK_DSIM0_DISP, "sclk_dsim0_disp", "div_sclk_dsim0",
			ENABLE_SCLK_MIF, 9, CLK_IGNORE_UNUSED, 0),
	GATE(CLK_SCLK_DSD_DISP, "sclk_dsd_disp", "div_sclk_dsd",
			ENABLE_SCLK_MIF, 8, CLK_IGNORE_UNUSED, 0),
	GATE(CLK_SCLK_DECON_TV_ECLK_DISP, "sclk_decon_tv_eclk_disp",
			"div_sclk_decon_tv_eclk", ENABLE_SCLK_MIF,
			7, CLK_IGNORE_UNUSED, 0),
	GATE(CLK_SCLK_DECON_VCLK_DISP, "sclk_decon_vclk_disp",
			"div_sclk_decon_vclk", ENABLE_SCLK_MIF,
			6, CLK_IGNORE_UNUSED, 0),
	GATE(CLK_SCLK_DECON_ECLK_DISP, "sclk_decon_eclk_disp",
			"div_sclk_decon_eclk", ENABLE_SCLK_MIF,
			5, CLK_IGNORE_UNUSED, 0),
	GATE(CLK_SCLK_HPM_MIF, "sclk_hpm_mif", "div_sclk_hpm_mif",
			ENABLE_SCLK_MIF, 4,
			CLK_IGNORE_UNUSED | CLK_SET_RATE_PARENT, 0),
	GATE(CLK_SCLK_MFC_PLL, "sclk_mfc_pll", "mout_mfc_pll_div2",
			ENABLE_SCLK_MIF, 3, CLK_IGNORE_UNUSED, 0),
	GATE(CLK_SCLK_BUS_PLL, "sclk_bus_pll", "mout_bus_pll_div2",
			ENABLE_SCLK_MIF, 2, CLK_IGNORE_UNUSED, 0),
	GATE(CLK_SCLK_BUS_PLL_APOLLO, "sclk_bus_pll_apollo", "sclk_bus_pll",
			ENABLE_SCLK_MIF, 1, CLK_IGNORE_UNUSED, 0),
	GATE(CLK_SCLK_BUS_PLL_ATLAS, "sclk_bus_pll_atlas", "sclk_bus_pll",
			ENABLE_SCLK_MIF, 0, CLK_IGNORE_UNUSED, 0),
};

static const struct samsung_cmu_info mif_cmu_info __initconst = {
	.pll_clks		= mif_pll_clks,
	.nr_pll_clks		= ARRAY_SIZE(mif_pll_clks),
	.mux_clks		= mif_mux_clks,
	.nr_mux_clks		= ARRAY_SIZE(mif_mux_clks),
	.div_clks		= mif_div_clks,
	.nr_div_clks		= ARRAY_SIZE(mif_div_clks),
	.gate_clks		= mif_gate_clks,
	.nr_gate_clks		= ARRAY_SIZE(mif_gate_clks),
	.fixed_factor_clks	= mif_fixed_factor_clks,
	.nr_fixed_factor_clks	= ARRAY_SIZE(mif_fixed_factor_clks),
	.nr_clk_ids		= MIF_NR_CLK,
	.clk_regs		= mif_clk_regs,
	.nr_clk_regs		= ARRAY_SIZE(mif_clk_regs),
};

static void __init exynos5433_cmu_mif_init(struct device_node *np)
{
	samsung_cmu_register_one(np, &mif_cmu_info);
}
CLK_OF_DECLARE(exynos5433_cmu_mif, "samsung,exynos5433-cmu-mif",
		exynos5433_cmu_mif_init);

/*
 * Register offset definitions for CMU_PERIC
 */
#define DIV_PERIC			0x0600
#define DIV_STAT_PERIC			0x0700
#define ENABLE_ACLK_PERIC		0x0800
#define ENABLE_PCLK_PERIC0		0x0900
#define ENABLE_PCLK_PERIC1		0x0904
#define ENABLE_SCLK_PERIC		0x0A00
#define ENABLE_IP_PERIC0		0x0B00
#define ENABLE_IP_PERIC1		0x0B04
#define ENABLE_IP_PERIC2		0x0B08

static const unsigned long peric_clk_regs[] __initconst = {
	DIV_PERIC,
	ENABLE_ACLK_PERIC,
	ENABLE_PCLK_PERIC0,
	ENABLE_PCLK_PERIC1,
	ENABLE_SCLK_PERIC,
	ENABLE_IP_PERIC0,
	ENABLE_IP_PERIC1,
	ENABLE_IP_PERIC2,
};

static const struct samsung_div_clock peric_div_clks[] __initconst = {
	/* DIV_PERIC */
	DIV(CLK_DIV_SCLK_SCI, "div_sclk_sci", "oscclk", DIV_PERIC, 4, 4),
	DIV(CLK_DIV_SCLK_SC_IN, "div_sclk_sc_in", "oscclk", DIV_PERIC, 0, 4),
};

static const struct samsung_gate_clock peric_gate_clks[] __initconst = {
	/* ENABLE_ACLK_PERIC */
	GATE(CLK_ACLK_AHB2APB_PERIC2P, "aclk_ahb2apb_peric2p", "aclk_peric_66",
			ENABLE_ACLK_PERIC, 3, CLK_IGNORE_UNUSED, 0),
	GATE(CLK_ACLK_AHB2APB_PERIC1P, "aclk_ahb2apb_peric1p", "aclk_peric_66",
			ENABLE_ACLK_PERIC, 2, CLK_IGNORE_UNUSED, 0),
	GATE(CLK_ACLK_AHB2APB_PERIC0P, "aclk_ahb2apb_peric0p", "aclk_peric_66",
			ENABLE_ACLK_PERIC, 1, CLK_IGNORE_UNUSED, 0),
	GATE(CLK_ACLK_PERICNP_66, "aclk_pericnp_66", "aclk_peric_66",
			ENABLE_ACLK_PERIC, 0, CLK_IGNORE_UNUSED, 0),

	/* ENABLE_PCLK_PERIC0 */
	GATE(CLK_PCLK_SCI, "pclk_sci", "aclk_peric_66", ENABLE_PCLK_PERIC0,
			31, CLK_SET_RATE_PARENT, 0),
	GATE(CLK_PCLK_GPIO_FINGER, "pclk_gpio_finger", "aclk_peric_66",
			ENABLE_PCLK_PERIC0, 30, CLK_IGNORE_UNUSED, 0),
	GATE(CLK_PCLK_GPIO_ESE, "pclk_gpio_ese", "aclk_peric_66",
			ENABLE_PCLK_PERIC0, 29, CLK_IGNORE_UNUSED, 0),
	GATE(CLK_PCLK_PWM, "pclk_pwm", "aclk_peric_66", ENABLE_PCLK_PERIC0,
			28, CLK_SET_RATE_PARENT, 0),
	GATE(CLK_PCLK_SPDIF, "pclk_spdif", "aclk_peric_66", ENABLE_PCLK_PERIC0,
			26, CLK_SET_RATE_PARENT, 0),
	GATE(CLK_PCLK_PCM1, "pclk_pcm1", "aclk_peric_66", ENABLE_PCLK_PERIC0,
			25, CLK_SET_RATE_PARENT, 0),
	GATE(CLK_PCLK_I2S1, "pclk_i2s", "aclk_peric_66", ENABLE_PCLK_PERIC0,
			24, CLK_SET_RATE_PARENT, 0),
	GATE(CLK_PCLK_SPI2, "pclk_spi2", "aclk_peric_66", ENABLE_PCLK_PERIC0,
			23, CLK_SET_RATE_PARENT, 0),
	GATE(CLK_PCLK_SPI1, "pclk_spi1", "aclk_peric_66", ENABLE_PCLK_PERIC0,
			22, CLK_SET_RATE_PARENT, 0),
	GATE(CLK_PCLK_SPI0, "pclk_spi0", "aclk_peric_66", ENABLE_PCLK_PERIC0,
			21, CLK_SET_RATE_PARENT, 0),
	GATE(CLK_PCLK_ADCIF, "pclk_adcif", "aclk_peric_66", ENABLE_PCLK_PERIC0,
			20, CLK_SET_RATE_PARENT, 0),
	GATE(CLK_PCLK_GPIO_TOUCH, "pclk_gpio_touch", "aclk_peric_66",
			ENABLE_PCLK_PERIC0, 19, CLK_IGNORE_UNUSED, 0),
	GATE(CLK_PCLK_GPIO_NFC, "pclk_gpio_nfc", "aclk_peric_66",
			ENABLE_PCLK_PERIC0, 18, CLK_IGNORE_UNUSED, 0),
	GATE(CLK_PCLK_GPIO_PERIC, "pclk_gpio_peric", "aclk_peric_66",
			ENABLE_PCLK_PERIC0, 17, CLK_IGNORE_UNUSED, 0),
	GATE(CLK_PCLK_PMU_PERIC, "pclk_pmu_peric", "aclk_peric_66",
			ENABLE_PCLK_PERIC0, 16, CLK_SET_RATE_PARENT, 0),
	GATE(CLK_PCLK_SYSREG_PERIC, "pclk_sysreg_peric", "aclk_peric_66",
			ENABLE_PCLK_PERIC0, 15,
			CLK_SET_RATE_PARENT | CLK_IGNORE_UNUSED, 0),
	GATE(CLK_PCLK_UART2, "pclk_uart2", "aclk_peric_66", ENABLE_PCLK_PERIC0,
			14, CLK_SET_RATE_PARENT, 0),
	GATE(CLK_PCLK_UART1, "pclk_uart1", "aclk_peric_66", ENABLE_PCLK_PERIC0,
			13, CLK_SET_RATE_PARENT, 0),
	GATE(CLK_PCLK_UART0, "pclk_uart0", "aclk_peric_66", ENABLE_PCLK_PERIC0,
			12, CLK_SET_RATE_PARENT, 0),
	GATE(CLK_PCLK_HSI2C3, "pclk_hsi2c3", "aclk_peric_66",
			ENABLE_PCLK_PERIC0, 11, CLK_SET_RATE_PARENT, 0),
	GATE(CLK_PCLK_HSI2C2, "pclk_hsi2c2", "aclk_peric_66",
			ENABLE_PCLK_PERIC0, 10, CLK_SET_RATE_PARENT, 0),
	GATE(CLK_PCLK_HSI2C1, "pclk_hsi2c1", "aclk_peric_66",
			ENABLE_PCLK_PERIC0, 9, CLK_SET_RATE_PARENT, 0),
	GATE(CLK_PCLK_HSI2C0, "pclk_hsi2c0", "aclk_peric_66",
			ENABLE_PCLK_PERIC0, 8, CLK_SET_RATE_PARENT, 0),
	GATE(CLK_PCLK_I2C7, "pclk_i2c7", "aclk_peric_66", ENABLE_PCLK_PERIC0,
			7, CLK_SET_RATE_PARENT, 0),
	GATE(CLK_PCLK_I2C6, "pclk_i2c6", "aclk_peric_66", ENABLE_PCLK_PERIC0,
			6, CLK_SET_RATE_PARENT, 0),
	GATE(CLK_PCLK_I2C5, "pclk_i2c5", "aclk_peric_66", ENABLE_PCLK_PERIC0,
			5, CLK_SET_RATE_PARENT, 0),
	GATE(CLK_PCLK_I2C4, "pclk_i2c4", "aclk_peric_66", ENABLE_PCLK_PERIC0,
			4, CLK_SET_RATE_PARENT, 0),
	GATE(CLK_PCLK_I2C3, "pclk_i2c3", "aclk_peric_66", ENABLE_PCLK_PERIC0,
			3, CLK_SET_RATE_PARENT, 0),
	GATE(CLK_PCLK_I2C2, "pclk_i2c2", "aclk_peric_66", ENABLE_PCLK_PERIC0,
			2, CLK_SET_RATE_PARENT, 0),
	GATE(CLK_PCLK_I2C1, "pclk_i2c1", "aclk_peric_66", ENABLE_PCLK_PERIC0,
			1, CLK_SET_RATE_PARENT, 0),
	GATE(CLK_PCLK_I2C0, "pclk_i2c0", "aclk_peric_66", ENABLE_PCLK_PERIC0,
			0, CLK_SET_RATE_PARENT, 0),

	/* ENABLE_PCLK_PERIC1 */
	GATE(CLK_PCLK_SPI4, "pclk_spi4", "aclk_peric_66", ENABLE_PCLK_PERIC1,
			9, CLK_SET_RATE_PARENT, 0),
	GATE(CLK_PCLK_SPI3, "pclk_spi3", "aclk_peric_66", ENABLE_PCLK_PERIC1,
			8, CLK_SET_RATE_PARENT, 0),
	GATE(CLK_PCLK_HSI2C11, "pclk_hsi2c11", "aclk_peric_66",
			ENABLE_PCLK_PERIC1, 7, CLK_SET_RATE_PARENT, 0),
	GATE(CLK_PCLK_HSI2C10, "pclk_hsi2c10", "aclk_peric_66",
			ENABLE_PCLK_PERIC1, 6, CLK_SET_RATE_PARENT, 0),
	GATE(CLK_PCLK_HSI2C9, "pclk_hsi2c9", "aclk_peric_66",
			ENABLE_PCLK_PERIC1, 5, CLK_SET_RATE_PARENT, 0),
	GATE(CLK_PCLK_HSI2C8, "pclk_hsi2c8", "aclk_peric_66",
			ENABLE_PCLK_PERIC1, 4, CLK_SET_RATE_PARENT, 0),
	GATE(CLK_PCLK_HSI2C7, "pclk_hsi2c7", "aclk_peric_66",
			ENABLE_PCLK_PERIC1, 3, CLK_SET_RATE_PARENT, 0),
	GATE(CLK_PCLK_HSI2C6, "pclk_hsi2c6", "aclk_peric_66",
			ENABLE_PCLK_PERIC1, 2, CLK_SET_RATE_PARENT, 0),
	GATE(CLK_PCLK_HSI2C5, "pclk_hsi2c5", "aclk_peric_66",
			ENABLE_PCLK_PERIC1, 1, CLK_SET_RATE_PARENT, 0),
	GATE(CLK_PCLK_HSI2C4, "pclk_hsi2c4", "aclk_peric_66",
			ENABLE_PCLK_PERIC1, 0, CLK_SET_RATE_PARENT, 0),

	/* ENABLE_SCLK_PERIC */
	GATE(CLK_SCLK_IOCLK_SPI4, "sclk_ioclk_spi4", "ioclk_spi4_clk_in",
			ENABLE_SCLK_PERIC, 21, CLK_SET_RATE_PARENT, 0),
	GATE(CLK_SCLK_IOCLK_SPI3, "sclk_ioclk_spi3", "ioclk_spi3_clk_in",
			ENABLE_SCLK_PERIC, 20, CLK_SET_RATE_PARENT, 0),
	GATE(CLK_SCLK_SPI4, "sclk_spi4", "sclk_spi4_peric", ENABLE_SCLK_PERIC,
			19, CLK_SET_RATE_PARENT, 0),
	GATE(CLK_SCLK_SPI3, "sclk_spi3", "sclk_spi3_peric", ENABLE_SCLK_PERIC,
			18, CLK_SET_RATE_PARENT, 0),
	GATE(CLK_SCLK_SCI, "sclk_sci", "div_sclk_sci", ENABLE_SCLK_PERIC,
			17, 0, 0),
	GATE(CLK_SCLK_SC_IN, "sclk_sc_in", "div_sclk_sc_in", ENABLE_SCLK_PERIC,
			16, 0, 0),
	GATE(CLK_SCLK_PWM, "sclk_pwm", "oscclk", ENABLE_SCLK_PERIC, 15, 0, 0),
	GATE(CLK_SCLK_IOCLK_SPI2, "sclk_ioclk_spi2", "ioclk_spi2_clk_in",
			ENABLE_SCLK_PERIC, 13, CLK_SET_RATE_PARENT, 0),
	GATE(CLK_SCLK_IOCLK_SPI1, "sclk_ioclk_spi1", "ioclk_spi1_clk_in",
			ENABLE_SCLK_PERIC, 12, CLK_SET_RATE_PARENT, 0),
	GATE(CLK_SCLK_IOCLK_SPI0, "sclk_ioclk_spi0", "ioclk_spi0_clk_in",
			ENABLE_SCLK_PERIC, 11, CLK_SET_RATE_PARENT, 0),
	GATE(CLK_SCLK_IOCLK_I2S1_BCLK, "sclk_ioclk_i2s1_bclk",
			"ioclk_i2s1_bclk_in", ENABLE_SCLK_PERIC, 10,
			CLK_SET_RATE_PARENT | CLK_IGNORE_UNUSED, 0),
	GATE(CLK_SCLK_SPDIF, "sclk_spdif", "sclk_spdif_peric",
			ENABLE_SCLK_PERIC, 8, CLK_SET_RATE_PARENT, 0),
	GATE(CLK_SCLK_PCM1, "sclk_pcm1", "sclk_pcm1_peric",
			ENABLE_SCLK_PERIC, 7, CLK_SET_RATE_PARENT, 0),
	GATE(CLK_SCLK_I2S1, "sclk_i2s1", "sclk_i2s1_peric",
			ENABLE_SCLK_PERIC, 6,
			CLK_SET_RATE_PARENT | CLK_IGNORE_UNUSED, 0),
	GATE(CLK_SCLK_SPI2, "sclk_spi2", "sclk_spi2_peric", ENABLE_SCLK_PERIC,
			5, CLK_SET_RATE_PARENT, 0),
	GATE(CLK_SCLK_SPI1, "sclk_spi1", "sclk_spi1_peric", ENABLE_SCLK_PERIC,
			4, CLK_SET_RATE_PARENT, 0),
	GATE(CLK_SCLK_SPI0, "sclk_spi0", "sclk_spi0_peric", ENABLE_SCLK_PERIC,
			3, CLK_SET_RATE_PARENT, 0),
	GATE(CLK_SCLK_UART2, "sclk_uart2", "sclk_uart2_peric",
			ENABLE_SCLK_PERIC, 2,
			CLK_SET_RATE_PARENT | CLK_IGNORE_UNUSED, 0),
	GATE(CLK_SCLK_UART1, "sclk_uart1", "sclk_uart1_peric",
			ENABLE_SCLK_PERIC, 1,
			CLK_SET_RATE_PARENT | CLK_IGNORE_UNUSED, 0),
	GATE(CLK_SCLK_UART0, "sclk_uart0", "sclk_uart0_peric",
			ENABLE_SCLK_PERIC, 0,
			CLK_SET_RATE_PARENT | CLK_IGNORE_UNUSED, 0),
};

static const struct samsung_cmu_info peric_cmu_info __initconst = {
	.div_clks		= peric_div_clks,
	.nr_div_clks		= ARRAY_SIZE(peric_div_clks),
	.gate_clks		= peric_gate_clks,
	.nr_gate_clks		= ARRAY_SIZE(peric_gate_clks),
	.nr_clk_ids		= PERIC_NR_CLK,
	.clk_regs		= peric_clk_regs,
	.nr_clk_regs		= ARRAY_SIZE(peric_clk_regs),
};

static void __init exynos5433_cmu_peric_init(struct device_node *np)
{
	samsung_cmu_register_one(np, &peric_cmu_info);
}

CLK_OF_DECLARE(exynos5433_cmu_peric, "samsung,exynos5433-cmu-peric",
		exynos5433_cmu_peric_init);

/*
 * Register offset definitions for CMU_PERIS
 */
#define ENABLE_ACLK_PERIS				0x0800
#define ENABLE_PCLK_PERIS				0x0900
#define ENABLE_PCLK_PERIS_SECURE_TZPC			0x0904
#define ENABLE_PCLK_PERIS_SECURE_SECKEY_APBIF		0x0908
#define ENABLE_PCLK_PERIS_SECURE_CHIPID_APBIF		0x090c
#define ENABLE_PCLK_PERIS_SECURE_TOPRTC			0x0910
#define ENABLE_PCLK_PERIS_SECURE_CUSTOM_EFUSE_APBIF	0x0914
#define ENABLE_PCLK_PERIS_SECURE_ANTIRBK_CNT_APBIF	0x0918
#define ENABLE_PCLK_PERIS_SECURE_OTP_CON_APBIF		0x091c
#define ENABLE_SCLK_PERIS				0x0a00
#define ENABLE_SCLK_PERIS_SECURE_SECKEY			0x0a04
#define ENABLE_SCLK_PERIS_SECURE_CHIPID			0x0a08
#define ENABLE_SCLK_PERIS_SECURE_TOPRTC			0x0a0c
#define ENABLE_SCLK_PERIS_SECURE_CUSTOM_EFUSE		0x0a10
#define ENABLE_SCLK_PERIS_SECURE_ANTIRBK_CNT		0x0a14
#define ENABLE_SCLK_PERIS_SECURE_OTP_CON		0x0a18
#define ENABLE_IP_PERIS0				0x0b00
#define ENABLE_IP_PERIS1				0x0b04
#define ENABLE_IP_PERIS_SECURE_TZPC			0x0b08
#define ENABLE_IP_PERIS_SECURE_SECKEY			0x0b0c
#define ENABLE_IP_PERIS_SECURE_CHIPID			0x0b10
#define ENABLE_IP_PERIS_SECURE_TOPRTC			0x0b14
#define ENABLE_IP_PERIS_SECURE_CUSTOM_EFUSE		0x0b18
#define ENABLE_IP_PERIS_SECURE_ANTIBRK_CNT		0x0b1c
#define ENABLE_IP_PERIS_SECURE_OTP_CON			0x0b20

static const unsigned long peris_clk_regs[] __initconst = {
	ENABLE_ACLK_PERIS,
	ENABLE_PCLK_PERIS,
	ENABLE_PCLK_PERIS_SECURE_TZPC,
	ENABLE_PCLK_PERIS_SECURE_SECKEY_APBIF,
	ENABLE_PCLK_PERIS_SECURE_CHIPID_APBIF,
	ENABLE_PCLK_PERIS_SECURE_TOPRTC,
	ENABLE_PCLK_PERIS_SECURE_CUSTOM_EFUSE_APBIF,
	ENABLE_PCLK_PERIS_SECURE_ANTIRBK_CNT_APBIF,
	ENABLE_PCLK_PERIS_SECURE_OTP_CON_APBIF,
	ENABLE_SCLK_PERIS,
	ENABLE_SCLK_PERIS_SECURE_SECKEY,
	ENABLE_SCLK_PERIS_SECURE_CHIPID,
	ENABLE_SCLK_PERIS_SECURE_TOPRTC,
	ENABLE_SCLK_PERIS_SECURE_CUSTOM_EFUSE,
	ENABLE_SCLK_PERIS_SECURE_ANTIRBK_CNT,
	ENABLE_SCLK_PERIS_SECURE_OTP_CON,
	ENABLE_IP_PERIS0,
	ENABLE_IP_PERIS1,
	ENABLE_IP_PERIS_SECURE_TZPC,
	ENABLE_IP_PERIS_SECURE_SECKEY,
	ENABLE_IP_PERIS_SECURE_CHIPID,
	ENABLE_IP_PERIS_SECURE_TOPRTC,
	ENABLE_IP_PERIS_SECURE_CUSTOM_EFUSE,
	ENABLE_IP_PERIS_SECURE_ANTIBRK_CNT,
	ENABLE_IP_PERIS_SECURE_OTP_CON,
};

static const struct samsung_gate_clock peris_gate_clks[] __initconst = {
	/* ENABLE_ACLK_PERIS */
	GATE(CLK_ACLK_AHB2APB_PERIS1P, "aclk_ahb2apb_peris1p", "aclk_peris_66",
			ENABLE_ACLK_PERIS, 2, CLK_IGNORE_UNUSED, 0),
	GATE(CLK_ACLK_AHB2APB_PERIS0P, "aclk_ahb2apb_peris0p", "aclk_peris_66",
			ENABLE_ACLK_PERIS, 1, CLK_IGNORE_UNUSED, 0),
	GATE(CLK_ACLK_PERISNP_66, "aclk_perisnp_66", "aclk_peris_66",
			ENABLE_ACLK_PERIS, 0, CLK_IGNORE_UNUSED, 0),

	/* ENABLE_PCLK_PERIS */
	GATE(CLK_PCLK_HPM_APBIF, "pclk_hpm_apbif", "aclk_peris_66",
			ENABLE_PCLK_PERIS, 30, CLK_IGNORE_UNUSED, 0),
	GATE(CLK_PCLK_TMU1_APBIF, "pclk_tmu1_apbif", "aclk_peris_66",
			ENABLE_PCLK_PERIS, 24, CLK_IGNORE_UNUSED, 0),
	GATE(CLK_PCLK_TMU0_APBIF, "pclk_tmu0_apbif", "aclk_peris_66",
			ENABLE_PCLK_PERIS, 23, CLK_IGNORE_UNUSED, 0),
	GATE(CLK_PCLK_PMU_PERIS, "pclk_pmu_peris", "aclk_peris_66",
			ENABLE_PCLK_PERIS, 22, CLK_IGNORE_UNUSED, 0),
	GATE(CLK_PCLK_SYSREG_PERIS, "pclk_sysreg_peris", "aclk_peris_66",
			ENABLE_PCLK_PERIS, 21, CLK_IGNORE_UNUSED, 0),
	GATE(CLK_PCLK_CMU_TOP_APBIF, "pclk_cmu_top_apbif", "aclk_peris_66",
			ENABLE_PCLK_PERIS, 20, CLK_IGNORE_UNUSED, 0),
	GATE(CLK_PCLK_WDT_APOLLO, "pclk_wdt_apollo", "aclk_peris_66",
			ENABLE_PCLK_PERIS, 17, CLK_IGNORE_UNUSED, 0),
	GATE(CLK_PCLK_WDT_ATLAS, "pclk_wdt_atlas", "aclk_peris_66",
			ENABLE_PCLK_PERIS, 16, CLK_IGNORE_UNUSED, 0),
	GATE(CLK_PCLK_MCT, "pclk_mct", "aclk_peris_66",
			ENABLE_PCLK_PERIS, 15, CLK_IGNORE_UNUSED, 0),
	GATE(CLK_PCLK_HDMI_CEC, "pclk_hdmi_cec", "aclk_peris_66",
			ENABLE_PCLK_PERIS, 14, CLK_IGNORE_UNUSED, 0),

	/* ENABLE_PCLK_PERIS_SECURE_TZPC */
	GATE(CLK_PCLK_TZPC12, "pclk_tzpc12", "aclk_peris_66",
			ENABLE_PCLK_PERIS_SECURE_TZPC, 12, CLK_IGNORE_UNUSED, 0),
	GATE(CLK_PCLK_TZPC11, "pclk_tzpc11", "aclk_peris_66",
			ENABLE_PCLK_PERIS_SECURE_TZPC, 11, CLK_IGNORE_UNUSED, 0),
	GATE(CLK_PCLK_TZPC10, "pclk_tzpc10", "aclk_peris_66",
			ENABLE_PCLK_PERIS_SECURE_TZPC, 10, CLK_IGNORE_UNUSED, 0),
	GATE(CLK_PCLK_TZPC9, "pclk_tzpc9", "aclk_peris_66",
			ENABLE_PCLK_PERIS_SECURE_TZPC, 9, CLK_IGNORE_UNUSED, 0),
	GATE(CLK_PCLK_TZPC8, "pclk_tzpc8", "aclk_peris_66",
			ENABLE_PCLK_PERIS_SECURE_TZPC, 8, CLK_IGNORE_UNUSED, 0),
	GATE(CLK_PCLK_TZPC7, "pclk_tzpc7", "aclk_peris_66",
			ENABLE_PCLK_PERIS_SECURE_TZPC, 7, CLK_IGNORE_UNUSED, 0),
	GATE(CLK_PCLK_TZPC6, "pclk_tzpc6", "aclk_peris_66",
			ENABLE_PCLK_PERIS_SECURE_TZPC, 6, CLK_IGNORE_UNUSED, 0),
	GATE(CLK_PCLK_TZPC5, "pclk_tzpc5", "aclk_peris_66",
			ENABLE_PCLK_PERIS_SECURE_TZPC, 5, CLK_IGNORE_UNUSED, 0),
	GATE(CLK_PCLK_TZPC4, "pclk_tzpc4", "aclk_peris_66",
			ENABLE_PCLK_PERIS_SECURE_TZPC, 4, CLK_IGNORE_UNUSED, 0),
	GATE(CLK_PCLK_TZPC3, "pclk_tzpc3", "aclk_peris_66",
			ENABLE_PCLK_PERIS_SECURE_TZPC, 3, CLK_IGNORE_UNUSED, 0),
	GATE(CLK_PCLK_TZPC2, "pclk_tzpc2", "aclk_peris_66",
			ENABLE_PCLK_PERIS_SECURE_TZPC, 2, CLK_IGNORE_UNUSED, 0),
	GATE(CLK_PCLK_TZPC1, "pclk_tzpc1", "aclk_peris_66",
			ENABLE_PCLK_PERIS_SECURE_TZPC, 1, CLK_IGNORE_UNUSED, 0),
	GATE(CLK_PCLK_TZPC0, "pclk_tzpc0", "aclk_peris_66",
			ENABLE_PCLK_PERIS_SECURE_TZPC, 0, CLK_IGNORE_UNUSED, 0),

	/* ENABLE_PCLK_PERIS_SECURE_SECKEY_APBIF */
	GATE(CLK_PCLK_SECKEY_APBIF, "pclk_seckey_apbif", "aclk_peris_66",
			ENABLE_PCLK_PERIS_SECURE_SECKEY_APBIF, 0, CLK_IGNORE_UNUSED, 0),

	/* ENABLE_PCLK_PERIS_SECURE_CHIPID_APBIF */
	GATE(CLK_PCLK_CHIPID_APBIF, "pclk_chipid_apbif", "aclk_peris_66",
			ENABLE_PCLK_PERIS_SECURE_CHIPID_APBIF, 0, CLK_IGNORE_UNUSED, 0),

	/* ENABLE_PCLK_PERIS_SECURE_TOPRTC */
	GATE(CLK_PCLK_TOPRTC, "pclk_toprtc", "aclk_peris_66",
			ENABLE_PCLK_PERIS_SECURE_TOPRTC, 0, 0, 0),

	/* ENABLE_PCLK_PERIS_SECURE_CUSTOM_EFUSE_APBIF */
	GATE(CLK_PCLK_CUSTOM_EFUSE_APBIF, "pclk_custom_efuse_apbif",
			"aclk_peris_66",
			ENABLE_PCLK_PERIS_SECURE_CUSTOM_EFUSE_APBIF, 0, 0, 0),

	/* ENABLE_PCLK_PERIS_SECURE_ANTIRBK_CNT_APBIF */
	GATE(CLK_PCLK_ANTIRBK_CNT_APBIF, "pclk_antirbk_cnt_apbif",
			"aclk_peris_66",
			ENABLE_PCLK_PERIS_SECURE_ANTIRBK_CNT_APBIF, 0, 0, 0),

	/* ENABLE_PCLK_PERIS_SECURE_OTP_CON_APBIF */
	GATE(CLK_PCLK_OTP_CON_APBIF, "pclk_otp_con_apbif",
			"aclk_peris_66",
			ENABLE_PCLK_PERIS_SECURE_OTP_CON_APBIF, 0, 0, 0),

	/* ENABLE_SCLK_PERIS */
	GATE(CLK_SCLK_ASV_TB, "sclk_asv_tb", "oscclk_efuse_common",
			ENABLE_SCLK_PERIS, 10, 0, 0),
	GATE(CLK_SCLK_TMU1, "sclk_tmu1", "oscclk_efuse_common",
			ENABLE_SCLK_PERIS, 4, 0, 0),
	GATE(CLK_SCLK_TMU0, "sclk_tmu0", "oscclk_efuse_common",
			ENABLE_SCLK_PERIS, 3, 0, 0),

	/* ENABLE_SCLK_PERIS_SECURE_SECKEY */
	GATE(CLK_SCLK_SECKEY, "sclk_seckey", "oscclk_efuse_common",
			ENABLE_SCLK_PERIS_SECURE_SECKEY, 0, CLK_IGNORE_UNUSED, 0),

	/* ENABLE_SCLK_PERIS_SECURE_CHIPID */
	GATE(CLK_SCLK_CHIPID, "sclk_chipid", "oscclk_efuse_common",
			ENABLE_SCLK_PERIS_SECURE_CHIPID, 0, CLK_IGNORE_UNUSED, 0),

	/* ENABLE_SCLK_PERIS_SECURE_TOPRTC */
	GATE(CLK_SCLK_TOPRTC, "sclk_toprtc", "oscclk_efuse_common",
			ENABLE_SCLK_PERIS_SECURE_TOPRTC, 0, 0, 0),

	/* ENABLE_SCLK_PERIS_SECURE_CUSTOM_EFUSE */
	GATE(CLK_SCLK_CUSTOM_EFUSE, "sclk_custom_efuse", "oscclk_efuse_common",
			ENABLE_SCLK_PERIS_SECURE_CUSTOM_EFUSE, 0, 0, 0),

	/* ENABLE_SCLK_PERIS_SECURE_ANTIRBK_CNT */
	GATE(CLK_SCLK_ANTIRBK_CNT, "sclk_antirbk_cnt", "oscclk_efuse_common",
			ENABLE_SCLK_PERIS_SECURE_ANTIRBK_CNT, 0, 0, 0),

	/* ENABLE_SCLK_PERIS_SECURE_OTP_CON */
	GATE(CLK_SCLK_OTP_CON, "sclk_otp_con", "oscclk_efuse_common",
			ENABLE_SCLK_PERIS_SECURE_OTP_CON, 0, 0, 0),
};

static const struct samsung_cmu_info peris_cmu_info __initconst = {
	.gate_clks		= peris_gate_clks,
	.nr_gate_clks		= ARRAY_SIZE(peris_gate_clks),
	.nr_clk_ids		= PERIS_NR_CLK,
	.clk_regs		= peris_clk_regs,
	.nr_clk_regs		= ARRAY_SIZE(peris_clk_regs),
};

static void __init exynos5433_cmu_peris_init(struct device_node *np)
{
	samsung_cmu_register_one(np, &peris_cmu_info);
}

CLK_OF_DECLARE(exynos5433_cmu_peris, "samsung,exynos5433-cmu-peris",
		exynos5433_cmu_peris_init);

/*
 * Register offset definitions for CMU_FSYS
 */
#define MUX_SEL_FSYS0			0x0200
#define MUX_SEL_FSYS1			0x0204
#define MUX_SEL_FSYS2			0x0208
#define MUX_SEL_FSYS3			0x020c
#define MUX_SEL_FSYS4			0x0210
#define MUX_ENABLE_FSYS0		0x0300
#define MUX_ENABLE_FSYS1		0x0304
#define MUX_ENABLE_FSYS2		0x0308
#define MUX_ENABLE_FSYS3		0x030c
#define MUX_ENABLE_FSYS4		0x0310
#define MUX_STAT_FSYS0			0x0400
#define MUX_STAT_FSYS1			0x0404
#define MUX_STAT_FSYS2			0x0408
#define MUX_STAT_FSYS3			0x040c
#define MUX_STAT_FSYS4			0x0410
#define MUX_IGNORE_FSYS2		0x0508
#define MUX_IGNORE_FSYS3		0x050c
#define ENABLE_ACLK_FSYS0		0x0800
#define ENABLE_ACLK_FSYS1		0x0804
#define ENABLE_PCLK_FSYS		0x0900
#define ENABLE_SCLK_FSYS		0x0a00
#define ENABLE_IP_FSYS0			0x0b00
#define ENABLE_IP_FSYS1			0x0b04

/* list of all parent clock list */
PNAME(mout_sclk_ufs_mphy_user_p)	= { "oscclk", "sclk_ufs_mphy", };
PNAME(mout_aclk_fsys_200_user_p)	= { "oscclk", "aclk_fsys_200", };
PNAME(mout_sclk_pcie_100_user_p)	= { "oscclk", "sclk_pcie_100_fsys",};
PNAME(mout_sclk_ufsunipro_user_p)	= { "oscclk", "sclk_ufsunipro_fsys",};
PNAME(mout_sclk_mmc2_user_p)		= { "oscclk", "sclk_mmc2_fsys", };
PNAME(mout_sclk_mmc1_user_p)		= { "oscclk", "sclk_mmc1_fsys", };
PNAME(mout_sclk_mmc0_user_p)		= { "oscclk", "sclk_mmc0_fsys", };
PNAME(mout_sclk_usbhost30_user_p)	= { "oscclk", "sclk_usbhost30_fsys",};
PNAME(mout_sclk_usbdrd30_user_p)	= { "oscclk", "sclk_usbdrd30_fsys", };

PNAME(mout_phyclk_usbhost30_uhost30_pipe_pclk_user_p)
		= { "oscclk", "phyclk_usbhost30_uhost30_pipe_pclk_phy", };
PNAME(mout_phyclk_usbhost30_uhost30_phyclock_user_p)
		= { "oscclk", "phyclk_usbhost30_uhost30_phyclock_phy", };
PNAME(mout_phyclk_usbhost20_phy_hsic1_p)
		= { "oscclk", "phyclk_usbhost20_phy_hsic1_phy", };
PNAME(mout_phyclk_usbhost20_phy_clk48mohci_user_p)
		= { "oscclk", "phyclk_usbhost20_phy_clk48mohci_phy", };
PNAME(mout_phyclk_usbhost20_phy_phyclock_user_p)
		= { "oscclk", "phyclk_usbhost20_phy_phyclock_phy", };
PNAME(mout_phyclk_usbhost20_phy_freeclk_user_p)
		= { "oscclk", "phyclk_usbhost20_phy_freeclk_phy", };
PNAME(mout_phyclk_usbdrd30_udrd30_pipe_pclk_p)
		= { "oscclk", "phyclk_usbdrd30_udrd30_pipe_pclk_phy", };
PNAME(mout_phyclk_usbdrd30_udrd30_phyclock_user_p)
		= { "oscclk", "phyclk_usbdrd30_udrd30_phyclock_phy", };
PNAME(mout_phyclk_ufs_rx1_symbol_user_p)
		= { "oscclk", "phyclk_ufs_rx1_symbol_phy", };
PNAME(mout_phyclk_ufs_rx0_symbol_user_p)
		= { "oscclk", "phyclk_ufs_rx0_symbol_phy", };
PNAME(mout_phyclk_ufs_tx1_symbol_user_p)
		= { "oscclk", "phyclk_ufs_tx1_symbol_phy", };
PNAME(mout_phyclk_ufs_tx0_symbol_user_p)
		= { "oscclk", "phyclk_ufs_tx0_symbol_phy", };
PNAME(mout_phyclk_lli_mphy_to_ufs_user_p)
		= { "oscclk", "phyclk_lli_mphy_to_ufs_phy", };
PNAME(mout_sclk_mphy_p)
		= { "mout_sclk_ufs_mphy_user",
			    "mout_phyclk_lli_mphy_to_ufs_user", };

static const unsigned long fsys_clk_regs[] __initconst = {
	MUX_SEL_FSYS0,
	MUX_SEL_FSYS1,
	MUX_SEL_FSYS2,
	MUX_SEL_FSYS3,
	MUX_SEL_FSYS4,
	MUX_ENABLE_FSYS0,
	MUX_ENABLE_FSYS1,
	MUX_ENABLE_FSYS2,
	MUX_ENABLE_FSYS3,
	MUX_ENABLE_FSYS4,
	MUX_IGNORE_FSYS2,
	MUX_IGNORE_FSYS3,
	ENABLE_ACLK_FSYS0,
	ENABLE_ACLK_FSYS1,
	ENABLE_PCLK_FSYS,
	ENABLE_SCLK_FSYS,
	ENABLE_IP_FSYS0,
	ENABLE_IP_FSYS1,
};

static const struct samsung_clk_reg_dump fsys_suspend_regs[] = {
	{ MUX_SEL_FSYS0, 0 },
	{ MUX_SEL_FSYS1, 0 },
	{ MUX_SEL_FSYS2, 0 },
	{ MUX_SEL_FSYS3, 0 },
	{ MUX_SEL_FSYS4, 0 },
};

static const struct samsung_fixed_rate_clock fsys_fixed_clks[] __initconst = {
	/* PHY clocks from USBDRD30_PHY */
	FRATE(CLK_PHYCLK_USBDRD30_UDRD30_PHYCLOCK_PHY,
			"phyclk_usbdrd30_udrd30_phyclock_phy", NULL,
			0, 60000000),
	FRATE(CLK_PHYCLK_USBDRD30_UDRD30_PIPE_PCLK_PHY,
			"phyclk_usbdrd30_udrd30_pipe_pclk_phy", NULL,
			0, 125000000),
	/* PHY clocks from USBHOST30_PHY */
	FRATE(CLK_PHYCLK_USBHOST30_UHOST30_PHYCLOCK_PHY,
			"phyclk_usbhost30_uhost30_phyclock_phy", NULL,
			0, 60000000),
	FRATE(CLK_PHYCLK_USBHOST30_UHOST30_PIPE_PCLK_PHY,
			"phyclk_usbhost30_uhost30_pipe_pclk_phy", NULL,
			0, 125000000),
	/* PHY clocks from USBHOST20_PHY */
	FRATE(CLK_PHYCLK_USBHOST20_PHY_FREECLK_PHY,
			"phyclk_usbhost20_phy_freeclk_phy", NULL, 0, 60000000),
	FRATE(CLK_PHYCLK_USBHOST20_PHY_PHYCLOCK_PHY,
			"phyclk_usbhost20_phy_phyclock_phy", NULL, 0, 60000000),
	FRATE(CLK_PHYCLK_USBHOST20_PHY_CLK48MOHCI_PHY,
			"phyclk_usbhost20_phy_clk48mohci_phy", NULL,
			0, 48000000),
	FRATE(CLK_PHYCLK_USBHOST20_PHY_HSIC1_PHY,
			"phyclk_usbhost20_phy_hsic1_phy", NULL, 0,
			60000000),
	/* PHY clocks from UFS_PHY */
	FRATE(CLK_PHYCLK_UFS_TX0_SYMBOL_PHY, "phyclk_ufs_tx0_symbol_phy",
			NULL, 0, 300000000),
	FRATE(CLK_PHYCLK_UFS_RX0_SYMBOL_PHY, "phyclk_ufs_rx0_symbol_phy",
			NULL, 0, 300000000),
	FRATE(CLK_PHYCLK_UFS_TX1_SYMBOL_PHY, "phyclk_ufs_tx1_symbol_phy",
			NULL, 0, 300000000),
	FRATE(CLK_PHYCLK_UFS_RX1_SYMBOL_PHY, "phyclk_ufs_rx1_symbol_phy",
			NULL, 0, 300000000),
	/* PHY clocks from LLI_PHY */
	FRATE(CLK_PHYCLK_LLI_MPHY_TO_UFS_PHY, "phyclk_lli_mphy_to_ufs_phy",
			NULL, 0, 26000000),
};

static const struct samsung_mux_clock fsys_mux_clks[] __initconst = {
	/* MUX_SEL_FSYS0 */
	MUX(CLK_MOUT_SCLK_UFS_MPHY_USER, "mout_sclk_ufs_mphy_user",
			mout_sclk_ufs_mphy_user_p, MUX_SEL_FSYS0, 4, 1),
	MUX(CLK_MOUT_ACLK_FSYS_200_USER, "mout_aclk_fsys_200_user",
			mout_aclk_fsys_200_user_p, MUX_SEL_FSYS0, 0, 1),

	/* MUX_SEL_FSYS1 */
	MUX(CLK_MOUT_SCLK_PCIE_100_USER, "mout_sclk_pcie_100_user",
			mout_sclk_pcie_100_user_p, MUX_SEL_FSYS1, 28, 1),
	MUX(CLK_MOUT_SCLK_UFSUNIPRO_USER, "mout_sclk_ufsunipro_user",
			mout_sclk_ufsunipro_user_p, MUX_SEL_FSYS1, 24, 1),
	MUX(CLK_MOUT_SCLK_MMC2_USER, "mout_sclk_mmc2_user",
			mout_sclk_mmc2_user_p, MUX_SEL_FSYS1, 20, 1),
	MUX(CLK_MOUT_SCLK_MMC1_USER, "mout_sclk_mmc1_user",
			mout_sclk_mmc1_user_p, MUX_SEL_FSYS1, 16, 1),
	MUX(CLK_MOUT_SCLK_MMC0_USER, "mout_sclk_mmc0_user",
			mout_sclk_mmc0_user_p, MUX_SEL_FSYS1, 12, 1),
	MUX(CLK_MOUT_SCLK_USBHOST30_USER, "mout_sclk_usbhost30_user",
			mout_sclk_usbhost30_user_p, MUX_SEL_FSYS1, 4, 1),
	MUX(CLK_MOUT_SCLK_USBDRD30_USER, "mout_sclk_usbdrd30_user",
			mout_sclk_usbdrd30_user_p, MUX_SEL_FSYS1, 0, 1),

	/* MUX_SEL_FSYS2 */
	MUX(CLK_MOUT_PHYCLK_USBHOST30_UHOST30_PIPE_PCLK_USER,
			"mout_phyclk_usbhost30_uhost30_pipe_pclk_user",
			mout_phyclk_usbhost30_uhost30_pipe_pclk_user_p,
			MUX_SEL_FSYS2, 28, 1),
	MUX(CLK_MOUT_PHYCLK_USBHOST30_UHOST30_PHYCLOCK_USER,
			"mout_phyclk_usbhost30_uhost30_phyclock_user",
			mout_phyclk_usbhost30_uhost30_phyclock_user_p,
			MUX_SEL_FSYS2, 24, 1),
	MUX(CLK_MOUT_PHYCLK_USBHOST20_PHY_HSIC1_USER,
			"mout_phyclk_usbhost20_phy_hsic1",
			mout_phyclk_usbhost20_phy_hsic1_p,
			MUX_SEL_FSYS2, 20, 1),
	MUX(CLK_MOUT_PHYCLK_USBHOST20_PHY_CLK48MOHCI_USER,
			"mout_phyclk_usbhost20_phy_clk48mohci_user",
			mout_phyclk_usbhost20_phy_clk48mohci_user_p,
			MUX_SEL_FSYS2, 16, 1),
	MUX(CLK_MOUT_PHYCLK_USBHOST20_PHY_PHYCLOCK_USER,
			"mout_phyclk_usbhost20_phy_phyclock_user",
			mout_phyclk_usbhost20_phy_phyclock_user_p,
			MUX_SEL_FSYS2, 12, 1),
	MUX(CLK_MOUT_PHYCLK_USBHOST20_PHY_PHY_FREECLK_USER,
			"mout_phyclk_usbhost20_phy_freeclk_user",
			mout_phyclk_usbhost20_phy_freeclk_user_p,
			MUX_SEL_FSYS2, 8, 1),
	MUX(CLK_MOUT_PHYCLK_USBDRD30_UDRD30_PIPE_PCLK_USER,
			"mout_phyclk_usbdrd30_udrd30_pipe_pclk_user",
			mout_phyclk_usbdrd30_udrd30_pipe_pclk_p,
			MUX_SEL_FSYS2, 4, 1),
	MUX(CLK_MOUT_PHYCLK_USBDRD30_UDRD30_PHYCLOCK_USER,
			"mout_phyclk_usbdrd30_udrd30_phyclock_user",
			mout_phyclk_usbdrd30_udrd30_phyclock_user_p,
			MUX_SEL_FSYS2, 0, 1),

	/* MUX_SEL_FSYS3 */
	MUX(CLK_MOUT_PHYCLK_UFS_RX1_SYMBOL_USER,
			"mout_phyclk_ufs_rx1_symbol_user",
			mout_phyclk_ufs_rx1_symbol_user_p,
			MUX_SEL_FSYS3, 16, 1),
	MUX(CLK_MOUT_PHYCLK_UFS_RX0_SYMBOL_USER,
			"mout_phyclk_ufs_rx0_symbol_user",
			mout_phyclk_ufs_rx0_symbol_user_p,
			MUX_SEL_FSYS3, 12, 1),
	MUX(CLK_MOUT_PHYCLK_UFS_TX1_SYMBOL_USER,
			"mout_phyclk_ufs_tx1_symbol_user",
			mout_phyclk_ufs_tx1_symbol_user_p,
			MUX_SEL_FSYS3, 8, 1),
	MUX(CLK_MOUT_PHYCLK_UFS_TX0_SYMBOL_USER,
			"mout_phyclk_ufs_tx0_symbol_user",
			mout_phyclk_ufs_tx0_symbol_user_p,
			MUX_SEL_FSYS3, 4, 1),
	MUX(CLK_MOUT_PHYCLK_LLI_MPHY_TO_UFS_USER,
			"mout_phyclk_lli_mphy_to_ufs_user",
			mout_phyclk_lli_mphy_to_ufs_user_p,
			MUX_SEL_FSYS3, 0, 1),

	/* MUX_SEL_FSYS4 */
	MUX(CLK_MOUT_SCLK_MPHY, "mout_sclk_mphy", mout_sclk_mphy_p,
			MUX_SEL_FSYS4, 0, 1),
};

static const struct samsung_gate_clock fsys_gate_clks[] __initconst = {
	/* ENABLE_ACLK_FSYS0 */
	GATE(CLK_ACLK_PCIE, "aclk_pcie", "mout_aclk_fsys_200_user",
			ENABLE_ACLK_FSYS0, 13, CLK_IGNORE_UNUSED, 0),
	GATE(CLK_ACLK_PDMA1, "aclk_pdma1", "mout_aclk_fsys_200_user",
			ENABLE_ACLK_FSYS0, 11, CLK_IGNORE_UNUSED, 0),
	GATE(CLK_ACLK_TSI, "aclk_tsi", "mout_aclk_fsys_200_user",
			ENABLE_ACLK_FSYS0, 10, CLK_IGNORE_UNUSED, 0),
	GATE(CLK_ACLK_MMC2, "aclk_mmc2", "mout_aclk_fsys_200_user",
			ENABLE_ACLK_FSYS0, 8, CLK_IGNORE_UNUSED, 0),
	GATE(CLK_ACLK_MMC1, "aclk_mmc1", "mout_aclk_fsys_200_user",
			ENABLE_ACLK_FSYS0, 7, CLK_IGNORE_UNUSED, 0),
	GATE(CLK_ACLK_MMC0, "aclk_mmc0", "mout_aclk_fsys_200_user",
			ENABLE_ACLK_FSYS0, 6, CLK_IGNORE_UNUSED, 0),
	GATE(CLK_ACLK_UFS, "aclk_ufs", "mout_aclk_fsys_200_user",
			ENABLE_ACLK_FSYS0, 5, CLK_IGNORE_UNUSED, 0),
	GATE(CLK_ACLK_USBHOST20, "aclk_usbhost20", "mout_aclk_fsys_200_user",
			ENABLE_ACLK_FSYS0, 3, CLK_IGNORE_UNUSED, 0),
	GATE(CLK_ACLK_USBHOST30, "aclk_usbhost30", "mout_aclk_fsys_200_user",
			ENABLE_ACLK_FSYS0, 2, CLK_IGNORE_UNUSED, 0),
	GATE(CLK_ACLK_USBDRD30, "aclk_usbdrd30", "mout_aclk_fsys_200_user",
			ENABLE_ACLK_FSYS0, 1, CLK_IGNORE_UNUSED, 0),
	GATE(CLK_ACLK_PDMA0, "aclk_pdma0", "mout_aclk_fsys_200_user",
			ENABLE_ACLK_FSYS0, 0, CLK_IGNORE_UNUSED, 0),

	/* ENABLE_ACLK_FSYS1 */
	GATE(CLK_ACLK_XIU_FSYSPX, "aclk_xiu_fsyspx", "mout_aclk_fsys_200_user",
			ENABLE_ACLK_FSYS1, 27, CLK_IGNORE_UNUSED, 0),
	GATE(CLK_ACLK_AHB_USBLINKH1, "aclk_ahb_usblinkh1",
			"mout_aclk_fsys_200_user", ENABLE_ACLK_FSYS1,
			26, CLK_IGNORE_UNUSED, 0),
	GATE(CLK_ACLK_SMMU_PDMA1, "aclk_smmu_pdma1", "mout_aclk_fsys_200_user",
			ENABLE_ACLK_FSYS1, 25, CLK_IGNORE_UNUSED, 0),
	GATE(CLK_ACLK_BTS_PCIE, "aclk_bts_pcie", "mout_aclk_fsys_200_user",
			ENABLE_ACLK_FSYS1, 24, CLK_IGNORE_UNUSED, 0),
	GATE(CLK_ACLK_AXIUS_PDMA1, "aclk_axius_pdma1",
			"mout_aclk_fsys_200_user", ENABLE_ACLK_FSYS1,
			22, CLK_IGNORE_UNUSED, 0),
	GATE(CLK_ACLK_SMMU_PDMA0, "aclk_smmu_pdma0", "mout_aclk_fsys_200_user",
			ENABLE_ACLK_FSYS1, 17, CLK_IGNORE_UNUSED, 0),
	GATE(CLK_ACLK_BTS_UFS, "aclk_bts_ufs", "mout_aclk_fsys_200_user",
			ENABLE_ACLK_FSYS1, 14, CLK_IGNORE_UNUSED, 0),
	GATE(CLK_ACLK_BTS_USBHOST30, "aclk_bts_usbhost30",
			"mout_aclk_fsys_200_user", ENABLE_ACLK_FSYS1,
			13, 0, 0),
	GATE(CLK_ACLK_BTS_USBDRD30, "aclk_bts_usbdrd30",
			"mout_aclk_fsys_200_user", ENABLE_ACLK_FSYS1,
			12, 0, 0),
	GATE(CLK_ACLK_AXIUS_PDMA0, "aclk_axius_pdma0",
			"mout_aclk_fsys_200_user", ENABLE_ACLK_FSYS1,
			11, CLK_IGNORE_UNUSED, 0),
	GATE(CLK_ACLK_AXIUS_USBHS, "aclk_axius_usbhs",
			"mout_aclk_fsys_200_user", ENABLE_ACLK_FSYS1,
			10, CLK_IGNORE_UNUSED, 0),
	GATE(CLK_ACLK_AXIUS_FSYSSX, "aclk_axius_fsyssx",
			"mout_aclk_fsys_200_user", ENABLE_ACLK_FSYS1,
			9, CLK_IGNORE_UNUSED, 0),
	GATE(CLK_ACLK_AHB2APB_FSYSP, "aclk_ahb2apb_fsysp",
			"mout_aclk_fsys_200_user", ENABLE_ACLK_FSYS1,
			8, CLK_IGNORE_UNUSED, 0),
	GATE(CLK_ACLK_AHB2AXI_USBHS, "aclk_ahb2axi_usbhs",
			"mout_aclk_fsys_200_user", ENABLE_ACLK_FSYS1,
			7, CLK_IGNORE_UNUSED, 0),
	GATE(CLK_ACLK_AHB_USBLINKH0, "aclk_ahb_usblinkh0",
			"mout_aclk_fsys_200_user", ENABLE_ACLK_FSYS1,
			6, CLK_IGNORE_UNUSED, 0),
	GATE(CLK_ACLK_AHB_USBHS, "aclk_ahb_usbhs", "mout_aclk_fsys_200_user",
			ENABLE_ACLK_FSYS1, 5, CLK_IGNORE_UNUSED, 0),
	GATE(CLK_ACLK_AHB_FSYSH, "aclk_ahb_fsysh", "mout_aclk_fsys_200_user",
			ENABLE_ACLK_FSYS1, 4, CLK_IGNORE_UNUSED, 0),
	GATE(CLK_ACLK_XIU_FSYSX, "aclk_xiu_fsysx", "mout_aclk_fsys_200_user",
			ENABLE_ACLK_FSYS1, 3, CLK_IGNORE_UNUSED, 0),
	GATE(CLK_ACLK_XIU_FSYSSX, "aclk_xiu_fsyssx", "mout_aclk_fsys_200_user",
			ENABLE_ACLK_FSYS1, 2, CLK_IGNORE_UNUSED, 0),
	GATE(CLK_ACLK_FSYSNP_200, "aclk_fsysnp_200", "mout_aclk_fsys_200_user",
			ENABLE_ACLK_FSYS1, 1, CLK_IGNORE_UNUSED, 0),
	GATE(CLK_ACLK_FSYSND_200, "aclk_fsysnd_200", "mout_aclk_fsys_200_user",
			ENABLE_ACLK_FSYS1, 0, CLK_IGNORE_UNUSED, 0),

	/* ENABLE_PCLK_FSYS */
	GATE(CLK_PCLK_PCIE_CTRL, "pclk_pcie_ctrl", "mout_aclk_fsys_200_user",
			ENABLE_PCLK_FSYS, 17, CLK_IGNORE_UNUSED, 0),
	GATE(CLK_PCLK_SMMU_PDMA1, "pclk_smmu_pdma1", "mout_aclk_fsys_200_user",
			ENABLE_PCLK_FSYS, 16, CLK_IGNORE_UNUSED, 0),
	GATE(CLK_PCLK_PCIE_PHY, "pclk_pcie_phy", "mout_aclk_fsys_200_user",
			ENABLE_PCLK_FSYS, 14, CLK_IGNORE_UNUSED, 0),
	GATE(CLK_PCLK_BTS_PCIE, "pclk_bts_pcie", "mout_aclk_fsys_200_user",
			ENABLE_PCLK_FSYS, 13, CLK_IGNORE_UNUSED, 0),
	GATE(CLK_PCLK_SMMU_PDMA0, "pclk_smmu_pdma0", "mout_aclk_fsys_200_user",
			ENABLE_PCLK_FSYS, 8, CLK_IGNORE_UNUSED, 0),
	GATE(CLK_PCLK_BTS_UFS, "pclk_bts_ufs", "mout_aclk_fsys_200_user",
			ENABLE_PCLK_FSYS, 5, 0, 0),
	GATE(CLK_PCLK_BTS_USBHOST30, "pclk_bts_usbhost30",
			"mout_aclk_fsys_200_user", ENABLE_PCLK_FSYS, 4, 0, 0),
	GATE(CLK_PCLK_BTS_USBDRD30, "pclk_bts_usbdrd30",
			"mout_aclk_fsys_200_user", ENABLE_PCLK_FSYS, 3, 0, 0),
	GATE(CLK_PCLK_GPIO_FSYS, "pclk_gpio_fsys", "mout_aclk_fsys_200_user",
			ENABLE_PCLK_FSYS, 2, CLK_IGNORE_UNUSED, 0),
	GATE(CLK_PCLK_PMU_FSYS, "pclk_pmu_fsys", "mout_aclk_fsys_200_user",
			ENABLE_PCLK_FSYS, 1, CLK_IGNORE_UNUSED, 0),
	GATE(CLK_PCLK_SYSREG_FSYS, "pclk_sysreg_fsys",
			"mout_aclk_fsys_200_user", ENABLE_PCLK_FSYS,
			0, CLK_IGNORE_UNUSED, 0),

	/* ENABLE_SCLK_FSYS */
	GATE(CLK_SCLK_PCIE_100, "sclk_pcie_100", "mout_sclk_pcie_100_user",
			ENABLE_SCLK_FSYS, 21, 0, 0),
	GATE(CLK_PHYCLK_USBHOST30_UHOST30_PIPE_PCLK,
			"phyclk_usbhost30_uhost30_pipe_pclk",
			"mout_phyclk_usbhost30_uhost30_pipe_pclk_user",
			ENABLE_SCLK_FSYS, 18, 0, 0),
	GATE(CLK_PHYCLK_USBHOST30_UHOST30_PHYCLOCK,
			"phyclk_usbhost30_uhost30_phyclock",
			"mout_phyclk_usbhost30_uhost30_phyclock_user",
			ENABLE_SCLK_FSYS, 17, 0, 0),
	GATE(CLK_PHYCLK_UFS_RX1_SYMBOL, "phyclk_ufs_rx1_symbol",
			"mout_phyclk_ufs_rx1_symbol_user", ENABLE_SCLK_FSYS,
			16, 0, 0),
	GATE(CLK_PHYCLK_UFS_RX0_SYMBOL, "phyclk_ufs_rx0_symbol",
			"mout_phyclk_ufs_rx0_symbol_user", ENABLE_SCLK_FSYS,
			15, 0, 0),
	GATE(CLK_PHYCLK_UFS_TX1_SYMBOL, "phyclk_ufs_tx1_symbol",
			"mout_phyclk_ufs_tx1_symbol_user", ENABLE_SCLK_FSYS,
			14, 0, 0),
	GATE(CLK_PHYCLK_UFS_TX0_SYMBOL, "phyclk_ufs_tx0_symbol",
			"mout_phyclk_ufs_tx0_symbol_user", ENABLE_SCLK_FSYS,
			13, 0, 0),
	GATE(CLK_PHYCLK_USBHOST20_PHY_HSIC1, "phyclk_usbhost20_phy_hsic1",
			"mout_phyclk_usbhost20_phy_hsic1", ENABLE_SCLK_FSYS,
			12, 0, 0),
	GATE(CLK_PHYCLK_USBHOST20_PHY_CLK48MOHCI,
			"phyclk_usbhost20_phy_clk48mohci",
			"mout_phyclk_usbhost20_phy_clk48mohci_user",
			ENABLE_SCLK_FSYS, 11, 0, 0),
	GATE(CLK_PHYCLK_USBHOST20_PHY_PHYCLOCK,
			"phyclk_usbhost20_phy_phyclock",
			"mout_phyclk_usbhost20_phy_phyclock_user",
			ENABLE_SCLK_FSYS, 10, 0, 0),
	GATE(CLK_PHYCLK_USBHOST20_PHY_FREECLK,
			"phyclk_usbhost20_phy_freeclk",
			"mout_phyclk_usbhost20_phy_freeclk_user",
			ENABLE_SCLK_FSYS, 9, 0, 0),
	GATE(CLK_PHYCLK_USBDRD30_UDRD30_PIPE_PCLK,
			"phyclk_usbdrd30_udrd30_pipe_pclk",
			"mout_phyclk_usbdrd30_udrd30_pipe_pclk_user",
			ENABLE_SCLK_FSYS, 8, 0, 0),
	GATE(CLK_PHYCLK_USBDRD30_UDRD30_PHYCLOCK,
			"phyclk_usbdrd30_udrd30_phyclock",
			"mout_phyclk_usbdrd30_udrd30_phyclock_user",
			ENABLE_SCLK_FSYS, 7, 0, 0),
	GATE(CLK_SCLK_MPHY, "sclk_mphy", "mout_sclk_mphy",
			ENABLE_SCLK_FSYS, 6, 0, 0),
	GATE(CLK_SCLK_UFSUNIPRO, "sclk_ufsunipro", "mout_sclk_ufsunipro_user",
			ENABLE_SCLK_FSYS, 5, 0, 0),
	GATE(CLK_SCLK_MMC2, "sclk_mmc2", "mout_sclk_mmc2_user",
			ENABLE_SCLK_FSYS, 4, CLK_SET_RATE_PARENT, 0),
	GATE(CLK_SCLK_MMC1, "sclk_mmc1", "mout_sclk_mmc1_user",
			ENABLE_SCLK_FSYS, 3, CLK_SET_RATE_PARENT, 0),
	GATE(CLK_SCLK_MMC0, "sclk_mmc0", "mout_sclk_mmc0_user",
			ENABLE_SCLK_FSYS, 2, CLK_SET_RATE_PARENT, 0),
	GATE(CLK_SCLK_USBHOST30, "sclk_usbhost30", "mout_sclk_usbhost30_user",
			ENABLE_SCLK_FSYS, 1, 0, 0),
	GATE(CLK_SCLK_USBDRD30, "sclk_usbdrd30", "mout_sclk_usbdrd30_user",
			ENABLE_SCLK_FSYS, 0, 0, 0),

	/* ENABLE_IP_FSYS0 */
	GATE(CLK_PCIE, "pcie", "sclk_pcie_100", ENABLE_IP_FSYS0, 17, 0, 0),
	GATE(CLK_PDMA1, "pdma1", "aclk_pdma1", ENABLE_IP_FSYS0, 15, 0, 0),
	GATE(CLK_PDMA0, "pdma0", "aclk_pdma0", ENABLE_IP_FSYS0, 0, 0, 0),
};

static const struct samsung_cmu_info fsys_cmu_info __initconst = {
	.mux_clks		= fsys_mux_clks,
	.nr_mux_clks		= ARRAY_SIZE(fsys_mux_clks),
	.gate_clks		= fsys_gate_clks,
	.nr_gate_clks		= ARRAY_SIZE(fsys_gate_clks),
	.fixed_clks		= fsys_fixed_clks,
	.nr_fixed_clks		= ARRAY_SIZE(fsys_fixed_clks),
	.nr_clk_ids		= FSYS_NR_CLK,
	.clk_regs		= fsys_clk_regs,
	.nr_clk_regs		= ARRAY_SIZE(fsys_clk_regs),
	.suspend_regs		= fsys_suspend_regs,
	.nr_suspend_regs	= ARRAY_SIZE(fsys_suspend_regs),
	.clk_name		= "aclk_fsys_200",
};

/*
 * Register offset definitions for CMU_G2D
 */
#define MUX_SEL_G2D0				0x0200
#define MUX_SEL_ENABLE_G2D0			0x0300
#define MUX_SEL_STAT_G2D0			0x0400
#define DIV_G2D					0x0600
#define DIV_STAT_G2D				0x0700
#define DIV_ENABLE_ACLK_G2D			0x0800
#define DIV_ENABLE_ACLK_G2D_SECURE_SMMU_G2D	0x0804
#define DIV_ENABLE_PCLK_G2D			0x0900
#define DIV_ENABLE_PCLK_G2D_SECURE_SMMU_G2D	0x0904
#define DIV_ENABLE_IP_G2D0			0x0b00
#define DIV_ENABLE_IP_G2D1			0x0b04
#define DIV_ENABLE_IP_G2D_SECURE_SMMU_G2D	0x0b08

static const unsigned long g2d_clk_regs[] __initconst = {
	MUX_SEL_G2D0,
	MUX_SEL_ENABLE_G2D0,
	DIV_G2D,
	DIV_ENABLE_ACLK_G2D,
	DIV_ENABLE_ACLK_G2D_SECURE_SMMU_G2D,
	DIV_ENABLE_PCLK_G2D,
	DIV_ENABLE_PCLK_G2D_SECURE_SMMU_G2D,
	DIV_ENABLE_IP_G2D0,
	DIV_ENABLE_IP_G2D1,
	DIV_ENABLE_IP_G2D_SECURE_SMMU_G2D,
};

static const struct samsung_clk_reg_dump g2d_suspend_regs[] = {
	{ MUX_SEL_G2D0, 0 },
};

/* list of all parent clock list */
PNAME(mout_aclk_g2d_266_user_p)		= { "oscclk", "aclk_g2d_266", };
PNAME(mout_aclk_g2d_400_user_p)		= { "oscclk", "aclk_g2d_400", };

static const struct samsung_mux_clock g2d_mux_clks[] __initconst = {
	/* MUX_SEL_G2D0 */
	MUX(CLK_MUX_ACLK_G2D_266_USER, "mout_aclk_g2d_266_user",
			mout_aclk_g2d_266_user_p, MUX_SEL_G2D0, 4, 1),
	MUX(CLK_MUX_ACLK_G2D_400_USER, "mout_aclk_g2d_400_user",
			mout_aclk_g2d_400_user_p, MUX_SEL_G2D0, 0, 1),
};

static const struct samsung_div_clock g2d_div_clks[] __initconst = {
	/* DIV_G2D */
	DIV(CLK_DIV_PCLK_G2D, "div_pclk_g2d", "mout_aclk_g2d_266_user",
			DIV_G2D, 0, 2),
};

static const struct samsung_gate_clock g2d_gate_clks[] __initconst = {
	/* DIV_ENABLE_ACLK_G2D */
	GATE(CLK_ACLK_SMMU_MDMA1, "aclk_smmu_mdma1", "mout_aclk_g2d_266_user",
			DIV_ENABLE_ACLK_G2D, 12, 0, 0),
	GATE(CLK_ACLK_BTS_MDMA1, "aclk_bts_mdam1", "mout_aclk_g2d_266_user",
			DIV_ENABLE_ACLK_G2D, 11, 0, 0),
	GATE(CLK_ACLK_BTS_G2D, "aclk_bts_g2d", "mout_aclk_g2d_400_user",
			DIV_ENABLE_ACLK_G2D, 10, 0, 0),
	GATE(CLK_ACLK_ALB_G2D, "aclk_alb_g2d", "mout_aclk_g2d_400_user",
			DIV_ENABLE_ACLK_G2D, 9, 0, 0),
	GATE(CLK_ACLK_AXIUS_G2DX, "aclk_axius_g2dx", "mout_aclk_g2d_400_user",
			DIV_ENABLE_ACLK_G2D, 8, 0, 0),
	GATE(CLK_ACLK_ASYNCAXI_SYSX, "aclk_asyncaxi_sysx",
			"mout_aclk_g2d_400_user", DIV_ENABLE_ACLK_G2D,
			7, 0, 0),
	GATE(CLK_ACLK_AHB2APB_G2D1P, "aclk_ahb2apb_g2d1p", "div_pclk_g2d",
			DIV_ENABLE_ACLK_G2D, 6, CLK_IGNORE_UNUSED, 0),
	GATE(CLK_ACLK_AHB2APB_G2D0P, "aclk_ahb2apb_g2d0p", "div_pclk_g2d",
			DIV_ENABLE_ACLK_G2D, 5, CLK_IGNORE_UNUSED, 0),
	GATE(CLK_ACLK_XIU_G2DX, "aclk_xiu_g2dx", "mout_aclk_g2d_400_user",
			DIV_ENABLE_ACLK_G2D, 4, CLK_IGNORE_UNUSED, 0),
	GATE(CLK_ACLK_G2DNP_133, "aclk_g2dnp_133", "div_pclk_g2d",
			DIV_ENABLE_ACLK_G2D, 3, CLK_IGNORE_UNUSED, 0),
	GATE(CLK_ACLK_G2DND_400, "aclk_g2dnd_400", "mout_aclk_g2d_400_user",
			DIV_ENABLE_ACLK_G2D, 2, CLK_IGNORE_UNUSED, 0),
	GATE(CLK_ACLK_MDMA1, "aclk_mdma1", "mout_aclk_g2d_266_user",
			DIV_ENABLE_ACLK_G2D, 1, 0, 0),
	GATE(CLK_ACLK_G2D, "aclk_g2d", "mout_aclk_g2d_400_user",
			DIV_ENABLE_ACLK_G2D, 0, 0, 0),

	/* DIV_ENABLE_ACLK_G2D_SECURE_SMMU_G2D */
	GATE(CLK_ACLK_SMMU_G2D, "aclk_smmu_g2d", "mout_aclk_g2d_400_user",
		DIV_ENABLE_ACLK_G2D_SECURE_SMMU_G2D, 0, 0, 0),

	/* DIV_ENABLE_PCLK_G2D */
	GATE(CLK_PCLK_SMMU_MDMA1, "pclk_smmu_mdma1", "div_pclk_g2d",
			DIV_ENABLE_PCLK_G2D, 7, 0, 0),
	GATE(CLK_PCLK_BTS_MDMA1, "pclk_bts_mdam1", "div_pclk_g2d",
			DIV_ENABLE_PCLK_G2D, 6, 0, 0),
	GATE(CLK_PCLK_BTS_G2D, "pclk_bts_g2d", "div_pclk_g2d",
			DIV_ENABLE_PCLK_G2D, 5, 0, 0),
	GATE(CLK_PCLK_ALB_G2D, "pclk_alb_g2d", "div_pclk_g2d",
			DIV_ENABLE_PCLK_G2D, 4, 0, 0),
	GATE(CLK_PCLK_ASYNCAXI_SYSX, "pclk_asyncaxi_sysx", "div_pclk_g2d",
			DIV_ENABLE_PCLK_G2D, 3, 0, 0),
	GATE(CLK_PCLK_PMU_G2D, "pclk_pmu_g2d", "div_pclk_g2d",
			DIV_ENABLE_PCLK_G2D, 2, CLK_IGNORE_UNUSED, 0),
	GATE(CLK_PCLK_SYSREG_G2D, "pclk_sysreg_g2d", "div_pclk_g2d",
			DIV_ENABLE_PCLK_G2D, 1, CLK_IGNORE_UNUSED, 0),
	GATE(CLK_PCLK_G2D, "pclk_g2d", "div_pclk_g2d", DIV_ENABLE_PCLK_G2D,
			0, 0, 0),

	/* DIV_ENABLE_PCLK_G2D_SECURE_SMMU_G2D */
	GATE(CLK_PCLK_SMMU_G2D, "pclk_smmu_g2d", "div_pclk_g2d",
		DIV_ENABLE_PCLK_G2D_SECURE_SMMU_G2D, 0, 0, 0),
};

static const struct samsung_cmu_info g2d_cmu_info __initconst = {
	.mux_clks		= g2d_mux_clks,
	.nr_mux_clks		= ARRAY_SIZE(g2d_mux_clks),
	.div_clks		= g2d_div_clks,
	.nr_div_clks		= ARRAY_SIZE(g2d_div_clks),
	.gate_clks		= g2d_gate_clks,
	.nr_gate_clks		= ARRAY_SIZE(g2d_gate_clks),
	.nr_clk_ids		= G2D_NR_CLK,
	.clk_regs		= g2d_clk_regs,
	.nr_clk_regs		= ARRAY_SIZE(g2d_clk_regs),
	.suspend_regs		= g2d_suspend_regs,
	.nr_suspend_regs	= ARRAY_SIZE(g2d_suspend_regs),
	.clk_name		= "aclk_g2d_400",
};

/*
 * Register offset definitions for CMU_DISP
 */
#define DISP_PLL_LOCK			0x0000
#define DISP_PLL_CON0			0x0100
#define DISP_PLL_CON1			0x0104
#define DISP_PLL_FREQ_DET		0x0108
#define MUX_SEL_DISP0			0x0200
#define MUX_SEL_DISP1			0x0204
#define MUX_SEL_DISP2			0x0208
#define MUX_SEL_DISP3			0x020c
#define MUX_SEL_DISP4			0x0210
#define MUX_ENABLE_DISP0		0x0300
#define MUX_ENABLE_DISP1		0x0304
#define MUX_ENABLE_DISP2		0x0308
#define MUX_ENABLE_DISP3		0x030c
#define MUX_ENABLE_DISP4		0x0310
#define MUX_STAT_DISP0			0x0400
#define MUX_STAT_DISP1			0x0404
#define MUX_STAT_DISP2			0x0408
#define MUX_STAT_DISP3			0x040c
#define MUX_STAT_DISP4			0x0410
#define MUX_IGNORE_DISP2		0x0508
#define DIV_DISP			0x0600
#define DIV_DISP_PLL_FREQ_DET		0x0604
#define DIV_STAT_DISP			0x0700
#define DIV_STAT_DISP_PLL_FREQ_DET	0x0704
#define ENABLE_ACLK_DISP0		0x0800
#define ENABLE_ACLK_DISP1		0x0804
#define ENABLE_PCLK_DISP		0x0900
#define ENABLE_SCLK_DISP		0x0a00
#define ENABLE_IP_DISP0			0x0b00
#define ENABLE_IP_DISP1			0x0b04
#define CLKOUT_CMU_DISP			0x0c00
#define CLKOUT_CMU_DISP_DIV_STAT	0x0c04

static const unsigned long disp_clk_regs[] __initconst = {
	DISP_PLL_LOCK,
	DISP_PLL_CON0,
	DISP_PLL_CON1,
	DISP_PLL_FREQ_DET,
	MUX_SEL_DISP0,
	MUX_SEL_DISP1,
	MUX_SEL_DISP2,
	MUX_SEL_DISP3,
	MUX_SEL_DISP4,
	MUX_ENABLE_DISP0,
	MUX_ENABLE_DISP1,
	MUX_ENABLE_DISP2,
	MUX_ENABLE_DISP3,
	MUX_ENABLE_DISP4,
	MUX_IGNORE_DISP2,
	DIV_DISP,
	DIV_DISP_PLL_FREQ_DET,
	ENABLE_ACLK_DISP0,
	ENABLE_ACLK_DISP1,
	ENABLE_PCLK_DISP,
	ENABLE_SCLK_DISP,
	ENABLE_IP_DISP0,
	ENABLE_IP_DISP1,
	CLKOUT_CMU_DISP,
	CLKOUT_CMU_DISP_DIV_STAT,
};

static const struct samsung_clk_reg_dump disp_suspend_regs[] = {
	/* PLL has to be enabled for suspend */
	{ DISP_PLL_CON0, 0x85f40502 },
	/* ignore status of external PHY muxes during suspend to avoid hangs */
	{ MUX_IGNORE_DISP2, 0x00111111 },
	{ MUX_SEL_DISP0, 0 },
	{ MUX_SEL_DISP1, 0 },
	{ MUX_SEL_DISP2, 0 },
	{ MUX_SEL_DISP3, 0 },
	{ MUX_SEL_DISP4, 0 },
};

/* list of all parent clock list */
PNAME(mout_disp_pll_p)			= { "oscclk", "fout_disp_pll", };
PNAME(mout_sclk_dsim1_user_p)		= { "oscclk", "sclk_dsim1_disp", };
PNAME(mout_sclk_dsim0_user_p)		= { "oscclk", "sclk_dsim0_disp", };
PNAME(mout_sclk_dsd_user_p)		= { "oscclk", "sclk_dsd_disp", };
PNAME(mout_sclk_decon_tv_eclk_user_p)	= { "oscclk",
					    "sclk_decon_tv_eclk_disp", };
PNAME(mout_sclk_decon_vclk_user_p)	= { "oscclk",
					    "sclk_decon_vclk_disp", };
PNAME(mout_sclk_decon_eclk_user_p)	= { "oscclk",
					    "sclk_decon_eclk_disp", };
PNAME(mout_sclk_decon_tv_vlkc_user_p)	= { "oscclk",
					    "sclk_decon_tv_vclk_disp", };
PNAME(mout_aclk_disp_333_user_p)	= { "oscclk", "aclk_disp_333", };

PNAME(mout_phyclk_mipidphy1_bitclkdiv8_user_p)	= { "oscclk",
					"phyclk_mipidphy1_bitclkdiv8_phy", };
PNAME(mout_phyclk_mipidphy1_rxclkesc0_user_p)	= { "oscclk",
					"phyclk_mipidphy1_rxclkesc0_phy", };
PNAME(mout_phyclk_mipidphy0_bitclkdiv8_user_p)	= { "oscclk",
					"phyclk_mipidphy0_bitclkdiv8_phy", };
PNAME(mout_phyclk_mipidphy0_rxclkesc0_user_p)	= { "oscclk",
					"phyclk_mipidphy0_rxclkesc0_phy", };
PNAME(mout_phyclk_hdmiphy_tmds_clko_user_p)	= { "oscclk",
					"phyclk_hdmiphy_tmds_clko_phy", };
PNAME(mout_phyclk_hdmiphy_pixel_clko_user_p)	= { "oscclk",
					"phyclk_hdmiphy_pixel_clko_phy", };

PNAME(mout_sclk_dsim0_p)		= { "mout_disp_pll",
					    "mout_sclk_dsim0_user", };
PNAME(mout_sclk_decon_tv_eclk_p)	= { "mout_disp_pll",
					    "mout_sclk_decon_tv_eclk_user", };
PNAME(mout_sclk_decon_vclk_p)		= { "mout_disp_pll",
					    "mout_sclk_decon_vclk_user", };
PNAME(mout_sclk_decon_eclk_p)		= { "mout_disp_pll",
					    "mout_sclk_decon_eclk_user", };

PNAME(mout_sclk_dsim1_b_disp_p)		= { "mout_sclk_dsim1_a_disp",
					    "mout_sclk_dsim1_user", };
PNAME(mout_sclk_decon_tv_vclk_c_disp_p)	= {
				"mout_phyclk_hdmiphy_pixel_clko_user",
				"mout_sclk_decon_tv_vclk_b_disp", };
PNAME(mout_sclk_decon_tv_vclk_b_disp_p)	= { "mout_sclk_decon_tv_vclk_a_disp",
					    "mout_sclk_decon_tv_vclk_user", };

static const struct samsung_pll_clock disp_pll_clks[] __initconst = {
	PLL(pll_35xx, CLK_FOUT_DISP_PLL, "fout_disp_pll", "oscclk",
		DISP_PLL_LOCK, DISP_PLL_CON0, exynos5433_pll_rates),
};

static const struct samsung_fixed_factor_clock disp_fixed_factor_clks[] __initconst = {
	/*
	 * sclk_rgb_{vclk|tv_vclk} is half clock of sclk_decon_{vclk|tv_vclk}.
	 * The divider has fixed value (2) between sclk_rgb_{vclk|tv_vclk}
	 * and sclk_decon_{vclk|tv_vclk}.
	 */
	FFACTOR(CLK_SCLK_RGB_VCLK, "sclk_rgb_vclk", "sclk_decon_vclk",
			1, 2, 0),
	FFACTOR(CLK_SCLK_RGB_TV_VCLK, "sclk_rgb_tv_vclk", "sclk_decon_tv_vclk",
			1, 2, 0),
};

static const struct samsung_fixed_rate_clock disp_fixed_clks[] __initconst = {
	/* PHY clocks from MIPI_DPHY1 */
	FRATE(0, "phyclk_mipidphy1_bitclkdiv8_phy", NULL, 0, 188000000),
	FRATE(0, "phyclk_mipidphy1_rxclkesc0_phy", NULL, 0, 100000000),
	/* PHY clocks from MIPI_DPHY0 */
	FRATE(CLK_PHYCLK_MIPIDPHY0_BITCLKDIV8_PHY, "phyclk_mipidphy0_bitclkdiv8_phy",
			NULL, 0, 188000000),
	FRATE(CLK_PHYCLK_MIPIDPHY0_RXCLKESC0_PHY, "phyclk_mipidphy0_rxclkesc0_phy",
			NULL, 0, 100000000),
	/* PHY clocks from HDMI_PHY */
	FRATE(CLK_PHYCLK_HDMIPHY_TMDS_CLKO_PHY, "phyclk_hdmiphy_tmds_clko_phy",
			NULL, 0, 300000000),
	FRATE(CLK_PHYCLK_HDMIPHY_PIXEL_CLKO_PHY, "phyclk_hdmiphy_pixel_clko_phy",
			NULL, 0, 166000000),
};

static const struct samsung_mux_clock disp_mux_clks[] __initconst = {
	/* MUX_SEL_DISP0 */
	MUX(CLK_MOUT_DISP_PLL, "mout_disp_pll", mout_disp_pll_p, MUX_SEL_DISP0,
			0, 1),

	/* MUX_SEL_DISP1 */
	MUX(CLK_MOUT_SCLK_DSIM1_USER, "mout_sclk_dsim1_user",
			mout_sclk_dsim1_user_p, MUX_SEL_DISP1, 28, 1),
	MUX(CLK_MOUT_SCLK_DSIM0_USER, "mout_sclk_dsim0_user",
			mout_sclk_dsim0_user_p, MUX_SEL_DISP1, 24, 1),
	MUX(CLK_MOUT_SCLK_DSD_USER, "mout_sclk_dsd_user", mout_sclk_dsd_user_p,
			MUX_SEL_DISP1, 20, 1),
	MUX(CLK_MOUT_SCLK_DECON_TV_ECLK_USER, "mout_sclk_decon_tv_eclk_user",
			mout_sclk_decon_tv_eclk_user_p, MUX_SEL_DISP1, 16, 1),
	MUX(CLK_MOUT_SCLK_DECON_VCLK_USER, "mout_sclk_decon_vclk_user",
			mout_sclk_decon_vclk_user_p, MUX_SEL_DISP1, 12, 1),
	MUX(CLK_MOUT_SCLK_DECON_ECLK_USER, "mout_sclk_decon_eclk_user",
			mout_sclk_decon_eclk_user_p, MUX_SEL_DISP1, 8, 1),
	MUX(CLK_MOUT_SCLK_DECON_TV_VCLK_USER, "mout_sclk_decon_tv_vclk_user",
			mout_sclk_decon_tv_vlkc_user_p, MUX_SEL_DISP1, 4, 1),
	MUX(CLK_MOUT_ACLK_DISP_333_USER, "mout_aclk_disp_333_user",
			mout_aclk_disp_333_user_p, MUX_SEL_DISP1, 0, 1),

	/* MUX_SEL_DISP2 */
	MUX(CLK_MOUT_PHYCLK_MIPIDPHY1_BITCLKDIV8_USER,
			"mout_phyclk_mipidphy1_bitclkdiv8_user",
			mout_phyclk_mipidphy1_bitclkdiv8_user_p, MUX_SEL_DISP2,
			20, 1),
	MUX(CLK_MOUT_PHYCLK_MIPIDPHY1_RXCLKESC0_USER,
			"mout_phyclk_mipidphy1_rxclkesc0_user",
			mout_phyclk_mipidphy1_rxclkesc0_user_p, MUX_SEL_DISP2,
			16, 1),
	MUX(CLK_MOUT_PHYCLK_MIPIDPHY0_BITCLKDIV8_USER,
			"mout_phyclk_mipidphy0_bitclkdiv8_user",
			mout_phyclk_mipidphy0_bitclkdiv8_user_p, MUX_SEL_DISP2,
			12, 1),
	MUX(CLK_MOUT_PHYCLK_MIPIDPHY0_RXCLKESC0_USER,
			"mout_phyclk_mipidphy0_rxclkesc0_user",
			mout_phyclk_mipidphy0_rxclkesc0_user_p, MUX_SEL_DISP2,
			8, 1),
	MUX(CLK_MOUT_PHYCLK_HDMIPHY_TMDS_CLKO_USER,
			"mout_phyclk_hdmiphy_tmds_clko_user",
			mout_phyclk_hdmiphy_tmds_clko_user_p, MUX_SEL_DISP2,
			4, 1),
	MUX(CLK_MOUT_PHYCLK_HDMIPHY_PIXEL_CLKO_USER,
			"mout_phyclk_hdmiphy_pixel_clko_user",
			mout_phyclk_hdmiphy_pixel_clko_user_p, MUX_SEL_DISP2,
			0, 1),

	/* MUX_SEL_DISP3 */
	MUX(CLK_MOUT_SCLK_DSIM0, "mout_sclk_dsim0", mout_sclk_dsim0_p,
			MUX_SEL_DISP3, 12, 1),
	MUX(CLK_MOUT_SCLK_DECON_TV_ECLK, "mout_sclk_decon_tv_eclk",
			mout_sclk_decon_tv_eclk_p, MUX_SEL_DISP3, 8, 1),
	MUX(CLK_MOUT_SCLK_DECON_VCLK, "mout_sclk_decon_vclk",
			mout_sclk_decon_vclk_p, MUX_SEL_DISP3, 4, 1),
	MUX(CLK_MOUT_SCLK_DECON_ECLK, "mout_sclk_decon_eclk",
			mout_sclk_decon_eclk_p, MUX_SEL_DISP3, 0, 1),

	/* MUX_SEL_DISP4 */
	MUX(CLK_MOUT_SCLK_DSIM1_B_DISP, "mout_sclk_dsim1_b_disp",
			mout_sclk_dsim1_b_disp_p, MUX_SEL_DISP4, 16, 1),
	MUX(CLK_MOUT_SCLK_DSIM1_A_DISP, "mout_sclk_dsim1_a_disp",
			mout_sclk_dsim0_p, MUX_SEL_DISP4, 12, 1),
	MUX(CLK_MOUT_SCLK_DECON_TV_VCLK_C_DISP,
			"mout_sclk_decon_tv_vclk_c_disp",
			mout_sclk_decon_tv_vclk_c_disp_p, MUX_SEL_DISP4, 8, 1),
	MUX(CLK_MOUT_SCLK_DECON_TV_VCLK_B_DISP,
			"mout_sclk_decon_tv_vclk_b_disp",
			mout_sclk_decon_tv_vclk_b_disp_p, MUX_SEL_DISP4, 4, 1),
	MUX(CLK_MOUT_SCLK_DECON_TV_VCLK_A_DISP,
			"mout_sclk_decon_tv_vclk_a_disp",
			mout_sclk_decon_vclk_p, MUX_SEL_DISP4, 0, 1),
};

static const struct samsung_div_clock disp_div_clks[] __initconst = {
	/* DIV_DISP */
	DIV(CLK_DIV_SCLK_DSIM1_DISP, "div_sclk_dsim1_disp",
			"mout_sclk_dsim1_b_disp", DIV_DISP, 24, 3),
	DIV(CLK_DIV_SCLK_DECON_TV_VCLK_DISP, "div_sclk_decon_tv_vclk_disp",
			"mout_sclk_decon_tv_vclk_c_disp", DIV_DISP, 20, 3),
	DIV(CLK_DIV_SCLK_DSIM0_DISP, "div_sclk_dsim0_disp", "mout_sclk_dsim0",
			DIV_DISP, 16, 3),
	DIV(CLK_DIV_SCLK_DECON_TV_ECLK_DISP, "div_sclk_decon_tv_eclk_disp",
			"mout_sclk_decon_tv_eclk", DIV_DISP, 12, 3),
	DIV(CLK_DIV_SCLK_DECON_VCLK_DISP, "div_sclk_decon_vclk_disp",
			"mout_sclk_decon_vclk", DIV_DISP, 8, 3),
	DIV(CLK_DIV_SCLK_DECON_ECLK_DISP, "div_sclk_decon_eclk_disp",
			"mout_sclk_decon_eclk", DIV_DISP, 4, 3),
	DIV(CLK_DIV_PCLK_DISP, "div_pclk_disp", "mout_aclk_disp_333_user",
			DIV_DISP, 0, 2),
};

static const struct samsung_gate_clock disp_gate_clks[] __initconst = {
	/* ENABLE_ACLK_DISP0 */
	GATE(CLK_ACLK_DECON_TV, "aclk_decon_tv", "mout_aclk_disp_333_user",
			ENABLE_ACLK_DISP0, 2, 0, 0),
	GATE(CLK_ACLK_DECON, "aclk_decon", "mout_aclk_disp_333_user",
			ENABLE_ACLK_DISP0, 0, 0, 0),

	/* ENABLE_ACLK_DISP1 */
	GATE(CLK_ACLK_SMMU_TV1X, "aclk_smmu_tv1x", "mout_aclk_disp_333_user",
			ENABLE_ACLK_DISP1, 25, 0, 0),
	GATE(CLK_ACLK_SMMU_TV0X, "aclk_smmu_tv0x", "mout_aclk_disp_333_user",
			ENABLE_ACLK_DISP1, 24, 0, 0),
	GATE(CLK_ACLK_SMMU_DECON1X, "aclk_smmu_decon1x",
			"mout_aclk_disp_333_user", ENABLE_ACLK_DISP1, 23, 0, 0),
	GATE(CLK_ACLK_SMMU_DECON0X, "aclk_smmu_decon0x",
			"mout_aclk_disp_333_user", ENABLE_ACLK_DISP1, 22, 0, 0),
	GATE(CLK_ACLK_BTS_DECON_TV_M3, "aclk_bts_decon_tv_m3",
			"mout_aclk_disp_333_user", ENABLE_ACLK_DISP1, 21, 0, 0),
	GATE(CLK_ACLK_BTS_DECON_TV_M2, "aclk_bts_decon_tv_m2",
			"mout_aclk_disp_333_user", ENABLE_ACLK_DISP1, 20, 0, 0),
	GATE(CLK_ACLK_BTS_DECON_TV_M1, "aclk_bts_decon_tv_m1",
			"mout_aclk_disp_333_user", ENABLE_ACLK_DISP1, 19, 0, 0),
	GATE(CLK_ACLK_BTS_DECON_TV_M0, "aclk-bts_decon_tv_m0",
			"mout_aclk_disp_333_user", ENABLE_ACLK_DISP1, 18, 0, 0),
	GATE(CLK_ACLK_BTS_DECON_NM4, "aclk_bts_decon_nm4",
			"mout_aclk_disp_333_user", ENABLE_ACLK_DISP1, 17, 0, 0),
	GATE(CLK_ACLK_BTS_DECON_NM3, "aclk_bts_decon_nm3",
			"mout_aclk_disp_333_user", ENABLE_ACLK_DISP1, 16, 0, 0),
	GATE(CLK_ACLK_BTS_DECON_NM2, "aclk_bts_decon_nm2",
			"mout_aclk_disp_333_user", ENABLE_ACLK_DISP1, 15, 0, 0),
	GATE(CLK_ACLK_BTS_DECON_NM1, "aclk_bts_decon_nm1",
			"mout_aclk_disp_333_user", ENABLE_ACLK_DISP1, 14, 0, 0),
	GATE(CLK_ACLK_BTS_DECON_NM0, "aclk_bts_decon_nm0",
			"mout_aclk_disp_333_user", ENABLE_ACLK_DISP1, 13, 0, 0),
	GATE(CLK_ACLK_AHB2APB_DISPSFR2P, "aclk_ahb2apb_dispsfr2p",
			"div_pclk_disp", ENABLE_ACLK_DISP1,
			12, CLK_IGNORE_UNUSED, 0),
	GATE(CLK_ACLK_AHB2APB_DISPSFR1P, "aclk_ahb2apb_dispsfr1p",
			"div_pclk_disp", ENABLE_ACLK_DISP1,
			11, CLK_IGNORE_UNUSED, 0),
	GATE(CLK_ACLK_AHB2APB_DISPSFR0P, "aclk_ahb2apb_dispsfr0p",
			"div_pclk_disp", ENABLE_ACLK_DISP1,
			10, CLK_IGNORE_UNUSED, 0),
	GATE(CLK_ACLK_AHB_DISPH, "aclk_ahb_disph", "div_pclk_disp",
			ENABLE_ACLK_DISP1, 8, CLK_IGNORE_UNUSED, 0),
	GATE(CLK_ACLK_XIU_TV1X, "aclk_xiu_tv1x", "mout_aclk_disp_333_user",
			ENABLE_ACLK_DISP1, 7, 0, 0),
	GATE(CLK_ACLK_XIU_TV0X, "aclk_xiu_tv0x", "mout_aclk_disp_333_user",
			ENABLE_ACLK_DISP1, 6, 0, 0),
	GATE(CLK_ACLK_XIU_DECON1X, "aclk_xiu_decon1x",
			"mout_aclk_disp_333_user", ENABLE_ACLK_DISP1, 5, 0, 0),
	GATE(CLK_ACLK_XIU_DECON0X, "aclk_xiu_decon0x",
			"mout_aclk_disp_333_user", ENABLE_ACLK_DISP1, 4, 0, 0),
	GATE(CLK_ACLK_XIU_DISP1X, "aclk_xiu_disp1x", "mout_aclk_disp_333_user",
			ENABLE_ACLK_DISP1, 3, CLK_IGNORE_UNUSED, 0),
	GATE(CLK_ACLK_XIU_DISPNP_100, "aclk_xiu_dispnp_100", "div_pclk_disp",
			ENABLE_ACLK_DISP1, 2, CLK_IGNORE_UNUSED, 0),
	GATE(CLK_ACLK_DISP1ND_333, "aclk_disp1nd_333",
			"mout_aclk_disp_333_user", ENABLE_ACLK_DISP1, 1,
			CLK_IGNORE_UNUSED, 0),
	GATE(CLK_ACLK_DISP0ND_333, "aclk_disp0nd_333",
			"mout_aclk_disp_333_user", ENABLE_ACLK_DISP1,
			0, CLK_IGNORE_UNUSED, 0),

	/* ENABLE_PCLK_DISP */
	GATE(CLK_PCLK_SMMU_TV1X, "pclk_smmu_tv1x", "div_pclk_disp",
			ENABLE_PCLK_DISP, 23, 0, 0),
	GATE(CLK_PCLK_SMMU_TV0X, "pclk_smmu_tv0x", "div_pclk_disp",
			ENABLE_PCLK_DISP, 22, 0, 0),
	GATE(CLK_PCLK_SMMU_DECON1X, "pclk_smmu_decon1x", "div_pclk_disp",
			ENABLE_PCLK_DISP, 21, 0, 0),
	GATE(CLK_PCLK_SMMU_DECON0X, "pclk_smmu_decon0x", "div_pclk_disp",
			ENABLE_PCLK_DISP, 20, 0, 0),
	GATE(CLK_PCLK_BTS_DECON_TV_M3, "pclk_bts_decon_tv_m3", "div_pclk_disp",
			ENABLE_PCLK_DISP, 19, 0, 0),
	GATE(CLK_PCLK_BTS_DECON_TV_M2, "pclk_bts_decon_tv_m2", "div_pclk_disp",
			ENABLE_PCLK_DISP, 18, 0, 0),
	GATE(CLK_PCLK_BTS_DECON_TV_M1, "pclk_bts_decon_tv_m1", "div_pclk_disp",
			ENABLE_PCLK_DISP, 17, 0, 0),
	GATE(CLK_PCLK_BTS_DECON_TV_M0, "pclk_bts_decon_tv_m0", "div_pclk_disp",
			ENABLE_PCLK_DISP, 16, 0, 0),
	GATE(CLK_PCLK_BTS_DECONM4, "pclk_bts_deconm4", "div_pclk_disp",
			ENABLE_PCLK_DISP, 15, 0, 0),
	GATE(CLK_PCLK_BTS_DECONM3, "pclk_bts_deconm3", "div_pclk_disp",
			ENABLE_PCLK_DISP, 14, 0, 0),
	GATE(CLK_PCLK_BTS_DECONM2, "pclk_bts_deconm2", "div_pclk_disp",
			ENABLE_PCLK_DISP, 13, 0, 0),
	GATE(CLK_PCLK_BTS_DECONM1, "pclk_bts_deconm1", "div_pclk_disp",
			ENABLE_PCLK_DISP, 12, 0, 0),
	GATE(CLK_PCLK_BTS_DECONM0, "pclk_bts_deconm0", "div_pclk_disp",
			ENABLE_PCLK_DISP, 11, 0, 0),
	GATE(CLK_PCLK_MIC1, "pclk_mic1", "div_pclk_disp",
			ENABLE_PCLK_DISP, 10, 0, 0),
	GATE(CLK_PCLK_PMU_DISP, "pclk_pmu_disp", "div_pclk_disp",
			ENABLE_PCLK_DISP, 9, CLK_IGNORE_UNUSED, 0),
	GATE(CLK_PCLK_SYSREG_DISP, "pclk_sysreg_disp", "div_pclk_disp",
			ENABLE_PCLK_DISP, 8, CLK_IGNORE_UNUSED, 0),
	GATE(CLK_PCLK_HDMIPHY, "pclk_hdmiphy", "div_pclk_disp",
			ENABLE_PCLK_DISP, 7, 0, 0),
	GATE(CLK_PCLK_HDMI, "pclk_hdmi", "div_pclk_disp",
			ENABLE_PCLK_DISP, 6, 0, 0),
	GATE(CLK_PCLK_MIC0, "pclk_mic0", "div_pclk_disp",
			ENABLE_PCLK_DISP, 5, 0, 0),
	GATE(CLK_PCLK_DSIM1, "pclk_dsim1", "div_pclk_disp",
			ENABLE_PCLK_DISP, 3, 0, 0),
	GATE(CLK_PCLK_DSIM0, "pclk_dsim0", "div_pclk_disp",
			ENABLE_PCLK_DISP, 2, 0, 0),
	GATE(CLK_PCLK_DECON_TV, "pclk_decon_tv", "div_pclk_disp",
			ENABLE_PCLK_DISP, 1, 0, 0),
	GATE(CLK_PCLK_DECON, "pclk_decon", "div_pclk_disp",
			ENABLE_PCLK_DISP, 0, 0, 0),

	/* ENABLE_SCLK_DISP */
	GATE(CLK_PHYCLK_MIPIDPHY1_BITCLKDIV8, "phyclk_mipidphy1_bitclkdiv8",
			"mout_phyclk_mipidphy1_bitclkdiv8_user",
			ENABLE_SCLK_DISP, 26, 0, 0),
	GATE(CLK_PHYCLK_MIPIDPHY1_RXCLKESC0, "phyclk_mipidphy1_rxclkesc0",
			"mout_phyclk_mipidphy1_rxclkesc0_user",
			ENABLE_SCLK_DISP, 25, 0, 0),
	GATE(CLK_SCLK_RGB_TV_VCLK_TO_DSIM1, "sclk_rgb_tv_vclk_to_dsim1",
			"sclk_rgb_tv_vclk", ENABLE_SCLK_DISP, 24, 0, 0),
	GATE(CLK_SCLK_RGB_TV_VCLK_TO_MIC1, "sclk_rgb_tv_vclk_to_mic1",
			"sclk_rgb_tv_vclk", ENABLE_SCLK_DISP, 23, 0, 0),
	GATE(CLK_SCLK_DSIM1, "sclk_dsim1", "div_sclk_dsim1_disp",
			ENABLE_SCLK_DISP, 22, 0, 0),
	GATE(CLK_SCLK_DECON_TV_VCLK, "sclk_decon_tv_vclk",
			"div_sclk_decon_tv_vclk_disp",
			ENABLE_SCLK_DISP, 21, 0, 0),
	GATE(CLK_PHYCLK_MIPIDPHY0_BITCLKDIV8, "phyclk_mipidphy0_bitclkdiv8",
			"mout_phyclk_mipidphy0_bitclkdiv8_user",
			ENABLE_SCLK_DISP, 15, 0, 0),
	GATE(CLK_PHYCLK_MIPIDPHY0_RXCLKESC0, "phyclk_mipidphy0_rxclkesc0",
			"mout_phyclk_mipidphy0_rxclkesc0_user",
			ENABLE_SCLK_DISP, 14, 0, 0),
	GATE(CLK_PHYCLK_HDMIPHY_TMDS_CLKO, "phyclk_hdmiphy_tmds_clko",
			"mout_phyclk_hdmiphy_tmds_clko_user",
			ENABLE_SCLK_DISP, 13, 0, 0),
	GATE(CLK_PHYCLK_HDMI_PIXEL, "phyclk_hdmi_pixel",
			"sclk_rgb_tv_vclk", ENABLE_SCLK_DISP, 12, 0, 0),
	GATE(CLK_SCLK_RGB_VCLK_TO_SMIES, "sclk_rgb_vclk_to_smies",
			"sclk_rgb_vclk", ENABLE_SCLK_DISP, 11, 0, 0),
	GATE(CLK_SCLK_RGB_VCLK_TO_DSIM0, "sclk_rgb_vclk_to_dsim0",
			"sclk_rgb_vclk", ENABLE_SCLK_DISP, 9, 0, 0),
	GATE(CLK_SCLK_RGB_VCLK_TO_MIC0, "sclk_rgb_vclk_to_mic0",
			"sclk_rgb_vclk", ENABLE_SCLK_DISP, 8, 0, 0),
	GATE(CLK_SCLK_DSD, "sclk_dsd", "mout_sclk_dsd_user",
			ENABLE_SCLK_DISP, 7, 0, 0),
	GATE(CLK_SCLK_HDMI_SPDIF, "sclk_hdmi_spdif", "sclk_hdmi_spdif_disp",
			ENABLE_SCLK_DISP, 6, 0, 0),
	GATE(CLK_SCLK_DSIM0, "sclk_dsim0", "div_sclk_dsim0_disp",
			ENABLE_SCLK_DISP, 5, 0, 0),
	GATE(CLK_SCLK_DECON_TV_ECLK, "sclk_decon_tv_eclk",
			"div_sclk_decon_tv_eclk_disp",
			ENABLE_SCLK_DISP, 4, 0, 0),
	GATE(CLK_SCLK_DECON_VCLK, "sclk_decon_vclk",
			"div_sclk_decon_vclk_disp", ENABLE_SCLK_DISP, 3, 0, 0),
	GATE(CLK_SCLK_DECON_ECLK, "sclk_decon_eclk",
			"div_sclk_decon_eclk_disp", ENABLE_SCLK_DISP, 2, 0, 0),
};

static const struct samsung_cmu_info disp_cmu_info __initconst = {
	.pll_clks		= disp_pll_clks,
	.nr_pll_clks		= ARRAY_SIZE(disp_pll_clks),
	.mux_clks		= disp_mux_clks,
	.nr_mux_clks		= ARRAY_SIZE(disp_mux_clks),
	.div_clks		= disp_div_clks,
	.nr_div_clks		= ARRAY_SIZE(disp_div_clks),
	.gate_clks		= disp_gate_clks,
	.nr_gate_clks		= ARRAY_SIZE(disp_gate_clks),
	.fixed_clks		= disp_fixed_clks,
	.nr_fixed_clks		= ARRAY_SIZE(disp_fixed_clks),
	.fixed_factor_clks	= disp_fixed_factor_clks,
	.nr_fixed_factor_clks	= ARRAY_SIZE(disp_fixed_factor_clks),
	.nr_clk_ids		= DISP_NR_CLK,
	.clk_regs		= disp_clk_regs,
	.nr_clk_regs		= ARRAY_SIZE(disp_clk_regs),
	.suspend_regs		= disp_suspend_regs,
	.nr_suspend_regs	= ARRAY_SIZE(disp_suspend_regs),
	.clk_name		= "aclk_disp_333",
};

/*
 * Register offset definitions for CMU_AUD
 */
#define MUX_SEL_AUD0			0x0200
#define MUX_SEL_AUD1			0x0204
#define MUX_ENABLE_AUD0			0x0300
#define MUX_ENABLE_AUD1			0x0304
#define MUX_STAT_AUD0			0x0400
#define DIV_AUD0			0x0600
#define DIV_AUD1			0x0604
#define DIV_STAT_AUD0			0x0700
#define DIV_STAT_AUD1			0x0704
#define ENABLE_ACLK_AUD			0x0800
#define ENABLE_PCLK_AUD			0x0900
#define ENABLE_SCLK_AUD0		0x0a00
#define ENABLE_SCLK_AUD1		0x0a04
#define ENABLE_IP_AUD0			0x0b00
#define ENABLE_IP_AUD1			0x0b04

static const unsigned long aud_clk_regs[] __initconst = {
	MUX_SEL_AUD0,
	MUX_SEL_AUD1,
	MUX_ENABLE_AUD0,
	MUX_ENABLE_AUD1,
	DIV_AUD0,
	DIV_AUD1,
	ENABLE_ACLK_AUD,
	ENABLE_PCLK_AUD,
	ENABLE_SCLK_AUD0,
	ENABLE_SCLK_AUD1,
	ENABLE_IP_AUD0,
	ENABLE_IP_AUD1,
};

static const struct samsung_clk_reg_dump aud_suspend_regs[] = {
	{ MUX_SEL_AUD0, 0 },
	{ MUX_SEL_AUD1, 0 },
};

/* list of all parent clock list */
PNAME(mout_aud_pll_user_aud_p)	= { "oscclk", "fout_aud_pll", };
PNAME(mout_sclk_aud_pcm_p)	= { "mout_aud_pll_user", "ioclk_audiocdclk0",};

static const struct samsung_fixed_rate_clock aud_fixed_clks[] __initconst = {
	FRATE(0, "ioclk_jtag_tclk", NULL, 0, 33000000),
	FRATE(0, "ioclk_slimbus_clk", NULL, 0, 25000000),
	FRATE(0, "ioclk_i2s_bclk", NULL, 0, 50000000),
};

static const struct samsung_mux_clock aud_mux_clks[] __initconst = {
	/* MUX_SEL_AUD0 */
	MUX(CLK_MOUT_AUD_PLL_USER, "mout_aud_pll_user",
			mout_aud_pll_user_aud_p, MUX_SEL_AUD0, 0, 1),

	/* MUX_SEL_AUD1 */
	MUX(CLK_MOUT_SCLK_AUD_PCM, "mout_sclk_aud_pcm", mout_sclk_aud_pcm_p,
			MUX_SEL_AUD1, 8, 1),
	MUX(CLK_MOUT_SCLK_AUD_I2S, "mout_sclk_aud_i2s", mout_sclk_aud_pcm_p,
			MUX_SEL_AUD1, 0, 1),
};

static const struct samsung_div_clock aud_div_clks[] __initconst = {
	/* DIV_AUD0 */
	DIV(CLK_DIV_ATCLK_AUD, "div_atclk_aud", "div_aud_ca5", DIV_AUD0,
			12, 4),
	DIV(CLK_DIV_PCLK_DBG_AUD, "div_pclk_dbg_aud", "div_aud_ca5", DIV_AUD0,
			8, 4),
	DIV(CLK_DIV_ACLK_AUD, "div_aclk_aud", "div_aud_ca5", DIV_AUD0,
			4, 4),
	DIV(CLK_DIV_AUD_CA5, "div_aud_ca5", "mout_aud_pll_user", DIV_AUD0,
			0, 4),

	/* DIV_AUD1 */
	DIV(CLK_DIV_SCLK_AUD_SLIMBUS, "div_sclk_aud_slimbus",
			"mout_aud_pll_user", DIV_AUD1, 16, 5),
	DIV(CLK_DIV_SCLK_AUD_UART, "div_sclk_aud_uart", "mout_aud_pll_user",
			DIV_AUD1, 12, 4),
	DIV(CLK_DIV_SCLK_AUD_PCM, "div_sclk_aud_pcm", "mout_sclk_aud_pcm",
			DIV_AUD1, 4, 8),
	DIV(CLK_DIV_SCLK_AUD_I2S, "div_sclk_aud_i2s",  "mout_sclk_aud_i2s",
			DIV_AUD1, 0, 4),
};

static const struct samsung_gate_clock aud_gate_clks[] __initconst = {
	/* ENABLE_ACLK_AUD */
	GATE(CLK_ACLK_INTR_CTRL, "aclk_intr_ctrl", "div_aclk_aud",
			ENABLE_ACLK_AUD, 12, 0, 0),
	GATE(CLK_ACLK_SMMU_LPASSX, "aclk_smmu_lpassx", "div_aclk_aud",
			ENABLE_ACLK_AUD, 7, 0, 0),
	GATE(CLK_ACLK_XIU_LPASSX, "aclk_xiu_lpassx", "div_aclk_aud",
			ENABLE_ACLK_AUD, 0, 4, 0),
	GATE(CLK_ACLK_AUDNP_133, "aclk_audnp_133", "div_aclk_aud",
			ENABLE_ACLK_AUD, 0, 3, 0),
	GATE(CLK_ACLK_AUDND_133, "aclk_audnd_133", "div_aclk_aud",
			ENABLE_ACLK_AUD, 0, 2, 0),
	GATE(CLK_ACLK_SRAMC, "aclk_sramc", "div_aclk_aud", ENABLE_ACLK_AUD,
			0, 1, 0),
	GATE(CLK_ACLK_DMAC, "aclk_dmac",  "div_aclk_aud", ENABLE_ACLK_AUD,
			0, CLK_IGNORE_UNUSED, 0),

	/* ENABLE_PCLK_AUD */
	GATE(CLK_PCLK_WDT1, "pclk_wdt1", "div_aclk_aud", ENABLE_PCLK_AUD,
			13, 0, 0),
	GATE(CLK_PCLK_WDT0, "pclk_wdt0", "div_aclk_aud", ENABLE_PCLK_AUD,
			12, 0, 0),
	GATE(CLK_PCLK_SFR1, "pclk_sfr1", "div_aclk_aud", ENABLE_PCLK_AUD,
			11, 0, 0),
	GATE(CLK_PCLK_SMMU_LPASSX, "pclk_smmu_lpassx", "div_aclk_aud",
			ENABLE_PCLK_AUD, 10, 0, 0),
	GATE(CLK_PCLK_GPIO_AUD, "pclk_gpio_aud", "div_aclk_aud",
			ENABLE_PCLK_AUD, 9, CLK_IGNORE_UNUSED, 0),
	GATE(CLK_PCLK_PMU_AUD, "pclk_pmu_aud", "div_aclk_aud",
			ENABLE_PCLK_AUD, 8, CLK_IGNORE_UNUSED, 0),
	GATE(CLK_PCLK_SYSREG_AUD, "pclk_sysreg_aud", "div_aclk_aud",
			ENABLE_PCLK_AUD, 7, CLK_IGNORE_UNUSED, 0),
	GATE(CLK_PCLK_AUD_SLIMBUS, "pclk_aud_slimbus", "div_aclk_aud",
			ENABLE_PCLK_AUD, 6, 0, 0),
	GATE(CLK_PCLK_AUD_UART, "pclk_aud_uart", "div_aclk_aud",
			ENABLE_PCLK_AUD, 5, 0, 0),
	GATE(CLK_PCLK_AUD_PCM, "pclk_aud_pcm", "div_aclk_aud",
			ENABLE_PCLK_AUD, 4, 0, 0),
	GATE(CLK_PCLK_AUD_I2S, "pclk_aud_i2s", "div_aclk_aud",
			ENABLE_PCLK_AUD, 3, 0, 0),
	GATE(CLK_PCLK_TIMER, "pclk_timer", "div_aclk_aud", ENABLE_PCLK_AUD,
			2, 0, 0),
	GATE(CLK_PCLK_SFR0_CTRL, "pclk_sfr0_ctrl", "div_aclk_aud",
			ENABLE_PCLK_AUD, 0, 0, 0),

	/* ENABLE_SCLK_AUD0 */
	GATE(CLK_ATCLK_AUD, "atclk_aud", "div_atclk_aud", ENABLE_SCLK_AUD0,
			2, CLK_IGNORE_UNUSED, 0),
	GATE(CLK_PCLK_DBG_AUD, "pclk_dbg_aud", "div_pclk_dbg_aud",
			ENABLE_SCLK_AUD0, 1, 0, 0),
	GATE(CLK_SCLK_AUD_CA5, "sclk_aud_ca5", "div_aud_ca5", ENABLE_SCLK_AUD0,
			0, 0, 0),

	/* ENABLE_SCLK_AUD1 */
	GATE(CLK_SCLK_JTAG_TCK, "sclk_jtag_tck", "ioclk_jtag_tclk",
			ENABLE_SCLK_AUD1, 6, 0, 0),
	GATE(CLK_SCLK_SLIMBUS_CLKIN, "sclk_slimbus_clkin", "ioclk_slimbus_clk",
			ENABLE_SCLK_AUD1, 5, 0, 0),
	GATE(CLK_SCLK_AUD_SLIMBUS, "sclk_aud_slimbus", "div_sclk_aud_slimbus",
			ENABLE_SCLK_AUD1, 4, 0, 0),
	GATE(CLK_SCLK_AUD_UART, "sclk_aud_uart", "div_sclk_aud_uart",
			ENABLE_SCLK_AUD1, 3, CLK_IGNORE_UNUSED, 0),
	GATE(CLK_SCLK_AUD_PCM, "sclk_aud_pcm", "div_sclk_aud_pcm",
			ENABLE_SCLK_AUD1, 2, 0, 0),
	GATE(CLK_SCLK_I2S_BCLK, "sclk_i2s_bclk", "ioclk_i2s_bclk",
			ENABLE_SCLK_AUD1, 1, CLK_IGNORE_UNUSED, 0),
	GATE(CLK_SCLK_AUD_I2S, "sclk_aud_i2s", "div_sclk_aud_i2s",
			ENABLE_SCLK_AUD1, 0, CLK_IGNORE_UNUSED, 0),
};

static const struct samsung_cmu_info aud_cmu_info __initconst = {
	.mux_clks		= aud_mux_clks,
	.nr_mux_clks		= ARRAY_SIZE(aud_mux_clks),
	.div_clks		= aud_div_clks,
	.nr_div_clks		= ARRAY_SIZE(aud_div_clks),
	.gate_clks		= aud_gate_clks,
	.nr_gate_clks		= ARRAY_SIZE(aud_gate_clks),
	.fixed_clks		= aud_fixed_clks,
	.nr_fixed_clks		= ARRAY_SIZE(aud_fixed_clks),
	.nr_clk_ids		= AUD_NR_CLK,
	.clk_regs		= aud_clk_regs,
	.nr_clk_regs		= ARRAY_SIZE(aud_clk_regs),
	.suspend_regs		= aud_suspend_regs,
	.nr_suspend_regs	= ARRAY_SIZE(aud_suspend_regs),
	.clk_name		= "fout_aud_pll",
};

/*
 * Register offset definitions for CMU_BUS{0|1|2}
 */
#define DIV_BUS				0x0600
#define DIV_STAT_BUS			0x0700
#define ENABLE_ACLK_BUS			0x0800
#define ENABLE_PCLK_BUS			0x0900
#define ENABLE_IP_BUS0			0x0b00
#define ENABLE_IP_BUS1			0x0b04

#define MUX_SEL_BUS2			0x0200	/* Only for CMU_BUS2 */
#define MUX_ENABLE_BUS2			0x0300	/* Only for CMU_BUS2 */
#define MUX_STAT_BUS2			0x0400	/* Only for CMU_BUS2 */

/* list of all parent clock list */
PNAME(mout_aclk_bus2_400_p)	= { "oscclk", "aclk_bus2_400", };

#define CMU_BUS_COMMON_CLK_REGS	\
	DIV_BUS,		\
	ENABLE_ACLK_BUS,	\
	ENABLE_PCLK_BUS,	\
	ENABLE_IP_BUS0,		\
	ENABLE_IP_BUS1

static const unsigned long bus01_clk_regs[] __initconst = {
	CMU_BUS_COMMON_CLK_REGS,
};

static const unsigned long bus2_clk_regs[] __initconst = {
	MUX_SEL_BUS2,
	MUX_ENABLE_BUS2,
	CMU_BUS_COMMON_CLK_REGS,
};

static const struct samsung_div_clock bus0_div_clks[] __initconst = {
	/* DIV_BUS0 */
	DIV(CLK_DIV_PCLK_BUS_133, "div_pclk_bus0_133", "aclk_bus0_400",
			DIV_BUS, 0, 3),
};

/* CMU_BUS0 clocks */
static const struct samsung_gate_clock bus0_gate_clks[] __initconst = {
	/* ENABLE_ACLK_BUS0 */
	GATE(CLK_ACLK_AHB2APB_BUSP, "aclk_ahb2apb_bus0p", "div_pclk_bus0_133",
			ENABLE_ACLK_BUS, 4, CLK_IGNORE_UNUSED, 0),
	GATE(CLK_ACLK_BUSNP_133, "aclk_bus0np_133", "div_pclk_bus0_133",
			ENABLE_ACLK_BUS, 2, CLK_IGNORE_UNUSED, 0),
	GATE(CLK_ACLK_BUSND_400, "aclk_bus0nd_400", "aclk_bus0_400",
			ENABLE_ACLK_BUS, 0, CLK_IGNORE_UNUSED, 0),

	/* ENABLE_PCLK_BUS0 */
	GATE(CLK_PCLK_BUSSRVND_133, "pclk_bus0srvnd_133", "div_pclk_bus0_133",
			ENABLE_PCLK_BUS, 2, 0, 0),
	GATE(CLK_PCLK_PMU_BUS, "pclk_pmu_bus0", "div_pclk_bus0_133",
			ENABLE_PCLK_BUS, 1, CLK_IGNORE_UNUSED, 0),
	GATE(CLK_PCLK_SYSREG_BUS, "pclk_sysreg_bus0", "div_pclk_bus0_133",
			ENABLE_PCLK_BUS, 0, CLK_IGNORE_UNUSED, 0),
};

/* CMU_BUS1 clocks */
static const struct samsung_div_clock bus1_div_clks[] __initconst = {
	/* DIV_BUS1 */
	DIV(CLK_DIV_PCLK_BUS_133, "div_pclk_bus1_133", "aclk_bus1_400",
			DIV_BUS, 0, 3),
};

static const struct samsung_gate_clock bus1_gate_clks[] __initconst = {
	/* ENABLE_ACLK_BUS1 */
	GATE(CLK_ACLK_AHB2APB_BUSP, "aclk_ahb2apb_bus1p", "div_pclk_bus1_133",
			ENABLE_ACLK_BUS, 4, CLK_IGNORE_UNUSED, 0),
	GATE(CLK_ACLK_BUSNP_133, "aclk_bus1np_133", "div_pclk_bus1_133",
			ENABLE_ACLK_BUS, 2, CLK_IGNORE_UNUSED, 0),
	GATE(CLK_ACLK_BUSND_400, "aclk_bus1nd_400", "aclk_bus1_400",
			ENABLE_ACLK_BUS, 0, CLK_IGNORE_UNUSED, 0),

	/* ENABLE_PCLK_BUS1 */
	GATE(CLK_PCLK_BUSSRVND_133, "pclk_bus1srvnd_133", "div_pclk_bus1_133",
			ENABLE_PCLK_BUS, 2, 0, 0),
	GATE(CLK_PCLK_PMU_BUS, "pclk_pmu_bus1", "div_pclk_bus1_133",
			ENABLE_PCLK_BUS, 1, CLK_IGNORE_UNUSED, 0),
	GATE(CLK_PCLK_SYSREG_BUS, "pclk_sysreg_bus1", "div_pclk_bus1_133",
			ENABLE_PCLK_BUS, 0, CLK_IGNORE_UNUSED, 0),
};

/* CMU_BUS2 clocks */
static const struct samsung_mux_clock bus2_mux_clks[] __initconst = {
	/* MUX_SEL_BUS2 */
	MUX(CLK_MOUT_ACLK_BUS2_400_USER, "mout_aclk_bus2_400_user",
			mout_aclk_bus2_400_p, MUX_SEL_BUS2, 0, 1),
};

static const struct samsung_div_clock bus2_div_clks[] __initconst = {
	/* DIV_BUS2 */
	DIV(CLK_DIV_PCLK_BUS_133, "div_pclk_bus2_133",
			"mout_aclk_bus2_400_user", DIV_BUS, 0, 3),
};

static const struct samsung_gate_clock bus2_gate_clks[] __initconst = {
	/* ENABLE_ACLK_BUS2 */
	GATE(CLK_ACLK_AHB2APB_BUSP, "aclk_ahb2apb_bus2p", "div_pclk_bus2_133",
			ENABLE_ACLK_BUS, 3, CLK_IGNORE_UNUSED, 0),
	GATE(CLK_ACLK_BUSNP_133, "aclk_bus2np_133", "div_pclk_bus2_133",
			ENABLE_ACLK_BUS, 2, CLK_IGNORE_UNUSED, 0),
	GATE(CLK_ACLK_BUS2BEND_400, "aclk_bus2bend_400",
			"mout_aclk_bus2_400_user", ENABLE_ACLK_BUS,
			1, CLK_IGNORE_UNUSED, 0),
	GATE(CLK_ACLK_BUS2RTND_400, "aclk_bus2rtnd_400",
			"mout_aclk_bus2_400_user", ENABLE_ACLK_BUS,
			0, CLK_IGNORE_UNUSED, 0),

	/* ENABLE_PCLK_BUS2 */
	GATE(CLK_PCLK_BUSSRVND_133, "pclk_bus2srvnd_133", "div_pclk_bus2_133",
			ENABLE_PCLK_BUS, 2, 0, 0),
	GATE(CLK_PCLK_PMU_BUS, "pclk_pmu_bus2", "div_pclk_bus2_133",
			ENABLE_PCLK_BUS, 1, CLK_IGNORE_UNUSED, 0),
	GATE(CLK_PCLK_SYSREG_BUS, "pclk_sysreg_bus2", "div_pclk_bus2_133",
			ENABLE_PCLK_BUS, 0, CLK_IGNORE_UNUSED, 0),
};

#define CMU_BUS_INFO_CLKS(id)						\
	.div_clks		= bus##id##_div_clks,			\
	.nr_div_clks		= ARRAY_SIZE(bus##id##_div_clks),	\
	.gate_clks		= bus##id##_gate_clks,			\
	.nr_gate_clks		= ARRAY_SIZE(bus##id##_gate_clks),	\
	.nr_clk_ids		= BUSx_NR_CLK

static const struct samsung_cmu_info bus0_cmu_info __initconst = {
	CMU_BUS_INFO_CLKS(0),
	.clk_regs		= bus01_clk_regs,
	.nr_clk_regs		= ARRAY_SIZE(bus01_clk_regs),
};

static const struct samsung_cmu_info bus1_cmu_info __initconst = {
	CMU_BUS_INFO_CLKS(1),
	.clk_regs		= bus01_clk_regs,
	.nr_clk_regs		= ARRAY_SIZE(bus01_clk_regs),
};

static const struct samsung_cmu_info bus2_cmu_info __initconst = {
	CMU_BUS_INFO_CLKS(2),
	.mux_clks		= bus2_mux_clks,
	.nr_mux_clks		= ARRAY_SIZE(bus2_mux_clks),
	.clk_regs		= bus2_clk_regs,
	.nr_clk_regs		= ARRAY_SIZE(bus2_clk_regs),
};

#define exynos5433_cmu_bus_init(id)					\
static void __init exynos5433_cmu_bus##id##_init(struct device_node *np)\
{									\
	samsung_cmu_register_one(np, &bus##id##_cmu_info);		\
}									\
CLK_OF_DECLARE(exynos5433_cmu_bus##id,					\
		"samsung,exynos5433-cmu-bus"#id,			\
		exynos5433_cmu_bus##id##_init)

exynos5433_cmu_bus_init(0);
exynos5433_cmu_bus_init(1);
exynos5433_cmu_bus_init(2);

/*
 * Register offset definitions for CMU_G3D
 */
#define G3D_PLL_LOCK			0x0000
#define G3D_PLL_CON0			0x0100
#define G3D_PLL_CON1			0x0104
#define G3D_PLL_FREQ_DET		0x010c
#define MUX_SEL_G3D			0x0200
#define MUX_ENABLE_G3D			0x0300
#define MUX_STAT_G3D			0x0400
#define DIV_G3D				0x0600
#define DIV_G3D_PLL_FREQ_DET		0x0604
#define DIV_STAT_G3D			0x0700
#define DIV_STAT_G3D_PLL_FREQ_DET	0x0704
#define ENABLE_ACLK_G3D			0x0800
#define ENABLE_PCLK_G3D			0x0900
#define ENABLE_SCLK_G3D			0x0a00
#define ENABLE_IP_G3D0			0x0b00
#define ENABLE_IP_G3D1			0x0b04
#define CLKOUT_CMU_G3D			0x0c00
#define CLKOUT_CMU_G3D_DIV_STAT		0x0c04
#define CLK_STOPCTRL			0x1000

static const unsigned long g3d_clk_regs[] __initconst = {
	G3D_PLL_LOCK,
	G3D_PLL_CON0,
	G3D_PLL_CON1,
	G3D_PLL_FREQ_DET,
	MUX_SEL_G3D,
	MUX_ENABLE_G3D,
	DIV_G3D,
	DIV_G3D_PLL_FREQ_DET,
	ENABLE_ACLK_G3D,
	ENABLE_PCLK_G3D,
	ENABLE_SCLK_G3D,
	ENABLE_IP_G3D0,
	ENABLE_IP_G3D1,
	CLKOUT_CMU_G3D,
	CLKOUT_CMU_G3D_DIV_STAT,
	CLK_STOPCTRL,
};

static const struct samsung_clk_reg_dump g3d_suspend_regs[] = {
	{ MUX_SEL_G3D, 0 },
};

/* list of all parent clock list */
PNAME(mout_aclk_g3d_400_p)	= { "mout_g3d_pll", "aclk_g3d_400", };
PNAME(mout_g3d_pll_p)		= { "oscclk", "fout_g3d_pll", };

static const struct samsung_pll_clock g3d_pll_clks[] __initconst = {
	PLL(pll_35xx, CLK_FOUT_G3D_PLL, "fout_g3d_pll", "oscclk",
		G3D_PLL_LOCK, G3D_PLL_CON0, exynos5433_pll_rates),
};

static const struct samsung_mux_clock g3d_mux_clks[] __initconst = {
	/* MUX_SEL_G3D */
	MUX_F(CLK_MOUT_ACLK_G3D_400, "mout_aclk_g3d_400", mout_aclk_g3d_400_p,
			MUX_SEL_G3D, 8, 1, CLK_SET_RATE_PARENT, 0),
	MUX_F(CLK_MOUT_G3D_PLL, "mout_g3d_pll", mout_g3d_pll_p,
			MUX_SEL_G3D, 0, 1, CLK_SET_RATE_PARENT, 0),
};

static const struct samsung_div_clock g3d_div_clks[] __initconst = {
	/* DIV_G3D */
	DIV(CLK_DIV_SCLK_HPM_G3D, "div_sclk_hpm_g3d", "mout_g3d_pll", DIV_G3D,
			8, 2),
	DIV(CLK_DIV_PCLK_G3D, "div_pclk_g3d", "div_aclk_g3d", DIV_G3D,
			4, 3),
	DIV_F(CLK_DIV_ACLK_G3D, "div_aclk_g3d", "mout_aclk_g3d_400", DIV_G3D,
			0, 3, CLK_SET_RATE_PARENT, 0),
};

static const struct samsung_gate_clock g3d_gate_clks[] __initconst = {
	/* ENABLE_ACLK_G3D */
	GATE(CLK_ACLK_BTS_G3D1, "aclk_bts_g3d1", "div_aclk_g3d",
			ENABLE_ACLK_G3D, 7, 0, 0),
	GATE(CLK_ACLK_BTS_G3D0, "aclk_bts_g3d0", "div_aclk_g3d",
			ENABLE_ACLK_G3D, 6, 0, 0),
	GATE(CLK_ACLK_ASYNCAPBS_G3D, "aclk_asyncapbs_g3d", "div_pclk_g3d",
			ENABLE_ACLK_G3D, 5, CLK_IGNORE_UNUSED, 0),
	GATE(CLK_ACLK_ASYNCAPBM_G3D, "aclk_asyncapbm_g3d", "div_aclk_g3d",
			ENABLE_ACLK_G3D, 4, CLK_IGNORE_UNUSED, 0),
	GATE(CLK_ACLK_AHB2APB_G3DP, "aclk_ahb2apb_g3dp", "div_pclk_g3d",
			ENABLE_ACLK_G3D, 3, CLK_IGNORE_UNUSED, 0),
	GATE(CLK_ACLK_G3DNP_150, "aclk_g3dnp_150", "div_pclk_g3d",
			ENABLE_ACLK_G3D, 2, CLK_IGNORE_UNUSED, 0),
	GATE(CLK_ACLK_G3DND_600, "aclk_g3dnd_600", "div_aclk_g3d",
			ENABLE_ACLK_G3D, 1, CLK_IGNORE_UNUSED, 0),
	GATE(CLK_ACLK_G3D, "aclk_g3d", "div_aclk_g3d",
			ENABLE_ACLK_G3D, 0, CLK_SET_RATE_PARENT, 0),

	/* ENABLE_PCLK_G3D */
	GATE(CLK_PCLK_BTS_G3D1, "pclk_bts_g3d1", "div_pclk_g3d",
			ENABLE_PCLK_G3D, 3, 0, 0),
	GATE(CLK_PCLK_BTS_G3D0, "pclk_bts_g3d0", "div_pclk_g3d",
			ENABLE_PCLK_G3D, 2, 0, 0),
	GATE(CLK_PCLK_PMU_G3D, "pclk_pmu_g3d", "div_pclk_g3d",
			ENABLE_PCLK_G3D, 1, CLK_IGNORE_UNUSED, 0),
	GATE(CLK_PCLK_SYSREG_G3D, "pclk_sysreg_g3d", "div_pclk_g3d",
			ENABLE_PCLK_G3D, 0, CLK_IGNORE_UNUSED, 0),

	/* ENABLE_SCLK_G3D */
	GATE(CLK_SCLK_HPM_G3D, "sclk_hpm_g3d", "div_sclk_hpm_g3d",
			ENABLE_SCLK_G3D, 0, 0, 0),
};

static const struct samsung_cmu_info g3d_cmu_info __initconst = {
	.pll_clks		= g3d_pll_clks,
	.nr_pll_clks		= ARRAY_SIZE(g3d_pll_clks),
	.mux_clks		= g3d_mux_clks,
	.nr_mux_clks		= ARRAY_SIZE(g3d_mux_clks),
	.div_clks		= g3d_div_clks,
	.nr_div_clks		= ARRAY_SIZE(g3d_div_clks),
	.gate_clks		= g3d_gate_clks,
	.nr_gate_clks		= ARRAY_SIZE(g3d_gate_clks),
	.nr_clk_ids		= G3D_NR_CLK,
	.clk_regs		= g3d_clk_regs,
	.nr_clk_regs		= ARRAY_SIZE(g3d_clk_regs),
	.suspend_regs		= g3d_suspend_regs,
	.nr_suspend_regs	= ARRAY_SIZE(g3d_suspend_regs),
	.clk_name		= "aclk_g3d_400",
};

/*
 * Register offset definitions for CMU_GSCL
 */
#define MUX_SEL_GSCL				0x0200
#define MUX_ENABLE_GSCL				0x0300
#define MUX_STAT_GSCL				0x0400
#define ENABLE_ACLK_GSCL			0x0800
#define ENABLE_ACLK_GSCL_SECURE_SMMU_GSCL0	0x0804
#define ENABLE_ACLK_GSCL_SECURE_SMMU_GSCL1	0x0808
#define ENABLE_ACLK_GSCL_SECURE_SMMU_GSCL2	0x080c
#define ENABLE_PCLK_GSCL			0x0900
#define ENABLE_PCLK_GSCL_SECURE_SMMU_GSCL0	0x0904
#define ENABLE_PCLK_GSCL_SECURE_SMMU_GSCL1	0x0908
#define ENABLE_PCLK_GSCL_SECURE_SMMU_GSCL2	0x090c
#define ENABLE_IP_GSCL0				0x0b00
#define ENABLE_IP_GSCL1				0x0b04
#define ENABLE_IP_GSCL_SECURE_SMMU_GSCL0	0x0b08
#define ENABLE_IP_GSCL_SECURE_SMMU_GSCL1	0x0b0c
#define ENABLE_IP_GSCL_SECURE_SMMU_GSCL2	0x0b10

static const unsigned long gscl_clk_regs[] __initconst = {
	MUX_SEL_GSCL,
	MUX_ENABLE_GSCL,
	ENABLE_ACLK_GSCL,
	ENABLE_ACLK_GSCL_SECURE_SMMU_GSCL0,
	ENABLE_ACLK_GSCL_SECURE_SMMU_GSCL1,
	ENABLE_ACLK_GSCL_SECURE_SMMU_GSCL2,
	ENABLE_PCLK_GSCL,
	ENABLE_PCLK_GSCL_SECURE_SMMU_GSCL0,
	ENABLE_PCLK_GSCL_SECURE_SMMU_GSCL1,
	ENABLE_PCLK_GSCL_SECURE_SMMU_GSCL2,
	ENABLE_IP_GSCL0,
	ENABLE_IP_GSCL1,
	ENABLE_IP_GSCL_SECURE_SMMU_GSCL0,
	ENABLE_IP_GSCL_SECURE_SMMU_GSCL1,
	ENABLE_IP_GSCL_SECURE_SMMU_GSCL2,
};

static const struct samsung_clk_reg_dump gscl_suspend_regs[] = {
	{ MUX_SEL_GSCL, 0 },
	{ ENABLE_ACLK_GSCL, 0xfff },
	{ ENABLE_PCLK_GSCL, 0xff },
};

/* list of all parent clock list */
PNAME(aclk_gscl_111_user_p)	= { "oscclk", "aclk_gscl_111", };
PNAME(aclk_gscl_333_user_p)	= { "oscclk", "aclk_gscl_333", };

static const struct samsung_mux_clock gscl_mux_clks[] __initconst = {
	/* MUX_SEL_GSCL */
	MUX(CLK_MOUT_ACLK_GSCL_111_USER, "mout_aclk_gscl_111_user",
			aclk_gscl_111_user_p, MUX_SEL_GSCL, 4, 1),
	MUX(CLK_MOUT_ACLK_GSCL_333_USER, "mout_aclk_gscl_333_user",
			aclk_gscl_333_user_p, MUX_SEL_GSCL, 0, 1),
};

static const struct samsung_gate_clock gscl_gate_clks[] __initconst = {
	/* ENABLE_ACLK_GSCL */
	GATE(CLK_ACLK_BTS_GSCL2, "aclk_bts_gscl2", "mout_aclk_gscl_333_user",
			ENABLE_ACLK_GSCL, 11, 0, 0),
	GATE(CLK_ACLK_BTS_GSCL1, "aclk_bts_gscl1", "mout_aclk_gscl_333_user",
			ENABLE_ACLK_GSCL, 10, 0, 0),
	GATE(CLK_ACLK_BTS_GSCL0, "aclk_bts_gscl0", "mout_aclk_gscl_333_user",
			ENABLE_ACLK_GSCL, 9, 0, 0),
	GATE(CLK_ACLK_AHB2APB_GSCLP, "aclk_ahb2apb_gsclp",
			"mout_aclk_gscl_111_user", ENABLE_ACLK_GSCL,
			8, CLK_IGNORE_UNUSED, 0),
	GATE(CLK_ACLK_XIU_GSCLX, "aclk_xiu_gsclx", "mout_aclk_gscl_333_user",
			ENABLE_ACLK_GSCL, 7, 0, 0),
	GATE(CLK_ACLK_GSCLNP_111, "aclk_gsclnp_111", "mout_aclk_gscl_111_user",
			ENABLE_ACLK_GSCL, 6, CLK_IGNORE_UNUSED, 0),
	GATE(CLK_ACLK_GSCLRTND_333, "aclk_gsclrtnd_333",
			"mout_aclk_gscl_333_user", ENABLE_ACLK_GSCL, 5,
			CLK_IGNORE_UNUSED, 0),
	GATE(CLK_ACLK_GSCLBEND_333, "aclk_gsclbend_333",
			"mout_aclk_gscl_333_user", ENABLE_ACLK_GSCL, 4,
			CLK_IGNORE_UNUSED, 0),
	GATE(CLK_ACLK_GSD, "aclk_gsd", "mout_aclk_gscl_333_user",
			ENABLE_ACLK_GSCL, 3, 0, 0),
	GATE(CLK_ACLK_GSCL2, "aclk_gscl2", "mout_aclk_gscl_333_user",
			ENABLE_ACLK_GSCL, 2, 0, 0),
	GATE(CLK_ACLK_GSCL1, "aclk_gscl1", "mout_aclk_gscl_333_user",
			ENABLE_ACLK_GSCL, 1, 0, 0),
	GATE(CLK_ACLK_GSCL0, "aclk_gscl0", "mout_aclk_gscl_333_user",
			ENABLE_ACLK_GSCL, 0, 0, 0),

	/* ENABLE_ACLK_GSCL_SECURE_SMMU_GSCL0 */
	GATE(CLK_ACLK_SMMU_GSCL0, "aclk_smmu_gscl0", "mout_aclk_gscl_333_user",
			ENABLE_ACLK_GSCL_SECURE_SMMU_GSCL0, 0, 0, 0),

	/* ENABLE_ACLK_GSCL_SECURE_SMMU_GSCL1 */
	GATE(CLK_ACLK_SMMU_GSCL1, "aclk_smmu_gscl1", "mout_aclk_gscl_333_user",
			ENABLE_ACLK_GSCL_SECURE_SMMU_GSCL1, 0, 0, 0),

	/* ENABLE_ACLK_GSCL_SECURE_SMMU_GSCL2 */
	GATE(CLK_ACLK_SMMU_GSCL2, "aclk_smmu_gscl2", "mout_aclk_gscl_333_user",
			ENABLE_ACLK_GSCL_SECURE_SMMU_GSCL2, 0, 0, 0),

	/* ENABLE_PCLK_GSCL */
	GATE(CLK_PCLK_BTS_GSCL2, "pclk_bts_gscl2", "mout_aclk_gscl_111_user",
			ENABLE_PCLK_GSCL, 7, 0, 0),
	GATE(CLK_PCLK_BTS_GSCL1, "pclk_bts_gscl1", "mout_aclk_gscl_111_user",
			ENABLE_PCLK_GSCL, 6, 0, 0),
	GATE(CLK_PCLK_BTS_GSCL0, "pclk_bts_gscl0", "mout_aclk_gscl_111_user",
			ENABLE_PCLK_GSCL, 5, 0, 0),
	GATE(CLK_PCLK_PMU_GSCL, "pclk_pmu_gscl", "mout_aclk_gscl_111_user",
			ENABLE_PCLK_GSCL, 4, CLK_IGNORE_UNUSED, 0),
	GATE(CLK_PCLK_SYSREG_GSCL, "pclk_sysreg_gscl",
			"mout_aclk_gscl_111_user", ENABLE_PCLK_GSCL,
			3, CLK_IGNORE_UNUSED, 0),
	GATE(CLK_PCLK_GSCL2, "pclk_gscl2", "mout_aclk_gscl_111_user",
			ENABLE_PCLK_GSCL, 2, 0, 0),
	GATE(CLK_PCLK_GSCL1, "pclk_gscl1", "mout_aclk_gscl_111_user",
			ENABLE_PCLK_GSCL, 1, 0, 0),
	GATE(CLK_PCLK_GSCL0, "pclk_gscl0", "mout_aclk_gscl_111_user",
			ENABLE_PCLK_GSCL, 0, 0, 0),

	/* ENABLE_PCLK_GSCL_SECURE_SMMU_GSCL0 */
	GATE(CLK_PCLK_SMMU_GSCL0, "pclk_smmu_gscl0", "mout_aclk_gscl_111_user",
		ENABLE_PCLK_GSCL_SECURE_SMMU_GSCL0, 0, 0, 0),

	/* ENABLE_PCLK_GSCL_SECURE_SMMU_GSCL1 */
	GATE(CLK_PCLK_SMMU_GSCL1, "pclk_smmu_gscl1", "mout_aclk_gscl_111_user",
		ENABLE_PCLK_GSCL_SECURE_SMMU_GSCL1, 0, 0, 0),

	/* ENABLE_PCLK_GSCL_SECURE_SMMU_GSCL2 */
	GATE(CLK_PCLK_SMMU_GSCL2, "pclk_smmu_gscl2", "mout_aclk_gscl_111_user",
		ENABLE_PCLK_GSCL_SECURE_SMMU_GSCL2, 0, 0, 0),
};

static const struct samsung_cmu_info gscl_cmu_info __initconst = {
	.mux_clks		= gscl_mux_clks,
	.nr_mux_clks		= ARRAY_SIZE(gscl_mux_clks),
	.gate_clks		= gscl_gate_clks,
	.nr_gate_clks		= ARRAY_SIZE(gscl_gate_clks),
	.nr_clk_ids		= GSCL_NR_CLK,
	.clk_regs		= gscl_clk_regs,
	.nr_clk_regs		= ARRAY_SIZE(gscl_clk_regs),
	.suspend_regs		= gscl_suspend_regs,
	.nr_suspend_regs	= ARRAY_SIZE(gscl_suspend_regs),
	.clk_name		= "aclk_gscl_111",
};

/*
 * Register offset definitions for CMU_APOLLO
 */
#define APOLLO_PLL_LOCK				0x0000
#define APOLLO_PLL_CON0				0x0100
#define APOLLO_PLL_CON1				0x0104
#define APOLLO_PLL_FREQ_DET			0x010c
#define MUX_SEL_APOLLO0				0x0200
#define MUX_SEL_APOLLO1				0x0204
#define MUX_SEL_APOLLO2				0x0208
#define MUX_ENABLE_APOLLO0			0x0300
#define MUX_ENABLE_APOLLO1			0x0304
#define MUX_ENABLE_APOLLO2			0x0308
#define MUX_STAT_APOLLO0			0x0400
#define MUX_STAT_APOLLO1			0x0404
#define MUX_STAT_APOLLO2			0x0408
#define DIV_APOLLO0				0x0600
#define DIV_APOLLO1				0x0604
#define DIV_APOLLO_PLL_FREQ_DET			0x0608
#define DIV_STAT_APOLLO0			0x0700
#define DIV_STAT_APOLLO1			0x0704
#define DIV_STAT_APOLLO_PLL_FREQ_DET		0x0708
#define ENABLE_ACLK_APOLLO			0x0800
#define ENABLE_PCLK_APOLLO			0x0900
#define ENABLE_SCLK_APOLLO			0x0a00
#define ENABLE_IP_APOLLO0			0x0b00
#define ENABLE_IP_APOLLO1			0x0b04
#define CLKOUT_CMU_APOLLO			0x0c00
#define CLKOUT_CMU_APOLLO_DIV_STAT		0x0c04
#define ARMCLK_STOPCTRL				0x1000
#define APOLLO_PWR_CTRL				0x1020
#define APOLLO_PWR_CTRL2			0x1024
#define APOLLO_INTR_SPREAD_ENABLE		0x1080
#define APOLLO_INTR_SPREAD_USE_STANDBYWFI	0x1084
#define APOLLO_INTR_SPREAD_BLOCKING_DURATION	0x1088

static const unsigned long apollo_clk_regs[] __initconst = {
	APOLLO_PLL_LOCK,
	APOLLO_PLL_CON0,
	APOLLO_PLL_CON1,
	APOLLO_PLL_FREQ_DET,
	MUX_SEL_APOLLO0,
	MUX_SEL_APOLLO1,
	MUX_SEL_APOLLO2,
	MUX_ENABLE_APOLLO0,
	MUX_ENABLE_APOLLO1,
	MUX_ENABLE_APOLLO2,
	DIV_APOLLO0,
	DIV_APOLLO1,
	DIV_APOLLO_PLL_FREQ_DET,
	ENABLE_ACLK_APOLLO,
	ENABLE_PCLK_APOLLO,
	ENABLE_SCLK_APOLLO,
	ENABLE_IP_APOLLO0,
	ENABLE_IP_APOLLO1,
	CLKOUT_CMU_APOLLO,
	CLKOUT_CMU_APOLLO_DIV_STAT,
	ARMCLK_STOPCTRL,
	APOLLO_PWR_CTRL,
	APOLLO_PWR_CTRL2,
	APOLLO_INTR_SPREAD_ENABLE,
	APOLLO_INTR_SPREAD_USE_STANDBYWFI,
	APOLLO_INTR_SPREAD_BLOCKING_DURATION,
};

/* list of all parent clock list */
PNAME(mout_apollo_pll_p)		= { "oscclk", "fout_apollo_pll", };
PNAME(mout_bus_pll_apollo_user_p)	= { "oscclk", "sclk_bus_pll_apollo", };
PNAME(mout_apollo_p)			= { "mout_apollo_pll",
					    "mout_bus_pll_apollo_user", };

static const struct samsung_pll_clock apollo_pll_clks[] __initconst = {
	PLL(pll_35xx, CLK_FOUT_APOLLO_PLL, "fout_apollo_pll", "oscclk",
		APOLLO_PLL_LOCK, APOLLO_PLL_CON0, exynos5433_pll_rates),
};

static const struct samsung_mux_clock apollo_mux_clks[] __initconst = {
	/* MUX_SEL_APOLLO0 */
	MUX_F(CLK_MOUT_APOLLO_PLL, "mout_apollo_pll", mout_apollo_pll_p,
			MUX_SEL_APOLLO0, 0, 1, CLK_SET_RATE_PARENT |
			CLK_RECALC_NEW_RATES, 0),

	/* MUX_SEL_APOLLO1 */
	MUX(CLK_MOUT_BUS_PLL_APOLLO_USER, "mout_bus_pll_apollo_user",
			mout_bus_pll_apollo_user_p, MUX_SEL_APOLLO1, 0, 1),

	/* MUX_SEL_APOLLO2 */
	MUX_F(CLK_MOUT_APOLLO, "mout_apollo", mout_apollo_p, MUX_SEL_APOLLO2,
			0, 1, CLK_SET_RATE_PARENT, 0),
};

static const struct samsung_div_clock apollo_div_clks[] __initconst = {
	/* DIV_APOLLO0 */
	DIV_F(CLK_DIV_CNTCLK_APOLLO, "div_cntclk_apollo", "div_apollo2",
			DIV_APOLLO0, 24, 3, CLK_GET_RATE_NOCACHE,
			CLK_DIVIDER_READ_ONLY),
	DIV_F(CLK_DIV_PCLK_DBG_APOLLO, "div_pclk_dbg_apollo", "div_apollo2",
			DIV_APOLLO0, 20, 3, CLK_GET_RATE_NOCACHE,
			CLK_DIVIDER_READ_ONLY),
	DIV_F(CLK_DIV_ATCLK_APOLLO, "div_atclk_apollo", "div_apollo2",
			DIV_APOLLO0, 16, 3, CLK_GET_RATE_NOCACHE,
			CLK_DIVIDER_READ_ONLY),
	DIV_F(CLK_DIV_PCLK_APOLLO, "div_pclk_apollo", "div_apollo2",
			DIV_APOLLO0, 12, 3, CLK_GET_RATE_NOCACHE,
			CLK_DIVIDER_READ_ONLY),
	DIV_F(CLK_DIV_ACLK_APOLLO, "div_aclk_apollo", "div_apollo2",
			DIV_APOLLO0, 8, 3, CLK_GET_RATE_NOCACHE,
			CLK_DIVIDER_READ_ONLY),
	DIV_F(CLK_DIV_APOLLO2, "div_apollo2", "div_apollo1",
			DIV_APOLLO0, 4, 3, CLK_SET_RATE_PARENT, 0),
	DIV_F(CLK_DIV_APOLLO1, "div_apollo1", "mout_apollo",
			DIV_APOLLO0, 0, 3, CLK_SET_RATE_PARENT, 0),

	/* DIV_APOLLO1 */
	DIV_F(CLK_DIV_SCLK_HPM_APOLLO, "div_sclk_hpm_apollo", "mout_apollo",
			DIV_APOLLO1, 4, 3, CLK_GET_RATE_NOCACHE,
			CLK_DIVIDER_READ_ONLY),
	DIV_F(CLK_DIV_APOLLO_PLL, "div_apollo_pll", "mout_apollo",
			DIV_APOLLO1, 0, 3, CLK_GET_RATE_NOCACHE,
			CLK_DIVIDER_READ_ONLY),
};

static const struct samsung_gate_clock apollo_gate_clks[] __initconst = {
	/* ENABLE_ACLK_APOLLO */
	GATE(CLK_ACLK_ASATBSLV_APOLLO_3_CSSYS, "aclk_asatbslv_apollo_3_cssys",
			"div_atclk_apollo", ENABLE_ACLK_APOLLO,
			6, CLK_IGNORE_UNUSED, 0),
	GATE(CLK_ACLK_ASATBSLV_APOLLO_2_CSSYS, "aclk_asatbslv_apollo_2_cssys",
			"div_atclk_apollo", ENABLE_ACLK_APOLLO,
			5, CLK_IGNORE_UNUSED, 0),
	GATE(CLK_ACLK_ASATBSLV_APOLLO_1_CSSYS, "aclk_asatbslv_apollo_1_cssys",
			"div_atclk_apollo", ENABLE_ACLK_APOLLO,
			4, CLK_IGNORE_UNUSED, 0),
	GATE(CLK_ACLK_ASATBSLV_APOLLO_0_CSSYS, "aclk_asatbslv_apollo_0_cssys",
			"div_atclk_apollo", ENABLE_ACLK_APOLLO,
			3, CLK_IGNORE_UNUSED, 0),
	GATE(CLK_ACLK_ASYNCACES_APOLLO_CCI, "aclk_asyncaces_apollo_cci",
			"div_aclk_apollo", ENABLE_ACLK_APOLLO,
			2, CLK_IGNORE_UNUSED, 0),
	GATE(CLK_ACLK_AHB2APB_APOLLOP, "aclk_ahb2apb_apollop",
			"div_pclk_apollo", ENABLE_ACLK_APOLLO,
			1, CLK_IGNORE_UNUSED, 0),
	GATE(CLK_ACLK_APOLLONP_200, "aclk_apollonp_200",
			"div_pclk_apollo", ENABLE_ACLK_APOLLO,
			0, CLK_IGNORE_UNUSED, 0),

	/* ENABLE_PCLK_APOLLO */
	GATE(CLK_PCLK_ASAPBMST_CSSYS_APOLLO, "pclk_asapbmst_cssys_apollo",
			"div_pclk_dbg_apollo", ENABLE_PCLK_APOLLO,
			2, CLK_IGNORE_UNUSED, 0),
	GATE(CLK_PCLK_PMU_APOLLO, "pclk_pmu_apollo", "div_pclk_apollo",
			ENABLE_PCLK_APOLLO, 1, CLK_IGNORE_UNUSED, 0),
	GATE(CLK_PCLK_SYSREG_APOLLO, "pclk_sysreg_apollo",
			"div_pclk_apollo", ENABLE_PCLK_APOLLO,
			0, CLK_IGNORE_UNUSED, 0),

	/* ENABLE_SCLK_APOLLO */
	GATE(CLK_CNTCLK_APOLLO, "cntclk_apollo", "div_cntclk_apollo",
			ENABLE_SCLK_APOLLO, 3, CLK_IGNORE_UNUSED, 0),
	GATE(CLK_SCLK_HPM_APOLLO, "sclk_hpm_apollo", "div_sclk_hpm_apollo",
			ENABLE_SCLK_APOLLO, 1, CLK_IGNORE_UNUSED, 0),
};

#define E5433_APOLLO_DIV0(cntclk, pclk_dbg, atclk, pclk, aclk) \
		(((cntclk) << 24) | ((pclk_dbg) << 20) | ((atclk) << 16) | \
		 ((pclk) << 12) | ((aclk) << 8))

#define E5433_APOLLO_DIV1(hpm, copy) \
		(((hpm) << 4) | ((copy) << 0))

static const struct exynos_cpuclk_cfg_data exynos5433_apolloclk_d[] __initconst = {
	{ 1300000, E5433_APOLLO_DIV0(3, 7, 7, 7, 2), E5433_APOLLO_DIV1(7, 1), },
	{ 1200000, E5433_APOLLO_DIV0(3, 7, 7, 7, 2), E5433_APOLLO_DIV1(7, 1), },
	{ 1100000, E5433_APOLLO_DIV0(3, 7, 7, 7, 2), E5433_APOLLO_DIV1(7, 1), },
	{ 1000000, E5433_APOLLO_DIV0(3, 7, 7, 7, 2), E5433_APOLLO_DIV1(7, 1), },
	{  900000, E5433_APOLLO_DIV0(3, 7, 7, 7, 2), E5433_APOLLO_DIV1(7, 1), },
	{  800000, E5433_APOLLO_DIV0(3, 7, 7, 7, 2), E5433_APOLLO_DIV1(7, 1), },
	{  700000, E5433_APOLLO_DIV0(3, 7, 7, 7, 2), E5433_APOLLO_DIV1(7, 1), },
	{  600000, E5433_APOLLO_DIV0(3, 7, 7, 7, 1), E5433_APOLLO_DIV1(7, 1), },
	{  500000, E5433_APOLLO_DIV0(3, 7, 7, 7, 1), E5433_APOLLO_DIV1(7, 1), },
	{  400000, E5433_APOLLO_DIV0(3, 7, 7, 7, 1), E5433_APOLLO_DIV1(7, 1), },
	{  0 },
};

static void __init exynos5433_cmu_apollo_init(struct device_node *np)
{
	void __iomem *reg_base;
	struct samsung_clk_provider *ctx;

	reg_base = of_iomap(np, 0);
	if (!reg_base) {
		panic("%s: failed to map registers\n", __func__);
		return;
	}

	ctx = samsung_clk_init(np, reg_base, APOLLO_NR_CLK);
	if (!ctx) {
		panic("%s: unable to allocate ctx\n", __func__);
		return;
	}

	samsung_clk_register_pll(ctx, apollo_pll_clks,
				 ARRAY_SIZE(apollo_pll_clks), reg_base);
	samsung_clk_register_mux(ctx, apollo_mux_clks,
				 ARRAY_SIZE(apollo_mux_clks));
	samsung_clk_register_div(ctx, apollo_div_clks,
				 ARRAY_SIZE(apollo_div_clks));
	samsung_clk_register_gate(ctx, apollo_gate_clks,
				  ARRAY_SIZE(apollo_gate_clks));

	exynos_register_cpu_clock(ctx, CLK_SCLK_APOLLO, "apolloclk",
		mout_apollo_p[0], mout_apollo_p[1], 0x200,
		exynos5433_apolloclk_d, ARRAY_SIZE(exynos5433_apolloclk_d),
		CLK_CPU_HAS_E5433_REGS_LAYOUT);

	samsung_clk_sleep_init(reg_base, apollo_clk_regs,
			       ARRAY_SIZE(apollo_clk_regs));

	samsung_clk_of_add_provider(np, ctx);
}
CLK_OF_DECLARE(exynos5433_cmu_apollo, "samsung,exynos5433-cmu-apollo",
		exynos5433_cmu_apollo_init);

/*
 * Register offset definitions for CMU_ATLAS
 */
#define ATLAS_PLL_LOCK				0x0000
#define ATLAS_PLL_CON0				0x0100
#define ATLAS_PLL_CON1				0x0104
#define ATLAS_PLL_FREQ_DET			0x010c
#define MUX_SEL_ATLAS0				0x0200
#define MUX_SEL_ATLAS1				0x0204
#define MUX_SEL_ATLAS2				0x0208
#define MUX_ENABLE_ATLAS0			0x0300
#define MUX_ENABLE_ATLAS1			0x0304
#define MUX_ENABLE_ATLAS2			0x0308
#define MUX_STAT_ATLAS0				0x0400
#define MUX_STAT_ATLAS1				0x0404
#define MUX_STAT_ATLAS2				0x0408
#define DIV_ATLAS0				0x0600
#define DIV_ATLAS1				0x0604
#define DIV_ATLAS_PLL_FREQ_DET			0x0608
#define DIV_STAT_ATLAS0				0x0700
#define DIV_STAT_ATLAS1				0x0704
#define DIV_STAT_ATLAS_PLL_FREQ_DET		0x0708
#define ENABLE_ACLK_ATLAS			0x0800
#define ENABLE_PCLK_ATLAS			0x0900
#define ENABLE_SCLK_ATLAS			0x0a00
#define ENABLE_IP_ATLAS0			0x0b00
#define ENABLE_IP_ATLAS1			0x0b04
#define CLKOUT_CMU_ATLAS			0x0c00
#define CLKOUT_CMU_ATLAS_DIV_STAT		0x0c04
#define ARMCLK_STOPCTRL				0x1000
#define ATLAS_PWR_CTRL				0x1020
#define ATLAS_PWR_CTRL2				0x1024
#define ATLAS_INTR_SPREAD_ENABLE		0x1080
#define ATLAS_INTR_SPREAD_USE_STANDBYWFI	0x1084
#define ATLAS_INTR_SPREAD_BLOCKING_DURATION	0x1088

static const unsigned long atlas_clk_regs[] __initconst = {
	ATLAS_PLL_LOCK,
	ATLAS_PLL_CON0,
	ATLAS_PLL_CON1,
	ATLAS_PLL_FREQ_DET,
	MUX_SEL_ATLAS0,
	MUX_SEL_ATLAS1,
	MUX_SEL_ATLAS2,
	MUX_ENABLE_ATLAS0,
	MUX_ENABLE_ATLAS1,
	MUX_ENABLE_ATLAS2,
	DIV_ATLAS0,
	DIV_ATLAS1,
	DIV_ATLAS_PLL_FREQ_DET,
	ENABLE_ACLK_ATLAS,
	ENABLE_PCLK_ATLAS,
	ENABLE_SCLK_ATLAS,
	ENABLE_IP_ATLAS0,
	ENABLE_IP_ATLAS1,
	CLKOUT_CMU_ATLAS,
	CLKOUT_CMU_ATLAS_DIV_STAT,
	ARMCLK_STOPCTRL,
	ATLAS_PWR_CTRL,
	ATLAS_PWR_CTRL2,
	ATLAS_INTR_SPREAD_ENABLE,
	ATLAS_INTR_SPREAD_USE_STANDBYWFI,
	ATLAS_INTR_SPREAD_BLOCKING_DURATION,
};

/* list of all parent clock list */
PNAME(mout_atlas_pll_p)			= { "oscclk", "fout_atlas_pll", };
PNAME(mout_bus_pll_atlas_user_p)	= { "oscclk", "sclk_bus_pll_atlas", };
PNAME(mout_atlas_p)			= { "mout_atlas_pll",
					    "mout_bus_pll_atlas_user", };

static const struct samsung_pll_clock atlas_pll_clks[] __initconst = {
	PLL(pll_35xx, CLK_FOUT_ATLAS_PLL, "fout_atlas_pll", "oscclk",
		ATLAS_PLL_LOCK, ATLAS_PLL_CON0, exynos5433_pll_rates),
};

static const struct samsung_mux_clock atlas_mux_clks[] __initconst = {
	/* MUX_SEL_ATLAS0 */
	MUX_F(CLK_MOUT_ATLAS_PLL, "mout_atlas_pll", mout_atlas_pll_p,
			MUX_SEL_ATLAS0, 0, 1, CLK_SET_RATE_PARENT |
			CLK_RECALC_NEW_RATES, 0),

	/* MUX_SEL_ATLAS1 */
	MUX(CLK_MOUT_BUS_PLL_ATLAS_USER, "mout_bus_pll_atlas_user",
			mout_bus_pll_atlas_user_p, MUX_SEL_ATLAS1, 0, 1),

	/* MUX_SEL_ATLAS2 */
	MUX_F(CLK_MOUT_ATLAS, "mout_atlas", mout_atlas_p, MUX_SEL_ATLAS2,
			0, 1, CLK_SET_RATE_PARENT, 0),
};

static const struct samsung_div_clock atlas_div_clks[] __initconst = {
	/* DIV_ATLAS0 */
	DIV_F(CLK_DIV_CNTCLK_ATLAS, "div_cntclk_atlas", "div_atlas2",
			DIV_ATLAS0, 24, 3, CLK_GET_RATE_NOCACHE,
			CLK_DIVIDER_READ_ONLY),
	DIV_F(CLK_DIV_PCLK_DBG_ATLAS, "div_pclk_dbg_atlas", "div_atclk_atlas",
			DIV_ATLAS0, 20, 3, CLK_GET_RATE_NOCACHE,
			CLK_DIVIDER_READ_ONLY),
	DIV_F(CLK_DIV_ATCLK_ATLASO, "div_atclk_atlas", "div_atlas2",
			DIV_ATLAS0, 16, 3, CLK_GET_RATE_NOCACHE,
			CLK_DIVIDER_READ_ONLY),
	DIV_F(CLK_DIV_PCLK_ATLAS, "div_pclk_atlas", "div_atlas2",
			DIV_ATLAS0, 12, 3, CLK_GET_RATE_NOCACHE,
			CLK_DIVIDER_READ_ONLY),
	DIV_F(CLK_DIV_ACLK_ATLAS, "div_aclk_atlas", "div_atlas2",
			DIV_ATLAS0, 8, 3, CLK_GET_RATE_NOCACHE,
			CLK_DIVIDER_READ_ONLY),
	DIV_F(CLK_DIV_ATLAS2, "div_atlas2", "div_atlas1",
			DIV_ATLAS0, 4, 3, CLK_SET_RATE_PARENT, 0),
	DIV_F(CLK_DIV_ATLAS1, "div_atlas1", "mout_atlas",
			DIV_ATLAS0, 0, 3, CLK_SET_RATE_PARENT, 0),

	/* DIV_ATLAS1 */
	DIV_F(CLK_DIV_SCLK_HPM_ATLAS, "div_sclk_hpm_atlas", "mout_atlas",
			DIV_ATLAS1, 4, 3, CLK_GET_RATE_NOCACHE,
			CLK_DIVIDER_READ_ONLY),
	DIV_F(CLK_DIV_ATLAS_PLL, "div_atlas_pll", "mout_atlas",
			DIV_ATLAS1, 0, 3, CLK_GET_RATE_NOCACHE,
			CLK_DIVIDER_READ_ONLY),
};

static const struct samsung_gate_clock atlas_gate_clks[] __initconst = {
	/* ENABLE_ACLK_ATLAS */
	GATE(CLK_ACLK_ATB_AUD_CSSYS, "aclk_atb_aud_cssys",
			"div_atclk_atlas", ENABLE_ACLK_ATLAS,
			9, CLK_IGNORE_UNUSED, 0),
	GATE(CLK_ACLK_ATB_APOLLO3_CSSYS, "aclk_atb_apollo3_cssys",
			"div_atclk_atlas", ENABLE_ACLK_ATLAS,
			8, CLK_IGNORE_UNUSED, 0),
	GATE(CLK_ACLK_ATB_APOLLO2_CSSYS, "aclk_atb_apollo2_cssys",
			"div_atclk_atlas", ENABLE_ACLK_ATLAS,
			7, CLK_IGNORE_UNUSED, 0),
	GATE(CLK_ACLK_ATB_APOLLO1_CSSYS, "aclk_atb_apollo1_cssys",
			"div_atclk_atlas", ENABLE_ACLK_ATLAS,
			6, CLK_IGNORE_UNUSED, 0),
	GATE(CLK_ACLK_ATB_APOLLO0_CSSYS, "aclk_atb_apollo0_cssys",
			"div_atclk_atlas", ENABLE_ACLK_ATLAS,
			5, CLK_IGNORE_UNUSED, 0),
	GATE(CLK_ACLK_ASYNCAHBS_CSSYS_SSS, "aclk_asyncahbs_cssys_sss",
			"div_atclk_atlas", ENABLE_ACLK_ATLAS,
			4, CLK_IGNORE_UNUSED, 0),
	GATE(CLK_ACLK_ASYNCAXIS_CSSYS_CCIX, "aclk_asyncaxis_cssys_ccix",
			"div_pclk_dbg_atlas", ENABLE_ACLK_ATLAS,
			3, CLK_IGNORE_UNUSED, 0),
	GATE(CLK_ACLK_ASYNCACES_ATLAS_CCI, "aclk_asyncaces_atlas_cci",
			"div_aclk_atlas", ENABLE_ACLK_ATLAS,
			2, CLK_IGNORE_UNUSED, 0),
	GATE(CLK_ACLK_AHB2APB_ATLASP, "aclk_ahb2apb_atlasp", "div_pclk_atlas",
			ENABLE_ACLK_ATLAS, 1, CLK_IGNORE_UNUSED, 0),
	GATE(CLK_ACLK_ATLASNP_200, "aclk_atlasnp_200", "div_pclk_atlas",
			ENABLE_ACLK_ATLAS, 0, CLK_IGNORE_UNUSED, 0),

	/* ENABLE_PCLK_ATLAS */
	GATE(CLK_PCLK_ASYNCAPB_AUD_CSSYS, "pclk_asyncapb_aud_cssys",
			"div_pclk_dbg_atlas", ENABLE_PCLK_ATLAS,
			5, CLK_IGNORE_UNUSED, 0),
	GATE(CLK_PCLK_ASYNCAPB_ISP_CSSYS, "pclk_asyncapb_isp_cssys",
			"div_pclk_dbg_atlas", ENABLE_PCLK_ATLAS,
			4, CLK_IGNORE_UNUSED, 0),
	GATE(CLK_PCLK_ASYNCAPB_APOLLO_CSSYS, "pclk_asyncapb_apollo_cssys",
			"div_pclk_dbg_atlas", ENABLE_PCLK_ATLAS,
			3, CLK_IGNORE_UNUSED, 0),
	GATE(CLK_PCLK_PMU_ATLAS, "pclk_pmu_atlas", "div_pclk_atlas",
			ENABLE_PCLK_ATLAS, 2, CLK_IGNORE_UNUSED, 0),
	GATE(CLK_PCLK_SYSREG_ATLAS, "pclk_sysreg_atlas", "div_pclk_atlas",
			ENABLE_PCLK_ATLAS, 1, CLK_IGNORE_UNUSED, 0),
	GATE(CLK_PCLK_SECJTAG, "pclk_secjtag", "div_pclk_dbg_atlas",
			ENABLE_PCLK_ATLAS, 0, CLK_IGNORE_UNUSED, 0),

	/* ENABLE_SCLK_ATLAS */
	GATE(CLK_CNTCLK_ATLAS, "cntclk_atlas", "div_cntclk_atlas",
			ENABLE_SCLK_ATLAS, 10, CLK_IGNORE_UNUSED, 0),
	GATE(CLK_SCLK_HPM_ATLAS, "sclk_hpm_atlas", "div_sclk_hpm_atlas",
			ENABLE_SCLK_ATLAS, 7, CLK_IGNORE_UNUSED, 0),
	GATE(CLK_TRACECLK, "traceclk", "div_atclk_atlas",
			ENABLE_SCLK_ATLAS, 6, CLK_IGNORE_UNUSED, 0),
	GATE(CLK_CTMCLK, "ctmclk", "div_atclk_atlas",
			ENABLE_SCLK_ATLAS, 5, CLK_IGNORE_UNUSED, 0),
	GATE(CLK_HCLK_CSSYS, "hclk_cssys", "div_atclk_atlas",
			ENABLE_SCLK_ATLAS, 4, CLK_IGNORE_UNUSED, 0),
	GATE(CLK_PCLK_DBG_CSSYS, "pclk_dbg_cssys", "div_pclk_dbg_atlas",
			ENABLE_SCLK_ATLAS, 3, CLK_IGNORE_UNUSED, 0),
	GATE(CLK_PCLK_DBG, "pclk_dbg", "div_pclk_dbg_atlas",
			ENABLE_SCLK_ATLAS, 2, CLK_IGNORE_UNUSED, 0),
	GATE(CLK_ATCLK, "atclk", "div_atclk_atlas",
			ENABLE_SCLK_ATLAS, 1, CLK_IGNORE_UNUSED, 0),
};

#define E5433_ATLAS_DIV0(cntclk, pclk_dbg, atclk, pclk, aclk) \
		(((cntclk) << 24) | ((pclk_dbg) << 20) | ((atclk) << 16) | \
		 ((pclk) << 12) | ((aclk) << 8))

#define E5433_ATLAS_DIV1(hpm, copy) \
		(((hpm) << 4) | ((copy) << 0))

static const struct exynos_cpuclk_cfg_data exynos5433_atlasclk_d[] __initconst = {
	{ 1900000, E5433_ATLAS_DIV0(7, 7, 7, 7, 4), E5433_ATLAS_DIV1(7, 1), },
	{ 1800000, E5433_ATLAS_DIV0(7, 7, 7, 7, 4), E5433_ATLAS_DIV1(7, 1), },
	{ 1700000, E5433_ATLAS_DIV0(7, 7, 7, 7, 4), E5433_ATLAS_DIV1(7, 1), },
	{ 1600000, E5433_ATLAS_DIV0(7, 7, 7, 7, 4), E5433_ATLAS_DIV1(7, 1), },
	{ 1500000, E5433_ATLAS_DIV0(7, 7, 7, 7, 3), E5433_ATLAS_DIV1(7, 1), },
	{ 1400000, E5433_ATLAS_DIV0(7, 7, 7, 7, 3), E5433_ATLAS_DIV1(7, 1), },
	{ 1300000, E5433_ATLAS_DIV0(7, 7, 7, 7, 3), E5433_ATLAS_DIV1(7, 1), },
	{ 1200000, E5433_ATLAS_DIV0(7, 7, 7, 7, 3), E5433_ATLAS_DIV1(7, 1), },
	{ 1100000, E5433_ATLAS_DIV0(7, 7, 7, 7, 3), E5433_ATLAS_DIV1(7, 1), },
	{ 1000000, E5433_ATLAS_DIV0(7, 7, 7, 7, 3), E5433_ATLAS_DIV1(7, 1), },
	{  900000, E5433_ATLAS_DIV0(7, 7, 7, 7, 2), E5433_ATLAS_DIV1(7, 1), },
	{  800000, E5433_ATLAS_DIV0(7, 7, 7, 7, 2), E5433_ATLAS_DIV1(7, 1), },
	{  700000, E5433_ATLAS_DIV0(7, 7, 7, 7, 2), E5433_ATLAS_DIV1(7, 1), },
	{  600000, E5433_ATLAS_DIV0(7, 7, 7, 7, 2), E5433_ATLAS_DIV1(7, 1), },
	{  500000, E5433_ATLAS_DIV0(7, 7, 7, 7, 2), E5433_ATLAS_DIV1(7, 1), },
	{  0 },
};

static void __init exynos5433_cmu_atlas_init(struct device_node *np)
{
	void __iomem *reg_base;
	struct samsung_clk_provider *ctx;

	reg_base = of_iomap(np, 0);
	if (!reg_base) {
		panic("%s: failed to map registers\n", __func__);
		return;
	}

	ctx = samsung_clk_init(np, reg_base, ATLAS_NR_CLK);
	if (!ctx) {
		panic("%s: unable to allocate ctx\n", __func__);
		return;
	}

	samsung_clk_register_pll(ctx, atlas_pll_clks,
				 ARRAY_SIZE(atlas_pll_clks), reg_base);
	samsung_clk_register_mux(ctx, atlas_mux_clks,
				 ARRAY_SIZE(atlas_mux_clks));
	samsung_clk_register_div(ctx, atlas_div_clks,
				 ARRAY_SIZE(atlas_div_clks));
	samsung_clk_register_gate(ctx, atlas_gate_clks,
				  ARRAY_SIZE(atlas_gate_clks));

	exynos_register_cpu_clock(ctx, CLK_SCLK_ATLAS, "atlasclk",
		mout_atlas_p[0], mout_atlas_p[1], 0x200,
		exynos5433_atlasclk_d, ARRAY_SIZE(exynos5433_atlasclk_d),
		CLK_CPU_HAS_E5433_REGS_LAYOUT);

	samsung_clk_sleep_init(reg_base, atlas_clk_regs,
			       ARRAY_SIZE(atlas_clk_regs));

	samsung_clk_of_add_provider(np, ctx);
}
CLK_OF_DECLARE(exynos5433_cmu_atlas, "samsung,exynos5433-cmu-atlas",
		exynos5433_cmu_atlas_init);

/*
 * Register offset definitions for CMU_MSCL
 */
#define MUX_SEL_MSCL0					0x0200
#define MUX_SEL_MSCL1					0x0204
#define MUX_ENABLE_MSCL0				0x0300
#define MUX_ENABLE_MSCL1				0x0304
#define MUX_STAT_MSCL0					0x0400
#define MUX_STAT_MSCL1					0x0404
#define DIV_MSCL					0x0600
#define DIV_STAT_MSCL					0x0700
#define ENABLE_ACLK_MSCL				0x0800
#define ENABLE_ACLK_MSCL_SECURE_SMMU_M2MSCALER0		0x0804
#define ENABLE_ACLK_MSCL_SECURE_SMMU_M2MSCALER1		0x0808
#define ENABLE_ACLK_MSCL_SECURE_SMMU_JPEG		0x080c
#define ENABLE_PCLK_MSCL				0x0900
#define ENABLE_PCLK_MSCL_SECURE_SMMU_M2MSCALER0		0x0904
#define ENABLE_PCLK_MSCL_SECURE_SMMU_M2MSCALER1		0x0908
#define ENABLE_PCLK_MSCL_SECURE_SMMU_JPEG		0x090c
#define ENABLE_SCLK_MSCL				0x0a00
#define ENABLE_IP_MSCL0					0x0b00
#define ENABLE_IP_MSCL1					0x0b04
#define ENABLE_IP_MSCL_SECURE_SMMU_M2MSCALER0		0x0b08
#define ENABLE_IP_MSCL_SECURE_SMMU_M2MSCALER1		0x0b0c
#define ENABLE_IP_MSCL_SECURE_SMMU_JPEG			0x0b10

static const unsigned long mscl_clk_regs[] __initconst = {
	MUX_SEL_MSCL0,
	MUX_SEL_MSCL1,
	MUX_ENABLE_MSCL0,
	MUX_ENABLE_MSCL1,
	DIV_MSCL,
	ENABLE_ACLK_MSCL,
	ENABLE_ACLK_MSCL_SECURE_SMMU_M2MSCALER0,
	ENABLE_ACLK_MSCL_SECURE_SMMU_M2MSCALER1,
	ENABLE_ACLK_MSCL_SECURE_SMMU_JPEG,
	ENABLE_PCLK_MSCL,
	ENABLE_PCLK_MSCL_SECURE_SMMU_M2MSCALER0,
	ENABLE_PCLK_MSCL_SECURE_SMMU_M2MSCALER1,
	ENABLE_PCLK_MSCL_SECURE_SMMU_JPEG,
	ENABLE_SCLK_MSCL,
	ENABLE_IP_MSCL0,
	ENABLE_IP_MSCL1,
	ENABLE_IP_MSCL_SECURE_SMMU_M2MSCALER0,
	ENABLE_IP_MSCL_SECURE_SMMU_M2MSCALER1,
	ENABLE_IP_MSCL_SECURE_SMMU_JPEG,
};

static const struct samsung_clk_reg_dump mscl_suspend_regs[] = {
	{ MUX_SEL_MSCL0, 0 },
	{ MUX_SEL_MSCL1, 0 },
};

/* list of all parent clock list */
PNAME(mout_sclk_jpeg_user_p)		= { "oscclk", "sclk_jpeg_mscl", };
PNAME(mout_aclk_mscl_400_user_p)	= { "oscclk", "aclk_mscl_400", };
PNAME(mout_sclk_jpeg_p)			= { "mout_sclk_jpeg_user",
					"mout_aclk_mscl_400_user", };

static const struct samsung_mux_clock mscl_mux_clks[] __initconst = {
	/* MUX_SEL_MSCL0 */
	MUX(CLK_MOUT_SCLK_JPEG_USER, "mout_sclk_jpeg_user",
			mout_sclk_jpeg_user_p, MUX_SEL_MSCL0, 4, 1),
	MUX(CLK_MOUT_ACLK_MSCL_400_USER, "mout_aclk_mscl_400_user",
			mout_aclk_mscl_400_user_p, MUX_SEL_MSCL0, 0, 1),

	/* MUX_SEL_MSCL1 */
	MUX(CLK_MOUT_SCLK_JPEG, "mout_sclk_jpeg", mout_sclk_jpeg_p,
			MUX_SEL_MSCL1, 0, 1),
};

static const struct samsung_div_clock mscl_div_clks[] __initconst = {
	/* DIV_MSCL */
	DIV(CLK_DIV_PCLK_MSCL, "div_pclk_mscl", "mout_aclk_mscl_400_user",
			DIV_MSCL, 0, 3),
};

static const struct samsung_gate_clock mscl_gate_clks[] __initconst = {
	/* ENABLE_ACLK_MSCL */
	GATE(CLK_ACLK_BTS_JPEG, "aclk_bts_jpeg", "mout_aclk_mscl_400_user",
			ENABLE_ACLK_MSCL, 9, 0, 0),
	GATE(CLK_ACLK_BTS_M2MSCALER1, "aclk_bts_m2mscaler1",
			"mout_aclk_mscl_400_user", ENABLE_ACLK_MSCL, 8, 0, 0),
	GATE(CLK_ACLK_BTS_M2MSCALER0, "aclk_bts_m2mscaler0",
			"mout_aclk_mscl_400_user", ENABLE_ACLK_MSCL, 7, 0, 0),
	GATE(CLK_ACLK_AHB2APB_MSCL0P, "aclk_abh2apb_mscl0p", "div_pclk_mscl",
			ENABLE_ACLK_MSCL, 6, CLK_IGNORE_UNUSED, 0),
	GATE(CLK_ACLK_XIU_MSCLX, "aclk_xiu_msclx", "mout_aclk_mscl_400_user",
			ENABLE_ACLK_MSCL, 5, CLK_IGNORE_UNUSED, 0),
	GATE(CLK_ACLK_MSCLNP_100, "aclk_msclnp_100", "div_pclk_mscl",
			ENABLE_ACLK_MSCL, 4, CLK_IGNORE_UNUSED, 0),
	GATE(CLK_ACLK_MSCLND_400, "aclk_msclnd_400", "mout_aclk_mscl_400_user",
			ENABLE_ACLK_MSCL, 3, CLK_IGNORE_UNUSED, 0),
	GATE(CLK_ACLK_JPEG, "aclk_jpeg", "mout_aclk_mscl_400_user",
			ENABLE_ACLK_MSCL, 2, 0, 0),
	GATE(CLK_ACLK_M2MSCALER1, "aclk_m2mscaler1", "mout_aclk_mscl_400_user",
			ENABLE_ACLK_MSCL, 1, 0, 0),
	GATE(CLK_ACLK_M2MSCALER0, "aclk_m2mscaler0", "mout_aclk_mscl_400_user",
			ENABLE_ACLK_MSCL, 0, 0, 0),

	/* ENABLE_ACLK_MSCL_SECURE_SMMU_M2MSCALER0 */
	GATE(CLK_ACLK_SMMU_M2MSCALER0, "aclk_smmu_m2mscaler0",
			"mout_aclk_mscl_400_user",
			ENABLE_ACLK_MSCL_SECURE_SMMU_M2MSCALER0,
			0, CLK_IGNORE_UNUSED, 0),

	/* ENABLE_ACLK_MSCL_SECURE_SMMU_M2MSCALER1 */
	GATE(CLK_ACLK_SMMU_M2MSCALER1, "aclk_smmu_m2mscaler1",
			"mout_aclk_mscl_400_user",
			ENABLE_ACLK_MSCL_SECURE_SMMU_M2MSCALER1,
			0, CLK_IGNORE_UNUSED, 0),

	/* ENABLE_ACLK_MSCL_SECURE_SMMU_JPEG */
	GATE(CLK_ACLK_SMMU_JPEG, "aclk_smmu_jpeg", "mout_aclk_mscl_400_user",
			ENABLE_ACLK_MSCL_SECURE_SMMU_JPEG,
			0, CLK_IGNORE_UNUSED, 0),

	/* ENABLE_PCLK_MSCL */
	GATE(CLK_PCLK_BTS_JPEG, "pclk_bts_jpeg", "div_pclk_mscl",
			ENABLE_PCLK_MSCL, 7, 0, 0),
	GATE(CLK_PCLK_BTS_M2MSCALER1, "pclk_bts_m2mscaler1", "div_pclk_mscl",
			ENABLE_PCLK_MSCL, 6, 0, 0),
	GATE(CLK_PCLK_BTS_M2MSCALER0, "pclk_bts_m2mscaler0", "div_pclk_mscl",
			ENABLE_PCLK_MSCL, 5, 0, 0),
	GATE(CLK_PCLK_PMU_MSCL, "pclk_pmu_mscl", "div_pclk_mscl",
			ENABLE_PCLK_MSCL, 4, CLK_IGNORE_UNUSED, 0),
	GATE(CLK_PCLK_SYSREG_MSCL, "pclk_sysreg_mscl", "div_pclk_mscl",
			ENABLE_PCLK_MSCL, 3, CLK_IGNORE_UNUSED, 0),
	GATE(CLK_PCLK_JPEG, "pclk_jpeg", "div_pclk_mscl",
			ENABLE_PCLK_MSCL, 2, 0, 0),
	GATE(CLK_PCLK_M2MSCALER1, "pclk_m2mscaler1", "div_pclk_mscl",
			ENABLE_PCLK_MSCL, 1, 0, 0),
	GATE(CLK_PCLK_M2MSCALER0, "pclk_m2mscaler0", "div_pclk_mscl",
			ENABLE_PCLK_MSCL, 0, 0, 0),

	/* ENABLE_PCLK_MSCL_SECURE_SMMU_M2MSCALER0 */
	GATE(CLK_PCLK_SMMU_M2MSCALER0, "pclk_smmu_m2mscaler0", "div_pclk_mscl",
			ENABLE_PCLK_MSCL_SECURE_SMMU_M2MSCALER0,
			0, CLK_IGNORE_UNUSED, 0),

	/* ENABLE_PCLK_MSCL_SECURE_SMMU_M2MSCALER1 */
	GATE(CLK_PCLK_SMMU_M2MSCALER1, "pclk_smmu_m2mscaler1", "div_pclk_mscl",
			ENABLE_PCLK_MSCL_SECURE_SMMU_M2MSCALER1,
			0, CLK_IGNORE_UNUSED, 0),

	/* ENABLE_PCLK_MSCL_SECURE_SMMU_JPEG */
	GATE(CLK_PCLK_SMMU_JPEG, "pclk_smmu_jpeg", "div_pclk_mscl",
			ENABLE_PCLK_MSCL_SECURE_SMMU_JPEG,
			0, CLK_IGNORE_UNUSED, 0),

	/* ENABLE_SCLK_MSCL */
	GATE(CLK_SCLK_JPEG, "sclk_jpeg", "mout_sclk_jpeg", ENABLE_SCLK_MSCL, 0,
			CLK_IGNORE_UNUSED | CLK_SET_RATE_PARENT, 0),
};

static const struct samsung_cmu_info mscl_cmu_info __initconst = {
	.mux_clks		= mscl_mux_clks,
	.nr_mux_clks		= ARRAY_SIZE(mscl_mux_clks),
	.div_clks		= mscl_div_clks,
	.nr_div_clks		= ARRAY_SIZE(mscl_div_clks),
	.gate_clks		= mscl_gate_clks,
	.nr_gate_clks		= ARRAY_SIZE(mscl_gate_clks),
	.nr_clk_ids		= MSCL_NR_CLK,
	.clk_regs		= mscl_clk_regs,
	.nr_clk_regs		= ARRAY_SIZE(mscl_clk_regs),
	.suspend_regs		= mscl_suspend_regs,
	.nr_suspend_regs	= ARRAY_SIZE(mscl_suspend_regs),
	.clk_name		= "aclk_mscl_400",
};

/*
 * Register offset definitions for CMU_MFC
 */
#define MUX_SEL_MFC				0x0200
#define MUX_ENABLE_MFC				0x0300
#define MUX_STAT_MFC				0x0400
#define DIV_MFC					0x0600
#define DIV_STAT_MFC				0x0700
#define ENABLE_ACLK_MFC				0x0800
#define ENABLE_ACLK_MFC_SECURE_SMMU_MFC		0x0804
#define ENABLE_PCLK_MFC				0x0900
#define ENABLE_PCLK_MFC_SECURE_SMMU_MFC		0x0904
#define ENABLE_IP_MFC0				0x0b00
#define ENABLE_IP_MFC1				0x0b04
#define ENABLE_IP_MFC_SECURE_SMMU_MFC		0x0b08

static const unsigned long mfc_clk_regs[] __initconst = {
	MUX_SEL_MFC,
	MUX_ENABLE_MFC,
	DIV_MFC,
	ENABLE_ACLK_MFC,
	ENABLE_ACLK_MFC_SECURE_SMMU_MFC,
	ENABLE_PCLK_MFC,
	ENABLE_PCLK_MFC_SECURE_SMMU_MFC,
	ENABLE_IP_MFC0,
	ENABLE_IP_MFC1,
	ENABLE_IP_MFC_SECURE_SMMU_MFC,
};

static const struct samsung_clk_reg_dump mfc_suspend_regs[] = {
	{ MUX_SEL_MFC, 0 },
};

PNAME(mout_aclk_mfc_400_user_p)		= { "oscclk", "aclk_mfc_400", };

static const struct samsung_mux_clock mfc_mux_clks[] __initconst = {
	/* MUX_SEL_MFC */
	MUX(CLK_MOUT_ACLK_MFC_400_USER, "mout_aclk_mfc_400_user",
			mout_aclk_mfc_400_user_p, MUX_SEL_MFC, 0, 0),
};

static const struct samsung_div_clock mfc_div_clks[] __initconst = {
	/* DIV_MFC */
	DIV(CLK_DIV_PCLK_MFC, "div_pclk_mfc", "mout_aclk_mfc_400_user",
			DIV_MFC, 0, 2),
};

static const struct samsung_gate_clock mfc_gate_clks[] __initconst = {
	/* ENABLE_ACLK_MFC */
	GATE(CLK_ACLK_BTS_MFC_1, "aclk_bts_mfc_1", "mout_aclk_mfc_400_user",
			ENABLE_ACLK_MFC, 6, 0, 0),
	GATE(CLK_ACLK_BTS_MFC_0, "aclk_bts_mfc_0", "mout_aclk_mfc_400_user",
			ENABLE_ACLK_MFC, 5, 0, 0),
	GATE(CLK_ACLK_AHB2APB_MFCP, "aclk_ahb2apb_mfcp", "div_pclk_mfc",
			ENABLE_ACLK_MFC, 4, CLK_IGNORE_UNUSED, 0),
	GATE(CLK_ACLK_XIU_MFCX, "aclk_xiu_mfcx", "mout_aclk_mfc_400_user",
			ENABLE_ACLK_MFC, 3, CLK_IGNORE_UNUSED, 0),
	GATE(CLK_ACLK_MFCNP_100, "aclk_mfcnp_100", "div_pclk_mfc",
			ENABLE_ACLK_MFC, 2, CLK_IGNORE_UNUSED, 0),
	GATE(CLK_ACLK_MFCND_400, "aclk_mfcnd_400", "mout_aclk_mfc_400_user",
			ENABLE_ACLK_MFC, 1, CLK_IGNORE_UNUSED, 0),
	GATE(CLK_ACLK_MFC, "aclk_mfc", "mout_aclk_mfc_400_user",
			ENABLE_ACLK_MFC, 0, 0, 0),

	/* ENABLE_ACLK_MFC_SECURE_SMMU_MFC */
	GATE(CLK_ACLK_SMMU_MFC_1, "aclk_smmu_mfc_1", "mout_aclk_mfc_400_user",
			ENABLE_ACLK_MFC_SECURE_SMMU_MFC,
			1, CLK_IGNORE_UNUSED, 0),
	GATE(CLK_ACLK_SMMU_MFC_0, "aclk_smmu_mfc_0", "mout_aclk_mfc_400_user",
			ENABLE_ACLK_MFC_SECURE_SMMU_MFC,
			0, CLK_IGNORE_UNUSED, 0),

	/* ENABLE_PCLK_MFC */
	GATE(CLK_PCLK_BTS_MFC_1, "pclk_bts_mfc_1", "div_pclk_mfc",
			ENABLE_PCLK_MFC, 4, 0, 0),
	GATE(CLK_PCLK_BTS_MFC_0, "pclk_bts_mfc_0", "div_pclk_mfc",
			ENABLE_PCLK_MFC, 3, 0, 0),
	GATE(CLK_PCLK_PMU_MFC, "pclk_pmu_mfc", "div_pclk_mfc",
			ENABLE_PCLK_MFC, 2, CLK_IGNORE_UNUSED, 0),
	GATE(CLK_PCLK_SYSREG_MFC, "pclk_sysreg_mfc", "div_pclk_mfc",
			ENABLE_PCLK_MFC, 1, CLK_IGNORE_UNUSED, 0),
	GATE(CLK_PCLK_MFC, "pclk_mfc", "div_pclk_mfc",
			ENABLE_PCLK_MFC, 4, CLK_IGNORE_UNUSED, 0),

	/* ENABLE_PCLK_MFC_SECURE_SMMU_MFC */
	GATE(CLK_PCLK_SMMU_MFC_1, "pclk_smmu_mfc_1", "div_pclk_mfc",
			ENABLE_PCLK_MFC_SECURE_SMMU_MFC,
			1, CLK_IGNORE_UNUSED, 0),
	GATE(CLK_PCLK_SMMU_MFC_0, "pclk_smmu_mfc_0", "div_pclk_mfc",
			ENABLE_PCLK_MFC_SECURE_SMMU_MFC,
			0, CLK_IGNORE_UNUSED, 0),
};

static const struct samsung_cmu_info mfc_cmu_info __initconst = {
	.mux_clks		= mfc_mux_clks,
	.nr_mux_clks		= ARRAY_SIZE(mfc_mux_clks),
	.div_clks		= mfc_div_clks,
	.nr_div_clks		= ARRAY_SIZE(mfc_div_clks),
	.gate_clks		= mfc_gate_clks,
	.nr_gate_clks		= ARRAY_SIZE(mfc_gate_clks),
	.nr_clk_ids		= MFC_NR_CLK,
	.clk_regs		= mfc_clk_regs,
	.nr_clk_regs		= ARRAY_SIZE(mfc_clk_regs),
	.suspend_regs		= mfc_suspend_regs,
	.nr_suspend_regs	= ARRAY_SIZE(mfc_suspend_regs),
	.clk_name		= "aclk_mfc_400",
};

/*
 * Register offset definitions for CMU_HEVC
 */
#define MUX_SEL_HEVC				0x0200
#define MUX_ENABLE_HEVC				0x0300
#define MUX_STAT_HEVC				0x0400
#define DIV_HEVC				0x0600
#define DIV_STAT_HEVC				0x0700
#define ENABLE_ACLK_HEVC			0x0800
#define ENABLE_ACLK_HEVC_SECURE_SMMU_HEVC	0x0804
#define ENABLE_PCLK_HEVC			0x0900
#define ENABLE_PCLK_HEVC_SECURE_SMMU_HEVC	0x0904
#define ENABLE_IP_HEVC0				0x0b00
#define ENABLE_IP_HEVC1				0x0b04
#define ENABLE_IP_HEVC_SECURE_SMMU_HEVC		0x0b08

static const unsigned long hevc_clk_regs[] __initconst = {
	MUX_SEL_HEVC,
	MUX_ENABLE_HEVC,
	DIV_HEVC,
	ENABLE_ACLK_HEVC,
	ENABLE_ACLK_HEVC_SECURE_SMMU_HEVC,
	ENABLE_PCLK_HEVC,
	ENABLE_PCLK_HEVC_SECURE_SMMU_HEVC,
	ENABLE_IP_HEVC0,
	ENABLE_IP_HEVC1,
	ENABLE_IP_HEVC_SECURE_SMMU_HEVC,
};

static const struct samsung_clk_reg_dump hevc_suspend_regs[] = {
	{ MUX_SEL_HEVC, 0 },
};

PNAME(mout_aclk_hevc_400_user_p)	= { "oscclk", "aclk_hevc_400", };

static const struct samsung_mux_clock hevc_mux_clks[] __initconst = {
	/* MUX_SEL_HEVC */
	MUX(CLK_MOUT_ACLK_HEVC_400_USER, "mout_aclk_hevc_400_user",
			mout_aclk_hevc_400_user_p, MUX_SEL_HEVC, 0, 0),
};

static const struct samsung_div_clock hevc_div_clks[] __initconst = {
	/* DIV_HEVC */
	DIV(CLK_DIV_PCLK_HEVC, "div_pclk_hevc", "mout_aclk_hevc_400_user",
			DIV_HEVC, 0, 2),
};

static const struct samsung_gate_clock hevc_gate_clks[] __initconst = {
	/* ENABLE_ACLK_HEVC */
	GATE(CLK_ACLK_BTS_HEVC_1, "aclk_bts_hevc_1", "mout_aclk_hevc_400_user",
			ENABLE_ACLK_HEVC, 6, 0, 0),
	GATE(CLK_ACLK_BTS_HEVC_0, "aclk_bts_hevc_0", "mout_aclk_hevc_400_user",
			ENABLE_ACLK_HEVC, 5, 0, 0),
	GATE(CLK_ACLK_AHB2APB_HEVCP, "aclk_ahb2apb_hevcp", "div_pclk_hevc",
			ENABLE_ACLK_HEVC, 4, CLK_IGNORE_UNUSED, 0),
	GATE(CLK_ACLK_XIU_HEVCX, "aclk_xiu_hevcx", "mout_aclk_hevc_400_user",
			ENABLE_ACLK_HEVC, 3, CLK_IGNORE_UNUSED, 0),
	GATE(CLK_ACLK_HEVCNP_100, "aclk_hevcnp_100", "div_pclk_hevc",
			ENABLE_ACLK_HEVC, 2, CLK_IGNORE_UNUSED, 0),
	GATE(CLK_ACLK_HEVCND_400, "aclk_hevcnd_400", "mout_aclk_hevc_400_user",
			ENABLE_ACLK_HEVC, 1, CLK_IGNORE_UNUSED, 0),
	GATE(CLK_ACLK_HEVC, "aclk_hevc", "mout_aclk_hevc_400_user",
			ENABLE_ACLK_HEVC, 0, 0, 0),

	/* ENABLE_ACLK_HEVC_SECURE_SMMU_HEVC */
	GATE(CLK_ACLK_SMMU_HEVC_1, "aclk_smmu_hevc_1",
			"mout_aclk_hevc_400_user",
			ENABLE_ACLK_HEVC_SECURE_SMMU_HEVC,
			1, CLK_IGNORE_UNUSED, 0),
	GATE(CLK_ACLK_SMMU_HEVC_0, "aclk_smmu_hevc_0",
			"mout_aclk_hevc_400_user",
			ENABLE_ACLK_HEVC_SECURE_SMMU_HEVC,
			0, CLK_IGNORE_UNUSED, 0),

	/* ENABLE_PCLK_HEVC */
	GATE(CLK_PCLK_BTS_HEVC_1, "pclk_bts_hevc_1", "div_pclk_hevc",
			ENABLE_PCLK_HEVC, 4, 0, 0),
	GATE(CLK_PCLK_BTS_HEVC_0, "pclk_bts_hevc_0", "div_pclk_hevc",
			ENABLE_PCLK_HEVC, 3, 0, 0),
	GATE(CLK_PCLK_PMU_HEVC, "pclk_pmu_hevc", "div_pclk_hevc",
			ENABLE_PCLK_HEVC, 2, CLK_IGNORE_UNUSED, 0),
	GATE(CLK_PCLK_SYSREG_HEVC, "pclk_sysreg_hevc", "div_pclk_hevc",
			ENABLE_PCLK_HEVC, 1, CLK_IGNORE_UNUSED, 0),
	GATE(CLK_PCLK_HEVC, "pclk_hevc", "div_pclk_hevc",
			ENABLE_PCLK_HEVC, 4, CLK_IGNORE_UNUSED, 0),

	/* ENABLE_PCLK_HEVC_SECURE_SMMU_HEVC */
	GATE(CLK_PCLK_SMMU_HEVC_1, "pclk_smmu_hevc_1", "div_pclk_hevc",
			ENABLE_PCLK_HEVC_SECURE_SMMU_HEVC,
			1, CLK_IGNORE_UNUSED, 0),
	GATE(CLK_PCLK_SMMU_HEVC_0, "pclk_smmu_hevc_0", "div_pclk_hevc",
			ENABLE_PCLK_HEVC_SECURE_SMMU_HEVC,
			0, CLK_IGNORE_UNUSED, 0),
};

static const struct samsung_cmu_info hevc_cmu_info __initconst = {
	.mux_clks		= hevc_mux_clks,
	.nr_mux_clks		= ARRAY_SIZE(hevc_mux_clks),
	.div_clks		= hevc_div_clks,
	.nr_div_clks		= ARRAY_SIZE(hevc_div_clks),
	.gate_clks		= hevc_gate_clks,
	.nr_gate_clks		= ARRAY_SIZE(hevc_gate_clks),
	.nr_clk_ids		= HEVC_NR_CLK,
	.clk_regs		= hevc_clk_regs,
	.nr_clk_regs		= ARRAY_SIZE(hevc_clk_regs),
	.suspend_regs		= hevc_suspend_regs,
	.nr_suspend_regs	= ARRAY_SIZE(hevc_suspend_regs),
	.clk_name		= "aclk_hevc_400",
};

/*
 * Register offset definitions for CMU_ISP
 */
#define MUX_SEL_ISP			0x0200
#define MUX_ENABLE_ISP			0x0300
#define MUX_STAT_ISP			0x0400
#define DIV_ISP				0x0600
#define DIV_STAT_ISP			0x0700
#define ENABLE_ACLK_ISP0		0x0800
#define ENABLE_ACLK_ISP1		0x0804
#define ENABLE_ACLK_ISP2		0x0808
#define ENABLE_PCLK_ISP			0x0900
#define ENABLE_SCLK_ISP			0x0a00
#define ENABLE_IP_ISP0			0x0b00
#define ENABLE_IP_ISP1			0x0b04
#define ENABLE_IP_ISP2			0x0b08
#define ENABLE_IP_ISP3			0x0b0c

static const unsigned long isp_clk_regs[] __initconst = {
	MUX_SEL_ISP,
	MUX_ENABLE_ISP,
	DIV_ISP,
	ENABLE_ACLK_ISP0,
	ENABLE_ACLK_ISP1,
	ENABLE_ACLK_ISP2,
	ENABLE_PCLK_ISP,
	ENABLE_SCLK_ISP,
	ENABLE_IP_ISP0,
	ENABLE_IP_ISP1,
	ENABLE_IP_ISP2,
	ENABLE_IP_ISP3,
};

static const struct samsung_clk_reg_dump isp_suspend_regs[] = {
	{ MUX_SEL_ISP, 0 },
};

PNAME(mout_aclk_isp_dis_400_user_p)	= { "oscclk", "aclk_isp_dis_400", };
PNAME(mout_aclk_isp_400_user_p)		= { "oscclk", "aclk_isp_400", };

static const struct samsung_mux_clock isp_mux_clks[] __initconst = {
	/* MUX_SEL_ISP */
	MUX(CLK_MOUT_ACLK_ISP_DIS_400_USER, "mout_aclk_isp_dis_400_user",
			mout_aclk_isp_dis_400_user_p, MUX_SEL_ISP, 4, 0),
	MUX(CLK_MOUT_ACLK_ISP_400_USER, "mout_aclk_isp_400_user",
			mout_aclk_isp_400_user_p, MUX_SEL_ISP, 0, 0),
};

static const struct samsung_div_clock isp_div_clks[] __initconst = {
	/* DIV_ISP */
	DIV(CLK_DIV_PCLK_ISP_DIS, "div_pclk_isp_dis",
			"mout_aclk_isp_dis_400_user", DIV_ISP, 12, 3),
	DIV(CLK_DIV_PCLK_ISP, "div_pclk_isp", "mout_aclk_isp_400_user",
			DIV_ISP, 8, 3),
	DIV(CLK_DIV_ACLK_ISP_D_200, "div_aclk_isp_d_200",
			"mout_aclk_isp_400_user", DIV_ISP, 4, 3),
	DIV(CLK_DIV_ACLK_ISP_C_200, "div_aclk_isp_c_200",
			"mout_aclk_isp_400_user", DIV_ISP, 0, 3),
};

static const struct samsung_gate_clock isp_gate_clks[] __initconst = {
	/* ENABLE_ACLK_ISP0 */
	GATE(CLK_ACLK_ISP_D_GLUE, "aclk_isp_d_glue", "mout_aclk_isp_400_user",
			ENABLE_ACLK_ISP0, 6, CLK_IGNORE_UNUSED, 0),
	GATE(CLK_ACLK_SCALERP, "aclk_scalerp", "mout_aclk_isp_400_user",
			ENABLE_ACLK_ISP0, 5, 0, 0),
	GATE(CLK_ACLK_3DNR, "aclk_3dnr", "mout_aclk_isp_400_user",
			ENABLE_ACLK_ISP0, 4, 0, 0),
	GATE(CLK_ACLK_DIS, "aclk_dis", "mout_aclk_isp_dis_400_user",
			ENABLE_ACLK_ISP0, 3, 0, 0),
	GATE(CLK_ACLK_SCALERC, "aclk_scalerc", "mout_aclk_isp_400_user",
			ENABLE_ACLK_ISP0, 2, 0, 0),
	GATE(CLK_ACLK_DRC, "aclk_drc", "mout_aclk_isp_400_user",
			ENABLE_ACLK_ISP0, 1, 0, 0),
	GATE(CLK_ACLK_ISP, "aclk_isp", "mout_aclk_isp_400_user",
			ENABLE_ACLK_ISP0, 0, 0, 0),

	/* ENABLE_ACLK_ISP1 */
	GATE(CLK_ACLK_AXIUS_SCALERP, "aclk_axius_scalerp",
			"mout_aclk_isp_400_user", ENABLE_ACLK_ISP1,
			17, CLK_IGNORE_UNUSED, 0),
	GATE(CLK_ACLK_AXIUS_SCALERC, "aclk_axius_scalerc",
			"mout_aclk_isp_400_user", ENABLE_ACLK_ISP1,
			16, CLK_IGNORE_UNUSED, 0),
	GATE(CLK_ACLK_AXIUS_DRC, "aclk_axius_drc",
			"mout_aclk_isp_400_user", ENABLE_ACLK_ISP1,
			15, CLK_IGNORE_UNUSED, 0),
	GATE(CLK_ACLK_ASYNCAHBM_ISP2P, "aclk_asyncahbm_isp2p",
			"div_pclk_isp", ENABLE_ACLK_ISP1,
			14, CLK_IGNORE_UNUSED, 0),
	GATE(CLK_ACLK_ASYNCAHBM_ISP1P, "aclk_asyncahbm_isp1p",
			"div_pclk_isp", ENABLE_ACLK_ISP1,
			13, CLK_IGNORE_UNUSED, 0),
	GATE(CLK_ACLK_ASYNCAXIS_DIS1, "aclk_asyncaxis_dis1",
			"mout_aclk_isp_dis_400_user", ENABLE_ACLK_ISP1,
			12, CLK_IGNORE_UNUSED, 0),
	GATE(CLK_ACLK_ASYNCAXIS_DIS0, "aclk_asyncaxis_dis0",
			"mout_aclk_isp_dis_400_user", ENABLE_ACLK_ISP1,
			11, CLK_IGNORE_UNUSED, 0),
	GATE(CLK_ACLK_ASYNCAXIM_DIS1, "aclk_asyncaxim_dis1",
			"mout_aclk_isp_400_user", ENABLE_ACLK_ISP1,
			10, CLK_IGNORE_UNUSED, 0),
	GATE(CLK_ACLK_ASYNCAXIM_DIS0, "aclk_asyncaxim_dis0",
			"mout_aclk_isp_400_user", ENABLE_ACLK_ISP1,
			9, CLK_IGNORE_UNUSED, 0),
	GATE(CLK_ACLK_ASYNCAXIM_ISP2P, "aclk_asyncaxim_isp2p",
			"div_aclk_isp_d_200", ENABLE_ACLK_ISP1,
			8, CLK_IGNORE_UNUSED, 0),
	GATE(CLK_ACLK_ASYNCAXIM_ISP1P, "aclk_asyncaxim_isp1p",
			"div_aclk_isp_c_200", ENABLE_ACLK_ISP1,
			7, CLK_IGNORE_UNUSED, 0),
	GATE(CLK_ACLK_AHB2APB_ISP2P, "aclk_ahb2apb_isp2p", "div_pclk_isp",
			ENABLE_ACLK_ISP1, 6, CLK_IGNORE_UNUSED, 0),
	GATE(CLK_ACLK_AHB2APB_ISP1P, "aclk_ahb2apb_isp1p", "div_pclk_isp",
			ENABLE_ACLK_ISP1, 5, CLK_IGNORE_UNUSED, 0),
	GATE(CLK_ACLK_AXI2APB_ISP2P, "aclk_axi2apb_isp2p",
			"div_aclk_isp_d_200", ENABLE_ACLK_ISP1,
			4, CLK_IGNORE_UNUSED, 0),
	GATE(CLK_ACLK_AXI2APB_ISP1P, "aclk_axi2apb_isp1p",
			"div_aclk_isp_c_200", ENABLE_ACLK_ISP1,
			3, CLK_IGNORE_UNUSED, 0),
	GATE(CLK_ACLK_XIU_ISPEX1, "aclk_xiu_ispex1", "mout_aclk_isp_400_user",
			ENABLE_ACLK_ISP1, 2, CLK_IGNORE_UNUSED, 0),
	GATE(CLK_ACLK_XIU_ISPEX0, "aclk_xiu_ispex0", "mout_aclk_isp_400_user",
			ENABLE_ACLK_ISP1, 1, CLK_IGNORE_UNUSED, 0),
	GATE(CLK_ACLK_ISPND_400, "aclk_ispnd_400", "mout_aclk_isp_400_user",
			ENABLE_ACLK_ISP1, 1, CLK_IGNORE_UNUSED, 0),

	/* ENABLE_ACLK_ISP2 */
	GATE(CLK_ACLK_SMMU_SCALERP, "aclk_smmu_scalerp",
			"mout_aclk_isp_400_user", ENABLE_ACLK_ISP2,
			13, CLK_IGNORE_UNUSED, 0),
	GATE(CLK_ACLK_SMMU_3DNR, "aclk_smmu_3dnr", "mout_aclk_isp_400_user",
			ENABLE_ACLK_ISP2, 12, CLK_IGNORE_UNUSED, 0),
	GATE(CLK_ACLK_SMMU_DIS1, "aclk_smmu_dis1", "mout_aclk_isp_400_user",
			ENABLE_ACLK_ISP2, 11, CLK_IGNORE_UNUSED, 0),
	GATE(CLK_ACLK_SMMU_DIS0, "aclk_smmu_dis0", "mout_aclk_isp_400_user",
			ENABLE_ACLK_ISP2, 10, CLK_IGNORE_UNUSED, 0),
	GATE(CLK_ACLK_SMMU_SCALERC, "aclk_smmu_scalerc",
			"mout_aclk_isp_400_user", ENABLE_ACLK_ISP2,
			9, CLK_IGNORE_UNUSED, 0),
	GATE(CLK_ACLK_SMMU_DRC, "aclk_smmu_drc", "mout_aclk_isp_400_user",
			ENABLE_ACLK_ISP2, 8, CLK_IGNORE_UNUSED, 0),
	GATE(CLK_ACLK_SMMU_ISP, "aclk_smmu_isp", "mout_aclk_isp_400_user",
			ENABLE_ACLK_ISP2, 7, CLK_IGNORE_UNUSED, 0),
	GATE(CLK_ACLK_BTS_SCALERP, "aclk_bts_scalerp",
			"mout_aclk_isp_400_user", ENABLE_ACLK_ISP2,
			6, CLK_IGNORE_UNUSED, 0),
	GATE(CLK_ACLK_BTS_3DR, "aclk_bts_3dnr", "mout_aclk_isp_400_user",
			ENABLE_ACLK_ISP2, 5, CLK_IGNORE_UNUSED, 0),
	GATE(CLK_ACLK_BTS_DIS1, "aclk_bts_dis1", "mout_aclk_isp_400_user",
			ENABLE_ACLK_ISP2, 4, CLK_IGNORE_UNUSED, 0),
	GATE(CLK_ACLK_BTS_DIS0, "aclk_bts_dis0", "mout_aclk_isp_400_user",
			ENABLE_ACLK_ISP2, 3, CLK_IGNORE_UNUSED, 0),
	GATE(CLK_ACLK_BTS_SCALERC, "aclk_bts_scalerc",
			"mout_aclk_isp_400_user", ENABLE_ACLK_ISP2,
			2, CLK_IGNORE_UNUSED, 0),
	GATE(CLK_ACLK_BTS_DRC, "aclk_bts_drc", "mout_aclk_isp_400_user",
			ENABLE_ACLK_ISP2, 1, CLK_IGNORE_UNUSED, 0),
	GATE(CLK_ACLK_BTS_ISP, "aclk_bts_isp", "mout_aclk_isp_400_user",
			ENABLE_ACLK_ISP2, 0, CLK_IGNORE_UNUSED, 0),

	/* ENABLE_PCLK_ISP */
	GATE(CLK_PCLK_SMMU_SCALERP, "pclk_smmu_scalerp", "div_aclk_isp_d_200",
			ENABLE_PCLK_ISP, 25, CLK_IGNORE_UNUSED, 0),
	GATE(CLK_PCLK_SMMU_3DNR, "pclk_smmu_3dnr", "div_aclk_isp_d_200",
			ENABLE_PCLK_ISP, 24, CLK_IGNORE_UNUSED, 0),
	GATE(CLK_PCLK_SMMU_DIS1, "pclk_smmu_dis1", "div_aclk_isp_d_200",
			ENABLE_PCLK_ISP, 23, CLK_IGNORE_UNUSED, 0),
	GATE(CLK_PCLK_SMMU_DIS0, "pclk_smmu_dis0", "div_aclk_isp_d_200",
			ENABLE_PCLK_ISP, 22, CLK_IGNORE_UNUSED, 0),
	GATE(CLK_PCLK_SMMU_SCALERC, "pclk_smmu_scalerc", "div_aclk_isp_c_200",
			ENABLE_PCLK_ISP, 21, CLK_IGNORE_UNUSED, 0),
	GATE(CLK_PCLK_SMMU_DRC, "pclk_smmu_drc", "div_aclk_isp_c_200",
			ENABLE_PCLK_ISP, 20, CLK_IGNORE_UNUSED, 0),
	GATE(CLK_PCLK_SMMU_ISP, "pclk_smmu_isp", "div_aclk_isp_c_200",
			ENABLE_PCLK_ISP, 19, CLK_IGNORE_UNUSED, 0),
	GATE(CLK_PCLK_BTS_SCALERP, "pclk_bts_scalerp", "div_pclk_isp",
			ENABLE_PCLK_ISP, 18, CLK_IGNORE_UNUSED, 0),
	GATE(CLK_PCLK_BTS_3DNR, "pclk_bts_3dnr", "div_pclk_isp",
			ENABLE_PCLK_ISP, 17, CLK_IGNORE_UNUSED, 0),
	GATE(CLK_PCLK_BTS_DIS1, "pclk_bts_dis1", "div_pclk_isp",
			ENABLE_PCLK_ISP, 16, CLK_IGNORE_UNUSED, 0),
	GATE(CLK_PCLK_BTS_DIS0, "pclk_bts_dis0", "div_pclk_isp",
			ENABLE_PCLK_ISP, 15, CLK_IGNORE_UNUSED, 0),
	GATE(CLK_PCLK_BTS_SCALERC, "pclk_bts_scalerc", "div_pclk_isp",
			ENABLE_PCLK_ISP, 14, CLK_IGNORE_UNUSED, 0),
	GATE(CLK_PCLK_BTS_DRC, "pclk_bts_drc", "div_pclk_isp",
			ENABLE_PCLK_ISP, 13, CLK_IGNORE_UNUSED, 0),
	GATE(CLK_PCLK_BTS_ISP, "pclk_bts_isp", "div_pclk_isp",
			ENABLE_PCLK_ISP, 12, CLK_IGNORE_UNUSED, 0),
	GATE(CLK_PCLK_ASYNCAXI_DIS1, "pclk_asyncaxi_dis1", "div_pclk_isp",
			ENABLE_PCLK_ISP, 11, CLK_IGNORE_UNUSED, 0),
	GATE(CLK_PCLK_ASYNCAXI_DIS0, "pclk_asyncaxi_dis0", "div_pclk_isp",
			ENABLE_PCLK_ISP, 10, CLK_IGNORE_UNUSED, 0),
	GATE(CLK_PCLK_PMU_ISP, "pclk_pmu_isp", "div_pclk_isp",
			ENABLE_PCLK_ISP, 9, CLK_IGNORE_UNUSED, 0),
	GATE(CLK_PCLK_SYSREG_ISP, "pclk_sysreg_isp", "div_pclk_isp",
			ENABLE_PCLK_ISP, 8, CLK_IGNORE_UNUSED, 0),
	GATE(CLK_PCLK_CMU_ISP_LOCAL, "pclk_cmu_isp_local",
			"div_aclk_isp_c_200", ENABLE_PCLK_ISP,
			7, CLK_IGNORE_UNUSED, 0),
	GATE(CLK_PCLK_SCALERP, "pclk_scalerp", "div_aclk_isp_d_200",
			ENABLE_PCLK_ISP, 6, CLK_IGNORE_UNUSED, 0),
	GATE(CLK_PCLK_3DNR, "pclk_3dnr", "div_aclk_isp_d_200",
			ENABLE_PCLK_ISP, 5, CLK_IGNORE_UNUSED, 0),
	GATE(CLK_PCLK_DIS_CORE, "pclk_dis_core", "div_pclk_isp_dis",
			ENABLE_PCLK_ISP, 4, CLK_IGNORE_UNUSED, 0),
	GATE(CLK_PCLK_DIS, "pclk_dis", "div_aclk_isp_d_200",
			ENABLE_PCLK_ISP, 3, CLK_IGNORE_UNUSED, 0),
	GATE(CLK_PCLK_SCALERC, "pclk_scalerc", "div_aclk_isp_c_200",
			ENABLE_PCLK_ISP, 2, CLK_IGNORE_UNUSED, 0),
	GATE(CLK_PCLK_DRC, "pclk_drc", "div_aclk_isp_c_200",
			ENABLE_PCLK_ISP, 1, CLK_IGNORE_UNUSED, 0),
	GATE(CLK_PCLK_ISP, "pclk_isp", "div_aclk_isp_c_200",
			ENABLE_PCLK_ISP, 0, CLK_IGNORE_UNUSED, 0),

	/* ENABLE_SCLK_ISP */
	GATE(CLK_SCLK_PIXELASYNCS_DIS, "sclk_pixelasyncs_dis",
			"mout_aclk_isp_dis_400_user", ENABLE_SCLK_ISP,
			5, CLK_IGNORE_UNUSED, 0),
	GATE(CLK_SCLK_PIXELASYNCM_DIS, "sclk_pixelasyncm_dis",
			"mout_aclk_isp_dis_400_user", ENABLE_SCLK_ISP,
			4, CLK_IGNORE_UNUSED, 0),
	GATE(CLK_SCLK_PIXELASYNCS_SCALERP, "sclk_pixelasyncs_scalerp",
			"mout_aclk_isp_400_user", ENABLE_SCLK_ISP,
			3, CLK_IGNORE_UNUSED, 0),
	GATE(CLK_SCLK_PIXELASYNCM_ISPD, "sclk_pixelasyncm_ispd",
			"mout_aclk_isp_400_user", ENABLE_SCLK_ISP,
			2, CLK_IGNORE_UNUSED, 0),
	GATE(CLK_SCLK_PIXELASYNCS_ISPC, "sclk_pixelasyncs_ispc",
			"mout_aclk_isp_400_user", ENABLE_SCLK_ISP,
			1, CLK_IGNORE_UNUSED, 0),
	GATE(CLK_SCLK_PIXELASYNCM_ISPC, "sclk_pixelasyncm_ispc",
			"mout_aclk_isp_400_user", ENABLE_SCLK_ISP,
			0, CLK_IGNORE_UNUSED, 0),
};

static const struct samsung_cmu_info isp_cmu_info __initconst = {
	.mux_clks		= isp_mux_clks,
	.nr_mux_clks		= ARRAY_SIZE(isp_mux_clks),
	.div_clks		= isp_div_clks,
	.nr_div_clks		= ARRAY_SIZE(isp_div_clks),
	.gate_clks		= isp_gate_clks,
	.nr_gate_clks		= ARRAY_SIZE(isp_gate_clks),
	.nr_clk_ids		= ISP_NR_CLK,
	.clk_regs		= isp_clk_regs,
	.nr_clk_regs		= ARRAY_SIZE(isp_clk_regs),
	.suspend_regs		= isp_suspend_regs,
	.nr_suspend_regs	= ARRAY_SIZE(isp_suspend_regs),
	.clk_name		= "aclk_isp_400",
};

/*
 * Register offset definitions for CMU_CAM0
 */
#define MUX_SEL_CAM00			0x0200
#define MUX_SEL_CAM01			0x0204
#define MUX_SEL_CAM02			0x0208
#define MUX_SEL_CAM03			0x020c
#define MUX_SEL_CAM04			0x0210
#define MUX_ENABLE_CAM00		0x0300
#define MUX_ENABLE_CAM01		0x0304
#define MUX_ENABLE_CAM02		0x0308
#define MUX_ENABLE_CAM03		0x030c
#define MUX_ENABLE_CAM04		0x0310
#define MUX_STAT_CAM00			0x0400
#define MUX_STAT_CAM01			0x0404
#define MUX_STAT_CAM02			0x0408
#define MUX_STAT_CAM03			0x040c
#define MUX_STAT_CAM04			0x0410
#define MUX_IGNORE_CAM01		0x0504
#define DIV_CAM00			0x0600
#define DIV_CAM01			0x0604
#define DIV_CAM02			0x0608
#define DIV_CAM03			0x060c
#define DIV_STAT_CAM00			0x0700
#define DIV_STAT_CAM01			0x0704
#define DIV_STAT_CAM02			0x0708
#define DIV_STAT_CAM03			0x070c
#define ENABLE_ACLK_CAM00		0X0800
#define ENABLE_ACLK_CAM01		0X0804
#define ENABLE_ACLK_CAM02		0X0808
#define ENABLE_PCLK_CAM0		0X0900
#define ENABLE_SCLK_CAM0		0X0a00
#define ENABLE_IP_CAM00			0X0b00
#define ENABLE_IP_CAM01			0X0b04
#define ENABLE_IP_CAM02			0X0b08
#define ENABLE_IP_CAM03			0X0b0C

static const unsigned long cam0_clk_regs[] __initconst = {
	MUX_SEL_CAM00,
	MUX_SEL_CAM01,
	MUX_SEL_CAM02,
	MUX_SEL_CAM03,
	MUX_SEL_CAM04,
	MUX_ENABLE_CAM00,
	MUX_ENABLE_CAM01,
	MUX_ENABLE_CAM02,
	MUX_ENABLE_CAM03,
	MUX_ENABLE_CAM04,
	MUX_IGNORE_CAM01,
	DIV_CAM00,
	DIV_CAM01,
	DIV_CAM02,
	DIV_CAM03,
	ENABLE_ACLK_CAM00,
	ENABLE_ACLK_CAM01,
	ENABLE_ACLK_CAM02,
	ENABLE_PCLK_CAM0,
	ENABLE_SCLK_CAM0,
	ENABLE_IP_CAM00,
	ENABLE_IP_CAM01,
	ENABLE_IP_CAM02,
	ENABLE_IP_CAM03,
};

static const struct samsung_clk_reg_dump cam0_suspend_regs[] = {
	{ MUX_SEL_CAM00, 0 },
	{ MUX_SEL_CAM01, 0 },
	{ MUX_SEL_CAM02, 0 },
	{ MUX_SEL_CAM03, 0 },
	{ MUX_SEL_CAM04, 0 },
};

PNAME(mout_aclk_cam0_333_user_p)	= { "oscclk", "aclk_cam0_333", };
PNAME(mout_aclk_cam0_400_user_p)	= { "oscclk", "aclk_cam0_400", };
PNAME(mout_aclk_cam0_552_user_p)	= { "oscclk", "aclk_cam0_552", };

PNAME(mout_phyclk_rxbyteclkhs0_s4_user_p) = { "oscclk",
					      "phyclk_rxbyteclkhs0_s4_phy", };
PNAME(mout_phyclk_rxbyteclkhs0_s2a_user_p) = { "oscclk",
					       "phyclk_rxbyteclkhs0_s2a_phy", };

PNAME(mout_aclk_lite_d_b_p)		= { "mout_aclk_lite_d_a",
					    "mout_aclk_cam0_333_user", };
PNAME(mout_aclk_lite_d_a_p)		= { "mout_aclk_cam0_552_user",
					    "mout_aclk_cam0_400_user", };
PNAME(mout_aclk_lite_b_b_p)		= { "mout_aclk_lite_b_a",
					    "mout_aclk_cam0_333_user", };
PNAME(mout_aclk_lite_b_a_p)		= { "mout_aclk_cam0_552_user",
					    "mout_aclk_cam0_400_user", };
PNAME(mout_aclk_lite_a_b_p)		= { "mout_aclk_lite_a_a",
					    "mout_aclk_cam0_333_user", };
PNAME(mout_aclk_lite_a_a_p)		= { "mout_aclk_cam0_552_user",
					    "mout_aclk_cam0_400_user", };
PNAME(mout_aclk_cam0_400_p)		= { "mout_aclk_cam0_400_user",
					    "mout_aclk_cam0_333_user", };

PNAME(mout_aclk_csis1_b_p)		= { "mout_aclk_csis1_a",
					    "mout_aclk_cam0_333_user" };
PNAME(mout_aclk_csis1_a_p)		= { "mout_aclk_cam0_552_user",
					    "mout_aclk_cam0_400_user", };
PNAME(mout_aclk_csis0_b_p)		= { "mout_aclk_csis0_a",
					    "mout_aclk_cam0_333_user", };
PNAME(mout_aclk_csis0_a_p)		= { "mout_aclk_cam0_552_user",
					    "mout_aclk-cam0_400_user", };
PNAME(mout_aclk_3aa1_b_p)		= { "mout_aclk_3aa1_a",
					    "mout_aclk_cam0_333_user", };
PNAME(mout_aclk_3aa1_a_p)		= { "mout_aclk_cam0_552_user",
					    "mout_aclk_cam0_400_user", };
PNAME(mout_aclk_3aa0_b_p)		= { "mout_aclk_3aa0_a",
					    "mout_aclk_cam0_333_user", };
PNAME(mout_aclk_3aa0_a_p)		= { "mout_aclk_cam0_552_user",
					    "mout_aclk_cam0_400_user", };

PNAME(mout_sclk_lite_freecnt_c_p)	= { "mout_sclk_lite_freecnt_b",
					    "div_pclk_lite_d", };
PNAME(mout_sclk_lite_freecnt_b_p)	= { "mout_sclk_lite_freecnt_a",
					    "div_pclk_pixelasync_lite_c", };
PNAME(mout_sclk_lite_freecnt_a_p)	= { "div_pclk_lite_a",
					    "div_pclk_lite_b", };
PNAME(mout_sclk_pixelasync_lite_c_b_p)	= { "mout_sclk_pixelasync_lite_c_a",
					    "mout_aclk_cam0_333_user", };
PNAME(mout_sclk_pixelasync_lite_c_a_p)	= { "mout_aclk_cam0_552_user",
					    "mout_aclk_cam0_400_user", };
PNAME(mout_sclk_pixelasync_lite_c_init_b_p) = {
					"mout_sclk_pixelasync_lite_c_init_a",
					"mout_aclk_cam0_400_user", };
PNAME(mout_sclk_pixelasync_lite_c_init_a_p) = {
					"mout_aclk_cam0_552_user",
					"mout_aclk_cam0_400_user", };

static const struct samsung_fixed_rate_clock cam0_fixed_clks[] __initconst = {
	FRATE(CLK_PHYCLK_RXBYTEECLKHS0_S4_PHY, "phyclk_rxbyteclkhs0_s4_phy",
			NULL, 0, 100000000),
	FRATE(CLK_PHYCLK_RXBYTEECLKHS0_S2A_PHY, "phyclk_rxbyteclkhs0_s2a_phy",
			NULL, 0, 100000000),
};

static const struct samsung_mux_clock cam0_mux_clks[] __initconst = {
	/* MUX_SEL_CAM00 */
	MUX(CLK_MOUT_ACLK_CAM0_333_USER, "mout_aclk_cam0_333_user",
			mout_aclk_cam0_333_user_p, MUX_SEL_CAM00, 8, 1),
	MUX(CLK_MOUT_ACLK_CAM0_400_USER, "mout_aclk_cam0_400_user",
			mout_aclk_cam0_400_user_p, MUX_SEL_CAM00, 4, 1),
	MUX(CLK_MOUT_ACLK_CAM0_552_USER, "mout_aclk_cam0_552_user",
			mout_aclk_cam0_552_user_p, MUX_SEL_CAM00, 0, 1),

	/* MUX_SEL_CAM01 */
	MUX(CLK_MOUT_PHYCLK_RXBYTECLKHS0_S4_USER,
			"mout_phyclk_rxbyteclkhs0_s4_user",
			mout_phyclk_rxbyteclkhs0_s4_user_p,
			MUX_SEL_CAM01, 4, 1),
	MUX(CLK_MOUT_PHYCLK_RXBYTECLKHS0_S2A_USER,
			"mout_phyclk_rxbyteclkhs0_s2a_user",
			mout_phyclk_rxbyteclkhs0_s2a_user_p,
			MUX_SEL_CAM01, 0, 1),

	/* MUX_SEL_CAM02 */
	MUX(CLK_MOUT_ACLK_LITE_D_B, "mout_aclk_lite_d_b", mout_aclk_lite_d_b_p,
			MUX_SEL_CAM02, 24, 1),
	MUX(CLK_MOUT_ACLK_LITE_D_A, "mout_aclk_lite_d_a", mout_aclk_lite_d_a_p,
			MUX_SEL_CAM02, 20, 1),
	MUX(CLK_MOUT_ACLK_LITE_B_B, "mout_aclk_lite_b_b", mout_aclk_lite_b_b_p,
			MUX_SEL_CAM02, 16, 1),
	MUX(CLK_MOUT_ACLK_LITE_B_A, "mout_aclk_lite_b_a", mout_aclk_lite_b_a_p,
			MUX_SEL_CAM02, 12, 1),
	MUX(CLK_MOUT_ACLK_LITE_A_B, "mout_aclk_lite_a_b", mout_aclk_lite_a_b_p,
			MUX_SEL_CAM02, 8, 1),
	MUX(CLK_MOUT_ACLK_LITE_A_A, "mout_aclk_lite_a_a", mout_aclk_lite_a_a_p,
			MUX_SEL_CAM02, 4, 1),
	MUX(CLK_MOUT_ACLK_CAM0_400, "mout_aclk_cam0_400", mout_aclk_cam0_400_p,
			MUX_SEL_CAM02, 0, 1),

	/* MUX_SEL_CAM03 */
	MUX(CLK_MOUT_ACLK_CSIS1_B, "mout_aclk_csis1_b", mout_aclk_csis1_b_p,
			MUX_SEL_CAM03, 28, 1),
	MUX(CLK_MOUT_ACLK_CSIS1_A, "mout_aclk_csis1_a", mout_aclk_csis1_a_p,
			MUX_SEL_CAM03, 24, 1),
	MUX(CLK_MOUT_ACLK_CSIS0_B, "mout_aclk_csis0_b", mout_aclk_csis0_b_p,
			MUX_SEL_CAM03, 20, 1),
	MUX(CLK_MOUT_ACLK_CSIS0_A, "mout_aclk_csis0_a", mout_aclk_csis0_a_p,
			MUX_SEL_CAM03, 16, 1),
	MUX(CLK_MOUT_ACLK_3AA1_B, "mout_aclk_3aa1_b", mout_aclk_3aa1_b_p,
			MUX_SEL_CAM03, 12, 1),
	MUX(CLK_MOUT_ACLK_3AA1_A, "mout_aclk_3aa1_a", mout_aclk_3aa1_a_p,
			MUX_SEL_CAM03, 8, 1),
	MUX(CLK_MOUT_ACLK_3AA0_B, "mout_aclk_3aa0_b", mout_aclk_3aa0_b_p,
			MUX_SEL_CAM03, 4, 1),
	MUX(CLK_MOUT_ACLK_3AA0_A, "mout_aclk_3aa0_a", mout_aclk_3aa0_a_p,
			MUX_SEL_CAM03, 0, 1),

	/* MUX_SEL_CAM04 */
	MUX(CLK_MOUT_SCLK_LITE_FREECNT_C, "mout_sclk_lite_freecnt_c",
			mout_sclk_lite_freecnt_c_p, MUX_SEL_CAM04, 24, 1),
	MUX(CLK_MOUT_SCLK_LITE_FREECNT_B, "mout_sclk_lite_freecnt_b",
			mout_sclk_lite_freecnt_b_p, MUX_SEL_CAM04, 20, 1),
	MUX(CLK_MOUT_SCLK_LITE_FREECNT_A, "mout_sclk_lite_freecnt_a",
			mout_sclk_lite_freecnt_a_p, MUX_SEL_CAM04, 16, 1),
	MUX(CLK_MOUT_SCLK_PIXELASYNC_LITE_C_B, "mout_sclk_pixelasync_lite_c_b",
			mout_sclk_pixelasync_lite_c_b_p, MUX_SEL_CAM04, 12, 1),
	MUX(CLK_MOUT_SCLK_PIXELASYNC_LITE_C_A, "mout_sclk_pixelasync_lite_c_a",
			mout_sclk_pixelasync_lite_c_a_p, MUX_SEL_CAM04, 8, 1),
	MUX(CLK_MOUT_SCLK_PIXELASYNC_LITE_C_INIT_B,
			"mout_sclk_pixelasync_lite_c_init_b",
			mout_sclk_pixelasync_lite_c_init_b_p,
			MUX_SEL_CAM04, 4, 1),
	MUX(CLK_MOUT_SCLK_PIXELASYNC_LITE_C_INIT_A,
			"mout_sclk_pixelasync_lite_c_init_a",
			mout_sclk_pixelasync_lite_c_init_a_p,
			MUX_SEL_CAM04, 0, 1),
};

static const struct samsung_div_clock cam0_div_clks[] __initconst = {
	/* DIV_CAM00 */
	DIV(CLK_DIV_PCLK_CAM0_50, "div_pclk_cam0_50", "div_aclk_cam0_200",
			DIV_CAM00, 8, 2),
	DIV(CLK_DIV_ACLK_CAM0_200, "div_aclk_cam0_200", "mout_aclk_cam0_400",
			DIV_CAM00, 4, 3),
	DIV(CLK_DIV_ACLK_CAM0_BUS_400, "div_aclk_cam0_bus_400",
			"mout_aclk_cam0_400", DIV_CAM00, 0, 3),

	/* DIV_CAM01 */
	DIV(CLK_DIV_PCLK_LITE_D, "div_pclk_lite_d", "div_aclk_lite_d",
			DIV_CAM01, 20, 2),
	DIV(CLK_DIV_ACLK_LITE_D, "div_aclk_lite_d", "mout_aclk_lite_d_b",
			DIV_CAM01, 16, 3),
	DIV(CLK_DIV_PCLK_LITE_B, "div_pclk_lite_b", "div_aclk_lite_b",
			DIV_CAM01, 12, 2),
	DIV(CLK_DIV_ACLK_LITE_B, "div_aclk_lite_b", "mout_aclk_lite_b_b",
			DIV_CAM01, 8, 3),
	DIV(CLK_DIV_PCLK_LITE_A, "div_pclk_lite_a", "div_aclk_lite_a",
			DIV_CAM01, 4, 2),
	DIV(CLK_DIV_ACLK_LITE_A, "div_aclk_lite_a", "mout_aclk_lite_a_b",
			DIV_CAM01, 0, 3),

	/* DIV_CAM02 */
	DIV(CLK_DIV_ACLK_CSIS1, "div_aclk_csis1", "mout_aclk_csis1_b",
			DIV_CAM02, 20, 3),
	DIV(CLK_DIV_ACLK_CSIS0, "div_aclk_csis0", "mout_aclk_csis0_b",
			DIV_CAM02, 16, 3),
	DIV(CLK_DIV_PCLK_3AA1, "div_pclk_3aa1", "div_aclk_3aa1",
			DIV_CAM02, 12, 2),
	DIV(CLK_DIV_ACLK_3AA1, "div_aclk_3aa1", "mout_aclk_3aa1_b",
			DIV_CAM02, 8, 3),
	DIV(CLK_DIV_PCLK_3AA0, "div_pclk_3aa0", "div_aclk_3aa0",
			DIV_CAM02, 4, 2),
	DIV(CLK_DIV_ACLK_3AA0, "div_aclk_3aa0", "mout_aclk_3aa0_b",
			DIV_CAM02, 0, 3),

	/* DIV_CAM03 */
	DIV(CLK_DIV_SCLK_PIXELASYNC_LITE_C, "div_sclk_pixelasync_lite_c",
			"mout_sclk_pixelasync_lite_c_b", DIV_CAM03, 8, 3),
	DIV(CLK_DIV_PCLK_PIXELASYNC_LITE_C, "div_pclk_pixelasync_lite_c",
			"div_sclk_pixelasync_lite_c_init", DIV_CAM03, 4, 2),
	DIV(CLK_DIV_SCLK_PIXELASYNC_LITE_C_INIT,
			"div_sclk_pixelasync_lite_c_init",
			"mout_sclk_pixelasync_lite_c_init_b", DIV_CAM03, 0, 3),
};

static const struct samsung_gate_clock cam0_gate_clks[] __initconst = {
	/* ENABLE_ACLK_CAM00 */
	GATE(CLK_ACLK_CSIS1, "aclk_csis1", "div_aclk_csis1", ENABLE_ACLK_CAM00,
			6, 0, 0),
	GATE(CLK_ACLK_CSIS0, "aclk_csis0", "div_aclk_csis0", ENABLE_ACLK_CAM00,
			5, 0, 0),
	GATE(CLK_ACLK_3AA1, "aclk_3aa1", "div_aclk_3aa1", ENABLE_ACLK_CAM00,
			4, 0, 0),
	GATE(CLK_ACLK_3AA0, "aclk_3aa0", "div_aclk_3aa0", ENABLE_ACLK_CAM00,
			3, 0, 0),
	GATE(CLK_ACLK_LITE_D, "aclk_lite_d", "div_aclk_lite_d",
			ENABLE_ACLK_CAM00, 2, 0, 0),
	GATE(CLK_ACLK_LITE_B, "aclk_lite_b", "div_aclk_lite_b",
			ENABLE_ACLK_CAM00, 1, 0, 0),
	GATE(CLK_ACLK_LITE_A, "aclk_lite_a", "div_aclk_lite_a",
			ENABLE_ACLK_CAM00, 0, 0, 0),

	/* ENABLE_ACLK_CAM01 */
	GATE(CLK_ACLK_AHBSYNCDN, "aclk_ahbsyncdn", "div_aclk_cam0_200",
			ENABLE_ACLK_CAM01, 31, CLK_IGNORE_UNUSED, 0),
	GATE(CLK_ACLK_AXIUS_LITE_D, "aclk_axius_lite_d", "div_aclk_cam0_bus_400",
			ENABLE_ACLK_CAM01, 30, CLK_IGNORE_UNUSED, 0),
	GATE(CLK_ACLK_AXIUS_LITE_B, "aclk_axius_lite_b", "div_aclk_cam0_bus_400",
			ENABLE_ACLK_CAM01, 29, CLK_IGNORE_UNUSED, 0),
	GATE(CLK_ACLK_AXIUS_LITE_A, "aclk_axius_lite_a", "div_aclk_cam0_bus_400",
			ENABLE_ACLK_CAM01, 28, CLK_IGNORE_UNUSED, 0),
	GATE(CLK_ACLK_ASYNCAPBM_3AA1, "aclk_asyncapbm_3aa1", "div_pclk_3aa1",
			ENABLE_ACLK_CAM01, 27, CLK_IGNORE_UNUSED, 0),
	GATE(CLK_ACLK_ASYNCAPBS_3AA1, "aclk_asyncapbs_3aa1", "div_aclk_3aa1",
			ENABLE_ACLK_CAM01, 26, CLK_IGNORE_UNUSED, 0),
	GATE(CLK_ACLK_ASYNCAPBM_3AA0, "aclk_asyncapbm_3aa0", "div_pclk_3aa0",
			ENABLE_ACLK_CAM01, 25, CLK_IGNORE_UNUSED, 0),
	GATE(CLK_ACLK_ASYNCAPBS_3AA0, "aclk_asyncapbs_3aa0", "div_aclk_3aa0",
			ENABLE_ACLK_CAM01, 24, CLK_IGNORE_UNUSED, 0),
	GATE(CLK_ACLK_ASYNCAPBM_LITE_D, "aclk_asyncapbm_lite_d",
			"div_pclk_lite_d", ENABLE_ACLK_CAM01,
			23, CLK_IGNORE_UNUSED, 0),
	GATE(CLK_ACLK_ASYNCAPBS_LITE_D, "aclk_asyncapbs_lite_d",
			"div_aclk_cam0_200", ENABLE_ACLK_CAM01,
			22, CLK_IGNORE_UNUSED, 0),
	GATE(CLK_ACLK_ASYNCAPBM_LITE_B, "aclk_asyncapbm_lite_b",
			"div_pclk_lite_b", ENABLE_ACLK_CAM01,
			21, CLK_IGNORE_UNUSED, 0),
	GATE(CLK_ACLK_ASYNCAPBS_LITE_B, "aclk_asyncapbs_lite_b",
			"div_aclk_cam0_200", ENABLE_ACLK_CAM01,
			20, CLK_IGNORE_UNUSED, 0),
	GATE(CLK_ACLK_ASYNCAPBM_LITE_A, "aclk_asyncapbm_lite_a",
			"div_pclk_lite_a", ENABLE_ACLK_CAM01,
			19, CLK_IGNORE_UNUSED, 0),
	GATE(CLK_ACLK_ASYNCAPBS_LITE_A, "aclk_asyncapbs_lite_a",
			"div_aclk_cam0_200", ENABLE_ACLK_CAM01,
			18, CLK_IGNORE_UNUSED, 0),
	GATE(CLK_ACLK_ASYNCAXIM_ISP0P, "aclk_asyncaxim_isp0p",
			"div_aclk_cam0_200", ENABLE_ACLK_CAM01,
			17, CLK_IGNORE_UNUSED, 0),
	GATE(CLK_ACLK_ASYNCAXIM_3AA1, "aclk_asyncaxim_3aa1",
			"div_aclk_cam0_bus_400", ENABLE_ACLK_CAM01,
			16, CLK_IGNORE_UNUSED, 0),
	GATE(CLK_ACLK_ASYNCAXIS_3AA1, "aclk_asyncaxis_3aa1",
			"div_aclk_3aa1", ENABLE_ACLK_CAM01,
			15, CLK_IGNORE_UNUSED, 0),
	GATE(CLK_ACLK_ASYNCAXIM_3AA0, "aclk_asyncaxim_3aa0",
			"div_aclk_cam0_bus_400", ENABLE_ACLK_CAM01,
			14, CLK_IGNORE_UNUSED, 0),
	GATE(CLK_ACLK_ASYNCAXIS_3AA0, "aclk_asyncaxis_3aa0",
			"div_aclk_3aa0", ENABLE_ACLK_CAM01,
			13, CLK_IGNORE_UNUSED, 0),
	GATE(CLK_ACLK_ASYNCAXIM_LITE_D, "aclk_asyncaxim_lite_d",
			"div_aclk_cam0_bus_400", ENABLE_ACLK_CAM01,
			12, CLK_IGNORE_UNUSED, 0),
	GATE(CLK_ACLK_ASYNCAXIS_LITE_D, "aclk_asyncaxis_lite_d",
			"div_aclk_lite_d", ENABLE_ACLK_CAM01,
			11, CLK_IGNORE_UNUSED, 0),
	GATE(CLK_ACLK_ASYNCAXIM_LITE_B, "aclk_asyncaxim_lite_b",
			"div_aclk_cam0_bus_400", ENABLE_ACLK_CAM01,
			10, CLK_IGNORE_UNUSED, 0),
	GATE(CLK_ACLK_ASYNCAXIS_LITE_B, "aclk_asyncaxis_lite_b",
			"div_aclk_lite_b", ENABLE_ACLK_CAM01,
			9, CLK_IGNORE_UNUSED, 0),
	GATE(CLK_ACLK_ASYNCAXIM_LITE_A, "aclk_asyncaxim_lite_a",
			"div_aclk_cam0_bus_400", ENABLE_ACLK_CAM01,
			8, CLK_IGNORE_UNUSED, 0),
	GATE(CLK_ACLK_ASYNCAXIS_LITE_A, "aclk_asyncaxis_lite_a",
			"div_aclk_lite_a", ENABLE_ACLK_CAM01,
			7, CLK_IGNORE_UNUSED, 0),
	GATE(CLK_ACLK_AHB2APB_ISPSFRP, "aclk_ahb2apb_ispsfrp",
			"div_pclk_cam0_50", ENABLE_ACLK_CAM01,
			6, CLK_IGNORE_UNUSED, 0),
	GATE(CLK_ACLK_AXI2APB_ISP0P, "aclk_axi2apb_isp0p", "div_aclk_cam0_200",
			ENABLE_ACLK_CAM01, 5, CLK_IGNORE_UNUSED, 0),
	GATE(CLK_ACLK_AXI2AHB_ISP0P, "aclk_axi2ahb_isp0p", "div_aclk_cam0_200",
			ENABLE_ACLK_CAM01, 4, CLK_IGNORE_UNUSED, 0),
	GATE(CLK_ACLK_XIU_IS0X, "aclk_xiu_is0x", "div_aclk_cam0_200",
			ENABLE_ACLK_CAM01, 3, CLK_IGNORE_UNUSED, 0),
	GATE(CLK_ACLK_XIU_ISP0EX, "aclk_xiu_isp0ex", "div_aclk_cam0_bus_400",
			ENABLE_ACLK_CAM01, 2, CLK_IGNORE_UNUSED, 0),
	GATE(CLK_ACLK_CAM0NP_276, "aclk_cam0np_276", "div_aclk_cam0_200",
			ENABLE_ACLK_CAM01, 1, CLK_IGNORE_UNUSED, 0),
	GATE(CLK_ACLK_CAM0ND_400, "aclk_cam0nd_400", "div_aclk_cam0_bus_400",
			ENABLE_ACLK_CAM01, 0, CLK_IGNORE_UNUSED, 0),

	/* ENABLE_ACLK_CAM02 */
	GATE(CLK_ACLK_SMMU_3AA1, "aclk_smmu_3aa1", "div_aclk_cam0_bus_400",
			ENABLE_ACLK_CAM02, 9, CLK_IGNORE_UNUSED, 0),
	GATE(CLK_ACLK_SMMU_3AA0, "aclk_smmu_3aa0", "div_aclk_cam0_bus_400",
			ENABLE_ACLK_CAM02, 8, CLK_IGNORE_UNUSED, 0),
	GATE(CLK_ACLK_SMMU_LITE_D, "aclk_smmu_lite_d", "div_aclk_cam0_bus_400",
			ENABLE_ACLK_CAM02, 7, CLK_IGNORE_UNUSED, 0),
	GATE(CLK_ACLK_SMMU_LITE_B, "aclk_smmu_lite_b", "div_aclk_cam0_bus_400",
			ENABLE_ACLK_CAM02, 6, CLK_IGNORE_UNUSED, 0),
	GATE(CLK_ACLK_SMMU_LITE_A, "aclk_smmu_lite_a", "div_aclk_cam0_bus_400",
			ENABLE_ACLK_CAM02, 5, CLK_IGNORE_UNUSED, 0),
	GATE(CLK_ACLK_BTS_3AA1, "aclk_bts_3aa1", "div_aclk_cam0_bus_400",
			ENABLE_ACLK_CAM02, 4, CLK_IGNORE_UNUSED, 0),
	GATE(CLK_ACLK_BTS_3AA0, "aclk_bts_3aa0", "div_aclk_cam0_bus_400",
			ENABLE_ACLK_CAM02, 3, CLK_IGNORE_UNUSED, 0),
	GATE(CLK_ACLK_BTS_LITE_D, "aclk_bts_lite_d", "div_aclk_cam0_bus_400",
			ENABLE_ACLK_CAM02, 2, CLK_IGNORE_UNUSED, 0),
	GATE(CLK_ACLK_BTS_LITE_B, "aclk_bts_lite_b", "div_aclk_cam0_bus_400",
			ENABLE_ACLK_CAM02, 1, CLK_IGNORE_UNUSED, 0),
	GATE(CLK_ACLK_BTS_LITE_A, "aclk_bts_lite_a", "div_aclk_cam0_bus_400",
			ENABLE_ACLK_CAM02, 0, CLK_IGNORE_UNUSED, 0),

	/* ENABLE_PCLK_CAM0 */
	GATE(CLK_PCLK_SMMU_3AA1, "pclk_smmu_3aa1", "div_aclk_cam0_200",
			ENABLE_PCLK_CAM0, 25, CLK_IGNORE_UNUSED, 0),
	GATE(CLK_PCLK_SMMU_3AA0, "pclk_smmu_3aa0", "div_aclk_cam0_200",
			ENABLE_PCLK_CAM0, 24, CLK_IGNORE_UNUSED, 0),
	GATE(CLK_PCLK_SMMU_LITE_D, "pclk_smmu_lite_d", "div_aclk_cam0_200",
			ENABLE_PCLK_CAM0, 23, CLK_IGNORE_UNUSED, 0),
	GATE(CLK_PCLK_SMMU_LITE_B, "pclk_smmu_lite_b", "div_aclk_cam0_200",
			ENABLE_PCLK_CAM0, 22, CLK_IGNORE_UNUSED, 0),
	GATE(CLK_PCLK_SMMU_LITE_A, "pclk_smmu_lite_a", "div_aclk_cam0_200",
			ENABLE_PCLK_CAM0, 21, CLK_IGNORE_UNUSED, 0),
	GATE(CLK_PCLK_BTS_3AA1, "pclk_bts_3aa1", "div_pclk_cam0_50",
			ENABLE_PCLK_CAM0, 20, CLK_IGNORE_UNUSED, 0),
	GATE(CLK_PCLK_BTS_3AA0, "pclk_bts_3aa0", "div_pclk_cam0_50",
			ENABLE_PCLK_CAM0, 19, CLK_IGNORE_UNUSED, 0),
	GATE(CLK_PCLK_BTS_LITE_D, "pclk_bts_lite_d", "div_pclk_cam0_50",
			ENABLE_PCLK_CAM0, 18, CLK_IGNORE_UNUSED, 0),
	GATE(CLK_PCLK_BTS_LITE_B, "pclk_bts_lite_b", "div_pclk_cam0_50",
			ENABLE_PCLK_CAM0, 17, CLK_IGNORE_UNUSED, 0),
	GATE(CLK_PCLK_BTS_LITE_A, "pclk_bts_lite_a", "div_pclk_cam0_50",
			ENABLE_PCLK_CAM0, 16, CLK_IGNORE_UNUSED, 0),
	GATE(CLK_PCLK_ASYNCAXI_CAM1, "pclk_asyncaxi_cam1", "div_pclk_cam0_50",
			ENABLE_PCLK_CAM0, 15, CLK_IGNORE_UNUSED, 0),
	GATE(CLK_PCLK_ASYNCAXI_3AA1, "pclk_asyncaxi_3aa1", "div_pclk_cam0_50",
			ENABLE_PCLK_CAM0, 14, CLK_IGNORE_UNUSED, 0),
	GATE(CLK_PCLK_ASYNCAXI_3AA0, "pclk_asyncaxi_3aa0", "div_pclk_cam0_50",
			ENABLE_PCLK_CAM0, 13, CLK_IGNORE_UNUSED, 0),
	GATE(CLK_PCLK_ASYNCAXI_LITE_D, "pclk_asyncaxi_lite_d",
			"div_pclk_cam0_50", ENABLE_PCLK_CAM0,
			12, CLK_IGNORE_UNUSED, 0),
	GATE(CLK_PCLK_ASYNCAXI_LITE_B, "pclk_asyncaxi_lite_b",
			"div_pclk_cam0_50", ENABLE_PCLK_CAM0,
			11, CLK_IGNORE_UNUSED, 0),
	GATE(CLK_PCLK_ASYNCAXI_LITE_A, "pclk_asyncaxi_lite_a",
			"div_pclk_cam0_50", ENABLE_PCLK_CAM0,
			10, CLK_IGNORE_UNUSED, 0),
	GATE(CLK_PCLK_PMU_CAM0, "pclk_pmu_cam0", "div_pclk_cam0_50",
			ENABLE_PCLK_CAM0, 9, CLK_IGNORE_UNUSED, 0),
	GATE(CLK_PCLK_SYSREG_CAM0, "pclk_sysreg_cam0", "div_pclk_cam0_50",
			ENABLE_PCLK_CAM0, 8, CLK_IGNORE_UNUSED, 0),
	GATE(CLK_PCLK_CMU_CAM0_LOCAL, "pclk_cmu_cam0_local",
			"div_aclk_cam0_200", ENABLE_PCLK_CAM0,
			7, CLK_IGNORE_UNUSED, 0),
	GATE(CLK_PCLK_CSIS1, "pclk_csis1", "div_aclk_cam0_200",
			ENABLE_PCLK_CAM0, 6, CLK_IGNORE_UNUSED, 0),
	GATE(CLK_PCLK_CSIS0, "pclk_csis0", "div_aclk_cam0_200",
			ENABLE_PCLK_CAM0, 5, CLK_IGNORE_UNUSED, 0),
	GATE(CLK_PCLK_3AA1, "pclk_3aa1", "div_pclk_3aa1",
			ENABLE_PCLK_CAM0, 4, CLK_IGNORE_UNUSED, 0),
	GATE(CLK_PCLK_3AA0, "pclk_3aa0", "div_pclk_3aa0",
			ENABLE_PCLK_CAM0, 3, CLK_IGNORE_UNUSED, 0),
	GATE(CLK_PCLK_LITE_D, "pclk_lite_d", "div_pclk_lite_d",
			ENABLE_PCLK_CAM0, 2, CLK_IGNORE_UNUSED, 0),
	GATE(CLK_PCLK_LITE_B, "pclk_lite_b", "div_pclk_lite_b",
			ENABLE_PCLK_CAM0, 1, CLK_IGNORE_UNUSED, 0),
	GATE(CLK_PCLK_LITE_A, "pclk_lite_a", "div_pclk_lite_a",
			ENABLE_PCLK_CAM0, 0, CLK_IGNORE_UNUSED, 0),

	/* ENABLE_SCLK_CAM0 */
	GATE(CLK_PHYCLK_RXBYTECLKHS0_S4, "phyclk_rxbyteclkhs0_s4",
			"mout_phyclk_rxbyteclkhs0_s4_user",
			ENABLE_SCLK_CAM0, 8, 0, 0),
	GATE(CLK_PHYCLK_RXBYTECLKHS0_S2A, "phyclk_rxbyteclkhs0_s2a",
			"mout_phyclk_rxbyteclkhs0_s2a_user",
			ENABLE_SCLK_CAM0, 7, 0, 0),
	GATE(CLK_SCLK_LITE_FREECNT, "sclk_lite_freecnt",
			"mout_sclk_lite_freecnt_c", ENABLE_SCLK_CAM0, 6, 0, 0),
	GATE(CLK_SCLK_PIXELASYNCM_3AA1, "sclk_pixelasycm_3aa1",
			"div_aclk_3aa1", ENABLE_SCLK_CAM0, 5, 0, 0),
	GATE(CLK_SCLK_PIXELASYNCM_3AA0, "sclk_pixelasycm_3aa0",
			"div_aclk_3aa0", ENABLE_SCLK_CAM0, 4, 0, 0),
	GATE(CLK_SCLK_PIXELASYNCS_3AA0, "sclk_pixelasycs_3aa0",
			"div_aclk_3aa0", ENABLE_SCLK_CAM0, 3, 0, 0),
	GATE(CLK_SCLK_PIXELASYNCM_LITE_C, "sclk_pixelasyncm_lite_c",
			"div_sclk_pixelasync_lite_c",
			ENABLE_SCLK_CAM0, 2, 0, 0),
	GATE(CLK_SCLK_PIXELASYNCM_LITE_C_INIT, "sclk_pixelasyncm_lite_c_init",
			"div_sclk_pixelasync_lite_c_init",
			ENABLE_SCLK_CAM0, 1, 0, 0),
	GATE(CLK_SCLK_PIXELASYNCS_LITE_C_INIT, "sclk_pixelasyncs_lite_c_init",
			"div_sclk_pixelasync_lite_c",
			ENABLE_SCLK_CAM0, 0, 0, 0),
};

static const struct samsung_cmu_info cam0_cmu_info __initconst = {
	.mux_clks		= cam0_mux_clks,
	.nr_mux_clks		= ARRAY_SIZE(cam0_mux_clks),
	.div_clks		= cam0_div_clks,
	.nr_div_clks		= ARRAY_SIZE(cam0_div_clks),
	.gate_clks		= cam0_gate_clks,
	.nr_gate_clks		= ARRAY_SIZE(cam0_gate_clks),
	.fixed_clks		= cam0_fixed_clks,
	.nr_fixed_clks		= ARRAY_SIZE(cam0_fixed_clks),
	.nr_clk_ids		= CAM0_NR_CLK,
	.clk_regs		= cam0_clk_regs,
	.nr_clk_regs		= ARRAY_SIZE(cam0_clk_regs),
	.suspend_regs		= cam0_suspend_regs,
	.nr_suspend_regs	= ARRAY_SIZE(cam0_suspend_regs),
	.clk_name		= "aclk_cam0_400",
};

/*
 * Register offset definitions for CMU_CAM1
 */
#define MUX_SEL_CAM10			0x0200
#define MUX_SEL_CAM11			0x0204
#define MUX_SEL_CAM12			0x0208
#define MUX_ENABLE_CAM10		0x0300
#define MUX_ENABLE_CAM11		0x0304
#define MUX_ENABLE_CAM12		0x0308
#define MUX_STAT_CAM10			0x0400
#define MUX_STAT_CAM11			0x0404
#define MUX_STAT_CAM12			0x0408
#define MUX_IGNORE_CAM11		0x0504
#define DIV_CAM10			0x0600
#define DIV_CAM11			0x0604
#define DIV_STAT_CAM10			0x0700
#define DIV_STAT_CAM11			0x0704
#define ENABLE_ACLK_CAM10		0X0800
#define ENABLE_ACLK_CAM11		0X0804
#define ENABLE_ACLK_CAM12		0X0808
#define ENABLE_PCLK_CAM1		0X0900
#define ENABLE_SCLK_CAM1		0X0a00
#define ENABLE_IP_CAM10			0X0b00
#define ENABLE_IP_CAM11			0X0b04
#define ENABLE_IP_CAM12			0X0b08

static const unsigned long cam1_clk_regs[] __initconst = {
	MUX_SEL_CAM10,
	MUX_SEL_CAM11,
	MUX_SEL_CAM12,
	MUX_ENABLE_CAM10,
	MUX_ENABLE_CAM11,
	MUX_ENABLE_CAM12,
	MUX_IGNORE_CAM11,
	DIV_CAM10,
	DIV_CAM11,
	ENABLE_ACLK_CAM10,
	ENABLE_ACLK_CAM11,
	ENABLE_ACLK_CAM12,
	ENABLE_PCLK_CAM1,
	ENABLE_SCLK_CAM1,
	ENABLE_IP_CAM10,
	ENABLE_IP_CAM11,
	ENABLE_IP_CAM12,
};

static const struct samsung_clk_reg_dump cam1_suspend_regs[] = {
	{ MUX_SEL_CAM10, 0 },
	{ MUX_SEL_CAM11, 0 },
	{ MUX_SEL_CAM12, 0 },
};

PNAME(mout_sclk_isp_uart_user_p)	= { "oscclk", "sclk_isp_uart_cam1", };
PNAME(mout_sclk_isp_spi1_user_p)	= { "oscclk", "sclk_isp_spi1_cam1", };
PNAME(mout_sclk_isp_spi0_user_p)	= { "oscclk", "sclk_isp_spi0_cam1", };

PNAME(mout_aclk_cam1_333_user_p)	= { "oscclk", "aclk_cam1_333", };
PNAME(mout_aclk_cam1_400_user_p)	= { "oscclk", "aclk_cam1_400", };
PNAME(mout_aclk_cam1_552_user_p)	= { "oscclk", "aclk_cam1_552", };

PNAME(mout_phyclk_rxbyteclkhs0_s2b_user_p) = { "oscclk",
					       "phyclk_rxbyteclkhs0_s2b_phy", };

PNAME(mout_aclk_csis2_b_p)		= { "mout_aclk_csis2_a",
					    "mout_aclk_cam1_333_user", };
PNAME(mout_aclk_csis2_a_p)		= { "mout_aclk_cam1_552_user",
					    "mout_aclk_cam1_400_user", };

PNAME(mout_aclk_fd_b_p)			= { "mout_aclk_fd_a",
					    "mout_aclk_cam1_333_user", };
PNAME(mout_aclk_fd_a_p)			= { "mout_aclk_cam1_552_user",
					    "mout_aclk_cam1_400_user", };

PNAME(mout_aclk_lite_c_b_p)		= { "mout_aclk_lite_c_a",
					    "mout_aclk_cam1_333_user", };
PNAME(mout_aclk_lite_c_a_p)		= { "mout_aclk_cam1_552_user",
					    "mout_aclk_cam1_400_user", };

static const struct samsung_fixed_rate_clock cam1_fixed_clks[] __initconst = {
	FRATE(CLK_PHYCLK_RXBYTEECLKHS0_S2B, "phyclk_rxbyteclkhs0_s2b_phy", NULL,
			0, 100000000),
};

static const struct samsung_mux_clock cam1_mux_clks[] __initconst = {
	/* MUX_SEL_CAM10 */
	MUX(CLK_MOUT_SCLK_ISP_UART_USER, "mout_sclk_isp_uart_user",
			mout_sclk_isp_uart_user_p, MUX_SEL_CAM10, 20, 1),
	MUX(CLK_MOUT_SCLK_ISP_SPI1_USER, "mout_sclk_isp_spi1_user",
			mout_sclk_isp_spi1_user_p, MUX_SEL_CAM10, 16, 1),
	MUX(CLK_MOUT_SCLK_ISP_SPI0_USER, "mout_sclk_isp_spi0_user",
			mout_sclk_isp_spi0_user_p, MUX_SEL_CAM10, 12, 1),
	MUX(CLK_MOUT_ACLK_CAM1_333_USER, "mout_aclk_cam1_333_user",
			mout_aclk_cam1_333_user_p, MUX_SEL_CAM10, 8, 1),
	MUX(CLK_MOUT_ACLK_CAM1_400_USER, "mout_aclk_cam1_400_user",
			mout_aclk_cam1_400_user_p, MUX_SEL_CAM10, 4, 1),
	MUX(CLK_MOUT_ACLK_CAM1_552_USER, "mout_aclk_cam1_552_user",
			mout_aclk_cam1_552_user_p, MUX_SEL_CAM10, 0, 1),

	/* MUX_SEL_CAM11 */
	MUX(CLK_MOUT_PHYCLK_RXBYTECLKHS0_S2B_USER,
			"mout_phyclk_rxbyteclkhs0_s2b_user",
			mout_phyclk_rxbyteclkhs0_s2b_user_p,
			MUX_SEL_CAM11, 0, 1),

	/* MUX_SEL_CAM12 */
	MUX(CLK_MOUT_ACLK_CSIS2_B, "mout_aclk_csis2_b", mout_aclk_csis2_b_p,
			MUX_SEL_CAM12, 20, 1),
	MUX(CLK_MOUT_ACLK_CSIS2_A, "mout_aclk_csis2_a", mout_aclk_csis2_a_p,
			MUX_SEL_CAM12, 16, 1),
	MUX(CLK_MOUT_ACLK_FD_B, "mout_aclk_fd_b", mout_aclk_fd_b_p,
			MUX_SEL_CAM12, 12, 1),
	MUX(CLK_MOUT_ACLK_FD_A, "mout_aclk_fd_a", mout_aclk_fd_a_p,
			MUX_SEL_CAM12, 8, 1),
	MUX(CLK_MOUT_ACLK_LITE_C_B, "mout_aclk_lite_c_b", mout_aclk_lite_c_b_p,
			MUX_SEL_CAM12, 4, 1),
	MUX(CLK_MOUT_ACLK_LITE_C_A, "mout_aclk_lite_c_a", mout_aclk_lite_c_a_p,
			MUX_SEL_CAM12, 0, 1),
};

static const struct samsung_div_clock cam1_div_clks[] __initconst = {
	/* DIV_CAM10 */
	DIV(CLK_DIV_SCLK_ISP_MPWM, "div_sclk_isp_mpwm",
			"div_pclk_cam1_83", DIV_CAM10, 16, 2),
	DIV(CLK_DIV_PCLK_CAM1_83, "div_pclk_cam1_83",
			"mout_aclk_cam1_333_user", DIV_CAM10, 12, 2),
	DIV(CLK_DIV_PCLK_CAM1_166, "div_pclk_cam1_166",
			"mout_aclk_cam1_333_user", DIV_CAM10, 8, 2),
	DIV(CLK_DIV_PCLK_DBG_CAM1, "div_pclk_dbg_cam1",
			"mout_aclk_cam1_552_user", DIV_CAM10, 4, 3),
	DIV(CLK_DIV_ATCLK_CAM1, "div_atclk_cam1", "mout_aclk_cam1_552_user",
			DIV_CAM10, 0, 3),

	/* DIV_CAM11 */
	DIV(CLK_DIV_ACLK_CSIS2, "div_aclk_csis2", "mout_aclk_csis2_b",
			DIV_CAM11, 16, 3),
	DIV(CLK_DIV_PCLK_FD, "div_pclk_fd", "div_aclk_fd", DIV_CAM11, 12, 2),
	DIV(CLK_DIV_ACLK_FD, "div_aclk_fd", "mout_aclk_fd_b", DIV_CAM11, 8, 3),
	DIV(CLK_DIV_PCLK_LITE_C, "div_pclk_lite_c", "div_aclk_lite_c",
			DIV_CAM11, 4, 2),
	DIV(CLK_DIV_ACLK_LITE_C, "div_aclk_lite_c", "mout_aclk_lite_c_b",
			DIV_CAM11, 0, 3),
};

static const struct samsung_gate_clock cam1_gate_clks[] __initconst = {
	/* ENABLE_ACLK_CAM10 */
	GATE(CLK_ACLK_ISP_GIC, "aclk_isp_gic", "mout_aclk_cam1_333_user",
			ENABLE_ACLK_CAM10, 4, 0, 0),
	GATE(CLK_ACLK_FD, "aclk_fd", "div_aclk_fd",
			ENABLE_ACLK_CAM10, 3, 0, 0),
	GATE(CLK_ACLK_LITE_C, "aclk_lite_c", "div_aclk_lite_c",
			ENABLE_ACLK_CAM10, 1, 0, 0),
	GATE(CLK_ACLK_CSIS2, "aclk_csis2", "div_aclk_csis2",
			ENABLE_ACLK_CAM10, 0, 0, 0),

	/* ENABLE_ACLK_CAM11 */
	GATE(CLK_ACLK_ASYNCAPBM_FD, "aclk_asyncapbm_fd", "div_pclk_fd",
			ENABLE_ACLK_CAM11, 29, CLK_IGNORE_UNUSED, 0),
	GATE(CLK_ACLK_ASYNCAPBS_FD, "aclk_asyncapbs_fd", "div_pclk_cam1_166",
			ENABLE_ACLK_CAM11, 28, CLK_IGNORE_UNUSED, 0),
	GATE(CLK_ACLK_ASYNCAPBM_LITE_C, "aclk_asyncapbm_lite_c",
			"div_pclk_lite_c", ENABLE_ACLK_CAM11,
			27, CLK_IGNORE_UNUSED, 0),
	GATE(CLK_ACLK_ASYNCAPBS_LITE_C, "aclk_asyncapbs_lite_c",
			"div_pclk_cam1_166", ENABLE_ACLK_CAM11,
			26, CLK_IGNORE_UNUSED, 0),
	GATE(CLK_ACLK_ASYNCAHBS_SFRISP2H2, "aclk_asyncahbs_sfrisp2h2",
			"div_pclk_cam1_83", ENABLE_ACLK_CAM11,
			25, CLK_IGNORE_UNUSED, 0),
	GATE(CLK_ACLK_ASYNCAHBS_SFRISP2H1, "aclk_asyncahbs_sfrisp2h1",
			"div_pclk_cam1_83", ENABLE_ACLK_CAM11,
			24, CLK_IGNORE_UNUSED, 0),
	GATE(CLK_ACLK_ASYNCAXIM_CA5, "aclk_asyncaxim_ca5",
			"mout_aclk_cam1_333_user", ENABLE_ACLK_CAM11,
			23, CLK_IGNORE_UNUSED, 0),
	GATE(CLK_ACLK_ASYNCAXIS_CA5, "aclk_asyncaxis_ca5",
			"mout_aclk_cam1_552_user", ENABLE_ACLK_CAM11,
			22, CLK_IGNORE_UNUSED, 0),
	GATE(CLK_ACLK_ASYNCAXIS_ISPX2, "aclk_asyncaxis_ispx2",
			"mout_aclk_cam1_333_user", ENABLE_ACLK_CAM11,
			21, CLK_IGNORE_UNUSED, 0),
	GATE(CLK_ACLK_ASYNCAXIS_ISPX1, "aclk_asyncaxis_ispx1",
			"mout_aclk_cam1_333_user", ENABLE_ACLK_CAM11,
			20, CLK_IGNORE_UNUSED, 0),
	GATE(CLK_ACLK_ASYNCAXIS_ISPX0, "aclk_asyncaxis_ispx0",
			"mout_aclk_cam1_333_user", ENABLE_ACLK_CAM11,
			19, CLK_IGNORE_UNUSED, 0),
	GATE(CLK_ACLK_ASYNCAXIM_ISPEX, "aclk_asyncaxim_ispex",
			"mout_aclk_cam1_400_user", ENABLE_ACLK_CAM11,
			18, CLK_IGNORE_UNUSED, 0),
	GATE(CLK_ACLK_ASYNCAXIM_ISP3P, "aclk_asyncaxim_isp3p",
			"mout_aclk_cam1_400_user", ENABLE_ACLK_CAM11,
			17, CLK_IGNORE_UNUSED, 0),
	GATE(CLK_ACLK_ASYNCAXIS_ISP3P, "aclk_asyncaxis_isp3p",
			"mout_aclk_cam1_333_user", ENABLE_ACLK_CAM11,
			16, CLK_IGNORE_UNUSED, 0),
	GATE(CLK_ACLK_ASYNCAXIM_FD, "aclk_asyncaxim_fd",
			"mout_aclk_cam1_400_user", ENABLE_ACLK_CAM11,
			15, CLK_IGNORE_UNUSED, 0),
	GATE(CLK_ACLK_ASYNCAXIS_FD, "aclk_asyncaxis_fd", "div_aclk_fd",
			ENABLE_ACLK_CAM11, 14, CLK_IGNORE_UNUSED, 0),
	GATE(CLK_ACLK_ASYNCAXIM_LITE_C, "aclk_asyncaxim_lite_c",
			"mout_aclk_cam1_400_user", ENABLE_ACLK_CAM11,
			13, CLK_IGNORE_UNUSED, 0),
	GATE(CLK_ACLK_ASYNCAXIS_LITE_C, "aclk_asyncaxis_lite_c",
			"div_aclk_lite_c", ENABLE_ACLK_CAM11,
			12, CLK_IGNORE_UNUSED, 0),
	GATE(CLK_ACLK_AHB2APB_ISP5P, "aclk_ahb2apb_isp5p", "div_pclk_cam1_83",
			ENABLE_ACLK_CAM11, 11, CLK_IGNORE_UNUSED, 0),
	GATE(CLK_ACLK_AHB2APB_ISP3P, "aclk_ahb2apb_isp3p", "div_pclk_cam1_83",
			ENABLE_ACLK_CAM11, 10, CLK_IGNORE_UNUSED, 0),
	GATE(CLK_ACLK_AXI2APB_ISP3P, "aclk_axi2apb_isp3p",
			"mout_aclk_cam1_333_user", ENABLE_ACLK_CAM11,
			9, CLK_IGNORE_UNUSED, 0),
	GATE(CLK_ACLK_AHB_SFRISP2H, "aclk_ahb_sfrisp2h", "div_pclk_cam1_83",
			ENABLE_ACLK_CAM11, 8, CLK_IGNORE_UNUSED, 0),
	GATE(CLK_ACLK_AXI_ISP_HX_R, "aclk_axi_isp_hx_r", "div_pclk_cam1_166",
			ENABLE_ACLK_CAM11, 7, CLK_IGNORE_UNUSED, 0),
	GATE(CLK_ACLK_AXI_ISP_CX_R, "aclk_axi_isp_cx_r", "div_pclk_cam1_166",
			ENABLE_ACLK_CAM11, 6, CLK_IGNORE_UNUSED, 0),
	GATE(CLK_ACLK_AXI_ISP_HX, "aclk_axi_isp_hx", "mout_aclk_cam1_333_user",
			ENABLE_ACLK_CAM11, 5, CLK_IGNORE_UNUSED, 0),
	GATE(CLK_ACLK_AXI_ISP_CX, "aclk_axi_isp_cx", "mout_aclk_cam1_333_user",
			ENABLE_ACLK_CAM11, 4, CLK_IGNORE_UNUSED, 0),
	GATE(CLK_ACLK_XIU_ISPX, "aclk_xiu_ispx", "mout_aclk_cam1_333_user",
			ENABLE_ACLK_CAM11, 3, CLK_IGNORE_UNUSED, 0),
	GATE(CLK_ACLK_XIU_ISPEX, "aclk_xiu_ispex", "mout_aclk_cam1_400_user",
			ENABLE_ACLK_CAM11, 2, CLK_IGNORE_UNUSED, 0),
	GATE(CLK_ACLK_CAM1NP_333, "aclk_cam1np_333", "mout_aclk_cam1_333_user",
			ENABLE_ACLK_CAM11, 1, CLK_IGNORE_UNUSED, 0),
	GATE(CLK_ACLK_CAM1ND_400, "aclk_cam1nd_400", "mout_aclk_cam1_400_user",
			ENABLE_ACLK_CAM11, 0, CLK_IGNORE_UNUSED, 0),

	/* ENABLE_ACLK_CAM12 */
	GATE(CLK_ACLK_SMMU_ISPCPU, "aclk_smmu_ispcpu",
			"mout_aclk_cam1_400_user", ENABLE_ACLK_CAM12,
			10, CLK_IGNORE_UNUSED, 0),
	GATE(CLK_ACLK_SMMU_FD, "aclk_smmu_fd", "mout_aclk_cam1_400_user",
			ENABLE_ACLK_CAM12, 9, CLK_IGNORE_UNUSED, 0),
	GATE(CLK_ACLK_SMMU_LITE_C, "aclk_smmu_lite_c",
			"mout_aclk_cam1_400_user", ENABLE_ACLK_CAM12,
			8, CLK_IGNORE_UNUSED, 0),
	GATE(CLK_ACLK_BTS_ISP3P, "aclk_bts_isp3p", "mout_aclk_cam1_400_user",
			ENABLE_ACLK_CAM12, 7, CLK_IGNORE_UNUSED, 0),
	GATE(CLK_ACLK_BTS_FD, "aclk_bts_fd", "mout_aclk_cam1_400_user",
			ENABLE_ACLK_CAM12, 6, CLK_IGNORE_UNUSED, 0),
	GATE(CLK_ACLK_BTS_LITE_C, "aclk_bts_lite_c", "mout_aclk_cam1_400_user",
			ENABLE_ACLK_CAM12, 5, CLK_IGNORE_UNUSED, 0),
	GATE(CLK_ACLK_AHBDN_SFRISP2H, "aclk_ahbdn_sfrisp2h",
			"mout_aclk_cam1_333_user", ENABLE_ACLK_CAM12,
			4, CLK_IGNORE_UNUSED, 0),
	GATE(CLK_ACLK_AHBDN_ISP5P, "aclk_aclk-shbdn_isp5p",
			"mout_aclk_cam1_333_user", ENABLE_ACLK_CAM12,
			3, CLK_IGNORE_UNUSED, 0),
	GATE(CLK_ACLK_AXIUS_ISP3P, "aclk_axius_isp3p",
			"mout_aclk_cam1_400_user", ENABLE_ACLK_CAM12,
			2, CLK_IGNORE_UNUSED, 0),
	GATE(CLK_ACLK_AXIUS_FD, "aclk_axius_fd", "mout_aclk_cam1_400_user",
			ENABLE_ACLK_CAM12, 1, CLK_IGNORE_UNUSED, 0),
	GATE(CLK_ACLK_AXIUS_LITE_C, "aclk_axius_lite_c",
			"mout_aclk_cam1_400_user", ENABLE_ACLK_CAM12,
			0, CLK_IGNORE_UNUSED, 0),

	/* ENABLE_PCLK_CAM1 */
	GATE(CLK_PCLK_SMMU_ISPCPU, "pclk_smmu_ispcpu", "div_pclk_cam1_166",
			ENABLE_PCLK_CAM1, 27, CLK_IGNORE_UNUSED, 0),
	GATE(CLK_PCLK_SMMU_FD, "pclk_smmu_fd", "div_pclk_cam1_166",
			ENABLE_PCLK_CAM1, 26, CLK_IGNORE_UNUSED, 0),
	GATE(CLK_PCLK_SMMU_LITE_C, "pclk_smmu_lite_c", "div_pclk_cam1_166",
			ENABLE_PCLK_CAM1, 25, CLK_IGNORE_UNUSED, 0),
	GATE(CLK_PCLK_BTS_ISP3P, "pclk_bts_isp3p", "div_pclk_cam1_83",
			ENABLE_PCLK_CAM1, 24, CLK_IGNORE_UNUSED, 0),
	GATE(CLK_PCLK_BTS_FD, "pclk_bts_fd", "div_pclk_cam1_83",
			ENABLE_PCLK_CAM1, 23, CLK_IGNORE_UNUSED, 0),
	GATE(CLK_PCLK_BTS_LITE_C, "pclk_bts_lite_c", "div_pclk_cam1_83",
			ENABLE_PCLK_CAM1, 22, CLK_IGNORE_UNUSED, 0),
	GATE(CLK_PCLK_ASYNCAXIM_CA5, "pclk_asyncaxim_ca5", "div_pclk_cam1_166",
			ENABLE_PCLK_CAM1, 21, CLK_IGNORE_UNUSED, 0),
	GATE(CLK_PCLK_ASYNCAXIM_ISPEX, "pclk_asyncaxim_ispex",
			"div_pclk_cam1_83", ENABLE_PCLK_CAM1,
			20, CLK_IGNORE_UNUSED, 0),
	GATE(CLK_PCLK_ASYNCAXIM_ISP3P, "pclk_asyncaxim_isp3p",
			"div_pclk_cam1_83", ENABLE_PCLK_CAM1,
			19, CLK_IGNORE_UNUSED, 0),
	GATE(CLK_PCLK_ASYNCAXIM_FD, "pclk_asyncaxim_fd", "div_pclk_cam1_83",
			ENABLE_PCLK_CAM1, 18, CLK_IGNORE_UNUSED, 0),
	GATE(CLK_PCLK_ASYNCAXIM_LITE_C, "pclk_asyncaxim_lite_c",
			"div_pclk_cam1_83", ENABLE_PCLK_CAM1,
			17, CLK_IGNORE_UNUSED, 0),
	GATE(CLK_PCLK_PMU_CAM1, "pclk_pmu_cam1", "div_pclk_cam1_83",
			ENABLE_PCLK_CAM1, 16, CLK_IGNORE_UNUSED, 0),
	GATE(CLK_PCLK_SYSREG_CAM1, "pclk_sysreg_cam1", "div_pclk_cam1_83",
			ENABLE_PCLK_CAM1, 15, CLK_IGNORE_UNUSED, 0),
	GATE(CLK_PCLK_CMU_CAM1_LOCAL, "pclk_cmu_cam1_local",
			"div_pclk_cam1_166", ENABLE_PCLK_CAM1,
			14, CLK_IGNORE_UNUSED, 0),
	GATE(CLK_PCLK_ISP_MCTADC, "pclk_isp_mctadc", "div_pclk_cam1_83",
			ENABLE_PCLK_CAM1, 13, CLK_IGNORE_UNUSED, 0),
	GATE(CLK_PCLK_ISP_WDT, "pclk_isp_wdt", "div_pclk_cam1_83",
			ENABLE_PCLK_CAM1, 12, CLK_IGNORE_UNUSED, 0),
	GATE(CLK_PCLK_ISP_PWM, "pclk_isp_pwm", "div_pclk_cam1_83",
			ENABLE_PCLK_CAM1, 11, CLK_IGNORE_UNUSED, 0),
	GATE(CLK_PCLK_ISP_UART, "pclk_isp_uart", "div_pclk_cam1_83",
			ENABLE_PCLK_CAM1, 10, CLK_IGNORE_UNUSED, 0),
	GATE(CLK_PCLK_ISP_MCUCTL, "pclk_isp_mcuctl", "div_pclk_cam1_83",
			ENABLE_PCLK_CAM1, 9, CLK_IGNORE_UNUSED, 0),
	GATE(CLK_PCLK_ISP_SPI1, "pclk_isp_spi1", "div_pclk_cam1_83",
			ENABLE_PCLK_CAM1, 8, CLK_IGNORE_UNUSED, 0),
	GATE(CLK_PCLK_ISP_SPI0, "pclk_isp_spi0", "div_pclk_cam1_83",
			ENABLE_PCLK_CAM1, 7, CLK_IGNORE_UNUSED, 0),
	GATE(CLK_PCLK_ISP_I2C2, "pclk_isp_i2c2", "div_pclk_cam1_83",
			ENABLE_PCLK_CAM1, 6, CLK_IGNORE_UNUSED, 0),
	GATE(CLK_PCLK_ISP_I2C1, "pclk_isp_i2c1", "div_pclk_cam1_83",
			ENABLE_PCLK_CAM1, 5, CLK_IGNORE_UNUSED, 0),
	GATE(CLK_PCLK_ISP_I2C0, "pclk_isp_i2c0", "div_pclk_cam1_83",
			ENABLE_PCLK_CAM1, 4, CLK_IGNORE_UNUSED, 0),
	GATE(CLK_PCLK_ISP_MPWM, "pclk_isp_mpwm", "div_pclk_cam1_83",
			ENABLE_PCLK_CAM1, 3, CLK_IGNORE_UNUSED, 0),
	GATE(CLK_PCLK_FD, "pclk_fd", "div_pclk_fd",
			ENABLE_PCLK_CAM1, 3, CLK_IGNORE_UNUSED, 0),
	GATE(CLK_PCLK_LITE_C, "pclk_lite_c", "div_pclk_lite_c",
			ENABLE_PCLK_CAM1, 1, CLK_IGNORE_UNUSED, 0),
	GATE(CLK_PCLK_CSIS2, "pclk_csis2", "div_pclk_cam1_166",
			ENABLE_PCLK_CAM1, 0, CLK_IGNORE_UNUSED, 0),

	/* ENABLE_SCLK_CAM1 */
	GATE(CLK_SCLK_ISP_I2C2, "sclk_isp_i2c2", "oscclk", ENABLE_SCLK_CAM1,
			15, 0, 0),
	GATE(CLK_SCLK_ISP_I2C1, "sclk_isp_i2c1", "oscclk", ENABLE_SCLK_CAM1,
			14, 0, 0),
	GATE(CLK_SCLK_ISP_I2C0, "sclk_isp_i2c0", "oscclk", ENABLE_SCLK_CAM1,
			13, 0, 0),
	GATE(CLK_SCLK_ISP_PWM, "sclk_isp_pwm", "oscclk", ENABLE_SCLK_CAM1,
			12, 0, 0),
	GATE(CLK_PHYCLK_RXBYTECLKHS0_S2B, "phyclk_rxbyteclkhs0_s2b",
			"mout_phyclk_rxbyteclkhs0_s2b_user",
			ENABLE_SCLK_CAM1, 11, 0, 0),
	GATE(CLK_SCLK_LITE_C_FREECNT, "sclk_lite_c_freecnt", "div_pclk_lite_c",
			ENABLE_SCLK_CAM1, 10, 0, 0),
	GATE(CLK_SCLK_PIXELASYNCM_FD, "sclk_pixelasyncm_fd", "div_aclk_fd",
			ENABLE_SCLK_CAM1, 9, 0, 0),
	GATE(CLK_SCLK_ISP_MCTADC, "sclk_isp_mctadc", "sclk_isp_mctadc_cam1",
			ENABLE_SCLK_CAM1, 7, 0, 0),
	GATE(CLK_SCLK_ISP_UART, "sclk_isp_uart", "mout_sclk_isp_uart_user",
			ENABLE_SCLK_CAM1, 6, 0, 0),
	GATE(CLK_SCLK_ISP_SPI1, "sclk_isp_spi1", "mout_sclk_isp_spi1_user",
			ENABLE_SCLK_CAM1, 5, 0, 0),
	GATE(CLK_SCLK_ISP_SPI0, "sclk_isp_spi0", "mout_sclk_isp_spi0_user",
			ENABLE_SCLK_CAM1, 4, 0, 0),
	GATE(CLK_SCLK_ISP_MPWM, "sclk_isp_mpwm", "div_sclk_isp_mpwm",
			ENABLE_SCLK_CAM1, 3, 0, 0),
	GATE(CLK_PCLK_DBG_ISP, "sclk_dbg_isp", "div_pclk_dbg_cam1",
			ENABLE_SCLK_CAM1, 2, 0, 0),
	GATE(CLK_ATCLK_ISP, "atclk_isp", "div_atclk_cam1",
			ENABLE_SCLK_CAM1, 1, 0, 0),
	GATE(CLK_SCLK_ISP_CA5, "sclk_isp_ca5", "mout_aclk_cam1_552_user",
			ENABLE_SCLK_CAM1, 0, 0, 0),
};

static const struct samsung_cmu_info cam1_cmu_info __initconst = {
	.mux_clks		= cam1_mux_clks,
	.nr_mux_clks		= ARRAY_SIZE(cam1_mux_clks),
	.div_clks		= cam1_div_clks,
	.nr_div_clks		= ARRAY_SIZE(cam1_div_clks),
	.gate_clks		= cam1_gate_clks,
	.nr_gate_clks		= ARRAY_SIZE(cam1_gate_clks),
	.fixed_clks		= cam1_fixed_clks,
	.nr_fixed_clks		= ARRAY_SIZE(cam1_fixed_clks),
	.nr_clk_ids		= CAM1_NR_CLK,
	.clk_regs		= cam1_clk_regs,
	.nr_clk_regs		= ARRAY_SIZE(cam1_clk_regs),
	.suspend_regs		= cam1_suspend_regs,
	.nr_suspend_regs	= ARRAY_SIZE(cam1_suspend_regs),
	.clk_name		= "aclk_cam1_400",
};


struct exynos5433_cmu_data {
	struct samsung_clk_reg_dump *clk_save;
	unsigned int nr_clk_save;
	const struct samsung_clk_reg_dump *clk_suspend;
	unsigned int nr_clk_suspend;

	struct clk *clk;
	struct clk **pclks;
	int nr_pclks;

	/* must be the last entry */
	struct samsung_clk_provider ctx;
};

static int __maybe_unused exynos5433_cmu_suspend(struct device *dev)
{
	struct exynos5433_cmu_data *data = dev_get_drvdata(dev);
	int i;

	samsung_clk_save(data->ctx.reg_base, data->clk_save,
			 data->nr_clk_save);

	for (i = 0; i < data->nr_pclks; i++)
		clk_prepare_enable(data->pclks[i]);

	/* for suspend some registers have to be set to certain values */
	samsung_clk_restore(data->ctx.reg_base, data->clk_suspend,
			    data->nr_clk_suspend);

	for (i = 0; i < data->nr_pclks; i++)
		clk_disable_unprepare(data->pclks[i]);

	clk_disable_unprepare(data->clk);

	return 0;
}

static int __maybe_unused exynos5433_cmu_resume(struct device *dev)
{
	struct exynos5433_cmu_data *data = dev_get_drvdata(dev);
	int i;

	clk_prepare_enable(data->clk);

	for (i = 0; i < data->nr_pclks; i++)
		clk_prepare_enable(data->pclks[i]);

	samsung_clk_restore(data->ctx.reg_base, data->clk_save,
			    data->nr_clk_save);

	for (i = 0; i < data->nr_pclks; i++)
		clk_disable_unprepare(data->pclks[i]);

	return 0;
}

static int __init exynos5433_cmu_probe(struct platform_device *pdev)
{
	const struct samsung_cmu_info *info;
	struct exynos5433_cmu_data *data;
	struct samsung_clk_provider *ctx;
	struct device *dev = &pdev->dev;
	struct resource *res;
	void __iomem *reg_base;
	int i;

	info = of_device_get_match_data(dev);

	data = devm_kzalloc(dev,
			    struct_size(data, ctx.clk_data.hws, info->nr_clk_ids),
			    GFP_KERNEL);
	if (!data)
		return -ENOMEM;
	ctx = &data->ctx;

	res = platform_get_resource(pdev, IORESOURCE_MEM, 0);
	reg_base = devm_ioremap_resource(dev, res);
	if (IS_ERR(reg_base))
		return PTR_ERR(reg_base);

	for (i = 0; i < info->nr_clk_ids; ++i)
		ctx->clk_data.hws[i] = ERR_PTR(-ENOENT);

	ctx->clk_data.num = info->nr_clk_ids;
	ctx->reg_base = reg_base;
	ctx->dev = dev;
	spin_lock_init(&ctx->lock);

	data->clk_save = samsung_clk_alloc_reg_dump(info->clk_regs,
						    info->nr_clk_regs);
	if (!data->clk_save)
		return -ENOMEM;
	data->nr_clk_save = info->nr_clk_regs;
	data->clk_suspend = info->suspend_regs;
	data->nr_clk_suspend = info->nr_suspend_regs;
	data->nr_pclks = of_count_phandle_with_args(dev->of_node, "clocks",
						    "#clock-cells");
	if (data->nr_pclks > 0) {
		data->pclks = devm_kcalloc(dev, sizeof(struct clk *),
					   data->nr_pclks, GFP_KERNEL);
		if (!data->pclks) {
			kfree(data->clk_save);
			return -ENOMEM;
		}
		for (i = 0; i < data->nr_pclks; i++) {
			struct clk *clk = of_clk_get(dev->of_node, i);

			if (IS_ERR(clk)) {
				kfree(data->clk_save);
				while (--i >= 0)
					clk_put(data->pclks[i]);
				return PTR_ERR(clk);
			}
			data->pclks[i] = clk;
		}
	}

	if (info->clk_name)
		data->clk = clk_get(dev, info->clk_name);
	clk_prepare_enable(data->clk);

	platform_set_drvdata(pdev, data);

	/*
	 * Enable runtime PM here to allow the clock core using runtime PM
	 * for the registered clocks. Additionally, we increase the runtime
	 * PM usage count before registering the clocks, to prevent the
	 * clock core from runtime suspending the device.
	 */
	pm_runtime_get_noresume(dev);
	pm_runtime_set_active(dev);
	pm_runtime_enable(dev);

	if (info->pll_clks)
		samsung_clk_register_pll(ctx, info->pll_clks, info->nr_pll_clks,
					 reg_base);
	if (info->mux_clks)
		samsung_clk_register_mux(ctx, info->mux_clks,
					 info->nr_mux_clks);
	if (info->div_clks)
		samsung_clk_register_div(ctx, info->div_clks,
					 info->nr_div_clks);
	if (info->gate_clks)
		samsung_clk_register_gate(ctx, info->gate_clks,
					  info->nr_gate_clks);
	if (info->fixed_clks)
		samsung_clk_register_fixed_rate(ctx, info->fixed_clks,
						info->nr_fixed_clks);
	if (info->fixed_factor_clks)
		samsung_clk_register_fixed_factor(ctx, info->fixed_factor_clks,
						  info->nr_fixed_factor_clks);

	samsung_clk_of_add_provider(dev->of_node, ctx);
	pm_runtime_put_sync(dev);

	return 0;
}

static const struct of_device_id exynos5433_cmu_of_match[] = {
	{
		.compatible = "samsung,exynos5433-cmu-aud",
		.data = &aud_cmu_info,
	}, {
		.compatible = "samsung,exynos5433-cmu-cam0",
		.data = &cam0_cmu_info,
	}, {
		.compatible = "samsung,exynos5433-cmu-cam1",
		.data = &cam1_cmu_info,
	}, {
		.compatible = "samsung,exynos5433-cmu-disp",
		.data = &disp_cmu_info,
	}, {
		.compatible = "samsung,exynos5433-cmu-g2d",
		.data = &g2d_cmu_info,
	}, {
		.compatible = "samsung,exynos5433-cmu-g3d",
		.data = &g3d_cmu_info,
	}, {
		.compatible = "samsung,exynos5433-cmu-fsys",
		.data = &fsys_cmu_info,
	}, {
		.compatible = "samsung,exynos5433-cmu-gscl",
		.data = &gscl_cmu_info,
	}, {
		.compatible = "samsung,exynos5433-cmu-mfc",
		.data = &mfc_cmu_info,
	}, {
		.compatible = "samsung,exynos5433-cmu-hevc",
		.data = &hevc_cmu_info,
	}, {
		.compatible = "samsung,exynos5433-cmu-isp",
		.data = &isp_cmu_info,
	}, {
		.compatible = "samsung,exynos5433-cmu-mscl",
		.data = &mscl_cmu_info,
	}, {
	},
};

static const struct dev_pm_ops exynos5433_cmu_pm_ops = {
	SET_RUNTIME_PM_OPS(exynos5433_cmu_suspend, exynos5433_cmu_resume,
			   NULL)
	SET_NOIRQ_SYSTEM_SLEEP_PM_OPS(pm_runtime_force_suspend,
				     pm_runtime_force_resume)
};

static struct platform_driver exynos5433_cmu_driver __refdata = {
	.driver	= {
		.name = "exynos5433-cmu",
		.of_match_table = exynos5433_cmu_of_match,
		.suppress_bind_attrs = true,
		.pm = &exynos5433_cmu_pm_ops,
	},
	.probe = exynos5433_cmu_probe,
};

static int __init exynos5433_cmu_init(void)
{
	return platform_driver_register(&exynos5433_cmu_driver);
}
core_initcall(exynos5433_cmu_init);<|MERGE_RESOLUTION|>--- conflicted
+++ resolved
@@ -703,55 +703,6 @@
  * ATLAS_PLL & APOLLO_PLL & MEM0_PLL & MEM1_PLL & BUS_PLL & MFC_PLL
  * & MPHY_PLL & G3D_PLL & DISP_PLL & ISP_PLL
  */
-<<<<<<< HEAD
-static struct samsung_pll_rate_table exynos5443_pll_rates[] = {
-	PLL_35XX_RATE(2500000000U, 625, 6,  0),
-	PLL_35XX_RATE(2400000000U, 500, 5,  0),
-	PLL_35XX_RATE(2300000000U, 575, 6,  0),
-	PLL_35XX_RATE(2200000000U, 550, 6,  0),
-	PLL_35XX_RATE(2100000000U, 350, 4,  0),
-	PLL_35XX_RATE(2000000000U, 500, 6,  0),
-	PLL_35XX_RATE(1900000000U, 475, 6,  0),
-	PLL_35XX_RATE(1800000000U, 375, 5,  0),
-	PLL_35XX_RATE(1700000000U, 425, 6,  0),
-	PLL_35XX_RATE(1600000000U, 400, 6,  0),
-	PLL_35XX_RATE(1500000000U, 250, 4,  0),
-	PLL_35XX_RATE(1400000000U, 350, 6,  0),
-	PLL_35XX_RATE(1332000000U, 222, 4,  0),
-	PLL_35XX_RATE(1300000000U, 325, 6,  0),
-	PLL_35XX_RATE(1200000000U, 500, 5,  1),
-	PLL_35XX_RATE(1100000000U, 550, 6,  1),
-	PLL_35XX_RATE(1086000000U, 362, 4,  1),
-	PLL_35XX_RATE(1066000000U, 533, 6,  1),
-	PLL_35XX_RATE(1000000000U, 500, 6,  1),
-	PLL_35XX_RATE(933000000U,  311, 4,  1),
-	PLL_35XX_RATE(921000000U,  307, 4,  1),
-	PLL_35XX_RATE(900000000U,  375, 5,  1),
-	PLL_35XX_RATE(825000000U,  275, 4,  1),
-	PLL_35XX_RATE(800000000U,  400, 6,  1),
-	PLL_35XX_RATE(733000000U,  733, 12, 1),
-	PLL_35XX_RATE(700000000U,  175, 3,  1),
-	PLL_35XX_RATE(666000000U,  222, 4,  1),
-	PLL_35XX_RATE(633000000U,  211, 4,  1),
-	PLL_35XX_RATE(600000000U,  500, 5,  2),
-	PLL_35XX_RATE(552000000U,  460, 5,  2),
-	PLL_35XX_RATE(550000000U,  550, 6,  2),
-	PLL_35XX_RATE(543000000U,  362, 4,  2),
-	PLL_35XX_RATE(533000000U,  533, 6,  2),
-	PLL_35XX_RATE(500000000U,  500, 6,  2),
-	PLL_35XX_RATE(444000000U,  370, 5,  2),
-	PLL_35XX_RATE(420000000U,  350, 5,  2),
-	PLL_35XX_RATE(400000000U,  400, 6,  2),
-	PLL_35XX_RATE(350000000U,  350, 6,  2),
-	PLL_35XX_RATE(333000000U,  222, 4,  2),
-	PLL_35XX_RATE(300000000U,  500, 5,  3),
-	PLL_35XX_RATE(266000000U,  532, 6,  3),
-	PLL_35XX_RATE(200000000U,  400, 6,  3),
-	PLL_35XX_RATE(166000000U,  332, 6,  3),
-	PLL_35XX_RATE(160000000U,  320, 6,  3),
-	PLL_35XX_RATE(133000000U,  532, 6,  4),
-	PLL_35XX_RATE(100000000U,  400, 6,  4),
-=======
 static const struct samsung_pll_rate_table exynos5433_pll_rates[] __initconst = {
 	PLL_35XX_RATE(24 * MHZ, 2500000000U, 625, 6,  0),
 	PLL_35XX_RATE(24 * MHZ, 2400000000U, 500, 5,  0),
@@ -801,23 +752,10 @@
 	PLL_35XX_RATE(24 * MHZ, 160000000U,  320, 6,  3),
 	PLL_35XX_RATE(24 * MHZ, 133000000U,  532, 6,  4),
 	PLL_35XX_RATE(24 * MHZ, 100000000U,  400, 6,  4),
->>>>>>> 286cd8c7
 	{ /* sentinel */ }
 };
 
 /* AUD_PLL */
-<<<<<<< HEAD
-static struct samsung_pll_rate_table exynos5443_aud_pll_rates[] = {
-	PLL_36XX_RATE(400000000U, 200, 3, 2,      0),
-	PLL_36XX_RATE(393216003U, 197, 3, 2, -25690),
-	PLL_36XX_RATE(384000000U, 128, 2, 2,      0),
-	PLL_36XX_RATE(368639991U, 246, 4, 2, -15729),
-	PLL_36XX_RATE(361507202U, 181, 3, 2, -16148),
-	PLL_36XX_RATE(338687988U, 113, 2, 2,  -6816),
-	PLL_36XX_RATE(294912002U,  98, 1, 3,  19923),
-	PLL_36XX_RATE(288000000U,  96, 1, 3,      0),
-	PLL_36XX_RATE(252000000U,  84, 1, 3,      0),
-=======
 static const struct samsung_pll_rate_table exynos5433_aud_pll_rates[] __initconst = {
 	PLL_36XX_RATE(24 * MHZ, 400000000U, 200, 3, 2,      0),
 	PLL_36XX_RATE(24 * MHZ, 393216003U, 197, 3, 2, -25690),
@@ -829,7 +767,6 @@
 	PLL_36XX_RATE(24 * MHZ, 288000000U,  96, 1, 3,      0),
 	PLL_36XX_RATE(24 * MHZ, 252000000U,  84, 1, 3,      0),
 	PLL_36XX_RATE(24 * MHZ, 196608001U, 197, 3, 3, -25690),
->>>>>>> 286cd8c7
 	{ /* sentinel */ }
 };
 
