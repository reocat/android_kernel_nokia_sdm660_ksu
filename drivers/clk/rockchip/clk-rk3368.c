/*
 * Copyright (c) 2015 Heiko Stuebner <heiko@sntech.de>
 *
 * This program is free software; you can redistribute it and/or modify
 * it under the terms of the GNU General Public License as published by
 * the Free Software Foundation; either version 2 of the License, or
 * (at your option) any later version.
 *
 * This program is distributed in the hope that it will be useful,
 * but WITHOUT ANY WARRANTY; without even the implied warranty of
 * MERCHANTABILITY or FITNESS FOR A PARTICULAR PURPOSE.  See the
 * GNU General Public License for more details.
 */

#include <linux/clk-provider.h>
#include <linux/of.h>
#include <linux/of_address.h>
#include <linux/platform_device.h>
#include <dt-bindings/clock/rk3368-cru.h>
#include "clk.h"

#define RK3368_GRF_SOC_STATUS0	0x480

enum rk3368_plls {
	apllb, aplll, dpll, cpll, gpll, npll,
};

static struct rockchip_pll_rate_table rk3368_pll_rates[] = {
	RK3066_PLL_RATE(2208000000, 1, 92, 1),
	RK3066_PLL_RATE(2184000000, 1, 91, 1),
	RK3066_PLL_RATE(2160000000, 1, 90, 1),
	RK3066_PLL_RATE(2136000000, 1, 89, 1),
	RK3066_PLL_RATE(2112000000, 1, 88, 1),
	RK3066_PLL_RATE(2088000000, 1, 87, 1),
	RK3066_PLL_RATE(2064000000, 1, 86, 1),
	RK3066_PLL_RATE(2040000000, 1, 85, 1),
	RK3066_PLL_RATE(2016000000, 1, 84, 1),
	RK3066_PLL_RATE(1992000000, 1, 83, 1),
	RK3066_PLL_RATE(1968000000, 1, 82, 1),
	RK3066_PLL_RATE(1944000000, 1, 81, 1),
	RK3066_PLL_RATE(1920000000, 1, 80, 1),
	RK3066_PLL_RATE(1896000000, 1, 79, 1),
	RK3066_PLL_RATE(1872000000, 1, 78, 1),
	RK3066_PLL_RATE(1848000000, 1, 77, 1),
	RK3066_PLL_RATE(1824000000, 1, 76, 1),
	RK3066_PLL_RATE(1800000000, 1, 75, 1),
	RK3066_PLL_RATE(1776000000, 1, 74, 1),
	RK3066_PLL_RATE(1752000000, 1, 73, 1),
	RK3066_PLL_RATE(1728000000, 1, 72, 1),
	RK3066_PLL_RATE(1704000000, 1, 71, 1),
	RK3066_PLL_RATE(1680000000, 1, 70, 1),
	RK3066_PLL_RATE(1656000000, 1, 69, 1),
	RK3066_PLL_RATE(1632000000, 1, 68, 1),
	RK3066_PLL_RATE(1608000000, 1, 67, 1),
	RK3066_PLL_RATE(1560000000, 1, 65, 1),
	RK3066_PLL_RATE(1512000000, 1, 63, 1),
	RK3066_PLL_RATE(1488000000, 1, 62, 1),
	RK3066_PLL_RATE(1464000000, 1, 61, 1),
	RK3066_PLL_RATE(1440000000, 1, 60, 1),
	RK3066_PLL_RATE(1416000000, 1, 59, 1),
	RK3066_PLL_RATE(1392000000, 1, 58, 1),
	RK3066_PLL_RATE(1368000000, 1, 57, 1),
	RK3066_PLL_RATE(1344000000, 1, 56, 1),
	RK3066_PLL_RATE(1320000000, 1, 55, 1),
	RK3066_PLL_RATE(1296000000, 1, 54, 1),
	RK3066_PLL_RATE(1272000000, 1, 53, 1),
	RK3066_PLL_RATE(1248000000, 1, 52, 1),
	RK3066_PLL_RATE(1224000000, 1, 51, 1),
	RK3066_PLL_RATE(1200000000, 1, 50, 1),
	RK3066_PLL_RATE(1176000000, 1, 49, 1),
	RK3066_PLL_RATE(1128000000, 1, 47, 1),
	RK3066_PLL_RATE(1104000000, 1, 46, 1),
	RK3066_PLL_RATE(1008000000, 1, 84, 2),
	RK3066_PLL_RATE( 912000000, 1, 76, 2),
	RK3066_PLL_RATE( 888000000, 1, 74, 2),
	RK3066_PLL_RATE( 816000000, 1, 68, 2),
	RK3066_PLL_RATE( 792000000, 1, 66, 2),
	RK3066_PLL_RATE( 696000000, 1, 58, 2),
	RK3066_PLL_RATE( 672000000, 1, 56, 2),
	RK3066_PLL_RATE( 648000000, 1, 54, 2),
	RK3066_PLL_RATE( 624000000, 1, 52, 2),
	RK3066_PLL_RATE( 600000000, 1, 50, 2),
	RK3066_PLL_RATE( 576000000, 1, 48, 2),
	RK3066_PLL_RATE( 552000000, 1, 46, 2),
	RK3066_PLL_RATE( 528000000, 1, 88, 4),
	RK3066_PLL_RATE( 504000000, 1, 84, 4),
	RK3066_PLL_RATE( 480000000, 1, 80, 4),
	RK3066_PLL_RATE( 456000000, 1, 76, 4),
	RK3066_PLL_RATE( 408000000, 1, 68, 4),
	RK3066_PLL_RATE( 312000000, 1, 52, 4),
	RK3066_PLL_RATE( 252000000, 1, 84, 8),
	RK3066_PLL_RATE( 216000000, 1, 72, 8),
	RK3066_PLL_RATE( 126000000, 2, 84, 8),
	RK3066_PLL_RATE(  48000000, 2, 32, 8),
	{ /* sentinel */ },
};

PNAME(mux_pll_p)		= { "xin24m", "xin32k" };
PNAME(mux_armclkb_p)		= { "apllb_core", "gpllb_core" };
PNAME(mux_armclkl_p)		= { "aplll_core", "gplll_core" };
PNAME(mux_ddrphy_p)		= { "dpll_ddr", "gpll_ddr" };
PNAME(mux_cs_src_p)		= { "apllb_cs", "aplll_cs", "gpll_cs"};
PNAME(mux_aclk_bus_src_p)	= { "cpll_aclk_bus", "gpll_aclk_bus" };

PNAME(mux_pll_src_cpll_gpll_p)		= { "cpll", "gpll" };
PNAME(mux_pll_src_cpll_gpll_npll_p)	= { "cpll", "gpll", "npll" };
PNAME(mux_pll_src_npll_cpll_gpll_p)	= { "npll", "cpll", "gpll" };
PNAME(mux_pll_src_cpll_gpll_usb_p)	= { "cpll", "gpll", "usbphy_480m" };
PNAME(mux_pll_src_cpll_gpll_usb_usb_p)	= { "cpll", "gpll", "usbphy_480m",
					    "usbphy_480m" };
PNAME(mux_pll_src_cpll_gpll_usb_npll_p)	= { "cpll", "gpll", "usbphy_480m",
					    "npll" };
PNAME(mux_pll_src_cpll_gpll_npll_npll_p) = { "cpll", "gpll", "npll", "npll" };
PNAME(mux_pll_src_cpll_gpll_npll_usb_p) = { "cpll", "gpll", "npll",
					    "usbphy_480m" };

PNAME(mux_i2s_8ch_pre_p)	= { "i2s_8ch_src", "i2s_8ch_frac",
				    "ext_i2s", "xin12m" };
PNAME(mux_i2s_8ch_clkout_p)	= { "i2s_8ch_pre", "xin12m" };
PNAME(mux_i2s_2ch_p)		= { "i2s_2ch_src", "i2s_2ch_frac",
				    "dummy", "xin12m" };
PNAME(mux_spdif_8ch_p)		= { "spdif_8ch_pre", "spdif_8ch_frac",
				    "ext_i2s", "xin12m" };
PNAME(mux_edp_24m_p)		= { "xin24m", "dummy" };
PNAME(mux_vip_out_p)		= { "vip_src", "xin24m" };
PNAME(mux_usbphy480m_p)		= { "usbotg_out", "xin24m" };
PNAME(mux_hsic_usbphy480m_p)	= { "usbotg_out", "dummy" };
PNAME(mux_hsicphy480m_p)	= { "cpll", "gpll", "usbphy_480m" };
PNAME(mux_uart0_p)		= { "uart0_src", "uart0_frac", "xin24m" };
PNAME(mux_uart1_p)		= { "uart1_src", "uart1_frac", "xin24m" };
PNAME(mux_uart2_p)		= { "uart2_src", "xin24m" };
PNAME(mux_uart3_p)		= { "uart3_src", "uart3_frac", "xin24m" };
PNAME(mux_uart4_p)		= { "uart4_src", "uart4_frac", "xin24m" };
PNAME(mux_mac_p)		= { "mac_pll_src", "ext_gmac" };
PNAME(mux_mmc_src_p)		= { "cpll", "gpll", "usbphy_480m", "xin24m" };

static struct rockchip_pll_clock rk3368_pll_clks[] __initdata = {
	[apllb] = PLL(pll_rk3066, PLL_APLLB, "apllb", mux_pll_p, 0, RK3368_PLL_CON(0),
		     RK3368_PLL_CON(3), 8, 1, 0, rk3368_pll_rates),
	[aplll] = PLL(pll_rk3066, PLL_APLLL, "aplll", mux_pll_p, 0, RK3368_PLL_CON(4),
		     RK3368_PLL_CON(7), 8, 0, 0, rk3368_pll_rates),
	[dpll] = PLL(pll_rk3066, PLL_DPLL, "dpll", mux_pll_p, 0, RK3368_PLL_CON(8),
		     RK3368_PLL_CON(11), 8, 2, 0, NULL),
	[cpll] = PLL(pll_rk3066, PLL_CPLL, "cpll", mux_pll_p, 0, RK3368_PLL_CON(12),
		     RK3368_PLL_CON(15), 8, 3, ROCKCHIP_PLL_SYNC_RATE, rk3368_pll_rates),
	[gpll] = PLL(pll_rk3066, PLL_GPLL, "gpll", mux_pll_p, 0, RK3368_PLL_CON(16),
		     RK3368_PLL_CON(19), 8, 4, ROCKCHIP_PLL_SYNC_RATE, rk3368_pll_rates),
	[npll] = PLL(pll_rk3066, PLL_NPLL, "npll",  mux_pll_p, 0, RK3368_PLL_CON(20),
		     RK3368_PLL_CON(23), 8, 5, ROCKCHIP_PLL_SYNC_RATE, rk3368_pll_rates),
};

static struct clk_div_table div_ddrphy_t[] = {
	{ .val = 0, .div = 1 },
	{ .val = 1, .div = 2 },
	{ .val = 3, .div = 4 },
	{ /* sentinel */ },
};

#define MFLAGS CLK_MUX_HIWORD_MASK
#define DFLAGS CLK_DIVIDER_HIWORD_MASK
#define GFLAGS (CLK_GATE_HIWORD_MASK | CLK_GATE_SET_TO_DISABLE)
#define IFLAGS ROCKCHIP_INVERTER_HIWORD_MASK

static const struct rockchip_cpuclk_reg_data rk3368_cpuclkb_data = {
	.core_reg = RK3368_CLKSEL_CON(0),
	.div_core_shift = 0,
	.div_core_mask = 0x1f,
<<<<<<< HEAD
	.mux_core_shift = 7,
=======
	.mux_core_alt = 1,
	.mux_core_main = 0,
	.mux_core_shift = 7,
	.mux_core_mask = 0x1,
>>>>>>> 286cd8c7
};

static const struct rockchip_cpuclk_reg_data rk3368_cpuclkl_data = {
	.core_reg = RK3368_CLKSEL_CON(2),
	.div_core_shift = 0,
	.mux_core_alt = 1,
	.mux_core_main = 0,
	.div_core_mask = 0x1f,
	.mux_core_shift = 7,
	.mux_core_mask = 0x1,
};

#define RK3368_DIV_ACLKM_MASK		0x1f
#define RK3368_DIV_ACLKM_SHIFT		8
#define RK3368_DIV_ATCLK_MASK		0x1f
#define RK3368_DIV_ATCLK_SHIFT		0
#define RK3368_DIV_PCLK_DBG_MASK	0x1f
#define RK3368_DIV_PCLK_DBG_SHIFT	8

#define RK3368_CLKSEL0(_offs, _aclkm)					\
	{								\
		.reg = RK3368_CLKSEL_CON(0 + _offs),			\
		.val = HIWORD_UPDATE(_aclkm, RK3368_DIV_ACLKM_MASK,	\
				RK3368_DIV_ACLKM_SHIFT),		\
	}
#define RK3368_CLKSEL1(_offs, _atclk, _pdbg)				\
	{								\
		.reg = RK3368_CLKSEL_CON(1 + _offs),			\
		.val = HIWORD_UPDATE(_atclk, RK3368_DIV_ATCLK_MASK,	\
				RK3368_DIV_ATCLK_SHIFT) |		\
		       HIWORD_UPDATE(_pdbg, RK3368_DIV_PCLK_DBG_MASK,	\
				RK3368_DIV_PCLK_DBG_SHIFT),		\
	}

/* cluster_b: aclkm in clksel0, rest in clksel1 */
#define RK3368_CPUCLKB_RATE(_prate, _aclkm, _atclk, _pdbg)		\
	{								\
		.prate = _prate,					\
		.divs = {						\
			RK3368_CLKSEL0(0, _aclkm),			\
			RK3368_CLKSEL1(0, _atclk, _pdbg),		\
		},							\
	}

/* cluster_l: aclkm in clksel2, rest in clksel3 */
#define RK3368_CPUCLKL_RATE(_prate, _aclkm, _atclk, _pdbg)		\
	{								\
		.prate = _prate,					\
		.divs = {						\
			RK3368_CLKSEL0(2, _aclkm),			\
			RK3368_CLKSEL1(2, _atclk, _pdbg),		\
		},							\
	}

static struct rockchip_cpuclk_rate_table rk3368_cpuclkb_rates[] __initdata = {
	RK3368_CPUCLKB_RATE(1512000000, 1, 5, 5),
	RK3368_CPUCLKB_RATE(1488000000, 1, 4, 4),
	RK3368_CPUCLKB_RATE(1416000000, 1, 4, 4),
	RK3368_CPUCLKB_RATE(1200000000, 1, 3, 3),
	RK3368_CPUCLKB_RATE(1008000000, 1, 3, 3),
	RK3368_CPUCLKB_RATE( 816000000, 1, 2, 2),
	RK3368_CPUCLKB_RATE( 696000000, 1, 2, 2),
	RK3368_CPUCLKB_RATE( 600000000, 1, 1, 1),
	RK3368_CPUCLKB_RATE( 408000000, 1, 1, 1),
	RK3368_CPUCLKB_RATE( 312000000, 1, 1, 1),
};

static struct rockchip_cpuclk_rate_table rk3368_cpuclkl_rates[] __initdata = {
	RK3368_CPUCLKL_RATE(1512000000, 1, 6, 6),
	RK3368_CPUCLKL_RATE(1488000000, 1, 5, 5),
	RK3368_CPUCLKL_RATE(1416000000, 1, 5, 5),
	RK3368_CPUCLKL_RATE(1200000000, 1, 4, 4),
	RK3368_CPUCLKL_RATE(1008000000, 1, 4, 4),
	RK3368_CPUCLKL_RATE( 816000000, 1, 3, 3),
	RK3368_CPUCLKL_RATE( 696000000, 1, 2, 2),
	RK3368_CPUCLKL_RATE( 600000000, 1, 2, 2),
	RK3368_CPUCLKL_RATE( 408000000, 1, 1, 1),
	RK3368_CPUCLKL_RATE( 312000000, 1, 1, 1),
};

static struct rockchip_clk_branch rk3368_i2s_8ch_fracmux __initdata =
	MUX(0, "i2s_8ch_pre", mux_i2s_8ch_pre_p, CLK_SET_RATE_PARENT,
	    RK3368_CLKSEL_CON(27), 8, 2, MFLAGS);

static struct rockchip_clk_branch rk3368_spdif_8ch_fracmux __initdata =
	MUX(0, "spdif_8ch_pre", mux_spdif_8ch_p, CLK_SET_RATE_PARENT,
	    RK3368_CLKSEL_CON(31), 8, 2, MFLAGS);

static struct rockchip_clk_branch rk3368_i2s_2ch_fracmux __initdata =
	MUX(0, "i2s_2ch_pre", mux_i2s_2ch_p, CLK_SET_RATE_PARENT,
	    RK3368_CLKSEL_CON(53), 8, 2, MFLAGS);

static struct rockchip_clk_branch rk3368_uart0_fracmux __initdata =
	MUX(SCLK_UART0, "sclk_uart0", mux_uart0_p, CLK_SET_RATE_PARENT,
	    RK3368_CLKSEL_CON(33), 8, 2, MFLAGS);

static struct rockchip_clk_branch rk3368_uart1_fracmux __initdata =
	MUX(SCLK_UART1, "sclk_uart1", mux_uart1_p, CLK_SET_RATE_PARENT,
	    RK3368_CLKSEL_CON(35), 8, 2, MFLAGS);

static struct rockchip_clk_branch rk3368_uart3_fracmux __initdata =
	MUX(SCLK_UART3, "sclk_uart3", mux_uart3_p, CLK_SET_RATE_PARENT,
	    RK3368_CLKSEL_CON(39), 8, 2, MFLAGS);

static struct rockchip_clk_branch rk3368_uart4_fracmux __initdata =
	MUX(SCLK_UART4, "sclk_uart4", mux_uart4_p, CLK_SET_RATE_PARENT,
	    RK3368_CLKSEL_CON(41), 8, 2, MFLAGS);

static struct rockchip_clk_branch rk3368_clk_branches[] __initdata = {
	/*
	 * Clock-Architecture Diagram 2
	 */

	FACTOR(0, "xin12m", "xin24m", 0, 1, 2),

	MUX(SCLK_USBPHY480M, "usbphy_480m", mux_usbphy480m_p, CLK_SET_RATE_PARENT,
			RK3368_CLKSEL_CON(13), 8, 1, MFLAGS),

	GATE(0, "apllb_core", "apllb", CLK_IGNORE_UNUSED,
			RK3368_CLKGATE_CON(0), 0, GFLAGS),
	GATE(0, "gpllb_core", "gpll", CLK_IGNORE_UNUSED,
			RK3368_CLKGATE_CON(0), 1, GFLAGS),

	GATE(0, "aplll_core", "aplll", CLK_IGNORE_UNUSED,
			RK3368_CLKGATE_CON(0), 4, GFLAGS),
	GATE(0, "gplll_core", "gpll", CLK_IGNORE_UNUSED,
			RK3368_CLKGATE_CON(0), 5, GFLAGS),

	DIV(0, "aclkm_core_b", "armclkb", 0,
			RK3368_CLKSEL_CON(0), 8, 5, DFLAGS | CLK_DIVIDER_READ_ONLY),
	DIV(0, "atclk_core_b", "armclkb", 0,
			RK3368_CLKSEL_CON(1), 0, 5, DFLAGS | CLK_DIVIDER_READ_ONLY),
	DIV(0, "pclk_dbg_b", "armclkb", 0,
			RK3368_CLKSEL_CON(1), 8, 5, DFLAGS | CLK_DIVIDER_READ_ONLY),

	DIV(0, "aclkm_core_l", "armclkl", 0,
			RK3368_CLKSEL_CON(2), 8, 5, DFLAGS | CLK_DIVIDER_READ_ONLY),
	DIV(0, "atclk_core_l", "armclkl", 0,
			RK3368_CLKSEL_CON(3), 0, 5, DFLAGS | CLK_DIVIDER_READ_ONLY),
	DIV(0, "pclk_dbg_l", "armclkl", 0,
			RK3368_CLKSEL_CON(3), 8, 5, DFLAGS | CLK_DIVIDER_READ_ONLY),

	GATE(0, "apllb_cs", "apllb", CLK_IGNORE_UNUSED,
			RK3368_CLKGATE_CON(0), 9, GFLAGS),
	GATE(0, "aplll_cs", "aplll", CLK_IGNORE_UNUSED,
			RK3368_CLKGATE_CON(0), 10, GFLAGS),
	GATE(0, "gpll_cs", "gpll", CLK_IGNORE_UNUSED,
			RK3368_CLKGATE_CON(0), 8, GFLAGS),
	COMPOSITE_NOGATE(0, "sclk_cs_pre", mux_cs_src_p, CLK_IGNORE_UNUSED,
			RK3368_CLKSEL_CON(4), 6, 2, MFLAGS, 0, 5, DFLAGS),
	COMPOSITE_NOMUX(0, "clkin_trace", "sclk_cs_pre", CLK_IGNORE_UNUSED,
			RK3368_CLKSEL_CON(4), 8, 5, DFLAGS,
			RK3368_CLKGATE_CON(0), 13, GFLAGS),

	COMPOSITE(0, "aclk_cci_pre", mux_pll_src_cpll_gpll_usb_npll_p, CLK_IGNORE_UNUSED,
			RK3368_CLKSEL_CON(5), 6, 2, MFLAGS, 0, 7, DFLAGS,
			RK3368_CLKGATE_CON(0), 12, GFLAGS),
	GATE(SCLK_PVTM_CORE, "sclk_pvtm_core", "xin24m", 0, RK3368_CLKGATE_CON(7), 10, GFLAGS),

	GATE(0, "dpll_ddr", "dpll", CLK_IGNORE_UNUSED,
			RK3368_CLKGATE_CON(1), 8, GFLAGS),
	GATE(0, "gpll_ddr", "gpll", 0,
			RK3368_CLKGATE_CON(1), 9, GFLAGS),
	COMPOSITE_NOGATE_DIVTBL(0, "ddrphy_src", mux_ddrphy_p, CLK_IGNORE_UNUSED,
			RK3368_CLKSEL_CON(13), 4, 1, MFLAGS, 0, 2, DFLAGS, div_ddrphy_t),

	FACTOR_GATE(0, "sclk_ddr", "ddrphy_src", CLK_IGNORE_UNUSED, 1, 4,
			RK3368_CLKGATE_CON(6), 14, GFLAGS),
	GATE(0, "sclk_ddr4x", "ddrphy_src", CLK_IGNORE_UNUSED,
			RK3368_CLKGATE_CON(6), 15, GFLAGS),

	GATE(0, "gpll_aclk_bus", "gpll", CLK_IGNORE_UNUSED,
			RK3368_CLKGATE_CON(1), 10, GFLAGS),
	GATE(0, "cpll_aclk_bus", "cpll", CLK_IGNORE_UNUSED,
			RK3368_CLKGATE_CON(1), 11, GFLAGS),
	COMPOSITE_NOGATE(0, "aclk_bus_src", mux_aclk_bus_src_p, CLK_IGNORE_UNUSED,
			RK3368_CLKSEL_CON(8), 7, 1, MFLAGS, 0, 5, DFLAGS),

	GATE(ACLK_BUS, "aclk_bus", "aclk_bus_src", CLK_IGNORE_UNUSED,
			RK3368_CLKGATE_CON(1), 0, GFLAGS),
	COMPOSITE_NOMUX(PCLK_BUS, "pclk_bus", "aclk_bus_src", CLK_IGNORE_UNUSED,
			RK3368_CLKSEL_CON(8), 12, 3, DFLAGS,
			RK3368_CLKGATE_CON(1), 2, GFLAGS),
	COMPOSITE_NOMUX(HCLK_BUS, "hclk_bus", "aclk_bus_src", CLK_IGNORE_UNUSED,
			RK3368_CLKSEL_CON(8), 8, 2, DFLAGS,
			RK3368_CLKGATE_CON(1), 1, GFLAGS),
	COMPOSITE_NOMUX(0, "sclk_crypto", "aclk_bus_src", 0,
			RK3368_CLKSEL_CON(10), 14, 2, DFLAGS,
			RK3368_CLKGATE_CON(7), 2, GFLAGS),

	COMPOSITE(0, "fclk_mcu_src", mux_pll_src_cpll_gpll_p, CLK_IGNORE_UNUSED,
			RK3368_CLKSEL_CON(12), 7, 1, MFLAGS, 0, 5, DFLAGS,
			RK3368_CLKGATE_CON(1), 3, GFLAGS),
	/*
	 * stclk_mcu is listed as child of fclk_mcu_src in diagram 5,
	 * but stclk_mcu has an additional own divider in diagram 2
	 */
	COMPOSITE_NOMUX(0, "stclk_mcu", "fclk_mcu_src", 0,
			RK3368_CLKSEL_CON(12), 8, 3, DFLAGS,
			RK3368_CLKGATE_CON(13), 13, GFLAGS),

	COMPOSITE(0, "i2s_8ch_src", mux_pll_src_cpll_gpll_p, 0,
			RK3368_CLKSEL_CON(27), 12, 1, MFLAGS, 0, 7, DFLAGS,
			RK3368_CLKGATE_CON(6), 1, GFLAGS),
	COMPOSITE_FRACMUX(0, "i2s_8ch_frac", "i2s_8ch_src", CLK_SET_RATE_PARENT,
			  RK3368_CLKSEL_CON(28), 0,
			  RK3368_CLKGATE_CON(6), 2, GFLAGS,
			  &rk3368_i2s_8ch_fracmux),
	COMPOSITE_NODIV(SCLK_I2S_8CH_OUT, "i2s_8ch_clkout", mux_i2s_8ch_clkout_p, 0,
			RK3368_CLKSEL_CON(27), 15, 1, MFLAGS,
			RK3368_CLKGATE_CON(6), 0, GFLAGS),
	GATE(SCLK_I2S_8CH, "sclk_i2s_8ch", "i2s_8ch_pre", CLK_SET_RATE_PARENT,
			RK3368_CLKGATE_CON(6), 3, GFLAGS),
	COMPOSITE(0, "spdif_8ch_src", mux_pll_src_cpll_gpll_p, 0,
			RK3368_CLKSEL_CON(31), 12, 1, MFLAGS, 0, 7, DFLAGS,
			RK3368_CLKGATE_CON(6), 4, GFLAGS),
	COMPOSITE_FRACMUX(0, "spdif_8ch_frac", "spdif_8ch_src", CLK_SET_RATE_PARENT,
			  RK3368_CLKSEL_CON(32), 0,
			  RK3368_CLKGATE_CON(6), 5, GFLAGS,
			  &rk3368_spdif_8ch_fracmux),
	GATE(SCLK_SPDIF_8CH, "sclk_spdif_8ch", "spdif_8ch_pre", CLK_SET_RATE_PARENT,
	     RK3368_CLKGATE_CON(6), 6, GFLAGS),
	COMPOSITE(0, "i2s_2ch_src", mux_pll_src_cpll_gpll_p, 0,
			RK3368_CLKSEL_CON(53), 12, 1, MFLAGS, 0, 7, DFLAGS,
			RK3368_CLKGATE_CON(5), 13, GFLAGS),
	COMPOSITE_FRACMUX(0, "i2s_2ch_frac", "i2s_2ch_src", CLK_SET_RATE_PARENT,
			  RK3368_CLKSEL_CON(54), 0,
			  RK3368_CLKGATE_CON(5), 14, GFLAGS,
			  &rk3368_i2s_2ch_fracmux),
	GATE(SCLK_I2S_2CH, "sclk_i2s_2ch", "i2s_2ch_pre", CLK_SET_RATE_PARENT,
	     RK3368_CLKGATE_CON(5), 15, GFLAGS),

	COMPOSITE(0, "sclk_tsp", mux_pll_src_cpll_gpll_npll_p, 0,
			RK3368_CLKSEL_CON(46), 6, 2, MFLAGS, 0, 5, DFLAGS,
			RK3368_CLKGATE_CON(6), 12, GFLAGS),
	GATE(0, "sclk_hsadc_tsp", "ext_hsadc_tsp", 0,
			RK3368_CLKGATE_CON(13), 7, GFLAGS),

	MUX(0, "uart_src", mux_pll_src_cpll_gpll_p, 0,
			RK3368_CLKSEL_CON(35), 12, 1, MFLAGS),
	COMPOSITE_NOMUX(0, "uart2_src", "uart_src", 0,
			RK3368_CLKSEL_CON(37), 0, 7, DFLAGS,
			RK3368_CLKGATE_CON(2), 4, GFLAGS),
	MUX(SCLK_UART2, "sclk_uart2", mux_uart2_p, CLK_SET_RATE_PARENT,
			RK3368_CLKSEL_CON(37), 8, 1, MFLAGS),

	/*
	 * Clock-Architecture Diagram 3
	 */

	COMPOSITE(0, "aclk_vepu", mux_pll_src_cpll_gpll_npll_usb_p, 0,
			RK3368_CLKSEL_CON(15), 6, 2, MFLAGS, 0, 5, DFLAGS,
			RK3368_CLKGATE_CON(4), 6, GFLAGS),
	COMPOSITE(0, "aclk_vdpu", mux_pll_src_cpll_gpll_npll_usb_p, 0,
			RK3368_CLKSEL_CON(15), 14, 2, MFLAGS, 8, 5, DFLAGS,
			RK3368_CLKGATE_CON(4), 7, GFLAGS),

	/*
	 * We use aclk_vdpu by default ---GRF_SOC_CON0[7] setting in system,
	 * so we ignore the mux and make clocks nodes as following,
	 */
	FACTOR_GATE(0, "hclk_video_pre", "aclk_vdpu", 0, 1, 4,
		RK3368_CLKGATE_CON(4), 8, GFLAGS),

	COMPOSITE(0, "sclk_hevc_cabac_src", mux_pll_src_cpll_gpll_npll_usb_p, 0,
			RK3368_CLKSEL_CON(17), 6, 2, MFLAGS, 0, 5, DFLAGS,
			RK3368_CLKGATE_CON(5), 1, GFLAGS),
	COMPOSITE(0, "sclk_hevc_core_src", mux_pll_src_cpll_gpll_npll_usb_p, 0,
			RK3368_CLKSEL_CON(17), 14, 2, MFLAGS, 8, 5, DFLAGS,
			RK3368_CLKGATE_CON(5), 2, GFLAGS),

	COMPOSITE(0, "aclk_vio0", mux_pll_src_cpll_gpll_usb_p, CLK_IGNORE_UNUSED,
			RK3368_CLKSEL_CON(19), 6, 2, MFLAGS, 0, 5, DFLAGS,
			RK3368_CLKGATE_CON(4), 0, GFLAGS),
	DIV(0, "hclk_vio", "aclk_vio0", 0,
			RK3368_CLKSEL_CON(21), 0, 5, DFLAGS),

	COMPOSITE(0, "aclk_rga_pre", mux_pll_src_cpll_gpll_usb_p, 0,
			RK3368_CLKSEL_CON(18), 14, 2, MFLAGS, 8, 5, DFLAGS,
			RK3368_CLKGATE_CON(4), 3, GFLAGS),
	COMPOSITE(SCLK_RGA, "sclk_rga", mux_pll_src_cpll_gpll_usb_p, 0,
			RK3368_CLKSEL_CON(18), 6, 2, MFLAGS, 0, 5, DFLAGS,
			RK3368_CLKGATE_CON(4), 4, GFLAGS),

	COMPOSITE(DCLK_VOP, "dclk_vop", mux_pll_src_cpll_gpll_npll_p, 0,
			RK3368_CLKSEL_CON(20), 8, 2, MFLAGS, 0, 8, DFLAGS,
			RK3368_CLKGATE_CON(4), 1, GFLAGS),

	GATE(SCLK_VOP0_PWM, "sclk_vop0_pwm", "xin24m", 0,
			RK3368_CLKGATE_CON(4), 2, GFLAGS),

	COMPOSITE(SCLK_ISP, "sclk_isp", mux_pll_src_cpll_gpll_npll_npll_p, 0,
			RK3368_CLKSEL_CON(22), 6, 2, MFLAGS, 0, 6, DFLAGS,
			RK3368_CLKGATE_CON(4), 9, GFLAGS),

	GATE(0, "pclk_isp_in", "ext_isp", 0,
			RK3368_CLKGATE_CON(17), 2, GFLAGS),
	INVERTER(PCLK_ISP, "pclk_isp", "pclk_isp_in",
			RK3368_CLKSEL_CON(21), 6, IFLAGS),

	GATE(0, "pclk_vip_in", "ext_vip", 0,
			RK3368_CLKGATE_CON(16), 13, GFLAGS),
	INVERTER(PCLK_VIP, "pclk_vip", "pclk_vip_in",
			RK3368_CLKSEL_CON(21), 13, IFLAGS),

	GATE(SCLK_HDMI_HDCP, "sclk_hdmi_hdcp", "xin24m", 0,
			RK3368_CLKGATE_CON(4), 13, GFLAGS),
	GATE(SCLK_HDMI_CEC, "sclk_hdmi_cec", "xin32k", 0,
			RK3368_CLKGATE_CON(4), 12, GFLAGS),

	COMPOSITE_NODIV(0, "vip_src", mux_pll_src_cpll_gpll_p, 0,
			RK3368_CLKSEL_CON(21), 15, 1, MFLAGS,
			RK3368_CLKGATE_CON(4), 5, GFLAGS),
	COMPOSITE_NOGATE(0, "sclk_vip_out", mux_vip_out_p, 0,
			RK3368_CLKSEL_CON(21), 14, 1, MFLAGS, 8, 5, DFLAGS),

	COMPOSITE_NODIV(SCLK_EDP_24M, "sclk_edp_24m", mux_edp_24m_p, 0,
			RK3368_CLKSEL_CON(23), 8, 1, MFLAGS,
			RK3368_CLKGATE_CON(5), 4, GFLAGS),
	COMPOSITE(SCLK_EDP, "sclk_edp", mux_pll_src_cpll_gpll_npll_npll_p, 0,
			RK3368_CLKSEL_CON(23), 6, 2, MFLAGS, 0, 6, DFLAGS,
			RK3368_CLKGATE_CON(5), 3, GFLAGS),

	COMPOSITE(SCLK_HDCP, "sclk_hdcp", mux_pll_src_cpll_gpll_npll_npll_p, 0,
			RK3368_CLKSEL_CON(55), 6, 2, MFLAGS, 0, 6, DFLAGS,
			RK3368_CLKGATE_CON(5), 5, GFLAGS),

	DIV(0, "pclk_pd_alive", "gpll", 0,
			RK3368_CLKSEL_CON(10), 8, 5, DFLAGS),

	/* sclk_timer has a gate in the sgrf */

	COMPOSITE_NOMUX(0, "pclk_pd_pmu", "gpll", CLK_IGNORE_UNUSED,
			RK3368_CLKSEL_CON(10), 0, 5, DFLAGS,
			RK3368_CLKGATE_CON(7), 9, GFLAGS),
	GATE(SCLK_PVTM_PMU, "sclk_pvtm_pmu", "xin24m", 0,
			RK3368_CLKGATE_CON(7), 3, GFLAGS),
	COMPOSITE(0, "sclk_gpu_core_src", mux_pll_src_cpll_gpll_usb_npll_p, 0,
			RK3368_CLKSEL_CON(14), 6, 2, MFLAGS, 0, 5, DFLAGS,
			RK3368_CLKGATE_CON(4), 11, GFLAGS),
	MUX(0, "aclk_gpu_src", mux_pll_src_cpll_gpll_p, 0,
			RK3368_CLKSEL_CON(14), 14, 1, MFLAGS),
	COMPOSITE_NOMUX(0, "aclk_gpu_mem_pre", "aclk_gpu_src", 0,
			RK3368_CLKSEL_CON(14), 8, 5, DFLAGS,
			RK3368_CLKGATE_CON(5), 8, GFLAGS),
	COMPOSITE_NOMUX(0, "aclk_gpu_cfg_pre", "aclk_gpu_src", 0,
			RK3368_CLKSEL_CON(16), 8, 5, DFLAGS,
			RK3368_CLKGATE_CON(5), 9, GFLAGS),
	GATE(SCLK_PVTM_GPU, "sclk_pvtm_gpu", "xin24m", 0,
			RK3368_CLKGATE_CON(7), 11, GFLAGS),

	COMPOSITE(0, "aclk_peri_src", mux_pll_src_cpll_gpll_p, CLK_IGNORE_UNUSED,
			RK3368_CLKSEL_CON(9), 7, 1, MFLAGS, 0, 5, DFLAGS,
			RK3368_CLKGATE_CON(3), 0, GFLAGS),
	COMPOSITE_NOMUX(PCLK_PERI, "pclk_peri", "aclk_peri_src", 0,
			RK3368_CLKSEL_CON(9), 12, 2, DFLAGS | CLK_DIVIDER_POWER_OF_TWO,
			RK3368_CLKGATE_CON(3), 3, GFLAGS),
	COMPOSITE_NOMUX(HCLK_PERI, "hclk_peri", "aclk_peri_src", CLK_IGNORE_UNUSED,
			RK3368_CLKSEL_CON(9), 8, 2, DFLAGS | CLK_DIVIDER_POWER_OF_TWO,
			RK3368_CLKGATE_CON(3), 2, GFLAGS),
	GATE(ACLK_PERI, "aclk_peri", "aclk_peri_src", CLK_IGNORE_UNUSED,
			RK3368_CLKGATE_CON(3), 1, GFLAGS),

	GATE(0, "sclk_mipidsi_24m", "xin24m", 0, RK3368_CLKGATE_CON(4), 14, GFLAGS),

	/*
	 * Clock-Architecture Diagram 4
	 */

	COMPOSITE(SCLK_SPI0, "sclk_spi0", mux_pll_src_cpll_gpll_p, 0,
			RK3368_CLKSEL_CON(45), 7, 1, MFLAGS, 0, 7, DFLAGS,
			RK3368_CLKGATE_CON(3), 7, GFLAGS),
	COMPOSITE(SCLK_SPI1, "sclk_spi1", mux_pll_src_cpll_gpll_p, 0,
			RK3368_CLKSEL_CON(45), 15, 1, MFLAGS, 8, 7, DFLAGS,
			RK3368_CLKGATE_CON(3), 8, GFLAGS),
	COMPOSITE(SCLK_SPI2, "sclk_spi2", mux_pll_src_cpll_gpll_p, 0,
			RK3368_CLKSEL_CON(46), 15, 1, MFLAGS, 8, 7, DFLAGS,
			RK3368_CLKGATE_CON(3), 9, GFLAGS),


	COMPOSITE(SCLK_SDMMC, "sclk_sdmmc", mux_mmc_src_p, 0,
			RK3368_CLKSEL_CON(50), 8, 2, MFLAGS, 0, 7, DFLAGS,
			RK3368_CLKGATE_CON(7), 12, GFLAGS),
	COMPOSITE(SCLK_SDIO0, "sclk_sdio0", mux_mmc_src_p, 0,
			RK3368_CLKSEL_CON(48), 8, 2, MFLAGS, 0, 7, DFLAGS,
			RK3368_CLKGATE_CON(7), 13, GFLAGS),
	COMPOSITE(SCLK_EMMC, "sclk_emmc", mux_mmc_src_p, 0,
			RK3368_CLKSEL_CON(51), 8, 2, MFLAGS, 0, 7, DFLAGS,
			RK3368_CLKGATE_CON(7), 15, GFLAGS),

	MMC(SCLK_SDMMC_DRV,    "sdmmc_drv",    "sclk_sdmmc", RK3368_SDMMC_CON0, 1),
	MMC(SCLK_SDMMC_SAMPLE, "sdmmc_sample", "sclk_sdmmc", RK3368_SDMMC_CON1, 0),

	MMC(SCLK_SDIO0_DRV,    "sdio0_drv",    "sclk_sdio0", RK3368_SDIO0_CON0, 1),
	MMC(SCLK_SDIO0_SAMPLE, "sdio0_sample", "sclk_sdio0", RK3368_SDIO0_CON1, 0),

	MMC(SCLK_EMMC_DRV,     "emmc_drv",     "sclk_emmc",  RK3368_EMMC_CON0,  1),
	MMC(SCLK_EMMC_SAMPLE,  "emmc_sample",  "sclk_emmc",  RK3368_EMMC_CON1,  0),

	GATE(SCLK_OTGPHY0, "sclk_otgphy0", "xin24m", CLK_IGNORE_UNUSED,
			RK3368_CLKGATE_CON(8), 1, GFLAGS),

	/* pmu_grf_soc_con0[6] allows to select between xin32k and pvtm_pmu */
	GATE(SCLK_OTG_ADP, "sclk_otg_adp", "xin32k", CLK_IGNORE_UNUSED,
			RK3368_CLKGATE_CON(8), 4, GFLAGS),

	/* pmu_grf_soc_con0[6] allows to select between xin32k and pvtm_pmu */
	COMPOSITE_NOMUX(SCLK_TSADC, "sclk_tsadc", "xin32k", 0,
			RK3368_CLKSEL_CON(25), 0, 6, DFLAGS,
			RK3368_CLKGATE_CON(3), 5, GFLAGS),

	COMPOSITE_NOMUX(SCLK_SARADC, "sclk_saradc", "xin24m", 0,
			RK3368_CLKSEL_CON(25), 8, 8, DFLAGS,
			RK3368_CLKGATE_CON(3), 6, GFLAGS),

	COMPOSITE(SCLK_NANDC0, "sclk_nandc0", mux_pll_src_cpll_gpll_p, 0,
			RK3368_CLKSEL_CON(47), 7, 1, MFLAGS, 0, 5, DFLAGS,
			RK3368_CLKGATE_CON(7), 8, GFLAGS),

	COMPOSITE(SCLK_SFC, "sclk_sfc", mux_pll_src_cpll_gpll_p, 0,
			RK3368_CLKSEL_CON(52), 7, 1, MFLAGS, 0, 5, DFLAGS,
			RK3368_CLKGATE_CON(6), 7, GFLAGS),

	COMPOSITE(0, "uart0_src", mux_pll_src_cpll_gpll_usb_usb_p, 0,
			RK3368_CLKSEL_CON(33), 12, 2, MFLAGS, 0, 7, DFLAGS,
			RK3368_CLKGATE_CON(2), 0, GFLAGS),
	COMPOSITE_FRACMUX(0, "uart0_frac", "uart0_src", CLK_SET_RATE_PARENT,
			  RK3368_CLKSEL_CON(34), 0,
			  RK3368_CLKGATE_CON(2), 1, GFLAGS,
			  &rk3368_uart0_fracmux),

	COMPOSITE_NOMUX(0, "uart1_src", "uart_src", 0,
			RK3368_CLKSEL_CON(35), 0, 7, DFLAGS,
			RK3368_CLKGATE_CON(2), 2, GFLAGS),
	COMPOSITE_FRACMUX(0, "uart1_frac", "uart1_src", CLK_SET_RATE_PARENT,
			  RK3368_CLKSEL_CON(36), 0,
			  RK3368_CLKGATE_CON(2), 3, GFLAGS,
			  &rk3368_uart1_fracmux),

	COMPOSITE_NOMUX(0, "uart3_src", "uart_src", 0,
			RK3368_CLKSEL_CON(39), 0, 7, DFLAGS,
			RK3368_CLKGATE_CON(2), 6, GFLAGS),
	COMPOSITE_FRACMUX(0, "uart3_frac", "uart3_src", CLK_SET_RATE_PARENT,
			  RK3368_CLKSEL_CON(40), 0,
			  RK3368_CLKGATE_CON(2), 7, GFLAGS,
			  &rk3368_uart3_fracmux),

	COMPOSITE_NOMUX(0, "uart4_src", "uart_src", 0,
			RK3368_CLKSEL_CON(41), 0, 7, DFLAGS,
			RK3368_CLKGATE_CON(2), 8, GFLAGS),
	COMPOSITE_FRACMUX(0, "uart4_frac", "uart4_src", CLK_SET_RATE_PARENT,
			  RK3368_CLKSEL_CON(42), 0,
			  RK3368_CLKGATE_CON(2), 9, GFLAGS,
			  &rk3368_uart4_fracmux),

	COMPOSITE(0, "mac_pll_src", mux_pll_src_npll_cpll_gpll_p, 0,
			RK3368_CLKSEL_CON(43), 6, 2, MFLAGS, 0, 5, DFLAGS,
			RK3368_CLKGATE_CON(3), 4, GFLAGS),
	MUX(SCLK_MAC, "mac_clk", mux_mac_p, CLK_SET_RATE_PARENT,
			RK3368_CLKSEL_CON(43), 8, 1, MFLAGS),
	GATE(SCLK_MACREF_OUT, "sclk_macref_out", "mac_clk", 0,
			RK3368_CLKGATE_CON(7), 7, GFLAGS),
	GATE(SCLK_MACREF, "sclk_macref", "mac_clk", 0,
			RK3368_CLKGATE_CON(7), 6, GFLAGS),
	GATE(SCLK_MAC_RX, "sclk_mac_rx", "mac_clk", 0,
			RK3368_CLKGATE_CON(7), 4, GFLAGS),
	GATE(SCLK_MAC_TX, "sclk_mac_tx", "mac_clk", 0,
			RK3368_CLKGATE_CON(7), 5, GFLAGS),

	GATE(0, "jtag", "ext_jtag", CLK_IGNORE_UNUSED,
			RK3368_CLKGATE_CON(7), 0, GFLAGS),

	COMPOSITE_NODIV(0, "hsic_usbphy_480m", mux_hsic_usbphy480m_p, 0,
			RK3368_CLKSEL_CON(26), 8, 2, MFLAGS,
			RK3368_CLKGATE_CON(8), 0, GFLAGS),
	COMPOSITE_NODIV(SCLK_HSICPHY480M, "sclk_hsicphy480m", mux_hsicphy480m_p, 0,
			RK3368_CLKSEL_CON(26), 12, 2, MFLAGS,
			RK3368_CLKGATE_CON(8), 7, GFLAGS),
	GATE(SCLK_HSICPHY12M, "sclk_hsicphy12m", "xin12m", 0,
			RK3368_CLKGATE_CON(8), 6, GFLAGS),

	/*
	 * Clock-Architecture Diagram 5
	 */

	/* aclk_cci_pre gates */
	GATE(0, "aclk_core_niu_cpup", "aclk_cci_pre", CLK_IGNORE_UNUSED, RK3368_CLKGATE_CON(11), 4, GFLAGS),
	GATE(0, "aclk_core_niu_cci", "aclk_cci_pre", CLK_IGNORE_UNUSED, RK3368_CLKGATE_CON(11), 3, GFLAGS),
	GATE(0, "aclk_cci400", "aclk_cci_pre", CLK_IGNORE_UNUSED, RK3368_CLKGATE_CON(11), 2, GFLAGS),
	GATE(0, "aclk_adb400m_pd_core_b", "aclk_cci_pre", CLK_IGNORE_UNUSED, RK3368_CLKGATE_CON(11), 1, GFLAGS),
	GATE(0, "aclk_adb400m_pd_core_l", "aclk_cci_pre", CLK_IGNORE_UNUSED, RK3368_CLKGATE_CON(11), 0, GFLAGS),

	/* aclkm_core_* gates */
	GATE(0, "aclk_adb400s_pd_core_b", "aclkm_core_b", CLK_IGNORE_UNUSED, RK3368_CLKGATE_CON(10), 0, GFLAGS),
	GATE(0, "aclk_adb400s_pd_core_l", "aclkm_core_l", CLK_IGNORE_UNUSED, RK3368_CLKGATE_CON(9), 0, GFLAGS),

	/* armclk* gates */
	GATE(0, "sclk_dbg_pd_core_b", "armclkb", CLK_IGNORE_UNUSED, RK3368_CLKGATE_CON(10), 1, GFLAGS),
	GATE(0, "sclk_dbg_pd_core_l", "armclkl", CLK_IGNORE_UNUSED, RK3368_CLKGATE_CON(9), 1, GFLAGS),

	/* sclk_cs_pre gates */
	GATE(0, "sclk_dbg", "sclk_cs_pre", CLK_IGNORE_UNUSED, RK3368_CLKGATE_CON(11), 7, GFLAGS),
	GATE(0, "pclk_core_niu_sdbg", "sclk_cs_pre", CLK_IGNORE_UNUSED, RK3368_CLKGATE_CON(11), 6, GFLAGS),
	GATE(0, "hclk_core_niu_dbg", "sclk_cs_pre", CLK_IGNORE_UNUSED, RK3368_CLKGATE_CON(11), 5, GFLAGS),

	/* aclk_bus gates */
	GATE(0, "aclk_strc_sys", "aclk_bus", CLK_IGNORE_UNUSED, RK3368_CLKGATE_CON(12), 12, GFLAGS),
	GATE(ACLK_DMAC_BUS, "aclk_dmac_bus", "aclk_bus", 0, RK3368_CLKGATE_CON(12), 11, GFLAGS),
	GATE(0, "sclk_intmem1", "aclk_bus", CLK_IGNORE_UNUSED, RK3368_CLKGATE_CON(12), 6, GFLAGS),
	GATE(0, "sclk_intmem0", "aclk_bus", CLK_IGNORE_UNUSED, RK3368_CLKGATE_CON(12), 5, GFLAGS),
	GATE(0, "aclk_intmem", "aclk_bus", CLK_IGNORE_UNUSED, RK3368_CLKGATE_CON(12), 4, GFLAGS),
	GATE(0, "aclk_gic400", "aclk_bus", CLK_IGNORE_UNUSED, RK3368_CLKGATE_CON(13), 9, GFLAGS),

	/* sclk_ddr gates */
	GATE(0, "nclk_ddrupctl", "sclk_ddr", CLK_IGNORE_UNUSED, RK3368_CLKGATE_CON(13), 2, GFLAGS),

	/* clk_hsadc_tsp is part of diagram2 */

	/* fclk_mcu_src gates */
	GATE(0, "hclk_noc_mcu", "fclk_mcu_src", 0, RK3368_CLKGATE_CON(13), 14, GFLAGS),
	GATE(0, "fclk_mcu", "fclk_mcu_src", 0, RK3368_CLKGATE_CON(13), 12, GFLAGS),
	GATE(0, "hclk_mcu", "fclk_mcu_src", 0, RK3368_CLKGATE_CON(13), 11, GFLAGS),

	/* hclk_cpu gates */
	GATE(HCLK_SPDIF, "hclk_spdif", "hclk_bus", 0, RK3368_CLKGATE_CON(12), 10, GFLAGS),
	GATE(HCLK_ROM, "hclk_rom", "hclk_bus", CLK_IGNORE_UNUSED, RK3368_CLKGATE_CON(12), 9, GFLAGS),
	GATE(HCLK_I2S_2CH, "hclk_i2s_2ch", "hclk_bus", 0, RK3368_CLKGATE_CON(12), 8, GFLAGS),
	GATE(HCLK_I2S_8CH, "hclk_i2s_8ch", "hclk_bus", 0, RK3368_CLKGATE_CON(12), 7, GFLAGS),
	GATE(HCLK_TSP, "hclk_tsp", "hclk_bus", 0, RK3368_CLKGATE_CON(13), 10, GFLAGS),
	GATE(HCLK_CRYPTO, "hclk_crypto", "hclk_bus", 0, RK3368_CLKGATE_CON(13), 4, GFLAGS),
	GATE(MCLK_CRYPTO, "mclk_crypto", "hclk_bus", 0, RK3368_CLKGATE_CON(13), 3, GFLAGS),

	/* pclk_cpu gates */
	GATE(PCLK_DDRPHY, "pclk_ddrphy", "pclk_bus", 0, RK3368_CLKGATE_CON(12), 14, GFLAGS),
	GATE(PCLK_DDRUPCTL, "pclk_ddrupctl", "pclk_bus", 0, RK3368_CLKGATE_CON(12), 13, GFLAGS),
	GATE(PCLK_I2C1, "pclk_i2c1", "pclk_bus", 0, RK3368_CLKGATE_CON(12), 3, GFLAGS),
	GATE(PCLK_I2C0, "pclk_i2c0", "pclk_bus", 0, RK3368_CLKGATE_CON(12), 2, GFLAGS),
	GATE(PCLK_MAILBOX, "pclk_mailbox", "pclk_bus", 0, RK3368_CLKGATE_CON(12), 1, GFLAGS),
	GATE(PCLK_PWM0, "pclk_pwm0", "pclk_bus", CLK_IGNORE_UNUSED, RK3368_CLKGATE_CON(12), 0, GFLAGS),
	GATE(PCLK_SIM, "pclk_sim", "pclk_bus", 0, RK3368_CLKGATE_CON(13), 8, GFLAGS),
	GATE(PCLK_PWM1, "pclk_pwm1", "pclk_bus", 0, RK3368_CLKGATE_CON(13), 6, GFLAGS),
	GATE(PCLK_UART2, "pclk_uart2", "pclk_bus", 0, RK3368_CLKGATE_CON(13), 5, GFLAGS),
	GATE(PCLK_EFUSE256, "pclk_efuse_256", "pclk_bus", 0, RK3368_CLKGATE_CON(13), 1, GFLAGS),
	GATE(0, "pclk_efuse_1024", "pclk_bus", 0, RK3368_CLKGATE_CON(13), 0, GFLAGS),

	/*
	 * video clk gates
	 * aclk_video(_pre) can actually select between parents of aclk_vdpu
	 * and aclk_vepu by setting bit GRF_SOC_CON0[7].
	 */
	GATE(ACLK_VIDEO, "aclk_video", "aclk_vdpu", 0, RK3368_CLKGATE_CON(15), 0, GFLAGS),
	GATE(SCLK_HEVC_CABAC, "sclk_hevc_cabac", "sclk_hevc_cabac_src", 0, RK3368_CLKGATE_CON(15), 3, GFLAGS),
	GATE(SCLK_HEVC_CORE, "sclk_hevc_core", "sclk_hevc_core_src", 0, RK3368_CLKGATE_CON(15), 2, GFLAGS),
	GATE(HCLK_VIDEO, "hclk_video", "hclk_video_pre", 0, RK3368_CLKGATE_CON(15), 1, GFLAGS),

	/* aclk_rga_pre gates */
	GATE(ACLK_VIO1_NOC, "aclk_vio1_noc", "aclk_rga_pre", CLK_IGNORE_UNUSED, RK3368_CLKGATE_CON(16), 10, GFLAGS),
	GATE(ACLK_RGA, "aclk_rga", "aclk_rga_pre", 0, RK3368_CLKGATE_CON(16), 0, GFLAGS),
	GATE(ACLK_HDCP, "aclk_hdcp", "aclk_rga_pre", 0, RK3368_CLKGATE_CON(17), 10, GFLAGS),

	/* aclk_vio0 gates */
	GATE(ACLK_VIP, "aclk_vip", "aclk_vio0", 0, RK3368_CLKGATE_CON(16), 11, GFLAGS),
	GATE(ACLK_VIO0_NOC, "aclk_vio0_noc", "aclk_vio0", CLK_IGNORE_UNUSED, RK3368_CLKGATE_CON(16), 9, GFLAGS),
	GATE(ACLK_VOP, "aclk_vop", "aclk_vio0", 0, RK3368_CLKGATE_CON(16), 5, GFLAGS),
	GATE(ACLK_VOP_IEP, "aclk_vop_iep", "aclk_vio0", 0, RK3368_CLKGATE_CON(16), 4, GFLAGS),
	GATE(ACLK_IEP, "aclk_iep", "aclk_vio0", 0, RK3368_CLKGATE_CON(16), 2, GFLAGS),

	/* sclk_isp gates */
	GATE(HCLK_ISP, "hclk_isp", "sclk_isp", 0, RK3368_CLKGATE_CON(16), 14, GFLAGS),
	GATE(ACLK_ISP, "aclk_isp", "sclk_isp", 0, RK3368_CLKGATE_CON(17), 0, GFLAGS),

	/* hclk_vio gates */
	GATE(HCLK_VIP, "hclk_vip", "hclk_vio", 0, RK3368_CLKGATE_CON(16), 12, GFLAGS),
	GATE(HCLK_VIO_NOC, "hclk_vio_noc", "hclk_vio", CLK_IGNORE_UNUSED, RK3368_CLKGATE_CON(16), 8, GFLAGS),
	GATE(HCLK_VIO_AHB_ARBI, "hclk_vio_ahb_arbi", "hclk_vio", CLK_IGNORE_UNUSED, RK3368_CLKGATE_CON(16), 7, GFLAGS),
	GATE(HCLK_VOP, "hclk_vop", "hclk_vio", 0, RK3368_CLKGATE_CON(16), 6, GFLAGS),
	GATE(HCLK_IEP, "hclk_iep", "hclk_vio", 0, RK3368_CLKGATE_CON(16), 3, GFLAGS),
	GATE(HCLK_RGA, "hclk_rga", "hclk_vio", 0, RK3368_CLKGATE_CON(16), 1, GFLAGS),
	GATE(HCLK_VIO_HDCPMMU, "hclk_hdcpmmu", "hclk_vio", 0, RK3368_CLKGATE_CON(17), 12, GFLAGS),
	GATE(HCLK_VIO_H2P, "hclk_vio_h2p", "hclk_vio", CLK_IGNORE_UNUSED, RK3368_CLKGATE_CON(17), 7, GFLAGS),

	/*
	 * pclk_vio gates
	 * pclk_vio comes from the exactly same source as hclk_vio
	 */
	GATE(PCLK_HDCP, "pclk_hdcp", "hclk_vio", 0, RK3368_CLKGATE_CON(17), 11, GFLAGS),
	GATE(PCLK_EDP_CTRL, "pclk_edp_ctrl", "hclk_vio", 0, RK3368_CLKGATE_CON(17), 9, GFLAGS),
	GATE(PCLK_VIO_H2P, "pclk_vio_h2p", "hclk_vio", CLK_IGNORE_UNUSED, RK3368_CLKGATE_CON(17), 8, GFLAGS),
	GATE(PCLK_HDMI_CTRL, "pclk_hdmi_ctrl", "hclk_vio", 0, RK3368_CLKGATE_CON(17), 6, GFLAGS),
	GATE(PCLK_MIPI_CSI, "pclk_mipi_csi", "hclk_vio", 0, RK3368_CLKGATE_CON(17), 4, GFLAGS),
	GATE(PCLK_MIPI_DSI0, "pclk_mipi_dsi0", "hclk_vio", 0, RK3368_CLKGATE_CON(17), 3, GFLAGS),

	/* ext_vip gates in diagram3 */

	/* gpu gates */
	GATE(SCLK_GPU_CORE, "sclk_gpu_core", "sclk_gpu_core_src", 0, RK3368_CLKGATE_CON(18), 2, GFLAGS),
	GATE(ACLK_GPU_MEM, "aclk_gpu_mem", "aclk_gpu_mem_pre", 0, RK3368_CLKGATE_CON(18), 1, GFLAGS),
	GATE(ACLK_GPU_CFG, "aclk_gpu_cfg", "aclk_gpu_cfg_pre", 0, RK3368_CLKGATE_CON(18), 0, GFLAGS),

	/* aclk_peri gates */
	GATE(ACLK_DMAC_PERI, "aclk_dmac_peri", "aclk_peri", 0, RK3368_CLKGATE_CON(19), 3, GFLAGS),
	GATE(0, "aclk_peri_axi_matrix", "aclk_peri", CLK_IGNORE_UNUSED, RK3368_CLKGATE_CON(19), 2, GFLAGS),
	GATE(HCLK_SFC, "hclk_sfc", "aclk_peri", 0, RK3368_CLKGATE_CON(20), 15, GFLAGS),
	GATE(ACLK_GMAC, "aclk_gmac", "aclk_peri", 0, RK3368_CLKGATE_CON(20), 13, GFLAGS),
	GATE(0, "aclk_peri_niu", "aclk_peri", CLK_IGNORE_UNUSED, RK3368_CLKGATE_CON(20), 8, GFLAGS),
	GATE(ACLK_PERI_MMU, "aclk_peri_mmu", "aclk_peri", CLK_IGNORE_UNUSED, RK3368_CLKGATE_CON(21), 4, GFLAGS),

	/* hclk_peri gates */
	GATE(0, "hclk_peri_axi_matrix", "hclk_peri", CLK_IGNORE_UNUSED, RK3368_CLKGATE_CON(19), 0, GFLAGS),
	GATE(HCLK_NANDC0, "hclk_nandc0", "hclk_peri", 0, RK3368_CLKGATE_CON(20), 11, GFLAGS),
	GATE(0, "hclk_mmc_peri", "hclk_peri", CLK_IGNORE_UNUSED, RK3368_CLKGATE_CON(20), 10, GFLAGS),
	GATE(0, "hclk_emem_peri", "hclk_peri", CLK_IGNORE_UNUSED, RK3368_CLKGATE_CON(20), 9, GFLAGS),
	GATE(0, "hclk_peri_ahb_arbi", "hclk_peri", CLK_IGNORE_UNUSED, RK3368_CLKGATE_CON(20), 7, GFLAGS),
	GATE(0, "hclk_usb_peri", "hclk_peri", CLK_IGNORE_UNUSED, RK3368_CLKGATE_CON(20), 6, GFLAGS),
	GATE(HCLK_HSIC, "hclk_hsic", "hclk_peri", 0, RK3368_CLKGATE_CON(20), 5, GFLAGS),
	GATE(HCLK_HOST1, "hclk_host1", "hclk_peri", CLK_IGNORE_UNUSED, RK3368_CLKGATE_CON(20), 4, GFLAGS),
	GATE(HCLK_HOST0, "hclk_host0", "hclk_peri", 0, RK3368_CLKGATE_CON(20), 3, GFLAGS),
	GATE(0, "pmu_hclk_otg0", "hclk_peri", 0, RK3368_CLKGATE_CON(20), 2, GFLAGS),
	GATE(HCLK_OTG0, "hclk_otg0", "hclk_peri", CLK_IGNORE_UNUSED, RK3368_CLKGATE_CON(20), 1, GFLAGS),
	GATE(HCLK_HSADC, "hclk_hsadc", "hclk_peri", 0, RK3368_CLKGATE_CON(21), 3, GFLAGS),
	GATE(HCLK_EMMC, "hclk_emmc", "hclk_peri", 0, RK3368_CLKGATE_CON(21), 2, GFLAGS),
	GATE(HCLK_SDIO0, "hclk_sdio0", "hclk_peri", 0, RK3368_CLKGATE_CON(21), 1, GFLAGS),
	GATE(HCLK_SDMMC, "hclk_sdmmc", "hclk_peri", 0, RK3368_CLKGATE_CON(21), 0, GFLAGS),

	/* pclk_peri gates */
	GATE(PCLK_SARADC, "pclk_saradc", "pclk_peri", 0, RK3368_CLKGATE_CON(19), 15, GFLAGS),
	GATE(PCLK_I2C5, "pclk_i2c5", "pclk_peri", 0, RK3368_CLKGATE_CON(19), 14, GFLAGS),
	GATE(PCLK_I2C4, "pclk_i2c4", "pclk_peri", 0, RK3368_CLKGATE_CON(19), 13, GFLAGS),
	GATE(PCLK_I2C3, "pclk_i2c3", "pclk_peri", 0, RK3368_CLKGATE_CON(19), 12, GFLAGS),
	GATE(PCLK_I2C2, "pclk_i2c2", "pclk_peri", 0, RK3368_CLKGATE_CON(19), 11, GFLAGS),
	GATE(PCLK_UART4, "pclk_uart4", "pclk_peri", 0, RK3368_CLKGATE_CON(19), 10, GFLAGS),
	GATE(PCLK_UART3, "pclk_uart3", "pclk_peri", 0, RK3368_CLKGATE_CON(19), 9, GFLAGS),
	GATE(PCLK_UART1, "pclk_uart1", "pclk_peri", 0, RK3368_CLKGATE_CON(19), 8, GFLAGS),
	GATE(PCLK_UART0, "pclk_uart0", "pclk_peri", 0, RK3368_CLKGATE_CON(19), 7, GFLAGS),
	GATE(PCLK_SPI2, "pclk_spi2", "pclk_peri", 0, RK3368_CLKGATE_CON(19), 6, GFLAGS),
	GATE(PCLK_SPI1, "pclk_spi1", "pclk_peri", 0, RK3368_CLKGATE_CON(19), 5, GFLAGS),
	GATE(PCLK_SPI0, "pclk_spi0", "pclk_peri", 0, RK3368_CLKGATE_CON(19), 4, GFLAGS),
	GATE(0, "pclk_peri_axi_matrix", "pclk_peri", CLK_IGNORE_UNUSED, RK3368_CLKGATE_CON(19), 1, GFLAGS),
	GATE(PCLK_GMAC, "pclk_gmac", "pclk_peri", 0, RK3368_CLKGATE_CON(20), 14, GFLAGS),
	GATE(PCLK_TSADC, "pclk_tsadc", "pclk_peri", 0, RK3368_CLKGATE_CON(20), 0, GFLAGS),

	/* pclk_pd_alive gates */
	GATE(PCLK_TIMER1, "pclk_timer1", "pclk_pd_alive", 0, RK3368_CLKGATE_CON(22), 13, GFLAGS),
	GATE(PCLK_TIMER0, "pclk_timer0", "pclk_pd_alive", 0, RK3368_CLKGATE_CON(22), 12, GFLAGS),
	GATE(0, "pclk_alive_niu", "pclk_pd_alive", CLK_IGNORE_UNUSED, RK3368_CLKGATE_CON(22), 9, GFLAGS),
	GATE(PCLK_GRF, "pclk_grf", "pclk_pd_alive", CLK_IGNORE_UNUSED, RK3368_CLKGATE_CON(22), 8, GFLAGS),
	GATE(PCLK_GPIO3, "pclk_gpio3", "pclk_pd_alive", 0, RK3368_CLKGATE_CON(22), 3, GFLAGS),
	GATE(PCLK_GPIO2, "pclk_gpio2", "pclk_pd_alive", 0, RK3368_CLKGATE_CON(22), 2, GFLAGS),
	GATE(PCLK_GPIO1, "pclk_gpio1", "pclk_pd_alive", 0, RK3368_CLKGATE_CON(22), 1, GFLAGS),

	/*
	 * pclk_vio gates
	 * pclk_vio comes from the exactly same source as hclk_vio
	 */
	GATE(0, "pclk_dphyrx", "hclk_vio", CLK_IGNORE_UNUSED, RK3368_CLKGATE_CON(14), 8, GFLAGS),
	GATE(0, "pclk_dphytx", "hclk_vio", CLK_IGNORE_UNUSED, RK3368_CLKGATE_CON(14), 8, GFLAGS),

	/* pclk_pd_pmu gates */
	GATE(PCLK_PMUGRF, "pclk_pmugrf", "pclk_pd_pmu", CLK_IGNORE_UNUSED, RK3368_CLKGATE_CON(23), 5, GFLAGS),
	GATE(PCLK_GPIO0, "pclk_gpio0", "pclk_pd_pmu", 0, RK3368_CLKGATE_CON(23), 4, GFLAGS),
	GATE(PCLK_SGRF, "pclk_sgrf", "pclk_pd_pmu", CLK_IGNORE_UNUSED, RK3368_CLKGATE_CON(23), 3, GFLAGS),
	GATE(0, "pclk_pmu_noc", "pclk_pd_pmu", CLK_IGNORE_UNUSED, RK3368_CLKGATE_CON(23), 2, GFLAGS),
	GATE(0, "pclk_intmem1", "pclk_pd_pmu", CLK_IGNORE_UNUSED, RK3368_CLKGATE_CON(23), 1, GFLAGS),
	GATE(PCLK_PMU, "pclk_pmu", "pclk_pd_pmu", CLK_IGNORE_UNUSED, RK3368_CLKGATE_CON(23), 0, GFLAGS),

	/* timer gates */
	GATE(SCLK_TIMER15, "sclk_timer15", "xin24m", CLK_IGNORE_UNUSED, RK3368_CLKGATE_CON(24), 11, GFLAGS),
	GATE(SCLK_TIMER14, "sclk_timer14", "xin24m", CLK_IGNORE_UNUSED, RK3368_CLKGATE_CON(24), 10, GFLAGS),
	GATE(SCLK_TIMER13, "sclk_timer13", "xin24m", CLK_IGNORE_UNUSED, RK3368_CLKGATE_CON(24), 9, GFLAGS),
	GATE(SCLK_TIMER12, "sclk_timer12", "xin24m", CLK_IGNORE_UNUSED, RK3368_CLKGATE_CON(24), 8, GFLAGS),
	GATE(SCLK_TIMER11, "sclk_timer11", "xin24m", CLK_IGNORE_UNUSED, RK3368_CLKGATE_CON(24), 7, GFLAGS),
	GATE(SCLK_TIMER10, "sclk_timer10", "xin24m", CLK_IGNORE_UNUSED, RK3368_CLKGATE_CON(24), 6, GFLAGS),
	GATE(SCLK_TIMER05, "sclk_timer05", "xin24m", CLK_IGNORE_UNUSED, RK3368_CLKGATE_CON(24), 5, GFLAGS),
	GATE(SCLK_TIMER04, "sclk_timer04", "xin24m", CLK_IGNORE_UNUSED, RK3368_CLKGATE_CON(24), 4, GFLAGS),
	GATE(SCLK_TIMER03, "sclk_timer03", "xin24m", CLK_IGNORE_UNUSED, RK3368_CLKGATE_CON(24), 3, GFLAGS),
	GATE(SCLK_TIMER02, "sclk_timer02", "xin24m", CLK_IGNORE_UNUSED, RK3368_CLKGATE_CON(24), 2, GFLAGS),
	GATE(SCLK_TIMER01, "sclk_timer01", "xin24m", CLK_IGNORE_UNUSED, RK3368_CLKGATE_CON(24), 1, GFLAGS),
	GATE(SCLK_TIMER00, "sclk_timer00", "xin24m", CLK_IGNORE_UNUSED, RK3368_CLKGATE_CON(24), 0, GFLAGS),
};

static const char *const rk3368_critical_clocks[] __initconst = {
	"aclk_bus",
	"aclk_peri",
	/*
	 * pwm1 supplies vdd_logic on a lot of boards, is currently unhandled
	 * but needs to stay enabled there (including its parents) at all times.
	 */
	"pclk_pwm1",
	"pclk_pd_pmu",
	"pclk_pd_alive",
	"pclk_peri",
	"hclk_peri",
	"pclk_ddrphy",
	"pclk_ddrupctl",
	"pmu_hclk_otg0",
};

static void __init rk3368_clk_init(struct device_node *np)
{
	struct rockchip_clk_provider *ctx;
	void __iomem *reg_base;
	struct clk *clk;

	reg_base = of_iomap(np, 0);
	if (!reg_base) {
		pr_err("%s: could not map cru region\n", __func__);
		return;
	}

	ctx = rockchip_clk_init(np, reg_base, CLK_NR_CLKS);
	if (IS_ERR(ctx)) {
		pr_err("%s: rockchip clk init failed\n", __func__);
		iounmap(reg_base);
		return;
	}

	/* Watchdog pclk is controlled by sgrf_soc_con3[7]. */
	clk = clk_register_fixed_factor(NULL, "pclk_wdt", "pclk_pd_alive", 0, 1, 1);
	if (IS_ERR(clk))
		pr_warn("%s: could not register clock pclk_wdt: %ld\n",
			__func__, PTR_ERR(clk));
	else
		rockchip_clk_add_lookup(ctx, clk, PCLK_WDT);

	rockchip_clk_register_plls(ctx, rk3368_pll_clks,
				   ARRAY_SIZE(rk3368_pll_clks),
				   RK3368_GRF_SOC_STATUS0);
	rockchip_clk_register_branches(ctx, rk3368_clk_branches,
				  ARRAY_SIZE(rk3368_clk_branches));
	rockchip_clk_protect_critical(rk3368_critical_clocks,
				      ARRAY_SIZE(rk3368_critical_clocks));

	rockchip_clk_register_armclk(ctx, ARMCLKB, "armclkb",
			mux_armclkb_p, ARRAY_SIZE(mux_armclkb_p),
			&rk3368_cpuclkb_data, rk3368_cpuclkb_rates,
			ARRAY_SIZE(rk3368_cpuclkb_rates));

	rockchip_clk_register_armclk(ctx, ARMCLKL, "armclkl",
			mux_armclkl_p, ARRAY_SIZE(mux_armclkl_p),
			&rk3368_cpuclkl_data, rk3368_cpuclkl_rates,
			ARRAY_SIZE(rk3368_cpuclkl_rates));

	rockchip_register_softrst(np, 15, reg_base + RK3368_SOFTRST_CON(0),
				  ROCKCHIP_SOFTRST_HIWORD_MASK);

	rockchip_register_restart_notifier(ctx, RK3368_GLB_SRST_FST, NULL);

	rockchip_clk_of_add_provider(np, ctx);
}
CLK_OF_DECLARE(rk3368_cru, "rockchip,rk3368-cru", rk3368_clk_init);<|MERGE_RESOLUTION|>--- conflicted
+++ resolved
@@ -165,14 +165,10 @@
 	.core_reg = RK3368_CLKSEL_CON(0),
 	.div_core_shift = 0,
 	.div_core_mask = 0x1f,
-<<<<<<< HEAD
-	.mux_core_shift = 7,
-=======
 	.mux_core_alt = 1,
 	.mux_core_main = 0,
 	.mux_core_shift = 7,
 	.mux_core_mask = 0x1,
->>>>>>> 286cd8c7
 };
 
 static const struct rockchip_cpuclk_reg_data rk3368_cpuclkl_data = {
