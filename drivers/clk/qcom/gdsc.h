/*
 * Copyright (c) 2015, 2017-2018, The Linux Foundation. All rights reserved.
 *
 * This program is free software; you can redistribute it and/or modify
 * it under the terms of the GNU General Public License version 2 and
 * only version 2 as published by the Free Software Foundation.
 *
 * This program is distributed in the hope that it will be useful,
 * but WITHOUT ANY WARRANTY; without even the implied warranty of
 * MERCHANTABILITY or FITNESS FOR A PARTICULAR PURPOSE.  See the
 * GNU General Public License for more details.
 */

#ifndef __QCOM_GDSC_H__
#define __QCOM_GDSC_H__

#include <linux/err.h>
#include <linux/pm_domain.h>

struct regmap;
struct reset_controller_dev;

/**
 * struct gdsc - Globally Distributed Switch Controller
 * @pd: generic power domain
 * @regmap: regmap for MMIO accesses
 * @gdscr: gsdc control register
 * @gds_hw_ctrl: gds_hw_ctrl register
 * @cxcs: offsets of branch registers to toggle mem/periph bits in
 * @cxc_count: number of @cxcs
 * @pwrsts: Possible powerdomain power states
 * @resets: ids of resets associated with this gdsc
 * @reset_count: number of @resets
 * @rcdev: reset controller
 */
struct gdsc {
	struct generic_pm_domain	pd;
	struct generic_pm_domain	*parent;
	struct regmap			*regmap;
	unsigned int			gdscr;
	unsigned int			gds_hw_ctrl;
<<<<<<< HEAD
=======
	unsigned int			clamp_io_ctrl;
>>>>>>> 286cd8c7
	unsigned int			*cxcs;
	unsigned int			cxc_count;
	const u8			pwrsts;
/* Powerdomain allowable state bitfields */
#define PWRSTS_OFF		BIT(0)
#define PWRSTS_RET		BIT(1)
#define PWRSTS_ON		BIT(2)
#define PWRSTS_OFF_ON		(PWRSTS_OFF | PWRSTS_ON)
#define PWRSTS_RET_ON		(PWRSTS_RET | PWRSTS_ON)
	const u8			flags;
#define VOTABLE		BIT(0)
<<<<<<< HEAD
=======
#define CLAMP_IO	BIT(1)
#define HW_CTRL		BIT(2)
#define SW_RESET	BIT(3)
#define AON_RESET	BIT(4)
#define POLL_CFG_GDSCR	BIT(5)
#define ALWAYS_ON	BIT(6)
>>>>>>> 286cd8c7
	struct reset_controller_dev	*rcdev;
	unsigned int			*resets;
	unsigned int			reset_count;
};

struct gdsc_desc {
	struct device *dev;
	struct gdsc **scs;
	size_t num;
};

#ifdef CONFIG_QCOM_GDSC
int gdsc_register(struct gdsc_desc *desc, struct reset_controller_dev *,
		  struct regmap *);
void gdsc_unregister(struct gdsc_desc *desc);
#else
static inline int gdsc_register(struct gdsc_desc *desc,
				struct reset_controller_dev *rcdev,
				struct regmap *r)
{
	return -ENOSYS;
}

static inline void gdsc_unregister(struct gdsc_desc *desc) {};
#endif /* CONFIG_QCOM_GDSC */
#endif /* __QCOM_GDSC_H__ */<|MERGE_RESOLUTION|>--- conflicted
+++ resolved
@@ -39,10 +39,7 @@
 	struct regmap			*regmap;
 	unsigned int			gdscr;
 	unsigned int			gds_hw_ctrl;
-<<<<<<< HEAD
-=======
 	unsigned int			clamp_io_ctrl;
->>>>>>> 286cd8c7
 	unsigned int			*cxcs;
 	unsigned int			cxc_count;
 	const u8			pwrsts;
@@ -54,15 +51,12 @@
 #define PWRSTS_RET_ON		(PWRSTS_RET | PWRSTS_ON)
 	const u8			flags;
 #define VOTABLE		BIT(0)
-<<<<<<< HEAD
-=======
 #define CLAMP_IO	BIT(1)
 #define HW_CTRL		BIT(2)
 #define SW_RESET	BIT(3)
 #define AON_RESET	BIT(4)
 #define POLL_CFG_GDSCR	BIT(5)
 #define ALWAYS_ON	BIT(6)
->>>>>>> 286cd8c7
 	struct reset_controller_dev	*rcdev;
 	unsigned int			*resets;
 	unsigned int			reset_count;
