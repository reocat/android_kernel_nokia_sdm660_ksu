// SPDX-License-Identifier: GPL-2.0
/*
<<<<<<< HEAD
 * Copyright (c) 2013, 2016-2018, The Linux Foundation. All rights reserved.
 *
 * This software is licensed under the terms of the GNU General Public
 * License version 2, as published by the Free Software Foundation, and
 * may be copied, distributed, and modified under those terms.
 *
 * This program is distributed in the hope that it will be useful,
 * but WITHOUT ANY WARRANTY; without even the implied warranty of
 * MERCHANTABILITY or FITNESS FOR A PARTICULAR PURPOSE.  See the
 * GNU General Public License for more details.
=======
 * Copyright (c) 2013, 2018-2021, The Linux Foundation. All rights reserved.
>>>>>>> 286cd8c7
 */

#include <linux/kernel.h>
#include <linux/bitops.h>
#include <linux/err.h>
#include <linux/bug.h>
#include <linux/export.h>
#include <linux/clk.h>
#include <linux/clk-provider.h>
#include <linux/delay.h>
#include <linux/regmap.h>
#include <linux/rational.h>
#include <linux/math64.h>
#include <linux/clk.h>
<<<<<<< HEAD
=======
#include <linux/slab.h>
>>>>>>> 286cd8c7

#include <asm/div64.h>

#include "clk-rcg.h"
#include "common.h"
#include "clk-debug.h"

#define CMD_REG			0x0
#define CMD_UPDATE		BIT(0)
#define CMD_ROOT_EN		BIT(1)
#define CMD_DIRTY_CFG		BIT(4)
#define CMD_DIRTY_N		BIT(5)
#define CMD_DIRTY_M		BIT(6)
#define CMD_DIRTY_D		BIT(7)
#define CMD_ROOT_OFF		BIT(31)

#define CFG_REG			0x4
#define CFG_SRC_DIV_SHIFT	0
#define CFG_SRC_SEL_SHIFT	8
#define CFG_SRC_SEL_MASK	(0x7 << CFG_SRC_SEL_SHIFT)
#define CFG_MODE_SHIFT		12
#define CFG_MODE_MASK		(0x3 << CFG_MODE_SHIFT)
#define CFG_MODE_DUAL_EDGE	(0x2 << CFG_MODE_SHIFT)
#define CFG_HW_CLK_CTRL_MASK	BIT(20)

#define M_REG			0x8
#define N_REG			0xc
#define D_REG			0x10

<<<<<<< HEAD
=======
/* Dynamic Frequency Scaling */
#define MAX_PERF_LEVEL		8
#define SE_CMD_DFSR_OFFSET	0x14
#define SE_CMD_DFS_EN		BIT(0)
#define SE_PERF_DFSR(level)	(0x1c + 0x4 * (level))
#define SE_PERF_M_DFSR(level)	(0x5c + 0x4 * (level))
#define SE_PERF_N_DFSR(level)	(0x9c + 0x4 * (level))

enum freq_policy {
	FLOOR,
	CEIL,
};

>>>>>>> 286cd8c7
static struct freq_tbl cxo_f = {
	.freq = 19200000,
	.src = 0,
	.pre_div = 1,
	.m = 0,
	.n = 0,
};

static int clk_rcg2_is_enabled(struct clk_hw *hw)
{
	struct clk_rcg2 *rcg = to_clk_rcg2(hw);
	u32 cmd;
	int ret;

	ret = regmap_read(rcg->clkr.regmap, rcg->cmd_rcgr + CMD_REG, &cmd);
	if (ret)
		return ret;

	return (cmd & CMD_ROOT_OFF) == 0;
}

static int clk_rcg_set_force_enable(struct clk_hw *hw)
{
	struct clk_rcg2 *rcg = to_clk_rcg2(hw);
	const char *name = clk_hw_get_name(hw);
	int ret = 0, count;

	/* force enable RCG */
	ret = regmap_update_bits(rcg->clkr.regmap, rcg->cmd_rcgr + CMD_REG,
				 CMD_ROOT_EN, CMD_ROOT_EN);
	if (ret)
		return ret;

	/* wait for RCG to turn ON */
	for (count = 500; count > 0; count--) {
		ret = clk_rcg2_is_enabled(hw);
		if (ret) {
			ret = 0;
			break;
		}
		udelay(1);
	}
	if (!count)
		pr_err("%s: RCG did not turn on after force enable\n", name);

	return ret;
}

static u8 clk_rcg2_get_parent(struct clk_hw *hw)
{
	struct clk_rcg2 *rcg = to_clk_rcg2(hw);
	int num_parents = clk_hw_get_num_parents(hw);
	u32 cfg;
	int i, ret;

	ret = regmap_read(rcg->clkr.regmap, rcg->cmd_rcgr + CFG_REG, &cfg);
	if (ret)
		goto err;

	cfg &= CFG_SRC_SEL_MASK;
	cfg >>= CFG_SRC_SEL_SHIFT;

	for (i = 0; i < num_parents; i++)
		if (cfg == rcg->parent_map[i].cfg)
			return i;

err:
	pr_debug("%s: Clock %s has invalid parent, using default.\n",
		 __func__, clk_hw_get_name(hw));
	return 0;
}

static int update_config(struct clk_rcg2 *rcg, u32 cfg)
{
	int count, ret;
	u32 cmd;
	struct clk_hw *hw = &rcg->clkr.hw;
	const char *name = clk_hw_get_name(hw);

	ret = regmap_update_bits(rcg->clkr.regmap, rcg->cmd_rcgr + CMD_REG,
				 CMD_UPDATE, CMD_UPDATE);
	if (ret)
		return ret;

	/* Wait for update to take effect */
	for (count = 500; count > 0; count--) {
		ret = regmap_read(rcg->clkr.regmap, rcg->cmd_rcgr + CMD_REG, &cmd);
		if (ret)
			return ret;
		if (!(cmd & CMD_UPDATE))
			return 0;
		udelay(1);
	}

	pr_err("CFG_RCGR old frequency configuration 0x%x !\n", cfg);

	WARN_CLK(hw->core, name, count == 0,
<<<<<<< HEAD
			"rcg didn't update its configuration.");

=======
			"%s: rcg didn't update its configuration.", name);
>>>>>>> 286cd8c7
	return -EBUSY;
}

static int clk_rcg2_set_parent(struct clk_hw *hw, u8 index)
{
	struct clk_rcg2 *rcg = to_clk_rcg2(hw);
	int ret;
<<<<<<< HEAD
	u32 cfg = rcg->parent_map[index].cfg << CFG_SRC_SEL_SHIFT;
	u32 old_cfg;
=======
	u32 old_cfg, cfg = rcg->parent_map[index].cfg << CFG_SRC_SEL_SHIFT;
>>>>>>> 286cd8c7

	/* Read back the old configuration */
	regmap_read(rcg->clkr.regmap, rcg->cmd_rcgr + CFG_REG, &old_cfg);

	ret = regmap_update_bits(rcg->clkr.regmap, rcg->cmd_rcgr + CFG_REG,
				 CFG_SRC_SEL_MASK, cfg);
	if (ret)
		return ret;

	return update_config(rcg, old_cfg);
}

<<<<<<< HEAD
static void clk_rcg_clear_force_enable(struct clk_hw *hw)
{
	struct clk_rcg2 *rcg = to_clk_rcg2(hw);

	/* force disable RCG - clear CMD_ROOT_EN bit */
	regmap_update_bits(rcg->clkr.regmap, rcg->cmd_rcgr + CMD_REG,
					CMD_ROOT_EN, 0);
	/* Add a hardware mandate delay to disable the RCG */
	udelay(100);
=======
static int clk_rcg2_set_force_enable(struct clk_hw *hw)
{
	struct clk_rcg2 *rcg = to_clk_rcg2(hw);
	int ret = 0, count = 500;

	ret = regmap_update_bits(rcg->clkr.regmap, rcg->cmd_rcgr + CMD_REG,
					CMD_ROOT_EN, CMD_ROOT_EN);
	if (ret)
		return ret;

	for (; count > 0; count--) {
		if (clk_rcg2_is_enabled(hw))
			return ret;
		/* Delay for 1usec and retry polling the status bit */
		udelay(1);
	}

	WARN_CLK(hw->core, clk_hw_get_name(hw), count == 0,
		"rcg didn't turn on.");
	return ret;
}

static int clk_rcg2_clear_force_enable(struct clk_hw *hw)
{
	struct clk_rcg2 *rcg = to_clk_rcg2(hw);

	return regmap_update_bits(rcg->clkr.regmap, rcg->cmd_rcgr + CMD_REG,
					CMD_ROOT_EN, 0);
}

static bool clk_rcg2_is_force_enabled(struct clk_hw *hw)
{
	struct clk_rcg2 *rcg = to_clk_rcg2(hw);
	u32 val = 0;

	regmap_read(rcg->clkr.regmap, rcg->cmd_rcgr + CMD_REG, &val);

	return val & CMD_ROOT_EN;
}

static int prepare_enable_rcg_srcs(struct clk *curr, struct clk *new)
{
	int rc = 0;

	rc = clk_prepare(curr);
	if (rc)
		return rc;

	rc = clk_prepare(new);
	if (rc)
		goto err_new_src_prepare;

	rc = clk_enable(curr);
	if (rc)
		goto err_curr_src_enable;

	rc = clk_enable(new);
	if (rc)
		goto err_new_src_enable;

	return rc;

err_new_src_enable:
	clk_disable(curr);
err_curr_src_enable:
	clk_unprepare(new);
err_new_src_prepare:
	clk_unprepare(curr);

	return rc;
}

static void disable_unprepare_rcg_srcs(struct clk *curr, struct clk *new)
{
	clk_disable(new);
	clk_disable(curr);

	clk_unprepare(new);
	clk_unprepare(curr);
>>>>>>> 286cd8c7
}

/*
 * Calculate m/n:d rate
 *
 *          parent_rate     m
 *   rate = ----------- x  ---
 *            hid_div       n
 */
static unsigned long
calc_rate(unsigned long rate, u32 m, u32 n, u32 mode, u32 hid_div)
{
	u64 tmp = rate;

	if (hid_div) {
		tmp *= 2;
		do_div(tmp, hid_div + 1);
	}

	if (mode) {
		tmp *= m;
		do_div(tmp, n);
	}

	return tmp;
}

static unsigned long
clk_rcg2_recalc_rate(struct clk_hw *hw, unsigned long parent_rate)
{
	struct clk_rcg2 *rcg = to_clk_rcg2(hw);
<<<<<<< HEAD
	const struct freq_tbl *f_curr;
	u32 cfg, hid_div, m = 0, n = 0, mode = 0, mask;
=======
	struct clk_hw *parent = clk_hw_get_parent(hw);
	const struct freq_tbl *f_curr;
	u32 cfg, src, hid_div, m = 0, n = 0, mode = 0, mask;
	unsigned long rrate = 0, prate;

	if (rcg->flags & RCG_UPDATE_BEFORE_PLL) {
		prate =  clk_hw_get_rate(parent);
		if (prate != parent_rate)
			parent_rate = prate;
	}
>>>>>>> 286cd8c7

	if (rcg->enable_safe_config && (!clk_hw_is_prepared(hw)
				|| !clk_hw_is_enabled(hw))) {
		if (!rcg->current_freq)
			rcg->current_freq = cxo_f.freq;
		return rcg->current_freq;
	}

	regmap_read(rcg->clkr.regmap, rcg->cmd_rcgr + CFG_REG, &cfg);
	src = cfg;
	src &= CFG_SRC_SEL_MASK;
	src >>= CFG_SRC_SEL_SHIFT;

	if (rcg->enable_safe_config && (!clk_hw_is_prepared(hw)
				|| !clk_hw_is_enabled(hw)) && !src) {
		if (!rcg->current_freq)
			rcg->current_freq = cxo_f.freq;
		return rcg->current_freq;
	}

	if (rcg->mnd_width) {
		mask = BIT(rcg->mnd_width) - 1;
		regmap_read(rcg->clkr.regmap, rcg->cmd_rcgr + M_REG, &m);
		m &= mask;
		regmap_read(rcg->clkr.regmap, rcg->cmd_rcgr + N_REG, &n);
		n =  ~n;
		n &= mask;
		n += m;
		mode = cfg & CFG_MODE_MASK;
		mode >>= CFG_MODE_SHIFT;
	}

<<<<<<< HEAD
	if (rcg->enable_safe_config) {
=======
	if (rcg->enable_safe_config && rcg->current_freq && rcg->freq_tbl) {
>>>>>>> 286cd8c7
		f_curr = qcom_find_freq(rcg->freq_tbl, rcg->current_freq);
		if (!f_curr)
			return -EINVAL;

		hid_div = f_curr->pre_div;
	} else {
		mask = BIT(rcg->hid_width) - 1;
		hid_div = cfg >> CFG_SRC_DIV_SHIFT;
		hid_div &= mask;
	}
<<<<<<< HEAD
=======

	rrate = calc_rate(parent_rate, m, n, mode, hid_div);

	/*
	 * Check to cover the case when the RCG has been initialized to a
	 * non-CXO frequency before the clock driver has taken control of it.
	 */
	if (rcg->enable_safe_config && !rcg->current_freq)
		rcg->current_freq = rrate;

	return rrate;
}

static int _determine_parent_and_update_div(struct clk_hw *hw,
		const struct freq_tbl *f, struct clk_hw *parent)
{
	struct clk_hw *curr_parent, *next_parent;
	struct clk_rcg2 *rcg = to_clk_rcg2(hw);
	const struct freq_tbl *f_curr;
	bool update_rcg = false;
	u32 old_cfg, cfg, mask, regval;
	int ret, curr_src_index, next_src_index;

	/* Get the current parent for the current frequency */
	f_curr = qcom_find_freq(rcg->freq_tbl, rcg->current_freq);
	if (!f_curr)
		return -EINVAL;
>>>>>>> 286cd8c7

	curr_src_index = qcom_find_src_index(hw, rcg->parent_map, f_curr->src);
	if (curr_src_index < 0)
		return curr_src_index;

	curr_parent = clk_hw_get_parent_by_index(hw, curr_src_index);
	if (!curr_parent)
		return -EINVAL;

	next_parent = parent;
	next_src_index = qcom_find_src_index(hw, rcg->parent_map, f->src);
	if (next_src_index < 0)
		return next_src_index;

	/* Slew PLL and  no update in RCG is required. */
	if ((curr_parent == next_parent) && (f->pre_div == f_curr->pre_div))
		return 0;

	if (curr_parent == next_parent || curr_parent != next_parent) {
		/* Read back the old configuration */
		regmap_read(rcg->clkr.regmap, rcg->cmd_rcgr + CFG_REG,
				&old_cfg);

		if (f->pre_div > f_curr->pre_div) {
			mask = BIT(rcg->hid_width) - 1;
			cfg = f->pre_div << CFG_SRC_DIV_SHIFT;
			update_rcg = true;
		}

		if (f_curr->src_freq < f->src_freq) {
			mask = CFG_SRC_SEL_MASK;
			cfg = (rcg->parent_map[next_src_index].cfg <<
					CFG_SRC_SEL_SHIFT);
			update_rcg = true;
		}

		if (!update_rcg)
			return 0;

		ret = regmap_update_bits(rcg->clkr.regmap,
				rcg->cmd_rcgr + CFG_REG, mask, cfg);
		if (ret) {
			pr_err("Failed to regmap update cfg\n");
			return ret;
		}

		regmap_read(rcg->clkr.regmap, rcg->cmd_rcgr + CFG_REG, &regval);

		ret = update_config(rcg, old_cfg);
		if (ret)
			pr_err("Failed to update pre_div in determine rate\n");
	}

	return ret;
}

static int _freq_tbl_determine_rate(struct clk_hw *hw, const struct freq_tbl *f,
				    struct clk_rate_request *req,
				    enum freq_policy policy)
{
	unsigned long clk_flags, rate = req->rate;
	struct clk_rate_request parent_req = { };
	struct clk_hw *p;
	struct clk_rcg2 *rcg = to_clk_rcg2(hw);
	int index, ret = 0;
<<<<<<< HEAD
=======

	switch (policy) {
	case FLOOR:
		f = qcom_find_freq_floor(f, rate);
		break;
	case CEIL:
		f = qcom_find_freq(f, rate);
		break;
	default:
		return -EINVAL;
	};
>>>>>>> 286cd8c7

	if (!f)
		return -EINVAL;

	index = qcom_find_src_index(hw, rcg->parent_map, f->src);
	if (index < 0)
		return index;

	clk_flags = clk_hw_get_flags(hw);
	p = clk_hw_get_parent_by_index(hw, index);
	if (!p)
		return -EINVAL;

	if (clk_flags & CLK_SET_RATE_PARENT) {
		rate = f->freq;
		if (f->pre_div) {
			if (!rate)
				rate = req->rate;
			rate /= 2;
			rate *= f->pre_div + 1;
		}

		if (f->n) {
			u64 tmp = rate;
			tmp = tmp * f->n;
			do_div(tmp, f->m);
			rate = tmp;
		}
	} else {
		rate =  clk_hw_get_rate(p);
	}
	req->best_parent_hw = p;
	req->best_parent_rate = rate;
	req->rate = f->freq;

<<<<<<< HEAD
	if (f->src_freq != FIXED_FREQ_SRC) {
		rate = parent_req.rate = f->src_freq;
		parent_req.best_parent_hw = p;
		ret = __clk_determine_rate(p, &parent_req);
		if (ret)
			return ret;

		ret = clk_set_rate(p->clk, parent_req.rate);
		if (ret) {
			pr_err("Failed set rate(%lu) on parent for non-fixed source\n",
							parent_req.rate);
			return ret;
		}
	}

	return 0;
=======
	if ((rcg->flags & RCG_UPDATE_BEFORE_PLL) &&
			(clk_flags & CLK_SET_RATE_PARENT)) {

		if (!f->src_freq)
			return 0;

		ret = _determine_parent_and_update_div(hw, f, p);
		if (ret)
			pr_err("Failed to update the div value\n");
	}

	return ret;
>>>>>>> 286cd8c7
}

static int clk_rcg2_determine_rate(struct clk_hw *hw,
				   struct clk_rate_request *req)
{
	struct clk_rcg2 *rcg = to_clk_rcg2(hw);

	return _freq_tbl_determine_rate(hw, rcg->freq_tbl, req, CEIL);
}

<<<<<<< HEAD
=======
static int clk_rcg2_determine_floor_rate(struct clk_hw *hw,
					 struct clk_rate_request *req)
{
	struct clk_rcg2 *rcg = to_clk_rcg2(hw);

	return _freq_tbl_determine_rate(hw, rcg->freq_tbl, req, FLOOR);
}

>>>>>>> 286cd8c7
static bool clk_rcg2_current_config(struct clk_rcg2 *rcg,
				    const struct freq_tbl *f)
{
	struct clk_hw *hw = &rcg->clkr.hw;
	u32 cfg, mask, new_cfg;
	int index;

	if (rcg->mnd_width) {
		mask = BIT(rcg->mnd_width) - 1;
		regmap_read(rcg->clkr.regmap, rcg->cmd_rcgr + M_REG, &cfg);
		if ((cfg & mask) != (f->m & mask))
			return false;

		regmap_read(rcg->clkr.regmap, rcg->cmd_rcgr + N_REG, &cfg);
		if ((cfg & mask) != (~(f->n - f->m) & mask))
			return false;
	}

	mask = (BIT(rcg->hid_width) - 1) | CFG_SRC_SEL_MASK;

	index = qcom_find_src_index(hw, rcg->parent_map, f->src);

	new_cfg = ((f->pre_div << CFG_SRC_DIV_SHIFT) |
		(rcg->parent_map[index].cfg << CFG_SRC_SEL_SHIFT)) & mask;

	regmap_read(rcg->clkr.regmap, rcg->cmd_rcgr + CFG_REG, &cfg);

	if (new_cfg != (cfg & mask))
		return false;

	return true;
}

<<<<<<< HEAD
static int clk_rcg2_configure(struct clk_rcg2 *rcg, const struct freq_tbl *f)
{
	u32 cfg, mask, old_cfg;
=======
static int __clk_rcg2_configure(struct clk_rcg2 *rcg, const struct freq_tbl *f)
{
	u32 cfg, mask, d_val, not2d_val, n_minus_m;
>>>>>>> 286cd8c7
	struct clk_hw *hw = &rcg->clkr.hw;
	int ret, index;

	/*
	 * In case the frequency table of cxo_f is used, the src in parent_map
	 * and the source in cxo_f.src could be different. Update the index to
	 * '0' since it's assumed that CXO is always fed to port 0 of RCGs HLOS
	 * controls.
	 */
	if (f == &cxo_f)
		index = 0;
	else
		index = qcom_find_src_index(hw, rcg->parent_map, f->src);

	if (index < 0)
		return index;

	/* Read back the old configuration */
	regmap_read(rcg->clkr.regmap, rcg->cmd_rcgr + CFG_REG, &old_cfg);

	if (rcg->mnd_width && f->n) {
		mask = BIT(rcg->mnd_width) - 1;
		ret = regmap_update_bits(rcg->clkr.regmap,
				rcg->cmd_rcgr + M_REG, mask, f->m);
		if (ret)
			return ret;

		ret = regmap_update_bits(rcg->clkr.regmap,
				rcg->cmd_rcgr + N_REG, mask, ~(f->n - f->m));
		if (ret)
			return ret;

		/* Calculate 2d value */
		d_val = f->n;

		n_minus_m = f->n - f->m;
		n_minus_m *= 2;

		d_val = clamp_t(u32, d_val, f->m, n_minus_m);
		not2d_val = ~d_val & mask;

		ret = regmap_update_bits(rcg->clkr.regmap,
				rcg->cmd_rcgr + D_REG, mask, not2d_val);
		if (ret)
			return ret;
	}

	mask = BIT(rcg->hid_width) - 1;
	mask |= CFG_SRC_SEL_MASK | CFG_MODE_MASK | CFG_HW_CLK_CTRL_MASK;
	cfg = f->pre_div << CFG_SRC_DIV_SHIFT;
	cfg |= rcg->parent_map[index].cfg << CFG_SRC_SEL_SHIFT;
	if (rcg->mnd_width && f->n && (f->m != f->n))
		cfg |= CFG_MODE_DUAL_EDGE;
	if (rcg->flags & HW_CLK_CTRL_MODE)
		cfg |= CFG_HW_CLK_CTRL_MASK;

	return regmap_update_bits(rcg->clkr.regmap, rcg->cmd_rcgr + CFG_REG,
					mask, cfg);
}

static int clk_rcg2_configure(struct clk_rcg2 *rcg, const struct freq_tbl *f)
{
	u32 old_cfg;
	int ret;

	/* Read back the old configuration */
	regmap_read(rcg->clkr.regmap, rcg->cmd_rcgr + CFG_REG, &old_cfg);

	ret = __clk_rcg2_configure(rcg, f);
	if (ret)
		return ret;

	return update_config(rcg, old_cfg);
<<<<<<< HEAD
}

static void clk_rcg2_list_registers(struct seq_file *f, struct clk_hw *hw)
{
	struct clk_rcg2 *rcg = to_clk_rcg2(hw);
	int i = 0, size = 0, val;

	static struct clk_register_data data[] = {
		{"CMD_RCGR", 0x0},
		{"CFG_RCGR", 0x4},
	};

	static struct clk_register_data data1[] = {
		{"CMD_RCGR", 0x0},
		{"CFG_RCGR", 0x4},
		{"M_VAL", 0x8},
		{"N_VAL", 0xC},
		{"D_VAL", 0x10},
	};

	if (rcg->mnd_width) {
		size = ARRAY_SIZE(data1);
		for (i = 0; i < size; i++) {
			regmap_read(rcg->clkr.regmap, (rcg->cmd_rcgr +
					data1[i].offset), &val);
			clock_debug_output(f, false, "%20s: 0x%.8x\n",
						data1[i].name, val);
		}
	} else {
		size = ARRAY_SIZE(data);
		for (i = 0; i < size; i++) {
			regmap_read(rcg->clkr.regmap, (rcg->cmd_rcgr +
				data[i].offset), &val);
			clock_debug_output(f, false, "%20s: 0x%.8x\n",
						data[i].name, val);
		}
	}
}

/* Return the nth supported frequency for a given clock. */
static long clk_rcg2_list_rate(struct clk_hw *hw, unsigned n,
		unsigned long fmax)
{
	struct clk_rcg2 *rcg = to_clk_rcg2(hw);

	if (!rcg->freq_tbl)
		return -ENXIO;

	return (rcg->freq_tbl + n)->freq;
}

static int prepare_enable_rcg_srcs(struct clk_hw *hw, struct clk *curr,
					struct clk *new)
{
	int rc = 0;

	rc = clk_prepare(curr);
	if (rc)
		return rc;

	if (clk_hw_is_prepared(hw)) {
		rc = clk_prepare(new);
		if (rc)
			goto err_new_src_prepare;
	}

	rc = clk_prepare(new);
	if (rc)
		goto err_new_src_prepare2;

	rc = clk_enable(curr);
	if (rc)
		goto err_curr_src_enable;

	if (__clk_get_enable_count(hw->clk)) {
		rc = clk_enable(new);
		if (rc)
			goto err_new_src_enable;
	}

	rc = clk_enable(new);
	if (rc)
		goto err_new_src_enable2;

	return rc;

err_new_src_enable2:
	if (__clk_get_enable_count(hw->clk))
		clk_disable(new);
err_new_src_enable:
	clk_disable(curr);
err_curr_src_enable:
	clk_unprepare(new);
err_new_src_prepare2:
	if (clk_hw_is_prepared(hw))
		clk_unprepare(new);
err_new_src_prepare:
	clk_unprepare(curr);

	return rc;
}

static void disable_unprepare_rcg_srcs(struct clk_hw *hw, struct clk *curr,
					struct clk *new)
{
	clk_disable(new);

	clk_disable(curr);

	if (__clk_get_enable_count(hw->clk))
		clk_disable(new);

	clk_unprepare(new);
	clk_unprepare(curr);

	if (clk_hw_is_prepared(hw))
		clk_unprepare(new);
}

static int clk_enable_disable_prepare_unprepare(struct clk_hw *hw, int cindex,
			int nindex, bool enable)
{
	struct clk_hw *new_p, *curr_p;

	curr_p = clk_hw_get_parent_by_index(hw, cindex);
	new_p = clk_hw_get_parent_by_index(hw, nindex);

	if (enable)
		return prepare_enable_rcg_srcs(hw, curr_p->clk, new_p->clk);

	disable_unprepare_rcg_srcs(hw, curr_p->clk, new_p->clk);
	return 0;
}

static int clk_rcg2_enable(struct clk_hw *hw)
{
	int ret = 0;
	const struct freq_tbl *f;
	unsigned long rate;
	struct clk_rcg2 *rcg = to_clk_rcg2(hw);

	if (rcg->flags & FORCE_ENABLE_RCGR) {
		clk_rcg_set_force_enable(hw);
		return ret;
	}

	if (!rcg->enable_safe_config)
		return 0;

	/*
	 * Switch from CXO to the stashed mux selection. Force enable and
	 * disable the RCG while configuring it to safeguard against any update
	 * signal coming from the downstream clock. The current parent has
	 * already been prepared and enabled at this point, and the CXO source
	 * is always on while APPS is online. Therefore, the RCG can safely be
	 * switched.
	 */
	rate = rcg->current_freq;
	f = qcom_find_freq(rcg->freq_tbl, rate);
	if (!f)
		return -EINVAL;

	/*
	 * If CXO is not listed as a supported frequency in the frequency
	 * table, the above API would return the lowest supported frequency
	 * instead. This will lead to incorrect configuration of the RCG.
	 * Check if the RCG rate is CXO and configure it accordingly.
	 */
	if (rate == cxo_f.freq)
		f = &cxo_f;

	clk_rcg_set_force_enable(hw);
	clk_rcg2_configure(rcg, f);
	clk_rcg_clear_force_enable(hw);

	return 0;
}

static void clk_rcg2_disable(struct clk_hw *hw)
{
	struct clk_rcg2 *rcg = to_clk_rcg2(hw);

	if (rcg->flags & FORCE_ENABLE_RCGR) {
		clk_rcg_clear_force_enable(hw);
		return;
	}

	if (!rcg->enable_safe_config)
		return;
	/*
	 * Park the RCG at a safe configuration - sourced off the CXO. This is
	 * needed for 2 reasons: In the case of RCGs sourcing PSCBCs, due to a
	 * default HW behavior, the RCG will turn on when its corresponding
	 * GDSC is enabled. We might also have cases when the RCG might be left
	 * enabled without the overlying SW knowing about it. This results from
	 * hard to track cases of downstream clocks being left enabled. In both
	 * these cases, scaling the RCG will fail since it's enabled but with
	 * its sources cut off.
	 *
	 * Save mux select and switch to CXO. Force enable and disable the RCG
	 * while configuring it to safeguard against any update signal coming
	 * from the downstream clock. The current parent is still prepared and
	 * enabled at this point, and the CXO source is always on while APPS is
	 * online. Therefore, the RCG can safely be switched.
	 */
	clk_rcg_set_force_enable(hw);
	clk_rcg2_configure(rcg, &cxo_f);
	clk_rcg_clear_force_enable(hw);
}


static int __clk_rcg2_set_rate(struct clk_hw *hw, unsigned long rate)
{
	struct clk_rcg2 *rcg = to_clk_rcg2(hw);
	const struct freq_tbl *f;
	int ret = 0;

	/* Current frequency */
	if (rcg->flags & FORCE_ENABLE_RCGR) {
		rcg->current_freq = clk_get_rate(hw->clk);
		if (rcg->current_freq == cxo_f.freq)
			rcg->curr_index = 0;
		else {
			f = qcom_find_freq(rcg->freq_tbl, rcg->current_freq);
			if (!f)
				return -EINVAL;

			rcg->curr_index = qcom_find_src_index(hw,
						rcg->parent_map, f->src);

		}
	}

	/*
	 * Return if the RCG is currently disabled. This configuration update
	 * will happen as part of the RCG enable sequence.
	 */
	if (rcg->enable_safe_config && !clk_hw_is_prepared(hw)) {
		rcg->current_freq = rate;
		return 0;
	}
=======
}

static void clk_rcg2_list_registers(struct seq_file *f, struct clk_hw *hw)
{
	struct clk_rcg2 *rcg = to_clk_rcg2(hw);
	int i = 0, size = 0, val;
>>>>>>> 286cd8c7

	static struct clk_register_data data[] = {
		{"CMD_RCGR", 0x0},
		{"CFG_RCGR", 0x4},
	};

<<<<<<< HEAD
	/* New parent index */
	if (rcg->flags & FORCE_ENABLE_RCGR) {
		rcg->new_index = qcom_find_src_index(hw,
					rcg->parent_map, f->src);
		ret = clk_enable_disable_prepare_unprepare(hw, rcg->curr_index,
					rcg->new_index, true);
		if (ret) {
			pr_err("Failed to prepare_enable new & current src\n");
			return ret;
		}

		ret = clk_rcg2_enable(hw);
		if (ret) {
			pr_err("Failed to enable rcg\n");
			return ret;
		}
	}

	ret = clk_rcg2_configure(rcg, f);
	if (ret)
		return ret;

	if (rcg->flags & FORCE_ENABLE_RCGR) {
		clk_rcg2_disable(hw);
		clk_enable_disable_prepare_unprepare(hw, rcg->curr_index,
					rcg->new_index, false);
	}

	/* Update current frequency with the frequency requested. */
	rcg->current_freq = rate;

	return ret;
}
=======
	static struct clk_register_data data1[] = {
		{"CMD_RCGR", 0x0},
		{"CFG_RCGR", 0x4},
		{"M_VAL", 0x8},
		{"N_VAL", 0xC},
		{"D_VAL", 0x10},
	};
>>>>>>> 286cd8c7

	if (rcg->mnd_width) {
		size = ARRAY_SIZE(data1);
		for (i = 0; i < size; i++) {
			regmap_read(rcg->clkr.regmap, (rcg->cmd_rcgr +
					data1[i].offset), &val);
			clock_debug_output(f, false,
					"%20s: 0x%.8x\n", data1[i].name, val);
		}
	} else {
		size = ARRAY_SIZE(data);
		for (i = 0; i < size; i++) {
			regmap_read(rcg->clkr.regmap, (rcg->cmd_rcgr +
				data[i].offset), &val);
			clock_debug_output(f, false,
					"%20s: 0x%.8x\n", data[i].name, val);
		}
	}
}

/* Return the nth supported frequency for a given clock. */
static long clk_rcg2_list_rate(struct clk_hw *hw, unsigned int n,
		unsigned long fmax)
{
	struct clk_rcg2 *rcg = to_clk_rcg2(hw);
	const struct freq_tbl *f = rcg->freq_tbl;
	size_t freq_tbl_size = 0;

<<<<<<< HEAD
const struct clk_ops clk_rcg2_ops = {
	.enable = clk_rcg2_enable,
	.disable = clk_rcg2_disable,
	.is_enabled = clk_rcg2_is_enabled,
	.get_parent = clk_rcg2_get_parent,
	.set_parent = clk_rcg2_set_parent,
	.recalc_rate = clk_rcg2_recalc_rate,
	.determine_rate = clk_rcg2_determine_rate,
	.set_rate = clk_rcg2_set_rate,
	.set_rate_and_parent = clk_rcg2_set_rate_and_parent,
	.list_rate = clk_rcg2_list_rate,
	.list_registers = clk_rcg2_list_registers,
};
EXPORT_SYMBOL_GPL(clk_rcg2_ops);
=======
	if (!f)
		return -ENXIO;

	for (; f->freq; f++)
		freq_tbl_size++;

	if (n > freq_tbl_size - 1)
		return -EINVAL;
>>>>>>> 286cd8c7

	return (rcg->freq_tbl + n)->freq;
}

static int __clk_rcg2_set_rate(struct clk_hw *hw, unsigned long rate,
			       enum freq_policy policy)
{
	struct clk_rcg2 *rcg = to_clk_rcg2(hw);
	const struct freq_tbl *f, *f_curr;
	int ret, curr_src_index, new_src_index;
	struct clk_hw *curr_src = NULL, *new_src = NULL;
	bool force_enabled = false;

	switch (policy) {
	case FLOOR:
		f = qcom_find_freq_floor(rcg->freq_tbl, rate);
		break;
	case CEIL:
		f = qcom_find_freq(rcg->freq_tbl, rate);
		break;
	default:
		return -EINVAL;
	};

	if (!f)
		return -EINVAL;

	/*
	 * Return if the RCG is currently disabled. This configuration update
	 * will happen as part of the RCG enable sequence.
	 */
	if (rcg->enable_safe_config && !clk_hw_is_prepared(hw)) {
		rcg->current_freq = rate;
		return 0;
	}

	if (rcg->flags & FORCE_ENABLE_RCG) {
		rcg->current_freq = DIV_ROUND_CLOSEST_ULL(
					clk_get_rate(hw->clk), 1000) * 1000;
		if (rcg->current_freq == cxo_f.freq)
			curr_src_index = 0;
		else {
			f_curr = qcom_find_freq(rcg->freq_tbl,
							rcg->current_freq);
			if (!f_curr)
				return -EINVAL;

			curr_src_index = qcom_find_src_index(hw,
						rcg->parent_map, f_curr->src);
		}

		new_src_index = qcom_find_src_index(hw, rcg->parent_map,
							f->src);

		curr_src = clk_hw_get_parent_by_index(hw, curr_src_index);
		if (!curr_src)
			return -EINVAL;
		new_src = clk_hw_get_parent_by_index(hw, new_src_index);
		if (!new_src)
			return -EINVAL;

		/* The RCG could currently be disabled. Enable its parents. */
		ret = prepare_enable_rcg_srcs(curr_src->clk, new_src->clk);
		if (ret)
			return ret;
		force_enabled = clk_rcg2_is_force_enabled(hw);
		if (!force_enabled)
			clk_rcg2_set_force_enable(hw);
	}

	ret = clk_rcg2_configure(rcg, f);
	if (ret)
		return ret;

	if (rcg->flags & FORCE_ENABLE_RCG) {
		if (!force_enabled)
			clk_rcg2_clear_force_enable(hw);
		disable_unprepare_rcg_srcs(curr_src->clk, new_src->clk);
	}

	/* Update current frequency with the requested frequency. */
	rcg->current_freq = rate;
	return ret;
}

static int clk_rcg2_set_rate(struct clk_hw *hw, unsigned long rate,
			    unsigned long parent_rate)
{
	return __clk_rcg2_set_rate(hw, rate, CEIL);
}

static int clk_rcg2_set_floor_rate(struct clk_hw *hw, unsigned long rate,
				   unsigned long parent_rate)
{
	return __clk_rcg2_set_rate(hw, rate, FLOOR);
}

static int clk_rcg2_set_rate_and_parent(struct clk_hw *hw,
		unsigned long rate, unsigned long parent_rate, u8 index)
{
	return __clk_rcg2_set_rate(hw, rate, CEIL);
}

static int clk_rcg2_set_floor_rate_and_parent(struct clk_hw *hw,
		unsigned long rate, unsigned long parent_rate, u8 index)
{
	return __clk_rcg2_set_rate(hw, rate, FLOOR);
}

static int clk_rcg2_enable(struct clk_hw *hw)
{
	struct clk_rcg2 *rcg = to_clk_rcg2(hw);
	unsigned long rate;
	const struct freq_tbl *f;
	int ret;

	if (rcg->flags & FORCE_ENABLE_RCG)
		clk_rcg2_set_force_enable(hw);

	if (!rcg->enable_safe_config)
		return 0;

	/*
	 * Switch from CXO to the stashed mux selection. Force enable and
	 * disable the RCG while configuring it to safeguard against any update
	 * signal coming from the downstream clock. The current parent has
	 * already been prepared and enabled at this point, and the CXO source
	 * is always on while APPS is online. Therefore, the RCG can safely be
	 * switched.
	 */
	rate = rcg->current_freq;
	f = qcom_find_freq(rcg->freq_tbl, rate);
	if (!f)
		return -EINVAL;

	/*
	 * If CXO is not listed as a supported frequency in the frequency
	 * table, the above API would return the lowest supported frequency
	 * instead. This will lead to incorrect configuration of the RCG.
	 * Check if the RCG rate is CXO and configure it accordingly.
	 */
	if (rate == cxo_f.freq)
		f = &cxo_f;

	if (!(rcg->flags & FORCE_ENABLE_RCG))
		clk_rcg2_set_force_enable(hw);

	ret = clk_rcg2_configure(rcg, f);

	if (!(rcg->flags & FORCE_ENABLE_RCG))
		clk_rcg2_clear_force_enable(hw);

	return ret;
}

static void clk_rcg2_disable(struct clk_hw *hw)
{
	struct clk_rcg2 *rcg = to_clk_rcg2(hw);
	int ret;

	if (!rcg->enable_safe_config) {
		if (rcg->flags & FORCE_ENABLE_RCG)
			clk_rcg2_clear_force_enable(hw);
		return;
	}
	/*
	 * Park the RCG at a safe configuration - sourced off the CXO. This is
	 * needed for 2 reasons: In the case of RCGs sourcing PSCBCs, due to a
	 * default HW behavior, the RCG will turn on when its corresponding
	 * GDSC is enabled. We might also have cases when the RCG might be left
	 * enabled without the overlying SW knowing about it. This results from
	 * hard to track cases of downstream clocks being left enabled. In both
	 * these cases, scaling the RCG will fail since it's enabled but with
	 * its sources cut off.
	 *
	 * Save mux select and switch to CXO. Force enable and disable the RCG
	 * while configuring it to safeguard against any update signal coming
	 * from the downstream clock. The current parent is still prepared and
	 * enabled at this point, and the CXO source is always on while APPS is
	 * online. Therefore, the RCG can safely be switched.
	 */
	clk_rcg2_set_force_enable(hw);
	ret = clk_rcg2_configure(rcg, &cxo_f);
	if (ret)
		pr_err("%s: CXO configuration failed\n", clk_hw_get_name(hw));
	clk_rcg2_clear_force_enable(hw);
}

const struct clk_ops clk_rcg2_ops = {
	.is_enabled = clk_rcg2_is_enabled,
	.enable = clk_rcg2_enable,
	.disable = clk_rcg2_disable,
	.get_parent = clk_rcg2_get_parent,
	.set_parent = clk_rcg2_set_parent,
	.recalc_rate = clk_rcg2_recalc_rate,
	.determine_rate = clk_rcg2_determine_rate,
	.set_rate = clk_rcg2_set_rate,
	.set_rate_and_parent = clk_rcg2_set_rate_and_parent,
	.list_rate = clk_rcg2_list_rate,
	.list_registers = clk_rcg2_list_registers,
	.bus_vote = clk_debug_bus_vote,
};
EXPORT_SYMBOL_GPL(clk_rcg2_ops);

const struct clk_ops clk_rcg2_floor_ops = {
	.is_enabled = clk_rcg2_is_enabled,
	.get_parent = clk_rcg2_get_parent,
	.set_parent = clk_rcg2_set_parent,
	.recalc_rate = clk_rcg2_recalc_rate,
	.determine_rate = clk_rcg2_determine_floor_rate,
	.set_rate = clk_rcg2_set_floor_rate,
	.set_rate_and_parent = clk_rcg2_set_floor_rate_and_parent,
	.list_rate = clk_rcg2_list_rate,
	.list_registers = clk_rcg2_list_registers,
	.bus_vote = clk_debug_bus_vote,
};
EXPORT_SYMBOL_GPL(clk_rcg2_floor_ops);

struct frac_entry {
	int num;
	int den;
};

static const struct frac_entry frac_table_675m[] = {	/* link rate of 270M */
	{ 52, 295 },	/* 119 M */
	{ 11, 57 },	/* 130.25 M */
	{ 63, 307 },	/* 138.50 M */
	{ 11, 50 },	/* 148.50 M */
	{ 47, 206 },	/* 154 M */
	{ 31, 100 },	/* 205.25 M */
	{ 107, 269 },	/* 268.50 M */
	{ },
};

static struct frac_entry frac_table_810m[] = { /* Link rate of 162M */
	{ 31, 211 },	/* 119 M */
	{ 32, 199 },	/* 130.25 M */
	{ 63, 307 },	/* 138.50 M */
	{ 11, 60 },	/* 148.50 M */
	{ 50, 263 },	/* 154 M */
	{ 31, 120 },	/* 205.25 M */
	{ 119, 359 },	/* 268.50 M */
	{ },
};

static int clk_edp_pixel_set_rate(struct clk_hw *hw, unsigned long rate,
			      unsigned long parent_rate)
{
	struct clk_rcg2 *rcg = to_clk_rcg2(hw);
	struct freq_tbl f = *rcg->freq_tbl;
	const struct frac_entry *frac;
	int delta = 100000;
	s64 src_rate = parent_rate;
	s64 request;
	u32 mask = BIT(rcg->hid_width) - 1;
	u32 hid_div;

	if (src_rate == 810000000)
		frac = frac_table_810m;
	else
		frac = frac_table_675m;

	for (; frac->num; frac++) {
		request = rate;
		request *= frac->den;
		request = div_s64(request, frac->num);
		if ((src_rate < (request - delta)) ||
		    (src_rate > (request + delta)))
			continue;

		regmap_read(rcg->clkr.regmap, rcg->cmd_rcgr + CFG_REG,
				&hid_div);
		f.pre_div = hid_div;
		f.pre_div >>= CFG_SRC_DIV_SHIFT;
		f.pre_div &= mask;
		f.m = frac->num;
		f.n = frac->den;

		return clk_rcg2_configure(rcg, &f);
	}

	return -EINVAL;
}

static int clk_edp_pixel_set_rate_and_parent(struct clk_hw *hw,
		unsigned long rate, unsigned long parent_rate, u8 index)
{
	/* Parent index is set statically in frequency table */
	return clk_edp_pixel_set_rate(hw, rate, parent_rate);
}

static int clk_edp_pixel_determine_rate(struct clk_hw *hw,
					struct clk_rate_request *req)
{
	struct clk_rcg2 *rcg = to_clk_rcg2(hw);
	const struct freq_tbl *f = rcg->freq_tbl;
	const struct frac_entry *frac;
	int delta = 100000;
	s64 request;
	u32 mask = BIT(rcg->hid_width) - 1;
	u32 hid_div;
	int index = qcom_find_src_index(hw, rcg->parent_map, f->src);

	/* Force the correct parent */
	req->best_parent_hw = clk_hw_get_parent_by_index(hw, index);
	if (!req->best_parent_hw)
		return -EINVAL;
	req->best_parent_rate = clk_hw_get_rate(req->best_parent_hw);

	if (req->best_parent_rate == 810000000)
		frac = frac_table_810m;
	else
		frac = frac_table_675m;

	for (; frac->num; frac++) {
		request = req->rate;
		request *= frac->den;
		request = div_s64(request, frac->num);
		if ((req->best_parent_rate < (request - delta)) ||
		    (req->best_parent_rate > (request + delta)))
			continue;

		regmap_read(rcg->clkr.regmap, rcg->cmd_rcgr + CFG_REG,
				&hid_div);
		hid_div >>= CFG_SRC_DIV_SHIFT;
		hid_div &= mask;

		req->rate = calc_rate(req->best_parent_rate,
				      frac->num, frac->den,
				      !!frac->den, hid_div);
		return 0;
	}

	return -EINVAL;
}

const struct clk_ops clk_edp_pixel_ops = {
	.is_enabled = clk_rcg2_is_enabled,
	.get_parent = clk_rcg2_get_parent,
	.set_parent = clk_rcg2_set_parent,
	.recalc_rate = clk_rcg2_recalc_rate,
	.set_rate = clk_edp_pixel_set_rate,
	.set_rate_and_parent = clk_edp_pixel_set_rate_and_parent,
	.determine_rate = clk_edp_pixel_determine_rate,
	.list_registers = clk_rcg2_list_registers,
<<<<<<< HEAD
=======
	.bus_vote = clk_debug_bus_vote,
>>>>>>> 286cd8c7
};
EXPORT_SYMBOL_GPL(clk_edp_pixel_ops);

static int clk_byte_determine_rate(struct clk_hw *hw,
				   struct clk_rate_request *req)
{
	struct clk_rcg2 *rcg = to_clk_rcg2(hw);
	const struct freq_tbl *f = rcg->freq_tbl;
	int index = qcom_find_src_index(hw, rcg->parent_map, f->src);
	unsigned long parent_rate, div;
	u32 mask = BIT(rcg->hid_width) - 1;
	struct clk_hw *p;

	if (req->rate == 0)
		return -EINVAL;

	req->best_parent_hw = p = clk_hw_get_parent_by_index(hw, index);
	if (!p)
		return -EINVAL;
	req->best_parent_rate = parent_rate = clk_hw_round_rate(p, req->rate);

	div = DIV_ROUND_UP((2 * parent_rate), req->rate) - 1;
	div = min_t(u32, div, mask);

	req->rate = calc_rate(parent_rate, 0, 0, 0, div);

	return 0;
}

static int clk_byte_set_rate(struct clk_hw *hw, unsigned long rate,
			 unsigned long parent_rate)
{
	struct clk_rcg2 *rcg = to_clk_rcg2(hw);
	struct freq_tbl f = *rcg->freq_tbl;
	unsigned long div;
	u32 mask = BIT(rcg->hid_width) - 1;

	div = DIV_ROUND_UP((2 * parent_rate), rate) - 1;
	div = min_t(u32, div, mask);

	f.pre_div = div;

	return clk_rcg2_configure(rcg, &f);
}

static int clk_byte_set_rate_and_parent(struct clk_hw *hw,
		unsigned long rate, unsigned long parent_rate, u8 index)
{
	/* Parent index is set statically in frequency table */
	return clk_byte_set_rate(hw, rate, parent_rate);
}

const struct clk_ops clk_byte_ops = {
	.is_enabled = clk_rcg2_is_enabled,
	.get_parent = clk_rcg2_get_parent,
	.set_parent = clk_rcg2_set_parent,
	.recalc_rate = clk_rcg2_recalc_rate,
	.set_rate = clk_byte_set_rate,
	.set_rate_and_parent = clk_byte_set_rate_and_parent,
	.determine_rate = clk_byte_determine_rate,
	.list_registers = clk_rcg2_list_registers,
<<<<<<< HEAD
=======
	.bus_vote = clk_debug_bus_vote,
>>>>>>> 286cd8c7
};
EXPORT_SYMBOL_GPL(clk_byte_ops);

static int clk_byte2_determine_rate(struct clk_hw *hw,
				    struct clk_rate_request *req)
{
	struct clk_rcg2 *rcg = to_clk_rcg2(hw);
	unsigned long parent_rate, div;
	u32 mask = BIT(rcg->hid_width) - 1;
	struct clk_hw *p;
	unsigned long rate = req->rate;

	if (rate == 0)
		return -EINVAL;

	p = req->best_parent_hw;
	req->best_parent_rate = parent_rate = clk_hw_round_rate(p, rate);

	div = DIV_ROUND_UP((2 * parent_rate), rate) - 1;
	div = min_t(u32, div, mask);

	req->rate = calc_rate(parent_rate, 0, 0, 0, div);

	return 0;
}

static int clk_byte2_set_rate(struct clk_hw *hw, unsigned long rate,
			 unsigned long parent_rate)
{
	struct clk_rcg2 *rcg = to_clk_rcg2(hw);
	struct freq_tbl f = { 0 };
	unsigned long div;
	int i, num_parents = clk_hw_get_num_parents(hw);
	u32 mask = BIT(rcg->hid_width) - 1;
	u32 cfg;

	div = DIV_ROUND_UP((2 * parent_rate), rate) - 1;
	div = min_t(u32, div, mask);

	f.pre_div = div;

	regmap_read(rcg->clkr.regmap, rcg->cmd_rcgr + CFG_REG, &cfg);
	cfg &= CFG_SRC_SEL_MASK;
	cfg >>= CFG_SRC_SEL_SHIFT;

	for (i = 0; i < num_parents; i++) {
		if (cfg == rcg->parent_map[i].cfg) {
			f.src = rcg->parent_map[i].src;
			if (clk_rcg2_current_config(rcg, &f))
				return 0;
			return clk_rcg2_configure(rcg, &f);
		}
	}

	return -EINVAL;
}

static int clk_byte2_set_rate_and_parent(struct clk_hw *hw,
		unsigned long rate, unsigned long parent_rate, u8 index)
{
	/* Read the hardware to determine parent during set_rate */
	return clk_byte2_set_rate(hw, rate, parent_rate);
}

const struct clk_ops clk_byte2_ops = {
	.is_enabled = clk_rcg2_is_enabled,
	.get_parent = clk_rcg2_get_parent,
	.set_parent = clk_rcg2_set_parent,
	.recalc_rate = clk_rcg2_recalc_rate,
	.set_rate = clk_byte2_set_rate,
	.set_rate_and_parent = clk_byte2_set_rate_and_parent,
	.determine_rate = clk_byte2_determine_rate,
	.list_registers = clk_rcg2_list_registers,
<<<<<<< HEAD
=======
	.bus_vote = clk_debug_bus_vote,
>>>>>>> 286cd8c7
};
EXPORT_SYMBOL_GPL(clk_byte2_ops);

static const struct frac_entry frac_table_pixel[] = {
	{ 3, 8 },
	{ 2, 9 },
	{ 4, 9 },
	{ 1, 1 },
	{ 2, 3 },
	{ }
};

static int clk_pixel_determine_rate(struct clk_hw *hw,
				    struct clk_rate_request *req)
{
	unsigned long request, src_rate;
	int delta = 100000;
	const struct frac_entry *frac = frac_table_pixel;

	for (; frac->num; frac++) {
		request = (req->rate * frac->den) / frac->num;

		src_rate = clk_hw_round_rate(req->best_parent_hw, request);
		if ((src_rate < (request - delta)) ||
			(src_rate > (request + delta)))
			continue;

		req->best_parent_rate = src_rate;
		req->rate = (src_rate * frac->num) / frac->den;
		return 0;
	}

	return -EINVAL;
}

static int clk_pixel_set_rate(struct clk_hw *hw, unsigned long rate,
		unsigned long parent_rate)
{
	struct clk_rcg2 *rcg = to_clk_rcg2(hw);
	struct freq_tbl f = { 0 };
	const struct frac_entry *frac = frac_table_pixel;
	unsigned long request;
	int delta = 100000;
	u32 mask = BIT(rcg->hid_width) - 1;
	u32 hid_div, cfg;
	int i, num_parents = clk_hw_get_num_parents(hw);

	regmap_read(rcg->clkr.regmap, rcg->cmd_rcgr + CFG_REG, &cfg);
	cfg &= CFG_SRC_SEL_MASK;
	cfg >>= CFG_SRC_SEL_SHIFT;

	for (i = 0; i < num_parents; i++)
		if (cfg == rcg->parent_map[i].cfg) {
			f.src = rcg->parent_map[i].src;
			break;
		}

	for (; frac->num; frac++) {
		request = (rate * frac->den) / frac->num;

		if ((parent_rate < (request - delta)) ||
			(parent_rate > (request + delta)))
			continue;

		regmap_read(rcg->clkr.regmap, rcg->cmd_rcgr + CFG_REG,
				&hid_div);
		f.pre_div = hid_div;
		f.pre_div >>= CFG_SRC_DIV_SHIFT;
		f.pre_div &= mask;
		f.m = frac->num;
		f.n = frac->den;

		if (clk_rcg2_current_config(rcg, &f))
			return 0;
		return clk_rcg2_configure(rcg, &f);
	}
	return -EINVAL;
}

static int clk_pixel_set_rate_and_parent(struct clk_hw *hw, unsigned long rate,
		unsigned long parent_rate, u8 index)
{
	return clk_pixel_set_rate(hw, rate, parent_rate);
}

const struct clk_ops clk_pixel_ops = {
	.is_enabled = clk_rcg2_is_enabled,
	.get_parent = clk_rcg2_get_parent,
	.set_parent = clk_rcg2_set_parent,
	.recalc_rate = clk_rcg2_recalc_rate,
	.set_rate = clk_pixel_set_rate,
	.set_rate_and_parent = clk_pixel_set_rate_and_parent,
	.determine_rate = clk_pixel_determine_rate,
	.list_registers = clk_rcg2_list_registers,
<<<<<<< HEAD
=======
	.bus_vote = clk_debug_bus_vote,
>>>>>>> 286cd8c7
};
EXPORT_SYMBOL_GPL(clk_pixel_ops);

static int clk_dp_set_rate(struct clk_hw *hw, unsigned long rate,
			unsigned long parent_rate)
{
	struct clk_rcg2 *rcg = to_clk_rcg2(hw);
<<<<<<< HEAD
=======
	struct clk_hw *parent = clk_hw_get_parent(hw);
>>>>>>> 286cd8c7
	struct freq_tbl f = { 0 };
	unsigned long src_rate;
	unsigned long num, den;
	u32 mask = BIT(rcg->hid_width) - 1;
	u32 hid_div, cfg;
	int i, num_parents = clk_hw_get_num_parents(hw);

<<<<<<< HEAD
	src_rate = clk_get_rate(clk_hw_get_parent(hw)->clk);
=======
	if (!parent)
		return -EINVAL;

	src_rate = clk_get_rate(parent->clk);
>>>>>>> 286cd8c7
	if (src_rate <= 0) {
		pr_err("Invalid RCG parent rate\n");
		return -EINVAL;
	}

	rational_best_approximation(src_rate, rate,
			(unsigned long)(1 << 16) - 1,
			(unsigned long)(1 << 16) - 1, &den, &num);

	if (!num || !den) {
		pr_err("Invalid MN values derived for requested rate %lu\n",
							rate);
		return -EINVAL;
	}

	regmap_read(rcg->clkr.regmap, rcg->cmd_rcgr + CFG_REG, &cfg);
	hid_div = cfg;
	cfg &= CFG_SRC_SEL_MASK;
	cfg >>= CFG_SRC_SEL_SHIFT;

	for (i = 0; i < num_parents; i++)
		if (cfg == rcg->parent_map[i].cfg) {
			f.src = rcg->parent_map[i].src;
			break;
<<<<<<< HEAD
		}
=======
	}
>>>>>>> 286cd8c7

	f.pre_div = hid_div;
	f.pre_div >>= CFG_SRC_DIV_SHIFT;
	f.pre_div &= mask;

	if (num == den) {
		f.m = 0;
		f.n = 0;
	} else {
		f.m = num;
		f.n = den;
	}

	return clk_rcg2_configure(rcg, &f);
}

static int clk_dp_set_rate_and_parent(struct clk_hw *hw, unsigned long rate,
		unsigned long parent_rate, u8 index)
{
	return clk_dp_set_rate(hw, rate, parent_rate);
}

static int clk_dp_determine_rate(struct clk_hw *hw,
<<<<<<< HEAD
				    struct clk_rate_request *req)
{
	req->best_parent_rate = clk_hw_round_rate(req->best_parent_hw,
							req->best_parent_rate);
	req->rate = req->rate;

=======
		struct clk_rate_request *req)
{
	req->best_parent_rate = clk_hw_round_rate(req->best_parent_hw,
							req->best_parent_rate);
>>>>>>> 286cd8c7
	return 0;
}

const struct clk_ops clk_dp_ops = {
	.is_enabled = clk_rcg2_is_enabled,
	.get_parent = clk_rcg2_get_parent,
	.set_parent = clk_rcg2_set_parent,
	.recalc_rate = clk_rcg2_recalc_rate,
	.set_rate = clk_dp_set_rate,
	.set_rate_and_parent = clk_dp_set_rate_and_parent,
	.determine_rate = clk_dp_determine_rate,
	.list_registers = clk_rcg2_list_registers,
<<<<<<< HEAD
=======
	.bus_vote = clk_debug_bus_vote,
>>>>>>> 286cd8c7
};
EXPORT_SYMBOL_GPL(clk_dp_ops);

static int clk_gfx3d_determine_rate(struct clk_hw *hw,
				    struct clk_rate_request *req)
{
	struct clk_rate_request parent_req = { };
	struct clk_hw *p2, *p8, *p9, *xo;
	unsigned long p9_rate;
	int ret;

	xo = clk_hw_get_parent_by_index(hw, 0);
<<<<<<< HEAD
=======
	if (!xo)
		return -EINVAL;
>>>>>>> 286cd8c7
	if (req->rate == clk_hw_get_rate(xo)) {
		req->best_parent_hw = xo;
		return 0;
	}

	p9 = clk_hw_get_parent_by_index(hw, 2);
	p2 = clk_hw_get_parent_by_index(hw, 3);
	p8 = clk_hw_get_parent_by_index(hw, 4);
<<<<<<< HEAD
=======
	if (!p9 || !p2 || !p8)
		return -EINVAL;
>>>>>>> 286cd8c7

	/* PLL9 is a fixed rate PLL */
	p9_rate = clk_hw_get_rate(p9);

	parent_req.rate = req->rate = min(req->rate, p9_rate);
	if (req->rate == p9_rate) {
		req->rate = req->best_parent_rate = p9_rate;
		req->best_parent_hw = p9;
		return 0;
	}

	if (req->best_parent_hw == p9) {
		/* Are we going back to a previously used rate? */
		if (clk_hw_get_rate(p8) == req->rate)
			req->best_parent_hw = p8;
		else
			req->best_parent_hw = p2;
	} else if (req->best_parent_hw == p8) {
		req->best_parent_hw = p2;
	} else {
		req->best_parent_hw = p8;
	}

	ret = __clk_determine_rate(req->best_parent_hw, &parent_req);
	if (ret)
		return ret;

	req->rate = req->best_parent_rate = parent_req.rate;

	return 0;
}

static int clk_gfx3d_set_rate_and_parent(struct clk_hw *hw, unsigned long rate,
		unsigned long parent_rate, u8 index)
{
	struct clk_rcg2 *rcg = to_clk_rcg2(hw);
	u32 cfg, old_cfg;
	int ret;

	/* Read back the old configuration */
	regmap_read(rcg->clkr.regmap, rcg->cmd_rcgr + CFG_REG, &old_cfg);

	/* Just mux it, we don't use the division or m/n hardware */
	cfg = rcg->parent_map[index].cfg << CFG_SRC_SEL_SHIFT;
	ret = regmap_write(rcg->clkr.regmap, rcg->cmd_rcgr + CFG_REG, cfg);
	if (ret)
		return ret;

	return update_config(rcg, old_cfg);
}

static int clk_gfx3d_set_rate(struct clk_hw *hw, unsigned long rate,
			      unsigned long parent_rate)
{
	/*
	 * We should never get here; clk_gfx3d_determine_rate() should always
	 * make us use a different parent than what we're currently using, so
	 * clk_gfx3d_set_rate_and_parent() should always be called.
	 */
	return 0;
}

const struct clk_ops clk_gfx3d_ops = {
<<<<<<< HEAD
	.enable = clk_rcg2_enable,
	.disable = clk_rcg2_disable,
=======
>>>>>>> 286cd8c7
	.is_enabled = clk_rcg2_is_enabled,
	.get_parent = clk_rcg2_get_parent,
	.set_parent = clk_rcg2_set_parent,
	.recalc_rate = clk_rcg2_recalc_rate,
	.set_rate = clk_gfx3d_set_rate,
	.set_rate_and_parent = clk_gfx3d_set_rate_and_parent,
	.determine_rate = clk_gfx3d_determine_rate,
	.list_registers = clk_rcg2_list_registers,
<<<<<<< HEAD
};
EXPORT_SYMBOL_GPL(clk_gfx3d_ops);

static int clk_gfx3d_src_determine_rate(struct clk_hw *hw,
				    struct clk_rate_request *req)
=======
	.bus_vote = clk_debug_bus_vote,
};
EXPORT_SYMBOL_GPL(clk_gfx3d_ops);

static int clk_gfx3d_src_set_rate_and_parent(struct clk_hw *hw,
		unsigned long rate, unsigned long parent_rate, u8 index)
{
	struct clk_rcg2 *rcg = to_clk_rcg2(hw);
	const struct freq_tbl *f;
	u32 cfg, old_cfg;
	int ret;

	/* Read back the old configuration */
	regmap_read(rcg->clkr.regmap, rcg->cmd_rcgr + CFG_REG, &old_cfg);

	cfg = rcg->parent_map[index].cfg << CFG_SRC_SEL_SHIFT;

	f = qcom_find_freq(rcg->freq_tbl, rate);
	if (!f)
		return -EINVAL;

	/* Update the RCG-DIV */
	cfg |= f->pre_div << CFG_SRC_DIV_SHIFT;

	ret = regmap_write(rcg->clkr.regmap, rcg->cmd_rcgr + CFG_REG, cfg);
	if (ret)
		return ret;

	if ((!clk_rcg2_is_force_enabled(hw) && (!clk_hw_is_prepared(hw)
		|| !clk_hw_is_enabled(hw))))
		clk_rcg2_set_force_enable(hw);

	ret = update_config(rcg, old_cfg);
	if (ret)
		return ret;

	if ((clk_rcg2_is_force_enabled(hw) && (!clk_hw_is_prepared(hw)
		|| !clk_hw_is_enabled(hw))))
		clk_rcg2_clear_force_enable(hw);

	return ret;
}

static int clk_gfx3d_src_determine_rate(struct clk_hw *hw,
			struct clk_rate_request *req)
>>>>>>> 286cd8c7
{
	struct clk_rcg2 *rcg = to_clk_rcg2(hw);
	struct clk_rate_request parent_req = { };
	struct clk_hw *p1, *p3, *xo, *curr_p;
	const struct freq_tbl *f;
	int ret;

	xo = clk_hw_get_parent_by_index(hw, 0);
<<<<<<< HEAD
=======
	if (!xo)
		return -EINVAL;
>>>>>>> 286cd8c7
	if (req->rate == clk_hw_get_rate(xo)) {
		req->best_parent_hw = xo;
		req->best_parent_rate = req->rate;
		return 0;
	}

	f = qcom_find_freq(rcg->freq_tbl, req->rate);
<<<<<<< HEAD
	if (!f || (req->rate != f->freq))
		return -EINVAL;
=======
	if (!f)
		return -EINVAL;
	else if (req->rate != f->freq)
		req->rate = f->freq;
>>>>>>> 286cd8c7

	/* Indexes of source from the parent map */
	p1 = clk_hw_get_parent_by_index(hw, 1);
	p3 = clk_hw_get_parent_by_index(hw, 2);

	curr_p = clk_hw_get_parent(hw);
	parent_req.rate = f->src_freq;

	if (curr_p == xo || curr_p == p3)
		req->best_parent_hw = p1;
	else if (curr_p == p1)
		req->best_parent_hw = p3;

	parent_req.best_parent_hw = req->best_parent_hw;

	ret = __clk_determine_rate(req->best_parent_hw, &parent_req);
	if (ret)
		return ret;

	req->best_parent_rate = parent_req.rate;

	return 0;
}

<<<<<<< HEAD
static int clk_gfx3d_src_set_rate_and_parent(struct clk_hw *hw,
		unsigned long rate, unsigned long parent_rate, u8 index)
{
	struct clk_rcg2 *rcg = to_clk_rcg2(hw);
	const struct freq_tbl *f;
	u32 cfg, old_cfg;
	int ret;

	/* Read back the old configuration */
	regmap_read(rcg->clkr.regmap, rcg->cmd_rcgr + CFG_REG, &old_cfg);

	cfg = rcg->parent_map[index].cfg << CFG_SRC_SEL_SHIFT;
=======
const struct clk_ops clk_gfx3d_src_ops = {
	.enable = clk_rcg2_enable,
	.disable = clk_rcg2_disable,
	.is_enabled = clk_rcg2_is_enabled,
	.get_parent = clk_rcg2_get_parent,
	.set_parent = clk_rcg2_set_parent,
	.recalc_rate = clk_rcg2_recalc_rate,
	.set_rate = clk_gfx3d_set_rate,
	.set_rate_and_parent = clk_gfx3d_src_set_rate_and_parent,
	.determine_rate = clk_gfx3d_src_determine_rate,
	.list_rate = clk_rcg2_list_rate,
	.list_registers = clk_rcg2_list_registers,
};
EXPORT_SYMBOL(clk_gfx3d_src_ops);

static int
clk_rcg2_shared_force_enable_clear(struct clk_hw *hw, const struct freq_tbl *f)
{
	struct clk_rcg2 *rcg = to_clk_rcg2(hw);
	int ret;

	ret = clk_rcg2_set_force_enable(hw);
	if (ret)
		return ret;

	ret = clk_rcg2_configure(rcg, f);
	if (ret)
		return ret;

	return clk_rcg2_clear_force_enable(hw);
}

static int clk_rcg2_shared_set_rate(struct clk_hw *hw, unsigned long rate,
				    unsigned long parent_rate)
{
	struct clk_rcg2 *rcg = to_clk_rcg2(hw);
	const struct freq_tbl *f;
>>>>>>> 286cd8c7

	f = qcom_find_freq(rcg->freq_tbl, rate);
	if (!f)
		return -EINVAL;

<<<<<<< HEAD
	/* Update the RCG-DIV */
	cfg |= f->pre_div << CFG_SRC_DIV_SHIFT;

	ret = regmap_write(rcg->clkr.regmap, rcg->cmd_rcgr + CFG_REG, cfg);
	if (ret)
		return ret;

	return update_config(rcg, old_cfg);
}

const struct clk_ops clk_gfx3d_src_ops = {
	.enable = clk_rcg2_enable,
	.disable = clk_rcg2_disable,
	.is_enabled = clk_rcg2_is_enabled,
	.get_parent = clk_rcg2_get_parent,
	.set_parent = clk_rcg2_set_parent,
	.recalc_rate = clk_rcg2_recalc_rate,
	.set_rate = clk_gfx3d_set_rate,
	.set_rate_and_parent = clk_gfx3d_src_set_rate_and_parent,
	.determine_rate = clk_gfx3d_src_determine_rate,
	.list_rate = clk_rcg2_list_rate,
	.list_registers = clk_rcg2_list_registers,
};
EXPORT_SYMBOL_GPL(clk_gfx3d_src_ops);

static int clk_esc_determine_rate(struct clk_hw *hw,
				    struct clk_rate_request *req)
=======
	/*
	 * In case clock is disabled, update the CFG, M, N and D registers
	 * and don't hit the update bit of CMD register.
	 */
	if (!__clk_is_enabled(hw->clk))
		return __clk_rcg2_configure(rcg, f);

	return clk_rcg2_shared_force_enable_clear(hw, f);
}

static int clk_rcg2_shared_set_rate_and_parent(struct clk_hw *hw,
		unsigned long rate, unsigned long parent_rate, u8 index)
{
	return clk_rcg2_shared_set_rate(hw, rate, parent_rate);
}

static int clk_rcg2_shared_enable(struct clk_hw *hw)
{
	struct clk_rcg2 *rcg = to_clk_rcg2(hw);
	u32 old_cfg;
	int ret;

	/* Read back the old configuration */
	regmap_read(rcg->clkr.regmap, rcg->cmd_rcgr + CFG_REG, &old_cfg);

	/*
	 * Set the update bit because required configuration has already
	 * been written in clk_rcg2_shared_set_rate()
	 */
	ret = clk_rcg2_set_force_enable(hw);
	if (ret)
		return ret;

	ret = update_config(rcg, old_cfg);
	if (ret)
		return ret;

	return clk_rcg2_clear_force_enable(hw);
}

static void clk_rcg2_shared_disable(struct clk_hw *hw)
{
	struct clk_rcg2 *rcg = to_clk_rcg2(hw);
	u32 cfg;

	/*
	 * Store current configuration as switching to safe source would clear
	 * the SRC and DIV of CFG register
	 */
	regmap_read(rcg->clkr.regmap, rcg->cmd_rcgr + CFG_REG, &cfg);

	/*
	 * Park the RCG at a safe configuration - sourced off of safe source.
	 * Force enable and disable the RCG while configuring it to safeguard
	 * against any update signal coming from the downstream clock.
	 * The current parent is still prepared and enabled at this point, and
	 * the safe source is always on while application processor subsystem
	 * is online. Therefore, the RCG can safely switch its parent.
	 */
	clk_rcg2_set_force_enable(hw);

	regmap_write(rcg->clkr.regmap, rcg->cmd_rcgr + CFG_REG,
		     rcg->safe_src_index << CFG_SRC_SEL_SHIFT);

	update_config(rcg, cfg);

	clk_rcg2_clear_force_enable(hw);

	/* Write back the stored configuration corresponding to current rate */
	regmap_write(rcg->clkr.regmap, rcg->cmd_rcgr + CFG_REG, cfg);
}

const struct clk_ops clk_rcg2_shared_ops = {
	.enable = clk_rcg2_shared_enable,
	.disable = clk_rcg2_shared_disable,
	.get_parent = clk_rcg2_get_parent,
	.set_parent = clk_rcg2_set_parent,
	.recalc_rate = clk_rcg2_recalc_rate,
	.determine_rate = clk_rcg2_determine_rate,
	.set_rate = clk_rcg2_shared_set_rate,
	.set_rate_and_parent = clk_rcg2_shared_set_rate_and_parent,
	.list_registers = clk_rcg2_list_registers,
	.bus_vote = clk_debug_bus_vote,
};
EXPORT_SYMBOL_GPL(clk_rcg2_shared_ops);

/* Common APIs to be used for DFS based RCGR */
static int clk_rcg2_dfs_populate_freq(struct clk_hw *hw, unsigned int l,
				       struct freq_tbl *f)
{
	struct clk_rcg2 *rcg = to_clk_rcg2(hw);
	struct clk_hw *p;
	unsigned long prate = 0;
	u32 val, mask, cfg, mode;
	int i, num_parents;

	regmap_read(rcg->clkr.regmap, rcg->cmd_rcgr + SE_PERF_DFSR(l), &cfg);

	mask = BIT(rcg->hid_width) - 1;
	f->pre_div = 1;
	if (cfg & mask)
		f->pre_div = cfg & mask;

	mode = cfg & CFG_MODE_MASK;
	mode >>= CFG_MODE_SHIFT;

	cfg &= CFG_SRC_SEL_MASK;
	cfg >>= CFG_SRC_SEL_SHIFT;

	num_parents = clk_hw_get_num_parents(hw);
	for (i = 0; i < num_parents; i++) {
		if (cfg == rcg->parent_map[i].cfg) {
			f->src = rcg->parent_map[i].src;
			p = clk_hw_get_parent_by_index(&rcg->clkr.hw, i);
			if (!p)
				return -EINVAL;
			prate = clk_hw_get_rate(p);
		}
	}

	if (mode) {
		mask = BIT(rcg->mnd_width) - 1;
		regmap_read(rcg->clkr.regmap, rcg->cmd_rcgr + SE_PERF_M_DFSR(l),
			    &val);
		val &= mask;
		f->m = val;

		regmap_read(rcg->clkr.regmap, rcg->cmd_rcgr + SE_PERF_N_DFSR(l),
			    &val);
		val = ~val;
		val &= mask;
		val += f->m;
		f->n = val;
	}

	f->freq = calc_rate(prate, f->m, f->n, mode, f->pre_div);
	return 0;
}

static int clk_rcg2_dfs_populate_freq_table(struct clk_rcg2 *rcg)
{
	struct freq_tbl *freq_tbl;
	int i, ret;

	freq_tbl = kcalloc(MAX_PERF_LEVEL + 1, sizeof(*freq_tbl), GFP_KERNEL);
	if (!freq_tbl)
		return -ENOMEM;
	rcg->freq_tbl = freq_tbl;

	for (i = 0; i < MAX_PERF_LEVEL; i++) {
		ret =
		clk_rcg2_dfs_populate_freq(&rcg->clkr.hw, i, freq_tbl + i);
		if (ret)
			return ret;
	}
	return 0;
}

static int clk_rcg2_dfs_determine_rate(struct clk_hw *hw,
				   struct clk_rate_request *req)
{
	struct clk_rcg2 *rcg = to_clk_rcg2(hw);
	int ret;

	if (!rcg->freq_tbl) {
		ret = clk_rcg2_dfs_populate_freq_table(rcg);
		if (ret) {
			pr_err("Failed to update DFS tables for %s\n",
					clk_hw_get_name(hw));
			return ret;
		}
	}

	return clk_rcg2_determine_rate(hw, req);
}

static unsigned long
clk_rcg2_dfs_recalc_rate(struct clk_hw *hw, unsigned long parent_rate)
{
	struct clk_rcg2 *rcg = to_clk_rcg2(hw);
	u32 level, mask, cfg, m = 0, n = 0, mode, pre_div;

	regmap_read(rcg->clkr.regmap,
		    rcg->cmd_rcgr + SE_CMD_DFSR_OFFSET, &level);
	level &= GENMASK(4, 1);
	level >>= 1;

	if (rcg->freq_tbl)
		return rcg->freq_tbl[level].freq;

	/*
	 * Assume that parent_rate is actually the parent because
	 * we can't do any better at figuring it out when the table
	 * hasn't been populated yet. We only populate the table
	 * in determine_rate because we can't guarantee the parents
	 * will be registered with the framework until then.
	 */
	regmap_read(rcg->clkr.regmap, rcg->cmd_rcgr + SE_PERF_DFSR(level),
		    &cfg);

	mask = BIT(rcg->hid_width) - 1;
	pre_div = 1;
	if (cfg & mask)
		pre_div = cfg & mask;

	mode = cfg & CFG_MODE_MASK;
	mode >>= CFG_MODE_SHIFT;
	if (mode) {
		mask = BIT(rcg->mnd_width) - 1;
		regmap_read(rcg->clkr.regmap,
			    rcg->cmd_rcgr + SE_PERF_M_DFSR(level), &m);
		m &= mask;

		regmap_read(rcg->clkr.regmap,
			    rcg->cmd_rcgr + SE_PERF_N_DFSR(level), &n);
		n = ~n;
		n &= mask;
		n += m;
	}

	return calc_rate(parent_rate, m, n, mode, pre_div);
}

static const struct clk_ops clk_rcg2_dfs_ops = {
	.is_enabled = clk_rcg2_is_enabled,
	.get_parent = clk_rcg2_get_parent,
	.determine_rate = clk_rcg2_dfs_determine_rate,
	.recalc_rate = clk_rcg2_dfs_recalc_rate,
	.list_rate = clk_rcg2_list_rate,
};

static int clk_rcg2_enable_dfs(const struct clk_rcg_dfs_data *data,
			       struct regmap *regmap)
{
	struct clk_rcg2 *rcg = data->rcg;
	struct clk_init_data *init = data->init;
	u32 val;
	int ret;

	ret = regmap_read(regmap, rcg->cmd_rcgr + SE_CMD_DFSR_OFFSET, &val);
	if (ret)
		return -EINVAL;

	if (!(val & SE_CMD_DFS_EN))
		return 0;

	/*
	 * Rate changes with consumer writing a register in
	 * their own I/O region
	 */
	init->flags |= CLK_GET_RATE_NOCACHE;
	init->ops = &clk_rcg2_dfs_ops;

	rcg->freq_tbl = NULL;

	pr_debug("DFS registered for clk %s\n", init->name);

	return 0;
}

int qcom_cc_register_rcg_dfs(struct regmap *regmap,
			     const struct clk_rcg_dfs_data *rcgs, size_t len)
{
	int i, ret;

	for (i = 0; i < len; i++) {
		ret = clk_rcg2_enable_dfs(&rcgs[i], regmap);
		if (ret) {
			const char *name = rcgs[i].init->name;

			pr_err("DFS register failed for clk %s\n", name);
			return ret;
		}
	}

	return 0;
}
EXPORT_SYMBOL_GPL(qcom_cc_register_rcg_dfs);

static int clk_rcg2_dependent_enable(struct clk_hw *hw)
{
	struct clk_rcg2 *rcg = to_clk_rcg2(hw);
	int ret;

	ret = clk_rcg2_enable(hw);
	if (ret < 0)
		return ret;

	return clk_enable(rcg->clkr.dependent_hw->clk);
}

static void clk_rcg2_dependent_disable(struct clk_hw *hw)
{
	struct clk_rcg2 *rcg = to_clk_rcg2(hw);

	clk_rcg2_disable(hw);
	clk_disable(rcg->clkr.dependent_hw->clk);
}

static int clk_rcg2_dependent_set_parent(struct clk_hw *hw, u8 index)
{
	struct clk_rcg2 *rcg = to_clk_rcg2(hw);
	struct clk_hw *p_hw;
	int ret;

	ret = clk_rcg2_set_parent(hw, index);
	if (ret < 0)
		return ret;

	p_hw = clk_hw_get_parent_by_index(rcg->clkr.dependent_hw, index);
	if (!p_hw)
		return -EINVAL;

	return clk_set_parent(rcg->clkr.dependent_hw->clk, p_hw->clk);
}

static int clk_rcg2_dependent_determine_rate(struct clk_hw *hw,
						 struct clk_rate_request *req)
{
	struct clk_rcg2 *rcg = to_clk_rcg2(hw);

	__clk_determine_rate(rcg->clkr.dependent_hw, req);

	return clk_rcg2_determine_rate(hw, req);
}

static int clk_rcg2_dependent_set_rate(struct clk_hw *hw,
				unsigned long rate, unsigned long parent_rate)
{
	int ret;
	struct clk_rcg2 *rcg = to_clk_rcg2(hw);

	ret = clk_rcg2_set_rate(hw, rate, parent_rate);
	if (ret < 0)
		return ret;

	return clk_set_rate(rcg->clkr.dependent_hw->clk, rate);
}

static int clk_rcg2_dependent_set_rate_and_parent(struct clk_hw *hw,
		unsigned long rate, unsigned long parent_rate, u8 index)
{
	struct clk_rcg2 *rcg = to_clk_rcg2(hw);
	int ret;

	ret = clk_rcg2_set_rate_and_parent(hw, rate, parent_rate, index);
	if (ret < 0)
		return ret;

	return clk_set_rate(rcg->clkr.dependent_hw->clk, rate);
}

static int clk_rcg2_dependent_prepare(struct clk_hw *hw)
{
	struct clk_rcg2 *rcg = to_clk_rcg2(hw);

	return clk_prepare(rcg->clkr.dependent_hw->clk);
}

static void clk_rcg2_dependent_unprepare(struct clk_hw *hw)
{
	struct clk_rcg2 *rcg = to_clk_rcg2(hw);

	clk_unprepare(rcg->clkr.dependent_hw->clk);
}

const struct clk_ops clk_rcg2_dependent_ops = {
	.is_enabled = clk_rcg2_is_enabled,
	.prepare = clk_rcg2_dependent_prepare,
	.unprepare = clk_rcg2_dependent_unprepare,
	.enable = clk_rcg2_dependent_enable,
	.disable = clk_rcg2_dependent_disable,
	.get_parent = clk_rcg2_get_parent,
	.set_parent = clk_rcg2_dependent_set_parent,
	.recalc_rate = clk_rcg2_recalc_rate,
	.determine_rate = clk_rcg2_dependent_determine_rate,
	.set_rate = clk_rcg2_dependent_set_rate,
	.set_rate_and_parent = clk_rcg2_dependent_set_rate_and_parent,
	.list_rate = clk_rcg2_list_rate,
	.list_registers = clk_rcg2_list_registers,
	.bus_vote = clk_debug_bus_vote,
};
EXPORT_SYMBOL(clk_rcg2_dependent_ops);

static int clk_esc_determine_rate(struct clk_hw *hw,
	struct clk_rate_request *req)
>>>>>>> 286cd8c7
{
	struct clk_rcg2 *rcg = to_clk_rcg2(hw);
	unsigned long parent_rate, div;
	u32 mask = BIT(rcg->hid_width) - 1;
	struct clk_hw *p;
	unsigned long rate = req->rate;

	if (rate == 0)
		return -EINVAL;

	p = req->best_parent_hw;
	req->best_parent_rate = parent_rate = clk_hw_round_rate(p, rate);

	div = ((2 * parent_rate) / rate) - 1;
	div = min_t(u32, div, mask);

	req->rate = calc_rate(parent_rate, 0, 0, 0, div);

	return 0;
}

static int clk_esc_set_rate(struct clk_hw *hw, unsigned long rate,
<<<<<<< HEAD
			 unsigned long parent_rate)
=======
	unsigned long parent_rate)
>>>>>>> 286cd8c7
{
	struct clk_rcg2 *rcg = to_clk_rcg2(hw);
	struct freq_tbl f = { 0 };
	unsigned long div;
	int i, num_parents = clk_hw_get_num_parents(hw);
	u32 mask = BIT(rcg->hid_width) - 1;
	u32 cfg;

	div = ((2 * parent_rate) / rate) - 1;
	div = min_t(u32, div, mask);

	f.pre_div = div;

	regmap_read(rcg->clkr.regmap, rcg->cmd_rcgr + CFG_REG, &cfg);
	cfg &= CFG_SRC_SEL_MASK;
	cfg >>= CFG_SRC_SEL_SHIFT;

	for (i = 0; i < num_parents; i++) {
		if (cfg == rcg->parent_map[i].cfg) {
			f.src = rcg->parent_map[i].src;
<<<<<<< HEAD
			return clk_rcg2_configure(rcg, &f);
=======
				return clk_rcg2_configure(rcg, &f);
>>>>>>> 286cd8c7
		}
	}

	return -EINVAL;
}

static int clk_esc_set_rate_and_parent(struct clk_hw *hw,
		unsigned long rate, unsigned long parent_rate, u8 index)
{
	return clk_esc_set_rate(hw, rate, parent_rate);
}

const struct clk_ops clk_esc_ops = {
	.is_enabled = clk_rcg2_is_enabled,
	.get_parent = clk_rcg2_get_parent,
	.set_parent = clk_rcg2_set_parent,
	.recalc_rate = clk_rcg2_recalc_rate,
	.determine_rate = clk_esc_determine_rate,
	.set_rate = clk_esc_set_rate,
	.set_rate_and_parent = clk_esc_set_rate_and_parent,
	.list_registers = clk_rcg2_list_registers,
};
EXPORT_SYMBOL(clk_esc_ops);<|MERGE_RESOLUTION|>--- conflicted
+++ resolved
@@ -1,19 +1,6 @@
 // SPDX-License-Identifier: GPL-2.0
 /*
-<<<<<<< HEAD
- * Copyright (c) 2013, 2016-2018, The Linux Foundation. All rights reserved.
- *
- * This software is licensed under the terms of the GNU General Public
- * License version 2, as published by the Free Software Foundation, and
- * may be copied, distributed, and modified under those terms.
- *
- * This program is distributed in the hope that it will be useful,
- * but WITHOUT ANY WARRANTY; without even the implied warranty of
- * MERCHANTABILITY or FITNESS FOR A PARTICULAR PURPOSE.  See the
- * GNU General Public License for more details.
-=======
  * Copyright (c) 2013, 2018-2021, The Linux Foundation. All rights reserved.
->>>>>>> 286cd8c7
  */
 
 #include <linux/kernel.h>
@@ -28,10 +15,7 @@
 #include <linux/rational.h>
 #include <linux/math64.h>
 #include <linux/clk.h>
-<<<<<<< HEAD
-=======
 #include <linux/slab.h>
->>>>>>> 286cd8c7
 
 #include <asm/div64.h>
 
@@ -61,8 +45,6 @@
 #define N_REG			0xc
 #define D_REG			0x10
 
-<<<<<<< HEAD
-=======
 /* Dynamic Frequency Scaling */
 #define MAX_PERF_LEVEL		8
 #define SE_CMD_DFSR_OFFSET	0x14
@@ -76,7 +58,6 @@
 	CEIL,
 };
 
->>>>>>> 286cd8c7
 static struct freq_tbl cxo_f = {
 	.freq = 19200000,
 	.src = 0,
@@ -174,12 +155,7 @@
 	pr_err("CFG_RCGR old frequency configuration 0x%x !\n", cfg);
 
 	WARN_CLK(hw->core, name, count == 0,
-<<<<<<< HEAD
-			"rcg didn't update its configuration.");
-
-=======
 			"%s: rcg didn't update its configuration.", name);
->>>>>>> 286cd8c7
 	return -EBUSY;
 }
 
@@ -187,12 +163,7 @@
 {
 	struct clk_rcg2 *rcg = to_clk_rcg2(hw);
 	int ret;
-<<<<<<< HEAD
-	u32 cfg = rcg->parent_map[index].cfg << CFG_SRC_SEL_SHIFT;
-	u32 old_cfg;
-=======
 	u32 old_cfg, cfg = rcg->parent_map[index].cfg << CFG_SRC_SEL_SHIFT;
->>>>>>> 286cd8c7
 
 	/* Read back the old configuration */
 	regmap_read(rcg->clkr.regmap, rcg->cmd_rcgr + CFG_REG, &old_cfg);
@@ -205,17 +176,6 @@
 	return update_config(rcg, old_cfg);
 }
 
-<<<<<<< HEAD
-static void clk_rcg_clear_force_enable(struct clk_hw *hw)
-{
-	struct clk_rcg2 *rcg = to_clk_rcg2(hw);
-
-	/* force disable RCG - clear CMD_ROOT_EN bit */
-	regmap_update_bits(rcg->clkr.regmap, rcg->cmd_rcgr + CMD_REG,
-					CMD_ROOT_EN, 0);
-	/* Add a hardware mandate delay to disable the RCG */
-	udelay(100);
-=======
 static int clk_rcg2_set_force_enable(struct clk_hw *hw)
 {
 	struct clk_rcg2 *rcg = to_clk_rcg2(hw);
@@ -295,7 +255,6 @@
 
 	clk_unprepare(new);
 	clk_unprepare(curr);
->>>>>>> 286cd8c7
 }
 
 /*
@@ -327,10 +286,6 @@
 clk_rcg2_recalc_rate(struct clk_hw *hw, unsigned long parent_rate)
 {
 	struct clk_rcg2 *rcg = to_clk_rcg2(hw);
-<<<<<<< HEAD
-	const struct freq_tbl *f_curr;
-	u32 cfg, hid_div, m = 0, n = 0, mode = 0, mask;
-=======
 	struct clk_hw *parent = clk_hw_get_parent(hw);
 	const struct freq_tbl *f_curr;
 	u32 cfg, src, hid_div, m = 0, n = 0, mode = 0, mask;
@@ -341,7 +296,6 @@
 		if (prate != parent_rate)
 			parent_rate = prate;
 	}
->>>>>>> 286cd8c7
 
 	if (rcg->enable_safe_config && (!clk_hw_is_prepared(hw)
 				|| !clk_hw_is_enabled(hw))) {
@@ -374,11 +328,7 @@
 		mode >>= CFG_MODE_SHIFT;
 	}
 
-<<<<<<< HEAD
-	if (rcg->enable_safe_config) {
-=======
 	if (rcg->enable_safe_config && rcg->current_freq && rcg->freq_tbl) {
->>>>>>> 286cd8c7
 		f_curr = qcom_find_freq(rcg->freq_tbl, rcg->current_freq);
 		if (!f_curr)
 			return -EINVAL;
@@ -389,8 +339,6 @@
 		hid_div = cfg >> CFG_SRC_DIV_SHIFT;
 		hid_div &= mask;
 	}
-<<<<<<< HEAD
-=======
 
 	rrate = calc_rate(parent_rate, m, n, mode, hid_div);
 
@@ -418,7 +366,6 @@
 	f_curr = qcom_find_freq(rcg->freq_tbl, rcg->current_freq);
 	if (!f_curr)
 		return -EINVAL;
->>>>>>> 286cd8c7
 
 	curr_src_index = qcom_find_src_index(hw, rcg->parent_map, f_curr->src);
 	if (curr_src_index < 0)
@@ -484,8 +431,6 @@
 	struct clk_hw *p;
 	struct clk_rcg2 *rcg = to_clk_rcg2(hw);
 	int index, ret = 0;
-<<<<<<< HEAD
-=======
 
 	switch (policy) {
 	case FLOOR:
@@ -497,7 +442,6 @@
 	default:
 		return -EINVAL;
 	};
->>>>>>> 286cd8c7
 
 	if (!f)
 		return -EINVAL;
@@ -533,24 +477,6 @@
 	req->best_parent_rate = rate;
 	req->rate = f->freq;
 
-<<<<<<< HEAD
-	if (f->src_freq != FIXED_FREQ_SRC) {
-		rate = parent_req.rate = f->src_freq;
-		parent_req.best_parent_hw = p;
-		ret = __clk_determine_rate(p, &parent_req);
-		if (ret)
-			return ret;
-
-		ret = clk_set_rate(p->clk, parent_req.rate);
-		if (ret) {
-			pr_err("Failed set rate(%lu) on parent for non-fixed source\n",
-							parent_req.rate);
-			return ret;
-		}
-	}
-
-	return 0;
-=======
 	if ((rcg->flags & RCG_UPDATE_BEFORE_PLL) &&
 			(clk_flags & CLK_SET_RATE_PARENT)) {
 
@@ -563,7 +489,6 @@
 	}
 
 	return ret;
->>>>>>> 286cd8c7
 }
 
 static int clk_rcg2_determine_rate(struct clk_hw *hw,
@@ -574,8 +499,6 @@
 	return _freq_tbl_determine_rate(hw, rcg->freq_tbl, req, CEIL);
 }
 
-<<<<<<< HEAD
-=======
 static int clk_rcg2_determine_floor_rate(struct clk_hw *hw,
 					 struct clk_rate_request *req)
 {
@@ -584,7 +507,6 @@
 	return _freq_tbl_determine_rate(hw, rcg->freq_tbl, req, FLOOR);
 }
 
->>>>>>> 286cd8c7
 static bool clk_rcg2_current_config(struct clk_rcg2 *rcg,
 				    const struct freq_tbl *f)
 {
@@ -618,15 +540,9 @@
 	return true;
 }
 
-<<<<<<< HEAD
-static int clk_rcg2_configure(struct clk_rcg2 *rcg, const struct freq_tbl *f)
-{
-	u32 cfg, mask, old_cfg;
-=======
 static int __clk_rcg2_configure(struct clk_rcg2 *rcg, const struct freq_tbl *f)
 {
 	u32 cfg, mask, d_val, not2d_val, n_minus_m;
->>>>>>> 286cd8c7
 	struct clk_hw *hw = &rcg->clkr.hw;
 	int ret, index;
 
@@ -700,7 +616,6 @@
 		return ret;
 
 	return update_config(rcg, old_cfg);
-<<<<<<< HEAD
 }
 
 static void clk_rcg2_list_registers(struct seq_file *f, struct clk_hw *hw)
@@ -720,285 +635,6 @@
 		{"N_VAL", 0xC},
 		{"D_VAL", 0x10},
 	};
-
-	if (rcg->mnd_width) {
-		size = ARRAY_SIZE(data1);
-		for (i = 0; i < size; i++) {
-			regmap_read(rcg->clkr.regmap, (rcg->cmd_rcgr +
-					data1[i].offset), &val);
-			clock_debug_output(f, false, "%20s: 0x%.8x\n",
-						data1[i].name, val);
-		}
-	} else {
-		size = ARRAY_SIZE(data);
-		for (i = 0; i < size; i++) {
-			regmap_read(rcg->clkr.regmap, (rcg->cmd_rcgr +
-				data[i].offset), &val);
-			clock_debug_output(f, false, "%20s: 0x%.8x\n",
-						data[i].name, val);
-		}
-	}
-}
-
-/* Return the nth supported frequency for a given clock. */
-static long clk_rcg2_list_rate(struct clk_hw *hw, unsigned n,
-		unsigned long fmax)
-{
-	struct clk_rcg2 *rcg = to_clk_rcg2(hw);
-
-	if (!rcg->freq_tbl)
-		return -ENXIO;
-
-	return (rcg->freq_tbl + n)->freq;
-}
-
-static int prepare_enable_rcg_srcs(struct clk_hw *hw, struct clk *curr,
-					struct clk *new)
-{
-	int rc = 0;
-
-	rc = clk_prepare(curr);
-	if (rc)
-		return rc;
-
-	if (clk_hw_is_prepared(hw)) {
-		rc = clk_prepare(new);
-		if (rc)
-			goto err_new_src_prepare;
-	}
-
-	rc = clk_prepare(new);
-	if (rc)
-		goto err_new_src_prepare2;
-
-	rc = clk_enable(curr);
-	if (rc)
-		goto err_curr_src_enable;
-
-	if (__clk_get_enable_count(hw->clk)) {
-		rc = clk_enable(new);
-		if (rc)
-			goto err_new_src_enable;
-	}
-
-	rc = clk_enable(new);
-	if (rc)
-		goto err_new_src_enable2;
-
-	return rc;
-
-err_new_src_enable2:
-	if (__clk_get_enable_count(hw->clk))
-		clk_disable(new);
-err_new_src_enable:
-	clk_disable(curr);
-err_curr_src_enable:
-	clk_unprepare(new);
-err_new_src_prepare2:
-	if (clk_hw_is_prepared(hw))
-		clk_unprepare(new);
-err_new_src_prepare:
-	clk_unprepare(curr);
-
-	return rc;
-}
-
-static void disable_unprepare_rcg_srcs(struct clk_hw *hw, struct clk *curr,
-					struct clk *new)
-{
-	clk_disable(new);
-
-	clk_disable(curr);
-
-	if (__clk_get_enable_count(hw->clk))
-		clk_disable(new);
-
-	clk_unprepare(new);
-	clk_unprepare(curr);
-
-	if (clk_hw_is_prepared(hw))
-		clk_unprepare(new);
-}
-
-static int clk_enable_disable_prepare_unprepare(struct clk_hw *hw, int cindex,
-			int nindex, bool enable)
-{
-	struct clk_hw *new_p, *curr_p;
-
-	curr_p = clk_hw_get_parent_by_index(hw, cindex);
-	new_p = clk_hw_get_parent_by_index(hw, nindex);
-
-	if (enable)
-		return prepare_enable_rcg_srcs(hw, curr_p->clk, new_p->clk);
-
-	disable_unprepare_rcg_srcs(hw, curr_p->clk, new_p->clk);
-	return 0;
-}
-
-static int clk_rcg2_enable(struct clk_hw *hw)
-{
-	int ret = 0;
-	const struct freq_tbl *f;
-	unsigned long rate;
-	struct clk_rcg2 *rcg = to_clk_rcg2(hw);
-
-	if (rcg->flags & FORCE_ENABLE_RCGR) {
-		clk_rcg_set_force_enable(hw);
-		return ret;
-	}
-
-	if (!rcg->enable_safe_config)
-		return 0;
-
-	/*
-	 * Switch from CXO to the stashed mux selection. Force enable and
-	 * disable the RCG while configuring it to safeguard against any update
-	 * signal coming from the downstream clock. The current parent has
-	 * already been prepared and enabled at this point, and the CXO source
-	 * is always on while APPS is online. Therefore, the RCG can safely be
-	 * switched.
-	 */
-	rate = rcg->current_freq;
-	f = qcom_find_freq(rcg->freq_tbl, rate);
-	if (!f)
-		return -EINVAL;
-
-	/*
-	 * If CXO is not listed as a supported frequency in the frequency
-	 * table, the above API would return the lowest supported frequency
-	 * instead. This will lead to incorrect configuration of the RCG.
-	 * Check if the RCG rate is CXO and configure it accordingly.
-	 */
-	if (rate == cxo_f.freq)
-		f = &cxo_f;
-
-	clk_rcg_set_force_enable(hw);
-	clk_rcg2_configure(rcg, f);
-	clk_rcg_clear_force_enable(hw);
-
-	return 0;
-}
-
-static void clk_rcg2_disable(struct clk_hw *hw)
-{
-	struct clk_rcg2 *rcg = to_clk_rcg2(hw);
-
-	if (rcg->flags & FORCE_ENABLE_RCGR) {
-		clk_rcg_clear_force_enable(hw);
-		return;
-	}
-
-	if (!rcg->enable_safe_config)
-		return;
-	/*
-	 * Park the RCG at a safe configuration - sourced off the CXO. This is
-	 * needed for 2 reasons: In the case of RCGs sourcing PSCBCs, due to a
-	 * default HW behavior, the RCG will turn on when its corresponding
-	 * GDSC is enabled. We might also have cases when the RCG might be left
-	 * enabled without the overlying SW knowing about it. This results from
-	 * hard to track cases of downstream clocks being left enabled. In both
-	 * these cases, scaling the RCG will fail since it's enabled but with
-	 * its sources cut off.
-	 *
-	 * Save mux select and switch to CXO. Force enable and disable the RCG
-	 * while configuring it to safeguard against any update signal coming
-	 * from the downstream clock. The current parent is still prepared and
-	 * enabled at this point, and the CXO source is always on while APPS is
-	 * online. Therefore, the RCG can safely be switched.
-	 */
-	clk_rcg_set_force_enable(hw);
-	clk_rcg2_configure(rcg, &cxo_f);
-	clk_rcg_clear_force_enable(hw);
-}
-
-
-static int __clk_rcg2_set_rate(struct clk_hw *hw, unsigned long rate)
-{
-	struct clk_rcg2 *rcg = to_clk_rcg2(hw);
-	const struct freq_tbl *f;
-	int ret = 0;
-
-	/* Current frequency */
-	if (rcg->flags & FORCE_ENABLE_RCGR) {
-		rcg->current_freq = clk_get_rate(hw->clk);
-		if (rcg->current_freq == cxo_f.freq)
-			rcg->curr_index = 0;
-		else {
-			f = qcom_find_freq(rcg->freq_tbl, rcg->current_freq);
-			if (!f)
-				return -EINVAL;
-
-			rcg->curr_index = qcom_find_src_index(hw,
-						rcg->parent_map, f->src);
-
-		}
-	}
-
-	/*
-	 * Return if the RCG is currently disabled. This configuration update
-	 * will happen as part of the RCG enable sequence.
-	 */
-	if (rcg->enable_safe_config && !clk_hw_is_prepared(hw)) {
-		rcg->current_freq = rate;
-		return 0;
-	}
-=======
-}
-
-static void clk_rcg2_list_registers(struct seq_file *f, struct clk_hw *hw)
-{
-	struct clk_rcg2 *rcg = to_clk_rcg2(hw);
-	int i = 0, size = 0, val;
->>>>>>> 286cd8c7
-
-	static struct clk_register_data data[] = {
-		{"CMD_RCGR", 0x0},
-		{"CFG_RCGR", 0x4},
-	};
-
-<<<<<<< HEAD
-	/* New parent index */
-	if (rcg->flags & FORCE_ENABLE_RCGR) {
-		rcg->new_index = qcom_find_src_index(hw,
-					rcg->parent_map, f->src);
-		ret = clk_enable_disable_prepare_unprepare(hw, rcg->curr_index,
-					rcg->new_index, true);
-		if (ret) {
-			pr_err("Failed to prepare_enable new & current src\n");
-			return ret;
-		}
-
-		ret = clk_rcg2_enable(hw);
-		if (ret) {
-			pr_err("Failed to enable rcg\n");
-			return ret;
-		}
-	}
-
-	ret = clk_rcg2_configure(rcg, f);
-	if (ret)
-		return ret;
-
-	if (rcg->flags & FORCE_ENABLE_RCGR) {
-		clk_rcg2_disable(hw);
-		clk_enable_disable_prepare_unprepare(hw, rcg->curr_index,
-					rcg->new_index, false);
-	}
-
-	/* Update current frequency with the frequency requested. */
-	rcg->current_freq = rate;
-
-	return ret;
-}
-=======
-	static struct clk_register_data data1[] = {
-		{"CMD_RCGR", 0x0},
-		{"CFG_RCGR", 0x4},
-		{"M_VAL", 0x8},
-		{"N_VAL", 0xC},
-		{"D_VAL", 0x10},
-	};
->>>>>>> 286cd8c7
 
 	if (rcg->mnd_width) {
 		size = ARRAY_SIZE(data1);
@@ -1027,22 +663,6 @@
 	const struct freq_tbl *f = rcg->freq_tbl;
 	size_t freq_tbl_size = 0;
 
-<<<<<<< HEAD
-const struct clk_ops clk_rcg2_ops = {
-	.enable = clk_rcg2_enable,
-	.disable = clk_rcg2_disable,
-	.is_enabled = clk_rcg2_is_enabled,
-	.get_parent = clk_rcg2_get_parent,
-	.set_parent = clk_rcg2_set_parent,
-	.recalc_rate = clk_rcg2_recalc_rate,
-	.determine_rate = clk_rcg2_determine_rate,
-	.set_rate = clk_rcg2_set_rate,
-	.set_rate_and_parent = clk_rcg2_set_rate_and_parent,
-	.list_rate = clk_rcg2_list_rate,
-	.list_registers = clk_rcg2_list_registers,
-};
-EXPORT_SYMBOL_GPL(clk_rcg2_ops);
-=======
 	if (!f)
 		return -ENXIO;
 
@@ -1051,7 +671,6 @@
 
 	if (n > freq_tbl_size - 1)
 		return -EINVAL;
->>>>>>> 286cd8c7
 
 	return (rcg->freq_tbl + n)->freq;
 }
@@ -1241,6 +860,8 @@
 }
 
 const struct clk_ops clk_rcg2_ops = {
+	.enable = clk_rcg2_enable,
+	.disable = clk_rcg2_disable,
 	.is_enabled = clk_rcg2_is_enabled,
 	.enable = clk_rcg2_enable,
 	.disable = clk_rcg2_disable,
@@ -1397,10 +1018,7 @@
 	.set_rate_and_parent = clk_edp_pixel_set_rate_and_parent,
 	.determine_rate = clk_edp_pixel_determine_rate,
 	.list_registers = clk_rcg2_list_registers,
-<<<<<<< HEAD
-=======
 	.bus_vote = clk_debug_bus_vote,
->>>>>>> 286cd8c7
 };
 EXPORT_SYMBOL_GPL(clk_edp_pixel_ops);
 
@@ -1462,10 +1080,7 @@
 	.set_rate_and_parent = clk_byte_set_rate_and_parent,
 	.determine_rate = clk_byte_determine_rate,
 	.list_registers = clk_rcg2_list_registers,
-<<<<<<< HEAD
-=======
 	.bus_vote = clk_debug_bus_vote,
->>>>>>> 286cd8c7
 };
 EXPORT_SYMBOL_GPL(clk_byte_ops);
 
@@ -1539,10 +1154,7 @@
 	.set_rate_and_parent = clk_byte2_set_rate_and_parent,
 	.determine_rate = clk_byte2_determine_rate,
 	.list_registers = clk_rcg2_list_registers,
-<<<<<<< HEAD
-=======
 	.bus_vote = clk_debug_bus_vote,
->>>>>>> 286cd8c7
 };
 EXPORT_SYMBOL_GPL(clk_byte2_ops);
 
@@ -1637,10 +1249,7 @@
 	.set_rate_and_parent = clk_pixel_set_rate_and_parent,
 	.determine_rate = clk_pixel_determine_rate,
 	.list_registers = clk_rcg2_list_registers,
-<<<<<<< HEAD
-=======
 	.bus_vote = clk_debug_bus_vote,
->>>>>>> 286cd8c7
 };
 EXPORT_SYMBOL_GPL(clk_pixel_ops);
 
@@ -1648,10 +1257,7 @@
 			unsigned long parent_rate)
 {
 	struct clk_rcg2 *rcg = to_clk_rcg2(hw);
-<<<<<<< HEAD
-=======
 	struct clk_hw *parent = clk_hw_get_parent(hw);
->>>>>>> 286cd8c7
 	struct freq_tbl f = { 0 };
 	unsigned long src_rate;
 	unsigned long num, den;
@@ -1659,14 +1265,10 @@
 	u32 hid_div, cfg;
 	int i, num_parents = clk_hw_get_num_parents(hw);
 
-<<<<<<< HEAD
-	src_rate = clk_get_rate(clk_hw_get_parent(hw)->clk);
-=======
 	if (!parent)
 		return -EINVAL;
 
 	src_rate = clk_get_rate(parent->clk);
->>>>>>> 286cd8c7
 	if (src_rate <= 0) {
 		pr_err("Invalid RCG parent rate\n");
 		return -EINVAL;
@@ -1691,11 +1293,7 @@
 		if (cfg == rcg->parent_map[i].cfg) {
 			f.src = rcg->parent_map[i].src;
 			break;
-<<<<<<< HEAD
-		}
-=======
-	}
->>>>>>> 286cd8c7
+	}
 
 	f.pre_div = hid_div;
 	f.pre_div >>= CFG_SRC_DIV_SHIFT;
@@ -1719,19 +1317,10 @@
 }
 
 static int clk_dp_determine_rate(struct clk_hw *hw,
-<<<<<<< HEAD
-				    struct clk_rate_request *req)
+		struct clk_rate_request *req)
 {
 	req->best_parent_rate = clk_hw_round_rate(req->best_parent_hw,
 							req->best_parent_rate);
-	req->rate = req->rate;
-
-=======
-		struct clk_rate_request *req)
-{
-	req->best_parent_rate = clk_hw_round_rate(req->best_parent_hw,
-							req->best_parent_rate);
->>>>>>> 286cd8c7
 	return 0;
 }
 
@@ -1744,10 +1333,7 @@
 	.set_rate_and_parent = clk_dp_set_rate_and_parent,
 	.determine_rate = clk_dp_determine_rate,
 	.list_registers = clk_rcg2_list_registers,
-<<<<<<< HEAD
-=======
 	.bus_vote = clk_debug_bus_vote,
->>>>>>> 286cd8c7
 };
 EXPORT_SYMBOL_GPL(clk_dp_ops);
 
@@ -1760,11 +1346,8 @@
 	int ret;
 
 	xo = clk_hw_get_parent_by_index(hw, 0);
-<<<<<<< HEAD
-=======
 	if (!xo)
 		return -EINVAL;
->>>>>>> 286cd8c7
 	if (req->rate == clk_hw_get_rate(xo)) {
 		req->best_parent_hw = xo;
 		return 0;
@@ -1773,11 +1356,8 @@
 	p9 = clk_hw_get_parent_by_index(hw, 2);
 	p2 = clk_hw_get_parent_by_index(hw, 3);
 	p8 = clk_hw_get_parent_by_index(hw, 4);
-<<<<<<< HEAD
-=======
 	if (!p9 || !p2 || !p8)
 		return -EINVAL;
->>>>>>> 286cd8c7
 
 	/* PLL9 is a fixed rate PLL */
 	p9_rate = clk_hw_get_rate(p9);
@@ -1841,11 +1421,6 @@
 }
 
 const struct clk_ops clk_gfx3d_ops = {
-<<<<<<< HEAD
-	.enable = clk_rcg2_enable,
-	.disable = clk_rcg2_disable,
-=======
->>>>>>> 286cd8c7
 	.is_enabled = clk_rcg2_is_enabled,
 	.get_parent = clk_rcg2_get_parent,
 	.set_parent = clk_rcg2_set_parent,
@@ -1854,13 +1429,6 @@
 	.set_rate_and_parent = clk_gfx3d_set_rate_and_parent,
 	.determine_rate = clk_gfx3d_determine_rate,
 	.list_registers = clk_rcg2_list_registers,
-<<<<<<< HEAD
-};
-EXPORT_SYMBOL_GPL(clk_gfx3d_ops);
-
-static int clk_gfx3d_src_determine_rate(struct clk_hw *hw,
-				    struct clk_rate_request *req)
-=======
 	.bus_vote = clk_debug_bus_vote,
 };
 EXPORT_SYMBOL_GPL(clk_gfx3d_ops);
@@ -1906,7 +1474,6 @@
 
 static int clk_gfx3d_src_determine_rate(struct clk_hw *hw,
 			struct clk_rate_request *req)
->>>>>>> 286cd8c7
 {
 	struct clk_rcg2 *rcg = to_clk_rcg2(hw);
 	struct clk_rate_request parent_req = { };
@@ -1915,11 +1482,8 @@
 	int ret;
 
 	xo = clk_hw_get_parent_by_index(hw, 0);
-<<<<<<< HEAD
-=======
 	if (!xo)
 		return -EINVAL;
->>>>>>> 286cd8c7
 	if (req->rate == clk_hw_get_rate(xo)) {
 		req->best_parent_hw = xo;
 		req->best_parent_rate = req->rate;
@@ -1927,15 +1491,10 @@
 	}
 
 	f = qcom_find_freq(rcg->freq_tbl, req->rate);
-<<<<<<< HEAD
-	if (!f || (req->rate != f->freq))
-		return -EINVAL;
-=======
 	if (!f)
 		return -EINVAL;
 	else if (req->rate != f->freq)
 		req->rate = f->freq;
->>>>>>> 286cd8c7
 
 	/* Indexes of source from the parent map */
 	p1 = clk_hw_get_parent_by_index(hw, 1);
@@ -1960,20 +1519,6 @@
 	return 0;
 }
 
-<<<<<<< HEAD
-static int clk_gfx3d_src_set_rate_and_parent(struct clk_hw *hw,
-		unsigned long rate, unsigned long parent_rate, u8 index)
-{
-	struct clk_rcg2 *rcg = to_clk_rcg2(hw);
-	const struct freq_tbl *f;
-	u32 cfg, old_cfg;
-	int ret;
-
-	/* Read back the old configuration */
-	regmap_read(rcg->clkr.regmap, rcg->cmd_rcgr + CFG_REG, &old_cfg);
-
-	cfg = rcg->parent_map[index].cfg << CFG_SRC_SEL_SHIFT;
-=======
 const struct clk_ops clk_gfx3d_src_ops = {
 	.enable = clk_rcg2_enable,
 	.disable = clk_rcg2_disable,
@@ -2011,41 +1556,11 @@
 {
 	struct clk_rcg2 *rcg = to_clk_rcg2(hw);
 	const struct freq_tbl *f;
->>>>>>> 286cd8c7
 
 	f = qcom_find_freq(rcg->freq_tbl, rate);
 	if (!f)
 		return -EINVAL;
 
-<<<<<<< HEAD
-	/* Update the RCG-DIV */
-	cfg |= f->pre_div << CFG_SRC_DIV_SHIFT;
-
-	ret = regmap_write(rcg->clkr.regmap, rcg->cmd_rcgr + CFG_REG, cfg);
-	if (ret)
-		return ret;
-
-	return update_config(rcg, old_cfg);
-}
-
-const struct clk_ops clk_gfx3d_src_ops = {
-	.enable = clk_rcg2_enable,
-	.disable = clk_rcg2_disable,
-	.is_enabled = clk_rcg2_is_enabled,
-	.get_parent = clk_rcg2_get_parent,
-	.set_parent = clk_rcg2_set_parent,
-	.recalc_rate = clk_rcg2_recalc_rate,
-	.set_rate = clk_gfx3d_set_rate,
-	.set_rate_and_parent = clk_gfx3d_src_set_rate_and_parent,
-	.determine_rate = clk_gfx3d_src_determine_rate,
-	.list_rate = clk_rcg2_list_rate,
-	.list_registers = clk_rcg2_list_registers,
-};
-EXPORT_SYMBOL_GPL(clk_gfx3d_src_ops);
-
-static int clk_esc_determine_rate(struct clk_hw *hw,
-				    struct clk_rate_request *req)
-=======
 	/*
 	 * In case clock is disabled, update the CFG, M, N and D registers
 	 * and don't hit the update bit of CMD register.
@@ -2432,7 +1947,6 @@
 
 static int clk_esc_determine_rate(struct clk_hw *hw,
 	struct clk_rate_request *req)
->>>>>>> 286cd8c7
 {
 	struct clk_rcg2 *rcg = to_clk_rcg2(hw);
 	unsigned long parent_rate, div;
@@ -2455,11 +1969,7 @@
 }
 
 static int clk_esc_set_rate(struct clk_hw *hw, unsigned long rate,
-<<<<<<< HEAD
-			 unsigned long parent_rate)
-=======
 	unsigned long parent_rate)
->>>>>>> 286cd8c7
 {
 	struct clk_rcg2 *rcg = to_clk_rcg2(hw);
 	struct freq_tbl f = { 0 };
@@ -2480,11 +1990,7 @@
 	for (i = 0; i < num_parents; i++) {
 		if (cfg == rcg->parent_map[i].cfg) {
 			f.src = rcg->parent_map[i].src;
-<<<<<<< HEAD
-			return clk_rcg2_configure(rcg, &f);
-=======
 				return clk_rcg2_configure(rcg, &f);
->>>>>>> 286cd8c7
 		}
 	}
 
