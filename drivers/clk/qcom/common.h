/* SPDX-License-Identifier: GPL-2.0 */
/*
<<<<<<< HEAD
 * Copyright (c) 2014, 2016-2017, The Linux Foundation. All rights reserved.
 *
 * This software is licensed under the terms of the GNU General Public
 * License version 2, as published by the Free Software Foundation, and
 * may be copied, distributed, and modified under those terms.
 *
 * This program is distributed in the hope that it will be useful,
 * but WITHOUT ANY WARRANTY; without even the implied warranty of
 * MERCHANTABILITY or FITNESS FOR A PARTICULAR PURPOSE.  See the
 * GNU General Public License for more details.
=======
 * Copyright (c) 2014, 2017-2018, The Linux Foundation. All rights reserved.
>>>>>>> 286cd8c7
 */

#ifndef __QCOM_CLK_COMMON_H__
#define __QCOM_CLK_COMMON_H__

<<<<<<< HEAD
#include "clk-debug.h"
=======
#include <linux/reset-controller.h>
>>>>>>> 286cd8c7

struct platform_device;
struct regmap_config;
struct clk_regmap;
struct qcom_reset_map;
struct regmap;
struct freq_tbl;
struct clk_hw;

#define PLL_LOCK_COUNT_SHIFT	8
#define PLL_LOCK_COUNT_MASK	0x3f
#define PLL_BIAS_COUNT_SHIFT	14
#define PLL_BIAS_COUNT_MASK	0x3f
#define PLL_VOTE_FSM_ENA	BIT(20)
#define PLL_VOTE_FSM_RESET	BIT(21)

struct qcom_cc_desc {
	const struct regmap_config *config;
	struct clk_regmap **clks;
	struct clk_hw **hwclks;
	size_t num_clks;
	size_t num_hwclks;
	const struct qcom_reset_map *resets;
	size_t num_resets;
	struct gdsc **gdscs;
	size_t num_gdscs;
};

/**
 * struct parent_map - map table for source select configuration values
 * @src: source
 * @cfg: configuration value
 */
struct parent_map {
	u8 src;
	u8 cfg;
};

struct clk_dummy {
	struct clk_hw hw;
	struct reset_controller_dev reset;
	unsigned long rrate;
};

extern const struct freq_tbl *qcom_find_freq(const struct freq_tbl *f,
					     unsigned long rate);
extern const struct freq_tbl *qcom_find_freq_floor(const struct freq_tbl *f,
						   unsigned long rate);
extern void
qcom_pll_set_fsm_mode(struct regmap *m, u32 reg, u8 bias_count, u8 lock_count);
extern int qcom_find_src_index(struct clk_hw *hw, const struct parent_map *map,
			       u8 src);
extern int qcom_find_cfg_index(struct clk_hw *hw, const struct parent_map *map,
			       u8 cfg);

extern int qcom_cc_register_board_clk(struct device *dev, const char *path,
				      const char *name, unsigned long rate);
extern int qcom_cc_register_sleep_clk(struct device *dev);

extern int qcom_cc_register_board_clk(struct device *dev, const char *path,
				      const char *name, unsigned long rate);
extern int qcom_cc_register_sleep_clk(struct device *dev);

extern struct regmap *qcom_cc_map(struct platform_device *pdev,
				  const struct qcom_cc_desc *desc);
extern int qcom_cc_really_probe(struct platform_device *pdev,
				const struct qcom_cc_desc *desc,
				struct regmap *regmap);
extern int qcom_cc_probe(struct platform_device *pdev,
			 const struct qcom_cc_desc *desc);
<<<<<<< HEAD
extern struct clk_ops clk_dummy_ops;

#define BM(msb, lsb) (((((uint32_t)-1) << (31-msb)) >> (31-msb+lsb)) << lsb)
#define BVAL(msb, lsb, val)     (((val) << lsb) & BM(msb, lsb))

#define WARN_CLK(core, name, cond, fmt, ...) do {		\
		clk_debug_print_hw(core, NULL);			\
		WARN(cond, "%s: " fmt, name, ##__VA_ARGS__);	\
} while (0)

#define clock_debug_output(m, c, fmt, ...)		\
do {							\
	if (m)						\
		seq_printf(m, fmt, ##__VA_ARGS__);	\
	else if (c)					\
		pr_cont(fmt, ##__VA_ARGS__);		\
	else						\
		pr_info(fmt, ##__VA_ARGS__);		\
=======
extern const struct clk_ops clk_dummy_ops;

extern void clk_debug_print_hw(struct clk_core *clk, struct seq_file *f);

#define WARN_CLK(core, name, cond, fmt, ...) do {	\
	clk_debug_print_hw(core, NULL);			\
	WARN(cond, "%s: " fmt, name, ##__VA_ARGS__);	\
>>>>>>> 286cd8c7
} while (0)

#define clock_debug_output(m, c, fmt, ...)			\
	do {							\
		if (m)						\
			seq_printf(m, fmt, ##__VA_ARGS__);      \
		else if (c)					\
			pr_alert(fmt, ##__VA_ARGS__);		\
		else						\
			pr_info(fmt, ##__VA_ARGS__);		\
} while (0)
#endif<|MERGE_RESOLUTION|>--- conflicted
+++ resolved
@@ -1,29 +1,12 @@
 /* SPDX-License-Identifier: GPL-2.0 */
 /*
-<<<<<<< HEAD
- * Copyright (c) 2014, 2016-2017, The Linux Foundation. All rights reserved.
- *
- * This software is licensed under the terms of the GNU General Public
- * License version 2, as published by the Free Software Foundation, and
- * may be copied, distributed, and modified under those terms.
- *
- * This program is distributed in the hope that it will be useful,
- * but WITHOUT ANY WARRANTY; without even the implied warranty of
- * MERCHANTABILITY or FITNESS FOR A PARTICULAR PURPOSE.  See the
- * GNU General Public License for more details.
-=======
  * Copyright (c) 2014, 2017-2018, The Linux Foundation. All rights reserved.
->>>>>>> 286cd8c7
  */
 
 #ifndef __QCOM_CLK_COMMON_H__
 #define __QCOM_CLK_COMMON_H__
 
-<<<<<<< HEAD
-#include "clk-debug.h"
-=======
 #include <linux/reset-controller.h>
->>>>>>> 286cd8c7
 
 struct platform_device;
 struct regmap_config;
@@ -94,26 +77,6 @@
 				struct regmap *regmap);
 extern int qcom_cc_probe(struct platform_device *pdev,
 			 const struct qcom_cc_desc *desc);
-<<<<<<< HEAD
-extern struct clk_ops clk_dummy_ops;
-
-#define BM(msb, lsb) (((((uint32_t)-1) << (31-msb)) >> (31-msb+lsb)) << lsb)
-#define BVAL(msb, lsb, val)     (((val) << lsb) & BM(msb, lsb))
-
-#define WARN_CLK(core, name, cond, fmt, ...) do {		\
-		clk_debug_print_hw(core, NULL);			\
-		WARN(cond, "%s: " fmt, name, ##__VA_ARGS__);	\
-} while (0)
-
-#define clock_debug_output(m, c, fmt, ...)		\
-do {							\
-	if (m)						\
-		seq_printf(m, fmt, ##__VA_ARGS__);	\
-	else if (c)					\
-		pr_cont(fmt, ##__VA_ARGS__);		\
-	else						\
-		pr_info(fmt, ##__VA_ARGS__);		\
-=======
 extern const struct clk_ops clk_dummy_ops;
 
 extern void clk_debug_print_hw(struct clk_core *clk, struct seq_file *f);
@@ -121,7 +84,6 @@
 #define WARN_CLK(core, name, cond, fmt, ...) do {	\
 	clk_debug_print_hw(core, NULL);			\
 	WARN(cond, "%s: " fmt, name, ##__VA_ARGS__);	\
->>>>>>> 286cd8c7
 } while (0)
 
 #define clock_debug_output(m, c, fmt, ...)			\
