--- conflicted
+++ resolved
@@ -1,19 +1,6 @@
 // SPDX-License-Identifier: GPL-2.0
 /*
-<<<<<<< HEAD
- * Copyright (c) 2013, 2016-2017, The Linux Foundation. All rights reserved.
- *
- * This software is licensed under the terms of the GNU General Public
- * License version 2, as published by the Free Software Foundation, and
- * may be copied, distributed, and modified under those terms.
- *
- * This program is distributed in the hope that it will be useful,
- * but WITHOUT ANY WARRANTY; without even the implied warranty of
- * MERCHANTABILITY or FITNESS FOR A PARTICULAR PURPOSE.  See the
- * GNU General Public License for more details.
-=======
  * Copyright (c) 2013, 2017-2019, The Linux Foundation. All rights reserved.
->>>>>>> 286cd8c7
  */
 
 #include <linux/kernel.h>
@@ -27,13 +14,8 @@
 #include <linux/clk/qcom.h>
 
 #include "clk-branch.h"
-<<<<<<< HEAD
-#include "clk-debug.h"
-#include "clk-regmap.h"
-=======
 #include "clk-regmap.h"
 #include "clk-debug.h"
->>>>>>> 286cd8c7
 #include "common.h"
 
 static bool clk_branch_in_hwcg_mode(const struct clk_branch *br)
@@ -121,15 +103,8 @@
 				return 0;
 			udelay(1);
 		}
-<<<<<<< HEAD
-
-		WARN_CLK(hw->core, name, 1, "status stuck at 'o%s'",
-						enabling ? "ff" : "n");
-
-=======
 		WARN_CLK(hw->core, name, 1, "status stuck at 'o%s'",
 			  enabling ? "ff" : "n");
->>>>>>> 286cd8c7
 		return -EBUSY;
 	}
 	return 0;
@@ -166,30 +141,6 @@
 static int clk_cbcr_set_flags(struct regmap *regmap, unsigned int reg,
 				unsigned long flags)
 {
-<<<<<<< HEAD
-	u32 cbcr_val;
-
-	regmap_read(regmap, reg, &cbcr_val);
-
-	switch (flags) {
-	case CLKFLAG_PERIPH_OFF_SET:
-		cbcr_val |= BIT(12);
-		break;
-	case CLKFLAG_PERIPH_OFF_CLEAR:
-		cbcr_val &= ~BIT(12);
-		break;
-	case CLKFLAG_RETAIN_PERIPH:
-		cbcr_val |= BIT(13);
-		break;
-	case CLKFLAG_NORETAIN_PERIPH:
-		cbcr_val &= ~BIT(13);
-		break;
-	case CLKFLAG_RETAIN_MEM:
-		cbcr_val |= BIT(14);
-		break;
-	case CLKFLAG_NORETAIN_MEM:
-		cbcr_val &= ~BIT(14);
-=======
 	u32 cbcr_val = 0;
 	u32 cbcr_mask;
 	int ret;
@@ -212,19 +163,14 @@
 		break;
 	case CLKFLAG_NORETAIN_MEM:
 		cbcr_mask = BIT(14);
->>>>>>> 286cd8c7
 		break;
 	default:
 		return -EINVAL;
 	}
 
-<<<<<<< HEAD
-	regmap_write(regmap, reg, cbcr_val);
-=======
 	ret = regmap_update_bits(regmap, reg, cbcr_mask, cbcr_val);
 	if (ret)
 		return ret;
->>>>>>> 286cd8c7
 
 	/* Make sure power is enabled/disabled before returning. */
 	mb();
@@ -238,11 +184,7 @@
 	clk_branch_toggle(hw, false, clk_branch_check_halt);
 }
 
-<<<<<<< HEAD
-static int clk_branch_set_flags(struct clk_hw *hw, unsigned flags)
-=======
 static int clk_branch_set_flags(struct clk_hw *hw, unsigned int flags)
->>>>>>> 286cd8c7
 {
 	struct clk_branch *br = to_clk_branch(hw);
 
@@ -254,9 +196,150 @@
 	.disable = clk_branch_disable,
 	.is_enabled = clk_is_enabled_regmap,
 	.set_flags = clk_branch_set_flags,
-<<<<<<< HEAD
+	.bus_vote = clk_debug_bus_vote,
 };
 EXPORT_SYMBOL_GPL(clk_branch_ops);
+
+static int clk_branch2_set_rate(struct clk_hw *hw, unsigned long rate,
+			    unsigned long parent_rate)
+{
+	struct clk_branch *branch = to_clk_branch(hw);
+	struct clk_hw *parent = clk_hw_get_parent(hw);
+	unsigned long curr_rate, new_rate, other_rate = 0;
+	int ret = 0;
+
+	if (!parent)
+		return -EPERM;
+
+	if (!branch->aggr_sibling_rates) {
+		branch->rate = parent_rate;
+		return 0;
+	}
+
+	other_rate = clk_aggregate_rate(hw, parent->core);
+	curr_rate = max(other_rate, branch->rate);
+	new_rate = max(other_rate, rate);
+
+	if (new_rate != curr_rate) {
+		ret = clk_set_rate(parent->clk, new_rate);
+		if (ret) {
+			pr_err("Failed to scale %s to %lu\n",
+				clk_hw_get_name(parent), new_rate);
+			goto err;
+		}
+	}
+	branch->rate = rate;
+err:
+	return ret;
+}
+
+static long clk_branch2_round_rate(struct clk_hw *hw, unsigned long rate,
+		unsigned long *parent_rate)
+{
+	struct clk_hw *parent = clk_hw_get_parent(hw);
+	unsigned long rrate = 0;
+
+	if (!parent)
+		return -EPERM;
+
+	rrate = clk_hw_round_rate(parent, rate);
+	/*
+	 * If the rounded rate that's returned is valid, update the parent_rate
+	 * field so that the set_rate() call can be propagated to the parent.
+	 */
+	if (rrate > 0)
+		*parent_rate = rrate;
+	else
+		pr_warn("Failed to get the parent's (%s) rounded rate\n",
+					clk_hw_get_name(parent));
+
+	return rrate;
+}
+
+static unsigned long clk_branch2_recalc_rate(struct clk_hw *hw,
+		unsigned long parent_rate)
+{
+	struct clk_branch *branch = to_clk_branch(hw);
+
+	if (!branch->aggr_sibling_rates)
+		return parent_rate;
+
+	return to_clk_branch(hw)->rate;
+}
+
+static int clk_branch2_enable(struct clk_hw *hw)
+{
+	return clk_branch_toggle(hw, true, clk_branch2_check_halt);
+}
+
+static int clk_branch2_prepare(struct clk_hw *hw)
+{
+	struct clk_branch *branch;
+	struct clk_hw *parent;
+	unsigned long curr_rate;
+	int ret = 0;
+
+	if (!hw)
+		return -EINVAL;
+
+	branch = to_clk_branch(hw);
+	parent = clk_hw_get_parent(hw);
+	if (!branch)
+		return -EINVAL;
+
+	/*
+	 * Do the rate aggregation and scaling of the RCG in the prepare/
+	 * unprepare functions to avoid potential RPM(/h) communication due to
+	 * votes on the voltage rails.
+	 */
+	if (branch->aggr_sibling_rates) {
+		if (!parent)
+			return -EINVAL;
+		curr_rate = clk_aggregate_rate(hw, parent->core);
+
+		if (branch->rate > curr_rate) {
+			ret = clk_set_rate(parent->clk, branch->rate);
+			if (ret) {
+				pr_err("Failed to scale %s to %lu\n",
+					clk_hw_get_name(parent), branch->rate);
+				goto exit;
+			}
+		}
+	}
+exit:
+	return ret;
+}
+
+static void clk_branch2_disable(struct clk_hw *hw)
+{
+	clk_branch_toggle(hw, false, clk_branch2_check_halt);
+}
+
+static void clk_branch2_unprepare(struct clk_hw *hw)
+{
+	struct clk_branch *branch;
+	struct clk_hw *parent;
+	unsigned long curr_rate, new_rate;
+
+	if (!hw)
+		return;
+
+	branch = to_clk_branch(hw);
+	parent = clk_hw_get_parent(hw);
+	if (!branch)
+		return;
+
+	if (branch->aggr_sibling_rates) {
+		if (!parent)
+			return;
+		new_rate = clk_aggregate_rate(hw, parent->core);
+		curr_rate = max(new_rate, branch->rate);
+		if (new_rate < curr_rate)
+			if (clk_set_rate(parent->clk, new_rate))
+				pr_err("Failed to scale %s to %lu\n",
+					clk_hw_get_name(parent), new_rate);
+	}
+}
 
 static void clk_branch2_list_registers(struct seq_file *f, struct clk_hw *hw)
 {
@@ -278,8 +361,8 @@
 	for (i = 0; i < size; i++) {
 		regmap_read(br->clkr.regmap, br->halt_reg + data[i].offset,
 					&val);
-		clock_debug_output(f, false, "%20s: 0x%.8x\n",
-							data[i].name, val);
+		clock_debug_output(f, false,
+				"%20s: 0x%.8x\n", data[i].name, val);
 	}
 
 	if ((br->halt_check & BRANCH_HALT_VOTED) &&
@@ -294,189 +377,6 @@
 			}
 		}
 	}
-=======
-	.bus_vote = clk_debug_bus_vote,
-};
-EXPORT_SYMBOL_GPL(clk_branch_ops);
-
-static int clk_branch2_set_rate(struct clk_hw *hw, unsigned long rate,
-			    unsigned long parent_rate)
-{
-	struct clk_branch *branch = to_clk_branch(hw);
-	struct clk_hw *parent = clk_hw_get_parent(hw);
-	unsigned long curr_rate, new_rate, other_rate = 0;
-	int ret = 0;
-
-	if (!parent)
-		return -EPERM;
-
-	if (!branch->aggr_sibling_rates) {
-		branch->rate = parent_rate;
-		return 0;
-	}
-
-	other_rate = clk_aggregate_rate(hw, parent->core);
-	curr_rate = max(other_rate, branch->rate);
-	new_rate = max(other_rate, rate);
-
-	if (new_rate != curr_rate) {
-		ret = clk_set_rate(parent->clk, new_rate);
-		if (ret) {
-			pr_err("Failed to scale %s to %lu\n",
-				clk_hw_get_name(parent), new_rate);
-			goto err;
-		}
-	}
-	branch->rate = rate;
-err:
-	return ret;
-}
-
-static long clk_branch2_round_rate(struct clk_hw *hw, unsigned long rate,
-		unsigned long *parent_rate)
-{
-	struct clk_hw *parent = clk_hw_get_parent(hw);
-	unsigned long rrate = 0;
-
-	if (!parent)
-		return -EPERM;
-
-	rrate = clk_hw_round_rate(parent, rate);
-	/*
-	 * If the rounded rate that's returned is valid, update the parent_rate
-	 * field so that the set_rate() call can be propagated to the parent.
-	 */
-	if (rrate > 0)
-		*parent_rate = rrate;
-	else
-		pr_warn("Failed to get the parent's (%s) rounded rate\n",
-					clk_hw_get_name(parent));
-
-	return rrate;
-}
-
-static unsigned long clk_branch2_recalc_rate(struct clk_hw *hw,
-		unsigned long parent_rate)
-{
-	struct clk_branch *branch = to_clk_branch(hw);
-
-	if (!branch->aggr_sibling_rates)
-		return parent_rate;
-
-	return to_clk_branch(hw)->rate;
->>>>>>> 286cd8c7
-}
-
-static int clk_branch2_enable(struct clk_hw *hw)
-{
-	return clk_branch_toggle(hw, true, clk_branch2_check_halt);
-}
-
-static int clk_branch2_prepare(struct clk_hw *hw)
-{
-	struct clk_branch *branch;
-	struct clk_hw *parent;
-	unsigned long curr_rate;
-	int ret = 0;
-
-	if (!hw)
-		return -EINVAL;
-
-	branch = to_clk_branch(hw);
-	parent = clk_hw_get_parent(hw);
-	if (!branch)
-		return -EINVAL;
-
-	/*
-	 * Do the rate aggregation and scaling of the RCG in the prepare/
-	 * unprepare functions to avoid potential RPM(/h) communication due to
-	 * votes on the voltage rails.
-	 */
-	if (branch->aggr_sibling_rates) {
-		if (!parent)
-			return -EINVAL;
-		curr_rate = clk_aggregate_rate(hw, parent->core);
-
-		if (branch->rate > curr_rate) {
-			ret = clk_set_rate(parent->clk, branch->rate);
-			if (ret) {
-				pr_err("Failed to scale %s to %lu\n",
-					clk_hw_get_name(parent), branch->rate);
-				goto exit;
-			}
-		}
-	}
-exit:
-	return ret;
-}
-
-static void clk_branch2_disable(struct clk_hw *hw)
-{
-	clk_branch_toggle(hw, false, clk_branch2_check_halt);
-}
-
-static void clk_branch2_unprepare(struct clk_hw *hw)
-{
-	struct clk_branch *branch;
-	struct clk_hw *parent;
-	unsigned long curr_rate, new_rate;
-
-	if (!hw)
-		return;
-
-	branch = to_clk_branch(hw);
-	parent = clk_hw_get_parent(hw);
-	if (!branch)
-		return;
-
-	if (branch->aggr_sibling_rates) {
-		if (!parent)
-			return;
-		new_rate = clk_aggregate_rate(hw, parent->core);
-		curr_rate = max(new_rate, branch->rate);
-		if (new_rate < curr_rate)
-			if (clk_set_rate(parent->clk, new_rate))
-				pr_err("Failed to scale %s to %lu\n",
-					clk_hw_get_name(parent), new_rate);
-	}
-}
-
-static void clk_branch2_list_registers(struct seq_file *f, struct clk_hw *hw)
-{
-	struct clk_branch *br = to_clk_branch(hw);
-	struct clk_regmap *rclk = to_clk_regmap(hw);
-	int size, i, val;
-
-	static struct clk_register_data data[] = {
-		{"CBCR", 0x0},
-	};
-
-	static struct clk_register_data data1[] = {
-		{"APSS_VOTE", 0x0},
-		{"APSS_SLEEP_VOTE", 0x4},
-	};
-
-	size = ARRAY_SIZE(data);
-
-	for (i = 0; i < size; i++) {
-		regmap_read(br->clkr.regmap, br->halt_reg + data[i].offset,
-					&val);
-		clock_debug_output(f, false,
-				"%20s: 0x%.8x\n", data[i].name, val);
-	}
-
-	if ((br->halt_check & BRANCH_HALT_VOTED) &&
-			!(br->halt_check & BRANCH_VOTED)) {
-		if (rclk->enable_reg) {
-			size = ARRAY_SIZE(data1);
-			for (i = 0; i < size; i++) {
-				regmap_read(br->clkr.regmap, rclk->enable_reg +
-						data1[i].offset, &val);
-				clock_debug_output(f, false, "%20s: 0x%.8x\n",
-						data1[i].name, val);
-			}
-		}
-	}
 }
 
 const struct clk_ops clk_branch2_ops = {
@@ -485,11 +385,6 @@
 	.unprepare = clk_branch2_unprepare,
 	.disable = clk_branch2_disable,
 	.is_enabled = clk_is_enabled_regmap,
-<<<<<<< HEAD
-	.set_flags = clk_branch_set_flags,
-	.list_registers = clk_branch2_list_registers,
-	.debug_init = clk_debug_measure_add,
-=======
 	.set_rate = clk_branch2_set_rate,
 	.round_rate = clk_branch2_round_rate,
 	.recalc_rate = clk_branch2_recalc_rate,
@@ -497,25 +392,15 @@
 	.list_registers = clk_branch2_list_registers,
 	.debug_init = clk_debug_measure_add,
 	.bus_vote = clk_debug_bus_vote,
->>>>>>> 286cd8c7
 };
 EXPORT_SYMBOL_GPL(clk_branch2_ops);
 
 static int clk_branch2_hw_ctl_set_rate(struct clk_hw *hw, unsigned long rate,
 		unsigned long parent_rate)
 {
-<<<<<<< HEAD
-	/*
-	 * Make sure the branch clock has CLK_SET_RATE_PARENT flag,
-	 * and the RCG has FORCE_ENABLE_RCGR flag set.
-	 */
-	if (!(hw->init->flags & CLK_SET_RATE_PARENT)) {
-		pr_err("set rate would not get propagated to parent\n");
-=======
 	if (!(hw->init->flags & CLK_SET_RATE_PARENT)) {
 		pr_err("SET_RATE_PARENT flag needs to be set for %s\n",
 					clk_hw_get_name(hw));
->>>>>>> 286cd8c7
 		return -EINVAL;
 	}
 
@@ -533,11 +418,7 @@
 {
 	struct clk_hw *clkp;
 
-<<<<<<< HEAD
-	clkp = __clk_get_hw(clk_get_parent(hw->clk));
-=======
 	clkp = clk_hw_get_parent(hw);
->>>>>>> 286cd8c7
 	if (!clkp)
 		return -EINVAL;
 
@@ -549,11 +430,7 @@
 
 static int clk_branch2_hw_ctl_enable(struct clk_hw *hw)
 {
-<<<<<<< HEAD
-	struct clk_hw *parent = __clk_get_hw(clk_get_parent(hw->clk));
-=======
 	struct clk_hw *parent = clk_hw_get_parent(hw);
->>>>>>> 286cd8c7
 
 	/* The parent branch clock should have been prepared prior to this. */
 	if (!parent || (parent && !clk_hw_is_prepared(parent)))
@@ -564,11 +441,7 @@
 
 static void clk_branch2_hw_ctl_disable(struct clk_hw *hw)
 {
-<<<<<<< HEAD
-	struct clk_hw *parent = __clk_get_hw(clk_get_parent(hw->clk));
-=======
 	struct clk_hw *parent = clk_hw_get_parent(hw);
->>>>>>> 286cd8c7
 
 	if (!parent)
 		return;
@@ -584,83 +457,10 @@
 	.recalc_rate = clk_branch2_hw_ctl_recalc_rate,
 	.determine_rate = clk_branch2_hw_ctl_determine_rate,
 	.set_flags = clk_branch_set_flags,
-<<<<<<< HEAD
-	.list_registers = clk_branch2_list_registers,
-};
-EXPORT_SYMBOL_GPL(clk_branch2_hw_ctl_ops);
-
-static int clk_gate_toggle(struct clk_hw *hw, bool en)
-{
-	struct clk_gate2 *gt = to_clk_gate2(hw);
-	int ret = 0;
-
-	if (en) {
-		ret = clk_enable_regmap(hw);
-		if (ret)
-			return ret;
-	} else {
-		clk_disable_regmap(hw);
-	}
-
-	if (gt->udelay)
-		udelay(gt->udelay);
-
-	return ret;
-}
-
-static int clk_gate2_enable(struct clk_hw *hw)
-{
-	return clk_gate_toggle(hw, true);
-}
-
-static void clk_gate2_disable(struct clk_hw *hw)
-{
-	clk_gate_toggle(hw, false);
-}
-
-static void clk_gate2_list_registers(struct seq_file *f, struct clk_hw *hw)
-{
-	struct clk_gate2 *gt = to_clk_gate2(hw);
-	int size, i, val;
-
-	static struct clk_register_data data[] = {
-		{"EN_REG", 0x0},
-	};
-
-	size = ARRAY_SIZE(data);
-
-	for (i = 0; i < size; i++) {
-		regmap_read(gt->clkr.regmap, gt->clkr.enable_reg +
-					data[i].offset, &val);
-		clock_debug_output(f, false, "%20s: 0x%.8x\n",
-						data[i].name, val);
-	}
-}
-
-static int clk_gate2_set_flags(struct clk_hw *hw, unsigned flags)
-{
-	struct clk_gate2 *gt = to_clk_gate2(hw);
-
-	return clk_cbcr_set_flags(gt->clkr.regmap, gt->clkr.enable_reg,
-					flags);
-}
-
-const struct clk_ops clk_gate2_ops = {
-	.enable = clk_gate2_enable,
-	.disable = clk_gate2_disable,
-	.is_enabled = clk_is_enabled_regmap,
-	.list_registers = clk_gate2_list_registers,
-	.set_flags = clk_gate2_set_flags,
-	.debug_init = clk_debug_measure_add,
-};
-EXPORT_SYMBOL_GPL(clk_gate2_ops);
-
-=======
 	.bus_vote = clk_debug_bus_vote,
 };
 EXPORT_SYMBOL_GPL(clk_branch2_hw_ctl_ops);
 
->>>>>>> 286cd8c7
 const struct clk_ops clk_branch_simple_ops = {
 	.enable = clk_enable_regmap,
 	.disable = clk_disable_regmap,
