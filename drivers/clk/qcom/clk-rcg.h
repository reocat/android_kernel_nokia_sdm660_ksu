<<<<<<< HEAD
/*
 * Copyright (c) 2013, 2016-2017, The Linux Foundation. All rights reserved.
 *
 * This software is licensed under the terms of the GNU General Public
 * License version 2, as published by the Free Software Foundation, and
 * may be copied, distributed, and modified under those terms.
 *
 * This program is distributed in the hope that it will be useful,
 * but WITHOUT ANY WARRANTY; without even the implied warranty of
 * MERCHANTABILITY or FITNESS FOR A PARTICULAR PURPOSE.  See the
 * GNU General Public License for more details.
 */
=======
/* SPDX-License-Identifier: GPL-2.0-only */
/* Copyright (c) 2013, 2018-2020, The Linux Foundation. All rights reserved. */
>>>>>>> 286cd8c7

#ifndef __QCOM_CLK_RCG_H__
#define __QCOM_CLK_RCG_H__

#include <linux/clk-provider.h>
#include "clk-regmap.h"

#define F(f, s, h, m, n) { (f), (s), (2 * (h) - 1), (m), (n) }

struct freq_tbl {
	unsigned long freq;
	u8 src;
	u8 pre_div;
	u16 m;
	u16 n;
	unsigned long src_freq;
#define FIXED_FREQ_SRC   0
<<<<<<< HEAD
};

/**
 * struct parent_map - map table for PLL source select configuration values
 * @src: source PLL
 * @cfg: configuration value
 */
struct parent_map {
	u8 src;
	u8 cfg;
=======
>>>>>>> 286cd8c7
};

/**
 * struct mn - M/N:D counter
 * @mnctr_en_bit: bit to enable mn counter
 * @mnctr_reset_bit: bit to assert mn counter reset
 * @mnctr_mode_shift: lowest bit of mn counter mode field
 * @n_val_shift: lowest bit of n value field
 * @m_val_shift: lowest bit of m value field
 * @width: number of bits in m/n/d values
 * @reset_in_cc: true if the mnctr_reset_bit is in the CC register
 */
struct mn {
	u8		mnctr_en_bit;
	u8		mnctr_reset_bit;
	u8		mnctr_mode_shift;
#define MNCTR_MODE_DUAL 0x2
#define MNCTR_MODE_MASK 0x3
	u8		n_val_shift;
	u8		m_val_shift;
	u8		width;
	bool		reset_in_cc;
};

/**
 * struct pre_div - pre-divider
 * @pre_div_shift: lowest bit of pre divider field
 * @pre_div_width: number of bits in predivider
 */
struct pre_div {
	u8		pre_div_shift;
	u8		pre_div_width;
};

/**
 * struct src_sel - source selector
 * @src_sel_shift: lowest bit of source selection field
 * @parent_map: map from software's parent index to hardware's src_sel field
 */
struct src_sel {
	u8		src_sel_shift;
#define SRC_SEL_MASK	0x7
	const struct parent_map	*parent_map;
};

/**
 * struct clk_rcg - root clock generator
 *
 * @ns_reg: NS register
 * @md_reg: MD register
 * @mn: mn counter
 * @p: pre divider
 * @s: source selector
 * @freq_tbl: frequency table
 * @clkr: regmap clock handle
 * @lock: register lock
 *
 */
struct clk_rcg {
	u32		ns_reg;
	u32		md_reg;

	struct mn	mn;
	struct pre_div	p;
	struct src_sel	s;

	const struct freq_tbl	*freq_tbl;

	struct clk_regmap	clkr;
};

extern const struct clk_ops clk_rcg_ops;
extern const struct clk_ops clk_rcg_bypass_ops;
extern const struct clk_ops clk_rcg_bypass2_ops;
extern const struct clk_ops clk_rcg_pixel_ops;
extern const struct clk_ops clk_rcg_esc_ops;
extern const struct clk_ops clk_rcg_lcc_ops;

#define to_clk_rcg(_hw) container_of(to_clk_regmap(_hw), struct clk_rcg, clkr)

/**
 * struct clk_dyn_rcg - root clock generator with glitch free mux
 *
 * @mux_sel_bit: bit to switch glitch free mux
 * @ns_reg: NS0 and NS1 register
 * @md_reg: MD0 and MD1 register
 * @bank_reg: register to XOR @mux_sel_bit into to switch glitch free mux
 * @mn: mn counter (banked)
 * @s: source selector (banked)
 * @freq_tbl: frequency table
 * @clkr: regmap clock handle
 * @lock: register lock
 *
 */
struct clk_dyn_rcg {
	u32	ns_reg[2];
	u32	md_reg[2];
	u32	bank_reg;

	u8	mux_sel_bit;

	struct mn	mn[2];
	struct pre_div	p[2];
	struct src_sel	s[2];

	const struct freq_tbl *freq_tbl;

	struct clk_regmap clkr;
};

extern const struct clk_ops clk_dyn_rcg_ops;

#define to_clk_dyn_rcg(_hw) \
	container_of(to_clk_regmap(_hw), struct clk_dyn_rcg, clkr)

/**
 * struct clk_rcg2 - root clock generator
 *
 * @cmd_rcgr: corresponds to *_CMD_RCGR
 * @mnd_width: number of bits in m/n/d values
 * @hid_width: number of bits in half integer divider
 * @safe_src_index: safe src index value
 * @parent_map: map from software's parent index to hardware's src_sel field
 * @freq_tbl: frequency table
 * @current_freq: last cached frequency when using branches with shared RCGs
 * @enable_safe_config: When set, the RCG is parked at CXO when it's disabled
 * @clkr: regmap clock handle
<<<<<<< HEAD
 * @flags: set if RCG needs to be force enabled/disabled during
 * power sequence.
 *
=======
 * @flags: additional flag parameters for the RCG
>>>>>>> 286cd8c7
 */
struct clk_rcg2 {
	u32			cmd_rcgr;
	u8			mnd_width;
	u8			hid_width;
	u8			safe_src_index;
	const struct parent_map	*parent_map;
	const struct freq_tbl	*freq_tbl;
	unsigned long		current_freq;
<<<<<<< HEAD
	u32		new_index;
	u32		curr_index;
	bool			enable_safe_config;
	struct clk_regmap	clkr;

	u8 flags;
#define FORCE_ENABLE_RCGR	BIT(0)
=======
	bool			enable_safe_config;
	struct clk_regmap	clkr;
	u8			flags;
#define FORCE_ENABLE_RCG	BIT(0)
#define HW_CLK_CTRL_MODE	BIT(1)
#define RCG_UPDATE_BEFORE_PLL	BIT(2)
>>>>>>> 286cd8c7
};

#define to_clk_rcg2(_hw) container_of(to_clk_regmap(_hw), struct clk_rcg2, clkr)

extern const struct clk_ops clk_rcg2_ops;
extern const struct clk_ops clk_rcg2_floor_ops;
extern const struct clk_ops clk_edp_pixel_ops;
extern const struct clk_ops clk_byte_ops;
extern const struct clk_ops clk_byte2_ops;
extern const struct clk_ops clk_pixel_ops;
extern const struct clk_ops clk_gfx3d_ops;
<<<<<<< HEAD
extern const struct clk_ops clk_gfx3d_src_ops;
extern const struct clk_ops clk_dp_ops;
extern const struct clk_ops clk_esc_ops;
=======
extern const struct clk_ops clk_rcg2_shared_ops;
extern const struct clk_ops clk_dp_ops;
extern const struct clk_ops clk_rcg2_dependent_ops;
extern const struct clk_ops clk_gfx3d_src_ops;
extern const struct clk_ops clk_esc_ops;

struct clk_rcg_dfs_data {
	struct clk_rcg2 *rcg;
	struct clk_init_data *init;
};

#define DEFINE_RCG_DFS(r) \
	{ .rcg = &r, .init = &r##_init }
>>>>>>> 286cd8c7

extern int qcom_cc_register_rcg_dfs(struct regmap *regmap,
				    const struct clk_rcg_dfs_data *rcgs,
				    size_t len);
#endif<|MERGE_RESOLUTION|>--- conflicted
+++ resolved
@@ -1,20 +1,5 @@
-<<<<<<< HEAD
-/*
- * Copyright (c) 2013, 2016-2017, The Linux Foundation. All rights reserved.
- *
- * This software is licensed under the terms of the GNU General Public
- * License version 2, as published by the Free Software Foundation, and
- * may be copied, distributed, and modified under those terms.
- *
- * This program is distributed in the hope that it will be useful,
- * but WITHOUT ANY WARRANTY; without even the implied warranty of
- * MERCHANTABILITY or FITNESS FOR A PARTICULAR PURPOSE.  See the
- * GNU General Public License for more details.
- */
-=======
 /* SPDX-License-Identifier: GPL-2.0-only */
 /* Copyright (c) 2013, 2018-2020, The Linux Foundation. All rights reserved. */
->>>>>>> 286cd8c7
 
 #ifndef __QCOM_CLK_RCG_H__
 #define __QCOM_CLK_RCG_H__
@@ -32,19 +17,6 @@
 	u16 n;
 	unsigned long src_freq;
 #define FIXED_FREQ_SRC   0
-<<<<<<< HEAD
-};
-
-/**
- * struct parent_map - map table for PLL source select configuration values
- * @src: source PLL
- * @cfg: configuration value
- */
-struct parent_map {
-	u8 src;
-	u8 cfg;
-=======
->>>>>>> 286cd8c7
 };
 
 /**
@@ -172,13 +144,7 @@
  * @current_freq: last cached frequency when using branches with shared RCGs
  * @enable_safe_config: When set, the RCG is parked at CXO when it's disabled
  * @clkr: regmap clock handle
-<<<<<<< HEAD
- * @flags: set if RCG needs to be force enabled/disabled during
- * power sequence.
- *
-=======
  * @flags: additional flag parameters for the RCG
->>>>>>> 286cd8c7
  */
 struct clk_rcg2 {
 	u32			cmd_rcgr;
@@ -188,22 +154,12 @@
 	const struct parent_map	*parent_map;
 	const struct freq_tbl	*freq_tbl;
 	unsigned long		current_freq;
-<<<<<<< HEAD
-	u32		new_index;
-	u32		curr_index;
-	bool			enable_safe_config;
-	struct clk_regmap	clkr;
-
-	u8 flags;
-#define FORCE_ENABLE_RCGR	BIT(0)
-=======
 	bool			enable_safe_config;
 	struct clk_regmap	clkr;
 	u8			flags;
 #define FORCE_ENABLE_RCG	BIT(0)
 #define HW_CLK_CTRL_MODE	BIT(1)
 #define RCG_UPDATE_BEFORE_PLL	BIT(2)
->>>>>>> 286cd8c7
 };
 
 #define to_clk_rcg2(_hw) container_of(to_clk_regmap(_hw), struct clk_rcg2, clkr)
@@ -215,11 +171,6 @@
 extern const struct clk_ops clk_byte2_ops;
 extern const struct clk_ops clk_pixel_ops;
 extern const struct clk_ops clk_gfx3d_ops;
-<<<<<<< HEAD
-extern const struct clk_ops clk_gfx3d_src_ops;
-extern const struct clk_ops clk_dp_ops;
-extern const struct clk_ops clk_esc_ops;
-=======
 extern const struct clk_ops clk_rcg2_shared_ops;
 extern const struct clk_ops clk_dp_ops;
 extern const struct clk_ops clk_rcg2_dependent_ops;
@@ -233,7 +184,6 @@
 
 #define DEFINE_RCG_DFS(r) \
 	{ .rcg = &r, .init = &r##_init }
->>>>>>> 286cd8c7
 
 extern int qcom_cc_register_rcg_dfs(struct regmap *regmap,
 				    const struct clk_rcg_dfs_data *rcgs,
