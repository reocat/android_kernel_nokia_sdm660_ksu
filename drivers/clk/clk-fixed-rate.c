--- conflicted
+++ resolved
@@ -60,14 +60,9 @@
 		unsigned long fixed_rate, unsigned long fixed_accuracy)
 {
 	struct clk_fixed_rate *fixed;
-<<<<<<< HEAD
-	struct clk *clk;
-	struct clk_init_data init = {};
-=======
 	struct clk_hw *hw;
 	struct clk_init_data init = {};
 	int ret;
->>>>>>> 286cd8c7
 
 	/* allocate fixed-rate clock */
 	fixed = kzalloc(sizeof(*fixed), GFP_KERNEL);
