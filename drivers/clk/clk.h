/*
 * linux/drivers/clk/clk.h
 *
 * Copyright (C) 2013 Samsung Electronics Co., Ltd.
 * Sylwester Nawrocki <s.nawrocki@samsung.com>
 *
 * This program is free software; you can redistribute it and/or modify
 * it under the terms of the GNU General Public License version 2 as
 * published by the Free Software Foundation.
 */

struct clk_hw;
struct clk_core;

#if defined(CONFIG_OF)
struct clk *__of_clk_get_from_provider(struct of_phandle_args *clkspec,
				       const char *dev_id, const char *con_id);
#endif

#ifdef CONFIG_COMMON_CLK
struct clk *__clk_create_clk(struct clk_hw *hw, const char *dev_id,
			     const char *con_id);
void __clk_free_clk(struct clk *clk);
<<<<<<< HEAD
=======
int __clk_get(struct clk *clk);
void __clk_put(struct clk *clk);
>>>>>>> 286cd8c7

/* Debugfs API to print the enabled clocks */
void clock_debug_print_enabled(void);
void clk_debug_print_hw(struct clk_core *clk, struct seq_file *f);

#else
/* All these casts to avoid ifdefs in clkdev... */
static inline struct clk *
__clk_create_clk(struct clk_hw *hw, const char *dev_id, const char *con_id)
{
	return (struct clk *)hw;
}
static inline void __clk_free_clk(struct clk *clk) { }
static struct clk_hw *__clk_get_hw(struct clk *clk)
{
	return (struct clk_hw *)clk;
}
static inline int __clk_get(struct clk *clk) { return 1; }
static inline void __clk_put(struct clk *clk) { }

#endif<|MERGE_RESOLUTION|>--- conflicted
+++ resolved
@@ -21,11 +21,8 @@
 struct clk *__clk_create_clk(struct clk_hw *hw, const char *dev_id,
 			     const char *con_id);
 void __clk_free_clk(struct clk *clk);
-<<<<<<< HEAD
-=======
 int __clk_get(struct clk *clk);
 void __clk_put(struct clk *clk);
->>>>>>> 286cd8c7
 
 /* Debugfs API to print the enabled clocks */
 void clock_debug_print_enabled(void);
