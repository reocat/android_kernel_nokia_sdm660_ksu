--- conflicted
+++ resolved
@@ -127,14 +127,9 @@
 		u8 clk_gate_flags, spinlock_t *lock)
 {
 	struct clk_gate *gate;
-<<<<<<< HEAD
-	struct clk *clk;
-	struct clk_init_data init = {};
-=======
 	struct clk_hw *hw;
 	struct clk_init_data init = {};
 	int ret;
->>>>>>> 286cd8c7
 
 	if (clk_gate_flags & CLK_GATE_HIWORD_MASK) {
 		if (bit_idx > 15) {
