--- conflicted
+++ resolved
@@ -218,11 +218,7 @@
 			struct clk_hw *gate_hw, const struct clk_ops *gate_ops,
 			unsigned long flags)
 {
-<<<<<<< HEAD
-	struct clk *clk;
-=======
 	struct clk_hw *hw;
->>>>>>> 286cd8c7
 	struct clk_init_data init = {};
 	struct clk_composite *composite;
 	struct clk_ops *clk_composite_ops;
