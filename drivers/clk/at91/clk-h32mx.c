--- conflicted
+++ resolved
@@ -113,13 +113,8 @@
 	h32mxclk->hw.init = &init;
 	h32mxclk->regmap = regmap;
 
-<<<<<<< HEAD
-	clk = clk_register(NULL, &h32mxclk->hw);
-	if (IS_ERR(clk)) {
-=======
 	ret = clk_hw_register(NULL, &h32mxclk->hw);
 	if (ret) {
->>>>>>> 286cd8c7
 		kfree(h32mxclk);
 		return;
 	}
