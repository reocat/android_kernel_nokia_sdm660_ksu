/*
 * Copyright (C) 2012 Sascha Hauer, Pengutronix <s.hauer@pengutronix.de>
 *
 * This program is free software; you can redistribute it and/or modify
 * it under the terms of the GNU General Public License version 2 as
 * published by the Free Software Foundation.
 *
 */
#include <linux/mm.h>
#include <linux/delay.h>
#include <linux/clk.h>
#include <linux/io.h>
#include <linux/clkdev.h>
#include <linux/of.h>
#include <linux/err.h>
#include <soc/imx/revision.h>
#include <soc/imx/timer.h>
#include <asm/irq.h>

#include "clk.h"

#define MX35_CCM_BASE_ADDR	0x53f80000
#define MX35_GPT1_BASE_ADDR	0x53f90000
#define MX35_INT_GPT		(NR_IRQS_LEGACY + 29)

#define MXC_CCM_PDR0		0x04
#define MX35_CCM_PDR2		0x0c
#define MX35_CCM_PDR3		0x10
#define MX35_CCM_PDR4		0x14
#define MX35_CCM_MPCTL		0x1c
#define MX35_CCM_PPCTL		0x20
#define MX35_CCM_CGR0		0x2c
#define MX35_CCM_CGR1		0x30
#define MX35_CCM_CGR2		0x34
#define MX35_CCM_CGR3		0x38

struct arm_ahb_div {
	unsigned char arm, ahb, sel;
};

static struct arm_ahb_div clk_consumer[] = {
	{ .arm = 1, .ahb = 4, .sel = 0},
	{ .arm = 1, .ahb = 3, .sel = 1},
	{ .arm = 2, .ahb = 2, .sel = 0},
	{ .arm = 0, .ahb = 0, .sel = 0},
	{ .arm = 0, .ahb = 0, .sel = 0},
	{ .arm = 0, .ahb = 0, .sel = 0},
	{ .arm = 4, .ahb = 1, .sel = 0},
	{ .arm = 1, .ahb = 5, .sel = 0},
	{ .arm = 1, .ahb = 8, .sel = 0},
	{ .arm = 1, .ahb = 6, .sel = 1},
	{ .arm = 2, .ahb = 4, .sel = 0},
	{ .arm = 0, .ahb = 0, .sel = 0},
	{ .arm = 0, .ahb = 0, .sel = 0},
	{ .arm = 0, .ahb = 0, .sel = 0},
	{ .arm = 4, .ahb = 2, .sel = 0},
	{ .arm = 0, .ahb = 0, .sel = 0},
};

static char hsp_div_532[] = { 4, 8, 3, 0 };
static char hsp_div_400[] = { 3, 6, 3, 0 };

static struct clk_onecell_data clk_data;

static const char *std_sel[] = {"ppll", "arm"};
static const char *ipg_per_sel[] = {"ahb_per_div", "arm_per_div"};

enum mx35_clks {
<<<<<<< HEAD
	ckih, mpll, ppll, mpll_075, arm, hsp, hsp_div, hsp_sel, ahb, ipg,
	arm_per_div, ahb_per_div, ipg_per, uart_sel, uart_div, esdhc_sel,
	esdhc1_div, esdhc2_div, esdhc3_div, spdif_sel, spdif_div_pre,
	spdif_div_post, ssi_sel, ssi1_div_pre, ssi1_div_post, ssi2_div_pre,
	ssi2_div_post, usb_sel, usb_div, nfc_div, asrc_gate, pata_gate,
	audmux_gate, can1_gate, can2_gate, cspi1_gate, cspi2_gate, ect_gate,
	edio_gate, emi_gate, epit1_gate, epit2_gate, esai_gate, esdhc1_gate,
	esdhc2_gate, esdhc3_gate, fec_gate, gpio1_gate, gpio2_gate, gpio3_gate,
	gpt_gate, i2c1_gate, i2c2_gate, i2c3_gate, iomuxc_gate, ipu_gate,
	kpp_gate, mlb_gate, mshc_gate, owire_gate, pwm_gate, rngc_gate,
	rtc_gate, rtic_gate, scc_gate, sdma_gate, spba_gate, spdif_gate,
	ssi1_gate, ssi2_gate, uart1_gate, uart2_gate, uart3_gate, usbotg_gate,
	wdog_gate, max_gate, admux_gate, csi_gate, csi_div, csi_sel, iim_gate,
	gpu2d_gate, ckil, clk_max
=======
	/*  0 */ ckih, mpll, ppll, mpll_075, arm, hsp, hsp_div, hsp_sel, ahb,
	/*  9 */ ipg, arm_per_div, ahb_per_div, ipg_per, uart_sel, uart_div,
	/* 15 */ esdhc_sel, esdhc1_div, esdhc2_div, esdhc3_div, spdif_sel,
	/* 20 */ spdif_div_pre, spdif_div_post, ssi_sel, ssi1_div_pre,
	/* 24 */ ssi1_div_post, ssi2_div_pre, ssi2_div_post, usb_sel, usb_div,
	/* 29 */ nfc_div, asrc_gate, pata_gate, audmux_gate, can1_gate,
	/* 34 */ can2_gate, cspi1_gate, cspi2_gate, ect_gate, edio_gate,
	/* 39 */ emi_gate, epit1_gate, epit2_gate, esai_gate, esdhc1_gate,
	/* 44 */ esdhc2_gate, esdhc3_gate, fec_gate, gpio1_gate, gpio2_gate,
	/* 49 */ gpio3_gate, gpt_gate, i2c1_gate, i2c2_gate, i2c3_gate,
	/* 54 */ iomuxc_gate, ipu_gate, kpp_gate, mlb_gate, mshc_gate,
	/* 59 */ owire_gate, pwm_gate, rngc_gate, rtc_gate, rtic_gate, scc_gate,
	/* 65 */ sdma_gate, spba_gate, spdif_gate, ssi1_gate, ssi2_gate,
	/* 70 */ uart1_gate, uart2_gate, uart3_gate, usbotg_gate, wdog_gate,
	/* 75 */ max_gate, admux_gate, csi_gate, csi_div, csi_sel, iim_gate,
	/* 81 */ gpu2d_gate, ckil, clk_max
>>>>>>> 286cd8c7
};

static struct clk *clk[clk_max];

static struct clk ** const uart_clks[] __initconst = {
	&clk[ipg],
	&clk[uart1_gate],
	&clk[uart2_gate],
	&clk[uart3_gate],
	NULL
};

static void __init _mx35_clocks_init(void)
{
	void __iomem *base;
	u32 pdr0, consumer_sel, hsp_sel;
	struct arm_ahb_div *aad;
	unsigned char *hsp_div;

	base = ioremap(MX35_CCM_BASE_ADDR, SZ_4K);
	BUG_ON(!base);

	pdr0 = __raw_readl(base + MXC_CCM_PDR0);
	consumer_sel = (pdr0 >> 16) & 0xf;
	aad = &clk_consumer[consumer_sel];
	if (!aad->arm) {
		pr_err("i.MX35 clk: illegal consumer mux selection 0x%x\n", consumer_sel);
		/*
		 * We are basically stuck. Continue with a default entry and hope we
		 * get far enough to actually show the above message
		 */
		aad = &clk_consumer[0];
	}

	clk[ckih] = imx_clk_fixed("ckih", 24000000);
	clk[ckil] = imx_clk_fixed("ckil", 32768);
	clk[mpll] = imx_clk_pllv1(IMX_PLLV1_IMX35, "mpll", "ckih", base + MX35_CCM_MPCTL);
	clk[ppll] = imx_clk_pllv1(IMX_PLLV1_IMX35, "ppll", "ckih", base + MX35_CCM_PPCTL);

	clk[mpll] = imx_clk_fixed_factor("mpll_075", "mpll", 3, 4);

	if (aad->sel)
		clk[arm] = imx_clk_fixed_factor("arm", "mpll_075", 1, aad->arm);
	else
		clk[arm] = imx_clk_fixed_factor("arm", "mpll", 1, aad->arm);

	if (clk_get_rate(clk[arm]) > 400000000)
		hsp_div = hsp_div_532;
	else
		hsp_div = hsp_div_400;

	hsp_sel = (pdr0 >> 20) & 0x3;
	if (!hsp_div[hsp_sel]) {
		pr_err("i.MX35 clk: illegal hsp clk selection 0x%x\n", hsp_sel);
		hsp_sel = 0;
	}

	clk[hsp] = imx_clk_fixed_factor("hsp", "arm", 1, hsp_div[hsp_sel]);

	clk[ahb] = imx_clk_fixed_factor("ahb", "arm", 1, aad->ahb);
	clk[ipg] = imx_clk_fixed_factor("ipg", "ahb", 1, 2);

	clk[arm_per_div] = imx_clk_divider("arm_per_div", "arm", base + MX35_CCM_PDR4, 16, 6);
	clk[ahb_per_div] = imx_clk_divider("ahb_per_div", "ahb", base + MXC_CCM_PDR0, 12, 3);
	clk[ipg_per] = imx_clk_mux("ipg_per", base + MXC_CCM_PDR0, 26, 1, ipg_per_sel, ARRAY_SIZE(ipg_per_sel));

	clk[uart_sel] = imx_clk_mux("uart_sel", base + MX35_CCM_PDR3, 14, 1, std_sel, ARRAY_SIZE(std_sel));
	clk[uart_div] = imx_clk_divider("uart_div", "uart_sel", base + MX35_CCM_PDR4, 10, 6);

	clk[esdhc_sel] = imx_clk_mux("esdhc_sel", base + MX35_CCM_PDR4, 9, 1, std_sel, ARRAY_SIZE(std_sel));
	clk[esdhc1_div] = imx_clk_divider("esdhc1_div", "esdhc_sel", base + MX35_CCM_PDR3, 0, 6);
	clk[esdhc2_div] = imx_clk_divider("esdhc2_div", "esdhc_sel", base + MX35_CCM_PDR3, 8, 6);
	clk[esdhc3_div] = imx_clk_divider("esdhc3_div", "esdhc_sel", base + MX35_CCM_PDR3, 16, 6);

	clk[spdif_sel] = imx_clk_mux("spdif_sel", base + MX35_CCM_PDR3, 22, 1, std_sel, ARRAY_SIZE(std_sel));
	clk[spdif_div_pre] = imx_clk_divider("spdif_div_pre", "spdif_sel", base + MX35_CCM_PDR3, 29, 3); /* divide by 1 not allowed */ 
	clk[spdif_div_post] = imx_clk_divider("spdif_div_post", "spdif_div_pre", base + MX35_CCM_PDR3, 23, 6);

	clk[ssi_sel] = imx_clk_mux("ssi_sel", base + MX35_CCM_PDR2, 6, 1, std_sel, ARRAY_SIZE(std_sel));
	clk[ssi1_div_pre] = imx_clk_divider("ssi1_div_pre", "ssi_sel", base + MX35_CCM_PDR2, 24, 3);
	clk[ssi1_div_post] = imx_clk_divider("ssi1_div_post", "ssi1_div_pre", base + MX35_CCM_PDR2, 0, 6);
	clk[ssi2_div_pre] = imx_clk_divider("ssi2_div_pre", "ssi_sel", base + MX35_CCM_PDR2, 27, 3);
	clk[ssi2_div_post] = imx_clk_divider("ssi2_div_post", "ssi2_div_pre", base + MX35_CCM_PDR2, 8, 6);

	clk[usb_sel] = imx_clk_mux("usb_sel", base + MX35_CCM_PDR4, 9, 1, std_sel, ARRAY_SIZE(std_sel));
	clk[usb_div] = imx_clk_divider("usb_div", "usb_sel", base + MX35_CCM_PDR4, 22, 6);

	clk[nfc_div] = imx_clk_divider("nfc_div", "ahb", base + MX35_CCM_PDR4, 28, 4);

	clk[csi_sel] = imx_clk_mux("csi_sel", base + MX35_CCM_PDR2, 7, 1, std_sel, ARRAY_SIZE(std_sel));
	clk[csi_div] = imx_clk_divider("csi_div", "csi_sel", base + MX35_CCM_PDR2, 16, 6);

	clk[asrc_gate] = imx_clk_gate2("asrc_gate", "ipg", base + MX35_CCM_CGR0,  0);
	clk[pata_gate] = imx_clk_gate2("pata_gate", "ipg", base + MX35_CCM_CGR0,  2);
	clk[audmux_gate] = imx_clk_gate2("audmux_gate", "ipg", base + MX35_CCM_CGR0,  4);
	clk[can1_gate] = imx_clk_gate2("can1_gate", "ipg", base + MX35_CCM_CGR0,  6);
	clk[can2_gate] = imx_clk_gate2("can2_gate", "ipg", base + MX35_CCM_CGR0,  8);
	clk[cspi1_gate] = imx_clk_gate2("cspi1_gate", "ipg", base + MX35_CCM_CGR0, 10);
	clk[cspi2_gate] = imx_clk_gate2("cspi2_gate", "ipg", base + MX35_CCM_CGR0, 12);
	clk[ect_gate] = imx_clk_gate2("ect_gate", "ipg", base + MX35_CCM_CGR0, 14);
	clk[edio_gate] = imx_clk_gate2("edio_gate",   "ipg", base + MX35_CCM_CGR0, 16);
	clk[emi_gate] = imx_clk_gate2("emi_gate", "ipg", base + MX35_CCM_CGR0, 18);
	clk[epit1_gate] = imx_clk_gate2("epit1_gate", "ipg", base + MX35_CCM_CGR0, 20);
	clk[epit2_gate] = imx_clk_gate2("epit2_gate", "ipg", base + MX35_CCM_CGR0, 22);
	clk[esai_gate] = imx_clk_gate2("esai_gate",   "ipg", base + MX35_CCM_CGR0, 24);
	clk[esdhc1_gate] = imx_clk_gate2("esdhc1_gate", "esdhc1_div", base + MX35_CCM_CGR0, 26);
	clk[esdhc2_gate] = imx_clk_gate2("esdhc2_gate", "esdhc2_div", base + MX35_CCM_CGR0, 28);
	clk[esdhc3_gate] = imx_clk_gate2("esdhc3_gate", "esdhc3_div", base + MX35_CCM_CGR0, 30);

	clk[fec_gate] = imx_clk_gate2("fec_gate", "ipg", base + MX35_CCM_CGR1,  0);
	clk[gpio1_gate] = imx_clk_gate2("gpio1_gate", "ipg", base + MX35_CCM_CGR1,  2);
	clk[gpio2_gate] = imx_clk_gate2("gpio2_gate", "ipg", base + MX35_CCM_CGR1,  4);
	clk[gpio3_gate] = imx_clk_gate2("gpio3_gate", "ipg", base + MX35_CCM_CGR1,  6);
	clk[gpt_gate] = imx_clk_gate2("gpt_gate", "ipg", base + MX35_CCM_CGR1,  8);
	clk[i2c1_gate] = imx_clk_gate2("i2c1_gate", "ipg_per", base + MX35_CCM_CGR1, 10);
	clk[i2c2_gate] = imx_clk_gate2("i2c2_gate", "ipg_per", base + MX35_CCM_CGR1, 12);
	clk[i2c3_gate] = imx_clk_gate2("i2c3_gate", "ipg_per", base + MX35_CCM_CGR1, 14);
	clk[iomuxc_gate] = imx_clk_gate2("iomuxc_gate", "ipg", base + MX35_CCM_CGR1, 16);
	clk[ipu_gate] = imx_clk_gate2("ipu_gate", "hsp", base + MX35_CCM_CGR1, 18);
	clk[kpp_gate] = imx_clk_gate2("kpp_gate", "ipg", base + MX35_CCM_CGR1, 20);
	clk[mlb_gate] = imx_clk_gate2("mlb_gate", "ahb", base + MX35_CCM_CGR1, 22);
	clk[mshc_gate] = imx_clk_gate2("mshc_gate", "dummy", base + MX35_CCM_CGR1, 24);
	clk[owire_gate] = imx_clk_gate2("owire_gate", "ipg_per", base + MX35_CCM_CGR1, 26);
	clk[pwm_gate] = imx_clk_gate2("pwm_gate", "ipg_per", base + MX35_CCM_CGR1, 28);
	clk[rngc_gate] = imx_clk_gate2("rngc_gate", "ipg", base + MX35_CCM_CGR1, 30);

	clk[rtc_gate] = imx_clk_gate2("rtc_gate", "ipg", base + MX35_CCM_CGR2,  0);
	clk[rtic_gate] = imx_clk_gate2("rtic_gate", "ahb", base + MX35_CCM_CGR2,  2);
	clk[scc_gate] = imx_clk_gate2("scc_gate", "ipg", base + MX35_CCM_CGR2,  4);
	clk[sdma_gate] = imx_clk_gate2("sdma_gate", "ahb", base + MX35_CCM_CGR2,  6);
	clk[spba_gate] = imx_clk_gate2("spba_gate", "ipg", base + MX35_CCM_CGR2,  8);
	clk[spdif_gate] = imx_clk_gate2("spdif_gate", "spdif_div_post", base + MX35_CCM_CGR2, 10);
	clk[ssi1_gate] = imx_clk_gate2("ssi1_gate", "ssi1_div_post", base + MX35_CCM_CGR2, 12);
	clk[ssi2_gate] = imx_clk_gate2("ssi2_gate", "ssi2_div_post", base + MX35_CCM_CGR2, 14);
	clk[uart1_gate] = imx_clk_gate2("uart1_gate", "uart_div", base + MX35_CCM_CGR2, 16);
	clk[uart2_gate] = imx_clk_gate2("uart2_gate", "uart_div", base + MX35_CCM_CGR2, 18);
	clk[uart3_gate] = imx_clk_gate2("uart3_gate", "uart_div", base + MX35_CCM_CGR2, 20);
	clk[usbotg_gate] = imx_clk_gate2("usbotg_gate", "ahb", base + MX35_CCM_CGR2, 22);
	clk[wdog_gate] = imx_clk_gate2("wdog_gate", "ipg", base + MX35_CCM_CGR2, 24);
	clk[max_gate] = imx_clk_gate2("max_gate", "dummy", base + MX35_CCM_CGR2, 26);
	clk[admux_gate] = imx_clk_gate2("admux_gate", "ipg", base + MX35_CCM_CGR2, 30);

	clk[csi_gate] = imx_clk_gate2("csi_gate", "csi_div", base + MX35_CCM_CGR3,  0);
	clk[iim_gate] = imx_clk_gate2("iim_gate", "ipg", base + MX35_CCM_CGR3,  2);
	clk[gpu2d_gate] = imx_clk_gate2("gpu2d_gate", "ahb", base + MX35_CCM_CGR3,  4);

	imx_check_clocks(clk, ARRAY_SIZE(clk));

	clk_prepare_enable(clk[spba_gate]);
	clk_prepare_enable(clk[gpio1_gate]);
	clk_prepare_enable(clk[gpio2_gate]);
	clk_prepare_enable(clk[gpio3_gate]);
	clk_prepare_enable(clk[iim_gate]);
	clk_prepare_enable(clk[emi_gate]);
	clk_prepare_enable(clk[max_gate]);
	clk_prepare_enable(clk[iomuxc_gate]);

	/*
	 * SCC is needed to boot via mmc after a watchdog reset. The clock code
	 * before conversion to common clk also enabled UART1 (which isn't
	 * handled here and not needed for mmc) and IIM (which is enabled
	 * unconditionally above).
	 */
	clk_prepare_enable(clk[scc_gate]);

	imx_register_uart_clocks(uart_clks);

	imx_print_silicon_rev("i.MX35", mx35_revision());
}

int __init mx35_clocks_init(void)
{
	_mx35_clocks_init();

	clk_register_clkdev(clk[pata_gate], NULL, "pata_imx");
	clk_register_clkdev(clk[can1_gate], NULL, "flexcan.0");
	clk_register_clkdev(clk[can2_gate], NULL, "flexcan.1");
	clk_register_clkdev(clk[cspi1_gate], "per", "imx35-cspi.0");
	clk_register_clkdev(clk[cspi1_gate], "ipg", "imx35-cspi.0");
	clk_register_clkdev(clk[cspi2_gate], "per", "imx35-cspi.1");
	clk_register_clkdev(clk[cspi2_gate], "ipg", "imx35-cspi.1");
	clk_register_clkdev(clk[epit1_gate], NULL, "imx-epit.0");
	clk_register_clkdev(clk[epit2_gate], NULL, "imx-epit.1");
	clk_register_clkdev(clk[esdhc1_gate], "per", "sdhci-esdhc-imx35.0");
	clk_register_clkdev(clk[ipg], "ipg", "sdhci-esdhc-imx35.0");
	clk_register_clkdev(clk[ahb], "ahb", "sdhci-esdhc-imx35.0");
	clk_register_clkdev(clk[esdhc2_gate], "per", "sdhci-esdhc-imx35.1");
	clk_register_clkdev(clk[ipg], "ipg", "sdhci-esdhc-imx35.1");
	clk_register_clkdev(clk[ahb], "ahb", "sdhci-esdhc-imx35.1");
	clk_register_clkdev(clk[esdhc3_gate], "per", "sdhci-esdhc-imx35.2");
	clk_register_clkdev(clk[ipg], "ipg", "sdhci-esdhc-imx35.2");
	clk_register_clkdev(clk[ahb], "ahb", "sdhci-esdhc-imx35.2");
	/* i.mx35 has the i.mx27 type fec */
	clk_register_clkdev(clk[fec_gate], NULL, "imx27-fec.0");
	clk_register_clkdev(clk[gpt_gate], "per", "imx-gpt.0");
	clk_register_clkdev(clk[ipg], "ipg", "imx-gpt.0");
	clk_register_clkdev(clk[i2c1_gate], NULL, "imx21-i2c.0");
	clk_register_clkdev(clk[i2c2_gate], NULL, "imx21-i2c.1");
	clk_register_clkdev(clk[i2c3_gate], NULL, "imx21-i2c.2");
	clk_register_clkdev(clk[ipu_gate], NULL, "ipu-core");
	clk_register_clkdev(clk[ipu_gate], NULL, "mx3_sdc_fb");
	clk_register_clkdev(clk[kpp_gate], NULL, "imx-keypad");
	clk_register_clkdev(clk[owire_gate], NULL, "mxc_w1");
	clk_register_clkdev(clk[sdma_gate], NULL, "imx35-sdma");
	clk_register_clkdev(clk[ssi1_gate], NULL, "imx-ssi.0");
	clk_register_clkdev(clk[ssi2_gate], NULL, "imx-ssi.1");
	/* i.mx35 has the i.mx21 type uart */
	clk_register_clkdev(clk[uart1_gate], "per", "imx21-uart.0");
	clk_register_clkdev(clk[ipg], "ipg", "imx21-uart.0");
	clk_register_clkdev(clk[uart2_gate], "per", "imx21-uart.1");
	clk_register_clkdev(clk[ipg], "ipg", "imx21-uart.1");
	clk_register_clkdev(clk[uart3_gate], "per", "imx21-uart.2");
	clk_register_clkdev(clk[ipg], "ipg", "imx21-uart.2");
	/* i.mx35 has the i.mx21 type rtc */
	clk_register_clkdev(clk[ckil], "ref", "imx21-rtc");
	clk_register_clkdev(clk[rtc_gate], "ipg", "imx21-rtc");
	clk_register_clkdev(clk[usb_div], "per", "mxc-ehci.0");
	clk_register_clkdev(clk[ipg], "ipg", "mxc-ehci.0");
	clk_register_clkdev(clk[usbotg_gate], "ahb", "mxc-ehci.0");
	clk_register_clkdev(clk[usb_div], "per", "mxc-ehci.1");
	clk_register_clkdev(clk[ipg], "ipg", "mxc-ehci.1");
	clk_register_clkdev(clk[usbotg_gate], "ahb", "mxc-ehci.1");
	clk_register_clkdev(clk[usb_div], "per", "mxc-ehci.2");
	clk_register_clkdev(clk[ipg], "ipg", "mxc-ehci.2");
	clk_register_clkdev(clk[usbotg_gate], "ahb", "mxc-ehci.2");
	clk_register_clkdev(clk[usb_div], "per", "imx-udc-mx27");
	clk_register_clkdev(clk[ipg], "ipg", "imx-udc-mx27");
	clk_register_clkdev(clk[usbotg_gate], "ahb", "imx-udc-mx27");
	clk_register_clkdev(clk[wdog_gate], NULL, "imx2-wdt.0");
	clk_register_clkdev(clk[nfc_div], NULL, "imx25-nand.0");
	clk_register_clkdev(clk[csi_gate], NULL, "mx3-camera.0");
	clk_register_clkdev(clk[admux_gate], "audmux", NULL);

	mxc_timer_init(MX35_GPT1_BASE_ADDR, MX35_INT_GPT, GPT_TYPE_IMX31);

	return 0;
}

static void __init mx35_clocks_init_dt(struct device_node *ccm_node)
{
	_mx35_clocks_init();

	clk_data.clks = clk;
	clk_data.clk_num = ARRAY_SIZE(clk);
	of_clk_add_provider(ccm_node, of_clk_src_onecell_get, &clk_data);
}
CLK_OF_DECLARE(imx35, "fsl,imx35-ccm", mx35_clocks_init_dt);<|MERGE_RESOLUTION|>--- conflicted
+++ resolved
@@ -66,22 +66,6 @@
 static const char *ipg_per_sel[] = {"ahb_per_div", "arm_per_div"};
 
 enum mx35_clks {
-<<<<<<< HEAD
-	ckih, mpll, ppll, mpll_075, arm, hsp, hsp_div, hsp_sel, ahb, ipg,
-	arm_per_div, ahb_per_div, ipg_per, uart_sel, uart_div, esdhc_sel,
-	esdhc1_div, esdhc2_div, esdhc3_div, spdif_sel, spdif_div_pre,
-	spdif_div_post, ssi_sel, ssi1_div_pre, ssi1_div_post, ssi2_div_pre,
-	ssi2_div_post, usb_sel, usb_div, nfc_div, asrc_gate, pata_gate,
-	audmux_gate, can1_gate, can2_gate, cspi1_gate, cspi2_gate, ect_gate,
-	edio_gate, emi_gate, epit1_gate, epit2_gate, esai_gate, esdhc1_gate,
-	esdhc2_gate, esdhc3_gate, fec_gate, gpio1_gate, gpio2_gate, gpio3_gate,
-	gpt_gate, i2c1_gate, i2c2_gate, i2c3_gate, iomuxc_gate, ipu_gate,
-	kpp_gate, mlb_gate, mshc_gate, owire_gate, pwm_gate, rngc_gate,
-	rtc_gate, rtic_gate, scc_gate, sdma_gate, spba_gate, spdif_gate,
-	ssi1_gate, ssi2_gate, uart1_gate, uart2_gate, uart3_gate, usbotg_gate,
-	wdog_gate, max_gate, admux_gate, csi_gate, csi_div, csi_sel, iim_gate,
-	gpu2d_gate, ckil, clk_max
-=======
 	/*  0 */ ckih, mpll, ppll, mpll_075, arm, hsp, hsp_div, hsp_sel, ahb,
 	/*  9 */ ipg, arm_per_div, ahb_per_div, ipg_per, uart_sel, uart_div,
 	/* 15 */ esdhc_sel, esdhc1_div, esdhc2_div, esdhc3_div, spdif_sel,
@@ -98,7 +82,6 @@
 	/* 70 */ uart1_gate, uart2_gate, uart3_gate, usbotg_gate, wdog_gate,
 	/* 75 */ max_gate, admux_gate, csi_gate, csi_div, csi_sel, iim_gate,
 	/* 81 */ gpu2d_gate, ckil, clk_max
->>>>>>> 286cd8c7
 };
 
 static struct clk *clk[clk_max];
