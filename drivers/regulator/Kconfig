--- conflicted
+++ resolved
@@ -461,16 +461,6 @@
 	  regulator via I2C bus. The provided regulator is suitable
 	  for PXA27x chips to control VCC_CORE and VCC_USIM voltages.
 
-<<<<<<< HEAD
-config REGULATOR_MAX20010
-	tristate "Maxim MAX20010 regulator support"
-	depends on I2C
-	help
-	  This driver supports the Maxim MAX20010 switching voltage regulator
-	  (buck converter). The regulator is controlled using an I2C interface
-	  and supports 2 programmable voltage ranges from 0.5V to 1.27V in 10mV
-	  steps and 0.625V to 1.5875V in 12.5mV steps.
-=======
 config REGULATOR_MAX77620
 	tristate "Maxim 77620/MAX20024 voltage regulator"
 	depends on MFD_MAX77620
@@ -479,7 +469,6 @@
 	  via I2C bus. The provided regulator is suitable for Tegra
 	  chip to control Step-Down DC-DC and LDOs. Say Y here to
 	  enable the regulator driver.
->>>>>>> 286cd8c7
 
 config REGULATOR_MAX8649
 	tristate "Maxim 8649 voltage regulator"
@@ -1087,67 +1076,6 @@
 	  This driver provides support for the voltage regulators on the
 	  WM8994 CODEC.
 
-<<<<<<< HEAD
-config REGULATOR_RPM_SMD
-	bool "RPM SMD regulator driver"
-	depends on OF
-	depends on MSM_RPM_SMD
-	help
-	  Compile in support for the RPM SMD regulator driver which is used for
-	  setting voltages and other parameters of the various power rails
-	  supplied by some Qualcomm PMICs. The RPM SMD regulator driver should
-	  be used on systems which contain an RPM which communicates with the
-	  application processor over SMD.
-
-config REGULATOR_QPNP
-	tristate "Qualcomm Technologies, Inc. QPNP regulator support"
-	depends on SPMI
-	help
-	  This driver supports voltage regulators in Qualcomm Technologies, Inc.
-	  PMIC chips which comply with QPNP.  QPNP is a SPMI based PMIC
-	  implementation.  These chips provide several different varieties of
-	  LDO and switching regulators.  They also provide voltage switches and
-	  boost regulators.
-
-config REGULATOR_QPNP_LABIBB
-	tristate "Qualcomm Technologies, Inc. QPNP LAB/IBB regulator support"
-	depends on SPMI
-	help
-	  This driver supports voltage regulators in Qualcomm Technologies, Inc.
-	  PMIC chips which comply with QPNP LAB/IBB regulators. QPNP LAB and IBB
-	  are SPMI based PMIC implementations. LAB regulator can be used as a
-	  regular positive boost regulator. IBB can be used as a regular
-	  negative boost regulator. LAB/IBB regulators can also be used
-	  together for LCD or AMOLED.
-
-config REGULATOR_QPNP_LCDB
-	tristate "Qualcomm Technologies, Inc. QPNP LCDB support"
-	depends on SPMI
-	help
-	  Supports the LCDB module in the Qualcomm Technologies, Inc.
-	  QPNP PMICs. Exposes regulators to control the positive and
-	  negative voltage bias for the LCD display panel. It also
-	  allows configurability for the various bias-voltage parameters.
-
-config REGULATOR_QPNP_OLEDB
-	tristate "Qualcomm Technologies, Inc. QPNP OLEDB regulator support"
-	depends on SPMI
-	help
-	  This driver supports the OLEDB (AVDD bias) signal for AMOLED panel in
-	  Qualcomm Technologies, Inc. QPNP PMICs. It exposes the OLED voltage
-	  configuration via the regulator framework. The configurable range of
-	  this bias is 5 V to 8.1 V.
-
-config REGULATOR_SPM
-	bool "SPM regulator driver"
-	depends on SPMI
-	help
-	  Enable support for the SPM regulator driver which is used for
-	  setting voltages of processor supply regulators via the SPM module
-	  found inside of Qualcomm Technologies (QTI) chips.  The SPM regulator
-	  driver can be used on QTI SoCs where the APSS processor cores are
-	  supplied by their own PMIC regulator.
-=======
 config REGULATOR_MEM_ACC
 	tristate "QTI Memory accelerator regulator driver"
 	help
@@ -1155,7 +1083,6 @@
 	  Qualcomm Technologies, Inc. (QTI) chips. The accelerator
 	  controls delays applied for memory accesses.  This driver
 	  configures the power-mode(corner) for the memory accelerator.
->>>>>>> 286cd8c7
 
 config REGULATOR_CPR
 	bool "RBCPR regulator driver for APC"
@@ -1167,18 +1094,6 @@
 	  to voltage value before writing to a voltage regulator API, such as
 	  that provided by spm-regulator driver.
 
-<<<<<<< HEAD
-config REGULATOR_CPR2_GFX
-	bool "RBCPR regulator driver for GFX"
-	depends on OF
-	help
-	  This driver supports the CPR (core power reduction) controller for the
-	  graphics (GFX) rail. The GFX CPR2 controller monitors the graphics voltage
-	  requirements. This driver reads initial voltage values out of hardware
-	  fuses and CPR target quotient values out of device tree.
-
-=======
->>>>>>> 286cd8c7
 config REGULATOR_CPR3
 	bool "CPR3 regulator core support"
 	help
@@ -1192,55 +1107,17 @@
 	  or decrease requests all the way to the PMIC without software
 	  involvement.
 
-<<<<<<< HEAD
-config REGULATOR_CPR3_HMSS
-	bool "CPR3 regulator for HMSS"
+config REGULATOR_CPR4_MMSS_LDO
+	bool "RBCPR3 regulator for MMSS LDO"
 	depends on OF
 	select REGULATOR_CPR3
 	help
-	  This driver supports Qualcomm Technologies, Inc. HMSS application
-	  processor specific features including memory array power mux (APM)
-	  switching, two CPR3 threads which monitor the two HMSS clusters that
-	  are both powered by a shared supply, and hardware closed-loop auto
-	  voltage stepping.  This driver reads both initial voltage and CPR
-	  target quotient values out of hardware fuses.
-
-config REGULATOR_CPR3_MMSS
-	bool "RBCPR3 regulator for MMSS"
-=======
-config REGULATOR_CPR4_MMSS_LDO
-	bool "RBCPR3 regulator for MMSS LDO"
->>>>>>> 286cd8c7
-	depends on OF
-	select REGULATOR_CPR3
-	help
 	  This driver supports Qualcomm Technologies, Inc. MMSS graphics
 	  processor specific features.  The MMSS CPR3 controller only uses one
-<<<<<<< HEAD
-	  thread to monitor the MMSS voltage requirements.  This driver reads
-	  initial voltage values out of hardware fuses and CPR target quotient
-	  values out of device tree.
-
-config REGULATOR_CPR4_APSS
-	bool "CPR4 regulator for APSS"
-	depends on OF
-	select REGULATOR_CPR3
-	help
-	  This driver supports Qualcomm Technologies, Inc. APSS application
-	  processor specific features including memory array power mux (APM)
-	  switching, one CPR4 thread which monitor the two APSS clusters that
-	  are both powered by a shared supply, hardware closed-loop auto
-	  voltage stepping, voltage adjustments based on online core count,
-	  voltage adjustments based on temperature readings, and voltage
-	  adjustments for performance boost mode. This driver reads both initial
-	  voltage and CPR target quotient values out of hardware fuses.
-
-=======
 	  thread to monitor the MMSS LDO voltage requirements. This driver reads
 	  initial voltage values out of hardware fuses and CPR target quotient
 	  values out of device tree.
 
->>>>>>> 286cd8c7
 config REGULATOR_CPRH_KBSS
 	bool "CPRH regulator for KBSS"
 	depends on OF
@@ -1252,46 +1129,6 @@
 	  independent voltage supplies. This driver reads both initial voltage
 	  and CPR target quotient values out of hardware fuses.
 
-<<<<<<< HEAD
-config REGULATOR_CPR4_MMSS_LDO
-	bool "RBCPR3 regulator for MMSS LDO"
-	depends on OF
-	select REGULATOR_CPR3
-	help
-	  This driver supports Qualcomm Technologies, Inc. MMSS graphics
-	  processor specific features.  The MMSS CPR3 controller only uses one
-	  thread to monitor the MMSS LDO voltage requirements. This driver reads
-	  initial voltage values out of hardware fuses and CPR target quotient
-	  values out of device tree.
-
-config REGULATOR_KRYO
-	bool "Kryo regulator driver"
-	depends on OF
-	help
-	  Some MSM designs have CPUs that can be directly powered from a common
-	  voltage rail via a Block Head Switch (BHS) or an LDO whose output
-	  voltage can be configured for use when certain power constraints are
-	  met.  Say yes to support management of LDO and BHS modes for the
-	  clusters in the CPU subsystem.
-
-config REGULATOR_MEM_ACC
-	tristate "QTI Memory accelerator regulator driver"
-	help
-	  Say y here to enable the memory accelerator driver for Qualcomm
-	  Technologies, Inc. (QTI) chips. The accelerator controls delays
-	  applied for memory accesses.  This driver configures the power-mode
-	  (corner) for the memory accelerator.
-
-config REGULATOR_PROXY_CONSUMER
-	bool "Boot time regulator proxy consumer support"
-	help
-	  This driver provides support for boot time regulator proxy requests.
-	  It can enforce a specified voltage range, set a minimum current,
-	  and/or keep a regulator enabled.  It is needed in circumstances where
-	  reducing one or more of these three quantities will cause hardware to
-	  stop working if performed before the driver managing the hardware has
-	  probed.
-=======
 config REGULATOR_REFGEN
 	tristate "Qualcomm Technologies, Inc. REFGEN regulator driver"
 	depends on OF
@@ -1340,21 +1177,10 @@
 	  found inside chips of Qualcomm Technologies Inc. The SPM regulator
 	  driver can be used on QTI SoCs where the APSS processor cores are
 	  supplied by their own PMIC regulator.
->>>>>>> 286cd8c7
 
 config REGULATOR_STUB
 	tristate "Stub Regulator"
 	help
-<<<<<<< HEAD
-	  This driver adds stub regulator support. The driver is absent of any
-	  real hardware based implementation. It allows for clients to register
-	  their regulator device constraints and use all of the standard
-	  regulator interfaces. This is useful for bringing up new platforms
-	  when the real hardware based implementation may not be yet available.
-	  Clients can use the real regulator device names with proper
-	  constraint checking while the real driver is being developed.
-
-=======
 	  This driver adds stub regulator support. It allows for consumers to
 	  request their regulator devices and to use all of the standard
 	  regulator functions. It is useful for bringing up new platforms when
@@ -1370,5 +1196,4 @@
 	  This driver controls PM8008 PMIC chip and the voltage
 	  regulators found in Qualcomm Technologies Inc. PM8008
 	  PMIC.
->>>>>>> 286cd8c7
 endif
