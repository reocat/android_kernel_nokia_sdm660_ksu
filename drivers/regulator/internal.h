/*
 * internal.h  --  Voltage/Current Regulator framework internal code
 *
 * Copyright 2007, 2008 Wolfson Microelectronics PLC.
 * Copyright 2008 SlimLogic Ltd.
 *
 * Author: Liam Girdwood <lrg@slimlogic.co.uk>
 *
 *  This program is free software; you can redistribute  it and/or modify it
 *  under  the terms of  the GNU General  Public License as published by the
 *  Free Software Foundation;  either version 2 of the  License, or (at your
 *  option) any later version.
 *
 */

#ifndef __REGULATOR_INTERNAL_H
#define __REGULATOR_INTERNAL_H

#include <linux/suspend.h>

#define REGULATOR_STATES_NUM	(PM_SUSPEND_MAX + 1)

struct regulator_voltage {
	int min_uV;
	int max_uV;
};

/*
 * struct regulator
 *
 * One for each consumer device.
 * @voltage - a voltage array for each state of runtime, i.e.:
 *            PM_SUSPEND_ON
 *            PM_SUSPEND_TO_IDLE
 *            PM_SUSPEND_STANDBY
 *            PM_SUSPEND_MEM
 *            PM_SUSPEND_MAX
 */
struct regulator {
	struct device *dev;
	struct list_head list;
	unsigned int always_on:1;
	unsigned int bypass:1;
	int uA_load;
<<<<<<< HEAD
	int min_uV;
	int max_uV;
	int enabled;
	char *supply_name;
=======
	struct regulator_voltage voltage[REGULATOR_STATES_NUM];
	int enabled;
	const char *supply_name;
>>>>>>> 286cd8c7
	struct device_attribute dev_attr;
	struct regulator_dev *rdev;
	struct dentry *debugfs;
};

extern struct class regulator_class;

static inline struct regulator_dev *dev_to_rdev(struct device *dev)
{
	return container_of(dev, struct regulator_dev, dev);
}

#ifdef CONFIG_OF
struct regulator_dev *of_find_regulator_by_node(struct device_node *np);
struct regulator_init_data *regulator_of_get_init_data(struct device *dev,
			         const struct regulator_desc *desc,
				 struct regulator_config *config,
				 struct device_node **node);

struct regulator_dev *of_parse_coupled_regulator(struct regulator_dev *rdev,
						 int index);

int of_get_n_coupled(struct regulator_dev *rdev);

bool of_check_coupling_data(struct regulator_dev *rdev);

#else
static inline struct regulator_dev *
of_find_regulator_by_node(struct device_node *np)
{
	return NULL;
}

static inline struct regulator_init_data *
regulator_of_get_init_data(struct device *dev,
			   const struct regulator_desc *desc,
			   struct regulator_config *config,
			   struct device_node **node)
{
	return NULL;
}

static inline struct regulator_dev *
of_parse_coupled_regulator(struct regulator_dev *rdev,
			   int index)
{
	return NULL;
}

static inline int of_get_n_coupled(struct regulator_dev *rdev)
{
	return 0;
}

static inline bool of_check_coupling_data(struct regulator_dev *rdev)
{
	return false;
}

#endif
enum regulator_get_type {
	NORMAL_GET,
	EXCLUSIVE_GET,
	OPTIONAL_GET,
	MAX_GET_TYPE
};

struct regulator *_regulator_get(struct device *dev, const char *id,
				 enum regulator_get_type get_type);
#endif<|MERGE_RESOLUTION|>--- conflicted
+++ resolved
@@ -42,16 +42,9 @@
 	unsigned int always_on:1;
 	unsigned int bypass:1;
 	int uA_load;
-<<<<<<< HEAD
-	int min_uV;
-	int max_uV;
-	int enabled;
-	char *supply_name;
-=======
 	struct regulator_voltage voltage[REGULATOR_STATES_NUM];
 	int enabled;
 	const char *supply_name;
->>>>>>> 286cd8c7
 	struct device_attribute dev_attr;
 	struct regulator_dev *rdev;
 	struct dentry *debugfs;
