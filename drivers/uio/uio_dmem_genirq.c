--- conflicted
+++ resolved
@@ -140,15 +140,8 @@
 			enable_irq(dev_info->irq);
 		spin_unlock_irqrestore(&priv->lock, flags);
 	} else {
-<<<<<<< HEAD
-		if (!test_and_set_bit(0, &priv->flags)) {
-			spin_unlock_irqrestore(&priv->lock, flags);
-			disable_irq(dev_info->irq);
-		}
-=======
 		if (!test_and_set_bit(0, &priv->flags))
 			disable_irq_nosync(dev_info->irq);
->>>>>>> 286cd8c7
 	}
 
 	return 0;
