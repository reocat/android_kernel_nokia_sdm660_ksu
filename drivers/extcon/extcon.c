/*
 * drivers/extcon/extcon.c - External Connector (extcon) framework.
 *
 * Copyright (C) 2015 Samsung Electronics
 * Author: Chanwoo Choi <cw00.choi@samsung.com>
 *
 * Copyright (C) 2012 Samsung Electronics
 * Author: Donggeun Kim <dg77.kim@samsung.com>
 * Author: MyungJoo Ham <myungjoo.ham@samsung.com>
 *
 * based on android/drivers/switch/switch_class.c
 * Copyright (C) 2008 Google, Inc.
 * Author: Mike Lockwood <lockwood@android.com>
 *
 * This software is licensed under the terms of the GNU General Public
 * License version 2, as published by the Free Software Foundation, and
 * may be copied, distributed, and modified under those terms.
 *
 * This program is distributed in the hope that it will be useful,
 * but WITHOUT ANY WARRANTY; without even the implied warranty of
 * MERCHANTABILITY or FITNESS FOR A PARTICULAR PURPOSE.  See the
 * GNU General Public License for more details.
 */

#include <linux/module.h>
#include <linux/types.h>
#include <linux/init.h>
#include <linux/device.h>
#include <linux/fs.h>
#include <linux/err.h>
#include <linux/of.h>
#include <linux/slab.h>
#include <linux/sysfs.h>

#include "extcon.h"

#define SUPPORTED_CABLE_MAX	32

static const struct __extcon_info {
	unsigned int type;
	unsigned int id;
	const char *name;

} extcon_info[] = {
	[EXTCON_NONE] = {
		.type = EXTCON_TYPE_MISC,
		.id = EXTCON_NONE,
		.name = "NONE",
	},

	/* USB external connector */
	[EXTCON_USB] = {
		.type = EXTCON_TYPE_USB,
		.id = EXTCON_USB,
		.name = "USB",
	},
	[EXTCON_USB_HOST] = {
		.type = EXTCON_TYPE_USB,
		.id = EXTCON_USB_HOST,
		.name = "USB-HOST",
	},

	/* Charging external connector */
	[EXTCON_CHG_USB_SDP] = {
		.type = EXTCON_TYPE_CHG | EXTCON_TYPE_USB,
		.id = EXTCON_CHG_USB_SDP,
		.name = "SDP",
	},
	[EXTCON_CHG_USB_DCP] = {
		.type = EXTCON_TYPE_CHG | EXTCON_TYPE_USB,
		.id = EXTCON_CHG_USB_DCP,
		.name = "DCP",
	},
	[EXTCON_CHG_USB_CDP] = {
		.type = EXTCON_TYPE_CHG | EXTCON_TYPE_USB,
		.id = EXTCON_CHG_USB_CDP,
		.name = "CDP",
	},
	[EXTCON_CHG_USB_ACA] = {
		.type = EXTCON_TYPE_CHG | EXTCON_TYPE_USB,
		.id = EXTCON_CHG_USB_ACA,
		.name = "ACA",
	},
	[EXTCON_CHG_USB_FAST] = {
		.type = EXTCON_TYPE_CHG | EXTCON_TYPE_USB,
		.id = EXTCON_CHG_USB_FAST,
		.name = "FAST-CHARGER",
	},
	[EXTCON_CHG_USB_SLOW] = {
		.type = EXTCON_TYPE_CHG | EXTCON_TYPE_USB,
		.id = EXTCON_CHG_USB_SLOW,
		.name = "SLOW-CHARGER",
	},
	[EXTCON_CHG_WPT] = {
		.type = EXTCON_TYPE_CHG,
		.id = EXTCON_CHG_WPT,
		.name = "WPT",
	},
	[EXTCON_CHG_USB_PD] = {
		.type = EXTCON_TYPE_CHG | EXTCON_TYPE_USB,
		.id = EXTCON_CHG_USB_PD,
		.name = "PD",
	},

	/* Jack external connector */
	[EXTCON_JACK_MICROPHONE] = {
		.type = EXTCON_TYPE_JACK,
		.id = EXTCON_JACK_MICROPHONE,
		.name = "MICROPHONE",
	},
	[EXTCON_JACK_HEADPHONE] = {
		.type = EXTCON_TYPE_JACK,
		.id = EXTCON_JACK_HEADPHONE,
		.name = "HEADPHONE",
	},
	[EXTCON_JACK_LINE_IN] = {
		.type = EXTCON_TYPE_JACK,
		.id = EXTCON_JACK_LINE_IN,
		.name = "LINE-IN",
	},
	[EXTCON_JACK_LINE_OUT] = {
		.type = EXTCON_TYPE_JACK,
		.id = EXTCON_JACK_LINE_OUT,
		.name = "LINE-OUT",
	},
	[EXTCON_JACK_VIDEO_IN] = {
		.type = EXTCON_TYPE_JACK,
		.id = EXTCON_JACK_VIDEO_IN,
		.name = "VIDEO-IN",
	},
	[EXTCON_JACK_VIDEO_OUT] = {
		.type = EXTCON_TYPE_JACK,
		.id = EXTCON_JACK_VIDEO_OUT,
		.name = "VIDEO-OUT",
	},
	[EXTCON_JACK_SPDIF_IN] = {
		.type = EXTCON_TYPE_JACK,
		.id = EXTCON_JACK_SPDIF_IN,
		.name = "SPDIF-IN",
	},
	[EXTCON_JACK_SPDIF_OUT] = {
		.type = EXTCON_TYPE_JACK,
		.id = EXTCON_JACK_SPDIF_OUT,
		.name = "SPDIF-OUT",
	},

	/* connector orientation 0 - CC1, 1 - CC2 */
	[EXTCON_USB_CC]			= "USB-CC",

	/* connector speed 0 - High Speed, 1 - Super Speed */
	[EXTCON_USB_SPEED]		= "USB-SPEED",

	/* Display external connector */
	[EXTCON_DISP_HDMI] = {
		.type = EXTCON_TYPE_DISP,
		.id = EXTCON_DISP_HDMI,
		.name = "HDMI",
	},
	[EXTCON_DISP_MHL] = {
		.type = EXTCON_TYPE_DISP,
		.id = EXTCON_DISP_MHL,
		.name = "MHL",
	},
	[EXTCON_DISP_DVI] = {
		.type = EXTCON_TYPE_DISP,
		.id = EXTCON_DISP_DVI,
		.name = "DVI",
	},
	[EXTCON_DISP_VGA] = {
		.type = EXTCON_TYPE_DISP,
		.id = EXTCON_DISP_VGA,
		.name = "VGA",
	},
	[EXTCON_DISP_DP] = {
		.type = EXTCON_TYPE_DISP | EXTCON_TYPE_USB,
		.id = EXTCON_DISP_DP,
		.name = "DP",
	},
	[EXTCON_DISP_HMD] = {
		.type = EXTCON_TYPE_DISP | EXTCON_TYPE_USB,
		.id = EXTCON_DISP_HMD,
		.name = "HMD",
	},

	/* Miscellaneous external connector */
	[EXTCON_DOCK] = {
		.type = EXTCON_TYPE_MISC,
		.id = EXTCON_DOCK,
		.name = "DOCK",
	},
	[EXTCON_JIG] = {
		.type = EXTCON_TYPE_MISC,
		.id = EXTCON_JIG,
		.name = "JIG",
	},
	[EXTCON_MECHANICAL] = {
		.type = EXTCON_TYPE_MISC,
		.id = EXTCON_MECHANICAL,
		.name = "MECHANICAL",
	},

	{ /* sentinel */ }
};

/**
 * struct extcon_cable - An internal data for an external connector.
 * @edev:		the extcon device
 * @cable_index:	the index of this cable in the edev
 * @attr_g:		the attribute group for the cable
 * @attr_name:		"name" sysfs entry
 * @attr_state:		"state" sysfs entry
 * @attrs:		the array pointing to attr_name and attr_state for attr_g
 * @usb_propval:	the array of USB connector properties
 * @chg_propval:	the array of charger connector properties
 * @jack_propval:	the array of jack connector properties
 * @disp_propval:	the array of display connector properties
 * @usb_bits:		the bit array of the USB connector property capabilities
 * @chg_bits:		the bit array of the charger connector property capabilities
 * @jack_bits:		the bit array of the jack connector property capabilities
 * @disp_bits:		the bit array of the display connector property capabilities
 */
struct extcon_cable {
	struct extcon_dev *edev;
	int cable_index;

	struct attribute_group attr_g;
	struct device_attribute attr_name;
	struct device_attribute attr_state;

	struct attribute *attrs[3]; /* to be fed to attr_g.attrs */

	union extcon_property_value usb_propval[EXTCON_PROP_USB_CNT];
	union extcon_property_value chg_propval[EXTCON_PROP_CHG_CNT];
	union extcon_property_value jack_propval[EXTCON_PROP_JACK_CNT];
	union extcon_property_value disp_propval[EXTCON_PROP_DISP_CNT];

	unsigned long usb_bits[BITS_TO_LONGS(EXTCON_PROP_USB_CNT)];
	unsigned long chg_bits[BITS_TO_LONGS(EXTCON_PROP_CHG_CNT)];
	unsigned long jack_bits[BITS_TO_LONGS(EXTCON_PROP_JACK_CNT)];
	unsigned long disp_bits[BITS_TO_LONGS(EXTCON_PROP_DISP_CNT)];
};

static struct class *extcon_class;
<<<<<<< HEAD
#if defined(CONFIG_ANDROID) && !IS_ENABLED(CONFIG_SWITCH)
static struct class_compat *switch_class;
#endif /* CONFIG_ANDROID */
=======
>>>>>>> 286cd8c7

static LIST_HEAD(extcon_dev_list);
static DEFINE_MUTEX(extcon_dev_list_lock);

static int check_mutually_exclusive(struct extcon_dev *edev, u32 new_state)
{
	int i = 0;

	if (!edev->mutually_exclusive)
		return 0;

	for (i = 0; edev->mutually_exclusive[i]; i++) {
		int weight;
		u32 correspondants = new_state & edev->mutually_exclusive[i];

		/* calculate the total number of bits set */
		weight = hweight32(correspondants);
		if (weight > 1)
			return i + 1;
	}

	return 0;
}

static int find_cable_index_by_id(struct extcon_dev *edev, const unsigned int id)
{
	int i;

	/* Find the the index of extcon cable in edev->supported_cable */
	for (i = 0; i < edev->max_supported; i++) {
		if (edev->supported_cable[i] == id)
			return i;
	}

	return -EINVAL;
}

static int get_extcon_type(unsigned int prop)
{
	switch (prop) {
	case EXTCON_PROP_USB_MIN ... EXTCON_PROP_USB_MAX:
		return EXTCON_TYPE_USB;
	case EXTCON_PROP_CHG_MIN ... EXTCON_PROP_CHG_MAX:
		return EXTCON_TYPE_CHG;
	case EXTCON_PROP_JACK_MIN ... EXTCON_PROP_JACK_MAX:
		return EXTCON_TYPE_JACK;
	case EXTCON_PROP_DISP_MIN ... EXTCON_PROP_DISP_MAX:
		return EXTCON_TYPE_DISP;
	default:
		return -EINVAL;
	}
}

static bool is_extcon_attached(struct extcon_dev *edev, unsigned int index)
{
	return !!(edev->state & BIT(index));
}

static bool is_extcon_changed(struct extcon_dev *edev, int index,
				bool new_state)
{
	int state = !!(edev->state & BIT(index));
	return (state != new_state);
}

static bool is_extcon_property_supported(unsigned int id, unsigned int prop)
{
	int type;

	/* Check whether the property is supported or not. */
	type = get_extcon_type(prop);
	if (type < 0)
		return false;

	/* Check whether a specific extcon id supports the property or not. */
	return !!(extcon_info[id].type & type);
}

static int is_extcon_property_capability(struct extcon_dev *edev,
				unsigned int id, int index,unsigned int prop)
{
	struct extcon_cable *cable;
	int type, ret;

	/* Check whether the property is supported or not. */
	type = get_extcon_type(prop);
	if (type < 0)
		return type;

	cable = &edev->cables[index];

	switch (type) {
	case EXTCON_TYPE_USB:
		ret = test_bit(prop - EXTCON_PROP_USB_MIN, cable->usb_bits);
		break;
	case EXTCON_TYPE_CHG:
		ret = test_bit(prop - EXTCON_PROP_CHG_MIN, cable->chg_bits);
		break;
	case EXTCON_TYPE_JACK:
		ret = test_bit(prop - EXTCON_PROP_JACK_MIN, cable->jack_bits);
		break;
	case EXTCON_TYPE_DISP:
		ret = test_bit(prop - EXTCON_PROP_DISP_MIN, cable->disp_bits);
		break;
	default:
		ret = -EINVAL;
	}

	return ret;
}

static void init_property(struct extcon_dev *edev, unsigned int id, int index)
{
	unsigned int type = extcon_info[id].type;
	struct extcon_cable *cable = &edev->cables[index];

	if (EXTCON_TYPE_USB & type)
		memset(cable->usb_propval, 0, sizeof(cable->usb_propval));
	if (EXTCON_TYPE_CHG & type)
		memset(cable->chg_propval, 0, sizeof(cable->chg_propval));
	if (EXTCON_TYPE_JACK & type)
		memset(cable->jack_propval, 0, sizeof(cable->jack_propval));
	if (EXTCON_TYPE_DISP & type)
		memset(cable->disp_propval, 0, sizeof(cable->disp_propval));
}

static ssize_t state_show(struct device *dev, struct device_attribute *attr,
			  char *buf)
{
	int i, count = 0;
	struct extcon_dev *edev = dev_get_drvdata(dev);

	if (edev->max_supported == 0)
		return sprintf(buf, "%u\n", edev->state);

	for (i = 0; i < edev->max_supported; i++) {
		count += sprintf(buf + count, "%s=%d\n",
				extcon_info[edev->supported_cable[i]].name,
				 !!(edev->state & BIT(i)));
	}

	return count;
}
static DEVICE_ATTR_RO(state);

static ssize_t name_show(struct device *dev, struct device_attribute *attr,
		char *buf)
{
	struct extcon_dev *edev = dev_get_drvdata(dev);

	return sprintf(buf, "%s\n", edev->name);
}
static DEVICE_ATTR_RO(name);

static ssize_t cable_name_show(struct device *dev,
			       struct device_attribute *attr, char *buf)
{
	struct extcon_cable *cable = container_of(attr, struct extcon_cable,
						  attr_name);
	int i = cable->cable_index;

	return sprintf(buf, "%s\n",
			extcon_info[cable->edev->supported_cable[i]].name);
}

static ssize_t cable_state_show(struct device *dev,
				struct device_attribute *attr, char *buf)
{
	struct extcon_cable *cable = container_of(attr, struct extcon_cable,
						  attr_state);

	int i = cable->cable_index;

	return sprintf(buf, "%d\n",
		extcon_get_state(cable->edev, cable->edev->supported_cable[i]));
}

/**
 * extcon_sync() - Synchronize the state for an external connector.
 * @edev:	the extcon device
 *
 * Note that this function send a notification in order to synchronize
 * the state and property of an external connector.
 *
 * Returns 0 if success or error number if fail.
 */
int extcon_sync(struct extcon_dev *edev, unsigned int id)
{
	char name_buf[120];
	char state_buf[120];
	char *prop_buf;
	char *envp[3];
	int env_offset = 0;
	int length;
	int index;
	int state;
	unsigned long flags;

	if (!edev)
		return -EINVAL;

	index = find_cable_index_by_id(edev, id);
	if (index < 0)
		return index;

	spin_lock_irqsave(&edev->lock, flags);
	state = !!(edev->state & BIT(index));
	spin_unlock_irqrestore(&edev->lock, flags);

	/*
	 * Call functions in a raw notifier chain for the specific one
	 * external connector.
	 */
	raw_notifier_call_chain(&edev->nh[index], state, edev);

	/*
	 * Call functions in a raw notifier chain for the all supported
	 * external connectors.
	 */
	raw_notifier_call_chain(&edev->nh_all, state, edev);

	spin_lock_irqsave(&edev->lock, flags);
	/* This could be in interrupt handler */
	prop_buf = (char *)get_zeroed_page(GFP_ATOMIC);
	if (!prop_buf) {
		/* Unlock early before uevent */
		spin_unlock_irqrestore(&edev->lock, flags);

		dev_err(&edev->dev, "out of memory in extcon_set_state\n");
		kobject_uevent(&edev->dev.kobj, KOBJ_CHANGE);

		return -ENOMEM;
	}

	length = name_show(&edev->dev, NULL, prop_buf);
	if (length > 0) {
		if (prop_buf[length - 1] == '\n')
			prop_buf[length - 1] = 0;
		snprintf(name_buf, sizeof(name_buf), "NAME=%s", prop_buf);
		envp[env_offset++] = name_buf;
	}

	length = state_show(&edev->dev, NULL, prop_buf);
	if (length > 0) {
		if (prop_buf[length - 1] == '\n')
			prop_buf[length - 1] = 0;
		snprintf(state_buf, sizeof(state_buf), "STATE=%s", prop_buf);
		envp[env_offset++] = state_buf;
	}
	envp[env_offset] = NULL;

	/* Unlock early before uevent */
	spin_unlock_irqrestore(&edev->lock, flags);
	kobject_uevent_env(&edev->dev.kobj, KOBJ_CHANGE, envp);
	free_page((unsigned long)prop_buf);

	return 0;
}
EXPORT_SYMBOL_GPL(extcon_sync);

int extcon_blocking_sync(struct extcon_dev *edev, unsigned int id, u8 val)
{
	int index;

	if (!edev)
		return -EINVAL;

	index = find_cable_index_by_id(edev, id);
	if (index < 0)
		return index;

	return blocking_notifier_call_chain(&edev->bnh[index], val, edev);
}
EXPORT_SYMBOL(extcon_blocking_sync);

/**
 * extcon_get_state() - Get the state of an external connector.
 * @edev:	the extcon device
 * @id:		the unique id indicating an external connector
 *
 * Returns 0 if success or error number if fail.
 */
int extcon_get_state(struct extcon_dev *edev, const unsigned int id)
{
	int index, state;
	unsigned long flags;

	if (!edev)
		return -EINVAL;

	index = find_cable_index_by_id(edev, id);
	if (index < 0)
		return index;

	spin_lock_irqsave(&edev->lock, flags);
	state = is_extcon_attached(edev, index);
	spin_unlock_irqrestore(&edev->lock, flags);

	return state;
}
EXPORT_SYMBOL_GPL(extcon_get_state);

/**
 * extcon_set_state() - Set the state of an external connector.
 * @edev:	the extcon device
 * @id:		the unique id indicating an external connector
 * @state:	the new state of an external connector.
 *		the default semantics is true: attached / false: detached.
 *
 * Note that this function set the state of an external connector without
 * a notification. To synchronize the state of an external connector,
 * have to use extcon_set_state_sync() and extcon_sync().
 *
 * Returns 0 if success or error number if fail.
 */
int extcon_set_state(struct extcon_dev *edev, unsigned int id, bool state)
{
	unsigned long flags;
	int index, ret = 0;

	if (!edev)
		return -EINVAL;

	index = find_cable_index_by_id(edev, id);
	if (index < 0)
		return index;

	spin_lock_irqsave(&edev->lock, flags);

	/* Check whether the external connector's state is changed. */
	if (!is_extcon_changed(edev, index, state))
		goto out;

	if (check_mutually_exclusive(edev,
		(edev->state & ~BIT(index)) | (state & BIT(index)))) {
		ret = -EPERM;
		goto out;
	}

	/*
	 * Initialize the value of extcon property before setting
	 * the detached state for an external connector.
	 */
	if (!state)
		init_property(edev, id, index);

	/* Update the state for an external connector. */
	if (state)
		edev->state |= BIT(index);
	else
		edev->state &= ~(BIT(index));
out:
	spin_unlock_irqrestore(&edev->lock, flags);

	return ret;
}
EXPORT_SYMBOL_GPL(extcon_set_state);

/**
 * extcon_set_state_sync() - Set the state of an external connector with sync.
 * @edev:	the extcon device
 * @id:		the unique id indicating an external connector
 * @state:	the new state of external connector.
 *		the default semantics is true: attached / false: detached.
 *
 * Note that this function set the state of external connector
 * and synchronize the state by sending a notification.
 *
 * Returns 0 if success or error number if fail.
 */
int extcon_set_state_sync(struct extcon_dev *edev, unsigned int id, bool state)
{
	int ret, index;
	unsigned long flags;

	index = find_cable_index_by_id(edev, id);
	if (index < 0)
		return index;

	/* Check whether the external connector's state is changed. */
	spin_lock_irqsave(&edev->lock, flags);
	ret = is_extcon_changed(edev, index, state);
	spin_unlock_irqrestore(&edev->lock, flags);
	if (!ret)
		return 0;

	ret = extcon_set_state(edev, id, state);
	if (ret < 0)
		return ret;

	return extcon_sync(edev, id);
}
EXPORT_SYMBOL_GPL(extcon_set_state_sync);

/**
 * extcon_get_property() - Get the property value of an external connector.
 * @edev:	the extcon device
 * @id:		the unique id indicating an external connector
 * @prop:	the property id indicating an extcon property
 * @prop_val:	the pointer which store the value of extcon property
 *
 * Note that when getting the property value of external connector,
 * the external connector should be attached. If detached state, function
 * return 0 without property value. Also, the each property should be
 * included in the list of supported properties according to extcon type.
 *
 * Returns 0 if success or error number if fail.
 */
int extcon_get_property(struct extcon_dev *edev, unsigned int id,
				unsigned int prop,
				union extcon_property_value *prop_val)
{
	struct extcon_cable *cable;
	unsigned long flags;
	int index, ret = 0;

	*prop_val = (union extcon_property_value)(0);

	if (!edev)
		return -EINVAL;

	/* Check whether the property is supported or not */
	if (!is_extcon_property_supported(id, prop))
		return -EINVAL;

	/* Find the cable index of external connector by using id */
	index = find_cable_index_by_id(edev, id);
	if (index < 0)
		return index;

	spin_lock_irqsave(&edev->lock, flags);

	/* Check whether the property is available or not. */
	if (!is_extcon_property_capability(edev, id, index, prop)) {
		spin_unlock_irqrestore(&edev->lock, flags);
		return -EPERM;
	}

	/*
	 * Check whether the external connector is attached.
	 * If external connector is detached, the user can not
	 * get the property value.
	 */
	if (!is_extcon_attached(edev, index)) {
		spin_unlock_irqrestore(&edev->lock, flags);
		return 0;
	}

	cable = &edev->cables[index];

	/* Get the property value according to extcon type */
	switch (prop) {
	case EXTCON_PROP_USB_MIN ... EXTCON_PROP_USB_MAX:
		*prop_val = cable->usb_propval[prop - EXTCON_PROP_USB_MIN];
		break;
	case EXTCON_PROP_CHG_MIN ... EXTCON_PROP_CHG_MAX:
		*prop_val = cable->chg_propval[prop - EXTCON_PROP_CHG_MIN];
		break;
	case EXTCON_PROP_JACK_MIN ... EXTCON_PROP_JACK_MAX:
		*prop_val = cable->jack_propval[prop - EXTCON_PROP_JACK_MIN];
		break;
	case EXTCON_PROP_DISP_MIN ... EXTCON_PROP_DISP_MAX:
		*prop_val = cable->disp_propval[prop - EXTCON_PROP_DISP_MIN];
		break;
	default:
		ret = -EINVAL;
		break;
	}

	spin_unlock_irqrestore(&edev->lock, flags);

	return ret;
}
EXPORT_SYMBOL_GPL(extcon_get_property);

/**
 * extcon_set_property() - Set the property value of an external connector.
 * @edev:	the extcon device
 * @id:		the unique id indicating an external connector
 * @prop:	the property id indicating an extcon property
 * @prop_val:	the pointer including the new value of extcon property
 *
 * Note that each property should be included in the list of supported
 * properties according to the extcon type.
 *
 * Returns 0 if success or error number if fail.
 */
int extcon_set_property(struct extcon_dev *edev, unsigned int id,
				unsigned int prop,
				union extcon_property_value prop_val)
{
	struct extcon_cable *cable;
	unsigned long flags;
	int index, ret = 0;

	if (!edev)
		return -EINVAL;

	/* Check whether the property is supported or not */
	if (!is_extcon_property_supported(id, prop))
		return -EINVAL;

	/* Find the cable index of external connector by using id */
	index = find_cable_index_by_id(edev, id);
	if (index < 0)
		return index;

	spin_lock_irqsave(&edev->lock, flags);

	/* Check whether the property is available or not. */
	if (!is_extcon_property_capability(edev, id, index, prop)) {
		spin_unlock_irqrestore(&edev->lock, flags);
		return -EPERM;
	}

	cable = &edev->cables[index];

	/* Set the property value according to extcon type */
	switch (prop) {
	case EXTCON_PROP_USB_MIN ... EXTCON_PROP_USB_MAX:
		cable->usb_propval[prop - EXTCON_PROP_USB_MIN] = prop_val;
		break;
	case EXTCON_PROP_CHG_MIN ... EXTCON_PROP_CHG_MAX:
		cable->chg_propval[prop - EXTCON_PROP_CHG_MIN] = prop_val;
		break;
	case EXTCON_PROP_JACK_MIN ... EXTCON_PROP_JACK_MAX:
		cable->jack_propval[prop - EXTCON_PROP_JACK_MIN] = prop_val;
		break;
	case EXTCON_PROP_DISP_MIN ... EXTCON_PROP_DISP_MAX:
		cable->disp_propval[prop - EXTCON_PROP_DISP_MIN] = prop_val;
		break;
	default:
		ret = -EINVAL;
		break;
	}

	spin_unlock_irqrestore(&edev->lock, flags);

	return ret;
}
EXPORT_SYMBOL_GPL(extcon_set_property);

/**
 * extcon_set_property_sync() - Set property of an external connector with sync.
 * @prop_val:	the pointer including the new value of extcon property
 *
 * Note that when setting the property value of external connector,
 * the external connector should be attached. The each property should
 * be included in the list of supported properties according to extcon type.
 *
 * Returns 0 if success or error number if fail.
 */
int extcon_set_property_sync(struct extcon_dev *edev, unsigned int id,
				unsigned int prop,
				union extcon_property_value prop_val)
{
	int ret;

	ret = extcon_set_property(edev, id, prop, prop_val);
	if (ret < 0)
		return ret;

	return extcon_sync(edev, id);
}
EXPORT_SYMBOL_GPL(extcon_set_property_sync);

/**
 * extcon_get_property_capability() - Get the capability of the property
 *					for an external connector.
 * @edev:	the extcon device
 * @id:		the unique id indicating an external connector
 * @prop:	the property id indicating an extcon property
 *
 * Returns 1 if the property is available or 0 if not available.
 */
int extcon_get_property_capability(struct extcon_dev *edev, unsigned int id,
					unsigned int prop)
{
	int index;

	if (!edev)
		return -EINVAL;

	/* Check whether the property is supported or not */
	if (!is_extcon_property_supported(id, prop))
		return -EINVAL;

	/* Find the cable index of external connector by using id */
	index = find_cable_index_by_id(edev, id);
	if (index < 0)
		return index;

	return is_extcon_property_capability(edev, id, index, prop);
}
EXPORT_SYMBOL_GPL(extcon_get_property_capability);

/**
 * extcon_set_property_capability() - Set the capability of the property
 *					for an external connector.
 * @edev:	the extcon device
 * @id:		the unique id indicating an external connector
 * @prop:	the property id indicating an extcon property
 *
 * Note that this function set the capability of the property
 * for an external connector in order to mark the bit in capability
 * bitmap which mean the available state of the property.
 *
 * Returns 0 if success or error number if fail.
 */
int extcon_set_property_capability(struct extcon_dev *edev, unsigned int id,
					unsigned int prop)
{
	struct extcon_cable *cable;
	int index, type, ret = 0;

	if (!edev)
		return -EINVAL;

	/* Check whether the property is supported or not. */
	if (!is_extcon_property_supported(id, prop))
		return -EINVAL;

	/* Find the cable index of external connector by using id. */
	index = find_cable_index_by_id(edev, id);
	if (index < 0)
		return index;

	type = get_extcon_type(prop);
	if (type < 0)
		return type;

	cable = &edev->cables[index];

	switch (type) {
	case EXTCON_TYPE_USB:
		__set_bit(prop - EXTCON_PROP_USB_MIN, cable->usb_bits);
		break;
	case EXTCON_TYPE_CHG:
		__set_bit(prop - EXTCON_PROP_CHG_MIN, cable->chg_bits);
		break;
	case EXTCON_TYPE_JACK:
		__set_bit(prop - EXTCON_PROP_JACK_MIN, cable->jack_bits);
		break;
	case EXTCON_TYPE_DISP:
		__set_bit(prop - EXTCON_PROP_DISP_MIN, cable->disp_bits);
		break;
	default:
		ret = -EINVAL;
	}

	return ret;
}
EXPORT_SYMBOL_GPL(extcon_set_property_capability);

int extcon_set_mutually_exclusive(struct extcon_dev *edev,
				const u32 *exclusive)
{
	if (!edev)
		return -EINVAL;

	edev->mutually_exclusive = exclusive;
	return 0;
}
EXPORT_SYMBOL(extcon_set_mutually_exclusive);

/**
 * extcon_get_extcon_dev() - Get the extcon device instance from the name.
 * @extcon_name:	the extcon name provided with extcon_dev_register()
 *
 * Return the pointer of extcon device if success or ERR_PTR(err) if fail.
 */
struct extcon_dev *extcon_get_extcon_dev(const char *extcon_name)
{
	struct extcon_dev *sd;

	if (!extcon_name)
		return ERR_PTR(-EINVAL);

	mutex_lock(&extcon_dev_list_lock);
	list_for_each_entry(sd, &extcon_dev_list, entry) {
		if (!strcmp(sd->name, extcon_name))
			goto out;
	}
	sd = NULL;
out:
	mutex_unlock(&extcon_dev_list_lock);
	return sd;
}
EXPORT_SYMBOL_GPL(extcon_get_extcon_dev);

/**
 * extcon_register_notifier() - Register a notifier block to get notified by
 *				any state changes from the extcon.
 * @edev:	the extcon device
 * @id:		the unique id indicating an external connector
 * @nb:		a notifier block to be registered
 *
 * Note that the second parameter given to the callback of nb (val) is
 * the current state of an external connector and the third pameter
 * is the pointer of extcon device.
 *
 * Returns 0 if success or error number if fail.
 */
int extcon_register_notifier(struct extcon_dev *edev, unsigned int id,
			     struct notifier_block *nb)
{
	unsigned long flags;
	int ret, idx = -EINVAL;

	if (!edev || !nb)
		return -EINVAL;

	idx = find_cable_index_by_id(edev, id);
	if (idx < 0)
		return idx;

	spin_lock_irqsave(&edev->lock, flags);
	ret = raw_notifier_chain_register(&edev->nh[idx], nb);
	spin_unlock_irqrestore(&edev->lock, flags);

	return ret;
}
EXPORT_SYMBOL_GPL(extcon_register_notifier);

int extcon_register_blocking_notifier(struct extcon_dev *edev, unsigned int id,
			struct notifier_block *nb)
{
	int idx = -EINVAL;

	if (!edev || !nb)
		return -EINVAL;

	idx = find_cable_index_by_id(edev, id);
	if (idx < 0)
		return idx;

	return blocking_notifier_chain_register(&edev->bnh[idx], nb);
}
EXPORT_SYMBOL(extcon_register_blocking_notifier);

int extcon_unregister_blocking_notifier(struct extcon_dev *edev,
			unsigned int id, struct notifier_block *nb)
{
	int idx;

	if (!edev || !nb)
		return -EINVAL;

	idx = find_cable_index_by_id(edev, id);
	if (idx < 0)
		return idx;

	return blocking_notifier_chain_unregister(&edev->bnh[idx], nb);
}
EXPORT_SYMBOL(extcon_unregister_blocking_notifier);

/**
 * extcon_unregister_notifier() - Unregister a notifier block from the extcon.
 * @edev:	the extcon device
 * @id:		the unique id indicating an external connector
 * @nb:		a notifier block to be registered
 *
 * Returns 0 if success or error number if fail.
 */
int extcon_unregister_notifier(struct extcon_dev *edev, unsigned int id,
				struct notifier_block *nb)
{
	unsigned long flags;
	int ret, idx;

	if (!edev || !nb)
		return -EINVAL;

	idx = find_cable_index_by_id(edev, id);
	if (idx < 0)
		return idx;

	spin_lock_irqsave(&edev->lock, flags);
	ret = raw_notifier_chain_unregister(&edev->nh[idx], nb);
	spin_unlock_irqrestore(&edev->lock, flags);

	return ret;
}
EXPORT_SYMBOL_GPL(extcon_unregister_notifier);

/**
 * extcon_register_notifier_all() - Register a notifier block for all connectors.
 * @edev:	the extcon device
 * @nb:		a notifier block to be registered
 *
 * Note that this function registers a notifier block in order to receive
 * the state change of all supported external connectors from extcon device.
 * And the second parameter given to the callback of nb (val) is
 * the current state and the third pameter is the pointer of extcon device.
 *
 * Returns 0 if success or error number if fail.
 */
int extcon_register_notifier_all(struct extcon_dev *edev,
				struct notifier_block *nb)
{
	unsigned long flags;
	int ret;

	if (!edev || !nb)
		return -EINVAL;

	spin_lock_irqsave(&edev->lock, flags);
	ret = raw_notifier_chain_register(&edev->nh_all, nb);
	spin_unlock_irqrestore(&edev->lock, flags);

	return ret;
}
EXPORT_SYMBOL_GPL(extcon_register_notifier_all);

/**
 * extcon_unregister_notifier_all() - Unregister a notifier block from extcon.
 * @edev:	the extcon device
 * @nb:		a notifier block to be registered
 *
 * Returns 0 if success or error number if fail.
 */
int extcon_unregister_notifier_all(struct extcon_dev *edev,
				struct notifier_block *nb)
{
	unsigned long flags;
	int ret;

	if (!edev || !nb)
		return -EINVAL;

	spin_lock_irqsave(&edev->lock, flags);
	ret = raw_notifier_chain_unregister(&edev->nh_all, nb);
	spin_unlock_irqrestore(&edev->lock, flags);

	return ret;
}
EXPORT_SYMBOL_GPL(extcon_unregister_notifier_all);

static struct attribute *extcon_attrs[] = {
	&dev_attr_state.attr,
	&dev_attr_name.attr,
	NULL,
};
ATTRIBUTE_GROUPS(extcon);

static int create_extcon_class(void)
{
	if (!extcon_class) {
		extcon_class = class_create(THIS_MODULE, "extcon");
		if (IS_ERR(extcon_class))
			return PTR_ERR(extcon_class);
		extcon_class->dev_groups = extcon_groups;
<<<<<<< HEAD

#if defined(CONFIG_ANDROID) && !IS_ENABLED(CONFIG_SWITCH)
		switch_class = class_compat_register("switch");
		if (WARN(!switch_class, "cannot allocate"))
			return -ENOMEM;
#endif /* CONFIG_ANDROID */
=======
>>>>>>> 286cd8c7
	}

	return 0;
}

static void extcon_dev_release(struct device *dev)
{
}

static const char *muex_name = "mutually_exclusive";
static void dummy_sysfs_dev_release(struct device *dev)
{
}

/*
 * extcon_dev_allocate() - Allocate the memory of extcon device.
 * @supported_cable:	the array of the supported external connectors
 *			ending with EXTCON_NONE.
 *
 * Note that this function allocates the memory for extcon device 
 * and initialize default setting for the extcon device.
 *
 * Returns the pointer memory of allocated extcon_dev if success
 * or ERR_PTR(err) if fail.
 */
struct extcon_dev *extcon_dev_allocate(const unsigned int *supported_cable)
{
	struct extcon_dev *edev;

	if (!supported_cable)
		return ERR_PTR(-EINVAL);

	edev = kzalloc(sizeof(*edev), GFP_KERNEL);
	if (!edev)
		return ERR_PTR(-ENOMEM);

	edev->max_supported = 0;
	edev->supported_cable = supported_cable;

	return edev;
}

/*
 * extcon_dev_free() - Free the memory of extcon device.
 * @edev:	the extcon device
 */
void extcon_dev_free(struct extcon_dev *edev)
{
	kfree(edev);
}
EXPORT_SYMBOL_GPL(extcon_dev_free);

/**
 * extcon_dev_register() - Register an new extcon device
 * @edev:	the extcon device to be registered
 *
 * Among the members of edev struct, please set the "user initializing data"
 * do not set the values of "internal data", which are initialized by
 * this function.
 *
 * Note that before calling this funciton, have to allocate the memory
 * of an extcon device by using the extcon_dev_allocate(). And the extcon
 * dev should include the supported_cable information.
 *
 * Returns 0 if success or error number if fail.
 */
int extcon_dev_register(struct extcon_dev *edev)
{
	int ret, index = 0;
	static atomic_t edev_no = ATOMIC_INIT(-1);

	if (!extcon_class) {
		ret = create_extcon_class();
		if (ret < 0)
			return ret;
	}

	if (!edev || !edev->supported_cable)
		return -EINVAL;

	for (; edev->supported_cable[index] != EXTCON_NONE; index++);

	edev->max_supported = index;
	if (index > SUPPORTED_CABLE_MAX) {
		dev_err(&edev->dev,
			"exceed the maximum number of supported cables\n");
		return -EINVAL;
	}

	edev->dev.class = extcon_class;
	edev->dev.release = extcon_dev_release;

	edev->name = dev_name(edev->dev.parent);
	if (IS_ERR_OR_NULL(edev->name)) {
		dev_err(&edev->dev,
			"extcon device name is null\n");
		return -EINVAL;
	}
	dev_set_name(&edev->dev, "extcon%lu",
			(unsigned long)atomic_inc_return(&edev_no));

	if (edev->max_supported) {
		char buf[10];
		char *str;
		struct extcon_cable *cable;

		edev->cables = kcalloc(edev->max_supported,
				       sizeof(struct extcon_cable),
				       GFP_KERNEL);
		if (!edev->cables) {
			ret = -ENOMEM;
			goto err_sysfs_alloc;
		}
		for (index = 0; index < edev->max_supported; index++) {
			cable = &edev->cables[index];

			snprintf(buf, 10, "cable.%d", index);
			str = kzalloc(strlen(buf) + 1,
				      GFP_KERNEL);
			if (!str) {
				for (index--; index >= 0; index--) {
					cable = &edev->cables[index];
					kfree(cable->attr_g.name);
				}
				ret = -ENOMEM;

				goto err_alloc_cables;
			}
			strcpy(str, buf);

			cable->edev = edev;
			cable->cable_index = index;
			cable->attrs[0] = &cable->attr_name.attr;
			cable->attrs[1] = &cable->attr_state.attr;
			cable->attrs[2] = NULL;
			cable->attr_g.name = str;
			cable->attr_g.attrs = cable->attrs;

			sysfs_attr_init(&cable->attr_name.attr);
			cable->attr_name.attr.name = "name";
			cable->attr_name.attr.mode = 0444;
			cable->attr_name.show = cable_name_show;

			sysfs_attr_init(&cable->attr_state.attr);
			cable->attr_state.attr.name = "state";
			cable->attr_state.attr.mode = 0444;
			cable->attr_state.show = cable_state_show;
		}
	}

	if (edev->max_supported && edev->mutually_exclusive) {
		char buf[80];
		char *name;

		/* Count the size of mutually_exclusive array */
		for (index = 0; edev->mutually_exclusive[index]; index++)
			;

		edev->attrs_muex = kcalloc(index + 1,
					   sizeof(struct attribute *),
					   GFP_KERNEL);
		if (!edev->attrs_muex) {
			ret = -ENOMEM;
			goto err_muex;
		}

		edev->d_attrs_muex = kcalloc(index,
					     sizeof(struct device_attribute),
					     GFP_KERNEL);
		if (!edev->d_attrs_muex) {
			ret = -ENOMEM;
			kfree(edev->attrs_muex);
			goto err_muex;
		}

		for (index = 0; edev->mutually_exclusive[index]; index++) {
			sprintf(buf, "0x%x", edev->mutually_exclusive[index]);
			name = kzalloc(strlen(buf) + 1,
				       GFP_KERNEL);
			if (!name) {
				for (index--; index >= 0; index--) {
					kfree(edev->d_attrs_muex[index].attr.
					      name);
				}
				kfree(edev->d_attrs_muex);
				kfree(edev->attrs_muex);
				ret = -ENOMEM;
				goto err_muex;
			}
			strcpy(name, buf);
			sysfs_attr_init(&edev->d_attrs_muex[index].attr);
			edev->d_attrs_muex[index].attr.name = name;
			edev->d_attrs_muex[index].attr.mode = 0000;
			edev->attrs_muex[index] = &edev->d_attrs_muex[index]
							.attr;
		}
		edev->attr_g_muex.name = muex_name;
		edev->attr_g_muex.attrs = edev->attrs_muex;

	}

	if (edev->max_supported) {
		edev->extcon_dev_type.groups =
			kcalloc(edev->max_supported + 2,
				sizeof(struct attribute_group *),
				GFP_KERNEL);
		if (!edev->extcon_dev_type.groups) {
			ret = -ENOMEM;
			goto err_alloc_groups;
		}

		edev->extcon_dev_type.name = dev_name(&edev->dev);
		edev->extcon_dev_type.release = dummy_sysfs_dev_release;

		for (index = 0; index < edev->max_supported; index++)
			edev->extcon_dev_type.groups[index] =
				&edev->cables[index].attr_g;
		if (edev->mutually_exclusive)
			edev->extcon_dev_type.groups[index] =
				&edev->attr_g_muex;

		edev->dev.type = &edev->extcon_dev_type;
	}

<<<<<<< HEAD
	ret = device_register(&edev->dev);
	if (ret) {
		put_device(&edev->dev);
		goto err_dev;
	}
#if defined(CONFIG_ANDROID) && !IS_ENABLED(CONFIG_SWITCH)
	if (switch_class)
		ret = class_compat_create_link(switch_class, &edev->dev, NULL);
#endif /* CONFIG_ANDROID */

=======
>>>>>>> 286cd8c7
	spin_lock_init(&edev->lock);
	if (edev->max_supported) {
		edev->nh = kcalloc(edev->max_supported, sizeof(*edev->nh),
				GFP_KERNEL);
		if (!edev->nh) {
			ret = -ENOMEM;
			goto err_alloc_nh;
		}
	}

	edev->bnh = kzalloc(sizeof(*edev->bnh) * edev->max_supported, GFP_KERNEL);
	if (!edev->bnh) {
		ret = -ENOMEM;
		device_unregister(&edev->dev);
		goto err_dev;
	}

	for (index = 0; index < edev->max_supported; index++) {
		RAW_INIT_NOTIFIER_HEAD(&edev->nh[index]);
		BLOCKING_INIT_NOTIFIER_HEAD(&edev->bnh[index]);
	}

	RAW_INIT_NOTIFIER_HEAD(&edev->nh_all);

	dev_set_drvdata(&edev->dev, edev);
	edev->state = 0;

	ret = device_register(&edev->dev);
	if (ret) {
		put_device(&edev->dev);
		goto err_reg;
	}

	mutex_lock(&extcon_dev_list_lock);
	list_add(&edev->entry, &extcon_dev_list);
	mutex_unlock(&extcon_dev_list_lock);

	return 0;

err_reg:
	kfree(edev->bnh);
err_dev:
	if (edev->max_supported)
		kfree(edev->nh);
err_alloc_nh:
	if (edev->max_supported)
		kfree(edev->extcon_dev_type.groups);
err_alloc_groups:
	if (edev->max_supported && edev->mutually_exclusive) {
		for (index = 0; edev->mutually_exclusive[index]; index++)
			kfree(edev->d_attrs_muex[index].attr.name);
		kfree(edev->d_attrs_muex);
		kfree(edev->attrs_muex);
	}
err_muex:
	for (index = 0; index < edev->max_supported; index++)
		kfree(edev->cables[index].attr_g.name);
err_alloc_cables:
	if (edev->max_supported)
		kfree(edev->cables);
err_sysfs_alloc:
	return ret;
}
EXPORT_SYMBOL_GPL(extcon_dev_register);

/**
 * extcon_dev_unregister() - Unregister the extcon device.
 * @edev:	the extcon device to be unregistered.
 *
 * Note that this does not call kfree(edev) because edev was not allocated
 * by this class.
 */
void extcon_dev_unregister(struct extcon_dev *edev)
{
	int index;

	if (!edev)
		return;

	mutex_lock(&extcon_dev_list_lock);
	list_del(&edev->entry);
	mutex_unlock(&extcon_dev_list_lock);

	if (IS_ERR_OR_NULL(get_device(&edev->dev))) {
		dev_err(&edev->dev, "Failed to unregister extcon_dev (%s)\n",
				dev_name(&edev->dev));
		return;
	}

	device_unregister(&edev->dev);

	if (edev->mutually_exclusive && edev->max_supported) {
		for (index = 0; edev->mutually_exclusive[index];
				index++)
			kfree(edev->d_attrs_muex[index].attr.name);
		kfree(edev->d_attrs_muex);
		kfree(edev->attrs_muex);
	}

	for (index = 0; index < edev->max_supported; index++)
		kfree(edev->cables[index].attr_g.name);

	if (edev->max_supported) {
		kfree(edev->extcon_dev_type.groups);
		kfree(edev->cables);
		kfree(edev->nh);
	}
	kfree(edev->bnh);

<<<<<<< HEAD
#if defined(CONFIG_ANDROID) && !IS_ENABLED(CONFIG_SWITCH)
	if (switch_class)
		class_compat_remove_link(switch_class, &edev->dev, NULL);
#endif
=======
>>>>>>> 286cd8c7
	put_device(&edev->dev);
}
EXPORT_SYMBOL_GPL(extcon_dev_unregister);

#ifdef CONFIG_OF

/*
 * extcon_find_edev_by_node - Find the extcon device from devicetree.
 * @node	: OF node identifying edev
 *
 * Return the pointer of extcon device if success or ERR_PTR(err) if fail.
 */
struct extcon_dev *extcon_find_edev_by_node(struct device_node *node)
{
	struct extcon_dev *edev;

	mutex_lock(&extcon_dev_list_lock);
	list_for_each_entry(edev, &extcon_dev_list, entry)
		if (edev->dev.parent && edev->dev.parent->of_node == node)
			goto out;
	edev = ERR_PTR(-EPROBE_DEFER);
out:
	mutex_unlock(&extcon_dev_list_lock);

	return edev;
}

/*
 * extcon_get_edev_by_phandle - Get the extcon device from devicetree.
 * @dev		: the instance to the given device
 * @index	: the index into list of extcon_dev
 *
 * Return the pointer of extcon device if success or ERR_PTR(err) if fail.
 */
struct extcon_dev *extcon_get_edev_by_phandle(struct device *dev, int index)
{
	struct device_node *node;
	struct extcon_dev *edev;

	if (!dev)
		return ERR_PTR(-EINVAL);

	if (!dev->of_node) {
		dev_dbg(dev, "device does not have a device node entry\n");
		return ERR_PTR(-EINVAL);
	}

	node = of_parse_phandle(dev->of_node, "extcon", index);
	if (!node) {
		dev_dbg(dev, "failed to get phandle in %pOF node\n",
			dev->of_node);
		return ERR_PTR(-ENODEV);
	}

	edev = extcon_find_edev_by_node(node);
	of_node_put(node);

	return edev;
}

#else

struct extcon_dev *extcon_find_edev_by_node(struct device_node *node)
{
	return ERR_PTR(-ENOSYS);
}

struct extcon_dev *extcon_get_edev_by_phandle(struct device *dev, int index)
{
	return ERR_PTR(-ENOSYS);
}

#endif /* CONFIG_OF */

EXPORT_SYMBOL_GPL(extcon_find_edev_by_node);
EXPORT_SYMBOL_GPL(extcon_get_edev_by_phandle);

/**
 * extcon_get_edev_name() - Get the name of the extcon device.
 * @edev:	the extcon device
 */
const char *extcon_get_edev_name(struct extcon_dev *edev)
{
	return !edev ? NULL : edev->name;
}
EXPORT_SYMBOL_GPL(extcon_get_edev_name);

static int __init extcon_class_init(void)
{
	return create_extcon_class();
}
module_init(extcon_class_init);

static void __exit extcon_class_exit(void)
{
<<<<<<< HEAD
#if defined(CONFIG_ANDROID) && !IS_ENABLED(CONFIG_SWITCH)
	class_compat_unregister(switch_class);
#endif
=======
>>>>>>> 286cd8c7
	class_destroy(extcon_class);
}
module_exit(extcon_class_exit);

MODULE_AUTHOR("Chanwoo Choi <cw00.choi@samsung.com>");
MODULE_AUTHOR("MyungJoo Ham <myungjoo.ham@samsung.com>");
MODULE_DESCRIPTION("External Connector (extcon) framework");
MODULE_LICENSE("GPL v2");<|MERGE_RESOLUTION|>--- conflicted
+++ resolved
@@ -241,12 +241,6 @@
 };
 
 static struct class *extcon_class;
-<<<<<<< HEAD
-#if defined(CONFIG_ANDROID) && !IS_ENABLED(CONFIG_SWITCH)
-static struct class_compat *switch_class;
-#endif /* CONFIG_ANDROID */
-=======
->>>>>>> 286cd8c7
 
 static LIST_HEAD(extcon_dev_list);
 static DEFINE_MUTEX(extcon_dev_list_lock);
@@ -1099,15 +1093,6 @@
 		if (IS_ERR(extcon_class))
 			return PTR_ERR(extcon_class);
 		extcon_class->dev_groups = extcon_groups;
-<<<<<<< HEAD
-
-#if defined(CONFIG_ANDROID) && !IS_ENABLED(CONFIG_SWITCH)
-		switch_class = class_compat_register("switch");
-		if (WARN(!switch_class, "cannot allocate"))
-			return -ENOMEM;
-#endif /* CONFIG_ANDROID */
-=======
->>>>>>> 286cd8c7
 	}
 
 	return 0;
@@ -1332,19 +1317,6 @@
 		edev->dev.type = &edev->extcon_dev_type;
 	}
 
-<<<<<<< HEAD
-	ret = device_register(&edev->dev);
-	if (ret) {
-		put_device(&edev->dev);
-		goto err_dev;
-	}
-#if defined(CONFIG_ANDROID) && !IS_ENABLED(CONFIG_SWITCH)
-	if (switch_class)
-		ret = class_compat_create_link(switch_class, &edev->dev, NULL);
-#endif /* CONFIG_ANDROID */
-
-=======
->>>>>>> 286cd8c7
 	spin_lock_init(&edev->lock);
 	if (edev->max_supported) {
 		edev->nh = kcalloc(edev->max_supported, sizeof(*edev->nh),
@@ -1454,13 +1426,6 @@
 	}
 	kfree(edev->bnh);
 
-<<<<<<< HEAD
-#if defined(CONFIG_ANDROID) && !IS_ENABLED(CONFIG_SWITCH)
-	if (switch_class)
-		class_compat_remove_link(switch_class, &edev->dev, NULL);
-#endif
-=======
->>>>>>> 286cd8c7
 	put_device(&edev->dev);
 }
 EXPORT_SYMBOL_GPL(extcon_dev_unregister);
@@ -1556,12 +1521,6 @@
 
 static void __exit extcon_class_exit(void)
 {
-<<<<<<< HEAD
-#if defined(CONFIG_ANDROID) && !IS_ENABLED(CONFIG_SWITCH)
-	class_compat_unregister(switch_class);
-#endif
-=======
->>>>>>> 286cd8c7
 	class_destroy(extcon_class);
 }
 module_exit(extcon_class_exit);
