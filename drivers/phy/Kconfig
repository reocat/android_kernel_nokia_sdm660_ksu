--- conflicted
+++ resolved
@@ -40,57 +40,6 @@
 	help
 	  This option enables support for APM X-Gene SoC multi-purpose PHY.
 
-<<<<<<< HEAD
-config PHY_STIH407_USB
-	tristate "STMicroelectronics USB2 picoPHY driver for STiH407 family"
-	depends on RESET_CONTROLLER
-	depends on ARCH_STI || COMPILE_TEST
-	select GENERIC_PHY
-	help
-	  Enable this support to enable the picoPHY device used by USB2
-	  and USB3 controllers on STMicroelectronics STiH407 SoC families.
-
-config PHY_STIH41X_USB
-	tristate "STMicroelectronics USB2 PHY driver for STiH41x series"
-	depends on ARCH_STI
-	select GENERIC_PHY
-	help
-	  Enable this to support the USB transceiver that is part of
-	  STMicroelectronics STiH41x SoC series.
-
-config PHY_QCOM_UFS
-	tristate "Qualcomm UFS PHY driver"
-	depends on OF && ARCH_QCOM
-	select GENERIC_PHY
-	help
-	  Support for UFS PHY on QCOM chipsets.
-
-config PHY_TUSB1210
-	tristate "TI TUSB1210 ULPI PHY module"
-	depends on USB_ULPI_BUS
-	depends on EXTCON || !EXTCON # if EXTCON=m, this cannot be built-in
-	select GENERIC_PHY
-	help
-	  Support for TI TUSB1210 USB ULPI PHY.
-
-config PHY_BRCMSTB_SATA
-	tristate "Broadcom STB SATA PHY driver"
-	depends on ARCH_BRCMSTB
-	depends on OF
-	select GENERIC_PHY
-	help
-	  Enable this to support the SATA3 PHY on 28nm Broadcom STB SoCs.
-	  Likely useful only with CONFIG_SATA_BRCMSTB enabled.
-
-config PHY_CYGNUS_PCIE
-	tristate "Broadcom Cygnus PCIe PHY driver"
-	depends on OF && (ARCH_BCM_CYGNUS || COMPILE_TEST)
-	select GENERIC_PHY
-	default ARCH_BCM_CYGNUS
-	help
-	  Enable this to support the Broadcom Cygnus PCIe PHY.
-	  If unsure, say N.
-=======
 source "drivers/phy/allwinner/Kconfig"
 source "drivers/phy/amlogic/Kconfig"
 source "drivers/phy/broadcom/Kconfig"
@@ -107,6 +56,5 @@
 source "drivers/phy/st/Kconfig"
 source "drivers/phy/tegra/Kconfig"
 source "drivers/phy/ti/Kconfig"
->>>>>>> 286cd8c7
 
 endmenu