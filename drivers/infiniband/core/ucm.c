/*
 * Copyright (c) 2005 Topspin Communications.  All rights reserved.
 * Copyright (c) 2005 Intel Corporation.  All rights reserved.
 *
 * This software is available to you under a choice of one of two
 * licenses.  You may choose to be licensed under the terms of the GNU
 * General Public License (GPL) Version 2, available from the file
 * COPYING in the main directory of this source tree, or the
 * OpenIB.org BSD license below:
 *
 *     Redistribution and use in source and binary forms, with or
 *     without modification, are permitted provided that the following
 *     conditions are met:
 *
 *      - Redistributions of source code must retain the above
 *	copyright notice, this list of conditions and the following
 *	disclaimer.
 *
 *      - Redistributions in binary form must reproduce the above
 *	copyright notice, this list of conditions and the following
 *	disclaimer in the documentation and/or other materials
 *	provided with the distribution.
 *
 * THE SOFTWARE IS PROVIDED "AS IS", WITHOUT WARRANTY OF ANY KIND,
 * EXPRESS OR IMPLIED, INCLUDING BUT NOT LIMITED TO THE WARRANTIES OF
 * MERCHANTABILITY, FITNESS FOR A PARTICULAR PURPOSE AND
 * NONINFRINGEMENT. IN NO EVENT SHALL THE AUTHORS OR COPYRIGHT HOLDERS
 * BE LIABLE FOR ANY CLAIM, DAMAGES OR OTHER LIABILITY, WHETHER IN AN
 * ACTION OF CONTRACT, TORT OR OTHERWISE, ARISING FROM, OUT OF OR IN
 * CONNECTION WITH THE SOFTWARE OR THE USE OR OTHER DEALINGS IN THE
 * SOFTWARE.
 */

#include <linux/completion.h>
#include <linux/init.h>
#include <linux/fs.h>
#include <linux/module.h>
#include <linux/device.h>
#include <linux/err.h>
#include <linux/poll.h>
#include <linux/sched.h>
#include <linux/file.h>
#include <linux/mount.h>
#include <linux/cdev.h>
#include <linux/idr.h>
#include <linux/mutex.h>
#include <linux/slab.h>

#include <linux/nospec.h>
<<<<<<< HEAD

#include <asm/uaccess.h>

=======

#include <linux/uaccess.h>

>>>>>>> 286cd8c7
#include <rdma/ib.h>
#include <rdma/ib_cm.h>
#include <rdma/ib_user_cm.h>
#include <rdma/ib_marshall.h>

#include "core_priv.h"

MODULE_AUTHOR("Libor Michalek");
MODULE_DESCRIPTION("InfiniBand userspace Connection Manager access");
MODULE_LICENSE("Dual BSD/GPL");

struct ib_ucm_device {
	int			devnum;
	struct cdev		cdev;
	struct device		dev;
	struct ib_device	*ib_dev;
};

struct ib_ucm_file {
	struct mutex file_mutex;
	struct file *filp;
	struct ib_ucm_device *device;

	struct list_head  ctxs;
	struct list_head  events;
	wait_queue_head_t poll_wait;
};

struct ib_ucm_context {
	int                 id;
	struct completion   comp;
	atomic_t            ref;
	int		    events_reported;

	struct ib_ucm_file *file;
	struct ib_cm_id    *cm_id;
	__u64		   uid;

	struct list_head    events;    /* list of pending events. */
	struct list_head    file_list; /* member in file ctx list */
};

struct ib_ucm_event {
	struct ib_ucm_context *ctx;
	struct list_head file_list; /* member in file event list */
	struct list_head ctx_list;  /* member in ctx event list */

	struct ib_cm_id *cm_id;
	struct ib_ucm_event_resp resp;
	void *data;
	void *info;
	int data_len;
	int info_len;
};

enum {
	IB_UCM_MAJOR = 231,
	IB_UCM_BASE_MINOR = 224,
	IB_UCM_MAX_DEVICES = RDMA_MAX_PORTS,
	IB_UCM_NUM_FIXED_MINOR = 32,
	IB_UCM_NUM_DYNAMIC_MINOR = IB_UCM_MAX_DEVICES - IB_UCM_NUM_FIXED_MINOR,
};

#define IB_UCM_BASE_DEV MKDEV(IB_UCM_MAJOR, IB_UCM_BASE_MINOR)
static dev_t dynamic_ucm_dev;

static void ib_ucm_add_one(struct ib_device *device);
static void ib_ucm_remove_one(struct ib_device *device, void *client_data);

static struct ib_client ucm_client = {
	.name   = "ucm",
	.add    = ib_ucm_add_one,
	.remove = ib_ucm_remove_one
};

static DEFINE_MUTEX(ctx_id_mutex);
static DEFINE_IDR(ctx_id_table);
static DECLARE_BITMAP(dev_map, IB_UCM_MAX_DEVICES);

static struct ib_ucm_context *ib_ucm_ctx_get(struct ib_ucm_file *file, int id)
{
	struct ib_ucm_context *ctx;

	mutex_lock(&ctx_id_mutex);
	ctx = idr_find(&ctx_id_table, id);
	if (!ctx)
		ctx = ERR_PTR(-ENOENT);
	else if (ctx->file != file)
		ctx = ERR_PTR(-EINVAL);
	else
		atomic_inc(&ctx->ref);
	mutex_unlock(&ctx_id_mutex);

	return ctx;
}

static void ib_ucm_ctx_put(struct ib_ucm_context *ctx)
{
	if (atomic_dec_and_test(&ctx->ref))
		complete(&ctx->comp);
}

static inline int ib_ucm_new_cm_id(int event)
{
	return event == IB_CM_REQ_RECEIVED || event == IB_CM_SIDR_REQ_RECEIVED;
}

static void ib_ucm_cleanup_events(struct ib_ucm_context *ctx)
{
	struct ib_ucm_event *uevent;

	mutex_lock(&ctx->file->file_mutex);
	list_del(&ctx->file_list);
	while (!list_empty(&ctx->events)) {

		uevent = list_entry(ctx->events.next,
				    struct ib_ucm_event, ctx_list);
		list_del(&uevent->file_list);
		list_del(&uevent->ctx_list);
		mutex_unlock(&ctx->file->file_mutex);

		/* clear incoming connections. */
		if (ib_ucm_new_cm_id(uevent->resp.event))
			ib_destroy_cm_id(uevent->cm_id);

		kfree(uevent);
		mutex_lock(&ctx->file->file_mutex);
	}
	mutex_unlock(&ctx->file->file_mutex);
}

static struct ib_ucm_context *ib_ucm_ctx_alloc(struct ib_ucm_file *file)
{
	struct ib_ucm_context *ctx;

	ctx = kzalloc(sizeof *ctx, GFP_KERNEL);
	if (!ctx)
		return NULL;

	atomic_set(&ctx->ref, 1);
	init_completion(&ctx->comp);
	ctx->file = file;
	INIT_LIST_HEAD(&ctx->events);

	mutex_lock(&ctx_id_mutex);
	ctx->id = idr_alloc(&ctx_id_table, ctx, 0, 0, GFP_KERNEL);
	mutex_unlock(&ctx_id_mutex);
	if (ctx->id < 0)
		goto error;

	list_add_tail(&ctx->file_list, &file->ctxs);
	return ctx;

error:
	kfree(ctx);
	return NULL;
}

static void ib_ucm_event_req_get(struct ib_ucm_req_event_resp *ureq,
				 const struct ib_cm_req_event_param *kreq)
{
	ureq->remote_ca_guid             = kreq->remote_ca_guid;
	ureq->remote_qkey                = kreq->remote_qkey;
	ureq->remote_qpn                 = kreq->remote_qpn;
	ureq->qp_type                    = kreq->qp_type;
	ureq->starting_psn               = kreq->starting_psn;
	ureq->responder_resources        = kreq->responder_resources;
	ureq->initiator_depth            = kreq->initiator_depth;
	ureq->local_cm_response_timeout  = kreq->local_cm_response_timeout;
	ureq->flow_control               = kreq->flow_control;
	ureq->remote_cm_response_timeout = kreq->remote_cm_response_timeout;
	ureq->retry_count                = kreq->retry_count;
	ureq->rnr_retry_count            = kreq->rnr_retry_count;
	ureq->srq                        = kreq->srq;
	ureq->port			 = kreq->port;

	ib_copy_path_rec_to_user(&ureq->primary_path, kreq->primary_path);
	if (kreq->alternate_path)
		ib_copy_path_rec_to_user(&ureq->alternate_path,
					 kreq->alternate_path);
}

static void ib_ucm_event_rep_get(struct ib_ucm_rep_event_resp *urep,
				 const struct ib_cm_rep_event_param *krep)
{
	urep->remote_ca_guid      = krep->remote_ca_guid;
	urep->remote_qkey         = krep->remote_qkey;
	urep->remote_qpn          = krep->remote_qpn;
	urep->starting_psn        = krep->starting_psn;
	urep->responder_resources = krep->responder_resources;
	urep->initiator_depth     = krep->initiator_depth;
	urep->target_ack_delay    = krep->target_ack_delay;
	urep->failover_accepted   = krep->failover_accepted;
	urep->flow_control        = krep->flow_control;
	urep->rnr_retry_count     = krep->rnr_retry_count;
	urep->srq                 = krep->srq;
}

static void ib_ucm_event_sidr_rep_get(struct ib_ucm_sidr_rep_event_resp *urep,
				      const struct ib_cm_sidr_rep_event_param *krep)
{
	urep->status = krep->status;
	urep->qkey   = krep->qkey;
	urep->qpn    = krep->qpn;
};

static int ib_ucm_event_process(const struct ib_cm_event *evt,
				struct ib_ucm_event *uvt)
{
	void *info = NULL;

	switch (evt->event) {
	case IB_CM_REQ_RECEIVED:
		ib_ucm_event_req_get(&uvt->resp.u.req_resp,
				     &evt->param.req_rcvd);
		uvt->data_len      = IB_CM_REQ_PRIVATE_DATA_SIZE;
		uvt->resp.present  = IB_UCM_PRES_PRIMARY;
		uvt->resp.present |= (evt->param.req_rcvd.alternate_path ?
				      IB_UCM_PRES_ALTERNATE : 0);
		break;
	case IB_CM_REP_RECEIVED:
		ib_ucm_event_rep_get(&uvt->resp.u.rep_resp,
				     &evt->param.rep_rcvd);
		uvt->data_len = IB_CM_REP_PRIVATE_DATA_SIZE;
		break;
	case IB_CM_RTU_RECEIVED:
		uvt->data_len = IB_CM_RTU_PRIVATE_DATA_SIZE;
		uvt->resp.u.send_status = evt->param.send_status;
		break;
	case IB_CM_DREQ_RECEIVED:
		uvt->data_len = IB_CM_DREQ_PRIVATE_DATA_SIZE;
		uvt->resp.u.send_status = evt->param.send_status;
		break;
	case IB_CM_DREP_RECEIVED:
		uvt->data_len = IB_CM_DREP_PRIVATE_DATA_SIZE;
		uvt->resp.u.send_status = evt->param.send_status;
		break;
	case IB_CM_MRA_RECEIVED:
		uvt->resp.u.mra_resp.timeout =
					evt->param.mra_rcvd.service_timeout;
		uvt->data_len = IB_CM_MRA_PRIVATE_DATA_SIZE;
		break;
	case IB_CM_REJ_RECEIVED:
		uvt->resp.u.rej_resp.reason = evt->param.rej_rcvd.reason;
		uvt->data_len = IB_CM_REJ_PRIVATE_DATA_SIZE;
		uvt->info_len = evt->param.rej_rcvd.ari_length;
		info	      = evt->param.rej_rcvd.ari;
		break;
	case IB_CM_LAP_RECEIVED:
		ib_copy_path_rec_to_user(&uvt->resp.u.lap_resp.path,
					 evt->param.lap_rcvd.alternate_path);
		uvt->data_len = IB_CM_LAP_PRIVATE_DATA_SIZE;
		uvt->resp.present = IB_UCM_PRES_ALTERNATE;
		break;
	case IB_CM_APR_RECEIVED:
		uvt->resp.u.apr_resp.status = evt->param.apr_rcvd.ap_status;
		uvt->data_len = IB_CM_APR_PRIVATE_DATA_SIZE;
		uvt->info_len = evt->param.apr_rcvd.info_len;
		info	      = evt->param.apr_rcvd.apr_info;
		break;
	case IB_CM_SIDR_REQ_RECEIVED:
		uvt->resp.u.sidr_req_resp.pkey =
					evt->param.sidr_req_rcvd.pkey;
		uvt->resp.u.sidr_req_resp.port =
					evt->param.sidr_req_rcvd.port;
		uvt->data_len = IB_CM_SIDR_REQ_PRIVATE_DATA_SIZE;
		break;
	case IB_CM_SIDR_REP_RECEIVED:
		ib_ucm_event_sidr_rep_get(&uvt->resp.u.sidr_rep_resp,
					  &evt->param.sidr_rep_rcvd);
		uvt->data_len = IB_CM_SIDR_REP_PRIVATE_DATA_SIZE;
		uvt->info_len = evt->param.sidr_rep_rcvd.info_len;
		info	      = evt->param.sidr_rep_rcvd.info;
		break;
	default:
		uvt->resp.u.send_status = evt->param.send_status;
		break;
	}

	if (uvt->data_len) {
		uvt->data = kmemdup(evt->private_data, uvt->data_len, GFP_KERNEL);
		if (!uvt->data)
			goto err1;

		uvt->resp.present |= IB_UCM_PRES_DATA;
	}

	if (uvt->info_len) {
		uvt->info = kmemdup(info, uvt->info_len, GFP_KERNEL);
		if (!uvt->info)
			goto err2;

		uvt->resp.present |= IB_UCM_PRES_INFO;
	}
	return 0;

err2:
	kfree(uvt->data);
err1:
	return -ENOMEM;
}

static int ib_ucm_event_handler(struct ib_cm_id *cm_id,
				const struct ib_cm_event *event)
{
	struct ib_ucm_event *uevent;
	struct ib_ucm_context *ctx;
	int result = 0;

	ctx = cm_id->context;

	uevent = kzalloc(sizeof *uevent, GFP_KERNEL);
	if (!uevent)
		goto err1;

	uevent->ctx = ctx;
	uevent->cm_id = cm_id;
	uevent->resp.uid = ctx->uid;
	uevent->resp.id = ctx->id;
	uevent->resp.event = event->event;

	result = ib_ucm_event_process(event, uevent);
	if (result)
		goto err2;

	mutex_lock(&ctx->file->file_mutex);
	list_add_tail(&uevent->file_list, &ctx->file->events);
	list_add_tail(&uevent->ctx_list, &ctx->events);
	wake_up_interruptible(&ctx->file->poll_wait);
	mutex_unlock(&ctx->file->file_mutex);
	return 0;

err2:
	kfree(uevent);
err1:
	/* Destroy new cm_id's */
	return ib_ucm_new_cm_id(event->event);
}

static ssize_t ib_ucm_event(struct ib_ucm_file *file,
			    const char __user *inbuf,
			    int in_len, int out_len)
{
	struct ib_ucm_context *ctx;
	struct ib_ucm_event_get cmd;
	struct ib_ucm_event *uevent;
	int result = 0;

	if (out_len < sizeof(struct ib_ucm_event_resp))
		return -ENOSPC;

	if (copy_from_user(&cmd, inbuf, sizeof(cmd)))
		return -EFAULT;

	mutex_lock(&file->file_mutex);
	while (list_empty(&file->events)) {
		mutex_unlock(&file->file_mutex);

		if (file->filp->f_flags & O_NONBLOCK)
			return -EAGAIN;

		if (wait_event_interruptible(file->poll_wait,
					     !list_empty(&file->events)))
			return -ERESTARTSYS;

		mutex_lock(&file->file_mutex);
	}

	uevent = list_entry(file->events.next, struct ib_ucm_event, file_list);

	if (ib_ucm_new_cm_id(uevent->resp.event)) {
		ctx = ib_ucm_ctx_alloc(file);
		if (!ctx) {
			result = -ENOMEM;
			goto done;
		}

		ctx->cm_id = uevent->cm_id;
		ctx->cm_id->context = ctx;
		uevent->resp.id = ctx->id;
	}

	if (copy_to_user(u64_to_user_ptr(cmd.response),
			 &uevent->resp, sizeof(uevent->resp))) {
		result = -EFAULT;
		goto done;
	}

	if (uevent->data) {
		if (cmd.data_len < uevent->data_len) {
			result = -ENOMEM;
			goto done;
		}
		if (copy_to_user(u64_to_user_ptr(cmd.data),
				 uevent->data, uevent->data_len)) {
			result = -EFAULT;
			goto done;
		}
	}

	if (uevent->info) {
		if (cmd.info_len < uevent->info_len) {
			result = -ENOMEM;
			goto done;
		}
		if (copy_to_user(u64_to_user_ptr(cmd.info),
				 uevent->info, uevent->info_len)) {
			result = -EFAULT;
			goto done;
		}
	}

	list_del(&uevent->file_list);
	list_del(&uevent->ctx_list);
	uevent->ctx->events_reported++;

	kfree(uevent->data);
	kfree(uevent->info);
	kfree(uevent);
done:
	mutex_unlock(&file->file_mutex);
	return result;
}

static ssize_t ib_ucm_create_id(struct ib_ucm_file *file,
				const char __user *inbuf,
				int in_len, int out_len)
{
	struct ib_ucm_create_id cmd;
	struct ib_ucm_create_id_resp resp;
	struct ib_ucm_context *ctx;
	int result;

	if (out_len < sizeof(resp))
		return -ENOSPC;

	if (copy_from_user(&cmd, inbuf, sizeof(cmd)))
		return -EFAULT;

	mutex_lock(&file->file_mutex);
	ctx = ib_ucm_ctx_alloc(file);
	mutex_unlock(&file->file_mutex);
	if (!ctx)
		return -ENOMEM;

	ctx->uid = cmd.uid;
	ctx->cm_id = ib_create_cm_id(file->device->ib_dev,
				     ib_ucm_event_handler, ctx);
	if (IS_ERR(ctx->cm_id)) {
		result = PTR_ERR(ctx->cm_id);
		goto err1;
	}

	resp.id = ctx->id;
	if (copy_to_user(u64_to_user_ptr(cmd.response),
			 &resp, sizeof(resp))) {
		result = -EFAULT;
		goto err2;
	}
	return 0;

err2:
	ib_destroy_cm_id(ctx->cm_id);
err1:
	mutex_lock(&ctx_id_mutex);
	idr_remove(&ctx_id_table, ctx->id);
	mutex_unlock(&ctx_id_mutex);
	kfree(ctx);
	return result;
}

static ssize_t ib_ucm_destroy_id(struct ib_ucm_file *file,
				 const char __user *inbuf,
				 int in_len, int out_len)
{
	struct ib_ucm_destroy_id cmd;
	struct ib_ucm_destroy_id_resp resp;
	struct ib_ucm_context *ctx;
	int result = 0;

	if (out_len < sizeof(resp))
		return -ENOSPC;

	if (copy_from_user(&cmd, inbuf, sizeof(cmd)))
		return -EFAULT;

	mutex_lock(&ctx_id_mutex);
	ctx = idr_find(&ctx_id_table, cmd.id);
	if (!ctx)
		ctx = ERR_PTR(-ENOENT);
	else if (ctx->file != file)
		ctx = ERR_PTR(-EINVAL);
	else
		idr_remove(&ctx_id_table, ctx->id);
	mutex_unlock(&ctx_id_mutex);

	if (IS_ERR(ctx))
		return PTR_ERR(ctx);

	ib_ucm_ctx_put(ctx);
	wait_for_completion(&ctx->comp);

	/* No new events will be generated after destroying the cm_id. */
	ib_destroy_cm_id(ctx->cm_id);
	/* Cleanup events not yet reported to the user. */
	ib_ucm_cleanup_events(ctx);

	resp.events_reported = ctx->events_reported;
	if (copy_to_user(u64_to_user_ptr(cmd.response),
			 &resp, sizeof(resp)))
		result = -EFAULT;

	kfree(ctx);
	return result;
}

static ssize_t ib_ucm_attr_id(struct ib_ucm_file *file,
			      const char __user *inbuf,
			      int in_len, int out_len)
{
	struct ib_ucm_attr_id_resp resp;
	struct ib_ucm_attr_id cmd;
	struct ib_ucm_context *ctx;
	int result = 0;

	if (out_len < sizeof(resp))
		return -ENOSPC;

	if (copy_from_user(&cmd, inbuf, sizeof(cmd)))
		return -EFAULT;

	ctx = ib_ucm_ctx_get(file, cmd.id);
	if (IS_ERR(ctx))
		return PTR_ERR(ctx);

	resp.service_id   = ctx->cm_id->service_id;
	resp.service_mask = ctx->cm_id->service_mask;
	resp.local_id     = ctx->cm_id->local_id;
	resp.remote_id    = ctx->cm_id->remote_id;

	if (copy_to_user(u64_to_user_ptr(cmd.response),
			 &resp, sizeof(resp)))
		result = -EFAULT;

	ib_ucm_ctx_put(ctx);
	return result;
}

static ssize_t ib_ucm_init_qp_attr(struct ib_ucm_file *file,
				   const char __user *inbuf,
				   int in_len, int out_len)
{
	struct ib_uverbs_qp_attr resp;
	struct ib_ucm_init_qp_attr cmd;
	struct ib_ucm_context *ctx;
	struct ib_qp_attr qp_attr;
	int result = 0;

	if (out_len < sizeof(resp))
		return -ENOSPC;

	if (copy_from_user(&cmd, inbuf, sizeof(cmd)))
		return -EFAULT;

	ctx = ib_ucm_ctx_get(file, cmd.id);
	if (IS_ERR(ctx))
		return PTR_ERR(ctx);

	resp.qp_attr_mask = 0;
	memset(&qp_attr, 0, sizeof qp_attr);
	qp_attr.qp_state = cmd.qp_state;
	result = ib_cm_init_qp_attr(ctx->cm_id, &qp_attr, &resp.qp_attr_mask);
	if (result)
		goto out;

	ib_copy_qp_attr_to_user(ctx->cm_id->device, &resp, &qp_attr);

	if (copy_to_user(u64_to_user_ptr(cmd.response),
			 &resp, sizeof(resp)))
		result = -EFAULT;

out:
	ib_ucm_ctx_put(ctx);
	return result;
}

static int ucm_validate_listen(__be64 service_id, __be64 service_mask)
{
	service_id &= service_mask;

	if (((service_id & IB_CMA_SERVICE_ID_MASK) == IB_CMA_SERVICE_ID) ||
	    ((service_id & IB_SDP_SERVICE_ID_MASK) == IB_SDP_SERVICE_ID))
		return -EINVAL;

	return 0;
}

static ssize_t ib_ucm_listen(struct ib_ucm_file *file,
			     const char __user *inbuf,
			     int in_len, int out_len)
{
	struct ib_ucm_listen cmd;
	struct ib_ucm_context *ctx;
	int result;

	if (copy_from_user(&cmd, inbuf, sizeof(cmd)))
		return -EFAULT;

	ctx = ib_ucm_ctx_get(file, cmd.id);
	if (IS_ERR(ctx))
		return PTR_ERR(ctx);

	result = ucm_validate_listen(cmd.service_id, cmd.service_mask);
	if (result)
		goto out;

	result = ib_cm_listen(ctx->cm_id, cmd.service_id, cmd.service_mask);
out:
	ib_ucm_ctx_put(ctx);
	return result;
}

static ssize_t ib_ucm_notify(struct ib_ucm_file *file,
			     const char __user *inbuf,
			     int in_len, int out_len)
{
	struct ib_ucm_notify cmd;
	struct ib_ucm_context *ctx;
	int result;

	if (copy_from_user(&cmd, inbuf, sizeof(cmd)))
		return -EFAULT;

	ctx = ib_ucm_ctx_get(file, cmd.id);
	if (IS_ERR(ctx))
		return PTR_ERR(ctx);

	result = ib_cm_notify(ctx->cm_id, (enum ib_event_type) cmd.event);
	ib_ucm_ctx_put(ctx);
	return result;
}

static int ib_ucm_alloc_data(const void **dest, u64 src, u32 len)
{
	void *data;

	*dest = NULL;

	if (!len)
		return 0;

	data = memdup_user(u64_to_user_ptr(src), len);
	if (IS_ERR(data))
		return PTR_ERR(data);

	*dest = data;
	return 0;
}

static int ib_ucm_path_get(struct sa_path_rec **path, u64 src)
{
	struct ib_user_path_rec upath;
	struct sa_path_rec  *sa_path;

	*path = NULL;

	if (!src)
		return 0;

	sa_path = kmalloc(sizeof(*sa_path), GFP_KERNEL);
	if (!sa_path)
		return -ENOMEM;

	if (copy_from_user(&upath, u64_to_user_ptr(src),
			   sizeof(upath))) {

		kfree(sa_path);
		return -EFAULT;
	}

	ib_copy_path_rec_from_user(sa_path, &upath);
	*path = sa_path;
	return 0;
}

static ssize_t ib_ucm_send_req(struct ib_ucm_file *file,
			       const char __user *inbuf,
			       int in_len, int out_len)
{
	struct ib_cm_req_param param;
	struct ib_ucm_context *ctx;
	struct ib_ucm_req cmd;
	int result;

	param.private_data   = NULL;
	param.primary_path   = NULL;
	param.alternate_path = NULL;

	if (copy_from_user(&cmd, inbuf, sizeof(cmd)))
		return -EFAULT;

	result = ib_ucm_alloc_data(&param.private_data, cmd.data, cmd.len);
	if (result)
		goto done;

	result = ib_ucm_path_get(&param.primary_path, cmd.primary_path);
	if (result)
		goto done;

	result = ib_ucm_path_get(&param.alternate_path, cmd.alternate_path);
	if (result)
		goto done;

	param.private_data_len           = cmd.len;
	param.service_id                 = cmd.sid;
	param.qp_num                     = cmd.qpn;
	param.qp_type                    = cmd.qp_type;
	param.starting_psn               = cmd.psn;
	param.peer_to_peer               = cmd.peer_to_peer;
	param.responder_resources        = cmd.responder_resources;
	param.initiator_depth            = cmd.initiator_depth;
	param.remote_cm_response_timeout = cmd.remote_cm_response_timeout;
	param.flow_control               = cmd.flow_control;
	param.local_cm_response_timeout  = cmd.local_cm_response_timeout;
	param.retry_count                = cmd.retry_count;
	param.rnr_retry_count            = cmd.rnr_retry_count;
	param.max_cm_retries             = cmd.max_cm_retries;
	param.srq                        = cmd.srq;

	ctx = ib_ucm_ctx_get(file, cmd.id);
	if (!IS_ERR(ctx)) {
		result = ib_send_cm_req(ctx->cm_id, &param);
		ib_ucm_ctx_put(ctx);
	} else
		result = PTR_ERR(ctx);

done:
	kfree(param.private_data);
	kfree(param.primary_path);
	kfree(param.alternate_path);
	return result;
}

static ssize_t ib_ucm_send_rep(struct ib_ucm_file *file,
			       const char __user *inbuf,
			       int in_len, int out_len)
{
	struct ib_cm_rep_param param;
	struct ib_ucm_context *ctx;
	struct ib_ucm_rep cmd;
	int result;

	param.private_data = NULL;

	if (copy_from_user(&cmd, inbuf, sizeof(cmd)))
		return -EFAULT;

	result = ib_ucm_alloc_data(&param.private_data, cmd.data, cmd.len);
	if (result)
		return result;

	param.qp_num              = cmd.qpn;
	param.starting_psn        = cmd.psn;
	param.private_data_len    = cmd.len;
	param.responder_resources = cmd.responder_resources;
	param.initiator_depth     = cmd.initiator_depth;
	param.failover_accepted   = cmd.failover_accepted;
	param.flow_control        = cmd.flow_control;
	param.rnr_retry_count     = cmd.rnr_retry_count;
	param.srq                 = cmd.srq;

	ctx = ib_ucm_ctx_get(file, cmd.id);
	if (!IS_ERR(ctx)) {
		ctx->uid = cmd.uid;
		result = ib_send_cm_rep(ctx->cm_id, &param);
		ib_ucm_ctx_put(ctx);
	} else
		result = PTR_ERR(ctx);

	kfree(param.private_data);
	return result;
}

static ssize_t ib_ucm_send_private_data(struct ib_ucm_file *file,
					const char __user *inbuf, int in_len,
					int (*func)(struct ib_cm_id *cm_id,
						    const void *private_data,
						    u8 private_data_len))
{
	struct ib_ucm_private_data cmd;
	struct ib_ucm_context *ctx;
	const void *private_data = NULL;
	int result;

	if (copy_from_user(&cmd, inbuf, sizeof(cmd)))
		return -EFAULT;

	result = ib_ucm_alloc_data(&private_data, cmd.data, cmd.len);
	if (result)
		return result;

	ctx = ib_ucm_ctx_get(file, cmd.id);
	if (!IS_ERR(ctx)) {
		result = func(ctx->cm_id, private_data, cmd.len);
		ib_ucm_ctx_put(ctx);
	} else
		result = PTR_ERR(ctx);

	kfree(private_data);
	return result;
}

static ssize_t ib_ucm_send_rtu(struct ib_ucm_file *file,
			       const char __user *inbuf,
			       int in_len, int out_len)
{
	return ib_ucm_send_private_data(file, inbuf, in_len, ib_send_cm_rtu);
}

static ssize_t ib_ucm_send_dreq(struct ib_ucm_file *file,
				const char __user *inbuf,
				int in_len, int out_len)
{
	return ib_ucm_send_private_data(file, inbuf, in_len, ib_send_cm_dreq);
}

static ssize_t ib_ucm_send_drep(struct ib_ucm_file *file,
				const char __user *inbuf,
				int in_len, int out_len)
{
	return ib_ucm_send_private_data(file, inbuf, in_len, ib_send_cm_drep);
}

static ssize_t ib_ucm_send_info(struct ib_ucm_file *file,
				const char __user *inbuf, int in_len,
				int (*func)(struct ib_cm_id *cm_id,
					    int status,
					    const void *info,
					    u8 info_len,
					    const void *data,
					    u8 data_len))
{
	struct ib_ucm_context *ctx;
	struct ib_ucm_info cmd;
	const void *data = NULL;
	const void *info = NULL;
	int result;

	if (copy_from_user(&cmd, inbuf, sizeof(cmd)))
		return -EFAULT;

	result = ib_ucm_alloc_data(&data, cmd.data, cmd.data_len);
	if (result)
		goto done;

	result = ib_ucm_alloc_data(&info, cmd.info, cmd.info_len);
	if (result)
		goto done;

	ctx = ib_ucm_ctx_get(file, cmd.id);
	if (!IS_ERR(ctx)) {
		result = func(ctx->cm_id, cmd.status, info, cmd.info_len,
			      data, cmd.data_len);
		ib_ucm_ctx_put(ctx);
	} else
		result = PTR_ERR(ctx);

done:
	kfree(data);
	kfree(info);
	return result;
}

static ssize_t ib_ucm_send_rej(struct ib_ucm_file *file,
			       const char __user *inbuf,
			       int in_len, int out_len)
{
	return ib_ucm_send_info(file, inbuf, in_len, (void *)ib_send_cm_rej);
}

static ssize_t ib_ucm_send_apr(struct ib_ucm_file *file,
			       const char __user *inbuf,
			       int in_len, int out_len)
{
	return ib_ucm_send_info(file, inbuf, in_len, (void *)ib_send_cm_apr);
}

static ssize_t ib_ucm_send_mra(struct ib_ucm_file *file,
			       const char __user *inbuf,
			       int in_len, int out_len)
{
	struct ib_ucm_context *ctx;
	struct ib_ucm_mra cmd;
	const void *data = NULL;
	int result;

	if (copy_from_user(&cmd, inbuf, sizeof(cmd)))
		return -EFAULT;

	result = ib_ucm_alloc_data(&data, cmd.data, cmd.len);
	if (result)
		return result;

	ctx = ib_ucm_ctx_get(file, cmd.id);
	if (!IS_ERR(ctx)) {
		result = ib_send_cm_mra(ctx->cm_id, cmd.timeout, data, cmd.len);
		ib_ucm_ctx_put(ctx);
	} else
		result = PTR_ERR(ctx);

	kfree(data);
	return result;
}

static ssize_t ib_ucm_send_lap(struct ib_ucm_file *file,
			       const char __user *inbuf,
			       int in_len, int out_len)
{
	struct ib_ucm_context *ctx;
	struct sa_path_rec *path = NULL;
	struct ib_ucm_lap cmd;
	const void *data = NULL;
	int result;

	if (copy_from_user(&cmd, inbuf, sizeof(cmd)))
		return -EFAULT;

	result = ib_ucm_alloc_data(&data, cmd.data, cmd.len);
	if (result)
		goto done;

	result = ib_ucm_path_get(&path, cmd.path);
	if (result)
		goto done;

	ctx = ib_ucm_ctx_get(file, cmd.id);
	if (!IS_ERR(ctx)) {
		result = ib_send_cm_lap(ctx->cm_id, path, data, cmd.len);
		ib_ucm_ctx_put(ctx);
	} else
		result = PTR_ERR(ctx);

done:
	kfree(data);
	kfree(path);
	return result;
}

static ssize_t ib_ucm_send_sidr_req(struct ib_ucm_file *file,
				    const char __user *inbuf,
				    int in_len, int out_len)
{
	struct ib_cm_sidr_req_param param = {};
	struct ib_ucm_context *ctx;
	struct ib_ucm_sidr_req cmd;
	int result;

	if (copy_from_user(&cmd, inbuf, sizeof(cmd)))
		return -EFAULT;

	result = ib_ucm_alloc_data(&param.private_data, cmd.data, cmd.len);
	if (result)
		goto done;

	result = ib_ucm_path_get(&param.path, cmd.path);
	if (result)
		goto done;

	param.private_data_len = cmd.len;
	param.service_id       = cmd.sid;
	param.timeout_ms       = cmd.timeout;
	param.max_cm_retries   = cmd.max_cm_retries;

	ctx = ib_ucm_ctx_get(file, cmd.id);
	if (!IS_ERR(ctx)) {
		result = ib_send_cm_sidr_req(ctx->cm_id, &param);
		ib_ucm_ctx_put(ctx);
	} else
		result = PTR_ERR(ctx);

done:
	kfree(param.private_data);
	kfree(param.path);
	return result;
}

static ssize_t ib_ucm_send_sidr_rep(struct ib_ucm_file *file,
				    const char __user *inbuf,
				    int in_len, int out_len)
{
	struct ib_cm_sidr_rep_param param;
	struct ib_ucm_sidr_rep cmd;
	struct ib_ucm_context *ctx;
	int result;

	param.info = NULL;

	if (copy_from_user(&cmd, inbuf, sizeof(cmd)))
		return -EFAULT;

	result = ib_ucm_alloc_data(&param.private_data,
				   cmd.data, cmd.data_len);
	if (result)
		goto done;

	result = ib_ucm_alloc_data(&param.info, cmd.info, cmd.info_len);
	if (result)
		goto done;

	param.qp_num		= cmd.qpn;
	param.qkey		= cmd.qkey;
	param.status		= cmd.status;
	param.info_length	= cmd.info_len;
	param.private_data_len	= cmd.data_len;

	ctx = ib_ucm_ctx_get(file, cmd.id);
	if (!IS_ERR(ctx)) {
		result = ib_send_cm_sidr_rep(ctx->cm_id, &param);
		ib_ucm_ctx_put(ctx);
	} else
		result = PTR_ERR(ctx);

done:
	kfree(param.private_data);
	kfree(param.info);
	return result;
}

static ssize_t (*ucm_cmd_table[])(struct ib_ucm_file *file,
				  const char __user *inbuf,
				  int in_len, int out_len) = {
	[IB_USER_CM_CMD_CREATE_ID]     = ib_ucm_create_id,
	[IB_USER_CM_CMD_DESTROY_ID]    = ib_ucm_destroy_id,
	[IB_USER_CM_CMD_ATTR_ID]       = ib_ucm_attr_id,
	[IB_USER_CM_CMD_LISTEN]        = ib_ucm_listen,
	[IB_USER_CM_CMD_NOTIFY]        = ib_ucm_notify,
	[IB_USER_CM_CMD_SEND_REQ]      = ib_ucm_send_req,
	[IB_USER_CM_CMD_SEND_REP]      = ib_ucm_send_rep,
	[IB_USER_CM_CMD_SEND_RTU]      = ib_ucm_send_rtu,
	[IB_USER_CM_CMD_SEND_DREQ]     = ib_ucm_send_dreq,
	[IB_USER_CM_CMD_SEND_DREP]     = ib_ucm_send_drep,
	[IB_USER_CM_CMD_SEND_REJ]      = ib_ucm_send_rej,
	[IB_USER_CM_CMD_SEND_MRA]      = ib_ucm_send_mra,
	[IB_USER_CM_CMD_SEND_LAP]      = ib_ucm_send_lap,
	[IB_USER_CM_CMD_SEND_APR]      = ib_ucm_send_apr,
	[IB_USER_CM_CMD_SEND_SIDR_REQ] = ib_ucm_send_sidr_req,
	[IB_USER_CM_CMD_SEND_SIDR_REP] = ib_ucm_send_sidr_rep,
	[IB_USER_CM_CMD_EVENT]	       = ib_ucm_event,
	[IB_USER_CM_CMD_INIT_QP_ATTR]  = ib_ucm_init_qp_attr,
};

static ssize_t ib_ucm_write(struct file *filp, const char __user *buf,
			    size_t len, loff_t *pos)
{
	struct ib_ucm_file *file = filp->private_data;
	struct ib_ucm_cmd_hdr hdr;
	ssize_t result;

<<<<<<< HEAD
	if (WARN_ON_ONCE(!ib_safe_file_access(filp)))
		return -EACCES;
=======
	if (!ib_safe_file_access(filp)) {
		pr_err_once("ucm_write: process %d (%s) changed security contexts after opening file descriptor, this is not allowed.\n",
			    task_tgid_vnr(current), current->comm);
		return -EACCES;
	}
>>>>>>> 286cd8c7

	if (len < sizeof(hdr))
		return -EINVAL;

	if (copy_from_user(&hdr, buf, sizeof(hdr)))
		return -EFAULT;

	if (hdr.cmd >= ARRAY_SIZE(ucm_cmd_table))
		return -EINVAL;
	hdr.cmd = array_index_nospec(hdr.cmd, ARRAY_SIZE(ucm_cmd_table));

	if (hdr.in + sizeof(hdr) > len)
		return -EINVAL;

	result = ucm_cmd_table[hdr.cmd](file, buf + sizeof(hdr),
					hdr.in, hdr.out);
	if (!result)
		result = len;

	return result;
}

static __poll_t ib_ucm_poll(struct file *filp,
				struct poll_table_struct *wait)
{
	struct ib_ucm_file *file = filp->private_data;
	__poll_t mask = 0;

	poll_wait(filp, &file->poll_wait, wait);

	if (!list_empty(&file->events))
		mask = EPOLLIN | EPOLLRDNORM;

	return mask;
}

/*
 * ib_ucm_open() does not need the BKL:
 *
 *  - no global state is referred to;
 *  - there is no ioctl method to race against;
 *  - no further module initialization is required for open to work
 *    after the device is registered.
 */
static int ib_ucm_open(struct inode *inode, struct file *filp)
{
	struct ib_ucm_file *file;

	file = kmalloc(sizeof(*file), GFP_KERNEL);
	if (!file)
		return -ENOMEM;

	INIT_LIST_HEAD(&file->events);
	INIT_LIST_HEAD(&file->ctxs);
	init_waitqueue_head(&file->poll_wait);

	mutex_init(&file->file_mutex);

	filp->private_data = file;
	file->filp = filp;
	file->device = container_of(inode->i_cdev, struct ib_ucm_device, cdev);

	return nonseekable_open(inode, filp);
}

static int ib_ucm_close(struct inode *inode, struct file *filp)
{
	struct ib_ucm_file *file = filp->private_data;
	struct ib_ucm_context *ctx;

	mutex_lock(&file->file_mutex);
	while (!list_empty(&file->ctxs)) {
		ctx = list_entry(file->ctxs.next,
				 struct ib_ucm_context, file_list);
		mutex_unlock(&file->file_mutex);

		mutex_lock(&ctx_id_mutex);
		idr_remove(&ctx_id_table, ctx->id);
		mutex_unlock(&ctx_id_mutex);

		ib_destroy_cm_id(ctx->cm_id);
		ib_ucm_cleanup_events(ctx);
		kfree(ctx);

		mutex_lock(&file->file_mutex);
	}
	mutex_unlock(&file->file_mutex);
	kfree(file);
	return 0;
}

static void ib_ucm_release_dev(struct device *dev)
{
	struct ib_ucm_device *ucm_dev;

	ucm_dev = container_of(dev, struct ib_ucm_device, dev);
	kfree(ucm_dev);
}

static void ib_ucm_free_dev(struct ib_ucm_device *ucm_dev)
{
	clear_bit(ucm_dev->devnum, dev_map);
}

static const struct file_operations ucm_fops = {
	.owner	 = THIS_MODULE,
	.open	 = ib_ucm_open,
	.release = ib_ucm_close,
	.write	 = ib_ucm_write,
	.poll    = ib_ucm_poll,
	.llseek	 = no_llseek,
};

static ssize_t show_ibdev(struct device *dev, struct device_attribute *attr,
			  char *buf)
{
	struct ib_ucm_device *ucm_dev;

	ucm_dev = container_of(dev, struct ib_ucm_device, dev);
	return sprintf(buf, "%s\n", ucm_dev->ib_dev->name);
}
static DEVICE_ATTR(ibdev, S_IRUGO, show_ibdev, NULL);

static void ib_ucm_add_one(struct ib_device *device)
{
	int devnum;
	dev_t base;
	struct ib_ucm_device *ucm_dev;

	if (!device->alloc_ucontext || !rdma_cap_ib_cm(device, 1))
		return;

	ucm_dev = kzalloc(sizeof *ucm_dev, GFP_KERNEL);
	if (!ucm_dev)
		return;

	device_initialize(&ucm_dev->dev);
	ucm_dev->ib_dev = device;
	ucm_dev->dev.release = ib_ucm_release_dev;

	devnum = find_first_zero_bit(dev_map, IB_UCM_MAX_DEVICES);
	if (devnum >= IB_UCM_MAX_DEVICES)
		goto err;
	ucm_dev->devnum = devnum;
	set_bit(devnum, dev_map);
	if (devnum >= IB_UCM_NUM_FIXED_MINOR)
		base = dynamic_ucm_dev + devnum - IB_UCM_NUM_FIXED_MINOR;
	else
		base = IB_UCM_BASE_DEV + devnum;

	cdev_init(&ucm_dev->cdev, &ucm_fops);
	ucm_dev->cdev.owner = THIS_MODULE;
	kobject_set_name(&ucm_dev->cdev.kobj, "ucm%d", ucm_dev->devnum);

	ucm_dev->dev.class = &cm_class;
	ucm_dev->dev.parent = device->dev.parent;
	ucm_dev->dev.devt = base;

	dev_set_name(&ucm_dev->dev, "ucm%d", ucm_dev->devnum);
	if (cdev_device_add(&ucm_dev->cdev, &ucm_dev->dev))
		goto err_devnum;

	if (device_create_file(&ucm_dev->dev, &dev_attr_ibdev))
		goto err_dev;

	ib_set_client_data(device, &ucm_client, ucm_dev);
	return;

err_dev:
	cdev_device_del(&ucm_dev->cdev, &ucm_dev->dev);
err_devnum:
	ib_ucm_free_dev(ucm_dev);
err:
	put_device(&ucm_dev->dev);
	return;
}

static void ib_ucm_remove_one(struct ib_device *device, void *client_data)
{
	struct ib_ucm_device *ucm_dev = client_data;

	if (!ucm_dev)
		return;

	cdev_device_del(&ucm_dev->cdev, &ucm_dev->dev);
	ib_ucm_free_dev(ucm_dev);
	put_device(&ucm_dev->dev);
}

static CLASS_ATTR_STRING(abi_version, S_IRUGO,
			 __stringify(IB_USER_CM_ABI_VERSION));

static int __init ib_ucm_init(void)
{
	int ret;

	ret = register_chrdev_region(IB_UCM_BASE_DEV, IB_UCM_NUM_FIXED_MINOR,
				     "infiniband_cm");
	if (ret) {
		pr_err("ucm: couldn't register device number\n");
		goto error1;
	}

	ret = alloc_chrdev_region(&dynamic_ucm_dev, 0, IB_UCM_NUM_DYNAMIC_MINOR,
				  "infiniband_cm");
	if (ret) {
		pr_err("ucm: couldn't register dynamic device number\n");
		goto err_alloc;
	}

	ret = class_create_file(&cm_class, &class_attr_abi_version.attr);
	if (ret) {
		pr_err("ucm: couldn't create abi_version attribute\n");
		goto error2;
	}

	ret = ib_register_client(&ucm_client);
	if (ret) {
		pr_err("ucm: couldn't register client\n");
		goto error3;
	}
	return 0;

error3:
	class_remove_file(&cm_class, &class_attr_abi_version.attr);
error2:
	unregister_chrdev_region(dynamic_ucm_dev, IB_UCM_NUM_DYNAMIC_MINOR);
err_alloc:
	unregister_chrdev_region(IB_UCM_BASE_DEV, IB_UCM_NUM_FIXED_MINOR);
error1:
	return ret;
}

static void __exit ib_ucm_cleanup(void)
{
	ib_unregister_client(&ucm_client);
	class_remove_file(&cm_class, &class_attr_abi_version.attr);
	unregister_chrdev_region(IB_UCM_BASE_DEV, IB_UCM_NUM_FIXED_MINOR);
	unregister_chrdev_region(dynamic_ucm_dev, IB_UCM_NUM_DYNAMIC_MINOR);
	idr_destroy(&ctx_id_table);
}

module_init(ib_ucm_init);
module_exit(ib_ucm_cleanup);<|MERGE_RESOLUTION|>--- conflicted
+++ resolved
@@ -47,15 +47,9 @@
 #include <linux/slab.h>
 
 #include <linux/nospec.h>
-<<<<<<< HEAD
-
-#include <asm/uaccess.h>
-
-=======
 
 #include <linux/uaccess.h>
 
->>>>>>> 286cd8c7
 #include <rdma/ib.h>
 #include <rdma/ib_cm.h>
 #include <rdma/ib_user_cm.h>
@@ -1114,16 +1108,11 @@
 	struct ib_ucm_cmd_hdr hdr;
 	ssize_t result;
 
-<<<<<<< HEAD
-	if (WARN_ON_ONCE(!ib_safe_file_access(filp)))
-		return -EACCES;
-=======
 	if (!ib_safe_file_access(filp)) {
 		pr_err_once("ucm_write: process %d (%s) changed security contexts after opening file descriptor, this is not allowed.\n",
 			    task_tgid_vnr(current), current->comm);
 		return -EACCES;
 	}
->>>>>>> 286cd8c7
 
 	if (len < sizeof(hdr))
 		return -EINVAL;
