/*
 * Copyright (c) 2005 Topspin Communications.  All rights reserved.
 * Copyright (c) 2005 Cisco Systems.  All rights reserved.
 * Copyright (c) 2005 Mellanox Technologies. All rights reserved.
 *
 * This software is available to you under a choice of one of two
 * licenses.  You may choose to be licensed under the terms of the GNU
 * General Public License (GPL) Version 2, available from the file
 * COPYING in the main directory of this source tree, or the
 * OpenIB.org BSD license below:
 *
 *     Redistribution and use in source and binary forms, with or
 *     without modification, are permitted provided that the following
 *     conditions are met:
 *
 *      - Redistributions of source code must retain the above
 *        copyright notice, this list of conditions and the following
 *        disclaimer.
 *
 *      - Redistributions in binary form must reproduce the above
 *        copyright notice, this list of conditions and the following
 *        disclaimer in the documentation and/or other materials
 *        provided with the distribution.
 *
 * THE SOFTWARE IS PROVIDED "AS IS", WITHOUT WARRANTY OF ANY KIND,
 * EXPRESS OR IMPLIED, INCLUDING BUT NOT LIMITED TO THE WARRANTIES OF
 * MERCHANTABILITY, FITNESS FOR A PARTICULAR PURPOSE AND
 * NONINFRINGEMENT. IN NO EVENT SHALL THE AUTHORS OR COPYRIGHT HOLDERS
 * BE LIABLE FOR ANY CLAIM, DAMAGES OR OTHER LIABILITY, WHETHER IN AN
 * ACTION OF CONTRACT, TORT OR OTHERWISE, ARISING FROM, OUT OF OR IN
 * CONNECTION WITH THE SOFTWARE OR THE USE OR OTHER DEALINGS IN THE
 * SOFTWARE.
 */

#include <linux/mm.h>
#include <linux/dma-mapping.h>
#include <linux/sched/signal.h>
#include <linux/sched/mm.h>
#include <linux/export.h>
#include <linux/hugetlb.h>
#include <linux/slab.h>
#include <rdma/ib_umem_odp.h>

#include "uverbs.h"


static void __ib_umem_release(struct ib_device *dev, struct ib_umem *umem, int dirty)
{
	struct scatterlist *sg;
	struct page *page;
	int i;

	if (umem->nmap > 0)
		ib_dma_unmap_sg(dev, umem->sg_head.sgl,
				umem->npages,
				DMA_BIDIRECTIONAL);

	for_each_sg(umem->sg_head.sgl, sg, umem->npages, i) {

		page = sg_page(sg);
		if (!PageDirty(page) && umem->writable && dirty)
			set_page_dirty_lock(page);
		put_page(page);
	}

	sg_free_table(&umem->sg_head);
}

/**
 * ib_umem_get - Pin and DMA map userspace memory.
 *
 * If access flags indicate ODP memory, avoid pinning. Instead, stores
 * the mm for future page fault handling in conjunction with MMU notifiers.
 *
 * @context: userspace context to pin memory for
 * @addr: userspace virtual address to start at
 * @size: length of region to pin
 * @access: IB_ACCESS_xxx flags for memory being pinned
 * @dmasync: flush in-flight DMA when the memory region is written
 */
struct ib_umem *ib_umem_get(struct ib_ucontext *context, unsigned long addr,
			    size_t size, int access, int dmasync)
{
	struct ib_umem *umem;
	struct page **page_list;
	struct vm_area_struct **vma_list;
	unsigned long lock_limit;
	unsigned long cur_base;
	unsigned long npages;
	int ret;
	int i;
	unsigned long dma_attrs = 0;
	struct scatterlist *sg, *sg_list_start;
<<<<<<< HEAD
	int need_release = 0;
=======
>>>>>>> 286cd8c7
	unsigned int gup_flags = FOLL_WRITE;

	if (dmasync)
		dma_attrs |= DMA_ATTR_WRITE_BARRIER;

	/*
	 * If the combination of the addr and size requested for this memory
	 * region causes an integer overflow, return error.
	 */
	if (((addr + size) < addr) ||
	    PAGE_ALIGN(addr + size) < (addr + size))
		return ERR_PTR(-EINVAL);

	if (!can_do_mlock())
		return ERR_PTR(-EPERM);

	umem = kzalloc(sizeof *umem, GFP_KERNEL);
	if (!umem)
		return ERR_PTR(-ENOMEM);

<<<<<<< HEAD
	umem->context   = context;
	umem->length    = size;
	umem->address   = addr;
	umem->page_size = PAGE_SIZE;
	umem->pid       = get_task_pid(current, PIDTYPE_PID);
	umem->writable   = ib_access_writable(access);

	if (access & IB_ACCESS_ON_DEMAND) {
		put_pid(umem->pid);
		ret = ib_umem_odp_get(context, umem);
		if (ret) {
			kfree(umem);
			return ERR_PTR(ret);
		}
=======
	umem->context    = context;
	umem->length     = size;
	umem->address    = addr;
	umem->page_shift = PAGE_SHIFT;
	umem->writable   = ib_access_writable(access);

	if (access & IB_ACCESS_ON_DEMAND) {
		ret = ib_umem_odp_get(context, umem, access);
		if (ret)
			goto umem_kfree;
>>>>>>> 286cd8c7
		return umem;
	}

	umem->odp_data = NULL;

	/* We assume the memory is from hugetlb until proved otherwise */
	umem->hugetlb   = 1;

	page_list = (struct page **) __get_free_page(GFP_KERNEL);
	if (!page_list) {
<<<<<<< HEAD
		put_pid(umem->pid);
		kfree(umem);
		return ERR_PTR(-ENOMEM);
=======
		ret = -ENOMEM;
		goto umem_kfree;
>>>>>>> 286cd8c7
	}

	/*
	 * if we can't alloc the vma_list, it's not so bad;
	 * just assume the memory is not hugetlb memory
	 */
	vma_list = (struct vm_area_struct **) __get_free_page(GFP_KERNEL);
	if (!vma_list)
		umem->hugetlb = 0;

	npages = ib_umem_num_pages(umem);

	lock_limit = rlimit(RLIMIT_MEMLOCK) >> PAGE_SHIFT;

	down_write(&current->mm->mmap_sem);
	current->mm->pinned_vm += npages;
	if ((current->mm->pinned_vm > lock_limit) && !capable(CAP_IPC_LOCK)) {
		up_write(&current->mm->mmap_sem);
		ret = -ENOMEM;
		goto vma;
	}
	up_write(&current->mm->mmap_sem);

	cur_base = addr & PAGE_MASK;

	if (npages == 0 || npages > UINT_MAX) {
		ret = -EINVAL;
		goto vma;
	}

	ret = sg_alloc_table(&umem->sg_head, npages, GFP_KERNEL);
	if (ret)
		goto vma;

	if (!umem->writable)
		gup_flags |= FOLL_FORCE;

<<<<<<< HEAD
	if (!umem->writable)
		gup_flags |= FOLL_FORCE;

	need_release = 1;
=======
>>>>>>> 286cd8c7
	sg_list_start = umem->sg_head.sgl;

	down_read(&current->mm->mmap_sem);
	while (npages) {
		ret = get_user_pages_longterm(cur_base,
				     min_t(unsigned long, npages,
					   PAGE_SIZE / sizeof (struct page *)),
				     gup_flags, page_list, vma_list);
<<<<<<< HEAD

		if (ret < 0)
			goto out;
=======
		if (ret < 0) {
			up_read(&current->mm->mmap_sem);
			goto umem_release;
		}
>>>>>>> 286cd8c7

		umem->npages += ret;
		cur_base += ret * PAGE_SIZE;
		npages   -= ret;

		for_each_sg(sg_list_start, sg, ret, i) {
			if (vma_list && !is_vm_hugetlb_page(vma_list[i]))
				umem->hugetlb = 0;

			sg_set_page(sg, page_list[i], PAGE_SIZE, 0);
		}

		/* preparing for next loop */
		sg_list_start = sg;
	}
	up_read(&current->mm->mmap_sem);

	umem->nmap = ib_dma_map_sg_attrs(context->device,
				  umem->sg_head.sgl,
				  umem->npages,
				  DMA_BIDIRECTIONAL,
				  dma_attrs);

	if (!umem->nmap) {
		ret = -ENOMEM;
		goto umem_release;
	}

	ret = 0;
	goto out;

umem_release:
	__ib_umem_release(context->device, umem, 0);
vma:
	down_write(&current->mm->mmap_sem);
	current->mm->pinned_vm -= ib_umem_num_pages(umem);
	up_write(&current->mm->mmap_sem);
out:
	if (vma_list)
		free_page((unsigned long) vma_list);
	free_page((unsigned long) page_list);
umem_kfree:
	if (ret)
		kfree(umem);
	return ret ? ERR_PTR(ret) : umem;
}
EXPORT_SYMBOL(ib_umem_get);

static void ib_umem_account(struct work_struct *work)
{
	struct ib_umem *umem = container_of(work, struct ib_umem, work);

	down_write(&umem->mm->mmap_sem);
	umem->mm->pinned_vm -= umem->diff;
	up_write(&umem->mm->mmap_sem);
	mmput(umem->mm);
	kfree(umem);
}

/**
 * ib_umem_release - release memory pinned with ib_umem_get
 * @umem: umem struct to release
 */
void ib_umem_release(struct ib_umem *umem)
{
	struct ib_ucontext *context = umem->context;
	struct mm_struct *mm;
	struct task_struct *task;
	unsigned long diff;

	if (umem->odp_data) {
		ib_umem_odp_release(umem);
		return;
	}

	__ib_umem_release(umem->context->device, umem, 1);

	task = get_pid_task(umem->context->tgid, PIDTYPE_PID);
	if (!task)
		goto out;
	mm = get_task_mm(task);
	put_task_struct(task);
	if (!mm)
		goto out;

	diff = ib_umem_num_pages(umem);

	/*
	 * We may be called with the mm's mmap_sem already held.  This
	 * can happen when a userspace munmap() is the call that drops
	 * the last reference to our file and calls our release
	 * method.  If there are memory regions to destroy, we'll end
	 * up here and not be able to take the mmap_sem.  In that case
	 * we defer the vm_locked accounting to the system workqueue.
	 */
	if (context->closing) {
		if (!down_write_trylock(&mm->mmap_sem)) {
			INIT_WORK(&umem->work, ib_umem_account);
			umem->mm   = mm;
			umem->diff = diff;

			queue_work(ib_wq, &umem->work);
			return;
		}
	} else
		down_write(&mm->mmap_sem);

	mm->pinned_vm -= diff;
	up_write(&mm->mmap_sem);
	mmput(mm);
out:
	kfree(umem);
}
EXPORT_SYMBOL(ib_umem_release);

int ib_umem_page_count(struct ib_umem *umem)
{
	int i;
	int n;
	struct scatterlist *sg;

	if (umem->odp_data)
		return ib_umem_num_pages(umem);

	n = 0;
	for_each_sg(umem->sg_head.sgl, sg, umem->nmap, i)
		n += sg_dma_len(sg) >> umem->page_shift;

	return n;
}
EXPORT_SYMBOL(ib_umem_page_count);

/*
 * Copy from the given ib_umem's pages to the given buffer.
 *
 * umem - the umem to copy from
 * offset - offset to start copying from
 * dst - destination buffer
 * length - buffer length
 *
 * Returns 0 on success, or an error code.
 */
int ib_umem_copy_from(void *dst, struct ib_umem *umem, size_t offset,
		      size_t length)
{
	size_t end = offset + length;
	int ret;

	if (offset > umem->length || length > umem->length - offset) {
		pr_err("ib_umem_copy_from not in range. offset: %zd umem length: %zd end: %zd\n",
		       offset, umem->length, end);
		return -EINVAL;
	}

	ret = sg_pcopy_to_buffer(umem->sg_head.sgl, umem->npages, dst, length,
				 offset + ib_umem_offset(umem));

	if (ret < 0)
		return ret;
	else if (ret != length)
		return -EINVAL;
	else
		return 0;
}
EXPORT_SYMBOL(ib_umem_copy_from);<|MERGE_RESOLUTION|>--- conflicted
+++ resolved
@@ -91,10 +91,6 @@
 	int i;
 	unsigned long dma_attrs = 0;
 	struct scatterlist *sg, *sg_list_start;
-<<<<<<< HEAD
-	int need_release = 0;
-=======
->>>>>>> 286cd8c7
 	unsigned int gup_flags = FOLL_WRITE;
 
 	if (dmasync)
@@ -115,22 +111,6 @@
 	if (!umem)
 		return ERR_PTR(-ENOMEM);
 
-<<<<<<< HEAD
-	umem->context   = context;
-	umem->length    = size;
-	umem->address   = addr;
-	umem->page_size = PAGE_SIZE;
-	umem->pid       = get_task_pid(current, PIDTYPE_PID);
-	umem->writable   = ib_access_writable(access);
-
-	if (access & IB_ACCESS_ON_DEMAND) {
-		put_pid(umem->pid);
-		ret = ib_umem_odp_get(context, umem);
-		if (ret) {
-			kfree(umem);
-			return ERR_PTR(ret);
-		}
-=======
 	umem->context    = context;
 	umem->length     = size;
 	umem->address    = addr;
@@ -141,7 +121,6 @@
 		ret = ib_umem_odp_get(context, umem, access);
 		if (ret)
 			goto umem_kfree;
->>>>>>> 286cd8c7
 		return umem;
 	}
 
@@ -152,14 +131,8 @@
 
 	page_list = (struct page **) __get_free_page(GFP_KERNEL);
 	if (!page_list) {
-<<<<<<< HEAD
-		put_pid(umem->pid);
-		kfree(umem);
-		return ERR_PTR(-ENOMEM);
-=======
 		ret = -ENOMEM;
 		goto umem_kfree;
->>>>>>> 286cd8c7
 	}
 
 	/*
@@ -197,13 +170,6 @@
 	if (!umem->writable)
 		gup_flags |= FOLL_FORCE;
 
-<<<<<<< HEAD
-	if (!umem->writable)
-		gup_flags |= FOLL_FORCE;
-
-	need_release = 1;
-=======
->>>>>>> 286cd8c7
 	sg_list_start = umem->sg_head.sgl;
 
 	down_read(&current->mm->mmap_sem);
@@ -212,16 +178,10 @@
 				     min_t(unsigned long, npages,
 					   PAGE_SIZE / sizeof (struct page *)),
 				     gup_flags, page_list, vma_list);
-<<<<<<< HEAD
-
-		if (ret < 0)
-			goto out;
-=======
 		if (ret < 0) {
 			up_read(&current->mm->mmap_sem);
 			goto umem_release;
 		}
->>>>>>> 286cd8c7
 
 		umem->npages += ret;
 		cur_base += ret * PAGE_SIZE;
