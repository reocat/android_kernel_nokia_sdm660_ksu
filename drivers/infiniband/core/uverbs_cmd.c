/*
 * Copyright (c) 2005 Topspin Communications.  All rights reserved.
 * Copyright (c) 2005, 2006, 2007 Cisco Systems.  All rights reserved.
 * Copyright (c) 2005 PathScale, Inc.  All rights reserved.
 * Copyright (c) 2006 Mellanox Technologies.  All rights reserved.
 *
 * This software is available to you under a choice of one of two
 * licenses.  You may choose to be licensed under the terms of the GNU
 * General Public License (GPL) Version 2, available from the file
 * COPYING in the main directory of this source tree, or the
 * OpenIB.org BSD license below:
 *
 *     Redistribution and use in source and binary forms, with or
 *     without modification, are permitted provided that the following
 *     conditions are met:
 *
 *      - Redistributions of source code must retain the above
 *        copyright notice, this list of conditions and the following
 *        disclaimer.
 *
 *      - Redistributions in binary form must reproduce the above
 *        copyright notice, this list of conditions and the following
 *        disclaimer in the documentation and/or other materials
 *        provided with the distribution.
 *
 * THE SOFTWARE IS PROVIDED "AS IS", WITHOUT WARRANTY OF ANY KIND,
 * EXPRESS OR IMPLIED, INCLUDING BUT NOT LIMITED TO THE WARRANTIES OF
 * MERCHANTABILITY, FITNESS FOR A PARTICULAR PURPOSE AND
 * NONINFRINGEMENT. IN NO EVENT SHALL THE AUTHORS OR COPYRIGHT HOLDERS
 * BE LIABLE FOR ANY CLAIM, DAMAGES OR OTHER LIABILITY, WHETHER IN AN
 * ACTION OF CONTRACT, TORT OR OTHERWISE, ARISING FROM, OUT OF OR IN
 * CONNECTION WITH THE SOFTWARE OR THE USE OR OTHER DEALINGS IN THE
 * SOFTWARE.
 */

#include <linux/file.h>
#include <linux/fs.h>
#include <linux/slab.h>
#include <linux/sched.h>

#include <linux/uaccess.h>

#include <rdma/uverbs_types.h>
#include <rdma/uverbs_std_types.h>
#include "rdma_core.h"

#include "uverbs.h"
#include "core_priv.h"

static struct ib_uverbs_completion_event_file *
_ib_uverbs_lookup_comp_file(s32 fd, struct ib_uverbs_file *ufile)
{
	struct ib_uobject *uobj = ufd_get_read(UVERBS_OBJECT_COMP_CHANNEL,
					       fd, ufile);

	if (IS_ERR(uobj))
		return (void *)uobj;

	uverbs_uobject_get(uobj);
	uobj_put_read(uobj);

	return container_of(uobj, struct ib_uverbs_completion_event_file,
			    uobj);
}
#define ib_uverbs_lookup_comp_file(_fd, _ufile)                                \
	_ib_uverbs_lookup_comp_file((_fd)*typecheck(s32, _fd), _ufile)

ssize_t ib_uverbs_get_context(struct ib_uverbs_file *file,
			      const char __user *buf,
			      int in_len, int out_len)
{
	struct ib_uverbs_get_context      cmd;
	struct ib_uverbs_get_context_resp resp;
	struct ib_udata                   udata;
	struct ib_ucontext		 *ucontext;
	struct file			 *filp;
	struct ib_rdmacg_object		 cg_obj;
	struct ib_device *ib_dev;
	int ret;

	if (out_len < sizeof resp)
		return -ENOSPC;

	if (copy_from_user(&cmd, buf, sizeof cmd))
		return -EFAULT;

	mutex_lock(&file->ucontext_lock);
	ib_dev = srcu_dereference(file->device->ib_dev,
				  &file->device->disassociate_srcu);
	if (!ib_dev) {
		ret = -EIO;
		goto err;
	}

	if (file->ucontext) {
		ret = -EINVAL;
		goto err;
	}

	ib_uverbs_init_udata(&udata, buf + sizeof(cmd),
		   u64_to_user_ptr(cmd.response) + sizeof(resp),
		   in_len - sizeof(cmd) - sizeof(struct ib_uverbs_cmd_hdr),
		   out_len - sizeof(resp));

	ret = ib_rdmacg_try_charge(&cg_obj, ib_dev, RDMACG_RESOURCE_HCA_HANDLE);
	if (ret)
		goto err;

	ucontext = ib_dev->alloc_ucontext(ib_dev, &udata);
	if (IS_ERR(ucontext)) {
		ret = PTR_ERR(ucontext);
		goto err_alloc;
	}

	ucontext->device = ib_dev;
	ucontext->cg_obj = cg_obj;
	/* ufile is required when some objects are released */
	ucontext->ufile = file;

	rcu_read_lock();
	ucontext->tgid = get_task_pid(current->group_leader, PIDTYPE_PID);
	rcu_read_unlock();
	ucontext->closing = 0;
	ucontext->cleanup_retryable = false;

#ifdef CONFIG_INFINIBAND_ON_DEMAND_PAGING
	ucontext->umem_tree = RB_ROOT_CACHED;
	init_rwsem(&ucontext->umem_rwsem);
	ucontext->odp_mrs_count = 0;
	INIT_LIST_HEAD(&ucontext->no_private_counters);

	if (!(ib_dev->attrs.device_cap_flags & IB_DEVICE_ON_DEMAND_PAGING))
		ucontext->invalidate_range = NULL;

#endif

	resp.num_comp_vectors = file->device->num_comp_vectors;

	ret = get_unused_fd_flags(O_CLOEXEC);
	if (ret < 0)
		goto err_free;
	resp.async_fd = ret;

	filp = ib_uverbs_alloc_async_event_file(file, ib_dev);
	if (IS_ERR(filp)) {
		ret = PTR_ERR(filp);
		goto err_fd;
	}

	if (copy_to_user(u64_to_user_ptr(cmd.response), &resp, sizeof resp)) {
		ret = -EFAULT;
		goto err_file;
	}

	fd_install(resp.async_fd, filp);

	/*
	 * Make sure that ib_uverbs_get_ucontext() sees the pointer update
	 * only after all writes to setup the ucontext have completed
	 */
	smp_store_release(&file->ucontext, ucontext);

	mutex_unlock(&file->ucontext_lock);

	return in_len;

err_file:
	ib_uverbs_free_async_event_file(file);
	fput(filp);

err_fd:
	put_unused_fd(resp.async_fd);

err_free:
	put_pid(ucontext->tgid);
	ib_dev->dealloc_ucontext(ucontext);

err_alloc:
	ib_rdmacg_uncharge(&cg_obj, ib_dev, RDMACG_RESOURCE_HCA_HANDLE);

err:
	mutex_unlock(&file->ucontext_lock);
	return ret;
}

static void copy_query_dev_fields(struct ib_ucontext *ucontext,
				  struct ib_uverbs_query_device_resp *resp,
				  struct ib_device_attr *attr)
{
	struct ib_device *ib_dev = ucontext->device;

	resp->fw_ver		= attr->fw_ver;
	resp->node_guid		= ib_dev->node_guid;
	resp->sys_image_guid	= attr->sys_image_guid;
	resp->max_mr_size	= attr->max_mr_size;
	resp->page_size_cap	= attr->page_size_cap;
	resp->vendor_id		= attr->vendor_id;
	resp->vendor_part_id	= attr->vendor_part_id;
	resp->hw_ver		= attr->hw_ver;
	resp->max_qp		= attr->max_qp;
	resp->max_qp_wr		= attr->max_qp_wr;
	resp->device_cap_flags	= lower_32_bits(attr->device_cap_flags);
	resp->max_sge		= min(attr->max_send_sge, attr->max_recv_sge);
	resp->max_sge_rd	= attr->max_sge_rd;
	resp->max_cq		= attr->max_cq;
	resp->max_cqe		= attr->max_cqe;
	resp->max_mr		= attr->max_mr;
	resp->max_pd		= attr->max_pd;
	resp->max_qp_rd_atom	= attr->max_qp_rd_atom;
	resp->max_ee_rd_atom	= attr->max_ee_rd_atom;
	resp->max_res_rd_atom	= attr->max_res_rd_atom;
	resp->max_qp_init_rd_atom	= attr->max_qp_init_rd_atom;
	resp->max_ee_init_rd_atom	= attr->max_ee_init_rd_atom;
	resp->atomic_cap		= attr->atomic_cap;
	resp->max_ee			= attr->max_ee;
	resp->max_rdd			= attr->max_rdd;
	resp->max_mw			= attr->max_mw;
	resp->max_raw_ipv6_qp		= attr->max_raw_ipv6_qp;
	resp->max_raw_ethy_qp		= attr->max_raw_ethy_qp;
	resp->max_mcast_grp		= attr->max_mcast_grp;
	resp->max_mcast_qp_attach	= attr->max_mcast_qp_attach;
	resp->max_total_mcast_qp_attach	= attr->max_total_mcast_qp_attach;
	resp->max_ah			= attr->max_ah;
	resp->max_fmr			= attr->max_fmr;
	resp->max_map_per_fmr		= attr->max_map_per_fmr;
	resp->max_srq			= attr->max_srq;
	resp->max_srq_wr		= attr->max_srq_wr;
	resp->max_srq_sge		= attr->max_srq_sge;
	resp->max_pkeys			= attr->max_pkeys;
	resp->local_ca_ack_delay	= attr->local_ca_ack_delay;
	resp->phys_port_cnt		= ib_dev->phys_port_cnt;
}

ssize_t ib_uverbs_query_device(struct ib_uverbs_file *file,
			       const char __user *buf,
			       int in_len, int out_len)
{
	struct ib_uverbs_query_device      cmd;
	struct ib_uverbs_query_device_resp resp;
	struct ib_ucontext *ucontext;

	ucontext = ib_uverbs_get_ucontext(file);
	if (IS_ERR(ucontext))
		return PTR_ERR(ucontext);

	if (out_len < sizeof resp)
		return -ENOSPC;

	if (copy_from_user(&cmd, buf, sizeof cmd))
		return -EFAULT;

	memset(&resp, 0, sizeof resp);
	copy_query_dev_fields(ucontext, &resp, &ucontext->device->attrs);

	if (copy_to_user(u64_to_user_ptr(cmd.response), &resp, sizeof resp))
		return -EFAULT;

	return in_len;
}

/*
 * ib_uverbs_query_port_resp.port_cap_flags started out as just a copy of the
 * PortInfo CapabilityMask, but was extended with unique bits.
 */
static u32 make_port_cap_flags(const struct ib_port_attr *attr)
{
	u32 res;

	/* All IBA CapabilityMask bits are passed through here, except bit 26,
	 * which is overridden with IP_BASED_GIDS. This is due to a historical
	 * mistake in the implementation of IP_BASED_GIDS. Otherwise all other
	 * bits match the IBA definition across all kernel versions.
	 */
	res = attr->port_cap_flags & ~(u32)IB_UVERBS_PCF_IP_BASED_GIDS;

	if (attr->ip_gids)
		res |= IB_UVERBS_PCF_IP_BASED_GIDS;

	return res;
}

ssize_t ib_uverbs_query_port(struct ib_uverbs_file *file,
			     const char __user *buf,
			     int in_len, int out_len)
{
	struct ib_uverbs_query_port      cmd;
	struct ib_uverbs_query_port_resp resp;
	struct ib_port_attr              attr;
	int                              ret;
	struct ib_ucontext *ucontext;
	struct ib_device *ib_dev;

	ucontext = ib_uverbs_get_ucontext(file);
	if (IS_ERR(ucontext))
		return PTR_ERR(ucontext);
	ib_dev = ucontext->device;

	if (out_len < sizeof resp)
		return -ENOSPC;

	if (copy_from_user(&cmd, buf, sizeof cmd))
		return -EFAULT;

	ret = ib_query_port(ib_dev, cmd.port_num, &attr);
	if (ret)
		return ret;

	memset(&resp, 0, sizeof resp);

	resp.state 	     = attr.state;
	resp.max_mtu 	     = attr.max_mtu;
	resp.active_mtu      = attr.active_mtu;
	resp.gid_tbl_len     = attr.gid_tbl_len;
	resp.port_cap_flags  = make_port_cap_flags(&attr);
	resp.max_msg_sz      = attr.max_msg_sz;
	resp.bad_pkey_cntr   = attr.bad_pkey_cntr;
	resp.qkey_viol_cntr  = attr.qkey_viol_cntr;
	resp.pkey_tbl_len    = attr.pkey_tbl_len;

	if (rdma_is_grh_required(ib_dev, cmd.port_num))
		resp.flags |= IB_UVERBS_QPF_GRH_REQUIRED;

	if (rdma_cap_opa_ah(ib_dev, cmd.port_num)) {
		resp.lid     = OPA_TO_IB_UCAST_LID(attr.lid);
		resp.sm_lid  = OPA_TO_IB_UCAST_LID(attr.sm_lid);
	} else {
		resp.lid     = ib_lid_cpu16(attr.lid);
		resp.sm_lid  = ib_lid_cpu16(attr.sm_lid);
	}
	resp.lmc 	     = attr.lmc;
	resp.max_vl_num      = attr.max_vl_num;
	resp.sm_sl 	     = attr.sm_sl;
	resp.subnet_timeout  = attr.subnet_timeout;
	resp.init_type_reply = attr.init_type_reply;
	resp.active_width    = attr.active_width;
	resp.active_speed    = attr.active_speed;
	resp.phys_state      = attr.phys_state;
	resp.link_layer      = rdma_port_get_link_layer(ib_dev,
							cmd.port_num);

	if (copy_to_user(u64_to_user_ptr(cmd.response), &resp, sizeof resp))
		return -EFAULT;

	return in_len;
}

ssize_t ib_uverbs_alloc_pd(struct ib_uverbs_file *file,
			   const char __user *buf,
			   int in_len, int out_len)
{
	struct ib_uverbs_alloc_pd      cmd;
	struct ib_uverbs_alloc_pd_resp resp;
	struct ib_udata                udata;
	struct ib_uobject             *uobj;
	struct ib_pd                  *pd;
	int                            ret;
	struct ib_device *ib_dev;

	if (out_len < sizeof resp)
		return -ENOSPC;

	if (copy_from_user(&cmd, buf, sizeof cmd))
		return -EFAULT;

	ib_uverbs_init_udata(&udata, buf + sizeof(cmd),
		   u64_to_user_ptr(cmd.response) + sizeof(resp),
                   in_len - sizeof(cmd) - sizeof(struct ib_uverbs_cmd_hdr),
                   out_len - sizeof(resp));

	uobj = uobj_alloc(UVERBS_OBJECT_PD, file, &ib_dev);
	if (IS_ERR(uobj))
		return PTR_ERR(uobj);

	pd = ib_dev->alloc_pd(ib_dev, uobj->context, &udata);
	if (IS_ERR(pd)) {
		ret = PTR_ERR(pd);
		goto err;
	}

	pd->device  = ib_dev;
	pd->uobject = uobj;
	pd->__internal_mr = NULL;
	atomic_set(&pd->usecnt, 0);

	uobj->object = pd;
	memset(&resp, 0, sizeof resp);
	resp.pd_handle = uobj->id;
	pd->res.type = RDMA_RESTRACK_PD;
	rdma_restrack_add(&pd->res);

	if (copy_to_user(u64_to_user_ptr(cmd.response), &resp, sizeof resp)) {
		ret = -EFAULT;
		goto err_copy;
	}

	return uobj_alloc_commit(uobj, in_len);

err_copy:
	ib_dealloc_pd(pd);

err:
	uobj_alloc_abort(uobj);
	return ret;
}

ssize_t ib_uverbs_dealloc_pd(struct ib_uverbs_file *file,
			     const char __user *buf,
			     int in_len, int out_len)
{
	struct ib_uverbs_dealloc_pd cmd;

	if (copy_from_user(&cmd, buf, sizeof cmd))
		return -EFAULT;

	return uobj_perform_destroy(UVERBS_OBJECT_PD, cmd.pd_handle, file,
				    in_len);
}

struct xrcd_table_entry {
	struct rb_node  node;
	struct ib_xrcd *xrcd;
	struct inode   *inode;
};

static int xrcd_table_insert(struct ib_uverbs_device *dev,
			    struct inode *inode,
			    struct ib_xrcd *xrcd)
{
	struct xrcd_table_entry *entry, *scan;
	struct rb_node **p = &dev->xrcd_tree.rb_node;
	struct rb_node *parent = NULL;

	entry = kmalloc(sizeof *entry, GFP_KERNEL);
	if (!entry)
		return -ENOMEM;

	entry->xrcd  = xrcd;
	entry->inode = inode;

	while (*p) {
		parent = *p;
		scan = rb_entry(parent, struct xrcd_table_entry, node);

		if (inode < scan->inode) {
			p = &(*p)->rb_left;
		} else if (inode > scan->inode) {
			p = &(*p)->rb_right;
		} else {
			kfree(entry);
			return -EEXIST;
		}
	}

	rb_link_node(&entry->node, parent, p);
	rb_insert_color(&entry->node, &dev->xrcd_tree);
	igrab(inode);
	return 0;
}

static struct xrcd_table_entry *xrcd_table_search(struct ib_uverbs_device *dev,
						  struct inode *inode)
{
	struct xrcd_table_entry *entry;
	struct rb_node *p = dev->xrcd_tree.rb_node;

	while (p) {
		entry = rb_entry(p, struct xrcd_table_entry, node);

		if (inode < entry->inode)
			p = p->rb_left;
		else if (inode > entry->inode)
			p = p->rb_right;
		else
			return entry;
	}

	return NULL;
}

static struct ib_xrcd *find_xrcd(struct ib_uverbs_device *dev, struct inode *inode)
{
	struct xrcd_table_entry *entry;

	entry = xrcd_table_search(dev, inode);
	if (!entry)
		return NULL;

	return entry->xrcd;
}

static void xrcd_table_delete(struct ib_uverbs_device *dev,
			      struct inode *inode)
{
	struct xrcd_table_entry *entry;

	entry = xrcd_table_search(dev, inode);
	if (entry) {
		iput(inode);
		rb_erase(&entry->node, &dev->xrcd_tree);
		kfree(entry);
	}
}

ssize_t ib_uverbs_open_xrcd(struct ib_uverbs_file *file,
			    const char __user *buf, int in_len,
			    int out_len)
{
	struct ib_uverbs_open_xrcd	cmd;
	struct ib_uverbs_open_xrcd_resp	resp;
	struct ib_udata			udata;
	struct ib_uxrcd_object         *obj;
	struct ib_xrcd                 *xrcd = NULL;
	struct fd			f = {NULL, 0};
	struct inode                   *inode = NULL;
	int				ret = 0;
	int				new_xrcd = 0;
	struct ib_device *ib_dev;

	if (out_len < sizeof resp)
		return -ENOSPC;

	if (copy_from_user(&cmd, buf, sizeof cmd))
		return -EFAULT;

	ib_uverbs_init_udata(&udata, buf + sizeof(cmd),
		   u64_to_user_ptr(cmd.response) + sizeof(resp),
                   in_len - sizeof(cmd) - sizeof(struct ib_uverbs_cmd_hdr),
                   out_len - sizeof(resp));

	mutex_lock(&file->device->xrcd_tree_mutex);

	if (cmd.fd != -1) {
		/* search for file descriptor */
		f = fdget(cmd.fd);
		if (!f.file) {
			ret = -EBADF;
			goto err_tree_mutex_unlock;
		}

		inode = file_inode(f.file);
		xrcd = find_xrcd(file->device, inode);
		if (!xrcd && !(cmd.oflags & O_CREAT)) {
			/* no file descriptor. Need CREATE flag */
			ret = -EAGAIN;
			goto err_tree_mutex_unlock;
		}

		if (xrcd && cmd.oflags & O_EXCL) {
			ret = -EINVAL;
			goto err_tree_mutex_unlock;
		}
	}

	obj = (struct ib_uxrcd_object *)uobj_alloc(UVERBS_OBJECT_XRCD, file,
						   &ib_dev);
	if (IS_ERR(obj)) {
		ret = PTR_ERR(obj);
		goto err_tree_mutex_unlock;
	}

	if (!xrcd) {
		xrcd = ib_dev->alloc_xrcd(ib_dev, obj->uobject.context, &udata);
		if (IS_ERR(xrcd)) {
			ret = PTR_ERR(xrcd);
			goto err;
		}

		xrcd->inode   = inode;
		xrcd->device  = ib_dev;
		atomic_set(&xrcd->usecnt, 0);
		mutex_init(&xrcd->tgt_qp_mutex);
		INIT_LIST_HEAD(&xrcd->tgt_qp_list);
		new_xrcd = 1;
	}

	atomic_set(&obj->refcnt, 0);
	obj->uobject.object = xrcd;
	memset(&resp, 0, sizeof resp);
	resp.xrcd_handle = obj->uobject.id;

	if (inode) {
		if (new_xrcd) {
			/* create new inode/xrcd table entry */
			ret = xrcd_table_insert(file->device, inode, xrcd);
			if (ret)
				goto err_dealloc_xrcd;
		}
		atomic_inc(&xrcd->usecnt);
	}

	if (copy_to_user(u64_to_user_ptr(cmd.response), &resp, sizeof resp)) {
		ret = -EFAULT;
		goto err_copy;
	}

	if (f.file)
		fdput(f);

	mutex_unlock(&file->device->xrcd_tree_mutex);

	return uobj_alloc_commit(&obj->uobject, in_len);

err_copy:
	if (inode) {
		if (new_xrcd)
			xrcd_table_delete(file->device, inode);
		atomic_dec(&xrcd->usecnt);
	}

err_dealloc_xrcd:
	ib_dealloc_xrcd(xrcd);

err:
	uobj_alloc_abort(&obj->uobject);

err_tree_mutex_unlock:
	if (f.file)
		fdput(f);

	mutex_unlock(&file->device->xrcd_tree_mutex);

	return ret;
}

ssize_t ib_uverbs_close_xrcd(struct ib_uverbs_file *file,
			     const char __user *buf, int in_len,
			     int out_len)
{
	struct ib_uverbs_close_xrcd cmd;

	if (copy_from_user(&cmd, buf, sizeof cmd))
		return -EFAULT;

	return uobj_perform_destroy(UVERBS_OBJECT_XRCD, cmd.xrcd_handle, file,
				    in_len);
}

int ib_uverbs_dealloc_xrcd(struct ib_uobject *uobject,
			   struct ib_xrcd *xrcd,
			   enum rdma_remove_reason why)
{
	struct inode *inode;
	int ret;
	struct ib_uverbs_device *dev = uobject->context->ufile->device;

	inode = xrcd->inode;
	if (inode && !atomic_dec_and_test(&xrcd->usecnt))
		return 0;

	ret = ib_dealloc_xrcd(xrcd);

	if (ib_is_destroy_retryable(ret, why, uobject)) {
		atomic_inc(&xrcd->usecnt);
		return ret;
	}

	if (inode)
		xrcd_table_delete(dev, inode);

	return ret;
}

ssize_t ib_uverbs_reg_mr(struct ib_uverbs_file *file,
			 const char __user *buf, int in_len,
			 int out_len)
{
	struct ib_uverbs_reg_mr      cmd;
	struct ib_uverbs_reg_mr_resp resp;
	struct ib_udata              udata;
	struct ib_uobject           *uobj;
	struct ib_pd                *pd;
	struct ib_mr                *mr;
	int                          ret;
	struct ib_device *ib_dev;

	if (out_len < sizeof resp)
		return -ENOSPC;

	if (copy_from_user(&cmd, buf, sizeof cmd))
		return -EFAULT;

	ib_uverbs_init_udata(&udata, buf + sizeof(cmd),
		   u64_to_user_ptr(cmd.response) + sizeof(resp),
                   in_len - sizeof(cmd) - sizeof(struct ib_uverbs_cmd_hdr),
                   out_len - sizeof(resp));

	if ((cmd.start & ~PAGE_MASK) != (cmd.hca_va & ~PAGE_MASK))
		return -EINVAL;

	ret = ib_check_mr_access(cmd.access_flags);
	if (ret)
		return ret;

	uobj = uobj_alloc(UVERBS_OBJECT_MR, file, &ib_dev);
	if (IS_ERR(uobj))
		return PTR_ERR(uobj);

	pd = uobj_get_obj_read(pd, UVERBS_OBJECT_PD, cmd.pd_handle, file);
	if (!pd) {
		ret = -EINVAL;
		goto err_free;
	}

	if (cmd.access_flags & IB_ACCESS_ON_DEMAND) {
		if (!(pd->device->attrs.device_cap_flags &
		      IB_DEVICE_ON_DEMAND_PAGING)) {
			pr_debug("ODP support not available\n");
			ret = -EINVAL;
			goto err_put;
		}
	}

	mr = pd->device->reg_user_mr(pd, cmd.start, cmd.length, cmd.hca_va,
				     cmd.access_flags, &udata);
	if (IS_ERR(mr)) {
		ret = PTR_ERR(mr);
		goto err_put;
	}

	mr->device  = pd->device;
	mr->pd      = pd;
	mr->dm	    = NULL;
	mr->uobject = uobj;
	atomic_inc(&pd->usecnt);
	mr->res.type = RDMA_RESTRACK_MR;
	rdma_restrack_add(&mr->res);

	uobj->object = mr;

	memset(&resp, 0, sizeof resp);
	resp.lkey      = mr->lkey;
	resp.rkey      = mr->rkey;
	resp.mr_handle = uobj->id;

	if (copy_to_user(u64_to_user_ptr(cmd.response), &resp, sizeof resp)) {
		ret = -EFAULT;
		goto err_copy;
	}

	uobj_put_obj_read(pd);

	return uobj_alloc_commit(uobj, in_len);

err_copy:
	ib_dereg_mr(mr);

err_put:
	uobj_put_obj_read(pd);

err_free:
	uobj_alloc_abort(uobj);
	return ret;
}

ssize_t ib_uverbs_rereg_mr(struct ib_uverbs_file *file,
			   const char __user *buf, int in_len,
			   int out_len)
{
	struct ib_uverbs_rereg_mr      cmd;
	struct ib_uverbs_rereg_mr_resp resp;
	struct ib_udata              udata;
	struct ib_pd                *pd = NULL;
	struct ib_mr                *mr;
	struct ib_pd		    *old_pd;
	int                          ret;
	struct ib_uobject	    *uobj;

	if (out_len < sizeof(resp))
		return -ENOSPC;

	if (copy_from_user(&cmd, buf, sizeof(cmd)))
		return -EFAULT;

	ib_uverbs_init_udata(&udata, buf + sizeof(cmd),
		   u64_to_user_ptr(cmd.response) + sizeof(resp),
                   in_len - sizeof(cmd) - sizeof(struct ib_uverbs_cmd_hdr),
                   out_len - sizeof(resp));

	if (cmd.flags & ~IB_MR_REREG_SUPPORTED || !cmd.flags)
		return -EINVAL;

	if ((cmd.flags & IB_MR_REREG_TRANS) &&
	    (!cmd.start || !cmd.hca_va || 0 >= cmd.length ||
	     (cmd.start & ~PAGE_MASK) != (cmd.hca_va & ~PAGE_MASK)))
			return -EINVAL;

	uobj = uobj_get_write(UVERBS_OBJECT_MR, cmd.mr_handle, file);
	if (IS_ERR(uobj))
		return PTR_ERR(uobj);

	mr = uobj->object;

	if (mr->dm) {
		ret = -EINVAL;
		goto put_uobjs;
	}

	if (cmd.flags & IB_MR_REREG_ACCESS) {
		ret = ib_check_mr_access(cmd.access_flags);
		if (ret)
			goto put_uobjs;
	}

	if (cmd.flags & IB_MR_REREG_PD) {
		pd = uobj_get_obj_read(pd, UVERBS_OBJECT_PD, cmd.pd_handle,
				       file);
		if (!pd) {
			ret = -EINVAL;
			goto put_uobjs;
		}
	}

	old_pd = mr->pd;
	ret = mr->device->rereg_user_mr(mr, cmd.flags, cmd.start,
					cmd.length, cmd.hca_va,
					cmd.access_flags, pd, &udata);
	if (!ret) {
		if (cmd.flags & IB_MR_REREG_PD) {
			atomic_inc(&pd->usecnt);
			mr->pd = pd;
			atomic_dec(&old_pd->usecnt);
		}
	} else {
		goto put_uobj_pd;
	}

	memset(&resp, 0, sizeof(resp));
	resp.lkey      = mr->lkey;
	resp.rkey      = mr->rkey;

	if (copy_to_user(u64_to_user_ptr(cmd.response), &resp, sizeof(resp)))
		ret = -EFAULT;
	else
		ret = in_len;

put_uobj_pd:
	if (cmd.flags & IB_MR_REREG_PD)
		uobj_put_obj_read(pd);

put_uobjs:
	uobj_put_write(uobj);

	return ret;
}

ssize_t ib_uverbs_dereg_mr(struct ib_uverbs_file *file,
			   const char __user *buf, int in_len,
			   int out_len)
{
	struct ib_uverbs_dereg_mr cmd;

	if (copy_from_user(&cmd, buf, sizeof cmd))
		return -EFAULT;

	return uobj_perform_destroy(UVERBS_OBJECT_MR, cmd.mr_handle, file,
				    in_len);
}

ssize_t ib_uverbs_alloc_mw(struct ib_uverbs_file *file,
			   const char __user *buf, int in_len,
			   int out_len)
{
	struct ib_uverbs_alloc_mw      cmd;
	struct ib_uverbs_alloc_mw_resp resp;
	struct ib_uobject             *uobj;
	struct ib_pd                  *pd;
	struct ib_mw                  *mw;
	struct ib_udata		       udata;
	int                            ret;
	struct ib_device *ib_dev;

	if (out_len < sizeof(resp))
		return -ENOSPC;

	if (copy_from_user(&cmd, buf, sizeof(cmd)))
		return -EFAULT;

	uobj = uobj_alloc(UVERBS_OBJECT_MW, file, &ib_dev);
	if (IS_ERR(uobj))
		return PTR_ERR(uobj);

	pd = uobj_get_obj_read(pd, UVERBS_OBJECT_PD, cmd.pd_handle, file);
	if (!pd) {
		ret = -EINVAL;
		goto err_free;
	}

	ib_uverbs_init_udata(&udata, buf + sizeof(cmd),
		   u64_to_user_ptr(cmd.response) + sizeof(resp),
		   in_len - sizeof(cmd) - sizeof(struct ib_uverbs_cmd_hdr),
		   out_len - sizeof(resp));

	mw = pd->device->alloc_mw(pd, cmd.mw_type, &udata);
	if (IS_ERR(mw)) {
		ret = PTR_ERR(mw);
		goto err_put;
	}

	mw->device  = pd->device;
	mw->pd      = pd;
	mw->uobject = uobj;
	atomic_inc(&pd->usecnt);

	uobj->object = mw;

	memset(&resp, 0, sizeof(resp));
	resp.rkey      = mw->rkey;
	resp.mw_handle = uobj->id;

	if (copy_to_user(u64_to_user_ptr(cmd.response), &resp, sizeof(resp))) {
		ret = -EFAULT;
		goto err_copy;
	}

	uobj_put_obj_read(pd);
	return uobj_alloc_commit(uobj, in_len);

err_copy:
	uverbs_dealloc_mw(mw);
err_put:
	uobj_put_obj_read(pd);
err_free:
	uobj_alloc_abort(uobj);
	return ret;
}

ssize_t ib_uverbs_dealloc_mw(struct ib_uverbs_file *file,
			     const char __user *buf, int in_len,
			     int out_len)
{
	struct ib_uverbs_dealloc_mw cmd;

	if (copy_from_user(&cmd, buf, sizeof(cmd)))
		return -EFAULT;

	return uobj_perform_destroy(UVERBS_OBJECT_MW, cmd.mw_handle, file,
				    in_len);
}

ssize_t ib_uverbs_create_comp_channel(struct ib_uverbs_file *file,
				      const char __user *buf, int in_len,
				      int out_len)
{
	struct ib_uverbs_create_comp_channel	   cmd;
	struct ib_uverbs_create_comp_channel_resp  resp;
	struct ib_uobject			  *uobj;
	struct ib_uverbs_completion_event_file	  *ev_file;
	struct ib_device *ib_dev;

	if (out_len < sizeof resp)
		return -ENOSPC;

	if (copy_from_user(&cmd, buf, sizeof cmd))
		return -EFAULT;

	uobj = uobj_alloc(UVERBS_OBJECT_COMP_CHANNEL, file, &ib_dev);
	if (IS_ERR(uobj))
		return PTR_ERR(uobj);

	resp.fd = uobj->id;

	ev_file = container_of(uobj, struct ib_uverbs_completion_event_file,
			       uobj);
	ib_uverbs_init_event_queue(&ev_file->ev_queue);

	if (copy_to_user(u64_to_user_ptr(cmd.response), &resp, sizeof resp)) {
		uobj_alloc_abort(uobj);
		return -EFAULT;
	}

	return uobj_alloc_commit(uobj, in_len);
}

static struct ib_ucq_object *create_cq(struct ib_uverbs_file *file,
				       struct ib_udata *ucore,
				       struct ib_udata *uhw,
				       struct ib_uverbs_ex_create_cq *cmd,
				       size_t cmd_sz,
				       int (*cb)(struct ib_uverbs_file *file,
						 struct ib_ucq_object *obj,
						 struct ib_uverbs_ex_create_cq_resp *resp,
						 struct ib_udata *udata,
						 void *context),
				       void *context)
{
	struct ib_ucq_object           *obj;
	struct ib_uverbs_completion_event_file    *ev_file = NULL;
	struct ib_cq                   *cq;
	int                             ret;
	struct ib_uverbs_ex_create_cq_resp resp;
	struct ib_cq_init_attr attr = {};
	struct ib_device *ib_dev;

	if (cmd->comp_vector >= file->device->num_comp_vectors)
		return ERR_PTR(-EINVAL);

	obj = (struct ib_ucq_object *)uobj_alloc(UVERBS_OBJECT_CQ, file,
						 &ib_dev);
	if (IS_ERR(obj))
		return obj;

	if (!ib_dev->create_cq) {
		ret = -EOPNOTSUPP;
		goto err;
	}

	if (cmd->comp_channel >= 0) {
		ev_file = ib_uverbs_lookup_comp_file(cmd->comp_channel, file);
		if (IS_ERR(ev_file)) {
			ret = PTR_ERR(ev_file);
			goto err;
		}
	}

	obj->uobject.user_handle = cmd->user_handle;
	obj->comp_events_reported  = 0;
	obj->async_events_reported = 0;
	INIT_LIST_HEAD(&obj->comp_list);
	INIT_LIST_HEAD(&obj->async_list);

	attr.cqe = cmd->cqe;
	attr.comp_vector = cmd->comp_vector;

	if (cmd_sz > offsetof(typeof(*cmd), flags) + sizeof(cmd->flags))
		attr.flags = cmd->flags;

	cq = ib_dev->create_cq(ib_dev, &attr, obj->uobject.context, uhw);
	if (IS_ERR(cq)) {
		ret = PTR_ERR(cq);
		goto err_file;
	}

	cq->device        = ib_dev;
	cq->uobject       = &obj->uobject;
	cq->comp_handler  = ib_uverbs_comp_handler;
	cq->event_handler = ib_uverbs_cq_event_handler;
	cq->cq_context    = ev_file ? &ev_file->ev_queue : NULL;
	atomic_set(&cq->usecnt, 0);

	obj->uobject.object = cq;
	memset(&resp, 0, sizeof resp);
	resp.base.cq_handle = obj->uobject.id;
	resp.base.cqe       = cq->cqe;

	resp.response_length = offsetof(typeof(resp), response_length) +
		sizeof(resp.response_length);

	cq->res.type = RDMA_RESTRACK_CQ;
	rdma_restrack_add(&cq->res);

	ret = cb(file, obj, &resp, ucore, context);
	if (ret)
		goto err_cb;

	ret = uobj_alloc_commit(&obj->uobject, 0);
	if (ret)
		return ERR_PTR(ret);
	return obj;

err_cb:
	ib_destroy_cq(cq);

err_file:
	if (ev_file)
		ib_uverbs_release_ucq(file, ev_file, obj);

err:
	uobj_alloc_abort(&obj->uobject);

	return ERR_PTR(ret);
}

static int ib_uverbs_create_cq_cb(struct ib_uverbs_file *file,
				  struct ib_ucq_object *obj,
				  struct ib_uverbs_ex_create_cq_resp *resp,
				  struct ib_udata *ucore, void *context)
{
	if (ib_copy_to_udata(ucore, &resp->base, sizeof(resp->base)))
		return -EFAULT;

	return 0;
}

ssize_t ib_uverbs_create_cq(struct ib_uverbs_file *file,
			    const char __user *buf, int in_len,
			    int out_len)
{
	struct ib_uverbs_create_cq      cmd;
	struct ib_uverbs_ex_create_cq	cmd_ex;
	struct ib_uverbs_create_cq_resp resp;
	struct ib_udata                 ucore;
	struct ib_udata                 uhw;
	struct ib_ucq_object           *obj;

	if (out_len < sizeof(resp))
		return -ENOSPC;

	if (copy_from_user(&cmd, buf, sizeof(cmd)))
		return -EFAULT;

	ib_uverbs_init_udata(&ucore, buf, u64_to_user_ptr(cmd.response),
			     sizeof(cmd), sizeof(resp));

	ib_uverbs_init_udata(&uhw, buf + sizeof(cmd),
		   u64_to_user_ptr(cmd.response) + sizeof(resp),
		   in_len - sizeof(cmd) - sizeof(struct ib_uverbs_cmd_hdr),
		   out_len - sizeof(resp));

	memset(&cmd_ex, 0, sizeof(cmd_ex));
	cmd_ex.user_handle = cmd.user_handle;
	cmd_ex.cqe = cmd.cqe;
	cmd_ex.comp_vector = cmd.comp_vector;
	cmd_ex.comp_channel = cmd.comp_channel;

	obj = create_cq(file, &ucore, &uhw, &cmd_ex,
			offsetof(typeof(cmd_ex), comp_channel) +
			sizeof(cmd.comp_channel), ib_uverbs_create_cq_cb,
			NULL);

	if (IS_ERR(obj))
		return PTR_ERR(obj);

	return in_len;
}

static int ib_uverbs_ex_create_cq_cb(struct ib_uverbs_file *file,
				     struct ib_ucq_object *obj,
				     struct ib_uverbs_ex_create_cq_resp *resp,
				     struct ib_udata *ucore, void *context)
{
	if (ib_copy_to_udata(ucore, resp, resp->response_length))
		return -EFAULT;

	return 0;
}

int ib_uverbs_ex_create_cq(struct ib_uverbs_file *file,
			   struct ib_udata *ucore,
			   struct ib_udata *uhw)
{
	struct ib_uverbs_ex_create_cq_resp resp;
	struct ib_uverbs_ex_create_cq  cmd;
	struct ib_ucq_object           *obj;
	int err;

	if (ucore->inlen < sizeof(cmd))
		return -EINVAL;

	err = ib_copy_from_udata(&cmd, ucore, sizeof(cmd));
	if (err)
		return err;

	if (cmd.comp_mask)
		return -EINVAL;

	if (cmd.reserved)
		return -EINVAL;

	if (ucore->outlen < (offsetof(typeof(resp), response_length) +
			     sizeof(resp.response_length)))
		return -ENOSPC;

	obj = create_cq(file, ucore, uhw, &cmd,
			min(ucore->inlen, sizeof(cmd)),
			ib_uverbs_ex_create_cq_cb, NULL);

	return PTR_ERR_OR_ZERO(obj);
}

ssize_t ib_uverbs_resize_cq(struct ib_uverbs_file *file,
			    const char __user *buf, int in_len,
			    int out_len)
{
	struct ib_uverbs_resize_cq	cmd;
	struct ib_uverbs_resize_cq_resp	resp = {};
	struct ib_udata                 udata;
	struct ib_cq			*cq;
	int				ret = -EINVAL;

	if (copy_from_user(&cmd, buf, sizeof cmd))
		return -EFAULT;

	ib_uverbs_init_udata(&udata, buf + sizeof(cmd),
		   u64_to_user_ptr(cmd.response) + sizeof(resp),
		   in_len - sizeof(cmd) - sizeof(struct ib_uverbs_cmd_hdr),
		   out_len - sizeof(resp));

	cq = uobj_get_obj_read(cq, UVERBS_OBJECT_CQ, cmd.cq_handle, file);
	if (!cq)
		return -EINVAL;

	ret = cq->device->resize_cq(cq, cmd.cqe, &udata);
	if (ret)
		goto out;

	resp.cqe = cq->cqe;

	if (copy_to_user(u64_to_user_ptr(cmd.response), &resp, sizeof resp.cqe))
		ret = -EFAULT;

out:
	uobj_put_obj_read(cq);

	return ret ? ret : in_len;
}

static int copy_wc_to_user(struct ib_device *ib_dev, void __user *dest,
			   struct ib_wc *wc)
{
	struct ib_uverbs_wc tmp;

	tmp.wr_id		= wc->wr_id;
	tmp.status		= wc->status;
	tmp.opcode		= wc->opcode;
	tmp.vendor_err		= wc->vendor_err;
	tmp.byte_len		= wc->byte_len;
	tmp.ex.imm_data		= wc->ex.imm_data;
	tmp.qp_num		= wc->qp->qp_num;
	tmp.src_qp		= wc->src_qp;
	tmp.wc_flags		= wc->wc_flags;
	tmp.pkey_index		= wc->pkey_index;
	if (rdma_cap_opa_ah(ib_dev, wc->port_num))
		tmp.slid	= OPA_TO_IB_UCAST_LID(wc->slid);
	else
		tmp.slid	= ib_lid_cpu16(wc->slid);
	tmp.sl			= wc->sl;
	tmp.dlid_path_bits	= wc->dlid_path_bits;
	tmp.port_num		= wc->port_num;
	tmp.reserved		= 0;

	if (copy_to_user(dest, &tmp, sizeof tmp))
		return -EFAULT;

	return 0;
}

ssize_t ib_uverbs_poll_cq(struct ib_uverbs_file *file,
			  const char __user *buf, int in_len,
			  int out_len)
{
	struct ib_uverbs_poll_cq       cmd;
	struct ib_uverbs_poll_cq_resp  resp;
	u8 __user                     *header_ptr;
	u8 __user                     *data_ptr;
	struct ib_cq                  *cq;
	struct ib_wc                   wc;
	int                            ret;

	if (copy_from_user(&cmd, buf, sizeof cmd))
		return -EFAULT;

	cq = uobj_get_obj_read(cq, UVERBS_OBJECT_CQ, cmd.cq_handle, file);
	if (!cq)
		return -EINVAL;

	/* we copy a struct ib_uverbs_poll_cq_resp to user space */
	header_ptr = u64_to_user_ptr(cmd.response);
	data_ptr = header_ptr + sizeof resp;

	memset(&resp, 0, sizeof resp);
	while (resp.count < cmd.ne) {
		ret = ib_poll_cq(cq, 1, &wc);
		if (ret < 0)
			goto out_put;
		if (!ret)
			break;

		ret = copy_wc_to_user(cq->device, data_ptr, &wc);
		if (ret)
			goto out_put;

		data_ptr += sizeof(struct ib_uverbs_wc);
		++resp.count;
	}

	if (copy_to_user(header_ptr, &resp, sizeof resp)) {
		ret = -EFAULT;
		goto out_put;
	}

	ret = in_len;

out_put:
	uobj_put_obj_read(cq);
	return ret;
}

ssize_t ib_uverbs_req_notify_cq(struct ib_uverbs_file *file,
				const char __user *buf, int in_len,
				int out_len)
{
	struct ib_uverbs_req_notify_cq cmd;
	struct ib_cq                  *cq;

	if (copy_from_user(&cmd, buf, sizeof cmd))
		return -EFAULT;

	cq = uobj_get_obj_read(cq, UVERBS_OBJECT_CQ, cmd.cq_handle, file);
	if (!cq)
		return -EINVAL;

	ib_req_notify_cq(cq, cmd.solicited_only ?
			 IB_CQ_SOLICITED : IB_CQ_NEXT_COMP);

	uobj_put_obj_read(cq);

	return in_len;
}

ssize_t ib_uverbs_destroy_cq(struct ib_uverbs_file *file,
			     const char __user *buf, int in_len,
			     int out_len)
{
	struct ib_uverbs_destroy_cq      cmd;
	struct ib_uverbs_destroy_cq_resp resp;
	struct ib_uobject		*uobj;
	struct ib_ucq_object        	*obj;

	if (copy_from_user(&cmd, buf, sizeof cmd))
		return -EFAULT;

	uobj = uobj_get_destroy(UVERBS_OBJECT_CQ, cmd.cq_handle, file);
	if (IS_ERR(uobj))
		return PTR_ERR(uobj);

	obj = container_of(uobj, struct ib_ucq_object, uobject);
	memset(&resp, 0, sizeof(resp));
	resp.comp_events_reported  = obj->comp_events_reported;
	resp.async_events_reported = obj->async_events_reported;

	uobj_put_destroy(uobj);

	if (copy_to_user(u64_to_user_ptr(cmd.response), &resp, sizeof resp))
		return -EFAULT;

	return in_len;
}

static int create_qp(struct ib_uverbs_file *file,
		     struct ib_udata *ucore,
		     struct ib_udata *uhw,
		     struct ib_uverbs_ex_create_qp *cmd,
		     size_t cmd_sz,
		     int (*cb)(struct ib_uverbs_file *file,
			       struct ib_uverbs_ex_create_qp_resp *resp,
			       struct ib_udata *udata),
		     void *context)
{
	struct ib_uqp_object		*obj;
	struct ib_device		*device;
	struct ib_pd			*pd = NULL;
	struct ib_xrcd			*xrcd = NULL;
	struct ib_uobject		*xrcd_uobj = ERR_PTR(-ENOENT);
	struct ib_cq			*scq = NULL, *rcq = NULL;
	struct ib_srq			*srq = NULL;
	struct ib_qp			*qp;
	char				*buf;
	struct ib_qp_init_attr		attr = {};
	struct ib_uverbs_ex_create_qp_resp resp;
	int				ret;
	struct ib_rwq_ind_table *ind_tbl = NULL;
	bool has_sq = true;
	struct ib_device *ib_dev;

	if (cmd->qp_type == IB_QPT_RAW_PACKET && !capable(CAP_NET_RAW))
		return -EPERM;

	obj = (struct ib_uqp_object *)uobj_alloc(UVERBS_OBJECT_QP, file,
						 &ib_dev);
	if (IS_ERR(obj))
		return PTR_ERR(obj);
	obj->uxrcd = NULL;
	obj->uevent.uobject.user_handle = cmd->user_handle;
	mutex_init(&obj->mcast_lock);

	if (cmd_sz >= offsetof(typeof(*cmd), rwq_ind_tbl_handle) +
		      sizeof(cmd->rwq_ind_tbl_handle) &&
		      (cmd->comp_mask & IB_UVERBS_CREATE_QP_MASK_IND_TABLE)) {
		ind_tbl = uobj_get_obj_read(rwq_ind_table,
					    UVERBS_OBJECT_RWQ_IND_TBL,
					    cmd->rwq_ind_tbl_handle, file);
		if (!ind_tbl) {
			ret = -EINVAL;
			goto err_put;
		}

		attr.rwq_ind_tbl = ind_tbl;
	}

	if (cmd_sz > sizeof(*cmd) &&
	    !ib_is_udata_cleared(ucore, sizeof(*cmd),
				 cmd_sz - sizeof(*cmd))) {
		ret = -EOPNOTSUPP;
		goto err_put;
	}

	if (ind_tbl && (cmd->max_recv_wr || cmd->max_recv_sge || cmd->is_srq)) {
		ret = -EINVAL;
		goto err_put;
	}

	if (ind_tbl && !cmd->max_send_wr)
		has_sq = false;

	if (cmd->qp_type == IB_QPT_XRC_TGT) {
		xrcd_uobj = uobj_get_read(UVERBS_OBJECT_XRCD, cmd->pd_handle,
					  file);

		if (IS_ERR(xrcd_uobj)) {
			ret = -EINVAL;
			goto err_put;
		}

		xrcd = (struct ib_xrcd *)xrcd_uobj->object;
		if (!xrcd) {
			ret = -EINVAL;
			goto err_put;
		}
		device = xrcd->device;
	} else {
		if (cmd->qp_type == IB_QPT_XRC_INI) {
			cmd->max_recv_wr = 0;
			cmd->max_recv_sge = 0;
		} else {
			if (cmd->is_srq) {
				srq = uobj_get_obj_read(srq, UVERBS_OBJECT_SRQ,
							cmd->srq_handle, file);
				if (!srq || srq->srq_type == IB_SRQT_XRC) {
					ret = -EINVAL;
					goto err_put;
				}
			}

			if (!ind_tbl) {
				if (cmd->recv_cq_handle != cmd->send_cq_handle) {
					rcq = uobj_get_obj_read(
						cq, UVERBS_OBJECT_CQ,
						cmd->recv_cq_handle, file);
					if (!rcq) {
						ret = -EINVAL;
						goto err_put;
					}
				}
			}
		}

		if (has_sq)
			scq = uobj_get_obj_read(cq, UVERBS_OBJECT_CQ,
						cmd->send_cq_handle, file);
		if (!ind_tbl)
			rcq = rcq ?: scq;
		pd = uobj_get_obj_read(pd, UVERBS_OBJECT_PD, cmd->pd_handle,
				       file);
		if (!pd || (!scq && has_sq)) {
			ret = -EINVAL;
			goto err_put;
		}

		device = pd->device;
	}

	attr.event_handler = ib_uverbs_qp_event_handler;
	attr.qp_context    = file;
	attr.send_cq       = scq;
	attr.recv_cq       = rcq;
	attr.srq           = srq;
	attr.xrcd	   = xrcd;
	attr.sq_sig_type   = cmd->sq_sig_all ? IB_SIGNAL_ALL_WR :
					      IB_SIGNAL_REQ_WR;
	attr.qp_type       = cmd->qp_type;
	attr.create_flags  = 0;

	attr.cap.max_send_wr     = cmd->max_send_wr;
	attr.cap.max_recv_wr     = cmd->max_recv_wr;
	attr.cap.max_send_sge    = cmd->max_send_sge;
	attr.cap.max_recv_sge    = cmd->max_recv_sge;
	attr.cap.max_inline_data = cmd->max_inline_data;

	obj->uevent.events_reported     = 0;
	INIT_LIST_HEAD(&obj->uevent.event_list);
	INIT_LIST_HEAD(&obj->mcast_list);

	if (cmd_sz >= offsetof(typeof(*cmd), create_flags) +
		      sizeof(cmd->create_flags))
		attr.create_flags = cmd->create_flags;

	if (attr.create_flags & ~(IB_QP_CREATE_BLOCK_MULTICAST_LOOPBACK |
				IB_QP_CREATE_CROSS_CHANNEL |
				IB_QP_CREATE_MANAGED_SEND |
				IB_QP_CREATE_MANAGED_RECV |
				IB_QP_CREATE_SCATTER_FCS |
				IB_QP_CREATE_CVLAN_STRIPPING |
				IB_QP_CREATE_SOURCE_QPN |
				IB_QP_CREATE_PCI_WRITE_END_PADDING)) {
		ret = -EINVAL;
		goto err_put;
	}

	if (attr.create_flags & IB_QP_CREATE_SOURCE_QPN) {
		if (!capable(CAP_NET_RAW)) {
			ret = -EPERM;
			goto err_put;
		}

		attr.source_qpn = cmd->source_qpn;
	}

	buf = (void *)cmd + sizeof(*cmd);
	if (cmd_sz > sizeof(*cmd))
		if (!(buf[0] == 0 && !memcmp(buf, buf + 1,
					     cmd_sz - sizeof(*cmd) - 1))) {
			ret = -EINVAL;
			goto err_put;
		}

	if (cmd->qp_type == IB_QPT_XRC_TGT)
		qp = ib_create_qp(pd, &attr);
	else
		qp = _ib_create_qp(device, pd, &attr, uhw,
				   &obj->uevent.uobject);

	if (IS_ERR(qp)) {
		ret = PTR_ERR(qp);
		goto err_put;
	}

	if (cmd->qp_type != IB_QPT_XRC_TGT) {
		ret = ib_create_qp_security(qp, device);
		if (ret)
			goto err_cb;

		qp->real_qp	  = qp;
		qp->pd		  = pd;
		qp->send_cq	  = attr.send_cq;
		qp->recv_cq	  = attr.recv_cq;
		qp->srq		  = attr.srq;
		qp->rwq_ind_tbl	  = ind_tbl;
		qp->event_handler = attr.event_handler;
		qp->qp_context	  = attr.qp_context;
		qp->qp_type	  = attr.qp_type;
		atomic_set(&qp->usecnt, 0);
		atomic_inc(&pd->usecnt);
		qp->port = 0;
		if (attr.send_cq)
			atomic_inc(&attr.send_cq->usecnt);
		if (attr.recv_cq)
			atomic_inc(&attr.recv_cq->usecnt);
		if (attr.srq)
			atomic_inc(&attr.srq->usecnt);
		if (ind_tbl)
			atomic_inc(&ind_tbl->usecnt);
	} else {
		/* It is done in _ib_create_qp for other QP types */
		qp->uobject = &obj->uevent.uobject;
	}

	obj->uevent.uobject.object = qp;

	memset(&resp, 0, sizeof resp);
	resp.base.qpn             = qp->qp_num;
	resp.base.qp_handle       = obj->uevent.uobject.id;
	resp.base.max_recv_sge    = attr.cap.max_recv_sge;
	resp.base.max_send_sge    = attr.cap.max_send_sge;
	resp.base.max_recv_wr     = attr.cap.max_recv_wr;
	resp.base.max_send_wr     = attr.cap.max_send_wr;
	resp.base.max_inline_data = attr.cap.max_inline_data;

	resp.response_length = offsetof(typeof(resp), response_length) +
			       sizeof(resp.response_length);

	ret = cb(file, &resp, ucore);
	if (ret)
		goto err_cb;

	if (xrcd) {
		obj->uxrcd = container_of(xrcd_uobj, struct ib_uxrcd_object,
					  uobject);
		atomic_inc(&obj->uxrcd->refcnt);
		uobj_put_read(xrcd_uobj);
	}

	if (pd)
		uobj_put_obj_read(pd);
	if (scq)
		uobj_put_obj_read(scq);
	if (rcq && rcq != scq)
		uobj_put_obj_read(rcq);
	if (srq)
		uobj_put_obj_read(srq);
	if (ind_tbl)
		uobj_put_obj_read(ind_tbl);

	return uobj_alloc_commit(&obj->uevent.uobject, 0);
err_cb:
	ib_destroy_qp(qp);

err_put:
	if (!IS_ERR(xrcd_uobj))
		uobj_put_read(xrcd_uobj);
	if (pd)
		uobj_put_obj_read(pd);
	if (scq)
		uobj_put_obj_read(scq);
	if (rcq && rcq != scq)
		uobj_put_obj_read(rcq);
	if (srq)
		uobj_put_obj_read(srq);
	if (ind_tbl)
		uobj_put_obj_read(ind_tbl);

	uobj_alloc_abort(&obj->uevent.uobject);
	return ret;
}

static int ib_uverbs_create_qp_cb(struct ib_uverbs_file *file,
				  struct ib_uverbs_ex_create_qp_resp *resp,
				  struct ib_udata *ucore)
{
	if (ib_copy_to_udata(ucore, &resp->base, sizeof(resp->base)))
		return -EFAULT;

	return 0;
}

ssize_t ib_uverbs_create_qp(struct ib_uverbs_file *file,
			    const char __user *buf, int in_len,
			    int out_len)
{
	struct ib_uverbs_create_qp      cmd;
	struct ib_uverbs_ex_create_qp	cmd_ex;
	struct ib_udata			ucore;
	struct ib_udata			uhw;
	ssize_t resp_size = sizeof(struct ib_uverbs_create_qp_resp);
	int				err;

	if (out_len < resp_size)
		return -ENOSPC;

	if (copy_from_user(&cmd, buf, sizeof(cmd)))
		return -EFAULT;

	ib_uverbs_init_udata(&ucore, buf, u64_to_user_ptr(cmd.response),
		   sizeof(cmd), resp_size);
	ib_uverbs_init_udata(&uhw, buf + sizeof(cmd),
		   u64_to_user_ptr(cmd.response) + resp_size,
		   in_len - sizeof(cmd) - sizeof(struct ib_uverbs_cmd_hdr),
		   out_len - resp_size);

	memset(&cmd_ex, 0, sizeof(cmd_ex));
	cmd_ex.user_handle = cmd.user_handle;
	cmd_ex.pd_handle = cmd.pd_handle;
	cmd_ex.send_cq_handle = cmd.send_cq_handle;
	cmd_ex.recv_cq_handle = cmd.recv_cq_handle;
	cmd_ex.srq_handle = cmd.srq_handle;
	cmd_ex.max_send_wr = cmd.max_send_wr;
	cmd_ex.max_recv_wr = cmd.max_recv_wr;
	cmd_ex.max_send_sge = cmd.max_send_sge;
	cmd_ex.max_recv_sge = cmd.max_recv_sge;
	cmd_ex.max_inline_data = cmd.max_inline_data;
	cmd_ex.sq_sig_all = cmd.sq_sig_all;
	cmd_ex.qp_type = cmd.qp_type;
	cmd_ex.is_srq = cmd.is_srq;

	err = create_qp(file, &ucore, &uhw, &cmd_ex,
			offsetof(typeof(cmd_ex), is_srq) +
			sizeof(cmd.is_srq), ib_uverbs_create_qp_cb,
			NULL);

	if (err)
		return err;

	return in_len;
}

static int ib_uverbs_ex_create_qp_cb(struct ib_uverbs_file *file,
				     struct ib_uverbs_ex_create_qp_resp *resp,
				     struct ib_udata *ucore)
{
	if (ib_copy_to_udata(ucore, resp, resp->response_length))
		return -EFAULT;

	return 0;
}

int ib_uverbs_ex_create_qp(struct ib_uverbs_file *file,
			   struct ib_udata *ucore,
			   struct ib_udata *uhw)
{
	struct ib_uverbs_ex_create_qp_resp resp;
	struct ib_uverbs_ex_create_qp cmd = {0};
	int err;

	if (ucore->inlen < (offsetof(typeof(cmd), comp_mask) +
			    sizeof(cmd.comp_mask)))
		return -EINVAL;

	err = ib_copy_from_udata(&cmd, ucore, min(sizeof(cmd), ucore->inlen));
	if (err)
		return err;

	if (cmd.comp_mask & ~IB_UVERBS_CREATE_QP_SUP_COMP_MASK)
		return -EINVAL;

	if (cmd.reserved)
		return -EINVAL;

	if (ucore->outlen < (offsetof(typeof(resp), response_length) +
			     sizeof(resp.response_length)))
		return -ENOSPC;

	err = create_qp(file, ucore, uhw, &cmd,
			min(ucore->inlen, sizeof(cmd)),
			ib_uverbs_ex_create_qp_cb, NULL);

	if (err)
		return err;

	return 0;
}

ssize_t ib_uverbs_open_qp(struct ib_uverbs_file *file,
			  const char __user *buf, int in_len, int out_len)
{
	struct ib_uverbs_open_qp        cmd;
	struct ib_uverbs_create_qp_resp resp;
	struct ib_udata                 udata;
	struct ib_uqp_object           *obj;
	struct ib_xrcd		       *xrcd;
	struct ib_uobject	       *xrcd_uobj;
	struct ib_qp                   *qp;
	struct ib_qp_open_attr          attr;
	int ret;
	struct ib_device *ib_dev;

	if (out_len < sizeof resp)
		return -ENOSPC;

	if (copy_from_user(&cmd, buf, sizeof cmd))
		return -EFAULT;

	ib_uverbs_init_udata(&udata, buf + sizeof(cmd),
		   u64_to_user_ptr(cmd.response) + sizeof(resp),
		   in_len - sizeof(cmd) - sizeof(struct ib_uverbs_cmd_hdr),
		   out_len - sizeof(resp));

	obj = (struct ib_uqp_object *)uobj_alloc(UVERBS_OBJECT_QP, file,
						 &ib_dev);
	if (IS_ERR(obj))
		return PTR_ERR(obj);

	xrcd_uobj = uobj_get_read(UVERBS_OBJECT_XRCD, cmd.pd_handle, file);
	if (IS_ERR(xrcd_uobj)) {
		ret = -EINVAL;
		goto err_put;
	}

	xrcd = (struct ib_xrcd *)xrcd_uobj->object;
	if (!xrcd) {
		ret = -EINVAL;
		goto err_xrcd;
	}

	attr.event_handler = ib_uverbs_qp_event_handler;
	attr.qp_context    = file;
	attr.qp_num        = cmd.qpn;
	attr.qp_type       = cmd.qp_type;

	obj->uevent.events_reported = 0;
	INIT_LIST_HEAD(&obj->uevent.event_list);
	INIT_LIST_HEAD(&obj->mcast_list);

	qp = ib_open_qp(xrcd, &attr);
	if (IS_ERR(qp)) {
		ret = PTR_ERR(qp);
		goto err_xrcd;
	}

	obj->uevent.uobject.object = qp;
	obj->uevent.uobject.user_handle = cmd.user_handle;

	memset(&resp, 0, sizeof resp);
	resp.qpn       = qp->qp_num;
	resp.qp_handle = obj->uevent.uobject.id;

	if (copy_to_user(u64_to_user_ptr(cmd.response), &resp, sizeof resp)) {
		ret = -EFAULT;
		goto err_destroy;
	}

	obj->uxrcd = container_of(xrcd_uobj, struct ib_uxrcd_object, uobject);
	atomic_inc(&obj->uxrcd->refcnt);
	qp->uobject = &obj->uevent.uobject;
	uobj_put_read(xrcd_uobj);

	return uobj_alloc_commit(&obj->uevent.uobject, in_len);

err_destroy:
	ib_destroy_qp(qp);
err_xrcd:
	uobj_put_read(xrcd_uobj);
err_put:
	uobj_alloc_abort(&obj->uevent.uobject);
	return ret;
}

static void copy_ah_attr_to_uverbs(struct ib_uverbs_qp_dest *uverb_attr,
				   struct rdma_ah_attr *rdma_attr)
{
	const struct ib_global_route   *grh;

	uverb_attr->dlid              = rdma_ah_get_dlid(rdma_attr);
	uverb_attr->sl                = rdma_ah_get_sl(rdma_attr);
	uverb_attr->src_path_bits     = rdma_ah_get_path_bits(rdma_attr);
	uverb_attr->static_rate       = rdma_ah_get_static_rate(rdma_attr);
	uverb_attr->is_global         = !!(rdma_ah_get_ah_flags(rdma_attr) &
					 IB_AH_GRH);
	if (uverb_attr->is_global) {
		grh = rdma_ah_read_grh(rdma_attr);
		memcpy(uverb_attr->dgid, grh->dgid.raw, 16);
		uverb_attr->flow_label        = grh->flow_label;
		uverb_attr->sgid_index        = grh->sgid_index;
		uverb_attr->hop_limit         = grh->hop_limit;
		uverb_attr->traffic_class     = grh->traffic_class;
	}
	uverb_attr->port_num          = rdma_ah_get_port_num(rdma_attr);
}

ssize_t ib_uverbs_query_qp(struct ib_uverbs_file *file,
			   const char __user *buf, int in_len,
			   int out_len)
{
	struct ib_uverbs_query_qp      cmd;
	struct ib_uverbs_query_qp_resp resp;
	struct ib_qp                   *qp;
	struct ib_qp_attr              *attr;
	struct ib_qp_init_attr         *init_attr;
	int                            ret;

	if (copy_from_user(&cmd, buf, sizeof cmd))
		return -EFAULT;

	attr      = kmalloc(sizeof *attr, GFP_KERNEL);
	init_attr = kmalloc(sizeof *init_attr, GFP_KERNEL);
	if (!attr || !init_attr) {
		ret = -ENOMEM;
		goto out;
	}

	qp = uobj_get_obj_read(qp, UVERBS_OBJECT_QP, cmd.qp_handle, file);
	if (!qp) {
		ret = -EINVAL;
		goto out;
	}

	ret = ib_query_qp(qp, attr, cmd.attr_mask, init_attr);

	uobj_put_obj_read(qp);

	if (ret)
		goto out;

	memset(&resp, 0, sizeof resp);

	resp.qp_state               = attr->qp_state;
	resp.cur_qp_state           = attr->cur_qp_state;
	resp.path_mtu               = attr->path_mtu;
	resp.path_mig_state         = attr->path_mig_state;
	resp.qkey                   = attr->qkey;
	resp.rq_psn                 = attr->rq_psn;
	resp.sq_psn                 = attr->sq_psn;
	resp.dest_qp_num            = attr->dest_qp_num;
	resp.qp_access_flags        = attr->qp_access_flags;
	resp.pkey_index             = attr->pkey_index;
	resp.alt_pkey_index         = attr->alt_pkey_index;
	resp.sq_draining            = attr->sq_draining;
	resp.max_rd_atomic          = attr->max_rd_atomic;
	resp.max_dest_rd_atomic     = attr->max_dest_rd_atomic;
	resp.min_rnr_timer          = attr->min_rnr_timer;
	resp.port_num               = attr->port_num;
	resp.timeout                = attr->timeout;
	resp.retry_cnt              = attr->retry_cnt;
	resp.rnr_retry              = attr->rnr_retry;
	resp.alt_port_num           = attr->alt_port_num;
	resp.alt_timeout            = attr->alt_timeout;

	copy_ah_attr_to_uverbs(&resp.dest, &attr->ah_attr);
	copy_ah_attr_to_uverbs(&resp.alt_dest, &attr->alt_ah_attr);

	resp.max_send_wr            = init_attr->cap.max_send_wr;
	resp.max_recv_wr            = init_attr->cap.max_recv_wr;
	resp.max_send_sge           = init_attr->cap.max_send_sge;
	resp.max_recv_sge           = init_attr->cap.max_recv_sge;
	resp.max_inline_data        = init_attr->cap.max_inline_data;
	resp.sq_sig_all             = init_attr->sq_sig_type == IB_SIGNAL_ALL_WR;

	if (copy_to_user(u64_to_user_ptr(cmd.response), &resp, sizeof resp))
		ret = -EFAULT;

out:
	kfree(attr);
	kfree(init_attr);

	return ret ? ret : in_len;
}

/* Remove ignored fields set in the attribute mask */
static int modify_qp_mask(enum ib_qp_type qp_type, int mask)
{
	switch (qp_type) {
	case IB_QPT_XRC_INI:
		return mask & ~(IB_QP_MAX_DEST_RD_ATOMIC | IB_QP_MIN_RNR_TIMER);
	case IB_QPT_XRC_TGT:
		return mask & ~(IB_QP_MAX_QP_RD_ATOMIC | IB_QP_RETRY_CNT |
				IB_QP_RNR_RETRY);
	default:
		return mask;
	}
}

static void copy_ah_attr_from_uverbs(struct ib_device *dev,
				     struct rdma_ah_attr *rdma_attr,
				     struct ib_uverbs_qp_dest *uverb_attr)
{
	rdma_attr->type = rdma_ah_find_type(dev, uverb_attr->port_num);
	if (uverb_attr->is_global) {
		rdma_ah_set_grh(rdma_attr, NULL,
				uverb_attr->flow_label,
				uverb_attr->sgid_index,
				uverb_attr->hop_limit,
				uverb_attr->traffic_class);
		rdma_ah_set_dgid_raw(rdma_attr, uverb_attr->dgid);
	} else {
		rdma_ah_set_ah_flags(rdma_attr, 0);
	}
	rdma_ah_set_dlid(rdma_attr, uverb_attr->dlid);
	rdma_ah_set_sl(rdma_attr, uverb_attr->sl);
	rdma_ah_set_path_bits(rdma_attr, uverb_attr->src_path_bits);
	rdma_ah_set_static_rate(rdma_attr, uverb_attr->static_rate);
	rdma_ah_set_port_num(rdma_attr, uverb_attr->port_num);
	rdma_ah_set_make_grd(rdma_attr, false);
}

<<<<<<< HEAD
	if ((cmd.attr_mask & IB_QP_PORT) &&
	    (cmd.port_num < rdma_start_port(ib_dev) ||
	     cmd.port_num > rdma_end_port(ib_dev)))
		return -EINVAL;

	INIT_UDATA(&udata, buf + sizeof cmd, NULL, in_len - sizeof cmd,
		   out_len);
=======
static int modify_qp(struct ib_uverbs_file *file,
		     struct ib_uverbs_ex_modify_qp *cmd, struct ib_udata *udata)
{
	struct ib_qp_attr *attr;
	struct ib_qp *qp;
	int ret;
>>>>>>> 286cd8c7

	attr = kzalloc(sizeof(*attr), GFP_KERNEL);
	if (!attr)
		return -ENOMEM;

	qp = uobj_get_obj_read(qp, UVERBS_OBJECT_QP, cmd->base.qp_handle, file);
	if (!qp) {
		ret = -EINVAL;
		goto out;
	}

	if ((cmd->base.attr_mask & IB_QP_PORT) &&
	    !rdma_is_port_valid(qp->device, cmd->base.port_num)) {
		ret = -EINVAL;
		goto release_qp;
	}

	if ((cmd->base.attr_mask & IB_QP_AV)) {
		if (!rdma_is_port_valid(qp->device, cmd->base.dest.port_num)) {
			ret = -EINVAL;
			goto release_qp;
		}

		if (cmd->base.attr_mask & IB_QP_STATE &&
		    cmd->base.qp_state == IB_QPS_RTR) {
		/* We are in INIT->RTR TRANSITION (if we are not,
		 * this transition will be rejected in subsequent checks).
		 * In the INIT->RTR transition, we cannot have IB_QP_PORT set,
		 * but the IB_QP_STATE flag is required.
		 *
		 * Since kernel 3.14 (commit dbf727de7440), the uverbs driver,
		 * when IB_QP_AV is set, has required inclusion of a valid
		 * port number in the primary AV. (AVs are created and handled
		 * differently for infiniband and ethernet (RoCE) ports).
		 *
		 * Check the port number included in the primary AV against
		 * the port number in the qp struct, which was set (and saved)
		 * in the RST->INIT transition.
		 */
			if (cmd->base.dest.port_num != qp->real_qp->port) {
				ret = -EINVAL;
				goto release_qp;
			}
		} else {
		/* We are in SQD->SQD. (If we are not, this transition will
		 * be rejected later in the verbs layer checks).
		 * Check for both IB_QP_PORT and IB_QP_AV, these can be set
		 * together in the SQD->SQD transition.
		 *
		 * If only IP_QP_AV was set, add in IB_QP_PORT as well (the
		 * verbs layer driver does not track primary port changes
		 * resulting from path migration. Thus, in SQD, if the primary
		 * AV is modified, the primary port should also be modified).
		 *
		 * Note that in this transition, the IB_QP_STATE flag
		 * is not allowed.
		 */
			if (((cmd->base.attr_mask & (IB_QP_AV | IB_QP_PORT))
			     == (IB_QP_AV | IB_QP_PORT)) &&
			    cmd->base.port_num != cmd->base.dest.port_num) {
				ret = -EINVAL;
				goto release_qp;
			}
			if ((cmd->base.attr_mask & (IB_QP_AV | IB_QP_PORT))
			    == IB_QP_AV) {
				cmd->base.attr_mask |= IB_QP_PORT;
				cmd->base.port_num = cmd->base.dest.port_num;
			}
		}
	}

	if ((cmd->base.attr_mask & IB_QP_ALT_PATH) &&
	    (!rdma_is_port_valid(qp->device, cmd->base.alt_port_num) ||
	    !rdma_is_port_valid(qp->device, cmd->base.alt_dest.port_num) ||
	    cmd->base.alt_port_num != cmd->base.alt_dest.port_num)) {
		ret = -EINVAL;
		goto release_qp;
	}

	if ((cmd->base.attr_mask & IB_QP_CUR_STATE &&
	    cmd->base.cur_qp_state > IB_QPS_ERR) ||
	    (cmd->base.attr_mask & IB_QP_STATE &&
	    cmd->base.qp_state > IB_QPS_ERR)) {
		ret = -EINVAL;
		goto release_qp;
	}

	if (cmd->base.attr_mask & IB_QP_STATE)
		attr->qp_state = cmd->base.qp_state;
	if (cmd->base.attr_mask & IB_QP_CUR_STATE)
		attr->cur_qp_state = cmd->base.cur_qp_state;
	if (cmd->base.attr_mask & IB_QP_PATH_MTU)
		attr->path_mtu = cmd->base.path_mtu;
	if (cmd->base.attr_mask & IB_QP_PATH_MIG_STATE)
		attr->path_mig_state = cmd->base.path_mig_state;
	if (cmd->base.attr_mask & IB_QP_QKEY) {
		if (cmd->base.qkey & IB_QP_SET_QKEY && !capable(CAP_NET_RAW)) {
			ret = -EPERM;
			goto release_qp;
		}
		attr->qkey = cmd->base.qkey;
	}
	if (cmd->base.attr_mask & IB_QP_RQ_PSN)
		attr->rq_psn = cmd->base.rq_psn;
	if (cmd->base.attr_mask & IB_QP_SQ_PSN)
		attr->sq_psn = cmd->base.sq_psn;
	if (cmd->base.attr_mask & IB_QP_DEST_QPN)
		attr->dest_qp_num = cmd->base.dest_qp_num;
	if (cmd->base.attr_mask & IB_QP_ACCESS_FLAGS)
		attr->qp_access_flags = cmd->base.qp_access_flags;
	if (cmd->base.attr_mask & IB_QP_PKEY_INDEX)
		attr->pkey_index = cmd->base.pkey_index;
	if (cmd->base.attr_mask & IB_QP_EN_SQD_ASYNC_NOTIFY)
		attr->en_sqd_async_notify = cmd->base.en_sqd_async_notify;
	if (cmd->base.attr_mask & IB_QP_MAX_QP_RD_ATOMIC)
		attr->max_rd_atomic = cmd->base.max_rd_atomic;
	if (cmd->base.attr_mask & IB_QP_MAX_DEST_RD_ATOMIC)
		attr->max_dest_rd_atomic = cmd->base.max_dest_rd_atomic;
	if (cmd->base.attr_mask & IB_QP_MIN_RNR_TIMER)
		attr->min_rnr_timer = cmd->base.min_rnr_timer;
	if (cmd->base.attr_mask & IB_QP_PORT)
		attr->port_num = cmd->base.port_num;
	if (cmd->base.attr_mask & IB_QP_TIMEOUT)
		attr->timeout = cmd->base.timeout;
	if (cmd->base.attr_mask & IB_QP_RETRY_CNT)
		attr->retry_cnt = cmd->base.retry_cnt;
	if (cmd->base.attr_mask & IB_QP_RNR_RETRY)
		attr->rnr_retry = cmd->base.rnr_retry;
	if (cmd->base.attr_mask & IB_QP_ALT_PATH) {
		attr->alt_port_num = cmd->base.alt_port_num;
		attr->alt_timeout = cmd->base.alt_timeout;
		attr->alt_pkey_index = cmd->base.alt_pkey_index;
	}
	if (cmd->base.attr_mask & IB_QP_RATE_LIMIT)
		attr->rate_limit = cmd->rate_limit;

	if (cmd->base.attr_mask & IB_QP_AV)
		copy_ah_attr_from_uverbs(qp->device, &attr->ah_attr,
					 &cmd->base.dest);

	if (cmd->base.attr_mask & IB_QP_ALT_PATH)
		copy_ah_attr_from_uverbs(qp->device, &attr->alt_ah_attr,
					 &cmd->base.alt_dest);

	ret = ib_modify_qp_with_udata(qp, attr,
				      modify_qp_mask(qp->qp_type,
						     cmd->base.attr_mask),
				      udata);

release_qp:
	uobj_put_obj_read(qp);
out:
	kfree(attr);

	return ret;
}

ssize_t ib_uverbs_modify_qp(struct ib_uverbs_file *file,
			    const char __user *buf, int in_len,
			    int out_len)
{
	struct ib_uverbs_ex_modify_qp cmd = {};
	struct ib_udata udata;
	int ret;

	if (copy_from_user(&cmd.base, buf, sizeof(cmd.base)))
		return -EFAULT;

	if (cmd.base.attr_mask &
	    ~((IB_USER_LEGACY_LAST_QP_ATTR_MASK << 1) - 1))
		return -EOPNOTSUPP;

	ib_uverbs_init_udata(&udata, buf + sizeof(cmd.base), NULL,
		   in_len - sizeof(cmd.base) - sizeof(struct ib_uverbs_cmd_hdr),
		   out_len);

	ret = modify_qp(file, &cmd, &udata);
	if (ret)
		return ret;

	return in_len;
}

int ib_uverbs_ex_modify_qp(struct ib_uverbs_file *file,
			   struct ib_udata *ucore,
			   struct ib_udata *uhw)
{
	struct ib_uverbs_ex_modify_qp cmd = {};
	int ret;

	/*
	 * Last bit is reserved for extending the attr_mask by
	 * using another field.
	 */
	BUILD_BUG_ON(IB_USER_LAST_QP_ATTR_MASK == (1 << 31));

	if (ucore->inlen < sizeof(cmd.base))
		return -EINVAL;

	ret = ib_copy_from_udata(&cmd, ucore, min(sizeof(cmd), ucore->inlen));
	if (ret)
		return ret;

	if (cmd.base.attr_mask &
	    ~((IB_USER_LAST_QP_ATTR_MASK << 1) - 1))
		return -EOPNOTSUPP;

	if (ucore->inlen > sizeof(cmd)) {
		if (!ib_is_udata_cleared(ucore, sizeof(cmd),
					 ucore->inlen - sizeof(cmd)))
			return -EOPNOTSUPP;
	}

	ret = modify_qp(file, &cmd, uhw);

	return ret;
}

ssize_t ib_uverbs_destroy_qp(struct ib_uverbs_file *file,
			     const char __user *buf, int in_len,
			     int out_len)
{
	struct ib_uverbs_destroy_qp      cmd;
	struct ib_uverbs_destroy_qp_resp resp;
	struct ib_uobject		*uobj;
	struct ib_uqp_object        	*obj;

	if (copy_from_user(&cmd, buf, sizeof cmd))
		return -EFAULT;

	uobj = uobj_get_destroy(UVERBS_OBJECT_QP, cmd.qp_handle, file);
	if (IS_ERR(uobj))
		return PTR_ERR(uobj);

	obj = container_of(uobj, struct ib_uqp_object, uevent.uobject);
	memset(&resp, 0, sizeof(resp));
	resp.events_reported = obj->uevent.events_reported;

	uobj_put_destroy(uobj);

	if (copy_to_user(u64_to_user_ptr(cmd.response), &resp, sizeof resp))
		return -EFAULT;

	return in_len;
}

static void *alloc_wr(size_t wr_size, __u32 num_sge)
{
	if (num_sge >= (U32_MAX - ALIGN(wr_size, sizeof (struct ib_sge))) /
		       sizeof (struct ib_sge))
		return NULL;

	return kmalloc(ALIGN(wr_size, sizeof (struct ib_sge)) +
			 num_sge * sizeof (struct ib_sge), GFP_KERNEL);
}

ssize_t ib_uverbs_post_send(struct ib_uverbs_file *file,
			    const char __user *buf, int in_len,
			    int out_len)
{
	struct ib_uverbs_post_send      cmd;
	struct ib_uverbs_post_send_resp resp;
	struct ib_uverbs_send_wr       *user_wr;
	struct ib_send_wr              *wr = NULL, *last, *next;
	const struct ib_send_wr	       *bad_wr;
	struct ib_qp                   *qp;
	int                             i, sg_ind;
	int				is_ud;
	ssize_t                         ret = -EINVAL;
	size_t                          next_size;

	if (copy_from_user(&cmd, buf, sizeof cmd))
		return -EFAULT;

	if (in_len < sizeof cmd + cmd.wqe_size * cmd.wr_count +
	    cmd.sge_count * sizeof (struct ib_uverbs_sge))
		return -EINVAL;

	if (cmd.wqe_size < sizeof (struct ib_uverbs_send_wr))
		return -EINVAL;

	user_wr = kmalloc(cmd.wqe_size, GFP_KERNEL);
	if (!user_wr)
		return -ENOMEM;

	qp = uobj_get_obj_read(qp, UVERBS_OBJECT_QP, cmd.qp_handle, file);
	if (!qp)
		goto out;

	is_ud = qp->qp_type == IB_QPT_UD;
	sg_ind = 0;
	last = NULL;
	for (i = 0; i < cmd.wr_count; ++i) {
		if (copy_from_user(user_wr,
				   buf + sizeof cmd + i * cmd.wqe_size,
				   cmd.wqe_size)) {
			ret = -EFAULT;
			goto out_put;
		}

		if (user_wr->num_sge + sg_ind > cmd.sge_count) {
			ret = -EINVAL;
			goto out_put;
		}

		if (is_ud) {
			struct ib_ud_wr *ud;

			if (user_wr->opcode != IB_WR_SEND &&
			    user_wr->opcode != IB_WR_SEND_WITH_IMM) {
				ret = -EINVAL;
				goto out_put;
			}

			next_size = sizeof(*ud);
			ud = alloc_wr(next_size, user_wr->num_sge);
			if (!ud) {
				ret = -ENOMEM;
				goto out_put;
			}

			ud->ah = uobj_get_obj_read(ah, UVERBS_OBJECT_AH,
						   user_wr->wr.ud.ah, file);
			if (!ud->ah) {
				kfree(ud);
				ret = -EINVAL;
				goto out_put;
			}
			ud->remote_qpn = user_wr->wr.ud.remote_qpn;
			ud->remote_qkey = user_wr->wr.ud.remote_qkey;

			next = &ud->wr;
		} else if (user_wr->opcode == IB_WR_RDMA_WRITE_WITH_IMM ||
			   user_wr->opcode == IB_WR_RDMA_WRITE ||
			   user_wr->opcode == IB_WR_RDMA_READ) {
			struct ib_rdma_wr *rdma;

			next_size = sizeof(*rdma);
			rdma = alloc_wr(next_size, user_wr->num_sge);
			if (!rdma) {
				ret = -ENOMEM;
				goto out_put;
			}

			rdma->remote_addr = user_wr->wr.rdma.remote_addr;
			rdma->rkey = user_wr->wr.rdma.rkey;

			next = &rdma->wr;
		} else if (user_wr->opcode == IB_WR_ATOMIC_CMP_AND_SWP ||
			   user_wr->opcode == IB_WR_ATOMIC_FETCH_AND_ADD) {
			struct ib_atomic_wr *atomic;

			next_size = sizeof(*atomic);
			atomic = alloc_wr(next_size, user_wr->num_sge);
			if (!atomic) {
				ret = -ENOMEM;
				goto out_put;
			}

			atomic->remote_addr = user_wr->wr.atomic.remote_addr;
			atomic->compare_add = user_wr->wr.atomic.compare_add;
			atomic->swap = user_wr->wr.atomic.swap;
			atomic->rkey = user_wr->wr.atomic.rkey;

			next = &atomic->wr;
		} else if (user_wr->opcode == IB_WR_SEND ||
			   user_wr->opcode == IB_WR_SEND_WITH_IMM ||
			   user_wr->opcode == IB_WR_SEND_WITH_INV) {
			next_size = sizeof(*next);
			next = alloc_wr(next_size, user_wr->num_sge);
			if (!next) {
				ret = -ENOMEM;
				goto out_put;
			}
		} else {
			ret = -EINVAL;
			goto out_put;
		}

		if (user_wr->opcode == IB_WR_SEND_WITH_IMM ||
		    user_wr->opcode == IB_WR_RDMA_WRITE_WITH_IMM) {
			next->ex.imm_data =
					(__be32 __force) user_wr->ex.imm_data;
		} else if (user_wr->opcode == IB_WR_SEND_WITH_INV) {
			next->ex.invalidate_rkey = user_wr->ex.invalidate_rkey;
		}

		if (!last)
			wr = next;
		else
			last->next = next;
		last = next;

		next->next       = NULL;
		next->wr_id      = user_wr->wr_id;
		next->num_sge    = user_wr->num_sge;
		next->opcode     = user_wr->opcode;
		next->send_flags = user_wr->send_flags;

		if (next->num_sge) {
			next->sg_list = (void *) next +
				ALIGN(next_size, sizeof(struct ib_sge));
			if (copy_from_user(next->sg_list,
					   buf + sizeof cmd +
					   cmd.wr_count * cmd.wqe_size +
					   sg_ind * sizeof (struct ib_sge),
					   next->num_sge * sizeof (struct ib_sge))) {
				ret = -EFAULT;
				goto out_put;
			}
			sg_ind += next->num_sge;
		} else
			next->sg_list = NULL;
	}

	resp.bad_wr = 0;
	ret = qp->device->post_send(qp->real_qp, wr, &bad_wr);
	if (ret)
		for (next = wr; next; next = next->next) {
			++resp.bad_wr;
			if (next == bad_wr)
				break;
		}

	if (copy_to_user(u64_to_user_ptr(cmd.response), &resp, sizeof resp))
		ret = -EFAULT;

out_put:
	uobj_put_obj_read(qp);

	while (wr) {
		if (is_ud && ud_wr(wr)->ah)
			uobj_put_obj_read(ud_wr(wr)->ah);
		next = wr->next;
		kfree(wr);
		wr = next;
	}

out:
	kfree(user_wr);

	return ret ? ret : in_len;
}

static struct ib_recv_wr *ib_uverbs_unmarshall_recv(const char __user *buf,
						    int in_len,
						    u32 wr_count,
						    u32 sge_count,
						    u32 wqe_size)
{
	struct ib_uverbs_recv_wr *user_wr;
	struct ib_recv_wr        *wr = NULL, *last, *next;
	int                       sg_ind;
	int                       i;
	int                       ret;

	if (in_len < wqe_size * wr_count +
	    sge_count * sizeof (struct ib_uverbs_sge))
		return ERR_PTR(-EINVAL);

	if (wqe_size < sizeof (struct ib_uverbs_recv_wr))
		return ERR_PTR(-EINVAL);

	user_wr = kmalloc(wqe_size, GFP_KERNEL);
	if (!user_wr)
		return ERR_PTR(-ENOMEM);

	sg_ind = 0;
	last = NULL;
	for (i = 0; i < wr_count; ++i) {
		if (copy_from_user(user_wr, buf + i * wqe_size,
				   wqe_size)) {
			ret = -EFAULT;
			goto err;
		}

		if (user_wr->num_sge + sg_ind > sge_count) {
			ret = -EINVAL;
			goto err;
		}

		if (user_wr->num_sge >=
		    (U32_MAX - ALIGN(sizeof *next, sizeof (struct ib_sge))) /
		    sizeof (struct ib_sge)) {
			ret = -EINVAL;
			goto err;
		}

		next = kmalloc(ALIGN(sizeof *next, sizeof (struct ib_sge)) +
			       user_wr->num_sge * sizeof (struct ib_sge),
			       GFP_KERNEL);
		if (!next) {
			ret = -ENOMEM;
			goto err;
		}

		if (!last)
			wr = next;
		else
			last->next = next;
		last = next;

		next->next       = NULL;
		next->wr_id      = user_wr->wr_id;
		next->num_sge    = user_wr->num_sge;

		if (next->num_sge) {
			next->sg_list = (void *) next +
				ALIGN(sizeof *next, sizeof (struct ib_sge));
			if (copy_from_user(next->sg_list,
					   buf + wr_count * wqe_size +
					   sg_ind * sizeof (struct ib_sge),
					   next->num_sge * sizeof (struct ib_sge))) {
				ret = -EFAULT;
				goto err;
			}
			sg_ind += next->num_sge;
		} else
			next->sg_list = NULL;
	}

	kfree(user_wr);
	return wr;

err:
	kfree(user_wr);

	while (wr) {
		next = wr->next;
		kfree(wr);
		wr = next;
	}

	return ERR_PTR(ret);
}

ssize_t ib_uverbs_post_recv(struct ib_uverbs_file *file,
			    const char __user *buf, int in_len,
			    int out_len)
{
	struct ib_uverbs_post_recv      cmd;
	struct ib_uverbs_post_recv_resp resp;
	struct ib_recv_wr              *wr, *next;
	const struct ib_recv_wr	       *bad_wr;
	struct ib_qp                   *qp;
	ssize_t                         ret = -EINVAL;

	if (copy_from_user(&cmd, buf, sizeof cmd))
		return -EFAULT;

	wr = ib_uverbs_unmarshall_recv(buf + sizeof cmd,
				       in_len - sizeof cmd, cmd.wr_count,
				       cmd.sge_count, cmd.wqe_size);
	if (IS_ERR(wr))
		return PTR_ERR(wr);

	qp = uobj_get_obj_read(qp, UVERBS_OBJECT_QP, cmd.qp_handle, file);
	if (!qp)
		goto out;

	resp.bad_wr = 0;
	ret = qp->device->post_recv(qp->real_qp, wr, &bad_wr);

	uobj_put_obj_read(qp);
	if (ret) {
		for (next = wr; next; next = next->next) {
			++resp.bad_wr;
			if (next == bad_wr)
				break;
		}
	}

	if (copy_to_user(u64_to_user_ptr(cmd.response), &resp, sizeof resp))
		ret = -EFAULT;

out:
	while (wr) {
		next = wr->next;
		kfree(wr);
		wr = next;
	}

	return ret ? ret : in_len;
}

ssize_t ib_uverbs_post_srq_recv(struct ib_uverbs_file *file,
				const char __user *buf, int in_len,
				int out_len)
{
	struct ib_uverbs_post_srq_recv      cmd;
	struct ib_uverbs_post_srq_recv_resp resp;
	struct ib_recv_wr                  *wr, *next;
	const struct ib_recv_wr		   *bad_wr;
	struct ib_srq                      *srq;
	ssize_t                             ret = -EINVAL;

	if (copy_from_user(&cmd, buf, sizeof cmd))
		return -EFAULT;

	wr = ib_uverbs_unmarshall_recv(buf + sizeof cmd,
				       in_len - sizeof cmd, cmd.wr_count,
				       cmd.sge_count, cmd.wqe_size);
	if (IS_ERR(wr))
		return PTR_ERR(wr);

	srq = uobj_get_obj_read(srq, UVERBS_OBJECT_SRQ, cmd.srq_handle, file);
	if (!srq)
		goto out;

	resp.bad_wr = 0;
	ret = srq->device->post_srq_recv ?
		srq->device->post_srq_recv(srq, wr, &bad_wr) : -EOPNOTSUPP;

	uobj_put_obj_read(srq);

	if (ret)
		for (next = wr; next; next = next->next) {
			++resp.bad_wr;
			if (next == bad_wr)
				break;
		}

	if (copy_to_user(u64_to_user_ptr(cmd.response), &resp, sizeof resp))
		ret = -EFAULT;

out:
	while (wr) {
		next = wr->next;
		kfree(wr);
		wr = next;
	}

	return ret ? ret : in_len;
}

ssize_t ib_uverbs_create_ah(struct ib_uverbs_file *file,
			    const char __user *buf, int in_len,
			    int out_len)
{
	struct ib_uverbs_create_ah	 cmd;
	struct ib_uverbs_create_ah_resp	 resp;
	struct ib_uobject		*uobj;
	struct ib_pd			*pd;
	struct ib_ah			*ah;
	struct rdma_ah_attr		attr = {};
	int ret;
	struct ib_udata                   udata;
	struct ib_device *ib_dev;

	if (out_len < sizeof resp)
		return -ENOSPC;

	if (copy_from_user(&cmd, buf, sizeof cmd))
		return -EFAULT;

<<<<<<< HEAD
	if (cmd.attr.port_num < rdma_start_port(ib_dev) ||
	    cmd.attr.port_num > rdma_end_port(ib_dev))
		return -EINVAL;

	uobj = kmalloc(sizeof *uobj, GFP_KERNEL);
	if (!uobj)
		return -ENOMEM;
=======
	ib_uverbs_init_udata(&udata, buf + sizeof(cmd),
		   u64_to_user_ptr(cmd.response) + sizeof(resp),
		   in_len - sizeof(cmd) - sizeof(struct ib_uverbs_cmd_hdr),
		   out_len - sizeof(resp));

	uobj = uobj_alloc(UVERBS_OBJECT_AH, file, &ib_dev);
	if (IS_ERR(uobj))
		return PTR_ERR(uobj);
>>>>>>> 286cd8c7

	if (!rdma_is_port_valid(ib_dev, cmd.attr.port_num)) {
		ret = -EINVAL;
		goto err;
	}

	pd = uobj_get_obj_read(pd, UVERBS_OBJECT_PD, cmd.pd_handle, file);
	if (!pd) {
		ret = -EINVAL;
		goto err;
	}

	attr.type = rdma_ah_find_type(ib_dev, cmd.attr.port_num);
	rdma_ah_set_make_grd(&attr, false);
	rdma_ah_set_dlid(&attr, cmd.attr.dlid);
	rdma_ah_set_sl(&attr, cmd.attr.sl);
	rdma_ah_set_path_bits(&attr, cmd.attr.src_path_bits);
	rdma_ah_set_static_rate(&attr, cmd.attr.static_rate);
	rdma_ah_set_port_num(&attr, cmd.attr.port_num);

	if (cmd.attr.is_global) {
		rdma_ah_set_grh(&attr, NULL, cmd.attr.grh.flow_label,
				cmd.attr.grh.sgid_index,
				cmd.attr.grh.hop_limit,
				cmd.attr.grh.traffic_class);
		rdma_ah_set_dgid_raw(&attr, cmd.attr.grh.dgid);
	} else {
		rdma_ah_set_ah_flags(&attr, 0);
	}

	ah = rdma_create_user_ah(pd, &attr, &udata);
	if (IS_ERR(ah)) {
		ret = PTR_ERR(ah);
		goto err_put;
	}

	ah->uobject  = uobj;
	uobj->user_handle = cmd.user_handle;
	uobj->object = ah;

	resp.ah_handle = uobj->id;

	if (copy_to_user(u64_to_user_ptr(cmd.response), &resp, sizeof resp)) {
		ret = -EFAULT;
		goto err_copy;
	}

	uobj_put_obj_read(pd);
	return uobj_alloc_commit(uobj, in_len);

err_copy:
	rdma_destroy_ah(ah);

err_put:
	uobj_put_obj_read(pd);

err:
	uobj_alloc_abort(uobj);
	return ret;
}

ssize_t ib_uverbs_destroy_ah(struct ib_uverbs_file *file,
			     const char __user *buf, int in_len, int out_len)
{
	struct ib_uverbs_destroy_ah cmd;

	if (copy_from_user(&cmd, buf, sizeof cmd))
		return -EFAULT;

	return uobj_perform_destroy(UVERBS_OBJECT_AH, cmd.ah_handle, file,
				    in_len);
}

ssize_t ib_uverbs_attach_mcast(struct ib_uverbs_file *file,
			       const char __user *buf, int in_len,
			       int out_len)
{
	struct ib_uverbs_attach_mcast cmd;
	struct ib_qp                 *qp;
	struct ib_uqp_object         *obj;
	struct ib_uverbs_mcast_entry *mcast;
	int                           ret;

	if (copy_from_user(&cmd, buf, sizeof cmd))
		return -EFAULT;

	qp = uobj_get_obj_read(qp, UVERBS_OBJECT_QP, cmd.qp_handle, file);
	if (!qp)
		return -EINVAL;

	obj = container_of(qp->uobject, struct ib_uqp_object, uevent.uobject);

	mutex_lock(&obj->mcast_lock);
	list_for_each_entry(mcast, &obj->mcast_list, list)
		if (cmd.mlid == mcast->lid &&
		    !memcmp(cmd.gid, mcast->gid.raw, sizeof mcast->gid.raw)) {
			ret = 0;
			goto out_put;
		}

	mcast = kmalloc(sizeof *mcast, GFP_KERNEL);
	if (!mcast) {
		ret = -ENOMEM;
		goto out_put;
	}

	mcast->lid = cmd.mlid;
	memcpy(mcast->gid.raw, cmd.gid, sizeof mcast->gid.raw);

	ret = ib_attach_mcast(qp, &mcast->gid, cmd.mlid);
	if (!ret)
		list_add_tail(&mcast->list, &obj->mcast_list);
	else
		kfree(mcast);

out_put:
	mutex_unlock(&obj->mcast_lock);
	uobj_put_obj_read(qp);

	return ret ? ret : in_len;
}

ssize_t ib_uverbs_detach_mcast(struct ib_uverbs_file *file,
			       const char __user *buf, int in_len,
			       int out_len)
{
	struct ib_uverbs_detach_mcast cmd;
	struct ib_uqp_object         *obj;
	struct ib_qp                 *qp;
	struct ib_uverbs_mcast_entry *mcast;
	int                           ret = -EINVAL;
	bool                          found = false;

	if (copy_from_user(&cmd, buf, sizeof cmd))
		return -EFAULT;

	qp = uobj_get_obj_read(qp, UVERBS_OBJECT_QP, cmd.qp_handle, file);
	if (!qp)
		return -EINVAL;

	obj = container_of(qp->uobject, struct ib_uqp_object, uevent.uobject);
	mutex_lock(&obj->mcast_lock);

	list_for_each_entry(mcast, &obj->mcast_list, list)
		if (cmd.mlid == mcast->lid &&
		    !memcmp(cmd.gid, mcast->gid.raw, sizeof mcast->gid.raw)) {
			list_del(&mcast->list);
			kfree(mcast);
			found = true;
			break;
		}

	if (!found) {
		ret = -EINVAL;
		goto out_put;
	}

	ret = ib_detach_mcast(qp, (union ib_gid *)cmd.gid, cmd.mlid);

out_put:
	mutex_unlock(&obj->mcast_lock);
	uobj_put_obj_read(qp);
	return ret ? ret : in_len;
}

struct ib_uflow_resources {
	size_t			max;
	size_t			num;
	size_t			collection_num;
	size_t			counters_num;
	struct ib_counters	**counters;
	struct ib_flow_action	**collection;
};

static struct ib_uflow_resources *flow_resources_alloc(size_t num_specs)
{
	struct ib_uflow_resources *resources;

	resources = kzalloc(sizeof(*resources), GFP_KERNEL);

	if (!resources)
		return NULL;

	if (!num_specs)
		goto out;

	resources->counters =
		kcalloc(num_specs, sizeof(*resources->counters), GFP_KERNEL);
	resources->collection =
		kcalloc(num_specs, sizeof(*resources->collection), GFP_KERNEL);

	if (!resources->counters || !resources->collection)
		goto err;

out:
	resources->max = num_specs;
	return resources;

err:
	kfree(resources->counters);
	kfree(resources);

	return NULL;
}

void ib_uverbs_flow_resources_free(struct ib_uflow_resources *uflow_res)
{
	unsigned int i;

	if (!uflow_res)
		return;

	for (i = 0; i < uflow_res->collection_num; i++)
		atomic_dec(&uflow_res->collection[i]->usecnt);

	for (i = 0; i < uflow_res->counters_num; i++)
		atomic_dec(&uflow_res->counters[i]->usecnt);

	kfree(uflow_res->collection);
	kfree(uflow_res->counters);
	kfree(uflow_res);
}

static void flow_resources_add(struct ib_uflow_resources *uflow_res,
			       enum ib_flow_spec_type type,
			       void *ibobj)
{
	WARN_ON(uflow_res->num >= uflow_res->max);

	switch (type) {
	case IB_FLOW_SPEC_ACTION_HANDLE:
		atomic_inc(&((struct ib_flow_action *)ibobj)->usecnt);
		uflow_res->collection[uflow_res->collection_num++] =
			(struct ib_flow_action *)ibobj;
		break;
	case IB_FLOW_SPEC_ACTION_COUNT:
		atomic_inc(&((struct ib_counters *)ibobj)->usecnt);
		uflow_res->counters[uflow_res->counters_num++] =
			(struct ib_counters *)ibobj;
		break;
	default:
		WARN_ON(1);
	}

	uflow_res->num++;
}

static int kern_spec_to_ib_spec_action(struct ib_uverbs_file *ufile,
				       struct ib_uverbs_flow_spec *kern_spec,
				       union ib_flow_spec *ib_spec,
				       struct ib_uflow_resources *uflow_res)
{
	ib_spec->type = kern_spec->type;
	switch (ib_spec->type) {
	case IB_FLOW_SPEC_ACTION_TAG:
		if (kern_spec->flow_tag.size !=
		    sizeof(struct ib_uverbs_flow_spec_action_tag))
			return -EINVAL;

		ib_spec->flow_tag.size = sizeof(struct ib_flow_spec_action_tag);
		ib_spec->flow_tag.tag_id = kern_spec->flow_tag.tag_id;
		break;
	case IB_FLOW_SPEC_ACTION_DROP:
		if (kern_spec->drop.size !=
		    sizeof(struct ib_uverbs_flow_spec_action_drop))
			return -EINVAL;

		ib_spec->drop.size = sizeof(struct ib_flow_spec_action_drop);
		break;
	case IB_FLOW_SPEC_ACTION_HANDLE:
		if (kern_spec->action.size !=
		    sizeof(struct ib_uverbs_flow_spec_action_handle))
			return -EOPNOTSUPP;
		ib_spec->action.act = uobj_get_obj_read(flow_action,
							UVERBS_OBJECT_FLOW_ACTION,
							kern_spec->action.handle,
							ufile);
		if (!ib_spec->action.act)
			return -EINVAL;
		ib_spec->action.size =
			sizeof(struct ib_flow_spec_action_handle);
		flow_resources_add(uflow_res,
				   IB_FLOW_SPEC_ACTION_HANDLE,
				   ib_spec->action.act);
		uobj_put_obj_read(ib_spec->action.act);
		break;
	case IB_FLOW_SPEC_ACTION_COUNT:
		if (kern_spec->flow_count.size !=
			sizeof(struct ib_uverbs_flow_spec_action_count))
			return -EINVAL;
		ib_spec->flow_count.counters =
			uobj_get_obj_read(counters,
					  UVERBS_OBJECT_COUNTERS,
					  kern_spec->flow_count.handle,
					  ufile);
		if (!ib_spec->flow_count.counters)
			return -EINVAL;
		ib_spec->flow_count.size =
				sizeof(struct ib_flow_spec_action_count);
		flow_resources_add(uflow_res,
				   IB_FLOW_SPEC_ACTION_COUNT,
				   ib_spec->flow_count.counters);
		uobj_put_obj_read(ib_spec->flow_count.counters);
		break;
	default:
		return -EINVAL;
	}
	return 0;
}

static ssize_t spec_filter_size(const void *kern_spec_filter, u16 kern_filter_size,
				u16 ib_real_filter_sz)
{
	/*
	 * User space filter structures must be 64 bit aligned, otherwise this
	 * may pass, but we won't handle additional new attributes.
	 */

	if (kern_filter_size > ib_real_filter_sz) {
		if (memchr_inv(kern_spec_filter +
			       ib_real_filter_sz, 0,
			       kern_filter_size - ib_real_filter_sz))
			return -EINVAL;
		return ib_real_filter_sz;
	}
	return kern_filter_size;
}

int ib_uverbs_kern_spec_to_ib_spec_filter(enum ib_flow_spec_type type,
					  const void *kern_spec_mask,
					  const void *kern_spec_val,
					  size_t kern_filter_sz,
					  union ib_flow_spec *ib_spec)
{
	ssize_t actual_filter_sz;
	ssize_t ib_filter_sz;

	/* User flow spec size must be aligned to 4 bytes */
	if (kern_filter_sz != ALIGN(kern_filter_sz, 4))
		return -EINVAL;

	ib_spec->type = type;

	if (ib_spec->type == (IB_FLOW_SPEC_INNER | IB_FLOW_SPEC_VXLAN_TUNNEL))
		return -EINVAL;

	switch (ib_spec->type & ~IB_FLOW_SPEC_INNER) {
	case IB_FLOW_SPEC_ETH:
		ib_filter_sz = offsetof(struct ib_flow_eth_filter, real_sz);
		actual_filter_sz = spec_filter_size(kern_spec_mask,
						    kern_filter_sz,
						    ib_filter_sz);
		if (actual_filter_sz <= 0)
			return -EINVAL;
		ib_spec->size = sizeof(struct ib_flow_spec_eth);
		memcpy(&ib_spec->eth.val, kern_spec_val, actual_filter_sz);
		memcpy(&ib_spec->eth.mask, kern_spec_mask, actual_filter_sz);
		break;
	case IB_FLOW_SPEC_IPV4:
		ib_filter_sz = offsetof(struct ib_flow_ipv4_filter, real_sz);
		actual_filter_sz = spec_filter_size(kern_spec_mask,
						    kern_filter_sz,
						    ib_filter_sz);
		if (actual_filter_sz <= 0)
			return -EINVAL;
		ib_spec->size = sizeof(struct ib_flow_spec_ipv4);
		memcpy(&ib_spec->ipv4.val, kern_spec_val, actual_filter_sz);
		memcpy(&ib_spec->ipv4.mask, kern_spec_mask, actual_filter_sz);
		break;
	case IB_FLOW_SPEC_IPV6:
		ib_filter_sz = offsetof(struct ib_flow_ipv6_filter, real_sz);
		actual_filter_sz = spec_filter_size(kern_spec_mask,
						    kern_filter_sz,
						    ib_filter_sz);
		if (actual_filter_sz <= 0)
			return -EINVAL;
		ib_spec->size = sizeof(struct ib_flow_spec_ipv6);
		memcpy(&ib_spec->ipv6.val, kern_spec_val, actual_filter_sz);
		memcpy(&ib_spec->ipv6.mask, kern_spec_mask, actual_filter_sz);

		if ((ntohl(ib_spec->ipv6.mask.flow_label)) >= BIT(20) ||
		    (ntohl(ib_spec->ipv6.val.flow_label)) >= BIT(20))
			return -EINVAL;
		break;
	case IB_FLOW_SPEC_TCP:
	case IB_FLOW_SPEC_UDP:
		ib_filter_sz = offsetof(struct ib_flow_tcp_udp_filter, real_sz);
		actual_filter_sz = spec_filter_size(kern_spec_mask,
						    kern_filter_sz,
						    ib_filter_sz);
		if (actual_filter_sz <= 0)
			return -EINVAL;
		ib_spec->size = sizeof(struct ib_flow_spec_tcp_udp);
		memcpy(&ib_spec->tcp_udp.val, kern_spec_val, actual_filter_sz);
		memcpy(&ib_spec->tcp_udp.mask, kern_spec_mask, actual_filter_sz);
		break;
	case IB_FLOW_SPEC_VXLAN_TUNNEL:
		ib_filter_sz = offsetof(struct ib_flow_tunnel_filter, real_sz);
		actual_filter_sz = spec_filter_size(kern_spec_mask,
						    kern_filter_sz,
						    ib_filter_sz);
		if (actual_filter_sz <= 0)
			return -EINVAL;
		ib_spec->tunnel.size = sizeof(struct ib_flow_spec_tunnel);
		memcpy(&ib_spec->tunnel.val, kern_spec_val, actual_filter_sz);
		memcpy(&ib_spec->tunnel.mask, kern_spec_mask, actual_filter_sz);

		if ((ntohl(ib_spec->tunnel.mask.tunnel_id)) >= BIT(24) ||
		    (ntohl(ib_spec->tunnel.val.tunnel_id)) >= BIT(24))
			return -EINVAL;
		break;
	case IB_FLOW_SPEC_ESP:
		ib_filter_sz = offsetof(struct ib_flow_esp_filter, real_sz);
		actual_filter_sz = spec_filter_size(kern_spec_mask,
						    kern_filter_sz,
						    ib_filter_sz);
		if (actual_filter_sz <= 0)
			return -EINVAL;
		ib_spec->esp.size = sizeof(struct ib_flow_spec_esp);
		memcpy(&ib_spec->esp.val, kern_spec_val, actual_filter_sz);
		memcpy(&ib_spec->esp.mask, kern_spec_mask, actual_filter_sz);
		break;
	case IB_FLOW_SPEC_GRE:
		ib_filter_sz = offsetof(struct ib_flow_gre_filter, real_sz);
		actual_filter_sz = spec_filter_size(kern_spec_mask,
						    kern_filter_sz,
						    ib_filter_sz);
		if (actual_filter_sz <= 0)
			return -EINVAL;
		ib_spec->gre.size = sizeof(struct ib_flow_spec_gre);
		memcpy(&ib_spec->gre.val, kern_spec_val, actual_filter_sz);
		memcpy(&ib_spec->gre.mask, kern_spec_mask, actual_filter_sz);
		break;
	case IB_FLOW_SPEC_MPLS:
		ib_filter_sz = offsetof(struct ib_flow_mpls_filter, real_sz);
		actual_filter_sz = spec_filter_size(kern_spec_mask,
						    kern_filter_sz,
						    ib_filter_sz);
		if (actual_filter_sz <= 0)
			return -EINVAL;
		ib_spec->mpls.size = sizeof(struct ib_flow_spec_mpls);
		memcpy(&ib_spec->mpls.val, kern_spec_val, actual_filter_sz);
		memcpy(&ib_spec->mpls.mask, kern_spec_mask, actual_filter_sz);
		break;
	default:
		return -EINVAL;
	}
	return 0;
}

static int kern_spec_to_ib_spec_filter(struct ib_uverbs_flow_spec *kern_spec,
				       union ib_flow_spec *ib_spec)
{
	size_t kern_filter_sz;
	void *kern_spec_mask;
	void *kern_spec_val;

	if (check_sub_overflow((size_t)kern_spec->hdr.size,
			       sizeof(struct ib_uverbs_flow_spec_hdr),
			       &kern_filter_sz))
		return -EINVAL;

	kern_filter_sz /= 2;

	kern_spec_val = (void *)kern_spec +
		sizeof(struct ib_uverbs_flow_spec_hdr);
	kern_spec_mask = kern_spec_val + kern_filter_sz;

	return ib_uverbs_kern_spec_to_ib_spec_filter(kern_spec->type,
						     kern_spec_mask,
						     kern_spec_val,
						     kern_filter_sz, ib_spec);
}

static int kern_spec_to_ib_spec(struct ib_uverbs_file *ufile,
				struct ib_uverbs_flow_spec *kern_spec,
				union ib_flow_spec *ib_spec,
				struct ib_uflow_resources *uflow_res)
{
	if (kern_spec->reserved)
		return -EINVAL;

	if (kern_spec->type >= IB_FLOW_SPEC_ACTION_TAG)
		return kern_spec_to_ib_spec_action(ufile, kern_spec, ib_spec,
						   uflow_res);
	else
		return kern_spec_to_ib_spec_filter(kern_spec, ib_spec);
}

int ib_uverbs_ex_create_wq(struct ib_uverbs_file *file,
			   struct ib_udata *ucore,
			   struct ib_udata *uhw)
{
	struct ib_uverbs_ex_create_wq	  cmd = {};
	struct ib_uverbs_ex_create_wq_resp resp = {};
	struct ib_uwq_object           *obj;
	int err = 0;
	struct ib_cq *cq;
	struct ib_pd *pd;
	struct ib_wq *wq;
	struct ib_wq_init_attr wq_init_attr = {};
	size_t required_cmd_sz;
	size_t required_resp_len;
	struct ib_device *ib_dev;

	required_cmd_sz = offsetof(typeof(cmd), max_sge) + sizeof(cmd.max_sge);
	required_resp_len = offsetof(typeof(resp), wqn) + sizeof(resp.wqn);

	if (ucore->inlen < required_cmd_sz)
		return -EINVAL;

	if (ucore->outlen < required_resp_len)
		return -ENOSPC;

	if (ucore->inlen > sizeof(cmd) &&
	    !ib_is_udata_cleared(ucore, sizeof(cmd),
				 ucore->inlen - sizeof(cmd)))
		return -EOPNOTSUPP;

	err = ib_copy_from_udata(&cmd, ucore, min(sizeof(cmd), ucore->inlen));
	if (err)
		return err;

	if (cmd.comp_mask)
		return -EOPNOTSUPP;

	obj = (struct ib_uwq_object *)uobj_alloc(UVERBS_OBJECT_WQ, file,
						 &ib_dev);
	if (IS_ERR(obj))
		return PTR_ERR(obj);

	pd = uobj_get_obj_read(pd, UVERBS_OBJECT_PD, cmd.pd_handle, file);
	if (!pd) {
		err = -EINVAL;
		goto err_uobj;
	}

	cq = uobj_get_obj_read(cq, UVERBS_OBJECT_CQ, cmd.cq_handle, file);
	if (!cq) {
		err = -EINVAL;
		goto err_put_pd;
	}

	wq_init_attr.cq = cq;
	wq_init_attr.max_sge = cmd.max_sge;
	wq_init_attr.max_wr = cmd.max_wr;
	wq_init_attr.wq_context = file;
	wq_init_attr.wq_type = cmd.wq_type;
	wq_init_attr.event_handler = ib_uverbs_wq_event_handler;
	if (ucore->inlen >= (offsetof(typeof(cmd), create_flags) +
			     sizeof(cmd.create_flags)))
		wq_init_attr.create_flags = cmd.create_flags;
	obj->uevent.events_reported = 0;
	INIT_LIST_HEAD(&obj->uevent.event_list);

	if (!pd->device->create_wq) {
		err = -EOPNOTSUPP;
		goto err_put_cq;
	}
	wq = pd->device->create_wq(pd, &wq_init_attr, uhw);
	if (IS_ERR(wq)) {
		err = PTR_ERR(wq);
		goto err_put_cq;
	}

	wq->uobject = &obj->uevent.uobject;
	obj->uevent.uobject.object = wq;
	wq->wq_type = wq_init_attr.wq_type;
	wq->cq = cq;
	wq->pd = pd;
	wq->device = pd->device;
	wq->wq_context = wq_init_attr.wq_context;
	atomic_set(&wq->usecnt, 0);
	atomic_inc(&pd->usecnt);
	atomic_inc(&cq->usecnt);
	wq->uobject = &obj->uevent.uobject;
	obj->uevent.uobject.object = wq;

	memset(&resp, 0, sizeof(resp));
	resp.wq_handle = obj->uevent.uobject.id;
	resp.max_sge = wq_init_attr.max_sge;
	resp.max_wr = wq_init_attr.max_wr;
	resp.wqn = wq->wq_num;
	resp.response_length = required_resp_len;
	err = ib_copy_to_udata(ucore,
			       &resp, resp.response_length);
	if (err)
		goto err_copy;

	uobj_put_obj_read(pd);
	uobj_put_obj_read(cq);
	return uobj_alloc_commit(&obj->uevent.uobject, 0);

err_copy:
	ib_destroy_wq(wq);
err_put_cq:
	uobj_put_obj_read(cq);
err_put_pd:
	uobj_put_obj_read(pd);
err_uobj:
	uobj_alloc_abort(&obj->uevent.uobject);

	return err;
}

int ib_uverbs_ex_destroy_wq(struct ib_uverbs_file *file,
			    struct ib_udata *ucore,
			    struct ib_udata *uhw)
{
	struct ib_uverbs_ex_destroy_wq	cmd = {};
	struct ib_uverbs_ex_destroy_wq_resp	resp = {};
	struct ib_uobject		*uobj;
	struct ib_uwq_object		*obj;
	size_t required_cmd_sz;
	size_t required_resp_len;
	int				ret;

	required_cmd_sz = offsetof(typeof(cmd), wq_handle) + sizeof(cmd.wq_handle);
	required_resp_len = offsetof(typeof(resp), reserved) + sizeof(resp.reserved);

	if (ucore->inlen < required_cmd_sz)
		return -EINVAL;

	if (ucore->outlen < required_resp_len)
		return -ENOSPC;

	if (ucore->inlen > sizeof(cmd) &&
	    !ib_is_udata_cleared(ucore, sizeof(cmd),
				 ucore->inlen - sizeof(cmd)))
		return -EOPNOTSUPP;

	ret = ib_copy_from_udata(&cmd, ucore, min(sizeof(cmd), ucore->inlen));
	if (ret)
		return ret;

	if (cmd.comp_mask)
		return -EOPNOTSUPP;

	resp.response_length = required_resp_len;
	uobj = uobj_get_destroy(UVERBS_OBJECT_WQ, cmd.wq_handle, file);
	if (IS_ERR(uobj))
		return PTR_ERR(uobj);

	obj = container_of(uobj, struct ib_uwq_object, uevent.uobject);
	resp.events_reported = obj->uevent.events_reported;

	uobj_put_destroy(uobj);

	return ib_copy_to_udata(ucore, &resp, resp.response_length);
}

int ib_uverbs_ex_modify_wq(struct ib_uverbs_file *file,
			   struct ib_udata *ucore,
			   struct ib_udata *uhw)
{
	struct ib_uverbs_ex_modify_wq cmd = {};
	struct ib_wq *wq;
	struct ib_wq_attr wq_attr = {};
	size_t required_cmd_sz;
	int ret;

	required_cmd_sz = offsetof(typeof(cmd), curr_wq_state) + sizeof(cmd.curr_wq_state);
	if (ucore->inlen < required_cmd_sz)
		return -EINVAL;

	if (ucore->inlen > sizeof(cmd) &&
	    !ib_is_udata_cleared(ucore, sizeof(cmd),
				 ucore->inlen - sizeof(cmd)))
		return -EOPNOTSUPP;

	ret = ib_copy_from_udata(&cmd, ucore, min(sizeof(cmd), ucore->inlen));
	if (ret)
		return ret;

	if (!cmd.attr_mask)
		return -EINVAL;

	if (cmd.attr_mask > (IB_WQ_STATE | IB_WQ_CUR_STATE | IB_WQ_FLAGS))
		return -EINVAL;

	wq = uobj_get_obj_read(wq, UVERBS_OBJECT_WQ, cmd.wq_handle, file);
	if (!wq)
		return -EINVAL;

	wq_attr.curr_wq_state = cmd.curr_wq_state;
	wq_attr.wq_state = cmd.wq_state;
	if (cmd.attr_mask & IB_WQ_FLAGS) {
		wq_attr.flags = cmd.flags;
		wq_attr.flags_mask = cmd.flags_mask;
	}
	if (!wq->device->modify_wq) {
		ret = -EOPNOTSUPP;
		goto out;
	}
	ret = wq->device->modify_wq(wq, &wq_attr, cmd.attr_mask, uhw);
out:
	uobj_put_obj_read(wq);
	return ret;
}

int ib_uverbs_ex_create_rwq_ind_table(struct ib_uverbs_file *file,
				      struct ib_udata *ucore,
				      struct ib_udata *uhw)
{
	struct ib_uverbs_ex_create_rwq_ind_table	  cmd = {};
	struct ib_uverbs_ex_create_rwq_ind_table_resp  resp = {};
	struct ib_uobject		  *uobj;
	int err = 0;
	struct ib_rwq_ind_table_init_attr init_attr = {};
	struct ib_rwq_ind_table *rwq_ind_tbl;
	struct ib_wq	**wqs = NULL;
	u32 *wqs_handles = NULL;
	struct ib_wq	*wq = NULL;
	int i, j, num_read_wqs;
	u32 num_wq_handles;
	u32 expected_in_size;
	size_t required_cmd_sz_header;
	size_t required_resp_len;
	struct ib_device *ib_dev;

	required_cmd_sz_header = offsetof(typeof(cmd), log_ind_tbl_size) + sizeof(cmd.log_ind_tbl_size);
	required_resp_len = offsetof(typeof(resp), ind_tbl_num) + sizeof(resp.ind_tbl_num);

	if (ucore->inlen < required_cmd_sz_header)
		return -EINVAL;

	if (ucore->outlen < required_resp_len)
		return -ENOSPC;

	err = ib_copy_from_udata(&cmd, ucore, required_cmd_sz_header);
	if (err)
		return err;

	ucore->inbuf += required_cmd_sz_header;
	ucore->inlen -= required_cmd_sz_header;

	if (cmd.comp_mask)
		return -EOPNOTSUPP;

	if (cmd.log_ind_tbl_size > IB_USER_VERBS_MAX_LOG_IND_TBL_SIZE)
		return -EINVAL;

	num_wq_handles = 1 << cmd.log_ind_tbl_size;
	expected_in_size = num_wq_handles * sizeof(__u32);
	if (num_wq_handles == 1)
		/* input size for wq handles is u64 aligned */
		expected_in_size += sizeof(__u32);

	if (ucore->inlen < expected_in_size)
		return -EINVAL;

	if (ucore->inlen > expected_in_size &&
	    !ib_is_udata_cleared(ucore, expected_in_size,
				 ucore->inlen - expected_in_size))
		return -EOPNOTSUPP;

	wqs_handles = kcalloc(num_wq_handles, sizeof(*wqs_handles),
			      GFP_KERNEL);
	if (!wqs_handles)
		return -ENOMEM;

	err = ib_copy_from_udata(wqs_handles, ucore,
				 num_wq_handles * sizeof(__u32));
	if (err)
		goto err_free;

	wqs = kcalloc(num_wq_handles, sizeof(*wqs), GFP_KERNEL);
	if (!wqs) {
		err = -ENOMEM;
		goto  err_free;
	}

	for (num_read_wqs = 0; num_read_wqs < num_wq_handles;
			num_read_wqs++) {
		wq = uobj_get_obj_read(wq, UVERBS_OBJECT_WQ,
				       wqs_handles[num_read_wqs], file);
		if (!wq) {
			err = -EINVAL;
			goto put_wqs;
		}

		wqs[num_read_wqs] = wq;
	}

	uobj = uobj_alloc(UVERBS_OBJECT_RWQ_IND_TBL, file, &ib_dev);
	if (IS_ERR(uobj)) {
		err = PTR_ERR(uobj);
		goto put_wqs;
	}

	init_attr.log_ind_tbl_size = cmd.log_ind_tbl_size;
	init_attr.ind_tbl = wqs;

	if (!ib_dev->create_rwq_ind_table) {
		err = -EOPNOTSUPP;
		goto err_uobj;
	}
	rwq_ind_tbl = ib_dev->create_rwq_ind_table(ib_dev, &init_attr, uhw);

	if (IS_ERR(rwq_ind_tbl)) {
		err = PTR_ERR(rwq_ind_tbl);
		goto err_uobj;
	}

	rwq_ind_tbl->ind_tbl = wqs;
	rwq_ind_tbl->log_ind_tbl_size = init_attr.log_ind_tbl_size;
	rwq_ind_tbl->uobject = uobj;
	uobj->object = rwq_ind_tbl;
	rwq_ind_tbl->device = ib_dev;
	atomic_set(&rwq_ind_tbl->usecnt, 0);

	for (i = 0; i < num_wq_handles; i++)
		atomic_inc(&wqs[i]->usecnt);

	resp.ind_tbl_handle = uobj->id;
	resp.ind_tbl_num = rwq_ind_tbl->ind_tbl_num;
	resp.response_length = required_resp_len;

	err = ib_copy_to_udata(ucore,
			       &resp, resp.response_length);
	if (err)
		goto err_copy;

	kfree(wqs_handles);

	for (j = 0; j < num_read_wqs; j++)
		uobj_put_obj_read(wqs[j]);

	return uobj_alloc_commit(uobj, 0);

err_copy:
	ib_destroy_rwq_ind_table(rwq_ind_tbl);
err_uobj:
	uobj_alloc_abort(uobj);
put_wqs:
	for (j = 0; j < num_read_wqs; j++)
		uobj_put_obj_read(wqs[j]);
err_free:
	kfree(wqs_handles);
	kfree(wqs);
	return err;
}

int ib_uverbs_ex_destroy_rwq_ind_table(struct ib_uverbs_file *file,
				       struct ib_udata *ucore,
				       struct ib_udata *uhw)
{
	struct ib_uverbs_ex_destroy_rwq_ind_table	cmd = {};
	int			ret;
	size_t required_cmd_sz;

	required_cmd_sz = offsetof(typeof(cmd), ind_tbl_handle) + sizeof(cmd.ind_tbl_handle);

	if (ucore->inlen < required_cmd_sz)
		return -EINVAL;

	if (ucore->inlen > sizeof(cmd) &&
	    !ib_is_udata_cleared(ucore, sizeof(cmd),
				 ucore->inlen - sizeof(cmd)))
		return -EOPNOTSUPP;

	ret = ib_copy_from_udata(&cmd, ucore, min(sizeof(cmd), ucore->inlen));
	if (ret)
		return ret;

	if (cmd.comp_mask)
		return -EOPNOTSUPP;

	return uobj_perform_destroy(UVERBS_OBJECT_RWQ_IND_TBL,
				    cmd.ind_tbl_handle, file, 0);
}

int ib_uverbs_ex_create_flow(struct ib_uverbs_file *file,
			     struct ib_udata *ucore,
			     struct ib_udata *uhw)
{
	struct ib_uverbs_create_flow	  cmd;
	struct ib_uverbs_create_flow_resp resp;
	struct ib_uobject		  *uobj;
	struct ib_uflow_object		  *uflow;
	struct ib_flow			  *flow_id;
	struct ib_uverbs_flow_attr	  *kern_flow_attr;
	struct ib_flow_attr		  *flow_attr;
	struct ib_qp			  *qp;
	struct ib_uflow_resources	  *uflow_res;
	struct ib_uverbs_flow_spec_hdr	  *kern_spec;
	int err = 0;
	void *ib_spec;
	int i;
	struct ib_device *ib_dev;

	if (ucore->inlen < sizeof(cmd))
		return -EINVAL;

	if (ucore->outlen < sizeof(resp))
		return -ENOSPC;

	err = ib_copy_from_udata(&cmd, ucore, sizeof(cmd));
	if (err)
		return err;

	ucore->inbuf += sizeof(cmd);
	ucore->inlen -= sizeof(cmd);

	if (cmd.comp_mask)
		return -EINVAL;

	if (!capable(CAP_NET_RAW))
		return -EPERM;

	if (cmd.flow_attr.flags >= IB_FLOW_ATTR_FLAGS_RESERVED)
		return -EINVAL;

	if ((cmd.flow_attr.flags & IB_FLOW_ATTR_FLAGS_DONT_TRAP) &&
	    ((cmd.flow_attr.type == IB_FLOW_ATTR_ALL_DEFAULT) ||
	     (cmd.flow_attr.type == IB_FLOW_ATTR_MC_DEFAULT)))
		return -EINVAL;

	if (cmd.flow_attr.num_of_specs > IB_FLOW_SPEC_SUPPORT_LAYERS)
		return -EINVAL;

	if (cmd.flow_attr.size > ucore->inlen ||
	    cmd.flow_attr.size >
	    (cmd.flow_attr.num_of_specs * sizeof(struct ib_uverbs_flow_spec)))
		return -EINVAL;

	if (cmd.flow_attr.reserved[0] ||
	    cmd.flow_attr.reserved[1])
		return -EINVAL;

	if (cmd.flow_attr.num_of_specs) {
		kern_flow_attr = kmalloc(sizeof(*kern_flow_attr) + cmd.flow_attr.size,
					 GFP_KERNEL);
		if (!kern_flow_attr)
			return -ENOMEM;

		*kern_flow_attr = cmd.flow_attr;
		err = ib_copy_from_udata(&kern_flow_attr->flow_specs, ucore,
					 cmd.flow_attr.size);
		if (err)
			goto err_free_attr;
	} else {
		kern_flow_attr = &cmd.flow_attr;
	}

	uobj = uobj_alloc(UVERBS_OBJECT_FLOW, file, &ib_dev);
	if (IS_ERR(uobj)) {
		err = PTR_ERR(uobj);
		goto err_free_attr;
	}

	qp = uobj_get_obj_read(qp, UVERBS_OBJECT_QP, cmd.qp_handle, file);
	if (!qp) {
		err = -EINVAL;
		goto err_uobj;
	}

	if (qp->qp_type != IB_QPT_UD && qp->qp_type != IB_QPT_RAW_PACKET) {
		err = -EINVAL;
		goto err_put;
	}

	if (!qp->device->create_flow) {
		err = -EOPNOTSUPP;
		goto err_put;
	}

	flow_attr = kzalloc(struct_size(flow_attr, flows,
				cmd.flow_attr.num_of_specs), GFP_KERNEL);
	if (!flow_attr) {
		err = -ENOMEM;
		goto err_put;
	}
	uflow_res = flow_resources_alloc(cmd.flow_attr.num_of_specs);
	if (!uflow_res) {
		err = -ENOMEM;
		goto err_free_flow_attr;
	}

	flow_attr->type = kern_flow_attr->type;
	flow_attr->priority = kern_flow_attr->priority;
	flow_attr->num_of_specs = kern_flow_attr->num_of_specs;
	flow_attr->port = kern_flow_attr->port;
	flow_attr->flags = kern_flow_attr->flags;
	flow_attr->size = sizeof(*flow_attr);

	kern_spec = kern_flow_attr->flow_specs;
	ib_spec = flow_attr + 1;
	for (i = 0; i < flow_attr->num_of_specs &&
			cmd.flow_attr.size >= sizeof(*kern_spec) &&
			cmd.flow_attr.size >= kern_spec->size;
	     i++) {
		err = kern_spec_to_ib_spec(
				file, (struct ib_uverbs_flow_spec *)kern_spec,
				ib_spec, uflow_res);
		if (err)
			goto err_free;

		flow_attr->size +=
			((union ib_flow_spec *) ib_spec)->size;
		cmd.flow_attr.size -= kern_spec->size;
		kern_spec = ((void *)kern_spec) + kern_spec->size;
		ib_spec += ((union ib_flow_spec *) ib_spec)->size;
	}
	if (cmd.flow_attr.size || (i != flow_attr->num_of_specs)) {
		pr_warn("create flow failed, flow %d: %d bytes left from uverb cmd\n",
			i, cmd.flow_attr.size);
		err = -EINVAL;
		goto err_free;
	}

	flow_id = qp->device->create_flow(qp, flow_attr,
					  IB_FLOW_DOMAIN_USER, uhw);

	if (IS_ERR(flow_id)) {
		err = PTR_ERR(flow_id);
		goto err_free;
	}
	atomic_inc(&qp->usecnt);
	flow_id->qp = qp;
	flow_id->device = qp->device;
	flow_id->uobject = uobj;
	uobj->object = flow_id;
	uflow = container_of(uobj, typeof(*uflow), uobject);
	uflow->resources = uflow_res;

	memset(&resp, 0, sizeof(resp));
	resp.flow_handle = uobj->id;

	err = ib_copy_to_udata(ucore,
			       &resp, sizeof(resp));
	if (err)
		goto err_copy;

	uobj_put_obj_read(qp);
	kfree(flow_attr);
	if (cmd.flow_attr.num_of_specs)
		kfree(kern_flow_attr);
	return uobj_alloc_commit(uobj, 0);
err_copy:
	if (!qp->device->destroy_flow(flow_id))
		atomic_dec(&qp->usecnt);
err_free:
	ib_uverbs_flow_resources_free(uflow_res);
err_free_flow_attr:
	kfree(flow_attr);
err_put:
	uobj_put_obj_read(qp);
err_uobj:
	uobj_alloc_abort(uobj);
err_free_attr:
	if (cmd.flow_attr.num_of_specs)
		kfree(kern_flow_attr);
	return err;
}

int ib_uverbs_ex_destroy_flow(struct ib_uverbs_file *file,
			      struct ib_udata *ucore,
			      struct ib_udata *uhw)
{
	struct ib_uverbs_destroy_flow	cmd;
	int				ret;

	if (ucore->inlen < sizeof(cmd))
		return -EINVAL;

	ret = ib_copy_from_udata(&cmd, ucore, sizeof(cmd));
	if (ret)
		return ret;

	if (cmd.comp_mask)
		return -EINVAL;

	return uobj_perform_destroy(UVERBS_OBJECT_FLOW, cmd.flow_handle, file,
				    0);
}

static int __uverbs_create_xsrq(struct ib_uverbs_file *file,
				struct ib_uverbs_create_xsrq *cmd,
				struct ib_udata *udata)
{
	struct ib_uverbs_create_srq_resp resp;
	struct ib_usrq_object           *obj;
	struct ib_pd                    *pd;
	struct ib_srq                   *srq;
	struct ib_uobject               *xrcd_uobj;
	struct ib_srq_init_attr          attr;
	int ret;
	struct ib_device *ib_dev;

	obj = (struct ib_usrq_object *)uobj_alloc(UVERBS_OBJECT_SRQ, file,
						  &ib_dev);
	if (IS_ERR(obj))
		return PTR_ERR(obj);

	if (cmd->srq_type == IB_SRQT_TM)
		attr.ext.tag_matching.max_num_tags = cmd->max_num_tags;

	if (cmd->srq_type == IB_SRQT_XRC) {
		xrcd_uobj = uobj_get_read(UVERBS_OBJECT_XRCD, cmd->xrcd_handle,
					  file);
		if (IS_ERR(xrcd_uobj)) {
			ret = -EINVAL;
			goto err;
		}

		attr.ext.xrc.xrcd = (struct ib_xrcd *)xrcd_uobj->object;
		if (!attr.ext.xrc.xrcd) {
			ret = -EINVAL;
			goto err_put_xrcd;
		}

		obj->uxrcd = container_of(xrcd_uobj, struct ib_uxrcd_object, uobject);
		atomic_inc(&obj->uxrcd->refcnt);
	}

	if (ib_srq_has_cq(cmd->srq_type)) {
		attr.ext.cq = uobj_get_obj_read(cq, UVERBS_OBJECT_CQ,
						cmd->cq_handle, file);
		if (!attr.ext.cq) {
			ret = -EINVAL;
			goto err_put_xrcd;
		}
	}

	pd = uobj_get_obj_read(pd, UVERBS_OBJECT_PD, cmd->pd_handle, file);
	if (!pd) {
		ret = -EINVAL;
		goto err_put_cq;
	}

	attr.event_handler  = ib_uverbs_srq_event_handler;
	attr.srq_context    = file;
	attr.srq_type       = cmd->srq_type;
	attr.attr.max_wr    = cmd->max_wr;
	attr.attr.max_sge   = cmd->max_sge;
	attr.attr.srq_limit = cmd->srq_limit;

	obj->uevent.events_reported = 0;
	INIT_LIST_HEAD(&obj->uevent.event_list);

	srq = pd->device->create_srq(pd, &attr, udata);
	if (IS_ERR(srq)) {
		ret = PTR_ERR(srq);
		goto err_put;
	}

	srq->device        = pd->device;
	srq->pd            = pd;
	srq->srq_type	   = cmd->srq_type;
	srq->uobject       = &obj->uevent.uobject;
	srq->event_handler = attr.event_handler;
	srq->srq_context   = attr.srq_context;

	if (ib_srq_has_cq(cmd->srq_type)) {
		srq->ext.cq       = attr.ext.cq;
		atomic_inc(&attr.ext.cq->usecnt);
	}

	if (cmd->srq_type == IB_SRQT_XRC) {
		srq->ext.xrc.xrcd = attr.ext.xrc.xrcd;
		atomic_inc(&attr.ext.xrc.xrcd->usecnt);
	}

	atomic_inc(&pd->usecnt);
	atomic_set(&srq->usecnt, 0);

	obj->uevent.uobject.object = srq;
	obj->uevent.uobject.user_handle = cmd->user_handle;

	memset(&resp, 0, sizeof resp);
	resp.srq_handle = obj->uevent.uobject.id;
	resp.max_wr     = attr.attr.max_wr;
	resp.max_sge    = attr.attr.max_sge;
	if (cmd->srq_type == IB_SRQT_XRC)
		resp.srqn = srq->ext.xrc.srq_num;

	if (copy_to_user(u64_to_user_ptr(cmd->response),
			 &resp, sizeof resp)) {
		ret = -EFAULT;
		goto err_copy;
	}

	if (cmd->srq_type == IB_SRQT_XRC)
		uobj_put_read(xrcd_uobj);

	if (ib_srq_has_cq(cmd->srq_type))
		uobj_put_obj_read(attr.ext.cq);

	uobj_put_obj_read(pd);
	return uobj_alloc_commit(&obj->uevent.uobject, 0);

err_copy:
	ib_destroy_srq(srq);

err_put:
	uobj_put_obj_read(pd);

err_put_cq:
	if (ib_srq_has_cq(cmd->srq_type))
		uobj_put_obj_read(attr.ext.cq);

err_put_xrcd:
	if (cmd->srq_type == IB_SRQT_XRC) {
		atomic_dec(&obj->uxrcd->refcnt);
		uobj_put_read(xrcd_uobj);
	}

err:
	uobj_alloc_abort(&obj->uevent.uobject);
	return ret;
}

ssize_t ib_uverbs_create_srq(struct ib_uverbs_file *file,
			     const char __user *buf, int in_len,
			     int out_len)
{
	struct ib_uverbs_create_srq      cmd;
	struct ib_uverbs_create_xsrq     xcmd;
	struct ib_uverbs_create_srq_resp resp;
	struct ib_udata                  udata;
	int ret;

	if (out_len < sizeof resp)
		return -ENOSPC;

	if (copy_from_user(&cmd, buf, sizeof cmd))
		return -EFAULT;

	memset(&xcmd, 0, sizeof(xcmd));
	xcmd.response	 = cmd.response;
	xcmd.user_handle = cmd.user_handle;
	xcmd.srq_type	 = IB_SRQT_BASIC;
	xcmd.pd_handle	 = cmd.pd_handle;
	xcmd.max_wr	 = cmd.max_wr;
	xcmd.max_sge	 = cmd.max_sge;
	xcmd.srq_limit	 = cmd.srq_limit;

	ib_uverbs_init_udata(&udata, buf + sizeof(cmd),
		   u64_to_user_ptr(cmd.response) + sizeof(resp),
		   in_len - sizeof(cmd) - sizeof(struct ib_uverbs_cmd_hdr),
		   out_len - sizeof(resp));

	ret = __uverbs_create_xsrq(file, &xcmd, &udata);
	if (ret)
		return ret;

	return in_len;
}

ssize_t ib_uverbs_create_xsrq(struct ib_uverbs_file *file,
			      const char __user *buf, int in_len, int out_len)
{
	struct ib_uverbs_create_xsrq     cmd;
	struct ib_uverbs_create_srq_resp resp;
	struct ib_udata                  udata;
	int ret;

	if (out_len < sizeof resp)
		return -ENOSPC;

	if (copy_from_user(&cmd, buf, sizeof cmd))
		return -EFAULT;

	ib_uverbs_init_udata(&udata, buf + sizeof(cmd),
		   u64_to_user_ptr(cmd.response) + sizeof(resp),
		   in_len - sizeof(cmd) - sizeof(struct ib_uverbs_cmd_hdr),
		   out_len - sizeof(resp));

	ret = __uverbs_create_xsrq(file, &cmd, &udata);
	if (ret)
		return ret;

	return in_len;
}

ssize_t ib_uverbs_modify_srq(struct ib_uverbs_file *file,
			     const char __user *buf, int in_len,
			     int out_len)
{
	struct ib_uverbs_modify_srq cmd;
	struct ib_udata             udata;
	struct ib_srq              *srq;
	struct ib_srq_attr          attr;
	int                         ret;

	if (copy_from_user(&cmd, buf, sizeof cmd))
		return -EFAULT;

	ib_uverbs_init_udata(&udata, buf + sizeof cmd, NULL, in_len - sizeof cmd,
		   out_len);

	srq = uobj_get_obj_read(srq, UVERBS_OBJECT_SRQ, cmd.srq_handle, file);
	if (!srq)
		return -EINVAL;

	attr.max_wr    = cmd.max_wr;
	attr.srq_limit = cmd.srq_limit;

	ret = srq->device->modify_srq(srq, &attr, cmd.attr_mask, &udata);

	uobj_put_obj_read(srq);

	return ret ? ret : in_len;
}

ssize_t ib_uverbs_query_srq(struct ib_uverbs_file *file,
			    const char __user *buf,
			    int in_len, int out_len)
{
	struct ib_uverbs_query_srq      cmd;
	struct ib_uverbs_query_srq_resp resp;
	struct ib_srq_attr              attr;
	struct ib_srq                   *srq;
	int                             ret;

	if (out_len < sizeof resp)
		return -ENOSPC;

	if (copy_from_user(&cmd, buf, sizeof cmd))
		return -EFAULT;

	srq = uobj_get_obj_read(srq, UVERBS_OBJECT_SRQ, cmd.srq_handle, file);
	if (!srq)
		return -EINVAL;

	ret = ib_query_srq(srq, &attr);

	uobj_put_obj_read(srq);

	if (ret)
		return ret;

	memset(&resp, 0, sizeof resp);

	resp.max_wr    = attr.max_wr;
	resp.max_sge   = attr.max_sge;
	resp.srq_limit = attr.srq_limit;

	if (copy_to_user(u64_to_user_ptr(cmd.response), &resp, sizeof resp))
		return -EFAULT;

	return in_len;
}

ssize_t ib_uverbs_destroy_srq(struct ib_uverbs_file *file,
			      const char __user *buf, int in_len,
			      int out_len)
{
	struct ib_uverbs_destroy_srq      cmd;
	struct ib_uverbs_destroy_srq_resp resp;
	struct ib_uobject		 *uobj;
	struct ib_uevent_object        	 *obj;

	if (copy_from_user(&cmd, buf, sizeof cmd))
		return -EFAULT;

	uobj = uobj_get_destroy(UVERBS_OBJECT_SRQ, cmd.srq_handle, file);
	if (IS_ERR(uobj))
		return PTR_ERR(uobj);

	obj = container_of(uobj, struct ib_uevent_object, uobject);
	memset(&resp, 0, sizeof(resp));
	resp.events_reported = obj->events_reported;

	uobj_put_destroy(uobj);

	if (copy_to_user(u64_to_user_ptr(cmd.response), &resp, sizeof(resp)))
		return -EFAULT;

	return in_len;
}

int ib_uverbs_ex_query_device(struct ib_uverbs_file *file,
			      struct ib_udata *ucore,
			      struct ib_udata *uhw)
{
	struct ib_uverbs_ex_query_device_resp resp = { {0} };
	struct ib_uverbs_ex_query_device  cmd;
	struct ib_device_attr attr = {0};
	struct ib_ucontext *ucontext;
	struct ib_device *ib_dev;
	int err;

	ucontext = ib_uverbs_get_ucontext(file);
	if (IS_ERR(ucontext))
		return PTR_ERR(ucontext);
	ib_dev = ucontext->device;

	if (!ib_dev->query_device)
		return -EOPNOTSUPP;

	if (ucore->inlen < sizeof(cmd))
		return -EINVAL;

	err = ib_copy_from_udata(&cmd, ucore, sizeof(cmd));
	if (err)
		return err;

	if (cmd.comp_mask)
		return -EINVAL;

	if (cmd.reserved)
		return -EINVAL;

	resp.response_length = offsetof(typeof(resp), odp_caps);

	if (ucore->outlen < resp.response_length)
		return -ENOSPC;

	err = ib_dev->query_device(ib_dev, &attr, uhw);
	if (err)
		return err;

	copy_query_dev_fields(ucontext, &resp.base, &attr);

	if (ucore->outlen < resp.response_length + sizeof(resp.odp_caps))
		goto end;

#ifdef CONFIG_INFINIBAND_ON_DEMAND_PAGING
	resp.odp_caps.general_caps = attr.odp_caps.general_caps;
	resp.odp_caps.per_transport_caps.rc_odp_caps =
		attr.odp_caps.per_transport_caps.rc_odp_caps;
	resp.odp_caps.per_transport_caps.uc_odp_caps =
		attr.odp_caps.per_transport_caps.uc_odp_caps;
	resp.odp_caps.per_transport_caps.ud_odp_caps =
		attr.odp_caps.per_transport_caps.ud_odp_caps;
#endif
	resp.response_length += sizeof(resp.odp_caps);

	if (ucore->outlen < resp.response_length + sizeof(resp.timestamp_mask))
		goto end;

	resp.timestamp_mask = attr.timestamp_mask;
	resp.response_length += sizeof(resp.timestamp_mask);

	if (ucore->outlen < resp.response_length + sizeof(resp.hca_core_clock))
		goto end;

	resp.hca_core_clock = attr.hca_core_clock;
	resp.response_length += sizeof(resp.hca_core_clock);

	if (ucore->outlen < resp.response_length + sizeof(resp.device_cap_flags_ex))
		goto end;

	resp.device_cap_flags_ex = attr.device_cap_flags;
	resp.response_length += sizeof(resp.device_cap_flags_ex);

	if (ucore->outlen < resp.response_length + sizeof(resp.rss_caps))
		goto end;

	resp.rss_caps.supported_qpts = attr.rss_caps.supported_qpts;
	resp.rss_caps.max_rwq_indirection_tables =
		attr.rss_caps.max_rwq_indirection_tables;
	resp.rss_caps.max_rwq_indirection_table_size =
		attr.rss_caps.max_rwq_indirection_table_size;

	resp.response_length += sizeof(resp.rss_caps);

	if (ucore->outlen < resp.response_length + sizeof(resp.max_wq_type_rq))
		goto end;

	resp.max_wq_type_rq = attr.max_wq_type_rq;
	resp.response_length += sizeof(resp.max_wq_type_rq);

	if (ucore->outlen < resp.response_length + sizeof(resp.raw_packet_caps))
		goto end;

	resp.raw_packet_caps = attr.raw_packet_caps;
	resp.response_length += sizeof(resp.raw_packet_caps);

	if (ucore->outlen < resp.response_length + sizeof(resp.tm_caps))
		goto end;

	resp.tm_caps.max_rndv_hdr_size	= attr.tm_caps.max_rndv_hdr_size;
	resp.tm_caps.max_num_tags	= attr.tm_caps.max_num_tags;
	resp.tm_caps.max_ops		= attr.tm_caps.max_ops;
	resp.tm_caps.max_sge		= attr.tm_caps.max_sge;
	resp.tm_caps.flags		= attr.tm_caps.flags;
	resp.response_length += sizeof(resp.tm_caps);

	if (ucore->outlen < resp.response_length + sizeof(resp.cq_moderation_caps))
		goto end;

	resp.cq_moderation_caps.max_cq_moderation_count  =
		attr.cq_caps.max_cq_moderation_count;
	resp.cq_moderation_caps.max_cq_moderation_period =
		attr.cq_caps.max_cq_moderation_period;
	resp.response_length += sizeof(resp.cq_moderation_caps);

	if (ucore->outlen < resp.response_length + sizeof(resp.max_dm_size))
		goto end;

	resp.max_dm_size = attr.max_dm_size;
	resp.response_length += sizeof(resp.max_dm_size);
end:
	err = ib_copy_to_udata(ucore, &resp, resp.response_length);
	return err;
}

int ib_uverbs_ex_modify_cq(struct ib_uverbs_file *file,
			   struct ib_udata *ucore,
			   struct ib_udata *uhw)
{
	struct ib_uverbs_ex_modify_cq cmd = {};
	struct ib_cq *cq;
	size_t required_cmd_sz;
	int ret;

	required_cmd_sz = offsetof(typeof(cmd), reserved) +
				sizeof(cmd.reserved);
	if (ucore->inlen < required_cmd_sz)
		return -EINVAL;

	/* sanity checks */
	if (ucore->inlen > sizeof(cmd) &&
	    !ib_is_udata_cleared(ucore, sizeof(cmd),
				 ucore->inlen - sizeof(cmd)))
		return -EOPNOTSUPP;

	ret = ib_copy_from_udata(&cmd, ucore, min(sizeof(cmd), ucore->inlen));
	if (ret)
		return ret;

	if (!cmd.attr_mask || cmd.reserved)
		return -EINVAL;

	if (cmd.attr_mask > IB_CQ_MODERATE)
		return -EOPNOTSUPP;

	cq = uobj_get_obj_read(cq, UVERBS_OBJECT_CQ, cmd.cq_handle, file);
	if (!cq)
		return -EINVAL;

	ret = rdma_set_cq_moderation(cq, cmd.attr.cq_count, cmd.attr.cq_period);

	uobj_put_obj_read(cq);

	return ret;
}<|MERGE_RESOLUTION|>--- conflicted
+++ resolved
@@ -1940,22 +1940,12 @@
 	rdma_ah_set_make_grd(rdma_attr, false);
 }
 
-<<<<<<< HEAD
-	if ((cmd.attr_mask & IB_QP_PORT) &&
-	    (cmd.port_num < rdma_start_port(ib_dev) ||
-	     cmd.port_num > rdma_end_port(ib_dev)))
-		return -EINVAL;
-
-	INIT_UDATA(&udata, buf + sizeof cmd, NULL, in_len - sizeof cmd,
-		   out_len);
-=======
 static int modify_qp(struct ib_uverbs_file *file,
 		     struct ib_uverbs_ex_modify_qp *cmd, struct ib_udata *udata)
 {
 	struct ib_qp_attr *attr;
 	struct ib_qp *qp;
 	int ret;
->>>>>>> 286cd8c7
 
 	attr = kzalloc(sizeof(*attr), GFP_KERNEL);
 	if (!attr)
@@ -2611,15 +2601,6 @@
 	if (copy_from_user(&cmd, buf, sizeof cmd))
 		return -EFAULT;
 
-<<<<<<< HEAD
-	if (cmd.attr.port_num < rdma_start_port(ib_dev) ||
-	    cmd.attr.port_num > rdma_end_port(ib_dev))
-		return -EINVAL;
-
-	uobj = kmalloc(sizeof *uobj, GFP_KERNEL);
-	if (!uobj)
-		return -ENOMEM;
-=======
 	ib_uverbs_init_udata(&udata, buf + sizeof(cmd),
 		   u64_to_user_ptr(cmd.response) + sizeof(resp),
 		   in_len - sizeof(cmd) - sizeof(struct ib_uverbs_cmd_hdr),
@@ -2628,7 +2609,6 @@
 	uobj = uobj_alloc(UVERBS_OBJECT_AH, file, &ib_dev);
 	if (IS_ERR(uobj))
 		return PTR_ERR(uobj);
->>>>>>> 286cd8c7
 
 	if (!rdma_is_port_valid(ib_dev, cmd.attr.port_num)) {
 		ret = -EINVAL;
