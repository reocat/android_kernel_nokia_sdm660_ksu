/*
 * Copyright (c) 2005 Voltaire Inc.  All rights reserved.
 * Copyright (c) 2002-2005, Network Appliance, Inc. All rights reserved.
 * Copyright (c) 1999-2005, Mellanox Technologies, Inc. All rights reserved.
 * Copyright (c) 2005 Intel Corporation.  All rights reserved.
 *
 * This software is available to you under a choice of one of two
 * licenses.  You may choose to be licensed under the terms of the GNU
 * General Public License (GPL) Version 2, available from the file
 * COPYING in the main directory of this source tree, or the
 * OpenIB.org BSD license below:
 *
 *     Redistribution and use in source and binary forms, with or
 *     without modification, are permitted provided that the following
 *     conditions are met:
 *
 *      - Redistributions of source code must retain the above
 *        copyright notice, this list of conditions and the following
 *        disclaimer.
 *
 *      - Redistributions in binary form must reproduce the above
 *        copyright notice, this list of conditions and the following
 *        disclaimer in the documentation and/or other materials
 *        provided with the distribution.
 *
 * THE SOFTWARE IS PROVIDED "AS IS", WITHOUT WARRANTY OF ANY KIND,
 * EXPRESS OR IMPLIED, INCLUDING BUT NOT LIMITED TO THE WARRANTIES OF
 * MERCHANTABILITY, FITNESS FOR A PARTICULAR PURPOSE AND
 * NONINFRINGEMENT. IN NO EVENT SHALL THE AUTHORS OR COPYRIGHT HOLDERS
 * BE LIABLE FOR ANY CLAIM, DAMAGES OR OTHER LIABILITY, WHETHER IN AN
 * ACTION OF CONTRACT, TORT OR OTHERWISE, ARISING FROM, OUT OF OR IN
 * CONNECTION WITH THE SOFTWARE OR THE USE OR OTHER DEALINGS IN THE
 * SOFTWARE.
 */

#include <linux/mutex.h>
#include <linux/inetdevice.h>
#include <linux/slab.h>
#include <linux/workqueue.h>
#include <linux/module.h>
#include <net/arp.h>
#include <net/neighbour.h>
#include <net/route.h>
#include <net/netevent.h>
#include <net/addrconf.h>
#include <net/ip6_route.h>
#include <rdma/ib_addr.h>
#include <rdma/ib.h>
#include <rdma/rdma_netlink.h>
#include <net/netlink.h>

#include "core_priv.h"

struct addr_req {
	struct list_head list;
	struct sockaddr_storage src_addr;
	struct sockaddr_storage dst_addr;
	struct rdma_dev_addr *addr;
	void *context;
	void (*callback)(int status, struct sockaddr *src_addr,
			 struct rdma_dev_addr *addr, void *context);
	unsigned long timeout;
	struct delayed_work work;
	int status;
	u32 seq;
};

static atomic_t ib_nl_addr_request_seq = ATOMIC_INIT(0);

static DEFINE_SPINLOCK(lock);
static LIST_HEAD(req_list);
static struct workqueue_struct *addr_wq;

static const struct nla_policy ib_nl_addr_policy[LS_NLA_TYPE_MAX] = {
	[LS_NLA_TYPE_DGID] = {.type = NLA_BINARY,
		.len = sizeof(struct rdma_nla_ls_gid)},
};

static inline bool ib_nl_is_good_ip_resp(const struct nlmsghdr *nlh)
{
	struct nlattr *tb[LS_NLA_TYPE_MAX] = {};
	int ret;

	if (nlh->nlmsg_flags & RDMA_NL_LS_F_ERR)
		return false;

	ret = nla_parse(tb, LS_NLA_TYPE_MAX - 1, nlmsg_data(nlh),
			nlmsg_len(nlh), ib_nl_addr_policy, NULL);
	if (ret)
		return false;

	return true;
}

static void ib_nl_process_good_ip_rsep(const struct nlmsghdr *nlh)
{
	const struct nlattr *head, *curr;
	union ib_gid gid;
	struct addr_req *req;
	int len, rem;
	int found = 0;

	head = (const struct nlattr *)nlmsg_data(nlh);
	len = nlmsg_len(nlh);

	nla_for_each_attr(curr, head, len, rem) {
		if (curr->nla_type == LS_NLA_TYPE_DGID)
			memcpy(&gid, nla_data(curr), nla_len(curr));
	}

	spin_lock_bh(&lock);
	list_for_each_entry(req, &req_list, list) {
		if (nlh->nlmsg_seq != req->seq)
			continue;
		/* We set the DGID part, the rest was set earlier */
		rdma_addr_set_dgid(req->addr, &gid);
		req->status = 0;
		found = 1;
		break;
	}
	spin_unlock_bh(&lock);

	if (!found)
		pr_info("Couldn't find request waiting for DGID: %pI6\n",
			&gid);
}

int ib_nl_handle_ip_res_resp(struct sk_buff *skb,
			     struct nlmsghdr *nlh,
			     struct netlink_ext_ack *extack)
{
	if ((nlh->nlmsg_flags & NLM_F_REQUEST) ||
	    !(NETLINK_CB(skb).sk))
		return -EPERM;

	if (ib_nl_is_good_ip_resp(nlh))
		ib_nl_process_good_ip_rsep(nlh);

	return 0;
}

static int ib_nl_ip_send_msg(struct rdma_dev_addr *dev_addr,
			     const void *daddr,
			     u32 seq, u16 family)
{
	struct sk_buff *skb = NULL;
	struct nlmsghdr *nlh;
	struct rdma_ls_ip_resolve_header *header;
	void *data;
	size_t size;
	int attrtype;
	int len;

	if (family == AF_INET) {
		size = sizeof(struct in_addr);
		attrtype = RDMA_NLA_F_MANDATORY | LS_NLA_TYPE_IPV4;
	} else {
		size = sizeof(struct in6_addr);
		attrtype = RDMA_NLA_F_MANDATORY | LS_NLA_TYPE_IPV6;
	}

	len = nla_total_size(sizeof(size));
	len += NLMSG_ALIGN(sizeof(*header));

	skb = nlmsg_new(len, GFP_KERNEL);
	if (!skb)
		return -ENOMEM;

	data = ibnl_put_msg(skb, &nlh, seq, 0, RDMA_NL_LS,
			    RDMA_NL_LS_OP_IP_RESOLVE, NLM_F_REQUEST);
	if (!data) {
		nlmsg_free(skb);
		return -ENODATA;
	}

	/* Construct the family header first */
	header = skb_put(skb, NLMSG_ALIGN(sizeof(*header)));
	header->ifindex = dev_addr->bound_dev_if;
	nla_put(skb, attrtype, size, daddr);

	/* Repair the nlmsg header length */
	nlmsg_end(skb, nlh);
	rdma_nl_multicast(skb, RDMA_NL_GROUP_LS, GFP_KERNEL);

	/* Make the request retry, so when we get the response from userspace
	 * we will have something.
	 */
	return -ENODATA;
}

int rdma_addr_size(const struct sockaddr *addr)
{
	switch (addr->sa_family) {
	case AF_INET:
		return sizeof(struct sockaddr_in);
	case AF_INET6:
		return sizeof(struct sockaddr_in6);
	case AF_IB:
		return sizeof(struct sockaddr_ib);
	default:
		return 0;
	}
}
EXPORT_SYMBOL(rdma_addr_size);

int rdma_addr_size_in6(struct sockaddr_in6 *addr)
<<<<<<< HEAD
{
	int ret = rdma_addr_size((struct sockaddr *) addr);

	return ret <= sizeof(*addr) ? ret : 0;
}
EXPORT_SYMBOL(rdma_addr_size_in6);

int rdma_addr_size_kss(struct __kernel_sockaddr_storage *addr)
{
	int ret = rdma_addr_size((struct sockaddr *) addr);

	return ret <= sizeof(*addr) ? ret : 0;
}
EXPORT_SYMBOL(rdma_addr_size_kss);

static struct rdma_addr_client self;

void rdma_addr_register_client(struct rdma_addr_client *client)
=======
>>>>>>> 286cd8c7
{
	int ret = rdma_addr_size((struct sockaddr *) addr);

	return ret <= sizeof(*addr) ? ret : 0;
}
EXPORT_SYMBOL(rdma_addr_size_in6);

int rdma_addr_size_kss(struct __kernel_sockaddr_storage *addr)
{
	int ret = rdma_addr_size((struct sockaddr *) addr);

	return ret <= sizeof(*addr) ? ret : 0;
}
EXPORT_SYMBOL(rdma_addr_size_kss);

void rdma_copy_addr(struct rdma_dev_addr *dev_addr,
		    const struct net_device *dev,
		    const unsigned char *dst_dev_addr)
{
	dev_addr->dev_type = dev->type;
	memcpy(dev_addr->src_dev_addr, dev->dev_addr, MAX_ADDR_LEN);
	memcpy(dev_addr->broadcast, dev->broadcast, MAX_ADDR_LEN);
	if (dst_dev_addr)
		memcpy(dev_addr->dst_dev_addr, dst_dev_addr, MAX_ADDR_LEN);
	dev_addr->bound_dev_if = dev->ifindex;
}
EXPORT_SYMBOL(rdma_copy_addr);

int rdma_translate_ip(const struct sockaddr *addr,
		      struct rdma_dev_addr *dev_addr)
{
	struct net_device *dev;

	if (dev_addr->bound_dev_if) {
		dev = dev_get_by_index(dev_addr->net, dev_addr->bound_dev_if);
		if (!dev)
			return -ENODEV;
		rdma_copy_addr(dev_addr, dev, NULL);
		dev_put(dev);
		return 0;
	}

	switch (addr->sa_family) {
	case AF_INET:
		dev = ip_dev_find(dev_addr->net,
			((const struct sockaddr_in *)addr)->sin_addr.s_addr);

		if (!dev)
			return -EADDRNOTAVAIL;

		rdma_copy_addr(dev_addr, dev, NULL);
		dev_put(dev);
		break;
#if IS_ENABLED(CONFIG_IPV6)
	case AF_INET6:
		rcu_read_lock();
		for_each_netdev_rcu(dev_addr->net, dev) {
			if (ipv6_chk_addr(dev_addr->net,
					  &((const struct sockaddr_in6 *)addr)->sin6_addr,
					  dev, 1)) {
				rdma_copy_addr(dev_addr, dev, NULL);
				break;
			}
		}
		rcu_read_unlock();
		break;
#endif
	}
	return 0;
}
EXPORT_SYMBOL(rdma_translate_ip);

static void set_timeout(struct addr_req *req, unsigned long time)
{
	unsigned long delay;

	delay = time - jiffies;
	if ((long)delay < 0)
		delay = 0;

	mod_delayed_work(addr_wq, &req->work, delay);
}

static void queue_req(struct addr_req *req)
{
	spin_lock_bh(&lock);
	list_add_tail(&req->list, &req_list);
	set_timeout(req, req->timeout);
	spin_unlock_bh(&lock);
}

static int ib_nl_fetch_ha(const struct dst_entry *dst,
			  struct rdma_dev_addr *dev_addr,
			  const void *daddr, u32 seq, u16 family)
{
	if (rdma_nl_chk_listeners(RDMA_NL_GROUP_LS))
		return -EADDRNOTAVAIL;

	/* We fill in what we can, the response will fill the rest */
	rdma_copy_addr(dev_addr, dst->dev, NULL);
	return ib_nl_ip_send_msg(dev_addr, daddr, seq, family);
}

static int dst_fetch_ha(const struct dst_entry *dst,
			struct rdma_dev_addr *dev_addr,
			const void *daddr)
{
	struct neighbour *n;
	int ret = 0;

	n = dst_neigh_lookup(dst, daddr);
	if (!n)
		return -ENODATA;

	if (!(n->nud_state & NUD_VALID)) {
		neigh_event_send(n, NULL);
		ret = -ENODATA;
	} else {
		rdma_copy_addr(dev_addr, dst->dev, n->ha);
	}

	neigh_release(n);

	return ret;
}

static bool has_gateway(const struct dst_entry *dst, sa_family_t family)
{
	struct rtable *rt;
	struct rt6_info *rt6;

	if (family == AF_INET) {
		rt = container_of(dst, struct rtable, dst);
		return rt->rt_uses_gateway;
	}

	rt6 = container_of(dst, struct rt6_info, dst);
	return rt6->rt6i_flags & RTF_GATEWAY;
}

static int fetch_ha(const struct dst_entry *dst, struct rdma_dev_addr *dev_addr,
		    const struct sockaddr *dst_in, u32 seq)
{
	const struct sockaddr_in *dst_in4 =
		(const struct sockaddr_in *)dst_in;
	const struct sockaddr_in6 *dst_in6 =
		(const struct sockaddr_in6 *)dst_in;
	const void *daddr = (dst_in->sa_family == AF_INET) ?
		(const void *)&dst_in4->sin_addr.s_addr :
		(const void *)&dst_in6->sin6_addr;
	sa_family_t family = dst_in->sa_family;

	/* Gateway + ARPHRD_INFINIBAND -> IB router */
	if (has_gateway(dst, family) && dst->dev->type == ARPHRD_INFINIBAND)
		return ib_nl_fetch_ha(dst, dev_addr, daddr, seq, family);
	else
		return dst_fetch_ha(dst, dev_addr, daddr);
}

static int addr4_resolve(struct sockaddr_in *src_in,
			 const struct sockaddr_in *dst_in,
			 struct rdma_dev_addr *addr,
			 struct rtable **prt)
{
	__be32 src_ip = src_in->sin_addr.s_addr;
	__be32 dst_ip = dst_in->sin_addr.s_addr;
	struct rtable *rt;
	struct flowi4 fl4;
	int ret;

	memset(&fl4, 0, sizeof(fl4));
	fl4.daddr = dst_ip;
	fl4.saddr = src_ip;
	fl4.flowi4_oif = addr->bound_dev_if;
	rt = ip_route_output_key(addr->net, &fl4);
	ret = PTR_ERR_OR_ZERO(rt);
	if (ret)
		return ret;

	src_in->sin_family = AF_INET;
	src_in->sin_addr.s_addr = fl4.saddr;

	/* If there's a gateway and type of device not ARPHRD_INFINIBAND, we're
	 * definitely in RoCE v2 (as RoCE v1 isn't routable) set the network
	 * type accordingly.
	 */
	if (rt->rt_uses_gateway && rt->dst.dev->type != ARPHRD_INFINIBAND)
		addr->network = RDMA_NETWORK_IPV4;

	addr->hoplimit = ip4_dst_hoplimit(&rt->dst);

	*prt = rt;
	return 0;
}

#if IS_ENABLED(CONFIG_IPV6)
static int addr6_resolve(struct sockaddr_in6 *src_in,
			 const struct sockaddr_in6 *dst_in,
			 struct rdma_dev_addr *addr,
			 struct dst_entry **pdst)
{
	struct flowi6 fl6;
	struct dst_entry *dst;
	struct rt6_info *rt;

	memset(&fl6, 0, sizeof fl6);
	fl6.daddr = dst_in->sin6_addr;
	fl6.saddr = src_in->sin6_addr;
	fl6.flowi6_oif = addr->bound_dev_if;

	dst = ipv6_stub->ipv6_dst_lookup_flow(addr->net, NULL, &fl6, NULL);
	if (IS_ERR(dst))
		return PTR_ERR(dst);
<<<<<<< HEAD

	if (ipv6_addr_any(&fl6.saddr)) {
		ret = ipv6_dev_get_saddr(addr->net, ip6_dst_idev(dst)->dev,
					 &fl6.daddr, 0, &fl6.saddr);
		if (ret)
			goto put;
=======
>>>>>>> 286cd8c7

	rt = (struct rt6_info *)dst;
	if (ipv6_addr_any(&src_in->sin6_addr)) {
		src_in->sin6_family = AF_INET6;
		src_in->sin6_addr = fl6.saddr;
	}

	/* If there's a gateway and type of device not ARPHRD_INFINIBAND, we're
	 * definitely in RoCE v2 (as RoCE v1 isn't routable) set the network
	 * type accordingly.
	 */
	if (rt->rt6i_flags & RTF_GATEWAY &&
	    ip6_dst_idev(dst)->dev->type != ARPHRD_INFINIBAND)
		addr->network = RDMA_NETWORK_IPV6;

	addr->hoplimit = ip6_dst_hoplimit(dst);

	*pdst = dst;
	return 0;
}
#else
static int addr6_resolve(struct sockaddr_in6 *src_in,
			 const struct sockaddr_in6 *dst_in,
			 struct rdma_dev_addr *addr,
			 struct dst_entry **pdst)
{
	return -EADDRNOTAVAIL;
}
#endif

static int addr_resolve_neigh(const struct dst_entry *dst,
			      const struct sockaddr *dst_in,
			      struct rdma_dev_addr *addr,
			      u32 seq)
{
	if (dst->dev->flags & IFF_LOOPBACK) {
		int ret;

		ret = rdma_translate_ip(dst_in, addr);
		if (!ret)
			memcpy(addr->dst_dev_addr, addr->src_dev_addr,
			       MAX_ADDR_LEN);

		return ret;
	}

	/* If the device doesn't do ARP internally */
	if (!(dst->dev->flags & IFF_NOARP))
		return fetch_ha(dst, addr, dst_in, seq);

	rdma_copy_addr(addr, dst->dev, NULL);

	return 0;
}

static int addr_resolve(struct sockaddr *src_in,
			const struct sockaddr *dst_in,
			struct rdma_dev_addr *addr,
			bool resolve_neigh,
			u32 seq)
{
	struct net_device *ndev;
	struct dst_entry *dst;
	int ret;

	if (!addr->net) {
		pr_warn_ratelimited("%s: missing namespace\n", __func__);
		return -EINVAL;
	}

	if (src_in->sa_family == AF_INET) {
		struct rtable *rt = NULL;
		const struct sockaddr_in *dst_in4 =
			(const struct sockaddr_in *)dst_in;

		ret = addr4_resolve((struct sockaddr_in *)src_in,
				    dst_in4, addr, &rt);
		if (ret)
			return ret;

		if (resolve_neigh)
			ret = addr_resolve_neigh(&rt->dst, dst_in, addr, seq);

		if (addr->bound_dev_if) {
			ndev = dev_get_by_index(addr->net, addr->bound_dev_if);
		} else {
			ndev = rt->dst.dev;
			dev_hold(ndev);
		}

		ip_rt_put(rt);
	} else {
		const struct sockaddr_in6 *dst_in6 =
			(const struct sockaddr_in6 *)dst_in;

		ret = addr6_resolve((struct sockaddr_in6 *)src_in,
				    dst_in6, addr,
				    &dst);
		if (ret)
			return ret;

		if (resolve_neigh)
			ret = addr_resolve_neigh(dst, dst_in, addr, seq);

		if (addr->bound_dev_if) {
			ndev = dev_get_by_index(addr->net, addr->bound_dev_if);
		} else {
			ndev = dst->dev;
			dev_hold(ndev);
		}

		dst_release(dst);
	}

	if (ndev) {
		if (ndev->flags & IFF_LOOPBACK)
			ret = rdma_translate_ip(dst_in, addr);
		else
			addr->bound_dev_if = ndev->ifindex;
		dev_put(ndev);
	}

	return ret;
}

static void process_one_req(struct work_struct *_work)
{
	struct addr_req *req;
	struct sockaddr *src_in, *dst_in;

	req = container_of(_work, struct addr_req, work.work);

	if (req->status == -ENODATA) {
		src_in = (struct sockaddr *)&req->src_addr;
		dst_in = (struct sockaddr *)&req->dst_addr;
		req->status = addr_resolve(src_in, dst_in, req->addr,
					   true, req->seq);
		if (req->status && time_after_eq(jiffies, req->timeout)) {
			req->status = -ETIMEDOUT;
		} else if (req->status == -ENODATA) {
			/* requeue the work for retrying again */
			spin_lock_bh(&lock);
			if (!list_empty(&req->list))
				set_timeout(req, req->timeout);
			spin_unlock_bh(&lock);
			return;
		}
	}

	req->callback(req->status, (struct sockaddr *)&req->src_addr,
		req->addr, req->context);
	req->callback = NULL;

	spin_lock_bh(&lock);
	/*
	 * Although the work will normally have been canceled by the workqueue,
	 * it can still be requeued as long as it is on the req_list.
	 */
	cancel_delayed_work(&req->work);
	if (!list_empty(&req->list)) {
		list_del_init(&req->list);
		kfree(req);
	}
	spin_unlock_bh(&lock);
}

int rdma_resolve_ip(struct sockaddr *src_addr, const struct sockaddr *dst_addr,
		    struct rdma_dev_addr *addr, int timeout_ms,
		    void (*callback)(int status, struct sockaddr *src_addr,
				     struct rdma_dev_addr *addr, void *context),
		    void *context)
{
	struct sockaddr *src_in, *dst_in;
	struct addr_req *req;
	int ret = 0;

	req = kzalloc(sizeof *req, GFP_KERNEL);
	if (!req)
		return -ENOMEM;

	src_in = (struct sockaddr *) &req->src_addr;
	dst_in = (struct sockaddr *) &req->dst_addr;

	if (src_addr) {
		if (src_addr->sa_family != dst_addr->sa_family) {
			ret = -EINVAL;
			goto err;
		}

		memcpy(src_in, src_addr, rdma_addr_size(src_addr));
	} else {
		src_in->sa_family = dst_addr->sa_family;
	}

	memcpy(dst_in, dst_addr, rdma_addr_size(dst_addr));
	req->addr = addr;
	req->callback = callback;
	req->context = context;
	INIT_DELAYED_WORK(&req->work, process_one_req);
	req->seq = (u32)atomic_inc_return(&ib_nl_addr_request_seq);

	req->status = addr_resolve(src_in, dst_in, addr, true, req->seq);
	switch (req->status) {
	case 0:
		req->timeout = jiffies;
		queue_req(req);
		break;
	case -ENODATA:
		req->timeout = msecs_to_jiffies(timeout_ms) + jiffies;
		queue_req(req);
		break;
	default:
		ret = req->status;
		goto err;
	}
	return ret;
err:
	kfree(req);
	return ret;
}
EXPORT_SYMBOL(rdma_resolve_ip);

int rdma_resolve_ip_route(struct sockaddr *src_addr,
			  const struct sockaddr *dst_addr,
			  struct rdma_dev_addr *addr)
{
	struct sockaddr_storage ssrc_addr = {};
	struct sockaddr *src_in = (struct sockaddr *)&ssrc_addr;

	if (src_addr) {
		if (src_addr->sa_family != dst_addr->sa_family)
			return -EINVAL;

		memcpy(src_in, src_addr, rdma_addr_size(src_addr));
	} else {
		src_in->sa_family = dst_addr->sa_family;
	}

	return addr_resolve(src_in, dst_addr, addr, false, 0);
}

void rdma_addr_cancel(struct rdma_dev_addr *addr)
{
	struct addr_req *req, *temp_req;
	struct addr_req *found = NULL;

	spin_lock_bh(&lock);
	list_for_each_entry_safe(req, temp_req, &req_list, list) {
		if (req->addr == addr) {
			/*
			 * Removing from the list means we take ownership of
			 * the req
			 */
			list_del_init(&req->list);
			found = req;
			break;
		}
	}
	spin_unlock_bh(&lock);

	if (!found)
		return;

	/*
	 * sync canceling the work after removing it from the req_list
	 * guarentees no work is running and none will be started.
	 */
	cancel_delayed_work_sync(&found->work);

	if (found->callback)
		found->callback(-ECANCELED, (struct sockaddr *)&found->src_addr,
			      found->addr, found->context);

	kfree(found);
}
EXPORT_SYMBOL(rdma_addr_cancel);

struct resolve_cb_context {
	struct completion comp;
	int status;
};

static void resolve_cb(int status, struct sockaddr *src_addr,
	     struct rdma_dev_addr *addr, void *context)
{
	((struct resolve_cb_context *)context)->status = status;
	complete(&((struct resolve_cb_context *)context)->comp);
}

int rdma_addr_find_l2_eth_by_grh(const union ib_gid *sgid,
				 const union ib_gid *dgid,
				 u8 *dmac, const struct net_device *ndev,
				 int *hoplimit)
{
	struct rdma_dev_addr dev_addr;
	struct resolve_cb_context ctx;
	union {
		struct sockaddr_in  _sockaddr_in;
		struct sockaddr_in6 _sockaddr_in6;
	} sgid_addr, dgid_addr;
	int ret;

<<<<<<< HEAD

=======
>>>>>>> 286cd8c7
	rdma_gid2ip((struct sockaddr *)&sgid_addr, sgid);
	rdma_gid2ip((struct sockaddr *)&dgid_addr, dgid);

	memset(&dev_addr, 0, sizeof(dev_addr));
	dev_addr.bound_dev_if = ndev->ifindex;
	dev_addr.net = &init_net;

	init_completion(&ctx.comp);
<<<<<<< HEAD
	ret = rdma_resolve_ip(&self, (struct sockaddr *)&sgid_addr,
=======
	ret = rdma_resolve_ip((struct sockaddr *)&sgid_addr,
>>>>>>> 286cd8c7
			      (struct sockaddr *)&dgid_addr, &dev_addr, 1000,
			      resolve_cb, &ctx);
	if (ret)
		return ret;

	wait_for_completion(&ctx.comp);

<<<<<<< HEAD
	memcpy(dmac, dev_addr.dst_dev_addr, ETH_ALEN);
	dev = dev_get_by_index(&init_net, dev_addr.bound_dev_if);
	if (!dev)
		return -ENODEV;
	if (vlan_id)
		*vlan_id = rdma_vlan_dev_vlan_id(dev);
	dev_put(dev);
	return ret;
}
EXPORT_SYMBOL(rdma_addr_find_dmac_by_grh);

int rdma_addr_find_smac_by_sgid(union ib_gid *sgid, u8 *smac, u16 *vlan_id)
{
	int ret = 0;
	struct rdma_dev_addr dev_addr;
	union {
		struct sockaddr_in  _sockaddr_in;
		struct sockaddr_in6 _sockaddr_in6;
	} gid_addr;

	rdma_gid2ip((struct sockaddr *)&gid_addr, sgid);

	memset(&dev_addr, 0, sizeof(dev_addr));
	dev_addr.net = &init_net;
	ret = rdma_translate_ip((struct sockaddr *)&gid_addr, &dev_addr, vlan_id);
=======
	ret = ctx.status;
>>>>>>> 286cd8c7
	if (ret)
		return ret;

	memcpy(dmac, dev_addr.dst_dev_addr, ETH_ALEN);
	*hoplimit = dev_addr.hoplimit;
	return 0;
}

static int netevent_callback(struct notifier_block *self, unsigned long event,
	void *ctx)
{
	struct addr_req *req;

	if (event == NETEVENT_NEIGH_UPDATE) {
		struct neighbour *neigh = ctx;

		if (neigh->nud_state & NUD_VALID) {
			spin_lock_bh(&lock);
			list_for_each_entry(req, &req_list, list)
				set_timeout(req, jiffies);
			spin_unlock_bh(&lock);
		}
	}
	return 0;
}

static struct notifier_block nb = {
	.notifier_call = netevent_callback
};

int addr_init(void)
{
	addr_wq = alloc_ordered_workqueue("ib_addr", 0);
	if (!addr_wq)
		return -ENOMEM;

	register_netevent_notifier(&nb);

	return 0;
}

void addr_cleanup(void)
{
	unregister_netevent_notifier(&nb);
	destroy_workqueue(addr_wq);
	WARN_ON(!list_empty(&req_list));
}<|MERGE_RESOLUTION|>--- conflicted
+++ resolved
@@ -204,27 +204,6 @@
 EXPORT_SYMBOL(rdma_addr_size);
 
 int rdma_addr_size_in6(struct sockaddr_in6 *addr)
-<<<<<<< HEAD
-{
-	int ret = rdma_addr_size((struct sockaddr *) addr);
-
-	return ret <= sizeof(*addr) ? ret : 0;
-}
-EXPORT_SYMBOL(rdma_addr_size_in6);
-
-int rdma_addr_size_kss(struct __kernel_sockaddr_storage *addr)
-{
-	int ret = rdma_addr_size((struct sockaddr *) addr);
-
-	return ret <= sizeof(*addr) ? ret : 0;
-}
-EXPORT_SYMBOL(rdma_addr_size_kss);
-
-static struct rdma_addr_client self;
-
-void rdma_addr_register_client(struct rdma_addr_client *client)
-=======
->>>>>>> 286cd8c7
 {
 	int ret = rdma_addr_size((struct sockaddr *) addr);
 
@@ -438,15 +417,6 @@
 	dst = ipv6_stub->ipv6_dst_lookup_flow(addr->net, NULL, &fl6, NULL);
 	if (IS_ERR(dst))
 		return PTR_ERR(dst);
-<<<<<<< HEAD
-
-	if (ipv6_addr_any(&fl6.saddr)) {
-		ret = ipv6_dev_get_saddr(addr->net, ip6_dst_idev(dst)->dev,
-					 &fl6.daddr, 0, &fl6.saddr);
-		if (ret)
-			goto put;
-=======
->>>>>>> 286cd8c7
 
 	rt = (struct rt6_info *)dst;
 	if (ipv6_addr_any(&src_in->sin6_addr)) {
@@ -749,10 +719,6 @@
 	} sgid_addr, dgid_addr;
 	int ret;
 
-<<<<<<< HEAD
-
-=======
->>>>>>> 286cd8c7
 	rdma_gid2ip((struct sockaddr *)&sgid_addr, sgid);
 	rdma_gid2ip((struct sockaddr *)&dgid_addr, dgid);
 
@@ -761,11 +727,7 @@
 	dev_addr.net = &init_net;
 
 	init_completion(&ctx.comp);
-<<<<<<< HEAD
-	ret = rdma_resolve_ip(&self, (struct sockaddr *)&sgid_addr,
-=======
 	ret = rdma_resolve_ip((struct sockaddr *)&sgid_addr,
->>>>>>> 286cd8c7
 			      (struct sockaddr *)&dgid_addr, &dev_addr, 1000,
 			      resolve_cb, &ctx);
 	if (ret)
@@ -773,35 +735,7 @@
 
 	wait_for_completion(&ctx.comp);
 
-<<<<<<< HEAD
-	memcpy(dmac, dev_addr.dst_dev_addr, ETH_ALEN);
-	dev = dev_get_by_index(&init_net, dev_addr.bound_dev_if);
-	if (!dev)
-		return -ENODEV;
-	if (vlan_id)
-		*vlan_id = rdma_vlan_dev_vlan_id(dev);
-	dev_put(dev);
-	return ret;
-}
-EXPORT_SYMBOL(rdma_addr_find_dmac_by_grh);
-
-int rdma_addr_find_smac_by_sgid(union ib_gid *sgid, u8 *smac, u16 *vlan_id)
-{
-	int ret = 0;
-	struct rdma_dev_addr dev_addr;
-	union {
-		struct sockaddr_in  _sockaddr_in;
-		struct sockaddr_in6 _sockaddr_in6;
-	} gid_addr;
-
-	rdma_gid2ip((struct sockaddr *)&gid_addr, sgid);
-
-	memset(&dev_addr, 0, sizeof(dev_addr));
-	dev_addr.net = &init_net;
-	ret = rdma_translate_ip((struct sockaddr *)&gid_addr, &dev_addr, vlan_id);
-=======
 	ret = ctx.status;
->>>>>>> 286cd8c7
 	if (ret)
 		return ret;
 
