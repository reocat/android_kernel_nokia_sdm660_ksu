/*
 * Copyright (c) 2014 Mellanox Technologies. All rights reserved.
 *
 * This software is available to you under a choice of one of two
 * licenses.  You may choose to be licensed under the terms of the GNU
 * General Public License (GPL) Version 2, available from the file
 * COPYING in the main directory of this source tree, or the
 * OpenIB.org BSD license below:
 *
 *     Redistribution and use in source and binary forms, with or
 *     without modification, are permitted provided that the following
 *     conditions are met:
 *
 *      - Redistributions of source code must retain the above
 *        copyright notice, this list of conditions and the following
 *        disclaimer.
 *
 *      - Redistributions in binary form must reproduce the above
 *        copyright notice, this list of conditions and the following
 *        disclaimer in the documentation and/or other materials
 *        provided with the distribution.
 *
 * THE SOFTWARE IS PROVIDED "AS IS", WITHOUT WARRANTY OF ANY KIND,
 * EXPRESS OR IMPLIED, INCLUDING BUT NOT LIMITED TO THE WARRANTIES OF
 * MERCHANTABILITY, FITNESS FOR A PARTICULAR PURPOSE AND
 * NONINFRINGEMENT. IN NO EVENT SHALL THE AUTHORS OR COPYRIGHT HOLDERS
 * BE LIABLE FOR ANY CLAIM, DAMAGES OR OTHER LIABILITY, WHETHER IN AN
 * ACTION OF CONTRACT, TORT OR OTHERWISE, ARISING FROM, OUT OF OR IN
 * CONNECTION WITH THE SOFTWARE OR THE USE OR OTHER DEALINGS IN THE
 * SOFTWARE.
 */

#include <linux/types.h>
#include <linux/sched.h>
#include <linux/sched/mm.h>
#include <linux/sched/task.h>
#include <linux/pid.h>
#include <linux/slab.h>
#include <linux/export.h>
#include <linux/vmalloc.h>
#include <linux/hugetlb.h>
#include <linux/interval_tree_generic.h>

#include <rdma/ib_verbs.h>
#include <rdma/ib_umem.h>
#include <rdma/ib_umem_odp.h>

/*
 * The ib_umem list keeps track of memory regions for which the HW
 * device request to receive notification when the related memory
 * mapping is changed.
 *
 * ib_umem_lock protects the list.
 */

static u64 node_start(struct umem_odp_node *n)
{
	struct ib_umem_odp *umem_odp =
			container_of(n, struct ib_umem_odp, interval_tree);

	return ib_umem_start(umem_odp->umem);
}

/* Note that the representation of the intervals in the interval tree
 * considers the ending point as contained in the interval, while the
 * function ib_umem_end returns the first address which is not contained
 * in the umem.
 */
static u64 node_last(struct umem_odp_node *n)
{
	struct ib_umem_odp *umem_odp =
			container_of(n, struct ib_umem_odp, interval_tree);

	return ib_umem_end(umem_odp->umem) - 1;
}

INTERVAL_TREE_DEFINE(struct umem_odp_node, rb, u64, __subtree_last,
		     node_start, node_last, static, rbt_ib_umem)

static void ib_umem_notifier_start_account(struct ib_umem *item)
{
	mutex_lock(&item->odp_data->umem_mutex);

	/* Only update private counters for this umem if it has them.
	 * Otherwise skip it. All page faults will be delayed for this umem. */
	if (item->odp_data->mn_counters_active) {
		int notifiers_count = item->odp_data->notifiers_count++;

		if (notifiers_count == 0)
			/* Initialize the completion object for waiting on
			 * notifiers. Since notifier_count is zero, no one
			 * should be waiting right now. */
			reinit_completion(&item->odp_data->notifier_completion);
	}
	mutex_unlock(&item->odp_data->umem_mutex);
}

static void ib_umem_notifier_end_account(struct ib_umem *item)
{
	mutex_lock(&item->odp_data->umem_mutex);

	/* Only update private counters for this umem if it has them.
	 * Otherwise skip it. All page faults will be delayed for this umem. */
	if (item->odp_data->mn_counters_active) {
		/*
		 * This sequence increase will notify the QP page fault that
		 * the page that is going to be mapped in the spte could have
		 * been freed.
		 */
		++item->odp_data->notifiers_seq;
		if (--item->odp_data->notifiers_count == 0)
			complete_all(&item->odp_data->notifier_completion);
	}
	mutex_unlock(&item->odp_data->umem_mutex);
}

/* Account for a new mmu notifier in an ib_ucontext. */
static void ib_ucontext_notifier_start_account(struct ib_ucontext *context)
{
	atomic_inc(&context->notifier_count);
}

/* Account for a terminating mmu notifier in an ib_ucontext.
 *
 * Must be called with the ib_ucontext->umem_rwsem semaphore unlocked, since
 * the function takes the semaphore itself. */
static void ib_ucontext_notifier_end_account(struct ib_ucontext *context)
{
	int zero_notifiers = atomic_dec_and_test(&context->notifier_count);

	if (zero_notifiers &&
	    !list_empty(&context->no_private_counters)) {
		/* No currently running mmu notifiers. Now is the chance to
		 * add private accounting to all previously added umems. */
		struct ib_umem_odp *odp_data, *next;

		/* Prevent concurrent mmu notifiers from working on the
		 * no_private_counters list. */
		down_write(&context->umem_rwsem);

		/* Read the notifier_count again, with the umem_rwsem
		 * semaphore taken for write. */
		if (!atomic_read(&context->notifier_count)) {
			list_for_each_entry_safe(odp_data, next,
						 &context->no_private_counters,
						 no_private_counters) {
				mutex_lock(&odp_data->umem_mutex);
				odp_data->mn_counters_active = true;
				list_del(&odp_data->no_private_counters);
				complete_all(&odp_data->notifier_completion);
				mutex_unlock(&odp_data->umem_mutex);
			}
		}

		up_write(&context->umem_rwsem);
	}
}

static int ib_umem_notifier_release_trampoline(struct ib_umem *item, u64 start,
					       u64 end, void *cookie) {
	/*
	 * Increase the number of notifiers running, to
	 * prevent any further fault handling on this MR.
	 */
	ib_umem_notifier_start_account(item);
	item->odp_data->dying = 1;
	/* Make sure that the fact the umem is dying is out before we release
	 * all pending page faults. */
	smp_wmb();
	complete_all(&item->odp_data->notifier_completion);
	item->context->invalidate_range(item, ib_umem_start(item),
					ib_umem_end(item));
	return 0;
}

static void ib_umem_notifier_release(struct mmu_notifier *mn,
				     struct mm_struct *mm)
{
	struct ib_ucontext *context = container_of(mn, struct ib_ucontext, mn);

	if (!context->invalidate_range)
		return;

	ib_ucontext_notifier_start_account(context);
	down_read(&context->umem_rwsem);
	rbt_ib_umem_for_each_in_range(&context->umem_tree, 0,
				      ULLONG_MAX,
				      ib_umem_notifier_release_trampoline,
				      true,
				      NULL);
	up_read(&context->umem_rwsem);
}

static int invalidate_page_trampoline(struct ib_umem *item, u64 start,
				      u64 end, void *cookie)
{
	ib_umem_notifier_start_account(item);
	item->context->invalidate_range(item, start, start + PAGE_SIZE);
	ib_umem_notifier_end_account(item);
	return 0;
}

static int invalidate_range_start_trampoline(struct ib_umem *item, u64 start,
					     u64 end, void *cookie)
{
	ib_umem_notifier_start_account(item);
	item->context->invalidate_range(item, start, end);
	return 0;
}

static int ib_umem_notifier_invalidate_range_start(struct mmu_notifier *mn,
						    struct mm_struct *mm,
						    unsigned long start,
						    unsigned long end,
						    bool blockable)
{
	struct ib_ucontext *context = container_of(mn, struct ib_ucontext, mn);
	int ret;

	if (!context->invalidate_range)
		return 0;

	if (blockable)
		down_read(&context->umem_rwsem);
	else if (!down_read_trylock(&context->umem_rwsem))
		return -EAGAIN;

	ib_ucontext_notifier_start_account(context);
	ret = rbt_ib_umem_for_each_in_range(&context->umem_tree, start,
				      end,
				      invalidate_range_start_trampoline,
				      blockable, NULL);
	up_read(&context->umem_rwsem);

	return ret;
}

static int invalidate_range_end_trampoline(struct ib_umem *item, u64 start,
					   u64 end, void *cookie)
{
	ib_umem_notifier_end_account(item);
	return 0;
}

static void ib_umem_notifier_invalidate_range_end(struct mmu_notifier *mn,
						  struct mm_struct *mm,
						  unsigned long start,
						  unsigned long end)
{
	struct ib_ucontext *context = container_of(mn, struct ib_ucontext, mn);

	if (!context->invalidate_range)
		return;

	/*
	 * TODO: we currently bail out if there is any sleepable work to be done
	 * in ib_umem_notifier_invalidate_range_start so we shouldn't really block
	 * here. But this is ugly and fragile.
	 */
	down_read(&context->umem_rwsem);
	rbt_ib_umem_for_each_in_range(&context->umem_tree, start,
				      end,
				      invalidate_range_end_trampoline, true, NULL);
	up_read(&context->umem_rwsem);
	ib_ucontext_notifier_end_account(context);
}

static const struct mmu_notifier_ops ib_umem_notifiers = {
	.release                    = ib_umem_notifier_release,
	.invalidate_range_start     = ib_umem_notifier_invalidate_range_start,
	.invalidate_range_end       = ib_umem_notifier_invalidate_range_end,
};

struct ib_umem *ib_alloc_odp_umem(struct ib_ucontext *context,
				  unsigned long addr,
				  size_t size)
{
	struct ib_umem *umem;
	struct ib_umem_odp *odp_data;
	int pages = size >> PAGE_SHIFT;
	int ret;

	umem = kzalloc(sizeof(*umem), GFP_KERNEL);
	if (!umem)
		return ERR_PTR(-ENOMEM);

	umem->context    = context;
	umem->length     = size;
	umem->address    = addr;
	umem->page_shift = PAGE_SHIFT;
	umem->writable   = 1;

	odp_data = kzalloc(sizeof(*odp_data), GFP_KERNEL);
	if (!odp_data) {
		ret = -ENOMEM;
		goto out_umem;
	}
	odp_data->umem = umem;

	mutex_init(&odp_data->umem_mutex);
	init_completion(&odp_data->notifier_completion);

	odp_data->page_list =
		vzalloc(array_size(pages, sizeof(*odp_data->page_list)));
	if (!odp_data->page_list) {
		ret = -ENOMEM;
		goto out_odp_data;
	}

	odp_data->dma_list =
		vzalloc(array_size(pages, sizeof(*odp_data->dma_list)));
	if (!odp_data->dma_list) {
		ret = -ENOMEM;
		goto out_page_list;
	}

	down_write(&context->umem_rwsem);
	context->odp_mrs_count++;
	rbt_ib_umem_insert(&odp_data->interval_tree, &context->umem_tree);
	if (likely(!atomic_read(&context->notifier_count)))
		odp_data->mn_counters_active = true;
	else
		list_add(&odp_data->no_private_counters,
			 &context->no_private_counters);
	up_write(&context->umem_rwsem);

	umem->odp_data = odp_data;

	return umem;

out_page_list:
	vfree(odp_data->page_list);
out_odp_data:
	kfree(odp_data);
out_umem:
	kfree(umem);
	return ERR_PTR(ret);
}
EXPORT_SYMBOL(ib_alloc_odp_umem);

int ib_umem_odp_get(struct ib_ucontext *context, struct ib_umem *umem,
		    int access)
{
	int ret_val;
	struct pid *our_pid;
	struct mm_struct *mm = get_task_mm(current);

	if (!mm)
		return -EINVAL;

	if (access & IB_ACCESS_HUGETLB) {
		struct vm_area_struct *vma;
		struct hstate *h;

		down_read(&mm->mmap_sem);
		vma = find_vma(mm, ib_umem_start(umem));
		if (!vma || !is_vm_hugetlb_page(vma)) {
			up_read(&mm->mmap_sem);
			ret_val = -EINVAL;
			goto out_mm;
		}
		h = hstate_vma(vma);
		umem->page_shift = huge_page_shift(h);
		up_read(&mm->mmap_sem);
		umem->hugetlb = 1;
	} else {
		umem->hugetlb = 0;
	}

	/* Prevent creating ODP MRs in child processes */
	rcu_read_lock();
	our_pid = get_task_pid(current->group_leader, PIDTYPE_PID);
	rcu_read_unlock();
	put_pid(our_pid);
	if (context->tgid != our_pid) {
		ret_val = -EINVAL;
		goto out_mm;
	}

	umem->odp_data = kzalloc(sizeof(*umem->odp_data), GFP_KERNEL);
	if (!umem->odp_data) {
		ret_val = -ENOMEM;
		goto out_mm;
	}
	umem->odp_data->umem = umem;

	mutex_init(&umem->odp_data->umem_mutex);

	init_completion(&umem->odp_data->notifier_completion);

	if (ib_umem_num_pages(umem)) {
		umem->odp_data->page_list =
			vzalloc(array_size(sizeof(*umem->odp_data->page_list),
					   ib_umem_num_pages(umem)));
		if (!umem->odp_data->page_list) {
			ret_val = -ENOMEM;
			goto out_odp_data;
		}

		umem->odp_data->dma_list =
			vzalloc(array_size(sizeof(*umem->odp_data->dma_list),
					   ib_umem_num_pages(umem)));
		if (!umem->odp_data->dma_list) {
			ret_val = -ENOMEM;
			goto out_page_list;
		}
	}

	/*
	 * When using MMU notifiers, we will get a
	 * notification before the "current" task (and MM) is
	 * destroyed. We use the umem_rwsem semaphore to synchronize.
	 */
	down_write(&context->umem_rwsem);
	context->odp_mrs_count++;
	if (likely(ib_umem_start(umem) != ib_umem_end(umem)))
		rbt_ib_umem_insert(&umem->odp_data->interval_tree,
				   &context->umem_tree);
	if (likely(!atomic_read(&context->notifier_count)) ||
	    context->odp_mrs_count == 1)
		umem->odp_data->mn_counters_active = true;
	else
		list_add(&umem->odp_data->no_private_counters,
			 &context->no_private_counters);
	downgrade_write(&context->umem_rwsem);

	if (context->odp_mrs_count == 1) {
		/*
		 * Note that at this point, no MMU notifier is running
		 * for this context!
		 */
		atomic_set(&context->notifier_count, 0);
		INIT_HLIST_NODE(&context->mn.hlist);
		context->mn.ops = &ib_umem_notifiers;
		/*
		 * Lock-dep detects a false positive for mmap_sem vs.
		 * umem_rwsem, due to not grasping downgrade_write correctly.
		 */
		lockdep_off();
		ret_val = mmu_notifier_register(&context->mn, mm);
		lockdep_on();
		if (ret_val) {
			pr_err("Failed to register mmu_notifier %d\n", ret_val);
			ret_val = -EBUSY;
			goto out_mutex;
		}
	}

	up_read(&context->umem_rwsem);

	/*
	 * Note that doing an mmput can cause a notifier for the relevant mm.
	 * If the notifier is called while we hold the umem_rwsem, this will
	 * cause a deadlock. Therefore, we release the reference only after we
	 * released the semaphore.
	 */
	mmput(mm);
	return 0;

out_mutex:
	up_read(&context->umem_rwsem);
	vfree(umem->odp_data->dma_list);
out_page_list:
	vfree(umem->odp_data->page_list);
out_odp_data:
	kfree(umem->odp_data);
out_mm:
	mmput(mm);
	return ret_val;
}

void ib_umem_odp_release(struct ib_umem *umem)
{
	struct ib_ucontext *context = umem->context;

	/*
	 * Ensure that no more pages are mapped in the umem.
	 *
	 * It is the driver's responsibility to ensure, before calling us,
	 * that the hardware will not attempt to access the MR any more.
	 */
	ib_umem_odp_unmap_dma_pages(umem, ib_umem_start(umem),
				    ib_umem_end(umem));

	down_write(&context->umem_rwsem);
	if (likely(ib_umem_start(umem) != ib_umem_end(umem)))
		rbt_ib_umem_remove(&umem->odp_data->interval_tree,
				   &context->umem_tree);
	context->odp_mrs_count--;
	if (!umem->odp_data->mn_counters_active) {
		list_del(&umem->odp_data->no_private_counters);
		complete_all(&umem->odp_data->notifier_completion);
	}

	/*
	 * Downgrade the lock to a read lock. This ensures that the notifiers
	 * (who lock the mutex for reading) will be able to finish, and we
	 * will be able to enventually obtain the mmu notifiers SRCU. Note
	 * that since we are doing it atomically, no other user could register
	 * and unregister while we do the check.
	 */
	downgrade_write(&context->umem_rwsem);
	if (!context->odp_mrs_count) {
		struct task_struct *owning_process = NULL;
		struct mm_struct *owning_mm        = NULL;

		owning_process = get_pid_task(context->tgid,
					      PIDTYPE_PID);
		if (owning_process == NULL)
			/*
			 * The process is already dead, notifier were removed
			 * already.
			 */
			goto out;

		owning_mm = get_task_mm(owning_process);
		if (owning_mm == NULL)
			/*
			 * The process' mm is already dead, notifier were
			 * removed already.
			 */
			goto out_put_task;
		mmu_notifier_unregister(&context->mn, owning_mm);

		mmput(owning_mm);

out_put_task:
		put_task_struct(owning_process);
	}
out:
	up_read(&context->umem_rwsem);

	vfree(umem->odp_data->dma_list);
	vfree(umem->odp_data->page_list);
	kfree(umem->odp_data);
	kfree(umem);
}

/*
 * Map for DMA and insert a single page into the on-demand paging page tables.
 *
 * @umem: the umem to insert the page to.
 * @page_index: index in the umem to add the page to.
 * @page: the page struct to map and add.
 * @access_mask: access permissions needed for this page.
 * @current_seq: sequence number for synchronization with invalidations.
 *               the sequence number is taken from
 *               umem->odp_data->notifiers_seq.
 *
 * The function returns -EFAULT if the DMA mapping operation fails. It returns
 * -EAGAIN if a concurrent invalidation prevents us from updating the page.
 *
 * The page is released via put_page even if the operation failed. For
 * on-demand pinning, the page is released whenever it isn't stored in the
 * umem.
 */
static int ib_umem_odp_map_dma_single_page(
		struct ib_umem *umem,
		int page_index,
		struct page *page,
		u64 access_mask,
		unsigned long current_seq)
{
	struct ib_device *dev = umem->context->device;
	dma_addr_t dma_addr;
	int stored_page = 0;
	int remove_existing_mapping = 0;
	int ret = 0;

	/*
	 * Note: we avoid writing if seq is different from the initial seq, to
	 * handle case of a racing notifier. This check also allows us to bail
	 * early if we have a notifier running in parallel with us.
	 */
	if (ib_umem_mmu_notifier_retry(umem, current_seq)) {
		ret = -EAGAIN;
		goto out;
	}
	if (!(umem->odp_data->dma_list[page_index])) {
		dma_addr = ib_dma_map_page(dev,
					   page,
					   0, BIT(umem->page_shift),
					   DMA_BIDIRECTIONAL);
		if (ib_dma_mapping_error(dev, dma_addr)) {
			ret = -EFAULT;
			goto out;
		}
		umem->odp_data->dma_list[page_index] = dma_addr | access_mask;
		umem->odp_data->page_list[page_index] = page;
		umem->npages++;
		stored_page = 1;
	} else if (umem->odp_data->page_list[page_index] == page) {
		umem->odp_data->dma_list[page_index] |= access_mask;
	} else {
		pr_err("error: got different pages in IB device and from get_user_pages. IB device page: %p, gup page: %p\n",
		       umem->odp_data->page_list[page_index], page);
		/* Better remove the mapping now, to prevent any further
		 * damage. */
		remove_existing_mapping = 1;
	}

out:
	/* On Demand Paging - avoid pinning the page */
	if (umem->context->invalidate_range || !stored_page)
		put_page(page);

	if (remove_existing_mapping && umem->context->invalidate_range) {
		invalidate_page_trampoline(
			umem,
			ib_umem_start(umem) + (page_index >> umem->page_shift),
			ib_umem_start(umem) + ((page_index + 1) >>
					       umem->page_shift),
			NULL);
		ret = -EAGAIN;
	}

	return ret;
}

/**
 * ib_umem_odp_map_dma_pages - Pin and DMA map userspace memory in an ODP MR.
 *
 * Pins the range of pages passed in the argument, and maps them to
 * DMA addresses. The DMA addresses of the mapped pages is updated in
 * umem->odp_data->dma_list.
 *
 * Returns the number of pages mapped in success, negative error code
 * for failure.
 * An -EAGAIN error code is returned when a concurrent mmu notifier prevents
 * the function from completing its task.
 * An -ENOENT error code indicates that userspace process is being terminated
 * and mm was already destroyed.
 * @umem: the umem to map and pin
 * @user_virt: the address from which we need to map.
 * @bcnt: the minimal number of bytes to pin and map. The mapping might be
 *        bigger due to alignment, and may also be smaller in case of an error
 *        pinning or mapping a page. The actual pages mapped is returned in
 *        the return value.
 * @access_mask: bit mask of the requested access permissions for the given
 *               range.
 * @current_seq: the MMU notifiers sequance value for synchronization with
 *               invalidations. the sequance number is read from
 *               umem->odp_data->notifiers_seq before calling this function
 */
int ib_umem_odp_map_dma_pages(struct ib_umem *umem, u64 user_virt, u64 bcnt,
			      u64 access_mask, unsigned long current_seq)
{
	struct task_struct *owning_process  = NULL;
	struct mm_struct   *owning_mm       = NULL;
	struct page       **local_page_list = NULL;
<<<<<<< HEAD
	u64 off;
	int j, k, ret = 0, start_idx, npages = 0;
	u64 base_virt_addr;
	unsigned int flags = 0;
=======
	u64 page_mask, off;
	int j, k, ret = 0, start_idx, npages = 0, page_shift;
	unsigned int flags = 0;
	phys_addr_t p = 0;
>>>>>>> 286cd8c7

	if (access_mask == 0)
		return -EINVAL;

	if (user_virt < ib_umem_start(umem) ||
	    user_virt + bcnt > ib_umem_end(umem))
		return -EFAULT;

	local_page_list = (struct page **)__get_free_page(GFP_KERNEL);
	if (!local_page_list)
		return -ENOMEM;

	page_shift = umem->page_shift;
	page_mask = ~(BIT(page_shift) - 1);
	off = user_virt & (~page_mask);
	user_virt = user_virt & page_mask;
	bcnt += off; /* Charge for the first page offset as well. */

	owning_process = get_pid_task(umem->context->tgid, PIDTYPE_PID);
	if (owning_process == NULL) {
		ret = -EINVAL;
		goto out_no_task;
	}

	owning_mm = get_task_mm(owning_process);
	if (owning_mm == NULL) {
		ret = -ENOENT;
		goto out_put_task;
	}

	if (access_mask & ODP_WRITE_ALLOWED_BIT)
		flags |= FOLL_WRITE;

<<<<<<< HEAD
	start_idx = (user_virt - ib_umem_start(umem)) >> PAGE_SHIFT;
=======
	start_idx = (user_virt - ib_umem_start(umem)) >> page_shift;
>>>>>>> 286cd8c7
	k = start_idx;

	while (bcnt > 0) {
		const size_t gup_num_pages = min_t(size_t,
				ALIGN(bcnt, PAGE_SIZE) / PAGE_SIZE,
				PAGE_SIZE / sizeof(struct page *));

		down_read(&owning_mm->mmap_sem);
		/*
		 * Note: this might result in redundent page getting. We can
		 * avoid this by checking dma_list to be 0 before calling
		 * get_user_pages. However, this make the code much more
		 * complex (and doesn't gain us much performance in most use
		 * cases).
		 */
<<<<<<< HEAD
		npages = get_user_pages(owning_process, owning_mm, user_virt,
					gup_num_pages,
					flags, local_page_list, NULL);
=======
		npages = get_user_pages_remote(owning_process, owning_mm,
				user_virt, gup_num_pages,
				flags, local_page_list, NULL, NULL);
>>>>>>> 286cd8c7
		up_read(&owning_mm->mmap_sem);

		if (npages < 0)
			break;

		bcnt -= min_t(size_t, npages << PAGE_SHIFT, bcnt);
		mutex_lock(&umem->odp_data->umem_mutex);
		for (j = 0; j < npages; j++, user_virt += PAGE_SIZE) {
			if (user_virt & ~page_mask) {
				p += PAGE_SIZE;
				if (page_to_phys(local_page_list[j]) != p) {
					ret = -EFAULT;
					break;
				}
				put_page(local_page_list[j]);
				continue;
			}

			ret = ib_umem_odp_map_dma_single_page(
					umem, k, local_page_list[j],
					access_mask, current_seq);
			if (ret < 0)
				break;

			p = page_to_phys(local_page_list[j]);
			k++;
		}
		mutex_unlock(&umem->odp_data->umem_mutex);

		if (ret < 0) {
			/* Release left over pages when handling errors. */
			for (++j; j < npages; ++j)
				put_page(local_page_list[j]);
			break;
		}
	}

	if (ret >= 0) {
		if (npages < 0 && k == start_idx)
			ret = npages;
		else
			ret = k - start_idx;
	}

	mmput(owning_mm);
out_put_task:
	put_task_struct(owning_process);
out_no_task:
	free_page((unsigned long)local_page_list);
	return ret;
}
EXPORT_SYMBOL(ib_umem_odp_map_dma_pages);

void ib_umem_odp_unmap_dma_pages(struct ib_umem *umem, u64 virt,
				 u64 bound)
{
	int idx;
	u64 addr;
	struct ib_device *dev = umem->context->device;

	virt  = max_t(u64, virt,  ib_umem_start(umem));
	bound = min_t(u64, bound, ib_umem_end(umem));
	/* Note that during the run of this function, the
	 * notifiers_count of the MR is > 0, preventing any racing
	 * faults from completion. We might be racing with other
	 * invalidations, so we must make sure we free each page only
	 * once. */
	mutex_lock(&umem->odp_data->umem_mutex);
	for (addr = virt; addr < bound; addr += BIT(umem->page_shift)) {
		idx = (addr - ib_umem_start(umem)) >> umem->page_shift;
		if (umem->odp_data->page_list[idx]) {
			struct page *page = umem->odp_data->page_list[idx];
			dma_addr_t dma = umem->odp_data->dma_list[idx];
			dma_addr_t dma_addr = dma & ODP_DMA_ADDR_MASK;

			WARN_ON(!dma_addr);

			ib_dma_unmap_page(dev, dma_addr, PAGE_SIZE,
					  DMA_BIDIRECTIONAL);
			if (dma & ODP_WRITE_ALLOWED_BIT) {
				struct page *head_page = compound_head(page);
				/*
				 * set_page_dirty prefers being called with
				 * the page lock. However, MMU notifiers are
				 * called sometimes with and sometimes without
				 * the lock. We rely on the umem_mutex instead
				 * to prevent other mmu notifiers from
				 * continuing and allowing the page mapping to
				 * be removed.
				 */
				set_page_dirty(head_page);
			}
			/* on demand pinning support */
			if (!umem->context->invalidate_range)
				put_page(page);
			umem->odp_data->page_list[idx] = NULL;
			umem->odp_data->dma_list[idx] = 0;
			umem->npages--;
		}
	}
	mutex_unlock(&umem->odp_data->umem_mutex);
}
EXPORT_SYMBOL(ib_umem_odp_unmap_dma_pages);

/* @last is not a part of the interval. See comment for function
 * node_last.
 */
int rbt_ib_umem_for_each_in_range(struct rb_root_cached *root,
				  u64 start, u64 last,
				  umem_call_back cb,
				  bool blockable,
				  void *cookie)
{
	int ret_val = 0;
	struct umem_odp_node *node, *next;
	struct ib_umem_odp *umem;

	if (unlikely(start == last))
		return ret_val;

	for (node = rbt_ib_umem_iter_first(root, start, last - 1);
			node; node = next) {
		/* TODO move the blockable decision up to the callback */
		if (!blockable)
			return -EAGAIN;
		next = rbt_ib_umem_iter_next(node, start, last - 1);
		umem = container_of(node, struct ib_umem_odp, interval_tree);
		ret_val = cb(umem->umem, start, last, cookie) || ret_val;
	}

	return ret_val;
}
EXPORT_SYMBOL(rbt_ib_umem_for_each_in_range);

struct ib_umem_odp *rbt_ib_umem_lookup(struct rb_root_cached *root,
				       u64 addr, u64 length)
{
	struct umem_odp_node *node;

	node = rbt_ib_umem_iter_first(root, addr, addr + length - 1);
	if (node)
		return container_of(node, struct ib_umem_odp, interval_tree);
	return NULL;

}
EXPORT_SYMBOL(rbt_ib_umem_lookup);<|MERGE_RESOLUTION|>--- conflicted
+++ resolved
@@ -648,17 +648,10 @@
 	struct task_struct *owning_process  = NULL;
 	struct mm_struct   *owning_mm       = NULL;
 	struct page       **local_page_list = NULL;
-<<<<<<< HEAD
-	u64 off;
-	int j, k, ret = 0, start_idx, npages = 0;
-	u64 base_virt_addr;
-	unsigned int flags = 0;
-=======
 	u64 page_mask, off;
 	int j, k, ret = 0, start_idx, npages = 0, page_shift;
 	unsigned int flags = 0;
 	phys_addr_t p = 0;
->>>>>>> 286cd8c7
 
 	if (access_mask == 0)
 		return -EINVAL;
@@ -692,11 +685,7 @@
 	if (access_mask & ODP_WRITE_ALLOWED_BIT)
 		flags |= FOLL_WRITE;
 
-<<<<<<< HEAD
-	start_idx = (user_virt - ib_umem_start(umem)) >> PAGE_SHIFT;
-=======
 	start_idx = (user_virt - ib_umem_start(umem)) >> page_shift;
->>>>>>> 286cd8c7
 	k = start_idx;
 
 	while (bcnt > 0) {
@@ -712,15 +701,9 @@
 		 * complex (and doesn't gain us much performance in most use
 		 * cases).
 		 */
-<<<<<<< HEAD
-		npages = get_user_pages(owning_process, owning_mm, user_virt,
-					gup_num_pages,
-					flags, local_page_list, NULL);
-=======
 		npages = get_user_pages_remote(owning_process, owning_mm,
 				user_virt, gup_num_pages,
 				flags, local_page_list, NULL, NULL);
->>>>>>> 286cd8c7
 		up_read(&owning_mm->mmap_sem);
 
 		if (npages < 0)
