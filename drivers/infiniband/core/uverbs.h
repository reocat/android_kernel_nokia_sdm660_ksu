/*
 * Copyright (c) 2005 Topspin Communications.  All rights reserved.
 * Copyright (c) 2005, 2006 Cisco Systems.  All rights reserved.
 * Copyright (c) 2005 Mellanox Technologies. All rights reserved.
 * Copyright (c) 2005 Voltaire, Inc. All rights reserved.
 * Copyright (c) 2005 PathScale, Inc. All rights reserved.
 *
 * This software is available to you under a choice of one of two
 * licenses.  You may choose to be licensed under the terms of the GNU
 * General Public License (GPL) Version 2, available from the file
 * COPYING in the main directory of this source tree, or the
 * OpenIB.org BSD license below:
 *
 *     Redistribution and use in source and binary forms, with or
 *     without modification, are permitted provided that the following
 *     conditions are met:
 *
 *      - Redistributions of source code must retain the above
 *        copyright notice, this list of conditions and the following
 *        disclaimer.
 *
 *      - Redistributions in binary form must reproduce the above
 *        copyright notice, this list of conditions and the following
 *        disclaimer in the documentation and/or other materials
 *        provided with the distribution.
 *
 * THE SOFTWARE IS PROVIDED "AS IS", WITHOUT WARRANTY OF ANY KIND,
 * EXPRESS OR IMPLIED, INCLUDING BUT NOT LIMITED TO THE WARRANTIES OF
 * MERCHANTABILITY, FITNESS FOR A PARTICULAR PURPOSE AND
 * NONINFRINGEMENT. IN NO EVENT SHALL THE AUTHORS OR COPYRIGHT HOLDERS
 * BE LIABLE FOR ANY CLAIM, DAMAGES OR OTHER LIABILITY, WHETHER IN AN
 * ACTION OF CONTRACT, TORT OR OTHERWISE, ARISING FROM, OUT OF OR IN
 * CONNECTION WITH THE SOFTWARE OR THE USE OR OTHER DEALINGS IN THE
 * SOFTWARE.
 */

#ifndef UVERBS_H
#define UVERBS_H

#include <linux/kref.h>
#include <linux/idr.h>
#include <linux/mutex.h>
#include <linux/completion.h>
#include <linux/cdev.h>

#include <rdma/ib_verbs.h>
#include <rdma/ib_umem.h>
#include <rdma/ib_user_verbs.h>
#include <rdma/uverbs_std_types.h>

#define UVERBS_MODULE_NAME ib_uverbs
#include <rdma/uverbs_named_ioctl.h>

static inline void
ib_uverbs_init_udata(struct ib_udata *udata,
		     const void __user *ibuf,
		     void __user *obuf,
		     size_t ilen, size_t olen)
{
	udata->inbuf  = ibuf;
	udata->outbuf = obuf;
	udata->inlen  = ilen;
	udata->outlen = olen;
}

static inline void
ib_uverbs_init_udata_buf_or_null(struct ib_udata *udata,
				 const void __user *ibuf,
				 void __user *obuf,
				 size_t ilen, size_t olen)
{
	ib_uverbs_init_udata(udata,
			     ilen ? ibuf : NULL, olen ? obuf : NULL,
			     ilen, olen);
}

/*
 * Our lifetime rules for these structs are the following:
 *
 * struct ib_uverbs_device: One reference is held by the module and
 * released in ib_uverbs_remove_one().  Another reference is taken by
 * ib_uverbs_open() each time the character special file is opened,
 * and released in ib_uverbs_release_file() when the file is released.
 *
 * struct ib_uverbs_file: One reference is held by the VFS and
 * released when the file is closed.  Another reference is taken when
 * an asynchronous event queue file is created and released when the
 * event file is closed.
 *
 * struct ib_uverbs_event_queue: Base structure for
 * struct ib_uverbs_async_event_file and struct ib_uverbs_completion_event_file.
 * One reference is held by the VFS and released when the file is closed.
 * For asynchronous event files, another reference is held by the corresponding
 * main context file and released when that file is closed.  For completion
 * event files, a reference is taken when a CQ is created that uses the file,
 * and released when the CQ is destroyed.
 */

struct ib_uverbs_device {
	atomic_t				refcount;
	u32					num_comp_vectors;
	struct completion			comp;
	struct device			       *dev;
	struct ib_device	__rcu	       *ib_dev;
	int					devnum;
	struct cdev			        cdev;
	struct rb_root				xrcd_tree;
	struct mutex				xrcd_tree_mutex;
	struct kobject				kobj;
	struct srcu_struct			disassociate_srcu;
	struct mutex				lists_mutex; /* protect lists */
	struct list_head			uverbs_file_list;
	struct list_head			uverbs_events_file_list;
	struct uverbs_api			*uapi;
};

struct ib_uverbs_event_queue {
	spinlock_t				lock;
	int					is_closed;
	wait_queue_head_t			poll_wait;
	struct fasync_struct		       *async_queue;
	struct list_head			event_list;
};

struct ib_uverbs_async_event_file {
	struct ib_uverbs_event_queue		ev_queue;
	struct ib_uverbs_file		       *uverbs_file;
	struct kref				ref;
	struct list_head			list;
};

struct ib_uverbs_completion_event_file {
	struct ib_uobject			uobj;
	struct ib_uverbs_event_queue		ev_queue;
};

struct ib_uverbs_file {
	struct kref				ref;
<<<<<<< HEAD
	struct mutex				mutex;
	struct mutex                            cleanup_mutex; /* protect cleanup */
=======
>>>>>>> 286cd8c7
	struct ib_uverbs_device		       *device;
	struct mutex				ucontext_lock;
	/*
	 * ucontext must be accessed via ib_uverbs_get_ucontext() or with
	 * ucontext_lock held
	 */
	struct ib_ucontext		       *ucontext;
	struct ib_event_handler			event_handler;
	struct ib_uverbs_async_event_file       *async_file;
	struct list_head			list;
	int					is_closed;

	/*
	 * To access the uobjects list hw_destroy_rwsem must be held for write
	 * OR hw_destroy_rwsem held for read AND uobjects_lock held.
	 * hw_destroy_rwsem should be called across any destruction of the HW
	 * object of an associated uobject.
	 */
	struct rw_semaphore	hw_destroy_rwsem;
	spinlock_t		uobjects_lock;
	struct list_head	uobjects;

	u64 uverbs_cmd_mask;
	u64 uverbs_ex_cmd_mask;

	struct idr		idr;
	/* spinlock protects write access to idr */
	spinlock_t		idr_lock;
};

struct ib_uverbs_event {
	union {
		struct ib_uverbs_async_event_desc	async;
		struct ib_uverbs_comp_event_desc	comp;
	}					desc;
	struct list_head			list;
	struct list_head			obj_list;
	u32				       *counter;
};

struct ib_uverbs_mcast_entry {
	struct list_head	list;
	union ib_gid 		gid;
	u16 			lid;
};

struct ib_uevent_object {
	struct ib_uobject	uobject;
	struct list_head	event_list;
	u32			events_reported;
};

struct ib_uxrcd_object {
	struct ib_uobject	uobject;
	atomic_t		refcnt;
};

struct ib_usrq_object {
	struct ib_uevent_object	uevent;
	struct ib_uxrcd_object *uxrcd;
};

struct ib_uqp_object {
	struct ib_uevent_object	uevent;
	/* lock for mcast list */
	struct mutex		mcast_lock;
	struct list_head 	mcast_list;
	struct ib_uxrcd_object *uxrcd;
};

struct ib_uwq_object {
	struct ib_uevent_object	uevent;
};

struct ib_ucq_object {
	struct ib_uobject	uobject;
	struct list_head	comp_list;
	struct list_head	async_list;
	u32			comp_events_reported;
	u32			async_events_reported;
};

struct ib_uflow_resources;
struct ib_uflow_object {
	struct ib_uobject		uobject;
	struct ib_uflow_resources	*resources;
};

extern const struct file_operations uverbs_event_fops;
void ib_uverbs_init_event_queue(struct ib_uverbs_event_queue *ev_queue);
struct file *ib_uverbs_alloc_async_event_file(struct ib_uverbs_file *uverbs_file,
					      struct ib_device *ib_dev);
void ib_uverbs_free_async_event_file(struct ib_uverbs_file *uverbs_file);
void ib_uverbs_flow_resources_free(struct ib_uflow_resources *uflow_res);

void ib_uverbs_release_ucq(struct ib_uverbs_file *file,
			   struct ib_uverbs_completion_event_file *ev_file,
			   struct ib_ucq_object *uobj);
void ib_uverbs_release_uevent(struct ib_uverbs_file *file,
			      struct ib_uevent_object *uobj);
void ib_uverbs_release_file(struct kref *ref);

void ib_uverbs_comp_handler(struct ib_cq *cq, void *cq_context);
void ib_uverbs_cq_event_handler(struct ib_event *event, void *context_ptr);
void ib_uverbs_qp_event_handler(struct ib_event *event, void *context_ptr);
void ib_uverbs_wq_event_handler(struct ib_event *event, void *context_ptr);
void ib_uverbs_srq_event_handler(struct ib_event *event, void *context_ptr);
void ib_uverbs_event_handler(struct ib_event_handler *handler,
			     struct ib_event *event);
int ib_uverbs_dealloc_xrcd(struct ib_uobject *uobject, struct ib_xrcd *xrcd,
			   enum rdma_remove_reason why);

int uverbs_dealloc_mw(struct ib_mw *mw);
void ib_uverbs_detach_umcast(struct ib_qp *qp,
			     struct ib_uqp_object *uobj);

void create_udata(struct uverbs_attr_bundle *ctx, struct ib_udata *udata);
long ib_uverbs_ioctl(struct file *filp, unsigned int cmd, unsigned long arg);

struct ib_uverbs_flow_spec {
	union {
		union {
			struct ib_uverbs_flow_spec_hdr hdr;
			struct {
				__u32 type;
				__u16 size;
				__u16 reserved;
			};
		};
		struct ib_uverbs_flow_spec_eth     eth;
		struct ib_uverbs_flow_spec_ipv4    ipv4;
		struct ib_uverbs_flow_spec_esp     esp;
		struct ib_uverbs_flow_spec_tcp_udp tcp_udp;
		struct ib_uverbs_flow_spec_ipv6    ipv6;
		struct ib_uverbs_flow_spec_action_tag	flow_tag;
		struct ib_uverbs_flow_spec_action_drop	drop;
		struct ib_uverbs_flow_spec_action_handle action;
		struct ib_uverbs_flow_spec_action_count flow_count;
	};
};

int ib_uverbs_kern_spec_to_ib_spec_filter(enum ib_flow_spec_type type,
					  const void *kern_spec_mask,
					  const void *kern_spec_val,
					  size_t kern_filter_sz,
					  union ib_flow_spec *ib_spec);

extern const struct uverbs_object_def UVERBS_OBJECT(UVERBS_OBJECT_DEVICE);
extern const struct uverbs_object_def UVERBS_OBJECT(UVERBS_OBJECT_PD);
extern const struct uverbs_object_def UVERBS_OBJECT(UVERBS_OBJECT_MR);
extern const struct uverbs_object_def UVERBS_OBJECT(UVERBS_OBJECT_COMP_CHANNEL);
extern const struct uverbs_object_def UVERBS_OBJECT(UVERBS_OBJECT_CQ);
extern const struct uverbs_object_def UVERBS_OBJECT(UVERBS_OBJECT_QP);
extern const struct uverbs_object_def UVERBS_OBJECT(UVERBS_OBJECT_AH);
extern const struct uverbs_object_def UVERBS_OBJECT(UVERBS_OBJECT_MW);
extern const struct uverbs_object_def UVERBS_OBJECT(UVERBS_OBJECT_SRQ);
extern const struct uverbs_object_def UVERBS_OBJECT(UVERBS_OBJECT_FLOW);
extern const struct uverbs_object_def UVERBS_OBJECT(UVERBS_OBJECT_WQ);
extern const struct uverbs_object_def UVERBS_OBJECT(UVERBS_OBJECT_RWQ_IND_TBL);
extern const struct uverbs_object_def UVERBS_OBJECT(UVERBS_OBJECT_XRCD);
extern const struct uverbs_object_def UVERBS_OBJECT(UVERBS_OBJECT_FLOW_ACTION);
extern const struct uverbs_object_def UVERBS_OBJECT(UVERBS_OBJECT_DM);
extern const struct uverbs_object_def UVERBS_OBJECT(UVERBS_OBJECT_COUNTERS);

#define IB_UVERBS_DECLARE_CMD(name)					\
	ssize_t ib_uverbs_##name(struct ib_uverbs_file *file,		\
				 const char __user *buf, int in_len,	\
				 int out_len)

IB_UVERBS_DECLARE_CMD(get_context);
IB_UVERBS_DECLARE_CMD(query_device);
IB_UVERBS_DECLARE_CMD(query_port);
IB_UVERBS_DECLARE_CMD(alloc_pd);
IB_UVERBS_DECLARE_CMD(dealloc_pd);
IB_UVERBS_DECLARE_CMD(reg_mr);
IB_UVERBS_DECLARE_CMD(rereg_mr);
IB_UVERBS_DECLARE_CMD(dereg_mr);
IB_UVERBS_DECLARE_CMD(alloc_mw);
IB_UVERBS_DECLARE_CMD(dealloc_mw);
IB_UVERBS_DECLARE_CMD(create_comp_channel);
IB_UVERBS_DECLARE_CMD(create_cq);
IB_UVERBS_DECLARE_CMD(resize_cq);
IB_UVERBS_DECLARE_CMD(poll_cq);
IB_UVERBS_DECLARE_CMD(req_notify_cq);
IB_UVERBS_DECLARE_CMD(destroy_cq);
IB_UVERBS_DECLARE_CMD(create_qp);
IB_UVERBS_DECLARE_CMD(open_qp);
IB_UVERBS_DECLARE_CMD(query_qp);
IB_UVERBS_DECLARE_CMD(modify_qp);
IB_UVERBS_DECLARE_CMD(destroy_qp);
IB_UVERBS_DECLARE_CMD(post_send);
IB_UVERBS_DECLARE_CMD(post_recv);
IB_UVERBS_DECLARE_CMD(post_srq_recv);
IB_UVERBS_DECLARE_CMD(create_ah);
IB_UVERBS_DECLARE_CMD(destroy_ah);
IB_UVERBS_DECLARE_CMD(attach_mcast);
IB_UVERBS_DECLARE_CMD(detach_mcast);
IB_UVERBS_DECLARE_CMD(create_srq);
IB_UVERBS_DECLARE_CMD(modify_srq);
IB_UVERBS_DECLARE_CMD(query_srq);
IB_UVERBS_DECLARE_CMD(destroy_srq);
IB_UVERBS_DECLARE_CMD(create_xsrq);
IB_UVERBS_DECLARE_CMD(open_xrcd);
IB_UVERBS_DECLARE_CMD(close_xrcd);

#define IB_UVERBS_DECLARE_EX_CMD(name)				\
	int ib_uverbs_ex_##name(struct ib_uverbs_file *file,	\
				struct ib_udata *ucore,		\
				struct ib_udata *uhw)

IB_UVERBS_DECLARE_EX_CMD(create_flow);
IB_UVERBS_DECLARE_EX_CMD(destroy_flow);
IB_UVERBS_DECLARE_EX_CMD(query_device);
IB_UVERBS_DECLARE_EX_CMD(create_cq);
IB_UVERBS_DECLARE_EX_CMD(create_qp);
IB_UVERBS_DECLARE_EX_CMD(create_wq);
IB_UVERBS_DECLARE_EX_CMD(modify_wq);
IB_UVERBS_DECLARE_EX_CMD(destroy_wq);
IB_UVERBS_DECLARE_EX_CMD(create_rwq_ind_table);
IB_UVERBS_DECLARE_EX_CMD(destroy_rwq_ind_table);
IB_UVERBS_DECLARE_EX_CMD(modify_qp);
IB_UVERBS_DECLARE_EX_CMD(modify_cq);

#endif /* UVERBS_H */<|MERGE_RESOLUTION|>--- conflicted
+++ resolved
@@ -136,11 +136,6 @@
 
 struct ib_uverbs_file {
 	struct kref				ref;
-<<<<<<< HEAD
-	struct mutex				mutex;
-	struct mutex                            cleanup_mutex; /* protect cleanup */
-=======
->>>>>>> 286cd8c7
 	struct ib_uverbs_device		       *device;
 	struct mutex				ucontext_lock;
 	/*
