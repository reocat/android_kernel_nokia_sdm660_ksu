/*
 * Copyright (c) 2006 Mellanox Technologies. All rights reserved
 *
 * This software is available to you under a choice of one of two
 * licenses.  You may choose to be licensed under the terms of the GNU
 * General Public License (GPL) Version 2, available from the file
 * COPYING in the main directory of this source tree, or the
 * OpenIB.org BSD license below:
 *
 *     Redistribution and use in source and binary forms, with or
 *     without modification, are permitted provided that the following
 *     conditions are met:
 *
 *      - Redistributions of source code must retain the above
 *        copyright notice, this list of conditions and the following
 *        disclaimer.
 *
 *      - Redistributions in binary form must reproduce the above
 *        copyright notice, this list of conditions and the following
 *        disclaimer in the documentation and/or other materials
 *        provided with the distribution.
 *
 * THE SOFTWARE IS PROVIDED "AS IS", WITHOUT WARRANTY OF ANY KIND,
 * EXPRESS OR IMPLIED, INCLUDING BUT NOT LIMITED TO THE WARRANTIES OF
 * MERCHANTABILITY, FITNESS FOR A PARTICULAR PURPOSE AND
 * NONINFRINGEMENT. IN NO EVENT SHALL THE AUTHORS OR COPYRIGHT HOLDERS
 * BE LIABLE FOR ANY CLAIM, DAMAGES OR OTHER LIABILITY, WHETHER IN AN
 * ACTION OF CONTRACT, TORT OR OTHERWISE, ARISING FROM, OUT OF OR IN
 * CONNECTION WITH THE SOFTWARE OR THE USE OR OTHER DEALINGS IN THE
 * SOFTWARE.
 */

#include <rdma/ib_cm.h>
#include <net/dst.h>
#include <net/icmp.h>
#include <linux/icmpv6.h>
#include <linux/delay.h>
#include <linux/slab.h>
#include <linux/vmalloc.h>
#include <linux/moduleparam.h>
#include <linux/sched/signal.h>
#include <linux/sched/mm.h>

#include "ipoib.h"

int ipoib_max_conn_qp = 128;

module_param_named(max_nonsrq_conn_qp, ipoib_max_conn_qp, int, 0444);
MODULE_PARM_DESC(max_nonsrq_conn_qp,
		 "Max number of connected-mode QPs per interface "
		 "(applied only if shared receive queue is not available)");

#ifdef CONFIG_INFINIBAND_IPOIB_DEBUG_DATA
static int data_debug_level;

module_param_named(cm_data_debug_level, data_debug_level, int, 0644);
MODULE_PARM_DESC(cm_data_debug_level,
		 "Enable data path debug tracing for connected mode if > 0");
#endif

#define IPOIB_CM_IETF_ID 0x1000000000000000ULL

#define IPOIB_CM_RX_UPDATE_TIME (256 * HZ)
#define IPOIB_CM_RX_TIMEOUT     (2 * 256 * HZ)
#define IPOIB_CM_RX_DELAY       (3 * 256 * HZ)
#define IPOIB_CM_RX_UPDATE_MASK (0x3)

#define IPOIB_CM_RX_RESERVE     (ALIGN(IPOIB_HARD_LEN, 16) - IPOIB_ENCAP_LEN)

static struct ib_qp_attr ipoib_cm_err_attr = {
	.qp_state = IB_QPS_ERR
};

#define IPOIB_CM_RX_DRAIN_WRID 0xffffffff

static struct ib_send_wr ipoib_cm_rx_drain_wr = {
	.opcode = IB_WR_SEND,
};

static int ipoib_cm_tx_handler(struct ib_cm_id *cm_id,
			       const struct ib_cm_event *event);

static void ipoib_cm_dma_unmap_rx(struct ipoib_dev_priv *priv, int frags,
				  u64 mapping[IPOIB_CM_RX_SG])
{
	int i;

	ib_dma_unmap_single(priv->ca, mapping[0], IPOIB_CM_HEAD_SIZE, DMA_FROM_DEVICE);

	for (i = 0; i < frags; ++i)
		ib_dma_unmap_page(priv->ca, mapping[i + 1], PAGE_SIZE, DMA_FROM_DEVICE);
}

static int ipoib_cm_post_receive_srq(struct net_device *dev, int id)
{
	struct ipoib_dev_priv *priv = ipoib_priv(dev);
	int i, ret;

	priv->cm.rx_wr.wr_id = id | IPOIB_OP_CM | IPOIB_OP_RECV;

	for (i = 0; i < priv->cm.num_frags; ++i)
		priv->cm.rx_sge[i].addr = priv->cm.srq_ring[id].mapping[i];

	ret = ib_post_srq_recv(priv->cm.srq, &priv->cm.rx_wr, NULL);
	if (unlikely(ret)) {
		ipoib_warn(priv, "post srq failed for buf %d (%d)\n", id, ret);
		ipoib_cm_dma_unmap_rx(priv, priv->cm.num_frags - 1,
				      priv->cm.srq_ring[id].mapping);
		dev_kfree_skb_any(priv->cm.srq_ring[id].skb);
		priv->cm.srq_ring[id].skb = NULL;
	}

	return ret;
}

static int ipoib_cm_post_receive_nonsrq(struct net_device *dev,
					struct ipoib_cm_rx *rx,
					struct ib_recv_wr *wr,
					struct ib_sge *sge, int id)
{
	struct ipoib_dev_priv *priv = ipoib_priv(dev);
	int i, ret;

	wr->wr_id = id | IPOIB_OP_CM | IPOIB_OP_RECV;

	for (i = 0; i < IPOIB_CM_RX_SG; ++i)
		sge[i].addr = rx->rx_ring[id].mapping[i];

	ret = ib_post_recv(rx->qp, wr, NULL);
	if (unlikely(ret)) {
		ipoib_warn(priv, "post recv failed for buf %d (%d)\n", id, ret);
		ipoib_cm_dma_unmap_rx(priv, IPOIB_CM_RX_SG - 1,
				      rx->rx_ring[id].mapping);
		dev_kfree_skb_any(rx->rx_ring[id].skb);
		rx->rx_ring[id].skb = NULL;
	}

	return ret;
}

static struct sk_buff *ipoib_cm_alloc_rx_skb(struct net_device *dev,
					     struct ipoib_cm_rx_buf *rx_ring,
					     int id, int frags,
					     u64 mapping[IPOIB_CM_RX_SG],
					     gfp_t gfp)
{
	struct ipoib_dev_priv *priv = ipoib_priv(dev);
	struct sk_buff *skb;
	int i;

	skb = dev_alloc_skb(ALIGN(IPOIB_CM_HEAD_SIZE + IPOIB_PSEUDO_LEN, 16));
	if (unlikely(!skb))
		return NULL;

	/*
	 * IPoIB adds a IPOIB_ENCAP_LEN byte header, this will align the
	 * IP header to a multiple of 16.
	 */
	skb_reserve(skb, IPOIB_CM_RX_RESERVE);

	mapping[0] = ib_dma_map_single(priv->ca, skb->data, IPOIB_CM_HEAD_SIZE,
				       DMA_FROM_DEVICE);
	if (unlikely(ib_dma_mapping_error(priv->ca, mapping[0]))) {
		dev_kfree_skb_any(skb);
		return NULL;
	}

	for (i = 0; i < frags; i++) {
		struct page *page = alloc_page(gfp);

		if (!page)
			goto partial_error;
		skb_fill_page_desc(skb, i, page, 0, PAGE_SIZE);

		mapping[i + 1] = ib_dma_map_page(priv->ca, page,
						 0, PAGE_SIZE, DMA_FROM_DEVICE);
		if (unlikely(ib_dma_mapping_error(priv->ca, mapping[i + 1])))
			goto partial_error;
	}

	rx_ring[id].skb = skb;
	return skb;

partial_error:

	ib_dma_unmap_single(priv->ca, mapping[0], IPOIB_CM_HEAD_SIZE, DMA_FROM_DEVICE);

	for (; i > 0; --i)
		ib_dma_unmap_page(priv->ca, mapping[i], PAGE_SIZE, DMA_FROM_DEVICE);

	dev_kfree_skb_any(skb);
	return NULL;
}

static void ipoib_cm_free_rx_ring(struct net_device *dev,
				  struct ipoib_cm_rx_buf *rx_ring)
{
	struct ipoib_dev_priv *priv = ipoib_priv(dev);
	int i;

	for (i = 0; i < ipoib_recvq_size; ++i)
		if (rx_ring[i].skb) {
			ipoib_cm_dma_unmap_rx(priv, IPOIB_CM_RX_SG - 1,
					      rx_ring[i].mapping);
			dev_kfree_skb_any(rx_ring[i].skb);
		}

	vfree(rx_ring);
}

static void ipoib_cm_start_rx_drain(struct ipoib_dev_priv *priv)
{
	struct ipoib_cm_rx *p;

	/* We only reserved 1 extra slot in CQ for drain WRs, so
	 * make sure we have at most 1 outstanding WR. */
	if (list_empty(&priv->cm.rx_flush_list) ||
	    !list_empty(&priv->cm.rx_drain_list))
		return;

	/*
	 * QPs on flush list are error state.  This way, a "flush
	 * error" WC will be immediately generated for each WR we post.
	 */
	p = list_entry(priv->cm.rx_flush_list.next, typeof(*p), list);
	ipoib_cm_rx_drain_wr.wr_id = IPOIB_CM_RX_DRAIN_WRID;
	if (ib_post_send(p->qp, &ipoib_cm_rx_drain_wr, NULL))
		ipoib_warn(priv, "failed to post drain wr\n");

	list_splice_init(&priv->cm.rx_flush_list, &priv->cm.rx_drain_list);
}

static void ipoib_cm_rx_event_handler(struct ib_event *event, void *ctx)
{
	struct ipoib_cm_rx *p = ctx;
	struct ipoib_dev_priv *priv = ipoib_priv(p->dev);
	unsigned long flags;

	if (event->event != IB_EVENT_QP_LAST_WQE_REACHED)
		return;

	spin_lock_irqsave(&priv->lock, flags);
	list_move(&p->list, &priv->cm.rx_flush_list);
	p->state = IPOIB_CM_RX_FLUSH;
	ipoib_cm_start_rx_drain(priv);
	spin_unlock_irqrestore(&priv->lock, flags);
}

static struct ib_qp *ipoib_cm_create_rx_qp(struct net_device *dev,
					   struct ipoib_cm_rx *p)
{
	struct ipoib_dev_priv *priv = ipoib_priv(dev);
	struct ib_qp_init_attr attr = {
		.event_handler = ipoib_cm_rx_event_handler,
		.send_cq = priv->recv_cq, /* For drain WR */
		.recv_cq = priv->recv_cq,
		.srq = priv->cm.srq,
		.cap.max_send_wr = 1, /* For drain WR */
		.cap.max_send_sge = 1, /* FIXME: 0 Seems not to work */
		.sq_sig_type = IB_SIGNAL_ALL_WR,
		.qp_type = IB_QPT_RC,
		.qp_context = p,
	};

	if (!ipoib_cm_has_srq(dev)) {
		attr.cap.max_recv_wr  = ipoib_recvq_size;
		attr.cap.max_recv_sge = IPOIB_CM_RX_SG;
	}

	return ib_create_qp(priv->pd, &attr);
}

static int ipoib_cm_modify_rx_qp(struct net_device *dev,
				 struct ib_cm_id *cm_id, struct ib_qp *qp,
				 unsigned int psn)
{
	struct ipoib_dev_priv *priv = ipoib_priv(dev);
	struct ib_qp_attr qp_attr;
	int qp_attr_mask, ret;

	qp_attr.qp_state = IB_QPS_INIT;
	ret = ib_cm_init_qp_attr(cm_id, &qp_attr, &qp_attr_mask);
	if (ret) {
		ipoib_warn(priv, "failed to init QP attr for INIT: %d\n", ret);
		return ret;
	}
	ret = ib_modify_qp(qp, &qp_attr, qp_attr_mask);
	if (ret) {
		ipoib_warn(priv, "failed to modify QP to INIT: %d\n", ret);
		return ret;
	}
	qp_attr.qp_state = IB_QPS_RTR;
	ret = ib_cm_init_qp_attr(cm_id, &qp_attr, &qp_attr_mask);
	if (ret) {
		ipoib_warn(priv, "failed to init QP attr for RTR: %d\n", ret);
		return ret;
	}
	qp_attr.rq_psn = psn;
	ret = ib_modify_qp(qp, &qp_attr, qp_attr_mask);
	if (ret) {
		ipoib_warn(priv, "failed to modify QP to RTR: %d\n", ret);
		return ret;
	}

	/*
	 * Current Mellanox HCA firmware won't generate completions
	 * with error for drain WRs unless the QP has been moved to
	 * RTS first. This work-around leaves a window where a QP has
	 * moved to error asynchronously, but this will eventually get
	 * fixed in firmware, so let's not error out if modify QP
	 * fails.
	 */
	qp_attr.qp_state = IB_QPS_RTS;
	ret = ib_cm_init_qp_attr(cm_id, &qp_attr, &qp_attr_mask);
	if (ret) {
		ipoib_warn(priv, "failed to init QP attr for RTS: %d\n", ret);
		return 0;
	}
	ret = ib_modify_qp(qp, &qp_attr, qp_attr_mask);
	if (ret) {
		ipoib_warn(priv, "failed to modify QP to RTS: %d\n", ret);
		return 0;
	}

	return 0;
}

static void ipoib_cm_init_rx_wr(struct net_device *dev,
				struct ib_recv_wr *wr,
				struct ib_sge *sge)
{
	struct ipoib_dev_priv *priv = ipoib_priv(dev);
	int i;

	for (i = 0; i < priv->cm.num_frags; ++i)
		sge[i].lkey = priv->pd->local_dma_lkey;

	sge[0].length = IPOIB_CM_HEAD_SIZE;
	for (i = 1; i < priv->cm.num_frags; ++i)
		sge[i].length = PAGE_SIZE;

	wr->next    = NULL;
	wr->sg_list = sge;
	wr->num_sge = priv->cm.num_frags;
}

static int ipoib_cm_nonsrq_init_rx(struct net_device *dev, struct ib_cm_id *cm_id,
				   struct ipoib_cm_rx *rx)
{
	struct ipoib_dev_priv *priv = ipoib_priv(dev);
	struct {
		struct ib_recv_wr wr;
		struct ib_sge sge[IPOIB_CM_RX_SG];
	} *t;
	int ret;
	int i;

	rx->rx_ring = vzalloc(array_size(ipoib_recvq_size,
					 sizeof(*rx->rx_ring)));
	if (!rx->rx_ring)
		return -ENOMEM;

	t = kmalloc(sizeof(*t), GFP_KERNEL);
	if (!t) {
		ret = -ENOMEM;
		goto err_free_1;
	}

	ipoib_cm_init_rx_wr(dev, &t->wr, t->sge);

	spin_lock_irq(&priv->lock);

	if (priv->cm.nonsrq_conn_qp >= ipoib_max_conn_qp) {
		spin_unlock_irq(&priv->lock);
		ib_send_cm_rej(cm_id, IB_CM_REJ_NO_QP, NULL, 0, NULL, 0);
		ret = -EINVAL;
		goto err_free;
	} else
		++priv->cm.nonsrq_conn_qp;

	spin_unlock_irq(&priv->lock);

	for (i = 0; i < ipoib_recvq_size; ++i) {
		if (!ipoib_cm_alloc_rx_skb(dev, rx->rx_ring, i, IPOIB_CM_RX_SG - 1,
					   rx->rx_ring[i].mapping,
					   GFP_KERNEL)) {
			ipoib_warn(priv, "failed to allocate receive buffer %d\n", i);
			ret = -ENOMEM;
			goto err_count;
		}
		ret = ipoib_cm_post_receive_nonsrq(dev, rx, &t->wr, t->sge, i);
		if (ret) {
			ipoib_warn(priv, "ipoib_cm_post_receive_nonsrq "
				   "failed for buf %d\n", i);
			ret = -EIO;
			goto err_count;
		}
	}

	rx->recv_count = ipoib_recvq_size;

	kfree(t);

	return 0;

err_count:
	spin_lock_irq(&priv->lock);
	--priv->cm.nonsrq_conn_qp;
	spin_unlock_irq(&priv->lock);

err_free:
	kfree(t);

err_free_1:
	ipoib_cm_free_rx_ring(dev, rx->rx_ring);

	return ret;
}

static int ipoib_cm_send_rep(struct net_device *dev, struct ib_cm_id *cm_id,
			     struct ib_qp *qp,
			     const struct ib_cm_req_event_param *req,
			     unsigned int psn)
{
	struct ipoib_dev_priv *priv = ipoib_priv(dev);
	struct ipoib_cm_data data = {};
	struct ib_cm_rep_param rep = {};

	data.qpn = cpu_to_be32(priv->qp->qp_num);
	data.mtu = cpu_to_be32(IPOIB_CM_BUF_SIZE);

	rep.private_data = &data;
	rep.private_data_len = sizeof(data);
	rep.flow_control = 0;
	rep.rnr_retry_count = req->rnr_retry_count;
	rep.srq = ipoib_cm_has_srq(dev);
	rep.qp_num = qp->qp_num;
	rep.starting_psn = psn;
	return ib_send_cm_rep(cm_id, &rep);
}

static int ipoib_cm_req_handler(struct ib_cm_id *cm_id,
				const struct ib_cm_event *event)
{
	struct net_device *dev = cm_id->context;
	struct ipoib_dev_priv *priv = ipoib_priv(dev);
	struct ipoib_cm_rx *p;
	unsigned int psn;
	int ret;

	ipoib_dbg(priv, "REQ arrived\n");
	p = kzalloc(sizeof(*p), GFP_KERNEL);
	if (!p)
		return -ENOMEM;
	p->dev = dev;
	p->id = cm_id;
	cm_id->context = p;
	p->state = IPOIB_CM_RX_LIVE;
	p->jiffies = jiffies;
	INIT_LIST_HEAD(&p->list);

	p->qp = ipoib_cm_create_rx_qp(dev, p);
	if (IS_ERR(p->qp)) {
		ret = PTR_ERR(p->qp);
		goto err_qp;
	}

	psn = prandom_u32() & 0xffffff;
	ret = ipoib_cm_modify_rx_qp(dev, cm_id, p->qp, psn);
	if (ret)
		goto err_modify;

	if (!ipoib_cm_has_srq(dev)) {
		ret = ipoib_cm_nonsrq_init_rx(dev, cm_id, p);
		if (ret)
			goto err_modify;
	}

	spin_lock_irq(&priv->lock);
	queue_delayed_work(priv->wq,
			   &priv->cm.stale_task, IPOIB_CM_RX_DELAY);
	/* Add this entry to passive ids list head, but do not re-add it
	 * if IB_EVENT_QP_LAST_WQE_REACHED has moved it to flush list. */
	p->jiffies = jiffies;
	if (p->state == IPOIB_CM_RX_LIVE)
		list_move(&p->list, &priv->cm.passive_ids);
	spin_unlock_irq(&priv->lock);

	ret = ipoib_cm_send_rep(dev, cm_id, p->qp, &event->param.req_rcvd, psn);
	if (ret) {
		ipoib_warn(priv, "failed to send REP: %d\n", ret);
		if (ib_modify_qp(p->qp, &ipoib_cm_err_attr, IB_QP_STATE))
			ipoib_warn(priv, "unable to move qp to error state\n");
	}
	return 0;

err_modify:
	ib_destroy_qp(p->qp);
err_qp:
	kfree(p);
	return ret;
}

static int ipoib_cm_rx_handler(struct ib_cm_id *cm_id,
			       const struct ib_cm_event *event)
{
	struct ipoib_cm_rx *p;
	struct ipoib_dev_priv *priv;

	switch (event->event) {
	case IB_CM_REQ_RECEIVED:
		return ipoib_cm_req_handler(cm_id, event);
	case IB_CM_DREQ_RECEIVED:
		ib_send_cm_drep(cm_id, NULL, 0);
		/* Fall through */
	case IB_CM_REJ_RECEIVED:
		p = cm_id->context;
		priv = ipoib_priv(p->dev);
		if (ib_modify_qp(p->qp, &ipoib_cm_err_attr, IB_QP_STATE))
			ipoib_warn(priv, "unable to move qp to error state\n");
		/* Fall through */
	default:
		return 0;
	}
}
/* Adjust length of skb with fragments to match received data */
static void skb_put_frags(struct sk_buff *skb, unsigned int hdr_space,
			  unsigned int length, struct sk_buff *toskb)
{
	int i, num_frags;
	unsigned int size;

	/* put header into skb */
	size = min(length, hdr_space);
	skb->tail += size;
	skb->len += size;
	length -= size;

	num_frags = skb_shinfo(skb)->nr_frags;
	for (i = 0; i < num_frags; i++) {
		skb_frag_t *frag = &skb_shinfo(skb)->frags[i];

		if (length == 0) {
			/* don't need this page */
			skb_fill_page_desc(toskb, i, skb_frag_page(frag),
					   0, PAGE_SIZE);
			--skb_shinfo(skb)->nr_frags;
		} else {
			size = min_t(unsigned int, length, PAGE_SIZE);

			skb_frag_size_set(frag, size);
			skb->data_len += size;
			skb->truesize += size;
			skb->len += size;
			length -= size;
		}
	}
}

void ipoib_cm_handle_rx_wc(struct net_device *dev, struct ib_wc *wc)
{
	struct ipoib_dev_priv *priv = ipoib_priv(dev);
	struct ipoib_cm_rx_buf *rx_ring;
	unsigned int wr_id = wc->wr_id & ~(IPOIB_OP_CM | IPOIB_OP_RECV);
	struct sk_buff *skb, *newskb;
	struct ipoib_cm_rx *p;
	unsigned long flags;
	u64 mapping[IPOIB_CM_RX_SG];
	int frags;
	int has_srq;
	struct sk_buff *small_skb;

	ipoib_dbg_data(priv, "cm recv completion: id %d, status: %d\n",
		       wr_id, wc->status);

	if (unlikely(wr_id >= ipoib_recvq_size)) {
		if (wr_id == (IPOIB_CM_RX_DRAIN_WRID & ~(IPOIB_OP_CM | IPOIB_OP_RECV))) {
			spin_lock_irqsave(&priv->lock, flags);
			list_splice_init(&priv->cm.rx_drain_list, &priv->cm.rx_reap_list);
			ipoib_cm_start_rx_drain(priv);
			queue_work(priv->wq, &priv->cm.rx_reap_task);
			spin_unlock_irqrestore(&priv->lock, flags);
		} else
			ipoib_warn(priv, "cm recv completion event with wrid %d (> %d)\n",
				   wr_id, ipoib_recvq_size);
		return;
	}

	p = wc->qp->qp_context;

	has_srq = ipoib_cm_has_srq(dev);
	rx_ring = has_srq ? priv->cm.srq_ring : p->rx_ring;

	skb = rx_ring[wr_id].skb;

	if (unlikely(wc->status != IB_WC_SUCCESS)) {
		ipoib_dbg(priv,
			  "cm recv error (status=%d, wrid=%d vend_err %#x)\n",
			  wc->status, wr_id, wc->vendor_err);
		++dev->stats.rx_dropped;
		if (has_srq)
			goto repost;
		else {
			if (!--p->recv_count) {
				spin_lock_irqsave(&priv->lock, flags);
				list_move(&p->list, &priv->cm.rx_reap_list);
				spin_unlock_irqrestore(&priv->lock, flags);
				queue_work(priv->wq, &priv->cm.rx_reap_task);
			}
			return;
		}
	}

	if (unlikely(!(wr_id & IPOIB_CM_RX_UPDATE_MASK))) {
		if (p && time_after_eq(jiffies, p->jiffies + IPOIB_CM_RX_UPDATE_TIME)) {
			spin_lock_irqsave(&priv->lock, flags);
			p->jiffies = jiffies;
			/* Move this entry to list head, but do not re-add it
			 * if it has been moved out of list. */
			if (p->state == IPOIB_CM_RX_LIVE)
				list_move(&p->list, &priv->cm.passive_ids);
			spin_unlock_irqrestore(&priv->lock, flags);
		}
	}

	if (wc->byte_len < IPOIB_CM_COPYBREAK) {
		int dlen = wc->byte_len;

		small_skb = dev_alloc_skb(dlen + IPOIB_CM_RX_RESERVE);
		if (small_skb) {
			skb_reserve(small_skb, IPOIB_CM_RX_RESERVE);
			ib_dma_sync_single_for_cpu(priv->ca, rx_ring[wr_id].mapping[0],
						   dlen, DMA_FROM_DEVICE);
			skb_copy_from_linear_data(skb, small_skb->data, dlen);
			ib_dma_sync_single_for_device(priv->ca, rx_ring[wr_id].mapping[0],
						      dlen, DMA_FROM_DEVICE);
			skb_put(small_skb, dlen);
			skb = small_skb;
			goto copied;
		}
	}

	frags = PAGE_ALIGN(wc->byte_len -
			   min_t(u32, wc->byte_len, IPOIB_CM_HEAD_SIZE)) /
		PAGE_SIZE;

	newskb = ipoib_cm_alloc_rx_skb(dev, rx_ring, wr_id, frags,
				       mapping, GFP_ATOMIC);
	if (unlikely(!newskb)) {
		/*
		 * If we can't allocate a new RX buffer, dump
		 * this packet and reuse the old buffer.
		 */
		ipoib_dbg(priv, "failed to allocate receive buffer %d\n", wr_id);
		++dev->stats.rx_dropped;
		goto repost;
	}

	ipoib_cm_dma_unmap_rx(priv, frags, rx_ring[wr_id].mapping);
	memcpy(rx_ring[wr_id].mapping, mapping, (frags + 1) * sizeof(*mapping));

	ipoib_dbg_data(priv, "received %d bytes, SLID 0x%04x\n",
		       wc->byte_len, wc->slid);

	skb_put_frags(skb, IPOIB_CM_HEAD_SIZE, wc->byte_len, newskb);

copied:
	skb->protocol = ((struct ipoib_header *) skb->data)->proto;
	skb_add_pseudo_hdr(skb);

	++dev->stats.rx_packets;
	dev->stats.rx_bytes += skb->len;

	skb->dev = dev;
	/* XXX get correct PACKET_ type here */
	skb->pkt_type = PACKET_HOST;
	netif_receive_skb(skb);

repost:
	if (has_srq) {
		if (unlikely(ipoib_cm_post_receive_srq(dev, wr_id)))
			ipoib_warn(priv, "ipoib_cm_post_receive_srq failed "
				   "for buf %d\n", wr_id);
	} else {
		if (unlikely(ipoib_cm_post_receive_nonsrq(dev, p,
							  &priv->cm.rx_wr,
							  priv->cm.rx_sge,
							  wr_id))) {
			--p->recv_count;
			ipoib_warn(priv, "ipoib_cm_post_receive_nonsrq failed "
				   "for buf %d\n", wr_id);
		}
	}
}

static inline int post_send(struct ipoib_dev_priv *priv,
			    struct ipoib_cm_tx *tx,
			    unsigned int wr_id,
			    struct ipoib_tx_buf *tx_req)
{
	ipoib_build_sge(priv, tx_req);

	priv->tx_wr.wr.wr_id	= wr_id | IPOIB_OP_CM;

	return ib_post_send(tx->qp, &priv->tx_wr.wr, NULL);
}

void ipoib_cm_send(struct net_device *dev, struct sk_buff *skb, struct ipoib_cm_tx *tx)
{
	struct ipoib_dev_priv *priv = ipoib_priv(dev);
	struct ipoib_tx_buf *tx_req;
	int rc;
	unsigned int usable_sge = tx->max_send_sge - !!skb_headlen(skb);

	if (unlikely(skb->len > tx->mtu)) {
		ipoib_warn(priv, "packet len %d (> %d) too long to send, dropping\n",
			   skb->len, tx->mtu);
		++dev->stats.tx_dropped;
		++dev->stats.tx_errors;
		ipoib_cm_skb_too_long(dev, skb, tx->mtu - IPOIB_ENCAP_LEN);
		return;
	}
	if (skb_shinfo(skb)->nr_frags > usable_sge) {
		if (skb_linearize(skb) < 0) {
			ipoib_warn(priv, "skb could not be linearized\n");
			++dev->stats.tx_dropped;
			++dev->stats.tx_errors;
			dev_kfree_skb_any(skb);
			return;
		}
		/* Does skb_linearize return ok without reducing nr_frags? */
		if (skb_shinfo(skb)->nr_frags > usable_sge) {
			ipoib_warn(priv, "too many frags after skb linearize\n");
			++dev->stats.tx_dropped;
			++dev->stats.tx_errors;
			dev_kfree_skb_any(skb);
			return;
		}
	}
	ipoib_dbg_data(priv, "sending packet: head 0x%x length %d connection 0x%x\n",
		       tx->tx_head, skb->len, tx->qp->qp_num);

	/*
	 * We put the skb into the tx_ring _before_ we call post_send()
	 * because it's entirely possible that the completion handler will
	 * run before we execute anything after the post_send().  That
	 * means we have to make sure everything is properly recorded and
	 * our state is consistent before we call post_send().
	 */
	tx_req = &tx->tx_ring[tx->tx_head & (ipoib_sendq_size - 1)];
	tx_req->skb = skb;

	if (unlikely(ipoib_dma_map_tx(priv->ca, tx_req))) {
		++dev->stats.tx_errors;
		dev_kfree_skb_any(skb);
		return;
	}

	if ((priv->global_tx_head - priv->global_tx_tail) ==
	    ipoib_sendq_size - 1) {
		ipoib_dbg(priv, "TX ring 0x%x full, stopping kernel net queue\n",
			  tx->qp->qp_num);
		netif_stop_queue(dev);
	}

	skb_orphan(skb);
	skb_dst_drop(skb);

	if (netif_queue_stopped(dev)) {
		rc = ib_req_notify_cq(priv->send_cq, IB_CQ_NEXT_COMP |
				      IB_CQ_REPORT_MISSED_EVENTS);
		if (unlikely(rc < 0))
			ipoib_warn(priv, "IPoIB/CM:request notify on send CQ failed\n");
		else if (rc)
			napi_schedule(&priv->send_napi);
	}

	rc = post_send(priv, tx, tx->tx_head & (ipoib_sendq_size - 1), tx_req);
	if (unlikely(rc)) {
		ipoib_warn(priv, "IPoIB/CM:post_send failed, error %d\n", rc);
		++dev->stats.tx_errors;
		ipoib_dma_unmap_tx(priv, tx_req);
		dev_kfree_skb_any(skb);

		if (netif_queue_stopped(dev))
			netif_wake_queue(dev);
	} else {
		netif_trans_update(dev);
		++tx->tx_head;
		++priv->global_tx_head;
	}
}

void ipoib_cm_handle_tx_wc(struct net_device *dev, struct ib_wc *wc)
{
	struct ipoib_dev_priv *priv = ipoib_priv(dev);
	struct ipoib_cm_tx *tx = wc->qp->qp_context;
	unsigned int wr_id = wc->wr_id & ~IPOIB_OP_CM;
	struct ipoib_tx_buf *tx_req;
	unsigned long flags;

	ipoib_dbg_data(priv, "cm send completion: id %d, status: %d\n",
		       wr_id, wc->status);

	if (unlikely(wr_id >= ipoib_sendq_size)) {
		ipoib_warn(priv, "cm send completion event with wrid %d (> %d)\n",
			   wr_id, ipoib_sendq_size);
		return;
	}

	tx_req = &tx->tx_ring[wr_id];

	ipoib_dma_unmap_tx(priv, tx_req);

	/* FIXME: is this right? Shouldn't we only increment on success? */
	++dev->stats.tx_packets;
	dev->stats.tx_bytes += tx_req->skb->len;

	dev_kfree_skb_any(tx_req->skb);

	netif_tx_lock(dev);

	++tx->tx_tail;
	++priv->global_tx_tail;

	if (unlikely(netif_queue_stopped(dev) &&
		     ((priv->global_tx_head - priv->global_tx_tail) <=
		      ipoib_sendq_size >> 1) &&
		     test_bit(IPOIB_FLAG_ADMIN_UP, &priv->flags)))
		netif_wake_queue(dev);

	if (wc->status != IB_WC_SUCCESS &&
	    wc->status != IB_WC_WR_FLUSH_ERR) {
		struct ipoib_neigh *neigh;

		/* IB_WC[_RNR]_RETRY_EXC_ERR error is part of the life cycle,
		 * so don't make waves.
		 */
		if (wc->status == IB_WC_RNR_RETRY_EXC_ERR ||
		    wc->status == IB_WC_RETRY_EXC_ERR)
			ipoib_dbg(priv,
				  "%s: failed cm send event (status=%d, wrid=%d vend_err %#x)\n",
				   __func__, wc->status, wr_id, wc->vendor_err);
		else
			ipoib_warn(priv,
				    "%s: failed cm send event (status=%d, wrid=%d vend_err %#x)\n",
				   __func__, wc->status, wr_id, wc->vendor_err);

		spin_lock_irqsave(&priv->lock, flags);
		neigh = tx->neigh;

		if (neigh) {
			neigh->cm = NULL;
			ipoib_neigh_free(neigh);

			tx->neigh = NULL;
		}

		if (test_and_clear_bit(IPOIB_FLAG_INITIALIZED, &tx->flags)) {
			list_move(&tx->list, &priv->cm.reap_list);
			queue_work(priv->wq, &priv->cm.reap_task);
		}

		clear_bit(IPOIB_FLAG_OPER_UP, &tx->flags);

		spin_unlock_irqrestore(&priv->lock, flags);
	}

	netif_tx_unlock(dev);
}

int ipoib_cm_dev_open(struct net_device *dev)
{
	struct ipoib_dev_priv *priv = ipoib_priv(dev);
	int ret;

	if (!IPOIB_CM_SUPPORTED(dev->dev_addr))
		return 0;

	priv->cm.id = ib_create_cm_id(priv->ca, ipoib_cm_rx_handler, dev);
	if (IS_ERR(priv->cm.id)) {
		pr_warn("%s: failed to create CM ID\n", priv->ca->name);
		ret = PTR_ERR(priv->cm.id);
		goto err_cm;
	}

	ret = ib_cm_listen(priv->cm.id, cpu_to_be64(IPOIB_CM_IETF_ID | priv->qp->qp_num),
			   0);
	if (ret) {
		pr_warn("%s: failed to listen on ID 0x%llx\n", priv->ca->name,
			IPOIB_CM_IETF_ID | priv->qp->qp_num);
		goto err_listen;
	}

	return 0;

err_listen:
	ib_destroy_cm_id(priv->cm.id);
err_cm:
	priv->cm.id = NULL;
	return ret;
}

static void ipoib_cm_free_rx_reap_list(struct net_device *dev)
{
	struct ipoib_dev_priv *priv = ipoib_priv(dev);
	struct ipoib_cm_rx *rx, *n;
	LIST_HEAD(list);

	spin_lock_irq(&priv->lock);
	list_splice_init(&priv->cm.rx_reap_list, &list);
	spin_unlock_irq(&priv->lock);

	list_for_each_entry_safe(rx, n, &list, list) {
		ib_destroy_cm_id(rx->id);
		ib_destroy_qp(rx->qp);
		if (!ipoib_cm_has_srq(dev)) {
			ipoib_cm_free_rx_ring(priv->dev, rx->rx_ring);
			spin_lock_irq(&priv->lock);
			--priv->cm.nonsrq_conn_qp;
			spin_unlock_irq(&priv->lock);
		}
		kfree(rx);
	}
}

void ipoib_cm_dev_stop(struct net_device *dev)
{
	struct ipoib_dev_priv *priv = ipoib_priv(dev);
	struct ipoib_cm_rx *p;
	unsigned long begin;
	int ret;

	if (!IPOIB_CM_SUPPORTED(dev->dev_addr) || !priv->cm.id)
		return;

	ib_destroy_cm_id(priv->cm.id);
	priv->cm.id = NULL;

	spin_lock_irq(&priv->lock);
	while (!list_empty(&priv->cm.passive_ids)) {
		p = list_entry(priv->cm.passive_ids.next, typeof(*p), list);
		list_move(&p->list, &priv->cm.rx_error_list);
		p->state = IPOIB_CM_RX_ERROR;
		spin_unlock_irq(&priv->lock);
		ret = ib_modify_qp(p->qp, &ipoib_cm_err_attr, IB_QP_STATE);
		if (ret)
			ipoib_warn(priv, "unable to move qp to error state: %d\n", ret);
		spin_lock_irq(&priv->lock);
	}

	/* Wait for all RX to be drained */
	begin = jiffies;

	while (!list_empty(&priv->cm.rx_error_list) ||
	       !list_empty(&priv->cm.rx_flush_list) ||
	       !list_empty(&priv->cm.rx_drain_list)) {
		if (time_after(jiffies, begin + 5 * HZ)) {
			ipoib_warn(priv, "RX drain timing out\n");

			/*
			 * assume the HW is wedged and just free up everything.
			 */
			list_splice_init(&priv->cm.rx_flush_list,
					 &priv->cm.rx_reap_list);
			list_splice_init(&priv->cm.rx_error_list,
					 &priv->cm.rx_reap_list);
			list_splice_init(&priv->cm.rx_drain_list,
					 &priv->cm.rx_reap_list);
			break;
		}
		spin_unlock_irq(&priv->lock);
		usleep_range(1000, 2000);
		ipoib_drain_cq(dev);
		spin_lock_irq(&priv->lock);
	}

	spin_unlock_irq(&priv->lock);

	ipoib_cm_free_rx_reap_list(dev);

	cancel_delayed_work(&priv->cm.stale_task);
}

static int ipoib_cm_rep_handler(struct ib_cm_id *cm_id,
				const struct ib_cm_event *event)
{
	struct ipoib_cm_tx *p = cm_id->context;
	struct ipoib_dev_priv *priv = ipoib_priv(p->dev);
	struct ipoib_cm_data *data = event->private_data;
	struct sk_buff_head skqueue;
	struct ib_qp_attr qp_attr;
	int qp_attr_mask, ret;
	struct sk_buff *skb;

	p->mtu = be32_to_cpu(data->mtu);

	if (p->mtu <= IPOIB_ENCAP_LEN) {
		ipoib_warn(priv, "Rejecting connection: mtu %d <= %d\n",
			   p->mtu, IPOIB_ENCAP_LEN);
		return -EINVAL;
	}

	qp_attr.qp_state = IB_QPS_RTR;
	ret = ib_cm_init_qp_attr(cm_id, &qp_attr, &qp_attr_mask);
	if (ret) {
		ipoib_warn(priv, "failed to init QP attr for RTR: %d\n", ret);
		return ret;
	}

	qp_attr.rq_psn = 0 /* FIXME */;
	ret = ib_modify_qp(p->qp, &qp_attr, qp_attr_mask);
	if (ret) {
		ipoib_warn(priv, "failed to modify QP to RTR: %d\n", ret);
		return ret;
	}

	qp_attr.qp_state = IB_QPS_RTS;
	ret = ib_cm_init_qp_attr(cm_id, &qp_attr, &qp_attr_mask);
	if (ret) {
		ipoib_warn(priv, "failed to init QP attr for RTS: %d\n", ret);
		return ret;
	}
	ret = ib_modify_qp(p->qp, &qp_attr, qp_attr_mask);
	if (ret) {
		ipoib_warn(priv, "failed to modify QP to RTS: %d\n", ret);
		return ret;
	}

	skb_queue_head_init(&skqueue);

	netif_tx_lock_bh(p->dev);
	spin_lock_irq(&priv->lock);
	set_bit(IPOIB_FLAG_OPER_UP, &p->flags);
	if (p->neigh)
		while ((skb = __skb_dequeue(&p->neigh->queue)))
			__skb_queue_tail(&skqueue, skb);
	spin_unlock_irq(&priv->lock);
	netif_tx_unlock_bh(p->dev);

	while ((skb = __skb_dequeue(&skqueue))) {
		skb->dev = p->dev;
		ret = dev_queue_xmit(skb);
		if (ret)
			ipoib_warn(priv, "%s:dev_queue_xmit failed to re-queue packet, ret:%d\n",
				   __func__, ret);
	}

	ret = ib_send_cm_rtu(cm_id, NULL, 0);
	if (ret) {
		ipoib_warn(priv, "failed to send RTU: %d\n", ret);
		return ret;
	}
	return 0;
}

static struct ib_qp *ipoib_cm_create_tx_qp(struct net_device *dev, struct ipoib_cm_tx *tx)
{
	struct ipoib_dev_priv *priv = ipoib_priv(dev);
	struct ib_qp_init_attr attr = {
		.send_cq		= priv->send_cq,
		.recv_cq		= priv->recv_cq,
		.srq			= priv->cm.srq,
		.cap.max_send_wr	= ipoib_sendq_size,
		.cap.max_send_sge	= 1,
		.sq_sig_type		= IB_SIGNAL_ALL_WR,
		.qp_type		= IB_QPT_RC,
		.qp_context		= tx,
		.create_flags		= 0
	};
	struct ib_qp *tx_qp;

	if (dev->features & NETIF_F_SG)
		attr.cap.max_send_sge = min_t(u32, priv->ca->attrs.max_send_sge,
					      MAX_SKB_FRAGS + 1);

	tx_qp = ib_create_qp(priv->pd, &attr);
<<<<<<< HEAD
	if (PTR_ERR(tx_qp) == -EINVAL) {
		attr.create_flags &= ~IB_QP_CREATE_USE_GFP_NOIO;
		tx_qp = ib_create_qp(priv->pd, &attr);
	}
=======
	tx->max_send_sge = attr.cap.max_send_sge;
>>>>>>> 286cd8c7
	return tx_qp;
}

static int ipoib_cm_send_req(struct net_device *dev,
			     struct ib_cm_id *id, struct ib_qp *qp,
			     u32 qpn,
			     struct sa_path_rec *pathrec)
{
	struct ipoib_dev_priv *priv = ipoib_priv(dev);
	struct ipoib_cm_data data = {};
	struct ib_cm_req_param req = {};

	data.qpn = cpu_to_be32(priv->qp->qp_num);
	data.mtu = cpu_to_be32(IPOIB_CM_BUF_SIZE);

	req.primary_path		= pathrec;
	req.alternate_path		= NULL;
	req.service_id			= cpu_to_be64(IPOIB_CM_IETF_ID | qpn);
	req.qp_num			= qp->qp_num;
	req.qp_type			= qp->qp_type;
	req.private_data		= &data;
	req.private_data_len		= sizeof(data);
	req.flow_control		= 0;

	req.starting_psn		= 0; /* FIXME */

	/*
	 * Pick some arbitrary defaults here; we could make these
	 * module parameters if anyone cared about setting them.
	 */
	req.responder_resources		= 4;
	req.remote_cm_response_timeout	= 20;
	req.local_cm_response_timeout	= 20;
	req.retry_count			= 0; /* RFC draft warns against retries */
	req.rnr_retry_count		= 0; /* RFC draft warns against retries */
	req.max_cm_retries		= 15;
	req.srq				= ipoib_cm_has_srq(dev);
	return ib_send_cm_req(id, &req);
}

static int ipoib_cm_modify_tx_init(struct net_device *dev,
				  struct ib_cm_id *cm_id, struct ib_qp *qp)
{
	struct ipoib_dev_priv *priv = ipoib_priv(dev);
	struct ib_qp_attr qp_attr;
	int qp_attr_mask, ret;
	ret = ib_find_pkey(priv->ca, priv->port, priv->pkey, &qp_attr.pkey_index);
	if (ret) {
		ipoib_warn(priv, "pkey 0x%x not found: %d\n", priv->pkey, ret);
		return ret;
	}

	qp_attr.qp_state = IB_QPS_INIT;
	qp_attr.qp_access_flags = IB_ACCESS_LOCAL_WRITE;
	qp_attr.port_num = priv->port;
	qp_attr_mask = IB_QP_STATE | IB_QP_ACCESS_FLAGS | IB_QP_PKEY_INDEX | IB_QP_PORT;

	ret = ib_modify_qp(qp, &qp_attr, qp_attr_mask);
	if (ret) {
		ipoib_warn(priv, "failed to modify tx QP to INIT: %d\n", ret);
		return ret;
	}
	return 0;
}

static int ipoib_cm_tx_init(struct ipoib_cm_tx *p, u32 qpn,
			    struct sa_path_rec *pathrec)
{
	struct ipoib_dev_priv *priv = ipoib_priv(p->dev);
	unsigned int noio_flag;
	int ret;

	noio_flag = memalloc_noio_save();
	p->tx_ring = vzalloc(array_size(ipoib_sendq_size, sizeof(*p->tx_ring)));
	if (!p->tx_ring) {
		memalloc_noio_restore(noio_flag);
		ret = -ENOMEM;
		goto err_tx;
	}
	memset(p->tx_ring, 0, ipoib_sendq_size * sizeof(*p->tx_ring));

	p->qp = ipoib_cm_create_tx_qp(p->dev, p);
	memalloc_noio_restore(noio_flag);
	if (IS_ERR(p->qp)) {
		ret = PTR_ERR(p->qp);
		ipoib_warn(priv, "failed to create tx qp: %d\n", ret);
		goto err_qp;
	}

	p->id = ib_create_cm_id(priv->ca, ipoib_cm_tx_handler, p);
	if (IS_ERR(p->id)) {
		ret = PTR_ERR(p->id);
		ipoib_warn(priv, "failed to create tx cm id: %d\n", ret);
		goto err_id;
	}

	ret = ipoib_cm_modify_tx_init(p->dev, p->id,  p->qp);
	if (ret) {
		ipoib_warn(priv, "failed to modify tx qp to rtr: %d\n", ret);
		goto err_modify_send;
	}

	ret = ipoib_cm_send_req(p->dev, p->id, p->qp, qpn, pathrec);
	if (ret) {
		ipoib_warn(priv, "failed to send cm req: %d\n", ret);
		goto err_modify_send;
	}

	ipoib_dbg(priv, "Request connection 0x%x for gid %pI6 qpn 0x%x\n",
		  p->qp->qp_num, pathrec->dgid.raw, qpn);

	return 0;

err_modify_send:
	ib_destroy_cm_id(p->id);
err_id:
	p->id = NULL;
	ib_destroy_qp(p->qp);
err_qp:
	p->qp = NULL;
	vfree(p->tx_ring);
err_tx:
	return ret;
}

static void ipoib_cm_tx_destroy(struct ipoib_cm_tx *p)
{
	struct ipoib_dev_priv *priv = ipoib_priv(p->dev);
	struct ipoib_tx_buf *tx_req;
	unsigned long begin;

	ipoib_dbg(priv, "Destroy active connection 0x%x head 0x%x tail 0x%x\n",
		  p->qp ? p->qp->qp_num : 0, p->tx_head, p->tx_tail);

	if (p->id)
		ib_destroy_cm_id(p->id);

	if (p->tx_ring) {
		/* Wait for all sends to complete */
		begin = jiffies;
		while ((int) p->tx_tail - (int) p->tx_head < 0) {
			if (time_after(jiffies, begin + 5 * HZ)) {
				ipoib_warn(priv, "timing out; %d sends not completed\n",
					   p->tx_head - p->tx_tail);
				goto timeout;
			}

			usleep_range(1000, 2000);
		}
	}

timeout:

	while ((int) p->tx_tail - (int) p->tx_head < 0) {
		tx_req = &p->tx_ring[p->tx_tail & (ipoib_sendq_size - 1)];
		ipoib_dma_unmap_tx(priv, tx_req);
		dev_kfree_skb_any(tx_req->skb);
		netif_tx_lock_bh(p->dev);
		++p->tx_tail;
		++priv->global_tx_tail;
		if (unlikely((priv->global_tx_head - priv->global_tx_tail) <=
			     ipoib_sendq_size >> 1) &&
		    netif_queue_stopped(p->dev) &&
		    test_bit(IPOIB_FLAG_ADMIN_UP, &priv->flags))
			netif_wake_queue(p->dev);
		netif_tx_unlock_bh(p->dev);
	}

	if (p->qp)
		ib_destroy_qp(p->qp);

	vfree(p->tx_ring);
	kfree(p);
}

static int ipoib_cm_tx_handler(struct ib_cm_id *cm_id,
			       const struct ib_cm_event *event)
{
	struct ipoib_cm_tx *tx = cm_id->context;
	struct ipoib_dev_priv *priv = ipoib_priv(tx->dev);
	struct net_device *dev = priv->dev;
	struct ipoib_neigh *neigh;
	unsigned long flags;
	int ret;

	switch (event->event) {
	case IB_CM_DREQ_RECEIVED:
		ipoib_dbg(priv, "DREQ received.\n");
		ib_send_cm_drep(cm_id, NULL, 0);
		break;
	case IB_CM_REP_RECEIVED:
		ipoib_dbg(priv, "REP received.\n");
		ret = ipoib_cm_rep_handler(cm_id, event);
		if (ret)
			ib_send_cm_rej(cm_id, IB_CM_REJ_CONSUMER_DEFINED,
				       NULL, 0, NULL, 0);
		break;
	case IB_CM_REQ_ERROR:
	case IB_CM_REJ_RECEIVED:
	case IB_CM_TIMEWAIT_EXIT:
		ipoib_dbg(priv, "CM error %d.\n", event->event);
		netif_tx_lock_bh(dev);
		spin_lock_irqsave(&priv->lock, flags);
		neigh = tx->neigh;

		if (neigh) {
			neigh->cm = NULL;
			ipoib_neigh_free(neigh);

			tx->neigh = NULL;
		}

		if (test_and_clear_bit(IPOIB_FLAG_INITIALIZED, &tx->flags)) {
			list_move(&tx->list, &priv->cm.reap_list);
			queue_work(priv->wq, &priv->cm.reap_task);
		}

		spin_unlock_irqrestore(&priv->lock, flags);
		netif_tx_unlock_bh(dev);
		break;
	default:
		break;
	}

	return 0;
}

struct ipoib_cm_tx *ipoib_cm_create_tx(struct net_device *dev, struct ipoib_path *path,
				       struct ipoib_neigh *neigh)
{
	struct ipoib_dev_priv *priv = ipoib_priv(dev);
	struct ipoib_cm_tx *tx;

	tx = kzalloc(sizeof(*tx), GFP_ATOMIC);
	if (!tx)
		return NULL;

	neigh->cm = tx;
	tx->neigh = neigh;
	tx->dev = dev;
	list_add(&tx->list, &priv->cm.start_list);
	set_bit(IPOIB_FLAG_INITIALIZED, &tx->flags);
	queue_work(priv->wq, &priv->cm.start_task);
	return tx;
}

void ipoib_cm_destroy_tx(struct ipoib_cm_tx *tx)
{
	struct ipoib_dev_priv *priv = ipoib_priv(tx->dev);
	unsigned long flags;
	if (test_and_clear_bit(IPOIB_FLAG_INITIALIZED, &tx->flags)) {
		spin_lock_irqsave(&priv->lock, flags);
		list_move(&tx->list, &priv->cm.reap_list);
		queue_work(priv->wq, &priv->cm.reap_task);
		ipoib_dbg(priv, "Reap connection for gid %pI6\n",
			  tx->neigh->daddr + 4);
		tx->neigh = NULL;
		spin_unlock_irqrestore(&priv->lock, flags);
	}
}

#define QPN_AND_OPTIONS_OFFSET	4

static void ipoib_cm_tx_start(struct work_struct *work)
{
	struct ipoib_dev_priv *priv = container_of(work, struct ipoib_dev_priv,
						   cm.start_task);
	struct net_device *dev = priv->dev;
	struct ipoib_neigh *neigh;
	struct ipoib_cm_tx *p;
	unsigned long flags;
	struct ipoib_path *path;
	int ret;

	struct sa_path_rec pathrec;
	u32 qpn;

	netif_tx_lock_bh(dev);
	spin_lock_irqsave(&priv->lock, flags);

	while (!list_empty(&priv->cm.start_list)) {
		p = list_entry(priv->cm.start_list.next, typeof(*p), list);
		list_del_init(&p->list);
		neigh = p->neigh;

		qpn = IPOIB_QPN(neigh->daddr);
		/*
		 * As long as the search is with these 2 locks,
		 * path existence indicates its validity.
		 */
		path = __path_find(dev, neigh->daddr + QPN_AND_OPTIONS_OFFSET);
		if (!path) {
			pr_info("%s ignore not valid path %pI6\n",
				__func__,
				neigh->daddr + QPN_AND_OPTIONS_OFFSET);
			goto free_neigh;
		}
<<<<<<< HEAD
		memcpy(&pathrec, &p->path->pathrec, sizeof pathrec);
=======
		memcpy(&pathrec, &path->pathrec, sizeof(pathrec));
>>>>>>> 286cd8c7

		spin_unlock_irqrestore(&priv->lock, flags);
		netif_tx_unlock_bh(dev);

		ret = ipoib_cm_tx_init(p, qpn, &pathrec);

		netif_tx_lock_bh(dev);
		spin_lock_irqsave(&priv->lock, flags);

		if (ret) {
free_neigh:
			neigh = p->neigh;
			if (neigh) {
				neigh->cm = NULL;
				ipoib_neigh_free(neigh);
			}
			list_del(&p->list);
			kfree(p);
		}
	}

	spin_unlock_irqrestore(&priv->lock, flags);
	netif_tx_unlock_bh(dev);
}

static void ipoib_cm_tx_reap(struct work_struct *work)
{
	struct ipoib_dev_priv *priv = container_of(work, struct ipoib_dev_priv,
						   cm.reap_task);
	struct net_device *dev = priv->dev;
	struct ipoib_cm_tx *p;
	unsigned long flags;

	netif_tx_lock_bh(dev);
	spin_lock_irqsave(&priv->lock, flags);

	while (!list_empty(&priv->cm.reap_list)) {
		p = list_entry(priv->cm.reap_list.next, typeof(*p), list);
		list_del_init(&p->list);
		spin_unlock_irqrestore(&priv->lock, flags);
		netif_tx_unlock_bh(dev);
		ipoib_cm_tx_destroy(p);
		netif_tx_lock_bh(dev);
		spin_lock_irqsave(&priv->lock, flags);
	}

	spin_unlock_irqrestore(&priv->lock, flags);
	netif_tx_unlock_bh(dev);
}

static void ipoib_cm_skb_reap(struct work_struct *work)
{
	struct ipoib_dev_priv *priv = container_of(work, struct ipoib_dev_priv,
						   cm.skb_task);
	struct net_device *dev = priv->dev;
	struct sk_buff *skb;
	unsigned long flags;
	unsigned int mtu = priv->mcast_mtu;

	netif_tx_lock_bh(dev);
	spin_lock_irqsave(&priv->lock, flags);

	while ((skb = skb_dequeue(&priv->cm.skb_queue))) {
		spin_unlock_irqrestore(&priv->lock, flags);
		netif_tx_unlock_bh(dev);

		if (skb->protocol == htons(ETH_P_IP)) {
			memset(IPCB(skb), 0, sizeof(*IPCB(skb)));
			icmp_send(skb, ICMP_DEST_UNREACH, ICMP_FRAG_NEEDED, htonl(mtu));
		}
#if IS_ENABLED(CONFIG_IPV6)
		else if (skb->protocol == htons(ETH_P_IPV6)) {
			memset(IP6CB(skb), 0, sizeof(*IP6CB(skb)));
			icmpv6_send(skb, ICMPV6_PKT_TOOBIG, 0, mtu);
		}
#endif
		dev_kfree_skb_any(skb);

		netif_tx_lock_bh(dev);
		spin_lock_irqsave(&priv->lock, flags);
	}

	spin_unlock_irqrestore(&priv->lock, flags);
	netif_tx_unlock_bh(dev);
}

void ipoib_cm_skb_too_long(struct net_device *dev, struct sk_buff *skb,
			   unsigned int mtu)
{
	struct ipoib_dev_priv *priv = ipoib_priv(dev);
	int e = skb_queue_empty(&priv->cm.skb_queue);

	skb_dst_update_pmtu(skb, mtu);

	skb_queue_tail(&priv->cm.skb_queue, skb);
	if (e)
		queue_work(priv->wq, &priv->cm.skb_task);
}

static void ipoib_cm_rx_reap(struct work_struct *work)
{
	ipoib_cm_free_rx_reap_list(container_of(work, struct ipoib_dev_priv,
						cm.rx_reap_task)->dev);
}

static void ipoib_cm_stale_task(struct work_struct *work)
{
	struct ipoib_dev_priv *priv = container_of(work, struct ipoib_dev_priv,
						   cm.stale_task.work);
	struct ipoib_cm_rx *p;
	int ret;

	spin_lock_irq(&priv->lock);
	while (!list_empty(&priv->cm.passive_ids)) {
		/* List is sorted by LRU, start from tail,
		 * stop when we see a recently used entry */
		p = list_entry(priv->cm.passive_ids.prev, typeof(*p), list);
		if (time_before_eq(jiffies, p->jiffies + IPOIB_CM_RX_TIMEOUT))
			break;
		list_move(&p->list, &priv->cm.rx_error_list);
		p->state = IPOIB_CM_RX_ERROR;
		spin_unlock_irq(&priv->lock);
		ret = ib_modify_qp(p->qp, &ipoib_cm_err_attr, IB_QP_STATE);
		if (ret)
			ipoib_warn(priv, "unable to move qp to error state: %d\n", ret);
		spin_lock_irq(&priv->lock);
	}

	if (!list_empty(&priv->cm.passive_ids))
		queue_delayed_work(priv->wq,
				   &priv->cm.stale_task, IPOIB_CM_RX_DELAY);
	spin_unlock_irq(&priv->lock);
}

static ssize_t show_mode(struct device *d, struct device_attribute *attr,
			 char *buf)
{
	struct net_device *dev = to_net_dev(d);
	struct ipoib_dev_priv *priv = ipoib_priv(dev);

	if (test_bit(IPOIB_FLAG_ADMIN_CM, &priv->flags))
		return sprintf(buf, "connected\n");
	else
		return sprintf(buf, "datagram\n");
}

static ssize_t set_mode(struct device *d, struct device_attribute *attr,
			const char *buf, size_t count)
{
	struct net_device *dev = to_net_dev(d);
	int ret;

	if (!rtnl_trylock()) {
		return restart_syscall();
	}

	if (dev->reg_state != NETREG_REGISTERED) {
		rtnl_unlock();
		return -EPERM;
	}

<<<<<<< HEAD
=======
	ret = ipoib_set_mode(dev, buf);

>>>>>>> 286cd8c7
	/* The assumption is that the function ipoib_set_mode returned
	 * with the rtnl held by it, if not the value -EBUSY returned,
	 * then no need to rtnl_unlock
	 */
	if (ret != -EBUSY)
		rtnl_unlock();

	return (!ret || ret == -EBUSY) ? count : ret;
}

static DEVICE_ATTR(mode, S_IWUSR | S_IRUGO, show_mode, set_mode);

int ipoib_cm_add_mode_attr(struct net_device *dev)
{
	return device_create_file(&dev->dev, &dev_attr_mode);
}

static void ipoib_cm_create_srq(struct net_device *dev, int max_sge)
{
	struct ipoib_dev_priv *priv = ipoib_priv(dev);
	struct ib_srq_init_attr srq_init_attr = {
		.srq_type = IB_SRQT_BASIC,
		.attr = {
			.max_wr  = ipoib_recvq_size,
			.max_sge = max_sge
		}
	};

	priv->cm.srq = ib_create_srq(priv->pd, &srq_init_attr);
	if (IS_ERR(priv->cm.srq)) {
		if (PTR_ERR(priv->cm.srq) != -EOPNOTSUPP)
			pr_warn("%s: failed to allocate SRQ, error %ld\n",
			       priv->ca->name, PTR_ERR(priv->cm.srq));
		priv->cm.srq = NULL;
		return;
	}

	priv->cm.srq_ring = vzalloc(array_size(ipoib_recvq_size,
					       sizeof(*priv->cm.srq_ring)));
	if (!priv->cm.srq_ring) {
		ib_destroy_srq(priv->cm.srq);
		priv->cm.srq = NULL;
		return;
	}

}

int ipoib_cm_dev_init(struct net_device *dev)
{
	struct ipoib_dev_priv *priv = ipoib_priv(dev);
	int max_srq_sge, i;

	INIT_LIST_HEAD(&priv->cm.passive_ids);
	INIT_LIST_HEAD(&priv->cm.reap_list);
	INIT_LIST_HEAD(&priv->cm.start_list);
	INIT_LIST_HEAD(&priv->cm.rx_error_list);
	INIT_LIST_HEAD(&priv->cm.rx_flush_list);
	INIT_LIST_HEAD(&priv->cm.rx_drain_list);
	INIT_LIST_HEAD(&priv->cm.rx_reap_list);
	INIT_WORK(&priv->cm.start_task, ipoib_cm_tx_start);
	INIT_WORK(&priv->cm.reap_task, ipoib_cm_tx_reap);
	INIT_WORK(&priv->cm.skb_task, ipoib_cm_skb_reap);
	INIT_WORK(&priv->cm.rx_reap_task, ipoib_cm_rx_reap);
	INIT_DELAYED_WORK(&priv->cm.stale_task, ipoib_cm_stale_task);

	skb_queue_head_init(&priv->cm.skb_queue);

	ipoib_dbg(priv, "max_srq_sge=%d\n", priv->ca->attrs.max_srq_sge);

	max_srq_sge = min_t(int, IPOIB_CM_RX_SG, priv->ca->attrs.max_srq_sge);
	ipoib_cm_create_srq(dev, max_srq_sge);
	if (ipoib_cm_has_srq(dev)) {
		priv->cm.max_cm_mtu = max_srq_sge * PAGE_SIZE - 0x10;
		priv->cm.num_frags  = max_srq_sge;
		ipoib_dbg(priv, "max_cm_mtu = 0x%x, num_frags=%d\n",
			  priv->cm.max_cm_mtu, priv->cm.num_frags);
	} else {
		priv->cm.max_cm_mtu = IPOIB_CM_MTU;
		priv->cm.num_frags  = IPOIB_CM_RX_SG;
	}

	ipoib_cm_init_rx_wr(dev, &priv->cm.rx_wr, priv->cm.rx_sge);

	if (ipoib_cm_has_srq(dev)) {
		for (i = 0; i < ipoib_recvq_size; ++i) {
			if (!ipoib_cm_alloc_rx_skb(dev, priv->cm.srq_ring, i,
						   priv->cm.num_frags - 1,
						   priv->cm.srq_ring[i].mapping,
						   GFP_KERNEL)) {
				ipoib_warn(priv, "failed to allocate "
					   "receive buffer %d\n", i);
				ipoib_cm_dev_cleanup(dev);
				return -ENOMEM;
			}

			if (ipoib_cm_post_receive_srq(dev, i)) {
				ipoib_warn(priv, "ipoib_cm_post_receive_srq "
					   "failed for buf %d\n", i);
				ipoib_cm_dev_cleanup(dev);
				return -EIO;
			}
		}
	}

	priv->dev->dev_addr[0] = IPOIB_FLAGS_RC;
	return 0;
}

void ipoib_cm_dev_cleanup(struct net_device *dev)
{
	struct ipoib_dev_priv *priv = ipoib_priv(dev);
	int ret;

	if (!priv->cm.srq)
		return;

	ipoib_dbg(priv, "Cleanup ipoib connected mode.\n");

	ret = ib_destroy_srq(priv->cm.srq);
	if (ret)
		ipoib_warn(priv, "ib_destroy_srq failed: %d\n", ret);

	priv->cm.srq = NULL;
	if (!priv->cm.srq_ring)
		return;

	ipoib_cm_free_rx_ring(dev, priv->cm.srq_ring);
	priv->cm.srq_ring = NULL;
}<|MERGE_RESOLUTION|>--- conflicted
+++ resolved
@@ -1075,14 +1075,7 @@
 					      MAX_SKB_FRAGS + 1);
 
 	tx_qp = ib_create_qp(priv->pd, &attr);
-<<<<<<< HEAD
-	if (PTR_ERR(tx_qp) == -EINVAL) {
-		attr.create_flags &= ~IB_QP_CREATE_USE_GFP_NOIO;
-		tx_qp = ib_create_qp(priv->pd, &attr);
-	}
-=======
 	tx->max_send_sge = attr.cap.max_send_sge;
->>>>>>> 286cd8c7
 	return tx_qp;
 }
 
@@ -1380,11 +1373,7 @@
 				neigh->daddr + QPN_AND_OPTIONS_OFFSET);
 			goto free_neigh;
 		}
-<<<<<<< HEAD
-		memcpy(&pathrec, &p->path->pathrec, sizeof pathrec);
-=======
 		memcpy(&pathrec, &path->pathrec, sizeof(pathrec));
->>>>>>> 286cd8c7
 
 		spin_unlock_irqrestore(&priv->lock, flags);
 		netif_tx_unlock_bh(dev);
@@ -1546,11 +1535,8 @@
 		return -EPERM;
 	}
 
-<<<<<<< HEAD
-=======
 	ret = ipoib_set_mode(dev, buf);
 
->>>>>>> 286cd8c7
 	/* The assumption is that the function ipoib_set_mode returned
 	 * with the rtnl held by it, if not the value -EBUSY returned,
 	 * then no need to rtnl_unlock
