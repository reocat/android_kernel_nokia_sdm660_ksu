--- conflicted
+++ resolved
@@ -138,7 +138,6 @@
 };
 
 static inline void skb_add_pseudo_hdr(struct sk_buff *skb)
-<<<<<<< HEAD
 {
 	char *data = skb_push(skb, IPOIB_PSEUDO_LEN);
 
@@ -149,17 +148,6 @@
 	memset(data, 0, IPOIB_PSEUDO_LEN);
 	skb_reset_mac_header(skb);
 	skb_pull(skb, IPOIB_HARD_LEN);
-=======
-{
-	char *data = skb_push(skb, IPOIB_PSEUDO_LEN);
-
-	/*
-	 * only the ipoib header is present now, make room for a dummy
-	 * pseudo header and set skb field accordingly
-	 */
-	memset(data, 0, IPOIB_PSEUDO_LEN);
-	skb_reset_mac_header(skb);
-	skb_pull(skb, IPOIB_HARD_LEN);
 }
 
 static inline struct ipoib_dev_priv *ipoib_priv(const struct net_device *dev)
@@ -167,7 +155,6 @@
 	struct rdma_netdev *rn = netdev_priv(dev);
 
 	return rn->clnt_priv;
->>>>>>> 286cd8c7
 }
 
 /* Used for all multicast joins (broadcast, IPv4 mcast and IPv6 mcast) */
