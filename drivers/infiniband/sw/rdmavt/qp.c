--- conflicted
+++ resolved
@@ -1684,10 +1684,6 @@
 	/* non-reserved operations */
 	if (likely(qp->s_avail))
 		return 0;
-<<<<<<< HEAD
-	smp_read_barrier_depends(); /* see rc.c */
-=======
->>>>>>> 5fa4ec9c
 	slast = READ_ONCE(qp->s_last);
 	if (qp->s_head >= slast)
 		avail = qp->s_size - (qp->s_head - slast);
