/*
 * Copyright (c) 2004, 2005 Topspin Communications.  All rights reserved.
 * Copyright (c) 2005 Cisco Systems.  All rights reserved.
 * Copyright (c) 2005 Mellanox Technologies. All rights reserved.
 *
 * This software is available to you under a choice of one of two
 * licenses.  You may choose to be licensed under the terms of the GNU
 * General Public License (GPL) Version 2, available from the file
 * COPYING in the main directory of this source tree, or the
 * OpenIB.org BSD license below:
 *
 *     Redistribution and use in source and binary forms, with or
 *     without modification, are permitted provided that the following
 *     conditions are met:
 *
 *      - Redistributions of source code must retain the above
 *        copyright notice, this list of conditions and the following
 *        disclaimer.
 *
 *      - Redistributions in binary form must reproduce the above
 *        copyright notice, this list of conditions and the following
 *        disclaimer in the documentation and/or other materials
 *        provided with the distribution.
 *
 * THE SOFTWARE IS PROVIDED "AS IS", WITHOUT WARRANTY OF ANY KIND,
 * EXPRESS OR IMPLIED, INCLUDING BUT NOT LIMITED TO THE WARRANTIES OF
 * MERCHANTABILITY, FITNESS FOR A PARTICULAR PURPOSE AND
 * NONINFRINGEMENT. IN NO EVENT SHALL THE AUTHORS OR COPYRIGHT HOLDERS
 * BE LIABLE FOR ANY CLAIM, DAMAGES OR OTHER LIABILITY, WHETHER IN AN
 * ACTION OF CONTRACT, TORT OR OTHERWISE, ARISING FROM, OUT OF OR IN
 * CONNECTION WITH THE SOFTWARE OR THE USE OR OTHER DEALINGS IN THE
 * SOFTWARE.
 */

#include <linux/mm.h>
#include <linux/scatterlist.h>
#include <linux/sched.h>
#include <linux/slab.h>

#include <asm/page.h>

#include "mthca_memfree.h"
#include "mthca_dev.h"
#include "mthca_cmd.h"

/*
 * We allocate in as big chunks as we can, up to a maximum of 256 KB
 * per chunk.
 */
enum {
	MTHCA_ICM_ALLOC_SIZE   = 1 << 18,
	MTHCA_TABLE_CHUNK_SIZE = 1 << 18
};

struct mthca_user_db_table {
	struct mutex mutex;
	struct {
		u64                uvirt;
		struct scatterlist mem;
		int                refcount;
	}                page[0];
};

static void mthca_free_icm_pages(struct mthca_dev *dev, struct mthca_icm_chunk *chunk)
{
	int i;

	if (chunk->nsg > 0)
		pci_unmap_sg(dev->pdev, chunk->mem, chunk->npages,
			     PCI_DMA_BIDIRECTIONAL);

	for (i = 0; i < chunk->npages; ++i)
		__free_pages(sg_page(&chunk->mem[i]),
			     get_order(chunk->mem[i].length));
}

static void mthca_free_icm_coherent(struct mthca_dev *dev, struct mthca_icm_chunk *chunk)
{
	int i;

	for (i = 0; i < chunk->npages; ++i) {
		dma_free_coherent(&dev->pdev->dev, chunk->mem[i].length,
				  lowmem_page_address(sg_page(&chunk->mem[i])),
				  sg_dma_address(&chunk->mem[i]));
	}
}

void mthca_free_icm(struct mthca_dev *dev, struct mthca_icm *icm, int coherent)
{
	struct mthca_icm_chunk *chunk, *tmp;

	if (!icm)
		return;

	list_for_each_entry_safe(chunk, tmp, &icm->chunk_list, list) {
		if (coherent)
			mthca_free_icm_coherent(dev, chunk);
		else
			mthca_free_icm_pages(dev, chunk);

		kfree(chunk);
	}

	kfree(icm);
}

static int mthca_alloc_icm_pages(struct scatterlist *mem, int order, gfp_t gfp_mask)
{
	struct page *page;

	/*
	 * Use __GFP_ZERO because buggy firmware assumes ICM pages are
	 * cleared, and subtle failures are seen if they aren't.
	 */
	page = alloc_pages(gfp_mask | __GFP_ZERO, order);
	if (!page)
		return -ENOMEM;

	sg_set_page(mem, page, PAGE_SIZE << order, 0);
	return 0;
}

static int mthca_alloc_icm_coherent(struct device *dev, struct scatterlist *mem,
				    int order, gfp_t gfp_mask)
{
	void *buf = dma_alloc_coherent(dev, PAGE_SIZE << order, &sg_dma_address(mem),
				       gfp_mask);
	if (!buf)
		return -ENOMEM;

	sg_set_buf(mem, buf, PAGE_SIZE << order);
	BUG_ON(mem->offset);
	sg_dma_len(mem) = PAGE_SIZE << order;
	return 0;
}

struct mthca_icm *mthca_alloc_icm(struct mthca_dev *dev, int npages,
				  gfp_t gfp_mask, int coherent)
{
	struct mthca_icm *icm;
	struct mthca_icm_chunk *chunk = NULL;
	int cur_order;
	int ret;

	/* We use sg_set_buf for coherent allocs, which assumes low memory */
	BUG_ON(coherent && (gfp_mask & __GFP_HIGHMEM));

	icm = kmalloc(sizeof *icm, gfp_mask & ~(__GFP_HIGHMEM | __GFP_NOWARN));
	if (!icm)
		return icm;

	icm->refcount = 0;
	INIT_LIST_HEAD(&icm->chunk_list);

	cur_order = get_order(MTHCA_ICM_ALLOC_SIZE);

	while (npages > 0) {
		if (!chunk) {
			chunk = kmalloc(sizeof *chunk,
					gfp_mask & ~(__GFP_HIGHMEM | __GFP_NOWARN));
			if (!chunk)
				goto fail;

			sg_init_table(chunk->mem, MTHCA_ICM_CHUNK_LEN);
			chunk->npages = 0;
			chunk->nsg    = 0;
			list_add_tail(&chunk->list, &icm->chunk_list);
		}

		while (1 << cur_order > npages)
			--cur_order;

		if (coherent)
			ret = mthca_alloc_icm_coherent(&dev->pdev->dev,
						       &chunk->mem[chunk->npages],
						       cur_order, gfp_mask);
		else
			ret = mthca_alloc_icm_pages(&chunk->mem[chunk->npages],
						    cur_order, gfp_mask);

		if (!ret) {
			++chunk->npages;

			if (coherent)
				++chunk->nsg;
			else if (chunk->npages == MTHCA_ICM_CHUNK_LEN) {
				chunk->nsg = pci_map_sg(dev->pdev, chunk->mem,
							chunk->npages,
							PCI_DMA_BIDIRECTIONAL);

				if (chunk->nsg <= 0)
					goto fail;
			}

			if (chunk->npages == MTHCA_ICM_CHUNK_LEN)
				chunk = NULL;

			npages -= 1 << cur_order;
		} else {
			--cur_order;
			if (cur_order < 0)
				goto fail;
		}
	}

	if (!coherent && chunk) {
		chunk->nsg = pci_map_sg(dev->pdev, chunk->mem,
					chunk->npages,
					PCI_DMA_BIDIRECTIONAL);

		if (chunk->nsg <= 0)
			goto fail;
	}

	return icm;

fail:
	mthca_free_icm(dev, icm, coherent);
	return NULL;
}

int mthca_table_get(struct mthca_dev *dev, struct mthca_icm_table *table, int obj)
{
	int i = (obj & (table->num_obj - 1)) * table->obj_size / MTHCA_TABLE_CHUNK_SIZE;
	int ret = 0;

	mutex_lock(&table->mutex);

	if (table->icm[i]) {
		++table->icm[i]->refcount;
		goto out;
	}

	table->icm[i] = mthca_alloc_icm(dev, MTHCA_TABLE_CHUNK_SIZE >> PAGE_SHIFT,
					(table->lowmem ? GFP_KERNEL : GFP_HIGHUSER) |
					__GFP_NOWARN, table->coherent);
	if (!table->icm[i]) {
		ret = -ENOMEM;
		goto out;
	}

	if (mthca_MAP_ICM(dev, table->icm[i],
			  table->virt + i * MTHCA_TABLE_CHUNK_SIZE)) {
		mthca_free_icm(dev, table->icm[i], table->coherent);
		table->icm[i] = NULL;
		ret = -ENOMEM;
		goto out;
	}

	++table->icm[i]->refcount;

out:
	mutex_unlock(&table->mutex);
	return ret;
}

void mthca_table_put(struct mthca_dev *dev, struct mthca_icm_table *table, int obj)
{
	int i;

	if (!mthca_is_memfree(dev))
		return;

	i = (obj & (table->num_obj - 1)) * table->obj_size / MTHCA_TABLE_CHUNK_SIZE;

	mutex_lock(&table->mutex);

	if (--table->icm[i]->refcount == 0) {
		mthca_UNMAP_ICM(dev, table->virt + i * MTHCA_TABLE_CHUNK_SIZE,
				MTHCA_TABLE_CHUNK_SIZE / MTHCA_ICM_PAGE_SIZE);
		mthca_free_icm(dev, table->icm[i], table->coherent);
		table->icm[i] = NULL;
	}

	mutex_unlock(&table->mutex);
}

void *mthca_table_find(struct mthca_icm_table *table, int obj, dma_addr_t *dma_handle)
{
	int idx, offset, dma_offset, i;
	struct mthca_icm_chunk *chunk;
	struct mthca_icm *icm;
	struct page *page = NULL;

	if (!table->lowmem)
		return NULL;

	mutex_lock(&table->mutex);

	idx = (obj & (table->num_obj - 1)) * table->obj_size;
	icm = table->icm[idx / MTHCA_TABLE_CHUNK_SIZE];
	dma_offset = offset = idx % MTHCA_TABLE_CHUNK_SIZE;

	if (!icm)
		goto out;

	list_for_each_entry(chunk, &icm->chunk_list, list) {
		for (i = 0; i < chunk->npages; ++i) {
			if (dma_handle && dma_offset >= 0) {
				if (sg_dma_len(&chunk->mem[i]) > dma_offset)
					*dma_handle = sg_dma_address(&chunk->mem[i]) +
						dma_offset;
				dma_offset -= sg_dma_len(&chunk->mem[i]);
			}
			/* DMA mapping can merge pages but not split them,
			 * so if we found the page, dma_handle has already
			 * been assigned to. */
			if (chunk->mem[i].length > offset) {
				page = sg_page(&chunk->mem[i]);
				goto out;
			}
			offset -= chunk->mem[i].length;
		}
	}

out:
	mutex_unlock(&table->mutex);
	return page ? lowmem_page_address(page) + offset : NULL;
}

int mthca_table_get_range(struct mthca_dev *dev, struct mthca_icm_table *table,
			  int start, int end)
{
	int inc = MTHCA_TABLE_CHUNK_SIZE / table->obj_size;
	int i, err;

	for (i = start; i <= end; i += inc) {
		err = mthca_table_get(dev, table, i);
		if (err)
			goto fail;
	}

	return 0;

fail:
	while (i > start) {
		i -= inc;
		mthca_table_put(dev, table, i);
	}

	return err;
}

void mthca_table_put_range(struct mthca_dev *dev, struct mthca_icm_table *table,
			   int start, int end)
{
	int i;

	if (!mthca_is_memfree(dev))
		return;

	for (i = start; i <= end; i += MTHCA_TABLE_CHUNK_SIZE / table->obj_size)
		mthca_table_put(dev, table, i);
}

struct mthca_icm_table *mthca_alloc_icm_table(struct mthca_dev *dev,
					      u64 virt, int obj_size,
					      int nobj, int reserved,
					      int use_lowmem, int use_coherent)
{
	struct mthca_icm_table *table;
	int obj_per_chunk;
	int num_icm;
	unsigned chunk_size;
	int i;

	obj_per_chunk = MTHCA_TABLE_CHUNK_SIZE / obj_size;
	num_icm = DIV_ROUND_UP(nobj, obj_per_chunk);

	table = kmalloc(struct_size(table, icm, num_icm), GFP_KERNEL);
	if (!table)
		return NULL;

	table->virt     = virt;
	table->num_icm  = num_icm;
	table->num_obj  = nobj;
	table->obj_size = obj_size;
	table->lowmem   = use_lowmem;
	table->coherent = use_coherent;
	mutex_init(&table->mutex);

	for (i = 0; i < num_icm; ++i)
		table->icm[i] = NULL;

	for (i = 0; i * MTHCA_TABLE_CHUNK_SIZE < reserved * obj_size; ++i) {
		chunk_size = MTHCA_TABLE_CHUNK_SIZE;
		if ((i + 1) * MTHCA_TABLE_CHUNK_SIZE > nobj * obj_size)
			chunk_size = nobj * obj_size - i * MTHCA_TABLE_CHUNK_SIZE;

		table->icm[i] = mthca_alloc_icm(dev, chunk_size >> PAGE_SHIFT,
						(use_lowmem ? GFP_KERNEL : GFP_HIGHUSER) |
						__GFP_NOWARN, use_coherent);
		if (!table->icm[i])
			goto err;
		if (mthca_MAP_ICM(dev, table->icm[i],
				  virt + i * MTHCA_TABLE_CHUNK_SIZE)) {
			mthca_free_icm(dev, table->icm[i], table->coherent);
			table->icm[i] = NULL;
			goto err;
		}

		/*
		 * Add a reference to this ICM chunk so that it never
		 * gets freed (since it contains reserved firmware objects).
		 */
		++table->icm[i]->refcount;
	}

	return table;

err:
	for (i = 0; i < num_icm; ++i)
		if (table->icm[i]) {
			mthca_UNMAP_ICM(dev, virt + i * MTHCA_TABLE_CHUNK_SIZE,
					MTHCA_TABLE_CHUNK_SIZE / MTHCA_ICM_PAGE_SIZE);
			mthca_free_icm(dev, table->icm[i], table->coherent);
		}

	kfree(table);

	return NULL;
}

void mthca_free_icm_table(struct mthca_dev *dev, struct mthca_icm_table *table)
{
	int i;

	for (i = 0; i < table->num_icm; ++i)
		if (table->icm[i]) {
			mthca_UNMAP_ICM(dev,
					table->virt + i * MTHCA_TABLE_CHUNK_SIZE,
					MTHCA_TABLE_CHUNK_SIZE / MTHCA_ICM_PAGE_SIZE);
			mthca_free_icm(dev, table->icm[i], table->coherent);
		}

	kfree(table);
}

static u64 mthca_uarc_virt(struct mthca_dev *dev, struct mthca_uar *uar, int page)
{
	return dev->uar_table.uarc_base +
		uar->index * dev->uar_table.uarc_size +
		page * MTHCA_ICM_PAGE_SIZE;
}

int mthca_map_user_db(struct mthca_dev *dev, struct mthca_uar *uar,
		      struct mthca_user_db_table *db_tab, int index, u64 uaddr)
{
	struct page *pages[1];
	int ret = 0;
	int i;

	if (!mthca_is_memfree(dev))
		return 0;

	if (index < 0 || index > dev->uar_table.uarc_size / 8)
		return -EINVAL;

	mutex_lock(&db_tab->mutex);

	i = index / MTHCA_DB_REC_PER_PAGE;

	if ((db_tab->page[i].refcount >= MTHCA_DB_REC_PER_PAGE)       ||
	    (db_tab->page[i].uvirt && db_tab->page[i].uvirt != uaddr) ||
	    (uaddr & 4095)) {
		ret = -EINVAL;
		goto out;
	}

	if (db_tab->page[i].refcount) {
		++db_tab->page[i].refcount;
		goto out;
	}

<<<<<<< HEAD
	ret = get_user_pages(current, current->mm, uaddr & PAGE_MASK, 1,
			     FOLL_WRITE, pages, NULL);
=======
	ret = get_user_pages_fast(uaddr & PAGE_MASK, 1, FOLL_WRITE, pages);
>>>>>>> 286cd8c7
	if (ret < 0)
		goto out;

	sg_set_page(&db_tab->page[i].mem, pages[0], MTHCA_ICM_PAGE_SIZE,
			uaddr & ~PAGE_MASK);

	ret = pci_map_sg(dev->pdev, &db_tab->page[i].mem, 1, PCI_DMA_TODEVICE);
	if (ret < 0) {
		put_page(pages[0]);
		goto out;
	}

	ret = mthca_MAP_ICM_page(dev, sg_dma_address(&db_tab->page[i].mem),
				 mthca_uarc_virt(dev, uar, i));
	if (ret) {
		pci_unmap_sg(dev->pdev, &db_tab->page[i].mem, 1, PCI_DMA_TODEVICE);
		put_page(sg_page(&db_tab->page[i].mem));
		goto out;
	}

	db_tab->page[i].uvirt    = uaddr;
	db_tab->page[i].refcount = 1;

out:
	mutex_unlock(&db_tab->mutex);
	return ret;
}

void mthca_unmap_user_db(struct mthca_dev *dev, struct mthca_uar *uar,
			 struct mthca_user_db_table *db_tab, int index)
{
	if (!mthca_is_memfree(dev))
		return;

	/*
	 * To make our bookkeeping simpler, we don't unmap DB
	 * pages until we clean up the whole db table.
	 */

	mutex_lock(&db_tab->mutex);

	--db_tab->page[index / MTHCA_DB_REC_PER_PAGE].refcount;

	mutex_unlock(&db_tab->mutex);
}

struct mthca_user_db_table *mthca_init_user_db_tab(struct mthca_dev *dev)
{
	struct mthca_user_db_table *db_tab;
	int npages;
	int i;

	if (!mthca_is_memfree(dev))
		return NULL;

	npages = dev->uar_table.uarc_size / MTHCA_ICM_PAGE_SIZE;
	db_tab = kmalloc(struct_size(db_tab, page, npages), GFP_KERNEL);
	if (!db_tab)
		return ERR_PTR(-ENOMEM);

	mutex_init(&db_tab->mutex);
	for (i = 0; i < npages; ++i) {
		db_tab->page[i].refcount = 0;
		db_tab->page[i].uvirt    = 0;
		sg_init_table(&db_tab->page[i].mem, 1);
	}

	return db_tab;
}

void mthca_cleanup_user_db_tab(struct mthca_dev *dev, struct mthca_uar *uar,
			       struct mthca_user_db_table *db_tab)
{
	int i;

	if (!mthca_is_memfree(dev))
		return;

	for (i = 0; i < dev->uar_table.uarc_size / MTHCA_ICM_PAGE_SIZE; ++i) {
		if (db_tab->page[i].uvirt) {
			mthca_UNMAP_ICM(dev, mthca_uarc_virt(dev, uar, i), 1);
			pci_unmap_sg(dev->pdev, &db_tab->page[i].mem, 1, PCI_DMA_TODEVICE);
			put_page(sg_page(&db_tab->page[i].mem));
		}
	}

	kfree(db_tab);
}

int mthca_alloc_db(struct mthca_dev *dev, enum mthca_db_type type,
		   u32 qn, __be32 **db)
{
	int group;
	int start, end, dir;
	int i, j;
	struct mthca_db_page *page;
	int ret = 0;

	mutex_lock(&dev->db_tab->mutex);

	switch (type) {
	case MTHCA_DB_TYPE_CQ_ARM:
	case MTHCA_DB_TYPE_SQ:
		group = 0;
		start = 0;
		end   = dev->db_tab->max_group1;
		dir   = 1;
		break;

	case MTHCA_DB_TYPE_CQ_SET_CI:
	case MTHCA_DB_TYPE_RQ:
	case MTHCA_DB_TYPE_SRQ:
		group = 1;
		start = dev->db_tab->npages - 1;
		end   = dev->db_tab->min_group2;
		dir   = -1;
		break;

	default:
		ret = -EINVAL;
		goto out;
	}

	for (i = start; i != end; i += dir)
		if (dev->db_tab->page[i].db_rec &&
		    !bitmap_full(dev->db_tab->page[i].used,
				 MTHCA_DB_REC_PER_PAGE)) {
			page = dev->db_tab->page + i;
			goto found;
		}

	for (i = start; i != end; i += dir)
		if (!dev->db_tab->page[i].db_rec) {
			page = dev->db_tab->page + i;
			goto alloc;
		}

	if (dev->db_tab->max_group1 >= dev->db_tab->min_group2 - 1) {
		ret = -ENOMEM;
		goto out;
	}

	if (group == 0)
		++dev->db_tab->max_group1;
	else
		--dev->db_tab->min_group2;

	page = dev->db_tab->page + end;

alloc:
	page->db_rec = dma_zalloc_coherent(&dev->pdev->dev, MTHCA_ICM_PAGE_SIZE,
					   &page->mapping, GFP_KERNEL);
	if (!page->db_rec) {
		ret = -ENOMEM;
		goto out;
	}

	ret = mthca_MAP_ICM_page(dev, page->mapping,
				 mthca_uarc_virt(dev, &dev->driver_uar, i));
	if (ret) {
		dma_free_coherent(&dev->pdev->dev, MTHCA_ICM_PAGE_SIZE,
				  page->db_rec, page->mapping);
		goto out;
	}

	bitmap_zero(page->used, MTHCA_DB_REC_PER_PAGE);

found:
	j = find_first_zero_bit(page->used, MTHCA_DB_REC_PER_PAGE);
	set_bit(j, page->used);

	if (group == 1)
		j = MTHCA_DB_REC_PER_PAGE - 1 - j;

	ret = i * MTHCA_DB_REC_PER_PAGE + j;

	page->db_rec[j] = cpu_to_be64((qn << 8) | (type << 5));

	*db = (__be32 *) &page->db_rec[j];

out:
	mutex_unlock(&dev->db_tab->mutex);

	return ret;
}

void mthca_free_db(struct mthca_dev *dev, int type, int db_index)
{
	int i, j;
	struct mthca_db_page *page;

	i = db_index / MTHCA_DB_REC_PER_PAGE;
	j = db_index % MTHCA_DB_REC_PER_PAGE;

	page = dev->db_tab->page + i;

	mutex_lock(&dev->db_tab->mutex);

	page->db_rec[j] = 0;
	if (i >= dev->db_tab->min_group2)
		j = MTHCA_DB_REC_PER_PAGE - 1 - j;
	clear_bit(j, page->used);

	if (bitmap_empty(page->used, MTHCA_DB_REC_PER_PAGE) &&
	    i >= dev->db_tab->max_group1 - 1) {
		mthca_UNMAP_ICM(dev, mthca_uarc_virt(dev, &dev->driver_uar, i), 1);

		dma_free_coherent(&dev->pdev->dev, MTHCA_ICM_PAGE_SIZE,
				  page->db_rec, page->mapping);
		page->db_rec = NULL;

		if (i == dev->db_tab->max_group1) {
			--dev->db_tab->max_group1;
			/* XXX may be able to unmap more pages now */
		}
		if (i == dev->db_tab->min_group2)
			++dev->db_tab->min_group2;
	}

	mutex_unlock(&dev->db_tab->mutex);
}

int mthca_init_db_tab(struct mthca_dev *dev)
{
	int i;

	if (!mthca_is_memfree(dev))
		return 0;

	dev->db_tab = kmalloc(sizeof *dev->db_tab, GFP_KERNEL);
	if (!dev->db_tab)
		return -ENOMEM;

	mutex_init(&dev->db_tab->mutex);

	dev->db_tab->npages     = dev->uar_table.uarc_size / MTHCA_ICM_PAGE_SIZE;
	dev->db_tab->max_group1 = 0;
	dev->db_tab->min_group2 = dev->db_tab->npages - 1;

	dev->db_tab->page = kmalloc_array(dev->db_tab->npages,
					  sizeof(*dev->db_tab->page),
					  GFP_KERNEL);
	if (!dev->db_tab->page) {
		kfree(dev->db_tab);
		return -ENOMEM;
	}

	for (i = 0; i < dev->db_tab->npages; ++i)
		dev->db_tab->page[i].db_rec = NULL;

	return 0;
}

void mthca_cleanup_db_tab(struct mthca_dev *dev)
{
	int i;

	if (!mthca_is_memfree(dev))
		return;

	/*
	 * Because we don't always free our UARC pages when they
	 * become empty to make mthca_free_db() simpler we need to
	 * make a sweep through the doorbell pages and free any
	 * leftover pages now.
	 */
	for (i = 0; i < dev->db_tab->npages; ++i) {
		if (!dev->db_tab->page[i].db_rec)
			continue;

		if (!bitmap_empty(dev->db_tab->page[i].used, MTHCA_DB_REC_PER_PAGE))
			mthca_warn(dev, "Kernel UARC page %d not empty\n", i);

		mthca_UNMAP_ICM(dev, mthca_uarc_virt(dev, &dev->driver_uar, i), 1);

		dma_free_coherent(&dev->pdev->dev, MTHCA_ICM_PAGE_SIZE,
				  dev->db_tab->page[i].db_rec,
				  dev->db_tab->page[i].mapping);
	}

	kfree(dev->db_tab->page);
	kfree(dev->db_tab);
}<|MERGE_RESOLUTION|>--- conflicted
+++ resolved
@@ -472,12 +472,7 @@
 		goto out;
 	}
 
-<<<<<<< HEAD
-	ret = get_user_pages(current, current->mm, uaddr & PAGE_MASK, 1,
-			     FOLL_WRITE, pages, NULL);
-=======
 	ret = get_user_pages_fast(uaddr & PAGE_MASK, 1, FOLL_WRITE, pages);
->>>>>>> 286cd8c7
 	if (ret < 0)
 		goto out;
 
