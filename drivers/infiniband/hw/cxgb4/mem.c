/*
 * Copyright (c) 2009-2010 Chelsio, Inc. All rights reserved.
 *
 * This software is available to you under a choice of one of two
 * licenses.  You may choose to be licensed under the terms of the GNU
 * General Public License (GPL) Version 2, available from the file
 * COPYING in the main directory of this source tree, or the
 * OpenIB.org BSD license below:
 *
 *     Redistribution and use in source and binary forms, with or
 *     without modification, are permitted provided that the following
 *     conditions are met:
 *
 *      - Redistributions of source code must retain the above
 *        copyright notice, this list of conditions and the following
 *        disclaimer.
 *
 *      - Redistributions in binary form must reproduce the above
 *        copyright notice, this list of conditions and the following
 *        disclaimer in the documentation and/or other materials
 *        provided with the distribution.
 *
 * THE SOFTWARE IS PROVIDED "AS IS", WITHOUT WARRANTY OF ANY KIND,
 * EXPRESS OR IMPLIED, INCLUDING BUT NOT LIMITED TO THE WARRANTIES OF
 * MERCHANTABILITY, FITNESS FOR A PARTICULAR PURPOSE AND
 * NONINFRINGEMENT. IN NO EVENT SHALL THE AUTHORS OR COPYRIGHT HOLDERS
 * BE LIABLE FOR ANY CLAIM, DAMAGES OR OTHER LIABILITY, WHETHER IN AN
 * ACTION OF CONTRACT, TORT OR OTHERWISE, ARISING FROM, OUT OF OR IN
 * CONNECTION WITH THE SOFTWARE OR THE USE OR OTHER DEALINGS IN THE
 * SOFTWARE.
 */

#include <linux/module.h>
#include <linux/moduleparam.h>
#include <rdma/ib_umem.h>
#include <linux/atomic.h>
#include <rdma/ib_user_verbs.h>

#include "iw_cxgb4.h"

int use_dsgl = 1;
module_param(use_dsgl, int, 0644);
MODULE_PARM_DESC(use_dsgl, "Use DSGL for PBL/FastReg (default=1) (DEPRECATED)");

#define T4_ULPTX_MIN_IO 32
#define C4IW_MAX_INLINE_SIZE 96
#define T4_ULPTX_MAX_DMA 1024
#define C4IW_INLINE_THRESHOLD 128

static int inline_threshold = C4IW_INLINE_THRESHOLD;
module_param(inline_threshold, int, 0644);
MODULE_PARM_DESC(inline_threshold, "inline vs dsgl threshold (default=128)");

static int mr_exceeds_hw_limits(struct c4iw_dev *dev, u64 length)
{
	return (is_t4(dev->rdev.lldi.adapter_type) ||
		is_t5(dev->rdev.lldi.adapter_type)) &&
		length >= 8*1024*1024*1024ULL;
}

static int _c4iw_write_mem_dma_aligned(struct c4iw_rdev *rdev, u32 addr,
				       u32 len, dma_addr_t data,
				       struct sk_buff *skb,
				       struct c4iw_wr_wait *wr_waitp)
{
	struct ulp_mem_io *req;
	struct ulptx_sgl *sgl;
	u8 wr_len;
	int ret = 0;

	addr &= 0x7FFFFFF;

	if (wr_waitp)
		c4iw_init_wr_wait(wr_waitp);
	wr_len = roundup(sizeof(*req) + sizeof(*sgl), 16);

	if (!skb) {
		skb = alloc_skb(wr_len, GFP_KERNEL | __GFP_NOFAIL);
		if (!skb)
			return -ENOMEM;
	}
	set_wr_txq(skb, CPL_PRIORITY_CONTROL, 0);

	req = __skb_put_zero(skb, wr_len);
	INIT_ULPTX_WR(req, wr_len, 0, 0);
	req->wr.wr_hi = cpu_to_be32(FW_WR_OP_V(FW_ULPTX_WR) |
			(wr_waitp ? FW_WR_COMPL_F : 0));
	req->wr.wr_lo = wr_waitp ? (__force __be64)(unsigned long)wr_waitp : 0L;
	req->wr.wr_mid = cpu_to_be32(FW_WR_LEN16_V(DIV_ROUND_UP(wr_len, 16)));
	req->cmd = cpu_to_be32(ULPTX_CMD_V(ULP_TX_MEM_WRITE) |
			       T5_ULP_MEMIO_ORDER_V(1) |
			       T5_ULP_MEMIO_FID_V(rdev->lldi.rxq_ids[0]));
	req->dlen = cpu_to_be32(ULP_MEMIO_DATA_LEN_V(len>>5));
	req->len16 = cpu_to_be32(DIV_ROUND_UP(wr_len-sizeof(req->wr), 16));
	req->lock_addr = cpu_to_be32(ULP_MEMIO_ADDR_V(addr));

	sgl = (struct ulptx_sgl *)(req + 1);
	sgl->cmd_nsge = cpu_to_be32(ULPTX_CMD_V(ULP_TX_SC_DSGL) |
				    ULPTX_NSGE_V(1));
	sgl->len0 = cpu_to_be32(len);
	sgl->addr0 = cpu_to_be64(data);

	if (wr_waitp)
		ret = c4iw_ref_send_wait(rdev, skb, wr_waitp, 0, 0, __func__);
	else
		ret = c4iw_ofld_send(rdev, skb);
	return ret;
}

static int _c4iw_write_mem_inline(struct c4iw_rdev *rdev, u32 addr, u32 len,
				  void *data, struct sk_buff *skb,
				  struct c4iw_wr_wait *wr_waitp)
{
	struct ulp_mem_io *req;
	struct ulptx_idata *sc;
	u8 wr_len, *to_dp, *from_dp;
	int copy_len, num_wqe, i, ret = 0;
	__be32 cmd = cpu_to_be32(ULPTX_CMD_V(ULP_TX_MEM_WRITE));

	if (is_t4(rdev->lldi.adapter_type))
		cmd |= cpu_to_be32(ULP_MEMIO_ORDER_F);
	else
		cmd |= cpu_to_be32(T5_ULP_MEMIO_IMM_F);

	addr &= 0x7FFFFFF;
	pr_debug("addr 0x%x len %u\n", addr, len);
	num_wqe = DIV_ROUND_UP(len, C4IW_MAX_INLINE_SIZE);
	c4iw_init_wr_wait(wr_waitp);
	for (i = 0; i < num_wqe; i++) {

		copy_len = len > C4IW_MAX_INLINE_SIZE ? C4IW_MAX_INLINE_SIZE :
			   len;
		wr_len = roundup(sizeof *req + sizeof *sc +
				 roundup(copy_len, T4_ULPTX_MIN_IO), 16);

		if (!skb) {
			skb = alloc_skb(wr_len, GFP_KERNEL | __GFP_NOFAIL);
			if (!skb)
				return -ENOMEM;
		}
		set_wr_txq(skb, CPL_PRIORITY_CONTROL, 0);

		req = __skb_put_zero(skb, wr_len);
		INIT_ULPTX_WR(req, wr_len, 0, 0);

		if (i == (num_wqe-1)) {
			req->wr.wr_hi = cpu_to_be32(FW_WR_OP_V(FW_ULPTX_WR) |
						    FW_WR_COMPL_F);
			req->wr.wr_lo = (__force __be64)(unsigned long)wr_waitp;
		} else
			req->wr.wr_hi = cpu_to_be32(FW_WR_OP_V(FW_ULPTX_WR));
		req->wr.wr_mid = cpu_to_be32(
				       FW_WR_LEN16_V(DIV_ROUND_UP(wr_len, 16)));

		req->cmd = cmd;
		req->dlen = cpu_to_be32(ULP_MEMIO_DATA_LEN_V(
				DIV_ROUND_UP(copy_len, T4_ULPTX_MIN_IO)));
		req->len16 = cpu_to_be32(DIV_ROUND_UP(wr_len-sizeof(req->wr),
						      16));
		req->lock_addr = cpu_to_be32(ULP_MEMIO_ADDR_V(addr + i * 3));

		sc = (struct ulptx_idata *)(req + 1);
		sc->cmd_more = cpu_to_be32(ULPTX_CMD_V(ULP_TX_SC_IMM));
		sc->len = cpu_to_be32(roundup(copy_len, T4_ULPTX_MIN_IO));

		to_dp = (u8 *)(sc + 1);
		from_dp = (u8 *)data + i * C4IW_MAX_INLINE_SIZE;
		if (data)
			memcpy(to_dp, from_dp, copy_len);
		else
			memset(to_dp, 0, copy_len);
		if (copy_len % T4_ULPTX_MIN_IO)
			memset(to_dp + copy_len, 0, T4_ULPTX_MIN_IO -
			       (copy_len % T4_ULPTX_MIN_IO));
		if (i == (num_wqe-1))
			ret = c4iw_ref_send_wait(rdev, skb, wr_waitp, 0, 0,
						 __func__);
		else
			ret = c4iw_ofld_send(rdev, skb);
		if (ret)
			break;
		skb = NULL;
		len -= C4IW_MAX_INLINE_SIZE;
	}

	return ret;
}

static int _c4iw_write_mem_dma(struct c4iw_rdev *rdev, u32 addr, u32 len,
			       void *data, struct sk_buff *skb,
			       struct c4iw_wr_wait *wr_waitp)
{
	u32 remain = len;
	u32 dmalen;
	int ret = 0;
	dma_addr_t daddr;
	dma_addr_t save;

	daddr = dma_map_single(&rdev->lldi.pdev->dev, data, len, DMA_TO_DEVICE);
	if (dma_mapping_error(&rdev->lldi.pdev->dev, daddr))
		return -1;
	save = daddr;

	while (remain > inline_threshold) {
		if (remain < T4_ULPTX_MAX_DMA) {
			if (remain & ~T4_ULPTX_MIN_IO)
				dmalen = remain & ~(T4_ULPTX_MIN_IO-1);
			else
				dmalen = remain;
		} else
			dmalen = T4_ULPTX_MAX_DMA;
		remain -= dmalen;
		ret = _c4iw_write_mem_dma_aligned(rdev, addr, dmalen, daddr,
						 skb, remain ? NULL : wr_waitp);
		if (ret)
			goto out;
		addr += dmalen >> 5;
		data += dmalen;
		daddr += dmalen;
	}
	if (remain)
		ret = _c4iw_write_mem_inline(rdev, addr, remain, data, skb,
					     wr_waitp);
out:
	dma_unmap_single(&rdev->lldi.pdev->dev, save, len, DMA_TO_DEVICE);
	return ret;
}

/*
 * write len bytes of data into addr (32B aligned address)
 * If data is NULL, clear len byte of memory to zero.
 */
static int write_adapter_mem(struct c4iw_rdev *rdev, u32 addr, u32 len,
			     void *data, struct sk_buff *skb,
			     struct c4iw_wr_wait *wr_waitp)
{
	int ret;

	if (!rdev->lldi.ulptx_memwrite_dsgl || !use_dsgl) {
		ret = _c4iw_write_mem_inline(rdev, addr, len, data, skb,
					      wr_waitp);
		goto out;
	}

	if (len <= inline_threshold) {
		ret = _c4iw_write_mem_inline(rdev, addr, len, data, skb,
					      wr_waitp);
		goto out;
	}

	ret = _c4iw_write_mem_dma(rdev, addr, len, data, skb, wr_waitp);
	if (ret) {
		pr_warn_ratelimited("%s: dma map failure (non fatal)\n",
				    pci_name(rdev->lldi.pdev));
		ret = _c4iw_write_mem_inline(rdev, addr, len, data, skb,
					      wr_waitp);
	}
out:
	return ret;

}

/*
 * Build and write a TPT entry.
 * IN: stag key, pdid, perm, bind_enabled, zbva, to, len, page_size,
 *     pbl_size and pbl_addr
 * OUT: stag index
 */
static int write_tpt_entry(struct c4iw_rdev *rdev, u32 reset_tpt_entry,
			   u32 *stag, u8 stag_state, u32 pdid,
			   enum fw_ri_stag_type type, enum fw_ri_mem_perms perm,
			   int bind_enabled, u32 zbva, u64 to,
			   u64 len, u8 page_size, u32 pbl_size, u32 pbl_addr,
			   struct sk_buff *skb, struct c4iw_wr_wait *wr_waitp)
{
	int err;
	struct fw_ri_tpte *tpt;
	u32 stag_idx;
	static atomic_t key;

	if (c4iw_fatal_error(rdev))
		return -EIO;

	tpt = kmalloc(sizeof(*tpt), GFP_KERNEL);
	if (!tpt)
		return -ENOMEM;

	stag_state = stag_state > 0;
	stag_idx = (*stag) >> 8;

	if ((!reset_tpt_entry) && (*stag == T4_STAG_UNSET)) {
		stag_idx = c4iw_get_resource(&rdev->resource.tpt_table);
		if (!stag_idx) {
			mutex_lock(&rdev->stats.lock);
			rdev->stats.stag.fail++;
			mutex_unlock(&rdev->stats.lock);
			kfree(tpt);
			return -ENOMEM;
		}
		mutex_lock(&rdev->stats.lock);
		rdev->stats.stag.cur += 32;
		if (rdev->stats.stag.cur > rdev->stats.stag.max)
			rdev->stats.stag.max = rdev->stats.stag.cur;
		mutex_unlock(&rdev->stats.lock);
		*stag = (stag_idx << 8) | (atomic_inc_return(&key) & 0xff);
	}
	pr_debug("stag_state 0x%0x type 0x%0x pdid 0x%0x, stag_idx 0x%x\n",
		 stag_state, type, pdid, stag_idx);

	/* write TPT entry */
	if (reset_tpt_entry)
		memset(tpt, 0, sizeof(*tpt));
	else {
		tpt->valid_to_pdid = cpu_to_be32(FW_RI_TPTE_VALID_F |
			FW_RI_TPTE_STAGKEY_V((*stag & FW_RI_TPTE_STAGKEY_M)) |
			FW_RI_TPTE_STAGSTATE_V(stag_state) |
			FW_RI_TPTE_STAGTYPE_V(type) | FW_RI_TPTE_PDID_V(pdid));
		tpt->locread_to_qpid = cpu_to_be32(FW_RI_TPTE_PERM_V(perm) |
			(bind_enabled ? FW_RI_TPTE_MWBINDEN_F : 0) |
			FW_RI_TPTE_ADDRTYPE_V((zbva ? FW_RI_ZERO_BASED_TO :
						      FW_RI_VA_BASED_TO))|
			FW_RI_TPTE_PS_V(page_size));
		tpt->nosnoop_pbladdr = !pbl_size ? 0 : cpu_to_be32(
			FW_RI_TPTE_PBLADDR_V(PBL_OFF(rdev, pbl_addr)>>3));
		tpt->len_lo = cpu_to_be32((u32)(len & 0xffffffffUL));
		tpt->va_hi = cpu_to_be32((u32)(to >> 32));
		tpt->va_lo_fbo = cpu_to_be32((u32)(to & 0xffffffffUL));
		tpt->dca_mwbcnt_pstag = cpu_to_be32(0);
		tpt->len_hi = cpu_to_be32((u32)(len >> 32));
	}
	err = write_adapter_mem(rdev, stag_idx +
				(rdev->lldi.vr->stag.start >> 5),
<<<<<<< HEAD
				sizeof(*tpt), tpt);
=======
				sizeof(*tpt), tpt, skb, wr_waitp);
>>>>>>> 286cd8c7

	if (reset_tpt_entry) {
		c4iw_put_resource(&rdev->resource.tpt_table, stag_idx);
		mutex_lock(&rdev->stats.lock);
		rdev->stats.stag.cur -= 32;
		mutex_unlock(&rdev->stats.lock);
	}
	kfree(tpt);
	return err;
}

static int write_pbl(struct c4iw_rdev *rdev, __be64 *pbl,
		     u32 pbl_addr, u32 pbl_size, struct c4iw_wr_wait *wr_waitp)
{
	int err;

	pr_debug("*pdb_addr 0x%x, pbl_base 0x%x, pbl_size %d\n",
		 pbl_addr, rdev->lldi.vr->pbl.start,
		 pbl_size);

	err = write_adapter_mem(rdev, pbl_addr >> 5, pbl_size << 3, pbl, NULL,
				wr_waitp);
	return err;
}

static int dereg_mem(struct c4iw_rdev *rdev, u32 stag, u32 pbl_size,
		     u32 pbl_addr, struct sk_buff *skb,
		     struct c4iw_wr_wait *wr_waitp)
{
	return write_tpt_entry(rdev, 1, &stag, 0, 0, 0, 0, 0, 0, 0UL, 0, 0,
			       pbl_size, pbl_addr, skb, wr_waitp);
}

static int allocate_window(struct c4iw_rdev *rdev, u32 *stag, u32 pdid,
			   struct c4iw_wr_wait *wr_waitp)
{
	*stag = T4_STAG_UNSET;
	return write_tpt_entry(rdev, 0, stag, 0, pdid, FW_RI_STAG_MW, 0, 0, 0,
			       0UL, 0, 0, 0, 0, NULL, wr_waitp);
}

static int deallocate_window(struct c4iw_rdev *rdev, u32 stag,
			     struct sk_buff *skb,
			     struct c4iw_wr_wait *wr_waitp)
{
	return write_tpt_entry(rdev, 1, &stag, 0, 0, 0, 0, 0, 0, 0UL, 0, 0, 0,
			       0, skb, wr_waitp);
}

static int allocate_stag(struct c4iw_rdev *rdev, u32 *stag, u32 pdid,
			 u32 pbl_size, u32 pbl_addr,
			 struct c4iw_wr_wait *wr_waitp)
{
	*stag = T4_STAG_UNSET;
	return write_tpt_entry(rdev, 0, stag, 0, pdid, FW_RI_STAG_NSMR, 0, 0, 0,
			       0UL, 0, 0, pbl_size, pbl_addr, NULL, wr_waitp);
}

static int finish_mem_reg(struct c4iw_mr *mhp, u32 stag)
{
	u32 mmid;

	mhp->attr.state = 1;
	mhp->attr.stag = stag;
	mmid = stag >> 8;
	mhp->ibmr.rkey = mhp->ibmr.lkey = stag;
	mhp->ibmr.length = mhp->attr.len;
	mhp->ibmr.iova = mhp->attr.va_fbo;
	mhp->ibmr.page_size = 1U << (mhp->attr.page_size + 12);
	pr_debug("mmid 0x%x mhp %p\n", mmid, mhp);
	return insert_handle(mhp->rhp, &mhp->rhp->mmidr, mhp, mmid);
}

static int register_mem(struct c4iw_dev *rhp, struct c4iw_pd *php,
		      struct c4iw_mr *mhp, int shift)
{
	u32 stag = T4_STAG_UNSET;
	int ret;

	ret = write_tpt_entry(&rhp->rdev, 0, &stag, 1, mhp->attr.pdid,
			      FW_RI_STAG_NSMR, mhp->attr.len ?
			      mhp->attr.perms : 0,
			      mhp->attr.mw_bind_enable, mhp->attr.zbva,
			      mhp->attr.va_fbo, mhp->attr.len ?
			      mhp->attr.len : -1, shift - 12,
			      mhp->attr.pbl_size, mhp->attr.pbl_addr, NULL,
			      mhp->wr_waitp);
	if (ret)
		return ret;

	ret = finish_mem_reg(mhp, stag);
	if (ret) {
		dereg_mem(&rhp->rdev, mhp->attr.stag, mhp->attr.pbl_size,
			  mhp->attr.pbl_addr, mhp->dereg_skb, mhp->wr_waitp);
		mhp->dereg_skb = NULL;
	}
	return ret;
}

static int alloc_pbl(struct c4iw_mr *mhp, int npages)
{
	mhp->attr.pbl_addr = c4iw_pblpool_alloc(&mhp->rhp->rdev,
						    npages << 3);

	if (!mhp->attr.pbl_addr)
		return -ENOMEM;

	mhp->attr.pbl_size = npages;

	return 0;
}

struct ib_mr *c4iw_get_dma_mr(struct ib_pd *pd, int acc)
{
	struct c4iw_dev *rhp;
	struct c4iw_pd *php;
	struct c4iw_mr *mhp;
	int ret;
	u32 stag = T4_STAG_UNSET;

	pr_debug("ib_pd %p\n", pd);
	php = to_c4iw_pd(pd);
	rhp = php->rhp;

	mhp = kzalloc(sizeof(*mhp), GFP_KERNEL);
	if (!mhp)
		return ERR_PTR(-ENOMEM);
	mhp->wr_waitp = c4iw_alloc_wr_wait(GFP_KERNEL);
	if (!mhp->wr_waitp) {
		ret = -ENOMEM;
		goto err_free_mhp;
	}
	c4iw_init_wr_wait(mhp->wr_waitp);

	mhp->dereg_skb = alloc_skb(SGE_MAX_WR_LEN, GFP_KERNEL);
	if (!mhp->dereg_skb) {
		ret = -ENOMEM;
		goto err_free_wr_wait;
	}

	mhp->rhp = rhp;
	mhp->attr.pdid = php->pdid;
	mhp->attr.perms = c4iw_ib_to_tpt_access(acc);
	mhp->attr.mw_bind_enable = (acc&IB_ACCESS_MW_BIND) == IB_ACCESS_MW_BIND;
	mhp->attr.zbva = 0;
	mhp->attr.va_fbo = 0;
	mhp->attr.page_size = 0;
	mhp->attr.len = ~0ULL;
	mhp->attr.pbl_size = 0;

	ret = write_tpt_entry(&rhp->rdev, 0, &stag, 1, php->pdid,
			      FW_RI_STAG_NSMR, mhp->attr.perms,
			      mhp->attr.mw_bind_enable, 0, 0, ~0ULL, 0, 0, 0,
			      NULL, mhp->wr_waitp);
	if (ret)
		goto err_free_skb;

	ret = finish_mem_reg(mhp, stag);
	if (ret)
		goto err_dereg_mem;
	return &mhp->ibmr;
err_dereg_mem:
	dereg_mem(&rhp->rdev, mhp->attr.stag, mhp->attr.pbl_size,
		  mhp->attr.pbl_addr, mhp->dereg_skb, mhp->wr_waitp);
err_free_skb:
	kfree_skb(mhp->dereg_skb);
err_free_wr_wait:
	c4iw_put_wr_wait(mhp->wr_waitp);
err_free_mhp:
	kfree(mhp);
	return ERR_PTR(ret);
}

struct ib_mr *c4iw_reg_user_mr(struct ib_pd *pd, u64 start, u64 length,
			       u64 virt, int acc, struct ib_udata *udata)
{
	__be64 *pages;
	int shift, n, len;
	int i, k, entry;
	int err = -ENOMEM;
	struct scatterlist *sg;
	struct c4iw_dev *rhp;
	struct c4iw_pd *php;
	struct c4iw_mr *mhp;

	pr_debug("ib_pd %p\n", pd);

	if (length == ~0ULL)
		return ERR_PTR(-EINVAL);

	if ((length + start) < start)
		return ERR_PTR(-EINVAL);

	php = to_c4iw_pd(pd);
	rhp = php->rhp;

	if (mr_exceeds_hw_limits(rhp, length))
		return ERR_PTR(-EINVAL);

	mhp = kzalloc(sizeof(*mhp), GFP_KERNEL);
	if (!mhp)
		return ERR_PTR(-ENOMEM);
	mhp->wr_waitp = c4iw_alloc_wr_wait(GFP_KERNEL);
	if (!mhp->wr_waitp)
		goto err_free_mhp;

	mhp->dereg_skb = alloc_skb(SGE_MAX_WR_LEN, GFP_KERNEL);
	if (!mhp->dereg_skb)
		goto err_free_wr_wait;

	mhp->rhp = rhp;

	mhp->umem = ib_umem_get(pd->uobject->context, start, length, acc, 0);
	if (IS_ERR(mhp->umem))
		goto err_free_skb;

	shift = mhp->umem->page_shift;

	n = mhp->umem->nmap;
	err = alloc_pbl(mhp, n);
	if (err)
		goto err_umem_release;

	pages = (__be64 *) __get_free_page(GFP_KERNEL);
	if (!pages) {
		err = -ENOMEM;
		goto err_pbl_free;
	}

	i = n = 0;

	for_each_sg(mhp->umem->sg_head.sgl, sg, mhp->umem->nmap, entry) {
		len = sg_dma_len(sg) >> shift;
		for (k = 0; k < len; ++k) {
			pages[i++] = cpu_to_be64(sg_dma_address(sg) +
						 (k << shift));
			if (i == PAGE_SIZE / sizeof *pages) {
				err = write_pbl(&mhp->rhp->rdev,
				      pages,
				      mhp->attr.pbl_addr + (n << 3), i,
				      mhp->wr_waitp);
				if (err)
					goto pbl_done;
				n += i;
				i = 0;
			}
		}
	}

	if (i)
		err = write_pbl(&mhp->rhp->rdev, pages,
				mhp->attr.pbl_addr + (n << 3), i,
				mhp->wr_waitp);

pbl_done:
	free_page((unsigned long) pages);
	if (err)
		goto err_pbl_free;

	mhp->attr.pdid = php->pdid;
	mhp->attr.zbva = 0;
	mhp->attr.perms = c4iw_ib_to_tpt_access(acc);
	mhp->attr.va_fbo = virt;
	mhp->attr.page_size = shift - 12;
	mhp->attr.len = length;

	err = register_mem(rhp, php, mhp, shift);
	if (err)
		goto err_pbl_free;

	return &mhp->ibmr;

err_pbl_free:
	c4iw_pblpool_free(&mhp->rhp->rdev, mhp->attr.pbl_addr,
			      mhp->attr.pbl_size << 3);
err_umem_release:
	ib_umem_release(mhp->umem);
err_free_skb:
	kfree_skb(mhp->dereg_skb);
err_free_wr_wait:
	c4iw_put_wr_wait(mhp->wr_waitp);
err_free_mhp:
	kfree(mhp);
	return ERR_PTR(err);
}

struct ib_mw *c4iw_alloc_mw(struct ib_pd *pd, enum ib_mw_type type,
			    struct ib_udata *udata)
{
	struct c4iw_dev *rhp;
	struct c4iw_pd *php;
	struct c4iw_mw *mhp;
	u32 mmid;
	u32 stag = 0;
	int ret;

	if (type != IB_MW_TYPE_1)
		return ERR_PTR(-EINVAL);

	php = to_c4iw_pd(pd);
	rhp = php->rhp;
	mhp = kzalloc(sizeof(*mhp), GFP_KERNEL);
	if (!mhp)
		return ERR_PTR(-ENOMEM);

	mhp->wr_waitp = c4iw_alloc_wr_wait(GFP_KERNEL);
	if (!mhp->wr_waitp) {
		ret = -ENOMEM;
		goto free_mhp;
	}

	mhp->dereg_skb = alloc_skb(SGE_MAX_WR_LEN, GFP_KERNEL);
	if (!mhp->dereg_skb) {
		ret = -ENOMEM;
		goto free_wr_wait;
	}

	ret = allocate_window(&rhp->rdev, &stag, php->pdid, mhp->wr_waitp);
	if (ret)
		goto free_skb;
	mhp->rhp = rhp;
	mhp->attr.pdid = php->pdid;
	mhp->attr.type = FW_RI_STAG_MW;
	mhp->attr.stag = stag;
	mmid = (stag) >> 8;
	mhp->ibmw.rkey = stag;
	if (insert_handle(rhp, &rhp->mmidr, mhp, mmid)) {
		ret = -ENOMEM;
		goto dealloc_win;
	}
	pr_debug("mmid 0x%x mhp %p stag 0x%x\n", mmid, mhp, stag);
	return &(mhp->ibmw);

dealloc_win:
	deallocate_window(&rhp->rdev, mhp->attr.stag, mhp->dereg_skb,
			  mhp->wr_waitp);
free_skb:
	kfree_skb(mhp->dereg_skb);
free_wr_wait:
	c4iw_put_wr_wait(mhp->wr_waitp);
free_mhp:
	kfree(mhp);
	return ERR_PTR(ret);
}

int c4iw_dealloc_mw(struct ib_mw *mw)
{
	struct c4iw_dev *rhp;
	struct c4iw_mw *mhp;
	u32 mmid;

	mhp = to_c4iw_mw(mw);
	rhp = mhp->rhp;
	mmid = (mw->rkey) >> 8;
	remove_handle(rhp, &rhp->mmidr, mmid);
	deallocate_window(&rhp->rdev, mhp->attr.stag, mhp->dereg_skb,
			  mhp->wr_waitp);
	kfree_skb(mhp->dereg_skb);
	c4iw_put_wr_wait(mhp->wr_waitp);
	kfree(mhp);
	pr_debug("ib_mw %p mmid 0x%x ptr %p\n", mw, mmid, mhp);
	return 0;
}

struct ib_mr *c4iw_alloc_mr(struct ib_pd *pd,
			    enum ib_mr_type mr_type,
			    u32 max_num_sg)
{
	struct c4iw_dev *rhp;
	struct c4iw_pd *php;
	struct c4iw_mr *mhp;
	u32 mmid;
	u32 stag = 0;
	int ret = 0;
	int length = roundup(max_num_sg * sizeof(u64), 32);

	php = to_c4iw_pd(pd);
	rhp = php->rhp;

	if (mr_type != IB_MR_TYPE_MEM_REG ||
	    max_num_sg > t4_max_fr_depth(rhp->rdev.lldi.ulptx_memwrite_dsgl &&
					 use_dsgl))
		return ERR_PTR(-EINVAL);

	mhp = kzalloc(sizeof(*mhp), GFP_KERNEL);
	if (!mhp) {
		ret = -ENOMEM;
		goto err;
	}

	mhp->wr_waitp = c4iw_alloc_wr_wait(GFP_KERNEL);
	if (!mhp->wr_waitp) {
		ret = -ENOMEM;
		goto err_free_mhp;
	}
	c4iw_init_wr_wait(mhp->wr_waitp);

	mhp->mpl = dma_alloc_coherent(&rhp->rdev.lldi.pdev->dev,
				      length, &mhp->mpl_addr, GFP_KERNEL);
	if (!mhp->mpl) {
		ret = -ENOMEM;
		goto err_free_wr_wait;
	}
	mhp->max_mpl_len = length;

	mhp->rhp = rhp;
	ret = alloc_pbl(mhp, max_num_sg);
	if (ret)
		goto err_free_dma;
	mhp->attr.pbl_size = max_num_sg;
	ret = allocate_stag(&rhp->rdev, &stag, php->pdid,
			    mhp->attr.pbl_size, mhp->attr.pbl_addr,
			    mhp->wr_waitp);
	if (ret)
		goto err_free_pbl;
	mhp->attr.pdid = php->pdid;
	mhp->attr.type = FW_RI_STAG_NSMR;
	mhp->attr.stag = stag;
	mhp->attr.state = 0;
	mmid = (stag) >> 8;
	mhp->ibmr.rkey = mhp->ibmr.lkey = stag;
	if (insert_handle(rhp, &rhp->mmidr, mhp, mmid)) {
		ret = -ENOMEM;
		goto err_dereg;
	}

	pr_debug("mmid 0x%x mhp %p stag 0x%x\n", mmid, mhp, stag);
	return &(mhp->ibmr);
err_dereg:
	dereg_mem(&rhp->rdev, stag, mhp->attr.pbl_size,
		  mhp->attr.pbl_addr, mhp->dereg_skb, mhp->wr_waitp);
err_free_pbl:
	c4iw_pblpool_free(&mhp->rhp->rdev, mhp->attr.pbl_addr,
			      mhp->attr.pbl_size << 3);
err_free_dma:
	dma_free_coherent(&mhp->rhp->rdev.lldi.pdev->dev,
			  mhp->max_mpl_len, mhp->mpl, mhp->mpl_addr);
err_free_wr_wait:
	c4iw_put_wr_wait(mhp->wr_waitp);
err_free_mhp:
	kfree(mhp);
err:
	return ERR_PTR(ret);
}

static int c4iw_set_page(struct ib_mr *ibmr, u64 addr)
{
	struct c4iw_mr *mhp = to_c4iw_mr(ibmr);

	if (unlikely(mhp->mpl_len == mhp->attr.pbl_size))
		return -ENOMEM;

	mhp->mpl[mhp->mpl_len++] = addr;

	return 0;
}

int c4iw_map_mr_sg(struct ib_mr *ibmr, struct scatterlist *sg, int sg_nents,
		   unsigned int *sg_offset)
{
	struct c4iw_mr *mhp = to_c4iw_mr(ibmr);

	mhp->mpl_len = 0;

	return ib_sg_to_pages(ibmr, sg, sg_nents, sg_offset, c4iw_set_page);
}

int c4iw_dereg_mr(struct ib_mr *ib_mr)
{
	struct c4iw_dev *rhp;
	struct c4iw_mr *mhp;
	u32 mmid;

	pr_debug("ib_mr %p\n", ib_mr);

	mhp = to_c4iw_mr(ib_mr);
	rhp = mhp->rhp;
	mmid = mhp->attr.stag >> 8;
	remove_handle(rhp, &rhp->mmidr, mmid);
	if (mhp->mpl)
		dma_free_coherent(&mhp->rhp->rdev.lldi.pdev->dev,
				  mhp->max_mpl_len, mhp->mpl, mhp->mpl_addr);
	dereg_mem(&rhp->rdev, mhp->attr.stag, mhp->attr.pbl_size,
		  mhp->attr.pbl_addr, mhp->dereg_skb, mhp->wr_waitp);
	if (mhp->attr.pbl_size)
		c4iw_pblpool_free(&mhp->rhp->rdev, mhp->attr.pbl_addr,
				  mhp->attr.pbl_size << 3);
	if (mhp->kva)
		kfree((void *) (unsigned long) mhp->kva);
	if (mhp->umem)
		ib_umem_release(mhp->umem);
	pr_debug("mmid 0x%x ptr %p\n", mmid, mhp);
	c4iw_put_wr_wait(mhp->wr_waitp);
	kfree(mhp);
	return 0;
}

void c4iw_invalidate_mr(struct c4iw_dev *rhp, u32 rkey)
{
	struct c4iw_mr *mhp;
	unsigned long flags;

	spin_lock_irqsave(&rhp->lock, flags);
	mhp = get_mhp(rhp, rkey >> 8);
	if (mhp)
		mhp->attr.state = 0;
	spin_unlock_irqrestore(&rhp->lock, flags);
}<|MERGE_RESOLUTION|>--- conflicted
+++ resolved
@@ -330,11 +330,7 @@
 	}
 	err = write_adapter_mem(rdev, stag_idx +
 				(rdev->lldi.vr->stag.start >> 5),
-<<<<<<< HEAD
-				sizeof(*tpt), tpt);
-=======
 				sizeof(*tpt), tpt, skb, wr_waitp);
->>>>>>> 286cd8c7
 
 	if (reset_tpt_entry) {
 		c4iw_put_resource(&rdev->resource.tpt_table, stag_idx);
