/*
 * Copyright (c) 2009-2010 Chelsio, Inc. All rights reserved.
 *
 * This software is available to you under a choice of one of two
 * licenses.  You may choose to be licensed under the terms of the GNU
 * General Public License (GPL) Version 2, available from the file
 * COPYING in the main directory of this source tree, or the
 * OpenIB.org BSD license below:
 *
 *     Redistribution and use in source and binary forms, with or
 *     without modification, are permitted provided that the following
 *     conditions are met:
 *
 *      - Redistributions of source code must retain the above
 *	  copyright notice, this list of conditions and the following
 *	  disclaimer.
 *
 *      - Redistributions in binary form must reproduce the above
 *	  copyright notice, this list of conditions and the following
 *	  disclaimer in the documentation and/or other materials
 *	  provided with the distribution.
 *
 * THE SOFTWARE IS PROVIDED "AS IS", WITHOUT WARRANTY OF ANY KIND,
 * EXPRESS OR IMPLIED, INCLUDING BUT NOT LIMITED TO THE WARRANTIES OF
 * MERCHANTABILITY, FITNESS FOR A PARTICULAR PURPOSE AND
 * NONINFRINGEMENT. IN NO EVENT SHALL THE AUTHORS OR COPYRIGHT HOLDERS
 * BE LIABLE FOR ANY CLAIM, DAMAGES OR OTHER LIABILITY, WHETHER IN AN
 * ACTION OF CONTRACT, TORT OR OTHERWISE, ARISING FROM, OUT OF OR IN
 * CONNECTION WITH THE SOFTWARE OR THE USE OR OTHER DEALINGS IN THE
 * SOFTWARE.
 */

#include "iw_cxgb4.h"

static int destroy_cq(struct c4iw_rdev *rdev, struct t4_cq *cq,
		      struct c4iw_dev_ucontext *uctx, struct sk_buff *skb,
		      struct c4iw_wr_wait *wr_waitp)
{
	struct fw_ri_res_wr *res_wr;
	struct fw_ri_res *res;
	int wr_len;
	int ret;

	wr_len = sizeof *res_wr + sizeof *res;
	set_wr_txq(skb, CPL_PRIORITY_CONTROL, 0);

	res_wr = __skb_put_zero(skb, wr_len);
	res_wr->op_nres = cpu_to_be32(
			FW_WR_OP_V(FW_RI_RES_WR) |
			FW_RI_RES_WR_NRES_V(1) |
			FW_WR_COMPL_F);
	res_wr->len16_pkd = cpu_to_be32(DIV_ROUND_UP(wr_len, 16));
	res_wr->cookie = (uintptr_t)wr_waitp;
	res = res_wr->res;
	res->u.cq.restype = FW_RI_RES_TYPE_CQ;
	res->u.cq.op = FW_RI_RES_OP_RESET;
	res->u.cq.iqid = cpu_to_be32(cq->cqid);

	c4iw_init_wr_wait(wr_waitp);
	ret = c4iw_ref_send_wait(rdev, skb, wr_waitp, 0, 0, __func__);

	kfree(cq->sw_queue);
	dma_free_coherent(&(rdev->lldi.pdev->dev),
			  cq->memsize, cq->queue,
			  dma_unmap_addr(cq, mapping));
	c4iw_put_cqid(rdev, cq->cqid, uctx);
	return ret;
}

static int create_cq(struct c4iw_rdev *rdev, struct t4_cq *cq,
		     struct c4iw_dev_ucontext *uctx,
		     struct c4iw_wr_wait *wr_waitp)
{
	struct fw_ri_res_wr *res_wr;
	struct fw_ri_res *res;
	int wr_len;
	int user = (uctx != &rdev->uctx);
	int ret;
	struct sk_buff *skb;
	struct c4iw_ucontext *ucontext = NULL;

	if (user)
		ucontext = container_of(uctx, struct c4iw_ucontext, uctx);

	cq->cqid = c4iw_get_cqid(rdev, uctx);
	if (!cq->cqid) {
		ret = -ENOMEM;
		goto err1;
	}

	if (!user) {
		cq->sw_queue = kzalloc(cq->memsize, GFP_KERNEL);
		if (!cq->sw_queue) {
			ret = -ENOMEM;
			goto err2;
		}
	}
	cq->queue = dma_alloc_coherent(&rdev->lldi.pdev->dev, cq->memsize,
				       &cq->dma_addr, GFP_KERNEL);
	if (!cq->queue) {
		ret = -ENOMEM;
		goto err3;
	}
	dma_unmap_addr_set(cq, mapping, cq->dma_addr);
	memset(cq->queue, 0, cq->memsize);

	if (user && ucontext->is_32b_cqe) {
		cq->qp_errp = &((struct t4_status_page *)
		((u8 *)cq->queue + (cq->size - 1) *
		 (sizeof(*cq->queue) / 2)))->qp_err;
	} else {
		cq->qp_errp = &((struct t4_status_page *)
		((u8 *)cq->queue + (cq->size - 1) *
		 sizeof(*cq->queue)))->qp_err;
	}

	/* build fw_ri_res_wr */
	wr_len = sizeof *res_wr + sizeof *res;

	skb = alloc_skb(wr_len, GFP_KERNEL);
	if (!skb) {
		ret = -ENOMEM;
		goto err4;
	}
	set_wr_txq(skb, CPL_PRIORITY_CONTROL, 0);

	res_wr = __skb_put_zero(skb, wr_len);
	res_wr->op_nres = cpu_to_be32(
			FW_WR_OP_V(FW_RI_RES_WR) |
			FW_RI_RES_WR_NRES_V(1) |
			FW_WR_COMPL_F);
	res_wr->len16_pkd = cpu_to_be32(DIV_ROUND_UP(wr_len, 16));
	res_wr->cookie = (uintptr_t)wr_waitp;
	res = res_wr->res;
	res->u.cq.restype = FW_RI_RES_TYPE_CQ;
	res->u.cq.op = FW_RI_RES_OP_WRITE;
	res->u.cq.iqid = cpu_to_be32(cq->cqid);
	res->u.cq.iqandst_to_iqandstindex = cpu_to_be32(
			FW_RI_RES_WR_IQANUS_V(0) |
			FW_RI_RES_WR_IQANUD_V(1) |
			FW_RI_RES_WR_IQANDST_F |
			FW_RI_RES_WR_IQANDSTINDEX_V(
				rdev->lldi.ciq_ids[cq->vector]));
	res->u.cq.iqdroprss_to_iqesize = cpu_to_be16(
			FW_RI_RES_WR_IQDROPRSS_F |
			FW_RI_RES_WR_IQPCIECH_V(2) |
			FW_RI_RES_WR_IQINTCNTTHRESH_V(0) |
			FW_RI_RES_WR_IQO_F |
			((user && ucontext->is_32b_cqe) ?
			 FW_RI_RES_WR_IQESIZE_V(1) :
			 FW_RI_RES_WR_IQESIZE_V(2)));
	res->u.cq.iqsize = cpu_to_be16(cq->size);
	res->u.cq.iqaddr = cpu_to_be64(cq->dma_addr);

	c4iw_init_wr_wait(wr_waitp);
	ret = c4iw_ref_send_wait(rdev, skb, wr_waitp, 0, 0, __func__);
	if (ret)
		goto err4;

	cq->gen = 1;
	cq->gts = rdev->lldi.gts_reg;
	cq->rdev = rdev;

	cq->bar2_va = c4iw_bar2_addrs(rdev, cq->cqid, CXGB4_BAR2_QTYPE_INGRESS,
				      &cq->bar2_qid,
				      user ? &cq->bar2_pa : NULL);
	if (user && !cq->bar2_pa) {
<<<<<<< HEAD
		pr_warn(MOD "%s: cqid %u not in BAR2 range.\n",
=======
		pr_warn("%s: cqid %u not in BAR2 range\n",
>>>>>>> 286cd8c7
			pci_name(rdev->lldi.pdev), cq->cqid);
		ret = -EINVAL;
		goto err4;
	}
	return 0;
err4:
	dma_free_coherent(&rdev->lldi.pdev->dev, cq->memsize, cq->queue,
			  dma_unmap_addr(cq, mapping));
err3:
	kfree(cq->sw_queue);
err2:
	c4iw_put_cqid(rdev, cq->cqid, uctx);
err1:
	return ret;
}

static void insert_recv_cqe(struct t4_wq *wq, struct t4_cq *cq, u32 srqidx)
{
	struct t4_cqe cqe;

	pr_debug("wq %p cq %p sw_cidx %u sw_pidx %u\n",
		 wq, cq, cq->sw_cidx, cq->sw_pidx);
	memset(&cqe, 0, sizeof(cqe));
	cqe.header = cpu_to_be32(CQE_STATUS_V(T4_ERR_SWFLUSH) |
				 CQE_OPCODE_V(FW_RI_SEND) |
				 CQE_TYPE_V(0) |
				 CQE_SWCQE_V(1) |
				 CQE_QPID_V(wq->sq.qid));
	cqe.bits_type_ts = cpu_to_be64(CQE_GENBIT_V((u64)cq->gen));
	if (srqidx)
		cqe.u.srcqe.abs_rqe_idx = cpu_to_be32(srqidx);
	cq->sw_queue[cq->sw_pidx] = cqe;
	t4_swcq_produce(cq);
}

int c4iw_flush_rq(struct t4_wq *wq, struct t4_cq *cq, int count)
{
	int flushed = 0;
	int in_use = wq->rq.in_use - count;

	pr_debug("wq %p cq %p rq.in_use %u skip count %u\n",
		 wq, cq, wq->rq.in_use, count);
	while (in_use--) {
		insert_recv_cqe(wq, cq, 0);
		flushed++;
	}
	return flushed;
}

static void insert_sq_cqe(struct t4_wq *wq, struct t4_cq *cq,
			  struct t4_swsqe *swcqe)
{
	struct t4_cqe cqe;

	pr_debug("wq %p cq %p sw_cidx %u sw_pidx %u\n",
		 wq, cq, cq->sw_cidx, cq->sw_pidx);
	memset(&cqe, 0, sizeof(cqe));
	cqe.header = cpu_to_be32(CQE_STATUS_V(T4_ERR_SWFLUSH) |
				 CQE_OPCODE_V(swcqe->opcode) |
				 CQE_TYPE_V(1) |
				 CQE_SWCQE_V(1) |
				 CQE_QPID_V(wq->sq.qid));
	CQE_WRID_SQ_IDX(&cqe) = swcqe->idx;
	cqe.bits_type_ts = cpu_to_be64(CQE_GENBIT_V((u64)cq->gen));
	cq->sw_queue[cq->sw_pidx] = cqe;
	t4_swcq_produce(cq);
}

static void advance_oldest_read(struct t4_wq *wq);

int c4iw_flush_sq(struct c4iw_qp *qhp)
{
	int flushed = 0;
	struct t4_wq *wq = &qhp->wq;
	struct c4iw_cq *chp = to_c4iw_cq(qhp->ibqp.send_cq);
	struct t4_cq *cq = &chp->cq;
	int idx;
	struct t4_swsqe *swsqe;

	if (wq->sq.flush_cidx == -1)
		wq->sq.flush_cidx = wq->sq.cidx;
	idx = wq->sq.flush_cidx;
	while (idx != wq->sq.pidx) {
		swsqe = &wq->sq.sw_sq[idx];
		swsqe->flushed = 1;
		insert_sq_cqe(wq, cq, swsqe);
		if (wq->sq.oldest_read == swsqe) {
			advance_oldest_read(wq);
		}
		flushed++;
		if (++idx == wq->sq.size)
			idx = 0;
	}
	wq->sq.flush_cidx += flushed;
	if (wq->sq.flush_cidx >= wq->sq.size)
		wq->sq.flush_cidx -= wq->sq.size;
	return flushed;
}

static void flush_completed_wrs(struct t4_wq *wq, struct t4_cq *cq)
{
	struct t4_swsqe *swsqe;
	int cidx;

	if (wq->sq.flush_cidx == -1)
		wq->sq.flush_cidx = wq->sq.cidx;
	cidx = wq->sq.flush_cidx;

	while (cidx != wq->sq.pidx) {
		swsqe = &wq->sq.sw_sq[cidx];
		if (!swsqe->signaled) {
			if (++cidx == wq->sq.size)
				cidx = 0;
		} else if (swsqe->complete) {

			/*
			 * Insert this completed cqe into the swcq.
			 */
			pr_debug("moving cqe into swcq sq idx %u cq idx %u\n",
				 cidx, cq->sw_pidx);
			swsqe->cqe.header |= htonl(CQE_SWCQE_V(1));
			cq->sw_queue[cq->sw_pidx] = swsqe->cqe;
			t4_swcq_produce(cq);
			swsqe->flushed = 1;
			if (++cidx == wq->sq.size)
				cidx = 0;
			wq->sq.flush_cidx = cidx;
		} else
			break;
	}
}

static void create_read_req_cqe(struct t4_wq *wq, struct t4_cqe *hw_cqe,
		struct t4_cqe *read_cqe)
{
	read_cqe->u.scqe.cidx = wq->sq.oldest_read->idx;
	read_cqe->len = htonl(wq->sq.oldest_read->read_len);
	read_cqe->header = htonl(CQE_QPID_V(CQE_QPID(hw_cqe)) |
			CQE_SWCQE_V(SW_CQE(hw_cqe)) |
			CQE_OPCODE_V(FW_RI_READ_REQ) |
			CQE_TYPE_V(1));
	read_cqe->bits_type_ts = hw_cqe->bits_type_ts;
}

static void advance_oldest_read(struct t4_wq *wq)
{

	u32 rptr = wq->sq.oldest_read - wq->sq.sw_sq + 1;

	if (rptr == wq->sq.size)
		rptr = 0;
	while (rptr != wq->sq.pidx) {
		wq->sq.oldest_read = &wq->sq.sw_sq[rptr];

		if (wq->sq.oldest_read->opcode == FW_RI_READ_REQ)
			return;
		if (++rptr == wq->sq.size)
			rptr = 0;
	}
	wq->sq.oldest_read = NULL;
}

/*
 * Move all CQEs from the HWCQ into the SWCQ.
 * Deal with out-of-order and/or completions that complete
 * prior unsignalled WRs.
 */
void c4iw_flush_hw_cq(struct c4iw_cq *chp, struct c4iw_qp *flush_qhp)
{
	struct t4_cqe *hw_cqe, *swcqe, read_cqe;
	struct c4iw_qp *qhp;
	struct t4_swsqe *swsqe;
	int ret;

	pr_debug("cqid 0x%x\n", chp->cq.cqid);
	ret = t4_next_hw_cqe(&chp->cq, &hw_cqe);

	/*
	 * This logic is similar to poll_cq(), but not quite the same
	 * unfortunately.  Need to move pertinent HW CQEs to the SW CQ but
	 * also do any translation magic that poll_cq() normally does.
	 */
	while (!ret) {
		qhp = get_qhp(chp->rhp, CQE_QPID(hw_cqe));

		/*
		 * drop CQEs with no associated QP
		 */
		if (qhp == NULL)
			goto next_cqe;

		if (flush_qhp != qhp) {
			spin_lock(&qhp->lock);

			if (qhp->wq.flushed == 1)
				goto next_cqe;
		}

		if (CQE_OPCODE(hw_cqe) == FW_RI_TERMINATE)
			goto next_cqe;

		if (CQE_OPCODE(hw_cqe) == FW_RI_READ_RESP) {

			/* If we have reached here because of async
			 * event or other error, and have egress error
			 * then drop
			 */
			if (CQE_TYPE(hw_cqe) == 1)
				goto next_cqe;

			/* drop peer2peer RTR reads.
			 */
			if (CQE_WRID_STAG(hw_cqe) == 1)
				goto next_cqe;

			/*
			 * Eat completions for unsignaled read WRs.
			 */
			if (!qhp->wq.sq.oldest_read->signaled) {
				advance_oldest_read(&qhp->wq);
				goto next_cqe;
			}

			/*
			 * Don't write to the HWCQ, create a new read req CQE
			 * in local memory and move it into the swcq.
			 */
			create_read_req_cqe(&qhp->wq, hw_cqe, &read_cqe);
			hw_cqe = &read_cqe;
			advance_oldest_read(&qhp->wq);
		}

		/* if its a SQ completion, then do the magic to move all the
		 * unsignaled and now in-order completions into the swcq.
		 */
		if (SQ_TYPE(hw_cqe)) {
			swsqe = &qhp->wq.sq.sw_sq[CQE_WRID_SQ_IDX(hw_cqe)];
			swsqe->cqe = *hw_cqe;
			swsqe->complete = 1;
			flush_completed_wrs(&qhp->wq, &chp->cq);
		} else {
			swcqe = &chp->cq.sw_queue[chp->cq.sw_pidx];
			*swcqe = *hw_cqe;
			swcqe->header |= cpu_to_be32(CQE_SWCQE_V(1));
			t4_swcq_produce(&chp->cq);
		}
next_cqe:
		t4_hwcq_consume(&chp->cq);
		ret = t4_next_hw_cqe(&chp->cq, &hw_cqe);
		if (qhp && flush_qhp != qhp)
			spin_unlock(&qhp->lock);
	}
}

static int cqe_completes_wr(struct t4_cqe *cqe, struct t4_wq *wq)
{
	if (DRAIN_CQE(cqe)) {
		WARN_ONCE(1, "Unexpected DRAIN CQE qp id %u!\n", wq->sq.qid);
		return 0;
	}

	if (CQE_OPCODE(cqe) == FW_RI_TERMINATE)
		return 0;

	if ((CQE_OPCODE(cqe) == FW_RI_RDMA_WRITE) && RQ_TYPE(cqe))
		return 0;

	if ((CQE_OPCODE(cqe) == FW_RI_READ_RESP) && SQ_TYPE(cqe))
		return 0;

	if (CQE_SEND_OPCODE(cqe) && RQ_TYPE(cqe) && t4_rq_empty(wq))
		return 0;
	return 1;
}

void c4iw_count_rcqes(struct t4_cq *cq, struct t4_wq *wq, int *count)
{
	struct t4_cqe *cqe;
	u32 ptr;

	*count = 0;
	pr_debug("count zero %d\n", *count);
	ptr = cq->sw_cidx;
	while (ptr != cq->sw_pidx) {
		cqe = &cq->sw_queue[ptr];
		if (RQ_TYPE(cqe) && (CQE_OPCODE(cqe) != FW_RI_READ_RESP) &&
		    (CQE_QPID(cqe) == wq->sq.qid) && cqe_completes_wr(cqe, wq))
			(*count)++;
		if (++ptr == cq->size)
			ptr = 0;
	}
	pr_debug("cq %p count %d\n", cq, *count);
}

static void post_pending_srq_wrs(struct t4_srq *srq)
{
	struct t4_srq_pending_wr *pwr;
	u16 idx = 0;

	while (srq->pending_in_use) {
		pwr = &srq->pending_wrs[srq->pending_cidx];
		srq->sw_rq[srq->pidx].wr_id = pwr->wr_id;
		srq->sw_rq[srq->pidx].valid = 1;

		pr_debug("%s posting pending cidx %u pidx %u wq_pidx %u in_use %u rq_size %u wr_id %llx\n",
			 __func__,
			 srq->cidx, srq->pidx, srq->wq_pidx,
			 srq->in_use, srq->size,
			 (unsigned long long)pwr->wr_id);

		c4iw_copy_wr_to_srq(srq, &pwr->wqe, pwr->len16);
		t4_srq_consume_pending_wr(srq);
		t4_srq_produce(srq, pwr->len16);
		idx += DIV_ROUND_UP(pwr->len16 * 16, T4_EQ_ENTRY_SIZE);
	}

	if (idx) {
		t4_ring_srq_db(srq, idx, pwr->len16, &pwr->wqe);
		srq->queue[srq->size].status.host_wq_pidx =
			srq->wq_pidx;
	}
}

static u64 reap_srq_cqe(struct t4_cqe *hw_cqe, struct t4_srq *srq)
{
	int rel_idx = CQE_ABS_RQE_IDX(hw_cqe) - srq->rqt_abs_idx;
	u64 wr_id;

	srq->sw_rq[rel_idx].valid = 0;
	wr_id = srq->sw_rq[rel_idx].wr_id;

	if (rel_idx == srq->cidx) {
		pr_debug("%s in order cqe rel_idx %u cidx %u pidx %u wq_pidx %u in_use %u rq_size %u wr_id %llx\n",
			 __func__, rel_idx, srq->cidx, srq->pidx,
			 srq->wq_pidx, srq->in_use, srq->size,
			 (unsigned long long)srq->sw_rq[rel_idx].wr_id);
		t4_srq_consume(srq);
		while (srq->ooo_count && !srq->sw_rq[srq->cidx].valid) {
			pr_debug("%s eat ooo cidx %u pidx %u wq_pidx %u in_use %u rq_size %u ooo_count %u wr_id %llx\n",
				 __func__, srq->cidx, srq->pidx,
				 srq->wq_pidx, srq->in_use,
				 srq->size, srq->ooo_count,
				 (unsigned long long)
				 srq->sw_rq[srq->cidx].wr_id);
			t4_srq_consume_ooo(srq);
		}
		if (srq->ooo_count == 0 && srq->pending_in_use)
			post_pending_srq_wrs(srq);
	} else {
		pr_debug("%s ooo cqe rel_idx %u cidx %u pidx %u wq_pidx %u in_use %u rq_size %u ooo_count %u wr_id %llx\n",
			 __func__, rel_idx, srq->cidx,
			 srq->pidx, srq->wq_pidx,
			 srq->in_use, srq->size,
			 srq->ooo_count,
			 (unsigned long long)srq->sw_rq[rel_idx].wr_id);
		t4_srq_produce_ooo(srq);
	}
	return wr_id;
}

/*
 * poll_cq
 *
 * Caller must:
 *     check the validity of the first CQE,
 *     supply the wq assicated with the qpid.
 *
 * credit: cq credit to return to sge.
 * cqe_flushed: 1 iff the CQE is flushed.
 * cqe: copy of the polled CQE.
 *
 * return value:
 *    0		    CQE returned ok.
 *    -EAGAIN       CQE skipped, try again.
 *    -EOVERFLOW    CQ overflow detected.
 */
static int poll_cq(struct t4_wq *wq, struct t4_cq *cq, struct t4_cqe *cqe,
		   u8 *cqe_flushed, u64 *cookie, u32 *credit,
		   struct t4_srq *srq)
{
	int ret = 0;
	struct t4_cqe *hw_cqe, read_cqe;

	*cqe_flushed = 0;
	*credit = 0;
	ret = t4_next_cqe(cq, &hw_cqe);
	if (ret)
		return ret;

	pr_debug("CQE OVF %u qpid 0x%0x genbit %u type %u status 0x%0x opcode 0x%0x len 0x%0x wrid_hi_stag 0x%x wrid_low_msn 0x%x\n",
		 CQE_OVFBIT(hw_cqe), CQE_QPID(hw_cqe),
		 CQE_GENBIT(hw_cqe), CQE_TYPE(hw_cqe), CQE_STATUS(hw_cqe),
		 CQE_OPCODE(hw_cqe), CQE_LEN(hw_cqe), CQE_WRID_HI(hw_cqe),
		 CQE_WRID_LOW(hw_cqe));

	/*
	 * skip cqe's not affiliated with a QP.
	 */
	if (wq == NULL) {
		ret = -EAGAIN;
		goto skip_cqe;
	}

	/*
	* skip hw cqe's if the wq is flushed.
	*/
	if (wq->flushed && !SW_CQE(hw_cqe)) {
		ret = -EAGAIN;
		goto skip_cqe;
	}

	/*
	 * skip TERMINATE cqes...
	 */
	if (CQE_OPCODE(hw_cqe) == FW_RI_TERMINATE) {
		ret = -EAGAIN;
		goto skip_cqe;
	}

	/*
	 * Special cqe for drain WR completions...
	 */
	if (DRAIN_CQE(hw_cqe)) {
		*cookie = CQE_DRAIN_COOKIE(hw_cqe);
		*cqe = *hw_cqe;
		goto skip_cqe;
	}

	/*
	 * Gotta tweak READ completions:
	 *	1) the cqe doesn't contain the sq_wptr from the wr.
	 *	2) opcode not reflected from the wr.
	 *	3) read_len not reflected from the wr.
	 *	4) cq_type is RQ_TYPE not SQ_TYPE.
	 */
	if (RQ_TYPE(hw_cqe) && (CQE_OPCODE(hw_cqe) == FW_RI_READ_RESP)) {

		/* If we have reached here because of async
		 * event or other error, and have egress error
		 * then drop
		 */
		if (CQE_TYPE(hw_cqe) == 1) {
			if (CQE_STATUS(hw_cqe))
				t4_set_wq_in_error(wq, 0);
			ret = -EAGAIN;
			goto skip_cqe;
		}

		/* If this is an unsolicited read response, then the read
		 * was generated by the kernel driver as part of peer-2-peer
		 * connection setup.  So ignore the completion.
		 */
		if (CQE_WRID_STAG(hw_cqe) == 1) {
			if (CQE_STATUS(hw_cqe))
				t4_set_wq_in_error(wq, 0);
			ret = -EAGAIN;
			goto skip_cqe;
		}

		/*
		 * Eat completions for unsignaled read WRs.
		 */
		if (!wq->sq.oldest_read->signaled) {
			advance_oldest_read(wq);
			ret = -EAGAIN;
			goto skip_cqe;
		}

		/*
		 * Don't write to the HWCQ, so create a new read req CQE
		 * in local memory.
		 */
		create_read_req_cqe(wq, hw_cqe, &read_cqe);
		hw_cqe = &read_cqe;
		advance_oldest_read(wq);
	}

	if (CQE_STATUS(hw_cqe) || t4_wq_in_error(wq)) {
		*cqe_flushed = (CQE_STATUS(hw_cqe) == T4_ERR_SWFLUSH);
		t4_set_wq_in_error(wq, 0);
	}

	/*
	 * RECV completion.
	 */
	if (RQ_TYPE(hw_cqe)) {

		/*
		 * HW only validates 4 bits of MSN.  So we must validate that
		 * the MSN in the SEND is the next expected MSN.  If its not,
		 * then we complete this with T4_ERR_MSN and mark the wq in
		 * error.
		 */
<<<<<<< HEAD

		if (t4_rq_empty(wq)) {
			t4_set_wq_in_error(wq);
			ret = -EAGAIN;
			goto skip_cqe;
		}
		if (unlikely(!CQE_STATUS(hw_cqe) &&
			     CQE_WRID_MSN(hw_cqe) != wq->rq.msn)) {
			t4_set_wq_in_error(wq);
=======
		if (unlikely(!CQE_STATUS(hw_cqe) &&
			     CQE_WRID_MSN(hw_cqe) != wq->rq.msn)) {
			t4_set_wq_in_error(wq, 0);
>>>>>>> 286cd8c7
			hw_cqe->header |= cpu_to_be32(CQE_STATUS_V(T4_ERR_MSN));
		}
		goto proc_cqe;
	}

	/*
	 * If we get here its a send completion.
	 *
	 * Handle out of order completion. These get stuffed
	 * in the SW SQ. Then the SW SQ is walked to move any
	 * now in-order completions into the SW CQ.  This handles
	 * 2 cases:
	 *	1) reaping unsignaled WRs when the first subsequent
	 *	   signaled WR is completed.
	 *	2) out of order read completions.
	 */
	if (!SW_CQE(hw_cqe) && (CQE_WRID_SQ_IDX(hw_cqe) != wq->sq.cidx)) {
		struct t4_swsqe *swsqe;

		pr_debug("out of order completion going in sw_sq at idx %u\n",
			 CQE_WRID_SQ_IDX(hw_cqe));
		swsqe = &wq->sq.sw_sq[CQE_WRID_SQ_IDX(hw_cqe)];
		swsqe->cqe = *hw_cqe;
		swsqe->complete = 1;
		ret = -EAGAIN;
		goto flush_wq;
	}

proc_cqe:
	*cqe = *hw_cqe;

	/*
	 * Reap the associated WR(s) that are freed up with this
	 * completion.
	 */
	if (SQ_TYPE(hw_cqe)) {
		int idx = CQE_WRID_SQ_IDX(hw_cqe);

		/*
		* Account for any unsignaled completions completed by
		* this signaled completion.  In this case, cidx points
		* to the first unsignaled one, and idx points to the
		* signaled one.  So adjust in_use based on this delta.
		* if this is not completing any unsigned wrs, then the
		* delta will be 0. Handle wrapping also!
		*/
		if (idx < wq->sq.cidx)
			wq->sq.in_use -= wq->sq.size + idx - wq->sq.cidx;
		else
			wq->sq.in_use -= idx - wq->sq.cidx;

		wq->sq.cidx = (uint16_t)idx;
		pr_debug("completing sq idx %u\n", wq->sq.cidx);
		*cookie = wq->sq.sw_sq[wq->sq.cidx].wr_id;
		if (c4iw_wr_log)
			c4iw_log_wr_stats(wq, hw_cqe);
		t4_sq_consume(wq);
	} else {
		if (!srq) {
			pr_debug("completing rq idx %u\n", wq->rq.cidx);
			*cookie = wq->rq.sw_rq[wq->rq.cidx].wr_id;
			if (c4iw_wr_log)
				c4iw_log_wr_stats(wq, hw_cqe);
			t4_rq_consume(wq);
		} else {
			*cookie = reap_srq_cqe(hw_cqe, srq);
		}
		wq->rq.msn++;
		goto skip_cqe;
	}

flush_wq:
	/*
	 * Flush any completed cqes that are now in-order.
	 */
	flush_completed_wrs(wq, cq);

skip_cqe:
	if (SW_CQE(hw_cqe)) {
		pr_debug("cq %p cqid 0x%x skip sw cqe cidx %u\n",
			 cq, cq->cqid, cq->sw_cidx);
		t4_swcq_consume(cq);
	} else {
		pr_debug("cq %p cqid 0x%x skip hw cqe cidx %u\n",
			 cq, cq->cqid, cq->cidx);
		t4_hwcq_consume(cq);
	}
	return ret;
}

static int __c4iw_poll_cq_one(struct c4iw_cq *chp, struct c4iw_qp *qhp,
			      struct ib_wc *wc, struct c4iw_srq *srq)
{
	struct t4_cqe cqe;
	struct t4_wq *wq = qhp ? &qhp->wq : NULL;
	u32 credit = 0;
	u8 cqe_flushed;
	u64 cookie = 0;
	int ret;

	ret = poll_cq(wq, &(chp->cq), &cqe, &cqe_flushed, &cookie, &credit,
		      srq ? &srq->wq : NULL);
	if (ret)
		goto out;

	wc->wr_id = cookie;
	wc->qp = qhp ? &qhp->ibqp : NULL;
	wc->vendor_err = CQE_STATUS(&cqe);
	wc->wc_flags = 0;

	/*
	 * Simulate a SRQ_LIMIT_REACHED HW notification if required.
	 */
	if (srq && !(srq->flags & T4_SRQ_LIMIT_SUPPORT) && srq->armed &&
	    srq->wq.in_use < srq->srq_limit)
		c4iw_dispatch_srq_limit_reached_event(srq);

	pr_debug("qpid 0x%x type %d opcode %d status 0x%x len %u wrid hi 0x%x lo 0x%x cookie 0x%llx\n",
		 CQE_QPID(&cqe),
		 CQE_TYPE(&cqe), CQE_OPCODE(&cqe),
		 CQE_STATUS(&cqe), CQE_LEN(&cqe),
		 CQE_WRID_HI(&cqe), CQE_WRID_LOW(&cqe),
		 (unsigned long long)cookie);

	if (CQE_TYPE(&cqe) == 0) {
		if (!CQE_STATUS(&cqe))
			wc->byte_len = CQE_LEN(&cqe);
		else
			wc->byte_len = 0;

		switch (CQE_OPCODE(&cqe)) {
		case FW_RI_SEND:
			wc->opcode = IB_WC_RECV;
			break;
		case FW_RI_SEND_WITH_INV:
		case FW_RI_SEND_WITH_SE_INV:
			wc->opcode = IB_WC_RECV;
			wc->ex.invalidate_rkey = CQE_WRID_STAG(&cqe);
			wc->wc_flags |= IB_WC_WITH_INVALIDATE;
			c4iw_invalidate_mr(qhp->rhp, wc->ex.invalidate_rkey);
			break;
		case FW_RI_WRITE_IMMEDIATE:
			wc->opcode = IB_WC_RECV_RDMA_WITH_IMM;
			wc->ex.imm_data = CQE_IMM_DATA(&cqe);
			wc->wc_flags |= IB_WC_WITH_IMM;
			break;
		default:
			pr_err("Unexpected opcode %d in the CQE received for QPID=0x%0x\n",
			       CQE_OPCODE(&cqe), CQE_QPID(&cqe));
			ret = -EINVAL;
			goto out;
		}
	} else {
		switch (CQE_OPCODE(&cqe)) {
		case FW_RI_WRITE_IMMEDIATE:
		case FW_RI_RDMA_WRITE:
			wc->opcode = IB_WC_RDMA_WRITE;
			break;
		case FW_RI_READ_REQ:
			wc->opcode = IB_WC_RDMA_READ;
			wc->byte_len = CQE_LEN(&cqe);
			break;
		case FW_RI_SEND_WITH_INV:
		case FW_RI_SEND_WITH_SE_INV:
			wc->opcode = IB_WC_SEND;
			wc->wc_flags |= IB_WC_WITH_INVALIDATE;
			break;
		case FW_RI_SEND:
		case FW_RI_SEND_WITH_SE:
			wc->opcode = IB_WC_SEND;
			break;

		case FW_RI_LOCAL_INV:
			wc->opcode = IB_WC_LOCAL_INV;
			break;
		case FW_RI_FAST_REGISTER:
			wc->opcode = IB_WC_REG_MR;

			/* Invalidate the MR if the fastreg failed */
			if (CQE_STATUS(&cqe) != T4_ERR_SUCCESS)
				c4iw_invalidate_mr(qhp->rhp,
						   CQE_WRID_FR_STAG(&cqe));
			break;
		default:
			pr_err("Unexpected opcode %d in the CQE received for QPID=0x%0x\n",
			       CQE_OPCODE(&cqe), CQE_QPID(&cqe));
			ret = -EINVAL;
			goto out;
		}
	}

	if (cqe_flushed)
		wc->status = IB_WC_WR_FLUSH_ERR;
	else {

		switch (CQE_STATUS(&cqe)) {
		case T4_ERR_SUCCESS:
			wc->status = IB_WC_SUCCESS;
			break;
		case T4_ERR_STAG:
			wc->status = IB_WC_LOC_ACCESS_ERR;
			break;
		case T4_ERR_PDID:
			wc->status = IB_WC_LOC_PROT_ERR;
			break;
		case T4_ERR_QPID:
		case T4_ERR_ACCESS:
			wc->status = IB_WC_LOC_ACCESS_ERR;
			break;
		case T4_ERR_WRAP:
			wc->status = IB_WC_GENERAL_ERR;
			break;
		case T4_ERR_BOUND:
			wc->status = IB_WC_LOC_LEN_ERR;
			break;
		case T4_ERR_INVALIDATE_SHARED_MR:
		case T4_ERR_INVALIDATE_MR_WITH_MW_BOUND:
			wc->status = IB_WC_MW_BIND_ERR;
			break;
		case T4_ERR_CRC:
		case T4_ERR_MARKER:
		case T4_ERR_PDU_LEN_ERR:
		case T4_ERR_OUT_OF_RQE:
		case T4_ERR_DDP_VERSION:
		case T4_ERR_RDMA_VERSION:
		case T4_ERR_DDP_QUEUE_NUM:
		case T4_ERR_MSN:
		case T4_ERR_TBIT:
		case T4_ERR_MO:
		case T4_ERR_MSN_RANGE:
		case T4_ERR_IRD_OVERFLOW:
		case T4_ERR_OPCODE:
		case T4_ERR_INTERNAL_ERR:
			wc->status = IB_WC_FATAL_ERR;
			break;
		case T4_ERR_SWFLUSH:
			wc->status = IB_WC_WR_FLUSH_ERR;
			break;
		default:
			pr_err("Unexpected cqe_status 0x%x for QPID=0x%0x\n",
			       CQE_STATUS(&cqe), CQE_QPID(&cqe));
			wc->status = IB_WC_FATAL_ERR;
		}
	}
out:
	return ret;
}

/*
 * Get one cq entry from c4iw and map it to openib.
 *
 * Returns:
 *	0			cqe returned
 *	-ENODATA		EMPTY;
 *	-EAGAIN			caller must try again
 *	any other -errno	fatal error
 */
static int c4iw_poll_cq_one(struct c4iw_cq *chp, struct ib_wc *wc)
{
	struct c4iw_srq *srq = NULL;
	struct c4iw_qp *qhp = NULL;
	struct t4_cqe *rd_cqe;
	int ret;

	ret = t4_next_cqe(&chp->cq, &rd_cqe);

	if (ret)
		return ret;

	qhp = get_qhp(chp->rhp, CQE_QPID(rd_cqe));
	if (qhp) {
		spin_lock(&qhp->lock);
		srq = qhp->srq;
		if (srq)
			spin_lock(&srq->lock);
		ret = __c4iw_poll_cq_one(chp, qhp, wc, srq);
		spin_unlock(&qhp->lock);
		if (srq)
			spin_unlock(&srq->lock);
	} else {
		ret = __c4iw_poll_cq_one(chp, NULL, wc, NULL);
	}
	return ret;
}

int c4iw_poll_cq(struct ib_cq *ibcq, int num_entries, struct ib_wc *wc)
{
	struct c4iw_cq *chp;
	unsigned long flags;
	int npolled;
	int err = 0;

	chp = to_c4iw_cq(ibcq);

	spin_lock_irqsave(&chp->lock, flags);
	for (npolled = 0; npolled < num_entries; ++npolled) {
		do {
			err = c4iw_poll_cq_one(chp, wc + npolled);
		} while (err == -EAGAIN);
		if (err)
			break;
	}
	spin_unlock_irqrestore(&chp->lock, flags);
	return !err || err == -ENODATA ? npolled : err;
}

int c4iw_destroy_cq(struct ib_cq *ib_cq)
{
	struct c4iw_cq *chp;
	struct c4iw_ucontext *ucontext;

	pr_debug("ib_cq %p\n", ib_cq);
	chp = to_c4iw_cq(ib_cq);

	remove_handle(chp->rhp, &chp->rhp->cqidr, chp->cq.cqid);
	atomic_dec(&chp->refcnt);
	wait_event(chp->wait, !atomic_read(&chp->refcnt));

	ucontext = ib_cq->uobject ? to_c4iw_ucontext(ib_cq->uobject->context)
				  : NULL;
	destroy_cq(&chp->rhp->rdev, &chp->cq,
		   ucontext ? &ucontext->uctx : &chp->cq.rdev->uctx,
		   chp->destroy_skb, chp->wr_waitp);
	c4iw_put_wr_wait(chp->wr_waitp);
	kfree(chp);
	return 0;
}

struct ib_cq *c4iw_create_cq(struct ib_device *ibdev,
			     const struct ib_cq_init_attr *attr,
			     struct ib_ucontext *ib_context,
			     struct ib_udata *udata)
{
	int entries = attr->cqe;
	int vector = attr->comp_vector;
	struct c4iw_dev *rhp;
	struct c4iw_cq *chp;
	struct c4iw_create_cq ucmd;
	struct c4iw_create_cq_resp uresp;
	struct c4iw_ucontext *ucontext = NULL;
	int ret, wr_len;
	size_t memsize, hwentries;
	struct c4iw_mm_entry *mm, *mm2;

	pr_debug("ib_dev %p entries %d\n", ibdev, entries);
	if (attr->flags)
		return ERR_PTR(-EINVAL);

	rhp = to_c4iw_dev(ibdev);

	if (entries < 1 || entries > ibdev->attrs.max_cqe)
		return ERR_PTR(-EINVAL);

	if (vector >= rhp->rdev.lldi.nciq)
		return ERR_PTR(-EINVAL);

	if (ib_context) {
		ucontext = to_c4iw_ucontext(ib_context);
		if (udata->inlen < sizeof(ucmd))
			ucontext->is_32b_cqe = 1;
	}

	chp = kzalloc(sizeof(*chp), GFP_KERNEL);
	if (!chp)
		return ERR_PTR(-ENOMEM);

	chp->wr_waitp = c4iw_alloc_wr_wait(GFP_KERNEL);
	if (!chp->wr_waitp) {
		ret = -ENOMEM;
		goto err_free_chp;
	}
	c4iw_init_wr_wait(chp->wr_waitp);

	wr_len = sizeof(struct fw_ri_res_wr) + sizeof(struct fw_ri_res);
	chp->destroy_skb = alloc_skb(wr_len, GFP_KERNEL);
	if (!chp->destroy_skb) {
		ret = -ENOMEM;
		goto err_free_wr_wait;
	}

	/* account for the status page. */
	entries++;

	/* IQ needs one extra entry to differentiate full vs empty. */
	entries++;

	/*
	 * entries must be multiple of 16 for HW.
	 */
	entries = roundup(entries, 16);

	/*
	 * Make actual HW queue 2x to avoid cdix_inc overflows.
	 */
	hwentries = min(entries * 2, rhp->rdev.hw_queue.t4_max_iq_size);

	/*
	 * Make HW queue at least 64 entries so GTS updates aren't too
	 * frequent.
	 */
	if (hwentries < 64)
		hwentries = 64;

	memsize = hwentries * ((ucontext && ucontext->is_32b_cqe) ?
			(sizeof(*chp->cq.queue) / 2) : sizeof(*chp->cq.queue));

	/*
	 * memsize must be a multiple of the page size if its a user cq.
	 */
	if (ucontext)
		memsize = roundup(memsize, PAGE_SIZE);

	chp->cq.size = hwentries;
	chp->cq.memsize = memsize;
	chp->cq.vector = vector;

	ret = create_cq(&rhp->rdev, &chp->cq,
			ucontext ? &ucontext->uctx : &rhp->rdev.uctx,
			chp->wr_waitp);
	if (ret)
		goto err_free_skb;

	chp->rhp = rhp;
	chp->cq.size--;				/* status page */
	chp->ibcq.cqe = entries - 2;
	spin_lock_init(&chp->lock);
	spin_lock_init(&chp->comp_handler_lock);
	atomic_set(&chp->refcnt, 1);
	init_waitqueue_head(&chp->wait);
	ret = insert_handle(rhp, &rhp->cqidr, chp, chp->cq.cqid);
	if (ret)
		goto err_destroy_cq;

	if (ucontext) {
		ret = -ENOMEM;
		mm = kmalloc(sizeof *mm, GFP_KERNEL);
		if (!mm)
			goto err_remove_handle;
		mm2 = kmalloc(sizeof *mm2, GFP_KERNEL);
		if (!mm2)
			goto err_free_mm;

		memset(&uresp, 0, sizeof(uresp));
		uresp.qid_mask = rhp->rdev.cqmask;
		uresp.cqid = chp->cq.cqid;
		uresp.size = chp->cq.size;
		uresp.memsize = chp->cq.memsize;
		spin_lock(&ucontext->mmap_lock);
		uresp.key = ucontext->key;
		ucontext->key += PAGE_SIZE;
		uresp.gts_key = ucontext->key;
		ucontext->key += PAGE_SIZE;
		/* communicate to the userspace that
		 * kernel driver supports 64B CQE
		 */
		uresp.flags |= C4IW_64B_CQE;

		spin_unlock(&ucontext->mmap_lock);
		ret = ib_copy_to_udata(udata, &uresp,
				       ucontext->is_32b_cqe ?
				       sizeof(uresp) - sizeof(uresp.flags) :
				       sizeof(uresp));
		if (ret)
			goto err_free_mm2;

		mm->key = uresp.key;
		mm->addr = virt_to_phys(chp->cq.queue);
		mm->len = chp->cq.memsize;
		insert_mmap(ucontext, mm);

		mm2->key = uresp.gts_key;
		mm2->addr = chp->cq.bar2_pa;
		mm2->len = PAGE_SIZE;
		insert_mmap(ucontext, mm2);
	}
	pr_debug("cqid 0x%0x chp %p size %u memsize %zu, dma_addr 0x%0llx\n",
		 chp->cq.cqid, chp, chp->cq.size,
		 chp->cq.memsize, (unsigned long long)chp->cq.dma_addr);
	return &chp->ibcq;
err_free_mm2:
	kfree(mm2);
err_free_mm:
	kfree(mm);
err_remove_handle:
	remove_handle(rhp, &rhp->cqidr, chp->cq.cqid);
err_destroy_cq:
	destroy_cq(&chp->rhp->rdev, &chp->cq,
		   ucontext ? &ucontext->uctx : &rhp->rdev.uctx,
		   chp->destroy_skb, chp->wr_waitp);
err_free_skb:
	kfree_skb(chp->destroy_skb);
err_free_wr_wait:
	c4iw_put_wr_wait(chp->wr_waitp);
err_free_chp:
	kfree(chp);
	return ERR_PTR(ret);
}

int c4iw_arm_cq(struct ib_cq *ibcq, enum ib_cq_notify_flags flags)
{
	struct c4iw_cq *chp;
	int ret = 0;
	unsigned long flag;

	chp = to_c4iw_cq(ibcq);
	spin_lock_irqsave(&chp->lock, flag);
	t4_arm_cq(&chp->cq,
		  (flags & IB_CQ_SOLICITED_MASK) == IB_CQ_SOLICITED);
	if (flags & IB_CQ_REPORT_MISSED_EVENTS)
		ret = t4_cq_notempty(&chp->cq);
	spin_unlock_irqrestore(&chp->lock, flag);
	return ret;
}

void c4iw_flush_srqidx(struct c4iw_qp *qhp, u32 srqidx)
{
	struct c4iw_cq *rchp = to_c4iw_cq(qhp->ibqp.recv_cq);
	unsigned long flag;

	/* locking heirarchy: cq lock first, then qp lock. */
	spin_lock_irqsave(&rchp->lock, flag);
	spin_lock(&qhp->lock);

	/* create a SRQ RECV CQE for srqidx */
	insert_recv_cqe(&qhp->wq, &rchp->cq, srqidx);

	spin_unlock(&qhp->lock);
	spin_unlock_irqrestore(&rchp->lock, flag);
}<|MERGE_RESOLUTION|>--- conflicted
+++ resolved
@@ -165,11 +165,7 @@
 				      &cq->bar2_qid,
 				      user ? &cq->bar2_pa : NULL);
 	if (user && !cq->bar2_pa) {
-<<<<<<< HEAD
-		pr_warn(MOD "%s: cqid %u not in BAR2 range.\n",
-=======
 		pr_warn("%s: cqid %u not in BAR2 range\n",
->>>>>>> 286cd8c7
 			pci_name(rdev->lldi.pdev), cq->cqid);
 		ret = -EINVAL;
 		goto err4;
@@ -663,21 +659,9 @@
 		 * then we complete this with T4_ERR_MSN and mark the wq in
 		 * error.
 		 */
-<<<<<<< HEAD
-
-		if (t4_rq_empty(wq)) {
-			t4_set_wq_in_error(wq);
-			ret = -EAGAIN;
-			goto skip_cqe;
-		}
-		if (unlikely(!CQE_STATUS(hw_cqe) &&
-			     CQE_WRID_MSN(hw_cqe) != wq->rq.msn)) {
-			t4_set_wq_in_error(wq);
-=======
 		if (unlikely(!CQE_STATUS(hw_cqe) &&
 			     CQE_WRID_MSN(hw_cqe) != wq->rq.msn)) {
 			t4_set_wq_in_error(wq, 0);
->>>>>>> 286cd8c7
 			hw_cqe->header |= cpu_to_be32(CQE_STATUS_V(T4_ERR_MSN));
 		}
 		goto proc_cqe;
