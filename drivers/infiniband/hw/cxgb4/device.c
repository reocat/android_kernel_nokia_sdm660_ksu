/*
 * Copyright (c) 2009-2010 Chelsio, Inc. All rights reserved.
 *
 * This software is available to you under a choice of one of two
 * licenses.  You may choose to be licensed under the terms of the GNU
 * General Public License (GPL) Version 2, available from the file
 * COPYING in the main directory of this source tree, or the
 * OpenIB.org BSD license below:
 *
 *     Redistribution and use in source and binary forms, with or
 *     without modification, are permitted provided that the following
 *     conditions are met:
 *
 *      - Redistributions of source code must retain the above
 *	  copyright notice, this list of conditions and the following
 *	  disclaimer.
 *
 *      - Redistributions in binary form must reproduce the above
 *	  copyright notice, this list of conditions and the following
 *	  disclaimer in the documentation and/or other materials
 *	  provided with the distribution.
 *
 * THE SOFTWARE IS PROVIDED "AS IS", WITHOUT WARRANTY OF ANY KIND,
 * EXPRESS OR IMPLIED, INCLUDING BUT NOT LIMITED TO THE WARRANTIES OF
 * MERCHANTABILITY, FITNESS FOR A PARTICULAR PURPOSE AND
 * NONINFRINGEMENT. IN NO EVENT SHALL THE AUTHORS OR COPYRIGHT HOLDERS
 * BE LIABLE FOR ANY CLAIM, DAMAGES OR OTHER LIABILITY, WHETHER IN AN
 * ACTION OF CONTRACT, TORT OR OTHERWISE, ARISING FROM, OUT OF OR IN
 * CONNECTION WITH THE SOFTWARE OR THE USE OR OTHER DEALINGS IN THE
 * SOFTWARE.
 */
#include <linux/module.h>
#include <linux/moduleparam.h>
#include <linux/debugfs.h>
#include <linux/vmalloc.h>
#include <linux/math64.h>

#include <rdma/ib_verbs.h>

#include "iw_cxgb4.h"

#define DRV_VERSION "0.1"

MODULE_AUTHOR("Steve Wise");
MODULE_DESCRIPTION("Chelsio T4/T5 RDMA Driver");
MODULE_LICENSE("Dual BSD/GPL");

static int allow_db_fc_on_t5;
module_param(allow_db_fc_on_t5, int, 0644);
MODULE_PARM_DESC(allow_db_fc_on_t5,
		 "Allow DB Flow Control on T5 (default = 0)");

static int allow_db_coalescing_on_t5;
module_param(allow_db_coalescing_on_t5, int, 0644);
MODULE_PARM_DESC(allow_db_coalescing_on_t5,
		 "Allow DB Coalescing on T5 (default = 0)");

int c4iw_wr_log = 0;
module_param(c4iw_wr_log, int, 0444);
MODULE_PARM_DESC(c4iw_wr_log, "Enables logging of work request timing data.");

static int c4iw_wr_log_size_order = 12;
module_param(c4iw_wr_log_size_order, int, 0444);
MODULE_PARM_DESC(c4iw_wr_log_size_order,
		 "Number of entries (log2) in the work request timing log.");

static LIST_HEAD(uld_ctx_list);
static DEFINE_MUTEX(dev_mutex);
static struct workqueue_struct *reg_workq;

#define DB_FC_RESUME_SIZE 64
#define DB_FC_RESUME_DELAY 1
#define DB_FC_DRAIN_THRESH 0

static struct dentry *c4iw_debugfs_root;

struct c4iw_debugfs_data {
	struct c4iw_dev *devp;
	char *buf;
	int bufsize;
	int pos;
};

static int count_idrs(int id, void *p, void *data)
{
	int *countp = data;

	*countp = *countp + 1;
	return 0;
}

static ssize_t debugfs_read(struct file *file, char __user *buf, size_t count,
			    loff_t *ppos)
{
	struct c4iw_debugfs_data *d = file->private_data;

	return simple_read_from_buffer(buf, count, ppos, d->buf, d->pos);
}

void c4iw_log_wr_stats(struct t4_wq *wq, struct t4_cqe *cqe)
{
	struct wr_log_entry le;
	int idx;

	if (!wq->rdev->wr_log)
		return;

	idx = (atomic_inc_return(&wq->rdev->wr_log_idx) - 1) &
		(wq->rdev->wr_log_size - 1);
	le.poll_sge_ts = cxgb4_read_sge_timestamp(wq->rdev->lldi.ports[0]);
	le.poll_host_time = ktime_get();
	le.valid = 1;
	le.cqe_sge_ts = CQE_TS(cqe);
	if (SQ_TYPE(cqe)) {
		le.qid = wq->sq.qid;
		le.opcode = CQE_OPCODE(cqe);
		le.post_host_time = wq->sq.sw_sq[wq->sq.cidx].host_time;
		le.post_sge_ts = wq->sq.sw_sq[wq->sq.cidx].sge_ts;
		le.wr_id = CQE_WRID_SQ_IDX(cqe);
	} else {
		le.qid = wq->rq.qid;
		le.opcode = FW_RI_RECEIVE;
		le.post_host_time = wq->rq.sw_rq[wq->rq.cidx].host_time;
		le.post_sge_ts = wq->rq.sw_rq[wq->rq.cidx].sge_ts;
		le.wr_id = CQE_WRID_MSN(cqe);
	}
	wq->rdev->wr_log[idx] = le;
}

static int wr_log_show(struct seq_file *seq, void *v)
{
	struct c4iw_dev *dev = seq->private;
	ktime_t prev_time;
	struct wr_log_entry *lep;
	int prev_time_set = 0;
	int idx, end;

#define ts2ns(ts) div64_u64((ts) * dev->rdev.lldi.cclk_ps, 1000)

	idx = atomic_read(&dev->rdev.wr_log_idx) &
		(dev->rdev.wr_log_size - 1);
	end = idx - 1;
	if (end < 0)
		end = dev->rdev.wr_log_size - 1;
	lep = &dev->rdev.wr_log[idx];
	while (idx != end) {
		if (lep->valid) {
			if (!prev_time_set) {
				prev_time_set = 1;
				prev_time = lep->poll_host_time;
			}
			seq_printf(seq, "%04u: nsec %llu qid %u opcode "
				   "%u %s 0x%x host_wr_delta nsec %llu "
				   "post_sge_ts 0x%llx cqe_sge_ts 0x%llx "
				   "poll_sge_ts 0x%llx post_poll_delta_ns %llu "
				   "cqe_poll_delta_ns %llu\n",
				   idx,
				   ktime_to_ns(ktime_sub(lep->poll_host_time,
							 prev_time)),
				   lep->qid, lep->opcode,
				   lep->opcode == FW_RI_RECEIVE ?
							"msn" : "wrid",
				   lep->wr_id,
				   ktime_to_ns(ktime_sub(lep->poll_host_time,
							 lep->post_host_time)),
				   lep->post_sge_ts, lep->cqe_sge_ts,
				   lep->poll_sge_ts,
				   ts2ns(lep->poll_sge_ts - lep->post_sge_ts),
				   ts2ns(lep->poll_sge_ts - lep->cqe_sge_ts));
			prev_time = lep->poll_host_time;
		}
		idx++;
		if (idx > (dev->rdev.wr_log_size - 1))
			idx = 0;
		lep = &dev->rdev.wr_log[idx];
	}
#undef ts2ns
	return 0;
}

static int wr_log_open(struct inode *inode, struct file *file)
{
	return single_open(file, wr_log_show, inode->i_private);
}

static ssize_t wr_log_clear(struct file *file, const char __user *buf,
			    size_t count, loff_t *pos)
{
	struct c4iw_dev *dev = ((struct seq_file *)file->private_data)->private;
	int i;

	if (dev->rdev.wr_log)
		for (i = 0; i < dev->rdev.wr_log_size; i++)
			dev->rdev.wr_log[i].valid = 0;
	return count;
}

static const struct file_operations wr_log_debugfs_fops = {
	.owner   = THIS_MODULE,
	.open    = wr_log_open,
	.release = single_release,
	.read    = seq_read,
	.llseek  = seq_lseek,
	.write   = wr_log_clear,
};

static struct sockaddr_in zero_sin = {
	.sin_family = AF_INET,
};

static struct sockaddr_in6 zero_sin6 = {
	.sin6_family = AF_INET6,
};

static void set_ep_sin_addrs(struct c4iw_ep *ep,
			     struct sockaddr_in **lsin,
			     struct sockaddr_in **rsin,
			     struct sockaddr_in **m_lsin,
			     struct sockaddr_in **m_rsin)
{
	struct iw_cm_id *id = ep->com.cm_id;

	*m_lsin = (struct sockaddr_in *)&ep->com.local_addr;
	*m_rsin = (struct sockaddr_in *)&ep->com.remote_addr;
	if (id) {
		*lsin = (struct sockaddr_in *)&id->local_addr;
		*rsin = (struct sockaddr_in *)&id->remote_addr;
	} else {
		*lsin = &zero_sin;
		*rsin = &zero_sin;
	}
}

static void set_ep_sin6_addrs(struct c4iw_ep *ep,
			      struct sockaddr_in6 **lsin6,
			      struct sockaddr_in6 **rsin6,
			      struct sockaddr_in6 **m_lsin6,
			      struct sockaddr_in6 **m_rsin6)
{
	struct iw_cm_id *id = ep->com.cm_id;

	*m_lsin6 = (struct sockaddr_in6 *)&ep->com.local_addr;
	*m_rsin6 = (struct sockaddr_in6 *)&ep->com.remote_addr;
	if (id) {
		*lsin6 = (struct sockaddr_in6 *)&id->local_addr;
		*rsin6 = (struct sockaddr_in6 *)&id->remote_addr;
	} else {
		*lsin6 = &zero_sin6;
		*rsin6 = &zero_sin6;
	}
}

static int dump_qp(int id, void *p, void *data)
{
	struct c4iw_qp *qp = p;
	struct c4iw_debugfs_data *qpd = data;
	int space;
	int cc;

	if (id != qp->wq.sq.qid)
		return 0;

	space = qpd->bufsize - qpd->pos - 1;
	if (space == 0)
		return 1;

	if (qp->ep) {
		struct c4iw_ep *ep = qp->ep;

		if (ep->com.local_addr.ss_family == AF_INET) {
			struct sockaddr_in *lsin;
			struct sockaddr_in *rsin;
			struct sockaddr_in *m_lsin;
			struct sockaddr_in *m_rsin;

			set_ep_sin_addrs(ep, &lsin, &rsin, &m_lsin, &m_rsin);
			cc = snprintf(qpd->buf + qpd->pos, space,
				      "rc qp sq id %u %s id %u state %u "
				      "onchip %u ep tid %u state %u "
				      "%pI4:%u/%u->%pI4:%u/%u\n",
				      qp->wq.sq.qid, qp->srq ? "srq" : "rq",
				      qp->srq ? qp->srq->idx : qp->wq.rq.qid,
				      (int)qp->attr.state,
				      qp->wq.sq.flags & T4_SQ_ONCHIP,
				      ep->hwtid, (int)ep->com.state,
				      &lsin->sin_addr, ntohs(lsin->sin_port),
				      ntohs(m_lsin->sin_port),
				      &rsin->sin_addr, ntohs(rsin->sin_port),
				      ntohs(m_rsin->sin_port));
		} else {
			struct sockaddr_in6 *lsin6;
			struct sockaddr_in6 *rsin6;
			struct sockaddr_in6 *m_lsin6;
			struct sockaddr_in6 *m_rsin6;

			set_ep_sin6_addrs(ep, &lsin6, &rsin6, &m_lsin6,
					  &m_rsin6);
			cc = snprintf(qpd->buf + qpd->pos, space,
				      "rc qp sq id %u rq id %u state %u "
				      "onchip %u ep tid %u state %u "
				      "%pI6:%u/%u->%pI6:%u/%u\n",
				      qp->wq.sq.qid, qp->wq.rq.qid,
				      (int)qp->attr.state,
				      qp->wq.sq.flags & T4_SQ_ONCHIP,
				      ep->hwtid, (int)ep->com.state,
				      &lsin6->sin6_addr,
				      ntohs(lsin6->sin6_port),
				      ntohs(m_lsin6->sin6_port),
				      &rsin6->sin6_addr,
				      ntohs(rsin6->sin6_port),
				      ntohs(m_rsin6->sin6_port));
		}
	} else
		cc = snprintf(qpd->buf + qpd->pos, space,
			     "qp sq id %u rq id %u state %u onchip %u\n",
			      qp->wq.sq.qid, qp->wq.rq.qid,
			      (int)qp->attr.state,
			      qp->wq.sq.flags & T4_SQ_ONCHIP);
	if (cc < space)
		qpd->pos += cc;
	return 0;
}

static int qp_release(struct inode *inode, struct file *file)
{
	struct c4iw_debugfs_data *qpd = file->private_data;
	if (!qpd) {
		pr_info("%s null qpd?\n", __func__);
		return 0;
	}
	vfree(qpd->buf);
	kfree(qpd);
	return 0;
}

static int qp_open(struct inode *inode, struct file *file)
{
	struct c4iw_debugfs_data *qpd;
	int count = 1;

	qpd = kmalloc(sizeof *qpd, GFP_KERNEL);
	if (!qpd)
		return -ENOMEM;

	qpd->devp = inode->i_private;
	qpd->pos = 0;

	spin_lock_irq(&qpd->devp->lock);
	idr_for_each(&qpd->devp->qpidr, count_idrs, &count);
	spin_unlock_irq(&qpd->devp->lock);

	qpd->bufsize = count * 180;
	qpd->buf = vmalloc(qpd->bufsize);
	if (!qpd->buf) {
		kfree(qpd);
		return -ENOMEM;
	}

	spin_lock_irq(&qpd->devp->lock);
	idr_for_each(&qpd->devp->qpidr, dump_qp, qpd);
	spin_unlock_irq(&qpd->devp->lock);

	qpd->buf[qpd->pos++] = 0;
	file->private_data = qpd;
	return 0;
}

static const struct file_operations qp_debugfs_fops = {
	.owner   = THIS_MODULE,
	.open    = qp_open,
	.release = qp_release,
	.read    = debugfs_read,
	.llseek  = default_llseek,
};

static int dump_stag(int id, void *p, void *data)
{
	struct c4iw_debugfs_data *stagd = data;
	int space;
	int cc;
	struct fw_ri_tpte tpte;
	int ret;

	space = stagd->bufsize - stagd->pos - 1;
	if (space == 0)
		return 1;

	ret = cxgb4_read_tpte(stagd->devp->rdev.lldi.ports[0], (u32)id<<8,
			      (__be32 *)&tpte);
	if (ret) {
		dev_err(&stagd->devp->rdev.lldi.pdev->dev,
			"%s cxgb4_read_tpte err %d\n", __func__, ret);
		return ret;
	}
	cc = snprintf(stagd->buf + stagd->pos, space,
		      "stag: idx 0x%x valid %d key 0x%x state %d pdid %d "
		      "perm 0x%x ps %d len 0x%llx va 0x%llx\n",
		      (u32)id<<8,
		      FW_RI_TPTE_VALID_G(ntohl(tpte.valid_to_pdid)),
		      FW_RI_TPTE_STAGKEY_G(ntohl(tpte.valid_to_pdid)),
		      FW_RI_TPTE_STAGSTATE_G(ntohl(tpte.valid_to_pdid)),
		      FW_RI_TPTE_PDID_G(ntohl(tpte.valid_to_pdid)),
		      FW_RI_TPTE_PERM_G(ntohl(tpte.locread_to_qpid)),
		      FW_RI_TPTE_PS_G(ntohl(tpte.locread_to_qpid)),
		      ((u64)ntohl(tpte.len_hi) << 32) | ntohl(tpte.len_lo),
		      ((u64)ntohl(tpte.va_hi) << 32) | ntohl(tpte.va_lo_fbo));
	if (cc < space)
		stagd->pos += cc;
	return 0;
}

static int stag_release(struct inode *inode, struct file *file)
{
	struct c4iw_debugfs_data *stagd = file->private_data;
	if (!stagd) {
		pr_info("%s null stagd?\n", __func__);
		return 0;
	}
	vfree(stagd->buf);
	kfree(stagd);
	return 0;
}

static int stag_open(struct inode *inode, struct file *file)
{
	struct c4iw_debugfs_data *stagd;
	int ret = 0;
	int count = 1;

	stagd = kmalloc(sizeof *stagd, GFP_KERNEL);
	if (!stagd) {
		ret = -ENOMEM;
		goto out;
	}
	stagd->devp = inode->i_private;
	stagd->pos = 0;

	spin_lock_irq(&stagd->devp->lock);
	idr_for_each(&stagd->devp->mmidr, count_idrs, &count);
	spin_unlock_irq(&stagd->devp->lock);

	stagd->bufsize = count * 256;
	stagd->buf = vmalloc(stagd->bufsize);
	if (!stagd->buf) {
		ret = -ENOMEM;
		goto err1;
	}

	spin_lock_irq(&stagd->devp->lock);
	idr_for_each(&stagd->devp->mmidr, dump_stag, stagd);
	spin_unlock_irq(&stagd->devp->lock);

	stagd->buf[stagd->pos++] = 0;
	file->private_data = stagd;
	goto out;
err1:
	kfree(stagd);
out:
	return ret;
}

static const struct file_operations stag_debugfs_fops = {
	.owner   = THIS_MODULE,
	.open    = stag_open,
	.release = stag_release,
	.read    = debugfs_read,
	.llseek  = default_llseek,
};

static char *db_state_str[] = {"NORMAL", "FLOW_CONTROL", "RECOVERY", "STOPPED"};

static int stats_show(struct seq_file *seq, void *v)
{
	struct c4iw_dev *dev = seq->private;

	seq_printf(seq, "   Object: %10s %10s %10s %10s\n", "Total", "Current",
		   "Max", "Fail");
	seq_printf(seq, "     PDID: %10llu %10llu %10llu %10llu\n",
			dev->rdev.stats.pd.total, dev->rdev.stats.pd.cur,
			dev->rdev.stats.pd.max, dev->rdev.stats.pd.fail);
	seq_printf(seq, "      QID: %10llu %10llu %10llu %10llu\n",
			dev->rdev.stats.qid.total, dev->rdev.stats.qid.cur,
			dev->rdev.stats.qid.max, dev->rdev.stats.qid.fail);
	seq_printf(seq, "     SRQS: %10llu %10llu %10llu %10llu\n",
		   dev->rdev.stats.srqt.total, dev->rdev.stats.srqt.cur,
			dev->rdev.stats.srqt.max, dev->rdev.stats.srqt.fail);
	seq_printf(seq, "   TPTMEM: %10llu %10llu %10llu %10llu\n",
			dev->rdev.stats.stag.total, dev->rdev.stats.stag.cur,
			dev->rdev.stats.stag.max, dev->rdev.stats.stag.fail);
	seq_printf(seq, "   PBLMEM: %10llu %10llu %10llu %10llu\n",
			dev->rdev.stats.pbl.total, dev->rdev.stats.pbl.cur,
			dev->rdev.stats.pbl.max, dev->rdev.stats.pbl.fail);
	seq_printf(seq, "   RQTMEM: %10llu %10llu %10llu %10llu\n",
			dev->rdev.stats.rqt.total, dev->rdev.stats.rqt.cur,
			dev->rdev.stats.rqt.max, dev->rdev.stats.rqt.fail);
	seq_printf(seq, "  OCQPMEM: %10llu %10llu %10llu %10llu\n",
			dev->rdev.stats.ocqp.total, dev->rdev.stats.ocqp.cur,
			dev->rdev.stats.ocqp.max, dev->rdev.stats.ocqp.fail);
	seq_printf(seq, "  DB FULL: %10llu\n", dev->rdev.stats.db_full);
	seq_printf(seq, " DB EMPTY: %10llu\n", dev->rdev.stats.db_empty);
	seq_printf(seq, "  DB DROP: %10llu\n", dev->rdev.stats.db_drop);
	seq_printf(seq, " DB State: %s Transitions %llu FC Interruptions %llu\n",
		   db_state_str[dev->db_state],
		   dev->rdev.stats.db_state_transitions,
		   dev->rdev.stats.db_fc_interruptions);
	seq_printf(seq, "TCAM_FULL: %10llu\n", dev->rdev.stats.tcam_full);
	seq_printf(seq, "ACT_OFLD_CONN_FAILS: %10llu\n",
		   dev->rdev.stats.act_ofld_conn_fails);
	seq_printf(seq, "PAS_OFLD_CONN_FAILS: %10llu\n",
		   dev->rdev.stats.pas_ofld_conn_fails);
	seq_printf(seq, "NEG_ADV_RCVD: %10llu\n", dev->rdev.stats.neg_adv);
	seq_printf(seq, "AVAILABLE IRD: %10u\n", dev->avail_ird);
	return 0;
}

static int stats_open(struct inode *inode, struct file *file)
{
	return single_open(file, stats_show, inode->i_private);
}

static ssize_t stats_clear(struct file *file, const char __user *buf,
		size_t count, loff_t *pos)
{
	struct c4iw_dev *dev = ((struct seq_file *)file->private_data)->private;

	mutex_lock(&dev->rdev.stats.lock);
	dev->rdev.stats.pd.max = 0;
	dev->rdev.stats.pd.fail = 0;
	dev->rdev.stats.qid.max = 0;
	dev->rdev.stats.qid.fail = 0;
	dev->rdev.stats.stag.max = 0;
	dev->rdev.stats.stag.fail = 0;
	dev->rdev.stats.pbl.max = 0;
	dev->rdev.stats.pbl.fail = 0;
	dev->rdev.stats.rqt.max = 0;
	dev->rdev.stats.rqt.fail = 0;
	dev->rdev.stats.rqt.max = 0;
	dev->rdev.stats.rqt.fail = 0;
	dev->rdev.stats.ocqp.max = 0;
	dev->rdev.stats.ocqp.fail = 0;
	dev->rdev.stats.db_full = 0;
	dev->rdev.stats.db_empty = 0;
	dev->rdev.stats.db_drop = 0;
	dev->rdev.stats.db_state_transitions = 0;
	dev->rdev.stats.tcam_full = 0;
	dev->rdev.stats.act_ofld_conn_fails = 0;
	dev->rdev.stats.pas_ofld_conn_fails = 0;
	mutex_unlock(&dev->rdev.stats.lock);
	return count;
}

static const struct file_operations stats_debugfs_fops = {
	.owner   = THIS_MODULE,
	.open    = stats_open,
	.release = single_release,
	.read    = seq_read,
	.llseek  = seq_lseek,
	.write   = stats_clear,
};

static int dump_ep(int id, void *p, void *data)
{
	struct c4iw_ep *ep = p;
	struct c4iw_debugfs_data *epd = data;
	int space;
	int cc;

	space = epd->bufsize - epd->pos - 1;
	if (space == 0)
		return 1;

	if (ep->com.local_addr.ss_family == AF_INET) {
		struct sockaddr_in *lsin;
		struct sockaddr_in *rsin;
		struct sockaddr_in *m_lsin;
		struct sockaddr_in *m_rsin;

		set_ep_sin_addrs(ep, &lsin, &rsin, &m_lsin, &m_rsin);
		cc = snprintf(epd->buf + epd->pos, space,
			      "ep %p cm_id %p qp %p state %d flags 0x%lx "
			      "history 0x%lx hwtid %d atid %d "
			      "conn_na %u abort_na %u "
			      "%pI4:%d/%d <-> %pI4:%d/%d\n",
			      ep, ep->com.cm_id, ep->com.qp,
			      (int)ep->com.state, ep->com.flags,
			      ep->com.history, ep->hwtid, ep->atid,
			      ep->stats.connect_neg_adv,
			      ep->stats.abort_neg_adv,
			      &lsin->sin_addr, ntohs(lsin->sin_port),
			      ntohs(m_lsin->sin_port),
			      &rsin->sin_addr, ntohs(rsin->sin_port),
			      ntohs(m_rsin->sin_port));
	} else {
		struct sockaddr_in6 *lsin6;
		struct sockaddr_in6 *rsin6;
		struct sockaddr_in6 *m_lsin6;
		struct sockaddr_in6 *m_rsin6;

		set_ep_sin6_addrs(ep, &lsin6, &rsin6, &m_lsin6, &m_rsin6);
		cc = snprintf(epd->buf + epd->pos, space,
			      "ep %p cm_id %p qp %p state %d flags 0x%lx "
			      "history 0x%lx hwtid %d atid %d "
			      "conn_na %u abort_na %u "
			      "%pI6:%d/%d <-> %pI6:%d/%d\n",
			      ep, ep->com.cm_id, ep->com.qp,
			      (int)ep->com.state, ep->com.flags,
			      ep->com.history, ep->hwtid, ep->atid,
			      ep->stats.connect_neg_adv,
			      ep->stats.abort_neg_adv,
			      &lsin6->sin6_addr, ntohs(lsin6->sin6_port),
			      ntohs(m_lsin6->sin6_port),
			      &rsin6->sin6_addr, ntohs(rsin6->sin6_port),
			      ntohs(m_rsin6->sin6_port));
	}
	if (cc < space)
		epd->pos += cc;
	return 0;
}

static int dump_listen_ep(int id, void *p, void *data)
{
	struct c4iw_listen_ep *ep = p;
	struct c4iw_debugfs_data *epd = data;
	int space;
	int cc;

	space = epd->bufsize - epd->pos - 1;
	if (space == 0)
		return 1;

	if (ep->com.local_addr.ss_family == AF_INET) {
		struct sockaddr_in *lsin = (struct sockaddr_in *)
			&ep->com.cm_id->local_addr;
		struct sockaddr_in *m_lsin = (struct sockaddr_in *)
			&ep->com.cm_id->m_local_addr;

		cc = snprintf(epd->buf + epd->pos, space,
			      "ep %p cm_id %p state %d flags 0x%lx stid %d "
			      "backlog %d %pI4:%d/%d\n",
			      ep, ep->com.cm_id, (int)ep->com.state,
			      ep->com.flags, ep->stid, ep->backlog,
			      &lsin->sin_addr, ntohs(lsin->sin_port),
			      ntohs(m_lsin->sin_port));
	} else {
		struct sockaddr_in6 *lsin6 = (struct sockaddr_in6 *)
			&ep->com.cm_id->local_addr;
		struct sockaddr_in6 *m_lsin6 = (struct sockaddr_in6 *)
			&ep->com.cm_id->m_local_addr;

		cc = snprintf(epd->buf + epd->pos, space,
			      "ep %p cm_id %p state %d flags 0x%lx stid %d "
			      "backlog %d %pI6:%d/%d\n",
			      ep, ep->com.cm_id, (int)ep->com.state,
			      ep->com.flags, ep->stid, ep->backlog,
			      &lsin6->sin6_addr, ntohs(lsin6->sin6_port),
			      ntohs(m_lsin6->sin6_port));
	}
	if (cc < space)
		epd->pos += cc;
	return 0;
}

static int ep_release(struct inode *inode, struct file *file)
{
	struct c4iw_debugfs_data *epd = file->private_data;
	if (!epd) {
		pr_info("%s null qpd?\n", __func__);
		return 0;
	}
	vfree(epd->buf);
	kfree(epd);
	return 0;
}

static int ep_open(struct inode *inode, struct file *file)
{
	struct c4iw_debugfs_data *epd;
	int ret = 0;
	int count = 1;

	epd = kmalloc(sizeof(*epd), GFP_KERNEL);
	if (!epd) {
		ret = -ENOMEM;
		goto out;
	}
	epd->devp = inode->i_private;
	epd->pos = 0;

	spin_lock_irq(&epd->devp->lock);
	idr_for_each(&epd->devp->hwtid_idr, count_idrs, &count);
	idr_for_each(&epd->devp->atid_idr, count_idrs, &count);
	idr_for_each(&epd->devp->stid_idr, count_idrs, &count);
	spin_unlock_irq(&epd->devp->lock);

	epd->bufsize = count * 240;
	epd->buf = vmalloc(epd->bufsize);
	if (!epd->buf) {
		ret = -ENOMEM;
		goto err1;
	}

	spin_lock_irq(&epd->devp->lock);
	idr_for_each(&epd->devp->hwtid_idr, dump_ep, epd);
	idr_for_each(&epd->devp->atid_idr, dump_ep, epd);
	idr_for_each(&epd->devp->stid_idr, dump_listen_ep, epd);
	spin_unlock_irq(&epd->devp->lock);

	file->private_data = epd;
	goto out;
err1:
	kfree(epd);
out:
	return ret;
}

static const struct file_operations ep_debugfs_fops = {
	.owner   = THIS_MODULE,
	.open    = ep_open,
	.release = ep_release,
	.read    = debugfs_read,
};

static int setup_debugfs(struct c4iw_dev *devp)
{
	if (!devp->debugfs_root)
		return -1;

	debugfs_create_file_size("qps", S_IWUSR, devp->debugfs_root,
				 (void *)devp, &qp_debugfs_fops, 4096);

	debugfs_create_file_size("stags", S_IWUSR, devp->debugfs_root,
				 (void *)devp, &stag_debugfs_fops, 4096);

	debugfs_create_file_size("stats", S_IWUSR, devp->debugfs_root,
				 (void *)devp, &stats_debugfs_fops, 4096);

	debugfs_create_file_size("eps", S_IWUSR, devp->debugfs_root,
				 (void *)devp, &ep_debugfs_fops, 4096);

	if (c4iw_wr_log)
		debugfs_create_file_size("wr_log", S_IWUSR, devp->debugfs_root,
					 (void *)devp, &wr_log_debugfs_fops, 4096);
	return 0;
}

void c4iw_release_dev_ucontext(struct c4iw_rdev *rdev,
			       struct c4iw_dev_ucontext *uctx)
{
	struct list_head *pos, *nxt;
	struct c4iw_qid_list *entry;

	mutex_lock(&uctx->lock);
	list_for_each_safe(pos, nxt, &uctx->qpids) {
		entry = list_entry(pos, struct c4iw_qid_list, entry);
		list_del_init(&entry->entry);
		if (!(entry->qid & rdev->qpmask)) {
			c4iw_put_resource(&rdev->resource.qid_table,
					  entry->qid);
			mutex_lock(&rdev->stats.lock);
			rdev->stats.qid.cur -= rdev->qpmask + 1;
			mutex_unlock(&rdev->stats.lock);
		}
		kfree(entry);
	}

	list_for_each_safe(pos, nxt, &uctx->cqids) {
		entry = list_entry(pos, struct c4iw_qid_list, entry);
		list_del_init(&entry->entry);
		kfree(entry);
	}
	mutex_unlock(&uctx->lock);
}

void c4iw_init_dev_ucontext(struct c4iw_rdev *rdev,
			    struct c4iw_dev_ucontext *uctx)
{
	INIT_LIST_HEAD(&uctx->qpids);
	INIT_LIST_HEAD(&uctx->cqids);
	mutex_init(&uctx->lock);
}

/* Caller takes care of locking if needed */
static int c4iw_rdev_open(struct c4iw_rdev *rdev)
{
	int err;

	c4iw_init_dev_ucontext(rdev, &rdev->uctx);

	/*
	 * This implementation assumes udb_density == ucq_density!  Eventually
	 * we might need to support this but for now fail the open. Also the
	 * cqid and qpid range must match for now.
	 */
	if (rdev->lldi.udb_density != rdev->lldi.ucq_density) {
		pr_err("%s: unsupported udb/ucq densities %u/%u\n",
		       pci_name(rdev->lldi.pdev), rdev->lldi.udb_density,
		       rdev->lldi.ucq_density);
		return -EINVAL;
	}
	if (rdev->lldi.vr->qp.start != rdev->lldi.vr->cq.start ||
	    rdev->lldi.vr->qp.size != rdev->lldi.vr->cq.size) {
		pr_err("%s: unsupported qp and cq id ranges qp start %u size %u cq start %u size %u\n",
		       pci_name(rdev->lldi.pdev), rdev->lldi.vr->qp.start,
		       rdev->lldi.vr->qp.size, rdev->lldi.vr->cq.size,
		       rdev->lldi.vr->cq.size);
		return -EINVAL;
	}

	rdev->qpmask = rdev->lldi.udb_density - 1;
	rdev->cqmask = rdev->lldi.ucq_density - 1;
<<<<<<< HEAD
	PDBG("%s dev %s stag start 0x%0x size 0x%0x num stags %d "
	     "pbl start 0x%0x size 0x%0x rq start 0x%0x size 0x%0x "
	     "qp qid start %u size %u cq qid start %u size %u\n",
	     __func__, pci_name(rdev->lldi.pdev), rdev->lldi.vr->stag.start,
	     rdev->lldi.vr->stag.size, c4iw_num_stags(rdev),
	     rdev->lldi.vr->pbl.start,
	     rdev->lldi.vr->pbl.size, rdev->lldi.vr->rq.start,
	     rdev->lldi.vr->rq.size,
	     rdev->lldi.vr->qp.start,
	     rdev->lldi.vr->qp.size,
	     rdev->lldi.vr->cq.start,
	     rdev->lldi.vr->cq.size);
	PDBG("udb %pR db_reg %p gts_reg %p "
	     "qpmask 0x%x cqmask 0x%x\n",
		&rdev->lldi.pdev->resource[2],
	     rdev->lldi.db_reg, rdev->lldi.gts_reg,
	     rdev->qpmask, rdev->cqmask);

	if (c4iw_num_stags(rdev) == 0) {
		err = -EINVAL;
		goto err1;
	}
=======
	pr_debug("dev %s stag start 0x%0x size 0x%0x num stags %d pbl start 0x%0x size 0x%0x rq start 0x%0x size 0x%0x qp qid start %u size %u cq qid start %u size %u srq size %u\n",
		 pci_name(rdev->lldi.pdev), rdev->lldi.vr->stag.start,
		 rdev->lldi.vr->stag.size, c4iw_num_stags(rdev),
		 rdev->lldi.vr->pbl.start,
		 rdev->lldi.vr->pbl.size, rdev->lldi.vr->rq.start,
		 rdev->lldi.vr->rq.size,
		 rdev->lldi.vr->qp.start,
		 rdev->lldi.vr->qp.size,
		 rdev->lldi.vr->cq.start,
		 rdev->lldi.vr->cq.size,
		 rdev->lldi.vr->srq.size);
	pr_debug("udb %pR db_reg %p gts_reg %p qpmask 0x%x cqmask 0x%x\n",
		 &rdev->lldi.pdev->resource[2],
		 rdev->lldi.db_reg, rdev->lldi.gts_reg,
		 rdev->qpmask, rdev->cqmask);

	if (c4iw_num_stags(rdev) == 0)
		return -EINVAL;
>>>>>>> 286cd8c7

	rdev->stats.pd.total = T4_MAX_NUM_PD;
	rdev->stats.stag.total = rdev->lldi.vr->stag.size;
	rdev->stats.pbl.total = rdev->lldi.vr->pbl.size;
	rdev->stats.rqt.total = rdev->lldi.vr->rq.size;
	rdev->stats.srqt.total = rdev->lldi.vr->srq.size;
	rdev->stats.ocqp.total = rdev->lldi.vr->ocq.size;
	rdev->stats.qid.total = rdev->lldi.vr->qp.size;

	err = c4iw_init_resource(rdev, c4iw_num_stags(rdev),
				 T4_MAX_NUM_PD, rdev->lldi.vr->srq.size);
	if (err) {
		pr_err("error %d initializing resources\n", err);
		return err;
	}
	err = c4iw_pblpool_create(rdev);
	if (err) {
		pr_err("error %d initializing pbl pool\n", err);
		goto destroy_resource;
	}
	err = c4iw_rqtpool_create(rdev);
	if (err) {
		pr_err("error %d initializing rqt pool\n", err);
		goto destroy_pblpool;
	}
	err = c4iw_ocqp_pool_create(rdev);
	if (err) {
		pr_err("error %d initializing ocqp pool\n", err);
		goto destroy_rqtpool;
	}
	rdev->status_page = (struct t4_dev_status_page *)
			    __get_free_page(GFP_KERNEL);
	if (!rdev->status_page) {
		err = -ENOMEM;
		goto destroy_ocqp_pool;
	}
	rdev->status_page->qp_start = rdev->lldi.vr->qp.start;
	rdev->status_page->qp_size = rdev->lldi.vr->qp.size;
	rdev->status_page->cq_start = rdev->lldi.vr->cq.start;
	rdev->status_page->cq_size = rdev->lldi.vr->cq.size;
	rdev->status_page->write_cmpl_supported = rdev->lldi.write_cmpl_support;

	if (c4iw_wr_log) {
		rdev->wr_log = kcalloc(1 << c4iw_wr_log_size_order,
				       sizeof(*rdev->wr_log),
				       GFP_KERNEL);
		if (rdev->wr_log) {
			rdev->wr_log_size = 1 << c4iw_wr_log_size_order;
			atomic_set(&rdev->wr_log_idx, 0);
		}
	}

	rdev->free_workq = create_singlethread_workqueue("iw_cxgb4_free");
	if (!rdev->free_workq) {
		err = -ENOMEM;
		goto err_free_status_page_and_wr_log;
	}

	rdev->status_page->db_off = 0;

	init_completion(&rdev->rqt_compl);
	init_completion(&rdev->pbl_compl);
	kref_init(&rdev->rqt_kref);
	kref_init(&rdev->pbl_kref);

	return 0;
err_free_status_page_and_wr_log:
	if (c4iw_wr_log && rdev->wr_log)
		kfree(rdev->wr_log);
	free_page((unsigned long)rdev->status_page);
destroy_ocqp_pool:
	c4iw_ocqp_pool_destroy(rdev);
destroy_rqtpool:
	c4iw_rqtpool_destroy(rdev);
destroy_pblpool:
	c4iw_pblpool_destroy(rdev);
destroy_resource:
	c4iw_destroy_resource(&rdev->resource);
	return err;
}

static void c4iw_rdev_close(struct c4iw_rdev *rdev)
{
	kfree(rdev->wr_log);
	c4iw_release_dev_ucontext(rdev, &rdev->uctx);
	free_page((unsigned long)rdev->status_page);
	c4iw_pblpool_destroy(rdev);
	c4iw_rqtpool_destroy(rdev);
	wait_for_completion(&rdev->pbl_compl);
	wait_for_completion(&rdev->rqt_compl);
	c4iw_ocqp_pool_destroy(rdev);
	destroy_workqueue(rdev->free_workq);
	c4iw_destroy_resource(&rdev->resource);
}

void c4iw_dealloc(struct uld_ctx *ctx)
{
	c4iw_rdev_close(&ctx->dev->rdev);
	WARN_ON_ONCE(!idr_is_empty(&ctx->dev->cqidr));
	idr_destroy(&ctx->dev->cqidr);
	WARN_ON_ONCE(!idr_is_empty(&ctx->dev->qpidr));
	idr_destroy(&ctx->dev->qpidr);
	WARN_ON_ONCE(!idr_is_empty(&ctx->dev->mmidr));
	idr_destroy(&ctx->dev->mmidr);
	wait_event(ctx->dev->wait, idr_is_empty(&ctx->dev->hwtid_idr));
	idr_destroy(&ctx->dev->hwtid_idr);
	idr_destroy(&ctx->dev->stid_idr);
	idr_destroy(&ctx->dev->atid_idr);
	if (ctx->dev->rdev.bar2_kva)
		iounmap(ctx->dev->rdev.bar2_kva);
	if (ctx->dev->rdev.oc_mw_kva)
		iounmap(ctx->dev->rdev.oc_mw_kva);
	ib_dealloc_device(&ctx->dev->ibdev);
	ctx->dev = NULL;
}

static void c4iw_remove(struct uld_ctx *ctx)
{
	pr_debug("c4iw_dev %p\n", ctx->dev);
	debugfs_remove_recursive(ctx->dev->debugfs_root);
	c4iw_unregister_device(ctx->dev);
	c4iw_dealloc(ctx);
}

static int rdma_supported(const struct cxgb4_lld_info *infop)
{
	return infop->vr->stag.size > 0 && infop->vr->pbl.size > 0 &&
	       infop->vr->rq.size > 0 && infop->vr->qp.size > 0 &&
	       infop->vr->cq.size > 0;
}

static struct c4iw_dev *c4iw_alloc(const struct cxgb4_lld_info *infop)
{
	struct c4iw_dev *devp;
	int ret;

	if (!rdma_supported(infop)) {
		pr_info("%s: RDMA not supported on this device\n",
			pci_name(infop->pdev));
		return ERR_PTR(-ENOSYS);
	}
	if (!ocqp_supported(infop))
		pr_info("%s: On-Chip Queues not supported on this device\n",
			pci_name(infop->pdev));

	devp = (struct c4iw_dev *)ib_alloc_device(sizeof(*devp));
	if (!devp) {
		pr_err("Cannot allocate ib device\n");
		return ERR_PTR(-ENOMEM);
	}
	devp->rdev.lldi = *infop;

	/* init various hw-queue params based on lld info */
	pr_debug("Ing. padding boundary is %d, egrsstatuspagesize = %d\n",
		 devp->rdev.lldi.sge_ingpadboundary,
		 devp->rdev.lldi.sge_egrstatuspagesize);

	devp->rdev.hw_queue.t4_eq_status_entries =
		devp->rdev.lldi.sge_egrstatuspagesize / 64;
	devp->rdev.hw_queue.t4_max_eq_size = 65520;
	devp->rdev.hw_queue.t4_max_iq_size = 65520;
	devp->rdev.hw_queue.t4_max_rq_size = 8192 -
		devp->rdev.hw_queue.t4_eq_status_entries - 1;
	devp->rdev.hw_queue.t4_max_sq_size =
		devp->rdev.hw_queue.t4_max_eq_size -
		devp->rdev.hw_queue.t4_eq_status_entries - 1;
	devp->rdev.hw_queue.t4_max_qp_depth =
		devp->rdev.hw_queue.t4_max_rq_size;
	devp->rdev.hw_queue.t4_max_cq_depth =
		devp->rdev.hw_queue.t4_max_iq_size - 2;
	devp->rdev.hw_queue.t4_stat_len =
		devp->rdev.lldi.sge_egrstatuspagesize;

	/*
	 * For T5/T6 devices, we map all of BAR2 with WC.
	 * For T4 devices with onchip qp mem, we map only that part
	 * of BAR2 with WC.
	 */
	devp->rdev.bar2_pa = pci_resource_start(devp->rdev.lldi.pdev, 2);
	if (!is_t4(devp->rdev.lldi.adapter_type)) {
		devp->rdev.bar2_kva = ioremap_wc(devp->rdev.bar2_pa,
			pci_resource_len(devp->rdev.lldi.pdev, 2));
		if (!devp->rdev.bar2_kva) {
			pr_err("Unable to ioremap BAR2\n");
			ib_dealloc_device(&devp->ibdev);
			return ERR_PTR(-EINVAL);
		}
	} else if (ocqp_supported(infop)) {
		devp->rdev.oc_mw_pa =
			pci_resource_start(devp->rdev.lldi.pdev, 2) +
			pci_resource_len(devp->rdev.lldi.pdev, 2) -
			roundup_pow_of_two(devp->rdev.lldi.vr->ocq.size);
		devp->rdev.oc_mw_kva = ioremap_wc(devp->rdev.oc_mw_pa,
			devp->rdev.lldi.vr->ocq.size);
		if (!devp->rdev.oc_mw_kva) {
			pr_err("Unable to ioremap onchip mem\n");
			ib_dealloc_device(&devp->ibdev);
			return ERR_PTR(-EINVAL);
		}
	}

	pr_debug("ocq memory: hw_start 0x%x size %u mw_pa 0x%lx mw_kva %p\n",
		 devp->rdev.lldi.vr->ocq.start, devp->rdev.lldi.vr->ocq.size,
		 devp->rdev.oc_mw_pa, devp->rdev.oc_mw_kva);

	ret = c4iw_rdev_open(&devp->rdev);
	if (ret) {
		pr_err("Unable to open CXIO rdev err %d\n", ret);
		ib_dealloc_device(&devp->ibdev);
		return ERR_PTR(ret);
	}

	idr_init(&devp->cqidr);
	idr_init(&devp->qpidr);
	idr_init(&devp->mmidr);
	idr_init(&devp->hwtid_idr);
	idr_init(&devp->stid_idr);
	idr_init(&devp->atid_idr);
	spin_lock_init(&devp->lock);
	mutex_init(&devp->rdev.stats.lock);
	mutex_init(&devp->db_mutex);
	INIT_LIST_HEAD(&devp->db_fc_list);
	init_waitqueue_head(&devp->wait);
	devp->avail_ird = devp->rdev.lldi.max_ird_adapter;

	if (c4iw_debugfs_root) {
		devp->debugfs_root = debugfs_create_dir(
					pci_name(devp->rdev.lldi.pdev),
					c4iw_debugfs_root);
		setup_debugfs(devp);
	}


	return devp;
}

static void *c4iw_uld_add(const struct cxgb4_lld_info *infop)
{
	struct uld_ctx *ctx;
	static int vers_printed;
	int i;

	if (!vers_printed++)
		pr_info("Chelsio T4/T5 RDMA Driver - version %s\n",
			DRV_VERSION);

	ctx = kzalloc(sizeof *ctx, GFP_KERNEL);
	if (!ctx) {
		ctx = ERR_PTR(-ENOMEM);
		goto out;
	}
	ctx->lldi = *infop;

	pr_debug("found device %s nchan %u nrxq %u ntxq %u nports %u\n",
		 pci_name(ctx->lldi.pdev),
		 ctx->lldi.nchan, ctx->lldi.nrxq,
		 ctx->lldi.ntxq, ctx->lldi.nports);

	mutex_lock(&dev_mutex);
	list_add_tail(&ctx->entry, &uld_ctx_list);
	mutex_unlock(&dev_mutex);

	for (i = 0; i < ctx->lldi.nrxq; i++)
		pr_debug("rxqid[%u] %u\n", i, ctx->lldi.rxq_ids[i]);
out:
	return ctx;
}

static inline struct sk_buff *copy_gl_to_skb_pkt(const struct pkt_gl *gl,
						 const __be64 *rsp,
						 u32 pktshift)
{
	struct sk_buff *skb;

	/*
	 * Allocate space for cpl_pass_accept_req which will be synthesized by
	 * driver. Once the driver synthesizes the request the skb will go
	 * through the regular cpl_pass_accept_req processing.
	 * The math here assumes sizeof cpl_pass_accept_req >= sizeof
	 * cpl_rx_pkt.
	 */
	skb = alloc_skb(gl->tot_len + sizeof(struct cpl_pass_accept_req) +
			sizeof(struct rss_header) - pktshift, GFP_ATOMIC);
	if (unlikely(!skb))
		return NULL;

	__skb_put(skb, gl->tot_len + sizeof(struct cpl_pass_accept_req) +
		  sizeof(struct rss_header) - pktshift);

	/*
	 * This skb will contain:
	 *   rss_header from the rspq descriptor (1 flit)
	 *   cpl_rx_pkt struct from the rspq descriptor (2 flits)
	 *   space for the difference between the size of an
	 *      rx_pkt and pass_accept_req cpl (1 flit)
	 *   the packet data from the gl
	 */
	skb_copy_to_linear_data(skb, rsp, sizeof(struct cpl_pass_accept_req) +
				sizeof(struct rss_header));
	skb_copy_to_linear_data_offset(skb, sizeof(struct rss_header) +
				       sizeof(struct cpl_pass_accept_req),
				       gl->va + pktshift,
				       gl->tot_len - pktshift);
	return skb;
}

static inline int recv_rx_pkt(struct c4iw_dev *dev, const struct pkt_gl *gl,
			   const __be64 *rsp)
{
	unsigned int opcode = *(u8 *)rsp;
	struct sk_buff *skb;

	if (opcode != CPL_RX_PKT)
		goto out;

	skb = copy_gl_to_skb_pkt(gl , rsp, dev->rdev.lldi.sge_pktshift);
	if (skb == NULL)
		goto out;

	if (c4iw_handlers[opcode] == NULL) {
		pr_info("%s no handler opcode 0x%x...\n", __func__, opcode);
		kfree_skb(skb);
		goto out;
	}
	c4iw_handlers[opcode](dev, skb);
	return 1;
out:
	return 0;
}

static int c4iw_uld_rx_handler(void *handle, const __be64 *rsp,
			const struct pkt_gl *gl)
{
	struct uld_ctx *ctx = handle;
	struct c4iw_dev *dev = ctx->dev;
	struct sk_buff *skb;
	u8 opcode;

	if (gl == NULL) {
		/* omit RSS and rsp_ctrl at end of descriptor */
		unsigned int len = 64 - sizeof(struct rsp_ctrl) - 8;

		skb = alloc_skb(256, GFP_ATOMIC);
		if (!skb)
			goto nomem;
		__skb_put(skb, len);
		skb_copy_to_linear_data(skb, &rsp[1], len);
	} else if (gl == CXGB4_MSG_AN) {
		const struct rsp_ctrl *rc = (void *)rsp;

		u32 qid = be32_to_cpu(rc->pldbuflen_qid);
		c4iw_ev_handler(dev, qid);
		return 0;
	} else if (unlikely(*(u8 *)rsp != *(u8 *)gl->va)) {
		if (recv_rx_pkt(dev, gl, rsp))
			return 0;

		pr_info("%s: unexpected FL contents at %p, RSS %#llx, FL %#llx, len %u\n",
			pci_name(ctx->lldi.pdev), gl->va,
			be64_to_cpu(*rsp),
			be64_to_cpu(*(__force __be64 *)gl->va),
			gl->tot_len);

		return 0;
	} else {
		skb = cxgb4_pktgl_to_skb(gl, 128, 128);
		if (unlikely(!skb))
			goto nomem;
	}

	opcode = *(u8 *)rsp;
	if (c4iw_handlers[opcode]) {
		c4iw_handlers[opcode](dev, skb);
	} else {
		pr_info("%s no handler opcode 0x%x...\n", __func__, opcode);
		kfree_skb(skb);
	}

	return 0;
nomem:
	return -1;
}

static int c4iw_uld_state_change(void *handle, enum cxgb4_state new_state)
{
	struct uld_ctx *ctx = handle;

	pr_debug("new_state %u\n", new_state);
	switch (new_state) {
	case CXGB4_STATE_UP:
		pr_info("%s: Up\n", pci_name(ctx->lldi.pdev));
		if (!ctx->dev) {
			ctx->dev = c4iw_alloc(&ctx->lldi);
			if (IS_ERR(ctx->dev)) {
				pr_err("%s: initialization failed: %ld\n",
				       pci_name(ctx->lldi.pdev),
				       PTR_ERR(ctx->dev));
				ctx->dev = NULL;
				break;
			}

			INIT_WORK(&ctx->reg_work, c4iw_register_device);
			queue_work(reg_workq, &ctx->reg_work);
		}
		break;
	case CXGB4_STATE_DOWN:
		pr_info("%s: Down\n", pci_name(ctx->lldi.pdev));
		if (ctx->dev)
			c4iw_remove(ctx);
		break;
	case CXGB4_STATE_FATAL_ERROR:
	case CXGB4_STATE_START_RECOVERY:
		pr_info("%s: Fatal Error\n", pci_name(ctx->lldi.pdev));
		if (ctx->dev) {
			struct ib_event event;

			ctx->dev->rdev.flags |= T4_FATAL_ERROR;
			memset(&event, 0, sizeof event);
			event.event  = IB_EVENT_DEVICE_FATAL;
			event.device = &ctx->dev->ibdev;
			ib_dispatch_event(&event);
			c4iw_remove(ctx);
		}
		break;
	case CXGB4_STATE_DETACH:
		pr_info("%s: Detach\n", pci_name(ctx->lldi.pdev));
		if (ctx->dev)
			c4iw_remove(ctx);
		break;
	}
	return 0;
}

static int disable_qp_db(int id, void *p, void *data)
{
	struct c4iw_qp *qp = p;

	t4_disable_wq_db(&qp->wq);
	return 0;
}

static void stop_queues(struct uld_ctx *ctx)
{
	unsigned long flags;

	spin_lock_irqsave(&ctx->dev->lock, flags);
	ctx->dev->rdev.stats.db_state_transitions++;
	ctx->dev->db_state = STOPPED;
	if (ctx->dev->rdev.flags & T4_STATUS_PAGE_DISABLED)
		idr_for_each(&ctx->dev->qpidr, disable_qp_db, NULL);
	else
		ctx->dev->rdev.status_page->db_off = 1;
	spin_unlock_irqrestore(&ctx->dev->lock, flags);
}

static int enable_qp_db(int id, void *p, void *data)
{
	struct c4iw_qp *qp = p;

	t4_enable_wq_db(&qp->wq);
	return 0;
}

static void resume_rc_qp(struct c4iw_qp *qp)
{
	spin_lock(&qp->lock);
	t4_ring_sq_db(&qp->wq, qp->wq.sq.wq_pidx_inc, NULL);
	qp->wq.sq.wq_pidx_inc = 0;
	t4_ring_rq_db(&qp->wq, qp->wq.rq.wq_pidx_inc, NULL);
	qp->wq.rq.wq_pidx_inc = 0;
	spin_unlock(&qp->lock);
}

static void resume_a_chunk(struct uld_ctx *ctx)
{
	int i;
	struct c4iw_qp *qp;

	for (i = 0; i < DB_FC_RESUME_SIZE; i++) {
		qp = list_first_entry(&ctx->dev->db_fc_list, struct c4iw_qp,
				      db_fc_entry);
		list_del_init(&qp->db_fc_entry);
		resume_rc_qp(qp);
		if (list_empty(&ctx->dev->db_fc_list))
			break;
	}
}

static void resume_queues(struct uld_ctx *ctx)
{
	spin_lock_irq(&ctx->dev->lock);
	if (ctx->dev->db_state != STOPPED)
		goto out;
	ctx->dev->db_state = FLOW_CONTROL;
	while (1) {
		if (list_empty(&ctx->dev->db_fc_list)) {
			WARN_ON(ctx->dev->db_state != FLOW_CONTROL);
			ctx->dev->db_state = NORMAL;
			ctx->dev->rdev.stats.db_state_transitions++;
			if (ctx->dev->rdev.flags & T4_STATUS_PAGE_DISABLED) {
				idr_for_each(&ctx->dev->qpidr, enable_qp_db,
					     NULL);
			} else {
				ctx->dev->rdev.status_page->db_off = 0;
			}
			break;
		} else {
			if (cxgb4_dbfifo_count(ctx->dev->rdev.lldi.ports[0], 1)
			    < (ctx->dev->rdev.lldi.dbfifo_int_thresh <<
			       DB_FC_DRAIN_THRESH)) {
				resume_a_chunk(ctx);
			}
			if (!list_empty(&ctx->dev->db_fc_list)) {
				spin_unlock_irq(&ctx->dev->lock);
				if (DB_FC_RESUME_DELAY) {
					set_current_state(TASK_UNINTERRUPTIBLE);
					schedule_timeout(DB_FC_RESUME_DELAY);
				}
				spin_lock_irq(&ctx->dev->lock);
				if (ctx->dev->db_state != FLOW_CONTROL)
					break;
			}
		}
	}
out:
	if (ctx->dev->db_state != NORMAL)
		ctx->dev->rdev.stats.db_fc_interruptions++;
	spin_unlock_irq(&ctx->dev->lock);
}

struct qp_list {
	unsigned idx;
	struct c4iw_qp **qps;
};

static int add_and_ref_qp(int id, void *p, void *data)
{
	struct qp_list *qp_listp = data;
	struct c4iw_qp *qp = p;

	c4iw_qp_add_ref(&qp->ibqp);
	qp_listp->qps[qp_listp->idx++] = qp;
	return 0;
}

static int count_qps(int id, void *p, void *data)
{
	unsigned *countp = data;
	(*countp)++;
	return 0;
}

static void deref_qps(struct qp_list *qp_list)
{
	int idx;

	for (idx = 0; idx < qp_list->idx; idx++)
		c4iw_qp_rem_ref(&qp_list->qps[idx]->ibqp);
}

static void recover_lost_dbs(struct uld_ctx *ctx, struct qp_list *qp_list)
{
	int idx;
	int ret;

	for (idx = 0; idx < qp_list->idx; idx++) {
		struct c4iw_qp *qp = qp_list->qps[idx];

		spin_lock_irq(&qp->rhp->lock);
		spin_lock(&qp->lock);
		ret = cxgb4_sync_txq_pidx(qp->rhp->rdev.lldi.ports[0],
					  qp->wq.sq.qid,
					  t4_sq_host_wq_pidx(&qp->wq),
					  t4_sq_wq_size(&qp->wq));
		if (ret) {
			pr_err("%s: Fatal error - DB overflow recovery failed - error syncing SQ qid %u\n",
			       pci_name(ctx->lldi.pdev), qp->wq.sq.qid);
			spin_unlock(&qp->lock);
			spin_unlock_irq(&qp->rhp->lock);
			return;
		}
		qp->wq.sq.wq_pidx_inc = 0;

		ret = cxgb4_sync_txq_pidx(qp->rhp->rdev.lldi.ports[0],
					  qp->wq.rq.qid,
					  t4_rq_host_wq_pidx(&qp->wq),
					  t4_rq_wq_size(&qp->wq));

		if (ret) {
			pr_err("%s: Fatal error - DB overflow recovery failed - error syncing RQ qid %u\n",
			       pci_name(ctx->lldi.pdev), qp->wq.rq.qid);
			spin_unlock(&qp->lock);
			spin_unlock_irq(&qp->rhp->lock);
			return;
		}
		qp->wq.rq.wq_pidx_inc = 0;
		spin_unlock(&qp->lock);
		spin_unlock_irq(&qp->rhp->lock);

		/* Wait for the dbfifo to drain */
		while (cxgb4_dbfifo_count(qp->rhp->rdev.lldi.ports[0], 1) > 0) {
			set_current_state(TASK_UNINTERRUPTIBLE);
			schedule_timeout(usecs_to_jiffies(10));
		}
	}
}

static void recover_queues(struct uld_ctx *ctx)
{
	int count = 0;
	struct qp_list qp_list;
	int ret;

	/* slow everybody down */
	set_current_state(TASK_UNINTERRUPTIBLE);
	schedule_timeout(usecs_to_jiffies(1000));

	/* flush the SGE contexts */
	ret = cxgb4_flush_eq_cache(ctx->dev->rdev.lldi.ports[0]);
	if (ret) {
		pr_err("%s: Fatal error - DB overflow recovery failed\n",
		       pci_name(ctx->lldi.pdev));
		return;
	}

	/* Count active queues so we can build a list of queues to recover */
	spin_lock_irq(&ctx->dev->lock);
	WARN_ON(ctx->dev->db_state != STOPPED);
	ctx->dev->db_state = RECOVERY;
	idr_for_each(&ctx->dev->qpidr, count_qps, &count);

	qp_list.qps = kcalloc(count, sizeof(*qp_list.qps), GFP_ATOMIC);
	if (!qp_list.qps) {
		spin_unlock_irq(&ctx->dev->lock);
		return;
	}
	qp_list.idx = 0;

	/* add and ref each qp so it doesn't get freed */
	idr_for_each(&ctx->dev->qpidr, add_and_ref_qp, &qp_list);

	spin_unlock_irq(&ctx->dev->lock);

	/* now traverse the list in a safe context to recover the db state*/
	recover_lost_dbs(ctx, &qp_list);

	/* we're almost done!  deref the qps and clean up */
	deref_qps(&qp_list);
	kfree(qp_list.qps);

	spin_lock_irq(&ctx->dev->lock);
	WARN_ON(ctx->dev->db_state != RECOVERY);
	ctx->dev->db_state = STOPPED;
	spin_unlock_irq(&ctx->dev->lock);
}

static int c4iw_uld_control(void *handle, enum cxgb4_control control, ...)
{
	struct uld_ctx *ctx = handle;

	switch (control) {
	case CXGB4_CONTROL_DB_FULL:
		stop_queues(ctx);
		ctx->dev->rdev.stats.db_full++;
		break;
	case CXGB4_CONTROL_DB_EMPTY:
		resume_queues(ctx);
		mutex_lock(&ctx->dev->rdev.stats.lock);
		ctx->dev->rdev.stats.db_empty++;
		mutex_unlock(&ctx->dev->rdev.stats.lock);
		break;
	case CXGB4_CONTROL_DB_DROP:
		recover_queues(ctx);
		mutex_lock(&ctx->dev->rdev.stats.lock);
		ctx->dev->rdev.stats.db_drop++;
		mutex_unlock(&ctx->dev->rdev.stats.lock);
		break;
	default:
		pr_warn("%s: unknown control cmd %u\n",
			pci_name(ctx->lldi.pdev), control);
		break;
	}
	return 0;
}

static struct cxgb4_uld_info c4iw_uld_info = {
	.name = DRV_NAME,
	.nrxq = MAX_ULD_QSETS,
	.ntxq = MAX_ULD_QSETS,
	.rxq_size = 511,
	.ciq = true,
	.lro = false,
	.add = c4iw_uld_add,
	.rx_handler = c4iw_uld_rx_handler,
	.state_change = c4iw_uld_state_change,
	.control = c4iw_uld_control,
};

void _c4iw_free_wr_wait(struct kref *kref)
{
	struct c4iw_wr_wait *wr_waitp;

	wr_waitp = container_of(kref, struct c4iw_wr_wait, kref);
	pr_debug("Free wr_wait %p\n", wr_waitp);
	kfree(wr_waitp);
}

struct c4iw_wr_wait *c4iw_alloc_wr_wait(gfp_t gfp)
{
	struct c4iw_wr_wait *wr_waitp;

	wr_waitp = kzalloc(sizeof(*wr_waitp), gfp);
	if (wr_waitp) {
		kref_init(&wr_waitp->kref);
		pr_debug("wr_wait %p\n", wr_waitp);
	}
	return wr_waitp;
}

static int __init c4iw_init_module(void)
{
	int err;

	err = c4iw_cm_init();
	if (err)
		return err;

	c4iw_debugfs_root = debugfs_create_dir(DRV_NAME, NULL);
	if (!c4iw_debugfs_root)
		pr_warn("could not create debugfs entry, continuing\n");

	reg_workq = create_singlethread_workqueue("Register_iWARP_device");
	if (!reg_workq) {
		pr_err("Failed creating workqueue to register iwarp device\n");
		return -ENOMEM;
	}

	cxgb4_register_uld(CXGB4_ULD_RDMA, &c4iw_uld_info);

	return 0;
}

static void __exit c4iw_exit_module(void)
{
	struct uld_ctx *ctx, *tmp;

	mutex_lock(&dev_mutex);
	list_for_each_entry_safe(ctx, tmp, &uld_ctx_list, entry) {
		if (ctx->dev)
			c4iw_remove(ctx);
		kfree(ctx);
	}
	mutex_unlock(&dev_mutex);
	flush_workqueue(reg_workq);
	destroy_workqueue(reg_workq);
	cxgb4_unregister_uld(CXGB4_ULD_RDMA);
	c4iw_cm_term();
	debugfs_remove_recursive(c4iw_debugfs_root);
}

module_init(c4iw_init_module);
module_exit(c4iw_exit_module);<|MERGE_RESOLUTION|>--- conflicted
+++ resolved
@@ -808,30 +808,6 @@
 
 	rdev->qpmask = rdev->lldi.udb_density - 1;
 	rdev->cqmask = rdev->lldi.ucq_density - 1;
-<<<<<<< HEAD
-	PDBG("%s dev %s stag start 0x%0x size 0x%0x num stags %d "
-	     "pbl start 0x%0x size 0x%0x rq start 0x%0x size 0x%0x "
-	     "qp qid start %u size %u cq qid start %u size %u\n",
-	     __func__, pci_name(rdev->lldi.pdev), rdev->lldi.vr->stag.start,
-	     rdev->lldi.vr->stag.size, c4iw_num_stags(rdev),
-	     rdev->lldi.vr->pbl.start,
-	     rdev->lldi.vr->pbl.size, rdev->lldi.vr->rq.start,
-	     rdev->lldi.vr->rq.size,
-	     rdev->lldi.vr->qp.start,
-	     rdev->lldi.vr->qp.size,
-	     rdev->lldi.vr->cq.start,
-	     rdev->lldi.vr->cq.size);
-	PDBG("udb %pR db_reg %p gts_reg %p "
-	     "qpmask 0x%x cqmask 0x%x\n",
-		&rdev->lldi.pdev->resource[2],
-	     rdev->lldi.db_reg, rdev->lldi.gts_reg,
-	     rdev->qpmask, rdev->cqmask);
-
-	if (c4iw_num_stags(rdev) == 0) {
-		err = -EINVAL;
-		goto err1;
-	}
-=======
 	pr_debug("dev %s stag start 0x%0x size 0x%0x num stags %d pbl start 0x%0x size 0x%0x rq start 0x%0x size 0x%0x qp qid start %u size %u cq qid start %u size %u srq size %u\n",
 		 pci_name(rdev->lldi.pdev), rdev->lldi.vr->stag.start,
 		 rdev->lldi.vr->stag.size, c4iw_num_stags(rdev),
@@ -850,7 +826,6 @@
 
 	if (c4iw_num_stags(rdev) == 0)
 		return -EINVAL;
->>>>>>> 286cd8c7
 
 	rdev->stats.pd.total = T4_MAX_NUM_PD;
 	rdev->stats.stag.total = rdev->lldi.vr->stag.size;
