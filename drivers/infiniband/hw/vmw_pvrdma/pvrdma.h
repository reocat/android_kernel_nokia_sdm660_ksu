--- conflicted
+++ resolved
@@ -175,11 +175,7 @@
 	u32 srq_handle;
 	int npages;
 	refcount_t refcnt;
-<<<<<<< HEAD
-	wait_queue_head_t wait;
-=======
 	struct completion free;
->>>>>>> 5fa4ec9c
 };
 
 struct pvrdma_qp {
