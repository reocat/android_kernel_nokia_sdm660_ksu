/*
 * Copyright (c) 2006, 2007, 2008, 2009 QLogic Corporation. All rights reserved.
 * Copyright (c) 2005, 2006 PathScale, Inc. All rights reserved.
 *
 * This software is available to you under a choice of one of two
 * licenses.  You may choose to be licensed under the terms of the GNU
 * General Public License (GPL) Version 2, available from the file
 * COPYING in the main directory of this source tree, or the
 * OpenIB.org BSD license below:
 *
 *     Redistribution and use in source and binary forms, with or
 *     without modification, are permitted provided that the following
 *     conditions are met:
 *
 *      - Redistributions of source code must retain the above
 *        copyright notice, this list of conditions and the following
 *        disclaimer.
 *
 *      - Redistributions in binary form must reproduce the above
 *        copyright notice, this list of conditions and the following
 *        disclaimer in the documentation and/or other materials
 *        provided with the distribution.
 *
 * THE SOFTWARE IS PROVIDED "AS IS", WITHOUT WARRANTY OF ANY KIND,
 * EXPRESS OR IMPLIED, INCLUDING BUT NOT LIMITED TO THE WARRANTIES OF
 * MERCHANTABILITY, FITNESS FOR A PARTICULAR PURPOSE AND
 * NONINFRINGEMENT. IN NO EVENT SHALL THE AUTHORS OR COPYRIGHT HOLDERS
 * BE LIABLE FOR ANY CLAIM, DAMAGES OR OTHER LIABILITY, WHETHER IN AN
 * ACTION OF CONTRACT, TORT OR OTHERWISE, ARISING FROM, OUT OF OR IN
 * CONNECTION WITH THE SOFTWARE OR THE USE OR OTHER DEALINGS IN THE
 * SOFTWARE.
 */

#include <linux/io.h>

#include "qib.h"

/* cut down ridiculously long IB macro names */
#define OP(x) IB_OPCODE_RC_##x


static u32 restart_sge(struct rvt_sge_state *ss, struct rvt_swqe *wqe,
		       u32 psn, u32 pmtu)
{
	u32 len;

	len = ((psn - wqe->psn) & QIB_PSN_MASK) * pmtu;
	ss->sge = wqe->sg_list[0];
	ss->sg_list = wqe->sg_list + 1;
	ss->num_sge = wqe->wr.num_sge;
	ss->total_len = wqe->length;
	rvt_skip_sge(ss, len, false);
	return wqe->length - len;
}

/**
 * qib_make_rc_ack - construct a response packet (ACK, NAK, or RDMA read)
 * @dev: the device for this QP
 * @qp: a pointer to the QP
 * @ohdr: a pointer to the IB header being constructed
 * @pmtu: the path MTU
 *
 * Return 1 if constructed; otherwise, return 0.
 * Note that we are in the responder's side of the QP context.
 * Note the QP s_lock must be held.
 */
static int qib_make_rc_ack(struct qib_ibdev *dev, struct rvt_qp *qp,
			   struct ib_other_headers *ohdr, u32 pmtu)
{
	struct rvt_ack_entry *e;
	u32 hwords;
	u32 len;
	u32 bth0;
	u32 bth2;

	/* Don't send an ACK if we aren't supposed to. */
	if (!(ib_rvt_state_ops[qp->state] & RVT_PROCESS_RECV_OK))
		goto bail;

	/* header size in 32-bit words LRH+BTH = (8+12)/4. */
	hwords = 5;

	switch (qp->s_ack_state) {
	case OP(RDMA_READ_RESPONSE_LAST):
	case OP(RDMA_READ_RESPONSE_ONLY):
		e = &qp->s_ack_queue[qp->s_tail_ack_queue];
		if (e->rdma_sge.mr) {
			rvt_put_mr(e->rdma_sge.mr);
			e->rdma_sge.mr = NULL;
		}
		/* FALLTHROUGH */
	case OP(ATOMIC_ACKNOWLEDGE):
		/*
		 * We can increment the tail pointer now that the last
		 * response has been sent instead of only being
		 * constructed.
		 */
		if (++qp->s_tail_ack_queue > QIB_MAX_RDMA_ATOMIC)
			qp->s_tail_ack_queue = 0;
		/* FALLTHROUGH */
	case OP(SEND_ONLY):
	case OP(ACKNOWLEDGE):
		/* Check for no next entry in the queue. */
		if (qp->r_head_ack_queue == qp->s_tail_ack_queue) {
			if (qp->s_flags & RVT_S_ACK_PENDING)
				goto normal;
			goto bail;
		}

		e = &qp->s_ack_queue[qp->s_tail_ack_queue];
		if (e->opcode == OP(RDMA_READ_REQUEST)) {
			/*
			 * If a RDMA read response is being resent and
			 * we haven't seen the duplicate request yet,
			 * then stop sending the remaining responses the
			 * responder has seen until the requester resends it.
			 */
			len = e->rdma_sge.sge_length;
			if (len && !e->rdma_sge.mr) {
				qp->s_tail_ack_queue = qp->r_head_ack_queue;
				goto bail;
			}
			/* Copy SGE state in case we need to resend */
			qp->s_rdma_mr = e->rdma_sge.mr;
			if (qp->s_rdma_mr)
				rvt_get_mr(qp->s_rdma_mr);
			qp->s_ack_rdma_sge.sge = e->rdma_sge;
			qp->s_ack_rdma_sge.num_sge = 1;
			qp->s_cur_sge = &qp->s_ack_rdma_sge;
			if (len > pmtu) {
				len = pmtu;
				qp->s_ack_state = OP(RDMA_READ_RESPONSE_FIRST);
			} else {
				qp->s_ack_state = OP(RDMA_READ_RESPONSE_ONLY);
				e->sent = 1;
			}
			ohdr->u.aeth = rvt_compute_aeth(qp);
			hwords++;
			qp->s_ack_rdma_psn = e->psn;
			bth2 = qp->s_ack_rdma_psn++ & QIB_PSN_MASK;
		} else {
			/* COMPARE_SWAP or FETCH_ADD */
			qp->s_cur_sge = NULL;
			len = 0;
			qp->s_ack_state = OP(ATOMIC_ACKNOWLEDGE);
			ohdr->u.at.aeth = rvt_compute_aeth(qp);
			ib_u64_put(e->atomic_data, &ohdr->u.at.atomic_ack_eth);
			hwords += sizeof(ohdr->u.at) / sizeof(u32);
			bth2 = e->psn & QIB_PSN_MASK;
			e->sent = 1;
		}
		bth0 = qp->s_ack_state << 24;
		break;

	case OP(RDMA_READ_RESPONSE_FIRST):
		qp->s_ack_state = OP(RDMA_READ_RESPONSE_MIDDLE);
		/* FALLTHROUGH */
	case OP(RDMA_READ_RESPONSE_MIDDLE):
		qp->s_cur_sge = &qp->s_ack_rdma_sge;
		qp->s_rdma_mr = qp->s_ack_rdma_sge.sge.mr;
		if (qp->s_rdma_mr)
			rvt_get_mr(qp->s_rdma_mr);
		len = qp->s_ack_rdma_sge.sge.sge_length;
		if (len > pmtu)
			len = pmtu;
		else {
			ohdr->u.aeth = rvt_compute_aeth(qp);
			hwords++;
			qp->s_ack_state = OP(RDMA_READ_RESPONSE_LAST);
			e = &qp->s_ack_queue[qp->s_tail_ack_queue];
			e->sent = 1;
		}
		bth0 = qp->s_ack_state << 24;
		bth2 = qp->s_ack_rdma_psn++ & QIB_PSN_MASK;
		break;

	default:
normal:
		/*
		 * Send a regular ACK.
		 * Set the s_ack_state so we wait until after sending
		 * the ACK before setting s_ack_state to ACKNOWLEDGE
		 * (see above).
		 */
		qp->s_ack_state = OP(SEND_ONLY);
		qp->s_flags &= ~RVT_S_ACK_PENDING;
		qp->s_cur_sge = NULL;
		if (qp->s_nak_state)
			ohdr->u.aeth =
				cpu_to_be32((qp->r_msn & IB_MSN_MASK) |
					    (qp->s_nak_state <<
					     IB_AETH_CREDIT_SHIFT));
		else
			ohdr->u.aeth = rvt_compute_aeth(qp);
		hwords++;
		len = 0;
		bth0 = OP(ACKNOWLEDGE) << 24;
		bth2 = qp->s_ack_psn & QIB_PSN_MASK;
	}
	qp->s_rdma_ack_cnt++;
	qp->s_hdrwords = hwords;
	qp->s_cur_size = len;
	qib_make_ruc_header(qp, ohdr, bth0, bth2);
	return 1;

bail:
	qp->s_ack_state = OP(ACKNOWLEDGE);
	qp->s_flags &= ~(RVT_S_RESP_PENDING | RVT_S_ACK_PENDING);
	return 0;
}

/**
 * qib_make_rc_req - construct a request packet (SEND, RDMA r/w, ATOMIC)
 * @qp: a pointer to the QP
 *
 * Assumes the s_lock is held.
 *
 * Return 1 if constructed; otherwise, return 0.
 */
int qib_make_rc_req(struct rvt_qp *qp, unsigned long *flags)
{
	struct qib_qp_priv *priv = qp->priv;
	struct qib_ibdev *dev = to_idev(qp->ibqp.device);
	struct ib_other_headers *ohdr;
	struct rvt_sge_state *ss;
	struct rvt_swqe *wqe;
	u32 hwords;
	u32 len;
	u32 bth0;
	u32 bth2;
	u32 pmtu = qp->pmtu;
	char newreq;
	int ret = 0;
	int delta;

	ohdr = &priv->s_hdr->u.oth;
	if (rdma_ah_get_ah_flags(&qp->remote_ah_attr) & IB_AH_GRH)
		ohdr = &priv->s_hdr->u.l.oth;

	/* Sending responses has higher priority over sending requests. */
	if ((qp->s_flags & RVT_S_RESP_PENDING) &&
	    qib_make_rc_ack(dev, qp, ohdr, pmtu))
		goto done;

	if (!(ib_rvt_state_ops[qp->state] & RVT_PROCESS_SEND_OK)) {
		if (!(ib_rvt_state_ops[qp->state] & RVT_FLUSH_SEND))
			goto bail;
		/* We are in the error state, flush the work request. */
		if (qp->s_last == READ_ONCE(qp->s_head))
			goto bail;
		/* If DMAs are in progress, we can't flush immediately. */
		if (atomic_read(&priv->s_dma_busy)) {
			qp->s_flags |= RVT_S_WAIT_DMA;
			goto bail;
		}
		wqe = rvt_get_swqe_ptr(qp, qp->s_last);
		qib_send_complete(qp, wqe, qp->s_last != qp->s_acked ?
			IB_WC_SUCCESS : IB_WC_WR_FLUSH_ERR);
		/* will get called again */
		goto done;
	}

	if (qp->s_flags & (RVT_S_WAIT_RNR | RVT_S_WAIT_ACK))
		goto bail;

	if (qib_cmp24(qp->s_psn, qp->s_sending_hpsn) <= 0) {
		if (qib_cmp24(qp->s_sending_psn, qp->s_sending_hpsn) <= 0) {
			qp->s_flags |= RVT_S_WAIT_PSN;
			goto bail;
		}
		qp->s_sending_psn = qp->s_psn;
		qp->s_sending_hpsn = qp->s_psn - 1;
	}

	/* header size in 32-bit words LRH+BTH = (8+12)/4. */
	hwords = 5;
	bth0 = 0;

	/* Send a request. */
	wqe = rvt_get_swqe_ptr(qp, qp->s_cur);
	switch (qp->s_state) {
	default:
		if (!(ib_rvt_state_ops[qp->state] & RVT_PROCESS_NEXT_SEND_OK))
			goto bail;
		/*
		 * Resend an old request or start a new one.
		 *
		 * We keep track of the current SWQE so that
		 * we don't reset the "furthest progress" state
		 * if we need to back up.
		 */
		newreq = 0;
		if (qp->s_cur == qp->s_tail) {
			/* Check if send work queue is empty. */
			if (qp->s_tail == READ_ONCE(qp->s_head))
				goto bail;
			/*
			 * If a fence is requested, wait for previous
			 * RDMA read and atomic operations to finish.
			 */
			if ((wqe->wr.send_flags & IB_SEND_FENCE) &&
			    qp->s_num_rd_atomic) {
				qp->s_flags |= RVT_S_WAIT_FENCE;
				goto bail;
			}
			newreq = 1;
			qp->s_psn = wqe->psn;
		}
		/*
		 * Note that we have to be careful not to modify the
		 * original work request since we may need to resend
		 * it.
		 */
		len = wqe->length;
		ss = &qp->s_sge;
		bth2 = qp->s_psn & QIB_PSN_MASK;
		switch (wqe->wr.opcode) {
		case IB_WR_SEND:
		case IB_WR_SEND_WITH_IMM:
			/* If no credit, return. */
			if (!(qp->s_flags & RVT_S_UNLIMITED_CREDIT) &&
			    rvt_cmp_msn(wqe->ssn, qp->s_lsn + 1) > 0) {
				qp->s_flags |= RVT_S_WAIT_SSN_CREDIT;
				goto bail;
			}
			if (len > pmtu) {
				qp->s_state = OP(SEND_FIRST);
				len = pmtu;
				break;
			}
			if (wqe->wr.opcode == IB_WR_SEND)
				qp->s_state = OP(SEND_ONLY);
			else {
				qp->s_state = OP(SEND_ONLY_WITH_IMMEDIATE);
				/* Immediate data comes after the BTH */
				ohdr->u.imm_data = wqe->wr.ex.imm_data;
				hwords += 1;
			}
			if (wqe->wr.send_flags & IB_SEND_SOLICITED)
				bth0 |= IB_BTH_SOLICITED;
			bth2 |= IB_BTH_REQ_ACK;
			if (++qp->s_cur == qp->s_size)
				qp->s_cur = 0;
			break;

		case IB_WR_RDMA_WRITE:
			if (newreq && !(qp->s_flags & RVT_S_UNLIMITED_CREDIT))
				qp->s_lsn++;
			goto no_flow_control;
		case IB_WR_RDMA_WRITE_WITH_IMM:
			/* If no credit, return. */
			if (!(qp->s_flags & RVT_S_UNLIMITED_CREDIT) &&
			    rvt_cmp_msn(wqe->ssn, qp->s_lsn + 1) > 0) {
				qp->s_flags |= RVT_S_WAIT_SSN_CREDIT;
				goto bail;
			}
no_flow_control:
			ohdr->u.rc.reth.vaddr =
				cpu_to_be64(wqe->rdma_wr.remote_addr);
			ohdr->u.rc.reth.rkey =
				cpu_to_be32(wqe->rdma_wr.rkey);
			ohdr->u.rc.reth.length = cpu_to_be32(len);
			hwords += sizeof(struct ib_reth) / sizeof(u32);
			if (len > pmtu) {
				qp->s_state = OP(RDMA_WRITE_FIRST);
				len = pmtu;
				break;
			}
			if (wqe->rdma_wr.wr.opcode == IB_WR_RDMA_WRITE)
				qp->s_state = OP(RDMA_WRITE_ONLY);
			else {
				qp->s_state = OP(RDMA_WRITE_ONLY_WITH_IMMEDIATE);
				/* Immediate data comes after RETH */
				ohdr->u.rc.imm_data =
					wqe->rdma_wr.wr.ex.imm_data;
				hwords += 1;
				if (wqe->rdma_wr.wr.send_flags & IB_SEND_SOLICITED)
					bth0 |= IB_BTH_SOLICITED;
			}
			bth2 |= IB_BTH_REQ_ACK;
			if (++qp->s_cur == qp->s_size)
				qp->s_cur = 0;
			break;

		case IB_WR_RDMA_READ:
			/*
			 * Don't allow more operations to be started
			 * than the QP limits allow.
			 */
			if (newreq) {
				if (qp->s_num_rd_atomic >=
				    qp->s_max_rd_atomic) {
					qp->s_flags |= RVT_S_WAIT_RDMAR;
					goto bail;
				}
				qp->s_num_rd_atomic++;
				if (!(qp->s_flags & RVT_S_UNLIMITED_CREDIT))
					qp->s_lsn++;
			}

			ohdr->u.rc.reth.vaddr =
				cpu_to_be64(wqe->rdma_wr.remote_addr);
			ohdr->u.rc.reth.rkey =
				cpu_to_be32(wqe->rdma_wr.rkey);
			ohdr->u.rc.reth.length = cpu_to_be32(len);
			qp->s_state = OP(RDMA_READ_REQUEST);
			hwords += sizeof(ohdr->u.rc.reth) / sizeof(u32);
			ss = NULL;
			len = 0;
			bth2 |= IB_BTH_REQ_ACK;
			if (++qp->s_cur == qp->s_size)
				qp->s_cur = 0;
			break;

		case IB_WR_ATOMIC_CMP_AND_SWP:
		case IB_WR_ATOMIC_FETCH_AND_ADD:
			/*
			 * Don't allow more operations to be started
			 * than the QP limits allow.
			 */
			if (newreq) {
				if (qp->s_num_rd_atomic >=
				    qp->s_max_rd_atomic) {
					qp->s_flags |= RVT_S_WAIT_RDMAR;
					goto bail;
				}
				qp->s_num_rd_atomic++;
				if (!(qp->s_flags & RVT_S_UNLIMITED_CREDIT))
					qp->s_lsn++;
			}
			if (wqe->atomic_wr.wr.opcode == IB_WR_ATOMIC_CMP_AND_SWP) {
				qp->s_state = OP(COMPARE_SWAP);
				put_ib_ateth_swap(wqe->atomic_wr.swap,
						  &ohdr->u.atomic_eth);
				put_ib_ateth_compare(wqe->atomic_wr.compare_add,
						     &ohdr->u.atomic_eth);
			} else {
				qp->s_state = OP(FETCH_ADD);
				put_ib_ateth_swap(wqe->atomic_wr.compare_add,
						  &ohdr->u.atomic_eth);
				put_ib_ateth_compare(0, &ohdr->u.atomic_eth);
			}
			put_ib_ateth_vaddr(wqe->atomic_wr.remote_addr,
					   &ohdr->u.atomic_eth);
			ohdr->u.atomic_eth.rkey = cpu_to_be32(
				wqe->atomic_wr.rkey);
			hwords += sizeof(struct ib_atomic_eth) / sizeof(u32);
			ss = NULL;
			len = 0;
			bth2 |= IB_BTH_REQ_ACK;
			if (++qp->s_cur == qp->s_size)
				qp->s_cur = 0;
			break;

		default:
			goto bail;
		}
		qp->s_sge.sge = wqe->sg_list[0];
		qp->s_sge.sg_list = wqe->sg_list + 1;
		qp->s_sge.num_sge = wqe->wr.num_sge;
		qp->s_sge.total_len = wqe->length;
		qp->s_len = wqe->length;
		if (newreq) {
			qp->s_tail++;
			if (qp->s_tail >= qp->s_size)
				qp->s_tail = 0;
		}
		if (wqe->wr.opcode == IB_WR_RDMA_READ)
			qp->s_psn = wqe->lpsn + 1;
		else
			qp->s_psn++;
		break;

	case OP(RDMA_READ_RESPONSE_FIRST):
		/*
		 * qp->s_state is normally set to the opcode of the
		 * last packet constructed for new requests and therefore
		 * is never set to RDMA read response.
		 * RDMA_READ_RESPONSE_FIRST is used by the ACK processing
		 * thread to indicate a SEND needs to be restarted from an
		 * earlier PSN without interferring with the sending thread.
		 * See qib_restart_rc().
		 */
		qp->s_len = restart_sge(&qp->s_sge, wqe, qp->s_psn, pmtu);
		/* FALLTHROUGH */
	case OP(SEND_FIRST):
		qp->s_state = OP(SEND_MIDDLE);
		/* FALLTHROUGH */
	case OP(SEND_MIDDLE):
		bth2 = qp->s_psn++ & QIB_PSN_MASK;
		ss = &qp->s_sge;
		len = qp->s_len;
		if (len > pmtu) {
			len = pmtu;
			break;
		}
		if (wqe->wr.opcode == IB_WR_SEND)
			qp->s_state = OP(SEND_LAST);
		else {
			qp->s_state = OP(SEND_LAST_WITH_IMMEDIATE);
			/* Immediate data comes after the BTH */
			ohdr->u.imm_data = wqe->wr.ex.imm_data;
			hwords += 1;
		}
		if (wqe->wr.send_flags & IB_SEND_SOLICITED)
			bth0 |= IB_BTH_SOLICITED;
		bth2 |= IB_BTH_REQ_ACK;
		qp->s_cur++;
		if (qp->s_cur >= qp->s_size)
			qp->s_cur = 0;
		break;

	case OP(RDMA_READ_RESPONSE_LAST):
		/*
		 * qp->s_state is normally set to the opcode of the
		 * last packet constructed for new requests and therefore
		 * is never set to RDMA read response.
		 * RDMA_READ_RESPONSE_LAST is used by the ACK processing
		 * thread to indicate a RDMA write needs to be restarted from
		 * an earlier PSN without interferring with the sending thread.
		 * See qib_restart_rc().
		 */
		qp->s_len = restart_sge(&qp->s_sge, wqe, qp->s_psn, pmtu);
		/* FALLTHROUGH */
	case OP(RDMA_WRITE_FIRST):
		qp->s_state = OP(RDMA_WRITE_MIDDLE);
		/* FALLTHROUGH */
	case OP(RDMA_WRITE_MIDDLE):
		bth2 = qp->s_psn++ & QIB_PSN_MASK;
		ss = &qp->s_sge;
		len = qp->s_len;
		if (len > pmtu) {
			len = pmtu;
			break;
		}
		if (wqe->wr.opcode == IB_WR_RDMA_WRITE)
			qp->s_state = OP(RDMA_WRITE_LAST);
		else {
			qp->s_state = OP(RDMA_WRITE_LAST_WITH_IMMEDIATE);
			/* Immediate data comes after the BTH */
			ohdr->u.imm_data = wqe->wr.ex.imm_data;
			hwords += 1;
			if (wqe->wr.send_flags & IB_SEND_SOLICITED)
				bth0 |= IB_BTH_SOLICITED;
		}
		bth2 |= IB_BTH_REQ_ACK;
		qp->s_cur++;
		if (qp->s_cur >= qp->s_size)
			qp->s_cur = 0;
		break;

	case OP(RDMA_READ_RESPONSE_MIDDLE):
		/*
		 * qp->s_state is normally set to the opcode of the
		 * last packet constructed for new requests and therefore
		 * is never set to RDMA read response.
		 * RDMA_READ_RESPONSE_MIDDLE is used by the ACK processing
		 * thread to indicate a RDMA read needs to be restarted from
		 * an earlier PSN without interferring with the sending thread.
		 * See qib_restart_rc().
		 */
		len = ((qp->s_psn - wqe->psn) & QIB_PSN_MASK) * pmtu;
		ohdr->u.rc.reth.vaddr =
			cpu_to_be64(wqe->rdma_wr.remote_addr + len);
		ohdr->u.rc.reth.rkey =
			cpu_to_be32(wqe->rdma_wr.rkey);
		ohdr->u.rc.reth.length = cpu_to_be32(wqe->length - len);
		qp->s_state = OP(RDMA_READ_REQUEST);
		hwords += sizeof(ohdr->u.rc.reth) / sizeof(u32);
		bth2 = (qp->s_psn & QIB_PSN_MASK) | IB_BTH_REQ_ACK;
		qp->s_psn = wqe->lpsn + 1;
		ss = NULL;
		len = 0;
		qp->s_cur++;
		if (qp->s_cur == qp->s_size)
			qp->s_cur = 0;
		break;
	}
	qp->s_sending_hpsn = bth2;
	delta = (((int) bth2 - (int) wqe->psn) << 8) >> 8;
	if (delta && delta % QIB_PSN_CREDIT == 0)
		bth2 |= IB_BTH_REQ_ACK;
	if (qp->s_flags & RVT_S_SEND_ONE) {
		qp->s_flags &= ~RVT_S_SEND_ONE;
		qp->s_flags |= RVT_S_WAIT_ACK;
		bth2 |= IB_BTH_REQ_ACK;
	}
	qp->s_len -= len;
	qp->s_hdrwords = hwords;
	qp->s_cur_sge = ss;
	qp->s_cur_size = len;
	qib_make_ruc_header(qp, ohdr, bth0 | (qp->s_state << 24), bth2);
done:
	return 1;
bail:
	qp->s_flags &= ~RVT_S_BUSY;
	return ret;
}

/**
 * qib_send_rc_ack - Construct an ACK packet and send it
 * @qp: a pointer to the QP
 *
 * This is called from qib_rc_rcv() and qib_kreceive().
 * Note that RDMA reads and atomics are handled in the
 * send side QP state and tasklet.
 */
void qib_send_rc_ack(struct rvt_qp *qp)
{
	struct qib_devdata *dd = dd_from_ibdev(qp->ibqp.device);
	struct qib_ibport *ibp = to_iport(qp->ibqp.device, qp->port_num);
	struct qib_pportdata *ppd = ppd_from_ibp(ibp);
	u64 pbc;
	u16 lrh0;
	u32 bth0;
	u32 hwords;
	u32 pbufn;
	u32 __iomem *piobuf;
	struct ib_header hdr;
	struct ib_other_headers *ohdr;
	u32 control;
	unsigned long flags;

	spin_lock_irqsave(&qp->s_lock, flags);

	if (!(ib_rvt_state_ops[qp->state] & RVT_PROCESS_RECV_OK))
		goto unlock;

	/* Don't send ACK or NAK if a RDMA read or atomic is pending. */
	if ((qp->s_flags & RVT_S_RESP_PENDING) || qp->s_rdma_ack_cnt)
		goto queue_ack;

	/* Construct the header with s_lock held so APM doesn't change it. */
	ohdr = &hdr.u.oth;
	lrh0 = QIB_LRH_BTH;
	/* header size in 32-bit words LRH+BTH+AETH = (8+12+4)/4. */
	hwords = 6;
	if (unlikely(rdma_ah_get_ah_flags(&qp->remote_ah_attr) &
		     IB_AH_GRH)) {
		hwords += qib_make_grh(ibp, &hdr.u.l.grh,
				       rdma_ah_read_grh(&qp->remote_ah_attr),
				       hwords, 0);
		ohdr = &hdr.u.l.oth;
		lrh0 = QIB_LRH_GRH;
	}
	/* read pkey_index w/o lock (its atomic) */
	bth0 = qib_get_pkey(ibp, qp->s_pkey_index) | (OP(ACKNOWLEDGE) << 24);
	if (qp->s_mig_state == IB_MIG_MIGRATED)
		bth0 |= IB_BTH_MIG_REQ;
	if (qp->r_nak_state)
		ohdr->u.aeth = cpu_to_be32((qp->r_msn & IB_MSN_MASK) |
					    (qp->r_nak_state <<
					     IB_AETH_CREDIT_SHIFT));
	else
		ohdr->u.aeth = rvt_compute_aeth(qp);
	lrh0 |= ibp->sl_to_vl[rdma_ah_get_sl(&qp->remote_ah_attr)] << 12 |
		rdma_ah_get_sl(&qp->remote_ah_attr) << 4;
	hdr.lrh[0] = cpu_to_be16(lrh0);
	hdr.lrh[1] = cpu_to_be16(rdma_ah_get_dlid(&qp->remote_ah_attr));
	hdr.lrh[2] = cpu_to_be16(hwords + SIZE_OF_CRC);
	hdr.lrh[3] = cpu_to_be16(ppd->lid |
				 rdma_ah_get_path_bits(&qp->remote_ah_attr));
	ohdr->bth[0] = cpu_to_be32(bth0);
	ohdr->bth[1] = cpu_to_be32(qp->remote_qpn);
	ohdr->bth[2] = cpu_to_be32(qp->r_ack_psn & QIB_PSN_MASK);

	spin_unlock_irqrestore(&qp->s_lock, flags);

	/* Don't try to send ACKs if the link isn't ACTIVE */
	if (!(ppd->lflags & QIBL_LINKACTIVE))
		goto done;

	control = dd->f_setpbc_control(ppd, hwords + SIZE_OF_CRC,
				       qp->s_srate, lrh0 >> 12);
	/* length is + 1 for the control dword */
	pbc = ((u64) control << 32) | (hwords + 1);

	piobuf = dd->f_getsendbuf(ppd, pbc, &pbufn);
	if (!piobuf) {
		/*
		 * We are out of PIO buffers at the moment.
		 * Pass responsibility for sending the ACK to the
		 * send tasklet so that when a PIO buffer becomes
		 * available, the ACK is sent ahead of other outgoing
		 * packets.
		 */
		spin_lock_irqsave(&qp->s_lock, flags);
		goto queue_ack;
	}

	/*
	 * Write the pbc.
	 * We have to flush after the PBC for correctness
	 * on some cpus or WC buffer can be written out of order.
	 */
	writeq(pbc, piobuf);

	if (dd->flags & QIB_PIO_FLUSH_WC) {
		u32 *hdrp = (u32 *) &hdr;

		qib_flush_wc();
		qib_pio_copy(piobuf + 2, hdrp, hwords - 1);
		qib_flush_wc();
		__raw_writel(hdrp[hwords - 1], piobuf + hwords + 1);
	} else
		qib_pio_copy(piobuf + 2, (u32 *) &hdr, hwords);

	if (dd->flags & QIB_USE_SPCL_TRIG) {
		u32 spcl_off = (pbufn >= dd->piobcnt2k) ? 2047 : 1023;

		qib_flush_wc();
		__raw_writel(0xaebecede, piobuf + spcl_off);
	}

	qib_flush_wc();
	qib_sendbuf_done(dd, pbufn);

	this_cpu_inc(ibp->pmastats->n_unicast_xmit);
	goto done;

queue_ack:
	if (ib_rvt_state_ops[qp->state] & RVT_PROCESS_RECV_OK) {
		this_cpu_inc(*ibp->rvp.rc_qacks);
		qp->s_flags |= RVT_S_ACK_PENDING | RVT_S_RESP_PENDING;
		qp->s_nak_state = qp->r_nak_state;
		qp->s_ack_psn = qp->r_ack_psn;

		/* Schedule the send tasklet. */
		qib_schedule_send(qp);
	}
unlock:
	spin_unlock_irqrestore(&qp->s_lock, flags);
done:
	return;
}

/**
 * reset_psn - reset the QP state to send starting from PSN
 * @qp: the QP
 * @psn: the packet sequence number to restart at
 *
 * This is called from qib_rc_rcv() to process an incoming RC ACK
 * for the given QP.
 * Called at interrupt level with the QP s_lock held.
 */
static void reset_psn(struct rvt_qp *qp, u32 psn)
{
	u32 n = qp->s_acked;
	struct rvt_swqe *wqe = rvt_get_swqe_ptr(qp, n);
	u32 opcode;

	qp->s_cur = n;

	/*
	 * If we are starting the request from the beginning,
	 * let the normal send code handle initialization.
	 */
	if (qib_cmp24(psn, wqe->psn) <= 0) {
		qp->s_state = OP(SEND_LAST);
		goto done;
	}

	/* Find the work request opcode corresponding to the given PSN. */
	opcode = wqe->wr.opcode;
	for (;;) {
		int diff;

		if (++n == qp->s_size)
			n = 0;
		if (n == qp->s_tail)
			break;
		wqe = rvt_get_swqe_ptr(qp, n);
		diff = qib_cmp24(psn, wqe->psn);
		if (diff < 0)
			break;
		qp->s_cur = n;
		/*
		 * If we are starting the request from the beginning,
		 * let the normal send code handle initialization.
		 */
		if (diff == 0) {
			qp->s_state = OP(SEND_LAST);
			goto done;
		}
		opcode = wqe->wr.opcode;
	}

	/*
	 * Set the state to restart in the middle of a request.
	 * Don't change the s_sge, s_cur_sge, or s_cur_size.
	 * See qib_make_rc_req().
	 */
	switch (opcode) {
	case IB_WR_SEND:
	case IB_WR_SEND_WITH_IMM:
		qp->s_state = OP(RDMA_READ_RESPONSE_FIRST);
		break;

	case IB_WR_RDMA_WRITE:
	case IB_WR_RDMA_WRITE_WITH_IMM:
		qp->s_state = OP(RDMA_READ_RESPONSE_LAST);
		break;

	case IB_WR_RDMA_READ:
		qp->s_state = OP(RDMA_READ_RESPONSE_MIDDLE);
		break;

	default:
		/*
		 * This case shouldn't happen since its only
		 * one PSN per req.
		 */
		qp->s_state = OP(SEND_LAST);
	}
done:
	qp->s_psn = psn;
	/*
	 * Set RVT_S_WAIT_PSN as qib_rc_complete() may start the timer
	 * asynchronously before the send tasklet can get scheduled.
	 * Doing it in qib_make_rc_req() is too late.
	 */
	if ((qib_cmp24(qp->s_psn, qp->s_sending_hpsn) <= 0) &&
	    (qib_cmp24(qp->s_sending_psn, qp->s_sending_hpsn) <= 0))
		qp->s_flags |= RVT_S_WAIT_PSN;
}

/*
 * Back up requester to resend the last un-ACKed request.
 * The QP r_lock and s_lock should be held and interrupts disabled.
 */
void qib_restart_rc(struct rvt_qp *qp, u32 psn, int wait)
{
	struct rvt_swqe *wqe = rvt_get_swqe_ptr(qp, qp->s_acked);
	struct qib_ibport *ibp;

	if (qp->s_retry == 0) {
		if (qp->s_mig_state == IB_MIG_ARMED) {
			qib_migrate_qp(qp);
			qp->s_retry = qp->s_retry_cnt;
		} else if (qp->s_last == qp->s_acked) {
			qib_send_complete(qp, wqe, IB_WC_RETRY_EXC_ERR);
			rvt_error_qp(qp, IB_WC_WR_FLUSH_ERR);
			return;
		} else /* XXX need to handle delayed completion */
			return;
	} else
		qp->s_retry--;

	ibp = to_iport(qp->ibqp.device, qp->port_num);
	if (wqe->wr.opcode == IB_WR_RDMA_READ)
		ibp->rvp.n_rc_resends++;
	else
		ibp->rvp.n_rc_resends += (qp->s_psn - psn) & QIB_PSN_MASK;

	qp->s_flags &= ~(RVT_S_WAIT_FENCE | RVT_S_WAIT_RDMAR |
			 RVT_S_WAIT_SSN_CREDIT | RVT_S_WAIT_PSN |
			 RVT_S_WAIT_ACK);
	if (wait)
		qp->s_flags |= RVT_S_SEND_ONE;
	reset_psn(qp, psn);
}

/*
 * Set qp->s_sending_psn to the next PSN after the given one.
 * This would be psn+1 except when RDMA reads are present.
 */
static void reset_sending_psn(struct rvt_qp *qp, u32 psn)
{
	struct rvt_swqe *wqe;
	u32 n = qp->s_last;

	/* Find the work request corresponding to the given PSN. */
	for (;;) {
		wqe = rvt_get_swqe_ptr(qp, n);
		if (qib_cmp24(psn, wqe->lpsn) <= 0) {
			if (wqe->wr.opcode == IB_WR_RDMA_READ)
				qp->s_sending_psn = wqe->lpsn + 1;
			else
				qp->s_sending_psn = psn + 1;
			break;
		}
		if (++n == qp->s_size)
			n = 0;
		if (n == qp->s_tail)
			break;
	}
}

/*
 * This should be called with the QP s_lock held and interrupts disabled.
 */
void qib_rc_send_complete(struct rvt_qp *qp, struct ib_header *hdr)
{
	struct ib_other_headers *ohdr;
	struct rvt_swqe *wqe;
	u32 opcode;
	u32 psn;

	if (!(ib_rvt_state_ops[qp->state] & RVT_SEND_OR_FLUSH_OR_RECV_OK))
		return;

	/* Find out where the BTH is */
	if ((be16_to_cpu(hdr->lrh[0]) & 3) == QIB_LRH_BTH)
		ohdr = &hdr->u.oth;
	else
		ohdr = &hdr->u.l.oth;

	opcode = be32_to_cpu(ohdr->bth[0]) >> 24;
	if (opcode >= OP(RDMA_READ_RESPONSE_FIRST) &&
	    opcode <= OP(ATOMIC_ACKNOWLEDGE)) {
		WARN_ON(!qp->s_rdma_ack_cnt);
		qp->s_rdma_ack_cnt--;
		return;
	}

	psn = be32_to_cpu(ohdr->bth[2]);
	reset_sending_psn(qp, psn);

	/*
	 * Start timer after a packet requesting an ACK has been sent and
	 * there are still requests that haven't been acked.
	 */
	if ((psn & IB_BTH_REQ_ACK) && qp->s_acked != qp->s_tail &&
	    !(qp->s_flags & (RVT_S_TIMER | RVT_S_WAIT_RNR | RVT_S_WAIT_PSN)) &&
	    (ib_rvt_state_ops[qp->state] & RVT_PROCESS_RECV_OK))
		rvt_add_retry_timer(qp);

	while (qp->s_last != qp->s_acked) {
		u32 s_last;

		wqe = rvt_get_swqe_ptr(qp, qp->s_last);
		if (qib_cmp24(wqe->lpsn, qp->s_sending_psn) >= 0 &&
		    qib_cmp24(qp->s_sending_psn, qp->s_sending_hpsn) <= 0)
			break;
		s_last = qp->s_last;
		if (++s_last >= qp->s_size)
			s_last = 0;
		qp->s_last = s_last;
		/* see post_send() */
		barrier();
		rvt_put_swqe(wqe);
		rvt_qp_swqe_complete(qp,
				     wqe,
				     ib_qib_wc_opcode[wqe->wr.opcode],
				     IB_WC_SUCCESS);
	}
	/*
	 * If we were waiting for sends to complete before resending,
	 * and they are now complete, restart sending.
	 */
	if (qp->s_flags & RVT_S_WAIT_PSN &&
	    qib_cmp24(qp->s_sending_psn, qp->s_sending_hpsn) > 0) {
		qp->s_flags &= ~RVT_S_WAIT_PSN;
		qp->s_sending_psn = qp->s_psn;
		qp->s_sending_hpsn = qp->s_psn - 1;
		qib_schedule_send(qp);
	}
}

static inline void update_last_psn(struct rvt_qp *qp, u32 psn)
{
	qp->s_last_psn = psn;
}

/*
 * Generate a SWQE completion.
 * This is similar to qib_send_complete but has to check to be sure
 * that the SGEs are not being referenced if the SWQE is being resent.
 */
static struct rvt_swqe *do_rc_completion(struct rvt_qp *qp,
					 struct rvt_swqe *wqe,
					 struct qib_ibport *ibp)
{
	/*
	 * Don't decrement refcount and don't generate a
	 * completion if the SWQE is being resent until the send
	 * is finished.
	 */
	if (qib_cmp24(wqe->lpsn, qp->s_sending_psn) < 0 ||
	    qib_cmp24(qp->s_sending_psn, qp->s_sending_hpsn) > 0) {
		u32 s_last;

		rvt_put_swqe(wqe);
		s_last = qp->s_last;
		if (++s_last >= qp->s_size)
			s_last = 0;
		qp->s_last = s_last;
		/* see post_send() */
		barrier();
		rvt_qp_swqe_complete(qp,
				     wqe,
				     ib_qib_wc_opcode[wqe->wr.opcode],
				     IB_WC_SUCCESS);
	} else
		this_cpu_inc(*ibp->rvp.rc_delayed_comp);

	qp->s_retry = qp->s_retry_cnt;
	update_last_psn(qp, wqe->lpsn);

	/*
	 * If we are completing a request which is in the process of
	 * being resent, we can stop resending it since we know the
	 * responder has already seen it.
	 */
	if (qp->s_acked == qp->s_cur) {
		if (++qp->s_cur >= qp->s_size)
			qp->s_cur = 0;
		qp->s_acked = qp->s_cur;
		wqe = rvt_get_swqe_ptr(qp, qp->s_cur);
		if (qp->s_acked != qp->s_tail) {
			qp->s_state = OP(SEND_LAST);
			qp->s_psn = wqe->psn;
		}
	} else {
		if (++qp->s_acked >= qp->s_size)
			qp->s_acked = 0;
		if (qp->state == IB_QPS_SQD && qp->s_acked == qp->s_cur)
			qp->s_draining = 0;
		wqe = rvt_get_swqe_ptr(qp, qp->s_acked);
	}
	return wqe;
}

/**
 * do_rc_ack - process an incoming RC ACK
 * @qp: the QP the ACK came in on
 * @psn: the packet sequence number of the ACK
 * @opcode: the opcode of the request that resulted in the ACK
 *
 * This is called from qib_rc_rcv_resp() to process an incoming RC ACK
 * for the given QP.
 * Called at interrupt level with the QP s_lock held.
 * Returns 1 if OK, 0 if current operation should be aborted (NAK).
 */
static int do_rc_ack(struct rvt_qp *qp, u32 aeth, u32 psn, int opcode,
		     u64 val, struct qib_ctxtdata *rcd)
{
	struct qib_ibport *ibp;
	enum ib_wc_status status;
	struct rvt_swqe *wqe;
	int ret = 0;
	u32 ack_psn;
	int diff;

	/*
	 * Note that NAKs implicitly ACK outstanding SEND and RDMA write
	 * requests and implicitly NAK RDMA read and atomic requests issued
	 * before the NAK'ed request.  The MSN won't include the NAK'ed
	 * request but will include an ACK'ed request(s).
	 */
	ack_psn = psn;
	if (aeth >> IB_AETH_NAK_SHIFT)
		ack_psn--;
	wqe = rvt_get_swqe_ptr(qp, qp->s_acked);
	ibp = to_iport(qp->ibqp.device, qp->port_num);

	/*
	 * The MSN might be for a later WQE than the PSN indicates so
	 * only complete WQEs that the PSN finishes.
	 */
	while ((diff = qib_cmp24(ack_psn, wqe->lpsn)) >= 0) {
		/*
		 * RDMA_READ_RESPONSE_ONLY is a special case since
		 * we want to generate completion events for everything
		 * before the RDMA read, copy the data, then generate
		 * the completion for the read.
		 */
		if (wqe->wr.opcode == IB_WR_RDMA_READ &&
		    opcode == OP(RDMA_READ_RESPONSE_ONLY) &&
		    diff == 0) {
			ret = 1;
			goto bail;
		}
		/*
		 * If this request is a RDMA read or atomic, and the ACK is
		 * for a later operation, this ACK NAKs the RDMA read or
		 * atomic.  In other words, only a RDMA_READ_LAST or ONLY
		 * can ACK a RDMA read and likewise for atomic ops.  Note
		 * that the NAK case can only happen if relaxed ordering is
		 * used and requests are sent after an RDMA read or atomic
		 * is sent but before the response is received.
		 */
		if ((wqe->wr.opcode == IB_WR_RDMA_READ &&
		     (opcode != OP(RDMA_READ_RESPONSE_LAST) || diff != 0)) ||
		    ((wqe->wr.opcode == IB_WR_ATOMIC_CMP_AND_SWP ||
		      wqe->wr.opcode == IB_WR_ATOMIC_FETCH_AND_ADD) &&
		     (opcode != OP(ATOMIC_ACKNOWLEDGE) || diff != 0))) {
			/* Retry this request. */
			if (!(qp->r_flags & RVT_R_RDMAR_SEQ)) {
				qp->r_flags |= RVT_R_RDMAR_SEQ;
				qib_restart_rc(qp, qp->s_last_psn + 1, 0);
				if (list_empty(&qp->rspwait)) {
					qp->r_flags |= RVT_R_RSP_SEND;
					rvt_get_qp(qp);
					list_add_tail(&qp->rspwait,
						      &rcd->qp_wait_list);
				}
			}
			/*
			 * No need to process the ACK/NAK since we are
			 * restarting an earlier request.
			 */
			goto bail;
		}
		if (wqe->wr.opcode == IB_WR_ATOMIC_CMP_AND_SWP ||
		    wqe->wr.opcode == IB_WR_ATOMIC_FETCH_AND_ADD) {
			u64 *vaddr = wqe->sg_list[0].vaddr;
			*vaddr = val;
		}
		if (qp->s_num_rd_atomic &&
		    (wqe->wr.opcode == IB_WR_RDMA_READ ||
		     wqe->wr.opcode == IB_WR_ATOMIC_CMP_AND_SWP ||
		     wqe->wr.opcode == IB_WR_ATOMIC_FETCH_AND_ADD)) {
			qp->s_num_rd_atomic--;
			/* Restart sending task if fence is complete */
			if ((qp->s_flags & RVT_S_WAIT_FENCE) &&
			    !qp->s_num_rd_atomic) {
				qp->s_flags &= ~(RVT_S_WAIT_FENCE |
						 RVT_S_WAIT_ACK);
				qib_schedule_send(qp);
			} else if (qp->s_flags & RVT_S_WAIT_RDMAR) {
				qp->s_flags &= ~(RVT_S_WAIT_RDMAR |
						 RVT_S_WAIT_ACK);
				qib_schedule_send(qp);
			}
		}
		wqe = do_rc_completion(qp, wqe, ibp);
		if (qp->s_acked == qp->s_tail)
			break;
	}

	switch (aeth >> IB_AETH_NAK_SHIFT) {
	case 0:         /* ACK */
		this_cpu_inc(*ibp->rvp.rc_acks);
		if (qp->s_acked != qp->s_tail) {
			/*
			 * We are expecting more ACKs so
			 * reset the retransmit timer.
			 */
			rvt_mod_retry_timer(qp);
			/*
			 * We can stop resending the earlier packets and
			 * continue with the next packet the receiver wants.
			 */
			if (qib_cmp24(qp->s_psn, psn) <= 0)
				reset_psn(qp, psn + 1);
		} else {
			/* No more acks - kill all timers */
			rvt_stop_rc_timers(qp);
			if (qib_cmp24(qp->s_psn, psn) <= 0) {
				qp->s_state = OP(SEND_LAST);
				qp->s_psn = psn + 1;
			}
		}
		if (qp->s_flags & RVT_S_WAIT_ACK) {
			qp->s_flags &= ~RVT_S_WAIT_ACK;
			qib_schedule_send(qp);
		}
		rvt_get_credit(qp, aeth);
		qp->s_rnr_retry = qp->s_rnr_retry_cnt;
		qp->s_retry = qp->s_retry_cnt;
		update_last_psn(qp, psn);
		return 1;

	case 1:         /* RNR NAK */
		ibp->rvp.n_rnr_naks++;
		if (qp->s_acked == qp->s_tail)
			goto bail;
		if (qp->s_flags & RVT_S_WAIT_RNR)
			goto bail;
		if (qp->s_rnr_retry == 0) {
			status = IB_WC_RNR_RETRY_EXC_ERR;
			goto class_b;
		}
		if (qp->s_rnr_retry_cnt < 7)
			qp->s_rnr_retry--;

		/* The last valid PSN is the previous PSN. */
		update_last_psn(qp, psn - 1);

		ibp->rvp.n_rc_resends += (qp->s_psn - psn) & QIB_PSN_MASK;

		reset_psn(qp, psn);

		qp->s_flags &= ~(RVT_S_WAIT_SSN_CREDIT | RVT_S_WAIT_ACK);
		rvt_stop_rc_timers(qp);
		rvt_add_rnr_timer(qp, aeth);
		return 0;

	case 3:         /* NAK */
		if (qp->s_acked == qp->s_tail)
			goto bail;
		/* The last valid PSN is the previous PSN. */
		update_last_psn(qp, psn - 1);
		switch ((aeth >> IB_AETH_CREDIT_SHIFT) &
			IB_AETH_CREDIT_MASK) {
		case 0: /* PSN sequence error */
			ibp->rvp.n_seq_naks++;
			/*
			 * Back up to the responder's expected PSN.
			 * Note that we might get a NAK in the middle of an
			 * RDMA READ response which terminates the RDMA
			 * READ.
			 */
			qib_restart_rc(qp, psn, 0);
			qib_schedule_send(qp);
			break;

		case 1: /* Invalid Request */
			status = IB_WC_REM_INV_REQ_ERR;
			ibp->rvp.n_other_naks++;
			goto class_b;

		case 2: /* Remote Access Error */
			status = IB_WC_REM_ACCESS_ERR;
			ibp->rvp.n_other_naks++;
			goto class_b;

		case 3: /* Remote Operation Error */
			status = IB_WC_REM_OP_ERR;
			ibp->rvp.n_other_naks++;
class_b:
			if (qp->s_last == qp->s_acked) {
				qib_send_complete(qp, wqe, status);
				rvt_error_qp(qp, IB_WC_WR_FLUSH_ERR);
			}
			break;

		default:
			/* Ignore other reserved NAK error codes */
			goto reserved;
		}
		qp->s_retry = qp->s_retry_cnt;
		qp->s_rnr_retry = qp->s_rnr_retry_cnt;
		goto bail;

	default:                /* 2: reserved */
reserved:
		/* Ignore reserved NAK codes. */
		goto bail;
	}

bail:
	rvt_stop_rc_timers(qp);
	return ret;
}

/*
 * We have seen an out of sequence RDMA read middle or last packet.
 * This ACKs SENDs and RDMA writes up to the first RDMA read or atomic SWQE.
 */
static void rdma_seq_err(struct rvt_qp *qp, struct qib_ibport *ibp, u32 psn,
			 struct qib_ctxtdata *rcd)
{
	struct rvt_swqe *wqe;

	/* Remove QP from retry timer */
	rvt_stop_rc_timers(qp);

	wqe = rvt_get_swqe_ptr(qp, qp->s_acked);

	while (qib_cmp24(psn, wqe->lpsn) > 0) {
		if (wqe->wr.opcode == IB_WR_RDMA_READ ||
		    wqe->wr.opcode == IB_WR_ATOMIC_CMP_AND_SWP ||
		    wqe->wr.opcode == IB_WR_ATOMIC_FETCH_AND_ADD)
			break;
		wqe = do_rc_completion(qp, wqe, ibp);
	}

	ibp->rvp.n_rdma_seq++;
	qp->r_flags |= RVT_R_RDMAR_SEQ;
	qib_restart_rc(qp, qp->s_last_psn + 1, 0);
	if (list_empty(&qp->rspwait)) {
		qp->r_flags |= RVT_R_RSP_SEND;
		rvt_get_qp(qp);
		list_add_tail(&qp->rspwait, &rcd->qp_wait_list);
	}
}

/**
 * qib_rc_rcv_resp - process an incoming RC response packet
 * @ibp: the port this packet came in on
 * @ohdr: the other headers for this packet
 * @data: the packet data
 * @tlen: the packet length
 * @qp: the QP for this packet
 * @opcode: the opcode for this packet
 * @psn: the packet sequence number for this packet
 * @hdrsize: the header length
 * @pmtu: the path MTU
 *
 * This is called from qib_rc_rcv() to process an incoming RC response
 * packet for the given QP.
 * Called at interrupt level.
 */
static void qib_rc_rcv_resp(struct qib_ibport *ibp,
			    struct ib_other_headers *ohdr,
			    void *data, u32 tlen,
			    struct rvt_qp *qp,
			    u32 opcode,
			    u32 psn, u32 hdrsize, u32 pmtu,
			    struct qib_ctxtdata *rcd)
{
	struct rvt_swqe *wqe;
	struct qib_pportdata *ppd = ppd_from_ibp(ibp);
	enum ib_wc_status status;
	unsigned long flags;
	int diff;
	u32 pad;
	u32 aeth;
	u64 val;

	if (opcode != OP(RDMA_READ_RESPONSE_MIDDLE)) {
		/*
		 * If ACK'd PSN on SDMA busy list try to make progress to
		 * reclaim SDMA credits.
		 */
		if ((qib_cmp24(psn, qp->s_sending_psn) >= 0) &&
		    (qib_cmp24(qp->s_sending_psn, qp->s_sending_hpsn) <= 0)) {

			/*
			 * If send tasklet not running attempt to progress
			 * SDMA queue.
			 */
			if (!(qp->s_flags & RVT_S_BUSY)) {
				/* Acquire SDMA Lock */
				spin_lock_irqsave(&ppd->sdma_lock, flags);
				/* Invoke sdma make progress */
				qib_sdma_make_progress(ppd);
				/* Release SDMA Lock */
				spin_unlock_irqrestore(&ppd->sdma_lock, flags);
			}
		}
	}

	spin_lock_irqsave(&qp->s_lock, flags);
	if (!(ib_rvt_state_ops[qp->state] & RVT_PROCESS_RECV_OK))
		goto ack_done;

	/* Ignore invalid responses. */
	if (qib_cmp24(psn, READ_ONCE(qp->s_next_psn)) >= 0)
		goto ack_done;

	/* Ignore duplicate responses. */
	diff = qib_cmp24(psn, qp->s_last_psn);
	if (unlikely(diff <= 0)) {
		/* Update credits for "ghost" ACKs */
		if (diff == 0 && opcode == OP(ACKNOWLEDGE)) {
			aeth = be32_to_cpu(ohdr->u.aeth);
			if ((aeth >> IB_AETH_NAK_SHIFT) == 0)
				rvt_get_credit(qp, aeth);
		}
		goto ack_done;
	}

	/*
	 * Skip everything other than the PSN we expect, if we are waiting
	 * for a reply to a restarted RDMA read or atomic op.
	 */
	if (qp->r_flags & RVT_R_RDMAR_SEQ) {
		if (qib_cmp24(psn, qp->s_last_psn + 1) != 0)
			goto ack_done;
		qp->r_flags &= ~RVT_R_RDMAR_SEQ;
	}

	if (unlikely(qp->s_acked == qp->s_tail))
		goto ack_done;
	wqe = rvt_get_swqe_ptr(qp, qp->s_acked);
	status = IB_WC_SUCCESS;

	switch (opcode) {
	case OP(ACKNOWLEDGE):
	case OP(ATOMIC_ACKNOWLEDGE):
	case OP(RDMA_READ_RESPONSE_FIRST):
		aeth = be32_to_cpu(ohdr->u.aeth);
		if (opcode == OP(ATOMIC_ACKNOWLEDGE))
			val = ib_u64_get(&ohdr->u.at.atomic_ack_eth);
		else
			val = 0;
		if (!do_rc_ack(qp, aeth, psn, opcode, val, rcd) ||
		    opcode != OP(RDMA_READ_RESPONSE_FIRST))
			goto ack_done;
		hdrsize += 4;
		wqe = rvt_get_swqe_ptr(qp, qp->s_acked);
		if (unlikely(wqe->wr.opcode != IB_WR_RDMA_READ))
			goto ack_op_err;
		/*
		 * If this is a response to a resent RDMA read, we
		 * have to be careful to copy the data to the right
		 * location.
		 */
		qp->s_rdma_read_len = restart_sge(&qp->s_rdma_read_sge,
						  wqe, psn, pmtu);
		goto read_middle;

	case OP(RDMA_READ_RESPONSE_MIDDLE):
		/* no AETH, no ACK */
		if (unlikely(qib_cmp24(psn, qp->s_last_psn + 1)))
			goto ack_seq_err;
		if (unlikely(wqe->wr.opcode != IB_WR_RDMA_READ))
			goto ack_op_err;
read_middle:
		if (unlikely(tlen != (hdrsize + pmtu + 4)))
			goto ack_len_err;
		if (unlikely(pmtu >= qp->s_rdma_read_len))
			goto ack_len_err;

		/*
		 * We got a response so update the timeout.
		 * 4.096 usec. * (1 << qp->timeout)
		 */
		rvt_mod_retry_timer(qp);
		if (qp->s_flags & RVT_S_WAIT_ACK) {
			qp->s_flags &= ~RVT_S_WAIT_ACK;
			qib_schedule_send(qp);
		}

		if (opcode == OP(RDMA_READ_RESPONSE_MIDDLE))
			qp->s_retry = qp->s_retry_cnt;

		/*
		 * Update the RDMA receive state but do the copy w/o
		 * holding the locks and blocking interrupts.
		 */
		qp->s_rdma_read_len -= pmtu;
		update_last_psn(qp, psn);
		spin_unlock_irqrestore(&qp->s_lock, flags);
		qib_copy_sge(&qp->s_rdma_read_sge, data, pmtu, 0);
		goto bail;

	case OP(RDMA_READ_RESPONSE_ONLY):
		aeth = be32_to_cpu(ohdr->u.aeth);
		if (!do_rc_ack(qp, aeth, psn, opcode, 0, rcd))
			goto ack_done;
		/* Get the number of bytes the message was padded by. */
		pad = (be32_to_cpu(ohdr->bth[0]) >> 20) & 3;
		/*
		 * Check that the data size is >= 0 && <= pmtu.
		 * Remember to account for the AETH header (4) and
		 * ICRC (4).
		 */
		if (unlikely(tlen < (hdrsize + pad + 8)))
			goto ack_len_err;
		/*
		 * If this is a response to a resent RDMA read, we
		 * have to be careful to copy the data to the right
		 * location.
		 */
		wqe = rvt_get_swqe_ptr(qp, qp->s_acked);
		qp->s_rdma_read_len = restart_sge(&qp->s_rdma_read_sge,
						  wqe, psn, pmtu);
		goto read_last;

	case OP(RDMA_READ_RESPONSE_LAST):
		/* ACKs READ req. */
		if (unlikely(qib_cmp24(psn, qp->s_last_psn + 1)))
			goto ack_seq_err;
		if (unlikely(wqe->wr.opcode != IB_WR_RDMA_READ))
			goto ack_op_err;
		/* Get the number of bytes the message was padded by. */
		pad = (be32_to_cpu(ohdr->bth[0]) >> 20) & 3;
		/*
		 * Check that the data size is >= 1 && <= pmtu.
		 * Remember to account for the AETH header (4) and
		 * ICRC (4).
		 */
		if (unlikely(tlen <= (hdrsize + pad + 8)))
			goto ack_len_err;
read_last:
		tlen -= hdrsize + pad + 8;
		if (unlikely(tlen != qp->s_rdma_read_len))
			goto ack_len_err;
		aeth = be32_to_cpu(ohdr->u.aeth);
		qib_copy_sge(&qp->s_rdma_read_sge, data, tlen, 0);
		WARN_ON(qp->s_rdma_read_sge.num_sge);
		(void) do_rc_ack(qp, aeth, psn,
				 OP(RDMA_READ_RESPONSE_LAST), 0, rcd);
		goto ack_done;
	}

ack_op_err:
	status = IB_WC_LOC_QP_OP_ERR;
	goto ack_err;

ack_seq_err:
	rdma_seq_err(qp, ibp, psn, rcd);
	goto ack_done;

ack_len_err:
	status = IB_WC_LOC_LEN_ERR;
ack_err:
	if (qp->s_last == qp->s_acked) {
		qib_send_complete(qp, wqe, status);
		rvt_error_qp(qp, IB_WC_WR_FLUSH_ERR);
	}
ack_done:
	spin_unlock_irqrestore(&qp->s_lock, flags);
bail:
	return;
}

/**
 * qib_rc_rcv_error - process an incoming duplicate or error RC packet
 * @ohdr: the other headers for this packet
 * @data: the packet data
 * @qp: the QP for this packet
 * @opcode: the opcode for this packet
 * @psn: the packet sequence number for this packet
 * @diff: the difference between the PSN and the expected PSN
 *
 * This is called from qib_rc_rcv() to process an unexpected
 * incoming RC packet for the given QP.
 * Called at interrupt level.
 * Return 1 if no more processing is needed; otherwise return 0 to
 * schedule a response to be sent.
 */
static int qib_rc_rcv_error(struct ib_other_headers *ohdr,
			    void *data,
			    struct rvt_qp *qp,
			    u32 opcode,
			    u32 psn,
			    int diff,
			    struct qib_ctxtdata *rcd)
{
	struct qib_ibport *ibp = to_iport(qp->ibqp.device, qp->port_num);
	struct rvt_ack_entry *e;
	unsigned long flags;
	u8 i, prev;
	int old_req;

	if (diff > 0) {
		/*
		 * Packet sequence error.
		 * A NAK will ACK earlier sends and RDMA writes.
		 * Don't queue the NAK if we already sent one.
		 */
		if (!qp->r_nak_state) {
			ibp->rvp.n_rc_seqnak++;
			qp->r_nak_state = IB_NAK_PSN_ERROR;
			/* Use the expected PSN. */
			qp->r_ack_psn = qp->r_psn;
			/*
			 * Wait to send the sequence NAK until all packets
			 * in the receive queue have been processed.
			 * Otherwise, we end up propagating congestion.
			 */
			if (list_empty(&qp->rspwait)) {
				qp->r_flags |= RVT_R_RSP_NAK;
				rvt_get_qp(qp);
				list_add_tail(&qp->rspwait, &rcd->qp_wait_list);
			}
		}
		goto done;
	}

	/*
	 * Handle a duplicate request.  Don't re-execute SEND, RDMA
	 * write or atomic op.  Don't NAK errors, just silently drop
	 * the duplicate request.  Note that r_sge, r_len, and
	 * r_rcv_len may be in use so don't modify them.
	 *
	 * We are supposed to ACK the earliest duplicate PSN but we
	 * can coalesce an outstanding duplicate ACK.  We have to
	 * send the earliest so that RDMA reads can be restarted at
	 * the requester's expected PSN.
	 *
	 * First, find where this duplicate PSN falls within the
	 * ACKs previously sent.
	 * old_req is true if there is an older response that is scheduled
	 * to be sent before sending this one.
	 */
	e = NULL;
	old_req = 1;
	ibp->rvp.n_rc_dupreq++;

	spin_lock_irqsave(&qp->s_lock, flags);

	for (i = qp->r_head_ack_queue; ; i = prev) {
		if (i == qp->s_tail_ack_queue)
			old_req = 0;
		if (i)
			prev = i - 1;
		else
			prev = QIB_MAX_RDMA_ATOMIC;
		if (prev == qp->r_head_ack_queue) {
			e = NULL;
			break;
		}
		e = &qp->s_ack_queue[prev];
		if (!e->opcode) {
			e = NULL;
			break;
		}
		if (qib_cmp24(psn, e->psn) >= 0) {
			if (prev == qp->s_tail_ack_queue &&
			    qib_cmp24(psn, e->lpsn) <= 0)
				old_req = 0;
			break;
		}
	}
	switch (opcode) {
	case OP(RDMA_READ_REQUEST): {
		struct ib_reth *reth;
		u32 offset;
		u32 len;

		/*
		 * If we didn't find the RDMA read request in the ack queue,
		 * we can ignore this request.
		 */
		if (!e || e->opcode != OP(RDMA_READ_REQUEST))
			goto unlock_done;
		/* RETH comes after BTH */
		reth = &ohdr->u.rc.reth;
		/*
		 * Address range must be a subset of the original
		 * request and start on pmtu boundaries.
		 * We reuse the old ack_queue slot since the requester
		 * should not back up and request an earlier PSN for the
		 * same request.
		 */
		offset = ((psn - e->psn) & QIB_PSN_MASK) *
			qp->pmtu;
		len = be32_to_cpu(reth->length);
		if (unlikely(offset + len != e->rdma_sge.sge_length))
			goto unlock_done;
		if (e->rdma_sge.mr) {
			rvt_put_mr(e->rdma_sge.mr);
			e->rdma_sge.mr = NULL;
		}
		if (len != 0) {
			u32 rkey = be32_to_cpu(reth->rkey);
			u64 vaddr = be64_to_cpu(reth->vaddr);
			int ok;

			ok = rvt_rkey_ok(qp, &e->rdma_sge, len, vaddr, rkey,
					 IB_ACCESS_REMOTE_READ);
			if (unlikely(!ok))
				goto unlock_done;
		} else {
			e->rdma_sge.vaddr = NULL;
			e->rdma_sge.length = 0;
			e->rdma_sge.sge_length = 0;
		}
		e->psn = psn;
		if (old_req)
			goto unlock_done;
		qp->s_tail_ack_queue = prev;
		break;
	}

	case OP(COMPARE_SWAP):
	case OP(FETCH_ADD): {
		/*
		 * If we didn't find the atomic request in the ack queue
		 * or the send tasklet is already backed up to send an
		 * earlier entry, we can ignore this request.
		 */
		if (!e || e->opcode != (u8) opcode || old_req)
			goto unlock_done;
		qp->s_tail_ack_queue = prev;
		break;
	}

	default:
		/*
		 * Ignore this operation if it doesn't request an ACK
		 * or an earlier RDMA read or atomic is going to be resent.
		 */
		if (!(psn & IB_BTH_REQ_ACK) || old_req)
			goto unlock_done;
		/*
		 * Resend the most recent ACK if this request is
		 * after all the previous RDMA reads and atomics.
		 */
		if (i == qp->r_head_ack_queue) {
			spin_unlock_irqrestore(&qp->s_lock, flags);
			qp->r_nak_state = 0;
			qp->r_ack_psn = qp->r_psn - 1;
			goto send_ack;
		}
		/*
		 * Try to send a simple ACK to work around a Mellanox bug
		 * which doesn't accept a RDMA read response or atomic
		 * response as an ACK for earlier SENDs or RDMA writes.
		 */
		if (!(qp->s_flags & RVT_S_RESP_PENDING)) {
			spin_unlock_irqrestore(&qp->s_lock, flags);
			qp->r_nak_state = 0;
			qp->r_ack_psn = qp->s_ack_queue[i].psn - 1;
			goto send_ack;
		}
		/*
		 * Resend the RDMA read or atomic op which
		 * ACKs this duplicate request.
		 */
		qp->s_tail_ack_queue = i;
		break;
	}
	qp->s_ack_state = OP(ACKNOWLEDGE);
	qp->s_flags |= RVT_S_RESP_PENDING;
	qp->r_nak_state = 0;
	qib_schedule_send(qp);

unlock_done:
	spin_unlock_irqrestore(&qp->s_lock, flags);
done:
	return 1;

send_ack:
	return 0;
}

static inline void qib_update_ack_queue(struct rvt_qp *qp, unsigned n)
{
	unsigned next;

	next = n + 1;
	if (next > QIB_MAX_RDMA_ATOMIC)
		next = 0;
	qp->s_tail_ack_queue = next;
	qp->s_ack_state = OP(ACKNOWLEDGE);
}

/**
 * qib_rc_rcv - process an incoming RC packet
 * @rcd: the context pointer
 * @hdr: the header of this packet
 * @has_grh: true if the header has a GRH
 * @data: the packet data
 * @tlen: the packet length
 * @qp: the QP for this packet
 *
 * This is called from qib_qp_rcv() to process an incoming RC packet
 * for the given QP.
 * Called at interrupt level.
 */
void qib_rc_rcv(struct qib_ctxtdata *rcd, struct ib_header *hdr,
		int has_grh, void *data, u32 tlen, struct rvt_qp *qp)
{
	struct qib_ibport *ibp = &rcd->ppd->ibport_data;
	struct ib_other_headers *ohdr;
	u32 opcode;
	u32 hdrsize;
	u32 psn;
	u32 pad;
	struct ib_wc wc;
	u32 pmtu = qp->pmtu;
	int diff;
	struct ib_reth *reth;
	unsigned long flags;
	int ret;

	/* Check for GRH */
	if (!has_grh) {
		ohdr = &hdr->u.oth;
		hdrsize = 8 + 12;       /* LRH + BTH */
	} else {
		ohdr = &hdr->u.l.oth;
		hdrsize = 8 + 40 + 12;  /* LRH + GRH + BTH */
	}

	opcode = be32_to_cpu(ohdr->bth[0]);
	if (qib_ruc_check_hdr(ibp, hdr, has_grh, qp, opcode))
		return;

	psn = be32_to_cpu(ohdr->bth[2]);
	opcode >>= 24;

	/*
	 * Process responses (ACKs) before anything else.  Note that the
	 * packet sequence number will be for something in the send work
	 * queue rather than the expected receive packet sequence number.
	 * In other words, this QP is the requester.
	 */
	if (opcode >= OP(RDMA_READ_RESPONSE_FIRST) &&
	    opcode <= OP(ATOMIC_ACKNOWLEDGE)) {
		qib_rc_rcv_resp(ibp, ohdr, data, tlen, qp, opcode, psn,
				hdrsize, pmtu, rcd);
		return;
	}

	/* Compute 24 bits worth of difference. */
	diff = qib_cmp24(psn, qp->r_psn);
	if (unlikely(diff)) {
		if (qib_rc_rcv_error(ohdr, data, qp, opcode, psn, diff, rcd))
			return;
		goto send_ack;
	}

	/* Check for opcode sequence errors. */
	switch (qp->r_state) {
	case OP(SEND_FIRST):
	case OP(SEND_MIDDLE):
		if (opcode == OP(SEND_MIDDLE) ||
		    opcode == OP(SEND_LAST) ||
		    opcode == OP(SEND_LAST_WITH_IMMEDIATE))
			break;
		goto nack_inv;

	case OP(RDMA_WRITE_FIRST):
	case OP(RDMA_WRITE_MIDDLE):
		if (opcode == OP(RDMA_WRITE_MIDDLE) ||
		    opcode == OP(RDMA_WRITE_LAST) ||
		    opcode == OP(RDMA_WRITE_LAST_WITH_IMMEDIATE))
			break;
		goto nack_inv;

	default:
		if (opcode == OP(SEND_MIDDLE) ||
		    opcode == OP(SEND_LAST) ||
		    opcode == OP(SEND_LAST_WITH_IMMEDIATE) ||
		    opcode == OP(RDMA_WRITE_MIDDLE) ||
		    opcode == OP(RDMA_WRITE_LAST) ||
		    opcode == OP(RDMA_WRITE_LAST_WITH_IMMEDIATE))
			goto nack_inv;
		/*
		 * Note that it is up to the requester to not send a new
		 * RDMA read or atomic operation before receiving an ACK
		 * for the previous operation.
		 */
		break;
	}

	if (qp->state == IB_QPS_RTR && !(qp->r_flags & RVT_R_COMM_EST))
		rvt_comm_est(qp);

	/* OK, process the packet. */
	switch (opcode) {
	case OP(SEND_FIRST):
		ret = rvt_get_rwqe(qp, false);
		if (ret < 0)
			goto nack_op_err;
		if (!ret)
			goto rnr_nak;
		qp->r_rcv_len = 0;
		/* FALLTHROUGH */
	case OP(SEND_MIDDLE):
	case OP(RDMA_WRITE_MIDDLE):
send_middle:
		/* Check for invalid length PMTU or posted rwqe len. */
		if (unlikely(tlen != (hdrsize + pmtu + 4)))
			goto nack_inv;
		qp->r_rcv_len += pmtu;
		if (unlikely(qp->r_rcv_len > qp->r_len))
			goto nack_inv;
		qib_copy_sge(&qp->r_sge, data, pmtu, 1);
		break;

	case OP(RDMA_WRITE_LAST_WITH_IMMEDIATE):
		/* consume RWQE */
		ret = rvt_get_rwqe(qp, true);
		if (ret < 0)
			goto nack_op_err;
		if (!ret)
			goto rnr_nak;
		goto send_last_imm;

	case OP(SEND_ONLY):
	case OP(SEND_ONLY_WITH_IMMEDIATE):
		ret = rvt_get_rwqe(qp, false);
		if (ret < 0)
			goto nack_op_err;
		if (!ret)
			goto rnr_nak;
		qp->r_rcv_len = 0;
		if (opcode == OP(SEND_ONLY))
			goto no_immediate_data;
		/* fall through -- for SEND_ONLY_WITH_IMMEDIATE */
	case OP(SEND_LAST_WITH_IMMEDIATE):
send_last_imm:
		wc.ex.imm_data = ohdr->u.imm_data;
		hdrsize += 4;
		wc.wc_flags = IB_WC_WITH_IMM;
		goto send_last;
	case OP(SEND_LAST):
	case OP(RDMA_WRITE_LAST):
no_immediate_data:
		wc.wc_flags = 0;
		wc.ex.imm_data = 0;
send_last:
		/* Get the number of bytes the message was padded by. */
		pad = (be32_to_cpu(ohdr->bth[0]) >> 20) & 3;
		/* Check for invalid length. */
		/* XXX LAST len should be >= 1 */
		if (unlikely(tlen < (hdrsize + pad + 4)))
			goto nack_inv;
		/* Don't count the CRC. */
		tlen -= (hdrsize + pad + 4);
		wc.byte_len = tlen + qp->r_rcv_len;
		if (unlikely(wc.byte_len > qp->r_len))
			goto nack_inv;
		qib_copy_sge(&qp->r_sge, data, tlen, 1);
		rvt_put_ss(&qp->r_sge);
		qp->r_msn++;
		if (!test_and_clear_bit(RVT_R_WRID_VALID, &qp->r_aflags))
			break;
		wc.wr_id = qp->r_wr_id;
		wc.status = IB_WC_SUCCESS;
		if (opcode == OP(RDMA_WRITE_LAST_WITH_IMMEDIATE) ||
		    opcode == OP(RDMA_WRITE_ONLY_WITH_IMMEDIATE))
			wc.opcode = IB_WC_RECV_RDMA_WITH_IMM;
		else
			wc.opcode = IB_WC_RECV;
		wc.qp = &qp->ibqp;
		wc.src_qp = qp->remote_qpn;
		wc.slid = rdma_ah_get_dlid(&qp->remote_ah_attr);
		wc.sl = rdma_ah_get_sl(&qp->remote_ah_attr);
		/* zero fields that are N/A */
		wc.vendor_err = 0;
		wc.pkey_index = 0;
		wc.dlid_path_bits = 0;
		wc.port_num = 0;
		/* Signal completion event if the solicited bit is set. */
		rvt_cq_enter(ibcq_to_rvtcq(qp->ibqp.recv_cq), &wc,
			     ib_bth_is_solicited(ohdr));
		break;

	case OP(RDMA_WRITE_FIRST):
	case OP(RDMA_WRITE_ONLY):
	case OP(RDMA_WRITE_ONLY_WITH_IMMEDIATE):
		if (unlikely(!(qp->qp_access_flags & IB_ACCESS_REMOTE_WRITE)))
			goto nack_inv;
		/* consume RWQE */
		reth = &ohdr->u.rc.reth;
		hdrsize += sizeof(*reth);
		qp->r_len = be32_to_cpu(reth->length);
		qp->r_rcv_len = 0;
		qp->r_sge.sg_list = NULL;
		if (qp->r_len != 0) {
			u32 rkey = be32_to_cpu(reth->rkey);
			u64 vaddr = be64_to_cpu(reth->vaddr);
			int ok;

			/* Check rkey & NAK */
			ok = rvt_rkey_ok(qp, &qp->r_sge.sge, qp->r_len, vaddr,
					 rkey, IB_ACCESS_REMOTE_WRITE);
			if (unlikely(!ok))
				goto nack_acc;
			qp->r_sge.num_sge = 1;
		} else {
			qp->r_sge.num_sge = 0;
			qp->r_sge.sge.mr = NULL;
			qp->r_sge.sge.vaddr = NULL;
			qp->r_sge.sge.length = 0;
			qp->r_sge.sge.sge_length = 0;
		}
		if (opcode == OP(RDMA_WRITE_FIRST))
			goto send_middle;
		else if (opcode == OP(RDMA_WRITE_ONLY))
			goto no_immediate_data;
		ret = rvt_get_rwqe(qp, true);
		if (ret < 0)
			goto nack_op_err;
		if (!ret) {
<<<<<<< HEAD
			qib_put_ss(&qp->r_sge);
=======
			rvt_put_ss(&qp->r_sge);
>>>>>>> 286cd8c7
			goto rnr_nak;
		}
		wc.ex.imm_data = ohdr->u.rc.imm_data;
		hdrsize += 4;
		wc.wc_flags = IB_WC_WITH_IMM;
		goto send_last;

	case OP(RDMA_READ_REQUEST): {
		struct rvt_ack_entry *e;
		u32 len;
		u8 next;

		if (unlikely(!(qp->qp_access_flags & IB_ACCESS_REMOTE_READ)))
			goto nack_inv;
		next = qp->r_head_ack_queue + 1;
		/* s_ack_queue is size QIB_MAX_RDMA_ATOMIC+1 so use > not >= */
		if (next > QIB_MAX_RDMA_ATOMIC)
			next = 0;
		spin_lock_irqsave(&qp->s_lock, flags);
		if (unlikely(next == qp->s_tail_ack_queue)) {
			if (!qp->s_ack_queue[next].sent)
				goto nack_inv_unlck;
			qib_update_ack_queue(qp, next);
		}
		e = &qp->s_ack_queue[qp->r_head_ack_queue];
		if (e->opcode == OP(RDMA_READ_REQUEST) && e->rdma_sge.mr) {
			rvt_put_mr(e->rdma_sge.mr);
			e->rdma_sge.mr = NULL;
		}
		reth = &ohdr->u.rc.reth;
		len = be32_to_cpu(reth->length);
		if (len) {
			u32 rkey = be32_to_cpu(reth->rkey);
			u64 vaddr = be64_to_cpu(reth->vaddr);
			int ok;

			/* Check rkey & NAK */
			ok = rvt_rkey_ok(qp, &e->rdma_sge, len, vaddr,
					 rkey, IB_ACCESS_REMOTE_READ);
			if (unlikely(!ok))
				goto nack_acc_unlck;
			/*
			 * Update the next expected PSN.  We add 1 later
			 * below, so only add the remainder here.
			 */
			qp->r_psn += rvt_div_mtu(qp, len - 1);
		} else {
			e->rdma_sge.mr = NULL;
			e->rdma_sge.vaddr = NULL;
			e->rdma_sge.length = 0;
			e->rdma_sge.sge_length = 0;
		}
		e->opcode = opcode;
		e->sent = 0;
		e->psn = psn;
		e->lpsn = qp->r_psn;
		/*
		 * We need to increment the MSN here instead of when we
		 * finish sending the result since a duplicate request would
		 * increment it more than once.
		 */
		qp->r_msn++;
		qp->r_psn++;
		qp->r_state = opcode;
		qp->r_nak_state = 0;
		qp->r_head_ack_queue = next;

		/* Schedule the send tasklet. */
		qp->s_flags |= RVT_S_RESP_PENDING;
		qib_schedule_send(qp);

		goto sunlock;
	}

	case OP(COMPARE_SWAP):
	case OP(FETCH_ADD): {
		struct ib_atomic_eth *ateth;
		struct rvt_ack_entry *e;
		u64 vaddr;
		atomic64_t *maddr;
		u64 sdata;
		u32 rkey;
		u8 next;

		if (unlikely(!(qp->qp_access_flags & IB_ACCESS_REMOTE_ATOMIC)))
			goto nack_inv;
		next = qp->r_head_ack_queue + 1;
		if (next > QIB_MAX_RDMA_ATOMIC)
			next = 0;
		spin_lock_irqsave(&qp->s_lock, flags);
		if (unlikely(next == qp->s_tail_ack_queue)) {
			if (!qp->s_ack_queue[next].sent)
				goto nack_inv_unlck;
			qib_update_ack_queue(qp, next);
		}
		e = &qp->s_ack_queue[qp->r_head_ack_queue];
		if (e->opcode == OP(RDMA_READ_REQUEST) && e->rdma_sge.mr) {
			rvt_put_mr(e->rdma_sge.mr);
			e->rdma_sge.mr = NULL;
		}
		ateth = &ohdr->u.atomic_eth;
		vaddr = get_ib_ateth_vaddr(ateth);
		if (unlikely(vaddr & (sizeof(u64) - 1)))
			goto nack_inv_unlck;
		rkey = be32_to_cpu(ateth->rkey);
		/* Check rkey & NAK */
		if (unlikely(!rvt_rkey_ok(qp, &qp->r_sge.sge, sizeof(u64),
					  vaddr, rkey,
					  IB_ACCESS_REMOTE_ATOMIC)))
			goto nack_acc_unlck;
		/* Perform atomic OP and save result. */
		maddr = (atomic64_t *) qp->r_sge.sge.vaddr;
		sdata = get_ib_ateth_swap(ateth);
		e->atomic_data = (opcode == OP(FETCH_ADD)) ?
			(u64) atomic64_add_return(sdata, maddr) - sdata :
			(u64) cmpxchg((u64 *) qp->r_sge.sge.vaddr,
				      get_ib_ateth_compare(ateth),
				      sdata);
		rvt_put_mr(qp->r_sge.sge.mr);
		qp->r_sge.num_sge = 0;
		e->opcode = opcode;
		e->sent = 0;
		e->psn = psn;
		e->lpsn = psn;
		qp->r_msn++;
		qp->r_psn++;
		qp->r_state = opcode;
		qp->r_nak_state = 0;
		qp->r_head_ack_queue = next;

		/* Schedule the send tasklet. */
		qp->s_flags |= RVT_S_RESP_PENDING;
		qib_schedule_send(qp);

		goto sunlock;
	}

	default:
		/* NAK unknown opcodes. */
		goto nack_inv;
	}
	qp->r_psn++;
	qp->r_state = opcode;
	qp->r_ack_psn = psn;
	qp->r_nak_state = 0;
	/* Send an ACK if requested or required. */
	if (psn & (1 << 31))
		goto send_ack;
	return;

rnr_nak:
	qp->r_nak_state = IB_RNR_NAK | qp->r_min_rnr_timer;
	qp->r_ack_psn = qp->r_psn;
	/* Queue RNR NAK for later */
	if (list_empty(&qp->rspwait)) {
		qp->r_flags |= RVT_R_RSP_NAK;
		rvt_get_qp(qp);
		list_add_tail(&qp->rspwait, &rcd->qp_wait_list);
	}
	return;

nack_op_err:
	rvt_rc_error(qp, IB_WC_LOC_QP_OP_ERR);
	qp->r_nak_state = IB_NAK_REMOTE_OPERATIONAL_ERROR;
	qp->r_ack_psn = qp->r_psn;
	/* Queue NAK for later */
	if (list_empty(&qp->rspwait)) {
		qp->r_flags |= RVT_R_RSP_NAK;
		rvt_get_qp(qp);
		list_add_tail(&qp->rspwait, &rcd->qp_wait_list);
	}
	return;

nack_inv_unlck:
	spin_unlock_irqrestore(&qp->s_lock, flags);
nack_inv:
	rvt_rc_error(qp, IB_WC_LOC_QP_OP_ERR);
	qp->r_nak_state = IB_NAK_INVALID_REQUEST;
	qp->r_ack_psn = qp->r_psn;
	/* Queue NAK for later */
	if (list_empty(&qp->rspwait)) {
		qp->r_flags |= RVT_R_RSP_NAK;
		rvt_get_qp(qp);
		list_add_tail(&qp->rspwait, &rcd->qp_wait_list);
	}
	return;

nack_acc_unlck:
	spin_unlock_irqrestore(&qp->s_lock, flags);
nack_acc:
	rvt_rc_error(qp, IB_WC_LOC_PROT_ERR);
	qp->r_nak_state = IB_NAK_REMOTE_ACCESS_ERROR;
	qp->r_ack_psn = qp->r_psn;
send_ack:
	qib_send_rc_ack(qp);
	return;

sunlock:
	spin_unlock_irqrestore(&qp->s_lock, flags);
}<|MERGE_RESOLUTION|>--- conflicted
+++ resolved
@@ -1953,11 +1953,7 @@
 		if (ret < 0)
 			goto nack_op_err;
 		if (!ret) {
-<<<<<<< HEAD
-			qib_put_ss(&qp->r_sge);
-=======
 			rvt_put_ss(&qp->r_sge);
->>>>>>> 286cd8c7
 			goto rnr_nak;
 		}
 		wc.ex.imm_data = ohdr->u.rc.imm_data;
