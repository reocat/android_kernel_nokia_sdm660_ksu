/*
 * Copyright (c) 2012 - 2017 Intel Corporation.  All rights reserved.
 * Copyright (c) 2006 - 2012 QLogic Corporation.  * All rights reserved.
 * Copyright (c) 2005, 2006 PathScale, Inc. All rights reserved.
 *
 * This software is available to you under a choice of one of two
 * licenses.  You may choose to be licensed under the terms of the GNU
 * General Public License (GPL) Version 2, available from the file
 * COPYING in the main directory of this source tree, or the
 * OpenIB.org BSD license below:
 *
 *     Redistribution and use in source and binary forms, with or
 *     without modification, are permitted provided that the following
 *     conditions are met:
 *
 *      - Redistributions of source code must retain the above
 *        copyright notice, this list of conditions and the following
 *        disclaimer.
 *
 *      - Redistributions in binary form must reproduce the above
 *        copyright notice, this list of conditions and the following
 *        disclaimer in the documentation and/or other materials
 *        provided with the distribution.
 *
 * THE SOFTWARE IS PROVIDED "AS IS", WITHOUT WARRANTY OF ANY KIND,
 * EXPRESS OR IMPLIED, INCLUDING BUT NOT LIMITED TO THE WARRANTIES OF
 * MERCHANTABILITY, FITNESS FOR A PARTICULAR PURPOSE AND
 * NONINFRINGEMENT. IN NO EVENT SHALL THE AUTHORS OR COPYRIGHT HOLDERS
 * BE LIABLE FOR ANY CLAIM, DAMAGES OR OTHER LIABILITY, WHETHER IN AN
 * ACTION OF CONTRACT, TORT OR OTHERWISE, ARISING FROM, OUT OF OR IN
 * CONNECTION WITH THE SOFTWARE OR THE USE OR OTHER DEALINGS IN THE
 * SOFTWARE.
 */

#include <linux/err.h>
#include <linux/vmalloc.h>
#include <rdma/rdma_vt.h>
#ifdef CONFIG_DEBUG_FS
#include <linux/seq_file.h>
#endif

#include "qib.h"

<<<<<<< HEAD
#define RVT_BITS_PER_PAGE           (PAGE_SIZE*BITS_PER_BYTE)
#define RVT_BITS_PER_PAGE_MASK      (RVT_BITS_PER_PAGE-1)

static inline unsigned mk_qpn(struct qib_qpn_table *qpt,
			      struct qpn_map *map, unsigned off)
=======
static inline unsigned mk_qpn(struct rvt_qpn_table *qpt,
			      struct rvt_qpn_map *map, unsigned off)
>>>>>>> 286cd8c7
{
	return (map - qpt->map) * RVT_BITS_PER_PAGE + off;
}

static inline unsigned find_next_offset(struct rvt_qpn_table *qpt,
					struct rvt_qpn_map *map, unsigned off,
					unsigned n, u16 qpt_mask)
{
	if (qpt_mask) {
		off++;
<<<<<<< HEAD
		if (((off & qpt->mask) >> 1) >= n)
			off = (off | qpt->mask) + 2;
	} else
		off = find_next_zero_bit(map->page, RVT_BITS_PER_PAGE, off);
=======
		if (((off & qpt_mask) >> 1) >= n)
			off = (off | qpt_mask) + 2;
	} else {
		off = find_next_zero_bit(map->page, RVT_BITS_PER_PAGE, off);
	}
>>>>>>> 286cd8c7
	return off;
}

const struct rvt_operation_params qib_post_parms[RVT_OPERATION_MAX] = {
[IB_WR_RDMA_WRITE] = {
	.length = sizeof(struct ib_rdma_wr),
	.qpt_support = BIT(IB_QPT_UC) | BIT(IB_QPT_RC),
},

[IB_WR_RDMA_READ] = {
	.length = sizeof(struct ib_rdma_wr),
	.qpt_support = BIT(IB_QPT_RC),
	.flags = RVT_OPERATION_ATOMIC,
},

[IB_WR_ATOMIC_CMP_AND_SWP] = {
	.length = sizeof(struct ib_atomic_wr),
	.qpt_support = BIT(IB_QPT_RC),
	.flags = RVT_OPERATION_ATOMIC | RVT_OPERATION_ATOMIC_SGE,
},

[IB_WR_ATOMIC_FETCH_AND_ADD] = {
	.length = sizeof(struct ib_atomic_wr),
	.qpt_support = BIT(IB_QPT_RC),
	.flags = RVT_OPERATION_ATOMIC | RVT_OPERATION_ATOMIC_SGE,
},

[IB_WR_RDMA_WRITE_WITH_IMM] = {
	.length = sizeof(struct ib_rdma_wr),
	.qpt_support = BIT(IB_QPT_UC) | BIT(IB_QPT_RC),
},

[IB_WR_SEND] = {
	.length = sizeof(struct ib_send_wr),
	.qpt_support = BIT(IB_QPT_UD) | BIT(IB_QPT_SMI) | BIT(IB_QPT_GSI) |
		       BIT(IB_QPT_UC) | BIT(IB_QPT_RC),
},

[IB_WR_SEND_WITH_IMM] = {
	.length = sizeof(struct ib_send_wr),
	.qpt_support = BIT(IB_QPT_UD) | BIT(IB_QPT_SMI) | BIT(IB_QPT_GSI) |
		       BIT(IB_QPT_UC) | BIT(IB_QPT_RC),
},

};

<<<<<<< HEAD
static void get_map_page(struct qib_qpn_table *qpt, struct qpn_map *map,
			 gfp_t gfp)
=======
static void get_map_page(struct rvt_qpn_table *qpt, struct rvt_qpn_map *map)
>>>>>>> 286cd8c7
{
	unsigned long page = get_zeroed_page(gfp);

	/*
	 * Free the page if someone raced with us installing it.
	 */

	spin_lock(&qpt->lock);
	if (map->page)
		free_page(page);
	else
		map->page = (void *)page;
	spin_unlock(&qpt->lock);
}

/*
 * Allocate the next available QPN or
 * zero/one for QP type IB_QPT_SMI/IB_QPT_GSI.
 */
<<<<<<< HEAD
static int alloc_qpn(struct qib_devdata *dd, struct qib_qpn_table *qpt,
		     enum ib_qp_type type, u8 port, gfp_t gfp)
=======
int qib_alloc_qpn(struct rvt_dev_info *rdi, struct rvt_qpn_table *qpt,
		  enum ib_qp_type type, u8 port)
>>>>>>> 286cd8c7
{
	u32 i, offset, max_scan, qpn;
	struct rvt_qpn_map *map;
	u32 ret;
	struct qib_ibdev *verbs_dev = container_of(rdi, struct qib_ibdev, rdi);
	struct qib_devdata *dd = container_of(verbs_dev, struct qib_devdata,
					      verbs_dev);
	u16 qpt_mask = dd->qpn_mask;

	if (type == IB_QPT_SMI || type == IB_QPT_GSI) {
		unsigned n;

		ret = type == IB_QPT_GSI;
		n = 1 << (ret + 2 * (port - 1));
		spin_lock(&qpt->lock);
		if (qpt->flags & n)
			ret = -EINVAL;
		else
			qpt->flags |= n;
		spin_unlock(&qpt->lock);
		goto bail;
	}

	qpn = qpt->last + 2;
	if (qpn >= RVT_QPN_MAX)
		qpn = 2;
<<<<<<< HEAD
	if (qpt->mask && ((qpn & qpt->mask) >> 1) >= dd->n_krcv_queues)
		qpn = (qpn | qpt->mask) + 2;
=======
	if (qpt_mask && ((qpn & qpt_mask) >> 1) >= dd->n_krcv_queues)
		qpn = (qpn | qpt_mask) + 2;
>>>>>>> 286cd8c7
	offset = qpn & RVT_BITS_PER_PAGE_MASK;
	map = &qpt->map[qpn / RVT_BITS_PER_PAGE];
	max_scan = qpt->nmaps - !offset;
	for (i = 0;;) {
		if (unlikely(!map->page)) {
			get_map_page(qpt, map, gfp);
			if (unlikely(!map->page))
				break;
		}
		do {
			if (!test_and_set_bit(offset, map->page)) {
				qpt->last = qpn;
				ret = qpn;
				goto bail;
			}
			offset = find_next_offset(qpt, map, offset,
				dd->n_krcv_queues, qpt_mask);
			qpn = mk_qpn(qpt, map, offset);
			/*
			 * This test differs from alloc_pidmap().
			 * If find_next_offset() does find a zero
			 * bit, we don't need to check for QPN
			 * wrapping around past our starting QPN.
			 * We just need to be sure we don't loop
			 * forever.
			 */
<<<<<<< HEAD
		} while (offset < RVT_BITS_PER_PAGE && qpn < QPN_MAX);
=======
		} while (offset < RVT_BITS_PER_PAGE && qpn < RVT_QPN_MAX);
>>>>>>> 286cd8c7
		/*
		 * In order to keep the number of pages allocated to a
		 * minimum, we scan the all existing pages before increasing
		 * the size of the bitmap table.
		 */
		if (++i > max_scan) {
			if (qpt->nmaps == RVT_QPNMAP_ENTRIES)
				break;
			map = &qpt->map[qpt->nmaps++];
			offset = 0;
		} else if (map < &qpt->map[qpt->nmaps]) {
			++map;
			offset = 0;
		} else {
			map = &qpt->map[0];
			offset = 2;
		}
		qpn = mk_qpn(qpt, map, offset);
	}

	ret = -ENOMEM;

bail:
	return ret;
}

<<<<<<< HEAD
static void free_qpn(struct qib_qpn_table *qpt, u32 qpn)
{
	struct qpn_map *map;

	map = qpt->map + qpn / RVT_BITS_PER_PAGE;
	if (map->page)
		clear_bit(qpn & RVT_BITS_PER_PAGE_MASK, map->page);
}

static inline unsigned qpn_hash(struct qib_ibdev *dev, u32 qpn)
{
	return jhash_1word(qpn, dev->qp_rnd) &
		(dev->qp_table_size - 1);
}


/*
 * Put the QP into the hash table.
 * The hash table holds a reference to the QP.
 */
static void insert_qp(struct qib_ibdev *dev, struct qib_qp *qp)
{
	struct qib_ibport *ibp = to_iport(qp->ibqp.device, qp->port_num);
	unsigned long flags;
	unsigned n = qpn_hash(dev, qp->ibqp.qp_num);

	atomic_inc(&qp->refcount);
	spin_lock_irqsave(&dev->qpt_lock, flags);

	if (qp->ibqp.qp_num == 0)
		rcu_assign_pointer(ibp->qp0, qp);
	else if (qp->ibqp.qp_num == 1)
		rcu_assign_pointer(ibp->qp1, qp);
	else {
		qp->next = dev->qp_table[n];
		rcu_assign_pointer(dev->qp_table[n], qp);
	}

	spin_unlock_irqrestore(&dev->qpt_lock, flags);
}

/*
 * Remove the QP from the table so it can't be found asynchronously by
 * the receive interrupt routine.
 */
static void remove_qp(struct qib_ibdev *dev, struct qib_qp *qp)
{
	struct qib_ibport *ibp = to_iport(qp->ibqp.device, qp->port_num);
	unsigned n = qpn_hash(dev, qp->ibqp.qp_num);
	unsigned long flags;
	int removed = 1;

	spin_lock_irqsave(&dev->qpt_lock, flags);

	if (rcu_dereference_protected(ibp->qp0,
			lockdep_is_held(&dev->qpt_lock)) == qp) {
		RCU_INIT_POINTER(ibp->qp0, NULL);
	} else if (rcu_dereference_protected(ibp->qp1,
			lockdep_is_held(&dev->qpt_lock)) == qp) {
		RCU_INIT_POINTER(ibp->qp1, NULL);
	} else {
		struct qib_qp *q;
		struct qib_qp __rcu **qpp;

		removed = 0;
		qpp = &dev->qp_table[n];
		for (; (q = rcu_dereference_protected(*qpp,
				lockdep_is_held(&dev->qpt_lock))) != NULL;
				qpp = &q->next)
			if (q == qp) {
				RCU_INIT_POINTER(*qpp,
					rcu_dereference_protected(qp->next,
					 lockdep_is_held(&dev->qpt_lock)));
				removed = 1;
				break;
			}
	}

	spin_unlock_irqrestore(&dev->qpt_lock, flags);
	if (removed) {
		synchronize_rcu();
		atomic_dec(&qp->refcount);
	}
}

=======
>>>>>>> 286cd8c7
/**
 * qib_free_all_qps - check for QPs still in use
 */
unsigned qib_free_all_qps(struct rvt_dev_info *rdi)
{
	struct qib_ibdev *verbs_dev = container_of(rdi, struct qib_ibdev, rdi);
	struct qib_devdata *dd = container_of(verbs_dev, struct qib_devdata,
					      verbs_dev);
	unsigned n, qp_inuse = 0;

	for (n = 0; n < dd->num_pports; n++) {
		struct qib_ibport *ibp = &dd->pport[n].ibport_data;

		rcu_read_lock();
		if (rcu_dereference(ibp->rvp.qp[0]))
			qp_inuse++;
		if (rcu_dereference(ibp->rvp.qp[1]))
			qp_inuse++;
		rcu_read_unlock();
	}
	return qp_inuse;
}

void qib_notify_qp_reset(struct rvt_qp *qp)
{
	struct qib_qp_priv *priv = qp->priv;

	atomic_set(&priv->s_dma_busy, 0);
}

void qib_notify_error_qp(struct rvt_qp *qp)
{
	struct qib_qp_priv *priv = qp->priv;
	struct qib_ibdev *dev = to_idev(qp->ibqp.device);

	spin_lock(&dev->rdi.pending_lock);
	if (!list_empty(&priv->iowait) && !(qp->s_flags & RVT_S_BUSY)) {
		qp->s_flags &= ~RVT_S_ANY_WAIT_IO;
		list_del_init(&priv->iowait);
	}
	spin_unlock(&dev->rdi.pending_lock);

	if (!(qp->s_flags & RVT_S_BUSY)) {
		qp->s_hdrwords = 0;
		if (qp->s_rdma_mr) {
			rvt_put_mr(qp->s_rdma_mr);
			qp->s_rdma_mr = NULL;
		}
		if (priv->s_tx) {
			qib_put_txreq(priv->s_tx);
			priv->s_tx = NULL;
		}
	}
}

static int mtu_to_enum(u32 mtu)
{
	int enum_mtu;

	switch (mtu) {
	case 4096:
		enum_mtu = IB_MTU_4096;
		break;
	case 2048:
		enum_mtu = IB_MTU_2048;
		break;
	case 1024:
		enum_mtu = IB_MTU_1024;
		break;
	case 512:
		enum_mtu = IB_MTU_512;
		break;
	case 256:
		enum_mtu = IB_MTU_256;
		break;
	default:
		enum_mtu = IB_MTU_2048;
	}
	return enum_mtu;
}

int qib_get_pmtu_from_attr(struct rvt_dev_info *rdi, struct rvt_qp *qp,
			   struct ib_qp_attr *attr)
{
	int mtu, pmtu, pidx = qp->port_num - 1;
	struct qib_ibdev *verbs_dev = container_of(rdi, struct qib_ibdev, rdi);
	struct qib_devdata *dd = container_of(verbs_dev, struct qib_devdata,
					      verbs_dev);
	mtu = ib_mtu_enum_to_int(attr->path_mtu);
	if (mtu == -1)
		return -EINVAL;

	if (mtu > dd->pport[pidx].ibmtu)
		pmtu = mtu_to_enum(dd->pport[pidx].ibmtu);
	else
		pmtu = attr->path_mtu;
	return pmtu;
}

int qib_mtu_to_path_mtu(u32 mtu)
{
	return mtu_to_enum(mtu);
}

u32 qib_mtu_from_qp(struct rvt_dev_info *rdi, struct rvt_qp *qp, u32 pmtu)
{
<<<<<<< HEAD
	struct qib_qp *qp;
	int err;
	struct qib_swqe *swq = NULL;
	struct qib_ibdev *dev;
	struct qib_devdata *dd;
	size_t sz;
	size_t sg_list_sz;
	struct ib_qp *ret;
	gfp_t gfp;


	if (init_attr->cap.max_send_sge > ib_qib_max_sges ||
	    init_attr->cap.max_send_wr > ib_qib_max_qp_wrs ||
	    init_attr->create_flags & ~(IB_QP_CREATE_USE_GFP_NOIO))
		return ERR_PTR(-EINVAL);

	/* GFP_NOIO is applicable in RC QPs only */
	if (init_attr->create_flags & IB_QP_CREATE_USE_GFP_NOIO &&
	    init_attr->qp_type != IB_QPT_RC)
		return ERR_PTR(-EINVAL);

	gfp = init_attr->create_flags & IB_QP_CREATE_USE_GFP_NOIO ?
			GFP_NOIO : GFP_KERNEL;

	/* Check receive queue parameters if no SRQ is specified. */
	if (!init_attr->srq) {
		if (init_attr->cap.max_recv_sge > ib_qib_max_sges ||
		    init_attr->cap.max_recv_wr > ib_qib_max_qp_wrs) {
			ret = ERR_PTR(-EINVAL);
			goto bail;
		}
		if (init_attr->cap.max_send_sge +
		    init_attr->cap.max_send_wr +
		    init_attr->cap.max_recv_sge +
		    init_attr->cap.max_recv_wr == 0) {
			ret = ERR_PTR(-EINVAL);
			goto bail;
		}
	}

	switch (init_attr->qp_type) {
	case IB_QPT_SMI:
	case IB_QPT_GSI:
		if (init_attr->port_num == 0 ||
		    init_attr->port_num > ibpd->device->phys_port_cnt) {
			ret = ERR_PTR(-EINVAL);
			goto bail;
		}
	case IB_QPT_UC:
	case IB_QPT_RC:
	case IB_QPT_UD:
		sz = sizeof(struct qib_sge) *
			init_attr->cap.max_send_sge +
			sizeof(struct qib_swqe);
		swq = __vmalloc((init_attr->cap.max_send_wr + 1) * sz,
				gfp, PAGE_KERNEL);
		if (swq == NULL) {
			ret = ERR_PTR(-ENOMEM);
			goto bail;
		}
		sz = sizeof(*qp);
		sg_list_sz = 0;
		if (init_attr->srq) {
			struct qib_srq *srq = to_isrq(init_attr->srq);

			if (srq->rq.max_sge > 1)
				sg_list_sz = sizeof(*qp->r_sg_list) *
					(srq->rq.max_sge - 1);
		} else if (init_attr->cap.max_recv_sge > 1)
			sg_list_sz = sizeof(*qp->r_sg_list) *
				(init_attr->cap.max_recv_sge - 1);
		qp = kzalloc(sz + sg_list_sz, gfp);
		if (!qp) {
			ret = ERR_PTR(-ENOMEM);
			goto bail_swq;
		}
		RCU_INIT_POINTER(qp->next, NULL);
		qp->s_hdr = kzalloc(sizeof(*qp->s_hdr), gfp);
		if (!qp->s_hdr) {
			ret = ERR_PTR(-ENOMEM);
			goto bail_qp;
		}
		qp->timeout_jiffies =
			usecs_to_jiffies((4096UL * (1UL << qp->timeout)) /
				1000UL);
		if (init_attr->srq)
			sz = 0;
		else {
			qp->r_rq.size = init_attr->cap.max_recv_wr + 1;
			qp->r_rq.max_sge = init_attr->cap.max_recv_sge;
			sz = (sizeof(struct ib_sge) * qp->r_rq.max_sge) +
				sizeof(struct qib_rwqe);
			if (gfp != GFP_NOIO)
				qp->r_rq.wq = vmalloc_user(
						sizeof(struct qib_rwq) +
						qp->r_rq.size * sz);
			else
				qp->r_rq.wq = __vmalloc(
						sizeof(struct qib_rwq) +
						qp->r_rq.size * sz,
						gfp, PAGE_KERNEL);

			if (!qp->r_rq.wq) {
				ret = ERR_PTR(-ENOMEM);
				goto bail_qp;
			}
		}

		/*
		 * ib_create_qp() will initialize qp->ibqp
		 * except for qp->ibqp.qp_num.
		 */
		spin_lock_init(&qp->r_lock);
		spin_lock_init(&qp->s_lock);
		spin_lock_init(&qp->r_rq.lock);
		atomic_set(&qp->refcount, 0);
		init_waitqueue_head(&qp->wait);
		init_waitqueue_head(&qp->wait_dma);
		init_timer(&qp->s_timer);
		qp->s_timer.data = (unsigned long)qp;
		INIT_WORK(&qp->s_work, qib_do_send);
		INIT_LIST_HEAD(&qp->iowait);
		INIT_LIST_HEAD(&qp->rspwait);
		qp->state = IB_QPS_RESET;
		qp->s_wq = swq;
		qp->s_size = init_attr->cap.max_send_wr + 1;
		qp->s_max_sge = init_attr->cap.max_send_sge;
		if (init_attr->sq_sig_type == IB_SIGNAL_REQ_WR)
			qp->s_flags = QIB_S_SIGNAL_REQ_WR;
		dev = to_idev(ibpd->device);
		dd = dd_from_dev(dev);
		err = alloc_qpn(dd, &dev->qpn_table, init_attr->qp_type,
				init_attr->port_num, gfp);
		if (err < 0) {
			ret = ERR_PTR(err);
			vfree(qp->r_rq.wq);
			goto bail_qp;
		}
		qp->ibqp.qp_num = err;
		qp->port_num = init_attr->port_num;
		qib_reset_qp(qp, init_attr->qp_type);
		break;

	default:
		/* Don't support raw QPs */
		ret = ERR_PTR(-ENOSYS);
		goto bail;
	}

	init_attr->cap.max_inline_data = 0;

	/*
	 * Return the address of the RWQ as the offset to mmap.
	 * See qib_mmap() for details.
	 */
	if (udata && udata->outlen >= sizeof(__u64)) {
		if (!qp->r_rq.wq) {
			__u64 offset = 0;

			err = ib_copy_to_udata(udata, &offset,
					       sizeof(offset));
			if (err) {
				ret = ERR_PTR(err);
				goto bail_ip;
			}
		} else {
			u32 s = sizeof(struct qib_rwq) + qp->r_rq.size * sz;

			qp->ip = qib_create_mmap_info(dev, s,
						      ibpd->uobject->context,
						      qp->r_rq.wq);
			if (!qp->ip) {
				ret = ERR_PTR(-ENOMEM);
				goto bail_ip;
			}

			err = ib_copy_to_udata(udata, &(qp->ip->offset),
					       sizeof(qp->ip->offset));
			if (err) {
				ret = ERR_PTR(err);
				goto bail_ip;
			}
		}
	}

	spin_lock(&dev->n_qps_lock);
	if (dev->n_qps_allocated == ib_qib_max_qps) {
		spin_unlock(&dev->n_qps_lock);
		ret = ERR_PTR(-ENOMEM);
		goto bail_ip;
	}

	dev->n_qps_allocated++;
	spin_unlock(&dev->n_qps_lock);

	if (qp->ip) {
		spin_lock_irq(&dev->pending_lock);
		list_add(&qp->ip->pending_mmaps, &dev->pending_mmaps);
		spin_unlock_irq(&dev->pending_lock);
	}

	ret = &qp->ibqp;
	goto bail;

bail_ip:
	if (qp->ip)
		kref_put(&qp->ip->ref, qib_release_mmap_info);
	else
		vfree(qp->r_rq.wq);
	free_qpn(&dev->qpn_table, qp->ibqp.qp_num);
bail_qp:
	kfree(qp->s_hdr);
	kfree(qp);
bail_swq:
	vfree(swq);
bail:
	return ret;
=======
	return ib_mtu_enum_to_int(pmtu);
>>>>>>> 286cd8c7
}

void *qib_qp_priv_alloc(struct rvt_dev_info *rdi, struct rvt_qp *qp)
{
	struct qib_qp_priv *priv;

	priv = kzalloc(sizeof(*priv), GFP_KERNEL);
	if (!priv)
		return ERR_PTR(-ENOMEM);
	priv->owner = qp;

	priv->s_hdr = kzalloc(sizeof(*priv->s_hdr), GFP_KERNEL);
	if (!priv->s_hdr) {
		kfree(priv);
		return ERR_PTR(-ENOMEM);
	}
	init_waitqueue_head(&priv->wait_dma);
	INIT_WORK(&priv->s_work, _qib_do_send);
	INIT_LIST_HEAD(&priv->iowait);

	return priv;
}

void qib_qp_priv_free(struct rvt_dev_info *rdi, struct rvt_qp *qp)
{
	struct qib_qp_priv *priv = qp->priv;

	kfree(priv->s_hdr);
	kfree(priv);
}

void qib_stop_send_queue(struct rvt_qp *qp)
{
	struct qib_qp_priv *priv = qp->priv;

	cancel_work_sync(&priv->s_work);
}

void qib_quiesce_qp(struct rvt_qp *qp)
{
	struct qib_qp_priv *priv = qp->priv;

	wait_event(priv->wait_dma, !atomic_read(&priv->s_dma_busy));
	if (priv->s_tx) {
		qib_put_txreq(priv->s_tx);
		priv->s_tx = NULL;
	}
}

void qib_flush_qp_waiters(struct rvt_qp *qp)
{
	struct qib_qp_priv *priv = qp->priv;
	struct qib_ibdev *dev = to_idev(qp->ibqp.device);

	spin_lock(&dev->rdi.pending_lock);
	if (!list_empty(&priv->iowait))
		list_del_init(&priv->iowait);
	spin_unlock(&dev->rdi.pending_lock);
}

/**
 * qib_check_send_wqe - validate wr/wqe
 * @qp - The qp
 * @wqe - The built wqe
 *
 * validate wr/wqe.  This is called
 * prior to inserting the wqe into
 * the ring but after the wqe has been
 * setup.
 *
 * Returns 1 to force direct progress, 0 otherwise, -EINVAL on failure
 */
int qib_check_send_wqe(struct rvt_qp *qp,
		       struct rvt_swqe *wqe)
{
	struct rvt_ah *ah;
	int ret = 0;

	switch (qp->ibqp.qp_type) {
	case IB_QPT_RC:
	case IB_QPT_UC:
		if (wqe->length > 0x80000000U)
			return -EINVAL;
		break;
	case IB_QPT_SMI:
	case IB_QPT_GSI:
	case IB_QPT_UD:
		ah = ibah_to_rvtah(wqe->ud_wr.ah);
		if (wqe->length > (1 << ah->log_pmtu))
			return -EINVAL;
		/* progress hint */
		ret = 1;
		break;
	default:
		break;
	}
	return ret;
}

#ifdef CONFIG_DEBUG_FS

static const char * const qp_type_str[] = {
	"SMI", "GSI", "RC", "UC", "UD",
};

/**
 * qib_qp_iter_print - print information to seq_file
 * @s - the seq_file
 * @iter - the iterator
 */
void qib_qp_iter_print(struct seq_file *s, struct rvt_qp_iter *iter)
{
	struct rvt_swqe *wqe;
	struct rvt_qp *qp = iter->qp;
	struct qib_qp_priv *priv = qp->priv;

	wqe = rvt_get_swqe_ptr(qp, qp->s_last);
	seq_printf(s,
		   "N %d QP%u %s %u %u %u f=%x %u %u %u %u %u PSN %x %x %x %x %x (%u %u %u %u %u %u) QP%u LID %x\n",
		   iter->n,
		   qp->ibqp.qp_num,
		   qp_type_str[qp->ibqp.qp_type],
		   qp->state,
		   wqe->wr.opcode,
		   qp->s_hdrwords,
		   qp->s_flags,
		   atomic_read(&priv->s_dma_busy),
		   !list_empty(&priv->iowait),
		   qp->timeout,
		   wqe->ssn,
		   qp->s_lsn,
		   qp->s_last_psn,
		   qp->s_psn, qp->s_next_psn,
		   qp->s_sending_psn, qp->s_sending_hpsn,
		   qp->s_last, qp->s_acked, qp->s_cur,
		   qp->s_tail, qp->s_head, qp->s_size,
		   qp->remote_qpn,
		   rdma_ah_get_dlid(&qp->remote_ah_attr));
}

#endif<|MERGE_RESOLUTION|>--- conflicted
+++ resolved
@@ -41,16 +41,8 @@
 
 #include "qib.h"
 
-<<<<<<< HEAD
-#define RVT_BITS_PER_PAGE           (PAGE_SIZE*BITS_PER_BYTE)
-#define RVT_BITS_PER_PAGE_MASK      (RVT_BITS_PER_PAGE-1)
-
-static inline unsigned mk_qpn(struct qib_qpn_table *qpt,
-			      struct qpn_map *map, unsigned off)
-=======
 static inline unsigned mk_qpn(struct rvt_qpn_table *qpt,
 			      struct rvt_qpn_map *map, unsigned off)
->>>>>>> 286cd8c7
 {
 	return (map - qpt->map) * RVT_BITS_PER_PAGE + off;
 }
@@ -61,18 +53,11 @@
 {
 	if (qpt_mask) {
 		off++;
-<<<<<<< HEAD
-		if (((off & qpt->mask) >> 1) >= n)
-			off = (off | qpt->mask) + 2;
-	} else
-		off = find_next_zero_bit(map->page, RVT_BITS_PER_PAGE, off);
-=======
 		if (((off & qpt_mask) >> 1) >= n)
 			off = (off | qpt_mask) + 2;
 	} else {
 		off = find_next_zero_bit(map->page, RVT_BITS_PER_PAGE, off);
 	}
->>>>>>> 286cd8c7
 	return off;
 }
 
@@ -119,12 +104,7 @@
 
 };
 
-<<<<<<< HEAD
-static void get_map_page(struct qib_qpn_table *qpt, struct qpn_map *map,
-			 gfp_t gfp)
-=======
 static void get_map_page(struct rvt_qpn_table *qpt, struct rvt_qpn_map *map)
->>>>>>> 286cd8c7
 {
 	unsigned long page = get_zeroed_page(gfp);
 
@@ -144,13 +124,8 @@
  * Allocate the next available QPN or
  * zero/one for QP type IB_QPT_SMI/IB_QPT_GSI.
  */
-<<<<<<< HEAD
-static int alloc_qpn(struct qib_devdata *dd, struct qib_qpn_table *qpt,
-		     enum ib_qp_type type, u8 port, gfp_t gfp)
-=======
 int qib_alloc_qpn(struct rvt_dev_info *rdi, struct rvt_qpn_table *qpt,
 		  enum ib_qp_type type, u8 port)
->>>>>>> 286cd8c7
 {
 	u32 i, offset, max_scan, qpn;
 	struct rvt_qpn_map *map;
@@ -177,13 +152,8 @@
 	qpn = qpt->last + 2;
 	if (qpn >= RVT_QPN_MAX)
 		qpn = 2;
-<<<<<<< HEAD
-	if (qpt->mask && ((qpn & qpt->mask) >> 1) >= dd->n_krcv_queues)
-		qpn = (qpn | qpt->mask) + 2;
-=======
 	if (qpt_mask && ((qpn & qpt_mask) >> 1) >= dd->n_krcv_queues)
 		qpn = (qpn | qpt_mask) + 2;
->>>>>>> 286cd8c7
 	offset = qpn & RVT_BITS_PER_PAGE_MASK;
 	map = &qpt->map[qpn / RVT_BITS_PER_PAGE];
 	max_scan = qpt->nmaps - !offset;
@@ -210,11 +180,7 @@
 			 * We just need to be sure we don't loop
 			 * forever.
 			 */
-<<<<<<< HEAD
-		} while (offset < RVT_BITS_PER_PAGE && qpn < QPN_MAX);
-=======
 		} while (offset < RVT_BITS_PER_PAGE && qpn < RVT_QPN_MAX);
->>>>>>> 286cd8c7
 		/*
 		 * In order to keep the number of pages allocated to a
 		 * minimum, we scan the all existing pages before increasing
@@ -241,94 +207,6 @@
 	return ret;
 }
 
-<<<<<<< HEAD
-static void free_qpn(struct qib_qpn_table *qpt, u32 qpn)
-{
-	struct qpn_map *map;
-
-	map = qpt->map + qpn / RVT_BITS_PER_PAGE;
-	if (map->page)
-		clear_bit(qpn & RVT_BITS_PER_PAGE_MASK, map->page);
-}
-
-static inline unsigned qpn_hash(struct qib_ibdev *dev, u32 qpn)
-{
-	return jhash_1word(qpn, dev->qp_rnd) &
-		(dev->qp_table_size - 1);
-}
-
-
-/*
- * Put the QP into the hash table.
- * The hash table holds a reference to the QP.
- */
-static void insert_qp(struct qib_ibdev *dev, struct qib_qp *qp)
-{
-	struct qib_ibport *ibp = to_iport(qp->ibqp.device, qp->port_num);
-	unsigned long flags;
-	unsigned n = qpn_hash(dev, qp->ibqp.qp_num);
-
-	atomic_inc(&qp->refcount);
-	spin_lock_irqsave(&dev->qpt_lock, flags);
-
-	if (qp->ibqp.qp_num == 0)
-		rcu_assign_pointer(ibp->qp0, qp);
-	else if (qp->ibqp.qp_num == 1)
-		rcu_assign_pointer(ibp->qp1, qp);
-	else {
-		qp->next = dev->qp_table[n];
-		rcu_assign_pointer(dev->qp_table[n], qp);
-	}
-
-	spin_unlock_irqrestore(&dev->qpt_lock, flags);
-}
-
-/*
- * Remove the QP from the table so it can't be found asynchronously by
- * the receive interrupt routine.
- */
-static void remove_qp(struct qib_ibdev *dev, struct qib_qp *qp)
-{
-	struct qib_ibport *ibp = to_iport(qp->ibqp.device, qp->port_num);
-	unsigned n = qpn_hash(dev, qp->ibqp.qp_num);
-	unsigned long flags;
-	int removed = 1;
-
-	spin_lock_irqsave(&dev->qpt_lock, flags);
-
-	if (rcu_dereference_protected(ibp->qp0,
-			lockdep_is_held(&dev->qpt_lock)) == qp) {
-		RCU_INIT_POINTER(ibp->qp0, NULL);
-	} else if (rcu_dereference_protected(ibp->qp1,
-			lockdep_is_held(&dev->qpt_lock)) == qp) {
-		RCU_INIT_POINTER(ibp->qp1, NULL);
-	} else {
-		struct qib_qp *q;
-		struct qib_qp __rcu **qpp;
-
-		removed = 0;
-		qpp = &dev->qp_table[n];
-		for (; (q = rcu_dereference_protected(*qpp,
-				lockdep_is_held(&dev->qpt_lock))) != NULL;
-				qpp = &q->next)
-			if (q == qp) {
-				RCU_INIT_POINTER(*qpp,
-					rcu_dereference_protected(qp->next,
-					 lockdep_is_held(&dev->qpt_lock)));
-				removed = 1;
-				break;
-			}
-	}
-
-	spin_unlock_irqrestore(&dev->qpt_lock, flags);
-	if (removed) {
-		synchronize_rcu();
-		atomic_dec(&qp->refcount);
-	}
-}
-
-=======
->>>>>>> 286cd8c7
 /**
  * qib_free_all_qps - check for QPs still in use
  */
@@ -435,227 +313,7 @@
 
 u32 qib_mtu_from_qp(struct rvt_dev_info *rdi, struct rvt_qp *qp, u32 pmtu)
 {
-<<<<<<< HEAD
-	struct qib_qp *qp;
-	int err;
-	struct qib_swqe *swq = NULL;
-	struct qib_ibdev *dev;
-	struct qib_devdata *dd;
-	size_t sz;
-	size_t sg_list_sz;
-	struct ib_qp *ret;
-	gfp_t gfp;
-
-
-	if (init_attr->cap.max_send_sge > ib_qib_max_sges ||
-	    init_attr->cap.max_send_wr > ib_qib_max_qp_wrs ||
-	    init_attr->create_flags & ~(IB_QP_CREATE_USE_GFP_NOIO))
-		return ERR_PTR(-EINVAL);
-
-	/* GFP_NOIO is applicable in RC QPs only */
-	if (init_attr->create_flags & IB_QP_CREATE_USE_GFP_NOIO &&
-	    init_attr->qp_type != IB_QPT_RC)
-		return ERR_PTR(-EINVAL);
-
-	gfp = init_attr->create_flags & IB_QP_CREATE_USE_GFP_NOIO ?
-			GFP_NOIO : GFP_KERNEL;
-
-	/* Check receive queue parameters if no SRQ is specified. */
-	if (!init_attr->srq) {
-		if (init_attr->cap.max_recv_sge > ib_qib_max_sges ||
-		    init_attr->cap.max_recv_wr > ib_qib_max_qp_wrs) {
-			ret = ERR_PTR(-EINVAL);
-			goto bail;
-		}
-		if (init_attr->cap.max_send_sge +
-		    init_attr->cap.max_send_wr +
-		    init_attr->cap.max_recv_sge +
-		    init_attr->cap.max_recv_wr == 0) {
-			ret = ERR_PTR(-EINVAL);
-			goto bail;
-		}
-	}
-
-	switch (init_attr->qp_type) {
-	case IB_QPT_SMI:
-	case IB_QPT_GSI:
-		if (init_attr->port_num == 0 ||
-		    init_attr->port_num > ibpd->device->phys_port_cnt) {
-			ret = ERR_PTR(-EINVAL);
-			goto bail;
-		}
-	case IB_QPT_UC:
-	case IB_QPT_RC:
-	case IB_QPT_UD:
-		sz = sizeof(struct qib_sge) *
-			init_attr->cap.max_send_sge +
-			sizeof(struct qib_swqe);
-		swq = __vmalloc((init_attr->cap.max_send_wr + 1) * sz,
-				gfp, PAGE_KERNEL);
-		if (swq == NULL) {
-			ret = ERR_PTR(-ENOMEM);
-			goto bail;
-		}
-		sz = sizeof(*qp);
-		sg_list_sz = 0;
-		if (init_attr->srq) {
-			struct qib_srq *srq = to_isrq(init_attr->srq);
-
-			if (srq->rq.max_sge > 1)
-				sg_list_sz = sizeof(*qp->r_sg_list) *
-					(srq->rq.max_sge - 1);
-		} else if (init_attr->cap.max_recv_sge > 1)
-			sg_list_sz = sizeof(*qp->r_sg_list) *
-				(init_attr->cap.max_recv_sge - 1);
-		qp = kzalloc(sz + sg_list_sz, gfp);
-		if (!qp) {
-			ret = ERR_PTR(-ENOMEM);
-			goto bail_swq;
-		}
-		RCU_INIT_POINTER(qp->next, NULL);
-		qp->s_hdr = kzalloc(sizeof(*qp->s_hdr), gfp);
-		if (!qp->s_hdr) {
-			ret = ERR_PTR(-ENOMEM);
-			goto bail_qp;
-		}
-		qp->timeout_jiffies =
-			usecs_to_jiffies((4096UL * (1UL << qp->timeout)) /
-				1000UL);
-		if (init_attr->srq)
-			sz = 0;
-		else {
-			qp->r_rq.size = init_attr->cap.max_recv_wr + 1;
-			qp->r_rq.max_sge = init_attr->cap.max_recv_sge;
-			sz = (sizeof(struct ib_sge) * qp->r_rq.max_sge) +
-				sizeof(struct qib_rwqe);
-			if (gfp != GFP_NOIO)
-				qp->r_rq.wq = vmalloc_user(
-						sizeof(struct qib_rwq) +
-						qp->r_rq.size * sz);
-			else
-				qp->r_rq.wq = __vmalloc(
-						sizeof(struct qib_rwq) +
-						qp->r_rq.size * sz,
-						gfp, PAGE_KERNEL);
-
-			if (!qp->r_rq.wq) {
-				ret = ERR_PTR(-ENOMEM);
-				goto bail_qp;
-			}
-		}
-
-		/*
-		 * ib_create_qp() will initialize qp->ibqp
-		 * except for qp->ibqp.qp_num.
-		 */
-		spin_lock_init(&qp->r_lock);
-		spin_lock_init(&qp->s_lock);
-		spin_lock_init(&qp->r_rq.lock);
-		atomic_set(&qp->refcount, 0);
-		init_waitqueue_head(&qp->wait);
-		init_waitqueue_head(&qp->wait_dma);
-		init_timer(&qp->s_timer);
-		qp->s_timer.data = (unsigned long)qp;
-		INIT_WORK(&qp->s_work, qib_do_send);
-		INIT_LIST_HEAD(&qp->iowait);
-		INIT_LIST_HEAD(&qp->rspwait);
-		qp->state = IB_QPS_RESET;
-		qp->s_wq = swq;
-		qp->s_size = init_attr->cap.max_send_wr + 1;
-		qp->s_max_sge = init_attr->cap.max_send_sge;
-		if (init_attr->sq_sig_type == IB_SIGNAL_REQ_WR)
-			qp->s_flags = QIB_S_SIGNAL_REQ_WR;
-		dev = to_idev(ibpd->device);
-		dd = dd_from_dev(dev);
-		err = alloc_qpn(dd, &dev->qpn_table, init_attr->qp_type,
-				init_attr->port_num, gfp);
-		if (err < 0) {
-			ret = ERR_PTR(err);
-			vfree(qp->r_rq.wq);
-			goto bail_qp;
-		}
-		qp->ibqp.qp_num = err;
-		qp->port_num = init_attr->port_num;
-		qib_reset_qp(qp, init_attr->qp_type);
-		break;
-
-	default:
-		/* Don't support raw QPs */
-		ret = ERR_PTR(-ENOSYS);
-		goto bail;
-	}
-
-	init_attr->cap.max_inline_data = 0;
-
-	/*
-	 * Return the address of the RWQ as the offset to mmap.
-	 * See qib_mmap() for details.
-	 */
-	if (udata && udata->outlen >= sizeof(__u64)) {
-		if (!qp->r_rq.wq) {
-			__u64 offset = 0;
-
-			err = ib_copy_to_udata(udata, &offset,
-					       sizeof(offset));
-			if (err) {
-				ret = ERR_PTR(err);
-				goto bail_ip;
-			}
-		} else {
-			u32 s = sizeof(struct qib_rwq) + qp->r_rq.size * sz;
-
-			qp->ip = qib_create_mmap_info(dev, s,
-						      ibpd->uobject->context,
-						      qp->r_rq.wq);
-			if (!qp->ip) {
-				ret = ERR_PTR(-ENOMEM);
-				goto bail_ip;
-			}
-
-			err = ib_copy_to_udata(udata, &(qp->ip->offset),
-					       sizeof(qp->ip->offset));
-			if (err) {
-				ret = ERR_PTR(err);
-				goto bail_ip;
-			}
-		}
-	}
-
-	spin_lock(&dev->n_qps_lock);
-	if (dev->n_qps_allocated == ib_qib_max_qps) {
-		spin_unlock(&dev->n_qps_lock);
-		ret = ERR_PTR(-ENOMEM);
-		goto bail_ip;
-	}
-
-	dev->n_qps_allocated++;
-	spin_unlock(&dev->n_qps_lock);
-
-	if (qp->ip) {
-		spin_lock_irq(&dev->pending_lock);
-		list_add(&qp->ip->pending_mmaps, &dev->pending_mmaps);
-		spin_unlock_irq(&dev->pending_lock);
-	}
-
-	ret = &qp->ibqp;
-	goto bail;
-
-bail_ip:
-	if (qp->ip)
-		kref_put(&qp->ip->ref, qib_release_mmap_info);
-	else
-		vfree(qp->r_rq.wq);
-	free_qpn(&dev->qpn_table, qp->ibqp.qp_num);
-bail_qp:
-	kfree(qp->s_hdr);
-	kfree(qp);
-bail_swq:
-	vfree(swq);
-bail:
-	return ret;
-=======
 	return ib_mtu_enum_to_int(pmtu);
->>>>>>> 286cd8c7
 }
 
 void *qib_qp_priv_alloc(struct rvt_dev_info *rdi, struct rvt_qp *qp)
