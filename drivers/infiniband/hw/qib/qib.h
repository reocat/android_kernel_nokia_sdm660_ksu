--- conflicted
+++ resolved
@@ -1425,11 +1425,7 @@
  * dma_addr wrappers - all 0's invalid for hw
  */
 int qib_map_page(struct pci_dev *d, struct page *p, dma_addr_t *daddr);
-<<<<<<< HEAD
-const char *qib_get_unit_name(int unit);
-=======
 struct pci_dev *qib_get_pci_dev(struct rvt_dev_info *rdi);
->>>>>>> 286cd8c7
 
 /*
  * Flush write combining store buffers (if present) and perform a write
