--- conflicted
+++ resolved
@@ -996,14 +996,8 @@
 	    (entries > (1 << MLX5_CAP_GEN(dev->mdev, log_max_cq_sz))))
 		return ERR_PTR(-EINVAL);
 
-<<<<<<< HEAD
-	if (entries < 0 ||
-	    (entries > (1 << MLX5_CAP_GEN(dev->mdev, log_max_cq_sz))))
-		return ERR_PTR(-EINVAL);
-=======
 	if (check_cq_create_flags(attr->flags))
 		return ERR_PTR(-EOPNOTSUPP);
->>>>>>> 286cd8c7
 
 	entries = roundup_pow_of_two(entries + 1);
 	if (entries > (1 << MLX5_CAP_GEN(dev->mdev, log_max_cq_sz)))
