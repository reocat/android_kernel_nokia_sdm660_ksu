/*
 * Copyright (c) 2013-2015, Mellanox Technologies. All rights reserved.
 *
 * This software is available to you under a choice of one of two
 * licenses.  You may choose to be licensed under the terms of the GNU
 * General Public License (GPL) Version 2, available from the file
 * COPYING in the main directory of this source tree, or the
 * OpenIB.org BSD license below:
 *
 *     Redistribution and use in source and binary forms, with or
 *     without modification, are permitted provided that the following
 *     conditions are met:
 *
 *      - Redistributions of source code must retain the above
 *        copyright notice, this list of conditions and the following
 *        disclaimer.
 *
 *      - Redistributions in binary form must reproduce the above
 *        copyright notice, this list of conditions and the following
 *        disclaimer in the documentation and/or other materials
 *        provided with the distribution.
 *
 * THE SOFTWARE IS PROVIDED "AS IS", WITHOUT WARRANTY OF ANY KIND,
 * EXPRESS OR IMPLIED, INCLUDING BUT NOT LIMITED TO THE WARRANTIES OF
 * MERCHANTABILITY, FITNESS FOR A PARTICULAR PURPOSE AND
 * NONINFRINGEMENT. IN NO EVENT SHALL THE AUTHORS OR COPYRIGHT HOLDERS
 * BE LIABLE FOR ANY CLAIM, DAMAGES OR OTHER LIABILITY, WHETHER IN AN
 * ACTION OF CONTRACT, TORT OR OTHERWISE, ARISING FROM, OUT OF OR IN
 * CONNECTION WITH THE SOFTWARE OR THE USE OR OTHER DEALINGS IN THE
 * SOFTWARE.
 */

#include <linux/debugfs.h>
#include <linux/highmem.h>
#include <linux/module.h>
#include <linux/init.h>
#include <linux/errno.h>
#include <linux/pci.h>
#include <linux/dma-mapping.h>
#include <linux/slab.h>
#include <linux/bitmap.h>
#if defined(CONFIG_X86)
#include <asm/pat.h>
#endif
#include <linux/sched.h>
#include <linux/sched/mm.h>
#include <linux/sched/task.h>
#include <linux/delay.h>
#include <rdma/ib_user_verbs.h>
#include <rdma/ib_addr.h>
#include <rdma/ib_cache.h>
#include <linux/mlx5/port.h>
#include <linux/mlx5/vport.h>
#include <linux/mlx5/fs.h>
#include <linux/list.h>
#include <rdma/ib_smi.h>
#include <rdma/ib_umem.h>
#include <linux/in.h>
#include <linux/etherdevice.h>
#include "mlx5_ib.h"
#include "ib_rep.h"
#include "cmd.h"
#include <linux/mlx5/fs_helpers.h>
#include <linux/mlx5/accel.h>
#include <rdma/uverbs_std_types.h>
#include <rdma/mlx5_user_ioctl_verbs.h>
#include <rdma/mlx5_user_ioctl_cmds.h>

#define UVERBS_MODULE_NAME mlx5_ib
#include <rdma/uverbs_named_ioctl.h>

#define DRIVER_NAME "mlx5_ib"
#define DRIVER_VERSION "5.0-0"

MODULE_AUTHOR("Eli Cohen <eli@mellanox.com>");
MODULE_DESCRIPTION("Mellanox Connect-IB HCA IB driver");
MODULE_LICENSE("Dual BSD/GPL");

static char mlx5_version[] =
	DRIVER_NAME ": Mellanox Connect-IB Infiniband driver v"
	DRIVER_VERSION "\n";

struct mlx5_ib_event_work {
	struct work_struct	work;
	struct mlx5_core_dev	*dev;
	void			*context;
	enum mlx5_dev_event	event;
	unsigned long		param;
};

enum {
	MLX5_ATOMIC_SIZE_QP_8BYTES = 1 << 3,
};

static struct workqueue_struct *mlx5_ib_event_wq;
static LIST_HEAD(mlx5_ib_unaffiliated_port_list);
static LIST_HEAD(mlx5_ib_dev_list);
/*
 * This mutex should be held when accessing either of the above lists
 */
static DEFINE_MUTEX(mlx5_ib_multiport_mutex);

/* We can't use an array for xlt_emergency_page because dma_map_single
 * doesn't work on kernel modules memory
 */
static unsigned long xlt_emergency_page;
static struct mutex xlt_emergency_page_mutex;

struct mlx5_ib_dev *mlx5_ib_get_ibdev_from_mpi(struct mlx5_ib_multiport_info *mpi)
{
	struct mlx5_ib_dev *dev;

	mutex_lock(&mlx5_ib_multiport_mutex);
	dev = mpi->ibdev;
	mutex_unlock(&mlx5_ib_multiport_mutex);
	return dev;
}

static enum rdma_link_layer
mlx5_port_type_cap_to_rdma_ll(int port_type_cap)
{
	switch (port_type_cap) {
	case MLX5_CAP_PORT_TYPE_IB:
		return IB_LINK_LAYER_INFINIBAND;
	case MLX5_CAP_PORT_TYPE_ETH:
		return IB_LINK_LAYER_ETHERNET;
	default:
		return IB_LINK_LAYER_UNSPECIFIED;
	}
}

static enum rdma_link_layer
mlx5_ib_port_link_layer(struct ib_device *device, u8 port_num)
{
	struct mlx5_ib_dev *dev = to_mdev(device);
	int port_type_cap = MLX5_CAP_GEN(dev->mdev, port_type);

	return mlx5_port_type_cap_to_rdma_ll(port_type_cap);
}

static int get_port_state(struct ib_device *ibdev,
			  u8 port_num,
			  enum ib_port_state *state)
{
	struct ib_port_attr attr;
	int ret;

	memset(&attr, 0, sizeof(attr));
	ret = ibdev->query_port(ibdev, port_num, &attr);
	if (!ret)
		*state = attr.state;
	return ret;
}

static int mlx5_netdev_event(struct notifier_block *this,
			     unsigned long event, void *ptr)
{
	struct mlx5_roce *roce = container_of(this, struct mlx5_roce, nb);
	struct net_device *ndev = netdev_notifier_info_to_dev(ptr);
	u8 port_num = roce->native_port_num;
	struct mlx5_core_dev *mdev;
	struct mlx5_ib_dev *ibdev;

	ibdev = roce->dev;
	mdev = mlx5_ib_get_native_port_mdev(ibdev, port_num, NULL);
	if (!mdev)
		return NOTIFY_DONE;

	switch (event) {
	case NETDEV_REGISTER:
	case NETDEV_UNREGISTER:
		write_lock(&roce->netdev_lock);
		if (ibdev->rep) {
			struct mlx5_eswitch *esw = ibdev->mdev->priv.eswitch;
			struct net_device *rep_ndev;

			rep_ndev = mlx5_ib_get_rep_netdev(esw,
							  ibdev->rep->vport);
			if (rep_ndev == ndev)
				roce->netdev = (event == NETDEV_UNREGISTER) ?
					NULL : ndev;
		} else if (ndev->dev.parent == &mdev->pdev->dev) {
			roce->netdev = (event == NETDEV_UNREGISTER) ?
				NULL : ndev;
		}
		write_unlock(&roce->netdev_lock);
		break;

	case NETDEV_CHANGE:
	case NETDEV_UP:
	case NETDEV_DOWN: {
		struct net_device *lag_ndev = mlx5_lag_get_roce_netdev(mdev);
		struct net_device *upper = NULL;

		if (lag_ndev) {
			upper = netdev_master_upper_dev_get(lag_ndev);
			dev_put(lag_ndev);
		}

		if ((upper == ndev || (!upper && ndev == roce->netdev))
		    && ibdev->ib_active) {
			struct ib_event ibev = { };
			enum ib_port_state port_state;

			if (get_port_state(&ibdev->ib_dev, port_num,
					   &port_state))
				goto done;

			if (roce->last_port_state == port_state)
				goto done;

			roce->last_port_state = port_state;
			ibev.device = &ibdev->ib_dev;
			if (port_state == IB_PORT_DOWN)
				ibev.event = IB_EVENT_PORT_ERR;
			else if (port_state == IB_PORT_ACTIVE)
				ibev.event = IB_EVENT_PORT_ACTIVE;
			else
				goto done;

			ibev.element.port_num = port_num;
			ib_dispatch_event(&ibev);
		}
		break;
	}

	default:
		break;
	}
done:
	mlx5_ib_put_native_port_mdev(ibdev, port_num);
	return NOTIFY_DONE;
}

static struct net_device *mlx5_ib_get_netdev(struct ib_device *device,
					     u8 port_num)
{
	struct mlx5_ib_dev *ibdev = to_mdev(device);
	struct net_device *ndev;
	struct mlx5_core_dev *mdev;

	mdev = mlx5_ib_get_native_port_mdev(ibdev, port_num, NULL);
	if (!mdev)
		return NULL;

	ndev = mlx5_lag_get_roce_netdev(mdev);
	if (ndev)
		goto out;

	/* Ensure ndev does not disappear before we invoke dev_hold()
	 */
	read_lock(&ibdev->roce[port_num - 1].netdev_lock);
	ndev = ibdev->roce[port_num - 1].netdev;
	if (ndev)
		dev_hold(ndev);
	read_unlock(&ibdev->roce[port_num - 1].netdev_lock);

out:
	mlx5_ib_put_native_port_mdev(ibdev, port_num);
	return ndev;
}

struct mlx5_core_dev *mlx5_ib_get_native_port_mdev(struct mlx5_ib_dev *ibdev,
						   u8 ib_port_num,
						   u8 *native_port_num)
{
	enum rdma_link_layer ll = mlx5_ib_port_link_layer(&ibdev->ib_dev,
							  ib_port_num);
	struct mlx5_core_dev *mdev = NULL;
	struct mlx5_ib_multiport_info *mpi;
	struct mlx5_ib_port *port;

	if (!mlx5_core_mp_enabled(ibdev->mdev) ||
	    ll != IB_LINK_LAYER_ETHERNET) {
		if (native_port_num)
			*native_port_num = ib_port_num;
		return ibdev->mdev;
	}

	if (native_port_num)
		*native_port_num = 1;

	port = &ibdev->port[ib_port_num - 1];
	if (!port)
		return NULL;

	spin_lock(&port->mp.mpi_lock);
	mpi = ibdev->port[ib_port_num - 1].mp.mpi;
	if (mpi && !mpi->unaffiliate) {
		mdev = mpi->mdev;
		/* If it's the master no need to refcount, it'll exist
		 * as long as the ib_dev exists.
		 */
		if (!mpi->is_master)
			mpi->mdev_refcnt++;
	}
	spin_unlock(&port->mp.mpi_lock);

	return mdev;
}

void mlx5_ib_put_native_port_mdev(struct mlx5_ib_dev *ibdev, u8 port_num)
{
	enum rdma_link_layer ll = mlx5_ib_port_link_layer(&ibdev->ib_dev,
							  port_num);
	struct mlx5_ib_multiport_info *mpi;
	struct mlx5_ib_port *port;

	if (!mlx5_core_mp_enabled(ibdev->mdev) || ll != IB_LINK_LAYER_ETHERNET)
		return;

	port = &ibdev->port[port_num - 1];

	spin_lock(&port->mp.mpi_lock);
	mpi = ibdev->port[port_num - 1].mp.mpi;
	if (mpi->is_master)
		goto out;

	mpi->mdev_refcnt--;
	if (mpi->unaffiliate)
		complete(&mpi->unref_comp);
out:
	spin_unlock(&port->mp.mpi_lock);
}

static int translate_eth_proto_oper(u32 eth_proto_oper, u8 *active_speed,
				    u8 *active_width)
{
	switch (eth_proto_oper) {
	case MLX5E_PROT_MASK(MLX5E_1000BASE_CX_SGMII):
	case MLX5E_PROT_MASK(MLX5E_1000BASE_KX):
	case MLX5E_PROT_MASK(MLX5E_100BASE_TX):
	case MLX5E_PROT_MASK(MLX5E_1000BASE_T):
		*active_width = IB_WIDTH_1X;
		*active_speed = IB_SPEED_SDR;
		break;
	case MLX5E_PROT_MASK(MLX5E_10GBASE_T):
	case MLX5E_PROT_MASK(MLX5E_10GBASE_CX4):
	case MLX5E_PROT_MASK(MLX5E_10GBASE_KX4):
	case MLX5E_PROT_MASK(MLX5E_10GBASE_KR):
	case MLX5E_PROT_MASK(MLX5E_10GBASE_CR):
	case MLX5E_PROT_MASK(MLX5E_10GBASE_SR):
	case MLX5E_PROT_MASK(MLX5E_10GBASE_ER):
		*active_width = IB_WIDTH_1X;
		*active_speed = IB_SPEED_QDR;
		break;
	case MLX5E_PROT_MASK(MLX5E_25GBASE_CR):
	case MLX5E_PROT_MASK(MLX5E_25GBASE_KR):
	case MLX5E_PROT_MASK(MLX5E_25GBASE_SR):
		*active_width = IB_WIDTH_1X;
		*active_speed = IB_SPEED_EDR;
		break;
	case MLX5E_PROT_MASK(MLX5E_40GBASE_CR4):
	case MLX5E_PROT_MASK(MLX5E_40GBASE_KR4):
	case MLX5E_PROT_MASK(MLX5E_40GBASE_SR4):
	case MLX5E_PROT_MASK(MLX5E_40GBASE_LR4):
		*active_width = IB_WIDTH_4X;
		*active_speed = IB_SPEED_QDR;
		break;
	case MLX5E_PROT_MASK(MLX5E_50GBASE_CR2):
	case MLX5E_PROT_MASK(MLX5E_50GBASE_KR2):
	case MLX5E_PROT_MASK(MLX5E_50GBASE_SR2):
		*active_width = IB_WIDTH_1X;
		*active_speed = IB_SPEED_HDR;
		break;
	case MLX5E_PROT_MASK(MLX5E_56GBASE_R4):
		*active_width = IB_WIDTH_4X;
		*active_speed = IB_SPEED_FDR;
		break;
	case MLX5E_PROT_MASK(MLX5E_100GBASE_CR4):
	case MLX5E_PROT_MASK(MLX5E_100GBASE_SR4):
	case MLX5E_PROT_MASK(MLX5E_100GBASE_KR4):
	case MLX5E_PROT_MASK(MLX5E_100GBASE_LR4):
		*active_width = IB_WIDTH_4X;
		*active_speed = IB_SPEED_EDR;
		break;
	default:
		return -EINVAL;
	}

	return 0;
}

static int mlx5_query_port_roce(struct ib_device *device, u8 port_num,
				struct ib_port_attr *props)
{
	struct mlx5_ib_dev *dev = to_mdev(device);
	struct mlx5_core_dev *mdev;
	struct net_device *ndev, *upper;
	enum ib_mtu ndev_ib_mtu;
	bool put_mdev = true;
	u16 qkey_viol_cntr;
	u32 eth_prot_oper;
	u8 mdev_port_num;
	int err;

	mdev = mlx5_ib_get_native_port_mdev(dev, port_num, &mdev_port_num);
	if (!mdev) {
		/* This means the port isn't affiliated yet. Get the
		 * info for the master port instead.
		 */
		put_mdev = false;
		mdev = dev->mdev;
		mdev_port_num = 1;
		port_num = 1;
	}

	/* Possible bad flows are checked before filling out props so in case
	 * of an error it will still be zeroed out.
	 */
	err = mlx5_query_port_eth_proto_oper(mdev, &eth_prot_oper,
					     mdev_port_num);
	if (err)
		goto out;

	props->active_width     = IB_WIDTH_4X;
	props->active_speed     = IB_SPEED_QDR;

	translate_eth_proto_oper(eth_prot_oper, &props->active_speed,
				 &props->active_width);

	props->port_cap_flags |= IB_PORT_CM_SUP;
	props->ip_gids = true;

	props->gid_tbl_len      = MLX5_CAP_ROCE(dev->mdev,
						roce_address_table_size);
	props->max_mtu          = IB_MTU_4096;
	props->max_msg_sz       = 1 << MLX5_CAP_GEN(dev->mdev, log_max_msg);
	props->pkey_tbl_len     = 1;
	props->state            = IB_PORT_DOWN;
	props->phys_state       = 3;

	mlx5_query_nic_vport_qkey_viol_cntr(mdev, &qkey_viol_cntr);
	props->qkey_viol_cntr = qkey_viol_cntr;

	/* If this is a stub query for an unaffiliated port stop here */
	if (!put_mdev)
		goto out;

	ndev = mlx5_ib_get_netdev(device, port_num);
	if (!ndev)
		goto out;

	if (mlx5_lag_is_active(dev->mdev)) {
		rcu_read_lock();
		upper = netdev_master_upper_dev_get_rcu(ndev);
		if (upper) {
			dev_put(ndev);
			ndev = upper;
			dev_hold(ndev);
		}
		rcu_read_unlock();
	}

	if (netif_running(ndev) && netif_carrier_ok(ndev)) {
		props->state      = IB_PORT_ACTIVE;
		props->phys_state = 5;
	}

	ndev_ib_mtu = iboe_get_mtu(ndev->mtu);

	dev_put(ndev);

	props->active_mtu	= min(props->max_mtu, ndev_ib_mtu);
out:
	if (put_mdev)
		mlx5_ib_put_native_port_mdev(dev, port_num);
	return err;
}

static int set_roce_addr(struct mlx5_ib_dev *dev, u8 port_num,
			 unsigned int index, const union ib_gid *gid,
			 const struct ib_gid_attr *attr)
{
	enum ib_gid_type gid_type = IB_GID_TYPE_IB;
	u8 roce_version = 0;
	u8 roce_l3_type = 0;
	bool vlan = false;
	u8 mac[ETH_ALEN];
	u16 vlan_id = 0;

	if (gid) {
		gid_type = attr->gid_type;
		ether_addr_copy(mac, attr->ndev->dev_addr);

		if (is_vlan_dev(attr->ndev)) {
			vlan = true;
			vlan_id = vlan_dev_vlan_id(attr->ndev);
		}
	}

	switch (gid_type) {
	case IB_GID_TYPE_IB:
		roce_version = MLX5_ROCE_VERSION_1;
		break;
	case IB_GID_TYPE_ROCE_UDP_ENCAP:
		roce_version = MLX5_ROCE_VERSION_2;
		if (ipv6_addr_v4mapped((void *)gid))
			roce_l3_type = MLX5_ROCE_L3_TYPE_IPV4;
		else
			roce_l3_type = MLX5_ROCE_L3_TYPE_IPV6;
		break;

	default:
		mlx5_ib_warn(dev, "Unexpected GID type %u\n", gid_type);
	}

	return mlx5_core_roce_gid_set(dev->mdev, index, roce_version,
				      roce_l3_type, gid->raw, mac, vlan,
				      vlan_id, port_num);
}

static int mlx5_ib_add_gid(const struct ib_gid_attr *attr,
			   __always_unused void **context)
{
	return set_roce_addr(to_mdev(attr->device), attr->port_num,
			     attr->index, &attr->gid, attr);
}

static int mlx5_ib_del_gid(const struct ib_gid_attr *attr,
			   __always_unused void **context)
{
	return set_roce_addr(to_mdev(attr->device), attr->port_num,
			     attr->index, NULL, NULL);
}

__be16 mlx5_get_roce_udp_sport(struct mlx5_ib_dev *dev,
			       const struct ib_gid_attr *attr)
{
	if (attr->gid_type != IB_GID_TYPE_ROCE_UDP_ENCAP)
		return 0;

	return cpu_to_be16(MLX5_CAP_ROCE(dev->mdev, r_roce_min_src_udp_port));
}

static int mlx5_use_mad_ifc(struct mlx5_ib_dev *dev)
{
	if (MLX5_CAP_GEN(dev->mdev, port_type) == MLX5_CAP_PORT_TYPE_IB)
		return !MLX5_CAP_GEN(dev->mdev, ib_virt);
	return 0;
}

enum {
	MLX5_VPORT_ACCESS_METHOD_MAD,
	MLX5_VPORT_ACCESS_METHOD_HCA,
	MLX5_VPORT_ACCESS_METHOD_NIC,
};

static int mlx5_get_vport_access_method(struct ib_device *ibdev)
{
	if (mlx5_use_mad_ifc(to_mdev(ibdev)))
		return MLX5_VPORT_ACCESS_METHOD_MAD;

	if (mlx5_ib_port_link_layer(ibdev, 1) ==
	    IB_LINK_LAYER_ETHERNET)
		return MLX5_VPORT_ACCESS_METHOD_NIC;

	return MLX5_VPORT_ACCESS_METHOD_HCA;
}

static void get_atomic_caps(struct mlx5_ib_dev *dev,
			    u8 atomic_size_qp,
			    struct ib_device_attr *props)
{
	u8 tmp;
	u8 atomic_operations = MLX5_CAP_ATOMIC(dev->mdev, atomic_operations);
	u8 atomic_req_8B_endianness_mode =
		MLX5_CAP_ATOMIC(dev->mdev, atomic_req_8B_endianness_mode);

	/* Check if HW supports 8 bytes standard atomic operations and capable
	 * of host endianness respond
	 */
	tmp = MLX5_ATOMIC_OPS_CMP_SWAP | MLX5_ATOMIC_OPS_FETCH_ADD;
	if (((atomic_operations & tmp) == tmp) &&
	    (atomic_size_qp & MLX5_ATOMIC_SIZE_QP_8BYTES) &&
	    (atomic_req_8B_endianness_mode)) {
		props->atomic_cap = IB_ATOMIC_HCA;
	} else {
		props->atomic_cap = IB_ATOMIC_NONE;
	}
}

static void get_atomic_caps_qp(struct mlx5_ib_dev *dev,
			       struct ib_device_attr *props)
{
	u8 atomic_size_qp = MLX5_CAP_ATOMIC(dev->mdev, atomic_size_qp);

	get_atomic_caps(dev, atomic_size_qp, props);
}

static void get_atomic_caps_dc(struct mlx5_ib_dev *dev,
			       struct ib_device_attr *props)
{
	u8 atomic_size_qp = MLX5_CAP_ATOMIC(dev->mdev, atomic_size_dc);

	get_atomic_caps(dev, atomic_size_qp, props);
}

bool mlx5_ib_dc_atomic_is_supported(struct mlx5_ib_dev *dev)
{
	struct ib_device_attr props = {};

	get_atomic_caps_dc(dev, &props);
	return (props.atomic_cap == IB_ATOMIC_HCA) ? true : false;
}
static int mlx5_query_system_image_guid(struct ib_device *ibdev,
					__be64 *sys_image_guid)
{
	struct mlx5_ib_dev *dev = to_mdev(ibdev);
	struct mlx5_core_dev *mdev = dev->mdev;
	u64 tmp;
	int err;

	switch (mlx5_get_vport_access_method(ibdev)) {
	case MLX5_VPORT_ACCESS_METHOD_MAD:
		return mlx5_query_mad_ifc_system_image_guid(ibdev,
							    sys_image_guid);

	case MLX5_VPORT_ACCESS_METHOD_HCA:
		err = mlx5_query_hca_vport_system_image_guid(mdev, &tmp);
		break;

	case MLX5_VPORT_ACCESS_METHOD_NIC:
		err = mlx5_query_nic_vport_system_image_guid(mdev, &tmp);
		break;

	default:
		return -EINVAL;
	}

	if (!err)
		*sys_image_guid = cpu_to_be64(tmp);

	return err;

}

static int mlx5_query_max_pkeys(struct ib_device *ibdev,
				u16 *max_pkeys)
{
	struct mlx5_ib_dev *dev = to_mdev(ibdev);
	struct mlx5_core_dev *mdev = dev->mdev;

	switch (mlx5_get_vport_access_method(ibdev)) {
	case MLX5_VPORT_ACCESS_METHOD_MAD:
		return mlx5_query_mad_ifc_max_pkeys(ibdev, max_pkeys);

	case MLX5_VPORT_ACCESS_METHOD_HCA:
	case MLX5_VPORT_ACCESS_METHOD_NIC:
		*max_pkeys = mlx5_to_sw_pkey_sz(MLX5_CAP_GEN(mdev,
						pkey_table_size));
		return 0;

	default:
		return -EINVAL;
	}
}

static int mlx5_query_vendor_id(struct ib_device *ibdev,
				u32 *vendor_id)
{
	struct mlx5_ib_dev *dev = to_mdev(ibdev);

	switch (mlx5_get_vport_access_method(ibdev)) {
	case MLX5_VPORT_ACCESS_METHOD_MAD:
		return mlx5_query_mad_ifc_vendor_id(ibdev, vendor_id);

	case MLX5_VPORT_ACCESS_METHOD_HCA:
	case MLX5_VPORT_ACCESS_METHOD_NIC:
		return mlx5_core_query_vendor_id(dev->mdev, vendor_id);

	default:
		return -EINVAL;
	}
}

static int mlx5_query_node_guid(struct mlx5_ib_dev *dev,
				__be64 *node_guid)
{
	u64 tmp;
	int err;

	switch (mlx5_get_vport_access_method(&dev->ib_dev)) {
	case MLX5_VPORT_ACCESS_METHOD_MAD:
		return mlx5_query_mad_ifc_node_guid(dev, node_guid);

	case MLX5_VPORT_ACCESS_METHOD_HCA:
		err = mlx5_query_hca_vport_node_guid(dev->mdev, &tmp);
		break;

	case MLX5_VPORT_ACCESS_METHOD_NIC:
		err = mlx5_query_nic_vport_node_guid(dev->mdev, &tmp);
		break;

	default:
		return -EINVAL;
	}

	if (!err)
		*node_guid = cpu_to_be64(tmp);

	return err;
}

struct mlx5_reg_node_desc {
	u8	desc[IB_DEVICE_NODE_DESC_MAX];
};

static int mlx5_query_node_desc(struct mlx5_ib_dev *dev, char *node_desc)
{
	struct mlx5_reg_node_desc in;

	if (mlx5_use_mad_ifc(dev))
		return mlx5_query_mad_ifc_node_desc(dev, node_desc);

	memset(&in, 0, sizeof(in));

	return mlx5_core_access_reg(dev->mdev, &in, sizeof(in), node_desc,
				    sizeof(struct mlx5_reg_node_desc),
				    MLX5_REG_NODE_DESC, 0, 0);
}

static int mlx5_ib_query_device(struct ib_device *ibdev,
				struct ib_device_attr *props,
				struct ib_udata *uhw)
{
	struct mlx5_ib_dev *dev = to_mdev(ibdev);
	struct mlx5_core_dev *mdev = dev->mdev;
	int err = -ENOMEM;
	int max_sq_desc;
	int max_rq_sg;
	int max_sq_sg;
	u64 min_page_size = 1ull << MLX5_CAP_GEN(mdev, log_pg_sz);
	bool raw_support = !mlx5_core_mp_enabled(mdev);
	struct mlx5_ib_query_device_resp resp = {};
	size_t resp_len;
	u64 max_tso;

	resp_len = sizeof(resp.comp_mask) + sizeof(resp.response_length);
	if (uhw->outlen && uhw->outlen < resp_len)
		return -EINVAL;
	else
		resp.response_length = resp_len;

	if (uhw->inlen && !ib_is_udata_cleared(uhw, 0, uhw->inlen))
		return -EINVAL;

	memset(props, 0, sizeof(*props));
	err = mlx5_query_system_image_guid(ibdev,
					   &props->sys_image_guid);
	if (err)
		return err;

	err = mlx5_query_max_pkeys(ibdev, &props->max_pkeys);
	if (err)
		return err;

	err = mlx5_query_vendor_id(ibdev, &props->vendor_id);
	if (err)
		return err;

	props->fw_ver = ((u64)fw_rev_maj(dev->mdev) << 32) |
		(fw_rev_min(dev->mdev) << 16) |
		fw_rev_sub(dev->mdev);
	props->device_cap_flags    = IB_DEVICE_CHANGE_PHY_PORT |
		IB_DEVICE_PORT_ACTIVE_EVENT		|
		IB_DEVICE_SYS_IMAGE_GUID		|
		IB_DEVICE_RC_RNR_NAK_GEN;

	if (MLX5_CAP_GEN(mdev, pkv))
		props->device_cap_flags |= IB_DEVICE_BAD_PKEY_CNTR;
	if (MLX5_CAP_GEN(mdev, qkv))
		props->device_cap_flags |= IB_DEVICE_BAD_QKEY_CNTR;
	if (MLX5_CAP_GEN(mdev, apm))
		props->device_cap_flags |= IB_DEVICE_AUTO_PATH_MIG;
	if (MLX5_CAP_GEN(mdev, xrc))
		props->device_cap_flags |= IB_DEVICE_XRC;
	if (MLX5_CAP_GEN(mdev, imaicl)) {
		props->device_cap_flags |= IB_DEVICE_MEM_WINDOW |
					   IB_DEVICE_MEM_WINDOW_TYPE_2B;
		props->max_mw = 1 << MLX5_CAP_GEN(mdev, log_max_mkey);
		/* We support 'Gappy' memory registration too */
		props->device_cap_flags |= IB_DEVICE_SG_GAPS_REG;
	}
	props->device_cap_flags |= IB_DEVICE_MEM_MGT_EXTENSIONS;
	if (MLX5_CAP_GEN(mdev, sho)) {
		props->device_cap_flags |= IB_DEVICE_SIGNATURE_HANDOVER;
		/* At this stage no support for signature handover */
		props->sig_prot_cap = IB_PROT_T10DIF_TYPE_1 |
				      IB_PROT_T10DIF_TYPE_2 |
				      IB_PROT_T10DIF_TYPE_3;
		props->sig_guard_cap = IB_GUARD_T10DIF_CRC |
				       IB_GUARD_T10DIF_CSUM;
	}
	if (MLX5_CAP_GEN(mdev, block_lb_mc))
		props->device_cap_flags |= IB_DEVICE_BLOCK_MULTICAST_LOOPBACK;

	if (MLX5_CAP_GEN(dev->mdev, eth_net_offloads) && raw_support) {
		if (MLX5_CAP_ETH(mdev, csum_cap)) {
			/* Legacy bit to support old userspace libraries */
			props->device_cap_flags |= IB_DEVICE_RAW_IP_CSUM;
			props->raw_packet_caps |= IB_RAW_PACKET_CAP_IP_CSUM;
		}

		if (MLX5_CAP_ETH(dev->mdev, vlan_cap))
			props->raw_packet_caps |=
				IB_RAW_PACKET_CAP_CVLAN_STRIPPING;

		if (field_avail(typeof(resp), tso_caps, uhw->outlen)) {
			max_tso = MLX5_CAP_ETH(mdev, max_lso_cap);
			if (max_tso) {
				resp.tso_caps.max_tso = 1 << max_tso;
				resp.tso_caps.supported_qpts |=
					1 << IB_QPT_RAW_PACKET;
				resp.response_length += sizeof(resp.tso_caps);
			}
		}

		if (field_avail(typeof(resp), rss_caps, uhw->outlen)) {
			resp.rss_caps.rx_hash_function =
						MLX5_RX_HASH_FUNC_TOEPLITZ;
			resp.rss_caps.rx_hash_fields_mask =
						MLX5_RX_HASH_SRC_IPV4 |
						MLX5_RX_HASH_DST_IPV4 |
						MLX5_RX_HASH_SRC_IPV6 |
						MLX5_RX_HASH_DST_IPV6 |
						MLX5_RX_HASH_SRC_PORT_TCP |
						MLX5_RX_HASH_DST_PORT_TCP |
						MLX5_RX_HASH_SRC_PORT_UDP |
						MLX5_RX_HASH_DST_PORT_UDP |
						MLX5_RX_HASH_INNER;
			if (mlx5_accel_ipsec_device_caps(dev->mdev) &
			    MLX5_ACCEL_IPSEC_CAP_DEVICE)
				resp.rss_caps.rx_hash_fields_mask |=
					MLX5_RX_HASH_IPSEC_SPI;
			resp.response_length += sizeof(resp.rss_caps);
		}
	} else {
		if (field_avail(typeof(resp), tso_caps, uhw->outlen))
			resp.response_length += sizeof(resp.tso_caps);
		if (field_avail(typeof(resp), rss_caps, uhw->outlen))
			resp.response_length += sizeof(resp.rss_caps);
	}

	if (MLX5_CAP_GEN(mdev, ipoib_basic_offloads)) {
		props->device_cap_flags |= IB_DEVICE_UD_IP_CSUM;
		props->device_cap_flags |= IB_DEVICE_UD_TSO;
	}

	if (MLX5_CAP_GEN(dev->mdev, rq_delay_drop) &&
	    MLX5_CAP_GEN(dev->mdev, general_notification_event) &&
	    raw_support)
		props->raw_packet_caps |= IB_RAW_PACKET_CAP_DELAY_DROP;

	if (MLX5_CAP_GEN(mdev, ipoib_enhanced_offloads) &&
	    MLX5_CAP_IPOIB_ENHANCED(mdev, csum_cap))
		props->device_cap_flags |= IB_DEVICE_UD_IP_CSUM;

	if (MLX5_CAP_GEN(dev->mdev, eth_net_offloads) &&
	    MLX5_CAP_ETH(dev->mdev, scatter_fcs) &&
	    raw_support) {
		/* Legacy bit to support old userspace libraries */
		props->device_cap_flags |= IB_DEVICE_RAW_SCATTER_FCS;
		props->raw_packet_caps |= IB_RAW_PACKET_CAP_SCATTER_FCS;
	}

	if (MLX5_CAP_DEV_MEM(mdev, memic)) {
		props->max_dm_size =
			MLX5_CAP_DEV_MEM(mdev, max_memic_size);
	}

	if (mlx5_get_flow_namespace(dev->mdev, MLX5_FLOW_NAMESPACE_BYPASS))
		props->device_cap_flags |= IB_DEVICE_MANAGED_FLOW_STEERING;

	if (MLX5_CAP_GEN(mdev, end_pad))
		props->device_cap_flags |= IB_DEVICE_PCI_WRITE_END_PADDING;

	props->vendor_part_id	   = mdev->pdev->device;
	props->hw_ver		   = mdev->pdev->revision;

	props->max_mr_size	   = ~0ull;
	props->page_size_cap	   = ~(min_page_size - 1);
	props->max_qp		   = 1 << MLX5_CAP_GEN(mdev, log_max_qp);
	props->max_qp_wr	   = 1 << MLX5_CAP_GEN(mdev, log_max_qp_sz);
	max_rq_sg =  MLX5_CAP_GEN(mdev, max_wqe_sz_rq) /
		     sizeof(struct mlx5_wqe_data_seg);
<<<<<<< HEAD
	max_sq_sg = (MLX5_CAP_GEN(mdev, max_wqe_sz_sq) -
		     sizeof(struct mlx5_wqe_ctrl_seg)) /
		     sizeof(struct mlx5_wqe_data_seg);
	props->max_sge = min(max_rq_sg, max_sq_sg);
=======
	max_sq_desc = min_t(int, MLX5_CAP_GEN(mdev, max_wqe_sz_sq), 512);
	max_sq_sg = (max_sq_desc - sizeof(struct mlx5_wqe_ctrl_seg) -
		     sizeof(struct mlx5_wqe_raddr_seg)) /
		sizeof(struct mlx5_wqe_data_seg);
	props->max_send_sge = max_sq_sg;
	props->max_recv_sge = max_rq_sg;
>>>>>>> 286cd8c7
	props->max_sge_rd	   = MLX5_MAX_SGE_RD;
	props->max_cq		   = 1 << MLX5_CAP_GEN(mdev, log_max_cq);
	props->max_cqe = (1 << MLX5_CAP_GEN(mdev, log_max_cq_sz)) - 1;
	props->max_mr		   = 1 << MLX5_CAP_GEN(mdev, log_max_mkey);
	props->max_pd		   = 1 << MLX5_CAP_GEN(mdev, log_max_pd);
	props->max_qp_rd_atom	   = 1 << MLX5_CAP_GEN(mdev, log_max_ra_req_qp);
	props->max_qp_init_rd_atom = 1 << MLX5_CAP_GEN(mdev, log_max_ra_res_qp);
	props->max_srq		   = 1 << MLX5_CAP_GEN(mdev, log_max_srq);
	props->max_srq_wr = (1 << MLX5_CAP_GEN(mdev, log_max_srq_sz)) - 1;
	props->local_ca_ack_delay  = MLX5_CAP_GEN(mdev, local_ca_ack_delay);
	props->max_res_rd_atom	   = props->max_qp_rd_atom * props->max_qp;
	props->max_srq_sge	   = max_rq_sg - 1;
	props->max_fast_reg_page_list_len =
		1 << MLX5_CAP_GEN(mdev, log_max_klm_list_size);
	get_atomic_caps_qp(dev, props);
	props->masked_atomic_cap   = IB_ATOMIC_NONE;
	props->max_mcast_grp	   = 1 << MLX5_CAP_GEN(mdev, log_max_mcg);
	props->max_mcast_qp_attach = MLX5_CAP_GEN(mdev, max_qp_mcg);
	props->max_total_mcast_qp_attach = props->max_mcast_qp_attach *
					   props->max_mcast_grp;
	props->max_map_per_fmr = INT_MAX; /* no limit in ConnectIB */
	props->max_ah = INT_MAX;
	props->hca_core_clock = MLX5_CAP_GEN(mdev, device_frequency_khz);
	props->timestamp_mask = 0x7FFFFFFFFFFFFFFFULL;

#ifdef CONFIG_INFINIBAND_ON_DEMAND_PAGING
	if (MLX5_CAP_GEN(mdev, pg))
		props->device_cap_flags |= IB_DEVICE_ON_DEMAND_PAGING;
	props->odp_caps = dev->odp_caps;
#endif

	if (MLX5_CAP_GEN(mdev, cd))
		props->device_cap_flags |= IB_DEVICE_CROSS_CHANNEL;

	if (!mlx5_core_is_pf(mdev))
		props->device_cap_flags |= IB_DEVICE_VIRTUAL_FUNCTION;

	if (mlx5_ib_port_link_layer(ibdev, 1) ==
	    IB_LINK_LAYER_ETHERNET && raw_support) {
		props->rss_caps.max_rwq_indirection_tables =
			1 << MLX5_CAP_GEN(dev->mdev, log_max_rqt);
		props->rss_caps.max_rwq_indirection_table_size =
			1 << MLX5_CAP_GEN(dev->mdev, log_max_rqt_size);
		props->rss_caps.supported_qpts = 1 << IB_QPT_RAW_PACKET;
		props->max_wq_type_rq =
			1 << MLX5_CAP_GEN(dev->mdev, log_max_rq);
	}

	if (MLX5_CAP_GEN(mdev, tag_matching)) {
		props->tm_caps.max_num_tags =
			(1 << MLX5_CAP_GEN(mdev, log_tag_matching_list_sz)) - 1;
		props->tm_caps.max_ops =
			1 << MLX5_CAP_GEN(mdev, log_max_qp_sz);
		props->tm_caps.max_sge = MLX5_TM_MAX_SGE;
	}

	if (MLX5_CAP_GEN(mdev, tag_matching) &&
	    MLX5_CAP_GEN(mdev, rndv_offload_rc)) {
		props->tm_caps.flags = IB_TM_CAP_RNDV_RC;
		props->tm_caps.max_rndv_hdr_size = MLX5_TM_MAX_RNDV_MSG_SIZE;
	}

	if (MLX5_CAP_GEN(dev->mdev, cq_moderation)) {
		props->cq_caps.max_cq_moderation_count =
						MLX5_MAX_CQ_COUNT;
		props->cq_caps.max_cq_moderation_period =
						MLX5_MAX_CQ_PERIOD;
	}

	if (field_avail(typeof(resp), cqe_comp_caps, uhw->outlen)) {
		resp.response_length += sizeof(resp.cqe_comp_caps);

		if (MLX5_CAP_GEN(dev->mdev, cqe_compression)) {
			resp.cqe_comp_caps.max_num =
				MLX5_CAP_GEN(dev->mdev,
					     cqe_compression_max_num);

			resp.cqe_comp_caps.supported_format =
				MLX5_IB_CQE_RES_FORMAT_HASH |
				MLX5_IB_CQE_RES_FORMAT_CSUM;

			if (MLX5_CAP_GEN(dev->mdev, mini_cqe_resp_stride_index))
				resp.cqe_comp_caps.supported_format |=
					MLX5_IB_CQE_RES_FORMAT_CSUM_STRIDX;
		}
	}

	if (field_avail(typeof(resp), packet_pacing_caps, uhw->outlen) &&
	    raw_support) {
		if (MLX5_CAP_QOS(mdev, packet_pacing) &&
		    MLX5_CAP_GEN(mdev, qos)) {
			resp.packet_pacing_caps.qp_rate_limit_max =
				MLX5_CAP_QOS(mdev, packet_pacing_max_rate);
			resp.packet_pacing_caps.qp_rate_limit_min =
				MLX5_CAP_QOS(mdev, packet_pacing_min_rate);
			resp.packet_pacing_caps.supported_qpts |=
				1 << IB_QPT_RAW_PACKET;
			if (MLX5_CAP_QOS(mdev, packet_pacing_burst_bound) &&
			    MLX5_CAP_QOS(mdev, packet_pacing_typical_size))
				resp.packet_pacing_caps.cap_flags |=
					MLX5_IB_PP_SUPPORT_BURST;
		}
		resp.response_length += sizeof(resp.packet_pacing_caps);
	}

	if (field_avail(typeof(resp), mlx5_ib_support_multi_pkt_send_wqes,
			uhw->outlen)) {
		if (MLX5_CAP_ETH(mdev, multi_pkt_send_wqe))
			resp.mlx5_ib_support_multi_pkt_send_wqes =
				MLX5_IB_ALLOW_MPW;

		if (MLX5_CAP_ETH(mdev, enhanced_multi_pkt_send_wqe))
			resp.mlx5_ib_support_multi_pkt_send_wqes |=
				MLX5_IB_SUPPORT_EMPW;

		resp.response_length +=
			sizeof(resp.mlx5_ib_support_multi_pkt_send_wqes);
	}

	if (field_avail(typeof(resp), flags, uhw->outlen)) {
		resp.response_length += sizeof(resp.flags);

		if (MLX5_CAP_GEN(mdev, cqe_compression_128))
			resp.flags |=
				MLX5_IB_QUERY_DEV_RESP_FLAGS_CQE_128B_COMP;

		if (MLX5_CAP_GEN(mdev, cqe_128_always))
			resp.flags |= MLX5_IB_QUERY_DEV_RESP_FLAGS_CQE_128B_PAD;
	}

	if (field_avail(typeof(resp), sw_parsing_caps,
			uhw->outlen)) {
		resp.response_length += sizeof(resp.sw_parsing_caps);
		if (MLX5_CAP_ETH(mdev, swp)) {
			resp.sw_parsing_caps.sw_parsing_offloads |=
				MLX5_IB_SW_PARSING;

			if (MLX5_CAP_ETH(mdev, swp_csum))
				resp.sw_parsing_caps.sw_parsing_offloads |=
					MLX5_IB_SW_PARSING_CSUM;

			if (MLX5_CAP_ETH(mdev, swp_lso))
				resp.sw_parsing_caps.sw_parsing_offloads |=
					MLX5_IB_SW_PARSING_LSO;

			if (resp.sw_parsing_caps.sw_parsing_offloads)
				resp.sw_parsing_caps.supported_qpts =
					BIT(IB_QPT_RAW_PACKET);
		}
	}

	if (field_avail(typeof(resp), striding_rq_caps, uhw->outlen) &&
	    raw_support) {
		resp.response_length += sizeof(resp.striding_rq_caps);
		if (MLX5_CAP_GEN(mdev, striding_rq)) {
			resp.striding_rq_caps.min_single_stride_log_num_of_bytes =
				MLX5_MIN_SINGLE_STRIDE_LOG_NUM_BYTES;
			resp.striding_rq_caps.max_single_stride_log_num_of_bytes =
				MLX5_MAX_SINGLE_STRIDE_LOG_NUM_BYTES;
			resp.striding_rq_caps.min_single_wqe_log_num_of_strides =
				MLX5_MIN_SINGLE_WQE_LOG_NUM_STRIDES;
			resp.striding_rq_caps.max_single_wqe_log_num_of_strides =
				MLX5_MAX_SINGLE_WQE_LOG_NUM_STRIDES;
			resp.striding_rq_caps.supported_qpts =
				BIT(IB_QPT_RAW_PACKET);
		}
	}

	if (field_avail(typeof(resp), tunnel_offloads_caps,
			uhw->outlen)) {
		resp.response_length += sizeof(resp.tunnel_offloads_caps);
		if (MLX5_CAP_ETH(mdev, tunnel_stateless_vxlan))
			resp.tunnel_offloads_caps |=
				MLX5_IB_TUNNELED_OFFLOADS_VXLAN;
		if (MLX5_CAP_ETH(mdev, tunnel_stateless_geneve_rx))
			resp.tunnel_offloads_caps |=
				MLX5_IB_TUNNELED_OFFLOADS_GENEVE;
		if (MLX5_CAP_ETH(mdev, tunnel_stateless_gre))
			resp.tunnel_offloads_caps |=
				MLX5_IB_TUNNELED_OFFLOADS_GRE;
		if (MLX5_CAP_ETH(mdev, tunnel_stateless_mpls_over_gre))
			resp.tunnel_offloads_caps |=
				MLX5_IB_TUNNELED_OFFLOADS_MPLS_GRE;
		if (MLX5_CAP_ETH(mdev, tunnel_stateless_mpls_over_udp))
			resp.tunnel_offloads_caps |=
				MLX5_IB_TUNNELED_OFFLOADS_MPLS_UDP;
	}

	if (uhw->outlen) {
		err = ib_copy_to_udata(uhw, &resp, resp.response_length);

		if (err)
			return err;
	}

	return 0;
}

enum mlx5_ib_width {
	MLX5_IB_WIDTH_1X	= 1 << 0,
	MLX5_IB_WIDTH_2X	= 1 << 1,
	MLX5_IB_WIDTH_4X	= 1 << 2,
	MLX5_IB_WIDTH_8X	= 1 << 3,
	MLX5_IB_WIDTH_12X	= 1 << 4
};

static void translate_active_width(struct ib_device *ibdev, u8 active_width,
				  u8 *ib_width)
{
	struct mlx5_ib_dev *dev = to_mdev(ibdev);

	if (active_width & MLX5_IB_WIDTH_1X)
		*ib_width = IB_WIDTH_1X;
	else if (active_width & MLX5_IB_WIDTH_4X)
		*ib_width = IB_WIDTH_4X;
	else if (active_width & MLX5_IB_WIDTH_8X)
		*ib_width = IB_WIDTH_8X;
	else if (active_width & MLX5_IB_WIDTH_12X)
		*ib_width = IB_WIDTH_12X;
	else {
		mlx5_ib_dbg(dev, "Invalid active_width %d, setting width to default value: 4x\n",
			    (int)active_width);
		*ib_width = IB_WIDTH_4X;
	}

	return;
}

static int mlx5_mtu_to_ib_mtu(int mtu)
{
	switch (mtu) {
	case 256: return 1;
	case 512: return 2;
	case 1024: return 3;
	case 2048: return 4;
	case 4096: return 5;
	default:
		pr_warn("invalid mtu\n");
		return -1;
	}
}

enum ib_max_vl_num {
	__IB_MAX_VL_0		= 1,
	__IB_MAX_VL_0_1		= 2,
	__IB_MAX_VL_0_3		= 3,
	__IB_MAX_VL_0_7		= 4,
	__IB_MAX_VL_0_14	= 5,
};

enum mlx5_vl_hw_cap {
	MLX5_VL_HW_0	= 1,
	MLX5_VL_HW_0_1	= 2,
	MLX5_VL_HW_0_2	= 3,
	MLX5_VL_HW_0_3	= 4,
	MLX5_VL_HW_0_4	= 5,
	MLX5_VL_HW_0_5	= 6,
	MLX5_VL_HW_0_6	= 7,
	MLX5_VL_HW_0_7	= 8,
	MLX5_VL_HW_0_14	= 15
};

static int translate_max_vl_num(struct ib_device *ibdev, u8 vl_hw_cap,
				u8 *max_vl_num)
{
	switch (vl_hw_cap) {
	case MLX5_VL_HW_0:
		*max_vl_num = __IB_MAX_VL_0;
		break;
	case MLX5_VL_HW_0_1:
		*max_vl_num = __IB_MAX_VL_0_1;
		break;
	case MLX5_VL_HW_0_3:
		*max_vl_num = __IB_MAX_VL_0_3;
		break;
	case MLX5_VL_HW_0_7:
		*max_vl_num = __IB_MAX_VL_0_7;
		break;
	case MLX5_VL_HW_0_14:
		*max_vl_num = __IB_MAX_VL_0_14;
		break;

	default:
		return -EINVAL;
	}

	return 0;
}

static int mlx5_query_hca_port(struct ib_device *ibdev, u8 port,
			       struct ib_port_attr *props)
{
	struct mlx5_ib_dev *dev = to_mdev(ibdev);
	struct mlx5_core_dev *mdev = dev->mdev;
	struct mlx5_hca_vport_context *rep;
	u16 max_mtu;
	u16 oper_mtu;
	int err;
	u8 ib_link_width_oper;
	u8 vl_hw_cap;

	rep = kzalloc(sizeof(*rep), GFP_KERNEL);
	if (!rep) {
		err = -ENOMEM;
		goto out;
	}

	/* props being zeroed by the caller, avoid zeroing it here */

	err = mlx5_query_hca_vport_context(mdev, 0, port, 0, rep);
	if (err)
		goto out;

	props->lid		= rep->lid;
	props->lmc		= rep->lmc;
	props->sm_lid		= rep->sm_lid;
	props->sm_sl		= rep->sm_sl;
	props->state		= rep->vport_state;
	props->phys_state	= rep->port_physical_state;
	props->port_cap_flags	= rep->cap_mask1;
	props->gid_tbl_len	= mlx5_get_gid_table_len(MLX5_CAP_GEN(mdev, gid_table_size));
	props->max_msg_sz	= 1 << MLX5_CAP_GEN(mdev, log_max_msg);
	props->pkey_tbl_len	= mlx5_to_sw_pkey_sz(MLX5_CAP_GEN(mdev, pkey_table_size));
	props->bad_pkey_cntr	= rep->pkey_violation_counter;
	props->qkey_viol_cntr	= rep->qkey_violation_counter;
	props->subnet_timeout	= rep->subnet_timeout;
	props->init_type_reply	= rep->init_type_reply;

	err = mlx5_query_port_link_width_oper(mdev, &ib_link_width_oper, port);
	if (err)
		goto out;

	translate_active_width(ibdev, ib_link_width_oper, &props->active_width);

	err = mlx5_query_port_ib_proto_oper(mdev, &props->active_speed, port);
	if (err)
		goto out;

	mlx5_query_port_max_mtu(mdev, &max_mtu, port);

	props->max_mtu = mlx5_mtu_to_ib_mtu(max_mtu);

	mlx5_query_port_oper_mtu(mdev, &oper_mtu, port);

	props->active_mtu = mlx5_mtu_to_ib_mtu(oper_mtu);

	err = mlx5_query_port_vl_hw_cap(mdev, &vl_hw_cap, port);
	if (err)
		goto out;

	err = translate_max_vl_num(ibdev, vl_hw_cap,
				   &props->max_vl_num);
out:
	kfree(rep);
	return err;
}

int mlx5_ib_query_port(struct ib_device *ibdev, u8 port,
		       struct ib_port_attr *props)
{
	unsigned int count;
	int ret;

	switch (mlx5_get_vport_access_method(ibdev)) {
	case MLX5_VPORT_ACCESS_METHOD_MAD:
		ret = mlx5_query_mad_ifc_port(ibdev, port, props);
		break;

	case MLX5_VPORT_ACCESS_METHOD_HCA:
		ret = mlx5_query_hca_port(ibdev, port, props);
		break;

	case MLX5_VPORT_ACCESS_METHOD_NIC:
		ret = mlx5_query_port_roce(ibdev, port, props);
		break;

	default:
		ret = -EINVAL;
	}

	if (!ret && props) {
		struct mlx5_ib_dev *dev = to_mdev(ibdev);
		struct mlx5_core_dev *mdev;
		bool put_mdev = true;

		mdev = mlx5_ib_get_native_port_mdev(dev, port, NULL);
		if (!mdev) {
			/* If the port isn't affiliated yet query the master.
			 * The master and slave will have the same values.
			 */
			mdev = dev->mdev;
			port = 1;
			put_mdev = false;
		}
		count = mlx5_core_reserved_gids_count(mdev);
		if (put_mdev)
			mlx5_ib_put_native_port_mdev(dev, port);
		props->gid_tbl_len -= count;
	}
	return ret;
}

static int mlx5_ib_rep_query_port(struct ib_device *ibdev, u8 port,
				  struct ib_port_attr *props)
{
	int ret;

	/* Only link layer == ethernet is valid for representors */
	ret = mlx5_query_port_roce(ibdev, port, props);
	if (ret || !props)
		return ret;

	/* We don't support GIDS */
	props->gid_tbl_len = 0;

	return ret;
}

static int mlx5_ib_query_gid(struct ib_device *ibdev, u8 port, int index,
			     union ib_gid *gid)
{
	struct mlx5_ib_dev *dev = to_mdev(ibdev);
	struct mlx5_core_dev *mdev = dev->mdev;

	switch (mlx5_get_vport_access_method(ibdev)) {
	case MLX5_VPORT_ACCESS_METHOD_MAD:
		return mlx5_query_mad_ifc_gids(ibdev, port, index, gid);

	case MLX5_VPORT_ACCESS_METHOD_HCA:
		return mlx5_query_hca_vport_gid(mdev, 0, port, 0, index, gid);

	default:
		return -EINVAL;
	}

}

static int mlx5_query_hca_nic_pkey(struct ib_device *ibdev, u8 port,
				   u16 index, u16 *pkey)
{
	struct mlx5_ib_dev *dev = to_mdev(ibdev);
	struct mlx5_core_dev *mdev;
	bool put_mdev = true;
	u8 mdev_port_num;
	int err;

	mdev = mlx5_ib_get_native_port_mdev(dev, port, &mdev_port_num);
	if (!mdev) {
		/* The port isn't affiliated yet, get the PKey from the master
		 * port. For RoCE the PKey tables will be the same.
		 */
		put_mdev = false;
		mdev = dev->mdev;
		mdev_port_num = 1;
	}

	err = mlx5_query_hca_vport_pkey(mdev, 0, mdev_port_num, 0,
					index, pkey);
	if (put_mdev)
		mlx5_ib_put_native_port_mdev(dev, port);

	return err;
}

static int mlx5_ib_query_pkey(struct ib_device *ibdev, u8 port, u16 index,
			      u16 *pkey)
{
	switch (mlx5_get_vport_access_method(ibdev)) {
	case MLX5_VPORT_ACCESS_METHOD_MAD:
		return mlx5_query_mad_ifc_pkey(ibdev, port, index, pkey);

	case MLX5_VPORT_ACCESS_METHOD_HCA:
	case MLX5_VPORT_ACCESS_METHOD_NIC:
		return mlx5_query_hca_nic_pkey(ibdev, port, index, pkey);
	default:
		return -EINVAL;
	}
}

static int mlx5_ib_modify_device(struct ib_device *ibdev, int mask,
				 struct ib_device_modify *props)
{
	struct mlx5_ib_dev *dev = to_mdev(ibdev);
	struct mlx5_reg_node_desc in;
	struct mlx5_reg_node_desc out;
	int err;

	if (mask & ~IB_DEVICE_MODIFY_NODE_DESC)
		return -EOPNOTSUPP;

	if (!(mask & IB_DEVICE_MODIFY_NODE_DESC))
		return 0;

	/*
	 * If possible, pass node desc to FW, so it can generate
	 * a 144 trap.  If cmd fails, just ignore.
	 */
	memcpy(&in, props->node_desc, IB_DEVICE_NODE_DESC_MAX);
	err = mlx5_core_access_reg(dev->mdev, &in, sizeof(in), &out,
				   sizeof(out), MLX5_REG_NODE_DESC, 0, 1);
	if (err)
		return err;

	memcpy(ibdev->node_desc, props->node_desc, IB_DEVICE_NODE_DESC_MAX);

	return err;
}

static int set_port_caps_atomic(struct mlx5_ib_dev *dev, u8 port_num, u32 mask,
				u32 value)
{
	struct mlx5_hca_vport_context ctx = {};
	struct mlx5_core_dev *mdev;
	u8 mdev_port_num;
	int err;

	mdev = mlx5_ib_get_native_port_mdev(dev, port_num, &mdev_port_num);
	if (!mdev)
		return -ENODEV;

	err = mlx5_query_hca_vport_context(mdev, 0, mdev_port_num, 0, &ctx);
	if (err)
		goto out;

	if (~ctx.cap_mask1_perm & mask) {
		mlx5_ib_warn(dev, "trying to change bitmask 0x%X but change supported 0x%X\n",
			     mask, ctx.cap_mask1_perm);
		err = -EINVAL;
		goto out;
	}

	ctx.cap_mask1 = value;
	ctx.cap_mask1_perm = mask;
	err = mlx5_core_modify_hca_vport_context(mdev, 0, mdev_port_num,
						 0, &ctx);

out:
	mlx5_ib_put_native_port_mdev(dev, port_num);

	return err;
}

static int mlx5_ib_modify_port(struct ib_device *ibdev, u8 port, int mask,
			       struct ib_port_modify *props)
{
	struct mlx5_ib_dev *dev = to_mdev(ibdev);
	struct ib_port_attr attr;
	u32 tmp;
	int err;
	u32 change_mask;
	u32 value;
	bool is_ib = (mlx5_ib_port_link_layer(ibdev, port) ==
		      IB_LINK_LAYER_INFINIBAND);

	/* CM layer calls ib_modify_port() regardless of the link layer. For
	 * Ethernet ports, qkey violation and Port capabilities are meaningless.
	 */
	if (!is_ib)
		return 0;

	if (MLX5_CAP_GEN(dev->mdev, ib_virt) && is_ib) {
		change_mask = props->clr_port_cap_mask | props->set_port_cap_mask;
		value = ~props->clr_port_cap_mask | props->set_port_cap_mask;
		return set_port_caps_atomic(dev, port, change_mask, value);
	}

	mutex_lock(&dev->cap_mask_mutex);

	err = ib_query_port(ibdev, port, &attr);
	if (err)
		goto out;

	tmp = (attr.port_cap_flags | props->set_port_cap_mask) &
		~props->clr_port_cap_mask;

	err = mlx5_set_port_caps(dev->mdev, port, tmp);

out:
	mutex_unlock(&dev->cap_mask_mutex);
	return err;
}

static void print_lib_caps(struct mlx5_ib_dev *dev, u64 caps)
{
	mlx5_ib_dbg(dev, "MLX5_LIB_CAP_4K_UAR = %s\n",
		    caps & MLX5_LIB_CAP_4K_UAR ? "y" : "n");
}

static u16 calc_dynamic_bfregs(int uars_per_sys_page)
{
	/* Large page with non 4k uar support might limit the dynamic size */
	if (uars_per_sys_page == 1  && PAGE_SIZE > 4096)
		return MLX5_MIN_DYN_BFREGS;

	return MLX5_MAX_DYN_BFREGS;
}

static int calc_total_bfregs(struct mlx5_ib_dev *dev, bool lib_uar_4k,
			     struct mlx5_ib_alloc_ucontext_req_v2 *req,
			     struct mlx5_bfreg_info *bfregi)
{
	int uars_per_sys_page;
	int bfregs_per_sys_page;
	int ref_bfregs = req->total_num_bfregs;

	if (req->total_num_bfregs == 0)
		return -EINVAL;

	BUILD_BUG_ON(MLX5_MAX_BFREGS % MLX5_NON_FP_BFREGS_IN_PAGE);
	BUILD_BUG_ON(MLX5_MAX_BFREGS < MLX5_NON_FP_BFREGS_IN_PAGE);

	if (req->total_num_bfregs > MLX5_MAX_BFREGS)
		return -ENOMEM;

	uars_per_sys_page = get_uars_per_sys_page(dev, lib_uar_4k);
	bfregs_per_sys_page = uars_per_sys_page * MLX5_NON_FP_BFREGS_PER_UAR;
	/* This holds the required static allocation asked by the user */
	req->total_num_bfregs = ALIGN(req->total_num_bfregs, bfregs_per_sys_page);
	if (req->num_low_latency_bfregs > req->total_num_bfregs - 1)
		return -EINVAL;

	bfregi->num_static_sys_pages = req->total_num_bfregs / bfregs_per_sys_page;
	bfregi->num_dyn_bfregs = ALIGN(calc_dynamic_bfregs(uars_per_sys_page), bfregs_per_sys_page);
	bfregi->total_num_bfregs = req->total_num_bfregs + bfregi->num_dyn_bfregs;
	bfregi->num_sys_pages = bfregi->total_num_bfregs / bfregs_per_sys_page;

	mlx5_ib_dbg(dev, "uar_4k: fw support %s, lib support %s, user requested %d bfregs, allocated %d, total bfregs %d, using %d sys pages\n",
		    MLX5_CAP_GEN(dev->mdev, uar_4k) ? "yes" : "no",
		    lib_uar_4k ? "yes" : "no", ref_bfregs,
		    req->total_num_bfregs, bfregi->total_num_bfregs,
		    bfregi->num_sys_pages);

	return 0;
}

static int allocate_uars(struct mlx5_ib_dev *dev, struct mlx5_ib_ucontext *context)
{
	struct mlx5_bfreg_info *bfregi;
	int err;
	int i;

	bfregi = &context->bfregi;
	for (i = 0; i < bfregi->num_static_sys_pages; i++) {
		err = mlx5_cmd_alloc_uar(dev->mdev, &bfregi->sys_pages[i]);
		if (err)
			goto error;

		mlx5_ib_dbg(dev, "allocated uar %d\n", bfregi->sys_pages[i]);
	}

	for (i = bfregi->num_static_sys_pages; i < bfregi->num_sys_pages; i++)
		bfregi->sys_pages[i] = MLX5_IB_INVALID_UAR_INDEX;

	return 0;

error:
	for (--i; i >= 0; i--)
		if (mlx5_cmd_free_uar(dev->mdev, bfregi->sys_pages[i]))
			mlx5_ib_warn(dev, "failed to free uar %d\n", i);

	return err;
}

static void deallocate_uars(struct mlx5_ib_dev *dev,
			    struct mlx5_ib_ucontext *context)
{
	struct mlx5_bfreg_info *bfregi;
	int i;

	bfregi = &context->bfregi;
	for (i = 0; i < bfregi->num_sys_pages; i++)
		if (i < bfregi->num_static_sys_pages ||
		    bfregi->sys_pages[i] != MLX5_IB_INVALID_UAR_INDEX)
			mlx5_cmd_free_uar(dev->mdev, bfregi->sys_pages[i]);
}

static int mlx5_ib_alloc_transport_domain(struct mlx5_ib_dev *dev, u32 *tdn)
{
	int err;

	if (!MLX5_CAP_GEN(dev->mdev, log_max_transport_domain))
		return 0;

	err = mlx5_core_alloc_transport_domain(dev->mdev, tdn);
	if (err)
		return err;

	if ((MLX5_CAP_GEN(dev->mdev, port_type) != MLX5_CAP_PORT_TYPE_ETH) ||
	    (!MLX5_CAP_GEN(dev->mdev, disable_local_lb_uc) &&
	     !MLX5_CAP_GEN(dev->mdev, disable_local_lb_mc)))
		return err;

	mutex_lock(&dev->lb_mutex);
	dev->user_td++;

	if (dev->user_td == 2)
		err = mlx5_nic_vport_update_local_lb(dev->mdev, true);

	mutex_unlock(&dev->lb_mutex);
	return err;
}

static void mlx5_ib_dealloc_transport_domain(struct mlx5_ib_dev *dev, u32 tdn)
{
	if (!MLX5_CAP_GEN(dev->mdev, log_max_transport_domain))
		return;

	mlx5_core_dealloc_transport_domain(dev->mdev, tdn);

	if ((MLX5_CAP_GEN(dev->mdev, port_type) != MLX5_CAP_PORT_TYPE_ETH) ||
	    (!MLX5_CAP_GEN(dev->mdev, disable_local_lb_uc) &&
	     !MLX5_CAP_GEN(dev->mdev, disable_local_lb_mc)))
		return;

	mutex_lock(&dev->lb_mutex);
	dev->user_td--;

	if (dev->user_td < 2)
		mlx5_nic_vport_update_local_lb(dev->mdev, false);

	mutex_unlock(&dev->lb_mutex);
}

static struct ib_ucontext *mlx5_ib_alloc_ucontext(struct ib_device *ibdev,
						  struct ib_udata *udata)
{
	struct mlx5_ib_dev *dev = to_mdev(ibdev);
	struct mlx5_ib_alloc_ucontext_req_v2 req = {};
	struct mlx5_ib_alloc_ucontext_resp resp = {};
	struct mlx5_core_dev *mdev = dev->mdev;
	struct mlx5_ib_ucontext *context;
	struct mlx5_bfreg_info *bfregi;
	int ver;
	int err;
	size_t min_req_v2 = offsetof(struct mlx5_ib_alloc_ucontext_req_v2,
				     max_cqe_version);
	u32 dump_fill_mkey;
	bool lib_uar_4k;

	if (!dev->ib_active)
		return ERR_PTR(-EAGAIN);

	if (udata->inlen == sizeof(struct mlx5_ib_alloc_ucontext_req))
		ver = 0;
	else if (udata->inlen >= min_req_v2)
		ver = 2;
	else
		return ERR_PTR(-EINVAL);

	err = ib_copy_from_udata(&req, udata, min(udata->inlen, sizeof(req)));
	if (err)
		return ERR_PTR(err);

	if (req.flags & ~MLX5_IB_ALLOC_UCTX_DEVX)
		return ERR_PTR(-EOPNOTSUPP);

	if (req.comp_mask || req.reserved0 || req.reserved1 || req.reserved2)
		return ERR_PTR(-EOPNOTSUPP);

	req.total_num_bfregs = ALIGN(req.total_num_bfregs,
				    MLX5_NON_FP_BFREGS_PER_UAR);
	if (req.num_low_latency_bfregs > req.total_num_bfregs - 1)
		return ERR_PTR(-EINVAL);

	resp.qp_tab_size = 1 << MLX5_CAP_GEN(dev->mdev, log_max_qp);
	if (mlx5_core_is_pf(dev->mdev) && MLX5_CAP_GEN(dev->mdev, bf))
		resp.bf_reg_size = 1 << MLX5_CAP_GEN(dev->mdev, log_bf_reg_size);
	resp.cache_line_size = cache_line_size();
	resp.max_sq_desc_sz = MLX5_CAP_GEN(dev->mdev, max_wqe_sz_sq);
	resp.max_rq_desc_sz = MLX5_CAP_GEN(dev->mdev, max_wqe_sz_rq);
	resp.max_send_wqebb = 1 << MLX5_CAP_GEN(dev->mdev, log_max_qp_sz);
	resp.max_recv_wr = 1 << MLX5_CAP_GEN(dev->mdev, log_max_qp_sz);
	resp.max_srq_recv_wr = 1 << MLX5_CAP_GEN(dev->mdev, log_max_srq_sz);
	resp.cqe_version = min_t(__u8,
				 (__u8)MLX5_CAP_GEN(dev->mdev, cqe_version),
				 req.max_cqe_version);
	resp.log_uar_size = MLX5_CAP_GEN(dev->mdev, uar_4k) ?
				MLX5_ADAPTER_PAGE_SHIFT : PAGE_SHIFT;
	resp.num_uars_per_page = MLX5_CAP_GEN(dev->mdev, uar_4k) ?
					MLX5_CAP_GEN(dev->mdev, num_of_uars_per_page) : 1;
	resp.response_length = min(offsetof(typeof(resp), response_length) +
				   sizeof(resp.response_length), udata->outlen);

	if (mlx5_accel_ipsec_device_caps(dev->mdev) & MLX5_ACCEL_IPSEC_CAP_DEVICE) {
		if (mlx5_get_flow_namespace(dev->mdev, MLX5_FLOW_NAMESPACE_EGRESS))
			resp.flow_action_flags |= MLX5_USER_ALLOC_UCONTEXT_FLOW_ACTION_FLAGS_ESP_AES_GCM;
		if (mlx5_accel_ipsec_device_caps(dev->mdev) & MLX5_ACCEL_IPSEC_CAP_REQUIRED_METADATA)
			resp.flow_action_flags |= MLX5_USER_ALLOC_UCONTEXT_FLOW_ACTION_FLAGS_ESP_AES_GCM_REQ_METADATA;
		if (MLX5_CAP_FLOWTABLE(dev->mdev, flow_table_properties_nic_receive.ft_field_support.outer_esp_spi))
			resp.flow_action_flags |= MLX5_USER_ALLOC_UCONTEXT_FLOW_ACTION_FLAGS_ESP_AES_GCM_SPI_STEERING;
		if (mlx5_accel_ipsec_device_caps(dev->mdev) & MLX5_ACCEL_IPSEC_CAP_TX_IV_IS_ESN)
			resp.flow_action_flags |= MLX5_USER_ALLOC_UCONTEXT_FLOW_ACTION_FLAGS_ESP_AES_GCM_TX_IV_IS_ESN;
		/* MLX5_USER_ALLOC_UCONTEXT_FLOW_ACTION_FLAGS_ESP_AES_GCM_FULL_OFFLOAD is currently always 0 */
	}

	context = kzalloc(sizeof(*context), GFP_KERNEL);
	if (!context)
		return ERR_PTR(-ENOMEM);

	lib_uar_4k = req.lib_caps & MLX5_LIB_CAP_4K_UAR;
	bfregi = &context->bfregi;

	/* updates req->total_num_bfregs */
	err = calc_total_bfregs(dev, lib_uar_4k, &req, bfregi);
	if (err)
		goto out_ctx;

	mutex_init(&bfregi->lock);
	bfregi->lib_uar_4k = lib_uar_4k;
	bfregi->count = kcalloc(bfregi->total_num_bfregs, sizeof(*bfregi->count),
				GFP_KERNEL);
	if (!bfregi->count) {
		err = -ENOMEM;
		goto out_ctx;
	}

	bfregi->sys_pages = kcalloc(bfregi->num_sys_pages,
				    sizeof(*bfregi->sys_pages),
				    GFP_KERNEL);
	if (!bfregi->sys_pages) {
		err = -ENOMEM;
		goto out_count;
	}

	err = allocate_uars(dev, context);
	if (err)
		goto out_sys_pages;

#ifdef CONFIG_INFINIBAND_ON_DEMAND_PAGING
	context->ibucontext.invalidate_range = &mlx5_ib_invalidate_range;
#endif

	err = mlx5_ib_alloc_transport_domain(dev, &context->tdn);
	if (err)
		goto out_uars;

	if (req.flags & MLX5_IB_ALLOC_UCTX_DEVX) {
		/* Block DEVX on Infiniband as of SELinux */
		if (mlx5_ib_port_link_layer(ibdev, 1) != IB_LINK_LAYER_ETHERNET) {
			err = -EPERM;
			goto out_td;
		}

		err = mlx5_ib_devx_create(dev, context);
		if (err)
			goto out_td;
	}

	if (MLX5_CAP_GEN(dev->mdev, dump_fill_mkey)) {
		err = mlx5_cmd_dump_fill_mkey(dev->mdev, &dump_fill_mkey);
		if (err)
			goto out_mdev;
	}

	INIT_LIST_HEAD(&context->vma_private_list);
	mutex_init(&context->vma_private_list_mutex);
	INIT_LIST_HEAD(&context->db_page_list);
	mutex_init(&context->db_page_mutex);

	resp.tot_bfregs = req.total_num_bfregs;
	resp.num_ports = dev->num_ports;

	if (field_avail(typeof(resp), cqe_version, udata->outlen))
		resp.response_length += sizeof(resp.cqe_version);

	if (field_avail(typeof(resp), cmds_supp_uhw, udata->outlen)) {
		resp.cmds_supp_uhw |= MLX5_USER_CMDS_SUPP_UHW_QUERY_DEVICE |
				      MLX5_USER_CMDS_SUPP_UHW_CREATE_AH;
		resp.response_length += sizeof(resp.cmds_supp_uhw);
	}

	if (field_avail(typeof(resp), eth_min_inline, udata->outlen)) {
		if (mlx5_ib_port_link_layer(ibdev, 1) == IB_LINK_LAYER_ETHERNET) {
			mlx5_query_min_inline(dev->mdev, &resp.eth_min_inline);
			resp.eth_min_inline++;
		}
		resp.response_length += sizeof(resp.eth_min_inline);
	}

	if (field_avail(typeof(resp), clock_info_versions, udata->outlen)) {
		if (mdev->clock_info)
			resp.clock_info_versions = BIT(MLX5_IB_CLOCK_INFO_V1);
		resp.response_length += sizeof(resp.clock_info_versions);
	}

	/*
	 * We don't want to expose information from the PCI bar that is located
	 * after 4096 bytes, so if the arch only supports larger pages, let's
	 * pretend we don't support reading the HCA's core clock. This is also
	 * forced by mmap function.
	 */
	if (field_avail(typeof(resp), hca_core_clock_offset, udata->outlen)) {
		if (PAGE_SIZE <= 4096) {
			resp.comp_mask |=
				MLX5_IB_ALLOC_UCONTEXT_RESP_MASK_CORE_CLOCK_OFFSET;
			resp.hca_core_clock_offset =
				offsetof(struct mlx5_init_seg, internal_timer_h) % PAGE_SIZE;
		}
		resp.response_length += sizeof(resp.hca_core_clock_offset);
	}

	if (field_avail(typeof(resp), log_uar_size, udata->outlen))
		resp.response_length += sizeof(resp.log_uar_size);

	if (field_avail(typeof(resp), num_uars_per_page, udata->outlen))
		resp.response_length += sizeof(resp.num_uars_per_page);

	if (field_avail(typeof(resp), num_dyn_bfregs, udata->outlen)) {
		resp.num_dyn_bfregs = bfregi->num_dyn_bfregs;
		resp.response_length += sizeof(resp.num_dyn_bfregs);
	}

	if (field_avail(typeof(resp), dump_fill_mkey, udata->outlen)) {
		if (MLX5_CAP_GEN(dev->mdev, dump_fill_mkey)) {
			resp.dump_fill_mkey = dump_fill_mkey;
			resp.comp_mask |=
				MLX5_IB_ALLOC_UCONTEXT_RESP_MASK_DUMP_FILL_MKEY;
		}
		resp.response_length += sizeof(resp.dump_fill_mkey);
	}

	err = ib_copy_to_udata(udata, &resp, resp.response_length);
	if (err)
		goto out_mdev;

	bfregi->ver = ver;
	bfregi->num_low_latency_bfregs = req.num_low_latency_bfregs;
	context->cqe_version = resp.cqe_version;
	context->lib_caps = req.lib_caps;
	print_lib_caps(dev, context->lib_caps);

	if (mlx5_lag_is_active(dev->mdev)) {
		u8 port = mlx5_core_native_port_num(dev->mdev);

		atomic_set(&context->tx_port_affinity,
			   atomic_add_return(
				   1, &dev->roce[port].tx_port_affinity));
	}

	return &context->ibucontext;

out_mdev:
	if (req.flags & MLX5_IB_ALLOC_UCTX_DEVX)
		mlx5_ib_devx_destroy(dev, context);
out_td:
	mlx5_ib_dealloc_transport_domain(dev, context->tdn);

out_uars:
	deallocate_uars(dev, context);

out_sys_pages:
	kfree(bfregi->sys_pages);

out_count:
	kfree(bfregi->count);

out_ctx:
	kfree(context);

	return ERR_PTR(err);
}

static int mlx5_ib_dealloc_ucontext(struct ib_ucontext *ibcontext)
{
	struct mlx5_ib_ucontext *context = to_mucontext(ibcontext);
	struct mlx5_ib_dev *dev = to_mdev(ibcontext->device);
	struct mlx5_bfreg_info *bfregi;

	if (context->devx_uid)
		mlx5_ib_devx_destroy(dev, context);

	bfregi = &context->bfregi;
	mlx5_ib_dealloc_transport_domain(dev, context->tdn);

	deallocate_uars(dev, context);
	kfree(bfregi->sys_pages);
	kfree(bfregi->count);
	kfree(context);

	return 0;
}

static phys_addr_t uar_index2pfn(struct mlx5_ib_dev *dev,
				 int uar_idx)
{
	int fw_uars_per_page;

	fw_uars_per_page = MLX5_CAP_GEN(dev->mdev, uar_4k) ? MLX5_UARS_IN_PAGE : 1;

	return (pci_resource_start(dev->mdev->pdev, 0) >> PAGE_SHIFT) + uar_idx / fw_uars_per_page;
}

static int get_command(unsigned long offset)
{
	return (offset >> MLX5_IB_MMAP_CMD_SHIFT) & MLX5_IB_MMAP_CMD_MASK;
}

static int get_arg(unsigned long offset)
{
	return offset & ((1 << MLX5_IB_MMAP_CMD_SHIFT) - 1);
}

static int get_index(unsigned long offset)
{
	return get_arg(offset);
}

/* Index resides in an extra byte to enable larger values than 255 */
static int get_extended_index(unsigned long offset)
{
	return get_arg(offset) | ((offset >> 16) & 0xff) << 8;
}

static void  mlx5_ib_vma_open(struct vm_area_struct *area)
{
	/* vma_open is called when a new VMA is created on top of our VMA.  This
	 * is done through either mremap flow or split_vma (usually due to
	 * mlock, madvise, munmap, etc.) We do not support a clone of the VMA,
	 * as this VMA is strongly hardware related.  Therefore we set the
	 * vm_ops of the newly created/cloned VMA to NULL, to prevent it from
	 * calling us again and trying to do incorrect actions.  We assume that
	 * the original VMA size is exactly a single page, and therefore all
	 * "splitting" operation will not happen to it.
	 */
	area->vm_ops = NULL;
}

static void  mlx5_ib_vma_close(struct vm_area_struct *area)
{
	struct mlx5_ib_vma_private_data *mlx5_ib_vma_priv_data;

	/* It's guaranteed that all VMAs opened on a FD are closed before the
	 * file itself is closed, therefore no sync is needed with the regular
	 * closing flow. (e.g. mlx5 ib_dealloc_ucontext)
	 * However need a sync with accessing the vma as part of
	 * mlx5_ib_disassociate_ucontext.
	 * The close operation is usually called under mm->mmap_sem except when
	 * process is exiting.
	 * The exiting case is handled explicitly as part of
	 * mlx5_ib_disassociate_ucontext.
	 */
	mlx5_ib_vma_priv_data = (struct mlx5_ib_vma_private_data *)area->vm_private_data;

	/* setting the vma context pointer to null in the mlx5_ib driver's
	 * private data, to protect a race condition in
	 * mlx5_ib_disassociate_ucontext().
	 */
	mlx5_ib_vma_priv_data->vma = NULL;
	mutex_lock(mlx5_ib_vma_priv_data->vma_private_list_mutex);
	list_del(&mlx5_ib_vma_priv_data->list);
	mutex_unlock(mlx5_ib_vma_priv_data->vma_private_list_mutex);
	kfree(mlx5_ib_vma_priv_data);
}

static const struct vm_operations_struct mlx5_ib_vm_ops = {
	.open = mlx5_ib_vma_open,
	.close = mlx5_ib_vma_close
};

static int mlx5_ib_set_vma_data(struct vm_area_struct *vma,
				struct mlx5_ib_ucontext *ctx)
{
	struct mlx5_ib_vma_private_data *vma_prv;
	struct list_head *vma_head = &ctx->vma_private_list;

	vma_prv = kzalloc(sizeof(*vma_prv), GFP_KERNEL);
	if (!vma_prv)
		return -ENOMEM;

	vma_prv->vma = vma;
	vma_prv->vma_private_list_mutex = &ctx->vma_private_list_mutex;
	vma->vm_private_data = vma_prv;
	vma->vm_ops =  &mlx5_ib_vm_ops;

	mutex_lock(&ctx->vma_private_list_mutex);
	list_add(&vma_prv->list, vma_head);
	mutex_unlock(&ctx->vma_private_list_mutex);

	return 0;
}

static void mlx5_ib_disassociate_ucontext(struct ib_ucontext *ibcontext)
{
	struct vm_area_struct *vma;
	struct mlx5_ib_vma_private_data *vma_private, *n;
	struct mlx5_ib_ucontext *context = to_mucontext(ibcontext);

	mutex_lock(&context->vma_private_list_mutex);
	list_for_each_entry_safe(vma_private, n, &context->vma_private_list,
				 list) {
		vma = vma_private->vma;
		zap_vma_ptes(vma, vma->vm_start, PAGE_SIZE);
		/* context going to be destroyed, should
		 * not access ops any more.
		 */
		vma->vm_flags &= ~(VM_SHARED | VM_MAYSHARE);
		vma->vm_ops = NULL;
		list_del(&vma_private->list);
		kfree(vma_private);
	}
	mutex_unlock(&context->vma_private_list_mutex);
}

static inline char *mmap_cmd2str(enum mlx5_ib_mmap_cmd cmd)
{
	switch (cmd) {
	case MLX5_IB_MMAP_WC_PAGE:
		return "WC";
	case MLX5_IB_MMAP_REGULAR_PAGE:
		return "best effort WC";
	case MLX5_IB_MMAP_NC_PAGE:
		return "NC";
	case MLX5_IB_MMAP_DEVICE_MEM:
		return "Device Memory";
	default:
		return NULL;
	}
}

static int mlx5_ib_mmap_clock_info_page(struct mlx5_ib_dev *dev,
					struct vm_area_struct *vma,
					struct mlx5_ib_ucontext *context)
{
	phys_addr_t pfn;
	int err;

	if (vma->vm_end - vma->vm_start != PAGE_SIZE)
		return -EINVAL;

	if (get_index(vma->vm_pgoff) != MLX5_IB_CLOCK_INFO_V1)
		return -EOPNOTSUPP;

	if (vma->vm_flags & VM_WRITE)
		return -EPERM;
	vma->vm_flags &= ~VM_MAYWRITE;

	if (!dev->mdev->clock_info_page)
		return -EOPNOTSUPP;

	pfn = page_to_pfn(dev->mdev->clock_info_page);
	err = remap_pfn_range(vma, vma->vm_start, pfn, PAGE_SIZE,
			      vma->vm_page_prot);
	if (err)
		return err;

	return mlx5_ib_set_vma_data(vma, context);
}

static int uar_mmap(struct mlx5_ib_dev *dev, enum mlx5_ib_mmap_cmd cmd,
		    struct vm_area_struct *vma,
		    struct mlx5_ib_ucontext *context)
{
	struct mlx5_bfreg_info *bfregi = &context->bfregi;
	int err;
	unsigned long idx;
	phys_addr_t pfn;
	pgprot_t prot;
	u32 bfreg_dyn_idx = 0;
	u32 uar_index;
	int dyn_uar = (cmd == MLX5_IB_MMAP_ALLOC_WC);
	int max_valid_idx = dyn_uar ? bfregi->num_sys_pages :
				bfregi->num_static_sys_pages;

	if (vma->vm_end - vma->vm_start != PAGE_SIZE)
		return -EINVAL;

	if (dyn_uar)
		idx = get_extended_index(vma->vm_pgoff) + bfregi->num_static_sys_pages;
	else
		idx = get_index(vma->vm_pgoff);

	if (idx >= max_valid_idx) {
		mlx5_ib_warn(dev, "invalid uar index %lu, max=%d\n",
			     idx, max_valid_idx);
		return -EINVAL;
	}

	switch (cmd) {
	case MLX5_IB_MMAP_WC_PAGE:
	case MLX5_IB_MMAP_ALLOC_WC:
/* Some architectures don't support WC memory */
#if defined(CONFIG_X86)
		if (!pat_enabled())
			return -EPERM;
#elif !(defined(CONFIG_PPC) || (defined(CONFIG_ARM) && defined(CONFIG_MMU)))
			return -EPERM;
#endif
	/* fall through */
	case MLX5_IB_MMAP_REGULAR_PAGE:
		/* For MLX5_IB_MMAP_REGULAR_PAGE do the best effort to get WC */
		prot = pgprot_writecombine(vma->vm_page_prot);
		break;
	case MLX5_IB_MMAP_NC_PAGE:
		prot = pgprot_noncached(vma->vm_page_prot);
		break;
	default:
		return -EINVAL;
	}

	if (dyn_uar) {
		int uars_per_page;

		uars_per_page = get_uars_per_sys_page(dev, bfregi->lib_uar_4k);
		bfreg_dyn_idx = idx * (uars_per_page * MLX5_NON_FP_BFREGS_PER_UAR);
		if (bfreg_dyn_idx >= bfregi->total_num_bfregs) {
			mlx5_ib_warn(dev, "invalid bfreg_dyn_idx %u, max=%u\n",
				     bfreg_dyn_idx, bfregi->total_num_bfregs);
			return -EINVAL;
		}

		mutex_lock(&bfregi->lock);
		/* Fail if uar already allocated, first bfreg index of each
		 * page holds its count.
		 */
		if (bfregi->count[bfreg_dyn_idx]) {
			mlx5_ib_warn(dev, "wrong offset, idx %lu is busy, bfregn=%u\n", idx, bfreg_dyn_idx);
			mutex_unlock(&bfregi->lock);
			return -EINVAL;
		}

		bfregi->count[bfreg_dyn_idx]++;
		mutex_unlock(&bfregi->lock);

		err = mlx5_cmd_alloc_uar(dev->mdev, &uar_index);
		if (err) {
			mlx5_ib_warn(dev, "UAR alloc failed\n");
			goto free_bfreg;
		}
	} else {
		uar_index = bfregi->sys_pages[idx];
	}

	pfn = uar_index2pfn(dev, uar_index);
	mlx5_ib_dbg(dev, "uar idx 0x%lx, pfn %pa\n", idx, &pfn);

	vma->vm_page_prot = prot;
	err = io_remap_pfn_range(vma, vma->vm_start, pfn,
				 PAGE_SIZE, vma->vm_page_prot);
	if (err) {
		mlx5_ib_err(dev,
			    "io_remap_pfn_range failed with error=%d, mmap_cmd=%s\n",
			    err, mmap_cmd2str(cmd));
		err = -EAGAIN;
		goto err;
	}

	err = mlx5_ib_set_vma_data(vma, context);
	if (err)
		goto err;

	if (dyn_uar)
		bfregi->sys_pages[idx] = uar_index;
	return 0;

err:
	if (!dyn_uar)
		return err;

	mlx5_cmd_free_uar(dev->mdev, idx);

free_bfreg:
	mlx5_ib_free_bfreg(dev, bfregi, bfreg_dyn_idx);

	return err;
}

static int dm_mmap(struct ib_ucontext *context, struct vm_area_struct *vma)
{
	struct mlx5_ib_ucontext *mctx = to_mucontext(context);
	struct mlx5_ib_dev *dev = to_mdev(context->device);
	u16 page_idx = get_extended_index(vma->vm_pgoff);
	size_t map_size = vma->vm_end - vma->vm_start;
	u32 npages = map_size >> PAGE_SHIFT;
	phys_addr_t pfn;
	pgprot_t prot;

	if (find_next_zero_bit(mctx->dm_pages, page_idx + npages, page_idx) !=
	    page_idx + npages)
		return -EINVAL;

	pfn = ((pci_resource_start(dev->mdev->pdev, 0) +
	      MLX5_CAP64_DEV_MEM(dev->mdev, memic_bar_start_addr)) >>
	      PAGE_SHIFT) +
	      page_idx;
	prot = pgprot_writecombine(vma->vm_page_prot);
	vma->vm_page_prot = prot;

<<<<<<< HEAD
static ssize_t show_fw_ver(struct device *device, struct device_attribute *attr,
			   char *buf)
{
	struct mlx5_ib_dev *dev =
		container_of(device, struct mlx5_ib_dev, ib_dev.dev);
	return sprintf(buf, "%d.%d.%04d\n", fw_rev_maj(dev->mdev),
		       fw_rev_min(dev->mdev), fw_rev_sub(dev->mdev));
}
=======
	if (io_remap_pfn_range(vma, vma->vm_start, pfn, map_size,
			       vma->vm_page_prot))
		return -EAGAIN;
>>>>>>> 286cd8c7

	return mlx5_ib_set_vma_data(vma, mctx);
}

static int mlx5_ib_mmap(struct ib_ucontext *ibcontext, struct vm_area_struct *vma)
{
	struct mlx5_ib_ucontext *context = to_mucontext(ibcontext);
	struct mlx5_ib_dev *dev = to_mdev(ibcontext->device);
	unsigned long command;
	phys_addr_t pfn;

	command = get_command(vma->vm_pgoff);
	switch (command) {
	case MLX5_IB_MMAP_WC_PAGE:
	case MLX5_IB_MMAP_NC_PAGE:
	case MLX5_IB_MMAP_REGULAR_PAGE:
	case MLX5_IB_MMAP_ALLOC_WC:
		return uar_mmap(dev, command, vma, context);

	case MLX5_IB_MMAP_GET_CONTIGUOUS_PAGES:
		return -ENOSYS;

<<<<<<< HEAD
static void mlx5_ib_event(struct mlx5_core_dev *dev, void *context,
			  enum mlx5_dev_event event, unsigned long param)
{
	struct mlx5_ib_dev *ibdev = (struct mlx5_ib_dev *)context;
	struct ib_event ibev;
	bool fatal = false;
	u8 port = 0;

	switch (event) {
	case MLX5_DEV_EVENT_SYS_ERROR:
		ibev.event = IB_EVENT_DEVICE_FATAL;
		fatal = true;
		break;
=======
	case MLX5_IB_MMAP_CORE_CLOCK:
		if (vma->vm_end - vma->vm_start != PAGE_SIZE)
			return -EINVAL;

		if (vma->vm_flags & VM_WRITE)
			return -EPERM;
		vma->vm_flags &= ~VM_MAYWRITE;

		/* Don't expose to user-space information it shouldn't have */
		if (PAGE_SIZE > 4096)
			return -EOPNOTSUPP;
>>>>>>> 286cd8c7

		vma->vm_page_prot = pgprot_noncached(vma->vm_page_prot);
		pfn = (dev->mdev->iseg_base +
		       offsetof(struct mlx5_init_seg, internal_timer_h)) >>
			PAGE_SHIFT;
		if (io_remap_pfn_range(vma, vma->vm_start, pfn,
				       PAGE_SIZE, vma->vm_page_prot))
			return -EAGAIN;
		break;
	case MLX5_IB_MMAP_CLOCK_INFO:
		return mlx5_ib_mmap_clock_info_page(dev, vma, context);

<<<<<<< HEAD
	case MLX5_DEV_EVENT_PORT_DOWN:
	case MLX5_DEV_EVENT_PORT_INITIALIZED:
		ibev.event = IB_EVENT_PORT_ERR;
		port = (u8)param;
		break;

	case MLX5_DEV_EVENT_LID_CHANGE:
		ibev.event = IB_EVENT_LID_CHANGE;
		port = (u8)param;
		break;
=======
	case MLX5_IB_MMAP_DEVICE_MEM:
		return dm_mmap(ibcontext, vma);

	default:
		return -EINVAL;
	}

	return 0;
}
>>>>>>> 286cd8c7

struct ib_dm *mlx5_ib_alloc_dm(struct ib_device *ibdev,
			       struct ib_ucontext *context,
			       struct ib_dm_alloc_attr *attr,
			       struct uverbs_attr_bundle *attrs)
{
	u64 act_size = roundup(attr->length, MLX5_MEMIC_BASE_SIZE);
	struct mlx5_memic *memic = &to_mdev(ibdev)->memic;
	phys_addr_t memic_addr;
	struct mlx5_ib_dm *dm;
	u64 start_offset;
	u32 page_idx;
	int err;

	dm = kzalloc(sizeof(*dm), GFP_KERNEL);
	if (!dm)
		return ERR_PTR(-ENOMEM);

	mlx5_ib_dbg(to_mdev(ibdev), "alloc_memic req: user_length=0x%llx act_length=0x%llx log_alignment=%d\n",
		    attr->length, act_size, attr->alignment);

	err = mlx5_cmd_alloc_memic(memic, &memic_addr,
				   act_size, attr->alignment);
	if (err)
		goto err_free;

	start_offset = memic_addr & ~PAGE_MASK;
	page_idx = (memic_addr - pci_resource_start(memic->dev->pdev, 0) -
		    MLX5_CAP64_DEV_MEM(memic->dev, memic_bar_start_addr)) >>
		    PAGE_SHIFT;

<<<<<<< HEAD
	if (ibdev->ib_active)
		ib_dispatch_event(&ibev);

	if (fatal)
		ibdev->ib_active = false;
=======
	err = uverbs_copy_to(attrs,
			     MLX5_IB_ATTR_ALLOC_DM_RESP_START_OFFSET,
			     &start_offset, sizeof(start_offset));
	if (err)
		goto err_dealloc;

	err = uverbs_copy_to(attrs,
			     MLX5_IB_ATTR_ALLOC_DM_RESP_PAGE_INDEX,
			     &page_idx, sizeof(page_idx));
	if (err)
		goto err_dealloc;

	bitmap_set(to_mucontext(context)->dm_pages, page_idx,
		   DIV_ROUND_UP(act_size, PAGE_SIZE));

	dm->dev_addr = memic_addr;

	return &dm->ibdm;

err_dealloc:
	mlx5_cmd_dealloc_memic(memic, memic_addr,
			       act_size);
err_free:
	kfree(dm);
	return ERR_PTR(err);
>>>>>>> 286cd8c7
}

int mlx5_ib_dealloc_dm(struct ib_dm *ibdm)
{
	struct mlx5_memic *memic = &to_mdev(ibdm->device)->memic;
	struct mlx5_ib_dm *dm = to_mdm(ibdm);
	u64 act_size = roundup(dm->ibdm.length, MLX5_MEMIC_BASE_SIZE);
	u32 page_idx;
	int ret;

	ret = mlx5_cmd_dealloc_memic(memic, dm->dev_addr, act_size);
	if (ret)
		return ret;

	page_idx = (dm->dev_addr - pci_resource_start(memic->dev->pdev, 0) -
		    MLX5_CAP64_DEV_MEM(memic->dev, memic_bar_start_addr)) >>
		    PAGE_SHIFT;
	bitmap_clear(to_mucontext(ibdm->uobject->context)->dm_pages,
		     page_idx,
		     DIV_ROUND_UP(act_size, PAGE_SIZE));

	kfree(dm);

	return 0;
}

static struct ib_pd *mlx5_ib_alloc_pd(struct ib_device *ibdev,
				      struct ib_ucontext *context,
				      struct ib_udata *udata)
{
	struct mlx5_ib_alloc_pd_resp resp;
	struct mlx5_ib_pd *pd;
	int err;

	pd = kmalloc(sizeof(*pd), GFP_KERNEL);
	if (!pd)
		return ERR_PTR(-ENOMEM);

	err = mlx5_core_alloc_pd(to_mdev(ibdev)->mdev, &pd->pdn);
	if (err) {
		kfree(pd);
		return ERR_PTR(err);
	}

	if (context) {
		resp.pdn = pd->pdn;
		if (ib_copy_to_udata(udata, &resp, sizeof(resp))) {
			mlx5_core_dealloc_pd(to_mdev(ibdev)->mdev, pd->pdn);
			kfree(pd);
			return ERR_PTR(-EFAULT);
		}
	}

	return &pd->ibpd;
}

static int mlx5_ib_dealloc_pd(struct ib_pd *pd)
{
	struct mlx5_ib_dev *mdev = to_mdev(pd->device);
	struct mlx5_ib_pd *mpd = to_mpd(pd);

	mlx5_core_dealloc_pd(mdev->mdev, mpd->pdn);
	kfree(mpd);

	return 0;
}

enum {
	MATCH_CRITERIA_ENABLE_OUTER_BIT,
	MATCH_CRITERIA_ENABLE_MISC_BIT,
	MATCH_CRITERIA_ENABLE_INNER_BIT,
	MATCH_CRITERIA_ENABLE_MISC2_BIT
};

#define HEADER_IS_ZERO(match_criteria, headers)			           \
	!(memchr_inv(MLX5_ADDR_OF(fte_match_param, match_criteria, headers), \
		    0, MLX5_FLD_SZ_BYTES(fte_match_param, headers)))       \

static u8 get_match_criteria_enable(u32 *match_criteria)
{
	u8 match_criteria_enable;

	match_criteria_enable =
		(!HEADER_IS_ZERO(match_criteria, outer_headers)) <<
		MATCH_CRITERIA_ENABLE_OUTER_BIT;
	match_criteria_enable |=
		(!HEADER_IS_ZERO(match_criteria, misc_parameters)) <<
		MATCH_CRITERIA_ENABLE_MISC_BIT;
	match_criteria_enable |=
		(!HEADER_IS_ZERO(match_criteria, inner_headers)) <<
		MATCH_CRITERIA_ENABLE_INNER_BIT;
	match_criteria_enable |=
		(!HEADER_IS_ZERO(match_criteria, misc_parameters_2)) <<
		MATCH_CRITERIA_ENABLE_MISC2_BIT;

	return match_criteria_enable;
}

static int set_proto(void *outer_c, void *outer_v, u8 mask, u8 val)
{
	u8 entry_mask;
	u8 entry_val;
	int err = 0;

	if (!mask)
		goto out;

	entry_mask = MLX5_GET(fte_match_set_lyr_2_4, outer_c,
			      ip_protocol);
	entry_val = MLX5_GET(fte_match_set_lyr_2_4, outer_v,
			     ip_protocol);
	if (!entry_mask) {
		MLX5_SET(fte_match_set_lyr_2_4, outer_c, ip_protocol, mask);
		MLX5_SET(fte_match_set_lyr_2_4, outer_v, ip_protocol, val);
		goto out;
	}
	/* Don't override existing ip protocol */
	if (mask != entry_mask || val != entry_val)
		err = -EINVAL;
out:
	return err;
}

static void set_flow_label(void *misc_c, void *misc_v, u32 mask, u32 val,
			   bool inner)
{
	if (inner) {
		MLX5_SET(fte_match_set_misc,
			 misc_c, inner_ipv6_flow_label, mask);
		MLX5_SET(fte_match_set_misc,
			 misc_v, inner_ipv6_flow_label, val);
	} else {
		MLX5_SET(fte_match_set_misc,
			 misc_c, outer_ipv6_flow_label, mask);
		MLX5_SET(fte_match_set_misc,
			 misc_v, outer_ipv6_flow_label, val);
	}
}

static void set_tos(void *outer_c, void *outer_v, u8 mask, u8 val)
{
	MLX5_SET(fte_match_set_lyr_2_4, outer_c, ip_ecn, mask);
	MLX5_SET(fte_match_set_lyr_2_4, outer_v, ip_ecn, val);
	MLX5_SET(fte_match_set_lyr_2_4, outer_c, ip_dscp, mask >> 2);
	MLX5_SET(fte_match_set_lyr_2_4, outer_v, ip_dscp, val >> 2);
}

static int check_mpls_supp_fields(u32 field_support, const __be32 *set_mask)
{
	if (MLX5_GET(fte_match_mpls, set_mask, mpls_label) &&
	    !(field_support & MLX5_FIELD_SUPPORT_MPLS_LABEL))
		return -EOPNOTSUPP;

	if (MLX5_GET(fte_match_mpls, set_mask, mpls_exp) &&
	    !(field_support & MLX5_FIELD_SUPPORT_MPLS_EXP))
		return -EOPNOTSUPP;

	if (MLX5_GET(fte_match_mpls, set_mask, mpls_s_bos) &&
	    !(field_support & MLX5_FIELD_SUPPORT_MPLS_S_BOS))
		return -EOPNOTSUPP;

	if (MLX5_GET(fte_match_mpls, set_mask, mpls_ttl) &&
	    !(field_support & MLX5_FIELD_SUPPORT_MPLS_TTL))
		return -EOPNOTSUPP;

	return 0;
}

#define LAST_ETH_FIELD vlan_tag
#define LAST_IB_FIELD sl
#define LAST_IPV4_FIELD tos
#define LAST_IPV6_FIELD traffic_class
#define LAST_TCP_UDP_FIELD src_port
#define LAST_TUNNEL_FIELD tunnel_id
#define LAST_FLOW_TAG_FIELD tag_id
#define LAST_DROP_FIELD size
#define LAST_COUNTERS_FIELD counters

/* Field is the last supported field */
#define FIELDS_NOT_SUPPORTED(filter, field)\
	memchr_inv((void *)&filter.field  +\
		   sizeof(filter.field), 0,\
		   sizeof(filter) -\
		   offsetof(typeof(filter), field) -\
		   sizeof(filter.field))

static int parse_flow_flow_action(const union ib_flow_spec *ib_spec,
				  const struct ib_flow_attr *flow_attr,
				  struct mlx5_flow_act *action)
{
	struct mlx5_ib_flow_action *maction = to_mflow_act(ib_spec->action.act);

	switch (maction->ib_action.type) {
	case IB_FLOW_ACTION_ESP:
		/* Currently only AES_GCM keymat is supported by the driver */
		action->esp_id = (uintptr_t)maction->esp_aes_gcm.ctx;
		action->action |= flow_attr->flags & IB_FLOW_ATTR_FLAGS_EGRESS ?
			MLX5_FLOW_CONTEXT_ACTION_ENCRYPT :
			MLX5_FLOW_CONTEXT_ACTION_DECRYPT;
		return 0;
	default:
		return -EOPNOTSUPP;
	}
}

static int parse_flow_attr(struct mlx5_core_dev *mdev, u32 *match_c,
			   u32 *match_v, const union ib_flow_spec *ib_spec,
			   const struct ib_flow_attr *flow_attr,
			   struct mlx5_flow_act *action, u32 prev_type)
{
	void *misc_params_c = MLX5_ADDR_OF(fte_match_param, match_c,
					   misc_parameters);
	void *misc_params_v = MLX5_ADDR_OF(fte_match_param, match_v,
					   misc_parameters);
	void *misc_params2_c = MLX5_ADDR_OF(fte_match_param, match_c,
					    misc_parameters_2);
	void *misc_params2_v = MLX5_ADDR_OF(fte_match_param, match_v,
					    misc_parameters_2);
	void *headers_c;
	void *headers_v;
	int match_ipv;
	int ret;

	if (ib_spec->type & IB_FLOW_SPEC_INNER) {
		headers_c = MLX5_ADDR_OF(fte_match_param, match_c,
					 inner_headers);
		headers_v = MLX5_ADDR_OF(fte_match_param, match_v,
					 inner_headers);
		match_ipv = MLX5_CAP_FLOWTABLE_NIC_RX(mdev,
					ft_field_support.inner_ip_version);
	} else {
		headers_c = MLX5_ADDR_OF(fte_match_param, match_c,
					 outer_headers);
		headers_v = MLX5_ADDR_OF(fte_match_param, match_v,
					 outer_headers);
		match_ipv = MLX5_CAP_FLOWTABLE_NIC_RX(mdev,
					ft_field_support.outer_ip_version);
	}

	switch (ib_spec->type & ~IB_FLOW_SPEC_INNER) {
	case IB_FLOW_SPEC_ETH:
		if (FIELDS_NOT_SUPPORTED(ib_spec->eth.mask, LAST_ETH_FIELD))
			return -EOPNOTSUPP;

		ether_addr_copy(MLX5_ADDR_OF(fte_match_set_lyr_2_4, headers_c,
					     dmac_47_16),
				ib_spec->eth.mask.dst_mac);
		ether_addr_copy(MLX5_ADDR_OF(fte_match_set_lyr_2_4, headers_v,
					     dmac_47_16),
				ib_spec->eth.val.dst_mac);

		ether_addr_copy(MLX5_ADDR_OF(fte_match_set_lyr_2_4, headers_c,
					     smac_47_16),
				ib_spec->eth.mask.src_mac);
		ether_addr_copy(MLX5_ADDR_OF(fte_match_set_lyr_2_4, headers_v,
					     smac_47_16),
				ib_spec->eth.val.src_mac);

		if (ib_spec->eth.mask.vlan_tag) {
			MLX5_SET(fte_match_set_lyr_2_4, headers_c,
				 cvlan_tag, 1);
			MLX5_SET(fte_match_set_lyr_2_4, headers_v,
				 cvlan_tag, 1);

			MLX5_SET(fte_match_set_lyr_2_4, headers_c,
				 first_vid, ntohs(ib_spec->eth.mask.vlan_tag));
			MLX5_SET(fte_match_set_lyr_2_4, headers_v,
				 first_vid, ntohs(ib_spec->eth.val.vlan_tag));

			MLX5_SET(fte_match_set_lyr_2_4, headers_c,
				 first_cfi,
				 ntohs(ib_spec->eth.mask.vlan_tag) >> 12);
			MLX5_SET(fte_match_set_lyr_2_4, headers_v,
				 first_cfi,
				 ntohs(ib_spec->eth.val.vlan_tag) >> 12);

			MLX5_SET(fte_match_set_lyr_2_4, headers_c,
				 first_prio,
				 ntohs(ib_spec->eth.mask.vlan_tag) >> 13);
			MLX5_SET(fte_match_set_lyr_2_4, headers_v,
				 first_prio,
				 ntohs(ib_spec->eth.val.vlan_tag) >> 13);
		}
		MLX5_SET(fte_match_set_lyr_2_4, headers_c,
			 ethertype, ntohs(ib_spec->eth.mask.ether_type));
		MLX5_SET(fte_match_set_lyr_2_4, headers_v,
			 ethertype, ntohs(ib_spec->eth.val.ether_type));
		break;
	case IB_FLOW_SPEC_IPV4:
		if (FIELDS_NOT_SUPPORTED(ib_spec->ipv4.mask, LAST_IPV4_FIELD))
			return -EOPNOTSUPP;

		if (match_ipv) {
			MLX5_SET(fte_match_set_lyr_2_4, headers_c,
				 ip_version, 0xf);
			MLX5_SET(fte_match_set_lyr_2_4, headers_v,
				 ip_version, MLX5_FS_IPV4_VERSION);
		} else {
			MLX5_SET(fte_match_set_lyr_2_4, headers_c,
				 ethertype, 0xffff);
			MLX5_SET(fte_match_set_lyr_2_4, headers_v,
				 ethertype, ETH_P_IP);
		}

		memcpy(MLX5_ADDR_OF(fte_match_set_lyr_2_4, headers_c,
				    src_ipv4_src_ipv6.ipv4_layout.ipv4),
		       &ib_spec->ipv4.mask.src_ip,
		       sizeof(ib_spec->ipv4.mask.src_ip));
		memcpy(MLX5_ADDR_OF(fte_match_set_lyr_2_4, headers_v,
				    src_ipv4_src_ipv6.ipv4_layout.ipv4),
		       &ib_spec->ipv4.val.src_ip,
		       sizeof(ib_spec->ipv4.val.src_ip));
		memcpy(MLX5_ADDR_OF(fte_match_set_lyr_2_4, headers_c,
				    dst_ipv4_dst_ipv6.ipv4_layout.ipv4),
		       &ib_spec->ipv4.mask.dst_ip,
		       sizeof(ib_spec->ipv4.mask.dst_ip));
		memcpy(MLX5_ADDR_OF(fte_match_set_lyr_2_4, headers_v,
				    dst_ipv4_dst_ipv6.ipv4_layout.ipv4),
		       &ib_spec->ipv4.val.dst_ip,
		       sizeof(ib_spec->ipv4.val.dst_ip));

		set_tos(headers_c, headers_v,
			ib_spec->ipv4.mask.tos, ib_spec->ipv4.val.tos);

		if (set_proto(headers_c, headers_v,
			      ib_spec->ipv4.mask.proto,
			      ib_spec->ipv4.val.proto))
			return -EINVAL;
		break;
	case IB_FLOW_SPEC_IPV6:
		if (FIELDS_NOT_SUPPORTED(ib_spec->ipv6.mask, LAST_IPV6_FIELD))
			return -EOPNOTSUPP;

		if (match_ipv) {
			MLX5_SET(fte_match_set_lyr_2_4, headers_c,
				 ip_version, 0xf);
			MLX5_SET(fte_match_set_lyr_2_4, headers_v,
				 ip_version, MLX5_FS_IPV6_VERSION);
		} else {
			MLX5_SET(fte_match_set_lyr_2_4, headers_c,
				 ethertype, 0xffff);
			MLX5_SET(fte_match_set_lyr_2_4, headers_v,
				 ethertype, ETH_P_IPV6);
		}

		memcpy(MLX5_ADDR_OF(fte_match_set_lyr_2_4, headers_c,
				    src_ipv4_src_ipv6.ipv6_layout.ipv6),
		       &ib_spec->ipv6.mask.src_ip,
		       sizeof(ib_spec->ipv6.mask.src_ip));
		memcpy(MLX5_ADDR_OF(fte_match_set_lyr_2_4, headers_v,
				    src_ipv4_src_ipv6.ipv6_layout.ipv6),
		       &ib_spec->ipv6.val.src_ip,
		       sizeof(ib_spec->ipv6.val.src_ip));
		memcpy(MLX5_ADDR_OF(fte_match_set_lyr_2_4, headers_c,
				    dst_ipv4_dst_ipv6.ipv6_layout.ipv6),
		       &ib_spec->ipv6.mask.dst_ip,
		       sizeof(ib_spec->ipv6.mask.dst_ip));
		memcpy(MLX5_ADDR_OF(fte_match_set_lyr_2_4, headers_v,
				    dst_ipv4_dst_ipv6.ipv6_layout.ipv6),
		       &ib_spec->ipv6.val.dst_ip,
		       sizeof(ib_spec->ipv6.val.dst_ip));

		set_tos(headers_c, headers_v,
			ib_spec->ipv6.mask.traffic_class,
			ib_spec->ipv6.val.traffic_class);

		if (set_proto(headers_c, headers_v,
			      ib_spec->ipv6.mask.next_hdr,
			      ib_spec->ipv6.val.next_hdr))
			return -EINVAL;

		set_flow_label(misc_params_c, misc_params_v,
			       ntohl(ib_spec->ipv6.mask.flow_label),
			       ntohl(ib_spec->ipv6.val.flow_label),
			       ib_spec->type & IB_FLOW_SPEC_INNER);
		break;
	case IB_FLOW_SPEC_ESP:
		if (ib_spec->esp.mask.seq)
			return -EOPNOTSUPP;

		MLX5_SET(fte_match_set_misc, misc_params_c, outer_esp_spi,
			 ntohl(ib_spec->esp.mask.spi));
		MLX5_SET(fte_match_set_misc, misc_params_v, outer_esp_spi,
			 ntohl(ib_spec->esp.val.spi));
		break;
	case IB_FLOW_SPEC_TCP:
		if (FIELDS_NOT_SUPPORTED(ib_spec->tcp_udp.mask,
					 LAST_TCP_UDP_FIELD))
			return -EOPNOTSUPP;

		if (set_proto(headers_c, headers_v, 0xff, IPPROTO_TCP))
			return -EINVAL;

		MLX5_SET(fte_match_set_lyr_2_4, headers_c, tcp_sport,
			 ntohs(ib_spec->tcp_udp.mask.src_port));
		MLX5_SET(fte_match_set_lyr_2_4, headers_v, tcp_sport,
			 ntohs(ib_spec->tcp_udp.val.src_port));

		MLX5_SET(fte_match_set_lyr_2_4, headers_c, tcp_dport,
			 ntohs(ib_spec->tcp_udp.mask.dst_port));
		MLX5_SET(fte_match_set_lyr_2_4, headers_v, tcp_dport,
			 ntohs(ib_spec->tcp_udp.val.dst_port));
		break;
	case IB_FLOW_SPEC_UDP:
		if (FIELDS_NOT_SUPPORTED(ib_spec->tcp_udp.mask,
					 LAST_TCP_UDP_FIELD))
			return -EOPNOTSUPP;

		if (set_proto(headers_c, headers_v, 0xff, IPPROTO_UDP))
			return -EINVAL;

		MLX5_SET(fte_match_set_lyr_2_4, headers_c, udp_sport,
			 ntohs(ib_spec->tcp_udp.mask.src_port));
		MLX5_SET(fte_match_set_lyr_2_4, headers_v, udp_sport,
			 ntohs(ib_spec->tcp_udp.val.src_port));

		MLX5_SET(fte_match_set_lyr_2_4, headers_c, udp_dport,
			 ntohs(ib_spec->tcp_udp.mask.dst_port));
		MLX5_SET(fte_match_set_lyr_2_4, headers_v, udp_dport,
			 ntohs(ib_spec->tcp_udp.val.dst_port));
		break;
	case IB_FLOW_SPEC_GRE:
		if (ib_spec->gre.mask.c_ks_res0_ver)
			return -EOPNOTSUPP;

		if (set_proto(headers_c, headers_v, 0xff, IPPROTO_GRE))
			return -EINVAL;

		MLX5_SET(fte_match_set_lyr_2_4, headers_c, ip_protocol,
			 0xff);
		MLX5_SET(fte_match_set_lyr_2_4, headers_v, ip_protocol,
			 IPPROTO_GRE);

		MLX5_SET(fte_match_set_misc, misc_params_c, gre_protocol,
			 ntohs(ib_spec->gre.mask.protocol));
		MLX5_SET(fte_match_set_misc, misc_params_v, gre_protocol,
			 ntohs(ib_spec->gre.val.protocol));

		memcpy(MLX5_ADDR_OF(fte_match_set_misc, misc_params_c,
				    gre_key_h),
		       &ib_spec->gre.mask.key,
		       sizeof(ib_spec->gre.mask.key));
		memcpy(MLX5_ADDR_OF(fte_match_set_misc, misc_params_v,
				    gre_key_h),
		       &ib_spec->gre.val.key,
		       sizeof(ib_spec->gre.val.key));
		break;
	case IB_FLOW_SPEC_MPLS:
		switch (prev_type) {
		case IB_FLOW_SPEC_UDP:
			if (check_mpls_supp_fields(MLX5_CAP_FLOWTABLE_NIC_RX(mdev,
						   ft_field_support.outer_first_mpls_over_udp),
						   &ib_spec->mpls.mask.tag))
				return -EOPNOTSUPP;

			memcpy(MLX5_ADDR_OF(fte_match_set_misc2, misc_params2_v,
					    outer_first_mpls_over_udp),
			       &ib_spec->mpls.val.tag,
			       sizeof(ib_spec->mpls.val.tag));
			memcpy(MLX5_ADDR_OF(fte_match_set_misc2, misc_params2_c,
					    outer_first_mpls_over_udp),
			       &ib_spec->mpls.mask.tag,
			       sizeof(ib_spec->mpls.mask.tag));
			break;
		case IB_FLOW_SPEC_GRE:
			if (check_mpls_supp_fields(MLX5_CAP_FLOWTABLE_NIC_RX(mdev,
						   ft_field_support.outer_first_mpls_over_gre),
						   &ib_spec->mpls.mask.tag))
				return -EOPNOTSUPP;

			memcpy(MLX5_ADDR_OF(fte_match_set_misc2, misc_params2_v,
					    outer_first_mpls_over_gre),
			       &ib_spec->mpls.val.tag,
			       sizeof(ib_spec->mpls.val.tag));
			memcpy(MLX5_ADDR_OF(fte_match_set_misc2, misc_params2_c,
					    outer_first_mpls_over_gre),
			       &ib_spec->mpls.mask.tag,
			       sizeof(ib_spec->mpls.mask.tag));
			break;
		default:
			if (ib_spec->type & IB_FLOW_SPEC_INNER) {
				if (check_mpls_supp_fields(MLX5_CAP_FLOWTABLE_NIC_RX(mdev,
							   ft_field_support.inner_first_mpls),
							   &ib_spec->mpls.mask.tag))
					return -EOPNOTSUPP;

				memcpy(MLX5_ADDR_OF(fte_match_set_misc2, misc_params2_v,
						    inner_first_mpls),
				       &ib_spec->mpls.val.tag,
				       sizeof(ib_spec->mpls.val.tag));
				memcpy(MLX5_ADDR_OF(fte_match_set_misc2, misc_params2_c,
						    inner_first_mpls),
				       &ib_spec->mpls.mask.tag,
				       sizeof(ib_spec->mpls.mask.tag));
			} else {
				if (check_mpls_supp_fields(MLX5_CAP_FLOWTABLE_NIC_RX(mdev,
							   ft_field_support.outer_first_mpls),
							   &ib_spec->mpls.mask.tag))
					return -EOPNOTSUPP;

				memcpy(MLX5_ADDR_OF(fte_match_set_misc2, misc_params2_v,
						    outer_first_mpls),
				       &ib_spec->mpls.val.tag,
				       sizeof(ib_spec->mpls.val.tag));
				memcpy(MLX5_ADDR_OF(fte_match_set_misc2, misc_params2_c,
						    outer_first_mpls),
				       &ib_spec->mpls.mask.tag,
				       sizeof(ib_spec->mpls.mask.tag));
			}
		}
		break;
	case IB_FLOW_SPEC_VXLAN_TUNNEL:
		if (FIELDS_NOT_SUPPORTED(ib_spec->tunnel.mask,
					 LAST_TUNNEL_FIELD))
			return -EOPNOTSUPP;

		MLX5_SET(fte_match_set_misc, misc_params_c, vxlan_vni,
			 ntohl(ib_spec->tunnel.mask.tunnel_id));
		MLX5_SET(fte_match_set_misc, misc_params_v, vxlan_vni,
			 ntohl(ib_spec->tunnel.val.tunnel_id));
		break;
	case IB_FLOW_SPEC_ACTION_TAG:
		if (FIELDS_NOT_SUPPORTED(ib_spec->flow_tag,
					 LAST_FLOW_TAG_FIELD))
			return -EOPNOTSUPP;
		if (ib_spec->flow_tag.tag_id >= BIT(24))
			return -EINVAL;

		action->flow_tag = ib_spec->flow_tag.tag_id;
		action->has_flow_tag = true;
		break;
	case IB_FLOW_SPEC_ACTION_DROP:
		if (FIELDS_NOT_SUPPORTED(ib_spec->drop,
					 LAST_DROP_FIELD))
			return -EOPNOTSUPP;
		action->action |= MLX5_FLOW_CONTEXT_ACTION_DROP;
		break;
	case IB_FLOW_SPEC_ACTION_HANDLE:
		ret = parse_flow_flow_action(ib_spec, flow_attr, action);
		if (ret)
			return ret;
		break;
	case IB_FLOW_SPEC_ACTION_COUNT:
		if (FIELDS_NOT_SUPPORTED(ib_spec->flow_count,
					 LAST_COUNTERS_FIELD))
			return -EOPNOTSUPP;

		/* for now support only one counters spec per flow */
		if (action->action & MLX5_FLOW_CONTEXT_ACTION_COUNT)
			return -EINVAL;

		action->counters = ib_spec->flow_count.counters;
		action->action |= MLX5_FLOW_CONTEXT_ACTION_COUNT;
		break;
	default:
		return -EINVAL;
	}

	return 0;
}

/* If a flow could catch both multicast and unicast packets,
 * it won't fall into the multicast flow steering table and this rule
 * could steal other multicast packets.
 */
static bool flow_is_multicast_only(const struct ib_flow_attr *ib_attr)
{
	union ib_flow_spec *flow_spec;

	if (ib_attr->type != IB_FLOW_ATTR_NORMAL ||
	    ib_attr->num_of_specs < 1)
		return false;

	flow_spec = (union ib_flow_spec *)(ib_attr + 1);
	if (flow_spec->type == IB_FLOW_SPEC_IPV4) {
		struct ib_flow_spec_ipv4 *ipv4_spec;

		ipv4_spec = (struct ib_flow_spec_ipv4 *)flow_spec;
		if (ipv4_is_multicast(ipv4_spec->val.dst_ip))
			return true;

		return false;
	}

	if (flow_spec->type == IB_FLOW_SPEC_ETH) {
		struct ib_flow_spec_eth *eth_spec;

		eth_spec = (struct ib_flow_spec_eth *)flow_spec;
		return is_multicast_ether_addr(eth_spec->mask.dst_mac) &&
		       is_multicast_ether_addr(eth_spec->val.dst_mac);
	}

	return false;
}

enum valid_spec {
	VALID_SPEC_INVALID,
	VALID_SPEC_VALID,
	VALID_SPEC_NA,
};

static enum valid_spec
is_valid_esp_aes_gcm(struct mlx5_core_dev *mdev,
		     const struct mlx5_flow_spec *spec,
		     const struct mlx5_flow_act *flow_act,
		     bool egress)
{
	const u32 *match_c = spec->match_criteria;
	bool is_crypto =
		(flow_act->action & (MLX5_FLOW_CONTEXT_ACTION_ENCRYPT |
				     MLX5_FLOW_CONTEXT_ACTION_DECRYPT));
	bool is_ipsec = mlx5_fs_is_ipsec_flow(match_c);
	bool is_drop = flow_act->action & MLX5_FLOW_CONTEXT_ACTION_DROP;

	/*
	 * Currently only crypto is supported in egress, when regular egress
	 * rules would be supported, always return VALID_SPEC_NA.
	 */
	if (!is_crypto)
		return egress ? VALID_SPEC_INVALID : VALID_SPEC_NA;

	return is_crypto && is_ipsec &&
		(!egress || (!is_drop && !flow_act->has_flow_tag)) ?
		VALID_SPEC_VALID : VALID_SPEC_INVALID;
}

static bool is_valid_spec(struct mlx5_core_dev *mdev,
			  const struct mlx5_flow_spec *spec,
			  const struct mlx5_flow_act *flow_act,
			  bool egress)
{
	/* We curretly only support ipsec egress flow */
	return is_valid_esp_aes_gcm(mdev, spec, flow_act, egress) != VALID_SPEC_INVALID;
}

static bool is_valid_ethertype(struct mlx5_core_dev *mdev,
			       const struct ib_flow_attr *flow_attr,
			       bool check_inner)
{
	union ib_flow_spec *ib_spec = (union ib_flow_spec *)(flow_attr + 1);
	int match_ipv = check_inner ?
			MLX5_CAP_FLOWTABLE_NIC_RX(mdev,
					ft_field_support.inner_ip_version) :
			MLX5_CAP_FLOWTABLE_NIC_RX(mdev,
					ft_field_support.outer_ip_version);
	int inner_bit = check_inner ? IB_FLOW_SPEC_INNER : 0;
	bool ipv4_spec_valid, ipv6_spec_valid;
	unsigned int ip_spec_type = 0;
	bool has_ethertype = false;
	unsigned int spec_index;
	bool mask_valid = true;
	u16 eth_type = 0;
	bool type_valid;

	/* Validate that ethertype is correct */
	for (spec_index = 0; spec_index < flow_attr->num_of_specs; spec_index++) {
		if ((ib_spec->type == (IB_FLOW_SPEC_ETH | inner_bit)) &&
		    ib_spec->eth.mask.ether_type) {
			mask_valid = (ib_spec->eth.mask.ether_type ==
				      htons(0xffff));
			has_ethertype = true;
			eth_type = ntohs(ib_spec->eth.val.ether_type);
		} else if ((ib_spec->type == (IB_FLOW_SPEC_IPV4 | inner_bit)) ||
			   (ib_spec->type == (IB_FLOW_SPEC_IPV6 | inner_bit))) {
			ip_spec_type = ib_spec->type;
		}
		ib_spec = (void *)ib_spec + ib_spec->size;
	}

	type_valid = (!has_ethertype) || (!ip_spec_type);
	if (!type_valid && mask_valid) {
		ipv4_spec_valid = (eth_type == ETH_P_IP) &&
			(ip_spec_type == (IB_FLOW_SPEC_IPV4 | inner_bit));
		ipv6_spec_valid = (eth_type == ETH_P_IPV6) &&
			(ip_spec_type == (IB_FLOW_SPEC_IPV6 | inner_bit));

		type_valid = (ipv4_spec_valid) || (ipv6_spec_valid) ||
			     (((eth_type == ETH_P_MPLS_UC) ||
			       (eth_type == ETH_P_MPLS_MC)) && match_ipv);
	}

	return type_valid;
}

static bool is_valid_attr(struct mlx5_core_dev *mdev,
			  const struct ib_flow_attr *flow_attr)
{
	return is_valid_ethertype(mdev, flow_attr, false) &&
	       is_valid_ethertype(mdev, flow_attr, true);
}

static void put_flow_table(struct mlx5_ib_dev *dev,
			   struct mlx5_ib_flow_prio *prio, bool ft_added)
{
	prio->refcount -= !!ft_added;
	if (!prio->refcount) {
		mlx5_destroy_flow_table(prio->flow_table);
		prio->flow_table = NULL;
	}
}

static void counters_clear_description(struct ib_counters *counters)
{
	struct mlx5_ib_mcounters *mcounters = to_mcounters(counters);

	mutex_lock(&mcounters->mcntrs_mutex);
	kfree(mcounters->counters_data);
	mcounters->counters_data = NULL;
	mcounters->cntrs_max_index = 0;
	mutex_unlock(&mcounters->mcntrs_mutex);
}

static int mlx5_ib_destroy_flow(struct ib_flow *flow_id)
{
	struct mlx5_ib_flow_handler *handler = container_of(flow_id,
							  struct mlx5_ib_flow_handler,
							  ibflow);
	struct mlx5_ib_flow_handler *iter, *tmp;
	struct mlx5_ib_dev *dev = handler->dev;

	mutex_lock(&dev->flow_db->lock);

	list_for_each_entry_safe(iter, tmp, &handler->list, list) {
		mlx5_del_flow_rules(iter->rule);
		put_flow_table(dev, iter->prio, true);
		list_del(&iter->list);
		kfree(iter);
	}

	mlx5_del_flow_rules(handler->rule);
	put_flow_table(dev, handler->prio, true);
	if (handler->ibcounters &&
	    atomic_read(&handler->ibcounters->usecnt) == 1)
		counters_clear_description(handler->ibcounters);

	mutex_unlock(&dev->flow_db->lock);
	if (handler->flow_matcher)
		atomic_dec(&handler->flow_matcher->usecnt);
	kfree(handler);

	return 0;
}

static int ib_prio_to_core_prio(unsigned int priority, bool dont_trap)
{
	priority *= 2;
	if (!dont_trap)
		priority++;
	return priority;
}

enum flow_table_type {
	MLX5_IB_FT_RX,
	MLX5_IB_FT_TX
};

#define MLX5_FS_MAX_TYPES	 6
#define MLX5_FS_MAX_ENTRIES	 BIT(16)

static struct mlx5_ib_flow_prio *_get_prio(struct mlx5_flow_namespace *ns,
					   struct mlx5_ib_flow_prio *prio,
					   int priority,
					   int num_entries, int num_groups)
{
	struct mlx5_flow_table *ft;

	ft = mlx5_create_auto_grouped_flow_table(ns, priority,
						 num_entries,
						 num_groups,
						 0, 0);
	if (IS_ERR(ft))
		return ERR_CAST(ft);

	prio->flow_table = ft;
	prio->refcount = 0;
	return prio;
}

static struct mlx5_ib_flow_prio *get_flow_table(struct mlx5_ib_dev *dev,
						struct ib_flow_attr *flow_attr,
						enum flow_table_type ft_type)
{
	bool dont_trap = flow_attr->flags & IB_FLOW_ATTR_FLAGS_DONT_TRAP;
	struct mlx5_flow_namespace *ns = NULL;
	struct mlx5_ib_flow_prio *prio;
	struct mlx5_flow_table *ft;
	int max_table_size;
	int num_entries;
	int num_groups;
	int priority;

	max_table_size = BIT(MLX5_CAP_FLOWTABLE_NIC_RX(dev->mdev,
						       log_max_ft_size));
	if (flow_attr->type == IB_FLOW_ATTR_NORMAL) {
		if (ft_type == MLX5_IB_FT_TX)
			priority = 0;
		else if (flow_is_multicast_only(flow_attr) &&
			 !dont_trap)
			priority = MLX5_IB_FLOW_MCAST_PRIO;
		else
			priority = ib_prio_to_core_prio(flow_attr->priority,
							dont_trap);
		ns = mlx5_get_flow_namespace(dev->mdev,
					     ft_type == MLX5_IB_FT_TX ?
					     MLX5_FLOW_NAMESPACE_EGRESS :
					     MLX5_FLOW_NAMESPACE_BYPASS);
		num_entries = MLX5_FS_MAX_ENTRIES;
		num_groups = MLX5_FS_MAX_TYPES;
		prio = &dev->flow_db->prios[priority];
	} else if (flow_attr->type == IB_FLOW_ATTR_ALL_DEFAULT ||
		   flow_attr->type == IB_FLOW_ATTR_MC_DEFAULT) {
		ns = mlx5_get_flow_namespace(dev->mdev,
					     MLX5_FLOW_NAMESPACE_LEFTOVERS);
		build_leftovers_ft_param(&priority,
					 &num_entries,
					 &num_groups);
		prio = &dev->flow_db->prios[MLX5_IB_FLOW_LEFTOVERS_PRIO];
	} else if (flow_attr->type == IB_FLOW_ATTR_SNIFFER) {
		if (!MLX5_CAP_FLOWTABLE(dev->mdev,
					allow_sniffer_and_nic_rx_shared_tir))
			return ERR_PTR(-ENOTSUPP);

		ns = mlx5_get_flow_namespace(dev->mdev, ft_type == MLX5_IB_FT_RX ?
					     MLX5_FLOW_NAMESPACE_SNIFFER_RX :
					     MLX5_FLOW_NAMESPACE_SNIFFER_TX);

		prio = &dev->flow_db->sniffer[ft_type];
		priority = 0;
		num_entries = 1;
		num_groups = 1;
	}

	if (!ns)
		return ERR_PTR(-ENOTSUPP);

	if (num_entries > max_table_size)
		return ERR_PTR(-ENOMEM);

	ft = prio->flow_table;
	if (!ft)
		return _get_prio(ns, prio, priority, num_entries, num_groups);

	return prio;
}

static void set_underlay_qp(struct mlx5_ib_dev *dev,
			    struct mlx5_flow_spec *spec,
			    u32 underlay_qpn)
{
	void *misc_params_c = MLX5_ADDR_OF(fte_match_param,
					   spec->match_criteria,
					   misc_parameters);
	void *misc_params_v = MLX5_ADDR_OF(fte_match_param, spec->match_value,
					   misc_parameters);

	if (underlay_qpn &&
	    MLX5_CAP_FLOWTABLE_NIC_RX(dev->mdev,
				      ft_field_support.bth_dst_qp)) {
		MLX5_SET(fte_match_set_misc,
			 misc_params_v, bth_dst_qp, underlay_qpn);
		MLX5_SET(fte_match_set_misc,
			 misc_params_c, bth_dst_qp, 0xffffff);
	}
}

static int read_flow_counters(struct ib_device *ibdev,
			      struct mlx5_read_counters_attr *read_attr)
{
	struct mlx5_fc *fc = read_attr->hw_cntrs_hndl;
	struct mlx5_ib_dev *dev = to_mdev(ibdev);

	return mlx5_fc_query(dev->mdev, fc,
			     &read_attr->out[IB_COUNTER_PACKETS],
			     &read_attr->out[IB_COUNTER_BYTES]);
}

/* flow counters currently expose two counters packets and bytes */
#define FLOW_COUNTERS_NUM 2
static int counters_set_description(struct ib_counters *counters,
				    enum mlx5_ib_counters_type counters_type,
				    struct mlx5_ib_flow_counters_desc *desc_data,
				    u32 ncounters)
{
	struct mlx5_ib_mcounters *mcounters = to_mcounters(counters);
	u32 cntrs_max_index = 0;
	int i;

	if (counters_type != MLX5_IB_COUNTERS_FLOW)
		return -EINVAL;

	/* init the fields for the object */
	mcounters->type = counters_type;
	mcounters->read_counters = read_flow_counters;
	mcounters->counters_num = FLOW_COUNTERS_NUM;
	mcounters->ncounters = ncounters;
	/* each counter entry have both description and index pair */
	for (i = 0; i < ncounters; i++) {
		if (desc_data[i].description > IB_COUNTER_BYTES)
			return -EINVAL;

		if (cntrs_max_index <= desc_data[i].index)
			cntrs_max_index = desc_data[i].index + 1;
	}

	mutex_lock(&mcounters->mcntrs_mutex);
	mcounters->counters_data = desc_data;
	mcounters->cntrs_max_index = cntrs_max_index;
	mutex_unlock(&mcounters->mcntrs_mutex);

	return 0;
}

#define MAX_COUNTERS_NUM (USHRT_MAX / (sizeof(u32) * 2))
static int flow_counters_set_data(struct ib_counters *ibcounters,
				  struct mlx5_ib_create_flow *ucmd)
{
	struct mlx5_ib_mcounters *mcounters = to_mcounters(ibcounters);
	struct mlx5_ib_flow_counters_data *cntrs_data = NULL;
	struct mlx5_ib_flow_counters_desc *desc_data = NULL;
	bool hw_hndl = false;
	int ret = 0;

	if (ucmd && ucmd->ncounters_data != 0) {
		cntrs_data = ucmd->data;
		if (cntrs_data->ncounters > MAX_COUNTERS_NUM)
			return -EINVAL;

		desc_data = kcalloc(cntrs_data->ncounters,
				    sizeof(*desc_data),
				    GFP_KERNEL);
		if (!desc_data)
			return  -ENOMEM;

		if (copy_from_user(desc_data,
				   u64_to_user_ptr(cntrs_data->counters_data),
				   sizeof(*desc_data) * cntrs_data->ncounters)) {
			ret = -EFAULT;
			goto free;
		}
	}

	if (!mcounters->hw_cntrs_hndl) {
		mcounters->hw_cntrs_hndl = mlx5_fc_create(
			to_mdev(ibcounters->device)->mdev, false);
		if (IS_ERR(mcounters->hw_cntrs_hndl)) {
			ret = PTR_ERR(mcounters->hw_cntrs_hndl);
			goto free;
		}
		hw_hndl = true;
	}

	if (desc_data) {
		/* counters already bound to at least one flow */
		if (mcounters->cntrs_max_index) {
			ret = -EINVAL;
			goto free_hndl;
		}

		ret = counters_set_description(ibcounters,
					       MLX5_IB_COUNTERS_FLOW,
					       desc_data,
					       cntrs_data->ncounters);
		if (ret)
			goto free_hndl;

	} else if (!mcounters->cntrs_max_index) {
		/* counters not bound yet, must have udata passed */
		ret = -EINVAL;
		goto free_hndl;
	}

	return 0;

free_hndl:
	if (hw_hndl) {
		mlx5_fc_destroy(to_mdev(ibcounters->device)->mdev,
				mcounters->hw_cntrs_hndl);
		mcounters->hw_cntrs_hndl = NULL;
	}
free:
	kfree(desc_data);
	return ret;
}

static struct mlx5_ib_flow_handler *_create_flow_rule(struct mlx5_ib_dev *dev,
						      struct mlx5_ib_flow_prio *ft_prio,
						      const struct ib_flow_attr *flow_attr,
						      struct mlx5_flow_destination *dst,
						      u32 underlay_qpn,
						      struct mlx5_ib_create_flow *ucmd)
{
	struct mlx5_flow_table	*ft = ft_prio->flow_table;
	struct mlx5_ib_flow_handler *handler;
	struct mlx5_flow_act flow_act = {.flow_tag = MLX5_FS_DEFAULT_FLOW_TAG};
	struct mlx5_flow_spec *spec;
	struct mlx5_flow_destination dest_arr[2] = {};
	struct mlx5_flow_destination *rule_dst = dest_arr;
	const void *ib_flow = (const void *)flow_attr + sizeof(*flow_attr);
	unsigned int spec_index;
	u32 prev_type = 0;
	int err = 0;
	int dest_num = 0;
	bool is_egress = flow_attr->flags & IB_FLOW_ATTR_FLAGS_EGRESS;

	if (!is_valid_attr(dev->mdev, flow_attr))
		return ERR_PTR(-EINVAL);

	spec = kvzalloc(sizeof(*spec), GFP_KERNEL);
	handler = kzalloc(sizeof(*handler), GFP_KERNEL);
	if (!handler || !spec) {
		err = -ENOMEM;
		goto free;
	}

	INIT_LIST_HEAD(&handler->list);

	for (spec_index = 0; spec_index < flow_attr->num_of_specs; spec_index++) {
		err = parse_flow_attr(dev->mdev, spec->match_criteria,
				      spec->match_value,
				      ib_flow, flow_attr, &flow_act,
				      prev_type);
		if (err < 0)
			goto free;

		prev_type = ((union ib_flow_spec *)ib_flow)->type;
		ib_flow += ((union ib_flow_spec *)ib_flow)->size;
	}

	if (dst && !(flow_act.action & MLX5_FLOW_CONTEXT_ACTION_DROP)) {
		memcpy(&dest_arr[0], dst, sizeof(*dst));
		dest_num++;
	}

	if (!flow_is_multicast_only(flow_attr))
		set_underlay_qp(dev, spec, underlay_qpn);

	if (dev->rep) {
		void *misc;

		misc = MLX5_ADDR_OF(fte_match_param, spec->match_value,
				    misc_parameters);
		MLX5_SET(fte_match_set_misc, misc, source_port,
			 dev->rep->vport);
		misc = MLX5_ADDR_OF(fte_match_param, spec->match_criteria,
				    misc_parameters);
		MLX5_SET_TO_ONES(fte_match_set_misc, misc, source_port);
	}

	spec->match_criteria_enable = get_match_criteria_enable(spec->match_criteria);

	if (is_egress &&
	    !is_valid_spec(dev->mdev, spec, &flow_act, is_egress)) {
		err = -EINVAL;
		goto free;
	}

	if (flow_act.action & MLX5_FLOW_CONTEXT_ACTION_COUNT) {
		err = flow_counters_set_data(flow_act.counters, ucmd);
		if (err)
			goto free;

		handler->ibcounters = flow_act.counters;
		dest_arr[dest_num].type =
			MLX5_FLOW_DESTINATION_TYPE_COUNTER;
		dest_arr[dest_num].counter =
			to_mcounters(flow_act.counters)->hw_cntrs_hndl;
		dest_num++;
	}

	if (flow_act.action & MLX5_FLOW_CONTEXT_ACTION_DROP) {
		if (!dest_num)
			rule_dst = NULL;
	} else {
		if (is_egress)
			flow_act.action |= MLX5_FLOW_CONTEXT_ACTION_ALLOW;
		else
			flow_act.action |=
				dest_num ?  MLX5_FLOW_CONTEXT_ACTION_FWD_DEST :
					MLX5_FLOW_CONTEXT_ACTION_FWD_NEXT_PRIO;
	}

	if (flow_act.has_flow_tag &&
	    (flow_attr->type == IB_FLOW_ATTR_ALL_DEFAULT ||
	     flow_attr->type == IB_FLOW_ATTR_MC_DEFAULT)) {
		mlx5_ib_warn(dev, "Flow tag %u and attribute type %x isn't allowed in leftovers\n",
			     flow_act.flow_tag, flow_attr->type);
		err = -EINVAL;
		goto free;
	}
	handler->rule = mlx5_add_flow_rules(ft, spec,
					    &flow_act,
					    rule_dst, dest_num);

	if (IS_ERR(handler->rule)) {
		err = PTR_ERR(handler->rule);
		goto free;
	}

	ft_prio->refcount++;
	handler->prio = ft_prio;
	handler->dev = dev;

	ft_prio->flow_table = ft;
free:
	if (err && handler) {
		if (handler->ibcounters &&
		    atomic_read(&handler->ibcounters->usecnt) == 1)
			counters_clear_description(handler->ibcounters);
		kfree(handler);
	}
	kvfree(spec);
	return err ? ERR_PTR(err) : handler;
}

static struct mlx5_ib_flow_handler *create_flow_rule(struct mlx5_ib_dev *dev,
						     struct mlx5_ib_flow_prio *ft_prio,
						     const struct ib_flow_attr *flow_attr,
						     struct mlx5_flow_destination *dst)
{
	return _create_flow_rule(dev, ft_prio, flow_attr, dst, 0, NULL);
}

static struct mlx5_ib_flow_handler *create_dont_trap_rule(struct mlx5_ib_dev *dev,
							  struct mlx5_ib_flow_prio *ft_prio,
							  struct ib_flow_attr *flow_attr,
							  struct mlx5_flow_destination *dst)
{
	struct mlx5_ib_flow_handler *handler_dst = NULL;
	struct mlx5_ib_flow_handler *handler = NULL;

	handler = create_flow_rule(dev, ft_prio, flow_attr, NULL);
	if (!IS_ERR(handler)) {
		handler_dst = create_flow_rule(dev, ft_prio,
					       flow_attr, dst);
		if (IS_ERR(handler_dst)) {
			mlx5_del_flow_rules(handler->rule);
			ft_prio->refcount--;
			kfree(handler);
			handler = handler_dst;
		} else {
			list_add(&handler_dst->list, &handler->list);
		}
	}

	return handler;
}
enum {
	LEFTOVERS_MC,
	LEFTOVERS_UC,
};

static struct mlx5_ib_flow_handler *create_leftovers_rule(struct mlx5_ib_dev *dev,
							  struct mlx5_ib_flow_prio *ft_prio,
							  struct ib_flow_attr *flow_attr,
							  struct mlx5_flow_destination *dst)
{
	struct mlx5_ib_flow_handler *handler_ucast = NULL;
	struct mlx5_ib_flow_handler *handler = NULL;

	static struct {
		struct ib_flow_attr	flow_attr;
		struct ib_flow_spec_eth eth_flow;
	} leftovers_specs[] = {
		[LEFTOVERS_MC] = {
			.flow_attr = {
				.num_of_specs = 1,
				.size = sizeof(leftovers_specs[0])
			},
			.eth_flow = {
				.type = IB_FLOW_SPEC_ETH,
				.size = sizeof(struct ib_flow_spec_eth),
				.mask = {.dst_mac = {0x1} },
				.val =  {.dst_mac = {0x1} }
			}
		},
		[LEFTOVERS_UC] = {
			.flow_attr = {
				.num_of_specs = 1,
				.size = sizeof(leftovers_specs[0])
			},
			.eth_flow = {
				.type = IB_FLOW_SPEC_ETH,
				.size = sizeof(struct ib_flow_spec_eth),
				.mask = {.dst_mac = {0x1} },
				.val = {.dst_mac = {} }
			}
		}
	};

	handler = create_flow_rule(dev, ft_prio,
				   &leftovers_specs[LEFTOVERS_MC].flow_attr,
				   dst);
	if (!IS_ERR(handler) &&
	    flow_attr->type == IB_FLOW_ATTR_ALL_DEFAULT) {
		handler_ucast = create_flow_rule(dev, ft_prio,
						 &leftovers_specs[LEFTOVERS_UC].flow_attr,
						 dst);
		if (IS_ERR(handler_ucast)) {
			mlx5_del_flow_rules(handler->rule);
			ft_prio->refcount--;
			kfree(handler);
			handler = handler_ucast;
		} else {
			list_add(&handler_ucast->list, &handler->list);
		}
	}

	return handler;
}

static struct mlx5_ib_flow_handler *create_sniffer_rule(struct mlx5_ib_dev *dev,
							struct mlx5_ib_flow_prio *ft_rx,
							struct mlx5_ib_flow_prio *ft_tx,
							struct mlx5_flow_destination *dst)
{
	struct mlx5_ib_flow_handler *handler_rx;
	struct mlx5_ib_flow_handler *handler_tx;
	int err;
	static const struct ib_flow_attr flow_attr  = {
		.num_of_specs = 0,
		.size = sizeof(flow_attr)
	};

	handler_rx = create_flow_rule(dev, ft_rx, &flow_attr, dst);
	if (IS_ERR(handler_rx)) {
		err = PTR_ERR(handler_rx);
		goto err;
	}

	handler_tx = create_flow_rule(dev, ft_tx, &flow_attr, dst);
	if (IS_ERR(handler_tx)) {
		err = PTR_ERR(handler_tx);
		goto err_tx;
	}

	list_add(&handler_tx->list, &handler_rx->list);

	return handler_rx;

err_tx:
	mlx5_del_flow_rules(handler_rx->rule);
	ft_rx->refcount--;
	kfree(handler_rx);
err:
	return ERR_PTR(err);
}

static struct ib_flow *mlx5_ib_create_flow(struct ib_qp *qp,
					   struct ib_flow_attr *flow_attr,
					   int domain,
					   struct ib_udata *udata)
{
	struct mlx5_ib_dev *dev = to_mdev(qp->device);
	struct mlx5_ib_qp *mqp = to_mqp(qp);
	struct mlx5_ib_flow_handler *handler = NULL;
	struct mlx5_flow_destination *dst = NULL;
	struct mlx5_ib_flow_prio *ft_prio_tx = NULL;
	struct mlx5_ib_flow_prio *ft_prio;
	bool is_egress = flow_attr->flags & IB_FLOW_ATTR_FLAGS_EGRESS;
	struct mlx5_ib_create_flow *ucmd = NULL, ucmd_hdr;
	size_t min_ucmd_sz, required_ucmd_sz;
	int err;
	int underlay_qpn;

	if (udata && udata->inlen) {
		min_ucmd_sz = offsetof(typeof(ucmd_hdr), reserved) +
				sizeof(ucmd_hdr.reserved);
		if (udata->inlen < min_ucmd_sz)
			return ERR_PTR(-EOPNOTSUPP);

		err = ib_copy_from_udata(&ucmd_hdr, udata, min_ucmd_sz);
		if (err)
			return ERR_PTR(err);

		/* currently supports only one counters data */
		if (ucmd_hdr.ncounters_data > 1)
			return ERR_PTR(-EINVAL);

		required_ucmd_sz = min_ucmd_sz +
			sizeof(struct mlx5_ib_flow_counters_data) *
			ucmd_hdr.ncounters_data;
		if (udata->inlen > required_ucmd_sz &&
		    !ib_is_udata_cleared(udata, required_ucmd_sz,
					 udata->inlen - required_ucmd_sz))
			return ERR_PTR(-EOPNOTSUPP);

		ucmd = kzalloc(required_ucmd_sz, GFP_KERNEL);
		if (!ucmd)
			return ERR_PTR(-ENOMEM);

		err = ib_copy_from_udata(ucmd, udata, required_ucmd_sz);
		if (err)
			goto free_ucmd;
	}

	if (flow_attr->priority > MLX5_IB_FLOW_LAST_PRIO) {
		err = -ENOMEM;
		goto free_ucmd;
	}

	if (domain != IB_FLOW_DOMAIN_USER ||
	    flow_attr->port > dev->num_ports ||
	    (flow_attr->flags & ~(IB_FLOW_ATTR_FLAGS_DONT_TRAP |
				  IB_FLOW_ATTR_FLAGS_EGRESS))) {
		err = -EINVAL;
		goto free_ucmd;
	}

	if (is_egress &&
	    (flow_attr->type == IB_FLOW_ATTR_ALL_DEFAULT ||
	     flow_attr->type == IB_FLOW_ATTR_MC_DEFAULT)) {
		err = -EINVAL;
		goto free_ucmd;
	}

	dst = kzalloc(sizeof(*dst), GFP_KERNEL);
	if (!dst) {
		err = -ENOMEM;
		goto free_ucmd;
	}

	mutex_lock(&dev->flow_db->lock);

	ft_prio = get_flow_table(dev, flow_attr,
				 is_egress ? MLX5_IB_FT_TX : MLX5_IB_FT_RX);
	if (IS_ERR(ft_prio)) {
		err = PTR_ERR(ft_prio);
		goto unlock;
	}
	if (flow_attr->type == IB_FLOW_ATTR_SNIFFER) {
		ft_prio_tx = get_flow_table(dev, flow_attr, MLX5_IB_FT_TX);
		if (IS_ERR(ft_prio_tx)) {
			err = PTR_ERR(ft_prio_tx);
			ft_prio_tx = NULL;
			goto destroy_ft;
		}
	}

	if (is_egress) {
		dst->type = MLX5_FLOW_DESTINATION_TYPE_PORT;
	} else {
		dst->type = MLX5_FLOW_DESTINATION_TYPE_TIR;
		if (mqp->flags & MLX5_IB_QP_RSS)
			dst->tir_num = mqp->rss_qp.tirn;
		else
			dst->tir_num = mqp->raw_packet_qp.rq.tirn;
	}

	if (flow_attr->type == IB_FLOW_ATTR_NORMAL) {
		if (flow_attr->flags & IB_FLOW_ATTR_FLAGS_DONT_TRAP)  {
			handler = create_dont_trap_rule(dev, ft_prio,
							flow_attr, dst);
		} else {
			underlay_qpn = (mqp->flags & MLX5_IB_QP_UNDERLAY) ?
					mqp->underlay_qpn : 0;
			handler = _create_flow_rule(dev, ft_prio, flow_attr,
						    dst, underlay_qpn, ucmd);
		}
	} else if (flow_attr->type == IB_FLOW_ATTR_ALL_DEFAULT ||
		   flow_attr->type == IB_FLOW_ATTR_MC_DEFAULT) {
		handler = create_leftovers_rule(dev, ft_prio, flow_attr,
						dst);
	} else if (flow_attr->type == IB_FLOW_ATTR_SNIFFER) {
		handler = create_sniffer_rule(dev, ft_prio, ft_prio_tx, dst);
	} else {
		err = -EINVAL;
		goto destroy_ft;
	}

	if (IS_ERR(handler)) {
		err = PTR_ERR(handler);
		handler = NULL;
		goto destroy_ft;
	}

	mutex_unlock(&dev->flow_db->lock);
	kfree(dst);
	kfree(ucmd);

	return &handler->ibflow;

destroy_ft:
	put_flow_table(dev, ft_prio, false);
	if (ft_prio_tx)
		put_flow_table(dev, ft_prio_tx, false);
unlock:
	mutex_unlock(&dev->flow_db->lock);
	kfree(dst);
free_ucmd:
	kfree(ucmd);
	return ERR_PTR(err);
}

static struct mlx5_ib_flow_prio *_get_flow_table(struct mlx5_ib_dev *dev,
						 int priority, bool mcast)
{
	int max_table_size;
	struct mlx5_flow_namespace *ns = NULL;
	struct mlx5_ib_flow_prio *prio;

	max_table_size = BIT(MLX5_CAP_FLOWTABLE_NIC_RX(dev->mdev,
			     log_max_ft_size));
	if (max_table_size < MLX5_FS_MAX_ENTRIES)
		return ERR_PTR(-ENOMEM);

	if (mcast)
		priority = MLX5_IB_FLOW_MCAST_PRIO;
	else
		priority = ib_prio_to_core_prio(priority, false);

	ns = mlx5_get_flow_namespace(dev->mdev, MLX5_FLOW_NAMESPACE_BYPASS);
	if (!ns)
		return ERR_PTR(-ENOTSUPP);

	prio = &dev->flow_db->prios[priority];

	if (prio->flow_table)
		return prio;

	return _get_prio(ns, prio, priority, MLX5_FS_MAX_ENTRIES,
			 MLX5_FS_MAX_TYPES);
}

static struct mlx5_ib_flow_handler *
_create_raw_flow_rule(struct mlx5_ib_dev *dev,
		      struct mlx5_ib_flow_prio *ft_prio,
		      struct mlx5_flow_destination *dst,
		      struct mlx5_ib_flow_matcher  *fs_matcher,
		      void *cmd_in, int inlen)
{
	struct mlx5_ib_flow_handler *handler;
	struct mlx5_flow_act flow_act = {.flow_tag = MLX5_FS_DEFAULT_FLOW_TAG};
	struct mlx5_flow_spec *spec;
	struct mlx5_flow_table *ft = ft_prio->flow_table;
	int err = 0;

	spec = kvzalloc(sizeof(*spec), GFP_KERNEL);
	handler = kzalloc(sizeof(*handler), GFP_KERNEL);
	if (!handler || !spec) {
		err = -ENOMEM;
		goto free;
	}

	INIT_LIST_HEAD(&handler->list);

	memcpy(spec->match_value, cmd_in, inlen);
	memcpy(spec->match_criteria, fs_matcher->matcher_mask.match_params,
	       fs_matcher->mask_len);
	spec->match_criteria_enable = fs_matcher->match_criteria_enable;

	flow_act.action |= MLX5_FLOW_CONTEXT_ACTION_FWD_DEST;
	handler->rule = mlx5_add_flow_rules(ft, spec,
					    &flow_act, dst, 1);

	if (IS_ERR(handler->rule)) {
		err = PTR_ERR(handler->rule);
		goto free;
	}

	ft_prio->refcount++;
	handler->prio = ft_prio;
	handler->dev = dev;
	ft_prio->flow_table = ft;

free:
	if (err)
		kfree(handler);
	kvfree(spec);
	return err ? ERR_PTR(err) : handler;
}

static bool raw_fs_is_multicast(struct mlx5_ib_flow_matcher *fs_matcher,
				void *match_v)
{
	void *match_c;
	void *match_v_set_lyr_2_4, *match_c_set_lyr_2_4;
	void *dmac, *dmac_mask;
	void *ipv4, *ipv4_mask;

	if (!(fs_matcher->match_criteria_enable &
	      (1 << MATCH_CRITERIA_ENABLE_OUTER_BIT)))
		return false;

	match_c = fs_matcher->matcher_mask.match_params;
	match_v_set_lyr_2_4 = MLX5_ADDR_OF(fte_match_param, match_v,
					   outer_headers);
	match_c_set_lyr_2_4 = MLX5_ADDR_OF(fte_match_param, match_c,
					   outer_headers);

	dmac = MLX5_ADDR_OF(fte_match_set_lyr_2_4, match_v_set_lyr_2_4,
			    dmac_47_16);
	dmac_mask = MLX5_ADDR_OF(fte_match_set_lyr_2_4, match_c_set_lyr_2_4,
				 dmac_47_16);

	if (is_multicast_ether_addr(dmac) &&
	    is_multicast_ether_addr(dmac_mask))
		return true;

	ipv4 = MLX5_ADDR_OF(fte_match_set_lyr_2_4, match_v_set_lyr_2_4,
			    dst_ipv4_dst_ipv6.ipv4_layout.ipv4);

	ipv4_mask = MLX5_ADDR_OF(fte_match_set_lyr_2_4, match_c_set_lyr_2_4,
				 dst_ipv4_dst_ipv6.ipv4_layout.ipv4);

	if (ipv4_is_multicast(*(__be32 *)(ipv4)) &&
	    ipv4_is_multicast(*(__be32 *)(ipv4_mask)))
		return true;

	return false;
}

struct mlx5_ib_flow_handler *
mlx5_ib_raw_fs_rule_add(struct mlx5_ib_dev *dev,
			struct mlx5_ib_flow_matcher *fs_matcher,
			void *cmd_in, int inlen, int dest_id,
			int dest_type)
{
	struct mlx5_flow_destination *dst;
	struct mlx5_ib_flow_prio *ft_prio;
	int priority = fs_matcher->priority;
	struct mlx5_ib_flow_handler *handler;
	bool mcast;
	int err;

	if (fs_matcher->flow_type != MLX5_IB_FLOW_TYPE_NORMAL)
		return ERR_PTR(-EOPNOTSUPP);

	if (fs_matcher->priority > MLX5_IB_FLOW_LAST_PRIO)
		return ERR_PTR(-ENOMEM);

	dst = kzalloc(sizeof(*dst), GFP_KERNEL);
	if (!dst)
		return ERR_PTR(-ENOMEM);

	mcast = raw_fs_is_multicast(fs_matcher, cmd_in);
	mutex_lock(&dev->flow_db->lock);

	ft_prio = _get_flow_table(dev, priority, mcast);
	if (IS_ERR(ft_prio)) {
		err = PTR_ERR(ft_prio);
		goto unlock;
	}

	if (dest_type == MLX5_FLOW_DESTINATION_TYPE_TIR) {
		dst->type = dest_type;
		dst->tir_num = dest_id;
	} else {
		dst->type = MLX5_FLOW_DESTINATION_TYPE_FLOW_TABLE_NUM;
		dst->ft_num = dest_id;
	}

	handler = _create_raw_flow_rule(dev, ft_prio, dst, fs_matcher, cmd_in,
					inlen);

	if (IS_ERR(handler)) {
		err = PTR_ERR(handler);
		goto destroy_ft;
	}

	mutex_unlock(&dev->flow_db->lock);
	atomic_inc(&fs_matcher->usecnt);
	handler->flow_matcher = fs_matcher;

	kfree(dst);

	return handler;

destroy_ft:
	put_flow_table(dev, ft_prio, false);
unlock:
	mutex_unlock(&dev->flow_db->lock);
	kfree(dst);

	return ERR_PTR(err);
}

static u32 mlx5_ib_flow_action_flags_to_accel_xfrm_flags(u32 mlx5_flags)
{
	u32 flags = 0;

	if (mlx5_flags & MLX5_IB_UAPI_FLOW_ACTION_FLAGS_REQUIRE_METADATA)
		flags |= MLX5_ACCEL_XFRM_FLAG_REQUIRE_METADATA;

	return flags;
}

#define MLX5_FLOW_ACTION_ESP_CREATE_LAST_SUPPORTED	MLX5_IB_UAPI_FLOW_ACTION_FLAGS_REQUIRE_METADATA
static struct ib_flow_action *
mlx5_ib_create_flow_action_esp(struct ib_device *device,
			       const struct ib_flow_action_attrs_esp *attr,
			       struct uverbs_attr_bundle *attrs)
{
	struct mlx5_ib_dev *mdev = to_mdev(device);
	struct ib_uverbs_flow_action_esp_keymat_aes_gcm *aes_gcm;
	struct mlx5_accel_esp_xfrm_attrs accel_attrs = {};
	struct mlx5_ib_flow_action *action;
	u64 action_flags;
	u64 flags;
	int err = 0;

	err = uverbs_get_flags64(
		&action_flags, attrs, MLX5_IB_ATTR_CREATE_FLOW_ACTION_FLAGS,
		((MLX5_FLOW_ACTION_ESP_CREATE_LAST_SUPPORTED << 1) - 1));
	if (err)
		return ERR_PTR(err);

	flags = mlx5_ib_flow_action_flags_to_accel_xfrm_flags(action_flags);

	/* We current only support a subset of the standard features. Only a
	 * keymat of type AES_GCM, with icv_len == 16, iv_algo == SEQ and esn
	 * (with overlap). Full offload mode isn't supported.
	 */
	if (!attr->keymat || attr->replay || attr->encap ||
	    attr->spi || attr->seq || attr->tfc_pad ||
	    attr->hard_limit_pkts ||
	    (attr->flags & ~(IB_FLOW_ACTION_ESP_FLAGS_ESN_TRIGGERED |
			     IB_UVERBS_FLOW_ACTION_ESP_FLAGS_ENCRYPT)))
		return ERR_PTR(-EOPNOTSUPP);

	if (attr->keymat->protocol !=
	    IB_UVERBS_FLOW_ACTION_ESP_KEYMAT_AES_GCM)
		return ERR_PTR(-EOPNOTSUPP);

	aes_gcm = &attr->keymat->keymat.aes_gcm;

	if (aes_gcm->icv_len != 16 ||
	    aes_gcm->iv_algo != IB_UVERBS_FLOW_ACTION_IV_ALGO_SEQ)
		return ERR_PTR(-EOPNOTSUPP);

	action = kmalloc(sizeof(*action), GFP_KERNEL);
	if (!action)
		return ERR_PTR(-ENOMEM);

	action->esp_aes_gcm.ib_flags = attr->flags;
	memcpy(&accel_attrs.keymat.aes_gcm.aes_key, &aes_gcm->aes_key,
	       sizeof(accel_attrs.keymat.aes_gcm.aes_key));
	accel_attrs.keymat.aes_gcm.key_len = aes_gcm->key_len * 8;
	memcpy(&accel_attrs.keymat.aes_gcm.salt, &aes_gcm->salt,
	       sizeof(accel_attrs.keymat.aes_gcm.salt));
	memcpy(&accel_attrs.keymat.aes_gcm.seq_iv, &aes_gcm->iv,
	       sizeof(accel_attrs.keymat.aes_gcm.seq_iv));
	accel_attrs.keymat.aes_gcm.icv_len = aes_gcm->icv_len * 8;
	accel_attrs.keymat.aes_gcm.iv_algo = MLX5_ACCEL_ESP_AES_GCM_IV_ALGO_SEQ;
	accel_attrs.keymat_type = MLX5_ACCEL_ESP_KEYMAT_AES_GCM;

	accel_attrs.esn = attr->esn;
	if (attr->flags & IB_FLOW_ACTION_ESP_FLAGS_ESN_TRIGGERED)
		accel_attrs.flags |= MLX5_ACCEL_ESP_FLAGS_ESN_TRIGGERED;
	if (attr->flags & IB_UVERBS_FLOW_ACTION_ESP_FLAGS_ESN_NEW_WINDOW)
		accel_attrs.flags |= MLX5_ACCEL_ESP_FLAGS_ESN_STATE_OVERLAP;

	if (attr->flags & IB_UVERBS_FLOW_ACTION_ESP_FLAGS_ENCRYPT)
		accel_attrs.action |= MLX5_ACCEL_ESP_ACTION_ENCRYPT;

	action->esp_aes_gcm.ctx =
		mlx5_accel_esp_create_xfrm(mdev->mdev, &accel_attrs, flags);
	if (IS_ERR(action->esp_aes_gcm.ctx)) {
		err = PTR_ERR(action->esp_aes_gcm.ctx);
		goto err_parse;
	}

	action->esp_aes_gcm.ib_flags = attr->flags;

	return &action->ib_action;

err_parse:
	kfree(action);
	return ERR_PTR(err);
}

static int
mlx5_ib_modify_flow_action_esp(struct ib_flow_action *action,
			       const struct ib_flow_action_attrs_esp *attr,
			       struct uverbs_attr_bundle *attrs)
{
	struct mlx5_ib_flow_action *maction = to_mflow_act(action);
	struct mlx5_accel_esp_xfrm_attrs accel_attrs;
	int err = 0;

	if (attr->keymat || attr->replay || attr->encap ||
	    attr->spi || attr->seq || attr->tfc_pad ||
	    attr->hard_limit_pkts ||
	    (attr->flags & ~(IB_FLOW_ACTION_ESP_FLAGS_ESN_TRIGGERED |
			     IB_FLOW_ACTION_ESP_FLAGS_MOD_ESP_ATTRS |
			     IB_UVERBS_FLOW_ACTION_ESP_FLAGS_ESN_NEW_WINDOW)))
		return -EOPNOTSUPP;

	/* Only the ESN value or the MLX5_ACCEL_ESP_FLAGS_ESN_STATE_OVERLAP can
	 * be modified.
	 */
	if (!(maction->esp_aes_gcm.ib_flags &
	      IB_FLOW_ACTION_ESP_FLAGS_ESN_TRIGGERED) &&
	    attr->flags & (IB_FLOW_ACTION_ESP_FLAGS_ESN_TRIGGERED |
			   IB_UVERBS_FLOW_ACTION_ESP_FLAGS_ESN_NEW_WINDOW))
		return -EINVAL;

	memcpy(&accel_attrs, &maction->esp_aes_gcm.ctx->attrs,
	       sizeof(accel_attrs));

	accel_attrs.esn = attr->esn;
	if (attr->flags & IB_UVERBS_FLOW_ACTION_ESP_FLAGS_ESN_NEW_WINDOW)
		accel_attrs.flags |= MLX5_ACCEL_ESP_FLAGS_ESN_STATE_OVERLAP;
	else
		accel_attrs.flags &= ~MLX5_ACCEL_ESP_FLAGS_ESN_STATE_OVERLAP;

	err = mlx5_accel_esp_modify_xfrm(maction->esp_aes_gcm.ctx,
					 &accel_attrs);
	if (err)
		return err;

	maction->esp_aes_gcm.ib_flags &=
		~IB_UVERBS_FLOW_ACTION_ESP_FLAGS_ESN_NEW_WINDOW;
	maction->esp_aes_gcm.ib_flags |=
		attr->flags & IB_UVERBS_FLOW_ACTION_ESP_FLAGS_ESN_NEW_WINDOW;

	return 0;
}

static int mlx5_ib_destroy_flow_action(struct ib_flow_action *action)
{
	struct mlx5_ib_flow_action *maction = to_mflow_act(action);

	switch (action->type) {
	case IB_FLOW_ACTION_ESP:
		/*
		 * We only support aes_gcm by now, so we implicitly know this is
		 * the underline crypto.
		 */
		mlx5_accel_esp_destroy_xfrm(maction->esp_aes_gcm.ctx);
		break;
	default:
		WARN_ON(true);
		break;
	}

	kfree(maction);
	return 0;
}

static int mlx5_ib_mcg_attach(struct ib_qp *ibqp, union ib_gid *gid, u16 lid)
{
	struct mlx5_ib_dev *dev = to_mdev(ibqp->device);
	struct mlx5_ib_qp *mqp = to_mqp(ibqp);
	int err;

	if (mqp->flags & MLX5_IB_QP_UNDERLAY) {
		mlx5_ib_dbg(dev, "Attaching a multi cast group to underlay QP is not supported\n");
		return -EOPNOTSUPP;
	}

	err = mlx5_core_attach_mcg(dev->mdev, gid, ibqp->qp_num);
	if (err)
		mlx5_ib_warn(dev, "failed attaching QPN 0x%x, MGID %pI6\n",
			     ibqp->qp_num, gid->raw);

	return err;
}

static int mlx5_ib_mcg_detach(struct ib_qp *ibqp, union ib_gid *gid, u16 lid)
{
	struct mlx5_ib_dev *dev = to_mdev(ibqp->device);
	int err;

	err = mlx5_core_detach_mcg(dev->mdev, gid, ibqp->qp_num);
	if (err)
		mlx5_ib_warn(dev, "failed detaching QPN 0x%x, MGID %pI6\n",
			     ibqp->qp_num, gid->raw);

	return err;
}

static int init_node_data(struct mlx5_ib_dev *dev)
{
	int err;

	err = mlx5_query_node_desc(dev, dev->ib_dev.node_desc);
	if (err)
		return err;

	dev->mdev->rev_id = dev->mdev->pdev->revision;

	return mlx5_query_node_guid(dev, &dev->ib_dev.node_guid);
}

static ssize_t show_fw_pages(struct device *device, struct device_attribute *attr,
			     char *buf)
{
	struct mlx5_ib_dev *dev =
		container_of(device, struct mlx5_ib_dev, ib_dev.dev);

	return sprintf(buf, "%d\n", dev->mdev->priv.fw_pages);
}

static ssize_t show_reg_pages(struct device *device,
			      struct device_attribute *attr, char *buf)
{
	struct mlx5_ib_dev *dev =
		container_of(device, struct mlx5_ib_dev, ib_dev.dev);

	return sprintf(buf, "%d\n", atomic_read(&dev->mdev->priv.reg_pages));
}

static ssize_t show_hca(struct device *device, struct device_attribute *attr,
			char *buf)
{
	struct mlx5_ib_dev *dev =
		container_of(device, struct mlx5_ib_dev, ib_dev.dev);
	return sprintf(buf, "MT%d\n", dev->mdev->pdev->device);
}

static ssize_t show_rev(struct device *device, struct device_attribute *attr,
			char *buf)
{
	struct mlx5_ib_dev *dev =
		container_of(device, struct mlx5_ib_dev, ib_dev.dev);
	return sprintf(buf, "%x\n", dev->mdev->rev_id);
}

static ssize_t show_board(struct device *device, struct device_attribute *attr,
			  char *buf)
{
	struct mlx5_ib_dev *dev =
		container_of(device, struct mlx5_ib_dev, ib_dev.dev);
	return sprintf(buf, "%.*s\n", MLX5_BOARD_ID_LEN,
		       dev->mdev->board_id);
}

static DEVICE_ATTR(hw_rev,   S_IRUGO, show_rev,    NULL);
static DEVICE_ATTR(hca_type, S_IRUGO, show_hca,    NULL);
static DEVICE_ATTR(board_id, S_IRUGO, show_board,  NULL);
static DEVICE_ATTR(fw_pages, S_IRUGO, show_fw_pages, NULL);
static DEVICE_ATTR(reg_pages, S_IRUGO, show_reg_pages, NULL);

static struct device_attribute *mlx5_class_attributes[] = {
	&dev_attr_hw_rev,
	&dev_attr_hca_type,
	&dev_attr_board_id,
	&dev_attr_fw_pages,
	&dev_attr_reg_pages,
};

static void pkey_change_handler(struct work_struct *work)
{
	struct mlx5_ib_port_resources *ports =
		container_of(work, struct mlx5_ib_port_resources,
			     pkey_change_work);

	mutex_lock(&ports->devr->mutex);
	mlx5_ib_gsi_pkey_change(ports->gsi);
	mutex_unlock(&ports->devr->mutex);
}

static void mlx5_ib_handle_internal_error(struct mlx5_ib_dev *ibdev)
{
	struct mlx5_ib_qp *mqp;
	struct mlx5_ib_cq *send_mcq, *recv_mcq;
	struct mlx5_core_cq *mcq;
	struct list_head cq_armed_list;
	unsigned long flags_qp;
	unsigned long flags_cq;
	unsigned long flags;

	INIT_LIST_HEAD(&cq_armed_list);

	/* Go over qp list reside on that ibdev, sync with create/destroy qp.*/
	spin_lock_irqsave(&ibdev->reset_flow_resource_lock, flags);
	list_for_each_entry(mqp, &ibdev->qp_list, qps_list) {
		spin_lock_irqsave(&mqp->sq.lock, flags_qp);
		if (mqp->sq.tail != mqp->sq.head) {
			send_mcq = to_mcq(mqp->ibqp.send_cq);
			spin_lock_irqsave(&send_mcq->lock, flags_cq);
			if (send_mcq->mcq.comp &&
			    mqp->ibqp.send_cq->comp_handler) {
				if (!send_mcq->mcq.reset_notify_added) {
					send_mcq->mcq.reset_notify_added = 1;
					list_add_tail(&send_mcq->mcq.reset_notify,
						      &cq_armed_list);
				}
			}
			spin_unlock_irqrestore(&send_mcq->lock, flags_cq);
		}
		spin_unlock_irqrestore(&mqp->sq.lock, flags_qp);
		spin_lock_irqsave(&mqp->rq.lock, flags_qp);
		/* no handling is needed for SRQ */
		if (!mqp->ibqp.srq) {
			if (mqp->rq.tail != mqp->rq.head) {
				recv_mcq = to_mcq(mqp->ibqp.recv_cq);
				spin_lock_irqsave(&recv_mcq->lock, flags_cq);
				if (recv_mcq->mcq.comp &&
				    mqp->ibqp.recv_cq->comp_handler) {
					if (!recv_mcq->mcq.reset_notify_added) {
						recv_mcq->mcq.reset_notify_added = 1;
						list_add_tail(&recv_mcq->mcq.reset_notify,
							      &cq_armed_list);
					}
				}
				spin_unlock_irqrestore(&recv_mcq->lock,
						       flags_cq);
			}
		}
		spin_unlock_irqrestore(&mqp->rq.lock, flags_qp);
	}
	/*At that point all inflight post send were put to be executed as of we
	 * lock/unlock above locks Now need to arm all involved CQs.
	 */
	list_for_each_entry(mcq, &cq_armed_list, reset_notify) {
		mcq->comp(mcq);
	}
	spin_unlock_irqrestore(&ibdev->reset_flow_resource_lock, flags);
}

static void delay_drop_handler(struct work_struct *work)
{
	int err;
	struct mlx5_ib_delay_drop *delay_drop =
		container_of(work, struct mlx5_ib_delay_drop,
			     delay_drop_work);

	atomic_inc(&delay_drop->events_cnt);

	mutex_lock(&delay_drop->lock);
	err = mlx5_core_set_delay_drop(delay_drop->dev->mdev,
				       delay_drop->timeout);
	if (err) {
		mlx5_ib_warn(delay_drop->dev, "Failed to set delay drop, timeout=%u\n",
			     delay_drop->timeout);
		delay_drop->activate = false;
	}
	mutex_unlock(&delay_drop->lock);
}

static void mlx5_ib_handle_event(struct work_struct *_work)
{
	struct mlx5_ib_event_work *work =
		container_of(_work, struct mlx5_ib_event_work, work);
	struct mlx5_ib_dev *ibdev;
	struct ib_event ibev;
	bool fatal = false;
	u8 port = (u8)work->param;

	if (mlx5_core_is_mp_slave(work->dev)) {
		ibdev = mlx5_ib_get_ibdev_from_mpi(work->context);
		if (!ibdev)
			goto out;
	} else {
		ibdev = work->context;
	}

	switch (work->event) {
	case MLX5_DEV_EVENT_SYS_ERROR:
		ibev.event = IB_EVENT_DEVICE_FATAL;
		mlx5_ib_handle_internal_error(ibdev);
		fatal = true;
		break;

	case MLX5_DEV_EVENT_PORT_UP:
	case MLX5_DEV_EVENT_PORT_DOWN:
	case MLX5_DEV_EVENT_PORT_INITIALIZED:
		/* In RoCE, port up/down events are handled in
		 * mlx5_netdev_event().
		 */
		if (mlx5_ib_port_link_layer(&ibdev->ib_dev, port) ==
			IB_LINK_LAYER_ETHERNET)
			goto out;

		ibev.event = (work->event == MLX5_DEV_EVENT_PORT_UP) ?
			     IB_EVENT_PORT_ACTIVE : IB_EVENT_PORT_ERR;
		break;

	case MLX5_DEV_EVENT_LID_CHANGE:
		ibev.event = IB_EVENT_LID_CHANGE;
		break;

	case MLX5_DEV_EVENT_PKEY_CHANGE:
		ibev.event = IB_EVENT_PKEY_CHANGE;
		schedule_work(&ibdev->devr.ports[port - 1].pkey_change_work);
		break;

	case MLX5_DEV_EVENT_GUID_CHANGE:
		ibev.event = IB_EVENT_GID_CHANGE;
		break;

	case MLX5_DEV_EVENT_CLIENT_REREG:
		ibev.event = IB_EVENT_CLIENT_REREGISTER;
		break;
	case MLX5_DEV_EVENT_DELAY_DROP_TIMEOUT:
		schedule_work(&ibdev->delay_drop.delay_drop_work);
		goto out;
	default:
		goto out;
	}

	ibev.device	      = &ibdev->ib_dev;
	ibev.element.port_num = port;

	if (!rdma_is_port_valid(&ibdev->ib_dev, port)) {
		mlx5_ib_warn(ibdev, "warning: event on port %d\n", port);
		goto out;
	}

	if (ibdev->ib_active)
		ib_dispatch_event(&ibev);

	if (fatal)
		ibdev->ib_active = false;
out:
	kfree(work);
}

static void mlx5_ib_event(struct mlx5_core_dev *dev, void *context,
			  enum mlx5_dev_event event, unsigned long param)
{
	struct mlx5_ib_event_work *work;

	work = kmalloc(sizeof(*work), GFP_ATOMIC);
	if (!work)
		return;

	INIT_WORK(&work->work, mlx5_ib_handle_event);
	work->dev = dev;
	work->param = param;
	work->context = context;
	work->event = event;

	queue_work(mlx5_ib_event_wq, &work->work);
}

static int set_has_smi_cap(struct mlx5_ib_dev *dev)
{
	struct mlx5_hca_vport_context vport_ctx;
	int err;
	int port;

	for (port = 1; port <= dev->num_ports; port++) {
		dev->mdev->port_caps[port - 1].has_smi = false;
		if (MLX5_CAP_GEN(dev->mdev, port_type) ==
		    MLX5_CAP_PORT_TYPE_IB) {
			if (MLX5_CAP_GEN(dev->mdev, ib_virt)) {
				err = mlx5_query_hca_vport_context(dev->mdev, 0,
								   port, 0,
								   &vport_ctx);
				if (err) {
					mlx5_ib_err(dev, "query_hca_vport_context for port=%d failed %d\n",
						    port, err);
					return err;
				}
				dev->mdev->port_caps[port - 1].has_smi =
					vport_ctx.has_smi;
			} else {
				dev->mdev->port_caps[port - 1].has_smi = true;
			}
		}
	}
	return 0;
}

static void get_ext_port_caps(struct mlx5_ib_dev *dev)
{
	int port;

	for (port = 1; port <= dev->num_ports; port++)
		mlx5_query_ext_port_caps(dev, port);
}

static int get_port_caps(struct mlx5_ib_dev *dev, u8 port)
{
	struct ib_device_attr *dprops = NULL;
	struct ib_port_attr *pprops = NULL;
	int err = -ENOMEM;
	struct ib_udata uhw = {.inlen = 0, .outlen = 0};

	pprops = kmalloc(sizeof(*pprops), GFP_KERNEL);
	if (!pprops)
		goto out;

	dprops = kmalloc(sizeof(*dprops), GFP_KERNEL);
	if (!dprops)
		goto out;

	err = set_has_smi_cap(dev);
	if (err)
		goto out;

	err = mlx5_ib_query_device(&dev->ib_dev, dprops, &uhw);
	if (err) {
		mlx5_ib_warn(dev, "query_device failed %d\n", err);
		goto out;
	}

	memset(pprops, 0, sizeof(*pprops));
	err = mlx5_ib_query_port(&dev->ib_dev, port, pprops);
	if (err) {
		mlx5_ib_warn(dev, "query_port %d failed %d\n",
			     port, err);
		goto out;
	}

	dev->mdev->port_caps[port - 1].pkey_table_len =
					dprops->max_pkeys;
	dev->mdev->port_caps[port - 1].gid_table_len =
					pprops->gid_tbl_len;
	mlx5_ib_dbg(dev, "port %d: pkey_table_len %d, gid_table_len %d\n",
		    port, dprops->max_pkeys, pprops->gid_tbl_len);

out:
	kfree(pprops);
	kfree(dprops);

	return err;
}

static void destroy_umrc_res(struct mlx5_ib_dev *dev)
{
	int err;

	err = mlx5_mr_cache_cleanup(dev);
	if (err)
		mlx5_ib_warn(dev, "mr cache cleanup failed\n");

	if (dev->umrc.qp)
		mlx5_ib_destroy_qp(dev->umrc.qp);
	if (dev->umrc.cq)
		ib_free_cq(dev->umrc.cq);
	if (dev->umrc.pd)
		ib_dealloc_pd(dev->umrc.pd);
}

enum {
	MAX_UMR_WR = 128,
};

static int create_umr_res(struct mlx5_ib_dev *dev)
{
	struct ib_qp_init_attr *init_attr = NULL;
	struct ib_qp_attr *attr = NULL;
	struct ib_pd *pd;
	struct ib_cq *cq;
	struct ib_qp *qp;
	int ret;

	attr = kzalloc(sizeof(*attr), GFP_KERNEL);
	init_attr = kzalloc(sizeof(*init_attr), GFP_KERNEL);
	if (!attr || !init_attr) {
		ret = -ENOMEM;
		goto error_0;
	}

	pd = ib_alloc_pd(&dev->ib_dev, 0);
	if (IS_ERR(pd)) {
		mlx5_ib_dbg(dev, "Couldn't create PD for sync UMR QP\n");
		ret = PTR_ERR(pd);
		goto error_0;
	}

	cq = ib_alloc_cq(&dev->ib_dev, NULL, 128, 0, IB_POLL_SOFTIRQ);
	if (IS_ERR(cq)) {
		mlx5_ib_dbg(dev, "Couldn't create CQ for sync UMR QP\n");
		ret = PTR_ERR(cq);
		goto error_2;
	}

	init_attr->send_cq = cq;
	init_attr->recv_cq = cq;
	init_attr->sq_sig_type = IB_SIGNAL_ALL_WR;
	init_attr->cap.max_send_wr = MAX_UMR_WR;
	init_attr->cap.max_send_sge = 1;
	init_attr->qp_type = MLX5_IB_QPT_REG_UMR;
	init_attr->port_num = 1;
	qp = mlx5_ib_create_qp(pd, init_attr, NULL);
	if (IS_ERR(qp)) {
		mlx5_ib_dbg(dev, "Couldn't create sync UMR QP\n");
		ret = PTR_ERR(qp);
		goto error_3;
	}
	qp->device     = &dev->ib_dev;
	qp->real_qp    = qp;
	qp->uobject    = NULL;
	qp->qp_type    = MLX5_IB_QPT_REG_UMR;
	qp->send_cq    = init_attr->send_cq;
	qp->recv_cq    = init_attr->recv_cq;

	attr->qp_state = IB_QPS_INIT;
	attr->port_num = 1;
	ret = mlx5_ib_modify_qp(qp, attr, IB_QP_STATE | IB_QP_PKEY_INDEX |
				IB_QP_PORT, NULL);
	if (ret) {
		mlx5_ib_dbg(dev, "Couldn't modify UMR QP\n");
		goto error_4;
	}

	memset(attr, 0, sizeof(*attr));
	attr->qp_state = IB_QPS_RTR;
	attr->path_mtu = IB_MTU_256;

	ret = mlx5_ib_modify_qp(qp, attr, IB_QP_STATE, NULL);
	if (ret) {
		mlx5_ib_dbg(dev, "Couldn't modify umr QP to rtr\n");
		goto error_4;
	}

	memset(attr, 0, sizeof(*attr));
	attr->qp_state = IB_QPS_RTS;
	ret = mlx5_ib_modify_qp(qp, attr, IB_QP_STATE, NULL);
	if (ret) {
		mlx5_ib_dbg(dev, "Couldn't modify umr QP to rts\n");
		goto error_4;
	}

	dev->umrc.qp = qp;
	dev->umrc.cq = cq;
	dev->umrc.pd = pd;

	sema_init(&dev->umrc.sem, MAX_UMR_WR);
	ret = mlx5_mr_cache_init(dev);
	if (ret) {
		mlx5_ib_warn(dev, "mr cache init failed %d\n", ret);
		goto error_4;
	}

	kfree(attr);
	kfree(init_attr);

	return 0;

error_4:
	mlx5_ib_destroy_qp(qp);
	dev->umrc.qp = NULL;

error_3:
	ib_free_cq(cq);
	dev->umrc.cq = NULL;

error_2:
	ib_dealloc_pd(pd);
	dev->umrc.pd = NULL;

error_0:
	kfree(attr);
	kfree(init_attr);
	return ret;
}

static u8 mlx5_get_umr_fence(u8 umr_fence_cap)
{
	switch (umr_fence_cap) {
	case MLX5_CAP_UMR_FENCE_NONE:
		return MLX5_FENCE_MODE_NONE;
	case MLX5_CAP_UMR_FENCE_SMALL:
		return MLX5_FENCE_MODE_INITIATOR_SMALL;
	default:
		return MLX5_FENCE_MODE_STRONG_ORDERING;
	}
}

static int create_dev_resources(struct mlx5_ib_resources *devr)
{
	struct ib_srq_init_attr attr;
	struct mlx5_ib_dev *dev;
	struct ib_cq_init_attr cq_attr = {.cqe = 1};
	int port;
	int ret = 0;

	dev = container_of(devr, struct mlx5_ib_dev, devr);

	mutex_init(&devr->mutex);

	devr->p0 = mlx5_ib_alloc_pd(&dev->ib_dev, NULL, NULL);
	if (IS_ERR(devr->p0)) {
		ret = PTR_ERR(devr->p0);
		goto error0;
	}
	devr->p0->device  = &dev->ib_dev;
	devr->p0->uobject = NULL;
	atomic_set(&devr->p0->usecnt, 0);

	devr->c0 = mlx5_ib_create_cq(&dev->ib_dev, &cq_attr, NULL, NULL);
	if (IS_ERR(devr->c0)) {
		ret = PTR_ERR(devr->c0);
		goto error1;
	}
	devr->c0->device        = &dev->ib_dev;
	devr->c0->uobject       = NULL;
	devr->c0->comp_handler  = NULL;
	devr->c0->event_handler = NULL;
	devr->c0->cq_context    = NULL;
	atomic_set(&devr->c0->usecnt, 0);

	devr->x0 = mlx5_ib_alloc_xrcd(&dev->ib_dev, NULL, NULL);
	if (IS_ERR(devr->x0)) {
		ret = PTR_ERR(devr->x0);
		goto error2;
	}
	devr->x0->device = &dev->ib_dev;
	devr->x0->inode = NULL;
	atomic_set(&devr->x0->usecnt, 0);
	mutex_init(&devr->x0->tgt_qp_mutex);
	INIT_LIST_HEAD(&devr->x0->tgt_qp_list);

	devr->x1 = mlx5_ib_alloc_xrcd(&dev->ib_dev, NULL, NULL);
	if (IS_ERR(devr->x1)) {
		ret = PTR_ERR(devr->x1);
		goto error3;
	}
	devr->x1->device = &dev->ib_dev;
	devr->x1->inode = NULL;
	atomic_set(&devr->x1->usecnt, 0);
	mutex_init(&devr->x1->tgt_qp_mutex);
	INIT_LIST_HEAD(&devr->x1->tgt_qp_list);

	memset(&attr, 0, sizeof(attr));
	attr.attr.max_sge = 1;
	attr.attr.max_wr = 1;
	attr.srq_type = IB_SRQT_XRC;
	attr.ext.cq = devr->c0;
	attr.ext.xrc.xrcd = devr->x0;

	devr->s0 = mlx5_ib_create_srq(devr->p0, &attr, NULL);
	if (IS_ERR(devr->s0)) {
		ret = PTR_ERR(devr->s0);
		goto error4;
	}
	devr->s0->device	= &dev->ib_dev;
	devr->s0->pd		= devr->p0;
	devr->s0->uobject       = NULL;
	devr->s0->event_handler = NULL;
	devr->s0->srq_context   = NULL;
	devr->s0->srq_type      = IB_SRQT_XRC;
	devr->s0->ext.xrc.xrcd	= devr->x0;
	devr->s0->ext.cq	= devr->c0;
	atomic_inc(&devr->s0->ext.xrc.xrcd->usecnt);
	atomic_inc(&devr->s0->ext.cq->usecnt);
	atomic_inc(&devr->p0->usecnt);
	atomic_set(&devr->s0->usecnt, 0);

	memset(&attr, 0, sizeof(attr));
	attr.attr.max_sge = 1;
	attr.attr.max_wr = 1;
	attr.srq_type = IB_SRQT_BASIC;
	devr->s1 = mlx5_ib_create_srq(devr->p0, &attr, NULL);
	if (IS_ERR(devr->s1)) {
		ret = PTR_ERR(devr->s1);
		goto error5;
	}
	devr->s1->device	= &dev->ib_dev;
	devr->s1->pd		= devr->p0;
	devr->s1->uobject       = NULL;
	devr->s1->event_handler = NULL;
	devr->s1->srq_context   = NULL;
	devr->s1->srq_type      = IB_SRQT_BASIC;
	devr->s1->ext.cq	= devr->c0;
	atomic_inc(&devr->p0->usecnt);
	atomic_set(&devr->s1->usecnt, 0);

	for (port = 0; port < ARRAY_SIZE(devr->ports); ++port) {
		INIT_WORK(&devr->ports[port].pkey_change_work,
			  pkey_change_handler);
		devr->ports[port].devr = devr;
	}

	return 0;

error5:
	mlx5_ib_destroy_srq(devr->s0);
error4:
	mlx5_ib_dealloc_xrcd(devr->x1);
error3:
	mlx5_ib_dealloc_xrcd(devr->x0);
error2:
	mlx5_ib_destroy_cq(devr->c0);
error1:
	mlx5_ib_dealloc_pd(devr->p0);
error0:
	return ret;
}

static void destroy_dev_resources(struct mlx5_ib_resources *devr)
{
	struct mlx5_ib_dev *dev =
		container_of(devr, struct mlx5_ib_dev, devr);
	int port;

	mlx5_ib_destroy_srq(devr->s1);
	mlx5_ib_destroy_srq(devr->s0);
	mlx5_ib_dealloc_xrcd(devr->x0);
	mlx5_ib_dealloc_xrcd(devr->x1);
	mlx5_ib_destroy_cq(devr->c0);
	mlx5_ib_dealloc_pd(devr->p0);

	/* Make sure no change P_Key work items are still executing */
	for (port = 0; port < dev->num_ports; ++port)
		cancel_work_sync(&devr->ports[port].pkey_change_work);
}

static u32 get_core_cap_flags(struct ib_device *ibdev,
			      struct mlx5_hca_vport_context *rep)
{
	struct mlx5_ib_dev *dev = to_mdev(ibdev);
	enum rdma_link_layer ll = mlx5_ib_port_link_layer(ibdev, 1);
	u8 l3_type_cap = MLX5_CAP_ROCE(dev->mdev, l3_type);
	u8 roce_version_cap = MLX5_CAP_ROCE(dev->mdev, roce_version);
	bool raw_support = !mlx5_core_mp_enabled(dev->mdev);
	u32 ret = 0;

	if (rep->grh_required)
		ret |= RDMA_CORE_CAP_IB_GRH_REQUIRED;

	if (ll == IB_LINK_LAYER_INFINIBAND)
		return ret | RDMA_CORE_PORT_IBA_IB;

	if (raw_support)
		ret |= RDMA_CORE_PORT_RAW_PACKET;

	if (!(l3_type_cap & MLX5_ROCE_L3_TYPE_IPV4_CAP))
		return ret;

	if (!(l3_type_cap & MLX5_ROCE_L3_TYPE_IPV6_CAP))
		return ret;

	if (roce_version_cap & MLX5_ROCE_VERSION_1_CAP)
		ret |= RDMA_CORE_PORT_IBA_ROCE;

	if (roce_version_cap & MLX5_ROCE_VERSION_2_CAP)
		ret |= RDMA_CORE_PORT_IBA_ROCE_UDP_ENCAP;

	return ret;
}

static int mlx5_port_immutable(struct ib_device *ibdev, u8 port_num,
			       struct ib_port_immutable *immutable)
{
	struct ib_port_attr attr;
	struct mlx5_ib_dev *dev = to_mdev(ibdev);
	enum rdma_link_layer ll = mlx5_ib_port_link_layer(ibdev, port_num);
	struct mlx5_hca_vport_context rep = {0};
	int err;

	err = ib_query_port(ibdev, port_num, &attr);
	if (err)
		return err;

	if (ll == IB_LINK_LAYER_INFINIBAND) {
		err = mlx5_query_hca_vport_context(dev->mdev, 0, port_num, 0,
						   &rep);
		if (err)
			return err;
	}

	immutable->pkey_tbl_len = attr.pkey_tbl_len;
	immutable->gid_tbl_len = attr.gid_tbl_len;
	immutable->core_cap_flags = get_core_cap_flags(ibdev, &rep);
	if ((ll == IB_LINK_LAYER_INFINIBAND) || MLX5_CAP_GEN(dev->mdev, roce))
		immutable->max_mad_size = IB_MGMT_MAD_SIZE;

	return 0;
}

static int mlx5_port_rep_immutable(struct ib_device *ibdev, u8 port_num,
				   struct ib_port_immutable *immutable)
{
	struct ib_port_attr attr;
	int err;

	immutable->core_cap_flags = RDMA_CORE_PORT_RAW_PACKET;

	err = ib_query_port(ibdev, port_num, &attr);
	if (err)
		return err;

	immutable->pkey_tbl_len = attr.pkey_tbl_len;
	immutable->gid_tbl_len = attr.gid_tbl_len;
	immutable->core_cap_flags = RDMA_CORE_PORT_RAW_PACKET;

	return 0;
}

static void get_dev_fw_str(struct ib_device *ibdev, char *str)
{
	struct mlx5_ib_dev *dev =
		container_of(ibdev, struct mlx5_ib_dev, ib_dev);
	snprintf(str, IB_FW_VERSION_NAME_MAX, "%d.%d.%04d",
		 fw_rev_maj(dev->mdev), fw_rev_min(dev->mdev),
		 fw_rev_sub(dev->mdev));
}

static int mlx5_eth_lag_init(struct mlx5_ib_dev *dev)
{
	struct mlx5_core_dev *mdev = dev->mdev;
	struct mlx5_flow_namespace *ns = mlx5_get_flow_namespace(mdev,
								 MLX5_FLOW_NAMESPACE_LAG);
	struct mlx5_flow_table *ft;
	int err;

	if (!ns || !mlx5_lag_is_active(mdev))
		return 0;

	err = mlx5_cmd_create_vport_lag(mdev);
	if (err)
		return err;

	ft = mlx5_create_lag_demux_flow_table(ns, 0, 0);
	if (IS_ERR(ft)) {
		err = PTR_ERR(ft);
		goto err_destroy_vport_lag;
	}

	dev->flow_db->lag_demux_ft = ft;
	return 0;

err_destroy_vport_lag:
	mlx5_cmd_destroy_vport_lag(mdev);
	return err;
}

static void mlx5_eth_lag_cleanup(struct mlx5_ib_dev *dev)
{
	struct mlx5_core_dev *mdev = dev->mdev;

	if (dev->flow_db->lag_demux_ft) {
		mlx5_destroy_flow_table(dev->flow_db->lag_demux_ft);
		dev->flow_db->lag_demux_ft = NULL;

		mlx5_cmd_destroy_vport_lag(mdev);
	}
}

static int mlx5_add_netdev_notifier(struct mlx5_ib_dev *dev, u8 port_num)
{
	int err;

	dev->roce[port_num].nb.notifier_call = mlx5_netdev_event;
	err = register_netdevice_notifier(&dev->roce[port_num].nb);
	if (err) {
		dev->roce[port_num].nb.notifier_call = NULL;
		return err;
	}

	return 0;
}

static void mlx5_remove_netdev_notifier(struct mlx5_ib_dev *dev, u8 port_num)
{
	if (dev->roce[port_num].nb.notifier_call) {
		unregister_netdevice_notifier(&dev->roce[port_num].nb);
		dev->roce[port_num].nb.notifier_call = NULL;
	}
<<<<<<< HEAD
	qp->device     = &dev->ib_dev;
	qp->real_qp    = qp;
	qp->uobject    = NULL;
	qp->qp_type    = MLX5_IB_QPT_REG_UMR;
	qp->send_cq    = init_attr->send_cq;
	qp->recv_cq    = init_attr->recv_cq;
=======
}
>>>>>>> 286cd8c7

static int mlx5_enable_eth(struct mlx5_ib_dev *dev)
{
	int err;

	if (MLX5_CAP_GEN(dev->mdev, roce)) {
		err = mlx5_nic_vport_enable_roce(dev->mdev);
		if (err)
			return err;
	}

	err = mlx5_eth_lag_init(dev);
	if (err)
		goto err_disable_roce;

	return 0;

err_disable_roce:
	if (MLX5_CAP_GEN(dev->mdev, roce))
		mlx5_nic_vport_disable_roce(dev->mdev);

	return err;
}

static void mlx5_disable_eth(struct mlx5_ib_dev *dev)
{
	mlx5_eth_lag_cleanup(dev);
	if (MLX5_CAP_GEN(dev->mdev, roce))
		mlx5_nic_vport_disable_roce(dev->mdev);
}

struct mlx5_ib_counter {
	const char *name;
	size_t offset;
};

#define INIT_Q_COUNTER(_name)		\
	{ .name = #_name, .offset = MLX5_BYTE_OFF(query_q_counter_out, _name)}

static const struct mlx5_ib_counter basic_q_cnts[] = {
	INIT_Q_COUNTER(rx_write_requests),
	INIT_Q_COUNTER(rx_read_requests),
	INIT_Q_COUNTER(rx_atomic_requests),
	INIT_Q_COUNTER(out_of_buffer),
};

static const struct mlx5_ib_counter out_of_seq_q_cnts[] = {
	INIT_Q_COUNTER(out_of_sequence),
};

static const struct mlx5_ib_counter retrans_q_cnts[] = {
	INIT_Q_COUNTER(duplicate_request),
	INIT_Q_COUNTER(rnr_nak_retry_err),
	INIT_Q_COUNTER(packet_seq_err),
	INIT_Q_COUNTER(implied_nak_seq_err),
	INIT_Q_COUNTER(local_ack_timeout_err),
};

#define INIT_CONG_COUNTER(_name)		\
	{ .name = #_name, .offset =	\
		MLX5_BYTE_OFF(query_cong_statistics_out, _name ## _high)}

static const struct mlx5_ib_counter cong_cnts[] = {
	INIT_CONG_COUNTER(rp_cnp_ignored),
	INIT_CONG_COUNTER(rp_cnp_handled),
	INIT_CONG_COUNTER(np_ecn_marked_roce_packets),
	INIT_CONG_COUNTER(np_cnp_sent),
};

static const struct mlx5_ib_counter extended_err_cnts[] = {
	INIT_Q_COUNTER(resp_local_length_error),
	INIT_Q_COUNTER(resp_cqe_error),
	INIT_Q_COUNTER(req_cqe_error),
	INIT_Q_COUNTER(req_remote_invalid_request),
	INIT_Q_COUNTER(req_remote_access_errors),
	INIT_Q_COUNTER(resp_remote_access_errors),
	INIT_Q_COUNTER(resp_cqe_flush_error),
	INIT_Q_COUNTER(req_cqe_flush_error),
};

#define INIT_EXT_PPCNT_COUNTER(_name)		\
	{ .name = #_name, .offset =	\
	MLX5_BYTE_OFF(ppcnt_reg, \
		      counter_set.eth_extended_cntrs_grp_data_layout._name##_high)}

static const struct mlx5_ib_counter ext_ppcnt_cnts[] = {
	INIT_EXT_PPCNT_COUNTER(rx_icrc_encapsulated),
};

static void mlx5_ib_dealloc_counters(struct mlx5_ib_dev *dev)
{
	int i;

	for (i = 0; i < dev->num_ports; i++) {
		if (dev->port[i].cnts.set_id_valid)
			mlx5_core_dealloc_q_counter(dev->mdev,
						    dev->port[i].cnts.set_id);
		kfree(dev->port[i].cnts.names);
		kfree(dev->port[i].cnts.offsets);
	}
}

static int __mlx5_ib_alloc_counters(struct mlx5_ib_dev *dev,
				    struct mlx5_ib_counters *cnts)
{
	u32 num_counters;

	num_counters = ARRAY_SIZE(basic_q_cnts);

	if (MLX5_CAP_GEN(dev->mdev, out_of_seq_cnt))
		num_counters += ARRAY_SIZE(out_of_seq_q_cnts);

	if (MLX5_CAP_GEN(dev->mdev, retransmission_q_counters))
		num_counters += ARRAY_SIZE(retrans_q_cnts);

	if (MLX5_CAP_GEN(dev->mdev, enhanced_error_q_counters))
		num_counters += ARRAY_SIZE(extended_err_cnts);

	cnts->num_q_counters = num_counters;

	if (MLX5_CAP_GEN(dev->mdev, cc_query_allowed)) {
		cnts->num_cong_counters = ARRAY_SIZE(cong_cnts);
		num_counters += ARRAY_SIZE(cong_cnts);
	}
	if (MLX5_CAP_PCAM_FEATURE(dev->mdev, rx_icrc_encapsulated_counter)) {
		cnts->num_ext_ppcnt_counters = ARRAY_SIZE(ext_ppcnt_cnts);
		num_counters += ARRAY_SIZE(ext_ppcnt_cnts);
	}
	cnts->names = kcalloc(num_counters, sizeof(cnts->names), GFP_KERNEL);
	if (!cnts->names)
		return -ENOMEM;

	cnts->offsets = kcalloc(num_counters,
				sizeof(cnts->offsets), GFP_KERNEL);
	if (!cnts->offsets)
		goto err_names;

	return 0;

err_names:
	kfree(cnts->names);
	cnts->names = NULL;
	return -ENOMEM;
}

static void mlx5_ib_fill_counters(struct mlx5_ib_dev *dev,
				  const char **names,
				  size_t *offsets)
{
	int i;
	int j = 0;

	for (i = 0; i < ARRAY_SIZE(basic_q_cnts); i++, j++) {
		names[j] = basic_q_cnts[i].name;
		offsets[j] = basic_q_cnts[i].offset;
	}

	if (MLX5_CAP_GEN(dev->mdev, out_of_seq_cnt)) {
		for (i = 0; i < ARRAY_SIZE(out_of_seq_q_cnts); i++, j++) {
			names[j] = out_of_seq_q_cnts[i].name;
			offsets[j] = out_of_seq_q_cnts[i].offset;
		}
	}

	if (MLX5_CAP_GEN(dev->mdev, retransmission_q_counters)) {
		for (i = 0; i < ARRAY_SIZE(retrans_q_cnts); i++, j++) {
			names[j] = retrans_q_cnts[i].name;
			offsets[j] = retrans_q_cnts[i].offset;
		}
	}

	if (MLX5_CAP_GEN(dev->mdev, enhanced_error_q_counters)) {
		for (i = 0; i < ARRAY_SIZE(extended_err_cnts); i++, j++) {
			names[j] = extended_err_cnts[i].name;
			offsets[j] = extended_err_cnts[i].offset;
		}
	}

	if (MLX5_CAP_GEN(dev->mdev, cc_query_allowed)) {
		for (i = 0; i < ARRAY_SIZE(cong_cnts); i++, j++) {
			names[j] = cong_cnts[i].name;
			offsets[j] = cong_cnts[i].offset;
		}
	}

	if (MLX5_CAP_PCAM_FEATURE(dev->mdev, rx_icrc_encapsulated_counter)) {
		for (i = 0; i < ARRAY_SIZE(ext_ppcnt_cnts); i++, j++) {
			names[j] = ext_ppcnt_cnts[i].name;
			offsets[j] = ext_ppcnt_cnts[i].offset;
		}
	}
}

static int mlx5_ib_alloc_counters(struct mlx5_ib_dev *dev)
{
	int err = 0;
	int i;

	for (i = 0; i < dev->num_ports; i++) {
		err = __mlx5_ib_alloc_counters(dev, &dev->port[i].cnts);
		if (err)
			goto err_alloc;

		mlx5_ib_fill_counters(dev, dev->port[i].cnts.names,
				      dev->port[i].cnts.offsets);

		err = mlx5_core_alloc_q_counter(dev->mdev,
						&dev->port[i].cnts.set_id);
		if (err) {
			mlx5_ib_warn(dev,
				     "couldn't allocate queue counter for port %d, err %d\n",
				     i + 1, err);
			goto err_alloc;
		}
		dev->port[i].cnts.set_id_valid = true;
	}

	return 0;

err_alloc:
	mlx5_ib_dealloc_counters(dev);
	return err;
}

static struct rdma_hw_stats *mlx5_ib_alloc_hw_stats(struct ib_device *ibdev,
						    u8 port_num)
{
	struct mlx5_ib_dev *dev = to_mdev(ibdev);
	struct mlx5_ib_port *port = &dev->port[port_num - 1];

	/* We support only per port stats */
	if (port_num == 0)
		return NULL;

	return rdma_alloc_hw_stats_struct(port->cnts.names,
					  port->cnts.num_q_counters +
					  port->cnts.num_cong_counters +
					  port->cnts.num_ext_ppcnt_counters,
					  RDMA_HW_STATS_DEFAULT_LIFESPAN);
}

static int mlx5_ib_query_q_counters(struct mlx5_core_dev *mdev,
				    struct mlx5_ib_port *port,
				    struct rdma_hw_stats *stats)
{
	int outlen = MLX5_ST_SZ_BYTES(query_q_counter_out);
	void *out;
	__be32 val;
	int ret, i;

	out = kvzalloc(outlen, GFP_KERNEL);
	if (!out)
		return -ENOMEM;

	ret = mlx5_core_query_q_counter(mdev,
					port->cnts.set_id, 0,
					out, outlen);
	if (ret)
		goto free;

	for (i = 0; i < port->cnts.num_q_counters; i++) {
		val = *(__be32 *)(out + port->cnts.offsets[i]);
		stats->value[i] = (u64)be32_to_cpu(val);
	}

free:
	kvfree(out);
	return ret;
}

static int mlx5_ib_query_ext_ppcnt_counters(struct mlx5_ib_dev *dev,
					  struct mlx5_ib_port *port,
					  struct rdma_hw_stats *stats)
{
	int offset = port->cnts.num_q_counters + port->cnts.num_cong_counters;
	int sz = MLX5_ST_SZ_BYTES(ppcnt_reg);
	int ret, i;
	void *out;

	out = kvzalloc(sz, GFP_KERNEL);
	if (!out)
		return -ENOMEM;

	ret = mlx5_cmd_query_ext_ppcnt_counters(dev->mdev, out);
	if (ret)
		goto free;

	for (i = 0; i < port->cnts.num_ext_ppcnt_counters; i++) {
		stats->value[i + offset] =
			be64_to_cpup((__be64 *)(out +
				    port->cnts.offsets[i + offset]));
	}

free:
	kvfree(out);
	return ret;
}

static int mlx5_ib_get_hw_stats(struct ib_device *ibdev,
				struct rdma_hw_stats *stats,
				u8 port_num, int index)
{
	struct mlx5_ib_dev *dev = to_mdev(ibdev);
	struct mlx5_ib_port *port = &dev->port[port_num - 1];
	struct mlx5_core_dev *mdev;
	int ret, num_counters;
	u8 mdev_port_num;

	if (!stats)
		return -EINVAL;

	num_counters = port->cnts.num_q_counters +
		       port->cnts.num_cong_counters +
		       port->cnts.num_ext_ppcnt_counters;

	/* q_counters are per IB device, query the master mdev */
	ret = mlx5_ib_query_q_counters(dev->mdev, port, stats);
	if (ret)
		return ret;

	if (MLX5_CAP_PCAM_FEATURE(dev->mdev, rx_icrc_encapsulated_counter)) {
		ret =  mlx5_ib_query_ext_ppcnt_counters(dev, port, stats);
		if (ret)
			return ret;
	}

	if (MLX5_CAP_GEN(dev->mdev, cc_query_allowed)) {
		mdev = mlx5_ib_get_native_port_mdev(dev, port_num,
						    &mdev_port_num);
		if (!mdev) {
			/* If port is not affiliated yet, its in down state
			 * which doesn't have any counters yet, so it would be
			 * zero. So no need to read from the HCA.
			 */
			goto done;
		}
		ret = mlx5_lag_query_cong_counters(dev->mdev,
						   stats->value +
						   port->cnts.num_q_counters,
						   port->cnts.num_cong_counters,
						   port->cnts.offsets +
						   port->cnts.num_q_counters);

		mlx5_ib_put_native_port_mdev(dev, port_num);
		if (ret)
			return ret;
	}

done:
	return num_counters;
}

static struct net_device*
mlx5_ib_alloc_rdma_netdev(struct ib_device *hca,
			  u8 port_num,
			  enum rdma_netdev_t type,
			  const char *name,
			  unsigned char name_assign_type,
			  void (*setup)(struct net_device *))
{
	struct net_device *netdev;

	if (type != RDMA_NETDEV_IPOIB)
		return ERR_PTR(-EOPNOTSUPP);

	netdev = mlx5_rdma_netdev_alloc(to_mdev(hca)->mdev, hca,
					name, setup);
	return netdev;
}

static void delay_drop_debugfs_cleanup(struct mlx5_ib_dev *dev)
{
	if (!dev->delay_drop.dbg)
		return;
	debugfs_remove_recursive(dev->delay_drop.dbg->dir_debugfs);
	kfree(dev->delay_drop.dbg);
	dev->delay_drop.dbg = NULL;
}

static void cancel_delay_drop(struct mlx5_ib_dev *dev)
{
	if (!(dev->ib_dev.attrs.raw_packet_caps & IB_RAW_PACKET_CAP_DELAY_DROP))
		return;

	cancel_work_sync(&dev->delay_drop.delay_drop_work);
	delay_drop_debugfs_cleanup(dev);
}

static ssize_t delay_drop_timeout_read(struct file *filp, char __user *buf,
				       size_t count, loff_t *pos)
{
	struct mlx5_ib_delay_drop *delay_drop = filp->private_data;
	char lbuf[20];
	int len;

	len = snprintf(lbuf, sizeof(lbuf), "%u\n", delay_drop->timeout);
	return simple_read_from_buffer(buf, count, pos, lbuf, len);
}

static ssize_t delay_drop_timeout_write(struct file *filp, const char __user *buf,
					size_t count, loff_t *pos)
{
	struct mlx5_ib_delay_drop *delay_drop = filp->private_data;
	u32 timeout;
	u32 var;

	if (kstrtouint_from_user(buf, count, 0, &var))
		return -EFAULT;

	timeout = min_t(u32, roundup(var, 100), MLX5_MAX_DELAY_DROP_TIMEOUT_MS *
			1000);
	if (timeout != var)
		mlx5_ib_dbg(delay_drop->dev, "Round delay drop timeout to %u usec\n",
			    timeout);

	delay_drop->timeout = timeout;

	return count;
}

static const struct file_operations fops_delay_drop_timeout = {
	.owner	= THIS_MODULE,
	.open	= simple_open,
	.write	= delay_drop_timeout_write,
	.read	= delay_drop_timeout_read,
};

static int delay_drop_debugfs_init(struct mlx5_ib_dev *dev)
{
	struct mlx5_ib_dbg_delay_drop *dbg;

	if (!mlx5_debugfs_root)
		return 0;

	dbg = kzalloc(sizeof(*dbg), GFP_KERNEL);
	if (!dbg)
		return -ENOMEM;

	dev->delay_drop.dbg = dbg;

	dbg->dir_debugfs =
		debugfs_create_dir("delay_drop",
				   dev->mdev->priv.dbg_root);
	if (!dbg->dir_debugfs)
		goto out_debugfs;

	dbg->events_cnt_debugfs =
		debugfs_create_atomic_t("num_timeout_events", 0400,
					dbg->dir_debugfs,
					&dev->delay_drop.events_cnt);
	if (!dbg->events_cnt_debugfs)
		goto out_debugfs;

	dbg->rqs_cnt_debugfs =
		debugfs_create_atomic_t("num_rqs", 0400,
					dbg->dir_debugfs,
					&dev->delay_drop.rqs_cnt);
	if (!dbg->rqs_cnt_debugfs)
		goto out_debugfs;

	dbg->timeout_debugfs =
		debugfs_create_file("timeout", 0600,
				    dbg->dir_debugfs,
				    &dev->delay_drop,
				    &fops_delay_drop_timeout);
	if (!dbg->timeout_debugfs)
		goto out_debugfs;

	return 0;

out_debugfs:
	delay_drop_debugfs_cleanup(dev);
	return -ENOMEM;
}

static void init_delay_drop(struct mlx5_ib_dev *dev)
{
	if (!(dev->ib_dev.attrs.raw_packet_caps & IB_RAW_PACKET_CAP_DELAY_DROP))
		return;

	mutex_init(&dev->delay_drop.lock);
	dev->delay_drop.dev = dev;
	dev->delay_drop.activate = false;
	dev->delay_drop.timeout = MLX5_MAX_DELAY_DROP_TIMEOUT_MS * 1000;
	INIT_WORK(&dev->delay_drop.delay_drop_work, delay_drop_handler);
	atomic_set(&dev->delay_drop.rqs_cnt, 0);
	atomic_set(&dev->delay_drop.events_cnt, 0);

	if (delay_drop_debugfs_init(dev))
		mlx5_ib_warn(dev, "Failed to init delay drop debugfs\n");
}

static const struct cpumask *
mlx5_ib_get_vector_affinity(struct ib_device *ibdev, int comp_vector)
{
	struct mlx5_ib_dev *dev = to_mdev(ibdev);

	return mlx5_get_vector_affinity_hint(dev->mdev, comp_vector);
}

/* The mlx5_ib_multiport_mutex should be held when calling this function */
static void mlx5_ib_unbind_slave_port(struct mlx5_ib_dev *ibdev,
				      struct mlx5_ib_multiport_info *mpi)
{
	u8 port_num = mlx5_core_native_port_num(mpi->mdev) - 1;
	struct mlx5_ib_port *port = &ibdev->port[port_num];
	int comps;
	int err;
	int i;

	mlx5_ib_cleanup_cong_debugfs(ibdev, port_num);

	spin_lock(&port->mp.mpi_lock);
	if (!mpi->ibdev) {
		spin_unlock(&port->mp.mpi_lock);
		return;
	}
	mpi->ibdev = NULL;

	spin_unlock(&port->mp.mpi_lock);
	mlx5_remove_netdev_notifier(ibdev, port_num);
	spin_lock(&port->mp.mpi_lock);

	comps = mpi->mdev_refcnt;
	if (comps) {
		mpi->unaffiliate = true;
		init_completion(&mpi->unref_comp);
		spin_unlock(&port->mp.mpi_lock);

		for (i = 0; i < comps; i++)
			wait_for_completion(&mpi->unref_comp);

		spin_lock(&port->mp.mpi_lock);
		mpi->unaffiliate = false;
	}

	port->mp.mpi = NULL;

	spin_unlock(&port->mp.mpi_lock);

	err = mlx5_nic_vport_unaffiliate_multiport(mpi->mdev);

	mlx5_ib_dbg(ibdev, "unaffiliated port %d\n", port_num + 1);
	/* Log an error, still needed to cleanup the pointers and add
	 * it back to the list.
	 */
	if (err)
		mlx5_ib_err(ibdev, "Failed to unaffiliate port %u\n",
			    port_num + 1);

	ibdev->roce[port_num].last_port_state = IB_PORT_DOWN;
}

/* The mlx5_ib_multiport_mutex should be held when calling this function */
static bool mlx5_ib_bind_slave_port(struct mlx5_ib_dev *ibdev,
				    struct mlx5_ib_multiport_info *mpi)
{
	u8 port_num = mlx5_core_native_port_num(mpi->mdev) - 1;
	int err;

	spin_lock(&ibdev->port[port_num].mp.mpi_lock);
	if (ibdev->port[port_num].mp.mpi) {
		mlx5_ib_dbg(ibdev, "port %d already affiliated.\n",
			    port_num + 1);
		spin_unlock(&ibdev->port[port_num].mp.mpi_lock);
		return false;
	}

	ibdev->port[port_num].mp.mpi = mpi;
	mpi->ibdev = ibdev;
	spin_unlock(&ibdev->port[port_num].mp.mpi_lock);

	err = mlx5_nic_vport_affiliate_multiport(ibdev->mdev, mpi->mdev);
	if (err)
		goto unbind;

	err = get_port_caps(ibdev, mlx5_core_native_port_num(mpi->mdev));
	if (err)
		goto unbind;

	err = mlx5_add_netdev_notifier(ibdev, port_num);
	if (err) {
		mlx5_ib_err(ibdev, "failed adding netdev notifier for port %u\n",
			    port_num + 1);
		goto unbind;
	}

	err = mlx5_ib_init_cong_debugfs(ibdev, port_num);
	if (err)
		goto unbind;

	return true;

unbind:
	mlx5_ib_unbind_slave_port(ibdev, mpi);
	return false;
}

static int mlx5_ib_init_multiport_master(struct mlx5_ib_dev *dev)
{
	int port_num = mlx5_core_native_port_num(dev->mdev) - 1;
	enum rdma_link_layer ll = mlx5_ib_port_link_layer(&dev->ib_dev,
							  port_num + 1);
	struct mlx5_ib_multiport_info *mpi;
	int err;
	int i;

	if (!mlx5_core_is_mp_master(dev->mdev) || ll != IB_LINK_LAYER_ETHERNET)
		return 0;

	err = mlx5_query_nic_vport_system_image_guid(dev->mdev,
						     &dev->sys_image_guid);
	if (err)
		return err;

	err = mlx5_nic_vport_enable_roce(dev->mdev);
	if (err)
		return err;

	mutex_lock(&mlx5_ib_multiport_mutex);
	for (i = 0; i < dev->num_ports; i++) {
		bool bound = false;

		/* build a stub multiport info struct for the native port. */
		if (i == port_num) {
			mpi = kzalloc(sizeof(*mpi), GFP_KERNEL);
			if (!mpi) {
				mutex_unlock(&mlx5_ib_multiport_mutex);
				mlx5_nic_vport_disable_roce(dev->mdev);
				return -ENOMEM;
			}

			mpi->is_master = true;
			mpi->mdev = dev->mdev;
			mpi->sys_image_guid = dev->sys_image_guid;
			dev->port[i].mp.mpi = mpi;
			mpi->ibdev = dev;
			mpi = NULL;
			continue;
		}

		list_for_each_entry(mpi, &mlx5_ib_unaffiliated_port_list,
				    list) {
			if (dev->sys_image_guid == mpi->sys_image_guid &&
			    (mlx5_core_native_port_num(mpi->mdev) - 1) == i) {
				bound = mlx5_ib_bind_slave_port(dev, mpi);
			}

			if (bound) {
				dev_dbg(&mpi->mdev->pdev->dev, "removing port from unaffiliated list.\n");
				mlx5_ib_dbg(dev, "port %d bound\n", i + 1);
				list_del(&mpi->list);
				break;
			}
		}
		if (!bound) {
			get_port_caps(dev, i + 1);
			mlx5_ib_dbg(dev, "no free port found for port %d\n",
				    i + 1);
		}
	}

	list_add_tail(&dev->ib_dev_list, &mlx5_ib_dev_list);
	mutex_unlock(&mlx5_ib_multiport_mutex);
	return err;
}

static void mlx5_ib_cleanup_multiport_master(struct mlx5_ib_dev *dev)
{
	int port_num = mlx5_core_native_port_num(dev->mdev) - 1;
	enum rdma_link_layer ll = mlx5_ib_port_link_layer(&dev->ib_dev,
							  port_num + 1);
	int i;

	if (!mlx5_core_is_mp_master(dev->mdev) || ll != IB_LINK_LAYER_ETHERNET)
		return;

	mutex_lock(&mlx5_ib_multiport_mutex);
	for (i = 0; i < dev->num_ports; i++) {
		if (dev->port[i].mp.mpi) {
			/* Destroy the native port stub */
			if (i == port_num) {
				kfree(dev->port[i].mp.mpi);
				dev->port[i].mp.mpi = NULL;
			} else {
				mlx5_ib_dbg(dev, "unbinding port_num: %d\n", i + 1);
				list_add_tail(&dev->port[i].mp.mpi->list,
					      &mlx5_ib_unaffiliated_port_list);
				mlx5_ib_unbind_slave_port(dev, dev->port[i].mp.mpi);
			}
		}
	}

	mlx5_ib_dbg(dev, "removing from devlist\n");
	list_del(&dev->ib_dev_list);
	mutex_unlock(&mlx5_ib_multiport_mutex);

	mlx5_nic_vport_disable_roce(dev->mdev);
}

ADD_UVERBS_ATTRIBUTES_SIMPLE(
	mlx5_ib_dm,
	UVERBS_OBJECT_DM,
	UVERBS_METHOD_DM_ALLOC,
	UVERBS_ATTR_PTR_OUT(MLX5_IB_ATTR_ALLOC_DM_RESP_START_OFFSET,
			    UVERBS_ATTR_TYPE(u64),
			    UA_MANDATORY),
	UVERBS_ATTR_PTR_OUT(MLX5_IB_ATTR_ALLOC_DM_RESP_PAGE_INDEX,
			    UVERBS_ATTR_TYPE(u16),
			    UA_MANDATORY));

ADD_UVERBS_ATTRIBUTES_SIMPLE(
	mlx5_ib_flow_action,
	UVERBS_OBJECT_FLOW_ACTION,
	UVERBS_METHOD_FLOW_ACTION_ESP_CREATE,
	UVERBS_ATTR_FLAGS_IN(MLX5_IB_ATTR_CREATE_FLOW_ACTION_FLAGS,
			     enum mlx5_ib_uapi_flow_action_flags));

static int populate_specs_root(struct mlx5_ib_dev *dev)
{
	const struct uverbs_object_tree_def **trees = dev->driver_trees;
	size_t num_trees = 0;

	if (mlx5_accel_ipsec_device_caps(dev->mdev) &
	    MLX5_ACCEL_IPSEC_CAP_DEVICE)
		trees[num_trees++] = &mlx5_ib_flow_action;

	if (MLX5_CAP_DEV_MEM(dev->mdev, memic))
		trees[num_trees++] = &mlx5_ib_dm;

	if (MLX5_CAP_GEN_64(dev->mdev, general_obj_types) &
	    MLX5_GENERAL_OBJ_TYPES_CAP_UCTX)
		trees[num_trees++] = mlx5_ib_get_devx_tree();

	num_trees += mlx5_ib_get_flow_trees(trees + num_trees);

	WARN_ON(num_trees >= ARRAY_SIZE(dev->driver_trees));
	trees[num_trees] = NULL;
	dev->ib_dev.driver_specs = trees;

	return 0;
}

static int mlx5_ib_read_counters(struct ib_counters *counters,
				 struct ib_counters_read_attr *read_attr,
				 struct uverbs_attr_bundle *attrs)
{
	struct mlx5_ib_mcounters *mcounters = to_mcounters(counters);
	struct mlx5_read_counters_attr mread_attr = {};
	struct mlx5_ib_flow_counters_desc *desc;
	int ret, i;

	mutex_lock(&mcounters->mcntrs_mutex);
	if (mcounters->cntrs_max_index > read_attr->ncounters) {
		ret = -EINVAL;
		goto err_bound;
	}

	mread_attr.out = kcalloc(mcounters->counters_num, sizeof(u64),
				 GFP_KERNEL);
	if (!mread_attr.out) {
		ret = -ENOMEM;
		goto err_bound;
	}

	mread_attr.hw_cntrs_hndl = mcounters->hw_cntrs_hndl;
	mread_attr.flags = read_attr->flags;
	ret = mcounters->read_counters(counters->device, &mread_attr);
	if (ret)
		goto err_read;

	/* do the pass over the counters data array to assign according to the
	 * descriptions and indexing pairs
	 */
	desc = mcounters->counters_data;
	for (i = 0; i < mcounters->ncounters; i++)
		read_attr->counters_buff[desc[i].index] += mread_attr.out[desc[i].description];

err_read:
	kfree(mread_attr.out);
err_bound:
	mutex_unlock(&mcounters->mcntrs_mutex);
	return ret;
}

static int mlx5_ib_destroy_counters(struct ib_counters *counters)
{
	struct mlx5_ib_mcounters *mcounters = to_mcounters(counters);

	counters_clear_description(counters);
	if (mcounters->hw_cntrs_hndl)
		mlx5_fc_destroy(to_mdev(counters->device)->mdev,
				mcounters->hw_cntrs_hndl);

	kfree(mcounters);

	return 0;
}

static struct ib_counters *mlx5_ib_create_counters(struct ib_device *device,
						   struct uverbs_attr_bundle *attrs)
{
	struct mlx5_ib_mcounters *mcounters;

	mcounters = kzalloc(sizeof(*mcounters), GFP_KERNEL);
	if (!mcounters)
		return ERR_PTR(-ENOMEM);

	mutex_init(&mcounters->mcntrs_mutex);

	return &mcounters->ibcntrs;
}

void mlx5_ib_stage_init_cleanup(struct mlx5_ib_dev *dev)
{
	mlx5_ib_cleanup_multiport_master(dev);
#ifdef CONFIG_INFINIBAND_ON_DEMAND_PAGING
	cleanup_srcu_struct(&dev->mr_srcu);
#endif
	kfree(dev->port);
}

int mlx5_ib_stage_init_init(struct mlx5_ib_dev *dev)
{
	struct mlx5_core_dev *mdev = dev->mdev;
	const char *name;
	int err;
	int i;

	dev->port = kcalloc(dev->num_ports, sizeof(*dev->port),
			    GFP_KERNEL);
	if (!dev->port)
		return -ENOMEM;

	for (i = 0; i < dev->num_ports; i++) {
		spin_lock_init(&dev->port[i].mp.mpi_lock);
		rwlock_init(&dev->roce[i].netdev_lock);
	}

	err = mlx5_ib_init_multiport_master(dev);
	if (err)
		goto err_free_port;

	if (!mlx5_core_mp_enabled(mdev)) {
		for (i = 1; i <= dev->num_ports; i++) {
			err = get_port_caps(dev, i);
			if (err)
				break;
		}
	} else {
		err = get_port_caps(dev, mlx5_core_native_port_num(mdev));
	}
	if (err)
		goto err_mp;

	if (mlx5_use_mad_ifc(dev))
		get_ext_port_caps(dev);

	if (!mlx5_lag_is_active(mdev))
		name = "mlx5_%d";
	else
		name = "mlx5_bond_%d";

	strlcpy(dev->ib_dev.name, name, IB_DEVICE_NAME_MAX);
	dev->ib_dev.owner		= THIS_MODULE;
	dev->ib_dev.node_type		= RDMA_NODE_IB_CA;
	dev->ib_dev.local_dma_lkey	= 0 /* not supported for now */;
	dev->ib_dev.phys_port_cnt	= dev->num_ports;
	dev->ib_dev.num_comp_vectors    =
		dev->mdev->priv.eq_table.num_comp_vectors;
	dev->ib_dev.dev.parent		= &mdev->pdev->dev;

	mutex_init(&dev->cap_mask_mutex);
	INIT_LIST_HEAD(&dev->qp_list);
	spin_lock_init(&dev->reset_flow_resource_lock);

	spin_lock_init(&dev->memic.memic_lock);
	dev->memic.dev = mdev;

#ifdef CONFIG_INFINIBAND_ON_DEMAND_PAGING
	err = init_srcu_struct(&dev->mr_srcu);
	if (err)
		goto err_free_port;
#endif

	return 0;
err_mp:
	mlx5_ib_cleanup_multiport_master(dev);

err_free_port:
	kfree(dev->port);

	return -ENOMEM;
}

static int mlx5_ib_stage_flow_db_init(struct mlx5_ib_dev *dev)
{
	dev->flow_db = kzalloc(sizeof(*dev->flow_db), GFP_KERNEL);

	if (!dev->flow_db)
		return -ENOMEM;

	mutex_init(&dev->flow_db->lock);

	return 0;
}

int mlx5_ib_stage_rep_flow_db_init(struct mlx5_ib_dev *dev)
{
	struct mlx5_ib_dev *nic_dev;

	nic_dev = mlx5_ib_get_uplink_ibdev(dev->mdev->priv.eswitch);

	if (!nic_dev)
		return -EINVAL;

	dev->flow_db = nic_dev->flow_db;

	return 0;
}

static void mlx5_ib_stage_flow_db_cleanup(struct mlx5_ib_dev *dev)
{
	kfree(dev->flow_db);
}

int mlx5_ib_stage_caps_init(struct mlx5_ib_dev *dev)
{
	struct mlx5_core_dev *mdev = dev->mdev;
	int err;

	dev->ib_dev.uverbs_abi_ver	= MLX5_IB_UVERBS_ABI_VERSION;
	dev->ib_dev.uverbs_cmd_mask	=
		(1ull << IB_USER_VERBS_CMD_GET_CONTEXT)		|
		(1ull << IB_USER_VERBS_CMD_QUERY_DEVICE)	|
		(1ull << IB_USER_VERBS_CMD_QUERY_PORT)		|
		(1ull << IB_USER_VERBS_CMD_ALLOC_PD)		|
		(1ull << IB_USER_VERBS_CMD_DEALLOC_PD)		|
		(1ull << IB_USER_VERBS_CMD_CREATE_AH)		|
		(1ull << IB_USER_VERBS_CMD_DESTROY_AH)		|
		(1ull << IB_USER_VERBS_CMD_REG_MR)		|
		(1ull << IB_USER_VERBS_CMD_REREG_MR)		|
		(1ull << IB_USER_VERBS_CMD_DEREG_MR)		|
		(1ull << IB_USER_VERBS_CMD_CREATE_COMP_CHANNEL)	|
		(1ull << IB_USER_VERBS_CMD_CREATE_CQ)		|
		(1ull << IB_USER_VERBS_CMD_RESIZE_CQ)		|
		(1ull << IB_USER_VERBS_CMD_DESTROY_CQ)		|
		(1ull << IB_USER_VERBS_CMD_CREATE_QP)		|
		(1ull << IB_USER_VERBS_CMD_MODIFY_QP)		|
		(1ull << IB_USER_VERBS_CMD_QUERY_QP)		|
		(1ull << IB_USER_VERBS_CMD_DESTROY_QP)		|
		(1ull << IB_USER_VERBS_CMD_ATTACH_MCAST)	|
		(1ull << IB_USER_VERBS_CMD_DETACH_MCAST)	|
		(1ull << IB_USER_VERBS_CMD_CREATE_SRQ)		|
		(1ull << IB_USER_VERBS_CMD_MODIFY_SRQ)		|
		(1ull << IB_USER_VERBS_CMD_QUERY_SRQ)		|
		(1ull << IB_USER_VERBS_CMD_DESTROY_SRQ)		|
		(1ull << IB_USER_VERBS_CMD_CREATE_XSRQ)		|
		(1ull << IB_USER_VERBS_CMD_OPEN_QP);
	dev->ib_dev.uverbs_ex_cmd_mask =
		(1ull << IB_USER_VERBS_EX_CMD_QUERY_DEVICE)	|
		(1ull << IB_USER_VERBS_EX_CMD_CREATE_CQ)	|
		(1ull << IB_USER_VERBS_EX_CMD_CREATE_QP)	|
		(1ull << IB_USER_VERBS_EX_CMD_MODIFY_QP)	|
		(1ull << IB_USER_VERBS_EX_CMD_MODIFY_CQ);

	dev->ib_dev.query_device	= mlx5_ib_query_device;
	dev->ib_dev.get_link_layer	= mlx5_ib_port_link_layer;
	dev->ib_dev.query_gid		= mlx5_ib_query_gid;
	dev->ib_dev.add_gid		= mlx5_ib_add_gid;
	dev->ib_dev.del_gid		= mlx5_ib_del_gid;
	dev->ib_dev.query_pkey		= mlx5_ib_query_pkey;
	dev->ib_dev.modify_device	= mlx5_ib_modify_device;
	dev->ib_dev.modify_port		= mlx5_ib_modify_port;
	dev->ib_dev.alloc_ucontext	= mlx5_ib_alloc_ucontext;
	dev->ib_dev.dealloc_ucontext	= mlx5_ib_dealloc_ucontext;
	dev->ib_dev.mmap		= mlx5_ib_mmap;
	dev->ib_dev.alloc_pd		= mlx5_ib_alloc_pd;
	dev->ib_dev.dealloc_pd		= mlx5_ib_dealloc_pd;
	dev->ib_dev.create_ah		= mlx5_ib_create_ah;
	dev->ib_dev.query_ah		= mlx5_ib_query_ah;
	dev->ib_dev.destroy_ah		= mlx5_ib_destroy_ah;
	dev->ib_dev.create_srq		= mlx5_ib_create_srq;
	dev->ib_dev.modify_srq		= mlx5_ib_modify_srq;
	dev->ib_dev.query_srq		= mlx5_ib_query_srq;
	dev->ib_dev.destroy_srq		= mlx5_ib_destroy_srq;
	dev->ib_dev.post_srq_recv	= mlx5_ib_post_srq_recv;
	dev->ib_dev.create_qp		= mlx5_ib_create_qp;
	dev->ib_dev.modify_qp		= mlx5_ib_modify_qp;
	dev->ib_dev.query_qp		= mlx5_ib_query_qp;
	dev->ib_dev.destroy_qp		= mlx5_ib_destroy_qp;
	dev->ib_dev.drain_sq		= mlx5_ib_drain_sq;
	dev->ib_dev.drain_rq		= mlx5_ib_drain_rq;
	dev->ib_dev.post_send		= mlx5_ib_post_send;
	dev->ib_dev.post_recv		= mlx5_ib_post_recv;
	dev->ib_dev.create_cq		= mlx5_ib_create_cq;
	dev->ib_dev.modify_cq		= mlx5_ib_modify_cq;
	dev->ib_dev.resize_cq		= mlx5_ib_resize_cq;
	dev->ib_dev.destroy_cq		= mlx5_ib_destroy_cq;
	dev->ib_dev.poll_cq		= mlx5_ib_poll_cq;
	dev->ib_dev.req_notify_cq	= mlx5_ib_arm_cq;
	dev->ib_dev.get_dma_mr		= mlx5_ib_get_dma_mr;
	dev->ib_dev.reg_user_mr		= mlx5_ib_reg_user_mr;
	dev->ib_dev.rereg_user_mr	= mlx5_ib_rereg_user_mr;
	dev->ib_dev.dereg_mr		= mlx5_ib_dereg_mr;
	dev->ib_dev.attach_mcast	= mlx5_ib_mcg_attach;
	dev->ib_dev.detach_mcast	= mlx5_ib_mcg_detach;
	dev->ib_dev.process_mad		= mlx5_ib_process_mad;
	dev->ib_dev.alloc_mr		= mlx5_ib_alloc_mr;
	dev->ib_dev.map_mr_sg		= mlx5_ib_map_mr_sg;
	dev->ib_dev.check_mr_status	= mlx5_ib_check_mr_status;
	dev->ib_dev.get_dev_fw_str      = get_dev_fw_str;
	dev->ib_dev.get_vector_affinity	= mlx5_ib_get_vector_affinity;
	if (MLX5_CAP_GEN(mdev, ipoib_enhanced_offloads))
		dev->ib_dev.alloc_rdma_netdev	= mlx5_ib_alloc_rdma_netdev;

	if (mlx5_core_is_pf(mdev)) {
		dev->ib_dev.get_vf_config	= mlx5_ib_get_vf_config;
		dev->ib_dev.set_vf_link_state	= mlx5_ib_set_vf_link_state;
		dev->ib_dev.get_vf_stats	= mlx5_ib_get_vf_stats;
		dev->ib_dev.set_vf_guid		= mlx5_ib_set_vf_guid;
	}

	dev->ib_dev.disassociate_ucontext = mlx5_ib_disassociate_ucontext;

	dev->umr_fence = mlx5_get_umr_fence(MLX5_CAP_GEN(mdev, umr_fence));

	if (MLX5_CAP_GEN(mdev, imaicl)) {
		dev->ib_dev.alloc_mw		= mlx5_ib_alloc_mw;
		dev->ib_dev.dealloc_mw		= mlx5_ib_dealloc_mw;
		dev->ib_dev.uverbs_cmd_mask |=
			(1ull << IB_USER_VERBS_CMD_ALLOC_MW)	|
			(1ull << IB_USER_VERBS_CMD_DEALLOC_MW);
	}

	if (MLX5_CAP_GEN(mdev, xrc)) {
		dev->ib_dev.alloc_xrcd = mlx5_ib_alloc_xrcd;
		dev->ib_dev.dealloc_xrcd = mlx5_ib_dealloc_xrcd;
		dev->ib_dev.uverbs_cmd_mask |=
			(1ull << IB_USER_VERBS_CMD_OPEN_XRCD) |
			(1ull << IB_USER_VERBS_CMD_CLOSE_XRCD);
	}

	if (MLX5_CAP_DEV_MEM(mdev, memic)) {
		dev->ib_dev.alloc_dm = mlx5_ib_alloc_dm;
		dev->ib_dev.dealloc_dm = mlx5_ib_dealloc_dm;
		dev->ib_dev.reg_dm_mr = mlx5_ib_reg_dm_mr;
	}

	dev->ib_dev.create_flow	= mlx5_ib_create_flow;
	dev->ib_dev.destroy_flow = mlx5_ib_destroy_flow;
	dev->ib_dev.uverbs_ex_cmd_mask |=
			(1ull << IB_USER_VERBS_EX_CMD_CREATE_FLOW) |
			(1ull << IB_USER_VERBS_EX_CMD_DESTROY_FLOW);
	dev->ib_dev.create_flow_action_esp = mlx5_ib_create_flow_action_esp;
	dev->ib_dev.destroy_flow_action = mlx5_ib_destroy_flow_action;
	dev->ib_dev.modify_flow_action_esp = mlx5_ib_modify_flow_action_esp;
	dev->ib_dev.driver_id = RDMA_DRIVER_MLX5;
	dev->ib_dev.create_counters = mlx5_ib_create_counters;
	dev->ib_dev.destroy_counters = mlx5_ib_destroy_counters;
	dev->ib_dev.read_counters = mlx5_ib_read_counters;

	err = init_node_data(dev);
	if (err)
		return err;

	if ((MLX5_CAP_GEN(dev->mdev, port_type) == MLX5_CAP_PORT_TYPE_ETH) &&
	    (MLX5_CAP_GEN(dev->mdev, disable_local_lb_uc) ||
	     MLX5_CAP_GEN(dev->mdev, disable_local_lb_mc)))
		mutex_init(&dev->lb_mutex);

	return 0;
}

static int mlx5_ib_stage_non_default_cb(struct mlx5_ib_dev *dev)
{
	dev->ib_dev.get_port_immutable  = mlx5_port_immutable;
	dev->ib_dev.query_port		= mlx5_ib_query_port;

	return 0;
}

int mlx5_ib_stage_rep_non_default_cb(struct mlx5_ib_dev *dev)
{
	dev->ib_dev.get_port_immutable  = mlx5_port_rep_immutable;
	dev->ib_dev.query_port		= mlx5_ib_rep_query_port;

	return 0;
}

static int mlx5_ib_stage_common_roce_init(struct mlx5_ib_dev *dev)
{
	u8 port_num;
	int i;

	for (i = 0; i < dev->num_ports; i++) {
		dev->roce[i].dev = dev;
		dev->roce[i].native_port_num = i + 1;
		dev->roce[i].last_port_state = IB_PORT_DOWN;
	}

	dev->ib_dev.get_netdev	= mlx5_ib_get_netdev;
	dev->ib_dev.create_wq	 = mlx5_ib_create_wq;
	dev->ib_dev.modify_wq	 = mlx5_ib_modify_wq;
	dev->ib_dev.destroy_wq	 = mlx5_ib_destroy_wq;
	dev->ib_dev.create_rwq_ind_table = mlx5_ib_create_rwq_ind_table;
	dev->ib_dev.destroy_rwq_ind_table = mlx5_ib_destroy_rwq_ind_table;

	dev->ib_dev.uverbs_ex_cmd_mask |=
			(1ull << IB_USER_VERBS_EX_CMD_CREATE_WQ) |
			(1ull << IB_USER_VERBS_EX_CMD_MODIFY_WQ) |
			(1ull << IB_USER_VERBS_EX_CMD_DESTROY_WQ) |
			(1ull << IB_USER_VERBS_EX_CMD_CREATE_RWQ_IND_TBL) |
			(1ull << IB_USER_VERBS_EX_CMD_DESTROY_RWQ_IND_TBL);

	port_num = mlx5_core_native_port_num(dev->mdev) - 1;

	return mlx5_add_netdev_notifier(dev, port_num);
}

static void mlx5_ib_stage_common_roce_cleanup(struct mlx5_ib_dev *dev)
{
	u8 port_num = mlx5_core_native_port_num(dev->mdev) - 1;

	mlx5_remove_netdev_notifier(dev, port_num);
}

int mlx5_ib_stage_rep_roce_init(struct mlx5_ib_dev *dev)
{
	struct mlx5_core_dev *mdev = dev->mdev;
	enum rdma_link_layer ll;
	int port_type_cap;
	int err = 0;

	port_type_cap = MLX5_CAP_GEN(mdev, port_type);
	ll = mlx5_port_type_cap_to_rdma_ll(port_type_cap);

	if (ll == IB_LINK_LAYER_ETHERNET)
		err = mlx5_ib_stage_common_roce_init(dev);

	return err;
}

void mlx5_ib_stage_rep_roce_cleanup(struct mlx5_ib_dev *dev)
{
	mlx5_ib_stage_common_roce_cleanup(dev);
}

static int mlx5_ib_stage_roce_init(struct mlx5_ib_dev *dev)
{
	struct mlx5_core_dev *mdev = dev->mdev;
	enum rdma_link_layer ll;
	int port_type_cap;
	int err;

	port_type_cap = MLX5_CAP_GEN(mdev, port_type);
	ll = mlx5_port_type_cap_to_rdma_ll(port_type_cap);

	if (ll == IB_LINK_LAYER_ETHERNET) {
		err = mlx5_ib_stage_common_roce_init(dev);
		if (err)
			return err;

		err = mlx5_enable_eth(dev);
		if (err)
			goto cleanup;
	}

	return 0;
cleanup:
	mlx5_ib_stage_common_roce_cleanup(dev);

	return err;
}

static void mlx5_ib_stage_roce_cleanup(struct mlx5_ib_dev *dev)
{
	struct mlx5_core_dev *mdev = dev->mdev;
	enum rdma_link_layer ll;
	int port_type_cap;

	port_type_cap = MLX5_CAP_GEN(mdev, port_type);
	ll = mlx5_port_type_cap_to_rdma_ll(port_type_cap);

	if (ll == IB_LINK_LAYER_ETHERNET) {
		mlx5_disable_eth(dev);
		mlx5_ib_stage_common_roce_cleanup(dev);
	}
}

int mlx5_ib_stage_dev_res_init(struct mlx5_ib_dev *dev)
{
	return create_dev_resources(&dev->devr);
}

void mlx5_ib_stage_dev_res_cleanup(struct mlx5_ib_dev *dev)
{
	destroy_dev_resources(&dev->devr);
}

static int mlx5_ib_stage_odp_init(struct mlx5_ib_dev *dev)
{
	mlx5_ib_internal_fill_odp_caps(dev);

	return mlx5_ib_odp_init_one(dev);
}

int mlx5_ib_stage_counters_init(struct mlx5_ib_dev *dev)
{
	if (MLX5_CAP_GEN(dev->mdev, max_qp_cnt)) {
		dev->ib_dev.get_hw_stats	= mlx5_ib_get_hw_stats;
		dev->ib_dev.alloc_hw_stats	= mlx5_ib_alloc_hw_stats;

		return mlx5_ib_alloc_counters(dev);
	}

	return 0;
}

void mlx5_ib_stage_counters_cleanup(struct mlx5_ib_dev *dev)
{
	if (MLX5_CAP_GEN(dev->mdev, max_qp_cnt))
		mlx5_ib_dealloc_counters(dev);
}

static int mlx5_ib_stage_cong_debugfs_init(struct mlx5_ib_dev *dev)
{
	return mlx5_ib_init_cong_debugfs(dev,
					 mlx5_core_native_port_num(dev->mdev) - 1);
}

static void mlx5_ib_stage_cong_debugfs_cleanup(struct mlx5_ib_dev *dev)
{
	mlx5_ib_cleanup_cong_debugfs(dev,
				     mlx5_core_native_port_num(dev->mdev) - 1);
}

static int mlx5_ib_stage_uar_init(struct mlx5_ib_dev *dev)
{
	dev->mdev->priv.uar = mlx5_get_uars_page(dev->mdev);
	return PTR_ERR_OR_ZERO(dev->mdev->priv.uar);
}

static void mlx5_ib_stage_uar_cleanup(struct mlx5_ib_dev *dev)
{
	mlx5_put_uars_page(dev->mdev, dev->mdev->priv.uar);
}

int mlx5_ib_stage_bfrag_init(struct mlx5_ib_dev *dev)
{
	int err;

	err = mlx5_alloc_bfreg(dev->mdev, &dev->bfreg, false, false);
	if (err)
		return err;

	err = mlx5_alloc_bfreg(dev->mdev, &dev->fp_bfreg, false, true);
	if (err)
		mlx5_free_bfreg(dev->mdev, &dev->bfreg);

	return err;
}

void mlx5_ib_stage_bfrag_cleanup(struct mlx5_ib_dev *dev)
{
	mlx5_free_bfreg(dev->mdev, &dev->fp_bfreg);
	mlx5_free_bfreg(dev->mdev, &dev->bfreg);
}

static int mlx5_ib_stage_populate_specs(struct mlx5_ib_dev *dev)
{
	return populate_specs_root(dev);
}

int mlx5_ib_stage_ib_reg_init(struct mlx5_ib_dev *dev)
{
	return ib_register_device(&dev->ib_dev, NULL);
}

void mlx5_ib_stage_pre_ib_reg_umr_cleanup(struct mlx5_ib_dev *dev)
{
	destroy_umrc_res(dev);
}

void mlx5_ib_stage_ib_reg_cleanup(struct mlx5_ib_dev *dev)
{
	ib_unregister_device(&dev->ib_dev);
}

int mlx5_ib_stage_post_ib_reg_umr_init(struct mlx5_ib_dev *dev)
{
	return create_umr_res(dev);
}

static int mlx5_ib_stage_delay_drop_init(struct mlx5_ib_dev *dev)
{
	init_delay_drop(dev);

	return 0;
}

static void mlx5_ib_stage_delay_drop_cleanup(struct mlx5_ib_dev *dev)
{
	cancel_delay_drop(dev);
}

int mlx5_ib_stage_class_attr_init(struct mlx5_ib_dev *dev)
{
	int err;
	int i;

	for (i = 0; i < ARRAY_SIZE(mlx5_class_attributes); i++) {
		err = device_create_file(&dev->ib_dev.dev,
					 mlx5_class_attributes[i]);
		if (err)
			return err;
	}

	return 0;
}

static int mlx5_ib_stage_rep_reg_init(struct mlx5_ib_dev *dev)
{
	mlx5_ib_register_vport_reps(dev);

	return 0;
}

static void mlx5_ib_stage_rep_reg_cleanup(struct mlx5_ib_dev *dev)
{
	mlx5_ib_unregister_vport_reps(dev);
}

void __mlx5_ib_remove(struct mlx5_ib_dev *dev,
		      const struct mlx5_ib_profile *profile,
		      int stage)
{
	/* Number of stages to cleanup */
	while (stage) {
		stage--;
		if (profile->stage[stage].cleanup)
			profile->stage[stage].cleanup(dev);
	}

	ib_dealloc_device((struct ib_device *)dev);
}

void *__mlx5_ib_add(struct mlx5_ib_dev *dev,
		    const struct mlx5_ib_profile *profile)
{
	int err;
	int i;

	printk_once(KERN_INFO "%s", mlx5_version);

	for (i = 0; i < MLX5_IB_STAGE_MAX; i++) {
		if (profile->stage[i].init) {
			err = profile->stage[i].init(dev);
			if (err)
				goto err_out;
		}
	}

	dev->profile = profile;
	dev->ib_active = true;

	return dev;

err_out:
	__mlx5_ib_remove(dev, profile, i);

	return NULL;
}

static const struct mlx5_ib_profile pf_profile = {
	STAGE_CREATE(MLX5_IB_STAGE_INIT,
		     mlx5_ib_stage_init_init,
		     mlx5_ib_stage_init_cleanup),
	STAGE_CREATE(MLX5_IB_STAGE_FLOW_DB,
		     mlx5_ib_stage_flow_db_init,
		     mlx5_ib_stage_flow_db_cleanup),
	STAGE_CREATE(MLX5_IB_STAGE_CAPS,
		     mlx5_ib_stage_caps_init,
		     NULL),
	STAGE_CREATE(MLX5_IB_STAGE_NON_DEFAULT_CB,
		     mlx5_ib_stage_non_default_cb,
		     NULL),
	STAGE_CREATE(MLX5_IB_STAGE_ROCE,
		     mlx5_ib_stage_roce_init,
		     mlx5_ib_stage_roce_cleanup),
	STAGE_CREATE(MLX5_IB_STAGE_DEVICE_RESOURCES,
		     mlx5_ib_stage_dev_res_init,
		     mlx5_ib_stage_dev_res_cleanup),
	STAGE_CREATE(MLX5_IB_STAGE_ODP,
		     mlx5_ib_stage_odp_init,
		     NULL),
	STAGE_CREATE(MLX5_IB_STAGE_COUNTERS,
		     mlx5_ib_stage_counters_init,
		     mlx5_ib_stage_counters_cleanup),
	STAGE_CREATE(MLX5_IB_STAGE_CONG_DEBUGFS,
		     mlx5_ib_stage_cong_debugfs_init,
		     mlx5_ib_stage_cong_debugfs_cleanup),
	STAGE_CREATE(MLX5_IB_STAGE_UAR,
		     mlx5_ib_stage_uar_init,
		     mlx5_ib_stage_uar_cleanup),
	STAGE_CREATE(MLX5_IB_STAGE_BFREG,
		     mlx5_ib_stage_bfrag_init,
		     mlx5_ib_stage_bfrag_cleanup),
	STAGE_CREATE(MLX5_IB_STAGE_PRE_IB_REG_UMR,
		     NULL,
		     mlx5_ib_stage_pre_ib_reg_umr_cleanup),
	STAGE_CREATE(MLX5_IB_STAGE_SPECS,
		     mlx5_ib_stage_populate_specs,
		     NULL),
	STAGE_CREATE(MLX5_IB_STAGE_IB_REG,
		     mlx5_ib_stage_ib_reg_init,
		     mlx5_ib_stage_ib_reg_cleanup),
	STAGE_CREATE(MLX5_IB_STAGE_POST_IB_REG_UMR,
		     mlx5_ib_stage_post_ib_reg_umr_init,
		     NULL),
	STAGE_CREATE(MLX5_IB_STAGE_DELAY_DROP,
		     mlx5_ib_stage_delay_drop_init,
		     mlx5_ib_stage_delay_drop_cleanup),
	STAGE_CREATE(MLX5_IB_STAGE_CLASS_ATTR,
		     mlx5_ib_stage_class_attr_init,
		     NULL),
};

static const struct mlx5_ib_profile nic_rep_profile = {
	STAGE_CREATE(MLX5_IB_STAGE_INIT,
		     mlx5_ib_stage_init_init,
		     mlx5_ib_stage_init_cleanup),
	STAGE_CREATE(MLX5_IB_STAGE_FLOW_DB,
		     mlx5_ib_stage_flow_db_init,
		     mlx5_ib_stage_flow_db_cleanup),
	STAGE_CREATE(MLX5_IB_STAGE_CAPS,
		     mlx5_ib_stage_caps_init,
		     NULL),
	STAGE_CREATE(MLX5_IB_STAGE_NON_DEFAULT_CB,
		     mlx5_ib_stage_rep_non_default_cb,
		     NULL),
	STAGE_CREATE(MLX5_IB_STAGE_ROCE,
		     mlx5_ib_stage_rep_roce_init,
		     mlx5_ib_stage_rep_roce_cleanup),
	STAGE_CREATE(MLX5_IB_STAGE_DEVICE_RESOURCES,
		     mlx5_ib_stage_dev_res_init,
		     mlx5_ib_stage_dev_res_cleanup),
	STAGE_CREATE(MLX5_IB_STAGE_COUNTERS,
		     mlx5_ib_stage_counters_init,
		     mlx5_ib_stage_counters_cleanup),
	STAGE_CREATE(MLX5_IB_STAGE_UAR,
		     mlx5_ib_stage_uar_init,
		     mlx5_ib_stage_uar_cleanup),
	STAGE_CREATE(MLX5_IB_STAGE_BFREG,
		     mlx5_ib_stage_bfrag_init,
		     mlx5_ib_stage_bfrag_cleanup),
	STAGE_CREATE(MLX5_IB_STAGE_PRE_IB_REG_UMR,
		     NULL,
		     mlx5_ib_stage_pre_ib_reg_umr_cleanup),
	STAGE_CREATE(MLX5_IB_STAGE_SPECS,
		     mlx5_ib_stage_populate_specs,
		     NULL),
	STAGE_CREATE(MLX5_IB_STAGE_IB_REG,
		     mlx5_ib_stage_ib_reg_init,
		     mlx5_ib_stage_ib_reg_cleanup),
	STAGE_CREATE(MLX5_IB_STAGE_POST_IB_REG_UMR,
		     mlx5_ib_stage_post_ib_reg_umr_init,
		     NULL),
	STAGE_CREATE(MLX5_IB_STAGE_CLASS_ATTR,
		     mlx5_ib_stage_class_attr_init,
		     NULL),
	STAGE_CREATE(MLX5_IB_STAGE_REP_REG,
		     mlx5_ib_stage_rep_reg_init,
		     mlx5_ib_stage_rep_reg_cleanup),
};

static void *mlx5_ib_add_slave_port(struct mlx5_core_dev *mdev)
{
	struct mlx5_ib_multiport_info *mpi;
	struct mlx5_ib_dev *dev;
	bool bound = false;
	int err;

	mpi = kzalloc(sizeof(*mpi), GFP_KERNEL);
	if (!mpi)
		return NULL;

	mpi->mdev = mdev;

	err = mlx5_query_nic_vport_system_image_guid(mdev,
						     &mpi->sys_image_guid);
	if (err) {
		kfree(mpi);
		return NULL;
	}

	mutex_lock(&mlx5_ib_multiport_mutex);
	list_for_each_entry(dev, &mlx5_ib_dev_list, ib_dev_list) {
		if (dev->sys_image_guid == mpi->sys_image_guid)
			bound = mlx5_ib_bind_slave_port(dev, mpi);

		if (bound) {
			rdma_roce_rescan_device(&dev->ib_dev);
			mpi->ibdev->ib_active = true;
			break;
		}
	}

	if (!bound) {
		list_add_tail(&mpi->list, &mlx5_ib_unaffiliated_port_list);
		dev_dbg(&mdev->pdev->dev, "no suitable IB device found to bind to, added to unaffiliated list.\n");
	}
	mutex_unlock(&mlx5_ib_multiport_mutex);

	return mpi;
}

static void *mlx5_ib_add(struct mlx5_core_dev *mdev)
{
	enum rdma_link_layer ll;
	struct mlx5_ib_dev *dev;
	int port_type_cap;

	printk_once(KERN_INFO "%s", mlx5_version);

	port_type_cap = MLX5_CAP_GEN(mdev, port_type);
	ll = mlx5_port_type_cap_to_rdma_ll(port_type_cap);

	if (mlx5_core_is_mp_slave(mdev) && ll == IB_LINK_LAYER_ETHERNET)
		return mlx5_ib_add_slave_port(mdev);

	dev = (struct mlx5_ib_dev *)ib_alloc_device(sizeof(*dev));
	if (!dev)
		return NULL;

	dev->mdev = mdev;
	dev->num_ports = max(MLX5_CAP_GEN(mdev, num_ports),
			     MLX5_CAP_GEN(mdev, num_vhca_ports));

	if (MLX5_ESWITCH_MANAGER(mdev) &&
	    mlx5_ib_eswitch_mode(mdev->priv.eswitch) == SRIOV_OFFLOADS) {
		dev->rep = mlx5_ib_vport_rep(mdev->priv.eswitch, 0);

		return __mlx5_ib_add(dev, &nic_rep_profile);
	}

	return __mlx5_ib_add(dev, &pf_profile);
}

static void mlx5_ib_remove(struct mlx5_core_dev *mdev, void *context)
{
	struct mlx5_ib_multiport_info *mpi;
	struct mlx5_ib_dev *dev;

	if (mlx5_core_is_mp_slave(mdev)) {
		mpi = context;
		mutex_lock(&mlx5_ib_multiport_mutex);
		if (mpi->ibdev)
			mlx5_ib_unbind_slave_port(mpi->ibdev, mpi);
		list_del(&mpi->list);
		mutex_unlock(&mlx5_ib_multiport_mutex);
		kfree(mpi);
		return;
	}

	dev = context;
	__mlx5_ib_remove(dev, dev->profile, MLX5_IB_STAGE_MAX);
}

static struct mlx5_interface mlx5_ib_interface = {
	.add            = mlx5_ib_add,
	.remove         = mlx5_ib_remove,
	.event          = mlx5_ib_event,
#ifdef CONFIG_INFINIBAND_ON_DEMAND_PAGING
	.pfault		= mlx5_ib_pfault,
#endif
	.protocol	= MLX5_INTERFACE_PROTOCOL_IB,
};

unsigned long mlx5_ib_get_xlt_emergency_page(void)
{
	mutex_lock(&xlt_emergency_page_mutex);
	return xlt_emergency_page;
}

void mlx5_ib_put_xlt_emergency_page(void)
{
	mutex_unlock(&xlt_emergency_page_mutex);
}

static int __init mlx5_ib_init(void)
{
	int err;

	xlt_emergency_page = __get_free_page(GFP_KERNEL);
	if (!xlt_emergency_page)
		return -ENOMEM;

	mutex_init(&xlt_emergency_page_mutex);

	mlx5_ib_event_wq = alloc_ordered_workqueue("mlx5_ib_event_wq", 0);
	if (!mlx5_ib_event_wq) {
		free_page(xlt_emergency_page);
		return -ENOMEM;
	}

	mlx5_ib_odp_init();

	err = mlx5_register_interface(&mlx5_ib_interface);

	return err;
}

static void __exit mlx5_ib_cleanup(void)
{
	mlx5_unregister_interface(&mlx5_ib_interface);
	destroy_workqueue(mlx5_ib_event_wq);
	mutex_destroy(&xlt_emergency_page_mutex);
	free_page(xlt_emergency_page);
}

module_init(mlx5_ib_init);
module_exit(mlx5_ib_cleanup);<|MERGE_RESOLUTION|>--- conflicted
+++ resolved
@@ -884,19 +884,12 @@
 	props->max_qp_wr	   = 1 << MLX5_CAP_GEN(mdev, log_max_qp_sz);
 	max_rq_sg =  MLX5_CAP_GEN(mdev, max_wqe_sz_rq) /
 		     sizeof(struct mlx5_wqe_data_seg);
-<<<<<<< HEAD
-	max_sq_sg = (MLX5_CAP_GEN(mdev, max_wqe_sz_sq) -
-		     sizeof(struct mlx5_wqe_ctrl_seg)) /
-		     sizeof(struct mlx5_wqe_data_seg);
-	props->max_sge = min(max_rq_sg, max_sq_sg);
-=======
 	max_sq_desc = min_t(int, MLX5_CAP_GEN(mdev, max_wqe_sz_sq), 512);
 	max_sq_sg = (max_sq_desc - sizeof(struct mlx5_wqe_ctrl_seg) -
 		     sizeof(struct mlx5_wqe_raddr_seg)) /
 		sizeof(struct mlx5_wqe_data_seg);
 	props->max_send_sge = max_sq_sg;
 	props->max_recv_sge = max_rq_sg;
->>>>>>> 286cd8c7
 	props->max_sge_rd	   = MLX5_MAX_SGE_RD;
 	props->max_cq		   = 1 << MLX5_CAP_GEN(mdev, log_max_cq);
 	props->max_cqe = (1 << MLX5_CAP_GEN(mdev, log_max_cq_sz)) - 1;
@@ -2184,20 +2177,9 @@
 	prot = pgprot_writecombine(vma->vm_page_prot);
 	vma->vm_page_prot = prot;
 
-<<<<<<< HEAD
-static ssize_t show_fw_ver(struct device *device, struct device_attribute *attr,
-			   char *buf)
-{
-	struct mlx5_ib_dev *dev =
-		container_of(device, struct mlx5_ib_dev, ib_dev.dev);
-	return sprintf(buf, "%d.%d.%04d\n", fw_rev_maj(dev->mdev),
-		       fw_rev_min(dev->mdev), fw_rev_sub(dev->mdev));
-}
-=======
 	if (io_remap_pfn_range(vma, vma->vm_start, pfn, map_size,
 			       vma->vm_page_prot))
 		return -EAGAIN;
->>>>>>> 286cd8c7
 
 	return mlx5_ib_set_vma_data(vma, mctx);
 }
@@ -2220,21 +2202,6 @@
 	case MLX5_IB_MMAP_GET_CONTIGUOUS_PAGES:
 		return -ENOSYS;
 
-<<<<<<< HEAD
-static void mlx5_ib_event(struct mlx5_core_dev *dev, void *context,
-			  enum mlx5_dev_event event, unsigned long param)
-{
-	struct mlx5_ib_dev *ibdev = (struct mlx5_ib_dev *)context;
-	struct ib_event ibev;
-	bool fatal = false;
-	u8 port = 0;
-
-	switch (event) {
-	case MLX5_DEV_EVENT_SYS_ERROR:
-		ibev.event = IB_EVENT_DEVICE_FATAL;
-		fatal = true;
-		break;
-=======
 	case MLX5_IB_MMAP_CORE_CLOCK:
 		if (vma->vm_end - vma->vm_start != PAGE_SIZE)
 			return -EINVAL;
@@ -2246,7 +2213,6 @@
 		/* Don't expose to user-space information it shouldn't have */
 		if (PAGE_SIZE > 4096)
 			return -EOPNOTSUPP;
->>>>>>> 286cd8c7
 
 		vma->vm_page_prot = pgprot_noncached(vma->vm_page_prot);
 		pfn = (dev->mdev->iseg_base +
@@ -2259,18 +2225,6 @@
 	case MLX5_IB_MMAP_CLOCK_INFO:
 		return mlx5_ib_mmap_clock_info_page(dev, vma, context);
 
-<<<<<<< HEAD
-	case MLX5_DEV_EVENT_PORT_DOWN:
-	case MLX5_DEV_EVENT_PORT_INITIALIZED:
-		ibev.event = IB_EVENT_PORT_ERR;
-		port = (u8)param;
-		break;
-
-	case MLX5_DEV_EVENT_LID_CHANGE:
-		ibev.event = IB_EVENT_LID_CHANGE;
-		port = (u8)param;
-		break;
-=======
 	case MLX5_IB_MMAP_DEVICE_MEM:
 		return dm_mmap(ibcontext, vma);
 
@@ -2280,7 +2234,6 @@
 
 	return 0;
 }
->>>>>>> 286cd8c7
 
 struct ib_dm *mlx5_ib_alloc_dm(struct ib_device *ibdev,
 			       struct ib_ucontext *context,
@@ -2312,13 +2265,6 @@
 		    MLX5_CAP64_DEV_MEM(memic->dev, memic_bar_start_addr)) >>
 		    PAGE_SHIFT;
 
-<<<<<<< HEAD
-	if (ibdev->ib_active)
-		ib_dispatch_event(&ibev);
-
-	if (fatal)
-		ibdev->ib_active = false;
-=======
 	err = uverbs_copy_to(attrs,
 			     MLX5_IB_ATTR_ALLOC_DM_RESP_START_OFFSET,
 			     &start_offset, sizeof(start_offset));
@@ -2344,7 +2290,6 @@
 err_free:
 	kfree(dm);
 	return ERR_PTR(err);
->>>>>>> 286cd8c7
 }
 
 int mlx5_ib_dealloc_dm(struct ib_dm *ibdm)
@@ -4890,16 +4835,7 @@
 		unregister_netdevice_notifier(&dev->roce[port_num].nb);
 		dev->roce[port_num].nb.notifier_call = NULL;
 	}
-<<<<<<< HEAD
-	qp->device     = &dev->ib_dev;
-	qp->real_qp    = qp;
-	qp->uobject    = NULL;
-	qp->qp_type    = MLX5_IB_QPT_REG_UMR;
-	qp->send_cq    = init_attr->send_cq;
-	qp->recv_cq    = init_attr->recv_cq;
-=======
-}
->>>>>>> 286cd8c7
+}
 
 static int mlx5_enable_eth(struct mlx5_ib_dev *dev)
 {
