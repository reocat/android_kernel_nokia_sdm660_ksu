/*
 * Copyright (c) 2013-2015, Mellanox Technologies. All rights reserved.
 *
 * This software is available to you under a choice of one of two
 * licenses.  You may choose to be licensed under the terms of the GNU
 * General Public License (GPL) Version 2, available from the file
 * COPYING in the main directory of this source tree, or the
 * OpenIB.org BSD license below:
 *
 *     Redistribution and use in source and binary forms, with or
 *     without modification, are permitted provided that the following
 *     conditions are met:
 *
 *      - Redistributions of source code must retain the above
 *        copyright notice, this list of conditions and the following
 *        disclaimer.
 *
 *      - Redistributions in binary form must reproduce the above
 *        copyright notice, this list of conditions and the following
 *        disclaimer in the documentation and/or other materials
 *        provided with the distribution.
 *
 * THE SOFTWARE IS PROVIDED "AS IS", WITHOUT WARRANTY OF ANY KIND,
 * EXPRESS OR IMPLIED, INCLUDING BUT NOT LIMITED TO THE WARRANTIES OF
 * MERCHANTABILITY, FITNESS FOR A PARTICULAR PURPOSE AND
 * NONINFRINGEMENT. IN NO EVENT SHALL THE AUTHORS OR COPYRIGHT HOLDERS
 * BE LIABLE FOR ANY CLAIM, DAMAGES OR OTHER LIABILITY, WHETHER IN AN
 * ACTION OF CONTRACT, TORT OR OTHERWISE, ARISING FROM, OUT OF OR IN
 * CONNECTION WITH THE SOFTWARE OR THE USE OR OTHER DEALINGS IN THE
 * SOFTWARE.
 */

#include <linux/module.h>
#include <rdma/ib_umem.h>
#include <rdma/ib_cache.h>
#include <rdma/ib_user_verbs.h>
#include <linux/mlx5/fs.h>
#include "mlx5_ib.h"
#include "ib_rep.h"

/* not supported currently */
static int wq_signature;

enum {
	MLX5_IB_ACK_REQ_FREQ	= 8,
};

enum {
	MLX5_IB_DEFAULT_SCHED_QUEUE	= 0x83,
	MLX5_IB_DEFAULT_QP0_SCHED_QUEUE	= 0x3f,
	MLX5_IB_LINK_TYPE_IB		= 0,
	MLX5_IB_LINK_TYPE_ETH		= 1
};

enum {
	MLX5_IB_SQ_STRIDE	= 6,
	MLX5_IB_SQ_UMR_INLINE_THRESHOLD = 64,
};

static const u32 mlx5_ib_opcode[] = {
	[IB_WR_SEND]				= MLX5_OPCODE_SEND,
	[IB_WR_LSO]				= MLX5_OPCODE_LSO,
	[IB_WR_SEND_WITH_IMM]			= MLX5_OPCODE_SEND_IMM,
	[IB_WR_RDMA_WRITE]			= MLX5_OPCODE_RDMA_WRITE,
	[IB_WR_RDMA_WRITE_WITH_IMM]		= MLX5_OPCODE_RDMA_WRITE_IMM,
	[IB_WR_RDMA_READ]			= MLX5_OPCODE_RDMA_READ,
	[IB_WR_ATOMIC_CMP_AND_SWP]		= MLX5_OPCODE_ATOMIC_CS,
	[IB_WR_ATOMIC_FETCH_AND_ADD]		= MLX5_OPCODE_ATOMIC_FA,
	[IB_WR_SEND_WITH_INV]			= MLX5_OPCODE_SEND_INVAL,
	[IB_WR_LOCAL_INV]			= MLX5_OPCODE_UMR,
	[IB_WR_REG_MR]				= MLX5_OPCODE_UMR,
	[IB_WR_MASKED_ATOMIC_CMP_AND_SWP]	= MLX5_OPCODE_ATOMIC_MASKED_CS,
	[IB_WR_MASKED_ATOMIC_FETCH_AND_ADD]	= MLX5_OPCODE_ATOMIC_MASKED_FA,
	[MLX5_IB_WR_UMR]			= MLX5_OPCODE_UMR,
};

struct mlx5_wqe_eth_pad {
	u8 rsvd0[16];
};

enum raw_qp_set_mask_map {
	MLX5_RAW_QP_MOD_SET_RQ_Q_CTR_ID		= 1UL << 0,
	MLX5_RAW_QP_RATE_LIMIT			= 1UL << 1,
};

struct mlx5_modify_raw_qp_param {
	u16 operation;

	u32 set_mask; /* raw_qp_set_mask_map */

	struct mlx5_rate_limit rl;

	u8 rq_q_ctr_id;
};

static void get_cqs(enum ib_qp_type qp_type,
		    struct ib_cq *ib_send_cq, struct ib_cq *ib_recv_cq,
		    struct mlx5_ib_cq **send_cq, struct mlx5_ib_cq **recv_cq);

static int is_qp0(enum ib_qp_type qp_type)
{
	return qp_type == IB_QPT_SMI;
}

static int is_sqp(enum ib_qp_type qp_type)
{
	return is_qp0(qp_type) || is_qp1(qp_type);
}

static void *get_wqe(struct mlx5_ib_qp *qp, int offset)
{
	return mlx5_buf_offset(&qp->buf, offset);
}

static void *get_recv_wqe(struct mlx5_ib_qp *qp, int n)
{
	return get_wqe(qp, qp->rq.offset + (n << qp->rq.wqe_shift));
}

void *mlx5_get_send_wqe(struct mlx5_ib_qp *qp, int n)
{
	return get_wqe(qp, qp->sq.offset + (n << MLX5_IB_SQ_STRIDE));
}

/**
 * mlx5_ib_read_user_wqe() - Copy a user-space WQE to kernel space.
 *
 * @qp: QP to copy from.
 * @send: copy from the send queue when non-zero, use the receive queue
 *	  otherwise.
 * @wqe_index:  index to start copying from. For send work queues, the
 *		wqe_index is in units of MLX5_SEND_WQE_BB.
 *		For receive work queue, it is the number of work queue
 *		element in the queue.
 * @buffer: destination buffer.
 * @length: maximum number of bytes to copy.
 *
 * Copies at least a single WQE, but may copy more data.
 *
 * Return: the number of bytes copied, or an error code.
 */
int mlx5_ib_read_user_wqe(struct mlx5_ib_qp *qp, int send, int wqe_index,
			  void *buffer, u32 length,
			  struct mlx5_ib_qp_base *base)
{
	struct ib_device *ibdev = qp->ibqp.device;
	struct mlx5_ib_dev *dev = to_mdev(ibdev);
	struct mlx5_ib_wq *wq = send ? &qp->sq : &qp->rq;
	size_t offset;
	size_t wq_end;
	struct ib_umem *umem = base->ubuffer.umem;
	u32 first_copy_length;
	int wqe_length;
	int ret;

	if (wq->wqe_cnt == 0) {
		mlx5_ib_dbg(dev, "mlx5_ib_read_user_wqe for a QP with wqe_cnt == 0. qp_type: 0x%x\n",
			    qp->ibqp.qp_type);
		return -EINVAL;
	}

	offset = wq->offset + ((wqe_index % wq->wqe_cnt) << wq->wqe_shift);
	wq_end = wq->offset + (wq->wqe_cnt << wq->wqe_shift);

	if (send && length < sizeof(struct mlx5_wqe_ctrl_seg))
		return -EINVAL;

	if (offset > umem->length ||
	    (send && offset + sizeof(struct mlx5_wqe_ctrl_seg) > umem->length))
		return -EINVAL;

	first_copy_length = min_t(u32, offset + length, wq_end) - offset;
	ret = ib_umem_copy_from(buffer, umem, offset, first_copy_length);
	if (ret)
		return ret;

	if (send) {
		struct mlx5_wqe_ctrl_seg *ctrl = buffer;
		int ds = be32_to_cpu(ctrl->qpn_ds) & MLX5_WQE_CTRL_DS_MASK;

		wqe_length = ds * MLX5_WQE_DS_UNITS;
	} else {
		wqe_length = 1 << wq->wqe_shift;
	}

	if (wqe_length <= first_copy_length)
		return first_copy_length;

	ret = ib_umem_copy_from(buffer + first_copy_length, umem, wq->offset,
				wqe_length - first_copy_length);
	if (ret)
		return ret;

	return wqe_length;
}

static void mlx5_ib_qp_event(struct mlx5_core_qp *qp, int type)
{
	struct ib_qp *ibqp = &to_mibqp(qp)->ibqp;
	struct ib_event event;

	if (type == MLX5_EVENT_TYPE_PATH_MIG) {
		/* This event is only valid for trans_qps */
		to_mibqp(qp)->port = to_mibqp(qp)->trans_qp.alt_port;
	}

	if (ibqp->event_handler) {
		event.device     = ibqp->device;
		event.element.qp = ibqp;
		switch (type) {
		case MLX5_EVENT_TYPE_PATH_MIG:
			event.event = IB_EVENT_PATH_MIG;
			break;
		case MLX5_EVENT_TYPE_COMM_EST:
			event.event = IB_EVENT_COMM_EST;
			break;
		case MLX5_EVENT_TYPE_SQ_DRAINED:
			event.event = IB_EVENT_SQ_DRAINED;
			break;
		case MLX5_EVENT_TYPE_SRQ_LAST_WQE:
			event.event = IB_EVENT_QP_LAST_WQE_REACHED;
			break;
		case MLX5_EVENT_TYPE_WQ_CATAS_ERROR:
			event.event = IB_EVENT_QP_FATAL;
			break;
		case MLX5_EVENT_TYPE_PATH_MIG_FAILED:
			event.event = IB_EVENT_PATH_MIG_ERR;
			break;
		case MLX5_EVENT_TYPE_WQ_INVAL_REQ_ERROR:
			event.event = IB_EVENT_QP_REQ_ERR;
			break;
		case MLX5_EVENT_TYPE_WQ_ACCESS_ERROR:
			event.event = IB_EVENT_QP_ACCESS_ERR;
			break;
		default:
			pr_warn("mlx5_ib: Unexpected event type %d on QP %06x\n", type, qp->qpn);
			return;
		}

		ibqp->event_handler(&event, ibqp->qp_context);
	}
}

static int set_rq_size(struct mlx5_ib_dev *dev, struct ib_qp_cap *cap,
		       int has_rq, struct mlx5_ib_qp *qp, struct mlx5_ib_create_qp *ucmd)
{
	int wqe_size;
	int wq_size;

	/* Sanity check RQ size before proceeding */
	if (cap->max_recv_wr > (1 << MLX5_CAP_GEN(dev->mdev, log_max_qp_sz)))
		return -EINVAL;

	if (!has_rq) {
		qp->rq.max_gs = 0;
		qp->rq.wqe_cnt = 0;
		qp->rq.wqe_shift = 0;
		cap->max_recv_wr = 0;
		cap->max_recv_sge = 0;
	} else {
		if (ucmd) {
			qp->rq.wqe_cnt = ucmd->rq_wqe_count;
			if (ucmd->rq_wqe_shift > BITS_PER_BYTE * sizeof(ucmd->rq_wqe_shift))
				return -EINVAL;
			qp->rq.wqe_shift = ucmd->rq_wqe_shift;
			if ((1 << qp->rq.wqe_shift) / sizeof(struct mlx5_wqe_data_seg) < qp->wq_sig)
				return -EINVAL;
			qp->rq.max_gs = (1 << qp->rq.wqe_shift) / sizeof(struct mlx5_wqe_data_seg) - qp->wq_sig;
			qp->rq.max_post = qp->rq.wqe_cnt;
		} else {
			wqe_size = qp->wq_sig ? sizeof(struct mlx5_wqe_signature_seg) : 0;
			wqe_size += cap->max_recv_sge * sizeof(struct mlx5_wqe_data_seg);
			wqe_size = roundup_pow_of_two(wqe_size);
			wq_size = roundup_pow_of_two(cap->max_recv_wr) * wqe_size;
			wq_size = max_t(int, wq_size, MLX5_SEND_WQE_BB);
			qp->rq.wqe_cnt = wq_size / wqe_size;
			if (wqe_size > MLX5_CAP_GEN(dev->mdev, max_wqe_sz_rq)) {
				mlx5_ib_dbg(dev, "wqe_size %d, max %d\n",
					    wqe_size,
					    MLX5_CAP_GEN(dev->mdev,
							 max_wqe_sz_rq));
				return -EINVAL;
			}
			qp->rq.wqe_shift = ilog2(wqe_size);
			qp->rq.max_gs = (1 << qp->rq.wqe_shift) / sizeof(struct mlx5_wqe_data_seg) - qp->wq_sig;
			qp->rq.max_post = qp->rq.wqe_cnt;
		}
	}

	return 0;
}

static int sq_overhead(struct ib_qp_init_attr *attr)
{
	int size = 0;

	switch (attr->qp_type) {
	case IB_QPT_XRC_INI:
		size += sizeof(struct mlx5_wqe_xrc_seg);
		/* fall through */
	case IB_QPT_RC:
		size += sizeof(struct mlx5_wqe_ctrl_seg) +
			max(sizeof(struct mlx5_wqe_atomic_seg) +
			    sizeof(struct mlx5_wqe_raddr_seg),
			    sizeof(struct mlx5_wqe_umr_ctrl_seg) +
<<<<<<< HEAD
			    sizeof(struct mlx5_mkey_seg));
=======
			    sizeof(struct mlx5_mkey_seg) +
			    MLX5_IB_SQ_UMR_INLINE_THRESHOLD /
			    MLX5_IB_UMR_OCTOWORD);
>>>>>>> 286cd8c7
		break;

	case IB_QPT_XRC_TGT:
		return 0;

	case IB_QPT_UC:
		size += sizeof(struct mlx5_wqe_ctrl_seg) +
			max(sizeof(struct mlx5_wqe_raddr_seg),
			    sizeof(struct mlx5_wqe_umr_ctrl_seg) +
			    sizeof(struct mlx5_mkey_seg));
		break;

	case IB_QPT_UD:
		if (attr->create_flags & IB_QP_CREATE_IPOIB_UD_LSO)
			size += sizeof(struct mlx5_wqe_eth_pad) +
				sizeof(struct mlx5_wqe_eth_seg);
		/* fall through */
	case IB_QPT_SMI:
	case MLX5_IB_QPT_HW_GSI:
		size += sizeof(struct mlx5_wqe_ctrl_seg) +
			sizeof(struct mlx5_wqe_datagram_seg);
		break;

	case MLX5_IB_QPT_REG_UMR:
		size += sizeof(struct mlx5_wqe_ctrl_seg) +
			sizeof(struct mlx5_wqe_umr_ctrl_seg) +
			sizeof(struct mlx5_mkey_seg);
		break;

	default:
		return -EINVAL;
	}

	return size;
}

static int calc_send_wqe(struct ib_qp_init_attr *attr)
{
	int inl_size = 0;
	int size;

	size = sq_overhead(attr);
	if (size < 0)
		return size;

	if (attr->cap.max_inline_data) {
		inl_size = size + sizeof(struct mlx5_wqe_inline_seg) +
			attr->cap.max_inline_data;
	}

	size += attr->cap.max_send_sge * sizeof(struct mlx5_wqe_data_seg);
	if (attr->create_flags & IB_QP_CREATE_SIGNATURE_EN &&
	    ALIGN(max_t(int, inl_size, size), MLX5_SEND_WQE_BB) < MLX5_SIG_WQE_SIZE)
			return MLX5_SIG_WQE_SIZE;
	else
		return ALIGN(max_t(int, inl_size, size), MLX5_SEND_WQE_BB);
}

static int get_send_sge(struct ib_qp_init_attr *attr, int wqe_size)
{
	int max_sge;

	if (attr->qp_type == IB_QPT_RC)
		max_sge = (min_t(int, wqe_size, 512) -
			   sizeof(struct mlx5_wqe_ctrl_seg) -
			   sizeof(struct mlx5_wqe_raddr_seg)) /
			sizeof(struct mlx5_wqe_data_seg);
	else if (attr->qp_type == IB_QPT_XRC_INI)
		max_sge = (min_t(int, wqe_size, 512) -
			   sizeof(struct mlx5_wqe_ctrl_seg) -
			   sizeof(struct mlx5_wqe_xrc_seg) -
			   sizeof(struct mlx5_wqe_raddr_seg)) /
			sizeof(struct mlx5_wqe_data_seg);
	else
		max_sge = (wqe_size - sq_overhead(attr)) /
			sizeof(struct mlx5_wqe_data_seg);

	return min_t(int, max_sge, wqe_size - sq_overhead(attr) /
		     sizeof(struct mlx5_wqe_data_seg));
}

static int calc_sq_size(struct mlx5_ib_dev *dev, struct ib_qp_init_attr *attr,
			struct mlx5_ib_qp *qp)
{
	int wqe_size;
	int wq_size;

	if (!attr->cap.max_send_wr)
		return 0;

	wqe_size = calc_send_wqe(attr);
	mlx5_ib_dbg(dev, "wqe_size %d\n", wqe_size);
	if (wqe_size < 0)
		return wqe_size;

	if (wqe_size > MLX5_CAP_GEN(dev->mdev, max_wqe_sz_sq)) {
		mlx5_ib_dbg(dev, "wqe_size(%d) > max_sq_desc_sz(%d)\n",
			    wqe_size, MLX5_CAP_GEN(dev->mdev, max_wqe_sz_sq));
		return -EINVAL;
	}

	qp->max_inline_data = wqe_size - sq_overhead(attr) -
			      sizeof(struct mlx5_wqe_inline_seg);
	attr->cap.max_inline_data = qp->max_inline_data;

	if (attr->create_flags & IB_QP_CREATE_SIGNATURE_EN)
		qp->signature_en = true;

	wq_size = roundup_pow_of_two(attr->cap.max_send_wr * wqe_size);
	qp->sq.wqe_cnt = wq_size / MLX5_SEND_WQE_BB;
	if (qp->sq.wqe_cnt > (1 << MLX5_CAP_GEN(dev->mdev, log_max_qp_sz))) {
		mlx5_ib_dbg(dev, "send queue size (%d * %d / %d -> %d) exceeds limits(%d)\n",
			    attr->cap.max_send_wr, wqe_size, MLX5_SEND_WQE_BB,
			    qp->sq.wqe_cnt,
			    1 << MLX5_CAP_GEN(dev->mdev, log_max_qp_sz));
		return -ENOMEM;
	}
	qp->sq.wqe_shift = ilog2(MLX5_SEND_WQE_BB);
	qp->sq.max_gs = get_send_sge(attr, wqe_size);
	if (qp->sq.max_gs < attr->cap.max_send_sge)
		return -ENOMEM;

	attr->cap.max_send_sge = qp->sq.max_gs;
	qp->sq.max_post = wq_size / wqe_size;
	attr->cap.max_send_wr = qp->sq.max_post;

	return wq_size;
}

static int set_user_buf_size(struct mlx5_ib_dev *dev,
			    struct mlx5_ib_qp *qp,
			    struct mlx5_ib_create_qp *ucmd,
			    struct mlx5_ib_qp_base *base,
			    struct ib_qp_init_attr *attr)
{
	int desc_sz = 1 << qp->sq.wqe_shift;

	if (desc_sz > MLX5_CAP_GEN(dev->mdev, max_wqe_sz_sq)) {
		mlx5_ib_warn(dev, "desc_sz %d, max_sq_desc_sz %d\n",
			     desc_sz, MLX5_CAP_GEN(dev->mdev, max_wqe_sz_sq));
		return -EINVAL;
	}

	if (ucmd->sq_wqe_count && ((1 << ilog2(ucmd->sq_wqe_count)) != ucmd->sq_wqe_count)) {
		mlx5_ib_warn(dev, "sq_wqe_count %d, sq_wqe_count %d\n",
			     ucmd->sq_wqe_count, ucmd->sq_wqe_count);
		return -EINVAL;
	}

	qp->sq.wqe_cnt = ucmd->sq_wqe_count;

	if (qp->sq.wqe_cnt > (1 << MLX5_CAP_GEN(dev->mdev, log_max_qp_sz))) {
		mlx5_ib_warn(dev, "wqe_cnt %d, max_wqes %d\n",
			     qp->sq.wqe_cnt,
			     1 << MLX5_CAP_GEN(dev->mdev, log_max_qp_sz));
		return -EINVAL;
	}

	if (attr->qp_type == IB_QPT_RAW_PACKET ||
	    qp->flags & MLX5_IB_QP_UNDERLAY) {
		base->ubuffer.buf_size = qp->rq.wqe_cnt << qp->rq.wqe_shift;
		qp->raw_packet_qp.sq.ubuffer.buf_size = qp->sq.wqe_cnt << 6;
	} else {
		base->ubuffer.buf_size = (qp->rq.wqe_cnt << qp->rq.wqe_shift) +
					 (qp->sq.wqe_cnt << 6);
	}

	return 0;
}

static int qp_has_rq(struct ib_qp_init_attr *attr)
{
	if (attr->qp_type == IB_QPT_XRC_INI ||
	    attr->qp_type == IB_QPT_XRC_TGT || attr->srq ||
	    attr->qp_type == MLX5_IB_QPT_REG_UMR ||
	    !attr->cap.max_recv_wr)
		return 0;

	return 1;
}

enum {
	/* this is the first blue flame register in the array of bfregs assigned
	 * to a processes. Since we do not use it for blue flame but rather
	 * regular 64 bit doorbells, we do not need a lock for maintaiing
	 * "odd/even" order
	 */
	NUM_NON_BLUE_FLAME_BFREGS = 1,
};

static int max_bfregs(struct mlx5_ib_dev *dev, struct mlx5_bfreg_info *bfregi)
{
	return get_num_static_uars(dev, bfregi) * MLX5_NON_FP_BFREGS_PER_UAR;
}

static int num_med_bfreg(struct mlx5_ib_dev *dev,
			 struct mlx5_bfreg_info *bfregi)
{
	int n;

	n = max_bfregs(dev, bfregi) - bfregi->num_low_latency_bfregs -
	    NUM_NON_BLUE_FLAME_BFREGS;

	return n >= 0 ? n : 0;
}

static int first_med_bfreg(struct mlx5_ib_dev *dev,
			   struct mlx5_bfreg_info *bfregi)
{
	return num_med_bfreg(dev, bfregi) ? 1 : -ENOMEM;
}

static int first_hi_bfreg(struct mlx5_ib_dev *dev,
			  struct mlx5_bfreg_info *bfregi)
{
	int med;

	med = num_med_bfreg(dev, bfregi);
	return ++med;
}

static int alloc_high_class_bfreg(struct mlx5_ib_dev *dev,
				  struct mlx5_bfreg_info *bfregi)
{
	int i;

	for (i = first_hi_bfreg(dev, bfregi); i < max_bfregs(dev, bfregi); i++) {
		if (!bfregi->count[i]) {
			bfregi->count[i]++;
			return i;
		}
	}

	return -ENOMEM;
}

static int alloc_med_class_bfreg(struct mlx5_ib_dev *dev,
				 struct mlx5_bfreg_info *bfregi)
{
	int minidx = first_med_bfreg(dev, bfregi);
	int i;

	if (minidx < 0)
		return minidx;

	for (i = minidx; i < first_hi_bfreg(dev, bfregi); i++) {
		if (bfregi->count[i] < bfregi->count[minidx])
			minidx = i;
		if (!bfregi->count[minidx])
			break;
	}

	bfregi->count[minidx]++;
	return minidx;
}

static int alloc_bfreg(struct mlx5_ib_dev *dev,
		       struct mlx5_bfreg_info *bfregi)
{
	int bfregn = -ENOMEM;

	mutex_lock(&bfregi->lock);
	if (bfregi->ver >= 2) {
		bfregn = alloc_high_class_bfreg(dev, bfregi);
		if (bfregn < 0)
			bfregn = alloc_med_class_bfreg(dev, bfregi);
	}

	if (bfregn < 0) {
		BUILD_BUG_ON(NUM_NON_BLUE_FLAME_BFREGS != 1);
		bfregn = 0;
		bfregi->count[bfregn]++;
	}
	mutex_unlock(&bfregi->lock);

	return bfregn;
}

void mlx5_ib_free_bfreg(struct mlx5_ib_dev *dev, struct mlx5_bfreg_info *bfregi, int bfregn)
{
	mutex_lock(&bfregi->lock);
	bfregi->count[bfregn]--;
	mutex_unlock(&bfregi->lock);
}

static enum mlx5_qp_state to_mlx5_state(enum ib_qp_state state)
{
	switch (state) {
	case IB_QPS_RESET:	return MLX5_QP_STATE_RST;
	case IB_QPS_INIT:	return MLX5_QP_STATE_INIT;
	case IB_QPS_RTR:	return MLX5_QP_STATE_RTR;
	case IB_QPS_RTS:	return MLX5_QP_STATE_RTS;
	case IB_QPS_SQD:	return MLX5_QP_STATE_SQD;
	case IB_QPS_SQE:	return MLX5_QP_STATE_SQER;
	case IB_QPS_ERR:	return MLX5_QP_STATE_ERR;
	default:		return -1;
	}
}

static int to_mlx5_st(enum ib_qp_type type)
{
	switch (type) {
	case IB_QPT_RC:			return MLX5_QP_ST_RC;
	case IB_QPT_UC:			return MLX5_QP_ST_UC;
	case IB_QPT_UD:			return MLX5_QP_ST_UD;
	case MLX5_IB_QPT_REG_UMR:	return MLX5_QP_ST_REG_UMR;
	case IB_QPT_XRC_INI:
	case IB_QPT_XRC_TGT:		return MLX5_QP_ST_XRC;
	case IB_QPT_SMI:		return MLX5_QP_ST_QP0;
	case MLX5_IB_QPT_HW_GSI:	return MLX5_QP_ST_QP1;
	case MLX5_IB_QPT_DCI:		return MLX5_QP_ST_DCI;
	case IB_QPT_RAW_IPV6:		return MLX5_QP_ST_RAW_IPV6;
	case IB_QPT_RAW_PACKET:
	case IB_QPT_RAW_ETHERTYPE:	return MLX5_QP_ST_RAW_ETHERTYPE;
	case IB_QPT_MAX:
	default:		return -EINVAL;
	}
}

static void mlx5_ib_lock_cqs(struct mlx5_ib_cq *send_cq,
			     struct mlx5_ib_cq *recv_cq);
static void mlx5_ib_unlock_cqs(struct mlx5_ib_cq *send_cq,
			       struct mlx5_ib_cq *recv_cq);

int bfregn_to_uar_index(struct mlx5_ib_dev *dev,
			struct mlx5_bfreg_info *bfregi, u32 bfregn,
			bool dyn_bfreg)
{
	unsigned int bfregs_per_sys_page;
	u32 index_of_sys_page;
	u32 offset;

	bfregs_per_sys_page = get_uars_per_sys_page(dev, bfregi->lib_uar_4k) *
				MLX5_NON_FP_BFREGS_PER_UAR;
	index_of_sys_page = bfregn / bfregs_per_sys_page;

	if (dyn_bfreg) {
		index_of_sys_page += bfregi->num_static_sys_pages;

		if (index_of_sys_page >= bfregi->num_sys_pages)
			return -EINVAL;

		if (bfregn > bfregi->num_dyn_bfregs ||
		    bfregi->sys_pages[index_of_sys_page] == MLX5_IB_INVALID_UAR_INDEX) {
			mlx5_ib_dbg(dev, "Invalid dynamic uar index\n");
			return -EINVAL;
		}
	}

	offset = bfregn % bfregs_per_sys_page / MLX5_NON_FP_BFREGS_PER_UAR;
	return bfregi->sys_pages[index_of_sys_page] + offset;
}

static int mlx5_ib_umem_get(struct mlx5_ib_dev *dev,
			    struct ib_pd *pd,
			    unsigned long addr, size_t size,
			    struct ib_umem **umem,
			    int *npages, int *page_shift, int *ncont,
			    u32 *offset)
{
	int err;

	*umem = ib_umem_get(pd->uobject->context, addr, size, 0, 0);
	if (IS_ERR(*umem)) {
		mlx5_ib_dbg(dev, "umem_get failed\n");
		return PTR_ERR(*umem);
	}

	mlx5_ib_cont_pages(*umem, addr, 0, npages, page_shift, ncont, NULL);

	err = mlx5_ib_get_buf_offset(addr, *page_shift, offset);
	if (err) {
		mlx5_ib_warn(dev, "bad offset\n");
		goto err_umem;
	}

	mlx5_ib_dbg(dev, "addr 0x%lx, size %zu, npages %d, page_shift %d, ncont %d, offset %d\n",
		    addr, size, *npages, *page_shift, *ncont, *offset);

	return 0;

err_umem:
	ib_umem_release(*umem);
	*umem = NULL;

	return err;
}

static void destroy_user_rq(struct mlx5_ib_dev *dev, struct ib_pd *pd,
			    struct mlx5_ib_rwq *rwq)
{
	struct mlx5_ib_ucontext *context;

	if (rwq->create_flags & MLX5_IB_WQ_FLAGS_DELAY_DROP)
		atomic_dec(&dev->delay_drop.rqs_cnt);

	context = to_mucontext(pd->uobject->context);
	mlx5_ib_db_unmap_user(context, &rwq->db);
	if (rwq->umem)
		ib_umem_release(rwq->umem);
}

static int create_user_rq(struct mlx5_ib_dev *dev, struct ib_pd *pd,
			  struct mlx5_ib_rwq *rwq,
			  struct mlx5_ib_create_wq *ucmd)
{
	struct mlx5_ib_ucontext *context;
	int page_shift = 0;
	int npages;
	u32 offset = 0;
	int ncont = 0;
	int err;

	if (!ucmd->buf_addr)
		return -EINVAL;

	context = to_mucontext(pd->uobject->context);
	rwq->umem = ib_umem_get(pd->uobject->context, ucmd->buf_addr,
			       rwq->buf_size, 0, 0);
	if (IS_ERR(rwq->umem)) {
		mlx5_ib_dbg(dev, "umem_get failed\n");
		err = PTR_ERR(rwq->umem);
		return err;
	}

	mlx5_ib_cont_pages(rwq->umem, ucmd->buf_addr, 0, &npages, &page_shift,
			   &ncont, NULL);
	err = mlx5_ib_get_buf_offset(ucmd->buf_addr, page_shift,
				     &rwq->rq_page_offset);
	if (err) {
		mlx5_ib_warn(dev, "bad offset\n");
		goto err_umem;
	}

	rwq->rq_num_pas = ncont;
	rwq->page_shift = page_shift;
	rwq->log_page_size =  page_shift - MLX5_ADAPTER_PAGE_SHIFT;
	rwq->wq_sig = !!(ucmd->flags & MLX5_WQ_FLAG_SIGNATURE);

	mlx5_ib_dbg(dev, "addr 0x%llx, size %zd, npages %d, page_shift %d, ncont %d, offset %d\n",
		    (unsigned long long)ucmd->buf_addr, rwq->buf_size,
		    npages, page_shift, ncont, offset);

	err = mlx5_ib_db_map_user(context, ucmd->db_addr, &rwq->db);
	if (err) {
		mlx5_ib_dbg(dev, "map failed\n");
		goto err_umem;
	}

	rwq->create_type = MLX5_WQ_USER;
	return 0;

err_umem:
	ib_umem_release(rwq->umem);
	return err;
}

static int adjust_bfregn(struct mlx5_ib_dev *dev,
			 struct mlx5_bfreg_info *bfregi, int bfregn)
{
	return bfregn / MLX5_NON_FP_BFREGS_PER_UAR * MLX5_BFREGS_PER_UAR +
				bfregn % MLX5_NON_FP_BFREGS_PER_UAR;
}

static int create_user_qp(struct mlx5_ib_dev *dev, struct ib_pd *pd,
			  struct mlx5_ib_qp *qp, struct ib_udata *udata,
			  struct ib_qp_init_attr *attr,
			  u32 **in,
			  struct mlx5_ib_create_qp_resp *resp, int *inlen,
			  struct mlx5_ib_qp_base *base)
{
	struct mlx5_ib_ucontext *context;
	struct mlx5_ib_create_qp ucmd;
	struct mlx5_ib_ubuffer *ubuffer = &base->ubuffer;
	int page_shift = 0;
	int uar_index = 0;
	int npages;
	u32 offset = 0;
	int bfregn;
	int ncont = 0;
	__be64 *pas;
	void *qpc;
	int err;

	err = ib_copy_from_udata(&ucmd, udata, sizeof(ucmd));
	if (err) {
		mlx5_ib_dbg(dev, "copy failed\n");
		return err;
	}

	context = to_mucontext(pd->uobject->context);
	if (ucmd.flags & MLX5_QP_FLAG_BFREG_INDEX) {
		uar_index = bfregn_to_uar_index(dev, &context->bfregi,
						ucmd.bfreg_index, true);
		if (uar_index < 0)
			return uar_index;

		bfregn = MLX5_IB_INVALID_BFREG;
	} else if (qp->flags & MLX5_IB_QP_CROSS_CHANNEL) {
		/*
		 * TBD: should come from the verbs when we have the API
		 */
		/* In CROSS_CHANNEL CQ and QP must use the same UAR */
		bfregn = MLX5_CROSS_CHANNEL_BFREG;
	}
	else {
		bfregn = alloc_bfreg(dev, &context->bfregi);
		if (bfregn < 0)
			return bfregn;
	}

	mlx5_ib_dbg(dev, "bfregn 0x%x, uar_index 0x%x\n", bfregn, uar_index);
	if (bfregn != MLX5_IB_INVALID_BFREG)
		uar_index = bfregn_to_uar_index(dev, &context->bfregi, bfregn,
						false);

	qp->rq.offset = 0;
	qp->sq.wqe_shift = ilog2(MLX5_SEND_WQE_BB);
	qp->sq.offset = qp->rq.wqe_cnt << qp->rq.wqe_shift;

	err = set_user_buf_size(dev, qp, &ucmd, base, attr);
	if (err)
		goto err_bfreg;

	if (ucmd.buf_addr && ubuffer->buf_size) {
		ubuffer->buf_addr = ucmd.buf_addr;
		err = mlx5_ib_umem_get(dev, pd, ubuffer->buf_addr,
				       ubuffer->buf_size,
				       &ubuffer->umem, &npages, &page_shift,
				       &ncont, &offset);
		if (err)
			goto err_bfreg;
	} else {
		ubuffer->umem = NULL;
	}

	*inlen = MLX5_ST_SZ_BYTES(create_qp_in) +
		 MLX5_FLD_SZ_BYTES(create_qp_in, pas[0]) * ncont;
	*in = kvzalloc(*inlen, GFP_KERNEL);
	if (!*in) {
		err = -ENOMEM;
		goto err_umem;
	}

	pas = (__be64 *)MLX5_ADDR_OF(create_qp_in, *in, pas);
	if (ubuffer->umem)
		mlx5_ib_populate_pas(dev, ubuffer->umem, page_shift, pas, 0);

	qpc = MLX5_ADDR_OF(create_qp_in, *in, qpc);

	MLX5_SET(qpc, qpc, log_page_size, page_shift - MLX5_ADAPTER_PAGE_SHIFT);
	MLX5_SET(qpc, qpc, page_offset, offset);

	MLX5_SET(qpc, qpc, uar_page, uar_index);
	if (bfregn != MLX5_IB_INVALID_BFREG)
		resp->bfreg_index = adjust_bfregn(dev, &context->bfregi, bfregn);
	else
		resp->bfreg_index = MLX5_IB_INVALID_BFREG;
	qp->bfregn = bfregn;

	err = mlx5_ib_db_map_user(context, ucmd.db_addr, &qp->db);
	if (err) {
		mlx5_ib_dbg(dev, "map failed\n");
		goto err_free;
	}

	err = ib_copy_to_udata(udata, resp, min(udata->outlen, sizeof(*resp)));
	if (err) {
		mlx5_ib_dbg(dev, "copy failed\n");
		goto err_unmap;
	}
	qp->create_type = MLX5_QP_USER;

	return 0;

err_unmap:
	mlx5_ib_db_unmap_user(context, &qp->db);

err_free:
	kvfree(*in);

err_umem:
	if (ubuffer->umem)
		ib_umem_release(ubuffer->umem);

err_bfreg:
	if (bfregn != MLX5_IB_INVALID_BFREG)
		mlx5_ib_free_bfreg(dev, &context->bfregi, bfregn);
	return err;
}

static void destroy_qp_user(struct mlx5_ib_dev *dev, struct ib_pd *pd,
			    struct mlx5_ib_qp *qp, struct mlx5_ib_qp_base *base)
{
	struct mlx5_ib_ucontext *context;

	context = to_mucontext(pd->uobject->context);
	mlx5_ib_db_unmap_user(context, &qp->db);
	if (base->ubuffer.umem)
		ib_umem_release(base->ubuffer.umem);

	/*
	 * Free only the BFREGs which are handled by the kernel.
	 * BFREGs of UARs allocated dynamically are handled by user.
	 */
	if (qp->bfregn != MLX5_IB_INVALID_BFREG)
		mlx5_ib_free_bfreg(dev, &context->bfregi, qp->bfregn);
}

static int create_kernel_qp(struct mlx5_ib_dev *dev,
			    struct ib_qp_init_attr *init_attr,
			    struct mlx5_ib_qp *qp,
			    u32 **in, int *inlen,
			    struct mlx5_ib_qp_base *base)
{
	int uar_index;
	void *qpc;
	int err;

	if (init_attr->create_flags & ~(IB_QP_CREATE_SIGNATURE_EN |
					IB_QP_CREATE_BLOCK_MULTICAST_LOOPBACK |
					IB_QP_CREATE_IPOIB_UD_LSO |
					IB_QP_CREATE_NETIF_QP |
					mlx5_ib_create_qp_sqpn_qp1()))
		return -EINVAL;

	if (init_attr->qp_type == MLX5_IB_QPT_REG_UMR)
		qp->bf.bfreg = &dev->fp_bfreg;
	else
		qp->bf.bfreg = &dev->bfreg;

	/* We need to divide by two since each register is comprised of
	 * two buffers of identical size, namely odd and even
	 */
	qp->bf.buf_size = (1 << MLX5_CAP_GEN(dev->mdev, log_bf_reg_size)) / 2;
	uar_index = qp->bf.bfreg->index;

	err = calc_sq_size(dev, init_attr, qp);
	if (err < 0) {
		mlx5_ib_dbg(dev, "err %d\n", err);
		return err;
	}

	qp->rq.offset = 0;
	qp->sq.offset = qp->rq.wqe_cnt << qp->rq.wqe_shift;
	base->ubuffer.buf_size = err + (qp->rq.wqe_cnt << qp->rq.wqe_shift);

	err = mlx5_buf_alloc(dev->mdev, base->ubuffer.buf_size, &qp->buf);
	if (err) {
		mlx5_ib_dbg(dev, "err %d\n", err);
		return err;
	}

	qp->sq.qend = mlx5_get_send_wqe(qp, qp->sq.wqe_cnt);
	*inlen = MLX5_ST_SZ_BYTES(create_qp_in) +
		 MLX5_FLD_SZ_BYTES(create_qp_in, pas[0]) * qp->buf.npages;
	*in = kvzalloc(*inlen, GFP_KERNEL);
	if (!*in) {
		err = -ENOMEM;
		goto err_buf;
	}

	qpc = MLX5_ADDR_OF(create_qp_in, *in, qpc);
	MLX5_SET(qpc, qpc, uar_page, uar_index);
	MLX5_SET(qpc, qpc, log_page_size, qp->buf.page_shift - MLX5_ADAPTER_PAGE_SHIFT);

	/* Set "fast registration enabled" for all kernel QPs */
	MLX5_SET(qpc, qpc, fre, 1);
	MLX5_SET(qpc, qpc, rlky, 1);

	if (init_attr->create_flags & mlx5_ib_create_qp_sqpn_qp1()) {
		MLX5_SET(qpc, qpc, deth_sqpn, 1);
		qp->flags |= MLX5_IB_QP_SQPN_QP1;
	}

	mlx5_fill_page_array(&qp->buf,
			     (__be64 *)MLX5_ADDR_OF(create_qp_in, *in, pas));

	err = mlx5_db_alloc(dev->mdev, &qp->db);
	if (err) {
		mlx5_ib_dbg(dev, "err %d\n", err);
		goto err_free;
	}

	qp->sq.wrid = kvmalloc_array(qp->sq.wqe_cnt,
				     sizeof(*qp->sq.wrid), GFP_KERNEL);
	qp->sq.wr_data = kvmalloc_array(qp->sq.wqe_cnt,
					sizeof(*qp->sq.wr_data), GFP_KERNEL);
	qp->rq.wrid = kvmalloc_array(qp->rq.wqe_cnt,
				     sizeof(*qp->rq.wrid), GFP_KERNEL);
	qp->sq.w_list = kvmalloc_array(qp->sq.wqe_cnt,
				       sizeof(*qp->sq.w_list), GFP_KERNEL);
	qp->sq.wqe_head = kvmalloc_array(qp->sq.wqe_cnt,
					 sizeof(*qp->sq.wqe_head), GFP_KERNEL);

	if (!qp->sq.wrid || !qp->sq.wr_data || !qp->rq.wrid ||
	    !qp->sq.w_list || !qp->sq.wqe_head) {
		err = -ENOMEM;
		goto err_wrid;
	}
	qp->create_type = MLX5_QP_KERNEL;

	return 0;

err_wrid:
	kvfree(qp->sq.wqe_head);
	kvfree(qp->sq.w_list);
	kvfree(qp->sq.wrid);
	kvfree(qp->sq.wr_data);
	kvfree(qp->rq.wrid);
	mlx5_db_free(dev->mdev, &qp->db);

err_free:
	kvfree(*in);

err_buf:
	mlx5_buf_free(dev->mdev, &qp->buf);
	return err;
}

static void destroy_qp_kernel(struct mlx5_ib_dev *dev, struct mlx5_ib_qp *qp)
{
	kvfree(qp->sq.wqe_head);
	kvfree(qp->sq.w_list);
	kvfree(qp->sq.wrid);
	kvfree(qp->sq.wr_data);
	kvfree(qp->rq.wrid);
	mlx5_db_free(dev->mdev, &qp->db);
	mlx5_buf_free(dev->mdev, &qp->buf);
}

static u32 get_rx_type(struct mlx5_ib_qp *qp, struct ib_qp_init_attr *attr)
{
	if (attr->srq || (attr->qp_type == IB_QPT_XRC_TGT) ||
	    (attr->qp_type == MLX5_IB_QPT_DCI) ||
	    (attr->qp_type == IB_QPT_XRC_INI))
		return MLX5_SRQ_RQ;
	else if (!qp->has_rq)
		return MLX5_ZERO_LEN_RQ;
	else
		return MLX5_NON_ZERO_RQ;
}

static int is_connected(enum ib_qp_type qp_type)
{
	if (qp_type == IB_QPT_RC || qp_type == IB_QPT_UC)
		return 1;

	return 0;
}

static int create_raw_packet_qp_tis(struct mlx5_ib_dev *dev,
				    struct mlx5_ib_qp *qp,
				    struct mlx5_ib_sq *sq, u32 tdn)
{
	u32 in[MLX5_ST_SZ_DW(create_tis_in)] = {0};
	void *tisc = MLX5_ADDR_OF(create_tis_in, in, ctx);

	MLX5_SET(tisc, tisc, transport_domain, tdn);
	if (qp->flags & MLX5_IB_QP_UNDERLAY)
		MLX5_SET(tisc, tisc, underlay_qpn, qp->underlay_qpn);

	return mlx5_core_create_tis(dev->mdev, in, sizeof(in), &sq->tisn);
}

static void destroy_raw_packet_qp_tis(struct mlx5_ib_dev *dev,
				      struct mlx5_ib_sq *sq)
{
	mlx5_core_destroy_tis(dev->mdev, sq->tisn);
}

static void destroy_flow_rule_vport_sq(struct mlx5_ib_dev *dev,
				       struct mlx5_ib_sq *sq)
{
	if (sq->flow_rule)
		mlx5_del_flow_rules(sq->flow_rule);
}

static int create_raw_packet_qp_sq(struct mlx5_ib_dev *dev,
				   struct mlx5_ib_sq *sq, void *qpin,
				   struct ib_pd *pd)
{
	struct mlx5_ib_ubuffer *ubuffer = &sq->ubuffer;
	__be64 *pas;
	void *in;
	void *sqc;
	void *qpc = MLX5_ADDR_OF(create_qp_in, qpin, qpc);
	void *wq;
	int inlen;
	int err;
	int page_shift = 0;
	int npages;
	int ncont = 0;
	u32 offset = 0;

	err = mlx5_ib_umem_get(dev, pd, ubuffer->buf_addr, ubuffer->buf_size,
			       &sq->ubuffer.umem, &npages, &page_shift,
			       &ncont, &offset);
	if (err)
		return err;

	inlen = MLX5_ST_SZ_BYTES(create_sq_in) + sizeof(u64) * ncont;
	in = kvzalloc(inlen, GFP_KERNEL);
	if (!in) {
		err = -ENOMEM;
		goto err_umem;
	}

	sqc = MLX5_ADDR_OF(create_sq_in, in, ctx);
	MLX5_SET(sqc, sqc, flush_in_error_en, 1);
	if (MLX5_CAP_ETH(dev->mdev, multi_pkt_send_wqe))
		MLX5_SET(sqc, sqc, allow_multi_pkt_send_wqe, 1);
	MLX5_SET(sqc, sqc, state, MLX5_SQC_STATE_RST);
	MLX5_SET(sqc, sqc, user_index, MLX5_GET(qpc, qpc, user_index));
	MLX5_SET(sqc, sqc, cqn, MLX5_GET(qpc, qpc, cqn_snd));
	MLX5_SET(sqc, sqc, tis_lst_sz, 1);
	MLX5_SET(sqc, sqc, tis_num_0, sq->tisn);
	if (MLX5_CAP_GEN(dev->mdev, eth_net_offloads) &&
	    MLX5_CAP_ETH(dev->mdev, swp))
		MLX5_SET(sqc, sqc, allow_swp, 1);

	wq = MLX5_ADDR_OF(sqc, sqc, wq);
	MLX5_SET(wq, wq, wq_type, MLX5_WQ_TYPE_CYCLIC);
	MLX5_SET(wq, wq, pd, MLX5_GET(qpc, qpc, pd));
	MLX5_SET(wq, wq, uar_page, MLX5_GET(qpc, qpc, uar_page));
	MLX5_SET64(wq, wq, dbr_addr, MLX5_GET64(qpc, qpc, dbr_addr));
	MLX5_SET(wq, wq, log_wq_stride, ilog2(MLX5_SEND_WQE_BB));
	MLX5_SET(wq, wq, log_wq_sz, MLX5_GET(qpc, qpc, log_sq_size));
	MLX5_SET(wq, wq, log_wq_pg_sz,  page_shift - MLX5_ADAPTER_PAGE_SHIFT);
	MLX5_SET(wq, wq, page_offset, offset);

	pas = (__be64 *)MLX5_ADDR_OF(wq, wq, pas);
	mlx5_ib_populate_pas(dev, sq->ubuffer.umem, page_shift, pas, 0);

	err = mlx5_core_create_sq_tracked(dev->mdev, in, inlen, &sq->base.mqp);

	kvfree(in);

	if (err)
		goto err_umem;

	err = create_flow_rule_vport_sq(dev, sq);
	if (err)
		goto err_flow;

	return 0;

err_flow:
	mlx5_core_destroy_sq_tracked(dev->mdev, &sq->base.mqp);

err_umem:
	ib_umem_release(sq->ubuffer.umem);
	sq->ubuffer.umem = NULL;

	return err;
}

static void destroy_raw_packet_qp_sq(struct mlx5_ib_dev *dev,
				     struct mlx5_ib_sq *sq)
{
	destroy_flow_rule_vport_sq(dev, sq);
	mlx5_core_destroy_sq_tracked(dev->mdev, &sq->base.mqp);
	ib_umem_release(sq->ubuffer.umem);
}

static size_t get_rq_pas_size(void *qpc)
{
	u32 log_page_size = MLX5_GET(qpc, qpc, log_page_size) + 12;
	u32 log_rq_stride = MLX5_GET(qpc, qpc, log_rq_stride);
	u32 log_rq_size   = MLX5_GET(qpc, qpc, log_rq_size);
	u32 page_offset   = MLX5_GET(qpc, qpc, page_offset);
	u32 po_quanta	  = 1 << (log_page_size - 6);
	u32 rq_sz	  = 1 << (log_rq_size + 4 + log_rq_stride);
	u32 page_size	  = 1 << log_page_size;
	u32 rq_sz_po      = rq_sz + (page_offset * po_quanta);
	u32 rq_num_pas	  = (rq_sz_po + page_size - 1) / page_size;

	return rq_num_pas * sizeof(u64);
}

static int create_raw_packet_qp_rq(struct mlx5_ib_dev *dev,
				   struct mlx5_ib_rq *rq, void *qpin,
				   size_t qpinlen)
{
	struct mlx5_ib_qp *mqp = rq->base.container_mibqp;
	__be64 *pas;
	__be64 *qp_pas;
	void *in;
	void *rqc;
	void *wq;
	void *qpc = MLX5_ADDR_OF(create_qp_in, qpin, qpc);
	size_t rq_pas_size = get_rq_pas_size(qpc);
	size_t inlen;
	int err;

	if (qpinlen < rq_pas_size + MLX5_BYTE_OFF(create_qp_in, pas))
		return -EINVAL;

	inlen = MLX5_ST_SZ_BYTES(create_rq_in) + rq_pas_size;
	in = kvzalloc(inlen, GFP_KERNEL);
	if (!in)
		return -ENOMEM;

	rqc = MLX5_ADDR_OF(create_rq_in, in, ctx);
	if (!(rq->flags & MLX5_IB_RQ_CVLAN_STRIPPING))
		MLX5_SET(rqc, rqc, vsd, 1);
	MLX5_SET(rqc, rqc, mem_rq_type, MLX5_RQC_MEM_RQ_TYPE_MEMORY_RQ_INLINE);
	MLX5_SET(rqc, rqc, state, MLX5_RQC_STATE_RST);
	MLX5_SET(rqc, rqc, flush_in_error_en, 1);
	MLX5_SET(rqc, rqc, user_index, MLX5_GET(qpc, qpc, user_index));
	MLX5_SET(rqc, rqc, cqn, MLX5_GET(qpc, qpc, cqn_rcv));

	if (mqp->flags & MLX5_IB_QP_CAP_SCATTER_FCS)
		MLX5_SET(rqc, rqc, scatter_fcs, 1);

	wq = MLX5_ADDR_OF(rqc, rqc, wq);
	MLX5_SET(wq, wq, wq_type, MLX5_WQ_TYPE_CYCLIC);
	if (rq->flags & MLX5_IB_RQ_PCI_WRITE_END_PADDING)
		MLX5_SET(wq, wq, end_padding_mode, MLX5_WQ_END_PAD_MODE_ALIGN);
	MLX5_SET(wq, wq, page_offset, MLX5_GET(qpc, qpc, page_offset));
	MLX5_SET(wq, wq, pd, MLX5_GET(qpc, qpc, pd));
	MLX5_SET64(wq, wq, dbr_addr, MLX5_GET64(qpc, qpc, dbr_addr));
	MLX5_SET(wq, wq, log_wq_stride, MLX5_GET(qpc, qpc, log_rq_stride) + 4);
	MLX5_SET(wq, wq, log_wq_pg_sz, MLX5_GET(qpc, qpc, log_page_size));
	MLX5_SET(wq, wq, log_wq_sz, MLX5_GET(qpc, qpc, log_rq_size));

	pas = (__be64 *)MLX5_ADDR_OF(wq, wq, pas);
	qp_pas = (__be64 *)MLX5_ADDR_OF(create_qp_in, qpin, pas);
	memcpy(pas, qp_pas, rq_pas_size);

	err = mlx5_core_create_rq_tracked(dev->mdev, in, inlen, &rq->base.mqp);

	kvfree(in);

	return err;
}

static void destroy_raw_packet_qp_rq(struct mlx5_ib_dev *dev,
				     struct mlx5_ib_rq *rq)
{
	mlx5_core_destroy_rq_tracked(dev->mdev, &rq->base.mqp);
}

static bool tunnel_offload_supported(struct mlx5_core_dev *dev)
{
	return  (MLX5_CAP_ETH(dev, tunnel_stateless_vxlan) ||
		 MLX5_CAP_ETH(dev, tunnel_stateless_gre) ||
		 MLX5_CAP_ETH(dev, tunnel_stateless_geneve_rx));
}

static int create_raw_packet_qp_tir(struct mlx5_ib_dev *dev,
				    struct mlx5_ib_rq *rq, u32 tdn,
				    bool tunnel_offload_en)
{
	u32 *in;
	void *tirc;
	int inlen;
	int err;

	inlen = MLX5_ST_SZ_BYTES(create_tir_in);
	in = kvzalloc(inlen, GFP_KERNEL);
	if (!in)
		return -ENOMEM;

	tirc = MLX5_ADDR_OF(create_tir_in, in, ctx);
	MLX5_SET(tirc, tirc, disp_type, MLX5_TIRC_DISP_TYPE_DIRECT);
	MLX5_SET(tirc, tirc, inline_rqn, rq->base.mqp.qpn);
	MLX5_SET(tirc, tirc, transport_domain, tdn);
	if (tunnel_offload_en)
		MLX5_SET(tirc, tirc, tunneled_offload_en, 1);

	if (dev->rep)
		MLX5_SET(tirc, tirc, self_lb_block,
			 MLX5_TIRC_SELF_LB_BLOCK_BLOCK_UNICAST_);

	err = mlx5_core_create_tir(dev->mdev, in, inlen, &rq->tirn);

	kvfree(in);

	return err;
}

static void destroy_raw_packet_qp_tir(struct mlx5_ib_dev *dev,
				      struct mlx5_ib_rq *rq)
{
	mlx5_core_destroy_tir(dev->mdev, rq->tirn);
}

static int create_raw_packet_qp(struct mlx5_ib_dev *dev, struct mlx5_ib_qp *qp,
				u32 *in, size_t inlen,
				struct ib_pd *pd)
{
	struct mlx5_ib_raw_packet_qp *raw_packet_qp = &qp->raw_packet_qp;
	struct mlx5_ib_sq *sq = &raw_packet_qp->sq;
	struct mlx5_ib_rq *rq = &raw_packet_qp->rq;
	struct ib_uobject *uobj = pd->uobject;
	struct ib_ucontext *ucontext = uobj->context;
	struct mlx5_ib_ucontext *mucontext = to_mucontext(ucontext);
	int err;
	u32 tdn = mucontext->tdn;

	if (qp->sq.wqe_cnt) {
		err = create_raw_packet_qp_tis(dev, qp, sq, tdn);
		if (err)
			return err;

		err = create_raw_packet_qp_sq(dev, sq, in, pd);
		if (err)
			goto err_destroy_tis;

		sq->base.container_mibqp = qp;
		sq->base.mqp.event = mlx5_ib_qp_event;
	}

	if (qp->rq.wqe_cnt) {
		rq->base.container_mibqp = qp;

		if (qp->flags & MLX5_IB_QP_CVLAN_STRIPPING)
			rq->flags |= MLX5_IB_RQ_CVLAN_STRIPPING;
		if (qp->flags & MLX5_IB_QP_PCI_WRITE_END_PADDING)
			rq->flags |= MLX5_IB_RQ_PCI_WRITE_END_PADDING;
		err = create_raw_packet_qp_rq(dev, rq, in, inlen);
		if (err)
			goto err_destroy_sq;


		err = create_raw_packet_qp_tir(dev, rq, tdn,
					       qp->tunnel_offload_en);
		if (err)
			goto err_destroy_rq;
	}

	qp->trans_qp.base.mqp.qpn = qp->sq.wqe_cnt ? sq->base.mqp.qpn :
						     rq->base.mqp.qpn;

	return 0;

err_destroy_rq:
	destroy_raw_packet_qp_rq(dev, rq);
err_destroy_sq:
	if (!qp->sq.wqe_cnt)
		return err;
	destroy_raw_packet_qp_sq(dev, sq);
err_destroy_tis:
	destroy_raw_packet_qp_tis(dev, sq);

	return err;
}

static void destroy_raw_packet_qp(struct mlx5_ib_dev *dev,
				  struct mlx5_ib_qp *qp)
{
	struct mlx5_ib_raw_packet_qp *raw_packet_qp = &qp->raw_packet_qp;
	struct mlx5_ib_sq *sq = &raw_packet_qp->sq;
	struct mlx5_ib_rq *rq = &raw_packet_qp->rq;

	if (qp->rq.wqe_cnt) {
		destroy_raw_packet_qp_tir(dev, rq);
		destroy_raw_packet_qp_rq(dev, rq);
	}

	if (qp->sq.wqe_cnt) {
		destroy_raw_packet_qp_sq(dev, sq);
		destroy_raw_packet_qp_tis(dev, sq);
	}
}

static void raw_packet_qp_copy_info(struct mlx5_ib_qp *qp,
				    struct mlx5_ib_raw_packet_qp *raw_packet_qp)
{
	struct mlx5_ib_sq *sq = &raw_packet_qp->sq;
	struct mlx5_ib_rq *rq = &raw_packet_qp->rq;

	sq->sq = &qp->sq;
	rq->rq = &qp->rq;
	sq->doorbell = &qp->db;
	rq->doorbell = &qp->db;
}

static void destroy_rss_raw_qp_tir(struct mlx5_ib_dev *dev, struct mlx5_ib_qp *qp)
{
	mlx5_core_destroy_tir(dev->mdev, qp->rss_qp.tirn);
}

static int create_rss_raw_qp_tir(struct mlx5_ib_dev *dev, struct mlx5_ib_qp *qp,
				 struct ib_pd *pd,
				 struct ib_qp_init_attr *init_attr,
				 struct ib_udata *udata)
{
	struct ib_uobject *uobj = pd->uobject;
	struct ib_ucontext *ucontext = uobj->context;
	struct mlx5_ib_ucontext *mucontext = to_mucontext(ucontext);
	struct mlx5_ib_create_qp_resp resp = {};
	int inlen;
	int err;
	u32 *in;
	void *tirc;
	void *hfso;
	u32 selected_fields = 0;
	u32 outer_l4;
	size_t min_resp_len;
	u32 tdn = mucontext->tdn;
	struct mlx5_ib_create_qp_rss ucmd = {};
	size_t required_cmd_sz;

	if (init_attr->qp_type != IB_QPT_RAW_PACKET)
		return -EOPNOTSUPP;

	if (init_attr->create_flags || init_attr->send_cq)
		return -EINVAL;

	min_resp_len = offsetof(typeof(resp), bfreg_index) + sizeof(resp.bfreg_index);
	if (udata->outlen < min_resp_len)
		return -EINVAL;

	required_cmd_sz = offsetof(typeof(ucmd), flags) + sizeof(ucmd.flags);
	if (udata->inlen < required_cmd_sz) {
		mlx5_ib_dbg(dev, "invalid inlen\n");
		return -EINVAL;
	}

	if (udata->inlen > sizeof(ucmd) &&
	    !ib_is_udata_cleared(udata, sizeof(ucmd),
				 udata->inlen - sizeof(ucmd))) {
		mlx5_ib_dbg(dev, "inlen is not supported\n");
		return -EOPNOTSUPP;
	}

	if (ib_copy_from_udata(&ucmd, udata, min(sizeof(ucmd), udata->inlen))) {
		mlx5_ib_dbg(dev, "copy failed\n");
		return -EFAULT;
	}

	if (ucmd.comp_mask) {
		mlx5_ib_dbg(dev, "invalid comp mask\n");
		return -EOPNOTSUPP;
	}

	if (ucmd.flags & ~MLX5_QP_FLAG_TUNNEL_OFFLOADS) {
		mlx5_ib_dbg(dev, "invalid flags\n");
		return -EOPNOTSUPP;
	}

	if (ucmd.flags & MLX5_QP_FLAG_TUNNEL_OFFLOADS &&
	    !tunnel_offload_supported(dev->mdev)) {
		mlx5_ib_dbg(dev, "tunnel offloads isn't supported\n");
		return -EOPNOTSUPP;
	}

	if (ucmd.rx_hash_fields_mask & MLX5_RX_HASH_INNER &&
	    !(ucmd.flags & MLX5_QP_FLAG_TUNNEL_OFFLOADS)) {
		mlx5_ib_dbg(dev, "Tunnel offloads must be set for inner RSS\n");
		return -EOPNOTSUPP;
	}

	err = ib_copy_to_udata(udata, &resp, min(udata->outlen, sizeof(resp)));
	if (err) {
		mlx5_ib_dbg(dev, "copy failed\n");
		return -EINVAL;
	}

	inlen = MLX5_ST_SZ_BYTES(create_tir_in);
	in = kvzalloc(inlen, GFP_KERNEL);
	if (!in)
		return -ENOMEM;

	tirc = MLX5_ADDR_OF(create_tir_in, in, ctx);
	MLX5_SET(tirc, tirc, disp_type,
		 MLX5_TIRC_DISP_TYPE_INDIRECT);
	MLX5_SET(tirc, tirc, indirect_table,
		 init_attr->rwq_ind_tbl->ind_tbl_num);
	MLX5_SET(tirc, tirc, transport_domain, tdn);

	hfso = MLX5_ADDR_OF(tirc, tirc, rx_hash_field_selector_outer);

	if (ucmd.flags & MLX5_QP_FLAG_TUNNEL_OFFLOADS)
		MLX5_SET(tirc, tirc, tunneled_offload_en, 1);

	if (ucmd.rx_hash_fields_mask & MLX5_RX_HASH_INNER)
		hfso = MLX5_ADDR_OF(tirc, tirc, rx_hash_field_selector_inner);
	else
		hfso = MLX5_ADDR_OF(tirc, tirc, rx_hash_field_selector_outer);

	switch (ucmd.rx_hash_function) {
	case MLX5_RX_HASH_FUNC_TOEPLITZ:
	{
		void *rss_key = MLX5_ADDR_OF(tirc, tirc, rx_hash_toeplitz_key);
		size_t len = MLX5_FLD_SZ_BYTES(tirc, rx_hash_toeplitz_key);

		if (len != ucmd.rx_key_len) {
			err = -EINVAL;
			goto err;
		}

		MLX5_SET(tirc, tirc, rx_hash_fn, MLX5_RX_HASH_FN_TOEPLITZ);
		memcpy(rss_key, ucmd.rx_hash_key, len);
		break;
	}
	default:
		err = -EOPNOTSUPP;
		goto err;
	}

	if (!ucmd.rx_hash_fields_mask) {
		/* special case when this TIR serves as steering entry without hashing */
		if (!init_attr->rwq_ind_tbl->log_ind_tbl_size)
			goto create_tir;
		err = -EINVAL;
		goto err;
	}

	if (((ucmd.rx_hash_fields_mask & MLX5_RX_HASH_SRC_IPV4) ||
	     (ucmd.rx_hash_fields_mask & MLX5_RX_HASH_DST_IPV4)) &&
	     ((ucmd.rx_hash_fields_mask & MLX5_RX_HASH_SRC_IPV6) ||
	     (ucmd.rx_hash_fields_mask & MLX5_RX_HASH_DST_IPV6))) {
		err = -EINVAL;
		goto err;
	}

	/* If none of IPV4 & IPV6 SRC/DST was set - this bit field is ignored */
	if ((ucmd.rx_hash_fields_mask & MLX5_RX_HASH_SRC_IPV4) ||
	    (ucmd.rx_hash_fields_mask & MLX5_RX_HASH_DST_IPV4))
		MLX5_SET(rx_hash_field_select, hfso, l3_prot_type,
			 MLX5_L3_PROT_TYPE_IPV4);
	else if ((ucmd.rx_hash_fields_mask & MLX5_RX_HASH_SRC_IPV6) ||
		 (ucmd.rx_hash_fields_mask & MLX5_RX_HASH_DST_IPV6))
		MLX5_SET(rx_hash_field_select, hfso, l3_prot_type,
			 MLX5_L3_PROT_TYPE_IPV6);

	outer_l4 = ((ucmd.rx_hash_fields_mask & MLX5_RX_HASH_SRC_PORT_TCP) ||
		    (ucmd.rx_hash_fields_mask & MLX5_RX_HASH_DST_PORT_TCP)) << 0 |
		   ((ucmd.rx_hash_fields_mask & MLX5_RX_HASH_SRC_PORT_UDP) ||
		    (ucmd.rx_hash_fields_mask & MLX5_RX_HASH_DST_PORT_UDP)) << 1 |
		   (ucmd.rx_hash_fields_mask & MLX5_RX_HASH_IPSEC_SPI) << 2;

	/* Check that only one l4 protocol is set */
	if (outer_l4 & (outer_l4 - 1)) {
		err = -EINVAL;
		goto err;
	}

	/* If none of TCP & UDP SRC/DST was set - this bit field is ignored */
	if ((ucmd.rx_hash_fields_mask & MLX5_RX_HASH_SRC_PORT_TCP) ||
	    (ucmd.rx_hash_fields_mask & MLX5_RX_HASH_DST_PORT_TCP))
		MLX5_SET(rx_hash_field_select, hfso, l4_prot_type,
			 MLX5_L4_PROT_TYPE_TCP);
	else if ((ucmd.rx_hash_fields_mask & MLX5_RX_HASH_SRC_PORT_UDP) ||
		 (ucmd.rx_hash_fields_mask & MLX5_RX_HASH_DST_PORT_UDP))
		MLX5_SET(rx_hash_field_select, hfso, l4_prot_type,
			 MLX5_L4_PROT_TYPE_UDP);

	if ((ucmd.rx_hash_fields_mask & MLX5_RX_HASH_SRC_IPV4) ||
	    (ucmd.rx_hash_fields_mask & MLX5_RX_HASH_SRC_IPV6))
		selected_fields |= MLX5_HASH_FIELD_SEL_SRC_IP;

	if ((ucmd.rx_hash_fields_mask & MLX5_RX_HASH_DST_IPV4) ||
	    (ucmd.rx_hash_fields_mask & MLX5_RX_HASH_DST_IPV6))
		selected_fields |= MLX5_HASH_FIELD_SEL_DST_IP;

	if ((ucmd.rx_hash_fields_mask & MLX5_RX_HASH_SRC_PORT_TCP) ||
	    (ucmd.rx_hash_fields_mask & MLX5_RX_HASH_SRC_PORT_UDP))
		selected_fields |= MLX5_HASH_FIELD_SEL_L4_SPORT;

	if ((ucmd.rx_hash_fields_mask & MLX5_RX_HASH_DST_PORT_TCP) ||
	    (ucmd.rx_hash_fields_mask & MLX5_RX_HASH_DST_PORT_UDP))
		selected_fields |= MLX5_HASH_FIELD_SEL_L4_DPORT;

	if (ucmd.rx_hash_fields_mask & MLX5_RX_HASH_IPSEC_SPI)
		selected_fields |= MLX5_HASH_FIELD_SEL_IPSEC_SPI;

	MLX5_SET(rx_hash_field_select, hfso, selected_fields, selected_fields);

create_tir:
	if (dev->rep)
		MLX5_SET(tirc, tirc, self_lb_block,
			 MLX5_TIRC_SELF_LB_BLOCK_BLOCK_UNICAST_);

	err = mlx5_core_create_tir(dev->mdev, in, inlen, &qp->rss_qp.tirn);

	if (err)
		goto err;

	kvfree(in);
	/* qpn is reserved for that QP */
	qp->trans_qp.base.mqp.qpn = 0;
	qp->flags |= MLX5_IB_QP_RSS;
	return 0;

err:
	kvfree(in);
	return err;
}

static int create_qp_common(struct mlx5_ib_dev *dev, struct ib_pd *pd,
			    struct ib_qp_init_attr *init_attr,
			    struct ib_udata *udata, struct mlx5_ib_qp *qp)
{
	struct mlx5_ib_resources *devr = &dev->devr;
	int inlen = MLX5_ST_SZ_BYTES(create_qp_in);
	struct mlx5_core_dev *mdev = dev->mdev;
	struct mlx5_ib_create_qp_resp resp = {};
	struct mlx5_ib_cq *send_cq;
	struct mlx5_ib_cq *recv_cq;
	unsigned long flags;
	u32 uidx = MLX5_IB_DEFAULT_UIDX;
	struct mlx5_ib_create_qp ucmd;
	struct mlx5_ib_qp_base *base;
	int mlx5_st;
	void *qpc;
	u32 *in;
	int err;

	mutex_init(&qp->mutex);
	spin_lock_init(&qp->sq.lock);
	spin_lock_init(&qp->rq.lock);

	mlx5_st = to_mlx5_st(init_attr->qp_type);
	if (mlx5_st < 0)
		return -EINVAL;

	if (init_attr->rwq_ind_tbl) {
		if (!udata)
			return -ENOSYS;

		err = create_rss_raw_qp_tir(dev, qp, pd, init_attr, udata);
		return err;
	}

	if (init_attr->create_flags & IB_QP_CREATE_BLOCK_MULTICAST_LOOPBACK) {
		if (!MLX5_CAP_GEN(mdev, block_lb_mc)) {
			mlx5_ib_dbg(dev, "block multicast loopback isn't supported\n");
			return -EINVAL;
		} else {
			qp->flags |= MLX5_IB_QP_BLOCK_MULTICAST_LOOPBACK;
		}
	}

	if (init_attr->create_flags &
			(IB_QP_CREATE_CROSS_CHANNEL |
			 IB_QP_CREATE_MANAGED_SEND |
			 IB_QP_CREATE_MANAGED_RECV)) {
		if (!MLX5_CAP_GEN(mdev, cd)) {
			mlx5_ib_dbg(dev, "cross-channel isn't supported\n");
			return -EINVAL;
		}
		if (init_attr->create_flags & IB_QP_CREATE_CROSS_CHANNEL)
			qp->flags |= MLX5_IB_QP_CROSS_CHANNEL;
		if (init_attr->create_flags & IB_QP_CREATE_MANAGED_SEND)
			qp->flags |= MLX5_IB_QP_MANAGED_SEND;
		if (init_attr->create_flags & IB_QP_CREATE_MANAGED_RECV)
			qp->flags |= MLX5_IB_QP_MANAGED_RECV;
	}

<<<<<<< HEAD
static int ib_rate_to_mlx5(struct mlx5_ib_dev *dev, u8 rate)
{
	if (rate == IB_RATE_PORT_CURRENT)
		return 0;

	if (rate < IB_RATE_2_5_GBPS || rate > IB_RATE_300_GBPS)
		return -EINVAL;

	while (rate != IB_RATE_PORT_CURRENT &&
	       !(1 << (rate + MLX5_STAT_RATE_OFFSET) &
		 MLX5_CAP_GEN(dev->mdev, stat_rate_support)))
		--rate;

	return rate ? rate + MLX5_STAT_RATE_OFFSET : rate;
}
=======
	if (init_attr->qp_type == IB_QPT_UD &&
	    (init_attr->create_flags & IB_QP_CREATE_IPOIB_UD_LSO))
		if (!MLX5_CAP_GEN(mdev, ipoib_basic_offloads)) {
			mlx5_ib_dbg(dev, "ipoib UD lso qp isn't supported\n");
			return -EOPNOTSUPP;
		}

	if (init_attr->create_flags & IB_QP_CREATE_SCATTER_FCS) {
		if (init_attr->qp_type != IB_QPT_RAW_PACKET) {
			mlx5_ib_dbg(dev, "Scatter FCS is supported only for Raw Packet QPs");
			return -EOPNOTSUPP;
		}
		if (!MLX5_CAP_GEN(dev->mdev, eth_net_offloads) ||
		    !MLX5_CAP_ETH(dev->mdev, scatter_fcs)) {
			mlx5_ib_dbg(dev, "Scatter FCS isn't supported\n");
			return -EOPNOTSUPP;
		}
		qp->flags |= MLX5_IB_QP_CAP_SCATTER_FCS;
	}

	if (init_attr->sq_sig_type == IB_SIGNAL_ALL_WR)
		qp->sq_signal_bits = MLX5_WQE_CTRL_CQ_UPDATE;
>>>>>>> 286cd8c7

	if (init_attr->create_flags & IB_QP_CREATE_CVLAN_STRIPPING) {
		if (!(MLX5_CAP_GEN(dev->mdev, eth_net_offloads) &&
		      MLX5_CAP_ETH(dev->mdev, vlan_cap)) ||
		    (init_attr->qp_type != IB_QPT_RAW_PACKET))
			return -EOPNOTSUPP;
		qp->flags |= MLX5_IB_QP_CVLAN_STRIPPING;
	}

	if (pd && pd->uobject) {
		if (ib_copy_from_udata(&ucmd, udata, sizeof(ucmd))) {
			mlx5_ib_dbg(dev, "copy failed\n");
			return -EFAULT;
		}

		err = get_qp_user_index(to_mucontext(pd->uobject->context),
					&ucmd, udata->inlen, &uidx);
		if (err)
			return err;

		qp->wq_sig = !!(ucmd.flags & MLX5_QP_FLAG_SIGNATURE);
		qp->scat_cqe = !!(ucmd.flags & MLX5_QP_FLAG_SCATTER_CQE);
		if (ucmd.flags & MLX5_QP_FLAG_TUNNEL_OFFLOADS) {
			if (init_attr->qp_type != IB_QPT_RAW_PACKET ||
			    !tunnel_offload_supported(mdev)) {
				mlx5_ib_dbg(dev, "Tunnel offload isn't supported\n");
				return -EOPNOTSUPP;
			}
			qp->tunnel_offload_en = true;
		}

		if (init_attr->create_flags & IB_QP_CREATE_SOURCE_QPN) {
			if (init_attr->qp_type != IB_QPT_UD ||
			    (MLX5_CAP_GEN(dev->mdev, port_type) !=
			     MLX5_CAP_PORT_TYPE_IB) ||
			    !mlx5_get_flow_namespace(dev->mdev, MLX5_FLOW_NAMESPACE_BYPASS)) {
				mlx5_ib_dbg(dev, "Source QP option isn't supported\n");
				return -EOPNOTSUPP;
			}

			qp->flags |= MLX5_IB_QP_UNDERLAY;
			qp->underlay_qpn = init_attr->source_qpn;
		}
	} else {
		qp->wq_sig = !!wq_signature;
	}

	base = (init_attr->qp_type == IB_QPT_RAW_PACKET ||
		qp->flags & MLX5_IB_QP_UNDERLAY) ?
	       &qp->raw_packet_qp.rq.base :
	       &qp->trans_qp.base;

	qp->has_rq = qp_has_rq(init_attr);
	err = set_rq_size(dev, &init_attr->cap, qp->has_rq,
			  qp, (pd && pd->uobject) ? &ucmd : NULL);
	if (err) {
		mlx5_ib_dbg(dev, "err %d\n", err);
		return err;
	}

	if (pd) {
		if (pd->uobject) {
			__u32 max_wqes =
				1 << MLX5_CAP_GEN(mdev, log_max_qp_sz);
			mlx5_ib_dbg(dev, "requested sq_wqe_count (%d)\n", ucmd.sq_wqe_count);
			if (ucmd.rq_wqe_shift != qp->rq.wqe_shift ||
			    ucmd.rq_wqe_count != qp->rq.wqe_cnt) {
				mlx5_ib_dbg(dev, "invalid rq params\n");
				return -EINVAL;
			}
			if (ucmd.sq_wqe_count > max_wqes) {
				mlx5_ib_dbg(dev, "requested sq_wqe_count (%d) > max allowed (%d)\n",
					    ucmd.sq_wqe_count, max_wqes);
				return -EINVAL;
			}
			if (init_attr->create_flags &
			    mlx5_ib_create_qp_sqpn_qp1()) {
				mlx5_ib_dbg(dev, "user-space is not allowed to create UD QPs spoofing as QP1\n");
				return -EINVAL;
			}
			err = create_user_qp(dev, pd, qp, udata, init_attr, &in,
					     &resp, &inlen, base);
			if (err)
				mlx5_ib_dbg(dev, "err %d\n", err);
		} else {
			err = create_kernel_qp(dev, init_attr, qp, &in, &inlen,
					       base);
			if (err)
				mlx5_ib_dbg(dev, "err %d\n", err);
		}

		if (err)
			return err;
	} else {
		in = kvzalloc(inlen, GFP_KERNEL);
		if (!in)
			return -ENOMEM;

		qp->create_type = MLX5_QP_EMPTY;
	}

<<<<<<< HEAD
static enum mlx5_qp_optpar opt_mask[MLX5_QP_NUM_STATE][MLX5_QP_NUM_STATE][MLX5_QP_ST_MAX] = {
	[MLX5_QP_STATE_INIT] = {
		[MLX5_QP_STATE_INIT] = {
			[MLX5_QP_ST_RC] = MLX5_QP_OPTPAR_RRE		|
					  MLX5_QP_OPTPAR_RAE		|
					  MLX5_QP_OPTPAR_RWE		|
					  MLX5_QP_OPTPAR_PKEY_INDEX	|
					  MLX5_QP_OPTPAR_PRI_PORT,
			[MLX5_QP_ST_UC] = MLX5_QP_OPTPAR_RWE		|
					  MLX5_QP_OPTPAR_PKEY_INDEX	|
					  MLX5_QP_OPTPAR_PRI_PORT,
			[MLX5_QP_ST_UD] = MLX5_QP_OPTPAR_PKEY_INDEX	|
					  MLX5_QP_OPTPAR_Q_KEY		|
					  MLX5_QP_OPTPAR_PRI_PORT,
			[MLX5_QP_ST_XRC] = MLX5_QP_OPTPAR_RRE		|
					  MLX5_QP_OPTPAR_RAE		|
					  MLX5_QP_OPTPAR_RWE		|
					  MLX5_QP_OPTPAR_PKEY_INDEX	|
					  MLX5_QP_OPTPAR_PRI_PORT,
		},
		[MLX5_QP_STATE_RTR] = {
			[MLX5_QP_ST_RC] = MLX5_QP_OPTPAR_ALT_ADDR_PATH  |
					  MLX5_QP_OPTPAR_RRE            |
					  MLX5_QP_OPTPAR_RAE            |
					  MLX5_QP_OPTPAR_RWE            |
					  MLX5_QP_OPTPAR_PKEY_INDEX,
			[MLX5_QP_ST_UC] = MLX5_QP_OPTPAR_ALT_ADDR_PATH  |
					  MLX5_QP_OPTPAR_RWE            |
					  MLX5_QP_OPTPAR_PKEY_INDEX,
			[MLX5_QP_ST_UD] = MLX5_QP_OPTPAR_PKEY_INDEX     |
					  MLX5_QP_OPTPAR_Q_KEY,
			[MLX5_QP_ST_MLX] = MLX5_QP_OPTPAR_PKEY_INDEX	|
					   MLX5_QP_OPTPAR_Q_KEY,
			[MLX5_QP_ST_XRC] = MLX5_QP_OPTPAR_ALT_ADDR_PATH |
					  MLX5_QP_OPTPAR_RRE            |
					  MLX5_QP_OPTPAR_RAE            |
					  MLX5_QP_OPTPAR_RWE            |
					  MLX5_QP_OPTPAR_PKEY_INDEX,
		},
	},
	[MLX5_QP_STATE_RTR] = {
		[MLX5_QP_STATE_RTS] = {
			[MLX5_QP_ST_RC] = MLX5_QP_OPTPAR_ALT_ADDR_PATH	|
					  MLX5_QP_OPTPAR_RRE		|
					  MLX5_QP_OPTPAR_RAE		|
					  MLX5_QP_OPTPAR_RWE		|
					  MLX5_QP_OPTPAR_PM_STATE	|
					  MLX5_QP_OPTPAR_RNR_TIMEOUT,
			[MLX5_QP_ST_UC] = MLX5_QP_OPTPAR_ALT_ADDR_PATH	|
					  MLX5_QP_OPTPAR_RWE		|
					  MLX5_QP_OPTPAR_PM_STATE,
			[MLX5_QP_ST_UD] = MLX5_QP_OPTPAR_Q_KEY,
			[MLX5_QP_ST_XRC] = MLX5_QP_OPTPAR_ALT_ADDR_PATH	|
					  MLX5_QP_OPTPAR_RRE		|
					  MLX5_QP_OPTPAR_RAE		|
					  MLX5_QP_OPTPAR_RWE		|
					  MLX5_QP_OPTPAR_PM_STATE	|
					  MLX5_QP_OPTPAR_RNR_TIMEOUT,
		},
	},
	[MLX5_QP_STATE_RTS] = {
		[MLX5_QP_STATE_RTS] = {
			[MLX5_QP_ST_RC] = MLX5_QP_OPTPAR_RRE		|
					  MLX5_QP_OPTPAR_RAE		|
					  MLX5_QP_OPTPAR_RWE		|
					  MLX5_QP_OPTPAR_RNR_TIMEOUT	|
					  MLX5_QP_OPTPAR_PM_STATE	|
					  MLX5_QP_OPTPAR_ALT_ADDR_PATH,
			[MLX5_QP_ST_UC] = MLX5_QP_OPTPAR_RWE		|
					  MLX5_QP_OPTPAR_PM_STATE	|
					  MLX5_QP_OPTPAR_ALT_ADDR_PATH,
			[MLX5_QP_ST_UD] = MLX5_QP_OPTPAR_Q_KEY		|
					  MLX5_QP_OPTPAR_SRQN		|
					  MLX5_QP_OPTPAR_CQN_RCV,
			[MLX5_QP_ST_XRC] = MLX5_QP_OPTPAR_RRE		|
					  MLX5_QP_OPTPAR_RAE		|
					  MLX5_QP_OPTPAR_RWE		|
					  MLX5_QP_OPTPAR_RNR_TIMEOUT	|
					  MLX5_QP_OPTPAR_PM_STATE	|
					  MLX5_QP_OPTPAR_ALT_ADDR_PATH,
		},
	},
	[MLX5_QP_STATE_SQER] = {
		[MLX5_QP_STATE_RTS] = {
			[MLX5_QP_ST_UD]	 = MLX5_QP_OPTPAR_Q_KEY,
			[MLX5_QP_ST_MLX] = MLX5_QP_OPTPAR_Q_KEY,
			[MLX5_QP_ST_UC]	 = MLX5_QP_OPTPAR_RWE,
			[MLX5_QP_ST_RC]	 = MLX5_QP_OPTPAR_RNR_TIMEOUT	|
					   MLX5_QP_OPTPAR_RWE		|
					   MLX5_QP_OPTPAR_RAE		|
					   MLX5_QP_OPTPAR_RRE,
			[MLX5_QP_ST_XRC]  = MLX5_QP_OPTPAR_RNR_TIMEOUT	|
					   MLX5_QP_OPTPAR_RWE		|
					   MLX5_QP_OPTPAR_RAE		|
					   MLX5_QP_OPTPAR_RRE,
		},
	},
};
=======
	if (is_sqp(init_attr->qp_type))
		qp->port = init_attr->port_num;
>>>>>>> 286cd8c7

	qpc = MLX5_ADDR_OF(create_qp_in, in, qpc);

	MLX5_SET(qpc, qpc, st, mlx5_st);
	MLX5_SET(qpc, qpc, pm_state, MLX5_QP_PM_MIGRATED);

	if (init_attr->qp_type != MLX5_IB_QPT_REG_UMR)
		MLX5_SET(qpc, qpc, pd, to_mpd(pd ? pd : devr->p0)->pdn);
	else
		MLX5_SET(qpc, qpc, latency_sensitive, 1);


	if (qp->wq_sig)
		MLX5_SET(qpc, qpc, wq_signature, 1);

	if (qp->flags & MLX5_IB_QP_BLOCK_MULTICAST_LOOPBACK)
		MLX5_SET(qpc, qpc, block_lb_mc, 1);

	if (qp->flags & MLX5_IB_QP_CROSS_CHANNEL)
		MLX5_SET(qpc, qpc, cd_master, 1);
	if (qp->flags & MLX5_IB_QP_MANAGED_SEND)
		MLX5_SET(qpc, qpc, cd_slave_send, 1);
	if (qp->flags & MLX5_IB_QP_MANAGED_RECV)
		MLX5_SET(qpc, qpc, cd_slave_receive, 1);

	if (qp->scat_cqe && is_connected(init_attr->qp_type)) {
		int rcqe_sz;
		int scqe_sz;

		rcqe_sz = mlx5_ib_get_cqe_size(dev, init_attr->recv_cq);
		scqe_sz = mlx5_ib_get_cqe_size(dev, init_attr->send_cq);

		if (rcqe_sz == 128)
			MLX5_SET(qpc, qpc, cs_res, MLX5_RES_SCAT_DATA64_CQE);
		else
			MLX5_SET(qpc, qpc, cs_res, MLX5_RES_SCAT_DATA32_CQE);

		if (init_attr->sq_sig_type == IB_SIGNAL_ALL_WR) {
			if (scqe_sz == 128)
				MLX5_SET(qpc, qpc, cs_req, MLX5_REQ_SCAT_DATA64_CQE);
			else
				MLX5_SET(qpc, qpc, cs_req, MLX5_REQ_SCAT_DATA32_CQE);
		}
	}

	if (qp->rq.wqe_cnt) {
		MLX5_SET(qpc, qpc, log_rq_stride, qp->rq.wqe_shift - 4);
		MLX5_SET(qpc, qpc, log_rq_size, ilog2(qp->rq.wqe_cnt));
	}

	MLX5_SET(qpc, qpc, rq_type, get_rx_type(qp, init_attr));

	if (qp->sq.wqe_cnt) {
		MLX5_SET(qpc, qpc, log_sq_size, ilog2(qp->sq.wqe_cnt));
	} else {
		MLX5_SET(qpc, qpc, no_sq, 1);
		if (init_attr->srq &&
		    init_attr->srq->srq_type == IB_SRQT_TM)
			MLX5_SET(qpc, qpc, offload_type,
				 MLX5_QPC_OFFLOAD_TYPE_RNDV);
	}

	/* Set default resources */
	switch (init_attr->qp_type) {
	case IB_QPT_XRC_TGT:
		MLX5_SET(qpc, qpc, cqn_rcv, to_mcq(devr->c0)->mcq.cqn);
		MLX5_SET(qpc, qpc, cqn_snd, to_mcq(devr->c0)->mcq.cqn);
		MLX5_SET(qpc, qpc, srqn_rmpn_xrqn, to_msrq(devr->s0)->msrq.srqn);
		MLX5_SET(qpc, qpc, xrcd, to_mxrcd(init_attr->xrcd)->xrcdn);
		break;
	case IB_QPT_XRC_INI:
		MLX5_SET(qpc, qpc, cqn_rcv, to_mcq(devr->c0)->mcq.cqn);
		MLX5_SET(qpc, qpc, xrcd, to_mxrcd(devr->x1)->xrcdn);
		MLX5_SET(qpc, qpc, srqn_rmpn_xrqn, to_msrq(devr->s0)->msrq.srqn);
		break;
	default:
		if (init_attr->srq) {
			MLX5_SET(qpc, qpc, xrcd, to_mxrcd(devr->x0)->xrcdn);
			MLX5_SET(qpc, qpc, srqn_rmpn_xrqn, to_msrq(init_attr->srq)->msrq.srqn);
		} else {
			MLX5_SET(qpc, qpc, xrcd, to_mxrcd(devr->x1)->xrcdn);
			MLX5_SET(qpc, qpc, srqn_rmpn_xrqn, to_msrq(devr->s1)->msrq.srqn);
		}
	}

	if (init_attr->send_cq)
		MLX5_SET(qpc, qpc, cqn_snd, to_mcq(init_attr->send_cq)->mcq.cqn);

	if (init_attr->recv_cq)
		MLX5_SET(qpc, qpc, cqn_rcv, to_mcq(init_attr->recv_cq)->mcq.cqn);

	MLX5_SET64(qpc, qpc, dbr_addr, qp->db.dma);

	/* 0xffffff means we ask to work with cqe version 0 */
	if (MLX5_CAP_GEN(mdev, cqe_version) == MLX5_CQE_VERSION_V1)
		MLX5_SET(qpc, qpc, user_index, uidx);

	/* we use IB_QP_CREATE_IPOIB_UD_LSO to indicates ipoib qp */
	if (init_attr->qp_type == IB_QPT_UD &&
	    (init_attr->create_flags & IB_QP_CREATE_IPOIB_UD_LSO)) {
		MLX5_SET(qpc, qpc, ulp_stateless_offload_mode, 1);
		qp->flags |= MLX5_IB_QP_LSO;
	}

	if (init_attr->create_flags & IB_QP_CREATE_PCI_WRITE_END_PADDING) {
		if (!MLX5_CAP_GEN(dev->mdev, end_pad)) {
			mlx5_ib_dbg(dev, "scatter end padding is not supported\n");
			err = -EOPNOTSUPP;
			goto err;
		} else if (init_attr->qp_type != IB_QPT_RAW_PACKET) {
			MLX5_SET(qpc, qpc, end_padding_mode,
				 MLX5_WQ_END_PAD_MODE_ALIGN);
		} else {
			qp->flags |= MLX5_IB_QP_PCI_WRITE_END_PADDING;
		}
	}

	if (inlen < 0) {
		err = -EINVAL;
		goto err;
	}

	if (init_attr->qp_type == IB_QPT_RAW_PACKET ||
	    qp->flags & MLX5_IB_QP_UNDERLAY) {
		qp->raw_packet_qp.sq.ubuffer.buf_addr = ucmd.sq_buf_addr;
		raw_packet_qp_copy_info(qp, &qp->raw_packet_qp);
		err = create_raw_packet_qp(dev, qp, in, inlen, pd);
	} else {
		err = mlx5_core_create_qp(dev->mdev, &base->mqp, in, inlen);
	}

	if (err) {
		mlx5_ib_dbg(dev, "create qp failed\n");
		goto err_create;
	}

	kvfree(in);

	base->container_mibqp = qp;
	base->mqp.event = mlx5_ib_qp_event;

	get_cqs(init_attr->qp_type, init_attr->send_cq, init_attr->recv_cq,
		&send_cq, &recv_cq);
	spin_lock_irqsave(&dev->reset_flow_resource_lock, flags);
	mlx5_ib_lock_cqs(send_cq, recv_cq);
	/* Maintain device to QPs access, needed for further handling via reset
	 * flow
	 */
	list_add_tail(&qp->qps_list, &dev->qp_list);
	/* Maintain CQ to QPs access, needed for further handling via reset flow
	 */
	if (send_cq)
		list_add_tail(&qp->cq_send_list, &send_cq->list_send_qp);
	if (recv_cq)
		list_add_tail(&qp->cq_recv_list, &recv_cq->list_recv_qp);
	mlx5_ib_unlock_cqs(send_cq, recv_cq);
	spin_unlock_irqrestore(&dev->reset_flow_resource_lock, flags);

	return 0;

err_create:
	if (qp->create_type == MLX5_QP_USER)
		destroy_qp_user(dev, pd, qp, base);
	else if (qp->create_type == MLX5_QP_KERNEL)
		destroy_qp_kernel(dev, qp);

err:
	kvfree(in);
	return err;
}

static void mlx5_ib_lock_cqs(struct mlx5_ib_cq *send_cq, struct mlx5_ib_cq *recv_cq)
	__acquires(&send_cq->lock) __acquires(&recv_cq->lock)
{
	if (send_cq) {
		if (recv_cq) {
			if (send_cq->mcq.cqn < recv_cq->mcq.cqn)  {
				spin_lock(&send_cq->lock);
				spin_lock_nested(&recv_cq->lock,
						 SINGLE_DEPTH_NESTING);
			} else if (send_cq->mcq.cqn == recv_cq->mcq.cqn) {
				spin_lock(&send_cq->lock);
				__acquire(&recv_cq->lock);
			} else {
				spin_lock(&recv_cq->lock);
				spin_lock_nested(&send_cq->lock,
						 SINGLE_DEPTH_NESTING);
			}
		} else {
			spin_lock(&send_cq->lock);
			__acquire(&recv_cq->lock);
		}
	} else if (recv_cq) {
		spin_lock(&recv_cq->lock);
		__acquire(&send_cq->lock);
	} else {
		__acquire(&send_cq->lock);
		__acquire(&recv_cq->lock);
	}
}

static void mlx5_ib_unlock_cqs(struct mlx5_ib_cq *send_cq, struct mlx5_ib_cq *recv_cq)
	__releases(&send_cq->lock) __releases(&recv_cq->lock)
{
	if (send_cq) {
		if (recv_cq) {
			if (send_cq->mcq.cqn < recv_cq->mcq.cqn)  {
				spin_unlock(&recv_cq->lock);
				spin_unlock(&send_cq->lock);
			} else if (send_cq->mcq.cqn == recv_cq->mcq.cqn) {
				__release(&recv_cq->lock);
				spin_unlock(&send_cq->lock);
			} else {
				spin_unlock(&send_cq->lock);
				spin_unlock(&recv_cq->lock);
			}
		} else {
			__release(&recv_cq->lock);
			spin_unlock(&send_cq->lock);
		}
	} else if (recv_cq) {
		__release(&send_cq->lock);
		spin_unlock(&recv_cq->lock);
	} else {
		__release(&recv_cq->lock);
		__release(&send_cq->lock);
	}
}

static struct mlx5_ib_pd *get_pd(struct mlx5_ib_qp *qp)
{
	return to_mpd(qp->ibqp.pd);
}

static void get_cqs(enum ib_qp_type qp_type,
		    struct ib_cq *ib_send_cq, struct ib_cq *ib_recv_cq,
		    struct mlx5_ib_cq **send_cq, struct mlx5_ib_cq **recv_cq)
{
	switch (qp_type) {
	case IB_QPT_XRC_TGT:
		*send_cq = NULL;
		*recv_cq = NULL;
		break;
	case MLX5_IB_QPT_REG_UMR:
	case IB_QPT_XRC_INI:
		*send_cq = ib_send_cq ? to_mcq(ib_send_cq) : NULL;
		*recv_cq = NULL;
		break;

	case IB_QPT_SMI:
	case MLX5_IB_QPT_HW_GSI:
	case IB_QPT_RC:
	case IB_QPT_UC:
	case IB_QPT_UD:
	case IB_QPT_RAW_IPV6:
	case IB_QPT_RAW_ETHERTYPE:
	case IB_QPT_RAW_PACKET:
		*send_cq = ib_send_cq ? to_mcq(ib_send_cq) : NULL;
		*recv_cq = ib_recv_cq ? to_mcq(ib_recv_cq) : NULL;
		break;

	case IB_QPT_MAX:
	default:
		*send_cq = NULL;
		*recv_cq = NULL;
		break;
	}
}

static int modify_raw_packet_qp(struct mlx5_ib_dev *dev, struct mlx5_ib_qp *qp,
				const struct mlx5_modify_raw_qp_param *raw_qp_param,
				u8 lag_tx_affinity);

static void destroy_qp_common(struct mlx5_ib_dev *dev, struct mlx5_ib_qp *qp)
{
	struct mlx5_ib_cq *send_cq, *recv_cq;
	struct mlx5_ib_qp_base *base;
	unsigned long flags;
	int err;

	if (qp->ibqp.rwq_ind_tbl) {
		destroy_rss_raw_qp_tir(dev, qp);
		return;
	}

	base = (qp->ibqp.qp_type == IB_QPT_RAW_PACKET ||
		qp->flags & MLX5_IB_QP_UNDERLAY) ?
	       &qp->raw_packet_qp.rq.base :
	       &qp->trans_qp.base;

	if (qp->state != IB_QPS_RESET) {
		if (qp->ibqp.qp_type != IB_QPT_RAW_PACKET &&
		    !(qp->flags & MLX5_IB_QP_UNDERLAY)) {
			err = mlx5_core_qp_modify(dev->mdev,
						  MLX5_CMD_OP_2RST_QP, 0,
						  NULL, &base->mqp);
		} else {
			struct mlx5_modify_raw_qp_param raw_qp_param = {
				.operation = MLX5_CMD_OP_2RST_QP
			};

			err = modify_raw_packet_qp(dev, qp, &raw_qp_param, 0);
		}
		if (err)
			mlx5_ib_warn(dev, "mlx5_ib: modify QP 0x%06x to RESET failed\n",
				     base->mqp.qpn);
	}

	get_cqs(qp->ibqp.qp_type, qp->ibqp.send_cq, qp->ibqp.recv_cq,
		&send_cq, &recv_cq);

	spin_lock_irqsave(&dev->reset_flow_resource_lock, flags);
	mlx5_ib_lock_cqs(send_cq, recv_cq);
	/* del from lists under both locks above to protect reset flow paths */
	list_del(&qp->qps_list);
	if (send_cq)
		list_del(&qp->cq_send_list);

	if (recv_cq)
		list_del(&qp->cq_recv_list);

	if (qp->create_type == MLX5_QP_KERNEL) {
		__mlx5_ib_cq_clean(recv_cq, base->mqp.qpn,
				   qp->ibqp.srq ? to_msrq(qp->ibqp.srq) : NULL);
		if (send_cq != recv_cq)
			__mlx5_ib_cq_clean(send_cq, base->mqp.qpn,
					   NULL);
	}
	mlx5_ib_unlock_cqs(send_cq, recv_cq);
	spin_unlock_irqrestore(&dev->reset_flow_resource_lock, flags);

	if (qp->ibqp.qp_type == IB_QPT_RAW_PACKET ||
	    qp->flags & MLX5_IB_QP_UNDERLAY) {
		destroy_raw_packet_qp(dev, qp);
	} else {
		err = mlx5_core_destroy_qp(dev->mdev, &base->mqp);
		if (err)
			mlx5_ib_warn(dev, "failed to destroy QP 0x%x\n",
				     base->mqp.qpn);
	}

	if (qp->create_type == MLX5_QP_KERNEL)
		destroy_qp_kernel(dev, qp);
	else if (qp->create_type == MLX5_QP_USER)
		destroy_qp_user(dev, &get_pd(qp)->ibpd, qp, base);
}

static const char *ib_qp_type_str(enum ib_qp_type type)
{
	switch (type) {
	case IB_QPT_SMI:
		return "IB_QPT_SMI";
	case IB_QPT_GSI:
		return "IB_QPT_GSI";
	case IB_QPT_RC:
		return "IB_QPT_RC";
	case IB_QPT_UC:
		return "IB_QPT_UC";
	case IB_QPT_UD:
		return "IB_QPT_UD";
	case IB_QPT_RAW_IPV6:
		return "IB_QPT_RAW_IPV6";
	case IB_QPT_RAW_ETHERTYPE:
		return "IB_QPT_RAW_ETHERTYPE";
	case IB_QPT_XRC_INI:
		return "IB_QPT_XRC_INI";
	case IB_QPT_XRC_TGT:
		return "IB_QPT_XRC_TGT";
	case IB_QPT_RAW_PACKET:
		return "IB_QPT_RAW_PACKET";
	case MLX5_IB_QPT_REG_UMR:
		return "MLX5_IB_QPT_REG_UMR";
	case IB_QPT_DRIVER:
		return "IB_QPT_DRIVER";
	case IB_QPT_MAX:
	default:
		return "Invalid QP type";
	}
}

static struct ib_qp *mlx5_ib_create_dct(struct ib_pd *pd,
					struct ib_qp_init_attr *attr,
					struct mlx5_ib_create_qp *ucmd)
{
	struct mlx5_ib_qp *qp;
	int err = 0;
	u32 uidx = MLX5_IB_DEFAULT_UIDX;
	void *dctc;

	if (!attr->srq || !attr->recv_cq)
		return ERR_PTR(-EINVAL);

	err = get_qp_user_index(to_mucontext(pd->uobject->context),
				ucmd, sizeof(*ucmd), &uidx);
	if (err)
		return ERR_PTR(err);

	qp = kzalloc(sizeof(*qp), GFP_KERNEL);
	if (!qp)
		return ERR_PTR(-ENOMEM);

	qp->dct.in = kzalloc(MLX5_ST_SZ_BYTES(create_dct_in), GFP_KERNEL);
	if (!qp->dct.in) {
		err = -ENOMEM;
		goto err_free;
	}

	dctc = MLX5_ADDR_OF(create_dct_in, qp->dct.in, dct_context_entry);
	qp->qp_sub_type = MLX5_IB_QPT_DCT;
	MLX5_SET(dctc, dctc, pd, to_mpd(pd)->pdn);
	MLX5_SET(dctc, dctc, srqn_xrqn, to_msrq(attr->srq)->msrq.srqn);
	MLX5_SET(dctc, dctc, cqn, to_mcq(attr->recv_cq)->mcq.cqn);
	MLX5_SET64(dctc, dctc, dc_access_key, ucmd->access_key);
	MLX5_SET(dctc, dctc, user_index, uidx);

	qp->state = IB_QPS_RESET;

	return &qp->ibqp;
err_free:
	kfree(qp);
	return ERR_PTR(err);
}

static int set_mlx_qp_type(struct mlx5_ib_dev *dev,
			   struct ib_qp_init_attr *init_attr,
			   struct mlx5_ib_create_qp *ucmd,
			   struct ib_udata *udata)
{
	enum { MLX_QP_FLAGS = MLX5_QP_FLAG_TYPE_DCT | MLX5_QP_FLAG_TYPE_DCI };
	int err;

	if (!udata)
		return -EINVAL;

	if (udata->inlen < sizeof(*ucmd)) {
		mlx5_ib_dbg(dev, "create_qp user command is smaller than expected\n");
		return -EINVAL;
	}
	err = ib_copy_from_udata(ucmd, udata, sizeof(*ucmd));
	if (err)
		return err;

	if ((ucmd->flags & MLX_QP_FLAGS) == MLX5_QP_FLAG_TYPE_DCI) {
		init_attr->qp_type = MLX5_IB_QPT_DCI;
	} else {
		if ((ucmd->flags & MLX_QP_FLAGS) == MLX5_QP_FLAG_TYPE_DCT) {
			init_attr->qp_type = MLX5_IB_QPT_DCT;
		} else {
			mlx5_ib_dbg(dev, "Invalid QP flags\n");
			return -EINVAL;
		}
	}

	if (!MLX5_CAP_GEN(dev->mdev, dct)) {
		mlx5_ib_dbg(dev, "DC transport is not supported\n");
		return -EOPNOTSUPP;
	}

	return 0;
}

struct ib_qp *mlx5_ib_create_qp(struct ib_pd *pd,
				struct ib_qp_init_attr *verbs_init_attr,
				struct ib_udata *udata)
{
	struct mlx5_ib_dev *dev;
	struct mlx5_ib_qp *qp;
	u16 xrcdn = 0;
	int err;
	struct ib_qp_init_attr mlx_init_attr;
	struct ib_qp_init_attr *init_attr = verbs_init_attr;

	if (pd) {
		dev = to_mdev(pd->device);

		if (init_attr->qp_type == IB_QPT_RAW_PACKET) {
			if (!pd->uobject) {
				mlx5_ib_dbg(dev, "Raw Packet QP is not supported for kernel consumers\n");
				return ERR_PTR(-EINVAL);
			} else if (!to_mucontext(pd->uobject->context)->cqe_version) {
				mlx5_ib_dbg(dev, "Raw Packet QP is only supported for CQE version > 0\n");
				return ERR_PTR(-EINVAL);
			}
		}
	} else {
		/* being cautious here */
		if (init_attr->qp_type != IB_QPT_XRC_TGT &&
		    init_attr->qp_type != MLX5_IB_QPT_REG_UMR) {
			pr_warn("%s: no PD for transport %s\n", __func__,
				ib_qp_type_str(init_attr->qp_type));
			return ERR_PTR(-EINVAL);
		}
		dev = to_mdev(to_mxrcd(init_attr->xrcd)->ibxrcd.device);
	}

	if (init_attr->qp_type == IB_QPT_DRIVER) {
		struct mlx5_ib_create_qp ucmd;

		init_attr = &mlx_init_attr;
		memcpy(init_attr, verbs_init_attr, sizeof(*verbs_init_attr));
		err = set_mlx_qp_type(dev, init_attr, &ucmd, udata);
		if (err)
			return ERR_PTR(err);

		if (init_attr->qp_type == MLX5_IB_QPT_DCI) {
			if (init_attr->cap.max_recv_wr ||
			    init_attr->cap.max_recv_sge) {
				mlx5_ib_dbg(dev, "DCI QP requires zero size receive queue\n");
				return ERR_PTR(-EINVAL);
			}
		} else {
			return mlx5_ib_create_dct(pd, init_attr, &ucmd);
		}
	}

	switch (init_attr->qp_type) {
	case IB_QPT_XRC_TGT:
	case IB_QPT_XRC_INI:
		if (!MLX5_CAP_GEN(dev->mdev, xrc)) {
			mlx5_ib_dbg(dev, "XRC not supported\n");
			return ERR_PTR(-ENOSYS);
		}
		init_attr->recv_cq = NULL;
		if (init_attr->qp_type == IB_QPT_XRC_TGT) {
			xrcdn = to_mxrcd(init_attr->xrcd)->xrcdn;
			init_attr->send_cq = NULL;
		}

		/* fall through */
	case IB_QPT_RAW_PACKET:
	case IB_QPT_RC:
	case IB_QPT_UC:
	case IB_QPT_UD:
	case IB_QPT_SMI:
	case MLX5_IB_QPT_HW_GSI:
	case MLX5_IB_QPT_REG_UMR:
	case MLX5_IB_QPT_DCI:
		qp = kzalloc(sizeof(*qp), GFP_KERNEL);
		if (!qp)
			return ERR_PTR(-ENOMEM);

		err = create_qp_common(dev, pd, init_attr, udata, qp);
		if (err) {
			mlx5_ib_dbg(dev, "create_qp_common failed\n");
			kfree(qp);
			return ERR_PTR(err);
		}

		if (is_qp0(init_attr->qp_type))
			qp->ibqp.qp_num = 0;
		else if (is_qp1(init_attr->qp_type))
			qp->ibqp.qp_num = 1;
		else
			qp->ibqp.qp_num = qp->trans_qp.base.mqp.qpn;

		mlx5_ib_dbg(dev, "ib qpnum 0x%x, mlx qpn 0x%x, rcqn 0x%x, scqn 0x%x\n",
			    qp->ibqp.qp_num, qp->trans_qp.base.mqp.qpn,
			    init_attr->recv_cq ? to_mcq(init_attr->recv_cq)->mcq.cqn : -1,
			    init_attr->send_cq ? to_mcq(init_attr->send_cq)->mcq.cqn : -1);

		qp->trans_qp.xrcdn = xrcdn;

		break;

	case IB_QPT_GSI:
		return mlx5_ib_gsi_create_qp(pd, init_attr);

	case IB_QPT_RAW_IPV6:
	case IB_QPT_RAW_ETHERTYPE:
	case IB_QPT_MAX:
	default:
		mlx5_ib_dbg(dev, "unsupported qp type %d\n",
			    init_attr->qp_type);
		/* Don't support raw QPs */
		return ERR_PTR(-EINVAL);
	}

	if (verbs_init_attr->qp_type == IB_QPT_DRIVER)
		qp->qp_sub_type = init_attr->qp_type;

	return &qp->ibqp;
}

static int mlx5_ib_destroy_dct(struct mlx5_ib_qp *mqp)
{
	struct mlx5_ib_dev *dev = to_mdev(mqp->ibqp.device);

	if (mqp->state == IB_QPS_RTR) {
		int err;

		err = mlx5_core_destroy_dct(dev->mdev, &mqp->dct.mdct);
		if (err) {
			mlx5_ib_warn(dev, "failed to destroy DCT %d\n", err);
			return err;
		}
	}

	kfree(mqp->dct.in);
	kfree(mqp);
	return 0;
}

int mlx5_ib_destroy_qp(struct ib_qp *qp)
{
	struct mlx5_ib_dev *dev = to_mdev(qp->device);
	struct mlx5_ib_qp *mqp = to_mqp(qp);

	if (unlikely(qp->qp_type == IB_QPT_GSI))
		return mlx5_ib_gsi_destroy_qp(qp);

	if (mqp->qp_sub_type == MLX5_IB_QPT_DCT)
		return mlx5_ib_destroy_dct(mqp);

	destroy_qp_common(dev, mqp);

	kfree(mqp);

	return 0;
}

static __be32 to_mlx5_access_flags(struct mlx5_ib_qp *qp, const struct ib_qp_attr *attr,
				   int attr_mask)
{
	u32 hw_access_flags = 0;
	u8 dest_rd_atomic;
	u32 access_flags;

	if (attr_mask & IB_QP_MAX_DEST_RD_ATOMIC)
		dest_rd_atomic = attr->max_dest_rd_atomic;
	else
		dest_rd_atomic = qp->trans_qp.resp_depth;

	if (attr_mask & IB_QP_ACCESS_FLAGS)
		access_flags = attr->qp_access_flags;
	else
		access_flags = qp->trans_qp.atomic_rd_en;

	if (!dest_rd_atomic)
		access_flags &= IB_ACCESS_REMOTE_WRITE;

	if (access_flags & IB_ACCESS_REMOTE_READ)
		hw_access_flags |= MLX5_QP_BIT_RRE;
	if (access_flags & IB_ACCESS_REMOTE_ATOMIC)
		hw_access_flags |= (MLX5_QP_BIT_RAE | MLX5_ATOMIC_MODE_CX);
	if (access_flags & IB_ACCESS_REMOTE_WRITE)
		hw_access_flags |= MLX5_QP_BIT_RWE;

	return cpu_to_be32(hw_access_flags);
}

enum {
	MLX5_PATH_FLAG_FL	= 1 << 0,
	MLX5_PATH_FLAG_FREE_AR	= 1 << 1,
	MLX5_PATH_FLAG_COUNTER	= 1 << 2,
};

static int ib_rate_to_mlx5(struct mlx5_ib_dev *dev, u8 rate)
{
	if (rate == IB_RATE_PORT_CURRENT)
		return 0;

	if (rate < IB_RATE_2_5_GBPS || rate > IB_RATE_300_GBPS)
		return -EINVAL;

	while (rate != IB_RATE_PORT_CURRENT &&
	       !(1 << (rate + MLX5_STAT_RATE_OFFSET) &
		 MLX5_CAP_GEN(dev->mdev, stat_rate_support)))
		--rate;

	return rate ? rate + MLX5_STAT_RATE_OFFSET : rate;
}

static int modify_raw_packet_eth_prio(struct mlx5_core_dev *dev,
				      struct mlx5_ib_sq *sq, u8 sl)
{
	void *in;
	void *tisc;
	int inlen;
	int err;

	inlen = MLX5_ST_SZ_BYTES(modify_tis_in);
	in = kvzalloc(inlen, GFP_KERNEL);
	if (!in)
		return -ENOMEM;

	MLX5_SET(modify_tis_in, in, bitmask.prio, 1);

	tisc = MLX5_ADDR_OF(modify_tis_in, in, ctx);
	MLX5_SET(tisc, tisc, prio, ((sl & 0x7) << 1));

	err = mlx5_core_modify_tis(dev, sq->tisn, in, inlen);

	kvfree(in);

	return err;
}

static int modify_raw_packet_tx_affinity(struct mlx5_core_dev *dev,
					 struct mlx5_ib_sq *sq, u8 tx_affinity)
{
	void *in;
	void *tisc;
	int inlen;
	int err;

	inlen = MLX5_ST_SZ_BYTES(modify_tis_in);
	in = kvzalloc(inlen, GFP_KERNEL);
	if (!in)
		return -ENOMEM;

	MLX5_SET(modify_tis_in, in, bitmask.lag_tx_port_affinity, 1);

	tisc = MLX5_ADDR_OF(modify_tis_in, in, ctx);
	MLX5_SET(tisc, tisc, lag_tx_port_affinity, tx_affinity);

	err = mlx5_core_modify_tis(dev, sq->tisn, in, inlen);

	kvfree(in);

	return err;
}

static int mlx5_set_path(struct mlx5_ib_dev *dev, struct mlx5_ib_qp *qp,
			 const struct rdma_ah_attr *ah,
			 struct mlx5_qp_path *path, u8 port, int attr_mask,
			 u32 path_flags, const struct ib_qp_attr *attr,
			 bool alt)
{
	const struct ib_global_route *grh = rdma_ah_read_grh(ah);
	int err;
	enum ib_gid_type gid_type;
	u8 ah_flags = rdma_ah_get_ah_flags(ah);
	u8 sl = rdma_ah_get_sl(ah);

	if (attr_mask & IB_QP_PKEY_INDEX)
		path->pkey_index = cpu_to_be16(alt ? attr->alt_pkey_index :
						     attr->pkey_index);

	if (ah_flags & IB_AH_GRH) {
		if (grh->sgid_index >=
		    dev->mdev->port_caps[port - 1].gid_table_len) {
			pr_err("sgid_index (%u) too large. max is %d\n",
			       grh->sgid_index,
			       dev->mdev->port_caps[port - 1].gid_table_len);
			return -EINVAL;
		}
	}

	if (ah->type == RDMA_AH_ATTR_TYPE_ROCE) {
		if (!(ah_flags & IB_AH_GRH))
			return -EINVAL;

		memcpy(path->rmac, ah->roce.dmac, sizeof(ah->roce.dmac));
		if (qp->ibqp.qp_type == IB_QPT_RC ||
		    qp->ibqp.qp_type == IB_QPT_UC ||
		    qp->ibqp.qp_type == IB_QPT_XRC_INI ||
		    qp->ibqp.qp_type == IB_QPT_XRC_TGT)
			path->udp_sport =
				mlx5_get_roce_udp_sport(dev, ah->grh.sgid_attr);
		path->dci_cfi_prio_sl = (sl & 0x7) << 4;
		gid_type = ah->grh.sgid_attr->gid_type;
		if (gid_type == IB_GID_TYPE_ROCE_UDP_ENCAP)
			path->ecn_dscp = (grh->traffic_class >> 2) & 0x3f;
	} else {
		path->fl_free_ar = (path_flags & MLX5_PATH_FLAG_FL) ? 0x80 : 0;
		path->fl_free_ar |=
			(path_flags & MLX5_PATH_FLAG_FREE_AR) ? 0x40 : 0;
		path->rlid = cpu_to_be16(rdma_ah_get_dlid(ah));
		path->grh_mlid = rdma_ah_get_path_bits(ah) & 0x7f;
		if (ah_flags & IB_AH_GRH)
			path->grh_mlid	|= 1 << 7;
		path->dci_cfi_prio_sl = sl & 0xf;
	}

	if (ah_flags & IB_AH_GRH) {
		path->mgid_index = grh->sgid_index;
		path->hop_limit  = grh->hop_limit;
		path->tclass_flowlabel =
			cpu_to_be32((grh->traffic_class << 20) |
				    (grh->flow_label));
		memcpy(path->rgid, grh->dgid.raw, 16);
	}

	err = ib_rate_to_mlx5(dev, rdma_ah_get_static_rate(ah));
	if (err < 0)
		return err;
	path->static_rate = err;
	path->port = port;

	if (attr_mask & IB_QP_TIMEOUT)
		path->ackto_lt = (alt ? attr->alt_timeout : attr->timeout) << 3;

	if ((qp->ibqp.qp_type == IB_QPT_RAW_PACKET) && qp->sq.wqe_cnt)
		return modify_raw_packet_eth_prio(dev->mdev,
						  &qp->raw_packet_qp.sq,
						  sl & 0xf);

	return 0;
}

static enum mlx5_qp_optpar opt_mask[MLX5_QP_NUM_STATE][MLX5_QP_NUM_STATE][MLX5_QP_ST_MAX] = {
	[MLX5_QP_STATE_INIT] = {
		[MLX5_QP_STATE_INIT] = {
			[MLX5_QP_ST_RC] = MLX5_QP_OPTPAR_RRE		|
					  MLX5_QP_OPTPAR_RAE		|
					  MLX5_QP_OPTPAR_RWE		|
					  MLX5_QP_OPTPAR_PKEY_INDEX	|
					  MLX5_QP_OPTPAR_PRI_PORT,
			[MLX5_QP_ST_UC] = MLX5_QP_OPTPAR_RWE		|
					  MLX5_QP_OPTPAR_PKEY_INDEX	|
					  MLX5_QP_OPTPAR_PRI_PORT,
			[MLX5_QP_ST_UD] = MLX5_QP_OPTPAR_PKEY_INDEX	|
					  MLX5_QP_OPTPAR_Q_KEY		|
					  MLX5_QP_OPTPAR_PRI_PORT,
			[MLX5_QP_ST_XRC] = MLX5_QP_OPTPAR_RRE		|
					  MLX5_QP_OPTPAR_RAE		|
					  MLX5_QP_OPTPAR_RWE		|
					  MLX5_QP_OPTPAR_PKEY_INDEX	|
					  MLX5_QP_OPTPAR_PRI_PORT,
		},
		[MLX5_QP_STATE_RTR] = {
			[MLX5_QP_ST_RC] = MLX5_QP_OPTPAR_ALT_ADDR_PATH  |
					  MLX5_QP_OPTPAR_RRE            |
					  MLX5_QP_OPTPAR_RAE            |
					  MLX5_QP_OPTPAR_RWE            |
					  MLX5_QP_OPTPAR_PKEY_INDEX,
			[MLX5_QP_ST_UC] = MLX5_QP_OPTPAR_ALT_ADDR_PATH  |
					  MLX5_QP_OPTPAR_RWE            |
					  MLX5_QP_OPTPAR_PKEY_INDEX,
			[MLX5_QP_ST_UD] = MLX5_QP_OPTPAR_PKEY_INDEX     |
					  MLX5_QP_OPTPAR_Q_KEY,
			[MLX5_QP_ST_MLX] = MLX5_QP_OPTPAR_PKEY_INDEX	|
					   MLX5_QP_OPTPAR_Q_KEY,
			[MLX5_QP_ST_XRC] = MLX5_QP_OPTPAR_ALT_ADDR_PATH |
					  MLX5_QP_OPTPAR_RRE            |
					  MLX5_QP_OPTPAR_RAE            |
					  MLX5_QP_OPTPAR_RWE            |
					  MLX5_QP_OPTPAR_PKEY_INDEX,
		},
	},
	[MLX5_QP_STATE_RTR] = {
		[MLX5_QP_STATE_RTS] = {
			[MLX5_QP_ST_RC] = MLX5_QP_OPTPAR_ALT_ADDR_PATH	|
					  MLX5_QP_OPTPAR_RRE		|
					  MLX5_QP_OPTPAR_RAE		|
					  MLX5_QP_OPTPAR_RWE		|
					  MLX5_QP_OPTPAR_PM_STATE	|
					  MLX5_QP_OPTPAR_RNR_TIMEOUT,
			[MLX5_QP_ST_UC] = MLX5_QP_OPTPAR_ALT_ADDR_PATH	|
					  MLX5_QP_OPTPAR_RWE		|
					  MLX5_QP_OPTPAR_PM_STATE,
			[MLX5_QP_ST_UD] = MLX5_QP_OPTPAR_Q_KEY,
			[MLX5_QP_ST_XRC] = MLX5_QP_OPTPAR_ALT_ADDR_PATH	|
					  MLX5_QP_OPTPAR_RRE		|
					  MLX5_QP_OPTPAR_RAE		|
					  MLX5_QP_OPTPAR_RWE		|
					  MLX5_QP_OPTPAR_PM_STATE	|
					  MLX5_QP_OPTPAR_RNR_TIMEOUT,
		},
	},
	[MLX5_QP_STATE_RTS] = {
		[MLX5_QP_STATE_RTS] = {
			[MLX5_QP_ST_RC] = MLX5_QP_OPTPAR_RRE		|
					  MLX5_QP_OPTPAR_RAE		|
					  MLX5_QP_OPTPAR_RWE		|
					  MLX5_QP_OPTPAR_RNR_TIMEOUT	|
					  MLX5_QP_OPTPAR_PM_STATE	|
					  MLX5_QP_OPTPAR_ALT_ADDR_PATH,
			[MLX5_QP_ST_UC] = MLX5_QP_OPTPAR_RWE		|
					  MLX5_QP_OPTPAR_PM_STATE	|
					  MLX5_QP_OPTPAR_ALT_ADDR_PATH,
			[MLX5_QP_ST_UD] = MLX5_QP_OPTPAR_Q_KEY		|
					  MLX5_QP_OPTPAR_SRQN		|
					  MLX5_QP_OPTPAR_CQN_RCV,
			[MLX5_QP_ST_XRC] = MLX5_QP_OPTPAR_RRE		|
					  MLX5_QP_OPTPAR_RAE		|
					  MLX5_QP_OPTPAR_RWE		|
					  MLX5_QP_OPTPAR_RNR_TIMEOUT	|
					  MLX5_QP_OPTPAR_PM_STATE	|
					  MLX5_QP_OPTPAR_ALT_ADDR_PATH,
		},
	},
	[MLX5_QP_STATE_SQER] = {
		[MLX5_QP_STATE_RTS] = {
			[MLX5_QP_ST_UD]	 = MLX5_QP_OPTPAR_Q_KEY,
			[MLX5_QP_ST_MLX] = MLX5_QP_OPTPAR_Q_KEY,
			[MLX5_QP_ST_UC]	 = MLX5_QP_OPTPAR_RWE,
			[MLX5_QP_ST_RC]	 = MLX5_QP_OPTPAR_RNR_TIMEOUT	|
					   MLX5_QP_OPTPAR_RWE		|
					   MLX5_QP_OPTPAR_RAE		|
					   MLX5_QP_OPTPAR_RRE,
			[MLX5_QP_ST_XRC]  = MLX5_QP_OPTPAR_RNR_TIMEOUT	|
					   MLX5_QP_OPTPAR_RWE		|
					   MLX5_QP_OPTPAR_RAE		|
					   MLX5_QP_OPTPAR_RRE,
		},
	},
};

static int ib_nr_to_mlx5_nr(int ib_mask)
{
	switch (ib_mask) {
	case IB_QP_STATE:
		return 0;
	case IB_QP_CUR_STATE:
		return 0;
	case IB_QP_EN_SQD_ASYNC_NOTIFY:
		return 0;
	case IB_QP_ACCESS_FLAGS:
		return MLX5_QP_OPTPAR_RWE | MLX5_QP_OPTPAR_RRE |
			MLX5_QP_OPTPAR_RAE;
	case IB_QP_PKEY_INDEX:
		return MLX5_QP_OPTPAR_PKEY_INDEX;
	case IB_QP_PORT:
		return MLX5_QP_OPTPAR_PRI_PORT;
	case IB_QP_QKEY:
		return MLX5_QP_OPTPAR_Q_KEY;
	case IB_QP_AV:
		return MLX5_QP_OPTPAR_PRIMARY_ADDR_PATH |
			MLX5_QP_OPTPAR_PRI_PORT;
	case IB_QP_PATH_MTU:
		return 0;
	case IB_QP_TIMEOUT:
		return MLX5_QP_OPTPAR_ACK_TIMEOUT;
	case IB_QP_RETRY_CNT:
		return MLX5_QP_OPTPAR_RETRY_COUNT;
	case IB_QP_RNR_RETRY:
		return MLX5_QP_OPTPAR_RNR_RETRY;
	case IB_QP_RQ_PSN:
		return 0;
	case IB_QP_MAX_QP_RD_ATOMIC:
		return MLX5_QP_OPTPAR_SRA_MAX;
	case IB_QP_ALT_PATH:
		return MLX5_QP_OPTPAR_ALT_ADDR_PATH;
	case IB_QP_MIN_RNR_TIMER:
		return MLX5_QP_OPTPAR_RNR_TIMEOUT;
	case IB_QP_SQ_PSN:
		return 0;
	case IB_QP_MAX_DEST_RD_ATOMIC:
		return MLX5_QP_OPTPAR_RRA_MAX | MLX5_QP_OPTPAR_RWE |
			MLX5_QP_OPTPAR_RRE | MLX5_QP_OPTPAR_RAE;
	case IB_QP_PATH_MIG_STATE:
		return MLX5_QP_OPTPAR_PM_STATE;
	case IB_QP_CAP:
		return 0;
	case IB_QP_DEST_QPN:
		return 0;
	}
	return 0;
}

static int ib_mask_to_mlx5_opt(int ib_mask)
{
	int result = 0;
	int i;

	for (i = 0; i < 8 * sizeof(int); i++) {
		if ((1 << i) & ib_mask)
			result |= ib_nr_to_mlx5_nr(1 << i);
	}

	return result;
}

static int modify_raw_packet_qp_rq(struct mlx5_ib_dev *dev,
				   struct mlx5_ib_rq *rq, int new_state,
				   const struct mlx5_modify_raw_qp_param *raw_qp_param)
{
	void *in;
	void *rqc;
	int inlen;
	int err;

	inlen = MLX5_ST_SZ_BYTES(modify_rq_in);
	in = kvzalloc(inlen, GFP_KERNEL);
	if (!in)
		return -ENOMEM;

	MLX5_SET(modify_rq_in, in, rq_state, rq->state);

	rqc = MLX5_ADDR_OF(modify_rq_in, in, ctx);
	MLX5_SET(rqc, rqc, state, new_state);

	if (raw_qp_param->set_mask & MLX5_RAW_QP_MOD_SET_RQ_Q_CTR_ID) {
		if (MLX5_CAP_GEN(dev->mdev, modify_rq_counter_set_id)) {
			MLX5_SET64(modify_rq_in, in, modify_bitmask,
				   MLX5_MODIFY_RQ_IN_MODIFY_BITMASK_RQ_COUNTER_SET_ID);
			MLX5_SET(rqc, rqc, counter_set_id, raw_qp_param->rq_q_ctr_id);
		} else
			pr_info_once("%s: RAW PACKET QP counters are not supported on current FW\n",
				     dev->ib_dev.name);
	}

	err = mlx5_core_modify_rq(dev->mdev, rq->base.mqp.qpn, in, inlen);
	if (err)
		goto out;

	rq->state = new_state;

out:
	kvfree(in);
	return err;
}

static int modify_raw_packet_qp_sq(struct mlx5_core_dev *dev,
				   struct mlx5_ib_sq *sq,
				   int new_state,
				   const struct mlx5_modify_raw_qp_param *raw_qp_param)
{
	struct mlx5_ib_qp *ibqp = sq->base.container_mibqp;
	struct mlx5_rate_limit old_rl = ibqp->rl;
	struct mlx5_rate_limit new_rl = old_rl;
	bool new_rate_added = false;
	u16 rl_index = 0;
	void *in;
	void *sqc;
	int inlen;
	int err;

	inlen = MLX5_ST_SZ_BYTES(modify_sq_in);
	in = kvzalloc(inlen, GFP_KERNEL);
	if (!in)
		return -ENOMEM;

	MLX5_SET(modify_sq_in, in, sq_state, sq->state);

	sqc = MLX5_ADDR_OF(modify_sq_in, in, ctx);
	MLX5_SET(sqc, sqc, state, new_state);

	if (raw_qp_param->set_mask & MLX5_RAW_QP_RATE_LIMIT) {
		if (new_state != MLX5_SQC_STATE_RDY)
			pr_warn("%s: Rate limit can only be changed when SQ is moving to RDY\n",
				__func__);
		else
			new_rl = raw_qp_param->rl;
	}

	if (!mlx5_rl_are_equal(&old_rl, &new_rl)) {
		if (new_rl.rate) {
			err = mlx5_rl_add_rate(dev, &rl_index, &new_rl);
			if (err) {
				pr_err("Failed configuring rate limit(err %d): \
				       rate %u, max_burst_sz %u, typical_pkt_sz %u\n",
				       err, new_rl.rate, new_rl.max_burst_sz,
				       new_rl.typical_pkt_sz);

				goto out;
			}
			new_rate_added = true;
		}

		MLX5_SET64(modify_sq_in, in, modify_bitmask, 1);
		/* index 0 means no limit */
		MLX5_SET(sqc, sqc, packet_pacing_rate_limit_index, rl_index);
	}

	err = mlx5_core_modify_sq(dev, sq->base.mqp.qpn, in, inlen);
	if (err) {
		/* Remove new rate from table if failed */
		if (new_rate_added)
			mlx5_rl_remove_rate(dev, &new_rl);
		goto out;
	}

	/* Only remove the old rate after new rate was set */
	if ((old_rl.rate && !mlx5_rl_are_equal(&old_rl, &new_rl)) ||
	    (new_state != MLX5_SQC_STATE_RDY)) {
		mlx5_rl_remove_rate(dev, &old_rl);
		if (new_state != MLX5_SQC_STATE_RDY)
			memset(&new_rl, 0, sizeof(new_rl));
	}

	ibqp->rl = new_rl;
	sq->state = new_state;

out:
	kvfree(in);
	return err;
}

static int modify_raw_packet_qp(struct mlx5_ib_dev *dev, struct mlx5_ib_qp *qp,
				const struct mlx5_modify_raw_qp_param *raw_qp_param,
				u8 tx_affinity)
{
	struct mlx5_ib_raw_packet_qp *raw_packet_qp = &qp->raw_packet_qp;
	struct mlx5_ib_rq *rq = &raw_packet_qp->rq;
	struct mlx5_ib_sq *sq = &raw_packet_qp->sq;
	int modify_rq = !!qp->rq.wqe_cnt;
	int modify_sq = !!qp->sq.wqe_cnt;
	int rq_state;
	int sq_state;
	int err;

	switch (raw_qp_param->operation) {
	case MLX5_CMD_OP_RST2INIT_QP:
		rq_state = MLX5_RQC_STATE_RDY;
		sq_state = MLX5_SQC_STATE_RDY;
		break;
	case MLX5_CMD_OP_2ERR_QP:
		rq_state = MLX5_RQC_STATE_ERR;
		sq_state = MLX5_SQC_STATE_ERR;
		break;
	case MLX5_CMD_OP_2RST_QP:
		rq_state = MLX5_RQC_STATE_RST;
		sq_state = MLX5_SQC_STATE_RST;
		break;
	case MLX5_CMD_OP_RTR2RTS_QP:
	case MLX5_CMD_OP_RTS2RTS_QP:
		if (raw_qp_param->set_mask ==
		    MLX5_RAW_QP_RATE_LIMIT) {
			modify_rq = 0;
			sq_state = sq->state;
		} else {
			return raw_qp_param->set_mask ? -EINVAL : 0;
		}
		break;
	case MLX5_CMD_OP_INIT2INIT_QP:
	case MLX5_CMD_OP_INIT2RTR_QP:
		if (raw_qp_param->set_mask)
			return -EINVAL;
		else
			return 0;
	default:
		WARN_ON(1);
		return -EINVAL;
	}

	if (modify_rq) {
		err =  modify_raw_packet_qp_rq(dev, rq, rq_state, raw_qp_param);
		if (err)
			return err;
	}

	if (modify_sq) {
		if (tx_affinity) {
			err = modify_raw_packet_tx_affinity(dev->mdev, sq,
							    tx_affinity);
			if (err)
				return err;
		}

		return modify_raw_packet_qp_sq(dev->mdev, sq, sq_state, raw_qp_param);
	}

	return 0;
}

static unsigned int get_tx_affinity(struct mlx5_ib_dev *dev,
				    struct mlx5_ib_pd *pd,
				    struct mlx5_ib_qp_base *qp_base,
				    u8 port_num)
{
	struct mlx5_ib_ucontext *ucontext = NULL;
	unsigned int tx_port_affinity;

	if (pd && pd->ibpd.uobject && pd->ibpd.uobject->context)
		ucontext = to_mucontext(pd->ibpd.uobject->context);

	if (ucontext) {
		tx_port_affinity = (unsigned int)atomic_add_return(
					   1, &ucontext->tx_port_affinity) %
					   MLX5_MAX_PORTS +
				   1;
		mlx5_ib_dbg(dev, "Set tx affinity 0x%x to qpn 0x%x ucontext %p\n",
				tx_port_affinity, qp_base->mqp.qpn, ucontext);
	} else {
		tx_port_affinity =
			(unsigned int)atomic_add_return(
				1, &dev->roce[port_num].tx_port_affinity) %
				MLX5_MAX_PORTS +
			1;
		mlx5_ib_dbg(dev, "Set tx affinity 0x%x to qpn 0x%x\n",
				tx_port_affinity, qp_base->mqp.qpn);
	}

	return tx_port_affinity;
}

static int __mlx5_ib_modify_qp(struct ib_qp *ibqp,
			       const struct ib_qp_attr *attr, int attr_mask,
			       enum ib_qp_state cur_state, enum ib_qp_state new_state,
			       const struct mlx5_ib_modify_qp *ucmd)
{
	static const u16 optab[MLX5_QP_NUM_STATE][MLX5_QP_NUM_STATE] = {
		[MLX5_QP_STATE_RST] = {
			[MLX5_QP_STATE_RST]	= MLX5_CMD_OP_2RST_QP,
			[MLX5_QP_STATE_ERR]	= MLX5_CMD_OP_2ERR_QP,
			[MLX5_QP_STATE_INIT]	= MLX5_CMD_OP_RST2INIT_QP,
		},
		[MLX5_QP_STATE_INIT]  = {
			[MLX5_QP_STATE_RST]	= MLX5_CMD_OP_2RST_QP,
			[MLX5_QP_STATE_ERR]	= MLX5_CMD_OP_2ERR_QP,
			[MLX5_QP_STATE_INIT]	= MLX5_CMD_OP_INIT2INIT_QP,
			[MLX5_QP_STATE_RTR]	= MLX5_CMD_OP_INIT2RTR_QP,
		},
		[MLX5_QP_STATE_RTR]   = {
			[MLX5_QP_STATE_RST]	= MLX5_CMD_OP_2RST_QP,
			[MLX5_QP_STATE_ERR]	= MLX5_CMD_OP_2ERR_QP,
			[MLX5_QP_STATE_RTS]	= MLX5_CMD_OP_RTR2RTS_QP,
		},
		[MLX5_QP_STATE_RTS]   = {
			[MLX5_QP_STATE_RST]	= MLX5_CMD_OP_2RST_QP,
			[MLX5_QP_STATE_ERR]	= MLX5_CMD_OP_2ERR_QP,
			[MLX5_QP_STATE_RTS]	= MLX5_CMD_OP_RTS2RTS_QP,
		},
		[MLX5_QP_STATE_SQD] = {
			[MLX5_QP_STATE_RST]	= MLX5_CMD_OP_2RST_QP,
			[MLX5_QP_STATE_ERR]	= MLX5_CMD_OP_2ERR_QP,
		},
		[MLX5_QP_STATE_SQER] = {
			[MLX5_QP_STATE_RST]	= MLX5_CMD_OP_2RST_QP,
			[MLX5_QP_STATE_ERR]	= MLX5_CMD_OP_2ERR_QP,
			[MLX5_QP_STATE_RTS]	= MLX5_CMD_OP_SQERR2RTS_QP,
		},
		[MLX5_QP_STATE_ERR] = {
			[MLX5_QP_STATE_RST]	= MLX5_CMD_OP_2RST_QP,
			[MLX5_QP_STATE_ERR]	= MLX5_CMD_OP_2ERR_QP,
		}
	};

	struct mlx5_ib_dev *dev = to_mdev(ibqp->device);
	struct mlx5_ib_qp *qp = to_mqp(ibqp);
	struct mlx5_ib_qp_base *base = &qp->trans_qp.base;
	struct mlx5_ib_cq *send_cq, *recv_cq;
	struct mlx5_qp_context *context;
	struct mlx5_ib_pd *pd;
	struct mlx5_ib_port *mibport = NULL;
	enum mlx5_qp_state mlx5_cur, mlx5_new;
	enum mlx5_qp_optpar optpar;
	int mlx5_st;
	int err;
	u16 op;
	u8 tx_affinity = 0;

	mlx5_st = to_mlx5_st(ibqp->qp_type == IB_QPT_DRIVER ?
			     qp->qp_sub_type : ibqp->qp_type);
	if (mlx5_st < 0)
		return -EINVAL;

	context = kzalloc(sizeof(*context), GFP_KERNEL);
	if (!context)
		return -ENOMEM;

	pd = get_pd(qp);
	context->flags = cpu_to_be32(mlx5_st << 16);

	if (!(attr_mask & IB_QP_PATH_MIG_STATE)) {
		context->flags |= cpu_to_be32(MLX5_QP_PM_MIGRATED << 11);
	} else {
		switch (attr->path_mig_state) {
		case IB_MIG_MIGRATED:
			context->flags |= cpu_to_be32(MLX5_QP_PM_MIGRATED << 11);
			break;
		case IB_MIG_REARM:
			context->flags |= cpu_to_be32(MLX5_QP_PM_REARM << 11);
			break;
		case IB_MIG_ARMED:
			context->flags |= cpu_to_be32(MLX5_QP_PM_ARMED << 11);
			break;
		}
	}

	if ((cur_state == IB_QPS_RESET) && (new_state == IB_QPS_INIT)) {
		if ((ibqp->qp_type == IB_QPT_RC) ||
		    (ibqp->qp_type == IB_QPT_UD &&
		     !(qp->flags & MLX5_IB_QP_SQPN_QP1)) ||
		    (ibqp->qp_type == IB_QPT_UC) ||
		    (ibqp->qp_type == IB_QPT_RAW_PACKET) ||
		    (ibqp->qp_type == IB_QPT_XRC_INI) ||
		    (ibqp->qp_type == IB_QPT_XRC_TGT)) {
			if (mlx5_lag_is_active(dev->mdev)) {
				u8 p = mlx5_core_native_port_num(dev->mdev);
				tx_affinity = get_tx_affinity(dev, pd, base, p);
				context->flags |= cpu_to_be32(tx_affinity << 24);
			}
		}
	}

	if (is_sqp(ibqp->qp_type)) {
		context->mtu_msgmax = (IB_MTU_256 << 5) | 8;
	} else if ((ibqp->qp_type == IB_QPT_UD &&
		    !(qp->flags & MLX5_IB_QP_UNDERLAY)) ||
		   ibqp->qp_type == MLX5_IB_QPT_REG_UMR) {
		context->mtu_msgmax = (IB_MTU_4096 << 5) | 12;
	} else if (attr_mask & IB_QP_PATH_MTU) {
		if (attr->path_mtu < IB_MTU_256 ||
		    attr->path_mtu > IB_MTU_4096) {
			mlx5_ib_warn(dev, "invalid mtu %d\n", attr->path_mtu);
			err = -EINVAL;
			goto out;
		}
		context->mtu_msgmax = (attr->path_mtu << 5) |
				      (u8)MLX5_CAP_GEN(dev->mdev, log_max_msg);
	}

	if (attr_mask & IB_QP_DEST_QPN)
		context->log_pg_sz_remote_qpn = cpu_to_be32(attr->dest_qp_num);

	if (attr_mask & IB_QP_PKEY_INDEX)
		context->pri_path.pkey_index = cpu_to_be16(attr->pkey_index);

	/* todo implement counter_index functionality */

	if (is_sqp(ibqp->qp_type))
		context->pri_path.port = qp->port;

	if (attr_mask & IB_QP_PORT)
		context->pri_path.port = attr->port_num;

	if (attr_mask & IB_QP_AV) {
		err = mlx5_set_path(dev, qp, &attr->ah_attr, &context->pri_path,
				    attr_mask & IB_QP_PORT ? attr->port_num : qp->port,
				    attr_mask, 0, attr, false);
		if (err)
			goto out;
	}

	if (attr_mask & IB_QP_TIMEOUT)
		context->pri_path.ackto_lt |= attr->timeout << 3;

	if (attr_mask & IB_QP_ALT_PATH) {
		err = mlx5_set_path(dev, qp, &attr->alt_ah_attr,
				    &context->alt_path,
				    attr->alt_port_num,
				    attr_mask | IB_QP_PKEY_INDEX | IB_QP_TIMEOUT,
				    0, attr, true);
		if (err)
			goto out;
	}

	get_cqs(qp->ibqp.qp_type, qp->ibqp.send_cq, qp->ibqp.recv_cq,
		&send_cq, &recv_cq);

	context->flags_pd = cpu_to_be32(pd ? pd->pdn : to_mpd(dev->devr.p0)->pdn);
	context->cqn_send = send_cq ? cpu_to_be32(send_cq->mcq.cqn) : 0;
	context->cqn_recv = recv_cq ? cpu_to_be32(recv_cq->mcq.cqn) : 0;
	context->params1  = cpu_to_be32(MLX5_IB_ACK_REQ_FREQ << 28);

	if (attr_mask & IB_QP_RNR_RETRY)
		context->params1 |= cpu_to_be32(attr->rnr_retry << 13);

	if (attr_mask & IB_QP_RETRY_CNT)
		context->params1 |= cpu_to_be32(attr->retry_cnt << 16);

	if (attr_mask & IB_QP_MAX_QP_RD_ATOMIC) {
		if (attr->max_rd_atomic)
			context->params1 |=
				cpu_to_be32(fls(attr->max_rd_atomic - 1) << 21);
	}

	if (attr_mask & IB_QP_SQ_PSN)
		context->next_send_psn = cpu_to_be32(attr->sq_psn);

	if (attr_mask & IB_QP_MAX_DEST_RD_ATOMIC) {
		if (attr->max_dest_rd_atomic)
			context->params2 |=
				cpu_to_be32(fls(attr->max_dest_rd_atomic - 1) << 21);
	}

	if (attr_mask & (IB_QP_ACCESS_FLAGS | IB_QP_MAX_DEST_RD_ATOMIC))
		context->params2 |= to_mlx5_access_flags(qp, attr, attr_mask);

	if (attr_mask & IB_QP_MIN_RNR_TIMER)
		context->rnr_nextrecvpsn |= cpu_to_be32(attr->min_rnr_timer << 24);

	if (attr_mask & IB_QP_RQ_PSN)
		context->rnr_nextrecvpsn |= cpu_to_be32(attr->rq_psn);

	if (attr_mask & IB_QP_QKEY)
		context->qkey = cpu_to_be32(attr->qkey);

	if (qp->rq.wqe_cnt && cur_state == IB_QPS_RESET && new_state == IB_QPS_INIT)
		context->db_rec_addr = cpu_to_be64(qp->db.dma);

	if (cur_state == IB_QPS_RESET && new_state == IB_QPS_INIT) {
		u8 port_num = (attr_mask & IB_QP_PORT ? attr->port_num :
			       qp->port) - 1;

		/* Underlay port should be used - index 0 function per port */
		if (qp->flags & MLX5_IB_QP_UNDERLAY)
			port_num = 0;

		mibport = &dev->port[port_num];
		context->qp_counter_set_usr_page |=
			cpu_to_be32((u32)(mibport->cnts.set_id) << 24);
	}

	if (!ibqp->uobject && cur_state == IB_QPS_RESET && new_state == IB_QPS_INIT)
		context->sq_crq_size |= cpu_to_be16(1 << 4);

	if (qp->flags & MLX5_IB_QP_SQPN_QP1)
		context->deth_sqpn = cpu_to_be32(1);

	mlx5_cur = to_mlx5_state(cur_state);
	mlx5_new = to_mlx5_state(new_state);

	if (mlx5_cur >= MLX5_QP_NUM_STATE || mlx5_new >= MLX5_QP_NUM_STATE ||
	    !optab[mlx5_cur][mlx5_new]) {
		err = -EINVAL;
		goto out;
	}

	op = optab[mlx5_cur][mlx5_new];
	optpar = ib_mask_to_mlx5_opt(attr_mask);
	optpar &= opt_mask[mlx5_cur][mlx5_new][mlx5_st];

	if (qp->ibqp.qp_type == IB_QPT_RAW_PACKET ||
	    qp->flags & MLX5_IB_QP_UNDERLAY) {
		struct mlx5_modify_raw_qp_param raw_qp_param = {};

		raw_qp_param.operation = op;
		if (cur_state == IB_QPS_RESET && new_state == IB_QPS_INIT) {
			raw_qp_param.rq_q_ctr_id = mibport->cnts.set_id;
			raw_qp_param.set_mask |= MLX5_RAW_QP_MOD_SET_RQ_Q_CTR_ID;
		}

		if (attr_mask & IB_QP_RATE_LIMIT) {
			raw_qp_param.rl.rate = attr->rate_limit;

			if (ucmd->burst_info.max_burst_sz) {
				if (attr->rate_limit &&
				    MLX5_CAP_QOS(dev->mdev, packet_pacing_burst_bound)) {
					raw_qp_param.rl.max_burst_sz =
						ucmd->burst_info.max_burst_sz;
				} else {
					err = -EINVAL;
					goto out;
				}
			}

			if (ucmd->burst_info.typical_pkt_sz) {
				if (attr->rate_limit &&
				    MLX5_CAP_QOS(dev->mdev, packet_pacing_typical_size)) {
					raw_qp_param.rl.typical_pkt_sz =
						ucmd->burst_info.typical_pkt_sz;
				} else {
					err = -EINVAL;
					goto out;
				}
			}

			raw_qp_param.set_mask |= MLX5_RAW_QP_RATE_LIMIT;
		}

		err = modify_raw_packet_qp(dev, qp, &raw_qp_param, tx_affinity);
	} else {
		err = mlx5_core_qp_modify(dev->mdev, op, optpar, context,
					  &base->mqp);
	}

	if (err)
		goto out;

	qp->state = new_state;

	if (attr_mask & IB_QP_ACCESS_FLAGS)
		qp->trans_qp.atomic_rd_en = attr->qp_access_flags;
	if (attr_mask & IB_QP_MAX_DEST_RD_ATOMIC)
		qp->trans_qp.resp_depth = attr->max_dest_rd_atomic;
	if (attr_mask & IB_QP_PORT)
		qp->port = attr->port_num;
	if (attr_mask & IB_QP_ALT_PATH)
		qp->trans_qp.alt_port = attr->alt_port_num;

	/*
	 * If we moved a kernel QP to RESET, clean up all old CQ
	 * entries and reinitialize the QP.
	 */
	if (new_state == IB_QPS_RESET &&
	    !ibqp->uobject && ibqp->qp_type != IB_QPT_XRC_TGT) {
		mlx5_ib_cq_clean(recv_cq, base->mqp.qpn,
				 ibqp->srq ? to_msrq(ibqp->srq) : NULL);
		if (send_cq != recv_cq)
			mlx5_ib_cq_clean(send_cq, base->mqp.qpn, NULL);

		qp->rq.head = 0;
		qp->rq.tail = 0;
		qp->sq.head = 0;
		qp->sq.tail = 0;
		qp->sq.cur_post = 0;
		qp->sq.last_poll = 0;
		qp->db.db[MLX5_RCV_DBR] = 0;
		qp->db.db[MLX5_SND_DBR] = 0;
	}

out:
	kfree(context);
	return err;
}

static inline bool is_valid_mask(int mask, int req, int opt)
{
	if ((mask & req) != req)
		return false;

	if (mask & ~(req | opt))
		return false;

	return true;
}

/* check valid transition for driver QP types
 * for now the only QP type that this function supports is DCI
 */
static bool modify_dci_qp_is_ok(enum ib_qp_state cur_state, enum ib_qp_state new_state,
				enum ib_qp_attr_mask attr_mask)
{
	int req = IB_QP_STATE;
	int opt = 0;

	if (new_state == IB_QPS_RESET) {
		return is_valid_mask(attr_mask, req, opt);
	} else if (cur_state == IB_QPS_RESET && new_state == IB_QPS_INIT) {
		req |= IB_QP_PKEY_INDEX | IB_QP_PORT;
		return is_valid_mask(attr_mask, req, opt);
	} else if (cur_state == IB_QPS_INIT && new_state == IB_QPS_INIT) {
		opt = IB_QP_PKEY_INDEX | IB_QP_PORT;
		return is_valid_mask(attr_mask, req, opt);
	} else if (cur_state == IB_QPS_INIT && new_state == IB_QPS_RTR) {
		req |= IB_QP_PATH_MTU;
		opt = IB_QP_PKEY_INDEX;
		return is_valid_mask(attr_mask, req, opt);
	} else if (cur_state == IB_QPS_RTR && new_state == IB_QPS_RTS) {
		req |= IB_QP_TIMEOUT | IB_QP_RETRY_CNT | IB_QP_RNR_RETRY |
		       IB_QP_MAX_QP_RD_ATOMIC | IB_QP_SQ_PSN;
		opt = IB_QP_MIN_RNR_TIMER;
		return is_valid_mask(attr_mask, req, opt);
	} else if (cur_state == IB_QPS_RTS && new_state == IB_QPS_RTS) {
		opt = IB_QP_MIN_RNR_TIMER;
		return is_valid_mask(attr_mask, req, opt);
	} else if (cur_state != IB_QPS_RESET && new_state == IB_QPS_ERR) {
		return is_valid_mask(attr_mask, req, opt);
	}
	return false;
}

/* mlx5_ib_modify_dct: modify a DCT QP
 * valid transitions are:
 * RESET to INIT: must set access_flags, pkey_index and port
 * INIT  to RTR : must set min_rnr_timer, tclass, flow_label,
 *			   mtu, gid_index and hop_limit
 * Other transitions and attributes are illegal
 */
static int mlx5_ib_modify_dct(struct ib_qp *ibqp, struct ib_qp_attr *attr,
			      int attr_mask, struct ib_udata *udata)
{
	struct mlx5_ib_qp *qp = to_mqp(ibqp);
	struct mlx5_ib_dev *dev = to_mdev(ibqp->device);
	enum ib_qp_state cur_state, new_state;
	int err = 0;
	int required = IB_QP_STATE;
	void *dctc;

	if (!(attr_mask & IB_QP_STATE))
		return -EINVAL;

	cur_state = qp->state;
	new_state = attr->qp_state;

	dctc = MLX5_ADDR_OF(create_dct_in, qp->dct.in, dct_context_entry);
	if (cur_state == IB_QPS_RESET && new_state == IB_QPS_INIT) {
		required |= IB_QP_ACCESS_FLAGS | IB_QP_PKEY_INDEX | IB_QP_PORT;
		if (!is_valid_mask(attr_mask, required, 0))
			return -EINVAL;

		if (attr->port_num == 0 ||
		    attr->port_num > dev->num_ports) {
			mlx5_ib_dbg(dev, "invalid port number %d. number of ports is %d\n",
				    attr->port_num, dev->num_ports);
			return -EINVAL;
		}
		if (attr->qp_access_flags & IB_ACCESS_REMOTE_READ)
			MLX5_SET(dctc, dctc, rre, 1);
		if (attr->qp_access_flags & IB_ACCESS_REMOTE_WRITE)
			MLX5_SET(dctc, dctc, rwe, 1);
		if (attr->qp_access_flags & IB_ACCESS_REMOTE_ATOMIC) {
			if (!mlx5_ib_dc_atomic_is_supported(dev))
				return -EOPNOTSUPP;
			MLX5_SET(dctc, dctc, rae, 1);
			MLX5_SET(dctc, dctc, atomic_mode, MLX5_ATOMIC_MODE_DCT_CX);
		}
		MLX5_SET(dctc, dctc, pkey_index, attr->pkey_index);
		MLX5_SET(dctc, dctc, port, attr->port_num);
		MLX5_SET(dctc, dctc, counter_set_id, dev->port[attr->port_num - 1].cnts.set_id);

	} else if (cur_state == IB_QPS_INIT && new_state == IB_QPS_RTR) {
		struct mlx5_ib_modify_qp_resp resp = {};
		u32 min_resp_len = offsetof(typeof(resp), dctn) +
				   sizeof(resp.dctn);

		if (udata->outlen < min_resp_len)
			return -EINVAL;
		resp.response_length = min_resp_len;

		required |= IB_QP_MIN_RNR_TIMER | IB_QP_AV | IB_QP_PATH_MTU;
		if (!is_valid_mask(attr_mask, required, 0))
			return -EINVAL;
		MLX5_SET(dctc, dctc, min_rnr_nak, attr->min_rnr_timer);
		MLX5_SET(dctc, dctc, tclass, attr->ah_attr.grh.traffic_class);
		MLX5_SET(dctc, dctc, flow_label, attr->ah_attr.grh.flow_label);
		MLX5_SET(dctc, dctc, mtu, attr->path_mtu);
		MLX5_SET(dctc, dctc, my_addr_index, attr->ah_attr.grh.sgid_index);
		MLX5_SET(dctc, dctc, hop_limit, attr->ah_attr.grh.hop_limit);
		if (attr->ah_attr.type == RDMA_AH_ATTR_TYPE_ROCE)
			MLX5_SET(dctc, dctc, eth_prio, attr->ah_attr.sl & 0x7);

		err = mlx5_core_create_dct(dev->mdev, &qp->dct.mdct, qp->dct.in,
					   MLX5_ST_SZ_BYTES(create_dct_in));
		if (err)
			return err;
		resp.dctn = qp->dct.mdct.mqp.qpn;
		err = ib_copy_to_udata(udata, &resp, resp.response_length);
		if (err) {
			mlx5_core_destroy_dct(dev->mdev, &qp->dct.mdct);
			return err;
		}
	} else {
		mlx5_ib_warn(dev, "Modify DCT: Invalid transition from %d to %d\n", cur_state, new_state);
		return -EINVAL;
	}
	if (err)
		qp->state = IB_QPS_ERR;
	else
		qp->state = new_state;
	return err;
}

static int validate_rd_atomic(struct mlx5_ib_dev *dev, struct ib_qp_attr *attr,
			      int attr_mask, enum ib_qp_type qp_type)
{
	int log_max_ra_res;
	int log_max_ra_req;

	if (qp_type == MLX5_IB_QPT_DCI) {
		log_max_ra_res = 1 << MLX5_CAP_GEN(dev->mdev,
						   log_max_ra_res_dc);
		log_max_ra_req = 1 << MLX5_CAP_GEN(dev->mdev,
						   log_max_ra_req_dc);
	} else {
		log_max_ra_res = 1 << MLX5_CAP_GEN(dev->mdev,
						   log_max_ra_res_qp);
		log_max_ra_req = 1 << MLX5_CAP_GEN(dev->mdev,
						   log_max_ra_req_qp);
	}

	if (attr_mask & IB_QP_MAX_QP_RD_ATOMIC &&
	    attr->max_rd_atomic > log_max_ra_res) {
		mlx5_ib_dbg(dev, "invalid max_rd_atomic value %d\n",
			    attr->max_rd_atomic);
		return false;
	}

	if (attr_mask & IB_QP_MAX_DEST_RD_ATOMIC &&
	    attr->max_dest_rd_atomic > log_max_ra_req) {
		mlx5_ib_dbg(dev, "invalid max_dest_rd_atomic value %d\n",
			    attr->max_dest_rd_atomic);
		return false;
	}
	return true;
}

int mlx5_ib_modify_qp(struct ib_qp *ibqp, struct ib_qp_attr *attr,
		      int attr_mask, struct ib_udata *udata)
{
	struct mlx5_ib_dev *dev = to_mdev(ibqp->device);
	struct mlx5_ib_qp *qp = to_mqp(ibqp);
	struct mlx5_ib_modify_qp ucmd = {};
	enum ib_qp_type qp_type;
	enum ib_qp_state cur_state, new_state;
	size_t required_cmd_sz;
	int err = -EINVAL;
	int port;
	enum rdma_link_layer ll = IB_LINK_LAYER_UNSPECIFIED;

	if (ibqp->rwq_ind_tbl)
		return -ENOSYS;

	if (udata && udata->inlen) {
		required_cmd_sz = offsetof(typeof(ucmd), reserved) +
			sizeof(ucmd.reserved);
		if (udata->inlen < required_cmd_sz)
			return -EINVAL;

		if (udata->inlen > sizeof(ucmd) &&
		    !ib_is_udata_cleared(udata, sizeof(ucmd),
					 udata->inlen - sizeof(ucmd)))
			return -EOPNOTSUPP;

		if (ib_copy_from_udata(&ucmd, udata,
				       min(udata->inlen, sizeof(ucmd))))
			return -EFAULT;

		if (ucmd.comp_mask ||
		    memchr_inv(&ucmd.reserved, 0, sizeof(ucmd.reserved)) ||
		    memchr_inv(&ucmd.burst_info.reserved, 0,
			       sizeof(ucmd.burst_info.reserved)))
			return -EOPNOTSUPP;
	}

	if (unlikely(ibqp->qp_type == IB_QPT_GSI))
		return mlx5_ib_gsi_modify_qp(ibqp, attr, attr_mask);

	if (ibqp->qp_type == IB_QPT_DRIVER)
		qp_type = qp->qp_sub_type;
	else
		qp_type = (unlikely(ibqp->qp_type == MLX5_IB_QPT_HW_GSI)) ?
			IB_QPT_GSI : ibqp->qp_type;

	if (qp_type == MLX5_IB_QPT_DCT)
		return mlx5_ib_modify_dct(ibqp, attr, attr_mask, udata);

	mutex_lock(&qp->mutex);

	cur_state = attr_mask & IB_QP_CUR_STATE ? attr->cur_qp_state : qp->state;
	new_state = attr_mask & IB_QP_STATE ? attr->qp_state : cur_state;

	if (!(cur_state == new_state && cur_state == IB_QPS_RESET)) {
		port = attr_mask & IB_QP_PORT ? attr->port_num : qp->port;
		ll = dev->ib_dev.get_link_layer(&dev->ib_dev, port);
	}

	if (qp->flags & MLX5_IB_QP_UNDERLAY) {
		if (attr_mask & ~(IB_QP_STATE | IB_QP_CUR_STATE)) {
			mlx5_ib_dbg(dev, "invalid attr_mask 0x%x when underlay QP is used\n",
				    attr_mask);
			goto out;
		}
	} else if (qp_type != MLX5_IB_QPT_REG_UMR &&
		   qp_type != MLX5_IB_QPT_DCI &&
		   !ib_modify_qp_is_ok(cur_state, new_state, qp_type, attr_mask, ll)) {
		mlx5_ib_dbg(dev, "invalid QP state transition from %d to %d, qp_type %d, attr_mask 0x%x\n",
			    cur_state, new_state, ibqp->qp_type, attr_mask);
		goto out;
	} else if (qp_type == MLX5_IB_QPT_DCI &&
		   !modify_dci_qp_is_ok(cur_state, new_state, attr_mask)) {
		mlx5_ib_dbg(dev, "invalid QP state transition from %d to %d, qp_type %d, attr_mask 0x%x\n",
			    cur_state, new_state, qp_type, attr_mask);
		goto out;
	}

	if ((attr_mask & IB_QP_PORT) &&
	    (attr->port_num == 0 ||
	     attr->port_num > dev->num_ports)) {
		mlx5_ib_dbg(dev, "invalid port number %d. number of ports is %d\n",
			    attr->port_num, dev->num_ports);
		goto out;
	}

	if (attr_mask & IB_QP_PKEY_INDEX) {
		port = attr_mask & IB_QP_PORT ? attr->port_num : qp->port;
		if (attr->pkey_index >=
		    dev->mdev->port_caps[port - 1].pkey_table_len) {
			mlx5_ib_dbg(dev, "invalid pkey index %d\n",
				    attr->pkey_index);
			goto out;
		}
	}

	if (!validate_rd_atomic(dev, attr, attr_mask, qp_type))
		goto out;

	if (cur_state == new_state && cur_state == IB_QPS_RESET) {
		err = 0;
		goto out;
	}

	err = __mlx5_ib_modify_qp(ibqp, attr, attr_mask, cur_state,
				  new_state, &ucmd);

out:
	mutex_unlock(&qp->mutex);
	return err;
}

static int mlx5_wq_overflow(struct mlx5_ib_wq *wq, int nreq, struct ib_cq *ib_cq)
{
	struct mlx5_ib_cq *cq;
	unsigned cur;

	cur = wq->head - wq->tail;
	if (likely(cur + nreq < wq->max_post))
		return 0;

	cq = to_mcq(ib_cq);
	spin_lock(&cq->lock);
	cur = wq->head - wq->tail;
	spin_unlock(&cq->lock);

	return cur + nreq >= wq->max_post;
}

static __always_inline void set_raddr_seg(struct mlx5_wqe_raddr_seg *rseg,
					  u64 remote_addr, u32 rkey)
{
	rseg->raddr    = cpu_to_be64(remote_addr);
	rseg->rkey     = cpu_to_be32(rkey);
	rseg->reserved = 0;
}

static void *set_eth_seg(struct mlx5_wqe_eth_seg *eseg,
			 const struct ib_send_wr *wr, void *qend,
			 struct mlx5_ib_qp *qp, int *size)
{
	void *seg = eseg;

	memset(eseg, 0, sizeof(struct mlx5_wqe_eth_seg));

	if (wr->send_flags & IB_SEND_IP_CSUM)
		eseg->cs_flags = MLX5_ETH_WQE_L3_CSUM |
				 MLX5_ETH_WQE_L4_CSUM;

	seg += sizeof(struct mlx5_wqe_eth_seg);
	*size += sizeof(struct mlx5_wqe_eth_seg) / 16;

	if (wr->opcode == IB_WR_LSO) {
		struct ib_ud_wr *ud_wr = container_of(wr, struct ib_ud_wr, wr);
		int size_of_inl_hdr_start = sizeof(eseg->inline_hdr.start);
		u64 left, leftlen, copysz;
		void *pdata = ud_wr->header;

		left = ud_wr->hlen;
		eseg->mss = cpu_to_be16(ud_wr->mss);
		eseg->inline_hdr.sz = cpu_to_be16(left);

		/*
		 * check if there is space till the end of queue, if yes,
		 * copy all in one shot, otherwise copy till the end of queue,
		 * rollback and than the copy the left
		 */
		leftlen = qend - (void *)eseg->inline_hdr.start;
		copysz = min_t(u64, leftlen, left);

		memcpy(seg - size_of_inl_hdr_start, pdata, copysz);

		if (likely(copysz > size_of_inl_hdr_start)) {
			seg += ALIGN(copysz - size_of_inl_hdr_start, 16);
			*size += ALIGN(copysz - size_of_inl_hdr_start, 16) / 16;
		}

		if (unlikely(copysz < left)) { /* the last wqe in the queue */
			seg = mlx5_get_send_wqe(qp, 0);
			left -= copysz;
			pdata += copysz;
			memcpy(seg, pdata, left);
			seg += ALIGN(left, 16);
			*size += ALIGN(left, 16) / 16;
		}
	}

	return seg;
}

static void set_datagram_seg(struct mlx5_wqe_datagram_seg *dseg,
			     const struct ib_send_wr *wr)
{
	memcpy(&dseg->av, &to_mah(ud_wr(wr)->ah)->av, sizeof(struct mlx5_av));
	dseg->av.dqp_dct = cpu_to_be32(ud_wr(wr)->remote_qpn | MLX5_EXTENDED_UD_AV);
	dseg->av.key.qkey.qkey = cpu_to_be32(ud_wr(wr)->remote_qkey);
}

static void set_data_ptr_seg(struct mlx5_wqe_data_seg *dseg, struct ib_sge *sg)
{
	dseg->byte_count = cpu_to_be32(sg->length);
	dseg->lkey       = cpu_to_be32(sg->lkey);
	dseg->addr       = cpu_to_be64(sg->addr);
}

static u64 get_xlt_octo(u64 bytes)
{
	return ALIGN(bytes, MLX5_IB_UMR_XLT_ALIGNMENT) /
	       MLX5_IB_UMR_OCTOWORD;
}

static __be64 frwr_mkey_mask(void)
{
	u64 result;

	result = MLX5_MKEY_MASK_LEN		|
		MLX5_MKEY_MASK_PAGE_SIZE	|
		MLX5_MKEY_MASK_START_ADDR	|
		MLX5_MKEY_MASK_EN_RINVAL	|
		MLX5_MKEY_MASK_KEY		|
		MLX5_MKEY_MASK_LR		|
		MLX5_MKEY_MASK_LW		|
		MLX5_MKEY_MASK_RR		|
		MLX5_MKEY_MASK_RW		|
		MLX5_MKEY_MASK_A		|
		MLX5_MKEY_MASK_SMALL_FENCE	|
		MLX5_MKEY_MASK_FREE;

	return cpu_to_be64(result);
}

static __be64 sig_mkey_mask(void)
{
	u64 result;

	result = MLX5_MKEY_MASK_LEN		|
		MLX5_MKEY_MASK_PAGE_SIZE	|
		MLX5_MKEY_MASK_START_ADDR	|
		MLX5_MKEY_MASK_EN_SIGERR	|
		MLX5_MKEY_MASK_EN_RINVAL	|
		MLX5_MKEY_MASK_KEY		|
		MLX5_MKEY_MASK_LR		|
		MLX5_MKEY_MASK_LW		|
		MLX5_MKEY_MASK_RR		|
		MLX5_MKEY_MASK_RW		|
		MLX5_MKEY_MASK_SMALL_FENCE	|
		MLX5_MKEY_MASK_FREE		|
		MLX5_MKEY_MASK_BSF_EN;

	return cpu_to_be64(result);
}

static void set_reg_umr_seg(struct mlx5_wqe_umr_ctrl_seg *umr,
			    struct mlx5_ib_mr *mr, bool umr_inline)
{
	int size = mr->ndescs * mr->desc_size;

	memset(umr, 0, sizeof(*umr));

	umr->flags = MLX5_UMR_CHECK_NOT_FREE;
	if (umr_inline)
		umr->flags |= MLX5_UMR_INLINE;
	umr->xlt_octowords = cpu_to_be16(get_xlt_octo(size));
	umr->mkey_mask = frwr_mkey_mask();
}

static void set_linv_umr_seg(struct mlx5_wqe_umr_ctrl_seg *umr)
{
	memset(umr, 0, sizeof(*umr));
	umr->mkey_mask = cpu_to_be64(MLX5_MKEY_MASK_FREE);
	umr->flags = MLX5_UMR_INLINE;
}

static __be64 get_umr_enable_mr_mask(void)
{
	u64 result;

	result = MLX5_MKEY_MASK_KEY |
		 MLX5_MKEY_MASK_FREE;

	return cpu_to_be64(result);
}

static __be64 get_umr_disable_mr_mask(void)
{
	u64 result;

	result = MLX5_MKEY_MASK_FREE;

	return cpu_to_be64(result);
}

static __be64 get_umr_update_translation_mask(void)
{
	u64 result;

	result = MLX5_MKEY_MASK_LEN |
		 MLX5_MKEY_MASK_PAGE_SIZE |
		 MLX5_MKEY_MASK_START_ADDR;

	return cpu_to_be64(result);
}

static __be64 get_umr_update_access_mask(int atomic)
{
	u64 result;

	result = MLX5_MKEY_MASK_LR |
		 MLX5_MKEY_MASK_LW |
		 MLX5_MKEY_MASK_RR |
		 MLX5_MKEY_MASK_RW;

	if (atomic)
		result |= MLX5_MKEY_MASK_A;

	return cpu_to_be64(result);
}

static __be64 get_umr_update_pd_mask(void)
{
	u64 result;

	result = MLX5_MKEY_MASK_PD;

	return cpu_to_be64(result);
}

static int umr_check_mkey_mask(struct mlx5_ib_dev *dev, u64 mask)
{
	if ((mask & MLX5_MKEY_MASK_PAGE_SIZE &&
	     MLX5_CAP_GEN(dev->mdev, umr_modify_entity_size_disabled)) ||
	    (mask & MLX5_MKEY_MASK_A &&
	     MLX5_CAP_GEN(dev->mdev, umr_modify_atomic_disabled)))
		return -EPERM;
	return 0;
}

static int set_reg_umr_segment(struct mlx5_ib_dev *dev,
			       struct mlx5_wqe_umr_ctrl_seg *umr,
			       const struct ib_send_wr *wr, int atomic)
{
	const struct mlx5_umr_wr *umrwr = umr_wr(wr);

	memset(umr, 0, sizeof(*umr));

	if (!umrwr->ignore_free_state) {
		if (wr->send_flags & MLX5_IB_SEND_UMR_FAIL_IF_FREE)
			 /* fail if free */
			umr->flags = MLX5_UMR_CHECK_FREE;
		else
			/* fail if not free */
			umr->flags = MLX5_UMR_CHECK_NOT_FREE;
	}

	umr->xlt_octowords = cpu_to_be16(get_xlt_octo(umrwr->xlt_size));
	if (wr->send_flags & MLX5_IB_SEND_UMR_UPDATE_XLT) {
		u64 offset = get_xlt_octo(umrwr->offset);

		umr->xlt_offset = cpu_to_be16(offset & 0xffff);
		umr->xlt_offset_47_16 = cpu_to_be32(offset >> 16);
		umr->flags |= MLX5_UMR_TRANSLATION_OFFSET_EN;
	}
	if (wr->send_flags & MLX5_IB_SEND_UMR_UPDATE_TRANSLATION)
		umr->mkey_mask |= get_umr_update_translation_mask();
	if (wr->send_flags & MLX5_IB_SEND_UMR_UPDATE_PD_ACCESS) {
		umr->mkey_mask |= get_umr_update_access_mask(atomic);
		umr->mkey_mask |= get_umr_update_pd_mask();
	}
	if (wr->send_flags & MLX5_IB_SEND_UMR_ENABLE_MR)
		umr->mkey_mask |= get_umr_enable_mr_mask();
	if (wr->send_flags & MLX5_IB_SEND_UMR_DISABLE_MR)
		umr->mkey_mask |= get_umr_disable_mr_mask();

	if (!wr->num_sge)
		umr->flags |= MLX5_UMR_INLINE;

	return umr_check_mkey_mask(dev, be64_to_cpu(umr->mkey_mask));
}

static u8 get_umr_flags(int acc)
{
	return (acc & IB_ACCESS_REMOTE_ATOMIC ? MLX5_PERM_ATOMIC       : 0) |
	       (acc & IB_ACCESS_REMOTE_WRITE  ? MLX5_PERM_REMOTE_WRITE : 0) |
	       (acc & IB_ACCESS_REMOTE_READ   ? MLX5_PERM_REMOTE_READ  : 0) |
	       (acc & IB_ACCESS_LOCAL_WRITE   ? MLX5_PERM_LOCAL_WRITE  : 0) |
		MLX5_PERM_LOCAL_READ | MLX5_PERM_UMR_EN;
}

static void set_reg_mkey_seg(struct mlx5_mkey_seg *seg,
			     struct mlx5_ib_mr *mr,
			     u32 key, int access)
{
	int ndescs = ALIGN(mr->ndescs, 8) >> 1;

	memset(seg, 0, sizeof(*seg));

	if (mr->access_mode == MLX5_MKC_ACCESS_MODE_MTT)
		seg->log2_page_size = ilog2(mr->ibmr.page_size);
	else if (mr->access_mode == MLX5_MKC_ACCESS_MODE_KLMS)
		/* KLMs take twice the size of MTTs */
		ndescs *= 2;

	seg->flags = get_umr_flags(access) | mr->access_mode;
	seg->qpn_mkey7_0 = cpu_to_be32((key & 0xff) | 0xffffff00);
	seg->flags_pd = cpu_to_be32(MLX5_MKEY_REMOTE_INVAL);
	seg->start_addr = cpu_to_be64(mr->ibmr.iova);
	seg->len = cpu_to_be64(mr->ibmr.length);
	seg->xlt_oct_size = cpu_to_be32(ndescs);
}

static void set_linv_mkey_seg(struct mlx5_mkey_seg *seg)
{
	memset(seg, 0, sizeof(*seg));
	seg->status = MLX5_MKEY_STATUS_FREE;
}

static void set_reg_mkey_segment(struct mlx5_mkey_seg *seg,
				 const struct ib_send_wr *wr)
{
	const struct mlx5_umr_wr *umrwr = umr_wr(wr);

	memset(seg, 0, sizeof(*seg));
	if (wr->send_flags & MLX5_IB_SEND_UMR_DISABLE_MR)
		seg->status = MLX5_MKEY_STATUS_FREE;

	seg->flags = convert_access(umrwr->access_flags);
	if (umrwr->pd)
		seg->flags_pd = cpu_to_be32(to_mpd(umrwr->pd)->pdn);
	if (wr->send_flags & MLX5_IB_SEND_UMR_UPDATE_TRANSLATION &&
	    !umrwr->length)
		seg->flags_pd |= cpu_to_be32(MLX5_MKEY_LEN64);

	seg->start_addr = cpu_to_be64(umrwr->virt_addr);
	seg->len = cpu_to_be64(umrwr->length);
	seg->log2_page_size = umrwr->page_shift;
	seg->qpn_mkey7_0 = cpu_to_be32(0xffffff00 |
				       mlx5_mkey_variant(umrwr->mkey));
}

static void set_reg_data_seg(struct mlx5_wqe_data_seg *dseg,
			     struct mlx5_ib_mr *mr,
			     struct mlx5_ib_pd *pd)
{
	int bcount = mr->desc_size * mr->ndescs;

	dseg->addr = cpu_to_be64(mr->desc_map);
	dseg->byte_count = cpu_to_be32(ALIGN(bcount, 64));
	dseg->lkey = cpu_to_be32(pd->ibpd.local_dma_lkey);
}

static void set_reg_umr_inline_seg(void *seg, struct mlx5_ib_qp *qp,
				   struct mlx5_ib_mr *mr, int mr_list_size)
{
	void *qend = qp->sq.qend;
	void *addr = mr->descs;
	int copy;

	if (unlikely(seg + mr_list_size > qend)) {
		copy = qend - seg;
		memcpy(seg, addr, copy);
		addr += copy;
		mr_list_size -= copy;
		seg = mlx5_get_send_wqe(qp, 0);
	}
	memcpy(seg, addr, mr_list_size);
	seg += mr_list_size;
}

static __be32 send_ieth(const struct ib_send_wr *wr)
{
	switch (wr->opcode) {
	case IB_WR_SEND_WITH_IMM:
	case IB_WR_RDMA_WRITE_WITH_IMM:
		return wr->ex.imm_data;

	case IB_WR_SEND_WITH_INV:
		return cpu_to_be32(wr->ex.invalidate_rkey);

	default:
		return 0;
	}
}

static u8 calc_sig(void *wqe, int size)
{
	u8 *p = wqe;
	u8 res = 0;
	int i;

	for (i = 0; i < size; i++)
		res ^= p[i];

	return ~res;
}

static u8 wq_sig(void *wqe)
{
	return calc_sig(wqe, (*((u8 *)wqe + 8) & 0x3f) << 4);
}

static int set_data_inl_seg(struct mlx5_ib_qp *qp, const struct ib_send_wr *wr,
			    void *wqe, int *sz)
{
	struct mlx5_wqe_inline_seg *seg;
	void *qend = qp->sq.qend;
	void *addr;
	int inl = 0;
	int copy;
	int len;
	int i;

	seg = wqe;
	wqe += sizeof(*seg);
	for (i = 0; i < wr->num_sge; i++) {
		addr = (void *)(unsigned long)(wr->sg_list[i].addr);
		len  = wr->sg_list[i].length;
		inl += len;

		if (unlikely(inl > qp->max_inline_data))
			return -ENOMEM;

		if (unlikely(wqe + len > qend)) {
			copy = qend - wqe;
			memcpy(wqe, addr, copy);
			addr += copy;
			len -= copy;
			wqe = mlx5_get_send_wqe(qp, 0);
		}
		memcpy(wqe, addr, len);
		wqe += len;
	}

	seg->byte_count = cpu_to_be32(inl | MLX5_INLINE_SEG);

	*sz = ALIGN(inl + sizeof(seg->byte_count), 16) / 16;

	return 0;
}

static u16 prot_field_size(enum ib_signature_type type)
{
	switch (type) {
	case IB_SIG_TYPE_T10_DIF:
		return MLX5_DIF_SIZE;
	default:
		return 0;
	}
}

static u8 bs_selector(int block_size)
{
	switch (block_size) {
	case 512:	    return 0x1;
	case 520:	    return 0x2;
	case 4096:	    return 0x3;
	case 4160:	    return 0x4;
	case 1073741824:    return 0x5;
	default:	    return 0;
	}
}

static void mlx5_fill_inl_bsf(struct ib_sig_domain *domain,
			      struct mlx5_bsf_inl *inl)
{
	/* Valid inline section and allow BSF refresh */
	inl->vld_refresh = cpu_to_be16(MLX5_BSF_INL_VALID |
				       MLX5_BSF_REFRESH_DIF);
	inl->dif_apptag = cpu_to_be16(domain->sig.dif.app_tag);
	inl->dif_reftag = cpu_to_be32(domain->sig.dif.ref_tag);
	/* repeating block */
	inl->rp_inv_seed = MLX5_BSF_REPEAT_BLOCK;
	inl->sig_type = domain->sig.dif.bg_type == IB_T10DIF_CRC ?
			MLX5_DIF_CRC : MLX5_DIF_IPCS;

	if (domain->sig.dif.ref_remap)
		inl->dif_inc_ref_guard_check |= MLX5_BSF_INC_REFTAG;

	if (domain->sig.dif.app_escape) {
		if (domain->sig.dif.ref_escape)
			inl->dif_inc_ref_guard_check |= MLX5_BSF_APPREF_ESCAPE;
		else
			inl->dif_inc_ref_guard_check |= MLX5_BSF_APPTAG_ESCAPE;
	}

	inl->dif_app_bitmask_check =
		cpu_to_be16(domain->sig.dif.apptag_check_mask);
}

static int mlx5_set_bsf(struct ib_mr *sig_mr,
			struct ib_sig_attrs *sig_attrs,
			struct mlx5_bsf *bsf, u32 data_size)
{
	struct mlx5_core_sig_ctx *msig = to_mmr(sig_mr)->sig;
	struct mlx5_bsf_basic *basic = &bsf->basic;
	struct ib_sig_domain *mem = &sig_attrs->mem;
	struct ib_sig_domain *wire = &sig_attrs->wire;

	memset(bsf, 0, sizeof(*bsf));

	/* Basic + Extended + Inline */
	basic->bsf_size_sbs = 1 << 7;
	/* Input domain check byte mask */
	basic->check_byte_mask = sig_attrs->check_mask;
	basic->raw_data_size = cpu_to_be32(data_size);

	/* Memory domain */
	switch (sig_attrs->mem.sig_type) {
	case IB_SIG_TYPE_NONE:
		break;
	case IB_SIG_TYPE_T10_DIF:
		basic->mem.bs_selector = bs_selector(mem->sig.dif.pi_interval);
		basic->m_bfs_psv = cpu_to_be32(msig->psv_memory.psv_idx);
		mlx5_fill_inl_bsf(mem, &bsf->m_inl);
		break;
	default:
		return -EINVAL;
	}

	/* Wire domain */
	switch (sig_attrs->wire.sig_type) {
	case IB_SIG_TYPE_NONE:
		break;
	case IB_SIG_TYPE_T10_DIF:
		if (mem->sig.dif.pi_interval == wire->sig.dif.pi_interval &&
		    mem->sig_type == wire->sig_type) {
			/* Same block structure */
			basic->bsf_size_sbs |= 1 << 4;
			if (mem->sig.dif.bg_type == wire->sig.dif.bg_type)
				basic->wire.copy_byte_mask |= MLX5_CPY_GRD_MASK;
			if (mem->sig.dif.app_tag == wire->sig.dif.app_tag)
				basic->wire.copy_byte_mask |= MLX5_CPY_APP_MASK;
			if (mem->sig.dif.ref_tag == wire->sig.dif.ref_tag)
				basic->wire.copy_byte_mask |= MLX5_CPY_REF_MASK;
		} else
			basic->wire.bs_selector = bs_selector(wire->sig.dif.pi_interval);

		basic->w_bfs_psv = cpu_to_be32(msig->psv_wire.psv_idx);
		mlx5_fill_inl_bsf(wire, &bsf->w_inl);
		break;
	default:
		return -EINVAL;
	}

	return 0;
}

static int set_sig_data_segment(const struct ib_sig_handover_wr *wr,
				struct mlx5_ib_qp *qp, void **seg, int *size)
{
	struct ib_sig_attrs *sig_attrs = wr->sig_attrs;
	struct ib_mr *sig_mr = wr->sig_mr;
	struct mlx5_bsf *bsf;
	u32 data_len = wr->wr.sg_list->length;
	u32 data_key = wr->wr.sg_list->lkey;
	u64 data_va = wr->wr.sg_list->addr;
	int ret;
	int wqe_size;

	if (!wr->prot ||
	    (data_key == wr->prot->lkey &&
	     data_va == wr->prot->addr &&
	     data_len == wr->prot->length)) {
		/**
		 * Source domain doesn't contain signature information
		 * or data and protection are interleaved in memory.
		 * So need construct:
		 *                  ------------------
		 *                 |     data_klm     |
		 *                  ------------------
		 *                 |       BSF        |
		 *                  ------------------
		 **/
		struct mlx5_klm *data_klm = *seg;

		data_klm->bcount = cpu_to_be32(data_len);
		data_klm->key = cpu_to_be32(data_key);
		data_klm->va = cpu_to_be64(data_va);
		wqe_size = ALIGN(sizeof(*data_klm), 64);
	} else {
		/**
		 * Source domain contains signature information
		 * So need construct a strided block format:
		 *               ---------------------------
		 *              |     stride_block_ctrl     |
		 *               ---------------------------
		 *              |          data_klm         |
		 *               ---------------------------
		 *              |          prot_klm         |
		 *               ---------------------------
		 *              |             BSF           |
		 *               ---------------------------
		 **/
		struct mlx5_stride_block_ctrl_seg *sblock_ctrl;
		struct mlx5_stride_block_entry *data_sentry;
		struct mlx5_stride_block_entry *prot_sentry;
		u32 prot_key = wr->prot->lkey;
		u64 prot_va = wr->prot->addr;
		u16 block_size = sig_attrs->mem.sig.dif.pi_interval;
		int prot_size;

		sblock_ctrl = *seg;
		data_sentry = (void *)sblock_ctrl + sizeof(*sblock_ctrl);
		prot_sentry = (void *)data_sentry + sizeof(*data_sentry);

		prot_size = prot_field_size(sig_attrs->mem.sig_type);
		if (!prot_size) {
			pr_err("Bad block size given: %u\n", block_size);
			return -EINVAL;
		}
		sblock_ctrl->bcount_per_cycle = cpu_to_be32(block_size +
							    prot_size);
		sblock_ctrl->op = cpu_to_be32(MLX5_STRIDE_BLOCK_OP);
		sblock_ctrl->repeat_count = cpu_to_be32(data_len / block_size);
		sblock_ctrl->num_entries = cpu_to_be16(2);

		data_sentry->bcount = cpu_to_be16(block_size);
		data_sentry->key = cpu_to_be32(data_key);
		data_sentry->va = cpu_to_be64(data_va);
		data_sentry->stride = cpu_to_be16(block_size);

		prot_sentry->bcount = cpu_to_be16(prot_size);
		prot_sentry->key = cpu_to_be32(prot_key);
		prot_sentry->va = cpu_to_be64(prot_va);
		prot_sentry->stride = cpu_to_be16(prot_size);

		wqe_size = ALIGN(sizeof(*sblock_ctrl) + sizeof(*data_sentry) +
				 sizeof(*prot_sentry), 64);
	}

	*seg += wqe_size;
	*size += wqe_size / 16;
	if (unlikely((*seg == qp->sq.qend)))
		*seg = mlx5_get_send_wqe(qp, 0);

	bsf = *seg;
	ret = mlx5_set_bsf(sig_mr, sig_attrs, bsf, data_len);
	if (ret)
		return -EINVAL;

	*seg += sizeof(*bsf);
	*size += sizeof(*bsf) / 16;
	if (unlikely((*seg == qp->sq.qend)))
		*seg = mlx5_get_send_wqe(qp, 0);

	return 0;
}

static void set_sig_mkey_segment(struct mlx5_mkey_seg *seg,
				 const struct ib_sig_handover_wr *wr, u32 size,
				 u32 length, u32 pdn)
{
	struct ib_mr *sig_mr = wr->sig_mr;
	u32 sig_key = sig_mr->rkey;
	u8 sigerr = to_mmr(sig_mr)->sig->sigerr_count & 1;

	memset(seg, 0, sizeof(*seg));

	seg->flags = get_umr_flags(wr->access_flags) |
				   MLX5_MKC_ACCESS_MODE_KLMS;
	seg->qpn_mkey7_0 = cpu_to_be32((sig_key & 0xff) | 0xffffff00);
	seg->flags_pd = cpu_to_be32(MLX5_MKEY_REMOTE_INVAL | sigerr << 26 |
				    MLX5_MKEY_BSF_EN | pdn);
	seg->len = cpu_to_be64(length);
	seg->xlt_oct_size = cpu_to_be32(get_xlt_octo(size));
	seg->bsfs_octo_size = cpu_to_be32(MLX5_MKEY_BSF_OCTO_SIZE);
}

static void set_sig_umr_segment(struct mlx5_wqe_umr_ctrl_seg *umr,
				u32 size)
{
	memset(umr, 0, sizeof(*umr));

	umr->flags = MLX5_FLAGS_INLINE | MLX5_FLAGS_CHECK_FREE;
	umr->xlt_octowords = cpu_to_be16(get_xlt_octo(size));
	umr->bsf_octowords = cpu_to_be16(MLX5_MKEY_BSF_OCTO_SIZE);
	umr->mkey_mask = sig_mkey_mask();
}


static int set_sig_umr_wr(const struct ib_send_wr *send_wr,
			  struct mlx5_ib_qp *qp, void **seg, int *size)
{
	const struct ib_sig_handover_wr *wr = sig_handover_wr(send_wr);
	struct mlx5_ib_mr *sig_mr = to_mmr(wr->sig_mr);
	u32 pdn = get_pd(qp)->pdn;
	u32 xlt_size;
	int region_len, ret;

	if (unlikely(wr->wr.num_sge != 1) ||
	    unlikely(wr->access_flags & IB_ACCESS_REMOTE_ATOMIC) ||
	    unlikely(!sig_mr->sig) || unlikely(!qp->signature_en) ||
	    unlikely(!sig_mr->sig->sig_status_checked))
		return -EINVAL;

	/* length of the protected region, data + protection */
	region_len = wr->wr.sg_list->length;
	if (wr->prot &&
	    (wr->prot->lkey != wr->wr.sg_list->lkey  ||
	     wr->prot->addr != wr->wr.sg_list->addr  ||
	     wr->prot->length != wr->wr.sg_list->length))
		region_len += wr->prot->length;

	/**
	 * KLM octoword size - if protection was provided
	 * then we use strided block format (3 octowords),
	 * else we use single KLM (1 octoword)
	 **/
	xlt_size = wr->prot ? 0x30 : sizeof(struct mlx5_klm);

	set_sig_umr_segment(*seg, xlt_size);
	*seg += sizeof(struct mlx5_wqe_umr_ctrl_seg);
	*size += sizeof(struct mlx5_wqe_umr_ctrl_seg) / 16;
	if (unlikely((*seg == qp->sq.qend)))
		*seg = mlx5_get_send_wqe(qp, 0);

	set_sig_mkey_segment(*seg, wr, xlt_size, region_len, pdn);
	*seg += sizeof(struct mlx5_mkey_seg);
	*size += sizeof(struct mlx5_mkey_seg) / 16;
	if (unlikely((*seg == qp->sq.qend)))
		*seg = mlx5_get_send_wqe(qp, 0);

	ret = set_sig_data_segment(wr, qp, seg, size);
	if (ret)
		return ret;

	sig_mr->sig->sig_status_checked = false;
	return 0;
}

static int set_psv_wr(struct ib_sig_domain *domain,
		      u32 psv_idx, void **seg, int *size)
{
	struct mlx5_seg_set_psv *psv_seg = *seg;

	memset(psv_seg, 0, sizeof(*psv_seg));
	psv_seg->psv_num = cpu_to_be32(psv_idx);
	switch (domain->sig_type) {
	case IB_SIG_TYPE_NONE:
		break;
	case IB_SIG_TYPE_T10_DIF:
		psv_seg->transient_sig = cpu_to_be32(domain->sig.dif.bg << 16 |
						     domain->sig.dif.app_tag);
		psv_seg->ref_tag = cpu_to_be32(domain->sig.dif.ref_tag);
		break;
	default:
		pr_err("Bad signature type (%d) is given.\n",
		       domain->sig_type);
		return -EINVAL;
	}

	*seg += sizeof(*psv_seg);
	*size += sizeof(*psv_seg) / 16;

	return 0;
}

static int set_reg_wr(struct mlx5_ib_qp *qp,
		      const struct ib_reg_wr *wr,
		      void **seg, int *size)
{
	struct mlx5_ib_mr *mr = to_mmr(wr->mr);
	struct mlx5_ib_pd *pd = to_mpd(qp->ibqp.pd);
	int mr_list_size = mr->ndescs * mr->desc_size;
	bool umr_inline = mr_list_size <= MLX5_IB_SQ_UMR_INLINE_THRESHOLD;

	if (unlikely(wr->wr.send_flags & IB_SEND_INLINE)) {
		mlx5_ib_warn(to_mdev(qp->ibqp.device),
			     "Invalid IB_SEND_INLINE send flag\n");
		return -EINVAL;
	}

	set_reg_umr_seg(*seg, mr, umr_inline);
	*seg += sizeof(struct mlx5_wqe_umr_ctrl_seg);
	*size += sizeof(struct mlx5_wqe_umr_ctrl_seg) / 16;
	if (unlikely((*seg == qp->sq.qend)))
		*seg = mlx5_get_send_wqe(qp, 0);

	set_reg_mkey_seg(*seg, mr, wr->key, wr->access);
	*seg += sizeof(struct mlx5_mkey_seg);
	*size += sizeof(struct mlx5_mkey_seg) / 16;
	if (unlikely((*seg == qp->sq.qend)))
		*seg = mlx5_get_send_wqe(qp, 0);

	if (umr_inline) {
		set_reg_umr_inline_seg(*seg, qp, mr, mr_list_size);
		*size += get_xlt_octo(mr_list_size);
	} else {
		set_reg_data_seg(*seg, mr, pd);
		*seg += sizeof(struct mlx5_wqe_data_seg);
		*size += (sizeof(struct mlx5_wqe_data_seg) / 16);
	}
	return 0;
}

static void set_linv_wr(struct mlx5_ib_qp *qp, void **seg, int *size)
{
	set_linv_umr_seg(*seg);
	*seg += sizeof(struct mlx5_wqe_umr_ctrl_seg);
	*size += sizeof(struct mlx5_wqe_umr_ctrl_seg) / 16;
	if (unlikely((*seg == qp->sq.qend)))
		*seg = mlx5_get_send_wqe(qp, 0);
	set_linv_mkey_seg(*seg);
	*seg += sizeof(struct mlx5_mkey_seg);
	*size += sizeof(struct mlx5_mkey_seg) / 16;
	if (unlikely((*seg == qp->sq.qend)))
		*seg = mlx5_get_send_wqe(qp, 0);
}

static void dump_wqe(struct mlx5_ib_qp *qp, int idx, int size_16)
{
	__be32 *p = NULL;
	int tidx = idx;
	int i, j;

	pr_debug("dump wqe at %p\n", mlx5_get_send_wqe(qp, tidx));
	for (i = 0, j = 0; i < size_16 * 4; i += 4, j += 4) {
		if ((i & 0xf) == 0) {
			void *buf = mlx5_get_send_wqe(qp, tidx);
			tidx = (tidx + 1) & (qp->sq.wqe_cnt - 1);
			p = buf;
			j = 0;
		}
		pr_debug("%08x %08x %08x %08x\n", be32_to_cpu(p[j]),
			 be32_to_cpu(p[j + 1]), be32_to_cpu(p[j + 2]),
			 be32_to_cpu(p[j + 3]));
	}
}

static int __begin_wqe(struct mlx5_ib_qp *qp, void **seg,
		     struct mlx5_wqe_ctrl_seg **ctrl,
		     const struct ib_send_wr *wr, unsigned *idx,
		     int *size, int nreq, bool send_signaled, bool solicited)
{
	if (unlikely(mlx5_wq_overflow(&qp->sq, nreq, qp->ibqp.send_cq)))
		return -ENOMEM;

	*idx = qp->sq.cur_post & (qp->sq.wqe_cnt - 1);
	*seg = mlx5_get_send_wqe(qp, *idx);
	*ctrl = *seg;
	*(uint32_t *)(*seg + 8) = 0;
	(*ctrl)->imm = send_ieth(wr);
	(*ctrl)->fm_ce_se = qp->sq_signal_bits |
		(send_signaled ? MLX5_WQE_CTRL_CQ_UPDATE : 0) |
		(solicited ? MLX5_WQE_CTRL_SOLICITED : 0);

	*seg += sizeof(**ctrl);
	*size = sizeof(**ctrl) / 16;

	return 0;
}

static int begin_wqe(struct mlx5_ib_qp *qp, void **seg,
		     struct mlx5_wqe_ctrl_seg **ctrl,
		     const struct ib_send_wr *wr, unsigned *idx,
		     int *size, int nreq)
{
	return __begin_wqe(qp, seg, ctrl, wr, idx, size, nreq,
			   wr->send_flags & IB_SEND_SIGNALED,
			   wr->send_flags & IB_SEND_SOLICITED);
}

static void finish_wqe(struct mlx5_ib_qp *qp,
		       struct mlx5_wqe_ctrl_seg *ctrl,
		       u8 size, unsigned idx, u64 wr_id,
		       int nreq, u8 fence, u32 mlx5_opcode)
{
	u8 opmod = 0;

	ctrl->opmod_idx_opcode = cpu_to_be32(((u32)(qp->sq.cur_post) << 8) |
					     mlx5_opcode | ((u32)opmod << 24));
	ctrl->qpn_ds = cpu_to_be32(size | (qp->trans_qp.base.mqp.qpn << 8));
	ctrl->fm_ce_se |= fence;
	if (unlikely(qp->wq_sig))
		ctrl->signature = wq_sig(ctrl);

	qp->sq.wrid[idx] = wr_id;
	qp->sq.w_list[idx].opcode = mlx5_opcode;
	qp->sq.wqe_head[idx] = qp->sq.head + nreq;
	qp->sq.cur_post += DIV_ROUND_UP(size * 16, MLX5_SEND_WQE_BB);
	qp->sq.w_list[idx].next = qp->sq.cur_post;
}

static int _mlx5_ib_post_send(struct ib_qp *ibqp, const struct ib_send_wr *wr,
			      const struct ib_send_wr **bad_wr, bool drain)
{
	struct mlx5_wqe_ctrl_seg *ctrl = NULL;  /* compiler warning */
	struct mlx5_ib_dev *dev = to_mdev(ibqp->device);
	struct mlx5_core_dev *mdev = dev->mdev;
	struct mlx5_ib_qp *qp;
	struct mlx5_ib_mr *mr;
	struct mlx5_wqe_data_seg *dpseg;
	struct mlx5_wqe_xrc_seg *xrc;
	struct mlx5_bf *bf;
	int uninitialized_var(size);
	void *qend;
	unsigned long flags;
	unsigned idx;
	int err = 0;
	int num_sge;
	void *seg;
	int nreq;
	int i;
	u8 next_fence = 0;
	u8 fence;

	if (unlikely(mdev->state == MLX5_DEVICE_STATE_INTERNAL_ERROR &&
		     !drain)) {
		*bad_wr = wr;
		return -EIO;
	}

	if (unlikely(ibqp->qp_type == IB_QPT_GSI))
		return mlx5_ib_gsi_post_send(ibqp, wr, bad_wr);

	qp = to_mqp(ibqp);
	bf = &qp->bf;
	qend = qp->sq.qend;

	spin_lock_irqsave(&qp->sq.lock, flags);

	for (nreq = 0; wr; nreq++, wr = wr->next) {
		if (unlikely(wr->opcode >= ARRAY_SIZE(mlx5_ib_opcode))) {
			mlx5_ib_warn(dev, "\n");
			err = -EINVAL;
			*bad_wr = wr;
			goto out;
		}

		num_sge = wr->num_sge;
		if (unlikely(num_sge > qp->sq.max_gs)) {
			mlx5_ib_warn(dev, "\n");
			err = -EINVAL;
			*bad_wr = wr;
			goto out;
		}

		err = begin_wqe(qp, &seg, &ctrl, wr, &idx, &size, nreq);
		if (err) {
			mlx5_ib_warn(dev, "\n");
			err = -ENOMEM;
			*bad_wr = wr;
			goto out;
		}

		if (wr->opcode == IB_WR_REG_MR) {
			fence = dev->umr_fence;
			next_fence = MLX5_FENCE_MODE_INITIATOR_SMALL;
		} else  {
			if (wr->send_flags & IB_SEND_FENCE) {
				if (qp->next_fence)
					fence = MLX5_FENCE_MODE_SMALL_AND_FENCE;
				else
					fence = MLX5_FENCE_MODE_FENCE;
			} else {
				fence = qp->next_fence;
			}
		}

		switch (ibqp->qp_type) {
		case IB_QPT_XRC_INI:
			xrc = seg;
			seg += sizeof(*xrc);
			size += sizeof(*xrc) / 16;
			/* fall through */
		case IB_QPT_RC:
			switch (wr->opcode) {
			case IB_WR_RDMA_READ:
			case IB_WR_RDMA_WRITE:
			case IB_WR_RDMA_WRITE_WITH_IMM:
				set_raddr_seg(seg, rdma_wr(wr)->remote_addr,
					      rdma_wr(wr)->rkey);
				seg += sizeof(struct mlx5_wqe_raddr_seg);
				size += sizeof(struct mlx5_wqe_raddr_seg) / 16;
				break;

			case IB_WR_ATOMIC_CMP_AND_SWP:
			case IB_WR_ATOMIC_FETCH_AND_ADD:
			case IB_WR_MASKED_ATOMIC_CMP_AND_SWP:
				mlx5_ib_warn(dev, "Atomic operations are not supported yet\n");
				err = -ENOSYS;
				*bad_wr = wr;
				goto out;

			case IB_WR_LOCAL_INV:
				qp->sq.wr_data[idx] = IB_WR_LOCAL_INV;
				ctrl->imm = cpu_to_be32(wr->ex.invalidate_rkey);
				set_linv_wr(qp, &seg, &size);
				num_sge = 0;
				break;

			case IB_WR_REG_MR:
				qp->sq.wr_data[idx] = IB_WR_REG_MR;
				ctrl->imm = cpu_to_be32(reg_wr(wr)->key);
				err = set_reg_wr(qp, reg_wr(wr), &seg, &size);
				if (err) {
					*bad_wr = wr;
					goto out;
				}
				num_sge = 0;
				break;

			case IB_WR_REG_SIG_MR:
				qp->sq.wr_data[idx] = IB_WR_REG_SIG_MR;
				mr = to_mmr(sig_handover_wr(wr)->sig_mr);

				ctrl->imm = cpu_to_be32(mr->ibmr.rkey);
				err = set_sig_umr_wr(wr, qp, &seg, &size);
				if (err) {
					mlx5_ib_warn(dev, "\n");
					*bad_wr = wr;
					goto out;
				}

				finish_wqe(qp, ctrl, size, idx, wr->wr_id, nreq,
					   fence, MLX5_OPCODE_UMR);
				/*
				 * SET_PSV WQEs are not signaled and solicited
				 * on error
				 */
				err = __begin_wqe(qp, &seg, &ctrl, wr, &idx,
						  &size, nreq, false, true);
				if (err) {
					mlx5_ib_warn(dev, "\n");
					err = -ENOMEM;
					*bad_wr = wr;
					goto out;
				}

				err = set_psv_wr(&sig_handover_wr(wr)->sig_attrs->mem,
						 mr->sig->psv_memory.psv_idx, &seg,
						 &size);
				if (err) {
					mlx5_ib_warn(dev, "\n");
					*bad_wr = wr;
					goto out;
				}

				finish_wqe(qp, ctrl, size, idx, wr->wr_id, nreq,
					   fence, MLX5_OPCODE_SET_PSV);
				err = __begin_wqe(qp, &seg, &ctrl, wr, &idx,
						  &size, nreq, false, true);
				if (err) {
					mlx5_ib_warn(dev, "\n");
					err = -ENOMEM;
					*bad_wr = wr;
					goto out;
				}

				err = set_psv_wr(&sig_handover_wr(wr)->sig_attrs->wire,
						 mr->sig->psv_wire.psv_idx, &seg,
						 &size);
				if (err) {
					mlx5_ib_warn(dev, "\n");
					*bad_wr = wr;
					goto out;
				}

				finish_wqe(qp, ctrl, size, idx, wr->wr_id, nreq,
					   fence, MLX5_OPCODE_SET_PSV);
				qp->next_fence = MLX5_FENCE_MODE_INITIATOR_SMALL;
				num_sge = 0;
				goto skip_psv;

			default:
				break;
			}
			break;

		case IB_QPT_UC:
			switch (wr->opcode) {
			case IB_WR_RDMA_WRITE:
			case IB_WR_RDMA_WRITE_WITH_IMM:
				set_raddr_seg(seg, rdma_wr(wr)->remote_addr,
					      rdma_wr(wr)->rkey);
				seg  += sizeof(struct mlx5_wqe_raddr_seg);
				size += sizeof(struct mlx5_wqe_raddr_seg) / 16;
				break;

			default:
				break;
			}
			break;

		case IB_QPT_SMI:
			if (unlikely(!mdev->port_caps[qp->port - 1].has_smi)) {
				mlx5_ib_warn(dev, "Send SMP MADs is not allowed\n");
				err = -EPERM;
				*bad_wr = wr;
				goto out;
			}
			/* fall through */
		case MLX5_IB_QPT_HW_GSI:
			set_datagram_seg(seg, wr);
			seg += sizeof(struct mlx5_wqe_datagram_seg);
			size += sizeof(struct mlx5_wqe_datagram_seg) / 16;
			if (unlikely((seg == qend)))
				seg = mlx5_get_send_wqe(qp, 0);
			break;
		case IB_QPT_UD:
			set_datagram_seg(seg, wr);
			seg += sizeof(struct mlx5_wqe_datagram_seg);
			size += sizeof(struct mlx5_wqe_datagram_seg) / 16;

			if (unlikely((seg == qend)))
				seg = mlx5_get_send_wqe(qp, 0);

			/* handle qp that supports ud offload */
			if (qp->flags & IB_QP_CREATE_IPOIB_UD_LSO) {
				struct mlx5_wqe_eth_pad *pad;

				pad = seg;
				memset(pad, 0, sizeof(struct mlx5_wqe_eth_pad));
				seg += sizeof(struct mlx5_wqe_eth_pad);
				size += sizeof(struct mlx5_wqe_eth_pad) / 16;

				seg = set_eth_seg(seg, wr, qend, qp, &size);

				if (unlikely((seg == qend)))
					seg = mlx5_get_send_wqe(qp, 0);
			}
			break;
		case MLX5_IB_QPT_REG_UMR:
			if (wr->opcode != MLX5_IB_WR_UMR) {
				err = -EINVAL;
				mlx5_ib_warn(dev, "bad opcode\n");
				goto out;
			}
			qp->sq.wr_data[idx] = MLX5_IB_WR_UMR;
			ctrl->imm = cpu_to_be32(umr_wr(wr)->mkey);
			err = set_reg_umr_segment(dev, seg, wr, !!(MLX5_CAP_GEN(mdev, atomic)));
			if (unlikely(err))
				goto out;
			seg += sizeof(struct mlx5_wqe_umr_ctrl_seg);
			size += sizeof(struct mlx5_wqe_umr_ctrl_seg) / 16;
			if (unlikely((seg == qend)))
				seg = mlx5_get_send_wqe(qp, 0);
			set_reg_mkey_segment(seg, wr);
			seg += sizeof(struct mlx5_mkey_seg);
			size += sizeof(struct mlx5_mkey_seg) / 16;
			if (unlikely((seg == qend)))
				seg = mlx5_get_send_wqe(qp, 0);
			break;

		default:
			break;
		}

		if (wr->send_flags & IB_SEND_INLINE && num_sge) {
			int uninitialized_var(sz);

			err = set_data_inl_seg(qp, wr, seg, &sz);
			if (unlikely(err)) {
				mlx5_ib_warn(dev, "\n");
				*bad_wr = wr;
				goto out;
			}
			size += sz;
		} else {
			dpseg = seg;
			for (i = 0; i < num_sge; i++) {
				if (unlikely(dpseg == qend)) {
					seg = mlx5_get_send_wqe(qp, 0);
					dpseg = seg;
				}
				if (likely(wr->sg_list[i].length)) {
					set_data_ptr_seg(dpseg, wr->sg_list + i);
					size += sizeof(struct mlx5_wqe_data_seg) / 16;
					dpseg++;
				}
			}
		}

		qp->next_fence = next_fence;
		finish_wqe(qp, ctrl, size, idx, wr->wr_id, nreq, fence,
			   mlx5_ib_opcode[wr->opcode]);
skip_psv:
		if (0)
			dump_wqe(qp, idx, size);
	}

out:
	if (likely(nreq)) {
		qp->sq.head += nreq;

		/* Make sure that descriptors are written before
		 * updating doorbell record and ringing the doorbell
		 */
		wmb();

		qp->db.db[MLX5_SND_DBR] = cpu_to_be32(qp->sq.cur_post);

		/* Make sure doorbell record is visible to the HCA before
		 * we hit doorbell */
		wmb();

		/* currently we support only regular doorbells */
		mlx5_write64((__be32 *)ctrl, bf->bfreg->map + bf->offset, NULL);
		/* Make sure doorbells don't leak out of SQ spinlock
		 * and reach the HCA out of order.
		 */
		mmiowb();
		bf->offset ^= bf->buf_size;
	}

	spin_unlock_irqrestore(&qp->sq.lock, flags);

	return err;
}

int mlx5_ib_post_send(struct ib_qp *ibqp, const struct ib_send_wr *wr,
		      const struct ib_send_wr **bad_wr)
{
	return _mlx5_ib_post_send(ibqp, wr, bad_wr, false);
}

static void set_sig_seg(struct mlx5_rwqe_sig *sig, int size)
{
	sig->signature = calc_sig(sig, size);
}

static int _mlx5_ib_post_recv(struct ib_qp *ibqp, const struct ib_recv_wr *wr,
		      const struct ib_recv_wr **bad_wr, bool drain)
{
	struct mlx5_ib_qp *qp = to_mqp(ibqp);
	struct mlx5_wqe_data_seg *scat;
	struct mlx5_rwqe_sig *sig;
	struct mlx5_ib_dev *dev = to_mdev(ibqp->device);
	struct mlx5_core_dev *mdev = dev->mdev;
	unsigned long flags;
	int err = 0;
	int nreq;
	int ind;
	int i;

	if (unlikely(mdev->state == MLX5_DEVICE_STATE_INTERNAL_ERROR &&
		     !drain)) {
		*bad_wr = wr;
		return -EIO;
	}

	if (unlikely(ibqp->qp_type == IB_QPT_GSI))
		return mlx5_ib_gsi_post_recv(ibqp, wr, bad_wr);

	spin_lock_irqsave(&qp->rq.lock, flags);

	ind = qp->rq.head & (qp->rq.wqe_cnt - 1);

	for (nreq = 0; wr; nreq++, wr = wr->next) {
		if (mlx5_wq_overflow(&qp->rq, nreq, qp->ibqp.recv_cq)) {
			err = -ENOMEM;
			*bad_wr = wr;
			goto out;
		}

		if (unlikely(wr->num_sge > qp->rq.max_gs)) {
			err = -EINVAL;
			*bad_wr = wr;
			goto out;
		}

		scat = get_recv_wqe(qp, ind);
		if (qp->wq_sig)
			scat++;

		for (i = 0; i < wr->num_sge; i++)
			set_data_ptr_seg(scat + i, wr->sg_list + i);

		if (i < qp->rq.max_gs) {
			scat[i].byte_count = 0;
			scat[i].lkey       = cpu_to_be32(MLX5_INVALID_LKEY);
			scat[i].addr       = 0;
		}

		if (qp->wq_sig) {
			sig = (struct mlx5_rwqe_sig *)scat;
			set_sig_seg(sig, (qp->rq.max_gs + 1) << 2);
		}

		qp->rq.wrid[ind] = wr->wr_id;

		ind = (ind + 1) & (qp->rq.wqe_cnt - 1);
	}

out:
	if (likely(nreq)) {
		qp->rq.head += nreq;

		/* Make sure that descriptors are written before
		 * doorbell record.
		 */
		wmb();

		*qp->db.db = cpu_to_be32(qp->rq.head & 0xffff);
	}

	spin_unlock_irqrestore(&qp->rq.lock, flags);

	return err;
}

int mlx5_ib_post_recv(struct ib_qp *ibqp, const struct ib_recv_wr *wr,
		      const struct ib_recv_wr **bad_wr)
{
	return _mlx5_ib_post_recv(ibqp, wr, bad_wr, false);
}

static inline enum ib_qp_state to_ib_qp_state(enum mlx5_qp_state mlx5_state)
{
	switch (mlx5_state) {
	case MLX5_QP_STATE_RST:      return IB_QPS_RESET;
	case MLX5_QP_STATE_INIT:     return IB_QPS_INIT;
	case MLX5_QP_STATE_RTR:      return IB_QPS_RTR;
	case MLX5_QP_STATE_RTS:      return IB_QPS_RTS;
	case MLX5_QP_STATE_SQ_DRAINING:
	case MLX5_QP_STATE_SQD:      return IB_QPS_SQD;
	case MLX5_QP_STATE_SQER:     return IB_QPS_SQE;
	case MLX5_QP_STATE_ERR:      return IB_QPS_ERR;
	default:		     return -1;
	}
}

static inline enum ib_mig_state to_ib_mig_state(int mlx5_mig_state)
{
	switch (mlx5_mig_state) {
	case MLX5_QP_PM_ARMED:		return IB_MIG_ARMED;
	case MLX5_QP_PM_REARM:		return IB_MIG_REARM;
	case MLX5_QP_PM_MIGRATED:	return IB_MIG_MIGRATED;
	default: return -1;
	}
}

static int to_ib_qp_access_flags(int mlx5_flags)
{
	int ib_flags = 0;

	if (mlx5_flags & MLX5_QP_BIT_RRE)
		ib_flags |= IB_ACCESS_REMOTE_READ;
	if (mlx5_flags & MLX5_QP_BIT_RWE)
		ib_flags |= IB_ACCESS_REMOTE_WRITE;
	if (mlx5_flags & MLX5_QP_BIT_RAE)
		ib_flags |= IB_ACCESS_REMOTE_ATOMIC;

	return ib_flags;
}

static void to_rdma_ah_attr(struct mlx5_ib_dev *ibdev,
			    struct rdma_ah_attr *ah_attr,
			    struct mlx5_qp_path *path)
{

	memset(ah_attr, 0, sizeof(*ah_attr));

	if (!path->port || path->port > ibdev->num_ports)
		return;

	ah_attr->type = rdma_ah_find_type(&ibdev->ib_dev, path->port);

	rdma_ah_set_port_num(ah_attr, path->port);
	rdma_ah_set_sl(ah_attr, path->dci_cfi_prio_sl & 0xf);

	rdma_ah_set_dlid(ah_attr, be16_to_cpu(path->rlid));
	rdma_ah_set_path_bits(ah_attr, path->grh_mlid & 0x7f);
	rdma_ah_set_static_rate(ah_attr,
				path->static_rate ? path->static_rate - 5 : 0);

	if (path->grh_mlid & (1 << 7) ||
	    ah_attr->type == RDMA_AH_ATTR_TYPE_ROCE) {
		u32 tc_fl = be32_to_cpu(path->tclass_flowlabel);

		rdma_ah_set_grh(ah_attr, NULL,
				tc_fl & 0xfffff,
				path->mgid_index,
				path->hop_limit,
				(tc_fl >> 20) & 0xff);
		rdma_ah_set_dgid_raw(ah_attr, path->rgid);
	}
}

static int query_raw_packet_qp_sq_state(struct mlx5_ib_dev *dev,
					struct mlx5_ib_sq *sq,
					u8 *sq_state)
{
	int err;

	err = mlx5_core_query_sq_state(dev->mdev, sq->base.mqp.qpn, sq_state);
	if (err)
		goto out;
	sq->state = *sq_state;

out:
	return err;
}

static int query_raw_packet_qp_rq_state(struct mlx5_ib_dev *dev,
					struct mlx5_ib_rq *rq,
					u8 *rq_state)
{
	void *out;
	void *rqc;
	int inlen;
	int err;

	inlen = MLX5_ST_SZ_BYTES(query_rq_out);
	out = kvzalloc(inlen, GFP_KERNEL);
	if (!out)
		return -ENOMEM;

	err = mlx5_core_query_rq(dev->mdev, rq->base.mqp.qpn, out);
	if (err)
		goto out;

	rqc = MLX5_ADDR_OF(query_rq_out, out, rq_context);
	*rq_state = MLX5_GET(rqc, rqc, state);
	rq->state = *rq_state;

out:
	kvfree(out);
	return err;
}

static int sqrq_state_to_qp_state(u8 sq_state, u8 rq_state,
				  struct mlx5_ib_qp *qp, u8 *qp_state)
{
	static const u8 sqrq_trans[MLX5_RQ_NUM_STATE][MLX5_SQ_NUM_STATE] = {
		[MLX5_RQC_STATE_RST] = {
			[MLX5_SQC_STATE_RST]	= IB_QPS_RESET,
			[MLX5_SQC_STATE_RDY]	= MLX5_QP_STATE_BAD,
			[MLX5_SQC_STATE_ERR]	= MLX5_QP_STATE_BAD,
			[MLX5_SQ_STATE_NA]	= IB_QPS_RESET,
		},
		[MLX5_RQC_STATE_RDY] = {
			[MLX5_SQC_STATE_RST]	= MLX5_QP_STATE_BAD,
			[MLX5_SQC_STATE_RDY]	= MLX5_QP_STATE,
			[MLX5_SQC_STATE_ERR]	= IB_QPS_SQE,
			[MLX5_SQ_STATE_NA]	= MLX5_QP_STATE,
		},
		[MLX5_RQC_STATE_ERR] = {
			[MLX5_SQC_STATE_RST]    = MLX5_QP_STATE_BAD,
			[MLX5_SQC_STATE_RDY]	= MLX5_QP_STATE_BAD,
			[MLX5_SQC_STATE_ERR]	= IB_QPS_ERR,
			[MLX5_SQ_STATE_NA]	= IB_QPS_ERR,
		},
		[MLX5_RQ_STATE_NA] = {
			[MLX5_SQC_STATE_RST]    = IB_QPS_RESET,
			[MLX5_SQC_STATE_RDY]	= MLX5_QP_STATE,
			[MLX5_SQC_STATE_ERR]	= MLX5_QP_STATE,
			[MLX5_SQ_STATE_NA]	= MLX5_QP_STATE_BAD,
		},
	};

	*qp_state = sqrq_trans[rq_state][sq_state];

	if (*qp_state == MLX5_QP_STATE_BAD) {
		WARN(1, "Buggy Raw Packet QP state, SQ 0x%x state: 0x%x, RQ 0x%x state: 0x%x",
		     qp->raw_packet_qp.sq.base.mqp.qpn, sq_state,
		     qp->raw_packet_qp.rq.base.mqp.qpn, rq_state);
		return -EINVAL;
	}

	if (*qp_state == MLX5_QP_STATE)
		*qp_state = qp->state;

	return 0;
}

static int query_raw_packet_qp_state(struct mlx5_ib_dev *dev,
				     struct mlx5_ib_qp *qp,
				     u8 *raw_packet_qp_state)
{
	struct mlx5_ib_raw_packet_qp *raw_packet_qp = &qp->raw_packet_qp;
	struct mlx5_ib_sq *sq = &raw_packet_qp->sq;
	struct mlx5_ib_rq *rq = &raw_packet_qp->rq;
	int err;
	u8 sq_state = MLX5_SQ_STATE_NA;
	u8 rq_state = MLX5_RQ_STATE_NA;

<<<<<<< HEAD
	if (unlikely(fence)) {
		if (wr->send_flags & IB_SEND_FENCE)
			return MLX5_FENCE_MODE_SMALL_AND_FENCE;
		else
			return fence;
	} else if (unlikely(wr->send_flags & IB_SEND_FENCE)) {
		return MLX5_FENCE_MODE_FENCE;
	}

	return 0;
=======
	if (qp->sq.wqe_cnt) {
		err = query_raw_packet_qp_sq_state(dev, sq, &sq_state);
		if (err)
			return err;
	}

	if (qp->rq.wqe_cnt) {
		err = query_raw_packet_qp_rq_state(dev, rq, &rq_state);
		if (err)
			return err;
	}

	return sqrq_state_to_qp_state(sq_state, rq_state, qp,
				      raw_packet_qp_state);
>>>>>>> 286cd8c7
}

static int query_qp_attr(struct mlx5_ib_dev *dev, struct mlx5_ib_qp *qp,
			 struct ib_qp_attr *qp_attr)
{
	int outlen = MLX5_ST_SZ_BYTES(query_qp_out);
	struct mlx5_qp_context *context;
	int mlx5_state;
	u32 *outb;
	int err = 0;

	outb = kzalloc(outlen, GFP_KERNEL);
	if (!outb)
		return -ENOMEM;

	err = mlx5_core_qp_query(dev->mdev, &qp->trans_qp.base.mqp, outb,
				 outlen);
	if (err)
		goto out;

	/* FIXME: use MLX5_GET rather than mlx5_qp_context manual struct */
	context = (struct mlx5_qp_context *)MLX5_ADDR_OF(query_qp_out, outb, qpc);

	mlx5_state = be32_to_cpu(context->flags) >> 28;

	qp->state		     = to_ib_qp_state(mlx5_state);
	qp_attr->path_mtu	     = context->mtu_msgmax >> 5;
	qp_attr->path_mig_state	     =
		to_ib_mig_state((be32_to_cpu(context->flags) >> 11) & 0x3);
	qp_attr->qkey		     = be32_to_cpu(context->qkey);
	qp_attr->rq_psn		     = be32_to_cpu(context->rnr_nextrecvpsn) & 0xffffff;
	qp_attr->sq_psn		     = be32_to_cpu(context->next_send_psn) & 0xffffff;
	qp_attr->dest_qp_num	     = be32_to_cpu(context->log_pg_sz_remote_qpn) & 0xffffff;
	qp_attr->qp_access_flags     =
		to_ib_qp_access_flags(be32_to_cpu(context->params2));

	if (qp->ibqp.qp_type == IB_QPT_RC || qp->ibqp.qp_type == IB_QPT_UC) {
		to_rdma_ah_attr(dev, &qp_attr->ah_attr, &context->pri_path);
		to_rdma_ah_attr(dev, &qp_attr->alt_ah_attr, &context->alt_path);
		qp_attr->alt_pkey_index =
			be16_to_cpu(context->alt_path.pkey_index);
		qp_attr->alt_port_num	=
			rdma_ah_get_port_num(&qp_attr->alt_ah_attr);
	}

	qp_attr->pkey_index = be16_to_cpu(context->pri_path.pkey_index);
	qp_attr->port_num = context->pri_path.port;

	/* qp_attr->en_sqd_async_notify is only applicable in modify qp */
	qp_attr->sq_draining = mlx5_state == MLX5_QP_STATE_SQ_DRAINING;

	qp_attr->max_rd_atomic = 1 << ((be32_to_cpu(context->params1) >> 21) & 0x7);

	qp_attr->max_dest_rd_atomic =
		1 << ((be32_to_cpu(context->params2) >> 21) & 0x7);
	qp_attr->min_rnr_timer	    =
		(be32_to_cpu(context->rnr_nextrecvpsn) >> 24) & 0x1f;
	qp_attr->timeout	    = context->pri_path.ackto_lt >> 3;
	qp_attr->retry_cnt	    = (be32_to_cpu(context->params1) >> 16) & 0x7;
	qp_attr->rnr_retry	    = (be32_to_cpu(context->params1) >> 13) & 0x7;
	qp_attr->alt_timeout	    = context->alt_path.ackto_lt >> 3;

out:
	kfree(outb);
	return err;
}

static int mlx5_ib_dct_query_qp(struct mlx5_ib_dev *dev, struct mlx5_ib_qp *mqp,
				struct ib_qp_attr *qp_attr, int qp_attr_mask,
				struct ib_qp_init_attr *qp_init_attr)
{
	struct mlx5_core_dct	*dct = &mqp->dct.mdct;
	u32 *out;
	u32 access_flags = 0;
	int outlen = MLX5_ST_SZ_BYTES(query_dct_out);
	void *dctc;
	int err;
	int supported_mask = IB_QP_STATE |
			     IB_QP_ACCESS_FLAGS |
			     IB_QP_PORT |
			     IB_QP_MIN_RNR_TIMER |
			     IB_QP_AV |
			     IB_QP_PATH_MTU |
			     IB_QP_PKEY_INDEX;

	if (qp_attr_mask & ~supported_mask)
		return -EINVAL;
	if (mqp->state != IB_QPS_RTR)
		return -EINVAL;

	out = kzalloc(outlen, GFP_KERNEL);
	if (!out)
		return -ENOMEM;

	err = mlx5_core_dct_query(dev->mdev, dct, out, outlen);
	if (err)
		goto out;

	dctc = MLX5_ADDR_OF(query_dct_out, out, dct_context_entry);

	if (qp_attr_mask & IB_QP_STATE)
		qp_attr->qp_state = IB_QPS_RTR;

	if (qp_attr_mask & IB_QP_ACCESS_FLAGS) {
		if (MLX5_GET(dctc, dctc, rre))
			access_flags |= IB_ACCESS_REMOTE_READ;
		if (MLX5_GET(dctc, dctc, rwe))
			access_flags |= IB_ACCESS_REMOTE_WRITE;
		if (MLX5_GET(dctc, dctc, rae))
			access_flags |= IB_ACCESS_REMOTE_ATOMIC;
		qp_attr->qp_access_flags = access_flags;
	}

	if (qp_attr_mask & IB_QP_PORT)
		qp_attr->port_num = MLX5_GET(dctc, dctc, port);
	if (qp_attr_mask & IB_QP_MIN_RNR_TIMER)
		qp_attr->min_rnr_timer = MLX5_GET(dctc, dctc, min_rnr_nak);
	if (qp_attr_mask & IB_QP_AV) {
		qp_attr->ah_attr.grh.traffic_class = MLX5_GET(dctc, dctc, tclass);
		qp_attr->ah_attr.grh.flow_label = MLX5_GET(dctc, dctc, flow_label);
		qp_attr->ah_attr.grh.sgid_index = MLX5_GET(dctc, dctc, my_addr_index);
		qp_attr->ah_attr.grh.hop_limit = MLX5_GET(dctc, dctc, hop_limit);
	}
	if (qp_attr_mask & IB_QP_PATH_MTU)
		qp_attr->path_mtu = MLX5_GET(dctc, dctc, mtu);
	if (qp_attr_mask & IB_QP_PKEY_INDEX)
		qp_attr->pkey_index = MLX5_GET(dctc, dctc, pkey_index);
out:
	kfree(out);
	return err;
}

int mlx5_ib_query_qp(struct ib_qp *ibqp, struct ib_qp_attr *qp_attr,
		     int qp_attr_mask, struct ib_qp_init_attr *qp_init_attr)
{
	struct mlx5_ib_dev *dev = to_mdev(ibqp->device);
	struct mlx5_ib_qp *qp = to_mqp(ibqp);
	int err = 0;
	u8 raw_packet_qp_state;

	if (ibqp->rwq_ind_tbl)
		return -ENOSYS;

	if (unlikely(ibqp->qp_type == IB_QPT_GSI))
		return mlx5_ib_gsi_query_qp(ibqp, qp_attr, qp_attr_mask,
					    qp_init_attr);

	/* Not all of output fields are applicable, make sure to zero them */
	memset(qp_init_attr, 0, sizeof(*qp_init_attr));
	memset(qp_attr, 0, sizeof(*qp_attr));

	if (unlikely(qp->qp_sub_type == MLX5_IB_QPT_DCT))
		return mlx5_ib_dct_query_qp(dev, qp, qp_attr,
					    qp_attr_mask, qp_init_attr);

	mutex_lock(&qp->mutex);

	if (qp->ibqp.qp_type == IB_QPT_RAW_PACKET ||
	    qp->flags & MLX5_IB_QP_UNDERLAY) {
		err = query_raw_packet_qp_state(dev, qp, &raw_packet_qp_state);
		if (err)
			goto out;
		qp->state = raw_packet_qp_state;
		qp_attr->port_num = 1;
	} else {
		err = query_qp_attr(dev, qp, qp_attr);
		if (err)
			goto out;
	}

	qp_attr->qp_state	     = qp->state;
	qp_attr->cur_qp_state	     = qp_attr->qp_state;
	qp_attr->cap.max_recv_wr     = qp->rq.wqe_cnt;
	qp_attr->cap.max_recv_sge    = qp->rq.max_gs;

	if (!ibqp->uobject) {
		qp_attr->cap.max_send_wr  = qp->sq.max_post;
		qp_attr->cap.max_send_sge = qp->sq.max_gs;
		qp_init_attr->qp_context = ibqp->qp_context;
	} else {
		qp_attr->cap.max_send_wr  = 0;
		qp_attr->cap.max_send_sge = 0;
	}

	qp_init_attr->qp_type = ibqp->qp_type;
	qp_init_attr->recv_cq = ibqp->recv_cq;
	qp_init_attr->send_cq = ibqp->send_cq;
	qp_init_attr->srq = ibqp->srq;
	qp_attr->cap.max_inline_data = qp->max_inline_data;

	qp_init_attr->cap	     = qp_attr->cap;

	qp_init_attr->create_flags = 0;
	if (qp->flags & MLX5_IB_QP_BLOCK_MULTICAST_LOOPBACK)
		qp_init_attr->create_flags |= IB_QP_CREATE_BLOCK_MULTICAST_LOOPBACK;

	if (qp->flags & MLX5_IB_QP_CROSS_CHANNEL)
		qp_init_attr->create_flags |= IB_QP_CREATE_CROSS_CHANNEL;
	if (qp->flags & MLX5_IB_QP_MANAGED_SEND)
		qp_init_attr->create_flags |= IB_QP_CREATE_MANAGED_SEND;
	if (qp->flags & MLX5_IB_QP_MANAGED_RECV)
		qp_init_attr->create_flags |= IB_QP_CREATE_MANAGED_RECV;
	if (qp->flags & MLX5_IB_QP_SQPN_QP1)
		qp_init_attr->create_flags |= mlx5_ib_create_qp_sqpn_qp1();

	qp_init_attr->sq_sig_type = qp->sq_signal_bits & MLX5_WQE_CTRL_CQ_UPDATE ?
		IB_SIGNAL_ALL_WR : IB_SIGNAL_REQ_WR;

out:
	mutex_unlock(&qp->mutex);
	return err;
}

struct ib_xrcd *mlx5_ib_alloc_xrcd(struct ib_device *ibdev,
					  struct ib_ucontext *context,
					  struct ib_udata *udata)
{
	struct mlx5_ib_dev *dev = to_mdev(ibdev);
	struct mlx5_ib_xrcd *xrcd;
	int err;

	if (!MLX5_CAP_GEN(dev->mdev, xrc))
		return ERR_PTR(-ENOSYS);

	xrcd = kmalloc(sizeof(*xrcd), GFP_KERNEL);
	if (!xrcd)
		return ERR_PTR(-ENOMEM);

	err = mlx5_core_xrcd_alloc(dev->mdev, &xrcd->xrcdn);
	if (err) {
		kfree(xrcd);
		return ERR_PTR(-ENOMEM);
	}

	return &xrcd->ibxrcd;
}

int mlx5_ib_dealloc_xrcd(struct ib_xrcd *xrcd)
{
	struct mlx5_ib_dev *dev = to_mdev(xrcd->device);
	u32 xrcdn = to_mxrcd(xrcd)->xrcdn;
	int err;

	err = mlx5_core_xrcd_dealloc(dev->mdev, xrcdn);
	if (err)
		mlx5_ib_warn(dev, "failed to dealloc xrcdn 0x%x\n", xrcdn);

	kfree(xrcd);
	return 0;
}

static void mlx5_ib_wq_event(struct mlx5_core_qp *core_qp, int type)
{
	struct mlx5_ib_rwq *rwq = to_mibrwq(core_qp);
	struct mlx5_ib_dev *dev = to_mdev(rwq->ibwq.device);
	struct ib_event event;

	if (rwq->ibwq.event_handler) {
		event.device     = rwq->ibwq.device;
		event.element.wq = &rwq->ibwq;
		switch (type) {
		case MLX5_EVENT_TYPE_WQ_CATAS_ERROR:
			event.event = IB_EVENT_WQ_FATAL;
			break;
		default:
			mlx5_ib_warn(dev, "Unexpected event type %d on WQ %06x\n", type, core_qp->qpn);
			return;
		}

		rwq->ibwq.event_handler(&event, rwq->ibwq.wq_context);
	}
}

static int set_delay_drop(struct mlx5_ib_dev *dev)
{
	int err = 0;

	mutex_lock(&dev->delay_drop.lock);
	if (dev->delay_drop.activate)
		goto out;

	err = mlx5_core_set_delay_drop(dev->mdev, dev->delay_drop.timeout);
	if (err)
		goto out;

	dev->delay_drop.activate = true;
out:
	mutex_unlock(&dev->delay_drop.lock);

	if (!err)
		atomic_inc(&dev->delay_drop.rqs_cnt);
	return err;
}

static int  create_rq(struct mlx5_ib_rwq *rwq, struct ib_pd *pd,
		      struct ib_wq_init_attr *init_attr)
{
	struct mlx5_ib_dev *dev;
	int has_net_offloads;
	__be64 *rq_pas0;
	void *in;
	void *rqc;
	void *wq;
	int inlen;
	int err;

	dev = to_mdev(pd->device);

	inlen = MLX5_ST_SZ_BYTES(create_rq_in) + sizeof(u64) * rwq->rq_num_pas;
	in = kvzalloc(inlen, GFP_KERNEL);
	if (!in)
		return -ENOMEM;

	rqc = MLX5_ADDR_OF(create_rq_in, in, ctx);
	MLX5_SET(rqc,  rqc, mem_rq_type,
		 MLX5_RQC_MEM_RQ_TYPE_MEMORY_RQ_INLINE);
	MLX5_SET(rqc, rqc, user_index, rwq->user_index);
	MLX5_SET(rqc,  rqc, cqn, to_mcq(init_attr->cq)->mcq.cqn);
	MLX5_SET(rqc,  rqc, state, MLX5_RQC_STATE_RST);
	MLX5_SET(rqc,  rqc, flush_in_error_en, 1);
	wq = MLX5_ADDR_OF(rqc, rqc, wq);
	MLX5_SET(wq, wq, wq_type,
		 rwq->create_flags & MLX5_IB_WQ_FLAGS_STRIDING_RQ ?
		 MLX5_WQ_TYPE_CYCLIC_STRIDING_RQ : MLX5_WQ_TYPE_CYCLIC);
	if (init_attr->create_flags & IB_WQ_FLAGS_PCI_WRITE_END_PADDING) {
		if (!MLX5_CAP_GEN(dev->mdev, end_pad)) {
			mlx5_ib_dbg(dev, "Scatter end padding is not supported\n");
			err = -EOPNOTSUPP;
			goto out;
		} else {
			MLX5_SET(wq, wq, end_padding_mode, MLX5_WQ_END_PAD_MODE_ALIGN);
		}
	}
	MLX5_SET(wq, wq, log_wq_stride, rwq->log_rq_stride);
	if (rwq->create_flags & MLX5_IB_WQ_FLAGS_STRIDING_RQ) {
		MLX5_SET(wq, wq, two_byte_shift_en, rwq->two_byte_shift_en);
		MLX5_SET(wq, wq, log_wqe_stride_size,
			 rwq->single_stride_log_num_of_bytes -
			 MLX5_MIN_SINGLE_STRIDE_LOG_NUM_BYTES);
		MLX5_SET(wq, wq, log_wqe_num_of_strides, rwq->log_num_strides -
			 MLX5_MIN_SINGLE_WQE_LOG_NUM_STRIDES);
	}
	MLX5_SET(wq, wq, log_wq_sz, rwq->log_rq_size);
	MLX5_SET(wq, wq, pd, to_mpd(pd)->pdn);
	MLX5_SET(wq, wq, page_offset, rwq->rq_page_offset);
	MLX5_SET(wq, wq, log_wq_pg_sz, rwq->log_page_size);
	MLX5_SET(wq, wq, wq_signature, rwq->wq_sig);
	MLX5_SET64(wq, wq, dbr_addr, rwq->db.dma);
	has_net_offloads = MLX5_CAP_GEN(dev->mdev, eth_net_offloads);
	if (init_attr->create_flags & IB_WQ_FLAGS_CVLAN_STRIPPING) {
		if (!(has_net_offloads && MLX5_CAP_ETH(dev->mdev, vlan_cap))) {
			mlx5_ib_dbg(dev, "VLAN offloads are not supported\n");
			err = -EOPNOTSUPP;
			goto out;
		}
	} else {
		MLX5_SET(rqc, rqc, vsd, 1);
	}
	if (init_attr->create_flags & IB_WQ_FLAGS_SCATTER_FCS) {
		if (!(has_net_offloads && MLX5_CAP_ETH(dev->mdev, scatter_fcs))) {
			mlx5_ib_dbg(dev, "Scatter FCS is not supported\n");
			err = -EOPNOTSUPP;
			goto out;
		}
		MLX5_SET(rqc, rqc, scatter_fcs, 1);
	}
	if (init_attr->create_flags & IB_WQ_FLAGS_DELAY_DROP) {
		if (!(dev->ib_dev.attrs.raw_packet_caps &
		      IB_RAW_PACKET_CAP_DELAY_DROP)) {
			mlx5_ib_dbg(dev, "Delay drop is not supported\n");
			err = -EOPNOTSUPP;
			goto out;
		}
		MLX5_SET(rqc, rqc, delay_drop_en, 1);
	}
	rq_pas0 = (__be64 *)MLX5_ADDR_OF(wq, wq, pas);
	mlx5_ib_populate_pas(dev, rwq->umem, rwq->page_shift, rq_pas0, 0);
	err = mlx5_core_create_rq_tracked(dev->mdev, in, inlen, &rwq->core_qp);
	if (!err && init_attr->create_flags & IB_WQ_FLAGS_DELAY_DROP) {
		err = set_delay_drop(dev);
		if (err) {
			mlx5_ib_warn(dev, "Failed to enable delay drop err=%d\n",
				     err);
			mlx5_core_destroy_rq_tracked(dev->mdev, &rwq->core_qp);
		} else {
			rwq->create_flags |= MLX5_IB_WQ_FLAGS_DELAY_DROP;
		}
	}
out:
	kvfree(in);
	return err;
}

static int set_user_rq_size(struct mlx5_ib_dev *dev,
			    struct ib_wq_init_attr *wq_init_attr,
			    struct mlx5_ib_create_wq *ucmd,
			    struct mlx5_ib_rwq *rwq)
{
	/* Sanity check RQ size before proceeding */
	if (wq_init_attr->max_wr > (1 << MLX5_CAP_GEN(dev->mdev, log_max_wq_sz)))
		return -EINVAL;

	if (!ucmd->rq_wqe_count)
		return -EINVAL;

	rwq->wqe_count = ucmd->rq_wqe_count;
	rwq->wqe_shift = ucmd->rq_wqe_shift;
	if (check_shl_overflow(rwq->wqe_count, rwq->wqe_shift, &rwq->buf_size))
		return -EINVAL;

	rwq->log_rq_stride = rwq->wqe_shift;
	rwq->log_rq_size = ilog2(rwq->wqe_count);
	return 0;
}

static int prepare_user_rq(struct ib_pd *pd,
			   struct ib_wq_init_attr *init_attr,
			   struct ib_udata *udata,
			   struct mlx5_ib_rwq *rwq)
{
	struct mlx5_ib_dev *dev = to_mdev(pd->device);
	struct mlx5_ib_create_wq ucmd = {};
	int err;
	size_t required_cmd_sz;

	required_cmd_sz = offsetof(typeof(ucmd), single_stride_log_num_of_bytes)
		+ sizeof(ucmd.single_stride_log_num_of_bytes);
	if (udata->inlen < required_cmd_sz) {
		mlx5_ib_dbg(dev, "invalid inlen\n");
		return -EINVAL;
	}

	if (udata->inlen > sizeof(ucmd) &&
	    !ib_is_udata_cleared(udata, sizeof(ucmd),
				 udata->inlen - sizeof(ucmd))) {
		mlx5_ib_dbg(dev, "inlen is not supported\n");
		return -EOPNOTSUPP;
	}

	if (ib_copy_from_udata(&ucmd, udata, min(sizeof(ucmd), udata->inlen))) {
		mlx5_ib_dbg(dev, "copy failed\n");
		return -EFAULT;
	}

	if (ucmd.comp_mask & (~MLX5_IB_CREATE_WQ_STRIDING_RQ)) {
		mlx5_ib_dbg(dev, "invalid comp mask\n");
		return -EOPNOTSUPP;
	} else if (ucmd.comp_mask & MLX5_IB_CREATE_WQ_STRIDING_RQ) {
		if (!MLX5_CAP_GEN(dev->mdev, striding_rq)) {
			mlx5_ib_dbg(dev, "Striding RQ is not supported\n");
			return -EOPNOTSUPP;
		}
		if ((ucmd.single_stride_log_num_of_bytes <
		    MLX5_MIN_SINGLE_STRIDE_LOG_NUM_BYTES) ||
		    (ucmd.single_stride_log_num_of_bytes >
		     MLX5_MAX_SINGLE_STRIDE_LOG_NUM_BYTES)) {
			mlx5_ib_dbg(dev, "Invalid log stride size (%u. Range is %u - %u)\n",
				    ucmd.single_stride_log_num_of_bytes,
				    MLX5_MIN_SINGLE_STRIDE_LOG_NUM_BYTES,
				    MLX5_MAX_SINGLE_STRIDE_LOG_NUM_BYTES);
			return -EINVAL;
		}
		if ((ucmd.single_wqe_log_num_of_strides >
		    MLX5_MAX_SINGLE_WQE_LOG_NUM_STRIDES) ||
		     (ucmd.single_wqe_log_num_of_strides <
			MLX5_MIN_SINGLE_WQE_LOG_NUM_STRIDES)) {
			mlx5_ib_dbg(dev, "Invalid log num strides (%u. Range is %u - %u)\n",
				    ucmd.single_wqe_log_num_of_strides,
				    MLX5_MIN_SINGLE_WQE_LOG_NUM_STRIDES,
				    MLX5_MAX_SINGLE_WQE_LOG_NUM_STRIDES);
			return -EINVAL;
		}
		rwq->single_stride_log_num_of_bytes =
			ucmd.single_stride_log_num_of_bytes;
		rwq->log_num_strides = ucmd.single_wqe_log_num_of_strides;
		rwq->two_byte_shift_en = !!ucmd.two_byte_shift_en;
		rwq->create_flags |= MLX5_IB_WQ_FLAGS_STRIDING_RQ;
	}

	err = set_user_rq_size(dev, init_attr, &ucmd, rwq);
	if (err) {
		mlx5_ib_dbg(dev, "err %d\n", err);
		return err;
	}

	err = create_user_rq(dev, pd, rwq, &ucmd);
	if (err) {
		mlx5_ib_dbg(dev, "err %d\n", err);
		if (err)
			return err;
	}

	rwq->user_index = ucmd.user_index;
	return 0;
}

struct ib_wq *mlx5_ib_create_wq(struct ib_pd *pd,
				struct ib_wq_init_attr *init_attr,
				struct ib_udata *udata)
{
	struct mlx5_ib_dev *dev;
	struct mlx5_ib_rwq *rwq;
	struct mlx5_ib_create_wq_resp resp = {};
	size_t min_resp_len;
	int err;

	if (!udata)
		return ERR_PTR(-ENOSYS);

	min_resp_len = offsetof(typeof(resp), reserved) + sizeof(resp.reserved);
	if (udata->outlen && udata->outlen < min_resp_len)
		return ERR_PTR(-EINVAL);

	if (!capable(CAP_SYS_RAWIO) &&
	    init_attr->create_flags & IB_WQ_FLAGS_DELAY_DROP)
		return ERR_PTR(-EPERM);

	dev = to_mdev(pd->device);
	switch (init_attr->wq_type) {
	case IB_WQT_RQ:
		rwq = kzalloc(sizeof(*rwq), GFP_KERNEL);
		if (!rwq)
			return ERR_PTR(-ENOMEM);
		err = prepare_user_rq(pd, init_attr, udata, rwq);
		if (err)
			goto err;
		err = create_rq(rwq, pd, init_attr);
		if (err)
			goto err_user_rq;
		break;
	default:
		mlx5_ib_dbg(dev, "unsupported wq type %d\n",
			    init_attr->wq_type);
		return ERR_PTR(-EINVAL);
	}

	rwq->ibwq.wq_num = rwq->core_qp.qpn;
	rwq->ibwq.state = IB_WQS_RESET;
	if (udata->outlen) {
		resp.response_length = offsetof(typeof(resp), response_length) +
				sizeof(resp.response_length);
		err = ib_copy_to_udata(udata, &resp, resp.response_length);
		if (err)
			goto err_copy;
	}

	rwq->core_qp.event = mlx5_ib_wq_event;
	rwq->ibwq.event_handler = init_attr->event_handler;
	return &rwq->ibwq;

err_copy:
	mlx5_core_destroy_rq_tracked(dev->mdev, &rwq->core_qp);
err_user_rq:
	destroy_user_rq(dev, pd, rwq);
err:
	kfree(rwq);
	return ERR_PTR(err);
}

int mlx5_ib_destroy_wq(struct ib_wq *wq)
{
	struct mlx5_ib_dev *dev = to_mdev(wq->device);
	struct mlx5_ib_rwq *rwq = to_mrwq(wq);

	mlx5_core_destroy_rq_tracked(dev->mdev, &rwq->core_qp);
	destroy_user_rq(dev, wq->pd, rwq);
	kfree(rwq);

	return 0;
}

struct ib_rwq_ind_table *mlx5_ib_create_rwq_ind_table(struct ib_device *device,
						      struct ib_rwq_ind_table_init_attr *init_attr,
						      struct ib_udata *udata)
{
	struct mlx5_ib_dev *dev = to_mdev(device);
	struct mlx5_ib_rwq_ind_table *rwq_ind_tbl;
	int sz = 1 << init_attr->log_ind_tbl_size;
	struct mlx5_ib_create_rwq_ind_tbl_resp resp = {};
	size_t min_resp_len;
	int inlen;
	int err;
	int i;
	u32 *in;
	void *rqtc;

	if (udata->inlen > 0 &&
	    !ib_is_udata_cleared(udata, 0,
				 udata->inlen))
		return ERR_PTR(-EOPNOTSUPP);

	if (init_attr->log_ind_tbl_size >
	    MLX5_CAP_GEN(dev->mdev, log_max_rqt_size)) {
		mlx5_ib_dbg(dev, "log_ind_tbl_size = %d is bigger than supported = %d\n",
			    init_attr->log_ind_tbl_size,
			    MLX5_CAP_GEN(dev->mdev, log_max_rqt_size));
		return ERR_PTR(-EINVAL);
	}

	min_resp_len = offsetof(typeof(resp), reserved) + sizeof(resp.reserved);
	if (udata->outlen && udata->outlen < min_resp_len)
		return ERR_PTR(-EINVAL);

	rwq_ind_tbl = kzalloc(sizeof(*rwq_ind_tbl), GFP_KERNEL);
	if (!rwq_ind_tbl)
		return ERR_PTR(-ENOMEM);

	inlen = MLX5_ST_SZ_BYTES(create_rqt_in) + sizeof(u32) * sz;
	in = kvzalloc(inlen, GFP_KERNEL);
	if (!in) {
		err = -ENOMEM;
		goto err;
	}

	rqtc = MLX5_ADDR_OF(create_rqt_in, in, rqt_context);

	MLX5_SET(rqtc, rqtc, rqt_actual_size, sz);
	MLX5_SET(rqtc, rqtc, rqt_max_size, sz);

	for (i = 0; i < sz; i++)
		MLX5_SET(rqtc, rqtc, rq_num[i], init_attr->ind_tbl[i]->wq_num);

	err = mlx5_core_create_rqt(dev->mdev, in, inlen, &rwq_ind_tbl->rqtn);
	kvfree(in);

	if (err)
		goto err;

	rwq_ind_tbl->ib_rwq_ind_tbl.ind_tbl_num = rwq_ind_tbl->rqtn;
	if (udata->outlen) {
		resp.response_length = offsetof(typeof(resp), response_length) +
					sizeof(resp.response_length);
		err = ib_copy_to_udata(udata, &resp, resp.response_length);
		if (err)
			goto err_copy;
	}

	return &rwq_ind_tbl->ib_rwq_ind_tbl;

err_copy:
	mlx5_core_destroy_rqt(dev->mdev, rwq_ind_tbl->rqtn);
err:
	kfree(rwq_ind_tbl);
	return ERR_PTR(err);
}

int mlx5_ib_destroy_rwq_ind_table(struct ib_rwq_ind_table *ib_rwq_ind_tbl)
{
	struct mlx5_ib_rwq_ind_table *rwq_ind_tbl = to_mrwq_ind_table(ib_rwq_ind_tbl);
	struct mlx5_ib_dev *dev = to_mdev(ib_rwq_ind_tbl->device);

	mlx5_core_destroy_rqt(dev->mdev, rwq_ind_tbl->rqtn);

	kfree(rwq_ind_tbl);
	return 0;
}

int mlx5_ib_modify_wq(struct ib_wq *wq, struct ib_wq_attr *wq_attr,
		      u32 wq_attr_mask, struct ib_udata *udata)
{
	struct mlx5_ib_dev *dev = to_mdev(wq->device);
	struct mlx5_ib_rwq *rwq = to_mrwq(wq);
	struct mlx5_ib_modify_wq ucmd = {};
	size_t required_cmd_sz;
	int curr_wq_state;
	int wq_state;
	int inlen;
	int err;
	void *rqc;
	void *in;

	required_cmd_sz = offsetof(typeof(ucmd), reserved) + sizeof(ucmd.reserved);
	if (udata->inlen < required_cmd_sz)
		return -EINVAL;

	if (udata->inlen > sizeof(ucmd) &&
	    !ib_is_udata_cleared(udata, sizeof(ucmd),
				 udata->inlen - sizeof(ucmd)))
		return -EOPNOTSUPP;

	if (ib_copy_from_udata(&ucmd, udata, min(sizeof(ucmd), udata->inlen)))
		return -EFAULT;

	if (ucmd.comp_mask || ucmd.reserved)
		return -EOPNOTSUPP;

	inlen = MLX5_ST_SZ_BYTES(modify_rq_in);
	in = kvzalloc(inlen, GFP_KERNEL);
	if (!in)
		return -ENOMEM;

	rqc = MLX5_ADDR_OF(modify_rq_in, in, ctx);

	curr_wq_state = (wq_attr_mask & IB_WQ_CUR_STATE) ?
		wq_attr->curr_wq_state : wq->state;
	wq_state = (wq_attr_mask & IB_WQ_STATE) ?
		wq_attr->wq_state : curr_wq_state;
	if (curr_wq_state == IB_WQS_ERR)
		curr_wq_state = MLX5_RQC_STATE_ERR;
	if (wq_state == IB_WQS_ERR)
		wq_state = MLX5_RQC_STATE_ERR;
	MLX5_SET(modify_rq_in, in, rq_state, curr_wq_state);
	MLX5_SET(rqc, rqc, state, wq_state);

	if (wq_attr_mask & IB_WQ_FLAGS) {
		if (wq_attr->flags_mask & IB_WQ_FLAGS_CVLAN_STRIPPING) {
			if (!(MLX5_CAP_GEN(dev->mdev, eth_net_offloads) &&
			      MLX5_CAP_ETH(dev->mdev, vlan_cap))) {
				mlx5_ib_dbg(dev, "VLAN offloads are not "
					    "supported\n");
				err = -EOPNOTSUPP;
				goto out;
			}
			MLX5_SET64(modify_rq_in, in, modify_bitmask,
				   MLX5_MODIFY_RQ_IN_MODIFY_BITMASK_VSD);
			MLX5_SET(rqc, rqc, vsd,
				 (wq_attr->flags & IB_WQ_FLAGS_CVLAN_STRIPPING) ? 0 : 1);
		}

		if (wq_attr->flags_mask & IB_WQ_FLAGS_PCI_WRITE_END_PADDING) {
			mlx5_ib_dbg(dev, "Modifying scatter end padding is not supported\n");
			err = -EOPNOTSUPP;
			goto out;
		}
	}

	if (curr_wq_state == IB_WQS_RESET && wq_state == IB_WQS_RDY) {
		if (MLX5_CAP_GEN(dev->mdev, modify_rq_counter_set_id)) {
			MLX5_SET64(modify_rq_in, in, modify_bitmask,
				   MLX5_MODIFY_RQ_IN_MODIFY_BITMASK_RQ_COUNTER_SET_ID);
			MLX5_SET(rqc, rqc, counter_set_id,
				 dev->port->cnts.set_id);
		} else
			pr_info_once("%s: Receive WQ counters are not supported on current FW\n",
				     dev->ib_dev.name);
	}

	err = mlx5_core_modify_rq(dev->mdev, rwq->core_qp.qpn, in, inlen);
	if (!err)
		rwq->ibwq.state = (wq_state == MLX5_RQC_STATE_ERR) ? IB_WQS_ERR : wq_state;

out:
	kvfree(in);
	return err;
}

struct mlx5_ib_drain_cqe {
	struct ib_cqe cqe;
	struct completion done;
};

static void mlx5_ib_drain_qp_done(struct ib_cq *cq, struct ib_wc *wc)
{
	struct mlx5_ib_drain_cqe *cqe = container_of(wc->wr_cqe,
						     struct mlx5_ib_drain_cqe,
						     cqe);

<<<<<<< HEAD
	if (!ibqp->uobject) {
		qp_attr->cap.max_send_wr  = qp->sq.max_post;
		qp_attr->cap.max_send_sge = qp->sq.max_gs;
		qp_init_attr->qp_context = ibqp->qp_context;
	} else {
		qp_attr->cap.max_send_wr  = 0;
		qp_attr->cap.max_send_sge = 0;
	}

	qp_init_attr->qp_type = ibqp->qp_type;
	qp_init_attr->recv_cq = ibqp->recv_cq;
	qp_init_attr->send_cq = ibqp->send_cq;
	qp_init_attr->srq = ibqp->srq;
	qp_attr->cap.max_inline_data = qp->max_inline_data;
=======
	complete(&cqe->done);
}

/* This function returns only once the drained WR was completed */
static void handle_drain_completion(struct ib_cq *cq,
				    struct mlx5_ib_drain_cqe *sdrain,
				    struct mlx5_ib_dev *dev)
{
	struct mlx5_core_dev *mdev = dev->mdev;
>>>>>>> 286cd8c7

	if (cq->poll_ctx == IB_POLL_DIRECT) {
		while (wait_for_completion_timeout(&sdrain->done, HZ / 10) <= 0)
			ib_process_cq_direct(cq, -1);
		return;
	}

	if (mdev->state == MLX5_DEVICE_STATE_INTERNAL_ERROR) {
		struct mlx5_ib_cq *mcq = to_mcq(cq);
		bool triggered = false;
		unsigned long flags;

		spin_lock_irqsave(&dev->reset_flow_resource_lock, flags);
		/* Make sure that the CQ handler won't run if wasn't run yet */
		if (!mcq->mcq.reset_notify_added)
			mcq->mcq.reset_notify_added = 1;
		else
			triggered = true;
		spin_unlock_irqrestore(&dev->reset_flow_resource_lock, flags);

		if (triggered) {
			/* Wait for any scheduled/running task to be ended */
			switch (cq->poll_ctx) {
			case IB_POLL_SOFTIRQ:
				irq_poll_disable(&cq->iop);
				irq_poll_enable(&cq->iop);
				break;
			case IB_POLL_WORKQUEUE:
				cancel_work_sync(&cq->work);
				break;
			default:
				WARN_ON_ONCE(1);
			}
		}

		/* Run the CQ handler - this makes sure that the drain WR will
		 * be processed if wasn't processed yet.
		 */
		mcq->mcq.comp(&mcq->mcq);
	}

	wait_for_completion(&sdrain->done);
}

void mlx5_ib_drain_sq(struct ib_qp *qp)
{
	struct ib_cq *cq = qp->send_cq;
	struct ib_qp_attr attr = { .qp_state = IB_QPS_ERR };
	struct mlx5_ib_drain_cqe sdrain;
	const struct ib_send_wr *bad_swr;
	struct ib_rdma_wr swr = {
		.wr = {
			.next = NULL,
			{ .wr_cqe	= &sdrain.cqe, },
			.opcode	= IB_WR_RDMA_WRITE,
		},
	};
	int ret;
	struct mlx5_ib_dev *dev = to_mdev(qp->device);
	struct mlx5_core_dev *mdev = dev->mdev;

	ret = ib_modify_qp(qp, &attr, IB_QP_STATE);
	if (ret && mdev->state != MLX5_DEVICE_STATE_INTERNAL_ERROR) {
		WARN_ONCE(ret, "failed to drain send queue: %d\n", ret);
		return;
	}

	sdrain.cqe.done = mlx5_ib_drain_qp_done;
	init_completion(&sdrain.done);

	ret = _mlx5_ib_post_send(qp, &swr.wr, &bad_swr, true);
	if (ret) {
		WARN_ONCE(ret, "failed to drain send queue: %d\n", ret);
		return;
	}

	handle_drain_completion(cq, &sdrain, dev);
}

void mlx5_ib_drain_rq(struct ib_qp *qp)
{
	struct ib_cq *cq = qp->recv_cq;
	struct ib_qp_attr attr = { .qp_state = IB_QPS_ERR };
	struct mlx5_ib_drain_cqe rdrain;
	struct ib_recv_wr rwr = {};
	const struct ib_recv_wr *bad_rwr;
	int ret;
	struct mlx5_ib_dev *dev = to_mdev(qp->device);
	struct mlx5_core_dev *mdev = dev->mdev;

<<<<<<< HEAD
	err = mlx5_core_xrcd_dealloc(dev->mdev, xrcdn);
	if (err)
		mlx5_ib_warn(dev, "failed to dealloc xrcdn 0x%x\n", xrcdn);

	kfree(xrcd);
	return 0;
=======
	ret = ib_modify_qp(qp, &attr, IB_QP_STATE);
	if (ret && mdev->state != MLX5_DEVICE_STATE_INTERNAL_ERROR) {
		WARN_ONCE(ret, "failed to drain recv queue: %d\n", ret);
		return;
	}

	rwr.wr_cqe = &rdrain.cqe;
	rdrain.cqe.done = mlx5_ib_drain_qp_done;
	init_completion(&rdrain.done);

	ret = _mlx5_ib_post_recv(qp, &rwr, &bad_rwr, true);
	if (ret) {
		WARN_ONCE(ret, "failed to drain recv queue: %d\n", ret);
		return;
	}

	handle_drain_completion(cq, &rdrain, dev);
>>>>>>> 286cd8c7
}<|MERGE_RESOLUTION|>--- conflicted
+++ resolved
@@ -303,13 +303,9 @@
 			max(sizeof(struct mlx5_wqe_atomic_seg) +
 			    sizeof(struct mlx5_wqe_raddr_seg),
 			    sizeof(struct mlx5_wqe_umr_ctrl_seg) +
-<<<<<<< HEAD
-			    sizeof(struct mlx5_mkey_seg));
-=======
 			    sizeof(struct mlx5_mkey_seg) +
 			    MLX5_IB_SQ_UMR_INLINE_THRESHOLD /
 			    MLX5_IB_UMR_OCTOWORD);
->>>>>>> 286cd8c7
 		break;
 
 	case IB_QPT_XRC_TGT:
@@ -1663,23 +1659,6 @@
 			qp->flags |= MLX5_IB_QP_MANAGED_RECV;
 	}
 
-<<<<<<< HEAD
-static int ib_rate_to_mlx5(struct mlx5_ib_dev *dev, u8 rate)
-{
-	if (rate == IB_RATE_PORT_CURRENT)
-		return 0;
-
-	if (rate < IB_RATE_2_5_GBPS || rate > IB_RATE_300_GBPS)
-		return -EINVAL;
-
-	while (rate != IB_RATE_PORT_CURRENT &&
-	       !(1 << (rate + MLX5_STAT_RATE_OFFSET) &
-		 MLX5_CAP_GEN(dev->mdev, stat_rate_support)))
-		--rate;
-
-	return rate ? rate + MLX5_STAT_RATE_OFFSET : rate;
-}
-=======
 	if (init_attr->qp_type == IB_QPT_UD &&
 	    (init_attr->create_flags & IB_QP_CREATE_IPOIB_UD_LSO))
 		if (!MLX5_CAP_GEN(mdev, ipoib_basic_offloads)) {
@@ -1702,7 +1681,6 @@
 
 	if (init_attr->sq_sig_type == IB_SIGNAL_ALL_WR)
 		qp->sq_signal_bits = MLX5_WQE_CTRL_CQ_UPDATE;
->>>>>>> 286cd8c7
 
 	if (init_attr->create_flags & IB_QP_CREATE_CVLAN_STRIPPING) {
 		if (!(MLX5_CAP_GEN(dev->mdev, eth_net_offloads) &&
@@ -1804,7 +1782,808 @@
 		qp->create_type = MLX5_QP_EMPTY;
 	}
 
-<<<<<<< HEAD
+	if (is_sqp(init_attr->qp_type))
+		qp->port = init_attr->port_num;
+
+	qpc = MLX5_ADDR_OF(create_qp_in, in, qpc);
+
+	MLX5_SET(qpc, qpc, st, mlx5_st);
+	MLX5_SET(qpc, qpc, pm_state, MLX5_QP_PM_MIGRATED);
+
+	if (init_attr->qp_type != MLX5_IB_QPT_REG_UMR)
+		MLX5_SET(qpc, qpc, pd, to_mpd(pd ? pd : devr->p0)->pdn);
+	else
+		MLX5_SET(qpc, qpc, latency_sensitive, 1);
+
+
+	if (qp->wq_sig)
+		MLX5_SET(qpc, qpc, wq_signature, 1);
+
+	if (qp->flags & MLX5_IB_QP_BLOCK_MULTICAST_LOOPBACK)
+		MLX5_SET(qpc, qpc, block_lb_mc, 1);
+
+	if (qp->flags & MLX5_IB_QP_CROSS_CHANNEL)
+		MLX5_SET(qpc, qpc, cd_master, 1);
+	if (qp->flags & MLX5_IB_QP_MANAGED_SEND)
+		MLX5_SET(qpc, qpc, cd_slave_send, 1);
+	if (qp->flags & MLX5_IB_QP_MANAGED_RECV)
+		MLX5_SET(qpc, qpc, cd_slave_receive, 1);
+
+	if (qp->scat_cqe && is_connected(init_attr->qp_type)) {
+		int rcqe_sz;
+		int scqe_sz;
+
+		rcqe_sz = mlx5_ib_get_cqe_size(dev, init_attr->recv_cq);
+		scqe_sz = mlx5_ib_get_cqe_size(dev, init_attr->send_cq);
+
+		if (rcqe_sz == 128)
+			MLX5_SET(qpc, qpc, cs_res, MLX5_RES_SCAT_DATA64_CQE);
+		else
+			MLX5_SET(qpc, qpc, cs_res, MLX5_RES_SCAT_DATA32_CQE);
+
+		if (init_attr->sq_sig_type == IB_SIGNAL_ALL_WR) {
+			if (scqe_sz == 128)
+				MLX5_SET(qpc, qpc, cs_req, MLX5_REQ_SCAT_DATA64_CQE);
+			else
+				MLX5_SET(qpc, qpc, cs_req, MLX5_REQ_SCAT_DATA32_CQE);
+		}
+	}
+
+	if (qp->rq.wqe_cnt) {
+		MLX5_SET(qpc, qpc, log_rq_stride, qp->rq.wqe_shift - 4);
+		MLX5_SET(qpc, qpc, log_rq_size, ilog2(qp->rq.wqe_cnt));
+	}
+
+	MLX5_SET(qpc, qpc, rq_type, get_rx_type(qp, init_attr));
+
+	if (qp->sq.wqe_cnt) {
+		MLX5_SET(qpc, qpc, log_sq_size, ilog2(qp->sq.wqe_cnt));
+	} else {
+		MLX5_SET(qpc, qpc, no_sq, 1);
+		if (init_attr->srq &&
+		    init_attr->srq->srq_type == IB_SRQT_TM)
+			MLX5_SET(qpc, qpc, offload_type,
+				 MLX5_QPC_OFFLOAD_TYPE_RNDV);
+	}
+
+	/* Set default resources */
+	switch (init_attr->qp_type) {
+	case IB_QPT_XRC_TGT:
+		MLX5_SET(qpc, qpc, cqn_rcv, to_mcq(devr->c0)->mcq.cqn);
+		MLX5_SET(qpc, qpc, cqn_snd, to_mcq(devr->c0)->mcq.cqn);
+		MLX5_SET(qpc, qpc, srqn_rmpn_xrqn, to_msrq(devr->s0)->msrq.srqn);
+		MLX5_SET(qpc, qpc, xrcd, to_mxrcd(init_attr->xrcd)->xrcdn);
+		break;
+	case IB_QPT_XRC_INI:
+		MLX5_SET(qpc, qpc, cqn_rcv, to_mcq(devr->c0)->mcq.cqn);
+		MLX5_SET(qpc, qpc, xrcd, to_mxrcd(devr->x1)->xrcdn);
+		MLX5_SET(qpc, qpc, srqn_rmpn_xrqn, to_msrq(devr->s0)->msrq.srqn);
+		break;
+	default:
+		if (init_attr->srq) {
+			MLX5_SET(qpc, qpc, xrcd, to_mxrcd(devr->x0)->xrcdn);
+			MLX5_SET(qpc, qpc, srqn_rmpn_xrqn, to_msrq(init_attr->srq)->msrq.srqn);
+		} else {
+			MLX5_SET(qpc, qpc, xrcd, to_mxrcd(devr->x1)->xrcdn);
+			MLX5_SET(qpc, qpc, srqn_rmpn_xrqn, to_msrq(devr->s1)->msrq.srqn);
+		}
+	}
+
+	if (init_attr->send_cq)
+		MLX5_SET(qpc, qpc, cqn_snd, to_mcq(init_attr->send_cq)->mcq.cqn);
+
+	if (init_attr->recv_cq)
+		MLX5_SET(qpc, qpc, cqn_rcv, to_mcq(init_attr->recv_cq)->mcq.cqn);
+
+	MLX5_SET64(qpc, qpc, dbr_addr, qp->db.dma);
+
+	/* 0xffffff means we ask to work with cqe version 0 */
+	if (MLX5_CAP_GEN(mdev, cqe_version) == MLX5_CQE_VERSION_V1)
+		MLX5_SET(qpc, qpc, user_index, uidx);
+
+	/* we use IB_QP_CREATE_IPOIB_UD_LSO to indicates ipoib qp */
+	if (init_attr->qp_type == IB_QPT_UD &&
+	    (init_attr->create_flags & IB_QP_CREATE_IPOIB_UD_LSO)) {
+		MLX5_SET(qpc, qpc, ulp_stateless_offload_mode, 1);
+		qp->flags |= MLX5_IB_QP_LSO;
+	}
+
+	if (init_attr->create_flags & IB_QP_CREATE_PCI_WRITE_END_PADDING) {
+		if (!MLX5_CAP_GEN(dev->mdev, end_pad)) {
+			mlx5_ib_dbg(dev, "scatter end padding is not supported\n");
+			err = -EOPNOTSUPP;
+			goto err;
+		} else if (init_attr->qp_type != IB_QPT_RAW_PACKET) {
+			MLX5_SET(qpc, qpc, end_padding_mode,
+				 MLX5_WQ_END_PAD_MODE_ALIGN);
+		} else {
+			qp->flags |= MLX5_IB_QP_PCI_WRITE_END_PADDING;
+		}
+	}
+
+	if (inlen < 0) {
+		err = -EINVAL;
+		goto err;
+	}
+
+	if (init_attr->qp_type == IB_QPT_RAW_PACKET ||
+	    qp->flags & MLX5_IB_QP_UNDERLAY) {
+		qp->raw_packet_qp.sq.ubuffer.buf_addr = ucmd.sq_buf_addr;
+		raw_packet_qp_copy_info(qp, &qp->raw_packet_qp);
+		err = create_raw_packet_qp(dev, qp, in, inlen, pd);
+	} else {
+		err = mlx5_core_create_qp(dev->mdev, &base->mqp, in, inlen);
+	}
+
+	if (err) {
+		mlx5_ib_dbg(dev, "create qp failed\n");
+		goto err_create;
+	}
+
+	kvfree(in);
+
+	base->container_mibqp = qp;
+	base->mqp.event = mlx5_ib_qp_event;
+
+	get_cqs(init_attr->qp_type, init_attr->send_cq, init_attr->recv_cq,
+		&send_cq, &recv_cq);
+	spin_lock_irqsave(&dev->reset_flow_resource_lock, flags);
+	mlx5_ib_lock_cqs(send_cq, recv_cq);
+	/* Maintain device to QPs access, needed for further handling via reset
+	 * flow
+	 */
+	list_add_tail(&qp->qps_list, &dev->qp_list);
+	/* Maintain CQ to QPs access, needed for further handling via reset flow
+	 */
+	if (send_cq)
+		list_add_tail(&qp->cq_send_list, &send_cq->list_send_qp);
+	if (recv_cq)
+		list_add_tail(&qp->cq_recv_list, &recv_cq->list_recv_qp);
+	mlx5_ib_unlock_cqs(send_cq, recv_cq);
+	spin_unlock_irqrestore(&dev->reset_flow_resource_lock, flags);
+
+	return 0;
+
+err_create:
+	if (qp->create_type == MLX5_QP_USER)
+		destroy_qp_user(dev, pd, qp, base);
+	else if (qp->create_type == MLX5_QP_KERNEL)
+		destroy_qp_kernel(dev, qp);
+
+err:
+	kvfree(in);
+	return err;
+}
+
+static void mlx5_ib_lock_cqs(struct mlx5_ib_cq *send_cq, struct mlx5_ib_cq *recv_cq)
+	__acquires(&send_cq->lock) __acquires(&recv_cq->lock)
+{
+	if (send_cq) {
+		if (recv_cq) {
+			if (send_cq->mcq.cqn < recv_cq->mcq.cqn)  {
+				spin_lock(&send_cq->lock);
+				spin_lock_nested(&recv_cq->lock,
+						 SINGLE_DEPTH_NESTING);
+			} else if (send_cq->mcq.cqn == recv_cq->mcq.cqn) {
+				spin_lock(&send_cq->lock);
+				__acquire(&recv_cq->lock);
+			} else {
+				spin_lock(&recv_cq->lock);
+				spin_lock_nested(&send_cq->lock,
+						 SINGLE_DEPTH_NESTING);
+			}
+		} else {
+			spin_lock(&send_cq->lock);
+			__acquire(&recv_cq->lock);
+		}
+	} else if (recv_cq) {
+		spin_lock(&recv_cq->lock);
+		__acquire(&send_cq->lock);
+	} else {
+		__acquire(&send_cq->lock);
+		__acquire(&recv_cq->lock);
+	}
+}
+
+static void mlx5_ib_unlock_cqs(struct mlx5_ib_cq *send_cq, struct mlx5_ib_cq *recv_cq)
+	__releases(&send_cq->lock) __releases(&recv_cq->lock)
+{
+	if (send_cq) {
+		if (recv_cq) {
+			if (send_cq->mcq.cqn < recv_cq->mcq.cqn)  {
+				spin_unlock(&recv_cq->lock);
+				spin_unlock(&send_cq->lock);
+			} else if (send_cq->mcq.cqn == recv_cq->mcq.cqn) {
+				__release(&recv_cq->lock);
+				spin_unlock(&send_cq->lock);
+			} else {
+				spin_unlock(&send_cq->lock);
+				spin_unlock(&recv_cq->lock);
+			}
+		} else {
+			__release(&recv_cq->lock);
+			spin_unlock(&send_cq->lock);
+		}
+	} else if (recv_cq) {
+		__release(&send_cq->lock);
+		spin_unlock(&recv_cq->lock);
+	} else {
+		__release(&recv_cq->lock);
+		__release(&send_cq->lock);
+	}
+}
+
+static struct mlx5_ib_pd *get_pd(struct mlx5_ib_qp *qp)
+{
+	return to_mpd(qp->ibqp.pd);
+}
+
+static void get_cqs(enum ib_qp_type qp_type,
+		    struct ib_cq *ib_send_cq, struct ib_cq *ib_recv_cq,
+		    struct mlx5_ib_cq **send_cq, struct mlx5_ib_cq **recv_cq)
+{
+	switch (qp_type) {
+	case IB_QPT_XRC_TGT:
+		*send_cq = NULL;
+		*recv_cq = NULL;
+		break;
+	case MLX5_IB_QPT_REG_UMR:
+	case IB_QPT_XRC_INI:
+		*send_cq = ib_send_cq ? to_mcq(ib_send_cq) : NULL;
+		*recv_cq = NULL;
+		break;
+
+	case IB_QPT_SMI:
+	case MLX5_IB_QPT_HW_GSI:
+	case IB_QPT_RC:
+	case IB_QPT_UC:
+	case IB_QPT_UD:
+	case IB_QPT_RAW_IPV6:
+	case IB_QPT_RAW_ETHERTYPE:
+	case IB_QPT_RAW_PACKET:
+		*send_cq = ib_send_cq ? to_mcq(ib_send_cq) : NULL;
+		*recv_cq = ib_recv_cq ? to_mcq(ib_recv_cq) : NULL;
+		break;
+
+	case IB_QPT_MAX:
+	default:
+		*send_cq = NULL;
+		*recv_cq = NULL;
+		break;
+	}
+}
+
+static int modify_raw_packet_qp(struct mlx5_ib_dev *dev, struct mlx5_ib_qp *qp,
+				const struct mlx5_modify_raw_qp_param *raw_qp_param,
+				u8 lag_tx_affinity);
+
+static void destroy_qp_common(struct mlx5_ib_dev *dev, struct mlx5_ib_qp *qp)
+{
+	struct mlx5_ib_cq *send_cq, *recv_cq;
+	struct mlx5_ib_qp_base *base;
+	unsigned long flags;
+	int err;
+
+	if (qp->ibqp.rwq_ind_tbl) {
+		destroy_rss_raw_qp_tir(dev, qp);
+		return;
+	}
+
+	base = (qp->ibqp.qp_type == IB_QPT_RAW_PACKET ||
+		qp->flags & MLX5_IB_QP_UNDERLAY) ?
+	       &qp->raw_packet_qp.rq.base :
+	       &qp->trans_qp.base;
+
+	if (qp->state != IB_QPS_RESET) {
+		if (qp->ibqp.qp_type != IB_QPT_RAW_PACKET &&
+		    !(qp->flags & MLX5_IB_QP_UNDERLAY)) {
+			err = mlx5_core_qp_modify(dev->mdev,
+						  MLX5_CMD_OP_2RST_QP, 0,
+						  NULL, &base->mqp);
+		} else {
+			struct mlx5_modify_raw_qp_param raw_qp_param = {
+				.operation = MLX5_CMD_OP_2RST_QP
+			};
+
+			err = modify_raw_packet_qp(dev, qp, &raw_qp_param, 0);
+		}
+		if (err)
+			mlx5_ib_warn(dev, "mlx5_ib: modify QP 0x%06x to RESET failed\n",
+				     base->mqp.qpn);
+	}
+
+	get_cqs(qp->ibqp.qp_type, qp->ibqp.send_cq, qp->ibqp.recv_cq,
+		&send_cq, &recv_cq);
+
+	spin_lock_irqsave(&dev->reset_flow_resource_lock, flags);
+	mlx5_ib_lock_cqs(send_cq, recv_cq);
+	/* del from lists under both locks above to protect reset flow paths */
+	list_del(&qp->qps_list);
+	if (send_cq)
+		list_del(&qp->cq_send_list);
+
+	if (recv_cq)
+		list_del(&qp->cq_recv_list);
+
+	if (qp->create_type == MLX5_QP_KERNEL) {
+		__mlx5_ib_cq_clean(recv_cq, base->mqp.qpn,
+				   qp->ibqp.srq ? to_msrq(qp->ibqp.srq) : NULL);
+		if (send_cq != recv_cq)
+			__mlx5_ib_cq_clean(send_cq, base->mqp.qpn,
+					   NULL);
+	}
+	mlx5_ib_unlock_cqs(send_cq, recv_cq);
+	spin_unlock_irqrestore(&dev->reset_flow_resource_lock, flags);
+
+	if (qp->ibqp.qp_type == IB_QPT_RAW_PACKET ||
+	    qp->flags & MLX5_IB_QP_UNDERLAY) {
+		destroy_raw_packet_qp(dev, qp);
+	} else {
+		err = mlx5_core_destroy_qp(dev->mdev, &base->mqp);
+		if (err)
+			mlx5_ib_warn(dev, "failed to destroy QP 0x%x\n",
+				     base->mqp.qpn);
+	}
+
+	if (qp->create_type == MLX5_QP_KERNEL)
+		destroy_qp_kernel(dev, qp);
+	else if (qp->create_type == MLX5_QP_USER)
+		destroy_qp_user(dev, &get_pd(qp)->ibpd, qp, base);
+}
+
+static const char *ib_qp_type_str(enum ib_qp_type type)
+{
+	switch (type) {
+	case IB_QPT_SMI:
+		return "IB_QPT_SMI";
+	case IB_QPT_GSI:
+		return "IB_QPT_GSI";
+	case IB_QPT_RC:
+		return "IB_QPT_RC";
+	case IB_QPT_UC:
+		return "IB_QPT_UC";
+	case IB_QPT_UD:
+		return "IB_QPT_UD";
+	case IB_QPT_RAW_IPV6:
+		return "IB_QPT_RAW_IPV6";
+	case IB_QPT_RAW_ETHERTYPE:
+		return "IB_QPT_RAW_ETHERTYPE";
+	case IB_QPT_XRC_INI:
+		return "IB_QPT_XRC_INI";
+	case IB_QPT_XRC_TGT:
+		return "IB_QPT_XRC_TGT";
+	case IB_QPT_RAW_PACKET:
+		return "IB_QPT_RAW_PACKET";
+	case MLX5_IB_QPT_REG_UMR:
+		return "MLX5_IB_QPT_REG_UMR";
+	case IB_QPT_DRIVER:
+		return "IB_QPT_DRIVER";
+	case IB_QPT_MAX:
+	default:
+		return "Invalid QP type";
+	}
+}
+
+static struct ib_qp *mlx5_ib_create_dct(struct ib_pd *pd,
+					struct ib_qp_init_attr *attr,
+					struct mlx5_ib_create_qp *ucmd)
+{
+	struct mlx5_ib_qp *qp;
+	int err = 0;
+	u32 uidx = MLX5_IB_DEFAULT_UIDX;
+	void *dctc;
+
+	if (!attr->srq || !attr->recv_cq)
+		return ERR_PTR(-EINVAL);
+
+	err = get_qp_user_index(to_mucontext(pd->uobject->context),
+				ucmd, sizeof(*ucmd), &uidx);
+	if (err)
+		return ERR_PTR(err);
+
+	qp = kzalloc(sizeof(*qp), GFP_KERNEL);
+	if (!qp)
+		return ERR_PTR(-ENOMEM);
+
+	qp->dct.in = kzalloc(MLX5_ST_SZ_BYTES(create_dct_in), GFP_KERNEL);
+	if (!qp->dct.in) {
+		err = -ENOMEM;
+		goto err_free;
+	}
+
+	dctc = MLX5_ADDR_OF(create_dct_in, qp->dct.in, dct_context_entry);
+	qp->qp_sub_type = MLX5_IB_QPT_DCT;
+	MLX5_SET(dctc, dctc, pd, to_mpd(pd)->pdn);
+	MLX5_SET(dctc, dctc, srqn_xrqn, to_msrq(attr->srq)->msrq.srqn);
+	MLX5_SET(dctc, dctc, cqn, to_mcq(attr->recv_cq)->mcq.cqn);
+	MLX5_SET64(dctc, dctc, dc_access_key, ucmd->access_key);
+	MLX5_SET(dctc, dctc, user_index, uidx);
+
+	qp->state = IB_QPS_RESET;
+
+	return &qp->ibqp;
+err_free:
+	kfree(qp);
+	return ERR_PTR(err);
+}
+
+static int set_mlx_qp_type(struct mlx5_ib_dev *dev,
+			   struct ib_qp_init_attr *init_attr,
+			   struct mlx5_ib_create_qp *ucmd,
+			   struct ib_udata *udata)
+{
+	enum { MLX_QP_FLAGS = MLX5_QP_FLAG_TYPE_DCT | MLX5_QP_FLAG_TYPE_DCI };
+	int err;
+
+	if (!udata)
+		return -EINVAL;
+
+	if (udata->inlen < sizeof(*ucmd)) {
+		mlx5_ib_dbg(dev, "create_qp user command is smaller than expected\n");
+		return -EINVAL;
+	}
+	err = ib_copy_from_udata(ucmd, udata, sizeof(*ucmd));
+	if (err)
+		return err;
+
+	if ((ucmd->flags & MLX_QP_FLAGS) == MLX5_QP_FLAG_TYPE_DCI) {
+		init_attr->qp_type = MLX5_IB_QPT_DCI;
+	} else {
+		if ((ucmd->flags & MLX_QP_FLAGS) == MLX5_QP_FLAG_TYPE_DCT) {
+			init_attr->qp_type = MLX5_IB_QPT_DCT;
+		} else {
+			mlx5_ib_dbg(dev, "Invalid QP flags\n");
+			return -EINVAL;
+		}
+	}
+
+	if (!MLX5_CAP_GEN(dev->mdev, dct)) {
+		mlx5_ib_dbg(dev, "DC transport is not supported\n");
+		return -EOPNOTSUPP;
+	}
+
+	return 0;
+}
+
+struct ib_qp *mlx5_ib_create_qp(struct ib_pd *pd,
+				struct ib_qp_init_attr *verbs_init_attr,
+				struct ib_udata *udata)
+{
+	struct mlx5_ib_dev *dev;
+	struct mlx5_ib_qp *qp;
+	u16 xrcdn = 0;
+	int err;
+	struct ib_qp_init_attr mlx_init_attr;
+	struct ib_qp_init_attr *init_attr = verbs_init_attr;
+
+	if (pd) {
+		dev = to_mdev(pd->device);
+
+		if (init_attr->qp_type == IB_QPT_RAW_PACKET) {
+			if (!pd->uobject) {
+				mlx5_ib_dbg(dev, "Raw Packet QP is not supported for kernel consumers\n");
+				return ERR_PTR(-EINVAL);
+			} else if (!to_mucontext(pd->uobject->context)->cqe_version) {
+				mlx5_ib_dbg(dev, "Raw Packet QP is only supported for CQE version > 0\n");
+				return ERR_PTR(-EINVAL);
+			}
+		}
+	} else {
+		/* being cautious here */
+		if (init_attr->qp_type != IB_QPT_XRC_TGT &&
+		    init_attr->qp_type != MLX5_IB_QPT_REG_UMR) {
+			pr_warn("%s: no PD for transport %s\n", __func__,
+				ib_qp_type_str(init_attr->qp_type));
+			return ERR_PTR(-EINVAL);
+		}
+		dev = to_mdev(to_mxrcd(init_attr->xrcd)->ibxrcd.device);
+	}
+
+	if (init_attr->qp_type == IB_QPT_DRIVER) {
+		struct mlx5_ib_create_qp ucmd;
+
+		init_attr = &mlx_init_attr;
+		memcpy(init_attr, verbs_init_attr, sizeof(*verbs_init_attr));
+		err = set_mlx_qp_type(dev, init_attr, &ucmd, udata);
+		if (err)
+			return ERR_PTR(err);
+
+		if (init_attr->qp_type == MLX5_IB_QPT_DCI) {
+			if (init_attr->cap.max_recv_wr ||
+			    init_attr->cap.max_recv_sge) {
+				mlx5_ib_dbg(dev, "DCI QP requires zero size receive queue\n");
+				return ERR_PTR(-EINVAL);
+			}
+		} else {
+			return mlx5_ib_create_dct(pd, init_attr, &ucmd);
+		}
+	}
+
+	switch (init_attr->qp_type) {
+	case IB_QPT_XRC_TGT:
+	case IB_QPT_XRC_INI:
+		if (!MLX5_CAP_GEN(dev->mdev, xrc)) {
+			mlx5_ib_dbg(dev, "XRC not supported\n");
+			return ERR_PTR(-ENOSYS);
+		}
+		init_attr->recv_cq = NULL;
+		if (init_attr->qp_type == IB_QPT_XRC_TGT) {
+			xrcdn = to_mxrcd(init_attr->xrcd)->xrcdn;
+			init_attr->send_cq = NULL;
+		}
+
+		/* fall through */
+	case IB_QPT_RAW_PACKET:
+	case IB_QPT_RC:
+	case IB_QPT_UC:
+	case IB_QPT_UD:
+	case IB_QPT_SMI:
+	case MLX5_IB_QPT_HW_GSI:
+	case MLX5_IB_QPT_REG_UMR:
+	case MLX5_IB_QPT_DCI:
+		qp = kzalloc(sizeof(*qp), GFP_KERNEL);
+		if (!qp)
+			return ERR_PTR(-ENOMEM);
+
+		err = create_qp_common(dev, pd, init_attr, udata, qp);
+		if (err) {
+			mlx5_ib_dbg(dev, "create_qp_common failed\n");
+			kfree(qp);
+			return ERR_PTR(err);
+		}
+
+		if (is_qp0(init_attr->qp_type))
+			qp->ibqp.qp_num = 0;
+		else if (is_qp1(init_attr->qp_type))
+			qp->ibqp.qp_num = 1;
+		else
+			qp->ibqp.qp_num = qp->trans_qp.base.mqp.qpn;
+
+		mlx5_ib_dbg(dev, "ib qpnum 0x%x, mlx qpn 0x%x, rcqn 0x%x, scqn 0x%x\n",
+			    qp->ibqp.qp_num, qp->trans_qp.base.mqp.qpn,
+			    init_attr->recv_cq ? to_mcq(init_attr->recv_cq)->mcq.cqn : -1,
+			    init_attr->send_cq ? to_mcq(init_attr->send_cq)->mcq.cqn : -1);
+
+		qp->trans_qp.xrcdn = xrcdn;
+
+		break;
+
+	case IB_QPT_GSI:
+		return mlx5_ib_gsi_create_qp(pd, init_attr);
+
+	case IB_QPT_RAW_IPV6:
+	case IB_QPT_RAW_ETHERTYPE:
+	case IB_QPT_MAX:
+	default:
+		mlx5_ib_dbg(dev, "unsupported qp type %d\n",
+			    init_attr->qp_type);
+		/* Don't support raw QPs */
+		return ERR_PTR(-EINVAL);
+	}
+
+	if (verbs_init_attr->qp_type == IB_QPT_DRIVER)
+		qp->qp_sub_type = init_attr->qp_type;
+
+	return &qp->ibqp;
+}
+
+static int mlx5_ib_destroy_dct(struct mlx5_ib_qp *mqp)
+{
+	struct mlx5_ib_dev *dev = to_mdev(mqp->ibqp.device);
+
+	if (mqp->state == IB_QPS_RTR) {
+		int err;
+
+		err = mlx5_core_destroy_dct(dev->mdev, &mqp->dct.mdct);
+		if (err) {
+			mlx5_ib_warn(dev, "failed to destroy DCT %d\n", err);
+			return err;
+		}
+	}
+
+	kfree(mqp->dct.in);
+	kfree(mqp);
+	return 0;
+}
+
+int mlx5_ib_destroy_qp(struct ib_qp *qp)
+{
+	struct mlx5_ib_dev *dev = to_mdev(qp->device);
+	struct mlx5_ib_qp *mqp = to_mqp(qp);
+
+	if (unlikely(qp->qp_type == IB_QPT_GSI))
+		return mlx5_ib_gsi_destroy_qp(qp);
+
+	if (mqp->qp_sub_type == MLX5_IB_QPT_DCT)
+		return mlx5_ib_destroy_dct(mqp);
+
+	destroy_qp_common(dev, mqp);
+
+	kfree(mqp);
+
+	return 0;
+}
+
+static __be32 to_mlx5_access_flags(struct mlx5_ib_qp *qp, const struct ib_qp_attr *attr,
+				   int attr_mask)
+{
+	u32 hw_access_flags = 0;
+	u8 dest_rd_atomic;
+	u32 access_flags;
+
+	if (attr_mask & IB_QP_MAX_DEST_RD_ATOMIC)
+		dest_rd_atomic = attr->max_dest_rd_atomic;
+	else
+		dest_rd_atomic = qp->trans_qp.resp_depth;
+
+	if (attr_mask & IB_QP_ACCESS_FLAGS)
+		access_flags = attr->qp_access_flags;
+	else
+		access_flags = qp->trans_qp.atomic_rd_en;
+
+	if (!dest_rd_atomic)
+		access_flags &= IB_ACCESS_REMOTE_WRITE;
+
+	if (access_flags & IB_ACCESS_REMOTE_READ)
+		hw_access_flags |= MLX5_QP_BIT_RRE;
+	if (access_flags & IB_ACCESS_REMOTE_ATOMIC)
+		hw_access_flags |= (MLX5_QP_BIT_RAE | MLX5_ATOMIC_MODE_CX);
+	if (access_flags & IB_ACCESS_REMOTE_WRITE)
+		hw_access_flags |= MLX5_QP_BIT_RWE;
+
+	return cpu_to_be32(hw_access_flags);
+}
+
+enum {
+	MLX5_PATH_FLAG_FL	= 1 << 0,
+	MLX5_PATH_FLAG_FREE_AR	= 1 << 1,
+	MLX5_PATH_FLAG_COUNTER	= 1 << 2,
+};
+
+static int ib_rate_to_mlx5(struct mlx5_ib_dev *dev, u8 rate)
+{
+	if (rate == IB_RATE_PORT_CURRENT)
+		return 0;
+
+	if (rate < IB_RATE_2_5_GBPS || rate > IB_RATE_300_GBPS)
+		return -EINVAL;
+
+	while (rate != IB_RATE_PORT_CURRENT &&
+	       !(1 << (rate + MLX5_STAT_RATE_OFFSET) &
+		 MLX5_CAP_GEN(dev->mdev, stat_rate_support)))
+		--rate;
+
+	return rate ? rate + MLX5_STAT_RATE_OFFSET : rate;
+}
+
+static int modify_raw_packet_eth_prio(struct mlx5_core_dev *dev,
+				      struct mlx5_ib_sq *sq, u8 sl)
+{
+	void *in;
+	void *tisc;
+	int inlen;
+	int err;
+
+	inlen = MLX5_ST_SZ_BYTES(modify_tis_in);
+	in = kvzalloc(inlen, GFP_KERNEL);
+	if (!in)
+		return -ENOMEM;
+
+	MLX5_SET(modify_tis_in, in, bitmask.prio, 1);
+
+	tisc = MLX5_ADDR_OF(modify_tis_in, in, ctx);
+	MLX5_SET(tisc, tisc, prio, ((sl & 0x7) << 1));
+
+	err = mlx5_core_modify_tis(dev, sq->tisn, in, inlen);
+
+	kvfree(in);
+
+	return err;
+}
+
+static int modify_raw_packet_tx_affinity(struct mlx5_core_dev *dev,
+					 struct mlx5_ib_sq *sq, u8 tx_affinity)
+{
+	void *in;
+	void *tisc;
+	int inlen;
+	int err;
+
+	inlen = MLX5_ST_SZ_BYTES(modify_tis_in);
+	in = kvzalloc(inlen, GFP_KERNEL);
+	if (!in)
+		return -ENOMEM;
+
+	MLX5_SET(modify_tis_in, in, bitmask.lag_tx_port_affinity, 1);
+
+	tisc = MLX5_ADDR_OF(modify_tis_in, in, ctx);
+	MLX5_SET(tisc, tisc, lag_tx_port_affinity, tx_affinity);
+
+	err = mlx5_core_modify_tis(dev, sq->tisn, in, inlen);
+
+	kvfree(in);
+
+	return err;
+}
+
+static int mlx5_set_path(struct mlx5_ib_dev *dev, struct mlx5_ib_qp *qp,
+			 const struct rdma_ah_attr *ah,
+			 struct mlx5_qp_path *path, u8 port, int attr_mask,
+			 u32 path_flags, const struct ib_qp_attr *attr,
+			 bool alt)
+{
+	const struct ib_global_route *grh = rdma_ah_read_grh(ah);
+	int err;
+	enum ib_gid_type gid_type;
+	u8 ah_flags = rdma_ah_get_ah_flags(ah);
+	u8 sl = rdma_ah_get_sl(ah);
+
+	if (attr_mask & IB_QP_PKEY_INDEX)
+		path->pkey_index = cpu_to_be16(alt ? attr->alt_pkey_index :
+						     attr->pkey_index);
+
+	if (ah_flags & IB_AH_GRH) {
+		if (grh->sgid_index >=
+		    dev->mdev->port_caps[port - 1].gid_table_len) {
+			pr_err("sgid_index (%u) too large. max is %d\n",
+			       grh->sgid_index,
+			       dev->mdev->port_caps[port - 1].gid_table_len);
+			return -EINVAL;
+		}
+	}
+
+	if (ah->type == RDMA_AH_ATTR_TYPE_ROCE) {
+		if (!(ah_flags & IB_AH_GRH))
+			return -EINVAL;
+
+		memcpy(path->rmac, ah->roce.dmac, sizeof(ah->roce.dmac));
+		if (qp->ibqp.qp_type == IB_QPT_RC ||
+		    qp->ibqp.qp_type == IB_QPT_UC ||
+		    qp->ibqp.qp_type == IB_QPT_XRC_INI ||
+		    qp->ibqp.qp_type == IB_QPT_XRC_TGT)
+			path->udp_sport =
+				mlx5_get_roce_udp_sport(dev, ah->grh.sgid_attr);
+		path->dci_cfi_prio_sl = (sl & 0x7) << 4;
+		gid_type = ah->grh.sgid_attr->gid_type;
+		if (gid_type == IB_GID_TYPE_ROCE_UDP_ENCAP)
+			path->ecn_dscp = (grh->traffic_class >> 2) & 0x3f;
+	} else {
+		path->fl_free_ar = (path_flags & MLX5_PATH_FLAG_FL) ? 0x80 : 0;
+		path->fl_free_ar |=
+			(path_flags & MLX5_PATH_FLAG_FREE_AR) ? 0x40 : 0;
+		path->rlid = cpu_to_be16(rdma_ah_get_dlid(ah));
+		path->grh_mlid = rdma_ah_get_path_bits(ah) & 0x7f;
+		if (ah_flags & IB_AH_GRH)
+			path->grh_mlid	|= 1 << 7;
+		path->dci_cfi_prio_sl = sl & 0xf;
+	}
+
+	if (ah_flags & IB_AH_GRH) {
+		path->mgid_index = grh->sgid_index;
+		path->hop_limit  = grh->hop_limit;
+		path->tclass_flowlabel =
+			cpu_to_be32((grh->traffic_class << 20) |
+				    (grh->flow_label));
+		memcpy(path->rgid, grh->dgid.raw, 16);
+	}
+
+	err = ib_rate_to_mlx5(dev, rdma_ah_get_static_rate(ah));
+	if (err < 0)
+		return err;
+	path->static_rate = err;
+	path->port = port;
+
+	if (attr_mask & IB_QP_TIMEOUT)
+		path->ackto_lt = (alt ? attr->alt_timeout : attr->timeout) << 3;
+
+	if ((qp->ibqp.qp_type == IB_QPT_RAW_PACKET) && qp->sq.wqe_cnt)
+		return modify_raw_packet_eth_prio(dev->mdev,
+						  &qp->raw_packet_qp.sq,
+						  sl & 0xf);
+
+	return 0;
+}
+
 static enum mlx5_qp_optpar opt_mask[MLX5_QP_NUM_STATE][MLX5_QP_NUM_STATE][MLX5_QP_ST_MAX] = {
 	[MLX5_QP_STATE_INIT] = {
 		[MLX5_QP_STATE_INIT] = {
@@ -1903,908 +2682,6 @@
 		},
 	},
 };
-=======
-	if (is_sqp(init_attr->qp_type))
-		qp->port = init_attr->port_num;
->>>>>>> 286cd8c7
-
-	qpc = MLX5_ADDR_OF(create_qp_in, in, qpc);
-
-	MLX5_SET(qpc, qpc, st, mlx5_st);
-	MLX5_SET(qpc, qpc, pm_state, MLX5_QP_PM_MIGRATED);
-
-	if (init_attr->qp_type != MLX5_IB_QPT_REG_UMR)
-		MLX5_SET(qpc, qpc, pd, to_mpd(pd ? pd : devr->p0)->pdn);
-	else
-		MLX5_SET(qpc, qpc, latency_sensitive, 1);
-
-
-	if (qp->wq_sig)
-		MLX5_SET(qpc, qpc, wq_signature, 1);
-
-	if (qp->flags & MLX5_IB_QP_BLOCK_MULTICAST_LOOPBACK)
-		MLX5_SET(qpc, qpc, block_lb_mc, 1);
-
-	if (qp->flags & MLX5_IB_QP_CROSS_CHANNEL)
-		MLX5_SET(qpc, qpc, cd_master, 1);
-	if (qp->flags & MLX5_IB_QP_MANAGED_SEND)
-		MLX5_SET(qpc, qpc, cd_slave_send, 1);
-	if (qp->flags & MLX5_IB_QP_MANAGED_RECV)
-		MLX5_SET(qpc, qpc, cd_slave_receive, 1);
-
-	if (qp->scat_cqe && is_connected(init_attr->qp_type)) {
-		int rcqe_sz;
-		int scqe_sz;
-
-		rcqe_sz = mlx5_ib_get_cqe_size(dev, init_attr->recv_cq);
-		scqe_sz = mlx5_ib_get_cqe_size(dev, init_attr->send_cq);
-
-		if (rcqe_sz == 128)
-			MLX5_SET(qpc, qpc, cs_res, MLX5_RES_SCAT_DATA64_CQE);
-		else
-			MLX5_SET(qpc, qpc, cs_res, MLX5_RES_SCAT_DATA32_CQE);
-
-		if (init_attr->sq_sig_type == IB_SIGNAL_ALL_WR) {
-			if (scqe_sz == 128)
-				MLX5_SET(qpc, qpc, cs_req, MLX5_REQ_SCAT_DATA64_CQE);
-			else
-				MLX5_SET(qpc, qpc, cs_req, MLX5_REQ_SCAT_DATA32_CQE);
-		}
-	}
-
-	if (qp->rq.wqe_cnt) {
-		MLX5_SET(qpc, qpc, log_rq_stride, qp->rq.wqe_shift - 4);
-		MLX5_SET(qpc, qpc, log_rq_size, ilog2(qp->rq.wqe_cnt));
-	}
-
-	MLX5_SET(qpc, qpc, rq_type, get_rx_type(qp, init_attr));
-
-	if (qp->sq.wqe_cnt) {
-		MLX5_SET(qpc, qpc, log_sq_size, ilog2(qp->sq.wqe_cnt));
-	} else {
-		MLX5_SET(qpc, qpc, no_sq, 1);
-		if (init_attr->srq &&
-		    init_attr->srq->srq_type == IB_SRQT_TM)
-			MLX5_SET(qpc, qpc, offload_type,
-				 MLX5_QPC_OFFLOAD_TYPE_RNDV);
-	}
-
-	/* Set default resources */
-	switch (init_attr->qp_type) {
-	case IB_QPT_XRC_TGT:
-		MLX5_SET(qpc, qpc, cqn_rcv, to_mcq(devr->c0)->mcq.cqn);
-		MLX5_SET(qpc, qpc, cqn_snd, to_mcq(devr->c0)->mcq.cqn);
-		MLX5_SET(qpc, qpc, srqn_rmpn_xrqn, to_msrq(devr->s0)->msrq.srqn);
-		MLX5_SET(qpc, qpc, xrcd, to_mxrcd(init_attr->xrcd)->xrcdn);
-		break;
-	case IB_QPT_XRC_INI:
-		MLX5_SET(qpc, qpc, cqn_rcv, to_mcq(devr->c0)->mcq.cqn);
-		MLX5_SET(qpc, qpc, xrcd, to_mxrcd(devr->x1)->xrcdn);
-		MLX5_SET(qpc, qpc, srqn_rmpn_xrqn, to_msrq(devr->s0)->msrq.srqn);
-		break;
-	default:
-		if (init_attr->srq) {
-			MLX5_SET(qpc, qpc, xrcd, to_mxrcd(devr->x0)->xrcdn);
-			MLX5_SET(qpc, qpc, srqn_rmpn_xrqn, to_msrq(init_attr->srq)->msrq.srqn);
-		} else {
-			MLX5_SET(qpc, qpc, xrcd, to_mxrcd(devr->x1)->xrcdn);
-			MLX5_SET(qpc, qpc, srqn_rmpn_xrqn, to_msrq(devr->s1)->msrq.srqn);
-		}
-	}
-
-	if (init_attr->send_cq)
-		MLX5_SET(qpc, qpc, cqn_snd, to_mcq(init_attr->send_cq)->mcq.cqn);
-
-	if (init_attr->recv_cq)
-		MLX5_SET(qpc, qpc, cqn_rcv, to_mcq(init_attr->recv_cq)->mcq.cqn);
-
-	MLX5_SET64(qpc, qpc, dbr_addr, qp->db.dma);
-
-	/* 0xffffff means we ask to work with cqe version 0 */
-	if (MLX5_CAP_GEN(mdev, cqe_version) == MLX5_CQE_VERSION_V1)
-		MLX5_SET(qpc, qpc, user_index, uidx);
-
-	/* we use IB_QP_CREATE_IPOIB_UD_LSO to indicates ipoib qp */
-	if (init_attr->qp_type == IB_QPT_UD &&
-	    (init_attr->create_flags & IB_QP_CREATE_IPOIB_UD_LSO)) {
-		MLX5_SET(qpc, qpc, ulp_stateless_offload_mode, 1);
-		qp->flags |= MLX5_IB_QP_LSO;
-	}
-
-	if (init_attr->create_flags & IB_QP_CREATE_PCI_WRITE_END_PADDING) {
-		if (!MLX5_CAP_GEN(dev->mdev, end_pad)) {
-			mlx5_ib_dbg(dev, "scatter end padding is not supported\n");
-			err = -EOPNOTSUPP;
-			goto err;
-		} else if (init_attr->qp_type != IB_QPT_RAW_PACKET) {
-			MLX5_SET(qpc, qpc, end_padding_mode,
-				 MLX5_WQ_END_PAD_MODE_ALIGN);
-		} else {
-			qp->flags |= MLX5_IB_QP_PCI_WRITE_END_PADDING;
-		}
-	}
-
-	if (inlen < 0) {
-		err = -EINVAL;
-		goto err;
-	}
-
-	if (init_attr->qp_type == IB_QPT_RAW_PACKET ||
-	    qp->flags & MLX5_IB_QP_UNDERLAY) {
-		qp->raw_packet_qp.sq.ubuffer.buf_addr = ucmd.sq_buf_addr;
-		raw_packet_qp_copy_info(qp, &qp->raw_packet_qp);
-		err = create_raw_packet_qp(dev, qp, in, inlen, pd);
-	} else {
-		err = mlx5_core_create_qp(dev->mdev, &base->mqp, in, inlen);
-	}
-
-	if (err) {
-		mlx5_ib_dbg(dev, "create qp failed\n");
-		goto err_create;
-	}
-
-	kvfree(in);
-
-	base->container_mibqp = qp;
-	base->mqp.event = mlx5_ib_qp_event;
-
-	get_cqs(init_attr->qp_type, init_attr->send_cq, init_attr->recv_cq,
-		&send_cq, &recv_cq);
-	spin_lock_irqsave(&dev->reset_flow_resource_lock, flags);
-	mlx5_ib_lock_cqs(send_cq, recv_cq);
-	/* Maintain device to QPs access, needed for further handling via reset
-	 * flow
-	 */
-	list_add_tail(&qp->qps_list, &dev->qp_list);
-	/* Maintain CQ to QPs access, needed for further handling via reset flow
-	 */
-	if (send_cq)
-		list_add_tail(&qp->cq_send_list, &send_cq->list_send_qp);
-	if (recv_cq)
-		list_add_tail(&qp->cq_recv_list, &recv_cq->list_recv_qp);
-	mlx5_ib_unlock_cqs(send_cq, recv_cq);
-	spin_unlock_irqrestore(&dev->reset_flow_resource_lock, flags);
-
-	return 0;
-
-err_create:
-	if (qp->create_type == MLX5_QP_USER)
-		destroy_qp_user(dev, pd, qp, base);
-	else if (qp->create_type == MLX5_QP_KERNEL)
-		destroy_qp_kernel(dev, qp);
-
-err:
-	kvfree(in);
-	return err;
-}
-
-static void mlx5_ib_lock_cqs(struct mlx5_ib_cq *send_cq, struct mlx5_ib_cq *recv_cq)
-	__acquires(&send_cq->lock) __acquires(&recv_cq->lock)
-{
-	if (send_cq) {
-		if (recv_cq) {
-			if (send_cq->mcq.cqn < recv_cq->mcq.cqn)  {
-				spin_lock(&send_cq->lock);
-				spin_lock_nested(&recv_cq->lock,
-						 SINGLE_DEPTH_NESTING);
-			} else if (send_cq->mcq.cqn == recv_cq->mcq.cqn) {
-				spin_lock(&send_cq->lock);
-				__acquire(&recv_cq->lock);
-			} else {
-				spin_lock(&recv_cq->lock);
-				spin_lock_nested(&send_cq->lock,
-						 SINGLE_DEPTH_NESTING);
-			}
-		} else {
-			spin_lock(&send_cq->lock);
-			__acquire(&recv_cq->lock);
-		}
-	} else if (recv_cq) {
-		spin_lock(&recv_cq->lock);
-		__acquire(&send_cq->lock);
-	} else {
-		__acquire(&send_cq->lock);
-		__acquire(&recv_cq->lock);
-	}
-}
-
-static void mlx5_ib_unlock_cqs(struct mlx5_ib_cq *send_cq, struct mlx5_ib_cq *recv_cq)
-	__releases(&send_cq->lock) __releases(&recv_cq->lock)
-{
-	if (send_cq) {
-		if (recv_cq) {
-			if (send_cq->mcq.cqn < recv_cq->mcq.cqn)  {
-				spin_unlock(&recv_cq->lock);
-				spin_unlock(&send_cq->lock);
-			} else if (send_cq->mcq.cqn == recv_cq->mcq.cqn) {
-				__release(&recv_cq->lock);
-				spin_unlock(&send_cq->lock);
-			} else {
-				spin_unlock(&send_cq->lock);
-				spin_unlock(&recv_cq->lock);
-			}
-		} else {
-			__release(&recv_cq->lock);
-			spin_unlock(&send_cq->lock);
-		}
-	} else if (recv_cq) {
-		__release(&send_cq->lock);
-		spin_unlock(&recv_cq->lock);
-	} else {
-		__release(&recv_cq->lock);
-		__release(&send_cq->lock);
-	}
-}
-
-static struct mlx5_ib_pd *get_pd(struct mlx5_ib_qp *qp)
-{
-	return to_mpd(qp->ibqp.pd);
-}
-
-static void get_cqs(enum ib_qp_type qp_type,
-		    struct ib_cq *ib_send_cq, struct ib_cq *ib_recv_cq,
-		    struct mlx5_ib_cq **send_cq, struct mlx5_ib_cq **recv_cq)
-{
-	switch (qp_type) {
-	case IB_QPT_XRC_TGT:
-		*send_cq = NULL;
-		*recv_cq = NULL;
-		break;
-	case MLX5_IB_QPT_REG_UMR:
-	case IB_QPT_XRC_INI:
-		*send_cq = ib_send_cq ? to_mcq(ib_send_cq) : NULL;
-		*recv_cq = NULL;
-		break;
-
-	case IB_QPT_SMI:
-	case MLX5_IB_QPT_HW_GSI:
-	case IB_QPT_RC:
-	case IB_QPT_UC:
-	case IB_QPT_UD:
-	case IB_QPT_RAW_IPV6:
-	case IB_QPT_RAW_ETHERTYPE:
-	case IB_QPT_RAW_PACKET:
-		*send_cq = ib_send_cq ? to_mcq(ib_send_cq) : NULL;
-		*recv_cq = ib_recv_cq ? to_mcq(ib_recv_cq) : NULL;
-		break;
-
-	case IB_QPT_MAX:
-	default:
-		*send_cq = NULL;
-		*recv_cq = NULL;
-		break;
-	}
-}
-
-static int modify_raw_packet_qp(struct mlx5_ib_dev *dev, struct mlx5_ib_qp *qp,
-				const struct mlx5_modify_raw_qp_param *raw_qp_param,
-				u8 lag_tx_affinity);
-
-static void destroy_qp_common(struct mlx5_ib_dev *dev, struct mlx5_ib_qp *qp)
-{
-	struct mlx5_ib_cq *send_cq, *recv_cq;
-	struct mlx5_ib_qp_base *base;
-	unsigned long flags;
-	int err;
-
-	if (qp->ibqp.rwq_ind_tbl) {
-		destroy_rss_raw_qp_tir(dev, qp);
-		return;
-	}
-
-	base = (qp->ibqp.qp_type == IB_QPT_RAW_PACKET ||
-		qp->flags & MLX5_IB_QP_UNDERLAY) ?
-	       &qp->raw_packet_qp.rq.base :
-	       &qp->trans_qp.base;
-
-	if (qp->state != IB_QPS_RESET) {
-		if (qp->ibqp.qp_type != IB_QPT_RAW_PACKET &&
-		    !(qp->flags & MLX5_IB_QP_UNDERLAY)) {
-			err = mlx5_core_qp_modify(dev->mdev,
-						  MLX5_CMD_OP_2RST_QP, 0,
-						  NULL, &base->mqp);
-		} else {
-			struct mlx5_modify_raw_qp_param raw_qp_param = {
-				.operation = MLX5_CMD_OP_2RST_QP
-			};
-
-			err = modify_raw_packet_qp(dev, qp, &raw_qp_param, 0);
-		}
-		if (err)
-			mlx5_ib_warn(dev, "mlx5_ib: modify QP 0x%06x to RESET failed\n",
-				     base->mqp.qpn);
-	}
-
-	get_cqs(qp->ibqp.qp_type, qp->ibqp.send_cq, qp->ibqp.recv_cq,
-		&send_cq, &recv_cq);
-
-	spin_lock_irqsave(&dev->reset_flow_resource_lock, flags);
-	mlx5_ib_lock_cqs(send_cq, recv_cq);
-	/* del from lists under both locks above to protect reset flow paths */
-	list_del(&qp->qps_list);
-	if (send_cq)
-		list_del(&qp->cq_send_list);
-
-	if (recv_cq)
-		list_del(&qp->cq_recv_list);
-
-	if (qp->create_type == MLX5_QP_KERNEL) {
-		__mlx5_ib_cq_clean(recv_cq, base->mqp.qpn,
-				   qp->ibqp.srq ? to_msrq(qp->ibqp.srq) : NULL);
-		if (send_cq != recv_cq)
-			__mlx5_ib_cq_clean(send_cq, base->mqp.qpn,
-					   NULL);
-	}
-	mlx5_ib_unlock_cqs(send_cq, recv_cq);
-	spin_unlock_irqrestore(&dev->reset_flow_resource_lock, flags);
-
-	if (qp->ibqp.qp_type == IB_QPT_RAW_PACKET ||
-	    qp->flags & MLX5_IB_QP_UNDERLAY) {
-		destroy_raw_packet_qp(dev, qp);
-	} else {
-		err = mlx5_core_destroy_qp(dev->mdev, &base->mqp);
-		if (err)
-			mlx5_ib_warn(dev, "failed to destroy QP 0x%x\n",
-				     base->mqp.qpn);
-	}
-
-	if (qp->create_type == MLX5_QP_KERNEL)
-		destroy_qp_kernel(dev, qp);
-	else if (qp->create_type == MLX5_QP_USER)
-		destroy_qp_user(dev, &get_pd(qp)->ibpd, qp, base);
-}
-
-static const char *ib_qp_type_str(enum ib_qp_type type)
-{
-	switch (type) {
-	case IB_QPT_SMI:
-		return "IB_QPT_SMI";
-	case IB_QPT_GSI:
-		return "IB_QPT_GSI";
-	case IB_QPT_RC:
-		return "IB_QPT_RC";
-	case IB_QPT_UC:
-		return "IB_QPT_UC";
-	case IB_QPT_UD:
-		return "IB_QPT_UD";
-	case IB_QPT_RAW_IPV6:
-		return "IB_QPT_RAW_IPV6";
-	case IB_QPT_RAW_ETHERTYPE:
-		return "IB_QPT_RAW_ETHERTYPE";
-	case IB_QPT_XRC_INI:
-		return "IB_QPT_XRC_INI";
-	case IB_QPT_XRC_TGT:
-		return "IB_QPT_XRC_TGT";
-	case IB_QPT_RAW_PACKET:
-		return "IB_QPT_RAW_PACKET";
-	case MLX5_IB_QPT_REG_UMR:
-		return "MLX5_IB_QPT_REG_UMR";
-	case IB_QPT_DRIVER:
-		return "IB_QPT_DRIVER";
-	case IB_QPT_MAX:
-	default:
-		return "Invalid QP type";
-	}
-}
-
-static struct ib_qp *mlx5_ib_create_dct(struct ib_pd *pd,
-					struct ib_qp_init_attr *attr,
-					struct mlx5_ib_create_qp *ucmd)
-{
-	struct mlx5_ib_qp *qp;
-	int err = 0;
-	u32 uidx = MLX5_IB_DEFAULT_UIDX;
-	void *dctc;
-
-	if (!attr->srq || !attr->recv_cq)
-		return ERR_PTR(-EINVAL);
-
-	err = get_qp_user_index(to_mucontext(pd->uobject->context),
-				ucmd, sizeof(*ucmd), &uidx);
-	if (err)
-		return ERR_PTR(err);
-
-	qp = kzalloc(sizeof(*qp), GFP_KERNEL);
-	if (!qp)
-		return ERR_PTR(-ENOMEM);
-
-	qp->dct.in = kzalloc(MLX5_ST_SZ_BYTES(create_dct_in), GFP_KERNEL);
-	if (!qp->dct.in) {
-		err = -ENOMEM;
-		goto err_free;
-	}
-
-	dctc = MLX5_ADDR_OF(create_dct_in, qp->dct.in, dct_context_entry);
-	qp->qp_sub_type = MLX5_IB_QPT_DCT;
-	MLX5_SET(dctc, dctc, pd, to_mpd(pd)->pdn);
-	MLX5_SET(dctc, dctc, srqn_xrqn, to_msrq(attr->srq)->msrq.srqn);
-	MLX5_SET(dctc, dctc, cqn, to_mcq(attr->recv_cq)->mcq.cqn);
-	MLX5_SET64(dctc, dctc, dc_access_key, ucmd->access_key);
-	MLX5_SET(dctc, dctc, user_index, uidx);
-
-	qp->state = IB_QPS_RESET;
-
-	return &qp->ibqp;
-err_free:
-	kfree(qp);
-	return ERR_PTR(err);
-}
-
-static int set_mlx_qp_type(struct mlx5_ib_dev *dev,
-			   struct ib_qp_init_attr *init_attr,
-			   struct mlx5_ib_create_qp *ucmd,
-			   struct ib_udata *udata)
-{
-	enum { MLX_QP_FLAGS = MLX5_QP_FLAG_TYPE_DCT | MLX5_QP_FLAG_TYPE_DCI };
-	int err;
-
-	if (!udata)
-		return -EINVAL;
-
-	if (udata->inlen < sizeof(*ucmd)) {
-		mlx5_ib_dbg(dev, "create_qp user command is smaller than expected\n");
-		return -EINVAL;
-	}
-	err = ib_copy_from_udata(ucmd, udata, sizeof(*ucmd));
-	if (err)
-		return err;
-
-	if ((ucmd->flags & MLX_QP_FLAGS) == MLX5_QP_FLAG_TYPE_DCI) {
-		init_attr->qp_type = MLX5_IB_QPT_DCI;
-	} else {
-		if ((ucmd->flags & MLX_QP_FLAGS) == MLX5_QP_FLAG_TYPE_DCT) {
-			init_attr->qp_type = MLX5_IB_QPT_DCT;
-		} else {
-			mlx5_ib_dbg(dev, "Invalid QP flags\n");
-			return -EINVAL;
-		}
-	}
-
-	if (!MLX5_CAP_GEN(dev->mdev, dct)) {
-		mlx5_ib_dbg(dev, "DC transport is not supported\n");
-		return -EOPNOTSUPP;
-	}
-
-	return 0;
-}
-
-struct ib_qp *mlx5_ib_create_qp(struct ib_pd *pd,
-				struct ib_qp_init_attr *verbs_init_attr,
-				struct ib_udata *udata)
-{
-	struct mlx5_ib_dev *dev;
-	struct mlx5_ib_qp *qp;
-	u16 xrcdn = 0;
-	int err;
-	struct ib_qp_init_attr mlx_init_attr;
-	struct ib_qp_init_attr *init_attr = verbs_init_attr;
-
-	if (pd) {
-		dev = to_mdev(pd->device);
-
-		if (init_attr->qp_type == IB_QPT_RAW_PACKET) {
-			if (!pd->uobject) {
-				mlx5_ib_dbg(dev, "Raw Packet QP is not supported for kernel consumers\n");
-				return ERR_PTR(-EINVAL);
-			} else if (!to_mucontext(pd->uobject->context)->cqe_version) {
-				mlx5_ib_dbg(dev, "Raw Packet QP is only supported for CQE version > 0\n");
-				return ERR_PTR(-EINVAL);
-			}
-		}
-	} else {
-		/* being cautious here */
-		if (init_attr->qp_type != IB_QPT_XRC_TGT &&
-		    init_attr->qp_type != MLX5_IB_QPT_REG_UMR) {
-			pr_warn("%s: no PD for transport %s\n", __func__,
-				ib_qp_type_str(init_attr->qp_type));
-			return ERR_PTR(-EINVAL);
-		}
-		dev = to_mdev(to_mxrcd(init_attr->xrcd)->ibxrcd.device);
-	}
-
-	if (init_attr->qp_type == IB_QPT_DRIVER) {
-		struct mlx5_ib_create_qp ucmd;
-
-		init_attr = &mlx_init_attr;
-		memcpy(init_attr, verbs_init_attr, sizeof(*verbs_init_attr));
-		err = set_mlx_qp_type(dev, init_attr, &ucmd, udata);
-		if (err)
-			return ERR_PTR(err);
-
-		if (init_attr->qp_type == MLX5_IB_QPT_DCI) {
-			if (init_attr->cap.max_recv_wr ||
-			    init_attr->cap.max_recv_sge) {
-				mlx5_ib_dbg(dev, "DCI QP requires zero size receive queue\n");
-				return ERR_PTR(-EINVAL);
-			}
-		} else {
-			return mlx5_ib_create_dct(pd, init_attr, &ucmd);
-		}
-	}
-
-	switch (init_attr->qp_type) {
-	case IB_QPT_XRC_TGT:
-	case IB_QPT_XRC_INI:
-		if (!MLX5_CAP_GEN(dev->mdev, xrc)) {
-			mlx5_ib_dbg(dev, "XRC not supported\n");
-			return ERR_PTR(-ENOSYS);
-		}
-		init_attr->recv_cq = NULL;
-		if (init_attr->qp_type == IB_QPT_XRC_TGT) {
-			xrcdn = to_mxrcd(init_attr->xrcd)->xrcdn;
-			init_attr->send_cq = NULL;
-		}
-
-		/* fall through */
-	case IB_QPT_RAW_PACKET:
-	case IB_QPT_RC:
-	case IB_QPT_UC:
-	case IB_QPT_UD:
-	case IB_QPT_SMI:
-	case MLX5_IB_QPT_HW_GSI:
-	case MLX5_IB_QPT_REG_UMR:
-	case MLX5_IB_QPT_DCI:
-		qp = kzalloc(sizeof(*qp), GFP_KERNEL);
-		if (!qp)
-			return ERR_PTR(-ENOMEM);
-
-		err = create_qp_common(dev, pd, init_attr, udata, qp);
-		if (err) {
-			mlx5_ib_dbg(dev, "create_qp_common failed\n");
-			kfree(qp);
-			return ERR_PTR(err);
-		}
-
-		if (is_qp0(init_attr->qp_type))
-			qp->ibqp.qp_num = 0;
-		else if (is_qp1(init_attr->qp_type))
-			qp->ibqp.qp_num = 1;
-		else
-			qp->ibqp.qp_num = qp->trans_qp.base.mqp.qpn;
-
-		mlx5_ib_dbg(dev, "ib qpnum 0x%x, mlx qpn 0x%x, rcqn 0x%x, scqn 0x%x\n",
-			    qp->ibqp.qp_num, qp->trans_qp.base.mqp.qpn,
-			    init_attr->recv_cq ? to_mcq(init_attr->recv_cq)->mcq.cqn : -1,
-			    init_attr->send_cq ? to_mcq(init_attr->send_cq)->mcq.cqn : -1);
-
-		qp->trans_qp.xrcdn = xrcdn;
-
-		break;
-
-	case IB_QPT_GSI:
-		return mlx5_ib_gsi_create_qp(pd, init_attr);
-
-	case IB_QPT_RAW_IPV6:
-	case IB_QPT_RAW_ETHERTYPE:
-	case IB_QPT_MAX:
-	default:
-		mlx5_ib_dbg(dev, "unsupported qp type %d\n",
-			    init_attr->qp_type);
-		/* Don't support raw QPs */
-		return ERR_PTR(-EINVAL);
-	}
-
-	if (verbs_init_attr->qp_type == IB_QPT_DRIVER)
-		qp->qp_sub_type = init_attr->qp_type;
-
-	return &qp->ibqp;
-}
-
-static int mlx5_ib_destroy_dct(struct mlx5_ib_qp *mqp)
-{
-	struct mlx5_ib_dev *dev = to_mdev(mqp->ibqp.device);
-
-	if (mqp->state == IB_QPS_RTR) {
-		int err;
-
-		err = mlx5_core_destroy_dct(dev->mdev, &mqp->dct.mdct);
-		if (err) {
-			mlx5_ib_warn(dev, "failed to destroy DCT %d\n", err);
-			return err;
-		}
-	}
-
-	kfree(mqp->dct.in);
-	kfree(mqp);
-	return 0;
-}
-
-int mlx5_ib_destroy_qp(struct ib_qp *qp)
-{
-	struct mlx5_ib_dev *dev = to_mdev(qp->device);
-	struct mlx5_ib_qp *mqp = to_mqp(qp);
-
-	if (unlikely(qp->qp_type == IB_QPT_GSI))
-		return mlx5_ib_gsi_destroy_qp(qp);
-
-	if (mqp->qp_sub_type == MLX5_IB_QPT_DCT)
-		return mlx5_ib_destroy_dct(mqp);
-
-	destroy_qp_common(dev, mqp);
-
-	kfree(mqp);
-
-	return 0;
-}
-
-static __be32 to_mlx5_access_flags(struct mlx5_ib_qp *qp, const struct ib_qp_attr *attr,
-				   int attr_mask)
-{
-	u32 hw_access_flags = 0;
-	u8 dest_rd_atomic;
-	u32 access_flags;
-
-	if (attr_mask & IB_QP_MAX_DEST_RD_ATOMIC)
-		dest_rd_atomic = attr->max_dest_rd_atomic;
-	else
-		dest_rd_atomic = qp->trans_qp.resp_depth;
-
-	if (attr_mask & IB_QP_ACCESS_FLAGS)
-		access_flags = attr->qp_access_flags;
-	else
-		access_flags = qp->trans_qp.atomic_rd_en;
-
-	if (!dest_rd_atomic)
-		access_flags &= IB_ACCESS_REMOTE_WRITE;
-
-	if (access_flags & IB_ACCESS_REMOTE_READ)
-		hw_access_flags |= MLX5_QP_BIT_RRE;
-	if (access_flags & IB_ACCESS_REMOTE_ATOMIC)
-		hw_access_flags |= (MLX5_QP_BIT_RAE | MLX5_ATOMIC_MODE_CX);
-	if (access_flags & IB_ACCESS_REMOTE_WRITE)
-		hw_access_flags |= MLX5_QP_BIT_RWE;
-
-	return cpu_to_be32(hw_access_flags);
-}
-
-enum {
-	MLX5_PATH_FLAG_FL	= 1 << 0,
-	MLX5_PATH_FLAG_FREE_AR	= 1 << 1,
-	MLX5_PATH_FLAG_COUNTER	= 1 << 2,
-};
-
-static int ib_rate_to_mlx5(struct mlx5_ib_dev *dev, u8 rate)
-{
-	if (rate == IB_RATE_PORT_CURRENT)
-		return 0;
-
-	if (rate < IB_RATE_2_5_GBPS || rate > IB_RATE_300_GBPS)
-		return -EINVAL;
-
-	while (rate != IB_RATE_PORT_CURRENT &&
-	       !(1 << (rate + MLX5_STAT_RATE_OFFSET) &
-		 MLX5_CAP_GEN(dev->mdev, stat_rate_support)))
-		--rate;
-
-	return rate ? rate + MLX5_STAT_RATE_OFFSET : rate;
-}
-
-static int modify_raw_packet_eth_prio(struct mlx5_core_dev *dev,
-				      struct mlx5_ib_sq *sq, u8 sl)
-{
-	void *in;
-	void *tisc;
-	int inlen;
-	int err;
-
-	inlen = MLX5_ST_SZ_BYTES(modify_tis_in);
-	in = kvzalloc(inlen, GFP_KERNEL);
-	if (!in)
-		return -ENOMEM;
-
-	MLX5_SET(modify_tis_in, in, bitmask.prio, 1);
-
-	tisc = MLX5_ADDR_OF(modify_tis_in, in, ctx);
-	MLX5_SET(tisc, tisc, prio, ((sl & 0x7) << 1));
-
-	err = mlx5_core_modify_tis(dev, sq->tisn, in, inlen);
-
-	kvfree(in);
-
-	return err;
-}
-
-static int modify_raw_packet_tx_affinity(struct mlx5_core_dev *dev,
-					 struct mlx5_ib_sq *sq, u8 tx_affinity)
-{
-	void *in;
-	void *tisc;
-	int inlen;
-	int err;
-
-	inlen = MLX5_ST_SZ_BYTES(modify_tis_in);
-	in = kvzalloc(inlen, GFP_KERNEL);
-	if (!in)
-		return -ENOMEM;
-
-	MLX5_SET(modify_tis_in, in, bitmask.lag_tx_port_affinity, 1);
-
-	tisc = MLX5_ADDR_OF(modify_tis_in, in, ctx);
-	MLX5_SET(tisc, tisc, lag_tx_port_affinity, tx_affinity);
-
-	err = mlx5_core_modify_tis(dev, sq->tisn, in, inlen);
-
-	kvfree(in);
-
-	return err;
-}
-
-static int mlx5_set_path(struct mlx5_ib_dev *dev, struct mlx5_ib_qp *qp,
-			 const struct rdma_ah_attr *ah,
-			 struct mlx5_qp_path *path, u8 port, int attr_mask,
-			 u32 path_flags, const struct ib_qp_attr *attr,
-			 bool alt)
-{
-	const struct ib_global_route *grh = rdma_ah_read_grh(ah);
-	int err;
-	enum ib_gid_type gid_type;
-	u8 ah_flags = rdma_ah_get_ah_flags(ah);
-	u8 sl = rdma_ah_get_sl(ah);
-
-	if (attr_mask & IB_QP_PKEY_INDEX)
-		path->pkey_index = cpu_to_be16(alt ? attr->alt_pkey_index :
-						     attr->pkey_index);
-
-	if (ah_flags & IB_AH_GRH) {
-		if (grh->sgid_index >=
-		    dev->mdev->port_caps[port - 1].gid_table_len) {
-			pr_err("sgid_index (%u) too large. max is %d\n",
-			       grh->sgid_index,
-			       dev->mdev->port_caps[port - 1].gid_table_len);
-			return -EINVAL;
-		}
-	}
-
-	if (ah->type == RDMA_AH_ATTR_TYPE_ROCE) {
-		if (!(ah_flags & IB_AH_GRH))
-			return -EINVAL;
-
-		memcpy(path->rmac, ah->roce.dmac, sizeof(ah->roce.dmac));
-		if (qp->ibqp.qp_type == IB_QPT_RC ||
-		    qp->ibqp.qp_type == IB_QPT_UC ||
-		    qp->ibqp.qp_type == IB_QPT_XRC_INI ||
-		    qp->ibqp.qp_type == IB_QPT_XRC_TGT)
-			path->udp_sport =
-				mlx5_get_roce_udp_sport(dev, ah->grh.sgid_attr);
-		path->dci_cfi_prio_sl = (sl & 0x7) << 4;
-		gid_type = ah->grh.sgid_attr->gid_type;
-		if (gid_type == IB_GID_TYPE_ROCE_UDP_ENCAP)
-			path->ecn_dscp = (grh->traffic_class >> 2) & 0x3f;
-	} else {
-		path->fl_free_ar = (path_flags & MLX5_PATH_FLAG_FL) ? 0x80 : 0;
-		path->fl_free_ar |=
-			(path_flags & MLX5_PATH_FLAG_FREE_AR) ? 0x40 : 0;
-		path->rlid = cpu_to_be16(rdma_ah_get_dlid(ah));
-		path->grh_mlid = rdma_ah_get_path_bits(ah) & 0x7f;
-		if (ah_flags & IB_AH_GRH)
-			path->grh_mlid	|= 1 << 7;
-		path->dci_cfi_prio_sl = sl & 0xf;
-	}
-
-	if (ah_flags & IB_AH_GRH) {
-		path->mgid_index = grh->sgid_index;
-		path->hop_limit  = grh->hop_limit;
-		path->tclass_flowlabel =
-			cpu_to_be32((grh->traffic_class << 20) |
-				    (grh->flow_label));
-		memcpy(path->rgid, grh->dgid.raw, 16);
-	}
-
-	err = ib_rate_to_mlx5(dev, rdma_ah_get_static_rate(ah));
-	if (err < 0)
-		return err;
-	path->static_rate = err;
-	path->port = port;
-
-	if (attr_mask & IB_QP_TIMEOUT)
-		path->ackto_lt = (alt ? attr->alt_timeout : attr->timeout) << 3;
-
-	if ((qp->ibqp.qp_type == IB_QPT_RAW_PACKET) && qp->sq.wqe_cnt)
-		return modify_raw_packet_eth_prio(dev->mdev,
-						  &qp->raw_packet_qp.sq,
-						  sl & 0xf);
-
-	return 0;
-}
-
-static enum mlx5_qp_optpar opt_mask[MLX5_QP_NUM_STATE][MLX5_QP_NUM_STATE][MLX5_QP_ST_MAX] = {
-	[MLX5_QP_STATE_INIT] = {
-		[MLX5_QP_STATE_INIT] = {
-			[MLX5_QP_ST_RC] = MLX5_QP_OPTPAR_RRE		|
-					  MLX5_QP_OPTPAR_RAE		|
-					  MLX5_QP_OPTPAR_RWE		|
-					  MLX5_QP_OPTPAR_PKEY_INDEX	|
-					  MLX5_QP_OPTPAR_PRI_PORT,
-			[MLX5_QP_ST_UC] = MLX5_QP_OPTPAR_RWE		|
-					  MLX5_QP_OPTPAR_PKEY_INDEX	|
-					  MLX5_QP_OPTPAR_PRI_PORT,
-			[MLX5_QP_ST_UD] = MLX5_QP_OPTPAR_PKEY_INDEX	|
-					  MLX5_QP_OPTPAR_Q_KEY		|
-					  MLX5_QP_OPTPAR_PRI_PORT,
-			[MLX5_QP_ST_XRC] = MLX5_QP_OPTPAR_RRE		|
-					  MLX5_QP_OPTPAR_RAE		|
-					  MLX5_QP_OPTPAR_RWE		|
-					  MLX5_QP_OPTPAR_PKEY_INDEX	|
-					  MLX5_QP_OPTPAR_PRI_PORT,
-		},
-		[MLX5_QP_STATE_RTR] = {
-			[MLX5_QP_ST_RC] = MLX5_QP_OPTPAR_ALT_ADDR_PATH  |
-					  MLX5_QP_OPTPAR_RRE            |
-					  MLX5_QP_OPTPAR_RAE            |
-					  MLX5_QP_OPTPAR_RWE            |
-					  MLX5_QP_OPTPAR_PKEY_INDEX,
-			[MLX5_QP_ST_UC] = MLX5_QP_OPTPAR_ALT_ADDR_PATH  |
-					  MLX5_QP_OPTPAR_RWE            |
-					  MLX5_QP_OPTPAR_PKEY_INDEX,
-			[MLX5_QP_ST_UD] = MLX5_QP_OPTPAR_PKEY_INDEX     |
-					  MLX5_QP_OPTPAR_Q_KEY,
-			[MLX5_QP_ST_MLX] = MLX5_QP_OPTPAR_PKEY_INDEX	|
-					   MLX5_QP_OPTPAR_Q_KEY,
-			[MLX5_QP_ST_XRC] = MLX5_QP_OPTPAR_ALT_ADDR_PATH |
-					  MLX5_QP_OPTPAR_RRE            |
-					  MLX5_QP_OPTPAR_RAE            |
-					  MLX5_QP_OPTPAR_RWE            |
-					  MLX5_QP_OPTPAR_PKEY_INDEX,
-		},
-	},
-	[MLX5_QP_STATE_RTR] = {
-		[MLX5_QP_STATE_RTS] = {
-			[MLX5_QP_ST_RC] = MLX5_QP_OPTPAR_ALT_ADDR_PATH	|
-					  MLX5_QP_OPTPAR_RRE		|
-					  MLX5_QP_OPTPAR_RAE		|
-					  MLX5_QP_OPTPAR_RWE		|
-					  MLX5_QP_OPTPAR_PM_STATE	|
-					  MLX5_QP_OPTPAR_RNR_TIMEOUT,
-			[MLX5_QP_ST_UC] = MLX5_QP_OPTPAR_ALT_ADDR_PATH	|
-					  MLX5_QP_OPTPAR_RWE		|
-					  MLX5_QP_OPTPAR_PM_STATE,
-			[MLX5_QP_ST_UD] = MLX5_QP_OPTPAR_Q_KEY,
-			[MLX5_QP_ST_XRC] = MLX5_QP_OPTPAR_ALT_ADDR_PATH	|
-					  MLX5_QP_OPTPAR_RRE		|
-					  MLX5_QP_OPTPAR_RAE		|
-					  MLX5_QP_OPTPAR_RWE		|
-					  MLX5_QP_OPTPAR_PM_STATE	|
-					  MLX5_QP_OPTPAR_RNR_TIMEOUT,
-		},
-	},
-	[MLX5_QP_STATE_RTS] = {
-		[MLX5_QP_STATE_RTS] = {
-			[MLX5_QP_ST_RC] = MLX5_QP_OPTPAR_RRE		|
-					  MLX5_QP_OPTPAR_RAE		|
-					  MLX5_QP_OPTPAR_RWE		|
-					  MLX5_QP_OPTPAR_RNR_TIMEOUT	|
-					  MLX5_QP_OPTPAR_PM_STATE	|
-					  MLX5_QP_OPTPAR_ALT_ADDR_PATH,
-			[MLX5_QP_ST_UC] = MLX5_QP_OPTPAR_RWE		|
-					  MLX5_QP_OPTPAR_PM_STATE	|
-					  MLX5_QP_OPTPAR_ALT_ADDR_PATH,
-			[MLX5_QP_ST_UD] = MLX5_QP_OPTPAR_Q_KEY		|
-					  MLX5_QP_OPTPAR_SRQN		|
-					  MLX5_QP_OPTPAR_CQN_RCV,
-			[MLX5_QP_ST_XRC] = MLX5_QP_OPTPAR_RRE		|
-					  MLX5_QP_OPTPAR_RAE		|
-					  MLX5_QP_OPTPAR_RWE		|
-					  MLX5_QP_OPTPAR_RNR_TIMEOUT	|
-					  MLX5_QP_OPTPAR_PM_STATE	|
-					  MLX5_QP_OPTPAR_ALT_ADDR_PATH,
-		},
-	},
-	[MLX5_QP_STATE_SQER] = {
-		[MLX5_QP_STATE_RTS] = {
-			[MLX5_QP_ST_UD]	 = MLX5_QP_OPTPAR_Q_KEY,
-			[MLX5_QP_ST_MLX] = MLX5_QP_OPTPAR_Q_KEY,
-			[MLX5_QP_ST_UC]	 = MLX5_QP_OPTPAR_RWE,
-			[MLX5_QP_ST_RC]	 = MLX5_QP_OPTPAR_RNR_TIMEOUT	|
-					   MLX5_QP_OPTPAR_RWE		|
-					   MLX5_QP_OPTPAR_RAE		|
-					   MLX5_QP_OPTPAR_RRE,
-			[MLX5_QP_ST_XRC]  = MLX5_QP_OPTPAR_RNR_TIMEOUT	|
-					   MLX5_QP_OPTPAR_RWE		|
-					   MLX5_QP_OPTPAR_RAE		|
-					   MLX5_QP_OPTPAR_RRE,
-		},
-	},
-};
 
 static int ib_nr_to_mlx5_nr(int ib_mask)
 {
@@ -5145,18 +5022,6 @@
 	u8 sq_state = MLX5_SQ_STATE_NA;
 	u8 rq_state = MLX5_RQ_STATE_NA;
 
-<<<<<<< HEAD
-	if (unlikely(fence)) {
-		if (wr->send_flags & IB_SEND_FENCE)
-			return MLX5_FENCE_MODE_SMALL_AND_FENCE;
-		else
-			return fence;
-	} else if (unlikely(wr->send_flags & IB_SEND_FENCE)) {
-		return MLX5_FENCE_MODE_FENCE;
-	}
-
-	return 0;
-=======
 	if (qp->sq.wqe_cnt) {
 		err = query_raw_packet_qp_sq_state(dev, sq, &sq_state);
 		if (err)
@@ -5171,7 +5036,6 @@
 
 	return sqrq_state_to_qp_state(sq_state, rq_state, qp,
 				      raw_packet_qp_state);
->>>>>>> 286cd8c7
 }
 
 static int query_qp_attr(struct mlx5_ib_dev *dev, struct mlx5_ib_qp *qp,
@@ -5929,22 +5793,6 @@
 						     struct mlx5_ib_drain_cqe,
 						     cqe);
 
-<<<<<<< HEAD
-	if (!ibqp->uobject) {
-		qp_attr->cap.max_send_wr  = qp->sq.max_post;
-		qp_attr->cap.max_send_sge = qp->sq.max_gs;
-		qp_init_attr->qp_context = ibqp->qp_context;
-	} else {
-		qp_attr->cap.max_send_wr  = 0;
-		qp_attr->cap.max_send_sge = 0;
-	}
-
-	qp_init_attr->qp_type = ibqp->qp_type;
-	qp_init_attr->recv_cq = ibqp->recv_cq;
-	qp_init_attr->send_cq = ibqp->send_cq;
-	qp_init_attr->srq = ibqp->srq;
-	qp_attr->cap.max_inline_data = qp->max_inline_data;
-=======
 	complete(&cqe->done);
 }
 
@@ -5954,7 +5802,6 @@
 				    struct mlx5_ib_dev *dev)
 {
 	struct mlx5_core_dev *mdev = dev->mdev;
->>>>>>> 286cd8c7
 
 	if (cq->poll_ctx == IB_POLL_DIRECT) {
 		while (wait_for_completion_timeout(&sdrain->done, HZ / 10) <= 0)
@@ -6045,14 +5892,6 @@
 	struct mlx5_ib_dev *dev = to_mdev(qp->device);
 	struct mlx5_core_dev *mdev = dev->mdev;
 
-<<<<<<< HEAD
-	err = mlx5_core_xrcd_dealloc(dev->mdev, xrcdn);
-	if (err)
-		mlx5_ib_warn(dev, "failed to dealloc xrcdn 0x%x\n", xrcdn);
-
-	kfree(xrcd);
-	return 0;
-=======
 	ret = ib_modify_qp(qp, &attr, IB_QP_STATE);
 	if (ret && mdev->state != MLX5_DEVICE_STATE_INTERNAL_ERROR) {
 		WARN_ONCE(ret, "failed to drain recv queue: %d\n", ret);
@@ -6070,5 +5909,4 @@
 	}
 
 	handle_drain_completion(cq, &rdrain, dev);
->>>>>>> 286cd8c7
 }