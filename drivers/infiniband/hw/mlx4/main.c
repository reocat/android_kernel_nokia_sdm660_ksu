/*
 * Copyright (c) 2006, 2007 Cisco Systems, Inc. All rights reserved.
 * Copyright (c) 2007, 2008 Mellanox Technologies. All rights reserved.
 *
 * This software is available to you under a choice of one of two
 * licenses.  You may choose to be licensed under the terms of the GNU
 * General Public License (GPL) Version 2, available from the file
 * COPYING in the main directory of this source tree, or the
 * OpenIB.org BSD license below:
 *
 *     Redistribution and use in source and binary forms, with or
 *     without modification, are permitted provided that the following
 *     conditions are met:
 *
 *      - Redistributions of source code must retain the above
 *        copyright notice, this list of conditions and the following
 *        disclaimer.
 *
 *      - Redistributions in binary form must reproduce the above
 *        copyright notice, this list of conditions and the following
 *        disclaimer in the documentation and/or other materials
 *        provided with the distribution.
 *
 * THE SOFTWARE IS PROVIDED "AS IS", WITHOUT WARRANTY OF ANY KIND,
 * EXPRESS OR IMPLIED, INCLUDING BUT NOT LIMITED TO THE WARRANTIES OF
 * MERCHANTABILITY, FITNESS FOR A PARTICULAR PURPOSE AND
 * NONINFRINGEMENT. IN NO EVENT SHALL THE AUTHORS OR COPYRIGHT HOLDERS
 * BE LIABLE FOR ANY CLAIM, DAMAGES OR OTHER LIABILITY, WHETHER IN AN
 * ACTION OF CONTRACT, TORT OR OTHERWISE, ARISING FROM, OUT OF OR IN
 * CONNECTION WITH THE SOFTWARE OR THE USE OR OTHER DEALINGS IN THE
 * SOFTWARE.
 */

#include <linux/module.h>
#include <linux/init.h>
#include <linux/slab.h>
#include <linux/errno.h>
#include <linux/netdevice.h>
#include <linux/inetdevice.h>
#include <linux/rtnetlink.h>
#include <linux/if_vlan.h>
#include <linux/sched/mm.h>
#include <linux/sched/task.h>

#include <net/ipv6.h>
#include <net/addrconf.h>
#include <net/devlink.h>

#include <rdma/ib_smi.h>
#include <rdma/ib_user_verbs.h>
#include <rdma/ib_addr.h>
#include <rdma/ib_cache.h>

#include <net/bonding.h>

#include <linux/mlx4/driver.h>
#include <linux/mlx4/cmd.h>
#include <linux/mlx4/qp.h>

#include "mlx4_ib.h"
#include <rdma/mlx4-abi.h>

#define DRV_NAME	MLX4_IB_DRV_NAME
#define DRV_VERSION	"4.0-0"

#define MLX4_IB_FLOW_MAX_PRIO 0xFFF
#define MLX4_IB_FLOW_QPN_MASK 0xFFFFFF
#define MLX4_IB_CARD_REV_A0   0xA0

MODULE_AUTHOR("Roland Dreier");
MODULE_DESCRIPTION("Mellanox ConnectX HCA InfiniBand driver");
MODULE_LICENSE("Dual BSD/GPL");

int mlx4_ib_sm_guid_assign = 0;
module_param_named(sm_guid_assign, mlx4_ib_sm_guid_assign, int, 0444);
MODULE_PARM_DESC(sm_guid_assign, "Enable SM alias_GUID assignment if sm_guid_assign > 0 (Default: 0)");

static const char mlx4_ib_version[] =
	DRV_NAME ": Mellanox ConnectX InfiniBand driver v"
	DRV_VERSION "\n";

static void do_slave_init(struct mlx4_ib_dev *ibdev, int slave, int do_init);
static enum rdma_link_layer mlx4_ib_port_link_layer(struct ib_device *device,
						    u8 port_num);

static struct workqueue_struct *wq;

static void init_query_mad(struct ib_smp *mad)
{
	mad->base_version  = 1;
	mad->mgmt_class    = IB_MGMT_CLASS_SUBN_LID_ROUTED;
	mad->class_version = 1;
	mad->method	   = IB_MGMT_METHOD_GET;
}

static int check_flow_steering_support(struct mlx4_dev *dev)
{
	int eth_num_ports = 0;
	int ib_num_ports = 0;

	int dmfs = dev->caps.steering_mode == MLX4_STEERING_MODE_DEVICE_MANAGED;

	if (dmfs) {
		int i;
		mlx4_foreach_port(i, dev, MLX4_PORT_TYPE_ETH)
			eth_num_ports++;
		mlx4_foreach_port(i, dev, MLX4_PORT_TYPE_IB)
			ib_num_ports++;
		dmfs &= (!ib_num_ports ||
			 (dev->caps.flags2 & MLX4_DEV_CAP_FLAG2_DMFS_IPOIB)) &&
			(!eth_num_ports ||
			 (dev->caps.flags2 & MLX4_DEV_CAP_FLAG2_FS_EN));
		if (ib_num_ports && mlx4_is_mfunc(dev)) {
			pr_warn("Device managed flow steering is unavailable for IB port in multifunction env.\n");
			dmfs = 0;
		}
	}
	return dmfs;
}

static int num_ib_ports(struct mlx4_dev *dev)
{
	int ib_ports = 0;
	int i;

	mlx4_foreach_port(i, dev, MLX4_PORT_TYPE_IB)
		ib_ports++;

	return ib_ports;
}

static struct net_device *mlx4_ib_get_netdev(struct ib_device *device, u8 port_num)
{
	struct mlx4_ib_dev *ibdev = to_mdev(device);
	struct net_device *dev;

	rcu_read_lock();
	dev = mlx4_get_protocol_dev(ibdev->dev, MLX4_PROT_ETH, port_num);

	if (dev) {
		if (mlx4_is_bonded(ibdev->dev)) {
			struct net_device *upper = NULL;

			upper = netdev_master_upper_dev_get_rcu(dev);
			if (upper) {
				struct net_device *active;

				active = bond_option_active_slave_get_rcu(netdev_priv(upper));
				if (active)
					dev = active;
			}
		}
	}
	if (dev)
		dev_hold(dev);

	rcu_read_unlock();
	return dev;
}

static int mlx4_ib_update_gids_v1(struct gid_entry *gids,
				  struct mlx4_ib_dev *ibdev,
				  u8 port_num)
{
	struct mlx4_cmd_mailbox *mailbox;
	int err;
	struct mlx4_dev *dev = ibdev->dev;
	int i;
	union ib_gid *gid_tbl;

	mailbox = mlx4_alloc_cmd_mailbox(dev);
	if (IS_ERR(mailbox))
		return -ENOMEM;

	gid_tbl = mailbox->buf;

	for (i = 0; i < MLX4_MAX_PORT_GIDS; ++i)
		memcpy(&gid_tbl[i], &gids[i].gid, sizeof(union ib_gid));

	err = mlx4_cmd(dev, mailbox->dma,
		       MLX4_SET_PORT_GID_TABLE << 8 | port_num,
		       1, MLX4_CMD_SET_PORT, MLX4_CMD_TIME_CLASS_B,
		       MLX4_CMD_WRAPPED);
	if (mlx4_is_bonded(dev))
		err += mlx4_cmd(dev, mailbox->dma,
				MLX4_SET_PORT_GID_TABLE << 8 | 2,
				1, MLX4_CMD_SET_PORT, MLX4_CMD_TIME_CLASS_B,
				MLX4_CMD_WRAPPED);

	mlx4_free_cmd_mailbox(dev, mailbox);
	return err;
}

static int mlx4_ib_update_gids_v1_v2(struct gid_entry *gids,
				     struct mlx4_ib_dev *ibdev,
				     u8 port_num)
{
	struct mlx4_cmd_mailbox *mailbox;
	int err;
	struct mlx4_dev *dev = ibdev->dev;
	int i;
	struct {
		union ib_gid	gid;
		__be32		rsrvd1[2];
		__be16		rsrvd2;
		u8		type;
		u8		version;
		__be32		rsrvd3;
	} *gid_tbl;

	mailbox = mlx4_alloc_cmd_mailbox(dev);
	if (IS_ERR(mailbox))
		return -ENOMEM;

	gid_tbl = mailbox->buf;
	for (i = 0; i < MLX4_MAX_PORT_GIDS; ++i) {
		memcpy(&gid_tbl[i].gid, &gids[i].gid, sizeof(union ib_gid));
		if (gids[i].gid_type == IB_GID_TYPE_ROCE_UDP_ENCAP) {
			gid_tbl[i].version = 2;
			if (!ipv6_addr_v4mapped((struct in6_addr *)&gids[i].gid))
				gid_tbl[i].type = 1;
		}
	}

	err = mlx4_cmd(dev, mailbox->dma,
		       MLX4_SET_PORT_ROCE_ADDR << 8 | port_num,
		       1, MLX4_CMD_SET_PORT, MLX4_CMD_TIME_CLASS_B,
		       MLX4_CMD_WRAPPED);
	if (mlx4_is_bonded(dev))
		err += mlx4_cmd(dev, mailbox->dma,
				MLX4_SET_PORT_ROCE_ADDR << 8 | 2,
				1, MLX4_CMD_SET_PORT, MLX4_CMD_TIME_CLASS_B,
				MLX4_CMD_WRAPPED);

	mlx4_free_cmd_mailbox(dev, mailbox);
	return err;
}

static int mlx4_ib_update_gids(struct gid_entry *gids,
			       struct mlx4_ib_dev *ibdev,
			       u8 port_num)
{
	if (ibdev->dev->caps.flags2 & MLX4_DEV_CAP_FLAG2_ROCE_V1_V2)
		return mlx4_ib_update_gids_v1_v2(gids, ibdev, port_num);

	return mlx4_ib_update_gids_v1(gids, ibdev, port_num);
}

static void free_gid_entry(struct gid_entry *entry)
{
	memset(&entry->gid, 0, sizeof(entry->gid));
	kfree(entry->ctx);
	entry->ctx = NULL;
}

static int mlx4_ib_add_gid(const struct ib_gid_attr *attr, void **context)
{
	struct mlx4_ib_dev *ibdev = to_mdev(attr->device);
	struct mlx4_ib_iboe *iboe = &ibdev->iboe;
	struct mlx4_port_gid_table   *port_gid_table;
	int free = -1, found = -1;
	int ret = 0;
	int hw_update = 0;
	int i;
	struct gid_entry *gids = NULL;

	if (!rdma_cap_roce_gid_table(attr->device, attr->port_num))
		return -EINVAL;

	if (attr->port_num > MLX4_MAX_PORTS)
		return -EINVAL;

	if (!context)
		return -EINVAL;

	port_gid_table = &iboe->gids[attr->port_num - 1];
	spin_lock_bh(&iboe->lock);
	for (i = 0; i < MLX4_MAX_PORT_GIDS; ++i) {
		if (!memcmp(&port_gid_table->gids[i].gid,
			    &attr->gid, sizeof(attr->gid)) &&
		    port_gid_table->gids[i].gid_type == attr->gid_type)  {
			found = i;
			break;
		}
		if (free < 0 && rdma_is_zero_gid(&port_gid_table->gids[i].gid))
			free = i; /* HW has space */
	}

	if (found < 0) {
		if (free < 0) {
			ret = -ENOSPC;
		} else {
			port_gid_table->gids[free].ctx = kmalloc(sizeof(*port_gid_table->gids[free].ctx), GFP_ATOMIC);
			if (!port_gid_table->gids[free].ctx) {
				ret = -ENOMEM;
			} else {
				*context = port_gid_table->gids[free].ctx;
				memcpy(&port_gid_table->gids[free].gid,
				       &attr->gid, sizeof(attr->gid));
				port_gid_table->gids[free].gid_type = attr->gid_type;
				port_gid_table->gids[free].ctx->real_index = free;
				port_gid_table->gids[free].ctx->refcount = 1;
				hw_update = 1;
			}
		}
	} else {
		struct gid_cache_context *ctx = port_gid_table->gids[found].ctx;
		*context = ctx;
		ctx->refcount++;
	}
	if (!ret && hw_update) {
		gids = kmalloc_array(MLX4_MAX_PORT_GIDS, sizeof(*gids),
				     GFP_ATOMIC);
		if (!gids) {
			ret = -ENOMEM;
			*context = NULL;
			free_gid_entry(&port_gid_table->gids[free]);
		} else {
			for (i = 0; i < MLX4_MAX_PORT_GIDS; i++) {
				memcpy(&gids[i].gid, &port_gid_table->gids[i].gid, sizeof(union ib_gid));
				gids[i].gid_type = port_gid_table->gids[i].gid_type;
			}
		}
	}
	spin_unlock_bh(&iboe->lock);

	if (!ret && hw_update) {
		ret = mlx4_ib_update_gids(gids, ibdev, attr->port_num);
		if (ret) {
			spin_lock_bh(&iboe->lock);
			*context = NULL;
			free_gid_entry(&port_gid_table->gids[free]);
			spin_unlock_bh(&iboe->lock);
		}
		kfree(gids);
	}

	return ret;
}

static int mlx4_ib_del_gid(const struct ib_gid_attr *attr, void **context)
{
	struct gid_cache_context *ctx = *context;
	struct mlx4_ib_dev *ibdev = to_mdev(attr->device);
	struct mlx4_ib_iboe *iboe = &ibdev->iboe;
	struct mlx4_port_gid_table   *port_gid_table;
	int ret = 0;
	int hw_update = 0;
	struct gid_entry *gids = NULL;

	if (!rdma_cap_roce_gid_table(attr->device, attr->port_num))
		return -EINVAL;

	if (attr->port_num > MLX4_MAX_PORTS)
		return -EINVAL;

	port_gid_table = &iboe->gids[attr->port_num - 1];
	spin_lock_bh(&iboe->lock);
	if (ctx) {
		ctx->refcount--;
		if (!ctx->refcount) {
			unsigned int real_index = ctx->real_index;

			free_gid_entry(&port_gid_table->gids[real_index]);
			hw_update = 1;
		}
	}
	if (!ret && hw_update) {
		int i;

		gids = kmalloc_array(MLX4_MAX_PORT_GIDS, sizeof(*gids),
				     GFP_ATOMIC);
		if (!gids) {
			ret = -ENOMEM;
		} else {
			for (i = 0; i < MLX4_MAX_PORT_GIDS; i++) {
				memcpy(&gids[i].gid,
				       &port_gid_table->gids[i].gid,
				       sizeof(union ib_gid));
				gids[i].gid_type =
				    port_gid_table->gids[i].gid_type;
			}
		}
	}
	spin_unlock_bh(&iboe->lock);

	if (!ret && hw_update) {
		ret = mlx4_ib_update_gids(gids, ibdev, attr->port_num);
		kfree(gids);
	}
	return ret;
}

int mlx4_ib_gid_index_to_real_index(struct mlx4_ib_dev *ibdev,
				    const struct ib_gid_attr *attr)
{
	struct mlx4_ib_iboe *iboe = &ibdev->iboe;
	struct gid_cache_context *ctx = NULL;
	struct mlx4_port_gid_table   *port_gid_table;
	int real_index = -EINVAL;
	int i;
	unsigned long flags;
	u8 port_num = attr->port_num;

	if (port_num > MLX4_MAX_PORTS)
		return -EINVAL;

	if (mlx4_is_bonded(ibdev->dev))
		port_num = 1;

	if (!rdma_cap_roce_gid_table(&ibdev->ib_dev, port_num))
		return attr->index;

	spin_lock_irqsave(&iboe->lock, flags);
	port_gid_table = &iboe->gids[port_num - 1];

	for (i = 0; i < MLX4_MAX_PORT_GIDS; ++i)
		if (!memcmp(&port_gid_table->gids[i].gid,
			    &attr->gid, sizeof(attr->gid)) &&
		    attr->gid_type == port_gid_table->gids[i].gid_type) {
			ctx = port_gid_table->gids[i].ctx;
			break;
		}
	if (ctx)
		real_index = ctx->real_index;
	spin_unlock_irqrestore(&iboe->lock, flags);
	return real_index;
}

#define field_avail(type, fld, sz) (offsetof(type, fld) + \
				    sizeof(((type *)0)->fld) <= (sz))

static int mlx4_ib_query_device(struct ib_device *ibdev,
				struct ib_device_attr *props,
				struct ib_udata *uhw)
{
	struct mlx4_ib_dev *dev = to_mdev(ibdev);
	struct ib_smp *in_mad  = NULL;
	struct ib_smp *out_mad = NULL;
	int err;
	int have_ib_ports;
	struct mlx4_uverbs_ex_query_device cmd;
	struct mlx4_uverbs_ex_query_device_resp resp = {.comp_mask = 0};
	struct mlx4_clock_params clock_params;

	if (uhw->inlen) {
		if (uhw->inlen < sizeof(cmd))
			return -EINVAL;

		err = ib_copy_from_udata(&cmd, uhw, sizeof(cmd));
		if (err)
			return err;

		if (cmd.comp_mask)
			return -EINVAL;

		if (cmd.reserved)
			return -EINVAL;
	}

	resp.response_length = offsetof(typeof(resp), response_length) +
		sizeof(resp.response_length);
	in_mad  = kzalloc(sizeof *in_mad, GFP_KERNEL);
	out_mad = kmalloc(sizeof *out_mad, GFP_KERNEL);
	err = -ENOMEM;
	if (!in_mad || !out_mad)
		goto out;

	init_query_mad(in_mad);
	in_mad->attr_id = IB_SMP_ATTR_NODE_INFO;

	err = mlx4_MAD_IFC(to_mdev(ibdev), MLX4_MAD_IFC_IGNORE_KEYS,
			   1, NULL, NULL, in_mad, out_mad);
	if (err)
		goto out;

	memset(props, 0, sizeof *props);

	have_ib_ports = num_ib_ports(dev->dev);

	props->fw_ver = dev->dev->caps.fw_ver;
	props->device_cap_flags    = IB_DEVICE_CHANGE_PHY_PORT |
		IB_DEVICE_PORT_ACTIVE_EVENT		|
		IB_DEVICE_SYS_IMAGE_GUID		|
		IB_DEVICE_RC_RNR_NAK_GEN		|
		IB_DEVICE_BLOCK_MULTICAST_LOOPBACK;
	if (dev->dev->caps.flags & MLX4_DEV_CAP_FLAG_BAD_PKEY_CNTR)
		props->device_cap_flags |= IB_DEVICE_BAD_PKEY_CNTR;
	if (dev->dev->caps.flags & MLX4_DEV_CAP_FLAG_BAD_QKEY_CNTR)
		props->device_cap_flags |= IB_DEVICE_BAD_QKEY_CNTR;
	if (dev->dev->caps.flags & MLX4_DEV_CAP_FLAG_APM && have_ib_ports)
		props->device_cap_flags |= IB_DEVICE_AUTO_PATH_MIG;
	if (dev->dev->caps.flags & MLX4_DEV_CAP_FLAG_UD_AV_PORT)
		props->device_cap_flags |= IB_DEVICE_UD_AV_PORT_ENFORCE;
	if (dev->dev->caps.flags & MLX4_DEV_CAP_FLAG_IPOIB_CSUM)
		props->device_cap_flags |= IB_DEVICE_UD_IP_CSUM;
	if (dev->dev->caps.max_gso_sz &&
	    (dev->dev->rev_id != MLX4_IB_CARD_REV_A0) &&
	    (dev->dev->caps.flags & MLX4_DEV_CAP_FLAG_BLH))
		props->device_cap_flags |= IB_DEVICE_UD_TSO;
	if (dev->dev->caps.bmme_flags & MLX4_BMME_FLAG_RESERVED_LKEY)
		props->device_cap_flags |= IB_DEVICE_LOCAL_DMA_LKEY;
	if ((dev->dev->caps.bmme_flags & MLX4_BMME_FLAG_LOCAL_INV) &&
	    (dev->dev->caps.bmme_flags & MLX4_BMME_FLAG_REMOTE_INV) &&
	    (dev->dev->caps.bmme_flags & MLX4_BMME_FLAG_FAST_REG_WR))
		props->device_cap_flags |= IB_DEVICE_MEM_MGT_EXTENSIONS;
	if (dev->dev->caps.flags & MLX4_DEV_CAP_FLAG_XRC)
		props->device_cap_flags |= IB_DEVICE_XRC;
	if (dev->dev->caps.flags & MLX4_DEV_CAP_FLAG_MEM_WINDOW)
		props->device_cap_flags |= IB_DEVICE_MEM_WINDOW;
	if (dev->dev->caps.bmme_flags & MLX4_BMME_FLAG_TYPE_2_WIN) {
		if (dev->dev->caps.bmme_flags & MLX4_BMME_FLAG_WIN_TYPE_2B)
			props->device_cap_flags |= IB_DEVICE_MEM_WINDOW_TYPE_2B;
		else
			props->device_cap_flags |= IB_DEVICE_MEM_WINDOW_TYPE_2A;
	}
	if (dev->steering_support == MLX4_STEERING_MODE_DEVICE_MANAGED)
		props->device_cap_flags |= IB_DEVICE_MANAGED_FLOW_STEERING;

	props->device_cap_flags |= IB_DEVICE_RAW_IP_CSUM;

	props->vendor_id	   = be32_to_cpup((__be32 *) (out_mad->data + 36)) &
		0xffffff;
	props->vendor_part_id	   = dev->dev->persist->pdev->device;
	props->hw_ver		   = be32_to_cpup((__be32 *) (out_mad->data + 32));
	memcpy(&props->sys_image_guid, out_mad->data +	4, 8);

	props->max_mr_size	   = ~0ull;
	props->page_size_cap	   = dev->dev->caps.page_size_cap;
	props->max_qp		   = dev->dev->quotas.qp;
	props->max_qp_wr	   = dev->dev->caps.max_wqes - MLX4_IB_SQ_MAX_SPARE;
	props->max_send_sge =
		min(dev->dev->caps.max_sq_sg, dev->dev->caps.max_rq_sg);
	props->max_recv_sge =
		min(dev->dev->caps.max_sq_sg, dev->dev->caps.max_rq_sg);
	props->max_sge_rd = MLX4_MAX_SGE_RD;
	props->max_cq		   = dev->dev->quotas.cq;
	props->max_cqe		   = dev->dev->caps.max_cqes;
	props->max_mr		   = dev->dev->quotas.mpt;
	props->max_pd		   = dev->dev->caps.num_pds - dev->dev->caps.reserved_pds;
	props->max_qp_rd_atom	   = dev->dev->caps.max_qp_dest_rdma;
	props->max_qp_init_rd_atom = dev->dev->caps.max_qp_init_rdma;
	props->max_res_rd_atom	   = props->max_qp_rd_atom * props->max_qp;
	props->max_srq		   = dev->dev->quotas.srq;
	props->max_srq_wr	   = dev->dev->caps.max_srq_wqes - 1;
	props->max_srq_sge	   = dev->dev->caps.max_srq_sge;
	props->max_fast_reg_page_list_len = MLX4_MAX_FAST_REG_PAGES;
	props->local_ca_ack_delay  = dev->dev->caps.local_ca_ack_delay;
	props->atomic_cap	   = dev->dev->caps.flags & MLX4_DEV_CAP_FLAG_ATOMIC ?
		IB_ATOMIC_HCA : IB_ATOMIC_NONE;
	props->masked_atomic_cap   = props->atomic_cap;
	props->max_pkeys	   = dev->dev->caps.pkey_table_len[1];
	props->max_mcast_grp	   = dev->dev->caps.num_mgms + dev->dev->caps.num_amgms;
	props->max_mcast_qp_attach = dev->dev->caps.num_qp_per_mgm;
	props->max_total_mcast_qp_attach = props->max_mcast_qp_attach *
					   props->max_mcast_grp;
	props->max_map_per_fmr = dev->dev->caps.max_fmr_maps;
	props->hca_core_clock = dev->dev->caps.hca_core_clock * 1000UL;
	props->timestamp_mask = 0xFFFFFFFFFFFFULL;
	props->max_ah = INT_MAX;

	if (mlx4_ib_port_link_layer(ibdev, 1) == IB_LINK_LAYER_ETHERNET ||
	    mlx4_ib_port_link_layer(ibdev, 2) == IB_LINK_LAYER_ETHERNET) {
		if (dev->dev->caps.flags2 & MLX4_DEV_CAP_FLAG2_RSS) {
			props->rss_caps.max_rwq_indirection_tables =
				props->max_qp;
			props->rss_caps.max_rwq_indirection_table_size =
				dev->dev->caps.max_rss_tbl_sz;
			props->rss_caps.supported_qpts = 1 << IB_QPT_RAW_PACKET;
			props->max_wq_type_rq = props->max_qp;
		}

		if (dev->dev->caps.flags & MLX4_DEV_CAP_FLAG_FCS_KEEP)
			props->raw_packet_caps |= IB_RAW_PACKET_CAP_SCATTER_FCS;
	}

	props->cq_caps.max_cq_moderation_count = MLX4_MAX_CQ_COUNT;
	props->cq_caps.max_cq_moderation_period = MLX4_MAX_CQ_PERIOD;

	if (uhw->outlen >= resp.response_length + sizeof(resp.hca_core_clock_offset)) {
		resp.response_length += sizeof(resp.hca_core_clock_offset);
		if (!mlx4_get_internal_clock_params(dev->dev, &clock_params)) {
			resp.comp_mask |= MLX4_IB_QUERY_DEV_RESP_MASK_CORE_CLOCK_OFFSET;
			resp.hca_core_clock_offset = clock_params.offset % PAGE_SIZE;
		}
	}

	if (uhw->outlen >= resp.response_length +
	    sizeof(resp.max_inl_recv_sz)) {
		resp.response_length += sizeof(resp.max_inl_recv_sz);
		resp.max_inl_recv_sz  = dev->dev->caps.max_rq_sg *
			sizeof(struct mlx4_wqe_data_seg);
	}

	if (field_avail(typeof(resp), rss_caps, uhw->outlen)) {
		if (props->rss_caps.supported_qpts) {
			resp.rss_caps.rx_hash_function =
				MLX4_IB_RX_HASH_FUNC_TOEPLITZ;

			resp.rss_caps.rx_hash_fields_mask =
				MLX4_IB_RX_HASH_SRC_IPV4 |
				MLX4_IB_RX_HASH_DST_IPV4 |
				MLX4_IB_RX_HASH_SRC_IPV6 |
				MLX4_IB_RX_HASH_DST_IPV6 |
				MLX4_IB_RX_HASH_SRC_PORT_TCP |
				MLX4_IB_RX_HASH_DST_PORT_TCP |
				MLX4_IB_RX_HASH_SRC_PORT_UDP |
				MLX4_IB_RX_HASH_DST_PORT_UDP;

			if (dev->dev->caps.tunnel_offload_mode ==
			    MLX4_TUNNEL_OFFLOAD_MODE_VXLAN)
				resp.rss_caps.rx_hash_fields_mask |=
					MLX4_IB_RX_HASH_INNER;
		}
		resp.response_length = offsetof(typeof(resp), rss_caps) +
				       sizeof(resp.rss_caps);
	}

	if (field_avail(typeof(resp), tso_caps, uhw->outlen)) {
		if (dev->dev->caps.max_gso_sz &&
		    ((mlx4_ib_port_link_layer(ibdev, 1) ==
		    IB_LINK_LAYER_ETHERNET) ||
		    (mlx4_ib_port_link_layer(ibdev, 2) ==
		    IB_LINK_LAYER_ETHERNET))) {
			resp.tso_caps.max_tso = dev->dev->caps.max_gso_sz;
			resp.tso_caps.supported_qpts |=
				1 << IB_QPT_RAW_PACKET;
		}
		resp.response_length = offsetof(typeof(resp), tso_caps) +
				       sizeof(resp.tso_caps);
	}

	if (uhw->outlen) {
		err = ib_copy_to_udata(uhw, &resp, resp.response_length);
		if (err)
			goto out;
	}
out:
	kfree(in_mad);
	kfree(out_mad);

	return err;
}

static enum rdma_link_layer
mlx4_ib_port_link_layer(struct ib_device *device, u8 port_num)
{
	struct mlx4_dev *dev = to_mdev(device)->dev;

	return dev->caps.port_mask[port_num] == MLX4_PORT_TYPE_IB ?
		IB_LINK_LAYER_INFINIBAND : IB_LINK_LAYER_ETHERNET;
}

static int ib_link_query_port(struct ib_device *ibdev, u8 port,
			      struct ib_port_attr *props, int netw_view)
{
	struct ib_smp *in_mad  = NULL;
	struct ib_smp *out_mad = NULL;
	int ext_active_speed;
	int mad_ifc_flags = MLX4_MAD_IFC_IGNORE_KEYS;
	int err = -ENOMEM;

	in_mad  = kzalloc(sizeof *in_mad, GFP_KERNEL);
	out_mad = kmalloc(sizeof *out_mad, GFP_KERNEL);
	if (!in_mad || !out_mad)
		goto out;

	init_query_mad(in_mad);
	in_mad->attr_id  = IB_SMP_ATTR_PORT_INFO;
	in_mad->attr_mod = cpu_to_be32(port);

	if (mlx4_is_mfunc(to_mdev(ibdev)->dev) && netw_view)
		mad_ifc_flags |= MLX4_MAD_IFC_NET_VIEW;

	err = mlx4_MAD_IFC(to_mdev(ibdev), mad_ifc_flags, port, NULL, NULL,
				in_mad, out_mad);
	if (err)
		goto out;


	props->lid		= be16_to_cpup((__be16 *) (out_mad->data + 16));
	props->lmc		= out_mad->data[34] & 0x7;
	props->sm_lid		= be16_to_cpup((__be16 *) (out_mad->data + 18));
	props->sm_sl		= out_mad->data[36] & 0xf;
	props->state		= out_mad->data[32] & 0xf;
	props->phys_state	= out_mad->data[33] >> 4;
	props->port_cap_flags	= be32_to_cpup((__be32 *) (out_mad->data + 20));
	if (netw_view)
		props->gid_tbl_len = out_mad->data[50];
	else
		props->gid_tbl_len = to_mdev(ibdev)->dev->caps.gid_table_len[port];
	props->max_msg_sz	= to_mdev(ibdev)->dev->caps.max_msg_sz;
	props->pkey_tbl_len	= to_mdev(ibdev)->dev->caps.pkey_table_len[port];
	props->bad_pkey_cntr	= be16_to_cpup((__be16 *) (out_mad->data + 46));
	props->qkey_viol_cntr	= be16_to_cpup((__be16 *) (out_mad->data + 48));
	props->active_width	= out_mad->data[31] & 0xf;
	props->active_speed	= out_mad->data[35] >> 4;
	props->max_mtu		= out_mad->data[41] & 0xf;
	props->active_mtu	= out_mad->data[36] >> 4;
	props->subnet_timeout	= out_mad->data[51] & 0x1f;
	props->max_vl_num	= out_mad->data[37] >> 4;
	props->init_type_reply	= out_mad->data[41] >> 4;

	/* Check if extended speeds (EDR/FDR/...) are supported */
	if (props->port_cap_flags & IB_PORT_EXTENDED_SPEEDS_SUP) {
		ext_active_speed = out_mad->data[62] >> 4;

		switch (ext_active_speed) {
		case 1:
			props->active_speed = IB_SPEED_FDR;
			break;
		case 2:
			props->active_speed = IB_SPEED_EDR;
			break;
		}
	}

	/* If reported active speed is QDR, check if is FDR-10 */
	if (props->active_speed == IB_SPEED_QDR) {
		init_query_mad(in_mad);
		in_mad->attr_id = MLX4_ATTR_EXTENDED_PORT_INFO;
		in_mad->attr_mod = cpu_to_be32(port);

		err = mlx4_MAD_IFC(to_mdev(ibdev), mad_ifc_flags, port,
				   NULL, NULL, in_mad, out_mad);
		if (err)
			goto out;

		/* Checking LinkSpeedActive for FDR-10 */
		if (out_mad->data[15] & 0x1)
			props->active_speed = IB_SPEED_FDR10;
	}

	/* Avoid wrong speed value returned by FW if the IB link is down. */
	if (props->state == IB_PORT_DOWN)
		 props->active_speed = IB_SPEED_SDR;

out:
	kfree(in_mad);
	kfree(out_mad);
	return err;
}

static u8 state_to_phys_state(enum ib_port_state state)
{
	return state == IB_PORT_ACTIVE ? 5 : 3;
}

static int eth_link_query_port(struct ib_device *ibdev, u8 port,
			       struct ib_port_attr *props)
{

	struct mlx4_ib_dev *mdev = to_mdev(ibdev);
	struct mlx4_ib_iboe *iboe = &mdev->iboe;
	struct net_device *ndev;
	enum ib_mtu tmp;
	struct mlx4_cmd_mailbox *mailbox;
	int err = 0;
	int is_bonded = mlx4_is_bonded(mdev->dev);

	mailbox = mlx4_alloc_cmd_mailbox(mdev->dev);
	if (IS_ERR(mailbox))
		return PTR_ERR(mailbox);

	err = mlx4_cmd_box(mdev->dev, 0, mailbox->dma, port, 0,
			   MLX4_CMD_QUERY_PORT, MLX4_CMD_TIME_CLASS_B,
			   MLX4_CMD_WRAPPED);
	if (err)
		goto out;

	props->active_width	=  (((u8 *)mailbox->buf)[5] == 0x40) ||
				   (((u8 *)mailbox->buf)[5] == 0x20 /*56Gb*/) ?
					   IB_WIDTH_4X : IB_WIDTH_1X;
	props->active_speed	=  (((u8 *)mailbox->buf)[5] == 0x20 /*56Gb*/) ?
					   IB_SPEED_FDR : IB_SPEED_QDR;
<<<<<<< HEAD
	props->port_cap_flags	= IB_PORT_CM_SUP | IB_PORT_IP_BASED_GIDS;
=======
	props->port_cap_flags	= IB_PORT_CM_SUP;
	props->ip_gids = true;
>>>>>>> 286cd8c7
	props->gid_tbl_len	= mdev->dev->caps.gid_table_len[port];
	props->max_msg_sz	= mdev->dev->caps.max_msg_sz;
	props->pkey_tbl_len	= 1;
	props->max_mtu		= IB_MTU_4096;
	props->max_vl_num	= 2;
	props->state		= IB_PORT_DOWN;
	props->phys_state	= state_to_phys_state(props->state);
	props->active_mtu	= IB_MTU_256;
	spin_lock_bh(&iboe->lock);
	ndev = iboe->netdevs[port - 1];
	if (ndev && is_bonded) {
		rcu_read_lock(); /* required to get upper dev */
		ndev = netdev_master_upper_dev_get_rcu(ndev);
		rcu_read_unlock();
	}
	if (!ndev)
		goto out_unlock;

	tmp = iboe_get_mtu(ndev->mtu);
	props->active_mtu = tmp ? min(props->max_mtu, tmp) : IB_MTU_256;

	props->state		= (netif_running(ndev) && netif_carrier_ok(ndev)) ?
					IB_PORT_ACTIVE : IB_PORT_DOWN;
	props->phys_state	= state_to_phys_state(props->state);
out_unlock:
	spin_unlock_bh(&iboe->lock);
out:
	mlx4_free_cmd_mailbox(mdev->dev, mailbox);
	return err;
}

int __mlx4_ib_query_port(struct ib_device *ibdev, u8 port,
			 struct ib_port_attr *props, int netw_view)
{
	int err;

	/* props being zeroed by the caller, avoid zeroing it here */

	err = mlx4_ib_port_link_layer(ibdev, port) == IB_LINK_LAYER_INFINIBAND ?
		ib_link_query_port(ibdev, port, props, netw_view) :
				eth_link_query_port(ibdev, port, props);

	return err;
}

static int mlx4_ib_query_port(struct ib_device *ibdev, u8 port,
			      struct ib_port_attr *props)
{
	/* returns host view */
	return __mlx4_ib_query_port(ibdev, port, props, 0);
}

int __mlx4_ib_query_gid(struct ib_device *ibdev, u8 port, int index,
			union ib_gid *gid, int netw_view)
{
	struct ib_smp *in_mad  = NULL;
	struct ib_smp *out_mad = NULL;
	int err = -ENOMEM;
	struct mlx4_ib_dev *dev = to_mdev(ibdev);
	int clear = 0;
	int mad_ifc_flags = MLX4_MAD_IFC_IGNORE_KEYS;

	in_mad  = kzalloc(sizeof *in_mad, GFP_KERNEL);
	out_mad = kmalloc(sizeof *out_mad, GFP_KERNEL);
	if (!in_mad || !out_mad)
		goto out;

	init_query_mad(in_mad);
	in_mad->attr_id  = IB_SMP_ATTR_PORT_INFO;
	in_mad->attr_mod = cpu_to_be32(port);

	if (mlx4_is_mfunc(dev->dev) && netw_view)
		mad_ifc_flags |= MLX4_MAD_IFC_NET_VIEW;

	err = mlx4_MAD_IFC(dev, mad_ifc_flags, port, NULL, NULL, in_mad, out_mad);
	if (err)
		goto out;

	memcpy(gid->raw, out_mad->data + 8, 8);

	if (mlx4_is_mfunc(dev->dev) && !netw_view) {
		if (index) {
			/* For any index > 0, return the null guid */
			err = 0;
			clear = 1;
			goto out;
		}
	}

	init_query_mad(in_mad);
	in_mad->attr_id  = IB_SMP_ATTR_GUID_INFO;
	in_mad->attr_mod = cpu_to_be32(index / 8);

	err = mlx4_MAD_IFC(dev, mad_ifc_flags, port,
			   NULL, NULL, in_mad, out_mad);
	if (err)
		goto out;

	memcpy(gid->raw + 8, out_mad->data + (index % 8) * 8, 8);

out:
	if (clear)
		memset(gid->raw + 8, 0, 8);
	kfree(in_mad);
	kfree(out_mad);
	return err;
}

static int mlx4_ib_query_gid(struct ib_device *ibdev, u8 port, int index,
			     union ib_gid *gid)
{
	if (rdma_protocol_ib(ibdev, port))
		return __mlx4_ib_query_gid(ibdev, port, index, gid, 0);
	return 0;
}

static int mlx4_ib_query_sl2vl(struct ib_device *ibdev, u8 port, u64 *sl2vl_tbl)
{
	union sl2vl_tbl_to_u64 sl2vl64;
	struct ib_smp *in_mad  = NULL;
	struct ib_smp *out_mad = NULL;
	int mad_ifc_flags = MLX4_MAD_IFC_IGNORE_KEYS;
	int err = -ENOMEM;
	int jj;

	if (mlx4_is_slave(to_mdev(ibdev)->dev)) {
		*sl2vl_tbl = 0;
		return 0;
	}

	in_mad  = kzalloc(sizeof(*in_mad), GFP_KERNEL);
	out_mad = kmalloc(sizeof(*out_mad), GFP_KERNEL);
	if (!in_mad || !out_mad)
		goto out;

	init_query_mad(in_mad);
	in_mad->attr_id  = IB_SMP_ATTR_SL_TO_VL_TABLE;
	in_mad->attr_mod = 0;

	if (mlx4_is_mfunc(to_mdev(ibdev)->dev))
		mad_ifc_flags |= MLX4_MAD_IFC_NET_VIEW;

	err = mlx4_MAD_IFC(to_mdev(ibdev), mad_ifc_flags, port, NULL, NULL,
			   in_mad, out_mad);
	if (err)
		goto out;

	for (jj = 0; jj < 8; jj++)
		sl2vl64.sl8[jj] = ((struct ib_smp *)out_mad)->data[jj];
	*sl2vl_tbl = sl2vl64.sl64;

out:
	kfree(in_mad);
	kfree(out_mad);
	return err;
}

static void mlx4_init_sl2vl_tbl(struct mlx4_ib_dev *mdev)
{
	u64 sl2vl;
	int i;
	int err;

	for (i = 1; i <= mdev->dev->caps.num_ports; i++) {
		if (mdev->dev->caps.port_type[i] == MLX4_PORT_TYPE_ETH)
			continue;
		err = mlx4_ib_query_sl2vl(&mdev->ib_dev, i, &sl2vl);
		if (err) {
			pr_err("Unable to get default sl to vl mapping for port %d.  Using all zeroes (%d)\n",
			       i, err);
			sl2vl = 0;
		}
		atomic64_set(&mdev->sl2vl[i - 1], sl2vl);
	}
}

int __mlx4_ib_query_pkey(struct ib_device *ibdev, u8 port, u16 index,
			 u16 *pkey, int netw_view)
{
	struct ib_smp *in_mad  = NULL;
	struct ib_smp *out_mad = NULL;
	int mad_ifc_flags = MLX4_MAD_IFC_IGNORE_KEYS;
	int err = -ENOMEM;

	in_mad  = kzalloc(sizeof *in_mad, GFP_KERNEL);
	out_mad = kmalloc(sizeof *out_mad, GFP_KERNEL);
	if (!in_mad || !out_mad)
		goto out;

	init_query_mad(in_mad);
	in_mad->attr_id  = IB_SMP_ATTR_PKEY_TABLE;
	in_mad->attr_mod = cpu_to_be32(index / 32);

	if (mlx4_is_mfunc(to_mdev(ibdev)->dev) && netw_view)
		mad_ifc_flags |= MLX4_MAD_IFC_NET_VIEW;

	err = mlx4_MAD_IFC(to_mdev(ibdev), mad_ifc_flags, port, NULL, NULL,
			   in_mad, out_mad);
	if (err)
		goto out;

	*pkey = be16_to_cpu(((__be16 *) out_mad->data)[index % 32]);

out:
	kfree(in_mad);
	kfree(out_mad);
	return err;
}

static int mlx4_ib_query_pkey(struct ib_device *ibdev, u8 port, u16 index, u16 *pkey)
{
	return __mlx4_ib_query_pkey(ibdev, port, index, pkey, 0);
}

static int mlx4_ib_modify_device(struct ib_device *ibdev, int mask,
				 struct ib_device_modify *props)
{
	struct mlx4_cmd_mailbox *mailbox;
	unsigned long flags;

	if (mask & ~IB_DEVICE_MODIFY_NODE_DESC)
		return -EOPNOTSUPP;

	if (!(mask & IB_DEVICE_MODIFY_NODE_DESC))
		return 0;

	if (mlx4_is_slave(to_mdev(ibdev)->dev))
		return -EOPNOTSUPP;

	spin_lock_irqsave(&to_mdev(ibdev)->sm_lock, flags);
	memcpy(ibdev->node_desc, props->node_desc, IB_DEVICE_NODE_DESC_MAX);
	spin_unlock_irqrestore(&to_mdev(ibdev)->sm_lock, flags);

	/*
	 * If possible, pass node desc to FW, so it can generate
	 * a 144 trap.  If cmd fails, just ignore.
	 */
	mailbox = mlx4_alloc_cmd_mailbox(to_mdev(ibdev)->dev);
	if (IS_ERR(mailbox))
		return 0;

	memcpy(mailbox->buf, props->node_desc, IB_DEVICE_NODE_DESC_MAX);
	mlx4_cmd(to_mdev(ibdev)->dev, mailbox->dma, 1, 0,
		 MLX4_CMD_SET_NODE, MLX4_CMD_TIME_CLASS_A, MLX4_CMD_NATIVE);

	mlx4_free_cmd_mailbox(to_mdev(ibdev)->dev, mailbox);

	return 0;
}

static int mlx4_ib_SET_PORT(struct mlx4_ib_dev *dev, u8 port, int reset_qkey_viols,
			    u32 cap_mask)
{
	struct mlx4_cmd_mailbox *mailbox;
	int err;

	mailbox = mlx4_alloc_cmd_mailbox(dev->dev);
	if (IS_ERR(mailbox))
		return PTR_ERR(mailbox);

	if (dev->dev->flags & MLX4_FLAG_OLD_PORT_CMDS) {
		*(u8 *) mailbox->buf	     = !!reset_qkey_viols << 6;
		((__be32 *) mailbox->buf)[2] = cpu_to_be32(cap_mask);
	} else {
		((u8 *) mailbox->buf)[3]     = !!reset_qkey_viols;
		((__be32 *) mailbox->buf)[1] = cpu_to_be32(cap_mask);
	}

	err = mlx4_cmd(dev->dev, mailbox->dma, port, MLX4_SET_PORT_IB_OPCODE,
		       MLX4_CMD_SET_PORT, MLX4_CMD_TIME_CLASS_B,
		       MLX4_CMD_WRAPPED);

	mlx4_free_cmd_mailbox(dev->dev, mailbox);
	return err;
}

static int mlx4_ib_modify_port(struct ib_device *ibdev, u8 port, int mask,
			       struct ib_port_modify *props)
{
	struct mlx4_ib_dev *mdev = to_mdev(ibdev);
	u8 is_eth = mdev->dev->caps.port_type[port] == MLX4_PORT_TYPE_ETH;
	struct ib_port_attr attr;
	u32 cap_mask;
	int err;

	/* return OK if this is RoCE. CM calls ib_modify_port() regardless
	 * of whether port link layer is ETH or IB. For ETH ports, qkey
	 * violations and port capabilities are not meaningful.
	 */
	if (is_eth)
		return 0;

	mutex_lock(&mdev->cap_mask_mutex);

	err = ib_query_port(ibdev, port, &attr);
	if (err)
		goto out;

	cap_mask = (attr.port_cap_flags | props->set_port_cap_mask) &
		~props->clr_port_cap_mask;

	err = mlx4_ib_SET_PORT(mdev, port,
			       !!(mask & IB_PORT_RESET_QKEY_CNTR),
			       cap_mask);

out:
	mutex_unlock(&to_mdev(ibdev)->cap_mask_mutex);
	return err;
}

static struct ib_ucontext *mlx4_ib_alloc_ucontext(struct ib_device *ibdev,
						  struct ib_udata *udata)
{
	struct mlx4_ib_dev *dev = to_mdev(ibdev);
	struct mlx4_ib_ucontext *context;
	struct mlx4_ib_alloc_ucontext_resp_v3 resp_v3;
	struct mlx4_ib_alloc_ucontext_resp resp;
	int err;

	if (!dev->ib_active)
		return ERR_PTR(-EAGAIN);

	if (ibdev->uverbs_abi_ver == MLX4_IB_UVERBS_NO_DEV_CAPS_ABI_VERSION) {
		resp_v3.qp_tab_size      = dev->dev->caps.num_qps;
		resp_v3.bf_reg_size      = dev->dev->caps.bf_reg_size;
		resp_v3.bf_regs_per_page = dev->dev->caps.bf_regs_per_page;
	} else {
		resp.dev_caps	      = dev->dev->caps.userspace_caps;
		resp.qp_tab_size      = dev->dev->caps.num_qps;
		resp.bf_reg_size      = dev->dev->caps.bf_reg_size;
		resp.bf_regs_per_page = dev->dev->caps.bf_regs_per_page;
		resp.cqe_size	      = dev->dev->caps.cqe_size;
	}

	context = kzalloc(sizeof(*context), GFP_KERNEL);
	if (!context)
		return ERR_PTR(-ENOMEM);

	err = mlx4_uar_alloc(to_mdev(ibdev)->dev, &context->uar);
	if (err) {
		kfree(context);
		return ERR_PTR(err);
	}

	INIT_LIST_HEAD(&context->db_page_list);
	mutex_init(&context->db_page_mutex);

	INIT_LIST_HEAD(&context->wqn_ranges_list);
	mutex_init(&context->wqn_ranges_mutex);

	if (ibdev->uverbs_abi_ver == MLX4_IB_UVERBS_NO_DEV_CAPS_ABI_VERSION)
		err = ib_copy_to_udata(udata, &resp_v3, sizeof(resp_v3));
	else
		err = ib_copy_to_udata(udata, &resp, sizeof(resp));

	if (err) {
		mlx4_uar_free(to_mdev(ibdev)->dev, &context->uar);
		kfree(context);
		return ERR_PTR(-EFAULT);
	}

	return &context->ibucontext;
}

static int mlx4_ib_dealloc_ucontext(struct ib_ucontext *ibcontext)
{
	struct mlx4_ib_ucontext *context = to_mucontext(ibcontext);

	mlx4_uar_free(to_mdev(ibcontext->device)->dev, &context->uar);
	kfree(context);

	return 0;
}

static void  mlx4_ib_vma_open(struct vm_area_struct *area)
{
	/* vma_open is called when a new VMA is created on top of our VMA.
	 * This is done through either mremap flow or split_vma (usually due
	 * to mlock, madvise, munmap, etc.). We do not support a clone of the
	 * vma, as this VMA is strongly hardware related. Therefore we set the
	 * vm_ops of the newly created/cloned VMA to NULL, to prevent it from
	 * calling us again and trying to do incorrect actions. We assume that
	 * the original vma size is exactly a single page that there will be no
	 * "splitting" operations on.
	 */
	area->vm_ops = NULL;
}

static void  mlx4_ib_vma_close(struct vm_area_struct *area)
{
	struct mlx4_ib_vma_private_data *mlx4_ib_vma_priv_data;

	/* It's guaranteed that all VMAs opened on a FD are closed before the
	 * file itself is closed, therefore no sync is needed with the regular
	 * closing flow. (e.g. mlx4_ib_dealloc_ucontext) However need a sync
	 * with accessing the vma as part of mlx4_ib_disassociate_ucontext.
	 * The close operation is usually called under mm->mmap_sem except when
	 * process is exiting.  The exiting case is handled explicitly as part
	 * of mlx4_ib_disassociate_ucontext.
	 */
	mlx4_ib_vma_priv_data = (struct mlx4_ib_vma_private_data *)
				area->vm_private_data;

	/* set the vma context pointer to null in the mlx4_ib driver's private
	 * data to protect against a race condition in mlx4_ib_dissassociate_ucontext().
	 */
	mlx4_ib_vma_priv_data->vma = NULL;
}

static const struct vm_operations_struct mlx4_ib_vm_ops = {
	.open = mlx4_ib_vma_open,
	.close = mlx4_ib_vma_close
};

static void mlx4_ib_disassociate_ucontext(struct ib_ucontext *ibcontext)
{
	int i;
	struct vm_area_struct *vma;
	struct mlx4_ib_ucontext *context = to_mucontext(ibcontext);

	/* need to protect from a race on closing the vma as part of
	 * mlx4_ib_vma_close().
	 */
<<<<<<< HEAD
	down_write(&owning_mm->mmap_sem);
	if (!mmget_still_valid(owning_mm))
		goto skip_mm;
=======
>>>>>>> 286cd8c7
	for (i = 0; i < HW_BAR_COUNT; i++) {
		vma = context->hw_bar_info[i].vma;
		if (!vma)
			continue;

		zap_vma_ptes(context->hw_bar_info[i].vma,
			     context->hw_bar_info[i].vma->vm_start, PAGE_SIZE);

		context->hw_bar_info[i].vma->vm_flags &=
			~(VM_SHARED | VM_MAYSHARE);
		/* context going to be destroyed, should not access ops any more */
		context->hw_bar_info[i].vma->vm_ops = NULL;
	}
<<<<<<< HEAD

skip_mm:
	up_write(&owning_mm->mmap_sem);
	mmput(owning_mm);
	put_task_struct(owning_process);
=======
>>>>>>> 286cd8c7
}

static void mlx4_ib_set_vma_data(struct vm_area_struct *vma,
				 struct mlx4_ib_vma_private_data *vma_private_data)
{
	vma_private_data->vma = vma;
	vma->vm_private_data = vma_private_data;
	vma->vm_ops =  &mlx4_ib_vm_ops;
}

static int mlx4_ib_mmap(struct ib_ucontext *context, struct vm_area_struct *vma)
{
	struct mlx4_ib_dev *dev = to_mdev(context->device);
	struct mlx4_ib_ucontext *mucontext = to_mucontext(context);

	if (vma->vm_end - vma->vm_start != PAGE_SIZE)
		return -EINVAL;

	if (vma->vm_pgoff == 0) {
		/* We prevent double mmaping on same context */
		if (mucontext->hw_bar_info[HW_BAR_DB].vma)
			return -EINVAL;

		vma->vm_page_prot = pgprot_noncached(vma->vm_page_prot);

		if (io_remap_pfn_range(vma, vma->vm_start,
				       to_mucontext(context)->uar.pfn,
				       PAGE_SIZE, vma->vm_page_prot))
			return -EAGAIN;

		mlx4_ib_set_vma_data(vma, &mucontext->hw_bar_info[HW_BAR_DB]);

	} else if (vma->vm_pgoff == 1 && dev->dev->caps.bf_reg_size != 0) {
		/* We prevent double mmaping on same context */
		if (mucontext->hw_bar_info[HW_BAR_BF].vma)
			return -EINVAL;

		vma->vm_page_prot = pgprot_writecombine(vma->vm_page_prot);

		if (io_remap_pfn_range(vma, vma->vm_start,
				       to_mucontext(context)->uar.pfn +
				       dev->dev->caps.num_uars,
				       PAGE_SIZE, vma->vm_page_prot))
			return -EAGAIN;

		mlx4_ib_set_vma_data(vma, &mucontext->hw_bar_info[HW_BAR_BF]);

	} else if (vma->vm_pgoff == 3) {
		struct mlx4_clock_params params;
		int ret;

		/* We prevent double mmaping on same context */
		if (mucontext->hw_bar_info[HW_BAR_CLOCK].vma)
			return -EINVAL;

		ret = mlx4_get_internal_clock_params(dev->dev, &params);

		if (ret)
			return ret;

		vma->vm_page_prot = pgprot_noncached(vma->vm_page_prot);
		if (io_remap_pfn_range(vma, vma->vm_start,
				       (pci_resource_start(dev->dev->persist->pdev,
							   params.bar) +
					params.offset)
				       >> PAGE_SHIFT,
				       PAGE_SIZE, vma->vm_page_prot))
			return -EAGAIN;

		mlx4_ib_set_vma_data(vma,
				     &mucontext->hw_bar_info[HW_BAR_CLOCK]);
	} else {
		return -EINVAL;
	}

	return 0;
}

static struct ib_pd *mlx4_ib_alloc_pd(struct ib_device *ibdev,
				      struct ib_ucontext *context,
				      struct ib_udata *udata)
{
	struct mlx4_ib_pd *pd;
	int err;

	pd = kzalloc(sizeof(*pd), GFP_KERNEL);
	if (!pd)
		return ERR_PTR(-ENOMEM);

	err = mlx4_pd_alloc(to_mdev(ibdev)->dev, &pd->pdn);
	if (err) {
		kfree(pd);
		return ERR_PTR(err);
	}

	if (context)
		if (ib_copy_to_udata(udata, &pd->pdn, sizeof (__u32))) {
			mlx4_pd_free(to_mdev(ibdev)->dev, pd->pdn);
			kfree(pd);
			return ERR_PTR(-EFAULT);
		}
	return &pd->ibpd;
}

static int mlx4_ib_dealloc_pd(struct ib_pd *pd)
{
	mlx4_pd_free(to_mdev(pd->device)->dev, to_mpd(pd)->pdn);
	kfree(pd);

	return 0;
}

static struct ib_xrcd *mlx4_ib_alloc_xrcd(struct ib_device *ibdev,
					  struct ib_ucontext *context,
					  struct ib_udata *udata)
{
	struct mlx4_ib_xrcd *xrcd;
	struct ib_cq_init_attr cq_attr = {};
	int err;

	if (!(to_mdev(ibdev)->dev->caps.flags & MLX4_DEV_CAP_FLAG_XRC))
		return ERR_PTR(-ENOSYS);

	xrcd = kmalloc(sizeof *xrcd, GFP_KERNEL);
	if (!xrcd)
		return ERR_PTR(-ENOMEM);

	err = mlx4_xrcd_alloc(to_mdev(ibdev)->dev, &xrcd->xrcdn);
	if (err)
		goto err1;

	xrcd->pd = ib_alloc_pd(ibdev, 0);
	if (IS_ERR(xrcd->pd)) {
		err = PTR_ERR(xrcd->pd);
		goto err2;
	}

	cq_attr.cqe = 1;
	xrcd->cq = ib_create_cq(ibdev, NULL, NULL, xrcd, &cq_attr);
	if (IS_ERR(xrcd->cq)) {
		err = PTR_ERR(xrcd->cq);
		goto err3;
	}

	return &xrcd->ibxrcd;

err3:
	ib_dealloc_pd(xrcd->pd);
err2:
	mlx4_xrcd_free(to_mdev(ibdev)->dev, xrcd->xrcdn);
err1:
	kfree(xrcd);
	return ERR_PTR(err);
}

static int mlx4_ib_dealloc_xrcd(struct ib_xrcd *xrcd)
{
	ib_destroy_cq(to_mxrcd(xrcd)->cq);
	ib_dealloc_pd(to_mxrcd(xrcd)->pd);
	mlx4_xrcd_free(to_mdev(xrcd->device)->dev, to_mxrcd(xrcd)->xrcdn);
	kfree(xrcd);

	return 0;
}

static int add_gid_entry(struct ib_qp *ibqp, union ib_gid *gid)
{
	struct mlx4_ib_qp *mqp = to_mqp(ibqp);
	struct mlx4_ib_dev *mdev = to_mdev(ibqp->device);
	struct mlx4_ib_gid_entry *ge;

	ge = kzalloc(sizeof *ge, GFP_KERNEL);
	if (!ge)
		return -ENOMEM;

	ge->gid = *gid;
	if (mlx4_ib_add_mc(mdev, mqp, gid)) {
		ge->port = mqp->port;
		ge->added = 1;
	}

	mutex_lock(&mqp->mutex);
	list_add_tail(&ge->list, &mqp->gid_list);
	mutex_unlock(&mqp->mutex);

	return 0;
}

static void mlx4_ib_delete_counters_table(struct mlx4_ib_dev *ibdev,
					  struct mlx4_ib_counters *ctr_table)
{
	struct counter_index *counter, *tmp_count;

	mutex_lock(&ctr_table->mutex);
	list_for_each_entry_safe(counter, tmp_count, &ctr_table->counters_list,
				 list) {
		if (counter->allocated)
			mlx4_counter_free(ibdev->dev, counter->index);
		list_del(&counter->list);
		kfree(counter);
	}
	mutex_unlock(&ctr_table->mutex);
}

int mlx4_ib_add_mc(struct mlx4_ib_dev *mdev, struct mlx4_ib_qp *mqp,
		   union ib_gid *gid)
{
	struct net_device *ndev;
	int ret = 0;

	if (!mqp->port)
		return 0;

	spin_lock_bh(&mdev->iboe.lock);
	ndev = mdev->iboe.netdevs[mqp->port - 1];
	if (ndev)
		dev_hold(ndev);
	spin_unlock_bh(&mdev->iboe.lock);

	if (ndev) {
		ret = 1;
		dev_put(ndev);
	}

	return ret;
}

struct mlx4_ib_steering {
	struct list_head list;
	struct mlx4_flow_reg_id reg_id;
	union ib_gid gid;
};

#define LAST_ETH_FIELD vlan_tag
#define LAST_IB_FIELD sl
#define LAST_IPV4_FIELD dst_ip
#define LAST_TCP_UDP_FIELD src_port

/* Field is the last supported field */
#define FIELDS_NOT_SUPPORTED(filter, field)\
	memchr_inv((void *)&filter.field  +\
		   sizeof(filter.field), 0,\
		   sizeof(filter) -\
		   offsetof(typeof(filter), field) -\
		   sizeof(filter.field))

static int parse_flow_attr(struct mlx4_dev *dev,
			   u32 qp_num,
			   union ib_flow_spec *ib_spec,
			   struct _rule_hw *mlx4_spec)
{
	enum mlx4_net_trans_rule_id type;

	switch (ib_spec->type) {
	case IB_FLOW_SPEC_ETH:
		if (FIELDS_NOT_SUPPORTED(ib_spec->eth.mask, LAST_ETH_FIELD))
			return -ENOTSUPP;

		type = MLX4_NET_TRANS_RULE_ID_ETH;
		memcpy(mlx4_spec->eth.dst_mac, ib_spec->eth.val.dst_mac,
		       ETH_ALEN);
		memcpy(mlx4_spec->eth.dst_mac_msk, ib_spec->eth.mask.dst_mac,
		       ETH_ALEN);
		mlx4_spec->eth.vlan_tag = ib_spec->eth.val.vlan_tag;
		mlx4_spec->eth.vlan_tag_msk = ib_spec->eth.mask.vlan_tag;
		break;
	case IB_FLOW_SPEC_IB:
		if (FIELDS_NOT_SUPPORTED(ib_spec->ib.mask, LAST_IB_FIELD))
			return -ENOTSUPP;

		type = MLX4_NET_TRANS_RULE_ID_IB;
		mlx4_spec->ib.l3_qpn =
			cpu_to_be32(qp_num);
		mlx4_spec->ib.qpn_mask =
			cpu_to_be32(MLX4_IB_FLOW_QPN_MASK);
		break;


	case IB_FLOW_SPEC_IPV4:
		if (FIELDS_NOT_SUPPORTED(ib_spec->ipv4.mask, LAST_IPV4_FIELD))
			return -ENOTSUPP;

		type = MLX4_NET_TRANS_RULE_ID_IPV4;
		mlx4_spec->ipv4.src_ip = ib_spec->ipv4.val.src_ip;
		mlx4_spec->ipv4.src_ip_msk = ib_spec->ipv4.mask.src_ip;
		mlx4_spec->ipv4.dst_ip = ib_spec->ipv4.val.dst_ip;
		mlx4_spec->ipv4.dst_ip_msk = ib_spec->ipv4.mask.dst_ip;
		break;

	case IB_FLOW_SPEC_TCP:
	case IB_FLOW_SPEC_UDP:
		if (FIELDS_NOT_SUPPORTED(ib_spec->tcp_udp.mask, LAST_TCP_UDP_FIELD))
			return -ENOTSUPP;

		type = ib_spec->type == IB_FLOW_SPEC_TCP ?
					MLX4_NET_TRANS_RULE_ID_TCP :
					MLX4_NET_TRANS_RULE_ID_UDP;
		mlx4_spec->tcp_udp.dst_port = ib_spec->tcp_udp.val.dst_port;
		mlx4_spec->tcp_udp.dst_port_msk = ib_spec->tcp_udp.mask.dst_port;
		mlx4_spec->tcp_udp.src_port = ib_spec->tcp_udp.val.src_port;
		mlx4_spec->tcp_udp.src_port_msk = ib_spec->tcp_udp.mask.src_port;
		break;

	default:
		return -EINVAL;
	}
	if (mlx4_map_sw_to_hw_steering_id(dev, type) < 0 ||
	    mlx4_hw_rule_sz(dev, type) < 0)
		return -EINVAL;
	mlx4_spec->id = cpu_to_be16(mlx4_map_sw_to_hw_steering_id(dev, type));
	mlx4_spec->size = mlx4_hw_rule_sz(dev, type) >> 2;
	return mlx4_hw_rule_sz(dev, type);
}

struct default_rules {
	__u32 mandatory_fields[IB_FLOW_SPEC_SUPPORT_LAYERS];
	__u32 mandatory_not_fields[IB_FLOW_SPEC_SUPPORT_LAYERS];
	__u32 rules_create_list[IB_FLOW_SPEC_SUPPORT_LAYERS];
	__u8  link_layer;
};
static const struct default_rules default_table[] = {
	{
		.mandatory_fields = {IB_FLOW_SPEC_IPV4},
		.mandatory_not_fields = {IB_FLOW_SPEC_ETH},
		.rules_create_list = {IB_FLOW_SPEC_IB},
		.link_layer = IB_LINK_LAYER_INFINIBAND
	}
};

static int __mlx4_ib_default_rules_match(struct ib_qp *qp,
					 struct ib_flow_attr *flow_attr)
{
	int i, j, k;
	void *ib_flow;
	const struct default_rules *pdefault_rules = default_table;
	u8 link_layer = rdma_port_get_link_layer(qp->device, flow_attr->port);

	for (i = 0; i < ARRAY_SIZE(default_table); i++, pdefault_rules++) {
		__u32 field_types[IB_FLOW_SPEC_SUPPORT_LAYERS];
		memset(&field_types, 0, sizeof(field_types));

		if (link_layer != pdefault_rules->link_layer)
			continue;

		ib_flow = flow_attr + 1;
		/* we assume the specs are sorted */
		for (j = 0, k = 0; k < IB_FLOW_SPEC_SUPPORT_LAYERS &&
		     j < flow_attr->num_of_specs; k++) {
			union ib_flow_spec *current_flow =
				(union ib_flow_spec *)ib_flow;

			/* same layer but different type */
			if (((current_flow->type & IB_FLOW_SPEC_LAYER_MASK) ==
			     (pdefault_rules->mandatory_fields[k] &
			      IB_FLOW_SPEC_LAYER_MASK)) &&
			    (current_flow->type !=
			     pdefault_rules->mandatory_fields[k]))
				goto out;

			/* same layer, try match next one */
			if (current_flow->type ==
			    pdefault_rules->mandatory_fields[k]) {
				j++;
				ib_flow +=
					((union ib_flow_spec *)ib_flow)->size;
			}
		}

		ib_flow = flow_attr + 1;
		for (j = 0; j < flow_attr->num_of_specs;
		     j++, ib_flow += ((union ib_flow_spec *)ib_flow)->size)
			for (k = 0; k < IB_FLOW_SPEC_SUPPORT_LAYERS; k++)
				/* same layer and same type */
				if (((union ib_flow_spec *)ib_flow)->type ==
				    pdefault_rules->mandatory_not_fields[k])
					goto out;

		return i;
	}
out:
	return -1;
}

static int __mlx4_ib_create_default_rules(
		struct mlx4_ib_dev *mdev,
		struct ib_qp *qp,
		const struct default_rules *pdefault_rules,
		struct _rule_hw *mlx4_spec) {
	int size = 0;
	int i;

	for (i = 0; i < ARRAY_SIZE(pdefault_rules->rules_create_list); i++) {
		union ib_flow_spec ib_spec = {};
		int ret;

		switch (pdefault_rules->rules_create_list[i]) {
		case 0:
			/* no rule */
			continue;
		case IB_FLOW_SPEC_IB:
			ib_spec.type = IB_FLOW_SPEC_IB;
			ib_spec.size = sizeof(struct ib_flow_spec_ib);

			break;
		default:
			/* invalid rule */
			return -EINVAL;
		}
		/* We must put empty rule, qpn is being ignored */
		ret = parse_flow_attr(mdev->dev, 0, &ib_spec,
				      mlx4_spec);
		if (ret < 0) {
			pr_info("invalid parsing\n");
			return -EINVAL;
		}

		mlx4_spec = (void *)mlx4_spec + ret;
		size += ret;
	}
	return size;
}

static int __mlx4_ib_create_flow(struct ib_qp *qp, struct ib_flow_attr *flow_attr,
			  int domain,
			  enum mlx4_net_trans_promisc_mode flow_type,
			  u64 *reg_id)
{
	int ret, i;
	int size = 0;
	void *ib_flow;
	struct mlx4_ib_dev *mdev = to_mdev(qp->device);
	struct mlx4_cmd_mailbox *mailbox;
	struct mlx4_net_trans_rule_hw_ctrl *ctrl;
	int default_flow;

	static const u16 __mlx4_domain[] = {
		[IB_FLOW_DOMAIN_USER] = MLX4_DOMAIN_UVERBS,
		[IB_FLOW_DOMAIN_ETHTOOL] = MLX4_DOMAIN_ETHTOOL,
		[IB_FLOW_DOMAIN_RFS] = MLX4_DOMAIN_RFS,
		[IB_FLOW_DOMAIN_NIC] = MLX4_DOMAIN_NIC,
	};

	if (flow_attr->priority > MLX4_IB_FLOW_MAX_PRIO) {
		pr_err("Invalid priority value %d\n", flow_attr->priority);
		return -EINVAL;
	}

	if (domain >= IB_FLOW_DOMAIN_NUM) {
		pr_err("Invalid domain value %d\n", domain);
		return -EINVAL;
	}

	if (mlx4_map_sw_to_hw_steering_mode(mdev->dev, flow_type) < 0)
		return -EINVAL;

	mailbox = mlx4_alloc_cmd_mailbox(mdev->dev);
	if (IS_ERR(mailbox))
		return PTR_ERR(mailbox);
	ctrl = mailbox->buf;

	ctrl->prio = cpu_to_be16(__mlx4_domain[domain] |
				 flow_attr->priority);
	ctrl->type = mlx4_map_sw_to_hw_steering_mode(mdev->dev, flow_type);
	ctrl->port = flow_attr->port;
	ctrl->qpn = cpu_to_be32(qp->qp_num);

	ib_flow = flow_attr + 1;
	size += sizeof(struct mlx4_net_trans_rule_hw_ctrl);
	/* Add default flows */
	default_flow = __mlx4_ib_default_rules_match(qp, flow_attr);
	if (default_flow >= 0) {
		ret = __mlx4_ib_create_default_rules(
				mdev, qp, default_table + default_flow,
				mailbox->buf + size);
		if (ret < 0) {
			mlx4_free_cmd_mailbox(mdev->dev, mailbox);
			return -EINVAL;
		}
		size += ret;
	}
	for (i = 0; i < flow_attr->num_of_specs; i++) {
		ret = parse_flow_attr(mdev->dev, qp->qp_num, ib_flow,
				      mailbox->buf + size);
		if (ret < 0) {
			mlx4_free_cmd_mailbox(mdev->dev, mailbox);
			return -EINVAL;
		}
		ib_flow += ((union ib_flow_spec *) ib_flow)->size;
		size += ret;
	}

	if (mlx4_is_master(mdev->dev) && flow_type == MLX4_FS_REGULAR &&
	    flow_attr->num_of_specs == 1) {
		struct _rule_hw *rule_header = (struct _rule_hw *)(ctrl + 1);
		enum ib_flow_spec_type header_spec =
			((union ib_flow_spec *)(flow_attr + 1))->type;

		if (header_spec == IB_FLOW_SPEC_ETH)
			mlx4_handle_eth_header_mcast_prio(ctrl, rule_header);
	}

	ret = mlx4_cmd_imm(mdev->dev, mailbox->dma, reg_id, size >> 2, 0,
			   MLX4_QP_FLOW_STEERING_ATTACH, MLX4_CMD_TIME_CLASS_A,
			   MLX4_CMD_NATIVE);
	if (ret == -ENOMEM)
		pr_err("mcg table is full. Fail to register network rule.\n");
	else if (ret == -ENXIO)
		pr_err("Device managed flow steering is disabled. Fail to register network rule.\n");
	else if (ret)
		pr_err("Invalid argument. Fail to register network rule.\n");

	mlx4_free_cmd_mailbox(mdev->dev, mailbox);
	return ret;
}

static int __mlx4_ib_destroy_flow(struct mlx4_dev *dev, u64 reg_id)
{
	int err;
	err = mlx4_cmd(dev, reg_id, 0, 0,
		       MLX4_QP_FLOW_STEERING_DETACH, MLX4_CMD_TIME_CLASS_A,
		       MLX4_CMD_NATIVE);
	if (err)
		pr_err("Fail to detach network rule. registration id = 0x%llx\n",
		       reg_id);
	return err;
}

static int mlx4_ib_tunnel_steer_add(struct ib_qp *qp, struct ib_flow_attr *flow_attr,
				    u64 *reg_id)
{
	void *ib_flow;
	union ib_flow_spec *ib_spec;
	struct mlx4_dev	*dev = to_mdev(qp->device)->dev;
	int err = 0;

	if (dev->caps.tunnel_offload_mode != MLX4_TUNNEL_OFFLOAD_MODE_VXLAN ||
	    dev->caps.dmfs_high_steer_mode == MLX4_STEERING_DMFS_A0_STATIC)
		return 0; /* do nothing */

	ib_flow = flow_attr + 1;
	ib_spec = (union ib_flow_spec *)ib_flow;

	if (ib_spec->type !=  IB_FLOW_SPEC_ETH || flow_attr->num_of_specs != 1)
		return 0; /* do nothing */

	err = mlx4_tunnel_steer_add(to_mdev(qp->device)->dev, ib_spec->eth.val.dst_mac,
				    flow_attr->port, qp->qp_num,
				    MLX4_DOMAIN_UVERBS | (flow_attr->priority & 0xff),
				    reg_id);
	return err;
}

static int mlx4_ib_add_dont_trap_rule(struct mlx4_dev *dev,
				      struct ib_flow_attr *flow_attr,
				      enum mlx4_net_trans_promisc_mode *type)
{
	int err = 0;

	if (!(dev->caps.flags2 & MLX4_DEV_CAP_FLAG2_DMFS_UC_MC_SNIFFER) ||
	    (dev->caps.dmfs_high_steer_mode == MLX4_STEERING_DMFS_A0_STATIC) ||
	    (flow_attr->num_of_specs > 1) || (flow_attr->priority != 0)) {
		return -EOPNOTSUPP;
	}

	if (flow_attr->num_of_specs == 0) {
		type[0] = MLX4_FS_MC_SNIFFER;
		type[1] = MLX4_FS_UC_SNIFFER;
	} else {
		union ib_flow_spec *ib_spec;

		ib_spec = (union ib_flow_spec *)(flow_attr + 1);
		if (ib_spec->type !=  IB_FLOW_SPEC_ETH)
			return -EINVAL;

		/* if all is zero than MC and UC */
		if (is_zero_ether_addr(ib_spec->eth.mask.dst_mac)) {
			type[0] = MLX4_FS_MC_SNIFFER;
			type[1] = MLX4_FS_UC_SNIFFER;
		} else {
			u8 mac[ETH_ALEN] = {ib_spec->eth.mask.dst_mac[0] ^ 0x01,
					    ib_spec->eth.mask.dst_mac[1],
					    ib_spec->eth.mask.dst_mac[2],
					    ib_spec->eth.mask.dst_mac[3],
					    ib_spec->eth.mask.dst_mac[4],
					    ib_spec->eth.mask.dst_mac[5]};

			/* Above xor was only on MC bit, non empty mask is valid
			 * only if this bit is set and rest are zero.
			 */
			if (!is_zero_ether_addr(&mac[0]))
				return -EINVAL;

			if (is_multicast_ether_addr(ib_spec->eth.val.dst_mac))
				type[0] = MLX4_FS_MC_SNIFFER;
			else
				type[0] = MLX4_FS_UC_SNIFFER;
		}
	}

	return err;
}

static struct ib_flow *mlx4_ib_create_flow(struct ib_qp *qp,
				    struct ib_flow_attr *flow_attr,
				    int domain, struct ib_udata *udata)
{
	int err = 0, i = 0, j = 0;
	struct mlx4_ib_flow *mflow;
	enum mlx4_net_trans_promisc_mode type[2];
	struct mlx4_dev *dev = (to_mdev(qp->device))->dev;
	int is_bonded = mlx4_is_bonded(dev);

	if (flow_attr->port < 1 || flow_attr->port > qp->device->phys_port_cnt)
		return ERR_PTR(-EINVAL);

	if (flow_attr->flags & ~IB_FLOW_ATTR_FLAGS_DONT_TRAP)
		return ERR_PTR(-EOPNOTSUPP);

	if ((flow_attr->flags & IB_FLOW_ATTR_FLAGS_DONT_TRAP) &&
	    (flow_attr->type != IB_FLOW_ATTR_NORMAL))
		return ERR_PTR(-EOPNOTSUPP);

	if (udata &&
	    udata->inlen && !ib_is_udata_cleared(udata, 0, udata->inlen))
		return ERR_PTR(-EOPNOTSUPP);

	memset(type, 0, sizeof(type));

	mflow = kzalloc(sizeof(*mflow), GFP_KERNEL);
	if (!mflow) {
		err = -ENOMEM;
		goto err_free;
	}

	switch (flow_attr->type) {
	case IB_FLOW_ATTR_NORMAL:
		/* If dont trap flag (continue match) is set, under specific
		 * condition traffic be replicated to given qp,
		 * without stealing it
		 */
		if (unlikely(flow_attr->flags & IB_FLOW_ATTR_FLAGS_DONT_TRAP)) {
			err = mlx4_ib_add_dont_trap_rule(dev,
							 flow_attr,
							 type);
			if (err)
				goto err_free;
		} else {
			type[0] = MLX4_FS_REGULAR;
		}
		break;

	case IB_FLOW_ATTR_ALL_DEFAULT:
		type[0] = MLX4_FS_ALL_DEFAULT;
		break;

	case IB_FLOW_ATTR_MC_DEFAULT:
		type[0] = MLX4_FS_MC_DEFAULT;
		break;

	case IB_FLOW_ATTR_SNIFFER:
		type[0] = MLX4_FS_MIRROR_RX_PORT;
		type[1] = MLX4_FS_MIRROR_SX_PORT;
		break;

	default:
		err = -EINVAL;
		goto err_free;
	}

	while (i < ARRAY_SIZE(type) && type[i]) {
		err = __mlx4_ib_create_flow(qp, flow_attr, domain, type[i],
					    &mflow->reg_id[i].id);
		if (err)
			goto err_create_flow;
		if (is_bonded) {
			/* Application always sees one port so the mirror rule
			 * must be on port #2
			 */
			flow_attr->port = 2;
			err = __mlx4_ib_create_flow(qp, flow_attr,
						    domain, type[j],
						    &mflow->reg_id[j].mirror);
			flow_attr->port = 1;
			if (err)
				goto err_create_flow;
			j++;
		}

		i++;
	}

	if (i < ARRAY_SIZE(type) && flow_attr->type == IB_FLOW_ATTR_NORMAL) {
		err = mlx4_ib_tunnel_steer_add(qp, flow_attr,
					       &mflow->reg_id[i].id);
		if (err)
			goto err_create_flow;

		if (is_bonded) {
			flow_attr->port = 2;
			err = mlx4_ib_tunnel_steer_add(qp, flow_attr,
						       &mflow->reg_id[j].mirror);
			flow_attr->port = 1;
			if (err)
				goto err_create_flow;
			j++;
		}
		/* function to create mirror rule */
		i++;
	}

	return &mflow->ibflow;

err_create_flow:
	while (i) {
		(void)__mlx4_ib_destroy_flow(to_mdev(qp->device)->dev,
					     mflow->reg_id[i].id);
		i--;
	}

	while (j) {
		(void)__mlx4_ib_destroy_flow(to_mdev(qp->device)->dev,
					     mflow->reg_id[j].mirror);
		j--;
	}
err_free:
	kfree(mflow);
	return ERR_PTR(err);
}

static int mlx4_ib_destroy_flow(struct ib_flow *flow_id)
{
	int err, ret = 0;
	int i = 0;
	struct mlx4_ib_dev *mdev = to_mdev(flow_id->qp->device);
	struct mlx4_ib_flow *mflow = to_mflow(flow_id);

	while (i < ARRAY_SIZE(mflow->reg_id) && mflow->reg_id[i].id) {
		err = __mlx4_ib_destroy_flow(mdev->dev, mflow->reg_id[i].id);
		if (err)
			ret = err;
		if (mflow->reg_id[i].mirror) {
			err = __mlx4_ib_destroy_flow(mdev->dev,
						     mflow->reg_id[i].mirror);
			if (err)
				ret = err;
		}
		i++;
	}

	kfree(mflow);
	return ret;
}

static int mlx4_ib_mcg_attach(struct ib_qp *ibqp, union ib_gid *gid, u16 lid)
{
	int err;
	struct mlx4_ib_dev *mdev = to_mdev(ibqp->device);
	struct mlx4_dev	*dev = mdev->dev;
	struct mlx4_ib_qp *mqp = to_mqp(ibqp);
	struct mlx4_ib_steering *ib_steering = NULL;
	enum mlx4_protocol prot = MLX4_PROT_IB_IPV6;
	struct mlx4_flow_reg_id	reg_id;

	if (mdev->dev->caps.steering_mode ==
	    MLX4_STEERING_MODE_DEVICE_MANAGED) {
		ib_steering = kmalloc(sizeof(*ib_steering), GFP_KERNEL);
		if (!ib_steering)
			return -ENOMEM;
	}

	err = mlx4_multicast_attach(mdev->dev, &mqp->mqp, gid->raw, mqp->port,
				    !!(mqp->flags &
				       MLX4_IB_QP_BLOCK_MULTICAST_LOOPBACK),
				    prot, &reg_id.id);
	if (err) {
		pr_err("multicast attach op failed, err %d\n", err);
		goto err_malloc;
	}

	reg_id.mirror = 0;
	if (mlx4_is_bonded(dev)) {
		err = mlx4_multicast_attach(mdev->dev, &mqp->mqp, gid->raw,
					    (mqp->port == 1) ? 2 : 1,
					    !!(mqp->flags &
					    MLX4_IB_QP_BLOCK_MULTICAST_LOOPBACK),
					    prot, &reg_id.mirror);
		if (err)
			goto err_add;
	}

	err = add_gid_entry(ibqp, gid);
	if (err)
		goto err_add;

	if (ib_steering) {
		memcpy(ib_steering->gid.raw, gid->raw, 16);
		ib_steering->reg_id = reg_id;
		mutex_lock(&mqp->mutex);
		list_add(&ib_steering->list, &mqp->steering_rules);
		mutex_unlock(&mqp->mutex);
	}
	return 0;

err_add:
	mlx4_multicast_detach(mdev->dev, &mqp->mqp, gid->raw,
			      prot, reg_id.id);
	if (reg_id.mirror)
		mlx4_multicast_detach(mdev->dev, &mqp->mqp, gid->raw,
				      prot, reg_id.mirror);
err_malloc:
	kfree(ib_steering);

	return err;
}

static struct mlx4_ib_gid_entry *find_gid_entry(struct mlx4_ib_qp *qp, u8 *raw)
{
	struct mlx4_ib_gid_entry *ge;
	struct mlx4_ib_gid_entry *tmp;
	struct mlx4_ib_gid_entry *ret = NULL;

	list_for_each_entry_safe(ge, tmp, &qp->gid_list, list) {
		if (!memcmp(raw, ge->gid.raw, 16)) {
			ret = ge;
			break;
		}
	}

	return ret;
}

static int mlx4_ib_mcg_detach(struct ib_qp *ibqp, union ib_gid *gid, u16 lid)
{
	int err;
	struct mlx4_ib_dev *mdev = to_mdev(ibqp->device);
	struct mlx4_dev *dev = mdev->dev;
	struct mlx4_ib_qp *mqp = to_mqp(ibqp);
	struct net_device *ndev;
	struct mlx4_ib_gid_entry *ge;
	struct mlx4_flow_reg_id reg_id = {0, 0};
	enum mlx4_protocol prot =  MLX4_PROT_IB_IPV6;

	if (mdev->dev->caps.steering_mode ==
	    MLX4_STEERING_MODE_DEVICE_MANAGED) {
		struct mlx4_ib_steering *ib_steering;

		mutex_lock(&mqp->mutex);
		list_for_each_entry(ib_steering, &mqp->steering_rules, list) {
			if (!memcmp(ib_steering->gid.raw, gid->raw, 16)) {
				list_del(&ib_steering->list);
				break;
			}
		}
		mutex_unlock(&mqp->mutex);
		if (&ib_steering->list == &mqp->steering_rules) {
			pr_err("Couldn't find reg_id for mgid. Steering rule is left attached\n");
			return -EINVAL;
		}
		reg_id = ib_steering->reg_id;
		kfree(ib_steering);
	}

	err = mlx4_multicast_detach(mdev->dev, &mqp->mqp, gid->raw,
				    prot, reg_id.id);
	if (err)
		return err;

	if (mlx4_is_bonded(dev)) {
		err = mlx4_multicast_detach(mdev->dev, &mqp->mqp, gid->raw,
					    prot, reg_id.mirror);
		if (err)
			return err;
	}

	mutex_lock(&mqp->mutex);
	ge = find_gid_entry(mqp, gid->raw);
	if (ge) {
		spin_lock_bh(&mdev->iboe.lock);
		ndev = ge->added ? mdev->iboe.netdevs[ge->port - 1] : NULL;
		if (ndev)
			dev_hold(ndev);
		spin_unlock_bh(&mdev->iboe.lock);
		if (ndev)
			dev_put(ndev);
		list_del(&ge->list);
		kfree(ge);
	} else
		pr_warn("could not find mgid entry\n");

	mutex_unlock(&mqp->mutex);

	return 0;
}

static int init_node_data(struct mlx4_ib_dev *dev)
{
	struct ib_smp *in_mad  = NULL;
	struct ib_smp *out_mad = NULL;
	int mad_ifc_flags = MLX4_MAD_IFC_IGNORE_KEYS;
	int err = -ENOMEM;

	in_mad  = kzalloc(sizeof *in_mad, GFP_KERNEL);
	out_mad = kmalloc(sizeof *out_mad, GFP_KERNEL);
	if (!in_mad || !out_mad)
		goto out;

	init_query_mad(in_mad);
	in_mad->attr_id = IB_SMP_ATTR_NODE_DESC;
	if (mlx4_is_master(dev->dev))
		mad_ifc_flags |= MLX4_MAD_IFC_NET_VIEW;

	err = mlx4_MAD_IFC(dev, mad_ifc_flags, 1, NULL, NULL, in_mad, out_mad);
	if (err)
		goto out;

	memcpy(dev->ib_dev.node_desc, out_mad->data, IB_DEVICE_NODE_DESC_MAX);

	in_mad->attr_id = IB_SMP_ATTR_NODE_INFO;

	err = mlx4_MAD_IFC(dev, mad_ifc_flags, 1, NULL, NULL, in_mad, out_mad);
	if (err)
		goto out;

	dev->dev->rev_id = be32_to_cpup((__be32 *) (out_mad->data + 32));
	memcpy(&dev->ib_dev.node_guid, out_mad->data + 12, 8);

out:
	kfree(in_mad);
	kfree(out_mad);
	return err;
}

static ssize_t show_hca(struct device *device, struct device_attribute *attr,
			char *buf)
{
	struct mlx4_ib_dev *dev =
		container_of(device, struct mlx4_ib_dev, ib_dev.dev);
	return sprintf(buf, "MT%d\n", dev->dev->persist->pdev->device);
}

static ssize_t show_rev(struct device *device, struct device_attribute *attr,
			char *buf)
{
	struct mlx4_ib_dev *dev =
		container_of(device, struct mlx4_ib_dev, ib_dev.dev);
	return sprintf(buf, "%x\n", dev->dev->rev_id);
}

static ssize_t show_board(struct device *device, struct device_attribute *attr,
			  char *buf)
{
	struct mlx4_ib_dev *dev =
		container_of(device, struct mlx4_ib_dev, ib_dev.dev);
	return sprintf(buf, "%.*s\n", MLX4_BOARD_ID_LEN,
		       dev->dev->board_id);
}

static DEVICE_ATTR(hw_rev,   S_IRUGO, show_rev,    NULL);
static DEVICE_ATTR(hca_type, S_IRUGO, show_hca,    NULL);
static DEVICE_ATTR(board_id, S_IRUGO, show_board,  NULL);

static struct device_attribute *mlx4_class_attributes[] = {
	&dev_attr_hw_rev,
	&dev_attr_hca_type,
	&dev_attr_board_id
};

struct diag_counter {
	const char *name;
	u32 offset;
};

#define DIAG_COUNTER(_name, _offset)			\
	{ .name = #_name, .offset = _offset }

static const struct diag_counter diag_basic[] = {
	DIAG_COUNTER(rq_num_lle, 0x00),
	DIAG_COUNTER(sq_num_lle, 0x04),
	DIAG_COUNTER(rq_num_lqpoe, 0x08),
	DIAG_COUNTER(sq_num_lqpoe, 0x0C),
	DIAG_COUNTER(rq_num_lpe, 0x18),
	DIAG_COUNTER(sq_num_lpe, 0x1C),
	DIAG_COUNTER(rq_num_wrfe, 0x20),
	DIAG_COUNTER(sq_num_wrfe, 0x24),
	DIAG_COUNTER(sq_num_mwbe, 0x2C),
	DIAG_COUNTER(sq_num_bre, 0x34),
	DIAG_COUNTER(sq_num_rire, 0x44),
	DIAG_COUNTER(rq_num_rire, 0x48),
	DIAG_COUNTER(sq_num_rae, 0x4C),
	DIAG_COUNTER(rq_num_rae, 0x50),
	DIAG_COUNTER(sq_num_roe, 0x54),
	DIAG_COUNTER(sq_num_tree, 0x5C),
	DIAG_COUNTER(sq_num_rree, 0x64),
	DIAG_COUNTER(rq_num_rnr, 0x68),
	DIAG_COUNTER(sq_num_rnr, 0x6C),
	DIAG_COUNTER(rq_num_oos, 0x100),
	DIAG_COUNTER(sq_num_oos, 0x104),
};

static const struct diag_counter diag_ext[] = {
	DIAG_COUNTER(rq_num_dup, 0x130),
	DIAG_COUNTER(sq_num_to, 0x134),
};

static const struct diag_counter diag_device_only[] = {
	DIAG_COUNTER(num_cqovf, 0x1A0),
	DIAG_COUNTER(rq_num_udsdprd, 0x118),
};

static struct rdma_hw_stats *mlx4_ib_alloc_hw_stats(struct ib_device *ibdev,
						    u8 port_num)
{
	struct mlx4_ib_dev *dev = to_mdev(ibdev);
	struct mlx4_ib_diag_counters *diag = dev->diag_counters;

	if (!diag[!!port_num].name)
		return NULL;

	return rdma_alloc_hw_stats_struct(diag[!!port_num].name,
					  diag[!!port_num].num_counters,
					  RDMA_HW_STATS_DEFAULT_LIFESPAN);
}

static int mlx4_ib_get_hw_stats(struct ib_device *ibdev,
				struct rdma_hw_stats *stats,
				u8 port, int index)
{
	struct mlx4_ib_dev *dev = to_mdev(ibdev);
	struct mlx4_ib_diag_counters *diag = dev->diag_counters;
	u32 hw_value[ARRAY_SIZE(diag_device_only) +
		ARRAY_SIZE(diag_ext) + ARRAY_SIZE(diag_basic)] = {};
	int ret;
	int i;

	ret = mlx4_query_diag_counters(dev->dev,
				       MLX4_OP_MOD_QUERY_TRANSPORT_CI_ERRORS,
				       diag[!!port].offset, hw_value,
				       diag[!!port].num_counters, port);

	if (ret)
		return ret;

	for (i = 0; i < diag[!!port].num_counters; i++)
		stats->value[i] = hw_value[i];

	return diag[!!port].num_counters;
}

static int __mlx4_ib_alloc_diag_counters(struct mlx4_ib_dev *ibdev,
					 const char ***name,
					 u32 **offset,
					 u32 *num,
					 bool port)
{
	u32 num_counters;

	num_counters = ARRAY_SIZE(diag_basic);

	if (ibdev->dev->caps.flags2 & MLX4_DEV_CAP_FLAG2_DIAG_PER_PORT)
		num_counters += ARRAY_SIZE(diag_ext);

	if (!port)
		num_counters += ARRAY_SIZE(diag_device_only);

	*name = kcalloc(num_counters, sizeof(**name), GFP_KERNEL);
	if (!*name)
		return -ENOMEM;

	*offset = kcalloc(num_counters, sizeof(**offset), GFP_KERNEL);
	if (!*offset)
		goto err_name;

	*num = num_counters;

	return 0;

err_name:
	kfree(*name);
	return -ENOMEM;
}

static void mlx4_ib_fill_diag_counters(struct mlx4_ib_dev *ibdev,
				       const char **name,
				       u32 *offset,
				       bool port)
{
	int i;
	int j;

	for (i = 0, j = 0; i < ARRAY_SIZE(diag_basic); i++, j++) {
		name[i] = diag_basic[i].name;
		offset[i] = diag_basic[i].offset;
	}

	if (ibdev->dev->caps.flags2 & MLX4_DEV_CAP_FLAG2_DIAG_PER_PORT) {
		for (i = 0; i < ARRAY_SIZE(diag_ext); i++, j++) {
			name[j] = diag_ext[i].name;
			offset[j] = diag_ext[i].offset;
		}
	}

	if (!port) {
		for (i = 0; i < ARRAY_SIZE(diag_device_only); i++, j++) {
			name[j] = diag_device_only[i].name;
			offset[j] = diag_device_only[i].offset;
		}
	}
}

static int mlx4_ib_alloc_diag_counters(struct mlx4_ib_dev *ibdev)
{
	struct mlx4_ib_diag_counters *diag = ibdev->diag_counters;
	int i;
	int ret;
	bool per_port = !!(ibdev->dev->caps.flags2 &
		MLX4_DEV_CAP_FLAG2_DIAG_PER_PORT);

	if (mlx4_is_slave(ibdev->dev))
		return 0;

	for (i = 0; i < MLX4_DIAG_COUNTERS_TYPES; i++) {
		/* i == 1 means we are building port counters */
		if (i && !per_port)
			continue;

		ret = __mlx4_ib_alloc_diag_counters(ibdev, &diag[i].name,
						    &diag[i].offset,
						    &diag[i].num_counters, i);
		if (ret)
			goto err_alloc;

		mlx4_ib_fill_diag_counters(ibdev, diag[i].name,
					   diag[i].offset, i);
	}

	ibdev->ib_dev.get_hw_stats	= mlx4_ib_get_hw_stats;
	ibdev->ib_dev.alloc_hw_stats	= mlx4_ib_alloc_hw_stats;

	return 0;

err_alloc:
	if (i) {
		kfree(diag[i - 1].name);
		kfree(diag[i - 1].offset);
	}

	return ret;
}

static void mlx4_ib_diag_cleanup(struct mlx4_ib_dev *ibdev)
{
	int i;

	for (i = 0; i < MLX4_DIAG_COUNTERS_TYPES; i++) {
		kfree(ibdev->diag_counters[i].offset);
		kfree(ibdev->diag_counters[i].name);
	}
}

#define MLX4_IB_INVALID_MAC	((u64)-1)
static void mlx4_ib_update_qps(struct mlx4_ib_dev *ibdev,
			       struct net_device *dev,
			       int port)
{
	u64 new_smac = 0;
	u64 release_mac = MLX4_IB_INVALID_MAC;
	struct mlx4_ib_qp *qp;

	read_lock(&dev_base_lock);
	new_smac = mlx4_mac_to_u64(dev->dev_addr);
	read_unlock(&dev_base_lock);

	atomic64_set(&ibdev->iboe.mac[port - 1], new_smac);

	/* no need for update QP1 and mac registration in non-SRIOV */
	if (!mlx4_is_mfunc(ibdev->dev))
		return;

	mutex_lock(&ibdev->qp1_proxy_lock[port - 1]);
	qp = ibdev->qp1_proxy[port - 1];
	if (qp) {
		int new_smac_index;
		u64 old_smac;
		struct mlx4_update_qp_params update_params;

		mutex_lock(&qp->mutex);
		old_smac = qp->pri.smac;
		if (new_smac == old_smac)
			goto unlock;

		new_smac_index = mlx4_register_mac(ibdev->dev, port, new_smac);

		if (new_smac_index < 0)
			goto unlock;

		update_params.smac_index = new_smac_index;
		if (mlx4_update_qp(ibdev->dev, qp->mqp.qpn, MLX4_UPDATE_QP_SMAC,
				   &update_params)) {
			release_mac = new_smac;
			goto unlock;
		}
		/* if old port was zero, no mac was yet registered for this QP */
		if (qp->pri.smac_port)
			release_mac = old_smac;
		qp->pri.smac = new_smac;
		qp->pri.smac_port = port;
		qp->pri.smac_index = new_smac_index;
	}

unlock:
	if (release_mac != MLX4_IB_INVALID_MAC)
		mlx4_unregister_mac(ibdev->dev, port, release_mac);
	if (qp)
		mutex_unlock(&qp->mutex);
	mutex_unlock(&ibdev->qp1_proxy_lock[port - 1]);
}

static void mlx4_ib_scan_netdevs(struct mlx4_ib_dev *ibdev,
				 struct net_device *dev,
				 unsigned long event)

{
	struct mlx4_ib_iboe *iboe;
	int update_qps_port = -1;
	int port;

	ASSERT_RTNL();

	iboe = &ibdev->iboe;

	spin_lock_bh(&iboe->lock);
	mlx4_foreach_ib_transport_port(port, ibdev->dev) {

		iboe->netdevs[port - 1] =
			mlx4_get_protocol_dev(ibdev->dev, MLX4_PROT_ETH, port);

		if (dev == iboe->netdevs[port - 1] &&
		    (event == NETDEV_CHANGEADDR || event == NETDEV_REGISTER ||
		     event == NETDEV_UP || event == NETDEV_CHANGE))
			update_qps_port = port;

	}
	spin_unlock_bh(&iboe->lock);

	if (update_qps_port > 0)
		mlx4_ib_update_qps(ibdev, dev, update_qps_port);
}

static int mlx4_ib_netdev_event(struct notifier_block *this,
				unsigned long event, void *ptr)
{
	struct net_device *dev = netdev_notifier_info_to_dev(ptr);
	struct mlx4_ib_dev *ibdev;

	if (!net_eq(dev_net(dev), &init_net))
		return NOTIFY_DONE;

	ibdev = container_of(this, struct mlx4_ib_dev, iboe.nb);
	mlx4_ib_scan_netdevs(ibdev, dev, event);

	return NOTIFY_DONE;
}

static void init_pkeys(struct mlx4_ib_dev *ibdev)
{
	int port;
	int slave;
	int i;

	if (mlx4_is_master(ibdev->dev)) {
		for (slave = 0; slave <= ibdev->dev->persist->num_vfs;
		     ++slave) {
			for (port = 1; port <= ibdev->dev->caps.num_ports; ++port) {
				for (i = 0;
				     i < ibdev->dev->phys_caps.pkey_phys_table_len[port];
				     ++i) {
					ibdev->pkeys.virt2phys_pkey[slave][port - 1][i] =
					/* master has the identity virt2phys pkey mapping */
						(slave == mlx4_master_func_num(ibdev->dev) || !i) ? i :
							ibdev->dev->phys_caps.pkey_phys_table_len[port] - 1;
					mlx4_sync_pkey_table(ibdev->dev, slave, port, i,
							     ibdev->pkeys.virt2phys_pkey[slave][port - 1][i]);
				}
			}
		}
		/* initialize pkey cache */
		for (port = 1; port <= ibdev->dev->caps.num_ports; ++port) {
			for (i = 0;
			     i < ibdev->dev->phys_caps.pkey_phys_table_len[port];
			     ++i)
				ibdev->pkeys.phys_pkey_cache[port-1][i] =
					(i) ? 0 : 0xFFFF;
		}
	}
}

static void mlx4_ib_alloc_eqs(struct mlx4_dev *dev, struct mlx4_ib_dev *ibdev)
{
	int i, j, eq = 0, total_eqs = 0;

	ibdev->eq_table = kcalloc(dev->caps.num_comp_vectors,
				  sizeof(ibdev->eq_table[0]), GFP_KERNEL);
	if (!ibdev->eq_table)
		return;

	for (i = 1; i <= dev->caps.num_ports; i++) {
		for (j = 0; j < mlx4_get_eqs_per_port(dev, i);
		     j++, total_eqs++) {
			if (i > 1 &&  mlx4_is_eq_shared(dev, total_eqs))
				continue;
			ibdev->eq_table[eq] = total_eqs;
			if (!mlx4_assign_eq(dev, i,
					    &ibdev->eq_table[eq]))
				eq++;
			else
				ibdev->eq_table[eq] = -1;
		}
	}

	for (i = eq; i < dev->caps.num_comp_vectors;
	     ibdev->eq_table[i++] = -1)
		;

	/* Advertise the new number of EQs to clients */
	ibdev->ib_dev.num_comp_vectors = eq;
}

static void mlx4_ib_free_eqs(struct mlx4_dev *dev, struct mlx4_ib_dev *ibdev)
{
	int i;
	int total_eqs = ibdev->ib_dev.num_comp_vectors;

	/* no eqs were allocated */
	if (!ibdev->eq_table)
		return;

	/* Reset the advertised EQ number */
	ibdev->ib_dev.num_comp_vectors = 0;

	for (i = 0; i < total_eqs; i++)
		mlx4_release_eq(dev, ibdev->eq_table[i]);

	kfree(ibdev->eq_table);
	ibdev->eq_table = NULL;
}

static int mlx4_port_immutable(struct ib_device *ibdev, u8 port_num,
			       struct ib_port_immutable *immutable)
{
	struct ib_port_attr attr;
	struct mlx4_ib_dev *mdev = to_mdev(ibdev);
	int err;

	if (mlx4_ib_port_link_layer(ibdev, port_num) == IB_LINK_LAYER_INFINIBAND) {
		immutable->core_cap_flags = RDMA_CORE_PORT_IBA_IB;
		immutable->max_mad_size = IB_MGMT_MAD_SIZE;
	} else {
		if (mdev->dev->caps.flags & MLX4_DEV_CAP_FLAG_IBOE)
			immutable->core_cap_flags = RDMA_CORE_PORT_IBA_ROCE;
		if (mdev->dev->caps.flags2 & MLX4_DEV_CAP_FLAG2_ROCE_V1_V2)
			immutable->core_cap_flags = RDMA_CORE_PORT_IBA_ROCE |
				RDMA_CORE_PORT_IBA_ROCE_UDP_ENCAP;
		immutable->core_cap_flags |= RDMA_CORE_PORT_RAW_PACKET;
		if (immutable->core_cap_flags & (RDMA_CORE_PORT_IBA_ROCE |
		    RDMA_CORE_PORT_IBA_ROCE_UDP_ENCAP))
			immutable->max_mad_size = IB_MGMT_MAD_SIZE;
	}

	err = ib_query_port(ibdev, port_num, &attr);
	if (err)
		return err;

	immutable->pkey_tbl_len = attr.pkey_tbl_len;
	immutable->gid_tbl_len = attr.gid_tbl_len;

	return 0;
}

static void get_fw_ver_str(struct ib_device *device, char *str)
{
	struct mlx4_ib_dev *dev =
		container_of(device, struct mlx4_ib_dev, ib_dev);
	snprintf(str, IB_FW_VERSION_NAME_MAX, "%d.%d.%d",
		 (int) (dev->dev->caps.fw_ver >> 32),
		 (int) (dev->dev->caps.fw_ver >> 16) & 0xffff,
		 (int) dev->dev->caps.fw_ver & 0xffff);
}

static void *mlx4_ib_add(struct mlx4_dev *dev)
{
	struct mlx4_ib_dev *ibdev;
	int num_ports = 0;
	int i, j;
	int err;
	struct mlx4_ib_iboe *iboe;
	int ib_num_ports = 0;
	int num_req_counters;
	int allocated;
	u32 counter_index;
	struct counter_index *new_counter_index = NULL;

	pr_info_once("%s", mlx4_ib_version);

	num_ports = 0;
	mlx4_foreach_ib_transport_port(i, dev)
		num_ports++;

	/* No point in registering a device with no ports... */
	if (num_ports == 0)
		return NULL;

	ibdev = (struct mlx4_ib_dev *) ib_alloc_device(sizeof *ibdev);
	if (!ibdev) {
		dev_err(&dev->persist->pdev->dev,
			"Device struct alloc failed\n");
		return NULL;
	}

	iboe = &ibdev->iboe;

	if (mlx4_pd_alloc(dev, &ibdev->priv_pdn))
		goto err_dealloc;

	if (mlx4_uar_alloc(dev, &ibdev->priv_uar))
		goto err_pd;

	ibdev->uar_map = ioremap((phys_addr_t) ibdev->priv_uar.pfn << PAGE_SHIFT,
				 PAGE_SIZE);
	if (!ibdev->uar_map)
		goto err_uar;
	MLX4_INIT_DOORBELL_LOCK(&ibdev->uar_lock);

	ibdev->dev = dev;
	ibdev->bond_next_port	= 0;

	strlcpy(ibdev->ib_dev.name, "mlx4_%d", IB_DEVICE_NAME_MAX);
	ibdev->ib_dev.owner		= THIS_MODULE;
	ibdev->ib_dev.node_type		= RDMA_NODE_IB_CA;
	ibdev->ib_dev.local_dma_lkey	= dev->caps.reserved_lkey;
	ibdev->num_ports		= num_ports;
	ibdev->ib_dev.phys_port_cnt     = mlx4_is_bonded(dev) ?
						1 : ibdev->num_ports;
	ibdev->ib_dev.num_comp_vectors	= dev->caps.num_comp_vectors;
	ibdev->ib_dev.dev.parent	= &dev->persist->pdev->dev;
	ibdev->ib_dev.get_netdev	= mlx4_ib_get_netdev;
	ibdev->ib_dev.add_gid		= mlx4_ib_add_gid;
	ibdev->ib_dev.del_gid		= mlx4_ib_del_gid;

	if (dev->caps.userspace_caps)
		ibdev->ib_dev.uverbs_abi_ver = MLX4_IB_UVERBS_ABI_VERSION;
	else
		ibdev->ib_dev.uverbs_abi_ver = MLX4_IB_UVERBS_NO_DEV_CAPS_ABI_VERSION;

	ibdev->ib_dev.uverbs_cmd_mask	=
		(1ull << IB_USER_VERBS_CMD_GET_CONTEXT)		|
		(1ull << IB_USER_VERBS_CMD_QUERY_DEVICE)	|
		(1ull << IB_USER_VERBS_CMD_QUERY_PORT)		|
		(1ull << IB_USER_VERBS_CMD_ALLOC_PD)		|
		(1ull << IB_USER_VERBS_CMD_DEALLOC_PD)		|
		(1ull << IB_USER_VERBS_CMD_REG_MR)		|
		(1ull << IB_USER_VERBS_CMD_REREG_MR)		|
		(1ull << IB_USER_VERBS_CMD_DEREG_MR)		|
		(1ull << IB_USER_VERBS_CMD_CREATE_COMP_CHANNEL)	|
		(1ull << IB_USER_VERBS_CMD_CREATE_CQ)		|
		(1ull << IB_USER_VERBS_CMD_RESIZE_CQ)		|
		(1ull << IB_USER_VERBS_CMD_DESTROY_CQ)		|
		(1ull << IB_USER_VERBS_CMD_CREATE_QP)		|
		(1ull << IB_USER_VERBS_CMD_MODIFY_QP)		|
		(1ull << IB_USER_VERBS_CMD_QUERY_QP)		|
		(1ull << IB_USER_VERBS_CMD_DESTROY_QP)		|
		(1ull << IB_USER_VERBS_CMD_ATTACH_MCAST)	|
		(1ull << IB_USER_VERBS_CMD_DETACH_MCAST)	|
		(1ull << IB_USER_VERBS_CMD_CREATE_SRQ)		|
		(1ull << IB_USER_VERBS_CMD_MODIFY_SRQ)		|
		(1ull << IB_USER_VERBS_CMD_QUERY_SRQ)		|
		(1ull << IB_USER_VERBS_CMD_DESTROY_SRQ)		|
		(1ull << IB_USER_VERBS_CMD_CREATE_XSRQ)		|
		(1ull << IB_USER_VERBS_CMD_OPEN_QP);

	ibdev->ib_dev.query_device	= mlx4_ib_query_device;
	ibdev->ib_dev.query_port	= mlx4_ib_query_port;
	ibdev->ib_dev.get_link_layer	= mlx4_ib_port_link_layer;
	ibdev->ib_dev.query_gid		= mlx4_ib_query_gid;
	ibdev->ib_dev.query_pkey	= mlx4_ib_query_pkey;
	ibdev->ib_dev.modify_device	= mlx4_ib_modify_device;
	ibdev->ib_dev.modify_port	= mlx4_ib_modify_port;
	ibdev->ib_dev.alloc_ucontext	= mlx4_ib_alloc_ucontext;
	ibdev->ib_dev.dealloc_ucontext	= mlx4_ib_dealloc_ucontext;
	ibdev->ib_dev.mmap		= mlx4_ib_mmap;
	ibdev->ib_dev.alloc_pd		= mlx4_ib_alloc_pd;
	ibdev->ib_dev.dealloc_pd	= mlx4_ib_dealloc_pd;
	ibdev->ib_dev.create_ah		= mlx4_ib_create_ah;
	ibdev->ib_dev.query_ah		= mlx4_ib_query_ah;
	ibdev->ib_dev.destroy_ah	= mlx4_ib_destroy_ah;
	ibdev->ib_dev.create_srq	= mlx4_ib_create_srq;
	ibdev->ib_dev.modify_srq	= mlx4_ib_modify_srq;
	ibdev->ib_dev.query_srq		= mlx4_ib_query_srq;
	ibdev->ib_dev.destroy_srq	= mlx4_ib_destroy_srq;
	ibdev->ib_dev.post_srq_recv	= mlx4_ib_post_srq_recv;
	ibdev->ib_dev.create_qp		= mlx4_ib_create_qp;
	ibdev->ib_dev.modify_qp		= mlx4_ib_modify_qp;
	ibdev->ib_dev.query_qp		= mlx4_ib_query_qp;
	ibdev->ib_dev.destroy_qp	= mlx4_ib_destroy_qp;
	ibdev->ib_dev.drain_sq		= mlx4_ib_drain_sq;
	ibdev->ib_dev.drain_rq		= mlx4_ib_drain_rq;
	ibdev->ib_dev.post_send		= mlx4_ib_post_send;
	ibdev->ib_dev.post_recv		= mlx4_ib_post_recv;
	ibdev->ib_dev.create_cq		= mlx4_ib_create_cq;
	ibdev->ib_dev.modify_cq		= mlx4_ib_modify_cq;
	ibdev->ib_dev.resize_cq		= mlx4_ib_resize_cq;
	ibdev->ib_dev.destroy_cq	= mlx4_ib_destroy_cq;
	ibdev->ib_dev.poll_cq		= mlx4_ib_poll_cq;
	ibdev->ib_dev.req_notify_cq	= mlx4_ib_arm_cq;
	ibdev->ib_dev.get_dma_mr	= mlx4_ib_get_dma_mr;
	ibdev->ib_dev.reg_user_mr	= mlx4_ib_reg_user_mr;
	ibdev->ib_dev.rereg_user_mr	= mlx4_ib_rereg_user_mr;
	ibdev->ib_dev.dereg_mr		= mlx4_ib_dereg_mr;
	ibdev->ib_dev.alloc_mr		= mlx4_ib_alloc_mr;
	ibdev->ib_dev.map_mr_sg		= mlx4_ib_map_mr_sg;
	ibdev->ib_dev.attach_mcast	= mlx4_ib_mcg_attach;
	ibdev->ib_dev.detach_mcast	= mlx4_ib_mcg_detach;
	ibdev->ib_dev.process_mad	= mlx4_ib_process_mad;
	ibdev->ib_dev.get_port_immutable = mlx4_port_immutable;
	ibdev->ib_dev.get_dev_fw_str    = get_fw_ver_str;
	ibdev->ib_dev.disassociate_ucontext = mlx4_ib_disassociate_ucontext;

	ibdev->ib_dev.uverbs_ex_cmd_mask |=
		(1ull << IB_USER_VERBS_EX_CMD_MODIFY_CQ);

	if ((dev->caps.flags2 & MLX4_DEV_CAP_FLAG2_RSS) &&
	    ((mlx4_ib_port_link_layer(&ibdev->ib_dev, 1) ==
	    IB_LINK_LAYER_ETHERNET) ||
	    (mlx4_ib_port_link_layer(&ibdev->ib_dev, 2) ==
	    IB_LINK_LAYER_ETHERNET))) {
		ibdev->ib_dev.create_wq		= mlx4_ib_create_wq;
		ibdev->ib_dev.modify_wq		= mlx4_ib_modify_wq;
		ibdev->ib_dev.destroy_wq	= mlx4_ib_destroy_wq;
		ibdev->ib_dev.create_rwq_ind_table  =
			mlx4_ib_create_rwq_ind_table;
		ibdev->ib_dev.destroy_rwq_ind_table =
			mlx4_ib_destroy_rwq_ind_table;
		ibdev->ib_dev.uverbs_ex_cmd_mask |=
			(1ull << IB_USER_VERBS_EX_CMD_CREATE_WQ)	  |
			(1ull << IB_USER_VERBS_EX_CMD_MODIFY_WQ)	  |
			(1ull << IB_USER_VERBS_EX_CMD_DESTROY_WQ)	  |
			(1ull << IB_USER_VERBS_EX_CMD_CREATE_RWQ_IND_TBL) |
			(1ull << IB_USER_VERBS_EX_CMD_DESTROY_RWQ_IND_TBL);
	}

	if (!mlx4_is_slave(ibdev->dev)) {
		ibdev->ib_dev.alloc_fmr		= mlx4_ib_fmr_alloc;
		ibdev->ib_dev.map_phys_fmr	= mlx4_ib_map_phys_fmr;
		ibdev->ib_dev.unmap_fmr		= mlx4_ib_unmap_fmr;
		ibdev->ib_dev.dealloc_fmr	= mlx4_ib_fmr_dealloc;
	}

	if (dev->caps.flags & MLX4_DEV_CAP_FLAG_MEM_WINDOW ||
	    dev->caps.bmme_flags & MLX4_BMME_FLAG_TYPE_2_WIN) {
		ibdev->ib_dev.alloc_mw = mlx4_ib_alloc_mw;
		ibdev->ib_dev.dealloc_mw = mlx4_ib_dealloc_mw;

		ibdev->ib_dev.uverbs_cmd_mask |=
			(1ull << IB_USER_VERBS_CMD_ALLOC_MW) |
			(1ull << IB_USER_VERBS_CMD_DEALLOC_MW);
	}

	if (dev->caps.flags & MLX4_DEV_CAP_FLAG_XRC) {
		ibdev->ib_dev.alloc_xrcd = mlx4_ib_alloc_xrcd;
		ibdev->ib_dev.dealloc_xrcd = mlx4_ib_dealloc_xrcd;
		ibdev->ib_dev.uverbs_cmd_mask |=
			(1ull << IB_USER_VERBS_CMD_OPEN_XRCD) |
			(1ull << IB_USER_VERBS_CMD_CLOSE_XRCD);
	}

	if (check_flow_steering_support(dev)) {
		ibdev->steering_support = MLX4_STEERING_MODE_DEVICE_MANAGED;
		ibdev->ib_dev.create_flow	= mlx4_ib_create_flow;
		ibdev->ib_dev.destroy_flow	= mlx4_ib_destroy_flow;

		ibdev->ib_dev.uverbs_ex_cmd_mask	|=
			(1ull << IB_USER_VERBS_EX_CMD_CREATE_FLOW) |
			(1ull << IB_USER_VERBS_EX_CMD_DESTROY_FLOW);
	}

	ibdev->ib_dev.uverbs_ex_cmd_mask |=
		(1ull << IB_USER_VERBS_EX_CMD_QUERY_DEVICE) |
		(1ull << IB_USER_VERBS_EX_CMD_CREATE_CQ) |
		(1ull << IB_USER_VERBS_EX_CMD_CREATE_QP);

	mlx4_ib_alloc_eqs(dev, ibdev);

	spin_lock_init(&iboe->lock);

	if (init_node_data(ibdev))
		goto err_map;
	mlx4_init_sl2vl_tbl(ibdev);

	for (i = 0; i < ibdev->num_ports; ++i) {
		mutex_init(&ibdev->counters_table[i].mutex);
		INIT_LIST_HEAD(&ibdev->counters_table[i].counters_list);
	}

	num_req_counters = mlx4_is_bonded(dev) ? 1 : ibdev->num_ports;
	for (i = 0; i < num_req_counters; ++i) {
		mutex_init(&ibdev->qp1_proxy_lock[i]);
		allocated = 0;
		if (mlx4_ib_port_link_layer(&ibdev->ib_dev, i + 1) ==
						IB_LINK_LAYER_ETHERNET) {
			err = mlx4_counter_alloc(ibdev->dev, &counter_index,
						 MLX4_RES_USAGE_DRIVER);
			/* if failed to allocate a new counter, use default */
			if (err)
				counter_index =
					mlx4_get_default_counter_index(dev,
								       i + 1);
			else
				allocated = 1;
		} else { /* IB_LINK_LAYER_INFINIBAND use the default counter */
			counter_index = mlx4_get_default_counter_index(dev,
								       i + 1);
		}
		new_counter_index = kmalloc(sizeof(*new_counter_index),
					    GFP_KERNEL);
		if (!new_counter_index) {
			if (allocated)
				mlx4_counter_free(ibdev->dev, counter_index);
			goto err_counter;
		}
		new_counter_index->index = counter_index;
		new_counter_index->allocated = allocated;
		list_add_tail(&new_counter_index->list,
			      &ibdev->counters_table[i].counters_list);
		ibdev->counters_table[i].default_counter = counter_index;
		pr_info("counter index %d for port %d allocated %d\n",
			counter_index, i + 1, allocated);
	}
	if (mlx4_is_bonded(dev))
		for (i = 1; i < ibdev->num_ports ; ++i) {
			new_counter_index =
					kmalloc(sizeof(struct counter_index),
						GFP_KERNEL);
			if (!new_counter_index)
				goto err_counter;
			new_counter_index->index = counter_index;
			new_counter_index->allocated = 0;
			list_add_tail(&new_counter_index->list,
				      &ibdev->counters_table[i].counters_list);
			ibdev->counters_table[i].default_counter =
								counter_index;
		}

	mlx4_foreach_port(i, dev, MLX4_PORT_TYPE_IB)
		ib_num_ports++;

	spin_lock_init(&ibdev->sm_lock);
	mutex_init(&ibdev->cap_mask_mutex);
	INIT_LIST_HEAD(&ibdev->qp_list);
	spin_lock_init(&ibdev->reset_flow_resource_lock);

	if (ibdev->steering_support == MLX4_STEERING_MODE_DEVICE_MANAGED &&
	    ib_num_ports) {
		ibdev->steer_qpn_count = MLX4_IB_UC_MAX_NUM_QPS;
		err = mlx4_qp_reserve_range(dev, ibdev->steer_qpn_count,
					    MLX4_IB_UC_STEER_QPN_ALIGN,
					    &ibdev->steer_qpn_base, 0,
					    MLX4_RES_USAGE_DRIVER);
		if (err)
			goto err_counter;

		ibdev->ib_uc_qpns_bitmap =
			kmalloc_array(BITS_TO_LONGS(ibdev->steer_qpn_count),
				      sizeof(long),
				      GFP_KERNEL);
		if (!ibdev->ib_uc_qpns_bitmap)
			goto err_steer_qp_release;
<<<<<<< HEAD
		}
=======
>>>>>>> 286cd8c7

		if (dev->caps.flags2 & MLX4_DEV_CAP_FLAG2_DMFS_IPOIB) {
			bitmap_zero(ibdev->ib_uc_qpns_bitmap,
				    ibdev->steer_qpn_count);
			err = mlx4_FLOW_STEERING_IB_UC_QP_RANGE(
					dev, ibdev->steer_qpn_base,
					ibdev->steer_qpn_base +
					ibdev->steer_qpn_count - 1);
			if (err)
				goto err_steer_free_bitmap;
		} else {
			bitmap_fill(ibdev->ib_uc_qpns_bitmap,
				    ibdev->steer_qpn_count);
		}
	}

	for (j = 1; j <= ibdev->dev->caps.num_ports; j++)
		atomic64_set(&iboe->mac[j - 1], ibdev->dev->caps.def_mac[j]);

	if (mlx4_ib_alloc_diag_counters(ibdev))
		goto err_steer_free_bitmap;

	ibdev->ib_dev.driver_id = RDMA_DRIVER_MLX4;
	if (ib_register_device(&ibdev->ib_dev, NULL))
		goto err_diag_counters;

	if (mlx4_ib_mad_init(ibdev))
		goto err_reg;

	if (mlx4_ib_init_sriov(ibdev))
		goto err_mad;

	if (!iboe->nb.notifier_call) {
		iboe->nb.notifier_call = mlx4_ib_netdev_event;
		err = register_netdevice_notifier(&iboe->nb);
		if (err) {
			iboe->nb.notifier_call = NULL;
			goto err_notif;
		}
	}
	if (dev->caps.flags2 & MLX4_DEV_CAP_FLAG2_ROCE_V1_V2) {
		err = mlx4_config_roce_v2_port(dev, ROCE_V2_UDP_DPORT);
		if (err)
			goto err_notif;
	}

	for (j = 0; j < ARRAY_SIZE(mlx4_class_attributes); ++j) {
		if (device_create_file(&ibdev->ib_dev.dev,
				       mlx4_class_attributes[j]))
			goto err_notif;
	}

	ibdev->ib_active = true;
	mlx4_foreach_port(i, dev, MLX4_PORT_TYPE_IB)
		devlink_port_type_ib_set(mlx4_get_devlink_port(dev, i),
					 &ibdev->ib_dev);

	if (mlx4_is_mfunc(ibdev->dev))
		init_pkeys(ibdev);

	/* create paravirt contexts for any VFs which are active */
	if (mlx4_is_master(ibdev->dev)) {
		for (j = 0; j < MLX4_MFUNC_MAX; j++) {
			if (j == mlx4_master_func_num(ibdev->dev))
				continue;
			if (mlx4_is_slave_active(ibdev->dev, j))
				do_slave_init(ibdev, j, 1);
		}
	}
	return ibdev;

err_notif:
	if (ibdev->iboe.nb.notifier_call) {
		if (unregister_netdevice_notifier(&ibdev->iboe.nb))
			pr_warn("failure unregistering notifier\n");
		ibdev->iboe.nb.notifier_call = NULL;
	}
	flush_workqueue(wq);

	mlx4_ib_close_sriov(ibdev);

err_mad:
	mlx4_ib_mad_cleanup(ibdev);

err_reg:
	ib_unregister_device(&ibdev->ib_dev);

err_diag_counters:
	mlx4_ib_diag_cleanup(ibdev);

err_steer_free_bitmap:
	kfree(ibdev->ib_uc_qpns_bitmap);

err_steer_qp_release:
	mlx4_qp_release_range(dev, ibdev->steer_qpn_base,
			      ibdev->steer_qpn_count);
err_counter:
	for (i = 0; i < ibdev->num_ports; ++i)
		mlx4_ib_delete_counters_table(ibdev, &ibdev->counters_table[i]);

err_map:
	mlx4_ib_free_eqs(dev, ibdev);
	iounmap(ibdev->uar_map);

err_uar:
	mlx4_uar_free(dev, &ibdev->priv_uar);

err_pd:
	mlx4_pd_free(dev, ibdev->priv_pdn);

err_dealloc:
	ib_dealloc_device(&ibdev->ib_dev);

	return NULL;
}

int mlx4_ib_steer_qp_alloc(struct mlx4_ib_dev *dev, int count, int *qpn)
{
	int offset;

	WARN_ON(!dev->ib_uc_qpns_bitmap);

	offset = bitmap_find_free_region(dev->ib_uc_qpns_bitmap,
					 dev->steer_qpn_count,
					 get_count_order(count));
	if (offset < 0)
		return offset;

	*qpn = dev->steer_qpn_base + offset;
	return 0;
}

void mlx4_ib_steer_qp_free(struct mlx4_ib_dev *dev, u32 qpn, int count)
{
	if (!qpn ||
	    dev->steering_support != MLX4_STEERING_MODE_DEVICE_MANAGED)
		return;

	if (WARN(qpn < dev->steer_qpn_base, "qpn = %u, steer_qpn_base = %u\n",
		 qpn, dev->steer_qpn_base))
		/* not supposed to be here */
		return;

	bitmap_release_region(dev->ib_uc_qpns_bitmap,
			      qpn - dev->steer_qpn_base,
			      get_count_order(count));
}

int mlx4_ib_steer_qp_reg(struct mlx4_ib_dev *mdev, struct mlx4_ib_qp *mqp,
			 int is_attach)
{
	int err;
	size_t flow_size;
	struct ib_flow_attr *flow = NULL;
	struct ib_flow_spec_ib *ib_spec;

	if (is_attach) {
		flow_size = sizeof(struct ib_flow_attr) +
			    sizeof(struct ib_flow_spec_ib);
		flow = kzalloc(flow_size, GFP_KERNEL);
		if (!flow)
			return -ENOMEM;
		flow->port = mqp->port;
		flow->num_of_specs = 1;
		flow->size = flow_size;
		ib_spec = (struct ib_flow_spec_ib *)(flow + 1);
		ib_spec->type = IB_FLOW_SPEC_IB;
		ib_spec->size = sizeof(struct ib_flow_spec_ib);
		/* Add an empty rule for IB L2 */
		memset(&ib_spec->mask, 0, sizeof(ib_spec->mask));

		err = __mlx4_ib_create_flow(&mqp->ibqp, flow,
					    IB_FLOW_DOMAIN_NIC,
					    MLX4_FS_REGULAR,
					    &mqp->reg_id);
	} else {
		err = __mlx4_ib_destroy_flow(mdev->dev, mqp->reg_id);
	}
	kfree(flow);
	return err;
}

static void mlx4_ib_remove(struct mlx4_dev *dev, void *ibdev_ptr)
{
	struct mlx4_ib_dev *ibdev = ibdev_ptr;
	int p;
	int i;

	mlx4_foreach_port(i, dev, MLX4_PORT_TYPE_IB)
		devlink_port_type_clear(mlx4_get_devlink_port(dev, i));
	ibdev->ib_active = false;
	flush_workqueue(wq);

	if (ibdev->iboe.nb.notifier_call) {
		if (unregister_netdevice_notifier(&ibdev->iboe.nb))
			pr_warn("failure unregistering notifier\n");
		ibdev->iboe.nb.notifier_call = NULL;
	}

<<<<<<< HEAD
=======
	mlx4_ib_close_sriov(ibdev);
	mlx4_ib_mad_cleanup(ibdev);
	ib_unregister_device(&ibdev->ib_dev);
	mlx4_ib_diag_cleanup(ibdev);

>>>>>>> 286cd8c7
	mlx4_qp_release_range(dev, ibdev->steer_qpn_base,
			      ibdev->steer_qpn_count);
	kfree(ibdev->ib_uc_qpns_bitmap);

	iounmap(ibdev->uar_map);
	for (p = 0; p < ibdev->num_ports; ++p)
		mlx4_ib_delete_counters_table(ibdev, &ibdev->counters_table[p]);

	mlx4_foreach_port(p, dev, MLX4_PORT_TYPE_IB)
		mlx4_CLOSE_PORT(dev, p);

	mlx4_ib_free_eqs(dev, ibdev);

	mlx4_uar_free(dev, &ibdev->priv_uar);
	mlx4_pd_free(dev, ibdev->priv_pdn);
	ib_dealloc_device(&ibdev->ib_dev);
}

static void do_slave_init(struct mlx4_ib_dev *ibdev, int slave, int do_init)
{
	struct mlx4_ib_demux_work **dm = NULL;
	struct mlx4_dev *dev = ibdev->dev;
	int i;
	unsigned long flags;
	struct mlx4_active_ports actv_ports;
	unsigned int ports;
	unsigned int first_port;

	if (!mlx4_is_master(dev))
		return;

	actv_ports = mlx4_get_active_ports(dev, slave);
	ports = bitmap_weight(actv_ports.ports, dev->caps.num_ports);
	first_port = find_first_bit(actv_ports.ports, dev->caps.num_ports);

	dm = kcalloc(ports, sizeof(*dm), GFP_ATOMIC);
	if (!dm)
		return;

	for (i = 0; i < ports; i++) {
		dm[i] = kmalloc(sizeof (struct mlx4_ib_demux_work), GFP_ATOMIC);
		if (!dm[i]) {
			while (--i >= 0)
				kfree(dm[i]);
			goto out;
		}
		INIT_WORK(&dm[i]->work, mlx4_ib_tunnels_update_work);
		dm[i]->port = first_port + i + 1;
		dm[i]->slave = slave;
		dm[i]->do_init = do_init;
		dm[i]->dev = ibdev;
	}
	/* initialize or tear down tunnel QPs for the slave */
	spin_lock_irqsave(&ibdev->sriov.going_down_lock, flags);
	if (!ibdev->sriov.is_going_down) {
		for (i = 0; i < ports; i++)
			queue_work(ibdev->sriov.demux[i].ud_wq, &dm[i]->work);
		spin_unlock_irqrestore(&ibdev->sriov.going_down_lock, flags);
	} else {
		spin_unlock_irqrestore(&ibdev->sriov.going_down_lock, flags);
		for (i = 0; i < ports; i++)
			kfree(dm[i]);
	}
out:
	kfree(dm);
	return;
}

static void mlx4_ib_handle_catas_error(struct mlx4_ib_dev *ibdev)
{
	struct mlx4_ib_qp *mqp;
	unsigned long flags_qp;
	unsigned long flags_cq;
	struct mlx4_ib_cq *send_mcq, *recv_mcq;
	struct list_head    cq_notify_list;
	struct mlx4_cq *mcq;
	unsigned long flags;

	pr_warn("mlx4_ib_handle_catas_error was started\n");
	INIT_LIST_HEAD(&cq_notify_list);

	/* Go over qp list reside on that ibdev, sync with create/destroy qp.*/
	spin_lock_irqsave(&ibdev->reset_flow_resource_lock, flags);

	list_for_each_entry(mqp, &ibdev->qp_list, qps_list) {
		spin_lock_irqsave(&mqp->sq.lock, flags_qp);
		if (mqp->sq.tail != mqp->sq.head) {
			send_mcq = to_mcq(mqp->ibqp.send_cq);
			spin_lock_irqsave(&send_mcq->lock, flags_cq);
			if (send_mcq->mcq.comp &&
			    mqp->ibqp.send_cq->comp_handler) {
				if (!send_mcq->mcq.reset_notify_added) {
					send_mcq->mcq.reset_notify_added = 1;
					list_add_tail(&send_mcq->mcq.reset_notify,
						      &cq_notify_list);
				}
			}
			spin_unlock_irqrestore(&send_mcq->lock, flags_cq);
		}
		spin_unlock_irqrestore(&mqp->sq.lock, flags_qp);
		/* Now, handle the QP's receive queue */
		spin_lock_irqsave(&mqp->rq.lock, flags_qp);
		/* no handling is needed for SRQ */
		if (!mqp->ibqp.srq) {
			if (mqp->rq.tail != mqp->rq.head) {
				recv_mcq = to_mcq(mqp->ibqp.recv_cq);
				spin_lock_irqsave(&recv_mcq->lock, flags_cq);
				if (recv_mcq->mcq.comp &&
				    mqp->ibqp.recv_cq->comp_handler) {
					if (!recv_mcq->mcq.reset_notify_added) {
						recv_mcq->mcq.reset_notify_added = 1;
						list_add_tail(&recv_mcq->mcq.reset_notify,
							      &cq_notify_list);
					}
				}
				spin_unlock_irqrestore(&recv_mcq->lock,
						       flags_cq);
			}
		}
		spin_unlock_irqrestore(&mqp->rq.lock, flags_qp);
	}

	list_for_each_entry(mcq, &cq_notify_list, reset_notify) {
		mcq->comp(mcq);
	}
	spin_unlock_irqrestore(&ibdev->reset_flow_resource_lock, flags);
	pr_warn("mlx4_ib_handle_catas_error ended\n");
}

static void handle_bonded_port_state_event(struct work_struct *work)
{
	struct ib_event_work *ew =
		container_of(work, struct ib_event_work, work);
	struct mlx4_ib_dev *ibdev = ew->ib_dev;
	enum ib_port_state bonded_port_state = IB_PORT_NOP;
	int i;
	struct ib_event ibev;

	kfree(ew);
	spin_lock_bh(&ibdev->iboe.lock);
	for (i = 0; i < MLX4_MAX_PORTS; ++i) {
		struct net_device *curr_netdev = ibdev->iboe.netdevs[i];
		enum ib_port_state curr_port_state;

		if (!curr_netdev)
			continue;

		curr_port_state =
			(netif_running(curr_netdev) &&
			 netif_carrier_ok(curr_netdev)) ?
			IB_PORT_ACTIVE : IB_PORT_DOWN;

		bonded_port_state = (bonded_port_state != IB_PORT_ACTIVE) ?
			curr_port_state : IB_PORT_ACTIVE;
	}
	spin_unlock_bh(&ibdev->iboe.lock);

	ibev.device = &ibdev->ib_dev;
	ibev.element.port_num = 1;
	ibev.event = (bonded_port_state == IB_PORT_ACTIVE) ?
		IB_EVENT_PORT_ACTIVE : IB_EVENT_PORT_ERR;

	ib_dispatch_event(&ibev);
}

void mlx4_ib_sl2vl_update(struct mlx4_ib_dev *mdev, int port)
{
	u64 sl2vl;
	int err;

	err = mlx4_ib_query_sl2vl(&mdev->ib_dev, port, &sl2vl);
	if (err) {
		pr_err("Unable to get current sl to vl mapping for port %d.  Using all zeroes (%d)\n",
		       port, err);
		sl2vl = 0;
	}
	atomic64_set(&mdev->sl2vl[port - 1], sl2vl);
}

static void ib_sl2vl_update_work(struct work_struct *work)
{
	struct ib_event_work *ew = container_of(work, struct ib_event_work, work);
	struct mlx4_ib_dev *mdev = ew->ib_dev;
	int port = ew->port;

	mlx4_ib_sl2vl_update(mdev, port);

	kfree(ew);
}

void mlx4_sched_ib_sl2vl_update_work(struct mlx4_ib_dev *ibdev,
				     int port)
{
	struct ib_event_work *ew;

	ew = kmalloc(sizeof(*ew), GFP_ATOMIC);
	if (ew) {
		INIT_WORK(&ew->work, ib_sl2vl_update_work);
		ew->port = port;
		ew->ib_dev = ibdev;
		queue_work(wq, &ew->work);
	}
}

static void mlx4_ib_event(struct mlx4_dev *dev, void *ibdev_ptr,
			  enum mlx4_dev_event event, unsigned long param)
{
	struct ib_event ibev;
	struct mlx4_ib_dev *ibdev = to_mdev((struct ib_device *) ibdev_ptr);
	struct mlx4_eqe *eqe = NULL;
	struct ib_event_work *ew;
	int p = 0;

	if (mlx4_is_bonded(dev) &&
	    ((event == MLX4_DEV_EVENT_PORT_UP) ||
	    (event == MLX4_DEV_EVENT_PORT_DOWN))) {
		ew = kmalloc(sizeof(*ew), GFP_ATOMIC);
		if (!ew)
			return;
		INIT_WORK(&ew->work, handle_bonded_port_state_event);
		ew->ib_dev = ibdev;
		queue_work(wq, &ew->work);
		return;
	}

	if (event == MLX4_DEV_EVENT_PORT_MGMT_CHANGE)
		eqe = (struct mlx4_eqe *)param;
	else
		p = (int) param;

	switch (event) {
	case MLX4_DEV_EVENT_PORT_UP:
		if (p > ibdev->num_ports)
			return;
		if (!mlx4_is_slave(dev) &&
		    rdma_port_get_link_layer(&ibdev->ib_dev, p) ==
			IB_LINK_LAYER_INFINIBAND) {
			if (mlx4_is_master(dev))
				mlx4_ib_invalidate_all_guid_record(ibdev, p);
			if (ibdev->dev->flags & MLX4_FLAG_SECURE_HOST &&
			    !(ibdev->dev->caps.flags2 & MLX4_DEV_CAP_FLAG2_SL_TO_VL_CHANGE_EVENT))
				mlx4_sched_ib_sl2vl_update_work(ibdev, p);
		}
		ibev.event = IB_EVENT_PORT_ACTIVE;
		break;

	case MLX4_DEV_EVENT_PORT_DOWN:
		if (p > ibdev->num_ports)
			return;
		ibev.event = IB_EVENT_PORT_ERR;
		break;

	case MLX4_DEV_EVENT_CATASTROPHIC_ERROR:
		ibdev->ib_active = false;
		ibev.event = IB_EVENT_DEVICE_FATAL;
		mlx4_ib_handle_catas_error(ibdev);
		break;

	case MLX4_DEV_EVENT_PORT_MGMT_CHANGE:
		ew = kmalloc(sizeof *ew, GFP_ATOMIC);
		if (!ew)
			return;

		INIT_WORK(&ew->work, handle_port_mgmt_change_event);
		memcpy(&ew->ib_eqe, eqe, sizeof *eqe);
		ew->ib_dev = ibdev;
		/* need to queue only for port owner, which uses GEN_EQE */
		if (mlx4_is_master(dev))
			queue_work(wq, &ew->work);
		else
			handle_port_mgmt_change_event(&ew->work);
		return;

	case MLX4_DEV_EVENT_SLAVE_INIT:
		/* here, p is the slave id */
		do_slave_init(ibdev, p, 1);
		if (mlx4_is_master(dev)) {
			int i;

			for (i = 1; i <= ibdev->num_ports; i++) {
				if (rdma_port_get_link_layer(&ibdev->ib_dev, i)
					== IB_LINK_LAYER_INFINIBAND)
					mlx4_ib_slave_alias_guid_event(ibdev,
								       p, i,
								       1);
			}
		}
		return;

	case MLX4_DEV_EVENT_SLAVE_SHUTDOWN:
		if (mlx4_is_master(dev)) {
			int i;

			for (i = 1; i <= ibdev->num_ports; i++) {
				if (rdma_port_get_link_layer(&ibdev->ib_dev, i)
					== IB_LINK_LAYER_INFINIBAND)
					mlx4_ib_slave_alias_guid_event(ibdev,
								       p, i,
								       0);
			}
		}
		/* here, p is the slave id */
		do_slave_init(ibdev, p, 0);
		return;

	default:
		return;
	}

	ibev.device	      = ibdev_ptr;
	ibev.element.port_num = mlx4_is_bonded(ibdev->dev) ? 1 : (u8)p;

	ib_dispatch_event(&ibev);
}

static struct mlx4_interface mlx4_ib_interface = {
	.add		= mlx4_ib_add,
	.remove		= mlx4_ib_remove,
	.event		= mlx4_ib_event,
	.protocol	= MLX4_PROT_IB_IPV6,
	.flags		= MLX4_INTFF_BONDING
};

static int __init mlx4_ib_init(void)
{
	int err;

	wq = alloc_ordered_workqueue("mlx4_ib", WQ_MEM_RECLAIM);
	if (!wq)
		return -ENOMEM;

	err = mlx4_ib_mcg_init();
	if (err)
		goto clean_wq;

	err = mlx4_register_interface(&mlx4_ib_interface);
	if (err)
		goto clean_mcg;

	return 0;

clean_mcg:
	mlx4_ib_mcg_destroy();

clean_wq:
	destroy_workqueue(wq);
	return err;
}

static void __exit mlx4_ib_cleanup(void)
{
	mlx4_unregister_interface(&mlx4_ib_interface);
	mlx4_ib_mcg_destroy();
	destroy_workqueue(wq);
}

module_init(mlx4_ib_init);
module_exit(mlx4_ib_cleanup);<|MERGE_RESOLUTION|>--- conflicted
+++ resolved
@@ -773,12 +773,8 @@
 					   IB_WIDTH_4X : IB_WIDTH_1X;
 	props->active_speed	=  (((u8 *)mailbox->buf)[5] == 0x20 /*56Gb*/) ?
 					   IB_SPEED_FDR : IB_SPEED_QDR;
-<<<<<<< HEAD
-	props->port_cap_flags	= IB_PORT_CM_SUP | IB_PORT_IP_BASED_GIDS;
-=======
 	props->port_cap_flags	= IB_PORT_CM_SUP;
 	props->ip_gids = true;
->>>>>>> 286cd8c7
 	props->gid_tbl_len	= mdev->dev->caps.gid_table_len[port];
 	props->max_msg_sz	= mdev->dev->caps.max_msg_sz;
 	props->pkey_tbl_len	= 1;
@@ -1202,12 +1198,6 @@
 	/* need to protect from a race on closing the vma as part of
 	 * mlx4_ib_vma_close().
 	 */
-<<<<<<< HEAD
-	down_write(&owning_mm->mmap_sem);
-	if (!mmget_still_valid(owning_mm))
-		goto skip_mm;
-=======
->>>>>>> 286cd8c7
 	for (i = 0; i < HW_BAR_COUNT; i++) {
 		vma = context->hw_bar_info[i].vma;
 		if (!vma)
@@ -1221,14 +1211,6 @@
 		/* context going to be destroyed, should not access ops any more */
 		context->hw_bar_info[i].vma->vm_ops = NULL;
 	}
-<<<<<<< HEAD
-
-skip_mm:
-	up_write(&owning_mm->mmap_sem);
-	mmput(owning_mm);
-	put_task_struct(owning_process);
-=======
->>>>>>> 286cd8c7
 }
 
 static void mlx4_ib_set_vma_data(struct vm_area_struct *vma,
@@ -2904,10 +2886,6 @@
 				      GFP_KERNEL);
 		if (!ibdev->ib_uc_qpns_bitmap)
 			goto err_steer_qp_release;
-<<<<<<< HEAD
-		}
-=======
->>>>>>> 286cd8c7
 
 		if (dev->caps.flags2 & MLX4_DEV_CAP_FLAG2_DMFS_IPOIB) {
 			bitmap_zero(ibdev->ib_uc_qpns_bitmap,
@@ -3107,14 +3085,11 @@
 		ibdev->iboe.nb.notifier_call = NULL;
 	}
 
-<<<<<<< HEAD
-=======
 	mlx4_ib_close_sriov(ibdev);
 	mlx4_ib_mad_cleanup(ibdev);
 	ib_unregister_device(&ibdev->ib_dev);
 	mlx4_ib_diag_cleanup(ibdev);
 
->>>>>>> 286cd8c7
 	mlx4_qp_release_range(dev, ibdev->steer_qpn_base,
 			      ibdev->steer_qpn_count);
 	kfree(ibdev->ib_uc_qpns_bitmap);
