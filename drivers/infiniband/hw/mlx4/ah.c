--- conflicted
+++ resolved
@@ -46,12 +46,6 @@
 {
 	struct mlx4_dev *dev = to_mdev(pd->device)->dev;
 
-<<<<<<< HEAD
-	ah->av.ib.port_pd = cpu_to_be32(to_mpd(pd)->pdn | (ah_attr->port_num << 24));
-	ah->av.ib.g_slid  = ah_attr->src_path_bits;
-	ah->av.ib.sl_tclass_flowlabel = cpu_to_be32(ah_attr->sl << 28);
-	if (ah_attr->ah_flags & IB_AH_GRH) {
-=======
 	ah->av.ib.port_pd = cpu_to_be32(to_mpd(pd)->pdn |
 			    (rdma_ah_get_port_num(ah_attr) << 24));
 	ah->av.ib.g_slid  = rdma_ah_get_path_bits(ah_attr);
@@ -60,7 +54,6 @@
 	if (rdma_ah_get_ah_flags(ah_attr) & IB_AH_GRH) {
 		const struct ib_global_route *grh = rdma_ah_read_grh(ah_attr);
 
->>>>>>> 286cd8c7
 		ah->av.ib.g_slid   |= 0x80;
 		ah->av.ib.gid_index = grh->sgid_index;
 		ah->av.ib.hop_limit = grh->hop_limit;
@@ -123,18 +116,6 @@
 	}
 
 	if (vlan_tag < 0x1000)
-<<<<<<< HEAD
-		vlan_tag |= (ah_attr->sl & 7) << 13;
-	ah->av.eth.port_pd = cpu_to_be32(to_mpd(pd)->pdn | (ah_attr->port_num << 24));
-	ret = mlx4_ib_gid_index_to_real_index(ibdev, ah_attr->port_num, ah_attr->grh.sgid_index);
-	if (ret < 0)
-		return ERR_PTR(ret);
-	ah->av.eth.gid_index = ret;
-	ah->av.eth.vlan = cpu_to_be16(vlan_tag);
-	ah->av.eth.hop_limit = ah_attr->grh.hop_limit;
-	if (ah_attr->static_rate) {
-		ah->av.eth.stat_rate = ah_attr->static_rate + MLX4_STAT_RATE_OFFSET;
-=======
 		vlan_tag |= (rdma_ah_get_sl(ah_attr) & 7) << 13;
 	ah->av.eth.port_pd = cpu_to_be32(to_mpd(pd)->pdn |
 					 (rdma_ah_get_port_num(ah_attr) << 24));
@@ -143,34 +124,22 @@
 	if (rdma_ah_get_static_rate(ah_attr)) {
 		ah->av.eth.stat_rate = rdma_ah_get_static_rate(ah_attr) +
 					MLX4_STAT_RATE_OFFSET;
->>>>>>> 286cd8c7
 		while (ah->av.eth.stat_rate > IB_RATE_2_5_GBPS + MLX4_STAT_RATE_OFFSET &&
 		       !(1 << ah->av.eth.stat_rate & dev->caps.stat_rate_support))
 			--ah->av.eth.stat_rate;
 	}
 	ah->av.eth.sl_tclass_flowlabel |=
-<<<<<<< HEAD
-			cpu_to_be32((ah_attr->grh.traffic_class << 20) |
-				    ah_attr->grh.flow_label);
-=======
 			cpu_to_be32((grh->traffic_class << 20) |
 				    grh->flow_label);
->>>>>>> 286cd8c7
 	/*
 	 * HW requires multicast LID so we just choose one.
 	 */
 	if (is_mcast)
 		ah->av.ib.dlid = cpu_to_be16(0xc000);
 
-<<<<<<< HEAD
-	memcpy(ah->av.eth.dgid, ah_attr->grh.dgid.raw, 16);
-	ah->av.eth.sl_tclass_flowlabel |= cpu_to_be32(ah_attr->sl << 29);
-
-=======
 	memcpy(ah->av.eth.dgid, grh->dgid.raw, 16);
 	ah->av.eth.sl_tclass_flowlabel |= cpu_to_be32(rdma_ah_get_sl(ah_attr)
 						      << 29);
->>>>>>> 286cd8c7
 	return &ah->ibah;
 }
 
