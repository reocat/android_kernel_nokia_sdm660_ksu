--- conflicted
+++ resolved
@@ -113,10 +113,6 @@
 	int i;
 	int flags;
 	dma_addr_t pa;
-<<<<<<< HEAD
-	DEFINE_DMA_ATTRS(attrs);
-=======
->>>>>>> 286cd8c7
 	unsigned int gup_flags;
 
 	/*
