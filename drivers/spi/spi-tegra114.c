--- conflicted
+++ resolved
@@ -1136,13 +1136,10 @@
 	tspi->phys = r->start;
 
 	spi_irq = platform_get_irq(pdev, 0);
-<<<<<<< HEAD
-=======
 	if (spi_irq < 0) {
 		ret = spi_irq;
 		goto exit_free_master;
 	}
->>>>>>> 286cd8c7
 	tspi->irq = spi_irq;
 
 	tspi->clk = devm_clk_get(&pdev->dev, "spi");
