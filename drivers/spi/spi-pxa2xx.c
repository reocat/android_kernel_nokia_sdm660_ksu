/*
 * Copyright (C) 2005 Stephen Street / StreetFire Sound Labs
 * Copyright (C) 2013, Intel Corporation
 *
 * This program is free software; you can redistribute it and/or modify
 * it under the terms of the GNU General Public License as published by
 * the Free Software Foundation; either version 2 of the License, or
 * (at your option) any later version.
 *
 * This program is distributed in the hope that it will be useful,
 * but WITHOUT ANY WARRANTY; without even the implied warranty of
 * MERCHANTABILITY or FITNESS FOR A PARTICULAR PURPOSE.  See the
 * GNU General Public License for more details.
 */

#include <linux/bitops.h>
#include <linux/init.h>
#include <linux/module.h>
#include <linux/device.h>
#include <linux/ioport.h>
#include <linux/errno.h>
#include <linux/err.h>
#include <linux/interrupt.h>
#include <linux/kernel.h>
#include <linux/pci.h>
#include <linux/platform_device.h>
#include <linux/spi/pxa2xx_spi.h>
#include <linux/spi/spi.h>
#include <linux/delay.h>
#include <linux/gpio.h>
#include <linux/gpio/consumer.h>
#include <linux/slab.h>
#include <linux/clk.h>
#include <linux/pm_runtime.h>
#include <linux/acpi.h>

#include "spi-pxa2xx.h"

MODULE_AUTHOR("Stephen Street");
MODULE_DESCRIPTION("PXA2xx SSP SPI Controller");
MODULE_LICENSE("GPL");
MODULE_ALIAS("platform:pxa2xx-spi");

#define TIMOUT_DFLT		1000

/*
 * for testing SSCR1 changes that require SSP restart, basically
 * everything except the service and interrupt enables, the pxa270 developer
 * manual says only SSCR1_SCFR, SSCR1_SPH, SSCR1_SPO need to be in this
 * list, but the PXA255 dev man says all bits without really meaning the
 * service and interrupt enables
 */
#define SSCR1_CHANGE_MASK (SSCR1_TTELP | SSCR1_TTE | SSCR1_SCFR \
				| SSCR1_ECRA | SSCR1_ECRB | SSCR1_SCLKDIR \
				| SSCR1_SFRMDIR | SSCR1_RWOT | SSCR1_TRAIL \
				| SSCR1_IFS | SSCR1_STRF | SSCR1_EFWR \
				| SSCR1_RFT | SSCR1_TFT | SSCR1_MWDS \
				| SSCR1_SPH | SSCR1_SPO | SSCR1_LBM)

#define QUARK_X1000_SSCR1_CHANGE_MASK (QUARK_X1000_SSCR1_STRF	\
				| QUARK_X1000_SSCR1_EFWR	\
				| QUARK_X1000_SSCR1_RFT		\
				| QUARK_X1000_SSCR1_TFT		\
				| SSCR1_SPH | SSCR1_SPO | SSCR1_LBM)

#define CE4100_SSCR1_CHANGE_MASK (SSCR1_TTELP | SSCR1_TTE | SSCR1_SCFR \
				| SSCR1_ECRA | SSCR1_ECRB | SSCR1_SCLKDIR \
				| SSCR1_SFRMDIR | SSCR1_RWOT | SSCR1_TRAIL \
				| SSCR1_IFS | SSCR1_STRF | SSCR1_EFWR \
				| CE4100_SSCR1_RFT | CE4100_SSCR1_TFT | SSCR1_MWDS \
				| SSCR1_SPH | SSCR1_SPO | SSCR1_LBM)

#define LPSS_GENERAL_REG_RXTO_HOLDOFF_DISABLE	BIT(24)
#define LPSS_CS_CONTROL_SW_MODE			BIT(0)
#define LPSS_CS_CONTROL_CS_HIGH			BIT(1)
#define LPSS_CAPS_CS_EN_SHIFT			9
#define LPSS_CAPS_CS_EN_MASK			(0xf << LPSS_CAPS_CS_EN_SHIFT)

#define LPSS_PRIV_CLOCK_GATE 0x38
#define LPSS_PRIV_CLOCK_GATE_CLK_CTL_MASK 0x3
#define LPSS_PRIV_CLOCK_GATE_CLK_CTL_FORCE_ON 0x3

struct lpss_config {
	/* LPSS offset from drv_data->ioaddr */
	unsigned offset;
	/* Register offsets from drv_data->lpss_base or -1 */
	int reg_general;
	int reg_ssp;
	int reg_cs_ctrl;
	int reg_capabilities;
	/* FIFO thresholds */
	u32 rx_threshold;
	u32 tx_threshold_lo;
	u32 tx_threshold_hi;
	/* Chip select control */
	unsigned cs_sel_shift;
	unsigned cs_sel_mask;
	unsigned cs_num;
	/* Quirks */
	unsigned cs_clk_stays_gated : 1;
};

/* Keep these sorted with enum pxa_ssp_type */
static const struct lpss_config lpss_platforms[] = {
	{	/* LPSS_LPT_SSP */
		.offset = 0x800,
		.reg_general = 0x08,
		.reg_ssp = 0x0c,
		.reg_cs_ctrl = 0x18,
		.reg_capabilities = -1,
		.rx_threshold = 64,
		.tx_threshold_lo = 160,
		.tx_threshold_hi = 224,
	},
	{	/* LPSS_BYT_SSP */
		.offset = 0x400,
		.reg_general = 0x08,
		.reg_ssp = 0x0c,
		.reg_cs_ctrl = 0x18,
		.reg_capabilities = -1,
		.rx_threshold = 64,
		.tx_threshold_lo = 160,
		.tx_threshold_hi = 224,
	},
	{	/* LPSS_BSW_SSP */
		.offset = 0x400,
		.reg_general = 0x08,
		.reg_ssp = 0x0c,
		.reg_cs_ctrl = 0x18,
		.reg_capabilities = -1,
		.rx_threshold = 64,
		.tx_threshold_lo = 160,
		.tx_threshold_hi = 224,
		.cs_sel_shift = 2,
		.cs_sel_mask = 1 << 2,
		.cs_num = 2,
	},
	{	/* LPSS_SPT_SSP */
		.offset = 0x200,
		.reg_general = -1,
		.reg_ssp = 0x20,
		.reg_cs_ctrl = 0x24,
		.reg_capabilities = -1,
		.rx_threshold = 1,
		.tx_threshold_lo = 32,
		.tx_threshold_hi = 56,
	},
	{	/* LPSS_BXT_SSP */
		.offset = 0x200,
		.reg_general = -1,
		.reg_ssp = 0x20,
		.reg_cs_ctrl = 0x24,
		.reg_capabilities = 0xfc,
		.rx_threshold = 1,
		.tx_threshold_lo = 16,
		.tx_threshold_hi = 48,
		.cs_sel_shift = 8,
		.cs_sel_mask = 3 << 8,
		.cs_clk_stays_gated = true,
	},
	{	/* LPSS_CNL_SSP */
		.offset = 0x200,
		.reg_general = -1,
		.reg_ssp = 0x20,
		.reg_cs_ctrl = 0x24,
		.reg_capabilities = 0xfc,
		.rx_threshold = 1,
		.tx_threshold_lo = 32,
		.tx_threshold_hi = 56,
		.cs_sel_shift = 8,
		.cs_sel_mask = 3 << 8,
		.cs_clk_stays_gated = true,
	},
};

static inline const struct lpss_config
*lpss_get_config(const struct driver_data *drv_data)
{
	return &lpss_platforms[drv_data->ssp_type - LPSS_LPT_SSP];
}

static bool is_lpss_ssp(const struct driver_data *drv_data)
{
	switch (drv_data->ssp_type) {
	case LPSS_LPT_SSP:
	case LPSS_BYT_SSP:
	case LPSS_BSW_SSP:
	case LPSS_SPT_SSP:
	case LPSS_BXT_SSP:
	case LPSS_CNL_SSP:
		return true;
	default:
		return false;
	}
}

static bool is_quark_x1000_ssp(const struct driver_data *drv_data)
{
	return drv_data->ssp_type == QUARK_X1000_SSP;
}

static u32 pxa2xx_spi_get_ssrc1_change_mask(const struct driver_data *drv_data)
{
	switch (drv_data->ssp_type) {
	case QUARK_X1000_SSP:
		return QUARK_X1000_SSCR1_CHANGE_MASK;
	case CE4100_SSP:
		return CE4100_SSCR1_CHANGE_MASK;
	default:
		return SSCR1_CHANGE_MASK;
	}
}

static u32
pxa2xx_spi_get_rx_default_thre(const struct driver_data *drv_data)
{
	switch (drv_data->ssp_type) {
	case QUARK_X1000_SSP:
		return RX_THRESH_QUARK_X1000_DFLT;
	case CE4100_SSP:
		return RX_THRESH_CE4100_DFLT;
	default:
		return RX_THRESH_DFLT;
	}
}

static bool pxa2xx_spi_txfifo_full(const struct driver_data *drv_data)
{
	u32 mask;

	switch (drv_data->ssp_type) {
	case QUARK_X1000_SSP:
		mask = QUARK_X1000_SSSR_TFL_MASK;
		break;
	case CE4100_SSP:
		mask = CE4100_SSSR_TFL_MASK;
		break;
	default:
		mask = SSSR_TFL_MASK;
		break;
	}

	return (pxa2xx_spi_read(drv_data, SSSR) & mask) == mask;
}

static void pxa2xx_spi_clear_rx_thre(const struct driver_data *drv_data,
				     u32 *sccr1_reg)
{
	u32 mask;

	switch (drv_data->ssp_type) {
	case QUARK_X1000_SSP:
		mask = QUARK_X1000_SSCR1_RFT;
		break;
	case CE4100_SSP:
		mask = CE4100_SSCR1_RFT;
		break;
	default:
		mask = SSCR1_RFT;
		break;
	}
	*sccr1_reg &= ~mask;
}

static void pxa2xx_spi_set_rx_thre(const struct driver_data *drv_data,
				   u32 *sccr1_reg, u32 threshold)
{
	switch (drv_data->ssp_type) {
	case QUARK_X1000_SSP:
		*sccr1_reg |= QUARK_X1000_SSCR1_RxTresh(threshold);
		break;
	case CE4100_SSP:
		*sccr1_reg |= CE4100_SSCR1_RxTresh(threshold);
		break;
	default:
		*sccr1_reg |= SSCR1_RxTresh(threshold);
		break;
	}
}

static u32 pxa2xx_configure_sscr0(const struct driver_data *drv_data,
				  u32 clk_div, u8 bits)
{
	switch (drv_data->ssp_type) {
	case QUARK_X1000_SSP:
		return clk_div
			| QUARK_X1000_SSCR0_Motorola
			| QUARK_X1000_SSCR0_DataSize(bits > 32 ? 8 : bits)
			| SSCR0_SSE;
	default:
		return clk_div
			| SSCR0_Motorola
			| SSCR0_DataSize(bits > 16 ? bits - 16 : bits)
			| SSCR0_SSE
			| (bits > 16 ? SSCR0_EDSS : 0);
	}
}

/*
 * Read and write LPSS SSP private registers. Caller must first check that
 * is_lpss_ssp() returns true before these can be called.
 */
static u32 __lpss_ssp_read_priv(struct driver_data *drv_data, unsigned offset)
{
	WARN_ON(!drv_data->lpss_base);
	return readl(drv_data->lpss_base + offset);
}

static void __lpss_ssp_write_priv(struct driver_data *drv_data,
				  unsigned offset, u32 value)
{
	WARN_ON(!drv_data->lpss_base);
	writel(value, drv_data->lpss_base + offset);
}

/*
 * lpss_ssp_setup - perform LPSS SSP specific setup
 * @drv_data: pointer to the driver private data
 *
 * Perform LPSS SSP specific setup. This function must be called first if
 * one is going to use LPSS SSP private registers.
 */
static void lpss_ssp_setup(struct driver_data *drv_data)
{
	const struct lpss_config *config;
	u32 value;

	config = lpss_get_config(drv_data);
	drv_data->lpss_base = drv_data->ioaddr + config->offset;

	/* Enable software chip select control */
	value = __lpss_ssp_read_priv(drv_data, config->reg_cs_ctrl);
	value &= ~(LPSS_CS_CONTROL_SW_MODE | LPSS_CS_CONTROL_CS_HIGH);
	value |= LPSS_CS_CONTROL_SW_MODE | LPSS_CS_CONTROL_CS_HIGH;
	__lpss_ssp_write_priv(drv_data, config->reg_cs_ctrl, value);

	/* Enable multiblock DMA transfers */
	if (drv_data->master_info->enable_dma) {
		__lpss_ssp_write_priv(drv_data, config->reg_ssp, 1);

		if (config->reg_general >= 0) {
			value = __lpss_ssp_read_priv(drv_data,
						     config->reg_general);
			value |= LPSS_GENERAL_REG_RXTO_HOLDOFF_DISABLE;
			__lpss_ssp_write_priv(drv_data,
					      config->reg_general, value);
		}
	}
}

static void lpss_ssp_select_cs(struct spi_device *spi,
			       const struct lpss_config *config)
{
	struct driver_data *drv_data =
		spi_controller_get_devdata(spi->controller);
	u32 value, cs;

	if (!config->cs_sel_mask)
		return;

	value = __lpss_ssp_read_priv(drv_data, config->reg_cs_ctrl);

	cs = spi->chip_select;
	cs <<= config->cs_sel_shift;
	if (cs != (value & config->cs_sel_mask)) {
		/*
		 * When switching another chip select output active the
		 * output must be selected first and wait 2 ssp_clk cycles
		 * before changing state to active. Otherwise a short
		 * glitch will occur on the previous chip select since
		 * output select is latched but state control is not.
		 */
		value &= ~config->cs_sel_mask;
		value |= cs;
		__lpss_ssp_write_priv(drv_data,
				      config->reg_cs_ctrl, value);
		ndelay(1000000000 /
		       (drv_data->master->max_speed_hz / 2));
	}
}

static void lpss_ssp_cs_control(struct spi_device *spi, bool enable)
{
	struct driver_data *drv_data =
		spi_controller_get_devdata(spi->controller);
	const struct lpss_config *config;
	u32 value;

	config = lpss_get_config(drv_data);

	if (enable)
		lpss_ssp_select_cs(spi, config);

	value = __lpss_ssp_read_priv(drv_data, config->reg_cs_ctrl);
	if (enable)
		value &= ~LPSS_CS_CONTROL_CS_HIGH;
	else
		value |= LPSS_CS_CONTROL_CS_HIGH;
	__lpss_ssp_write_priv(drv_data, config->reg_cs_ctrl, value);
	if (config->cs_clk_stays_gated) {
		u32 clkgate;

		/*
		 * Changing CS alone when dynamic clock gating is on won't
		 * actually flip CS at that time. This ruins SPI transfers
		 * that specify delays, or have no data. Toggle the clock mode
		 * to force on briefly to poke the CS pin to move.
		 */
		clkgate = __lpss_ssp_read_priv(drv_data, LPSS_PRIV_CLOCK_GATE);
		value = (clkgate & ~LPSS_PRIV_CLOCK_GATE_CLK_CTL_MASK) |
			LPSS_PRIV_CLOCK_GATE_CLK_CTL_FORCE_ON;

		__lpss_ssp_write_priv(drv_data, LPSS_PRIV_CLOCK_GATE, value);
		__lpss_ssp_write_priv(drv_data, LPSS_PRIV_CLOCK_GATE, clkgate);
	}
}

static void cs_assert(struct spi_device *spi)
{
	struct chip_data *chip = spi_get_ctldata(spi);
	struct driver_data *drv_data =
		spi_controller_get_devdata(spi->controller);

	if (drv_data->ssp_type == CE4100_SSP) {
		pxa2xx_spi_write(drv_data, SSSR, chip->frm);
		return;
	}

	if (chip->cs_control) {
		chip->cs_control(PXA2XX_CS_ASSERT);
		return;
	}

	if (chip->gpiod_cs) {
		gpiod_set_value(chip->gpiod_cs, chip->gpio_cs_inverted);
		return;
	}

	if (is_lpss_ssp(drv_data))
		lpss_ssp_cs_control(spi, true);
}

static void cs_deassert(struct spi_device *spi)
{
	struct chip_data *chip = spi_get_ctldata(spi);
	struct driver_data *drv_data =
		spi_controller_get_devdata(spi->controller);
	unsigned long timeout;

	if (drv_data->ssp_type == CE4100_SSP)
		return;

	/* Wait until SSP becomes idle before deasserting the CS */
	timeout = jiffies + msecs_to_jiffies(10);
	while (pxa2xx_spi_read(drv_data, SSSR) & SSSR_BSY &&
	       !time_after(jiffies, timeout))
		cpu_relax();

	if (chip->cs_control) {
		chip->cs_control(PXA2XX_CS_DEASSERT);
		return;
	}

	if (chip->gpiod_cs) {
		gpiod_set_value(chip->gpiod_cs, !chip->gpio_cs_inverted);
		return;
	}

	if (is_lpss_ssp(drv_data))
		lpss_ssp_cs_control(spi, false);
}

static void pxa2xx_spi_set_cs(struct spi_device *spi, bool level)
{
	if (level)
		cs_deassert(spi);
	else
		cs_assert(spi);
}

int pxa2xx_spi_flush(struct driver_data *drv_data)
{
	unsigned long limit = loops_per_jiffy << 1;

	do {
		while (pxa2xx_spi_read(drv_data, SSSR) & SSSR_RNE)
			pxa2xx_spi_read(drv_data, SSDR);
	} while ((pxa2xx_spi_read(drv_data, SSSR) & SSSR_BSY) && --limit);
	write_SSSR_CS(drv_data, SSSR_ROR);

	return limit;
}

static int null_writer(struct driver_data *drv_data)
{
	u8 n_bytes = drv_data->n_bytes;

	if (pxa2xx_spi_txfifo_full(drv_data)
		|| (drv_data->tx == drv_data->tx_end))
		return 0;

	pxa2xx_spi_write(drv_data, SSDR, 0);
	drv_data->tx += n_bytes;

	return 1;
}

static int null_reader(struct driver_data *drv_data)
{
	u8 n_bytes = drv_data->n_bytes;

	while ((pxa2xx_spi_read(drv_data, SSSR) & SSSR_RNE)
	       && (drv_data->rx < drv_data->rx_end)) {
		pxa2xx_spi_read(drv_data, SSDR);
		drv_data->rx += n_bytes;
	}

	return drv_data->rx == drv_data->rx_end;
}

static int u8_writer(struct driver_data *drv_data)
{
	if (pxa2xx_spi_txfifo_full(drv_data)
		|| (drv_data->tx == drv_data->tx_end))
		return 0;

	pxa2xx_spi_write(drv_data, SSDR, *(u8 *)(drv_data->tx));
	++drv_data->tx;

	return 1;
}

static int u8_reader(struct driver_data *drv_data)
{
	while ((pxa2xx_spi_read(drv_data, SSSR) & SSSR_RNE)
	       && (drv_data->rx < drv_data->rx_end)) {
		*(u8 *)(drv_data->rx) = pxa2xx_spi_read(drv_data, SSDR);
		++drv_data->rx;
	}

	return drv_data->rx == drv_data->rx_end;
}

static int u16_writer(struct driver_data *drv_data)
{
	if (pxa2xx_spi_txfifo_full(drv_data)
		|| (drv_data->tx == drv_data->tx_end))
		return 0;

	pxa2xx_spi_write(drv_data, SSDR, *(u16 *)(drv_data->tx));
	drv_data->tx += 2;

	return 1;
}

static int u16_reader(struct driver_data *drv_data)
{
	while ((pxa2xx_spi_read(drv_data, SSSR) & SSSR_RNE)
	       && (drv_data->rx < drv_data->rx_end)) {
		*(u16 *)(drv_data->rx) = pxa2xx_spi_read(drv_data, SSDR);
		drv_data->rx += 2;
	}

	return drv_data->rx == drv_data->rx_end;
}

static int u32_writer(struct driver_data *drv_data)
{
	if (pxa2xx_spi_txfifo_full(drv_data)
		|| (drv_data->tx == drv_data->tx_end))
		return 0;

	pxa2xx_spi_write(drv_data, SSDR, *(u32 *)(drv_data->tx));
	drv_data->tx += 4;

	return 1;
}

static int u32_reader(struct driver_data *drv_data)
{
	while ((pxa2xx_spi_read(drv_data, SSSR) & SSSR_RNE)
	       && (drv_data->rx < drv_data->rx_end)) {
		*(u32 *)(drv_data->rx) = pxa2xx_spi_read(drv_data, SSDR);
		drv_data->rx += 4;
	}

	return drv_data->rx == drv_data->rx_end;
}

static void reset_sccr1(struct driver_data *drv_data)
{
	struct chip_data *chip =
		spi_get_ctldata(drv_data->master->cur_msg->spi);
	u32 sccr1_reg;

	sccr1_reg = pxa2xx_spi_read(drv_data, SSCR1) & ~drv_data->int_cr1;
	switch (drv_data->ssp_type) {
	case QUARK_X1000_SSP:
		sccr1_reg &= ~QUARK_X1000_SSCR1_RFT;
		break;
<<<<<<< HEAD
=======
	case CE4100_SSP:
		sccr1_reg &= ~CE4100_SSCR1_RFT;
		break;
>>>>>>> 286cd8c7
	default:
		sccr1_reg &= ~SSCR1_RFT;
		break;
	}
	sccr1_reg |= chip->threshold;
	pxa2xx_spi_write(drv_data, SSCR1, sccr1_reg);
}

static void int_error_stop(struct driver_data *drv_data, const char* msg)
{
	/* Stop and reset SSP */
	write_SSSR_CS(drv_data, drv_data->clear_sr);
	reset_sccr1(drv_data);
	if (!pxa25x_ssp_comp(drv_data))
		pxa2xx_spi_write(drv_data, SSTO, 0);
	pxa2xx_spi_flush(drv_data);
	pxa2xx_spi_write(drv_data, SSCR0,
			 pxa2xx_spi_read(drv_data, SSCR0) & ~SSCR0_SSE);

	dev_err(&drv_data->pdev->dev, "%s\n", msg);

	drv_data->master->cur_msg->status = -EIO;
	spi_finalize_current_transfer(drv_data->master);
}

static void int_transfer_complete(struct driver_data *drv_data)
{
	/* Clear and disable interrupts */
	write_SSSR_CS(drv_data, drv_data->clear_sr);
	reset_sccr1(drv_data);
	if (!pxa25x_ssp_comp(drv_data))
		pxa2xx_spi_write(drv_data, SSTO, 0);

	spi_finalize_current_transfer(drv_data->master);
}

static irqreturn_t interrupt_transfer(struct driver_data *drv_data)
{
	u32 irq_mask = (pxa2xx_spi_read(drv_data, SSCR1) & SSCR1_TIE) ?
		       drv_data->mask_sr : drv_data->mask_sr & ~SSSR_TFS;

	u32 irq_status = pxa2xx_spi_read(drv_data, SSSR) & irq_mask;

	if (irq_status & SSSR_ROR) {
		int_error_stop(drv_data, "interrupt_transfer: fifo overrun");
		return IRQ_HANDLED;
	}

	if (irq_status & SSSR_TINT) {
		pxa2xx_spi_write(drv_data, SSSR, SSSR_TINT);
		if (drv_data->read(drv_data)) {
			int_transfer_complete(drv_data);
			return IRQ_HANDLED;
		}
	}

	/* Drain rx fifo, Fill tx fifo and prevent overruns */
	do {
		if (drv_data->read(drv_data)) {
			int_transfer_complete(drv_data);
			return IRQ_HANDLED;
		}
	} while (drv_data->write(drv_data));

	if (drv_data->read(drv_data)) {
		int_transfer_complete(drv_data);
		return IRQ_HANDLED;
	}

	if (drv_data->tx == drv_data->tx_end) {
		u32 bytes_left;
		u32 sccr1_reg;

		sccr1_reg = pxa2xx_spi_read(drv_data, SSCR1);
		sccr1_reg &= ~SSCR1_TIE;

		/*
		 * PXA25x_SSP has no timeout, set up rx threshould for the
		 * remaining RX bytes.
		 */
		if (pxa25x_ssp_comp(drv_data)) {
			u32 rx_thre;

			pxa2xx_spi_clear_rx_thre(drv_data, &sccr1_reg);

			bytes_left = drv_data->rx_end - drv_data->rx;
			switch (drv_data->n_bytes) {
			case 4:
				bytes_left >>= 1;
			case 2:
				bytes_left >>= 1;
			}

			rx_thre = pxa2xx_spi_get_rx_default_thre(drv_data);
			if (rx_thre > bytes_left)
				rx_thre = bytes_left;

			pxa2xx_spi_set_rx_thre(drv_data, &sccr1_reg, rx_thre);
		}
		pxa2xx_spi_write(drv_data, SSCR1, sccr1_reg);
	}

	/* We did something */
	return IRQ_HANDLED;
}

static void handle_bad_msg(struct driver_data *drv_data)
{
	pxa2xx_spi_write(drv_data, SSCR0,
			 pxa2xx_spi_read(drv_data, SSCR0) & ~SSCR0_SSE);
	pxa2xx_spi_write(drv_data, SSCR1,
			 pxa2xx_spi_read(drv_data, SSCR1) & ~drv_data->int_cr1);
	if (!pxa25x_ssp_comp(drv_data))
		pxa2xx_spi_write(drv_data, SSTO, 0);
	write_SSSR_CS(drv_data, drv_data->clear_sr);

	dev_err(&drv_data->pdev->dev,
		"bad message state in interrupt handler\n");
}

static irqreturn_t ssp_int(int irq, void *dev_id)
{
	struct driver_data *drv_data = dev_id;
	u32 sccr1_reg;
	u32 mask = drv_data->mask_sr;
	u32 status;

	/*
	 * The IRQ might be shared with other peripherals so we must first
	 * check that are we RPM suspended or not. If we are we assume that
	 * the IRQ was not for us (we shouldn't be RPM suspended when the
	 * interrupt is enabled).
	 */
	if (pm_runtime_suspended(&drv_data->pdev->dev))
		return IRQ_NONE;

	/*
	 * If the device is not yet in RPM suspended state and we get an
	 * interrupt that is meant for another device, check if status bits
	 * are all set to one. That means that the device is already
	 * powered off.
	 */
	status = pxa2xx_spi_read(drv_data, SSSR);
	if (status == ~0)
		return IRQ_NONE;

	sccr1_reg = pxa2xx_spi_read(drv_data, SSCR1);

	/* Ignore possible writes if we don't need to write */
	if (!(sccr1_reg & SSCR1_TIE))
		mask &= ~SSSR_TFS;

	/* Ignore RX timeout interrupt if it is disabled */
	if (!(sccr1_reg & SSCR1_TINTE))
		mask &= ~SSSR_TINT;

	if (!(status & mask))
		return IRQ_NONE;

	pxa2xx_spi_write(drv_data, SSCR1, sccr1_reg & ~drv_data->int_cr1);
	pxa2xx_spi_write(drv_data, SSCR1, sccr1_reg);

	if (!drv_data->master->cur_msg) {
		handle_bad_msg(drv_data);
		/* Never fail */
		return IRQ_HANDLED;
	}

	return drv_data->transfer_handler(drv_data);
}

/*
 * The Quark SPI has an additional 24 bit register (DDS_CLK_RATE) to multiply
 * input frequency by fractions of 2^24. It also has a divider by 5.
 *
 * There are formulas to get baud rate value for given input frequency and
 * divider parameters, such as DDS_CLK_RATE and SCR:
 *
 * Fsys = 200MHz
 *
 * Fssp = Fsys * DDS_CLK_RATE / 2^24			(1)
 * Baud rate = Fsclk = Fssp / (2 * (SCR + 1))		(2)
 *
 * DDS_CLK_RATE either 2^n or 2^n / 5.
 * SCR is in range 0 .. 255
 *
 * Divisor = 5^i * 2^j * 2 * k
 *       i = [0, 1]      i = 1 iff j = 0 or j > 3
 *       j = [0, 23]     j = 0 iff i = 1
 *       k = [1, 256]
 * Special case: j = 0, i = 1: Divisor = 2 / 5
 *
 * Accordingly to the specification the recommended values for DDS_CLK_RATE
 * are:
 *	Case 1:		2^n, n = [0, 23]
 *	Case 2:		2^24 * 2 / 5 (0x666666)
 *	Case 3:		less than or equal to 2^24 / 5 / 16 (0x33333)
 *
 * In all cases the lowest possible value is better.
 *
 * The function calculates parameters for all cases and chooses the one closest
 * to the asked baud rate.
 */
static unsigned int quark_x1000_get_clk_div(int rate, u32 *dds)
{
	unsigned long xtal = 200000000;
	unsigned long fref = xtal / 2;		/* mandatory division by 2,
						   see (2) */
						/* case 3 */
	unsigned long fref1 = fref / 2;		/* case 1 */
	unsigned long fref2 = fref * 2 / 5;	/* case 2 */
	unsigned long scale;
	unsigned long q, q1, q2;
	long r, r1, r2;
	u32 mul;

	/* Case 1 */

	/* Set initial value for DDS_CLK_RATE */
	mul = (1 << 24) >> 1;

	/* Calculate initial quot */
	q1 = DIV_ROUND_UP(fref1, rate);

	/* Scale q1 if it's too big */
	if (q1 > 256) {
		/* Scale q1 to range [1, 512] */
		scale = fls_long(q1 - 1);
		if (scale > 9) {
			q1 >>= scale - 9;
			mul >>= scale - 9;
		}

		/* Round the result if we have a remainder */
		q1 += q1 & 1;
	}

	/* Decrease DDS_CLK_RATE as much as we can without loss in precision */
	scale = __ffs(q1);
	q1 >>= scale;
	mul >>= scale;

	/* Get the remainder */
	r1 = abs(fref1 / (1 << (24 - fls_long(mul))) / q1 - rate);

	/* Case 2 */

	q2 = DIV_ROUND_UP(fref2, rate);
	r2 = abs(fref2 / q2 - rate);

	/*
	 * Choose the best between two: less remainder we have the better. We
	 * can't go case 2 if q2 is greater than 256 since SCR register can
	 * hold only values 0 .. 255.
	 */
	if (r2 >= r1 || q2 > 256) {
		/* case 1 is better */
		r = r1;
		q = q1;
	} else {
		/* case 2 is better */
		r = r2;
		q = q2;
		mul = (1 << 24) * 2 / 5;
	}

	/* Check case 3 only if the divisor is big enough */
	if (fref / rate >= 80) {
		u64 fssp;
		u32 m;

		/* Calculate initial quot */
		q1 = DIV_ROUND_UP(fref, rate);
		m = (1 << 24) / q1;

		/* Get the remainder */
		fssp = (u64)fref * m;
		do_div(fssp, 1 << 24);
		r1 = abs(fssp - rate);

		/* Choose this one if it suits better */
		if (r1 < r) {
			/* case 3 is better */
			q = 1;
			mul = m;
		}
	}

	*dds = mul;
	return q - 1;
}

static unsigned int ssp_get_clk_div(struct driver_data *drv_data, int rate)
{
	unsigned long ssp_clk = drv_data->master->max_speed_hz;
	const struct ssp_device *ssp = drv_data->ssp;

	rate = min_t(int, ssp_clk, rate);

	/*
	 * Calculate the divisor for the SCR (Serial Clock Rate), avoiding
	 * that the SSP transmission rate can be greater than the device rate
	 */
	if (ssp->type == PXA25x_SSP || ssp->type == CE4100_SSP)
		return (DIV_ROUND_UP(ssp_clk, 2 * rate) - 1) & 0xff;
	else
		return (DIV_ROUND_UP(ssp_clk, rate) - 1)  & 0xfff;
}

static unsigned int pxa2xx_ssp_get_clk_div(struct driver_data *drv_data,
					   int rate)
{
	struct chip_data *chip =
		spi_get_ctldata(drv_data->master->cur_msg->spi);
	unsigned int clk_div;

	switch (drv_data->ssp_type) {
	case QUARK_X1000_SSP:
		clk_div = quark_x1000_get_clk_div(rate, &chip->dds_rate);
		break;
	default:
		clk_div = ssp_get_clk_div(drv_data, rate);
		break;
	}
	return clk_div << 8;
}

static bool pxa2xx_spi_can_dma(struct spi_controller *master,
			       struct spi_device *spi,
			       struct spi_transfer *xfer)
{
	struct chip_data *chip = spi_get_ctldata(spi);

	return chip->enable_dma &&
	       xfer->len <= MAX_DMA_LEN &&
	       xfer->len >= chip->dma_burst_size;
}

static int pxa2xx_spi_transfer_one(struct spi_controller *master,
				   struct spi_device *spi,
				   struct spi_transfer *transfer)
{
	struct driver_data *drv_data = spi_controller_get_devdata(master);
	struct spi_message *message = master->cur_msg;
	struct chip_data *chip = spi_get_ctldata(message->spi);
	u32 dma_thresh = chip->dma_threshold;
	u32 dma_burst = chip->dma_burst_size;
	u32 change_mask = pxa2xx_spi_get_ssrc1_change_mask(drv_data);
	u32 clk_div;
	u8 bits;
	u32 speed;
	u32 cr0;
	u32 cr1;
	int err;
	int dma_mapped;

	/* Check if we can DMA this transfer */
	if (transfer->len > MAX_DMA_LEN && chip->enable_dma) {

		/* reject already-mapped transfers; PIO won't always work */
		if (message->is_dma_mapped
				|| transfer->rx_dma || transfer->tx_dma) {
			dev_err(&drv_data->pdev->dev,
				"Mapped transfer length of %u is greater than %d\n",
				transfer->len, MAX_DMA_LEN);
			return -EINVAL;
		}

		/* warn ... we force this to PIO mode */
		dev_warn_ratelimited(&message->spi->dev,
				     "DMA disabled for transfer length %ld greater than %d\n",
				     (long)transfer->len, MAX_DMA_LEN);
	}

	/* Setup the transfer state based on the type of transfer */
	if (pxa2xx_spi_flush(drv_data) == 0) {
		dev_err(&drv_data->pdev->dev, "Flush failed\n");
		return -EIO;
	}
	drv_data->n_bytes = chip->n_bytes;
	drv_data->tx = (void *)transfer->tx_buf;
	drv_data->tx_end = drv_data->tx + transfer->len;
	drv_data->rx = transfer->rx_buf;
	drv_data->rx_end = drv_data->rx + transfer->len;
	drv_data->write = drv_data->tx ? chip->write : null_writer;
	drv_data->read = drv_data->rx ? chip->read : null_reader;

	/* Change speed and bit per word on a per transfer */
	bits = transfer->bits_per_word;
	speed = transfer->speed_hz;

	clk_div = pxa2xx_ssp_get_clk_div(drv_data, speed);

	if (bits <= 8) {
		drv_data->n_bytes = 1;
		drv_data->read = drv_data->read != null_reader ?
					u8_reader : null_reader;
		drv_data->write = drv_data->write != null_writer ?
					u8_writer : null_writer;
	} else if (bits <= 16) {
		drv_data->n_bytes = 2;
		drv_data->read = drv_data->read != null_reader ?
					u16_reader : null_reader;
		drv_data->write = drv_data->write != null_writer ?
					u16_writer : null_writer;
	} else if (bits <= 32) {
		drv_data->n_bytes = 4;
		drv_data->read = drv_data->read != null_reader ?
					u32_reader : null_reader;
		drv_data->write = drv_data->write != null_writer ?
					u32_writer : null_writer;
	}
	/*
	 * if bits/word is changed in dma mode, then must check the
	 * thresholds and burst also
	 */
	if (chip->enable_dma) {
		if (pxa2xx_spi_set_dma_burst_and_threshold(chip,
						message->spi,
						bits, &dma_burst,
						&dma_thresh))
			dev_warn_ratelimited(&message->spi->dev,
					     "DMA burst size reduced to match bits_per_word\n");
	}

	dma_mapped = master->can_dma &&
		     master->can_dma(master, message->spi, transfer) &&
		     master->cur_msg_mapped;
	if (dma_mapped) {

		/* Ensure we have the correct interrupt handler */
		drv_data->transfer_handler = pxa2xx_spi_dma_transfer;

		err = pxa2xx_spi_dma_prepare(drv_data, transfer);
		if (err)
			return err;

		/* Clear status and start DMA engine */
		cr1 = chip->cr1 | dma_thresh | drv_data->dma_cr1;
		pxa2xx_spi_write(drv_data, SSSR, drv_data->clear_sr);

		pxa2xx_spi_dma_start(drv_data);
	} else {
		/* Ensure we have the correct interrupt handler	*/
		drv_data->transfer_handler = interrupt_transfer;

		/* Clear status  */
		cr1 = chip->cr1 | chip->threshold | drv_data->int_cr1;
		write_SSSR_CS(drv_data, drv_data->clear_sr);
	}

	/* NOTE:  PXA25x_SSP _could_ use external clocking ... */
	cr0 = pxa2xx_configure_sscr0(drv_data, clk_div, bits);
	if (!pxa25x_ssp_comp(drv_data))
		dev_dbg(&message->spi->dev, "%u Hz actual, %s\n",
			master->max_speed_hz
				/ (1 + ((cr0 & SSCR0_SCR(0xfff)) >> 8)),
			dma_mapped ? "DMA" : "PIO");
	else
		dev_dbg(&message->spi->dev, "%u Hz actual, %s\n",
			master->max_speed_hz / 2
				/ (1 + ((cr0 & SSCR0_SCR(0x0ff)) >> 8)),
			dma_mapped ? "DMA" : "PIO");

	if (is_lpss_ssp(drv_data)) {
		if ((pxa2xx_spi_read(drv_data, SSIRF) & 0xff)
		    != chip->lpss_rx_threshold)
			pxa2xx_spi_write(drv_data, SSIRF,
					 chip->lpss_rx_threshold);
		if ((pxa2xx_spi_read(drv_data, SSITF) & 0xffff)
		    != chip->lpss_tx_threshold)
			pxa2xx_spi_write(drv_data, SSITF,
					 chip->lpss_tx_threshold);
	}

	if (is_quark_x1000_ssp(drv_data) &&
	    (pxa2xx_spi_read(drv_data, DDS_RATE) != chip->dds_rate))
		pxa2xx_spi_write(drv_data, DDS_RATE, chip->dds_rate);

	/* see if we need to reload the config registers */
	if ((pxa2xx_spi_read(drv_data, SSCR0) != cr0)
	    || (pxa2xx_spi_read(drv_data, SSCR1) & change_mask)
	    != (cr1 & change_mask)) {
		/* stop the SSP, and update the other bits */
		pxa2xx_spi_write(drv_data, SSCR0, cr0 & ~SSCR0_SSE);
		if (!pxa25x_ssp_comp(drv_data))
			pxa2xx_spi_write(drv_data, SSTO, chip->timeout);
		/* first set CR1 without interrupt and service enables */
		pxa2xx_spi_write(drv_data, SSCR1, cr1 & change_mask);
		/* restart the SSP */
		pxa2xx_spi_write(drv_data, SSCR0, cr0);

	} else {
		if (!pxa25x_ssp_comp(drv_data))
			pxa2xx_spi_write(drv_data, SSTO, chip->timeout);
	}

	/*
	 * Release the data by enabling service requests and interrupts,
	 * without changing any mode bits
	 */
	pxa2xx_spi_write(drv_data, SSCR1, cr1);

	return 1;
}

static void pxa2xx_spi_handle_err(struct spi_controller *master,
				 struct spi_message *msg)
{
	struct driver_data *drv_data = spi_controller_get_devdata(master);

	/* Disable the SSP */
	pxa2xx_spi_write(drv_data, SSCR0,
			 pxa2xx_spi_read(drv_data, SSCR0) & ~SSCR0_SSE);
	/* Clear and disable interrupts and service requests */
	write_SSSR_CS(drv_data, drv_data->clear_sr);
	pxa2xx_spi_write(drv_data, SSCR1,
			 pxa2xx_spi_read(drv_data, SSCR1)
			 & ~(drv_data->int_cr1 | drv_data->dma_cr1));
	if (!pxa25x_ssp_comp(drv_data))
		pxa2xx_spi_write(drv_data, SSTO, 0);

	/*
	 * Stop the DMA if running. Note DMA callback handler may have unset
	 * the dma_running already, which is fine as stopping is not needed
	 * then but we shouldn't rely this flag for anything else than
	 * stopping. For instance to differentiate between PIO and DMA
	 * transfers.
	 */
	if (atomic_read(&drv_data->dma_running))
		pxa2xx_spi_dma_stop(drv_data);
}

static int pxa2xx_spi_unprepare_transfer(struct spi_controller *master)
{
	struct driver_data *drv_data = spi_controller_get_devdata(master);

	/* Disable the SSP now */
	pxa2xx_spi_write(drv_data, SSCR0,
			 pxa2xx_spi_read(drv_data, SSCR0) & ~SSCR0_SSE);

	return 0;
}

static int setup_cs(struct spi_device *spi, struct chip_data *chip,
		    struct pxa2xx_spi_chip *chip_info)
{
	struct driver_data *drv_data =
		spi_controller_get_devdata(spi->controller);
	struct gpio_desc *gpiod;
	int err = 0;

	if (chip == NULL)
		return 0;

	if (drv_data->cs_gpiods) {
		gpiod = drv_data->cs_gpiods[spi->chip_select];
		if (gpiod) {
			chip->gpiod_cs = gpiod;
			chip->gpio_cs_inverted = spi->mode & SPI_CS_HIGH;
			gpiod_set_value(gpiod, chip->gpio_cs_inverted);
		}

		return 0;
	}

	if (chip_info == NULL)
		return 0;

	/* NOTE: setup() can be called multiple times, possibly with
	 * different chip_info, release previously requested GPIO
	 */
	if (chip->gpiod_cs) {
		gpiod_put(chip->gpiod_cs);
		chip->gpiod_cs = NULL;
	}

	/* If (*cs_control) is provided, ignore GPIO chip select */
	if (chip_info->cs_control) {
		chip->cs_control = chip_info->cs_control;
		return 0;
	}

	if (gpio_is_valid(chip_info->gpio_cs)) {
		err = gpio_request(chip_info->gpio_cs, "SPI_CS");
		if (err) {
			dev_err(&spi->dev, "failed to request chip select GPIO%d\n",
				chip_info->gpio_cs);
			return err;
		}

		gpiod = gpio_to_desc(chip_info->gpio_cs);
		chip->gpiod_cs = gpiod;
		chip->gpio_cs_inverted = spi->mode & SPI_CS_HIGH;

		err = gpiod_direction_output(gpiod, !chip->gpio_cs_inverted);
	}

	return err;
}

static int setup(struct spi_device *spi)
{
	struct pxa2xx_spi_chip *chip_info;
	struct chip_data *chip;
	const struct lpss_config *config;
	struct driver_data *drv_data =
		spi_controller_get_devdata(spi->controller);
	uint tx_thres, tx_hi_thres, rx_thres;

	switch (drv_data->ssp_type) {
	case QUARK_X1000_SSP:
		tx_thres = TX_THRESH_QUARK_X1000_DFLT;
		tx_hi_thres = 0;
		rx_thres = RX_THRESH_QUARK_X1000_DFLT;
		break;
	case CE4100_SSP:
		tx_thres = TX_THRESH_CE4100_DFLT;
		tx_hi_thres = 0;
		rx_thres = RX_THRESH_CE4100_DFLT;
		break;
	case LPSS_LPT_SSP:
	case LPSS_BYT_SSP:
	case LPSS_BSW_SSP:
	case LPSS_SPT_SSP:
	case LPSS_BXT_SSP:
	case LPSS_CNL_SSP:
		config = lpss_get_config(drv_data);
		tx_thres = config->tx_threshold_lo;
		tx_hi_thres = config->tx_threshold_hi;
		rx_thres = config->rx_threshold;
		break;
	default:
		tx_thres = TX_THRESH_DFLT;
		tx_hi_thres = 0;
		rx_thres = RX_THRESH_DFLT;
		break;
	}

	/* Only alloc on first setup */
	chip = spi_get_ctldata(spi);
	if (!chip) {
		chip = kzalloc(sizeof(struct chip_data), GFP_KERNEL);
		if (!chip)
			return -ENOMEM;

		if (drv_data->ssp_type == CE4100_SSP) {
			if (spi->chip_select > 4) {
				dev_err(&spi->dev,
					"failed setup: cs number must not be > 4.\n");
				kfree(chip);
				return -EINVAL;
			}

			chip->frm = spi->chip_select;
		}
		chip->enable_dma = drv_data->master_info->enable_dma;
		chip->timeout = TIMOUT_DFLT;
	}

	/* protocol drivers may change the chip settings, so...
	 * if chip_info exists, use it */
	chip_info = spi->controller_data;

	/* chip_info isn't always needed */
	chip->cr1 = 0;
	if (chip_info) {
		if (chip_info->timeout)
			chip->timeout = chip_info->timeout;
		if (chip_info->tx_threshold)
			tx_thres = chip_info->tx_threshold;
		if (chip_info->tx_hi_threshold)
			tx_hi_thres = chip_info->tx_hi_threshold;
		if (chip_info->rx_threshold)
			rx_thres = chip_info->rx_threshold;
		chip->dma_threshold = 0;
		if (chip_info->enable_loopback)
			chip->cr1 = SSCR1_LBM;
	}

	chip->lpss_rx_threshold = SSIRF_RxThresh(rx_thres);
	chip->lpss_tx_threshold = SSITF_TxLoThresh(tx_thres)
				| SSITF_TxHiThresh(tx_hi_thres);

	/* set dma burst and threshold outside of chip_info path so that if
	 * chip_info goes away after setting chip->enable_dma, the
	 * burst and threshold can still respond to changes in bits_per_word */
	if (chip->enable_dma) {
		/* set up legal burst and threshold for dma */
		if (pxa2xx_spi_set_dma_burst_and_threshold(chip, spi,
						spi->bits_per_word,
						&chip->dma_burst_size,
						&chip->dma_threshold)) {
			dev_warn(&spi->dev,
				 "in setup: DMA burst size reduced to match bits_per_word\n");
		}
	}

	switch (drv_data->ssp_type) {
	case QUARK_X1000_SSP:
		chip->threshold = (QUARK_X1000_SSCR1_RxTresh(rx_thres)
				   & QUARK_X1000_SSCR1_RFT)
				   | (QUARK_X1000_SSCR1_TxTresh(tx_thres)
				   & QUARK_X1000_SSCR1_TFT);
		break;
	case CE4100_SSP:
		chip->threshold = (CE4100_SSCR1_RxTresh(rx_thres) & CE4100_SSCR1_RFT) |
			(CE4100_SSCR1_TxTresh(tx_thres) & CE4100_SSCR1_TFT);
		break;
	default:
		chip->threshold = (SSCR1_RxTresh(rx_thres) & SSCR1_RFT) |
			(SSCR1_TxTresh(tx_thres) & SSCR1_TFT);
		break;
	}

	chip->cr1 &= ~(SSCR1_SPO | SSCR1_SPH);
	chip->cr1 |= (((spi->mode & SPI_CPHA) != 0) ? SSCR1_SPH : 0)
			| (((spi->mode & SPI_CPOL) != 0) ? SSCR1_SPO : 0);

	if (spi->mode & SPI_LOOP)
		chip->cr1 |= SSCR1_LBM;

	if (spi->bits_per_word <= 8) {
		chip->n_bytes = 1;
		chip->read = u8_reader;
		chip->write = u8_writer;
	} else if (spi->bits_per_word <= 16) {
		chip->n_bytes = 2;
		chip->read = u16_reader;
		chip->write = u16_writer;
	} else if (spi->bits_per_word <= 32) {
		chip->n_bytes = 4;
		chip->read = u32_reader;
		chip->write = u32_writer;
	}

	spi_set_ctldata(spi, chip);

	if (drv_data->ssp_type == CE4100_SSP)
		return 0;

	return setup_cs(spi, chip, chip_info);
}

static void cleanup(struct spi_device *spi)
{
	struct chip_data *chip = spi_get_ctldata(spi);
	struct driver_data *drv_data =
		spi_controller_get_devdata(spi->controller);

	if (!chip)
		return;

	if (drv_data->ssp_type != CE4100_SSP && !drv_data->cs_gpiods &&
	    chip->gpiod_cs)
		gpiod_put(chip->gpiod_cs);

	kfree(chip);
}

#ifdef CONFIG_PCI
#ifdef CONFIG_ACPI

static const struct acpi_device_id pxa2xx_spi_acpi_match[] = {
	{ "INT33C0", LPSS_LPT_SSP },
	{ "INT33C1", LPSS_LPT_SSP },
	{ "INT3430", LPSS_LPT_SSP },
	{ "INT3431", LPSS_LPT_SSP },
	{ "80860F0E", LPSS_BYT_SSP },
	{ "8086228E", LPSS_BSW_SSP },
	{ },
};
MODULE_DEVICE_TABLE(acpi, pxa2xx_spi_acpi_match);

static int pxa2xx_spi_get_port_id(struct acpi_device *adev)
{
	unsigned int devid;
	int port_id = -1;

	if (adev && adev->pnp.unique_id &&
	    !kstrtouint(adev->pnp.unique_id, 0, &devid))
		port_id = devid;
	return port_id;
}
#else /* !CONFIG_ACPI */
static int pxa2xx_spi_get_port_id(struct acpi_device *adev)
{
	return -1;
}
#endif

/*
 * PCI IDs of compound devices that integrate both host controller and private
 * integrated DMA engine. Please note these are not used in module
 * autoloading and probing in this module but matching the LPSS SSP type.
 */
static const struct pci_device_id pxa2xx_spi_pci_compound_match[] = {
	/* SPT-LP */
	{ PCI_VDEVICE(INTEL, 0x9d29), LPSS_SPT_SSP },
	{ PCI_VDEVICE(INTEL, 0x9d2a), LPSS_SPT_SSP },
	/* SPT-H */
	{ PCI_VDEVICE(INTEL, 0xa129), LPSS_SPT_SSP },
	{ PCI_VDEVICE(INTEL, 0xa12a), LPSS_SPT_SSP },
	/* KBL-H */
	{ PCI_VDEVICE(INTEL, 0xa2a9), LPSS_SPT_SSP },
	{ PCI_VDEVICE(INTEL, 0xa2aa), LPSS_SPT_SSP },
	/* BXT A-Step */
	{ PCI_VDEVICE(INTEL, 0x0ac2), LPSS_BXT_SSP },
	{ PCI_VDEVICE(INTEL, 0x0ac4), LPSS_BXT_SSP },
	{ PCI_VDEVICE(INTEL, 0x0ac6), LPSS_BXT_SSP },
	/* BXT B-Step */
	{ PCI_VDEVICE(INTEL, 0x1ac2), LPSS_BXT_SSP },
	{ PCI_VDEVICE(INTEL, 0x1ac4), LPSS_BXT_SSP },
	{ PCI_VDEVICE(INTEL, 0x1ac6), LPSS_BXT_SSP },
	/* GLK */
	{ PCI_VDEVICE(INTEL, 0x31c2), LPSS_BXT_SSP },
	{ PCI_VDEVICE(INTEL, 0x31c4), LPSS_BXT_SSP },
	{ PCI_VDEVICE(INTEL, 0x31c6), LPSS_BXT_SSP },
	/* ICL-LP */
	{ PCI_VDEVICE(INTEL, 0x34aa), LPSS_CNL_SSP },
	{ PCI_VDEVICE(INTEL, 0x34ab), LPSS_CNL_SSP },
	{ PCI_VDEVICE(INTEL, 0x34fb), LPSS_CNL_SSP },
	/* APL */
	{ PCI_VDEVICE(INTEL, 0x5ac2), LPSS_BXT_SSP },
	{ PCI_VDEVICE(INTEL, 0x5ac4), LPSS_BXT_SSP },
	{ PCI_VDEVICE(INTEL, 0x5ac6), LPSS_BXT_SSP },
	/* CNL-LP */
	{ PCI_VDEVICE(INTEL, 0x9daa), LPSS_CNL_SSP },
	{ PCI_VDEVICE(INTEL, 0x9dab), LPSS_CNL_SSP },
	{ PCI_VDEVICE(INTEL, 0x9dfb), LPSS_CNL_SSP },
	/* CNL-H */
	{ PCI_VDEVICE(INTEL, 0xa32a), LPSS_CNL_SSP },
	{ PCI_VDEVICE(INTEL, 0xa32b), LPSS_CNL_SSP },
	{ PCI_VDEVICE(INTEL, 0xa37b), LPSS_CNL_SSP },
	{ },
};

static bool pxa2xx_spi_idma_filter(struct dma_chan *chan, void *param)
{
	return param == chan->device->dev;
}

static struct pxa2xx_spi_master *
pxa2xx_spi_init_pdata(struct platform_device *pdev)
{
	struct pxa2xx_spi_master *pdata;
	struct acpi_device *adev;
	struct ssp_device *ssp;
	struct resource *res;
	const struct acpi_device_id *adev_id = NULL;
	const struct pci_device_id *pcidev_id = NULL;
	int type;

	adev = ACPI_COMPANION(&pdev->dev);

	if (dev_is_pci(pdev->dev.parent))
		pcidev_id = pci_match_id(pxa2xx_spi_pci_compound_match,
					 to_pci_dev(pdev->dev.parent));
	else if (adev)
		adev_id = acpi_match_device(pdev->dev.driver->acpi_match_table,
					    &pdev->dev);
	else
		return NULL;

	if (adev_id)
		type = (int)adev_id->driver_data;
	else if (pcidev_id)
		type = (int)pcidev_id->driver_data;
	else
		return NULL;

	pdata = devm_kzalloc(&pdev->dev, sizeof(*pdata), GFP_KERNEL);
	if (!pdata)
		return NULL;

	res = platform_get_resource(pdev, IORESOURCE_MEM, 0);
	if (!res)
		return NULL;

	ssp = &pdata->ssp;

	ssp->phys_base = res->start;
	ssp->mmio_base = devm_ioremap_resource(&pdev->dev, res);
	if (IS_ERR(ssp->mmio_base))
		return NULL;

	if (pcidev_id) {
		pdata->tx_param = pdev->dev.parent;
		pdata->rx_param = pdev->dev.parent;
		pdata->dma_filter = pxa2xx_spi_idma_filter;
	}

	ssp->clk = devm_clk_get(&pdev->dev, NULL);
	if (IS_ERR(ssp->clk))
		return NULL;

	ssp->irq = platform_get_irq(pdev, 0);
	if (ssp->irq < 0)
		return NULL;

	ssp->type = type;
	ssp->pdev = pdev;
	ssp->port_id = pxa2xx_spi_get_port_id(adev);

	pdata->num_chipselect = 1;
	pdata->enable_dma = true;

	return pdata;
}

#else /* !CONFIG_PCI */
static inline struct pxa2xx_spi_master *
pxa2xx_spi_init_pdata(struct platform_device *pdev)
{
	return NULL;
}
#endif

static int pxa2xx_spi_fw_translate_cs(struct spi_controller *master,
				      unsigned int cs)
{
	struct driver_data *drv_data = spi_controller_get_devdata(master);

	if (has_acpi_companion(&drv_data->pdev->dev)) {
		switch (drv_data->ssp_type) {
		/*
		 * For Atoms the ACPI DeviceSelection used by the Windows
		 * driver starts from 1 instead of 0 so translate it here
		 * to match what Linux expects.
		 */
		case LPSS_BYT_SSP:
		case LPSS_BSW_SSP:
			return cs - 1;

		default:
			break;
		}
	}

	return cs;
}

static int pxa2xx_spi_probe(struct platform_device *pdev)
{
	struct device *dev = &pdev->dev;
	struct pxa2xx_spi_master *platform_info;
	struct spi_controller *master;
	struct driver_data *drv_data;
	struct ssp_device *ssp;
	const struct lpss_config *config;
	int status, count;
	u32 tmp;

	platform_info = dev_get_platdata(dev);
	if (!platform_info) {
		platform_info = pxa2xx_spi_init_pdata(pdev);
		if (!platform_info) {
			dev_err(&pdev->dev, "missing platform data\n");
			return -ENODEV;
		}
	}

	ssp = pxa_ssp_request(pdev->id, pdev->name);
	if (!ssp)
		ssp = &platform_info->ssp;

	if (!ssp->mmio_base) {
		dev_err(&pdev->dev, "failed to get ssp\n");
		return -ENODEV;
	}

	master = devm_spi_alloc_master(dev, sizeof(*drv_data));
	if (!master) {
		dev_err(&pdev->dev, "cannot alloc spi_master\n");
		pxa_ssp_free(ssp);
		return -ENOMEM;
	}
	drv_data = spi_controller_get_devdata(master);
	drv_data->master = master;
	drv_data->master_info = platform_info;
	drv_data->pdev = pdev;
	drv_data->ssp = ssp;

	master->dev.of_node = pdev->dev.of_node;
	/* the spi->mode bits understood by this driver: */
	master->mode_bits = SPI_CPOL | SPI_CPHA | SPI_CS_HIGH | SPI_LOOP;

	master->bus_num = ssp->port_id;
	master->dma_alignment = DMA_ALIGNMENT;
	master->cleanup = cleanup;
	master->setup = setup;
	master->set_cs = pxa2xx_spi_set_cs;
	master->transfer_one = pxa2xx_spi_transfer_one;
	master->handle_err = pxa2xx_spi_handle_err;
	master->unprepare_transfer_hardware = pxa2xx_spi_unprepare_transfer;
	master->fw_translate_cs = pxa2xx_spi_fw_translate_cs;
	master->auto_runtime_pm = true;
	master->flags = SPI_CONTROLLER_MUST_RX | SPI_CONTROLLER_MUST_TX;

	drv_data->ssp_type = ssp->type;

	drv_data->ioaddr = ssp->mmio_base;
	drv_data->ssdr_physical = ssp->phys_base + SSDR;
	if (pxa25x_ssp_comp(drv_data)) {
		switch (drv_data->ssp_type) {
		case QUARK_X1000_SSP:
			master->bits_per_word_mask = SPI_BPW_RANGE_MASK(4, 32);
			break;
		default:
			master->bits_per_word_mask = SPI_BPW_RANGE_MASK(4, 16);
			break;
		}

		drv_data->int_cr1 = SSCR1_TIE | SSCR1_RIE;
		drv_data->dma_cr1 = 0;
		drv_data->clear_sr = SSSR_ROR;
		drv_data->mask_sr = SSSR_RFS | SSSR_TFS | SSSR_ROR;
	} else {
		master->bits_per_word_mask = SPI_BPW_RANGE_MASK(4, 32);
		drv_data->int_cr1 = SSCR1_TIE | SSCR1_RIE | SSCR1_TINTE;
		drv_data->dma_cr1 = DEFAULT_DMA_CR1;
		drv_data->clear_sr = SSSR_ROR | SSSR_TINT;
		drv_data->mask_sr = SSSR_TINT | SSSR_RFS | SSSR_TFS | SSSR_ROR;
	}

	status = request_irq(ssp->irq, ssp_int, IRQF_SHARED, dev_name(dev),
			drv_data);
	if (status < 0) {
		dev_err(&pdev->dev, "cannot get IRQ %d\n", ssp->irq);
		goto out_error_master_alloc;
	}

	/* Setup DMA if requested */
	if (platform_info->enable_dma) {
		status = pxa2xx_spi_dma_setup(drv_data);
		if (status) {
			dev_dbg(dev, "no DMA channels available, using PIO\n");
			platform_info->enable_dma = false;
		} else {
			master->can_dma = pxa2xx_spi_can_dma;
			master->max_dma_len = MAX_DMA_LEN;
		}
	}

	/* Enable SOC clock */
	status = clk_prepare_enable(ssp->clk);
	if (status)
		goto out_error_dma_irq_alloc;

	master->max_speed_hz = clk_get_rate(ssp->clk);

	/* Load default SSP configuration */
	pxa2xx_spi_write(drv_data, SSCR0, 0);
	switch (drv_data->ssp_type) {
	case QUARK_X1000_SSP:
		tmp = QUARK_X1000_SSCR1_RxTresh(RX_THRESH_QUARK_X1000_DFLT) |
		      QUARK_X1000_SSCR1_TxTresh(TX_THRESH_QUARK_X1000_DFLT);
		pxa2xx_spi_write(drv_data, SSCR1, tmp);

		/* using the Motorola SPI protocol and use 8 bit frame */
		tmp = QUARK_X1000_SSCR0_Motorola | QUARK_X1000_SSCR0_DataSize(8);
		pxa2xx_spi_write(drv_data, SSCR0, tmp);
		break;
	case CE4100_SSP:
		tmp = CE4100_SSCR1_RxTresh(RX_THRESH_CE4100_DFLT) |
		      CE4100_SSCR1_TxTresh(TX_THRESH_CE4100_DFLT);
		pxa2xx_spi_write(drv_data, SSCR1, tmp);
		tmp = SSCR0_SCR(2) | SSCR0_Motorola | SSCR0_DataSize(8);
		pxa2xx_spi_write(drv_data, SSCR0, tmp);
		break;
	default:
		tmp = SSCR1_RxTresh(RX_THRESH_DFLT) |
		      SSCR1_TxTresh(TX_THRESH_DFLT);
		pxa2xx_spi_write(drv_data, SSCR1, tmp);
		tmp = SSCR0_SCR(2) | SSCR0_Motorola | SSCR0_DataSize(8);
		pxa2xx_spi_write(drv_data, SSCR0, tmp);
		break;
	}

	if (!pxa25x_ssp_comp(drv_data))
		pxa2xx_spi_write(drv_data, SSTO, 0);

	if (!is_quark_x1000_ssp(drv_data))
		pxa2xx_spi_write(drv_data, SSPSP, 0);

	if (is_lpss_ssp(drv_data)) {
		lpss_ssp_setup(drv_data);
		config = lpss_get_config(drv_data);
		if (config->reg_capabilities >= 0) {
			tmp = __lpss_ssp_read_priv(drv_data,
						   config->reg_capabilities);
			tmp &= LPSS_CAPS_CS_EN_MASK;
			tmp >>= LPSS_CAPS_CS_EN_SHIFT;
			platform_info->num_chipselect = ffz(tmp);
		} else if (config->cs_num) {
			platform_info->num_chipselect = config->cs_num;
		}
	}
	master->num_chipselect = platform_info->num_chipselect;

	count = gpiod_count(&pdev->dev, "cs");
	if (count > 0) {
		int i;

		master->num_chipselect = max_t(int, count,
			master->num_chipselect);

		drv_data->cs_gpiods = devm_kcalloc(&pdev->dev,
			master->num_chipselect, sizeof(struct gpio_desc *),
			GFP_KERNEL);
		if (!drv_data->cs_gpiods) {
			status = -ENOMEM;
			goto out_error_clock_enabled;
		}

		for (i = 0; i < master->num_chipselect; i++) {
			struct gpio_desc *gpiod;

			gpiod = devm_gpiod_get_index(dev, "cs", i, GPIOD_ASIS);
			if (IS_ERR(gpiod)) {
				/* Means use native chip select */
				if (PTR_ERR(gpiod) == -ENOENT)
					continue;

				status = (int)PTR_ERR(gpiod);
				goto out_error_clock_enabled;
			} else {
				drv_data->cs_gpiods[i] = gpiod;
			}
		}
	}

	pm_runtime_set_autosuspend_delay(&pdev->dev, 50);
	pm_runtime_use_autosuspend(&pdev->dev);
	pm_runtime_set_active(&pdev->dev);
	pm_runtime_enable(&pdev->dev);

	/* Register with the SPI framework */
	platform_set_drvdata(pdev, drv_data);
<<<<<<< HEAD
	status = spi_register_master(master);
=======
	status = spi_register_controller(master);
>>>>>>> 286cd8c7
	if (status != 0) {
		dev_err(&pdev->dev, "problem registering spi master\n");
		goto out_error_pm_runtime_enabled;
	}

	return status;

out_error_pm_runtime_enabled:
	pm_runtime_disable(&pdev->dev);

out_error_clock_enabled:
	clk_disable_unprepare(ssp->clk);

out_error_dma_irq_alloc:
	pxa2xx_spi_dma_release(drv_data);
	free_irq(ssp->irq, drv_data);

out_error_master_alloc:
	pxa_ssp_free(ssp);
	return status;
}

static int pxa2xx_spi_remove(struct platform_device *pdev)
{
	struct driver_data *drv_data = platform_get_drvdata(pdev);
	struct ssp_device *ssp;

	if (!drv_data)
		return 0;
	ssp = drv_data->ssp;

	pm_runtime_get_sync(&pdev->dev);

<<<<<<< HEAD
	spi_unregister_master(drv_data->master);
=======
	spi_unregister_controller(drv_data->master);
>>>>>>> 286cd8c7

	/* Disable the SSP at the peripheral and SOC level */
	pxa2xx_spi_write(drv_data, SSCR0, 0);
	clk_disable_unprepare(ssp->clk);

	/* Release DMA */
	if (drv_data->master_info->enable_dma)
		pxa2xx_spi_dma_release(drv_data);

	pm_runtime_put_noidle(&pdev->dev);
	pm_runtime_disable(&pdev->dev);

	/* Release IRQ */
	free_irq(ssp->irq, drv_data);

	/* Release SSP */
	pxa_ssp_free(ssp);

	return 0;
}

static void pxa2xx_spi_shutdown(struct platform_device *pdev)
{
	int status = 0;

	if ((status = pxa2xx_spi_remove(pdev)) != 0)
		dev_err(&pdev->dev, "shutdown failed with %d\n", status);
}

#ifdef CONFIG_PM_SLEEP
static int pxa2xx_spi_suspend(struct device *dev)
{
	struct driver_data *drv_data = dev_get_drvdata(dev);
	struct ssp_device *ssp = drv_data->ssp;
	int status;

	status = spi_controller_suspend(drv_data->master);
	if (status != 0)
		return status;
	pxa2xx_spi_write(drv_data, SSCR0, 0);

	if (!pm_runtime_suspended(dev))
		clk_disable_unprepare(ssp->clk);

	return 0;
}

static int pxa2xx_spi_resume(struct device *dev)
{
	struct driver_data *drv_data = dev_get_drvdata(dev);
	struct ssp_device *ssp = drv_data->ssp;
	int status;

	/* Enable the SSP clock */
	if (!pm_runtime_suspended(dev)) {
		status = clk_prepare_enable(ssp->clk);
		if (status)
			return status;
	}

	/* Restore LPSS private register bits */
	if (is_lpss_ssp(drv_data))
		lpss_ssp_setup(drv_data);

	/* Start the queue running */
	status = spi_controller_resume(drv_data->master);
	if (status != 0) {
		dev_err(dev, "problem starting queue (%d)\n", status);
		return status;
	}

	return 0;
}
#endif

#ifdef CONFIG_PM
static int pxa2xx_spi_runtime_suspend(struct device *dev)
{
	struct driver_data *drv_data = dev_get_drvdata(dev);

	clk_disable_unprepare(drv_data->ssp->clk);
	return 0;
}

static int pxa2xx_spi_runtime_resume(struct device *dev)
{
	struct driver_data *drv_data = dev_get_drvdata(dev);
	int status;

	status = clk_prepare_enable(drv_data->ssp->clk);
	return status;
}
#endif

static const struct dev_pm_ops pxa2xx_spi_pm_ops = {
	SET_SYSTEM_SLEEP_PM_OPS(pxa2xx_spi_suspend, pxa2xx_spi_resume)
	SET_RUNTIME_PM_OPS(pxa2xx_spi_runtime_suspend,
			   pxa2xx_spi_runtime_resume, NULL)
};

static struct platform_driver driver = {
	.driver = {
		.name	= "pxa2xx-spi",
		.pm	= &pxa2xx_spi_pm_ops,
		.acpi_match_table = ACPI_PTR(pxa2xx_spi_acpi_match),
	},
	.probe = pxa2xx_spi_probe,
	.remove = pxa2xx_spi_remove,
	.shutdown = pxa2xx_spi_shutdown,
};

static int __init pxa2xx_spi_init(void)
{
	return platform_driver_register(&driver);
}
subsys_initcall(pxa2xx_spi_init);

static void __exit pxa2xx_spi_exit(void)
{
	platform_driver_unregister(&driver);
}
module_exit(pxa2xx_spi_exit);<|MERGE_RESOLUTION|>--- conflicted
+++ resolved
@@ -598,12 +598,9 @@
 	case QUARK_X1000_SSP:
 		sccr1_reg &= ~QUARK_X1000_SSCR1_RFT;
 		break;
-<<<<<<< HEAD
-=======
 	case CE4100_SSP:
 		sccr1_reg &= ~CE4100_SSCR1_RFT;
 		break;
->>>>>>> 286cd8c7
 	default:
 		sccr1_reg &= ~SSCR1_RFT;
 		break;
@@ -1743,11 +1740,7 @@
 
 	/* Register with the SPI framework */
 	platform_set_drvdata(pdev, drv_data);
-<<<<<<< HEAD
-	status = spi_register_master(master);
-=======
 	status = spi_register_controller(master);
->>>>>>> 286cd8c7
 	if (status != 0) {
 		dev_err(&pdev->dev, "problem registering spi master\n");
 		goto out_error_pm_runtime_enabled;
@@ -1781,11 +1774,7 @@
 
 	pm_runtime_get_sync(&pdev->dev);
 
-<<<<<<< HEAD
-	spi_unregister_master(drv_data->master);
-=======
 	spi_unregister_controller(drv_data->master);
->>>>>>> 286cd8c7
 
 	/* Disable the SSP at the peripheral and SOC level */
 	pxa2xx_spi_write(drv_data, SSCR0, 0);
