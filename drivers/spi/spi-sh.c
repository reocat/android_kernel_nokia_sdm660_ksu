/*
 * SH SPI bus driver
 *
 * Copyright (C) 2011  Renesas Solutions Corp.
 *
 * Based on pxa2xx_spi.c:
 * Copyright (C) 2005 Stephen Street / StreetFire Sound Labs
 *
 * This program is free software; you can redistribute it and/or modify
 * it under the terms of the GNU General Public License as published by
 * the Free Software Foundation; version 2 of the License.
 *
 * This program is distributed in the hope that it will be useful,
 * but WITHOUT ANY WARRANTY; without even the implied warranty of
 * MERCHANTABILITY or FITNESS FOR A PARTICULAR PURPOSE.  See the
 * GNU General Public License for more details.
 */

#include <linux/module.h>
#include <linux/kernel.h>
#include <linux/sched.h>
#include <linux/errno.h>
#include <linux/timer.h>
#include <linux/delay.h>
#include <linux/list.h>
#include <linux/workqueue.h>
#include <linux/interrupt.h>
#include <linux/platform_device.h>
#include <linux/io.h>
#include <linux/spi/spi.h>

#define SPI_SH_TBR		0x00
#define SPI_SH_RBR		0x00
#define SPI_SH_CR1		0x08
#define SPI_SH_CR2		0x10
#define SPI_SH_CR3		0x18
#define SPI_SH_CR4		0x20
#define SPI_SH_CR5		0x28

/* CR1 */
#define SPI_SH_TBE		0x80
#define SPI_SH_TBF		0x40
#define SPI_SH_RBE		0x20
#define SPI_SH_RBF		0x10
#define SPI_SH_PFONRD		0x08
#define SPI_SH_SSDB		0x04
#define SPI_SH_SSD		0x02
#define SPI_SH_SSA		0x01

/* CR2 */
#define SPI_SH_RSTF		0x80
#define SPI_SH_LOOPBK		0x40
#define SPI_SH_CPOL		0x20
#define SPI_SH_CPHA		0x10
#define SPI_SH_L1M0		0x08

/* CR3 */
#define SPI_SH_MAX_BYTE		0xFF

/* CR4 */
#define SPI_SH_TBEI		0x80
#define SPI_SH_TBFI		0x40
#define SPI_SH_RBEI		0x20
#define SPI_SH_RBFI		0x10
#define SPI_SH_WPABRT		0x04
#define SPI_SH_SSS		0x01

/* CR8 */
#define SPI_SH_P1L0		0x80
#define SPI_SH_PP1L0		0x40
#define SPI_SH_MUXI		0x20
#define SPI_SH_MUXIRQ		0x10

#define SPI_SH_FIFO_SIZE	32
#define SPI_SH_SEND_TIMEOUT	(3 * HZ)
#define SPI_SH_RECEIVE_TIMEOUT	(HZ >> 3)

#undef DEBUG

struct spi_sh_data {
	void __iomem *addr;
	int irq;
	struct spi_master *master;
	struct list_head queue;
	struct work_struct ws;
	unsigned long cr1;
	wait_queue_head_t wait;
	spinlock_t lock;
	int width;
};

static void spi_sh_write(struct spi_sh_data *ss, unsigned long data,
			     unsigned long offset)
{
	if (ss->width == 8)
		iowrite8(data, ss->addr + (offset >> 2));
	else if (ss->width == 32)
		iowrite32(data, ss->addr + offset);
}

static unsigned long spi_sh_read(struct spi_sh_data *ss, unsigned long offset)
{
	if (ss->width == 8)
		return ioread8(ss->addr + (offset >> 2));
	else if (ss->width == 32)
		return ioread32(ss->addr + offset);
	else
		return 0;
}

static void spi_sh_set_bit(struct spi_sh_data *ss, unsigned long val,
				unsigned long offset)
{
	unsigned long tmp;

	tmp = spi_sh_read(ss, offset);
	tmp |= val;
	spi_sh_write(ss, tmp, offset);
}

static void spi_sh_clear_bit(struct spi_sh_data *ss, unsigned long val,
				unsigned long offset)
{
	unsigned long tmp;

	tmp = spi_sh_read(ss, offset);
	tmp &= ~val;
	spi_sh_write(ss, tmp, offset);
}

static void clear_fifo(struct spi_sh_data *ss)
{
	spi_sh_set_bit(ss, SPI_SH_RSTF, SPI_SH_CR2);
	spi_sh_clear_bit(ss, SPI_SH_RSTF, SPI_SH_CR2);
}

static int spi_sh_wait_receive_buffer(struct spi_sh_data *ss)
{
	int timeout = 100000;

	while (spi_sh_read(ss, SPI_SH_CR1) & SPI_SH_RBE) {
		udelay(10);
		if (timeout-- < 0)
			return -ETIMEDOUT;
	}
	return 0;
}

static int spi_sh_wait_write_buffer_empty(struct spi_sh_data *ss)
{
	int timeout = 100000;

	while (!(spi_sh_read(ss, SPI_SH_CR1) & SPI_SH_TBE)) {
		udelay(10);
		if (timeout-- < 0)
			return -ETIMEDOUT;
	}
	return 0;
}

static int spi_sh_send(struct spi_sh_data *ss, struct spi_message *mesg,
			struct spi_transfer *t)
{
	int i, retval = 0;
	int remain = t->len;
	int cur_len;
	unsigned char *data;
	long ret;

	if (t->len)
		spi_sh_set_bit(ss, SPI_SH_SSA, SPI_SH_CR1);

	data = (unsigned char *)t->tx_buf;
	while (remain > 0) {
		cur_len = min(SPI_SH_FIFO_SIZE, remain);
		for (i = 0; i < cur_len &&
				!(spi_sh_read(ss, SPI_SH_CR4) &
							SPI_SH_WPABRT) &&
				!(spi_sh_read(ss, SPI_SH_CR1) & SPI_SH_TBF);
				i++)
			spi_sh_write(ss, (unsigned long)data[i], SPI_SH_TBR);

		if (spi_sh_read(ss, SPI_SH_CR4) & SPI_SH_WPABRT) {
			/* Abort SPI operation */
			spi_sh_set_bit(ss, SPI_SH_WPABRT, SPI_SH_CR4);
			retval = -EIO;
			break;
		}

		cur_len = i;

		remain -= cur_len;
		data += cur_len;

		if (remain > 0) {
			ss->cr1 &= ~SPI_SH_TBE;
			spi_sh_set_bit(ss, SPI_SH_TBE, SPI_SH_CR4);
			ret = wait_event_interruptible_timeout(ss->wait,
						 ss->cr1 & SPI_SH_TBE,
						 SPI_SH_SEND_TIMEOUT);
			if (ret == 0 && !(ss->cr1 & SPI_SH_TBE)) {
				printk(KERN_ERR "%s: timeout\n", __func__);
				return -ETIMEDOUT;
			}
		}
	}

	if (list_is_last(&t->transfer_list, &mesg->transfers)) {
		spi_sh_clear_bit(ss, SPI_SH_SSD | SPI_SH_SSDB, SPI_SH_CR1);
		spi_sh_set_bit(ss, SPI_SH_SSA, SPI_SH_CR1);

		ss->cr1 &= ~SPI_SH_TBE;
		spi_sh_set_bit(ss, SPI_SH_TBE, SPI_SH_CR4);
		ret = wait_event_interruptible_timeout(ss->wait,
					 ss->cr1 & SPI_SH_TBE,
					 SPI_SH_SEND_TIMEOUT);
		if (ret == 0 && (ss->cr1 & SPI_SH_TBE)) {
			printk(KERN_ERR "%s: timeout\n", __func__);
			return -ETIMEDOUT;
		}
	}

	return retval;
}

static int spi_sh_receive(struct spi_sh_data *ss, struct spi_message *mesg,
			  struct spi_transfer *t)
{
	int i;
	int remain = t->len;
	int cur_len;
	unsigned char *data;
	long ret;

	if (t->len > SPI_SH_MAX_BYTE)
		spi_sh_write(ss, SPI_SH_MAX_BYTE, SPI_SH_CR3);
	else
		spi_sh_write(ss, t->len, SPI_SH_CR3);

	spi_sh_clear_bit(ss, SPI_SH_SSD | SPI_SH_SSDB, SPI_SH_CR1);
	spi_sh_set_bit(ss, SPI_SH_SSA, SPI_SH_CR1);

	spi_sh_wait_write_buffer_empty(ss);

	data = (unsigned char *)t->rx_buf;
	while (remain > 0) {
		if (remain >= SPI_SH_FIFO_SIZE) {
			ss->cr1 &= ~SPI_SH_RBF;
			spi_sh_set_bit(ss, SPI_SH_RBF, SPI_SH_CR4);
			ret = wait_event_interruptible_timeout(ss->wait,
						 ss->cr1 & SPI_SH_RBF,
						 SPI_SH_RECEIVE_TIMEOUT);
			if (ret == 0 &&
			    spi_sh_read(ss, SPI_SH_CR1) & SPI_SH_RBE) {
				printk(KERN_ERR "%s: timeout\n", __func__);
				return -ETIMEDOUT;
			}
		}

		cur_len = min(SPI_SH_FIFO_SIZE, remain);
		for (i = 0; i < cur_len; i++) {
			if (spi_sh_wait_receive_buffer(ss))
				break;
			data[i] = (unsigned char)spi_sh_read(ss, SPI_SH_RBR);
		}

		remain -= cur_len;
		data += cur_len;
	}

	/* deassert CS when SPI is receiving. */
	if (t->len > SPI_SH_MAX_BYTE) {
		clear_fifo(ss);
		spi_sh_write(ss, 1, SPI_SH_CR3);
	} else {
		spi_sh_write(ss, 0, SPI_SH_CR3);
	}

	return 0;
}

static void spi_sh_work(struct work_struct *work)
{
	struct spi_sh_data *ss = container_of(work, struct spi_sh_data, ws);
	struct spi_message *mesg;
	struct spi_transfer *t;
	unsigned long flags;
	int ret;

	pr_debug("%s: enter\n", __func__);

	spin_lock_irqsave(&ss->lock, flags);
	while (!list_empty(&ss->queue)) {
		mesg = list_entry(ss->queue.next, struct spi_message, queue);
		list_del_init(&mesg->queue);

		spin_unlock_irqrestore(&ss->lock, flags);
		list_for_each_entry(t, &mesg->transfers, transfer_list) {
			pr_debug("tx_buf = %p, rx_buf = %p\n",
					t->tx_buf, t->rx_buf);
			pr_debug("len = %d, delay_usecs = %d\n",
					t->len, t->delay_usecs);

			if (t->tx_buf) {
				ret = spi_sh_send(ss, mesg, t);
				if (ret < 0)
					goto error;
			}
			if (t->rx_buf) {
				ret = spi_sh_receive(ss, mesg, t);
				if (ret < 0)
					goto error;
			}
			mesg->actual_length += t->len;
		}
		spin_lock_irqsave(&ss->lock, flags);

		mesg->status = 0;
		if (mesg->complete)
			mesg->complete(mesg->context);
	}

	clear_fifo(ss);
	spi_sh_set_bit(ss, SPI_SH_SSD, SPI_SH_CR1);
	udelay(100);

	spi_sh_clear_bit(ss, SPI_SH_SSA | SPI_SH_SSDB | SPI_SH_SSD,
			 SPI_SH_CR1);

	clear_fifo(ss);

	spin_unlock_irqrestore(&ss->lock, flags);

	return;

 error:
	mesg->status = ret;
	if (mesg->complete)
		mesg->complete(mesg->context);

	spi_sh_clear_bit(ss, SPI_SH_SSA | SPI_SH_SSDB | SPI_SH_SSD,
			 SPI_SH_CR1);
	clear_fifo(ss);

}

static int spi_sh_setup(struct spi_device *spi)
{
	struct spi_sh_data *ss = spi_master_get_devdata(spi->master);

	pr_debug("%s: enter\n", __func__);

	spi_sh_write(ss, 0xfe, SPI_SH_CR1);	/* SPI sycle stop */
	spi_sh_write(ss, 0x00, SPI_SH_CR1);	/* CR1 init */
	spi_sh_write(ss, 0x00, SPI_SH_CR3);	/* CR3 init */

	clear_fifo(ss);

	/* 1/8 clock */
	spi_sh_write(ss, spi_sh_read(ss, SPI_SH_CR2) | 0x07, SPI_SH_CR2);
	udelay(10);

	return 0;
}

static int spi_sh_transfer(struct spi_device *spi, struct spi_message *mesg)
{
	struct spi_sh_data *ss = spi_master_get_devdata(spi->master);
	unsigned long flags;

	pr_debug("%s: enter\n", __func__);
	pr_debug("\tmode = %02x\n", spi->mode);

	spin_lock_irqsave(&ss->lock, flags);

	mesg->actual_length = 0;
	mesg->status = -EINPROGRESS;

	spi_sh_clear_bit(ss, SPI_SH_SSA, SPI_SH_CR1);

	list_add_tail(&mesg->queue, &ss->queue);
	schedule_work(&ss->ws);

	spin_unlock_irqrestore(&ss->lock, flags);

	return 0;
}

static void spi_sh_cleanup(struct spi_device *spi)
{
	struct spi_sh_data *ss = spi_master_get_devdata(spi->master);

	pr_debug("%s: enter\n", __func__);

	spi_sh_clear_bit(ss, SPI_SH_SSA | SPI_SH_SSDB | SPI_SH_SSD,
			 SPI_SH_CR1);
}

static irqreturn_t spi_sh_irq(int irq, void *_ss)
{
	struct spi_sh_data *ss = (struct spi_sh_data *)_ss;
	unsigned long cr1;

	cr1 = spi_sh_read(ss, SPI_SH_CR1);
	if (cr1 & SPI_SH_TBE)
		ss->cr1 |= SPI_SH_TBE;
	if (cr1 & SPI_SH_TBF)
		ss->cr1 |= SPI_SH_TBF;
	if (cr1 & SPI_SH_RBE)
		ss->cr1 |= SPI_SH_RBE;
	if (cr1 & SPI_SH_RBF)
		ss->cr1 |= SPI_SH_RBF;

	if (ss->cr1) {
		spi_sh_clear_bit(ss, ss->cr1, SPI_SH_CR4);
		wake_up(&ss->wait);
	}

	return IRQ_HANDLED;
}

static int spi_sh_remove(struct platform_device *pdev)
{
	struct spi_sh_data *ss = platform_get_drvdata(pdev);

	spi_unregister_master(ss->master);
	flush_work(&ss->ws);
	free_irq(ss->irq, ss);

	return 0;
}

static int spi_sh_probe(struct platform_device *pdev)
{
	struct resource *res;
	struct spi_master *master;
	struct spi_sh_data *ss;
	int ret, irq;

	/* get base addr */
	res = platform_get_resource(pdev, IORESOURCE_MEM, 0);
	if (unlikely(res == NULL)) {
		dev_err(&pdev->dev, "invalid resource\n");
		return -EINVAL;
	}

	irq = platform_get_irq(pdev, 0);
	if (irq < 0) {
		dev_err(&pdev->dev, "platform_get_irq error: %d\n", irq);
		return irq;
	}

	master = devm_spi_alloc_master(&pdev->dev, sizeof(struct spi_sh_data));
	if (master == NULL) {
		dev_err(&pdev->dev, "spi_alloc_master error.\n");
		return -ENOMEM;
	}

	ss = spi_master_get_devdata(master);
	platform_set_drvdata(pdev, ss);

	switch (res->flags & IORESOURCE_MEM_TYPE_MASK) {
	case IORESOURCE_MEM_8BIT:
		ss->width = 8;
		break;
	case IORESOURCE_MEM_32BIT:
		ss->width = 32;
		break;
	default:
		dev_err(&pdev->dev, "No support width\n");
		return -ENODEV;
	}
	ss->irq = irq;
	ss->master = master;
	ss->addr = devm_ioremap(&pdev->dev, res->start, resource_size(res));
	if (ss->addr == NULL) {
		dev_err(&pdev->dev, "ioremap error.\n");
		return -ENOMEM;
	}
	INIT_LIST_HEAD(&ss->queue);
	spin_lock_init(&ss->lock);
	INIT_WORK(&ss->ws, spi_sh_work);
	init_waitqueue_head(&ss->wait);
<<<<<<< HEAD
	ss->workqueue = create_singlethread_workqueue(
					dev_name(master->dev.parent));
	if (ss->workqueue == NULL) {
		dev_err(&pdev->dev, "create workqueue error\n");
		return -EBUSY;
	}
=======
>>>>>>> 286cd8c7

	ret = request_irq(irq, spi_sh_irq, 0, "spi_sh", ss);
	if (ret < 0) {
		dev_err(&pdev->dev, "request_irq error\n");
		return ret;
	}

	master->num_chipselect = 2;
	master->bus_num = pdev->id;
	master->setup = spi_sh_setup;
	master->transfer = spi_sh_transfer;
	master->cleanup = spi_sh_cleanup;

	ret = spi_register_master(master);
	if (ret < 0) {
		printk(KERN_ERR "spi_register_master error.\n");
		goto error3;
	}

	return 0;

 error3:
	free_irq(irq, ss);
<<<<<<< HEAD
 error2:
	destroy_workqueue(ss->workqueue);
=======
>>>>>>> 286cd8c7
	return ret;
}

static struct platform_driver spi_sh_driver = {
	.probe = spi_sh_probe,
	.remove = spi_sh_remove,
	.driver = {
		.name = "sh_spi",
	},
};
module_platform_driver(spi_sh_driver);

MODULE_DESCRIPTION("SH SPI bus driver");
MODULE_LICENSE("GPL");
MODULE_AUTHOR("Yoshihiro Shimoda");
MODULE_ALIAS("platform:sh_spi");<|MERGE_RESOLUTION|>--- conflicted
+++ resolved
@@ -481,15 +481,6 @@
 	spin_lock_init(&ss->lock);
 	INIT_WORK(&ss->ws, spi_sh_work);
 	init_waitqueue_head(&ss->wait);
-<<<<<<< HEAD
-	ss->workqueue = create_singlethread_workqueue(
-					dev_name(master->dev.parent));
-	if (ss->workqueue == NULL) {
-		dev_err(&pdev->dev, "create workqueue error\n");
-		return -EBUSY;
-	}
-=======
->>>>>>> 286cd8c7
 
 	ret = request_irq(irq, spi_sh_irq, 0, "spi_sh", ss);
 	if (ret < 0) {
@@ -513,11 +504,6 @@
 
  error3:
 	free_irq(irq, ss);
-<<<<<<< HEAD
- error2:
-	destroy_workqueue(ss->workqueue);
-=======
->>>>>>> 286cd8c7
 	return ret;
 }
 
