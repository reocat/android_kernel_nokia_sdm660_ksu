--- conflicted
+++ resolved
@@ -262,20 +262,10 @@
 	u32 brps, scr;
 	unsigned int div_pow = p->min_div_pow;
 
-<<<<<<< HEAD
-	for (k = 0; k < ARRAY_SIZE(sh_msiof_spi_div_table); k++) {
-		brps = DIV_ROUND_UP(div, sh_msiof_spi_div_table[k].div);
-		/* SCR_BRDV_DIV_1 is valid only if BRPS is x 1/1 or x 1/2 */
-		if (sh_msiof_spi_div_table[k].div == 1 && brps > 2)
-			continue;
-		if (brps <= 32) /* max of brdv is 32 */
-			break;
-=======
 	if (!spi_hz || !parent_rate) {
 		WARN(1, "Invalid clock rate parameters %lu and %u\n",
 		     parent_rate, spi_hz);
 		return;
->>>>>>> 286cd8c7
 	}
 
 	div = DIV_ROUND_UP(parent_rate, spi_hz);
