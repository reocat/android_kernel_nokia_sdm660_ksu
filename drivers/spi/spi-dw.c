/*
 * Designware SPI core controller driver (refer pxa2xx_spi.c)
 *
 * Copyright (c) 2009, Intel Corporation.
 *
 * This program is free software; you can redistribute it and/or modify it
 * under the terms and conditions of the GNU General Public License,
 * version 2, as published by the Free Software Foundation.
 *
 * This program is distributed in the hope it will be useful, but WITHOUT
 * ANY WARRANTY; without even the implied warranty of MERCHANTABILITY or
 * FITNESS FOR A PARTICULAR PURPOSE.  See the GNU General Public License for
 * more details.
 */

#include <linux/dma-mapping.h>
#include <linux/interrupt.h>
#include <linux/module.h>
#include <linux/highmem.h>
#include <linux/delay.h>
#include <linux/slab.h>
#include <linux/spi/spi.h>
#include <linux/gpio.h>

#include "spi-dw.h"

#ifdef CONFIG_DEBUG_FS
#include <linux/debugfs.h>
#endif

/* Slave spi_dev related */
struct chip_data {
	u8 tmode;		/* TR/TO/RO/EEPROM */
	u8 type;		/* SPI/SSP/MicroWire */

	u8 poll_mode;		/* 1 means use poll mode */

	u16 clk_div;		/* baud rate divider */
	u32 speed_hz;		/* baud rate */
	void (*cs_control)(u32 command);
};

#ifdef CONFIG_DEBUG_FS
#define SPI_REGS_BUFSIZE	1024
static ssize_t dw_spi_show_regs(struct file *file, char __user *user_buf,
		size_t count, loff_t *ppos)
{
	struct dw_spi *dws = file->private_data;
	char *buf;
	u32 len = 0;
	ssize_t ret;

	buf = kzalloc(SPI_REGS_BUFSIZE, GFP_KERNEL);
	if (!buf)
		return 0;

	len += snprintf(buf + len, SPI_REGS_BUFSIZE - len,
			"%s registers:\n", dev_name(&dws->master->dev));
	len += snprintf(buf + len, SPI_REGS_BUFSIZE - len,
			"=================================\n");
	len += snprintf(buf + len, SPI_REGS_BUFSIZE - len,
			"CTRL0: \t\t0x%08x\n", dw_readl(dws, DW_SPI_CTRL0));
	len += snprintf(buf + len, SPI_REGS_BUFSIZE - len,
			"CTRL1: \t\t0x%08x\n", dw_readl(dws, DW_SPI_CTRL1));
	len += snprintf(buf + len, SPI_REGS_BUFSIZE - len,
			"SSIENR: \t0x%08x\n", dw_readl(dws, DW_SPI_SSIENR));
	len += snprintf(buf + len, SPI_REGS_BUFSIZE - len,
			"SER: \t\t0x%08x\n", dw_readl(dws, DW_SPI_SER));
	len += snprintf(buf + len, SPI_REGS_BUFSIZE - len,
			"BAUDR: \t\t0x%08x\n", dw_readl(dws, DW_SPI_BAUDR));
	len += snprintf(buf + len, SPI_REGS_BUFSIZE - len,
			"TXFTLR: \t0x%08x\n", dw_readl(dws, DW_SPI_TXFLTR));
	len += snprintf(buf + len, SPI_REGS_BUFSIZE - len,
			"RXFTLR: \t0x%08x\n", dw_readl(dws, DW_SPI_RXFLTR));
	len += snprintf(buf + len, SPI_REGS_BUFSIZE - len,
			"TXFLR: \t\t0x%08x\n", dw_readl(dws, DW_SPI_TXFLR));
	len += snprintf(buf + len, SPI_REGS_BUFSIZE - len,
			"RXFLR: \t\t0x%08x\n", dw_readl(dws, DW_SPI_RXFLR));
	len += snprintf(buf + len, SPI_REGS_BUFSIZE - len,
			"SR: \t\t0x%08x\n", dw_readl(dws, DW_SPI_SR));
	len += snprintf(buf + len, SPI_REGS_BUFSIZE - len,
			"IMR: \t\t0x%08x\n", dw_readl(dws, DW_SPI_IMR));
	len += snprintf(buf + len, SPI_REGS_BUFSIZE - len,
			"ISR: \t\t0x%08x\n", dw_readl(dws, DW_SPI_ISR));
	len += snprintf(buf + len, SPI_REGS_BUFSIZE - len,
			"DMACR: \t\t0x%08x\n", dw_readl(dws, DW_SPI_DMACR));
	len += snprintf(buf + len, SPI_REGS_BUFSIZE - len,
			"DMATDLR: \t0x%08x\n", dw_readl(dws, DW_SPI_DMATDLR));
	len += snprintf(buf + len, SPI_REGS_BUFSIZE - len,
			"DMARDLR: \t0x%08x\n", dw_readl(dws, DW_SPI_DMARDLR));
	len += snprintf(buf + len, SPI_REGS_BUFSIZE - len,
			"=================================\n");

	ret = simple_read_from_buffer(user_buf, count, ppos, buf, len);
	kfree(buf);
	return ret;
}

static const struct file_operations dw_spi_regs_ops = {
	.owner		= THIS_MODULE,
	.open		= simple_open,
	.read		= dw_spi_show_regs,
	.llseek		= default_llseek,
};

static int dw_spi_debugfs_init(struct dw_spi *dws)
{
<<<<<<< HEAD
	char name[128];

	snprintf(name, 128, "dw_spi-%s", dev_name(&dws->master->dev));
=======
	char name[32];

	snprintf(name, 32, "dw_spi%d", dws->master->bus_num);
>>>>>>> 286cd8c7
	dws->debugfs = debugfs_create_dir(name, NULL);
	if (!dws->debugfs)
		return -ENOMEM;

	debugfs_create_file("registers", S_IFREG | S_IRUGO,
		dws->debugfs, (void *)dws, &dw_spi_regs_ops);
	return 0;
}

static void dw_spi_debugfs_remove(struct dw_spi *dws)
{
	debugfs_remove_recursive(dws->debugfs);
}

#else
static inline int dw_spi_debugfs_init(struct dw_spi *dws)
{
	return 0;
}

static inline void dw_spi_debugfs_remove(struct dw_spi *dws)
{
}
#endif /* CONFIG_DEBUG_FS */

void dw_spi_set_cs(struct spi_device *spi, bool enable)
{
	struct dw_spi *dws = spi_controller_get_devdata(spi->controller);
	struct chip_data *chip = spi_get_ctldata(spi);

	/* Chip select logic is inverted from spi_set_cs() */
	if (chip && chip->cs_control)
		chip->cs_control(!enable);

	if (!enable)
		dw_writel(dws, DW_SPI_SER, BIT(spi->chip_select));
}
EXPORT_SYMBOL_GPL(dw_spi_set_cs);

/* Return the max entries we can fill into tx fifo */
static inline u32 tx_max(struct dw_spi *dws)
{
	u32 tx_left, tx_room, rxtx_gap;

	tx_left = (dws->tx_end - dws->tx) / dws->n_bytes;
	tx_room = dws->fifo_len - dw_readl(dws, DW_SPI_TXFLR);

	/*
	 * Another concern is about the tx/rx mismatch, we
	 * though to use (dws->fifo_len - rxflr - txflr) as
	 * one maximum value for tx, but it doesn't cover the
	 * data which is out of tx/rx fifo and inside the
	 * shift registers. So a control from sw point of
	 * view is taken.
	 */
	rxtx_gap =  ((dws->rx_end - dws->rx) - (dws->tx_end - dws->tx))
			/ dws->n_bytes;

	return min3(tx_left, tx_room, (u32) (dws->fifo_len - rxtx_gap));
}

/* Return the max entries we should read out of rx fifo */
static inline u32 rx_max(struct dw_spi *dws)
{
	u32 rx_left = (dws->rx_end - dws->rx) / dws->n_bytes;

	return min_t(u32, rx_left, dw_readl(dws, DW_SPI_RXFLR));
}

static void dw_writer(struct dw_spi *dws)
{
	u32 max;
	u16 txw = 0;

	spin_lock(&dws->buf_lock);
	max = tx_max(dws);
	while (max--) {
		/* Set the tx word if the transfer's original "tx" is not null */
		if (dws->tx_end - dws->len) {
			if (dws->n_bytes == 1)
				txw = *(u8 *)(dws->tx);
			else
				txw = *(u16 *)(dws->tx);
		}
		dw_write_io_reg(dws, DW_SPI_DR, txw);
		dws->tx += dws->n_bytes;
	}
	spin_unlock(&dws->buf_lock);
}

static void dw_reader(struct dw_spi *dws)
{
	u32 max;
	u16 rxw;

	spin_lock(&dws->buf_lock);
	max = rx_max(dws);
	while (max--) {
		rxw = dw_read_io_reg(dws, DW_SPI_DR);
		/* Care rx only if the transfer's original "rx" is not null */
		if (dws->rx_end - dws->len) {
			if (dws->n_bytes == 1)
				*(u8 *)(dws->rx) = rxw;
			else
				*(u16 *)(dws->rx) = rxw;
		}
		dws->rx += dws->n_bytes;
	}
	spin_unlock(&dws->buf_lock);
}

static void int_error_stop(struct dw_spi *dws, const char *msg)
{
	spi_reset_chip(dws);

	dev_err(&dws->master->dev, "%s\n", msg);
	dws->master->cur_msg->status = -EIO;
	spi_finalize_current_transfer(dws->master);
}

static irqreturn_t interrupt_transfer(struct dw_spi *dws)
{
	u16 irq_status = dw_readl(dws, DW_SPI_ISR);

	/* Error handling */
	if (irq_status & (SPI_INT_TXOI | SPI_INT_RXOI | SPI_INT_RXUI)) {
		dw_readl(dws, DW_SPI_ICR);
		int_error_stop(dws, "interrupt_transfer: fifo overrun/underrun");
		return IRQ_HANDLED;
	}

	dw_reader(dws);
	if (dws->rx_end == dws->rx) {
		spi_mask_intr(dws, SPI_INT_TXEI);
		spi_finalize_current_transfer(dws->master);
		return IRQ_HANDLED;
	}
	if (irq_status & SPI_INT_TXEI) {
		spi_mask_intr(dws, SPI_INT_TXEI);
		dw_writer(dws);
		/* Enable TX irq always, it will be disabled when RX finished */
		spi_umask_intr(dws, SPI_INT_TXEI);
	}

	return IRQ_HANDLED;
}

static irqreturn_t dw_spi_irq(int irq, void *dev_id)
{
	struct spi_controller *master = dev_id;
	struct dw_spi *dws = spi_controller_get_devdata(master);
	u16 irq_status = dw_readl(dws, DW_SPI_ISR) & 0x3f;

	if (!irq_status)
		return IRQ_NONE;

	if (!master->cur_msg) {
		spi_mask_intr(dws, SPI_INT_TXEI);
		return IRQ_HANDLED;
	}

	return dws->transfer_handler(dws);
}

/* Must be called inside pump_transfers() */
static int poll_transfer(struct dw_spi *dws)
{
	do {
		dw_writer(dws);
		dw_reader(dws);
		cpu_relax();
	} while (dws->rx_end > dws->rx);

	return 0;
}

static int dw_spi_transfer_one(struct spi_controller *master,
		struct spi_device *spi, struct spi_transfer *transfer)
{
	struct dw_spi *dws = spi_controller_get_devdata(master);
	struct chip_data *chip = spi_get_ctldata(spi);
	unsigned long flags;
	u8 imask = 0;
	u16 txlevel = 0;
	u32 cr0;
	int ret;

	dws->dma_mapped = 0;
	spin_lock_irqsave(&dws->buf_lock, flags);
	dws->tx = (void *)transfer->tx_buf;
	dws->tx_end = dws->tx + transfer->len;
	dws->rx = transfer->rx_buf;
	dws->rx_end = dws->rx + transfer->len;
	dws->len = transfer->len;
	spin_unlock_irqrestore(&dws->buf_lock, flags);

	/* Ensure dw->rx and dw->rx_end are visible */
	smp_mb();

	spi_enable_chip(dws, 0);

	/* Handle per transfer options for bpw and speed */
	if (transfer->speed_hz != dws->current_freq) {
		if (transfer->speed_hz != chip->speed_hz) {
			/* clk_div doesn't support odd number */
			chip->clk_div = (DIV_ROUND_UP(dws->max_freq, transfer->speed_hz) + 1) & 0xfffe;
			chip->speed_hz = transfer->speed_hz;
		}
		dws->current_freq = transfer->speed_hz;
		spi_set_clk(dws, chip->clk_div);
	}
	if (transfer->bits_per_word == 8) {
		dws->n_bytes = 1;
		dws->dma_width = 1;
	} else if (transfer->bits_per_word == 16) {
		dws->n_bytes = 2;
		dws->dma_width = 2;
	} else {
		return -EINVAL;
	}
	/* Default SPI mode is SCPOL = 0, SCPH = 0 */
	cr0 = (transfer->bits_per_word - 1)
		| (chip->type << SPI_FRF_OFFSET)
		| (spi->mode << SPI_MODE_OFFSET)
		| (chip->tmode << SPI_TMOD_OFFSET);

	/*
	 * Adjust transfer mode if necessary. Requires platform dependent
	 * chipselect mechanism.
	 */
	if (chip->cs_control) {
		if (dws->rx && dws->tx)
			chip->tmode = SPI_TMOD_TR;
		else if (dws->rx)
			chip->tmode = SPI_TMOD_RO;
		else
			chip->tmode = SPI_TMOD_TO;

		cr0 &= ~SPI_TMOD_MASK;
		cr0 |= (chip->tmode << SPI_TMOD_OFFSET);
	}

	dw_writel(dws, DW_SPI_CTRL0, cr0);

	/* Check if current transfer is a DMA transaction */
	if (master->can_dma && master->can_dma(master, spi, transfer))
		dws->dma_mapped = master->cur_msg_mapped;

	/* For poll mode just disable all interrupts */
	spi_mask_intr(dws, 0xff);

	/*
	 * Interrupt mode
	 * we only need set the TXEI IRQ, as TX/RX always happen syncronizely
	 */
	if (dws->dma_mapped) {
		ret = dws->dma_ops->dma_setup(dws, transfer);
		if (ret < 0) {
			spi_enable_chip(dws, 1);
			return ret;
		}
	} else if (!chip->poll_mode) {
		txlevel = min_t(u16, dws->fifo_len / 2, dws->len / dws->n_bytes);
		dw_writel(dws, DW_SPI_TXFLTR, txlevel);

		/* Set the interrupt mask */
		imask |= SPI_INT_TXEI | SPI_INT_TXOI |
			 SPI_INT_RXUI | SPI_INT_RXOI;
		spi_umask_intr(dws, imask);

		dws->transfer_handler = interrupt_transfer;
	}

	spi_enable_chip(dws, 1);

	if (dws->dma_mapped)
		return dws->dma_ops->dma_transfer(dws, transfer);

	if (chip->poll_mode)
		return poll_transfer(dws);

	return 1;
}

static void dw_spi_handle_err(struct spi_controller *master,
		struct spi_message *msg)
{
	struct dw_spi *dws = spi_controller_get_devdata(master);

	if (dws->dma_mapped)
		dws->dma_ops->dma_stop(dws);

	spi_reset_chip(dws);
}

/* This may be called twice for each spi dev */
static int dw_spi_setup(struct spi_device *spi)
{
	struct dw_spi_chip *chip_info = NULL;
	struct chip_data *chip;
	int ret;

	/* Only alloc on first setup */
	chip = spi_get_ctldata(spi);
	if (!chip) {
		chip = kzalloc(sizeof(struct chip_data), GFP_KERNEL);
		if (!chip)
			return -ENOMEM;
		spi_set_ctldata(spi, chip);
	}

	/*
	 * Protocol drivers may change the chip settings, so...
	 * if chip_info exists, use it
	 */
	chip_info = spi->controller_data;

	/* chip_info doesn't always exist */
	if (chip_info) {
		if (chip_info->cs_control)
			chip->cs_control = chip_info->cs_control;

		chip->poll_mode = chip_info->poll_mode;
		chip->type = chip_info->type;
	}

	chip->tmode = SPI_TMOD_TR;

	if (gpio_is_valid(spi->cs_gpio)) {
		ret = gpio_direction_output(spi->cs_gpio,
				!(spi->mode & SPI_CS_HIGH));
		if (ret)
			return ret;
	}

	return 0;
}

static void dw_spi_cleanup(struct spi_device *spi)
{
	struct chip_data *chip = spi_get_ctldata(spi);

	kfree(chip);
	spi_set_ctldata(spi, NULL);
}

/* Restart the controller, disable all interrupts, clean rx fifo */
static void spi_hw_init(struct device *dev, struct dw_spi *dws)
{
	spi_reset_chip(dws);

	/*
	 * Try to detect the FIFO depth if not set by interface driver,
	 * the depth could be from 2 to 256 from HW spec
	 */
	if (!dws->fifo_len) {
		u32 fifo;

		for (fifo = 1; fifo < 256; fifo++) {
			dw_writel(dws, DW_SPI_TXFLTR, fifo);
			if (fifo != dw_readl(dws, DW_SPI_TXFLTR))
				break;
		}
		dw_writel(dws, DW_SPI_TXFLTR, 0);

		dws->fifo_len = (fifo == 1) ? 0 : fifo;
		dev_dbg(dev, "Detected FIFO size: %u bytes\n", dws->fifo_len);
	}
}

int dw_spi_add_host(struct device *dev, struct dw_spi *dws)
{
	struct spi_controller *master;
	int ret;

	BUG_ON(dws == NULL);

	master = spi_alloc_master(dev, 0);
	if (!master)
		return -ENOMEM;

	dws->master = master;
	dws->type = SSI_MOTO_SPI;
	dws->dma_inited = 0;
	dws->dma_addr = (dma_addr_t)(dws->paddr + DW_SPI_DR);
<<<<<<< HEAD
	snprintf(dws->name, sizeof(dws->name), "dw_spi%d", dws->bus_num);
	spin_lock_init(&dws->buf_lock);

	spi_master_set_devdata(master, dws);
=======
	spin_lock_init(&dws->buf_lock);
>>>>>>> 286cd8c7

	spi_controller_set_devdata(master, dws);

	ret = request_irq(dws->irq, dw_spi_irq, IRQF_SHARED, dev_name(dev),
			  master);
	if (ret < 0) {
		dev_err(dev, "can not get IRQ\n");
		goto err_free_master;
	}

	master->mode_bits = SPI_CPOL | SPI_CPHA | SPI_LOOP;
	master->bits_per_word_mask = SPI_BPW_MASK(8) | SPI_BPW_MASK(16);
	master->bus_num = dws->bus_num;
	master->num_chipselect = dws->num_cs;
	master->setup = dw_spi_setup;
	master->cleanup = dw_spi_cleanup;
	master->set_cs = dw_spi_set_cs;
	master->transfer_one = dw_spi_transfer_one;
	master->handle_err = dw_spi_handle_err;
	master->max_speed_hz = dws->max_freq;
	master->dev.of_node = dev->of_node;
	master->flags = SPI_MASTER_GPIO_SS;

	if (dws->set_cs)
		master->set_cs = dws->set_cs;

	/* Basic HW init */
	spi_hw_init(dev, dws);

	if (dws->dma_ops && dws->dma_ops->dma_init) {
		ret = dws->dma_ops->dma_init(dws);
		if (ret) {
			dev_warn(dev, "DMA init failed\n");
			dws->dma_inited = 0;
		} else {
			master->can_dma = dws->dma_ops->can_dma;
			master->flags |= SPI_CONTROLLER_MUST_TX;
		}
	}

<<<<<<< HEAD
	ret = spi_register_master(master);
=======
	ret = spi_register_controller(master);
>>>>>>> 286cd8c7
	if (ret) {
		dev_err(&master->dev, "problem registering spi master\n");
		goto err_dma_exit;
	}

	dw_spi_debugfs_init(dws);
	return 0;

err_dma_exit:
	if (dws->dma_ops && dws->dma_ops->dma_exit)
		dws->dma_ops->dma_exit(dws);
	spi_enable_chip(dws, 0);
	free_irq(dws->irq, master);
err_free_master:
	spi_controller_put(master);
	return ret;
}
EXPORT_SYMBOL_GPL(dw_spi_add_host);

void dw_spi_remove_host(struct dw_spi *dws)
{
	dw_spi_debugfs_remove(dws);

<<<<<<< HEAD
	spi_unregister_master(dws->master);
=======
	spi_unregister_controller(dws->master);
>>>>>>> 286cd8c7

	if (dws->dma_ops && dws->dma_ops->dma_exit)
		dws->dma_ops->dma_exit(dws);

	spi_shutdown_chip(dws);

	free_irq(dws->irq, dws->master);
}
EXPORT_SYMBOL_GPL(dw_spi_remove_host);

int dw_spi_suspend_host(struct dw_spi *dws)
{
	int ret;

	ret = spi_controller_suspend(dws->master);
	if (ret)
		return ret;

	spi_shutdown_chip(dws);
	return 0;
}
EXPORT_SYMBOL_GPL(dw_spi_suspend_host);

int dw_spi_resume_host(struct dw_spi *dws)
{
	int ret;

	spi_hw_init(&dws->master->dev, dws);
	ret = spi_controller_resume(dws->master);
	if (ret)
		dev_err(&dws->master->dev, "fail to start queue (%d)\n", ret);
	return ret;
}
EXPORT_SYMBOL_GPL(dw_spi_resume_host);

MODULE_AUTHOR("Feng Tang <feng.tang@intel.com>");
MODULE_DESCRIPTION("Driver for DesignWare SPI controller core");
MODULE_LICENSE("GPL v2");<|MERGE_RESOLUTION|>--- conflicted
+++ resolved
@@ -105,15 +105,9 @@
 
 static int dw_spi_debugfs_init(struct dw_spi *dws)
 {
-<<<<<<< HEAD
-	char name[128];
-
-	snprintf(name, 128, "dw_spi-%s", dev_name(&dws->master->dev));
-=======
 	char name[32];
 
 	snprintf(name, 32, "dw_spi%d", dws->master->bus_num);
->>>>>>> 286cd8c7
 	dws->debugfs = debugfs_create_dir(name, NULL);
 	if (!dws->debugfs)
 		return -ENOMEM;
@@ -499,14 +493,7 @@
 	dws->type = SSI_MOTO_SPI;
 	dws->dma_inited = 0;
 	dws->dma_addr = (dma_addr_t)(dws->paddr + DW_SPI_DR);
-<<<<<<< HEAD
-	snprintf(dws->name, sizeof(dws->name), "dw_spi%d", dws->bus_num);
 	spin_lock_init(&dws->buf_lock);
-
-	spi_master_set_devdata(master, dws);
-=======
-	spin_lock_init(&dws->buf_lock);
->>>>>>> 286cd8c7
 
 	spi_controller_set_devdata(master, dws);
 
@@ -547,11 +534,7 @@
 		}
 	}
 
-<<<<<<< HEAD
-	ret = spi_register_master(master);
-=======
 	ret = spi_register_controller(master);
->>>>>>> 286cd8c7
 	if (ret) {
 		dev_err(&master->dev, "problem registering spi master\n");
 		goto err_dma_exit;
@@ -575,11 +558,7 @@
 {
 	dw_spi_debugfs_remove(dws);
 
-<<<<<<< HEAD
-	spi_unregister_master(dws->master);
-=======
 	spi_unregister_controller(dws->master);
->>>>>>> 286cd8c7
 
 	if (dws->dma_ops && dws->dma_ops->dma_exit)
 		dws->dma_ops->dma_exit(dws);
