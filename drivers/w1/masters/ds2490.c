--- conflicted
+++ resolved
@@ -174,14 +174,6 @@
 	u8			data_in_buffer_status;
 	u8			reserved1;
 	u8			reserved2;
-<<<<<<< HEAD
-};
-
-static struct usb_device_id ds_id_table [] = {
-	{ USB_DEVICE(0x04fa, 0x2490) },
-	{ },
-=======
->>>>>>> 286cd8c7
 };
 
 static LIST_HEAD(ds_devices);
@@ -453,11 +445,7 @@
 		if (err >= 0) {
 			int i;
 			printk("0x%x: count=%d, status: ", dev->ep[EP_STATUS], err);
-<<<<<<< HEAD
-			for (i=0; i<err; ++i)
-=======
 			for (i = 0; i < err; ++i)
->>>>>>> 286cd8c7
 				printk("%02x ", dev->st_buf[i]);
 			printk("\n");
 		}
@@ -898,20 +886,11 @@
 
 	if (len <= 0)
 		return;
-<<<<<<< HEAD
-
-	tbuf = kmalloc(len, GFP_KERNEL);
-	if (!tbuf)
-		return;
-
-	memcpy(tbuf, buf, len);
-=======
 
 	tbuf = kmemdup(buf, len, GFP_KERNEL);
 	if (!tbuf)
 		return;
 
->>>>>>> 286cd8c7
 	ds_write_block(dev, tbuf, len);
 
 	kfree(tbuf);
