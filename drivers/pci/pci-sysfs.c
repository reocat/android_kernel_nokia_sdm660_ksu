--- conflicted
+++ resolved
@@ -1170,44 +1170,15 @@
 	enum pci_mmap_state mmap_type;
 	struct resource *res = &pdev->resource[bar];
 
-<<<<<<< HEAD
-	for (i = 0; i < PCI_ROM_RESOURCE; i++)
-		if (res == &pdev->resource[i])
-			break;
-	if (i >= PCI_ROM_RESOURCE)
-		return -ENODEV;
-
 	if (res->flags & IORESOURCE_MEM && iomem_is_exclusive(res->start))
 		return -EINVAL;
 
-	if (!pci_mmap_fits(pdev, i, vma, PCI_MMAP_SYSFS)) {
-		WARN(1, "process \"%s\" tried to map 0x%08lx bytes at page 0x%08lx on %s BAR %d (start 0x%16Lx, size 0x%16Lx)\n",
-			current->comm, vma->vm_end-vma->vm_start, vma->vm_pgoff,
-			pci_name(pdev), i,
-			(u64)pci_resource_start(pdev, i),
-			(u64)pci_resource_len(pdev, i));
-=======
-	if (res->flags & IORESOURCE_MEM && iomem_is_exclusive(res->start))
->>>>>>> 286cd8c7
-		return -EINVAL;
-
-<<<<<<< HEAD
-	/* pci_mmap_page_range() expects the same kind of entry as coming
-	 * from /proc/bus/pci/ which is a "user visible" value. If this is
-	 * different from the resource itself, arch will do necessary fixup.
-	 */
-	pci_resource_to_user(pdev, i, res, &start, &end);
-	vma->vm_pgoff += start >> PAGE_SHIFT;
+	if (!pci_mmap_fits(pdev, bar, vma, PCI_MMAP_SYSFS))
+		return -EINVAL;
+
 	mmap_type = res->flags & IORESOURCE_MEM ? pci_mmap_mem : pci_mmap_io;
-	return pci_mmap_page_range(pdev, vma, mmap_type, write_combine);
-=======
-	if (!pci_mmap_fits(pdev, bar, vma, PCI_MMAP_SYSFS))
-		return -EINVAL;
-
-	mmap_type = res->flags & IORESOURCE_MEM ? pci_mmap_mem : pci_mmap_io;
 
 	return pci_mmap_resource_range(pdev, bar, vma, mmap_type, write_combine);
->>>>>>> 286cd8c7
 }
 
 static int pci_mmap_resource_uc(struct file *filp, struct kobject *kobj,
