--- conflicted
+++ resolved
@@ -705,14 +705,10 @@
 	struct cpumask *curmsk, *masks = NULL;
 	struct msi_desc *entry;
 	void __iomem *addr;
-<<<<<<< HEAD
-	int i;
-=======
 	int ret, i;
 
 	if (affd)
 		masks = irq_create_affinity_masks(nvec, affd);
->>>>>>> 286cd8c7
 
 	for (i = 0, curmsk = masks; i < nvec; i++) {
 		entry = alloc_msi_entry(&dev->dev, 1, curmsk);
@@ -810,12 +806,6 @@
 		ret = -ENOMEM;
 		goto out_disable;
 	}
-<<<<<<< HEAD
-
-	/* Ensure that all table entries are masked. */
-	msix_mask_all(base, tsize);
-=======
->>>>>>> 286cd8c7
 
 	ret = msix_setup_entries(dev, base, entries, nvec, affd);
 	if (ret)
@@ -1517,14 +1507,11 @@
 		pci_msi_domain_update_chip_ops(info);
 
 	info->flags |= MSI_FLAG_ACTIVATE_EARLY;
-<<<<<<< HEAD
-=======
 	if (IS_ENABLED(CONFIG_GENERIC_IRQ_RESERVATION_MODE))
 		info->flags |= MSI_FLAG_MUST_REACTIVATE;
 
 	/* PCI-MSI is oneshot-safe */
 	info->chip->flags |= IRQCHIP_ONESHOT_SAFE;
->>>>>>> 286cd8c7
 
 	domain = msi_create_irq_domain(fwnode, info, parent);
 	if (!domain)
