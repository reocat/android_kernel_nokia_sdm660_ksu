/* SPDX-License-Identifier: GPL-2.0 */
#ifndef DRIVERS_PCI_H
#define DRIVERS_PCI_H

#include <linux/android_kabi.h>

#define PCI_FIND_CAP_TTL	48

#define PCI_VSEC_ID_INTEL_TBT	0x1234	/* Thunderbolt */

extern const unsigned char pcie_link_speed[];
extern bool pci_early_dump;

bool pcie_cap_has_lnkctl(const struct pci_dev *dev);

/* Functions internal to the PCI core code */

int pci_create_sysfs_dev_files(struct pci_dev *pdev);
void pci_remove_sysfs_dev_files(struct pci_dev *pdev);
#if !defined(CONFIG_DMI) && !defined(CONFIG_ACPI)
static inline void pci_create_firmware_label_files(struct pci_dev *pdev)
{ return; }
static inline void pci_remove_firmware_label_files(struct pci_dev *pdev)
{ return; }
#else
void pci_create_firmware_label_files(struct pci_dev *pdev);
void pci_remove_firmware_label_files(struct pci_dev *pdev);
#endif
void pci_cleanup_rom(struct pci_dev *dev);

enum pci_mmap_api {
	PCI_MMAP_SYSFS,	/* mmap on /sys/bus/pci/devices/<BDF>/resource<N> */
	PCI_MMAP_PROCFS	/* mmap on /proc/bus/pci/<BDF> */
};
int pci_mmap_fits(struct pci_dev *pdev, int resno, struct vm_area_struct *vmai,
		  enum pci_mmap_api mmap_api);

int pci_probe_reset_function(struct pci_dev *dev);
int pci_bridge_secondary_bus_reset(struct pci_dev *dev);
int pci_bus_error_reset(struct pci_dev *dev);

/**
 * struct pci_platform_pm_ops - Firmware PM callbacks
 *
 * @is_manageable: returns 'true' if given device is power manageable by the
 *		   platform firmware
 *
 * @set_state: invokes the platform firmware to set the device's power state
 *
 * @get_state: queries the platform firmware for a device's current power state
 *
 * @choose_state: returns PCI power state of given device preferred by the
 *		  platform; to be used during system-wide transitions from a
 *		  sleeping state to the working state and vice versa
 *
 * @set_wakeup: enables/disables wakeup capability for the device
 *
 * @need_resume: returns 'true' if the given device (which is currently
 *		 suspended) needs to be resumed to be configured for system
 *		 wakeup.
 *
 * If given platform is generally capable of power managing PCI devices, all of
 * these callbacks are mandatory.
 */
struct pci_platform_pm_ops {
	bool (*is_manageable)(struct pci_dev *dev);
	int (*set_state)(struct pci_dev *dev, pci_power_t state);
	pci_power_t (*get_state)(struct pci_dev *dev);
	pci_power_t (*choose_state)(struct pci_dev *dev);
	int (*set_wakeup)(struct pci_dev *dev, bool enable);
	bool (*need_resume)(struct pci_dev *dev);
};

int pci_set_platform_pm(const struct pci_platform_pm_ops *ops);
void pci_update_current_state(struct pci_dev *dev, pci_power_t state);
void pci_power_up(struct pci_dev *dev);
void pci_disable_enabled_device(struct pci_dev *dev);
int pci_finish_runtime_suspend(struct pci_dev *dev);
void pcie_clear_root_pme_status(struct pci_dev *dev);
int __pci_pme_wakeup(struct pci_dev *dev, void *ign);
void pci_pme_restore(struct pci_dev *dev);
bool pci_dev_keep_suspended(struct pci_dev *dev);
void pci_dev_complete_resume(struct pci_dev *pci_dev);
void pci_config_pm_runtime_get(struct pci_dev *dev);
void pci_config_pm_runtime_put(struct pci_dev *dev);
void pci_pm_init(struct pci_dev *dev);
void pci_ea_init(struct pci_dev *dev);
void pci_allocate_cap_save_buffers(struct pci_dev *dev);
void pci_free_cap_save_buffers(struct pci_dev *dev);
bool pci_bridge_d3_possible(struct pci_dev *dev);
void pci_bridge_d3_update(struct pci_dev *dev);

static inline void pci_wakeup_event(struct pci_dev *dev)
{
	/* Wait 100 ms before the system can be put into a sleep state. */
	pm_wakeup_event(&dev->dev, 100);
}

static inline bool pci_has_subordinate(struct pci_dev *pci_dev)
{
	return !!(pci_dev->subordinate);
}

static inline bool pci_power_manageable(struct pci_dev *pci_dev)
{
	/*
	 * Currently we allow normal PCI devices and PCI bridges transition
	 * into D3 if their bridge_d3 is set.
	 */
	return !pci_has_subordinate(pci_dev) || pci_dev->bridge_d3;
}

int pci_vpd_init(struct pci_dev *dev);
void pci_vpd_release(struct pci_dev *dev);
void pcie_vpd_create_sysfs_dev_files(struct pci_dev *dev);
void pcie_vpd_remove_sysfs_dev_files(struct pci_dev *dev);

/* PCI /proc functions */
#ifdef CONFIG_PROC_FS
int pci_proc_attach_device(struct pci_dev *dev);
int pci_proc_detach_device(struct pci_dev *dev);
int pci_proc_detach_bus(struct pci_bus *bus);
#else
static inline int pci_proc_attach_device(struct pci_dev *dev) { return 0; }
static inline int pci_proc_detach_device(struct pci_dev *dev) { return 0; }
static inline int pci_proc_detach_bus(struct pci_bus *bus) { return 0; }
#endif

/* Functions for PCI Hotplug drivers to use */
int pci_hp_add_bridge(struct pci_dev *dev);

#ifdef HAVE_PCI_LEGACY
void pci_create_legacy_files(struct pci_bus *bus);
void pci_remove_legacy_files(struct pci_bus *bus);
#else
static inline void pci_create_legacy_files(struct pci_bus *bus) { return; }
static inline void pci_remove_legacy_files(struct pci_bus *bus) { return; }
#endif

/* Lock for read/write access to pci device and bus lists */
extern struct rw_semaphore pci_bus_sem;
extern struct mutex pci_slot_mutex;

extern raw_spinlock_t pci_lock;

extern unsigned int pci_pm_d3_delay;

#ifdef CONFIG_PCI_MSI
void pci_no_msi(void);
#else
static inline void pci_no_msi(void) { }
#endif

static inline void pci_msi_set_enable(struct pci_dev *dev, int enable)
{
	u16 control;

	pci_read_config_word(dev, dev->msi_cap + PCI_MSI_FLAGS, &control);
	control &= ~PCI_MSI_FLAGS_ENABLE;
	if (enable)
		control |= PCI_MSI_FLAGS_ENABLE;
	pci_write_config_word(dev, dev->msi_cap + PCI_MSI_FLAGS, control);
}

static inline void pci_msix_clear_and_set_ctrl(struct pci_dev *dev, u16 clear, u16 set)
{
	u16 ctrl;

	pci_read_config_word(dev, dev->msix_cap + PCI_MSIX_FLAGS, &ctrl);
	ctrl &= ~clear;
	ctrl |= set;
	pci_write_config_word(dev, dev->msix_cap + PCI_MSIX_FLAGS, ctrl);
}

void pci_realloc_get_opt(char *);

static inline int pci_no_d1d2(struct pci_dev *dev)
{
	unsigned int parent_dstates = 0;

	if (dev->bus->self)
		parent_dstates = dev->bus->self->no_d1d2;
	return (dev->no_d1d2 || parent_dstates);

}
extern const struct attribute_group *pci_dev_groups[];
extern const struct attribute_group *pcibus_groups[];
extern const struct device_type pci_dev_type;
extern const struct attribute_group *pci_bus_groups[];


/**
 * pci_match_one_device - Tell if a PCI device structure has a matching
 *			  PCI device id structure
 * @id: single PCI device id structure to match
 * @dev: the PCI device structure to match against
 *
 * Returns the matching pci_device_id structure or %NULL if there is no match.
 */
static inline const struct pci_device_id *
pci_match_one_device(const struct pci_device_id *id, const struct pci_dev *dev)
{
	if ((id->vendor == PCI_ANY_ID || id->vendor == dev->vendor) &&
	    (id->device == PCI_ANY_ID || id->device == dev->device) &&
	    (id->subvendor == PCI_ANY_ID || id->subvendor == dev->subsystem_vendor) &&
	    (id->subdevice == PCI_ANY_ID || id->subdevice == dev->subsystem_device) &&
	    !((id->class ^ dev->class) & id->class_mask))
		return id;
	return NULL;
}

/* PCI slot sysfs helper code */
#define to_pci_slot(s) container_of(s, struct pci_slot, kobj)

extern struct kset *pci_slots_kset;

struct pci_slot_attribute {
	struct attribute attr;
	ssize_t (*show)(struct pci_slot *, char *);
	ssize_t (*store)(struct pci_slot *, const char *, size_t);
};
#define to_pci_slot_attr(s) container_of(s, struct pci_slot_attribute, attr)

enum pci_bar_type {
	pci_bar_unknown,	/* Standard PCI BAR probe */
	pci_bar_io,		/* An I/O port BAR */
	pci_bar_mem32,		/* A 32-bit memory BAR */
	pci_bar_mem64,		/* A 64-bit memory BAR */
};

int pci_configure_extended_tags(struct pci_dev *dev, void *ign);
bool pci_bus_read_dev_vendor_id(struct pci_bus *bus, int devfn, u32 *pl,
				int crs_timeout);
bool pci_bus_generic_read_dev_vendor_id(struct pci_bus *bus, int devfn, u32 *pl,
					int crs_timeout);
int pci_idt_bus_quirk(struct pci_bus *bus, int devfn, u32 *pl, int crs_timeout);

int pci_setup_device(struct pci_dev *dev);
int __pci_read_base(struct pci_dev *dev, enum pci_bar_type type,
		    struct resource *res, unsigned int reg);
void pci_configure_ari(struct pci_dev *dev);
void __pci_bus_size_bridges(struct pci_bus *bus,
			struct list_head *realloc_head);
void __pci_bus_assign_resources(const struct pci_bus *bus,
				struct list_head *realloc_head,
				struct list_head *fail_head);
bool pci_bus_clip_resource(struct pci_dev *dev, int idx);

void pci_reassigndev_resource_alignment(struct pci_dev *dev);
void pci_disable_bridge_window(struct pci_dev *dev);

/* PCIe link information */
#define PCIE_SPEED2STR(speed) \
	((speed) == PCIE_SPEED_16_0GT ? "16 GT/s" : \
	 (speed) == PCIE_SPEED_8_0GT ? "8 GT/s" : \
	 (speed) == PCIE_SPEED_5_0GT ? "5 GT/s" : \
	 (speed) == PCIE_SPEED_2_5GT ? "2.5 GT/s" : \
	 "Unknown speed")

/* PCIe speed to Mb/s reduced by encoding overhead */
#define PCIE_SPEED2MBS_ENC(speed) \
	((speed) == PCIE_SPEED_16_0GT ? 16000*128/130 : \
	 (speed) == PCIE_SPEED_8_0GT  ?  8000*128/130 : \
	 (speed) == PCIE_SPEED_5_0GT  ?  5000*8/10 : \
	 (speed) == PCIE_SPEED_2_5GT  ?  2500*8/10 : \
	 0)

enum pci_bus_speed pcie_get_speed_cap(struct pci_dev *dev);
enum pcie_link_width pcie_get_width_cap(struct pci_dev *dev);
u32 pcie_bandwidth_capable(struct pci_dev *dev, enum pci_bus_speed *speed,
			   enum pcie_link_width *width);
void __pcie_print_link_status(struct pci_dev *dev, bool verbose);

/* Single Root I/O Virtualization */
struct pci_sriov {
	int		pos;		/* Capability position */
	int		nres;		/* Number of resources */
	u32		cap;		/* SR-IOV Capabilities */
	u16		ctrl;		/* SR-IOV Control */
	u16		total_VFs;	/* Total VFs associated with the PF */
	u16		initial_VFs;	/* Initial VFs associated with the PF */
	u16		num_VFs;	/* Number of VFs available */
	u16		offset;		/* First VF Routing ID offset */
	u16		stride;		/* Following VF stride */
	u16		vf_device;	/* VF device ID */
	u32		pgsz;		/* Page size for BAR alignment */
	u8		link;		/* Function Dependency Link */
	u8		max_VF_buses;	/* Max buses consumed by VFs */
	u16		driver_max_VFs;	/* Max num VFs driver supports */
	struct pci_dev	*dev;		/* Lowest numbered PF */
	struct pci_dev	*self;		/* This PF */
	u32		class;		/* VF device */
	u8		hdr_type;	/* VF header type */
	u16		subsystem_vendor; /* VF subsystem vendor */
	u16		subsystem_device; /* VF subsystem device */
	resource_size_t	barsz[PCI_SRIOV_NUM_BARS];	/* VF BAR size */
	bool		drivers_autoprobe; /* Auto probing of VFs by driver */

	ANDROID_KABI_RESERVE(1);
	ANDROID_KABI_RESERVE(2);
	ANDROID_KABI_RESERVE(3);
	ANDROID_KABI_RESERVE(4);
};

/* pci_dev priv_flags */
#define PCI_DEV_DISCONNECTED 0
#define PCI_DEV_ADDED 1

static inline int pci_dev_set_disconnected(struct pci_dev *dev, void *unused)
{
	set_bit(PCI_DEV_DISCONNECTED, &dev->priv_flags);
	return 0;
}

static inline bool pci_dev_is_disconnected(const struct pci_dev *dev)
{
	return test_bit(PCI_DEV_DISCONNECTED, &dev->priv_flags);
}

static inline void pci_dev_assign_added(struct pci_dev *dev, bool added)
{
	assign_bit(PCI_DEV_ADDED, &dev->priv_flags, added);
}

static inline bool pci_dev_is_added(const struct pci_dev *dev)
{
	return test_bit(PCI_DEV_ADDED, &dev->priv_flags);
}

#ifdef CONFIG_PCIEAER
#include <linux/aer.h>

#define AER_MAX_MULTI_ERR_DEVICES	5	/* Not likely to have more */

struct aer_err_info {
	struct pci_dev *dev[AER_MAX_MULTI_ERR_DEVICES];
	int error_dev_num;

	unsigned int id:16;

	unsigned int severity:2;	/* 0:NONFATAL | 1:FATAL | 2:COR */
	unsigned int __pad1:5;
	unsigned int multi_error_valid:1;

	unsigned int first_error:5;
	unsigned int __pad2:2;
	unsigned int tlp_header_valid:1;

	unsigned int status;		/* COR/UNCOR Error Status */
	unsigned int mask;		/* COR/UNCOR Error Mask */
	struct aer_header_log_regs tlp;	/* TLP Header */
};

int aer_get_device_error_info(struct pci_dev *dev, struct aer_err_info *info);
void aer_print_error(struct pci_dev *dev, struct aer_err_info *info);
#endif	/* CONFIG_PCIEAER */

#ifdef CONFIG_PCI_ATS
void pci_restore_ats_state(struct pci_dev *dev);
#else
static inline void pci_restore_ats_state(struct pci_dev *dev)
{
}
#endif /* CONFIG_PCI_ATS */

#ifdef CONFIG_PCI_IOV
int pci_iov_init(struct pci_dev *dev);
void pci_iov_release(struct pci_dev *dev);
<<<<<<< HEAD
=======
void pci_iov_remove(struct pci_dev *dev);
>>>>>>> 286cd8c7
void pci_iov_update_resource(struct pci_dev *dev, int resno);
resource_size_t pci_sriov_resource_alignment(struct pci_dev *dev, int resno);
void pci_restore_iov_state(struct pci_dev *dev);
int pci_iov_bus_range(struct pci_bus *bus);

#else
static inline int pci_iov_init(struct pci_dev *dev)
{
	return -ENODEV;
}
static inline void pci_iov_release(struct pci_dev *dev)

{
}
<<<<<<< HEAD
=======
static inline void pci_iov_remove(struct pci_dev *dev)
{
}
>>>>>>> 286cd8c7
static inline void pci_restore_iov_state(struct pci_dev *dev)
{
}
static inline int pci_iov_bus_range(struct pci_bus *bus)
{
	return 0;
}

#endif /* CONFIG_PCI_IOV */

unsigned long pci_cardbus_resource_alignment(struct resource *);

static inline resource_size_t pci_resource_alignment(struct pci_dev *dev,
						     struct resource *res)
{
#ifdef CONFIG_PCI_IOV
	int resno = res - dev->resource;

	if (resno >= PCI_IOV_RESOURCES && resno <= PCI_IOV_RESOURCE_END)
		return pci_sriov_resource_alignment(dev, resno);
#endif
	if (dev->class >> 8 == PCI_CLASS_BRIDGE_CARDBUS)
		return pci_cardbus_resource_alignment(res);
	return resource_alignment(res);
}

void pci_enable_acs(struct pci_dev *dev);
#ifdef CONFIG_PCI_QUIRKS
int pci_dev_specific_acs_enabled(struct pci_dev *dev, u16 acs_flags);
int pci_dev_specific_enable_acs(struct pci_dev *dev);
int pci_dev_specific_disable_acs_redir(struct pci_dev *dev);
#else
static inline int pci_dev_specific_acs_enabled(struct pci_dev *dev,
					       u16 acs_flags)
{
	return -ENOTTY;
}
static inline int pci_dev_specific_enable_acs(struct pci_dev *dev)
{
	return -ENOTTY;
}
static inline int pci_dev_specific_disable_acs_redir(struct pci_dev *dev)
{
	return -ENOTTY;
}
#endif

/* PCI error reporting and recovery */
void pcie_do_fatal_recovery(struct pci_dev *dev, u32 service);
void pcie_do_nonfatal_recovery(struct pci_dev *dev);

bool pcie_wait_for_link(struct pci_dev *pdev, bool active);
#ifdef CONFIG_PCIEASPM
void pcie_aspm_init_link_state(struct pci_dev *pdev);
void pcie_aspm_exit_link_state(struct pci_dev *pdev);
void pcie_aspm_pm_state_change(struct pci_dev *pdev);
void pcie_aspm_powersave_config_link(struct pci_dev *pdev);
#else
static inline void pcie_aspm_init_link_state(struct pci_dev *pdev) { }
static inline void pcie_aspm_exit_link_state(struct pci_dev *pdev) { }
static inline void pcie_aspm_pm_state_change(struct pci_dev *pdev) { }
static inline void pcie_aspm_powersave_config_link(struct pci_dev *pdev) { }
#endif

#ifdef CONFIG_PCIEASPM_DEBUG
void pcie_aspm_create_sysfs_dev_files(struct pci_dev *pdev);
void pcie_aspm_remove_sysfs_dev_files(struct pci_dev *pdev);
#else
static inline void pcie_aspm_create_sysfs_dev_files(struct pci_dev *pdev) { }
static inline void pcie_aspm_remove_sysfs_dev_files(struct pci_dev *pdev) { }
#endif

#ifdef CONFIG_PCIE_PTM
void pci_ptm_init(struct pci_dev *dev);
#else
static inline void pci_ptm_init(struct pci_dev *dev) { }
#endif

struct pci_dev_reset_methods {
	u16 vendor;
	u16 device;
	int (*reset)(struct pci_dev *dev, int probe);
};

#ifdef CONFIG_PCI_QUIRKS
int pci_dev_specific_reset(struct pci_dev *dev, int probe);
#else
static inline int pci_dev_specific_reset(struct pci_dev *dev, int probe)
{
	return -ENOTTY;
}
#endif

#if defined(CONFIG_PCI_QUIRKS) && defined(CONFIG_ARM64)
int acpi_get_rc_resources(struct device *dev, const char *hid, u16 segment,
			  struct resource *res);
#else
static inline int acpi_get_rc_resources(struct device *dev, const char *hid,
					u16 segment, struct resource *res)
{
	return -ENODEV;
}
#endif

u32 pci_rebar_get_possible_sizes(struct pci_dev *pdev, int bar);
int pci_rebar_get_current_size(struct pci_dev *pdev, int bar);
int pci_rebar_set_size(struct pci_dev *pdev, int bar, int size);
static inline u64 pci_rebar_size_to_bytes(int size)
{
	return 1ULL << (size + 20);
}

struct device_node;

#ifdef CONFIG_OF
int of_pci_parse_bus_range(struct device_node *node, struct resource *res);
int of_get_pci_domain_nr(struct device_node *node);
int of_pci_get_max_link_speed(struct device_node *node);

#else
static inline int
of_pci_parse_bus_range(struct device_node *node, struct resource *res)
{
	return -EINVAL;
}

static inline int
of_get_pci_domain_nr(struct device_node *node)
{
	return -1;
}

static inline int
of_pci_get_max_link_speed(struct device_node *node)
{
	return -EINVAL;
}
#endif /* CONFIG_OF */

#if defined(CONFIG_OF_ADDRESS)
int devm_of_pci_get_host_bridge_resources(struct device *dev,
			unsigned char busno, unsigned char bus_max,
			struct list_head *resources, resource_size_t *io_base);
#else
static inline int devm_of_pci_get_host_bridge_resources(struct device *dev,
			unsigned char busno, unsigned char bus_max,
			struct list_head *resources, resource_size_t *io_base)
{
	return -EINVAL;
}
#endif

#ifdef CONFIG_PCIEAER
void pci_no_aer(void);
void pci_aer_init(struct pci_dev *dev);
void pci_aer_exit(struct pci_dev *dev);
extern const struct attribute_group aer_stats_attr_group;
void pci_aer_clear_fatal_status(struct pci_dev *dev);
void pci_aer_clear_device_status(struct pci_dev *dev);
#else
static inline void pci_no_aer(void) { }
static inline void pci_aer_init(struct pci_dev *d) { }
static inline void pci_aer_exit(struct pci_dev *d) { }
static inline void pci_aer_clear_fatal_status(struct pci_dev *dev) { }
static inline void pci_aer_clear_device_status(struct pci_dev *dev) { }
#endif

#endif /* DRIVERS_PCI_H */<|MERGE_RESOLUTION|>--- conflicted
+++ resolved
@@ -366,10 +366,7 @@
 #ifdef CONFIG_PCI_IOV
 int pci_iov_init(struct pci_dev *dev);
 void pci_iov_release(struct pci_dev *dev);
-<<<<<<< HEAD
-=======
 void pci_iov_remove(struct pci_dev *dev);
->>>>>>> 286cd8c7
 void pci_iov_update_resource(struct pci_dev *dev, int resno);
 resource_size_t pci_sriov_resource_alignment(struct pci_dev *dev, int resno);
 void pci_restore_iov_state(struct pci_dev *dev);
@@ -384,12 +381,9 @@
 
 {
 }
-<<<<<<< HEAD
-=======
 static inline void pci_iov_remove(struct pci_dev *dev)
 {
 }
->>>>>>> 286cd8c7
 static inline void pci_restore_iov_state(struct pci_dev *dev)
 {
 }
