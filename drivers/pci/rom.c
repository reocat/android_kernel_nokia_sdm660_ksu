// SPDX-License-Identifier: GPL-2.0
/*
 * PCI ROM access routines
 *
 * (C) Copyright 2004 Jon Smirl <jonsmirl@yahoo.com>
 * (C) Copyright 2004 Silicon Graphics, Inc. Jesse Barnes <jbarnes@sgi.com>
 */
#include <linux/kernel.h>
#include <linux/export.h>
#include <linux/pci.h>
#include <linux/slab.h>

#include "pci.h"

/**
 * pci_enable_rom - enable ROM decoding for a PCI device
 * @pdev: PCI device to enable
 *
 * Enable ROM decoding on @dev.  This involves simply turning on the last
 * bit of the PCI ROM BAR.  Note that some cards may share address decoders
 * between the ROM and other resources, so enabling it may disable access
 * to MMIO registers or other card memory.
 */
int pci_enable_rom(struct pci_dev *pdev)
{
	struct resource *res = &pdev->resource[PCI_ROM_RESOURCE];
	struct pci_bus_region region;
	u32 rom_addr;

	if (!res->flags)
		return -1;

<<<<<<< HEAD
=======
	/* Nothing to enable if we're using a shadow copy in RAM */
	if (res->flags & IORESOURCE_ROM_SHADOW)
		return 0;

>>>>>>> 286cd8c7
	/*
	 * Ideally pci_update_resource() would update the ROM BAR address,
	 * and we would only set the enable bit here.  But apparently some
	 * devices have buggy ROM BARs that read as zero when disabled.
	 */
	pcibios_resource_to_bus(pdev->bus, &region, res);
	pci_read_config_dword(pdev, pdev->rom_base_reg, &rom_addr);
	rom_addr &= ~PCI_ROM_ADDRESS_MASK;
	rom_addr |= region.start | PCI_ROM_ADDRESS_ENABLE;
	pci_write_config_dword(pdev, pdev->rom_base_reg, rom_addr);
	return 0;
}
EXPORT_SYMBOL_GPL(pci_enable_rom);

/**
 * pci_disable_rom - disable ROM decoding for a PCI device
 * @pdev: PCI device to disable
 *
 * Disable ROM decoding on a PCI device by turning off the last bit in the
 * ROM BAR.
 */
void pci_disable_rom(struct pci_dev *pdev)
{
	struct resource *res = &pdev->resource[PCI_ROM_RESOURCE];
	u32 rom_addr;

	if (res->flags & IORESOURCE_ROM_SHADOW)
		return;

	pci_read_config_dword(pdev, pdev->rom_base_reg, &rom_addr);
	rom_addr &= ~PCI_ROM_ADDRESS_ENABLE;
	pci_write_config_dword(pdev, pdev->rom_base_reg, rom_addr);
}
EXPORT_SYMBOL_GPL(pci_disable_rom);

/**
 * pci_get_rom_size - obtain the actual size of the ROM image
 * @pdev: target PCI device
 * @rom: kernel virtual pointer to image of ROM
 * @size: size of PCI window
 *  return: size of actual ROM image
 *
 * Determine the actual length of the ROM image.
 * The PCI window size could be much larger than the
 * actual image size.
 */
static size_t pci_get_rom_size(struct pci_dev *pdev, void __iomem *rom,
			       size_t size)
{
	void __iomem *image;
	int last_image;
	unsigned length;

	image = rom;
	do {
		void __iomem *pds;
		/* Standard PCI ROMs start out with these bytes 55 AA */
		if (readw(image) != 0xAA55) {
			pci_info(pdev, "Invalid PCI ROM header signature: expecting 0xaa55, got %#06x\n",
				 readw(image));
			break;
		}
		/* get the PCI data structure and check its "PCIR" signature */
		pds = image + readw(image + 24);
		if (readl(pds) != 0x52494350) {
			pci_info(pdev, "Invalid PCI ROM data signature: expecting 0x52494350, got %#010x\n",
				 readl(pds));
			break;
		}
		last_image = readb(pds + 21) & 0x80;
		length = readw(pds + 16);
		image += length * 512;
		/* Avoid iterating through memory outside the resource window */
		if (image >= rom + size)
			break;
		if (!last_image) {
			if (readw(image) != 0xAA55) {
				pci_info(pdev, "No more image in the PCI ROM\n");
				break;
			}
		}
	} while (length && !last_image);

	/* never return a size larger than the PCI resource window */
	/* there are known ROMs that get the size wrong */
	return min((size_t)(image - rom), size);
}

/**
 * pci_map_rom - map a PCI ROM to kernel space
 * @pdev: pointer to pci device struct
 * @size: pointer to receive size of pci window over ROM
 *
 * Return: kernel virtual pointer to image of ROM
 *
 * Map a PCI ROM into kernel space. If ROM is boot video ROM,
 * the shadow BIOS copy will be returned instead of the
 * actual ROM.
 */
void __iomem *pci_map_rom(struct pci_dev *pdev, size_t *size)
{
	struct resource *res = &pdev->resource[PCI_ROM_RESOURCE];
	loff_t start;
	void __iomem *rom;

	/* assign the ROM an address if it doesn't have one */
	if (res->parent == NULL && pci_assign_resource(pdev, PCI_ROM_RESOURCE))
		return NULL;

	start = pci_resource_start(pdev, PCI_ROM_RESOURCE);
	*size = pci_resource_len(pdev, PCI_ROM_RESOURCE);
	if (*size == 0)
		return NULL;

	/* Enable ROM space decodes */
	if (pci_enable_rom(pdev))
		return NULL;

	rom = ioremap(start, *size);
	if (!rom)
		goto err_ioremap;

	/*
	 * Try to find the true size of the ROM since sometimes the PCI window
	 * size is much larger than the actual size of the ROM.
	 * True size is important if the ROM is going to be copied.
	 */
	*size = pci_get_rom_size(pdev, rom, *size);
	if (!*size)
		goto invalid_rom;

	return rom;

invalid_rom:
	iounmap(rom);
err_ioremap:
	/* restore enable if ioremap fails */
	if (!(res->flags & IORESOURCE_ROM_ENABLE))
		pci_disable_rom(pdev);
	return NULL;
}
EXPORT_SYMBOL(pci_map_rom);

/**
 * pci_unmap_rom - unmap the ROM from kernel space
 * @pdev: pointer to pci device struct
 * @rom: virtual address of the previous mapping
 *
 * Remove a mapping of a previously mapped ROM
 */
void pci_unmap_rom(struct pci_dev *pdev, void __iomem *rom)
{
	struct resource *res = &pdev->resource[PCI_ROM_RESOURCE];

	iounmap(rom);

	/* Disable again before continuing */
	if (!(res->flags & IORESOURCE_ROM_ENABLE))
		pci_disable_rom(pdev);
}
EXPORT_SYMBOL(pci_unmap_rom);<|MERGE_RESOLUTION|>--- conflicted
+++ resolved
@@ -30,13 +30,10 @@
 	if (!res->flags)
 		return -1;
 
-<<<<<<< HEAD
-=======
 	/* Nothing to enable if we're using a shadow copy in RAM */
 	if (res->flags & IORESOURCE_ROM_SHADOW)
 		return 0;
 
->>>>>>> 286cd8c7
 	/*
 	 * Ideally pci_update_resource() would update the ROM BAR address,
 	 * and we would only set the enable bit here.  But apparently some
