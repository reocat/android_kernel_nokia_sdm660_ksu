// SPDX-License-Identifier: GPL-2.0
/*
 * Enable PCIe link L0s/L1 state and Clock Power Management
 *
 * Copyright (C) 2007 Intel
 * Copyright (C) Zhang Yanmin (yanmin.zhang@intel.com)
 * Copyright (C) Shaohua Li (shaohua.li@intel.com)
 */

#include <linux/kernel.h>
#include <linux/module.h>
#include <linux/moduleparam.h>
#include <linux/pci.h>
#include <linux/pci_regs.h>
#include <linux/errno.h>
#include <linux/pm.h>
#include <linux/init.h>
#include <linux/slab.h>
#include <linux/jiffies.h>
#include <linux/delay.h>
#include <linux/pci-aspm.h>
#include "../pci.h"

#ifdef MODULE_PARAM_PREFIX
#undef MODULE_PARAM_PREFIX
#endif
#define MODULE_PARAM_PREFIX "pcie_aspm."

/* Note: those are not register definitions */
#define ASPM_STATE_L0S_UP	(1)	/* Upstream direction L0s state */
#define ASPM_STATE_L0S_DW	(2)	/* Downstream direction L0s state */
#define ASPM_STATE_L1		(4)	/* L1 state */
#define ASPM_STATE_L1_1		(8)	/* ASPM L1.1 state */
#define ASPM_STATE_L1_2		(0x10)	/* ASPM L1.2 state */
#define ASPM_STATE_L1_1_PCIPM	(0x20)	/* PCI PM L1.1 state */
#define ASPM_STATE_L1_2_PCIPM	(0x40)	/* PCI PM L1.2 state */
#define ASPM_STATE_L1_SS_PCIPM	(ASPM_STATE_L1_1_PCIPM | ASPM_STATE_L1_2_PCIPM)
#define ASPM_STATE_L1_2_MASK	(ASPM_STATE_L1_2 | ASPM_STATE_L1_2_PCIPM)
#define ASPM_STATE_L1SS		(ASPM_STATE_L1_1 | ASPM_STATE_L1_1_PCIPM |\
				 ASPM_STATE_L1_2_MASK)
#define ASPM_STATE_L0S		(ASPM_STATE_L0S_UP | ASPM_STATE_L0S_DW)
#define ASPM_STATE_ALL		(ASPM_STATE_L0S | ASPM_STATE_L1 |	\
				 ASPM_STATE_L1SS)

struct aspm_latency {
	u32 l0s;			/* L0s latency (nsec) */
	u32 l1;				/* L1 latency (nsec) */
};

struct pcie_link_state {
	struct pci_dev *pdev;		/* Upstream component of the Link */
	struct pci_dev *downstream;	/* Downstream component, function 0 */
	struct pcie_link_state *root;	/* pointer to the root port link */
	struct pcie_link_state *parent;	/* pointer to the parent Link state */
	struct list_head sibling;	/* node in link_list */
	struct list_head children;	/* list of child link states */
	struct list_head link;		/* node in parent's children list */

	/* ASPM state */
	u32 aspm_support:7;		/* Supported ASPM state */
	u32 aspm_enabled:7;		/* Enabled ASPM state */
	u32 aspm_capable:7;		/* Capable ASPM state with latency */
	u32 aspm_default:7;		/* Default ASPM state by BIOS */
	u32 aspm_disable:7;		/* Disabled ASPM state */

	/* Clock PM state */
	u32 clkpm_capable:1;		/* Clock PM capable? */
	u32 clkpm_enabled:1;		/* Current Clock PM state */
	u32 clkpm_default:1;		/* Default Clock PM state by BIOS */
	u32 clkpm_disable:1;		/* Clock PM disabled */

	/* Exit latencies */
	struct aspm_latency latency_up;	/* Upstream direction exit latency */
	struct aspm_latency latency_dw;	/* Downstream direction exit latency */
	/*
	 * Endpoint acceptable latencies. A pcie downstream port only
	 * has one slot under it, so at most there are 8 functions.
	 */
	struct aspm_latency acceptable[8];

	/* L1 PM Substate info */
	struct {
		u32 up_cap_ptr;		/* L1SS cap ptr in upstream dev */
		u32 dw_cap_ptr;		/* L1SS cap ptr in downstream dev */
		u32 ctl1;		/* value to be programmed in ctl1 */
		u32 ctl2;		/* value to be programmed in ctl2 */
	} l1ss;
};

static int aspm_disabled, aspm_force;
static bool aspm_support_enabled = true;
static DEFINE_MUTEX(aspm_lock);
static LIST_HEAD(link_list);

#define POLICY_DEFAULT 0	/* BIOS default setting */
#define POLICY_PERFORMANCE 1	/* high performance */
#define POLICY_POWERSAVE 2	/* high power saving */
#define POLICY_POWER_SUPERSAVE 3 /* possibly even more power saving */

#ifdef CONFIG_PCIEASPM_PERFORMANCE
static int aspm_policy = POLICY_PERFORMANCE;
#elif defined CONFIG_PCIEASPM_POWERSAVE
static int aspm_policy = POLICY_POWERSAVE;
#elif defined CONFIG_PCIEASPM_POWER_SUPERSAVE
static int aspm_policy = POLICY_POWER_SUPERSAVE;
#else
static int aspm_policy;
#endif

static const char *policy_str[] = {
	[POLICY_DEFAULT] = "default",
	[POLICY_PERFORMANCE] = "performance",
	[POLICY_POWERSAVE] = "powersave",
	[POLICY_POWER_SUPERSAVE] = "powersupersave"
};

#define LINK_RETRAIN_TIMEOUT HZ

static int policy_to_aspm_state(struct pcie_link_state *link)
{
	switch (aspm_policy) {
	case POLICY_PERFORMANCE:
		/* Disable ASPM and Clock PM */
		return 0;
	case POLICY_POWERSAVE:
		/* Enable ASPM L0s/L1 */
		return (ASPM_STATE_L0S | ASPM_STATE_L1);
	case POLICY_POWER_SUPERSAVE:
		/* Enable Everything */
		return ASPM_STATE_ALL;
	case POLICY_DEFAULT:
		return link->aspm_default;
	}
	return 0;
}

static int policy_to_clkpm_state(struct pcie_link_state *link)
{
	switch (aspm_policy) {
	case POLICY_PERFORMANCE:
		/* Disable ASPM and Clock PM */
		return 0;
	case POLICY_POWERSAVE:
	case POLICY_POWER_SUPERSAVE:
		/* Enable Clock PM */
		return 1;
	case POLICY_DEFAULT:
		return link->clkpm_default;
	}
	return 0;
}

static void pcie_set_clkpm_nocheck(struct pcie_link_state *link, int enable)
{
	struct pci_dev *child;
	struct pci_bus *linkbus = link->pdev->subordinate;
	u32 val = enable ? PCI_EXP_LNKCTL_CLKREQ_EN : 0;

	list_for_each_entry(child, &linkbus->devices, bus_list)
		pcie_capability_clear_and_set_word(child, PCI_EXP_LNKCTL,
						   PCI_EXP_LNKCTL_CLKREQ_EN,
						   val);
	link->clkpm_enabled = !!enable;
}

static void pcie_set_clkpm(struct pcie_link_state *link, int enable)
{
	/*
	 * Don't enable Clock PM if the link is not Clock PM capable
	 * or Clock PM is disabled
	 */
	if (!link->clkpm_capable || link->clkpm_disable)
		enable = 0;
	/* Need nothing if the specified equals to current state */
	if (link->clkpm_enabled == enable)
		return;
	pcie_set_clkpm_nocheck(link, enable);
}

static void pcie_clkpm_cap_init(struct pcie_link_state *link, int blacklist)
{
	int capable = 1, enabled = 1;
	u32 reg32;
	u16 reg16;
	struct pci_dev *child;
	struct pci_bus *linkbus = link->pdev->subordinate;

	/* All functions should have the same cap and state, take the worst */
	list_for_each_entry(child, &linkbus->devices, bus_list) {
		pcie_capability_read_dword(child, PCI_EXP_LNKCAP, &reg32);
		if (!(reg32 & PCI_EXP_LNKCAP_CLKPM)) {
			capable = 0;
			enabled = 0;
			break;
		}
		pcie_capability_read_word(child, PCI_EXP_LNKCTL, &reg16);
		if (!(reg16 & PCI_EXP_LNKCTL_CLKREQ_EN))
			enabled = 0;
	}
	link->clkpm_enabled = enabled;
	link->clkpm_default = enabled;
	link->clkpm_capable = capable;
	link->clkpm_disable = blacklist ? 1 : 0;
}

static int pcie_wait_for_retrain(struct pci_dev *pdev)
{
	unsigned long end_jiffies;
	u16 reg16;

	/* Wait for Link Training to be cleared by hardware */
	end_jiffies = jiffies + LINK_RETRAIN_TIMEOUT;
	do {
		pcie_capability_read_word(pdev, PCI_EXP_LNKSTA, &reg16);
		if (!(reg16 & PCI_EXP_LNKSTA_LT))
			return 0;
		msleep(1);
	} while (time_before(jiffies, end_jiffies));

	return -ETIMEDOUT;
}

static int pcie_retrain_link(struct pcie_link_state *link)
{
	struct pci_dev *parent = link->pdev;
	int rc;
	u16 reg16;

	/*
	 * Ensure the updated LNKCTL parameters are used during link
	 * training by checking that there is no ongoing link training to
	 * avoid LTSSM race as recommended in Implementation Note at the
	 * end of PCIe r6.0.1 sec 7.5.3.7.
	 */
	rc = pcie_wait_for_retrain(parent);
	if (rc)
		return rc;

	pcie_capability_read_word(parent, PCI_EXP_LNKCTL, &reg16);
	reg16 |= PCI_EXP_LNKCTL_RL;
	pcie_capability_write_word(parent, PCI_EXP_LNKCTL, reg16);
	if (parent->clear_retrain_link) {
		/*
		 * Due to an erratum in some devices the Retrain Link bit
		 * needs to be cleared again manually to allow the link
		 * training to succeed.
		 */
		reg16 &= ~PCI_EXP_LNKCTL_RL;
		pcie_capability_write_word(parent, PCI_EXP_LNKCTL, reg16);
	}

	return pcie_wait_for_retrain(parent);
}

/*
 * pcie_aspm_configure_common_clock: check if the 2 ends of a link
 *   could use common clock. If they are, configure them to use the
 *   common clock. That will reduce the ASPM state exit latency.
 */
static void pcie_aspm_configure_common_clock(struct pcie_link_state *link)
{
	int same_clock = 1;
	u16 reg16, ccc, parent_old_ccc, child_old_ccc[8];
	struct pci_dev *child, *parent = link->pdev;
	struct pci_bus *linkbus = parent->subordinate;
	/*
	 * All functions of a slot should have the same Slot Clock
	 * Configuration, so just check one function
	 */
	child = list_entry(linkbus->devices.next, struct pci_dev, bus_list);
	BUG_ON(!pci_is_pcie(child));

	/* Check downstream component if bit Slot Clock Configuration is 1 */
	pcie_capability_read_word(child, PCI_EXP_LNKSTA, &reg16);
	if (!(reg16 & PCI_EXP_LNKSTA_SLC))
		same_clock = 0;

	/* Check upstream component if bit Slot Clock Configuration is 1 */
	pcie_capability_read_word(parent, PCI_EXP_LNKSTA, &reg16);
	if (!(reg16 & PCI_EXP_LNKSTA_SLC))
		same_clock = 0;

	/* Port might be already in common clock mode */
	pcie_capability_read_word(parent, PCI_EXP_LNKCTL, &reg16);
	parent_old_ccc = reg16 & PCI_EXP_LNKCTL_CCC;
	if (same_clock && (reg16 & PCI_EXP_LNKCTL_CCC)) {
		bool consistent = true;

		list_for_each_entry(child, &linkbus->devices, bus_list) {
			pcie_capability_read_word(child, PCI_EXP_LNKCTL,
						  &reg16);
			if (!(reg16 & PCI_EXP_LNKCTL_CCC)) {
				consistent = false;
				break;
			}
		}
		if (consistent)
			return;
		pci_warn(parent, "ASPM: current common clock configuration is broken, reconfiguring\n");
	}

	ccc = same_clock ? PCI_EXP_LNKCTL_CCC : 0;
	/* Configure downstream component, all functions */
	list_for_each_entry(child, &linkbus->devices, bus_list) {
		pcie_capability_read_word(child, PCI_EXP_LNKCTL, &reg16);
		child_old_ccc[PCI_FUNC(child->devfn)] = reg16 & PCI_EXP_LNKCTL_CCC;
		pcie_capability_clear_and_set_word(child, PCI_EXP_LNKCTL,
						   PCI_EXP_LNKCTL_CCC, ccc);
	}

	/* Configure upstream component */
	pcie_capability_clear_and_set_word(parent, PCI_EXP_LNKCTL,
					   PCI_EXP_LNKCTL_CCC, ccc);

	if (pcie_retrain_link(link)) {

		/* Training failed. Restore common clock configurations */
		pci_err(parent, "ASPM: Could not configure common clock\n");
		list_for_each_entry(child, &linkbus->devices, bus_list)
			pcie_capability_clear_and_set_word(child, PCI_EXP_LNKCTL,
							   PCI_EXP_LNKCTL_CCC,
							   child_old_ccc[PCI_FUNC(child->devfn)]);
		pcie_capability_clear_and_set_word(parent, PCI_EXP_LNKCTL,
						   PCI_EXP_LNKCTL_CCC, parent_old_ccc);
	}
}

/* Convert L0s latency encoding to ns */
static u32 calc_l0s_latency(u32 encoding)
{
	if (encoding == 0x7)
		return (5 * 1000);	/* > 4us */
	return (64 << encoding);
}

/* Convert L0s acceptable latency encoding to ns */
static u32 calc_l0s_acceptable(u32 encoding)
{
	if (encoding == 0x7)
		return -1U;
	return (64 << encoding);
}

/* Convert L1 latency encoding to ns */
static u32 calc_l1_latency(u32 encoding)
{
	if (encoding == 0x7)
		return (65 * 1000);	/* > 64us */
	return (1000 << encoding);
}

/* Convert L1 acceptable latency encoding to ns */
static u32 calc_l1_acceptable(u32 encoding)
{
	if (encoding == 0x7)
		return -1U;
	return (1000 << encoding);
}

/* Convert L1SS T_pwr encoding to usec */
static u32 calc_l1ss_pwron(struct pci_dev *pdev, u32 scale, u32 val)
{
	switch (scale) {
	case 0:
		return val * 2;
	case 1:
		return val * 10;
	case 2:
		return val * 100;
	}
	pci_err(pdev, "%s: Invalid T_PwrOn scale: %u\n", __func__, scale);
	return 0;
}

static void encode_l12_threshold(u32 threshold_us, u32 *scale, u32 *value)
{
	u32 threshold_ns = threshold_us * 1000;

	/* See PCIe r3.1, sec 7.33.3 and sec 6.18 */
	if (threshold_ns < 32) {
		*scale = 0;
		*value = threshold_ns;
	} else if (threshold_ns < 1024) {
		*scale = 1;
		*value = threshold_ns >> 5;
	} else if (threshold_ns < 32768) {
		*scale = 2;
		*value = threshold_ns >> 10;
	} else if (threshold_ns < 1048576) {
		*scale = 3;
		*value = threshold_ns >> 15;
	} else if (threshold_ns < 33554432) {
		*scale = 4;
		*value = threshold_ns >> 20;
	} else {
		*scale = 5;
		*value = threshold_ns >> 25;
	}
}

struct aspm_register_info {
	u32 support:2;
	u32 enabled:2;
	u32 latency_encoding_l0s;
	u32 latency_encoding_l1;

	/* L1 substates */
	u32 l1ss_cap_ptr;
	u32 l1ss_cap;
	u32 l1ss_ctl1;
	u32 l1ss_ctl2;
};

static void pcie_get_aspm_reg(struct pci_dev *pdev,
			      struct aspm_register_info *info)
{
	u16 reg16;
	u32 reg32;

	pcie_capability_read_dword(pdev, PCI_EXP_LNKCAP, &reg32);
	info->support = (reg32 & PCI_EXP_LNKCAP_ASPMS) >> 10;
	info->latency_encoding_l0s = (reg32 & PCI_EXP_LNKCAP_L0SEL) >> 12;
	info->latency_encoding_l1  = (reg32 & PCI_EXP_LNKCAP_L1EL) >> 15;
	pcie_capability_read_word(pdev, PCI_EXP_LNKCTL, &reg16);
	info->enabled = reg16 & PCI_EXP_LNKCTL_ASPMC;

	/* Read L1 PM substate capabilities */
	info->l1ss_cap = info->l1ss_ctl1 = info->l1ss_ctl2 = 0;
	info->l1ss_cap_ptr = pci_find_ext_capability(pdev, PCI_EXT_CAP_ID_L1SS);
	if (!info->l1ss_cap_ptr)
		return;
	pci_read_config_dword(pdev, info->l1ss_cap_ptr + PCI_L1SS_CAP,
			      &info->l1ss_cap);
	if (!(info->l1ss_cap & PCI_L1SS_CAP_L1_PM_SS)) {
		info->l1ss_cap = 0;
		return;
	}

	/*
	 * If we don't have LTR for the entire path from the Root Complex
	 * to this device, we can't use ASPM L1.2 because it relies on the
	 * LTR_L1.2_THRESHOLD.  See PCIe r4.0, secs 5.5.4, 6.18.
	 */
	if (!pdev->ltr_path)
		info->l1ss_cap &= ~PCI_L1SS_CAP_ASPM_L1_2;

	pci_read_config_dword(pdev, info->l1ss_cap_ptr + PCI_L1SS_CTL1,
			      &info->l1ss_ctl1);
	pci_read_config_dword(pdev, info->l1ss_cap_ptr + PCI_L1SS_CTL2,
			      &info->l1ss_ctl2);
}

static void pcie_aspm_check_latency(struct pci_dev *endpoint)
{
	u32 latency, l1_switch_latency = 0;
	struct aspm_latency *acceptable;
	struct pcie_link_state *link;

	/* Device not in D0 doesn't need latency check */
	if ((endpoint->current_state != PCI_D0) &&
	    (endpoint->current_state != PCI_UNKNOWN))
		return;

	link = endpoint->bus->self->link_state;
	acceptable = &link->acceptable[PCI_FUNC(endpoint->devfn)];

	while (link) {
		/* Check upstream direction L0s latency */
		if ((link->aspm_capable & ASPM_STATE_L0S_UP) &&
		    (link->latency_up.l0s > acceptable->l0s))
			link->aspm_capable &= ~ASPM_STATE_L0S_UP;

		/* Check downstream direction L0s latency */
		if ((link->aspm_capable & ASPM_STATE_L0S_DW) &&
		    (link->latency_dw.l0s > acceptable->l0s))
			link->aspm_capable &= ~ASPM_STATE_L0S_DW;
		/*
		 * Check L1 latency.
		 * Every switch on the path to root complex need 1
		 * more microsecond for L1. Spec doesn't mention L0s.
		 *
		 * The exit latencies for L1 substates are not advertised
		 * by a device.  Since the spec also doesn't mention a way
		 * to determine max latencies introduced by enabling L1
		 * substates on the components, it is not clear how to do
		 * a L1 substate exit latency check.  We assume that the
		 * L1 exit latencies advertised by a device include L1
		 * substate latencies (and hence do not do any check).
		 */
		latency = max_t(u32, link->latency_up.l1, link->latency_dw.l1);
		if ((link->aspm_capable & ASPM_STATE_L1) &&
		    (latency + l1_switch_latency > acceptable->l1))
			link->aspm_capable &= ~ASPM_STATE_L1;
		l1_switch_latency += 1000;

		link = link->parent;
	}
}

/*
 * The L1 PM substate capability is only implemented in function 0 in a
 * multi function device.
 */
static struct pci_dev *pci_function_0(struct pci_bus *linkbus)
{
	struct pci_dev *child;

	list_for_each_entry(child, &linkbus->devices, bus_list)
		if (PCI_FUNC(child->devfn) == 0)
			return child;
	return NULL;
}

/* Calculate L1.2 PM substate timing parameters */
static void aspm_calc_l1ss_info(struct pcie_link_state *link,
				struct aspm_register_info *upreg,
				struct aspm_register_info *dwreg)
{
	u32 val1, val2, scale1, scale2;
	u32 t_common_mode, t_power_on, l1_2_threshold, scale, value;

	link->l1ss.up_cap_ptr = upreg->l1ss_cap_ptr;
	link->l1ss.dw_cap_ptr = dwreg->l1ss_cap_ptr;
	link->l1ss.ctl1 = link->l1ss.ctl2 = 0;

	if (!(link->aspm_support & ASPM_STATE_L1_2_MASK))
		return;

	/* Choose the greater of the two Port Common_Mode_Restore_Times */
	val1 = (upreg->l1ss_cap & PCI_L1SS_CAP_CM_RESTORE_TIME) >> 8;
	val2 = (dwreg->l1ss_cap & PCI_L1SS_CAP_CM_RESTORE_TIME) >> 8;
	t_common_mode = max(val1, val2);

	/* Choose the greater of the two Port T_POWER_ON times */
	val1   = (upreg->l1ss_cap & PCI_L1SS_CAP_P_PWR_ON_VALUE) >> 19;
	scale1 = (upreg->l1ss_cap & PCI_L1SS_CAP_P_PWR_ON_SCALE) >> 16;
	val2   = (dwreg->l1ss_cap & PCI_L1SS_CAP_P_PWR_ON_VALUE) >> 19;
	scale2 = (dwreg->l1ss_cap & PCI_L1SS_CAP_P_PWR_ON_SCALE) >> 16;

	if (calc_l1ss_pwron(link->pdev, scale1, val1) >
	    calc_l1ss_pwron(link->downstream, scale2, val2)) {
		link->l1ss.ctl2 |= scale1 | (val1 << 3);
		t_power_on = calc_l1ss_pwron(link->pdev, scale1, val1);
	} else {
		link->l1ss.ctl2 |= scale2 | (val2 << 3);
		t_power_on = calc_l1ss_pwron(link->downstream, scale2, val2);
	}

	/*
	 * Set LTR_L1.2_THRESHOLD to the time required to transition the
	 * Link from L0 to L1.2 and back to L0 so we enter L1.2 only if
	 * downstream devices report (via LTR) that they can tolerate at
	 * least that much latency.
	 *
	 * Based on PCIe r3.1, sec 5.5.3.3.1, Figures 5-16 and 5-17, and
	 * Table 5-11.  T(POWER_OFF) is at most 2us and T(L1.2) is at
	 * least 4us.
	 */
	l1_2_threshold = 2 + 4 + t_common_mode + t_power_on;
	encode_l12_threshold(l1_2_threshold, &scale, &value);
	link->l1ss.ctl1 |= t_common_mode << 8 | scale << 29 | value << 16;
}

static void pcie_aspm_cap_init(struct pcie_link_state *link, int blacklist)
{
	struct pci_dev *child = link->downstream, *parent = link->pdev;
	struct pci_bus *linkbus = parent->subordinate;
	struct aspm_register_info upreg, dwreg;

	if (blacklist) {
		/* Set enabled/disable so that we will disable ASPM later */
		link->aspm_enabled = ASPM_STATE_ALL;
		link->aspm_disable = ASPM_STATE_ALL;
		return;
	}

	/* Get upstream/downstream components' register state */
	pcie_get_aspm_reg(parent, &upreg);
	pcie_get_aspm_reg(child, &dwreg);

	/*
	 * If ASPM not supported, don't mess with the clocks and link,
	 * bail out now.
	 */
	if (!(upreg.support & dwreg.support))
		return;

	/* Configure common clock before checking latencies */
	pcie_aspm_configure_common_clock(link);

	/*
	 * Re-read upstream/downstream components' register state
	 * after clock configuration
	 */
	pcie_get_aspm_reg(parent, &upreg);
	pcie_get_aspm_reg(child, &dwreg);

	/*
	 * Setup L0s state
	 *
	 * Note that we must not enable L0s in either direction on a
	 * given link unless components on both sides of the link each
	 * support L0s.
	 */
	if (dwreg.support & upreg.support & PCIE_LINK_STATE_L0S)
		link->aspm_support |= ASPM_STATE_L0S;
	if (dwreg.enabled & PCIE_LINK_STATE_L0S)
		link->aspm_enabled |= ASPM_STATE_L0S_UP;
	if (upreg.enabled & PCIE_LINK_STATE_L0S)
		link->aspm_enabled |= ASPM_STATE_L0S_DW;
	link->latency_up.l0s = calc_l0s_latency(upreg.latency_encoding_l0s);
	link->latency_dw.l0s = calc_l0s_latency(dwreg.latency_encoding_l0s);

	/* Setup L1 state */
	if (upreg.support & dwreg.support & PCIE_LINK_STATE_L1)
		link->aspm_support |= ASPM_STATE_L1;
	if (upreg.enabled & dwreg.enabled & PCIE_LINK_STATE_L1)
		link->aspm_enabled |= ASPM_STATE_L1;
	link->latency_up.l1 = calc_l1_latency(upreg.latency_encoding_l1);
	link->latency_dw.l1 = calc_l1_latency(dwreg.latency_encoding_l1);

	/* Setup L1 substate */
	if (upreg.l1ss_cap & dwreg.l1ss_cap & PCI_L1SS_CAP_ASPM_L1_1)
		link->aspm_support |= ASPM_STATE_L1_1;
	if (upreg.l1ss_cap & dwreg.l1ss_cap & PCI_L1SS_CAP_ASPM_L1_2)
		link->aspm_support |= ASPM_STATE_L1_2;
	if (upreg.l1ss_cap & dwreg.l1ss_cap & PCI_L1SS_CAP_PCIPM_L1_1)
		link->aspm_support |= ASPM_STATE_L1_1_PCIPM;
	if (upreg.l1ss_cap & dwreg.l1ss_cap & PCI_L1SS_CAP_PCIPM_L1_2)
		link->aspm_support |= ASPM_STATE_L1_2_PCIPM;

	if (upreg.l1ss_ctl1 & dwreg.l1ss_ctl1 & PCI_L1SS_CTL1_ASPM_L1_1)
		link->aspm_enabled |= ASPM_STATE_L1_1;
	if (upreg.l1ss_ctl1 & dwreg.l1ss_ctl1 & PCI_L1SS_CTL1_ASPM_L1_2)
		link->aspm_enabled |= ASPM_STATE_L1_2;
	if (upreg.l1ss_ctl1 & dwreg.l1ss_ctl1 & PCI_L1SS_CTL1_PCIPM_L1_1)
		link->aspm_enabled |= ASPM_STATE_L1_1_PCIPM;
	if (upreg.l1ss_ctl1 & dwreg.l1ss_ctl1 & PCI_L1SS_CTL1_PCIPM_L1_2)
		link->aspm_enabled |= ASPM_STATE_L1_2_PCIPM;

	if (link->aspm_support & ASPM_STATE_L1SS)
		aspm_calc_l1ss_info(link, &upreg, &dwreg);

	/* Save default state */
	link->aspm_default = link->aspm_enabled;

	/* Setup initial capable state. Will be updated later */
	link->aspm_capable = link->aspm_support;

	/* Get and check endpoint acceptable latencies */
	list_for_each_entry(child, &linkbus->devices, bus_list) {
		u32 reg32, encoding;
		struct aspm_latency *acceptable =
			&link->acceptable[PCI_FUNC(child->devfn)];

		if (pci_pcie_type(child) != PCI_EXP_TYPE_ENDPOINT &&
		    pci_pcie_type(child) != PCI_EXP_TYPE_LEG_END)
			continue;

		pcie_capability_read_dword(child, PCI_EXP_DEVCAP, &reg32);
		/* Calculate endpoint L0s acceptable latency */
		encoding = (reg32 & PCI_EXP_DEVCAP_L0S) >> 6;
		acceptable->l0s = calc_l0s_acceptable(encoding);
		/* Calculate endpoint L1 acceptable latency */
		encoding = (reg32 & PCI_EXP_DEVCAP_L1) >> 9;
		acceptable->l1 = calc_l1_acceptable(encoding);

		pcie_aspm_check_latency(child);
	}
}

static void pci_clear_and_set_dword(struct pci_dev *pdev, int pos,
				    u32 clear, u32 set)
{
	u32 val;

	pci_read_config_dword(pdev, pos, &val);
	val &= ~clear;
	val |= set;
	pci_write_config_dword(pdev, pos, val);
}

/* Configure the ASPM L1 substates */
static void pcie_config_aspm_l1ss(struct pcie_link_state *link, u32 state)
{
	u32 val, enable_req;
	struct pci_dev *child = link->downstream, *parent = link->pdev;
	u32 up_cap_ptr = link->l1ss.up_cap_ptr;
	u32 dw_cap_ptr = link->l1ss.dw_cap_ptr;

	enable_req = (link->aspm_enabled ^ state) & state;

	/*
	 * Here are the rules specified in the PCIe spec for enabling L1SS:
	 * - When enabling L1.x, enable bit at parent first, then at child
	 * - When disabling L1.x, disable bit at child first, then at parent
	 * - When enabling ASPM L1.x, need to disable L1
	 *   (at child followed by parent).
	 * - The ASPM/PCIPM L1.2 must be disabled while programming timing
	 *   parameters
	 *
	 * To keep it simple, disable all L1SS bits first, and later enable
	 * what is needed.
	 */

	/* Disable all L1 substates */
	pci_clear_and_set_dword(child, dw_cap_ptr + PCI_L1SS_CTL1,
				PCI_L1SS_CTL1_L1SS_MASK, 0);
	pci_clear_and_set_dword(parent, up_cap_ptr + PCI_L1SS_CTL1,
				PCI_L1SS_CTL1_L1SS_MASK, 0);
	/*
	 * If needed, disable L1, and it gets enabled later
	 * in pcie_config_aspm_link().
	 */
	if (enable_req & (ASPM_STATE_L1_1 | ASPM_STATE_L1_2)) {
		pcie_capability_clear_and_set_word(child, PCI_EXP_LNKCTL,
						   PCI_EXP_LNKCTL_ASPM_L1, 0);
		pcie_capability_clear_and_set_word(parent, PCI_EXP_LNKCTL,
						   PCI_EXP_LNKCTL_ASPM_L1, 0);
	}

	if (enable_req & ASPM_STATE_L1_2_MASK) {

		/* Program T_POWER_ON times in both ports */
		pci_write_config_dword(parent, up_cap_ptr + PCI_L1SS_CTL2,
				       link->l1ss.ctl2);
		pci_write_config_dword(child, dw_cap_ptr + PCI_L1SS_CTL2,
				       link->l1ss.ctl2);

		/* Program Common_Mode_Restore_Time in upstream device */
		pci_clear_and_set_dword(parent, up_cap_ptr + PCI_L1SS_CTL1,
					PCI_L1SS_CTL1_CM_RESTORE_TIME,
					link->l1ss.ctl1);

		/* Program LTR_L1.2_THRESHOLD time in both ports */
		pci_clear_and_set_dword(parent,	up_cap_ptr + PCI_L1SS_CTL1,
					PCI_L1SS_CTL1_LTR_L12_TH_VALUE |
					PCI_L1SS_CTL1_LTR_L12_TH_SCALE,
					link->l1ss.ctl1);
		pci_clear_and_set_dword(child, dw_cap_ptr + PCI_L1SS_CTL1,
					PCI_L1SS_CTL1_LTR_L12_TH_VALUE |
					PCI_L1SS_CTL1_LTR_L12_TH_SCALE,
					link->l1ss.ctl1);
	}

	val = 0;
	if (state & ASPM_STATE_L1_1)
		val |= PCI_L1SS_CTL1_ASPM_L1_1;
	if (state & ASPM_STATE_L1_2)
		val |= PCI_L1SS_CTL1_ASPM_L1_2;
	if (state & ASPM_STATE_L1_1_PCIPM)
		val |= PCI_L1SS_CTL1_PCIPM_L1_1;
	if (state & ASPM_STATE_L1_2_PCIPM)
		val |= PCI_L1SS_CTL1_PCIPM_L1_2;

	/* Enable what we need to enable */
	pci_clear_and_set_dword(parent, up_cap_ptr + PCI_L1SS_CTL1,
				PCI_L1SS_CTL1_L1SS_MASK, val);
	pci_clear_and_set_dword(child, dw_cap_ptr + PCI_L1SS_CTL1,
				PCI_L1SS_CTL1_L1SS_MASK, val);
}

static void pcie_config_aspm_dev(struct pci_dev *pdev, u32 val)
{
	pcie_capability_clear_and_set_word(pdev, PCI_EXP_LNKCTL,
					   PCI_EXP_LNKCTL_ASPMC, val);
}

static void pcie_config_aspm_link(struct pcie_link_state *link, u32 state)
{
	u32 upstream = 0, dwstream = 0;
	struct pci_dev *child = link->downstream, *parent = link->pdev;
	struct pci_bus *linkbus = parent->subordinate;

	/* Enable only the states that were not explicitly disabled */
	state &= (link->aspm_capable & ~link->aspm_disable);

	/* Can't enable any substates if L1 is not enabled */
	if (!(state & ASPM_STATE_L1))
		state &= ~ASPM_STATE_L1SS;

	/* Spec says both ports must be in D0 before enabling PCI PM substates*/
	if (parent->current_state != PCI_D0 || child->current_state != PCI_D0) {
		state &= ~ASPM_STATE_L1_SS_PCIPM;
		state |= (link->aspm_enabled & ASPM_STATE_L1_SS_PCIPM);
	}

	/* Nothing to do if the link is already in the requested state */
	if (link->aspm_enabled == state)
		return;
	/* Convert ASPM state to upstream/downstream ASPM register state */
	if (state & ASPM_STATE_L0S_UP)
		dwstream |= PCI_EXP_LNKCTL_ASPM_L0S;
	if (state & ASPM_STATE_L0S_DW)
		upstream |= PCI_EXP_LNKCTL_ASPM_L0S;
	if (state & ASPM_STATE_L1) {
		upstream |= PCI_EXP_LNKCTL_ASPM_L1;
		dwstream |= PCI_EXP_LNKCTL_ASPM_L1;
	}

	if (link->aspm_capable & ASPM_STATE_L1SS)
		pcie_config_aspm_l1ss(link, state);

	/*
	 * Spec 2.0 suggests all functions should be configured the
	 * same setting for ASPM. Enabling ASPM L1 should be done in
	 * upstream component first and then downstream, and vice
	 * versa for disabling ASPM L1. Spec doesn't mention L0S.
	 */
	if (state & ASPM_STATE_L1)
		pcie_config_aspm_dev(parent, upstream);
	list_for_each_entry(child, &linkbus->devices, bus_list)
		pcie_config_aspm_dev(child, dwstream);
	if (!(state & ASPM_STATE_L1))
		pcie_config_aspm_dev(parent, upstream);

	link->aspm_enabled = state;
}

static void pcie_config_aspm_path(struct pcie_link_state *link)
{
	while (link) {
		pcie_config_aspm_link(link, policy_to_aspm_state(link));
		link = link->parent;
	}
}

static void free_link_state(struct pcie_link_state *link)
{
	link->pdev->link_state = NULL;
	kfree(link);
}

static int pcie_aspm_sanity_check(struct pci_dev *pdev)
{
	struct pci_dev *child;
	u32 reg32;

	/*
	 * Some functions in a slot might not all be PCIe functions,
	 * very strange. Disable ASPM for the whole slot
	 */
	list_for_each_entry(child, &pdev->subordinate->devices, bus_list) {
		if (!pci_is_pcie(child))
			return -EINVAL;

		/*
		 * If ASPM is disabled then we're not going to change
		 * the BIOS state. It's safe to continue even if it's a
		 * pre-1.1 device
		 */

		if (aspm_disabled)
			continue;

		/*
		 * Disable ASPM for pre-1.1 PCIe device, we follow MS to use
		 * RBER bit to determine if a function is 1.1 version device
		 */
		pcie_capability_read_dword(child, PCI_EXP_DEVCAP, &reg32);
		if (!(reg32 & PCI_EXP_DEVCAP_RBER) && !aspm_force) {
			pci_info(child, "disabling ASPM on pre-1.1 PCIe device.  You can enable it with 'pcie_aspm=force'\n");
			return -EINVAL;
		}
	}
	return 0;
}

static struct pcie_link_state *alloc_pcie_link_state(struct pci_dev *pdev)
{
	struct pcie_link_state *link;

	link = kzalloc(sizeof(*link), GFP_KERNEL);
	if (!link)
		return NULL;

	INIT_LIST_HEAD(&link->sibling);
	INIT_LIST_HEAD(&link->children);
	INIT_LIST_HEAD(&link->link);
	link->pdev = pdev;
<<<<<<< HEAD

	/*
	 * Root Ports and PCI/PCI-X to PCIe Bridges are roots of PCIe
	 * hierarchies.
	 */
	if (pci_pcie_type(pdev) == PCI_EXP_TYPE_ROOT_PORT ||
	    pci_pcie_type(pdev) == PCI_EXP_TYPE_PCIE_BRIDGE) {
=======
	link->downstream = pci_function_0(pdev->subordinate);

	/*
	 * Root Ports and PCI/PCI-X to PCIe Bridges are roots of PCIe
	 * hierarchies.  Note that some PCIe host implementations omit
	 * the root ports entirely, in which case a downstream port on
	 * a switch may become the root of the link state chain for all
	 * its subordinate endpoints.
	 */
	if (pci_pcie_type(pdev) == PCI_EXP_TYPE_ROOT_PORT ||
	    pci_pcie_type(pdev) == PCI_EXP_TYPE_PCIE_BRIDGE ||
	    !pdev->bus->parent->self) {
>>>>>>> 286cd8c7
		link->root = link;
	} else {
		struct pcie_link_state *parent;

		parent = pdev->bus->parent->self->link_state;
		if (!parent) {
			kfree(link);
			return NULL;
		}

		link->parent = parent;
		link->root = link->parent->root;
		list_add(&link->link, &parent->children);
	}

	list_add(&link->sibling, &link_list);
	pdev->link_state = link;
	return link;
}

/*
 * pcie_aspm_init_link_state: Initiate PCI express link state.
 * It is called after the pcie and its children devices are scanned.
 * @pdev: the root port or switch downstream port
 */
void pcie_aspm_init_link_state(struct pci_dev *pdev)
{
	struct pcie_link_state *link;
	int blacklist = !!pcie_aspm_sanity_check(pdev);

	if (!aspm_support_enabled)
		return;

	if (pdev->link_state)
		return;

	/*
	 * We allocate pcie_link_state for the component on the upstream
	 * end of a Link, so there's nothing to do unless this device has a
	 * Link on its secondary side.
	 */
	if (!pdev->has_secondary_link)
		return;

	/* VIA has a strange chipset, root port is under a bridge */
	if (pci_pcie_type(pdev) == PCI_EXP_TYPE_ROOT_PORT &&
	    pdev->bus->self)
		return;

	down_read(&pci_bus_sem);
	if (list_empty(&pdev->subordinate->devices))
		goto out;

	mutex_lock(&aspm_lock);
	link = alloc_pcie_link_state(pdev);
	if (!link)
		goto unlock;
	/*
	 * Setup initial ASPM state. Note that we need to configure
	 * upstream links also because capable state of them can be
	 * update through pcie_aspm_cap_init().
	 */
	pcie_aspm_cap_init(link, blacklist);

	/* Setup initial Clock PM state */
	pcie_clkpm_cap_init(link, blacklist);

	/*
	 * At this stage drivers haven't had an opportunity to change the
	 * link policy setting. Enabling ASPM on broken hardware can cripple
	 * it even before the driver has had a chance to disable ASPM, so
	 * default to a safe level right now. If we're enabling ASPM beyond
	 * the BIOS's expectation, we'll do so once pci_enable_device() is
	 * called.
	 */
	if (aspm_policy != POLICY_POWERSAVE &&
	    aspm_policy != POLICY_POWER_SUPERSAVE) {
		pcie_config_aspm_path(link);
		pcie_set_clkpm(link, policy_to_clkpm_state(link));
	}

unlock:
	mutex_unlock(&aspm_lock);
out:
	up_read(&pci_bus_sem);
}

/* Recheck latencies and update aspm_capable for links under the root */
static void pcie_update_aspm_capable(struct pcie_link_state *root)
{
	struct pcie_link_state *link;
	BUG_ON(root->parent);
	list_for_each_entry(link, &link_list, sibling) {
		if (link->root != root)
			continue;
		link->aspm_capable = link->aspm_support;
	}
	list_for_each_entry(link, &link_list, sibling) {
		struct pci_dev *child;
		struct pci_bus *linkbus = link->pdev->subordinate;
		if (link->root != root)
			continue;
		list_for_each_entry(child, &linkbus->devices, bus_list) {
			if ((pci_pcie_type(child) != PCI_EXP_TYPE_ENDPOINT) &&
			    (pci_pcie_type(child) != PCI_EXP_TYPE_LEG_END))
				continue;
			pcie_aspm_check_latency(child);
		}
	}
}

/* @pdev: the endpoint device */
void pcie_aspm_exit_link_state(struct pci_dev *pdev)
{
	struct pci_dev *parent = pdev->bus->self;
	struct pcie_link_state *link, *root, *parent_link;

	if (!parent || !parent->link_state)
		return;

	down_read(&pci_bus_sem);
	mutex_lock(&aspm_lock);
	/*
	 * All PCIe functions are in one slot, remove one function will remove
	 * the whole slot, so just wait until we are the last function left.
	 */
	if (!list_empty(&parent->subordinate->devices))
		goto out;

	link = parent->link_state;
	root = link->root;
	parent_link = link->parent;

	/* All functions are removed, so just disable ASPM for the link */
	pcie_config_aspm_link(link, 0);
	list_del(&link->sibling);
	list_del(&link->link);
	/* Clock PM is for endpoint device */
	free_link_state(link);

	/* Recheck latencies and configure upstream links */
	if (parent_link) {
		pcie_update_aspm_capable(root);
		pcie_config_aspm_path(parent_link);
	}
out:
	mutex_unlock(&aspm_lock);
	up_read(&pci_bus_sem);
}

/* @pdev: the root port or switch downstream port */
void pcie_aspm_pm_state_change(struct pci_dev *pdev)
{
	struct pcie_link_state *link = pdev->link_state;

	if (aspm_disabled || !link)
		return;
	/*
	 * Devices changed PM state, we should recheck if latency
	 * meets all functions' requirement
	 */
	down_read(&pci_bus_sem);
	mutex_lock(&aspm_lock);
	pcie_update_aspm_capable(link->root);
	pcie_config_aspm_path(link);
	mutex_unlock(&aspm_lock);
	up_read(&pci_bus_sem);
}

void pcie_aspm_powersave_config_link(struct pci_dev *pdev)
{
	struct pcie_link_state *link = pdev->link_state;

	if (aspm_disabled || !link)
		return;

	if (aspm_policy != POLICY_POWERSAVE &&
	    aspm_policy != POLICY_POWER_SUPERSAVE)
		return;

	down_read(&pci_bus_sem);
	mutex_lock(&aspm_lock);
	pcie_config_aspm_path(link);
	pcie_set_clkpm(link, policy_to_clkpm_state(link));
	mutex_unlock(&aspm_lock);
	up_read(&pci_bus_sem);
}

static void __pci_disable_link_state(struct pci_dev *pdev, int state, bool sem)
{
	struct pci_dev *parent = pdev->bus->self;
	struct pcie_link_state *link;

	if (!pci_is_pcie(pdev))
		return;

	if (pdev->has_secondary_link)
		parent = pdev;
	if (!parent || !parent->link_state)
		return;

	/*
	 * A driver requested that ASPM be disabled on this device, but
	 * if we don't have permission to manage ASPM (e.g., on ACPI
	 * systems we have to observe the FADT ACPI_FADT_NO_ASPM bit and
	 * the _OSC method), we can't honor that request.  Windows has
	 * a similar mechanism using "PciASPMOptOut", which is also
	 * ignored in this situation.
	 */
	if (aspm_disabled) {
		pci_warn(pdev, "can't disable ASPM; OS doesn't have ASPM control\n");
		return;
	}

	if (sem)
		down_read(&pci_bus_sem);
	mutex_lock(&aspm_lock);
	link = parent->link_state;
	if (state & PCIE_LINK_STATE_L0S)
		link->aspm_disable |= ASPM_STATE_L0S;
	if (state & PCIE_LINK_STATE_L1)
		link->aspm_disable |= ASPM_STATE_L1;
	pcie_config_aspm_link(link, policy_to_aspm_state(link));

	if (state & PCIE_LINK_STATE_CLKPM)
		link->clkpm_disable = 1;
	pcie_set_clkpm(link, policy_to_clkpm_state(link));
	mutex_unlock(&aspm_lock);
	if (sem)
		up_read(&pci_bus_sem);
}

void pci_disable_link_state_locked(struct pci_dev *pdev, int state)
{
	__pci_disable_link_state(pdev, state, false);
}
EXPORT_SYMBOL(pci_disable_link_state_locked);

/**
 * pci_disable_link_state - Disable device's link state, so the link will
 * never enter specific states.  Note that if the BIOS didn't grant ASPM
 * control to the OS, this does nothing because we can't touch the LNKCTL
 * register.
 *
 * @pdev: PCI device
 * @state: ASPM link state to disable
 */
void pci_disable_link_state(struct pci_dev *pdev, int state)
{
	__pci_disable_link_state(pdev, state, true);
}
EXPORT_SYMBOL(pci_disable_link_state);

static int pcie_aspm_set_policy(const char *val,
				const struct kernel_param *kp)
{
	int i;
	struct pcie_link_state *link;

	if (aspm_disabled)
		return -EPERM;
	i = sysfs_match_string(policy_str, val);
	if (i < 0)
		return i;
	if (i == aspm_policy)
		return 0;

	down_read(&pci_bus_sem);
	mutex_lock(&aspm_lock);
	aspm_policy = i;
	list_for_each_entry(link, &link_list, sibling) {
		pcie_config_aspm_link(link, policy_to_aspm_state(link));
		pcie_set_clkpm(link, policy_to_clkpm_state(link));
	}
	mutex_unlock(&aspm_lock);
	up_read(&pci_bus_sem);
	return 0;
}

static int pcie_aspm_get_policy(char *buffer, const struct kernel_param *kp)
{
	int i, cnt = 0;
	for (i = 0; i < ARRAY_SIZE(policy_str); i++)
		if (i == aspm_policy)
			cnt += sprintf(buffer + cnt, "[%s] ", policy_str[i]);
		else
			cnt += sprintf(buffer + cnt, "%s ", policy_str[i]);
	cnt += sprintf(buffer + cnt, "\n");
	return cnt;
}

module_param_call(policy, pcie_aspm_set_policy, pcie_aspm_get_policy,
	NULL, 0644);

#ifdef CONFIG_PCIEASPM_DEBUG
static ssize_t link_state_show(struct device *dev,
		struct device_attribute *attr,
		char *buf)
{
	struct pci_dev *pci_device = to_pci_dev(dev);
	struct pcie_link_state *link_state = pci_device->link_state;

	return sprintf(buf, "%d\n", link_state->aspm_enabled);
}

static ssize_t link_state_store(struct device *dev,
		struct device_attribute *attr,
		const char *buf,
		size_t n)
{
	struct pci_dev *pdev = to_pci_dev(dev);
	struct pcie_link_state *link, *root = pdev->link_state->root;
	u32 state;

	if (aspm_disabled)
		return -EPERM;

	if (kstrtouint(buf, 10, &state))
		return -EINVAL;
	if ((state & ~ASPM_STATE_ALL) != 0)
		return -EINVAL;

	down_read(&pci_bus_sem);
	mutex_lock(&aspm_lock);
	list_for_each_entry(link, &link_list, sibling) {
		if (link->root != root)
			continue;
		pcie_config_aspm_link(link, state);
	}
	mutex_unlock(&aspm_lock);
	up_read(&pci_bus_sem);
	return n;
}

static ssize_t clk_ctl_show(struct device *dev,
		struct device_attribute *attr,
		char *buf)
{
	struct pci_dev *pci_device = to_pci_dev(dev);
	struct pcie_link_state *link_state = pci_device->link_state;

	return sprintf(buf, "%d\n", link_state->clkpm_enabled);
}

static ssize_t clk_ctl_store(struct device *dev,
		struct device_attribute *attr,
		const char *buf,
		size_t n)
{
	struct pci_dev *pdev = to_pci_dev(dev);
	bool state;

	if (strtobool(buf, &state))
		return -EINVAL;

	down_read(&pci_bus_sem);
	mutex_lock(&aspm_lock);
	pcie_set_clkpm_nocheck(pdev->link_state, state);
	mutex_unlock(&aspm_lock);
	up_read(&pci_bus_sem);

	return n;
}

static DEVICE_ATTR_RW(link_state);
static DEVICE_ATTR_RW(clk_ctl);

static char power_group[] = "power";
void pcie_aspm_create_sysfs_dev_files(struct pci_dev *pdev)
{
	struct pcie_link_state *link_state = pdev->link_state;

	if (!link_state)
		return;

	if (link_state->aspm_support)
		sysfs_add_file_to_group(&pdev->dev.kobj,
			&dev_attr_link_state.attr, power_group);
	if (link_state->clkpm_capable)
		sysfs_add_file_to_group(&pdev->dev.kobj,
			&dev_attr_clk_ctl.attr, power_group);
}

void pcie_aspm_remove_sysfs_dev_files(struct pci_dev *pdev)
{
	struct pcie_link_state *link_state = pdev->link_state;

	if (!link_state)
		return;

	if (link_state->aspm_support)
		sysfs_remove_file_from_group(&pdev->dev.kobj,
			&dev_attr_link_state.attr, power_group);
	if (link_state->clkpm_capable)
		sysfs_remove_file_from_group(&pdev->dev.kobj,
			&dev_attr_clk_ctl.attr, power_group);
}
#endif

static int __init pcie_aspm_disable(char *str)
{
	if (!strcmp(str, "off")) {
		aspm_policy = POLICY_DEFAULT;
		aspm_disabled = 1;
		aspm_support_enabled = false;
		printk(KERN_INFO "PCIe ASPM is disabled\n");
	} else if (!strcmp(str, "force")) {
		aspm_force = 1;
		printk(KERN_INFO "PCIe ASPM is forcibly enabled\n");
	}
	return 1;
}

__setup("pcie_aspm=", pcie_aspm_disable);

void pcie_no_aspm(void)
{
	/*
	 * Disabling ASPM is intended to prevent the kernel from modifying
	 * existing hardware state, not to clear existing state. To that end:
	 * (a) set policy to POLICY_DEFAULT in order to avoid changing state
	 * (b) prevent userspace from changing policy
	 */
	if (!aspm_force) {
		aspm_policy = POLICY_DEFAULT;
		aspm_disabled = 1;
	}
}

bool pcie_aspm_support_enabled(void)
{
	return aspm_support_enabled;
}
EXPORT_SYMBOL(pcie_aspm_support_enabled);<|MERGE_RESOLUTION|>--- conflicted
+++ resolved
@@ -878,15 +878,6 @@
 	INIT_LIST_HEAD(&link->children);
 	INIT_LIST_HEAD(&link->link);
 	link->pdev = pdev;
-<<<<<<< HEAD
-
-	/*
-	 * Root Ports and PCI/PCI-X to PCIe Bridges are roots of PCIe
-	 * hierarchies.
-	 */
-	if (pci_pcie_type(pdev) == PCI_EXP_TYPE_ROOT_PORT ||
-	    pci_pcie_type(pdev) == PCI_EXP_TYPE_PCIE_BRIDGE) {
-=======
 	link->downstream = pci_function_0(pdev->subordinate);
 
 	/*
@@ -899,7 +890,6 @@
 	if (pci_pcie_type(pdev) == PCI_EXP_TYPE_ROOT_PORT ||
 	    pci_pcie_type(pdev) == PCI_EXP_TYPE_PCIE_BRIDGE ||
 	    !pdev->bus->parent->self) {
->>>>>>> 286cd8c7
 		link->root = link;
 	} else {
 		struct pcie_link_state *parent;
