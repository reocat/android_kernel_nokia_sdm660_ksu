// SPDX-License-Identifier: GPL-2.0
/*
 * PCI detection and setup code
 */

#include <linux/kernel.h>
#include <linux/delay.h>
#include <linux/init.h>
#include <linux/pci.h>
#include <linux/of_device.h>
#include <linux/of_pci.h>
#include <linux/pci_hotplug.h>
#include <linux/slab.h>
#include <linux/module.h>
#include <linux/cpumask.h>
#include <linux/aer.h>
#include <linux/acpi.h>
#include <linux/hypervisor.h>
#include <linux/irqdomain.h>
#include <linux/pm_runtime.h>
#include "pci.h"

#define CARDBUS_LATENCY_TIMER	176	/* secondary latency timer */
#define CARDBUS_RESERVE_BUSNR	3

static struct resource busn_resource = {
	.name	= "PCI busn",
	.start	= 0,
	.end	= 255,
	.flags	= IORESOURCE_BUS,
};

/* Ugh.  Need to stop exporting this to modules. */
LIST_HEAD(pci_root_buses);
EXPORT_SYMBOL(pci_root_buses);

static LIST_HEAD(pci_domain_busn_res_list);

struct pci_domain_busn_res {
	struct list_head list;
	struct resource res;
	int domain_nr;
};

static struct resource *get_pci_domain_busn_res(int domain_nr)
{
	struct pci_domain_busn_res *r;

	list_for_each_entry(r, &pci_domain_busn_res_list, list)
		if (r->domain_nr == domain_nr)
			return &r->res;

	r = kzalloc(sizeof(*r), GFP_KERNEL);
	if (!r)
		return NULL;

	r->domain_nr = domain_nr;
	r->res.start = 0;
	r->res.end = 0xff;
	r->res.flags = IORESOURCE_BUS | IORESOURCE_PCI_FIXED;

	list_add_tail(&r->list, &pci_domain_busn_res_list);

	return &r->res;
}

static int find_anything(struct device *dev, void *data)
{
	return 1;
}

/*
 * Some device drivers need know if PCI is initiated.
 * Basically, we think PCI is not initiated when there
 * is no device to be found on the pci_bus_type.
 */
int no_pci_devices(void)
{
	struct device *dev;
	int no_devices;

	dev = bus_find_device(&pci_bus_type, NULL, NULL, find_anything);
	no_devices = (dev == NULL);
	put_device(dev);
	return no_devices;
}
EXPORT_SYMBOL(no_pci_devices);

/*
 * PCI Bus Class
 */
static void release_pcibus_dev(struct device *dev)
{
	struct pci_bus *pci_bus = to_pci_bus(dev);

	put_device(pci_bus->bridge);
	pci_bus_remove_resources(pci_bus);
	pci_release_bus_of_node(pci_bus);
	kfree(pci_bus);
}

static struct class pcibus_class = {
	.name		= "pci_bus",
	.dev_release	= &release_pcibus_dev,
	.dev_groups	= pcibus_groups,
};

static int __init pcibus_class_init(void)
{
	return class_register(&pcibus_class);
}
postcore_initcall(pcibus_class_init);

static u64 pci_size(u64 base, u64 maxbase, u64 mask)
{
	u64 size = mask & maxbase;	/* Find the significant bits */
	if (!size)
		return 0;

	/*
	 * Get the lowest of them to find the decode size, and from that
	 * the extent.
	 */
	size = (size & ~(size-1)) - 1;

	/*
	 * base == maxbase can be valid only if the BAR has already been
	 * programmed with all 1s.
	 */
	if (base == maxbase && ((base | size) & mask) != mask)
		return 0;

	return size;
}

static inline unsigned long decode_bar(struct pci_dev *dev, u32 bar)
{
	u32 mem_type;
	unsigned long flags;

	if ((bar & PCI_BASE_ADDRESS_SPACE) == PCI_BASE_ADDRESS_SPACE_IO) {
		flags = bar & ~PCI_BASE_ADDRESS_IO_MASK;
		flags |= IORESOURCE_IO;
		return flags;
	}

	flags = bar & ~PCI_BASE_ADDRESS_MEM_MASK;
	flags |= IORESOURCE_MEM;
	if (flags & PCI_BASE_ADDRESS_MEM_PREFETCH)
		flags |= IORESOURCE_PREFETCH;

	mem_type = bar & PCI_BASE_ADDRESS_MEM_TYPE_MASK;
	switch (mem_type) {
	case PCI_BASE_ADDRESS_MEM_TYPE_32:
		break;
	case PCI_BASE_ADDRESS_MEM_TYPE_1M:
		/* 1M mem BAR treated as 32-bit BAR */
		break;
	case PCI_BASE_ADDRESS_MEM_TYPE_64:
		flags |= IORESOURCE_MEM_64;
		break;
	default:
		/* mem unknown type treated as 32-bit BAR */
		break;
	}
	return flags;
}

#define PCI_COMMAND_DECODE_ENABLE	(PCI_COMMAND_MEMORY | PCI_COMMAND_IO)

/**
 * pci_read_base - Read a PCI BAR
 * @dev: the PCI device
 * @type: type of the BAR
 * @res: resource buffer to be filled in
 * @pos: BAR position in the config space
 *
 * Returns 1 if the BAR is 64-bit, or 0 if 32-bit.
 */
int __pci_read_base(struct pci_dev *dev, enum pci_bar_type type,
		    struct resource *res, unsigned int pos)
{
	u32 l = 0, sz = 0, mask;
	u64 l64, sz64, mask64;
	u16 orig_cmd;
	struct pci_bus_region region, inverted_region;

	mask = type ? PCI_ROM_ADDRESS_MASK : ~0;

	/* No printks while decoding is disabled! */
	if (!dev->mmio_always_on) {
		pci_read_config_word(dev, PCI_COMMAND, &orig_cmd);
		if (orig_cmd & PCI_COMMAND_DECODE_ENABLE) {
			pci_write_config_word(dev, PCI_COMMAND,
				orig_cmd & ~PCI_COMMAND_DECODE_ENABLE);
		}
	}

	res->name = pci_name(dev);

	pci_read_config_dword(dev, pos, &l);
	pci_write_config_dword(dev, pos, l | mask);
	pci_read_config_dword(dev, pos, &sz);
	pci_write_config_dword(dev, pos, l);

	/*
	 * All bits set in sz means the device isn't working properly.
	 * If the BAR isn't implemented, all bits must be 0.  If it's a
	 * memory BAR or a ROM, bit 0 must be clear; if it's an io BAR, bit
	 * 1 must be clear.
	 */
	if (sz == 0xffffffff)
		sz = 0;

	/*
	 * I don't know how l can have all bits set.  Copied from old code.
	 * Maybe it fixes a bug on some ancient platform.
	 */
	if (l == 0xffffffff)
		l = 0;

	if (type == pci_bar_unknown) {
		res->flags = decode_bar(dev, l);
		res->flags |= IORESOURCE_SIZEALIGN;
		if (res->flags & IORESOURCE_IO) {
			l64 = l & PCI_BASE_ADDRESS_IO_MASK;
			sz64 = sz & PCI_BASE_ADDRESS_IO_MASK;
			mask64 = PCI_BASE_ADDRESS_IO_MASK & (u32)IO_SPACE_LIMIT;
		} else {
			l64 = l & PCI_BASE_ADDRESS_MEM_MASK;
			sz64 = sz & PCI_BASE_ADDRESS_MEM_MASK;
			mask64 = (u32)PCI_BASE_ADDRESS_MEM_MASK;
		}
	} else {
		if (l & PCI_ROM_ADDRESS_ENABLE)
			res->flags |= IORESOURCE_ROM_ENABLE;
		l64 = l & PCI_ROM_ADDRESS_MASK;
		sz64 = sz & PCI_ROM_ADDRESS_MASK;
		mask64 = PCI_ROM_ADDRESS_MASK;
	}

	if (res->flags & IORESOURCE_MEM_64) {
		pci_read_config_dword(dev, pos + 4, &l);
		pci_write_config_dword(dev, pos + 4, ~0);
		pci_read_config_dword(dev, pos + 4, &sz);
		pci_write_config_dword(dev, pos + 4, l);

		l64 |= ((u64)l << 32);
		sz64 |= ((u64)sz << 32);
		mask64 |= ((u64)~0 << 32);
	}

	if (!dev->mmio_always_on && (orig_cmd & PCI_COMMAND_DECODE_ENABLE))
		pci_write_config_word(dev, PCI_COMMAND, orig_cmd);

	if (!sz64)
		goto fail;

	sz64 = pci_size(l64, sz64, mask64);
	if (!sz64) {
		pci_info(dev, FW_BUG "reg 0x%x: invalid BAR (can't size)\n",
			 pos);
		goto fail;
	}

	if (res->flags & IORESOURCE_MEM_64) {
		if ((sizeof(pci_bus_addr_t) < 8 || sizeof(resource_size_t) < 8)
		    && sz64 > 0x100000000ULL) {
			res->flags |= IORESOURCE_UNSET | IORESOURCE_DISABLED;
			res->start = 0;
			res->end = 0;
			pci_err(dev, "reg 0x%x: can't handle BAR larger than 4GB (size %#010llx)\n",
				pos, (unsigned long long)sz64);
			goto out;
		}

		if ((sizeof(pci_bus_addr_t) < 8) && l) {
			/* Above 32-bit boundary; try to reallocate */
			res->flags |= IORESOURCE_UNSET;
			res->start = 0;
			res->end = sz64;
			pci_info(dev, "reg 0x%x: can't handle BAR above 4GB (bus address %#010llx)\n",
				 pos, (unsigned long long)l64);
			goto out;
		}
	}

	region.start = l64;
	region.end = l64 + sz64;

	pcibios_bus_to_resource(dev->bus, res, &region);
	pcibios_resource_to_bus(dev->bus, &inverted_region, res);

	/*
	 * If "A" is a BAR value (a bus address), "bus_to_resource(A)" is
	 * the corresponding resource address (the physical address used by
	 * the CPU.  Converting that resource address back to a bus address
	 * should yield the original BAR value:
	 *
	 *     resource_to_bus(bus_to_resource(A)) == A
	 *
	 * If it doesn't, CPU accesses to "bus_to_resource(A)" will not
	 * be claimed by the device.
	 */
	if (inverted_region.start != region.start) {
		res->flags |= IORESOURCE_UNSET;
		res->start = 0;
		res->end = region.end - region.start;
		pci_info(dev, "reg 0x%x: initial BAR value %#010llx invalid\n",
			 pos, (unsigned long long)region.start);
	}

	goto out;


fail:
	res->flags = 0;
out:
	if (res->flags)
		pci_printk(KERN_DEBUG, dev, "reg 0x%x: %pR\n", pos, res);

	return (res->flags & IORESOURCE_MEM_64) ? 1 : 0;
}

static void pci_read_bases(struct pci_dev *dev, unsigned int howmany, int rom)
{
	unsigned int pos, reg;

	if (dev->non_compliant_bars)
		return;

<<<<<<< HEAD
=======
	/* Per PCIe r4.0, sec 9.3.4.1.11, the VF BARs are all RO Zero */
	if (dev->is_virtfn)
		return;

>>>>>>> 286cd8c7
	for (pos = 0; pos < howmany; pos++) {
		struct resource *res = &dev->resource[pos];
		reg = PCI_BASE_ADDRESS_0 + (pos << 2);
		pos += __pci_read_base(dev, pci_bar_unknown, res, reg);
	}

	if (rom) {
		struct resource *res = &dev->resource[PCI_ROM_RESOURCE];
		dev->rom_base_reg = rom;
		res->flags = IORESOURCE_MEM | IORESOURCE_PREFETCH |
				IORESOURCE_READONLY | IORESOURCE_SIZEALIGN;
		__pci_read_base(dev, pci_bar_mem32, res, rom);
	}
}

static void pci_read_bridge_io(struct pci_bus *child)
{
	struct pci_dev *dev = child->self;
	u8 io_base_lo, io_limit_lo;
	unsigned long io_mask, io_granularity, base, limit;
	struct pci_bus_region region;
	struct resource *res;

	io_mask = PCI_IO_RANGE_MASK;
	io_granularity = 0x1000;
	if (dev->io_window_1k) {
		/* Support 1K I/O space granularity */
		io_mask = PCI_IO_1K_RANGE_MASK;
		io_granularity = 0x400;
	}

	res = child->resource[0];
	pci_read_config_byte(dev, PCI_IO_BASE, &io_base_lo);
	pci_read_config_byte(dev, PCI_IO_LIMIT, &io_limit_lo);
	base = (io_base_lo & io_mask) << 8;
	limit = (io_limit_lo & io_mask) << 8;

	if ((io_base_lo & PCI_IO_RANGE_TYPE_MASK) == PCI_IO_RANGE_TYPE_32) {
		u16 io_base_hi, io_limit_hi;

		pci_read_config_word(dev, PCI_IO_BASE_UPPER16, &io_base_hi);
		pci_read_config_word(dev, PCI_IO_LIMIT_UPPER16, &io_limit_hi);
		base |= ((unsigned long) io_base_hi << 16);
		limit |= ((unsigned long) io_limit_hi << 16);
	}

	if (base <= limit) {
		res->flags = (io_base_lo & PCI_IO_RANGE_TYPE_MASK) | IORESOURCE_IO;
		region.start = base;
		region.end = limit + io_granularity - 1;
		pcibios_bus_to_resource(dev->bus, res, &region);
		pci_printk(KERN_DEBUG, dev, "  bridge window %pR\n", res);
	}
}

static void pci_read_bridge_mmio(struct pci_bus *child)
{
	struct pci_dev *dev = child->self;
	u16 mem_base_lo, mem_limit_lo;
	unsigned long base, limit;
	struct pci_bus_region region;
	struct resource *res;

	res = child->resource[1];
	pci_read_config_word(dev, PCI_MEMORY_BASE, &mem_base_lo);
	pci_read_config_word(dev, PCI_MEMORY_LIMIT, &mem_limit_lo);
	base = ((unsigned long) mem_base_lo & PCI_MEMORY_RANGE_MASK) << 16;
	limit = ((unsigned long) mem_limit_lo & PCI_MEMORY_RANGE_MASK) << 16;
	if (base <= limit) {
		res->flags = (mem_base_lo & PCI_MEMORY_RANGE_TYPE_MASK) | IORESOURCE_MEM;
		region.start = base;
		region.end = limit + 0xfffff;
		pcibios_bus_to_resource(dev->bus, res, &region);
		pci_printk(KERN_DEBUG, dev, "  bridge window %pR\n", res);
	}
}

static void pci_read_bridge_mmio_pref(struct pci_bus *child)
{
	struct pci_dev *dev = child->self;
	u16 mem_base_lo, mem_limit_lo;
	u64 base64, limit64;
	pci_bus_addr_t base, limit;
	struct pci_bus_region region;
	struct resource *res;

	res = child->resource[2];
	pci_read_config_word(dev, PCI_PREF_MEMORY_BASE, &mem_base_lo);
	pci_read_config_word(dev, PCI_PREF_MEMORY_LIMIT, &mem_limit_lo);
	base64 = (mem_base_lo & PCI_PREF_RANGE_MASK) << 16;
	limit64 = (mem_limit_lo & PCI_PREF_RANGE_MASK) << 16;

	if ((mem_base_lo & PCI_PREF_RANGE_TYPE_MASK) == PCI_PREF_RANGE_TYPE_64) {
		u32 mem_base_hi, mem_limit_hi;

		pci_read_config_dword(dev, PCI_PREF_BASE_UPPER32, &mem_base_hi);
		pci_read_config_dword(dev, PCI_PREF_LIMIT_UPPER32, &mem_limit_hi);

		/*
		 * Some bridges set the base > limit by default, and some
		 * (broken) BIOSes do not initialize them.  If we find
		 * this, just assume they are not being used.
		 */
		if (mem_base_hi <= mem_limit_hi) {
			base64 |= (u64) mem_base_hi << 32;
			limit64 |= (u64) mem_limit_hi << 32;
		}
	}

	base = (pci_bus_addr_t) base64;
	limit = (pci_bus_addr_t) limit64;

	if (base != base64) {
		pci_err(dev, "can't handle bridge window above 4GB (bus address %#010llx)\n",
			(unsigned long long) base64);
		return;
	}

	if (base <= limit) {
		res->flags = (mem_base_lo & PCI_PREF_RANGE_TYPE_MASK) |
					 IORESOURCE_MEM | IORESOURCE_PREFETCH;
		if (res->flags & PCI_PREF_RANGE_TYPE_64)
			res->flags |= IORESOURCE_MEM_64;
		region.start = base;
		region.end = limit + 0xfffff;
		pcibios_bus_to_resource(dev->bus, res, &region);
		pci_printk(KERN_DEBUG, dev, "  bridge window %pR\n", res);
	}
}

void pci_read_bridge_bases(struct pci_bus *child)
{
	struct pci_dev *dev = child->self;
	struct resource *res;
	int i;

	if (pci_is_root_bus(child))	/* It's a host bus, nothing to read */
		return;

	pci_info(dev, "PCI bridge to %pR%s\n",
		 &child->busn_res,
		 dev->transparent ? " (subtractive decode)" : "");

	pci_bus_remove_resources(child);
	for (i = 0; i < PCI_BRIDGE_RESOURCE_NUM; i++)
		child->resource[i] = &dev->resource[PCI_BRIDGE_RESOURCES+i];

	pci_read_bridge_io(child);
	pci_read_bridge_mmio(child);
	pci_read_bridge_mmio_pref(child);

	if (dev->transparent) {
		pci_bus_for_each_resource(child->parent, res, i) {
			if (res && res->flags) {
				pci_bus_add_resource(child, res,
						     PCI_SUBTRACTIVE_DECODE);
				pci_printk(KERN_DEBUG, dev,
					   "  bridge window %pR (subtractive decode)\n",
					   res);
			}
		}
	}
}

static struct pci_bus *pci_alloc_bus(struct pci_bus *parent)
{
	struct pci_bus *b;

	b = kzalloc(sizeof(*b), GFP_KERNEL);
	if (!b)
		return NULL;

	INIT_LIST_HEAD(&b->node);
	INIT_LIST_HEAD(&b->children);
	INIT_LIST_HEAD(&b->devices);
	INIT_LIST_HEAD(&b->slots);
	INIT_LIST_HEAD(&b->resources);
	b->max_bus_speed = PCI_SPEED_UNKNOWN;
	b->cur_bus_speed = PCI_SPEED_UNKNOWN;
#ifdef CONFIG_PCI_DOMAINS_GENERIC
	if (parent)
		b->domain_nr = parent->domain_nr;
#endif
	return b;
}

static void devm_pci_release_host_bridge_dev(struct device *dev)
{
	struct pci_host_bridge *bridge = to_pci_host_bridge(dev);

	if (bridge->release_fn)
		bridge->release_fn(bridge);

	pci_free_resource_list(&bridge->windows);
}

static void pci_release_host_bridge_dev(struct device *dev)
{
	devm_pci_release_host_bridge_dev(dev);
	kfree(to_pci_host_bridge(dev));
}

static void pci_init_host_bridge(struct pci_host_bridge *bridge)
{
	INIT_LIST_HEAD(&bridge->windows);

	/*
	 * We assume we can manage these PCIe features.  Some systems may
	 * reserve these for use by the platform itself, e.g., an ACPI BIOS
	 * may implement its own AER handling and use _OSC to prevent the
	 * OS from interfering.
	 */
	bridge->native_aer = 1;
	bridge->native_pcie_hotplug = 1;
	bridge->native_shpc_hotplug = 1;
	bridge->native_pme = 1;
	bridge->native_ltr = 1;
}

struct pci_host_bridge *pci_alloc_host_bridge(size_t priv)
{
	struct pci_host_bridge *bridge;

	bridge = kzalloc(sizeof(*bridge) + priv, GFP_KERNEL);
	if (!bridge)
		return NULL;

	pci_init_host_bridge(bridge);
	bridge->dev.release = pci_release_host_bridge_dev;

	return bridge;
}
EXPORT_SYMBOL(pci_alloc_host_bridge);

struct pci_host_bridge *devm_pci_alloc_host_bridge(struct device *dev,
						   size_t priv)
{
	struct pci_host_bridge *bridge;

	bridge = devm_kzalloc(dev, sizeof(*bridge) + priv, GFP_KERNEL);
	if (!bridge)
		return NULL;

	pci_init_host_bridge(bridge);
	bridge->dev.release = devm_pci_release_host_bridge_dev;

	return bridge;
}
EXPORT_SYMBOL(devm_pci_alloc_host_bridge);

void pci_free_host_bridge(struct pci_host_bridge *bridge)
{
	pci_free_resource_list(&bridge->windows);

	kfree(bridge);
}
EXPORT_SYMBOL(pci_free_host_bridge);

static const unsigned char pcix_bus_speed[] = {
	PCI_SPEED_UNKNOWN,		/* 0 */
	PCI_SPEED_66MHz_PCIX,		/* 1 */
	PCI_SPEED_100MHz_PCIX,		/* 2 */
	PCI_SPEED_133MHz_PCIX,		/* 3 */
	PCI_SPEED_UNKNOWN,		/* 4 */
	PCI_SPEED_66MHz_PCIX_ECC,	/* 5 */
	PCI_SPEED_100MHz_PCIX_ECC,	/* 6 */
	PCI_SPEED_133MHz_PCIX_ECC,	/* 7 */
	PCI_SPEED_UNKNOWN,		/* 8 */
	PCI_SPEED_66MHz_PCIX_266,	/* 9 */
	PCI_SPEED_100MHz_PCIX_266,	/* A */
	PCI_SPEED_133MHz_PCIX_266,	/* B */
	PCI_SPEED_UNKNOWN,		/* C */
	PCI_SPEED_66MHz_PCIX_533,	/* D */
	PCI_SPEED_100MHz_PCIX_533,	/* E */
	PCI_SPEED_133MHz_PCIX_533	/* F */
};

const unsigned char pcie_link_speed[] = {
	PCI_SPEED_UNKNOWN,		/* 0 */
	PCIE_SPEED_2_5GT,		/* 1 */
	PCIE_SPEED_5_0GT,		/* 2 */
	PCIE_SPEED_8_0GT,		/* 3 */
	PCIE_SPEED_16_0GT,		/* 4 */
	PCIE_SPEED_32_0GT,		/* 5 */
	PCI_SPEED_UNKNOWN,		/* 6 */
	PCI_SPEED_UNKNOWN,		/* 7 */
	PCI_SPEED_UNKNOWN,		/* 8 */
	PCI_SPEED_UNKNOWN,		/* 9 */
	PCI_SPEED_UNKNOWN,		/* A */
	PCI_SPEED_UNKNOWN,		/* B */
	PCI_SPEED_UNKNOWN,		/* C */
	PCI_SPEED_UNKNOWN,		/* D */
	PCI_SPEED_UNKNOWN,		/* E */
	PCI_SPEED_UNKNOWN		/* F */
};

void pcie_update_link_speed(struct pci_bus *bus, u16 linksta)
{
	bus->cur_bus_speed = pcie_link_speed[linksta & PCI_EXP_LNKSTA_CLS];
}
EXPORT_SYMBOL_GPL(pcie_update_link_speed);

static unsigned char agp_speeds[] = {
	AGP_UNKNOWN,
	AGP_1X,
	AGP_2X,
	AGP_4X,
	AGP_8X
};

static enum pci_bus_speed agp_speed(int agp3, int agpstat)
{
	int index = 0;

	if (agpstat & 4)
		index = 3;
	else if (agpstat & 2)
		index = 2;
	else if (agpstat & 1)
		index = 1;
	else
		goto out;

	if (agp3) {
		index += 2;
		if (index == 5)
			index = 0;
	}

 out:
	return agp_speeds[index];
}

static void pci_set_bus_speed(struct pci_bus *bus)
{
	struct pci_dev *bridge = bus->self;
	int pos;

	pos = pci_find_capability(bridge, PCI_CAP_ID_AGP);
	if (!pos)
		pos = pci_find_capability(bridge, PCI_CAP_ID_AGP3);
	if (pos) {
		u32 agpstat, agpcmd;

		pci_read_config_dword(bridge, pos + PCI_AGP_STATUS, &agpstat);
		bus->max_bus_speed = agp_speed(agpstat & 8, agpstat & 7);

		pci_read_config_dword(bridge, pos + PCI_AGP_COMMAND, &agpcmd);
		bus->cur_bus_speed = agp_speed(agpstat & 8, agpcmd & 7);
	}

	pos = pci_find_capability(bridge, PCI_CAP_ID_PCIX);
	if (pos) {
		u16 status;
		enum pci_bus_speed max;

		pci_read_config_word(bridge, pos + PCI_X_BRIDGE_SSTATUS,
				     &status);

		if (status & PCI_X_SSTATUS_533MHZ) {
			max = PCI_SPEED_133MHz_PCIX_533;
		} else if (status & PCI_X_SSTATUS_266MHZ) {
			max = PCI_SPEED_133MHz_PCIX_266;
		} else if (status & PCI_X_SSTATUS_133MHZ) {
			if ((status & PCI_X_SSTATUS_VERS) == PCI_X_SSTATUS_V2)
				max = PCI_SPEED_133MHz_PCIX_ECC;
			else
				max = PCI_SPEED_133MHz_PCIX;
		} else {
			max = PCI_SPEED_66MHz_PCIX;
		}

		bus->max_bus_speed = max;
		bus->cur_bus_speed = pcix_bus_speed[
			(status & PCI_X_SSTATUS_FREQ) >> 6];

		return;
	}

	if (pci_is_pcie(bridge)) {
		u32 linkcap;
		u16 linksta;

		pcie_capability_read_dword(bridge, PCI_EXP_LNKCAP, &linkcap);
		bus->max_bus_speed = pcie_link_speed[linkcap & PCI_EXP_LNKCAP_SLS];

		pcie_capability_read_word(bridge, PCI_EXP_LNKSTA, &linksta);
		pcie_update_link_speed(bus, linksta);
	}
}

static struct irq_domain *pci_host_bridge_msi_domain(struct pci_bus *bus)
{
	struct irq_domain *d;

	/*
	 * Any firmware interface that can resolve the msi_domain
	 * should be called from here.
	 */
	d = pci_host_bridge_of_msi_domain(bus);
	if (!d)
		d = pci_host_bridge_acpi_msi_domain(bus);

#ifdef CONFIG_PCI_MSI_IRQ_DOMAIN
	/*
	 * If no IRQ domain was found via the OF tree, try looking it up
	 * directly through the fwnode_handle.
	 */
	if (!d) {
		struct fwnode_handle *fwnode = pci_root_bus_fwnode(bus);

		if (fwnode)
			d = irq_find_matching_fwnode(fwnode,
						     DOMAIN_BUS_PCI_MSI);
	}
#endif

	return d;
}

static void pci_set_bus_msi_domain(struct pci_bus *bus)
{
	struct irq_domain *d;
	struct pci_bus *b;

	/*
	 * The bus can be a root bus, a subordinate bus, or a virtual bus
	 * created by an SR-IOV device.  Walk up to the first bridge device
	 * found or derive the domain from the host bridge.
	 */
	for (b = bus, d = NULL; !d && !pci_is_root_bus(b); b = b->parent) {
		if (b->self)
			d = dev_get_msi_domain(&b->self->dev);
	}

	if (!d)
		d = pci_host_bridge_msi_domain(b);

	dev_set_msi_domain(&bus->dev, d);
}

static int pci_register_host_bridge(struct pci_host_bridge *bridge)
{
	struct device *parent = bridge->dev.parent;
	struct resource_entry *window, *n;
	struct pci_bus *bus, *b;
	resource_size_t offset;
	LIST_HEAD(resources);
	struct resource *res;
	char addr[64], *fmt;
	const char *name;
	int err;

	bus = pci_alloc_bus(NULL);
	if (!bus)
		return -ENOMEM;

	bridge->bus = bus;

	/* Temporarily move resources off the list */
	list_splice_init(&bridge->windows, &resources);
	bus->sysdata = bridge->sysdata;
	bus->msi = bridge->msi;
	bus->ops = bridge->ops;
	bus->number = bus->busn_res.start = bridge->busnr;
#ifdef CONFIG_PCI_DOMAINS_GENERIC
	bus->domain_nr = pci_bus_find_domain_nr(bus, parent);
#endif

	b = pci_find_bus(pci_domain_nr(bus), bridge->busnr);
	if (b) {
		/* Ignore it if we already got here via a different bridge */
		dev_dbg(&b->dev, "bus already known\n");
		err = -EEXIST;
		goto free;
	}

	dev_set_name(&bridge->dev, "pci%04x:%02x", pci_domain_nr(bus),
		     bridge->busnr);

	err = pcibios_root_bridge_prepare(bridge);
	if (err)
		goto free;

	err = device_register(&bridge->dev);
	if (err) {
		put_device(&bridge->dev);
		goto free;
	}
	bus->bridge = get_device(&bridge->dev);
	device_enable_async_suspend(bus->bridge);
	pci_set_bus_of_node(bus);
	pci_set_bus_msi_domain(bus);

	if (!parent)
		set_dev_node(bus->bridge, pcibus_to_node(bus));

	bus->dev.class = &pcibus_class;
	bus->dev.parent = bus->bridge;

	dev_set_name(&bus->dev, "%04x:%02x", pci_domain_nr(bus), bus->number);
	name = dev_name(&bus->dev);

	err = device_register(&bus->dev);
	if (err)
		goto unregister;

	pcibios_add_bus(bus);

	/* Create legacy_io and legacy_mem files for this bus */
	pci_create_legacy_files(bus);

	if (parent)
		dev_info(parent, "PCI host bridge to bus %s\n", name);
	else
		pr_info("PCI host bridge to bus %s\n", name);

	/* Add initial resources to the bus */
	resource_list_for_each_entry_safe(window, n, &resources) {
		list_move_tail(&window->node, &bridge->windows);
		offset = window->offset;
		res = window->res;

		if (res->flags & IORESOURCE_BUS)
			pci_bus_insert_busn_res(bus, bus->number, res->end);
		else
			pci_bus_add_resource(bus, res, 0);

		if (offset) {
			if (resource_type(res) == IORESOURCE_IO)
				fmt = " (bus address [%#06llx-%#06llx])";
			else
				fmt = " (bus address [%#010llx-%#010llx])";

			snprintf(addr, sizeof(addr), fmt,
				 (unsigned long long)(res->start - offset),
				 (unsigned long long)(res->end - offset));
		} else
			addr[0] = '\0';

		dev_info(&bus->dev, "root bus resource %pR%s\n", res, addr);
	}

	down_write(&pci_bus_sem);
	list_add_tail(&bus->node, &pci_root_buses);
	up_write(&pci_bus_sem);

	return 0;

unregister:
	put_device(&bridge->dev);
	device_unregister(&bridge->dev);

free:
	kfree(bus);
	return err;
}

static bool pci_bridge_child_ext_cfg_accessible(struct pci_dev *bridge)
{
	int pos;
	u32 status;

	/*
	 * If extended config space isn't accessible on a bridge's primary
	 * bus, we certainly can't access it on the secondary bus.
	 */
	if (bridge->bus->bus_flags & PCI_BUS_FLAGS_NO_EXTCFG)
		return false;

	/*
	 * PCIe Root Ports and switch ports are PCIe on both sides, so if
	 * extended config space is accessible on the primary, it's also
	 * accessible on the secondary.
	 */
	if (pci_is_pcie(bridge) &&
	    (pci_pcie_type(bridge) == PCI_EXP_TYPE_ROOT_PORT ||
	     pci_pcie_type(bridge) == PCI_EXP_TYPE_UPSTREAM ||
	     pci_pcie_type(bridge) == PCI_EXP_TYPE_DOWNSTREAM))
		return true;

	/*
	 * For the other bridge types:
	 *   - PCI-to-PCI bridges
	 *   - PCIe-to-PCI/PCI-X forward bridges
	 *   - PCI/PCI-X-to-PCIe reverse bridges
	 * extended config space on the secondary side is only accessible
	 * if the bridge supports PCI-X Mode 2.
	 */
	pos = pci_find_capability(bridge, PCI_CAP_ID_PCIX);
	if (!pos)
		return false;

	pci_read_config_dword(bridge, pos + PCI_X_STATUS, &status);
	return status & (PCI_X_STATUS_266MHZ | PCI_X_STATUS_533MHZ);
}

static struct pci_bus *pci_alloc_child_bus(struct pci_bus *parent,
					   struct pci_dev *bridge, int busnr)
{
	struct pci_bus *child;
	int i;
	int ret;

	/* Allocate a new bus and inherit stuff from the parent */
	child = pci_alloc_bus(parent);
	if (!child)
		return NULL;

	child->parent = parent;
	child->ops = parent->ops;
	child->msi = parent->msi;
	child->sysdata = parent->sysdata;
	child->bus_flags = parent->bus_flags;

	/*
	 * Initialize some portions of the bus device, but don't register
	 * it now as the parent is not properly set up yet.
	 */
	child->dev.class = &pcibus_class;
	dev_set_name(&child->dev, "%04x:%02x", pci_domain_nr(child), busnr);

	/* Set up the primary, secondary and subordinate bus numbers */
	child->number = child->busn_res.start = busnr;
	child->primary = parent->busn_res.start;
	child->busn_res.end = 0xff;

	if (!bridge) {
		child->dev.parent = parent->bridge;
		goto add_dev;
	}

	child->self = bridge;
	child->bridge = get_device(&bridge->dev);
	child->dev.parent = child->bridge;
	pci_set_bus_of_node(child);
	pci_set_bus_speed(child);

	/*
	 * Check whether extended config space is accessible on the child
	 * bus.  Note that we currently assume it is always accessible on
	 * the root bus.
	 */
	if (!pci_bridge_child_ext_cfg_accessible(bridge)) {
		child->bus_flags |= PCI_BUS_FLAGS_NO_EXTCFG;
		pci_info(child, "extended config space not accessible\n");
	}

	/* Set up default resource pointers and names */
	for (i = 0; i < PCI_BRIDGE_RESOURCE_NUM; i++) {
		child->resource[i] = &bridge->resource[PCI_BRIDGE_RESOURCES+i];
		child->resource[i]->name = child->name;
	}
	bridge->subordinate = child;

add_dev:
	pci_set_bus_msi_domain(child);
	ret = device_register(&child->dev);
	WARN_ON(ret < 0);

	pcibios_add_bus(child);

	if (child->ops->add_bus) {
		ret = child->ops->add_bus(child);
		if (WARN_ON(ret < 0))
			dev_err(&child->dev, "failed to add bus: %d\n", ret);
	}

	/* Create legacy_io and legacy_mem files for this bus */
	pci_create_legacy_files(child);

	return child;
}

struct pci_bus *pci_add_new_bus(struct pci_bus *parent, struct pci_dev *dev,
				int busnr)
{
	struct pci_bus *child;

	child = pci_alloc_child_bus(parent, dev, busnr);
	if (child) {
		down_write(&pci_bus_sem);
		list_add_tail(&child->node, &parent->children);
		up_write(&pci_bus_sem);
	}
	return child;
}
EXPORT_SYMBOL(pci_add_new_bus);

static void pci_enable_crs(struct pci_dev *pdev)
{
	u16 root_cap = 0;

	/* Enable CRS Software Visibility if supported */
	pcie_capability_read_word(pdev, PCI_EXP_RTCAP, &root_cap);
	if (root_cap & PCI_EXP_RTCAP_CRSVIS)
		pcie_capability_set_word(pdev, PCI_EXP_RTCTL,
					 PCI_EXP_RTCTL_CRSSVE);
}

static unsigned int pci_scan_child_bus_extend(struct pci_bus *bus,
					      unsigned int available_buses);

/*
 * pci_scan_bridge_extend() - Scan buses behind a bridge
 * @bus: Parent bus the bridge is on
 * @dev: Bridge itself
 * @max: Starting subordinate number of buses behind this bridge
 * @available_buses: Total number of buses available for this bridge and
 *		     the devices below. After the minimal bus space has
 *		     been allocated the remaining buses will be
 *		     distributed equally between hotplug-capable bridges.
 * @pass: Either %0 (scan already configured bridges) or %1 (scan bridges
 *        that need to be reconfigured.
 *
 * If it's a bridge, configure it and scan the bus behind it.
 * For CardBus bridges, we don't scan behind as the devices will
 * be handled by the bridge driver itself.
 *
 * We need to process bridges in two passes -- first we scan those
 * already configured by the BIOS and after we are done with all of
 * them, we proceed to assigning numbers to the remaining buses in
 * order to avoid overlaps between old and new bus numbers.
 *
 * Return: New subordinate number covering all buses behind this bridge.
 */
static int pci_scan_bridge_extend(struct pci_bus *bus, struct pci_dev *dev,
				  int max, unsigned int available_buses,
				  int pass)
{
	struct pci_bus *child;
	int is_cardbus = (dev->hdr_type == PCI_HEADER_TYPE_CARDBUS);
	u32 buses, i, j = 0;
	u16 bctl;
	u8 primary, secondary, subordinate;
	int broken = 0;

	/*
	 * Make sure the bridge is powered on to be able to access config
	 * space of devices below it.
	 */
	pm_runtime_get_sync(&dev->dev);

	pci_read_config_dword(dev, PCI_PRIMARY_BUS, &buses);
	primary = buses & 0xFF;
	secondary = (buses >> 8) & 0xFF;
	subordinate = (buses >> 16) & 0xFF;

	pci_dbg(dev, "scanning [bus %02x-%02x] behind bridge, pass %d\n",
		secondary, subordinate, pass);

	if (!primary && (primary != bus->number) && secondary && subordinate) {
		pci_warn(dev, "Primary bus is hard wired to 0\n");
		primary = bus->number;
	}

	/* Check if setup is sensible at all */
	if (!pass &&
	    (primary != bus->number || secondary <= bus->number ||
	     secondary > subordinate)) {
		pci_info(dev, "bridge configuration invalid ([bus %02x-%02x]), reconfiguring\n",
			 secondary, subordinate);
		broken = 1;
	}

	/*
	 * Disable Master-Abort Mode during probing to avoid reporting of
	 * bus errors in some architectures.
	 */
	pci_read_config_word(dev, PCI_BRIDGE_CONTROL, &bctl);
	pci_write_config_word(dev, PCI_BRIDGE_CONTROL,
			      bctl & ~PCI_BRIDGE_CTL_MASTER_ABORT);

	pci_enable_crs(dev);

	if ((secondary || subordinate) && !pcibios_assign_all_busses() &&
	    !is_cardbus && !broken) {
		unsigned int cmax;

		/*
		 * Bus already configured by firmware, process it in the
		 * first pass and just note the configuration.
		 */
		if (pass)
			goto out;

		/*
		 * The bus might already exist for two reasons: Either we
		 * are rescanning the bus or the bus is reachable through
		 * more than one bridge. The second case can happen with
		 * the i450NX chipset.
		 */
		child = pci_find_bus(pci_domain_nr(bus), secondary);
		if (!child) {
			child = pci_add_new_bus(bus, dev, secondary);
			if (!child)
				goto out;
			child->primary = primary;
			pci_bus_insert_busn_res(child, secondary, subordinate);
			child->bridge_ctl = bctl;
		}

		cmax = pci_scan_child_bus(child);
		if (cmax > subordinate)
			pci_warn(dev, "bridge has subordinate %02x but max busn %02x\n",
				 subordinate, cmax);

		/* Subordinate should equal child->busn_res.end */
		if (subordinate > max)
			max = subordinate;
	} else {

		/*
		 * We need to assign a number to this bus which we always
		 * do in the second pass.
		 */
		if (!pass) {
			if (pcibios_assign_all_busses() || broken || is_cardbus)

				/*
				 * Temporarily disable forwarding of the
				 * configuration cycles on all bridges in
				 * this bus segment to avoid possible
				 * conflicts in the second pass between two
				 * bridges programmed with overlapping bus
				 * ranges.
				 */
				pci_write_config_dword(dev, PCI_PRIMARY_BUS,
						       buses & ~0xffffff);
			goto out;
		}

		/* Clear errors */
		pci_write_config_word(dev, PCI_STATUS, 0xffff);

		/*
		 * Prevent assigning a bus number that already exists.
		 * This can happen when a bridge is hot-plugged, so in this
		 * case we only re-scan this bus.
		 */
		child = pci_find_bus(pci_domain_nr(bus), max+1);
		if (!child) {
			child = pci_add_new_bus(bus, dev, max+1);
			if (!child)
				goto out;
			pci_bus_insert_busn_res(child, max+1,
						bus->busn_res.end);
		}
		max++;
		if (available_buses)
			available_buses--;

		buses = (buses & 0xff000000)
		      | ((unsigned int)(child->primary)     <<  0)
		      | ((unsigned int)(child->busn_res.start)   <<  8)
		      | ((unsigned int)(child->busn_res.end) << 16);

		/*
		 * yenta.c forces a secondary latency timer of 176.
		 * Copy that behaviour here.
		 */
		if (is_cardbus) {
			buses &= ~0xff000000;
			buses |= CARDBUS_LATENCY_TIMER << 24;
		}

		/* We need to blast all three values with a single write */
		pci_write_config_dword(dev, PCI_PRIMARY_BUS, buses);

		if (!is_cardbus) {
			child->bridge_ctl = bctl;
			max = pci_scan_child_bus_extend(child, available_buses);
		} else {

			/*
			 * For CardBus bridges, we leave 4 bus numbers as
			 * cards with a PCI-to-PCI bridge can be inserted
			 * later.
			 */
			for (i = 0; i < CARDBUS_RESERVE_BUSNR; i++) {
				struct pci_bus *parent = bus;
				if (pci_find_bus(pci_domain_nr(bus),
							max+i+1))
					break;
				while (parent->parent) {
					if ((!pcibios_assign_all_busses()) &&
					    (parent->busn_res.end > max) &&
					    (parent->busn_res.end <= max+i)) {
						j = 1;
					}
					parent = parent->parent;
				}
				if (j) {

					/*
					 * Often, there are two CardBus
					 * bridges -- try to leave one
					 * valid bus number for each one.
					 */
					i /= 2;
					break;
				}
			}
			max += i;
		}

		/* Set subordinate bus number to its real value */
		pci_bus_update_busn_res_end(child, max);
		pci_write_config_byte(dev, PCI_SUBORDINATE_BUS, max);
	}

	sprintf(child->name,
		(is_cardbus ? "PCI CardBus %04x:%02x" : "PCI Bus %04x:%02x"),
		pci_domain_nr(bus), child->number);

	/* Check that all devices are accessible */
	while (bus->parent) {
		if ((child->busn_res.end > bus->busn_res.end) ||
		    (child->number > bus->busn_res.end) ||
		    (child->number < bus->number) ||
		    (child->busn_res.end < bus->number)) {
			dev_info(&dev->dev, "devices behind bridge are unusable because %pR cannot be assigned for them\n",
				 &child->busn_res);
			break;
		}
		bus = bus->parent;
	}

out:
	pci_write_config_word(dev, PCI_BRIDGE_CONTROL, bctl);

	pm_runtime_put(&dev->dev);

	return max;
}

/*
 * pci_scan_bridge() - Scan buses behind a bridge
 * @bus: Parent bus the bridge is on
 * @dev: Bridge itself
 * @max: Starting subordinate number of buses behind this bridge
 * @pass: Either %0 (scan already configured bridges) or %1 (scan bridges
 *        that need to be reconfigured.
 *
 * If it's a bridge, configure it and scan the bus behind it.
 * For CardBus bridges, we don't scan behind as the devices will
 * be handled by the bridge driver itself.
 *
 * We need to process bridges in two passes -- first we scan those
 * already configured by the BIOS and after we are done with all of
 * them, we proceed to assigning numbers to the remaining buses in
 * order to avoid overlaps between old and new bus numbers.
 *
 * Return: New subordinate number covering all buses behind this bridge.
 */
int pci_scan_bridge(struct pci_bus *bus, struct pci_dev *dev, int max, int pass)
{
	return pci_scan_bridge_extend(bus, dev, max, 0, pass);
}
EXPORT_SYMBOL(pci_scan_bridge);

/*
 * Read interrupt line and base address registers.
 * The architecture-dependent code can tweak these, of course.
 */
static void pci_read_irq(struct pci_dev *dev)
{
	unsigned char irq;

	/* VFs are not allowed to use INTx, so skip the config reads */
	if (dev->is_virtfn) {
		dev->pin = 0;
		dev->irq = 0;
		return;
	}

	pci_read_config_byte(dev, PCI_INTERRUPT_PIN, &irq);
	dev->pin = irq;
	if (irq)
		pci_read_config_byte(dev, PCI_INTERRUPT_LINE, &irq);
	dev->irq = irq;
}

void set_pcie_port_type(struct pci_dev *pdev)
{
	int pos;
	u16 reg16;
	int type;
	struct pci_dev *parent;

	pos = pci_find_capability(pdev, PCI_CAP_ID_EXP);
	if (!pos)
		return;

	pdev->pcie_cap = pos;
	pci_read_config_word(pdev, pos + PCI_EXP_FLAGS, &reg16);
	pdev->pcie_flags_reg = reg16;
	pci_read_config_word(pdev, pos + PCI_EXP_DEVCAP, &reg16);
	pdev->pcie_mpss = reg16 & PCI_EXP_DEVCAP_PAYLOAD;

	/*
	 * A Root Port or a PCI-to-PCIe bridge is always the upstream end
	 * of a Link.  No PCIe component has two Links.  Two Links are
	 * connected by a Switch that has a Port on each Link and internal
	 * logic to connect the two Ports.
	 */
	type = pci_pcie_type(pdev);
	if (type == PCI_EXP_TYPE_ROOT_PORT ||
	    type == PCI_EXP_TYPE_PCIE_BRIDGE)
		pdev->has_secondary_link = 1;
	else if (type == PCI_EXP_TYPE_UPSTREAM ||
		 type == PCI_EXP_TYPE_DOWNSTREAM) {
		parent = pci_upstream_bridge(pdev);

		/*
		 * Usually there's an upstream device (Root Port or Switch
		 * Downstream Port), but we can't assume one exists.
		 */
		if (parent && !parent->has_secondary_link)
			pdev->has_secondary_link = 1;
	}
}

void set_pcie_hotplug_bridge(struct pci_dev *pdev)
{
	u32 reg32;

	pcie_capability_read_dword(pdev, PCI_EXP_SLTCAP, &reg32);
	if (reg32 & PCI_EXP_SLTCAP_HPC)
		pdev->is_hotplug_bridge = 1;
}

static void set_pcie_thunderbolt(struct pci_dev *dev)
{
	int vsec = 0;
	u32 header;

	while ((vsec = pci_find_next_ext_capability(dev, vsec,
						    PCI_EXT_CAP_ID_VNDR))) {
		pci_read_config_dword(dev, vsec + PCI_VNDR_HEADER, &header);

		/* Is the device part of a Thunderbolt controller? */
		if (dev->vendor == PCI_VENDOR_ID_INTEL &&
		    PCI_VNDR_HEADER_ID(header) == PCI_VSEC_ID_INTEL_TBT) {
			dev->is_thunderbolt = 1;
			return;
		}
	}
}

/**
 * pci_ext_cfg_is_aliased - Is ext config space just an alias of std config?
 * @dev: PCI device
 *
 * PCI Express to PCI/PCI-X Bridge Specification, rev 1.0, 4.1.4 says that
 * when forwarding a type1 configuration request the bridge must check that
 * the extended register address field is zero.  The bridge is not permitted
 * to forward the transactions and must handle it as an Unsupported Request.
 * Some bridges do not follow this rule and simply drop the extended register
 * bits, resulting in the standard config space being aliased, every 256
 * bytes across the entire configuration space.  Test for this condition by
 * comparing the first dword of each potential alias to the vendor/device ID.
 * Known offenders:
 *   ASM1083/1085 PCIe-to-PCI Reversible Bridge (1b21:1080, rev 01 & 03)
 *   AMD/ATI SBx00 PCI to PCI Bridge (1002:4384, rev 40)
 */
static bool pci_ext_cfg_is_aliased(struct pci_dev *dev)
{
#ifdef CONFIG_PCI_QUIRKS
	int pos;
	u32 header, tmp;

	pci_read_config_dword(dev, PCI_VENDOR_ID, &header);

	for (pos = PCI_CFG_SPACE_SIZE;
	     pos < PCI_CFG_SPACE_EXP_SIZE; pos += PCI_CFG_SPACE_SIZE) {
		if (pci_read_config_dword(dev, pos, &tmp) != PCIBIOS_SUCCESSFUL
		    || header != tmp)
			return false;
	}

	return true;
#else
	return false;
#endif
}

/**
 * pci_cfg_space_size - Get the configuration space size of the PCI device
 * @dev: PCI device
 *
 * Regular PCI devices have 256 bytes, but PCI-X 2 and PCI Express devices
 * have 4096 bytes.  Even if the device is capable, that doesn't mean we can
 * access it.  Maybe we don't have a way to generate extended config space
 * accesses, or the device is behind a reverse Express bridge.  So we try
 * reading the dword at 0x100 which must either be 0 or a valid extended
 * capability header.
 */
static int pci_cfg_space_size_ext(struct pci_dev *dev)
{
	u32 status;
	int pos = PCI_CFG_SPACE_SIZE;

	if (pci_read_config_dword(dev, pos, &status) != PCIBIOS_SUCCESSFUL)
		return PCI_CFG_SPACE_SIZE;
	if (status == 0xffffffff || pci_ext_cfg_is_aliased(dev))
		return PCI_CFG_SPACE_SIZE;

	return PCI_CFG_SPACE_EXP_SIZE;
}

int pci_cfg_space_size(struct pci_dev *dev)
{
	int pos;
	u32 status;
	u16 class;

	if (dev->bus->bus_flags & PCI_BUS_FLAGS_NO_EXTCFG)
		return PCI_CFG_SPACE_SIZE;

	class = dev->class >> 8;
	if (class == PCI_CLASS_BRIDGE_HOST)
		return pci_cfg_space_size_ext(dev);

	if (pci_is_pcie(dev))
		return pci_cfg_space_size_ext(dev);

	pos = pci_find_capability(dev, PCI_CAP_ID_PCIX);
	if (!pos)
		return PCI_CFG_SPACE_SIZE;

	pci_read_config_dword(dev, pos + PCI_X_STATUS, &status);
	if (status & (PCI_X_STATUS_266MHZ | PCI_X_STATUS_533MHZ))
		return pci_cfg_space_size_ext(dev);

	return PCI_CFG_SPACE_SIZE;
}

static u32 pci_class(struct pci_dev *dev)
{
	u32 class;

#ifdef CONFIG_PCI_IOV
	if (dev->is_virtfn)
		return dev->physfn->sriov->class;
#endif
	pci_read_config_dword(dev, PCI_CLASS_REVISION, &class);
	return class;
}

static void pci_subsystem_ids(struct pci_dev *dev, u16 *vendor, u16 *device)
{
#ifdef CONFIG_PCI_IOV
	if (dev->is_virtfn) {
		*vendor = dev->physfn->sriov->subsystem_vendor;
		*device = dev->physfn->sriov->subsystem_device;
		return;
	}
#endif
	pci_read_config_word(dev, PCI_SUBSYSTEM_VENDOR_ID, vendor);
	pci_read_config_word(dev, PCI_SUBSYSTEM_ID, device);
}

static u8 pci_hdr_type(struct pci_dev *dev)
{
	u8 hdr_type;

#ifdef CONFIG_PCI_IOV
	if (dev->is_virtfn)
		return dev->physfn->sriov->hdr_type;
#endif
	pci_read_config_byte(dev, PCI_HEADER_TYPE, &hdr_type);
	return hdr_type;
}

#define LEGACY_IO_RESOURCE	(IORESOURCE_IO | IORESOURCE_PCI_FIXED)

static void pci_msi_setup_pci_dev(struct pci_dev *dev)
{
	/*
	 * Disable the MSI hardware to avoid screaming interrupts
	 * during boot.  This is the power on reset default so
	 * usually this should be a noop.
	 */
	dev->msi_cap = pci_find_capability(dev, PCI_CAP_ID_MSI);
	if (dev->msi_cap)
		pci_msi_set_enable(dev, 0);

	dev->msix_cap = pci_find_capability(dev, PCI_CAP_ID_MSIX);
	if (dev->msix_cap)
		pci_msix_clear_and_set_ctrl(dev, PCI_MSIX_FLAGS_ENABLE, 0);
}

/**
 * pci_intx_mask_broken - Test PCI_COMMAND_INTX_DISABLE writability
 * @dev: PCI device
 *
 * Test whether PCI_COMMAND_INTX_DISABLE is writable for @dev.  Check this
 * at enumeration-time to avoid modifying PCI_COMMAND at run-time.
 */
static int pci_intx_mask_broken(struct pci_dev *dev)
{
	u16 orig, toggle, new;

	pci_read_config_word(dev, PCI_COMMAND, &orig);
	toggle = orig ^ PCI_COMMAND_INTX_DISABLE;
	pci_write_config_word(dev, PCI_COMMAND, toggle);
	pci_read_config_word(dev, PCI_COMMAND, &new);

	pci_write_config_word(dev, PCI_COMMAND, orig);

	/*
	 * PCI_COMMAND_INTX_DISABLE was reserved and read-only prior to PCI
	 * r2.3, so strictly speaking, a device is not *broken* if it's not
	 * writable.  But we'll live with the misnomer for now.
	 */
	if (new != toggle)
		return 1;
	return 0;
}

static void early_dump_pci_device(struct pci_dev *pdev)
{
	u32 value[256 / 4];
	int i;

	pci_info(pdev, "config space:\n");

	for (i = 0; i < 256; i += 4)
		pci_read_config_dword(pdev, i, &value[i / 4]);

	print_hex_dump(KERN_INFO, "", DUMP_PREFIX_OFFSET, 16, 1,
		       value, 256, false);
}

/**
 * pci_setup_device - Fill in class and map information of a device
 * @dev: the device structure to fill
 *
 * Initialize the device structure with information about the device's
 * vendor,class,memory and IO-space addresses, IRQ lines etc.
 * Called at initialisation of the PCI subsystem and by CardBus services.
 * Returns 0 on success and negative if unknown type of device (not normal,
 * bridge or CardBus).
 */
int pci_setup_device(struct pci_dev *dev)
{
	u32 class;
	u16 cmd;
	u8 hdr_type;
	int pos = 0;
	struct pci_bus_region region;
	struct resource *res;

	hdr_type = pci_hdr_type(dev);

	dev->sysdata = dev->bus->sysdata;
	dev->dev.parent = dev->bus->bridge;
	dev->dev.bus = &pci_bus_type;
	dev->hdr_type = hdr_type & 0x7f;
	dev->multifunction = !!(hdr_type & 0x80);
	dev->error_state = pci_channel_io_normal;
	set_pcie_port_type(dev);

	pci_dev_assign_slot(dev);

	/*
	 * Assume 32-bit PCI; let 64-bit PCI cards (which are far rarer)
	 * set this higher, assuming the system even supports it.
	 */
	dev->dma_mask = 0xffffffff;

	dev_set_name(&dev->dev, "%04x:%02x:%02x.%d", pci_domain_nr(dev->bus),
		     dev->bus->number, PCI_SLOT(dev->devfn),
		     PCI_FUNC(dev->devfn));

	class = pci_class(dev);

	dev->revision = class & 0xff;
	dev->class = class >> 8;		    /* upper 3 bytes */

	pci_printk(KERN_DEBUG, dev, "[%04x:%04x] type %02x class %#08x\n",
		   dev->vendor, dev->device, dev->hdr_type, dev->class);

	if (pci_early_dump)
		early_dump_pci_device(dev);

	/* Need to have dev->class ready */
	dev->cfg_size = pci_cfg_space_size(dev);

	/* Need to have dev->cfg_size ready */
	set_pcie_thunderbolt(dev);

	/* "Unknown power state" */
	dev->current_state = PCI_UNKNOWN;

	/* Early fixups, before probing the BARs */
	pci_fixup_device(pci_fixup_early, dev);

	/* Device class may be changed after fixup */
	class = dev->class >> 8;

	if (dev->non_compliant_bars && !dev->mmio_always_on) {
		pci_read_config_word(dev, PCI_COMMAND, &cmd);
		if (cmd & (PCI_COMMAND_IO | PCI_COMMAND_MEMORY)) {
<<<<<<< HEAD
			dev_info(&dev->dev, "device has non-compliant BARs; disabling IO/MEM decoding\n");
=======
			pci_info(dev, "device has non-compliant BARs; disabling IO/MEM decoding\n");
>>>>>>> 286cd8c7
			cmd &= ~PCI_COMMAND_IO;
			cmd &= ~PCI_COMMAND_MEMORY;
			pci_write_config_word(dev, PCI_COMMAND, cmd);
		}
	}

<<<<<<< HEAD
=======
	dev->broken_intx_masking = pci_intx_mask_broken(dev);

>>>>>>> 286cd8c7
	switch (dev->hdr_type) {		    /* header type */
	case PCI_HEADER_TYPE_NORMAL:		    /* standard header */
		if (class == PCI_CLASS_BRIDGE_PCI)
			goto bad;
		pci_read_irq(dev);
		pci_read_bases(dev, 6, PCI_ROM_ADDRESS);

		pci_subsystem_ids(dev, &dev->subsystem_vendor, &dev->subsystem_device);

		/*
		 * Do the ugly legacy mode stuff here rather than broken chip
		 * quirk code. Legacy mode ATA controllers have fixed
		 * addresses. These are not always echoed in BAR0-3, and
		 * BAR0-3 in a few cases contain junk!
		 */
		if (class == PCI_CLASS_STORAGE_IDE) {
			u8 progif;
			pci_read_config_byte(dev, PCI_CLASS_PROG, &progif);
			if ((progif & 1) == 0) {
				region.start = 0x1F0;
				region.end = 0x1F7;
				res = &dev->resource[0];
				res->flags = LEGACY_IO_RESOURCE;
				pcibios_bus_to_resource(dev->bus, res, &region);
				pci_info(dev, "legacy IDE quirk: reg 0x10: %pR\n",
					 res);
				region.start = 0x3F6;
				region.end = 0x3F6;
				res = &dev->resource[1];
				res->flags = LEGACY_IO_RESOURCE;
				pcibios_bus_to_resource(dev->bus, res, &region);
				pci_info(dev, "legacy IDE quirk: reg 0x14: %pR\n",
					 res);
			}
			if ((progif & 4) == 0) {
				region.start = 0x170;
				region.end = 0x177;
				res = &dev->resource[2];
				res->flags = LEGACY_IO_RESOURCE;
				pcibios_bus_to_resource(dev->bus, res, &region);
				pci_info(dev, "legacy IDE quirk: reg 0x18: %pR\n",
					 res);
				region.start = 0x376;
				region.end = 0x376;
				res = &dev->resource[3];
				res->flags = LEGACY_IO_RESOURCE;
				pcibios_bus_to_resource(dev->bus, res, &region);
				pci_info(dev, "legacy IDE quirk: reg 0x1c: %pR\n",
					 res);
			}
		}
		break;

	case PCI_HEADER_TYPE_BRIDGE:		    /* bridge header */
		if (class != PCI_CLASS_BRIDGE_PCI)
			goto bad;

		/*
		 * The PCI-to-PCI bridge spec requires that subtractive
		 * decoding (i.e. transparent) bridge must have programming
		 * interface code of 0x01.
		 */
		pci_read_irq(dev);
		dev->transparent = ((dev->class & 0xff) == 1);
		pci_read_bases(dev, 2, PCI_ROM_ADDRESS1);
		set_pcie_hotplug_bridge(dev);
		pos = pci_find_capability(dev, PCI_CAP_ID_SSVID);
		if (pos) {
			pci_read_config_word(dev, pos + PCI_SSVID_VENDOR_ID, &dev->subsystem_vendor);
			pci_read_config_word(dev, pos + PCI_SSVID_DEVICE_ID, &dev->subsystem_device);
		}
		break;

	case PCI_HEADER_TYPE_CARDBUS:		    /* CardBus bridge header */
		if (class != PCI_CLASS_BRIDGE_CARDBUS)
			goto bad;
		pci_read_irq(dev);
		pci_read_bases(dev, 1, 0);
		pci_read_config_word(dev, PCI_CB_SUBSYSTEM_VENDOR_ID, &dev->subsystem_vendor);
		pci_read_config_word(dev, PCI_CB_SUBSYSTEM_ID, &dev->subsystem_device);
		break;

	default:				    /* unknown header */
		pci_err(dev, "unknown header type %02x, ignoring device\n",
			dev->hdr_type);
		return -EIO;

	bad:
		pci_err(dev, "ignoring class %#08x (doesn't match header type %02x)\n",
			dev->class, dev->hdr_type);
		dev->class = PCI_CLASS_NOT_DEFINED << 8;
	}

	/* We found a fine healthy device, go go go... */
	return 0;
}

static void pci_configure_mps(struct pci_dev *dev)
{
	struct pci_dev *bridge = pci_upstream_bridge(dev);
	int mps, mpss, p_mps, rc;

	if (!pci_is_pcie(dev))
<<<<<<< HEAD
		return;

	/* MPS and MRRS fields are of type 'RsvdP' for VFs, short-circuit out */
	if (dev->is_virtfn)
		return;

	/*
	 * For Root Complex Integrated Endpoints, program the maximum
	 * supported value unless limited by the PCIE_BUS_PEER2PEER case.
	 */
	if (pci_pcie_type(dev) == PCI_EXP_TYPE_RC_END) {
		if (pcie_bus_config == PCIE_BUS_PEER2PEER)
			mps = 128;
		else
			mps = 128 << dev->pcie_mpss;
		rc = pcie_set_mps(dev, mps);
		if (rc) {
			dev_warn(&dev->dev, "can't set Max Payload Size to %d; if necessary, use \"pci=pcie_bus_safe\" and report a bug\n",
				 mps);
		}
		return;
	}

	if (!bridge || !pci_is_pcie(bridge))
=======
>>>>>>> 286cd8c7
		return;

	/* MPS and MRRS fields are of type 'RsvdP' for VFs, short-circuit out */
	if (dev->is_virtfn)
		return;

	/*
	 * For Root Complex Integrated Endpoints, program the maximum
	 * supported value unless limited by the PCIE_BUS_PEER2PEER case.
	 */
	if (pci_pcie_type(dev) == PCI_EXP_TYPE_RC_END) {
		if (pcie_bus_config == PCIE_BUS_PEER2PEER)
			mps = 128;
		else
			mps = 128 << dev->pcie_mpss;
		rc = pcie_set_mps(dev, mps);
		if (rc) {
			pci_warn(dev, "can't set Max Payload Size to %d; if necessary, use \"pci=pcie_bus_safe\" and report a bug\n",
				 mps);
		}
		return;
	}

	if (!bridge || !pci_is_pcie(bridge))
		return;

	mps = pcie_get_mps(dev);
	p_mps = pcie_get_mps(bridge);

	if (mps == p_mps)
		return;

	if (pcie_bus_config == PCIE_BUS_TUNE_OFF) {
		pci_warn(dev, "Max Payload Size %d, but upstream %s set to %d; if necessary, use \"pci=pcie_bus_safe\" and report a bug\n",
			 mps, pci_name(bridge), p_mps);
		return;
	}

	/*
	 * Fancier MPS configuration is done later by
	 * pcie_bus_configure_settings()
	 */
	if (pcie_bus_config != PCIE_BUS_DEFAULT)
		return;

	mpss = 128 << dev->pcie_mpss;
	if (mpss < p_mps && pci_pcie_type(bridge) == PCI_EXP_TYPE_ROOT_PORT) {
		pcie_set_mps(bridge, mpss);
		pci_info(dev, "Upstream bridge's Max Payload Size set to %d (was %d, max %d)\n",
			 mpss, p_mps, 128 << bridge->pcie_mpss);
		p_mps = pcie_get_mps(bridge);
	}

	rc = pcie_set_mps(dev, p_mps);
	if (rc) {
		pci_warn(dev, "can't set Max Payload Size to %d; if necessary, use \"pci=pcie_bus_safe\" and report a bug\n",
			 p_mps);
		return;
	}

	pci_info(dev, "Max Payload Size set to %d (was %d, max %d)\n",
		 p_mps, mps, mpss);
}

static struct hpp_type0 pci_default_type0 = {
	.revision = 1,
	.cache_line_size = 8,
	.latency_timer = 0x40,
	.enable_serr = 0,
	.enable_perr = 0,
};

static void program_hpp_type0(struct pci_dev *dev, struct hpp_type0 *hpp)
{
	u16 pci_cmd, pci_bctl;

	if (!hpp)
		hpp = &pci_default_type0;

	if (hpp->revision > 1) {
		pci_warn(dev, "PCI settings rev %d not supported; using defaults\n",
			 hpp->revision);
		hpp = &pci_default_type0;
	}

	pci_write_config_byte(dev, PCI_CACHE_LINE_SIZE, hpp->cache_line_size);
	pci_write_config_byte(dev, PCI_LATENCY_TIMER, hpp->latency_timer);
	pci_read_config_word(dev, PCI_COMMAND, &pci_cmd);
	if (hpp->enable_serr)
		pci_cmd |= PCI_COMMAND_SERR;
	if (hpp->enable_perr)
		pci_cmd |= PCI_COMMAND_PARITY;
	pci_write_config_word(dev, PCI_COMMAND, pci_cmd);

	/* Program bridge control value */
	if ((dev->class >> 8) == PCI_CLASS_BRIDGE_PCI) {
		pci_write_config_byte(dev, PCI_SEC_LATENCY_TIMER,
				      hpp->latency_timer);
		pci_read_config_word(dev, PCI_BRIDGE_CONTROL, &pci_bctl);
		if (hpp->enable_serr)
			pci_bctl |= PCI_BRIDGE_CTL_SERR;
		if (hpp->enable_perr)
			pci_bctl |= PCI_BRIDGE_CTL_PARITY;
		pci_write_config_word(dev, PCI_BRIDGE_CONTROL, pci_bctl);
	}
}

static void program_hpp_type1(struct pci_dev *dev, struct hpp_type1 *hpp)
{
	int pos;

	if (!hpp)
		return;

	pos = pci_find_capability(dev, PCI_CAP_ID_PCIX);
	if (!pos)
		return;

<<<<<<< HEAD
	dev_warn(&dev->dev, "PCI-X settings not supported\n");
=======
	pci_warn(dev, "PCI-X settings not supported\n");
>>>>>>> 286cd8c7
}

static bool pcie_root_rcb_set(struct pci_dev *dev)
{
	struct pci_dev *rp = pcie_find_root_port(dev);
	u16 lnkctl;

	if (!rp)
		return false;

	pcie_capability_read_word(rp, PCI_EXP_LNKCTL, &lnkctl);
	if (lnkctl & PCI_EXP_LNKCTL_RCB)
		return true;

	return false;
}

static void program_hpp_type2(struct pci_dev *dev, struct hpp_type2 *hpp)
{
	int pos;
	u32 reg32;

	if (!hpp)
		return;

	if (!pci_is_pcie(dev))
		return;

	if (hpp->revision > 1) {
		pci_warn(dev, "PCIe settings rev %d not supported\n",
			 hpp->revision);
		return;
	}

	/*
	 * Don't allow _HPX to change MPS or MRRS settings.  We manage
	 * those to make sure they're consistent with the rest of the
	 * platform.
	 */
	hpp->pci_exp_devctl_and |= PCI_EXP_DEVCTL_PAYLOAD |
				    PCI_EXP_DEVCTL_READRQ;
	hpp->pci_exp_devctl_or &= ~(PCI_EXP_DEVCTL_PAYLOAD |
				    PCI_EXP_DEVCTL_READRQ);

	/* Initialize Device Control Register */
	pcie_capability_clear_and_set_word(dev, PCI_EXP_DEVCTL,
			~hpp->pci_exp_devctl_and, hpp->pci_exp_devctl_or);

	/* Initialize Link Control Register */
	if (pcie_cap_has_lnkctl(dev)) {

		/*
		 * If the Root Port supports Read Completion Boundary of
		 * 128, set RCB to 128.  Otherwise, clear it.
		 */
		hpp->pci_exp_lnkctl_and |= PCI_EXP_LNKCTL_RCB;
		hpp->pci_exp_lnkctl_or &= ~PCI_EXP_LNKCTL_RCB;
		if (pcie_root_rcb_set(dev))
			hpp->pci_exp_lnkctl_or |= PCI_EXP_LNKCTL_RCB;

		pcie_capability_clear_and_set_word(dev, PCI_EXP_LNKCTL,
			~hpp->pci_exp_lnkctl_and, hpp->pci_exp_lnkctl_or);
	}

	/* Find Advanced Error Reporting Enhanced Capability */
	pos = pci_find_ext_capability(dev, PCI_EXT_CAP_ID_ERR);
	if (!pos)
		return;

	/* Initialize Uncorrectable Error Mask Register */
	pci_read_config_dword(dev, pos + PCI_ERR_UNCOR_MASK, &reg32);
	reg32 = (reg32 & hpp->unc_err_mask_and) | hpp->unc_err_mask_or;
	pci_write_config_dword(dev, pos + PCI_ERR_UNCOR_MASK, reg32);

	/* Initialize Uncorrectable Error Severity Register */
	pci_read_config_dword(dev, pos + PCI_ERR_UNCOR_SEVER, &reg32);
	reg32 = (reg32 & hpp->unc_err_sever_and) | hpp->unc_err_sever_or;
	pci_write_config_dword(dev, pos + PCI_ERR_UNCOR_SEVER, reg32);

	/* Initialize Correctable Error Mask Register */
	pci_read_config_dword(dev, pos + PCI_ERR_COR_MASK, &reg32);
	reg32 = (reg32 & hpp->cor_err_mask_and) | hpp->cor_err_mask_or;
	pci_write_config_dword(dev, pos + PCI_ERR_COR_MASK, reg32);

	/* Initialize Advanced Error Capabilities and Control Register */
	pci_read_config_dword(dev, pos + PCI_ERR_CAP, &reg32);
	reg32 = (reg32 & hpp->adv_err_cap_and) | hpp->adv_err_cap_or;

	/* Don't enable ECRC generation or checking if unsupported */
	if (!(reg32 & PCI_ERR_CAP_ECRC_GENC))
		reg32 &= ~PCI_ERR_CAP_ECRC_GENE;
	if (!(reg32 & PCI_ERR_CAP_ECRC_CHKC))
		reg32 &= ~PCI_ERR_CAP_ECRC_CHKE;
	pci_write_config_dword(dev, pos + PCI_ERR_CAP, reg32);

	/*
	 * FIXME: The following two registers are not supported yet.
	 *
	 *   o Secondary Uncorrectable Error Severity Register
	 *   o Secondary Uncorrectable Error Mask Register
	 */
}

int pci_configure_extended_tags(struct pci_dev *dev, void *ign)
{
	struct pci_host_bridge *host;
	u32 cap;
	u16 ctl;
	int ret;

	if (!pci_is_pcie(dev))
		return 0;

	ret = pcie_capability_read_dword(dev, PCI_EXP_DEVCAP, &cap);
	if (ret)
		return 0;

	if (!(cap & PCI_EXP_DEVCAP_EXT_TAG))
		return 0;

	ret = pcie_capability_read_word(dev, PCI_EXP_DEVCTL, &ctl);
	if (ret)
		return 0;

	host = pci_find_host_bridge(dev->bus);
	if (!host)
		return 0;

	/*
	 * If some device in the hierarchy doesn't handle Extended Tags
	 * correctly, make sure they're disabled.
	 */
	if (host->no_ext_tags) {
		if (ctl & PCI_EXP_DEVCTL_EXT_TAG) {
			pci_info(dev, "disabling Extended Tags\n");
			pcie_capability_clear_word(dev, PCI_EXP_DEVCTL,
						   PCI_EXP_DEVCTL_EXT_TAG);
		}
		return 0;
	}

	if (!(ctl & PCI_EXP_DEVCTL_EXT_TAG)) {
		pci_info(dev, "enabling Extended Tags\n");
		pcie_capability_set_word(dev, PCI_EXP_DEVCTL,
					 PCI_EXP_DEVCTL_EXT_TAG);
	}
	return 0;
}

/**
 * pcie_relaxed_ordering_enabled - Probe for PCIe relaxed ordering enable
 * @dev: PCI device to query
 *
 * Returns true if the device has enabled relaxed ordering attribute.
 */
bool pcie_relaxed_ordering_enabled(struct pci_dev *dev)
{
	u16 v;

	pcie_capability_read_word(dev, PCI_EXP_DEVCTL, &v);

	return !!(v & PCI_EXP_DEVCTL_RELAX_EN);
}
EXPORT_SYMBOL(pcie_relaxed_ordering_enabled);

static void pci_configure_relaxed_ordering(struct pci_dev *dev)
{
	struct pci_dev *root;

	/* PCI_EXP_DEVICE_RELAX_EN is RsvdP in VFs */
	if (dev->is_virtfn)
		return;

	if (!pcie_relaxed_ordering_enabled(dev))
		return;

	/*
	 * For now, we only deal with Relaxed Ordering issues with Root
	 * Ports. Peer-to-Peer DMA is another can of worms.
	 */
	root = pci_find_pcie_root_port(dev);
	if (!root)
		return;

	if (root->dev_flags & PCI_DEV_FLAGS_NO_RELAXED_ORDERING) {
		pcie_capability_clear_word(dev, PCI_EXP_DEVCTL,
					   PCI_EXP_DEVCTL_RELAX_EN);
		pci_info(dev, "Relaxed Ordering disabled because the Root Port didn't support it\n");
	}
}

static void pci_configure_ltr(struct pci_dev *dev)
{
#ifdef CONFIG_PCIEASPM
	struct pci_host_bridge *host = pci_find_host_bridge(dev->bus);
	struct pci_dev *bridge;
	u32 cap, ctl;

	if (!pci_is_pcie(dev))
		return;

	pcie_capability_read_dword(dev, PCI_EXP_DEVCAP2, &cap);
	if (!(cap & PCI_EXP_DEVCAP2_LTR))
		return;

	pcie_capability_read_dword(dev, PCI_EXP_DEVCTL2, &ctl);
	if (ctl & PCI_EXP_DEVCTL2_LTR_EN) {
		if (pci_pcie_type(dev) == PCI_EXP_TYPE_ROOT_PORT) {
			dev->ltr_path = 1;
			return;
		}

		bridge = pci_upstream_bridge(dev);
		if (bridge && bridge->ltr_path)
			dev->ltr_path = 1;

		return;
	}

	if (!host->native_ltr)
		return;

	/*
	 * Software must not enable LTR in an Endpoint unless the Root
	 * Complex and all intermediate Switches indicate support for LTR.
	 * PCIe r4.0, sec 6.18.
	 */
	if (pci_pcie_type(dev) == PCI_EXP_TYPE_ROOT_PORT ||
	    ((bridge = pci_upstream_bridge(dev)) &&
	      bridge->ltr_path)) {
		pcie_capability_set_word(dev, PCI_EXP_DEVCTL2,
					 PCI_EXP_DEVCTL2_LTR_EN);
		dev->ltr_path = 1;
	}
#endif
}

static void pci_configure_eetlp_prefix(struct pci_dev *dev)
{
#ifdef CONFIG_PCI_PASID
	struct pci_dev *bridge;
	int pcie_type;
	u32 cap;

	if (!pci_is_pcie(dev))
		return;

	pcie_capability_read_dword(dev, PCI_EXP_DEVCAP2, &cap);
	if (!(cap & PCI_EXP_DEVCAP2_EE_PREFIX))
		return;

	pcie_type = pci_pcie_type(dev);
	if (pcie_type == PCI_EXP_TYPE_ROOT_PORT ||
	    pcie_type == PCI_EXP_TYPE_RC_END)
		dev->eetlp_prefix_path = 1;
	else {
		bridge = pci_upstream_bridge(dev);
		if (bridge && bridge->eetlp_prefix_path)
			dev->eetlp_prefix_path = 1;
	}
#endif
}

static void pci_configure_device(struct pci_dev *dev)
{
	struct hotplug_params hpp;
	int ret;

	pci_configure_mps(dev);
	pci_configure_extended_tags(dev, NULL);
	pci_configure_relaxed_ordering(dev);
	pci_configure_ltr(dev);
	pci_configure_eetlp_prefix(dev);

	memset(&hpp, 0, sizeof(hpp));
	ret = pci_get_hp_params(dev, &hpp);
	if (ret)
		return;

	program_hpp_type2(dev, hpp.t2);
	program_hpp_type1(dev, hpp.t1);
	program_hpp_type0(dev, hpp.t0);
}

static void pci_release_capabilities(struct pci_dev *dev)
{
	pci_aer_exit(dev);
	pci_vpd_release(dev);
	pci_iov_release(dev);
	pci_free_cap_save_buffers(dev);
}

/**
 * pci_release_dev - Free a PCI device structure when all users of it are
 *		     finished
 * @dev: device that's been disconnected
 *
 * Will be called only by the device core when all users of this PCI device are
 * done.
 */
static void pci_release_dev(struct device *dev)
{
	struct pci_dev *pci_dev;

	pci_dev = to_pci_dev(dev);
	pci_release_capabilities(pci_dev);
	pci_release_of_node(pci_dev);
	pcibios_release_device(pci_dev);
	pci_bus_put(pci_dev->bus);
	kfree(pci_dev->driver_override);
	kfree(pci_dev->dma_alias_mask);
	kfree(pci_dev);
}

struct pci_dev *pci_alloc_dev(struct pci_bus *bus)
{
	struct pci_dev *dev;

	dev = kzalloc(sizeof(struct pci_dev), GFP_KERNEL);
	if (!dev)
		return NULL;

	INIT_LIST_HEAD(&dev->bus_list);
	dev->dev.type = &pci_dev_type;
	dev->bus = pci_bus_get(bus);

	return dev;
}
EXPORT_SYMBOL(pci_alloc_dev);

static bool pci_bus_crs_vendor_id(u32 l)
{
	return (l & 0xffff) == 0x0001;
}

static bool pci_bus_wait_crs(struct pci_bus *bus, int devfn, u32 *l,
			     int timeout)
{
	int delay = 1;

	if (!pci_bus_crs_vendor_id(*l))
		return true;	/* not a CRS completion */

	if (!timeout)
		return false;	/* CRS, but caller doesn't want to wait */

	/*
	 * We got the reserved Vendor ID that indicates a completion with
	 * Configuration Request Retry Status (CRS).  Retry until we get a
	 * valid Vendor ID or we time out.
	 */
	while (pci_bus_crs_vendor_id(*l)) {
		if (delay > timeout) {
			pr_warn("pci %04x:%02x:%02x.%d: not ready after %dms; giving up\n",
				pci_domain_nr(bus), bus->number,
				PCI_SLOT(devfn), PCI_FUNC(devfn), delay - 1);

			return false;
		}
		if (delay >= 1000)
			pr_info("pci %04x:%02x:%02x.%d: not ready after %dms; waiting\n",
				pci_domain_nr(bus), bus->number,
				PCI_SLOT(devfn), PCI_FUNC(devfn), delay - 1);

		msleep(delay);
		delay *= 2;

		if (pci_bus_read_config_dword(bus, devfn, PCI_VENDOR_ID, l))
			return false;
	}

	if (delay >= 1000)
		pr_info("pci %04x:%02x:%02x.%d: ready after %dms\n",
			pci_domain_nr(bus), bus->number,
			PCI_SLOT(devfn), PCI_FUNC(devfn), delay - 1);

	return true;
}

bool pci_bus_generic_read_dev_vendor_id(struct pci_bus *bus, int devfn, u32 *l,
					int timeout)
{
	if (pci_bus_read_config_dword(bus, devfn, PCI_VENDOR_ID, l))
		return false;

	/* Some broken boards return 0 or ~0 if a slot is empty: */
	if (*l == 0xffffffff || *l == 0x00000000 ||
	    *l == 0x0000ffff || *l == 0xffff0000)
		return false;

	if (pci_bus_crs_vendor_id(*l))
		return pci_bus_wait_crs(bus, devfn, l, timeout);

	return true;
}

bool pci_bus_read_dev_vendor_id(struct pci_bus *bus, int devfn, u32 *l,
				int timeout)
{
#ifdef CONFIG_PCI_QUIRKS
	struct pci_dev *bridge = bus->self;

	/*
	 * Certain IDT switches have an issue where they improperly trigger
	 * ACS Source Validation errors on completions for config reads.
	 */
	if (bridge && bridge->vendor == PCI_VENDOR_ID_IDT &&
	    bridge->device == 0x80b5)
		return pci_idt_bus_quirk(bus, devfn, l, timeout);
#endif

	return pci_bus_generic_read_dev_vendor_id(bus, devfn, l, timeout);
}
EXPORT_SYMBOL(pci_bus_read_dev_vendor_id);

/*
 * Read the config data for a PCI device, sanity-check it,
 * and fill in the dev structure.
 */
static struct pci_dev *pci_scan_device(struct pci_bus *bus, int devfn)
{
	struct pci_dev *dev;
	u32 l;

	if (!pci_bus_read_dev_vendor_id(bus, devfn, &l, 60*1000))
		return NULL;

	dev = pci_alloc_dev(bus);
	if (!dev)
		return NULL;

	dev->devfn = devfn;
	dev->vendor = l & 0xffff;
	dev->device = (l >> 16) & 0xffff;

	pci_set_of_node(dev);

	if (pci_setup_device(dev)) {
		pci_release_of_node(dev);
		pci_bus_put(dev->bus);
		kfree(dev);
		return NULL;
	}

	return dev;
}

static void pcie_report_downtraining(struct pci_dev *dev)
{
	if (!pci_is_pcie(dev))
		return;

	/* Look from the device up to avoid downstream ports with no devices */
	if ((pci_pcie_type(dev) != PCI_EXP_TYPE_ENDPOINT) &&
	    (pci_pcie_type(dev) != PCI_EXP_TYPE_LEG_END) &&
	    (pci_pcie_type(dev) != PCI_EXP_TYPE_UPSTREAM))
		return;

	/* Multi-function PCIe devices share the same link/status */
	if (PCI_FUNC(dev->devfn) != 0 || dev->is_virtfn)
		return;

	/* Print link status only if the device is constrained by the fabric */
	__pcie_print_link_status(dev, false);
}

static void pci_init_capabilities(struct pci_dev *dev)
{
	/* Enhanced Allocation */
	pci_ea_init(dev);

	/* Setup MSI caps & disable MSI/MSI-X interrupts */
	pci_msi_setup_pci_dev(dev);

	/* Buffers for saving PCIe and PCI-X capabilities */
	pci_allocate_cap_save_buffers(dev);

	/* Power Management */
	pci_pm_init(dev);

	/* Vital Product Data */
	pci_vpd_init(dev);

	/* Alternative Routing-ID Forwarding */
	pci_configure_ari(dev);

	/* Single Root I/O Virtualization */
	pci_iov_init(dev);

	/* Address Translation Services */
	pci_ats_init(dev);

	/* Enable ACS P2P upstream forwarding */
	pci_enable_acs(dev);

	/* Precision Time Measurement */
	pci_ptm_init(dev);

	/* Advanced Error Reporting */
	pci_aer_init(dev);

	pcie_report_downtraining(dev);

	if (pci_probe_reset_function(dev) == 0)
		dev->reset_fn = 1;
}

/*
 * This is the equivalent of pci_host_bridge_msi_domain() that acts on
 * devices. Firmware interfaces that can select the MSI domain on a
 * per-device basis should be called from here.
 */
static struct irq_domain *pci_dev_msi_domain(struct pci_dev *dev)
{
	struct irq_domain *d;

	/*
	 * If a domain has been set through the pcibios_add_device()
	 * callback, then this is the one (platform code knows best).
	 */
	d = dev_get_msi_domain(&dev->dev);
	if (d)
		return d;

	/*
	 * Let's see if we have a firmware interface able to provide
	 * the domain.
	 */
	d = pci_msi_get_device_domain(dev);
	if (d)
		return d;

	return NULL;
}

static void pci_set_msi_domain(struct pci_dev *dev)
{
	struct irq_domain *d;

	/*
	 * If the platform or firmware interfaces cannot supply a
	 * device-specific MSI domain, then inherit the default domain
	 * from the host bridge itself.
	 */
	d = pci_dev_msi_domain(dev);
	if (!d)
		d = dev_get_msi_domain(&dev->bus->dev);

	dev_set_msi_domain(&dev->dev, d);
}

void pci_device_add(struct pci_dev *dev, struct pci_bus *bus)
{
	int ret;

	pci_configure_device(dev);

	device_initialize(&dev->dev);
	dev->dev.release = pci_release_dev;

	set_dev_node(&dev->dev, pcibus_to_node(bus));
	dev->dev.dma_mask = &dev->dma_mask;
	dev->dev.dma_parms = &dev->dma_parms;
	dev->dev.coherent_dma_mask = 0xffffffffull;

	pci_set_dma_max_seg_size(dev, 65536);
	pci_set_dma_seg_boundary(dev, 0xffffffff);

	/* Fix up broken headers */
	pci_fixup_device(pci_fixup_header, dev);

	/* Moved out from quirk header fixup code */
	pci_reassigndev_resource_alignment(dev);

	/* Clear the state_saved flag */
	dev->state_saved = false;

	/* Initialize various capabilities */
	pci_init_capabilities(dev);

	/*
	 * Add the device to our list of discovered devices
	 * and the bus list for fixup functions, etc.
	 */
	down_write(&pci_bus_sem);
	list_add_tail(&dev->bus_list, &bus->devices);
	up_write(&pci_bus_sem);

	ret = pcibios_add_device(dev);
	WARN_ON(ret < 0);

	/* Set up MSI IRQ domain */
	pci_set_msi_domain(dev);

	/* Notifier could use PCI capabilities */
	dev->match_driver = false;
	ret = device_add(&dev->dev);
	WARN_ON(ret < 0);
}

struct pci_dev *pci_scan_single_device(struct pci_bus *bus, int devfn)
{
	struct pci_dev *dev;

	dev = pci_get_slot(bus, devfn);
	if (dev) {
		pci_dev_put(dev);
		return dev;
	}

	dev = pci_scan_device(bus, devfn);
	if (!dev)
		return NULL;

	pci_device_add(dev, bus);

	return dev;
}
EXPORT_SYMBOL(pci_scan_single_device);

static unsigned next_fn(struct pci_bus *bus, struct pci_dev *dev, unsigned fn)
{
	int pos;
	u16 cap = 0;
	unsigned next_fn;

	if (pci_ari_enabled(bus)) {
		if (!dev)
			return 0;
		pos = pci_find_ext_capability(dev, PCI_EXT_CAP_ID_ARI);
		if (!pos)
			return 0;

		pci_read_config_word(dev, pos + PCI_ARI_CAP, &cap);
		next_fn = PCI_ARI_CAP_NFN(cap);
		if (next_fn <= fn)
			return 0;	/* protect against malformed list */

		return next_fn;
	}

	/* dev may be NULL for non-contiguous multifunction devices */
	if (!dev || dev->multifunction)
		return (fn + 1) % 8;

	return 0;
}

static int only_one_child(struct pci_bus *bus)
{
	struct pci_dev *bridge = bus->self;

	/*
	 * Systems with unusual topologies set PCI_SCAN_ALL_PCIE_DEVS so
	 * we scan for all possible devices, not just Device 0.
	 */
	if (pci_has_flag(PCI_SCAN_ALL_PCIE_DEVS))
		return 0;

	/*
	 * A PCIe Downstream Port normally leads to a Link with only Device
	 * 0 on it (PCIe spec r3.1, sec 7.3.1).  As an optimization, scan
	 * only for Device 0 in that situation.
	 *
	 * Checking has_secondary_link is a hack to identify Downstream
	 * Ports because sometimes Switches are configured such that the
	 * PCIe Port Type labels are backwards.
	 */
	if (bridge && pci_is_pcie(bridge) && bridge->has_secondary_link)
		return 1;

	return 0;
}

/**
 * pci_scan_slot - Scan a PCI slot on a bus for devices
 * @bus: PCI bus to scan
 * @devfn: slot number to scan (must have zero function)
 *
 * Scan a PCI slot on the specified PCI bus for devices, adding
 * discovered devices to the @bus->devices list.  New devices
 * will not have is_added set.
 *
 * Returns the number of new devices found.
 */
int pci_scan_slot(struct pci_bus *bus, int devfn)
{
	unsigned fn, nr = 0;
	struct pci_dev *dev;

	if (only_one_child(bus) && (devfn > 0))
		return 0; /* Already scanned the entire slot */

	dev = pci_scan_single_device(bus, devfn);
	if (!dev)
		return 0;
	if (!pci_dev_is_added(dev))
		nr++;

	for (fn = next_fn(bus, dev, 0); fn > 0; fn = next_fn(bus, dev, fn)) {
		dev = pci_scan_single_device(bus, devfn + fn);
		if (dev) {
			if (!pci_dev_is_added(dev))
				nr++;
			dev->multifunction = 1;
		}
	}

	/* Only one slot has PCIe device */
	if (bus->self && nr)
		pcie_aspm_init_link_state(bus->self);

	return nr;
}
EXPORT_SYMBOL(pci_scan_slot);

static int pcie_find_smpss(struct pci_dev *dev, void *data)
{
	u8 *smpss = data;

	if (!pci_is_pcie(dev))
		return 0;

	/*
	 * We don't have a way to change MPS settings on devices that have
	 * drivers attached.  A hot-added device might support only the minimum
	 * MPS setting (MPS=128).  Therefore, if the fabric contains a bridge
	 * where devices may be hot-added, we limit the fabric MPS to 128 so
	 * hot-added devices will work correctly.
	 *
	 * However, if we hot-add a device to a slot directly below a Root
	 * Port, it's impossible for there to be other existing devices below
	 * the port.  We don't limit the MPS in this case because we can
	 * reconfigure MPS on both the Root Port and the hot-added device,
	 * and there are no other devices involved.
	 *
	 * Note that this PCIE_BUS_SAFE path assumes no peer-to-peer DMA.
	 */
	if (dev->is_hotplug_bridge &&
	    pci_pcie_type(dev) != PCI_EXP_TYPE_ROOT_PORT)
		*smpss = 0;

	if (*smpss > dev->pcie_mpss)
		*smpss = dev->pcie_mpss;

	return 0;
}

static void pcie_write_mps(struct pci_dev *dev, int mps)
{
	int rc;

	if (pcie_bus_config == PCIE_BUS_PERFORMANCE) {
		mps = 128 << dev->pcie_mpss;

		if (pci_pcie_type(dev) != PCI_EXP_TYPE_ROOT_PORT &&
		    dev->bus->self)

			/*
			 * For "Performance", the assumption is made that
			 * downstream communication will never be larger than
			 * the MRRS.  So, the MPS only needs to be configured
			 * for the upstream communication.  This being the case,
			 * walk from the top down and set the MPS of the child
			 * to that of the parent bus.
			 *
			 * Configure the device MPS with the smaller of the
			 * device MPSS or the bridge MPS (which is assumed to be
			 * properly configured at this point to the largest
			 * allowable MPS based on its parent bus).
			 */
			mps = min(mps, pcie_get_mps(dev->bus->self));
	}

	rc = pcie_set_mps(dev, mps);
	if (rc)
		pci_err(dev, "Failed attempting to set the MPS\n");
}

static void pcie_write_mrrs(struct pci_dev *dev)
{
	int rc, mrrs;

	/*
	 * In the "safe" case, do not configure the MRRS.  There appear to be
	 * issues with setting MRRS to 0 on a number of devices.
	 */
	if (pcie_bus_config != PCIE_BUS_PERFORMANCE)
		return;

	/*
	 * For max performance, the MRRS must be set to the largest supported
	 * value.  However, it cannot be configured larger than the MPS the
	 * device or the bus can support.  This should already be properly
	 * configured by a prior call to pcie_write_mps().
	 */
	mrrs = pcie_get_mps(dev);

	/*
	 * MRRS is a R/W register.  Invalid values can be written, but a
	 * subsequent read will verify if the value is acceptable or not.
	 * If the MRRS value provided is not acceptable (e.g., too large),
	 * shrink the value until it is acceptable to the HW.
	 */
	while (mrrs != pcie_get_readrq(dev) && mrrs >= 128) {
		rc = pcie_set_readrq(dev, mrrs);
		if (!rc)
			break;

		pci_warn(dev, "Failed attempting to set the MRRS\n");
		mrrs /= 2;
	}

	if (mrrs < 128)
		pci_err(dev, "MRRS was unable to be configured with a safe value.  If problems are experienced, try running with pci=pcie_bus_safe\n");
}

static int pcie_bus_configure_set(struct pci_dev *dev, void *data)
{
	int mps, orig_mps;

	if (!pci_is_pcie(dev))
		return 0;

	if (pcie_bus_config == PCIE_BUS_TUNE_OFF ||
	    pcie_bus_config == PCIE_BUS_DEFAULT)
		return 0;

	mps = 128 << *(u8 *)data;
	orig_mps = pcie_get_mps(dev);

	pcie_write_mps(dev, mps);
	pcie_write_mrrs(dev);

	pci_info(dev, "Max Payload Size set to %4d/%4d (was %4d), Max Read Rq %4d\n",
		 pcie_get_mps(dev), 128 << dev->pcie_mpss,
		 orig_mps, pcie_get_readrq(dev));

	return 0;
}

/*
 * pcie_bus_configure_settings() requires that pci_walk_bus work in a top-down,
 * parents then children fashion.  If this changes, then this code will not
 * work as designed.
 */
void pcie_bus_configure_settings(struct pci_bus *bus)
{
	u8 smpss = 0;

	if (!bus->self)
		return;

	if (!pci_is_pcie(bus->self))
		return;

	/*
	 * FIXME - Peer to peer DMA is possible, though the endpoint would need
	 * to be aware of the MPS of the destination.  To work around this,
	 * simply force the MPS of the entire system to the smallest possible.
	 */
	if (pcie_bus_config == PCIE_BUS_PEER2PEER)
		smpss = 0;

	if (pcie_bus_config == PCIE_BUS_SAFE) {
		smpss = bus->self->pcie_mpss;

		pcie_find_smpss(bus->self, &smpss);
		pci_walk_bus(bus, pcie_find_smpss, &smpss);
	}

	pcie_bus_configure_set(bus->self, &smpss);
	pci_walk_bus(bus, pcie_bus_configure_set, &smpss);
}
EXPORT_SYMBOL_GPL(pcie_bus_configure_settings);

/*
 * Called after each bus is probed, but before its children are examined.  This
 * is marked as __weak because multiple architectures define it.
 */
void __weak pcibios_fixup_bus(struct pci_bus *bus)
{
       /* nothing to do, expected to be removed in the future */
}

/**
 * pci_scan_child_bus_extend() - Scan devices below a bus
 * @bus: Bus to scan for devices
 * @available_buses: Total number of buses available (%0 does not try to
 *		     extend beyond the minimal)
 *
 * Scans devices below @bus including subordinate buses. Returns new
 * subordinate number including all the found devices. Passing
 * @available_buses causes the remaining bus space to be distributed
 * equally between hotplug-capable bridges to allow future extension of the
 * hierarchy.
 */
static unsigned int pci_scan_child_bus_extend(struct pci_bus *bus,
					      unsigned int available_buses)
{
	unsigned int used_buses, normal_bridges = 0, hotplug_bridges = 0;
	unsigned int start = bus->busn_res.start;
	unsigned int devfn, fn, cmax, max = start;
	struct pci_dev *dev;
	int nr_devs;

	dev_dbg(&bus->dev, "scanning bus\n");

	/* Go find them, Rover! */
	for (devfn = 0; devfn < 256; devfn += 8) {
		nr_devs = pci_scan_slot(bus, devfn);

		/*
		 * The Jailhouse hypervisor may pass individual functions of a
		 * multi-function device to a guest without passing function 0.
		 * Look for them as well.
		 */
		if (jailhouse_paravirt() && nr_devs == 0) {
			for (fn = 1; fn < 8; fn++) {
				dev = pci_scan_single_device(bus, devfn + fn);
				if (dev)
					dev->multifunction = 1;
			}
		}
	}

	/* Reserve buses for SR-IOV capability */
	used_buses = pci_iov_bus_range(bus);
	max += used_buses;

	/*
	 * After performing arch-dependent fixup of the bus, look behind
	 * all PCI-to-PCI bridges on this bus.
	 */
	if (!bus->is_added) {
		dev_dbg(&bus->dev, "fixups for bus\n");
		pcibios_fixup_bus(bus);
		bus->is_added = 1;
	}

	/*
	 * Calculate how many hotplug bridges and normal bridges there
	 * are on this bus. We will distribute the additional available
	 * buses between hotplug bridges.
	 */
	for_each_pci_bridge(dev, bus) {
		if (dev->is_hotplug_bridge)
			hotplug_bridges++;
		else
			normal_bridges++;
	}

	/*
	 * Scan bridges that are already configured. We don't touch them
	 * unless they are misconfigured (which will be done in the second
	 * scan below).
	 */
	for_each_pci_bridge(dev, bus) {
		cmax = max;
		max = pci_scan_bridge_extend(bus, dev, max, 0, 0);

		/*
		 * Reserve one bus for each bridge now to avoid extending
		 * hotplug bridges too much during the second scan below.
		 */
		used_buses++;
		if (cmax - max > 1)
			used_buses += cmax - max - 1;
	}

	/* Scan bridges that need to be reconfigured */
	for_each_pci_bridge(dev, bus) {
		unsigned int buses = 0;

		if (!hotplug_bridges && normal_bridges == 1) {

			/*
			 * There is only one bridge on the bus (upstream
			 * port) so it gets all available buses which it
			 * can then distribute to the possible hotplug
			 * bridges below.
			 */
			buses = available_buses;
		} else if (dev->is_hotplug_bridge) {

			/*
			 * Distribute the extra buses between hotplug
			 * bridges if any.
			 */
			buses = available_buses / hotplug_bridges;
			buses = min(buses, available_buses - used_buses + 1);
		}

		cmax = max;
		max = pci_scan_bridge_extend(bus, dev, cmax, buses, 1);
		/* One bus is already accounted so don't add it again */
		if (max - cmax > 1)
			used_buses += max - cmax - 1;
	}

	/*
	 * Make sure a hotplug bridge has at least the minimum requested
	 * number of buses but allow it to grow up to the maximum available
	 * bus number of there is room.
	 */
	if (bus->self && bus->self->is_hotplug_bridge) {
		used_buses = max_t(unsigned int, available_buses,
				   pci_hotplug_bus_size - 1);
		if (max - start < used_buses) {
			max = start + used_buses;

			/* Do not allocate more buses than we have room left */
			if (max > bus->busn_res.end)
				max = bus->busn_res.end;

			dev_dbg(&bus->dev, "%pR extended by %#02x\n",
				&bus->busn_res, max - start);
		}
	}

	/*
	 * We've scanned the bus and so we know all about what's on
	 * the other side of any bridges that may be on this bus plus
	 * any devices.
	 *
	 * Return how far we've got finding sub-buses.
	 */
	dev_dbg(&bus->dev, "bus scan returning with max=%02x\n", max);
	return max;
}

/**
 * pci_scan_child_bus() - Scan devices below a bus
 * @bus: Bus to scan for devices
 *
 * Scans devices below @bus including subordinate buses. Returns new
 * subordinate number including all the found devices.
 */
unsigned int pci_scan_child_bus(struct pci_bus *bus)
{
	return pci_scan_child_bus_extend(bus, 0);
}
EXPORT_SYMBOL_GPL(pci_scan_child_bus);

/**
 * pcibios_root_bridge_prepare - Platform-specific host bridge setup
 * @bridge: Host bridge to set up
 *
 * Default empty implementation.  Replace with an architecture-specific setup
 * routine, if necessary.
 */
int __weak pcibios_root_bridge_prepare(struct pci_host_bridge *bridge)
{
	return 0;
}

void __weak pcibios_add_bus(struct pci_bus *bus)
{
}

void __weak pcibios_remove_bus(struct pci_bus *bus)
{
}

struct pci_bus *pci_create_root_bus(struct device *parent, int bus,
		struct pci_ops *ops, void *sysdata, struct list_head *resources)
{
	int error;
	struct pci_host_bridge *bridge;

	bridge = pci_alloc_host_bridge(0);
	if (!bridge)
		return NULL;

	bridge->dev.parent = parent;

	list_splice_init(resources, &bridge->windows);
	bridge->sysdata = sysdata;
	bridge->busnr = bus;
	bridge->ops = ops;

	error = pci_register_host_bridge(bridge);
	if (error < 0)
		goto err_out;

	return bridge->bus;

err_out:
	kfree(bridge);
	return NULL;
}
EXPORT_SYMBOL_GPL(pci_create_root_bus);

int pci_host_probe(struct pci_host_bridge *bridge)
{
	struct pci_bus *bus, *child;
	int ret;

	ret = pci_scan_root_bus_bridge(bridge);
	if (ret < 0) {
		dev_err(bridge->dev.parent, "Scanning root bridge failed");
		return ret;
	}

	bus = bridge->bus;

	/*
	 * We insert PCI resources into the iomem_resource and
	 * ioport_resource trees in either pci_bus_claim_resources()
	 * or pci_bus_assign_resources().
	 */
	if (pci_has_flag(PCI_PROBE_ONLY)) {
		pci_bus_claim_resources(bus);
	} else {
		pci_bus_size_bridges(bus);
		pci_bus_assign_resources(bus);

		list_for_each_entry(child, &bus->children, node)
			pcie_bus_configure_settings(child);
	}

	pci_bus_add_devices(bus);
	return 0;
}
EXPORT_SYMBOL_GPL(pci_host_probe);

int pci_bus_insert_busn_res(struct pci_bus *b, int bus, int bus_max)
{
	struct resource *res = &b->busn_res;
	struct resource *parent_res, *conflict;

	res->start = bus;
	res->end = bus_max;
	res->flags = IORESOURCE_BUS;

	if (!pci_is_root_bus(b))
		parent_res = &b->parent->busn_res;
	else {
		parent_res = get_pci_domain_busn_res(pci_domain_nr(b));
		res->flags |= IORESOURCE_PCI_FIXED;
	}

	conflict = request_resource_conflict(parent_res, res);

	if (conflict)
		dev_printk(KERN_DEBUG, &b->dev,
			   "busn_res: can not insert %pR under %s%pR (conflicts with %s %pR)\n",
			    res, pci_is_root_bus(b) ? "domain " : "",
			    parent_res, conflict->name, conflict);

	return conflict == NULL;
}

int pci_bus_update_busn_res_end(struct pci_bus *b, int bus_max)
{
	struct resource *res = &b->busn_res;
	struct resource old_res = *res;
	resource_size_t size;
	int ret;

	if (res->start > bus_max)
		return -EINVAL;

	size = bus_max - res->start + 1;
	ret = adjust_resource(res, res->start, size);
	dev_printk(KERN_DEBUG, &b->dev,
			"busn_res: %pR end %s updated to %02x\n",
			&old_res, ret ? "can not be" : "is", bus_max);

	if (!ret && !res->parent)
		pci_bus_insert_busn_res(b, res->start, res->end);

	return ret;
}

void pci_bus_release_busn_res(struct pci_bus *b)
{
	struct resource *res = &b->busn_res;
	int ret;

	if (!res->flags || !res->parent)
		return;

	ret = release_resource(res);
	dev_printk(KERN_DEBUG, &b->dev,
			"busn_res: %pR %s released\n",
			res, ret ? "can not be" : "is");
}

int pci_scan_root_bus_bridge(struct pci_host_bridge *bridge)
{
	struct resource_entry *window;
	bool found = false;
	struct pci_bus *b;
	int max, bus, ret;

	if (!bridge)
		return -EINVAL;

	resource_list_for_each_entry(window, &bridge->windows)
		if (window->res->flags & IORESOURCE_BUS) {
			found = true;
			break;
		}

	ret = pci_register_host_bridge(bridge);
	if (ret < 0)
		return ret;

	b = bridge->bus;
	bus = bridge->busnr;

	if (!found) {
		dev_info(&b->dev,
		 "No busn resource found for root bus, will use [bus %02x-ff]\n",
			bus);
		pci_bus_insert_busn_res(b, bus, 255);
	}

	max = pci_scan_child_bus(b);

	if (!found)
		pci_bus_update_busn_res_end(b, max);

	return 0;
}
EXPORT_SYMBOL(pci_scan_root_bus_bridge);

struct pci_bus *pci_scan_root_bus(struct device *parent, int bus,
		struct pci_ops *ops, void *sysdata, struct list_head *resources)
{
	struct resource_entry *window;
	bool found = false;
	struct pci_bus *b;
	int max;

	resource_list_for_each_entry(window, resources)
		if (window->res->flags & IORESOURCE_BUS) {
			found = true;
			break;
		}

	b = pci_create_root_bus(parent, bus, ops, sysdata, resources);
	if (!b)
		return NULL;

	if (!found) {
		dev_info(&b->dev,
		 "No busn resource found for root bus, will use [bus %02x-ff]\n",
			bus);
		pci_bus_insert_busn_res(b, bus, 255);
	}

	max = pci_scan_child_bus(b);

	if (!found)
		pci_bus_update_busn_res_end(b, max);

	return b;
}
EXPORT_SYMBOL(pci_scan_root_bus);

struct pci_bus *pci_scan_bus(int bus, struct pci_ops *ops,
					void *sysdata)
{
	LIST_HEAD(resources);
	struct pci_bus *b;

	pci_add_resource(&resources, &ioport_resource);
	pci_add_resource(&resources, &iomem_resource);
	pci_add_resource(&resources, &busn_resource);
	b = pci_create_root_bus(NULL, bus, ops, sysdata, &resources);
	if (b) {
		pci_scan_child_bus(b);
	} else {
		pci_free_resource_list(&resources);
	}
	return b;
}
EXPORT_SYMBOL(pci_scan_bus);

/**
 * pci_rescan_bus_bridge_resize - Scan a PCI bus for devices
 * @bridge: PCI bridge for the bus to scan
 *
 * Scan a PCI bus and child buses for new devices, add them,
 * and enable them, resizing bridge mmio/io resource if necessary
 * and possible.  The caller must ensure the child devices are already
 * removed for resizing to occur.
 *
 * Returns the max number of subordinate bus discovered.
 */
unsigned int pci_rescan_bus_bridge_resize(struct pci_dev *bridge)
{
	unsigned int max;
	struct pci_bus *bus = bridge->subordinate;

	max = pci_scan_child_bus(bus);

	pci_assign_unassigned_bridge_resources(bridge);

	pci_bus_add_devices(bus);

	return max;
}

/**
 * pci_rescan_bus - Scan a PCI bus for devices
 * @bus: PCI bus to scan
 *
 * Scan a PCI bus and child buses for new devices, add them,
 * and enable them.
 *
 * Returns the max number of subordinate bus discovered.
 */
unsigned int pci_rescan_bus(struct pci_bus *bus)
{
	unsigned int max;

	max = pci_scan_child_bus(bus);
	pci_assign_unassigned_bus_resources(bus);
	pci_bus_add_devices(bus);

	return max;
}
EXPORT_SYMBOL_GPL(pci_rescan_bus);

/*
 * pci_rescan_bus(), pci_rescan_bus_bridge_resize() and PCI device removal
 * routines should always be executed under this mutex.
 */
static DEFINE_MUTEX(pci_rescan_remove_lock);

void pci_lock_rescan_remove(void)
{
	mutex_lock(&pci_rescan_remove_lock);
}
EXPORT_SYMBOL_GPL(pci_lock_rescan_remove);

void pci_unlock_rescan_remove(void)
{
	mutex_unlock(&pci_rescan_remove_lock);
}
EXPORT_SYMBOL_GPL(pci_unlock_rescan_remove);

static int __init pci_sort_bf_cmp(const struct device *d_a,
				  const struct device *d_b)
{
	const struct pci_dev *a = to_pci_dev(d_a);
	const struct pci_dev *b = to_pci_dev(d_b);

	if      (pci_domain_nr(a->bus) < pci_domain_nr(b->bus)) return -1;
	else if (pci_domain_nr(a->bus) > pci_domain_nr(b->bus)) return  1;

	if      (a->bus->number < b->bus->number) return -1;
	else if (a->bus->number > b->bus->number) return  1;

	if      (a->devfn < b->devfn) return -1;
	else if (a->devfn > b->devfn) return  1;

	return 0;
}

void __init pci_sort_breadthfirst(void)
{
	bus_sort_breadthfirst(&pci_bus_type, &pci_sort_bf_cmp);
}

int pci_hp_add_bridge(struct pci_dev *dev)
{
	struct pci_bus *parent = dev->bus;
	int busnr, start = parent->busn_res.start;
	unsigned int available_buses = 0;
	int end = parent->busn_res.end;

	for (busnr = start; busnr <= end; busnr++) {
		if (!pci_find_bus(pci_domain_nr(parent), busnr))
			break;
	}
	if (busnr-- > end) {
		pci_err(dev, "No bus number available for hot-added bridge\n");
		return -1;
	}

	/* Scan bridges that are already configured */
	busnr = pci_scan_bridge(parent, dev, busnr, 0);

	/*
	 * Distribute the available bus numbers between hotplug-capable
	 * bridges to make extending the chain later possible.
	 */
	available_buses = end - busnr;

	/* Scan bridges that need to be reconfigured */
	pci_scan_bridge_extend(parent, dev, busnr, available_buses, 1);

	if (!dev->subordinate)
		return -1;

	return 0;
}
EXPORT_SYMBOL_GPL(pci_hp_add_bridge);<|MERGE_RESOLUTION|>--- conflicted
+++ resolved
@@ -329,13 +329,10 @@
 	if (dev->non_compliant_bars)
 		return;
 
-<<<<<<< HEAD
-=======
 	/* Per PCIe r4.0, sec 9.3.4.1.11, the VF BARs are all RO Zero */
 	if (dev->is_virtfn)
 		return;
 
->>>>>>> 286cd8c7
 	for (pos = 0; pos < howmany; pos++) {
 		struct resource *res = &dev->resource[pos];
 		reg = PCI_BASE_ADDRESS_0 + (pos << 2);
@@ -1641,22 +1638,15 @@
 	if (dev->non_compliant_bars && !dev->mmio_always_on) {
 		pci_read_config_word(dev, PCI_COMMAND, &cmd);
 		if (cmd & (PCI_COMMAND_IO | PCI_COMMAND_MEMORY)) {
-<<<<<<< HEAD
-			dev_info(&dev->dev, "device has non-compliant BARs; disabling IO/MEM decoding\n");
-=======
 			pci_info(dev, "device has non-compliant BARs; disabling IO/MEM decoding\n");
->>>>>>> 286cd8c7
 			cmd &= ~PCI_COMMAND_IO;
 			cmd &= ~PCI_COMMAND_MEMORY;
 			pci_write_config_word(dev, PCI_COMMAND, cmd);
 		}
 	}
 
-<<<<<<< HEAD
-=======
 	dev->broken_intx_masking = pci_intx_mask_broken(dev);
 
->>>>>>> 286cd8c7
 	switch (dev->hdr_type) {		    /* header type */
 	case PCI_HEADER_TYPE_NORMAL:		    /* standard header */
 		if (class == PCI_CLASS_BRIDGE_PCI)
@@ -1760,33 +1750,6 @@
 	int mps, mpss, p_mps, rc;
 
 	if (!pci_is_pcie(dev))
-<<<<<<< HEAD
-		return;
-
-	/* MPS and MRRS fields are of type 'RsvdP' for VFs, short-circuit out */
-	if (dev->is_virtfn)
-		return;
-
-	/*
-	 * For Root Complex Integrated Endpoints, program the maximum
-	 * supported value unless limited by the PCIE_BUS_PEER2PEER case.
-	 */
-	if (pci_pcie_type(dev) == PCI_EXP_TYPE_RC_END) {
-		if (pcie_bus_config == PCIE_BUS_PEER2PEER)
-			mps = 128;
-		else
-			mps = 128 << dev->pcie_mpss;
-		rc = pcie_set_mps(dev, mps);
-		if (rc) {
-			dev_warn(&dev->dev, "can't set Max Payload Size to %d; if necessary, use \"pci=pcie_bus_safe\" and report a bug\n",
-				 mps);
-		}
-		return;
-	}
-
-	if (!bridge || !pci_is_pcie(bridge))
-=======
->>>>>>> 286cd8c7
 		return;
 
 	/* MPS and MRRS fields are of type 'RsvdP' for VFs, short-circuit out */
@@ -1905,11 +1868,7 @@
 	if (!pos)
 		return;
 
-<<<<<<< HEAD
-	dev_warn(&dev->dev, "PCI-X settings not supported\n");
-=======
 	pci_warn(dev, "PCI-X settings not supported\n");
->>>>>>> 286cd8c7
 }
 
 static bool pcie_root_rcb_set(struct pci_dev *dev)
