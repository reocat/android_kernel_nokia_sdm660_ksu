--- conflicted
+++ resolved
@@ -2010,18 +2010,10 @@
 
 	memset(hdr, 0, sizeof(struct qeth_hdr));
 	hdr->hdr.l3.id = QETH_HEADER_TYPE_LAYER3;
-<<<<<<< HEAD
-	hdr->hdr.l3.ext_flags = 0;
-	hdr->hdr.l3.length = skb->len - ETH_HLEN;
-	hdr->hdr.l3.flags = QETH_HDR_IPV6 | QETH_CAST_UNICAST;
-
-	iucv_hdr = (struct af_iucv_trans_hdr *) (skb->data + ETH_HLEN);
-=======
 	hdr->hdr.l3.length = data_len;
 	hdr->hdr.l3.flags = QETH_HDR_IPV6 | QETH_CAST_UNICAST;
 
 	iucv_hdr = (struct af_iucv_trans_hdr *)(skb_mac_header(skb) + ETH_HLEN);
->>>>>>> 286cd8c7
 	memset(daddr, 0, sizeof(daddr));
 	daddr[0] = 0xfe;
 	daddr[1] = 0x80;
@@ -2205,20 +2197,9 @@
 	else
 		qeth_l3_fill_header(card, hdr, skb, ipv, cast_type, frame_len);
 
-<<<<<<< HEAD
-	if ((card->info.type == QETH_CARD_TYPE_IQD) && (!large_send) &&
-	    (skb_shinfo(skb)->nr_frags == 0)) {
-		new_skb = skb;
-		data_offset = ETH_HLEN;
-		hdr = kmem_cache_alloc(qeth_core_header_cache, GFP_ATOMIC);
-		if (!hdr)
-			goto tx_drop;
-		elements_needed++;
-=======
 	is_sg = skb_is_nonlinear(skb);
 	if (IS_IQD(card)) {
 		rc = qeth_do_send_packet_fast(queue, skb, hdr, 0, hd_len);
->>>>>>> 286cd8c7
 	} else {
 		/* TODO: drop skb_orphan() once TX completion is fast enough */
 		skb_orphan(skb);
@@ -2590,19 +2571,12 @@
 		netif_set_gso_max_size(card->dev,
 				       PAGE_SIZE * (QETH_MAX_BUFFER_ELEMENTS(card) - 1));
 
-<<<<<<< HEAD
-	SET_NETDEV_DEV(card->dev, &card->gdev->dev);
-	netif_napi_add(card->dev, &card->napi, qeth_l3_poll, QETH_NAPI_WEIGHT);
-	netif_carrier_off(card->dev);
-	return register_netdev(card->dev);
-=======
 	netif_napi_add(card->dev, &card->napi, qeth_poll, QETH_NAPI_WEIGHT);
 	rc = register_netdev(card->dev);
 out:
 	if (rc)
 		card->dev->netdev_ops = NULL;
 	return rc;
->>>>>>> 286cd8c7
 }
 
 static const struct device_type qeth_l3_devtype = {
@@ -2614,12 +2588,6 @@
 {
 	struct qeth_card *card = dev_get_drvdata(&gdev->dev);
 	int rc;
-<<<<<<< HEAD
-
-	rc = qeth_l3_create_device_attributes(&gdev->dev);
-	if (rc)
-		return rc;
-=======
 
 	hash_init(card->ip_htable);
 
@@ -2630,7 +2598,6 @@
 	}
 
 	hash_init(card->ip_mc_htable);
->>>>>>> 286cd8c7
 	card->options.layer2 = 0;
 	card->info.hwtrap = 0;
 	return 0;
@@ -2652,15 +2619,7 @@
 	cancel_work_sync(&card->close_dev_work);
 	if (qeth_netdev_is_registered(card->dev))
 		unregister_netdev(card->dev);
-<<<<<<< HEAD
-		free_netdev(card->dev);
-		card->dev = NULL;
-	}
-
-	qeth_l3_clear_ip_list(card, 0);
-=======
 	qeth_l3_clear_ip_htable(card, 0);
->>>>>>> 286cd8c7
 	qeth_l3_clear_ipato_list(card);
 }
 
@@ -2898,15 +2857,8 @@
 }
 
 struct qeth_discipline qeth_l3_discipline = {
-<<<<<<< HEAD
-	.devtype = &qeth_generic_devtype,
-	.start_poll = qeth_qdio_start_poll,
-	.input_handler = (qdio_handler_t *) qeth_qdio_input_handler,
-	.output_handler = (qdio_handler_t *) qeth_qdio_output_handler,
-=======
 	.devtype = &qeth_l3_devtype,
 	.process_rx_buffer = qeth_l3_process_inbound_buffer,
->>>>>>> 286cd8c7
 	.recover = qeth_l3_recover,
 	.setup = qeth_l3_probe_device,
 	.remove = qeth_l3_remove_device,
