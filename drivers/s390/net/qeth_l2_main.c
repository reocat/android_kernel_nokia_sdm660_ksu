// SPDX-License-Identifier: GPL-2.0
/*
 *    Copyright IBM Corp. 2007, 2009
 *    Author(s): Utz Bacher <utz.bacher@de.ibm.com>,
 *		 Frank Pavlic <fpavlic@de.ibm.com>,
 *		 Thomas Spatzier <tspat@de.ibm.com>,
 *		 Frank Blaschka <frank.blaschka@de.ibm.com>
 */

#define KMSG_COMPONENT "qeth"
#define pr_fmt(fmt) KMSG_COMPONENT ": " fmt

#include <linux/module.h>
#include <linux/moduleparam.h>
#include <linux/string.h>
#include <linux/errno.h>
#include <linux/kernel.h>
#include <linux/slab.h>
#include <linux/etherdevice.h>
#include <linux/list.h>
#include <linux/hash.h>
#include <linux/hashtable.h>
#include <asm/setup.h>
#include "qeth_core.h"
#include "qeth_l2.h"

static int qeth_l2_set_offline(struct ccwgroup_device *);
static int qeth_l2_stop(struct net_device *);
static void qeth_bridgeport_query_support(struct qeth_card *card);
static void qeth_bridge_state_change(struct qeth_card *card,
					struct qeth_ipa_cmd *cmd);
static void qeth_bridge_host_event(struct qeth_card *card,
					struct qeth_ipa_cmd *cmd);
static void qeth_l2_vnicc_set_defaults(struct qeth_card *card);
static void qeth_l2_vnicc_init(struct qeth_card *card);
static bool qeth_l2_vnicc_recover_timeout(struct qeth_card *card, u32 vnicc,
					  u32 *timeout);

static struct net_device *qeth_l2_netdev_by_devno(unsigned char *read_dev_no)
{
	struct qeth_card *card;
	struct net_device *ndev;
	__u16 temp_dev_no;
	unsigned long flags;
	struct ccw_dev_id read_devid;

	ndev = NULL;
	memcpy(&temp_dev_no, read_dev_no, 2);
	read_lock_irqsave(&qeth_core_card_list.rwlock, flags);
	list_for_each_entry(card, &qeth_core_card_list.list, list) {
		ccw_device_get_id(CARD_RDEV(card), &read_devid);
		if (read_devid.devno == temp_dev_no) {
			ndev = card->dev;
			break;
		}
	}
	read_unlock_irqrestore(&qeth_core_card_list.rwlock, flags);
	return ndev;
}

static int qeth_setdelmac_makerc(struct qeth_card *card, int retcode)
{
	int rc;

	if (retcode)
		QETH_CARD_TEXT_(card, 2, "err%04x", retcode);
	switch (retcode) {
	case IPA_RC_SUCCESS:
		rc = 0;
		break;
	case IPA_RC_L2_UNSUPPORTED_CMD:
		rc = -EOPNOTSUPP;
		break;
	case IPA_RC_L2_ADDR_TABLE_FULL:
		rc = -ENOSPC;
		break;
	case IPA_RC_L2_DUP_MAC:
	case IPA_RC_L2_DUP_LAYER3_MAC:
		rc = -EEXIST;
		break;
	case IPA_RC_L2_MAC_NOT_AUTH_BY_HYP:
	case IPA_RC_L2_MAC_NOT_AUTH_BY_ADP:
		rc = -EPERM;
		break;
	case IPA_RC_L2_MAC_NOT_FOUND:
		rc = -ENOENT;
		break;
	case -ENOMEM:
		rc = -ENOMEM;
		break;
	default:
		rc = -EIO;
		break;
	}
	return rc;
}

static int qeth_l2_send_setdelmac(struct qeth_card *card, __u8 *mac,
			   enum qeth_ipa_cmds ipacmd)
{
	struct qeth_ipa_cmd *cmd;
	struct qeth_cmd_buffer *iob;

	QETH_CARD_TEXT(card, 2, "L2sdmac");
	iob = qeth_get_ipacmd_buffer(card, ipacmd, QETH_PROT_IPV4);
	if (!iob)
		return -ENOMEM;
	cmd = __ipa_cmd(iob);
	cmd->data.setdelmac.mac_length = ETH_ALEN;
	ether_addr_copy(cmd->data.setdelmac.mac, mac);
	return qeth_setdelmac_makerc(card, qeth_send_ipa_cmd(card, iob,
					   NULL, NULL));
}

static int qeth_l2_send_setmac(struct qeth_card *card, __u8 *mac)
{
	int rc;

	QETH_CARD_TEXT(card, 2, "L2Setmac");
	rc = qeth_l2_send_setdelmac(card, mac, IPA_CMD_SETVMAC);
	if (rc == 0) {
		dev_info(&card->gdev->dev,
			 "MAC address %pM successfully registered on device %s\n",
			 mac, card->dev->name);
	} else {
		switch (rc) {
		case -EEXIST:
			dev_warn(&card->gdev->dev,
				"MAC address %pM already exists\n", mac);
			break;
		case -EPERM:
			dev_warn(&card->gdev->dev,
				"MAC address %pM is not authorized\n", mac);
			break;
		}
	}
	return rc;
}

static int qeth_l2_write_mac(struct qeth_card *card, u8 *mac)
{
	enum qeth_ipa_cmds cmd = is_multicast_ether_addr(mac) ?
					IPA_CMD_SETGMAC : IPA_CMD_SETVMAC;
	int rc;

	QETH_CARD_TEXT(card, 2, "L2Wmac");
	rc = qeth_l2_send_setdelmac(card, mac, cmd);
	if (rc == -EEXIST)
		QETH_DBF_MESSAGE(2, "MAC %pM already registered on %s\n",
				 mac, QETH_CARD_IFNAME(card));
	else if (rc)
		QETH_DBF_MESSAGE(2, "Failed to register MAC %pM on %s: %d\n",
				 mac, QETH_CARD_IFNAME(card), rc);
	return rc;
}

static int qeth_l2_remove_mac(struct qeth_card *card, u8 *mac)
{
	enum qeth_ipa_cmds cmd = is_multicast_ether_addr(mac) ?
					IPA_CMD_DELGMAC : IPA_CMD_DELVMAC;
	int rc;

	QETH_CARD_TEXT(card, 2, "L2Rmac");
	rc = qeth_l2_send_setdelmac(card, mac, cmd);
	if (rc)
		QETH_DBF_MESSAGE(2, "Failed to delete MAC %pM on %s: %d\n",
				 mac, QETH_CARD_IFNAME(card), rc);
	return rc;
}

static void qeth_l2_del_all_macs(struct qeth_card *card)
{
	struct qeth_mac *mac;
	struct hlist_node *tmp;
	int i;

	spin_lock_bh(&card->mclock);
	hash_for_each_safe(card->mac_htable, i, tmp, mac, hnode) {
		hash_del(&mac->hnode);
		kfree(mac);
	}
	spin_unlock_bh(&card->mclock);
}

static int qeth_l2_get_cast_type(struct qeth_card *card, struct sk_buff *skb)
{
	if (card->info.type == QETH_CARD_TYPE_OSN)
		return RTN_UNICAST;
	if (is_broadcast_ether_addr(skb->data))
		return RTN_BROADCAST;
	if (is_multicast_ether_addr(skb->data))
		return RTN_MULTICAST;
	return RTN_UNICAST;
}

static void qeth_l2_fill_header(struct qeth_hdr *hdr, struct sk_buff *skb,
				int cast_type, unsigned int data_len)
{
	struct vlan_ethhdr *veth = (struct vlan_ethhdr *)skb_mac_header(skb);

	memset(hdr, 0, sizeof(struct qeth_hdr));
	hdr->hdr.l2.id = QETH_HEADER_TYPE_LAYER2;
	hdr->hdr.l2.pkt_length = data_len;

	/* set byte byte 3 to casting flags */
	if (cast_type == RTN_MULTICAST)
		hdr->hdr.l2.flags[2] |= QETH_LAYER2_FLAG_MULTICAST;
	else if (cast_type == RTN_BROADCAST)
		hdr->hdr.l2.flags[2] |= QETH_LAYER2_FLAG_BROADCAST;
	else
		hdr->hdr.l2.flags[2] |= QETH_LAYER2_FLAG_UNICAST;

	/* VSWITCH relies on the VLAN
	 * information to be present in
	 * the QDIO header */
	if (veth->h_vlan_proto == __constant_htons(ETH_P_8021Q)) {
		hdr->hdr.l2.flags[2] |= QETH_LAYER2_FLAG_VLAN;
		hdr->hdr.l2.vlan_id = ntohs(veth->h_vlan_TCI);
	}
}

static int qeth_setdelvlan_makerc(struct qeth_card *card, int retcode)
{
	if (retcode)
		QETH_CARD_TEXT_(card, 2, "err%04x", retcode);

	switch (retcode) {
	case IPA_RC_SUCCESS:
		return 0;
	case IPA_RC_L2_INVALID_VLAN_ID:
		return -EINVAL;
	case IPA_RC_L2_DUP_VLAN_ID:
		return -EEXIST;
	case IPA_RC_L2_VLAN_ID_NOT_FOUND:
		return -ENOENT;
	case IPA_RC_L2_VLAN_ID_NOT_ALLOWED:
		return -EPERM;
	case -ENOMEM:
		return -ENOMEM;
	default:
		return -EIO;
	}
}

static int qeth_l2_send_setdelvlan_cb(struct qeth_card *card,
				      struct qeth_reply *reply,
				      unsigned long data)
{
	struct qeth_ipa_cmd *cmd = (struct qeth_ipa_cmd *) data;

	QETH_CARD_TEXT(card, 2, "L2sdvcb");
	if (cmd->hdr.return_code) {
		QETH_DBF_MESSAGE(2, "Error in processing VLAN %i on %s: 0x%x.\n",
				 cmd->data.setdelvlan.vlan_id,
				 QETH_CARD_IFNAME(card), cmd->hdr.return_code);
		QETH_CARD_TEXT_(card, 2, "L2VL%4x", cmd->hdr.command);
		QETH_CARD_TEXT_(card, 2, "err%d", cmd->hdr.return_code);
	}
	return 0;
}

static int qeth_l2_send_setdelvlan(struct qeth_card *card, __u16 i,
				   enum qeth_ipa_cmds ipacmd)
{
	struct qeth_ipa_cmd *cmd;
	struct qeth_cmd_buffer *iob;

	QETH_CARD_TEXT_(card, 4, "L2sdv%x", ipacmd);
	iob = qeth_get_ipacmd_buffer(card, ipacmd, QETH_PROT_IPV4);
	if (!iob)
		return -ENOMEM;
	cmd = __ipa_cmd(iob);
	cmd->data.setdelvlan.vlan_id = i;
	return qeth_setdelvlan_makerc(card, qeth_send_ipa_cmd(card, iob,
					    qeth_l2_send_setdelvlan_cb, NULL));
}

static void qeth_l2_process_vlans(struct qeth_card *card)
{
	struct qeth_vlan_vid *id;

	QETH_CARD_TEXT(card, 3, "L2prcvln");
	mutex_lock(&card->vid_list_mutex);
	list_for_each_entry(id, &card->vid_list, list) {
		qeth_l2_send_setdelvlan(card, id->vid, IPA_CMD_SETVLAN);
	}
	mutex_unlock(&card->vid_list_mutex);
}

static int qeth_l2_vlan_rx_add_vid(struct net_device *dev,
				   __be16 proto, u16 vid)
{
	struct qeth_card *card = dev->ml_priv;
	struct qeth_vlan_vid *id;
	int rc;

	QETH_CARD_TEXT_(card, 4, "aid:%d", vid);
	if (!vid)
		return 0;
	if (qeth_wait_for_threads(card, QETH_RECOVER_THREAD)) {
		QETH_CARD_TEXT(card, 3, "aidREC");
		return 0;
	}
	id = kmalloc(sizeof(*id), GFP_KERNEL);
	if (id) {
		id->vid = vid;
		rc = qeth_l2_send_setdelvlan(card, vid, IPA_CMD_SETVLAN);
		if (rc) {
			kfree(id);
			return rc;
		}
		mutex_lock(&card->vid_list_mutex);
		list_add_tail(&id->list, &card->vid_list);
		mutex_unlock(&card->vid_list_mutex);
	} else {
		return -ENOMEM;
	}
	return 0;
}

static int qeth_l2_vlan_rx_kill_vid(struct net_device *dev,
				    __be16 proto, u16 vid)
{
	struct qeth_vlan_vid *id, *tmpid = NULL;
	struct qeth_card *card = dev->ml_priv;
	int rc = 0;

	QETH_CARD_TEXT_(card, 4, "kid:%d", vid);
	if (qeth_wait_for_threads(card, QETH_RECOVER_THREAD)) {
		QETH_CARD_TEXT(card, 3, "kidREC");
		return 0;
	}
	mutex_lock(&card->vid_list_mutex);
	list_for_each_entry(id, &card->vid_list, list) {
		if (id->vid == vid) {
			list_del(&id->list);
			tmpid = id;
			break;
		}
	}
	mutex_unlock(&card->vid_list_mutex);
	if (tmpid) {
		rc = qeth_l2_send_setdelvlan(card, vid, IPA_CMD_DELVLAN);
		kfree(tmpid);
	}
	return rc;
}

static void qeth_l2_stop_card(struct qeth_card *card, int recovery_mode)
{
	QETH_DBF_TEXT(SETUP , 2, "stopcard");
	QETH_DBF_HEX(SETUP, 2, &card, sizeof(void *));

	qeth_set_allowed_threads(card, 0, 1);
	if (card->read.state == CH_STATE_UP &&
	    card->write.state == CH_STATE_UP &&
	    (card->state == CARD_STATE_UP)) {
		if (recovery_mode &&
		    card->info.type != QETH_CARD_TYPE_OSN) {
			qeth_l2_stop(card->dev);
		} else {
			rtnl_lock();
			dev_close(card->dev);
			rtnl_unlock();
		}
		card->info.mac_bits &= ~QETH_LAYER2_MAC_REGISTERED;
		card->state = CARD_STATE_SOFTSETUP;
	}
	if (card->state == CARD_STATE_SOFTSETUP) {
		qeth_l2_del_all_macs(card);
		qeth_clear_ipacmd_list(card);
		card->state = CARD_STATE_HARDSETUP;
	}
	if (card->state == CARD_STATE_HARDSETUP) {
		qeth_qdio_clear_card(card, 0);
		qeth_clear_qdio_buffers(card);
		qeth_clear_working_pool_list(card);
		card->state = CARD_STATE_DOWN;
	}
	if (card->state == CARD_STATE_DOWN) {
		qeth_clear_cmd_buffers(&card->read);
		qeth_clear_cmd_buffers(&card->write);
	}
}

static int qeth_l2_process_inbound_buffer(struct qeth_card *card,
				int budget, int *done)
{
	int work_done = 0;
	struct sk_buff *skb;
	struct qeth_hdr *hdr;
	unsigned int len;

	*done = 0;
	WARN_ON_ONCE(!budget);
	while (budget) {
		skb = qeth_core_get_next_skb(card,
			&card->qdio.in_q->bufs[card->rx.b_index],
			&card->rx.b_element, &card->rx.e_offset, &hdr);
		if (!skb) {
			*done = 1;
			break;
		}
		switch (hdr->hdr.l2.id) {
		case QETH_HEADER_TYPE_LAYER2:
			skb->protocol = eth_type_trans(skb, skb->dev);
			qeth_rx_csum(card, skb, hdr->hdr.l2.flags[1]);
			if (skb->protocol == htons(ETH_P_802_2))
				*((__u32 *)skb->cb) = ++card->seqno.pkt_seqno;
			len = skb->len;
			napi_gro_receive(&card->napi, skb);
			break;
		case QETH_HEADER_TYPE_OSN:
			if (card->info.type == QETH_CARD_TYPE_OSN) {
				skb_push(skb, sizeof(struct qeth_hdr));
				skb_copy_to_linear_data(skb, hdr,
						sizeof(struct qeth_hdr));
				len = skb->len;
				card->osn_info.data_cb(skb);
				break;
			}
			/* else unknown */
		default:
			dev_kfree_skb_any(skb);
			QETH_CARD_TEXT(card, 3, "inbunkno");
			QETH_DBF_HEX(CTRL, 3, hdr, sizeof(*hdr));
			continue;
		}
		work_done++;
		budget--;
		card->stats.rx_packets++;
		card->stats.rx_bytes += len;
	}
	return work_done;
}

static int qeth_l2_request_initial_mac(struct qeth_card *card)
{
	int rc = 0;

	QETH_DBF_TEXT(SETUP, 2, "l2reqmac");
	QETH_DBF_TEXT_(SETUP, 2, "doL2%s", CARD_BUS_ID(card));

	if (MACHINE_IS_VM) {
		rc = qeth_vm_request_mac(card);
		if (!rc)
			goto out;
		QETH_DBF_MESSAGE(2, "z/VM MAC Service failed on device %s: x%x\n",
				 CARD_BUS_ID(card), rc);
		QETH_DBF_TEXT_(SETUP, 2, "err%04x", rc);
		/* fall back to alternative mechanism: */
	}

	if (card->info.type == QETH_CARD_TYPE_IQD ||
	    card->info.type == QETH_CARD_TYPE_OSM ||
	    card->info.type == QETH_CARD_TYPE_OSX ||
	    card->info.guestlan) {
		rc = qeth_setadpparms_change_macaddr(card);
		if (!rc)
			goto out;
		QETH_DBF_MESSAGE(2, "READ_MAC Assist failed on device %s: x%x\n",
				 CARD_BUS_ID(card), rc);
		QETH_DBF_TEXT_(SETUP, 2, "1err%04x", rc);
		/* fall back once more: */
	}

	/* some devices don't support a custom MAC address: */
	if (card->info.type == QETH_CARD_TYPE_OSM ||
	    card->info.type == QETH_CARD_TYPE_OSX)
		return (rc) ? rc : -EADDRNOTAVAIL;
	eth_hw_addr_random(card->dev);

out:
	QETH_DBF_HEX(SETUP, 2, card->dev->dev_addr, card->dev->addr_len);
	return 0;
}

static int qeth_l2_set_mac_address(struct net_device *dev, void *p)
{
	struct sockaddr *addr = p;
	struct qeth_card *card = dev->ml_priv;
	u8 old_addr[ETH_ALEN];
	int rc = 0;

	QETH_CARD_TEXT(card, 3, "setmac");

	if (card->info.type == QETH_CARD_TYPE_OSN ||
	    card->info.type == QETH_CARD_TYPE_OSM ||
	    card->info.type == QETH_CARD_TYPE_OSX) {
		QETH_CARD_TEXT(card, 3, "setmcTYP");
		return -EOPNOTSUPP;
	}
	QETH_CARD_HEX(card, 3, addr->sa_data, ETH_ALEN);
	if (!is_valid_ether_addr(addr->sa_data))
		return -EADDRNOTAVAIL;

	if (qeth_wait_for_threads(card, QETH_RECOVER_THREAD)) {
		QETH_CARD_TEXT(card, 3, "setmcREC");
		return -ERESTARTSYS;
	}

	/* avoid racing against concurrent state change: */
	if (!mutex_trylock(&card->conf_mutex))
		return -EAGAIN;

	if (!qeth_card_hw_is_reachable(card)) {
		ether_addr_copy(dev->dev_addr, addr->sa_data);
		goto out_unlock;
	}

	/* don't register the same address twice */
	if (ether_addr_equal_64bits(dev->dev_addr, addr->sa_data) &&
	    (card->info.mac_bits & QETH_LAYER2_MAC_REGISTERED))
		goto out_unlock;

	/* add the new address, switch over, drop the old */
	rc = qeth_l2_send_setmac(card, addr->sa_data);
	if (rc)
		goto out_unlock;
	ether_addr_copy(old_addr, dev->dev_addr);
	ether_addr_copy(dev->dev_addr, addr->sa_data);

	if (card->info.mac_bits & QETH_LAYER2_MAC_REGISTERED)
		qeth_l2_remove_mac(card, old_addr);
	card->info.mac_bits |= QETH_LAYER2_MAC_REGISTERED;

out_unlock:
	mutex_unlock(&card->conf_mutex);
	return rc;
}

static void qeth_promisc_to_bridge(struct qeth_card *card)
{
	struct net_device *dev = card->dev;
	enum qeth_ipa_promisc_modes promisc_mode;
	int role;
	int rc;

	QETH_CARD_TEXT(card, 3, "pmisc2br");

	if (!card->options.sbp.reflect_promisc)
		return;
	promisc_mode = (dev->flags & IFF_PROMISC) ? SET_PROMISC_MODE_ON
						: SET_PROMISC_MODE_OFF;
	if (promisc_mode == card->info.promisc_mode)
		return;

	if (promisc_mode == SET_PROMISC_MODE_ON) {
		if (card->options.sbp.reflect_promisc_primary)
			role = QETH_SBP_ROLE_PRIMARY;
		else
			role = QETH_SBP_ROLE_SECONDARY;
	} else
		role = QETH_SBP_ROLE_NONE;

	rc = qeth_bridgeport_setrole(card, role);
	QETH_DBF_TEXT_(SETUP, 2, "bpm%c%04x",
			(promisc_mode == SET_PROMISC_MODE_ON) ? '+' : '-', rc);
	if (!rc) {
		card->options.sbp.role = role;
		card->info.promisc_mode = promisc_mode;
	}

}
/* New MAC address is added to the hash table and marked to be written on card
 * only if there is not in the hash table storage already
 *
*/
static void qeth_l2_add_mac(struct qeth_card *card, struct netdev_hw_addr *ha)
{
	u32 mac_hash = get_unaligned((u32 *)(&ha->addr[2]));
	struct qeth_mac *mac;

	hash_for_each_possible(card->mac_htable, mac, hnode, mac_hash) {
		if (ether_addr_equal_64bits(ha->addr, mac->mac_addr)) {
			mac->disp_flag = QETH_DISP_ADDR_DO_NOTHING;
			return;
		}
	}

	mac = kzalloc(sizeof(struct qeth_mac), GFP_ATOMIC);
	if (!mac)
		return;

	ether_addr_copy(mac->mac_addr, ha->addr);
	mac->disp_flag = QETH_DISP_ADDR_ADD;

	hash_add(card->mac_htable, &mac->hnode, mac_hash);
}

static void qeth_l2_set_rx_mode(struct net_device *dev)
{
	struct qeth_card *card = dev->ml_priv;
	struct netdev_hw_addr *ha;
	struct qeth_mac *mac;
	struct hlist_node *tmp;
	int i;
	int rc;

	if (card->info.type == QETH_CARD_TYPE_OSN)
		return;

	QETH_CARD_TEXT(card, 3, "setmulti");
	if (qeth_threads_running(card, QETH_RECOVER_THREAD) &&
	    (card->state != CARD_STATE_UP))
		return;

	spin_lock_bh(&card->mclock);

	netdev_for_each_mc_addr(ha, dev)
		qeth_l2_add_mac(card, ha);
	netdev_for_each_uc_addr(ha, dev)
		qeth_l2_add_mac(card, ha);

	hash_for_each_safe(card->mac_htable, i, tmp, mac, hnode) {
		switch (mac->disp_flag) {
		case QETH_DISP_ADDR_DELETE:
			qeth_l2_remove_mac(card, mac->mac_addr);
			hash_del(&mac->hnode);
			kfree(mac);
			break;
		case QETH_DISP_ADDR_ADD:
			rc = qeth_l2_write_mac(card, mac->mac_addr);
			if (rc) {
				hash_del(&mac->hnode);
				kfree(mac);
				break;
			}
			/* fall through */
		default:
			/* for next call to set_rx_mode(): */
			mac->disp_flag = QETH_DISP_ADDR_DELETE;
		}
	}

	spin_unlock_bh(&card->mclock);

	if (qeth_adp_supported(card, IPA_SETADP_SET_PROMISC_MODE))
		qeth_setadp_promisc_mode(card);
	else
		qeth_promisc_to_bridge(card);
}

static int qeth_l2_xmit(struct qeth_card *card, struct sk_buff *skb,
			struct qeth_qdio_out_q *queue, int cast_type, int ipv)
{
	const unsigned int proto_len = IS_IQD(card) ? ETH_HLEN : 0;
	const unsigned int hw_hdr_len = sizeof(struct qeth_hdr);
	unsigned int frame_len = skb->len;
	unsigned int data_offset = 0;
	struct qeth_hdr *hdr = NULL;
	unsigned int hd_len = 0;
	unsigned int elements;
	int push_len, rc;
	bool is_sg;

	rc = skb_cow_head(skb, hw_hdr_len);
	if (rc)
		return rc;

	push_len = qeth_add_hw_header(card, skb, &hdr, hw_hdr_len, proto_len,
				      &elements);
	if (push_len < 0)
		return push_len;
	if (!push_len) {
		/* HW header needs its own buffer element. */
		hd_len = hw_hdr_len + proto_len;
		data_offset = proto_len;
	}
	qeth_l2_fill_header(hdr, skb, cast_type, frame_len);
	if (skb->ip_summed == CHECKSUM_PARTIAL) {
		qeth_tx_csum(skb, &hdr->hdr.l2.flags[1], ipv);
		if (card->options.performance_stats)
			card->perf_stats.tx_csum++;
	}

	is_sg = skb_is_nonlinear(skb);
	if (IS_IQD(card)) {
		rc = qeth_do_send_packet_fast(queue, skb, hdr, data_offset,
					      hd_len);
	} else {
		/* TODO: drop skb_orphan() once TX completion is fast enough */
		skb_orphan(skb);
		rc = qeth_do_send_packet(card, queue, skb, hdr, data_offset,
					 hd_len, elements);
	}

	if (!rc) {
		if (card->options.performance_stats) {
			card->perf_stats.buf_elements_sent += elements;
			if (is_sg)
				card->perf_stats.sg_skbs_sent++;
		}
	} else {
		if (!push_len)
			kmem_cache_free(qeth_core_header_cache, hdr);
		if (rc == -EBUSY)
			/* roll back to ETH header */
			skb_pull(skb, push_len);
	}
	return rc;
}

static int qeth_l2_xmit_osn(struct qeth_card *card, struct sk_buff *skb,
			    struct qeth_qdio_out_q *queue)
{
	unsigned int elements;
	struct qeth_hdr *hdr;

	if (skb->protocol == htons(ETH_P_IPV6))
		return -EPROTONOSUPPORT;

	hdr = (struct qeth_hdr *)skb->data;
	elements = qeth_get_elements_no(card, skb, 0, 0);
	if (!elements)
		return -E2BIG;
	if (qeth_hdr_chk_and_bounce(skb, &hdr, sizeof(*hdr)))
		return -EINVAL;
	return qeth_do_send_packet(card, queue, skb, hdr, 0, 0, elements);
}

static netdev_tx_t qeth_l2_hard_start_xmit(struct sk_buff *skb,
					   struct net_device *dev)
{
	struct qeth_card *card = dev->ml_priv;
	int cast_type = qeth_l2_get_cast_type(card, skb);
	int ipv = qeth_get_ip_version(skb);
	struct qeth_qdio_out_q *queue;
	int tx_bytes = skb->len;
	int rc;

	if ((card->state != CARD_STATE_UP) || !card->lan_online) {
		card->stats.tx_carrier_errors++;
		goto tx_drop;
	}

	queue = qeth_get_tx_queue(card, skb, ipv, cast_type);

	if (card->options.performance_stats) {
		card->perf_stats.outbound_cnt++;
		card->perf_stats.outbound_start_time = qeth_get_micros();
	}
	netif_stop_queue(dev);

	if (IS_OSN(card))
		rc = qeth_l2_xmit_osn(card, skb, queue);
	else
		rc = qeth_l2_xmit(card, skb, queue, cast_type, ipv);

	if (!rc) {
		card->stats.tx_packets++;
		card->stats.tx_bytes += tx_bytes;
		if (card->options.performance_stats)
			card->perf_stats.outbound_time += qeth_get_micros() -
				card->perf_stats.outbound_start_time;
		netif_wake_queue(dev);
		return NETDEV_TX_OK;
	} else if (rc == -EBUSY) {
		return NETDEV_TX_BUSY;
	} /* else fall through */

tx_drop:
	card->stats.tx_dropped++;
	card->stats.tx_errors++;
	dev_kfree_skb_any(skb);
	netif_wake_queue(dev);
	return NETDEV_TX_OK;
}

static int __qeth_l2_open(struct net_device *dev)
{
	struct qeth_card *card = dev->ml_priv;
	int rc = 0;

	QETH_CARD_TEXT(card, 4, "qethopen");
	if (card->state == CARD_STATE_UP)
		return rc;
	if (card->state != CARD_STATE_SOFTSETUP)
		return -ENODEV;

	if ((card->info.type != QETH_CARD_TYPE_OSN) &&
	     (!(card->info.mac_bits & QETH_LAYER2_MAC_REGISTERED))) {
		QETH_CARD_TEXT(card, 4, "nomacadr");
		return -EPERM;
	}
	card->data.state = CH_STATE_UP;
	card->state = CARD_STATE_UP;
	netif_start_queue(dev);

	if (qdio_stop_irq(card->data.ccwdev, 0) >= 0) {
		napi_enable(&card->napi);
		local_bh_disable();
		napi_schedule(&card->napi);
		/* kick-start the NAPI softirq: */
		local_bh_enable();
	} else
		rc = -EIO;
	return rc;
}

static int qeth_l2_open(struct net_device *dev)
{
	struct qeth_card *card = dev->ml_priv;

	QETH_CARD_TEXT(card, 5, "qethope_");
	if (qeth_wait_for_threads(card, QETH_RECOVER_THREAD)) {
		QETH_CARD_TEXT(card, 3, "openREC");
		return -ERESTARTSYS;
	}
	return __qeth_l2_open(dev);
}

static int qeth_l2_stop(struct net_device *dev)
{
	struct qeth_card *card = dev->ml_priv;

	QETH_CARD_TEXT(card, 4, "qethstop");
	netif_tx_disable(dev);
	if (card->state == CARD_STATE_UP) {
		card->state = CARD_STATE_SOFTSETUP;
		napi_disable(&card->napi);
	}
	return 0;
}

static const struct device_type qeth_l2_devtype = {
	.name = "qeth_layer2",
	.groups = qeth_l2_attr_groups,
};

static int qeth_l2_probe_device(struct ccwgroup_device *gdev)
{
	struct qeth_card *card = dev_get_drvdata(&gdev->dev);
	int rc;

	if (gdev->dev.type == &qeth_generic_devtype) {
		rc = qeth_l2_create_device_attributes(&gdev->dev);
		if (rc)
			return rc;
	}
	INIT_LIST_HEAD(&card->vid_list);
	hash_init(card->mac_htable);
	card->options.layer2 = 1;
	card->info.hwtrap = 0;
	qeth_l2_vnicc_set_defaults(card);
	return 0;
}

static void qeth_l2_remove_device(struct ccwgroup_device *cgdev)
{
	struct qeth_card *card = dev_get_drvdata(&cgdev->dev);

	if (cgdev->dev.type == &qeth_generic_devtype)
		qeth_l2_remove_device_attributes(&cgdev->dev);
	qeth_set_allowed_threads(card, 0, 1);
	wait_event(card->wait_q, qeth_threads_running(card, 0xffffffff) == 0);

	if (cgdev->state == CCWGROUP_ONLINE)
		qeth_l2_set_offline(cgdev);

	cancel_work_sync(&card->close_dev_work);
	if (qeth_netdev_is_registered(card->dev))
		unregister_netdev(card->dev);
<<<<<<< HEAD
		free_netdev(card->dev);
		card->dev = NULL;
	}
	return;
=======
>>>>>>> 286cd8c7
}

static const struct ethtool_ops qeth_l2_ethtool_ops = {
	.get_link = ethtool_op_get_link,
	.get_strings = qeth_core_get_strings,
	.get_ethtool_stats = qeth_core_get_ethtool_stats,
	.get_sset_count = qeth_core_get_sset_count,
	.get_drvinfo = qeth_core_get_drvinfo,
	.get_link_ksettings = qeth_core_ethtool_get_link_ksettings,
};

static const struct ethtool_ops qeth_l2_osn_ops = {
	.get_strings = qeth_core_get_strings,
	.get_ethtool_stats = qeth_core_get_ethtool_stats,
	.get_sset_count = qeth_core_get_sset_count,
	.get_drvinfo = qeth_core_get_drvinfo,
};

static const struct net_device_ops qeth_l2_netdev_ops = {
	.ndo_open		= qeth_l2_open,
	.ndo_stop		= qeth_l2_stop,
	.ndo_get_stats		= qeth_get_stats,
	.ndo_start_xmit		= qeth_l2_hard_start_xmit,
	.ndo_features_check	= qeth_features_check,
	.ndo_validate_addr	= eth_validate_addr,
	.ndo_set_rx_mode	= qeth_l2_set_rx_mode,
	.ndo_do_ioctl		= qeth_do_ioctl,
	.ndo_set_mac_address    = qeth_l2_set_mac_address,
	.ndo_vlan_rx_add_vid	= qeth_l2_vlan_rx_add_vid,
	.ndo_vlan_rx_kill_vid   = qeth_l2_vlan_rx_kill_vid,
	.ndo_tx_timeout	   	= qeth_tx_timeout,
	.ndo_fix_features	= qeth_fix_features,
	.ndo_set_features	= qeth_set_features
};

static int qeth_l2_setup_netdev(struct qeth_card *card)
{
<<<<<<< HEAD
	switch (card->info.type) {
	case QETH_CARD_TYPE_IQD:
		card->dev = alloc_netdev(0, "hsi%d", NET_NAME_UNKNOWN,
					 ether_setup);
		break;
	case QETH_CARD_TYPE_OSN:
		card->dev = alloc_netdev(0, "osn%d", NET_NAME_UNKNOWN,
					 ether_setup);
		break;
	default:
		card->dev = alloc_etherdev(0);
=======
	int rc;

	if (qeth_netdev_is_registered(card->dev))
		return 0;

	card->dev->priv_flags |= IFF_UNICAST_FLT;
	card->dev->netdev_ops = &qeth_l2_netdev_ops;
	if (card->info.type == QETH_CARD_TYPE_OSN) {
		card->dev->ethtool_ops = &qeth_l2_osn_ops;
		card->dev->flags |= IFF_NOARP;
	} else {
		card->dev->ethtool_ops = &qeth_l2_ethtool_ops;
		card->dev->needed_headroom = sizeof(struct qeth_hdr);
>>>>>>> 286cd8c7
	}

	if (card->info.type == QETH_CARD_TYPE_OSM)
		card->dev->features |= NETIF_F_VLAN_CHALLENGED;
	else
		card->dev->features |= NETIF_F_HW_VLAN_CTAG_FILTER;

<<<<<<< HEAD
	card->dev->ml_priv = card;
	card->dev->watchdog_timeo = QETH_TX_TIMEOUT;
	card->dev->mtu = card->info.initial_mtu;
	card->dev->netdev_ops = &qeth_l2_netdev_ops;
	if (card->info.type == QETH_CARD_TYPE_OSN) {
		card->dev->ethtool_ops = &qeth_l2_osn_ops;
		card->dev->flags |= IFF_NOARP;
	} else {
		card->dev->ethtool_ops = &qeth_l2_ethtool_ops;
	}
	card->dev->features |= NETIF_F_HW_VLAN_CTAG_FILTER;
=======
>>>>>>> 286cd8c7
	if (card->info.type == QETH_CARD_TYPE_OSD && !card->info.guestlan) {
		card->dev->features |= NETIF_F_SG;
		/* OSA 3S and earlier has no RX/TX support */
		if (qeth_is_supported(card, IPA_OUTBOUND_CHECKSUM)) {
			card->dev->hw_features |= NETIF_F_IP_CSUM;
			card->dev->vlan_features |= NETIF_F_IP_CSUM;
		}
	}
	if (qeth_is_supported6(card, IPA_OUTBOUND_CHECKSUM_V6)) {
		card->dev->hw_features |= NETIF_F_IPV6_CSUM;
		card->dev->vlan_features |= NETIF_F_IPV6_CSUM;
	}
	if (qeth_is_supported(card, IPA_INBOUND_CHECKSUM) ||
	    qeth_is_supported6(card, IPA_INBOUND_CHECKSUM_V6)) {
		card->dev->hw_features |= NETIF_F_RXCSUM;
		card->dev->vlan_features |= NETIF_F_RXCSUM;
	}

	qeth_l2_request_initial_mac(card);
<<<<<<< HEAD
	SET_NETDEV_DEV(card->dev, &card->gdev->dev);
	netif_napi_add(card->dev, &card->napi, qeth_l2_poll, QETH_NAPI_WEIGHT);
	netif_carrier_off(card->dev);
	return register_netdev(card->dev);
=======
	netif_napi_add(card->dev, &card->napi, qeth_poll, QETH_NAPI_WEIGHT);
	rc = register_netdev(card->dev);
	if (rc)
		card->dev->netdev_ops = NULL;
	return rc;
>>>>>>> 286cd8c7
}

static int qeth_l2_start_ipassists(struct qeth_card *card)
{
	/* configure isolation level */
	if (qeth_set_access_ctrl_online(card, 0))
		return -ENODEV;
	return 0;
}

static void qeth_l2_trace_features(struct qeth_card *card)
{
	/* Set BridgePort features */
	QETH_CARD_TEXT(card, 2, "featuSBP");
	QETH_CARD_HEX(card, 2, &card->options.sbp.supported_funcs,
		      sizeof(card->options.sbp.supported_funcs));
	/* VNIC Characteristics features */
	QETH_CARD_TEXT(card, 2, "feaVNICC");
	QETH_CARD_HEX(card, 2, &card->options.vnicc.sup_chars,
		      sizeof(card->options.vnicc.sup_chars));
}

static int __qeth_l2_set_online(struct ccwgroup_device *gdev, int recovery_mode)
{
	struct qeth_card *card = dev_get_drvdata(&gdev->dev);
	int rc = 0;
	enum qeth_card_states recover_flag;

	mutex_lock(&card->discipline_mutex);
	mutex_lock(&card->conf_mutex);
	QETH_DBF_TEXT(SETUP, 2, "setonlin");
	QETH_DBF_HEX(SETUP, 2, &card, sizeof(void *));

	recover_flag = card->state;
	rc = qeth_core_hardsetup_card(card);
	if (rc) {
		QETH_DBF_TEXT_(SETUP, 2, "2err%04x", rc);
		rc = -ENODEV;
		goto out_remove;
	}
	qeth_bridgeport_query_support(card);
	if (card->options.sbp.supported_funcs)
		dev_info(&card->gdev->dev,
		"The device represents a Bridge Capable Port\n");

	rc = qeth_l2_setup_netdev(card);
	if (rc)
		goto out_remove;

	if (card->info.type != QETH_CARD_TYPE_OSN &&
	    !qeth_l2_send_setmac(card, card->dev->dev_addr))
		card->info.mac_bits |= QETH_LAYER2_MAC_REGISTERED;

	if (qeth_is_diagass_supported(card, QETH_DIAGS_CMD_TRAP)) {
		if (card->info.hwtrap &&
		    qeth_hw_trap(card, QETH_DIAGS_TRAP_ARM))
			card->info.hwtrap = 0;
	} else
		card->info.hwtrap = 0;

	/* for the rx_bcast characteristic, init VNICC after setmac */
	qeth_l2_vnicc_init(card);

	qeth_trace_features(card);
	qeth_l2_trace_features(card);

	qeth_l2_setup_bridgeport_attrs(card);

	card->state = CARD_STATE_HARDSETUP;
	qeth_print_status_message(card);

	/* softsetup */
	QETH_DBF_TEXT(SETUP, 2, "softsetp");

	if ((card->info.type == QETH_CARD_TYPE_OSD) ||
	    (card->info.type == QETH_CARD_TYPE_OSX)) {
		rc = qeth_l2_start_ipassists(card);
		if (rc)
			goto out_remove;
	}

	if (card->info.type != QETH_CARD_TYPE_OSN)
		qeth_l2_process_vlans(card);

	netif_tx_disable(card->dev);

	rc = qeth_init_qdio_queues(card);
	if (rc) {
		QETH_DBF_TEXT_(SETUP, 2, "6err%d", rc);
		rc = -ENODEV;
		goto out_remove;
	}
	card->state = CARD_STATE_SOFTSETUP;
	if (card->lan_online)
		netif_carrier_on(card->dev);
	else
		netif_carrier_off(card->dev);

	qeth_set_allowed_threads(card, 0xffffffff, 0);

	qeth_enable_hw_features(card->dev);
	if (recover_flag == CARD_STATE_RECOVER) {
		if (recovery_mode &&
		    card->info.type != QETH_CARD_TYPE_OSN) {
			__qeth_l2_open(card->dev);
			qeth_l2_set_rx_mode(card->dev);
		} else {
			rtnl_lock();
			dev_open(card->dev);
			rtnl_unlock();
		}
	}
	/* let user_space know that device is online */
	kobject_uevent(&gdev->dev.kobj, KOBJ_CHANGE);
	mutex_unlock(&card->conf_mutex);
	mutex_unlock(&card->discipline_mutex);
	return 0;

out_remove:
	qeth_l2_stop_card(card, 0);
	ccw_device_set_offline(CARD_DDEV(card));
	ccw_device_set_offline(CARD_WDEV(card));
	ccw_device_set_offline(CARD_RDEV(card));
	qdio_free(CARD_DDEV(card));
	if (recover_flag == CARD_STATE_RECOVER)
		card->state = CARD_STATE_RECOVER;
	else
		card->state = CARD_STATE_DOWN;
	mutex_unlock(&card->conf_mutex);
	mutex_unlock(&card->discipline_mutex);
	return rc;
}

static int qeth_l2_set_online(struct ccwgroup_device *gdev)
{
	return __qeth_l2_set_online(gdev, 0);
}

static int __qeth_l2_set_offline(struct ccwgroup_device *cgdev,
					int recovery_mode)
{
	struct qeth_card *card = dev_get_drvdata(&cgdev->dev);
	int rc = 0, rc2 = 0, rc3 = 0;
	enum qeth_card_states recover_flag;

	mutex_lock(&card->discipline_mutex);
	mutex_lock(&card->conf_mutex);
	QETH_DBF_TEXT(SETUP, 3, "setoffl");
	QETH_DBF_HEX(SETUP, 3, &card, sizeof(void *));

	netif_carrier_off(card->dev);
	recover_flag = card->state;
	if ((!recovery_mode && card->info.hwtrap) || card->info.hwtrap == 2) {
		qeth_hw_trap(card, QETH_DIAGS_TRAP_DISARM);
		card->info.hwtrap = 1;
	}
	qeth_l2_stop_card(card, recovery_mode);
	rc  = ccw_device_set_offline(CARD_DDEV(card));
	rc2 = ccw_device_set_offline(CARD_WDEV(card));
	rc3 = ccw_device_set_offline(CARD_RDEV(card));
	if (!rc)
		rc = (rc2) ? rc2 : rc3;
	if (rc)
		QETH_DBF_TEXT_(SETUP, 2, "1err%d", rc);
	qdio_free(CARD_DDEV(card));
	if (recover_flag == CARD_STATE_UP)
		card->state = CARD_STATE_RECOVER;
	/* let user_space know that device is offline */
	kobject_uevent(&cgdev->dev.kobj, KOBJ_CHANGE);
	mutex_unlock(&card->conf_mutex);
	mutex_unlock(&card->discipline_mutex);
	return 0;
}

static int qeth_l2_set_offline(struct ccwgroup_device *cgdev)
{
	return __qeth_l2_set_offline(cgdev, 0);
}

static int qeth_l2_recover(void *ptr)
{
	struct qeth_card *card;
	int rc = 0;

	card = (struct qeth_card *) ptr;
	QETH_CARD_TEXT(card, 2, "recover1");
	if (!qeth_do_run_thread(card, QETH_RECOVER_THREAD))
		return 0;
	QETH_CARD_TEXT(card, 2, "recover2");
	dev_warn(&card->gdev->dev,
		"A recovery process has been started for the device\n");
	qeth_set_recovery_task(card);
	__qeth_l2_set_offline(card->gdev, 1);
	rc = __qeth_l2_set_online(card->gdev, 1);
	if (!rc)
		dev_info(&card->gdev->dev,
			"Device successfully recovered!\n");
	else {
		qeth_close_dev(card);
		dev_warn(&card->gdev->dev, "The qeth device driver "
				"failed to recover an error on the device\n");
	}
	qeth_clear_recovery_task(card);
	qeth_clear_thread_start_bit(card, QETH_RECOVER_THREAD);
	qeth_clear_thread_running_bit(card, QETH_RECOVER_THREAD);
	return 0;
}

static int __init qeth_l2_init(void)
{
	pr_info("register layer 2 discipline\n");
	return 0;
}

static void __exit qeth_l2_exit(void)
{
	pr_info("unregister layer 2 discipline\n");
}

static int qeth_l2_pm_suspend(struct ccwgroup_device *gdev)
{
	struct qeth_card *card = dev_get_drvdata(&gdev->dev);

	netif_device_detach(card->dev);
	qeth_set_allowed_threads(card, 0, 1);
	wait_event(card->wait_q, qeth_threads_running(card, 0xffffffff) == 0);
	if (gdev->state == CCWGROUP_OFFLINE)
		return 0;
	if (card->state == CARD_STATE_UP) {
		if (card->info.hwtrap)
			qeth_hw_trap(card, QETH_DIAGS_TRAP_DISARM);
		__qeth_l2_set_offline(card->gdev, 1);
	} else
		__qeth_l2_set_offline(card->gdev, 0);
	return 0;
}

static int qeth_l2_pm_resume(struct ccwgroup_device *gdev)
{
	struct qeth_card *card = dev_get_drvdata(&gdev->dev);
	int rc = 0;

	if (gdev->state == CCWGROUP_OFFLINE)
		goto out;

	if (card->state == CARD_STATE_RECOVER) {
		rc = __qeth_l2_set_online(card->gdev, 1);
		if (rc) {
			rtnl_lock();
			dev_close(card->dev);
			rtnl_unlock();
		}
	} else
		rc = __qeth_l2_set_online(card->gdev, 0);
out:
	qeth_set_allowed_threads(card, 0xffffffff, 0);
	netif_device_attach(card->dev);
	if (rc)
		dev_warn(&card->gdev->dev, "The qeth device driver "
			"failed to recover an error on the device\n");
	return rc;
}

/* Returns zero if the command is successfully "consumed" */
static int qeth_l2_control_event(struct qeth_card *card,
					struct qeth_ipa_cmd *cmd)
{
	switch (cmd->hdr.command) {
	case IPA_CMD_SETBRIDGEPORT_OSA:
	case IPA_CMD_SETBRIDGEPORT_IQD:
		if (cmd->data.sbp.hdr.command_code ==
				IPA_SBP_BRIDGE_PORT_STATE_CHANGE) {
			qeth_bridge_state_change(card, cmd);
			return 0;
		} else
			return 1;
	case IPA_CMD_ADDRESS_CHANGE_NOTIF:
		qeth_bridge_host_event(card, cmd);
		return 0;
	default:
		return 1;
	}
}

struct qeth_discipline qeth_l2_discipline = {
	.devtype = &qeth_l2_devtype,
<<<<<<< HEAD
	.start_poll = qeth_qdio_start_poll,
	.input_handler = (qdio_handler_t *) qeth_qdio_input_handler,
	.output_handler = (qdio_handler_t *) qeth_qdio_output_handler,
=======
	.process_rx_buffer = qeth_l2_process_inbound_buffer,
>>>>>>> 286cd8c7
	.recover = qeth_l2_recover,
	.setup = qeth_l2_probe_device,
	.remove = qeth_l2_remove_device,
	.set_online = qeth_l2_set_online,
	.set_offline = qeth_l2_set_offline,
	.freeze = qeth_l2_pm_suspend,
	.thaw = qeth_l2_pm_resume,
	.restore = qeth_l2_pm_resume,
	.do_ioctl = NULL,
	.control_event_handler = qeth_l2_control_event,
};
EXPORT_SYMBOL_GPL(qeth_l2_discipline);

static int qeth_osn_send_control_data(struct qeth_card *card, int len,
			   struct qeth_cmd_buffer *iob)
{
	struct qeth_channel *channel = iob->channel;
	unsigned long flags;
	int rc = 0;

	QETH_CARD_TEXT(card, 5, "osndctrd");

	wait_event(card->wait_q,
		   atomic_cmpxchg(&channel->irq_pending, 0, 1) == 0);
	qeth_prepare_control_data(card, len, iob);
	QETH_CARD_TEXT(card, 6, "osnoirqp");
	spin_lock_irqsave(get_ccwdev_lock(channel->ccwdev), flags);
	rc = ccw_device_start_timeout(channel->ccwdev, channel->ccw,
				      (addr_t) iob, 0, 0, QETH_IPA_TIMEOUT);
	spin_unlock_irqrestore(get_ccwdev_lock(channel->ccwdev), flags);
	if (rc) {
		QETH_DBF_MESSAGE(2, "qeth_osn_send_control_data: "
			   "ccw_device_start rc = %i\n", rc);
		QETH_CARD_TEXT_(card, 2, " err%d", rc);
		qeth_release_buffer(channel, iob);
		atomic_set(&channel->irq_pending, 0);
		wake_up(&card->wait_q);
	}
	return rc;
}

static int qeth_osn_send_ipa_cmd(struct qeth_card *card,
			struct qeth_cmd_buffer *iob, int data_len)
{
	u16 s1, s2;

	QETH_CARD_TEXT(card, 4, "osndipa");

	qeth_prepare_ipa_cmd(card, iob);
	s1 = (u16)(IPA_PDU_HEADER_SIZE + data_len);
	s2 = (u16)data_len;
	memcpy(QETH_IPA_PDU_LEN_TOTAL(iob->data), &s1, 2);
	memcpy(QETH_IPA_PDU_LEN_PDU1(iob->data), &s2, 2);
	memcpy(QETH_IPA_PDU_LEN_PDU2(iob->data), &s2, 2);
	memcpy(QETH_IPA_PDU_LEN_PDU3(iob->data), &s2, 2);
	return qeth_osn_send_control_data(card, s1, iob);
}

int qeth_osn_assist(struct net_device *dev, void *data, int data_len)
{
	struct qeth_cmd_buffer *iob;
	struct qeth_card *card;

	if (!dev)
		return -ENODEV;
	card = dev->ml_priv;
	if (!card)
		return -ENODEV;
	QETH_CARD_TEXT(card, 2, "osnsdmc");
	if (!qeth_card_hw_is_reachable(card))
		return -ENODEV;
	iob = qeth_wait_for_buffer(&card->write);
	memcpy(__ipa_cmd(iob), data, data_len);
	return qeth_osn_send_ipa_cmd(card, iob, data_len);
}
EXPORT_SYMBOL(qeth_osn_assist);

int qeth_osn_register(unsigned char *read_dev_no, struct net_device **dev,
		  int (*assist_cb)(struct net_device *, void *),
		  int (*data_cb)(struct sk_buff *))
{
	struct qeth_card *card;

	*dev = qeth_l2_netdev_by_devno(read_dev_no);
	if (*dev == NULL)
		return -ENODEV;
	card = (*dev)->ml_priv;
	if (!card)
		return -ENODEV;
	QETH_CARD_TEXT(card, 2, "osnreg");
	if ((assist_cb == NULL) || (data_cb == NULL))
		return -EINVAL;
	card->osn_info.assist_cb = assist_cb;
	card->osn_info.data_cb = data_cb;
	return 0;
}
EXPORT_SYMBOL(qeth_osn_register);

void qeth_osn_deregister(struct net_device *dev)
{
	struct qeth_card *card;

	if (!dev)
		return;
	card = dev->ml_priv;
	if (!card)
		return;
	QETH_CARD_TEXT(card, 2, "osndereg");
	card->osn_info.assist_cb = NULL;
	card->osn_info.data_cb = NULL;
	return;
}
EXPORT_SYMBOL(qeth_osn_deregister);

/* SETBRIDGEPORT support, async notifications */

enum qeth_an_event_type {anev_reg_unreg, anev_abort, anev_reset};

/**
 * qeth_bridge_emit_host_event() - bridgeport address change notification
 * @card:  qeth_card structure pointer, for udev events.
 * @evtype:  "normal" register/unregister, or abort, or reset. For abort
 *	      and reset token and addr_lnid are unused and may be NULL.
 * @code:  event bitmask: high order bit 0x80 value 1 means removal of an
 *			  object, 0 - addition of an object.
 *			  0x01 - VLAN, 0x02 - MAC, 0x03 - VLAN and MAC.
 * @token: "network token" structure identifying physical address of the port.
 * @addr_lnid: pointer to structure with MAC address and VLAN ID.
 *
 * This function is called when registrations and deregistrations are
 * reported by the hardware, and also when notifications are enabled -
 * for all currently registered addresses.
 */
static void qeth_bridge_emit_host_event(struct qeth_card *card,
	enum qeth_an_event_type evtype,
	u8 code, struct net_if_token *token, struct mac_addr_lnid *addr_lnid)
{
	char str[7][32];
	char *env[8];
	int i = 0;

	switch (evtype) {
	case anev_reg_unreg:
		snprintf(str[i], sizeof(str[i]), "BRIDGEDHOST=%s",
				(code & IPA_ADDR_CHANGE_CODE_REMOVAL)
				? "deregister" : "register");
		env[i] = str[i]; i++;
		if (code & IPA_ADDR_CHANGE_CODE_VLANID) {
			snprintf(str[i], sizeof(str[i]), "VLAN=%d",
				addr_lnid->lnid);
			env[i] = str[i]; i++;
		}
		if (code & IPA_ADDR_CHANGE_CODE_MACADDR) {
			snprintf(str[i], sizeof(str[i]), "MAC=%pM",
				addr_lnid->mac);
			env[i] = str[i]; i++;
		}
		snprintf(str[i], sizeof(str[i]), "NTOK_BUSID=%x.%x.%04x",
			token->cssid, token->ssid, token->devnum);
		env[i] = str[i]; i++;
		snprintf(str[i], sizeof(str[i]), "NTOK_IID=%02x", token->iid);
		env[i] = str[i]; i++;
		snprintf(str[i], sizeof(str[i]), "NTOK_CHPID=%02x",
				token->chpid);
		env[i] = str[i]; i++;
		snprintf(str[i], sizeof(str[i]), "NTOK_CHID=%04x", token->chid);
		env[i] = str[i]; i++;
		break;
	case anev_abort:
		snprintf(str[i], sizeof(str[i]), "BRIDGEDHOST=abort");
		env[i] = str[i]; i++;
		break;
	case anev_reset:
		snprintf(str[i], sizeof(str[i]), "BRIDGEDHOST=reset");
		env[i] = str[i]; i++;
		break;
	}
	env[i] = NULL;
	kobject_uevent_env(&card->gdev->dev.kobj, KOBJ_CHANGE, env);
}

struct qeth_bridge_state_data {
	struct work_struct worker;
	struct qeth_card *card;
	struct qeth_sbp_state_change qports;
};

static void qeth_bridge_state_change_worker(struct work_struct *work)
{
	struct qeth_bridge_state_data *data =
		container_of(work, struct qeth_bridge_state_data, worker);
	/* We are only interested in the first entry - local port */
	struct qeth_sbp_port_entry *entry = &data->qports.entry[0];
	char env_locrem[32];
	char env_role[32];
	char env_state[32];
	char *env[] = {
		env_locrem,
		env_role,
		env_state,
		NULL
	};

	/* Role should not change by itself, but if it did, */
	/* information from the hardware is authoritative.  */
	mutex_lock(&data->card->conf_mutex);
	data->card->options.sbp.role = entry->role;
	mutex_unlock(&data->card->conf_mutex);

	snprintf(env_locrem, sizeof(env_locrem), "BRIDGEPORT=statechange");
	snprintf(env_role, sizeof(env_role), "ROLE=%s",
		(entry->role == QETH_SBP_ROLE_NONE) ? "none" :
		(entry->role == QETH_SBP_ROLE_PRIMARY) ? "primary" :
		(entry->role == QETH_SBP_ROLE_SECONDARY) ? "secondary" :
		"<INVALID>");
	snprintf(env_state, sizeof(env_state), "STATE=%s",
		(entry->state == QETH_SBP_STATE_INACTIVE) ? "inactive" :
		(entry->state == QETH_SBP_STATE_STANDBY) ? "standby" :
		(entry->state == QETH_SBP_STATE_ACTIVE) ? "active" :
		"<INVALID>");
	kobject_uevent_env(&data->card->gdev->dev.kobj,
				KOBJ_CHANGE, env);
	kfree(data);
}

static void qeth_bridge_state_change(struct qeth_card *card,
					struct qeth_ipa_cmd *cmd)
{
	struct qeth_sbp_state_change *qports =
		 &cmd->data.sbp.data.state_change;
	struct qeth_bridge_state_data *data;
	int extrasize;

	QETH_CARD_TEXT(card, 2, "brstchng");
	if (qports->num_entries == 0) {
		QETH_CARD_TEXT(card, 2, "BPempty");
		return;
	}
	if (qports->entry_length != sizeof(struct qeth_sbp_port_entry)) {
		QETH_CARD_TEXT_(card, 2, "BPsz%04x", qports->entry_length);
		return;
	}
	extrasize = sizeof(struct qeth_sbp_port_entry) * qports->num_entries;
	data = kzalloc(sizeof(struct qeth_bridge_state_data) + extrasize,
		GFP_ATOMIC);
	if (!data) {
		QETH_CARD_TEXT(card, 2, "BPSalloc");
		return;
	}
	INIT_WORK(&data->worker, qeth_bridge_state_change_worker);
	data->card = card;
	memcpy(&data->qports, qports,
			sizeof(struct qeth_sbp_state_change) + extrasize);
	queue_work(qeth_wq, &data->worker);
}

struct qeth_bridge_host_data {
	struct work_struct worker;
	struct qeth_card *card;
	struct qeth_ipacmd_addr_change hostevs;
};

static void qeth_bridge_host_event_worker(struct work_struct *work)
{
	struct qeth_bridge_host_data *data =
		container_of(work, struct qeth_bridge_host_data, worker);
	int i;

	if (data->hostevs.lost_event_mask) {
		dev_info(&data->card->gdev->dev,
"Address notification from the Bridge Port stopped %s (%s)\n",
			data->card->dev->name,
			(data->hostevs.lost_event_mask == 0x01)
			? "Overflow"
			: (data->hostevs.lost_event_mask == 0x02)
			? "Bridge port state change"
			: "Unknown reason");
		mutex_lock(&data->card->conf_mutex);
		data->card->options.sbp.hostnotification = 0;
		mutex_unlock(&data->card->conf_mutex);
		qeth_bridge_emit_host_event(data->card, anev_abort,
			0, NULL, NULL);
	} else
		for (i = 0; i < data->hostevs.num_entries; i++) {
			struct qeth_ipacmd_addr_change_entry *entry =
					&data->hostevs.entry[i];
			qeth_bridge_emit_host_event(data->card,
					anev_reg_unreg,
					entry->change_code,
					&entry->token, &entry->addr_lnid);
		}
	kfree(data);
}

static void qeth_bridge_host_event(struct qeth_card *card,
					struct qeth_ipa_cmd *cmd)
{
	struct qeth_ipacmd_addr_change *hostevs =
		 &cmd->data.addrchange;
	struct qeth_bridge_host_data *data;
	int extrasize;

	QETH_CARD_TEXT(card, 2, "brhostev");
	if (cmd->hdr.return_code != 0x0000) {
		if (cmd->hdr.return_code == 0x0010) {
			if (hostevs->lost_event_mask == 0x00)
				hostevs->lost_event_mask = 0xff;
		} else {
			QETH_CARD_TEXT_(card, 2, "BPHe%04x",
				cmd->hdr.return_code);
			return;
		}
	}
	extrasize = sizeof(struct qeth_ipacmd_addr_change_entry) *
						hostevs->num_entries;
	data = kzalloc(sizeof(struct qeth_bridge_host_data) + extrasize,
		GFP_ATOMIC);
	if (!data) {
		QETH_CARD_TEXT(card, 2, "BPHalloc");
		return;
	}
	INIT_WORK(&data->worker, qeth_bridge_host_event_worker);
	data->card = card;
	memcpy(&data->hostevs, hostevs,
			sizeof(struct qeth_ipacmd_addr_change) + extrasize);
	queue_work(qeth_wq, &data->worker);
}

/* SETBRIDGEPORT support; sending commands */

struct _qeth_sbp_cbctl {
	u16 ipa_rc;
	u16 cmd_rc;
	union {
		u32 supported;
		struct {
			enum qeth_sbp_roles *role;
			enum qeth_sbp_states *state;
		} qports;
	} data;
};

/**
 * qeth_bridgeport_makerc() - derive "traditional" error from hardware codes.
 * @card:		      qeth_card structure pointer, for debug messages.
 * @cbctl:		      state structure with hardware return codes.
 * @setcmd:		      IPA command code
 *
 * Returns negative errno-compatible error indication or 0 on success.
 */
static int qeth_bridgeport_makerc(struct qeth_card *card,
	struct _qeth_sbp_cbctl *cbctl, enum qeth_ipa_sbp_cmd setcmd)
{
	int rc;
	int is_iqd = (card->info.type == QETH_CARD_TYPE_IQD);

	if ((is_iqd && (cbctl->ipa_rc == IPA_RC_SUCCESS)) ||
	    (!is_iqd && (cbctl->ipa_rc == cbctl->cmd_rc)))
		switch (cbctl->cmd_rc) {
		case IPA_RC_SUCCESS:
			rc = 0;
			break;
		case IPA_RC_L2_UNSUPPORTED_CMD:
		case IPA_RC_UNSUPPORTED_COMMAND:
			rc = -EOPNOTSUPP;
			break;
		case IPA_RC_SBP_OSA_NOT_CONFIGURED:
		case IPA_RC_SBP_IQD_NOT_CONFIGURED:
			rc = -ENODEV; /* maybe not the best code here? */
			dev_err(&card->gdev->dev,
	"The device is not configured as a Bridge Port\n");
			break;
		case IPA_RC_SBP_OSA_OS_MISMATCH:
		case IPA_RC_SBP_IQD_OS_MISMATCH:
			rc = -EPERM;
			dev_err(&card->gdev->dev,
	"A Bridge Port is already configured by a different operating system\n");
			break;
		case IPA_RC_SBP_OSA_ANO_DEV_PRIMARY:
		case IPA_RC_SBP_IQD_ANO_DEV_PRIMARY:
			switch (setcmd) {
			case IPA_SBP_SET_PRIMARY_BRIDGE_PORT:
				rc = -EEXIST;
				dev_err(&card->gdev->dev,
	"The LAN already has a primary Bridge Port\n");
				break;
			case IPA_SBP_SET_SECONDARY_BRIDGE_PORT:
				rc = -EBUSY;
				dev_err(&card->gdev->dev,
	"The device is already a primary Bridge Port\n");
				break;
			default:
				rc = -EIO;
			}
			break;
		case IPA_RC_SBP_OSA_CURRENT_SECOND:
		case IPA_RC_SBP_IQD_CURRENT_SECOND:
			rc = -EBUSY;
			dev_err(&card->gdev->dev,
	"The device is already a secondary Bridge Port\n");
			break;
		case IPA_RC_SBP_OSA_LIMIT_SECOND:
		case IPA_RC_SBP_IQD_LIMIT_SECOND:
			rc = -EEXIST;
			dev_err(&card->gdev->dev,
	"The LAN cannot have more secondary Bridge Ports\n");
			break;
		case IPA_RC_SBP_OSA_CURRENT_PRIMARY:
		case IPA_RC_SBP_IQD_CURRENT_PRIMARY:
			rc = -EBUSY;
			dev_err(&card->gdev->dev,
	"The device is already a primary Bridge Port\n");
			break;
		case IPA_RC_SBP_OSA_NOT_AUTHD_BY_ZMAN:
		case IPA_RC_SBP_IQD_NOT_AUTHD_BY_ZMAN:
			rc = -EACCES;
			dev_err(&card->gdev->dev,
	"The device is not authorized to be a Bridge Port\n");
			break;
		default:
			rc = -EIO;
		}
	else
		switch (cbctl->ipa_rc) {
		case IPA_RC_NOTSUPP:
			rc = -EOPNOTSUPP;
			break;
		case IPA_RC_UNSUPPORTED_COMMAND:
			rc = -EOPNOTSUPP;
			break;
		default:
			rc = -EIO;
		}

	if (rc) {
		QETH_CARD_TEXT_(card, 2, "SBPi%04x", cbctl->ipa_rc);
		QETH_CARD_TEXT_(card, 2, "SBPc%04x", cbctl->cmd_rc);
	}
	return rc;
}

static struct qeth_cmd_buffer *qeth_sbp_build_cmd(struct qeth_card *card,
						  enum qeth_ipa_sbp_cmd sbp_cmd,
						  unsigned int cmd_length)
{
	enum qeth_ipa_cmds ipa_cmd = (card->info.type == QETH_CARD_TYPE_IQD) ?
					IPA_CMD_SETBRIDGEPORT_IQD :
					IPA_CMD_SETBRIDGEPORT_OSA;
	struct qeth_cmd_buffer *iob;
	struct qeth_ipa_cmd *cmd;

	iob = qeth_get_ipacmd_buffer(card, ipa_cmd, 0);
	if (!iob)
		return iob;
	cmd = __ipa_cmd(iob);
	cmd->data.sbp.hdr.cmdlength = sizeof(struct qeth_ipacmd_sbp_hdr) +
				      cmd_length;
	cmd->data.sbp.hdr.command_code = sbp_cmd;
	cmd->data.sbp.hdr.used_total = 1;
	cmd->data.sbp.hdr.seq_no = 1;
	return iob;
}

static int qeth_bridgeport_query_support_cb(struct qeth_card *card,
	struct qeth_reply *reply, unsigned long data)
{
	struct qeth_ipa_cmd *cmd = (struct qeth_ipa_cmd *) data;
	struct _qeth_sbp_cbctl *cbctl = (struct _qeth_sbp_cbctl *)reply->param;
	QETH_CARD_TEXT(card, 2, "brqsupcb");
	cbctl->ipa_rc = cmd->hdr.return_code;
	cbctl->cmd_rc = cmd->data.sbp.hdr.return_code;
	if ((cbctl->ipa_rc == 0) && (cbctl->cmd_rc == 0)) {
		cbctl->data.supported =
			cmd->data.sbp.data.query_cmds_supp.supported_cmds;
	} else {
		cbctl->data.supported = 0;
	}
	return 0;
}

/**
 * qeth_bridgeport_query_support() - store bitmask of supported subfunctions.
 * @card:			     qeth_card structure pointer.
 *
 * Sets bitmask of supported setbridgeport subfunctions in the qeth_card
 * strucutre: card->options.sbp.supported_funcs.
 */
static void qeth_bridgeport_query_support(struct qeth_card *card)
{
	struct qeth_cmd_buffer *iob;
	struct _qeth_sbp_cbctl cbctl;

	QETH_CARD_TEXT(card, 2, "brqsuppo");
	iob = qeth_sbp_build_cmd(card, IPA_SBP_QUERY_COMMANDS_SUPPORTED,
				 sizeof(struct qeth_sbp_query_cmds_supp));
	if (!iob)
		return;
	if (qeth_send_ipa_cmd(card, iob, qeth_bridgeport_query_support_cb,
							(void *)&cbctl) ||
	    qeth_bridgeport_makerc(card, &cbctl,
					IPA_SBP_QUERY_COMMANDS_SUPPORTED)) {
		/* non-zero makerc signifies failure, and produce messages */
		card->options.sbp.role = QETH_SBP_ROLE_NONE;
		return;
	}
	card->options.sbp.supported_funcs = cbctl.data.supported;
}

static int qeth_bridgeport_query_ports_cb(struct qeth_card *card,
	struct qeth_reply *reply, unsigned long data)
{
	struct qeth_ipa_cmd *cmd = (struct qeth_ipa_cmd *) data;
	struct qeth_sbp_query_ports *qports = &cmd->data.sbp.data.query_ports;
	struct _qeth_sbp_cbctl *cbctl = (struct _qeth_sbp_cbctl *)reply->param;

	QETH_CARD_TEXT(card, 2, "brqprtcb");
	cbctl->ipa_rc = cmd->hdr.return_code;
	cbctl->cmd_rc = cmd->data.sbp.hdr.return_code;
	if ((cbctl->ipa_rc != 0) || (cbctl->cmd_rc != 0))
		return 0;
	if (qports->entry_length != sizeof(struct qeth_sbp_port_entry)) {
		cbctl->cmd_rc = 0xffff;
		QETH_CARD_TEXT_(card, 2, "SBPs%04x", qports->entry_length);
		return 0;
	}
	/* first entry contains the state of the local port */
	if (qports->num_entries > 0) {
		if (cbctl->data.qports.role)
			*cbctl->data.qports.role = qports->entry[0].role;
		if (cbctl->data.qports.state)
			*cbctl->data.qports.state = qports->entry[0].state;
	}
	return 0;
}

/**
 * qeth_bridgeport_query_ports() - query local bridgeport status.
 * @card:			   qeth_card structure pointer.
 * @role:   Role of the port: 0-none, 1-primary, 2-secondary.
 * @state:  State of the port: 0-inactive, 1-standby, 2-active.
 *
 * Returns negative errno-compatible error indication or 0 on success.
 *
 * 'role' and 'state' are not updated in case of hardware operation failure.
 */
int qeth_bridgeport_query_ports(struct qeth_card *card,
	enum qeth_sbp_roles *role, enum qeth_sbp_states *state)
{
	int rc = 0;
	struct qeth_cmd_buffer *iob;
	struct _qeth_sbp_cbctl cbctl = {
		.data = {
			.qports = {
				.role = role,
				.state = state,
			},
		},
	};

	QETH_CARD_TEXT(card, 2, "brqports");
	if (!(card->options.sbp.supported_funcs & IPA_SBP_QUERY_BRIDGE_PORTS))
		return -EOPNOTSUPP;
	iob = qeth_sbp_build_cmd(card, IPA_SBP_QUERY_BRIDGE_PORTS, 0);
	if (!iob)
		return -ENOMEM;
	rc = qeth_send_ipa_cmd(card, iob, qeth_bridgeport_query_ports_cb,
				(void *)&cbctl);
	if (rc < 0)
		return rc;
	return qeth_bridgeport_makerc(card, &cbctl, IPA_SBP_QUERY_BRIDGE_PORTS);
}

static int qeth_bridgeport_set_cb(struct qeth_card *card,
	struct qeth_reply *reply, unsigned long data)
{
	struct qeth_ipa_cmd *cmd = (struct qeth_ipa_cmd *)data;
	struct _qeth_sbp_cbctl *cbctl = (struct _qeth_sbp_cbctl *)reply->param;
	QETH_CARD_TEXT(card, 2, "brsetrcb");
	cbctl->ipa_rc = cmd->hdr.return_code;
	cbctl->cmd_rc = cmd->data.sbp.hdr.return_code;
	return 0;
}

/**
 * qeth_bridgeport_setrole() - Assign primary role to the port.
 * @card:		       qeth_card structure pointer.
 * @role:		       Role to assign.
 *
 * Returns negative errno-compatible error indication or 0 on success.
 */
int qeth_bridgeport_setrole(struct qeth_card *card, enum qeth_sbp_roles role)
{
	int rc = 0;
	int cmdlength;
	struct qeth_cmd_buffer *iob;
	struct _qeth_sbp_cbctl cbctl;
	enum qeth_ipa_sbp_cmd setcmd;

	QETH_CARD_TEXT(card, 2, "brsetrol");
	switch (role) {
	case QETH_SBP_ROLE_NONE:
		setcmd = IPA_SBP_RESET_BRIDGE_PORT_ROLE;
		cmdlength = sizeof(struct qeth_sbp_reset_role);
		break;
	case QETH_SBP_ROLE_PRIMARY:
		setcmd = IPA_SBP_SET_PRIMARY_BRIDGE_PORT;
		cmdlength = sizeof(struct qeth_sbp_set_primary);
		break;
	case QETH_SBP_ROLE_SECONDARY:
		setcmd = IPA_SBP_SET_SECONDARY_BRIDGE_PORT;
		cmdlength = sizeof(struct qeth_sbp_set_secondary);
		break;
	default:
		return -EINVAL;
	}
	if (!(card->options.sbp.supported_funcs & setcmd))
		return -EOPNOTSUPP;
	iob = qeth_sbp_build_cmd(card, setcmd, cmdlength);
	if (!iob)
		return -ENOMEM;
	rc = qeth_send_ipa_cmd(card, iob, qeth_bridgeport_set_cb,
				(void *)&cbctl);
	if (rc < 0)
		return rc;
	return qeth_bridgeport_makerc(card, &cbctl, setcmd);
}

/**
 * qeth_anset_makerc() - derive "traditional" error from hardware codes.
 * @card:		      qeth_card structure pointer, for debug messages.
 *
 * Returns negative errno-compatible error indication or 0 on success.
 */
static int qeth_anset_makerc(struct qeth_card *card, int pnso_rc, u16 response)
{
	int rc;

	if (pnso_rc == 0)
		switch (response) {
		case 0x0001:
			rc = 0;
			break;
		case 0x0004:
		case 0x0100:
		case 0x0106:
			rc = -EOPNOTSUPP;
			dev_err(&card->gdev->dev,
				"Setting address notification failed\n");
			break;
		case 0x0107:
			rc = -EAGAIN;
			break;
		default:
			rc = -EIO;
		}
	else
		rc = -EIO;

	if (rc) {
		QETH_CARD_TEXT_(card, 2, "SBPp%04x", pnso_rc);
		QETH_CARD_TEXT_(card, 2, "SBPr%04x", response);
	}
	return rc;
}

static void qeth_bridgeport_an_set_cb(void *priv,
		enum qdio_brinfo_entry_type type, void *entry)
{
	struct qeth_card *card = (struct qeth_card *)priv;
	struct qdio_brinfo_entry_l2 *l2entry;
	u8 code;

	if (type != l2_addr_lnid) {
		WARN_ON_ONCE(1);
		return;
	}

	l2entry = (struct qdio_brinfo_entry_l2 *)entry;
	code = IPA_ADDR_CHANGE_CODE_MACADDR;
	if (l2entry->addr_lnid.lnid < VLAN_N_VID)
		code |= IPA_ADDR_CHANGE_CODE_VLANID;
	qeth_bridge_emit_host_event(card, anev_reg_unreg, code,
		(struct net_if_token *)&l2entry->nit,
		(struct mac_addr_lnid *)&l2entry->addr_lnid);
}

/**
 * qeth_bridgeport_an_set() - Enable or disable bridgeport address notification
 * @card:		      qeth_card structure pointer.
 * @enable:		      0 - disable, non-zero - enable notifications
 *
 * Returns negative errno-compatible error indication or 0 on success.
 *
 * On enable, emits a series of address notifications udev events for all
 * currently registered hosts.
 */
int qeth_bridgeport_an_set(struct qeth_card *card, int enable)
{
	int rc;
	u16 response;
	struct ccw_device *ddev;
	struct subchannel_id schid;

	if (!card)
		return -EINVAL;
	if (!card->options.sbp.supported_funcs)
		return -EOPNOTSUPP;
	ddev = CARD_DDEV(card);
	ccw_device_get_schid(ddev, &schid);

	if (enable) {
		qeth_bridge_emit_host_event(card, anev_reset, 0, NULL, NULL);
		rc = qdio_pnso_brinfo(schid, 1, &response,
			qeth_bridgeport_an_set_cb, card);
	} else
		rc = qdio_pnso_brinfo(schid, 0, &response, NULL, NULL);
	return qeth_anset_makerc(card, rc, response);
}

static bool qeth_bridgeport_is_in_use(struct qeth_card *card)
{
	return (card->options.sbp.role || card->options.sbp.reflect_promisc ||
		card->options.sbp.hostnotification);
}

/* VNIC Characteristics support */

/* handle VNICC IPA command return codes; convert to error codes */
static int qeth_l2_vnicc_makerc(struct qeth_card *card, int ipa_rc)
{
	int rc;

	switch (ipa_rc) {
	case IPA_RC_SUCCESS:
		return ipa_rc;
	case IPA_RC_L2_UNSUPPORTED_CMD:
	case IPA_RC_NOTSUPP:
		rc = -EOPNOTSUPP;
		break;
	case IPA_RC_VNICC_OOSEQ:
		rc = -EALREADY;
		break;
	case IPA_RC_VNICC_VNICBP:
		rc = -EBUSY;
		break;
	case IPA_RC_L2_ADDR_TABLE_FULL:
		rc = -ENOSPC;
		break;
	case IPA_RC_L2_MAC_NOT_AUTH_BY_ADP:
		rc = -EACCES;
		break;
	default:
		rc = -EIO;
	}

	QETH_CARD_TEXT_(card, 2, "err%04x", ipa_rc);
	return rc;
}

/* generic VNICC request call back control */
struct _qeth_l2_vnicc_request_cbctl {
	u32 sub_cmd;
	struct {
		u32 vnic_char;
		u32 timeout;
	} param;
	struct {
		union{
			u32 *sup_cmds;
			u32 *timeout;
		};
	} result;
};

/* generic VNICC request call back */
static int qeth_l2_vnicc_request_cb(struct qeth_card *card,
				    struct qeth_reply *reply,
				    unsigned long data)
{
	struct _qeth_l2_vnicc_request_cbctl *cbctl =
		(struct _qeth_l2_vnicc_request_cbctl *) reply->param;
	struct qeth_ipa_cmd *cmd = (struct qeth_ipa_cmd *) data;
	struct qeth_ipacmd_vnicc *rep = &cmd->data.vnicc;

	QETH_CARD_TEXT(card, 2, "vniccrcb");
	if (cmd->hdr.return_code)
		return 0;
	/* return results to caller */
	card->options.vnicc.sup_chars = rep->hdr.sup;
	card->options.vnicc.cur_chars = rep->hdr.cur;

	if (cbctl->sub_cmd == IPA_VNICC_QUERY_CMDS)
		*cbctl->result.sup_cmds = rep->query_cmds.sup_cmds;

	if (cbctl->sub_cmd == IPA_VNICC_GET_TIMEOUT)
		*cbctl->result.timeout = rep->getset_timeout.timeout;

	return 0;
}

/* generic VNICC request */
static int qeth_l2_vnicc_request(struct qeth_card *card,
				 struct _qeth_l2_vnicc_request_cbctl *cbctl)
{
	struct qeth_ipacmd_vnicc *req;
	struct qeth_cmd_buffer *iob;
	struct qeth_ipa_cmd *cmd;
	int rc;

	QETH_CARD_TEXT(card, 2, "vniccreq");

	/* get new buffer for request */
	iob = qeth_get_ipacmd_buffer(card, IPA_CMD_VNICC, 0);
	if (!iob)
		return -ENOMEM;

	/* create header for request */
	cmd = __ipa_cmd(iob);
	req = &cmd->data.vnicc;

	/* create sub command header for request */
	req->sub_hdr.data_length = sizeof(req->sub_hdr);
	req->sub_hdr.sub_command = cbctl->sub_cmd;

	/* create sub command specific request fields */
	switch (cbctl->sub_cmd) {
	case IPA_VNICC_QUERY_CHARS:
		break;
	case IPA_VNICC_QUERY_CMDS:
		req->sub_hdr.data_length += sizeof(req->query_cmds);
		req->query_cmds.vnic_char = cbctl->param.vnic_char;
		break;
	case IPA_VNICC_ENABLE:
	case IPA_VNICC_DISABLE:
		req->sub_hdr.data_length += sizeof(req->set_char);
		req->set_char.vnic_char = cbctl->param.vnic_char;
		break;
	case IPA_VNICC_SET_TIMEOUT:
		req->getset_timeout.timeout = cbctl->param.timeout;
		/* fallthrough */
	case IPA_VNICC_GET_TIMEOUT:
		req->sub_hdr.data_length += sizeof(req->getset_timeout);
		req->getset_timeout.vnic_char = cbctl->param.vnic_char;
		break;
	default:
		qeth_release_buffer(iob->channel, iob);
		return -EOPNOTSUPP;
	}

	/* send request */
	rc = qeth_send_ipa_cmd(card, iob, qeth_l2_vnicc_request_cb,
			       (void *) cbctl);

	return qeth_l2_vnicc_makerc(card, rc);
}

/* VNICC query VNIC characteristics request */
static int qeth_l2_vnicc_query_chars(struct qeth_card *card)
{
	struct _qeth_l2_vnicc_request_cbctl cbctl;

	/* prepare callback control */
	cbctl.sub_cmd = IPA_VNICC_QUERY_CHARS;

	QETH_CARD_TEXT(card, 2, "vniccqch");
	return qeth_l2_vnicc_request(card, &cbctl);
}

/* VNICC query sub commands request */
static int qeth_l2_vnicc_query_cmds(struct qeth_card *card, u32 vnic_char,
				    u32 *sup_cmds)
{
	struct _qeth_l2_vnicc_request_cbctl cbctl;

	/* prepare callback control */
	cbctl.sub_cmd = IPA_VNICC_QUERY_CMDS;
	cbctl.param.vnic_char = vnic_char;
	cbctl.result.sup_cmds = sup_cmds;

	QETH_CARD_TEXT(card, 2, "vniccqcm");
	return qeth_l2_vnicc_request(card, &cbctl);
}

/* VNICC enable/disable characteristic request */
static int qeth_l2_vnicc_set_char(struct qeth_card *card, u32 vnic_char,
				      u32 cmd)
{
	struct _qeth_l2_vnicc_request_cbctl cbctl;

	/* prepare callback control */
	cbctl.sub_cmd = cmd;
	cbctl.param.vnic_char = vnic_char;

	QETH_CARD_TEXT(card, 2, "vniccedc");
	return qeth_l2_vnicc_request(card, &cbctl);
}

/* VNICC get/set timeout for characteristic request */
static int qeth_l2_vnicc_getset_timeout(struct qeth_card *card, u32 vnicc,
					u32 cmd, u32 *timeout)
{
	struct _qeth_l2_vnicc_request_cbctl cbctl;

	/* prepare callback control */
	cbctl.sub_cmd = cmd;
	cbctl.param.vnic_char = vnicc;
	if (cmd == IPA_VNICC_SET_TIMEOUT)
		cbctl.param.timeout = *timeout;
	if (cmd == IPA_VNICC_GET_TIMEOUT)
		cbctl.result.timeout = timeout;

	QETH_CARD_TEXT(card, 2, "vniccgst");
	return qeth_l2_vnicc_request(card, &cbctl);
}

/* set current VNICC flag state; called from sysfs store function */
int qeth_l2_vnicc_set_state(struct qeth_card *card, u32 vnicc, bool state)
{
	int rc = 0;
	u32 cmd;

	QETH_CARD_TEXT(card, 2, "vniccsch");

	/* check if characteristic and enable/disable are supported */
	if (!(card->options.vnicc.sup_chars & vnicc) ||
	    !(card->options.vnicc.set_char_sup & vnicc))
		return -EOPNOTSUPP;

	if (qeth_bridgeport_is_in_use(card))
		return -EBUSY;

	/* set enable/disable command and store wanted characteristic */
	if (state) {
		cmd = IPA_VNICC_ENABLE;
		card->options.vnicc.wanted_chars |= vnicc;
	} else {
		cmd = IPA_VNICC_DISABLE;
		card->options.vnicc.wanted_chars &= ~vnicc;
	}

	/* do we need to do anything? */
	if (card->options.vnicc.cur_chars == card->options.vnicc.wanted_chars)
		return rc;

	/* if card is not ready, simply stop here */
	if (!qeth_card_hw_is_reachable(card)) {
		if (state)
			card->options.vnicc.cur_chars |= vnicc;
		else
			card->options.vnicc.cur_chars &= ~vnicc;
		return rc;
	}

	rc = qeth_l2_vnicc_set_char(card, vnicc, cmd);
	if (rc)
		card->options.vnicc.wanted_chars =
			card->options.vnicc.cur_chars;
	else {
		/* successful online VNICC change; handle special cases */
		if (state && vnicc == QETH_VNICC_RX_BCAST)
			card->options.vnicc.rx_bcast_enabled = true;
		if (!state && vnicc == QETH_VNICC_LEARNING)
			qeth_l2_vnicc_recover_timeout(card, vnicc,
					&card->options.vnicc.learning_timeout);
	}

	return rc;
}

/* get current VNICC flag state; called from sysfs show function */
int qeth_l2_vnicc_get_state(struct qeth_card *card, u32 vnicc, bool *state)
{
	int rc = 0;

	QETH_CARD_TEXT(card, 2, "vniccgch");

	/* check if characteristic is supported */
	if (!(card->options.vnicc.sup_chars & vnicc))
		return -EOPNOTSUPP;

	if (qeth_bridgeport_is_in_use(card))
		return -EBUSY;

	/* if card is ready, query current VNICC state */
	if (qeth_card_hw_is_reachable(card))
		rc = qeth_l2_vnicc_query_chars(card);

	*state = (card->options.vnicc.cur_chars & vnicc) ? true : false;
	return rc;
}

/* set VNICC timeout; called from sysfs store function. Currently, only learning
 * supports timeout
 */
int qeth_l2_vnicc_set_timeout(struct qeth_card *card, u32 timeout)
{
	int rc = 0;

	QETH_CARD_TEXT(card, 2, "vniccsto");

	/* check if characteristic and set_timeout are supported */
	if (!(card->options.vnicc.sup_chars & QETH_VNICC_LEARNING) ||
	    !(card->options.vnicc.getset_timeout_sup & QETH_VNICC_LEARNING))
		return -EOPNOTSUPP;

	if (qeth_bridgeport_is_in_use(card))
		return -EBUSY;

	/* do we need to do anything? */
	if (card->options.vnicc.learning_timeout == timeout)
		return rc;

	/* if card is not ready, simply store the value internally and return */
	if (!qeth_card_hw_is_reachable(card)) {
		card->options.vnicc.learning_timeout = timeout;
		return rc;
	}

	/* send timeout value to card; if successful, store value internally */
	rc = qeth_l2_vnicc_getset_timeout(card, QETH_VNICC_LEARNING,
					  IPA_VNICC_SET_TIMEOUT, &timeout);
	if (!rc)
		card->options.vnicc.learning_timeout = timeout;

	return rc;
}

/* get current VNICC timeout; called from sysfs show function. Currently, only
 * learning supports timeout
 */
int qeth_l2_vnicc_get_timeout(struct qeth_card *card, u32 *timeout)
{
	int rc = 0;

	QETH_CARD_TEXT(card, 2, "vniccgto");

	/* check if characteristic and get_timeout are supported */
	if (!(card->options.vnicc.sup_chars & QETH_VNICC_LEARNING) ||
	    !(card->options.vnicc.getset_timeout_sup & QETH_VNICC_LEARNING))
		return -EOPNOTSUPP;

	if (qeth_bridgeport_is_in_use(card))
		return -EBUSY;

	/* if card is ready, get timeout. Otherwise, just return stored value */
	*timeout = card->options.vnicc.learning_timeout;
	if (qeth_card_hw_is_reachable(card))
		rc = qeth_l2_vnicc_getset_timeout(card, QETH_VNICC_LEARNING,
						  IPA_VNICC_GET_TIMEOUT,
						  timeout);

	return rc;
}

/* check if VNICC is currently enabled */
bool qeth_l2_vnicc_is_in_use(struct qeth_card *card)
{
	if (!card->options.vnicc.sup_chars)
		return false;
	/* default values are only OK if rx_bcast was not enabled by user
	 * or the card is offline.
	 */
	if (card->options.vnicc.cur_chars == QETH_VNICC_DEFAULT) {
		if (!card->options.vnicc.rx_bcast_enabled ||
		    !qeth_card_hw_is_reachable(card))
			return false;
	}
	return true;
}

/* recover user timeout setting */
static bool qeth_l2_vnicc_recover_timeout(struct qeth_card *card, u32 vnicc,
					  u32 *timeout)
{
	if (card->options.vnicc.sup_chars & vnicc &&
	    card->options.vnicc.getset_timeout_sup & vnicc &&
	    !qeth_l2_vnicc_getset_timeout(card, vnicc, IPA_VNICC_SET_TIMEOUT,
					  timeout))
		return false;
	*timeout = QETH_VNICC_DEFAULT_TIMEOUT;
	return true;
}

/* recover user characteristic setting */
static bool qeth_l2_vnicc_recover_char(struct qeth_card *card, u32 vnicc,
				       bool enable)
{
	u32 cmd = enable ? IPA_VNICC_ENABLE : IPA_VNICC_DISABLE;

	if (card->options.vnicc.sup_chars & vnicc &&
	    card->options.vnicc.set_char_sup & vnicc &&
	    !qeth_l2_vnicc_set_char(card, vnicc, cmd))
		return false;
	card->options.vnicc.wanted_chars &= ~vnicc;
	card->options.vnicc.wanted_chars |= QETH_VNICC_DEFAULT & vnicc;
	return true;
}

/* (re-)initialize VNICC */
static void qeth_l2_vnicc_init(struct qeth_card *card)
{
	u32 *timeout = &card->options.vnicc.learning_timeout;
	bool enable, error = false;
	unsigned int chars_len, i;
	unsigned long chars_tmp;
	u32 sup_cmds, vnicc;

	QETH_CARD_TEXT(card, 2, "vniccini");
	/* reset rx_bcast */
	card->options.vnicc.rx_bcast_enabled = 0;
	/* initial query and storage of VNIC characteristics */
	if (qeth_l2_vnicc_query_chars(card)) {
		if (card->options.vnicc.wanted_chars != QETH_VNICC_DEFAULT ||
		    *timeout != QETH_VNICC_DEFAULT_TIMEOUT)
			dev_err(&card->gdev->dev, "Configuring the VNIC characteristics failed\n");
		/* fail quietly if user didn't change the default config */
		card->options.vnicc.sup_chars = 0;
		card->options.vnicc.cur_chars = 0;
		card->options.vnicc.wanted_chars = QETH_VNICC_DEFAULT;
		return;
	}
	/* get supported commands for each supported characteristic */
	chars_tmp = card->options.vnicc.sup_chars;
	chars_len = sizeof(card->options.vnicc.sup_chars) * BITS_PER_BYTE;
	for_each_set_bit(i, &chars_tmp, chars_len) {
		vnicc = BIT(i);
		if (qeth_l2_vnicc_query_cmds(card, vnicc, &sup_cmds)) {
			sup_cmds = 0;
			error = true;
		}
		if ((sup_cmds & IPA_VNICC_SET_TIMEOUT) &&
		    (sup_cmds & IPA_VNICC_GET_TIMEOUT))
			card->options.vnicc.getset_timeout_sup |= vnicc;
		else
			card->options.vnicc.getset_timeout_sup &= ~vnicc;
		if ((sup_cmds & IPA_VNICC_ENABLE) &&
		    (sup_cmds & IPA_VNICC_DISABLE))
			card->options.vnicc.set_char_sup |= vnicc;
		else
			card->options.vnicc.set_char_sup &= ~vnicc;
	}
	/* enforce assumed default values and recover settings, if changed  */
	error |= qeth_l2_vnicc_recover_timeout(card, QETH_VNICC_LEARNING,
					       timeout);
	chars_tmp = card->options.vnicc.wanted_chars ^ QETH_VNICC_DEFAULT;
	chars_len = sizeof(card->options.vnicc.wanted_chars) * BITS_PER_BYTE;
	for_each_set_bit(i, &chars_tmp, chars_len) {
		vnicc = BIT(i);
		enable = card->options.vnicc.wanted_chars & vnicc;
		error |= qeth_l2_vnicc_recover_char(card, vnicc, enable);
	}
	if (error)
		dev_err(&card->gdev->dev, "Configuring the VNIC characteristics failed\n");
}

/* configure default values of VNIC characteristics */
static void qeth_l2_vnicc_set_defaults(struct qeth_card *card)
{
	/* characteristics values */
	card->options.vnicc.sup_chars = QETH_VNICC_ALL;
	card->options.vnicc.cur_chars = QETH_VNICC_DEFAULT;
	card->options.vnicc.learning_timeout = QETH_VNICC_DEFAULT_TIMEOUT;
	/* supported commands */
	card->options.vnicc.set_char_sup = QETH_VNICC_ALL;
	card->options.vnicc.getset_timeout_sup = QETH_VNICC_LEARNING;
	/* settings wanted by users */
	card->options.vnicc.wanted_chars = QETH_VNICC_DEFAULT;
}

module_init(qeth_l2_init);
module_exit(qeth_l2_exit);
MODULE_AUTHOR("Frank Blaschka <frank.blaschka@de.ibm.com>");
MODULE_DESCRIPTION("qeth layer 2 discipline");
MODULE_LICENSE("GPL");<|MERGE_RESOLUTION|>--- conflicted
+++ resolved
@@ -861,13 +861,6 @@
 	cancel_work_sync(&card->close_dev_work);
 	if (qeth_netdev_is_registered(card->dev))
 		unregister_netdev(card->dev);
-<<<<<<< HEAD
-		free_netdev(card->dev);
-		card->dev = NULL;
-	}
-	return;
-=======
->>>>>>> 286cd8c7
 }
 
 static const struct ethtool_ops qeth_l2_ethtool_ops = {
@@ -905,19 +898,6 @@
 
 static int qeth_l2_setup_netdev(struct qeth_card *card)
 {
-<<<<<<< HEAD
-	switch (card->info.type) {
-	case QETH_CARD_TYPE_IQD:
-		card->dev = alloc_netdev(0, "hsi%d", NET_NAME_UNKNOWN,
-					 ether_setup);
-		break;
-	case QETH_CARD_TYPE_OSN:
-		card->dev = alloc_netdev(0, "osn%d", NET_NAME_UNKNOWN,
-					 ether_setup);
-		break;
-	default:
-		card->dev = alloc_etherdev(0);
-=======
 	int rc;
 
 	if (qeth_netdev_is_registered(card->dev))
@@ -931,7 +911,6 @@
 	} else {
 		card->dev->ethtool_ops = &qeth_l2_ethtool_ops;
 		card->dev->needed_headroom = sizeof(struct qeth_hdr);
->>>>>>> 286cd8c7
 	}
 
 	if (card->info.type == QETH_CARD_TYPE_OSM)
@@ -939,20 +918,6 @@
 	else
 		card->dev->features |= NETIF_F_HW_VLAN_CTAG_FILTER;
 
-<<<<<<< HEAD
-	card->dev->ml_priv = card;
-	card->dev->watchdog_timeo = QETH_TX_TIMEOUT;
-	card->dev->mtu = card->info.initial_mtu;
-	card->dev->netdev_ops = &qeth_l2_netdev_ops;
-	if (card->info.type == QETH_CARD_TYPE_OSN) {
-		card->dev->ethtool_ops = &qeth_l2_osn_ops;
-		card->dev->flags |= IFF_NOARP;
-	} else {
-		card->dev->ethtool_ops = &qeth_l2_ethtool_ops;
-	}
-	card->dev->features |= NETIF_F_HW_VLAN_CTAG_FILTER;
-=======
->>>>>>> 286cd8c7
 	if (card->info.type == QETH_CARD_TYPE_OSD && !card->info.guestlan) {
 		card->dev->features |= NETIF_F_SG;
 		/* OSA 3S and earlier has no RX/TX support */
@@ -972,18 +937,11 @@
 	}
 
 	qeth_l2_request_initial_mac(card);
-<<<<<<< HEAD
-	SET_NETDEV_DEV(card->dev, &card->gdev->dev);
-	netif_napi_add(card->dev, &card->napi, qeth_l2_poll, QETH_NAPI_WEIGHT);
-	netif_carrier_off(card->dev);
-	return register_netdev(card->dev);
-=======
 	netif_napi_add(card->dev, &card->napi, qeth_poll, QETH_NAPI_WEIGHT);
 	rc = register_netdev(card->dev);
 	if (rc)
 		card->dev->netdev_ops = NULL;
 	return rc;
->>>>>>> 286cd8c7
 }
 
 static int qeth_l2_start_ipassists(struct qeth_card *card)
@@ -1270,13 +1228,7 @@
 
 struct qeth_discipline qeth_l2_discipline = {
 	.devtype = &qeth_l2_devtype,
-<<<<<<< HEAD
-	.start_poll = qeth_qdio_start_poll,
-	.input_handler = (qdio_handler_t *) qeth_qdio_input_handler,
-	.output_handler = (qdio_handler_t *) qeth_qdio_output_handler,
-=======
 	.process_rx_buffer = qeth_l2_process_inbound_buffer,
->>>>>>> 286cd8c7
 	.recover = qeth_l2_recover,
 	.setup = qeth_l2_probe_device,
 	.remove = qeth_l2_remove_device,
