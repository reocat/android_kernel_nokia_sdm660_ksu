--- conflicted
+++ resolved
@@ -284,13 +284,6 @@
 		qeth_bridgeport_an_set(card, 0);
 }
 
-<<<<<<< HEAD
-const struct attribute_group *qeth_l2_attr_groups[] = {
-	&qeth_device_attr_group,
-	&qeth_device_blkt_group,
-	/* l2 specific, see l2_{create,remove}_device_attributes(): */
-	&qeth_l2_bridgeport_attr_group,
-=======
 /* VNIC CHARS support */
 
 /* convert sysfs attr name to VNIC characteristic */
@@ -454,6 +447,5 @@
 	/* l2 specific, see qeth_l2_only_attr_groups: */
 	&qeth_l2_bridgeport_attr_group,
 	&qeth_l2_vnicc_attr_group,
->>>>>>> 286cd8c7
 	NULL,
 };