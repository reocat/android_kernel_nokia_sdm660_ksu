// SPDX-License-Identifier: GPL-2.0
/*
 *    Copyright IBM Corp. 2007
 *    Author(s): Utz Bacher <utz.bacher@de.ibm.com>,
 *		 Frank Pavlic <fpavlic@de.ibm.com>,
 *		 Thomas Spatzier <tspat@de.ibm.com>,
 *		 Frank Blaschka <frank.blaschka@de.ibm.com>
 */

#define KMSG_COMPONENT "qeth"
#define pr_fmt(fmt) KMSG_COMPONENT ": " fmt

#include <linux/list.h>
#include <linux/rwsem.h>
#include <asm/ebcdic.h>

#include "qeth_core.h"

static ssize_t qeth_dev_state_show(struct device *dev,
				struct device_attribute *attr, char *buf)
{
	struct qeth_card *card = dev_get_drvdata(dev);
	if (!card)
		return -EINVAL;

	switch (card->state) {
	case CARD_STATE_DOWN:
		return sprintf(buf, "DOWN\n");
	case CARD_STATE_HARDSETUP:
		return sprintf(buf, "HARDSETUP\n");
	case CARD_STATE_SOFTSETUP:
		return sprintf(buf, "SOFTSETUP\n");
	case CARD_STATE_UP:
		if (card->lan_online)
		return sprintf(buf, "UP (LAN ONLINE)\n");
		else
			return sprintf(buf, "UP (LAN OFFLINE)\n");
	case CARD_STATE_RECOVER:
		return sprintf(buf, "RECOVER\n");
	default:
		return sprintf(buf, "UNKNOWN\n");
	}
}

static DEVICE_ATTR(state, 0444, qeth_dev_state_show, NULL);

static ssize_t qeth_dev_chpid_show(struct device *dev,
				struct device_attribute *attr, char *buf)
{
	struct qeth_card *card = dev_get_drvdata(dev);
	if (!card)
		return -EINVAL;

	return sprintf(buf, "%02X\n", card->info.chpid);
}

static DEVICE_ATTR(chpid, 0444, qeth_dev_chpid_show, NULL);

static ssize_t qeth_dev_if_name_show(struct device *dev,
				struct device_attribute *attr, char *buf)
{
	struct qeth_card *card = dev_get_drvdata(dev);
	if (!card)
		return -EINVAL;
	return sprintf(buf, "%s\n", QETH_CARD_IFNAME(card));
}

static DEVICE_ATTR(if_name, 0444, qeth_dev_if_name_show, NULL);

static ssize_t qeth_dev_card_type_show(struct device *dev,
				struct device_attribute *attr, char *buf)
{
	struct qeth_card *card = dev_get_drvdata(dev);
	if (!card)
		return -EINVAL;

	return sprintf(buf, "%s\n", qeth_get_cardname_short(card));
}

static DEVICE_ATTR(card_type, 0444, qeth_dev_card_type_show, NULL);

static const char *qeth_get_bufsize_str(struct qeth_card *card)
{
	if (card->qdio.in_buf_size == 16384)
		return "16k";
	else if (card->qdio.in_buf_size == 24576)
		return "24k";
	else if (card->qdio.in_buf_size == 32768)
		return "32k";
	else if (card->qdio.in_buf_size == 40960)
		return "40k";
	else
		return "64k";
}

static ssize_t qeth_dev_inbuf_size_show(struct device *dev,
				struct device_attribute *attr, char *buf)
{
	struct qeth_card *card = dev_get_drvdata(dev);
	if (!card)
		return -EINVAL;

	return sprintf(buf, "%s\n", qeth_get_bufsize_str(card));
}

static DEVICE_ATTR(inbuf_size, 0444, qeth_dev_inbuf_size_show, NULL);

static ssize_t qeth_dev_portno_show(struct device *dev,
			struct device_attribute *attr, char *buf)
{
	struct qeth_card *card = dev_get_drvdata(dev);
	if (!card)
		return -EINVAL;

	return sprintf(buf, "%i\n", card->dev->dev_port);
}

static ssize_t qeth_dev_portno_store(struct device *dev,
		struct device_attribute *attr, const char *buf, size_t count)
{
	struct qeth_card *card = dev_get_drvdata(dev);
	char *tmp;
	unsigned int portno, limit;
	int rc = 0;

	if (!card)
		return -EINVAL;

	mutex_lock(&card->conf_mutex);
	if ((card->state != CARD_STATE_DOWN) &&
	    (card->state != CARD_STATE_RECOVER)) {
		rc = -EPERM;
		goto out;
	}

	portno = simple_strtoul(buf, &tmp, 16);
	if (portno > QETH_MAX_PORTNO) {
		rc = -EINVAL;
		goto out;
	}
	limit = (card->ssqd.pcnt ? card->ssqd.pcnt - 1 : card->ssqd.pcnt);
	if (portno > limit) {
		rc = -EINVAL;
		goto out;
	}
	card->dev->dev_port = portno;
out:
	mutex_unlock(&card->conf_mutex);
	return rc ? rc : count;
}

static DEVICE_ATTR(portno, 0644, qeth_dev_portno_show, qeth_dev_portno_store);

static ssize_t qeth_dev_portname_show(struct device *dev,
				struct device_attribute *attr, char *buf)
{
	return sprintf(buf, "no portname required\n");
}

static ssize_t qeth_dev_portname_store(struct device *dev,
		struct device_attribute *attr, const char *buf, size_t count)
{
	struct qeth_card *card = dev_get_drvdata(dev);

	dev_warn_once(&card->gdev->dev,
		      "portname is deprecated and is ignored\n");
	return count;
}

static DEVICE_ATTR(portname, 0644, qeth_dev_portname_show,
		qeth_dev_portname_store);

static ssize_t qeth_dev_prioqing_show(struct device *dev,
				struct device_attribute *attr, char *buf)
{
	struct qeth_card *card = dev_get_drvdata(dev);

	if (!card)
		return -EINVAL;

	switch (card->qdio.do_prio_queueing) {
	case QETH_PRIO_Q_ING_PREC:
		return sprintf(buf, "%s\n", "by precedence");
	case QETH_PRIO_Q_ING_TOS:
		return sprintf(buf, "%s\n", "by type of service");
	case QETH_PRIO_Q_ING_SKB:
		return sprintf(buf, "%s\n", "by skb-priority");
	case QETH_PRIO_Q_ING_VLAN:
		return sprintf(buf, "%s\n", "by VLAN headers");
	default:
		return sprintf(buf, "always queue %i\n",
			       card->qdio.default_out_queue);
	}
}

static ssize_t qeth_dev_prioqing_store(struct device *dev,
		struct device_attribute *attr, const char *buf, size_t count)
{
	struct qeth_card *card = dev_get_drvdata(dev);
	int rc = 0;

	if (!card)
		return -EINVAL;

	mutex_lock(&card->conf_mutex);
	if ((card->state != CARD_STATE_DOWN) &&
	    (card->state != CARD_STATE_RECOVER)) {
		rc = -EPERM;
		goto out;
	}

	/* check if 1920 devices are supported ,
	 * if though we have to permit priority queueing
	 */
	if (card->qdio.no_out_queues == 1) {
		card->qdio.do_prio_queueing = QETH_PRIOQ_DEFAULT;
		rc = -EPERM;
		goto out;
	}

	if (sysfs_streq(buf, "prio_queueing_prec")) {
		card->qdio.do_prio_queueing = QETH_PRIO_Q_ING_PREC;
		card->qdio.default_out_queue = QETH_DEFAULT_QUEUE;
	} else if (sysfs_streq(buf, "prio_queueing_skb")) {
		card->qdio.do_prio_queueing = QETH_PRIO_Q_ING_SKB;
		card->qdio.default_out_queue = QETH_DEFAULT_QUEUE;
	} else if (sysfs_streq(buf, "prio_queueing_tos")) {
		card->qdio.do_prio_queueing = QETH_PRIO_Q_ING_TOS;
		card->qdio.default_out_queue = QETH_DEFAULT_QUEUE;
	} else if (sysfs_streq(buf, "prio_queueing_vlan")) {
		if (!card->options.layer2) {
			rc = -ENOTSUPP;
			goto out;
		}
		card->qdio.do_prio_queueing = QETH_PRIO_Q_ING_VLAN;
		card->qdio.default_out_queue = QETH_DEFAULT_QUEUE;
	} else if (sysfs_streq(buf, "no_prio_queueing:0")) {
		card->qdio.do_prio_queueing = QETH_NO_PRIO_QUEUEING;
		card->qdio.default_out_queue = 0;
	} else if (sysfs_streq(buf, "no_prio_queueing:1")) {
		card->qdio.do_prio_queueing = QETH_NO_PRIO_QUEUEING;
		card->qdio.default_out_queue = 1;
	} else if (sysfs_streq(buf, "no_prio_queueing:2")) {
		card->qdio.do_prio_queueing = QETH_NO_PRIO_QUEUEING;
		card->qdio.default_out_queue = 2;
	} else if (sysfs_streq(buf, "no_prio_queueing:3")) {
		if (card->info.type == QETH_CARD_TYPE_IQD) {
			rc = -EPERM;
			goto out;
		}
		card->qdio.do_prio_queueing = QETH_NO_PRIO_QUEUEING;
		card->qdio.default_out_queue = 3;
	} else if (sysfs_streq(buf, "no_prio_queueing")) {
		card->qdio.do_prio_queueing = QETH_NO_PRIO_QUEUEING;
		card->qdio.default_out_queue = QETH_DEFAULT_QUEUE;
	} else
		rc = -EINVAL;
out:
	mutex_unlock(&card->conf_mutex);
	return rc ? rc : count;
}

static DEVICE_ATTR(priority_queueing, 0644, qeth_dev_prioqing_show,
		qeth_dev_prioqing_store);

static ssize_t qeth_dev_bufcnt_show(struct device *dev,
				struct device_attribute *attr, char *buf)
{
	struct qeth_card *card = dev_get_drvdata(dev);

	if (!card)
		return -EINVAL;

	return sprintf(buf, "%i\n", card->qdio.in_buf_pool.buf_count);
}

static ssize_t qeth_dev_bufcnt_store(struct device *dev,
		struct device_attribute *attr, const char *buf, size_t count)
{
	struct qeth_card *card = dev_get_drvdata(dev);
	char *tmp;
	int cnt, old_cnt;
	int rc = 0;

	if (!card)
		return -EINVAL;

	mutex_lock(&card->conf_mutex);
	if ((card->state != CARD_STATE_DOWN) &&
	    (card->state != CARD_STATE_RECOVER)) {
		rc = -EPERM;
		goto out;
	}

	old_cnt = card->qdio.in_buf_pool.buf_count;
	cnt = simple_strtoul(buf, &tmp, 10);
	cnt = (cnt < QETH_IN_BUF_COUNT_MIN) ? QETH_IN_BUF_COUNT_MIN :
		((cnt > QETH_IN_BUF_COUNT_MAX) ? QETH_IN_BUF_COUNT_MAX : cnt);
	if (old_cnt != cnt) {
		rc = qeth_realloc_buffer_pool(card, cnt);
	}
out:
	mutex_unlock(&card->conf_mutex);
	return rc ? rc : count;
}

static DEVICE_ATTR(buffer_count, 0644, qeth_dev_bufcnt_show,
		qeth_dev_bufcnt_store);

static ssize_t qeth_dev_recover_store(struct device *dev,
		struct device_attribute *attr, const char *buf, size_t count)
{
	struct qeth_card *card = dev_get_drvdata(dev);
	char *tmp;
	int i;

	if (!card)
		return -EINVAL;

	if (card->state != CARD_STATE_UP)
		return -EPERM;

	i = simple_strtoul(buf, &tmp, 16);
	if (i == 1)
		qeth_schedule_recovery(card);

	return count;
}

static DEVICE_ATTR(recover, 0200, NULL, qeth_dev_recover_store);

static ssize_t qeth_dev_performance_stats_show(struct device *dev,
				struct device_attribute *attr, char *buf)
{
	struct qeth_card *card = dev_get_drvdata(dev);

	if (!card)
		return -EINVAL;

	return sprintf(buf, "%i\n", card->options.performance_stats ? 1:0);
}

static ssize_t qeth_dev_performance_stats_store(struct device *dev,
		struct device_attribute *attr, const char *buf, size_t count)
{
	struct qeth_card *card = dev_get_drvdata(dev);
	char *tmp;
	int i, rc = 0;

	if (!card)
		return -EINVAL;

	mutex_lock(&card->conf_mutex);
	i = simple_strtoul(buf, &tmp, 16);
	if ((i == 0) || (i == 1)) {
		if (i == card->options.performance_stats)
			goto out;
		card->options.performance_stats = i;
		if (i == 0)
			memset(&card->perf_stats, 0,
				sizeof(struct qeth_perf_stats));
		card->perf_stats.initial_rx_packets = card->stats.rx_packets;
		card->perf_stats.initial_tx_packets = card->stats.tx_packets;
	} else
		rc = -EINVAL;
out:
	mutex_unlock(&card->conf_mutex);
	return rc ? rc : count;
}

static DEVICE_ATTR(performance_stats, 0644, qeth_dev_performance_stats_show,
		   qeth_dev_performance_stats_store);

static ssize_t qeth_dev_layer2_show(struct device *dev,
		struct device_attribute *attr, char *buf)
{
	struct qeth_card *card = dev_get_drvdata(dev);

	if (!card)
		return -EINVAL;

	return sprintf(buf, "%i\n", card->options.layer2);
}

static ssize_t qeth_dev_layer2_store(struct device *dev,
		struct device_attribute *attr, const char *buf, size_t count)
{
	struct qeth_card *card = dev_get_drvdata(dev);
	struct net_device *ndev;
	char *tmp;
	int i, rc = 0;
	enum qeth_discipline_id newdis;

	if (!card)
		return -EINVAL;

	mutex_lock(&card->discipline_mutex);
	if (card->state != CARD_STATE_DOWN) {
		rc = -EPERM;
		goto out;
	}

	i = simple_strtoul(buf, &tmp, 16);
	switch (i) {
	case 0:
		newdis = QETH_DISCIPLINE_LAYER3;
		break;
	case 1:
		newdis = QETH_DISCIPLINE_LAYER2;
		break;
	default:
		rc = -EINVAL;
		goto out;
	}

	if (card->options.layer2 == newdis)
		goto out;
<<<<<<< HEAD
	if (card->info.type == QETH_CARD_TYPE_OSM) {
=======
	if (card->info.layer_enforced) {
>>>>>>> 286cd8c7
		/* fixed layer, can't switch */
		rc = -EOPNOTSUPP;
		goto out;
	}

	card->info.mac_bits = 0;
	if (card->discipline) {
<<<<<<< HEAD
		card->discipline->remove(card->gdev);
		qeth_core_free_discipline(card);
		card->options.layer2 = -1;
=======
		/* start with a new, pristine netdevice: */
		ndev = qeth_clone_netdev(card->dev);
		if (!ndev) {
			rc = -ENOMEM;
			goto out;
		}

		card->discipline->remove(card->gdev);
		qeth_core_free_discipline(card);
		card->options.layer2 = -1;

		free_netdev(card->dev);
		card->dev = ndev;
>>>>>>> 286cd8c7
	}

	rc = qeth_core_load_discipline(card, newdis);
	if (rc)
		goto out;

	rc = card->discipline->setup(card->gdev);
	if (rc)
		qeth_core_free_discipline(card);
out:
	mutex_unlock(&card->discipline_mutex);
	return rc ? rc : count;
}

static DEVICE_ATTR(layer2, 0644, qeth_dev_layer2_show,
		   qeth_dev_layer2_store);

#define ATTR_QETH_ISOLATION_NONE	("none")
#define ATTR_QETH_ISOLATION_FWD		("forward")
#define ATTR_QETH_ISOLATION_DROP	("drop")

static ssize_t qeth_dev_isolation_show(struct device *dev,
				struct device_attribute *attr, char *buf)
{
	struct qeth_card *card = dev_get_drvdata(dev);

	if (!card)
		return -EINVAL;

	switch (card->options.isolation) {
	case ISOLATION_MODE_NONE:
		return snprintf(buf, 6, "%s\n", ATTR_QETH_ISOLATION_NONE);
	case ISOLATION_MODE_FWD:
		return snprintf(buf, 9, "%s\n", ATTR_QETH_ISOLATION_FWD);
	case ISOLATION_MODE_DROP:
		return snprintf(buf, 6, "%s\n", ATTR_QETH_ISOLATION_DROP);
	default:
		return snprintf(buf, 5, "%s\n", "N/A");
	}
}

static ssize_t qeth_dev_isolation_store(struct device *dev,
		struct device_attribute *attr, const char *buf, size_t count)
{
	struct qeth_card *card = dev_get_drvdata(dev);
	enum qeth_ipa_isolation_modes isolation;
	int rc = 0;

	if (!card)
		return -EINVAL;

	mutex_lock(&card->conf_mutex);
	if (card->info.type != QETH_CARD_TYPE_OSD &&
	    card->info.type != QETH_CARD_TYPE_OSX) {
		rc = -EOPNOTSUPP;
		dev_err(&card->gdev->dev, "Adapter does not "
			"support QDIO data connection isolation\n");
		goto out;
	}

	/* parse input into isolation mode */
	if (sysfs_streq(buf, ATTR_QETH_ISOLATION_NONE)) {
		isolation = ISOLATION_MODE_NONE;
	} else if (sysfs_streq(buf, ATTR_QETH_ISOLATION_FWD)) {
		isolation = ISOLATION_MODE_FWD;
	} else if (sysfs_streq(buf, ATTR_QETH_ISOLATION_DROP)) {
		isolation = ISOLATION_MODE_DROP;
	} else {
		rc = -EINVAL;
		goto out;
	}
	rc = count;

	/* defer IP assist if device is offline (until discipline->set_online)*/
	card->options.prev_isolation = card->options.isolation;
	card->options.isolation = isolation;
	if (qeth_card_hw_is_reachable(card)) {
		int ipa_rc = qeth_set_access_ctrl_online(card, 1);
		if (ipa_rc != 0)
			rc = ipa_rc;
	}
out:
	mutex_unlock(&card->conf_mutex);
	return rc;
}

static DEVICE_ATTR(isolation, 0644, qeth_dev_isolation_show,
			qeth_dev_isolation_store);

static ssize_t qeth_dev_switch_attrs_show(struct device *dev,
				struct device_attribute *attr, char *buf)
{
	struct qeth_card *card = dev_get_drvdata(dev);
	struct qeth_switch_info sw_info;
	int	rc = 0;

	if (!card)
		return -EINVAL;

	if (!qeth_card_hw_is_reachable(card))
		return sprintf(buf, "n/a\n");

	rc = qeth_query_switch_attributes(card, &sw_info);
	if (rc)
		return rc;

	if (!sw_info.capabilities)
		rc = sprintf(buf, "unknown");

	if (sw_info.capabilities & QETH_SWITCH_FORW_802_1)
		rc = sprintf(buf, (sw_info.settings & QETH_SWITCH_FORW_802_1 ?
							"[802.1]" : "802.1"));
	if (sw_info.capabilities & QETH_SWITCH_FORW_REFL_RELAY)
		rc += sprintf(buf + rc,
			(sw_info.settings & QETH_SWITCH_FORW_REFL_RELAY ?
							" [rr]" : " rr"));
	rc += sprintf(buf + rc, "\n");

	return rc;
}

static DEVICE_ATTR(switch_attrs, 0444,
		   qeth_dev_switch_attrs_show, NULL);

static ssize_t qeth_hw_trap_show(struct device *dev,
				struct device_attribute *attr, char *buf)
{
	struct qeth_card *card = dev_get_drvdata(dev);

	if (!card)
		return -EINVAL;
	if (card->info.hwtrap)
		return snprintf(buf, 5, "arm\n");
	else
		return snprintf(buf, 8, "disarm\n");
}

static ssize_t qeth_hw_trap_store(struct device *dev,
		struct device_attribute *attr, const char *buf, size_t count)
{
	struct qeth_card *card = dev_get_drvdata(dev);
	int rc = 0;
	int state = 0;

	if (!card)
		return -EINVAL;

	mutex_lock(&card->conf_mutex);
	if (qeth_card_hw_is_reachable(card))
		state = 1;

	if (sysfs_streq(buf, "arm") && !card->info.hwtrap) {
		if (state) {
			if (qeth_is_diagass_supported(card,
			    QETH_DIAGS_CMD_TRAP)) {
				rc = qeth_hw_trap(card, QETH_DIAGS_TRAP_ARM);
				if (!rc)
					card->info.hwtrap = 1;
			} else
				rc = -EINVAL;
		} else
			card->info.hwtrap = 1;
	} else if (sysfs_streq(buf, "disarm") && card->info.hwtrap) {
		if (state) {
			rc = qeth_hw_trap(card, QETH_DIAGS_TRAP_DISARM);
			if (!rc)
				card->info.hwtrap = 0;
		} else
			card->info.hwtrap = 0;
	} else if (sysfs_streq(buf, "trap") && state && card->info.hwtrap)
		rc = qeth_hw_trap(card, QETH_DIAGS_TRAP_CAPTURE);
	else
		rc = -EINVAL;

	mutex_unlock(&card->conf_mutex);
	return rc ? rc : count;
}

static DEVICE_ATTR(hw_trap, 0644, qeth_hw_trap_show,
		   qeth_hw_trap_store);

static ssize_t qeth_dev_blkt_show(char *buf, struct qeth_card *card, int value)
{

	if (!card)
		return -EINVAL;

	return sprintf(buf, "%i\n", value);
}

static ssize_t qeth_dev_blkt_store(struct qeth_card *card,
		const char *buf, size_t count, int *value, int max_value)
{
	char *tmp;
	int i, rc = 0;

	if (!card)
		return -EINVAL;

	mutex_lock(&card->conf_mutex);
	if ((card->state != CARD_STATE_DOWN) &&
	    (card->state != CARD_STATE_RECOVER)) {
		rc = -EPERM;
		goto out;
	}
	i = simple_strtoul(buf, &tmp, 10);
	if (i <= max_value)
		*value = i;
	else
		rc = -EINVAL;
out:
	mutex_unlock(&card->conf_mutex);
	return rc ? rc : count;
}

static ssize_t qeth_dev_blkt_total_show(struct device *dev,
				struct device_attribute *attr, char *buf)
{
	struct qeth_card *card = dev_get_drvdata(dev);

	return qeth_dev_blkt_show(buf, card, card->info.blkt.time_total);
}

static ssize_t qeth_dev_blkt_total_store(struct device *dev,
		struct device_attribute *attr, const char *buf, size_t count)
{
	struct qeth_card *card = dev_get_drvdata(dev);

	return qeth_dev_blkt_store(card, buf, count,
				   &card->info.blkt.time_total, 5000);
}



static DEVICE_ATTR(total, 0644, qeth_dev_blkt_total_show,
		   qeth_dev_blkt_total_store);

static ssize_t qeth_dev_blkt_inter_show(struct device *dev,
				struct device_attribute *attr, char *buf)
{
	struct qeth_card *card = dev_get_drvdata(dev);

	return qeth_dev_blkt_show(buf, card, card->info.blkt.inter_packet);
}

static ssize_t qeth_dev_blkt_inter_store(struct device *dev,
		struct device_attribute *attr, const char *buf, size_t count)
{
	struct qeth_card *card = dev_get_drvdata(dev);

	return qeth_dev_blkt_store(card, buf, count,
				   &card->info.blkt.inter_packet, 1000);
}

static DEVICE_ATTR(inter, 0644, qeth_dev_blkt_inter_show,
		   qeth_dev_blkt_inter_store);

static ssize_t qeth_dev_blkt_inter_jumbo_show(struct device *dev,
				struct device_attribute *attr, char *buf)
{
	struct qeth_card *card = dev_get_drvdata(dev);

	return qeth_dev_blkt_show(buf, card,
				  card->info.blkt.inter_packet_jumbo);
}

static ssize_t qeth_dev_blkt_inter_jumbo_store(struct device *dev,
		struct device_attribute *attr, const char *buf, size_t count)
{
	struct qeth_card *card = dev_get_drvdata(dev);

	return qeth_dev_blkt_store(card, buf, count,
				   &card->info.blkt.inter_packet_jumbo, 1000);
}

static DEVICE_ATTR(inter_jumbo, 0644, qeth_dev_blkt_inter_jumbo_show,
		   qeth_dev_blkt_inter_jumbo_store);

static struct attribute *qeth_blkt_device_attrs[] = {
	&dev_attr_total.attr,
	&dev_attr_inter.attr,
	&dev_attr_inter_jumbo.attr,
	NULL,
};
const struct attribute_group qeth_device_blkt_group = {
	.name = "blkt",
	.attrs = qeth_blkt_device_attrs,
};
EXPORT_SYMBOL_GPL(qeth_device_blkt_group);

static struct attribute *qeth_device_attrs[] = {
	&dev_attr_state.attr,
	&dev_attr_chpid.attr,
	&dev_attr_if_name.attr,
	&dev_attr_card_type.attr,
	&dev_attr_inbuf_size.attr,
	&dev_attr_portno.attr,
	&dev_attr_portname.attr,
	&dev_attr_priority_queueing.attr,
	&dev_attr_buffer_count.attr,
	&dev_attr_recover.attr,
	&dev_attr_performance_stats.attr,
	&dev_attr_layer2.attr,
	&dev_attr_isolation.attr,
	&dev_attr_hw_trap.attr,
	&dev_attr_switch_attrs.attr,
	NULL,
};
const struct attribute_group qeth_device_attr_group = {
	.attrs = qeth_device_attrs,
};
EXPORT_SYMBOL_GPL(qeth_device_attr_group);

const struct attribute_group *qeth_generic_attr_groups[] = {
	&qeth_device_attr_group,
	&qeth_device_blkt_group,
	NULL,
};

static struct attribute *qeth_osn_device_attrs[] = {
	&dev_attr_state.attr,
	&dev_attr_chpid.attr,
	&dev_attr_if_name.attr,
	&dev_attr_card_type.attr,
	&dev_attr_buffer_count.attr,
	&dev_attr_recover.attr,
	NULL,
};
static struct attribute_group qeth_osn_device_attr_group = {
	.attrs = qeth_osn_device_attrs,
};
const struct attribute_group *qeth_osn_attr_groups[] = {
	&qeth_osn_device_attr_group,
	NULL,
};<|MERGE_RESOLUTION|>--- conflicted
+++ resolved
@@ -415,11 +415,7 @@
 
 	if (card->options.layer2 == newdis)
 		goto out;
-<<<<<<< HEAD
-	if (card->info.type == QETH_CARD_TYPE_OSM) {
-=======
 	if (card->info.layer_enforced) {
->>>>>>> 286cd8c7
 		/* fixed layer, can't switch */
 		rc = -EOPNOTSUPP;
 		goto out;
@@ -427,11 +423,6 @@
 
 	card->info.mac_bits = 0;
 	if (card->discipline) {
-<<<<<<< HEAD
-		card->discipline->remove(card->gdev);
-		qeth_core_free_discipline(card);
-		card->options.layer2 = -1;
-=======
 		/* start with a new, pristine netdevice: */
 		ndev = qeth_clone_netdev(card->dev);
 		if (!ndev) {
@@ -445,7 +436,6 @@
 
 		free_netdev(card->dev);
 		card->dev = ndev;
->>>>>>> 286cd8c7
 	}
 
 	rc = qeth_core_load_discipline(card, newdis);
