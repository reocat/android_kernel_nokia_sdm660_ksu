/* SPDX-License-Identifier: GPL-2.0 */
/*
 * zfcp device driver
 *
 * External function declarations.
 *
 * Copyright IBM Corp. 2002, 2018
 */

#ifndef ZFCP_EXT_H
#define ZFCP_EXT_H

#include <linux/types.h>
#include <scsi/fc/fc_els.h>
#include "zfcp_def.h"
#include "zfcp_fc.h"

/* zfcp_aux.c */
extern struct zfcp_port *zfcp_get_port_by_wwpn(struct zfcp_adapter *, u64);
extern struct zfcp_adapter *zfcp_adapter_enqueue(struct ccw_device *);
extern struct zfcp_port *zfcp_port_enqueue(struct zfcp_adapter *, u64, u32,
					   u32);
extern void zfcp_sg_free_table(struct scatterlist *, int);
extern int zfcp_sg_setup_table(struct scatterlist *, int);
extern void zfcp_adapter_release(struct kref *);
extern void zfcp_adapter_unregister(struct zfcp_adapter *);

/* zfcp_ccw.c */
extern struct ccw_driver zfcp_ccw_driver;
extern struct zfcp_adapter *zfcp_ccw_adapter_by_cdev(struct ccw_device *);
extern void zfcp_ccw_adapter_put(struct zfcp_adapter *);

/* zfcp_dbf.c */
extern int zfcp_dbf_adapter_register(struct zfcp_adapter *);
extern void zfcp_dbf_adapter_unregister(struct zfcp_adapter *);
extern void zfcp_dbf_rec_trig(char *, struct zfcp_adapter *,
			      struct zfcp_port *, struct scsi_device *, u8, u8);
extern void zfcp_dbf_rec_trig_lock(char *tag, struct zfcp_adapter *adapter,
				   struct zfcp_port *port,
				   struct scsi_device *sdev, u8 want, u8 need);
extern void zfcp_dbf_rec_run(char *, struct zfcp_erp_action *);
extern void zfcp_dbf_rec_run_lvl(int level, char *tag,
				 struct zfcp_erp_action *erp);
extern void zfcp_dbf_rec_run_wka(char *, struct zfcp_fc_wka_port *, u64);
extern void zfcp_dbf_hba_fsf_uss(char *, struct zfcp_fsf_req *);
extern void zfcp_dbf_hba_fsf_res(char *, int, struct zfcp_fsf_req *);
extern void zfcp_dbf_hba_bit_err(char *, struct zfcp_fsf_req *);
extern void zfcp_dbf_hba_def_err(struct zfcp_adapter *, u64, u16, void **);
extern void zfcp_dbf_hba_basic(char *, struct zfcp_adapter *);
extern void zfcp_dbf_san_req(char *, struct zfcp_fsf_req *, u32);
extern void zfcp_dbf_san_res(char *, struct zfcp_fsf_req *);
extern void zfcp_dbf_san_in_els(char *, struct zfcp_fsf_req *);
<<<<<<< HEAD
extern void zfcp_dbf_scsi(char *, int, struct scsi_cmnd *,
			  struct zfcp_fsf_req *);
=======
extern void zfcp_dbf_scsi_common(char *tag, int level, struct scsi_device *sdev,
				 struct scsi_cmnd *sc,
				 struct zfcp_fsf_req *fsf);
>>>>>>> 286cd8c7
extern void zfcp_dbf_scsi_eh(char *tag, struct zfcp_adapter *adapter,
			     unsigned int scsi_id, int ret);

/* zfcp_erp.c */
extern void zfcp_erp_set_adapter_status(struct zfcp_adapter *, u32);
extern void zfcp_erp_clear_adapter_status(struct zfcp_adapter *, u32);
extern void zfcp_erp_port_forced_no_port_dbf(char *id,
					     struct zfcp_adapter *adapter,
					     u64 port_name, u32 port_id);
extern void zfcp_erp_adapter_reopen(struct zfcp_adapter *, int, char *);
extern void zfcp_erp_adapter_shutdown(struct zfcp_adapter *, int, char *);
extern void zfcp_erp_set_port_status(struct zfcp_port *, u32);
extern void zfcp_erp_clear_port_status(struct zfcp_port *, u32);
extern void zfcp_erp_port_reopen(struct zfcp_port *port, int clear, char *id);
extern void zfcp_erp_port_shutdown(struct zfcp_port *, int, char *);
extern void zfcp_erp_port_forced_reopen(struct zfcp_port *, int, char *);
extern void zfcp_erp_port_forced_reopen_all(struct zfcp_adapter *adapter,
					    int clear, char *dbftag);
extern void zfcp_erp_set_lun_status(struct scsi_device *, u32);
extern void zfcp_erp_clear_lun_status(struct scsi_device *, u32);
extern void zfcp_erp_lun_reopen(struct scsi_device *, int, char *);
extern void zfcp_erp_lun_shutdown(struct scsi_device *, int, char *);
extern void zfcp_erp_lun_shutdown_wait(struct scsi_device *, char *);
extern int  zfcp_erp_thread_setup(struct zfcp_adapter *);
extern void zfcp_erp_thread_kill(struct zfcp_adapter *);
extern void zfcp_erp_wait(struct zfcp_adapter *);
extern void zfcp_erp_notify(struct zfcp_erp_action *, unsigned long);
extern void zfcp_erp_timeout_handler(struct timer_list *t);
extern void zfcp_erp_adapter_reset_sync(struct zfcp_adapter *adapter, char *id);

/* zfcp_fc.c */
extern struct kmem_cache *zfcp_fc_req_cache;
extern void zfcp_fc_enqueue_event(struct zfcp_adapter *,
				enum fc_host_event_code event_code, u32);
extern void zfcp_fc_post_event(struct work_struct *);
extern void zfcp_fc_scan_ports(struct work_struct *);
extern void zfcp_fc_incoming_els(struct zfcp_fsf_req *);
extern void zfcp_fc_port_did_lookup(struct work_struct *);
extern void zfcp_fc_trigger_did_lookup(struct zfcp_port *);
extern void zfcp_fc_plogi_evaluate(struct zfcp_port *, struct fc_els_flogi *);
extern void zfcp_fc_test_link(struct zfcp_port *);
extern void zfcp_fc_link_test_work(struct work_struct *);
extern void zfcp_fc_wka_ports_force_offline(struct zfcp_fc_wka_ports *);
extern int zfcp_fc_gs_setup(struct zfcp_adapter *);
extern void zfcp_fc_gs_destroy(struct zfcp_adapter *);
extern int zfcp_fc_exec_bsg_job(struct bsg_job *);
extern int zfcp_fc_timeout_bsg_job(struct bsg_job *);
extern void zfcp_fc_sym_name_update(struct work_struct *);
extern unsigned int zfcp_fc_port_scan_backoff(void);
extern void zfcp_fc_conditional_port_scan(struct zfcp_adapter *);
extern void zfcp_fc_inverse_conditional_port_scan(struct zfcp_adapter *);

/* zfcp_fsf.c */
extern struct kmem_cache *zfcp_fsf_qtcb_cache;
extern int zfcp_fsf_open_port(struct zfcp_erp_action *);
extern int zfcp_fsf_open_wka_port(struct zfcp_fc_wka_port *);
extern int zfcp_fsf_close_wka_port(struct zfcp_fc_wka_port *);
extern int zfcp_fsf_close_port(struct zfcp_erp_action *);
extern int zfcp_fsf_close_physical_port(struct zfcp_erp_action *);
extern int zfcp_fsf_open_lun(struct zfcp_erp_action *);
extern int zfcp_fsf_close_lun(struct zfcp_erp_action *);
extern int zfcp_fsf_exchange_config_data(struct zfcp_erp_action *);
extern int zfcp_fsf_exchange_config_data_sync(struct zfcp_qdio *,
					      struct fsf_qtcb_bottom_config *);
extern int zfcp_fsf_exchange_port_data(struct zfcp_erp_action *);
extern int zfcp_fsf_exchange_port_data_sync(struct zfcp_qdio *,
					    struct fsf_qtcb_bottom_port *);
extern void zfcp_fsf_req_dismiss_all(struct zfcp_adapter *);
extern int zfcp_fsf_status_read(struct zfcp_qdio *);
extern int zfcp_status_read_refill(struct zfcp_adapter *adapter);
extern int zfcp_fsf_send_ct(struct zfcp_fc_wka_port *, struct zfcp_fsf_ct_els *,
			    mempool_t *, unsigned int);
extern int zfcp_fsf_send_els(struct zfcp_adapter *, u32,
			     struct zfcp_fsf_ct_els *, unsigned int);
extern int zfcp_fsf_fcp_cmnd(struct scsi_cmnd *);
extern void zfcp_fsf_req_free(struct zfcp_fsf_req *);
extern struct zfcp_fsf_req *zfcp_fsf_fcp_task_mgmt(struct scsi_device *sdev,
						   u8 tm_flags);
extern struct zfcp_fsf_req *zfcp_fsf_abort_fcp_cmnd(struct scsi_cmnd *);
extern void zfcp_fsf_reqid_check(struct zfcp_qdio *, int);

/* zfcp_qdio.c */
extern int zfcp_qdio_setup(struct zfcp_adapter *);
extern void zfcp_qdio_destroy(struct zfcp_qdio *);
extern int zfcp_qdio_sbal_get(struct zfcp_qdio *);
extern int zfcp_qdio_send(struct zfcp_qdio *, struct zfcp_qdio_req *);
extern int zfcp_qdio_sbals_from_sg(struct zfcp_qdio *, struct zfcp_qdio_req *,
				   struct scatterlist *);
extern int zfcp_qdio_open(struct zfcp_qdio *);
extern void zfcp_qdio_close(struct zfcp_qdio *);
extern void zfcp_qdio_siosl(struct zfcp_adapter *);

/* zfcp_scsi.c */
extern struct scsi_transport_template *zfcp_scsi_transport_template;
extern int zfcp_scsi_adapter_register(struct zfcp_adapter *);
extern void zfcp_scsi_adapter_unregister(struct zfcp_adapter *);
extern struct fc_function_template zfcp_transport_functions;
extern void zfcp_scsi_rport_work(struct work_struct *);
extern void zfcp_scsi_schedule_rport_register(struct zfcp_port *);
extern void zfcp_scsi_schedule_rport_block(struct zfcp_port *);
extern void zfcp_scsi_schedule_rports_block(struct zfcp_adapter *);
extern void zfcp_scsi_set_prot(struct zfcp_adapter *);
extern void zfcp_scsi_dif_sense_error(struct scsi_cmnd *, int);

/* zfcp_sysfs.c */
extern const struct attribute_group *zfcp_unit_attr_groups[];
extern struct attribute_group zfcp_sysfs_adapter_attrs;
extern const struct attribute_group *zfcp_port_attr_groups[];
extern struct mutex zfcp_sysfs_port_units_mutex;
extern struct device_attribute *zfcp_sysfs_sdev_attrs[];
extern struct device_attribute *zfcp_sysfs_shost_attrs[];
bool zfcp_sysfs_port_is_removing(const struct zfcp_port *const port);

/* zfcp_unit.c */
extern int zfcp_unit_add(struct zfcp_port *, u64);
extern int zfcp_unit_remove(struct zfcp_port *, u64);
extern struct zfcp_unit *zfcp_unit_find(struct zfcp_port *, u64);
extern struct scsi_device *zfcp_unit_sdev(struct zfcp_unit *unit);
extern void zfcp_unit_scsi_scan(struct zfcp_unit *);
extern void zfcp_unit_queue_scsi_scan(struct zfcp_port *);
extern unsigned int zfcp_unit_sdev_status(struct zfcp_unit *);

#endif	/* ZFCP_EXT_H */<|MERGE_RESOLUTION|>--- conflicted
+++ resolved
@@ -50,14 +50,9 @@
 extern void zfcp_dbf_san_req(char *, struct zfcp_fsf_req *, u32);
 extern void zfcp_dbf_san_res(char *, struct zfcp_fsf_req *);
 extern void zfcp_dbf_san_in_els(char *, struct zfcp_fsf_req *);
-<<<<<<< HEAD
-extern void zfcp_dbf_scsi(char *, int, struct scsi_cmnd *,
-			  struct zfcp_fsf_req *);
-=======
 extern void zfcp_dbf_scsi_common(char *tag, int level, struct scsi_device *sdev,
 				 struct scsi_cmnd *sc,
 				 struct zfcp_fsf_req *fsf);
->>>>>>> 286cd8c7
 extern void zfcp_dbf_scsi_eh(char *tag, struct zfcp_adapter *adapter,
 			     unsigned int scsi_id, int ret);
 
