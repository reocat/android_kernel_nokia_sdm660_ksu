// SPDX-License-Identifier: GPL-2.0
/*
 * zfcp device driver
 *
 * Fibre Channel related functions for the zfcp device driver.
 *
 * Copyright IBM Corp. 2008, 2017
 */

#define KMSG_COMPONENT "zfcp"
#define pr_fmt(fmt) KMSG_COMPONENT ": " fmt

#include <linux/types.h>
#include <linux/slab.h>
#include <linux/utsname.h>
#include <linux/random.h>
#include <linux/bsg-lib.h>
#include <scsi/fc/fc_els.h>
#include <scsi/libfc.h>
#include "zfcp_ext.h"
#include "zfcp_fc.h"

struct kmem_cache *zfcp_fc_req_cache;

static u32 zfcp_fc_rscn_range_mask[] = {
	[ELS_ADDR_FMT_PORT]		= 0xFFFFFF,
	[ELS_ADDR_FMT_AREA]		= 0xFFFF00,
	[ELS_ADDR_FMT_DOM]		= 0xFF0000,
	[ELS_ADDR_FMT_FAB]		= 0x000000,
};

static bool no_auto_port_rescan;
module_param(no_auto_port_rescan, bool, 0600);
MODULE_PARM_DESC(no_auto_port_rescan,
		 "no automatic port_rescan (default off)");

static unsigned int port_scan_backoff = 500;
module_param(port_scan_backoff, uint, 0600);
MODULE_PARM_DESC(port_scan_backoff,
	"upper limit of port scan random backoff in msecs (default 500)");

static unsigned int port_scan_ratelimit = 60000;
module_param(port_scan_ratelimit, uint, 0600);
MODULE_PARM_DESC(port_scan_ratelimit,
	"minimum interval between port scans in msecs (default 60000)");

unsigned int zfcp_fc_port_scan_backoff(void)
{
	if (!port_scan_backoff)
		return 0;
	return get_random_int() % port_scan_backoff;
}

static void zfcp_fc_port_scan_time(struct zfcp_adapter *adapter)
{
	unsigned long interval = msecs_to_jiffies(port_scan_ratelimit);
	unsigned long backoff = msecs_to_jiffies(zfcp_fc_port_scan_backoff());

	adapter->next_port_scan = jiffies + interval + backoff;
}

static void zfcp_fc_port_scan(struct zfcp_adapter *adapter)
{
	unsigned long now = jiffies;
	unsigned long next = adapter->next_port_scan;
	unsigned long delay = 0, max;

	/* delay only needed within waiting period */
	if (time_before(now, next)) {
		delay = next - now;
		/* paranoia: never ever delay scans longer than specified */
		max = msecs_to_jiffies(port_scan_ratelimit + port_scan_backoff);
		delay = min(delay, max);
	}

	queue_delayed_work(adapter->work_queue, &adapter->scan_work, delay);
}

void zfcp_fc_conditional_port_scan(struct zfcp_adapter *adapter)
{
	if (no_auto_port_rescan)
		return;

	zfcp_fc_port_scan(adapter);
}

void zfcp_fc_inverse_conditional_port_scan(struct zfcp_adapter *adapter)
{
	if (!no_auto_port_rescan)
		return;

	zfcp_fc_port_scan(adapter);
}

/**
 * zfcp_fc_post_event - post event to userspace via fc_transport
 * @work: work struct with enqueued events
 */
void zfcp_fc_post_event(struct work_struct *work)
{
	struct zfcp_fc_event *event = NULL, *tmp = NULL;
	LIST_HEAD(tmp_lh);
	struct zfcp_fc_events *events = container_of(work,
					struct zfcp_fc_events, work);
	struct zfcp_adapter *adapter = container_of(events, struct zfcp_adapter,
						events);

	spin_lock_bh(&events->list_lock);
	list_splice_init(&events->list, &tmp_lh);
	spin_unlock_bh(&events->list_lock);

	list_for_each_entry_safe(event, tmp, &tmp_lh, list) {
		fc_host_post_event(adapter->scsi_host, fc_get_event_number(),
				   event->code, event->data);
		list_del(&event->list);
		kfree(event);
	}
}

/**
 * zfcp_fc_enqueue_event - safely enqueue FC HBA API event from irq context
 * @adapter: The adapter where to enqueue the event
 * @event_code: The event code (as defined in fc_host_event_code in
 *		scsi_transport_fc.h)
 * @event_data: The event data (e.g. n_port page in case of els)
 */
void zfcp_fc_enqueue_event(struct zfcp_adapter *adapter,
			   enum fc_host_event_code event_code, u32 event_data)
{
	struct zfcp_fc_event *event;

	event = kmalloc(sizeof(struct zfcp_fc_event), GFP_ATOMIC);
	if (!event)
		return;

	event->code = event_code;
	event->data = event_data;

	spin_lock(&adapter->events.list_lock);
	list_add_tail(&event->list, &adapter->events.list);
	spin_unlock(&adapter->events.list_lock);

	queue_work(adapter->work_queue, &adapter->events.work);
}

static int zfcp_fc_wka_port_get(struct zfcp_fc_wka_port *wka_port)
{
	int ret = -EIO;

	if (mutex_lock_interruptible(&wka_port->mutex))
		return -ERESTARTSYS;

	if (wka_port->status == ZFCP_FC_WKA_PORT_OFFLINE ||
	    wka_port->status == ZFCP_FC_WKA_PORT_CLOSING) {
		wka_port->status = ZFCP_FC_WKA_PORT_OPENING;
		if (zfcp_fsf_open_wka_port(wka_port)) {
			/* could not even send request, nothing to wait for */
			wka_port->status = ZFCP_FC_WKA_PORT_OFFLINE;
			goto out;
		}
	}

	wait_event(wka_port->opened,
		   wka_port->status == ZFCP_FC_WKA_PORT_ONLINE ||
		   wka_port->status == ZFCP_FC_WKA_PORT_OFFLINE);

	if (wka_port->status == ZFCP_FC_WKA_PORT_ONLINE) {
		atomic_inc(&wka_port->refcount);
		ret = 0;
		goto out;
	}
out:
	mutex_unlock(&wka_port->mutex);
	return ret;
}

static void zfcp_fc_wka_port_offline(struct work_struct *work)
{
	struct delayed_work *dw = to_delayed_work(work);
	struct zfcp_fc_wka_port *wka_port =
			container_of(dw, struct zfcp_fc_wka_port, work);

	mutex_lock(&wka_port->mutex);
	if ((atomic_read(&wka_port->refcount) != 0) ||
	    (wka_port->status != ZFCP_FC_WKA_PORT_ONLINE))
		goto out;

	wka_port->status = ZFCP_FC_WKA_PORT_CLOSING;
	if (zfcp_fsf_close_wka_port(wka_port)) {
		/* could not even send request, nothing to wait for */
		wka_port->status = ZFCP_FC_WKA_PORT_OFFLINE;
		goto out;
	}
	wait_event(wka_port->closed,
		   wka_port->status == ZFCP_FC_WKA_PORT_OFFLINE);
out:
	mutex_unlock(&wka_port->mutex);
}

static void zfcp_fc_wka_port_put(struct zfcp_fc_wka_port *wka_port)
{
	if (atomic_dec_return(&wka_port->refcount) != 0)
		return;
	/* wait 10 milliseconds, other reqs might pop in */
	queue_delayed_work(wka_port->adapter->work_queue, &wka_port->work,
			   msecs_to_jiffies(10));
}

static void zfcp_fc_wka_port_init(struct zfcp_fc_wka_port *wka_port, u32 d_id,
				  struct zfcp_adapter *adapter)
{
	init_waitqueue_head(&wka_port->opened);
	init_waitqueue_head(&wka_port->closed);

	wka_port->adapter = adapter;
	wka_port->d_id = d_id;

	wka_port->status = ZFCP_FC_WKA_PORT_OFFLINE;
	atomic_set(&wka_port->refcount, 0);
	mutex_init(&wka_port->mutex);
	INIT_DELAYED_WORK(&wka_port->work, zfcp_fc_wka_port_offline);
}

static void zfcp_fc_wka_port_force_offline(struct zfcp_fc_wka_port *wka)
{
	cancel_delayed_work_sync(&wka->work);
	mutex_lock(&wka->mutex);
	wka->status = ZFCP_FC_WKA_PORT_OFFLINE;
	mutex_unlock(&wka->mutex);
}

void zfcp_fc_wka_ports_force_offline(struct zfcp_fc_wka_ports *gs)
{
	if (!gs)
		return;
	zfcp_fc_wka_port_force_offline(&gs->ms);
	zfcp_fc_wka_port_force_offline(&gs->ts);
	zfcp_fc_wka_port_force_offline(&gs->ds);
	zfcp_fc_wka_port_force_offline(&gs->as);
}

static void _zfcp_fc_incoming_rscn(struct zfcp_fsf_req *fsf_req, u32 range,
				   struct fc_els_rscn_page *page)
{
	unsigned long flags;
	struct zfcp_adapter *adapter = fsf_req->adapter;
	struct zfcp_port *port;

	read_lock_irqsave(&adapter->port_list_lock, flags);
	list_for_each_entry(port, &adapter->port_list, list) {
		if ((port->d_id & range) == (ntoh24(page->rscn_fid) & range))
			zfcp_fc_test_link(port);
	}
	read_unlock_irqrestore(&adapter->port_list_lock, flags);
}

static void zfcp_fc_incoming_rscn(struct zfcp_fsf_req *fsf_req)
{
	struct fsf_status_read_buffer *status_buffer = (void *)fsf_req->data;
	struct zfcp_adapter *adapter = fsf_req->adapter;
	struct fc_els_rscn *head;
	struct fc_els_rscn_page *page;
	u16 i;
	u16 no_entries;
	unsigned int afmt;

	head = (struct fc_els_rscn *) status_buffer->payload.data;
	page = (struct fc_els_rscn_page *) head;

	/* see FC-FS */
	no_entries = be16_to_cpu(head->rscn_plen) /
		sizeof(struct fc_els_rscn_page);

	if (no_entries > 1) {
		/* handle failed ports */
		unsigned long flags;
		struct zfcp_port *port;

		read_lock_irqsave(&adapter->port_list_lock, flags);
		list_for_each_entry(port, &adapter->port_list, list) {
			if (port->d_id)
				continue;
			zfcp_erp_port_reopen(port,
					     ZFCP_STATUS_COMMON_ERP_FAILED,
					     "fcrscn1");
		}
		read_unlock_irqrestore(&adapter->port_list_lock, flags);
	}

	if (no_entries > 1) {
		/* handle failed ports */
		unsigned long flags;
		struct zfcp_port *port;

		read_lock_irqsave(&adapter->port_list_lock, flags);
		list_for_each_entry(port, &adapter->port_list, list) {
			if (port->d_id)
				continue;
			zfcp_erp_port_reopen(port,
					     ZFCP_STATUS_COMMON_ERP_FAILED,
					     "fcrscn1");
		}
		read_unlock_irqrestore(&adapter->port_list_lock, flags);
	}

	for (i = 1; i < no_entries; i++) {
		/* skip head and start with 1st element */
		page++;
		afmt = page->rscn_page_flags & ELS_RSCN_ADDR_FMT_MASK;
		_zfcp_fc_incoming_rscn(fsf_req, zfcp_fc_rscn_range_mask[afmt],
				       page);
		zfcp_fc_enqueue_event(fsf_req->adapter, FCH_EVT_RSCN,
				      *(u32 *)page);
	}
	zfcp_fc_conditional_port_scan(fsf_req->adapter);
}

static void zfcp_fc_incoming_wwpn(struct zfcp_fsf_req *req, u64 wwpn)
{
	unsigned long flags;
	struct zfcp_adapter *adapter = req->adapter;
	struct zfcp_port *port;

	read_lock_irqsave(&adapter->port_list_lock, flags);
	list_for_each_entry(port, &adapter->port_list, list)
		if (port->wwpn == wwpn) {
			zfcp_erp_port_forced_reopen(port, 0, "fciwwp1");
			break;
		}
	read_unlock_irqrestore(&adapter->port_list_lock, flags);
}

static void zfcp_fc_incoming_plogi(struct zfcp_fsf_req *req)
{
	struct fsf_status_read_buffer *status_buffer;
	struct fc_els_flogi *plogi;

	status_buffer = (struct fsf_status_read_buffer *) req->data;
	plogi = (struct fc_els_flogi *) status_buffer->payload.data;
	zfcp_fc_incoming_wwpn(req, be64_to_cpu(plogi->fl_wwpn));
}

static void zfcp_fc_incoming_logo(struct zfcp_fsf_req *req)
{
	struct fsf_status_read_buffer *status_buffer =
		(struct fsf_status_read_buffer *)req->data;
	struct fc_els_logo *logo =
		(struct fc_els_logo *) status_buffer->payload.data;

	zfcp_fc_incoming_wwpn(req, be64_to_cpu(logo->fl_n_port_wwn));
}

/**
 * zfcp_fc_incoming_els - handle incoming ELS
 * @fsf_req - request which contains incoming ELS
 */
void zfcp_fc_incoming_els(struct zfcp_fsf_req *fsf_req)
{
	struct fsf_status_read_buffer *status_buffer =
		(struct fsf_status_read_buffer *) fsf_req->data;
	unsigned int els_type = status_buffer->payload.data[0];

	zfcp_dbf_san_in_els("fciels1", fsf_req);
	if (els_type == ELS_PLOGI)
		zfcp_fc_incoming_plogi(fsf_req);
	else if (els_type == ELS_LOGO)
		zfcp_fc_incoming_logo(fsf_req);
	else if (els_type == ELS_RSCN)
		zfcp_fc_incoming_rscn(fsf_req);
}

static void zfcp_fc_ns_gid_pn_eval(struct zfcp_fc_req *fc_req)
{
	struct zfcp_fsf_ct_els *ct_els = &fc_req->ct_els;
	struct zfcp_fc_gid_pn_rsp *gid_pn_rsp = &fc_req->u.gid_pn.rsp;

	if (ct_els->status)
		return;
	if (gid_pn_rsp->ct_hdr.ct_cmd != cpu_to_be16(FC_FS_ACC))
		return;

	/* looks like a valid d_id */
	ct_els->port->d_id = ntoh24(gid_pn_rsp->gid_pn.fp_fid);
}

static void zfcp_fc_complete(void *data)
{
	complete(data);
}

static void zfcp_fc_ct_ns_init(struct fc_ct_hdr *ct_hdr, u16 cmd, u16 mr_size)
{
	ct_hdr->ct_rev = FC_CT_REV;
	ct_hdr->ct_fs_type = FC_FST_DIR;
	ct_hdr->ct_fs_subtype = FC_NS_SUBTYPE;
	ct_hdr->ct_cmd = cpu_to_be16(cmd);
	ct_hdr->ct_mr_size = cpu_to_be16(mr_size / 4);
}

static int zfcp_fc_ns_gid_pn_request(struct zfcp_port *port,
				     struct zfcp_fc_req *fc_req)
{
	struct zfcp_adapter *adapter = port->adapter;
	DECLARE_COMPLETION_ONSTACK(completion);
	struct zfcp_fc_gid_pn_req *gid_pn_req = &fc_req->u.gid_pn.req;
	struct zfcp_fc_gid_pn_rsp *gid_pn_rsp = &fc_req->u.gid_pn.rsp;
	int ret;

	/* setup parameters for send generic command */
	fc_req->ct_els.port = port;
	fc_req->ct_els.handler = zfcp_fc_complete;
	fc_req->ct_els.handler_data = &completion;
	fc_req->ct_els.req = &fc_req->sg_req;
	fc_req->ct_els.resp = &fc_req->sg_rsp;
	sg_init_one(&fc_req->sg_req, gid_pn_req, sizeof(*gid_pn_req));
	sg_init_one(&fc_req->sg_rsp, gid_pn_rsp, sizeof(*gid_pn_rsp));

	zfcp_fc_ct_ns_init(&gid_pn_req->ct_hdr,
			   FC_NS_GID_PN, ZFCP_FC_CT_SIZE_PAGE);
	gid_pn_req->gid_pn.fn_wwpn = cpu_to_be64(port->wwpn);

	ret = zfcp_fsf_send_ct(&adapter->gs->ds, &fc_req->ct_els,
			       adapter->pool.gid_pn_req,
			       ZFCP_FC_CTELS_TMO);
	if (!ret) {
		wait_for_completion(&completion);
		zfcp_fc_ns_gid_pn_eval(fc_req);
	}
	return ret;
}

/**
 * zfcp_fc_ns_gid_pn - initiate GID_PN nameserver request
 * @port: port where GID_PN request is needed
 * return: -ENOMEM on error, 0 otherwise
 */
static int zfcp_fc_ns_gid_pn(struct zfcp_port *port)
{
	int ret;
	struct zfcp_fc_req *fc_req;
	struct zfcp_adapter *adapter = port->adapter;

	fc_req = mempool_alloc(adapter->pool.gid_pn, GFP_ATOMIC);
	if (!fc_req)
		return -ENOMEM;

	memset(fc_req, 0, sizeof(*fc_req));

	ret = zfcp_fc_wka_port_get(&adapter->gs->ds);
	if (ret)
		goto out;

	ret = zfcp_fc_ns_gid_pn_request(port, fc_req);

	zfcp_fc_wka_port_put(&adapter->gs->ds);
out:
	mempool_free(fc_req, adapter->pool.gid_pn);
	return ret;
}

void zfcp_fc_port_did_lookup(struct work_struct *work)
{
	int ret;
	struct zfcp_port *port = container_of(work, struct zfcp_port,
					      gid_pn_work);

	set_worker_desc("zgidpn%16llx", port->wwpn); /* < WORKER_DESC_LEN=24 */
	ret = zfcp_fc_ns_gid_pn(port);
	if (ret) {
		/* could not issue gid_pn for some reason */
		zfcp_erp_adapter_reopen(port->adapter, 0, "fcgpn_1");
		goto out;
	}

	if (!port->d_id) {
		zfcp_erp_set_port_status(port, ZFCP_STATUS_COMMON_ERP_FAILED);
		goto out;
	}

	zfcp_erp_port_reopen(port, 0, "fcgpn_3");
out:
	put_device(&port->dev);
}

/**
 * zfcp_fc_trigger_did_lookup - trigger the d_id lookup using a GID_PN request
 * @port: The zfcp_port to lookup the d_id for.
 */
void zfcp_fc_trigger_did_lookup(struct zfcp_port *port)
{
	get_device(&port->dev);
	if (!queue_work(port->adapter->work_queue, &port->gid_pn_work))
		put_device(&port->dev);
}

/**
 * zfcp_fc_plogi_evaluate - evaluate PLOGI playload
 * @port: zfcp_port structure
 * @plogi: plogi payload
 *
 * Evaluate PLOGI playload and copy important fields into zfcp_port structure
 */
void zfcp_fc_plogi_evaluate(struct zfcp_port *port, struct fc_els_flogi *plogi)
{
	if (be64_to_cpu(plogi->fl_wwpn) != port->wwpn) {
		port->d_id = 0;
		dev_warn(&port->adapter->ccw_device->dev,
			 "A port opened with WWPN 0x%016Lx returned data that "
			 "identifies it as WWPN 0x%016Lx\n",
			 (unsigned long long) port->wwpn,
			 (unsigned long long) be64_to_cpu(plogi->fl_wwpn));
		return;
	}

	port->wwnn = be64_to_cpu(plogi->fl_wwnn);
	port->maxframe_size = be16_to_cpu(plogi->fl_csp.sp_bb_data);

	if (plogi->fl_cssp[0].cp_class & cpu_to_be16(FC_CPC_VALID))
		port->supported_classes |= FC_COS_CLASS1;
	if (plogi->fl_cssp[1].cp_class & cpu_to_be16(FC_CPC_VALID))
		port->supported_classes |= FC_COS_CLASS2;
	if (plogi->fl_cssp[2].cp_class & cpu_to_be16(FC_CPC_VALID))
		port->supported_classes |= FC_COS_CLASS3;
	if (plogi->fl_cssp[3].cp_class & cpu_to_be16(FC_CPC_VALID))
		port->supported_classes |= FC_COS_CLASS4;
}

static void zfcp_fc_adisc_handler(void *data)
{
	struct zfcp_fc_req *fc_req = data;
	struct zfcp_port *port = fc_req->ct_els.port;
	struct fc_els_adisc *adisc_resp = &fc_req->u.adisc.rsp;

	if (fc_req->ct_els.status) {
		/* request rejected or timed out */
		zfcp_erp_port_forced_reopen(port, ZFCP_STATUS_COMMON_ERP_FAILED,
					    "fcadh_1");
		goto out;
	}

	if (!port->wwnn)
		port->wwnn = be64_to_cpu(adisc_resp->adisc_wwnn);

	if ((port->wwpn != be64_to_cpu(adisc_resp->adisc_wwpn)) ||
	    !(atomic_read(&port->status) & ZFCP_STATUS_COMMON_OPEN)) {
		zfcp_erp_port_reopen(port, ZFCP_STATUS_COMMON_ERP_FAILED,
				     "fcadh_2");
		goto out;
	}

	/* re-init to undo drop from zfcp_fc_adisc() */
	port->d_id = ntoh24(adisc_resp->adisc_port_id);
<<<<<<< HEAD
	/* port is good, unblock rport without going through erp */
	zfcp_scsi_schedule_rport_register(port);
=======
	/* port is still good, nothing to do */
>>>>>>> 286cd8c7
 out:
	atomic_andnot(ZFCP_STATUS_PORT_LINK_TEST, &port->status);
	put_device(&port->dev);
	kmem_cache_free(zfcp_fc_req_cache, fc_req);
}

static int zfcp_fc_adisc(struct zfcp_port *port)
{
	struct zfcp_fc_req *fc_req;
	struct zfcp_adapter *adapter = port->adapter;
	struct Scsi_Host *shost = adapter->scsi_host;
	u32 d_id;
	int ret;

	fc_req = kmem_cache_zalloc(zfcp_fc_req_cache, GFP_ATOMIC);
	if (!fc_req)
		return -ENOMEM;

	fc_req->ct_els.port = port;
	fc_req->ct_els.req = &fc_req->sg_req;
	fc_req->ct_els.resp = &fc_req->sg_rsp;
	sg_init_one(&fc_req->sg_req, &fc_req->u.adisc.req,
		    sizeof(struct fc_els_adisc));
	sg_init_one(&fc_req->sg_rsp, &fc_req->u.adisc.rsp,
		    sizeof(struct fc_els_adisc));

	fc_req->ct_els.handler = zfcp_fc_adisc_handler;
	fc_req->ct_els.handler_data = fc_req;

	/* acc. to FC-FS, hard_nport_id in ADISC should not be set for ports
	   without FC-AL-2 capability, so we don't set it */
	fc_req->u.adisc.req.adisc_wwpn = cpu_to_be64(fc_host_port_name(shost));
	fc_req->u.adisc.req.adisc_wwnn = cpu_to_be64(fc_host_node_name(shost));
	fc_req->u.adisc.req.adisc_cmd = ELS_ADISC;
	hton24(fc_req->u.adisc.req.adisc_port_id, fc_host_port_id(shost));

	d_id = port->d_id; /* remember as destination for send els below */
	/*
	 * Force fresh GID_PN lookup on next port recovery.
	 * Must happen after request setup and before sending request,
	 * to prevent race with port->d_id re-init in zfcp_fc_adisc_handler().
	 */
	port->d_id = 0;

	ret = zfcp_fsf_send_els(adapter, d_id, &fc_req->ct_els,
				ZFCP_FC_CTELS_TMO);
	if (ret)
		kmem_cache_free(zfcp_fc_req_cache, fc_req);

	return ret;
}

void zfcp_fc_link_test_work(struct work_struct *work)
{
	struct zfcp_port *port =
		container_of(work, struct zfcp_port, test_link_work);
	int retval;

	set_worker_desc("zadisc%16llx", port->wwpn); /* < WORKER_DESC_LEN=24 */

	/* only issue one test command at one time per port */
	if (atomic_read(&port->status) & ZFCP_STATUS_PORT_LINK_TEST)
		goto out;

	atomic_or(ZFCP_STATUS_PORT_LINK_TEST, &port->status);

	retval = zfcp_fc_adisc(port);
	if (retval == 0)
		return;

	/* send of ADISC was not possible */
	atomic_andnot(ZFCP_STATUS_PORT_LINK_TEST, &port->status);
	zfcp_erp_port_forced_reopen(port, 0, "fcltwk1");

out:
	put_device(&port->dev);
}

/**
 * zfcp_fc_test_link - lightweight link test procedure
 * @port: port to be tested
 *
 * Test status of a link to a remote port using the ELS command ADISC.
 * If there is a problem with the remote port, error recovery steps
 * will be triggered.
 */
void zfcp_fc_test_link(struct zfcp_port *port)
{
	get_device(&port->dev);
	if (!queue_work(port->adapter->work_queue, &port->test_link_work))
		put_device(&port->dev);
}

static struct zfcp_fc_req *zfcp_fc_alloc_sg_env(int buf_num)
{
	struct zfcp_fc_req *fc_req;

	fc_req = kmem_cache_zalloc(zfcp_fc_req_cache, GFP_KERNEL);
	if (!fc_req)
		return NULL;

	if (zfcp_sg_setup_table(&fc_req->sg_rsp, buf_num)) {
		kmem_cache_free(zfcp_fc_req_cache, fc_req);
		return NULL;
	}

	sg_init_one(&fc_req->sg_req, &fc_req->u.gpn_ft.req,
		    sizeof(struct zfcp_fc_gpn_ft_req));

	return fc_req;
}

static int zfcp_fc_send_gpn_ft(struct zfcp_fc_req *fc_req,
			       struct zfcp_adapter *adapter, int max_bytes)
{
	struct zfcp_fsf_ct_els *ct_els = &fc_req->ct_els;
	struct zfcp_fc_gpn_ft_req *req = &fc_req->u.gpn_ft.req;
	DECLARE_COMPLETION_ONSTACK(completion);
	int ret;

	zfcp_fc_ct_ns_init(&req->ct_hdr, FC_NS_GPN_FT, max_bytes);
	req->gpn_ft.fn_fc4_type = FC_TYPE_FCP;

	ct_els->handler = zfcp_fc_complete;
	ct_els->handler_data = &completion;
	ct_els->req = &fc_req->sg_req;
	ct_els->resp = &fc_req->sg_rsp;

	ret = zfcp_fsf_send_ct(&adapter->gs->ds, ct_els, NULL,
			       ZFCP_FC_CTELS_TMO);
	if (!ret)
		wait_for_completion(&completion);
	return ret;
}

static void zfcp_fc_validate_port(struct zfcp_port *port, struct list_head *lh)
{
	if (!(atomic_read(&port->status) & ZFCP_STATUS_COMMON_NOESC))
		return;

	atomic_andnot(ZFCP_STATUS_COMMON_NOESC, &port->status);

	if ((port->supported_classes != 0) ||
	    !list_empty(&port->unit_list))
		return;

	list_move_tail(&port->list, lh);
}

static int zfcp_fc_eval_gpn_ft(struct zfcp_fc_req *fc_req,
			       struct zfcp_adapter *adapter, int max_entries)
{
	struct zfcp_fsf_ct_els *ct_els = &fc_req->ct_els;
	struct scatterlist *sg = &fc_req->sg_rsp;
	struct fc_ct_hdr *hdr = sg_virt(sg);
	struct fc_gpn_ft_resp *acc = sg_virt(sg);
	struct zfcp_port *port, *tmp;
	unsigned long flags;
	LIST_HEAD(remove_lh);
	u32 d_id;
	int ret = 0, x, last = 0;

	if (ct_els->status)
		return -EIO;

	if (hdr->ct_cmd != cpu_to_be16(FC_FS_ACC)) {
		if (hdr->ct_reason == FC_FS_RJT_UNABL)
			return -EAGAIN; /* might be a temporary condition */
		return -EIO;
	}

	if (hdr->ct_mr_size) {
		dev_warn(&adapter->ccw_device->dev,
			 "The name server reported %d words residual data\n",
			 hdr->ct_mr_size);
		return -E2BIG;
	}

	/* first entry is the header */
	for (x = 1; x < max_entries && !last; x++) {
		if (x % (ZFCP_FC_GPN_FT_ENT_PAGE + 1))
			acc++;
		else
			acc = sg_virt(++sg);

		last = acc->fp_flags & FC_NS_FID_LAST;
		d_id = ntoh24(acc->fp_fid);

		/* don't attach ports with a well known address */
		if (d_id >= FC_FID_WELL_KNOWN_BASE)
			continue;
		/* skip the adapter's port and known remote ports */
		if (be64_to_cpu(acc->fp_wwpn) ==
		    fc_host_port_name(adapter->scsi_host))
			continue;

		port = zfcp_port_enqueue(adapter, be64_to_cpu(acc->fp_wwpn),
					 ZFCP_STATUS_COMMON_NOESC, d_id);
		if (!IS_ERR(port))
			zfcp_erp_port_reopen(port, 0, "fcegpf1");
		else if (PTR_ERR(port) != -EEXIST)
			ret = PTR_ERR(port);
	}

	zfcp_erp_wait(adapter);
	write_lock_irqsave(&adapter->port_list_lock, flags);
	list_for_each_entry_safe(port, tmp, &adapter->port_list, list)
		zfcp_fc_validate_port(port, &remove_lh);
	write_unlock_irqrestore(&adapter->port_list_lock, flags);

	list_for_each_entry_safe(port, tmp, &remove_lh, list) {
		zfcp_erp_port_shutdown(port, 0, "fcegpf2");
		device_unregister(&port->dev);
	}

	return ret;
}

/**
 * zfcp_fc_scan_ports - scan remote ports and attach new ports
 * @work: reference to scheduled work
 */
void zfcp_fc_scan_ports(struct work_struct *work)
{
	struct delayed_work *dw = to_delayed_work(work);
	struct zfcp_adapter *adapter = container_of(dw, struct zfcp_adapter,
						    scan_work);
	int ret, i;
	struct zfcp_fc_req *fc_req;
	int chain, max_entries, buf_num, max_bytes;

	zfcp_fc_port_scan_time(adapter);

	chain = adapter->adapter_features & FSF_FEATURE_ELS_CT_CHAINED_SBALS;
	buf_num = chain ? ZFCP_FC_GPN_FT_NUM_BUFS : 1;
	max_entries = chain ? ZFCP_FC_GPN_FT_MAX_ENT : ZFCP_FC_GPN_FT_ENT_PAGE;
	max_bytes = chain ? ZFCP_FC_GPN_FT_MAX_SIZE : ZFCP_FC_CT_SIZE_PAGE;

	if (fc_host_port_type(adapter->scsi_host) != FC_PORTTYPE_NPORT &&
	    fc_host_port_type(adapter->scsi_host) != FC_PORTTYPE_NPIV)
		return;

	if (zfcp_fc_wka_port_get(&adapter->gs->ds))
		return;

	fc_req = zfcp_fc_alloc_sg_env(buf_num);
	if (!fc_req)
		goto out;

	for (i = 0; i < 3; i++) {
		ret = zfcp_fc_send_gpn_ft(fc_req, adapter, max_bytes);
		if (!ret) {
			ret = zfcp_fc_eval_gpn_ft(fc_req, adapter, max_entries);
			if (ret == -EAGAIN)
				ssleep(1);
			else
				break;
		}
	}
	zfcp_sg_free_table(&fc_req->sg_rsp, buf_num);
	kmem_cache_free(zfcp_fc_req_cache, fc_req);
out:
	zfcp_fc_wka_port_put(&adapter->gs->ds);
}

static int zfcp_fc_gspn(struct zfcp_adapter *adapter,
			struct zfcp_fc_req *fc_req)
{
	DECLARE_COMPLETION_ONSTACK(completion);
	char devno[] = "DEVNO:";
	struct zfcp_fsf_ct_els *ct_els = &fc_req->ct_els;
	struct zfcp_fc_gspn_req *gspn_req = &fc_req->u.gspn.req;
	struct zfcp_fc_gspn_rsp *gspn_rsp = &fc_req->u.gspn.rsp;
	int ret;

	zfcp_fc_ct_ns_init(&gspn_req->ct_hdr, FC_NS_GSPN_ID,
			   FC_SYMBOLIC_NAME_SIZE);
	hton24(gspn_req->gspn.fp_fid, fc_host_port_id(adapter->scsi_host));

	sg_init_one(&fc_req->sg_req, gspn_req, sizeof(*gspn_req));
	sg_init_one(&fc_req->sg_rsp, gspn_rsp, sizeof(*gspn_rsp));

	ct_els->handler = zfcp_fc_complete;
	ct_els->handler_data = &completion;
	ct_els->req = &fc_req->sg_req;
	ct_els->resp = &fc_req->sg_rsp;

	ret = zfcp_fsf_send_ct(&adapter->gs->ds, ct_els, NULL,
			       ZFCP_FC_CTELS_TMO);
	if (ret)
		return ret;

	wait_for_completion(&completion);
	if (ct_els->status)
		return ct_els->status;

	if (fc_host_port_type(adapter->scsi_host) == FC_PORTTYPE_NPIV &&
	    !(strstr(gspn_rsp->gspn.fp_name, devno)))
		snprintf(fc_host_symbolic_name(adapter->scsi_host),
			 FC_SYMBOLIC_NAME_SIZE, "%s%s %s NAME: %s",
			 gspn_rsp->gspn.fp_name, devno,
			 dev_name(&adapter->ccw_device->dev),
			 init_utsname()->nodename);
	else
		strlcpy(fc_host_symbolic_name(adapter->scsi_host),
			gspn_rsp->gspn.fp_name, FC_SYMBOLIC_NAME_SIZE);

	return 0;
}

static void zfcp_fc_rspn(struct zfcp_adapter *adapter,
			 struct zfcp_fc_req *fc_req)
{
	DECLARE_COMPLETION_ONSTACK(completion);
	struct Scsi_Host *shost = adapter->scsi_host;
	struct zfcp_fsf_ct_els *ct_els = &fc_req->ct_els;
	struct zfcp_fc_rspn_req *rspn_req = &fc_req->u.rspn.req;
	struct fc_ct_hdr *rspn_rsp = &fc_req->u.rspn.rsp;
	int ret, len;

	zfcp_fc_ct_ns_init(&rspn_req->ct_hdr, FC_NS_RSPN_ID,
			   FC_SYMBOLIC_NAME_SIZE);
	hton24(rspn_req->rspn.fr_fid.fp_fid, fc_host_port_id(shost));
	len = strlcpy(rspn_req->rspn.fr_name, fc_host_symbolic_name(shost),
		      FC_SYMBOLIC_NAME_SIZE);
	rspn_req->rspn.fr_name_len = len;

	sg_init_one(&fc_req->sg_req, rspn_req, sizeof(*rspn_req));
	sg_init_one(&fc_req->sg_rsp, rspn_rsp, sizeof(*rspn_rsp));

	ct_els->handler = zfcp_fc_complete;
	ct_els->handler_data = &completion;
	ct_els->req = &fc_req->sg_req;
	ct_els->resp = &fc_req->sg_rsp;

	ret = zfcp_fsf_send_ct(&adapter->gs->ds, ct_els, NULL,
			       ZFCP_FC_CTELS_TMO);
	if (!ret)
		wait_for_completion(&completion);
}

/**
 * zfcp_fc_sym_name_update - Retrieve and update the symbolic port name
 * @work: ns_up_work of the adapter where to update the symbolic port name
 *
 * Retrieve the current symbolic port name that may have been set by
 * the hardware using the GSPN request and update the fc_host
 * symbolic_name sysfs attribute. When running in NPIV mode (and hence
 * the port name is unique for this system), update the symbolic port
 * name to add Linux specific information and update the FC nameserver
 * using the RSPN request.
 */
void zfcp_fc_sym_name_update(struct work_struct *work)
{
	struct zfcp_adapter *adapter = container_of(work, struct zfcp_adapter,
						    ns_up_work);
	int ret;
	struct zfcp_fc_req *fc_req;

	if (fc_host_port_type(adapter->scsi_host) != FC_PORTTYPE_NPORT &&
	    fc_host_port_type(adapter->scsi_host) != FC_PORTTYPE_NPIV)
		return;

	fc_req = kmem_cache_zalloc(zfcp_fc_req_cache, GFP_KERNEL);
	if (!fc_req)
		return;

	ret = zfcp_fc_wka_port_get(&adapter->gs->ds);
	if (ret)
		goto out_free;

	ret = zfcp_fc_gspn(adapter, fc_req);
	if (ret || fc_host_port_type(adapter->scsi_host) != FC_PORTTYPE_NPIV)
		goto out_ds_put;

	memset(fc_req, 0, sizeof(*fc_req));
	zfcp_fc_rspn(adapter, fc_req);

out_ds_put:
	zfcp_fc_wka_port_put(&adapter->gs->ds);
out_free:
	kmem_cache_free(zfcp_fc_req_cache, fc_req);
}

static void zfcp_fc_ct_els_job_handler(void *data)
{
	struct bsg_job *job = data;
	struct zfcp_fsf_ct_els *zfcp_ct_els = job->dd_data;
	struct fc_bsg_reply *jr = job->reply;

	jr->reply_payload_rcv_len = job->reply_payload.payload_len;
	jr->reply_data.ctels_reply.status = FC_CTELS_STATUS_OK;
	jr->result = zfcp_ct_els->status ? -EIO : 0;
	bsg_job_done(job, jr->result, jr->reply_payload_rcv_len);
}

static struct zfcp_fc_wka_port *zfcp_fc_job_wka_port(struct bsg_job *job)
{
	u32 preamble_word1;
	u8 gs_type;
	struct zfcp_adapter *adapter;
	struct fc_bsg_request *bsg_request = job->request;
	struct fc_rport *rport = fc_bsg_to_rport(job);
	struct Scsi_Host *shost;

	preamble_word1 = bsg_request->rqst_data.r_ct.preamble_word1;
	gs_type = (preamble_word1 & 0xff000000) >> 24;

	shost = rport ? rport_to_shost(rport) : fc_bsg_to_shost(job);
	adapter = (struct zfcp_adapter *) shost->hostdata[0];

	switch (gs_type) {
	case FC_FST_ALIAS:
		return &adapter->gs->as;
	case FC_FST_MGMT:
		return &adapter->gs->ms;
	case FC_FST_TIME:
		return &adapter->gs->ts;
		break;
	case FC_FST_DIR:
		return &adapter->gs->ds;
		break;
	default:
		return NULL;
	}
}

static void zfcp_fc_ct_job_handler(void *data)
{
	struct bsg_job *job = data;
	struct zfcp_fc_wka_port *wka_port;

	wka_port = zfcp_fc_job_wka_port(job);
	zfcp_fc_wka_port_put(wka_port);

	zfcp_fc_ct_els_job_handler(data);
}

static int zfcp_fc_exec_els_job(struct bsg_job *job,
				struct zfcp_adapter *adapter)
{
	struct zfcp_fsf_ct_els *els = job->dd_data;
	struct fc_rport *rport = fc_bsg_to_rport(job);
	struct fc_bsg_request *bsg_request = job->request;
	struct zfcp_port *port;
	u32 d_id;

	if (rport) {
		port = zfcp_get_port_by_wwpn(adapter, rport->port_name);
		if (!port)
			return -EINVAL;

		d_id = port->d_id;
		put_device(&port->dev);
	} else
		d_id = ntoh24(bsg_request->rqst_data.h_els.port_id);

	els->handler = zfcp_fc_ct_els_job_handler;
	return zfcp_fsf_send_els(adapter, d_id, els, job->timeout / HZ);
}

static int zfcp_fc_exec_ct_job(struct bsg_job *job,
			       struct zfcp_adapter *adapter)
{
	int ret;
	struct zfcp_fsf_ct_els *ct = job->dd_data;
	struct zfcp_fc_wka_port *wka_port;

	wka_port = zfcp_fc_job_wka_port(job);
	if (!wka_port)
		return -EINVAL;

	ret = zfcp_fc_wka_port_get(wka_port);
	if (ret)
		return ret;

	ct->handler = zfcp_fc_ct_job_handler;
	ret = zfcp_fsf_send_ct(wka_port, ct, NULL, job->timeout / HZ);
	if (ret)
		zfcp_fc_wka_port_put(wka_port);

	return ret;
}

int zfcp_fc_exec_bsg_job(struct bsg_job *job)
{
	struct Scsi_Host *shost;
	struct zfcp_adapter *adapter;
	struct zfcp_fsf_ct_els *ct_els = job->dd_data;
	struct fc_bsg_request *bsg_request = job->request;
	struct fc_rport *rport = fc_bsg_to_rport(job);

	shost = rport ? rport_to_shost(rport) : fc_bsg_to_shost(job);
	adapter = (struct zfcp_adapter *)shost->hostdata[0];

	if (!(atomic_read(&adapter->status) & ZFCP_STATUS_COMMON_OPEN))
		return -EINVAL;

	ct_els->req = job->request_payload.sg_list;
	ct_els->resp = job->reply_payload.sg_list;
	ct_els->handler_data = job;

	switch (bsg_request->msgcode) {
	case FC_BSG_RPT_ELS:
	case FC_BSG_HST_ELS_NOLOGIN:
		return zfcp_fc_exec_els_job(job, adapter);
	case FC_BSG_RPT_CT:
	case FC_BSG_HST_CT:
		return zfcp_fc_exec_ct_job(job, adapter);
	default:
		return -EINVAL;
	}
}

int zfcp_fc_timeout_bsg_job(struct bsg_job *job)
{
	/* hardware tracks timeout, reset bsg timeout to not interfere */
	return -EAGAIN;
}

int zfcp_fc_gs_setup(struct zfcp_adapter *adapter)
{
	struct zfcp_fc_wka_ports *wka_ports;

	wka_ports = kzalloc(sizeof(struct zfcp_fc_wka_ports), GFP_KERNEL);
	if (!wka_ports)
		return -ENOMEM;

	adapter->gs = wka_ports;
	zfcp_fc_wka_port_init(&wka_ports->ms, FC_FID_MGMT_SERV, adapter);
	zfcp_fc_wka_port_init(&wka_ports->ts, FC_FID_TIME_SERV, adapter);
	zfcp_fc_wka_port_init(&wka_ports->ds, FC_FID_DIR_SERV, adapter);
	zfcp_fc_wka_port_init(&wka_ports->as, FC_FID_ALIASES, adapter);

	return 0;
}

void zfcp_fc_gs_destroy(struct zfcp_adapter *adapter)
{
	kfree(adapter->gs);
	adapter->gs = NULL;
}
<|MERGE_RESOLUTION|>--- conflicted
+++ resolved
@@ -550,12 +550,7 @@
 
 	/* re-init to undo drop from zfcp_fc_adisc() */
 	port->d_id = ntoh24(adisc_resp->adisc_port_id);
-<<<<<<< HEAD
-	/* port is good, unblock rport without going through erp */
-	zfcp_scsi_schedule_rport_register(port);
-=======
 	/* port is still good, nothing to do */
->>>>>>> 286cd8c7
  out:
 	atomic_andnot(ZFCP_STATUS_PORT_LINK_TEST, &port->status);
 	put_device(&port->dev);
