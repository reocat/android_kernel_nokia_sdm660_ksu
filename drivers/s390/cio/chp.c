// SPDX-License-Identifier: GPL-2.0
/*
 *    Copyright IBM Corp. 1999, 2010
 *    Author(s): Cornelia Huck (cornelia.huck@de.ibm.com)
 *		 Arnd Bergmann (arndb@de.ibm.com)
 *		 Peter Oberparleiter <peter.oberparleiter@de.ibm.com>
 */

#include <linux/bug.h>
#include <linux/workqueue.h>
#include <linux/spinlock.h>
#include <linux/export.h>
#include <linux/sched.h>
#include <linux/init.h>
#include <linux/jiffies.h>
#include <linux/wait.h>
#include <linux/mutex.h>
#include <linux/errno.h>
#include <linux/slab.h>
#include <asm/chpid.h>
#include <asm/sclp.h>
#include <asm/crw.h>

#include "cio.h"
#include "css.h"
#include "ioasm.h"
#include "cio_debug.h"
#include "chp.h"

#define to_channelpath(device) container_of(device, struct channel_path, dev)
#define CHP_INFO_UPDATE_INTERVAL	1*HZ

enum cfg_task_t {
	cfg_none,
	cfg_configure,
	cfg_deconfigure
};

/* Map for pending configure tasks. */
static enum cfg_task_t chp_cfg_task[__MAX_CSSID + 1][__MAX_CHPID + 1];
static DEFINE_SPINLOCK(cfg_lock);

/* Map for channel-path status. */
static struct sclp_chp_info chp_info;
static DEFINE_MUTEX(info_lock);

/* Time after which channel-path status may be outdated. */
static unsigned long chp_info_expires;

static struct work_struct cfg_work;

/* Wait queue for configure completion events. */
static wait_queue_head_t cfg_wait_queue;

/* Set vary state for given chpid. */
static void set_chp_logically_online(struct chp_id chpid, int onoff)
{
	chpid_to_chp(chpid)->state = onoff;
}

/* On success return 0 if channel-path is varied offline, 1 if it is varied
 * online. Return -ENODEV if channel-path is not registered. */
int chp_get_status(struct chp_id chpid)
{
	return (chpid_to_chp(chpid) ? chpid_to_chp(chpid)->state : -ENODEV);
}

/**
 * chp_get_sch_opm - return opm for subchannel
 * @sch: subchannel
 *
 * Calculate and return the operational path mask (opm) based on the chpids
 * used by the subchannel and the status of the associated channel-paths.
 */
u8 chp_get_sch_opm(struct subchannel *sch)
{
	struct chp_id chpid;
	int opm;
	int i;

	opm = 0;
	chp_id_init(&chpid);
	for (i = 0; i < 8; i++) {
		opm <<= 1;
		chpid.id = sch->schib.pmcw.chpid[i];
		if (chp_get_status(chpid) != 0)
			opm |= 1;
	}
	return opm;
}
EXPORT_SYMBOL_GPL(chp_get_sch_opm);

/**
 * chp_is_registered - check if a channel-path is registered
 * @chpid: channel-path ID
 *
 * Return non-zero if a channel-path with the given chpid is registered,
 * zero otherwise.
 */
int chp_is_registered(struct chp_id chpid)
{
	return chpid_to_chp(chpid) != NULL;
}

/*
 * Function: s390_vary_chpid
 * Varies the specified chpid online or offline
 */
static int s390_vary_chpid(struct chp_id chpid, int on)
{
	char dbf_text[15];
	int status;

	sprintf(dbf_text, on?"varyon%x.%02x":"varyoff%x.%02x", chpid.cssid,
		chpid.id);
	CIO_TRACE_EVENT(2, dbf_text);

	status = chp_get_status(chpid);
	if (!on && !status)
		return 0;

	set_chp_logically_online(chpid, on);
	chsc_chp_vary(chpid, on);
	return 0;
}

/*
 * Channel measurement related functions
 */
static ssize_t chp_measurement_chars_read(struct file *filp,
					  struct kobject *kobj,
					  struct bin_attribute *bin_attr,
					  char *buf, loff_t off, size_t count)
{
	struct channel_path *chp;
	struct device *device;

	device = container_of(kobj, struct device, kobj);
	chp = to_channelpath(device);
	if (chp->cmg == -1)
		return 0;

	return memory_read_from_buffer(buf, count, &off, &chp->cmg_chars,
				       sizeof(chp->cmg_chars));
}

static const struct bin_attribute chp_measurement_chars_attr = {
	.attr = {
		.name = "measurement_chars",
		.mode = S_IRUSR,
	},
	.size = sizeof(struct cmg_chars),
	.read = chp_measurement_chars_read,
};

static void chp_measurement_copy_block(struct cmg_entry *buf,
				       struct channel_subsystem *css,
				       struct chp_id chpid)
{
	void *area;
	struct cmg_entry *entry, reference_buf;
	int idx;

	if (chpid.id < 128) {
		area = css->cub_addr1;
		idx = chpid.id;
	} else {
		area = css->cub_addr2;
		idx = chpid.id - 128;
	}
	entry = area + (idx * sizeof(struct cmg_entry));
	do {
		memcpy(buf, entry, sizeof(*entry));
		memcpy(&reference_buf, entry, sizeof(*entry));
	} while (reference_buf.values[0] != buf->values[0]);
}

static ssize_t chp_measurement_read(struct file *filp, struct kobject *kobj,
				    struct bin_attribute *bin_attr,
				    char *buf, loff_t off, size_t count)
{
	struct channel_path *chp;
	struct channel_subsystem *css;
	struct device *device;
	unsigned int size;

	device = container_of(kobj, struct device, kobj);
	chp = to_channelpath(device);
	css = to_css(chp->dev.parent);

	size = sizeof(struct cmg_entry);

	/* Only allow single reads. */
	if (off || count < size)
		return 0;
	chp_measurement_copy_block((struct cmg_entry *)buf, css, chp->chpid);
	count = size;
	return count;
}

static const struct bin_attribute chp_measurement_attr = {
	.attr = {
		.name = "measurement",
		.mode = S_IRUSR,
	},
	.size = sizeof(struct cmg_entry),
	.read = chp_measurement_read,
};

void chp_remove_cmg_attr(struct channel_path *chp)
{
	device_remove_bin_file(&chp->dev, &chp_measurement_chars_attr);
	device_remove_bin_file(&chp->dev, &chp_measurement_attr);
}

int chp_add_cmg_attr(struct channel_path *chp)
{
	int ret;

	ret = device_create_bin_file(&chp->dev, &chp_measurement_chars_attr);
	if (ret)
		return ret;
	ret = device_create_bin_file(&chp->dev, &chp_measurement_attr);
	if (ret)
		device_remove_bin_file(&chp->dev, &chp_measurement_chars_attr);
	return ret;
}

/*
 * Files for the channel path entries.
 */
static ssize_t chp_status_show(struct device *dev,
			       struct device_attribute *attr, char *buf)
{
	struct channel_path *chp = to_channelpath(dev);
	int status;

	mutex_lock(&chp->lock);
	status = chp->state;
	mutex_unlock(&chp->lock);

	return status ? sprintf(buf, "online\n") : sprintf(buf, "offline\n");
}

static ssize_t chp_status_write(struct device *dev,
				struct device_attribute *attr,
				const char *buf, size_t count)
{
	struct channel_path *cp = to_channelpath(dev);
	char cmd[10];
	int num_args;
	int error;

	num_args = sscanf(buf, "%5s", cmd);
	if (!num_args)
		return count;

	/* Wait until previous actions have settled. */
	css_wait_for_slow_path();

	if (!strncasecmp(cmd, "on", 2) || !strcmp(cmd, "1")) {
		mutex_lock(&cp->lock);
		error = s390_vary_chpid(cp->chpid, 1);
		mutex_unlock(&cp->lock);
	} else if (!strncasecmp(cmd, "off", 3) || !strcmp(cmd, "0")) {
		mutex_lock(&cp->lock);
		error = s390_vary_chpid(cp->chpid, 0);
		mutex_unlock(&cp->lock);
	} else
		error = -EINVAL;

	return error < 0 ? error : count;
}

static DEVICE_ATTR(status, 0644, chp_status_show, chp_status_write);

static ssize_t chp_configure_show(struct device *dev,
				  struct device_attribute *attr, char *buf)
{
	struct channel_path *cp;
	int status;

	cp = to_channelpath(dev);
	status = chp_info_get_status(cp->chpid);
	if (status < 0)
		return status;

	return snprintf(buf, PAGE_SIZE, "%d\n", status);
}

static int cfg_wait_idle(void);

static ssize_t chp_configure_write(struct device *dev,
				   struct device_attribute *attr,
				   const char *buf, size_t count)
{
	struct channel_path *cp;
	int val;
	char delim;

	if (sscanf(buf, "%d %c", &val, &delim) != 1)
		return -EINVAL;
	if (val != 0 && val != 1)
		return -EINVAL;
	cp = to_channelpath(dev);
	chp_cfg_schedule(cp->chpid, val);
	cfg_wait_idle();

	return count;
}

static DEVICE_ATTR(configure, 0644, chp_configure_show, chp_configure_write);

static ssize_t chp_type_show(struct device *dev, struct device_attribute *attr,
			     char *buf)
{
	struct channel_path *chp = to_channelpath(dev);
	u8 type;

	mutex_lock(&chp->lock);
	type = chp->desc.desc;
	mutex_unlock(&chp->lock);
	return sprintf(buf, "%x\n", type);
}

static DEVICE_ATTR(type, 0444, chp_type_show, NULL);

static ssize_t chp_cmg_show(struct device *dev, struct device_attribute *attr,
			    char *buf)
{
	struct channel_path *chp = to_channelpath(dev);

	if (!chp)
		return 0;
	if (chp->cmg == -1) /* channel measurements not available */
		return sprintf(buf, "unknown\n");
	return sprintf(buf, "%x\n", chp->cmg);
}

static DEVICE_ATTR(cmg, 0444, chp_cmg_show, NULL);

static ssize_t chp_shared_show(struct device *dev,
			       struct device_attribute *attr, char *buf)
{
	struct channel_path *chp = to_channelpath(dev);

	if (!chp)
		return 0;
	if (chp->shared == -1) /* channel measurements not available */
		return sprintf(buf, "unknown\n");
	return sprintf(buf, "%x\n", chp->shared);
}

static DEVICE_ATTR(shared, 0444, chp_shared_show, NULL);

static ssize_t chp_chid_show(struct device *dev, struct device_attribute *attr,
			     char *buf)
{
	struct channel_path *chp = to_channelpath(dev);
	ssize_t rc;

	mutex_lock(&chp->lock);
	if (chp->desc_fmt1.flags & 0x10)
		rc = sprintf(buf, "%04x\n", chp->desc_fmt1.chid);
	else
		rc = 0;
	mutex_unlock(&chp->lock);

	return rc;
}
static DEVICE_ATTR(chid, 0444, chp_chid_show, NULL);

static ssize_t chp_chid_external_show(struct device *dev,
				      struct device_attribute *attr, char *buf)
{
	struct channel_path *chp = to_channelpath(dev);
	ssize_t rc;

	mutex_lock(&chp->lock);
	if (chp->desc_fmt1.flags & 0x10)
		rc = sprintf(buf, "%x\n", chp->desc_fmt1.flags & 0x8 ? 1 : 0);
	else
		rc = 0;
	mutex_unlock(&chp->lock);

	return rc;
}
static DEVICE_ATTR(chid_external, 0444, chp_chid_external_show, NULL);

static ssize_t util_string_read(struct file *filp, struct kobject *kobj,
				struct bin_attribute *attr, char *buf,
				loff_t off, size_t count)
{
	struct channel_path *chp = to_channelpath(kobj_to_dev(kobj));
	ssize_t rc;

	mutex_lock(&chp->lock);
	rc = memory_read_from_buffer(buf, count, &off, chp->desc_fmt3.util_str,
				     sizeof(chp->desc_fmt3.util_str));
	mutex_unlock(&chp->lock);

	return rc;
}
static BIN_ATTR_RO(util_string,
		   sizeof(((struct channel_path_desc_fmt3 *)0)->util_str));

static struct bin_attribute *chp_bin_attrs[] = {
	&bin_attr_util_string,
	NULL,
};

static struct attribute *chp_attrs[] = {
	&dev_attr_status.attr,
	&dev_attr_configure.attr,
	&dev_attr_type.attr,
	&dev_attr_cmg.attr,
	&dev_attr_shared.attr,
	&dev_attr_chid.attr,
	&dev_attr_chid_external.attr,
	NULL,
};
static struct attribute_group chp_attr_group = {
	.attrs = chp_attrs,
	.bin_attrs = chp_bin_attrs,
};
static const struct attribute_group *chp_attr_groups[] = {
	&chp_attr_group,
	NULL,
};

static void chp_release(struct device *dev)
{
	struct channel_path *cp;

	cp = to_channelpath(dev);
	kfree(cp);
}

/**
 * chp_update_desc - update channel-path description
 * @chp: channel-path
 *
 * Update the channel-path description of the specified channel-path
 * including channel measurement related information.
 * Return zero on success, non-zero otherwise.
 */
int chp_update_desc(struct channel_path *chp)
{
	int rc;

	rc = chsc_determine_fmt0_channel_path_desc(chp->chpid, &chp->desc);
	if (rc)
		return rc;

<<<<<<< HEAD
	rc = chsc_determine_fmt1_channel_path_desc(chp->chpid, &chp->desc_fmt1);
	if (rc)
		return rc;

	return chsc_get_channel_measurement_chars(chp);
=======
	/*
	 * Fetching the following data is optional. Not all machines or
	 * hypervisors implement the required chsc commands.
	 */
	chsc_determine_fmt1_channel_path_desc(chp->chpid, &chp->desc_fmt1);
	chsc_determine_fmt3_channel_path_desc(chp->chpid, &chp->desc_fmt3);
	chsc_get_channel_measurement_chars(chp);

	return 0;
>>>>>>> 286cd8c7
}

/**
 * chp_new - register a new channel-path
 * @chpid: channel-path ID
 *
 * Create and register data structure representing new channel-path. Return
 * zero on success, non-zero otherwise.
 */
int chp_new(struct chp_id chpid)
{
	struct channel_subsystem *css = css_by_id(chpid.cssid);
	struct channel_path *chp;
	int ret = 0;

	mutex_lock(&css->mutex);
	if (chp_is_registered(chpid))
		goto out;

	chp = kzalloc(sizeof(struct channel_path), GFP_KERNEL);
	if (!chp) {
		ret = -ENOMEM;
		goto out;
	}
	/* fill in status, etc. */
	chp->chpid = chpid;
	chp->state = 1;
	chp->dev.parent = &css->device;
	chp->dev.groups = chp_attr_groups;
	chp->dev.release = chp_release;
	mutex_init(&chp->lock);

	/* Obtain channel path description and fill it in. */
	ret = chp_update_desc(chp);
	if (ret)
		goto out_free;
	if ((chp->desc.flags & 0x80) == 0) {
		ret = -ENODEV;
		goto out_free;
	}
	dev_set_name(&chp->dev, "chp%x.%02x", chpid.cssid, chpid.id);

	/* make it known to the system */
	ret = device_register(&chp->dev);
	if (ret) {
		CIO_MSG_EVENT(0, "Could not register chp%x.%02x: %d\n",
			      chpid.cssid, chpid.id, ret);
		put_device(&chp->dev);
		goto out;
	}

	if (css->cm_enabled) {
		ret = chp_add_cmg_attr(chp);
		if (ret) {
			device_unregister(&chp->dev);
			goto out;
		}
	}
	css->chps[chpid.id] = chp;
	goto out;
out_free:
	kfree(chp);
out:
	mutex_unlock(&css->mutex);
	return ret;
}

/**
 * chp_get_chp_desc - return newly allocated channel-path description
 * @chpid: channel-path ID
 *
 * On success return a newly allocated copy of the channel-path description
 * data associated with the given channel-path ID. Return %NULL on error.
 */
struct channel_path_desc_fmt0 *chp_get_chp_desc(struct chp_id chpid)
{
	struct channel_path *chp;
	struct channel_path_desc_fmt0 *desc;

	chp = chpid_to_chp(chpid);
	if (!chp)
		return NULL;
	desc = kmalloc(sizeof(*desc), GFP_KERNEL);
	if (!desc)
		return NULL;

	mutex_lock(&chp->lock);
	memcpy(desc, &chp->desc, sizeof(*desc));
	mutex_unlock(&chp->lock);
	return desc;
}

/**
 * chp_process_crw - process channel-path status change
 * @crw0: channel report-word to handler
 * @crw1: second channel-report word (always NULL)
 * @overflow: crw overflow indication
 *
 * Handle channel-report-words indicating that the status of a channel-path
 * has changed.
 */
static void chp_process_crw(struct crw *crw0, struct crw *crw1,
			    int overflow)
{
	struct chp_id chpid;

	if (overflow) {
		css_schedule_eval_all();
		return;
	}
	CIO_CRW_EVENT(2, "CRW reports slct=%d, oflw=%d, "
		      "chn=%d, rsc=%X, anc=%d, erc=%X, rsid=%X\n",
		      crw0->slct, crw0->oflw, crw0->chn, crw0->rsc, crw0->anc,
		      crw0->erc, crw0->rsid);
	/*
	 * Check for solicited machine checks. These are
	 * created by reset channel path and need not be
	 * handled here.
	 */
	if (crw0->slct) {
		CIO_CRW_EVENT(2, "solicited machine check for "
			      "channel path %02X\n", crw0->rsid);
		return;
	}
	chp_id_init(&chpid);
	chpid.id = crw0->rsid;
	switch (crw0->erc) {
	case CRW_ERC_IPARM: /* Path has come. */
	case CRW_ERC_INIT:
		chp_new(chpid);
		chsc_chp_online(chpid);
		break;
	case CRW_ERC_PERRI: /* Path has gone. */
	case CRW_ERC_PERRN:
		chsc_chp_offline(chpid);
		break;
	default:
		CIO_CRW_EVENT(2, "Don't know how to handle erc=%x\n",
			      crw0->erc);
	}
}

int chp_ssd_get_mask(struct chsc_ssd_info *ssd, struct chp_link *link)
{
	int i;
	int mask;

	for (i = 0; i < 8; i++) {
		mask = 0x80 >> i;
		if (!(ssd->path_mask & mask))
			continue;
		if (!chp_id_is_equal(&ssd->chpid[i], &link->chpid))
			continue;
		if ((ssd->fla_valid_mask & mask) &&
		    ((ssd->fla[i] & link->fla_mask) != link->fla))
			continue;
		return mask;
	}
	return 0;
}
EXPORT_SYMBOL_GPL(chp_ssd_get_mask);

static inline int info_bit_num(struct chp_id id)
{
	return id.id + id.cssid * (__MAX_CHPID + 1);
}

/* Force chp_info refresh on next call to info_validate(). */
static void info_expire(void)
{
	mutex_lock(&info_lock);
	chp_info_expires = jiffies - 1;
	mutex_unlock(&info_lock);
}

/* Ensure that chp_info is up-to-date. */
static int info_update(void)
{
	int rc;

	mutex_lock(&info_lock);
	rc = 0;
	if (time_after(jiffies, chp_info_expires)) {
		/* Data is too old, update. */
		rc = sclp_chp_read_info(&chp_info);
		chp_info_expires = jiffies + CHP_INFO_UPDATE_INTERVAL ;
	}
	mutex_unlock(&info_lock);

	return rc;
}

/**
 * chp_info_get_status - retrieve configure status of a channel-path
 * @chpid: channel-path ID
 *
 * On success, return 0 for standby, 1 for configured, 2 for reserved,
 * 3 for not recognized. Return negative error code on error.
 */
int chp_info_get_status(struct chp_id chpid)
{
	int rc;
	int bit;

	rc = info_update();
	if (rc)
		return rc;

	bit = info_bit_num(chpid);
	mutex_lock(&info_lock);
	if (!chp_test_bit(chp_info.recognized, bit))
		rc = CHP_STATUS_NOT_RECOGNIZED;
	else if (chp_test_bit(chp_info.configured, bit))
		rc = CHP_STATUS_CONFIGURED;
	else if (chp_test_bit(chp_info.standby, bit))
		rc = CHP_STATUS_STANDBY;
	else
		rc = CHP_STATUS_RESERVED;
	mutex_unlock(&info_lock);

	return rc;
}

/* Return configure task for chpid. */
static enum cfg_task_t cfg_get_task(struct chp_id chpid)
{
	return chp_cfg_task[chpid.cssid][chpid.id];
}

/* Set configure task for chpid. */
static void cfg_set_task(struct chp_id chpid, enum cfg_task_t cfg)
{
	chp_cfg_task[chpid.cssid][chpid.id] = cfg;
}

/* Fetch the first configure task. Set chpid accordingly. */
static enum cfg_task_t chp_cfg_fetch_task(struct chp_id *chpid)
{
	enum cfg_task_t t = cfg_none;

	chp_id_for_each(chpid) {
		t = cfg_get_task(*chpid);
		if (t != cfg_none)
			break;
	}

	return t;
}

/* Perform one configure/deconfigure request. Reschedule work function until
 * last request. */
static void cfg_func(struct work_struct *work)
{
	struct chp_id chpid;
	enum cfg_task_t t;
	int rc;

	spin_lock(&cfg_lock);
	t = chp_cfg_fetch_task(&chpid);
	spin_unlock(&cfg_lock);

	switch (t) {
	case cfg_configure:
		rc = sclp_chp_configure(chpid);
		if (rc)
			CIO_MSG_EVENT(2, "chp: sclp_chp_configure(%x.%02x)="
				      "%d\n", chpid.cssid, chpid.id, rc);
		else {
			info_expire();
			chsc_chp_online(chpid);
		}
		break;
	case cfg_deconfigure:
		rc = sclp_chp_deconfigure(chpid);
		if (rc)
			CIO_MSG_EVENT(2, "chp: sclp_chp_deconfigure(%x.%02x)="
				      "%d\n", chpid.cssid, chpid.id, rc);
		else {
			info_expire();
			chsc_chp_offline(chpid);
		}
		break;
	case cfg_none:
		/* Get updated information after last change. */
		info_update();
		wake_up_interruptible(&cfg_wait_queue);
		return;
	}
	spin_lock(&cfg_lock);
	if (t == cfg_get_task(chpid))
		cfg_set_task(chpid, cfg_none);
	spin_unlock(&cfg_lock);
	schedule_work(&cfg_work);
}

/**
 * chp_cfg_schedule - schedule chpid configuration request
 * @chpid: channel-path ID
 * @configure: Non-zero for configure, zero for deconfigure
 *
 * Schedule a channel-path configuration/deconfiguration request.
 */
void chp_cfg_schedule(struct chp_id chpid, int configure)
{
	CIO_MSG_EVENT(2, "chp_cfg_sched%x.%02x=%d\n", chpid.cssid, chpid.id,
		      configure);
	spin_lock(&cfg_lock);
	cfg_set_task(chpid, configure ? cfg_configure : cfg_deconfigure);
	spin_unlock(&cfg_lock);
	schedule_work(&cfg_work);
}

/**
 * chp_cfg_cancel_deconfigure - cancel chpid deconfiguration request
 * @chpid: channel-path ID
 *
 * Cancel an active channel-path deconfiguration request if it has not yet
 * been performed.
 */
void chp_cfg_cancel_deconfigure(struct chp_id chpid)
{
	CIO_MSG_EVENT(2, "chp_cfg_cancel:%x.%02x\n", chpid.cssid, chpid.id);
	spin_lock(&cfg_lock);
	if (cfg_get_task(chpid) == cfg_deconfigure)
		cfg_set_task(chpid, cfg_none);
	spin_unlock(&cfg_lock);
}

static bool cfg_idle(void)
{
	struct chp_id chpid;
	enum cfg_task_t t;

	spin_lock(&cfg_lock);
	t = chp_cfg_fetch_task(&chpid);
	spin_unlock(&cfg_lock);

	return t == cfg_none;
}

static int cfg_wait_idle(void)
{
	if (wait_event_interruptible(cfg_wait_queue, cfg_idle()))
		return -ERESTARTSYS;
	return 0;
}

static int __init chp_init(void)
{
	struct chp_id chpid;
	int state, ret;

	ret = crw_register_handler(CRW_RSC_CPATH, chp_process_crw);
	if (ret)
		return ret;
	INIT_WORK(&cfg_work, cfg_func);
	init_waitqueue_head(&cfg_wait_queue);
	if (info_update())
		return 0;
	/* Register available channel-paths. */
	chp_id_for_each(&chpid) {
		state = chp_info_get_status(chpid);
		if (state == CHP_STATUS_CONFIGURED ||
		    state == CHP_STATUS_STANDBY)
			chp_new(chpid);
	}

	return 0;
}

subsys_initcall(chp_init);<|MERGE_RESOLUTION|>--- conflicted
+++ resolved
@@ -452,13 +452,6 @@
 	if (rc)
 		return rc;
 
-<<<<<<< HEAD
-	rc = chsc_determine_fmt1_channel_path_desc(chp->chpid, &chp->desc_fmt1);
-	if (rc)
-		return rc;
-
-	return chsc_get_channel_measurement_chars(chp);
-=======
 	/*
 	 * Fetching the following data is optional. Not all machines or
 	 * hypervisors implement the required chsc commands.
@@ -468,7 +461,6 @@
 	chsc_get_channel_measurement_chars(chp);
 
 	return 0;
->>>>>>> 286cd8c7
 }
 
 /**
