// SPDX-License-Identifier: GPL-2.0
/*
 * Author(s)......: Holger Smolinski <Holger.Smolinski@de.ibm.com>
 *		    Horst Hummel <Horst.Hummel@de.ibm.com>
 *		    Carsten Otte <Cotte@de.ibm.com>
 *		    Martin Schwidefsky <schwidefsky@de.ibm.com>
 * Bugreports.to..: <Linux390@de.ibm.com>
 * Copyright IBM Corp. 1999, 2009
 */

#define KMSG_COMPONENT "dasd"
#define pr_fmt(fmt) KMSG_COMPONENT ": " fmt

#include <linux/kmod.h>
#include <linux/init.h>
#include <linux/interrupt.h>
#include <linux/ctype.h>
#include <linux/major.h>
#include <linux/slab.h>
#include <linux/hdreg.h>
#include <linux/async.h>
#include <linux/mutex.h>
#include <linux/debugfs.h>
#include <linux/seq_file.h>
#include <linux/vmalloc.h>

#include <asm/ccwdev.h>
#include <asm/ebcdic.h>
#include <asm/idals.h>
#include <asm/itcw.h>
#include <asm/diag.h>

/* This is ugly... */
#define PRINTK_HEADER "dasd:"

#include "dasd_int.h"
/*
 * SECTION: Constant definitions to be used within this file
 */
#define DASD_CHANQ_MAX_SIZE 4

#define DASD_DIAG_MOD		"dasd_diag_mod"

static unsigned int queue_depth = 32;
static unsigned int nr_hw_queues = 4;

module_param(queue_depth, uint, 0444);
MODULE_PARM_DESC(queue_depth, "Default queue depth for new DASD devices");

module_param(nr_hw_queues, uint, 0444);
MODULE_PARM_DESC(nr_hw_queues, "Default number of hardware queues for new DASD devices");

/*
 * SECTION: exported variables of dasd.c
 */
debug_info_t *dasd_debug_area;
EXPORT_SYMBOL(dasd_debug_area);
static struct dentry *dasd_debugfs_root_entry;
struct dasd_discipline *dasd_diag_discipline_pointer;
EXPORT_SYMBOL(dasd_diag_discipline_pointer);
void dasd_int_handler(struct ccw_device *, unsigned long, struct irb *);

MODULE_AUTHOR("Holger Smolinski <Holger.Smolinski@de.ibm.com>");
MODULE_DESCRIPTION("Linux on S/390 DASD device driver,"
		   " Copyright IBM Corp. 2000");
MODULE_SUPPORTED_DEVICE("dasd");
MODULE_LICENSE("GPL");

/*
 * SECTION: prototypes for static functions of dasd.c
 */
static int  dasd_alloc_queue(struct dasd_block *);
static void dasd_setup_queue(struct dasd_block *);
static void dasd_free_queue(struct dasd_block *);
static int dasd_flush_block_queue(struct dasd_block *);
static void dasd_device_tasklet(unsigned long);
static void dasd_block_tasklet(unsigned long);
static void do_kick_device(struct work_struct *);
static void do_restore_device(struct work_struct *);
static void do_reload_device(struct work_struct *);
static void do_requeue_requests(struct work_struct *);
static void dasd_return_cqr_cb(struct dasd_ccw_req *, void *);
static void dasd_device_timeout(struct timer_list *);
static void dasd_block_timeout(struct timer_list *);
static void __dasd_process_erp(struct dasd_device *, struct dasd_ccw_req *);
static void dasd_profile_init(struct dasd_profile *, struct dentry *);
static void dasd_profile_exit(struct dasd_profile *);
static void dasd_hosts_init(struct dentry *, struct dasd_device *);
static void dasd_hosts_exit(struct dasd_device *);

/*
 * SECTION: Operations on the device structure.
 */
static wait_queue_head_t dasd_init_waitq;
static wait_queue_head_t dasd_flush_wq;
static wait_queue_head_t generic_waitq;
static wait_queue_head_t shutdown_waitq;

/*
 * Allocate memory for a new device structure.
 */
struct dasd_device *dasd_alloc_device(void)
{
	struct dasd_device *device;

	device = kzalloc(sizeof(struct dasd_device), GFP_ATOMIC);
	if (!device)
		return ERR_PTR(-ENOMEM);

	/* Get two pages for normal block device operations. */
	device->ccw_mem = (void *) __get_free_pages(GFP_ATOMIC | GFP_DMA, 1);
	if (!device->ccw_mem) {
		kfree(device);
		return ERR_PTR(-ENOMEM);
	}
	/* Get one page for error recovery. */
	device->erp_mem = (void *) get_zeroed_page(GFP_ATOMIC | GFP_DMA);
	if (!device->erp_mem) {
		free_pages((unsigned long) device->ccw_mem, 1);
		kfree(device);
		return ERR_PTR(-ENOMEM);
	}

	dasd_init_chunklist(&device->ccw_chunks, device->ccw_mem, PAGE_SIZE*2);
	dasd_init_chunklist(&device->erp_chunks, device->erp_mem, PAGE_SIZE);
	spin_lock_init(&device->mem_lock);
	atomic_set(&device->tasklet_scheduled, 0);
	tasklet_init(&device->tasklet, dasd_device_tasklet,
		     (unsigned long) device);
	INIT_LIST_HEAD(&device->ccw_queue);
	timer_setup(&device->timer, dasd_device_timeout, 0);
	INIT_WORK(&device->kick_work, do_kick_device);
	INIT_WORK(&device->restore_device, do_restore_device);
	INIT_WORK(&device->reload_device, do_reload_device);
	INIT_WORK(&device->requeue_requests, do_requeue_requests);
	device->state = DASD_STATE_NEW;
	device->target = DASD_STATE_NEW;
	mutex_init(&device->state_mutex);
	spin_lock_init(&device->profile.lock);
	return device;
}

/*
 * Free memory of a device structure.
 */
void dasd_free_device(struct dasd_device *device)
{
	kfree(device->private);
	free_page((unsigned long) device->erp_mem);
	free_pages((unsigned long) device->ccw_mem, 1);
	kfree(device);
}

/*
 * Allocate memory for a new device structure.
 */
struct dasd_block *dasd_alloc_block(void)
{
	struct dasd_block *block;

	block = kzalloc(sizeof(*block), GFP_ATOMIC);
	if (!block)
		return ERR_PTR(-ENOMEM);
	/* open_count = 0 means device online but not in use */
	atomic_set(&block->open_count, -1);

	atomic_set(&block->tasklet_scheduled, 0);
	tasklet_init(&block->tasklet, dasd_block_tasklet,
		     (unsigned long) block);
	INIT_LIST_HEAD(&block->ccw_queue);
	spin_lock_init(&block->queue_lock);
	timer_setup(&block->timer, dasd_block_timeout, 0);
	spin_lock_init(&block->profile.lock);

	return block;
}
EXPORT_SYMBOL_GPL(dasd_alloc_block);

/*
 * Free memory of a device structure.
 */
void dasd_free_block(struct dasd_block *block)
{
	kfree(block);
}
EXPORT_SYMBOL_GPL(dasd_free_block);

/*
 * Make a new device known to the system.
 */
static int dasd_state_new_to_known(struct dasd_device *device)
{
	int rc;

	/*
	 * As long as the device is not in state DASD_STATE_NEW we want to
	 * keep the reference count > 0.
	 */
	dasd_get_device(device);

	if (device->block) {
		rc = dasd_alloc_queue(device->block);
		if (rc) {
			dasd_put_device(device);
			return rc;
		}
	}
	device->state = DASD_STATE_KNOWN;
	return 0;
}

/*
 * Let the system forget about a device.
 */
static int dasd_state_known_to_new(struct dasd_device *device)
{
	/* Disable extended error reporting for this device. */
	dasd_eer_disable(device);
	device->state = DASD_STATE_NEW;

	if (device->block)
		dasd_free_queue(device->block);

	/* Give up reference we took in dasd_state_new_to_known. */
	dasd_put_device(device);
	return 0;
}

static struct dentry *dasd_debugfs_setup(const char *name,
					 struct dentry *base_dentry)
{
	struct dentry *pde;

	if (!base_dentry)
		return NULL;
	pde = debugfs_create_dir(name, base_dentry);
	if (!pde || IS_ERR(pde))
		return NULL;
	return pde;
}

/*
 * Request the irq line for the device.
 */
static int dasd_state_known_to_basic(struct dasd_device *device)
{
	struct dasd_block *block = device->block;
	int rc = 0;

	/* Allocate and register gendisk structure. */
	if (block) {
		rc = dasd_gendisk_alloc(block);
		if (rc)
			return rc;
		block->debugfs_dentry =
			dasd_debugfs_setup(block->gdp->disk_name,
					   dasd_debugfs_root_entry);
		dasd_profile_init(&block->profile, block->debugfs_dentry);
		if (dasd_global_profile_level == DASD_PROFILE_ON)
			dasd_profile_on(&device->block->profile);
	}
	device->debugfs_dentry =
		dasd_debugfs_setup(dev_name(&device->cdev->dev),
				   dasd_debugfs_root_entry);
	dasd_profile_init(&device->profile, device->debugfs_dentry);
	dasd_hosts_init(device->debugfs_dentry, device);

	/* register 'device' debug area, used for all DBF_DEV_XXX calls */
	device->debug_area = debug_register(dev_name(&device->cdev->dev), 4, 1,
					    8 * sizeof(long));
	debug_register_view(device->debug_area, &debug_sprintf_view);
	debug_set_level(device->debug_area, DBF_WARNING);
	DBF_DEV_EVENT(DBF_EMERG, device, "%s", "debug area created");

	device->state = DASD_STATE_BASIC;

	return rc;
}

/*
 * Release the irq line for the device. Terminate any running i/o.
 */
static int dasd_state_basic_to_known(struct dasd_device *device)
{
	int rc;

	if (device->discipline->basic_to_known) {
		rc = device->discipline->basic_to_known(device);
		if (rc)
			return rc;
	}

	if (device->block) {
		dasd_profile_exit(&device->block->profile);
		debugfs_remove(device->block->debugfs_dentry);
		dasd_gendisk_free(device->block);
		dasd_block_clear_timer(device->block);
	}
	rc = dasd_flush_device_queue(device);
	if (rc)
		return rc;
	dasd_device_clear_timer(device);
	dasd_profile_exit(&device->profile);
	dasd_hosts_exit(device);
	debugfs_remove(device->debugfs_dentry);
	DBF_DEV_EVENT(DBF_EMERG, device, "%p debug area deleted", device);
	if (device->debug_area != NULL) {
		debug_unregister(device->debug_area);
		device->debug_area = NULL;
	}
	device->state = DASD_STATE_KNOWN;
	return 0;
}

/*
 * Do the initial analysis. The do_analysis function may return
 * -EAGAIN in which case the device keeps the state DASD_STATE_BASIC
 * until the discipline decides to continue the startup sequence
 * by calling the function dasd_change_state. The eckd disciplines
 * uses this to start a ccw that detects the format. The completion
 * interrupt for this detection ccw uses the kernel event daemon to
 * trigger the call to dasd_change_state. All this is done in the
 * discipline code, see dasd_eckd.c.
 * After the analysis ccw is done (do_analysis returned 0) the block
 * device is setup.
 * In case the analysis returns an error, the device setup is stopped
 * (a fake disk was already added to allow formatting).
 */
static int dasd_state_basic_to_ready(struct dasd_device *device)
{
	int rc;
	struct dasd_block *block;
	struct gendisk *disk;

	rc = 0;
	block = device->block;
	/* make disk known with correct capacity */
	if (block) {
		if (block->base->discipline->do_analysis != NULL)
			rc = block->base->discipline->do_analysis(block);
		if (rc) {
			if (rc != -EAGAIN) {
				device->state = DASD_STATE_UNFMT;
				disk = device->block->gdp;
				kobject_uevent(&disk_to_dev(disk)->kobj,
					       KOBJ_CHANGE);
				goto out;
			}
			return rc;
		}
		dasd_setup_queue(block);
		set_capacity(block->gdp,
			     block->blocks << block->s2b_shift);
		device->state = DASD_STATE_READY;
		rc = dasd_scan_partitions(block);
		if (rc) {
			device->state = DASD_STATE_BASIC;
			return rc;
		}
	} else {
		device->state = DASD_STATE_READY;
	}
out:
	if (device->discipline->basic_to_ready)
		rc = device->discipline->basic_to_ready(device);
	return rc;
}

static inline
int _wait_for_empty_queues(struct dasd_device *device)
{
	if (device->block)
		return list_empty(&device->ccw_queue) &&
			list_empty(&device->block->ccw_queue);
	else
		return list_empty(&device->ccw_queue);
}

/*
 * Remove device from block device layer. Destroy dirty buffers.
 * Forget format information. Check if the target level is basic
 * and if it is create fake disk for formatting.
 */
static int dasd_state_ready_to_basic(struct dasd_device *device)
{
	int rc;

	device->state = DASD_STATE_BASIC;
	if (device->block) {
		struct dasd_block *block = device->block;
		rc = dasd_flush_block_queue(block);
		if (rc) {
			device->state = DASD_STATE_READY;
			return rc;
		}
		dasd_destroy_partitions(block);
		block->blocks = 0;
		block->bp_block = 0;
		block->s2b_shift = 0;
	}
	return 0;
}

/*
 * Back to basic.
 */
static int dasd_state_unfmt_to_basic(struct dasd_device *device)
{
	device->state = DASD_STATE_BASIC;
	return 0;
}

/*
 * Make the device online and schedule the bottom half to start
 * the requeueing of requests from the linux request queue to the
 * ccw queue.
 */
static int
dasd_state_ready_to_online(struct dasd_device * device)
{
	struct gendisk *disk;
	struct disk_part_iter piter;
	struct hd_struct *part;

	device->state = DASD_STATE_ONLINE;
	if (device->block) {
		dasd_schedule_block_bh(device->block);
		if ((device->features & DASD_FEATURE_USERAW)) {
			disk = device->block->gdp;
			kobject_uevent(&disk_to_dev(disk)->kobj, KOBJ_CHANGE);
			return 0;
		}
		disk = device->block->bdev->bd_disk;
		disk_part_iter_init(&piter, disk, DISK_PITER_INCL_PART0);
		while ((part = disk_part_iter_next(&piter)))
			kobject_uevent(&part_to_dev(part)->kobj, KOBJ_CHANGE);
		disk_part_iter_exit(&piter);
	}
	return 0;
}

/*
 * Stop the requeueing of requests again.
 */
static int dasd_state_online_to_ready(struct dasd_device *device)
{
	int rc;
	struct gendisk *disk;
	struct disk_part_iter piter;
	struct hd_struct *part;

	if (device->discipline->online_to_ready) {
		rc = device->discipline->online_to_ready(device);
		if (rc)
			return rc;
	}

	device->state = DASD_STATE_READY;
	if (device->block && !(device->features & DASD_FEATURE_USERAW)) {
		disk = device->block->bdev->bd_disk;
		disk_part_iter_init(&piter, disk, DISK_PITER_INCL_PART0);
		while ((part = disk_part_iter_next(&piter)))
			kobject_uevent(&part_to_dev(part)->kobj, KOBJ_CHANGE);
		disk_part_iter_exit(&piter);
	}
	return 0;
}

/*
 * Device startup state changes.
 */
static int dasd_increase_state(struct dasd_device *device)
{
	int rc;

	rc = 0;
	if (device->state == DASD_STATE_NEW &&
	    device->target >= DASD_STATE_KNOWN)
		rc = dasd_state_new_to_known(device);

	if (!rc &&
	    device->state == DASD_STATE_KNOWN &&
	    device->target >= DASD_STATE_BASIC)
		rc = dasd_state_known_to_basic(device);

	if (!rc &&
	    device->state == DASD_STATE_BASIC &&
	    device->target >= DASD_STATE_READY)
		rc = dasd_state_basic_to_ready(device);

	if (!rc &&
	    device->state == DASD_STATE_UNFMT &&
	    device->target > DASD_STATE_UNFMT)
		rc = -EPERM;

	if (!rc &&
	    device->state == DASD_STATE_READY &&
	    device->target >= DASD_STATE_ONLINE)
		rc = dasd_state_ready_to_online(device);

	return rc;
}

/*
 * Device shutdown state changes.
 */
static int dasd_decrease_state(struct dasd_device *device)
{
	int rc;

	rc = 0;
	if (device->state == DASD_STATE_ONLINE &&
	    device->target <= DASD_STATE_READY)
		rc = dasd_state_online_to_ready(device);

	if (!rc &&
	    device->state == DASD_STATE_READY &&
	    device->target <= DASD_STATE_BASIC)
		rc = dasd_state_ready_to_basic(device);

	if (!rc &&
	    device->state == DASD_STATE_UNFMT &&
	    device->target <= DASD_STATE_BASIC)
		rc = dasd_state_unfmt_to_basic(device);

	if (!rc &&
	    device->state == DASD_STATE_BASIC &&
	    device->target <= DASD_STATE_KNOWN)
		rc = dasd_state_basic_to_known(device);

	if (!rc &&
	    device->state == DASD_STATE_KNOWN &&
	    device->target <= DASD_STATE_NEW)
		rc = dasd_state_known_to_new(device);

	return rc;
}

/*
 * This is the main startup/shutdown routine.
 */
static void dasd_change_state(struct dasd_device *device)
{
	int rc;

	if (device->state == device->target)
		/* Already where we want to go today... */
		return;
	if (device->state < device->target)
		rc = dasd_increase_state(device);
	else
		rc = dasd_decrease_state(device);
	if (rc == -EAGAIN)
		return;
	if (rc)
		device->target = device->state;

	/* let user-space know that the device status changed */
	kobject_uevent(&device->cdev->dev.kobj, KOBJ_CHANGE);

	if (device->state == device->target)
		wake_up(&dasd_init_waitq);
}

/*
 * Kick starter for devices that did not complete the startup/shutdown
 * procedure or were sleeping because of a pending state.
 * dasd_kick_device will schedule a call do do_kick_device to the kernel
 * event daemon.
 */
static void do_kick_device(struct work_struct *work)
{
	struct dasd_device *device = container_of(work, struct dasd_device, kick_work);
	mutex_lock(&device->state_mutex);
	dasd_change_state(device);
	mutex_unlock(&device->state_mutex);
	dasd_schedule_device_bh(device);
	dasd_put_device(device);
}

void dasd_kick_device(struct dasd_device *device)
{
	dasd_get_device(device);
	/* queue call to dasd_kick_device to the kernel event daemon. */
	if (!schedule_work(&device->kick_work))
		dasd_put_device(device);
}
EXPORT_SYMBOL(dasd_kick_device);

/*
 * dasd_reload_device will schedule a call do do_reload_device to the kernel
 * event daemon.
 */
static void do_reload_device(struct work_struct *work)
{
	struct dasd_device *device = container_of(work, struct dasd_device,
						  reload_device);
	device->discipline->reload(device);
	dasd_put_device(device);
}

void dasd_reload_device(struct dasd_device *device)
{
	dasd_get_device(device);
	/* queue call to dasd_reload_device to the kernel event daemon. */
	if (!schedule_work(&device->reload_device))
		dasd_put_device(device);
}
EXPORT_SYMBOL(dasd_reload_device);

/*
 * dasd_restore_device will schedule a call do do_restore_device to the kernel
 * event daemon.
 */
static void do_restore_device(struct work_struct *work)
{
	struct dasd_device *device = container_of(work, struct dasd_device,
						  restore_device);
	device->cdev->drv->restore(device->cdev);
	dasd_put_device(device);
}

void dasd_restore_device(struct dasd_device *device)
{
	dasd_get_device(device);
	/* queue call to dasd_restore_device to the kernel event daemon. */
	if (!schedule_work(&device->restore_device))
		dasd_put_device(device);
}

/*
 * Set the target state for a device and starts the state change.
 */
void dasd_set_target_state(struct dasd_device *device, int target)
{
	dasd_get_device(device);
	mutex_lock(&device->state_mutex);
	/* If we are in probeonly mode stop at DASD_STATE_READY. */
	if (dasd_probeonly && target > DASD_STATE_READY)
		target = DASD_STATE_READY;
	if (device->target != target) {
		if (device->state == target)
			wake_up(&dasd_init_waitq);
		device->target = target;
	}
	if (device->state != device->target)
		dasd_change_state(device);
	mutex_unlock(&device->state_mutex);
	dasd_put_device(device);
}
EXPORT_SYMBOL(dasd_set_target_state);

/*
 * Enable devices with device numbers in [from..to].
 */
static inline int _wait_for_device(struct dasd_device *device)
{
	return (device->state == device->target);
}

void dasd_enable_device(struct dasd_device *device)
{
	dasd_set_target_state(device, DASD_STATE_ONLINE);
	if (device->state <= DASD_STATE_KNOWN)
		/* No discipline for device found. */
		dasd_set_target_state(device, DASD_STATE_NEW);
	/* Now wait for the devices to come up. */
	wait_event(dasd_init_waitq, _wait_for_device(device));

	dasd_reload_device(device);
	if (device->discipline->kick_validate)
		device->discipline->kick_validate(device);
}
EXPORT_SYMBOL(dasd_enable_device);

/*
 * SECTION: device operation (interrupt handler, start i/o, term i/o ...)
 */

unsigned int dasd_global_profile_level = DASD_PROFILE_OFF;

#ifdef CONFIG_DASD_PROFILE
struct dasd_profile dasd_global_profile = {
	.lock = __SPIN_LOCK_UNLOCKED(dasd_global_profile.lock),
};
static struct dentry *dasd_debugfs_global_entry;

/*
 * Add profiling information for cqr before execution.
 */
static void dasd_profile_start(struct dasd_block *block,
			       struct dasd_ccw_req *cqr,
			       struct request *req)
{
	struct list_head *l;
	unsigned int counter;
	struct dasd_device *device;

	/* count the length of the chanq for statistics */
	counter = 0;
	if (dasd_global_profile_level || block->profile.data)
		list_for_each(l, &block->ccw_queue)
			if (++counter >= 31)
				break;

	spin_lock(&dasd_global_profile.lock);
	if (dasd_global_profile.data) {
		dasd_global_profile.data->dasd_io_nr_req[counter]++;
		if (rq_data_dir(req) == READ)
			dasd_global_profile.data->dasd_read_nr_req[counter]++;
	}
	spin_unlock(&dasd_global_profile.lock);

	spin_lock(&block->profile.lock);
	if (block->profile.data) {
		block->profile.data->dasd_io_nr_req[counter]++;
		if (rq_data_dir(req) == READ)
			block->profile.data->dasd_read_nr_req[counter]++;
	}
	spin_unlock(&block->profile.lock);

	/*
	 * We count the request for the start device, even though it may run on
	 * some other device due to error recovery. This way we make sure that
	 * we count each request only once.
	 */
	device = cqr->startdev;
	if (device->profile.data) {
		counter = 1; /* request is not yet queued on the start device */
		list_for_each(l, &device->ccw_queue)
			if (++counter >= 31)
				break;
	}
	spin_lock(&device->profile.lock);
	if (device->profile.data) {
		device->profile.data->dasd_io_nr_req[counter]++;
		if (rq_data_dir(req) == READ)
			device->profile.data->dasd_read_nr_req[counter]++;
	}
	spin_unlock(&device->profile.lock);
}

/*
 * Add profiling information for cqr after execution.
 */

#define dasd_profile_counter(value, index)			   \
{								   \
	for (index = 0; index < 31 && value >> (2+index); index++) \
		;						   \
}

static void dasd_profile_end_add_data(struct dasd_profile_info *data,
				      int is_alias,
				      int is_tpm,
				      int is_read,
				      long sectors,
				      int sectors_ind,
				      int tottime_ind,
				      int tottimeps_ind,
				      int strtime_ind,
				      int irqtime_ind,
				      int irqtimeps_ind,
				      int endtime_ind)
{
	/* in case of an overflow, reset the whole profile */
	if (data->dasd_io_reqs == UINT_MAX) {
			memset(data, 0, sizeof(*data));
			ktime_get_real_ts64(&data->starttod);
	}
	data->dasd_io_reqs++;
	data->dasd_io_sects += sectors;
	if (is_alias)
		data->dasd_io_alias++;
	if (is_tpm)
		data->dasd_io_tpm++;

	data->dasd_io_secs[sectors_ind]++;
	data->dasd_io_times[tottime_ind]++;
	data->dasd_io_timps[tottimeps_ind]++;
	data->dasd_io_time1[strtime_ind]++;
	data->dasd_io_time2[irqtime_ind]++;
	data->dasd_io_time2ps[irqtimeps_ind]++;
	data->dasd_io_time3[endtime_ind]++;

	if (is_read) {
		data->dasd_read_reqs++;
		data->dasd_read_sects += sectors;
		if (is_alias)
			data->dasd_read_alias++;
		if (is_tpm)
			data->dasd_read_tpm++;
		data->dasd_read_secs[sectors_ind]++;
		data->dasd_read_times[tottime_ind]++;
		data->dasd_read_time1[strtime_ind]++;
		data->dasd_read_time2[irqtime_ind]++;
		data->dasd_read_time3[endtime_ind]++;
	}
}

static void dasd_profile_end(struct dasd_block *block,
			     struct dasd_ccw_req *cqr,
			     struct request *req)
{
	unsigned long strtime, irqtime, endtime, tottime;
	unsigned long tottimeps, sectors;
	struct dasd_device *device;
	int sectors_ind, tottime_ind, tottimeps_ind, strtime_ind;
	int irqtime_ind, irqtimeps_ind, endtime_ind;
	struct dasd_profile_info *data;

	device = cqr->startdev;
	if (!(dasd_global_profile_level ||
	      block->profile.data ||
	      device->profile.data))
		return;

	sectors = blk_rq_sectors(req);
	if (!cqr->buildclk || !cqr->startclk ||
	    !cqr->stopclk || !cqr->endclk ||
	    !sectors)
		return;

	strtime = ((cqr->startclk - cqr->buildclk) >> 12);
	irqtime = ((cqr->stopclk - cqr->startclk) >> 12);
	endtime = ((cqr->endclk - cqr->stopclk) >> 12);
	tottime = ((cqr->endclk - cqr->buildclk) >> 12);
	tottimeps = tottime / sectors;

	dasd_profile_counter(sectors, sectors_ind);
	dasd_profile_counter(tottime, tottime_ind);
	dasd_profile_counter(tottimeps, tottimeps_ind);
	dasd_profile_counter(strtime, strtime_ind);
	dasd_profile_counter(irqtime, irqtime_ind);
	dasd_profile_counter(irqtime / sectors, irqtimeps_ind);
	dasd_profile_counter(endtime, endtime_ind);

	spin_lock(&dasd_global_profile.lock);
	if (dasd_global_profile.data) {
		data = dasd_global_profile.data;
		data->dasd_sum_times += tottime;
		data->dasd_sum_time_str += strtime;
		data->dasd_sum_time_irq += irqtime;
		data->dasd_sum_time_end += endtime;
		dasd_profile_end_add_data(dasd_global_profile.data,
					  cqr->startdev != block->base,
					  cqr->cpmode == 1,
					  rq_data_dir(req) == READ,
					  sectors, sectors_ind, tottime_ind,
					  tottimeps_ind, strtime_ind,
					  irqtime_ind, irqtimeps_ind,
					  endtime_ind);
	}
	spin_unlock(&dasd_global_profile.lock);

	spin_lock(&block->profile.lock);
	if (block->profile.data) {
		data = block->profile.data;
		data->dasd_sum_times += tottime;
		data->dasd_sum_time_str += strtime;
		data->dasd_sum_time_irq += irqtime;
		data->dasd_sum_time_end += endtime;
		dasd_profile_end_add_data(block->profile.data,
					  cqr->startdev != block->base,
					  cqr->cpmode == 1,
					  rq_data_dir(req) == READ,
					  sectors, sectors_ind, tottime_ind,
					  tottimeps_ind, strtime_ind,
					  irqtime_ind, irqtimeps_ind,
					  endtime_ind);
	}
	spin_unlock(&block->profile.lock);

	spin_lock(&device->profile.lock);
	if (device->profile.data) {
		data = device->profile.data;
		data->dasd_sum_times += tottime;
		data->dasd_sum_time_str += strtime;
		data->dasd_sum_time_irq += irqtime;
		data->dasd_sum_time_end += endtime;
		dasd_profile_end_add_data(device->profile.data,
					  cqr->startdev != block->base,
					  cqr->cpmode == 1,
					  rq_data_dir(req) == READ,
					  sectors, sectors_ind, tottime_ind,
					  tottimeps_ind, strtime_ind,
					  irqtime_ind, irqtimeps_ind,
					  endtime_ind);
	}
	spin_unlock(&device->profile.lock);
}

void dasd_profile_reset(struct dasd_profile *profile)
{
	struct dasd_profile_info *data;

	spin_lock_bh(&profile->lock);
	data = profile->data;
	if (!data) {
		spin_unlock_bh(&profile->lock);
		return;
	}
	memset(data, 0, sizeof(*data));
	ktime_get_real_ts64(&data->starttod);
	spin_unlock_bh(&profile->lock);
}

int dasd_profile_on(struct dasd_profile *profile)
{
	struct dasd_profile_info *data;

	data = kzalloc(sizeof(*data), GFP_KERNEL);
	if (!data)
		return -ENOMEM;
	spin_lock_bh(&profile->lock);
	if (profile->data) {
		spin_unlock_bh(&profile->lock);
		kfree(data);
		return 0;
	}
	ktime_get_real_ts64(&data->starttod);
	profile->data = data;
	spin_unlock_bh(&profile->lock);
	return 0;
}

void dasd_profile_off(struct dasd_profile *profile)
{
	spin_lock_bh(&profile->lock);
	kfree(profile->data);
	profile->data = NULL;
	spin_unlock_bh(&profile->lock);
}

char *dasd_get_user_string(const char __user *user_buf, size_t user_len)
{
	char *buffer;

	buffer = vmalloc(user_len + 1);
	if (buffer == NULL)
		return ERR_PTR(-ENOMEM);
	if (copy_from_user(buffer, user_buf, user_len) != 0) {
		vfree(buffer);
		return ERR_PTR(-EFAULT);
	}
	/* got the string, now strip linefeed. */
	if (buffer[user_len - 1] == '\n')
		buffer[user_len - 1] = 0;
	else
		buffer[user_len] = 0;
	return buffer;
}

static ssize_t dasd_stats_write(struct file *file,
				const char __user *user_buf,
				size_t user_len, loff_t *pos)
{
	char *buffer, *str;
	int rc;
	struct seq_file *m = (struct seq_file *)file->private_data;
	struct dasd_profile *prof = m->private;

	if (user_len > 65536)
		user_len = 65536;
	buffer = dasd_get_user_string(user_buf, user_len);
	if (IS_ERR(buffer))
		return PTR_ERR(buffer);

	str = skip_spaces(buffer);
	rc = user_len;
	if (strncmp(str, "reset", 5) == 0) {
		dasd_profile_reset(prof);
	} else if (strncmp(str, "on", 2) == 0) {
		rc = dasd_profile_on(prof);
		if (rc)
			goto out;
		rc = user_len;
		if (prof == &dasd_global_profile) {
			dasd_profile_reset(prof);
			dasd_global_profile_level = DASD_PROFILE_GLOBAL_ONLY;
		}
	} else if (strncmp(str, "off", 3) == 0) {
		if (prof == &dasd_global_profile)
			dasd_global_profile_level = DASD_PROFILE_OFF;
		dasd_profile_off(prof);
	} else
		rc = -EINVAL;
out:
	vfree(buffer);
	return rc;
}

static void dasd_stats_array(struct seq_file *m, unsigned int *array)
{
	int i;

	for (i = 0; i < 32; i++)
		seq_printf(m, "%u ", array[i]);
	seq_putc(m, '\n');
}

static void dasd_stats_seq_print(struct seq_file *m,
				 struct dasd_profile_info *data)
{
	seq_printf(m, "start_time %lld.%09ld\n",
		   (s64)data->starttod.tv_sec, data->starttod.tv_nsec);
	seq_printf(m, "total_requests %u\n", data->dasd_io_reqs);
	seq_printf(m, "total_sectors %u\n", data->dasd_io_sects);
	seq_printf(m, "total_pav %u\n", data->dasd_io_alias);
	seq_printf(m, "total_hpf %u\n", data->dasd_io_tpm);
	seq_printf(m, "avg_total %lu\n", data->dasd_io_reqs ?
		   data->dasd_sum_times / data->dasd_io_reqs : 0UL);
	seq_printf(m, "avg_build_to_ssch %lu\n", data->dasd_io_reqs ?
		   data->dasd_sum_time_str / data->dasd_io_reqs : 0UL);
	seq_printf(m, "avg_ssch_to_irq %lu\n", data->dasd_io_reqs ?
		   data->dasd_sum_time_irq / data->dasd_io_reqs : 0UL);
	seq_printf(m, "avg_irq_to_end %lu\n", data->dasd_io_reqs ?
		   data->dasd_sum_time_end / data->dasd_io_reqs : 0UL);
	seq_puts(m, "histogram_sectors ");
	dasd_stats_array(m, data->dasd_io_secs);
	seq_puts(m, "histogram_io_times ");
	dasd_stats_array(m, data->dasd_io_times);
	seq_puts(m, "histogram_io_times_weighted ");
	dasd_stats_array(m, data->dasd_io_timps);
	seq_puts(m, "histogram_time_build_to_ssch ");
	dasd_stats_array(m, data->dasd_io_time1);
	seq_puts(m, "histogram_time_ssch_to_irq ");
	dasd_stats_array(m, data->dasd_io_time2);
	seq_puts(m, "histogram_time_ssch_to_irq_weighted ");
	dasd_stats_array(m, data->dasd_io_time2ps);
	seq_puts(m, "histogram_time_irq_to_end ");
	dasd_stats_array(m, data->dasd_io_time3);
	seq_puts(m, "histogram_ccw_queue_length ");
	dasd_stats_array(m, data->dasd_io_nr_req);
	seq_printf(m, "total_read_requests %u\n", data->dasd_read_reqs);
	seq_printf(m, "total_read_sectors %u\n", data->dasd_read_sects);
	seq_printf(m, "total_read_pav %u\n", data->dasd_read_alias);
	seq_printf(m, "total_read_hpf %u\n", data->dasd_read_tpm);
	seq_puts(m, "histogram_read_sectors ");
	dasd_stats_array(m, data->dasd_read_secs);
	seq_puts(m, "histogram_read_times ");
	dasd_stats_array(m, data->dasd_read_times);
	seq_puts(m, "histogram_read_time_build_to_ssch ");
	dasd_stats_array(m, data->dasd_read_time1);
	seq_puts(m, "histogram_read_time_ssch_to_irq ");
	dasd_stats_array(m, data->dasd_read_time2);
	seq_puts(m, "histogram_read_time_irq_to_end ");
	dasd_stats_array(m, data->dasd_read_time3);
	seq_puts(m, "histogram_read_ccw_queue_length ");
	dasd_stats_array(m, data->dasd_read_nr_req);
}

static int dasd_stats_show(struct seq_file *m, void *v)
{
	struct dasd_profile *profile;
	struct dasd_profile_info *data;

	profile = m->private;
	spin_lock_bh(&profile->lock);
	data = profile->data;
	if (!data) {
		spin_unlock_bh(&profile->lock);
		seq_puts(m, "disabled\n");
		return 0;
	}
	dasd_stats_seq_print(m, data);
	spin_unlock_bh(&profile->lock);
	return 0;
}

static int dasd_stats_open(struct inode *inode, struct file *file)
{
	struct dasd_profile *profile = inode->i_private;
	return single_open(file, dasd_stats_show, profile);
}

static const struct file_operations dasd_stats_raw_fops = {
	.owner		= THIS_MODULE,
	.open		= dasd_stats_open,
	.read		= seq_read,
	.llseek		= seq_lseek,
	.release	= single_release,
	.write		= dasd_stats_write,
};

static void dasd_profile_init(struct dasd_profile *profile,
			      struct dentry *base_dentry)
{
	umode_t mode;
	struct dentry *pde;

	if (!base_dentry)
		return;
	profile->dentry = NULL;
	profile->data = NULL;
	mode = (S_IRUSR | S_IWUSR | S_IFREG);
	pde = debugfs_create_file("statistics", mode, base_dentry,
				  profile, &dasd_stats_raw_fops);
	if (pde && !IS_ERR(pde))
		profile->dentry = pde;
	return;
}

static void dasd_profile_exit(struct dasd_profile *profile)
{
	dasd_profile_off(profile);
	debugfs_remove(profile->dentry);
	profile->dentry = NULL;
}

static void dasd_statistics_removeroot(void)
{
	dasd_global_profile_level = DASD_PROFILE_OFF;
	dasd_profile_exit(&dasd_global_profile);
	debugfs_remove(dasd_debugfs_global_entry);
	debugfs_remove(dasd_debugfs_root_entry);
}

static void dasd_statistics_createroot(void)
{
	struct dentry *pde;

	dasd_debugfs_root_entry = NULL;
	pde = debugfs_create_dir("dasd", NULL);
	if (!pde || IS_ERR(pde))
		goto error;
	dasd_debugfs_root_entry = pde;
	pde = debugfs_create_dir("global", dasd_debugfs_root_entry);
	if (!pde || IS_ERR(pde))
		goto error;
	dasd_debugfs_global_entry = pde;
	dasd_profile_init(&dasd_global_profile, dasd_debugfs_global_entry);
	return;

error:
	DBF_EVENT(DBF_ERR, "%s",
		  "Creation of the dasd debugfs interface failed");
	dasd_statistics_removeroot();
	return;
}

#else
#define dasd_profile_start(block, cqr, req) do {} while (0)
#define dasd_profile_end(block, cqr, req) do {} while (0)

static void dasd_statistics_createroot(void)
{
	return;
}

static void dasd_statistics_removeroot(void)
{
	return;
}

int dasd_stats_generic_show(struct seq_file *m, void *v)
{
	seq_puts(m, "Statistics are not activated in this kernel\n");
	return 0;
}

static void dasd_profile_init(struct dasd_profile *profile,
			      struct dentry *base_dentry)
{
	return;
}

static void dasd_profile_exit(struct dasd_profile *profile)
{
	return;
}

int dasd_profile_on(struct dasd_profile *profile)
{
	return 0;
}

#endif				/* CONFIG_DASD_PROFILE */

static int dasd_hosts_show(struct seq_file *m, void *v)
{
	struct dasd_device *device;
	int rc = -EOPNOTSUPP;

	device = m->private;
	dasd_get_device(device);

	if (device->discipline->hosts_print)
		rc = device->discipline->hosts_print(device, m);

	dasd_put_device(device);
	return rc;
}

static int dasd_hosts_open(struct inode *inode, struct file *file)
{
	struct dasd_device *device = inode->i_private;

	return single_open(file, dasd_hosts_show, device);
}

static const struct file_operations dasd_hosts_fops = {
	.owner		= THIS_MODULE,
	.open		= dasd_hosts_open,
	.read		= seq_read,
	.llseek		= seq_lseek,
	.release	= single_release,
};

static void dasd_hosts_exit(struct dasd_device *device)
{
	debugfs_remove(device->hosts_dentry);
	device->hosts_dentry = NULL;
}

static void dasd_hosts_init(struct dentry *base_dentry,
			    struct dasd_device *device)
{
	struct dentry *pde;
	umode_t mode;

	if (!base_dentry)
		return;

	mode = S_IRUSR | S_IFREG;
	pde = debugfs_create_file("host_access_list", mode, base_dentry,
				  device, &dasd_hosts_fops);
	if (pde && !IS_ERR(pde))
		device->hosts_dentry = pde;
}

struct dasd_ccw_req *dasd_smalloc_request(int magic, int cplength, int datasize,
					  struct dasd_device *device,
					  struct dasd_ccw_req *cqr)
{
	unsigned long flags;
	char *data, *chunk;
	int size = 0;

	if (cplength > 0)
		size += cplength * sizeof(struct ccw1);
	if (datasize > 0)
		size += datasize;
	if (!cqr)
		size += (sizeof(*cqr) + 7L) & -8L;

	spin_lock_irqsave(&device->mem_lock, flags);
	data = chunk = dasd_alloc_chunk(&device->ccw_chunks, size);
	spin_unlock_irqrestore(&device->mem_lock, flags);
	if (!chunk)
		return ERR_PTR(-ENOMEM);
	if (!cqr) {
		cqr = (void *) data;
		data += (sizeof(*cqr) + 7L) & -8L;
	}
	memset(cqr, 0, sizeof(*cqr));
	cqr->mem_chunk = chunk;
	if (cplength > 0) {
		cqr->cpaddr = data;
		data += cplength * sizeof(struct ccw1);
		memset(cqr->cpaddr, 0, cplength * sizeof(struct ccw1));
	}
	if (datasize > 0) {
		cqr->data = data;
 		memset(cqr->data, 0, datasize);
	}
	cqr->magic = magic;
	set_bit(DASD_CQR_FLAGS_USE_ERP, &cqr->flags);
	dasd_get_device(device);
	return cqr;
}
EXPORT_SYMBOL(dasd_smalloc_request);

void dasd_sfree_request(struct dasd_ccw_req *cqr, struct dasd_device *device)
{
	unsigned long flags;

	spin_lock_irqsave(&device->mem_lock, flags);
	dasd_free_chunk(&device->ccw_chunks, cqr->mem_chunk);
	spin_unlock_irqrestore(&device->mem_lock, flags);
	dasd_put_device(device);
}
EXPORT_SYMBOL(dasd_sfree_request);

/*
 * Check discipline magic in cqr.
 */
static inline int dasd_check_cqr(struct dasd_ccw_req *cqr)
{
	struct dasd_device *device;

	if (cqr == NULL)
		return -EINVAL;
	device = cqr->startdev;
	if (strncmp((char *) &cqr->magic, device->discipline->ebcname, 4)) {
		DBF_DEV_EVENT(DBF_WARNING, device,
			    " dasd_ccw_req 0x%08x magic doesn't match"
			    " discipline 0x%08x",
			    cqr->magic,
			    *(unsigned int *) device->discipline->name);
		return -EINVAL;
	}
	return 0;
}

/*
 * Terminate the current i/o and set the request to clear_pending.
 * Timer keeps device runnig.
 * ccw_device_clear can fail if the i/o subsystem
 * is in a bad mood.
 */
int dasd_term_IO(struct dasd_ccw_req *cqr)
{
	struct dasd_device *device;
	int retries, rc;
	char errorstring[ERRORLENGTH];

	/* Check the cqr */
	rc = dasd_check_cqr(cqr);
	if (rc)
		return rc;
	retries = 0;
	device = (struct dasd_device *) cqr->startdev;
	while ((retries < 5) && (cqr->status == DASD_CQR_IN_IO)) {
		rc = ccw_device_clear(device->cdev, (long) cqr);
		switch (rc) {
		case 0:	/* termination successful */
			cqr->status = DASD_CQR_CLEAR_PENDING;
			cqr->stopclk = get_tod_clock();
			cqr->starttime = 0;
			DBF_DEV_EVENT(DBF_DEBUG, device,
				      "terminate cqr %p successful",
				      cqr);
			break;
		case -ENODEV:
			DBF_DEV_EVENT(DBF_ERR, device, "%s",
				      "device gone, retry");
			break;
		case -EINVAL:
			/*
			 * device not valid so no I/O could be running
			 * handle CQR as termination successful
			 */
			cqr->status = DASD_CQR_CLEARED;
			cqr->stopclk = get_tod_clock();
			cqr->starttime = 0;
			/* no retries for invalid devices */
			cqr->retries = -1;
			DBF_DEV_EVENT(DBF_ERR, device, "%s",
				      "EINVAL, handle as terminated");
			/* fake rc to success */
			rc = 0;
			break;
		default:
			/* internal error 10 - unknown rc*/
			snprintf(errorstring, ERRORLENGTH, "10 %d", rc);
			dev_err(&device->cdev->dev, "An error occurred in the "
				"DASD device driver, reason=%s\n", errorstring);
			BUG();
			break;
		}
		retries++;
	}
	dasd_schedule_device_bh(device);
	return rc;
}
EXPORT_SYMBOL(dasd_term_IO);

/*
 * Start the i/o. This start_IO can fail if the channel is really busy.
 * In that case set up a timer to start the request later.
 */
int dasd_start_IO(struct dasd_ccw_req *cqr)
{
	struct dasd_device *device;
	int rc;
	char errorstring[ERRORLENGTH];

	/* Check the cqr */
	rc = dasd_check_cqr(cqr);
	if (rc) {
		cqr->intrc = rc;
		return rc;
	}
	device = (struct dasd_device *) cqr->startdev;
	if (((cqr->block &&
	      test_bit(DASD_FLAG_LOCK_STOLEN, &cqr->block->base->flags)) ||
	     test_bit(DASD_FLAG_LOCK_STOLEN, &device->flags)) &&
	    !test_bit(DASD_CQR_ALLOW_SLOCK, &cqr->flags)) {
		DBF_DEV_EVENT(DBF_DEBUG, device, "start_IO: return request %p "
			      "because of stolen lock", cqr);
		cqr->status = DASD_CQR_ERROR;
		cqr->intrc = -EPERM;
		return -EPERM;
	}
	if (cqr->retries < 0) {
		/* internal error 14 - start_IO run out of retries */
		sprintf(errorstring, "14 %p", cqr);
		dev_err(&device->cdev->dev, "An error occurred in the DASD "
			"device driver, reason=%s\n", errorstring);
		cqr->status = DASD_CQR_ERROR;
		return -EIO;
	}
	cqr->startclk = get_tod_clock();
	cqr->starttime = jiffies;
	cqr->retries--;
	if (!test_bit(DASD_CQR_VERIFY_PATH, &cqr->flags)) {
		cqr->lpm &= dasd_path_get_opm(device);
		if (!cqr->lpm)
			cqr->lpm = dasd_path_get_opm(device);
	}
	if (cqr->cpmode == 1) {
		rc = ccw_device_tm_start(device->cdev, cqr->cpaddr,
					 (long) cqr, cqr->lpm);
	} else {
		rc = ccw_device_start(device->cdev, cqr->cpaddr,
				      (long) cqr, cqr->lpm, 0);
	}
	switch (rc) {
	case 0:
		cqr->status = DASD_CQR_IN_IO;
		break;
	case -EBUSY:
		DBF_DEV_EVENT(DBF_WARNING, device, "%s",
			      "start_IO: device busy, retry later");
		break;
	case -EACCES:
		/* -EACCES indicates that the request used only a subset of the
		 * available paths and all these paths are gone. If the lpm of
		 * this request was only a subset of the opm (e.g. the ppm) then
		 * we just do a retry with all available paths.
		 * If we already use the full opm, something is amiss, and we
		 * need a full path verification.
		 */
		if (test_bit(DASD_CQR_VERIFY_PATH, &cqr->flags)) {
			DBF_DEV_EVENT(DBF_WARNING, device,
				      "start_IO: selected paths gone (%x)",
				      cqr->lpm);
		} else if (cqr->lpm != dasd_path_get_opm(device)) {
			cqr->lpm = dasd_path_get_opm(device);
			DBF_DEV_EVENT(DBF_DEBUG, device, "%s",
				      "start_IO: selected paths gone,"
				      " retry on all paths");
		} else {
			DBF_DEV_EVENT(DBF_WARNING, device, "%s",
				      "start_IO: all paths in opm gone,"
				      " do path verification");
			dasd_generic_last_path_gone(device);
			dasd_path_no_path(device);
			dasd_path_set_tbvpm(device,
					  ccw_device_get_path_mask(
						  device->cdev));
		}
		break;
	case -ENODEV:
		DBF_DEV_EVENT(DBF_WARNING, device, "%s",
			      "start_IO: -ENODEV device gone, retry");
		break;
	case -EIO:
		DBF_DEV_EVENT(DBF_WARNING, device, "%s",
			      "start_IO: -EIO device gone, retry");
		break;
	case -EINVAL:
		/* most likely caused in power management context */
		DBF_DEV_EVENT(DBF_WARNING, device, "%s",
			      "start_IO: -EINVAL device currently "
			      "not accessible");
		break;
	default:
		/* internal error 11 - unknown rc */
		snprintf(errorstring, ERRORLENGTH, "11 %d", rc);
		dev_err(&device->cdev->dev,
			"An error occurred in the DASD device driver, "
			"reason=%s\n", errorstring);
		BUG();
		break;
	}
	cqr->intrc = rc;
	return rc;
}
EXPORT_SYMBOL(dasd_start_IO);

/*
 * Timeout function for dasd devices. This is used for different purposes
 *  1) missing interrupt handler for normal operation
 *  2) delayed start of request where start_IO failed with -EBUSY
 *  3) timeout for missing state change interrupts
 * The head of the ccw queue will have status DASD_CQR_IN_IO for 1),
 * DASD_CQR_QUEUED for 2) and 3).
 */
static void dasd_device_timeout(struct timer_list *t)
{
	unsigned long flags;
	struct dasd_device *device;

	device = from_timer(device, t, timer);
	spin_lock_irqsave(get_ccwdev_lock(device->cdev), flags);
	/* re-activate request queue */
	dasd_device_remove_stop_bits(device, DASD_STOPPED_PENDING);
	spin_unlock_irqrestore(get_ccwdev_lock(device->cdev), flags);
	dasd_schedule_device_bh(device);
}

/*
 * Setup timeout for a device in jiffies.
 */
void dasd_device_set_timer(struct dasd_device *device, int expires)
{
	if (expires == 0)
		del_timer(&device->timer);
	else
		mod_timer(&device->timer, jiffies + expires);
}
EXPORT_SYMBOL(dasd_device_set_timer);

/*
 * Clear timeout for a device.
 */
void dasd_device_clear_timer(struct dasd_device *device)
{
	del_timer(&device->timer);
}
EXPORT_SYMBOL(dasd_device_clear_timer);

static void dasd_handle_killed_request(struct ccw_device *cdev,
				       unsigned long intparm)
{
	struct dasd_ccw_req *cqr;
	struct dasd_device *device;

	if (!intparm)
		return;
	cqr = (struct dasd_ccw_req *) intparm;
	if (cqr->status != DASD_CQR_IN_IO) {
		DBF_EVENT_DEVID(DBF_DEBUG, cdev,
				"invalid status in handle_killed_request: "
				"%02x", cqr->status);
		return;
	}

	device = dasd_device_from_cdev_locked(cdev);
	if (IS_ERR(device)) {
		DBF_EVENT_DEVID(DBF_DEBUG, cdev, "%s",
				"unable to get device from cdev");
		return;
	}

	if (!cqr->startdev ||
	    device != cqr->startdev ||
	    strncmp(cqr->startdev->discipline->ebcname,
		    (char *) &cqr->magic, 4)) {
		DBF_EVENT_DEVID(DBF_DEBUG, cdev, "%s",
				"invalid device in request");
		dasd_put_device(device);
		return;
	}

	/* Schedule request to be retried. */
	cqr->status = DASD_CQR_QUEUED;

	dasd_device_clear_timer(device);
	dasd_schedule_device_bh(device);
	dasd_put_device(device);
}

void dasd_generic_handle_state_change(struct dasd_device *device)
{
	/* First of all start sense subsystem status request. */
	dasd_eer_snss(device);

	dasd_device_remove_stop_bits(device, DASD_STOPPED_PENDING);
	dasd_schedule_device_bh(device);
	if (device->block) {
		dasd_schedule_block_bh(device->block);
		if (device->block->request_queue)
			blk_mq_run_hw_queues(device->block->request_queue,
					     true);
	}
}
EXPORT_SYMBOL_GPL(dasd_generic_handle_state_change);

static int dasd_check_hpf_error(struct irb *irb)
{
	return (scsw_tm_is_valid_schxs(&irb->scsw) &&
	    (irb->scsw.tm.sesq == SCSW_SESQ_DEV_NOFCX ||
	     irb->scsw.tm.sesq == SCSW_SESQ_PATH_NOFCX));
}

/*
 * Interrupt handler for "normal" ssch-io based dasd devices.
 */
void dasd_int_handler(struct ccw_device *cdev, unsigned long intparm,
		      struct irb *irb)
{
	struct dasd_ccw_req *cqr, *next;
	struct dasd_device *device;
	unsigned long now;
	int nrf_suppressed = 0;
	int fp_suppressed = 0;
	u8 *sense = NULL;
	int expires;

	cqr = (struct dasd_ccw_req *) intparm;
	if (IS_ERR(irb)) {
		switch (PTR_ERR(irb)) {
		case -EIO:
			if (cqr && cqr->status == DASD_CQR_CLEAR_PENDING) {
<<<<<<< HEAD
				device = (struct dasd_device *) cqr->startdev;
=======
				device = cqr->startdev;
>>>>>>> 286cd8c7
				cqr->status = DASD_CQR_CLEARED;
				dasd_device_clear_timer(device);
				wake_up(&dasd_flush_wq);
				dasd_schedule_device_bh(device);
				return;
			}
			break;
		case -ETIMEDOUT:
			DBF_EVENT_DEVID(DBF_WARNING, cdev, "%s: "
					"request timed out\n", __func__);
			break;
		default:
			DBF_EVENT_DEVID(DBF_WARNING, cdev, "%s: "
					"unknown error %ld\n", __func__,
					PTR_ERR(irb));
		}
		dasd_handle_killed_request(cdev, intparm);
		return;
	}

	now = get_tod_clock();
	/* check for conditions that should be handled immediately */
	if (!cqr ||
	    !(scsw_dstat(&irb->scsw) == (DEV_STAT_CHN_END | DEV_STAT_DEV_END) &&
	      scsw_cstat(&irb->scsw) == 0)) {
		if (cqr)
			memcpy(&cqr->irb, irb, sizeof(*irb));
		device = dasd_device_from_cdev_locked(cdev);
		if (IS_ERR(device))
			return;
		/* ignore unsolicited interrupts for DIAG discipline */
		if (device->discipline == dasd_diag_discipline_pointer) {
			dasd_put_device(device);
			return;
		}

		/*
		 * In some cases 'File Protected' or 'No Record Found' errors
		 * might be expected and debug log messages for the
		 * corresponding interrupts shouldn't be written then.
		 * Check if either of the according suppress bits is set.
		 */
		sense = dasd_get_sense(irb);
		if (sense) {
			fp_suppressed = (sense[1] & SNS1_FILE_PROTECTED) &&
				test_bit(DASD_CQR_SUPPRESS_FP, &cqr->flags);
			nrf_suppressed = (sense[1] & SNS1_NO_REC_FOUND) &&
				test_bit(DASD_CQR_SUPPRESS_NRF, &cqr->flags);
		}
		if (!(fp_suppressed || nrf_suppressed))
			device->discipline->dump_sense_dbf(device, irb, "int");

		if (device->features & DASD_FEATURE_ERPLOG)
			device->discipline->dump_sense(device, cqr, irb);
		device->discipline->check_for_device_change(device, cqr, irb);
		dasd_put_device(device);
	}

	/* check for for attention message */
	if (scsw_dstat(&irb->scsw) & DEV_STAT_ATTENTION) {
		device = dasd_device_from_cdev_locked(cdev);
		if (!IS_ERR(device)) {
			device->discipline->check_attention(device,
							    irb->esw.esw1.lpum);
			dasd_put_device(device);
		}
	}

	if (!cqr)
		return;

	device = (struct dasd_device *) cqr->startdev;
	if (!device ||
	    strncmp(device->discipline->ebcname, (char *) &cqr->magic, 4)) {
		DBF_EVENT_DEVID(DBF_DEBUG, cdev, "%s",
				"invalid device in request");
		return;
	}

	/* Check for clear pending */
	if (cqr->status == DASD_CQR_CLEAR_PENDING &&
	    scsw_fctl(&irb->scsw) & SCSW_FCTL_CLEAR_FUNC) {
		cqr->status = DASD_CQR_CLEARED;
		dasd_device_clear_timer(device);
		wake_up(&dasd_flush_wq);
		dasd_schedule_device_bh(device);
		return;
	}

	/* check status - the request might have been killed by dyn detach */
	if (cqr->status != DASD_CQR_IN_IO) {
		DBF_DEV_EVENT(DBF_DEBUG, device, "invalid status: bus_id %s, "
			      "status %02x", dev_name(&cdev->dev), cqr->status);
		return;
	}

	next = NULL;
	expires = 0;
	if (scsw_dstat(&irb->scsw) == (DEV_STAT_CHN_END | DEV_STAT_DEV_END) &&
	    scsw_cstat(&irb->scsw) == 0) {
		/* request was completed successfully */
		cqr->status = DASD_CQR_SUCCESS;
		cqr->stopclk = now;
		/* Start first request on queue if possible -> fast_io. */
		if (cqr->devlist.next != &device->ccw_queue) {
			next = list_entry(cqr->devlist.next,
					  struct dasd_ccw_req, devlist);
		}
	} else {  /* error */
		/* check for HPF error
		 * call discipline function to requeue all requests
		 * and disable HPF accordingly
		 */
		if (cqr->cpmode && dasd_check_hpf_error(irb) &&
		    device->discipline->handle_hpf_error)
			device->discipline->handle_hpf_error(device, irb);
		/*
		 * If we don't want complex ERP for this request, then just
		 * reset this and retry it in the fastpath
		 */
		if (!test_bit(DASD_CQR_FLAGS_USE_ERP, &cqr->flags) &&
		    cqr->retries > 0) {
			if (cqr->lpm == dasd_path_get_opm(device))
				DBF_DEV_EVENT(DBF_DEBUG, device,
					      "default ERP in fastpath "
					      "(%i retries left)",
					      cqr->retries);
			if (!test_bit(DASD_CQR_VERIFY_PATH, &cqr->flags))
				cqr->lpm = dasd_path_get_opm(device);
			cqr->status = DASD_CQR_QUEUED;
			next = cqr;
		} else
			cqr->status = DASD_CQR_ERROR;
	}
	if (next && (next->status == DASD_CQR_QUEUED) &&
	    (!device->stopped)) {
		if (device->discipline->start_IO(next) == 0)
			expires = next->expires;
	}
	if (expires != 0)
		dasd_device_set_timer(device, expires);
	else
		dasd_device_clear_timer(device);
	dasd_schedule_device_bh(device);
}
EXPORT_SYMBOL(dasd_int_handler);

enum uc_todo dasd_generic_uc_handler(struct ccw_device *cdev, struct irb *irb)
{
	struct dasd_device *device;

	device = dasd_device_from_cdev_locked(cdev);

	if (IS_ERR(device))
		goto out;
	if (test_bit(DASD_FLAG_OFFLINE, &device->flags) ||
	   device->state != device->target ||
	   !device->discipline->check_for_device_change){
		dasd_put_device(device);
		goto out;
	}
	if (device->discipline->dump_sense_dbf)
		device->discipline->dump_sense_dbf(device, irb, "uc");
	device->discipline->check_for_device_change(device, NULL, irb);
	dasd_put_device(device);
out:
	return UC_TODO_RETRY;
}
EXPORT_SYMBOL_GPL(dasd_generic_uc_handler);

/*
 * If we have an error on a dasd_block layer request then we cancel
 * and return all further requests from the same dasd_block as well.
 */
static void __dasd_device_recovery(struct dasd_device *device,
				   struct dasd_ccw_req *ref_cqr)
{
	struct list_head *l, *n;
	struct dasd_ccw_req *cqr;

	/*
	 * only requeue request that came from the dasd_block layer
	 */
	if (!ref_cqr->block)
		return;

	list_for_each_safe(l, n, &device->ccw_queue) {
		cqr = list_entry(l, struct dasd_ccw_req, devlist);
		if (cqr->status == DASD_CQR_QUEUED &&
		    ref_cqr->block == cqr->block) {
			cqr->status = DASD_CQR_CLEARED;
		}
	}
};

/*
 * Remove those ccw requests from the queue that need to be returned
 * to the upper layer.
 */
static void __dasd_device_process_ccw_queue(struct dasd_device *device,
					    struct list_head *final_queue)
{
	struct list_head *l, *n;
	struct dasd_ccw_req *cqr;

	/* Process request with final status. */
	list_for_each_safe(l, n, &device->ccw_queue) {
		cqr = list_entry(l, struct dasd_ccw_req, devlist);

		/* Skip any non-final request. */
		if (cqr->status == DASD_CQR_QUEUED ||
		    cqr->status == DASD_CQR_IN_IO ||
		    cqr->status == DASD_CQR_CLEAR_PENDING)
			continue;
		if (cqr->status == DASD_CQR_ERROR) {
			__dasd_device_recovery(device, cqr);
		}
		/* Rechain finished requests to final queue */
		list_move_tail(&cqr->devlist, final_queue);
	}
}

static void __dasd_process_cqr(struct dasd_device *device,
			       struct dasd_ccw_req *cqr)
{
	char errorstring[ERRORLENGTH];

	switch (cqr->status) {
	case DASD_CQR_SUCCESS:
		cqr->status = DASD_CQR_DONE;
		break;
	case DASD_CQR_ERROR:
		cqr->status = DASD_CQR_NEED_ERP;
		break;
	case DASD_CQR_CLEARED:
		cqr->status = DASD_CQR_TERMINATED;
		break;
	default:
		/* internal error 12 - wrong cqr status*/
		snprintf(errorstring, ERRORLENGTH, "12 %p %x02", cqr, cqr->status);
		dev_err(&device->cdev->dev,
			"An error occurred in the DASD device driver, "
			"reason=%s\n", errorstring);
		BUG();
	}
	if (cqr->callback)
		cqr->callback(cqr, cqr->callback_data);
}

/*
 * the cqrs from the final queue are returned to the upper layer
 * by setting a dasd_block state and calling the callback function
 */
static void __dasd_device_process_final_queue(struct dasd_device *device,
					      struct list_head *final_queue)
{
	struct list_head *l, *n;
	struct dasd_ccw_req *cqr;
	struct dasd_block *block;

	list_for_each_safe(l, n, final_queue) {
		cqr = list_entry(l, struct dasd_ccw_req, devlist);
		list_del_init(&cqr->devlist);
		block = cqr->block;
		if (!block) {
			__dasd_process_cqr(device, cqr);
		} else {
			spin_lock_bh(&block->queue_lock);
			__dasd_process_cqr(device, cqr);
			spin_unlock_bh(&block->queue_lock);
		}
	}
}

/*
 * Take a look at the first request on the ccw queue and check
 * if it reached its expire time. If so, terminate the IO.
 */
static void __dasd_device_check_expire(struct dasd_device *device)
{
	struct dasd_ccw_req *cqr;

	if (list_empty(&device->ccw_queue))
		return;
	cqr = list_entry(device->ccw_queue.next, struct dasd_ccw_req, devlist);
	if ((cqr->status == DASD_CQR_IN_IO && cqr->expires != 0) &&
	    (time_after_eq(jiffies, cqr->expires + cqr->starttime))) {
		if (test_bit(DASD_FLAG_SAFE_OFFLINE_RUNNING, &device->flags)) {
			/*
			 * IO in safe offline processing should not
			 * run out of retries
			 */
			cqr->retries++;
		}
		if (device->discipline->term_IO(cqr) != 0) {
			/* Hmpf, try again in 5 sec */
			dev_err(&device->cdev->dev,
				"cqr %p timed out (%lus) but cannot be "
				"ended, retrying in 5 s\n",
				cqr, (cqr->expires/HZ));
			cqr->expires += 5*HZ;
			dasd_device_set_timer(device, 5*HZ);
		} else {
			dev_err(&device->cdev->dev,
				"cqr %p timed out (%lus), %i retries "
				"remaining\n", cqr, (cqr->expires/HZ),
				cqr->retries);
		}
	}
}

/*
 * return 1 when device is not eligible for IO
 */
static int __dasd_device_is_unusable(struct dasd_device *device,
				     struct dasd_ccw_req *cqr)
{
	int mask = ~(DASD_STOPPED_DC_WAIT | DASD_UNRESUMED_PM);

	if (test_bit(DASD_FLAG_OFFLINE, &device->flags) &&
	    !test_bit(DASD_FLAG_SAFE_OFFLINE_RUNNING, &device->flags)) {
		/*
		 * dasd is being set offline
		 * but it is no safe offline where we have to allow I/O
		 */
		return 1;
	}
	if (device->stopped) {
		if (device->stopped & mask) {
			/* stopped and CQR will not change that. */
			return 1;
		}
		if (!test_bit(DASD_CQR_VERIFY_PATH, &cqr->flags)) {
			/* CQR is not able to change device to
			 * operational. */
			return 1;
		}
		/* CQR required to get device operational. */
	}
	return 0;
}

/*
 * Take a look at the first request on the ccw queue and check
 * if it needs to be started.
 */
static void __dasd_device_start_head(struct dasd_device *device)
{
	struct dasd_ccw_req *cqr;
	int rc;

	if (list_empty(&device->ccw_queue))
		return;
	cqr = list_entry(device->ccw_queue.next, struct dasd_ccw_req, devlist);
	if (cqr->status != DASD_CQR_QUEUED)
		return;
	/* if device is not usable return request to upper layer */
	if (__dasd_device_is_unusable(device, cqr)) {
		cqr->intrc = -EAGAIN;
		cqr->status = DASD_CQR_CLEARED;
		dasd_schedule_device_bh(device);
		return;
	}

	rc = device->discipline->start_IO(cqr);
	if (rc == 0)
		dasd_device_set_timer(device, cqr->expires);
	else if (rc == -EACCES) {
		dasd_schedule_device_bh(device);
	} else
		/* Hmpf, try again in 1/2 sec */
		dasd_device_set_timer(device, 50);
}

static void __dasd_device_check_path_events(struct dasd_device *device)
{
	int rc;

	if (!dasd_path_get_tbvpm(device))
		return;

	if (device->stopped &
	    ~(DASD_STOPPED_DC_WAIT | DASD_UNRESUMED_PM))
		return;
	rc = device->discipline->verify_path(device,
					     dasd_path_get_tbvpm(device));
	if (rc)
		dasd_device_set_timer(device, 50);
	else
		dasd_path_clear_all_verify(device);
};

/*
 * Go through all request on the dasd_device request queue,
 * terminate them on the cdev if necessary, and return them to the
 * submitting layer via callback.
 * Note:
 * Make sure that all 'submitting layers' still exist when
 * this function is called!. In other words, when 'device' is a base
 * device then all block layer requests must have been removed before
 * via dasd_flush_block_queue.
 */
int dasd_flush_device_queue(struct dasd_device *device)
{
	struct dasd_ccw_req *cqr, *n;
	int rc;
	struct list_head flush_queue;

	INIT_LIST_HEAD(&flush_queue);
	spin_lock_irq(get_ccwdev_lock(device->cdev));
	rc = 0;
	list_for_each_entry_safe(cqr, n, &device->ccw_queue, devlist) {
		/* Check status and move request to flush_queue */
		switch (cqr->status) {
		case DASD_CQR_IN_IO:
			rc = device->discipline->term_IO(cqr);
			if (rc) {
				/* unable to terminate requeust */
				dev_err(&device->cdev->dev,
					"Flushing the DASD request queue "
					"failed for request %p\n", cqr);
				/* stop flush processing */
				goto finished;
			}
			break;
		case DASD_CQR_QUEUED:
			cqr->stopclk = get_tod_clock();
			cqr->status = DASD_CQR_CLEARED;
			break;
		default: /* no need to modify the others */
			break;
		}
		list_move_tail(&cqr->devlist, &flush_queue);
	}
finished:
	spin_unlock_irq(get_ccwdev_lock(device->cdev));
	/*
	 * After this point all requests must be in state CLEAR_PENDING,
	 * CLEARED, SUCCESS or ERROR. Now wait for CLEAR_PENDING to become
	 * one of the others.
	 */
	list_for_each_entry_safe(cqr, n, &flush_queue, devlist)
		wait_event(dasd_flush_wq,
			   (cqr->status != DASD_CQR_CLEAR_PENDING));
	/*
	 * Now set each request back to TERMINATED, DONE or NEED_ERP
	 * and call the callback function of flushed requests
	 */
	__dasd_device_process_final_queue(device, &flush_queue);
	return rc;
}
EXPORT_SYMBOL_GPL(dasd_flush_device_queue);

/*
 * Acquire the device lock and process queues for the device.
 */
static void dasd_device_tasklet(unsigned long data)
{
	struct dasd_device *device = (struct dasd_device *) data;
	struct list_head final_queue;

	atomic_set (&device->tasklet_scheduled, 0);
	INIT_LIST_HEAD(&final_queue);
	spin_lock_irq(get_ccwdev_lock(device->cdev));
	/* Check expire time of first request on the ccw queue. */
	__dasd_device_check_expire(device);
	/* find final requests on ccw queue */
	__dasd_device_process_ccw_queue(device, &final_queue);
	__dasd_device_check_path_events(device);
	spin_unlock_irq(get_ccwdev_lock(device->cdev));
	/* Now call the callback function of requests with final status */
	__dasd_device_process_final_queue(device, &final_queue);
	spin_lock_irq(get_ccwdev_lock(device->cdev));
	/* Now check if the head of the ccw queue needs to be started. */
	__dasd_device_start_head(device);
	spin_unlock_irq(get_ccwdev_lock(device->cdev));
	if (waitqueue_active(&shutdown_waitq))
		wake_up(&shutdown_waitq);
	dasd_put_device(device);
}

/*
 * Schedules a call to dasd_tasklet over the device tasklet.
 */
void dasd_schedule_device_bh(struct dasd_device *device)
{
	/* Protect against rescheduling. */
	if (atomic_cmpxchg (&device->tasklet_scheduled, 0, 1) != 0)
		return;
	dasd_get_device(device);
	tasklet_hi_schedule(&device->tasklet);
}
EXPORT_SYMBOL(dasd_schedule_device_bh);

void dasd_device_set_stop_bits(struct dasd_device *device, int bits)
{
	device->stopped |= bits;
}
EXPORT_SYMBOL_GPL(dasd_device_set_stop_bits);

void dasd_device_remove_stop_bits(struct dasd_device *device, int bits)
{
	device->stopped &= ~bits;
	if (!device->stopped)
		wake_up(&generic_waitq);
}
EXPORT_SYMBOL_GPL(dasd_device_remove_stop_bits);

/*
 * Queue a request to the head of the device ccw_queue.
 * Start the I/O if possible.
 */
void dasd_add_request_head(struct dasd_ccw_req *cqr)
{
	struct dasd_device *device;
	unsigned long flags;

	device = cqr->startdev;
	spin_lock_irqsave(get_ccwdev_lock(device->cdev), flags);
	cqr->status = DASD_CQR_QUEUED;
	list_add(&cqr->devlist, &device->ccw_queue);
	/* let the bh start the request to keep them in order */
	dasd_schedule_device_bh(device);
	spin_unlock_irqrestore(get_ccwdev_lock(device->cdev), flags);
}
EXPORT_SYMBOL(dasd_add_request_head);

/*
 * Queue a request to the tail of the device ccw_queue.
 * Start the I/O if possible.
 */
void dasd_add_request_tail(struct dasd_ccw_req *cqr)
{
	struct dasd_device *device;
	unsigned long flags;

	device = cqr->startdev;
	spin_lock_irqsave(get_ccwdev_lock(device->cdev), flags);
	cqr->status = DASD_CQR_QUEUED;
	list_add_tail(&cqr->devlist, &device->ccw_queue);
	/* let the bh start the request to keep them in order */
	dasd_schedule_device_bh(device);
	spin_unlock_irqrestore(get_ccwdev_lock(device->cdev), flags);
}
EXPORT_SYMBOL(dasd_add_request_tail);

/*
 * Wakeup helper for the 'sleep_on' functions.
 */
void dasd_wakeup_cb(struct dasd_ccw_req *cqr, void *data)
{
	spin_lock_irq(get_ccwdev_lock(cqr->startdev->cdev));
	cqr->callback_data = DASD_SLEEPON_END_TAG;
	spin_unlock_irq(get_ccwdev_lock(cqr->startdev->cdev));
	wake_up(&generic_waitq);
}
EXPORT_SYMBOL_GPL(dasd_wakeup_cb);

static inline int _wait_for_wakeup(struct dasd_ccw_req *cqr)
{
	struct dasd_device *device;
	int rc;

	device = cqr->startdev;
	spin_lock_irq(get_ccwdev_lock(device->cdev));
	rc = (cqr->callback_data == DASD_SLEEPON_END_TAG);
	spin_unlock_irq(get_ccwdev_lock(device->cdev));
	return rc;
}

/*
 * checks if error recovery is necessary, returns 1 if yes, 0 otherwise.
 */
static int __dasd_sleep_on_erp(struct dasd_ccw_req *cqr)
{
	struct dasd_device *device;
	dasd_erp_fn_t erp_fn;

	if (cqr->status == DASD_CQR_FILLED)
		return 0;
	device = cqr->startdev;
	if (test_bit(DASD_CQR_FLAGS_USE_ERP, &cqr->flags)) {
		if (cqr->status == DASD_CQR_TERMINATED) {
			device->discipline->handle_terminated_request(cqr);
			return 1;
		}
		if (cqr->status == DASD_CQR_NEED_ERP) {
			erp_fn = device->discipline->erp_action(cqr);
			erp_fn(cqr);
			return 1;
		}
		if (cqr->status == DASD_CQR_FAILED)
			dasd_log_sense(cqr, &cqr->irb);
		if (cqr->refers) {
			__dasd_process_erp(device, cqr);
			return 1;
		}
	}
	return 0;
}

static int __dasd_sleep_on_loop_condition(struct dasd_ccw_req *cqr)
{
	if (test_bit(DASD_CQR_FLAGS_USE_ERP, &cqr->flags)) {
		if (cqr->refers) /* erp is not done yet */
			return 1;
		return ((cqr->status != DASD_CQR_DONE) &&
			(cqr->status != DASD_CQR_FAILED));
	} else
		return (cqr->status == DASD_CQR_FILLED);
}

static int _dasd_sleep_on(struct dasd_ccw_req *maincqr, int interruptible)
{
	struct dasd_device *device;
	int rc;
	struct list_head ccw_queue;
	struct dasd_ccw_req *cqr;

	INIT_LIST_HEAD(&ccw_queue);
	maincqr->status = DASD_CQR_FILLED;
	device = maincqr->startdev;
	list_add(&maincqr->blocklist, &ccw_queue);
	for (cqr = maincqr;  __dasd_sleep_on_loop_condition(cqr);
	     cqr = list_first_entry(&ccw_queue,
				    struct dasd_ccw_req, blocklist)) {

		if (__dasd_sleep_on_erp(cqr))
			continue;
		if (cqr->status != DASD_CQR_FILLED) /* could be failed */
			continue;
		if (test_bit(DASD_FLAG_LOCK_STOLEN, &device->flags) &&
		    !test_bit(DASD_CQR_ALLOW_SLOCK, &cqr->flags)) {
			cqr->status = DASD_CQR_FAILED;
			cqr->intrc = -EPERM;
			continue;
		}
		/* Non-temporary stop condition will trigger fail fast */
		if (device->stopped & ~DASD_STOPPED_PENDING &&
		    test_bit(DASD_CQR_FLAGS_FAILFAST, &cqr->flags) &&
		    (!dasd_eer_enabled(device))) {
			cqr->status = DASD_CQR_FAILED;
			cqr->intrc = -ENOLINK;
			continue;
		}
		/*
		 * Don't try to start requests if device is in
		 * offline processing, it might wait forever
		 */
		if (test_bit(DASD_FLAG_OFFLINE, &device->flags)) {
			cqr->status = DASD_CQR_FAILED;
			cqr->intrc = -ENODEV;
			continue;
		}
		/*
		 * Don't try to start requests if device is stopped
		 * except path verification requests
		 */
		if (!test_bit(DASD_CQR_VERIFY_PATH, &cqr->flags)) {
			if (interruptible) {
				rc = wait_event_interruptible(
					generic_waitq, !(device->stopped));
				if (rc == -ERESTARTSYS) {
					cqr->status = DASD_CQR_FAILED;
					maincqr->intrc = rc;
					continue;
				}
			} else
				wait_event(generic_waitq, !(device->stopped));
		}
		if (!cqr->callback)
			cqr->callback = dasd_wakeup_cb;

		cqr->callback_data = DASD_SLEEPON_START_TAG;
		dasd_add_request_tail(cqr);
		if (interruptible) {
			rc = wait_event_interruptible(
				generic_waitq, _wait_for_wakeup(cqr));
			if (rc == -ERESTARTSYS) {
				dasd_cancel_req(cqr);
				/* wait (non-interruptible) for final status */
				wait_event(generic_waitq,
					   _wait_for_wakeup(cqr));
				cqr->status = DASD_CQR_FAILED;
				maincqr->intrc = rc;
				continue;
			}
		} else
			wait_event(generic_waitq, _wait_for_wakeup(cqr));
	}

	maincqr->endclk = get_tod_clock();
	if ((maincqr->status != DASD_CQR_DONE) &&
	    (maincqr->intrc != -ERESTARTSYS))
		dasd_log_sense(maincqr, &maincqr->irb);
	if (maincqr->status == DASD_CQR_DONE)
		rc = 0;
	else if (maincqr->intrc)
		rc = maincqr->intrc;
	else
		rc = -EIO;
	return rc;
}

static inline int _wait_for_wakeup_queue(struct list_head *ccw_queue)
{
	struct dasd_ccw_req *cqr;

	list_for_each_entry(cqr, ccw_queue, blocklist) {
		if (cqr->callback_data != DASD_SLEEPON_END_TAG)
			return 0;
	}

	return 1;
}

static int _dasd_sleep_on_queue(struct list_head *ccw_queue, int interruptible)
{
	struct dasd_device *device;
	struct dasd_ccw_req *cqr, *n;
	u8 *sense = NULL;
	int rc;

retry:
	list_for_each_entry_safe(cqr, n, ccw_queue, blocklist) {
		device = cqr->startdev;
		if (cqr->status != DASD_CQR_FILLED) /*could be failed*/
			continue;

		if (test_bit(DASD_FLAG_LOCK_STOLEN, &device->flags) &&
		    !test_bit(DASD_CQR_ALLOW_SLOCK, &cqr->flags)) {
			cqr->status = DASD_CQR_FAILED;
			cqr->intrc = -EPERM;
			continue;
		}
		/*Non-temporary stop condition will trigger fail fast*/
		if (device->stopped & ~DASD_STOPPED_PENDING &&
		    test_bit(DASD_CQR_FLAGS_FAILFAST, &cqr->flags) &&
		    !dasd_eer_enabled(device)) {
			cqr->status = DASD_CQR_FAILED;
			cqr->intrc = -EAGAIN;
			continue;
		}

		/*Don't try to start requests if device is stopped*/
		if (interruptible) {
			rc = wait_event_interruptible(
				generic_waitq, !device->stopped);
			if (rc == -ERESTARTSYS) {
				cqr->status = DASD_CQR_FAILED;
				cqr->intrc = rc;
				continue;
			}
		} else
			wait_event(generic_waitq, !(device->stopped));

		if (!cqr->callback)
			cqr->callback = dasd_wakeup_cb;
		cqr->callback_data = DASD_SLEEPON_START_TAG;
		dasd_add_request_tail(cqr);
	}

	wait_event(generic_waitq, _wait_for_wakeup_queue(ccw_queue));

	rc = 0;
	list_for_each_entry_safe(cqr, n, ccw_queue, blocklist) {
		/*
		 * In some cases the 'File Protected' or 'Incorrect Length'
		 * error might be expected and error recovery would be
		 * unnecessary in these cases.	Check if the according suppress
		 * bit is set.
		 */
		sense = dasd_get_sense(&cqr->irb);
		if (sense && sense[1] & SNS1_FILE_PROTECTED &&
		    test_bit(DASD_CQR_SUPPRESS_FP, &cqr->flags))
			continue;
		if (scsw_cstat(&cqr->irb.scsw) == 0x40 &&
		    test_bit(DASD_CQR_SUPPRESS_IL, &cqr->flags))
			continue;

		/*
		 * for alias devices simplify error recovery and
		 * return to upper layer
		 * do not skip ERP requests
		 */
		if (cqr->startdev != cqr->basedev && !cqr->refers &&
		    (cqr->status == DASD_CQR_TERMINATED ||
		     cqr->status == DASD_CQR_NEED_ERP))
			return -EAGAIN;

		/* normal recovery for basedev IO */
		if (__dasd_sleep_on_erp(cqr))
			/* handle erp first */
			goto retry;
	}

	return 0;
}

/*
 * Queue a request to the tail of the device ccw_queue and wait for
 * it's completion.
 */
int dasd_sleep_on(struct dasd_ccw_req *cqr)
{
	return _dasd_sleep_on(cqr, 0);
}
EXPORT_SYMBOL(dasd_sleep_on);

/*
 * Start requests from a ccw_queue and wait for their completion.
 */
int dasd_sleep_on_queue(struct list_head *ccw_queue)
{
	return _dasd_sleep_on_queue(ccw_queue, 0);
}
EXPORT_SYMBOL(dasd_sleep_on_queue);

/*
 * Queue a request to the tail of the device ccw_queue and wait
 * interruptible for it's completion.
 */
int dasd_sleep_on_interruptible(struct dasd_ccw_req *cqr)
{
	return _dasd_sleep_on(cqr, 1);
}
EXPORT_SYMBOL(dasd_sleep_on_interruptible);

/*
 * Whoa nelly now it gets really hairy. For some functions (e.g. steal lock
 * for eckd devices) the currently running request has to be terminated
 * and be put back to status queued, before the special request is added
 * to the head of the queue. Then the special request is waited on normally.
 */
static inline int _dasd_term_running_cqr(struct dasd_device *device)
{
	struct dasd_ccw_req *cqr;
	int rc;

	if (list_empty(&device->ccw_queue))
		return 0;
	cqr = list_entry(device->ccw_queue.next, struct dasd_ccw_req, devlist);
	rc = device->discipline->term_IO(cqr);
	if (!rc)
		/*
		 * CQR terminated because a more important request is pending.
		 * Undo decreasing of retry counter because this is
		 * not an error case.
		 */
		cqr->retries++;
	return rc;
}

int dasd_sleep_on_immediatly(struct dasd_ccw_req *cqr)
{
	struct dasd_device *device;
	int rc;

	device = cqr->startdev;
	if (test_bit(DASD_FLAG_LOCK_STOLEN, &device->flags) &&
	    !test_bit(DASD_CQR_ALLOW_SLOCK, &cqr->flags)) {
		cqr->status = DASD_CQR_FAILED;
		cqr->intrc = -EPERM;
		return -EIO;
	}
	spin_lock_irq(get_ccwdev_lock(device->cdev));
	rc = _dasd_term_running_cqr(device);
	if (rc) {
		spin_unlock_irq(get_ccwdev_lock(device->cdev));
		return rc;
	}
	cqr->callback = dasd_wakeup_cb;
	cqr->callback_data = DASD_SLEEPON_START_TAG;
	cqr->status = DASD_CQR_QUEUED;
	/*
	 * add new request as second
	 * first the terminated cqr needs to be finished
	 */
	list_add(&cqr->devlist, device->ccw_queue.next);

	/* let the bh start the request to keep them in order */
	dasd_schedule_device_bh(device);

	spin_unlock_irq(get_ccwdev_lock(device->cdev));

	wait_event(generic_waitq, _wait_for_wakeup(cqr));

	if (cqr->status == DASD_CQR_DONE)
		rc = 0;
	else if (cqr->intrc)
		rc = cqr->intrc;
	else
		rc = -EIO;

	/* kick tasklets */
	dasd_schedule_device_bh(device);
	if (device->block)
		dasd_schedule_block_bh(device->block);

	return rc;
}
EXPORT_SYMBOL(dasd_sleep_on_immediatly);

/*
 * Cancels a request that was started with dasd_sleep_on_req.
 * This is useful to timeout requests. The request will be
 * terminated if it is currently in i/o.
 * Returns 0 if request termination was successful
 *	   negative error code if termination failed
 * Cancellation of a request is an asynchronous operation! The calling
 * function has to wait until the request is properly returned via callback.
 */
static int __dasd_cancel_req(struct dasd_ccw_req *cqr)
{
	struct dasd_device *device = cqr->startdev;
	int rc = 0;

	switch (cqr->status) {
	case DASD_CQR_QUEUED:
		/* request was not started - just set to cleared */
		cqr->status = DASD_CQR_CLEARED;
		break;
	case DASD_CQR_IN_IO:
		/* request in IO - terminate IO and release again */
		rc = device->discipline->term_IO(cqr);
		if (rc) {
			dev_err(&device->cdev->dev,
				"Cancelling request %p failed with rc=%d\n",
				cqr, rc);
		} else {
			cqr->stopclk = get_tod_clock();
		}
		break;
	default: /* already finished or clear pending - do nothing */
		break;
	}
	dasd_schedule_device_bh(device);
	return rc;
}

int dasd_cancel_req(struct dasd_ccw_req *cqr)
{
	struct dasd_device *device = cqr->startdev;
	unsigned long flags;
	int rc;

	spin_lock_irqsave(get_ccwdev_lock(device->cdev), flags);
	rc = __dasd_cancel_req(cqr);
	spin_unlock_irqrestore(get_ccwdev_lock(device->cdev), flags);
	return rc;
}

/*
 * SECTION: Operations of the dasd_block layer.
 */

/*
 * Timeout function for dasd_block. This is used when the block layer
 * is waiting for something that may not come reliably, (e.g. a state
 * change interrupt)
 */
static void dasd_block_timeout(struct timer_list *t)
{
	unsigned long flags;
	struct dasd_block *block;

	block = from_timer(block, t, timer);
	spin_lock_irqsave(get_ccwdev_lock(block->base->cdev), flags);
	/* re-activate request queue */
	dasd_device_remove_stop_bits(block->base, DASD_STOPPED_PENDING);
	spin_unlock_irqrestore(get_ccwdev_lock(block->base->cdev), flags);
	dasd_schedule_block_bh(block);
	blk_mq_run_hw_queues(block->request_queue, true);
}

/*
 * Setup timeout for a dasd_block in jiffies.
 */
void dasd_block_set_timer(struct dasd_block *block, int expires)
{
	if (expires == 0)
		del_timer(&block->timer);
	else
		mod_timer(&block->timer, jiffies + expires);
}
EXPORT_SYMBOL(dasd_block_set_timer);

/*
 * Clear timeout for a dasd_block.
 */
void dasd_block_clear_timer(struct dasd_block *block)
{
	del_timer(&block->timer);
}
EXPORT_SYMBOL(dasd_block_clear_timer);

/*
 * Process finished error recovery ccw.
 */
static void __dasd_process_erp(struct dasd_device *device,
			       struct dasd_ccw_req *cqr)
{
	dasd_erp_fn_t erp_fn;

	if (cqr->status == DASD_CQR_DONE)
		DBF_DEV_EVENT(DBF_NOTICE, device, "%s", "ERP successful");
	else
		dev_err(&device->cdev->dev, "ERP failed for the DASD\n");
	erp_fn = device->discipline->erp_postaction(cqr);
	erp_fn(cqr);
}

static void __dasd_cleanup_cqr(struct dasd_ccw_req *cqr)
{
	struct request *req;
	blk_status_t error = BLK_STS_OK;
	int status;

	req = (struct request *) cqr->callback_data;
	dasd_profile_end(cqr->block, cqr, req);

	status = cqr->block->base->discipline->free_cp(cqr, req);
	if (status < 0)
		error = errno_to_blk_status(status);
	else if (status == 0) {
		switch (cqr->intrc) {
		case -EPERM:
			error = BLK_STS_NEXUS;
			break;
		case -ENOLINK:
			error = BLK_STS_TRANSPORT;
			break;
		case -ETIMEDOUT:
			error = BLK_STS_TIMEOUT;
			break;
		default:
			error = BLK_STS_IOERR;
			break;
		}
	}

	/*
	 * We need to take care for ETIMEDOUT errors here since the
	 * complete callback does not get called in this case.
	 * Take care of all errors here and avoid additional code to
	 * transfer the error value to the complete callback.
	 */
	if (error) {
		blk_mq_end_request(req, error);
		blk_mq_run_hw_queues(req->q, true);
	} else {
		blk_mq_complete_request(req);
	}
}

/*
 * Process ccw request queue.
 */
static void __dasd_process_block_ccw_queue(struct dasd_block *block,
					   struct list_head *final_queue)
{
	struct list_head *l, *n;
	struct dasd_ccw_req *cqr;
	dasd_erp_fn_t erp_fn;
	unsigned long flags;
	struct dasd_device *base = block->base;

restart:
	/* Process request with final status. */
	list_for_each_safe(l, n, &block->ccw_queue) {
		cqr = list_entry(l, struct dasd_ccw_req, blocklist);
		if (cqr->status != DASD_CQR_DONE &&
		    cqr->status != DASD_CQR_FAILED &&
		    cqr->status != DASD_CQR_NEED_ERP &&
		    cqr->status != DASD_CQR_TERMINATED)
			continue;

		if (cqr->status == DASD_CQR_TERMINATED) {
			base->discipline->handle_terminated_request(cqr);
			goto restart;
		}

		/*  Process requests that may be recovered */
		if (cqr->status == DASD_CQR_NEED_ERP) {
			erp_fn = base->discipline->erp_action(cqr);
			if (IS_ERR(erp_fn(cqr)))
				continue;
			goto restart;
		}

		/* log sense for fatal error */
		if (cqr->status == DASD_CQR_FAILED) {
			dasd_log_sense(cqr, &cqr->irb);
		}

		/* First of all call extended error reporting. */
		if (dasd_eer_enabled(base) &&
		    cqr->status == DASD_CQR_FAILED) {
			dasd_eer_write(base, cqr, DASD_EER_FATALERROR);

			/* restart request  */
			cqr->status = DASD_CQR_FILLED;
			cqr->retries = 255;
			spin_lock_irqsave(get_ccwdev_lock(base->cdev), flags);
			dasd_device_set_stop_bits(base, DASD_STOPPED_QUIESCE);
			spin_unlock_irqrestore(get_ccwdev_lock(base->cdev),
					       flags);
			goto restart;
		}

		/* Process finished ERP request. */
		if (cqr->refers) {
			__dasd_process_erp(base, cqr);
			goto restart;
		}

		/* Rechain finished requests to final queue */
		cqr->endclk = get_tod_clock();
		list_move_tail(&cqr->blocklist, final_queue);
	}
}

static void dasd_return_cqr_cb(struct dasd_ccw_req *cqr, void *data)
{
	dasd_schedule_block_bh(cqr->block);
}

static void __dasd_block_start_head(struct dasd_block *block)
{
	struct dasd_ccw_req *cqr;

	if (list_empty(&block->ccw_queue))
		return;
	/* We allways begin with the first requests on the queue, as some
	 * of previously started requests have to be enqueued on a
	 * dasd_device again for error recovery.
	 */
	list_for_each_entry(cqr, &block->ccw_queue, blocklist) {
		if (cqr->status != DASD_CQR_FILLED)
			continue;
		if (test_bit(DASD_FLAG_LOCK_STOLEN, &block->base->flags) &&
		    !test_bit(DASD_CQR_ALLOW_SLOCK, &cqr->flags)) {
			cqr->status = DASD_CQR_FAILED;
			cqr->intrc = -EPERM;
			dasd_schedule_block_bh(block);
			continue;
		}
		/* Non-temporary stop condition will trigger fail fast */
		if (block->base->stopped & ~DASD_STOPPED_PENDING &&
		    test_bit(DASD_CQR_FLAGS_FAILFAST, &cqr->flags) &&
		    (!dasd_eer_enabled(block->base))) {
			cqr->status = DASD_CQR_FAILED;
			cqr->intrc = -ENOLINK;
			dasd_schedule_block_bh(block);
			continue;
		}
		/* Don't try to start requests if device is stopped */
		if (block->base->stopped)
			return;

		/* just a fail safe check, should not happen */
		if (!cqr->startdev)
			cqr->startdev = block->base;

		/* make sure that the requests we submit find their way back */
		cqr->callback = dasd_return_cqr_cb;

		dasd_add_request_tail(cqr);
	}
}

/*
 * Central dasd_block layer routine. Takes requests from the generic
 * block layer request queue, creates ccw requests, enqueues them on
 * a dasd_device and processes ccw requests that have been returned.
 */
static void dasd_block_tasklet(unsigned long data)
{
	struct dasd_block *block = (struct dasd_block *) data;
	struct list_head final_queue;
	struct list_head *l, *n;
	struct dasd_ccw_req *cqr;
	struct dasd_queue *dq;

	atomic_set(&block->tasklet_scheduled, 0);
	INIT_LIST_HEAD(&final_queue);
	spin_lock_irq(&block->queue_lock);
	/* Finish off requests on ccw queue */
	__dasd_process_block_ccw_queue(block, &final_queue);
	spin_unlock_irq(&block->queue_lock);

	/* Now call the callback function of requests with final status */
	list_for_each_safe(l, n, &final_queue) {
		cqr = list_entry(l, struct dasd_ccw_req, blocklist);
		dq = cqr->dq;
		spin_lock_irq(&dq->lock);
		list_del_init(&cqr->blocklist);
		__dasd_cleanup_cqr(cqr);
		spin_unlock_irq(&dq->lock);
	}

	spin_lock_irq(&block->queue_lock);
	/* Now check if the head of the ccw queue needs to be started. */
	__dasd_block_start_head(block);
	spin_unlock_irq(&block->queue_lock);

	if (waitqueue_active(&shutdown_waitq))
		wake_up(&shutdown_waitq);
	dasd_put_device(block->base);
}

static void _dasd_wake_block_flush_cb(struct dasd_ccw_req *cqr, void *data)
{
	wake_up(&dasd_flush_wq);
}

/*
 * Requeue a request back to the block request queue
 * only works for block requests
 */
static void _dasd_requeue_request(struct dasd_ccw_req *cqr)
{
	struct request *req;

	/*
	 * If the request is an ERP request there is nothing to requeue.
	 * This will be done with the remaining original request.
	 */
	if (cqr->refers)
		return;
	spin_lock_irq(&cqr->dq->lock);
	req = (struct request *) cqr->callback_data;
	blk_mq_requeue_request(req, true);
	spin_unlock_irq(&cqr->dq->lock);

	return;
}

static int _dasd_requests_to_flushqueue(struct dasd_block *block,
					struct list_head *flush_queue)
{
	struct dasd_ccw_req *cqr, *n;
	unsigned long flags;
	int rc, i;

	spin_lock_irqsave(&block->queue_lock, flags);
	rc = 0;
restart:
	list_for_each_entry_safe(cqr, n, &block->ccw_queue, blocklist) {
		/* if this request currently owned by a dasd_device cancel it */
		if (cqr->status >= DASD_CQR_QUEUED)
			rc = dasd_cancel_req(cqr);
		if (rc < 0)
			break;
		/* Rechain request (including erp chain) so it won't be
		 * touched by the dasd_block_tasklet anymore.
		 * Replace the callback so we notice when the request
		 * is returned from the dasd_device layer.
		 */
		cqr->callback = _dasd_wake_block_flush_cb;
		for (i = 0; cqr; cqr = cqr->refers, i++)
			list_move_tail(&cqr->blocklist, flush_queue);
		if (i > 1)
			/* moved more than one request - need to restart */
			goto restart;
	}
	spin_unlock_irqrestore(&block->queue_lock, flags);

	return rc;
}

/*
 * Go through all request on the dasd_block request queue, cancel them
 * on the respective dasd_device, and return them to the generic
 * block layer.
 */
static int dasd_flush_block_queue(struct dasd_block *block)
{
	struct dasd_ccw_req *cqr, *n;
	struct list_head flush_queue;
	unsigned long flags;
	int rc;

	INIT_LIST_HEAD(&flush_queue);
	rc = _dasd_requests_to_flushqueue(block, &flush_queue);

	/* Now call the callback function of flushed requests */
restart_cb:
	list_for_each_entry_safe(cqr, n, &flush_queue, blocklist) {
		wait_event(dasd_flush_wq, (cqr->status < DASD_CQR_QUEUED));
		/* Process finished ERP request. */
		if (cqr->refers) {
			spin_lock_bh(&block->queue_lock);
			__dasd_process_erp(block->base, cqr);
			spin_unlock_bh(&block->queue_lock);
			/* restart list_for_xx loop since dasd_process_erp
			 * might remove multiple elements */
			goto restart_cb;
		}
		/* call the callback function */
		spin_lock_irqsave(&cqr->dq->lock, flags);
		cqr->endclk = get_tod_clock();
		list_del_init(&cqr->blocklist);
		__dasd_cleanup_cqr(cqr);
		spin_unlock_irqrestore(&cqr->dq->lock, flags);
	}
	return rc;
}

/*
 * Schedules a call to dasd_tasklet over the device tasklet.
 */
void dasd_schedule_block_bh(struct dasd_block *block)
{
	/* Protect against rescheduling. */
	if (atomic_cmpxchg(&block->tasklet_scheduled, 0, 1) != 0)
		return;
	/* life cycle of block is bound to it's base device */
	dasd_get_device(block->base);
	tasklet_hi_schedule(&block->tasklet);
}
EXPORT_SYMBOL(dasd_schedule_block_bh);


/*
 * SECTION: external block device operations
 * (request queue handling, open, release, etc.)
 */

/*
 * Dasd request queue function. Called from ll_rw_blk.c
 */
static blk_status_t do_dasd_request(struct blk_mq_hw_ctx *hctx,
				    const struct blk_mq_queue_data *qd)
{
	struct dasd_block *block = hctx->queue->queuedata;
	struct dasd_queue *dq = hctx->driver_data;
	struct request *req = qd->rq;
	struct dasd_device *basedev;
	struct dasd_ccw_req *cqr;
	blk_status_t rc = BLK_STS_OK;

	basedev = block->base;
	spin_lock_irq(&dq->lock);
	if (basedev->state < DASD_STATE_READY ||
	    test_bit(DASD_FLAG_OFFLINE, &basedev->flags)) {
		DBF_DEV_EVENT(DBF_ERR, basedev,
			      "device not ready for request %p", req);
		rc = BLK_STS_IOERR;
		goto out;
	}

	/*
	 * if device is stopped do not fetch new requests
	 * except failfast is active which will let requests fail
	 * immediately in __dasd_block_start_head()
	 */
	if (basedev->stopped && !(basedev->features & DASD_FEATURE_FAILFAST)) {
		DBF_DEV_EVENT(DBF_ERR, basedev,
			      "device stopped request %p", req);
		rc = BLK_STS_RESOURCE;
		goto out;
	}

	if (basedev->features & DASD_FEATURE_READONLY &&
	    rq_data_dir(req) == WRITE) {
		DBF_DEV_EVENT(DBF_ERR, basedev,
			      "Rejecting write request %p", req);
		rc = BLK_STS_IOERR;
		goto out;
	}

	if (test_bit(DASD_FLAG_ABORTALL, &basedev->flags) &&
	    (basedev->features & DASD_FEATURE_FAILFAST ||
	     blk_noretry_request(req))) {
		DBF_DEV_EVENT(DBF_ERR, basedev,
			      "Rejecting failfast request %p", req);
		rc = BLK_STS_IOERR;
		goto out;
	}

	cqr = basedev->discipline->build_cp(basedev, block, req);
	if (IS_ERR(cqr)) {
		if (PTR_ERR(cqr) == -EBUSY ||
		    PTR_ERR(cqr) == -ENOMEM ||
		    PTR_ERR(cqr) == -EAGAIN) {
			rc = BLK_STS_RESOURCE;
			goto out;
		}
		DBF_DEV_EVENT(DBF_ERR, basedev,
			      "CCW creation failed (rc=%ld) on request %p",
			      PTR_ERR(cqr), req);
		rc = BLK_STS_IOERR;
		goto out;
	}
	/*
	 *  Note: callback is set to dasd_return_cqr_cb in
	 * __dasd_block_start_head to cover erp requests as well
	 */
	cqr->callback_data = req;
	cqr->status = DASD_CQR_FILLED;
	cqr->dq = dq;

	blk_mq_start_request(req);
	spin_lock(&block->queue_lock);
	list_add_tail(&cqr->blocklist, &block->ccw_queue);
	INIT_LIST_HEAD(&cqr->devlist);
	dasd_profile_start(block, cqr, req);
	dasd_schedule_block_bh(block);
	spin_unlock(&block->queue_lock);

out:
	spin_unlock_irq(&dq->lock);
	return rc;
}

/*
 * Block timeout callback, called from the block layer
 *
 * Return values:
 * BLK_EH_RESET_TIMER if the request should be left running
 * BLK_EH_DONE if the request is handled or terminated
 *		      by the driver.
 */
enum blk_eh_timer_return dasd_times_out(struct request *req, bool reserved)
{
	struct dasd_block *block = req->q->queuedata;
	struct dasd_device *device;
	struct dasd_ccw_req *cqr;
	unsigned long flags;
	int rc = 0;

	cqr = blk_mq_rq_to_pdu(req);
	if (!cqr)
		return BLK_EH_DONE;

	spin_lock_irqsave(&cqr->dq->lock, flags);
	device = cqr->startdev ? cqr->startdev : block->base;
	if (!device->blk_timeout) {
		spin_unlock_irqrestore(&cqr->dq->lock, flags);
		return BLK_EH_RESET_TIMER;
	}
	DBF_DEV_EVENT(DBF_WARNING, device,
		      " dasd_times_out cqr %p status %x",
		      cqr, cqr->status);

	spin_lock(&block->queue_lock);
	spin_lock(get_ccwdev_lock(device->cdev));
	cqr->retries = -1;
	cqr->intrc = -ETIMEDOUT;
	if (cqr->status >= DASD_CQR_QUEUED) {
		rc = __dasd_cancel_req(cqr);
	} else if (cqr->status == DASD_CQR_FILLED ||
		   cqr->status == DASD_CQR_NEED_ERP) {
		cqr->status = DASD_CQR_TERMINATED;
	} else if (cqr->status == DASD_CQR_IN_ERP) {
		struct dasd_ccw_req *searchcqr, *nextcqr, *tmpcqr;

		list_for_each_entry_safe(searchcqr, nextcqr,
					 &block->ccw_queue, blocklist) {
			tmpcqr = searchcqr;
			while (tmpcqr->refers)
				tmpcqr = tmpcqr->refers;
			if (tmpcqr != cqr)
				continue;
			/* searchcqr is an ERP request for cqr */
			searchcqr->retries = -1;
			searchcqr->intrc = -ETIMEDOUT;
			if (searchcqr->status >= DASD_CQR_QUEUED) {
				rc = __dasd_cancel_req(searchcqr);
			} else if ((searchcqr->status == DASD_CQR_FILLED) ||
				   (searchcqr->status == DASD_CQR_NEED_ERP)) {
				searchcqr->status = DASD_CQR_TERMINATED;
				rc = 0;
			} else if (searchcqr->status == DASD_CQR_IN_ERP) {
				/*
				 * Shouldn't happen; most recent ERP
				 * request is at the front of queue
				 */
				continue;
			}
			break;
		}
	}
	spin_unlock(get_ccwdev_lock(device->cdev));
	dasd_schedule_block_bh(block);
	spin_unlock(&block->queue_lock);
	spin_unlock_irqrestore(&cqr->dq->lock, flags);

	return rc ? BLK_EH_RESET_TIMER : BLK_EH_DONE;
}

static int dasd_init_hctx(struct blk_mq_hw_ctx *hctx, void *data,
			  unsigned int idx)
{
	struct dasd_queue *dq = kzalloc(sizeof(*dq), GFP_KERNEL);

	if (!dq)
		return -ENOMEM;

	spin_lock_init(&dq->lock);
	hctx->driver_data = dq;

	return 0;
}

static void dasd_exit_hctx(struct blk_mq_hw_ctx *hctx, unsigned int idx)
{
	kfree(hctx->driver_data);
	hctx->driver_data = NULL;
}

static void dasd_request_done(struct request *req)
{
	blk_mq_end_request(req, 0);
	blk_mq_run_hw_queues(req->q, true);
}

static struct blk_mq_ops dasd_mq_ops = {
	.queue_rq = do_dasd_request,
	.complete = dasd_request_done,
	.timeout = dasd_times_out,
	.init_hctx = dasd_init_hctx,
	.exit_hctx = dasd_exit_hctx,
};

/*
 * Allocate and initialize request queue and default I/O scheduler.
 */
static int dasd_alloc_queue(struct dasd_block *block)
{
	int rc;

	block->tag_set.ops = &dasd_mq_ops;
	block->tag_set.cmd_size = sizeof(struct dasd_ccw_req);
	block->tag_set.nr_hw_queues = nr_hw_queues;
	block->tag_set.queue_depth = queue_depth;
	block->tag_set.flags = BLK_MQ_F_SHOULD_MERGE;
	block->tag_set.numa_node = NUMA_NO_NODE;

	rc = blk_mq_alloc_tag_set(&block->tag_set);
	if (rc)
		return rc;

	block->request_queue = blk_mq_init_queue(&block->tag_set);
	if (IS_ERR(block->request_queue))
		return PTR_ERR(block->request_queue);

	block->request_queue->queuedata = block;

	return 0;
}

/*
 * Allocate and initialize request queue.
 */
static void dasd_setup_queue(struct dasd_block *block)
{
	unsigned int logical_block_size = block->bp_block;
	struct request_queue *q = block->request_queue;
	unsigned int max_bytes, max_discard_sectors;
	int max;

	if (block->base->features & DASD_FEATURE_USERAW) {
		/*
		 * the max_blocks value for raw_track access is 256
		 * it is higher than the native ECKD value because we
		 * only need one ccw per track
		 * so the max_hw_sectors are
		 * 2048 x 512B = 1024kB = 16 tracks
		 */
		max = 2048;
	} else {
		max = block->base->discipline->max_blocks << block->s2b_shift;
	}
<<<<<<< HEAD
	queue_flag_set_unlocked(QUEUE_FLAG_NONROT, block->request_queue);
	block->request_queue->limits.max_dev_sectors = max;
	blk_queue_logical_block_size(block->request_queue,
				     block->bp_block);
	blk_queue_max_hw_sectors(block->request_queue, max);
	blk_queue_max_segments(block->request_queue, -1L);
=======
	blk_queue_flag_set(QUEUE_FLAG_NONROT, q);
	q->limits.max_dev_sectors = max;
	blk_queue_logical_block_size(q, logical_block_size);
	blk_queue_max_hw_sectors(q, max);
	blk_queue_max_segments(q, USHRT_MAX);
>>>>>>> 286cd8c7
	/* with page sized segments we can translate each segement into
	 * one idaw/tidaw
	 */
	blk_queue_max_segment_size(q, PAGE_SIZE);
	blk_queue_segment_boundary(q, PAGE_SIZE - 1);

	/* Only activate blocklayer discard support for devices that support it */
	if (block->base->features & DASD_FEATURE_DISCARD) {
		q->limits.discard_granularity = logical_block_size;
		q->limits.discard_alignment = PAGE_SIZE;

		/* Calculate max_discard_sectors and make it PAGE aligned */
		max_bytes = USHRT_MAX * logical_block_size;
		max_bytes = ALIGN(max_bytes, PAGE_SIZE) - PAGE_SIZE;
		max_discard_sectors = max_bytes / logical_block_size;

		blk_queue_max_discard_sectors(q, max_discard_sectors);
		blk_queue_max_write_zeroes_sectors(q, max_discard_sectors);
		blk_queue_flag_set(QUEUE_FLAG_DISCARD, q);
	}
}

/*
 * Deactivate and free request queue.
 */
static void dasd_free_queue(struct dasd_block *block)
{
	if (block->request_queue) {
		blk_cleanup_queue(block->request_queue);
		blk_mq_free_tag_set(&block->tag_set);
		block->request_queue = NULL;
	}
}

static int dasd_open(struct block_device *bdev, fmode_t mode)
{
	struct dasd_device *base;
	int rc;

	base = dasd_device_from_gendisk(bdev->bd_disk);
	if (!base)
		return -ENODEV;

	atomic_inc(&base->block->open_count);
	if (test_bit(DASD_FLAG_OFFLINE, &base->flags)) {
		rc = -ENODEV;
		goto unlock;
	}

	if (!try_module_get(base->discipline->owner)) {
		rc = -EINVAL;
		goto unlock;
	}

	if (dasd_probeonly) {
		dev_info(&base->cdev->dev,
			 "Accessing the DASD failed because it is in "
			 "probeonly mode\n");
		rc = -EPERM;
		goto out;
	}

	if (base->state <= DASD_STATE_BASIC) {
		DBF_DEV_EVENT(DBF_ERR, base, " %s",
			      " Cannot open unrecognized device");
		rc = -ENODEV;
		goto out;
	}

	if ((mode & FMODE_WRITE) &&
	    (test_bit(DASD_FLAG_DEVICE_RO, &base->flags) ||
	     (base->features & DASD_FEATURE_READONLY))) {
		rc = -EROFS;
		goto out;
	}

	dasd_put_device(base);
	return 0;

out:
	module_put(base->discipline->owner);
unlock:
	atomic_dec(&base->block->open_count);
	dasd_put_device(base);
	return rc;
}

static void dasd_release(struct gendisk *disk, fmode_t mode)
{
	struct dasd_device *base = dasd_device_from_gendisk(disk);
	if (base) {
		atomic_dec(&base->block->open_count);
		module_put(base->discipline->owner);
		dasd_put_device(base);
	}
}

/*
 * Return disk geometry.
 */
static int dasd_getgeo(struct block_device *bdev, struct hd_geometry *geo)
{
	struct dasd_device *base;

	base = dasd_device_from_gendisk(bdev->bd_disk);
	if (!base)
		return -ENODEV;

	if (!base->discipline ||
	    !base->discipline->fill_geometry) {
		dasd_put_device(base);
		return -EINVAL;
	}
	base->discipline->fill_geometry(base->block, geo);
	geo->start = get_start_sect(bdev) >> base->block->s2b_shift;
	dasd_put_device(base);
	return 0;
}

const struct block_device_operations
dasd_device_operations = {
	.owner		= THIS_MODULE,
	.open		= dasd_open,
	.release	= dasd_release,
	.ioctl		= dasd_ioctl,
	.compat_ioctl	= dasd_ioctl,
	.getgeo		= dasd_getgeo,
};

/*******************************************************************************
 * end of block device operations
 */

static void
dasd_exit(void)
{
#ifdef CONFIG_PROC_FS
	dasd_proc_exit();
#endif
	dasd_eer_exit();
        if (dasd_page_cache != NULL) {
		kmem_cache_destroy(dasd_page_cache);
		dasd_page_cache = NULL;
	}
	dasd_gendisk_exit();
	dasd_devmap_exit();
	if (dasd_debug_area != NULL) {
		debug_unregister(dasd_debug_area);
		dasd_debug_area = NULL;
	}
	dasd_statistics_removeroot();
}

/*
 * SECTION: common functions for ccw_driver use
 */

/*
 * Is the device read-only?
 * Note that this function does not report the setting of the
 * readonly device attribute, but how it is configured in z/VM.
 */
int dasd_device_is_ro(struct dasd_device *device)
{
	struct ccw_dev_id dev_id;
	struct diag210 diag_data;
	int rc;

	if (!MACHINE_IS_VM)
		return 0;
	ccw_device_get_id(device->cdev, &dev_id);
	memset(&diag_data, 0, sizeof(diag_data));
	diag_data.vrdcdvno = dev_id.devno;
	diag_data.vrdclen = sizeof(diag_data);
	rc = diag210(&diag_data);
	if (rc == 0 || rc == 2) {
		return diag_data.vrdcvfla & 0x80;
	} else {
		DBF_EVENT(DBF_WARNING, "diag210 failed for dev=%04x with rc=%d",
			  dev_id.devno, rc);
		return 0;
	}
}
EXPORT_SYMBOL_GPL(dasd_device_is_ro);

static void dasd_generic_auto_online(void *data, async_cookie_t cookie)
{
	struct ccw_device *cdev = data;
	int ret;

	ret = ccw_device_set_online(cdev);
	if (ret)
		pr_warn("%s: Setting the DASD online failed with rc=%d\n",
			dev_name(&cdev->dev), ret);
}

/*
 * Initial attempt at a probe function. this can be simplified once
 * the other detection code is gone.
 */
int dasd_generic_probe(struct ccw_device *cdev,
		       struct dasd_discipline *discipline)
{
	int ret;

	ret = dasd_add_sysfs_files(cdev);
	if (ret) {
		DBF_EVENT_DEVID(DBF_WARNING, cdev, "%s",
				"dasd_generic_probe: could not add "
				"sysfs entries");
		return ret;
	}
	cdev->handler = &dasd_int_handler;

	/*
	 * Automatically online either all dasd devices (dasd_autodetect)
	 * or all devices specified with dasd= parameters during
	 * initial probe.
	 */
	if ((dasd_get_feature(cdev, DASD_FEATURE_INITIAL_ONLINE) > 0 ) ||
	    (dasd_autodetect && dasd_busid_known(dev_name(&cdev->dev)) != 0))
		async_schedule(dasd_generic_auto_online, cdev);
	return 0;
}
EXPORT_SYMBOL_GPL(dasd_generic_probe);

void dasd_generic_free_discipline(struct dasd_device *device)
{
	/* Forget the discipline information. */
	if (device->discipline) {
		if (device->discipline->uncheck_device)
			device->discipline->uncheck_device(device);
		module_put(device->discipline->owner);
		device->discipline = NULL;
	}
	if (device->base_discipline) {
		module_put(device->base_discipline->owner);
		device->base_discipline = NULL;
	}
}
EXPORT_SYMBOL_GPL(dasd_generic_free_discipline);

/*
 * This will one day be called from a global not_oper handler.
 * It is also used by driver_unregister during module unload.
 */
void dasd_generic_remove(struct ccw_device *cdev)
{
	struct dasd_device *device;
	struct dasd_block *block;

	device = dasd_device_from_cdev(cdev);
	if (IS_ERR(device)) {
		dasd_remove_sysfs_files(cdev);
		return;
	}
	if (test_and_set_bit(DASD_FLAG_OFFLINE, &device->flags) &&
	    !test_bit(DASD_FLAG_SAFE_OFFLINE_RUNNING, &device->flags)) {
		/* Already doing offline processing */
		dasd_put_device(device);
		dasd_remove_sysfs_files(cdev);
		return;
	}
	/*
	 * This device is removed unconditionally. Set offline
	 * flag to prevent dasd_open from opening it while it is
	 * no quite down yet.
	 */
	dasd_set_target_state(device, DASD_STATE_NEW);
	cdev->handler = NULL;
	/* dasd_delete_device destroys the device reference. */
	block = device->block;
	dasd_delete_device(device);
	/*
	 * life cycle of block is bound to device, so delete it after
	 * device was safely removed
	 */
	if (block)
		dasd_free_block(block);

	dasd_remove_sysfs_files(cdev);
}
EXPORT_SYMBOL_GPL(dasd_generic_remove);

/*
 * Activate a device. This is called from dasd_{eckd,fba}_probe() when either
 * the device is detected for the first time and is supposed to be used
 * or the user has started activation through sysfs.
 */
int dasd_generic_set_online(struct ccw_device *cdev,
			    struct dasd_discipline *base_discipline)
{
	struct dasd_discipline *discipline;
	struct dasd_device *device;
	int rc;

	/* first online clears initial online feature flag */
	dasd_set_feature(cdev, DASD_FEATURE_INITIAL_ONLINE, 0);
	device = dasd_create_device(cdev);
	if (IS_ERR(device))
		return PTR_ERR(device);

	discipline = base_discipline;
	if (device->features & DASD_FEATURE_USEDIAG) {
	  	if (!dasd_diag_discipline_pointer) {
			/* Try to load the required module. */
			rc = request_module(DASD_DIAG_MOD);
			if (rc) {
				pr_warn("%s Setting the DASD online failed "
					"because the required module %s "
					"could not be loaded (rc=%d)\n",
					dev_name(&cdev->dev), DASD_DIAG_MOD,
					rc);
				dasd_delete_device(device);
				return -ENODEV;
			}
		}
		/* Module init could have failed, so check again here after
		 * request_module(). */
		if (!dasd_diag_discipline_pointer) {
			pr_warn("%s Setting the DASD online failed because of missing DIAG discipline\n",
				dev_name(&cdev->dev));
			dasd_delete_device(device);
			return -ENODEV;
		}
		discipline = dasd_diag_discipline_pointer;
	}
	if (!try_module_get(base_discipline->owner)) {
		dasd_delete_device(device);
		return -EINVAL;
	}
	if (!try_module_get(discipline->owner)) {
		module_put(base_discipline->owner);
		dasd_delete_device(device);
		return -EINVAL;
	}
	device->base_discipline = base_discipline;
	device->discipline = discipline;

	/* check_device will allocate block device if necessary */
	rc = discipline->check_device(device);
	if (rc) {
		pr_warn("%s Setting the DASD online with discipline %s failed with rc=%i\n",
			dev_name(&cdev->dev), discipline->name, rc);
		module_put(discipline->owner);
		module_put(base_discipline->owner);
		dasd_delete_device(device);
		return rc;
	}

	dasd_set_target_state(device, DASD_STATE_ONLINE);
	if (device->state <= DASD_STATE_KNOWN) {
		pr_warn("%s Setting the DASD online failed because of a missing discipline\n",
			dev_name(&cdev->dev));
		rc = -ENODEV;
		dasd_set_target_state(device, DASD_STATE_NEW);
		if (device->block)
			dasd_free_block(device->block);
		dasd_delete_device(device);
	} else
		pr_debug("dasd_generic device %s found\n",
				dev_name(&cdev->dev));

	wait_event(dasd_init_waitq, _wait_for_device(device));

	dasd_put_device(device);
	return rc;
}
EXPORT_SYMBOL_GPL(dasd_generic_set_online);

int dasd_generic_set_offline(struct ccw_device *cdev)
{
	struct dasd_device *device;
	struct dasd_block *block;
	int max_count, open_count, rc;
	unsigned long flags;

	rc = 0;
	spin_lock_irqsave(get_ccwdev_lock(cdev), flags);
	device = dasd_device_from_cdev_locked(cdev);
	if (IS_ERR(device)) {
		spin_unlock_irqrestore(get_ccwdev_lock(cdev), flags);
		return PTR_ERR(device);
	}

	/*
	 * We must make sure that this device is currently not in use.
	 * The open_count is increased for every opener, that includes
	 * the blkdev_get in dasd_scan_partitions. We are only interested
	 * in the other openers.
	 */
	if (device->block) {
		max_count = device->block->bdev ? 0 : -1;
		open_count = atomic_read(&device->block->open_count);
		if (open_count > max_count) {
			if (open_count > 0)
				pr_warn("%s: The DASD cannot be set offline with open count %i\n",
					dev_name(&cdev->dev), open_count);
			else
				pr_warn("%s: The DASD cannot be set offline while it is in use\n",
					dev_name(&cdev->dev));
			rc = -EBUSY;
			goto out_err;
		}
	}

	/*
	 * Test if the offline processing is already running and exit if so.
	 * If a safe offline is being processed this could only be a normal
	 * offline that should be able to overtake the safe offline and
	 * cancel any I/O we do not want to wait for any longer
	 */
	if (test_bit(DASD_FLAG_OFFLINE, &device->flags)) {
		if (test_bit(DASD_FLAG_SAFE_OFFLINE_RUNNING, &device->flags)) {
			clear_bit(DASD_FLAG_SAFE_OFFLINE_RUNNING,
				  &device->flags);
		} else {
			rc = -EBUSY;
			goto out_err;
		}
	}
	set_bit(DASD_FLAG_OFFLINE, &device->flags);

	/*
	 * if safe_offline is called set safe_offline_running flag and
	 * clear safe_offline so that a call to normal offline
	 * can overrun safe_offline processing
	 */
	if (test_and_clear_bit(DASD_FLAG_SAFE_OFFLINE, &device->flags) &&
	    !test_and_set_bit(DASD_FLAG_SAFE_OFFLINE_RUNNING, &device->flags)) {
		/* need to unlock here to wait for outstanding I/O */
		spin_unlock_irqrestore(get_ccwdev_lock(cdev), flags);
		/*
		 * If we want to set the device safe offline all IO operations
		 * should be finished before continuing the offline process
		 * so sync bdev first and then wait for our queues to become
		 * empty
		 */
		if (device->block) {
			rc = fsync_bdev(device->block->bdev);
			if (rc != 0)
				goto interrupted;
		}
		dasd_schedule_device_bh(device);
		rc = wait_event_interruptible(shutdown_waitq,
					      _wait_for_empty_queues(device));
		if (rc != 0)
			goto interrupted;

		/*
		 * check if a normal offline process overtook the offline
		 * processing in this case simply do nothing beside returning
		 * that we got interrupted
		 * otherwise mark safe offline as not running any longer and
		 * continue with normal offline
		 */
		spin_lock_irqsave(get_ccwdev_lock(cdev), flags);
		if (!test_bit(DASD_FLAG_SAFE_OFFLINE_RUNNING, &device->flags)) {
			rc = -ERESTARTSYS;
			goto out_err;
		}
		clear_bit(DASD_FLAG_SAFE_OFFLINE_RUNNING, &device->flags);
	}
	spin_unlock_irqrestore(get_ccwdev_lock(cdev), flags);

	dasd_set_target_state(device, DASD_STATE_NEW);
	/* dasd_delete_device destroys the device reference. */
	block = device->block;
	dasd_delete_device(device);
	/*
	 * life cycle of block is bound to device, so delete it after
	 * device was safely removed
	 */
	if (block)
		dasd_free_block(block);

	return 0;

interrupted:
	/* interrupted by signal */
	spin_lock_irqsave(get_ccwdev_lock(cdev), flags);
	clear_bit(DASD_FLAG_SAFE_OFFLINE_RUNNING, &device->flags);
	clear_bit(DASD_FLAG_OFFLINE, &device->flags);
out_err:
	dasd_put_device(device);
	spin_unlock_irqrestore(get_ccwdev_lock(cdev), flags);
	return rc;
}
EXPORT_SYMBOL_GPL(dasd_generic_set_offline);

int dasd_generic_last_path_gone(struct dasd_device *device)
{
	struct dasd_ccw_req *cqr;

	dev_warn(&device->cdev->dev, "No operational channel path is left "
		 "for the device\n");
	DBF_DEV_EVENT(DBF_WARNING, device, "%s", "last path gone");
	/* First of all call extended error reporting. */
	dasd_eer_write(device, NULL, DASD_EER_NOPATH);

	if (device->state < DASD_STATE_BASIC)
		return 0;
	/* Device is active. We want to keep it. */
	list_for_each_entry(cqr, &device->ccw_queue, devlist)
		if ((cqr->status == DASD_CQR_IN_IO) ||
		    (cqr->status == DASD_CQR_CLEAR_PENDING)) {
			cqr->status = DASD_CQR_QUEUED;
			cqr->retries++;
		}
	dasd_device_set_stop_bits(device, DASD_STOPPED_DC_WAIT);
	dasd_device_clear_timer(device);
	dasd_schedule_device_bh(device);
	return 1;
}
EXPORT_SYMBOL_GPL(dasd_generic_last_path_gone);

int dasd_generic_path_operational(struct dasd_device *device)
{
	dev_info(&device->cdev->dev, "A channel path to the device has become "
		 "operational\n");
	DBF_DEV_EVENT(DBF_WARNING, device, "%s", "path operational");
	dasd_device_remove_stop_bits(device, DASD_STOPPED_DC_WAIT);
	if (device->stopped & DASD_UNRESUMED_PM) {
		dasd_device_remove_stop_bits(device, DASD_UNRESUMED_PM);
		dasd_restore_device(device);
		return 1;
	}
	dasd_schedule_device_bh(device);
	if (device->block) {
		dasd_schedule_block_bh(device->block);
		if (device->block->request_queue)
			blk_mq_run_hw_queues(device->block->request_queue,
					     true);
		}

	if (!device->stopped)
		wake_up(&generic_waitq);

	return 1;
}
EXPORT_SYMBOL_GPL(dasd_generic_path_operational);

int dasd_generic_notify(struct ccw_device *cdev, int event)
{
	struct dasd_device *device;
	int ret;

	device = dasd_device_from_cdev_locked(cdev);
	if (IS_ERR(device))
		return 0;
	ret = 0;
	switch (event) {
	case CIO_GONE:
	case CIO_BOXED:
	case CIO_NO_PATH:
		dasd_path_no_path(device);
		ret = dasd_generic_last_path_gone(device);
		break;
	case CIO_OPER:
		ret = 1;
		if (dasd_path_get_opm(device))
			ret = dasd_generic_path_operational(device);
		break;
	}
	dasd_put_device(device);
	return ret;
}
EXPORT_SYMBOL_GPL(dasd_generic_notify);

void dasd_generic_path_event(struct ccw_device *cdev, int *path_event)
{
	struct dasd_device *device;
	int chp, oldopm, hpfpm, ifccpm;

	device = dasd_device_from_cdev_locked(cdev);
	if (IS_ERR(device))
		return;

	oldopm = dasd_path_get_opm(device);
	for (chp = 0; chp < 8; chp++) {
		if (path_event[chp] & PE_PATH_GONE) {
			dasd_path_notoper(device, chp);
		}
		if (path_event[chp] & PE_PATH_AVAILABLE) {
			dasd_path_available(device, chp);
			dasd_schedule_device_bh(device);
		}
		if (path_event[chp] & PE_PATHGROUP_ESTABLISHED) {
			if (!dasd_path_is_operational(device, chp) &&
			    !dasd_path_need_verify(device, chp)) {
				/*
				 * we can not establish a pathgroup on an
				 * unavailable path, so trigger a path
				 * verification first
				 */
			dasd_path_available(device, chp);
			dasd_schedule_device_bh(device);
			}
			DBF_DEV_EVENT(DBF_WARNING, device, "%s",
				      "Pathgroup re-established\n");
			if (device->discipline->kick_validate)
				device->discipline->kick_validate(device);
		}
	}
	hpfpm = dasd_path_get_hpfpm(device);
	ifccpm = dasd_path_get_ifccpm(device);
	if (!dasd_path_get_opm(device) && hpfpm) {
		/*
		 * device has no operational paths but at least one path is
		 * disabled due to HPF errors
		 * disable HPF at all and use the path(s) again
		 */
		if (device->discipline->disable_hpf)
			device->discipline->disable_hpf(device);
		dasd_device_set_stop_bits(device, DASD_STOPPED_NOT_ACC);
		dasd_path_set_tbvpm(device, hpfpm);
		dasd_schedule_device_bh(device);
		dasd_schedule_requeue(device);
	} else if (!dasd_path_get_opm(device) && ifccpm) {
		/*
		 * device has no operational paths but at least one path is
		 * disabled due to IFCC errors
		 * trigger path verification on paths with IFCC errors
		 */
		dasd_path_set_tbvpm(device, ifccpm);
		dasd_schedule_device_bh(device);
	}
	if (oldopm && !dasd_path_get_opm(device) && !hpfpm && !ifccpm) {
		dev_warn(&device->cdev->dev,
			 "No verified channel paths remain for the device\n");
		DBF_DEV_EVENT(DBF_WARNING, device,
			      "%s", "last verified path gone");
		dasd_eer_write(device, NULL, DASD_EER_NOPATH);
		dasd_device_set_stop_bits(device,
					  DASD_STOPPED_DC_WAIT);
	}
	dasd_put_device(device);
}
EXPORT_SYMBOL_GPL(dasd_generic_path_event);

int dasd_generic_verify_path(struct dasd_device *device, __u8 lpm)
{
	if (!dasd_path_get_opm(device) && lpm) {
		dasd_path_set_opm(device, lpm);
		dasd_generic_path_operational(device);
	} else
		dasd_path_add_opm(device, lpm);
	return 0;
}
EXPORT_SYMBOL_GPL(dasd_generic_verify_path);

/*
 * clear active requests and requeue them to block layer if possible
 */
static int dasd_generic_requeue_all_requests(struct dasd_device *device)
{
	struct dasd_block *block = device->block;
	struct list_head requeue_queue;
	struct dasd_ccw_req *cqr, *n;
	int rc;

	if (!block)
		return 0;

	INIT_LIST_HEAD(&requeue_queue);
	rc = _dasd_requests_to_flushqueue(block, &requeue_queue);

	/* Now call the callback function of flushed requests */
restart_cb:
	list_for_each_entry_safe(cqr, n, &requeue_queue, blocklist) {
		wait_event(dasd_flush_wq, (cqr->status < DASD_CQR_QUEUED));
		/* Process finished ERP request. */
		if (cqr->refers) {
			spin_lock_bh(&block->queue_lock);
			__dasd_process_erp(block->base, cqr);
			spin_unlock_bh(&block->queue_lock);
			/* restart list_for_xx loop since dasd_process_erp
			 * might remove multiple elements
			 */
			goto restart_cb;
		}
		_dasd_requeue_request(cqr);
		list_del_init(&cqr->blocklist);
		cqr->block->base->discipline->free_cp(
			cqr, (struct request *) cqr->callback_data);
	}
	dasd_schedule_device_bh(device);
	return rc;
}

static void do_requeue_requests(struct work_struct *work)
{
	struct dasd_device *device = container_of(work, struct dasd_device,
						  requeue_requests);
	dasd_generic_requeue_all_requests(device);
	dasd_device_remove_stop_bits(device, DASD_STOPPED_NOT_ACC);
	if (device->block)
		dasd_schedule_block_bh(device->block);
	dasd_put_device(device);
}

void dasd_schedule_requeue(struct dasd_device *device)
{
	dasd_get_device(device);
	/* queue call to dasd_reload_device to the kernel event daemon. */
	if (!schedule_work(&device->requeue_requests))
		dasd_put_device(device);
}
EXPORT_SYMBOL(dasd_schedule_requeue);

int dasd_generic_pm_freeze(struct ccw_device *cdev)
{
	struct dasd_device *device = dasd_device_from_cdev(cdev);

	if (IS_ERR(device))
		return PTR_ERR(device);

	/* mark device as suspended */
	set_bit(DASD_FLAG_SUSPENDED, &device->flags);

	if (device->discipline->freeze)
		device->discipline->freeze(device);

	/* disallow new I/O  */
	dasd_device_set_stop_bits(device, DASD_STOPPED_PM);

	return dasd_generic_requeue_all_requests(device);
}
EXPORT_SYMBOL_GPL(dasd_generic_pm_freeze);

int dasd_generic_restore_device(struct ccw_device *cdev)
{
	struct dasd_device *device = dasd_device_from_cdev(cdev);
	int rc = 0;

	if (IS_ERR(device))
		return PTR_ERR(device);

	/* allow new IO again */
	dasd_device_remove_stop_bits(device,
				     (DASD_STOPPED_PM | DASD_UNRESUMED_PM));

	dasd_schedule_device_bh(device);

	/*
	 * call discipline restore function
	 * if device is stopped do nothing e.g. for disconnected devices
	 */
	if (device->discipline->restore && !(device->stopped))
		rc = device->discipline->restore(device);
	if (rc || device->stopped)
		/*
		 * if the resume failed for the DASD we put it in
		 * an UNRESUMED stop state
		 */
		device->stopped |= DASD_UNRESUMED_PM;

	if (device->block) {
		dasd_schedule_block_bh(device->block);
		if (device->block->request_queue)
			blk_mq_run_hw_queues(device->block->request_queue,
					     true);
	}

	clear_bit(DASD_FLAG_SUSPENDED, &device->flags);
	dasd_put_device(device);
	return 0;
}
EXPORT_SYMBOL_GPL(dasd_generic_restore_device);

static struct dasd_ccw_req *dasd_generic_build_rdc(struct dasd_device *device,
						   void *rdc_buffer,
						   int rdc_buffer_size,
						   int magic)
{
	struct dasd_ccw_req *cqr;
	struct ccw1 *ccw;
	unsigned long *idaw;

	cqr = dasd_smalloc_request(magic, 1 /* RDC */, rdc_buffer_size, device,
				   NULL);

	if (IS_ERR(cqr)) {
		/* internal error 13 - Allocating the RDC request failed*/
		dev_err(&device->cdev->dev,
			 "An error occurred in the DASD device driver, "
			 "reason=%s\n", "13");
		return cqr;
	}

	ccw = cqr->cpaddr;
	ccw->cmd_code = CCW_CMD_RDC;
	if (idal_is_needed(rdc_buffer, rdc_buffer_size)) {
		idaw = (unsigned long *) (cqr->data);
		ccw->cda = (__u32)(addr_t) idaw;
		ccw->flags = CCW_FLAG_IDA;
		idaw = idal_create_words(idaw, rdc_buffer, rdc_buffer_size);
	} else {
		ccw->cda = (__u32)(addr_t) rdc_buffer;
		ccw->flags = 0;
	}

	ccw->count = rdc_buffer_size;
	cqr->startdev = device;
	cqr->memdev = device;
	cqr->expires = 10*HZ;
	cqr->retries = 256;
	cqr->buildclk = get_tod_clock();
	cqr->status = DASD_CQR_FILLED;
	return cqr;
}


int dasd_generic_read_dev_chars(struct dasd_device *device, int magic,
				void *rdc_buffer, int rdc_buffer_size)
{
	int ret;
	struct dasd_ccw_req *cqr;

	cqr = dasd_generic_build_rdc(device, rdc_buffer, rdc_buffer_size,
				     magic);
	if (IS_ERR(cqr))
		return PTR_ERR(cqr);

	ret = dasd_sleep_on(cqr);
	dasd_sfree_request(cqr, cqr->memdev);
	return ret;
}
EXPORT_SYMBOL_GPL(dasd_generic_read_dev_chars);

/*
 *   In command mode and transport mode we need to look for sense
 *   data in different places. The sense data itself is allways
 *   an array of 32 bytes, so we can unify the sense data access
 *   for both modes.
 */
char *dasd_get_sense(struct irb *irb)
{
	struct tsb *tsb = NULL;
	char *sense = NULL;

	if (scsw_is_tm(&irb->scsw) && (irb->scsw.tm.fcxs == 0x01)) {
		if (irb->scsw.tm.tcw)
			tsb = tcw_get_tsb((struct tcw *)(unsigned long)
					  irb->scsw.tm.tcw);
		if (tsb && tsb->length == 64 && tsb->flags)
			switch (tsb->flags & 0x07) {
			case 1:	/* tsa_iostat */
				sense = tsb->tsa.iostat.sense;
				break;
			case 2: /* tsa_ddpc */
				sense = tsb->tsa.ddpc.sense;
				break;
			default:
				/* currently we don't use interrogate data */
				break;
			}
	} else if (irb->esw.esw0.erw.cons) {
		sense = irb->ecw;
	}
	return sense;
}
EXPORT_SYMBOL_GPL(dasd_get_sense);

void dasd_generic_shutdown(struct ccw_device *cdev)
{
	struct dasd_device *device;

	device = dasd_device_from_cdev(cdev);
	if (IS_ERR(device))
		return;

	if (device->block)
		dasd_schedule_block_bh(device->block);

	dasd_schedule_device_bh(device);

	wait_event(shutdown_waitq, _wait_for_empty_queues(device));
}
EXPORT_SYMBOL_GPL(dasd_generic_shutdown);

static int __init dasd_init(void)
{
	int rc;

	init_waitqueue_head(&dasd_init_waitq);
	init_waitqueue_head(&dasd_flush_wq);
	init_waitqueue_head(&generic_waitq);
	init_waitqueue_head(&shutdown_waitq);

	/* register 'common' DASD debug area, used for all DBF_XXX calls */
	dasd_debug_area = debug_register("dasd", 1, 1, 8 * sizeof(long));
	if (dasd_debug_area == NULL) {
		rc = -ENOMEM;
		goto failed;
	}
	debug_register_view(dasd_debug_area, &debug_sprintf_view);
	debug_set_level(dasd_debug_area, DBF_WARNING);

	DBF_EVENT(DBF_EMERG, "%s", "debug area created");

	dasd_diag_discipline_pointer = NULL;

	dasd_statistics_createroot();

	rc = dasd_devmap_init();
	if (rc)
		goto failed;
	rc = dasd_gendisk_init();
	if (rc)
		goto failed;
	rc = dasd_parse();
	if (rc)
		goto failed;
	rc = dasd_eer_init();
	if (rc)
		goto failed;
#ifdef CONFIG_PROC_FS
	rc = dasd_proc_init();
	if (rc)
		goto failed;
#endif

	return 0;
failed:
	pr_info("The DASD device driver could not be initialized\n");
	dasd_exit();
	return rc;
}

module_init(dasd_init);
module_exit(dasd_exit);<|MERGE_RESOLUTION|>--- conflicted
+++ resolved
@@ -1605,11 +1605,7 @@
 		switch (PTR_ERR(irb)) {
 		case -EIO:
 			if (cqr && cqr->status == DASD_CQR_CLEAR_PENDING) {
-<<<<<<< HEAD
-				device = (struct dasd_device *) cqr->startdev;
-=======
 				device = cqr->startdev;
->>>>>>> 286cd8c7
 				cqr->status = DASD_CQR_CLEARED;
 				dasd_device_clear_timer(device);
 				wake_up(&dasd_flush_wq);
@@ -3185,20 +3181,11 @@
 	} else {
 		max = block->base->discipline->max_blocks << block->s2b_shift;
 	}
-<<<<<<< HEAD
-	queue_flag_set_unlocked(QUEUE_FLAG_NONROT, block->request_queue);
-	block->request_queue->limits.max_dev_sectors = max;
-	blk_queue_logical_block_size(block->request_queue,
-				     block->bp_block);
-	blk_queue_max_hw_sectors(block->request_queue, max);
-	blk_queue_max_segments(block->request_queue, -1L);
-=======
 	blk_queue_flag_set(QUEUE_FLAG_NONROT, q);
 	q->limits.max_dev_sectors = max;
 	blk_queue_logical_block_size(q, logical_block_size);
 	blk_queue_max_hw_sectors(q, max);
 	blk_queue_max_segments(q, USHRT_MAX);
->>>>>>> 286cd8c7
 	/* with page sized segments we can translate each segement into
 	 * one idaw/tidaw
 	 */
