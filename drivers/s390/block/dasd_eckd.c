// SPDX-License-Identifier: GPL-2.0
/*
 * Author(s)......: Holger Smolinski <Holger.Smolinski@de.ibm.com>
 *		    Horst Hummel <Horst.Hummel@de.ibm.com>
 *		    Carsten Otte <Cotte@de.ibm.com>
 *		    Martin Schwidefsky <schwidefsky@de.ibm.com>
 * Bugreports.to..: <Linux390@de.ibm.com>
 * Copyright IBM Corp. 1999, 2009
 * EMC Symmetrix ioctl Copyright EMC Corporation, 2008
 * Author.........: Nigel Hislop <hislop_nigel@emc.com>
 */

#define KMSG_COMPONENT "dasd-eckd"

#include <linux/stddef.h>
#include <linux/kernel.h>
#include <linux/slab.h>
#include <linux/hdreg.h>	/* HDIO_GETGEO			    */
#include <linux/bio.h>
#include <linux/module.h>
#include <linux/compat.h>
#include <linux/init.h>
#include <linux/seq_file.h>

#include <asm/css_chars.h>
#include <asm/debug.h>
#include <asm/idals.h>
#include <asm/ebcdic.h>
#include <asm/io.h>
#include <linux/uaccess.h>
#include <asm/cio.h>
#include <asm/ccwdev.h>
#include <asm/itcw.h>
#include <asm/schid.h>
#include <asm/chpid.h>

#include "dasd_int.h"
#include "dasd_eckd.h"

#ifdef PRINTK_HEADER
#undef PRINTK_HEADER
#endif				/* PRINTK_HEADER */
#define PRINTK_HEADER "dasd(eckd):"

#define ECKD_C0(i) (i->home_bytes)
#define ECKD_F(i) (i->formula)
#define ECKD_F1(i) (ECKD_F(i)==0x01?(i->factors.f_0x01.f1):\
		    (i->factors.f_0x02.f1))
#define ECKD_F2(i) (ECKD_F(i)==0x01?(i->factors.f_0x01.f2):\
		    (i->factors.f_0x02.f2))
#define ECKD_F3(i) (ECKD_F(i)==0x01?(i->factors.f_0x01.f3):\
		    (i->factors.f_0x02.f3))
#define ECKD_F4(i) (ECKD_F(i)==0x02?(i->factors.f_0x02.f4):0)
#define ECKD_F5(i) (ECKD_F(i)==0x02?(i->factors.f_0x02.f5):0)
#define ECKD_F6(i) (i->factor6)
#define ECKD_F7(i) (i->factor7)
#define ECKD_F8(i) (i->factor8)

/*
 * raw track access always map to 64k in memory
 * so it maps to 16 blocks of 4k per track
 */
#define DASD_RAW_BLOCK_PER_TRACK 16
#define DASD_RAW_BLOCKSIZE 4096
/* 64k are 128 x 512 byte sectors  */
#define DASD_RAW_SECTORS_PER_TRACK 128

MODULE_LICENSE("GPL");

static struct dasd_discipline dasd_eckd_discipline;

/* The ccw bus type uses this table to find devices that it sends to
 * dasd_eckd_probe */
static struct ccw_device_id dasd_eckd_ids[] = {
	{ CCW_DEVICE_DEVTYPE (0x3990, 0, 0x3390, 0), .driver_info = 0x1},
	{ CCW_DEVICE_DEVTYPE (0x2105, 0, 0x3390, 0), .driver_info = 0x2},
	{ CCW_DEVICE_DEVTYPE (0x3880, 0, 0x3380, 0), .driver_info = 0x3},
	{ CCW_DEVICE_DEVTYPE (0x3990, 0, 0x3380, 0), .driver_info = 0x4},
	{ CCW_DEVICE_DEVTYPE (0x2105, 0, 0x3380, 0), .driver_info = 0x5},
	{ CCW_DEVICE_DEVTYPE (0x9343, 0, 0x9345, 0), .driver_info = 0x6},
	{ CCW_DEVICE_DEVTYPE (0x2107, 0, 0x3390, 0), .driver_info = 0x7},
	{ CCW_DEVICE_DEVTYPE (0x2107, 0, 0x3380, 0), .driver_info = 0x8},
	{ CCW_DEVICE_DEVTYPE (0x1750, 0, 0x3390, 0), .driver_info = 0x9},
	{ CCW_DEVICE_DEVTYPE (0x1750, 0, 0x3380, 0), .driver_info = 0xa},
	{ /* end of list */ },
};

MODULE_DEVICE_TABLE(ccw, dasd_eckd_ids);

static struct ccw_driver dasd_eckd_driver; /* see below */

static void *rawpadpage;

#define INIT_CQR_OK 0
#define INIT_CQR_UNFORMATTED 1
#define INIT_CQR_ERROR 2

/* emergency request for reserve/release */
static struct {
	struct dasd_ccw_req cqr;
	struct ccw1 ccw;
	char data[32];
} *dasd_reserve_req;
static DEFINE_MUTEX(dasd_reserve_mutex);

/* definitions for the path verification worker */
struct path_verification_work_data {
	struct work_struct worker;
	struct dasd_device *device;
	struct dasd_ccw_req cqr;
	struct ccw1 ccw;
	__u8 rcd_buffer[DASD_ECKD_RCD_DATA_SIZE];
	int isglobal;
	__u8 tbvpm;
};
static struct path_verification_work_data *path_verification_worker;
static DEFINE_MUTEX(dasd_path_verification_mutex);

struct check_attention_work_data {
	struct work_struct worker;
	struct dasd_device *device;
	__u8 lpum;
};

static int prepare_itcw(struct itcw *, unsigned int, unsigned int, int,
			struct dasd_device *, struct dasd_device *,
			unsigned int, int, unsigned int, unsigned int,
			unsigned int, unsigned int);

/* initial attempt at a probe function. this can be simplified once
 * the other detection code is gone */
static int
dasd_eckd_probe (struct ccw_device *cdev)
{
	int ret;

	/* set ECKD specific ccw-device options */
	ret = ccw_device_set_options(cdev, CCWDEV_ALLOW_FORCE |
				     CCWDEV_DO_PATHGROUP | CCWDEV_DO_MULTIPATH);
	if (ret) {
		DBF_EVENT_DEVID(DBF_WARNING, cdev, "%s",
				"dasd_eckd_probe: could not set "
				"ccw-device options");
		return ret;
	}
	ret = dasd_generic_probe(cdev, &dasd_eckd_discipline);
	return ret;
}

static int
dasd_eckd_set_online(struct ccw_device *cdev)
{
	return dasd_generic_set_online(cdev, &dasd_eckd_discipline);
}

static const int sizes_trk0[] = { 28, 148, 84 };
#define LABEL_SIZE 140

/* head and record addresses of count_area read in analysis ccw */
static const int count_area_head[] = { 0, 0, 0, 0, 2 };
static const int count_area_rec[] = { 1, 2, 3, 4, 1 };

static inline unsigned int
round_up_multiple(unsigned int no, unsigned int mult)
{
	int rem = no % mult;
	return (rem ? no - rem + mult : no);
}

static inline unsigned int
ceil_quot(unsigned int d1, unsigned int d2)
{
	return (d1 + (d2 - 1)) / d2;
}

static unsigned int
recs_per_track(struct dasd_eckd_characteristics * rdc,
	       unsigned int kl, unsigned int dl)
{
	int dn, kn;

	switch (rdc->dev_type) {
	case 0x3380:
		if (kl)
			return 1499 / (15 + 7 + ceil_quot(kl + 12, 32) +
				       ceil_quot(dl + 12, 32));
		else
			return 1499 / (15 + ceil_quot(dl + 12, 32));
	case 0x3390:
		dn = ceil_quot(dl + 6, 232) + 1;
		if (kl) {
			kn = ceil_quot(kl + 6, 232) + 1;
			return 1729 / (10 + 9 + ceil_quot(kl + 6 * kn, 34) +
				       9 + ceil_quot(dl + 6 * dn, 34));
		} else
			return 1729 / (10 + 9 + ceil_quot(dl + 6 * dn, 34));
	case 0x9345:
		dn = ceil_quot(dl + 6, 232) + 1;
		if (kl) {
			kn = ceil_quot(kl + 6, 232) + 1;
			return 1420 / (18 + 7 + ceil_quot(kl + 6 * kn, 34) +
				       ceil_quot(dl + 6 * dn, 34));
		} else
			return 1420 / (18 + 7 + ceil_quot(dl + 6 * dn, 34));
	}
	return 0;
}

static void set_ch_t(struct ch_t *geo, __u32 cyl, __u8 head)
{
	geo->cyl = (__u16) cyl;
	geo->head = cyl >> 16;
	geo->head <<= 4;
	geo->head |= head;
}

static int set_timestamp(struct ccw1 *ccw, struct DE_eckd_data *data,
		     struct dasd_device *device)
{
	struct dasd_eckd_private *private = device->private;
	int rc;

	rc = get_phys_clock(&data->ep_sys_time);
	/*
	 * Ignore return code if XRC is not supported or
	 * sync clock is switched off
	 */
	if ((rc && !private->rdc_data.facilities.XRC_supported) ||
	    rc == -EOPNOTSUPP || rc == -EACCES)
		return 0;

	/* switch on System Time Stamp - needed for XRC Support */
	data->ga_extended |= 0x08; /* switch on 'Time Stamp Valid'   */
	data->ga_extended |= 0x02; /* switch on 'Extended Parameter' */

	if (ccw) {
		ccw->count = sizeof(struct DE_eckd_data);
		ccw->flags |= CCW_FLAG_SLI;
	}

	return rc;
}

static int
define_extent(struct ccw1 *ccw, struct DE_eckd_data *data, unsigned int trk,
	      unsigned int totrk, int cmd, struct dasd_device *device,
	      int blksize)
{
	struct dasd_eckd_private *private = device->private;
	u16 heads, beghead, endhead;
	u32 begcyl, endcyl;
	int rc = 0;

	if (ccw) {
		ccw->cmd_code = DASD_ECKD_CCW_DEFINE_EXTENT;
		ccw->flags = 0;
		ccw->count = 16;
		ccw->cda = (__u32)__pa(data);
	}

	memset(data, 0, sizeof(struct DE_eckd_data));
	switch (cmd) {
	case DASD_ECKD_CCW_READ_HOME_ADDRESS:
	case DASD_ECKD_CCW_READ_RECORD_ZERO:
	case DASD_ECKD_CCW_READ:
	case DASD_ECKD_CCW_READ_MT:
	case DASD_ECKD_CCW_READ_CKD:
	case DASD_ECKD_CCW_READ_CKD_MT:
	case DASD_ECKD_CCW_READ_KD:
	case DASD_ECKD_CCW_READ_KD_MT:
		data->mask.perm = 0x1;
		data->attributes.operation = private->attrib.operation;
		break;
	case DASD_ECKD_CCW_READ_COUNT:
		data->mask.perm = 0x1;
		data->attributes.operation = DASD_BYPASS_CACHE;
		break;
	case DASD_ECKD_CCW_READ_TRACK:
	case DASD_ECKD_CCW_READ_TRACK_DATA:
		data->mask.perm = 0x1;
		data->attributes.operation = private->attrib.operation;
		data->blk_size = 0;
		break;
	case DASD_ECKD_CCW_WRITE:
	case DASD_ECKD_CCW_WRITE_MT:
	case DASD_ECKD_CCW_WRITE_KD:
	case DASD_ECKD_CCW_WRITE_KD_MT:
		data->mask.perm = 0x02;
		data->attributes.operation = private->attrib.operation;
		rc = set_timestamp(ccw, data, device);
		break;
	case DASD_ECKD_CCW_WRITE_CKD:
	case DASD_ECKD_CCW_WRITE_CKD_MT:
		data->attributes.operation = DASD_BYPASS_CACHE;
		rc = set_timestamp(ccw, data, device);
		break;
	case DASD_ECKD_CCW_ERASE:
	case DASD_ECKD_CCW_WRITE_HOME_ADDRESS:
	case DASD_ECKD_CCW_WRITE_RECORD_ZERO:
		data->mask.perm = 0x3;
		data->mask.auth = 0x1;
		data->attributes.operation = DASD_BYPASS_CACHE;
		rc = set_timestamp(ccw, data, device);
		break;
	case DASD_ECKD_CCW_WRITE_FULL_TRACK:
		data->mask.perm = 0x03;
		data->attributes.operation = private->attrib.operation;
		data->blk_size = 0;
		break;
	case DASD_ECKD_CCW_WRITE_TRACK_DATA:
		data->mask.perm = 0x02;
		data->attributes.operation = private->attrib.operation;
		data->blk_size = blksize;
		rc = set_timestamp(ccw, data, device);
		break;
	default:
		dev_err(&device->cdev->dev,
			"0x%x is not a known command\n", cmd);
		break;
	}

	data->attributes.mode = 0x3;	/* ECKD */

	if ((private->rdc_data.cu_type == 0x2105 ||
	     private->rdc_data.cu_type == 0x2107 ||
	     private->rdc_data.cu_type == 0x1750)
	    && !(private->uses_cdl && trk < 2))
		data->ga_extended |= 0x40; /* Regular Data Format Mode */

	heads = private->rdc_data.trk_per_cyl;
	begcyl = trk / heads;
	beghead = trk % heads;
	endcyl = totrk / heads;
	endhead = totrk % heads;

	/* check for sequential prestage - enhance cylinder range */
	if (data->attributes.operation == DASD_SEQ_PRESTAGE ||
	    data->attributes.operation == DASD_SEQ_ACCESS) {

		if (endcyl + private->attrib.nr_cyl < private->real_cyl)
			endcyl += private->attrib.nr_cyl;
		else
			endcyl = (private->real_cyl - 1);
	}

	set_ch_t(&data->beg_ext, begcyl, beghead);
	set_ch_t(&data->end_ext, endcyl, endhead);
	return rc;
}


static void locate_record_ext(struct ccw1 *ccw, struct LRE_eckd_data *data,
			      unsigned int trk, unsigned int rec_on_trk,
			      int count, int cmd, struct dasd_device *device,
			      unsigned int reclen, unsigned int tlf)
{
	struct dasd_eckd_private *private = device->private;
	int sector;
	int dn, d;

	if (ccw) {
		ccw->cmd_code = DASD_ECKD_CCW_LOCATE_RECORD_EXT;
		ccw->flags = 0;
		if (cmd == DASD_ECKD_CCW_WRITE_FULL_TRACK)
			ccw->count = 22;
		else
			ccw->count = 20;
		ccw->cda = (__u32)__pa(data);
	}

	memset(data, 0, sizeof(*data));
	sector = 0;
	if (rec_on_trk) {
		switch (private->rdc_data.dev_type) {
		case 0x3390:
			dn = ceil_quot(reclen + 6, 232);
			d = 9 + ceil_quot(reclen + 6 * (dn + 1), 34);
			sector = (49 + (rec_on_trk - 1) * (10 + d)) / 8;
			break;
		case 0x3380:
			d = 7 + ceil_quot(reclen + 12, 32);
			sector = (39 + (rec_on_trk - 1) * (8 + d)) / 7;
			break;
		}
	}
	data->sector = sector;
	/* note: meaning of count depends on the operation
	 *	 for record based I/O it's the number of records, but for
	 *	 track based I/O it's the number of tracks
	 */
	data->count = count;
	switch (cmd) {
	case DASD_ECKD_CCW_WRITE_HOME_ADDRESS:
		data->operation.orientation = 0x3;
		data->operation.operation = 0x03;
		break;
	case DASD_ECKD_CCW_READ_HOME_ADDRESS:
		data->operation.orientation = 0x3;
		data->operation.operation = 0x16;
		break;
	case DASD_ECKD_CCW_WRITE_RECORD_ZERO:
		data->operation.orientation = 0x1;
		data->operation.operation = 0x03;
		data->count++;
		break;
	case DASD_ECKD_CCW_READ_RECORD_ZERO:
		data->operation.orientation = 0x3;
		data->operation.operation = 0x16;
		data->count++;
		break;
	case DASD_ECKD_CCW_WRITE:
	case DASD_ECKD_CCW_WRITE_MT:
	case DASD_ECKD_CCW_WRITE_KD:
	case DASD_ECKD_CCW_WRITE_KD_MT:
		data->auxiliary.length_valid = 0x1;
		data->length = reclen;
		data->operation.operation = 0x01;
		break;
	case DASD_ECKD_CCW_WRITE_CKD:
	case DASD_ECKD_CCW_WRITE_CKD_MT:
		data->auxiliary.length_valid = 0x1;
		data->length = reclen;
		data->operation.operation = 0x03;
		break;
	case DASD_ECKD_CCW_WRITE_FULL_TRACK:
		data->operation.orientation = 0x0;
		data->operation.operation = 0x3F;
		data->extended_operation = 0x11;
		data->length = 0;
		data->extended_parameter_length = 0x02;
		if (data->count > 8) {
			data->extended_parameter[0] = 0xFF;
			data->extended_parameter[1] = 0xFF;
			data->extended_parameter[1] <<= (16 - count);
		} else {
			data->extended_parameter[0] = 0xFF;
			data->extended_parameter[0] <<= (8 - count);
			data->extended_parameter[1] = 0x00;
		}
		data->sector = 0xFF;
		break;
	case DASD_ECKD_CCW_WRITE_TRACK_DATA:
		data->auxiliary.length_valid = 0x1;
		data->length = reclen;	/* not tlf, as one might think */
		data->operation.operation = 0x3F;
		data->extended_operation = 0x23;
		break;
	case DASD_ECKD_CCW_READ:
	case DASD_ECKD_CCW_READ_MT:
	case DASD_ECKD_CCW_READ_KD:
	case DASD_ECKD_CCW_READ_KD_MT:
		data->auxiliary.length_valid = 0x1;
		data->length = reclen;
		data->operation.operation = 0x06;
		break;
	case DASD_ECKD_CCW_READ_CKD:
	case DASD_ECKD_CCW_READ_CKD_MT:
		data->auxiliary.length_valid = 0x1;
		data->length = reclen;
		data->operation.operation = 0x16;
		break;
	case DASD_ECKD_CCW_READ_COUNT:
		data->operation.operation = 0x06;
		break;
	case DASD_ECKD_CCW_READ_TRACK:
		data->operation.orientation = 0x1;
		data->operation.operation = 0x0C;
		data->extended_parameter_length = 0;
		data->sector = 0xFF;
		break;
	case DASD_ECKD_CCW_READ_TRACK_DATA:
		data->auxiliary.length_valid = 0x1;
		data->length = tlf;
		data->operation.operation = 0x0C;
		break;
	case DASD_ECKD_CCW_ERASE:
		data->length = reclen;
		data->auxiliary.length_valid = 0x1;
		data->operation.operation = 0x0b;
		break;
	default:
		DBF_DEV_EVENT(DBF_ERR, device,
			    "fill LRE unknown opcode 0x%x", cmd);
		BUG();
	}
	set_ch_t(&data->seek_addr,
		 trk / private->rdc_data.trk_per_cyl,
		 trk % private->rdc_data.trk_per_cyl);
	data->search_arg.cyl = data->seek_addr.cyl;
	data->search_arg.head = data->seek_addr.head;
	data->search_arg.record = rec_on_trk;
}

static int prefix_LRE(struct ccw1 *ccw, struct PFX_eckd_data *pfxdata,
		      unsigned int trk, unsigned int totrk, int cmd,
		      struct dasd_device *basedev, struct dasd_device *startdev,
		      unsigned int format, unsigned int rec_on_trk, int count,
		      unsigned int blksize, unsigned int tlf)
{
	struct dasd_eckd_private *basepriv, *startpriv;
	struct LRE_eckd_data *lredata;
	struct DE_eckd_data *dedata;
	int rc = 0;

	basepriv = basedev->private;
	startpriv = startdev->private;
	dedata = &pfxdata->define_extent;
	lredata = &pfxdata->locate_record;

	ccw->cmd_code = DASD_ECKD_CCW_PFX;
	ccw->flags = 0;
	if (cmd == DASD_ECKD_CCW_WRITE_FULL_TRACK) {
		ccw->count = sizeof(*pfxdata) + 2;
		ccw->cda = (__u32) __pa(pfxdata);
		memset(pfxdata, 0, sizeof(*pfxdata) + 2);
	} else {
		ccw->count = sizeof(*pfxdata);
		ccw->cda = (__u32) __pa(pfxdata);
		memset(pfxdata, 0, sizeof(*pfxdata));
	}

	/* prefix data */
	if (format > 1) {
		DBF_DEV_EVENT(DBF_ERR, basedev,
			      "PFX LRE unknown format 0x%x", format);
		BUG();
		return -EINVAL;
	}
	pfxdata->format = format;
	pfxdata->base_address = basepriv->ned->unit_addr;
	pfxdata->base_lss = basepriv->ned->ID;
	pfxdata->validity.define_extent = 1;

	/* private uid is kept up to date, conf_data may be outdated */
	if (startpriv->uid.type == UA_BASE_PAV_ALIAS)
		pfxdata->validity.verify_base = 1;
<<<<<<< HEAD

	if (startpriv->uid.type == UA_HYPER_PAV_ALIAS) {
		pfxdata->validity.verify_base = 1;
		pfxdata->validity.hyper_pav = 1;
	}
=======
>>>>>>> 286cd8c7

	if (startpriv->uid.type == UA_HYPER_PAV_ALIAS) {
		pfxdata->validity.verify_base = 1;
		pfxdata->validity.hyper_pav = 1;
	}

	rc = define_extent(NULL, dedata, trk, totrk, cmd, basedev, blksize);

	/*
	 * For some commands the System Time Stamp is set in the define extent
	 * data when XRC is supported. The validity of the time stamp must be
	 * reflected in the prefix data as well.
	 */
	if (dedata->ga_extended & 0x08 && dedata->ga_extended & 0x02)
		pfxdata->validity.time_stamp = 1; /* 'Time Stamp Valid'   */

	if (format == 1) {
		locate_record_ext(NULL, lredata, trk, rec_on_trk, count, cmd,
				  basedev, blksize, tlf);
	}

	return rc;
}

static int prefix(struct ccw1 *ccw, struct PFX_eckd_data *pfxdata,
		  unsigned int trk, unsigned int totrk, int cmd,
		  struct dasd_device *basedev, struct dasd_device *startdev)
{
	return prefix_LRE(ccw, pfxdata, trk, totrk, cmd, basedev, startdev,
			  0, 0, 0, 0, 0);
}

static void
locate_record(struct ccw1 *ccw, struct LO_eckd_data *data, unsigned int trk,
	      unsigned int rec_on_trk, int no_rec, int cmd,
	      struct dasd_device * device, int reclen)
{
	struct dasd_eckd_private *private = device->private;
	int sector;
	int dn, d;

	DBF_DEV_EVENT(DBF_INFO, device,
		  "Locate: trk %d, rec %d, no_rec %d, cmd %d, reclen %d",
		  trk, rec_on_trk, no_rec, cmd, reclen);

	ccw->cmd_code = DASD_ECKD_CCW_LOCATE_RECORD;
	ccw->flags = 0;
	ccw->count = 16;
	ccw->cda = (__u32) __pa(data);

	memset(data, 0, sizeof(struct LO_eckd_data));
	sector = 0;
	if (rec_on_trk) {
		switch (private->rdc_data.dev_type) {
		case 0x3390:
			dn = ceil_quot(reclen + 6, 232);
			d = 9 + ceil_quot(reclen + 6 * (dn + 1), 34);
			sector = (49 + (rec_on_trk - 1) * (10 + d)) / 8;
			break;
		case 0x3380:
			d = 7 + ceil_quot(reclen + 12, 32);
			sector = (39 + (rec_on_trk - 1) * (8 + d)) / 7;
			break;
		}
	}
	data->sector = sector;
	data->count = no_rec;
	switch (cmd) {
	case DASD_ECKD_CCW_WRITE_HOME_ADDRESS:
		data->operation.orientation = 0x3;
		data->operation.operation = 0x03;
		break;
	case DASD_ECKD_CCW_READ_HOME_ADDRESS:
		data->operation.orientation = 0x3;
		data->operation.operation = 0x16;
		break;
	case DASD_ECKD_CCW_WRITE_RECORD_ZERO:
		data->operation.orientation = 0x1;
		data->operation.operation = 0x03;
		data->count++;
		break;
	case DASD_ECKD_CCW_READ_RECORD_ZERO:
		data->operation.orientation = 0x3;
		data->operation.operation = 0x16;
		data->count++;
		break;
	case DASD_ECKD_CCW_WRITE:
	case DASD_ECKD_CCW_WRITE_MT:
	case DASD_ECKD_CCW_WRITE_KD:
	case DASD_ECKD_CCW_WRITE_KD_MT:
		data->auxiliary.last_bytes_used = 0x1;
		data->length = reclen;
		data->operation.operation = 0x01;
		break;
	case DASD_ECKD_CCW_WRITE_CKD:
	case DASD_ECKD_CCW_WRITE_CKD_MT:
		data->auxiliary.last_bytes_used = 0x1;
		data->length = reclen;
		data->operation.operation = 0x03;
		break;
	case DASD_ECKD_CCW_READ:
	case DASD_ECKD_CCW_READ_MT:
	case DASD_ECKD_CCW_READ_KD:
	case DASD_ECKD_CCW_READ_KD_MT:
		data->auxiliary.last_bytes_used = 0x1;
		data->length = reclen;
		data->operation.operation = 0x06;
		break;
	case DASD_ECKD_CCW_READ_CKD:
	case DASD_ECKD_CCW_READ_CKD_MT:
		data->auxiliary.last_bytes_used = 0x1;
		data->length = reclen;
		data->operation.operation = 0x16;
		break;
	case DASD_ECKD_CCW_READ_COUNT:
		data->operation.operation = 0x06;
		break;
	case DASD_ECKD_CCW_ERASE:
		data->length = reclen;
		data->auxiliary.last_bytes_used = 0x1;
		data->operation.operation = 0x0b;
		break;
	default:
		DBF_DEV_EVENT(DBF_ERR, device, "unknown locate record "
			      "opcode 0x%x", cmd);
	}
	set_ch_t(&data->seek_addr,
		 trk / private->rdc_data.trk_per_cyl,
		 trk % private->rdc_data.trk_per_cyl);
	data->search_arg.cyl = data->seek_addr.cyl;
	data->search_arg.head = data->seek_addr.head;
	data->search_arg.record = rec_on_trk;
}

/*
 * Returns 1 if the block is one of the special blocks that needs
 * to get read/written with the KD variant of the command.
 * That is DASD_ECKD_READ_KD_MT instead of DASD_ECKD_READ_MT and
 * DASD_ECKD_WRITE_KD_MT instead of DASD_ECKD_WRITE_MT.
 * Luckily the KD variants differ only by one bit (0x08) from the
 * normal variant. So don't wonder about code like:
 * if (dasd_eckd_cdl_special(blk_per_trk, recid))
 *         ccw->cmd_code |= 0x8;
 */
static inline int
dasd_eckd_cdl_special(int blk_per_trk, int recid)
{
	if (recid < 3)
		return 1;
	if (recid < blk_per_trk)
		return 0;
	if (recid < 2 * blk_per_trk)
		return 1;
	return 0;
}

/*
 * Returns the record size for the special blocks of the cdl format.
 * Only returns something useful if dasd_eckd_cdl_special is true
 * for the recid.
 */
static inline int
dasd_eckd_cdl_reclen(int recid)
{
	if (recid < 3)
		return sizes_trk0[recid];
	return LABEL_SIZE;
}
/* create unique id from private structure. */
static void create_uid(struct dasd_eckd_private *private)
{
	int count;
	struct dasd_uid *uid;

	uid = &private->uid;
	memset(uid, 0, sizeof(struct dasd_uid));
	memcpy(uid->vendor, private->ned->HDA_manufacturer,
	       sizeof(uid->vendor) - 1);
	EBCASC(uid->vendor, sizeof(uid->vendor) - 1);
	memcpy(uid->serial, private->ned->HDA_location,
	       sizeof(uid->serial) - 1);
	EBCASC(uid->serial, sizeof(uid->serial) - 1);
	uid->ssid = private->gneq->subsystemID;
	uid->real_unit_addr = private->ned->unit_addr;
	if (private->sneq) {
		uid->type = private->sneq->sua_flags;
		if (uid->type == UA_BASE_PAV_ALIAS)
			uid->base_unit_addr = private->sneq->base_unit_addr;
	} else {
		uid->type = UA_BASE_DEVICE;
	}
	if (private->vdsneq) {
		for (count = 0; count < 16; count++) {
			sprintf(uid->vduit+2*count, "%02x",
				private->vdsneq->uit[count]);
		}
	}
}

/*
 * Generate device unique id that specifies the physical device.
 */
static int dasd_eckd_generate_uid(struct dasd_device *device)
{
	struct dasd_eckd_private *private = device->private;
	unsigned long flags;

	if (!private)
		return -ENODEV;
	if (!private->ned || !private->gneq)
		return -ENODEV;
	spin_lock_irqsave(get_ccwdev_lock(device->cdev), flags);
	create_uid(private);
	spin_unlock_irqrestore(get_ccwdev_lock(device->cdev), flags);
	return 0;
}

static int dasd_eckd_get_uid(struct dasd_device *device, struct dasd_uid *uid)
{
	struct dasd_eckd_private *private = device->private;
	unsigned long flags;

	if (private) {
		spin_lock_irqsave(get_ccwdev_lock(device->cdev), flags);
		*uid = private->uid;
		spin_unlock_irqrestore(get_ccwdev_lock(device->cdev), flags);
		return 0;
	}
	return -EINVAL;
}

/*
 * compare device UID with data of a given dasd_eckd_private structure
 * return 0 for match
 */
static int dasd_eckd_compare_path_uid(struct dasd_device *device,
				      struct dasd_eckd_private *private)
{
	struct dasd_uid device_uid;

	create_uid(private);
	dasd_eckd_get_uid(device, &device_uid);

	return memcmp(&device_uid, &private->uid, sizeof(struct dasd_uid));
}

static void dasd_eckd_fill_rcd_cqr(struct dasd_device *device,
				   struct dasd_ccw_req *cqr,
				   __u8 *rcd_buffer,
				   __u8 lpm)
{
	struct ccw1 *ccw;
	/*
	 * buffer has to start with EBCDIC "V1.0" to show
	 * support for virtual device SNEQ
	 */
	rcd_buffer[0] = 0xE5;
	rcd_buffer[1] = 0xF1;
	rcd_buffer[2] = 0x4B;
	rcd_buffer[3] = 0xF0;

	ccw = cqr->cpaddr;
	ccw->cmd_code = DASD_ECKD_CCW_RCD;
	ccw->flags = 0;
	ccw->cda = (__u32)(addr_t)rcd_buffer;
	ccw->count = DASD_ECKD_RCD_DATA_SIZE;
	cqr->magic = DASD_ECKD_MAGIC;

	cqr->startdev = device;
	cqr->memdev = device;
	cqr->block = NULL;
	cqr->expires = 10*HZ;
	cqr->lpm = lpm;
	cqr->retries = 256;
	cqr->buildclk = get_tod_clock();
	cqr->status = DASD_CQR_FILLED;
	set_bit(DASD_CQR_VERIFY_PATH, &cqr->flags);
}

/*
 * Wakeup helper for read_conf
 * if the cqr is not done and needs some error recovery
 * the buffer has to be re-initialized with the EBCDIC "V1.0"
 * to show support for virtual device SNEQ
 */
static void read_conf_cb(struct dasd_ccw_req *cqr, void *data)
{
	struct ccw1 *ccw;
	__u8 *rcd_buffer;

	if (cqr->status !=  DASD_CQR_DONE) {
		ccw = cqr->cpaddr;
		rcd_buffer = (__u8 *)((addr_t) ccw->cda);
		memset(rcd_buffer, 0, sizeof(*rcd_buffer));

		rcd_buffer[0] = 0xE5;
		rcd_buffer[1] = 0xF1;
		rcd_buffer[2] = 0x4B;
		rcd_buffer[3] = 0xF0;
	}
	dasd_wakeup_cb(cqr, data);
}

static int dasd_eckd_read_conf_immediately(struct dasd_device *device,
					   struct dasd_ccw_req *cqr,
					   __u8 *rcd_buffer,
					   __u8 lpm)
{
	struct ciw *ciw;
	int rc;
	/*
	 * sanity check: scan for RCD command in extended SenseID data
	 * some devices do not support RCD
	 */
	ciw = ccw_device_get_ciw(device->cdev, CIW_TYPE_RCD);
	if (!ciw || ciw->cmd != DASD_ECKD_CCW_RCD)
		return -EOPNOTSUPP;

	dasd_eckd_fill_rcd_cqr(device, cqr, rcd_buffer, lpm);
	clear_bit(DASD_CQR_FLAGS_USE_ERP, &cqr->flags);
	set_bit(DASD_CQR_ALLOW_SLOCK, &cqr->flags);
	cqr->retries = 5;
	cqr->callback = read_conf_cb;
	rc = dasd_sleep_on_immediatly(cqr);
	return rc;
}

static int dasd_eckd_read_conf_lpm(struct dasd_device *device,
				   void **rcd_buffer,
				   int *rcd_buffer_size, __u8 lpm)
{
	struct ciw *ciw;
	char *rcd_buf = NULL;
	int ret;
	struct dasd_ccw_req *cqr;

	/*
	 * sanity check: scan for RCD command in extended SenseID data
	 * some devices do not support RCD
	 */
	ciw = ccw_device_get_ciw(device->cdev, CIW_TYPE_RCD);
	if (!ciw || ciw->cmd != DASD_ECKD_CCW_RCD) {
		ret = -EOPNOTSUPP;
		goto out_error;
	}
	rcd_buf = kzalloc(DASD_ECKD_RCD_DATA_SIZE, GFP_KERNEL | GFP_DMA);
	if (!rcd_buf) {
		ret = -ENOMEM;
		goto out_error;
	}
	cqr = dasd_smalloc_request(DASD_ECKD_MAGIC, 1 /* RCD */,
				   0, /* use rcd_buf as data ara */
				   device, NULL);
	if (IS_ERR(cqr)) {
		DBF_DEV_EVENT(DBF_WARNING, device, "%s",
			      "Could not allocate RCD request");
		ret = -ENOMEM;
		goto out_error;
	}
	dasd_eckd_fill_rcd_cqr(device, cqr, rcd_buf, lpm);
	cqr->callback = read_conf_cb;
	ret = dasd_sleep_on(cqr);
	/*
	 * on success we update the user input parms
	 */
	dasd_sfree_request(cqr, cqr->memdev);
	if (ret)
		goto out_error;

	*rcd_buffer_size = DASD_ECKD_RCD_DATA_SIZE;
	*rcd_buffer = rcd_buf;
	return 0;
out_error:
	kfree(rcd_buf);
	*rcd_buffer = NULL;
	*rcd_buffer_size = 0;
	return ret;
}

static int dasd_eckd_identify_conf_parts(struct dasd_eckd_private *private)
{

	struct dasd_sneq *sneq;
	int i, count;

	private->ned = NULL;
	private->sneq = NULL;
	private->vdsneq = NULL;
	private->gneq = NULL;
	count = private->conf_len / sizeof(struct dasd_sneq);
	sneq = (struct dasd_sneq *)private->conf_data;
	for (i = 0; i < count; ++i) {
		if (sneq->flags.identifier == 1 && sneq->format == 1)
			private->sneq = sneq;
		else if (sneq->flags.identifier == 1 && sneq->format == 4)
			private->vdsneq = (struct vd_sneq *)sneq;
		else if (sneq->flags.identifier == 2)
			private->gneq = (struct dasd_gneq *)sneq;
		else if (sneq->flags.identifier == 3 && sneq->res1 == 1)
			private->ned = (struct dasd_ned *)sneq;
		sneq++;
	}
	if (!private->ned || !private->gneq) {
		private->ned = NULL;
		private->sneq = NULL;
		private->vdsneq = NULL;
		private->gneq = NULL;
		return -EINVAL;
	}
	return 0;

};

static unsigned char dasd_eckd_path_access(void *conf_data, int conf_len)
{
	struct dasd_gneq *gneq;
	int i, count, found;

	count = conf_len / sizeof(*gneq);
	gneq = (struct dasd_gneq *)conf_data;
	found = 0;
	for (i = 0; i < count; ++i) {
		if (gneq->flags.identifier == 2) {
			found = 1;
			break;
		}
		gneq++;
	}
	if (found)
		return ((char *)gneq)[18] & 0x07;
	else
		return 0;
}

static void dasd_eckd_clear_conf_data(struct dasd_device *device)
{
	struct dasd_eckd_private *private = device->private;
	int i;

	private->conf_data = NULL;
	private->conf_len = 0;
	for (i = 0; i < 8; i++) {
		kfree(device->path[i].conf_data);
		device->path[i].conf_data = NULL;
		device->path[i].cssid = 0;
		device->path[i].ssid = 0;
		device->path[i].chpid = 0;
	}
}


static int dasd_eckd_read_conf(struct dasd_device *device)
{
	void *conf_data;
	int conf_len, conf_data_saved;
	int rc, path_err, pos;
	__u8 lpm, opm;
	struct dasd_eckd_private *private, path_private;
	struct dasd_uid *uid;
	char print_path_uid[60], print_device_uid[60];
	struct channel_path_desc_fmt0 *chp_desc;
	struct subchannel_id sch_id;

	private = device->private;
	opm = ccw_device_get_path_mask(device->cdev);
	ccw_device_get_schid(device->cdev, &sch_id);
	conf_data_saved = 0;
	path_err = 0;
	/* get configuration data per operational path */
	for (lpm = 0x80; lpm; lpm>>= 1) {
		if (!(lpm & opm))
			continue;
		rc = dasd_eckd_read_conf_lpm(device, &conf_data,
					     &conf_len, lpm);
		if (rc && rc != -EOPNOTSUPP) {	/* -EOPNOTSUPP is ok */
			DBF_EVENT_DEVID(DBF_WARNING, device->cdev,
					"Read configuration data returned "
					"error %d", rc);
			return rc;
		}
		if (conf_data == NULL) {
			DBF_EVENT_DEVID(DBF_WARNING, device->cdev, "%s",
					"No configuration data "
					"retrieved");
			/* no further analysis possible */
			dasd_path_add_opm(device, opm);
			continue;	/* no error */
		}
		/* save first valid configuration data */
		if (!conf_data_saved) {
			/* initially clear previously stored conf_data */
			dasd_eckd_clear_conf_data(device);
			private->conf_data = conf_data;
			private->conf_len = conf_len;
			if (dasd_eckd_identify_conf_parts(private)) {
				private->conf_data = NULL;
				private->conf_len = 0;
				kfree(conf_data);
				continue;
			}
			pos = pathmask_to_pos(lpm);
			/* store per path conf_data */
			device->path[pos].conf_data = conf_data;
			device->path[pos].cssid = sch_id.cssid;
			device->path[pos].ssid = sch_id.ssid;
			chp_desc = ccw_device_get_chp_desc(device->cdev, pos);
			if (chp_desc)
				device->path[pos].chpid = chp_desc->chpid;
			kfree(chp_desc);
			/*
			 * build device UID that other path data
			 * can be compared to it
			 */
			dasd_eckd_generate_uid(device);
			conf_data_saved++;
		} else {
			path_private.conf_data = conf_data;
			path_private.conf_len = DASD_ECKD_RCD_DATA_SIZE;
			if (dasd_eckd_identify_conf_parts(
				    &path_private)) {
				path_private.conf_data = NULL;
				path_private.conf_len = 0;
				kfree(conf_data);
				continue;
			}
			if (dasd_eckd_compare_path_uid(
				    device, &path_private)) {
				uid = &path_private.uid;
				if (strlen(uid->vduit) > 0)
					snprintf(print_path_uid,
						 sizeof(print_path_uid),
						 "%s.%s.%04x.%02x.%s",
						 uid->vendor, uid->serial,
						 uid->ssid, uid->real_unit_addr,
						 uid->vduit);
				else
					snprintf(print_path_uid,
						 sizeof(print_path_uid),
						 "%s.%s.%04x.%02x",
						 uid->vendor, uid->serial,
						 uid->ssid,
						 uid->real_unit_addr);
				uid = &private->uid;
				if (strlen(uid->vduit) > 0)
					snprintf(print_device_uid,
						 sizeof(print_device_uid),
						 "%s.%s.%04x.%02x.%s",
						 uid->vendor, uid->serial,
						 uid->ssid, uid->real_unit_addr,
						 uid->vduit);
				else
					snprintf(print_device_uid,
						 sizeof(print_device_uid),
						 "%s.%s.%04x.%02x",
						 uid->vendor, uid->serial,
						 uid->ssid,
						 uid->real_unit_addr);
				dev_err(&device->cdev->dev,
					"Not all channel paths lead to "
					"the same device, path %02X leads to "
					"device %s instead of %s\n", lpm,
					print_path_uid, print_device_uid);
				path_err = -EINVAL;
				dasd_path_add_cablepm(device, lpm);
				continue;
			}
			pos = pathmask_to_pos(lpm);
			/* store per path conf_data */
			device->path[pos].conf_data = conf_data;
			device->path[pos].cssid = sch_id.cssid;
			device->path[pos].ssid = sch_id.ssid;
			chp_desc = ccw_device_get_chp_desc(device->cdev, pos);
			if (chp_desc)
				device->path[pos].chpid = chp_desc->chpid;
			kfree(chp_desc);
			path_private.conf_data = NULL;
			path_private.conf_len = 0;
		}
		switch (dasd_eckd_path_access(conf_data, conf_len)) {
		case 0x02:
			dasd_path_add_nppm(device, lpm);
			break;
		case 0x03:
			dasd_path_add_ppm(device, lpm);
			break;
		}
		if (!dasd_path_get_opm(device)) {
			dasd_path_set_opm(device, lpm);
			dasd_generic_path_operational(device);
		} else {
			dasd_path_add_opm(device, lpm);
		}
	}

	return path_err;
}

static u32 get_fcx_max_data(struct dasd_device *device)
{
	struct dasd_eckd_private *private = device->private;
	int fcx_in_css, fcx_in_gneq, fcx_in_features;
	unsigned int mdc;
	int tpm;

	if (dasd_nofcx)
		return 0;
	/* is transport mode supported? */
	fcx_in_css = css_general_characteristics.fcx;
	fcx_in_gneq = private->gneq->reserved2[7] & 0x04;
	fcx_in_features = private->features.feature[40] & 0x80;
	tpm = fcx_in_css && fcx_in_gneq && fcx_in_features;

	if (!tpm)
		return 0;

	mdc = ccw_device_get_mdc(device->cdev, 0);
	if (mdc == 0) {
		dev_warn(&device->cdev->dev, "Detecting the maximum supported data size for zHPF requests failed\n");
		return 0;
	} else {
		return (u32)mdc * FCX_MAX_DATA_FACTOR;
	}
}

static int verify_fcx_max_data(struct dasd_device *device, __u8 lpm)
{
	struct dasd_eckd_private *private = device->private;
	unsigned int mdc;
	u32 fcx_max_data;

	if (private->fcx_max_data) {
		mdc = ccw_device_get_mdc(device->cdev, lpm);
		if (mdc == 0) {
			dev_warn(&device->cdev->dev,
				 "Detecting the maximum data size for zHPF "
				 "requests failed (rc=%d) for a new path %x\n",
				 mdc, lpm);
			return mdc;
		}
		fcx_max_data = (u32)mdc * FCX_MAX_DATA_FACTOR;
		if (fcx_max_data < private->fcx_max_data) {
			dev_warn(&device->cdev->dev,
				 "The maximum data size for zHPF requests %u "
				 "on a new path %x is below the active maximum "
				 "%u\n", fcx_max_data, lpm,
				 private->fcx_max_data);
			return -EACCES;
		}
	}
	return 0;
}

static int rebuild_device_uid(struct dasd_device *device,
			      struct path_verification_work_data *data)
{
	struct dasd_eckd_private *private = device->private;
	__u8 lpm, opm = dasd_path_get_opm(device);
	int rc = -ENODEV;

	for (lpm = 0x80; lpm; lpm >>= 1) {
		if (!(lpm & opm))
			continue;
		memset(&data->rcd_buffer, 0, sizeof(data->rcd_buffer));
		memset(&data->cqr, 0, sizeof(data->cqr));
		data->cqr.cpaddr = &data->ccw;
		rc = dasd_eckd_read_conf_immediately(device, &data->cqr,
						     data->rcd_buffer,
						     lpm);

		if (rc) {
			if (rc == -EOPNOTSUPP) /* -EOPNOTSUPP is ok */
				continue;
			DBF_EVENT_DEVID(DBF_WARNING, device->cdev,
					"Read configuration data "
					"returned error %d", rc);
			break;
		}
		memcpy(private->conf_data, data->rcd_buffer,
		       DASD_ECKD_RCD_DATA_SIZE);
		if (dasd_eckd_identify_conf_parts(private)) {
			rc = -ENODEV;
		} else /* first valid path is enough */
			break;
	}

	if (!rc)
		rc = dasd_eckd_generate_uid(device);

	return rc;
}

static void do_path_verification_work(struct work_struct *work)
{
	struct path_verification_work_data *data;
	struct dasd_device *device;
	struct dasd_eckd_private path_private;
	struct dasd_uid *uid;
	__u8 path_rcd_buf[DASD_ECKD_RCD_DATA_SIZE];
	__u8 lpm, opm, npm, ppm, epm, hpfpm, cablepm;
	unsigned long flags;
	char print_uid[60];
	int rc;

	data = container_of(work, struct path_verification_work_data, worker);
	device = data->device;

	/* delay path verification until device was resumed */
	if (test_bit(DASD_FLAG_SUSPENDED, &device->flags)) {
		schedule_work(work);
		return;
	}
	/* check if path verification already running and delay if so */
	if (test_and_set_bit(DASD_FLAG_PATH_VERIFY, &device->flags)) {
		schedule_work(work);
		return;
	}
	opm = 0;
	npm = 0;
	ppm = 0;
	epm = 0;
	hpfpm = 0;
	cablepm = 0;

	for (lpm = 0x80; lpm; lpm >>= 1) {
		if (!(lpm & data->tbvpm))
			continue;
		memset(&data->rcd_buffer, 0, sizeof(data->rcd_buffer));
		memset(&data->cqr, 0, sizeof(data->cqr));
		data->cqr.cpaddr = &data->ccw;
		rc = dasd_eckd_read_conf_immediately(device, &data->cqr,
						     data->rcd_buffer,
						     lpm);
		if (!rc) {
			switch (dasd_eckd_path_access(data->rcd_buffer,
						      DASD_ECKD_RCD_DATA_SIZE)
				) {
			case 0x02:
				npm |= lpm;
				break;
			case 0x03:
				ppm |= lpm;
				break;
			}
			opm |= lpm;
		} else if (rc == -EOPNOTSUPP) {
			DBF_EVENT_DEVID(DBF_WARNING, device->cdev, "%s",
					"path verification: No configuration "
					"data retrieved");
			opm |= lpm;
		} else if (rc == -EAGAIN) {
			DBF_EVENT_DEVID(DBF_WARNING, device->cdev, "%s",
					"path verification: device is stopped,"
					" try again later");
			epm |= lpm;
		} else {
			dev_warn(&device->cdev->dev,
				 "Reading device feature codes failed "
				 "(rc=%d) for new path %x\n", rc, lpm);
			continue;
		}
		if (verify_fcx_max_data(device, lpm)) {
			opm &= ~lpm;
			npm &= ~lpm;
			ppm &= ~lpm;
			hpfpm |= lpm;
			continue;
		}

		/*
		 * save conf_data for comparison after
		 * rebuild_device_uid may have changed
		 * the original data
		 */
		memcpy(&path_rcd_buf, data->rcd_buffer,
		       DASD_ECKD_RCD_DATA_SIZE);
		path_private.conf_data = (void *) &path_rcd_buf;
		path_private.conf_len = DASD_ECKD_RCD_DATA_SIZE;
		if (dasd_eckd_identify_conf_parts(&path_private)) {
			path_private.conf_data = NULL;
			path_private.conf_len = 0;
			continue;
		}

		/*
		 * compare path UID with device UID only if at least
		 * one valid path is left
		 * in other case the device UID may have changed and
		 * the first working path UID will be used as device UID
		 */
		if (dasd_path_get_opm(device) &&
		    dasd_eckd_compare_path_uid(device, &path_private)) {
			/*
			 * the comparison was not successful
			 * rebuild the device UID with at least one
			 * known path in case a z/VM hyperswap command
			 * has changed the device
			 *
			 * after this compare again
			 *
			 * if either the rebuild or the recompare fails
			 * the path can not be used
			 */
			if (rebuild_device_uid(device, data) ||
			    dasd_eckd_compare_path_uid(
				    device, &path_private)) {
				uid = &path_private.uid;
				if (strlen(uid->vduit) > 0)
					snprintf(print_uid, sizeof(print_uid),
						 "%s.%s.%04x.%02x.%s",
						 uid->vendor, uid->serial,
						 uid->ssid, uid->real_unit_addr,
						 uid->vduit);
				else
					snprintf(print_uid, sizeof(print_uid),
						 "%s.%s.%04x.%02x",
						 uid->vendor, uid->serial,
						 uid->ssid,
						 uid->real_unit_addr);
				dev_err(&device->cdev->dev,
					"The newly added channel path %02X "
					"will not be used because it leads "
					"to a different device %s\n",
					lpm, print_uid);
				opm &= ~lpm;
				npm &= ~lpm;
				ppm &= ~lpm;
				cablepm |= lpm;
				continue;
			}
		}

		/*
		 * There is a small chance that a path is lost again between
		 * above path verification and the following modification of
		 * the device opm mask. We could avoid that race here by using
		 * yet another path mask, but we rather deal with this unlikely
		 * situation in dasd_start_IO.
		 */
		spin_lock_irqsave(get_ccwdev_lock(device->cdev), flags);
		if (!dasd_path_get_opm(device) && opm) {
			dasd_path_set_opm(device, opm);
			dasd_generic_path_operational(device);
		} else {
			dasd_path_add_opm(device, opm);
		}
		dasd_path_add_nppm(device, npm);
		dasd_path_add_ppm(device, ppm);
		dasd_path_add_tbvpm(device, epm);
		dasd_path_add_cablepm(device, cablepm);
		dasd_path_add_nohpfpm(device, hpfpm);
		spin_unlock_irqrestore(get_ccwdev_lock(device->cdev), flags);
	}
	clear_bit(DASD_FLAG_PATH_VERIFY, &device->flags);
	dasd_put_device(device);
	if (data->isglobal)
		mutex_unlock(&dasd_path_verification_mutex);
	else
		kfree(data);
}

static int dasd_eckd_verify_path(struct dasd_device *device, __u8 lpm)
{
	struct path_verification_work_data *data;

	data = kmalloc(sizeof(*data), GFP_ATOMIC | GFP_DMA);
	if (!data) {
		if (mutex_trylock(&dasd_path_verification_mutex)) {
			data = path_verification_worker;
			data->isglobal = 1;
		} else
			return -ENOMEM;
	} else {
		memset(data, 0, sizeof(*data));
		data->isglobal = 0;
	}
	INIT_WORK(&data->worker, do_path_verification_work);
	dasd_get_device(device);
	data->device = device;
	data->tbvpm = lpm;
	schedule_work(&data->worker);
	return 0;
}

static void dasd_eckd_reset_path(struct dasd_device *device, __u8 pm)
{
	struct dasd_eckd_private *private = device->private;
	unsigned long flags;

	if (!private->fcx_max_data)
		private->fcx_max_data = get_fcx_max_data(device);
	spin_lock_irqsave(get_ccwdev_lock(device->cdev), flags);
	dasd_path_set_tbvpm(device, pm ? : dasd_path_get_notoperpm(device));
	dasd_schedule_device_bh(device);
	spin_unlock_irqrestore(get_ccwdev_lock(device->cdev), flags);
}

static int dasd_eckd_read_features(struct dasd_device *device)
{
	struct dasd_eckd_private *private = device->private;
	struct dasd_psf_prssd_data *prssdp;
	struct dasd_rssd_features *features;
	struct dasd_ccw_req *cqr;
	struct ccw1 *ccw;
	int rc;

	memset(&private->features, 0, sizeof(struct dasd_rssd_features));
	cqr = dasd_smalloc_request(DASD_ECKD_MAGIC, 1 /* PSF */	+ 1 /* RSSD */,
				   (sizeof(struct dasd_psf_prssd_data) +
				    sizeof(struct dasd_rssd_features)),
				   device, NULL);
	if (IS_ERR(cqr)) {
		DBF_EVENT_DEVID(DBF_WARNING, device->cdev, "%s", "Could not "
				"allocate initialization request");
		return PTR_ERR(cqr);
	}
	cqr->startdev = device;
	cqr->memdev = device;
	cqr->block = NULL;
	cqr->retries = 256;
	cqr->expires = 10 * HZ;

	/* Prepare for Read Subsystem Data */
	prssdp = (struct dasd_psf_prssd_data *) cqr->data;
	memset(prssdp, 0, sizeof(struct dasd_psf_prssd_data));
	prssdp->order = PSF_ORDER_PRSSD;
	prssdp->suborder = 0x41;	/* Read Feature Codes */
	/* all other bytes of prssdp must be zero */

	ccw = cqr->cpaddr;
	ccw->cmd_code = DASD_ECKD_CCW_PSF;
	ccw->count = sizeof(struct dasd_psf_prssd_data);
	ccw->flags |= CCW_FLAG_CC;
	ccw->cda = (__u32)(addr_t) prssdp;

	/* Read Subsystem Data - feature codes */
	features = (struct dasd_rssd_features *) (prssdp + 1);
	memset(features, 0, sizeof(struct dasd_rssd_features));

	ccw++;
	ccw->cmd_code = DASD_ECKD_CCW_RSSD;
	ccw->count = sizeof(struct dasd_rssd_features);
	ccw->cda = (__u32)(addr_t) features;

	cqr->buildclk = get_tod_clock();
	cqr->status = DASD_CQR_FILLED;
	rc = dasd_sleep_on(cqr);
	if (rc == 0) {
		prssdp = (struct dasd_psf_prssd_data *) cqr->data;
		features = (struct dasd_rssd_features *) (prssdp + 1);
		memcpy(&private->features, features,
		       sizeof(struct dasd_rssd_features));
	} else
		dev_warn(&device->cdev->dev, "Reading device feature codes"
			 " failed with rc=%d\n", rc);
	dasd_sfree_request(cqr, cqr->memdev);
	return rc;
}


/*
 * Build CP for Perform Subsystem Function - SSC.
 */
static struct dasd_ccw_req *dasd_eckd_build_psf_ssc(struct dasd_device *device,
						    int enable_pav)
{
	struct dasd_ccw_req *cqr;
	struct dasd_psf_ssc_data *psf_ssc_data;
	struct ccw1 *ccw;

	cqr = dasd_smalloc_request(DASD_ECKD_MAGIC, 1 /* PSF */ ,
				  sizeof(struct dasd_psf_ssc_data),
				   device, NULL);

	if (IS_ERR(cqr)) {
		DBF_DEV_EVENT(DBF_WARNING, device, "%s",
			   "Could not allocate PSF-SSC request");
		return cqr;
	}
	psf_ssc_data = (struct dasd_psf_ssc_data *)cqr->data;
	psf_ssc_data->order = PSF_ORDER_SSC;
	psf_ssc_data->suborder = 0xc0;
	if (enable_pav) {
		psf_ssc_data->suborder |= 0x08;
		psf_ssc_data->reserved[0] = 0x88;
	}
	ccw = cqr->cpaddr;
	ccw->cmd_code = DASD_ECKD_CCW_PSF;
	ccw->cda = (__u32)(addr_t)psf_ssc_data;
	ccw->count = 66;

	cqr->startdev = device;
	cqr->memdev = device;
	cqr->block = NULL;
	cqr->retries = 256;
	cqr->expires = 10*HZ;
	cqr->buildclk = get_tod_clock();
	cqr->status = DASD_CQR_FILLED;
	return cqr;
}

/*
 * Perform Subsystem Function.
 * It is necessary to trigger CIO for channel revalidation since this
 * call might change behaviour of DASD devices.
 */
static int
dasd_eckd_psf_ssc(struct dasd_device *device, int enable_pav,
		  unsigned long flags)
{
	struct dasd_ccw_req *cqr;
	int rc;

	cqr = dasd_eckd_build_psf_ssc(device, enable_pav);
	if (IS_ERR(cqr))
		return PTR_ERR(cqr);

	/*
	 * set flags e.g. turn on failfast, to prevent blocking
	 * the calling function should handle failed requests
	 */
	cqr->flags |= flags;

	rc = dasd_sleep_on(cqr);
	if (!rc)
		/* trigger CIO to reprobe devices */
		css_schedule_reprobe();
	else if (cqr->intrc == -EAGAIN)
		rc = -EAGAIN;

	dasd_sfree_request(cqr, cqr->memdev);
	return rc;
}

/*
 * Valide storage server of current device.
 */
static int dasd_eckd_validate_server(struct dasd_device *device,
				     unsigned long flags)
{
	struct dasd_eckd_private *private = device->private;
	int enable_pav, rc;

	if (private->uid.type == UA_BASE_PAV_ALIAS ||
	    private->uid.type == UA_HYPER_PAV_ALIAS)
		return 0;
	if (dasd_nopav || MACHINE_IS_VM)
		enable_pav = 0;
	else
		enable_pav = 1;
	rc = dasd_eckd_psf_ssc(device, enable_pav, flags);

	/* may be requested feature is not available on server,
	 * therefore just report error and go ahead */
	DBF_EVENT_DEVID(DBF_WARNING, device->cdev, "PSF-SSC for SSID %04x "
			"returned rc=%d", private->uid.ssid, rc);
	return rc;
}

/*
 * worker to do a validate server in case of a lost pathgroup
 */
static void dasd_eckd_do_validate_server(struct work_struct *work)
{
	struct dasd_device *device = container_of(work, struct dasd_device,
						  kick_validate);
	unsigned long flags = 0;

	set_bit(DASD_CQR_FLAGS_FAILFAST, &flags);
	if (dasd_eckd_validate_server(device, flags)
	    == -EAGAIN) {
		/* schedule worker again if failed */
		schedule_work(&device->kick_validate);
		return;
	}

	dasd_put_device(device);
}

static void dasd_eckd_kick_validate_server(struct dasd_device *device)
{
	dasd_get_device(device);
	/* exit if device not online or in offline processing */
	if (test_bit(DASD_FLAG_OFFLINE, &device->flags) ||
	   device->state < DASD_STATE_ONLINE) {
		dasd_put_device(device);
		return;
	}
	/* queue call to do_validate_server to the kernel event daemon. */
	if (!schedule_work(&device->kick_validate))
		dasd_put_device(device);
}

/*
 * Check device characteristics.
 * If the device is accessible using ECKD discipline, the device is enabled.
 */
static int
dasd_eckd_check_characteristics(struct dasd_device *device)
{
	struct dasd_eckd_private *private = device->private;
	struct dasd_block *block;
	struct dasd_uid temp_uid;
	int rc, i;
	int readonly;
	unsigned long value;

	/* setup work queue for validate server*/
	INIT_WORK(&device->kick_validate, dasd_eckd_do_validate_server);
	/* setup work queue for summary unit check */
	INIT_WORK(&device->suc_work, dasd_alias_handle_summary_unit_check);

	if (!ccw_device_is_pathgroup(device->cdev)) {
		dev_warn(&device->cdev->dev,
			 "A channel path group could not be established\n");
		return -EIO;
	}
	if (!ccw_device_is_multipath(device->cdev)) {
		dev_info(&device->cdev->dev,
			 "The DASD is not operating in multipath mode\n");
	}
	if (!private) {
		private = kzalloc(sizeof(*private), GFP_KERNEL | GFP_DMA);
		if (!private) {
			dev_warn(&device->cdev->dev,
				 "Allocating memory for private DASD data "
				 "failed\n");
			return -ENOMEM;
		}
		device->private = private;
	} else {
		memset(private, 0, sizeof(*private));
	}
	/* Invalidate status of initial analysis. */
	private->init_cqr_status = -1;
	/* Set default cache operations. */
	private->attrib.operation = DASD_NORMAL_CACHE;
	private->attrib.nr_cyl = 0;

	/* Read Configuration Data */
	rc = dasd_eckd_read_conf(device);
	if (rc)
		goto out_err1;

	/* set some default values */
	device->default_expires = DASD_EXPIRES;
	device->default_retries = DASD_RETRIES;
	device->path_thrhld = DASD_ECKD_PATH_THRHLD;
	device->path_interval = DASD_ECKD_PATH_INTERVAL;

	if (private->gneq) {
		value = 1;
		for (i = 0; i < private->gneq->timeout.value; i++)
			value = 10 * value;
		value = value * private->gneq->timeout.number;
		/* do not accept useless values */
		if (value != 0 && value <= DASD_EXPIRES_MAX)
			device->default_expires = value;
	}

	dasd_eckd_get_uid(device, &temp_uid);
	if (temp_uid.type == UA_BASE_DEVICE) {
		block = dasd_alloc_block();
		if (IS_ERR(block)) {
			DBF_EVENT_DEVID(DBF_WARNING, device->cdev, "%s",
					"could not allocate dasd "
					"block structure");
			rc = PTR_ERR(block);
			goto out_err1;
		}
		device->block = block;
		block->base = device;
	}

	/* register lcu with alias handling, enable PAV */
	rc = dasd_alias_make_device_known_to_lcu(device);
	if (rc)
		goto out_err2;

	dasd_eckd_validate_server(device, 0);

	/* device may report different configuration data after LCU setup */
	rc = dasd_eckd_read_conf(device);
	if (rc)
		goto out_err3;

	/* Read Feature Codes */
	dasd_eckd_read_features(device);

	/* Read Device Characteristics */
	rc = dasd_generic_read_dev_chars(device, DASD_ECKD_MAGIC,
					 &private->rdc_data, 64);
	if (rc) {
		DBF_EVENT_DEVID(DBF_WARNING, device->cdev,
				"Read device characteristic failed, rc=%d", rc);
		goto out_err3;
	}

	if ((device->features & DASD_FEATURE_USERAW) &&
	    !(private->rdc_data.facilities.RT_in_LR)) {
		dev_err(&device->cdev->dev, "The storage server does not "
			"support raw-track access\n");
		rc = -EINVAL;
		goto out_err3;
	}

	/* find the valid cylinder size */
	if (private->rdc_data.no_cyl == LV_COMPAT_CYL &&
	    private->rdc_data.long_no_cyl)
		private->real_cyl = private->rdc_data.long_no_cyl;
	else
		private->real_cyl = private->rdc_data.no_cyl;

	private->fcx_max_data = get_fcx_max_data(device);

	readonly = dasd_device_is_ro(device);
	if (readonly)
		set_bit(DASD_FLAG_DEVICE_RO, &device->flags);

	dev_info(&device->cdev->dev, "New DASD %04X/%02X (CU %04X/%02X) "
		 "with %d cylinders, %d heads, %d sectors%s\n",
		 private->rdc_data.dev_type,
		 private->rdc_data.dev_model,
		 private->rdc_data.cu_type,
		 private->rdc_data.cu_model.model,
		 private->real_cyl,
		 private->rdc_data.trk_per_cyl,
		 private->rdc_data.sec_per_trk,
		 readonly ? ", read-only device" : "");
	return 0;

out_err3:
	dasd_alias_disconnect_device_from_lcu(device);
out_err2:
	dasd_free_block(device->block);
	device->block = NULL;
out_err1:
	dasd_eckd_clear_conf_data(device);
	kfree(device->private);
	device->private = NULL;
	return rc;
}

static void dasd_eckd_uncheck_device(struct dasd_device *device)
{
	struct dasd_eckd_private *private = device->private;

	if (!private)
		return;

	dasd_alias_disconnect_device_from_lcu(device);
	private->ned = NULL;
	private->sneq = NULL;
	private->vdsneq = NULL;
	private->gneq = NULL;
	dasd_eckd_clear_conf_data(device);
}

static struct dasd_ccw_req *
dasd_eckd_analysis_ccw(struct dasd_device *device)
{
	struct dasd_eckd_private *private = device->private;
	struct eckd_count *count_data;
	struct LO_eckd_data *LO_data;
	struct dasd_ccw_req *cqr;
	struct ccw1 *ccw;
	int cplength, datasize;
	int i;

	cplength = 8;
	datasize = sizeof(struct DE_eckd_data) + 2*sizeof(struct LO_eckd_data);
	cqr = dasd_smalloc_request(DASD_ECKD_MAGIC, cplength, datasize, device,
				   NULL);
	if (IS_ERR(cqr))
		return cqr;
	ccw = cqr->cpaddr;
	/* Define extent for the first 3 tracks. */
	define_extent(ccw++, cqr->data, 0, 2,
		      DASD_ECKD_CCW_READ_COUNT, device, 0);
	LO_data = cqr->data + sizeof(struct DE_eckd_data);
	/* Locate record for the first 4 records on track 0. */
	ccw[-1].flags |= CCW_FLAG_CC;
	locate_record(ccw++, LO_data++, 0, 0, 4,
		      DASD_ECKD_CCW_READ_COUNT, device, 0);

	count_data = private->count_area;
	for (i = 0; i < 4; i++) {
		ccw[-1].flags |= CCW_FLAG_CC;
		ccw->cmd_code = DASD_ECKD_CCW_READ_COUNT;
		ccw->flags = 0;
		ccw->count = 8;
		ccw->cda = (__u32)(addr_t) count_data;
		ccw++;
		count_data++;
	}

	/* Locate record for the first record on track 2. */
	ccw[-1].flags |= CCW_FLAG_CC;
	locate_record(ccw++, LO_data++, 2, 0, 1,
		      DASD_ECKD_CCW_READ_COUNT, device, 0);
	/* Read count ccw. */
	ccw[-1].flags |= CCW_FLAG_CC;
	ccw->cmd_code = DASD_ECKD_CCW_READ_COUNT;
	ccw->flags = 0;
	ccw->count = 8;
	ccw->cda = (__u32)(addr_t) count_data;

	cqr->block = NULL;
	cqr->startdev = device;
	cqr->memdev = device;
	cqr->retries = 255;
	cqr->buildclk = get_tod_clock();
	cqr->status = DASD_CQR_FILLED;
	return cqr;
}

/* differentiate between 'no record found' and any other error */
static int dasd_eckd_analysis_evaluation(struct dasd_ccw_req *init_cqr)
{
	char *sense;
	if (init_cqr->status == DASD_CQR_DONE)
		return INIT_CQR_OK;
	else if (init_cqr->status == DASD_CQR_NEED_ERP ||
		 init_cqr->status == DASD_CQR_FAILED) {
		sense = dasd_get_sense(&init_cqr->irb);
		if (sense && (sense[1] & SNS1_NO_REC_FOUND))
			return INIT_CQR_UNFORMATTED;
		else
			return INIT_CQR_ERROR;
	} else
		return INIT_CQR_ERROR;
}

/*
 * This is the callback function for the init_analysis cqr. It saves
 * the status of the initial analysis ccw before it frees it and kicks
 * the device to continue the startup sequence. This will call
 * dasd_eckd_do_analysis again (if the devices has not been marked
 * for deletion in the meantime).
 */
static void dasd_eckd_analysis_callback(struct dasd_ccw_req *init_cqr,
					void *data)
{
	struct dasd_device *device = init_cqr->startdev;
	struct dasd_eckd_private *private = device->private;

	private->init_cqr_status = dasd_eckd_analysis_evaluation(init_cqr);
	dasd_sfree_request(init_cqr, device);
	dasd_kick_device(device);
}

static int dasd_eckd_start_analysis(struct dasd_block *block)
{
	struct dasd_ccw_req *init_cqr;

	init_cqr = dasd_eckd_analysis_ccw(block->base);
	if (IS_ERR(init_cqr))
		return PTR_ERR(init_cqr);
	init_cqr->callback = dasd_eckd_analysis_callback;
	init_cqr->callback_data = NULL;
	init_cqr->expires = 5*HZ;
	/* first try without ERP, so we can later handle unformatted
	 * devices as special case
	 */
	clear_bit(DASD_CQR_FLAGS_USE_ERP, &init_cqr->flags);
	init_cqr->retries = 0;
	dasd_add_request_head(init_cqr);
	return -EAGAIN;
}

static int dasd_eckd_end_analysis(struct dasd_block *block)
{
	struct dasd_device *device = block->base;
	struct dasd_eckd_private *private = device->private;
	struct eckd_count *count_area;
	unsigned int sb, blk_per_trk;
	int status, i;
	struct dasd_ccw_req *init_cqr;

	status = private->init_cqr_status;
	private->init_cqr_status = -1;
	if (status == INIT_CQR_ERROR) {
		/* try again, this time with full ERP */
		init_cqr = dasd_eckd_analysis_ccw(device);
		dasd_sleep_on(init_cqr);
		status = dasd_eckd_analysis_evaluation(init_cqr);
		dasd_sfree_request(init_cqr, device);
	}

	if (device->features & DASD_FEATURE_USERAW) {
		block->bp_block = DASD_RAW_BLOCKSIZE;
		blk_per_trk = DASD_RAW_BLOCK_PER_TRACK;
		block->s2b_shift = 3;
		goto raw;
	}

	if (status == INIT_CQR_UNFORMATTED) {
		dev_warn(&device->cdev->dev, "The DASD is not formatted\n");
		return -EMEDIUMTYPE;
	} else if (status == INIT_CQR_ERROR) {
		dev_err(&device->cdev->dev,
			"Detecting the DASD disk layout failed because "
			"of an I/O error\n");
		return -EIO;
	}

	private->uses_cdl = 1;
	/* Check Track 0 for Compatible Disk Layout */
	count_area = NULL;
	for (i = 0; i < 3; i++) {
		if (private->count_area[i].kl != 4 ||
		    private->count_area[i].dl != dasd_eckd_cdl_reclen(i) - 4 ||
		    private->count_area[i].cyl != 0 ||
		    private->count_area[i].head != count_area_head[i] ||
		    private->count_area[i].record != count_area_rec[i]) {
			private->uses_cdl = 0;
			break;
		}
	}
	if (i == 3)
		count_area = &private->count_area[4];

	if (private->uses_cdl == 0) {
		for (i = 0; i < 5; i++) {
			if ((private->count_area[i].kl != 0) ||
			    (private->count_area[i].dl !=
			     private->count_area[0].dl) ||
			    private->count_area[i].cyl !=  0 ||
			    private->count_area[i].head != count_area_head[i] ||
			    private->count_area[i].record != count_area_rec[i])
				break;
		}
		if (i == 5)
			count_area = &private->count_area[0];
	} else {
		if (private->count_area[3].record == 1)
			dev_warn(&device->cdev->dev,
				 "Track 0 has no records following the VTOC\n");
	}

	if (count_area != NULL && count_area->kl == 0) {
		/* we found notthing violating our disk layout */
		if (dasd_check_blocksize(count_area->dl) == 0)
			block->bp_block = count_area->dl;
	}
	if (block->bp_block == 0) {
		dev_warn(&device->cdev->dev,
			 "The disk layout of the DASD is not supported\n");
		return -EMEDIUMTYPE;
	}
	block->s2b_shift = 0;	/* bits to shift 512 to get a block */
	for (sb = 512; sb < block->bp_block; sb = sb << 1)
		block->s2b_shift++;

	blk_per_trk = recs_per_track(&private->rdc_data, 0, block->bp_block);

raw:
	block->blocks = ((unsigned long) private->real_cyl *
			  private->rdc_data.trk_per_cyl *
			  blk_per_trk);

	dev_info(&device->cdev->dev,
		 "DASD with %u KB/block, %lu KB total size, %u KB/track, "
		 "%s\n", (block->bp_block >> 10),
		 (((unsigned long) private->real_cyl *
		   private->rdc_data.trk_per_cyl *
		   blk_per_trk * (block->bp_block >> 9)) >> 1),
		 ((blk_per_trk * block->bp_block) >> 10),
		 private->uses_cdl ?
		 "compatible disk layout" : "linux disk layout");

	return 0;
}

static int dasd_eckd_do_analysis(struct dasd_block *block)
{
	struct dasd_eckd_private *private = block->base->private;

	if (private->init_cqr_status < 0)
		return dasd_eckd_start_analysis(block);
	else
		return dasd_eckd_end_analysis(block);
}

static int dasd_eckd_basic_to_ready(struct dasd_device *device)
{
	return dasd_alias_add_device(device);
};

static int dasd_eckd_online_to_ready(struct dasd_device *device)
{
	if (cancel_work_sync(&device->reload_device))
		dasd_put_device(device);
	if (cancel_work_sync(&device->kick_validate))
		dasd_put_device(device);

	return 0;
};

static int dasd_eckd_basic_to_known(struct dasd_device *device)
{
	return dasd_alias_remove_device(device);
};

static int
dasd_eckd_fill_geometry(struct dasd_block *block, struct hd_geometry *geo)
{
	struct dasd_eckd_private *private = block->base->private;

	if (dasd_check_blocksize(block->bp_block) == 0) {
		geo->sectors = recs_per_track(&private->rdc_data,
					      0, block->bp_block);
	}
	geo->cylinders = private->rdc_data.no_cyl;
	geo->heads = private->rdc_data.trk_per_cyl;
	return 0;
}

/*
 * Build the TCW request for the format check
 */
static struct dasd_ccw_req *
dasd_eckd_build_check_tcw(struct dasd_device *base, struct format_data_t *fdata,
			  int enable_pav, struct eckd_count *fmt_buffer,
			  int rpt)
{
	struct dasd_eckd_private *start_priv;
	struct dasd_device *startdev = NULL;
	struct tidaw *last_tidaw = NULL;
	struct dasd_ccw_req *cqr;
	struct itcw *itcw;
	int itcw_size;
	int count;
	int rc;
	int i;

	if (enable_pav)
		startdev = dasd_alias_get_start_dev(base);

	if (!startdev)
		startdev = base;

	start_priv = startdev->private;

	count = rpt * (fdata->stop_unit - fdata->start_unit + 1);

	/*
	 * we're adding 'count' amount of tidaw to the itcw.
	 * calculate the corresponding itcw_size
	 */
	itcw_size = itcw_calc_size(0, count, 0);

	cqr = dasd_smalloc_request(DASD_ECKD_MAGIC, 0, itcw_size, startdev,
				   NULL);
	if (IS_ERR(cqr))
		return cqr;

	start_priv->count++;

	itcw = itcw_init(cqr->data, itcw_size, ITCW_OP_READ, 0, count, 0);
	if (IS_ERR(itcw)) {
		rc = -EINVAL;
		goto out_err;
	}

	cqr->cpaddr = itcw_get_tcw(itcw);
	rc = prepare_itcw(itcw, fdata->start_unit, fdata->stop_unit,
			  DASD_ECKD_CCW_READ_COUNT_MT, base, startdev, 0, count,
			  sizeof(struct eckd_count),
			  count * sizeof(struct eckd_count), 0, rpt);
	if (rc)
		goto out_err;

	for (i = 0; i < count; i++) {
		last_tidaw = itcw_add_tidaw(itcw, 0, fmt_buffer++,
					    sizeof(struct eckd_count));
		if (IS_ERR(last_tidaw)) {
			rc = -EINVAL;
			goto out_err;
		}
	}

	last_tidaw->flags |= TIDAW_FLAGS_LAST;
	itcw_finalize(itcw);

	cqr->cpmode = 1;
	cqr->startdev = startdev;
	cqr->memdev = startdev;
	cqr->basedev = base;
	cqr->retries = startdev->default_retries;
	cqr->expires = startdev->default_expires * HZ;
	cqr->buildclk = get_tod_clock();
	cqr->status = DASD_CQR_FILLED;
	/* Set flags to suppress output for expected errors */
	set_bit(DASD_CQR_SUPPRESS_FP, &cqr->flags);
	set_bit(DASD_CQR_SUPPRESS_IL, &cqr->flags);

	return cqr;

out_err:
	dasd_sfree_request(cqr, startdev);

	return ERR_PTR(rc);
}

/*
 * Build the CCW request for the format check
 */
static struct dasd_ccw_req *
dasd_eckd_build_check(struct dasd_device *base, struct format_data_t *fdata,
		      int enable_pav, struct eckd_count *fmt_buffer, int rpt)
{
	struct dasd_eckd_private *start_priv;
	struct dasd_eckd_private *base_priv;
	struct dasd_device *startdev = NULL;
	struct dasd_ccw_req *cqr;
	struct ccw1 *ccw;
	void *data;
	int cplength, datasize;
	int use_prefix;
	int count;
	int i;

	if (enable_pav)
		startdev = dasd_alias_get_start_dev(base);

	if (!startdev)
		startdev = base;

	start_priv = startdev->private;
	base_priv = base->private;

	count = rpt * (fdata->stop_unit - fdata->start_unit + 1);

	use_prefix = base_priv->features.feature[8] & 0x01;

	if (use_prefix) {
		cplength = 1;
		datasize = sizeof(struct PFX_eckd_data);
	} else {
		cplength = 2;
		datasize = sizeof(struct DE_eckd_data) +
			sizeof(struct LO_eckd_data);
	}
	cplength += count;

	cqr = dasd_smalloc_request(DASD_ECKD_MAGIC, cplength, datasize,
				   startdev, NULL);
	if (IS_ERR(cqr))
		return cqr;

	start_priv->count++;
	data = cqr->data;
	ccw = cqr->cpaddr;

	if (use_prefix) {
		prefix_LRE(ccw++, data, fdata->start_unit, fdata->stop_unit,
			   DASD_ECKD_CCW_READ_COUNT, base, startdev, 1, 0,
			   count, 0, 0);
	} else {
		define_extent(ccw++, data, fdata->start_unit, fdata->stop_unit,
			      DASD_ECKD_CCW_READ_COUNT, startdev, 0);

		data += sizeof(struct DE_eckd_data);
		ccw[-1].flags |= CCW_FLAG_CC;

		locate_record(ccw++, data, fdata->start_unit, 0, count,
			      DASD_ECKD_CCW_READ_COUNT, base, 0);
	}

	for (i = 0; i < count; i++) {
		ccw[-1].flags |= CCW_FLAG_CC;
		ccw->cmd_code = DASD_ECKD_CCW_READ_COUNT;
		ccw->flags = CCW_FLAG_SLI;
		ccw->count = 8;
		ccw->cda = (__u32)(addr_t) fmt_buffer;
		ccw++;
		fmt_buffer++;
	}

	cqr->startdev = startdev;
	cqr->memdev = startdev;
	cqr->basedev = base;
	cqr->retries = DASD_RETRIES;
	cqr->expires = startdev->default_expires * HZ;
	cqr->buildclk = get_tod_clock();
	cqr->status = DASD_CQR_FILLED;
	/* Set flags to suppress output for expected errors */
	set_bit(DASD_CQR_SUPPRESS_NRF, &cqr->flags);

	return cqr;
}

static struct dasd_ccw_req *
dasd_eckd_build_format(struct dasd_device *base,
		       struct format_data_t *fdata,
		       int enable_pav)
{
	struct dasd_eckd_private *base_priv;
	struct dasd_eckd_private *start_priv;
	struct dasd_device *startdev = NULL;
	struct dasd_ccw_req *fcp;
	struct eckd_count *ect;
	struct ch_t address;
	struct ccw1 *ccw;
	void *data;
	int rpt;
	int cplength, datasize;
	int i, j;
	int intensity = 0;
	int r0_perm;
	int nr_tracks;
	int use_prefix;

	if (enable_pav)
		startdev = dasd_alias_get_start_dev(base);

	if (!startdev)
		startdev = base;

	start_priv = startdev->private;
	base_priv = base->private;

	rpt = recs_per_track(&base_priv->rdc_data, 0, fdata->blksize);

	nr_tracks = fdata->stop_unit - fdata->start_unit + 1;

	/*
	 * fdata->intensity is a bit string that tells us what to do:
	 *   Bit 0: write record zero
	 *   Bit 1: write home address, currently not supported
	 *   Bit 2: invalidate tracks
	 *   Bit 3: use OS/390 compatible disk layout (cdl)
	 *   Bit 4: do not allow storage subsystem to modify record zero
	 * Only some bit combinations do make sense.
	 */
	if (fdata->intensity & 0x10) {
		r0_perm = 0;
		intensity = fdata->intensity & ~0x10;
	} else {
		r0_perm = 1;
		intensity = fdata->intensity;
	}

	use_prefix = base_priv->features.feature[8] & 0x01;

	switch (intensity) {
	case 0x00:	/* Normal format */
	case 0x08:	/* Normal format, use cdl. */
		cplength = 2 + (rpt*nr_tracks);
		if (use_prefix)
			datasize = sizeof(struct PFX_eckd_data) +
				sizeof(struct LO_eckd_data) +
				rpt * nr_tracks * sizeof(struct eckd_count);
		else
			datasize = sizeof(struct DE_eckd_data) +
				sizeof(struct LO_eckd_data) +
				rpt * nr_tracks * sizeof(struct eckd_count);
		break;
	case 0x01:	/* Write record zero and format track. */
	case 0x09:	/* Write record zero and format track, use cdl. */
		cplength = 2 + rpt * nr_tracks;
		if (use_prefix)
			datasize = sizeof(struct PFX_eckd_data) +
				sizeof(struct LO_eckd_data) +
				sizeof(struct eckd_count) +
				rpt * nr_tracks * sizeof(struct eckd_count);
		else
			datasize = sizeof(struct DE_eckd_data) +
				sizeof(struct LO_eckd_data) +
				sizeof(struct eckd_count) +
				rpt * nr_tracks * sizeof(struct eckd_count);
		break;
	case 0x04:	/* Invalidate track. */
	case 0x0c:	/* Invalidate track, use cdl. */
		cplength = 3;
		if (use_prefix)
			datasize = sizeof(struct PFX_eckd_data) +
				sizeof(struct LO_eckd_data) +
				sizeof(struct eckd_count);
		else
			datasize = sizeof(struct DE_eckd_data) +
				sizeof(struct LO_eckd_data) +
				sizeof(struct eckd_count);
		break;
	default:
		dev_warn(&startdev->cdev->dev,
			 "An I/O control call used incorrect flags 0x%x\n",
			 fdata->intensity);
		return ERR_PTR(-EINVAL);
	}
	/* Allocate the format ccw request. */
	fcp = dasd_smalloc_request(DASD_ECKD_MAGIC, cplength,
				   datasize, startdev, NULL);
	if (IS_ERR(fcp))
		return fcp;

	start_priv->count++;
	data = fcp->data;
	ccw = fcp->cpaddr;

	switch (intensity & ~0x08) {
	case 0x00: /* Normal format. */
		if (use_prefix) {
			prefix(ccw++, (struct PFX_eckd_data *) data,
			       fdata->start_unit, fdata->stop_unit,
			       DASD_ECKD_CCW_WRITE_CKD, base, startdev);
			/* grant subsystem permission to format R0 */
			if (r0_perm)
				((struct PFX_eckd_data *)data)
					->define_extent.ga_extended |= 0x04;
			data += sizeof(struct PFX_eckd_data);
		} else {
			define_extent(ccw++, (struct DE_eckd_data *) data,
				      fdata->start_unit, fdata->stop_unit,
				      DASD_ECKD_CCW_WRITE_CKD, startdev, 0);
			/* grant subsystem permission to format R0 */
			if (r0_perm)
				((struct DE_eckd_data *) data)
					->ga_extended |= 0x04;
			data += sizeof(struct DE_eckd_data);
		}
		ccw[-1].flags |= CCW_FLAG_CC;
		locate_record(ccw++, (struct LO_eckd_data *) data,
			      fdata->start_unit, 0, rpt*nr_tracks,
			      DASD_ECKD_CCW_WRITE_CKD, base,
			      fdata->blksize);
		data += sizeof(struct LO_eckd_data);
		break;
	case 0x01: /* Write record zero + format track. */
		if (use_prefix) {
			prefix(ccw++, (struct PFX_eckd_data *) data,
			       fdata->start_unit, fdata->stop_unit,
			       DASD_ECKD_CCW_WRITE_RECORD_ZERO,
			       base, startdev);
			data += sizeof(struct PFX_eckd_data);
		} else {
			define_extent(ccw++, (struct DE_eckd_data *) data,
			       fdata->start_unit, fdata->stop_unit,
			       DASD_ECKD_CCW_WRITE_RECORD_ZERO, startdev, 0);
			data += sizeof(struct DE_eckd_data);
		}
		ccw[-1].flags |= CCW_FLAG_CC;
		locate_record(ccw++, (struct LO_eckd_data *) data,
			      fdata->start_unit, 0, rpt * nr_tracks + 1,
			      DASD_ECKD_CCW_WRITE_RECORD_ZERO, base,
			      base->block->bp_block);
		data += sizeof(struct LO_eckd_data);
		break;
	case 0x04: /* Invalidate track. */
		if (use_prefix) {
			prefix(ccw++, (struct PFX_eckd_data *) data,
			       fdata->start_unit, fdata->stop_unit,
			       DASD_ECKD_CCW_WRITE_CKD, base, startdev);
			data += sizeof(struct PFX_eckd_data);
		} else {
			define_extent(ccw++, (struct DE_eckd_data *) data,
			       fdata->start_unit, fdata->stop_unit,
			       DASD_ECKD_CCW_WRITE_CKD, startdev, 0);
			data += sizeof(struct DE_eckd_data);
		}
		ccw[-1].flags |= CCW_FLAG_CC;
		locate_record(ccw++, (struct LO_eckd_data *) data,
			      fdata->start_unit, 0, 1,
			      DASD_ECKD_CCW_WRITE_CKD, base, 8);
		data += sizeof(struct LO_eckd_data);
		break;
	}

	for (j = 0; j < nr_tracks; j++) {
		/* calculate cylinder and head for the current track */
		set_ch_t(&address,
			 (fdata->start_unit + j) /
			 base_priv->rdc_data.trk_per_cyl,
			 (fdata->start_unit + j) %
			 base_priv->rdc_data.trk_per_cyl);
		if (intensity & 0x01) {	/* write record zero */
			ect = (struct eckd_count *) data;
			data += sizeof(struct eckd_count);
			ect->cyl = address.cyl;
			ect->head = address.head;
			ect->record = 0;
			ect->kl = 0;
			ect->dl = 8;
			ccw[-1].flags |= CCW_FLAG_CC;
			ccw->cmd_code = DASD_ECKD_CCW_WRITE_RECORD_ZERO;
			ccw->flags = CCW_FLAG_SLI;
			ccw->count = 8;
			ccw->cda = (__u32)(addr_t) ect;
			ccw++;
		}
		if ((intensity & ~0x08) & 0x04) {	/* erase track */
			ect = (struct eckd_count *) data;
			data += sizeof(struct eckd_count);
			ect->cyl = address.cyl;
			ect->head = address.head;
			ect->record = 1;
			ect->kl = 0;
			ect->dl = 0;
			ccw[-1].flags |= CCW_FLAG_CC;
			ccw->cmd_code = DASD_ECKD_CCW_WRITE_CKD;
			ccw->flags = CCW_FLAG_SLI;
			ccw->count = 8;
			ccw->cda = (__u32)(addr_t) ect;
		} else {		/* write remaining records */
			for (i = 0; i < rpt; i++) {
				ect = (struct eckd_count *) data;
				data += sizeof(struct eckd_count);
				ect->cyl = address.cyl;
				ect->head = address.head;
				ect->record = i + 1;
				ect->kl = 0;
				ect->dl = fdata->blksize;
				/*
				 * Check for special tracks 0-1
				 * when formatting CDL
				 */
				if ((intensity & 0x08) &&
				    address.cyl == 0 && address.head == 0) {
					if (i < 3) {
						ect->kl = 4;
						ect->dl = sizes_trk0[i] - 4;
					}
				}
				if ((intensity & 0x08) &&
				    address.cyl == 0 && address.head == 1) {
					ect->kl = 44;
					ect->dl = LABEL_SIZE - 44;
				}
				ccw[-1].flags |= CCW_FLAG_CC;
				if (i != 0 || j == 0)
					ccw->cmd_code =
						DASD_ECKD_CCW_WRITE_CKD;
				else
					ccw->cmd_code =
						DASD_ECKD_CCW_WRITE_CKD_MT;
				ccw->flags = CCW_FLAG_SLI;
				ccw->count = 8;
				ccw->cda = (__u32)(addr_t) ect;
				ccw++;
			}
		}
	}

	fcp->startdev = startdev;
	fcp->memdev = startdev;
	fcp->basedev = base;
	fcp->retries = 256;
	fcp->expires = startdev->default_expires * HZ;
	fcp->buildclk = get_tod_clock();
	fcp->status = DASD_CQR_FILLED;

	return fcp;
}

/*
 * Wrapper function to build a CCW request depending on input data
 */
static struct dasd_ccw_req *
dasd_eckd_format_build_ccw_req(struct dasd_device *base,
			       struct format_data_t *fdata, int enable_pav,
			       int tpm, struct eckd_count *fmt_buffer, int rpt)
{
	struct dasd_ccw_req *ccw_req;

	if (!fmt_buffer) {
		ccw_req = dasd_eckd_build_format(base, fdata, enable_pav);
	} else {
		if (tpm)
			ccw_req = dasd_eckd_build_check_tcw(base, fdata,
							    enable_pav,
							    fmt_buffer, rpt);
		else
			ccw_req = dasd_eckd_build_check(base, fdata, enable_pav,
							fmt_buffer, rpt);
	}

	return ccw_req;
}

/*
 * Sanity checks on format_data
 */
static int dasd_eckd_format_sanity_checks(struct dasd_device *base,
					  struct format_data_t *fdata)
{
	struct dasd_eckd_private *private = base->private;

	if (fdata->start_unit >=
	    (private->real_cyl * private->rdc_data.trk_per_cyl)) {
		dev_warn(&base->cdev->dev,
			 "Start track number %u used in formatting is too big\n",
			 fdata->start_unit);
		return -EINVAL;
	}
	if (fdata->stop_unit >=
	    (private->real_cyl * private->rdc_data.trk_per_cyl)) {
		dev_warn(&base->cdev->dev,
			 "Stop track number %u used in formatting is too big\n",
			 fdata->stop_unit);
		return -EINVAL;
	}
	if (fdata->start_unit > fdata->stop_unit) {
		dev_warn(&base->cdev->dev,
			 "Start track %u used in formatting exceeds end track\n",
			 fdata->start_unit);
		return -EINVAL;
	}
	if (dasd_check_blocksize(fdata->blksize) != 0) {
		dev_warn(&base->cdev->dev,
			 "The DASD cannot be formatted with block size %u\n",
			 fdata->blksize);
		return -EINVAL;
	}
	return 0;
}

/*
 * This function will process format_data originally coming from an IOCTL
 */
static int dasd_eckd_format_process_data(struct dasd_device *base,
					 struct format_data_t *fdata,
					 int enable_pav, int tpm,
					 struct eckd_count *fmt_buffer, int rpt,
					 struct irb *irb)
{
	struct dasd_eckd_private *private = base->private;
	struct dasd_ccw_req *cqr, *n;
	struct list_head format_queue;
	struct dasd_device *device;
	char *sense = NULL;
	int old_start, old_stop, format_step;
	int step, retry;
	int rc;

	rc = dasd_eckd_format_sanity_checks(base, fdata);
	if (rc)
		return rc;

	INIT_LIST_HEAD(&format_queue);

	old_start = fdata->start_unit;
	old_stop = fdata->stop_unit;

	if (!tpm && fmt_buffer != NULL) {
		/* Command Mode / Format Check */
		format_step = 1;
	} else if (tpm && fmt_buffer != NULL) {
		/* Transport Mode / Format Check */
		format_step = DASD_CQR_MAX_CCW / rpt;
	} else {
		/* Normal Formatting */
		format_step = DASD_CQR_MAX_CCW /
			recs_per_track(&private->rdc_data, 0, fdata->blksize);
	}

	do {
		retry = 0;
		while (fdata->start_unit <= old_stop) {
			step = fdata->stop_unit - fdata->start_unit + 1;
			if (step > format_step) {
				fdata->stop_unit =
					fdata->start_unit + format_step - 1;
			}

			cqr = dasd_eckd_format_build_ccw_req(base, fdata,
							     enable_pav, tpm,
							     fmt_buffer, rpt);
			if (IS_ERR(cqr)) {
				rc = PTR_ERR(cqr);
				if (rc == -ENOMEM) {
					if (list_empty(&format_queue))
						goto out;
					/*
					 * not enough memory available, start
					 * requests retry after first requests
					 * were finished
					 */
					retry = 1;
					break;
				}
				goto out_err;
			}
			list_add_tail(&cqr->blocklist, &format_queue);

			if (fmt_buffer) {
				step = fdata->stop_unit - fdata->start_unit + 1;
				fmt_buffer += rpt * step;
			}
			fdata->start_unit = fdata->stop_unit + 1;
			fdata->stop_unit = old_stop;
		}

		rc = dasd_sleep_on_queue(&format_queue);

out_err:
		list_for_each_entry_safe(cqr, n, &format_queue, blocklist) {
			device = cqr->startdev;
			private = device->private;

			if (cqr->status == DASD_CQR_FAILED) {
				/*
				 * Only get sense data if called by format
				 * check
				 */
				if (fmt_buffer && irb) {
					sense = dasd_get_sense(&cqr->irb);
					memcpy(irb, &cqr->irb, sizeof(*irb));
				}
				rc = -EIO;
			}
			list_del_init(&cqr->blocklist);
			dasd_sfree_request(cqr, device);
			private->count--;
		}

		if (rc && rc != -EIO)
			goto out;
		if (rc == -EIO) {
			/*
			 * In case fewer than the expected records are on the
			 * track, we will most likely get a 'No Record Found'
			 * error (in command mode) or a 'File Protected' error
			 * (in transport mode). Those particular cases shouldn't
			 * pass the -EIO to the IOCTL, therefore reset the rc
			 * and continue.
			 */
			if (sense &&
			    (sense[1] & SNS1_NO_REC_FOUND ||
			     sense[1] & SNS1_FILE_PROTECTED))
				retry = 1;
			else
				goto out;
		}

	} while (retry);

out:
	fdata->start_unit = old_start;
	fdata->stop_unit = old_stop;

	return rc;
}

static int dasd_eckd_format_device(struct dasd_device *base,
				   struct format_data_t *fdata, int enable_pav)
{
	return dasd_eckd_format_process_data(base, fdata, enable_pav, 0, NULL,
					     0, NULL);
}

/*
 * Helper function to count consecutive records of a single track.
 */
static int dasd_eckd_count_records(struct eckd_count *fmt_buffer, int start,
				   int max)
{
	int head;
	int i;

	head = fmt_buffer[start].head;

	/*
	 * There are 3 conditions where we stop counting:
	 * - if data reoccurs (same head and record may reoccur), which may
	 *   happen due to the way DASD_ECKD_CCW_READ_COUNT works
	 * - when the head changes, because we're iterating over several tracks
	 *   then (DASD_ECKD_CCW_READ_COUNT_MT)
	 * - when we've reached the end of sensible data in the buffer (the
	 *   record will be 0 then)
	 */
	for (i = start; i < max; i++) {
		if (i > start) {
			if ((fmt_buffer[i].head == head &&
			    fmt_buffer[i].record == 1) ||
			    fmt_buffer[i].head != head ||
			    fmt_buffer[i].record == 0)
				break;
		}
	}

	return i - start;
}

/*
 * Evaluate a given range of tracks. Data like number of records, blocksize,
 * record ids, and key length are compared with expected data.
 *
 * If a mismatch occurs, the corresponding error bit is set, as well as
 * additional information, depending on the error.
 */
static void dasd_eckd_format_evaluate_tracks(struct eckd_count *fmt_buffer,
					     struct format_check_t *cdata,
					     int rpt_max, int rpt_exp,
					     int trk_per_cyl, int tpm)
{
	struct ch_t geo;
	int max_entries;
	int count = 0;
	int trkcount;
	int blksize;
	int pos = 0;
	int i, j;
	int kl;

	trkcount = cdata->expect.stop_unit - cdata->expect.start_unit + 1;
	max_entries = trkcount * rpt_max;

	for (i = cdata->expect.start_unit; i <= cdata->expect.stop_unit; i++) {
		/* Calculate the correct next starting position in the buffer */
		if (tpm) {
			while (fmt_buffer[pos].record == 0 &&
			       fmt_buffer[pos].dl == 0) {
				if (pos++ > max_entries)
					break;
			}
		} else {
			if (i != cdata->expect.start_unit)
				pos += rpt_max - count;
		}

		/* Calculate the expected geo values for the current track */
		set_ch_t(&geo, i / trk_per_cyl, i % trk_per_cyl);

		/* Count and check number of records */
		count = dasd_eckd_count_records(fmt_buffer, pos, pos + rpt_max);

		if (count < rpt_exp) {
			cdata->result = DASD_FMT_ERR_TOO_FEW_RECORDS;
			break;
		}
		if (count > rpt_exp) {
			cdata->result = DASD_FMT_ERR_TOO_MANY_RECORDS;
			break;
		}

		for (j = 0; j < count; j++, pos++) {
			blksize = cdata->expect.blksize;
			kl = 0;

			/*
			 * Set special values when checking CDL formatted
			 * devices.
			 */
			if ((cdata->expect.intensity & 0x08) &&
			    geo.cyl == 0 && geo.head == 0) {
				if (j < 3) {
					blksize = sizes_trk0[j] - 4;
					kl = 4;
				}
			}
			if ((cdata->expect.intensity & 0x08) &&
			    geo.cyl == 0 && geo.head == 1) {
				blksize = LABEL_SIZE - 44;
				kl = 44;
			}

			/* Check blocksize */
			if (fmt_buffer[pos].dl != blksize) {
				cdata->result = DASD_FMT_ERR_BLKSIZE;
				goto out;
			}
			/* Check if key length is 0 */
			if (fmt_buffer[pos].kl != kl) {
				cdata->result = DASD_FMT_ERR_KEY_LENGTH;
				goto out;
			}
			/* Check if record_id is correct */
			if (fmt_buffer[pos].cyl != geo.cyl ||
			    fmt_buffer[pos].head != geo.head ||
			    fmt_buffer[pos].record != (j + 1)) {
				cdata->result = DASD_FMT_ERR_RECORD_ID;
				goto out;
			}
		}
	}

out:
	/*
	 * In case of no errors, we need to decrease by one
	 * to get the correct positions.
	 */
	if (!cdata->result) {
		i--;
		pos--;
	}

	cdata->unit = i;
	cdata->num_records = count;
	cdata->rec = fmt_buffer[pos].record;
	cdata->blksize = fmt_buffer[pos].dl;
	cdata->key_length = fmt_buffer[pos].kl;
}

/*
 * Check the format of a range of tracks of a DASD.
 */
static int dasd_eckd_check_device_format(struct dasd_device *base,
					 struct format_check_t *cdata,
					 int enable_pav)
{
	struct dasd_eckd_private *private = base->private;
	struct eckd_count *fmt_buffer;
	struct irb irb;
	int rpt_max, rpt_exp;
	int fmt_buffer_size;
	int trk_per_cyl;
	int trkcount;
	int tpm = 0;
	int rc;

	trk_per_cyl = private->rdc_data.trk_per_cyl;

	/* Get maximum and expected amount of records per track */
	rpt_max = recs_per_track(&private->rdc_data, 0, 512) + 1;
	rpt_exp = recs_per_track(&private->rdc_data, 0, cdata->expect.blksize);

	trkcount = cdata->expect.stop_unit - cdata->expect.start_unit + 1;
	fmt_buffer_size = trkcount * rpt_max * sizeof(struct eckd_count);

	fmt_buffer = kzalloc(fmt_buffer_size, GFP_KERNEL | GFP_DMA);
	if (!fmt_buffer)
		return -ENOMEM;

	/*
	 * A certain FICON feature subset is needed to operate in transport
	 * mode. Additionally, the support for transport mode is implicitly
	 * checked by comparing the buffer size with fcx_max_data. As long as
	 * the buffer size is smaller we can operate in transport mode and
	 * process multiple tracks. If not, only one track at once is being
	 * processed using command mode.
	 */
	if ((private->features.feature[40] & 0x04) &&
	    fmt_buffer_size <= private->fcx_max_data)
		tpm = 1;

	rc = dasd_eckd_format_process_data(base, &cdata->expect, enable_pav,
					   tpm, fmt_buffer, rpt_max, &irb);
	if (rc && rc != -EIO)
		goto out;
	if (rc == -EIO) {
		/*
		 * If our first attempt with transport mode enabled comes back
		 * with an incorrect length error, we're going to retry the
		 * check with command mode.
		 */
		if (tpm && scsw_cstat(&irb.scsw) == 0x40) {
			tpm = 0;
			rc = dasd_eckd_format_process_data(base, &cdata->expect,
							   enable_pav, tpm,
							   fmt_buffer, rpt_max,
							   &irb);
			if (rc)
				goto out;
		} else {
			goto out;
		}
	}

	dasd_eckd_format_evaluate_tracks(fmt_buffer, cdata, rpt_max, rpt_exp,
					 trk_per_cyl, tpm);

out:
	kfree(fmt_buffer);

	return rc;
}

static void dasd_eckd_handle_terminated_request(struct dasd_ccw_req *cqr)
{
	if (cqr->retries < 0) {
		cqr->status = DASD_CQR_FAILED;
		return;
	}
	cqr->status = DASD_CQR_FILLED;
	if (cqr->block && (cqr->startdev != cqr->block->base)) {
		dasd_eckd_reset_ccw_to_base_io(cqr);
		cqr->startdev = cqr->block->base;
		cqr->lpm = dasd_path_get_opm(cqr->block->base);
	}
};

static dasd_erp_fn_t
dasd_eckd_erp_action(struct dasd_ccw_req * cqr)
{
	struct dasd_device *device = (struct dasd_device *) cqr->startdev;
	struct ccw_device *cdev = device->cdev;

	switch (cdev->id.cu_type) {
	case 0x3990:
	case 0x2105:
	case 0x2107:
	case 0x1750:
		return dasd_3990_erp_action;
	case 0x9343:
	case 0x3880:
	default:
		return dasd_default_erp_action;
	}
}

static dasd_erp_fn_t
dasd_eckd_erp_postaction(struct dasd_ccw_req * cqr)
{
	return dasd_default_erp_postaction;
}

static void dasd_eckd_check_for_device_change(struct dasd_device *device,
					      struct dasd_ccw_req *cqr,
					      struct irb *irb)
{
	char mask;
	char *sense = NULL;
	struct dasd_eckd_private *private = device->private;

	/* first of all check for state change pending interrupt */
	mask = DEV_STAT_ATTENTION | DEV_STAT_DEV_END | DEV_STAT_UNIT_EXCEP;
	if ((scsw_dstat(&irb->scsw) & mask) == mask) {
		/*
		 * for alias only, not in offline processing
		 * and only if not suspended
		 */
		if (!device->block && private->lcu &&
		    device->state == DASD_STATE_ONLINE &&
		    !test_bit(DASD_FLAG_OFFLINE, &device->flags) &&
		    !test_bit(DASD_FLAG_SUSPENDED, &device->flags)) {
			/* schedule worker to reload device */
			dasd_reload_device(device);
		}
		dasd_generic_handle_state_change(device);
		return;
	}

	sense = dasd_get_sense(irb);
	if (!sense)
		return;

	/* summary unit check */
	if ((sense[27] & DASD_SENSE_BIT_0) && (sense[7] == 0x0D) &&
	    (scsw_dstat(&irb->scsw) & DEV_STAT_UNIT_CHECK)) {
		if (test_and_set_bit(DASD_FLAG_SUC, &device->flags)) {
			DBF_DEV_EVENT(DBF_WARNING, device, "%s",
				      "eckd suc: device already notified");
			return;
		}
		sense = dasd_get_sense(irb);
		if (!sense) {
			DBF_DEV_EVENT(DBF_WARNING, device, "%s",
				      "eckd suc: no reason code available");
			clear_bit(DASD_FLAG_SUC, &device->flags);
			return;

		}
		private->suc_reason = sense[8];
		DBF_DEV_EVENT(DBF_NOTICE, device, "%s %x",
			      "eckd handle summary unit check: reason",
			      private->suc_reason);
		dasd_get_device(device);
		if (!schedule_work(&device->suc_work))
			dasd_put_device(device);

		return;
	}

	/* service information message SIM */
	if (!cqr && !(sense[27] & DASD_SENSE_BIT_0) &&
	    ((sense[6] & DASD_SIM_SENSE) == DASD_SIM_SENSE)) {
		dasd_3990_erp_handle_sim(device, sense);
		return;
	}

	/* loss of device reservation is handled via base devices only
	 * as alias devices may be used with several bases
	 */
	if (device->block && (sense[27] & DASD_SENSE_BIT_0) &&
	    (sense[7] == 0x3F) &&
	    (scsw_dstat(&irb->scsw) & DEV_STAT_UNIT_CHECK) &&
	    test_bit(DASD_FLAG_IS_RESERVED, &device->flags)) {
		if (device->features & DASD_FEATURE_FAILONSLCK)
			set_bit(DASD_FLAG_LOCK_STOLEN, &device->flags);
		clear_bit(DASD_FLAG_IS_RESERVED, &device->flags);
		dev_err(&device->cdev->dev,
			"The device reservation was lost\n");
	}
}

static struct dasd_ccw_req *dasd_eckd_build_cp_cmd_single(
					       struct dasd_device *startdev,
					       struct dasd_block *block,
					       struct request *req,
					       sector_t first_rec,
					       sector_t last_rec,
					       sector_t first_trk,
					       sector_t last_trk,
					       unsigned int first_offs,
					       unsigned int last_offs,
					       unsigned int blk_per_trk,
					       unsigned int blksize)
{
	struct dasd_eckd_private *private;
	unsigned long *idaws;
	struct LO_eckd_data *LO_data;
	struct dasd_ccw_req *cqr;
	struct ccw1 *ccw;
	struct req_iterator iter;
	struct bio_vec bv;
	char *dst;
	unsigned int off;
	int count, cidaw, cplength, datasize;
	sector_t recid;
	unsigned char cmd, rcmd;
	int use_prefix;
	struct dasd_device *basedev;

	basedev = block->base;
	private = basedev->private;
	if (rq_data_dir(req) == READ)
		cmd = DASD_ECKD_CCW_READ_MT;
	else if (rq_data_dir(req) == WRITE)
		cmd = DASD_ECKD_CCW_WRITE_MT;
	else
		return ERR_PTR(-EINVAL);

	/* Check struct bio and count the number of blocks for the request. */
	count = 0;
	cidaw = 0;
	rq_for_each_segment(bv, req, iter) {
		if (bv.bv_len & (blksize - 1))
			/* Eckd can only do full blocks. */
			return ERR_PTR(-EINVAL);
		count += bv.bv_len >> (block->s2b_shift + 9);
		if (idal_is_needed (page_address(bv.bv_page), bv.bv_len))
			cidaw += bv.bv_len >> (block->s2b_shift + 9);
	}
	/* Paranoia. */
	if (count != last_rec - first_rec + 1)
		return ERR_PTR(-EINVAL);

	/* use the prefix command if available */
	use_prefix = private->features.feature[8] & 0x01;
	if (use_prefix) {
		/* 1x prefix + number of blocks */
		cplength = 2 + count;
		/* 1x prefix + cidaws*sizeof(long) */
		datasize = sizeof(struct PFX_eckd_data) +
			sizeof(struct LO_eckd_data) +
			cidaw * sizeof(unsigned long);
	} else {
		/* 1x define extent + 1x locate record + number of blocks */
		cplength = 2 + count;
		/* 1x define extent + 1x locate record + cidaws*sizeof(long) */
		datasize = sizeof(struct DE_eckd_data) +
			sizeof(struct LO_eckd_data) +
			cidaw * sizeof(unsigned long);
	}
	/* Find out the number of additional locate record ccws for cdl. */
	if (private->uses_cdl && first_rec < 2*blk_per_trk) {
		if (last_rec >= 2*blk_per_trk)
			count = 2*blk_per_trk - first_rec;
		cplength += count;
		datasize += count*sizeof(struct LO_eckd_data);
	}
	/* Allocate the ccw request. */
	cqr = dasd_smalloc_request(DASD_ECKD_MAGIC, cplength, datasize,
				   startdev, blk_mq_rq_to_pdu(req));
	if (IS_ERR(cqr))
		return cqr;
	ccw = cqr->cpaddr;
	/* First ccw is define extent or prefix. */
	if (use_prefix) {
		if (prefix(ccw++, cqr->data, first_trk,
			   last_trk, cmd, basedev, startdev) == -EAGAIN) {
			/* Clock not in sync and XRC is enabled.
			 * Try again later.
			 */
			dasd_sfree_request(cqr, startdev);
			return ERR_PTR(-EAGAIN);
		}
		idaws = (unsigned long *) (cqr->data +
					   sizeof(struct PFX_eckd_data));
	} else {
		if (define_extent(ccw++, cqr->data, first_trk,
				  last_trk, cmd, basedev, 0) == -EAGAIN) {
			/* Clock not in sync and XRC is enabled.
			 * Try again later.
			 */
			dasd_sfree_request(cqr, startdev);
			return ERR_PTR(-EAGAIN);
		}
		idaws = (unsigned long *) (cqr->data +
					   sizeof(struct DE_eckd_data));
	}
	/* Build locate_record+read/write/ccws. */
	LO_data = (struct LO_eckd_data *) (idaws + cidaw);
	recid = first_rec;
	if (private->uses_cdl == 0 || recid > 2*blk_per_trk) {
		/* Only standard blocks so there is just one locate record. */
		ccw[-1].flags |= CCW_FLAG_CC;
		locate_record(ccw++, LO_data++, first_trk, first_offs + 1,
			      last_rec - recid + 1, cmd, basedev, blksize);
	}
	rq_for_each_segment(bv, req, iter) {
		dst = page_address(bv.bv_page) + bv.bv_offset;
		if (dasd_page_cache) {
			char *copy = kmem_cache_alloc(dasd_page_cache,
						      GFP_DMA | __GFP_NOWARN);
			if (copy && rq_data_dir(req) == WRITE)
				memcpy(copy + bv.bv_offset, dst, bv.bv_len);
			if (copy)
				dst = copy + bv.bv_offset;
		}
		for (off = 0; off < bv.bv_len; off += blksize) {
			sector_t trkid = recid;
			unsigned int recoffs = sector_div(trkid, blk_per_trk);
			rcmd = cmd;
			count = blksize;
			/* Locate record for cdl special block ? */
			if (private->uses_cdl && recid < 2*blk_per_trk) {
				if (dasd_eckd_cdl_special(blk_per_trk, recid)){
					rcmd |= 0x8;
					count = dasd_eckd_cdl_reclen(recid);
					if (count < blksize &&
					    rq_data_dir(req) == READ)
						memset(dst + count, 0xe5,
						       blksize - count);
				}
				ccw[-1].flags |= CCW_FLAG_CC;
				locate_record(ccw++, LO_data++,
					      trkid, recoffs + 1,
					      1, rcmd, basedev, count);
			}
			/* Locate record for standard blocks ? */
			if (private->uses_cdl && recid == 2*blk_per_trk) {
				ccw[-1].flags |= CCW_FLAG_CC;
				locate_record(ccw++, LO_data++,
					      trkid, recoffs + 1,
					      last_rec - recid + 1,
					      cmd, basedev, count);
			}
			/* Read/write ccw. */
			ccw[-1].flags |= CCW_FLAG_CC;
			ccw->cmd_code = rcmd;
			ccw->count = count;
			if (idal_is_needed(dst, blksize)) {
				ccw->cda = (__u32)(addr_t) idaws;
				ccw->flags = CCW_FLAG_IDA;
				idaws = idal_create_words(idaws, dst, blksize);
			} else {
				ccw->cda = (__u32)(addr_t) dst;
				ccw->flags = 0;
			}
			ccw++;
			dst += blksize;
			recid++;
		}
	}
	if (blk_noretry_request(req) ||
	    block->base->features & DASD_FEATURE_FAILFAST)
		set_bit(DASD_CQR_FLAGS_FAILFAST, &cqr->flags);
	cqr->startdev = startdev;
	cqr->memdev = startdev;
	cqr->block = block;
	cqr->expires = startdev->default_expires * HZ;	/* default 5 minutes */
	cqr->lpm = dasd_path_get_ppm(startdev);
	cqr->retries = startdev->default_retries;
	cqr->buildclk = get_tod_clock();
	cqr->status = DASD_CQR_FILLED;
	return cqr;
}

static struct dasd_ccw_req *dasd_eckd_build_cp_cmd_track(
					       struct dasd_device *startdev,
					       struct dasd_block *block,
					       struct request *req,
					       sector_t first_rec,
					       sector_t last_rec,
					       sector_t first_trk,
					       sector_t last_trk,
					       unsigned int first_offs,
					       unsigned int last_offs,
					       unsigned int blk_per_trk,
					       unsigned int blksize)
{
	unsigned long *idaws;
	struct dasd_ccw_req *cqr;
	struct ccw1 *ccw;
	struct req_iterator iter;
	struct bio_vec bv;
	char *dst, *idaw_dst;
	unsigned int cidaw, cplength, datasize;
	unsigned int tlf;
	sector_t recid;
	unsigned char cmd;
	struct dasd_device *basedev;
	unsigned int trkcount, count, count_to_trk_end;
	unsigned int idaw_len, seg_len, part_len, len_to_track_end;
	unsigned char new_track, end_idaw;
	sector_t trkid;
	unsigned int recoffs;

	basedev = block->base;
	if (rq_data_dir(req) == READ)
		cmd = DASD_ECKD_CCW_READ_TRACK_DATA;
	else if (rq_data_dir(req) == WRITE)
		cmd = DASD_ECKD_CCW_WRITE_TRACK_DATA;
	else
		return ERR_PTR(-EINVAL);

	/* Track based I/O needs IDAWs for each page, and not just for
	 * 64 bit addresses. We need additional idals for pages
	 * that get filled from two tracks, so we use the number
	 * of records as upper limit.
	 */
	cidaw = last_rec - first_rec + 1;
	trkcount = last_trk - first_trk + 1;

	/* 1x prefix + one read/write ccw per track */
	cplength = 1 + trkcount;

	datasize = sizeof(struct PFX_eckd_data) + cidaw * sizeof(unsigned long);

	/* Allocate the ccw request. */
	cqr = dasd_smalloc_request(DASD_ECKD_MAGIC, cplength, datasize,
				   startdev, blk_mq_rq_to_pdu(req));
	if (IS_ERR(cqr))
		return cqr;
	ccw = cqr->cpaddr;
	/* transfer length factor: how many bytes to read from the last track */
	if (first_trk == last_trk)
		tlf = last_offs - first_offs + 1;
	else
		tlf = last_offs + 1;
	tlf *= blksize;

	if (prefix_LRE(ccw++, cqr->data, first_trk,
		       last_trk, cmd, basedev, startdev,
		       1 /* format */, first_offs + 1,
		       trkcount, blksize,
		       tlf) == -EAGAIN) {
		/* Clock not in sync and XRC is enabled.
		 * Try again later.
		 */
		dasd_sfree_request(cqr, startdev);
		return ERR_PTR(-EAGAIN);
	}

	/*
	 * The translation of request into ccw programs must meet the
	 * following conditions:
	 * - all idaws but the first and the last must address full pages
	 *   (or 2K blocks on 31-bit)
	 * - the scope of a ccw and it's idal ends with the track boundaries
	 */
	idaws = (unsigned long *) (cqr->data + sizeof(struct PFX_eckd_data));
	recid = first_rec;
	new_track = 1;
	end_idaw = 0;
	len_to_track_end = 0;
	idaw_dst = NULL;
	idaw_len = 0;
	rq_for_each_segment(bv, req, iter) {
		dst = page_address(bv.bv_page) + bv.bv_offset;
		seg_len = bv.bv_len;
		while (seg_len) {
			if (new_track) {
				trkid = recid;
				recoffs = sector_div(trkid, blk_per_trk);
				count_to_trk_end = blk_per_trk - recoffs;
				count = min((last_rec - recid + 1),
					    (sector_t)count_to_trk_end);
				len_to_track_end = count * blksize;
				ccw[-1].flags |= CCW_FLAG_CC;
				ccw->cmd_code = cmd;
				ccw->count = len_to_track_end;
				ccw->cda = (__u32)(addr_t)idaws;
				ccw->flags = CCW_FLAG_IDA;
				ccw++;
				recid += count;
				new_track = 0;
				/* first idaw for a ccw may start anywhere */
				if (!idaw_dst)
					idaw_dst = dst;
			}
			/* If we start a new idaw, we must make sure that it
			 * starts on an IDA_BLOCK_SIZE boundary.
			 * If we continue an idaw, we must make sure that the
			 * current segment begins where the so far accumulated
			 * idaw ends
			 */
			if (!idaw_dst) {
				if (__pa(dst) & (IDA_BLOCK_SIZE-1)) {
					dasd_sfree_request(cqr, startdev);
					return ERR_PTR(-ERANGE);
				} else
					idaw_dst = dst;
			}
			if ((idaw_dst + idaw_len) != dst) {
				dasd_sfree_request(cqr, startdev);
				return ERR_PTR(-ERANGE);
			}
			part_len = min(seg_len, len_to_track_end);
			seg_len -= part_len;
			dst += part_len;
			idaw_len += part_len;
			len_to_track_end -= part_len;
			/* collected memory area ends on an IDA_BLOCK border,
			 * -> create an idaw
			 * idal_create_words will handle cases where idaw_len
			 * is larger then IDA_BLOCK_SIZE
			 */
			if (!(__pa(idaw_dst + idaw_len) & (IDA_BLOCK_SIZE-1)))
				end_idaw = 1;
			/* We also need to end the idaw at track end */
			if (!len_to_track_end) {
				new_track = 1;
				end_idaw = 1;
			}
			if (end_idaw) {
				idaws = idal_create_words(idaws, idaw_dst,
							  idaw_len);
				idaw_dst = NULL;
				idaw_len = 0;
				end_idaw = 0;
			}
		}
	}

	if (blk_noretry_request(req) ||
	    block->base->features & DASD_FEATURE_FAILFAST)
		set_bit(DASD_CQR_FLAGS_FAILFAST, &cqr->flags);
	cqr->startdev = startdev;
	cqr->memdev = startdev;
	cqr->block = block;
	cqr->expires = startdev->default_expires * HZ;	/* default 5 minutes */
	cqr->lpm = dasd_path_get_ppm(startdev);
	cqr->retries = startdev->default_retries;
	cqr->buildclk = get_tod_clock();
	cqr->status = DASD_CQR_FILLED;
	return cqr;
}

static int prepare_itcw(struct itcw *itcw,
			unsigned int trk, unsigned int totrk, int cmd,
			struct dasd_device *basedev,
			struct dasd_device *startdev,
			unsigned int rec_on_trk, int count,
			unsigned int blksize,
			unsigned int total_data_size,
			unsigned int tlf,
			unsigned int blk_per_trk)
{
	struct PFX_eckd_data pfxdata;
	struct dasd_eckd_private *basepriv, *startpriv;
	struct DE_eckd_data *dedata;
	struct LRE_eckd_data *lredata;
	struct dcw *dcw;

	u32 begcyl, endcyl;
	u16 heads, beghead, endhead;
	u8 pfx_cmd;

	int rc = 0;
	int sector = 0;
	int dn, d;


	/* setup prefix data */
	basepriv = basedev->private;
	startpriv = startdev->private;
	dedata = &pfxdata.define_extent;
	lredata = &pfxdata.locate_record;

	memset(&pfxdata, 0, sizeof(pfxdata));
	pfxdata.format = 1; /* PFX with LRE */
	pfxdata.base_address = basepriv->ned->unit_addr;
	pfxdata.base_lss = basepriv->ned->ID;
	pfxdata.validity.define_extent = 1;

	/* private uid is kept up to date, conf_data may be outdated */
	if (startpriv->uid.type == UA_BASE_PAV_ALIAS)
<<<<<<< HEAD
		pfxdata.validity.verify_base = 1;

	if (startpriv->uid.type == UA_HYPER_PAV_ALIAS) {
		pfxdata.validity.verify_base = 1;
=======
		pfxdata.validity.verify_base = 1;

	if (startpriv->uid.type == UA_HYPER_PAV_ALIAS) {
		pfxdata.validity.verify_base = 1;
>>>>>>> 286cd8c7
		pfxdata.validity.hyper_pav = 1;
	}

	switch (cmd) {
	case DASD_ECKD_CCW_READ_TRACK_DATA:
		dedata->mask.perm = 0x1;
		dedata->attributes.operation = basepriv->attrib.operation;
		dedata->blk_size = blksize;
		dedata->ga_extended |= 0x42;
		lredata->operation.orientation = 0x0;
		lredata->operation.operation = 0x0C;
		lredata->auxiliary.check_bytes = 0x01;
		pfx_cmd = DASD_ECKD_CCW_PFX_READ;
		break;
	case DASD_ECKD_CCW_WRITE_TRACK_DATA:
		dedata->mask.perm = 0x02;
		dedata->attributes.operation = basepriv->attrib.operation;
		dedata->blk_size = blksize;
		rc = set_timestamp(NULL, dedata, basedev);
		dedata->ga_extended |= 0x42;
		lredata->operation.orientation = 0x0;
		lredata->operation.operation = 0x3F;
		lredata->extended_operation = 0x23;
		lredata->auxiliary.check_bytes = 0x2;
		/*
		 * If XRC is supported the System Time Stamp is set. The
		 * validity of the time stamp must be reflected in the prefix
		 * data as well.
		 */
		if (dedata->ga_extended & 0x08 && dedata->ga_extended & 0x02)
			pfxdata.validity.time_stamp = 1; /* 'Time Stamp Valid' */
		pfx_cmd = DASD_ECKD_CCW_PFX;
		break;
	case DASD_ECKD_CCW_READ_COUNT_MT:
		dedata->mask.perm = 0x1;
		dedata->attributes.operation = DASD_BYPASS_CACHE;
		dedata->ga_extended |= 0x42;
		dedata->blk_size = blksize;
		lredata->operation.orientation = 0x2;
		lredata->operation.operation = 0x16;
		lredata->auxiliary.check_bytes = 0x01;
		pfx_cmd = DASD_ECKD_CCW_PFX_READ;
		break;
	default:
		DBF_DEV_EVENT(DBF_ERR, basedev,
			      "prepare itcw, unknown opcode 0x%x", cmd);
		BUG();
		break;
	}
	if (rc)
		return rc;

	dedata->attributes.mode = 0x3;	/* ECKD */

	heads = basepriv->rdc_data.trk_per_cyl;
	begcyl = trk / heads;
	beghead = trk % heads;
	endcyl = totrk / heads;
	endhead = totrk % heads;

	/* check for sequential prestage - enhance cylinder range */
	if (dedata->attributes.operation == DASD_SEQ_PRESTAGE ||
	    dedata->attributes.operation == DASD_SEQ_ACCESS) {

		if (endcyl + basepriv->attrib.nr_cyl < basepriv->real_cyl)
			endcyl += basepriv->attrib.nr_cyl;
		else
			endcyl = (basepriv->real_cyl - 1);
	}

	set_ch_t(&dedata->beg_ext, begcyl, beghead);
	set_ch_t(&dedata->end_ext, endcyl, endhead);

	dedata->ep_format = 0x20; /* records per track is valid */
	dedata->ep_rec_per_track = blk_per_trk;

	if (rec_on_trk) {
		switch (basepriv->rdc_data.dev_type) {
		case 0x3390:
			dn = ceil_quot(blksize + 6, 232);
			d = 9 + ceil_quot(blksize + 6 * (dn + 1), 34);
			sector = (49 + (rec_on_trk - 1) * (10 + d)) / 8;
			break;
		case 0x3380:
			d = 7 + ceil_quot(blksize + 12, 32);
			sector = (39 + (rec_on_trk - 1) * (8 + d)) / 7;
			break;
		}
	}

	if (cmd == DASD_ECKD_CCW_READ_COUNT_MT) {
		lredata->auxiliary.length_valid = 0;
		lredata->auxiliary.length_scope = 0;
		lredata->sector = 0xff;
	} else {
		lredata->auxiliary.length_valid = 1;
		lredata->auxiliary.length_scope = 1;
		lredata->sector = sector;
	}
	lredata->auxiliary.imbedded_ccw_valid = 1;
	lredata->length = tlf;
	lredata->imbedded_ccw = cmd;
	lredata->count = count;
	set_ch_t(&lredata->seek_addr, begcyl, beghead);
	lredata->search_arg.cyl = lredata->seek_addr.cyl;
	lredata->search_arg.head = lredata->seek_addr.head;
	lredata->search_arg.record = rec_on_trk;

	dcw = itcw_add_dcw(itcw, pfx_cmd, 0,
		     &pfxdata, sizeof(pfxdata), total_data_size);
	return PTR_ERR_OR_ZERO(dcw);
}

static struct dasd_ccw_req *dasd_eckd_build_cp_tpm_track(
					       struct dasd_device *startdev,
					       struct dasd_block *block,
					       struct request *req,
					       sector_t first_rec,
					       sector_t last_rec,
					       sector_t first_trk,
					       sector_t last_trk,
					       unsigned int first_offs,
					       unsigned int last_offs,
					       unsigned int blk_per_trk,
					       unsigned int blksize)
{
	struct dasd_ccw_req *cqr;
	struct req_iterator iter;
	struct bio_vec bv;
	char *dst;
	unsigned int trkcount, ctidaw;
	unsigned char cmd;
	struct dasd_device *basedev;
	unsigned int tlf;
	struct itcw *itcw;
	struct tidaw *last_tidaw = NULL;
	int itcw_op;
	size_t itcw_size;
	u8 tidaw_flags;
	unsigned int seg_len, part_len, len_to_track_end;
	unsigned char new_track;
	sector_t recid, trkid;
	unsigned int offs;
	unsigned int count, count_to_trk_end;
	int ret;

	basedev = block->base;
	if (rq_data_dir(req) == READ) {
		cmd = DASD_ECKD_CCW_READ_TRACK_DATA;
		itcw_op = ITCW_OP_READ;
	} else if (rq_data_dir(req) == WRITE) {
		cmd = DASD_ECKD_CCW_WRITE_TRACK_DATA;
		itcw_op = ITCW_OP_WRITE;
	} else
		return ERR_PTR(-EINVAL);

	/* trackbased I/O needs address all memory via TIDAWs,
	 * not just for 64 bit addresses. This allows us to map
	 * each segment directly to one tidaw.
	 * In the case of write requests, additional tidaws may
	 * be needed when a segment crosses a track boundary.
	 */
	trkcount = last_trk - first_trk + 1;
	ctidaw = 0;
	rq_for_each_segment(bv, req, iter) {
		++ctidaw;
	}
	if (rq_data_dir(req) == WRITE)
		ctidaw += (last_trk - first_trk);

	/* Allocate the ccw request. */
	itcw_size = itcw_calc_size(0, ctidaw, 0);
	cqr = dasd_smalloc_request(DASD_ECKD_MAGIC, 0, itcw_size, startdev,
				   blk_mq_rq_to_pdu(req));
	if (IS_ERR(cqr))
		return cqr;

	/* transfer length factor: how many bytes to read from the last track */
	if (first_trk == last_trk)
		tlf = last_offs - first_offs + 1;
	else
		tlf = last_offs + 1;
	tlf *= blksize;

	itcw = itcw_init(cqr->data, itcw_size, itcw_op, 0, ctidaw, 0);
	if (IS_ERR(itcw)) {
		ret = -EINVAL;
		goto out_error;
	}
	cqr->cpaddr = itcw_get_tcw(itcw);
	if (prepare_itcw(itcw, first_trk, last_trk,
			 cmd, basedev, startdev,
			 first_offs + 1,
			 trkcount, blksize,
			 (last_rec - first_rec + 1) * blksize,
			 tlf, blk_per_trk) == -EAGAIN) {
		/* Clock not in sync and XRC is enabled.
		 * Try again later.
		 */
		ret = -EAGAIN;
		goto out_error;
	}
	len_to_track_end = 0;
	/*
	 * A tidaw can address 4k of memory, but must not cross page boundaries
	 * We can let the block layer handle this by setting
	 * blk_queue_segment_boundary to page boundaries and
	 * blk_max_segment_size to page size when setting up the request queue.
	 * For write requests, a TIDAW must not cross track boundaries, because
	 * we have to set the CBC flag on the last tidaw for each track.
	 */
	if (rq_data_dir(req) == WRITE) {
		new_track = 1;
		recid = first_rec;
		rq_for_each_segment(bv, req, iter) {
			dst = page_address(bv.bv_page) + bv.bv_offset;
			seg_len = bv.bv_len;
			while (seg_len) {
				if (new_track) {
					trkid = recid;
					offs = sector_div(trkid, blk_per_trk);
					count_to_trk_end = blk_per_trk - offs;
					count = min((last_rec - recid + 1),
						    (sector_t)count_to_trk_end);
					len_to_track_end = count * blksize;
					recid += count;
					new_track = 0;
				}
				part_len = min(seg_len, len_to_track_end);
				seg_len -= part_len;
				len_to_track_end -= part_len;
				/* We need to end the tidaw at track end */
				if (!len_to_track_end) {
					new_track = 1;
					tidaw_flags = TIDAW_FLAGS_INSERT_CBC;
				} else
					tidaw_flags = 0;
				last_tidaw = itcw_add_tidaw(itcw, tidaw_flags,
							    dst, part_len);
				if (IS_ERR(last_tidaw)) {
					ret = -EINVAL;
					goto out_error;
				}
				dst += part_len;
			}
		}
	} else {
		rq_for_each_segment(bv, req, iter) {
			dst = page_address(bv.bv_page) + bv.bv_offset;
			last_tidaw = itcw_add_tidaw(itcw, 0x00,
						    dst, bv.bv_len);
			if (IS_ERR(last_tidaw)) {
				ret = -EINVAL;
				goto out_error;
			}
		}
	}
	last_tidaw->flags |= TIDAW_FLAGS_LAST;
	last_tidaw->flags &= ~TIDAW_FLAGS_INSERT_CBC;
	itcw_finalize(itcw);

	if (blk_noretry_request(req) ||
	    block->base->features & DASD_FEATURE_FAILFAST)
		set_bit(DASD_CQR_FLAGS_FAILFAST, &cqr->flags);
	cqr->cpmode = 1;
	cqr->startdev = startdev;
	cqr->memdev = startdev;
	cqr->block = block;
	cqr->expires = startdev->default_expires * HZ;	/* default 5 minutes */
	cqr->lpm = dasd_path_get_ppm(startdev);
	cqr->retries = startdev->default_retries;
	cqr->buildclk = get_tod_clock();
	cqr->status = DASD_CQR_FILLED;
	return cqr;
out_error:
	dasd_sfree_request(cqr, startdev);
	return ERR_PTR(ret);
}

static struct dasd_ccw_req *dasd_eckd_build_cp(struct dasd_device *startdev,
					       struct dasd_block *block,
					       struct request *req)
{
	int cmdrtd, cmdwtd;
	int use_prefix;
	int fcx_multitrack;
	struct dasd_eckd_private *private;
	struct dasd_device *basedev;
	sector_t first_rec, last_rec;
	sector_t first_trk, last_trk;
	unsigned int first_offs, last_offs;
	unsigned int blk_per_trk, blksize;
	int cdlspecial;
	unsigned int data_size;
	struct dasd_ccw_req *cqr;

	basedev = block->base;
	private = basedev->private;

	/* Calculate number of blocks/records per track. */
	blksize = block->bp_block;
	blk_per_trk = recs_per_track(&private->rdc_data, 0, blksize);
	if (blk_per_trk == 0)
		return ERR_PTR(-EINVAL);
	/* Calculate record id of first and last block. */
	first_rec = first_trk = blk_rq_pos(req) >> block->s2b_shift;
	first_offs = sector_div(first_trk, blk_per_trk);
	last_rec = last_trk =
		(blk_rq_pos(req) + blk_rq_sectors(req) - 1) >> block->s2b_shift;
	last_offs = sector_div(last_trk, blk_per_trk);
	cdlspecial = (private->uses_cdl && first_rec < 2*blk_per_trk);

	fcx_multitrack = private->features.feature[40] & 0x20;
	data_size = blk_rq_bytes(req);
	if (data_size % blksize)
		return ERR_PTR(-EINVAL);
	/* tpm write request add CBC data on each track boundary */
	if (rq_data_dir(req) == WRITE)
		data_size += (last_trk - first_trk) * 4;

	/* is read track data and write track data in command mode supported? */
	cmdrtd = private->features.feature[9] & 0x20;
	cmdwtd = private->features.feature[12] & 0x40;
	use_prefix = private->features.feature[8] & 0x01;

	cqr = NULL;
	if (cdlspecial || dasd_page_cache) {
		/* do nothing, just fall through to the cmd mode single case */
	} else if ((data_size <= private->fcx_max_data)
		   && (fcx_multitrack || (first_trk == last_trk))) {
		cqr = dasd_eckd_build_cp_tpm_track(startdev, block, req,
						    first_rec, last_rec,
						    first_trk, last_trk,
						    first_offs, last_offs,
						    blk_per_trk, blksize);
		if (IS_ERR(cqr) && (PTR_ERR(cqr) != -EAGAIN) &&
		    (PTR_ERR(cqr) != -ENOMEM))
			cqr = NULL;
	} else if (use_prefix &&
		   (((rq_data_dir(req) == READ) && cmdrtd) ||
		    ((rq_data_dir(req) == WRITE) && cmdwtd))) {
		cqr = dasd_eckd_build_cp_cmd_track(startdev, block, req,
						   first_rec, last_rec,
						   first_trk, last_trk,
						   first_offs, last_offs,
						   blk_per_trk, blksize);
		if (IS_ERR(cqr) && (PTR_ERR(cqr) != -EAGAIN) &&
		    (PTR_ERR(cqr) != -ENOMEM))
			cqr = NULL;
	}
	if (!cqr)
		cqr = dasd_eckd_build_cp_cmd_single(startdev, block, req,
						    first_rec, last_rec,
						    first_trk, last_trk,
						    first_offs, last_offs,
						    blk_per_trk, blksize);
	return cqr;
}

static struct dasd_ccw_req *dasd_eckd_build_cp_raw(struct dasd_device *startdev,
						   struct dasd_block *block,
						   struct request *req)
{
	sector_t start_padding_sectors, end_sector_offset, end_padding_sectors;
	unsigned int seg_len, len_to_track_end;
	unsigned int cidaw, cplength, datasize;
	sector_t first_trk, last_trk, sectors;
	struct dasd_eckd_private *base_priv;
	struct dasd_device *basedev;
	struct req_iterator iter;
	struct dasd_ccw_req *cqr;
	unsigned int trkcount;
	unsigned long *idaws;
	unsigned int size;
	unsigned char cmd;
	struct bio_vec bv;
	struct ccw1 *ccw;
	int use_prefix;
	void *data;
	char *dst;

	/*
	 * raw track access needs to be mutiple of 64k and on 64k boundary
	 * For read requests we can fix an incorrect alignment by padding
	 * the request with dummy pages.
	 */
	start_padding_sectors = blk_rq_pos(req) % DASD_RAW_SECTORS_PER_TRACK;
	end_sector_offset = (blk_rq_pos(req) + blk_rq_sectors(req)) %
		DASD_RAW_SECTORS_PER_TRACK;
	end_padding_sectors = (DASD_RAW_SECTORS_PER_TRACK - end_sector_offset) %
		DASD_RAW_SECTORS_PER_TRACK;
	basedev = block->base;
	if ((start_padding_sectors || end_padding_sectors) &&
	    (rq_data_dir(req) == WRITE)) {
		DBF_DEV_EVENT(DBF_ERR, basedev,
			      "raw write not track aligned (%lu,%lu) req %p",
			      start_padding_sectors, end_padding_sectors, req);
		return ERR_PTR(-EINVAL);
	}

	first_trk = blk_rq_pos(req) / DASD_RAW_SECTORS_PER_TRACK;
	last_trk = (blk_rq_pos(req) + blk_rq_sectors(req) - 1) /
		DASD_RAW_SECTORS_PER_TRACK;
	trkcount = last_trk - first_trk + 1;

	if (rq_data_dir(req) == READ)
		cmd = DASD_ECKD_CCW_READ_TRACK;
	else if (rq_data_dir(req) == WRITE)
		cmd = DASD_ECKD_CCW_WRITE_FULL_TRACK;
	else
		return ERR_PTR(-EINVAL);

	/*
	 * Raw track based I/O needs IDAWs for each page,
	 * and not just for 64 bit addresses.
	 */
	cidaw = trkcount * DASD_RAW_BLOCK_PER_TRACK;

	/*
	 * struct PFX_eckd_data and struct LRE_eckd_data can have up to 2 bytes
	 * of extended parameter. This is needed for write full track.
	 */
	base_priv = basedev->private;
	use_prefix = base_priv->features.feature[8] & 0x01;
	if (use_prefix) {
		cplength = 1 + trkcount;
		size = sizeof(struct PFX_eckd_data) + 2;
	} else {
		cplength = 2 + trkcount;
		size = sizeof(struct DE_eckd_data) +
			sizeof(struct LRE_eckd_data) + 2;
	}
	size = ALIGN(size, 8);

	datasize = size + cidaw * sizeof(unsigned long);

	/* Allocate the ccw request. */
	cqr = dasd_smalloc_request(DASD_ECKD_MAGIC, cplength,
				   datasize, startdev, blk_mq_rq_to_pdu(req));
	if (IS_ERR(cqr))
		return cqr;

	ccw = cqr->cpaddr;
	data = cqr->data;

	if (use_prefix) {
		prefix_LRE(ccw++, data, first_trk, last_trk, cmd, basedev,
			   startdev, 1, 0, trkcount, 0, 0);
	} else {
		define_extent(ccw++, data, first_trk, last_trk, cmd, basedev, 0);
		ccw[-1].flags |= CCW_FLAG_CC;

		data += sizeof(struct DE_eckd_data);
		locate_record_ext(ccw++, data, first_trk, 0,
				  trkcount, cmd, basedev, 0, 0);
	}

	idaws = (unsigned long *)(cqr->data + size);
	len_to_track_end = 0;
	if (start_padding_sectors) {
		ccw[-1].flags |= CCW_FLAG_CC;
		ccw->cmd_code = cmd;
		/* maximum 3390 track size */
		ccw->count = 57326;
		/* 64k map to one track */
		len_to_track_end = 65536 - start_padding_sectors * 512;
		ccw->cda = (__u32)(addr_t)idaws;
		ccw->flags |= CCW_FLAG_IDA;
		ccw->flags |= CCW_FLAG_SLI;
		ccw++;
		for (sectors = 0; sectors < start_padding_sectors; sectors += 8)
			idaws = idal_create_words(idaws, rawpadpage, PAGE_SIZE);
	}
	rq_for_each_segment(bv, req, iter) {
		dst = page_address(bv.bv_page) + bv.bv_offset;
		seg_len = bv.bv_len;
		if (cmd == DASD_ECKD_CCW_READ_TRACK)
			memset(dst, 0, seg_len);
		if (!len_to_track_end) {
			ccw[-1].flags |= CCW_FLAG_CC;
			ccw->cmd_code = cmd;
			/* maximum 3390 track size */
			ccw->count = 57326;
			/* 64k map to one track */
			len_to_track_end = 65536;
			ccw->cda = (__u32)(addr_t)idaws;
			ccw->flags |= CCW_FLAG_IDA;
			ccw->flags |= CCW_FLAG_SLI;
			ccw++;
		}
		len_to_track_end -= seg_len;
		idaws = idal_create_words(idaws, dst, seg_len);
	}
	for (sectors = 0; sectors < end_padding_sectors; sectors += 8)
		idaws = idal_create_words(idaws, rawpadpage, PAGE_SIZE);
	if (blk_noretry_request(req) ||
	    block->base->features & DASD_FEATURE_FAILFAST)
		set_bit(DASD_CQR_FLAGS_FAILFAST, &cqr->flags);
	cqr->startdev = startdev;
	cqr->memdev = startdev;
	cqr->block = block;
	cqr->expires = startdev->default_expires * HZ;
	cqr->lpm = dasd_path_get_ppm(startdev);
	cqr->retries = startdev->default_retries;
	cqr->buildclk = get_tod_clock();
	cqr->status = DASD_CQR_FILLED;

	return cqr;
}


static int
dasd_eckd_free_cp(struct dasd_ccw_req *cqr, struct request *req)
{
	struct dasd_eckd_private *private;
	struct ccw1 *ccw;
	struct req_iterator iter;
	struct bio_vec bv;
	char *dst, *cda;
	unsigned int blksize, blk_per_trk, off;
	sector_t recid;
	int status;

	if (!dasd_page_cache)
		goto out;
	private = cqr->block->base->private;
	blksize = cqr->block->bp_block;
	blk_per_trk = recs_per_track(&private->rdc_data, 0, blksize);
	recid = blk_rq_pos(req) >> cqr->block->s2b_shift;
	ccw = cqr->cpaddr;
	/* Skip over define extent & locate record. */
	ccw++;
	if (private->uses_cdl == 0 || recid > 2*blk_per_trk)
		ccw++;
	rq_for_each_segment(bv, req, iter) {
		dst = page_address(bv.bv_page) + bv.bv_offset;
		for (off = 0; off < bv.bv_len; off += blksize) {
			/* Skip locate record. */
			if (private->uses_cdl && recid <= 2*blk_per_trk)
				ccw++;
			if (dst) {
				if (ccw->flags & CCW_FLAG_IDA)
					cda = *((char **)((addr_t) ccw->cda));
				else
					cda = (char *)((addr_t) ccw->cda);
				if (dst != cda) {
					if (rq_data_dir(req) == READ)
						memcpy(dst, cda, bv.bv_len);
					kmem_cache_free(dasd_page_cache,
					    (void *)((addr_t)cda & PAGE_MASK));
				}
				dst = NULL;
			}
			ccw++;
			recid++;
		}
	}
out:
	status = cqr->status == DASD_CQR_DONE;
	dasd_sfree_request(cqr, cqr->memdev);
	return status;
}

/*
 * Modify ccw/tcw in cqr so it can be started on a base device.
 *
 * Note that this is not enough to restart the cqr!
 * Either reset cqr->startdev as well (summary unit check handling)
 * or restart via separate cqr (as in ERP handling).
 */
void dasd_eckd_reset_ccw_to_base_io(struct dasd_ccw_req *cqr)
{
	struct ccw1 *ccw;
	struct PFX_eckd_data *pfxdata;
	struct tcw *tcw;
	struct tccb *tccb;
	struct dcw *dcw;

	if (cqr->cpmode == 1) {
		tcw = cqr->cpaddr;
		tccb = tcw_get_tccb(tcw);
		dcw = (struct dcw *)&tccb->tca[0];
		pfxdata = (struct PFX_eckd_data *)&dcw->cd[0];
		pfxdata->validity.verify_base = 0;
		pfxdata->validity.hyper_pav = 0;
	} else {
		ccw = cqr->cpaddr;
		pfxdata = cqr->data;
		if (ccw->cmd_code == DASD_ECKD_CCW_PFX) {
			pfxdata->validity.verify_base = 0;
			pfxdata->validity.hyper_pav = 0;
		}
	}
}

#define DASD_ECKD_CHANQ_MAX_SIZE 4

static struct dasd_ccw_req *dasd_eckd_build_alias_cp(struct dasd_device *base,
						     struct dasd_block *block,
						     struct request *req)
{
	struct dasd_eckd_private *private;
	struct dasd_device *startdev;
	unsigned long flags;
	struct dasd_ccw_req *cqr;

	startdev = dasd_alias_get_start_dev(base);
	if (!startdev)
		startdev = base;
	private = startdev->private;
	if (private->count >= DASD_ECKD_CHANQ_MAX_SIZE)
		return ERR_PTR(-EBUSY);

	spin_lock_irqsave(get_ccwdev_lock(startdev->cdev), flags);
	private->count++;
	if ((base->features & DASD_FEATURE_USERAW))
		cqr = dasd_eckd_build_cp_raw(startdev, block, req);
	else
		cqr = dasd_eckd_build_cp(startdev, block, req);
	if (IS_ERR(cqr))
		private->count--;
	spin_unlock_irqrestore(get_ccwdev_lock(startdev->cdev), flags);
	return cqr;
}

static int dasd_eckd_free_alias_cp(struct dasd_ccw_req *cqr,
				   struct request *req)
{
	struct dasd_eckd_private *private;
	unsigned long flags;

	spin_lock_irqsave(get_ccwdev_lock(cqr->memdev->cdev), flags);
	private = cqr->memdev->private;
	private->count--;
	spin_unlock_irqrestore(get_ccwdev_lock(cqr->memdev->cdev), flags);
	return dasd_eckd_free_cp(cqr, req);
}

static int
dasd_eckd_fill_info(struct dasd_device * device,
		    struct dasd_information2_t * info)
{
	struct dasd_eckd_private *private = device->private;

	info->label_block = 2;
	info->FBA_layout = private->uses_cdl ? 0 : 1;
	info->format = private->uses_cdl ? DASD_FORMAT_CDL : DASD_FORMAT_LDL;
	info->characteristics_size = sizeof(private->rdc_data);
	memcpy(info->characteristics, &private->rdc_data,
	       sizeof(private->rdc_data));
	info->confdata_size = min((unsigned long)private->conf_len,
				  sizeof(info->configuration_data));
	memcpy(info->configuration_data, private->conf_data,
	       info->confdata_size);
	return 0;
}

/*
 * SECTION: ioctl functions for eckd devices.
 */

/*
 * Release device ioctl.
 * Buils a channel programm to releases a prior reserved
 * (see dasd_eckd_reserve) device.
 */
static int
dasd_eckd_release(struct dasd_device *device)
{
	struct dasd_ccw_req *cqr;
	int rc;
	struct ccw1 *ccw;
	int useglobal;

	if (!capable(CAP_SYS_ADMIN))
		return -EACCES;

	useglobal = 0;
	cqr = dasd_smalloc_request(DASD_ECKD_MAGIC, 1, 32, device, NULL);
	if (IS_ERR(cqr)) {
		mutex_lock(&dasd_reserve_mutex);
		useglobal = 1;
		cqr = &dasd_reserve_req->cqr;
		memset(cqr, 0, sizeof(*cqr));
		memset(&dasd_reserve_req->ccw, 0,
		       sizeof(dasd_reserve_req->ccw));
		cqr->cpaddr = &dasd_reserve_req->ccw;
		cqr->data = &dasd_reserve_req->data;
		cqr->magic = DASD_ECKD_MAGIC;
	}
	ccw = cqr->cpaddr;
	ccw->cmd_code = DASD_ECKD_CCW_RELEASE;
	ccw->flags |= CCW_FLAG_SLI;
	ccw->count = 32;
	ccw->cda = (__u32)(addr_t) cqr->data;
	cqr->startdev = device;
	cqr->memdev = device;
	clear_bit(DASD_CQR_FLAGS_USE_ERP, &cqr->flags);
	set_bit(DASD_CQR_FLAGS_FAILFAST, &cqr->flags);
	cqr->retries = 2;	/* set retry counter to enable basic ERP */
	cqr->expires = 2 * HZ;
	cqr->buildclk = get_tod_clock();
	cqr->status = DASD_CQR_FILLED;

	rc = dasd_sleep_on_immediatly(cqr);
	if (!rc)
		clear_bit(DASD_FLAG_IS_RESERVED, &device->flags);

	if (useglobal)
		mutex_unlock(&dasd_reserve_mutex);
	else
		dasd_sfree_request(cqr, cqr->memdev);
	return rc;
}

/*
 * Reserve device ioctl.
 * Options are set to 'synchronous wait for interrupt' and
 * 'timeout the request'. This leads to a terminate IO if
 * the interrupt is outstanding for a certain time.
 */
static int
dasd_eckd_reserve(struct dasd_device *device)
{
	struct dasd_ccw_req *cqr;
	int rc;
	struct ccw1 *ccw;
	int useglobal;

	if (!capable(CAP_SYS_ADMIN))
		return -EACCES;

	useglobal = 0;
	cqr = dasd_smalloc_request(DASD_ECKD_MAGIC, 1, 32, device, NULL);
	if (IS_ERR(cqr)) {
		mutex_lock(&dasd_reserve_mutex);
		useglobal = 1;
		cqr = &dasd_reserve_req->cqr;
		memset(cqr, 0, sizeof(*cqr));
		memset(&dasd_reserve_req->ccw, 0,
		       sizeof(dasd_reserve_req->ccw));
		cqr->cpaddr = &dasd_reserve_req->ccw;
		cqr->data = &dasd_reserve_req->data;
		cqr->magic = DASD_ECKD_MAGIC;
	}
	ccw = cqr->cpaddr;
	ccw->cmd_code = DASD_ECKD_CCW_RESERVE;
	ccw->flags |= CCW_FLAG_SLI;
	ccw->count = 32;
	ccw->cda = (__u32)(addr_t) cqr->data;
	cqr->startdev = device;
	cqr->memdev = device;
	clear_bit(DASD_CQR_FLAGS_USE_ERP, &cqr->flags);
	set_bit(DASD_CQR_FLAGS_FAILFAST, &cqr->flags);
	cqr->retries = 2;	/* set retry counter to enable basic ERP */
	cqr->expires = 2 * HZ;
	cqr->buildclk = get_tod_clock();
	cqr->status = DASD_CQR_FILLED;

	rc = dasd_sleep_on_immediatly(cqr);
	if (!rc)
		set_bit(DASD_FLAG_IS_RESERVED, &device->flags);

	if (useglobal)
		mutex_unlock(&dasd_reserve_mutex);
	else
		dasd_sfree_request(cqr, cqr->memdev);
	return rc;
}

/*
 * Steal lock ioctl - unconditional reserve device.
 * Buils a channel programm to break a device's reservation.
 * (unconditional reserve)
 */
static int
dasd_eckd_steal_lock(struct dasd_device *device)
{
	struct dasd_ccw_req *cqr;
	int rc;
	struct ccw1 *ccw;
	int useglobal;

	if (!capable(CAP_SYS_ADMIN))
		return -EACCES;

	useglobal = 0;
	cqr = dasd_smalloc_request(DASD_ECKD_MAGIC, 1, 32, device, NULL);
	if (IS_ERR(cqr)) {
		mutex_lock(&dasd_reserve_mutex);
		useglobal = 1;
		cqr = &dasd_reserve_req->cqr;
		memset(cqr, 0, sizeof(*cqr));
		memset(&dasd_reserve_req->ccw, 0,
		       sizeof(dasd_reserve_req->ccw));
		cqr->cpaddr = &dasd_reserve_req->ccw;
		cqr->data = &dasd_reserve_req->data;
		cqr->magic = DASD_ECKD_MAGIC;
	}
	ccw = cqr->cpaddr;
	ccw->cmd_code = DASD_ECKD_CCW_SLCK;
	ccw->flags |= CCW_FLAG_SLI;
	ccw->count = 32;
	ccw->cda = (__u32)(addr_t) cqr->data;
	cqr->startdev = device;
	cqr->memdev = device;
	clear_bit(DASD_CQR_FLAGS_USE_ERP, &cqr->flags);
	set_bit(DASD_CQR_FLAGS_FAILFAST, &cqr->flags);
	cqr->retries = 2;	/* set retry counter to enable basic ERP */
	cqr->expires = 2 * HZ;
	cqr->buildclk = get_tod_clock();
	cqr->status = DASD_CQR_FILLED;

	rc = dasd_sleep_on_immediatly(cqr);
	if (!rc)
		set_bit(DASD_FLAG_IS_RESERVED, &device->flags);

	if (useglobal)
		mutex_unlock(&dasd_reserve_mutex);
	else
		dasd_sfree_request(cqr, cqr->memdev);
	return rc;
}

/*
 * SNID - Sense Path Group ID
 * This ioctl may be used in situations where I/O is stalled due to
 * a reserve, so if the normal dasd_smalloc_request fails, we use the
 * preallocated dasd_reserve_req.
 */
static int dasd_eckd_snid(struct dasd_device *device,
			  void __user *argp)
{
	struct dasd_ccw_req *cqr;
	int rc;
	struct ccw1 *ccw;
	int useglobal;
	struct dasd_snid_ioctl_data usrparm;

	if (!capable(CAP_SYS_ADMIN))
		return -EACCES;

	if (copy_from_user(&usrparm, argp, sizeof(usrparm)))
		return -EFAULT;

	useglobal = 0;
	cqr = dasd_smalloc_request(DASD_ECKD_MAGIC, 1,
				   sizeof(struct dasd_snid_data), device,
				   NULL);
	if (IS_ERR(cqr)) {
		mutex_lock(&dasd_reserve_mutex);
		useglobal = 1;
		cqr = &dasd_reserve_req->cqr;
		memset(cqr, 0, sizeof(*cqr));
		memset(&dasd_reserve_req->ccw, 0,
		       sizeof(dasd_reserve_req->ccw));
		cqr->cpaddr = &dasd_reserve_req->ccw;
		cqr->data = &dasd_reserve_req->data;
		cqr->magic = DASD_ECKD_MAGIC;
	}
	ccw = cqr->cpaddr;
	ccw->cmd_code = DASD_ECKD_CCW_SNID;
	ccw->flags |= CCW_FLAG_SLI;
	ccw->count = 12;
	ccw->cda = (__u32)(addr_t) cqr->data;
	cqr->startdev = device;
	cqr->memdev = device;
	clear_bit(DASD_CQR_FLAGS_USE_ERP, &cqr->flags);
	set_bit(DASD_CQR_FLAGS_FAILFAST, &cqr->flags);
	set_bit(DASD_CQR_ALLOW_SLOCK, &cqr->flags);
	cqr->retries = 5;
	cqr->expires = 10 * HZ;
	cqr->buildclk = get_tod_clock();
	cqr->status = DASD_CQR_FILLED;
	cqr->lpm = usrparm.path_mask;

	rc = dasd_sleep_on_immediatly(cqr);
	/* verify that I/O processing didn't modify the path mask */
	if (!rc && usrparm.path_mask && (cqr->lpm != usrparm.path_mask))
		rc = -EIO;
	if (!rc) {
		usrparm.data = *((struct dasd_snid_data *)cqr->data);
		if (copy_to_user(argp, &usrparm, sizeof(usrparm)))
			rc = -EFAULT;
	}

	if (useglobal)
		mutex_unlock(&dasd_reserve_mutex);
	else
		dasd_sfree_request(cqr, cqr->memdev);
	return rc;
}

/*
 * Read performance statistics
 */
static int
dasd_eckd_performance(struct dasd_device *device, void __user *argp)
{
	struct dasd_psf_prssd_data *prssdp;
	struct dasd_rssd_perf_stats_t *stats;
	struct dasd_ccw_req *cqr;
	struct ccw1 *ccw;
	int rc;

	cqr = dasd_smalloc_request(DASD_ECKD_MAGIC, 1 /* PSF */  + 1 /* RSSD */,
				   (sizeof(struct dasd_psf_prssd_data) +
				    sizeof(struct dasd_rssd_perf_stats_t)),
				   device, NULL);
	if (IS_ERR(cqr)) {
		DBF_DEV_EVENT(DBF_WARNING, device, "%s",
			    "Could not allocate initialization request");
		return PTR_ERR(cqr);
	}
	cqr->startdev = device;
	cqr->memdev = device;
	cqr->retries = 0;
	clear_bit(DASD_CQR_FLAGS_USE_ERP, &cqr->flags);
	cqr->expires = 10 * HZ;

	/* Prepare for Read Subsystem Data */
	prssdp = (struct dasd_psf_prssd_data *) cqr->data;
	memset(prssdp, 0, sizeof(struct dasd_psf_prssd_data));
	prssdp->order = PSF_ORDER_PRSSD;
	prssdp->suborder = 0x01;	/* Performance Statistics */
	prssdp->varies[1] = 0x01;	/* Perf Statistics for the Subsystem */

	ccw = cqr->cpaddr;
	ccw->cmd_code = DASD_ECKD_CCW_PSF;
	ccw->count = sizeof(struct dasd_psf_prssd_data);
	ccw->flags |= CCW_FLAG_CC;
	ccw->cda = (__u32)(addr_t) prssdp;

	/* Read Subsystem Data - Performance Statistics */
	stats = (struct dasd_rssd_perf_stats_t *) (prssdp + 1);
	memset(stats, 0, sizeof(struct dasd_rssd_perf_stats_t));

	ccw++;
	ccw->cmd_code = DASD_ECKD_CCW_RSSD;
	ccw->count = sizeof(struct dasd_rssd_perf_stats_t);
	ccw->cda = (__u32)(addr_t) stats;

	cqr->buildclk = get_tod_clock();
	cqr->status = DASD_CQR_FILLED;
	rc = dasd_sleep_on(cqr);
	if (rc == 0) {
		prssdp = (struct dasd_psf_prssd_data *) cqr->data;
		stats = (struct dasd_rssd_perf_stats_t *) (prssdp + 1);
		if (copy_to_user(argp, stats,
				 sizeof(struct dasd_rssd_perf_stats_t)))
			rc = -EFAULT;
	}
	dasd_sfree_request(cqr, cqr->memdev);
	return rc;
}

/*
 * Get attributes (cache operations)
 * Returnes the cache attributes used in Define Extend (DE).
 */
static int
dasd_eckd_get_attrib(struct dasd_device *device, void __user *argp)
{
	struct dasd_eckd_private *private = device->private;
	struct attrib_data_t attrib = private->attrib;
	int rc;

        if (!capable(CAP_SYS_ADMIN))
                return -EACCES;
	if (!argp)
                return -EINVAL;

	rc = 0;
	if (copy_to_user(argp, (long *) &attrib,
			 sizeof(struct attrib_data_t)))
		rc = -EFAULT;

	return rc;
}

/*
 * Set attributes (cache operations)
 * Stores the attributes for cache operation to be used in Define Extend (DE).
 */
static int
dasd_eckd_set_attrib(struct dasd_device *device, void __user *argp)
{
	struct dasd_eckd_private *private = device->private;
	struct attrib_data_t attrib;

	if (!capable(CAP_SYS_ADMIN))
		return -EACCES;
	if (!argp)
		return -EINVAL;

	if (copy_from_user(&attrib, argp, sizeof(struct attrib_data_t)))
		return -EFAULT;
	private->attrib = attrib;

	dev_info(&device->cdev->dev,
		 "The DASD cache mode was set to %x (%i cylinder prestage)\n",
		 private->attrib.operation, private->attrib.nr_cyl);
	return 0;
}

/*
 * Issue syscall I/O to EMC Symmetrix array.
 * CCWs are PSF and RSSD
 */
static int dasd_symm_io(struct dasd_device *device, void __user *argp)
{
	struct dasd_symmio_parms usrparm;
	char *psf_data, *rssd_result;
	struct dasd_ccw_req *cqr;
	struct ccw1 *ccw;
	char psf0, psf1;
	int rc;

	if (!capable(CAP_SYS_ADMIN) && !capable(CAP_SYS_RAWIO))
		return -EACCES;
	psf0 = psf1 = 0;

	/* Copy parms from caller */
	rc = -EFAULT;
	if (copy_from_user(&usrparm, argp, sizeof(usrparm)))
		goto out;
	if (is_compat_task()) {
		/* Make sure pointers are sane even on 31 bit. */
		rc = -EINVAL;
		if ((usrparm.psf_data >> 32) != 0)
			goto out;
		if ((usrparm.rssd_result >> 32) != 0)
			goto out;
		usrparm.psf_data &= 0x7fffffffULL;
		usrparm.rssd_result &= 0x7fffffffULL;
	}
	/* at least 2 bytes are accessed and should be allocated */
	if (usrparm.psf_data_len < 2) {
		DBF_DEV_EVENT(DBF_WARNING, device,
			      "Symmetrix ioctl invalid data length %d",
			      usrparm.psf_data_len);
		rc = -EINVAL;
		goto out;
	}
	/* alloc I/O data area */
	psf_data = kzalloc(usrparm.psf_data_len, GFP_KERNEL | GFP_DMA);
	rssd_result = kzalloc(usrparm.rssd_result_len, GFP_KERNEL | GFP_DMA);
	if (!psf_data || !rssd_result) {
		rc = -ENOMEM;
		goto out_free;
	}

	/* get syscall header from user space */
	rc = -EFAULT;
	if (copy_from_user(psf_data,
			   (void __user *)(unsigned long) usrparm.psf_data,
			   usrparm.psf_data_len))
		goto out_free;
	psf0 = psf_data[0];
	psf1 = psf_data[1];

	/* setup CCWs for PSF + RSSD */
	cqr = dasd_smalloc_request(DASD_ECKD_MAGIC, 2, 0, device, NULL);
	if (IS_ERR(cqr)) {
		DBF_DEV_EVENT(DBF_WARNING, device, "%s",
			"Could not allocate initialization request");
		rc = PTR_ERR(cqr);
		goto out_free;
	}

	cqr->startdev = device;
	cqr->memdev = device;
	cqr->retries = 3;
	cqr->expires = 10 * HZ;
	cqr->buildclk = get_tod_clock();
	cqr->status = DASD_CQR_FILLED;

	/* Build the ccws */
	ccw = cqr->cpaddr;

	/* PSF ccw */
	ccw->cmd_code = DASD_ECKD_CCW_PSF;
	ccw->count = usrparm.psf_data_len;
	ccw->flags |= CCW_FLAG_CC;
	ccw->cda = (__u32)(addr_t) psf_data;

	ccw++;

	/* RSSD ccw  */
	ccw->cmd_code = DASD_ECKD_CCW_RSSD;
	ccw->count = usrparm.rssd_result_len;
	ccw->flags = CCW_FLAG_SLI ;
	ccw->cda = (__u32)(addr_t) rssd_result;

	rc = dasd_sleep_on(cqr);
	if (rc)
		goto out_sfree;

	rc = -EFAULT;
	if (copy_to_user((void __user *)(unsigned long) usrparm.rssd_result,
			   rssd_result, usrparm.rssd_result_len))
		goto out_sfree;
	rc = 0;

out_sfree:
	dasd_sfree_request(cqr, cqr->memdev);
out_free:
	kfree(rssd_result);
	kfree(psf_data);
out:
	DBF_DEV_EVENT(DBF_WARNING, device,
		      "Symmetrix ioctl (0x%02x 0x%02x): rc=%d",
		      (int) psf0, (int) psf1, rc);
	return rc;
}

static int
dasd_eckd_ioctl(struct dasd_block *block, unsigned int cmd, void __user *argp)
{
	struct dasd_device *device = block->base;

	switch (cmd) {
	case BIODASDGATTR:
		return dasd_eckd_get_attrib(device, argp);
	case BIODASDSATTR:
		return dasd_eckd_set_attrib(device, argp);
	case BIODASDPSRD:
		return dasd_eckd_performance(device, argp);
	case BIODASDRLSE:
		return dasd_eckd_release(device);
	case BIODASDRSRV:
		return dasd_eckd_reserve(device);
	case BIODASDSLCK:
		return dasd_eckd_steal_lock(device);
	case BIODASDSNID:
		return dasd_eckd_snid(device, argp);
	case BIODASDSYMMIO:
		return dasd_symm_io(device, argp);
	default:
		return -ENOTTY;
	}
}

/*
 * Dump the range of CCWs into 'page' buffer
 * and return number of printed chars.
 */
static int
dasd_eckd_dump_ccw_range(struct ccw1 *from, struct ccw1 *to, char *page)
{
	int len, count;
	char *datap;

	len = 0;
	while (from <= to) {
		len += sprintf(page + len, PRINTK_HEADER
			       " CCW %p: %08X %08X DAT:",
			       from, ((int *) from)[0], ((int *) from)[1]);

		/* get pointer to data (consider IDALs) */
		if (from->flags & CCW_FLAG_IDA)
			datap = (char *) *((addr_t *) (addr_t) from->cda);
		else
			datap = (char *) ((addr_t) from->cda);

		/* dump data (max 32 bytes) */
		for (count = 0; count < from->count && count < 32; count++) {
			if (count % 8 == 0) len += sprintf(page + len, " ");
			if (count % 4 == 0) len += sprintf(page + len, " ");
			len += sprintf(page + len, "%02x", datap[count]);
		}
		len += sprintf(page + len, "\n");
		from++;
	}
	return len;
}

static void
dasd_eckd_dump_sense_dbf(struct dasd_device *device, struct irb *irb,
			 char *reason)
{
	u64 *sense;
	u64 *stat;

	sense = (u64 *) dasd_get_sense(irb);
	stat = (u64 *) &irb->scsw;
	if (sense) {
		DBF_DEV_EVENT(DBF_EMERG, device, "%s: %016llx %08x : "
			      "%016llx %016llx %016llx %016llx",
			      reason, *stat, *((u32 *) (stat + 1)),
			      sense[0], sense[1], sense[2], sense[3]);
	} else {
		DBF_DEV_EVENT(DBF_EMERG, device, "%s: %016llx %08x : %s",
			      reason, *stat, *((u32 *) (stat + 1)),
			      "NO VALID SENSE");
	}
}

/*
 * Print sense data and related channel program.
 * Parts are printed because printk buffer is only 1024 bytes.
 */
static void dasd_eckd_dump_sense_ccw(struct dasd_device *device,
				 struct dasd_ccw_req *req, struct irb *irb)
{
	char *page;
	struct ccw1 *first, *last, *fail, *from, *to;
	int len, sl, sct;

	page = (char *) get_zeroed_page(GFP_ATOMIC);
	if (page == NULL) {
		DBF_DEV_EVENT(DBF_WARNING, device, "%s",
			      "No memory to dump sense data\n");
		return;
	}
	/* dump the sense data */
	len = sprintf(page, PRINTK_HEADER
		      " I/O status report for device %s:\n",
		      dev_name(&device->cdev->dev));
	len += sprintf(page + len, PRINTK_HEADER
		       " in req: %p CC:%02X FC:%02X AC:%02X SC:%02X DS:%02X "
		       "CS:%02X RC:%d\n",
		       req, scsw_cc(&irb->scsw), scsw_fctl(&irb->scsw),
		       scsw_actl(&irb->scsw), scsw_stctl(&irb->scsw),
		       scsw_dstat(&irb->scsw), scsw_cstat(&irb->scsw),
		       req ? req->intrc : 0);
	len += sprintf(page + len, PRINTK_HEADER
		       " device %s: Failing CCW: %p\n",
		       dev_name(&device->cdev->dev),
		       (void *) (addr_t) irb->scsw.cmd.cpa);
	if (irb->esw.esw0.erw.cons) {
		for (sl = 0; sl < 4; sl++) {
			len += sprintf(page + len, PRINTK_HEADER
				       " Sense(hex) %2d-%2d:",
				       (8 * sl), ((8 * sl) + 7));

			for (sct = 0; sct < 8; sct++) {
				len += sprintf(page + len, " %02x",
					       irb->ecw[8 * sl + sct]);
			}
			len += sprintf(page + len, "\n");
		}

		if (irb->ecw[27] & DASD_SENSE_BIT_0) {
			/* 24 Byte Sense Data */
			sprintf(page + len, PRINTK_HEADER
				" 24 Byte: %x MSG %x, "
				"%s MSGb to SYSOP\n",
				irb->ecw[7] >> 4, irb->ecw[7] & 0x0f,
				irb->ecw[1] & 0x10 ? "" : "no");
		} else {
			/* 32 Byte Sense Data */
			sprintf(page + len, PRINTK_HEADER
				" 32 Byte: Format: %x "
				"Exception class %x\n",
				irb->ecw[6] & 0x0f, irb->ecw[22] >> 4);
		}
	} else {
		sprintf(page + len, PRINTK_HEADER
			" SORRY - NO VALID SENSE AVAILABLE\n");
	}
	printk(KERN_ERR "%s", page);

	if (req) {
		/* req == NULL for unsolicited interrupts */
		/* dump the Channel Program (max 140 Bytes per line) */
		/* Count CCW and print first CCWs (maximum 1024 % 140 = 7) */
		first = req->cpaddr;
		for (last = first; last->flags & (CCW_FLAG_CC | CCW_FLAG_DC); last++);
		to = min(first + 6, last);
		len = sprintf(page, PRINTK_HEADER
			      " Related CP in req: %p\n", req);
		dasd_eckd_dump_ccw_range(first, to, page + len);
		printk(KERN_ERR "%s", page);

		/* print failing CCW area (maximum 4) */
		/* scsw->cda is either valid or zero  */
		len = 0;
		from = ++to;
		fail = (struct ccw1 *)(addr_t)
				irb->scsw.cmd.cpa; /* failing CCW */
		if (from <  fail - 2) {
			from = fail - 2;     /* there is a gap - print header */
			len += sprintf(page, PRINTK_HEADER "......\n");
		}
		to = min(fail + 1, last);
		len += dasd_eckd_dump_ccw_range(from, to, page + len);

		/* print last CCWs (maximum 2) */
		from = max(from, ++to);
		if (from < last - 1) {
			from = last - 1;     /* there is a gap - print header */
			len += sprintf(page + len, PRINTK_HEADER "......\n");
		}
		len += dasd_eckd_dump_ccw_range(from, last, page + len);
		if (len > 0)
			printk(KERN_ERR "%s", page);
	}
	free_page((unsigned long) page);
}


/*
 * Print sense data from a tcw.
 */
static void dasd_eckd_dump_sense_tcw(struct dasd_device *device,
				 struct dasd_ccw_req *req, struct irb *irb)
{
	char *page;
	int len, sl, sct, residual;
	struct tsb *tsb;
	u8 *sense, *rcq;

	page = (char *) get_zeroed_page(GFP_ATOMIC);
	if (page == NULL) {
		DBF_DEV_EVENT(DBF_WARNING, device, " %s",
			    "No memory to dump sense data");
		return;
	}
	/* dump the sense data */
	len = sprintf(page, PRINTK_HEADER
		      " I/O status report for device %s:\n",
		      dev_name(&device->cdev->dev));
	len += sprintf(page + len, PRINTK_HEADER
		       " in req: %p CC:%02X FC:%02X AC:%02X SC:%02X DS:%02X "
		       "CS:%02X fcxs:%02X schxs:%02X RC:%d\n",
		       req, scsw_cc(&irb->scsw), scsw_fctl(&irb->scsw),
		       scsw_actl(&irb->scsw), scsw_stctl(&irb->scsw),
		       scsw_dstat(&irb->scsw), scsw_cstat(&irb->scsw),
		       irb->scsw.tm.fcxs,
		       (irb->scsw.tm.ifob << 7) | irb->scsw.tm.sesq,
		       req ? req->intrc : 0);
	len += sprintf(page + len, PRINTK_HEADER
		       " device %s: Failing TCW: %p\n",
		       dev_name(&device->cdev->dev),
		       (void *) (addr_t) irb->scsw.tm.tcw);

	tsb = NULL;
	sense = NULL;
	if (irb->scsw.tm.tcw && (irb->scsw.tm.fcxs & 0x01))
		tsb = tcw_get_tsb(
			(struct tcw *)(unsigned long)irb->scsw.tm.tcw);

	if (tsb) {
		len += sprintf(page + len, PRINTK_HEADER
			       " tsb->length %d\n", tsb->length);
		len += sprintf(page + len, PRINTK_HEADER
			       " tsb->flags %x\n", tsb->flags);
		len += sprintf(page + len, PRINTK_HEADER
			       " tsb->dcw_offset %d\n", tsb->dcw_offset);
		len += sprintf(page + len, PRINTK_HEADER
			       " tsb->count %d\n", tsb->count);
		residual = tsb->count - 28;
		len += sprintf(page + len, PRINTK_HEADER
			       " residual %d\n", residual);

		switch (tsb->flags & 0x07) {
		case 1:	/* tsa_iostat */
			len += sprintf(page + len, PRINTK_HEADER
			       " tsb->tsa.iostat.dev_time %d\n",
				       tsb->tsa.iostat.dev_time);
			len += sprintf(page + len, PRINTK_HEADER
			       " tsb->tsa.iostat.def_time %d\n",
				       tsb->tsa.iostat.def_time);
			len += sprintf(page + len, PRINTK_HEADER
			       " tsb->tsa.iostat.queue_time %d\n",
				       tsb->tsa.iostat.queue_time);
			len += sprintf(page + len, PRINTK_HEADER
			       " tsb->tsa.iostat.dev_busy_time %d\n",
				       tsb->tsa.iostat.dev_busy_time);
			len += sprintf(page + len, PRINTK_HEADER
			       " tsb->tsa.iostat.dev_act_time %d\n",
				       tsb->tsa.iostat.dev_act_time);
			sense = tsb->tsa.iostat.sense;
			break;
		case 2: /* ts_ddpc */
			len += sprintf(page + len, PRINTK_HEADER
			       " tsb->tsa.ddpc.rc %d\n", tsb->tsa.ddpc.rc);
			for (sl = 0; sl < 2; sl++) {
				len += sprintf(page + len, PRINTK_HEADER
					       " tsb->tsa.ddpc.rcq %2d-%2d: ",
					       (8 * sl), ((8 * sl) + 7));
				rcq = tsb->tsa.ddpc.rcq;
				for (sct = 0; sct < 8; sct++) {
					len += sprintf(page + len, " %02x",
						       rcq[8 * sl + sct]);
				}
				len += sprintf(page + len, "\n");
			}
			sense = tsb->tsa.ddpc.sense;
			break;
		case 3: /* tsa_intrg */
			len += sprintf(page + len, PRINTK_HEADER
				      " tsb->tsa.intrg.: not supported yet\n");
			break;
		}

		if (sense) {
			for (sl = 0; sl < 4; sl++) {
				len += sprintf(page + len, PRINTK_HEADER
					       " Sense(hex) %2d-%2d:",
					       (8 * sl), ((8 * sl) + 7));
				for (sct = 0; sct < 8; sct++) {
					len += sprintf(page + len, " %02x",
						       sense[8 * sl + sct]);
				}
				len += sprintf(page + len, "\n");
			}

			if (sense[27] & DASD_SENSE_BIT_0) {
				/* 24 Byte Sense Data */
				sprintf(page + len, PRINTK_HEADER
					" 24 Byte: %x MSG %x, "
					"%s MSGb to SYSOP\n",
					sense[7] >> 4, sense[7] & 0x0f,
					sense[1] & 0x10 ? "" : "no");
			} else {
				/* 32 Byte Sense Data */
				sprintf(page + len, PRINTK_HEADER
					" 32 Byte: Format: %x "
					"Exception class %x\n",
					sense[6] & 0x0f, sense[22] >> 4);
			}
		} else {
			sprintf(page + len, PRINTK_HEADER
				" SORRY - NO VALID SENSE AVAILABLE\n");
		}
	} else {
		sprintf(page + len, PRINTK_HEADER
			" SORRY - NO TSB DATA AVAILABLE\n");
	}
	printk(KERN_ERR "%s", page);
	free_page((unsigned long) page);
}

static void dasd_eckd_dump_sense(struct dasd_device *device,
				 struct dasd_ccw_req *req, struct irb *irb)
{
	u8 *sense = dasd_get_sense(irb);

	if (scsw_is_tm(&irb->scsw)) {
		/*
		 * In some cases the 'File Protected' or 'Incorrect Length'
		 * error might be expected and log messages shouldn't be written
		 * then. Check if the according suppress bit is set.
		 */
		if (sense && (sense[1] & SNS1_FILE_PROTECTED) &&
		    test_bit(DASD_CQR_SUPPRESS_FP, &req->flags))
			return;
		if (scsw_cstat(&irb->scsw) == 0x40 &&
		    test_bit(DASD_CQR_SUPPRESS_IL, &req->flags))
			return;

		dasd_eckd_dump_sense_tcw(device, req, irb);
	} else {
		/*
		 * In some cases the 'Command Reject' or 'No Record Found'
		 * error might be expected and log messages shouldn't be
		 * written then. Check if the according suppress bit is set.
		 */
		if (sense && sense[0] & SNS0_CMD_REJECT &&
		    test_bit(DASD_CQR_SUPPRESS_CR, &req->flags))
			return;

		if (sense && sense[1] & SNS1_NO_REC_FOUND &&
		    test_bit(DASD_CQR_SUPPRESS_NRF, &req->flags))
			return;

		dasd_eckd_dump_sense_ccw(device, req, irb);
	}
}

static int dasd_eckd_pm_freeze(struct dasd_device *device)
{
	/*
	 * the device should be disconnected from our LCU structure
	 * on restore we will reconnect it and reread LCU specific
	 * information like PAV support that might have changed
	 */
	dasd_alias_remove_device(device);
	dasd_alias_disconnect_device_from_lcu(device);

	return 0;
}

static int dasd_eckd_restore_device(struct dasd_device *device)
{
	struct dasd_eckd_private *private = device->private;
	struct dasd_eckd_characteristics temp_rdc_data;
	int rc;
	struct dasd_uid temp_uid;
	unsigned long flags;
	unsigned long cqr_flags = 0;

	/* Read Configuration Data */
	rc = dasd_eckd_read_conf(device);
	if (rc) {
		DBF_EVENT_DEVID(DBF_WARNING, device->cdev,
				"Read configuration data failed, rc=%d", rc);
		goto out_err;
	}

	dasd_eckd_get_uid(device, &temp_uid);
	/* Generate device unique id */
	rc = dasd_eckd_generate_uid(device);
	spin_lock_irqsave(get_ccwdev_lock(device->cdev), flags);
	if (memcmp(&private->uid, &temp_uid, sizeof(struct dasd_uid)) != 0)
		dev_err(&device->cdev->dev, "The UID of the DASD has "
			"changed\n");
	spin_unlock_irqrestore(get_ccwdev_lock(device->cdev), flags);
	if (rc)
		goto out_err;

	/* register lcu with alias handling, enable PAV if this is a new lcu */
	rc = dasd_alias_make_device_known_to_lcu(device);
	if (rc)
		goto out_err;

	set_bit(DASD_CQR_FLAGS_FAILFAST, &cqr_flags);
	dasd_eckd_validate_server(device, cqr_flags);

	/* RE-Read Configuration Data */
	rc = dasd_eckd_read_conf(device);
	if (rc) {
		DBF_EVENT_DEVID(DBF_WARNING, device->cdev,
			"Read configuration data failed, rc=%d", rc);
		goto out_err2;
	}

	/* Read Feature Codes */
	dasd_eckd_read_features(device);

	/* Read Device Characteristics */
	rc = dasd_generic_read_dev_chars(device, DASD_ECKD_MAGIC,
					 &temp_rdc_data, 64);
	if (rc) {
		DBF_EVENT_DEVID(DBF_WARNING, device->cdev,
				"Read device characteristic failed, rc=%d", rc);
		goto out_err2;
	}
	spin_lock_irqsave(get_ccwdev_lock(device->cdev), flags);
	memcpy(&private->rdc_data, &temp_rdc_data, sizeof(temp_rdc_data));
	spin_unlock_irqrestore(get_ccwdev_lock(device->cdev), flags);

	/* add device to alias management */
	dasd_alias_add_device(device);

	return 0;

out_err2:
	dasd_alias_disconnect_device_from_lcu(device);
out_err:
	return -1;
}

static int dasd_eckd_reload_device(struct dasd_device *device)
{
	struct dasd_eckd_private *private = device->private;
	int rc, old_base;
	char print_uid[60];
	struct dasd_uid uid;
	unsigned long flags;

	/*
	 * remove device from alias handling to prevent new requests
	 * from being scheduled on the wrong alias device
	 */
	dasd_alias_remove_device(device);

	spin_lock_irqsave(get_ccwdev_lock(device->cdev), flags);
	old_base = private->uid.base_unit_addr;
	spin_unlock_irqrestore(get_ccwdev_lock(device->cdev), flags);

	/* Read Configuration Data */
	rc = dasd_eckd_read_conf(device);
	if (rc)
		goto out_err;

	rc = dasd_eckd_generate_uid(device);
	if (rc)
		goto out_err;
	/*
	 * update unit address configuration and
	 * add device to alias management
	 */
	dasd_alias_update_add_device(device);

	dasd_eckd_get_uid(device, &uid);

	if (old_base != uid.base_unit_addr) {
		if (strlen(uid.vduit) > 0)
			snprintf(print_uid, sizeof(print_uid),
				 "%s.%s.%04x.%02x.%s", uid.vendor, uid.serial,
				 uid.ssid, uid.base_unit_addr, uid.vduit);
		else
			snprintf(print_uid, sizeof(print_uid),
				 "%s.%s.%04x.%02x", uid.vendor, uid.serial,
				 uid.ssid, uid.base_unit_addr);

		dev_info(&device->cdev->dev,
			 "An Alias device was reassigned to a new base device "
			 "with UID: %s\n", print_uid);
	}
	return 0;

out_err:
	return -1;
}

static int dasd_eckd_read_message_buffer(struct dasd_device *device,
					 struct dasd_rssd_messages *messages,
					 __u8 lpum)
{
	struct dasd_rssd_messages *message_buf;
	struct dasd_psf_prssd_data *prssdp;
	struct dasd_ccw_req *cqr;
	struct ccw1 *ccw;
	int rc;

	cqr = dasd_smalloc_request(DASD_ECKD_MAGIC, 1 /* PSF */	+ 1 /* RSSD */,
				   (sizeof(struct dasd_psf_prssd_data) +
				    sizeof(struct dasd_rssd_messages)),
				   device, NULL);
	if (IS_ERR(cqr)) {
		DBF_EVENT_DEVID(DBF_WARNING, device->cdev, "%s",
				"Could not allocate read message buffer request");
		return PTR_ERR(cqr);
	}

	cqr->lpm = lpum;
retry:
	cqr->startdev = device;
	cqr->memdev = device;
	cqr->block = NULL;
	cqr->expires = 10 * HZ;
	set_bit(DASD_CQR_VERIFY_PATH, &cqr->flags);
	/* dasd_sleep_on_immediatly does not do complex error
	 * recovery so clear erp flag and set retry counter to
	 * do basic erp */
	clear_bit(DASD_CQR_FLAGS_USE_ERP, &cqr->flags);
	cqr->retries = 256;

	/* Prepare for Read Subsystem Data */
	prssdp = (struct dasd_psf_prssd_data *) cqr->data;
	memset(prssdp, 0, sizeof(struct dasd_psf_prssd_data));
	prssdp->order = PSF_ORDER_PRSSD;
	prssdp->suborder = 0x03;	/* Message Buffer */
	/* all other bytes of prssdp must be zero */

	ccw = cqr->cpaddr;
	ccw->cmd_code = DASD_ECKD_CCW_PSF;
	ccw->count = sizeof(struct dasd_psf_prssd_data);
	ccw->flags |= CCW_FLAG_CC;
	ccw->flags |= CCW_FLAG_SLI;
	ccw->cda = (__u32)(addr_t) prssdp;

	/* Read Subsystem Data - message buffer */
	message_buf = (struct dasd_rssd_messages *) (prssdp + 1);
	memset(message_buf, 0, sizeof(struct dasd_rssd_messages));

	ccw++;
	ccw->cmd_code = DASD_ECKD_CCW_RSSD;
	ccw->count = sizeof(struct dasd_rssd_messages);
	ccw->flags |= CCW_FLAG_SLI;
	ccw->cda = (__u32)(addr_t) message_buf;

	cqr->buildclk = get_tod_clock();
	cqr->status = DASD_CQR_FILLED;
	rc = dasd_sleep_on_immediatly(cqr);
	if (rc == 0) {
		prssdp = (struct dasd_psf_prssd_data *) cqr->data;
		message_buf = (struct dasd_rssd_messages *)
			(prssdp + 1);
		memcpy(messages, message_buf,
		       sizeof(struct dasd_rssd_messages));
	} else if (cqr->lpm) {
		/*
		 * on z/VM we might not be able to do I/O on the requested path
		 * but instead we get the required information on any path
		 * so retry with open path mask
		 */
		cqr->lpm = 0;
		goto retry;
	} else
		DBF_EVENT_DEVID(DBF_WARNING, device->cdev,
				"Reading messages failed with rc=%d\n"
				, rc);
	dasd_sfree_request(cqr, cqr->memdev);
	return rc;
}

static int dasd_eckd_query_host_access(struct dasd_device *device,
				       struct dasd_psf_query_host_access *data)
{
	struct dasd_eckd_private *private = device->private;
	struct dasd_psf_query_host_access *host_access;
	struct dasd_psf_prssd_data *prssdp;
	struct dasd_ccw_req *cqr;
	struct ccw1 *ccw;
	int rc;

	/* not available for HYPER PAV alias devices */
	if (!device->block && private->lcu->pav == HYPER_PAV)
		return -EOPNOTSUPP;

	/* may not be supported by the storage server */
	if (!(private->features.feature[14] & 0x80))
		return -EOPNOTSUPP;

	cqr = dasd_smalloc_request(DASD_ECKD_MAGIC, 1 /* PSF */	+ 1 /* RSSD */,
				   sizeof(struct dasd_psf_prssd_data) + 1,
				   device, NULL);
	if (IS_ERR(cqr)) {
		DBF_EVENT_DEVID(DBF_WARNING, device->cdev, "%s",
				"Could not allocate read message buffer request");
		return PTR_ERR(cqr);
	}
	host_access = kzalloc(sizeof(*host_access), GFP_KERNEL | GFP_DMA);
	if (!host_access) {
		dasd_sfree_request(cqr, device);
		DBF_EVENT_DEVID(DBF_WARNING, device->cdev, "%s",
				"Could not allocate host_access buffer");
		return -ENOMEM;
	}
	cqr->startdev = device;
	cqr->memdev = device;
	cqr->block = NULL;
	cqr->retries = 256;
	cqr->expires = 10 * HZ;

	/* Prepare for Read Subsystem Data */
	prssdp = (struct dasd_psf_prssd_data *) cqr->data;
	memset(prssdp, 0, sizeof(struct dasd_psf_prssd_data));
	prssdp->order = PSF_ORDER_PRSSD;
	prssdp->suborder = PSF_SUBORDER_QHA;	/* query host access */
	/* LSS and Volume that will be queried */
	prssdp->lss = private->ned->ID;
	prssdp->volume = private->ned->unit_addr;
	/* all other bytes of prssdp must be zero */

	ccw = cqr->cpaddr;
	ccw->cmd_code = DASD_ECKD_CCW_PSF;
	ccw->count = sizeof(struct dasd_psf_prssd_data);
	ccw->flags |= CCW_FLAG_CC;
	ccw->flags |= CCW_FLAG_SLI;
	ccw->cda = (__u32)(addr_t) prssdp;

	/* Read Subsystem Data - query host access */
	ccw++;
	ccw->cmd_code = DASD_ECKD_CCW_RSSD;
	ccw->count = sizeof(struct dasd_psf_query_host_access);
	ccw->flags |= CCW_FLAG_SLI;
	ccw->cda = (__u32)(addr_t) host_access;

	cqr->buildclk = get_tod_clock();
	cqr->status = DASD_CQR_FILLED;
	/* the command might not be supported, suppress error message */
	__set_bit(DASD_CQR_SUPPRESS_CR, &cqr->flags);
	rc = dasd_sleep_on_interruptible(cqr);
	if (rc == 0) {
		*data = *host_access;
	} else {
		DBF_EVENT_DEVID(DBF_WARNING, device->cdev,
				"Reading host access data failed with rc=%d\n",
				rc);
		rc = -EOPNOTSUPP;
	}

	dasd_sfree_request(cqr, cqr->memdev);
	kfree(host_access);
	return rc;
}
/*
 * return number of grouped devices
 */
static int dasd_eckd_host_access_count(struct dasd_device *device)
{
	struct dasd_psf_query_host_access *access;
	struct dasd_ckd_path_group_entry *entry;
	struct dasd_ckd_host_information *info;
	int count = 0;
	int rc, i;

	access = kzalloc(sizeof(*access), GFP_NOIO);
	if (!access) {
		DBF_EVENT_DEVID(DBF_WARNING, device->cdev, "%s",
				"Could not allocate access buffer");
		return -ENOMEM;
	}
	rc = dasd_eckd_query_host_access(device, access);
	if (rc) {
		kfree(access);
		return rc;
	}

	info = (struct dasd_ckd_host_information *)
		access->host_access_information;
	for (i = 0; i < info->entry_count; i++) {
		entry = (struct dasd_ckd_path_group_entry *)
			(info->entry + i * info->entry_size);
		if (entry->status_flags & DASD_ECKD_PG_GROUPED)
			count++;
	}

	kfree(access);
	return count;
}

/*
 * write host access information to a sequential file
 */
static int dasd_hosts_print(struct dasd_device *device, struct seq_file *m)
{
	struct dasd_psf_query_host_access *access;
	struct dasd_ckd_path_group_entry *entry;
	struct dasd_ckd_host_information *info;
	char sysplex[9] = "";
	int rc, i;

	access = kzalloc(sizeof(*access), GFP_NOIO);
	if (!access) {
		DBF_EVENT_DEVID(DBF_WARNING, device->cdev, "%s",
				"Could not allocate access buffer");
		return -ENOMEM;
	}
	rc = dasd_eckd_query_host_access(device, access);
	if (rc) {
		kfree(access);
		return rc;
	}

	info = (struct dasd_ckd_host_information *)
		access->host_access_information;
	for (i = 0; i < info->entry_count; i++) {
		entry = (struct dasd_ckd_path_group_entry *)
			(info->entry + i * info->entry_size);
		/* PGID */
		seq_printf(m, "pgid %*phN\n", 11, entry->pgid);
		/* FLAGS */
		seq_printf(m, "status_flags %02x\n", entry->status_flags);
		/* SYSPLEX NAME */
		memcpy(&sysplex, &entry->sysplex_name, sizeof(sysplex) - 1);
		EBCASC(sysplex, sizeof(sysplex));
		seq_printf(m, "sysplex_name %8s\n", sysplex);
		/* SUPPORTED CYLINDER */
		seq_printf(m, "supported_cylinder %d\n", entry->cylinder);
		/* TIMESTAMP */
		seq_printf(m, "timestamp %lu\n", (unsigned long)
			   entry->timestamp);
	}
	kfree(access);

	return 0;
}

/*
 * Perform Subsystem Function - CUIR response
 */
static int
dasd_eckd_psf_cuir_response(struct dasd_device *device, int response,
			    __u32 message_id, __u8 lpum)
{
	struct dasd_psf_cuir_response *psf_cuir;
	int pos = pathmask_to_pos(lpum);
	struct dasd_ccw_req *cqr;
	struct ccw1 *ccw;
	int rc;

	cqr = dasd_smalloc_request(DASD_ECKD_MAGIC, 1 /* PSF */ ,
				   sizeof(struct dasd_psf_cuir_response),
				   device, NULL);

	if (IS_ERR(cqr)) {
		DBF_DEV_EVENT(DBF_WARNING, device, "%s",
			   "Could not allocate PSF-CUIR request");
		return PTR_ERR(cqr);
	}

	psf_cuir = (struct dasd_psf_cuir_response *)cqr->data;
	psf_cuir->order = PSF_ORDER_CUIR_RESPONSE;
	psf_cuir->cc = response;
	psf_cuir->chpid = device->path[pos].chpid;
	psf_cuir->message_id = message_id;
	psf_cuir->cssid = device->path[pos].cssid;
	psf_cuir->ssid = device->path[pos].ssid;
	ccw = cqr->cpaddr;
	ccw->cmd_code = DASD_ECKD_CCW_PSF;
	ccw->cda = (__u32)(addr_t)psf_cuir;
	ccw->flags = CCW_FLAG_SLI;
	ccw->count = sizeof(struct dasd_psf_cuir_response);

	cqr->startdev = device;
	cqr->memdev = device;
	cqr->block = NULL;
	cqr->retries = 256;
	cqr->expires = 10*HZ;
	cqr->buildclk = get_tod_clock();
	cqr->status = DASD_CQR_FILLED;
	set_bit(DASD_CQR_VERIFY_PATH, &cqr->flags);

	rc = dasd_sleep_on(cqr);

	dasd_sfree_request(cqr, cqr->memdev);
	return rc;
}

/*
 * return configuration data that is referenced by record selector
 * if a record selector is specified or per default return the
 * conf_data pointer for the path specified by lpum
 */
static struct dasd_conf_data *dasd_eckd_get_ref_conf(struct dasd_device *device,
						     __u8 lpum,
						     struct dasd_cuir_message *cuir)
{
	struct dasd_conf_data *conf_data;
	int path, pos;

	if (cuir->record_selector == 0)
		goto out;
	for (path = 0x80, pos = 0; path; path >>= 1, pos++) {
		conf_data = device->path[pos].conf_data;
		if (conf_data->gneq.record_selector ==
		    cuir->record_selector)
			return conf_data;
	}
out:
	return device->path[pathmask_to_pos(lpum)].conf_data;
}

/*
 * This function determines the scope of a reconfiguration request by
 * analysing the path and device selection data provided in the CUIR request.
 * Returns a path mask containing CUIR affected paths for the give device.
 *
 * If the CUIR request does not contain the required information return the
 * path mask of the path the attention message for the CUIR request was reveived
 * on.
 */
static int dasd_eckd_cuir_scope(struct dasd_device *device, __u8 lpum,
				struct dasd_cuir_message *cuir)
{
	struct dasd_conf_data *ref_conf_data;
	unsigned long bitmask = 0, mask = 0;
	struct dasd_conf_data *conf_data;
	unsigned int pos, path;
	char *ref_gneq, *gneq;
	char *ref_ned, *ned;
	int tbcpm = 0;

	/* if CUIR request does not specify the scope use the path
	   the attention message was presented on */
	if (!cuir->ned_map ||
	    !(cuir->neq_map[0] | cuir->neq_map[1] | cuir->neq_map[2]))
		return lpum;

	/* get reference conf data */
	ref_conf_data = dasd_eckd_get_ref_conf(device, lpum, cuir);
	/* reference ned is determined by ned_map field */
	pos = 8 - ffs(cuir->ned_map);
	ref_ned = (char *)&ref_conf_data->neds[pos];
	ref_gneq = (char *)&ref_conf_data->gneq;
	/* transfer 24 bit neq_map to mask */
	mask = cuir->neq_map[2];
	mask |= cuir->neq_map[1] << 8;
	mask |= cuir->neq_map[0] << 16;

	for (path = 0; path < 8; path++) {
		/* initialise data per path */
		bitmask = mask;
		conf_data = device->path[path].conf_data;
		pos = 8 - ffs(cuir->ned_map);
		ned = (char *) &conf_data->neds[pos];
		/* compare reference ned and per path ned */
		if (memcmp(ref_ned, ned, sizeof(*ned)) != 0)
			continue;
		gneq = (char *)&conf_data->gneq;
		/* compare reference gneq and per_path gneq under
		   24 bit mask where mask bit 0 equals byte 7 of
		   the gneq and mask bit 24 equals byte 31 */
		while (bitmask) {
			pos = ffs(bitmask) - 1;
			if (memcmp(&ref_gneq[31 - pos], &gneq[31 - pos], 1)
			    != 0)
				break;
			clear_bit(pos, &bitmask);
		}
		if (bitmask)
			continue;
		/* device and path match the reference values
		   add path to CUIR scope */
		tbcpm |= 0x80 >> path;
	}
	return tbcpm;
}

static void dasd_eckd_cuir_notify_user(struct dasd_device *device,
				       unsigned long paths, int action)
{
	int pos;

	while (paths) {
		/* get position of bit in mask */
		pos = 8 - ffs(paths);
		/* get channel path descriptor from this position */
		if (action == CUIR_QUIESCE)
			pr_warn("Service on the storage server caused path %x.%02x to go offline",
				device->path[pos].cssid,
				device->path[pos].chpid);
		else if (action == CUIR_RESUME)
			pr_info("Path %x.%02x is back online after service on the storage server",
				device->path[pos].cssid,
				device->path[pos].chpid);
		clear_bit(7 - pos, &paths);
	}
}

static int dasd_eckd_cuir_remove_path(struct dasd_device *device, __u8 lpum,
				      struct dasd_cuir_message *cuir)
{
	unsigned long tbcpm;

	tbcpm = dasd_eckd_cuir_scope(device, lpum, cuir);
	/* nothing to do if path is not in use */
	if (!(dasd_path_get_opm(device) & tbcpm))
		return 0;
	if (!(dasd_path_get_opm(device) & ~tbcpm)) {
		/* no path would be left if the CUIR action is taken
		   return error */
		return -EINVAL;
	}
	/* remove device from operational path mask */
	dasd_path_remove_opm(device, tbcpm);
	dasd_path_add_cuirpm(device, tbcpm);
	return tbcpm;
}

/*
 * walk through all devices and build a path mask to quiesce them
 * return an error if the last path to a device would be removed
 *
 * if only part of the devices are quiesced and an error
 * occurs no onlining necessary, the storage server will
 * notify the already set offline devices again
 */
static int dasd_eckd_cuir_quiesce(struct dasd_device *device, __u8 lpum,
				  struct dasd_cuir_message *cuir)
{
	struct dasd_eckd_private *private = device->private;
	struct alias_pav_group *pavgroup, *tempgroup;
	struct dasd_device *dev, *n;
	unsigned long paths = 0;
	unsigned long flags;
	int tbcpm;

	/* active devices */
	list_for_each_entry_safe(dev, n, &private->lcu->active_devices,
				 alias_list) {
		spin_lock_irqsave(get_ccwdev_lock(dev->cdev), flags);
		tbcpm = dasd_eckd_cuir_remove_path(dev, lpum, cuir);
		spin_unlock_irqrestore(get_ccwdev_lock(dev->cdev), flags);
		if (tbcpm < 0)
			goto out_err;
		paths |= tbcpm;
	}
	/* inactive devices */
	list_for_each_entry_safe(dev, n, &private->lcu->inactive_devices,
				 alias_list) {
		spin_lock_irqsave(get_ccwdev_lock(dev->cdev), flags);
		tbcpm = dasd_eckd_cuir_remove_path(dev, lpum, cuir);
		spin_unlock_irqrestore(get_ccwdev_lock(dev->cdev), flags);
		if (tbcpm < 0)
			goto out_err;
		paths |= tbcpm;
	}
	/* devices in PAV groups */
	list_for_each_entry_safe(pavgroup, tempgroup,
				 &private->lcu->grouplist, group) {
		list_for_each_entry_safe(dev, n, &pavgroup->baselist,
					 alias_list) {
			spin_lock_irqsave(get_ccwdev_lock(dev->cdev), flags);
			tbcpm = dasd_eckd_cuir_remove_path(dev, lpum, cuir);
			spin_unlock_irqrestore(
				get_ccwdev_lock(dev->cdev), flags);
			if (tbcpm < 0)
				goto out_err;
			paths |= tbcpm;
		}
		list_for_each_entry_safe(dev, n, &pavgroup->aliaslist,
					 alias_list) {
			spin_lock_irqsave(get_ccwdev_lock(dev->cdev), flags);
			tbcpm = dasd_eckd_cuir_remove_path(dev, lpum, cuir);
			spin_unlock_irqrestore(
				get_ccwdev_lock(dev->cdev), flags);
			if (tbcpm < 0)
				goto out_err;
			paths |= tbcpm;
		}
	}
	/* notify user about all paths affected by CUIR action */
	dasd_eckd_cuir_notify_user(device, paths, CUIR_QUIESCE);
	return 0;
out_err:
	return tbcpm;
}

static int dasd_eckd_cuir_resume(struct dasd_device *device, __u8 lpum,
				 struct dasd_cuir_message *cuir)
{
	struct dasd_eckd_private *private = device->private;
	struct alias_pav_group *pavgroup, *tempgroup;
	struct dasd_device *dev, *n;
	unsigned long paths = 0;
	int tbcpm;

	/*
	 * the path may have been added through a generic path event before
	 * only trigger path verification if the path is not already in use
	 */
	list_for_each_entry_safe(dev, n,
				 &private->lcu->active_devices,
				 alias_list) {
		tbcpm = dasd_eckd_cuir_scope(dev, lpum, cuir);
		paths |= tbcpm;
		if (!(dasd_path_get_opm(dev) & tbcpm)) {
			dasd_path_add_tbvpm(dev, tbcpm);
			dasd_schedule_device_bh(dev);
		}
	}
	list_for_each_entry_safe(dev, n,
				 &private->lcu->inactive_devices,
				 alias_list) {
		tbcpm = dasd_eckd_cuir_scope(dev, lpum, cuir);
		paths |= tbcpm;
		if (!(dasd_path_get_opm(dev) & tbcpm)) {
			dasd_path_add_tbvpm(dev, tbcpm);
			dasd_schedule_device_bh(dev);
		}
	}
	/* devices in PAV groups */
	list_for_each_entry_safe(pavgroup, tempgroup,
				 &private->lcu->grouplist,
				 group) {
		list_for_each_entry_safe(dev, n,
					 &pavgroup->baselist,
					 alias_list) {
			tbcpm = dasd_eckd_cuir_scope(dev, lpum, cuir);
			paths |= tbcpm;
			if (!(dasd_path_get_opm(dev) & tbcpm)) {
				dasd_path_add_tbvpm(dev, tbcpm);
				dasd_schedule_device_bh(dev);
			}
		}
		list_for_each_entry_safe(dev, n,
					 &pavgroup->aliaslist,
					 alias_list) {
			tbcpm = dasd_eckd_cuir_scope(dev, lpum, cuir);
			paths |= tbcpm;
			if (!(dasd_path_get_opm(dev) & tbcpm)) {
				dasd_path_add_tbvpm(dev, tbcpm);
				dasd_schedule_device_bh(dev);
			}
		}
	}
	/* notify user about all paths affected by CUIR action */
	dasd_eckd_cuir_notify_user(device, paths, CUIR_RESUME);
	return 0;
}

static void dasd_eckd_handle_cuir(struct dasd_device *device, void *messages,
				 __u8 lpum)
{
	struct dasd_cuir_message *cuir = messages;
	int response;

	DBF_DEV_EVENT(DBF_WARNING, device,
		      "CUIR request: %016llx %016llx %016llx %08x",
		      ((u64 *)cuir)[0], ((u64 *)cuir)[1], ((u64 *)cuir)[2],
		      ((u32 *)cuir)[3]);

	if (cuir->code == CUIR_QUIESCE) {
		/* quiesce */
		if (dasd_eckd_cuir_quiesce(device, lpum, cuir))
			response = PSF_CUIR_LAST_PATH;
		else
			response = PSF_CUIR_COMPLETED;
	} else if (cuir->code == CUIR_RESUME) {
		/* resume */
		dasd_eckd_cuir_resume(device, lpum, cuir);
		response = PSF_CUIR_COMPLETED;
	} else
		response = PSF_CUIR_NOT_SUPPORTED;

	dasd_eckd_psf_cuir_response(device, response,
				    cuir->message_id, lpum);
	DBF_DEV_EVENT(DBF_WARNING, device,
		      "CUIR response: %d on message ID %08x", response,
		      cuir->message_id);
	/* to make sure there is no attention left schedule work again */
	device->discipline->check_attention(device, lpum);
}

static void dasd_eckd_check_attention_work(struct work_struct *work)
{
	struct check_attention_work_data *data;
	struct dasd_rssd_messages *messages;
	struct dasd_device *device;
	int rc;

	data = container_of(work, struct check_attention_work_data, worker);
	device = data->device;
	messages = kzalloc(sizeof(*messages), GFP_KERNEL);
	if (!messages) {
		DBF_DEV_EVENT(DBF_WARNING, device, "%s",
			      "Could not allocate attention message buffer");
		goto out;
	}
	rc = dasd_eckd_read_message_buffer(device, messages, data->lpum);
	if (rc)
		goto out;
	if (messages->length == ATTENTION_LENGTH_CUIR &&
	    messages->format == ATTENTION_FORMAT_CUIR)
		dasd_eckd_handle_cuir(device, messages, data->lpum);
out:
	dasd_put_device(device);
	kfree(messages);
	kfree(data);
}

static int dasd_eckd_check_attention(struct dasd_device *device, __u8 lpum)
{
	struct check_attention_work_data *data;

	data = kzalloc(sizeof(*data), GFP_ATOMIC);
	if (!data)
		return -ENOMEM;
	INIT_WORK(&data->worker, dasd_eckd_check_attention_work);
	dasd_get_device(device);
	data->device = device;
	data->lpum = lpum;
	schedule_work(&data->worker);
	return 0;
}

static int dasd_eckd_disable_hpf_path(struct dasd_device *device, __u8 lpum)
{
	if (~lpum & dasd_path_get_opm(device)) {
		dasd_path_add_nohpfpm(device, lpum);
		dasd_path_remove_opm(device, lpum);
		dev_err(&device->cdev->dev,
			"Channel path %02X lost HPF functionality and is disabled\n",
			lpum);
		return 1;
	}
	return 0;
}

static void dasd_eckd_disable_hpf_device(struct dasd_device *device)
{
	struct dasd_eckd_private *private = device->private;

	dev_err(&device->cdev->dev,
		"High Performance FICON disabled\n");
	private->fcx_max_data = 0;
}

static int dasd_eckd_hpf_enabled(struct dasd_device *device)
{
	struct dasd_eckd_private *private = device->private;

	return private->fcx_max_data ? 1 : 0;
}

static void dasd_eckd_handle_hpf_error(struct dasd_device *device,
				       struct irb *irb)
{
	struct dasd_eckd_private *private = device->private;

	if (!private->fcx_max_data) {
		/* sanity check for no HPF, the error makes no sense */
		DBF_DEV_EVENT(DBF_WARNING, device, "%s",
			      "Trying to disable HPF for a non HPF device");
		return;
	}
	if (irb->scsw.tm.sesq == SCSW_SESQ_DEV_NOFCX) {
		dasd_eckd_disable_hpf_device(device);
	} else if (irb->scsw.tm.sesq == SCSW_SESQ_PATH_NOFCX) {
		if (dasd_eckd_disable_hpf_path(device, irb->esw.esw1.lpum))
			return;
		dasd_eckd_disable_hpf_device(device);
		dasd_path_set_tbvpm(device,
				  dasd_path_get_hpfpm(device));
	}
	/*
	 * prevent that any new I/O ist started on the device and schedule a
	 * requeue of existing requests
	 */
	dasd_device_set_stop_bits(device, DASD_STOPPED_NOT_ACC);
	dasd_schedule_requeue(device);
}

static struct ccw_driver dasd_eckd_driver = {
	.driver = {
		.name	= "dasd-eckd",
		.owner	= THIS_MODULE,
	},
	.ids	     = dasd_eckd_ids,
	.probe	     = dasd_eckd_probe,
	.remove      = dasd_generic_remove,
	.set_offline = dasd_generic_set_offline,
	.set_online  = dasd_eckd_set_online,
	.notify      = dasd_generic_notify,
	.path_event  = dasd_generic_path_event,
	.shutdown    = dasd_generic_shutdown,
	.freeze      = dasd_generic_pm_freeze,
	.thaw	     = dasd_generic_restore_device,
	.restore     = dasd_generic_restore_device,
	.uc_handler  = dasd_generic_uc_handler,
	.int_class   = IRQIO_DAS,
};

/*
 * max_blocks is dependent on the amount of storage that is available
 * in the static io buffer for each device. Currently each device has
 * 8192 bytes (=2 pages). For 64 bit one dasd_mchunkt_t structure has
 * 24 bytes, the struct dasd_ccw_req has 136 bytes and each block can use
 * up to 16 bytes (8 for the ccw and 8 for the idal pointer). In
 * addition we have one define extent ccw + 16 bytes of data and one
 * locate record ccw + 16 bytes of data. That makes:
 * (8192 - 24 - 136 - 8 - 16 - 8 - 16) / 16 = 499 blocks at maximum.
 * We want to fit two into the available memory so that we can immediately
 * start the next request if one finishes off. That makes 249.5 blocks
 * for one request. Give a little safety and the result is 240.
 */
static struct dasd_discipline dasd_eckd_discipline = {
	.owner = THIS_MODULE,
	.name = "ECKD",
	.ebcname = "ECKD",
	.max_blocks = 190,
	.check_device = dasd_eckd_check_characteristics,
	.uncheck_device = dasd_eckd_uncheck_device,
	.do_analysis = dasd_eckd_do_analysis,
	.verify_path = dasd_eckd_verify_path,
	.basic_to_ready = dasd_eckd_basic_to_ready,
	.online_to_ready = dasd_eckd_online_to_ready,
	.basic_to_known = dasd_eckd_basic_to_known,
	.fill_geometry = dasd_eckd_fill_geometry,
	.start_IO = dasd_start_IO,
	.term_IO = dasd_term_IO,
	.handle_terminated_request = dasd_eckd_handle_terminated_request,
	.format_device = dasd_eckd_format_device,
	.check_device_format = dasd_eckd_check_device_format,
	.erp_action = dasd_eckd_erp_action,
	.erp_postaction = dasd_eckd_erp_postaction,
	.check_for_device_change = dasd_eckd_check_for_device_change,
	.build_cp = dasd_eckd_build_alias_cp,
	.free_cp = dasd_eckd_free_alias_cp,
	.dump_sense = dasd_eckd_dump_sense,
	.dump_sense_dbf = dasd_eckd_dump_sense_dbf,
	.fill_info = dasd_eckd_fill_info,
	.ioctl = dasd_eckd_ioctl,
	.freeze = dasd_eckd_pm_freeze,
	.restore = dasd_eckd_restore_device,
	.reload = dasd_eckd_reload_device,
	.get_uid = dasd_eckd_get_uid,
	.kick_validate = dasd_eckd_kick_validate_server,
	.check_attention = dasd_eckd_check_attention,
	.host_access_count = dasd_eckd_host_access_count,
	.hosts_print = dasd_hosts_print,
	.handle_hpf_error = dasd_eckd_handle_hpf_error,
	.disable_hpf = dasd_eckd_disable_hpf_device,
	.hpf_enabled = dasd_eckd_hpf_enabled,
	.reset_path = dasd_eckd_reset_path,
};

static int __init
dasd_eckd_init(void)
{
	int ret;

	ASCEBC(dasd_eckd_discipline.ebcname, 4);
	dasd_reserve_req = kmalloc(sizeof(*dasd_reserve_req),
				   GFP_KERNEL | GFP_DMA);
	if (!dasd_reserve_req)
		return -ENOMEM;
	path_verification_worker = kmalloc(sizeof(*path_verification_worker),
				   GFP_KERNEL | GFP_DMA);
	if (!path_verification_worker) {
		kfree(dasd_reserve_req);
		return -ENOMEM;
	}
	rawpadpage = (void *)__get_free_page(GFP_KERNEL);
	if (!rawpadpage) {
		kfree(path_verification_worker);
		kfree(dasd_reserve_req);
		return -ENOMEM;
	}
	ret = ccw_driver_register(&dasd_eckd_driver);
	if (!ret)
		wait_for_device_probe();
	else {
		kfree(path_verification_worker);
		kfree(dasd_reserve_req);
		free_page((unsigned long)rawpadpage);
	}
	return ret;
}

static void __exit
dasd_eckd_cleanup(void)
{
	ccw_driver_unregister(&dasd_eckd_driver);
	kfree(path_verification_worker);
	kfree(dasd_reserve_req);
	free_page((unsigned long)rawpadpage);
}

module_init(dasd_eckd_init);
module_exit(dasd_eckd_cleanup);<|MERGE_RESOLUTION|>--- conflicted
+++ resolved
@@ -534,14 +534,6 @@
 	/* private uid is kept up to date, conf_data may be outdated */
 	if (startpriv->uid.type == UA_BASE_PAV_ALIAS)
 		pfxdata->validity.verify_base = 1;
-<<<<<<< HEAD
-
-	if (startpriv->uid.type == UA_HYPER_PAV_ALIAS) {
-		pfxdata->validity.verify_base = 1;
-		pfxdata->validity.hyper_pav = 1;
-	}
-=======
->>>>>>> 286cd8c7
 
 	if (startpriv->uid.type == UA_HYPER_PAV_ALIAS) {
 		pfxdata->validity.verify_base = 1;
@@ -3421,17 +3413,10 @@
 
 	/* private uid is kept up to date, conf_data may be outdated */
 	if (startpriv->uid.type == UA_BASE_PAV_ALIAS)
-<<<<<<< HEAD
 		pfxdata.validity.verify_base = 1;
 
 	if (startpriv->uid.type == UA_HYPER_PAV_ALIAS) {
 		pfxdata.validity.verify_base = 1;
-=======
-		pfxdata.validity.verify_base = 1;
-
-	if (startpriv->uid.type == UA_HYPER_PAV_ALIAS) {
-		pfxdata.validity.verify_base = 1;
->>>>>>> 286cd8c7
 		pfxdata.validity.hyper_pav = 1;
 	}
 
