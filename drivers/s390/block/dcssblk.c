--- conflicted
+++ resolved
@@ -921,18 +921,6 @@
 	resource_size_t offset = pgoff * PAGE_SIZE;
 	unsigned long dev_sz;
 
-<<<<<<< HEAD
-	dev_info = bdev->bd_disk->private_data;
-	if (!dev_info)
-		return -ENODEV;
-	dev_sz = dev_info->end - dev_info->start + 1;
-	offset = secnum * 512;
-	addr = (void *) (dev_info->start + offset);
-	*pfn = virt_to_phys(addr) >> PAGE_SHIFT;
-	*kaddr = (void __pmem *) addr;
-
-	return dev_sz - offset;
-=======
 	dev_sz = dev_info->end - dev_info->start + 1;
 	if (kaddr)
 		*kaddr = (void *) dev_info->start + offset;
@@ -950,7 +938,6 @@
 	struct dcssblk_dev_info *dev_info = dax_get_private(dax_dev);
 
 	return __dcssblk_direct_access(dev_info, pgoff, nr_pages, kaddr, pfn);
->>>>>>> 286cd8c7
 }
 
 static void
