/*
 * Copyright (c) 2011-2014, Intel Corporation.
 *
 * This program is free software; you can redistribute it and/or modify it
 * under the terms and conditions of the GNU General Public License,
 * version 2, as published by the Free Software Foundation.
 *
 * This program is distributed in the hope it will be useful, but WITHOUT
 * ANY WARRANTY; without even the implied warranty of MERCHANTABILITY or
 * FITNESS FOR A PARTICULAR PURPOSE.  See the GNU General Public License for
 * more details.
 */

#ifndef _NVME_H
#define _NVME_H

#include <linux/mutex.h>
#include <linux/nvme.h>
#include <linux/cdev.h>
#include <linux/pci.h>
#include <linux/kref.h>
#include <linux/blk-mq.h>
#include <linux/lightnvm.h>
#include <linux/sed-opal.h>
#include <linux/fault-inject.h>
#include <linux/rcupdate.h>

extern unsigned int nvme_io_timeout;
#define NVME_IO_TIMEOUT	(nvme_io_timeout * HZ)

extern unsigned int admin_timeout;
#define ADMIN_TIMEOUT	(admin_timeout * HZ)

#define NVME_DEFAULT_KATO	5
#define NVME_KATO_GRACE		10

extern struct workqueue_struct *nvme_wq;
extern struct workqueue_struct *nvme_reset_wq;
extern struct workqueue_struct *nvme_delete_wq;

enum {
	NVME_NS_LBA		= 0,
	NVME_NS_LIGHTNVM	= 1,
};

/* The below value is the specific amount of delay needed before checking
 * readiness in case of the PCI_DEVICE(0x1c58, 0x0003), which needs the
 * NVME_QUIRK_DELAY_BEFORE_CHK_RDY quirk enabled. The value (in ms) was
 * found empirically.
 */
#define NVME_QUIRK_DELAY_AMOUNT		2000

/*
 * List of workarounds for devices that required behavior not specified in
 * the standard.
 */
enum nvme_quirks {
	/*
	 * Prefers I/O aligned to a stripe size specified in a vendor
	 * specific Identify field.
	 */
	NVME_QUIRK_STRIPE_SIZE			= (1 << 0),

	/*
	 * The controller doesn't handle Identify value others than 0 or 1
	 * correctly.
	 */
	NVME_QUIRK_IDENTIFY_CNS			= (1 << 1),

	/*
	 * The controller deterministically returns O's on reads to
	 * logical blocks that deallocate was called on.
	 */
	NVME_QUIRK_DEALLOCATE_ZEROES		= (1 << 2),

	/*
	 * The controller needs a delay before starts checking the device
	 * readiness, which is done by reading the NVME_CSTS_RDY bit.
	 */
	NVME_QUIRK_DELAY_BEFORE_CHK_RDY		= (1 << 3),

	/*
	 * APST should not be used.
	 */
	NVME_QUIRK_NO_APST			= (1 << 4),

	/*
	 * The deepest sleep state should not be used.
	 */
	NVME_QUIRK_NO_DEEPEST_PS		= (1 << 5),

	/*
	 * Supports the LighNVM command set if indicated in vs[1].
	 */
	NVME_QUIRK_LIGHTNVM			= (1 << 6),

	/*
	 * Set MEDIUM priority on SQ creation
	 */
	NVME_QUIRK_MEDIUM_PRIO_SQ		= (1 << 7),
};

/*
 * Common request structure for NVMe passthrough.  All drivers must have
 * this structure as the first member of their request-private data.
 */
struct nvme_request {
	struct nvme_command	*cmd;
	union nvme_result	result;
	u8			retries;
	u8			flags;
	u16			status;
	struct nvme_ctrl	*ctrl;
};

/*
 * Mark a bio as coming in through the mpath node.
 */
#define REQ_NVME_MPATH		REQ_DRV

enum {
	NVME_REQ_CANCELLED		= (1 << 0),
	NVME_REQ_USERCMD		= (1 << 1),
};

static inline struct nvme_request *nvme_req(struct request *req)
{
	return blk_mq_rq_to_pdu(req);
}

static inline u16 nvme_req_qid(struct request *req)
{
	if (!req->rq_disk)
		return 0;
	return blk_mq_unique_tag_to_hwq(blk_mq_unique_tag(req)) + 1;
}

/* The below value is the specific amount of delay needed before checking
 * readiness in case of the PCI_DEVICE(0x1c58, 0x0003), which needs the
 * NVME_QUIRK_DELAY_BEFORE_CHK_RDY quirk enabled. The value (in ms) was
 * found empirically.
 */
#define NVME_QUIRK_DELAY_AMOUNT		2300

enum nvme_ctrl_state {
	NVME_CTRL_NEW,
	NVME_CTRL_LIVE,
	NVME_CTRL_ADMIN_ONLY,    /* Only admin queue live */
	NVME_CTRL_RESETTING,
	NVME_CTRL_CONNECTING,
	NVME_CTRL_DELETING,
	NVME_CTRL_DEAD,
};

struct nvme_ctrl {
	enum nvme_ctrl_state state;
	bool identified;
	spinlock_t lock;
	struct mutex scan_lock;
	const struct nvme_ctrl_ops *ops;
	struct request_queue *admin_q;
	struct request_queue *connect_q;
	struct device *dev;
	int instance;
	struct blk_mq_tag_set *tagset;
	struct blk_mq_tag_set *admin_tagset;
	struct list_head namespaces;
	struct rw_semaphore namespaces_rwsem;
	struct device ctrl_device;
	struct device *device;	/* char device */
	struct cdev cdev;
	struct work_struct reset_work;
<<<<<<< HEAD
	struct work_struct probe_work;
	struct work_struct scan_work;
	struct mutex shutdown_lock;
=======
	struct work_struct delete_work;

	struct nvme_subsystem *subsys;
	struct list_head subsys_entry;

	struct opal_dev *opal_dev;

>>>>>>> 286cd8c7
	char name[12];
	u16 cntlid;

	u32 ctrl_config;
	u16 mtfa;
	u32 queue_count;

	u64 cap;
	u32 page_size;
	u32 max_hw_sectors;
	u32 max_segments;
	u16 oncs;
	u16 oacs;
	u16 nssa;
	u16 nr_streams;
	u32 max_namespaces;
	atomic_t abort_limit;
	u8 vwc;
	u32 vs;
	u32 sgls;
	u16 kas;
	u8 npss;
	u8 apsta;
	u32 oaes;
	u32 aen_result;
	unsigned int shutdown_timeout;
	unsigned int kato;
	bool subsystem;
	unsigned long quirks;
	struct nvme_id_power_state psd[32];
	struct nvme_effects_log *effects;
	struct work_struct scan_work;
	struct work_struct async_event_work;
	struct delayed_work ka_work;
	struct nvme_command ka_cmd;
	struct work_struct fw_act_work;
	unsigned long events;
	bool created;

#ifdef CONFIG_NVME_MULTIPATH
	/* asymmetric namespace access: */
	u8 anacap;
	u8 anatt;
	u32 anagrpmax;
	u32 nanagrpid;
	struct mutex ana_lock;
	struct nvme_ana_rsp_hdr *ana_log_buf;
	size_t ana_log_size;
	struct timer_list anatt_timer;
	struct work_struct ana_work;
#endif

	/* Power saving configuration */
	u64 ps_max_latency_us;
	bool apst_enabled;

	/* PCIe only: */
	u32 hmpre;
	u32 hmmin;
	u32 hmminds;
	u16 hmmaxd;

	/* Fabrics only */
	u16 sqsize;
	u32 ioccsz;
	u32 iorcsz;
	u16 icdoff;
	u16 maxcmd;
	int nr_reconnects;
	struct nvmf_ctrl_options *opts;

	struct page *discard_page;
	unsigned long discard_page_busy;
};

struct nvme_subsystem {
	int			instance;
	struct device		dev;
	/*
	 * Because we unregister the device on the last put we need
	 * a separate refcount.
	 */
	struct kref		ref;
	struct list_head	entry;
	struct mutex		lock;
	struct list_head	ctrls;
	struct list_head	nsheads;
	char			subnqn[NVMF_NQN_SIZE];
	char			serial[20];
	char			model[40];
	char			firmware_rev[8];
	u8			cmic;
	u16			vendor_id;
	struct ida		ns_ida;
};

/*
 * Container structure for uniqueue namespace identifiers.
 */
struct nvme_ns_ids {
	u8	eui64[8];
	u8	nguid[16];
	uuid_t	uuid;
};

/*
 * Anchor structure for namespaces.  There is one for each namespace in a
 * NVMe subsystem that any of our controllers can see, and the namespace
 * structure for each controller is chained of it.  For private namespaces
 * there is a 1:1 relation to our namespace structures, that is ->list
 * only ever has a single entry for private namespaces.
 */
struct nvme_ns_head {
#ifdef CONFIG_NVME_MULTIPATH
	struct gendisk		*disk;
	struct nvme_ns __rcu	*current_path;
	struct bio_list		requeue_list;
	spinlock_t		requeue_lock;
	struct work_struct	requeue_work;
	struct mutex		lock;
#endif
	struct list_head	list;
	struct srcu_struct      srcu;
	struct nvme_subsystem	*subsys;
	unsigned		ns_id;
	struct nvme_ns_ids	ids;
	struct list_head	entry;
	struct kref		ref;
	int			instance;
};

#ifdef CONFIG_FAULT_INJECTION_DEBUG_FS
struct nvme_fault_inject {
	struct fault_attr attr;
	struct dentry *parent;
	bool dont_retry;	/* DNR, do not retry */
	u16 status;		/* status code */
};
#endif

struct nvme_ns {
	struct list_head list;

	struct nvme_ctrl *ctrl;
	struct request_queue *queue;
	struct gendisk *disk;
#ifdef CONFIG_NVME_MULTIPATH
	enum nvme_ana_state ana_state;
	u32 ana_grpid;
#endif
	struct list_head siblings;
	struct nvm_dev *ndev;
	struct kref kref;
	struct nvme_ns_head *head;

	int lba_shift;
	u16 ms;
	u16 sgs;
	u32 sws;
	bool ext;
	u8 pi_type;
	unsigned long flags;
#define NVME_NS_REMOVING	0
#define NVME_NS_DEAD     	1
#define NVME_NS_ANA_PENDING	2
	u16 noiob;

#ifdef CONFIG_FAULT_INJECTION_DEBUG_FS
	struct nvme_fault_inject fault_inject;
#endif

};

struct nvme_ctrl_ops {
	const char *name;
	struct module *module;
	unsigned int flags;
#define NVME_F_FABRICS			(1 << 0)
#define NVME_F_METADATA_SUPPORTED	(1 << 1)
	int (*reg_read32)(struct nvme_ctrl *ctrl, u32 off, u32 *val);
	int (*reg_write32)(struct nvme_ctrl *ctrl, u32 off, u32 val);
	int (*reg_read64)(struct nvme_ctrl *ctrl, u32 off, u64 *val);
	void (*free_ctrl)(struct nvme_ctrl *ctrl);
	void (*submit_async_event)(struct nvme_ctrl *ctrl);
	void (*delete_ctrl)(struct nvme_ctrl *ctrl);
	int (*get_address)(struct nvme_ctrl *ctrl, char *buf, int size);
	void (*stop_ctrl)(struct nvme_ctrl *ctrl);
};

#ifdef CONFIG_FAULT_INJECTION_DEBUG_FS
void nvme_fault_inject_init(struct nvme_ns *ns);
void nvme_fault_inject_fini(struct nvme_ns *ns);
void nvme_should_fail(struct request *req);
#else
static inline void nvme_fault_inject_init(struct nvme_ns *ns) {}
static inline void nvme_fault_inject_fini(struct nvme_ns *ns) {}
static inline void nvme_should_fail(struct request *req) {}
#endif

static inline bool nvme_ctrl_ready(struct nvme_ctrl *ctrl)
{
	u32 val = 0;

	if (ctrl->ops->reg_read32(ctrl, NVME_REG_CSTS, &val))
		return false;
	return val & NVME_CSTS_RDY;
}

static inline int nvme_reset_subsystem(struct nvme_ctrl *ctrl)
{
	if (!ctrl->subsystem)
		return -ENOTTY;
	return ctrl->ops->reg_write32(ctrl, NVME_REG_NSSR, 0x4E564D65);
}

static inline u64 nvme_block_nr(struct nvme_ns *ns, sector_t sector)
{
	return (sector >> (ns->lba_shift - 9));
}

static inline void nvme_end_request(struct request *req, __le16 status,
		union nvme_result result)
{
	struct nvme_request *rq = nvme_req(req);

	rq->status = le16_to_cpu(status) >> 1;
	rq->result = result;
	/* inject error when permitted by fault injection framework */
	nvme_should_fail(req);
	blk_mq_complete_request(req);
}

static inline void nvme_get_ctrl(struct nvme_ctrl *ctrl)
{
	get_device(ctrl->device);
}

static inline void nvme_put_ctrl(struct nvme_ctrl *ctrl)
{
	put_device(ctrl->device);
}

void nvme_complete_rq(struct request *req);
void nvme_cancel_request(struct request *req, void *data, bool reserved);
bool nvme_change_ctrl_state(struct nvme_ctrl *ctrl,
		enum nvme_ctrl_state new_state);
int nvme_disable_ctrl(struct nvme_ctrl *ctrl, u64 cap);
int nvme_enable_ctrl(struct nvme_ctrl *ctrl, u64 cap);
int nvme_shutdown_ctrl(struct nvme_ctrl *ctrl);
int nvme_init_ctrl(struct nvme_ctrl *ctrl, struct device *dev,
		const struct nvme_ctrl_ops *ops, unsigned long quirks);
void nvme_uninit_ctrl(struct nvme_ctrl *ctrl);
void nvme_start_ctrl(struct nvme_ctrl *ctrl);
void nvme_stop_ctrl(struct nvme_ctrl *ctrl);
void nvme_put_ctrl(struct nvme_ctrl *ctrl);
int nvme_init_identify(struct nvme_ctrl *ctrl);

void nvme_remove_namespaces(struct nvme_ctrl *ctrl);

int nvme_sec_submit(void *data, u16 spsp, u8 secp, void *buffer, size_t len,
		bool send);

void nvme_complete_async_event(struct nvme_ctrl *ctrl, __le16 status,
		volatile union nvme_result *res);

void nvme_stop_queues(struct nvme_ctrl *ctrl);
void nvme_start_queues(struct nvme_ctrl *ctrl);
void nvme_kill_queues(struct nvme_ctrl *ctrl);
void nvme_unfreeze(struct nvme_ctrl *ctrl);
void nvme_wait_freeze(struct nvme_ctrl *ctrl);
void nvme_wait_freeze_timeout(struct nvme_ctrl *ctrl, long timeout);
void nvme_start_freeze(struct nvme_ctrl *ctrl);

#define NVME_QID_ANY -1
struct request *nvme_alloc_request(struct request_queue *q,
		struct nvme_command *cmd, blk_mq_req_flags_t flags, int qid);
void nvme_cleanup_cmd(struct request *req);
blk_status_t nvme_setup_cmd(struct nvme_ns *ns, struct request *req,
		struct nvme_command *cmd);
int nvme_submit_sync_cmd(struct request_queue *q, struct nvme_command *cmd,
		void *buf, unsigned bufflen);
int __nvme_submit_sync_cmd(struct request_queue *q, struct nvme_command *cmd,
		union nvme_result *result, void *buffer, unsigned bufflen,
		unsigned timeout, int qid, int at_head,
		blk_mq_req_flags_t flags);
int nvme_set_queue_count(struct nvme_ctrl *ctrl, int *count);
void nvme_stop_keep_alive(struct nvme_ctrl *ctrl);
int nvme_reset_ctrl(struct nvme_ctrl *ctrl);
int nvme_reset_ctrl_sync(struct nvme_ctrl *ctrl);
int nvme_delete_ctrl(struct nvme_ctrl *ctrl);
int nvme_delete_ctrl_sync(struct nvme_ctrl *ctrl);

int nvme_get_log(struct nvme_ctrl *ctrl, u32 nsid, u8 log_page, u8 lsp,
		void *log, size_t size, u64 offset);

extern const struct attribute_group nvme_ns_id_attr_group;
extern const struct block_device_operations nvme_ns_head_ops;

#ifdef CONFIG_NVME_MULTIPATH
static inline bool nvme_ctrl_use_ana(struct nvme_ctrl *ctrl)
{
	return ctrl->ana_log_buf != NULL;
}

void nvme_mpath_unfreeze(struct nvme_subsystem *subsys);
void nvme_mpath_wait_freeze(struct nvme_subsystem *subsys);
void nvme_mpath_start_freeze(struct nvme_subsystem *subsys);
void nvme_set_disk_name(char *disk_name, struct nvme_ns *ns,
			struct nvme_ctrl *ctrl, int *flags);
bool nvme_failover_req(struct request *req);
void nvme_kick_requeue_lists(struct nvme_ctrl *ctrl);
int nvme_mpath_alloc_disk(struct nvme_ctrl *ctrl,struct nvme_ns_head *head);
void nvme_mpath_add_disk(struct nvme_ns *ns, struct nvme_id_ns *id);
void nvme_mpath_remove_disk(struct nvme_ns_head *head);
int nvme_mpath_init(struct nvme_ctrl *ctrl, struct nvme_id_ctrl *id);
void nvme_mpath_uninit(struct nvme_ctrl *ctrl);
void nvme_mpath_stop(struct nvme_ctrl *ctrl);

static inline void nvme_mpath_clear_current_path(struct nvme_ns *ns)
{
	struct nvme_ns_head *head = ns->head;

	if (head && ns == rcu_access_pointer(head->current_path))
		rcu_assign_pointer(head->current_path, NULL);
}
struct nvme_ns *nvme_find_path(struct nvme_ns_head *head);

static inline void nvme_mpath_check_last_path(struct nvme_ns *ns)
{
	struct nvme_ns_head *head = ns->head;

	if (head->disk && list_empty(&head->list))
		kblockd_schedule_work(&head->requeue_work);
}

static inline void nvme_mpath_update_disk_size(struct gendisk *disk)
{
	struct block_device *bdev = bdget_disk(disk, 0);

	if (bdev) {
		bd_set_size(bdev, get_capacity(disk) << SECTOR_SHIFT);
		bdput(bdev);
	}
}

extern struct device_attribute dev_attr_ana_grpid;
extern struct device_attribute dev_attr_ana_state;

#else
static inline bool nvme_ctrl_use_ana(struct nvme_ctrl *ctrl)
{
	return false;
}
/*
 * Without the multipath code enabled, multiple controller per subsystems are
 * visible as devices and thus we cannot use the subsystem instance.
 */
static inline void nvme_set_disk_name(char *disk_name, struct nvme_ns *ns,
				      struct nvme_ctrl *ctrl, int *flags)
{
	sprintf(disk_name, "nvme%dn%d", ctrl->instance, ns->head->instance);
}

static inline bool nvme_failover_req(struct request *req)
{
	return false;
}
static inline void nvme_kick_requeue_lists(struct nvme_ctrl *ctrl)
{
}
static inline int nvme_mpath_alloc_disk(struct nvme_ctrl *ctrl,
		struct nvme_ns_head *head)
{
	return 0;
}
static inline void nvme_mpath_add_disk(struct nvme_ns *ns,
		struct nvme_id_ns *id)
{
}
static inline void nvme_mpath_remove_disk(struct nvme_ns_head *head)
{
}
static inline void nvme_mpath_clear_current_path(struct nvme_ns *ns)
{
}
static inline void nvme_mpath_check_last_path(struct nvme_ns *ns)
{
}
static inline int nvme_mpath_init(struct nvme_ctrl *ctrl,
		struct nvme_id_ctrl *id)
{
	if (ctrl->subsys->cmic & (1 << 3))
		dev_warn(ctrl->device,
"Please enable CONFIG_NVME_MULTIPATH for full support of multi-port devices.\n");
	return 0;
}
static inline void nvme_mpath_uninit(struct nvme_ctrl *ctrl)
{
}
static inline void nvme_mpath_stop(struct nvme_ctrl *ctrl)
{
}
static inline void nvme_mpath_unfreeze(struct nvme_subsystem *subsys)
{
}
static inline void nvme_mpath_wait_freeze(struct nvme_subsystem *subsys)
{
}
static inline void nvme_mpath_start_freeze(struct nvme_subsystem *subsys)
{
}
static inline void nvme_mpath_update_disk_size(struct gendisk *disk)
{
}
#endif /* CONFIG_NVME_MULTIPATH */

#ifdef CONFIG_NVM
void nvme_nvm_update_nvm_info(struct nvme_ns *ns);
int nvme_nvm_register(struct nvme_ns *ns, char *disk_name, int node);
void nvme_nvm_unregister(struct nvme_ns *ns);
int nvme_nvm_register_sysfs(struct nvme_ns *ns);
void nvme_nvm_unregister_sysfs(struct nvme_ns *ns);
int nvme_nvm_ioctl(struct nvme_ns *ns, unsigned int cmd, unsigned long arg);
#else
static inline void nvme_nvm_update_nvm_info(struct nvme_ns *ns) {};
static inline int nvme_nvm_register(struct nvme_ns *ns, char *disk_name,
				    int node)
{
	return 0;
}

static inline void nvme_nvm_unregister(struct nvme_ns *ns) {};
static inline int nvme_nvm_register_sysfs(struct nvme_ns *ns)
{
	return 0;
}
static inline void nvme_nvm_unregister_sysfs(struct nvme_ns *ns) {};
static inline int nvme_nvm_ioctl(struct nvme_ns *ns, unsigned int cmd,
							unsigned long arg)
{
	return -ENOTTY;
}
#endif /* CONFIG_NVM */

static inline struct nvme_ns *nvme_get_ns_from_dev(struct device *dev)
{
	return dev_to_disk(dev)->private_data;
}

int __init nvme_core_init(void);
void nvme_core_exit(void);

#endif /* _NVME_H */<|MERGE_RESOLUTION|>--- conflicted
+++ resolved
@@ -170,11 +170,6 @@
 	struct device *device;	/* char device */
 	struct cdev cdev;
 	struct work_struct reset_work;
-<<<<<<< HEAD
-	struct work_struct probe_work;
-	struct work_struct scan_work;
-	struct mutex shutdown_lock;
-=======
 	struct work_struct delete_work;
 
 	struct nvme_subsystem *subsys;
@@ -182,7 +177,6 @@
 
 	struct opal_dev *opal_dev;
 
->>>>>>> 286cd8c7
 	char name[12];
 	u16 cntlid;
 
