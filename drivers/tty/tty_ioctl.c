// SPDX-License-Identifier: GPL-2.0
/*
 *  Copyright (C) 1991, 1992, 1993, 1994  Linus Torvalds
 *
 * Modified by Fred N. van Kempen, 01/29/93, to add line disciplines
 * which can be dynamically activated and de-activated by the line
 * discipline handling modules (like SLIP).
 */

#include <linux/types.h>
#include <linux/termios.h>
#include <linux/errno.h>
#include <linux/sched/signal.h>
#include <linux/kernel.h>
#include <linux/major.h>
#include <linux/tty.h>
#include <linux/fcntl.h>
#include <linux/string.h>
#include <linux/mm.h>
#include <linux/module.h>
#include <linux/bitops.h>
#include <linux/mutex.h>
#include <linux/compat.h>

#include <asm/io.h>
#include <linux/uaccess.h>

#undef TTY_DEBUG_WAIT_UNTIL_SENT

#ifdef TTY_DEBUG_WAIT_UNTIL_SENT
# define tty_debug_wait_until_sent(tty, f, args...)    tty_debug(tty, f, ##args)
#else
# define tty_debug_wait_until_sent(tty, f, args...)    do {} while (0)
#endif

#undef	DEBUG

/*
 * Internal flag options for termios setting behavior
 */
#define TERMIOS_FLUSH	1
#define TERMIOS_WAIT	2
#define TERMIOS_TERMIO	4
#define TERMIOS_OLD	8


/**
 *	tty_chars_in_buffer	-	characters pending
 *	@tty: terminal
 *
 *	Return the number of bytes of data in the device private
 *	output queue. If no private method is supplied there is assumed
 *	to be no queue on the device.
 */

int tty_chars_in_buffer(struct tty_struct *tty)
{
	if (tty->ops->chars_in_buffer)
		return tty->ops->chars_in_buffer(tty);
	else
		return 0;
}
EXPORT_SYMBOL(tty_chars_in_buffer);

/**
 *	tty_write_room		-	write queue space
 *	@tty: terminal
 *
 *	Return the number of bytes that can be queued to this device
 *	at the present time. The result should be treated as a guarantee
 *	and the driver cannot offer a value it later shrinks by more than
 *	the number of bytes written. If no method is provided 2K is always
 *	returned and data may be lost as there will be no flow control.
 */
 
int tty_write_room(struct tty_struct *tty)
{
	if (tty->ops->write_room)
		return tty->ops->write_room(tty);
	return 2048;
}
EXPORT_SYMBOL(tty_write_room);

/**
 *	tty_driver_flush_buffer	-	discard internal buffer
 *	@tty: terminal
 *
 *	Discard the internal output buffer for this device. If no method
 *	is provided then either the buffer cannot be hardware flushed or
 *	there is no buffer driver side.
 */
void tty_driver_flush_buffer(struct tty_struct *tty)
{
	if (tty->ops->flush_buffer)
		tty->ops->flush_buffer(tty);
}
EXPORT_SYMBOL(tty_driver_flush_buffer);

/**
 *	tty_throttle		-	flow control
 *	@tty: terminal
 *
 *	Indicate that a tty should stop transmitting data down the stack.
 *	Takes the termios rwsem to protect against parallel throttle/unthrottle
 *	and also to ensure the driver can consistently reference its own
 *	termios data at this point when implementing software flow control.
 */

void tty_throttle(struct tty_struct *tty)
{
	down_write(&tty->termios_rwsem);
	/* check TTY_THROTTLED first so it indicates our state */
	if (!test_and_set_bit(TTY_THROTTLED, &tty->flags) &&
	    tty->ops->throttle)
		tty->ops->throttle(tty);
	tty->flow_change = 0;
	up_write(&tty->termios_rwsem);
}
EXPORT_SYMBOL(tty_throttle);

/**
 *	tty_unthrottle		-	flow control
 *	@tty: terminal
 *
 *	Indicate that a tty may continue transmitting data down the stack.
 *	Takes the termios rwsem to protect against parallel throttle/unthrottle
 *	and also to ensure the driver can consistently reference its own
 *	termios data at this point when implementing software flow control.
 *
 *	Drivers should however remember that the stack can issue a throttle,
 *	then change flow control method, then unthrottle.
 */

void tty_unthrottle(struct tty_struct *tty)
{
	down_write(&tty->termios_rwsem);
	if (test_and_clear_bit(TTY_THROTTLED, &tty->flags) &&
	    tty->ops->unthrottle)
		tty->ops->unthrottle(tty);
	tty->flow_change = 0;
	up_write(&tty->termios_rwsem);
}
EXPORT_SYMBOL(tty_unthrottle);

/**
 *	tty_throttle_safe	-	flow control
 *	@tty: terminal
 *
 *	Similar to tty_throttle() but will only attempt throttle
 *	if tty->flow_change is TTY_THROTTLE_SAFE. Prevents an accidental
 *	throttle due to race conditions when throttling is conditional
 *	on factors evaluated prior to throttling.
 *
 *	Returns 0 if tty is throttled (or was already throttled)
 */

int tty_throttle_safe(struct tty_struct *tty)
{
	int ret = 0;

	mutex_lock(&tty->throttle_mutex);
	if (!tty_throttled(tty)) {
		if (tty->flow_change != TTY_THROTTLE_SAFE)
			ret = 1;
		else {
			set_bit(TTY_THROTTLED, &tty->flags);
			if (tty->ops->throttle)
				tty->ops->throttle(tty);
		}
	}
	mutex_unlock(&tty->throttle_mutex);

	return ret;
}

/**
 *	tty_unthrottle_safe	-	flow control
 *	@tty: terminal
 *
 *	Similar to tty_unthrottle() but will only attempt unthrottle
 *	if tty->flow_change is TTY_UNTHROTTLE_SAFE. Prevents an accidental
 *	unthrottle due to race conditions when unthrottling is conditional
 *	on factors evaluated prior to unthrottling.
 *
 *	Returns 0 if tty is unthrottled (or was already unthrottled)
 */

int tty_unthrottle_safe(struct tty_struct *tty)
{
	int ret = 0;

	mutex_lock(&tty->throttle_mutex);
	if (tty_throttled(tty)) {
		if (tty->flow_change != TTY_UNTHROTTLE_SAFE)
			ret = 1;
		else {
			clear_bit(TTY_THROTTLED, &tty->flags);
			if (tty->ops->unthrottle)
				tty->ops->unthrottle(tty);
		}
	}
	mutex_unlock(&tty->throttle_mutex);

	return ret;
}

/**
 *	tty_wait_until_sent	-	wait for I/O to finish
 *	@tty: tty we are waiting for
 *	@timeout: how long we will wait
 *
 *	Wait for characters pending in a tty driver to hit the wire, or
 *	for a timeout to occur (eg due to flow control)
 *
 *	Locking: none
 */

void tty_wait_until_sent(struct tty_struct *tty, long timeout)
{
	tty_debug_wait_until_sent(tty, "wait until sent, timeout=%ld\n", timeout);

	if (!timeout)
		timeout = MAX_SCHEDULE_TIMEOUT;

	timeout = wait_event_interruptible_timeout(tty->write_wait,
			!tty_chars_in_buffer(tty), timeout);
	if (timeout <= 0)
		return;

	if (timeout == MAX_SCHEDULE_TIMEOUT)
		timeout = 0;

	if (tty->ops->wait_until_sent)
		tty->ops->wait_until_sent(tty, timeout);
}
EXPORT_SYMBOL(tty_wait_until_sent);


/*
 *		Termios Helper Methods
 */

static void unset_locked_termios(struct tty_struct *tty, struct ktermios *old)
{
	struct ktermios *termios = &tty->termios;
	struct ktermios *locked  = &tty->termios_locked;
	int	i;

#define NOSET_MASK(x, y, z) (x = ((x) & ~(z)) | ((y) & (z)))

	NOSET_MASK(termios->c_iflag, old->c_iflag, locked->c_iflag);
	NOSET_MASK(termios->c_oflag, old->c_oflag, locked->c_oflag);
	NOSET_MASK(termios->c_cflag, old->c_cflag, locked->c_cflag);
	NOSET_MASK(termios->c_lflag, old->c_lflag, locked->c_lflag);
	termios->c_line = locked->c_line ? old->c_line : termios->c_line;
	for (i = 0; i < NCCS; i++)
		termios->c_cc[i] = locked->c_cc[i] ?
			old->c_cc[i] : termios->c_cc[i];
	/* FIXME: What should we do for i/ospeed */
}

<<<<<<< HEAD
/*
 * Routine which returns the baud rate of the tty
 *
 * Note that the baud_table needs to be kept in sync with the
 * include/asm/termbits.h file.
 */
static const speed_t baud_table[] = {
	0, 50, 75, 110, 134, 150, 200, 300, 600, 1200, 1800, 2400, 4800,
	9600, 19200, 38400, 57600, 115200, 230400, 460800,
#ifdef __sparc__
	76800, 153600, 307200, 614400, 921600
#else
	500000, 576000, 921600, 1000000, 1152000, 1500000, 2000000,
	2500000, 3000000, 3500000, 4000000
#endif
};

#ifndef __sparc__
static const tcflag_t baud_bits[] = {
	B0, B50, B75, B110, B134, B150, B200, B300, B600,
	B1200, B1800, B2400, B4800, B9600, B19200, B38400,
	B57600, B115200, B230400, B460800, B500000, B576000,
	B921600, B1000000, B1152000, B1500000, B2000000, B2500000,
	B3000000, B3500000, B4000000
};
#else
static const tcflag_t baud_bits[] = {
	B0, B50, B75, B110, B134, B150, B200, B300, B600,
	B1200, B1800, B2400, B4800, B9600, B19200, B38400,
	B57600, B115200, B230400, B460800, B76800, B153600,
	B307200, B614400, B921600
};
#endif

static int n_baud_table = ARRAY_SIZE(baud_table);

/**
 *	tty_termios_baud_rate
 *	@termios: termios structure
 *
 *	Convert termios baud rate data into a speed. This should be called
 *	with the termios lock held if this termios is a terminal termios
 *	structure. May change the termios data. Device drivers can call this
 *	function but should use ->c_[io]speed directly as they are updated.
 *
 *	Locking: none
 */

speed_t tty_termios_baud_rate(struct ktermios *termios)
{
	unsigned int cbaud;

	cbaud = termios->c_cflag & CBAUD;

#ifdef BOTHER
	/* Magic token for arbitrary speed via c_ispeed/c_ospeed */
	if (cbaud == BOTHER)
		return termios->c_ospeed;
#endif
	if (cbaud & CBAUDEX) {
		cbaud &= ~CBAUDEX;

		if (cbaud < 1 || cbaud + 15 > n_baud_table)
			termios->c_cflag &= ~CBAUDEX;
		else
			cbaud += 15;
	}
	return cbaud >= n_baud_table ? 0 : baud_table[cbaud];
}
EXPORT_SYMBOL(tty_termios_baud_rate);

/**
 *	tty_termios_input_baud_rate
 *	@termios: termios structure
 *
 *	Convert termios baud rate data into a speed. This should be called
 *	with the termios lock held if this termios is a terminal termios
 *	structure. May change the termios data. Device drivers can call this
 *	function but should use ->c_[io]speed directly as they are updated.
 *
 *	Locking: none
 */

speed_t tty_termios_input_baud_rate(struct ktermios *termios)
{
#ifdef IBSHIFT
	unsigned int cbaud = (termios->c_cflag >> IBSHIFT) & CBAUD;

	if (cbaud == B0)
		return tty_termios_baud_rate(termios);

	/* Magic token for arbitrary speed via c_ispeed*/
	if (cbaud == BOTHER)
		return termios->c_ispeed;

	if (cbaud & CBAUDEX) {
		cbaud &= ~CBAUDEX;

		if (cbaud < 1 || cbaud + 15 > n_baud_table)
			termios->c_cflag &= ~(CBAUDEX << IBSHIFT);
		else
			cbaud += 15;
	}
	return cbaud >= n_baud_table ? 0 : baud_table[cbaud];
#else
	return tty_termios_baud_rate(termios);
#endif
}
EXPORT_SYMBOL(tty_termios_input_baud_rate);

/**
 *	tty_termios_encode_baud_rate
 *	@termios: ktermios structure holding user requested state
 *	@ispeed: input speed
 *	@ospeed: output speed
 *
 *	Encode the speeds set into the passed termios structure. This is
 *	used as a library helper for drivers so that they can report back
 *	the actual speed selected when it differs from the speed requested
 *
 *	For maximal back compatibility with legacy SYS5/POSIX *nix behaviour
 *	we need to carefully set the bits when the user does not get the
 *	desired speed. We allow small margins and preserve as much of possible
 *	of the input intent to keep compatibility.
 *
 *	Locking: Caller should hold termios lock. This is already held
 *	when calling this function from the driver termios handler.
 *
 *	The ifdefs deal with platforms whose owners have yet to update them
 *	and will all go away once this is done.
 */

void tty_termios_encode_baud_rate(struct ktermios *termios,
				  speed_t ibaud, speed_t obaud)
{
	int i = 0;
	int ifound = -1, ofound = -1;
	int iclose = ibaud/50, oclose = obaud/50;
	int ibinput = 0;

	if (obaud == 0)			/* CD dropped 		  */
		ibaud = 0;		/* Clear ibaud to be sure */

	termios->c_ispeed = ibaud;
	termios->c_ospeed = obaud;

#ifdef BOTHER
	/* If the user asked for a precise weird speed give a precise weird
	   answer. If they asked for a Bfoo speed they may have problems
	   digesting non-exact replies so fuzz a bit */

	if ((termios->c_cflag & CBAUD) == BOTHER)
		oclose = 0;
	if (((termios->c_cflag >> IBSHIFT) & CBAUD) == BOTHER)
		iclose = 0;
	if ((termios->c_cflag >> IBSHIFT) & CBAUD)
		ibinput = 1;	/* An input speed was specified */
#endif
	termios->c_cflag &= ~CBAUD;

	/*
	 *	Our goal is to find a close match to the standard baud rate
	 *	returned. Walk the baud rate table and if we get a very close
	 *	match then report back the speed as a POSIX Bxxxx value by
	 *	preference
	 */

	do {
		if (obaud - oclose <= baud_table[i] &&
		    obaud + oclose >= baud_table[i]) {
			termios->c_cflag |= baud_bits[i];
			ofound = i;
		}
		if (ibaud - iclose <= baud_table[i] &&
		    ibaud + iclose >= baud_table[i]) {
			/* For the case input == output don't set IBAUD bits
			   if the user didn't do so */
			if (ofound == i && !ibinput)
				ifound  = i;
#ifdef IBSHIFT
			else {
				ifound = i;
				termios->c_cflag |= (baud_bits[i] << IBSHIFT);
			}
#endif
		}
	} while (++i < n_baud_table);

	/*
	 *	If we found no match then use BOTHER if provided or warn
	 *	the user their platform maintainer needs to wake up if not.
	 */
#ifdef BOTHER
	if (ofound == -1)
		termios->c_cflag |= BOTHER;
	/* Set exact input bits only if the input and output differ or the
	   user already did */
	if (ifound == -1 && (ibaud != obaud || ibinput))
		termios->c_cflag |= (BOTHER << IBSHIFT);
#else
	if (ifound == -1 || ofound == -1) {
		printk_once(KERN_WARNING "tty: Unable to return correct "
			  "speed data as your architecture needs updating.\n");
	}
#endif
}
EXPORT_SYMBOL_GPL(tty_termios_encode_baud_rate);

/**
 *	tty_encode_baud_rate		-	set baud rate of the tty
 *	@ibaud: input baud rate
 *	@obad: output baud rate
 *
 *	Update the current termios data for the tty with the new speed
 *	settings. The caller must hold the termios_rwsem for the tty in
 *	question.
 */

void tty_encode_baud_rate(struct tty_struct *tty, speed_t ibaud, speed_t obaud)
{
	tty_termios_encode_baud_rate(&tty->termios, ibaud, obaud);
}
EXPORT_SYMBOL_GPL(tty_encode_baud_rate);

=======
>>>>>>> 286cd8c7
/**
 *	tty_termios_copy_hw	-	copy hardware settings
 *	@new: New termios
 *	@old: Old termios
 *
 *	Propagate the hardware specific terminal setting bits from
 *	the old termios structure to the new one. This is used in cases
 *	where the hardware does not support reconfiguration or as a helper
 *	in some cases where only minimal reconfiguration is supported
 */

void tty_termios_copy_hw(struct ktermios *new, struct ktermios *old)
{
	/* The bits a dumb device handles in software. Smart devices need
	   to always provide a set_termios method */
	new->c_cflag &= HUPCL | CREAD | CLOCAL;
	new->c_cflag |= old->c_cflag & ~(HUPCL | CREAD | CLOCAL);
	new->c_ispeed = old->c_ispeed;
	new->c_ospeed = old->c_ospeed;
}
EXPORT_SYMBOL(tty_termios_copy_hw);

/**
 *	tty_termios_hw_change	-	check for setting change
 *	@a: termios
 *	@b: termios to compare
 *
 *	Check if any of the bits that affect a dumb device have changed
 *	between the two termios structures, or a speed change is needed.
 */

int tty_termios_hw_change(const struct ktermios *a, const struct ktermios *b)
{
	if (a->c_ispeed != b->c_ispeed || a->c_ospeed != b->c_ospeed)
		return 1;
	if ((a->c_cflag ^ b->c_cflag) & ~(HUPCL | CREAD | CLOCAL))
		return 1;
	return 0;
}
EXPORT_SYMBOL(tty_termios_hw_change);

/**
 *	tty_set_termios		-	update termios values
 *	@tty: tty to update
 *	@new_termios: desired new value
 *
 *	Perform updates to the termios values set on this terminal.
 *	A master pty's termios should never be set.
 *
 *	Locking: termios_rwsem
 */

int tty_set_termios(struct tty_struct *tty, struct ktermios *new_termios)
{
	struct ktermios old_termios;
	struct tty_ldisc *ld;

	WARN_ON(tty->driver->type == TTY_DRIVER_TYPE_PTY &&
		tty->driver->subtype == PTY_TYPE_MASTER);
	/*
	 *	Perform the actual termios internal changes under lock.
	 */


	/* FIXME: we need to decide on some locking/ordering semantics
	   for the set_termios notification eventually */
	down_write(&tty->termios_rwsem);
	old_termios = tty->termios;
	tty->termios = *new_termios;
	unset_locked_termios(tty, &old_termios);

	if (tty->ops->set_termios)
		tty->ops->set_termios(tty, &old_termios);
	else
		tty_termios_copy_hw(&tty->termios, &old_termios);

	ld = tty_ldisc_ref(tty);
	if (ld != NULL) {
		if (ld->ops->set_termios)
			ld->ops->set_termios(tty, &old_termios);
		tty_ldisc_deref(ld);
	}
	up_write(&tty->termios_rwsem);
	return 0;
}
EXPORT_SYMBOL_GPL(tty_set_termios);

/**
 *	set_termios		-	set termios values for a tty
 *	@tty: terminal device
 *	@arg: user data
 *	@opt: option information
 *
 *	Helper function to prepare termios data and run necessary other
 *	functions before using tty_set_termios to do the actual changes.
 *
 *	Locking:
 *		Called functions take ldisc and termios_rwsem locks
 */

static int set_termios(struct tty_struct *tty, void __user *arg, int opt)
{
	struct ktermios tmp_termios;
	struct tty_ldisc *ld;
	int retval = tty_check_change(tty);

	if (retval)
		return retval;

	down_read(&tty->termios_rwsem);
	tmp_termios = tty->termios;
	up_read(&tty->termios_rwsem);

	if (opt & TERMIOS_TERMIO) {
		if (user_termio_to_kernel_termios(&tmp_termios,
						(struct termio __user *)arg))
			return -EFAULT;
#ifdef TCGETS2
	} else if (opt & TERMIOS_OLD) {
		if (user_termios_to_kernel_termios_1(&tmp_termios,
						(struct termios __user *)arg))
			return -EFAULT;
	} else {
		if (user_termios_to_kernel_termios(&tmp_termios,
						(struct termios2 __user *)arg))
			return -EFAULT;
	}
#else
	} else if (user_termios_to_kernel_termios(&tmp_termios,
					(struct termios __user *)arg))
		return -EFAULT;
#endif

	/* If old style Bfoo values are used then load c_ispeed/c_ospeed
	 * with the real speed so its unconditionally usable */
	tmp_termios.c_ispeed = tty_termios_input_baud_rate(&tmp_termios);
	tmp_termios.c_ospeed = tty_termios_baud_rate(&tmp_termios);

	if (opt & (TERMIOS_FLUSH|TERMIOS_WAIT)) {
retry_write_wait:
		retval = wait_event_interruptible(tty->write_wait, !tty_chars_in_buffer(tty));
		if (retval < 0)
			return retval;

		if (tty_write_lock(tty, 0) < 0)
			goto retry_write_wait;

		/* Racing writer? */
		if (tty_chars_in_buffer(tty)) {
			tty_write_unlock(tty);
			goto retry_write_wait;
		}

		ld = tty_ldisc_ref(tty);
		if (ld != NULL) {
			if ((opt & TERMIOS_FLUSH) && ld->ops->flush_buffer)
				ld->ops->flush_buffer(tty);
			tty_ldisc_deref(ld);
		}

		if ((opt & TERMIOS_WAIT) && tty->ops->wait_until_sent) {
			tty->ops->wait_until_sent(tty, 0);
			if (signal_pending(current)) {
				tty_write_unlock(tty);
				return -ERESTARTSYS;
			}
		}

		tty_set_termios(tty, &tmp_termios);

		tty_write_unlock(tty);
	} else {
		tty_set_termios(tty, &tmp_termios);
	}

	/* FIXME: Arguably if tmp_termios == tty->termios AND the
	   actual requested termios was not tmp_termios then we may
	   want to return an error as no user requested change has
	   succeeded */
	return 0;
}

static void copy_termios(struct tty_struct *tty, struct ktermios *kterm)
{
	down_read(&tty->termios_rwsem);
	*kterm = tty->termios;
	up_read(&tty->termios_rwsem);
}

static void copy_termios_locked(struct tty_struct *tty, struct ktermios *kterm)
{
	down_read(&tty->termios_rwsem);
	*kterm = tty->termios_locked;
	up_read(&tty->termios_rwsem);
}

static int get_termio(struct tty_struct *tty, struct termio __user *termio)
{
	struct ktermios kterm;
	copy_termios(tty, &kterm);
	if (kernel_termios_to_user_termio(termio, &kterm))
		return -EFAULT;
	return 0;
}


#ifdef TCGETX

/**
 *	set_termiox	-	set termiox fields if possible
 *	@tty: terminal
 *	@arg: termiox structure from user
 *	@opt: option flags for ioctl type
 *
 *	Implement the device calling points for the SYS5 termiox ioctl
 *	interface in Linux
 */

static int set_termiox(struct tty_struct *tty, void __user *arg, int opt)
{
	struct termiox tnew;
	struct tty_ldisc *ld;

	if (tty->termiox == NULL)
		return -EINVAL;
	if (copy_from_user(&tnew, arg, sizeof(struct termiox)))
		return -EFAULT;

	ld = tty_ldisc_ref(tty);
	if (ld != NULL) {
		if ((opt & TERMIOS_FLUSH) && ld->ops->flush_buffer)
			ld->ops->flush_buffer(tty);
		tty_ldisc_deref(ld);
	}
	if (opt & TERMIOS_WAIT) {
		tty_wait_until_sent(tty, 0);
		if (signal_pending(current))
			return -ERESTARTSYS;
	}

	down_write(&tty->termios_rwsem);
	if (tty->ops->set_termiox)
		tty->ops->set_termiox(tty, &tnew);
	up_write(&tty->termios_rwsem);
	return 0;
}

#endif


#ifdef TIOCGETP
/*
 * These are deprecated, but there is limited support..
 *
 * The "sg_flags" translation is a joke..
 */
static int get_sgflags(struct tty_struct *tty)
{
	int flags = 0;

	if (!L_ICANON(tty)) {
		if (L_ISIG(tty))
			flags |= 0x02;		/* cbreak */
		else
			flags |= 0x20;		/* raw */
	}
	if (L_ECHO(tty))
		flags |= 0x08;			/* echo */
	if (O_OPOST(tty))
		if (O_ONLCR(tty))
			flags |= 0x10;		/* crmod */
	return flags;
}

static int get_sgttyb(struct tty_struct *tty, struct sgttyb __user *sgttyb)
{
	struct sgttyb tmp;

	down_read(&tty->termios_rwsem);
	tmp.sg_ispeed = tty->termios.c_ispeed;
	tmp.sg_ospeed = tty->termios.c_ospeed;
	tmp.sg_erase = tty->termios.c_cc[VERASE];
	tmp.sg_kill = tty->termios.c_cc[VKILL];
	tmp.sg_flags = get_sgflags(tty);
	up_read(&tty->termios_rwsem);

	return copy_to_user(sgttyb, &tmp, sizeof(tmp)) ? -EFAULT : 0;
}

static void set_sgflags(struct ktermios *termios, int flags)
{
	termios->c_iflag = ICRNL | IXON;
	termios->c_oflag = 0;
	termios->c_lflag = ISIG | ICANON;
	if (flags & 0x02) {	/* cbreak */
		termios->c_iflag = 0;
		termios->c_lflag &= ~ICANON;
	}
	if (flags & 0x08) {		/* echo */
		termios->c_lflag |= ECHO | ECHOE | ECHOK |
				    ECHOCTL | ECHOKE | IEXTEN;
	}
	if (flags & 0x10) {		/* crmod */
		termios->c_oflag |= OPOST | ONLCR;
	}
	if (flags & 0x20) {	/* raw */
		termios->c_iflag = 0;
		termios->c_lflag &= ~(ISIG | ICANON);
	}
	if (!(termios->c_lflag & ICANON)) {
		termios->c_cc[VMIN] = 1;
		termios->c_cc[VTIME] = 0;
	}
}

/**
 *	set_sgttyb		-	set legacy terminal values
 *	@tty: tty structure
 *	@sgttyb: pointer to old style terminal structure
 *
 *	Updates a terminal from the legacy BSD style terminal information
 *	structure.
 *
 *	Locking: termios_rwsem
 */

static int set_sgttyb(struct tty_struct *tty, struct sgttyb __user *sgttyb)
{
	int retval;
	struct sgttyb tmp;
	struct ktermios termios;

	retval = tty_check_change(tty);
	if (retval)
		return retval;

	if (copy_from_user(&tmp, sgttyb, sizeof(tmp)))
		return -EFAULT;

	down_write(&tty->termios_rwsem);
	termios = tty->termios;
	termios.c_cc[VERASE] = tmp.sg_erase;
	termios.c_cc[VKILL] = tmp.sg_kill;
	set_sgflags(&termios, tmp.sg_flags);
	/* Try and encode into Bfoo format */
#ifdef BOTHER
	tty_termios_encode_baud_rate(&termios, termios.c_ispeed,
						termios.c_ospeed);
#endif
	up_write(&tty->termios_rwsem);
	tty_set_termios(tty, &termios);
	return 0;
}
#endif

#ifdef TIOCGETC
static int get_tchars(struct tty_struct *tty, struct tchars __user *tchars)
{
	struct tchars tmp;

	down_read(&tty->termios_rwsem);
	tmp.t_intrc = tty->termios.c_cc[VINTR];
	tmp.t_quitc = tty->termios.c_cc[VQUIT];
	tmp.t_startc = tty->termios.c_cc[VSTART];
	tmp.t_stopc = tty->termios.c_cc[VSTOP];
	tmp.t_eofc = tty->termios.c_cc[VEOF];
	tmp.t_brkc = tty->termios.c_cc[VEOL2];	/* what is brkc anyway? */
	up_read(&tty->termios_rwsem);
	return copy_to_user(tchars, &tmp, sizeof(tmp)) ? -EFAULT : 0;
}

static int set_tchars(struct tty_struct *tty, struct tchars __user *tchars)
{
	struct tchars tmp;

	if (copy_from_user(&tmp, tchars, sizeof(tmp)))
		return -EFAULT;
	down_write(&tty->termios_rwsem);
	tty->termios.c_cc[VINTR] = tmp.t_intrc;
	tty->termios.c_cc[VQUIT] = tmp.t_quitc;
	tty->termios.c_cc[VSTART] = tmp.t_startc;
	tty->termios.c_cc[VSTOP] = tmp.t_stopc;
	tty->termios.c_cc[VEOF] = tmp.t_eofc;
	tty->termios.c_cc[VEOL2] = tmp.t_brkc;	/* what is brkc anyway? */
	up_write(&tty->termios_rwsem);
	return 0;
}
#endif

#ifdef TIOCGLTC
static int get_ltchars(struct tty_struct *tty, struct ltchars __user *ltchars)
{
	struct ltchars tmp;

	down_read(&tty->termios_rwsem);
	tmp.t_suspc = tty->termios.c_cc[VSUSP];
	/* what is dsuspc anyway? */
	tmp.t_dsuspc = tty->termios.c_cc[VSUSP];
	tmp.t_rprntc = tty->termios.c_cc[VREPRINT];
	/* what is flushc anyway? */
	tmp.t_flushc = tty->termios.c_cc[VEOL2];
	tmp.t_werasc = tty->termios.c_cc[VWERASE];
	tmp.t_lnextc = tty->termios.c_cc[VLNEXT];
	up_read(&tty->termios_rwsem);
	return copy_to_user(ltchars, &tmp, sizeof(tmp)) ? -EFAULT : 0;
}

static int set_ltchars(struct tty_struct *tty, struct ltchars __user *ltchars)
{
	struct ltchars tmp;

	if (copy_from_user(&tmp, ltchars, sizeof(tmp)))
		return -EFAULT;

	down_write(&tty->termios_rwsem);
	tty->termios.c_cc[VSUSP] = tmp.t_suspc;
	/* what is dsuspc anyway? */
	tty->termios.c_cc[VEOL2] = tmp.t_dsuspc;
	tty->termios.c_cc[VREPRINT] = tmp.t_rprntc;
	/* what is flushc anyway? */
	tty->termios.c_cc[VEOL2] = tmp.t_flushc;
	tty->termios.c_cc[VWERASE] = tmp.t_werasc;
	tty->termios.c_cc[VLNEXT] = tmp.t_lnextc;
	up_write(&tty->termios_rwsem);
	return 0;
}
#endif

/**
 *	tty_change_softcar	-	carrier change ioctl helper
 *	@tty: tty to update
 *	@arg: enable/disable CLOCAL
 *
 *	Perform a change to the CLOCAL state and call into the driver
 *	layer to make it visible. All done with the termios rwsem
 */

static int tty_change_softcar(struct tty_struct *tty, int arg)
{
	int ret = 0;
	int bit = arg ? CLOCAL : 0;
	struct ktermios old;

	down_write(&tty->termios_rwsem);
	old = tty->termios;
	tty->termios.c_cflag &= ~CLOCAL;
	tty->termios.c_cflag |= bit;
	if (tty->ops->set_termios)
		tty->ops->set_termios(tty, &old);
	if (C_CLOCAL(tty) != bit)
		ret = -EINVAL;
	up_write(&tty->termios_rwsem);
	return ret;
}

/**
 *	tty_mode_ioctl		-	mode related ioctls
 *	@tty: tty for the ioctl
 *	@file: file pointer for the tty
 *	@cmd: command
 *	@arg: ioctl argument
 *
 *	Perform non line discipline specific mode control ioctls. This
 *	is designed to be called by line disciplines to ensure they provide
 *	consistent mode setting.
 */

int tty_mode_ioctl(struct tty_struct *tty, struct file *file,
			unsigned int cmd, unsigned long arg)
{
	struct tty_struct *real_tty;
	void __user *p = (void __user *)arg;
	int ret = 0;
	struct ktermios kterm;

	BUG_ON(file == NULL);

	if (tty->driver->type == TTY_DRIVER_TYPE_PTY &&
	    tty->driver->subtype == PTY_TYPE_MASTER)
		real_tty = tty->link;
	else
		real_tty = tty;

	switch (cmd) {
#ifdef TIOCGETP
	case TIOCGETP:
		return get_sgttyb(real_tty, (struct sgttyb __user *) arg);
	case TIOCSETP:
	case TIOCSETN:
		return set_sgttyb(real_tty, (struct sgttyb __user *) arg);
#endif
#ifdef TIOCGETC
	case TIOCGETC:
		return get_tchars(real_tty, p);
	case TIOCSETC:
		return set_tchars(real_tty, p);
#endif
#ifdef TIOCGLTC
	case TIOCGLTC:
		return get_ltchars(real_tty, p);
	case TIOCSLTC:
		return set_ltchars(real_tty, p);
#endif
	case TCSETSF:
		return set_termios(real_tty, p,  TERMIOS_FLUSH | TERMIOS_WAIT | TERMIOS_OLD);
	case TCSETSW:
		return set_termios(real_tty, p, TERMIOS_WAIT | TERMIOS_OLD);
	case TCSETS:
		return set_termios(real_tty, p, TERMIOS_OLD);
#ifndef TCGETS2
	case TCGETS:
		copy_termios(real_tty, &kterm);
		if (kernel_termios_to_user_termios((struct termios __user *)arg, &kterm))
			ret = -EFAULT;
		return ret;
#else
	case TCGETS:
		copy_termios(real_tty, &kterm);
		if (kernel_termios_to_user_termios_1((struct termios __user *)arg, &kterm))
			ret = -EFAULT;
		return ret;
	case TCGETS2:
		copy_termios(real_tty, &kterm);
		if (kernel_termios_to_user_termios((struct termios2 __user *)arg, &kterm))
			ret = -EFAULT;
		return ret;
	case TCSETSF2:
		return set_termios(real_tty, p,  TERMIOS_FLUSH | TERMIOS_WAIT);
	case TCSETSW2:
		return set_termios(real_tty, p, TERMIOS_WAIT);
	case TCSETS2:
		return set_termios(real_tty, p, 0);
#endif
	case TCGETA:
		return get_termio(real_tty, p);
	case TCSETAF:
		return set_termios(real_tty, p, TERMIOS_FLUSH | TERMIOS_WAIT | TERMIOS_TERMIO);
	case TCSETAW:
		return set_termios(real_tty, p, TERMIOS_WAIT | TERMIOS_TERMIO);
	case TCSETA:
		return set_termios(real_tty, p, TERMIOS_TERMIO);
#ifndef TCGETS2
	case TIOCGLCKTRMIOS:
		copy_termios_locked(real_tty, &kterm);
		if (kernel_termios_to_user_termios((struct termios __user *)arg, &kterm))
			ret = -EFAULT;
		return ret;
	case TIOCSLCKTRMIOS:
		if (!capable(CAP_SYS_ADMIN))
			return -EPERM;
		copy_termios_locked(real_tty, &kterm);
		if (user_termios_to_kernel_termios(&kterm,
					       (struct termios __user *) arg))
			return -EFAULT;
		down_write(&real_tty->termios_rwsem);
		real_tty->termios_locked = kterm;
		up_write(&real_tty->termios_rwsem);
		return 0;
#else
	case TIOCGLCKTRMIOS:
		copy_termios_locked(real_tty, &kterm);
		if (kernel_termios_to_user_termios_1((struct termios __user *)arg, &kterm))
			ret = -EFAULT;
		return ret;
	case TIOCSLCKTRMIOS:
		if (!capable(CAP_SYS_ADMIN))
			return -EPERM;
		copy_termios_locked(real_tty, &kterm);
		if (user_termios_to_kernel_termios_1(&kterm,
					       (struct termios __user *) arg))
			return -EFAULT;
		down_write(&real_tty->termios_rwsem);
		real_tty->termios_locked = kterm;
		up_write(&real_tty->termios_rwsem);
		return ret;
#endif
#ifdef TCGETX
	case TCGETX: {
		struct termiox ktermx;
		if (real_tty->termiox == NULL)
			return -EINVAL;
		down_read(&real_tty->termios_rwsem);
		memcpy(&ktermx, real_tty->termiox, sizeof(struct termiox));
		up_read(&real_tty->termios_rwsem);
		if (copy_to_user(p, &ktermx, sizeof(struct termiox)))
			ret = -EFAULT;
		return ret;
	}
	case TCSETX:
		return set_termiox(real_tty, p, 0);
	case TCSETXW:
		return set_termiox(real_tty, p, TERMIOS_WAIT);
	case TCSETXF:
		return set_termiox(real_tty, p, TERMIOS_FLUSH);
#endif		
	case TIOCGSOFTCAR:
		copy_termios(real_tty, &kterm);
		ret = put_user((kterm.c_cflag & CLOCAL) ? 1 : 0,
						(int __user *)arg);
		return ret;
	case TIOCSSOFTCAR:
		if (get_user(arg, (unsigned int __user *) arg))
			return -EFAULT;
		return tty_change_softcar(real_tty, arg);
	default:
		return -ENOIOCTLCMD;
	}
}
EXPORT_SYMBOL_GPL(tty_mode_ioctl);


/* Caller guarantees ldisc reference is held */
static int __tty_perform_flush(struct tty_struct *tty, unsigned long arg)
{
	struct tty_ldisc *ld = tty->ldisc;

	switch (arg) {
	case TCIFLUSH:
		if (ld && ld->ops->flush_buffer) {
			ld->ops->flush_buffer(tty);
			tty_unthrottle(tty);
		}
		break;
	case TCIOFLUSH:
		if (ld && ld->ops->flush_buffer) {
			ld->ops->flush_buffer(tty);
			tty_unthrottle(tty);
		}
		/* fall through */
	case TCOFLUSH:
		tty_driver_flush_buffer(tty);
		break;
	default:
		return -EINVAL;
	}
	return 0;
}

int tty_perform_flush(struct tty_struct *tty, unsigned long arg)
{
	struct tty_ldisc *ld;
	int retval = tty_check_change(tty);
	if (retval)
		return retval;

	ld = tty_ldisc_ref_wait(tty);
	retval = __tty_perform_flush(tty, arg);
	if (ld)
		tty_ldisc_deref(ld);
	return retval;
}
EXPORT_SYMBOL_GPL(tty_perform_flush);

int n_tty_ioctl_helper(struct tty_struct *tty, struct file *file,
		       unsigned int cmd, unsigned long arg)
{
	int retval;

	switch (cmd) {
	case TCXONC:
		retval = tty_check_change(tty);
		if (retval)
			return retval;
		switch (arg) {
		case TCOOFF:
			spin_lock_irq(&tty->flow_lock);
			if (!tty->flow_stopped) {
				tty->flow_stopped = 1;
				__stop_tty(tty);
			}
			spin_unlock_irq(&tty->flow_lock);
			break;
		case TCOON:
			spin_lock_irq(&tty->flow_lock);
			if (tty->flow_stopped) {
				tty->flow_stopped = 0;
				__start_tty(tty);
			}
			spin_unlock_irq(&tty->flow_lock);
			break;
		case TCIOFF:
			if (STOP_CHAR(tty) != __DISABLED_CHAR)
				retval = tty_send_xchar(tty, STOP_CHAR(tty));
			break;
		case TCION:
			if (START_CHAR(tty) != __DISABLED_CHAR)
				retval = tty_send_xchar(tty, START_CHAR(tty));
			break;
		default:
			return -EINVAL;
		}
		return retval;
	case TCFLSH:
		retval = tty_check_change(tty);
		if (retval)
			return retval;
		return __tty_perform_flush(tty, arg);
	default:
		/* Try the mode commands */
		return tty_mode_ioctl(tty, file, cmd, arg);
	}
}
EXPORT_SYMBOL(n_tty_ioctl_helper);

#ifdef CONFIG_COMPAT
long n_tty_compat_ioctl_helper(struct tty_struct *tty, struct file *file,
					unsigned int cmd, unsigned long arg)
{
	switch (cmd) {
	case TIOCGLCKTRMIOS:
	case TIOCSLCKTRMIOS:
		return tty_mode_ioctl(tty, file, cmd, (unsigned long) compat_ptr(arg));
	default:
		return -ENOIOCTLCMD;
	}
}
EXPORT_SYMBOL(n_tty_compat_ioctl_helper);
#endif
<|MERGE_RESOLUTION|>--- conflicted
+++ resolved
@@ -259,233 +259,6 @@
 	/* FIXME: What should we do for i/ospeed */
 }
 
-<<<<<<< HEAD
-/*
- * Routine which returns the baud rate of the tty
- *
- * Note that the baud_table needs to be kept in sync with the
- * include/asm/termbits.h file.
- */
-static const speed_t baud_table[] = {
-	0, 50, 75, 110, 134, 150, 200, 300, 600, 1200, 1800, 2400, 4800,
-	9600, 19200, 38400, 57600, 115200, 230400, 460800,
-#ifdef __sparc__
-	76800, 153600, 307200, 614400, 921600
-#else
-	500000, 576000, 921600, 1000000, 1152000, 1500000, 2000000,
-	2500000, 3000000, 3500000, 4000000
-#endif
-};
-
-#ifndef __sparc__
-static const tcflag_t baud_bits[] = {
-	B0, B50, B75, B110, B134, B150, B200, B300, B600,
-	B1200, B1800, B2400, B4800, B9600, B19200, B38400,
-	B57600, B115200, B230400, B460800, B500000, B576000,
-	B921600, B1000000, B1152000, B1500000, B2000000, B2500000,
-	B3000000, B3500000, B4000000
-};
-#else
-static const tcflag_t baud_bits[] = {
-	B0, B50, B75, B110, B134, B150, B200, B300, B600,
-	B1200, B1800, B2400, B4800, B9600, B19200, B38400,
-	B57600, B115200, B230400, B460800, B76800, B153600,
-	B307200, B614400, B921600
-};
-#endif
-
-static int n_baud_table = ARRAY_SIZE(baud_table);
-
-/**
- *	tty_termios_baud_rate
- *	@termios: termios structure
- *
- *	Convert termios baud rate data into a speed. This should be called
- *	with the termios lock held if this termios is a terminal termios
- *	structure. May change the termios data. Device drivers can call this
- *	function but should use ->c_[io]speed directly as they are updated.
- *
- *	Locking: none
- */
-
-speed_t tty_termios_baud_rate(struct ktermios *termios)
-{
-	unsigned int cbaud;
-
-	cbaud = termios->c_cflag & CBAUD;
-
-#ifdef BOTHER
-	/* Magic token for arbitrary speed via c_ispeed/c_ospeed */
-	if (cbaud == BOTHER)
-		return termios->c_ospeed;
-#endif
-	if (cbaud & CBAUDEX) {
-		cbaud &= ~CBAUDEX;
-
-		if (cbaud < 1 || cbaud + 15 > n_baud_table)
-			termios->c_cflag &= ~CBAUDEX;
-		else
-			cbaud += 15;
-	}
-	return cbaud >= n_baud_table ? 0 : baud_table[cbaud];
-}
-EXPORT_SYMBOL(tty_termios_baud_rate);
-
-/**
- *	tty_termios_input_baud_rate
- *	@termios: termios structure
- *
- *	Convert termios baud rate data into a speed. This should be called
- *	with the termios lock held if this termios is a terminal termios
- *	structure. May change the termios data. Device drivers can call this
- *	function but should use ->c_[io]speed directly as they are updated.
- *
- *	Locking: none
- */
-
-speed_t tty_termios_input_baud_rate(struct ktermios *termios)
-{
-#ifdef IBSHIFT
-	unsigned int cbaud = (termios->c_cflag >> IBSHIFT) & CBAUD;
-
-	if (cbaud == B0)
-		return tty_termios_baud_rate(termios);
-
-	/* Magic token for arbitrary speed via c_ispeed*/
-	if (cbaud == BOTHER)
-		return termios->c_ispeed;
-
-	if (cbaud & CBAUDEX) {
-		cbaud &= ~CBAUDEX;
-
-		if (cbaud < 1 || cbaud + 15 > n_baud_table)
-			termios->c_cflag &= ~(CBAUDEX << IBSHIFT);
-		else
-			cbaud += 15;
-	}
-	return cbaud >= n_baud_table ? 0 : baud_table[cbaud];
-#else
-	return tty_termios_baud_rate(termios);
-#endif
-}
-EXPORT_SYMBOL(tty_termios_input_baud_rate);
-
-/**
- *	tty_termios_encode_baud_rate
- *	@termios: ktermios structure holding user requested state
- *	@ispeed: input speed
- *	@ospeed: output speed
- *
- *	Encode the speeds set into the passed termios structure. This is
- *	used as a library helper for drivers so that they can report back
- *	the actual speed selected when it differs from the speed requested
- *
- *	For maximal back compatibility with legacy SYS5/POSIX *nix behaviour
- *	we need to carefully set the bits when the user does not get the
- *	desired speed. We allow small margins and preserve as much of possible
- *	of the input intent to keep compatibility.
- *
- *	Locking: Caller should hold termios lock. This is already held
- *	when calling this function from the driver termios handler.
- *
- *	The ifdefs deal with platforms whose owners have yet to update them
- *	and will all go away once this is done.
- */
-
-void tty_termios_encode_baud_rate(struct ktermios *termios,
-				  speed_t ibaud, speed_t obaud)
-{
-	int i = 0;
-	int ifound = -1, ofound = -1;
-	int iclose = ibaud/50, oclose = obaud/50;
-	int ibinput = 0;
-
-	if (obaud == 0)			/* CD dropped 		  */
-		ibaud = 0;		/* Clear ibaud to be sure */
-
-	termios->c_ispeed = ibaud;
-	termios->c_ospeed = obaud;
-
-#ifdef BOTHER
-	/* If the user asked for a precise weird speed give a precise weird
-	   answer. If they asked for a Bfoo speed they may have problems
-	   digesting non-exact replies so fuzz a bit */
-
-	if ((termios->c_cflag & CBAUD) == BOTHER)
-		oclose = 0;
-	if (((termios->c_cflag >> IBSHIFT) & CBAUD) == BOTHER)
-		iclose = 0;
-	if ((termios->c_cflag >> IBSHIFT) & CBAUD)
-		ibinput = 1;	/* An input speed was specified */
-#endif
-	termios->c_cflag &= ~CBAUD;
-
-	/*
-	 *	Our goal is to find a close match to the standard baud rate
-	 *	returned. Walk the baud rate table and if we get a very close
-	 *	match then report back the speed as a POSIX Bxxxx value by
-	 *	preference
-	 */
-
-	do {
-		if (obaud - oclose <= baud_table[i] &&
-		    obaud + oclose >= baud_table[i]) {
-			termios->c_cflag |= baud_bits[i];
-			ofound = i;
-		}
-		if (ibaud - iclose <= baud_table[i] &&
-		    ibaud + iclose >= baud_table[i]) {
-			/* For the case input == output don't set IBAUD bits
-			   if the user didn't do so */
-			if (ofound == i && !ibinput)
-				ifound  = i;
-#ifdef IBSHIFT
-			else {
-				ifound = i;
-				termios->c_cflag |= (baud_bits[i] << IBSHIFT);
-			}
-#endif
-		}
-	} while (++i < n_baud_table);
-
-	/*
-	 *	If we found no match then use BOTHER if provided or warn
-	 *	the user their platform maintainer needs to wake up if not.
-	 */
-#ifdef BOTHER
-	if (ofound == -1)
-		termios->c_cflag |= BOTHER;
-	/* Set exact input bits only if the input and output differ or the
-	   user already did */
-	if (ifound == -1 && (ibaud != obaud || ibinput))
-		termios->c_cflag |= (BOTHER << IBSHIFT);
-#else
-	if (ifound == -1 || ofound == -1) {
-		printk_once(KERN_WARNING "tty: Unable to return correct "
-			  "speed data as your architecture needs updating.\n");
-	}
-#endif
-}
-EXPORT_SYMBOL_GPL(tty_termios_encode_baud_rate);
-
-/**
- *	tty_encode_baud_rate		-	set baud rate of the tty
- *	@ibaud: input baud rate
- *	@obad: output baud rate
- *
- *	Update the current termios data for the tty with the new speed
- *	settings. The caller must hold the termios_rwsem for the tty in
- *	question.
- */
-
-void tty_encode_baud_rate(struct tty_struct *tty, speed_t ibaud, speed_t obaud)
-{
-	tty_termios_encode_baud_rate(&tty->termios, ibaud, obaud);
-}
-EXPORT_SYMBOL_GPL(tty_encode_baud_rate);
-
-=======
->>>>>>> 286cd8c7
 /**
  *	tty_termios_copy_hw	-	copy hardware settings
  *	@new: New termios
