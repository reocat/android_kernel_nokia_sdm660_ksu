// SPDX-License-Identifier: GPL-2.0
/*
 *  Copyright (C) 1991, 1992  Linus Torvalds
 */

/*
 * 'tty_io.c' gives an orthogonal feeling to tty's, be they consoles
 * or rs-channels. It also implements echoing, cooked mode etc.
 *
 * Kill-line thanks to John T Kohl, who also corrected VMIN = VTIME = 0.
 *
 * Modified by Theodore Ts'o, 9/14/92, to dynamically allocate the
 * tty_struct and tty_queue structures.  Previously there was an array
 * of 256 tty_struct's which was statically allocated, and the
 * tty_queue structures were allocated at boot time.  Both are now
 * dynamically allocated only when the tty is open.
 *
 * Also restructured routines so that there is more of a separation
 * between the high-level tty routines (tty_io.c and tty_ioctl.c) and
 * the low-level tty routines (serial.c, pty.c, console.c).  This
 * makes for cleaner and more compact code.  -TYT, 9/17/92
 *
 * Modified by Fred N. van Kempen, 01/29/93, to add line disciplines
 * which can be dynamically activated and de-activated by the line
 * discipline handling modules (like SLIP).
 *
 * NOTE: pay no attention to the line discipline code (yet); its
 * interface is still subject to change in this version...
 * -- TYT, 1/31/92
 *
 * Added functionality to the OPOST tty handling.  No delays, but all
 * other bits should be there.
 *	-- Nick Holloway <alfie@dcs.warwick.ac.uk>, 27th May 1993.
 *
 * Rewrote canonical mode and added more termios flags.
 * 	-- julian@uhunix.uhcc.hawaii.edu (J. Cowley), 13Jan94
 *
 * Reorganized FASYNC support so mouse code can share it.
 *	-- ctm@ardi.com, 9Sep95
 *
 * New TIOCLINUX variants added.
 *	-- mj@k332.feld.cvut.cz, 19-Nov-95
 *
 * Restrict vt switching via ioctl()
 *      -- grif@cs.ucr.edu, 5-Dec-95
 *
 * Move console and virtual terminal code to more appropriate files,
 * implement CONFIG_VT and generalize console device interface.
 *	-- Marko Kohtala <Marko.Kohtala@hut.fi>, March 97
 *
 * Rewrote tty_init_dev and tty_release_dev to eliminate races.
 *	-- Bill Hawes <whawes@star.net>, June 97
 *
 * Added devfs support.
 *      -- C. Scott Ananian <cananian@alumni.princeton.edu>, 13-Jan-1998
 *
 * Added support for a Unix98-style ptmx device.
 *      -- C. Scott Ananian <cananian@alumni.princeton.edu>, 14-Jan-1998
 *
 * Reduced memory usage for older ARM systems
 *      -- Russell King <rmk@arm.linux.org.uk>
 *
 * Move do_SAK() into process context.  Less stack use in devfs functions.
 * alloc_tty_struct() always uses kmalloc()
 *			 -- Andrew Morton <andrewm@uow.edu.eu> 17Mar01
 */

#include <linux/types.h>
#include <linux/major.h>
#include <linux/errno.h>
#include <linux/signal.h>
#include <linux/fcntl.h>
#include <linux/sched/signal.h>
#include <linux/sched/task.h>
#include <linux/interrupt.h>
#include <linux/tty.h>
#include <linux/tty_driver.h>
#include <linux/tty_flip.h>
#include <linux/devpts_fs.h>
#include <linux/file.h>
#include <linux/fdtable.h>
#include <linux/console.h>
#include <linux/timer.h>
#include <linux/ctype.h>
#include <linux/kd.h>
#include <linux/mm.h>
#include <linux/string.h>
#include <linux/slab.h>
#include <linux/poll.h>
#include <linux/proc_fs.h>
#include <linux/init.h>
#include <linux/module.h>
#include <linux/device.h>
#include <linux/wait.h>
#include <linux/bitops.h>
#include <linux/delay.h>
#include <linux/seq_file.h>
#include <linux/serial.h>
#include <linux/ratelimit.h>

#include <linux/uaccess.h>

#include <linux/kbd_kern.h>
#include <linux/vt_kern.h>
#include <linux/selection.h>

#include <linux/kmod.h>
#include <linux/nsproxy.h>

#undef TTY_DEBUG_HANGUP
#ifdef TTY_DEBUG_HANGUP
# define tty_debug_hangup(tty, f, args...)	tty_debug(tty, f, ##args)
#else
# define tty_debug_hangup(tty, f, args...)	do { } while (0)
#endif

#define TTY_PARANOIA_CHECK 1
#define CHECK_TTY_COUNT 1

struct ktermios tty_std_termios = {	/* for the benefit of tty drivers  */
	.c_iflag = ICRNL | IXON,
	.c_oflag = OPOST | ONLCR,
	.c_cflag = B38400 | CS8 | CREAD | HUPCL,
	.c_lflag = ISIG | ICANON | ECHO | ECHOE | ECHOK |
		   ECHOCTL | ECHOKE | IEXTEN,
	.c_cc = INIT_C_CC,
	.c_ispeed = 38400,
	.c_ospeed = 38400,
	/* .c_line = N_TTY, */
};

EXPORT_SYMBOL(tty_std_termios);

/* This list gets poked at by procfs and various bits of boot up code. This
   could do with some rationalisation such as pulling the tty proc function
   into this file */

LIST_HEAD(tty_drivers);			/* linked list of tty drivers */

/* Mutex to protect creating and releasing a tty */
DEFINE_MUTEX(tty_mutex);

static ssize_t tty_read(struct file *, char __user *, size_t, loff_t *);
static ssize_t tty_write(struct file *, const char __user *, size_t, loff_t *);
ssize_t redirected_tty_write(struct file *, const char __user *,
							size_t, loff_t *);
static __poll_t tty_poll(struct file *, poll_table *);
static int tty_open(struct inode *, struct file *);
long tty_ioctl(struct file *file, unsigned int cmd, unsigned long arg);
#ifdef CONFIG_COMPAT
static long tty_compat_ioctl(struct file *file, unsigned int cmd,
				unsigned long arg);
#else
#define tty_compat_ioctl NULL
#endif
static int __tty_fasync(int fd, struct file *filp, int on);
static int tty_fasync(int fd, struct file *filp, int on);
static void release_tty(struct tty_struct *tty, int idx);

/**
 *	free_tty_struct		-	free a disused tty
 *	@tty: tty struct to free
 *
 *	Free the write buffers, tty queue and tty memory itself.
 *
 *	Locking: none. Must be called after tty is definitely unused
 */

static void free_tty_struct(struct tty_struct *tty)
{
	tty_ldisc_deinit(tty);
	put_device(tty->dev);
	kfree(tty->write_buf);
	tty->magic = 0xDEADDEAD;
	kfree(tty);
}

static inline struct tty_struct *file_tty(struct file *file)
{
	return ((struct tty_file_private *)file->private_data)->tty;
}

int tty_alloc_file(struct file *file)
{
	struct tty_file_private *priv;

	priv = kmalloc(sizeof(*priv), GFP_KERNEL);
	if (!priv)
		return -ENOMEM;

	file->private_data = priv;

	return 0;
}

/* Associate a new file with the tty structure */
void tty_add_file(struct tty_struct *tty, struct file *file)
{
	struct tty_file_private *priv = file->private_data;

	priv->tty = tty;
	priv->file = file;

	spin_lock(&tty->files_lock);
	list_add(&priv->list, &tty->tty_files);
	spin_unlock(&tty->files_lock);
}

/**
 * tty_free_file - free file->private_data
 *
 * This shall be used only for fail path handling when tty_add_file was not
 * called yet.
 */
void tty_free_file(struct file *file)
{
	struct tty_file_private *priv = file->private_data;

	file->private_data = NULL;
	kfree(priv);
}

/* Delete file from its tty */
static void tty_del_file(struct file *file)
{
	struct tty_file_private *priv = file->private_data;
	struct tty_struct *tty = priv->tty;

	spin_lock(&tty->files_lock);
	list_del(&priv->list);
	spin_unlock(&tty->files_lock);
	tty_free_file(file);
}

/**
 *	tty_name	-	return tty naming
 *	@tty: tty structure
 *
 *	Convert a tty structure into a name. The name reflects the kernel
 *	naming policy and if udev is in use may not reflect user space
 *
 *	Locking: none
 */

const char *tty_name(const struct tty_struct *tty)
{
	if (!tty) /* Hmm.  NULL pointer.  That's fun. */
		return "NULL tty";
	return tty->name;
}

EXPORT_SYMBOL(tty_name);

const char *tty_driver_name(const struct tty_struct *tty)
{
	if (!tty || !tty->driver)
		return "";
	return tty->driver->name;
}

static int tty_paranoia_check(struct tty_struct *tty, struct inode *inode,
			      const char *routine)
{
#ifdef TTY_PARANOIA_CHECK
	if (!tty) {
		pr_warn("(%d:%d): %s: NULL tty\n",
			imajor(inode), iminor(inode), routine);
		return 1;
	}
	if (tty->magic != TTY_MAGIC) {
		pr_warn("(%d:%d): %s: bad magic number\n",
			imajor(inode), iminor(inode), routine);
		return 1;
	}
#endif
	return 0;
}

/* Caller must hold tty_lock */
static int check_tty_count(struct tty_struct *tty, const char *routine)
{
#ifdef CHECK_TTY_COUNT
	struct list_head *p;
	int count = 0, kopen_count = 0;

	spin_lock(&tty->files_lock);
	list_for_each(p, &tty->tty_files) {
		count++;
	}
	spin_unlock(&tty->files_lock);
	if (tty->driver->type == TTY_DRIVER_TYPE_PTY &&
	    tty->driver->subtype == PTY_TYPE_SLAVE &&
	    tty->link && tty->link->count)
		count++;
	if (tty_port_kopened(tty->port))
		kopen_count++;
	if (tty->count != (count + kopen_count)) {
		tty_warn(tty, "%s: tty->count(%d) != (#fd's(%d) + #kopen's(%d))\n",
			 routine, tty->count, count, kopen_count);
		return (count + kopen_count);
	}
#endif
	return 0;
}

/**
 *	get_tty_driver		-	find device of a tty
 *	@dev_t: device identifier
 *	@index: returns the index of the tty
 *
 *	This routine returns a tty driver structure, given a device number
 *	and also passes back the index number.
 *
 *	Locking: caller must hold tty_mutex
 */

static struct tty_driver *get_tty_driver(dev_t device, int *index)
{
	struct tty_driver *p;

	list_for_each_entry(p, &tty_drivers, tty_drivers) {
		dev_t base = MKDEV(p->major, p->minor_start);
		if (device < base || device >= base + p->num)
			continue;
		*index = device - base;
		return tty_driver_kref_get(p);
	}
	return NULL;
}

/**
 *	tty_dev_name_to_number	-	return dev_t for device name
 *	@name: user space name of device under /dev
 *	@number: pointer to dev_t that this function will populate
 *
 *	This function converts device names like ttyS0 or ttyUSB1 into dev_t
 *	like (4, 64) or (188, 1). If no corresponding driver is registered then
 *	the function returns -ENODEV.
 *
 *	Locking: this acquires tty_mutex to protect the tty_drivers list from
 *		being modified while we are traversing it, and makes sure to
 *		release it before exiting.
 */
int tty_dev_name_to_number(const char *name, dev_t *number)
{
	struct tty_driver *p;
	int ret;
	int index, prefix_length = 0;
	const char *str;

	for (str = name; *str && !isdigit(*str); str++)
		;

	if (!*str)
		return -EINVAL;

	ret = kstrtoint(str, 10, &index);
	if (ret)
		return ret;

	prefix_length = str - name;
	mutex_lock(&tty_mutex);

	list_for_each_entry(p, &tty_drivers, tty_drivers)
		if (prefix_length == strlen(p->name) && strncmp(name,
					p->name, prefix_length) == 0) {
			if (index < p->num) {
				*number = MKDEV(p->major, p->minor_start + index);
				goto out;
			}
		}

	/* if here then driver wasn't found */
	ret = -ENODEV;
out:
	mutex_unlock(&tty_mutex);
	return ret;
}
EXPORT_SYMBOL_GPL(tty_dev_name_to_number);

#ifdef CONFIG_CONSOLE_POLL

/**
 *	tty_find_polling_driver	-	find device of a polled tty
 *	@name: name string to match
 *	@line: pointer to resulting tty line nr
 *
 *	This routine returns a tty driver structure, given a name
 *	and the condition that the tty driver is capable of polled
 *	operation.
 */
struct tty_driver *tty_find_polling_driver(char *name, int *line)
{
	struct tty_driver *p, *res = NULL;
	int tty_line = 0;
	int len;
	char *str, *stp;

	for (str = name; *str; str++)
		if ((*str >= '0' && *str <= '9') || *str == ',')
			break;
	if (!*str)
		return NULL;

	len = str - name;
	tty_line = simple_strtoul(str, &str, 10);

	mutex_lock(&tty_mutex);
	/* Search through the tty devices to look for a match */
	list_for_each_entry(p, &tty_drivers, tty_drivers) {
		if (!len || strncmp(name, p->name, len) != 0)
			continue;
		stp = str;
		if (*stp == ',')
			stp++;
		if (*stp == '\0')
			stp = NULL;

		if (tty_line >= 0 && tty_line < p->num && p->ops &&
		    p->ops->poll_init && !p->ops->poll_init(p, tty_line, stp)) {
			res = tty_driver_kref_get(p);
			*line = tty_line;
			break;
		}
	}
	mutex_unlock(&tty_mutex);

	return res;
}
EXPORT_SYMBOL_GPL(tty_find_polling_driver);
#endif

static ssize_t hung_up_tty_read(struct file *file, char __user *buf,
				size_t count, loff_t *ppos)
{
	return 0;
}

static ssize_t hung_up_tty_write(struct file *file, const char __user *buf,
				 size_t count, loff_t *ppos)
{
	return -EIO;
}

/* No kernel lock held - none needed ;) */
static __poll_t hung_up_tty_poll(struct file *filp, poll_table *wait)
{
	return EPOLLIN | EPOLLOUT | EPOLLERR | EPOLLHUP | EPOLLRDNORM | EPOLLWRNORM;
}

static long hung_up_tty_ioctl(struct file *file, unsigned int cmd,
		unsigned long arg)
{
	return cmd == TIOCSPGRP ? -ENOTTY : -EIO;
}

static long hung_up_tty_compat_ioctl(struct file *file,
				     unsigned int cmd, unsigned long arg)
{
	return cmd == TIOCSPGRP ? -ENOTTY : -EIO;
}

static int hung_up_tty_fasync(int fd, struct file *file, int on)
{
	return -ENOTTY;
}

static void tty_show_fdinfo(struct seq_file *m, struct file *file)
{
	struct tty_struct *tty = file_tty(file);

	if (tty && tty->ops && tty->ops->show_fdinfo)
		tty->ops->show_fdinfo(tty, m);
}

static const struct file_operations tty_fops = {
	.llseek		= no_llseek,
	.read		= tty_read,
	.write		= tty_write,
	.poll		= tty_poll,
	.unlocked_ioctl	= tty_ioctl,
	.compat_ioctl	= tty_compat_ioctl,
	.open		= tty_open,
	.release	= tty_release,
	.fasync		= tty_fasync,
	.show_fdinfo	= tty_show_fdinfo,
};

static const struct file_operations console_fops = {
	.llseek		= no_llseek,
	.read		= tty_read,
	.write		= redirected_tty_write,
	.poll		= tty_poll,
	.unlocked_ioctl	= tty_ioctl,
	.compat_ioctl	= tty_compat_ioctl,
	.open		= tty_open,
	.release	= tty_release,
	.fasync		= tty_fasync,
};

static const struct file_operations hung_up_tty_fops = {
	.llseek		= no_llseek,
	.read		= hung_up_tty_read,
	.write		= hung_up_tty_write,
	.poll		= hung_up_tty_poll,
	.unlocked_ioctl	= hung_up_tty_ioctl,
	.compat_ioctl	= hung_up_tty_compat_ioctl,
	.release	= tty_release,
	.fasync		= hung_up_tty_fasync,
};

static DEFINE_SPINLOCK(redirect_lock);
static struct file *redirect;

<<<<<<< HEAD

void proc_clear_tty(struct task_struct *p)
{
	unsigned long flags;
	struct tty_struct *tty;
	spin_lock_irqsave(&p->sighand->siglock, flags);
	tty = p->signal->tty;
	p->signal->tty = NULL;
	spin_unlock_irqrestore(&p->sighand->siglock, flags);
	tty_kref_put(tty);
}

extern void tty_sysctl_init(void);

/**
 * proc_set_tty -  set the controlling terminal
 *
 * Only callable by the session leader and only if it does not already have
 * a controlling terminal.
 *
 * Caller must hold:  tty_lock()
 *		      a readlock on tasklist_lock
 *		      sighand lock
 */
static void __proc_set_tty(struct tty_struct *tty)
{
	unsigned long flags;

	spin_lock_irqsave(&tty->ctrl_lock, flags);
	/*
	 * The session and fg pgrp references will be non-NULL if
	 * tiocsctty() is stealing the controlling tty
	 */
	put_pid(tty->session);
	put_pid(tty->pgrp);
	tty->pgrp = get_pid(task_pgrp(current));
	tty->session = get_pid(task_session(current));
	spin_unlock_irqrestore(&tty->ctrl_lock, flags);
	if (current->signal->tty) {
		tty_debug(tty, "current tty %s not NULL!!\n",
			  current->signal->tty->name);
		tty_kref_put(current->signal->tty);
	}
	put_pid(current->signal->tty_old_pgrp);
	current->signal->tty = tty_kref_get(tty);
	current->signal->tty_old_pgrp = NULL;
}

static void proc_set_tty(struct tty_struct *tty)
{
	spin_lock_irq(&current->sighand->siglock);
	__proc_set_tty(tty);
	spin_unlock_irq(&current->sighand->siglock);
}

struct tty_struct *get_current_tty(void)
{
	struct tty_struct *tty;
	unsigned long flags;

	spin_lock_irqsave(&current->sighand->siglock, flags);
	tty = tty_kref_get(current->signal->tty);
	spin_unlock_irqrestore(&current->sighand->siglock, flags);
	return tty;
}
EXPORT_SYMBOL_GPL(get_current_tty);

static void session_clear_tty(struct pid *session)
{
	struct task_struct *p;
	do_each_pid_task(session, PIDTYPE_SID, p) {
		proc_clear_tty(p);
	} while_each_pid_task(session, PIDTYPE_SID, p);
}
=======
extern void tty_sysctl_init(void);
>>>>>>> 286cd8c7

/**
 *	tty_wakeup	-	request more data
 *	@tty: terminal
 *
 *	Internal and external helper for wakeups of tty. This function
 *	informs the line discipline if present that the driver is ready
 *	to receive more output data.
 */

void tty_wakeup(struct tty_struct *tty)
{
	struct tty_ldisc *ld;

	if (test_bit(TTY_DO_WRITE_WAKEUP, &tty->flags)) {
		ld = tty_ldisc_ref(tty);
		if (ld) {
			if (ld->ops->write_wakeup)
				ld->ops->write_wakeup(tty);
			tty_ldisc_deref(ld);
		}
	}
	wake_up_interruptible_poll(&tty->write_wait, EPOLLOUT);
}

EXPORT_SYMBOL_GPL(tty_wakeup);

/**
 *	__tty_hangup		-	actual handler for hangup events
 *	@work: tty device
 *
 *	This can be called by a "kworker" kernel thread.  That is process
 *	synchronous but doesn't hold any locks, so we need to make sure we
 *	have the appropriate locks for what we're doing.
 *
 *	The hangup event clears any pending redirections onto the hung up
 *	device. It ensures future writes will error and it does the needed
 *	line discipline hangup and signal delivery. The tty object itself
 *	remains intact.
 *
 *	Locking:
 *		BTM
 *		  redirect lock for undoing redirection
 *		  file list lock for manipulating list of ttys
 *		  tty_ldiscs_lock from called functions
 *		  termios_rwsem resetting termios data
 *		  tasklist_lock to walk task list for hangup event
 *		    ->siglock to protect ->signal/->sighand
 */
static void __tty_hangup(struct tty_struct *tty, int exit_session)
{
	struct file *cons_filp = NULL;
	struct file *filp, *f = NULL;
	struct tty_file_private *priv;
	int    closecount = 0, n;
	int refs;

	if (!tty)
		return;


	spin_lock(&redirect_lock);
	if (redirect && file_tty(redirect) == tty) {
		f = redirect;
		redirect = NULL;
	}
	spin_unlock(&redirect_lock);

	tty_lock(tty);

	if (test_bit(TTY_HUPPED, &tty->flags)) {
		tty_unlock(tty);
		return;
	}

	/*
	 * Some console devices aren't actually hung up for technical and
	 * historical reasons, which can lead to indefinite interruptible
	 * sleep in n_tty_read().  The following explicitly tells
	 * n_tty_read() to abort readers.
	 */
	set_bit(TTY_HUPPING, &tty->flags);

	/* inuse_filps is protected by the single tty lock,
	   this really needs to change if we want to flush the
	   workqueue with the lock held */
	check_tty_count(tty, "tty_hangup");

	spin_lock(&tty->files_lock);
	/* This breaks for file handles being sent over AF_UNIX sockets ? */
	list_for_each_entry(priv, &tty->tty_files, list) {
		filp = priv->file;
		if (filp->f_op->write == redirected_tty_write)
			cons_filp = filp;
		if (filp->f_op->write != tty_write)
			continue;
		closecount++;
		__tty_fasync(-1, filp, 0);	/* can't block */
		filp->f_op = &hung_up_tty_fops;
	}
	spin_unlock(&tty->files_lock);

	refs = tty_signal_session_leader(tty, exit_session);
	/* Account for the p->signal references we killed */
	while (refs--)
		tty_kref_put(tty);

	tty_ldisc_hangup(tty, cons_filp != NULL);

	spin_lock_irq(&tty->ctrl_lock);
	clear_bit(TTY_THROTTLED, &tty->flags);
	clear_bit(TTY_DO_WRITE_WAKEUP, &tty->flags);
	put_pid(tty->session);
	put_pid(tty->pgrp);
	tty->session = NULL;
	tty->pgrp = NULL;
	tty->ctrl_status = 0;
	spin_unlock_irq(&tty->ctrl_lock);

	/*
	 * If one of the devices matches a console pointer, we
	 * cannot just call hangup() because that will cause
	 * tty->count and state->count to go out of sync.
	 * So we just call close() the right number of times.
	 */
	if (cons_filp) {
		if (tty->ops->close)
			for (n = 0; n < closecount; n++)
				tty->ops->close(tty, cons_filp);
	} else if (tty->ops->hangup)
		tty->ops->hangup(tty);
	/*
	 * We don't want to have driver/ldisc interactions beyond the ones
	 * we did here. The driver layer expects no calls after ->hangup()
	 * from the ldisc side, which is now guaranteed.
	 */
	set_bit(TTY_HUPPED, &tty->flags);
	clear_bit(TTY_HUPPING, &tty->flags);
	tty_unlock(tty);

	if (f)
		fput(f);
}

static void do_tty_hangup(struct work_struct *work)
{
	struct tty_struct *tty =
		container_of(work, struct tty_struct, hangup_work);

	__tty_hangup(tty, 0);
}

/**
 *	tty_hangup		-	trigger a hangup event
 *	@tty: tty to hangup
 *
 *	A carrier loss (virtual or otherwise) has occurred on this like
 *	schedule a hangup sequence to run after this event.
 */

void tty_hangup(struct tty_struct *tty)
{
	tty_debug_hangup(tty, "hangup\n");
	schedule_work(&tty->hangup_work);
}

EXPORT_SYMBOL(tty_hangup);

/**
 *	tty_vhangup		-	process vhangup
 *	@tty: tty to hangup
 *
 *	The user has asked via system call for the terminal to be hung up.
 *	We do this synchronously so that when the syscall returns the process
 *	is complete. That guarantee is necessary for security reasons.
 */

void tty_vhangup(struct tty_struct *tty)
{
	tty_debug_hangup(tty, "vhangup\n");
	__tty_hangup(tty, 0);
}

EXPORT_SYMBOL(tty_vhangup);


/**
 *	tty_vhangup_self	-	process vhangup for own ctty
 *
 *	Perform a vhangup on the current controlling tty
 */

void tty_vhangup_self(void)
{
	struct tty_struct *tty;

	tty = get_current_tty();
	if (tty) {
		tty_vhangup(tty);
		tty_kref_put(tty);
	}
}

/**
 *	tty_vhangup_session		-	hangup session leader exit
 *	@tty: tty to hangup
 *
 *	The session leader is exiting and hanging up its controlling terminal.
 *	Every process in the foreground process group is signalled SIGHUP.
 *
 *	We do this synchronously so that when the syscall returns the process
 *	is complete. That guarantee is necessary for security reasons.
 */

void tty_vhangup_session(struct tty_struct *tty)
{
	tty_debug_hangup(tty, "session hangup\n");
	__tty_hangup(tty, 1);
}

/**
 *	tty_hung_up_p		-	was tty hung up
 *	@filp: file pointer of tty
 *
 *	Return true if the tty has been subject to a vhangup or a carrier
 *	loss
 */

int tty_hung_up_p(struct file *filp)
{
	return (filp && filp->f_op == &hung_up_tty_fops);
}

EXPORT_SYMBOL(tty_hung_up_p);

/**
<<<<<<< HEAD
 *	disassociate_ctty	-	disconnect controlling tty
 *	@on_exit: true if exiting so need to "hang up" the session
 *
 *	This function is typically called only by the session leader, when
 *	it wants to disassociate itself from its controlling tty.
 *
 *	It performs the following functions:
 * 	(1)  Sends a SIGHUP and SIGCONT to the foreground process group
 * 	(2)  Clears the tty from being controlling the session
 * 	(3)  Clears the controlling tty for all processes in the
 * 		session group.
 *
 *	The argument on_exit is set to 1 if called when a process is
 *	exiting; it is 0 if called by the ioctl TIOCNOTTY.
 *
 *	Locking:
 *		BTM is taken for hysterical raisins, and held when
 *		  called from no_tty().
 *		  tty_mutex is taken to protect tty
 *		  ->siglock is taken to protect ->signal/->sighand
 *		  tasklist_lock is taken to walk process list for sessions
 *		    ->siglock is taken to protect ->signal/->sighand
 */

void disassociate_ctty(int on_exit)
{
	struct tty_struct *tty;

	if (!current->signal->leader)
		return;

	tty = get_current_tty();
	if (tty) {
		if (on_exit && tty->driver->type != TTY_DRIVER_TYPE_PTY) {
			tty_vhangup_session(tty);
		} else {
			struct pid *tty_pgrp = tty_get_pgrp(tty);
			if (tty_pgrp) {
				kill_pgrp(tty_pgrp, SIGHUP, on_exit);
				if (!on_exit)
					kill_pgrp(tty_pgrp, SIGCONT, on_exit);
				put_pid(tty_pgrp);
			}
		}
		tty_kref_put(tty);

	} else if (on_exit) {
		struct pid *old_pgrp;
		spin_lock_irq(&current->sighand->siglock);
		old_pgrp = current->signal->tty_old_pgrp;
		current->signal->tty_old_pgrp = NULL;
		spin_unlock_irq(&current->sighand->siglock);
		if (old_pgrp) {
			kill_pgrp(old_pgrp, SIGHUP, on_exit);
			kill_pgrp(old_pgrp, SIGCONT, on_exit);
			put_pid(old_pgrp);
		}
		return;
	}

	spin_lock_irq(&current->sighand->siglock);
	put_pid(current->signal->tty_old_pgrp);
	current->signal->tty_old_pgrp = NULL;
	tty = tty_kref_get(current->signal->tty);
	spin_unlock_irq(&current->sighand->siglock);

	if (tty) {
		unsigned long flags;

		tty_lock(tty);
		spin_lock_irqsave(&tty->ctrl_lock, flags);
		put_pid(tty->session);
		put_pid(tty->pgrp);
		tty->session = NULL;
		tty->pgrp = NULL;
		spin_unlock_irqrestore(&tty->ctrl_lock, flags);
		tty_unlock(tty);
		tty_kref_put(tty);
	} else
		tty_debug_hangup(tty, "no current tty\n");

	/* Now clear signal->tty under the lock */
	read_lock(&tasklist_lock);
	session_clear_tty(task_session(current));
	read_unlock(&tasklist_lock);
}

/**
 *
 *	no_tty	- Ensure the current process does not have a controlling tty
 */
void no_tty(void)
{
	/* FIXME: Review locking here. The tty_lock never covered any race
	   between a new association and proc_clear_tty but possible we need
	   to protect against this anyway */
	struct task_struct *tsk = current;
	disassociate_ctty(0);
	proc_clear_tty(tsk);
}


/**
=======
>>>>>>> 286cd8c7
 *	stop_tty	-	propagate flow control
 *	@tty: tty to stop
 *
 *	Perform flow control to the driver. May be called
 *	on an already stopped device and will not re-call the driver
 *	method.
 *
 *	This functionality is used by both the line disciplines for
 *	halting incoming flow and by the driver. It may therefore be
 *	called from any context, may be under the tty atomic_write_lock
 *	but not always.
 *
 *	Locking:
 *		flow_lock
 */

void __stop_tty(struct tty_struct *tty)
{
	if (tty->stopped)
		return;
	tty->stopped = 1;
	if (tty->ops->stop)
		tty->ops->stop(tty);
}

void stop_tty(struct tty_struct *tty)
{
	unsigned long flags;

	spin_lock_irqsave(&tty->flow_lock, flags);
	__stop_tty(tty);
	spin_unlock_irqrestore(&tty->flow_lock, flags);
}
EXPORT_SYMBOL(stop_tty);

/**
 *	start_tty	-	propagate flow control
 *	@tty: tty to start
 *
 *	Start a tty that has been stopped if at all possible. If this
 *	tty was previous stopped and is now being started, the driver
 *	start method is invoked and the line discipline woken.
 *
 *	Locking:
 *		flow_lock
 */

void __start_tty(struct tty_struct *tty)
{
	if (!tty->stopped || tty->flow_stopped)
		return;
	tty->stopped = 0;
	if (tty->ops->start)
		tty->ops->start(tty);
	tty_wakeup(tty);
}

void start_tty(struct tty_struct *tty)
{
	unsigned long flags;

	spin_lock_irqsave(&tty->flow_lock, flags);
	__start_tty(tty);
	spin_unlock_irqrestore(&tty->flow_lock, flags);
}
EXPORT_SYMBOL(start_tty);

static void tty_update_time(struct timespec64 *time)
{
	time64_t sec = ktime_get_real_seconds();

	/*
	 * We only care if the two values differ in anything other than the
	 * lower three bits (i.e every 8 seconds).  If so, then we can update
	 * the time of the tty device, otherwise it could be construded as a
	 * security leak to let userspace know the exact timing of the tty.
	 */
	if ((sec ^ time->tv_sec) & ~7)
		time->tv_sec = sec;
}

/**
 *	tty_read	-	read method for tty device files
 *	@file: pointer to tty file
 *	@buf: user buffer
 *	@count: size of user buffer
 *	@ppos: unused
 *
 *	Perform the read system call function on this terminal device. Checks
 *	for hung up devices before calling the line discipline method.
 *
 *	Locking:
 *		Locks the line discipline internally while needed. Multiple
 *	read calls may be outstanding in parallel.
 */

static ssize_t tty_read(struct file *file, char __user *buf, size_t count,
			loff_t *ppos)
{
	int i;
	struct inode *inode = file_inode(file);
	struct tty_struct *tty = file_tty(file);
	struct tty_ldisc *ld;

	if (tty_paranoia_check(tty, inode, "tty_read"))
		return -EIO;
	if (!tty || tty_io_error(tty))
		return -EIO;

	/* We want to wait for the line discipline to sort out in this
	   situation */
	ld = tty_ldisc_ref_wait(tty);
	if (!ld)
		return hung_up_tty_read(file, buf, count, ppos);
	if (ld->ops->read)
		i = ld->ops->read(tty, file, buf, count);
	else
		i = -EIO;
	tty_ldisc_deref(ld);

	if (i > 0)
		tty_update_time(&inode->i_atime);

	return i;
}

void tty_write_unlock(struct tty_struct *tty)
{
	mutex_unlock(&tty->atomic_write_lock);
	wake_up_interruptible_poll(&tty->write_wait, EPOLLOUT);
}

int tty_write_lock(struct tty_struct *tty, int ndelay)
{
	if (!mutex_trylock(&tty->atomic_write_lock)) {
		if (ndelay)
			return -EAGAIN;
		if (mutex_lock_interruptible(&tty->atomic_write_lock))
			return -ERESTARTSYS;
	}
	return 0;
}

/*
 * Split writes up in sane blocksizes to avoid
 * denial-of-service type attacks
 */
static inline ssize_t do_tty_write(
	ssize_t (*write)(struct tty_struct *, struct file *, const unsigned char *, size_t),
	struct tty_struct *tty,
	struct file *file,
	const char __user *buf,
	size_t count)
{
	ssize_t ret, written = 0;
	unsigned int chunk;

	ret = tty_write_lock(tty, file->f_flags & O_NDELAY);
	if (ret < 0)
		return ret;

	/*
	 * We chunk up writes into a temporary buffer. This
	 * simplifies low-level drivers immensely, since they
	 * don't have locking issues and user mode accesses.
	 *
	 * But if TTY_NO_WRITE_SPLIT is set, we should use a
	 * big chunk-size..
	 *
	 * The default chunk-size is 2kB, because the NTTY
	 * layer has problems with bigger chunks. It will
	 * claim to be able to handle more characters than
	 * it actually does.
	 *
	 * FIXME: This can probably go away now except that 64K chunks
	 * are too likely to fail unless switched to vmalloc...
	 */
	chunk = 2048;
	if (test_bit(TTY_NO_WRITE_SPLIT, &tty->flags))
		chunk = 65536;
	if (count < chunk)
		chunk = count;

	/* write_buf/write_cnt is protected by the atomic_write_lock mutex */
	if (tty->write_cnt < chunk) {
		unsigned char *buf_chunk;

		if (chunk < 1024)
			chunk = 1024;

		buf_chunk = kmalloc(chunk, GFP_KERNEL);
		if (!buf_chunk) {
			ret = -ENOMEM;
			goto out;
		}
		kfree(tty->write_buf);
		tty->write_cnt = chunk;
		tty->write_buf = buf_chunk;
	}

	/* Do the write .. */
	for (;;) {
		size_t size = count;
		if (size > chunk)
			size = chunk;
		ret = -EFAULT;
		if (copy_from_user(tty->write_buf, buf, size))
			break;
		ret = write(tty, file, tty->write_buf, size);
		if (ret <= 0)
			break;
		written += ret;
		buf += ret;
		count -= ret;
		if (!count)
			break;
		ret = -ERESTARTSYS;
		if (signal_pending(current))
			break;
		cond_resched();
	}
	if (written) {
		tty_update_time(&file_inode(file)->i_mtime);
		ret = written;
	}
out:
	tty_write_unlock(tty);
	return ret;
}

/**
 * tty_write_message - write a message to a certain tty, not just the console.
 * @tty: the destination tty_struct
 * @msg: the message to write
 *
 * This is used for messages that need to be redirected to a specific tty.
 * We don't put it into the syslog queue right now maybe in the future if
 * really needed.
 *
 * We must still hold the BTM and test the CLOSING flag for the moment.
 */

void tty_write_message(struct tty_struct *tty, char *msg)
{
	if (tty) {
		mutex_lock(&tty->atomic_write_lock);
		tty_lock(tty);
		if (tty->ops->write && tty->count > 0)
			tty->ops->write(tty, msg, strlen(msg));
		tty_unlock(tty);
		tty_write_unlock(tty);
	}
	return;
}


/**
 *	tty_write		-	write method for tty device file
 *	@file: tty file pointer
 *	@buf: user data to write
 *	@count: bytes to write
 *	@ppos: unused
 *
 *	Write data to a tty device via the line discipline.
 *
 *	Locking:
 *		Locks the line discipline as required
 *		Writes to the tty driver are serialized by the atomic_write_lock
 *	and are then processed in chunks to the device. The line discipline
 *	write method will not be invoked in parallel for each device.
 */

static ssize_t tty_write(struct file *file, const char __user *buf,
						size_t count, loff_t *ppos)
{
	struct tty_struct *tty = file_tty(file);
 	struct tty_ldisc *ld;
	ssize_t ret;

	if (tty_paranoia_check(tty, file_inode(file), "tty_write"))
		return -EIO;
	if (!tty || !tty->ops->write ||	tty_io_error(tty))
			return -EIO;
	/* Short term debug to catch buggy drivers */
	if (tty->ops->write_room == NULL)
		tty_err(tty, "missing write_room method\n");
	ld = tty_ldisc_ref_wait(tty);
	if (!ld)
		return hung_up_tty_write(file, buf, count, ppos);
	if (!ld->ops->write)
		ret = -EIO;
	else
		ret = do_tty_write(ld->ops->write, tty, file, buf, count);
	tty_ldisc_deref(ld);
	return ret;
}

ssize_t redirected_tty_write(struct file *file, const char __user *buf,
						size_t count, loff_t *ppos)
{
	struct file *p = NULL;

	spin_lock(&redirect_lock);
	if (redirect)
		p = get_file(redirect);
	spin_unlock(&redirect_lock);

	if (p) {
		ssize_t res;
		res = vfs_write(p, buf, count, &p->f_pos);
		fput(p);
		return res;
	}
	return tty_write(file, buf, count, ppos);
}

/**
 *	tty_send_xchar	-	send priority character
 *
 *	Send a high priority character to the tty even if stopped
 *
 *	Locking: none for xchar method, write ordering for write method.
 */

int tty_send_xchar(struct tty_struct *tty, char ch)
{
	int	was_stopped = tty->stopped;

	if (tty->ops->send_xchar) {
		down_read(&tty->termios_rwsem);
		tty->ops->send_xchar(tty, ch);
		up_read(&tty->termios_rwsem);
		return 0;
	}

	if (tty_write_lock(tty, 0) < 0)
		return -ERESTARTSYS;

	down_read(&tty->termios_rwsem);
	if (was_stopped)
		start_tty(tty);
	tty->ops->write(tty, &ch, 1);
	if (was_stopped)
		stop_tty(tty);
	up_read(&tty->termios_rwsem);
	tty_write_unlock(tty);
	return 0;
}

static char ptychar[] = "pqrstuvwxyzabcde";

/**
 *	pty_line_name	-	generate name for a pty
 *	@driver: the tty driver in use
 *	@index: the minor number
 *	@p: output buffer of at least 6 bytes
 *
 *	Generate a name from a driver reference and write it to the output
 *	buffer.
 *
 *	Locking: None
 */
static void pty_line_name(struct tty_driver *driver, int index, char *p)
{
	int i = index + driver->name_base;
	/* ->name is initialized to "ttyp", but "tty" is expected */
	sprintf(p, "%s%c%x",
		driver->subtype == PTY_TYPE_SLAVE ? "tty" : driver->name,
		ptychar[i >> 4 & 0xf], i & 0xf);
}

/**
 *	tty_line_name	-	generate name for a tty
 *	@driver: the tty driver in use
 *	@index: the minor number
 *	@p: output buffer of at least 7 bytes
 *
 *	Generate a name from a driver reference and write it to the output
 *	buffer.
 *
 *	Locking: None
 */
static ssize_t tty_line_name(struct tty_driver *driver, int index, char *p)
{
	if (driver->flags & TTY_DRIVER_UNNUMBERED_NODE)
		return sprintf(p, "%s", driver->name);
	else
		return sprintf(p, "%s%d", driver->name,
			       index + driver->name_base);
}

/**
 *	tty_driver_lookup_tty() - find an existing tty, if any
 *	@driver: the driver for the tty
 *	@idx:	 the minor number
 *
 *	Return the tty, if found. If not found, return NULL or ERR_PTR() if the
 *	driver lookup() method returns an error.
 *
 *	Locking: tty_mutex must be held. If the tty is found, bump the tty kref.
 */
static struct tty_struct *tty_driver_lookup_tty(struct tty_driver *driver,
		struct file *file, int idx)
{
	struct tty_struct *tty;

	if (driver->ops->lookup) {
		if (!file)
			tty = ERR_PTR(-EIO);
		else
			tty = driver->ops->lookup(driver, file, idx);
	} else {
		if (idx >= driver->num)
			return ERR_PTR(-EINVAL);
		tty = driver->ttys[idx];
	}
	if (!IS_ERR(tty))
		tty_kref_get(tty);
	return tty;
}

/**
 *	tty_init_termios	-  helper for termios setup
 *	@tty: the tty to set up
 *
 *	Initialise the termios structures for this tty. Thus runs under
 *	the tty_mutex currently so we can be relaxed about ordering.
 */

void tty_init_termios(struct tty_struct *tty)
{
	struct ktermios *tp;
	int idx = tty->index;

	if (tty->driver->flags & TTY_DRIVER_RESET_TERMIOS)
		tty->termios = tty->driver->init_termios;
	else {
		/* Check for lazy saved data */
		tp = tty->driver->termios[idx];
		if (tp != NULL) {
			tty->termios = *tp;
			tty->termios.c_line  = tty->driver->init_termios.c_line;
		} else
			tty->termios = tty->driver->init_termios;
	}
	/* Compatibility until drivers always set this */
	tty->termios.c_ispeed = tty_termios_input_baud_rate(&tty->termios);
	tty->termios.c_ospeed = tty_termios_baud_rate(&tty->termios);
}
EXPORT_SYMBOL_GPL(tty_init_termios);

int tty_standard_install(struct tty_driver *driver, struct tty_struct *tty)
{
	tty_init_termios(tty);
	tty_driver_kref_get(driver);
	tty->count++;
	driver->ttys[tty->index] = tty;
	return 0;
}
EXPORT_SYMBOL_GPL(tty_standard_install);

/**
 *	tty_driver_install_tty() - install a tty entry in the driver
 *	@driver: the driver for the tty
 *	@tty: the tty
 *
 *	Install a tty object into the driver tables. The tty->index field
 *	will be set by the time this is called. This method is responsible
 *	for ensuring any need additional structures are allocated and
 *	configured.
 *
 *	Locking: tty_mutex for now
 */
static int tty_driver_install_tty(struct tty_driver *driver,
						struct tty_struct *tty)
{
	return driver->ops->install ? driver->ops->install(driver, tty) :
		tty_standard_install(driver, tty);
}

/**
 *	tty_driver_remove_tty() - remove a tty from the driver tables
 *	@driver: the driver for the tty
 *	@idx:	 the minor number
 *
 *	Remvoe a tty object from the driver tables. The tty->index field
 *	will be set by the time this is called.
 *
 *	Locking: tty_mutex for now
 */
static void tty_driver_remove_tty(struct tty_driver *driver, struct tty_struct *tty)
{
	if (driver->ops->remove)
		driver->ops->remove(driver, tty);
	else
		driver->ttys[tty->index] = NULL;
}

/*
 * 	tty_reopen()	- fast re-open of an open tty
 * 	@tty	- the tty to open
 *
 *	Return 0 on success, -errno on error.
 *	Re-opens on master ptys are not allowed and return -EIO.
 *
 *	Locking: Caller must hold tty_lock
 */
static int tty_reopen(struct tty_struct *tty)
{
	struct tty_driver *driver = tty->driver;
<<<<<<< HEAD
=======
	struct tty_ldisc *ld;
	int retval = 0;
>>>>>>> 286cd8c7

	if (driver->type == TTY_DRIVER_TYPE_PTY &&
	    driver->subtype == PTY_TYPE_MASTER)
		return -EIO;

	if (!tty->count)
		return -EAGAIN;

	if (test_bit(TTY_EXCLUSIVE, &tty->flags) && !capable(CAP_SYS_ADMIN))
		return -EBUSY;

	ld = tty_ldisc_ref_wait(tty);
	if (ld) {
		tty_ldisc_deref(ld);
	} else {
		retval = tty_ldisc_lock(tty, 5 * HZ);
		if (retval)
			return retval;

		if (!tty->ldisc)
			retval = tty_ldisc_reinit(tty, tty->termios.c_line);
		tty_ldisc_unlock(tty);
	}

	if (retval == 0)
		tty->count++;

	return retval;
}

/**
 *	tty_init_dev		-	initialise a tty device
 *	@driver: tty driver we are opening a device on
 *	@idx: device index
 *	@ret_tty: returned tty structure
 *
 *	Prepare a tty device. This may not be a "new" clean device but
 *	could also be an active device. The pty drivers require special
 *	handling because of this.
 *
 *	Locking:
 *		The function is called under the tty_mutex, which
 *	protects us from the tty struct or driver itself going away.
 *
 *	On exit the tty device has the line discipline attached and
 *	a reference count of 1. If a pair was created for pty/tty use
 *	and the other was a pty master then it too has a reference count of 1.
 *
 * WSH 06/09/97: Rewritten to remove races and properly clean up after a
 * failed open.  The new code protects the open with a mutex, so it's
 * really quite straightforward.  The mutex locking can probably be
 * relaxed for the (most common) case of reopening a tty.
 */

struct tty_struct *tty_init_dev(struct tty_driver *driver, int idx)
{
	struct tty_struct *tty;
	int retval;

	/*
	 * First time open is complex, especially for PTY devices.
	 * This code guarantees that either everything succeeds and the
	 * TTY is ready for operation, or else the table slots are vacated
	 * and the allocated memory released.  (Except that the termios
	 * may be retained.)
	 */

	if (!try_module_get(driver->owner))
		return ERR_PTR(-ENODEV);

	tty = alloc_tty_struct(driver, idx);
	if (!tty) {
		retval = -ENOMEM;
		goto err_module_put;
	}

	tty_lock(tty);
	retval = tty_driver_install_tty(driver, tty);
	if (retval < 0)
		goto err_free_tty;

	if (!tty->port)
		tty->port = driver->ports[idx];

	WARN_RATELIMIT(!tty->port,
			"%s: %s driver does not set tty->port. This will crash the kernel later. Fix the driver!\n",
			__func__, tty->driver->name);

	retval = tty_ldisc_lock(tty, 5 * HZ);
	if (retval)
		goto err_release_lock;
	tty->port->itty = tty;

	/*
	 * Structures all installed ... call the ldisc open routines.
	 * If we fail here just call release_tty to clean up.  No need
	 * to decrement the use counts, as release_tty doesn't care.
	 */
	retval = tty_ldisc_setup(tty, tty->link);
	if (retval)
		goto err_release_tty;
	tty_ldisc_unlock(tty);
	/* Return the tty locked so that it cannot vanish under the caller */
	return tty;

err_free_tty:
	tty_unlock(tty);
	free_tty_struct(tty);
err_module_put:
	module_put(driver->owner);
	return ERR_PTR(retval);

	/* call the tty release_tty routine to clean out this slot */
err_release_tty:
	tty_ldisc_unlock(tty);
	tty_info_ratelimited(tty, "ldisc open failed (%d), clearing slot %d\n",
			     retval, idx);
err_release_lock:
	tty_unlock(tty);
	release_tty(tty, idx);
	return ERR_PTR(retval);
}

/**
 * tty_save_termios() - save tty termios data in driver table
 * @tty: tty whose termios data to save
 *
 * Locking: Caller guarantees serialisation with tty_init_termios().
 */
void tty_save_termios(struct tty_struct *tty)
{
	struct ktermios *tp;
	int idx = tty->index;

	/* If the port is going to reset then it has no termios to save */
	if (tty->driver->flags & TTY_DRIVER_RESET_TERMIOS)
		return;

	/* Stash the termios data */
	tp = tty->driver->termios[idx];
	if (tp == NULL) {
		tp = kmalloc(sizeof(struct ktermios), GFP_KERNEL);
		if (tp == NULL)
			return;
		tty->driver->termios[idx] = tp;
	}
	*tp = tty->termios;
}
EXPORT_SYMBOL_GPL(tty_save_termios);

/**
 *	tty_flush_works		-	flush all works of a tty/pty pair
 *	@tty: tty device to flush works for (or either end of a pty pair)
 *
 *	Sync flush all works belonging to @tty (and the 'other' tty).
 */
static void tty_flush_works(struct tty_struct *tty)
{
	flush_work(&tty->SAK_work);
	flush_work(&tty->hangup_work);
	if (tty->link) {
		flush_work(&tty->link->SAK_work);
		flush_work(&tty->link->hangup_work);
	}
}

/**
 *	release_one_tty		-	release tty structure memory
 *	@kref: kref of tty we are obliterating
 *
 *	Releases memory associated with a tty structure, and clears out the
 *	driver table slots. This function is called when a device is no longer
 *	in use. It also gets called when setup of a device fails.
 *
 *	Locking:
 *		takes the file list lock internally when working on the list
 *	of ttys that the driver keeps.
 *
 *	This method gets called from a work queue so that the driver private
 *	cleanup ops can sleep (needed for USB at least)
 */
static void release_one_tty(struct work_struct *work)
{
	struct tty_struct *tty =
		container_of(work, struct tty_struct, hangup_work);
	struct tty_driver *driver = tty->driver;
	struct module *owner = driver->owner;

	if (tty->ops->cleanup)
		tty->ops->cleanup(tty);

	tty->magic = 0;
	tty_driver_kref_put(driver);
	module_put(owner);

	spin_lock(&tty->files_lock);
	list_del_init(&tty->tty_files);
	spin_unlock(&tty->files_lock);

	put_pid(tty->pgrp);
	put_pid(tty->session);
#if defined(CONFIG_TTY_FLUSH_LOCAL_ECHO)
	if (tty->echo_delayed_work.work.func)
		cancel_delayed_work_sync(&tty->echo_delayed_work);
#endif
	free_tty_struct(tty);
}

static void queue_release_one_tty(struct kref *kref)
{
	struct tty_struct *tty = container_of(kref, struct tty_struct, kref);

	/* The hangup queue is now free so we can reuse it rather than
	   waste a chunk of memory for each port */
	INIT_WORK(&tty->hangup_work, release_one_tty);
	schedule_work(&tty->hangup_work);
}

/**
 *	tty_kref_put		-	release a tty kref
 *	@tty: tty device
 *
 *	Release a reference to a tty device and if need be let the kref
 *	layer destruct the object for us
 */

void tty_kref_put(struct tty_struct *tty)
{
	if (tty)
		kref_put(&tty->kref, queue_release_one_tty);
}
EXPORT_SYMBOL(tty_kref_put);

/**
 *	release_tty		-	release tty structure memory
 *
 *	Release both @tty and a possible linked partner (think pty pair),
 *	and decrement the refcount of the backing module.
 *
 *	Locking:
 *		tty_mutex
 *		takes the file list lock internally when working on the list
 *	of ttys that the driver keeps.
 *
 */
static void release_tty(struct tty_struct *tty, int idx)
{
	/* This should always be true but check for the moment */
	WARN_ON(tty->index != idx);
	WARN_ON(!mutex_is_locked(&tty_mutex));
	if (tty->ops->shutdown)
		tty->ops->shutdown(tty);
	tty_save_termios(tty);
	tty_driver_remove_tty(tty->driver, tty);
	tty->port->itty = NULL;
	if (tty->link)
		tty->link->port->itty = NULL;
	tty_buffer_cancel_work(tty->port);
	if (tty->link)
		tty_buffer_cancel_work(tty->link->port);

	tty_kref_put(tty->link);
	tty_kref_put(tty);
}

/**
 *	tty_release_checks - check a tty before real release
 *	@tty: tty to check
 *	@o_tty: link of @tty (if any)
 *	@idx: index of the tty
 *
 *	Performs some paranoid checking before true release of the @tty.
 *	This is a no-op unless TTY_PARANOIA_CHECK is defined.
 */
static int tty_release_checks(struct tty_struct *tty, int idx)
{
#ifdef TTY_PARANOIA_CHECK
	if (idx < 0 || idx >= tty->driver->num) {
		tty_debug(tty, "bad idx %d\n", idx);
		return -1;
	}

	/* not much to check for devpts */
	if (tty->driver->flags & TTY_DRIVER_DEVPTS_MEM)
		return 0;

	if (tty != tty->driver->ttys[idx]) {
		tty_debug(tty, "bad driver table[%d] = %p\n",
			  idx, tty->driver->ttys[idx]);
		return -1;
	}
	if (tty->driver->other) {
		struct tty_struct *o_tty = tty->link;

		if (o_tty != tty->driver->other->ttys[idx]) {
			tty_debug(tty, "bad other table[%d] = %p\n",
				  idx, tty->driver->other->ttys[idx]);
			return -1;
		}
		if (o_tty->link != tty) {
			tty_debug(tty, "bad link = %p\n", o_tty->link);
			return -1;
		}
	}
#endif
	return 0;
}

/**
 *      tty_kclose      -       closes tty opened by tty_kopen
 *      @tty: tty device
 *
 *      Performs the final steps to release and free a tty device. It is the
 *      same as tty_release_struct except that it also resets TTY_PORT_KOPENED
 *      flag on tty->port.
 */
void tty_kclose(struct tty_struct *tty)
{
	/*
	 * Ask the line discipline code to release its structures
	 */
	tty_ldisc_release(tty);

	/* Wait for pending work before tty destruction commmences */
	tty_flush_works(tty);

	tty_debug_hangup(tty, "freeing structure\n");
	/*
	 * The release_tty function takes care of the details of clearing
	 * the slots and preserving the termios structure. The tty_unlock_pair
	 * should be safe as we keep a kref while the tty is locked (so the
	 * unlock never unlocks a freed tty).
	 */
	mutex_lock(&tty_mutex);
	tty_port_set_kopened(tty->port, 0);
	release_tty(tty, tty->index);
	mutex_unlock(&tty_mutex);
}
EXPORT_SYMBOL_GPL(tty_kclose);

/**
 *	tty_release_struct	-	release a tty struct
 *	@tty: tty device
 *	@idx: index of the tty
 *
 *	Performs the final steps to release and free a tty device. It is
 *	roughly the reverse of tty_init_dev.
 */
void tty_release_struct(struct tty_struct *tty, int idx)
{
	/*
	 * Ask the line discipline code to release its structures
	 */
	tty_ldisc_release(tty);

	/* Wait for pending work before tty destruction commmences */
	tty_flush_works(tty);

	tty_debug_hangup(tty, "freeing structure\n");
	/*
	 * The release_tty function takes care of the details of clearing
	 * the slots and preserving the termios structure. The tty_unlock_pair
	 * should be safe as we keep a kref while the tty is locked (so the
	 * unlock never unlocks a freed tty).
	 */
	mutex_lock(&tty_mutex);
	release_tty(tty, idx);
	mutex_unlock(&tty_mutex);
}
EXPORT_SYMBOL_GPL(tty_release_struct);

/**
 *	tty_release		-	vfs callback for close
 *	@inode: inode of tty
 *	@filp: file pointer for handle to tty
 *
 *	Called the last time each file handle is closed that references
 *	this tty. There may however be several such references.
 *
 *	Locking:
 *		Takes bkl. See tty_release_dev
 *
 * Even releasing the tty structures is a tricky business.. We have
 * to be very careful that the structures are all released at the
 * same time, as interrupts might otherwise get the wrong pointers.
 *
 * WSH 09/09/97: rewritten to avoid some nasty race conditions that could
 * lead to double frees or releasing memory still in use.
 */

int tty_release(struct inode *inode, struct file *filp)
{
	struct tty_struct *tty = file_tty(filp);
	struct tty_struct *o_tty = NULL;
	int	do_sleep, final;
	int	idx;
	long	timeout = 0;
	int	once = 1;

	if (tty_paranoia_check(tty, inode, __func__))
		return 0;

	tty_lock(tty);
	check_tty_count(tty, __func__);

	__tty_fasync(-1, filp, 0);

	idx = tty->index;
	if (tty->driver->type == TTY_DRIVER_TYPE_PTY &&
	    tty->driver->subtype == PTY_TYPE_MASTER)
		o_tty = tty->link;

	if (tty_release_checks(tty, idx)) {
		tty_unlock(tty);
		return 0;
	}

	tty_debug_hangup(tty, "releasing (count=%d)\n", tty->count);

	if (tty->ops->close)
		tty->ops->close(tty, filp);

	/* If tty is pty master, lock the slave pty (stable lock order) */
	tty_lock_slave(o_tty);

	/*
	 * Sanity check: if tty->count is going to zero, there shouldn't be
	 * any waiters on tty->read_wait or tty->write_wait.  We test the
	 * wait queues and kick everyone out _before_ actually starting to
	 * close.  This ensures that we won't block while releasing the tty
	 * structure.
	 *
	 * The test for the o_tty closing is necessary, since the master and
	 * slave sides may close in any order.  If the slave side closes out
	 * first, its count will be one, since the master side holds an open.
	 * Thus this test wouldn't be triggered at the time the slave closed,
	 * so we do it now.
	 */
	while (1) {
		do_sleep = 0;

		if (tty->count <= 1) {
			if (waitqueue_active(&tty->read_wait)) {
				wake_up_poll(&tty->read_wait, EPOLLIN);
				do_sleep++;
			}
			if (waitqueue_active(&tty->write_wait)) {
				wake_up_poll(&tty->write_wait, EPOLLOUT);
				do_sleep++;
			}
		}
		if (o_tty && o_tty->count <= 1) {
			if (waitqueue_active(&o_tty->read_wait)) {
				wake_up_poll(&o_tty->read_wait, EPOLLIN);
				do_sleep++;
			}
			if (waitqueue_active(&o_tty->write_wait)) {
				wake_up_poll(&o_tty->write_wait, EPOLLOUT);
				do_sleep++;
			}
		}
		if (!do_sleep)
			break;

		if (once) {
			once = 0;
			tty_warn(tty, "read/write wait queue active!\n");
		}
		schedule_timeout_killable(timeout);
		if (timeout < 120 * HZ)
			timeout = 2 * timeout + 1;
		else
			timeout = MAX_SCHEDULE_TIMEOUT;
	}

	if (o_tty) {
		if (--o_tty->count < 0) {
			tty_warn(tty, "bad slave count (%d)\n", o_tty->count);
			o_tty->count = 0;
		}
	}
	if (--tty->count < 0) {
		tty_warn(tty, "bad tty->count (%d)\n", tty->count);
		tty->count = 0;
	}

	/*
	 * We've decremented tty->count, so we need to remove this file
	 * descriptor off the tty->tty_files list; this serves two
	 * purposes:
	 *  - check_tty_count sees the correct number of file descriptors
	 *    associated with this tty.
	 *  - do_tty_hangup no longer sees this file descriptor as
	 *    something that needs to be handled for hangups.
	 */
	tty_del_file(filp);

	/*
	 * Perform some housekeeping before deciding whether to return.
	 *
	 * If _either_ side is closing, make sure there aren't any
	 * processes that still think tty or o_tty is their controlling
	 * tty.
	 */
	if (!tty->count) {
		read_lock(&tasklist_lock);
		session_clear_tty(tty->session);
		if (o_tty)
			session_clear_tty(o_tty->session);
		read_unlock(&tasklist_lock);
	}

	/* check whether both sides are closing ... */
	final = !tty->count && !(o_tty && o_tty->count);

	tty_unlock_slave(o_tty);
	tty_unlock(tty);

	/* At this point, the tty->count == 0 should ensure a dead tty
	   cannot be re-opened by a racing opener */

	if (!final)
		return 0;

	tty_debug_hangup(tty, "final close\n");

	tty_release_struct(tty, idx);
	return 0;
}

/**
 *	tty_open_current_tty - get locked tty of current task
 *	@device: device number
 *	@filp: file pointer to tty
 *	@return: locked tty of the current task iff @device is /dev/tty
 *
 *	Performs a re-open of the current task's controlling tty.
 *
 *	We cannot return driver and index like for the other nodes because
 *	devpts will not work then. It expects inodes to be from devpts FS.
 */
static struct tty_struct *tty_open_current_tty(dev_t device, struct file *filp)
{
	struct tty_struct *tty;
	int retval;

	if (device != MKDEV(TTYAUX_MAJOR, 0))
		return NULL;

	tty = get_current_tty();
	if (!tty)
		return ERR_PTR(-ENXIO);

	filp->f_flags |= O_NONBLOCK; /* Don't let /dev/tty block */
	/* noctty = 1; */
	tty_lock(tty);
	tty_kref_put(tty);	/* safe to drop the kref now */

	retval = tty_reopen(tty);
	if (retval < 0) {
		tty_unlock(tty);
		tty = ERR_PTR(retval);
	}
	return tty;
}

/**
 *	tty_lookup_driver - lookup a tty driver for a given device file
 *	@device: device number
 *	@filp: file pointer to tty
 *	@index: index for the device in the @return driver
 *	@return: driver for this inode (with increased refcount)
 *
 * 	If @return is not erroneous, the caller is responsible to decrement the
 * 	refcount by tty_driver_kref_put.
 *
 *	Locking: tty_mutex protects get_tty_driver
 */
static struct tty_driver *tty_lookup_driver(dev_t device, struct file *filp,
		int *index)
{
	struct tty_driver *driver;

	switch (device) {
#ifdef CONFIG_VT
	case MKDEV(TTY_MAJOR, 0): {
		extern struct tty_driver *console_driver;
		driver = tty_driver_kref_get(console_driver);
		*index = fg_console;
		break;
	}
#endif
	case MKDEV(TTYAUX_MAJOR, 1): {
		struct tty_driver *console_driver = console_device(index);
		if (console_driver) {
			driver = tty_driver_kref_get(console_driver);
			if (driver && filp) {
				/* Don't let /dev/console block */
				filp->f_flags |= O_NONBLOCK;
				break;
			}
		}
		return ERR_PTR(-ENODEV);
	}
	default:
		driver = get_tty_driver(device, index);
		if (!driver)
			return ERR_PTR(-ENODEV);
		break;
	}
	return driver;
}

/**
 *	tty_kopen	-	open a tty device for kernel
 *	@device: dev_t of device to open
 *
 *	Opens tty exclusively for kernel. Performs the driver lookup,
 *	makes sure it's not already opened and performs the first-time
 *	tty initialization.
 *
 *	Returns the locked initialized &tty_struct
 *
 *	Claims the global tty_mutex to serialize:
 *	  - concurrent first-time tty initialization
 *	  - concurrent tty driver removal w/ lookup
 *	  - concurrent tty removal from driver table
 */
struct tty_struct *tty_kopen(dev_t device)
{
	struct tty_struct *tty;
	struct tty_driver *driver = NULL;
	int index = -1;

	mutex_lock(&tty_mutex);
	driver = tty_lookup_driver(device, NULL, &index);
	if (IS_ERR(driver)) {
		mutex_unlock(&tty_mutex);
		return ERR_CAST(driver);
	}

	/* check whether we're reopening an existing tty */
	tty = tty_driver_lookup_tty(driver, NULL, index);
	if (IS_ERR(tty))
		goto out;

	if (tty) {
		/* drop kref from tty_driver_lookup_tty() */
		tty_kref_put(tty);
		tty = ERR_PTR(-EBUSY);
	} else { /* tty_init_dev returns tty with the tty_lock held */
		tty = tty_init_dev(driver, index);
		if (IS_ERR(tty))
			goto out;
		tty_port_set_kopened(tty->port, 1);
	}
out:
	mutex_unlock(&tty_mutex);
	tty_driver_kref_put(driver);
	return tty;
}
EXPORT_SYMBOL_GPL(tty_kopen);

/**
 *	tty_open_by_driver	-	open a tty device
 *	@device: dev_t of device to open
 *	@inode: inode of device file
 *	@filp: file pointer to tty
 *
 *	Performs the driver lookup, checks for a reopen, or otherwise
 *	performs the first-time tty initialization.
 *
 *	Returns the locked initialized or re-opened &tty_struct
 *
 *	Claims the global tty_mutex to serialize:
 *	  - concurrent first-time tty initialization
 *	  - concurrent tty driver removal w/ lookup
 *	  - concurrent tty removal from driver table
 */
static struct tty_struct *tty_open_by_driver(dev_t device, struct inode *inode,
					     struct file *filp)
{
	struct tty_struct *tty;
	struct tty_driver *driver = NULL;
	int index = -1;
	int retval;

	mutex_lock(&tty_mutex);
	driver = tty_lookup_driver(device, filp, &index);
	if (IS_ERR(driver)) {
		mutex_unlock(&tty_mutex);
		return ERR_CAST(driver);
	}

	/* check whether we're reopening an existing tty */
	tty = tty_driver_lookup_tty(driver, filp, index);
	if (IS_ERR(tty)) {
		mutex_unlock(&tty_mutex);
		goto out;
	}

	if (tty) {
		if (tty_port_kopened(tty->port)) {
			tty_kref_put(tty);
			mutex_unlock(&tty_mutex);
			tty = ERR_PTR(-EBUSY);
			goto out;
		}
		mutex_unlock(&tty_mutex);
		retval = tty_lock_interruptible(tty);
		tty_kref_put(tty);  /* drop kref from tty_driver_lookup_tty() */
		if (retval) {
			if (retval == -EINTR)
				retval = -ERESTARTSYS;
			tty = ERR_PTR(retval);
			goto out;
		}
		retval = tty_reopen(tty);
		if (retval < 0) {
			tty_unlock(tty);
			tty = ERR_PTR(retval);
		}
	} else { /* Returns with the tty_lock held for now */
		tty = tty_init_dev(driver, index);
		mutex_unlock(&tty_mutex);
	}
out:
	tty_driver_kref_put(driver);
	return tty;
}

/**
 *	tty_open		-	open a tty device
 *	@inode: inode of device file
 *	@filp: file pointer to tty
 *
 *	tty_open and tty_release keep up the tty count that contains the
 *	number of opens done on a tty. We cannot use the inode-count, as
 *	different inodes might point to the same tty.
 *
 *	Open-counting is needed for pty masters, as well as for keeping
 *	track of serial lines: DTR is dropped when the last close happens.
 *	(This is not done solely through tty->count, now.  - Ted 1/27/92)
 *
 *	The termios state of a pty is reset on first open so that
 *	settings don't persist across reuse.
 *
 *	Locking: tty_mutex protects tty, tty_lookup_driver and tty_init_dev.
 *		 tty->count should protect the rest.
 *		 ->siglock protects ->signal/->sighand
 *
 *	Note: the tty_unlock/lock cases without a ref are only safe due to
 *	tty_mutex
 */

static int tty_open(struct inode *inode, struct file *filp)
{
	struct tty_struct *tty;
	int noctty, retval;
	dev_t device = inode->i_rdev;
	unsigned saved_flags = filp->f_flags;

	nonseekable_open(inode, filp);

retry_open:
	retval = tty_alloc_file(filp);
	if (retval)
		return -ENOMEM;

	tty = tty_open_current_tty(device, filp);
<<<<<<< HEAD
	if (!tty) {
		mutex_lock(&tty_mutex);
		driver = tty_lookup_driver(device, filp, &noctty, &index);
		if (IS_ERR(driver)) {
			retval = PTR_ERR(driver);
			goto err_unlock;
		}

		/* check whether we're reopening an existing tty */
		tty = tty_driver_lookup_tty(driver, inode, index);
		if (IS_ERR(tty)) {
			retval = PTR_ERR(tty);
			goto err_unlock;
		}

		if (tty) {
			mutex_unlock(&tty_mutex);
			retval = tty_lock_interruptible(tty);
			tty_kref_put(tty);  /* drop kref from tty_driver_lookup_tty() */
			if (retval) {
				if (retval == -EINTR)
					retval = -ERESTARTSYS;
				goto err_unref;
			}
			retval = tty_reopen(tty);
			if (retval < 0) {
				tty_unlock(tty);
				tty = ERR_PTR(retval);
			}
		} else { /* Returns with the tty_lock held for now */
			tty = tty_init_dev(driver, index);
			mutex_unlock(&tty_mutex);
		}

		tty_driver_kref_put(driver);
	}
=======
	if (!tty)
		tty = tty_open_by_driver(device, inode, filp);
>>>>>>> 286cd8c7

	if (IS_ERR(tty)) {
		tty_free_file(filp);
		retval = PTR_ERR(tty);
		if (retval != -EAGAIN || signal_pending(current))
<<<<<<< HEAD
			goto err_file;
		tty_free_file(filp);
=======
			return retval;
>>>>>>> 286cd8c7
		schedule();
		goto retry_open;
	}

	tty_add_file(tty, filp);

	check_tty_count(tty, __func__);
	tty_debug_hangup(tty, "opening (count=%d)\n", tty->count);

	if (tty->ops->open)
		retval = tty->ops->open(tty, filp);
	else
		retval = -ENODEV;
	filp->f_flags = saved_flags;

	if (retval) {
		tty_debug_hangup(tty, "open error %d, releasing\n", retval);

		tty_unlock(tty); /* need to call tty_release without BTM */
		tty_release(inode, filp);
		if (retval != -ERESTARTSYS)
			return retval;

		if (signal_pending(current))
			return retval;

		schedule();
		/*
		 * Need to reset f_op in case a hangup happened.
		 */
		if (tty_hung_up_p(filp))
			filp->f_op = &tty_fops;
		goto retry_open;
	}
	clear_bit(TTY_HUPPED, &tty->flags);

	noctty = (filp->f_flags & O_NOCTTY) ||
		 (IS_ENABLED(CONFIG_VT) && device == MKDEV(TTY_MAJOR, 0)) ||
		 device == MKDEV(TTYAUX_MAJOR, 1) ||
		 (tty->driver->type == TTY_DRIVER_TYPE_PTY &&
		  tty->driver->subtype == PTY_TYPE_MASTER);
	if (!noctty)
		tty_open_proc_set_tty(filp, tty);
	tty_unlock(tty);
	return 0;
<<<<<<< HEAD
err_unlock:
	mutex_unlock(&tty_mutex);
err_unref:
	/* after locks to avoid deadlock */
	if (!IS_ERR_OR_NULL(driver))
		tty_driver_kref_put(driver);
err_file:
	tty_free_file(filp);
	return retval;
=======
>>>>>>> 286cd8c7
}



/**
 *	tty_poll	-	check tty status
 *	@filp: file being polled
 *	@wait: poll wait structures to update
 *
 *	Call the line discipline polling method to obtain the poll
 *	status of the device.
 *
 *	Locking: locks called line discipline but ldisc poll method
 *	may be re-entered freely by other callers.
 */

static __poll_t tty_poll(struct file *filp, poll_table *wait)
{
	struct tty_struct *tty = file_tty(filp);
	struct tty_ldisc *ld;
	__poll_t ret = 0;

	if (tty_paranoia_check(tty, file_inode(filp), "tty_poll"))
		return 0;

	ld = tty_ldisc_ref_wait(tty);
	if (!ld)
		return hung_up_tty_poll(filp, wait);
	if (ld->ops->poll)
		ret = ld->ops->poll(tty, filp, wait);
	tty_ldisc_deref(ld);
	return ret;
}

static int __tty_fasync(int fd, struct file *filp, int on)
{
	struct tty_struct *tty = file_tty(filp);
	unsigned long flags;
	int retval = 0;

	if (tty_paranoia_check(tty, file_inode(filp), "tty_fasync"))
		goto out;

	retval = fasync_helper(fd, filp, on, &tty->fasync);
	if (retval <= 0)
		goto out;

	if (on) {
		enum pid_type type;
		struct pid *pid;

		spin_lock_irqsave(&tty->ctrl_lock, flags);
		if (tty->pgrp) {
			pid = tty->pgrp;
			type = PIDTYPE_PGID;
		} else {
			pid = task_pid(current);
			type = PIDTYPE_TGID;
		}
		get_pid(pid);
		spin_unlock_irqrestore(&tty->ctrl_lock, flags);
		__f_setown(filp, pid, type, 0);
		put_pid(pid);
		retval = 0;
	}
out:
	return retval;
}

static int tty_fasync(int fd, struct file *filp, int on)
{
	struct tty_struct *tty = file_tty(filp);
	int retval = -ENOTTY;

	tty_lock(tty);
	if (!tty_hung_up_p(filp))
		retval = __tty_fasync(fd, filp, on);
	tty_unlock(tty);

	return retval;
}

/**
 *	tiocsti			-	fake input character
 *	@tty: tty to fake input into
 *	@p: pointer to character
 *
 *	Fake input to a tty device. Does the necessary locking and
 *	input management.
 *
 *	FIXME: does not honour flow control ??
 *
 *	Locking:
 *		Called functions take tty_ldiscs_lock
 *		current->signal->tty check is safe without locks
 */

static int tiocsti(struct tty_struct *tty, char __user *p)
{
	char ch, mbz = 0;
	struct tty_ldisc *ld;

	if ((current->signal->tty != tty) && !capable(CAP_SYS_ADMIN))
		return -EPERM;
	if (get_user(ch, p))
		return -EFAULT;
	tty_audit_tiocsti(tty, ch);
	ld = tty_ldisc_ref_wait(tty);
<<<<<<< HEAD
=======
	if (!ld)
		return -EIO;
>>>>>>> 286cd8c7
	tty_buffer_lock_exclusive(tty->port);
	if (ld->ops->receive_buf)
		ld->ops->receive_buf(tty, &ch, &mbz, 1);
	tty_buffer_unlock_exclusive(tty->port);
	tty_ldisc_deref(ld);
	return 0;
}

/**
 *	tiocgwinsz		-	implement window query ioctl
 *	@tty; tty
 *	@arg: user buffer for result
 *
 *	Copies the kernel idea of the window size into the user buffer.
 *
 *	Locking: tty->winsize_mutex is taken to ensure the winsize data
 *		is consistent.
 */

static int tiocgwinsz(struct tty_struct *tty, struct winsize __user *arg)
{
	int err;

	mutex_lock(&tty->winsize_mutex);
	err = copy_to_user(arg, &tty->winsize, sizeof(*arg));
	mutex_unlock(&tty->winsize_mutex);

	return err ? -EFAULT: 0;
}

/**
 *	tty_do_resize		-	resize event
 *	@tty: tty being resized
 *	@rows: rows (character)
 *	@cols: cols (character)
 *
 *	Update the termios variables and send the necessary signals to
 *	peform a terminal resize correctly
 */

int tty_do_resize(struct tty_struct *tty, struct winsize *ws)
{
	struct pid *pgrp;

	/* Lock the tty */
	mutex_lock(&tty->winsize_mutex);
	if (!memcmp(ws, &tty->winsize, sizeof(*ws)))
		goto done;

	/* Signal the foreground process group */
	pgrp = tty_get_pgrp(tty);
	if (pgrp)
		kill_pgrp(pgrp, SIGWINCH, 1);
	put_pid(pgrp);

	tty->winsize = *ws;
done:
	mutex_unlock(&tty->winsize_mutex);
	return 0;
}
EXPORT_SYMBOL(tty_do_resize);

/**
 *	tiocswinsz		-	implement window size set ioctl
 *	@tty; tty side of tty
 *	@arg: user buffer for result
 *
 *	Copies the user idea of the window size to the kernel. Traditionally
 *	this is just advisory information but for the Linux console it
 *	actually has driver level meaning and triggers a VC resize.
 *
 *	Locking:
 *		Driver dependent. The default do_resize method takes the
 *	tty termios mutex and ctrl_lock. The console takes its own lock
 *	then calls into the default method.
 */

static int tiocswinsz(struct tty_struct *tty, struct winsize __user *arg)
{
	struct winsize tmp_ws;
	if (copy_from_user(&tmp_ws, arg, sizeof(*arg)))
		return -EFAULT;

	if (tty->ops->resize)
		return tty->ops->resize(tty, &tmp_ws);
	else
		return tty_do_resize(tty, &tmp_ws);
}

/**
 *	tioccons	-	allow admin to move logical console
 *	@file: the file to become console
 *
 *	Allow the administrator to move the redirected console device
 *
 *	Locking: uses redirect_lock to guard the redirect information
 */

static int tioccons(struct file *file)
{
	if (!capable(CAP_SYS_ADMIN))
		return -EPERM;
	if (file->f_op->write == redirected_tty_write) {
		struct file *f;
		spin_lock(&redirect_lock);
		f = redirect;
		redirect = NULL;
		spin_unlock(&redirect_lock);
		if (f)
			fput(f);
		return 0;
	}
	spin_lock(&redirect_lock);
	if (redirect) {
		spin_unlock(&redirect_lock);
		return -EBUSY;
	}
	redirect = get_file(file);
	spin_unlock(&redirect_lock);
	return 0;
}

/**
 *	fionbio		-	non blocking ioctl
 *	@file: file to set blocking value
 *	@p: user parameter
 *
 *	Historical tty interfaces had a blocking control ioctl before
 *	the generic functionality existed. This piece of history is preserved
 *	in the expected tty API of posix OS's.
 *
 *	Locking: none, the open file handle ensures it won't go away.
 */

static int fionbio(struct file *file, int __user *p)
{
	int nonblock;

	if (get_user(nonblock, p))
		return -EFAULT;

	spin_lock(&file->f_lock);
	if (nonblock)
		file->f_flags |= O_NONBLOCK;
	else
		file->f_flags &= ~O_NONBLOCK;
	spin_unlock(&file->f_lock);
	return 0;
}

/**
 *	tiocsetd	-	set line discipline
 *	@tty: tty device
 *	@p: pointer to user data
 *
 *	Set the line discipline according to user request.
 *
 *	Locking: see tty_set_ldisc, this function is just a helper
 */

static int tiocsetd(struct tty_struct *tty, int __user *p)
{
	int disc;
	int ret;

<<<<<<< HEAD
static int tiocspgrp(struct tty_struct *tty, struct tty_struct *real_tty, pid_t __user *p)
{
	struct pid *pgrp;
	pid_t pgrp_nr;
	int retval = tty_check_change(real_tty);

	if (retval == -EIO)
		return -ENOTTY;
	if (retval)
		return retval;

	if (get_user(pgrp_nr, p))
		return -EFAULT;
	if (pgrp_nr < 0)
		return -EINVAL;

	spin_lock_irq(&real_tty->ctrl_lock);
	if (!current->signal->tty ||
	    (current->signal->tty != real_tty) ||
	    (real_tty->session != task_session(current))) {
		retval = -ENOTTY;
		goto out_unlock_ctrl;
	}
	rcu_read_lock();
	pgrp = find_vpid(pgrp_nr);
	retval = -ESRCH;
	if (!pgrp)
		goto out_unlock;
	retval = -EPERM;
	if (session_of_pgrp(pgrp) != task_session(current))
		goto out_unlock;
	retval = 0;
	put_pid(real_tty->pgrp);
	real_tty->pgrp = get_pid(pgrp);
out_unlock:
	rcu_read_unlock();
out_unlock_ctrl:
	spin_unlock_irq(&real_tty->ctrl_lock);
	return retval;
}

/**
 *	tiocgsid		-	get session id
 *	@tty: tty passed by user
 *	@real_tty: tty side of the tty passed by the user if a pty else the tty
 *	@p: pointer to returned session id
 *
 *	Obtain the session id of the tty. If there is no session
 *	return an error.
 */

static int tiocgsid(struct tty_struct *tty, struct tty_struct *real_tty, pid_t __user *p)
{
	unsigned long flags;
	pid_t sid;

	/*
	 * (tty == real_tty) is a cheap way of
	 * testing if the tty is NOT a master pty.
	*/
	if (tty == real_tty && current->signal->tty != real_tty)
		return -ENOTTY;

	spin_lock_irqsave(&real_tty->ctrl_lock, flags);
	if (!real_tty->session)
		goto err;
	sid = pid_vnr(real_tty->session);
	spin_unlock_irqrestore(&real_tty->ctrl_lock, flags);

	return put_user(sid, p);

err:
	spin_unlock_irqrestore(&real_tty->ctrl_lock, flags);
	return -ENOTTY;
=======
	if (get_user(disc, p))
		return -EFAULT;

	ret = tty_set_ldisc(tty, disc);

	return ret;
>>>>>>> 286cd8c7
}

/**
 *	tiocgetd	-	get line discipline
 *	@tty: tty device
 *	@p: pointer to user data
 *
 *	Retrieves the line discipline id directly from the ldisc.
 *
 *	Locking: waits for ldisc reference (in case the line discipline
 *		is changing or the tty is being hungup)
 */

static int tiocgetd(struct tty_struct *tty, int __user *p)
{
	struct tty_ldisc *ld;
	int ret;

	ld = tty_ldisc_ref_wait(tty);
	if (!ld)
		return -EIO;
	ret = put_user(ld->ops->num, p);
	tty_ldisc_deref(ld);
	return ret;
}

/**
 *	tiocgetd	-	get line discipline
 *	@tty: tty device
 *	@p: pointer to user data
 *
 *	Retrieves the line discipline id directly from the ldisc.
 *
 *	Locking: waits for ldisc reference (in case the line discipline
 *		is changing or the tty is being hungup)
 */

static int tiocgetd(struct tty_struct *tty, int __user *p)
{
	struct tty_ldisc *ld;
	int ret;

	ld = tty_ldisc_ref_wait(tty);
	ret = put_user(ld->ops->num, p);
	tty_ldisc_deref(ld);
	return ret;
}

/**
 *	send_break	-	performed time break
 *	@tty: device to break on
 *	@duration: timeout in mS
 *
 *	Perform a timed break on hardware that lacks its own driver level
 *	timed break functionality.
 *
 *	Locking:
 *		atomic_write_lock serializes
 *
 */

static int send_break(struct tty_struct *tty, unsigned int duration)
{
	int retval;

	if (tty->ops->break_ctl == NULL)
		return 0;

	if (tty->driver->flags & TTY_DRIVER_HARDWARE_BREAK)
		retval = tty->ops->break_ctl(tty, duration);
	else {
		/* Do the work ourselves */
		if (tty_write_lock(tty, 0) < 0)
			return -EINTR;
		retval = tty->ops->break_ctl(tty, -1);
		if (retval)
			goto out;
		if (!signal_pending(current))
			msleep_interruptible(duration);
		retval = tty->ops->break_ctl(tty, 0);
out:
		tty_write_unlock(tty);
		if (signal_pending(current))
			retval = -EINTR;
	}
	return retval;
}

/**
 *	tty_tiocmget		-	get modem status
 *	@tty: tty device
 *	@file: user file pointer
 *	@p: pointer to result
 *
 *	Obtain the modem status bits from the tty driver if the feature
 *	is supported. Return -ENOTTY if it is not available.
 *
 *	Locking: none (up to the driver)
 */

static int tty_tiocmget(struct tty_struct *tty, int __user *p)
{
	int retval = -ENOTTY;

	if (tty->ops->tiocmget) {
		retval = tty->ops->tiocmget(tty);

		if (retval >= 0)
			retval = put_user(retval, p);
	}
	return retval;
}

/**
 *	tty_tiocmset		-	set modem status
 *	@tty: tty device
 *	@cmd: command - clear bits, set bits or set all
 *	@p: pointer to desired bits
 *
 *	Set the modem status bits from the tty driver if the feature
 *	is supported. Return -ENOTTY if it is not available.
 *
 *	Locking: none (up to the driver)
 */

static int tty_tiocmset(struct tty_struct *tty, unsigned int cmd,
	     unsigned __user *p)
{
	int retval;
	unsigned int set, clear, val;

	if (tty->ops->tiocmset == NULL)
		return -ENOTTY;

	retval = get_user(val, p);
	if (retval)
		return retval;
	set = clear = 0;
	switch (cmd) {
	case TIOCMBIS:
		set = val;
		break;
	case TIOCMBIC:
		clear = val;
		break;
	case TIOCMSET:
		set = val;
		clear = ~val;
		break;
	}
	set &= TIOCM_DTR|TIOCM_RTS|TIOCM_OUT1|TIOCM_OUT2|TIOCM_LOOP;
	clear &= TIOCM_DTR|TIOCM_RTS|TIOCM_OUT1|TIOCM_OUT2|TIOCM_LOOP;
	return tty->ops->tiocmset(tty, set, clear);
}

static int tty_tiocgicount(struct tty_struct *tty, void __user *arg)
{
	int retval = -EINVAL;
	struct serial_icounter_struct icount;
	memset(&icount, 0, sizeof(icount));
	if (tty->ops->get_icount)
		retval = tty->ops->get_icount(tty, &icount);
	if (retval != 0)
		return retval;
	if (copy_to_user(arg, &icount, sizeof(icount)))
		return -EFAULT;
	return 0;
}

static void tty_warn_deprecated_flags(struct serial_struct __user *ss)
{
	static DEFINE_RATELIMIT_STATE(depr_flags,
			DEFAULT_RATELIMIT_INTERVAL,
			DEFAULT_RATELIMIT_BURST);
	char comm[TASK_COMM_LEN];
	int flags;

	if (get_user(flags, &ss->flags))
		return;

	flags &= ASYNC_DEPRECATED;

	if (flags && __ratelimit(&depr_flags))
		pr_warn("%s: '%s' is using deprecated serial flags (with no effect): %.8x\n",
			__func__, get_task_comm(comm, current), flags);
}

/*
 * if pty, return the slave side (real_tty)
 * otherwise, return self
 */
static struct tty_struct *tty_pair_get_tty(struct tty_struct *tty)
{
	if (tty->driver->type == TTY_DRIVER_TYPE_PTY &&
	    tty->driver->subtype == PTY_TYPE_MASTER)
		tty = tty->link;
	return tty;
}

/*
 * Split this up, as gcc can choke on it otherwise..
 */
long tty_ioctl(struct file *file, unsigned int cmd, unsigned long arg)
{
	struct tty_struct *tty = file_tty(file);
	struct tty_struct *real_tty;
	void __user *p = (void __user *)arg;
	int retval;
	struct tty_ldisc *ld;

	if (tty_paranoia_check(tty, file_inode(file), "tty_ioctl"))
		return -EINVAL;

	real_tty = tty_pair_get_tty(tty);

	/*
	 * Factor out some common prep work
	 */
	switch (cmd) {
	case TIOCSETD:
	case TIOCSBRK:
	case TIOCCBRK:
	case TCSBRK:
	case TCSBRKP:
		retval = tty_check_change(tty);
		if (retval)
			return retval;
		if (cmd != TIOCCBRK) {
			tty_wait_until_sent(tty, 0);
			if (signal_pending(current))
				return -EINTR;
		}
		break;
	}

	/*
	 *	Now do the stuff.
	 */
	switch (cmd) {
	case TIOCSTI:
		return tiocsti(tty, p);
	case TIOCGWINSZ:
		return tiocgwinsz(real_tty, p);
	case TIOCSWINSZ:
		return tiocswinsz(real_tty, p);
	case TIOCCONS:
		return real_tty != tty ? -EINVAL : tioccons(file);
	case FIONBIO:
		return fionbio(file, p);
	case TIOCEXCL:
		set_bit(TTY_EXCLUSIVE, &tty->flags);
		return 0;
	case TIOCNXCL:
		clear_bit(TTY_EXCLUSIVE, &tty->flags);
		return 0;
	case TIOCGEXCL:
	{
		int excl = test_bit(TTY_EXCLUSIVE, &tty->flags);
		return put_user(excl, (int __user *)p);
	}
	case TIOCGETD:
		return tiocgetd(tty, p);
	case TIOCSETD:
		return tiocsetd(tty, p);
	case TIOCVHANGUP:
		if (!capable(CAP_SYS_ADMIN))
			return -EPERM;
		tty_vhangup(tty);
		return 0;
	case TIOCGDEV:
	{
		unsigned int ret = new_encode_dev(tty_devnum(real_tty));
		return put_user(ret, (unsigned int __user *)p);
	}
	/*
	 * Break handling
	 */
	case TIOCSBRK:	/* Turn break on, unconditionally */
		if (tty->ops->break_ctl)
			return tty->ops->break_ctl(tty, -1);
		return 0;
	case TIOCCBRK:	/* Turn break off, unconditionally */
		if (tty->ops->break_ctl)
			return tty->ops->break_ctl(tty, 0);
		return 0;
	case TCSBRK:   /* SVID version: non-zero arg --> no break */
		/* non-zero arg means wait for all output data
		 * to be sent (performed above) but don't send break.
		 * This is used by the tcdrain() termios function.
		 */
		if (!arg)
			return send_break(tty, 250);
		return 0;
	case TCSBRKP:	/* support for POSIX tcsendbreak() */
		return send_break(tty, arg ? arg*100 : 250);

	case TIOCMGET:
		return tty_tiocmget(tty, p);
	case TIOCMSET:
	case TIOCMBIC:
	case TIOCMBIS:
		return tty_tiocmset(tty, cmd, p);
	case TIOCGICOUNT:
		retval = tty_tiocgicount(tty, p);
		/* For the moment allow fall through to the old method */
        	if (retval != -EINVAL)
			return retval;
		break;
	case TCFLSH:
		switch (arg) {
		case TCIFLUSH:
		case TCIOFLUSH:
		/* flush tty buffer and allow ldisc to process ioctl */
			tty_buffer_flush(tty, NULL);
			break;
		}
		break;
	case TIOCSSERIAL:
		tty_warn_deprecated_flags(p);
		break;
	case TIOCGPTPEER:
		/* Special because the struct file is needed */
		return ptm_open_peer(file, tty, (int)arg);
	default:
		retval = tty_jobctrl_ioctl(tty, real_tty, file, cmd, arg);
		if (retval != -ENOIOCTLCMD)
			return retval;
	}
	if (tty->ops->ioctl) {
		retval = tty->ops->ioctl(tty, cmd, arg);
		if (retval != -ENOIOCTLCMD)
			return retval;
	}
	ld = tty_ldisc_ref_wait(tty);
	if (!ld)
		return hung_up_tty_ioctl(file, cmd, arg);
	retval = -EINVAL;
	if (ld->ops->ioctl) {
		retval = ld->ops->ioctl(tty, file, cmd, arg);
		if (retval == -ENOIOCTLCMD)
			retval = -ENOTTY;
	}
	tty_ldisc_deref(ld);
	return retval;
}

#ifdef CONFIG_COMPAT
static long tty_compat_ioctl(struct file *file, unsigned int cmd,
				unsigned long arg)
{
	struct tty_struct *tty = file_tty(file);
	struct tty_ldisc *ld;
	int retval = -ENOIOCTLCMD;

	if (tty_paranoia_check(tty, file_inode(file), "tty_ioctl"))
		return -EINVAL;

	if (tty->ops->compat_ioctl) {
		retval = tty->ops->compat_ioctl(tty, cmd, arg);
		if (retval != -ENOIOCTLCMD)
			return retval;
	}

	ld = tty_ldisc_ref_wait(tty);
	if (!ld)
		return hung_up_tty_compat_ioctl(file, cmd, arg);
	if (ld->ops->compat_ioctl)
		retval = ld->ops->compat_ioctl(tty, file, cmd, arg);
	else
		retval = n_tty_compat_ioctl_helper(tty, file, cmd, arg);
	tty_ldisc_deref(ld);

	return retval;
}
#endif

static int this_tty(const void *t, struct file *file, unsigned fd)
{
	if (likely(file->f_op->read != tty_read))
		return 0;
	return file_tty(file) != t ? 0 : fd + 1;
}
	
/*
 * This implements the "Secure Attention Key" ---  the idea is to
 * prevent trojan horses by killing all processes associated with this
 * tty when the user hits the "Secure Attention Key".  Required for
 * super-paranoid applications --- see the Orange Book for more details.
 *
 * This code could be nicer; ideally it should send a HUP, wait a few
 * seconds, then send a INT, and then a KILL signal.  But you then
 * have to coordinate with the init process, since all processes associated
 * with the current tty must be dead before the new getty is allowed
 * to spawn.
 *
 * Now, if it would be correct ;-/ The current code has a nasty hole -
 * it doesn't catch files in flight. We may send the descriptor to ourselves
 * via AF_UNIX socket, close it and later fetch from socket. FIXME.
 *
 * Nasty bug: do_SAK is being called in interrupt context.  This can
 * deadlock.  We punt it up to process context.  AKPM - 16Mar2001
 */
void __do_SAK(struct tty_struct *tty)
{
#ifdef TTY_SOFT_SAK
	tty_hangup(tty);
#else
	struct task_struct *g, *p;
	struct pid *session;
	int		i;
	unsigned long flags;

	if (!tty)
		return;

	spin_lock_irqsave(&tty->ctrl_lock, flags);
	session = get_pid(tty->session);
	spin_unlock_irqrestore(&tty->ctrl_lock, flags);

	tty_ldisc_flush(tty);

	tty_driver_flush_buffer(tty);

	read_lock(&tasklist_lock);
	/* Kill the entire session */
	do_each_pid_task(session, PIDTYPE_SID, p) {
		tty_notice(tty, "SAK: killed process %d (%s): by session\n",
			   task_pid_nr(p), p->comm);
		send_sig(SIGKILL, p, 1);
	} while_each_pid_task(session, PIDTYPE_SID, p);

	/* Now kill any processes that happen to have the tty open */
	do_each_thread(g, p) {
		if (p->signal->tty == tty) {
			tty_notice(tty, "SAK: killed process %d (%s): by controlling tty\n",
				   task_pid_nr(p), p->comm);
			send_sig(SIGKILL, p, 1);
			continue;
		}
		task_lock(p);
		i = iterate_fd(p->files, 0, this_tty, tty);
		if (i != 0) {
			tty_notice(tty, "SAK: killed process %d (%s): by fd#%d\n",
				   task_pid_nr(p), p->comm, i - 1);
			force_sig(SIGKILL, p);
		}
		task_unlock(p);
	} while_each_thread(g, p);
	read_unlock(&tasklist_lock);
	put_pid(session);
#endif
}

static void do_SAK_work(struct work_struct *work)
{
	struct tty_struct *tty =
		container_of(work, struct tty_struct, SAK_work);
	__do_SAK(tty);
}

/*
 * The tq handling here is a little racy - tty->SAK_work may already be queued.
 * Fortunately we don't need to worry, because if ->SAK_work is already queued,
 * the values which we write to it will be identical to the values which it
 * already has. --akpm
 */
void do_SAK(struct tty_struct *tty)
{
	if (!tty)
		return;
	schedule_work(&tty->SAK_work);
}

EXPORT_SYMBOL(do_SAK);

static int dev_match_devt(struct device *dev, const void *data)
{
	const dev_t *devt = data;
	return dev->devt == *devt;
}

/* Must put_device() after it's unused! */
static struct device *tty_get_device(struct tty_struct *tty)
{
	dev_t devt = tty_devnum(tty);
	return class_find_device(tty_class, NULL, &devt, dev_match_devt);
}


/**
 *	alloc_tty_struct
 *
 *	This subroutine allocates and initializes a tty structure.
 *
 *	Locking: none - tty in question is not exposed at this point
 */

struct tty_struct *alloc_tty_struct(struct tty_driver *driver, int idx)
{
	struct tty_struct *tty;

	tty = kzalloc(sizeof(*tty), GFP_KERNEL);
	if (!tty)
		return NULL;

	kref_init(&tty->kref);
	tty->magic = TTY_MAGIC;
	if (tty_ldisc_init(tty)) {
		kfree(tty);
		return NULL;
	}
	tty->session = NULL;
	tty->pgrp = NULL;
	mutex_init(&tty->legacy_mutex);
	mutex_init(&tty->throttle_mutex);
	init_rwsem(&tty->termios_rwsem);
	mutex_init(&tty->winsize_mutex);
	init_ldsem(&tty->ldisc_sem);
	init_waitqueue_head(&tty->write_wait);
	init_waitqueue_head(&tty->read_wait);
	INIT_WORK(&tty->hangup_work, do_tty_hangup);
	mutex_init(&tty->atomic_write_lock);
	spin_lock_init(&tty->ctrl_lock);
	spin_lock_init(&tty->flow_lock);
	spin_lock_init(&tty->files_lock);
	INIT_LIST_HEAD(&tty->tty_files);
	INIT_WORK(&tty->SAK_work, do_SAK_work);

	tty->driver = driver;
	tty->ops = driver->ops;
	tty->index = idx;
	tty_line_name(driver, idx, tty->name);
	tty->dev = tty_get_device(tty);

	return tty;
}

/**
 *	tty_put_char	-	write one character to a tty
 *	@tty: tty
 *	@ch: character
 *
 *	Write one byte to the tty using the provided put_char method
 *	if present. Returns the number of characters successfully output.
 *
 *	Note: the specific put_char operation in the driver layer may go
 *	away soon. Don't call it directly, use this method
 */

int tty_put_char(struct tty_struct *tty, unsigned char ch)
{
	if (tty->ops->put_char)
		return tty->ops->put_char(tty, ch);
	return tty->ops->write(tty, &ch, 1);
}
EXPORT_SYMBOL_GPL(tty_put_char);

struct class *tty_class;

static int tty_cdev_add(struct tty_driver *driver, dev_t dev,
		unsigned int index, unsigned int count)
{
	int err;

	/* init here, since reused cdevs cause crashes */
	driver->cdevs[index] = cdev_alloc();
	if (!driver->cdevs[index])
		return -ENOMEM;
	driver->cdevs[index]->ops = &tty_fops;
	driver->cdevs[index]->owner = driver->owner;
	err = cdev_add(driver->cdevs[index], dev, count);
	if (err)
		kobject_put(&driver->cdevs[index]->kobj);
	return err;
}

/**
 *	tty_register_device - register a tty device
 *	@driver: the tty driver that describes the tty device
 *	@index: the index in the tty driver for this tty device
 *	@device: a struct device that is associated with this tty device.
 *		This field is optional, if there is no known struct device
 *		for this tty device it can be set to NULL safely.
 *
 *	Returns a pointer to the struct device for this tty device
 *	(or ERR_PTR(-EFOO) on error).
 *
 *	This call is required to be made to register an individual tty device
 *	if the tty driver's flags have the TTY_DRIVER_DYNAMIC_DEV bit set.  If
 *	that bit is not set, this function should not be called by a tty
 *	driver.
 *
 *	Locking: ??
 */

struct device *tty_register_device(struct tty_driver *driver, unsigned index,
				   struct device *device)
{
	return tty_register_device_attr(driver, index, device, NULL, NULL);
}
EXPORT_SYMBOL(tty_register_device);

static void tty_device_create_release(struct device *dev)
{
	dev_dbg(dev, "releasing...\n");
	kfree(dev);
}

/**
 *	tty_register_device_attr - register a tty device
 *	@driver: the tty driver that describes the tty device
 *	@index: the index in the tty driver for this tty device
 *	@device: a struct device that is associated with this tty device.
 *		This field is optional, if there is no known struct device
 *		for this tty device it can be set to NULL safely.
 *	@drvdata: Driver data to be set to device.
 *	@attr_grp: Attribute group to be set on device.
 *
 *	Returns a pointer to the struct device for this tty device
 *	(or ERR_PTR(-EFOO) on error).
 *
 *	This call is required to be made to register an individual tty device
 *	if the tty driver's flags have the TTY_DRIVER_DYNAMIC_DEV bit set.  If
 *	that bit is not set, this function should not be called by a tty
 *	driver.
 *
 *	Locking: ??
 */
struct device *tty_register_device_attr(struct tty_driver *driver,
				   unsigned index, struct device *device,
				   void *drvdata,
				   const struct attribute_group **attr_grp)
{
	char name[64];
	dev_t devt = MKDEV(driver->major, driver->minor_start) + index;
	struct ktermios *tp;
	struct device *dev;
	int retval;

	if (index >= driver->num) {
		pr_err("%s: Attempt to register invalid tty line number (%d)\n",
		       driver->name, index);
		return ERR_PTR(-EINVAL);
	}

	if (driver->type == TTY_DRIVER_TYPE_PTY)
		pty_line_name(driver, index, name);
	else
		tty_line_name(driver, index, name);

	dev = kzalloc(sizeof(*dev), GFP_KERNEL);
	if (!dev)
		return ERR_PTR(-ENOMEM);

	dev->devt = devt;
	dev->class = tty_class;
	dev->parent = device;
	dev->release = tty_device_create_release;
	dev_set_name(dev, "%s", name);
	dev->groups = attr_grp;
	dev_set_drvdata(dev, drvdata);

	dev_set_uevent_suppress(dev, 1);

	retval = device_register(dev);
	if (retval)
		goto err_put;

	if (!(driver->flags & TTY_DRIVER_DYNAMIC_ALLOC)) {
		/*
		 * Free any saved termios data so that the termios state is
		 * reset when reusing a minor number.
		 */
		tp = driver->termios[index];
		if (tp) {
			driver->termios[index] = NULL;
			kfree(tp);
		}

		retval = tty_cdev_add(driver, devt, index, 1);
		if (retval)
			goto err_del;
	}

	dev_set_uevent_suppress(dev, 0);
	kobject_uevent(&dev->kobj, KOBJ_ADD);

	return dev;

err_del:
	device_del(dev);
err_put:
	put_device(dev);

	return ERR_PTR(retval);
}
EXPORT_SYMBOL_GPL(tty_register_device_attr);

/**
 * 	tty_unregister_device - unregister a tty device
 * 	@driver: the tty driver that describes the tty device
 * 	@index: the index in the tty driver for this tty device
 *
 * 	If a tty device is registered with a call to tty_register_device() then
 *	this function must be called when the tty device is gone.
 *
 *	Locking: ??
 */

void tty_unregister_device(struct tty_driver *driver, unsigned index)
{
	device_destroy(tty_class,
		MKDEV(driver->major, driver->minor_start) + index);
	if (!(driver->flags & TTY_DRIVER_DYNAMIC_ALLOC)) {
		cdev_del(driver->cdevs[index]);
		driver->cdevs[index] = NULL;
	}
}
EXPORT_SYMBOL(tty_unregister_device);

/**
 * __tty_alloc_driver -- allocate tty driver
 * @lines: count of lines this driver can handle at most
 * @owner: module which is responsible for this driver
 * @flags: some of TTY_DRIVER_* flags, will be set in driver->flags
 *
 * This should not be called directly, some of the provided macros should be
 * used instead. Use IS_ERR and friends on @retval.
 */
struct tty_driver *__tty_alloc_driver(unsigned int lines, struct module *owner,
		unsigned long flags)
{
	struct tty_driver *driver;
	unsigned int cdevs = 1;
	int err;

	if (!lines || (flags & TTY_DRIVER_UNNUMBERED_NODE && lines > 1))
		return ERR_PTR(-EINVAL);

	driver = kzalloc(sizeof(struct tty_driver), GFP_KERNEL);
	if (!driver)
		return ERR_PTR(-ENOMEM);

	kref_init(&driver->kref);
	driver->magic = TTY_DRIVER_MAGIC;
	driver->num = lines;
	driver->owner = owner;
	driver->flags = flags;

	if (!(flags & TTY_DRIVER_DEVPTS_MEM)) {
		driver->ttys = kcalloc(lines, sizeof(*driver->ttys),
				GFP_KERNEL);
		driver->termios = kcalloc(lines, sizeof(*driver->termios),
				GFP_KERNEL);
		if (!driver->ttys || !driver->termios) {
			err = -ENOMEM;
			goto err_free_all;
		}
	}

	if (!(flags & TTY_DRIVER_DYNAMIC_ALLOC)) {
		driver->ports = kcalloc(lines, sizeof(*driver->ports),
				GFP_KERNEL);
		if (!driver->ports) {
			err = -ENOMEM;
			goto err_free_all;
		}
		cdevs = lines;
	}

	driver->cdevs = kcalloc(cdevs, sizeof(*driver->cdevs), GFP_KERNEL);
	if (!driver->cdevs) {
		err = -ENOMEM;
		goto err_free_all;
	}

	return driver;
err_free_all:
	kfree(driver->ports);
	kfree(driver->ttys);
	kfree(driver->termios);
	kfree(driver->cdevs);
	kfree(driver);
	return ERR_PTR(err);
}
EXPORT_SYMBOL(__tty_alloc_driver);

static void destruct_tty_driver(struct kref *kref)
{
	struct tty_driver *driver = container_of(kref, struct tty_driver, kref);
	int i;
	struct ktermios *tp;

	if (driver->flags & TTY_DRIVER_INSTALLED) {
		for (i = 0; i < driver->num; i++) {
			tp = driver->termios[i];
			if (tp) {
				driver->termios[i] = NULL;
				kfree(tp);
			}
			if (!(driver->flags & TTY_DRIVER_DYNAMIC_DEV))
				tty_unregister_device(driver, i);
		}
		proc_tty_unregister_driver(driver);
		if (driver->flags & TTY_DRIVER_DYNAMIC_ALLOC)
			cdev_del(driver->cdevs[0]);
	}
	kfree(driver->cdevs);
	kfree(driver->ports);
	kfree(driver->termios);
	kfree(driver->ttys);
	kfree(driver);
}

void tty_driver_kref_put(struct tty_driver *driver)
{
	kref_put(&driver->kref, destruct_tty_driver);
}
EXPORT_SYMBOL(tty_driver_kref_put);

void tty_set_operations(struct tty_driver *driver,
			const struct tty_operations *op)
{
	driver->ops = op;
};
EXPORT_SYMBOL(tty_set_operations);

void put_tty_driver(struct tty_driver *d)
{
	tty_driver_kref_put(d);
}
EXPORT_SYMBOL(put_tty_driver);

/*
 * Called by a tty driver to register itself.
 */
int tty_register_driver(struct tty_driver *driver)
{
	int error;
	int i;
	dev_t dev;
	struct device *d;

	if (!driver->major) {
		error = alloc_chrdev_region(&dev, driver->minor_start,
						driver->num, driver->name);
		if (!error) {
			driver->major = MAJOR(dev);
			driver->minor_start = MINOR(dev);
		}
	} else {
		dev = MKDEV(driver->major, driver->minor_start);
		error = register_chrdev_region(dev, driver->num, driver->name);
	}
	if (error < 0)
		goto err;

	if (driver->flags & TTY_DRIVER_DYNAMIC_ALLOC) {
		error = tty_cdev_add(driver, dev, 0, driver->num);
		if (error)
			goto err_unreg_char;
	}

	mutex_lock(&tty_mutex);
	list_add(&driver->tty_drivers, &tty_drivers);
	mutex_unlock(&tty_mutex);

	if (!(driver->flags & TTY_DRIVER_DYNAMIC_DEV)) {
		for (i = 0; i < driver->num; i++) {
			d = tty_register_device(driver, i, NULL);
			if (IS_ERR(d)) {
				error = PTR_ERR(d);
				goto err_unreg_devs;
			}
		}
	}
	proc_tty_register_driver(driver);
	driver->flags |= TTY_DRIVER_INSTALLED;
	return 0;

err_unreg_devs:
	for (i--; i >= 0; i--)
		tty_unregister_device(driver, i);

	mutex_lock(&tty_mutex);
	list_del(&driver->tty_drivers);
	mutex_unlock(&tty_mutex);

err_unreg_char:
	unregister_chrdev_region(dev, driver->num);
err:
	return error;
}
EXPORT_SYMBOL(tty_register_driver);

/*
 * Called by a tty driver to unregister itself.
 */
int tty_unregister_driver(struct tty_driver *driver)
{
#if 0
	/* FIXME */
	if (driver->refcount)
		return -EBUSY;
#endif
	unregister_chrdev_region(MKDEV(driver->major, driver->minor_start),
				driver->num);
	mutex_lock(&tty_mutex);
	list_del(&driver->tty_drivers);
	mutex_unlock(&tty_mutex);
	return 0;
}

EXPORT_SYMBOL(tty_unregister_driver);

dev_t tty_devnum(struct tty_struct *tty)
{
	return MKDEV(tty->driver->major, tty->driver->minor_start) + tty->index;
}
EXPORT_SYMBOL(tty_devnum);

void tty_default_fops(struct file_operations *fops)
{
	*fops = tty_fops;
}

static char *tty_devnode(struct device *dev, umode_t *mode)
{
	if (!mode)
		return NULL;
	if (dev->devt == MKDEV(TTYAUX_MAJOR, 0) ||
	    dev->devt == MKDEV(TTYAUX_MAJOR, 2))
		*mode = 0666;
	return NULL;
}

static int __init tty_class_init(void)
{
	tty_class = class_create(THIS_MODULE, "tty");
	if (IS_ERR(tty_class))
		return PTR_ERR(tty_class);
	tty_class->devnode = tty_devnode;
	return 0;
}

postcore_initcall(tty_class_init);

/* 3/2004 jmc: why do these devices exist? */
static struct cdev tty_cdev, console_cdev;

static ssize_t show_cons_active(struct device *dev,
				struct device_attribute *attr, char *buf)
{
	struct console *cs[16];
	int i = 0;
	struct console *c;
	ssize_t count = 0;

	console_lock();
	for_each_console(c) {
		if (!c->device)
			continue;
		if (!c->write)
			continue;
		if ((c->flags & CON_ENABLED) == 0)
			continue;
		cs[i++] = c;
		if (i >= ARRAY_SIZE(cs))
			break;
	}
	while (i--) {
		int index = cs[i]->index;
		struct tty_driver *drv = cs[i]->device(cs[i], &index);

		/* don't resolve tty0 as some programs depend on it */
		if (drv && (cs[i]->index > 0 || drv->major != TTY_MAJOR))
			count += tty_line_name(drv, index, buf + count);
		else
			count += sprintf(buf + count, "%s%d",
					 cs[i]->name, cs[i]->index);

		count += sprintf(buf + count, "%c", i ? ' ':'\n');
	}
	console_unlock();

	return count;
}
static DEVICE_ATTR(active, S_IRUGO, show_cons_active, NULL);

static struct attribute *cons_dev_attrs[] = {
	&dev_attr_active.attr,
	NULL
};

ATTRIBUTE_GROUPS(cons_dev);

static struct device *consdev;

void console_sysfs_notify(void)
{
	if (consdev)
		sysfs_notify(&consdev->kobj, NULL, "active");
}

/*
 * Ok, now we can initialize the rest of the tty devices and can count
 * on memory allocations, interrupts etc..
 */
int __init tty_init(void)
{
	tty_sysctl_init();
	cdev_init(&tty_cdev, &tty_fops);
	if (cdev_add(&tty_cdev, MKDEV(TTYAUX_MAJOR, 0), 1) ||
	    register_chrdev_region(MKDEV(TTYAUX_MAJOR, 0), 1, "/dev/tty") < 0)
		panic("Couldn't register /dev/tty driver\n");
	device_create(tty_class, NULL, MKDEV(TTYAUX_MAJOR, 0), NULL, "tty");

	cdev_init(&console_cdev, &console_fops);
	if (cdev_add(&console_cdev, MKDEV(TTYAUX_MAJOR, 1), 1) ||
	    register_chrdev_region(MKDEV(TTYAUX_MAJOR, 1), 1, "/dev/console") < 0)
		panic("Couldn't register /dev/console driver\n");
	consdev = device_create_with_groups(tty_class, NULL,
					    MKDEV(TTYAUX_MAJOR, 1), NULL,
					    cons_dev_groups, "console");
	if (IS_ERR(consdev))
		consdev = NULL;

#ifdef CONFIG_VT
	vty_init(&console_fops);
#endif
	return 0;
}
<|MERGE_RESOLUTION|>--- conflicted
+++ resolved
@@ -512,84 +512,7 @@
 static DEFINE_SPINLOCK(redirect_lock);
 static struct file *redirect;
 
-<<<<<<< HEAD
-
-void proc_clear_tty(struct task_struct *p)
-{
-	unsigned long flags;
-	struct tty_struct *tty;
-	spin_lock_irqsave(&p->sighand->siglock, flags);
-	tty = p->signal->tty;
-	p->signal->tty = NULL;
-	spin_unlock_irqrestore(&p->sighand->siglock, flags);
-	tty_kref_put(tty);
-}
-
 extern void tty_sysctl_init(void);
-
-/**
- * proc_set_tty -  set the controlling terminal
- *
- * Only callable by the session leader and only if it does not already have
- * a controlling terminal.
- *
- * Caller must hold:  tty_lock()
- *		      a readlock on tasklist_lock
- *		      sighand lock
- */
-static void __proc_set_tty(struct tty_struct *tty)
-{
-	unsigned long flags;
-
-	spin_lock_irqsave(&tty->ctrl_lock, flags);
-	/*
-	 * The session and fg pgrp references will be non-NULL if
-	 * tiocsctty() is stealing the controlling tty
-	 */
-	put_pid(tty->session);
-	put_pid(tty->pgrp);
-	tty->pgrp = get_pid(task_pgrp(current));
-	tty->session = get_pid(task_session(current));
-	spin_unlock_irqrestore(&tty->ctrl_lock, flags);
-	if (current->signal->tty) {
-		tty_debug(tty, "current tty %s not NULL!!\n",
-			  current->signal->tty->name);
-		tty_kref_put(current->signal->tty);
-	}
-	put_pid(current->signal->tty_old_pgrp);
-	current->signal->tty = tty_kref_get(tty);
-	current->signal->tty_old_pgrp = NULL;
-}
-
-static void proc_set_tty(struct tty_struct *tty)
-{
-	spin_lock_irq(&current->sighand->siglock);
-	__proc_set_tty(tty);
-	spin_unlock_irq(&current->sighand->siglock);
-}
-
-struct tty_struct *get_current_tty(void)
-{
-	struct tty_struct *tty;
-	unsigned long flags;
-
-	spin_lock_irqsave(&current->sighand->siglock, flags);
-	tty = tty_kref_get(current->signal->tty);
-	spin_unlock_irqrestore(&current->sighand->siglock, flags);
-	return tty;
-}
-EXPORT_SYMBOL_GPL(get_current_tty);
-
-static void session_clear_tty(struct pid *session)
-{
-	struct task_struct *p;
-	do_each_pid_task(session, PIDTYPE_SID, p) {
-		proc_clear_tty(p);
-	} while_each_pid_task(session, PIDTYPE_SID, p);
-}
-=======
-extern void tty_sysctl_init(void);
->>>>>>> 286cd8c7
 
 /**
  *	tty_wakeup	-	request more data
@@ -826,112 +749,6 @@
 EXPORT_SYMBOL(tty_hung_up_p);
 
 /**
-<<<<<<< HEAD
- *	disassociate_ctty	-	disconnect controlling tty
- *	@on_exit: true if exiting so need to "hang up" the session
- *
- *	This function is typically called only by the session leader, when
- *	it wants to disassociate itself from its controlling tty.
- *
- *	It performs the following functions:
- * 	(1)  Sends a SIGHUP and SIGCONT to the foreground process group
- * 	(2)  Clears the tty from being controlling the session
- * 	(3)  Clears the controlling tty for all processes in the
- * 		session group.
- *
- *	The argument on_exit is set to 1 if called when a process is
- *	exiting; it is 0 if called by the ioctl TIOCNOTTY.
- *
- *	Locking:
- *		BTM is taken for hysterical raisins, and held when
- *		  called from no_tty().
- *		  tty_mutex is taken to protect tty
- *		  ->siglock is taken to protect ->signal/->sighand
- *		  tasklist_lock is taken to walk process list for sessions
- *		    ->siglock is taken to protect ->signal/->sighand
- */
-
-void disassociate_ctty(int on_exit)
-{
-	struct tty_struct *tty;
-
-	if (!current->signal->leader)
-		return;
-
-	tty = get_current_tty();
-	if (tty) {
-		if (on_exit && tty->driver->type != TTY_DRIVER_TYPE_PTY) {
-			tty_vhangup_session(tty);
-		} else {
-			struct pid *tty_pgrp = tty_get_pgrp(tty);
-			if (tty_pgrp) {
-				kill_pgrp(tty_pgrp, SIGHUP, on_exit);
-				if (!on_exit)
-					kill_pgrp(tty_pgrp, SIGCONT, on_exit);
-				put_pid(tty_pgrp);
-			}
-		}
-		tty_kref_put(tty);
-
-	} else if (on_exit) {
-		struct pid *old_pgrp;
-		spin_lock_irq(&current->sighand->siglock);
-		old_pgrp = current->signal->tty_old_pgrp;
-		current->signal->tty_old_pgrp = NULL;
-		spin_unlock_irq(&current->sighand->siglock);
-		if (old_pgrp) {
-			kill_pgrp(old_pgrp, SIGHUP, on_exit);
-			kill_pgrp(old_pgrp, SIGCONT, on_exit);
-			put_pid(old_pgrp);
-		}
-		return;
-	}
-
-	spin_lock_irq(&current->sighand->siglock);
-	put_pid(current->signal->tty_old_pgrp);
-	current->signal->tty_old_pgrp = NULL;
-	tty = tty_kref_get(current->signal->tty);
-	spin_unlock_irq(&current->sighand->siglock);
-
-	if (tty) {
-		unsigned long flags;
-
-		tty_lock(tty);
-		spin_lock_irqsave(&tty->ctrl_lock, flags);
-		put_pid(tty->session);
-		put_pid(tty->pgrp);
-		tty->session = NULL;
-		tty->pgrp = NULL;
-		spin_unlock_irqrestore(&tty->ctrl_lock, flags);
-		tty_unlock(tty);
-		tty_kref_put(tty);
-	} else
-		tty_debug_hangup(tty, "no current tty\n");
-
-	/* Now clear signal->tty under the lock */
-	read_lock(&tasklist_lock);
-	session_clear_tty(task_session(current));
-	read_unlock(&tasklist_lock);
-}
-
-/**
- *
- *	no_tty	- Ensure the current process does not have a controlling tty
- */
-void no_tty(void)
-{
-	/* FIXME: Review locking here. The tty_lock never covered any race
-	   between a new association and proc_clear_tty but possible we need
-	   to protect against this anyway */
-	struct task_struct *tsk = current;
-	disassociate_ctty(0);
-	proc_clear_tty(tsk);
-}
-
-
-/**
-=======
->>>>>>> 286cd8c7
  *	stop_tty	-	propagate flow control
  *	@tty: tty to stop
  *
@@ -1442,11 +1259,8 @@
 static int tty_reopen(struct tty_struct *tty)
 {
 	struct tty_driver *driver = tty->driver;
-<<<<<<< HEAD
-=======
 	struct tty_ldisc *ld;
 	int retval = 0;
->>>>>>> 286cd8c7
 
 	if (driver->type == TTY_DRIVER_TYPE_PTY &&
 	    driver->subtype == PTY_TYPE_MASTER)
@@ -2217,58 +2031,14 @@
 		return -ENOMEM;
 
 	tty = tty_open_current_tty(device, filp);
-<<<<<<< HEAD
-	if (!tty) {
-		mutex_lock(&tty_mutex);
-		driver = tty_lookup_driver(device, filp, &noctty, &index);
-		if (IS_ERR(driver)) {
-			retval = PTR_ERR(driver);
-			goto err_unlock;
-		}
-
-		/* check whether we're reopening an existing tty */
-		tty = tty_driver_lookup_tty(driver, inode, index);
-		if (IS_ERR(tty)) {
-			retval = PTR_ERR(tty);
-			goto err_unlock;
-		}
-
-		if (tty) {
-			mutex_unlock(&tty_mutex);
-			retval = tty_lock_interruptible(tty);
-			tty_kref_put(tty);  /* drop kref from tty_driver_lookup_tty() */
-			if (retval) {
-				if (retval == -EINTR)
-					retval = -ERESTARTSYS;
-				goto err_unref;
-			}
-			retval = tty_reopen(tty);
-			if (retval < 0) {
-				tty_unlock(tty);
-				tty = ERR_PTR(retval);
-			}
-		} else { /* Returns with the tty_lock held for now */
-			tty = tty_init_dev(driver, index);
-			mutex_unlock(&tty_mutex);
-		}
-
-		tty_driver_kref_put(driver);
-	}
-=======
 	if (!tty)
 		tty = tty_open_by_driver(device, inode, filp);
->>>>>>> 286cd8c7
 
 	if (IS_ERR(tty)) {
 		tty_free_file(filp);
 		retval = PTR_ERR(tty);
 		if (retval != -EAGAIN || signal_pending(current))
-<<<<<<< HEAD
-			goto err_file;
-		tty_free_file(filp);
-=======
 			return retval;
->>>>>>> 286cd8c7
 		schedule();
 		goto retry_open;
 	}
@@ -2314,18 +2084,6 @@
 		tty_open_proc_set_tty(filp, tty);
 	tty_unlock(tty);
 	return 0;
-<<<<<<< HEAD
-err_unlock:
-	mutex_unlock(&tty_mutex);
-err_unref:
-	/* after locks to avoid deadlock */
-	if (!IS_ERR_OR_NULL(driver))
-		tty_driver_kref_put(driver);
-err_file:
-	tty_free_file(filp);
-	return retval;
-=======
->>>>>>> 286cd8c7
 }
 
 
@@ -2434,11 +2192,8 @@
 		return -EFAULT;
 	tty_audit_tiocsti(tty, ch);
 	ld = tty_ldisc_ref_wait(tty);
-<<<<<<< HEAD
-=======
 	if (!ld)
 		return -EIO;
->>>>>>> 286cd8c7
 	tty_buffer_lock_exclusive(tty->port);
 	if (ld->ops->receive_buf)
 		ld->ops->receive_buf(tty, &ch, &mbz, 1);
@@ -2604,89 +2359,12 @@
 	int disc;
 	int ret;
 
-<<<<<<< HEAD
-static int tiocspgrp(struct tty_struct *tty, struct tty_struct *real_tty, pid_t __user *p)
-{
-	struct pid *pgrp;
-	pid_t pgrp_nr;
-	int retval = tty_check_change(real_tty);
-
-	if (retval == -EIO)
-		return -ENOTTY;
-	if (retval)
-		return retval;
-
-	if (get_user(pgrp_nr, p))
-		return -EFAULT;
-	if (pgrp_nr < 0)
-		return -EINVAL;
-
-	spin_lock_irq(&real_tty->ctrl_lock);
-	if (!current->signal->tty ||
-	    (current->signal->tty != real_tty) ||
-	    (real_tty->session != task_session(current))) {
-		retval = -ENOTTY;
-		goto out_unlock_ctrl;
-	}
-	rcu_read_lock();
-	pgrp = find_vpid(pgrp_nr);
-	retval = -ESRCH;
-	if (!pgrp)
-		goto out_unlock;
-	retval = -EPERM;
-	if (session_of_pgrp(pgrp) != task_session(current))
-		goto out_unlock;
-	retval = 0;
-	put_pid(real_tty->pgrp);
-	real_tty->pgrp = get_pid(pgrp);
-out_unlock:
-	rcu_read_unlock();
-out_unlock_ctrl:
-	spin_unlock_irq(&real_tty->ctrl_lock);
-	return retval;
-}
-
-/**
- *	tiocgsid		-	get session id
- *	@tty: tty passed by user
- *	@real_tty: tty side of the tty passed by the user if a pty else the tty
- *	@p: pointer to returned session id
- *
- *	Obtain the session id of the tty. If there is no session
- *	return an error.
- */
-
-static int tiocgsid(struct tty_struct *tty, struct tty_struct *real_tty, pid_t __user *p)
-{
-	unsigned long flags;
-	pid_t sid;
-
-	/*
-	 * (tty == real_tty) is a cheap way of
-	 * testing if the tty is NOT a master pty.
-	*/
-	if (tty == real_tty && current->signal->tty != real_tty)
-		return -ENOTTY;
-
-	spin_lock_irqsave(&real_tty->ctrl_lock, flags);
-	if (!real_tty->session)
-		goto err;
-	sid = pid_vnr(real_tty->session);
-	spin_unlock_irqrestore(&real_tty->ctrl_lock, flags);
-
-	return put_user(sid, p);
-
-err:
-	spin_unlock_irqrestore(&real_tty->ctrl_lock, flags);
-	return -ENOTTY;
-=======
 	if (get_user(disc, p))
 		return -EFAULT;
 
 	ret = tty_set_ldisc(tty, disc);
 
 	return ret;
->>>>>>> 286cd8c7
 }
 
 /**
@@ -2708,28 +2386,6 @@
 	ld = tty_ldisc_ref_wait(tty);
 	if (!ld)
 		return -EIO;
-	ret = put_user(ld->ops->num, p);
-	tty_ldisc_deref(ld);
-	return ret;
-}
-
-/**
- *	tiocgetd	-	get line discipline
- *	@tty: tty device
- *	@p: pointer to user data
- *
- *	Retrieves the line discipline id directly from the ldisc.
- *
- *	Locking: waits for ldisc reference (in case the line discipline
- *		is changing or the tty is being hungup)
- */
-
-static int tiocgetd(struct tty_struct *tty, int __user *p)
-{
-	struct tty_ldisc *ld;
-	int ret;
-
-	ld = tty_ldisc_ref_wait(tty);
 	ret = put_user(ld->ops->num, p);
 	tty_ldisc_deref(ld);
 	return ret;
