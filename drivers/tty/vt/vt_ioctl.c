// SPDX-License-Identifier: GPL-2.0
/*
 *  Copyright (C) 1992 obz under the linux copyright
 *
 *  Dynamic diacritical handling - aeb@cwi.nl - Dec 1993
 *  Dynamic keymap and string allocation - aeb@cwi.nl - May 1994
 *  Restrict VT switching via ioctl() - grif@cs.ucr.edu - Dec 1995
 *  Some code moved for less code duplication - Andi Kleen - Mar 1997
 *  Check put/get_user, cleanups - acme@conectiva.com.br - Jun 2001
 */

#include <linux/types.h>
#include <linux/errno.h>
#include <linux/sched/signal.h>
#include <linux/tty.h>
#include <linux/timer.h>
#include <linux/kernel.h>
#include <linux/compat.h>
#include <linux/module.h>
#include <linux/kd.h>
#include <linux/vt.h>
#include <linux/string.h>
#include <linux/slab.h>
#include <linux/major.h>
#include <linux/fs.h>
#include <linux/console.h>
#include <linux/consolemap.h>
#include <linux/signal.h>
#include <linux/suspend.h>
#include <linux/timex.h>

#include <asm/io.h>
#include <linux/uaccess.h>

#include <linux/nospec.h>

#include <linux/nospec.h>

#include <linux/kbd_kern.h>
#include <linux/vt_kern.h>
#include <linux/kbd_diacr.h>
#include <linux/selection.h>

bool vt_dont_switch;

static inline bool vt_in_use(unsigned int i)
{
	const struct vc_data *vc = vc_cons[i].d;

	/*
	 * console_lock must be held to prevent the vc from being deallocated
	 * while we're checking whether it's in-use.
	 */
	WARN_CONSOLE_UNLOCKED();

	return vc && kref_read(&vc->port.kref) > 1;
}

static inline bool vt_busy(int i)
{
	if (vt_in_use(i))
		return true;
	if (i == fg_console)
		return true;
	if (vc_is_sel(vc_cons[i].d))
		return true;

	return false;
}

/*
 * Console (vt and kd) routines, as defined by USL SVR4 manual, and by
 * experimentation and study of X386 SYSV handling.
 *
 * One point of difference: SYSV vt's are /dev/vtX, which X >= 0, and
 * /dev/console is a separate ttyp. Under Linux, /dev/tty0 is /dev/console,
 * and the vc start at /dev/ttyX, X >= 1. We maintain that here, so we will
 * always treat our set of vt as numbered 1..MAX_NR_CONSOLES (corresponding to
 * ttys 0..MAX_NR_CONSOLES-1). Explicitly naming VT 0 is illegal, but using
 * /dev/tty0 (fg_console) as a target is legal, since an implicit aliasing
 * to the current console is done by the main ioctl code.
 */

#ifdef CONFIG_X86
#include <asm/syscalls.h>
#endif

static void complete_change_console(struct vc_data *vc);

/*
 *	User space VT_EVENT handlers
 */

struct vt_event_wait {
	struct list_head list;
	struct vt_event event;
	int done;
};

static LIST_HEAD(vt_events);
static DEFINE_SPINLOCK(vt_event_lock);
static DECLARE_WAIT_QUEUE_HEAD(vt_event_waitqueue);

/**
 *	vt_event_post
 *	@event: the event that occurred
 *	@old: old console
 *	@new: new console
 *
 *	Post an VT event to interested VT handlers
 */

void vt_event_post(unsigned int event, unsigned int old, unsigned int new)
{
	struct list_head *pos, *head;
	unsigned long flags;
	int wake = 0;

	spin_lock_irqsave(&vt_event_lock, flags);
	head = &vt_events;

	list_for_each(pos, head) {
		struct vt_event_wait *ve = list_entry(pos,
						struct vt_event_wait, list);
		if (!(ve->event.event & event))
			continue;
		ve->event.event = event;
		/* kernel view is consoles 0..n-1, user space view is
		   console 1..n with 0 meaning current, so we must bias */
		ve->event.oldev = old + 1;
		ve->event.newev = new + 1;
		wake = 1;
		ve->done = 1;
	}
	spin_unlock_irqrestore(&vt_event_lock, flags);
	if (wake)
		wake_up_interruptible(&vt_event_waitqueue);
}

static void __vt_event_queue(struct vt_event_wait *vw)
{
	unsigned long flags;
	/* Prepare the event */
	INIT_LIST_HEAD(&vw->list);
	vw->done = 0;
	/* Queue our event */
	spin_lock_irqsave(&vt_event_lock, flags);
	list_add(&vw->list, &vt_events);
	spin_unlock_irqrestore(&vt_event_lock, flags);
}

static void __vt_event_wait(struct vt_event_wait *vw)
{
	/* Wait for it to pass */
	wait_event_interruptible(vt_event_waitqueue, vw->done);
}

static void __vt_event_dequeue(struct vt_event_wait *vw)
{
	unsigned long flags;

	/* Dequeue it */
	spin_lock_irqsave(&vt_event_lock, flags);
	list_del(&vw->list);
	spin_unlock_irqrestore(&vt_event_lock, flags);
}

/**
 *	vt_event_wait		-	wait for an event
 *	@vw: our event
 *
 *	Waits for an event to occur which completes our vt_event_wait
 *	structure. On return the structure has wv->done set to 1 for success
 *	or 0 if some event such as a signal ended the wait.
 */

static void vt_event_wait(struct vt_event_wait *vw)
{
	__vt_event_queue(vw);
	__vt_event_wait(vw);
	__vt_event_dequeue(vw);
}

/**
 *	vt_event_wait_ioctl	-	event ioctl handler
 *	@arg: argument to ioctl
 *
 *	Implement the VT_WAITEVENT ioctl using the VT event interface
 */

static int vt_event_wait_ioctl(struct vt_event __user *event)
{
	struct vt_event_wait vw;

	if (copy_from_user(&vw.event, event, sizeof(struct vt_event)))
		return -EFAULT;
	/* Highest supported event for now */
	if (vw.event.event & ~VT_MAX_EVENT)
		return -EINVAL;

	vt_event_wait(&vw);
	/* If it occurred report it */
	if (vw.done) {
		if (copy_to_user(event, &vw.event, sizeof(struct vt_event)))
			return -EFAULT;
		return 0;
	}
	return -EINTR;
}

/**
 *	vt_waitactive	-	active console wait
 *	@event: event code
 *	@n: new console
 *
 *	Helper for event waits. Used to implement the legacy
 *	event waiting ioctls in terms of events
 */

int vt_waitactive(int n)
{
	struct vt_event_wait vw;
	do {
		vw.event.event = VT_EVENT_SWITCH;
		__vt_event_queue(&vw);
		if (n == fg_console + 1) {
			__vt_event_dequeue(&vw);
			break;
		}
		__vt_event_wait(&vw);
		__vt_event_dequeue(&vw);
		if (vw.done == 0)
			return -EINTR;
	} while (vw.event.newev != n);
	return 0;
}

/*
 * these are the valid i/o ports we're allowed to change. they map all the
 * video ports
 */
#define GPFIRST 0x3b4
#define GPLAST 0x3df
#define GPNUM (GPLAST - GPFIRST + 1)

<<<<<<< HEAD


static inline int 
do_fontx_ioctl(struct vc_data *vc, int cmd, struct consolefontdesc __user *user_cfd, int perm, struct console_font_op *op)
{
	struct consolefontdesc cfdarg;
	int i;

	if (copy_from_user(&cfdarg, user_cfd, sizeof(struct consolefontdesc))) 
		return -EFAULT;
 	
	switch (cmd) {
	case PIO_FONTX:
		if (!perm)
			return -EPERM;
		op->op = KD_FONT_OP_SET;
		op->flags = KD_FONT_FLAG_OLD;
		op->width = 8;
		op->height = cfdarg.charheight;
		op->charcount = cfdarg.charcount;
		op->data = cfdarg.chardata;
		return con_font_op(vc, op);

	case GIO_FONTX:
		op->op = KD_FONT_OP_GET;
		op->flags = KD_FONT_FLAG_OLD;
		op->width = 8;
		op->height = cfdarg.charheight;
		op->charcount = cfdarg.charcount;
		op->data = cfdarg.chardata;
		i = con_font_op(vc, op);
		if (i)
			return i;
		cfdarg.charheight = op->height;
		cfdarg.charcount = op->charcount;
		if (copy_to_user(user_cfd, &cfdarg, sizeof(struct consolefontdesc)))
			return -EFAULT;
		return 0;
	}
	return -EINVAL;
}

=======
>>>>>>> 286cd8c7
static inline int 
do_unimap_ioctl(int cmd, struct unimapdesc __user *user_ud, int perm, struct vc_data *vc)
{
	struct unimapdesc tmp;

	if (copy_from_user(&tmp, user_ud, sizeof tmp))
		return -EFAULT;
	switch (cmd) {
	case PIO_UNIMAP:
		if (!perm)
			return -EPERM;
		return con_set_unimap(vc, tmp.entry_ct, tmp.entries);
	case GIO_UNIMAP:
		if (!perm && fg_console != vc->vc_num)
			return -EPERM;
		return con_get_unimap(vc, tmp.entry_ct, &(user_ud->entry_ct), tmp.entries);
	}
	return 0;
}

/* deallocate a single console, if possible (leave 0) */
static int vt_disallocate(unsigned int vc_num)
{
	struct vc_data *vc = NULL;
	int ret = 0;

	console_lock();
	if (vt_busy(vc_num))
		ret = -EBUSY;
	else if (vc_num)
		vc = vc_deallocate(vc_num);
	console_unlock();

	if (vc && vc_num >= MIN_NR_CONSOLES)
		tty_port_put(&vc->port);

	return ret;
}

/* deallocate all unused consoles, but leave 0 */
static void vt_disallocate_all(void)
{
	struct vc_data *vc[MAX_NR_CONSOLES];
	int i;

	console_lock();
	for (i = 1; i < MAX_NR_CONSOLES; i++)
		if (!vt_busy(i))
			vc[i] = vc_deallocate(i);
		else
			vc[i] = NULL;
	console_unlock();

	for (i = 1; i < MAX_NR_CONSOLES; i++) {
		if (vc[i] && i >= MIN_NR_CONSOLES)
			tty_port_put(&vc[i]->port);
	}
}


/*
 * We handle the console-specific ioctl's here.  We allow the
 * capability to modify any console, not just the fg_console. 
 */
int vt_ioctl(struct tty_struct *tty,
	     unsigned int cmd, unsigned long arg)
{
	struct vc_data *vc = tty->driver_data;
	struct console_font_op op;	/* used in multiple places here */
	unsigned int console = vc->vc_num;
	unsigned char ucval;
	unsigned int uival;
	void __user *up = (void __user *)arg;
	int i, perm;
	int ret = 0;

	/*
	 * To have permissions to do most of the vt ioctls, we either have
	 * to be the owner of the tty, or have CAP_SYS_TTY_CONFIG.
	 */
	perm = 0;
	if (current->signal->tty == tty || capable(CAP_SYS_TTY_CONFIG))
		perm = 1;
 
	switch (cmd) {
	case TIOCLINUX:
		ret = tioclinux(tty, arg);
		break;
	case KIOCSOUND:
		if (!perm)
			return -EPERM;
		/*
		 * The use of PIT_TICK_RATE is historic, it used to be
		 * the platform-dependent CLOCK_TICK_RATE between 2.6.12
		 * and 2.6.36, which was a minor but unfortunate ABI
		 * change. kd_mksound is locked by the input layer.
		 */
		if (arg)
			arg = PIT_TICK_RATE / arg;
		kd_mksound(arg, 0);
		break;

	case KDMKTONE:
		if (!perm)
			return -EPERM;
	{
		unsigned int ticks, count;
		
		/*
		 * Generate the tone for the appropriate number of ticks.
		 * If the time is zero, turn off sound ourselves.
		 */
		ticks = msecs_to_jiffies((arg >> 16) & 0xffff);
		count = ticks ? (arg & 0xffff) : 0;
		if (count)
			count = PIT_TICK_RATE / count;
		kd_mksound(count, ticks);
		break;
	}

	case KDGKBTYPE:
		/*
		 * this is naïve.
		 */
		ucval = KB_101;
		ret = put_user(ucval, (char __user *)arg);
		break;

		/*
		 * These cannot be implemented on any machine that implements
		 * ioperm() in user level (such as Alpha PCs) or not at all.
		 *
		 * XXX: you should never use these, just call ioperm directly..
		 */
#ifdef CONFIG_X86
	case KDADDIO:
	case KDDELIO:
		/*
		 * KDADDIO and KDDELIO may be able to add ports beyond what
		 * we reject here, but to be safe...
		 *
		 * These are locked internally via sys_ioperm
		 */
		if (arg < GPFIRST || arg > GPLAST) {
			ret = -EINVAL;
			break;
		}
		ret = ksys_ioperm(arg, 1, (cmd == KDADDIO)) ? -ENXIO : 0;
		break;

	case KDENABIO:
	case KDDISABIO:
		ret = ksys_ioperm(GPFIRST, GPNUM,
				  (cmd == KDENABIO)) ? -ENXIO : 0;
		break;
#endif

	/* Linux m68k/i386 interface for setting the keyboard delay/repeat rate */
		
	case KDKBDREP:
	{
		struct kbd_repeat kbrep;
		
		if (!capable(CAP_SYS_TTY_CONFIG))
			return -EPERM;

		if (copy_from_user(&kbrep, up, sizeof(struct kbd_repeat))) {
			ret =  -EFAULT;
			break;
		}
		ret = kbd_rate(&kbrep);
		if (ret)
			break;
		if (copy_to_user(up, &kbrep, sizeof(struct kbd_repeat)))
			ret = -EFAULT;
		break;
	}

	case KDSETMODE:
		/*
		 * currently, setting the mode from KD_TEXT to KD_GRAPHICS
		 * doesn't do a whole lot. i'm not sure if it should do any
		 * restoration of modes or what...
		 *
		 * XXX It should at least call into the driver, fbdev's definitely
		 * need to restore their engine state. --BenH
		 */
		if (!perm)
			return -EPERM;
		switch (arg) {
		case KD_GRAPHICS:
			break;
		case KD_TEXT0:
		case KD_TEXT1:
			arg = KD_TEXT;
		case KD_TEXT:
			break;
		default:
			ret = -EINVAL;
			goto out;
		}
		console_lock();
		if (vc->vc_mode == (unsigned char) arg) {
			console_unlock();
			break;
		}
		vc->vc_mode = (unsigned char) arg;
		if (console != fg_console) {
			console_unlock();
			break;
		}
		/*
		 * explicitly blank/unblank the screen if switching modes
		 */
		if (arg == KD_TEXT)
			do_unblank_screen(1);
		else
			do_blank_screen(1);
		console_unlock();
		break;

	case KDGETMODE:
		uival = vc->vc_mode;
		goto setint;

	case KDMAPDISP:
	case KDUNMAPDISP:
		/*
		 * these work like a combination of mmap and KDENABIO.
		 * this could be easily finished.
		 */
		ret = -EINVAL;
		break;

	case KDSKBMODE:
		if (!perm)
			return -EPERM;
		ret = vt_do_kdskbmode(console, arg);
		if (ret == 0)
			tty_ldisc_flush(tty);
		break;

	case KDGKBMODE:
		uival = vt_do_kdgkbmode(console);
		ret = put_user(uival, (int __user *)arg);
		break;

	/* this could be folded into KDSKBMODE, but for compatibility
	   reasons it is not so easy to fold KDGKBMETA into KDGKBMODE */
	case KDSKBMETA:
		ret = vt_do_kdskbmeta(console, arg);
		break;

	case KDGKBMETA:
		/* FIXME: should review whether this is worth locking */
		uival = vt_do_kdgkbmeta(console);
	setint:
		ret = put_user(uival, (int __user *)arg);
		break;

	case KDGETKEYCODE:
	case KDSETKEYCODE:
		if(!capable(CAP_SYS_TTY_CONFIG))
			perm = 0;
		ret = vt_do_kbkeycode_ioctl(cmd, up, perm);
		break;

	case KDGKBENT:
	case KDSKBENT:
		ret = vt_do_kdsk_ioctl(cmd, up, perm, console);
		break;

	case KDGKBSENT:
	case KDSKBSENT:
		ret = vt_do_kdgkb_ioctl(cmd, up, perm);
		break;

	/* Diacritical processing. Handled in keyboard.c as it has
	   to operate on the keyboard locks and structures */
	case KDGKBDIACR:
	case KDGKBDIACRUC:
	case KDSKBDIACR:
	case KDSKBDIACRUC:
		ret = vt_do_diacrit(cmd, up, perm);
		break;

	/* the ioctls below read/set the flags usually shown in the leds */
	/* don't use them - they will go away without warning */
	case KDGKBLED:
	case KDSKBLED:
	case KDGETLED:
	case KDSETLED:
		ret = vt_do_kdskled(console, cmd, arg, perm);
		break;

	/*
	 * A process can indicate its willingness to accept signals
	 * generated by pressing an appropriate key combination.
	 * Thus, one can have a daemon that e.g. spawns a new console
	 * upon a keypress and then changes to it.
	 * See also the kbrequest field of inittab(5).
	 */
	case KDSIGACCEPT:
	{
		if (!perm || !capable(CAP_KILL))
			return -EPERM;
		if (!valid_signal(arg) || arg < 1 || arg == SIGKILL)
			ret = -EINVAL;
		else {
			spin_lock_irq(&vt_spawn_con.lock);
			put_pid(vt_spawn_con.pid);
			vt_spawn_con.pid = get_pid(task_pid(current));
			vt_spawn_con.sig = arg;
			spin_unlock_irq(&vt_spawn_con.lock);
		}
		break;
	}

	case VT_SETMODE:
	{
		struct vt_mode tmp;

		if (!perm)
			return -EPERM;
		if (copy_from_user(&tmp, up, sizeof(struct vt_mode))) {
			ret = -EFAULT;
			goto out;
		}
		if (tmp.mode != VT_AUTO && tmp.mode != VT_PROCESS) {
			ret = -EINVAL;
			goto out;
		}
		console_lock();
		vc->vt_mode = tmp;
		/* the frsig is ignored, so we set it to 0 */
		vc->vt_mode.frsig = 0;
		put_pid(vc->vt_pid);
		vc->vt_pid = get_pid(task_pid(current));
		/* no switch is required -- saw@shade.msu.ru */
		vc->vt_newvt = -1;
		console_unlock();
		break;
	}

	case VT_GETMODE:
	{
		struct vt_mode tmp;
		int rc;

		console_lock();
		memcpy(&tmp, &vc->vt_mode, sizeof(struct vt_mode));
		console_unlock();

		rc = copy_to_user(up, &tmp, sizeof(struct vt_mode));
		if (rc)
			ret = -EFAULT;
		break;
	}

	/*
	 * Returns global vt state. Note that VT 0 is always open, since
	 * it's an alias for the current VT, and people can't use it here.
	 * We cannot return state for more than 16 VTs, since v_state is short.
	 */
	case VT_GETSTATE:
	{
		struct vt_stat __user *vtstat = up;
		unsigned short state, mask;

		if (put_user(fg_console + 1, &vtstat->v_active))
			ret = -EFAULT;
		else {
			state = 1;	/* /dev/tty0 is always open */
			console_lock(); /* required by vt_in_use() */
			for (i = 0, mask = 2; i < MAX_NR_CONSOLES && mask;
							++i, mask <<= 1)
				if (vt_in_use(i))
					state |= mask;
			console_unlock();
			ret = put_user(state, &vtstat->v_state);
		}
		break;
	}

	/*
	 * Returns the first available (non-opened) console.
	 */
	case VT_OPENQRY:
		console_lock(); /* required by vt_in_use() */
		for (i = 0; i < MAX_NR_CONSOLES; ++i)
			if (!vt_in_use(i))
				break;
		console_unlock();
		uival = i < MAX_NR_CONSOLES ? (i+1) : -1;
		goto setint;		 

	/*
	 * ioctl(fd, VT_ACTIVATE, num) will cause us to switch to vt # num,
	 * with num >= 1 (switches to vt 0, our console, are not allowed, just
	 * to preserve sanity).
	 */
	case VT_ACTIVATE:
		if (!perm)
			return -EPERM;
		if (arg == 0 || arg > MAX_NR_CONSOLES)
			ret =  -ENXIO;
		else {
			arg--;
			arg = array_index_nospec(arg, MAX_NR_CONSOLES);
			console_lock();
			ret = vc_allocate(arg);
			console_unlock();
			if (ret)
				break;
			set_console(arg);
		}
		break;

	case VT_SETACTIVATE:
	{
		struct vt_setactivate vsa;

		if (!perm)
			return -EPERM;

		if (copy_from_user(&vsa, (struct vt_setactivate __user *)arg,
					sizeof(struct vt_setactivate))) {
			ret = -EFAULT;
			goto out;
		}
		if (vsa.console == 0 || vsa.console > MAX_NR_CONSOLES)
			ret = -ENXIO;
		else {
			vsa.console = array_index_nospec(vsa.console,
							 MAX_NR_CONSOLES + 1);
			vsa.console--;
			vsa.console = array_index_nospec(vsa.console,
							 MAX_NR_CONSOLES);
			console_lock();
			ret = vc_allocate(vsa.console);
			if (ret == 0) {
				struct vc_data *nvc;
				/* This is safe providing we don't drop the
				   console sem between vc_allocate and
				   finishing referencing nvc */
				nvc = vc_cons[vsa.console].d;
				nvc->vt_mode = vsa.mode;
				nvc->vt_mode.frsig = 0;
				put_pid(nvc->vt_pid);
				nvc->vt_pid = get_pid(task_pid(current));
			}
			console_unlock();
			if (ret)
				break;
			/* Commence switch and lock */
			/* Review set_console locks */
			set_console(vsa.console);
		}
		break;
	}

	/*
	 * wait until the specified VT has been activated
	 */
	case VT_WAITACTIVE:
		if (!perm)
			return -EPERM;
		if (arg == 0 || arg > MAX_NR_CONSOLES)
			ret = -ENXIO;
		else
			ret = vt_waitactive(arg);
		break;

	/*
	 * If a vt is under process control, the kernel will not switch to it
	 * immediately, but postpone the operation until the process calls this
	 * ioctl, allowing the switch to complete.
	 *
	 * According to the X sources this is the behavior:
	 *	0:	pending switch-from not OK
	 *	1:	pending switch-from OK
	 *	2:	completed switch-to OK
	 */
	case VT_RELDISP:
		if (!perm)
			return -EPERM;

		console_lock();
		if (vc->vt_mode.mode != VT_PROCESS) {
			console_unlock();
			ret = -EINVAL;
			break;
		}
		/*
		 * Switching-from response
		 */
		if (vc->vt_newvt >= 0) {
			if (arg == 0)
				/*
				 * Switch disallowed, so forget we were trying
				 * to do it.
				 */
				vc->vt_newvt = -1;

			else {
				/*
				 * The current vt has been released, so
				 * complete the switch.
				 */
				int newvt;
				newvt = vc->vt_newvt;
				vc->vt_newvt = -1;
				ret = vc_allocate(newvt);
				if (ret) {
					console_unlock();
					break;
				}
				/*
				 * When we actually do the console switch,
				 * make sure we are atomic with respect to
				 * other console switches..
				 */
				complete_change_console(vc_cons[newvt].d);
			}
		} else {
			/*
			 * Switched-to response
			 */
			/*
			 * If it's just an ACK, ignore it
			 */
			if (arg != VT_ACKACQ)
				ret = -EINVAL;
		}
		console_unlock();
		break;

	 /*
	  * Disallocate memory associated to VT (but leave VT1)
	  */
	 case VT_DISALLOCATE:
		if (arg > MAX_NR_CONSOLES) {
			ret = -ENXIO;
			break;
		}
		if (arg == 0)
			vt_disallocate_all();
		else
			ret = vt_disallocate(--arg);
		break;

	case VT_RESIZE:
	{
		struct vt_sizes __user *vtsizes = up;
		struct vc_data *vc;

		ushort ll,cc;
		if (!perm)
			return -EPERM;
		if (get_user(ll, &vtsizes->v_rows) ||
		    get_user(cc, &vtsizes->v_cols))
			ret = -EFAULT;
		else {
			console_lock();
			for (i = 0; i < MAX_NR_CONSOLES; i++) {
				vc = vc_cons[i].d;

				if (vc) {
					vc->vc_resize_user = 1;
					/* FIXME: review v tty lock */
					vc_resize(vc_cons[i].d, cc, ll);
				}
			}
			console_unlock();
		}
		break;
	}

	case VT_RESIZEX:
	{
		struct vt_consize v;
		if (!perm)
			return -EPERM;
		if (copy_from_user(&v, up, sizeof(struct vt_consize)))
			return -EFAULT;
		/* FIXME: Should check the copies properly */
		if (!v.v_vlin)
			v.v_vlin = vc->vc_scan_lines;
		if (v.v_clin) {
			int rows = v.v_vlin/v.v_clin;
			if (v.v_rows != rows) {
				if (v.v_rows) /* Parameters don't add up */
					return -EINVAL;
				v.v_rows = rows;
			}
		}
		if (v.v_vcol && v.v_ccol) {
			int cols = v.v_vcol/v.v_ccol;
			if (v.v_cols != cols) {
				if (v.v_cols)
					return -EINVAL;
				v.v_cols = cols;
			}
		}

		if (v.v_clin > 32)
			return -EINVAL;

		for (i = 0; i < MAX_NR_CONSOLES; i++) {
			struct vc_data *vcp;

			if (!vc_cons[i].d)
				continue;
			console_lock();
			vcp = vc_cons[i].d;
			if (vcp) {
				int ret;
				int save_scan_lines = vcp->vc_scan_lines;
				int save_cell_height = vcp->vc_cell_height;

				if (v.v_vlin)
					vcp->vc_scan_lines = v.v_vlin;
				if (v.v_clin)
					vcp->vc_cell_height = v.v_clin;
				vcp->vc_resize_user = 1;
				ret = vc_resize(vcp, v.v_cols, v.v_rows);
				if (ret) {
					vcp->vc_scan_lines = save_scan_lines;
					vcp->vc_cell_height = save_cell_height;
					console_unlock();
					return ret;
				}
			}
			console_unlock();
		}
		break;
	}

<<<<<<< HEAD
	case PIO_FONT: {
		if (!perm)
			return -EPERM;
		op.op = KD_FONT_OP_SET;
		op.flags = KD_FONT_FLAG_OLD | KD_FONT_FLAG_DONT_RECALC;	/* Compatibility */
		op.width = 8;
		op.height = 0;
		op.charcount = 256;
		op.data = up;
		ret = con_font_op(vc, &op);
		break;
	}

	case GIO_FONT: {
		op.op = KD_FONT_OP_GET;
		op.flags = KD_FONT_FLAG_OLD;
		op.width = 8;
		op.height = 32;
		op.charcount = 256;
		op.data = up;
		ret = con_font_op(vc, &op);
		break;
	}

=======
>>>>>>> 286cd8c7
	case PIO_CMAP:
                if (!perm)
			ret = -EPERM;
		else
	                ret = con_set_cmap(up);
		break;

	case GIO_CMAP:
                ret = con_get_cmap(up);
		break;

<<<<<<< HEAD
	case PIO_FONTX:
	case GIO_FONTX:
		ret = do_fontx_ioctl(vc, cmd, up, perm, &op);
		break;

	case PIO_FONTRESET:
	{
		if (!perm)
			return -EPERM;

#ifdef BROKEN_GRAPHICS_PROGRAMS
		/* With BROKEN_GRAPHICS_PROGRAMS defined, the default
		   font is not saved. */
		ret = -ENOSYS;
		break;
#else
		{
		op.op = KD_FONT_OP_SET_DEFAULT;
		op.data = NULL;
		ret = con_font_op(vc, &op);
		if (ret)
			break;
		console_lock();
		con_set_default_unimap(vc);
		console_unlock();
		break;
		}
#endif
	}

=======
>>>>>>> 286cd8c7
	case KDFONTOP: {
		if (copy_from_user(&op, up, sizeof(op))) {
			ret = -EFAULT;
			break;
		}
		if (!perm && op.op != KD_FONT_OP_GET)
			return -EPERM;
		ret = con_font_op(vc, &op);
		if (ret)
			break;
		if (copy_to_user(up, &op, sizeof(op)))
			ret = -EFAULT;
		break;
	}

	case PIO_SCRNMAP:
		if (!perm)
			ret = -EPERM;
		else
			ret = con_set_trans_old(up);
		break;

	case GIO_SCRNMAP:
		ret = con_get_trans_old(up);
		break;

	case PIO_UNISCRNMAP:
		if (!perm)
			ret = -EPERM;
		else
			ret = con_set_trans_new(up);
		break;

	case GIO_UNISCRNMAP:
		ret = con_get_trans_new(up);
		break;

	case PIO_UNIMAPCLR:
		if (!perm)
			return -EPERM;
		con_clear_unimap(vc);
		break;

	case PIO_UNIMAP:
	case GIO_UNIMAP:
		ret = do_unimap_ioctl(cmd, up, perm, vc);
		break;

	case VT_LOCKSWITCH:
		if (!capable(CAP_SYS_TTY_CONFIG))
			return -EPERM;
		vt_dont_switch = true;
		break;
	case VT_UNLOCKSWITCH:
		if (!capable(CAP_SYS_TTY_CONFIG))
			return -EPERM;
		vt_dont_switch = false;
		break;
	case VT_GETHIFONTMASK:
		ret = put_user(vc->vc_hi_font_mask,
					(unsigned short __user *)arg);
		break;
	case VT_WAITEVENT:
		ret = vt_event_wait_ioctl((struct vt_event __user *)arg);
		break;
	default:
		ret = -ENOIOCTLCMD;
	}
out:
	return ret;
}

void reset_vc(struct vc_data *vc)
{
	vc->vc_mode = KD_TEXT;
	vt_reset_unicode(vc->vc_num);
	vc->vt_mode.mode = VT_AUTO;
	vc->vt_mode.waitv = 0;
	vc->vt_mode.relsig = 0;
	vc->vt_mode.acqsig = 0;
	vc->vt_mode.frsig = 0;
	put_pid(vc->vt_pid);
	vc->vt_pid = NULL;
	vc->vt_newvt = -1;
	if (!in_interrupt())    /* Via keyboard.c:SAK() - akpm */
		reset_palette(vc);
}

void vc_SAK(struct work_struct *work)
{
	struct vc *vc_con =
		container_of(work, struct vc, SAK_work);
	struct vc_data *vc;
	struct tty_struct *tty;

	console_lock();
	vc = vc_con->d;
	if (vc) {
		/* FIXME: review tty ref counting */
		tty = vc->port.tty;
		/*
		 * SAK should also work in all raw modes and reset
		 * them properly.
		 */
		if (tty)
			__do_SAK(tty);
		reset_vc(vc);
	}
	console_unlock();
}

#ifdef CONFIG_COMPAT

<<<<<<< HEAD
struct compat_consolefontdesc {
	unsigned short charcount;       /* characters in font (256 or 512) */
	unsigned short charheight;      /* scan lines per character (1-32) */
	compat_caddr_t chardata;	/* font data in expanded form */
};

static inline int
compat_fontx_ioctl(struct vc_data *vc, int cmd,
		   struct compat_consolefontdesc __user *user_cfd,
		   int perm, struct console_font_op *op)
{
	struct compat_consolefontdesc cfdarg;
	int i;

	if (copy_from_user(&cfdarg, user_cfd, sizeof(struct compat_consolefontdesc)))
		return -EFAULT;

	switch (cmd) {
	case PIO_FONTX:
		if (!perm)
			return -EPERM;
		op->op = KD_FONT_OP_SET;
		op->flags = KD_FONT_FLAG_OLD;
		op->width = 8;
		op->height = cfdarg.charheight;
		op->charcount = cfdarg.charcount;
		op->data = compat_ptr(cfdarg.chardata);
		return con_font_op(vc, op);

	case GIO_FONTX:
		op->op = KD_FONT_OP_GET;
		op->flags = KD_FONT_FLAG_OLD;
		op->width = 8;
		op->height = cfdarg.charheight;
		op->charcount = cfdarg.charcount;
		op->data = compat_ptr(cfdarg.chardata);
		i = con_font_op(vc, op);
		if (i)
			return i;
		cfdarg.charheight = op->height;
		cfdarg.charcount = op->charcount;
		if (copy_to_user(user_cfd, &cfdarg, sizeof(struct compat_consolefontdesc)))
			return -EFAULT;
		return 0;
	}
	return -EINVAL;
}

=======
>>>>>>> 286cd8c7
struct compat_console_font_op {
	compat_uint_t op;        /* operation code KD_FONT_OP_* */
	compat_uint_t flags;     /* KD_FONT_FLAG_* */
	compat_uint_t width, height;     /* font size */
	compat_uint_t charcount;
	compat_caddr_t data;    /* font data with height fixed to 32 */
};

static inline int
compat_kdfontop_ioctl(struct compat_console_font_op __user *fontop,
			 int perm, struct console_font_op *op, struct vc_data *vc)
{
	int i;

	if (copy_from_user(op, fontop, sizeof(struct compat_console_font_op)))
		return -EFAULT;
	if (!perm && op->op != KD_FONT_OP_GET)
		return -EPERM;
	op->data = compat_ptr(((struct compat_console_font_op *)op)->data);
	i = con_font_op(vc, op);
	if (i)
		return i;
	((struct compat_console_font_op *)op)->data = (unsigned long)op->data;
	if (copy_to_user(fontop, op, sizeof(struct compat_console_font_op)))
		return -EFAULT;
	return 0;
}

struct compat_unimapdesc {
	unsigned short entry_ct;
	compat_caddr_t entries;
};

static inline int
compat_unimap_ioctl(unsigned int cmd, struct compat_unimapdesc __user *user_ud,
			 int perm, struct vc_data *vc)
{
	struct compat_unimapdesc tmp;
	struct unipair __user *tmp_entries;

	if (copy_from_user(&tmp, user_ud, sizeof tmp))
		return -EFAULT;
	tmp_entries = compat_ptr(tmp.entries);
	switch (cmd) {
	case PIO_UNIMAP:
		if (!perm)
			return -EPERM;
		return con_set_unimap(vc, tmp.entry_ct, tmp_entries);
	case GIO_UNIMAP:
		if (!perm && fg_console != vc->vc_num)
			return -EPERM;
		return con_get_unimap(vc, tmp.entry_ct, &(user_ud->entry_ct), tmp_entries);
	}
	return 0;
}

long vt_compat_ioctl(struct tty_struct *tty,
	     unsigned int cmd, unsigned long arg)
{
	struct vc_data *vc = tty->driver_data;
	struct console_font_op op;	/* used in multiple places here */
	void __user *up = (void __user *)arg;
	int perm;
	int ret = 0;

	/*
	 * To have permissions to do most of the vt ioctls, we either have
	 * to be the owner of the tty, or have CAP_SYS_TTY_CONFIG.
	 */
	perm = 0;
	if (current->signal->tty == tty || capable(CAP_SYS_TTY_CONFIG))
		perm = 1;

	switch (cmd) {
	/*
	 * these need special handlers for incompatible data structures
	 */
<<<<<<< HEAD
	case PIO_FONTX:
	case GIO_FONTX:
		ret = compat_fontx_ioctl(vc, cmd, up, perm, &op);
		break;

=======
>>>>>>> 286cd8c7
	case KDFONTOP:
		ret = compat_kdfontop_ioctl(up, perm, &op, vc);
		break;

	case PIO_UNIMAP:
	case GIO_UNIMAP:
		ret = compat_unimap_ioctl(cmd, up, perm, vc);
		break;

	/*
	 * all these treat 'arg' as an integer
	 */
	case KIOCSOUND:
	case KDMKTONE:
#ifdef CONFIG_X86
	case KDADDIO:
	case KDDELIO:
#endif
	case KDSETMODE:
	case KDMAPDISP:
	case KDUNMAPDISP:
	case KDSKBMODE:
	case KDSKBMETA:
	case KDSKBLED:
	case KDSETLED:
	case KDSIGACCEPT:
	case VT_ACTIVATE:
	case VT_WAITACTIVE:
	case VT_RELDISP:
	case VT_DISALLOCATE:
	case VT_RESIZE:
	case VT_RESIZEX:
		goto fallback;

	/*
	 * the rest has a compatible data structure behind arg,
	 * but we have to convert it to a proper 64 bit pointer.
	 */
	default:
		arg = (unsigned long)compat_ptr(arg);
		goto fallback;
	}

	return ret;

fallback:
	return vt_ioctl(tty, cmd, arg);
}


#endif /* CONFIG_COMPAT */


/*
 * Performs the back end of a vt switch. Called under the console
 * semaphore.
 */
static void complete_change_console(struct vc_data *vc)
{
	unsigned char old_vc_mode;
	int old = fg_console;

	last_console = fg_console;

	/*
	 * If we're switching, we could be going from KD_GRAPHICS to
	 * KD_TEXT mode or vice versa, which means we need to blank or
	 * unblank the screen later.
	 */
	old_vc_mode = vc_cons[fg_console].d->vc_mode;
	switch_screen(vc);

	/*
	 * This can't appear below a successful kill_pid().  If it did,
	 * then the *blank_screen operation could occur while X, having
	 * received acqsig, is waking up on another processor.  This
	 * condition can lead to overlapping accesses to the VGA range
	 * and the framebuffer (causing system lockups).
	 *
	 * To account for this we duplicate this code below only if the
	 * controlling process is gone and we've called reset_vc.
	 */
	if (old_vc_mode != vc->vc_mode) {
		if (vc->vc_mode == KD_TEXT)
			do_unblank_screen(1);
		else
			do_blank_screen(1);
	}

	/*
	 * If this new console is under process control, send it a signal
	 * telling it that it has acquired. Also check if it has died and
	 * clean up (similar to logic employed in change_console())
	 */
	if (vc->vt_mode.mode == VT_PROCESS) {
		/*
		 * Send the signal as privileged - kill_pid() will
		 * tell us if the process has gone or something else
		 * is awry
		 */
		if (kill_pid(vc->vt_pid, vc->vt_mode.acqsig, 1) != 0) {
		/*
		 * The controlling process has died, so we revert back to
		 * normal operation. In this case, we'll also change back
		 * to KD_TEXT mode. I'm not sure if this is strictly correct
		 * but it saves the agony when the X server dies and the screen
		 * remains blanked due to KD_GRAPHICS! It would be nice to do
		 * this outside of VT_PROCESS but there is no single process
		 * to account for and tracking tty count may be undesirable.
		 */
			reset_vc(vc);

			if (old_vc_mode != vc->vc_mode) {
				if (vc->vc_mode == KD_TEXT)
					do_unblank_screen(1);
				else
					do_blank_screen(1);
			}
		}
	}

	/*
	 * Wake anyone waiting for their VT to activate
	 */
	vt_event_post(VT_EVENT_SWITCH, old, vc->vc_num);
	return;
}

/*
 * Performs the front-end of a vt switch
 */
void change_console(struct vc_data *new_vc)
{
	struct vc_data *vc;

	if (!new_vc || new_vc->vc_num == fg_console || vt_dont_switch)
		return;

	/*
	 * If this vt is in process mode, then we need to handshake with
	 * that process before switching. Essentially, we store where that
	 * vt wants to switch to and wait for it to tell us when it's done
	 * (via VT_RELDISP ioctl).
	 *
	 * We also check to see if the controlling process still exists.
	 * If it doesn't, we reset this vt to auto mode and continue.
	 * This is a cheap way to track process control. The worst thing
	 * that can happen is: we send a signal to a process, it dies, and
	 * the switch gets "lost" waiting for a response; hopefully, the
	 * user will try again, we'll detect the process is gone (unless
	 * the user waits just the right amount of time :-) and revert the
	 * vt to auto control.
	 */
	vc = vc_cons[fg_console].d;
	if (vc->vt_mode.mode == VT_PROCESS) {
		/*
		 * Send the signal as privileged - kill_pid() will
		 * tell us if the process has gone or something else
		 * is awry.
		 *
		 * We need to set vt_newvt *before* sending the signal or we
		 * have a race.
		 */
		vc->vt_newvt = new_vc->vc_num;
		if (kill_pid(vc->vt_pid, vc->vt_mode.relsig, 1) == 0) {
			/*
			 * It worked. Mark the vt to switch to and
			 * return. The process needs to send us a
			 * VT_RELDISP ioctl to complete the switch.
			 */
			return;
		}

		/*
		 * The controlling process has died, so we revert back to
		 * normal operation. In this case, we'll also change back
		 * to KD_TEXT mode. I'm not sure if this is strictly correct
		 * but it saves the agony when the X server dies and the screen
		 * remains blanked due to KD_GRAPHICS! It would be nice to do
		 * this outside of VT_PROCESS but there is no single process
		 * to account for and tracking tty count may be undesirable.
		 */
		reset_vc(vc);

		/*
		 * Fall through to normal (VT_AUTO) handling of the switch...
		 */
	}

	/*
	 * Ignore all switches in KD_GRAPHICS+VT_AUTO mode
	 */
	if (vc->vc_mode == KD_GRAPHICS)
		return;

	complete_change_console(new_vc);
}

/* Perform a kernel triggered VT switch for suspend/resume */

static int disable_vt_switch;

int vt_move_to_console(unsigned int vt, int alloc)
{
	int prev;

	console_lock();
	/* Graphics mode - up to X */
	if (disable_vt_switch) {
		console_unlock();
		return 0;
	}
	prev = fg_console;

	if (alloc && vc_allocate(vt)) {
		/* we can't have a free VC for now. Too bad,
		 * we don't want to mess the screen for now. */
		console_unlock();
		return -ENOSPC;
	}

	if (set_console(vt)) {
		/*
		 * We're unable to switch to the SUSPEND_CONSOLE.
		 * Let the calling function know so it can decide
		 * what to do.
		 */
		console_unlock();
		return -EIO;
	}
	console_unlock();
	if (vt_waitactive(vt + 1)) {
		pr_debug("Suspend: Can't switch VCs.");
		return -EINTR;
	}
	return prev;
}

/*
 * Normally during a suspend, we allocate a new console and switch to it.
 * When we resume, we switch back to the original console.  This switch
 * can be slow, so on systems where the framebuffer can handle restoration
 * of video registers anyways, there's little point in doing the console
 * switch.  This function allows you to disable it by passing it '0'.
 */
void pm_set_vt_switch(int do_switch)
{
	console_lock();
	disable_vt_switch = !do_switch;
	console_unlock();
}
EXPORT_SYMBOL(pm_set_vt_switch);<|MERGE_RESOLUTION|>--- conflicted
+++ resolved
@@ -243,51 +243,6 @@
 #define GPLAST 0x3df
 #define GPNUM (GPLAST - GPFIRST + 1)
 
-<<<<<<< HEAD
-
-
-static inline int 
-do_fontx_ioctl(struct vc_data *vc, int cmd, struct consolefontdesc __user *user_cfd, int perm, struct console_font_op *op)
-{
-	struct consolefontdesc cfdarg;
-	int i;
-
-	if (copy_from_user(&cfdarg, user_cfd, sizeof(struct consolefontdesc))) 
-		return -EFAULT;
- 	
-	switch (cmd) {
-	case PIO_FONTX:
-		if (!perm)
-			return -EPERM;
-		op->op = KD_FONT_OP_SET;
-		op->flags = KD_FONT_FLAG_OLD;
-		op->width = 8;
-		op->height = cfdarg.charheight;
-		op->charcount = cfdarg.charcount;
-		op->data = cfdarg.chardata;
-		return con_font_op(vc, op);
-
-	case GIO_FONTX:
-		op->op = KD_FONT_OP_GET;
-		op->flags = KD_FONT_FLAG_OLD;
-		op->width = 8;
-		op->height = cfdarg.charheight;
-		op->charcount = cfdarg.charcount;
-		op->data = cfdarg.chardata;
-		i = con_font_op(vc, op);
-		if (i)
-			return i;
-		cfdarg.charheight = op->height;
-		cfdarg.charcount = op->charcount;
-		if (copy_to_user(user_cfd, &cfdarg, sizeof(struct consolefontdesc)))
-			return -EFAULT;
-		return 0;
-	}
-	return -EINVAL;
-}
-
-=======
->>>>>>> 286cd8c7
 static inline int 
 do_unimap_ioctl(int cmd, struct unimapdesc __user *user_ud, int perm, struct vc_data *vc)
 {
@@ -926,33 +881,6 @@
 		break;
 	}
 
-<<<<<<< HEAD
-	case PIO_FONT: {
-		if (!perm)
-			return -EPERM;
-		op.op = KD_FONT_OP_SET;
-		op.flags = KD_FONT_FLAG_OLD | KD_FONT_FLAG_DONT_RECALC;	/* Compatibility */
-		op.width = 8;
-		op.height = 0;
-		op.charcount = 256;
-		op.data = up;
-		ret = con_font_op(vc, &op);
-		break;
-	}
-
-	case GIO_FONT: {
-		op.op = KD_FONT_OP_GET;
-		op.flags = KD_FONT_FLAG_OLD;
-		op.width = 8;
-		op.height = 32;
-		op.charcount = 256;
-		op.data = up;
-		ret = con_font_op(vc, &op);
-		break;
-	}
-
-=======
->>>>>>> 286cd8c7
 	case PIO_CMAP:
                 if (!perm)
 			ret = -EPERM;
@@ -964,39 +892,6 @@
                 ret = con_get_cmap(up);
 		break;
 
-<<<<<<< HEAD
-	case PIO_FONTX:
-	case GIO_FONTX:
-		ret = do_fontx_ioctl(vc, cmd, up, perm, &op);
-		break;
-
-	case PIO_FONTRESET:
-	{
-		if (!perm)
-			return -EPERM;
-
-#ifdef BROKEN_GRAPHICS_PROGRAMS
-		/* With BROKEN_GRAPHICS_PROGRAMS defined, the default
-		   font is not saved. */
-		ret = -ENOSYS;
-		break;
-#else
-		{
-		op.op = KD_FONT_OP_SET_DEFAULT;
-		op.data = NULL;
-		ret = con_font_op(vc, &op);
-		if (ret)
-			break;
-		console_lock();
-		con_set_default_unimap(vc);
-		console_unlock();
-		break;
-		}
-#endif
-	}
-
-=======
->>>>>>> 286cd8c7
 	case KDFONTOP: {
 		if (copy_from_user(&op, up, sizeof(op))) {
 			ret = -EFAULT;
@@ -1110,57 +1005,6 @@
 
 #ifdef CONFIG_COMPAT
 
-<<<<<<< HEAD
-struct compat_consolefontdesc {
-	unsigned short charcount;       /* characters in font (256 or 512) */
-	unsigned short charheight;      /* scan lines per character (1-32) */
-	compat_caddr_t chardata;	/* font data in expanded form */
-};
-
-static inline int
-compat_fontx_ioctl(struct vc_data *vc, int cmd,
-		   struct compat_consolefontdesc __user *user_cfd,
-		   int perm, struct console_font_op *op)
-{
-	struct compat_consolefontdesc cfdarg;
-	int i;
-
-	if (copy_from_user(&cfdarg, user_cfd, sizeof(struct compat_consolefontdesc)))
-		return -EFAULT;
-
-	switch (cmd) {
-	case PIO_FONTX:
-		if (!perm)
-			return -EPERM;
-		op->op = KD_FONT_OP_SET;
-		op->flags = KD_FONT_FLAG_OLD;
-		op->width = 8;
-		op->height = cfdarg.charheight;
-		op->charcount = cfdarg.charcount;
-		op->data = compat_ptr(cfdarg.chardata);
-		return con_font_op(vc, op);
-
-	case GIO_FONTX:
-		op->op = KD_FONT_OP_GET;
-		op->flags = KD_FONT_FLAG_OLD;
-		op->width = 8;
-		op->height = cfdarg.charheight;
-		op->charcount = cfdarg.charcount;
-		op->data = compat_ptr(cfdarg.chardata);
-		i = con_font_op(vc, op);
-		if (i)
-			return i;
-		cfdarg.charheight = op->height;
-		cfdarg.charcount = op->charcount;
-		if (copy_to_user(user_cfd, &cfdarg, sizeof(struct compat_consolefontdesc)))
-			return -EFAULT;
-		return 0;
-	}
-	return -EINVAL;
-}
-
-=======
->>>>>>> 286cd8c7
 struct compat_console_font_op {
 	compat_uint_t op;        /* operation code KD_FONT_OP_* */
 	compat_uint_t flags;     /* KD_FONT_FLAG_* */
@@ -1238,14 +1082,6 @@
 	/*
 	 * these need special handlers for incompatible data structures
 	 */
-<<<<<<< HEAD
-	case PIO_FONTX:
-	case GIO_FONTX:
-		ret = compat_fontx_ioctl(vc, cmd, up, perm, &op);
-		break;
-
-=======
->>>>>>> 286cd8c7
 	case KDFONTOP:
 		ret = compat_kdfontop_ioctl(up, perm, &op, vc);
 		break;
