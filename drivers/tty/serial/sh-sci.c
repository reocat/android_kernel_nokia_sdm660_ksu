--- conflicted
+++ resolved
@@ -151,8 +151,6 @@
 	struct hrtimer			rx_timer;
 	unsigned int			rx_timeout;	/* microseconds */
 #endif
-<<<<<<< HEAD
-=======
 	unsigned int			rx_frame;
 	int				rx_trigger;
 	struct timer_list		rx_fifo_timer;
@@ -161,7 +159,6 @@
 
 	bool has_rtscts;
 	bool autorts;
->>>>>>> 286cd8c7
 };
 
 #define SCI_NPORTS CONFIG_SERIAL_SH_SCI_NR_UARTS
@@ -202,23 +199,6 @@
 	 * Common definitions for legacy IrDA ports.
 	 */
 	[SCIx_IRDA_REGTYPE] = {
-<<<<<<< HEAD
-		[SCSMR]		= { 0x00,  8 },
-		[SCBRR]		= { 0x02,  8 },
-		[SCSCR]		= { 0x04,  8 },
-		[SCxTDR]	= { 0x06,  8 },
-		[SCxSR]		= { 0x08, 16 },
-		[SCxRDR]	= { 0x0a,  8 },
-		[SCFCR]		= { 0x0c,  8 },
-		[SCFDR]		= { 0x0e, 16 },
-		[SCTFDR]	= sci_reg_invalid,
-		[SCRFDR]	= sci_reg_invalid,
-		[SCSPTR]	= sci_reg_invalid,
-		[SCLSR]		= sci_reg_invalid,
-		[HSSRR]		= sci_reg_invalid,
-		[SCPCR]		= sci_reg_invalid,
-		[SCPDR]		= sci_reg_invalid,
-=======
 		.regs = {
 			[SCSMR]		= { 0x00,  8 },
 			[SCBRR]		= { 0x02,  8 },
@@ -235,7 +215,6 @@
 		.sampling_rate_mask = SCI_SR(32),
 		.error_mask = SCI_DEFAULT_ERROR_MASK | SCI_ORER,
 		.error_clear = SCI_ERROR_CLEAR & ~SCI_ORER,
->>>>>>> 286cd8c7
 	},
 
 	/*
@@ -1677,13 +1656,6 @@
 
 static void sci_flush_buffer(struct uart_port *port)
 {
-<<<<<<< HEAD
-	/*
-	 * In uart_flush_buffer(), the xmit circular buffer has just been
-	 * cleared, so we have to reset tx_dma_len accordingly.
-	 */
-	to_sci_port(port)->tx_dma_len = 0;
-=======
 	struct sci_port *s = to_sci_port(port);
 
 	/*
@@ -1696,7 +1668,6 @@
 		dmaengine_terminate_async(s->chan_tx);
 		s->cookie_tx = -EINVAL;
 	}
->>>>>>> 286cd8c7
 }
 #else /* !CONFIG_SERIAL_SH_SCI_DMA */
 static inline void sci_request_dma(struct uart_port *port)
@@ -2190,15 +2161,6 @@
 	dev_dbg(port->dev, "%s(%d)\n", __func__, port->line);
 
 	sci_request_dma(port);
-<<<<<<< HEAD
-
-	ret = sci_request_irq(s);
-	if (unlikely(ret < 0)) {
-		sci_free_dma(port);
-		return ret;
-	}
-=======
->>>>>>> 286cd8c7
 
 	ret = sci_request_irq(s);
 	if (unlikely(ret < 0)) {
@@ -2240,11 +2202,8 @@
 	}
 #endif
 
-<<<<<<< HEAD
-=======
 	if (s->rx_trigger > 1 && s->rx_fifo_timeout > 0)
 		del_timer_sync(&s->rx_fifo_timer);
->>>>>>> 286cd8c7
 	sci_free_irq(s);
 	sci_free_dma(port);
 }
@@ -3069,13 +3028,6 @@
 	unsigned long flags;
 	int locked = 1;
 
-<<<<<<< HEAD
-	if (port->sysrq)
-		locked = 0;
-	else if (oops_in_progress)
-		locked = spin_trylock_irqsave(&port->lock, flags);
-	else
-=======
 #if defined(SUPPORT_SYSRQ)
 	if (port->sysrq)
 		locked = 0;
@@ -3084,7 +3036,6 @@
 	if (oops_in_progress)
 		locked = spin_trylock_irqsave(&port->lock, flags);
 	else
->>>>>>> 286cd8c7
 		spin_lock_irqsave(&port->lock, flags);
 
 	/* first save SCSCR then disable interrupts, keep clock source */
@@ -3212,10 +3163,7 @@
 	struct sci_port *port = platform_get_drvdata(dev);
 	unsigned int type = port->port.type;	/* uart_remove_... clears it */
 
-<<<<<<< HEAD
-=======
 	sci_ports_in_use &= ~BIT(port->port.line);
->>>>>>> 286cd8c7
 	uart_remove_one_port(&sci_uart_driver, &port->port);
 
 	sci_cleanup_single(port);
@@ -3414,8 +3362,6 @@
 	if (ret)
 		return ret;
 
-<<<<<<< HEAD
-=======
 	if (sp->port.fifosize > 1) {
 		ret = sysfs_create_file(&dev->dev.kobj,
 				&dev_attr_rx_fifo_trigger.attr);
@@ -3435,7 +3381,6 @@
 		}
 	}
 
->>>>>>> 286cd8c7
 #ifdef CONFIG_SH_STANDARD_BIOS
 	sh_bios_gdb_detach();
 #endif
