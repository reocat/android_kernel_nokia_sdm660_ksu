// SPDX-License-Identifier: GPL-2.0+
/*
 *  NXP (Philips) SCC+++(SCN+++) serial driver
 *
 *  Copyright (C) 2012 Alexander Shiyan <shc_work@mail.ru>
 *
 *  Based on sc26xx.c, by Thomas Bogendörfer (tsbogend@alpha.franken.de)
 */

#if defined(CONFIG_SERIAL_SCCNXP_CONSOLE) && defined(CONFIG_MAGIC_SYSRQ)
#define SUPPORT_SYSRQ
#endif

#include <linux/clk.h>
#include <linux/err.h>
#include <linux/module.h>
#include <linux/mod_devicetable.h>
#include <linux/device.h>
#include <linux/console.h>
#include <linux/serial_core.h>
#include <linux/serial.h>
#include <linux/io.h>
#include <linux/tty.h>
#include <linux/tty_flip.h>
#include <linux/spinlock.h>
#include <linux/platform_device.h>
#include <linux/platform_data/serial-sccnxp.h>
#include <linux/regulator/consumer.h>

#define SCCNXP_NAME			"uart-sccnxp"
#define SCCNXP_MAJOR			204
#define SCCNXP_MINOR			205

#define SCCNXP_MR_REG			(0x00)
#	define MR0_BAUD_NORMAL		(0 << 0)
#	define MR0_BAUD_EXT1		(1 << 0)
#	define MR0_BAUD_EXT2		(5 << 0)
#	define MR0_FIFO			(1 << 3)
#	define MR0_TXLVL		(1 << 4)
#	define MR1_BITS_5		(0 << 0)
#	define MR1_BITS_6		(1 << 0)
#	define MR1_BITS_7		(2 << 0)
#	define MR1_BITS_8		(3 << 0)
#	define MR1_PAR_EVN		(0 << 2)
#	define MR1_PAR_ODD		(1 << 2)
#	define MR1_PAR_NO		(4 << 2)
#	define MR2_STOP1		(7 << 0)
#	define MR2_STOP2		(0xf << 0)
#define SCCNXP_SR_REG			(0x01)
#define SCCNXP_CSR_REG			SCCNXP_SR_REG
#	define SR_RXRDY			(1 << 0)
#	define SR_FULL			(1 << 1)
#	define SR_TXRDY			(1 << 2)
#	define SR_TXEMT			(1 << 3)
#	define SR_OVR			(1 << 4)
#	define SR_PE			(1 << 5)
#	define SR_FE			(1 << 6)
#	define SR_BRK			(1 << 7)
#define SCCNXP_CR_REG			(0x02)
#	define CR_RX_ENABLE		(1 << 0)
#	define CR_RX_DISABLE		(1 << 1)
#	define CR_TX_ENABLE		(1 << 2)
#	define CR_TX_DISABLE		(1 << 3)
#	define CR_CMD_MRPTR1		(0x01 << 4)
#	define CR_CMD_RX_RESET		(0x02 << 4)
#	define CR_CMD_TX_RESET		(0x03 << 4)
#	define CR_CMD_STATUS_RESET	(0x04 << 4)
#	define CR_CMD_BREAK_RESET	(0x05 << 4)
#	define CR_CMD_START_BREAK	(0x06 << 4)
#	define CR_CMD_STOP_BREAK	(0x07 << 4)
#	define CR_CMD_MRPTR0		(0x0b << 4)
#define SCCNXP_RHR_REG			(0x03)
#define SCCNXP_THR_REG			SCCNXP_RHR_REG
#define SCCNXP_IPCR_REG			(0x04)
#define SCCNXP_ACR_REG			SCCNXP_IPCR_REG
#	define ACR_BAUD0		(0 << 7)
#	define ACR_BAUD1		(1 << 7)
#	define ACR_TIMER_MODE		(6 << 4)
#define SCCNXP_ISR_REG			(0x05)
#define SCCNXP_IMR_REG			SCCNXP_ISR_REG
#	define IMR_TXRDY		(1 << 0)
#	define IMR_RXRDY		(1 << 1)
#	define ISR_TXRDY(x)		(1 << ((x * 4) + 0))
#	define ISR_RXRDY(x)		(1 << ((x * 4) + 1))
#define SCCNXP_IPR_REG			(0x0d)
#define SCCNXP_OPCR_REG			SCCNXP_IPR_REG
#define SCCNXP_SOP_REG			(0x0e)
#define SCCNXP_ROP_REG			(0x0f)

/* Route helpers */
#define MCTRL_MASK(sig)			(0xf << (sig))
#define MCTRL_IBIT(cfg, sig)		((((cfg) >> (sig)) & 0xf) - LINE_IP0)
#define MCTRL_OBIT(cfg, sig)		((((cfg) >> (sig)) & 0xf) - LINE_OP0)

#define SCCNXP_HAVE_IO		0x00000001
#define SCCNXP_HAVE_MR0		0x00000002

struct sccnxp_chip {
	const char		*name;
	unsigned int		nr;
	unsigned long		freq_min;
	unsigned long		freq_std;
	unsigned long		freq_max;
	unsigned int		flags;
	unsigned int		fifosize;
};

struct sccnxp_port {
	struct uart_driver	uart;
	struct uart_port	port[SCCNXP_MAX_UARTS];
	bool			opened[SCCNXP_MAX_UARTS];

	int			irq;
	u8			imr;

	struct sccnxp_chip	*chip;

#ifdef CONFIG_SERIAL_SCCNXP_CONSOLE
	struct console		console;
#endif

	spinlock_t		lock;

	bool			poll;
	struct timer_list	timer;

	struct sccnxp_pdata	pdata;

	struct regulator	*regulator;
};

static const struct sccnxp_chip sc2681 = {
	.name		= "SC2681",
	.nr		= 2,
	.freq_min	= 1000000,
	.freq_std	= 3686400,
	.freq_max	= 4000000,
	.flags		= SCCNXP_HAVE_IO,
	.fifosize	= 3,
};

static const struct sccnxp_chip sc2691 = {
	.name		= "SC2691",
	.nr		= 1,
	.freq_min	= 1000000,
	.freq_std	= 3686400,
	.freq_max	= 4000000,
	.flags		= 0,
	.fifosize	= 3,
};

static const struct sccnxp_chip sc2692 = {
	.name		= "SC2692",
	.nr		= 2,
	.freq_min	= 1000000,
	.freq_std	= 3686400,
	.freq_max	= 4000000,
	.flags		= SCCNXP_HAVE_IO,
	.fifosize	= 3,
};

static const struct sccnxp_chip sc2891 = {
	.name		= "SC2891",
	.nr		= 1,
	.freq_min	= 100000,
	.freq_std	= 3686400,
	.freq_max	= 8000000,
	.flags		= SCCNXP_HAVE_IO | SCCNXP_HAVE_MR0,
	.fifosize	= 16,
};

static const struct sccnxp_chip sc2892 = {
	.name		= "SC2892",
	.nr		= 2,
	.freq_min	= 100000,
	.freq_std	= 3686400,
	.freq_max	= 8000000,
	.flags		= SCCNXP_HAVE_IO | SCCNXP_HAVE_MR0,
	.fifosize	= 16,
};

static const struct sccnxp_chip sc28202 = {
	.name		= "SC28202",
	.nr		= 2,
	.freq_min	= 1000000,
	.freq_std	= 14745600,
	.freq_max	= 50000000,
	.flags		= SCCNXP_HAVE_IO | SCCNXP_HAVE_MR0,
	.fifosize	= 256,
};

static const struct sccnxp_chip sc68681 = {
	.name		= "SC68681",
	.nr		= 2,
	.freq_min	= 1000000,
	.freq_std	= 3686400,
	.freq_max	= 4000000,
	.flags		= SCCNXP_HAVE_IO,
	.fifosize	= 3,
};

static const struct sccnxp_chip sc68692 = {
	.name		= "SC68692",
	.nr		= 2,
	.freq_min	= 1000000,
	.freq_std	= 3686400,
	.freq_max	= 4000000,
	.flags		= SCCNXP_HAVE_IO,
	.fifosize	= 3,
};

static inline u8 sccnxp_read(struct uart_port *port, u8 reg)
{
	return readb(port->membase + (reg << port->regshift));
}

static inline void sccnxp_write(struct uart_port *port, u8 reg, u8 v)
{
	writeb(v, port->membase + (reg << port->regshift));
}

static inline u8 sccnxp_port_read(struct uart_port *port, u8 reg)
{
	return sccnxp_read(port, (port->line << 3) + reg);
}

static inline void sccnxp_port_write(struct uart_port *port, u8 reg, u8 v)
{
	sccnxp_write(port, (port->line << 3) + reg, v);
}

static int sccnxp_update_best_err(int a, int b, int *besterr)
{
	int err = abs(a - b);

	if ((*besterr < 0) || (*besterr > err)) {
		*besterr = err;
		return 0;
	}

	return 1;
}

static const struct {
	u8	csr;
	u8	acr;
	u8	mr0;
	int	baud;
} baud_std[] = {
	{ 0,	ACR_BAUD0,	MR0_BAUD_NORMAL,	50, },
	{ 0,	ACR_BAUD1,	MR0_BAUD_NORMAL,	75, },
	{ 1,	ACR_BAUD0,	MR0_BAUD_NORMAL,	110, },
	{ 2,	ACR_BAUD0,	MR0_BAUD_NORMAL,	134, },
	{ 3,	ACR_BAUD1,	MR0_BAUD_NORMAL,	150, },
	{ 3,	ACR_BAUD0,	MR0_BAUD_NORMAL,	200, },
	{ 4,	ACR_BAUD0,	MR0_BAUD_NORMAL,	300, },
	{ 0,	ACR_BAUD1,	MR0_BAUD_EXT1,		450, },
	{ 1,	ACR_BAUD0,	MR0_BAUD_EXT2,		880, },
	{ 3,	ACR_BAUD1,	MR0_BAUD_EXT1,		900, },
	{ 5,	ACR_BAUD0,	MR0_BAUD_NORMAL,	600, },
	{ 7,	ACR_BAUD0,	MR0_BAUD_NORMAL,	1050, },
	{ 2,	ACR_BAUD0,	MR0_BAUD_EXT2,		1076, },
	{ 6,	ACR_BAUD0,	MR0_BAUD_NORMAL,	1200, },
	{ 10,	ACR_BAUD1,	MR0_BAUD_NORMAL,	1800, },
	{ 7,	ACR_BAUD1,	MR0_BAUD_NORMAL,	2000, },
	{ 8,	ACR_BAUD0,	MR0_BAUD_NORMAL,	2400, },
	{ 5,	ACR_BAUD1,	MR0_BAUD_EXT1,		3600, },
	{ 9,	ACR_BAUD0,	MR0_BAUD_NORMAL,	4800, },
	{ 10,	ACR_BAUD0,	MR0_BAUD_NORMAL,	7200, },
	{ 11,	ACR_BAUD0,	MR0_BAUD_NORMAL,	9600, },
	{ 8,	ACR_BAUD0,	MR0_BAUD_EXT1,		14400, },
	{ 12,	ACR_BAUD1,	MR0_BAUD_NORMAL,	19200, },
	{ 9,	ACR_BAUD0,	MR0_BAUD_EXT1,		28800, },
	{ 12,	ACR_BAUD0,	MR0_BAUD_NORMAL,	38400, },
	{ 11,	ACR_BAUD0,	MR0_BAUD_EXT1,		57600, },
	{ 12,	ACR_BAUD1,	MR0_BAUD_EXT1,		115200, },
	{ 12,	ACR_BAUD0,	MR0_BAUD_EXT1,		230400, },
	{ 0, 0, 0, 0 }
};

static int sccnxp_set_baud(struct uart_port *port, int baud)
{
	struct sccnxp_port *s = dev_get_drvdata(port->dev);
	int div_std, tmp_baud, bestbaud = baud, besterr = -1;
	struct sccnxp_chip *chip = s->chip;
	u8 i, acr = 0, csr = 0, mr0 = 0;

	/* Find best baud from table */
	for (i = 0; baud_std[i].baud && besterr; i++) {
		if (baud_std[i].mr0 && !(chip->flags & SCCNXP_HAVE_MR0))
			continue;
		div_std = DIV_ROUND_CLOSEST(chip->freq_std, baud_std[i].baud);
		tmp_baud = DIV_ROUND_CLOSEST(port->uartclk, div_std);
		if (!sccnxp_update_best_err(baud, tmp_baud, &besterr)) {
			acr = baud_std[i].acr;
			csr = baud_std[i].csr;
			mr0 = baud_std[i].mr0;
			bestbaud = tmp_baud;
		}
	}

	if (chip->flags & SCCNXP_HAVE_MR0) {
		/* Enable FIFO, set half level for TX */
		mr0 |= MR0_FIFO | MR0_TXLVL;
		/* Update MR0 */
		sccnxp_port_write(port, SCCNXP_CR_REG, CR_CMD_MRPTR0);
		sccnxp_port_write(port, SCCNXP_MR_REG, mr0);
	}

	sccnxp_port_write(port, SCCNXP_ACR_REG, acr | ACR_TIMER_MODE);
	sccnxp_port_write(port, SCCNXP_CSR_REG, (csr << 4) | csr);

	if (baud != bestbaud)
		dev_dbg(port->dev, "Baudrate desired: %i, calculated: %i\n",
			baud, bestbaud);

	return bestbaud;
}

static void sccnxp_enable_irq(struct uart_port *port, int mask)
{
	struct sccnxp_port *s = dev_get_drvdata(port->dev);

	s->imr |= mask << (port->line * 4);
	sccnxp_write(port, SCCNXP_IMR_REG, s->imr);
}

static void sccnxp_disable_irq(struct uart_port *port, int mask)
{
	struct sccnxp_port *s = dev_get_drvdata(port->dev);

	s->imr &= ~(mask << (port->line * 4));
	sccnxp_write(port, SCCNXP_IMR_REG, s->imr);
}

static void sccnxp_set_bit(struct uart_port *port, int sig, int state)
{
	u8 bitmask;
	struct sccnxp_port *s = dev_get_drvdata(port->dev);

	if (s->pdata.mctrl_cfg[port->line] & MCTRL_MASK(sig)) {
		bitmask = 1 << MCTRL_OBIT(s->pdata.mctrl_cfg[port->line], sig);
		if (state)
			sccnxp_write(port, SCCNXP_SOP_REG, bitmask);
		else
			sccnxp_write(port, SCCNXP_ROP_REG, bitmask);
	}
}

static void sccnxp_handle_rx(struct uart_port *port)
{
	u8 sr;
	unsigned int ch, flag;

	for (;;) {
		sr = sccnxp_port_read(port, SCCNXP_SR_REG);
		if (!(sr & SR_RXRDY))
			break;
		sr &= SR_PE | SR_FE | SR_OVR | SR_BRK;

		ch = sccnxp_port_read(port, SCCNXP_RHR_REG);

		port->icount.rx++;
		flag = TTY_NORMAL;

		if (unlikely(sr)) {
			if (sr & SR_BRK) {
				port->icount.brk++;
				sccnxp_port_write(port, SCCNXP_CR_REG,
						  CR_CMD_BREAK_RESET);
				if (uart_handle_break(port))
					continue;
			} else if (sr & SR_PE)
				port->icount.parity++;
			else if (sr & SR_FE)
				port->icount.frame++;
			else if (sr & SR_OVR) {
				port->icount.overrun++;
				sccnxp_port_write(port, SCCNXP_CR_REG,
						  CR_CMD_STATUS_RESET);
			}

			sr &= port->read_status_mask;
			if (sr & SR_BRK)
				flag = TTY_BREAK;
			else if (sr & SR_PE)
				flag = TTY_PARITY;
			else if (sr & SR_FE)
				flag = TTY_FRAME;
			else if (sr & SR_OVR)
				flag = TTY_OVERRUN;
		}

		if (uart_handle_sysrq_char(port, ch))
			continue;

		if (sr & port->ignore_status_mask)
			continue;

		uart_insert_char(port, sr, SR_OVR, ch, flag);
	}

	tty_flip_buffer_push(&port->state->port);
}

static void sccnxp_handle_tx(struct uart_port *port)
{
	u8 sr;
	struct circ_buf *xmit = &port->state->xmit;
	struct sccnxp_port *s = dev_get_drvdata(port->dev);

	if (unlikely(port->x_char)) {
		sccnxp_port_write(port, SCCNXP_THR_REG, port->x_char);
		port->icount.tx++;
		port->x_char = 0;
		return;
	}

	if (uart_circ_empty(xmit) || uart_tx_stopped(port)) {
		/* Disable TX if FIFO is empty */
		if (sccnxp_port_read(port, SCCNXP_SR_REG) & SR_TXEMT) {
			sccnxp_disable_irq(port, IMR_TXRDY);

			/* Set direction to input */
			if (s->chip->flags & SCCNXP_HAVE_IO)
				sccnxp_set_bit(port, DIR_OP, 0);
		}
		return;
	}

	while (!uart_circ_empty(xmit)) {
		sr = sccnxp_port_read(port, SCCNXP_SR_REG);
		if (!(sr & SR_TXRDY))
			break;

		sccnxp_port_write(port, SCCNXP_THR_REG, xmit->buf[xmit->tail]);
		xmit->tail = (xmit->tail + 1) & (UART_XMIT_SIZE - 1);
		port->icount.tx++;
	}

	if (uart_circ_chars_pending(xmit) < WAKEUP_CHARS)
		uart_write_wakeup(port);
}

static void sccnxp_handle_events(struct sccnxp_port *s)
{
	int i;
	u8 isr;

	do {
		isr = sccnxp_read(&s->port[0], SCCNXP_ISR_REG);
		isr &= s->imr;
		if (!isr)
			break;

		for (i = 0; i < s->uart.nr; i++) {
			if (s->opened[i] && (isr & ISR_RXRDY(i)))
				sccnxp_handle_rx(&s->port[i]);
			if (s->opened[i] && (isr & ISR_TXRDY(i)))
				sccnxp_handle_tx(&s->port[i]);
		}
	} while (1);
}

static void sccnxp_timer(struct timer_list *t)
{
	struct sccnxp_port *s = from_timer(s, t, timer);
	unsigned long flags;

	spin_lock_irqsave(&s->lock, flags);
	sccnxp_handle_events(s);
	spin_unlock_irqrestore(&s->lock, flags);

	mod_timer(&s->timer, jiffies + usecs_to_jiffies(s->pdata.poll_time_us));
}

static irqreturn_t sccnxp_ist(int irq, void *dev_id)
{
	struct sccnxp_port *s = (struct sccnxp_port *)dev_id;
	unsigned long flags;

	spin_lock_irqsave(&s->lock, flags);
	sccnxp_handle_events(s);
	spin_unlock_irqrestore(&s->lock, flags);

	return IRQ_HANDLED;
}

static void sccnxp_start_tx(struct uart_port *port)
{
	struct sccnxp_port *s = dev_get_drvdata(port->dev);
	unsigned long flags;

	spin_lock_irqsave(&s->lock, flags);

	/* Set direction to output */
	if (s->chip->flags & SCCNXP_HAVE_IO)
		sccnxp_set_bit(port, DIR_OP, 1);

	sccnxp_enable_irq(port, IMR_TXRDY);

	spin_unlock_irqrestore(&s->lock, flags);
}

static void sccnxp_stop_tx(struct uart_port *port)
{
	/* Do nothing */
}

static void sccnxp_stop_rx(struct uart_port *port)
{
	struct sccnxp_port *s = dev_get_drvdata(port->dev);
	unsigned long flags;

	spin_lock_irqsave(&s->lock, flags);
	sccnxp_port_write(port, SCCNXP_CR_REG, CR_RX_DISABLE);
	spin_unlock_irqrestore(&s->lock, flags);
}

static unsigned int sccnxp_tx_empty(struct uart_port *port)
{
	u8 val;
	unsigned long flags;
	struct sccnxp_port *s = dev_get_drvdata(port->dev);

	spin_lock_irqsave(&s->lock, flags);
	val = sccnxp_port_read(port, SCCNXP_SR_REG);
	spin_unlock_irqrestore(&s->lock, flags);

	return (val & SR_TXEMT) ? TIOCSER_TEMT : 0;
}

static void sccnxp_set_mctrl(struct uart_port *port, unsigned int mctrl)
{
	struct sccnxp_port *s = dev_get_drvdata(port->dev);
	unsigned long flags;

	if (!(s->chip->flags & SCCNXP_HAVE_IO))
		return;

	spin_lock_irqsave(&s->lock, flags);

	sccnxp_set_bit(port, DTR_OP, mctrl & TIOCM_DTR);
	sccnxp_set_bit(port, RTS_OP, mctrl & TIOCM_RTS);

	spin_unlock_irqrestore(&s->lock, flags);
}

static unsigned int sccnxp_get_mctrl(struct uart_port *port)
{
	u8 bitmask, ipr;
	unsigned long flags;
	struct sccnxp_port *s = dev_get_drvdata(port->dev);
	unsigned int mctrl = TIOCM_DSR | TIOCM_CTS | TIOCM_CAR;

	if (!(s->chip->flags & SCCNXP_HAVE_IO))
		return mctrl;

	spin_lock_irqsave(&s->lock, flags);

	ipr = ~sccnxp_read(port, SCCNXP_IPCR_REG);

	if (s->pdata.mctrl_cfg[port->line] & MCTRL_MASK(DSR_IP)) {
		bitmask = 1 << MCTRL_IBIT(s->pdata.mctrl_cfg[port->line],
					  DSR_IP);
		mctrl &= ~TIOCM_DSR;
		mctrl |= (ipr & bitmask) ? TIOCM_DSR : 0;
	}
	if (s->pdata.mctrl_cfg[port->line] & MCTRL_MASK(CTS_IP)) {
		bitmask = 1 << MCTRL_IBIT(s->pdata.mctrl_cfg[port->line],
					  CTS_IP);
		mctrl &= ~TIOCM_CTS;
		mctrl |= (ipr & bitmask) ? TIOCM_CTS : 0;
	}
	if (s->pdata.mctrl_cfg[port->line] & MCTRL_MASK(DCD_IP)) {
		bitmask = 1 << MCTRL_IBIT(s->pdata.mctrl_cfg[port->line],
					  DCD_IP);
		mctrl &= ~TIOCM_CAR;
		mctrl |= (ipr & bitmask) ? TIOCM_CAR : 0;
	}
	if (s->pdata.mctrl_cfg[port->line] & MCTRL_MASK(RNG_IP)) {
		bitmask = 1 << MCTRL_IBIT(s->pdata.mctrl_cfg[port->line],
					  RNG_IP);
		mctrl &= ~TIOCM_RNG;
		mctrl |= (ipr & bitmask) ? TIOCM_RNG : 0;
	}

	spin_unlock_irqrestore(&s->lock, flags);

	return mctrl;
}

static void sccnxp_break_ctl(struct uart_port *port, int break_state)
{
	struct sccnxp_port *s = dev_get_drvdata(port->dev);
	unsigned long flags;

	spin_lock_irqsave(&s->lock, flags);
	sccnxp_port_write(port, SCCNXP_CR_REG, break_state ?
			  CR_CMD_START_BREAK : CR_CMD_STOP_BREAK);
	spin_unlock_irqrestore(&s->lock, flags);
}

static void sccnxp_set_termios(struct uart_port *port,
			       struct ktermios *termios, struct ktermios *old)
{
	struct sccnxp_port *s = dev_get_drvdata(port->dev);
	unsigned long flags;
	u8 mr1, mr2;
	int baud;

	spin_lock_irqsave(&s->lock, flags);

	/* Mask termios capabilities we don't support */
	termios->c_cflag &= ~CMSPAR;

	/* Disable RX & TX, reset break condition, status and FIFOs */
	sccnxp_port_write(port, SCCNXP_CR_REG, CR_CMD_RX_RESET |
					       CR_RX_DISABLE | CR_TX_DISABLE);
	sccnxp_port_write(port, SCCNXP_CR_REG, CR_CMD_TX_RESET);
	sccnxp_port_write(port, SCCNXP_CR_REG, CR_CMD_STATUS_RESET);
	sccnxp_port_write(port, SCCNXP_CR_REG, CR_CMD_BREAK_RESET);

	/* Word size */
	switch (termios->c_cflag & CSIZE) {
	case CS5:
		mr1 = MR1_BITS_5;
		break;
	case CS6:
		mr1 = MR1_BITS_6;
		break;
	case CS7:
		mr1 = MR1_BITS_7;
		break;
	case CS8:
	default:
		mr1 = MR1_BITS_8;
		break;
	}

	/* Parity */
	if (termios->c_cflag & PARENB) {
		if (termios->c_cflag & PARODD)
			mr1 |= MR1_PAR_ODD;
	} else
		mr1 |= MR1_PAR_NO;

	/* Stop bits */
	mr2 = (termios->c_cflag & CSTOPB) ? MR2_STOP2 : MR2_STOP1;

	/* Update desired format */
	sccnxp_port_write(port, SCCNXP_CR_REG, CR_CMD_MRPTR1);
	sccnxp_port_write(port, SCCNXP_MR_REG, mr1);
	sccnxp_port_write(port, SCCNXP_MR_REG, mr2);

	/* Set read status mask */
	port->read_status_mask = SR_OVR;
	if (termios->c_iflag & INPCK)
		port->read_status_mask |= SR_PE | SR_FE;
	if (termios->c_iflag & (IGNBRK | BRKINT | PARMRK))
		port->read_status_mask |= SR_BRK;

	/* Set status ignore mask */
	port->ignore_status_mask = 0;
	if (termios->c_iflag & IGNBRK)
		port->ignore_status_mask |= SR_BRK;
	if (termios->c_iflag & IGNPAR)
		port->ignore_status_mask |= SR_PE;
	if (!(termios->c_cflag & CREAD))
		port->ignore_status_mask |= SR_PE | SR_OVR | SR_FE | SR_BRK;

	/* Setup baudrate */
	baud = uart_get_baud_rate(port, termios, old, 50,
				  (s->chip->flags & SCCNXP_HAVE_MR0) ?
				  230400 : 38400);
	baud = sccnxp_set_baud(port, baud);

	/* Update timeout according to new baud rate */
	uart_update_timeout(port, termios->c_cflag, baud);

	/* Report actual baudrate back to core */
	if (tty_termios_baud_rate(termios))
		tty_termios_encode_baud_rate(termios, baud, baud);

	/* Enable RX & TX */
	sccnxp_port_write(port, SCCNXP_CR_REG, CR_RX_ENABLE | CR_TX_ENABLE);

	spin_unlock_irqrestore(&s->lock, flags);
}

static int sccnxp_startup(struct uart_port *port)
{
	struct sccnxp_port *s = dev_get_drvdata(port->dev);
	unsigned long flags;

	spin_lock_irqsave(&s->lock, flags);

	if (s->chip->flags & SCCNXP_HAVE_IO) {
		/* Outputs are controlled manually */
		sccnxp_write(port, SCCNXP_OPCR_REG, 0);
	}

	/* Reset break condition, status and FIFOs */
	sccnxp_port_write(port, SCCNXP_CR_REG, CR_CMD_RX_RESET);
	sccnxp_port_write(port, SCCNXP_CR_REG, CR_CMD_TX_RESET);
	sccnxp_port_write(port, SCCNXP_CR_REG, CR_CMD_STATUS_RESET);
	sccnxp_port_write(port, SCCNXP_CR_REG, CR_CMD_BREAK_RESET);

	/* Enable RX & TX */
	sccnxp_port_write(port, SCCNXP_CR_REG, CR_RX_ENABLE | CR_TX_ENABLE);

	/* Enable RX interrupt */
	sccnxp_enable_irq(port, IMR_RXRDY);

	s->opened[port->line] = 1;

	spin_unlock_irqrestore(&s->lock, flags);

	return 0;
}

static void sccnxp_shutdown(struct uart_port *port)
{
	struct sccnxp_port *s = dev_get_drvdata(port->dev);
	unsigned long flags;

	spin_lock_irqsave(&s->lock, flags);

	s->opened[port->line] = 0;

	/* Disable interrupts */
	sccnxp_disable_irq(port, IMR_TXRDY | IMR_RXRDY);

	/* Disable TX & RX */
	sccnxp_port_write(port, SCCNXP_CR_REG, CR_RX_DISABLE | CR_TX_DISABLE);

	/* Leave direction to input */
	if (s->chip->flags & SCCNXP_HAVE_IO)
		sccnxp_set_bit(port, DIR_OP, 0);

	spin_unlock_irqrestore(&s->lock, flags);
}

static const char *sccnxp_type(struct uart_port *port)
{
	struct sccnxp_port *s = dev_get_drvdata(port->dev);

	return (port->type == PORT_SC26XX) ? s->chip->name : NULL;
}

static void sccnxp_release_port(struct uart_port *port)
{
	/* Do nothing */
}

static int sccnxp_request_port(struct uart_port *port)
{
	/* Do nothing */
	return 0;
}

static void sccnxp_config_port(struct uart_port *port, int flags)
{
	if (flags & UART_CONFIG_TYPE)
		port->type = PORT_SC26XX;
}

static int sccnxp_verify_port(struct uart_port *port, struct serial_struct *s)
{
	if ((s->type == PORT_UNKNOWN) || (s->type == PORT_SC26XX))
		return 0;
	if (s->irq == port->irq)
		return 0;

	return -EINVAL;
}

static const struct uart_ops sccnxp_ops = {
	.tx_empty	= sccnxp_tx_empty,
	.set_mctrl	= sccnxp_set_mctrl,
	.get_mctrl	= sccnxp_get_mctrl,
	.stop_tx	= sccnxp_stop_tx,
	.start_tx	= sccnxp_start_tx,
	.stop_rx	= sccnxp_stop_rx,
	.break_ctl	= sccnxp_break_ctl,
	.startup	= sccnxp_startup,
	.shutdown	= sccnxp_shutdown,
	.set_termios	= sccnxp_set_termios,
	.type		= sccnxp_type,
	.release_port	= sccnxp_release_port,
	.request_port	= sccnxp_request_port,
	.config_port	= sccnxp_config_port,
	.verify_port	= sccnxp_verify_port,
};

#ifdef CONFIG_SERIAL_SCCNXP_CONSOLE
static void sccnxp_console_putchar(struct uart_port *port, int c)
{
	int tryes = 100000;

	while (tryes--) {
		if (sccnxp_port_read(port, SCCNXP_SR_REG) & SR_TXRDY) {
			sccnxp_port_write(port, SCCNXP_THR_REG, c);
			break;
		}
		barrier();
	}
}

static void sccnxp_console_write(struct console *co, const char *c, unsigned n)
{
	struct sccnxp_port *s = (struct sccnxp_port *)co->data;
	struct uart_port *port = &s->port[co->index];
	unsigned long flags;

	spin_lock_irqsave(&s->lock, flags);
	uart_console_write(port, c, n, sccnxp_console_putchar);
	spin_unlock_irqrestore(&s->lock, flags);
}

static int sccnxp_console_setup(struct console *co, char *options)
{
	struct sccnxp_port *s = (struct sccnxp_port *)co->data;
	struct uart_port *port = &s->port[(co->index > 0) ? co->index : 0];
	int baud = 9600, bits = 8, parity = 'n', flow = 'n';

	if (options)
		uart_parse_options(options, &baud, &parity, &bits, &flow);

	return uart_set_options(port, co, baud, parity, bits, flow);
}
#endif

static const struct platform_device_id sccnxp_id_table[] = {
	{ .name = "sc2681",	.driver_data = (kernel_ulong_t)&sc2681, },
	{ .name = "sc2691",	.driver_data = (kernel_ulong_t)&sc2691, },
	{ .name = "sc2692",	.driver_data = (kernel_ulong_t)&sc2692, },
	{ .name = "sc2891",	.driver_data = (kernel_ulong_t)&sc2891, },
	{ .name = "sc2892",	.driver_data = (kernel_ulong_t)&sc2892, },
	{ .name = "sc28202",	.driver_data = (kernel_ulong_t)&sc28202, },
	{ .name = "sc68681",	.driver_data = (kernel_ulong_t)&sc68681, },
	{ .name = "sc68692",	.driver_data = (kernel_ulong_t)&sc68692, },
	{ }
};
MODULE_DEVICE_TABLE(platform, sccnxp_id_table);

static int sccnxp_probe(struct platform_device *pdev)
{
	struct resource *res = platform_get_resource(pdev, IORESOURCE_MEM, 0);
	struct sccnxp_pdata *pdata = dev_get_platdata(&pdev->dev);
	int i, ret, uartclk;
	struct sccnxp_port *s;
	void __iomem *membase;
	struct clk *clk;

	membase = devm_ioremap_resource(&pdev->dev, res);
	if (IS_ERR(membase))
		return PTR_ERR(membase);

	s = devm_kzalloc(&pdev->dev, sizeof(struct sccnxp_port), GFP_KERNEL);
	if (!s) {
		dev_err(&pdev->dev, "Error allocating port structure\n");
		return -ENOMEM;
	}
	platform_set_drvdata(pdev, s);

	spin_lock_init(&s->lock);

	s->chip = (struct sccnxp_chip *)pdev->id_entry->driver_data;

	s->regulator = devm_regulator_get(&pdev->dev, "vcc");
	if (!IS_ERR(s->regulator)) {
		ret = regulator_enable(s->regulator);
		if (ret) {
			dev_err(&pdev->dev,
				"Failed to enable regulator: %i\n", ret);
			return ret;
		}
	} else if (PTR_ERR(s->regulator) == -EPROBE_DEFER)
		return -EPROBE_DEFER;

	clk = devm_clk_get(&pdev->dev, NULL);
	if (IS_ERR(clk)) {
		ret = PTR_ERR(clk);
		if (ret == -EPROBE_DEFER)
			goto err_out;
		uartclk = 0;
	} else {
<<<<<<< HEAD
		clk_prepare_enable(clk);
=======
		ret = clk_prepare_enable(clk);
		if (ret)
			goto err_out;

		ret = devm_add_action_or_reset(&pdev->dev,
				(void(*)(void *))clk_disable_unprepare,
				clk);
		if (ret)
			goto err_out;

>>>>>>> 286cd8c7
		uartclk = clk_get_rate(clk);
	}

	if (!uartclk) {
		dev_notice(&pdev->dev, "Using default clock frequency\n");
		uartclk = s->chip->freq_std;
	}

	/* Check input frequency */
	if ((uartclk < s->chip->freq_min) || (uartclk > s->chip->freq_max)) {
		dev_err(&pdev->dev, "Frequency out of bounds\n");
		ret = -EINVAL;
		goto err_out;
	}

	if (pdata)
		memcpy(&s->pdata, pdata, sizeof(struct sccnxp_pdata));

	if (s->pdata.poll_time_us) {
		dev_info(&pdev->dev, "Using poll mode, resolution %u usecs\n",
			 s->pdata.poll_time_us);
		s->poll = 1;
	}

	if (!s->poll) {
		s->irq = platform_get_irq(pdev, 0);
		if (s->irq < 0) {
			dev_err(&pdev->dev, "Missing irq resource data\n");
			ret = -ENXIO;
			goto err_out;
		}
	}

	s->uart.owner		= THIS_MODULE;
	s->uart.dev_name	= "ttySC";
	s->uart.major		= SCCNXP_MAJOR;
	s->uart.minor		= SCCNXP_MINOR;
	s->uart.nr		= s->chip->nr;
#ifdef CONFIG_SERIAL_SCCNXP_CONSOLE
	s->uart.cons		= &s->console;
	s->uart.cons->device	= uart_console_device;
	s->uart.cons->write	= sccnxp_console_write;
	s->uart.cons->setup	= sccnxp_console_setup;
	s->uart.cons->flags	= CON_PRINTBUFFER;
	s->uart.cons->index	= -1;
	s->uart.cons->data	= s;
	strcpy(s->uart.cons->name, "ttySC");
#endif
	ret = uart_register_driver(&s->uart);
	if (ret) {
		dev_err(&pdev->dev, "Registering UART driver failed\n");
		goto err_out;
	}

	for (i = 0; i < s->uart.nr; i++) {
		s->port[i].line		= i;
		s->port[i].dev		= &pdev->dev;
		s->port[i].irq		= s->irq;
		s->port[i].type		= PORT_SC26XX;
		s->port[i].fifosize	= s->chip->fifosize;
		s->port[i].flags	= UPF_SKIP_TEST | UPF_FIXED_TYPE;
		s->port[i].iotype	= UPIO_MEM;
		s->port[i].mapbase	= res->start;
		s->port[i].membase	= membase;
		s->port[i].regshift	= s->pdata.reg_shift;
		s->port[i].uartclk	= uartclk;
		s->port[i].ops		= &sccnxp_ops;
		uart_add_one_port(&s->uart, &s->port[i]);
		/* Set direction to input */
		if (s->chip->flags & SCCNXP_HAVE_IO)
			sccnxp_set_bit(&s->port[i], DIR_OP, 0);
	}

	/* Disable interrupts */
	s->imr = 0;
	sccnxp_write(&s->port[0], SCCNXP_IMR_REG, 0);

	if (!s->poll) {
		ret = devm_request_threaded_irq(&pdev->dev, s->irq, NULL,
						sccnxp_ist,
						IRQF_TRIGGER_FALLING |
						IRQF_ONESHOT,
						dev_name(&pdev->dev), s);
		if (!ret)
			return 0;

		dev_err(&pdev->dev, "Unable to reguest IRQ %i\n", s->irq);
	} else {
		timer_setup(&s->timer, sccnxp_timer, 0);
		mod_timer(&s->timer, jiffies +
			  usecs_to_jiffies(s->pdata.poll_time_us));
		return 0;
	}

	uart_unregister_driver(&s->uart);
err_out:
	if (!IS_ERR(s->regulator))
		regulator_disable(s->regulator);

	return ret;
}

static int sccnxp_remove(struct platform_device *pdev)
{
	int i;
	struct sccnxp_port *s = platform_get_drvdata(pdev);

	if (!s->poll)
		devm_free_irq(&pdev->dev, s->irq, s);
	else
		del_timer_sync(&s->timer);

	for (i = 0; i < s->uart.nr; i++)
		uart_remove_one_port(&s->uart, &s->port[i]);

	uart_unregister_driver(&s->uart);

	if (!IS_ERR(s->regulator))
		return regulator_disable(s->regulator);

	return 0;
}

static struct platform_driver sccnxp_uart_driver = {
	.driver = {
		.name	= SCCNXP_NAME,
	},
	.probe		= sccnxp_probe,
	.remove		= sccnxp_remove,
	.id_table	= sccnxp_id_table,
};
module_platform_driver(sccnxp_uart_driver);

MODULE_LICENSE("GPL v2");
MODULE_AUTHOR("Alexander Shiyan <shc_work@mail.ru>");
MODULE_DESCRIPTION("SCCNXP serial driver");<|MERGE_RESOLUTION|>--- conflicted
+++ resolved
@@ -886,9 +886,6 @@
 			goto err_out;
 		uartclk = 0;
 	} else {
-<<<<<<< HEAD
-		clk_prepare_enable(clk);
-=======
 		ret = clk_prepare_enable(clk);
 		if (ret)
 			goto err_out;
@@ -899,7 +896,6 @@
 		if (ret)
 			goto err_out;
 
->>>>>>> 286cd8c7
 		uartclk = clk_get_rate(clk);
 	}
 
