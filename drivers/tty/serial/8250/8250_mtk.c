// SPDX-License-Identifier: GPL-2.0+
/*
 * Mediatek 8250 driver.
 *
 * Copyright (c) 2014 MundoReader S.L.
 * Author: Matthias Brugger <matthias.bgg@gmail.com>
 */
#include <linux/clk.h>
#include <linux/io.h>
#include <linux/module.h>
#include <linux/of_irq.h>
#include <linux/of_platform.h>
#include <linux/platform_device.h>
#include <linux/pm_runtime.h>
#include <linux/serial_8250.h>
#include <linux/serial_reg.h>

#include "8250.h"

#define UART_MTK_HIGHS		0x09	/* Highspeed register */
#define UART_MTK_SAMPLE_COUNT	0x0a	/* Sample count register */
#define UART_MTK_SAMPLE_POINT	0x0b	/* Sample point register */
#define MTK_UART_RATE_FIX	0x0d	/* UART Rate Fix Register */

struct mtk8250_data {
	int			line;
	struct clk		*uart_clk;
	struct clk		*bus_clk;
};

static void
mtk8250_set_termios(struct uart_port *port, struct ktermios *termios,
			struct ktermios *old)
{
	struct uart_8250_port *up = up_to_u8250p(port);
	unsigned long flags;
	unsigned int baud, quot;

	/*
	 * Store the requested baud rate before calling the generic 8250
	 * set_termios method. Standard 8250 port expects bauds to be
	 * no higher than (uartclk / 16) so the baud will be clamped if it
	 * gets out of that bound. Mediatek 8250 port supports speed
	 * higher than that, therefore we'll get original baud rate back
	 * after calling the generic set_termios method and recalculate
	 * the speed later in this method.
	 */
	baud = tty_termios_baud_rate(termios);

	serial8250_do_set_termios(port, termios, NULL);

<<<<<<< HEAD
	/*
	 * Store the requested baud rate before calling the generic 8250
	 * set_termios method. Standard 8250 port expects bauds to be
	 * no higher than (uartclk / 16) so the baud will be clamped if it
	 * gets out of that bound. Mediatek 8250 port supports speed
	 * higher than that, therefore we'll get original baud rate back
	 * after calling the generic set_termios method and recalculate
	 * the speed later in this method.
	 */
	baud = tty_termios_baud_rate(termios);

	serial8250_do_set_termios(port, termios, NULL);

=======
>>>>>>> 286cd8c7
	tty_termios_encode_baud_rate(termios, baud, baud);

	/*
	 * Mediatek UARTs use an extra highspeed register (UART_MTK_HIGHS)
	 *
	 * We need to recalcualte the quot register, as the claculation depends
	 * on the vaule in the highspeed register.
	 *
	 * Some baudrates are not supported by the chip, so we use the next
	 * lower rate supported and update termios c_flag.
	 *
	 * If highspeed register is set to 3, we need to specify sample count
	 * and sample point to increase accuracy. If not, we reset the
	 * registers to their default values.
	 */
	baud = uart_get_baud_rate(port, termios, old,
				  port->uartclk / 16 / UART_DIV_MAX,
				  port->uartclk);

	if (baud <= 115200) {
		serial_port_out(port, UART_MTK_HIGHS, 0x0);
		quot = uart_get_divisor(port, baud);
	} else if (baud <= 576000) {
		serial_port_out(port, UART_MTK_HIGHS, 0x2);

		/* Set to next lower baudrate supported */
		if ((baud == 500000) || (baud == 576000))
			baud = 460800;
		quot = DIV_ROUND_UP(port->uartclk, 4 * baud);
	} else {
		serial_port_out(port, UART_MTK_HIGHS, 0x3);
		quot = DIV_ROUND_UP(port->uartclk, 256 * baud);
	}

	/*
	 * Ok, we're now changing the port state.  Do it with
	 * interrupts disabled.
	 */
	spin_lock_irqsave(&port->lock, flags);

	/*
	 * Update the per-port timeout.
	 */
	uart_update_timeout(port, termios->c_cflag, baud);

	/* set DLAB we have cval saved in up->lcr from the call to the core */
	serial_port_out(port, UART_LCR, up->lcr | UART_LCR_DLAB);
	serial_dl_write(up, quot);

	/* reset DLAB */
	serial_port_out(port, UART_LCR, up->lcr);

	if (baud > 460800) {
		unsigned int tmp;

		tmp = DIV_ROUND_CLOSEST(port->uartclk, quot * baud);
		serial_port_out(port, UART_MTK_SAMPLE_COUNT, tmp - 1);
		serial_port_out(port, UART_MTK_SAMPLE_POINT,
					(tmp - 2) >> 1);
	} else {
		serial_port_out(port, UART_MTK_SAMPLE_COUNT, 0x00);
		serial_port_out(port, UART_MTK_SAMPLE_POINT, 0xff);
	}

	spin_unlock_irqrestore(&port->lock, flags);
	/* Don't rewrite B0 */
	if (tty_termios_baud_rate(termios))
		tty_termios_encode_baud_rate(termios, baud, baud);
}

static int __maybe_unused mtk8250_runtime_suspend(struct device *dev)
{
	struct mtk8250_data *data = dev_get_drvdata(dev);

	clk_disable_unprepare(data->uart_clk);
	clk_disable_unprepare(data->bus_clk);

	return 0;
}

static int __maybe_unused mtk8250_runtime_resume(struct device *dev)
{
	struct mtk8250_data *data = dev_get_drvdata(dev);
	int err;

	err = clk_prepare_enable(data->uart_clk);
	if (err) {
		dev_warn(dev, "Can't enable clock\n");
		return err;
	}

	err = clk_prepare_enable(data->bus_clk);
	if (err) {
		dev_warn(dev, "Can't enable bus clock\n");
		return err;
	}

	return 0;
}

static void
mtk8250_do_pm(struct uart_port *port, unsigned int state, unsigned int old)
{
	if (!state)
		pm_runtime_get_sync(port->dev);

	serial8250_do_pm(port, state, old);

	if (state)
		pm_runtime_put_sync_suspend(port->dev);
}

static int mtk8250_probe_of(struct platform_device *pdev, struct uart_port *p,
			   struct mtk8250_data *data)
{
	data->uart_clk = devm_clk_get(&pdev->dev, "baud");
	if (IS_ERR(data->uart_clk)) {
		/*
		 * For compatibility with older device trees try unnamed
		 * clk when no baud clk can be found.
		 */
		data->uart_clk = devm_clk_get(&pdev->dev, NULL);
		if (IS_ERR(data->uart_clk)) {
			dev_warn(&pdev->dev, "Can't get uart clock\n");
			return PTR_ERR(data->uart_clk);
		}

		return 0;
	}

	data->bus_clk = devm_clk_get(&pdev->dev, "bus");
	return PTR_ERR_OR_ZERO(data->bus_clk);
}

static int mtk8250_probe(struct platform_device *pdev)
{
	struct uart_8250_port uart = {};
	struct resource *regs = platform_get_resource(pdev, IORESOURCE_MEM, 0);
	struct resource *irq = platform_get_resource(pdev, IORESOURCE_IRQ, 0);
	struct mtk8250_data *data;
	int err;

	if (!regs || !irq) {
		dev_err(&pdev->dev, "no registers/irq defined\n");
		return -EINVAL;
	}

	uart.port.membase = devm_ioremap(&pdev->dev, regs->start,
					 resource_size(regs));
	if (!uart.port.membase)
		return -ENOMEM;

	data = devm_kzalloc(&pdev->dev, sizeof(*data), GFP_KERNEL);
	if (!data)
		return -ENOMEM;

	if (pdev->dev.of_node) {
		err = mtk8250_probe_of(pdev, &uart.port, data);
		if (err)
			return err;
	} else
		return -ENODEV;

	spin_lock_init(&uart.port.lock);
	uart.port.mapbase = regs->start;
	uart.port.irq = irq->start;
	uart.port.pm = mtk8250_do_pm;
	uart.port.type = PORT_16550;
	uart.port.flags = UPF_BOOT_AUTOCONF | UPF_FIXED_PORT;
	uart.port.dev = &pdev->dev;
	uart.port.iotype = UPIO_MEM32;
	uart.port.regshift = 2;
	uart.port.private_data = data;
	uart.port.set_termios = mtk8250_set_termios;
	uart.port.uartclk = clk_get_rate(data->uart_clk);

	/* Disable Rate Fix function */
	writel(0x0, uart.port.membase +
			(MTK_UART_RATE_FIX << uart.port.regshift));

	platform_set_drvdata(pdev, data);

	err = mtk8250_runtime_resume(&pdev->dev);
	if (err)
		return err;

	data->line = serial8250_register_8250_port(&uart);
	if (data->line < 0)
		return data->line;

	pm_runtime_set_active(&pdev->dev);
	pm_runtime_enable(&pdev->dev);

	return 0;
}

static int mtk8250_remove(struct platform_device *pdev)
{
	struct mtk8250_data *data = platform_get_drvdata(pdev);

	pm_runtime_get_sync(&pdev->dev);

	serial8250_unregister_port(data->line);
	mtk8250_runtime_suspend(&pdev->dev);

	pm_runtime_disable(&pdev->dev);
	pm_runtime_put_noidle(&pdev->dev);

	return 0;
}

static int __maybe_unused mtk8250_suspend(struct device *dev)
{
	struct mtk8250_data *data = dev_get_drvdata(dev);

	serial8250_suspend_port(data->line);

	return 0;
}

static int __maybe_unused mtk8250_resume(struct device *dev)
{
	struct mtk8250_data *data = dev_get_drvdata(dev);

	serial8250_resume_port(data->line);

	return 0;
}

static const struct dev_pm_ops mtk8250_pm_ops = {
	SET_SYSTEM_SLEEP_PM_OPS(mtk8250_suspend, mtk8250_resume)
	SET_RUNTIME_PM_OPS(mtk8250_runtime_suspend, mtk8250_runtime_resume,
				NULL)
};

static const struct of_device_id mtk8250_of_match[] = {
	{ .compatible = "mediatek,mt6577-uart" },
	{ /* Sentinel */ }
};
MODULE_DEVICE_TABLE(of, mtk8250_of_match);

static struct platform_driver mtk8250_platform_driver = {
	.driver = {
		.name		= "mt6577-uart",
		.pm		= &mtk8250_pm_ops,
		.of_match_table	= mtk8250_of_match,
	},
	.probe			= mtk8250_probe,
	.remove			= mtk8250_remove,
};
module_platform_driver(mtk8250_platform_driver);

#ifdef CONFIG_SERIAL_8250_CONSOLE
static int __init early_mtk8250_setup(struct earlycon_device *device,
					const char *options)
{
	if (!device->port.membase)
		return -ENODEV;

	device->port.iotype = UPIO_MEM32;

	return early_serial8250_setup(device, NULL);
}

OF_EARLYCON_DECLARE(mtk8250, "mediatek,mt6577-uart", early_mtk8250_setup);
#endif

MODULE_AUTHOR("Matthias Brugger");
MODULE_LICENSE("GPL");
MODULE_DESCRIPTION("Mediatek 8250 serial port driver");<|MERGE_RESOLUTION|>--- conflicted
+++ resolved
@@ -49,22 +49,6 @@
 
 	serial8250_do_set_termios(port, termios, NULL);
 
-<<<<<<< HEAD
-	/*
-	 * Store the requested baud rate before calling the generic 8250
-	 * set_termios method. Standard 8250 port expects bauds to be
-	 * no higher than (uartclk / 16) so the baud will be clamped if it
-	 * gets out of that bound. Mediatek 8250 port supports speed
-	 * higher than that, therefore we'll get original baud rate back
-	 * after calling the generic set_termios method and recalculate
-	 * the speed later in this method.
-	 */
-	baud = tty_termios_baud_rate(termios);
-
-	serial8250_do_set_termios(port, termios, NULL);
-
-=======
->>>>>>> 286cd8c7
 	tty_termios_encode_baud_rate(termios, baud, baud);
 
 	/*
