// SPDX-License-Identifier: GPL-2.0+
/*
 * Synopsys DesignWare 8250 driver.
 *
 * Copyright 2011 Picochip, Jamie Iles.
 * Copyright 2013 Intel Corporation
 *
 * The Synopsys DesignWare 8250 has an extra feature whereby it detects if the
 * LCR is written whilst busy.  If it is, then a busy detect interrupt is
 * raised, the LCR needs to be rewritten and the uart status register read.
 */
#include <linux/delay.h>
#include <linux/device.h>
#include <linux/io.h>
#include <linux/module.h>
#include <linux/serial_8250.h>
#include <linux/serial_reg.h>
#include <linux/of.h>
#include <linux/of_irq.h>
#include <linux/of_platform.h>
#include <linux/platform_device.h>
#include <linux/slab.h>
#include <linux/acpi.h>
#include <linux/clk.h>
#include <linux/reset.h>
#include <linux/pm_runtime.h>

#include <asm/byteorder.h>

#include "8250.h"

/* Offsets for the DesignWare specific registers */
#define DW_UART_USR	0x1f /* UART Status Register */
#define DW_UART_DLF	0xc0 /* Divisor Latch Fraction Register */
#define DW_UART_CPR	0xf4 /* Component Parameter Register */
#define DW_UART_UCV	0xf8 /* UART Component Version */

/* Component Parameter Register bits */
#define DW_UART_CPR_ABP_DATA_WIDTH	(3 << 0)
#define DW_UART_CPR_AFCE_MODE		(1 << 4)
#define DW_UART_CPR_THRE_MODE		(1 << 5)
#define DW_UART_CPR_SIR_MODE		(1 << 6)
#define DW_UART_CPR_SIR_LP_MODE		(1 << 7)
#define DW_UART_CPR_ADDITIONAL_FEATURES	(1 << 8)
#define DW_UART_CPR_FIFO_ACCESS		(1 << 9)
#define DW_UART_CPR_FIFO_STAT		(1 << 10)
#define DW_UART_CPR_SHADOW		(1 << 11)
#define DW_UART_CPR_ENCODED_PARMS	(1 << 12)
#define DW_UART_CPR_DMA_EXTRA		(1 << 13)
#define DW_UART_CPR_FIFO_MODE		(0xff << 16)
/* Helper for fifo size calculation */
#define DW_UART_CPR_FIFO_SIZE(a)	(((a >> 16) & 0xff) * 16)

/* DesignWare specific register fields */
#define DW_UART_MCR_SIRE		BIT(6)

struct dw8250_data {
	u8			usr_reg;
	u8			dlf_size;
	int			line;
	int			msr_mask_on;
	int			msr_mask_off;
	struct clk		*clk;
	struct clk		*pclk;
	struct reset_control	*rst;
	struct uart_8250_dma	dma;

	unsigned int		skip_autocfg:1;
	unsigned int		uart_16550_compatible:1;
};

static inline u32 dw8250_readl_ext(struct uart_port *p, int offset)
{
	if (p->iotype == UPIO_MEM32BE)
		return ioread32be(p->membase + offset);
	return readl(p->membase + offset);
}

static inline void dw8250_writel_ext(struct uart_port *p, int offset, u32 reg)
{
	if (p->iotype == UPIO_MEM32BE)
		iowrite32be(reg, p->membase + offset);
	else
		writel(reg, p->membase + offset);
}

static inline int dw8250_modify_msr(struct uart_port *p, int offset, int value)
{
	struct dw8250_data *d = p->private_data;

	/* Override any modem control signals if needed */
	if (offset == UART_MSR) {
		value |= d->msr_mask_on;
		value &= ~d->msr_mask_off;
	}

	return value;
}

static void dw8250_force_idle(struct uart_port *p)
{
	struct uart_8250_port *up = up_to_u8250p(p);

	serial8250_clear_and_reinit_fifos(up);
	(void)p->serial_in(p, UART_RX);
}

static void dw8250_check_lcr(struct uart_port *p, int value)
{
	void __iomem *offset = p->membase + (UART_LCR << p->regshift);
	int tries = 1000;

	/* Make sure LCR write wasn't ignored */
	while (tries--) {
		unsigned int lcr = p->serial_in(p, UART_LCR);

		if ((value & ~UART_LCR_SPAR) == (lcr & ~UART_LCR_SPAR))
			return;

		dw8250_force_idle(p);

#ifdef CONFIG_64BIT
		if (p->type == PORT_OCTEON)
			__raw_writeq(value & 0xff, offset);
		else
#endif
		if (p->iotype == UPIO_MEM32)
			writel(value, offset);
		else if (p->iotype == UPIO_MEM32BE)
			iowrite32be(value, offset);
		else
			writeb(value, offset);
	}
	/*
	 * FIXME: this deadlocks if port->lock is already held
	 * dev_err(p->dev, "Couldn't set LCR to %d\n", value);
	 */
}

/* Returns once the transmitter is empty or we run out of retries */
static void dw8250_tx_wait_empty(struct uart_port *p)
{
	struct uart_8250_port *up = up_to_u8250p(p);
	unsigned int tries = 20000;
	unsigned int delay_threshold = tries - 1000;
	unsigned int lsr;

	while (tries--) {
		lsr = readb (p->membase + (UART_LSR << p->regshift));
		up->lsr_saved_flags |= lsr & LSR_SAVE_FLAGS;

		if (lsr & UART_LSR_TEMT)
			break;

		/* The device is first given a chance to empty without delay,
		 * to avoid slowdowns at high bitrates. If after 1000 tries
		 * the buffer has still not emptied, allow more time for low-
		 * speed links. */
		if (tries < delay_threshold)
			udelay (1);
	}
}

static void dw8250_serial_out38x(struct uart_port *p, int offset, int value)
{
	struct dw8250_data *d = p->private_data;

	/* Allow the TX to drain before we reconfigure */
	if (offset == UART_LCR)
		dw8250_tx_wait_empty(p);

	writeb(value, p->membase + (offset << p->regshift));

	if (offset == UART_LCR && !d->uart_16550_compatible)
		dw8250_check_lcr(p, value);
}


static void dw8250_serial_out(struct uart_port *p, int offset, int value)
{
	struct dw8250_data *d = p->private_data;

	writeb(value, p->membase + (offset << p->regshift));

	if (offset == UART_LCR && !d->uart_16550_compatible)
		dw8250_check_lcr(p, value);
}

static unsigned int dw8250_serial_in(struct uart_port *p, int offset)
{
	unsigned int value = readb(p->membase + (offset << p->regshift));

	return dw8250_modify_msr(p, offset, value);
}

#ifdef CONFIG_64BIT
static unsigned int dw8250_serial_inq(struct uart_port *p, int offset)
{
	unsigned int value;

	value = (u8)__raw_readq(p->membase + (offset << p->regshift));

	return dw8250_modify_msr(p, offset, value);
}

static void dw8250_serial_outq(struct uart_port *p, int offset, int value)
{
	struct dw8250_data *d = p->private_data;

	value &= 0xff;
	__raw_writeq(value, p->membase + (offset << p->regshift));
	/* Read back to ensure register write ordering. */
	__raw_readq(p->membase + (UART_LCR << p->regshift));

	if (offset == UART_LCR && !d->uart_16550_compatible)
		dw8250_check_lcr(p, value);
}
#endif /* CONFIG_64BIT */

static void dw8250_serial_out32(struct uart_port *p, int offset, int value)
{
	struct dw8250_data *d = p->private_data;

	writel(value, p->membase + (offset << p->regshift));

	if (offset == UART_LCR && !d->uart_16550_compatible)
		dw8250_check_lcr(p, value);
}

static unsigned int dw8250_serial_in32(struct uart_port *p, int offset)
{
	unsigned int value = readl(p->membase + (offset << p->regshift));

	return dw8250_modify_msr(p, offset, value);
}

static void dw8250_serial_out32be(struct uart_port *p, int offset, int value)
{
	struct dw8250_data *d = p->private_data;

	iowrite32be(value, p->membase + (offset << p->regshift));

	if (offset == UART_LCR && !d->uart_16550_compatible)
		dw8250_check_lcr(p, value);
}

static unsigned int dw8250_serial_in32be(struct uart_port *p, int offset)
{
       unsigned int value = ioread32be(p->membase + (offset << p->regshift));

       return dw8250_modify_msr(p, offset, value);
}


static int dw8250_handle_irq(struct uart_port *p)
{
	struct uart_8250_port *up = up_to_u8250p(p);
	struct dw8250_data *d = p->private_data;
	unsigned int iir = p->serial_in(p, UART_IIR);
	unsigned int status;
	unsigned long flags;

	/*
	 * There are ways to get Designware-based UARTs into a state where
	 * they are asserting UART_IIR_RX_TIMEOUT but there is no actual
	 * data available.  If we see such a case then we'll do a bogus
	 * read.  If we don't do this then the "RX TIMEOUT" interrupt will
	 * fire forever.
	 *
	 * This problem has only been observed so far when not in DMA mode
	 * so we limit the workaround only to non-DMA mode.
	 */
	if (!up->dma && ((iir & 0x3f) == UART_IIR_RX_TIMEOUT)) {
		spin_lock_irqsave(&p->lock, flags);
		status = p->serial_in(p, UART_LSR);

		if (!(status & (UART_LSR_DR | UART_LSR_BI)))
			(void) p->serial_in(p, UART_RX);

		spin_unlock_irqrestore(&p->lock, flags);
	}

	if (serial8250_handle_irq(p, iir))
		return 1;

	if ((iir & UART_IIR_BUSY) == UART_IIR_BUSY) {
		/* Clear the USR */
		(void)p->serial_in(p, d->usr_reg);

		return 1;
	}

	return 0;
}

static void
dw8250_do_pm(struct uart_port *port, unsigned int state, unsigned int old)
{
	if (!state)
		pm_runtime_get_sync(port->dev);

	serial8250_do_pm(port, state, old);

	if (state)
		pm_runtime_put_sync_suspend(port->dev);
}

static void dw8250_set_termios(struct uart_port *p, struct ktermios *termios,
			       struct ktermios *old)
{
	unsigned int baud = tty_termios_baud_rate(termios);
	struct dw8250_data *d = p->private_data;
	long rate;
	int ret;

	if (IS_ERR(d->clk))
		goto out;

	clk_disable_unprepare(d->clk);
	rate = clk_round_rate(d->clk, baud * 16);
	if (rate < 0)
		ret = rate;
	else if (rate == 0)
		ret = -ENOENT;
	else
		ret = clk_set_rate(d->clk, rate);
	clk_prepare_enable(d->clk);

	if (!ret)
		p->uartclk = rate;

out:
	p->status &= ~UPSTAT_AUTOCTS;
	if (termios->c_cflag & CRTSCTS)
		p->status |= UPSTAT_AUTOCTS;

	serial8250_do_set_termios(p, termios, old);
}

static void dw8250_set_ldisc(struct uart_port *p, struct ktermios *termios)
{
	struct uart_8250_port *up = up_to_u8250p(p);
	unsigned int mcr = p->serial_in(p, UART_MCR);

	if (up->capabilities & UART_CAP_IRDA) {
		if (termios->c_line == N_IRDA)
			mcr |= DW_UART_MCR_SIRE;
		else
			mcr &= ~DW_UART_MCR_SIRE;

		p->serial_out(p, UART_MCR, mcr);
	}
	serial8250_do_set_ldisc(p, termios);
}

/*
 * dw8250_fallback_dma_filter will prevent the UART from getting just any free
 * channel on platforms that have DMA engines, but don't have any channels
 * assigned to the UART.
 *
 * REVISIT: This is a work around for limitation in the DMA Engine API. Once the
 * core problem is fixed, this function is no longer needed.
 */
static bool dw8250_fallback_dma_filter(struct dma_chan *chan, void *param)
{
	return false;
}

static bool dw8250_idma_filter(struct dma_chan *chan, void *param)
{
	return param == chan->device->dev;
<<<<<<< HEAD
=======
}

/*
 * divisor = div(I) + div(F)
 * "I" means integer, "F" means fractional
 * quot = div(I) = clk / (16 * baud)
 * frac = div(F) * 2^dlf_size
 *
 * let rem = clk % (16 * baud)
 * we have: div(F) * (16 * baud) = rem
 * so frac = 2^dlf_size * rem / (16 * baud) = (rem << dlf_size) / (16 * baud)
 */
static unsigned int dw8250_get_divisor(struct uart_port *p,
				       unsigned int baud,
				       unsigned int *frac)
{
	unsigned int quot, rem, base_baud = baud * 16;
	struct dw8250_data *d = p->private_data;

	quot = p->uartclk / base_baud;
	rem = p->uartclk % base_baud;
	*frac = DIV_ROUND_CLOSEST(rem << d->dlf_size, base_baud);

	return quot;
}

static void dw8250_set_divisor(struct uart_port *p, unsigned int baud,
			       unsigned int quot, unsigned int quot_frac)
{
	dw8250_writel_ext(p, DW_UART_DLF, quot_frac);
	serial8250_do_set_divisor(p, baud, quot, quot_frac);
>>>>>>> 286cd8c7
}

static void dw8250_quirks(struct uart_port *p, struct dw8250_data *data)
{
	if (p->dev->of_node) {
		struct device_node *np = p->dev->of_node;
		int id;

		/* get index of serial line, if found in DT aliases */
		id = of_alias_get_id(np, "serial");
		if (id >= 0)
			p->line = id;
#ifdef CONFIG_64BIT
		if (of_device_is_compatible(np, "cavium,octeon-3860-uart")) {
			p->serial_in = dw8250_serial_inq;
			p->serial_out = dw8250_serial_outq;
			p->flags = UPF_SKIP_TEST | UPF_SHARE_IRQ | UPF_FIXED_TYPE;
			p->type = PORT_OCTEON;
			data->usr_reg = 0x27;
			data->skip_autocfg = true;
		}
#endif
		if (of_device_is_big_endian(p->dev->of_node)) {
			p->iotype = UPIO_MEM32BE;
			p->serial_in = dw8250_serial_in32be;
			p->serial_out = dw8250_serial_out32be;
		}
		if (of_device_is_compatible(np, "marvell,armada-38x-uart"))
			p->serial_out = dw8250_serial_out38x;

	} else if (acpi_dev_present("APMC0D08", NULL, -1)) {
		p->iotype = UPIO_MEM32;
		p->regshift = 2;
		p->serial_in = dw8250_serial_in32;
		data->uart_16550_compatible = true;
	}

	/* Platforms with iDMA 64-bit */
	if (platform_get_resource_byname(to_platform_device(p->dev),
					 IORESOURCE_MEM, "lpss_priv")) {
		data->dma.rx_param = p->dev->parent;
		data->dma.tx_param = p->dev->parent;
		data->dma.fn = dw8250_idma_filter;
	}
}

static void dw8250_setup_port(struct uart_port *p)
{
	struct uart_8250_port *up = up_to_u8250p(p);
	u32 reg;

	/*
	 * If the Component Version Register returns zero, we know that
	 * ADDITIONAL_FEATURES are not enabled. No need to go any further.
	 */
	reg = dw8250_readl_ext(p, DW_UART_UCV);
	if (!reg)
		return;

	dev_dbg(p->dev, "Designware UART version %c.%c%c\n",
		(reg >> 24) & 0xff, (reg >> 16) & 0xff, (reg >> 8) & 0xff);

	dw8250_writel_ext(p, DW_UART_DLF, ~0U);
	reg = dw8250_readl_ext(p, DW_UART_DLF);
	dw8250_writel_ext(p, DW_UART_DLF, 0);

	if (reg) {
		struct dw8250_data *d = p->private_data;

		d->dlf_size = fls(reg);
		p->get_divisor = dw8250_get_divisor;
		p->set_divisor = dw8250_set_divisor;
	}

	reg = dw8250_readl_ext(p, DW_UART_CPR);
	if (!reg)
		return;

	/* Select the type based on fifo */
	if (reg & DW_UART_CPR_FIFO_MODE) {
		p->type = PORT_16550A;
		p->flags |= UPF_FIXED_TYPE;
		p->fifosize = DW_UART_CPR_FIFO_SIZE(reg);
		up->capabilities = UART_CAP_FIFO;
	}

	if (reg & DW_UART_CPR_AFCE_MODE)
		up->capabilities |= UART_CAP_AFE;

	if (reg & DW_UART_CPR_SIR_MODE)
		up->capabilities |= UART_CAP_IRDA;
}

static int dw8250_probe(struct platform_device *pdev)
{
	struct uart_8250_port uart = {};
	struct resource *regs = platform_get_resource(pdev, IORESOURCE_MEM, 0);
	int irq = platform_get_irq(pdev, 0);
	struct uart_port *p = &uart.port;
	struct device *dev = &pdev->dev;
	struct dw8250_data *data;
	int err;
	u32 val;

	if (!regs) {
		dev_err(dev, "no registers defined\n");
		return -EINVAL;
	}

	if (irq < 0) {
		if (irq != -EPROBE_DEFER)
			dev_err(dev, "cannot get irq\n");
		return irq;
	}

	spin_lock_init(&p->lock);
	p->mapbase	= regs->start;
	p->irq		= irq;
	p->handle_irq	= dw8250_handle_irq;
	p->pm		= dw8250_do_pm;
	p->type		= PORT_8250;
	p->flags	= UPF_SHARE_IRQ | UPF_FIXED_PORT;
	p->dev		= dev;
	p->iotype	= UPIO_MEM;
	p->serial_in	= dw8250_serial_in;
	p->serial_out	= dw8250_serial_out;
	p->set_ldisc	= dw8250_set_ldisc;
	p->set_termios	= dw8250_set_termios;

	p->membase = devm_ioremap(dev, regs->start, resource_size(regs));
	if (!p->membase)
		return -ENOMEM;

	data = devm_kzalloc(dev, sizeof(*data), GFP_KERNEL);
	if (!data)
		return -ENOMEM;

	data->dma.fn = dw8250_fallback_dma_filter;
	data->usr_reg = DW_UART_USR;
	p->private_data = data;

	data->uart_16550_compatible = device_property_read_bool(dev,
						"snps,uart-16550-compatible");

	err = device_property_read_u32(dev, "reg-shift", &val);
	if (!err)
		p->regshift = val;

	err = device_property_read_u32(dev, "reg-io-width", &val);
	if (!err && val == 4) {
		p->iotype = UPIO_MEM32;
		p->serial_in = dw8250_serial_in32;
		p->serial_out = dw8250_serial_out32;
	}

	if (device_property_read_bool(dev, "dcd-override")) {
		/* Always report DCD as active */
		data->msr_mask_on |= UART_MSR_DCD;
		data->msr_mask_off |= UART_MSR_DDCD;
	}

	if (device_property_read_bool(dev, "dsr-override")) {
		/* Always report DSR as active */
		data->msr_mask_on |= UART_MSR_DSR;
		data->msr_mask_off |= UART_MSR_DDSR;
	}

	if (device_property_read_bool(dev, "cts-override")) {
		/* Always report CTS as active */
		data->msr_mask_on |= UART_MSR_CTS;
		data->msr_mask_off |= UART_MSR_DCTS;
	}

	if (device_property_read_bool(dev, "ri-override")) {
		/* Always report Ring indicator as inactive */
		data->msr_mask_off |= UART_MSR_RI;
		data->msr_mask_off |= UART_MSR_TERI;
	}

	/* Always ask for fixed clock rate from a property. */
	device_property_read_u32(dev, "clock-frequency", &p->uartclk);

	/* If there is separate baudclk, get the rate from it. */
	data->clk = devm_clk_get(dev, "baudclk");
	if (IS_ERR(data->clk) && PTR_ERR(data->clk) != -EPROBE_DEFER)
		data->clk = devm_clk_get(dev, NULL);
	if (IS_ERR(data->clk) && PTR_ERR(data->clk) == -EPROBE_DEFER)
		return -EPROBE_DEFER;
	if (!IS_ERR_OR_NULL(data->clk)) {
		err = clk_prepare_enable(data->clk);
		if (err)
			dev_warn(dev, "could not enable optional baudclk: %d\n",
				 err);
		else
			p->uartclk = clk_get_rate(data->clk);
	}

	/* If no clock rate is defined, fail. */
	if (!p->uartclk) {
		dev_err(dev, "clock rate not defined\n");
		err = -EINVAL;
		goto err_clk;
	}

<<<<<<< HEAD
	data->pclk = devm_clk_get(&pdev->dev, "apb_pclk");
=======
	data->pclk = devm_clk_get(dev, "apb_pclk");
>>>>>>> 286cd8c7
	if (IS_ERR(data->pclk) && PTR_ERR(data->pclk) == -EPROBE_DEFER) {
		err = -EPROBE_DEFER;
		goto err_clk;
	}
	if (!IS_ERR(data->pclk)) {
		err = clk_prepare_enable(data->pclk);
		if (err) {
			dev_err(dev, "could not enable apb_pclk\n");
			goto err_clk;
		}
	}

	data->rst = devm_reset_control_get_optional_exclusive(dev, NULL);
	if (IS_ERR(data->rst)) {
		err = PTR_ERR(data->rst);
		goto err_pclk;
	}
	reset_control_deassert(data->rst);

	dw8250_quirks(p, data);

	/* If the Busy Functionality is not implemented, don't handle it */
	if (data->uart_16550_compatible)
		p->handle_irq = NULL;

	if (!data->skip_autocfg)
		dw8250_setup_port(p);

	/* If we have a valid fifosize, try hooking up DMA */
	if (p->fifosize) {
		data->dma.rxconf.src_maxburst = p->fifosize / 4;
		data->dma.txconf.dst_maxburst = p->fifosize / 4;
		uart.dma = &data->dma;
	}

	data->line = serial8250_register_8250_port(&uart);
	if (data->line < 0) {
		err = data->line;
		goto err_reset;
	}

	platform_set_drvdata(pdev, data);

	pm_runtime_set_active(dev);
	pm_runtime_enable(dev);

	return 0;

err_reset:
	reset_control_assert(data->rst);

err_pclk:
	if (!IS_ERR(data->pclk))
		clk_disable_unprepare(data->pclk);

err_clk:
	if (!IS_ERR(data->clk))
		clk_disable_unprepare(data->clk);

	return err;
}

static int dw8250_remove(struct platform_device *pdev)
{
	struct dw8250_data *data = platform_get_drvdata(pdev);

	pm_runtime_get_sync(&pdev->dev);

	serial8250_unregister_port(data->line);

	reset_control_assert(data->rst);

	if (!IS_ERR(data->pclk))
		clk_disable_unprepare(data->pclk);

	if (!IS_ERR(data->clk))
		clk_disable_unprepare(data->clk);

	pm_runtime_disable(&pdev->dev);
	pm_runtime_put_noidle(&pdev->dev);

	return 0;
}

#ifdef CONFIG_PM_SLEEP
static int dw8250_suspend(struct device *dev)
{
	struct dw8250_data *data = dev_get_drvdata(dev);

	serial8250_suspend_port(data->line);

	return 0;
}

static int dw8250_resume(struct device *dev)
{
	struct dw8250_data *data = dev_get_drvdata(dev);

	serial8250_resume_port(data->line);

	return 0;
}
#endif /* CONFIG_PM_SLEEP */

#ifdef CONFIG_PM
static int dw8250_runtime_suspend(struct device *dev)
{
	struct dw8250_data *data = dev_get_drvdata(dev);

	if (!IS_ERR(data->clk))
		clk_disable_unprepare(data->clk);

	if (!IS_ERR(data->pclk))
		clk_disable_unprepare(data->pclk);

	return 0;
}

static int dw8250_runtime_resume(struct device *dev)
{
	struct dw8250_data *data = dev_get_drvdata(dev);

	if (!IS_ERR(data->pclk))
		clk_prepare_enable(data->pclk);

	if (!IS_ERR(data->clk))
		clk_prepare_enable(data->clk);

	return 0;
}
#endif

static const struct dev_pm_ops dw8250_pm_ops = {
	SET_SYSTEM_SLEEP_PM_OPS(dw8250_suspend, dw8250_resume)
	SET_RUNTIME_PM_OPS(dw8250_runtime_suspend, dw8250_runtime_resume, NULL)
};

static const struct of_device_id dw8250_of_match[] = {
	{ .compatible = "snps,dw-apb-uart" },
	{ .compatible = "cavium,octeon-3860-uart" },
	{ .compatible = "marvell,armada-38x-uart" },
	{ .compatible = "renesas,rzn1-uart" },
	{ /* Sentinel */ }
};
MODULE_DEVICE_TABLE(of, dw8250_of_match);

static const struct acpi_device_id dw8250_acpi_match[] = {
	{ "INT33C4", 0 },
	{ "INT33C5", 0 },
	{ "INT3434", 0 },
	{ "INT3435", 0 },
	{ "80860F0A", 0 },
	{ "8086228A", 0 },
	{ "APMC0D08", 0},
	{ "AMD0020", 0 },
	{ "AMDI0020", 0 },
	{ "BRCM2032", 0 },
	{ "HISI0031", 0 },
	{ },
};
MODULE_DEVICE_TABLE(acpi, dw8250_acpi_match);

static struct platform_driver dw8250_platform_driver = {
	.driver = {
		.name		= "dw-apb-uart",
		.pm		= &dw8250_pm_ops,
		.of_match_table	= dw8250_of_match,
		.acpi_match_table = dw8250_acpi_match,
	},
	.probe			= dw8250_probe,
	.remove			= dw8250_remove,
};

module_platform_driver(dw8250_platform_driver);

MODULE_AUTHOR("Jamie Iles");
MODULE_LICENSE("GPL");
MODULE_DESCRIPTION("Synopsys DesignWare 8250 serial port driver");
MODULE_ALIAS("platform:dw-apb-uart");<|MERGE_RESOLUTION|>--- conflicted
+++ resolved
@@ -369,8 +369,6 @@
 static bool dw8250_idma_filter(struct dma_chan *chan, void *param)
 {
 	return param == chan->device->dev;
-<<<<<<< HEAD
-=======
 }
 
 /*
@@ -402,7 +400,6 @@
 {
 	dw8250_writel_ext(p, DW_UART_DLF, quot_frac);
 	serial8250_do_set_divisor(p, baud, quot, quot_frac);
->>>>>>> 286cd8c7
 }
 
 static void dw8250_quirks(struct uart_port *p, struct dw8250_data *data)
@@ -607,11 +604,7 @@
 		goto err_clk;
 	}
 
-<<<<<<< HEAD
-	data->pclk = devm_clk_get(&pdev->dev, "apb_pclk");
-=======
 	data->pclk = devm_clk_get(dev, "apb_pclk");
->>>>>>> 286cd8c7
 	if (IS_ERR(data->pclk) && PTR_ERR(data->pclk) == -EPROBE_DEFER) {
 		err = -EPROBE_DEFER;
 		goto err_clk;
