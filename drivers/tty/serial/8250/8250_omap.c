--- conflicted
+++ resolved
@@ -162,11 +162,6 @@
 static void omap_8250_mdr1_errataset(struct uart_8250_port *up,
 				     struct omap8250_priv *priv)
 {
-<<<<<<< HEAD
-	u8 timeout = 255;
-
-=======
->>>>>>> 286cd8c7
 	serial_out(up, UART_OMAP_MDR1, priv->mdr1);
 	udelay(2);
 	serial_out(up, UART_FCR, up->fcr | UART_FCR_CLEAR_XMIT |
