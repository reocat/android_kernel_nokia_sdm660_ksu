// SPDX-License-Identifier: GPL-2.0
/*
 * Driver core for Samsung SoC onboard UARTs.
 *
 * Ben Dooks, Copyright (c) 2003-2008 Simtec Electronics
 *	http://armlinux.simtec.co.uk/
*/

/* Hote on 2410 error handling
 *
 * The s3c2410 manual has a love/hate affair with the contents of the
 * UERSTAT register in the UART blocks, and keeps marking some of the
 * error bits as reserved. Having checked with the s3c2410x01,
 * it copes with BREAKs properly, so I am happy to ignore the RESERVED
 * feature from the latter versions of the manual.
 *
 * If it becomes aparrent that latter versions of the 2410 remove these
 * bits, then action will have to be taken to differentiate the versions
 * and change the policy on BREAK
 *
 * BJD, 04-Nov-2004
*/

#if defined(CONFIG_SERIAL_SAMSUNG_CONSOLE) && defined(CONFIG_MAGIC_SYSRQ)
#define SUPPORT_SYSRQ
#endif

#include <linux/dmaengine.h>
#include <linux/dma-mapping.h>
#include <linux/slab.h>
#include <linux/module.h>
#include <linux/ioport.h>
#include <linux/io.h>
#include <linux/platform_device.h>
#include <linux/init.h>
#include <linux/sysrq.h>
#include <linux/console.h>
#include <linux/tty.h>
#include <linux/tty_flip.h>
#include <linux/serial_core.h>
#include <linux/serial.h>
#include <linux/serial_s3c.h>
#include <linux/delay.h>
#include <linux/clk.h>
#include <linux/cpufreq.h>
#include <linux/of.h>

#include <asm/irq.h>

#include "samsung.h"

#if	defined(CONFIG_SERIAL_SAMSUNG_DEBUG) &&	\
	!defined(MODULE)

extern void printascii(const char *);

__printf(1, 2)
static void dbg(const char *fmt, ...)
{
	va_list va;
	char buff[256];

	va_start(va, fmt);
	vscnprintf(buff, sizeof(buff), fmt, va);
	va_end(va);

	printascii(buff);
}

#else
#define dbg(fmt, ...) do { if (0) no_printk(fmt, ##__VA_ARGS__); } while (0)
#endif

/* UART name and device definitions */

#define S3C24XX_SERIAL_NAME	"ttySAC"
#define S3C24XX_SERIAL_MAJOR	204
#define S3C24XX_SERIAL_MINOR	64

#define S3C24XX_TX_PIO			1
#define S3C24XX_TX_DMA			2
#define S3C24XX_RX_PIO			1
#define S3C24XX_RX_DMA			2
/* macros to change one thing to another */

#define tx_enabled(port) ((port)->unused[0])
#define rx_enabled(port) ((port)->unused[1])

/* flag to ignore all characters coming in */
#define RXSTAT_DUMMY_READ (0x10000000)

static inline struct s3c24xx_uart_port *to_ourport(struct uart_port *port)
{
	return container_of(port, struct s3c24xx_uart_port, port);
}

/* translate a port to the device name */

static inline const char *s3c24xx_serial_portname(struct uart_port *port)
{
	return to_platform_device(port->dev)->name;
}

static int s3c24xx_serial_txempty_nofifo(struct uart_port *port)
{
	return rd_regl(port, S3C2410_UTRSTAT) & S3C2410_UTRSTAT_TXE;
}

/*
 * s3c64xx and later SoC's include the interrupt mask and status registers in
 * the controller itself, unlike the s3c24xx SoC's which have these registers
 * in the interrupt controller. Check if the port type is s3c64xx or higher.
 */
static int s3c24xx_serial_has_interrupt_mask(struct uart_port *port)
{
	return to_ourport(port)->info->type == PORT_S3C6400;
}

static void s3c24xx_serial_rx_enable(struct uart_port *port)
{
	unsigned long flags;
	unsigned int ucon, ufcon;
	int count = 10000;

	spin_lock_irqsave(&port->lock, flags);

	while (--count && !s3c24xx_serial_txempty_nofifo(port))
		udelay(100);

	ufcon = rd_regl(port, S3C2410_UFCON);
	ufcon |= S3C2410_UFCON_RESETRX;
	wr_regl(port, S3C2410_UFCON, ufcon);

	ucon = rd_regl(port, S3C2410_UCON);
	ucon |= S3C2410_UCON_RXIRQMODE;
	wr_regl(port, S3C2410_UCON, ucon);

	rx_enabled(port) = 1;
	spin_unlock_irqrestore(&port->lock, flags);
}

static void s3c24xx_serial_rx_disable(struct uart_port *port)
{
	unsigned long flags;
	unsigned int ucon;

	spin_lock_irqsave(&port->lock, flags);

	ucon = rd_regl(port, S3C2410_UCON);
	ucon &= ~S3C2410_UCON_RXIRQMODE;
	wr_regl(port, S3C2410_UCON, ucon);

	rx_enabled(port) = 0;
	spin_unlock_irqrestore(&port->lock, flags);
}

static void s3c24xx_serial_stop_tx(struct uart_port *port)
{
	struct s3c24xx_uart_port *ourport = to_ourport(port);
	struct s3c24xx_uart_dma *dma = ourport->dma;
	struct circ_buf *xmit = &port->state->xmit;
	struct dma_tx_state state;
	int count;

	if (!tx_enabled(port))
		return;

	if (s3c24xx_serial_has_interrupt_mask(port))
		s3c24xx_set_bit(port, S3C64XX_UINTM_TXD, S3C64XX_UINTM);
	else
		disable_irq_nosync(ourport->tx_irq);

	if (dma && dma->tx_chan && ourport->tx_in_progress == S3C24XX_TX_DMA) {
		dmaengine_pause(dma->tx_chan);
		dmaengine_tx_status(dma->tx_chan, dma->tx_cookie, &state);
		dmaengine_terminate_all(dma->tx_chan);
		dma_sync_single_for_cpu(ourport->port.dev,
			dma->tx_transfer_addr, dma->tx_size, DMA_TO_DEVICE);
		async_tx_ack(dma->tx_desc);
		count = dma->tx_bytes_requested - state.residue;
		xmit->tail = (xmit->tail + count) & (UART_XMIT_SIZE - 1);
		port->icount.tx += count;
	}

	tx_enabled(port) = 0;
	ourport->tx_in_progress = 0;

	if (port->flags & UPF_CONS_FLOW)
		s3c24xx_serial_rx_enable(port);

	ourport->tx_mode = 0;
}

static void s3c24xx_serial_start_next_tx(struct s3c24xx_uart_port *ourport);

static void s3c24xx_serial_tx_dma_complete(void *args)
{
	struct s3c24xx_uart_port *ourport = args;
	struct uart_port *port = &ourport->port;
	struct circ_buf *xmit = &port->state->xmit;
	struct s3c24xx_uart_dma *dma = ourport->dma;
	struct dma_tx_state state;
	unsigned long flags;
	int count;


	dmaengine_tx_status(dma->tx_chan, dma->tx_cookie, &state);
	count = dma->tx_bytes_requested - state.residue;
	async_tx_ack(dma->tx_desc);

	dma_sync_single_for_cpu(ourport->port.dev, dma->tx_transfer_addr,
				dma->tx_size, DMA_TO_DEVICE);

	spin_lock_irqsave(&port->lock, flags);

	xmit->tail = (xmit->tail + count) & (UART_XMIT_SIZE - 1);
	port->icount.tx += count;
	ourport->tx_in_progress = 0;

	if (uart_circ_chars_pending(xmit) < WAKEUP_CHARS)
		uart_write_wakeup(port);

	s3c24xx_serial_start_next_tx(ourport);
	spin_unlock_irqrestore(&port->lock, flags);
}

static void enable_tx_dma(struct s3c24xx_uart_port *ourport)
{
	struct uart_port *port = &ourport->port;
	u32 ucon;

	/* Mask Tx interrupt */
	if (s3c24xx_serial_has_interrupt_mask(port))
		s3c24xx_set_bit(port, S3C64XX_UINTM_TXD, S3C64XX_UINTM);
	else
		disable_irq_nosync(ourport->tx_irq);

	/* Enable tx dma mode */
	ucon = rd_regl(port, S3C2410_UCON);
	ucon &= ~(S3C64XX_UCON_TXBURST_MASK | S3C64XX_UCON_TXMODE_MASK);
	ucon |= S3C64XX_UCON_TXBURST_1;
	ucon |= S3C64XX_UCON_TXMODE_DMA;
	wr_regl(port,  S3C2410_UCON, ucon);

	ourport->tx_mode = S3C24XX_TX_DMA;
}

static void enable_tx_pio(struct s3c24xx_uart_port *ourport)
{
	struct uart_port *port = &ourport->port;
	u32 ucon, ufcon;

	/* Set ufcon txtrig */
	ourport->tx_in_progress = S3C24XX_TX_PIO;
	ufcon = rd_regl(port, S3C2410_UFCON);
	wr_regl(port,  S3C2410_UFCON, ufcon);

	/* Enable tx pio mode */
	ucon = rd_regl(port, S3C2410_UCON);
	ucon &= ~(S3C64XX_UCON_TXMODE_MASK);
	ucon |= S3C64XX_UCON_TXMODE_CPU;
	wr_regl(port,  S3C2410_UCON, ucon);

	/* Unmask Tx interrupt */
	if (s3c24xx_serial_has_interrupt_mask(port))
		s3c24xx_clear_bit(port, S3C64XX_UINTM_TXD,
				  S3C64XX_UINTM);
	else
		enable_irq(ourport->tx_irq);

	ourport->tx_mode = S3C24XX_TX_PIO;
}

static void s3c24xx_serial_start_tx_pio(struct s3c24xx_uart_port *ourport)
{
	if (ourport->tx_mode != S3C24XX_TX_PIO)
		enable_tx_pio(ourport);
}

static int s3c24xx_serial_start_tx_dma(struct s3c24xx_uart_port *ourport,
				      unsigned int count)
{
	struct uart_port *port = &ourport->port;
	struct circ_buf *xmit = &port->state->xmit;
	struct s3c24xx_uart_dma *dma = ourport->dma;


	if (ourport->tx_mode != S3C24XX_TX_DMA)
		enable_tx_dma(ourport);

	dma->tx_size = count & ~(dma_get_cache_alignment() - 1);
	dma->tx_transfer_addr = dma->tx_addr + xmit->tail;

	dma_sync_single_for_device(ourport->port.dev, dma->tx_transfer_addr,
				dma->tx_size, DMA_TO_DEVICE);

	dma->tx_desc = dmaengine_prep_slave_single(dma->tx_chan,
				dma->tx_transfer_addr, dma->tx_size,
				DMA_MEM_TO_DEV, DMA_PREP_INTERRUPT);
	if (!dma->tx_desc) {
		dev_err(ourport->port.dev, "Unable to get desc for Tx\n");
		return -EIO;
	}

	dma->tx_desc->callback = s3c24xx_serial_tx_dma_complete;
	dma->tx_desc->callback_param = ourport;
	dma->tx_bytes_requested = dma->tx_size;

	ourport->tx_in_progress = S3C24XX_TX_DMA;
	dma->tx_cookie = dmaengine_submit(dma->tx_desc);
	dma_async_issue_pending(dma->tx_chan);
	return 0;
}

static void s3c24xx_serial_start_next_tx(struct s3c24xx_uart_port *ourport)
{
	struct uart_port *port = &ourport->port;
	struct circ_buf *xmit = &port->state->xmit;
	unsigned long count;

	/* Get data size up to the end of buffer */
	count = CIRC_CNT_TO_END(xmit->head, xmit->tail, UART_XMIT_SIZE);

	if (!count) {
		s3c24xx_serial_stop_tx(port);
		return;
	}

	if (!ourport->dma || !ourport->dma->tx_chan ||
	    count < ourport->min_dma_size ||
	    xmit->tail & (dma_get_cache_alignment() - 1))
		s3c24xx_serial_start_tx_pio(ourport);
	else
		s3c24xx_serial_start_tx_dma(ourport, count);
}

static void s3c24xx_serial_start_tx(struct uart_port *port)
{
	struct s3c24xx_uart_port *ourport = to_ourport(port);
	struct circ_buf *xmit = &port->state->xmit;

	if (!tx_enabled(port)) {
		if (port->flags & UPF_CONS_FLOW)
			s3c24xx_serial_rx_disable(port);

		tx_enabled(port) = 1;
		if (!ourport->dma || !ourport->dma->tx_chan)
			s3c24xx_serial_start_tx_pio(ourport);
	}

	if (ourport->dma && ourport->dma->tx_chan) {
		if (!uart_circ_empty(xmit) && !ourport->tx_in_progress)
			s3c24xx_serial_start_next_tx(ourport);
	}
}

static void s3c24xx_uart_copy_rx_to_tty(struct s3c24xx_uart_port *ourport,
		struct tty_port *tty, int count)
{
	struct s3c24xx_uart_dma *dma = ourport->dma;
	int copied;

	if (!count)
		return;

	dma_sync_single_for_cpu(ourport->port.dev, dma->rx_addr,
				dma->rx_size, DMA_FROM_DEVICE);

	ourport->port.icount.rx += count;
	if (!tty) {
		dev_err(ourport->port.dev, "No tty port\n");
		return;
	}
	copied = tty_insert_flip_string(tty,
			((unsigned char *)(ourport->dma->rx_buf)), count);
	if (copied != count) {
		WARN_ON(1);
		dev_err(ourport->port.dev, "RxData copy to tty layer failed\n");
	}
}

static void s3c24xx_serial_stop_rx(struct uart_port *port)
{
	struct s3c24xx_uart_port *ourport = to_ourport(port);
	struct s3c24xx_uart_dma *dma = ourport->dma;
	struct tty_port *t = &port->state->port;
	struct dma_tx_state state;
	enum dma_status dma_status;
	unsigned int received;

	if (rx_enabled(port)) {
		dbg("s3c24xx_serial_stop_rx: port=%p\n", port);
		if (s3c24xx_serial_has_interrupt_mask(port))
			s3c24xx_set_bit(port, S3C64XX_UINTM_RXD,
					S3C64XX_UINTM);
		else
			disable_irq_nosync(ourport->rx_irq);
		rx_enabled(port) = 0;
	}
	if (dma && dma->rx_chan) {
		dmaengine_pause(dma->tx_chan);
		dma_status = dmaengine_tx_status(dma->rx_chan,
				dma->rx_cookie, &state);
		if (dma_status == DMA_IN_PROGRESS ||
			dma_status == DMA_PAUSED) {
			received = dma->rx_bytes_requested - state.residue;
			dmaengine_terminate_all(dma->rx_chan);
			s3c24xx_uart_copy_rx_to_tty(ourport, t, received);
		}
	}
}

static inline struct s3c24xx_uart_info
	*s3c24xx_port_to_info(struct uart_port *port)
{
	return to_ourport(port)->info;
}

static inline struct s3c2410_uartcfg
	*s3c24xx_port_to_cfg(struct uart_port *port)
{
	struct s3c24xx_uart_port *ourport;

	if (port->dev == NULL)
		return NULL;

	ourport = container_of(port, struct s3c24xx_uart_port, port);
	return ourport->cfg;
}

static int s3c24xx_serial_rx_fifocnt(struct s3c24xx_uart_port *ourport,
				     unsigned long ufstat)
{
	struct s3c24xx_uart_info *info = ourport->info;

	if (ufstat & info->rx_fifofull)
		return ourport->port.fifosize;

	return (ufstat & info->rx_fifomask) >> info->rx_fifoshift;
}

static void s3c64xx_start_rx_dma(struct s3c24xx_uart_port *ourport);
static void s3c24xx_serial_rx_dma_complete(void *args)
{
	struct s3c24xx_uart_port *ourport = args;
	struct uart_port *port = &ourport->port;

	struct s3c24xx_uart_dma *dma = ourport->dma;
	struct tty_port *t = &port->state->port;
	struct tty_struct *tty = tty_port_tty_get(&ourport->port.state->port);

	struct dma_tx_state state;
	unsigned long flags;
	int received;

	dmaengine_tx_status(dma->rx_chan,  dma->rx_cookie, &state);
	received  = dma->rx_bytes_requested - state.residue;
	async_tx_ack(dma->rx_desc);

	spin_lock_irqsave(&port->lock, flags);

	if (received)
		s3c24xx_uart_copy_rx_to_tty(ourport, t, received);

	if (tty) {
		tty_flip_buffer_push(t);
		tty_kref_put(tty);
	}

	s3c64xx_start_rx_dma(ourport);

	spin_unlock_irqrestore(&port->lock, flags);
}

static void s3c64xx_start_rx_dma(struct s3c24xx_uart_port *ourport)
{
	struct s3c24xx_uart_dma *dma = ourport->dma;

	dma_sync_single_for_device(ourport->port.dev, dma->rx_addr,
				dma->rx_size, DMA_FROM_DEVICE);

	dma->rx_desc = dmaengine_prep_slave_single(dma->rx_chan,
				dma->rx_addr, dma->rx_size, DMA_DEV_TO_MEM,
				DMA_PREP_INTERRUPT);
	if (!dma->rx_desc) {
		dev_err(ourport->port.dev, "Unable to get desc for Rx\n");
		return;
	}

	dma->rx_desc->callback = s3c24xx_serial_rx_dma_complete;
	dma->rx_desc->callback_param = ourport;
	dma->rx_bytes_requested = dma->rx_size;

	dma->rx_cookie = dmaengine_submit(dma->rx_desc);
	dma_async_issue_pending(dma->rx_chan);
}

/* ? - where has parity gone?? */
#define S3C2410_UERSTAT_PARITY (0x1000)

static void enable_rx_dma(struct s3c24xx_uart_port *ourport)
{
	struct uart_port *port = &ourport->port;
	unsigned int ucon;

	/* set Rx mode to DMA mode */
	ucon = rd_regl(port, S3C2410_UCON);
	ucon &= ~(S3C64XX_UCON_RXBURST_MASK |
			S3C64XX_UCON_TIMEOUT_MASK |
			S3C64XX_UCON_EMPTYINT_EN |
			S3C64XX_UCON_DMASUS_EN |
			S3C64XX_UCON_TIMEOUT_EN |
			S3C64XX_UCON_RXMODE_MASK);
	ucon |= S3C64XX_UCON_RXBURST_1 |
			0xf << S3C64XX_UCON_TIMEOUT_SHIFT |
			S3C64XX_UCON_EMPTYINT_EN |
			S3C64XX_UCON_TIMEOUT_EN |
			S3C64XX_UCON_RXMODE_DMA;
	wr_regl(port, S3C2410_UCON, ucon);

	ourport->rx_mode = S3C24XX_RX_DMA;
}

static void enable_rx_pio(struct s3c24xx_uart_port *ourport)
{
	struct uart_port *port = &ourport->port;
	unsigned int ucon;

	/* set Rx mode to DMA mode */
	ucon = rd_regl(port, S3C2410_UCON);
	ucon &= ~(S3C64XX_UCON_TIMEOUT_MASK |
			S3C64XX_UCON_EMPTYINT_EN |
			S3C64XX_UCON_DMASUS_EN |
			S3C64XX_UCON_TIMEOUT_EN |
			S3C64XX_UCON_RXMODE_MASK);
	ucon |= 0xf << S3C64XX_UCON_TIMEOUT_SHIFT |
			S3C64XX_UCON_TIMEOUT_EN |
			S3C64XX_UCON_RXMODE_CPU;
	wr_regl(port, S3C2410_UCON, ucon);

	ourport->rx_mode = S3C24XX_RX_PIO;
}

static void s3c24xx_serial_rx_drain_fifo(struct s3c24xx_uart_port *ourport);

static irqreturn_t s3c24xx_serial_rx_chars_dma(void *dev_id)
{
	unsigned int utrstat, ufstat, received;
	struct s3c24xx_uart_port *ourport = dev_id;
	struct uart_port *port = &ourport->port;
	struct s3c24xx_uart_dma *dma = ourport->dma;
	struct tty_struct *tty = tty_port_tty_get(&ourport->port.state->port);
	struct tty_port *t = &port->state->port;
	unsigned long flags;
	struct dma_tx_state state;

	utrstat = rd_regl(port, S3C2410_UTRSTAT);
	ufstat = rd_regl(port, S3C2410_UFSTAT);

	spin_lock_irqsave(&port->lock, flags);

	if (!(utrstat & S3C2410_UTRSTAT_TIMEOUT)) {
		s3c64xx_start_rx_dma(ourport);
		if (ourport->rx_mode == S3C24XX_RX_PIO)
			enable_rx_dma(ourport);
		goto finish;
	}

	if (ourport->rx_mode == S3C24XX_RX_DMA) {
		dmaengine_pause(dma->rx_chan);
		dmaengine_tx_status(dma->rx_chan, dma->rx_cookie, &state);
		dmaengine_terminate_all(dma->rx_chan);
		received = dma->rx_bytes_requested - state.residue;
		s3c24xx_uart_copy_rx_to_tty(ourport, t, received);

		enable_rx_pio(ourport);
	}

	s3c24xx_serial_rx_drain_fifo(ourport);

	if (tty) {
		tty_flip_buffer_push(t);
		tty_kref_put(tty);
	}

	wr_regl(port, S3C2410_UTRSTAT, S3C2410_UTRSTAT_TIMEOUT);

finish:
	spin_unlock_irqrestore(&port->lock, flags);

	return IRQ_HANDLED;
}

static void s3c24xx_serial_rx_drain_fifo(struct s3c24xx_uart_port *ourport)
{
	struct uart_port *port = &ourport->port;
	unsigned int ufcon, ch, flag, ufstat, uerstat;
	unsigned int fifocnt = 0;
	int max_count = port->fifosize;

	while (max_count-- > 0) {
		/*
		 * Receive all characters known to be in FIFO
		 * before reading FIFO level again
		 */
		if (fifocnt == 0) {
			ufstat = rd_regl(port, S3C2410_UFSTAT);
			fifocnt = s3c24xx_serial_rx_fifocnt(ourport, ufstat);
			if (fifocnt == 0)
				break;
		}
		fifocnt--;

		uerstat = rd_regl(port, S3C2410_UERSTAT);
		ch = rd_regb(port, S3C2410_URXH);

		if (port->flags & UPF_CONS_FLOW) {
			int txe = s3c24xx_serial_txempty_nofifo(port);

			if (rx_enabled(port)) {
				if (!txe) {
					rx_enabled(port) = 0;
					continue;
				}
			} else {
				if (txe) {
					ufcon = rd_regl(port, S3C2410_UFCON);
					ufcon |= S3C2410_UFCON_RESETRX;
					wr_regl(port, S3C2410_UFCON, ufcon);
					rx_enabled(port) = 1;
					return;
				}
				continue;
			}
		}

		/* insert the character into the buffer */

		flag = TTY_NORMAL;
		port->icount.rx++;

		if (unlikely(uerstat & S3C2410_UERSTAT_ANY)) {
			dbg("rxerr: port ch=0x%02x, rxs=0x%08x\n",
			    ch, uerstat);

			/* check for break */
			if (uerstat & S3C2410_UERSTAT_BREAK) {
				dbg("break!\n");
				port->icount.brk++;
				if (uart_handle_break(port))
					continue; /* Ignore character */
			}

			if (uerstat & S3C2410_UERSTAT_FRAME)
				port->icount.frame++;
			if (uerstat & S3C2410_UERSTAT_OVERRUN)
				port->icount.overrun++;

			uerstat &= port->read_status_mask;

			if (uerstat & S3C2410_UERSTAT_BREAK)
				flag = TTY_BREAK;
			else if (uerstat & S3C2410_UERSTAT_PARITY)
				flag = TTY_PARITY;
			else if (uerstat & (S3C2410_UERSTAT_FRAME |
					    S3C2410_UERSTAT_OVERRUN))
				flag = TTY_FRAME;
		}

		if (uart_handle_sysrq_char(port, ch))
			continue; /* Ignore character */

		uart_insert_char(port, uerstat, S3C2410_UERSTAT_OVERRUN,
				 ch, flag);
	}

	tty_flip_buffer_push(&port->state->port);
}

static irqreturn_t s3c24xx_serial_rx_chars_pio(void *dev_id)
{
	struct s3c24xx_uart_port *ourport = dev_id;
	struct uart_port *port = &ourport->port;
	unsigned long flags;

	spin_lock_irqsave(&port->lock, flags);
	s3c24xx_serial_rx_drain_fifo(ourport);
	spin_unlock_irqrestore(&port->lock, flags);

	return IRQ_HANDLED;
}


static irqreturn_t s3c24xx_serial_rx_chars(int irq, void *dev_id)
{
	struct s3c24xx_uart_port *ourport = dev_id;

	if (ourport->dma && ourport->dma->rx_chan)
		return s3c24xx_serial_rx_chars_dma(dev_id);
	return s3c24xx_serial_rx_chars_pio(dev_id);
}

static irqreturn_t s3c24xx_serial_tx_chars(int irq, void *id)
{
	struct s3c24xx_uart_port *ourport = id;
	struct uart_port *port = &ourport->port;
	struct circ_buf *xmit = &port->state->xmit;
	unsigned long flags;
	int count, dma_count = 0;

	spin_lock_irqsave(&port->lock, flags);

	count = CIRC_CNT_TO_END(xmit->head, xmit->tail, UART_XMIT_SIZE);

	if (ourport->dma && ourport->dma->tx_chan &&
	    count >= ourport->min_dma_size) {
		int align = dma_get_cache_alignment() -
			(xmit->tail & (dma_get_cache_alignment() - 1));
		if (count-align >= ourport->min_dma_size) {
			dma_count = count-align;
			count = align;
		}
	}

	if (port->x_char) {
		wr_regb(port, S3C2410_UTXH, port->x_char);
		port->icount.tx++;
		port->x_char = 0;
		goto out;
	}

	/* if there isn't anything more to transmit, or the uart is now
	 * stopped, disable the uart and exit
	*/

	if (uart_circ_empty(xmit) || uart_tx_stopped(port)) {
		s3c24xx_serial_stop_tx(port);
		goto out;
	}

	/* try and drain the buffer... */

	if (count > port->fifosize) {
		count = port->fifosize;
		dma_count = 0;
	}

	while (!uart_circ_empty(xmit) && count > 0) {
		if (rd_regl(port, S3C2410_UFSTAT) & ourport->info->tx_fifofull)
			break;

		wr_regb(port, S3C2410_UTXH, xmit->buf[xmit->tail]);
		xmit->tail = (xmit->tail + 1) & (UART_XMIT_SIZE - 1);
		port->icount.tx++;
		count--;
	}

	if (!count && dma_count) {
		s3c24xx_serial_start_tx_dma(ourport, dma_count);
		goto out;
	}

	if (uart_circ_chars_pending(xmit) < WAKEUP_CHARS)
		uart_write_wakeup(port);

	if (uart_circ_empty(xmit))
		s3c24xx_serial_stop_tx(port);

out:
	spin_unlock_irqrestore(&port->lock, flags);
	return IRQ_HANDLED;
}

/* interrupt handler for s3c64xx and later SoC's.*/
static irqreturn_t s3c64xx_serial_handle_irq(int irq, void *id)
{
	struct s3c24xx_uart_port *ourport = id;
	struct uart_port *port = &ourport->port;
	unsigned int pend = rd_regl(port, S3C64XX_UINTP);
	irqreturn_t ret = IRQ_HANDLED;

	if (pend & S3C64XX_UINTM_RXD_MSK) {
		ret = s3c24xx_serial_rx_chars(irq, id);
		wr_regl(port, S3C64XX_UINTP, S3C64XX_UINTM_RXD_MSK);
	}
	if (pend & S3C64XX_UINTM_TXD_MSK) {
		ret = s3c24xx_serial_tx_chars(irq, id);
		wr_regl(port, S3C64XX_UINTP, S3C64XX_UINTM_TXD_MSK);
	}
	return ret;
}

static unsigned int s3c24xx_serial_tx_empty(struct uart_port *port)
{
	struct s3c24xx_uart_info *info = s3c24xx_port_to_info(port);
	unsigned long ufstat = rd_regl(port, S3C2410_UFSTAT);
	unsigned long ufcon = rd_regl(port, S3C2410_UFCON);

	if (ufcon & S3C2410_UFCON_FIFOMODE) {
		if ((ufstat & info->tx_fifomask) != 0 ||
		    (ufstat & info->tx_fifofull))
			return 0;

		return 1;
	}

	return s3c24xx_serial_txempty_nofifo(port);
}

/* no modem control lines */
static unsigned int s3c24xx_serial_get_mctrl(struct uart_port *port)
{
	unsigned int umstat = rd_regb(port, S3C2410_UMSTAT);

	if (umstat & S3C2410_UMSTAT_CTS)
		return TIOCM_CAR | TIOCM_DSR | TIOCM_CTS;
	else
		return TIOCM_CAR | TIOCM_DSR;
}

static void s3c24xx_serial_set_mctrl(struct uart_port *port, unsigned int mctrl)
{
	unsigned int umcon = rd_regl(port, S3C2410_UMCON);

	if (mctrl & TIOCM_RTS)
		umcon |= S3C2410_UMCOM_RTS_LOW;
	else
		umcon &= ~S3C2410_UMCOM_RTS_LOW;

	wr_regl(port, S3C2410_UMCON, umcon);
}

static void s3c24xx_serial_break_ctl(struct uart_port *port, int break_state)
{
	unsigned long flags;
	unsigned int ucon;

	spin_lock_irqsave(&port->lock, flags);

	ucon = rd_regl(port, S3C2410_UCON);

	if (break_state)
		ucon |= S3C2410_UCON_SBREAK;
	else
		ucon &= ~S3C2410_UCON_SBREAK;

	wr_regl(port, S3C2410_UCON, ucon);

	spin_unlock_irqrestore(&port->lock, flags);
}

static int s3c24xx_serial_request_dma(struct s3c24xx_uart_port *p)
{
	struct s3c24xx_uart_dma	*dma = p->dma;
	struct dma_slave_caps dma_caps;
	const char *reason = NULL;
	int ret;

	/* Default slave configuration parameters */
	dma->rx_conf.direction		= DMA_DEV_TO_MEM;
	dma->rx_conf.src_addr_width	= DMA_SLAVE_BUSWIDTH_1_BYTE;
	dma->rx_conf.src_addr		= p->port.mapbase + S3C2410_URXH;
	dma->rx_conf.src_maxburst	= 1;

	dma->tx_conf.direction		= DMA_MEM_TO_DEV;
	dma->tx_conf.dst_addr_width	= DMA_SLAVE_BUSWIDTH_1_BYTE;
	dma->tx_conf.dst_addr		= p->port.mapbase + S3C2410_UTXH;
	dma->tx_conf.dst_maxburst	= 1;

	dma->rx_chan = dma_request_chan(p->port.dev, "rx");

	if (IS_ERR(dma->rx_chan)) {
		reason = "DMA RX channel request failed";
		ret = PTR_ERR(dma->rx_chan);
		goto err_warn;
	}

	ret = dma_get_slave_caps(dma->rx_chan, &dma_caps);
	if (ret < 0 ||
	    dma_caps.residue_granularity < DMA_RESIDUE_GRANULARITY_BURST) {
		reason = "insufficient DMA RX engine capabilities";
		ret = -EOPNOTSUPP;
		goto err_release_rx;
	}

	dmaengine_slave_config(dma->rx_chan, &dma->rx_conf);

	dma->tx_chan = dma_request_chan(p->port.dev, "tx");
	if (IS_ERR(dma->tx_chan)) {
		reason = "DMA TX channel request failed";
		ret = PTR_ERR(dma->tx_chan);
		goto err_release_rx;
	}

	ret = dma_get_slave_caps(dma->tx_chan, &dma_caps);
	if (ret < 0 ||
	    dma_caps.residue_granularity < DMA_RESIDUE_GRANULARITY_BURST) {
		reason = "insufficient DMA TX engine capabilities";
		ret = -EOPNOTSUPP;
		goto err_release_tx;
	}

	dmaengine_slave_config(dma->tx_chan, &dma->tx_conf);

	/* RX buffer */
	dma->rx_size = PAGE_SIZE;

	dma->rx_buf = kmalloc(dma->rx_size, GFP_KERNEL);
	if (!dma->rx_buf) {
		ret = -ENOMEM;
		goto err_release_tx;
	}

	dma->rx_addr = dma_map_single(p->port.dev, dma->rx_buf,
				dma->rx_size, DMA_FROM_DEVICE);
	if (dma_mapping_error(p->port.dev, dma->rx_addr)) {
		reason = "DMA mapping error for RX buffer";
		ret = -EIO;
		goto err_free_rx;
	}

	/* TX buffer */
	dma->tx_addr = dma_map_single(p->port.dev, p->port.state->xmit.buf,
				UART_XMIT_SIZE, DMA_TO_DEVICE);
	if (dma_mapping_error(p->port.dev, dma->tx_addr)) {
		reason = "DMA mapping error for TX buffer";
		ret = -EIO;
		goto err_unmap_rx;
	}

	return 0;

err_unmap_rx:
	dma_unmap_single(p->port.dev, dma->rx_addr, dma->rx_size,
			 DMA_FROM_DEVICE);
err_free_rx:
	kfree(dma->rx_buf);
err_release_tx:
	dma_release_channel(dma->tx_chan);
err_release_rx:
	dma_release_channel(dma->rx_chan);
err_warn:
	if (reason)
		dev_warn(p->port.dev, "%s, DMA will not be used\n", reason);
	return ret;
}

static void s3c24xx_serial_release_dma(struct s3c24xx_uart_port *p)
{
	struct s3c24xx_uart_dma	*dma = p->dma;

	if (dma->rx_chan) {
		dmaengine_terminate_all(dma->rx_chan);
		dma_unmap_single(p->port.dev, dma->rx_addr,
				dma->rx_size, DMA_FROM_DEVICE);
		kfree(dma->rx_buf);
		dma_release_channel(dma->rx_chan);
		dma->rx_chan = NULL;
	}

	if (dma->tx_chan) {
		dmaengine_terminate_all(dma->tx_chan);
		dma_unmap_single(p->port.dev, dma->tx_addr,
				UART_XMIT_SIZE, DMA_TO_DEVICE);
		dma_release_channel(dma->tx_chan);
		dma->tx_chan = NULL;
	}
}

static void s3c24xx_serial_shutdown(struct uart_port *port)
{
	struct s3c24xx_uart_port *ourport = to_ourport(port);

	if (ourport->tx_claimed) {
		if (!s3c24xx_serial_has_interrupt_mask(port))
			free_irq(ourport->tx_irq, ourport);
		tx_enabled(port) = 0;
		ourport->tx_claimed = 0;
		ourport->tx_mode = 0;
	}

	if (ourport->rx_claimed) {
		if (!s3c24xx_serial_has_interrupt_mask(port))
			free_irq(ourport->rx_irq, ourport);
		ourport->rx_claimed = 0;
		rx_enabled(port) = 0;
	}

	/* Clear pending interrupts and mask all interrupts */
	if (s3c24xx_serial_has_interrupt_mask(port)) {
		free_irq(port->irq, ourport);

		wr_regl(port, S3C64XX_UINTP, 0xf);
		wr_regl(port, S3C64XX_UINTM, 0xf);
	}

	if (ourport->dma)
		s3c24xx_serial_release_dma(ourport);

	ourport->tx_in_progress = 0;
}

static int s3c24xx_serial_startup(struct uart_port *port)
{
	struct s3c24xx_uart_port *ourport = to_ourport(port);
	int ret;

	dbg("s3c24xx_serial_startup: port=%p (%08llx,%p)\n",
	    port, (unsigned long long)port->mapbase, port->membase);

	rx_enabled(port) = 1;

	ret = request_irq(ourport->rx_irq, s3c24xx_serial_rx_chars, 0,
			  s3c24xx_serial_portname(port), ourport);

	if (ret != 0) {
		dev_err(port->dev, "cannot get irq %d\n", ourport->rx_irq);
		return ret;
	}

	ourport->rx_claimed = 1;

	dbg("requesting tx irq...\n");

	tx_enabled(port) = 1;

	ret = request_irq(ourport->tx_irq, s3c24xx_serial_tx_chars, 0,
			  s3c24xx_serial_portname(port), ourport);

	if (ret) {
		dev_err(port->dev, "cannot get irq %d\n", ourport->tx_irq);
		goto err;
	}

	ourport->tx_claimed = 1;

	dbg("s3c24xx_serial_startup ok\n");

	/* the port reset code should have done the correct
	 * register setup for the port controls */

	return ret;

err:
	s3c24xx_serial_shutdown(port);
	return ret;
}

static int s3c64xx_serial_startup(struct uart_port *port)
{
	struct s3c24xx_uart_port *ourport = to_ourport(port);
	unsigned long flags;
	unsigned int ufcon;
	int ret;

	dbg("s3c64xx_serial_startup: port=%p (%08llx,%p)\n",
	    port, (unsigned long long)port->mapbase, port->membase);

	wr_regl(port, S3C64XX_UINTM, 0xf);
	if (ourport->dma) {
		ret = s3c24xx_serial_request_dma(ourport);
		if (ret < 0) {
<<<<<<< HEAD
			dev_warn(port->dev,
				 "DMA request failed, DMA will not be used\n");
=======
>>>>>>> 286cd8c7
			devm_kfree(port->dev, ourport->dma);
			ourport->dma = NULL;
		}
	}

	ret = request_irq(port->irq, s3c64xx_serial_handle_irq, IRQF_SHARED,
			  s3c24xx_serial_portname(port), ourport);
	if (ret) {
		dev_err(port->dev, "cannot get irq %d\n", port->irq);
		return ret;
	}

	/* For compatibility with s3c24xx Soc's */
	rx_enabled(port) = 1;
	ourport->rx_claimed = 1;
	tx_enabled(port) = 0;
	ourport->tx_claimed = 1;

	spin_lock_irqsave(&port->lock, flags);

	ufcon = rd_regl(port, S3C2410_UFCON);
	ufcon |= S3C2410_UFCON_RESETRX | S5PV210_UFCON_RXTRIG8;
	if (!uart_console(port))
		ufcon |= S3C2410_UFCON_RESETTX;
	wr_regl(port, S3C2410_UFCON, ufcon);

	enable_rx_pio(ourport);

	spin_unlock_irqrestore(&port->lock, flags);

	/* Enable Rx Interrupt */
	s3c24xx_clear_bit(port, S3C64XX_UINTM_RXD, S3C64XX_UINTM);

	dbg("s3c64xx_serial_startup ok\n");
	return ret;
}

/* power power management control */

static void s3c24xx_serial_pm(struct uart_port *port, unsigned int level,
			      unsigned int old)
{
	struct s3c24xx_uart_port *ourport = to_ourport(port);
	int timeout = 10000;

	ourport->pm_level = level;

	switch (level) {
	case 3:
		while (--timeout && !s3c24xx_serial_txempty_nofifo(port))
			udelay(100);

		if (!IS_ERR(ourport->baudclk))
			clk_disable_unprepare(ourport->baudclk);

		clk_disable_unprepare(ourport->clk);
		break;

	case 0:
		clk_prepare_enable(ourport->clk);

		if (!IS_ERR(ourport->baudclk))
			clk_prepare_enable(ourport->baudclk);

		break;
	default:
		dev_err(port->dev, "s3c24xx_serial: unknown pm %d\n", level);
	}
}

/* baud rate calculation
 *
 * The UARTs on the S3C2410/S3C2440 can take their clocks from a number
 * of different sources, including the peripheral clock ("pclk") and an
 * external clock ("uclk"). The S3C2440 also adds the core clock ("fclk")
 * with a programmable extra divisor.
 *
 * The following code goes through the clock sources, and calculates the
 * baud clocks (and the resultant actual baud rates) and then tries to
 * pick the closest one and select that.
 *
*/

#define MAX_CLK_NAME_LENGTH 15

static inline int s3c24xx_serial_getsource(struct uart_port *port)
{
	struct s3c24xx_uart_info *info = s3c24xx_port_to_info(port);
	unsigned int ucon;

	if (info->num_clks == 1)
		return 0;

	ucon = rd_regl(port, S3C2410_UCON);
	ucon &= info->clksel_mask;
	return ucon >> info->clksel_shift;
}

static void s3c24xx_serial_setsource(struct uart_port *port,
			unsigned int clk_sel)
{
	struct s3c24xx_uart_info *info = s3c24xx_port_to_info(port);
	unsigned int ucon;

	if (info->num_clks == 1)
		return;

	ucon = rd_regl(port, S3C2410_UCON);
	if ((ucon & info->clksel_mask) >> info->clksel_shift == clk_sel)
		return;

	ucon &= ~info->clksel_mask;
	ucon |= clk_sel << info->clksel_shift;
	wr_regl(port, S3C2410_UCON, ucon);
}

static unsigned int s3c24xx_serial_getclk(struct s3c24xx_uart_port *ourport,
			unsigned int req_baud, struct clk **best_clk,
			unsigned int *clk_num)
{
	struct s3c24xx_uart_info *info = ourport->info;
	struct clk *clk;
	unsigned long rate;
	unsigned int cnt, baud, quot, best_quot = 0;
	char clkname[MAX_CLK_NAME_LENGTH];
	int calc_deviation, deviation = (1 << 30) - 1;

	for (cnt = 0; cnt < info->num_clks; cnt++) {
		/* Keep selected clock if provided */
		if (ourport->cfg->clk_sel &&
			!(ourport->cfg->clk_sel & (1 << cnt)))
			continue;

		sprintf(clkname, "clk_uart_baud%d", cnt);
		clk = clk_get(ourport->port.dev, clkname);
		if (IS_ERR(clk))
			continue;

		rate = clk_get_rate(clk);
		if (!rate) {
			dev_err(ourport->port.dev,
				"Failed to get clock rate for %s.\n", clkname);
			clk_put(clk);
			continue;
		}

		if (ourport->info->has_divslot) {
			unsigned long div = rate / req_baud;

			/* The UDIVSLOT register on the newer UARTs allows us to
			 * get a divisor adjustment of 1/16th on the baud clock.
			 *
			 * We don't keep the UDIVSLOT value (the 16ths we
			 * calculated by not multiplying the baud by 16) as it
			 * is easy enough to recalculate.
			 */

			quot = div / 16;
			baud = rate / div;
		} else {
			quot = (rate + (8 * req_baud)) / (16 * req_baud);
			baud = rate / (quot * 16);
		}
		quot--;

		calc_deviation = req_baud - baud;
		if (calc_deviation < 0)
			calc_deviation = -calc_deviation;

		if (calc_deviation < deviation) {
			/*
			 * If we find a better clk, release the previous one, if
			 * any.
			 */
			if (!IS_ERR(*best_clk))
				clk_put(*best_clk);
			*best_clk = clk;
			best_quot = quot;
			*clk_num = cnt;
			deviation = calc_deviation;
		} else {
			clk_put(clk);
		}
	}

	return best_quot;
}

/* udivslot_table[]
 *
 * This table takes the fractional value of the baud divisor and gives
 * the recommended setting for the UDIVSLOT register.
 */
static u16 udivslot_table[16] = {
	[0] = 0x0000,
	[1] = 0x0080,
	[2] = 0x0808,
	[3] = 0x0888,
	[4] = 0x2222,
	[5] = 0x4924,
	[6] = 0x4A52,
	[7] = 0x54AA,
	[8] = 0x5555,
	[9] = 0xD555,
	[10] = 0xD5D5,
	[11] = 0xDDD5,
	[12] = 0xDDDD,
	[13] = 0xDFDD,
	[14] = 0xDFDF,
	[15] = 0xFFDF,
};

static void s3c24xx_serial_set_termios(struct uart_port *port,
				       struct ktermios *termios,
				       struct ktermios *old)
{
	struct s3c2410_uartcfg *cfg = s3c24xx_port_to_cfg(port);
	struct s3c24xx_uart_port *ourport = to_ourport(port);
	struct clk *clk = ERR_PTR(-EINVAL);
	unsigned long flags;
	unsigned int baud, quot, clk_sel = 0;
	unsigned int ulcon;
	unsigned int umcon;
	unsigned int udivslot = 0;

	/*
	 * We don't support modem control lines.
	 */
	termios->c_cflag &= ~(HUPCL | CMSPAR);
	termios->c_cflag |= CLOCAL;

	/*
	 * Ask the core to calculate the divisor for us.
	 */

	baud = uart_get_baud_rate(port, termios, old, 0, 115200*8);
	quot = s3c24xx_serial_getclk(ourport, baud, &clk, &clk_sel);
	if (baud == 38400 && (port->flags & UPF_SPD_MASK) == UPF_SPD_CUST)
		quot = port->custom_divisor;
	if (IS_ERR(clk))
		return;

	/* check to see if we need  to change clock source */

	if (ourport->baudclk != clk) {
		clk_prepare_enable(clk);

		s3c24xx_serial_setsource(port, clk_sel);

		if (!IS_ERR(ourport->baudclk)) {
			clk_disable_unprepare(ourport->baudclk);
			ourport->baudclk = ERR_PTR(-EINVAL);
		}

		ourport->baudclk = clk;
		ourport->baudclk_rate = clk ? clk_get_rate(clk) : 0;
	}

	if (ourport->info->has_divslot) {
		unsigned int div = ourport->baudclk_rate / baud;

		if (cfg->has_fracval) {
			udivslot = (div & 15);
			dbg("fracval = %04x\n", udivslot);
		} else {
			udivslot = udivslot_table[div & 15];
			dbg("udivslot = %04x (div %d)\n", udivslot, div & 15);
		}
	}

	switch (termios->c_cflag & CSIZE) {
	case CS5:
		dbg("config: 5bits/char\n");
		ulcon = S3C2410_LCON_CS5;
		break;
	case CS6:
		dbg("config: 6bits/char\n");
		ulcon = S3C2410_LCON_CS6;
		break;
	case CS7:
		dbg("config: 7bits/char\n");
		ulcon = S3C2410_LCON_CS7;
		break;
	case CS8:
	default:
		dbg("config: 8bits/char\n");
		ulcon = S3C2410_LCON_CS8;
		break;
	}

	/* preserve original lcon IR settings */
	ulcon |= (cfg->ulcon & S3C2410_LCON_IRM);

	if (termios->c_cflag & CSTOPB)
		ulcon |= S3C2410_LCON_STOPB;

	if (termios->c_cflag & PARENB) {
		if (termios->c_cflag & PARODD)
			ulcon |= S3C2410_LCON_PODD;
		else
			ulcon |= S3C2410_LCON_PEVEN;
	} else {
		ulcon |= S3C2410_LCON_PNONE;
	}

	spin_lock_irqsave(&port->lock, flags);

	dbg("setting ulcon to %08x, brddiv to %d, udivslot %08x\n",
	    ulcon, quot, udivslot);

	wr_regl(port, S3C2410_ULCON, ulcon);
	wr_regl(port, S3C2410_UBRDIV, quot);

	port->status &= ~UPSTAT_AUTOCTS;

	umcon = rd_regl(port, S3C2410_UMCON);
	if (termios->c_cflag & CRTSCTS) {
		umcon |= S3C2410_UMCOM_AFC;
		/* Disable RTS when RX FIFO contains 63 bytes */
		umcon &= ~S3C2412_UMCON_AFC_8;
		port->status = UPSTAT_AUTOCTS;
	} else {
		umcon &= ~S3C2410_UMCOM_AFC;
	}
	wr_regl(port, S3C2410_UMCON, umcon);

	if (ourport->info->has_divslot)
		wr_regl(port, S3C2443_DIVSLOT, udivslot);

	dbg("uart: ulcon = 0x%08x, ucon = 0x%08x, ufcon = 0x%08x\n",
	    rd_regl(port, S3C2410_ULCON),
	    rd_regl(port, S3C2410_UCON),
	    rd_regl(port, S3C2410_UFCON));

	/*
	 * Update the per-port timeout.
	 */
	uart_update_timeout(port, termios->c_cflag, baud);

	/*
	 * Which character status flags are we interested in?
	 */
	port->read_status_mask = S3C2410_UERSTAT_OVERRUN;
	if (termios->c_iflag & INPCK)
		port->read_status_mask |= S3C2410_UERSTAT_FRAME |
			S3C2410_UERSTAT_PARITY;
	/*
	 * Which character status flags should we ignore?
	 */
	port->ignore_status_mask = 0;
	if (termios->c_iflag & IGNPAR)
		port->ignore_status_mask |= S3C2410_UERSTAT_OVERRUN;
	if (termios->c_iflag & IGNBRK && termios->c_iflag & IGNPAR)
		port->ignore_status_mask |= S3C2410_UERSTAT_FRAME;

	/*
	 * Ignore all characters if CREAD is not set.
	 */
	if ((termios->c_cflag & CREAD) == 0)
		port->ignore_status_mask |= RXSTAT_DUMMY_READ;

	spin_unlock_irqrestore(&port->lock, flags);
}

static const char *s3c24xx_serial_type(struct uart_port *port)
{
	switch (port->type) {
	case PORT_S3C2410:
		return "S3C2410";
	case PORT_S3C2440:
		return "S3C2440";
	case PORT_S3C2412:
		return "S3C2412";
	case PORT_S3C6400:
		return "S3C6400/10";
	default:
		return NULL;
	}
}

#define MAP_SIZE (0x100)

static void s3c24xx_serial_release_port(struct uart_port *port)
{
	release_mem_region(port->mapbase, MAP_SIZE);
}

static int s3c24xx_serial_request_port(struct uart_port *port)
{
	const char *name = s3c24xx_serial_portname(port);
	return request_mem_region(port->mapbase, MAP_SIZE, name) ? 0 : -EBUSY;
}

static void s3c24xx_serial_config_port(struct uart_port *port, int flags)
{
	struct s3c24xx_uart_info *info = s3c24xx_port_to_info(port);

	if (flags & UART_CONFIG_TYPE &&
	    s3c24xx_serial_request_port(port) == 0)
		port->type = info->type;
}

/*
 * verify the new serial_struct (for TIOCSSERIAL).
 */
static int
s3c24xx_serial_verify_port(struct uart_port *port, struct serial_struct *ser)
{
	struct s3c24xx_uart_info *info = s3c24xx_port_to_info(port);

	if (ser->type != PORT_UNKNOWN && ser->type != info->type)
		return -EINVAL;

	return 0;
}


#ifdef CONFIG_SERIAL_SAMSUNG_CONSOLE

static struct console s3c24xx_serial_console;

static int __init s3c24xx_serial_console_init(void)
{
	register_console(&s3c24xx_serial_console);
	return 0;
}
console_initcall(s3c24xx_serial_console_init);

#define S3C24XX_SERIAL_CONSOLE &s3c24xx_serial_console
#else
#define S3C24XX_SERIAL_CONSOLE NULL
#endif

#if defined(CONFIG_SERIAL_SAMSUNG_CONSOLE) && defined(CONFIG_CONSOLE_POLL)
static int s3c24xx_serial_get_poll_char(struct uart_port *port);
static void s3c24xx_serial_put_poll_char(struct uart_port *port,
			 unsigned char c);
#endif

static struct uart_ops s3c24xx_serial_ops = {
	.pm		= s3c24xx_serial_pm,
	.tx_empty	= s3c24xx_serial_tx_empty,
	.get_mctrl	= s3c24xx_serial_get_mctrl,
	.set_mctrl	= s3c24xx_serial_set_mctrl,
	.stop_tx	= s3c24xx_serial_stop_tx,
	.start_tx	= s3c24xx_serial_start_tx,
	.stop_rx	= s3c24xx_serial_stop_rx,
	.break_ctl	= s3c24xx_serial_break_ctl,
	.startup	= s3c24xx_serial_startup,
	.shutdown	= s3c24xx_serial_shutdown,
	.set_termios	= s3c24xx_serial_set_termios,
	.type		= s3c24xx_serial_type,
	.release_port	= s3c24xx_serial_release_port,
	.request_port	= s3c24xx_serial_request_port,
	.config_port	= s3c24xx_serial_config_port,
	.verify_port	= s3c24xx_serial_verify_port,
#if defined(CONFIG_SERIAL_SAMSUNG_CONSOLE) && defined(CONFIG_CONSOLE_POLL)
	.poll_get_char = s3c24xx_serial_get_poll_char,
	.poll_put_char = s3c24xx_serial_put_poll_char,
#endif
};

static struct uart_driver s3c24xx_uart_drv = {
	.owner		= THIS_MODULE,
	.driver_name	= "s3c2410_serial",
	.nr		= CONFIG_SERIAL_SAMSUNG_UARTS,
	.cons		= S3C24XX_SERIAL_CONSOLE,
	.dev_name	= S3C24XX_SERIAL_NAME,
	.major		= S3C24XX_SERIAL_MAJOR,
	.minor		= S3C24XX_SERIAL_MINOR,
};

#define __PORT_LOCK_UNLOCKED(i) \
	__SPIN_LOCK_UNLOCKED(s3c24xx_serial_ports[i].port.lock)
static struct s3c24xx_uart_port
s3c24xx_serial_ports[CONFIG_SERIAL_SAMSUNG_UARTS] = {
	[0] = {
		.port = {
			.lock		= __PORT_LOCK_UNLOCKED(0),
			.iotype		= UPIO_MEM,
			.uartclk	= 0,
			.fifosize	= 16,
			.ops		= &s3c24xx_serial_ops,
			.flags		= UPF_BOOT_AUTOCONF,
			.line		= 0,
		}
	},
	[1] = {
		.port = {
			.lock		= __PORT_LOCK_UNLOCKED(1),
			.iotype		= UPIO_MEM,
			.uartclk	= 0,
			.fifosize	= 16,
			.ops		= &s3c24xx_serial_ops,
			.flags		= UPF_BOOT_AUTOCONF,
			.line		= 1,
		}
	},
#if CONFIG_SERIAL_SAMSUNG_UARTS > 2

	[2] = {
		.port = {
			.lock		= __PORT_LOCK_UNLOCKED(2),
			.iotype		= UPIO_MEM,
			.uartclk	= 0,
			.fifosize	= 16,
			.ops		= &s3c24xx_serial_ops,
			.flags		= UPF_BOOT_AUTOCONF,
			.line		= 2,
		}
	},
#endif
#if CONFIG_SERIAL_SAMSUNG_UARTS > 3
	[3] = {
		.port = {
			.lock		= __PORT_LOCK_UNLOCKED(3),
			.iotype		= UPIO_MEM,
			.uartclk	= 0,
			.fifosize	= 16,
			.ops		= &s3c24xx_serial_ops,
			.flags		= UPF_BOOT_AUTOCONF,
			.line		= 3,
		}
	}
#endif
};
#undef __PORT_LOCK_UNLOCKED

/* s3c24xx_serial_resetport
 *
 * reset the fifos and other the settings.
*/

static void s3c24xx_serial_resetport(struct uart_port *port,
				   struct s3c2410_uartcfg *cfg)
{
	struct s3c24xx_uart_info *info = s3c24xx_port_to_info(port);
	unsigned long ucon = rd_regl(port, S3C2410_UCON);
	unsigned int ucon_mask;

	ucon_mask = info->clksel_mask;
	if (info->type == PORT_S3C2440)
		ucon_mask |= S3C2440_UCON0_DIVMASK;

	ucon &= ucon_mask;
	wr_regl(port, S3C2410_UCON,  ucon | cfg->ucon);

	/* reset both fifos */
	wr_regl(port, S3C2410_UFCON, cfg->ufcon | S3C2410_UFCON_RESETBOTH);
	wr_regl(port, S3C2410_UFCON, cfg->ufcon);

	/* some delay is required after fifo reset */
	udelay(1);
}


#ifdef CONFIG_ARM_S3C24XX_CPUFREQ

static int s3c24xx_serial_cpufreq_transition(struct notifier_block *nb,
					     unsigned long val, void *data)
{
	struct s3c24xx_uart_port *port;
	struct uart_port *uport;

	port = container_of(nb, struct s3c24xx_uart_port, freq_transition);
	uport = &port->port;

	/* check to see if port is enabled */

	if (port->pm_level != 0)
		return 0;

	/* try and work out if the baudrate is changing, we can detect
	 * a change in rate, but we do not have support for detecting
	 * a disturbance in the clock-rate over the change.
	 */

	if (IS_ERR(port->baudclk))
		goto exit;

	if (port->baudclk_rate == clk_get_rate(port->baudclk))
		goto exit;

	if (val == CPUFREQ_PRECHANGE) {
		/* we should really shut the port down whilst the
		 * frequency change is in progress. */

	} else if (val == CPUFREQ_POSTCHANGE) {
		struct ktermios *termios;
		struct tty_struct *tty;

		if (uport->state == NULL)
			goto exit;

		tty = uport->state->port.tty;

		if (tty == NULL)
			goto exit;

		termios = &tty->termios;

		if (termios == NULL) {
			dev_warn(uport->dev, "%s: no termios?\n", __func__);
			goto exit;
		}

		s3c24xx_serial_set_termios(uport, termios, NULL);
	}

exit:
	return 0;
}

static inline int
s3c24xx_serial_cpufreq_register(struct s3c24xx_uart_port *port)
{
	port->freq_transition.notifier_call = s3c24xx_serial_cpufreq_transition;

	return cpufreq_register_notifier(&port->freq_transition,
					 CPUFREQ_TRANSITION_NOTIFIER);
}

static inline void
s3c24xx_serial_cpufreq_deregister(struct s3c24xx_uart_port *port)
{
	cpufreq_unregister_notifier(&port->freq_transition,
				    CPUFREQ_TRANSITION_NOTIFIER);
}

#else
static inline int
s3c24xx_serial_cpufreq_register(struct s3c24xx_uart_port *port)
{
	return 0;
}

static inline void
s3c24xx_serial_cpufreq_deregister(struct s3c24xx_uart_port *port)
{
}
#endif

/* s3c24xx_serial_init_port
 *
 * initialise a single serial port from the platform device given
 */

static int s3c24xx_serial_init_port(struct s3c24xx_uart_port *ourport,
				    struct platform_device *platdev)
{
	struct uart_port *port = &ourport->port;
	struct s3c2410_uartcfg *cfg = ourport->cfg;
	struct resource *res;
	int ret;

	dbg("s3c24xx_serial_init_port: port=%p, platdev=%p\n", port, platdev);

	if (platdev == NULL)
		return -ENODEV;

	if (port->mapbase != 0)
		return -EINVAL;

	/* setup info for port */
	port->dev	= &platdev->dev;

	/* Startup sequence is different for s3c64xx and higher SoC's */
	if (s3c24xx_serial_has_interrupt_mask(port))
		s3c24xx_serial_ops.startup = s3c64xx_serial_startup;

	port->uartclk = 1;

	if (cfg->uart_flags & UPF_CONS_FLOW) {
		dbg("s3c24xx_serial_init_port: enabling flow control\n");
		port->flags |= UPF_CONS_FLOW;
	}

	/* sort our the physical and virtual addresses for each UART */

	res = platform_get_resource(platdev, IORESOURCE_MEM, 0);
	if (res == NULL) {
		dev_err(port->dev, "failed to find memory resource for uart\n");
		return -EINVAL;
	}

	dbg("resource %pR)\n", res);

	port->membase = devm_ioremap(port->dev, res->start, resource_size(res));
	if (!port->membase) {
		dev_err(port->dev, "failed to remap controller address\n");
		return -EBUSY;
	}

	port->mapbase = res->start;
	ret = platform_get_irq(platdev, 0);
	if (ret < 0)
		port->irq = 0;
	else {
		port->irq = ret;
		ourport->rx_irq = ret;
		ourport->tx_irq = ret + 1;
	}

	if (!s3c24xx_serial_has_interrupt_mask(port)) {
		ret = platform_get_irq(platdev, 1);
		if (ret > 0)
			ourport->tx_irq = ret;
	}
	/*
	 * DMA is currently supported only on DT platforms, if DMA properties
	 * are specified.
	 */
	if (platdev->dev.of_node && of_find_property(platdev->dev.of_node,
						     "dmas", NULL)) {
		ourport->dma = devm_kzalloc(port->dev,
					    sizeof(*ourport->dma),
					    GFP_KERNEL);
		if (!ourport->dma) {
			ret = -ENOMEM;
			goto err;
		}
	}

	ourport->clk	= clk_get(&platdev->dev, "uart");
	if (IS_ERR(ourport->clk)) {
		pr_err("%s: Controller clock not found\n",
				dev_name(&platdev->dev));
		ret = PTR_ERR(ourport->clk);
		goto err;
	}

	ret = clk_prepare_enable(ourport->clk);
	if (ret) {
		pr_err("uart: clock failed to prepare+enable: %d\n", ret);
		clk_put(ourport->clk);
		goto err;
	}

	/* Keep all interrupts masked and cleared */
	if (s3c24xx_serial_has_interrupt_mask(port)) {
		wr_regl(port, S3C64XX_UINTM, 0xf);
		wr_regl(port, S3C64XX_UINTP, 0xf);
		wr_regl(port, S3C64XX_UINTSP, 0xf);
	}

	dbg("port: map=%pa, mem=%p, irq=%d (%d,%d), clock=%u\n",
	    &port->mapbase, port->membase, port->irq,
	    ourport->rx_irq, ourport->tx_irq, port->uartclk);

	/* reset the fifos (and setup the uart) */
	s3c24xx_serial_resetport(port, cfg);

	return 0;

err:
	port->mapbase = 0;
	return ret;
}

/* Device driver serial port probe */

static const struct of_device_id s3c24xx_uart_dt_match[];
static int probe_index;

static inline struct s3c24xx_serial_drv_data *s3c24xx_get_driver_data(
			struct platform_device *pdev)
{
#ifdef CONFIG_OF
	if (pdev->dev.of_node) {
		const struct of_device_id *match;
		match = of_match_node(s3c24xx_uart_dt_match, pdev->dev.of_node);
		return (struct s3c24xx_serial_drv_data *)match->data;
	}
#endif
	return (struct s3c24xx_serial_drv_data *)
			platform_get_device_id(pdev)->driver_data;
}

static int s3c24xx_serial_probe(struct platform_device *pdev)
{
	struct device_node *np = pdev->dev.of_node;
	struct s3c24xx_uart_port *ourport;
	int index = probe_index;
	int ret;

	if (np) {
		ret = of_alias_get_id(np, "serial");
		if (ret >= 0)
			index = ret;
	}

	dbg("s3c24xx_serial_probe(%p) %d\n", pdev, index);

	if (index >= ARRAY_SIZE(s3c24xx_serial_ports)) {
		dev_err(&pdev->dev, "serial%d out of range\n", index);
		return -EINVAL;
	}
	ourport = &s3c24xx_serial_ports[index];

	ourport->drv_data = s3c24xx_get_driver_data(pdev);
	if (!ourport->drv_data) {
		dev_err(&pdev->dev, "could not find driver data\n");
		return -ENODEV;
	}

	ourport->baudclk = ERR_PTR(-EINVAL);
	ourport->info = ourport->drv_data->info;
	ourport->cfg = (dev_get_platdata(&pdev->dev)) ?
			dev_get_platdata(&pdev->dev) :
			ourport->drv_data->def_cfg;

	if (np)
		of_property_read_u32(np,
			"samsung,uart-fifosize", &ourport->port.fifosize);

	if (ourport->drv_data->fifosize[index])
		ourport->port.fifosize = ourport->drv_data->fifosize[index];
	else if (ourport->info->fifosize)
		ourport->port.fifosize = ourport->info->fifosize;

	/*
	 * DMA transfers must be aligned at least to cache line size,
	 * so find minimal transfer size suitable for DMA mode
	 */
	ourport->min_dma_size = max_t(int, ourport->port.fifosize,
				    dma_get_cache_alignment());

	dbg("%s: initialising port %p...\n", __func__, ourport);

	ret = s3c24xx_serial_init_port(ourport, pdev);
	if (ret < 0)
		return ret;

	if (!s3c24xx_uart_drv.state) {
		ret = uart_register_driver(&s3c24xx_uart_drv);
		if (ret < 0) {
			pr_err("Failed to register Samsung UART driver\n");
			return ret;
		}
	}

	dbg("%s: adding port\n", __func__);
	uart_add_one_port(&s3c24xx_uart_drv, &ourport->port);
	platform_set_drvdata(pdev, &ourport->port);

	/*
	 * Deactivate the clock enabled in s3c24xx_serial_init_port here,
	 * so that a potential re-enablement through the pm-callback overlaps
	 * and keeps the clock enabled in this case.
	 */
	clk_disable_unprepare(ourport->clk);

	ret = s3c24xx_serial_cpufreq_register(ourport);
	if (ret < 0)
		dev_err(&pdev->dev, "failed to add cpufreq notifier\n");

	probe_index++;

	return 0;
}

static int s3c24xx_serial_remove(struct platform_device *dev)
{
	struct uart_port *port = s3c24xx_dev_to_port(&dev->dev);

	if (port) {
		s3c24xx_serial_cpufreq_deregister(to_ourport(port));
		uart_remove_one_port(&s3c24xx_uart_drv, port);
	}

	uart_unregister_driver(&s3c24xx_uart_drv);

	return 0;
}

/* UART power management code */
#ifdef CONFIG_PM_SLEEP
static int s3c24xx_serial_suspend(struct device *dev)
{
	struct uart_port *port = s3c24xx_dev_to_port(dev);

	if (port)
		uart_suspend_port(&s3c24xx_uart_drv, port);

	return 0;
}

static int s3c24xx_serial_resume(struct device *dev)
{
	struct uart_port *port = s3c24xx_dev_to_port(dev);
	struct s3c24xx_uart_port *ourport = to_ourport(port);

	if (port) {
		clk_prepare_enable(ourport->clk);
		if (!IS_ERR(ourport->baudclk))
			clk_prepare_enable(ourport->baudclk);
		s3c24xx_serial_resetport(port, s3c24xx_port_to_cfg(port));
		if (!IS_ERR(ourport->baudclk))
			clk_disable_unprepare(ourport->baudclk);
		clk_disable_unprepare(ourport->clk);

		uart_resume_port(&s3c24xx_uart_drv, port);
	}

	return 0;
}

static int s3c24xx_serial_resume_noirq(struct device *dev)
{
	struct uart_port *port = s3c24xx_dev_to_port(dev);
	struct s3c24xx_uart_port *ourport = to_ourport(port);

	if (port) {
		/* restore IRQ mask */
		if (s3c24xx_serial_has_interrupt_mask(port)) {
			unsigned int uintm = 0xf;
			if (tx_enabled(port))
				uintm &= ~S3C64XX_UINTM_TXD_MSK;
			if (rx_enabled(port))
				uintm &= ~S3C64XX_UINTM_RXD_MSK;
			clk_prepare_enable(ourport->clk);
			if (!IS_ERR(ourport->baudclk))
				clk_prepare_enable(ourport->baudclk);
			wr_regl(port, S3C64XX_UINTM, uintm);
			if (!IS_ERR(ourport->baudclk))
				clk_disable_unprepare(ourport->baudclk);
			clk_disable_unprepare(ourport->clk);
		}
	}

	return 0;
}

static const struct dev_pm_ops s3c24xx_serial_pm_ops = {
	.suspend = s3c24xx_serial_suspend,
	.resume = s3c24xx_serial_resume,
	.resume_noirq = s3c24xx_serial_resume_noirq,
};
#define SERIAL_SAMSUNG_PM_OPS	(&s3c24xx_serial_pm_ops)

#else /* !CONFIG_PM_SLEEP */

#define SERIAL_SAMSUNG_PM_OPS	NULL
#endif /* CONFIG_PM_SLEEP */

/* Console code */

#ifdef CONFIG_SERIAL_SAMSUNG_CONSOLE

static struct uart_port *cons_uart;

static int
s3c24xx_serial_console_txrdy(struct uart_port *port, unsigned int ufcon)
{
	struct s3c24xx_uart_info *info = s3c24xx_port_to_info(port);
	unsigned long ufstat, utrstat;

	if (ufcon & S3C2410_UFCON_FIFOMODE) {
		/* fifo mode - check amount of data in fifo registers... */

		ufstat = rd_regl(port, S3C2410_UFSTAT);
		return (ufstat & info->tx_fifofull) ? 0 : 1;
	}

	/* in non-fifo mode, we go and use the tx buffer empty */

	utrstat = rd_regl(port, S3C2410_UTRSTAT);
	return (utrstat & S3C2410_UTRSTAT_TXE) ? 1 : 0;
}

static bool
s3c24xx_port_configured(unsigned int ucon)
{
	/* consider the serial port configured if the tx/rx mode set */
	return (ucon & 0xf) != 0;
}

#ifdef CONFIG_CONSOLE_POLL
/*
 * Console polling routines for writing and reading from the uart while
 * in an interrupt or debug context.
 */

static int s3c24xx_serial_get_poll_char(struct uart_port *port)
{
	struct s3c24xx_uart_port *ourport = to_ourport(port);
	unsigned int ufstat;

	ufstat = rd_regl(port, S3C2410_UFSTAT);
	if (s3c24xx_serial_rx_fifocnt(ourport, ufstat) == 0)
		return NO_POLL_CHAR;

	return rd_regb(port, S3C2410_URXH);
}

static void s3c24xx_serial_put_poll_char(struct uart_port *port,
		unsigned char c)
{
	unsigned int ufcon = rd_regl(port, S3C2410_UFCON);
	unsigned int ucon = rd_regl(port, S3C2410_UCON);

	/* not possible to xmit on unconfigured port */
	if (!s3c24xx_port_configured(ucon))
		return;

	while (!s3c24xx_serial_console_txrdy(port, ufcon))
		cpu_relax();
	wr_regb(port, S3C2410_UTXH, c);
}

#endif /* CONFIG_CONSOLE_POLL */

static void
s3c24xx_serial_console_putchar(struct uart_port *port, int ch)
{
	unsigned int ufcon = rd_regl(port, S3C2410_UFCON);

	while (!s3c24xx_serial_console_txrdy(port, ufcon))
		cpu_relax();
	wr_regb(port, S3C2410_UTXH, ch);
}

static void
s3c24xx_serial_console_write(struct console *co, const char *s,
			     unsigned int count)
{
	unsigned int ucon = rd_regl(cons_uart, S3C2410_UCON);

	/* not possible to xmit on unconfigured port */
	if (!s3c24xx_port_configured(ucon))
		return;

	uart_console_write(cons_uart, s, count, s3c24xx_serial_console_putchar);
}

static void __init
s3c24xx_serial_get_options(struct uart_port *port, int *baud,
			   int *parity, int *bits)
{
	struct clk *clk;
	unsigned int ulcon;
	unsigned int ucon;
	unsigned int ubrdiv;
	unsigned long rate;
	unsigned int clk_sel;
	char clk_name[MAX_CLK_NAME_LENGTH];

	ulcon  = rd_regl(port, S3C2410_ULCON);
	ucon   = rd_regl(port, S3C2410_UCON);
	ubrdiv = rd_regl(port, S3C2410_UBRDIV);

	dbg("s3c24xx_serial_get_options: port=%p\n"
	    "registers: ulcon=%08x, ucon=%08x, ubdriv=%08x\n",
	    port, ulcon, ucon, ubrdiv);

	if (s3c24xx_port_configured(ucon)) {
		switch (ulcon & S3C2410_LCON_CSMASK) {
		case S3C2410_LCON_CS5:
			*bits = 5;
			break;
		case S3C2410_LCON_CS6:
			*bits = 6;
			break;
		case S3C2410_LCON_CS7:
			*bits = 7;
			break;
		case S3C2410_LCON_CS8:
		default:
			*bits = 8;
			break;
		}

		switch (ulcon & S3C2410_LCON_PMASK) {
		case S3C2410_LCON_PEVEN:
			*parity = 'e';
			break;

		case S3C2410_LCON_PODD:
			*parity = 'o';
			break;

		case S3C2410_LCON_PNONE:
		default:
			*parity = 'n';
		}

		/* now calculate the baud rate */

		clk_sel = s3c24xx_serial_getsource(port);
		sprintf(clk_name, "clk_uart_baud%d", clk_sel);

		clk = clk_get(port->dev, clk_name);
		if (!IS_ERR(clk))
			rate = clk_get_rate(clk);
		else
			rate = 1;

		*baud = rate / (16 * (ubrdiv + 1));
		dbg("calculated baud %d\n", *baud);
	}

}

static int __init
s3c24xx_serial_console_setup(struct console *co, char *options)
{
	struct uart_port *port;
	int baud = 9600;
	int bits = 8;
	int parity = 'n';
	int flow = 'n';

	dbg("s3c24xx_serial_console_setup: co=%p (%d), %s\n",
	    co, co->index, options);

	/* is this a valid port */

	if (co->index == -1 || co->index >= CONFIG_SERIAL_SAMSUNG_UARTS)
		co->index = 0;

	port = &s3c24xx_serial_ports[co->index].port;

	/* is the port configured? */

	if (port->mapbase == 0x0)
		return -ENODEV;

	cons_uart = port;

	dbg("s3c24xx_serial_console_setup: port=%p (%d)\n", port, co->index);

	/*
	 * Check whether an invalid uart number has been specified, and
	 * if so, search for the first available port that does have
	 * console support.
	 */
	if (options)
		uart_parse_options(options, &baud, &parity, &bits, &flow);
	else
		s3c24xx_serial_get_options(port, &baud, &parity, &bits);

	dbg("s3c24xx_serial_console_setup: baud %d\n", baud);

	return uart_set_options(port, co, baud, parity, bits, flow);
}

static struct console s3c24xx_serial_console = {
	.name		= S3C24XX_SERIAL_NAME,
	.device		= uart_console_device,
	.flags		= CON_PRINTBUFFER,
	.index		= -1,
	.write		= s3c24xx_serial_console_write,
	.setup		= s3c24xx_serial_console_setup,
	.data		= &s3c24xx_uart_drv,
};
#endif /* CONFIG_SERIAL_SAMSUNG_CONSOLE */

#ifdef CONFIG_CPU_S3C2410
static struct s3c24xx_serial_drv_data s3c2410_serial_drv_data = {
	.info = &(struct s3c24xx_uart_info) {
		.name		= "Samsung S3C2410 UART",
		.type		= PORT_S3C2410,
		.fifosize	= 16,
		.rx_fifomask	= S3C2410_UFSTAT_RXMASK,
		.rx_fifoshift	= S3C2410_UFSTAT_RXSHIFT,
		.rx_fifofull	= S3C2410_UFSTAT_RXFULL,
		.tx_fifofull	= S3C2410_UFSTAT_TXFULL,
		.tx_fifomask	= S3C2410_UFSTAT_TXMASK,
		.tx_fifoshift	= S3C2410_UFSTAT_TXSHIFT,
		.def_clk_sel	= S3C2410_UCON_CLKSEL0,
		.num_clks	= 2,
		.clksel_mask	= S3C2410_UCON_CLKMASK,
		.clksel_shift	= S3C2410_UCON_CLKSHIFT,
	},
	.def_cfg = &(struct s3c2410_uartcfg) {
		.ucon		= S3C2410_UCON_DEFAULT,
		.ufcon		= S3C2410_UFCON_DEFAULT,
	},
};
#define S3C2410_SERIAL_DRV_DATA ((kernel_ulong_t)&s3c2410_serial_drv_data)
#else
#define S3C2410_SERIAL_DRV_DATA (kernel_ulong_t)NULL
#endif

#ifdef CONFIG_CPU_S3C2412
static struct s3c24xx_serial_drv_data s3c2412_serial_drv_data = {
	.info = &(struct s3c24xx_uart_info) {
		.name		= "Samsung S3C2412 UART",
		.type		= PORT_S3C2412,
		.fifosize	= 64,
		.has_divslot	= 1,
		.rx_fifomask	= S3C2440_UFSTAT_RXMASK,
		.rx_fifoshift	= S3C2440_UFSTAT_RXSHIFT,
		.rx_fifofull	= S3C2440_UFSTAT_RXFULL,
		.tx_fifofull	= S3C2440_UFSTAT_TXFULL,
		.tx_fifomask	= S3C2440_UFSTAT_TXMASK,
		.tx_fifoshift	= S3C2440_UFSTAT_TXSHIFT,
		.def_clk_sel	= S3C2410_UCON_CLKSEL2,
		.num_clks	= 4,
		.clksel_mask	= S3C2412_UCON_CLKMASK,
		.clksel_shift	= S3C2412_UCON_CLKSHIFT,
	},
	.def_cfg = &(struct s3c2410_uartcfg) {
		.ucon		= S3C2410_UCON_DEFAULT,
		.ufcon		= S3C2410_UFCON_DEFAULT,
	},
};
#define S3C2412_SERIAL_DRV_DATA ((kernel_ulong_t)&s3c2412_serial_drv_data)
#else
#define S3C2412_SERIAL_DRV_DATA (kernel_ulong_t)NULL
#endif

#if defined(CONFIG_CPU_S3C2440) || defined(CONFIG_CPU_S3C2416) || \
	defined(CONFIG_CPU_S3C2443) || defined(CONFIG_CPU_S3C2442)
static struct s3c24xx_serial_drv_data s3c2440_serial_drv_data = {
	.info = &(struct s3c24xx_uart_info) {
		.name		= "Samsung S3C2440 UART",
		.type		= PORT_S3C2440,
		.fifosize	= 64,
		.has_divslot	= 1,
		.rx_fifomask	= S3C2440_UFSTAT_RXMASK,
		.rx_fifoshift	= S3C2440_UFSTAT_RXSHIFT,
		.rx_fifofull	= S3C2440_UFSTAT_RXFULL,
		.tx_fifofull	= S3C2440_UFSTAT_TXFULL,
		.tx_fifomask	= S3C2440_UFSTAT_TXMASK,
		.tx_fifoshift	= S3C2440_UFSTAT_TXSHIFT,
		.def_clk_sel	= S3C2410_UCON_CLKSEL2,
		.num_clks	= 4,
		.clksel_mask	= S3C2412_UCON_CLKMASK,
		.clksel_shift	= S3C2412_UCON_CLKSHIFT,
	},
	.def_cfg = &(struct s3c2410_uartcfg) {
		.ucon		= S3C2410_UCON_DEFAULT,
		.ufcon		= S3C2410_UFCON_DEFAULT,
	},
};
#define S3C2440_SERIAL_DRV_DATA ((kernel_ulong_t)&s3c2440_serial_drv_data)
#else
#define S3C2440_SERIAL_DRV_DATA (kernel_ulong_t)NULL
#endif

#if defined(CONFIG_CPU_S3C6400) || defined(CONFIG_CPU_S3C6410)
static struct s3c24xx_serial_drv_data s3c6400_serial_drv_data = {
	.info = &(struct s3c24xx_uart_info) {
		.name		= "Samsung S3C6400 UART",
		.type		= PORT_S3C6400,
		.fifosize	= 64,
		.has_divslot	= 1,
		.rx_fifomask	= S3C2440_UFSTAT_RXMASK,
		.rx_fifoshift	= S3C2440_UFSTAT_RXSHIFT,
		.rx_fifofull	= S3C2440_UFSTAT_RXFULL,
		.tx_fifofull	= S3C2440_UFSTAT_TXFULL,
		.tx_fifomask	= S3C2440_UFSTAT_TXMASK,
		.tx_fifoshift	= S3C2440_UFSTAT_TXSHIFT,
		.def_clk_sel	= S3C2410_UCON_CLKSEL2,
		.num_clks	= 4,
		.clksel_mask	= S3C6400_UCON_CLKMASK,
		.clksel_shift	= S3C6400_UCON_CLKSHIFT,
	},
	.def_cfg = &(struct s3c2410_uartcfg) {
		.ucon		= S3C2410_UCON_DEFAULT,
		.ufcon		= S3C2410_UFCON_DEFAULT,
	},
};
#define S3C6400_SERIAL_DRV_DATA ((kernel_ulong_t)&s3c6400_serial_drv_data)
#else
#define S3C6400_SERIAL_DRV_DATA (kernel_ulong_t)NULL
#endif

#ifdef CONFIG_CPU_S5PV210
static struct s3c24xx_serial_drv_data s5pv210_serial_drv_data = {
	.info = &(struct s3c24xx_uart_info) {
		.name		= "Samsung S5PV210 UART",
		.type		= PORT_S3C6400,
		.has_divslot	= 1,
		.rx_fifomask	= S5PV210_UFSTAT_RXMASK,
		.rx_fifoshift	= S5PV210_UFSTAT_RXSHIFT,
		.rx_fifofull	= S5PV210_UFSTAT_RXFULL,
		.tx_fifofull	= S5PV210_UFSTAT_TXFULL,
		.tx_fifomask	= S5PV210_UFSTAT_TXMASK,
		.tx_fifoshift	= S5PV210_UFSTAT_TXSHIFT,
		.def_clk_sel	= S3C2410_UCON_CLKSEL0,
		.num_clks	= 2,
		.clksel_mask	= S5PV210_UCON_CLKMASK,
		.clksel_shift	= S5PV210_UCON_CLKSHIFT,
	},
	.def_cfg = &(struct s3c2410_uartcfg) {
		.ucon		= S5PV210_UCON_DEFAULT,
		.ufcon		= S5PV210_UFCON_DEFAULT,
	},
	.fifosize = { 256, 64, 16, 16 },
};
#define S5PV210_SERIAL_DRV_DATA ((kernel_ulong_t)&s5pv210_serial_drv_data)
#else
#define S5PV210_SERIAL_DRV_DATA	(kernel_ulong_t)NULL
#endif

#if defined(CONFIG_ARCH_EXYNOS)
#define EXYNOS_COMMON_SERIAL_DRV_DATA				\
	.info = &(struct s3c24xx_uart_info) {			\
		.name		= "Samsung Exynos UART",	\
		.type		= PORT_S3C6400,			\
		.has_divslot	= 1,				\
		.rx_fifomask	= S5PV210_UFSTAT_RXMASK,	\
		.rx_fifoshift	= S5PV210_UFSTAT_RXSHIFT,	\
		.rx_fifofull	= S5PV210_UFSTAT_RXFULL,	\
		.tx_fifofull	= S5PV210_UFSTAT_TXFULL,	\
		.tx_fifomask	= S5PV210_UFSTAT_TXMASK,	\
		.tx_fifoshift	= S5PV210_UFSTAT_TXSHIFT,	\
		.def_clk_sel	= S3C2410_UCON_CLKSEL0,		\
		.num_clks	= 1,				\
		.clksel_mask	= 0,				\
		.clksel_shift	= 0,				\
	},							\
	.def_cfg = &(struct s3c2410_uartcfg) {			\
		.ucon		= S5PV210_UCON_DEFAULT,		\
		.ufcon		= S5PV210_UFCON_DEFAULT,	\
		.has_fracval	= 1,				\
	}							\

static struct s3c24xx_serial_drv_data exynos4210_serial_drv_data = {
	EXYNOS_COMMON_SERIAL_DRV_DATA,
	.fifosize = { 256, 64, 16, 16 },
};

static struct s3c24xx_serial_drv_data exynos5433_serial_drv_data = {
	EXYNOS_COMMON_SERIAL_DRV_DATA,
	.fifosize = { 64, 256, 16, 256 },
};

#define EXYNOS4210_SERIAL_DRV_DATA ((kernel_ulong_t)&exynos4210_serial_drv_data)
#define EXYNOS5433_SERIAL_DRV_DATA ((kernel_ulong_t)&exynos5433_serial_drv_data)
#else
#define EXYNOS4210_SERIAL_DRV_DATA (kernel_ulong_t)NULL
#define EXYNOS5433_SERIAL_DRV_DATA (kernel_ulong_t)NULL
#endif

static const struct platform_device_id s3c24xx_serial_driver_ids[] = {
	{
		.name		= "s3c2410-uart",
		.driver_data	= S3C2410_SERIAL_DRV_DATA,
	}, {
		.name		= "s3c2412-uart",
		.driver_data	= S3C2412_SERIAL_DRV_DATA,
	}, {
		.name		= "s3c2440-uart",
		.driver_data	= S3C2440_SERIAL_DRV_DATA,
	}, {
		.name		= "s3c6400-uart",
		.driver_data	= S3C6400_SERIAL_DRV_DATA,
	}, {
		.name		= "s5pv210-uart",
		.driver_data	= S5PV210_SERIAL_DRV_DATA,
	}, {
		.name		= "exynos4210-uart",
		.driver_data	= EXYNOS4210_SERIAL_DRV_DATA,
	}, {
		.name		= "exynos5433-uart",
		.driver_data	= EXYNOS5433_SERIAL_DRV_DATA,
	},
	{ },
};
MODULE_DEVICE_TABLE(platform, s3c24xx_serial_driver_ids);

#ifdef CONFIG_OF
static const struct of_device_id s3c24xx_uart_dt_match[] = {
	{ .compatible = "samsung,s3c2410-uart",
		.data = (void *)S3C2410_SERIAL_DRV_DATA },
	{ .compatible = "samsung,s3c2412-uart",
		.data = (void *)S3C2412_SERIAL_DRV_DATA },
	{ .compatible = "samsung,s3c2440-uart",
		.data = (void *)S3C2440_SERIAL_DRV_DATA },
	{ .compatible = "samsung,s3c6400-uart",
		.data = (void *)S3C6400_SERIAL_DRV_DATA },
	{ .compatible = "samsung,s5pv210-uart",
		.data = (void *)S5PV210_SERIAL_DRV_DATA },
	{ .compatible = "samsung,exynos4210-uart",
		.data = (void *)EXYNOS4210_SERIAL_DRV_DATA },
	{ .compatible = "samsung,exynos5433-uart",
		.data = (void *)EXYNOS5433_SERIAL_DRV_DATA },
	{},
};
MODULE_DEVICE_TABLE(of, s3c24xx_uart_dt_match);
#endif

static struct platform_driver samsung_serial_driver = {
	.probe		= s3c24xx_serial_probe,
	.remove		= s3c24xx_serial_remove,
	.id_table	= s3c24xx_serial_driver_ids,
	.driver		= {
		.name	= "samsung-uart",
		.pm	= SERIAL_SAMSUNG_PM_OPS,
		.of_match_table	= of_match_ptr(s3c24xx_uart_dt_match),
	},
};

module_platform_driver(samsung_serial_driver);

#ifdef CONFIG_SERIAL_SAMSUNG_CONSOLE
/*
 * Early console.
 */

struct samsung_early_console_data {
	u32 txfull_mask;
};

static void samsung_early_busyuart(struct uart_port *port)
{
	while (!(readl(port->membase + S3C2410_UTRSTAT) & S3C2410_UTRSTAT_TXFE))
		;
}

static void samsung_early_busyuart_fifo(struct uart_port *port)
{
	struct samsung_early_console_data *data = port->private_data;

	while (readl(port->membase + S3C2410_UFSTAT) & data->txfull_mask)
		;
}

static void samsung_early_putc(struct uart_port *port, int c)
{
	if (readl(port->membase + S3C2410_UFCON) & S3C2410_UFCON_FIFOMODE)
		samsung_early_busyuart_fifo(port);
	else
		samsung_early_busyuart(port);

	writeb(c, port->membase + S3C2410_UTXH);
}

static void samsung_early_write(struct console *con, const char *s, unsigned n)
{
	struct earlycon_device *dev = con->data;

	uart_console_write(&dev->port, s, n, samsung_early_putc);
}

static int __init samsung_early_console_setup(struct earlycon_device *device,
					      const char *opt)
{
	if (!device->port.membase)
		return -ENODEV;

	device->con->write = samsung_early_write;
	return 0;
}

/* S3C2410 */
static struct samsung_early_console_data s3c2410_early_console_data = {
	.txfull_mask = S3C2410_UFSTAT_TXFULL,
};

static int __init s3c2410_early_console_setup(struct earlycon_device *device,
					      const char *opt)
{
	device->port.private_data = &s3c2410_early_console_data;
	return samsung_early_console_setup(device, opt);
}
OF_EARLYCON_DECLARE(s3c2410, "samsung,s3c2410-uart",
			s3c2410_early_console_setup);

/* S3C2412, S3C2440, S3C64xx */
static struct samsung_early_console_data s3c2440_early_console_data = {
	.txfull_mask = S3C2440_UFSTAT_TXFULL,
};

static int __init s3c2440_early_console_setup(struct earlycon_device *device,
					      const char *opt)
{
	device->port.private_data = &s3c2440_early_console_data;
	return samsung_early_console_setup(device, opt);
}
OF_EARLYCON_DECLARE(s3c2412, "samsung,s3c2412-uart",
			s3c2440_early_console_setup);
OF_EARLYCON_DECLARE(s3c2440, "samsung,s3c2440-uart",
			s3c2440_early_console_setup);
OF_EARLYCON_DECLARE(s3c6400, "samsung,s3c6400-uart",
			s3c2440_early_console_setup);

/* S5PV210, EXYNOS */
static struct samsung_early_console_data s5pv210_early_console_data = {
	.txfull_mask = S5PV210_UFSTAT_TXFULL,
};

static int __init s5pv210_early_console_setup(struct earlycon_device *device,
					      const char *opt)
{
	device->port.private_data = &s5pv210_early_console_data;
	return samsung_early_console_setup(device, opt);
}
OF_EARLYCON_DECLARE(s5pv210, "samsung,s5pv210-uart",
			s5pv210_early_console_setup);
OF_EARLYCON_DECLARE(exynos4210, "samsung,exynos4210-uart",
			s5pv210_early_console_setup);
#endif

MODULE_ALIAS("platform:samsung-uart");
MODULE_DESCRIPTION("Samsung SoC Serial port driver");
MODULE_AUTHOR("Ben Dooks <ben@simtec.co.uk>");
MODULE_LICENSE("GPL v2");<|MERGE_RESOLUTION|>--- conflicted
+++ resolved
@@ -1060,11 +1060,6 @@
 	if (ourport->dma) {
 		ret = s3c24xx_serial_request_dma(ourport);
 		if (ret < 0) {
-<<<<<<< HEAD
-			dev_warn(port->dev,
-				 "DMA request failed, DMA will not be used\n");
-=======
->>>>>>> 286cd8c7
 			devm_kfree(port->dev, ourport->dma);
 			ourport->dma = NULL;
 		}
