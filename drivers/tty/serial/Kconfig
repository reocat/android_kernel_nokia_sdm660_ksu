#
# Serial device configuration
#

if TTY

menu "Serial drivers"
	depends on HAS_IOMEM

config SERIAL_EARLYCON
	bool
	depends on SERIAL_CORE
	help
	  Support for early consoles with the earlycon parameter. This enables
	  the console before standard serial driver is probed. The console is
	  enabled when early_param is processed.

source "drivers/tty/serial/8250/Kconfig"

comment "Non-8250 serial port support"

config SERIAL_AMBA_PL010
	tristate "ARM AMBA PL010 serial port support"
	depends on ARM_AMBA
	select SERIAL_CORE
	help
	  This selects the ARM(R) AMBA(R) PrimeCell PL010 UART.  If you have
	  an Integrator/AP or Integrator/PP2 platform, or if you have a
	  Cirrus Logic EP93xx CPU, say Y or M here.

	  If unsure, say N.

config SERIAL_AMBA_PL010_CONSOLE
	bool "Support for console on AMBA serial port"
	depends on SERIAL_AMBA_PL010=y
	select SERIAL_CORE_CONSOLE
	---help---
	  Say Y here if you wish to use an AMBA PrimeCell UART as the system
	  console (the system console is the device which receives all kernel
	  messages and warnings and which allows logins in single user mode).

	  Even if you say Y here, the currently visible framebuffer console
	  (/dev/tty0) will still be used as the system console by default, but
	  you can alter that using a kernel command line option such as
	  "console=ttyAM0". (Try "man bootparam" or see the documentation of
	  your boot loader (lilo or loadlin) about how to pass options to the
	  kernel at boot time.)

config SERIAL_AMBA_PL011
	tristate "ARM AMBA PL011 serial port support"
	depends on ARM_AMBA
	select SERIAL_CORE
	help
	  This selects the ARM(R) AMBA(R) PrimeCell PL011 UART.  If you have
	  an Integrator/PP2, Integrator/CP or Versatile platform, say Y or M
	  here.

	  If unsure, say N.

config SERIAL_AMBA_PL011_CONSOLE
	bool "Support for console on AMBA serial port"
	depends on SERIAL_AMBA_PL011=y
	select SERIAL_CORE_CONSOLE
	select SERIAL_EARLYCON
	---help---
	  Say Y here if you wish to use an AMBA PrimeCell UART as the system
	  console (the system console is the device which receives all kernel
	  messages and warnings and which allows logins in single user mode).

	  Even if you say Y here, the currently visible framebuffer console
	  (/dev/tty0) will still be used as the system console by default, but
	  you can alter that using a kernel command line option such as
	  "console=ttyAMA0". (Try "man bootparam" or see the documentation of
	  your boot loader (lilo or loadlin) about how to pass options to the
	  kernel at boot time.)

config SERIAL_EARLYCON_ARM_SEMIHOST
	bool "Early console using ARM semihosting"
	depends on ARM64 || ARM
	select SERIAL_CORE
	select SERIAL_CORE_CONSOLE
	select SERIAL_EARLYCON
	help
	  Support for early debug console using ARM semihosting. This enables
	  the console before standard serial driver is probed. This is enabled
	  with "earlycon=smh" on the kernel command line. The console is
	  enabled when early_param is processed.

config SERIAL_SB1250_DUART
	tristate "BCM1xxx on-chip DUART serial support"
	depends on SIBYTE_SB1xxx_SOC=y
	select SERIAL_CORE
	default y
	---help---
	  Support for the asynchronous serial interface (DUART) included in
	  the BCM1250 and derived System-On-a-Chip (SOC) devices.  Note that
	  the letter D in DUART stands for "dual", which is how the device
	  is implemented.  Depending on the SOC configuration there may be
	  one or more DUARTs available of which all are handled.

	  If unsure, say Y.  To compile this driver as a module, choose M here:
	  the module will be called sb1250-duart.

config SERIAL_SB1250_DUART_CONSOLE
	bool "Support for console on a BCM1xxx DUART serial port"
	depends on SERIAL_SB1250_DUART=y
	select SERIAL_CORE_CONSOLE
	default y
	---help---
	  If you say Y here, it will be possible to use a serial port as the
	  system console (the system console is the device which receives all
	  kernel messages and warnings and which allows logins in single user
	  mode).

	  If unsure, say Y.

config SERIAL_ATMEL
	bool "AT91 on-chip serial port support"
	depends on ARCH_AT91 || COMPILE_TEST
	select SERIAL_CORE
	select SERIAL_MCTRL_GPIO if GPIOLIB
	help
	  This enables the driver for the on-chip UARTs of the Atmel
	  AT91 processors.

config SERIAL_ATMEL_CONSOLE
	bool "Support for console on AT91 serial port"
	depends on SERIAL_ATMEL=y
	select SERIAL_CORE_CONSOLE
	help
	  Say Y here if you wish to use an on-chip UART on a Atmel
	  AT91 processor as the system console (the system
	  console is the device which receives all kernel messages and
	  warnings and which allows logins in single user mode).

config SERIAL_ATMEL_PDC
	bool "Support DMA transfers on AT91 serial port"
	depends on SERIAL_ATMEL
	default y
	help
	  Say Y here if you wish to use the PDC to do DMA transfers to
	  and from the Atmel AT91 serial port. In order to
	  actually use DMA transfers, make sure that the use_dma_tx
	  and use_dma_rx members in the atmel_uart_data struct is set
	  appropriately for each port.

	  Note that break and error handling currently doesn't work
	  properly when DMA is enabled. Make sure that ports where
	  this matters don't use DMA.

config SERIAL_ATMEL_TTYAT
	bool "Install as device ttyATn instead of ttySn"
	depends on SERIAL_ATMEL=y
	help
	  Say Y here if you wish to have the internal AT91 UARTs
	  appear as /dev/ttyATn (major 204, minor starting at 154)
	  instead of the normal /dev/ttySn (major 4, minor starting at
	  64). This is necessary if you also want other UARTs, such as
	  external 8250/16C550 compatible UARTs.
	  The ttySn nodes are legally reserved for the 8250 serial driver
	  but are often misused by other serial drivers.

	  To use this, you should create suitable ttyATn device nodes in
	  /dev/, and pass "console=ttyATn" to the kernel.

	  Say Y if you have an external 8250/16C550 UART.  If unsure, say N.

config SERIAL_KGDB_NMI
	bool "Serial console over KGDB NMI debugger port"
	depends on KGDB_SERIAL_CONSOLE
	help
	  This special driver allows you to temporary use NMI debugger port
	  as a normal console (assuming that the port is attached to KGDB).

	  Unlike KDB's disable_nmi command, with this driver you are always
	  able to go back to the debugger using KGDB escape sequence ($3#33).
	  This is because this console driver processes the input in NMI
	  context, and thus is able to intercept the magic sequence.

	  Note that since the console interprets input and uses polling
	  communication methods, for things like PPP you still must fully
	  detach debugger port from the KGDB NMI (i.e. disable_nmi), and
	  use raw console.

	  If unsure, say N.

config SERIAL_KS8695
	bool "Micrel KS8695 (Centaur) serial port support"
	depends on ARCH_KS8695
	select SERIAL_CORE
	help
	  This selects the Micrel Centaur KS8695 UART.  Say Y here.

config SERIAL_KS8695_CONSOLE
	bool "Support for console on KS8695 (Centaur) serial port"
	depends on SERIAL_KS8695=y
	select SERIAL_CORE_CONSOLE
	help
	  Say Y here if you wish to use a KS8695 (Centaur) UART as the
	  system console (the system console is the device which
	  receives all kernel messages and warnings and which allows
	  logins in single user mode).

config SERIAL_MESON
	tristate "Meson serial port support"
	depends on ARCH_MESON
	select SERIAL_CORE
	help
	  This enables the driver for the on-chip UARTs of the Amlogic
	  MesonX processors.

config SERIAL_MESON_CONSOLE
	bool "Support for console on meson"
	depends on SERIAL_MESON=y
	select SERIAL_CORE_CONSOLE
	select SERIAL_EARLYCON
	help
	  Say Y here if you wish to use a Amlogic MesonX UART as the
	  system console (the system console is the device which
	  receives all kernel messages and warnings and which allows
	  logins in single user mode) as /dev/ttyAMLx.

config SERIAL_CLPS711X
	tristate "CLPS711X serial port support"
	depends on ARCH_CLPS711X || COMPILE_TEST
	select SERIAL_CORE
	select SERIAL_MCTRL_GPIO if GPIOLIB
	help
	  This enables the driver for the on-chip UARTs of the Cirrus
	  Logic EP711x/EP721x/EP731x processors.

config SERIAL_CLPS711X_CONSOLE
	bool "Support for console on CLPS711X serial port"
	depends on SERIAL_CLPS711X=y
	select SERIAL_CORE_CONSOLE
	help
	  Even if you say Y here, the currently visible virtual console
	  (/dev/tty0) will still be used as the system console by default, but
	  you can alter that using a kernel command line option such as
	  "console=ttyCL1".

config SERIAL_SAMSUNG
	tristate "Samsung SoC serial support"
	depends on PLAT_SAMSUNG || ARCH_EXYNOS
	select SERIAL_CORE
	help
	  Support for the on-chip UARTs on the Samsung S3C24XX series CPUs,
	  providing /dev/ttySAC0, 1 and 2 (note, some machines may not
	  provide all of these ports, depending on how the serial port
	  pins are configured.

config SERIAL_SAMSUNG_UARTS_4
	bool
	depends on SERIAL_SAMSUNG
	default y if !(CPU_S3C2410 || CPU_S3C2412 || CPU_S3C2440 || CPU_S3C2442)
	help
	  Internal node for the common case of 4 Samsung compatible UARTs

config SERIAL_SAMSUNG_UARTS
	int
	depends on SERIAL_SAMSUNG
	default 4 if SERIAL_SAMSUNG_UARTS_4 || CPU_S3C2416
	default 3
	help
	  Select the number of available UART ports for the Samsung S3C
	  serial driver
	
config SERIAL_SAMSUNG_DEBUG
	bool "Samsung SoC serial debug"
	depends on SERIAL_SAMSUNG && DEBUG_LL
	help
	  Add support for debugging the serial driver. Since this is
	  generally being used as a console, we use our own output
	  routines that go via the low-level debug printascii()
	  function.

config SERIAL_SAMSUNG_CONSOLE
	bool "Support for console on Samsung SoC serial port"
	depends on SERIAL_SAMSUNG=y
	select SERIAL_CORE_CONSOLE
	select SERIAL_EARLYCON
	help
	  Allow selection of the S3C24XX on-board serial ports for use as
	  an virtual console.

	  Even if you say Y here, the currently visible virtual console
	  (/dev/tty0) will still be used as the system console by default, but
	  you can alter that using a kernel command line option such as
	  "console=ttySACx". (Try "man bootparam" or see the documentation of
	  your boot loader about how to pass options to the kernel at
	  boot time.)

config SERIAL_SIRFSOC
        tristate "SiRF SoC Platform Serial port support"
        depends on ARCH_SIRF
        select SERIAL_CORE
        help
          Support for the on-chip UART on the CSR SiRFprimaII series,
          providing /dev/ttySiRF0, 1 and 2 (note, some machines may not
          provide all of these ports, depending on how the serial port
          pins are configured).

config SERIAL_SIRFSOC_CONSOLE
        bool "Support for console on SiRF SoC serial port"
        depends on SERIAL_SIRFSOC=y
        select SERIAL_CORE_CONSOLE
        help
          Even if you say Y here, the currently visible virtual console
          (/dev/tty0) will still be used as the system console by default, but
          you can alter that using a kernel command line option such as
          "console=ttySiRFx". (Try "man bootparam" or see the documentation of
          your boot loader about how to pass options to the kernel at
          boot time.)

config SERIAL_TEGRA
	tristate "NVIDIA Tegra20/30 SoC serial controller"
	depends on ARCH_TEGRA && TEGRA20_APB_DMA
	select SERIAL_CORE
	help
	  Support for the on-chip UARTs on the NVIDIA Tegra series SOCs
	  providing /dev/ttyTHS0, 1, 2, 3 and 4 (note, some machines may not
	  provide all of these ports, depending on how the serial port
	  are enabled). This driver uses the APB DMA to achieve higher baudrate
	  and better performance.

config SERIAL_MAX3100
	tristate "MAX3100 support"
	depends on SPI
	select SERIAL_CORE
	help
	  MAX3100 chip support

config SERIAL_MAX310X
	tristate "MAX310X support"
	depends on SPI_MASTER
	select SERIAL_CORE
	select REGMAP_SPI if SPI_MASTER
	default n
	help
	  This selects support for an advanced UART from Maxim (Dallas).
	  Supported ICs are MAX3107, MAX3108, MAX3109, MAX14830.
	  Each IC contains 128 words each of receive and transmit FIFO
	  that can be controlled through I2C or high-speed SPI.

	  Say Y here if you want to support this ICs.

config SERIAL_DZ
	bool "DECstation DZ serial driver"
	depends on MACH_DECSTATION && 32BIT
	select SERIAL_CORE
	default y
	---help---
	  DZ11-family serial controllers for DECstations and VAXstations,
	  including the DC7085, M7814, and M7819.

config SERIAL_DZ_CONSOLE
	bool "Support console on DECstation DZ serial driver"
	depends on SERIAL_DZ=y
	select SERIAL_CORE_CONSOLE
	default y
	---help---
	  If you say Y here, it will be possible to use a serial port as the
	  system console (the system console is the device which receives all
	  kernel messages and warnings and which allows logins in single user
	  mode).

	  Note that the firmware uses ttyS3 as the serial console on
	  DECstations that use this driver.

	  If unsure, say Y.

config SERIAL_ZS
	tristate "DECstation Z85C30 serial support"
	depends on MACH_DECSTATION
	select SERIAL_CORE
	default y
	---help---
	  Support for the Zilog 85C350 serial communications controller used
	  for serial ports in newer DECstation systems.  These include the
	  DECsystem 5900 and all models of the DECstation and DECsystem 5000
	  systems except from model 200.

	  If unsure, say Y.  To compile this driver as a module, choose M here:
	  the module will be called zs.

config SERIAL_ZS_CONSOLE
	bool "Support for console on a DECstation Z85C30 serial port"
	depends on SERIAL_ZS=y
	select SERIAL_CORE_CONSOLE
	default y
	---help---
	  If you say Y here, it will be possible to use a serial port as the
	  system console (the system console is the device which receives all
	  kernel messages and warnings and which allows logins in single user
	  mode).

	  Note that the firmware uses ttyS1 as the serial console on the
	  Maxine and ttyS3 on the others using this driver.

	  If unsure, say Y.

config SERIAL_21285
	tristate "DC21285 serial port support"
	depends on FOOTBRIDGE
	select SERIAL_CORE
	help
	  If you have a machine based on a 21285 (Footbridge) StrongARM(R)/
	  PCI bridge you can enable its onboard serial port by enabling this
	  option.

config SERIAL_21285_CONSOLE
	bool "Console on DC21285 serial port"
	depends on SERIAL_21285=y
	select SERIAL_CORE_CONSOLE
	help
	  If you have enabled the serial port on the 21285 footbridge you can
	  make it the console by answering Y to this option.

	  Even if you say Y here, the currently visible virtual console
	  (/dev/tty0) will still be used as the system console by default, but
	  you can alter that using a kernel command line option such as
	  "console=ttyFB". (Try "man bootparam" or see the documentation of
	  your boot loader (lilo or loadlin) about how to pass options to the
	  kernel at boot time.)

config SERIAL_MPSC
	bool "Marvell MPSC serial port support"
	depends on MV64X60
	select SERIAL_CORE
	help
	  Say Y here if you want to use the Marvell MPSC serial controller.

config SERIAL_MPSC_CONSOLE
	bool "Support for console on Marvell MPSC serial port"
	depends on SERIAL_MPSC
	select SERIAL_CORE_CONSOLE
	help
	  Say Y here if you want to support a serial console on a Marvell MPSC.

config SERIAL_PXA
	bool "PXA serial port support (DEPRECATED)"
	depends on ARCH_PXA || ARCH_MMP
	select SERIAL_CORE
	select SERIAL_8250_PXA if SERIAL_8250=y
	select SERIAL_PXA_NON8250 if !SERIAL_8250=y
	help
	  If you have a machine based on an Intel XScale PXA2xx CPU you
	  can enable its onboard serial ports by enabling this option.

	  Unless you have a specific need, you should use SERIAL_8250_PXA
	  instead of this.

config SERIAL_PXA_NON8250
	bool
	depends on !SERIAL_8250

config SERIAL_PXA_CONSOLE
	bool "Console on PXA serial port (DEPRECATED)"
	depends on SERIAL_PXA
	select SERIAL_CORE_CONSOLE
	select SERIAL_8250_CONSOLE if SERIAL_8250=y
	help
	  If you have enabled the serial port on the Intel XScale PXA
	  CPU you can make it the console by answering Y to this option.

	  Even if you say Y here, the currently visible virtual console
	  (/dev/tty0) will still be used as the system console by default, but
	  you can alter that using a kernel command line option such as
	  "console=ttySA0". (Try "man bootparam" or see the documentation of
	  your boot loader (lilo or loadlin) about how to pass options to the
	  kernel at boot time.)

	  Unless you have a specific need, you should use SERIAL_8250_PXA
	  and SERIAL_8250_CONSOLE instead of this.

config SERIAL_SA1100
	bool "SA1100 serial port support"
	depends on ARCH_SA1100
	select SERIAL_CORE
	help
	  If you have a machine based on a SA1100/SA1110 StrongARM(R) CPU you
	  can enable its onboard serial port by enabling this option.
	  Please read <file:Documentation/arm/SA1100/serial_UART> for further
	  info.

config SERIAL_SA1100_CONSOLE
	bool "Console on SA1100 serial port"
	depends on SERIAL_SA1100
	select SERIAL_CORE_CONSOLE
	help
	  If you have enabled the serial port on the SA1100/SA1110 StrongARM
	  CPU you can make it the console by answering Y to this option.

	  Even if you say Y here, the currently visible virtual console
	  (/dev/tty0) will still be used as the system console by default, but
	  you can alter that using a kernel command line option such as
	  "console=ttySA0". (Try "man bootparam" or see the documentation of
	  your boot loader (lilo or loadlin) about how to pass options to the
	  kernel at boot time.)

config SERIAL_IMX
	tristate "IMX serial port support"
	depends on ARCH_MXC || COMPILE_TEST
	select SERIAL_CORE
	select RATIONAL
	select SERIAL_MCTRL_GPIO if GPIOLIB
	help
	  If you have a machine based on a Motorola IMX CPU you
	  can enable its onboard serial port by enabling this option.

config SERIAL_IMX_CONSOLE
	bool "Console on IMX serial port"
	depends on SERIAL_IMX=y
	select SERIAL_CORE_CONSOLE
	select SERIAL_EARLYCON if OF
	help
	  If you have enabled the serial port on the Freescale IMX
	  CPU you can make it the console by answering Y to this option.

	  Even if you say Y here, the currently visible virtual console
	  (/dev/tty0) will still be used as the system console by default, but
	  you can alter that using a kernel command line option such as
	  "console=ttymxc0". (Try "man bootparam" or see the documentation of
	  your bootloader about how to pass options to the kernel at boot time.)

config SERIAL_UARTLITE
	tristate "Xilinx uartlite serial port support"
	depends on HAS_IOMEM
	select SERIAL_CORE
	help
	  Say Y here if you want to use the Xilinx uartlite serial controller.

	  To compile this driver as a module, choose M here: the
	  module will be called uartlite.

config SERIAL_UARTLITE_CONSOLE
	bool "Support for console on Xilinx uartlite serial port"
	depends on SERIAL_UARTLITE=y
	select SERIAL_CORE_CONSOLE
	select SERIAL_EARLYCON
	help
	  Say Y here if you wish to use a Xilinx uartlite as the system
	  console (the system console is the device which receives all kernel
	  messages and warnings and which allows logins in single user mode).

config SERIAL_UARTLITE_NR_UARTS
	int "Maximum number of uartlite serial ports"
	depends on SERIAL_UARTLITE
	range 1 256
	default 1
	help
	  Set this to the number of uartlites in your system, or the number
	  you think you might implement.

config SERIAL_SUNCORE
	bool
	depends on SPARC
	select SERIAL_CORE
	select SERIAL_CORE_CONSOLE
	default y

config SERIAL_SUNZILOG
	tristate "Sun Zilog8530 serial support"
	depends on SPARC
	help
	  This driver supports the Zilog8530 serial ports found on many Sparc
	  systems.  Say Y or M if you want to be able to these serial ports.

config SERIAL_SUNZILOG_CONSOLE
	bool "Console on Sun Zilog8530 serial port"
	depends on SERIAL_SUNZILOG=y
	help
	  If you would like to be able to use the Zilog8530 serial port
	  on your Sparc system as the console, you can do so by answering
	  Y to this option.

config SERIAL_SUNSU
	tristate "Sun SU serial support"
	depends on SPARC && PCI
	help
	  This driver supports the 8250 serial ports that run the keyboard and
	  mouse on (PCI) UltraSPARC systems.  Say Y or M if you want to be able
	  to these serial ports.

config SERIAL_SUNSU_CONSOLE
	bool "Console on Sun SU serial port"
	depends on SERIAL_SUNSU=y
	help
	  If you would like to be able to use the SU serial port
	  on your Sparc system as the console, you can do so by answering
	  Y to this option.

config SERIAL_MUX
	tristate "Serial MUX support"
	depends on GSC
	select SERIAL_CORE
	default y
	---help---
	  Saying Y here will enable the hardware MUX serial driver for
	  the Nova, K class systems and D class with a 'remote control card'.
	  The hardware MUX is not 8250/16550 compatible therefore the
	  /dev/ttyB0 device is shared between the Serial MUX and the PDC
	  software console. The following steps need to be completed to use
	  the Serial MUX:

	    1. create the device entry (mknod /dev/ttyB0 c 11 0)
	    2. Edit the /etc/inittab to start a getty listening on /dev/ttyB0
	    3. Add device ttyB0 to /etc/securetty (if you want to log on as
		 root on this console.)
	    4. Change the kernel command console parameter to: console=ttyB0

config SERIAL_MUX_CONSOLE
	bool "Support for console on serial MUX"
	depends on SERIAL_MUX=y
	select SERIAL_CORE_CONSOLE
	default y

config PDC_CONSOLE
	bool "PDC software console support"
	depends on PARISC && !SERIAL_MUX && VT
	default n
	help
	  Saying Y here will enable the software based PDC console to be 
	  used as the system console.  This is useful for machines in 
	  which the hardware based console has not been written yet.  The
	  following steps must be completed to use the PDC console:

	    1. create the device entry (mknod /dev/ttyB0 c 11 0)
	    2. Edit the /etc/inittab to start a getty listening on /dev/ttyB0
	    3. Add device ttyB0 to /etc/securetty (if you want to log on as
		 root on this console.)
	    4. Change the kernel command console parameter to: console=ttyB0

config SERIAL_SUNSAB
	tristate "Sun Siemens SAB82532 serial support"
	depends on SPARC && PCI
	help
	  This driver supports the Siemens SAB82532 DUSCC serial ports on newer
	  (PCI) UltraSPARC systems.  Say Y or M if you want to be able to these
	  serial ports.

config SERIAL_SUNSAB_CONSOLE
	bool "Console on Sun Siemens SAB82532 serial port"
	depends on SERIAL_SUNSAB=y
	help
	  If you would like to be able to use the SAB82532 serial port
	  on your Sparc system as the console, you can do so by answering
	  Y to this option.

config SERIAL_SUNHV
	bool "Sun4v Hypervisor Console support"
	depends on SPARC64
	help
	  This driver supports the console device found on SUN4V Sparc
	  systems.  Say Y if you want to be able to use this device.

config SERIAL_IP22_ZILOG
	tristate "SGI Zilog8530 serial support"
	depends on SGI_HAS_ZILOG
	select SERIAL_CORE
	help
	  This driver supports the Zilog8530 serial ports found on SGI
	  systems.  Say Y or M if you want to be able to these serial ports.

config SERIAL_IP22_ZILOG_CONSOLE
	bool "Console on SGI Zilog8530 serial port"
	depends on SERIAL_IP22_ZILOG=y
	select SERIAL_CORE_CONSOLE

config SERIAL_SH_SCI
	tristate "SuperH SCI(F) serial port support"
	depends on SUPERH || ARCH_RENESAS || H8300 || COMPILE_TEST
	select SERIAL_CORE
	select SERIAL_MCTRL_GPIO if GPIOLIB

config SERIAL_SH_SCI_NR_UARTS
	int "Maximum number of SCI(F) serial ports" if EXPERT
	range 1 64 if 64BIT
	range 1 32 if !64BIT
	depends on SERIAL_SH_SCI
	default "3" if H8300
	default "10" if SUPERH
	default "18" if ARCH_RENESAS
	default "2"

config SERIAL_SH_SCI_CONSOLE
	bool "Support for console on SuperH SCI(F)" if EXPERT
	depends on SERIAL_SH_SCI=y
	select SERIAL_CORE_CONSOLE
	default y

config SERIAL_SH_SCI_EARLYCON
	bool "Support for early console on SuperH SCI(F)" if EXPERT
	depends on SERIAL_SH_SCI=y
	select SERIAL_CORE_CONSOLE
	select SERIAL_EARLYCON
	default ARCH_RENESAS || H8300

config SERIAL_SH_SCI_DMA
	bool "DMA support" if EXPERT
	depends on SERIAL_SH_SCI && DMA_ENGINE
	default ARCH_RENESAS

config SERIAL_PNX8XXX
	bool "Enable PNX8XXX SoCs' UART Support"
	depends on SOC_PNX833X
	select SERIAL_CORE
	help
	  If you have a MIPS-based Philips SoC such as PNX8330 and you want
	  to use serial ports, say Y.  Otherwise, say N.

config SERIAL_PNX8XXX_CONSOLE
	bool "Enable PNX8XX0 serial console"
	depends on SERIAL_PNX8XXX
	select SERIAL_CORE_CONSOLE
	help
	  If you have a MIPS-based Philips SoC such as PNX8330 and you want
	  to use serial console, say Y. Otherwise, say N.

config SERIAL_HS_LPC32XX
	tristate "LPC32XX high speed serial port support"
	depends on ARCH_LPC32XX && OF
	select SERIAL_CORE
	help
	  Support for the LPC32XX high speed serial ports (up to 900kbps).
	  Those are UARTs completely different from the Standard UARTs on the
	  LPC32XX SoC.
	  Choose M or Y here to build this driver.

config SERIAL_HS_LPC32XX_CONSOLE
	bool "Enable LPC32XX high speed UART serial console"
	depends on SERIAL_HS_LPC32XX=y
	select SERIAL_CORE_CONSOLE
	help
	  If you would like to be able to use one of the high speed serial
	  ports on the LPC32XX as the console, you can do so by answering
	  Y to this option.

config SERIAL_CORE
	tristate

config SERIAL_CORE_CONSOLE
	bool

config CONSOLE_POLL
	bool

config SERIAL_MCF
	bool "Coldfire serial support"
	depends on COLDFIRE
	select SERIAL_CORE
	help
	  This serial driver supports the Freescale Coldfire serial ports.

config SERIAL_MCF_BAUDRATE
	int "Default baudrate for Coldfire serial ports"
	depends on SERIAL_MCF
	default 19200
	help
	  This setting lets you define what the default baudrate is for the
	  ColdFire serial ports. The usual default varies from board to board,
	  and this setting is a way of catering for that.

config SERIAL_MCF_CONSOLE
	bool "Coldfire serial console support"
	depends on SERIAL_MCF
	select SERIAL_CORE_CONSOLE
	help
	  Enable a ColdFire internal serial port to be the system console.

config SERIAL_PMACZILOG
	tristate "Mac or PowerMac z85c30 ESCC support"
	depends on (M68K && MAC) || PPC_PMAC
	select SERIAL_CORE
	help
	  This driver supports the Zilog z85C30 serial ports found on
	  (Power)Mac machines.
	  Say Y or M if you want to be able to these serial ports.

config SERIAL_PMACZILOG_TTYS
	bool "Use ttySn device nodes for Zilog z85c30"
	depends on SERIAL_PMACZILOG
	help
	  The pmac_zilog driver for the z85C30 chip on many powermacs
	  historically used the device numbers for /dev/ttySn.  The
	  8250 serial port driver also uses these numbers, which means
	  the two drivers being unable to coexist; you could not use
	  both z85C30 and 8250 type ports at the same time.

	  If this option is not selected, the pmac_zilog driver will
	  use the device numbers allocated for /dev/ttyPZn.  This allows
	  the pmac_zilog and 8250 drivers to co-exist, but may cause
	  existing userspace setups to break.  Programs that need to
	  access the built-in serial ports on powermacs will need to
	  be reconfigured to use /dev/ttyPZn instead of /dev/ttySn.

	  If you enable this option, any z85c30 ports in the system will
	  be registered as ttyS0 onwards as in the past, and you will be
	  unable to use the 8250 module for PCMCIA or other 16C550-style
	  UARTs.

	  Say N unless you need the z85c30 ports on your (Power)Mac
	  to appear as /dev/ttySn.

config SERIAL_PMACZILOG_CONSOLE
	bool "Console on Mac or PowerMac z85c30 serial port"
	depends on SERIAL_PMACZILOG=y
	select SERIAL_CORE_CONSOLE
	help
	  If you would like to be able to use the z85c30 serial port
	  on your (Power)Mac as the console, you can do so by answering
	  Y to this option.

config SERIAL_CPM
	tristate "CPM SCC/SMC serial port support"
	depends on CPM2 || CPM1
	select SERIAL_CORE
	help
	  This driver supports the SCC and SMC serial ports on Motorola 
	  embedded PowerPC that contain a CPM1 (8xx) or CPM2 (8xxx)

config SERIAL_CPM_CONSOLE
	bool "Support for console on CPM SCC/SMC serial port"
	depends on SERIAL_CPM=y
	select SERIAL_CORE_CONSOLE
	help
	  Say Y here if you wish to use a SCC or SMC CPM UART as the system
	  console (the system console is the device which receives all kernel
	  messages and warnings and which allows logins in single user mode).

	  Even if you say Y here, the currently visible framebuffer console
	  (/dev/tty0) will still be used as the system console by default, but
	  you can alter that using a kernel command line option such as
	  "console=ttyCPM0". (Try "man bootparam" or see the documentation of
	  your boot loader (lilo or loadlin) about how to pass options to the
	  kernel at boot time.)

config SERIAL_SGI_L1_CONSOLE
	bool "SGI Altix L1 serial console support"
	depends on IA64_GENERIC || IA64_SGI_SN2
	select SERIAL_CORE
	select SERIAL_CORE_CONSOLE
	help
		If you have an SGI Altix and you would like to use the system
		controller serial port as your console (you want this!),
		say Y.  Otherwise, say N.

config SERIAL_PIC32
	tristate "Microchip PIC32 serial support"
	depends on MACH_PIC32
	select SERIAL_CORE
	help
	  If you have a PIC32, this driver supports the serial ports.

	  Say Y or M to use PIC32 serial ports, otherwise say N. Note that
	  to use a serial port as a console, this must be included in kernel and
	  not as a module.

config SERIAL_PIC32_CONSOLE
	bool "PIC32 serial console support"
	depends on SERIAL_PIC32
	select SERIAL_CORE_CONSOLE
	help
	  If you have a PIC32, this driver supports the putting a console on one
	  of the serial ports.

	  Say Y to use the PIC32 console, otherwise say N.

config SERIAL_MPC52xx
	tristate "Freescale MPC52xx/MPC512x family PSC serial support"
	depends on PPC_MPC52xx || PPC_MPC512x
	select SERIAL_CORE
	help
	  This driver supports MPC52xx and MPC512x PSC serial ports. If you would
	  like to use them, you must answer Y or M to this option. Note that
	  for use as console, it must be included in kernel and not as a
	  module.

config SERIAL_MPC52xx_CONSOLE
	bool "Console on a Freescale MPC52xx/MPC512x family PSC serial port"
	depends on SERIAL_MPC52xx=y
	select SERIAL_CORE_CONSOLE
	help
	  Select this options if you'd like to use one of the PSC serial port
	  of the Freescale MPC52xx family as a console.

config SERIAL_MPC52xx_CONSOLE_BAUD
	int "Freescale MPC52xx/MPC512x family PSC serial port baud"
	depends on SERIAL_MPC52xx_CONSOLE=y
	default "9600"
	help
	  Select the MPC52xx console baud rate.
	  This value is only used if the bootloader doesn't pass in the
	  console baudrate

config SERIAL_ICOM
	tristate "IBM Multiport Serial Adapter"
	depends on PCI && PPC_PSERIES
	select SERIAL_CORE
	select FW_LOADER
	help
	  This driver is for a family of multiport serial adapters
	  including 2 port RVX, 2 port internal modem, 4 port internal
	  modem and a split 1 port RVX and 1 port internal modem.

	  This driver can also be built as a module.  If so, the module
	  will be called icom.

config SERIAL_TXX9
	bool "TMPTX39XX/49XX SIO support"
	depends on HAS_TXX9_SERIAL
	select SERIAL_CORE
	default y

config HAS_TXX9_SERIAL
	bool

config SERIAL_TXX9_NR_UARTS
	int "Maximum number of TMPTX39XX/49XX SIO ports"
	depends on SERIAL_TXX9
	default "6"

config SERIAL_TXX9_CONSOLE
	bool "TMPTX39XX/49XX SIO Console support"
	depends on SERIAL_TXX9=y
	select SERIAL_CORE_CONSOLE

config SERIAL_TXX9_STDSERIAL
	bool "TX39XX/49XX SIO act as standard serial"
	depends on !SERIAL_8250 && SERIAL_TXX9

config SERIAL_VR41XX
	tristate "NEC VR4100 series Serial Interface Unit support"
	depends on CPU_VR41XX
	select SERIAL_CORE
	help
	  If you have a NEC VR4100 series processor and you want to use
	  Serial Interface Unit(SIU) or Debug Serial Interface Unit(DSIU)
	  (not include VR4111/VR4121 DSIU), say Y.  Otherwise, say N.

config SERIAL_VR41XX_CONSOLE
	bool "Enable NEC VR4100 series Serial Interface Unit console"
	depends on SERIAL_VR41XX=y
	select SERIAL_CORE_CONSOLE
	help
	  If you have a NEC VR4100 series processor and you want to use
	  a console on a serial port, say Y.  Otherwise, say N.

config SERIAL_JSM
	tristate "Digi International NEO and Classic PCI Support"
	depends on PCI
	select SERIAL_CORE
	help
	  This is a driver for Digi International's Neo and Classic series
	  of cards which provide multiple serial ports. You would need
	  something like this to connect more than two modems to your Linux
	  box, for instance in order to become a dial-in server. This driver
	  supports PCI boards only.

	  If you have a card like this, say Y here, otherwise say N.

	  To compile this driver as a module, choose M here: the
	  module will be called jsm.

config SERIAL_SGI_IOC4
	tristate "SGI IOC4 controller serial support"
	depends on (IA64_GENERIC || IA64_SGI_SN2) && SGI_IOC4
	select SERIAL_CORE
	help
		If you have an SGI Altix with an IOC4 based Base IO card
		and wish to use the serial ports on this card, say Y.
		Otherwise, say N.

config SERIAL_SGI_IOC3
	tristate "SGI Altix IOC3 serial support"
	depends on (IA64_GENERIC || IA64_SGI_SN2) && SGI_IOC3
	select SERIAL_CORE
	help
	  If you have an SGI Altix with an IOC3 serial card,
	  say Y or M.  Otherwise, say N.

config SERIAL_MSM
	tristate "MSM on-chip serial port support"
	depends on ARCH_QCOM
	select SERIAL_CORE

config SERIAL_MSM_CONSOLE
	bool "MSM serial console support"
	depends on SERIAL_MSM=y
	select SERIAL_CORE_CONSOLE
	select SERIAL_EARLYCON

<<<<<<< HEAD
=======
config SERIAL_MSM_GENI
	tristate "MSM on-chip GENI HW based serial port support"
	depends on ARCH_QCOM
	select SERIAL_CORE
	help
	    Serial driver for Qualcomm Technologies Inc's GENI based QUPv3
	    hardware.
	    The driver supports console and High speed UART functions.

config SERIAL_MSM_GENI_HALF_SAMPLING
	bool "Changes clock divider which impacts sampling rate for QUP HW ver greater than 2.5.0"
	help
	  Clock divider value should be doubled for QUP hardware version
	  greater than 2.5.0.
	  As earlycon can't have HW version awareness, decision is taken
	  based on the configuration.

config SERIAL_MSM_GENI_EARLY_CONSOLE
	bool "MSM on-chip GENI HW based early console support"
	select SERIAL_MSM_GENI_HALF_SAMPLING
	help
	  Serial early console driver for Qualcomm Technologies Inc's GENI
	  based QUP hardware.

config SERIAL_MSM_GENI_CONSOLE
	tristate "MSM on-chip GENI HW based console support"
	depends on SERIAL_MSM_GENI=y
	select SERIAL_CORE_CONSOLE
	select SERIAL_EARLYCON

config SERIAL_MSM_GENI_HALF_SAMPLING
	bool "Changes clock divider which impacts sampling rate for QUP HW ver greater than 2.5.0"
	depends on SERIAL_MSM_GENI
	help
	  Clock divider value should be doubled for QUP hardware version
	  greater than 2.5.0.
	  As earlycon can't have HW version awareness, decision is taken
	  based on the configuration.

>>>>>>> 286cd8c7
config SERIAL_MSM_HS
	tristate "MSM UART High Speed: Serial Driver"
	depends on ARCH_QCOM
	select SERIAL_CORE
	help
	  If you have a machine based on MSM family of SoCs, you
	  can enable its onboard high speed serial port by enabling
	  this option.

	  Choose M here to compile it as a module. The module will be
	  called msm_serial_hs.

config SERIAL_VT8500
	bool "VIA VT8500 on-chip serial port support"
	depends on ARCH_VT8500
	select SERIAL_CORE

config SERIAL_VT8500_CONSOLE
	bool "VIA VT8500 serial console support"
	depends on SERIAL_VT8500=y
	select SERIAL_CORE_CONSOLE

config SERIAL_NETX
	tristate "NetX serial port support"
	depends on ARCH_NETX
	select SERIAL_CORE
	help
	  If you have a machine based on a Hilscher NetX SoC you
	  can enable its onboard serial port by enabling this option.

          To compile this driver as a module, choose M here: the
          module will be called netx-serial.

config SERIAL_NETX_CONSOLE
	bool "Console on NetX serial port"
	depends on SERIAL_NETX=y
	select SERIAL_CORE_CONSOLE
	help
	  If you have enabled the serial port on the Hilscher NetX SoC
	  you can make it the console by answering Y to this option.

config SERIAL_OMAP
	tristate "OMAP serial port support"
	depends on ARCH_OMAP2PLUS
	select SERIAL_CORE
	help
	  If you have a machine based on an Texas Instruments OMAP CPU you
	  can enable its onboard serial ports by enabling this option.

	  By enabling this option you take advantage of dma feature available
	  with the omap-serial driver. DMA support can be enabled from platform
	  data.

config SERIAL_OMAP_CONSOLE
	bool "Console on OMAP serial port"
	depends on SERIAL_OMAP=y
	select SERIAL_CORE_CONSOLE
	help
	  Select this option if you would like to use omap serial port as
	  console.

	  Even if you say Y here, the currently visible virtual console
	  (/dev/tty0) will still be used as the system console by default, but
	  you can alter that using a kernel command line option such as
	  "console=ttyOx". (Try "man bootparam" or see the documentation of
	  your boot loader about how to pass options to the kernel at
	  boot time.)

config SERIAL_LANTIQ
	bool "Lantiq serial driver"
	depends on LANTIQ
	select SERIAL_CORE
	select SERIAL_CORE_CONSOLE
	select SERIAL_EARLYCON
	help
	  Support for console and UART on Lantiq SoCs.

config SERIAL_QE
	tristate "Freescale QUICC Engine serial port support"
	depends on QUICC_ENGINE
	select SERIAL_CORE
	select FW_LOADER
	default n
	help
	  This driver supports the QE serial ports on Freescale embedded
	  PowerPC that contain a QUICC Engine.

config SERIAL_SCCNXP
	tristate "SCCNXP serial port support"
	select SERIAL_CORE
	help
	  This selects support for an advanced UART from NXP (Philips).
	  Supported ICs are SCC2681, SCC2691, SCC2692, SC28L91, SC28L92,
	  SC28L202, SCC68681 and SCC68692.

config SERIAL_SCCNXP_CONSOLE
	bool "Console on SCCNXP serial port"
	depends on SERIAL_SCCNXP=y
	select SERIAL_CORE_CONSOLE
	help
	  Support for console on SCCNXP serial ports.

config SERIAL_SC16IS7XX_CORE
        tristate

config SERIAL_SC16IS7XX
        tristate "SC16IS7xx serial support"
        select SERIAL_CORE
        depends on (SPI_MASTER && !I2C) || I2C
        help
          This selects support for SC16IS7xx serial ports.
          Supported ICs are SC16IS740, SC16IS741, SC16IS750, SC16IS752,
          SC16IS760 and SC16IS762. Select supported buses using options below.

config SERIAL_SC16IS7XX_I2C
        bool "SC16IS7xx for I2C interface"
        depends on SERIAL_SC16IS7XX
        depends on I2C
        select SERIAL_SC16IS7XX_CORE if SERIAL_SC16IS7XX
        select REGMAP_I2C if I2C
        default y
        help
          Enable SC16IS7xx driver on I2C bus,
          If required say y, and say n to i2c if not required,
          Enabled by default to support oldconfig.
          You must select at least one bus for the driver to be built.

config SERIAL_SC16IS7XX_SPI
        bool "SC16IS7xx for spi interface"
        depends on SERIAL_SC16IS7XX
        depends on SPI_MASTER
        select SERIAL_SC16IS7XX_CORE if SERIAL_SC16IS7XX
        select REGMAP_SPI if SPI_MASTER
        help
          Enable SC16IS7xx driver on SPI bus,
          If required say y, and say n to spi if not required,
          This is additional support to exsisting driver.
          You must select at least one bus for the driver to be built.

config SERIAL_TIMBERDALE
	tristate "Support for timberdale UART"
	select SERIAL_CORE
	depends on X86_32 || COMPILE_TEST
	---help---
	Add support for UART controller on timberdale.

config SERIAL_BCM63XX
	tristate "Broadcom BCM63xx/BCM33xx UART support"
	select SERIAL_CORE
	depends on MIPS || ARM || COMPILE_TEST
	help
	  This enables the driver for the onchip UART core found on
	  the following chipsets:

	    BCM33xx (cable modem)
	    BCM63xx/BCM63xxx (DSL)
	    BCM68xx (PON)
	    BCM7xxx (STB) - DOCSIS console

config SERIAL_BCM63XX_CONSOLE
	bool "Console on BCM63xx serial port"
	depends on SERIAL_BCM63XX=y
	select SERIAL_CORE_CONSOLE
	select SERIAL_EARLYCON
	help
	  If you have enabled the serial port on the BCM63xx CPU
	  you can make it the console by answering Y to this option.

config SERIAL_GRLIB_GAISLER_APBUART
	tristate "GRLIB APBUART serial support"
	depends on OF && SPARC
	select SERIAL_CORE
	---help---
	Add support for the GRLIB APBUART serial port.

config SERIAL_GRLIB_GAISLER_APBUART_CONSOLE
	bool "Console on GRLIB APBUART serial port"
	depends on SERIAL_GRLIB_GAISLER_APBUART=y
	select SERIAL_CORE_CONSOLE
	help
	Support for running a console on the GRLIB APBUART

config SERIAL_ALTERA_JTAGUART
	tristate "Altera JTAG UART support"
	select SERIAL_CORE
	help
	  This driver supports the Altera JTAG UART port.

config SERIAL_ALTERA_JTAGUART_CONSOLE
	bool "Altera JTAG UART console support"
	depends on SERIAL_ALTERA_JTAGUART=y
	select SERIAL_CORE_CONSOLE
	select SERIAL_EARLYCON
	help
	  Enable a Altera JTAG UART port to be the system console.

config SERIAL_ALTERA_JTAGUART_CONSOLE_BYPASS
	bool "Bypass output when no connection"
	depends on SERIAL_ALTERA_JTAGUART_CONSOLE
	select SERIAL_CORE_CONSOLE
	help
	  Bypass console output and keep going even if there is no
	  JTAG terminal connection with the host.

config SERIAL_ALTERA_UART
	tristate "Altera UART support"
	select SERIAL_CORE
	help
	  This driver supports the Altera softcore UART port.

config SERIAL_ALTERA_UART_MAXPORTS
	int "Maximum number of Altera UART ports"
	depends on SERIAL_ALTERA_UART
	default 4
	help
	  This setting lets you define the maximum number of the Altera
	  UART ports. The usual default varies from board to board, and
	  this setting is a way of catering for that.

config SERIAL_ALTERA_UART_BAUDRATE
	int "Default baudrate for Altera UART ports"
	depends on SERIAL_ALTERA_UART
	default 115200
	help
	  This setting lets you define what the default baudrate is for the
	  Altera UART ports. The usual default varies from board to board,
	  and this setting is a way of catering for that.

config SERIAL_ALTERA_UART_CONSOLE
	bool "Altera UART console support"
	depends on SERIAL_ALTERA_UART=y
	select SERIAL_CORE_CONSOLE
	select SERIAL_EARLYCON
	help
	  Enable a Altera UART port to be the system console.

config SERIAL_IFX6X60
        tristate "SPI protocol driver for Infineon 6x60 modem (EXPERIMENTAL)"
	depends on GPIOLIB || COMPILE_TEST
	depends on SPI && HAS_DMA
	help
	  Support for the IFX6x60 modem devices on Intel MID platforms.

config SERIAL_PCH_UART
	tristate "Intel EG20T PCH/LAPIS Semicon IOH(ML7213/ML7223/ML7831) UART"
	depends on PCI && (X86_32 || MIPS ||  COMPILE_TEST)
	select SERIAL_CORE
	help
	  This driver is for PCH(Platform controller Hub) UART of Intel EG20T
	  which is an IOH(Input/Output Hub) for x86 embedded processor.
	  Enabling PCH_DMA, this PCH UART works as DMA mode.

	  This driver also can be used for LAPIS Semiconductor IOH(Input/
	  Output Hub), ML7213, ML7223 and ML7831.
	  ML7213 IOH is for IVI(In-Vehicle Infotainment) use, ML7223 IOH is
	  for MP(Media Phone) use and ML7831 IOH is for general purpose use.
	  ML7213/ML7223/ML7831 is companion chip for Intel Atom E6xx series.
	  ML7213/ML7223/ML7831 is completely compatible for Intel EG20T PCH.

config SERIAL_PCH_UART_CONSOLE
	bool "Support for console on Intel EG20T PCH UART/OKI SEMICONDUCTOR ML7213 IOH"
	depends on SERIAL_PCH_UART=y
	select SERIAL_CORE_CONSOLE
	help
	  Say Y here if you wish to use the PCH UART as the system console
	  (the system  console is the device which receives all kernel messages and
	  warnings and which allows logins in single user mode).

config SERIAL_MSM_SMD
	bool "Enable tty device interface for some SMD ports"
	default n
	depends on MSM_SMD
	help
	  Enables userspace clients to read and write to some streaming SMD
	  ports via tty device interface for MSM chipset.

config SERIAL_MXS_AUART
	tristate "MXS AUART support"
	depends on ARCH_MXS || MACH_ASM9260 || COMPILE_TEST
	select SERIAL_CORE
	select SERIAL_MCTRL_GPIO if GPIOLIB
	help
	  This driver supports the MXS and Alphascale ASM9260 Application
	  UART (AUART) port.

config SERIAL_MXS_AUART_CONSOLE
	bool "MXS AUART console support"
	depends on SERIAL_MXS_AUART=y
	select SERIAL_CORE_CONSOLE
	help
	  Enable a MXS AUART port to be the system console.

config SERIAL_XILINX_PS_UART
	tristate "Cadence (Xilinx Zynq) UART support"
	depends on OF
	select SERIAL_CORE
	help
	  This driver supports the Cadence UART. It is found e.g. in Xilinx
	  Zynq.

config SERIAL_XILINX_PS_UART_CONSOLE
	bool "Cadence UART console support"
	depends on SERIAL_XILINX_PS_UART=y
	select SERIAL_CORE_CONSOLE
	select SERIAL_EARLYCON
	help
	  Enable a Cadence UART port to be the system console.

config SERIAL_AR933X
	tristate "AR933X serial port support"
	depends on HAVE_CLK && ATH79
	select SERIAL_CORE
	help
	  If you have an Atheros AR933X SOC based board and want to use the
	  built-in UART of the SoC, say Y to this option.

	  To compile this driver as a module, choose M here: the
	  module will be called ar933x_uart.

config SERIAL_AR933X_CONSOLE
	bool "Console on AR933X serial port"
	depends on SERIAL_AR933X=y
	select SERIAL_CORE_CONSOLE
	help
	  Enable a built-in UART port of the AR933X to be the system console.

config SERIAL_AR933X_NR_UARTS
	int "Maximum number of AR933X serial ports"
	depends on SERIAL_AR933X
	default "2"
	help
	  Set this to the number of serial ports you want the driver
	  to support.

config SERIAL_EFM32_UART
	tristate "EFM32 UART/USART port"
	depends on ARM && (ARCH_EFM32 || COMPILE_TEST)
	select SERIAL_CORE
	help
	  This driver support the USART and UART ports on
	  Energy Micro's efm32 SoCs.

config SERIAL_MPS2_UART_CONSOLE
	bool "MPS2 UART console support"
	depends on SERIAL_MPS2_UART
	select SERIAL_CORE_CONSOLE
	select SERIAL_EARLYCON

config SERIAL_MPS2_UART
	bool "MPS2 UART port"
	depends on ARCH_MPS2 || COMPILE_TEST
	select SERIAL_CORE
	help
	  This driver support the UART ports on ARM MPS2.

config SERIAL_EFM32_UART_CONSOLE
	bool "EFM32 UART/USART console support"
	depends on SERIAL_EFM32_UART=y
	select SERIAL_CORE_CONSOLE

config SERIAL_ARC
	tristate "ARC UART driver support"
	select SERIAL_CORE
	help
	  Driver for on-chip UART for ARC(Synopsys) for the legacy
	  FPGA Boards (ML50x/ARCAngel4)

config SERIAL_ARC_CONSOLE
	bool "Console on ARC UART"
	depends on SERIAL_ARC=y
	select SERIAL_CORE_CONSOLE
	select SERIAL_EARLYCON
	help
	  Enable system Console on ARC UART

config SERIAL_ARC_NR_PORTS
	int "Number of ARC UART ports"
	depends on SERIAL_ARC
	range 1 3
	default "1"
	help
	  Set this to the number of serial ports you want the driver
	  to support.

config SERIAL_RP2
	tristate "Comtrol RocketPort EXPRESS/INFINITY support"
	depends on PCI
	select SERIAL_CORE
	help
	  This driver supports the Comtrol RocketPort EXPRESS and
	  RocketPort INFINITY families of PCI/PCIe multiport serial adapters.
	  These adapters use a "RocketPort 2" ASIC that is not compatible
	  with the original RocketPort driver (CONFIG_ROCKETPORT).

	  To compile this driver as a module, choose M here: the
	  module will be called rp2.

	  If you want to compile this driver into the kernel, say Y here.  If
	  you don't have a suitable RocketPort card installed, say N.

config SERIAL_RP2_NR_UARTS
	int "Maximum number of RocketPort EXPRESS/INFINITY ports"
	depends on SERIAL_RP2
	default "32"
	help
	  If multiple cards are present, the default limit of 32 ports may
	  need to be increased.

config SERIAL_FSL_LPUART
	tristate "Freescale lpuart serial port support"
	depends on HAS_DMA
	select SERIAL_CORE
	help
	  Support for the on-chip lpuart on some Freescale SOCs.

config SERIAL_FSL_LPUART_CONSOLE
	bool "Console on Freescale lpuart serial port"
	depends on SERIAL_FSL_LPUART=y
	select SERIAL_CORE_CONSOLE
	select SERIAL_EARLYCON
	help
	  If you have enabled the lpuart serial port on the Freescale SoCs,
	  you can make it the console by answering Y to this option.

config SERIAL_CONEXANT_DIGICOLOR
	tristate "Conexant Digicolor CX92xxx USART serial port support"
	depends on OF
	select SERIAL_CORE
	help
	  Support for the on-chip USART on Conexant Digicolor SoCs.

config SERIAL_CONEXANT_DIGICOLOR_CONSOLE
	bool "Console on Conexant Digicolor serial port"
	depends on SERIAL_CONEXANT_DIGICOLOR=y
	select SERIAL_CORE_CONSOLE
	help
	  If you have enabled the USART serial port on Conexant Digicolor
	  SoCs, you can make it the console by answering Y to this option.

config SERIAL_ST_ASC
	tristate "ST ASC serial port support"
	select SERIAL_CORE
	depends on ARM || COMPILE_TEST
	help
	  This driver is for the on-chip Asychronous Serial Controller on
	  STMicroelectronics STi SoCs.
	  ASC is embedded in ST COMMS IP block. It supports Rx & Tx functionality.
	  It support all industry standard baud rates.

	  If unsure, say N.

config SERIAL_ST_ASC_CONSOLE
	bool "Support for console on ST ASC"
	depends on SERIAL_ST_ASC=y
	select SERIAL_CORE_CONSOLE

config SERIAL_MEN_Z135
	tristate "MEN 16z135 Support"
	select SERIAL_CORE
	depends on MCB
	help
	  Say yes here to enable support for the MEN 16z135 High Speed UART IP-Core
	  on a MCB carrier.

	  This driver can also be build as a module. If so, the module will be called
	  men_z135_uart.ko

config SERIAL_SPRD
	tristate "Support for Spreadtrum serial"
	depends on ARCH_SPRD
	select SERIAL_CORE
	help
	  This enables the driver for the Spreadtrum's serial.

config SERIAL_SPRD_CONSOLE
	bool "Spreadtrum UART console support"
	depends on SERIAL_SPRD=y
	select SERIAL_CORE_CONSOLE
	select SERIAL_EARLYCON
	help
	  Support for early debug console using Spreadtrum's serial. This enables
	  the console before standard serial driver is probed. This is enabled
	  with "earlycon" on the kernel command line. The console is
	  enabled when early_param is processed.

config SERIAL_STM32
	tristate "STMicroelectronics STM32 serial port support"
	select SERIAL_CORE
	depends on ARCH_STM32 || COMPILE_TEST
	help
	  This driver is for the on-chip Serial Controller on
	  STMicroelectronics STM32 MCUs.
	  USART supports Rx & Tx functionality.
	  It support all industry standard baud rates.

	  If unsure, say N.

config SERIAL_STM32_CONSOLE
	bool "Support for console on STM32"
	depends on SERIAL_STM32=y
	select SERIAL_CORE_CONSOLE

config SERIAL_MVEBU_UART
	bool "Marvell EBU serial port support"
	depends on ARCH_MVEBU || COMPILE_TEST
	select SERIAL_CORE
	help
	  This driver is for Marvell EBU SoC's UART. If you have a machine
	  based on the Armada-3700 SoC and wish to use the on-board serial
	  port,
	  say 'Y' here.
	  Otherwise, say 'N'.

config SERIAL_MVEBU_CONSOLE
	bool "Console on Marvell EBU serial port"
	depends on SERIAL_MVEBU_UART
	select SERIAL_CORE_CONSOLE
	select SERIAL_EARLYCON
	default y
	help
	  Say 'Y' here if you wish to use Armada-3700 UART as the system console.
	  (the system console is the device which receives all kernel messages
	  and warnings and which allows logins in single user mode)
	  Otherwise, say 'N'.

config SERIAL_OWL
	tristate "Actions Semi Owl serial port support"
	depends on ARCH_ACTIONS || COMPILE_TEST
	select SERIAL_CORE
	help
	  This driver is for Actions Semiconductor S500/S900 SoC's UART.
	  Say 'Y' here if you wish to use the on-board serial port.
	  Otherwise, say 'N'.

config SERIAL_OWL_CONSOLE
	bool "Console on Actions Semi Owl serial port"
	depends on SERIAL_OWL=y
	select SERIAL_CORE_CONSOLE
	select SERIAL_EARLYCON
	default y
	help
	  Say 'Y' here if you wish to use Actions Semiconductor S500/S900 UART
	  as the system console.

endmenu

config SERIAL_MCTRL_GPIO
	tristate

endif # TTY<|MERGE_RESOLUTION|>--- conflicted
+++ resolved
@@ -990,8 +990,6 @@
 	select SERIAL_CORE_CONSOLE
 	select SERIAL_EARLYCON
 
-<<<<<<< HEAD
-=======
 config SERIAL_MSM_GENI
 	tristate "MSM on-chip GENI HW based serial port support"
 	depends on ARCH_QCOM
@@ -1031,7 +1029,6 @@
 	  As earlycon can't have HW version awareness, decision is taken
 	  based on the configuration.
 
->>>>>>> 286cd8c7
 config SERIAL_MSM_HS
 	tristate "MSM UART High Speed: Serial Driver"
 	depends on ARCH_QCOM
