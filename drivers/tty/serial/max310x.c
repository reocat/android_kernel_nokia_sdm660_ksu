// SPDX-License-Identifier: GPL-2.0+
/*
 *  Maxim (Dallas) MAX3107/8/9, MAX14830 serial driver
 *
 *  Copyright (C) 2012-2016 Alexander Shiyan <shc_work@mail.ru>
 *
 *  Based on max3100.c, by Christian Pellegrin <chripell@evolware.org>
 *  Based on max3110.c, by Feng Tang <feng.tang@intel.com>
 *  Based on max3107.c, by Aavamobile
 */

#include <linux/bitops.h>
#include <linux/clk.h>
#include <linux/delay.h>
#include <linux/device.h>
#include <linux/gpio/driver.h>
#include <linux/module.h>
#include <linux/of.h>
#include <linux/of_device.h>
#include <linux/regmap.h>
#include <linux/serial_core.h>
#include <linux/serial.h>
#include <linux/tty.h>
#include <linux/tty_flip.h>
#include <linux/spi/spi.h>
#include <linux/uaccess.h>

#define MAX310X_NAME			"max310x"
#define MAX310X_MAJOR			204
#define MAX310X_MINOR			209
#define MAX310X_UART_NRMAX		16

/* MAX310X register definitions */
#define MAX310X_RHR_REG			(0x00) /* RX FIFO */
#define MAX310X_THR_REG			(0x00) /* TX FIFO */
#define MAX310X_IRQEN_REG		(0x01) /* IRQ enable */
#define MAX310X_IRQSTS_REG		(0x02) /* IRQ status */
#define MAX310X_LSR_IRQEN_REG		(0x03) /* LSR IRQ enable */
#define MAX310X_LSR_IRQSTS_REG		(0x04) /* LSR IRQ status */
#define MAX310X_REG_05			(0x05)
#define MAX310X_SPCHR_IRQEN_REG		MAX310X_REG_05 /* Special char IRQ en */
#define MAX310X_SPCHR_IRQSTS_REG	(0x06) /* Special char IRQ status */
#define MAX310X_STS_IRQEN_REG		(0x07) /* Status IRQ enable */
#define MAX310X_STS_IRQSTS_REG		(0x08) /* Status IRQ status */
#define MAX310X_MODE1_REG		(0x09) /* MODE1 */
#define MAX310X_MODE2_REG		(0x0a) /* MODE2 */
#define MAX310X_LCR_REG			(0x0b) /* LCR */
#define MAX310X_RXTO_REG		(0x0c) /* RX timeout */
#define MAX310X_HDPIXDELAY_REG		(0x0d) /* Auto transceiver delays */
#define MAX310X_IRDA_REG		(0x0e) /* IRDA settings */
#define MAX310X_FLOWLVL_REG		(0x0f) /* Flow control levels */
#define MAX310X_FIFOTRIGLVL_REG		(0x10) /* FIFO IRQ trigger levels */
#define MAX310X_TXFIFOLVL_REG		(0x11) /* TX FIFO level */
#define MAX310X_RXFIFOLVL_REG		(0x12) /* RX FIFO level */
#define MAX310X_FLOWCTRL_REG		(0x13) /* Flow control */
#define MAX310X_XON1_REG		(0x14) /* XON1 character */
#define MAX310X_XON2_REG		(0x15) /* XON2 character */
#define MAX310X_XOFF1_REG		(0x16) /* XOFF1 character */
#define MAX310X_XOFF2_REG		(0x17) /* XOFF2 character */
#define MAX310X_GPIOCFG_REG		(0x18) /* GPIO config */
#define MAX310X_GPIODATA_REG		(0x19) /* GPIO data */
#define MAX310X_PLLCFG_REG		(0x1a) /* PLL config */
#define MAX310X_BRGCFG_REG		(0x1b) /* Baud rate generator conf */
#define MAX310X_BRGDIVLSB_REG		(0x1c) /* Baud rate divisor LSB */
#define MAX310X_BRGDIVMSB_REG		(0x1d) /* Baud rate divisor MSB */
#define MAX310X_CLKSRC_REG		(0x1e) /* Clock source */
#define MAX310X_REG_1F			(0x1f)

#define MAX310X_REVID_REG		MAX310X_REG_1F /* Revision ID */

#define MAX310X_GLOBALIRQ_REG		MAX310X_REG_1F /* Global IRQ (RO) */
#define MAX310X_GLOBALCMD_REG		MAX310X_REG_1F /* Global Command (WO) */

/* Extended registers */
#define MAX310X_REVID_EXTREG		MAX310X_REG_05 /* Revision ID */

/* IRQ register bits */
#define MAX310X_IRQ_LSR_BIT		(1 << 0) /* LSR interrupt */
#define MAX310X_IRQ_SPCHR_BIT		(1 << 1) /* Special char interrupt */
#define MAX310X_IRQ_STS_BIT		(1 << 2) /* Status interrupt */
#define MAX310X_IRQ_RXFIFO_BIT		(1 << 3) /* RX FIFO interrupt */
#define MAX310X_IRQ_TXFIFO_BIT		(1 << 4) /* TX FIFO interrupt */
#define MAX310X_IRQ_TXEMPTY_BIT		(1 << 5) /* TX FIFO empty interrupt */
#define MAX310X_IRQ_RXEMPTY_BIT		(1 << 6) /* RX FIFO empty interrupt */
#define MAX310X_IRQ_CTS_BIT		(1 << 7) /* CTS interrupt */

/* LSR register bits */
#define MAX310X_LSR_RXTO_BIT		(1 << 0) /* RX timeout */
#define MAX310X_LSR_RXOVR_BIT		(1 << 1) /* RX overrun */
#define MAX310X_LSR_RXPAR_BIT		(1 << 2) /* RX parity error */
#define MAX310X_LSR_FRERR_BIT		(1 << 3) /* Frame error */
#define MAX310X_LSR_RXBRK_BIT		(1 << 4) /* RX break */
#define MAX310X_LSR_RXNOISE_BIT		(1 << 5) /* RX noise */
#define MAX310X_LSR_CTS_BIT		(1 << 7) /* CTS pin state */

/* Special character register bits */
#define MAX310X_SPCHR_XON1_BIT		(1 << 0) /* XON1 character */
#define MAX310X_SPCHR_XON2_BIT		(1 << 1) /* XON2 character */
#define MAX310X_SPCHR_XOFF1_BIT		(1 << 2) /* XOFF1 character */
#define MAX310X_SPCHR_XOFF2_BIT		(1 << 3) /* XOFF2 character */
#define MAX310X_SPCHR_BREAK_BIT		(1 << 4) /* RX break */
#define MAX310X_SPCHR_MULTIDROP_BIT	(1 << 5) /* 9-bit multidrop addr char */

/* Status register bits */
#define MAX310X_STS_GPIO0_BIT		(1 << 0) /* GPIO 0 interrupt */
#define MAX310X_STS_GPIO1_BIT		(1 << 1) /* GPIO 1 interrupt */
#define MAX310X_STS_GPIO2_BIT		(1 << 2) /* GPIO 2 interrupt */
#define MAX310X_STS_GPIO3_BIT		(1 << 3) /* GPIO 3 interrupt */
#define MAX310X_STS_CLKREADY_BIT	(1 << 5) /* Clock ready */
#define MAX310X_STS_SLEEP_BIT		(1 << 6) /* Sleep interrupt */

/* MODE1 register bits */
#define MAX310X_MODE1_RXDIS_BIT		(1 << 0) /* RX disable */
#define MAX310X_MODE1_TXDIS_BIT		(1 << 1) /* TX disable */
#define MAX310X_MODE1_TXHIZ_BIT		(1 << 2) /* TX pin three-state */
#define MAX310X_MODE1_RTSHIZ_BIT	(1 << 3) /* RTS pin three-state */
#define MAX310X_MODE1_TRNSCVCTRL_BIT	(1 << 4) /* Transceiver ctrl enable */
#define MAX310X_MODE1_FORCESLEEP_BIT	(1 << 5) /* Force sleep mode */
#define MAX310X_MODE1_AUTOSLEEP_BIT	(1 << 6) /* Auto sleep enable */
#define MAX310X_MODE1_IRQSEL_BIT	(1 << 7) /* IRQ pin enable */

/* MODE2 register bits */
#define MAX310X_MODE2_RST_BIT		(1 << 0) /* Chip reset */
#define MAX310X_MODE2_FIFORST_BIT	(1 << 1) /* FIFO reset */
#define MAX310X_MODE2_RXTRIGINV_BIT	(1 << 2) /* RX FIFO INT invert */
#define MAX310X_MODE2_RXEMPTINV_BIT	(1 << 3) /* RX FIFO empty INT invert */
#define MAX310X_MODE2_SPCHR_BIT		(1 << 4) /* Special chr detect enable */
#define MAX310X_MODE2_LOOPBACK_BIT	(1 << 5) /* Internal loopback enable */
#define MAX310X_MODE2_MULTIDROP_BIT	(1 << 6) /* 9-bit multidrop enable */
#define MAX310X_MODE2_ECHOSUPR_BIT	(1 << 7) /* ECHO suppression enable */

/* LCR register bits */
#define MAX310X_LCR_LENGTH0_BIT		(1 << 0) /* Word length bit 0 */
#define MAX310X_LCR_LENGTH1_BIT		(1 << 1) /* Word length bit 1
						  *
						  * Word length bits table:
						  * 00 -> 5 bit words
						  * 01 -> 6 bit words
						  * 10 -> 7 bit words
						  * 11 -> 8 bit words
						  */
#define MAX310X_LCR_STOPLEN_BIT		(1 << 2) /* STOP length bit
						  *
						  * STOP length bit table:
						  * 0 -> 1 stop bit
						  * 1 -> 1-1.5 stop bits if
						  *      word length is 5,
						  *      2 stop bits otherwise
						  */
#define MAX310X_LCR_PARITY_BIT		(1 << 3) /* Parity bit enable */
#define MAX310X_LCR_EVENPARITY_BIT	(1 << 4) /* Even parity bit enable */
#define MAX310X_LCR_FORCEPARITY_BIT	(1 << 5) /* 9-bit multidrop parity */
#define MAX310X_LCR_TXBREAK_BIT		(1 << 6) /* TX break enable */
#define MAX310X_LCR_RTS_BIT		(1 << 7) /* RTS pin control */

/* IRDA register bits */
#define MAX310X_IRDA_IRDAEN_BIT		(1 << 0) /* IRDA mode enable */
#define MAX310X_IRDA_SIR_BIT		(1 << 1) /* SIR mode enable */

/* Flow control trigger level register masks */
#define MAX310X_FLOWLVL_HALT_MASK	(0x000f) /* Flow control halt level */
#define MAX310X_FLOWLVL_RES_MASK	(0x00f0) /* Flow control resume level */
#define MAX310X_FLOWLVL_HALT(words)	((words / 8) & 0x0f)
#define MAX310X_FLOWLVL_RES(words)	(((words / 8) & 0x0f) << 4)

/* FIFO interrupt trigger level register masks */
#define MAX310X_FIFOTRIGLVL_TX_MASK	(0x0f) /* TX FIFO trigger level */
#define MAX310X_FIFOTRIGLVL_RX_MASK	(0xf0) /* RX FIFO trigger level */
#define MAX310X_FIFOTRIGLVL_TX(words)	((words / 8) & 0x0f)
#define MAX310X_FIFOTRIGLVL_RX(words)	(((words / 8) & 0x0f) << 4)

/* Flow control register bits */
#define MAX310X_FLOWCTRL_AUTORTS_BIT	(1 << 0) /* Auto RTS flow ctrl enable */
#define MAX310X_FLOWCTRL_AUTOCTS_BIT	(1 << 1) /* Auto CTS flow ctrl enable */
#define MAX310X_FLOWCTRL_GPIADDR_BIT	(1 << 2) /* Enables that GPIO inputs
						  * are used in conjunction with
						  * XOFF2 for definition of
						  * special character */
#define MAX310X_FLOWCTRL_SWFLOWEN_BIT	(1 << 3) /* Auto SW flow ctrl enable */
#define MAX310X_FLOWCTRL_SWFLOW0_BIT	(1 << 4) /* SWFLOW bit 0 */
#define MAX310X_FLOWCTRL_SWFLOW1_BIT	(1 << 5) /* SWFLOW bit 1
						  *
						  * SWFLOW bits 1 & 0 table:
						  * 00 -> no transmitter flow
						  *       control
						  * 01 -> receiver compares
						  *       XON2 and XOFF2
						  *       and controls
						  *       transmitter
						  * 10 -> receiver compares
						  *       XON1 and XOFF1
						  *       and controls
						  *       transmitter
						  * 11 -> receiver compares
						  *       XON1, XON2, XOFF1 and
						  *       XOFF2 and controls
						  *       transmitter
						  */
#define MAX310X_FLOWCTRL_SWFLOW2_BIT	(1 << 6) /* SWFLOW bit 2 */
#define MAX310X_FLOWCTRL_SWFLOW3_BIT	(1 << 7) /* SWFLOW bit 3
						  *
						  * SWFLOW bits 3 & 2 table:
						  * 00 -> no received flow
						  *       control
						  * 01 -> transmitter generates
						  *       XON2 and XOFF2
						  * 10 -> transmitter generates
						  *       XON1 and XOFF1
						  * 11 -> transmitter generates
						  *       XON1, XON2, XOFF1 and
						  *       XOFF2
						  */

/* PLL configuration register masks */
#define MAX310X_PLLCFG_PREDIV_MASK	(0x3f) /* PLL predivision value */
#define MAX310X_PLLCFG_PLLFACTOR_MASK	(0xc0) /* PLL multiplication factor */

/* Baud rate generator configuration register bits */
#define MAX310X_BRGCFG_2XMODE_BIT	(1 << 4) /* Double baud rate */
#define MAX310X_BRGCFG_4XMODE_BIT	(1 << 5) /* Quadruple baud rate */

/* Clock source register bits */
#define MAX310X_CLKSRC_CRYST_BIT	(1 << 1) /* Crystal osc enable */
#define MAX310X_CLKSRC_PLL_BIT		(1 << 2) /* PLL enable */
#define MAX310X_CLKSRC_PLLBYP_BIT	(1 << 3) /* PLL bypass */
#define MAX310X_CLKSRC_EXTCLK_BIT	(1 << 4) /* External clock enable */
#define MAX310X_CLKSRC_CLK2RTS_BIT	(1 << 7) /* Baud clk to RTS pin */

/* Global commands */
#define MAX310X_EXTREG_ENBL		(0xce)
#define MAX310X_EXTREG_DSBL		(0xcd)

/* Misc definitions */
#define MAX310X_FIFO_SIZE		(128)
#define MAX310x_REV_MASK		(0xf8)
#define MAX310X_WRITE_BIT		0x80

/* MAX3107 specific */
#define MAX3107_REV_ID			(0xa0)

/* MAX3109 specific */
#define MAX3109_REV_ID			(0xc0)

/* MAX14830 specific */
#define MAX14830_BRGCFG_CLKDIS_BIT	(1 << 6) /* Clock Disable */
#define MAX14830_REV_ID			(0xb0)

struct max310x_devtype {
	char	name[9];
	int	nr;
	int	(*detect)(struct device *);
	void	(*power)(struct uart_port *, int);
};

struct max310x_one {
	struct uart_port	port;
	struct work_struct	tx_work;
	struct work_struct	md_work;
	struct work_struct	rs_work;
};

struct max310x_port {
	struct max310x_devtype	*devtype;
	struct regmap		*regmap;
	struct mutex		mutex;
	struct clk		*clk;
#ifdef CONFIG_GPIOLIB
	struct gpio_chip	gpio;
#endif
	struct max310x_one	p[0];
};

static struct uart_driver max310x_uart = {
	.owner		= THIS_MODULE,
	.driver_name	= MAX310X_NAME,
	.dev_name	= "ttyMAX",
	.major		= MAX310X_MAJOR,
	.minor		= MAX310X_MINOR,
	.nr		= MAX310X_UART_NRMAX,
};

static DECLARE_BITMAP(max310x_lines, MAX310X_UART_NRMAX);

static u8 max310x_port_read(struct uart_port *port, u8 reg)
{
	struct max310x_port *s = dev_get_drvdata(port->dev);
	unsigned int val = 0;

	regmap_read(s->regmap, port->iobase + reg, &val);

	return val;
}

static void max310x_port_write(struct uart_port *port, u8 reg, u8 val)
{
	struct max310x_port *s = dev_get_drvdata(port->dev);

	regmap_write(s->regmap, port->iobase + reg, val);
}

static void max310x_port_update(struct uart_port *port, u8 reg, u8 mask, u8 val)
{
	struct max310x_port *s = dev_get_drvdata(port->dev);

	regmap_update_bits(s->regmap, port->iobase + reg, mask, val);
}

static int max3107_detect(struct device *dev)
{
	struct max310x_port *s = dev_get_drvdata(dev);
	unsigned int val = 0;
	int ret;

	ret = regmap_read(s->regmap, MAX310X_REVID_REG, &val);
	if (ret)
		return ret;

	if (((val & MAX310x_REV_MASK) != MAX3107_REV_ID)) {
		dev_err(dev,
			"%s ID 0x%02x does not match\n", s->devtype->name, val);
		return -ENODEV;
	}

	return 0;
}

static int max3108_detect(struct device *dev)
{
	struct max310x_port *s = dev_get_drvdata(dev);
	unsigned int val = 0;
	int ret;

	/* MAX3108 have not REV ID register, we just check default value
	 * from clocksource register to make sure everything works.
	 */
	ret = regmap_read(s->regmap, MAX310X_CLKSRC_REG, &val);
	if (ret)
		return ret;

	if (val != (MAX310X_CLKSRC_EXTCLK_BIT | MAX310X_CLKSRC_PLLBYP_BIT)) {
		dev_err(dev, "%s not present\n", s->devtype->name);
		return -ENODEV;
	}

	return 0;
}

static int max3109_detect(struct device *dev)
{
	struct max310x_port *s = dev_get_drvdata(dev);
	unsigned int val = 0;
	int ret;

	ret = regmap_write(s->regmap, MAX310X_GLOBALCMD_REG,
			   MAX310X_EXTREG_ENBL);
	if (ret)
		return ret;

	regmap_read(s->regmap, MAX310X_REVID_EXTREG, &val);
	regmap_write(s->regmap, MAX310X_GLOBALCMD_REG, MAX310X_EXTREG_DSBL);
	if (((val & MAX310x_REV_MASK) != MAX3109_REV_ID)) {
		dev_err(dev,
			"%s ID 0x%02x does not match\n", s->devtype->name, val);
		return -ENODEV;
	}

	return 0;
}

static void max310x_power(struct uart_port *port, int on)
{
	max310x_port_update(port, MAX310X_MODE1_REG,
			    MAX310X_MODE1_FORCESLEEP_BIT,
			    on ? 0 : MAX310X_MODE1_FORCESLEEP_BIT);
	if (on)
		msleep(50);
}

static int max14830_detect(struct device *dev)
{
	struct max310x_port *s = dev_get_drvdata(dev);
	unsigned int val = 0;
	int ret;

	ret = regmap_write(s->regmap, MAX310X_GLOBALCMD_REG,
			   MAX310X_EXTREG_ENBL);
	if (ret)
		return ret;
	
	regmap_read(s->regmap, MAX310X_REVID_EXTREG, &val);
	regmap_write(s->regmap, MAX310X_GLOBALCMD_REG, MAX310X_EXTREG_DSBL);
	if (((val & MAX310x_REV_MASK) != MAX14830_REV_ID)) {
		dev_err(dev,
			"%s ID 0x%02x does not match\n", s->devtype->name, val);
		return -ENODEV;
	}

	return 0;
}

static void max14830_power(struct uart_port *port, int on)
{
	max310x_port_update(port, MAX310X_BRGCFG_REG,
			    MAX14830_BRGCFG_CLKDIS_BIT,
			    on ? 0 : MAX14830_BRGCFG_CLKDIS_BIT);
	if (on)
		msleep(50);
}

static const struct max310x_devtype max3107_devtype = {
	.name	= "MAX3107",
	.nr	= 1,
	.detect	= max3107_detect,
	.power	= max310x_power,
};

static const struct max310x_devtype max3108_devtype = {
	.name	= "MAX3108",
	.nr	= 1,
	.detect	= max3108_detect,
	.power	= max310x_power,
};

static const struct max310x_devtype max3109_devtype = {
	.name	= "MAX3109",
	.nr	= 2,
	.detect	= max3109_detect,
	.power	= max310x_power,
};

static const struct max310x_devtype max14830_devtype = {
	.name	= "MAX14830",
	.nr	= 4,
	.detect	= max14830_detect,
	.power	= max14830_power,
};

static bool max310x_reg_writeable(struct device *dev, unsigned int reg)
{
	switch (reg & 0x1f) {
	case MAX310X_IRQSTS_REG:
	case MAX310X_LSR_IRQSTS_REG:
	case MAX310X_SPCHR_IRQSTS_REG:
	case MAX310X_STS_IRQSTS_REG:
	case MAX310X_TXFIFOLVL_REG:
	case MAX310X_RXFIFOLVL_REG:
		return false;
	default:
		break;
	}

	return true;
}

static bool max310x_reg_volatile(struct device *dev, unsigned int reg)
{
	switch (reg & 0x1f) {
	case MAX310X_RHR_REG:
	case MAX310X_IRQSTS_REG:
	case MAX310X_LSR_IRQSTS_REG:
	case MAX310X_SPCHR_IRQSTS_REG:
	case MAX310X_STS_IRQSTS_REG:
	case MAX310X_TXFIFOLVL_REG:
	case MAX310X_RXFIFOLVL_REG:
	case MAX310X_GPIODATA_REG:
	case MAX310X_BRGDIVLSB_REG:
	case MAX310X_REG_05:
	case MAX310X_REG_1F:
		return true;
	default:
		break;
	}

	return false;
}

static bool max310x_reg_precious(struct device *dev, unsigned int reg)
{
	switch (reg & 0x1f) {
	case MAX310X_RHR_REG:
	case MAX310X_IRQSTS_REG:
	case MAX310X_SPCHR_IRQSTS_REG:
	case MAX310X_STS_IRQSTS_REG:
		return true;
	default:
		break;
	}

	return false;
}

static int max310x_set_baud(struct uart_port *port, int baud)
{
	unsigned int mode = 0, div = 0, frac = 0, c = 0, F = 0;

	/*
	 * Calculate the integer divisor first. Select a proper mode
	 * in case if the requested baud is too high for the pre-defined
	 * clocks frequency.
	 */
	div = port->uartclk / baud;
	if (div < 8) {
		/* Mode x4 */
		c = 4;
		mode = MAX310X_BRGCFG_4XMODE_BIT;
	} else if (div < 16) {
		/* Mode x2 */
		c = 8;
		mode = MAX310X_BRGCFG_2XMODE_BIT;
	} else {
		c = 16;
	}

	/* Calculate the divisor in accordance with the fraction coefficient */
	div /= c;
	F = c*baud;
<<<<<<< HEAD

	/* Calculate the baud rate fraction */
	if (div > 0)
		frac = (16*(port->uartclk % F)) / F;
	else
		div = 1;

	max310x_port_write(port, MAX310X_BRGDIVMSB_REG, div >> 8);
	max310x_port_write(port, MAX310X_BRGDIVLSB_REG, div);
	max310x_port_write(port, MAX310X_BRGCFG_REG, frac | mode);

=======

	/* Calculate the baud rate fraction */
	if (div > 0)
		frac = (16*(port->uartclk % F)) / F;
	else
		div = 1;

	max310x_port_write(port, MAX310X_BRGDIVMSB_REG, div >> 8);
	max310x_port_write(port, MAX310X_BRGDIVLSB_REG, div);
	max310x_port_write(port, MAX310X_BRGCFG_REG, frac | mode);

>>>>>>> 286cd8c7
	/* Return the actual baud rate we just programmed */
	return (16*port->uartclk) / (c*(16*div + frac));
}

static int max310x_update_best_err(unsigned long f, long *besterr)
{
	/* Use baudrate 115200 for calculate error */
	long err = f % (460800 * 16);

	if ((*besterr < 0) || (*besterr > err)) {
		*besterr = err;
		return 0;
	}

	return 1;
}

static int max310x_set_ref_clk(struct device *dev, struct max310x_port *s,
			       unsigned long freq, bool xtal)
{
	unsigned int div, clksrc, pllcfg = 0;
	long besterr = -1;
	unsigned long fdiv, fmul, bestfreq = freq;

	/* First, update error without PLL */
	max310x_update_best_err(freq, &besterr);

	/* Try all possible PLL dividers */
	for (div = 1; (div <= 63) && besterr; div++) {
		fdiv = DIV_ROUND_CLOSEST(freq, div);

		/* Try multiplier 6 */
		fmul = fdiv * 6;
		if ((fdiv >= 500000) && (fdiv <= 800000))
			if (!max310x_update_best_err(fmul, &besterr)) {
				pllcfg = (0 << 6) | div;
				bestfreq = fmul;
			}
		/* Try multiplier 48 */
		fmul = fdiv * 48;
		if ((fdiv >= 850000) && (fdiv <= 1200000))
			if (!max310x_update_best_err(fmul, &besterr)) {
				pllcfg = (1 << 6) | div;
				bestfreq = fmul;
			}
		/* Try multiplier 96 */
		fmul = fdiv * 96;
		if ((fdiv >= 425000) && (fdiv <= 1000000))
			if (!max310x_update_best_err(fmul, &besterr)) {
				pllcfg = (2 << 6) | div;
				bestfreq = fmul;
			}
		/* Try multiplier 144 */
		fmul = fdiv * 144;
		if ((fdiv >= 390000) && (fdiv <= 667000))
			if (!max310x_update_best_err(fmul, &besterr)) {
				pllcfg = (3 << 6) | div;
				bestfreq = fmul;
			}
	}

	/* Configure clock source */
	clksrc = MAX310X_CLKSRC_EXTCLK_BIT | (xtal ? MAX310X_CLKSRC_CRYST_BIT : 0);

	/* Configure PLL */
	if (pllcfg) {
		clksrc |= MAX310X_CLKSRC_PLL_BIT;
		regmap_write(s->regmap, MAX310X_PLLCFG_REG, pllcfg);
	} else
		clksrc |= MAX310X_CLKSRC_PLLBYP_BIT;

	regmap_write(s->regmap, MAX310X_CLKSRC_REG, clksrc);

	/* Wait for crystal */
	if (xtal) {
		unsigned int val;
		msleep(10);
		regmap_read(s->regmap, MAX310X_STS_IRQSTS_REG, &val);
		if (!(val & MAX310X_STS_CLKREADY_BIT)) {
			dev_warn(dev, "clock is not stable yet\n");
		}
	}

	return (int)bestfreq;
}

static void max310x_batch_write(struct uart_port *port, u8 *txbuf, unsigned int len)
{
	u8 header[] = { (port->iobase + MAX310X_THR_REG) | MAX310X_WRITE_BIT };
	struct spi_transfer xfer[] = {
		{
			.tx_buf = &header,
			.len = sizeof(header),
		}, {
			.tx_buf = txbuf,
			.len = len,
		}
	};
	spi_sync_transfer(to_spi_device(port->dev), xfer, ARRAY_SIZE(xfer));
}

static void max310x_batch_read(struct uart_port *port, u8 *rxbuf, unsigned int len)
{
	u8 header[] = { port->iobase + MAX310X_RHR_REG };
	struct spi_transfer xfer[] = {
		{
			.tx_buf = &header,
			.len = sizeof(header),
		}, {
			.rx_buf = rxbuf,
			.len = len,
		}
	};
	spi_sync_transfer(to_spi_device(port->dev), xfer, ARRAY_SIZE(xfer));
}

static void max310x_handle_rx(struct uart_port *port, unsigned int rxlen)
{
	unsigned int sts, ch, flag, i;
	u8 buf[MAX310X_FIFO_SIZE];

	if (port->read_status_mask == MAX310X_LSR_RXOVR_BIT) {
		/* We are just reading, happily ignoring any error conditions.
		 * Break condition, parity checking, framing errors -- they
		 * are all ignored. That means that we can do a batch-read.
		 *
		 * There is a small opportunity for race if the RX FIFO
		 * overruns while we're reading the buffer; the datasheets says
		 * that the LSR register applies to the "current" character.
		 * That's also the reason why we cannot do batched reads when
		 * asked to check the individual statuses.
		 * */

		sts = max310x_port_read(port, MAX310X_LSR_IRQSTS_REG);
		max310x_batch_read(port, buf, rxlen);

		port->icount.rx += rxlen;
		flag = TTY_NORMAL;
		sts &= port->read_status_mask;

		if (sts & MAX310X_LSR_RXOVR_BIT) {
			dev_warn_ratelimited(port->dev, "Hardware RX FIFO overrun\n");
			port->icount.overrun++;
		}

		for (i = 0; i < rxlen; ++i) {
			uart_insert_char(port, sts, MAX310X_LSR_RXOVR_BIT, buf[i], flag);
		}

	} else {
		if (unlikely(rxlen >= port->fifosize)) {
			dev_warn_ratelimited(port->dev, "Possible RX FIFO overrun\n");
			port->icount.buf_overrun++;
			/* Ensure sanity of RX level */
			rxlen = port->fifosize;
		}

		while (rxlen--) {
			ch = max310x_port_read(port, MAX310X_RHR_REG);
			sts = max310x_port_read(port, MAX310X_LSR_IRQSTS_REG);

			sts &= MAX310X_LSR_RXPAR_BIT | MAX310X_LSR_FRERR_BIT |
			       MAX310X_LSR_RXOVR_BIT | MAX310X_LSR_RXBRK_BIT;

			port->icount.rx++;
			flag = TTY_NORMAL;

			if (unlikely(sts)) {
				if (sts & MAX310X_LSR_RXBRK_BIT) {
					port->icount.brk++;
					if (uart_handle_break(port))
						continue;
				} else if (sts & MAX310X_LSR_RXPAR_BIT)
					port->icount.parity++;
				else if (sts & MAX310X_LSR_FRERR_BIT)
					port->icount.frame++;
				else if (sts & MAX310X_LSR_RXOVR_BIT)
					port->icount.overrun++;

				sts &= port->read_status_mask;
				if (sts & MAX310X_LSR_RXBRK_BIT)
					flag = TTY_BREAK;
				else if (sts & MAX310X_LSR_RXPAR_BIT)
					flag = TTY_PARITY;
				else if (sts & MAX310X_LSR_FRERR_BIT)
					flag = TTY_FRAME;
				else if (sts & MAX310X_LSR_RXOVR_BIT)
					flag = TTY_OVERRUN;
			}

			if (uart_handle_sysrq_char(port, ch))
				continue;

			if (sts & port->ignore_status_mask)
				continue;

			uart_insert_char(port, sts, MAX310X_LSR_RXOVR_BIT, ch, flag);
		}
	}

	tty_flip_buffer_push(&port->state->port);
}

static void max310x_handle_tx(struct uart_port *port)
{
	struct circ_buf *xmit = &port->state->xmit;
	unsigned int txlen, to_send, until_end;

	if (unlikely(port->x_char)) {
		max310x_port_write(port, MAX310X_THR_REG, port->x_char);
		port->icount.tx++;
		port->x_char = 0;
		return;
	}

	if (uart_circ_empty(xmit) || uart_tx_stopped(port))
		return;

	/* Get length of data pending in circular buffer */
	to_send = uart_circ_chars_pending(xmit);
	until_end = CIRC_CNT_TO_END(xmit->head, xmit->tail, UART_XMIT_SIZE);
	if (likely(to_send)) {
		/* Limit to size of TX FIFO */
		txlen = max310x_port_read(port, MAX310X_TXFIFOLVL_REG);
		txlen = port->fifosize - txlen;
		to_send = (to_send > txlen) ? txlen : to_send;

		if (until_end < to_send) {
			/* It's a circ buffer -- wrap around.
			 * We could do that in one SPI transaction, but meh. */
			max310x_batch_write(port, xmit->buf + xmit->tail, until_end);
			max310x_batch_write(port, xmit->buf, to_send - until_end);
		} else {
			max310x_batch_write(port, xmit->buf + xmit->tail, to_send);
		}

		/* Add data to send */
		port->icount.tx += to_send;
		xmit->tail = (xmit->tail + to_send) & (UART_XMIT_SIZE - 1);
	}

	if (uart_circ_chars_pending(xmit) < WAKEUP_CHARS)
		uart_write_wakeup(port);
}

static void max310x_start_tx(struct uart_port *port)
{
	struct max310x_one *one = container_of(port, struct max310x_one, port);

	if (!work_pending(&one->tx_work))
		schedule_work(&one->tx_work);
}

static irqreturn_t max310x_port_irq(struct max310x_port *s, int portno)
{
	struct uart_port *port = &s->p[portno].port;
	irqreturn_t res = IRQ_NONE;

	do {
		unsigned int ists, lsr, rxlen;

		/* Read IRQ status & RX FIFO level */
		ists = max310x_port_read(port, MAX310X_IRQSTS_REG);
		rxlen = max310x_port_read(port, MAX310X_RXFIFOLVL_REG);
		if (!ists && !rxlen)
			break;

		res = IRQ_HANDLED;

		if (ists & MAX310X_IRQ_CTS_BIT) {
			lsr = max310x_port_read(port, MAX310X_LSR_IRQSTS_REG);
			uart_handle_cts_change(port,
					       !!(lsr & MAX310X_LSR_CTS_BIT));
		}
		if (rxlen)
			max310x_handle_rx(port, rxlen);
		if (ists & MAX310X_IRQ_TXEMPTY_BIT)
			max310x_start_tx(port);
	} while (1);
	return res;
}

static irqreturn_t max310x_ist(int irq, void *dev_id)
{
	struct max310x_port *s = (struct max310x_port *)dev_id;
	bool handled = false;

	if (s->devtype->nr > 1) {
		do {
			unsigned int val = ~0;

			WARN_ON_ONCE(regmap_read(s->regmap,
						 MAX310X_GLOBALIRQ_REG, &val));
			val = ((1 << s->devtype->nr) - 1) & ~val;
			if (!val)
				break;
			if (max310x_port_irq(s, fls(val) - 1) == IRQ_HANDLED)
				handled = true;
		} while (1);
	} else {
		if (max310x_port_irq(s, 0) == IRQ_HANDLED)
			handled = true;
	}

	return IRQ_RETVAL(handled);
}

static void max310x_wq_proc(struct work_struct *ws)
{
	struct max310x_one *one = container_of(ws, struct max310x_one, tx_work);
	struct max310x_port *s = dev_get_drvdata(one->port.dev);

	mutex_lock(&s->mutex);
	max310x_handle_tx(&one->port);
	mutex_unlock(&s->mutex);
}

static unsigned int max310x_tx_empty(struct uart_port *port)
{
	u8 lvl = max310x_port_read(port, MAX310X_TXFIFOLVL_REG);

	return lvl ? 0 : TIOCSER_TEMT;
}

static unsigned int max310x_get_mctrl(struct uart_port *port)
{
	/* DCD and DSR are not wired and CTS/RTS is handled automatically
	 * so just indicate DSR and CAR asserted
	 */
	return TIOCM_DSR | TIOCM_CAR;
}

static void max310x_md_proc(struct work_struct *ws)
{
	struct max310x_one *one = container_of(ws, struct max310x_one, md_work);

	max310x_port_update(&one->port, MAX310X_MODE2_REG,
			    MAX310X_MODE2_LOOPBACK_BIT,
			    (one->port.mctrl & TIOCM_LOOP) ?
			    MAX310X_MODE2_LOOPBACK_BIT : 0);
}

static void max310x_set_mctrl(struct uart_port *port, unsigned int mctrl)
{
	struct max310x_one *one = container_of(port, struct max310x_one, port);

	schedule_work(&one->md_work);
}

static void max310x_break_ctl(struct uart_port *port, int break_state)
{
	max310x_port_update(port, MAX310X_LCR_REG,
			    MAX310X_LCR_TXBREAK_BIT,
			    break_state ? MAX310X_LCR_TXBREAK_BIT : 0);
}

static void max310x_set_termios(struct uart_port *port,
				struct ktermios *termios,
				struct ktermios *old)
{
	unsigned int lcr = 0, flow = 0;
	int baud;

	/* Mask termios capabilities we don't support */
	termios->c_cflag &= ~CMSPAR;

	/* Word size */
	switch (termios->c_cflag & CSIZE) {
	case CS5:
		break;
	case CS6:
		lcr = MAX310X_LCR_LENGTH0_BIT;
		break;
	case CS7:
		lcr = MAX310X_LCR_LENGTH1_BIT;
		break;
	case CS8:
	default:
		lcr = MAX310X_LCR_LENGTH1_BIT | MAX310X_LCR_LENGTH0_BIT;
		break;
	}

	/* Parity */
	if (termios->c_cflag & PARENB) {
		lcr |= MAX310X_LCR_PARITY_BIT;
		if (!(termios->c_cflag & PARODD))
			lcr |= MAX310X_LCR_EVENPARITY_BIT;
	}

	/* Stop bits */
	if (termios->c_cflag & CSTOPB)
		lcr |= MAX310X_LCR_STOPLEN_BIT; /* 2 stops */

	/* Update LCR register */
	max310x_port_write(port, MAX310X_LCR_REG, lcr);

	/* Set read status mask */
	port->read_status_mask = MAX310X_LSR_RXOVR_BIT;
	if (termios->c_iflag & INPCK)
		port->read_status_mask |= MAX310X_LSR_RXPAR_BIT |
					  MAX310X_LSR_FRERR_BIT;
	if (termios->c_iflag & (IGNBRK | BRKINT | PARMRK))
		port->read_status_mask |= MAX310X_LSR_RXBRK_BIT;

	/* Set status ignore mask */
	port->ignore_status_mask = 0;
	if (termios->c_iflag & IGNBRK)
		port->ignore_status_mask |= MAX310X_LSR_RXBRK_BIT;
	if (!(termios->c_cflag & CREAD))
		port->ignore_status_mask |= MAX310X_LSR_RXPAR_BIT |
					    MAX310X_LSR_RXOVR_BIT |
					    MAX310X_LSR_FRERR_BIT |
					    MAX310X_LSR_RXBRK_BIT;

	/* Configure flow control */
	max310x_port_write(port, MAX310X_XON1_REG, termios->c_cc[VSTART]);
	max310x_port_write(port, MAX310X_XOFF1_REG, termios->c_cc[VSTOP]);
	if (termios->c_cflag & CRTSCTS)
		flow |= MAX310X_FLOWCTRL_AUTOCTS_BIT |
			MAX310X_FLOWCTRL_AUTORTS_BIT;
	if (termios->c_iflag & IXON)
		flow |= MAX310X_FLOWCTRL_SWFLOW3_BIT |
			MAX310X_FLOWCTRL_SWFLOWEN_BIT;
	if (termios->c_iflag & IXOFF)
		flow |= MAX310X_FLOWCTRL_SWFLOW1_BIT |
			MAX310X_FLOWCTRL_SWFLOWEN_BIT;
	max310x_port_write(port, MAX310X_FLOWCTRL_REG, flow);

	/* Get baud rate generator configuration */
	baud = uart_get_baud_rate(port, termios, old,
				  port->uartclk / 16 / 0xffff,
				  port->uartclk / 4);

	/* Setup baudrate generator */
	baud = max310x_set_baud(port, baud);

	/* Update timeout according to new baud rate */
	uart_update_timeout(port, termios->c_cflag, baud);
}

static void max310x_rs_proc(struct work_struct *ws)
{
	struct max310x_one *one = container_of(ws, struct max310x_one, rs_work);
	unsigned int val;

	val = (one->port.rs485.delay_rts_before_send << 4) |
		one->port.rs485.delay_rts_after_send;
	max310x_port_write(&one->port, MAX310X_HDPIXDELAY_REG, val);

	if (one->port.rs485.flags & SER_RS485_ENABLED) {
		max310x_port_update(&one->port, MAX310X_MODE1_REG,
				MAX310X_MODE1_TRNSCVCTRL_BIT,
				MAX310X_MODE1_TRNSCVCTRL_BIT);
		max310x_port_update(&one->port, MAX310X_MODE2_REG,
				MAX310X_MODE2_ECHOSUPR_BIT,
				MAX310X_MODE2_ECHOSUPR_BIT);
	} else {
		max310x_port_update(&one->port, MAX310X_MODE1_REG,
				MAX310X_MODE1_TRNSCVCTRL_BIT, 0);
		max310x_port_update(&one->port, MAX310X_MODE2_REG,
				MAX310X_MODE2_ECHOSUPR_BIT, 0);
	}
}

static int max310x_rs485_config(struct uart_port *port,
				struct serial_rs485 *rs485)
{
	struct max310x_one *one = container_of(port, struct max310x_one, port);

	if ((rs485->delay_rts_before_send > 0x0f) ||
	    (rs485->delay_rts_after_send > 0x0f))
		return -ERANGE;

	rs485->flags &= SER_RS485_RTS_ON_SEND | SER_RS485_ENABLED;
	memset(rs485->padding, 0, sizeof(rs485->padding));
	port->rs485 = *rs485;

	schedule_work(&one->rs_work);

	return 0;
}

static int max310x_startup(struct uart_port *port)
{
	struct max310x_port *s = dev_get_drvdata(port->dev);
	unsigned int val;

	s->devtype->power(port, 1);

	/* Configure MODE1 register */
	max310x_port_update(port, MAX310X_MODE1_REG,
			    MAX310X_MODE1_TRNSCVCTRL_BIT, 0);

	/* Configure MODE2 register & Reset FIFOs*/
	val = MAX310X_MODE2_RXEMPTINV_BIT | MAX310X_MODE2_FIFORST_BIT;
	max310x_port_write(port, MAX310X_MODE2_REG, val);
	max310x_port_update(port, MAX310X_MODE2_REG,
			    MAX310X_MODE2_FIFORST_BIT, 0);

	/* Configure flow control levels */
	/* Flow control halt level 96, resume level 48 */
	max310x_port_write(port, MAX310X_FLOWLVL_REG,
			   MAX310X_FLOWLVL_RES(48) | MAX310X_FLOWLVL_HALT(96));

	/* Clear IRQ status register */
	max310x_port_read(port, MAX310X_IRQSTS_REG);

	/* Enable RX, TX, CTS change interrupts */
	val = MAX310X_IRQ_RXEMPTY_BIT | MAX310X_IRQ_TXEMPTY_BIT;
	max310x_port_write(port, MAX310X_IRQEN_REG, val | MAX310X_IRQ_CTS_BIT);

	return 0;
}

static void max310x_shutdown(struct uart_port *port)
{
	struct max310x_port *s = dev_get_drvdata(port->dev);

	/* Disable all interrupts */
	max310x_port_write(port, MAX310X_IRQEN_REG, 0);

	s->devtype->power(port, 0);
}

static const char *max310x_type(struct uart_port *port)
{
	struct max310x_port *s = dev_get_drvdata(port->dev);

	return (port->type == PORT_MAX310X) ? s->devtype->name : NULL;
}

static int max310x_request_port(struct uart_port *port)
{
	/* Do nothing */
	return 0;
}

static void max310x_config_port(struct uart_port *port, int flags)
{
	if (flags & UART_CONFIG_TYPE)
		port->type = PORT_MAX310X;
}

static int max310x_verify_port(struct uart_port *port, struct serial_struct *s)
{
	if ((s->type != PORT_UNKNOWN) && (s->type != PORT_MAX310X))
		return -EINVAL;
	if (s->irq != port->irq)
		return -EINVAL;

	return 0;
}

static void max310x_null_void(struct uart_port *port)
{
	/* Do nothing */
}

static const struct uart_ops max310x_ops = {
	.tx_empty	= max310x_tx_empty,
	.set_mctrl	= max310x_set_mctrl,
	.get_mctrl	= max310x_get_mctrl,
	.stop_tx	= max310x_null_void,
	.start_tx	= max310x_start_tx,
	.stop_rx	= max310x_null_void,
	.break_ctl	= max310x_break_ctl,
	.startup	= max310x_startup,
	.shutdown	= max310x_shutdown,
	.set_termios	= max310x_set_termios,
	.type		= max310x_type,
	.request_port	= max310x_request_port,
	.release_port	= max310x_null_void,
	.config_port	= max310x_config_port,
	.verify_port	= max310x_verify_port,
};

static int __maybe_unused max310x_suspend(struct device *dev)
{
	struct max310x_port *s = dev_get_drvdata(dev);
	int i;

	for (i = 0; i < s->devtype->nr; i++) {
		uart_suspend_port(&max310x_uart, &s->p[i].port);
		s->devtype->power(&s->p[i].port, 0);
	}

	return 0;
}

static int __maybe_unused max310x_resume(struct device *dev)
{
	struct max310x_port *s = dev_get_drvdata(dev);
	int i;

	for (i = 0; i < s->devtype->nr; i++) {
		s->devtype->power(&s->p[i].port, 1);
		uart_resume_port(&max310x_uart, &s->p[i].port);
	}

	return 0;
}

static SIMPLE_DEV_PM_OPS(max310x_pm_ops, max310x_suspend, max310x_resume);

#ifdef CONFIG_GPIOLIB
static int max310x_gpio_get(struct gpio_chip *chip, unsigned offset)
{
	unsigned int val;
	struct max310x_port *s = gpiochip_get_data(chip);
	struct uart_port *port = &s->p[offset / 4].port;

	val = max310x_port_read(port, MAX310X_GPIODATA_REG);

	return !!((val >> 4) & (1 << (offset % 4)));
}

static void max310x_gpio_set(struct gpio_chip *chip, unsigned offset, int value)
{
	struct max310x_port *s = gpiochip_get_data(chip);
	struct uart_port *port = &s->p[offset / 4].port;

	max310x_port_update(port, MAX310X_GPIODATA_REG, 1 << (offset % 4),
			    value ? 1 << (offset % 4) : 0);
}

static int max310x_gpio_direction_input(struct gpio_chip *chip, unsigned offset)
{
	struct max310x_port *s = gpiochip_get_data(chip);
	struct uart_port *port = &s->p[offset / 4].port;

	max310x_port_update(port, MAX310X_GPIOCFG_REG, 1 << (offset % 4), 0);

	return 0;
}

static int max310x_gpio_direction_output(struct gpio_chip *chip,
					 unsigned offset, int value)
{
	struct max310x_port *s = gpiochip_get_data(chip);
	struct uart_port *port = &s->p[offset / 4].port;

	max310x_port_update(port, MAX310X_GPIODATA_REG, 1 << (offset % 4),
			    value ? 1 << (offset % 4) : 0);
	max310x_port_update(port, MAX310X_GPIOCFG_REG, 1 << (offset % 4),
			    1 << (offset % 4));

	return 0;
}

static int max310x_gpio_set_config(struct gpio_chip *chip, unsigned int offset,
				   unsigned long config)
{
	struct max310x_port *s = gpiochip_get_data(chip);
	struct uart_port *port = &s->p[offset / 4].port;

	switch (pinconf_to_config_param(config)) {
	case PIN_CONFIG_DRIVE_OPEN_DRAIN:
		max310x_port_update(port, MAX310X_GPIOCFG_REG,
				1 << ((offset % 4) + 4),
				1 << ((offset % 4) + 4));
		return 0;
	case PIN_CONFIG_DRIVE_PUSH_PULL:
		max310x_port_update(port, MAX310X_GPIOCFG_REG,
				1 << ((offset % 4) + 4), 0);
		return 0;
	default:
		return -ENOTSUPP;
	}
}
#endif

static int max310x_probe(struct device *dev, struct max310x_devtype *devtype,
			 struct regmap *regmap, int irq)
{
	int i, ret, fmin, fmax, freq, uartclk;
	struct clk *clk_osc, *clk_xtal;
	struct max310x_port *s;
	bool xtal = false;

	if (IS_ERR(regmap))
		return PTR_ERR(regmap);

	/* Alloc port structure */
	s = devm_kzalloc(dev, sizeof(*s) +
			 sizeof(struct max310x_one) * devtype->nr, GFP_KERNEL);
	if (!s) {
		dev_err(dev, "Error allocating port structure\n");
		return -ENOMEM;
	}

	clk_osc = devm_clk_get(dev, "osc");
	clk_xtal = devm_clk_get(dev, "xtal");
	if (!IS_ERR(clk_osc)) {
		s->clk = clk_osc;
		fmin = 500000;
		fmax = 35000000;
	} else if (!IS_ERR(clk_xtal)) {
		s->clk = clk_xtal;
		fmin = 1000000;
		fmax = 4000000;
		xtal = true;
	} else if (PTR_ERR(clk_osc) == -EPROBE_DEFER ||
		   PTR_ERR(clk_xtal) == -EPROBE_DEFER) {
		return -EPROBE_DEFER;
	} else {
		dev_err(dev, "Cannot get clock\n");
		return -EINVAL;
	}

	ret = clk_prepare_enable(s->clk);
	if (ret)
		return ret;

	freq = clk_get_rate(s->clk);
	/* Check frequency limits */
	if (freq < fmin || freq > fmax) {
		ret = -ERANGE;
		goto out_clk;
	}

	s->regmap = regmap;
	s->devtype = devtype;
	dev_set_drvdata(dev, s);

	/* Check device to ensure we are talking to what we expect */
	ret = devtype->detect(dev);
	if (ret)
		goto out_clk;

	for (i = 0; i < devtype->nr; i++) {
		unsigned int offs = i << 5;

		/* Reset port */
		regmap_write(s->regmap, MAX310X_MODE2_REG + offs,
			     MAX310X_MODE2_RST_BIT);
		/* Clear port reset */
		regmap_write(s->regmap, MAX310X_MODE2_REG + offs, 0);

		/* Wait for port startup */
		do {
			regmap_read(s->regmap,
				    MAX310X_BRGDIVLSB_REG + offs, &ret);
		} while (ret != 0x01);

		regmap_update_bits(s->regmap, MAX310X_MODE1_REG + offs,
				   MAX310X_MODE1_AUTOSLEEP_BIT,
				   MAX310X_MODE1_AUTOSLEEP_BIT);
	}

	uartclk = max310x_set_ref_clk(dev, s, freq, xtal);
	dev_dbg(dev, "Reference clock set to %i Hz\n", uartclk);

	mutex_init(&s->mutex);

	for (i = 0; i < devtype->nr; i++) {
		unsigned int line;

		line = find_first_zero_bit(max310x_lines, MAX310X_UART_NRMAX);
		if (line == MAX310X_UART_NRMAX) {
			ret = -ERANGE;
			goto out_uart;
		}

		/* Initialize port data */
		s->p[i].port.line	= line;
		s->p[i].port.dev	= dev;
		s->p[i].port.irq	= irq;
		s->p[i].port.type	= PORT_MAX310X;
		s->p[i].port.fifosize	= MAX310X_FIFO_SIZE;
		s->p[i].port.flags	= UPF_FIXED_TYPE | UPF_LOW_LATENCY;
		s->p[i].port.iotype	= UPIO_PORT;
		s->p[i].port.iobase	= i * 0x20;
		s->p[i].port.membase	= (void __iomem *)~0;
		s->p[i].port.uartclk	= uartclk;
		s->p[i].port.rs485_config = max310x_rs485_config;
		s->p[i].port.ops	= &max310x_ops;
		/* Disable all interrupts */
		max310x_port_write(&s->p[i].port, MAX310X_IRQEN_REG, 0);
		/* Clear IRQ status register */
		max310x_port_read(&s->p[i].port, MAX310X_IRQSTS_REG);
		/* Enable IRQ pin */
		max310x_port_update(&s->p[i].port, MAX310X_MODE1_REG,
				    MAX310X_MODE1_IRQSEL_BIT,
				    MAX310X_MODE1_IRQSEL_BIT);
		/* Initialize queue for start TX */
		INIT_WORK(&s->p[i].tx_work, max310x_wq_proc);
		/* Initialize queue for changing LOOPBACK mode */
		INIT_WORK(&s->p[i].md_work, max310x_md_proc);
		/* Initialize queue for changing RS485 mode */
		INIT_WORK(&s->p[i].rs_work, max310x_rs_proc);

		/* Register port */
		ret = uart_add_one_port(&max310x_uart, &s->p[i].port);
		if (ret) {
			s->p[i].port.dev = NULL;
			goto out_uart;
		}
		set_bit(line, max310x_lines);

		/* Go to suspend mode */
		devtype->power(&s->p[i].port, 0);
	}

#ifdef CONFIG_GPIOLIB
	/* Setup GPIO cotroller */
	s->gpio.owner		= THIS_MODULE;
	s->gpio.parent		= dev;
	s->gpio.label		= devtype->name;
	s->gpio.direction_input	= max310x_gpio_direction_input;
	s->gpio.get		= max310x_gpio_get;
	s->gpio.direction_output= max310x_gpio_direction_output;
	s->gpio.set		= max310x_gpio_set;
	s->gpio.set_config	= max310x_gpio_set_config;
	s->gpio.base		= -1;
	s->gpio.ngpio		= devtype->nr * 4;
	s->gpio.can_sleep	= 1;
	ret = devm_gpiochip_add_data(dev, &s->gpio, s);
	if (ret)
		goto out_uart;
#endif

	/* Setup interrupt */
	ret = devm_request_threaded_irq(dev, irq, NULL, max310x_ist,
					IRQF_ONESHOT | IRQF_SHARED, dev_name(dev), s);
	if (!ret)
		return 0;

	dev_err(dev, "Unable to reguest IRQ %i\n", irq);

out_uart:
	for (i = 0; i < devtype->nr; i++) {
		if (s->p[i].port.dev) {
			uart_remove_one_port(&max310x_uart, &s->p[i].port);
			clear_bit(s->p[i].port.line, max310x_lines);
		}
	}

	mutex_destroy(&s->mutex);

out_clk:
	clk_disable_unprepare(s->clk);

	return ret;
}

static int max310x_remove(struct device *dev)
{
	struct max310x_port *s = dev_get_drvdata(dev);
	int i;

	for (i = 0; i < s->devtype->nr; i++) {
		cancel_work_sync(&s->p[i].tx_work);
		cancel_work_sync(&s->p[i].md_work);
		cancel_work_sync(&s->p[i].rs_work);
		uart_remove_one_port(&max310x_uart, &s->p[i].port);
		clear_bit(s->p[i].port.line, max310x_lines);
		s->devtype->power(&s->p[i].port, 0);
	}

	mutex_destroy(&s->mutex);
	clk_disable_unprepare(s->clk);

	return 0;
}

static const struct of_device_id __maybe_unused max310x_dt_ids[] = {
	{ .compatible = "maxim,max3107",	.data = &max3107_devtype, },
	{ .compatible = "maxim,max3108",	.data = &max3108_devtype, },
	{ .compatible = "maxim,max3109",	.data = &max3109_devtype, },
	{ .compatible = "maxim,max14830",	.data = &max14830_devtype },
	{ }
};
MODULE_DEVICE_TABLE(of, max310x_dt_ids);

static struct regmap_config regcfg = {
	.reg_bits = 8,
	.val_bits = 8,
	.write_flag_mask = MAX310X_WRITE_BIT,
	.cache_type = REGCACHE_RBTREE,
	.writeable_reg = max310x_reg_writeable,
	.volatile_reg = max310x_reg_volatile,
	.precious_reg = max310x_reg_precious,
};

#ifdef CONFIG_SPI_MASTER
static int max310x_spi_probe(struct spi_device *spi)
{
	struct max310x_devtype *devtype;
	struct regmap *regmap;
	int ret;

	/* Setup SPI bus */
	spi->bits_per_word	= 8;
	spi->mode		= spi->mode ? : SPI_MODE_0;
	spi->max_speed_hz	= spi->max_speed_hz ? : 26000000;
	ret = spi_setup(spi);
	if (ret)
		return ret;

	if (spi->dev.of_node) {
		const struct of_device_id *of_id =
			of_match_device(max310x_dt_ids, &spi->dev);
		if (!of_id)
			return -ENODEV;

		devtype = (struct max310x_devtype *)of_id->data;
	} else {
		const struct spi_device_id *id_entry = spi_get_device_id(spi);

		devtype = (struct max310x_devtype *)id_entry->driver_data;
	}

	regcfg.max_register = devtype->nr * 0x20 - 1;
	regmap = devm_regmap_init_spi(spi, &regcfg);

	return max310x_probe(&spi->dev, devtype, regmap, spi->irq);
}

static int max310x_spi_remove(struct spi_device *spi)
{
	return max310x_remove(&spi->dev);
}

static const struct spi_device_id max310x_id_table[] = {
	{ "max3107",	(kernel_ulong_t)&max3107_devtype, },
	{ "max3108",	(kernel_ulong_t)&max3108_devtype, },
	{ "max3109",	(kernel_ulong_t)&max3109_devtype, },
	{ "max14830",	(kernel_ulong_t)&max14830_devtype, },
	{ }
};
MODULE_DEVICE_TABLE(spi, max310x_id_table);

static struct spi_driver max310x_spi_driver = {
	.driver = {
		.name		= MAX310X_NAME,
		.of_match_table	= of_match_ptr(max310x_dt_ids),
		.pm		= &max310x_pm_ops,
	},
	.probe		= max310x_spi_probe,
	.remove		= max310x_spi_remove,
	.id_table	= max310x_id_table,
};
#endif

static int __init max310x_uart_init(void)
{
	int ret;

	bitmap_zero(max310x_lines, MAX310X_UART_NRMAX);

	ret = uart_register_driver(&max310x_uart);
	if (ret)
		return ret;

#ifdef CONFIG_SPI_MASTER
	ret = spi_register_driver(&max310x_spi_driver);
	if (ret)
		uart_unregister_driver(&max310x_uart);
#endif

	return ret;
}
module_init(max310x_uart_init);

static void __exit max310x_uart_exit(void)
{
#ifdef CONFIG_SPI_MASTER
	spi_unregister_driver(&max310x_spi_driver);
#endif

	uart_unregister_driver(&max310x_uart);
}
module_exit(max310x_uart_exit);

MODULE_LICENSE("GPL");
MODULE_AUTHOR("Alexander Shiyan <shc_work@mail.ru>");
MODULE_DESCRIPTION("MAX310X serial driver");<|MERGE_RESOLUTION|>--- conflicted
+++ resolved
@@ -514,7 +514,6 @@
 	/* Calculate the divisor in accordance with the fraction coefficient */
 	div /= c;
 	F = c*baud;
-<<<<<<< HEAD
 
 	/* Calculate the baud rate fraction */
 	if (div > 0)
@@ -526,19 +525,6 @@
 	max310x_port_write(port, MAX310X_BRGDIVLSB_REG, div);
 	max310x_port_write(port, MAX310X_BRGCFG_REG, frac | mode);
 
-=======
-
-	/* Calculate the baud rate fraction */
-	if (div > 0)
-		frac = (16*(port->uartclk % F)) / F;
-	else
-		div = 1;
-
-	max310x_port_write(port, MAX310X_BRGDIVMSB_REG, div >> 8);
-	max310x_port_write(port, MAX310X_BRGDIVLSB_REG, div);
-	max310x_port_write(port, MAX310X_BRGCFG_REG, frac | mode);
-
->>>>>>> 286cd8c7
 	/* Return the actual baud rate we just programmed */
 	return (16*port->uartclk) / (c*(16*div + frac));
 }
