--- conflicted
+++ resolved
@@ -16,12 +16,9 @@
 #include <linux/io.h>
 #include <linux/serial_core.h>
 #include <linux/sizes.h>
-<<<<<<< HEAD
-=======
 #include <linux/of.h>
 #include <linux/of_fdt.h>
 #include <linux/acpi.h>
->>>>>>> 286cd8c7
 
 #ifdef CONFIG_FIX_EARLYCON_MEM
 #include <asm/fixmap.h>
@@ -39,11 +36,7 @@
 	.con = &early_con,
 };
 
-<<<<<<< HEAD
-static void __iomem * __init earlycon_map(unsigned long paddr, size_t size)
-=======
 static void __iomem * __init earlycon_map(resource_size_t paddr, size_t size)
->>>>>>> 286cd8c7
 {
 	void __iomem *base;
 #ifdef CONFIG_FIX_EARLYCON_MEM
@@ -184,13 +177,9 @@
 	if (early_con.flags & CON_ENABLED)
 		return -EALREADY;
 
-<<<<<<< HEAD
-	for (match = __earlycon_table; match < __earlycon_table_end; match++) {
-=======
 	for (p_match = __earlycon_table; p_match < __earlycon_table_end;
 	     p_match++) {
 		const struct earlycon_id *match = *p_match;
->>>>>>> 286cd8c7
 		size_t len = strlen(match->name);
 
 		if (strncmp(buf, match->name, len))
