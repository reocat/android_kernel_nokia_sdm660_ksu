--- conflicted
+++ resolved
@@ -138,19 +138,7 @@
 	/* release the RCU read lock before crashing */
 	rcu_read_unlock();
 
-<<<<<<< HEAD
-	/* we need to release the RCU read lock here,
-	 * otherwise we get an annoying
-	 * 'BUG: sleeping function called from invalid context'
-	 * complaint from the kernel before the panic.
-	 */
-	rcu_read_unlock();
-	panic_on_oops = 1;	/* force panic */
-	wmb();
-	*killer = 1;
-=======
 	panic("sysrq triggered crash\n");
->>>>>>> 286cd8c7
 }
 static struct sysrq_key_op sysrq_crash_op = {
 	.handler	= sysrq_handle_crash,
