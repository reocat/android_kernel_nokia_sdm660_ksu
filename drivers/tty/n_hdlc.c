--- conflicted
+++ resolved
@@ -815,24 +815,14 @@
 
 		/* set bits for operations that won't block */
 		if (!list_empty(&n_hdlc->rx_buf_list.list))
-<<<<<<< HEAD
-			mask |= POLLIN | POLLRDNORM;	/* readable */
-		if (test_bit(TTY_OTHER_CLOSED, &tty->flags))
-			mask |= POLLHUP;
-=======
 			mask |= EPOLLIN | EPOLLRDNORM;	/* readable */
 		if (test_bit(TTY_OTHER_CLOSED, &tty->flags))
 			mask |= EPOLLHUP;
->>>>>>> 286cd8c7
 		if (tty_hung_up_p(filp))
 			mask |= EPOLLHUP;
 		if (!tty_is_writelocked(tty) &&
 				!list_empty(&n_hdlc->tx_free_buf_list.list))
-<<<<<<< HEAD
-			mask |= POLLOUT | POLLWRNORM;	/* writable */
-=======
 			mask |= EPOLLOUT | EPOLLWRNORM;	/* writable */
->>>>>>> 286cd8c7
 	}
 	return mask;
 }	/* end of n_hdlc_tty_poll() */
