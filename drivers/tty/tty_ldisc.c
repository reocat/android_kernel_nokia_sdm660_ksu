// SPDX-License-Identifier: GPL-2.0
#include <linux/types.h>
#include <linux/errno.h>
#include <linux/kmod.h>
#include <linux/sched.h>
#include <linux/interrupt.h>
#include <linux/tty.h>
#include <linux/tty_driver.h>
#include <linux/file.h>
#include <linux/mm.h>
#include <linux/string.h>
#include <linux/slab.h>
#include <linux/poll.h>
#include <linux/proc_fs.h>
#include <linux/module.h>
#include <linux/device.h>
#include <linux/wait.h>
#include <linux/bitops.h>
#include <linux/seq_file.h>
#include <linux/uaccess.h>
#include <linux/ratelimit.h>

#undef LDISC_DEBUG_HANGUP

#ifdef LDISC_DEBUG_HANGUP
#define tty_ldisc_debug(tty, f, args...)	tty_debug(tty, f, ##args)
#else
#define tty_ldisc_debug(tty, f, args...)
#endif

/* lockdep nested classes for tty->ldisc_sem */
enum {
	LDISC_SEM_NORMAL,
	LDISC_SEM_OTHER,
};


/*
 *	This guards the refcounted line discipline lists. The lock
 *	must be taken with irqs off because there are hangup path
 *	callers who will do ldisc lookups and cannot sleep.
 */

static DEFINE_RAW_SPINLOCK(tty_ldiscs_lock);
/* Line disc dispatch table */
static struct tty_ldisc_ops *tty_ldiscs[NR_LDISCS];

/**
 *	tty_register_ldisc	-	install a line discipline
 *	@disc: ldisc number
 *	@new_ldisc: pointer to the ldisc object
 *
 *	Installs a new line discipline into the kernel. The discipline
 *	is set up as unreferenced and then made available to the kernel
 *	from this point onwards.
 *
 *	Locking:
 *		takes tty_ldiscs_lock to guard against ldisc races
 */

int tty_register_ldisc(int disc, struct tty_ldisc_ops *new_ldisc)
{
	unsigned long flags;
	int ret = 0;

	if (disc < N_TTY || disc >= NR_LDISCS)
		return -EINVAL;

	raw_spin_lock_irqsave(&tty_ldiscs_lock, flags);
	tty_ldiscs[disc] = new_ldisc;
	new_ldisc->num = disc;
	new_ldisc->refcount = 0;
	raw_spin_unlock_irqrestore(&tty_ldiscs_lock, flags);

	return ret;
}
EXPORT_SYMBOL(tty_register_ldisc);

/**
 *	tty_unregister_ldisc	-	unload a line discipline
 *	@disc: ldisc number
 *	@new_ldisc: pointer to the ldisc object
 *
 *	Remove a line discipline from the kernel providing it is not
 *	currently in use.
 *
 *	Locking:
 *		takes tty_ldiscs_lock to guard against ldisc races
 */

int tty_unregister_ldisc(int disc)
{
	unsigned long flags;
	int ret = 0;

	if (disc < N_TTY || disc >= NR_LDISCS)
		return -EINVAL;

	raw_spin_lock_irqsave(&tty_ldiscs_lock, flags);
	if (tty_ldiscs[disc]->refcount)
		ret = -EBUSY;
	else
		tty_ldiscs[disc] = NULL;
	raw_spin_unlock_irqrestore(&tty_ldiscs_lock, flags);

	return ret;
}
EXPORT_SYMBOL(tty_unregister_ldisc);

static struct tty_ldisc_ops *get_ldops(int disc)
{
	unsigned long flags;
	struct tty_ldisc_ops *ldops, *ret;

	raw_spin_lock_irqsave(&tty_ldiscs_lock, flags);
	ret = ERR_PTR(-EINVAL);
	ldops = tty_ldiscs[disc];
	if (ldops) {
		ret = ERR_PTR(-EAGAIN);
		if (try_module_get(ldops->owner)) {
			ldops->refcount++;
			ret = ldops;
		}
	}
	raw_spin_unlock_irqrestore(&tty_ldiscs_lock, flags);
	return ret;
}

static void put_ldops(struct tty_ldisc_ops *ldops)
{
	unsigned long flags;

	raw_spin_lock_irqsave(&tty_ldiscs_lock, flags);
	ldops->refcount--;
	module_put(ldops->owner);
	raw_spin_unlock_irqrestore(&tty_ldiscs_lock, flags);
}

/**
 *	tty_ldisc_get		-	take a reference to an ldisc
 *	@disc: ldisc number
 *
 *	Takes a reference to a line discipline. Deals with refcounts and
 *	module locking counts.
 *
 *	Returns: -EINVAL if the discipline index is not [N_TTY..NR_LDISCS] or
 *			 if the discipline is not registered
 *		 -EAGAIN if request_module() failed to load or register the
 *			 the discipline
 *		 -ENOMEM if allocation failure
 *
 *		 Otherwise, returns a pointer to the discipline and bumps the
 *		 ref count
 *
 *	Locking:
 *		takes tty_ldiscs_lock to guard against ldisc races
 */

#if defined(CONFIG_LDISC_AUTOLOAD)
	#define INITIAL_AUTOLOAD_STATE	1
#else
	#define INITIAL_AUTOLOAD_STATE	0
#endif
static int tty_ldisc_autoload = INITIAL_AUTOLOAD_STATE;

static struct tty_ldisc *tty_ldisc_get(struct tty_struct *tty, int disc)
{
	struct tty_ldisc *ld;
	struct tty_ldisc_ops *ldops;

	if (disc < N_TTY || disc >= NR_LDISCS)
		return ERR_PTR(-EINVAL);

	/*
	 * Get the ldisc ops - we may need to request them to be loaded
	 * dynamically and try again.
	 */
	ldops = get_ldops(disc);
	if (IS_ERR(ldops)) {
		if (!capable(CAP_SYS_MODULE) && !tty_ldisc_autoload)
			return ERR_PTR(-EPERM);
		request_module("tty-ldisc-%d", disc);
		ldops = get_ldops(disc);
		if (IS_ERR(ldops))
			return ERR_CAST(ldops);
	}

	/*
	 * There is no way to handle allocation failure of only 16 bytes.
	 * Let's simplify error handling and save more memory.
	 */
	ld = kmalloc(sizeof(struct tty_ldisc), GFP_KERNEL | __GFP_NOFAIL);
	ld->ops = ldops;
	ld->tty = tty;

	return ld;
}

/**
 *	tty_ldisc_put		-	release the ldisc
 *
 *	Complement of tty_ldisc_get().
 */
static void tty_ldisc_put(struct tty_ldisc *ld)
{
	if (WARN_ON_ONCE(!ld))
		return;

	put_ldops(ld->ops);
	kfree(ld);
}

static void *tty_ldiscs_seq_start(struct seq_file *m, loff_t *pos)
{
	return (*pos < NR_LDISCS) ? pos : NULL;
}

static void *tty_ldiscs_seq_next(struct seq_file *m, void *v, loff_t *pos)
{
	(*pos)++;
	return (*pos < NR_LDISCS) ? pos : NULL;
}

static void tty_ldiscs_seq_stop(struct seq_file *m, void *v)
{
}

static int tty_ldiscs_seq_show(struct seq_file *m, void *v)
{
	int i = *(loff_t *)v;
	struct tty_ldisc_ops *ldops;

	ldops = get_ldops(i);
	if (IS_ERR(ldops))
		return 0;
	seq_printf(m, "%-10s %2d\n", ldops->name ? ldops->name : "???", i);
	put_ldops(ldops);
	return 0;
}

const struct seq_operations tty_ldiscs_seq_ops = {
	.start	= tty_ldiscs_seq_start,
	.next	= tty_ldiscs_seq_next,
	.stop	= tty_ldiscs_seq_stop,
	.show	= tty_ldiscs_seq_show,
};

/**
 *	tty_ldisc_ref_wait	-	wait for the tty ldisc
 *	@tty: tty device
 *
 *	Dereference the line discipline for the terminal and take a
 *	reference to it. If the line discipline is in flux then
 *	wait patiently until it changes.
 *
 *	Returns: NULL if the tty has been hungup and not re-opened with
 *		 a new file descriptor, otherwise valid ldisc reference
 *
 *	Note: Must not be called from an IRQ/timer context. The caller
 *	must also be careful not to hold other locks that will deadlock
 *	against a discipline change, such as an existing ldisc reference
 *	(which we check for)
 *
 *	Note: a file_operations routine (read/poll/write) should use this
 *	function to wait for any ldisc lifetime events to finish.
 */

struct tty_ldisc *tty_ldisc_ref_wait(struct tty_struct *tty)
{
	struct tty_ldisc *ld;

	ldsem_down_read(&tty->ldisc_sem, MAX_SCHEDULE_TIMEOUT);
	ld = tty->ldisc;
	if (!ld)
		ldsem_up_read(&tty->ldisc_sem);
	return ld;
}
EXPORT_SYMBOL_GPL(tty_ldisc_ref_wait);

/**
 *	tty_ldisc_ref		-	get the tty ldisc
 *	@tty: tty device
 *
 *	Dereference the line discipline for the terminal and take a
 *	reference to it. If the line discipline is in flux then
 *	return NULL. Can be called from IRQ and timer functions.
 */

struct tty_ldisc *tty_ldisc_ref(struct tty_struct *tty)
{
	struct tty_ldisc *ld = NULL;

	if (ldsem_down_read_trylock(&tty->ldisc_sem)) {
		ld = tty->ldisc;
		if (!ld)
			ldsem_up_read(&tty->ldisc_sem);
	}
	return ld;
}
EXPORT_SYMBOL_GPL(tty_ldisc_ref);

/**
 *	tty_ldisc_deref		-	free a tty ldisc reference
 *	@ld: reference to free up
 *
 *	Undoes the effect of tty_ldisc_ref or tty_ldisc_ref_wait. May
 *	be called in IRQ context.
 */

void tty_ldisc_deref(struct tty_ldisc *ld)
{
	ldsem_up_read(&ld->tty->ldisc_sem);
}
EXPORT_SYMBOL_GPL(tty_ldisc_deref);


static inline int
__tty_ldisc_lock(struct tty_struct *tty, unsigned long timeout)
{
	return ldsem_down_write(&tty->ldisc_sem, timeout);
}

static inline int
__tty_ldisc_lock_nested(struct tty_struct *tty, unsigned long timeout)
{
	return ldsem_down_write_nested(&tty->ldisc_sem,
				       LDISC_SEM_OTHER, timeout);
}

static inline void __tty_ldisc_unlock(struct tty_struct *tty)
{
	ldsem_up_write(&tty->ldisc_sem);
}

int tty_ldisc_lock(struct tty_struct *tty, unsigned long timeout)
{
	int ret;

	/* Kindly asking blocked readers to release the read side */
	set_bit(TTY_LDISC_CHANGING, &tty->flags);
	wake_up_interruptible_all(&tty->read_wait);
	wake_up_interruptible_all(&tty->write_wait);

	ret = __tty_ldisc_lock(tty, timeout);
	if (!ret)
		return -EBUSY;
	set_bit(TTY_LDISC_HALTED, &tty->flags);
	return 0;
}

void tty_ldisc_unlock(struct tty_struct *tty)
{
	clear_bit(TTY_LDISC_HALTED, &tty->flags);
	/* Can be cleared here - ldisc_unlock will wake up writers firstly */
	clear_bit(TTY_LDISC_CHANGING, &tty->flags);
	__tty_ldisc_unlock(tty);
}

static int
tty_ldisc_lock_pair_timeout(struct tty_struct *tty, struct tty_struct *tty2,
			    unsigned long timeout)
{
	int ret;

	if (tty < tty2) {
		ret = __tty_ldisc_lock(tty, timeout);
		if (ret) {
			ret = __tty_ldisc_lock_nested(tty2, timeout);
			if (!ret)
				__tty_ldisc_unlock(tty);
		}
	} else {
		/* if this is possible, it has lots of implications */
		WARN_ON_ONCE(tty == tty2);
		if (tty2 && tty != tty2) {
			ret = __tty_ldisc_lock(tty2, timeout);
			if (ret) {
				ret = __tty_ldisc_lock_nested(tty, timeout);
				if (!ret)
					__tty_ldisc_unlock(tty2);
			}
		} else
			ret = __tty_ldisc_lock(tty, timeout);
	}

	if (!ret)
		return -EBUSY;

	set_bit(TTY_LDISC_HALTED, &tty->flags);
	if (tty2)
		set_bit(TTY_LDISC_HALTED, &tty2->flags);
	return 0;
}

static void tty_ldisc_lock_pair(struct tty_struct *tty, struct tty_struct *tty2)
{
	tty_ldisc_lock_pair_timeout(tty, tty2, MAX_SCHEDULE_TIMEOUT);
}

static void tty_ldisc_unlock_pair(struct tty_struct *tty,
				  struct tty_struct *tty2)
{
	__tty_ldisc_unlock(tty);
	if (tty2)
		__tty_ldisc_unlock(tty2);
}

/**
 *	tty_ldisc_flush	-	flush line discipline queue
 *	@tty: tty
 *
 *	Flush the line discipline queue (if any) and the tty flip buffers
 *	for this tty.
 */

void tty_ldisc_flush(struct tty_struct *tty)
{
	struct tty_ldisc *ld = tty_ldisc_ref(tty);

	tty_buffer_flush(tty, ld);
	if (ld)
		tty_ldisc_deref(ld);
}
EXPORT_SYMBOL_GPL(tty_ldisc_flush);

/**
 *	tty_set_termios_ldisc		-	set ldisc field
 *	@tty: tty structure
 *	@disc: line discipline number
 *
 *	This is probably overkill for real world processors but
 *	they are not on hot paths so a little discipline won't do
 *	any harm.
 *
 *	The line discipline-related tty_struct fields are reset to
 *	prevent the ldisc driver from re-using stale information for
 *	the new ldisc instance.
 *
 *	Locking: takes termios_rwsem
 */

static void tty_set_termios_ldisc(struct tty_struct *tty, int disc)
{
	down_write(&tty->termios_rwsem);
	tty->termios.c_line = disc;
	up_write(&tty->termios_rwsem);

	tty->disc_data = NULL;
	tty->receive_room = 0;
}

/**
 *	tty_ldisc_open		-	open a line discipline
 *	@tty: tty we are opening the ldisc on
 *	@ld: discipline to open
 *
 *	A helper opening method. Also a convenient debugging and check
 *	point.
 *
 *	Locking: always called with BTM already held.
 */

static int tty_ldisc_open(struct tty_struct *tty, struct tty_ldisc *ld)
{
	WARN_ON(test_and_set_bit(TTY_LDISC_OPEN, &tty->flags));
	if (ld->ops->open) {
		int ret;
                /* BTM here locks versus a hangup event */
		ret = ld->ops->open(tty);
		if (ret)
			clear_bit(TTY_LDISC_OPEN, &tty->flags);

		tty_ldisc_debug(tty, "%p: opened\n", ld);
		return ret;
	}
	return 0;
}

/**
 *	tty_ldisc_close		-	close a line discipline
 *	@tty: tty we are opening the ldisc on
 *	@ld: discipline to close
 *
 *	A helper close method. Also a convenient debugging and check
 *	point.
 */

static void tty_ldisc_close(struct tty_struct *tty, struct tty_ldisc *ld)
{
	WARN_ON(!test_bit(TTY_LDISC_OPEN, &tty->flags));
	clear_bit(TTY_LDISC_OPEN, &tty->flags);
	if (ld->ops->close)
		ld->ops->close(tty);
	tty_ldisc_debug(tty, "%p: closed\n", ld);
}

/**
 *	tty_ldisc_failto	-	helper for ldisc failback
 *	@tty: tty to open the ldisc on
 *	@ld: ldisc we are trying to fail back to
 *
 *	Helper to try and recover a tty when switching back to the old
 *	ldisc fails and we need something attached.
 */

static int tty_ldisc_failto(struct tty_struct *tty, int ld)
{
	struct tty_ldisc *disc = tty_ldisc_get(tty, ld);
	int r;

	if (IS_ERR(disc))
		return PTR_ERR(disc);
	tty->ldisc = disc;
	tty_set_termios_ldisc(tty, ld);
	if ((r = tty_ldisc_open(tty, disc)) < 0)
		tty_ldisc_put(disc);
	return r;
}

/**
 *	tty_ldisc_restore	-	helper for tty ldisc change
 *	@tty: tty to recover
 *	@old: previous ldisc
 *
 *	Restore the previous line discipline or N_TTY when a line discipline
 *	change fails due to an open error
 */

static void tty_ldisc_restore(struct tty_struct *tty, struct tty_ldisc *old)
{
	/* There is an outstanding reference here so this is safe */
	if (tty_ldisc_failto(tty, old->ops->num) < 0) {
		const char *name = tty_name(tty);

		pr_warn("Falling back ldisc for %s.\n", name);
		/* The traditional behaviour is to fall back to N_TTY, we
		   want to avoid falling back to N_NULL unless we have no
		   choice to avoid the risk of breaking anything */
		if (tty_ldisc_failto(tty, N_TTY) < 0 &&
		    tty_ldisc_failto(tty, N_NULL) < 0)
			panic("Couldn't open N_NULL ldisc for %s.", name);
	}
}

/**
 *	tty_set_ldisc		-	set line discipline
 *	@tty: the terminal to set
 *	@ldisc: the line discipline
 *
 *	Set the discipline of a tty line. Must be called from a process
 *	context. The ldisc change logic has to protect itself against any
 *	overlapping ldisc change (including on the other end of pty pairs),
 *	the close of one side of a tty/pty pair, and eventually hangup.
 */

int tty_set_ldisc(struct tty_struct *tty, int disc)
{
	int retval;
	struct tty_ldisc *old_ldisc, *new_ldisc;

	new_ldisc = tty_ldisc_get(tty, disc);
	if (IS_ERR(new_ldisc))
		return PTR_ERR(new_ldisc);

	tty_lock(tty);
	retval = tty_ldisc_lock(tty, 5 * HZ);
	if (retval)
		goto err;

	if (!tty->ldisc) {
		retval = -EIO;
		goto out;
	}

	/* Check the no-op case */
	if (tty->ldisc->ops->num == disc)
		goto out;

	if (test_bit(TTY_HUPPED, &tty->flags)) {
		/* We were raced by hangup */
		retval = -EIO;
		goto out;
	}

	old_ldisc = tty->ldisc;

	/* Shutdown the old discipline. */
	tty_ldisc_close(tty, old_ldisc);

	/* Now set up the new line discipline. */
	tty->ldisc = new_ldisc;
	tty_set_termios_ldisc(tty, disc);

	retval = tty_ldisc_open(tty, new_ldisc);
	if (retval < 0) {
		/* Back to the old one or N_TTY if we can't */
		tty_ldisc_put(new_ldisc);
		tty_ldisc_restore(tty, old_ldisc);
	}

	if (tty->ldisc->ops->num != old_ldisc->ops->num && tty->ops->set_ldisc) {
		down_read(&tty->termios_rwsem);
		tty->ops->set_ldisc(tty);
		up_read(&tty->termios_rwsem);
	}

	/* At this point we hold a reference to the new ldisc and a
	   reference to the old ldisc, or we hold two references to
	   the old ldisc (if it was restored as part of error cleanup
	   above). In either case, releasing a single reference from
	   the old ldisc is correct. */
	new_ldisc = old_ldisc;
out:
	tty_ldisc_unlock(tty);

	/* Restart the work queue in case no characters kick it off. Safe if
	   already running */
	tty_buffer_restart_work(tty->port);
err:
	tty_ldisc_put(new_ldisc);	/* drop the extra reference */
	tty_unlock(tty);
	return retval;
}
EXPORT_SYMBOL_GPL(tty_set_ldisc);

/**
 *	tty_ldisc_kill	-	teardown ldisc
 *	@tty: tty being released
 *
 *	Perform final close of the ldisc and reset tty->ldisc
 */
static void tty_ldisc_kill(struct tty_struct *tty)
{
	if (!tty->ldisc)
		return;

#if defined(CONFIG_TTY_FLUSH_LOCAL_ECHO)
	if (tty->echo_delayed_work.work.func)
		cancel_delayed_work_sync(&tty->echo_delayed_work);
#endif

	/*
	 * Now kill off the ldisc
	 */
	tty_ldisc_close(tty, tty->ldisc);
	tty_ldisc_put(tty->ldisc);
	/* Force an oops if we mess this up */
	tty->ldisc = NULL;
}

/**
 *	tty_reset_termios	-	reset terminal state
 *	@tty: tty to reset
 *
 *	Restore a terminal to the driver default state.
 */

static void tty_reset_termios(struct tty_struct *tty)
{
	down_write(&tty->termios_rwsem);
	tty->termios = tty->driver->init_termios;
	tty->termios.c_ispeed = tty_termios_input_baud_rate(&tty->termios);
	tty->termios.c_ospeed = tty_termios_baud_rate(&tty->termios);
	up_write(&tty->termios_rwsem);
}


/**
 *	tty_ldisc_reinit	-	reinitialise the tty ldisc
 *	@tty: tty to reinit
 *	@disc: line discipline to reinitialize
 *
 *	Completely reinitialize the line discipline state, by closing the
 *	current instance, if there is one, and opening a new instance. If
 *	an error occurs opening the new non-N_TTY instance, the instance
 *	is dropped and tty->ldisc reset to NULL. The caller can then retry
 *	with N_TTY instead.
 *
 *	Returns 0 if successful, otherwise error code < 0
 */

int tty_ldisc_reinit(struct tty_struct *tty, int disc)
{
	struct tty_ldisc *ld;
	int retval;

	ld = tty_ldisc_get(tty, disc);
	if (IS_ERR(ld)) {
		BUG_ON(disc == N_TTY);
		return PTR_ERR(ld);
	}

	if (tty->ldisc) {
		tty_ldisc_close(tty, tty->ldisc);
		tty_ldisc_put(tty->ldisc);
	}

	/* switch the line discipline */
	tty->ldisc = ld;
	tty_set_termios_ldisc(tty, disc);
	retval = tty_ldisc_open(tty, tty->ldisc);
	if (retval) {
		tty_ldisc_put(tty->ldisc);
		tty->ldisc = NULL;
	}
	return retval;
}

/**
 *	tty_ldisc_hangup		-	hangup ldisc reset
 *	@tty: tty being hung up
 *
 *	Some tty devices reset their termios when they receive a hangup
 *	event. In that situation we must also switch back to N_TTY properly
 *	before we reset the termios data.
 *
 *	Locking: We can take the ldisc mutex as the rest of the code is
 *	careful to allow for this.
 *
 *	In the pty pair case this occurs in the close() path of the
 *	tty itself so we must be careful about locking rules.
 */

void tty_ldisc_hangup(struct tty_struct *tty, bool reinit)
{
	struct tty_ldisc *ld;

	tty_ldisc_debug(tty, "%p: hangup\n", tty->ldisc);

	ld = tty_ldisc_ref(tty);
	if (ld != NULL) {
		if (ld->ops->flush_buffer)
			ld->ops->flush_buffer(tty);
		tty_driver_flush_buffer(tty);
		if ((test_bit(TTY_DO_WRITE_WAKEUP, &tty->flags)) &&
		    ld->ops->write_wakeup)
			ld->ops->write_wakeup(tty);
		if (ld->ops->hangup)
			ld->ops->hangup(tty);
		tty_ldisc_deref(ld);
	}

	wake_up_interruptible_poll(&tty->write_wait, EPOLLOUT);
	wake_up_interruptible_poll(&tty->read_wait, EPOLLIN);

	/*
	 * Shutdown the current line discipline, and reset it to
	 * N_TTY if need be.
	 *
	 * Avoid racing set_ldisc or tty_ldisc_release
	 */
	tty_ldisc_lock(tty, MAX_SCHEDULE_TIMEOUT);

	if (tty->driver->flags & TTY_DRIVER_RESET_TERMIOS)
		tty_reset_termios(tty);

	if (tty->ldisc) {
		if (reinit) {
			if (tty_ldisc_reinit(tty, tty->termios.c_line) < 0 &&
			    tty_ldisc_reinit(tty, N_TTY) < 0)
				WARN_ON(tty_ldisc_reinit(tty, N_NULL) < 0);
		} else
			tty_ldisc_kill(tty);
	}
	tty_ldisc_unlock(tty);
}

/**
 *	tty_ldisc_setup			-	open line discipline
 *	@tty: tty being shut down
 *	@o_tty: pair tty for pty/tty pairs
 *
 *	Called during the initial open of a tty/pty pair in order to set up the
 *	line disciplines and bind them to the tty. This has no locking issues
 *	as the device isn't yet active.
 */

int tty_ldisc_setup(struct tty_struct *tty, struct tty_struct *o_tty)
{
	int retval = tty_ldisc_open(tty, tty->ldisc);
	if (retval)
		return retval;

	if (o_tty) {
		retval = tty_ldisc_open(o_tty, o_tty->ldisc);
		if (retval) {
			tty_ldisc_close(tty, tty->ldisc);
			return retval;
		}
	}
	return 0;
}

/**
 *	tty_ldisc_release		-	release line discipline
 *	@tty: tty being shut down (or one end of pty pair)
 *
 *	Called during the final close of a tty or a pty pair in order to shut
 *	down the line discpline layer. On exit, each tty's ldisc is NULL.
 */

void tty_ldisc_release(struct tty_struct *tty)
{
	struct tty_struct *o_tty = tty->link;

	/*
	 * Shutdown this line discipline. As this is the final close,
	 * it does not race with the set_ldisc code path.
	 */

	tty_ldisc_lock_pair(tty, o_tty);
	tty_ldisc_kill(tty);
	if (o_tty)
		tty_ldisc_kill(o_tty);
	tty_ldisc_unlock_pair(tty, o_tty);

	/* And the memory resources remaining (buffers, termios) will be
	   disposed of when the kref hits zero */

	tty_ldisc_debug(tty, "released\n");
}
EXPORT_SYMBOL_GPL(tty_ldisc_release);

/**
 *	tty_ldisc_init		-	ldisc setup for new tty
 *	@tty: tty being allocated
 *
 *	Set up the line discipline objects for a newly allocated tty. Note that
 *	the tty structure is not completely set up when this call is made.
 */

int tty_ldisc_init(struct tty_struct *tty)
{
	struct tty_ldisc *ld = tty_ldisc_get(tty, N_TTY);
	if (IS_ERR(ld))
		return PTR_ERR(ld);
	tty->ldisc = ld;
	return 0;
}

/**
 *	tty_ldisc_deinit	-	ldisc cleanup for new tty
 *	@tty: tty that was allocated recently
 *
 *	The tty structure must not becompletely set up (tty_ldisc_setup) when
 *      this call is made.
 */
void tty_ldisc_deinit(struct tty_struct *tty)
{
	if (tty->ldisc) {
#if defined(CONFIG_TTY_FLUSH_LOCAL_ECHO)
		if (tty->echo_delayed_work.work.func)
			cancel_delayed_work_sync(&tty->echo_delayed_work);
#endif
		tty_ldisc_put(tty->ldisc);
	}
	tty->ldisc = NULL;
}

static int zero;
static int one = 1;
static struct ctl_table tty_table[] = {
	{
		.procname	= "ldisc_autoload",
		.data		= &tty_ldisc_autoload,
		.maxlen		= sizeof(tty_ldisc_autoload),
		.mode		= 0644,
		.proc_handler	= proc_dointvec,
		.extra1		= &zero,
		.extra2		= &one,
	},
	{ }
};

static struct ctl_table tty_dir_table[] = {
	{
		.procname	= "tty",
		.mode		= 0555,
		.child		= tty_table,
	},
	{ }
};

static struct ctl_table tty_root_table[] = {
	{
		.procname	= "dev",
		.mode		= 0555,
		.child		= tty_dir_table,
	},
	{ }
};

void tty_sysctl_init(void)
{
<<<<<<< HEAD
	/* Setup the default TTY line discipline. */
	(void) tty_register_ldisc(N_TTY, &tty_ldisc_N_TTY);
}

static int zero;
static int one = 1;
static struct ctl_table tty_table[] = {
	{
		.procname	= "ldisc_autoload",
		.data		= &tty_ldisc_autoload,
		.maxlen		= sizeof(tty_ldisc_autoload),
		.mode		= 0644,
		.proc_handler	= proc_dointvec,
		.extra1		= &zero,
		.extra2		= &one,
	},
	{ }
};

static struct ctl_table tty_dir_table[] = {
	{
		.procname	= "tty",
		.mode		= 0555,
		.child		= tty_table,
	},
	{ }
};

static struct ctl_table tty_root_table[] = {
	{
		.procname	= "dev",
		.mode		= 0555,
		.child		= tty_dir_table,
	},
	{ }
};

void tty_sysctl_init(void)
{
=======
>>>>>>> 286cd8c7
	register_sysctl_table(tty_root_table);
}<|MERGE_RESOLUTION|>--- conflicted
+++ resolved
@@ -892,9 +892,7 @@
 
 void tty_sysctl_init(void)
 {
-<<<<<<< HEAD
-	/* Setup the default TTY line discipline. */
-	(void) tty_register_ldisc(N_TTY, &tty_ldisc_N_TTY);
+	register_sysctl_table(tty_root_table);
 }
 
 static int zero;
@@ -932,7 +930,5 @@
 
 void tty_sysctl_init(void)
 {
-=======
->>>>>>> 286cd8c7
 	register_sysctl_table(tty_root_table);
 }