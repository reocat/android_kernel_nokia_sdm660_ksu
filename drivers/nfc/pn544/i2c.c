--- conflicted
+++ resolved
@@ -235,11 +235,7 @@
 		"Could not detect nfc_en polarity, fallback to active high\n");
 
 out:
-<<<<<<< HEAD
-	gpio_set_value_cansleep(phy->gpio_en, !phy->en_polarity);
-=======
 	gpiod_set_value_cansleep(phy->gpiod_en, !phy->en_polarity);
->>>>>>> 286cd8c7
 	usleep_range(10000, 15000);
 }
 
