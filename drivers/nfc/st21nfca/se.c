/*
 * Copyright (C) 2014  STMicroelectronics SAS. All rights reserved.
 *
 * This program is free software; you can redistribute it and/or modify it
 * under the terms and conditions of the GNU General Public License,
 * version 2, as published by the Free Software Foundation.
 *
 * This program is distributed in the hope that it will be useful,
 * but WITHOUT ANY WARRANTY; without even the implied warranty of
 * MERCHANTABILITY or FITNESS FOR A PARTICULAR PURPOSE. See the
 * GNU General Public License for more details.
 *
 * You should have received a copy of the GNU General Public License
 * along with this program; if not, see <http://www.gnu.org/licenses/>.
 */

#include <net/nfc/hci.h>

#include "st21nfca.h"

#define ST21NFCA_EVT_UICC_ACTIVATE		0x10
#define ST21NFCA_EVT_UICC_DEACTIVATE		0x13
#define ST21NFCA_EVT_SE_HARD_RESET		0x20
#define ST21NFCA_EVT_SE_SOFT_RESET		0x11
#define ST21NFCA_EVT_SE_END_OF_APDU_TRANSFER	0x21
#define ST21NFCA_EVT_SE_ACTIVATE		0x22
#define ST21NFCA_EVT_SE_DEACTIVATE		0x23

#define ST21NFCA_EVT_TRANSMIT_DATA		0x10
#define ST21NFCA_EVT_WTX_REQUEST		0x11

#define ST21NFCA_EVT_CONNECTIVITY		0x10
#define ST21NFCA_EVT_TRANSACTION		0x12

#define ST21NFCA_SE_TO_HOT_PLUG			1000
/* Connectivity pipe only */
#define ST21NFCA_SE_COUNT_PIPE_UICC		0x01
/* Connectivity + APDU Reader pipe */
#define ST21NFCA_SE_COUNT_PIPE_EMBEDDED	0x02

#define ST21NFCA_SE_MODE_OFF			0x00
#define ST21NFCA_SE_MODE_ON				0x01

#define ST21NFCA_PARAM_ATR				0x01
#define ST21NFCA_ATR_DEFAULT_BWI		0x04

/*
 * WT = 2^BWI/10[s], convert into msecs and add a secure
 * room by increasing by 2 this timeout
 */
#define ST21NFCA_BWI_TO_TIMEOUT(x)		((1 << x) * 200)
#define ST21NFCA_ATR_GET_Y_FROM_TD(x)	(x >> 4)

/* If TA is present bit 0 is set */
#define ST21NFCA_ATR_TA_PRESENT(x) (x & 0x01)
/* If TB is present bit 1 is set */
#define ST21NFCA_ATR_TB_PRESENT(x) (x & 0x02)

static u8 st21nfca_se_get_bwi(struct nfc_hci_dev *hdev)
{
	int i;
	u8 td;
	struct st21nfca_hci_info *info = nfc_hci_get_clientdata(hdev);

	/* Bits 8 to 5 of the first TB for T=1 encode BWI from zero to nine */
	for (i = 1; i < ST21NFCA_ESE_MAX_LENGTH; i++) {
		td = ST21NFCA_ATR_GET_Y_FROM_TD(info->se_info.atr[i]);
		if (ST21NFCA_ATR_TA_PRESENT(td))
			i++;
		if (ST21NFCA_ATR_TB_PRESENT(td)) {
			i++;
			return info->se_info.atr[i] >> 4;
		}
	}
	return ST21NFCA_ATR_DEFAULT_BWI;
}

static void st21nfca_se_get_atr(struct nfc_hci_dev *hdev)
{
	int r;
	struct sk_buff *skb;
	struct st21nfca_hci_info *info = nfc_hci_get_clientdata(hdev);

	r = nfc_hci_get_param(hdev, ST21NFCA_APDU_READER_GATE,
			ST21NFCA_PARAM_ATR, &skb);
	if (r < 0)
		return;

	if (skb->len <= ST21NFCA_ESE_MAX_LENGTH) {
		memcpy(info->se_info.atr, skb->data, skb->len);
		info->se_info.wt_timeout =
			ST21NFCA_BWI_TO_TIMEOUT(st21nfca_se_get_bwi(hdev));
	}
	kfree_skb(skb);
}

static int st21nfca_hci_control_se(struct nfc_hci_dev *hdev, u32 se_idx,
				u8 state)
{
	struct st21nfca_hci_info *info = nfc_hci_get_clientdata(hdev);
	int r, i;
	struct sk_buff *sk_host_list;
	u8 se_event, host_id;

	switch (se_idx) {
	case NFC_HCI_UICC_HOST_ID:
		se_event = (state == ST21NFCA_SE_MODE_ON ?
					ST21NFCA_EVT_UICC_ACTIVATE :
					ST21NFCA_EVT_UICC_DEACTIVATE);

		info->se_info.count_pipes = 0;
		info->se_info.expected_pipes = ST21NFCA_SE_COUNT_PIPE_UICC;
		break;
	case ST21NFCA_ESE_HOST_ID:
		se_event = (state == ST21NFCA_SE_MODE_ON ?
					ST21NFCA_EVT_SE_ACTIVATE :
					ST21NFCA_EVT_SE_DEACTIVATE);

		info->se_info.count_pipes = 0;
		info->se_info.expected_pipes = ST21NFCA_SE_COUNT_PIPE_EMBEDDED;
		break;
	default:
		return -EINVAL;
	}

	/*
	 * Wait for an EVT_HOT_PLUG in order to
	 * retrieve a relevant host list.
	 */
	reinit_completion(&info->se_info.req_completion);
	r = nfc_hci_send_event(hdev, ST21NFCA_DEVICE_MGNT_GATE, se_event,
			       NULL, 0);
	if (r < 0)
		return r;

	mod_timer(&info->se_info.se_active_timer, jiffies +
		msecs_to_jiffies(ST21NFCA_SE_TO_HOT_PLUG));
	info->se_info.se_active = true;

	/* Ignore return value and check in any case the host_list */
	wait_for_completion_interruptible(&info->se_info.req_completion);

	r = nfc_hci_get_param(hdev, NFC_HCI_ADMIN_GATE,
			NFC_HCI_ADMIN_HOST_LIST,
			&sk_host_list);
	if (r < 0)
		return r;

	for (i = 0; i < sk_host_list->len &&
		sk_host_list->data[i] != se_idx; i++)
		;
	host_id = sk_host_list->data[i];
	kfree_skb(sk_host_list);

	if (state == ST21NFCA_SE_MODE_ON && host_id == se_idx)
		return se_idx;
	else if (state == ST21NFCA_SE_MODE_OFF && host_id != se_idx)
		return se_idx;

	return -1;
}

int st21nfca_hci_discover_se(struct nfc_hci_dev *hdev)
{
	struct st21nfca_hci_info *info = nfc_hci_get_clientdata(hdev);
	int se_count = 0;

	if (test_bit(ST21NFCA_FACTORY_MODE, &hdev->quirks))
		return 0;

	if (info->se_status->is_uicc_present) {
		nfc_add_se(hdev->ndev, NFC_HCI_UICC_HOST_ID, NFC_SE_UICC);
		se_count++;
	}

	if (info->se_status->is_ese_present) {
		nfc_add_se(hdev->ndev, ST21NFCA_ESE_HOST_ID, NFC_SE_EMBEDDED);
		se_count++;
	}

	return !se_count;
}
EXPORT_SYMBOL(st21nfca_hci_discover_se);

int st21nfca_hci_enable_se(struct nfc_hci_dev *hdev, u32 se_idx)
{
	int r;

	/*
	 * According to upper layer, se_idx == NFC_SE_UICC when
	 * info->se_status->is_uicc_enable is true should never happen.
	 * Same for eSE.
	 */
	r = st21nfca_hci_control_se(hdev, se_idx, ST21NFCA_SE_MODE_ON);
	if (r == ST21NFCA_ESE_HOST_ID) {
		st21nfca_se_get_atr(hdev);
		r = nfc_hci_send_event(hdev, ST21NFCA_APDU_READER_GATE,
				ST21NFCA_EVT_SE_SOFT_RESET, NULL, 0);
		if (r < 0)
			return r;
	} else if (r < 0) {
		/*
		 * The activation tentative failed, the secure element
		 * is not connected. Remove from the list.
		 */
		nfc_remove_se(hdev->ndev, se_idx);
		return r;
	}

	return 0;
}
EXPORT_SYMBOL(st21nfca_hci_enable_se);

int st21nfca_hci_disable_se(struct nfc_hci_dev *hdev, u32 se_idx)
{
	int r;

	/*
	 * According to upper layer, se_idx == NFC_SE_UICC when
	 * info->se_status->is_uicc_enable is true should never happen
	 * Same for eSE.
	 */
	r = st21nfca_hci_control_se(hdev, se_idx, ST21NFCA_SE_MODE_OFF);
	if (r < 0)
		return r;

	return 0;
}
EXPORT_SYMBOL(st21nfca_hci_disable_se);

int st21nfca_hci_se_io(struct nfc_hci_dev *hdev, u32 se_idx,
			u8 *apdu, size_t apdu_length,
			se_io_cb_t cb, void *cb_context)
{
	struct st21nfca_hci_info *info = nfc_hci_get_clientdata(hdev);

	pr_debug("se_io %x\n", se_idx);

	switch (se_idx) {
	case ST21NFCA_ESE_HOST_ID:
		info->se_info.cb = cb;
		info->se_info.cb_context = cb_context;
		mod_timer(&info->se_info.bwi_timer, jiffies +
			  msecs_to_jiffies(info->se_info.wt_timeout));
		info->se_info.bwi_active = true;
		return nfc_hci_send_event(hdev, ST21NFCA_APDU_READER_GATE,
					ST21NFCA_EVT_TRANSMIT_DATA,
					apdu, apdu_length);
	default:
		/* Need to free cb_context here as at the moment we can't
		 * clearly indicate to the caller if the callback function
		 * would be called (and free it) or not. In both cases a
		 * negative value may be returned to the caller.
		 */
		kfree(cb_context);
		return -ENODEV;
	}
}
EXPORT_SYMBOL(st21nfca_hci_se_io);

static void st21nfca_se_wt_work(struct work_struct *work)
{
	/*
	 * No answer from the secure element
	 * within the defined timeout.
	 * Let's send a reset request as recovery procedure.
	 * According to the situation, we first try to send a software reset
	 * to the secure element. If the next command is still not
	 * answering in time, we send to the CLF a secure element hardware
	 * reset request.
	 */
	/* hardware reset managed through VCC_UICC_OUT power supply */
	u8 param = 0x01;
	struct st21nfca_hci_info *info = container_of(work,
						struct st21nfca_hci_info,
						se_info.timeout_work);

	pr_debug("\n");

	info->se_info.bwi_active = false;

	if (!info->se_info.xch_error) {
		info->se_info.xch_error = true;
		nfc_hci_send_event(info->hdev, ST21NFCA_APDU_READER_GATE,
				ST21NFCA_EVT_SE_SOFT_RESET, NULL, 0);
	} else {
		info->se_info.xch_error = false;
		nfc_hci_send_event(info->hdev, ST21NFCA_DEVICE_MGNT_GATE,
				ST21NFCA_EVT_SE_HARD_RESET, &param, 1);
	}
	info->se_info.cb(info->se_info.cb_context, NULL, 0, -ETIME);
}

static void st21nfca_se_wt_timeout(struct timer_list *t)
{
	struct st21nfca_hci_info *info = from_timer(info, t, se_info.bwi_timer);

	schedule_work(&info->se_info.timeout_work);
}

static void st21nfca_se_activation_timeout(struct timer_list *t)
{
	struct st21nfca_hci_info *info = from_timer(info, t,
						    se_info.se_active_timer);

	pr_debug("\n");

	info->se_info.se_active = false;

	complete(&info->se_info.req_completion);
}

/*
 * Returns:
 * <= 0: driver handled the event, skb consumed
 *    1: driver does not handle the event, please do standard processing
 */
int st21nfca_connectivity_event_received(struct nfc_hci_dev *hdev, u8 host,
				u8 event, struct sk_buff *skb)
{
	int r = 0;
	struct device *dev = &hdev->ndev->dev;
	struct nfc_evt_transaction *transaction;

	pr_debug("connectivity gate event: %x\n", event);

	switch (event) {
	case ST21NFCA_EVT_CONNECTIVITY:
		r = nfc_se_connectivity(hdev->ndev, host);
	break;
	case ST21NFCA_EVT_TRANSACTION:
		/*
		 * According to specification etsi 102 622
		 * 11.2.2.4 EVT_TRANSACTION Table 52
		 * Description	Tag	Length
		 * AID		81	5 to 16
		 * PARAMETERS	82	0 to 255
		 */
		if (skb->len < NFC_MIN_AID_LENGTH + 2 ||
		    skb->data[0] != NFC_EVT_TRANSACTION_AID_TAG)
			return -EPROTO;

		/*
		 * Buffer should have enough space for at least
		 * two tag fields + two length fields + aid_len (skb->data[1])
		 */
		if (skb->len < skb->data[1] + 4)
			return -EPROTO;

		transaction = (struct nfc_evt_transaction *)devm_kzalloc(dev,
						   skb->len - 2, GFP_KERNEL);
		if (!transaction)
			return -ENOMEM;

		transaction->aid_len = skb->data[1];

		/* Checking if the length of the AID is valid */
		if (transaction->aid_len > sizeof(transaction->aid)) {
			devm_kfree(dev, transaction);
			return -EINVAL;
		}

		memcpy(transaction->aid, &skb->data[2],
		       transaction->aid_len);
		transaction->params_len = skb->data[transaction->aid_len + 3];

		/* Check next byte is PARAMETERS tag (82) and the length field */
		if (skb->data[transaction->aid_len + 2] !=
		    NFC_EVT_TRANSACTION_PARAMS_TAG ||
		    skb->len < transaction->aid_len + transaction->params_len + 4) {
			devm_kfree(dev, transaction);
			return -EPROTO;
		}
<<<<<<< HEAD
=======

		/* Total size is allocated (skb->len - 2) minus fixed array members */
		if (transaction->params_len > ((skb->len - 2) -
		    sizeof(struct nfc_evt_transaction))) {
			devm_kfree(dev, transaction);
			return -EINVAL;
		}
>>>>>>> 286cd8c7

		memcpy(transaction->params, skb->data +
		       transaction->aid_len + 4, transaction->params_len);

		r = nfc_se_transaction(hdev->ndev, host, transaction);
	break;
	default:
		nfc_err(&hdev->ndev->dev, "Unexpected event on connectivity gate\n");
		return 1;
	}
	kfree_skb(skb);
	return r;
}
EXPORT_SYMBOL(st21nfca_connectivity_event_received);

int st21nfca_apdu_reader_event_received(struct nfc_hci_dev *hdev,
					u8 event, struct sk_buff *skb)
{
	int r = 0;
	struct st21nfca_hci_info *info = nfc_hci_get_clientdata(hdev);

	pr_debug("apdu reader gate event: %x\n", event);

	switch (event) {
	case ST21NFCA_EVT_TRANSMIT_DATA:
		del_timer_sync(&info->se_info.bwi_timer);
		cancel_work_sync(&info->se_info.timeout_work);
		info->se_info.bwi_active = false;
		r = nfc_hci_send_event(hdev, ST21NFCA_DEVICE_MGNT_GATE,
				ST21NFCA_EVT_SE_END_OF_APDU_TRANSFER, NULL, 0);
		if (r < 0)
			goto exit;

		info->se_info.cb(info->se_info.cb_context,
			skb->data, skb->len, 0);
		break;
	case ST21NFCA_EVT_WTX_REQUEST:
		mod_timer(&info->se_info.bwi_timer, jiffies +
				msecs_to_jiffies(info->se_info.wt_timeout));
		break;
	default:
		nfc_err(&hdev->ndev->dev, "Unexpected event on apdu reader gate\n");
		return 1;
	}

exit:
	kfree_skb(skb);
	return r;
}
EXPORT_SYMBOL(st21nfca_apdu_reader_event_received);

void st21nfca_se_init(struct nfc_hci_dev *hdev)
{
	struct st21nfca_hci_info *info = nfc_hci_get_clientdata(hdev);

	init_completion(&info->se_info.req_completion);
	INIT_WORK(&info->se_info.timeout_work, st21nfca_se_wt_work);
	/* initialize timers */
	timer_setup(&info->se_info.bwi_timer, st21nfca_se_wt_timeout, 0);
	info->se_info.bwi_active = false;

	timer_setup(&info->se_info.se_active_timer,
		    st21nfca_se_activation_timeout, 0);
	info->se_info.se_active = false;

	info->se_info.count_pipes = 0;
	info->se_info.expected_pipes = 0;

	info->se_info.xch_error = false;

	info->se_info.wt_timeout =
			ST21NFCA_BWI_TO_TIMEOUT(ST21NFCA_ATR_DEFAULT_BWI);
}
EXPORT_SYMBOL(st21nfca_se_init);

void st21nfca_se_deinit(struct nfc_hci_dev *hdev)
{
	struct st21nfca_hci_info *info = nfc_hci_get_clientdata(hdev);

	if (info->se_info.bwi_active)
		del_timer_sync(&info->se_info.bwi_timer);
	if (info->se_info.se_active)
		del_timer_sync(&info->se_info.se_active_timer);

	cancel_work_sync(&info->se_info.timeout_work);
	info->se_info.bwi_active = false;
	info->se_info.se_active = false;
}
EXPORT_SYMBOL(st21nfca_se_deinit);<|MERGE_RESOLUTION|>--- conflicted
+++ resolved
@@ -371,8 +371,6 @@
 			devm_kfree(dev, transaction);
 			return -EPROTO;
 		}
-<<<<<<< HEAD
-=======
 
 		/* Total size is allocated (skb->len - 2) minus fixed array members */
 		if (transaction->params_len > ((skb->len - 2) -
@@ -380,7 +378,6 @@
 			devm_kfree(dev, transaction);
 			return -EINVAL;
 		}
->>>>>>> 286cd8c7
 
 		memcpy(transaction->params, skb->data +
 		       transaction->aid_len + 4, transaction->params_len);
