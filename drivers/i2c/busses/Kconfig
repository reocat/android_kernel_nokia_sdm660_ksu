#
# Sensor device configuration
#

menu "I2C Hardware Bus support"
	depends on HAS_IOMEM

comment "PC SMBus host controller drivers"
	depends on PCI

config I2C_ALI1535
	tristate "ALI 1535"
	depends on PCI
	help
	  If you say yes to this option, support will be included for the SMB
	  Host controller on Acer Labs Inc. (ALI) M1535 South Bridges.  The SMB
	  controller is part of the 7101 device, which is an ACPI-compliant
	  Power Management Unit (PMU).

	  This driver can also be built as a module.  If so, the module
	  will be called i2c-ali1535.

config I2C_ALI1563
	tristate "ALI 1563"
	depends on PCI
	help
	  If you say yes to this option, support will be included for the SMB
	  Host controller on Acer Labs Inc. (ALI) M1563 South Bridges.  The SMB
	  controller is part of the 7101 device, which is an ACPI-compliant
	  Power Management Unit (PMU).

	  This driver can also be built as a module.  If so, the module
	  will be called i2c-ali1563.

config I2C_ALI15X3
	tristate "ALI 15x3"
	depends on PCI
	help
	  If you say yes to this option, support will be included for the
	  Acer Labs Inc. (ALI) M1514 and M1543 motherboard I2C interfaces.

	  This driver can also be built as a module.  If so, the module
	  will be called i2c-ali15x3.

config I2C_AMD756
	tristate "AMD 756/766/768/8111 and nVidia nForce"
	depends on PCI
	help
	  If you say yes to this option, support will be included for the AMD
	  756/766/768 mainboard I2C interfaces.  The driver also includes
	  support for the first (SMBus 1.0) I2C interface of the AMD 8111 and
	  the nVidia nForce I2C interface.

	  This driver can also be built as a module.  If so, the module
	  will be called i2c-amd756.

config I2C_AMD756_S4882
	tristate "SMBus multiplexing on the Tyan S4882"
	depends on I2C_AMD756 && X86
	help
	  Enabling this option will add specific SMBus support for the Tyan
	  S4882 motherboard.  On this 4-CPU board, the SMBus is multiplexed
	  over 8 different channels, where the various memory module EEPROMs
	  and temperature sensors live.  Saying yes here will give you access
	  to these in addition to the trunk.

	  This driver can also be built as a module.  If so, the module
	  will be called i2c-amd756-s4882.

config I2C_AMD8111
	tristate "AMD 8111"
	depends on PCI
	help
	  If you say yes to this option, support will be included for the
	  second (SMBus 2.0) AMD 8111 mainboard I2C interface.

	  This driver can also be built as a module.  If so, the module
	  will be called i2c-amd8111.

config I2C_HIX5HD2
	tristate "Hix5hd2 high-speed I2C driver"
	depends on ARCH_HISI || ARCH_HIX5HD2 || COMPILE_TEST
	help
	  Say Y here to include support for the high-speed I2C controller
	  used in HiSilicon hix5hd2 SoCs.

	  This driver can also be built as a module. If so, the module
	  will be called i2c-hix5hd2.

config I2C_I801
	tristate "Intel 82801 (ICH/PCH)"
	depends on PCI
	select CHECK_SIGNATURE if X86 && DMI
	select I2C_SMBUS
	help
	  If you say yes to this option, support will be included for the Intel
	  801 family of mainboard I2C interfaces.  Specifically, the following
	  versions of the chipset are supported:
	    82801AA
	    82801AB
	    82801BA
	    82801CA/CAM
	    82801DB
	    82801EB/ER (ICH5/ICH5R)
	    6300ESB
	    ICH6
	    ICH7
	    ESB2
	    ICH8
	    ICH9
	    EP80579 (Tolapai)
	    ICH10
	    5/3400 Series (PCH)
	    6 Series (PCH)
	    Patsburg (PCH)
	    DH89xxCC (PCH)
	    Panther Point (PCH)
	    Lynx Point (PCH)
	    Avoton (SOC)
	    Wellsburg (PCH)
	    Coleto Creek (PCH)
	    Wildcat Point (PCH)
	    BayTrail (SOC)
	    Braswell (SOC)
	    Sunrise Point (PCH)
	    Kaby Lake (PCH)
	    DNV (SOC)
	    Broxton (SOC)
	    Lewisburg (PCH)
	    Gemini Lake (SOC)
	    Cannon Lake (PCH)
	    Cedar Fork (PCH)
	    Ice Lake (PCH)
	    Comet Lake (PCH)

	  This driver can also be built as a module.  If so, the module
	  will be called i2c-i801.

config I2C_ISCH
	tristate "Intel SCH SMBus 1.0"
	depends on PCI
	select LPC_SCH
	help
	  Say Y here if you want to use SMBus controller on the Intel SCH
	  based systems.

	  This driver can also be built as a module. If so, the module
	  will be called i2c-isch.

config I2C_ISMT
	tristate "Intel iSMT SMBus Controller"
	depends on PCI && X86
	help
	  If you say yes to this option, support will be included for the Intel
	  iSMT SMBus host controller interface.

	  This driver can also be built as a module.  If so, the module will be
	  called i2c-ismt.

config I2C_PIIX4
	tristate "Intel PIIX4 and compatible (ATI/AMD/Serverworks/Broadcom/SMSC)"
	depends on PCI
	help
	  If you say yes to this option, support will be included for the Intel
	  PIIX4 family of mainboard I2C interfaces.  Specifically, the following
	  versions of the chipset are supported (note that Serverworks is part
	  of Broadcom):
	    Intel PIIX4
	    Intel 440MX
	    ATI IXP200
	    ATI IXP300
	    ATI IXP400
	    ATI SB600
	    ATI SB700/SP5100
	    ATI SB800
	    AMD Hudson-2
	    AMD ML
	    AMD CZ
	    Serverworks OSB4
	    Serverworks CSB5
	    Serverworks CSB6
	    Serverworks HT-1000
	    Serverworks HT-1100
	    SMSC Victory66

	  Some AMD chipsets contain two PIIX4-compatible SMBus
	  controllers. This driver will attempt to use both controllers
	  on the SB700/SP5100, if they have been initialized by the BIOS.

	  This driver can also be built as a module.  If so, the module
	  will be called i2c-piix4.

config I2C_CHT_WC
	tristate "Intel Cherry Trail Whiskey Cove PMIC smbus controller"
	depends on INTEL_SOC_PMIC_CHTWC
	help
	  If you say yes to this option, support will be included for the
	  SMBus controller found in the Intel Cherry Trail Whiskey Cove PMIC
	  found on some Intel Cherry Trail systems.

	  Note this controller is hooked up to a TI bq24292i charger-IC,
	  combined with a FUSB302 Type-C port-controller as such it is advised
	  to also select CONFIG_TYPEC_FUSB302=m.

config I2C_NFORCE2
	tristate "Nvidia nForce2, nForce3 and nForce4"
	depends on PCI
	help
	  If you say yes to this option, support will be included for the Nvidia
	  nForce2, nForce3 and nForce4 families of mainboard I2C interfaces.

	  This driver can also be built as a module.  If so, the module
	  will be called i2c-nforce2.

config I2C_NFORCE2_S4985
	tristate "SMBus multiplexing on the Tyan S4985"
	depends on I2C_NFORCE2 && X86
	help
	  Enabling this option will add specific SMBus support for the Tyan
	  S4985 motherboard.  On this 4-CPU board, the SMBus is multiplexed
	  over 4 different channels, where the various memory module EEPROMs
	  live.  Saying yes here will give you access to these in addition
	  to the trunk.

	  This driver can also be built as a module.  If so, the module
	  will be called i2c-nforce2-s4985.

config I2C_SIS5595
	tristate "SiS 5595"
	depends on PCI
	help
	  If you say yes to this option, support will be included for the
	  SiS5595 SMBus (a subset of I2C) interface.

	  This driver can also be built as a module.  If so, the module
	  will be called i2c-sis5595.

config I2C_SIS630
	tristate "SiS 630/730/964"
	depends on PCI
	help
	  If you say yes to this option, support will be included for the
	  SiS630, SiS730 and SiS964 SMBus (a subset of I2C) interface.

	  This driver can also be built as a module.  If so, the module
	  will be called i2c-sis630.

config I2C_SIS96X
	tristate "SiS 96x"
	depends on PCI
	help
	  If you say yes to this option, support will be included for the SiS
	  96x SMBus (a subset of I2C) interfaces.  Specifically, the following
	  chipsets are supported:
	    645/961
	    645DX/961
	    645DX/962
	    648/961
	    650/961
	    735
	    745

	  This driver can also be built as a module.  If so, the module
	  will be called i2c-sis96x.

config I2C_VIA
	tristate "VIA VT82C586B"
	depends on PCI
	select I2C_ALGOBIT
	help
	  If you say yes to this option, support will be included for the VIA
          82C586B I2C interface

	  This driver can also be built as a module.  If so, the module
	  will be called i2c-via.

config I2C_VIAPRO
	tristate "VIA VT82C596/82C686/82xx and CX700/VX8xx/VX900"
	depends on PCI
	help
	  If you say yes to this option, support will be included for the VIA
	  VT82C596 and later SMBus interface.  Specifically, the following
	  chipsets are supported:
	    VT82C596A/B
	    VT82C686A/B
	    VT8231
	    VT8233/A
	    VT8235
	    VT8237R/A/S
	    VT8251
	    CX700
	    VX800/VX820
	    VX855/VX875
	    VX900

	  This driver can also be built as a module.  If so, the module
	  will be called i2c-viapro.

if ACPI

comment "ACPI drivers"

config I2C_SCMI
	tristate "SMBus Control Method Interface"
	help
	  This driver supports the SMBus Control Method Interface. It needs the
	  BIOS to declare ACPI control methods as described in the SMBus Control
	  Method Interface specification.

	  To compile this driver as a module, choose M here:
	  the module will be called i2c-scmi.

endif # ACPI

comment "Mac SMBus host controller drivers"
	depends on PPC_CHRP || PPC_PMAC

config I2C_HYDRA
	tristate "CHRP Apple Hydra Mac I/O I2C interface"
	depends on PCI && PPC_CHRP
	select I2C_ALGOBIT
	help
	  This supports the use of the I2C interface in the Apple Hydra Mac
	  I/O chip on some CHRP machines (e.g. the LongTrail).  Say Y if you
	  have such a machine.

	  This support is also available as a module.  If so, the module
	  will be called i2c-hydra.

config I2C_POWERMAC
	tristate "Powermac I2C interface"
	depends on PPC_PMAC
	default y
	help
	  This exposes the various PowerMac i2c interfaces to the linux i2c
	  layer and to userland. It is used by various drivers on the PowerMac
	  platform, and should generally be enabled.

	  This support is also available as a module.  If so, the module
	  will be called i2c-powermac.

comment "I2C system bus drivers (mostly embedded / system-on-chip)"

config I2C_ALTERA
	tristate "Altera Soft IP I2C"
	depends on (ARCH_SOCFPGA || NIOS2) && OF
	help
	  If you say yes to this option, support will be included for the
	  Altera Soft IP I2C interfaces on SoCFPGA and Nios2 architectures.

	  This driver can also be built as a module.  If so, the module
	  will be called i2c-altera.

config I2C_ASPEED
	tristate "Aspeed I2C Controller"
	depends on ARCH_ASPEED || COMPILE_TEST
	help
	  If you say yes to this option, support will be included for the
	  Aspeed I2C controller.

	  This driver can also be built as a module.  If so, the module
	  will be called i2c-aspeed.

config I2C_AT91
	tristate "Atmel AT91 I2C Two-Wire interface (TWI)"
	depends on ARCH_AT91
	help
	  This supports the use of the I2C interface on Atmel AT91
	  processors.

	  A serious problem is that there is no documented way to issue
	  repeated START conditions for more than two messages, as needed
	  to support combined I2C messages.  Use the i2c-gpio driver
	  unless your system can cope with this limitation.

	  Caution! at91rm9200, at91sam9261, at91sam9260, at91sam9263 devices
	  don't have clock stretching in transmission mode. For that reason,
	  you can encounter underrun issues causing premature stop sendings if
	  the latency to fill the transmission register is too long. If you
	  are facing this situation, use the i2c-gpio driver.

config I2C_AU1550
	tristate "Au1550/Au1200/Au1300 SMBus interface"
	depends on MIPS_ALCHEMY
	help
	  If you say yes to this option, support will be included for the
	  Au1550/Au1200/Au1300 SMBus interface.

	  This driver can also be built as a module.  If so, the module
	  will be called i2c-au1550.

config I2C_AXXIA
	tristate "Axxia I2C controller"
	depends on ARCH_AXXIA || COMPILE_TEST
	default ARCH_AXXIA
	help
	  Say yes if you want to support the I2C bus on Axxia platforms.

	  Please note that this controller is limited to transfers of maximum
	  255 bytes in length. Any attempt to to a larger transfer will return
	  an error.

config I2C_BCM2835
	tristate "Broadcom BCM2835 I2C controller"
	depends on ARCH_BCM2835
	help
	  If you say yes to this option, support will be included for the
	  BCM2835 I2C controller.

	  If you don't know what to do here, say N.

	  This support is also available as a module.  If so, the module
	  will be called i2c-bcm2835.

config I2C_BCM_IPROC
	tristate "Broadcom iProc I2C controller"
	depends on ARCH_BCM_IPROC || COMPILE_TEST
	default ARCH_BCM_IPROC
	help
	  If you say yes to this option, support will be included for the
	  Broadcom iProc I2C controller.

	  If you don't know what to do here, say N.

config I2C_BCM_KONA
	tristate "BCM Kona I2C adapter"
	depends on ARCH_BCM_MOBILE
	default y
	help
	  If you say yes to this option, support will be included for the
	  I2C interface on the Broadcom Kona family of processors.

	  If you do not need KONA I2C interface, say N.

config I2C_BRCMSTB
	tristate "BRCM Settop/DSL I2C controller"
	depends on ARCH_BRCMSTB || BMIPS_GENERIC || ARCH_BCM_63XX || \
		   COMPILE_TEST
	default y
	help
	  If you say yes to this option, support will be included for the
	  I2C interface on the Broadcom Settop/DSL SoCs.

	  If you do not need I2C interface, say N.

config I2C_CADENCE
	tristate "Cadence I2C Controller"
	depends on ARCH_ZYNQ || ARM64 || XTENSA || COMPILE_TEST
	help
	  Say yes here to select Cadence I2C Host Controller. This controller is
	  e.g. used by Xilinx Zynq.

config I2C_CBUS_GPIO
	tristate "CBUS I2C driver"
	depends on GPIOLIB || COMPILE_TEST
	help
	  Support for CBUS access using I2C API. Mostly relevant for Nokia
	  Internet Tablets (770, N800 and N810).

	  This driver can also be built as a module.  If so, the module
	  will be called i2c-cbus-gpio.

config I2C_CPM
	tristate "Freescale CPM1 or CPM2 (MPC8xx/826x)"
	depends on CPM1 || CPM2
	help
	  This supports the use of the I2C interface on Freescale
	  processors with CPM1 or CPM2.

	  This driver can also be built as a module.  If so, the module
	  will be called i2c-cpm.

config I2C_DAVINCI
	tristate "DaVinci I2C driver"
	depends on ARCH_DAVINCI || ARCH_KEYSTONE
	help
	  Support for TI DaVinci I2C controller driver.

	  This driver can also be built as a module.  If so, the module
	  will be called i2c-davinci.

	  Please note that this driver might be needed to bring up other
	  devices such as DaVinci NIC.
	  For details please see http://www.ti.com/davinci

config I2C_DESIGNWARE_CORE
	tristate

config I2C_DESIGNWARE_PLATFORM
	tristate "Synopsys DesignWare Platform"
	select I2C_DESIGNWARE_CORE
	depends on (ACPI && COMMON_CLK) || !ACPI
	help
	  If you say yes to this option, support will be included for the
	  Synopsys DesignWare I2C adapter.

	  This driver can also be built as a module.  If so, the module
	  will be called i2c-designware-platform.

config I2C_DESIGNWARE_SLAVE
	bool "Synopsys DesignWare Slave"
	select I2C_SLAVE
	depends on I2C_DESIGNWARE_PLATFORM
	help
	  If you say yes to this option, support will be included for the
	  Synopsys DesignWare I2C slave adapter.

	  This is not a standalone module, this module compiles together with
	  i2c-designware-core.

config I2C_DESIGNWARE_PCI
	tristate "Synopsys DesignWare PCI"
	depends on PCI
	select I2C_DESIGNWARE_CORE
	help
	  If you say yes to this option, support will be included for the
	  Synopsys DesignWare I2C adapter. Only master mode is supported.

	  This driver can also be built as a module.  If so, the module
	  will be called i2c-designware-pci.

config I2C_DESIGNWARE_BAYTRAIL
	bool "Intel Baytrail I2C semaphore support"
	depends on ACPI
	depends on (I2C_DESIGNWARE_PLATFORM=m && IOSF_MBI) || \
		   (I2C_DESIGNWARE_PLATFORM=y && IOSF_MBI=y)
	help
	  This driver enables managed host access to the PMIC I2C bus on select
	  Intel BayTrail platforms using the X-Powers AXP288 PMIC. It allows
	  the host to request uninterrupted access to the PMIC's I2C bus from
	  the platform firmware controlling it. You should say Y if running on
	  a BayTrail system using the AXP288.

config I2C_DIGICOLOR
	tristate "Conexant Digicolor I2C driver"
	depends on ARCH_DIGICOLOR
	help
	  Support for Conexant Digicolor SoCs (CX92755) I2C controller driver.

	  This driver can also be built as a module.  If so, the module
	  will be called i2c-digicolor.

config I2C_EFM32
	tristate "EFM32 I2C controller"
	depends on ARCH_EFM32 || COMPILE_TEST
	help
	  This driver supports the i2c block found in Energy Micro's EFM32
	  SoCs.

config I2C_EG20T
	tristate "Intel EG20T PCH/LAPIS Semicon IOH(ML7213/ML7223/ML7831) I2C"
	depends on PCI && (X86_32 || MIPS || COMPILE_TEST)
	help
	  This driver is for PCH(Platform controller Hub) I2C of EG20T which
	  is an IOH(Input/Output Hub) for x86 embedded processor.
	  This driver can access PCH I2C bus device.

	  This driver also can be used for LAPIS Semiconductor IOH(Input/
	  Output Hub), ML7213, ML7223 and ML7831.
	  ML7213 IOH is for IVI(In-Vehicle Infotainment) use, ML7223 IOH is
	  for MP(Media Phone) use and ML7831 IOH is for general purpose use.
	  ML7213/ML7223/ML7831 is companion chip for Intel Atom E6xx series.
	  ML7213/ML7223/ML7831 is completely compatible for Intel EG20T PCH.

config I2C_EMEV2
	tristate "EMMA Mobile series I2C adapter"
	depends on HAVE_CLK
	select I2C_SLAVE
	help
	  If you say yes to this option, support will be included for the
	  I2C interface on the Renesas Electronics EM/EV family of processors.

config I2C_EXYNOS5
	tristate "Exynos5 high-speed I2C driver"
	depends on ARCH_EXYNOS && OF
	default y
	help
	  High-speed I2C controller on Exynos5 based Samsung SoCs.

config I2C_GPIO
	tristate "GPIO-based bitbanging I2C"
	depends on GPIOLIB || COMPILE_TEST
	select I2C_ALGOBIT
	help
	  This is a very simple bitbanging I2C driver utilizing the
	  arch-neutral GPIO API to control the SCL and SDA lines.

config I2C_GPIO_FAULT_INJECTOR
	bool "GPIO-based fault injector"
	depends on I2C_GPIO
	help
	  This adds some functionality to the i2c-gpio driver which can inject
	  faults to an I2C bus, so another bus master can be stress-tested.
	  This is for debugging. If unsure, say 'no'.

config I2C_HIGHLANDER
	tristate "Highlander FPGA SMBus interface"
	depends on SH_HIGHLANDER
	help
	  If you say yes to this option, support will be included for
	  the SMBus interface located in the FPGA on various Highlander
	  boards, particularly the R0P7780LC0011RL and R0P7785LC0011RL
	  FPGAs. This is wholly unrelated to the SoC I2C.

	  This driver can also be built as a module.  If so, the module
	  will be called i2c-highlander.

config I2C_IBM_IIC
	tristate "IBM PPC 4xx on-chip I2C interface"
	depends on 4xx
	help
	  Say Y here if you want to use IIC peripheral found on
	  embedded IBM PPC 4xx based systems.

	  This driver can also be built as a module.  If so, the module
	  will be called i2c-ibm_iic.

config I2C_IMG
	tristate "Imagination Technologies I2C SCB Controller"
	depends on MIPS || COMPILE_TEST
	help
	  Say Y here if you want to use the IMG I2C SCB controller,
	  available on the TZ1090 and other IMG SoCs.

	  This driver can also be built as a module.  If so, the module
	  will be called i2c-img-scb.

config I2C_IMX
	tristate "IMX I2C interface"
	depends on ARCH_MXC || ARCH_LAYERSCAPE || COLDFIRE
	help
	  Say Y here if you want to use the IIC bus controller on
	  the Freescale i.MX/MXC, Layerscape or ColdFire processors.

	  This driver can also be built as a module.  If so, the module
	  will be called i2c-imx.

config I2C_IMX_LPI2C
	tristate "IMX Low Power I2C interface"
	depends on ARCH_MXC || COMPILE_TEST
	help
          Say Y here if you want to use the Low Power IIC bus controller
          on the Freescale i.MX processors.

          This driver can also be built as a module. If so, the module
          will be called i2c-imx-lpi2c.

config I2C_IOP3XX
	tristate "Intel IOPx3xx and IXP4xx on-chip I2C interface"
	depends on ARCH_IOP32X || ARCH_IOP33X || ARCH_IXP4XX || ARCH_IOP13XX
	help
	  Say Y here if you want to use the IIC bus controller on
	  the Intel IOPx3xx I/O Processors or IXP4xx Network Processors.

	  This driver can also be built as a module.  If so, the module
	  will be called i2c-iop3xx.

config I2C_JZ4780
	tristate "JZ4780 I2C controller interface support"
	depends on MACH_JZ4780 || COMPILE_TEST
	help
	 If you say yes to this option, support will be included for the
	 Ingenic JZ4780 I2C controller.

	 If you don't know what to do here, say N.

config I2C_KEMPLD
	tristate "Kontron COM I2C Controller"
	depends on MFD_KEMPLD
	help
	  This enables support for the I2C bus interface on some Kontron ETX
	  and COMexpress (ETXexpress) modules.

	  This driver can also be built as a module. If so, the module
	  will be called i2c-kempld.

config I2C_LPC2K
	tristate "I2C bus support for NXP LPC2K/LPC178x/18xx/43xx"
	depends on OF && (ARCH_LPC18XX || COMPILE_TEST)
	help
	  This driver supports the I2C interface found several NXP
	  devices including LPC2xxx, LPC178x/7x and LPC18xx/43xx.

	  This driver can also be built as a module.  If so, the module
	  will be called i2c-lpc2k.

config I2C_MESON
	tristate "Amlogic Meson I2C controller"
	depends on ARCH_MESON || COMPILE_TEST
	help
	  If you say yes to this option, support will be included for the
	  I2C interface on the Amlogic Meson family of SoCs.

config I2C_MPC
	tristate "MPC107/824x/85xx/512x/52xx/83xx/86xx"
	depends on PPC
	help
	  If you say yes to this option, support will be included for the
	  built-in I2C interface on the MPC107, Tsi107, MPC512x, MPC52xx,
	  MPC8240, MPC8245, MPC83xx, MPC85xx and MPC8641 family processors.

	  This driver can also be built as a module.  If so, the module
	  will be called i2c-mpc.

config I2C_MT65XX
	tristate "MediaTek I2C adapter"
	depends on ARCH_MEDIATEK || COMPILE_TEST
	help
	  This selects the MediaTek(R) Integrated Inter Circuit bus driver
	  for MT65xx and MT81xx.
	  If you want to use MediaTek(R) I2C interface, say Y or M here.
	  If unsure, say N.

config I2C_MV64XXX
	tristate "Marvell mv64xxx I2C Controller"
	depends on MV64X60 || PLAT_ORION || ARCH_SUNXI || ARCH_MVEBU
	help
	  If you say yes to this option, support will be included for the
	  built-in I2C interface on the Marvell 64xxx line of host bridges.
	  This driver is also used for Allwinner SoCs I2C controllers.

	  This driver can also be built as a module.  If so, the module
	  will be called i2c-mv64xxx.

config I2C_MXS
	tristate "Freescale i.MX28 I2C interface"
	depends on SOC_IMX28
	select STMP_DEVICE
	help
	  Say Y here if you want to use the I2C bus controller on
	  the Freescale i.MX28 processors.

	  This driver can also be built as a module.  If so, the module
	  will be called i2c-mxs.

config I2C_NOMADIK
	tristate "ST-Ericsson Nomadik/Ux500 I2C Controller"
	depends on ARM_AMBA
	help
	  If you say yes to this option, support will be included for the
	  I2C interface from ST-Ericsson's Nomadik and Ux500 architectures,
	  as well as the STA2X11 PCIe I/O HUB.

config I2C_OCORES
	tristate "OpenCores I2C Controller"
	help
	  If you say yes to this option, support will be included for the
	  OpenCores I2C controller. For details see
	  http://www.opencores.org/projects.cgi/web/i2c/overview

	  This driver can also be built as a module.  If so, the module
	  will be called i2c-ocores.

config I2C_OMAP
	tristate "OMAP I2C adapter"
	depends on ARCH_OMAP || ARCH_K3
	default y if MACH_OMAP_H3 || MACH_OMAP_OSK
	help
	  If you say yes to this option, support will be included for the
	  I2C interface on the Texas Instruments OMAP1/2 family of processors.
	  Like OMAP1510/1610/1710/5912 and OMAP242x.
	  For details see http://www.ti.com/omap.

config I2C_OWL
	tristate "Actions Semiconductor Owl I2C Controller"
	depends on ARCH_ACTIONS || COMPILE_TEST
	help
	  Say Y here if you want to use the I2C bus controller on
	  the Actions Semiconductor Owl SoC's.

config I2C_PASEMI
	tristate "PA Semi SMBus interface"
	depends on PPC_PASEMI && PCI
	help
	  Supports the PA Semi PWRficient on-chip SMBus interfaces.

config I2C_PCA_PLATFORM
	tristate "PCA9564/PCA9665 as platform device"
	select I2C_ALGOPCA
	default n
	help
	  This driver supports a memory mapped Philips PCA9564/PCA9665
	  parallel bus to I2C bus controller.

	  This driver can also be built as a module.  If so, the module
	  will be called i2c-pca-platform.

config I2C_PMCMSP
	tristate "PMC MSP I2C TWI Controller"
	depends on PMC_MSP
	help
	  This driver supports the PMC TWI controller on MSP devices.

	  This driver can also be built as module. If so, the module
	  will be called i2c-pmcmsp.

config I2C_PNX
	tristate "I2C bus support for Philips PNX and NXP LPC targets"
	depends on ARCH_LPC32XX
	help
	  This driver supports the Philips IP3204 I2C IP block master and/or
	  slave controller

	  This driver can also be built as a module.  If so, the module
	  will be called i2c-pnx.

config I2C_PUV3
	tristate "PKUnity v3 I2C bus support"
	depends on UNICORE32 && ARCH_PUV3
	select I2C_ALGOBIT
	help
	  This driver supports the I2C IP inside the PKUnity-v3 SoC.
	  This I2C bus controller is under AMBA/AXI bus.

	  This driver can also be built as a module.  If so, the module
	  will be called i2c-puv3.

config I2C_PXA
	tristate "Intel PXA2XX I2C adapter"
	depends on ARCH_PXA || ARCH_MMP || ARCH_MVEBU || (X86_32 && PCI && OF)
	help
	  If you have devices in the PXA I2C bus, say yes to this option.
	  This driver can also be built as a module.  If so, the module
	  will be called i2c-pxa.

config I2C_PXA_PCI
	def_bool I2C_PXA && X86_32 && PCI && OF

config I2C_PXA_SLAVE
	bool "Intel PXA2XX I2C Slave comms support"
	depends on I2C_PXA && !X86_32
	help
	  Support I2C slave mode communications on the PXA I2C bus.  This
	  is necessary for systems where the PXA may be a target on the
	  I2C bus.

config I2C_QCOM_GENI
	tristate "Qualcomm Technologies Inc.'s GENI based I2C controller"
	depends on ARCH_QCOM || COMPILE_TEST
	depends on QCOM_GENI_SE
	help
	  This driver supports GENI serial engine based I2C controller in
	  master mode on the Qualcomm Technologies Inc.'s SoCs. If you say
	  yes to this option, support will be included for the built-in I2C
	  interface on the Qualcomm Technologies Inc.'s SoCs.

	  This driver can also be built as a module.  If so, the module
	  will be called i2c-qcom-geni.

config I2C_QUP
	tristate "Qualcomm QUP based I2C controller"
	depends on ARCH_QCOM || COMPILE_TEST
	help
	  If you say yes to this option, support will be included for the
	  built-in I2C interface on the Qualcomm SoCs.

	  This driver can also be built as a module.  If so, the module
	  will be called i2c-qup.

config I2C_RIIC
	tristate "Renesas RIIC adapter"
	depends on ARCH_RENESAS || COMPILE_TEST
	help
	  If you say yes to this option, support will be included for the
	  Renesas RIIC I2C interface.

	  This driver can also be built as a module.  If so, the module
	  will be called i2c-riic.

config I2C_RK3X
	tristate "Rockchip RK3xxx I2C adapter"
	depends on OF && COMMON_CLK
	help
	  Say Y here to include support for the I2C adapter in Rockchip RK3xxx
	  SoCs.

	  This driver can also be built as a module. If so, the module will
	  be called i2c-rk3x.

config HAVE_S3C2410_I2C
	bool
	help
	  This will include I2C support for Samsung SoCs. If you want to
	  include I2C support for any machine, kindly select this in the
	  respective Kconfig file.

config I2C_S3C2410
	tristate "S3C2410 I2C Driver"
	depends on HAVE_S3C2410_I2C
	help
	  Say Y here to include support for I2C controller in the
	  Samsung SoCs.

config I2C_SH7760
	tristate "Renesas SH7760 I2C Controller"
	depends on CPU_SUBTYPE_SH7760
	help
	  This driver supports the 2 I2C interfaces on the Renesas SH7760.

	  This driver can also be built as a module.  If so, the module
	  will be called i2c-sh7760.

config I2C_SH_MOBILE
	tristate "SuperH Mobile I2C Controller"
	depends on ARCH_SHMOBILE || ARCH_RENESAS || COMPILE_TEST
	help
	  If you say yes to this option, support will be included for the
	  built-in I2C interface on the Renesas SH-Mobile processor.

	  This driver can also be built as a module.  If so, the module
	  will be called i2c-sh_mobile.

config I2C_SIMTEC
	tristate "Simtec Generic I2C interface"
	select I2C_ALGOBIT
	help
	  If you say yes to this option, support will be included for
	  the Simtec Generic I2C interface. This driver is for the
	  simple I2C bus used on newer Simtec products for general
	  I2C, such as DDC on the Simtec BBD2016A.

	  This driver can also be built as a module. If so, the module
	  will be called i2c-simtec.

config I2C_SIRF
	tristate "CSR SiRFprimaII I2C interface"
	depends on ARCH_SIRF
	help
	  If you say yes to this option, support will be included for the
	  CSR SiRFprimaII I2C interface.

	  This driver can also be built as a module.  If so, the module
	  will be called i2c-sirf.

config I2C_SPRD
	bool "Spreadtrum I2C interface"
	depends on I2C=y && ARCH_SPRD
	help
	  If you say yes to this option, support will be included for the
	  Spreadtrum I2C interface.

config I2C_ST
	tristate "STMicroelectronics SSC I2C support"
	depends on ARCH_STI
	help
	  Enable this option to add support for STMicroelectronics SoCs
	  hardware SSC (Synchronous Serial Controller) as an I2C controller.

	  This driver can also be built as module. If so, the module
	  will be called i2c-st.

config I2C_STM32F4
	tristate "STMicroelectronics STM32F4 I2C support"
	depends on ARCH_STM32 || COMPILE_TEST
	help
	  Enable this option to add support for STM32 I2C controller embedded
	  in STM32F4 SoCs.

	  This driver can also be built as module. If so, the module
	  will be called i2c-stm32f4.

config I2C_STM32F7
	tristate "STMicroelectronics STM32F7 I2C support"
	depends on ARCH_STM32 || COMPILE_TEST
	select I2C_SLAVE
	help
	  Enable this option to add support for STM32 I2C controller embedded
	  in STM32F7 SoCs.

	  This driver can also be built as module. If so, the module
	  will be called i2c-stm32f7.

config I2C_STU300
	tristate "ST Microelectronics DDC I2C interface"
	depends on MACH_U300
	default y if MACH_U300
	help
	  If you say yes to this option, support will be included for the
	  I2C interface from ST Microelectronics simply called "DDC I2C"
	  supporting both I2C and DDC, used in e.g. the U300 series
	  mobile platforms.

	  This driver can also be built as a module. If so, the module
	  will be called i2c-stu300.

config I2C_SUN6I_P2WI
	tristate "Allwinner sun6i internal P2WI controller"
	depends on RESET_CONTROLLER
	depends on MACH_SUN6I || COMPILE_TEST
	help
	  If you say yes to this option, support will be included for the
	  P2WI (Push/Pull 2 Wire Interface) controller embedded in some sunxi
	  SOCs.
	  The P2WI looks like an SMBus controller (which supports only byte
	  accesses), except that it only supports one slave device.
	  This interface is used to connect to specific PMIC devices (like the
	  AXP221).

config I2C_SYNQUACER
	tristate "Socionext SynQuacer I2C controller"
	depends on ARCH_SYNQUACER || COMPILE_TEST
	help
	  Say Y here to include support for the I2C controller used in some
	  Fujitsu and Socionext SoCs.

	  This driver can also be built as a module. If so, the module
	  will be called i2c-synquacer.

config I2C_TEGRA
	tristate "NVIDIA Tegra internal I2C controller"
	depends on ARCH_TEGRA
	help
	  If you say yes to this option, support will be included for the
	  I2C controller embedded in NVIDIA Tegra SOCs

config I2C_TEGRA_BPMP
	tristate "NVIDIA Tegra BPMP I2C controller"
	depends on TEGRA_BPMP
	default y
	help
	  If you say yes to this option, support will be included for the I2C
	  controller embedded in NVIDIA Tegra SoCs accessed via the BPMP.

	  This I2C driver is a 'virtual' I2C driver. The real driver is part
	  of the BPMP firmware, and this driver merely communicates with that
	  real driver.

config I2C_UNIPHIER
	tristate "UniPhier FIFO-less I2C controller"
	depends on ARCH_UNIPHIER || COMPILE_TEST
	help
	  If you say yes to this option, support will be included for
	  the UniPhier FIFO-less I2C interface embedded in PH1-LD4, PH1-sLD8,
	  or older UniPhier SoCs.

config I2C_UNIPHIER_F
	tristate "UniPhier FIFO-builtin I2C controller"
	depends on ARCH_UNIPHIER || COMPILE_TEST
	help
	  If you say yes to this option, support will be included for
	  the UniPhier FIFO-builtin I2C interface embedded in PH1-Pro4,
	  PH1-Pro5, or newer UniPhier SoCs.

config I2C_VERSATILE
	tristate "ARM Versatile/Realview I2C bus support"
	depends on ARCH_MPS2 || ARCH_VERSATILE || ARCH_REALVIEW || ARCH_VEXPRESS || COMPILE_TEST
	select I2C_ALGOBIT
	help
	  Say yes if you want to support the I2C serial bus on ARMs Versatile
	  range of platforms.

	  This driver can also be built as a module.  If so, the module
	  will be called i2c-versatile.

config I2C_WMT
	tristate "Wondermedia WM8xxx SoC I2C bus support"
	depends on ARCH_VT8500
	help
	  Say yes if you want to support the I2C bus on Wondermedia 8xxx-series
	  SoCs.

	  This driver can also be built as a module. If so, the module will be
	  called i2c-wmt.

config I2C_OCTEON
	tristate "Cavium OCTEON I2C bus support"
	depends on CAVIUM_OCTEON_SOC
	help
	  Say yes if you want to support the I2C serial bus on Cavium
	  OCTEON SOC.

	  This driver can also be built as a module.  If so, the module
	  will be called i2c-octeon.

config I2C_THUNDERX
	tristate "Cavium ThunderX I2C bus support"
	depends on 64BIT && PCI && (ARM64 || COMPILE_TEST)
	select I2C_SMBUS
	help
	  Say yes if you want to support the I2C serial bus on Cavium
	  ThunderX SOC.

	  This driver can also be built as a module.  If so, the module
	  will be called i2c-thunderx.

config I2C_XILINX
	tristate "Xilinx I2C Controller"
	depends on HAS_IOMEM
	help
	  If you say yes to this option, support will be included for the
	  Xilinx I2C controller.

	  This driver can also be built as a module.  If so, the module
	  will be called xilinx_i2c.

config I2C_XLR
	tristate "Netlogic XLR and Sigma Designs I2C support"
	depends on CPU_XLR || ARCH_TANGO
	help
	  This driver enables support for the on-chip I2C interface of
	  the Netlogic XLR/XLS MIPS processors and Sigma Designs SOCs.

	  This driver can also be built as a module.  If so, the module
	  will be called i2c-xlr.

config I2C_XLP9XX
	tristate "XLP9XX I2C support"
	depends on CPU_XLP || ARCH_THUNDER2 || COMPILE_TEST
	help
	  This driver enables support for the on-chip I2C interface of
	  the Broadcom XLP9xx/XLP5xx MIPS and Vulcan ARM64 processors.

	  This driver can also be built as a module.  If so, the module will
	  be called i2c-xlp9xx.

config I2C_RCAR
	tristate "Renesas R-Car I2C Controller"
	depends on ARCH_RENESAS || COMPILE_TEST
	select I2C_SLAVE
	select RESET_CONTROLLER if ARCH_RCAR_GEN3
	help
	  If you say yes to this option, support will be included for the
	  R-Car I2C controller.

	  This driver can also be built as a module.  If so, the module
	  will be called i2c-rcar.

comment "External I2C/SMBus adapter drivers"

config I2C_DIOLAN_U2C
	tristate "Diolan U2C-12 USB adapter"
	depends on USB
	help
	  If you say yes to this option, support will be included for Diolan
	  U2C-12, a USB to I2C interface.

	  This driver can also be built as a module.  If so, the module
	  will be called i2c-diolan-u2c.

config I2C_DLN2
       tristate "Diolan DLN-2 USB I2C adapter"
       depends on MFD_DLN2
       help
	 If you say yes to this option, support will be included for Diolan
	 DLN2, a USB to I2C interface.

	 This driver can also be built as a module.  If so, the module
	 will be called i2c-dln2.

config I2C_PARPORT
	tristate "Parallel port adapter"
	depends on PARPORT
	select I2C_ALGOBIT
	select I2C_SMBUS
	help
	  This supports parallel port I2C adapters such as the ones made by
	  Philips or Velleman, Analog Devices evaluation boards, and more.
	  Basically any adapter using the parallel port as an I2C bus with
	  no extra chipset is supported by this driver, or could be.

	  This driver is a replacement for (and was inspired by) an older
	  driver named i2c-philips-par.  The new driver supports more devices,
	  and makes it easier to add support for new devices.

	  An adapter type parameter is now mandatory.  Please read the file
	  Documentation/i2c/busses/i2c-parport for details.

	  Another driver exists, named i2c-parport-light, which doesn't depend
	  on the parport driver.  This is meant for embedded systems. Don't say
	  Y here if you intend to say Y or M there.

	  This support is also available as a module.  If so, the module
	  will be called i2c-parport.

config I2C_PARPORT_LIGHT
	tristate "Parallel port adapter (light)"
	select I2C_ALGOBIT
	select I2C_SMBUS
	help
	  This supports parallel port I2C adapters such as the ones made by
	  Philips or Velleman, Analog Devices evaluation boards, and more.
	  Basically any adapter using the parallel port as an I2C bus with
	  no extra chipset is supported by this driver, or could be.

	  This driver is a light version of i2c-parport.  It doesn't depend
	  on the parport driver, and uses direct I/O access instead.  This
	  might be preferred on embedded systems where wasting memory for
	  the clean but heavy parport handling is not an option.  The
	  drawback is a reduced portability and the impossibility to
	  daisy-chain other parallel port devices.

	  Don't say Y here if you said Y or M to i2c-parport.  Saying M to
	  both is possible but both modules should not be loaded at the same
	  time.

	  This support is also available as a module.  If so, the module
	  will be called i2c-parport-light.

config I2C_ROBOTFUZZ_OSIF
	tristate "RobotFuzz Open Source InterFace USB adapter"
	depends on USB
	help
	  If you say yes to this option, support will be included for the
	  RobotFuzz Open Source InterFace USB to I2C interface.

	  This driver can also be built as a module.  If so, the module
	  will be called i2c-osif.

config I2C_TAOS_EVM
	tristate "TAOS evaluation module"
	depends on TTY
	select SERIO
	select SERIO_SERPORT
	default n
	help
	  This supports TAOS evaluation modules on serial port. In order to
	  use this driver, you will need the inputattach tool, which is part
	  of the input-utils package.

	  If unsure, say N.

	  This support is also available as a module.  If so, the module
	  will be called i2c-taos-evm.

config I2C_TINY_USB
	tristate "Tiny-USB adapter"
	depends on USB
	help
	  If you say yes to this option, support will be included for the
	  i2c-tiny-usb, a simple do-it-yourself USB to I2C interface. See
	  http://www.harbaum.org/till/i2c_tiny_usb for hardware details.

	  This driver can also be built as a module.  If so, the module
	  will be called i2c-tiny-usb.

config I2C_VIPERBOARD
	tristate "Viperboard I2C master support"
	depends on MFD_VIPERBOARD && USB
	help
	  Say yes here to access the I2C part of the Nano River
	  Technologies Viperboard as I2C master.
          See viperboard API specification and Nano
          River Tech's viperboard.h for detailed meaning
          of the module parameters.

comment "Other I2C/SMBus bus drivers"

config I2C_ACORN
	tristate "Acorn IOC/IOMD I2C bus support"
	depends on ARCH_ACORN
	default y
	select I2C_ALGOBIT
	help
	  Say yes if you want to support the I2C bus on Acorn platforms.

	  If you don't know, say Y.

config I2C_ELEKTOR
	tristate "Elektor ISA card"
	depends on ISA && HAS_IOPORT_MAP && BROKEN_ON_SMP
	select I2C_ALGOPCF
	help
	  This supports the PCF8584 ISA bus I2C adapter.  Say Y if you own
	  such an adapter.

	  This support is also available as a module.  If so, the module
	  will be called i2c-elektor.

config I2C_MLXCPLD
	tristate "Mellanox I2C driver"
	depends on X86_64
	help
	  This exposes the Mellanox platform I2C busses to the linux I2C layer
	  for X86 based systems.
	  Controller is implemented as CPLD logic.

	  This driver can also be built as a module. If so, the module will be
	  called as i2c-mlxcpld.

config I2C_PCA_ISA
	tristate "PCA9564/PCA9665 on an ISA bus"
	depends on ISA
	select I2C_ALGOPCA
	default n
	help
	  This driver supports ISA boards using the Philips PCA9564/PCA9665
	  parallel bus to I2C bus controller.

	  This driver can also be built as a module.  If so, the module
	  will be called i2c-pca-isa.

	  This device is almost undetectable and using this driver on a
	  system which doesn't have this device will result in long
	  delays when I2C/SMBus chip drivers are loaded (e.g. at boot
	  time).  If unsure, say N.

config I2C_SIBYTE
	tristate "SiByte SMBus interface"
	depends on SIBYTE_SB1xxx_SOC
	help
	  Supports the SiByte SOC on-chip I2C interfaces (2 channels).

config I2C_CROS_EC_TUNNEL
	tristate "ChromeOS EC tunnel I2C bus"
	depends on MFD_CROS_EC
	help
	  If you say yes here you get an I2C bus that will tunnel i2c commands
	  through to the other side of the ChromeOS EC to the i2c bus
	  connected there. This will work whatever the interface used to
	  talk to the EC (SPI, I2C or LPC).

config I2C_XGENE_SLIMPRO
	tristate "APM X-Gene SoC I2C SLIMpro devices support"
	depends on ARCH_XGENE && MAILBOX
	help
	  Enable I2C bus access using the APM X-Gene SoC SLIMpro
	  co-processor. The I2C device access the I2C bus via the X-Gene
	  to SLIMpro (On chip coprocessor) mailbox mechanism.
	  If unsure, say N.

config SCx200_ACB
	tristate "Geode ACCESS.bus support"
	depends on X86_32 && PCI
	help
	  Enable the use of the ACCESS.bus controllers on the Geode SCx200 and
	  SC1100 processors and the CS5535 and CS5536 Geode companion devices.

	  If you don't know what to do here, say N.

	  This support is also available as a module.  If so, the module
	  will be called scx200_acb.

config I2C_OPAL
	tristate "IBM OPAL I2C driver"
	depends on PPC_POWERNV
	default y
	help
	  This exposes the PowerNV platform i2c busses to the linux i2c layer,
	  the driver is based on the OPAL interfaces.

	  This driver can also be built as a module. If so, the module will be
	  called as i2c-opal.

config I2C_MSM_V2
<<<<<<< HEAD
        tristate "I2C_MSM_V2"
        depends on ARCH_QCOM
        help
          If you say yes to this option, support will be included for the
          built-in I2C interface and its DMA engine on the MSM family
          processors.

          This driver can also be built as a module.  If so, the module
          will be called i2c-msm-v2.

config VIRTIO_I2C
        tristate "VIRTIO_I2C"
	depends on VIRTIO
        help
          If you say yes to this option, the virtio i2c will be
	  supported.
=======
	tristate "I2C_MSM_V2"
	depends on ARCH_QCOM
	help
	  If you say yes to this option, support will be included for the
	  built-in I2C interface and its DMA engine on the MSM family
	  processors.

	  This driver can also be built as a module.  If so, the module
	  will be called i2c-msm-v2.

config I2C_ZX2967
	tristate "ZTE ZX2967 I2C support"
	depends on ARCH_ZX
	default y
	help
	  Selecting this option will add ZX2967 I2C driver.
	  This driver can also be built as a module. If so, the module will be
	  called i2c-zx2967.

config I2C_FSI
	tristate "FSI I2C driver"
	depends on FSI
	help
	  Driver for FSI bus attached I2C masters. These are I2C masters that
	  are connected to the system over an FSI bus, instead of the more
	  common PCI or MMIO interface.

	  This driver can also be built as a module. If so, the module will be
	  called as i2c-fsi.
>>>>>>> 286cd8c7

endmenu<|MERGE_RESOLUTION|>--- conflicted
+++ resolved
@@ -1342,24 +1342,6 @@
 	  called as i2c-opal.
 
 config I2C_MSM_V2
-<<<<<<< HEAD
-        tristate "I2C_MSM_V2"
-        depends on ARCH_QCOM
-        help
-          If you say yes to this option, support will be included for the
-          built-in I2C interface and its DMA engine on the MSM family
-          processors.
-
-          This driver can also be built as a module.  If so, the module
-          will be called i2c-msm-v2.
-
-config VIRTIO_I2C
-        tristate "VIRTIO_I2C"
-	depends on VIRTIO
-        help
-          If you say yes to this option, the virtio i2c will be
-	  supported.
-=======
 	tristate "I2C_MSM_V2"
 	depends on ARCH_QCOM
 	help
@@ -1389,6 +1371,5 @@
 
 	  This driver can also be built as a module. If so, the module will be
 	  called as i2c-fsi.
->>>>>>> 286cd8c7
 
 endmenu