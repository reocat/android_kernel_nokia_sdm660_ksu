--- conflicted
+++ resolved
@@ -491,12 +491,8 @@
 					/*
 					 * cannot do this, the controller
 					 * forces us to send a new START
-<<<<<<< HEAD
-					 * when we change direction */
-=======
 					 * when we change direction
 					 */
->>>>>>> 286cd8c7
 					dev_dbg(i2c->dev,
 						"missing START before write->read\n");
 					s3c24xx_i2c_stop(i2c, -EINVAL);
