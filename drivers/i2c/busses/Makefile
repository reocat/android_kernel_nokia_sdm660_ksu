# SPDX-License-Identifier: GPL-2.0
#
# Makefile for the i2c bus drivers.
#

# ACPI drivers
obj-$(CONFIG_I2C_SCMI)		+= i2c-scmi.o

# PC SMBus host controller drivers
obj-$(CONFIG_I2C_ALI1535)	+= i2c-ali1535.o
obj-$(CONFIG_I2C_ALI1563)	+= i2c-ali1563.o
obj-$(CONFIG_I2C_ALI15X3)	+= i2c-ali15x3.o
obj-$(CONFIG_I2C_AMD756)	+= i2c-amd756.o
obj-$(CONFIG_I2C_AMD756_S4882)	+= i2c-amd756-s4882.o
obj-$(CONFIG_I2C_AMD8111)	+= i2c-amd8111.o
obj-$(CONFIG_I2C_CHT_WC)	+= i2c-cht-wc.o
obj-$(CONFIG_I2C_I801)		+= i2c-i801.o
obj-$(CONFIG_I2C_ISCH)		+= i2c-isch.o
obj-$(CONFIG_I2C_ISMT)		+= i2c-ismt.o
obj-$(CONFIG_I2C_NFORCE2)	+= i2c-nforce2.o
obj-$(CONFIG_I2C_NFORCE2_S4985)	+= i2c-nforce2-s4985.o
obj-$(CONFIG_I2C_PIIX4)		+= i2c-piix4.o
obj-$(CONFIG_I2C_SIS5595)	+= i2c-sis5595.o
obj-$(CONFIG_I2C_SIS630)	+= i2c-sis630.o
obj-$(CONFIG_I2C_SIS96X)	+= i2c-sis96x.o
obj-$(CONFIG_I2C_VIA)		+= i2c-via.o
obj-$(CONFIG_I2C_VIAPRO)	+= i2c-viapro.o

# Mac SMBus host controller drivers
obj-$(CONFIG_I2C_HYDRA)		+= i2c-hydra.o
obj-$(CONFIG_I2C_POWERMAC)	+= i2c-powermac.o

# Embedded system I2C/SMBus host controller drivers
obj-$(CONFIG_I2C_ALTERA)	+= i2c-altera.o
obj-$(CONFIG_I2C_ASPEED)	+= i2c-aspeed.o
obj-$(CONFIG_I2C_AT91)		+= i2c-at91.o
obj-$(CONFIG_I2C_AU1550)	+= i2c-au1550.o
obj-$(CONFIG_I2C_AXXIA)		+= i2c-axxia.o
obj-$(CONFIG_I2C_BCM2835)	+= i2c-bcm2835.o
obj-$(CONFIG_I2C_BCM_IPROC)	+= i2c-bcm-iproc.o
obj-$(CONFIG_I2C_CADENCE)	+= i2c-cadence.o
obj-$(CONFIG_I2C_CBUS_GPIO)	+= i2c-cbus-gpio.o
obj-$(CONFIG_I2C_CPM)		+= i2c-cpm.o
obj-$(CONFIG_I2C_DAVINCI)	+= i2c-davinci.o
obj-$(CONFIG_I2C_DESIGNWARE_CORE)	+= i2c-designware-core.o
i2c-designware-core-objs := i2c-designware-common.o i2c-designware-master.o
ifeq ($(CONFIG_I2C_DESIGNWARE_SLAVE),y)
i2c-designware-core-objs += i2c-designware-slave.o
endif
obj-$(CONFIG_I2C_DESIGNWARE_PLATFORM)	+= i2c-designware-platform.o
i2c-designware-platform-objs := i2c-designware-platdrv.o
i2c-designware-platform-$(CONFIG_I2C_DESIGNWARE_BAYTRAIL) += i2c-designware-baytrail.o
obj-$(CONFIG_I2C_DESIGNWARE_PCI)	+= i2c-designware-pci.o
i2c-designware-pci-objs := i2c-designware-pcidrv.o
obj-$(CONFIG_I2C_DIGICOLOR)	+= i2c-digicolor.o
obj-$(CONFIG_I2C_EFM32)		+= i2c-efm32.o
obj-$(CONFIG_I2C_EG20T)		+= i2c-eg20t.o
obj-$(CONFIG_I2C_EMEV2)		+= i2c-emev2.o
obj-$(CONFIG_I2C_EXYNOS5)	+= i2c-exynos5.o
obj-$(CONFIG_I2C_GPIO)		+= i2c-gpio.o
obj-$(CONFIG_I2C_HIGHLANDER)	+= i2c-highlander.o
obj-$(CONFIG_I2C_HIX5HD2)	+= i2c-hix5hd2.o
obj-$(CONFIG_I2C_IBM_IIC)	+= i2c-ibm_iic.o
obj-$(CONFIG_I2C_IMG)		+= i2c-img-scb.o
obj-$(CONFIG_I2C_IMX)		+= i2c-imx.o
obj-$(CONFIG_I2C_IMX_LPI2C)	+= i2c-imx-lpi2c.o
obj-$(CONFIG_I2C_IOP3XX)	+= i2c-iop3xx.o
obj-$(CONFIG_I2C_JZ4780)	+= i2c-jz4780.o
obj-$(CONFIG_I2C_KEMPLD)	+= i2c-kempld.o
obj-$(CONFIG_I2C_LPC2K)		+= i2c-lpc2k.o
obj-$(CONFIG_I2C_MESON)		+= i2c-meson.o
obj-$(CONFIG_I2C_MPC)		+= i2c-mpc.o
obj-$(CONFIG_I2C_MT65XX)	+= i2c-mt65xx.o
obj-$(CONFIG_I2C_MV64XXX)	+= i2c-mv64xxx.o
obj-$(CONFIG_I2C_MXS)		+= i2c-mxs.o
obj-$(CONFIG_I2C_NOMADIK)	+= i2c-nomadik.o
obj-$(CONFIG_I2C_OCORES)	+= i2c-ocores.o
obj-$(CONFIG_I2C_OMAP)		+= i2c-omap.o
obj-$(CONFIG_I2C_OWL)		+= i2c-owl.o
obj-$(CONFIG_I2C_PASEMI)	+= i2c-pasemi.o
obj-$(CONFIG_I2C_PCA_PLATFORM)	+= i2c-pca-platform.o
obj-$(CONFIG_I2C_PMCMSP)	+= i2c-pmcmsp.o
obj-$(CONFIG_I2C_PNX)		+= i2c-pnx.o
obj-$(CONFIG_I2C_PUV3)		+= i2c-puv3.o
obj-$(CONFIG_I2C_PXA)		+= i2c-pxa.o
obj-$(CONFIG_I2C_PXA_PCI)	+= i2c-pxa-pci.o
obj-$(CONFIG_I2C_QCOM_GENI)	+= i2c-qcom-geni.o
obj-$(CONFIG_I2C_QUP)		+= i2c-qup.o
obj-$(CONFIG_I2C_RIIC)		+= i2c-riic.o
obj-$(CONFIG_I2C_RK3X)		+= i2c-rk3x.o
obj-$(CONFIG_I2C_S3C2410)	+= i2c-s3c2410.o
obj-$(CONFIG_I2C_SH7760)	+= i2c-sh7760.o
obj-$(CONFIG_I2C_SH_MOBILE)	+= i2c-sh_mobile.o
obj-$(CONFIG_I2C_SIMTEC)	+= i2c-simtec.o
obj-$(CONFIG_I2C_SIRF)		+= i2c-sirf.o
obj-$(CONFIG_I2C_SPRD)		+= i2c-sprd.o
obj-$(CONFIG_I2C_ST)		+= i2c-st.o
obj-$(CONFIG_I2C_STM32F4)	+= i2c-stm32f4.o
i2c-stm32f7-drv-objs := i2c-stm32f7.o i2c-stm32.o
obj-$(CONFIG_I2C_STM32F7)	+= i2c-stm32f7-drv.o
obj-$(CONFIG_I2C_STU300)	+= i2c-stu300.o
obj-$(CONFIG_I2C_SUN6I_P2WI)	+= i2c-sun6i-p2wi.o
obj-$(CONFIG_I2C_SYNQUACER)	+= i2c-synquacer.o
obj-$(CONFIG_I2C_TEGRA)		+= i2c-tegra.o
obj-$(CONFIG_I2C_TEGRA_BPMP)	+= i2c-tegra-bpmp.o
obj-$(CONFIG_I2C_UNIPHIER)	+= i2c-uniphier.o
obj-$(CONFIG_I2C_UNIPHIER_F)	+= i2c-uniphier-f.o
obj-$(CONFIG_I2C_VERSATILE)	+= i2c-versatile.o
obj-$(CONFIG_I2C_WMT)		+= i2c-wmt.o
i2c-octeon-objs := i2c-octeon-core.o i2c-octeon-platdrv.o
obj-$(CONFIG_I2C_OCTEON)	+= i2c-octeon.o
i2c-thunderx-objs := i2c-octeon-core.o i2c-thunderx-pcidrv.o
obj-$(CONFIG_I2C_THUNDERX)	+= i2c-thunderx.o
obj-$(CONFIG_I2C_XILINX)	+= i2c-xiic.o
obj-$(CONFIG_I2C_XLR)		+= i2c-xlr.o
obj-$(CONFIG_I2C_XLP9XX)	+= i2c-xlp9xx.o
obj-$(CONFIG_I2C_RCAR)		+= i2c-rcar.o
obj-$(CONFIG_I2C_MSM_V2)        += i2c-msm-v2.o
<<<<<<< HEAD
obj-$(CONFIG_VIRTIO_I2C)	+= virtio-i2c.o
=======
obj-$(CONFIG_I2C_ZX2967)	+= i2c-zx2967.o
>>>>>>> 286cd8c7

# External I2C/SMBus adapter drivers
obj-$(CONFIG_I2C_DIOLAN_U2C)	+= i2c-diolan-u2c.o
obj-$(CONFIG_I2C_DLN2)		+= i2c-dln2.o
obj-$(CONFIG_I2C_PARPORT)	+= i2c-parport.o
obj-$(CONFIG_I2C_PARPORT_LIGHT)	+= i2c-parport-light.o
obj-$(CONFIG_I2C_ROBOTFUZZ_OSIF)	+= i2c-robotfuzz-osif.o
obj-$(CONFIG_I2C_TAOS_EVM)	+= i2c-taos-evm.o
obj-$(CONFIG_I2C_TINY_USB)	+= i2c-tiny-usb.o
obj-$(CONFIG_I2C_VIPERBOARD)	+= i2c-viperboard.o

# Other I2C/SMBus bus drivers
obj-$(CONFIG_I2C_ACORN)		+= i2c-acorn.o
obj-$(CONFIG_I2C_BCM_KONA)	+= i2c-bcm-kona.o
obj-$(CONFIG_I2C_BRCMSTB)	+= i2c-brcmstb.o
obj-$(CONFIG_I2C_CROS_EC_TUNNEL)	+= i2c-cros-ec-tunnel.o
obj-$(CONFIG_I2C_ELEKTOR)	+= i2c-elektor.o
obj-$(CONFIG_I2C_MLXCPLD)	+= i2c-mlxcpld.o
obj-$(CONFIG_I2C_OPAL)		+= i2c-opal.o
obj-$(CONFIG_I2C_PCA_ISA)	+= i2c-pca-isa.o
obj-$(CONFIG_I2C_SIBYTE)	+= i2c-sibyte.o
obj-$(CONFIG_I2C_XGENE_SLIMPRO) += i2c-xgene-slimpro.o
obj-$(CONFIG_SCx200_ACB)	+= scx200_acb.o
obj-$(CONFIG_I2C_FSI)		+= i2c-fsi.o

ccflags-$(CONFIG_I2C_DEBUG_BUS) := -DDEBUG

#TODO: remove me b/62058353
subdir-ccflags-y += \
	-Wno-duplicate-decl-specifier<|MERGE_RESOLUTION|>--- conflicted
+++ resolved
@@ -116,11 +116,7 @@
 obj-$(CONFIG_I2C_XLP9XX)	+= i2c-xlp9xx.o
 obj-$(CONFIG_I2C_RCAR)		+= i2c-rcar.o
 obj-$(CONFIG_I2C_MSM_V2)        += i2c-msm-v2.o
-<<<<<<< HEAD
-obj-$(CONFIG_VIRTIO_I2C)	+= virtio-i2c.o
-=======
 obj-$(CONFIG_I2C_ZX2967)	+= i2c-zx2967.o
->>>>>>> 286cd8c7
 
 # External I2C/SMBus adapter drivers
 obj-$(CONFIG_I2C_DIOLAN_U2C)	+= i2c-diolan-u2c.o
