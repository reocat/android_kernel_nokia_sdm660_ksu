--- conflicted
+++ resolved
@@ -848,13 +848,10 @@
 	.flags = I2C_AQ_NO_ZERO_LEN,
 	.max_read_len = 4096,
 	.max_write_len = 4096 - 12,
-<<<<<<< HEAD
-=======
 };
 
 static const struct i2c_adapter_quirks tegra194_i2c_quirks = {
 	.flags = I2C_AQ_NO_ZERO_LEN,
->>>>>>> 286cd8c7
 };
 
 static const struct tegra_i2c_hw_feature tegra20_i2c_hw = {
