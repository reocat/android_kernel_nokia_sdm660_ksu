/*
 *  drivers/cpufreq/cpufreq_conservative.c
 *
 *  Copyright (C)  2001 Russell King
 *            (C)  2003 Venkatesh Pallipadi <venkatesh.pallipadi@intel.com>.
 *                      Jun Nakajima <jun.nakajima@intel.com>
 *            (C)  2009 Alexander Clouter <alex@digriz.org.uk>
 *
 * This program is free software; you can redistribute it and/or modify
 * it under the terms of the GNU General Public License version 2 as
 * published by the Free Software Foundation.
 */

#include <linux/slab.h>
#include "cpufreq_governor.h"

struct cs_policy_dbs_info {
	struct policy_dbs_info policy_dbs;
	unsigned int down_skip;
	unsigned int requested_freq;
};

static inline struct cs_policy_dbs_info *to_dbs_info(struct policy_dbs_info *policy_dbs)
{
	return container_of(policy_dbs, struct cs_policy_dbs_info, policy_dbs);
}

struct cs_dbs_tuners {
	unsigned int down_threshold;
	unsigned int freq_step;
};

/* Conservative governor macros */
#define DEF_FREQUENCY_UP_THRESHOLD		(80)
#define DEF_FREQUENCY_DOWN_THRESHOLD		(20)
#define DEF_FREQUENCY_STEP			(5)
#define DEF_SAMPLING_DOWN_FACTOR		(1)
#define MAX_SAMPLING_DOWN_FACTOR		(10)

static inline unsigned int get_freq_step(struct cs_dbs_tuners *cs_tuners,
					 struct cpufreq_policy *policy)
{
	unsigned int freq_step = (cs_tuners->freq_step * policy->max) / 100;

	/* max freq cannot be less than 100. But who knows... */
	if (unlikely(freq_step == 0))
		freq_step = DEF_FREQUENCY_STEP;

	return freq_step;
}

/*
 * Every sampling_rate, we check, if current idle time is less than 20%
 * (default), then we try to increase frequency. Every sampling_rate *
 * sampling_down_factor, we check, if current idle time is more than 80%
 * (default), then we try to decrease frequency
 *
 * Frequency updates happen at minimum steps of 5% (default) of maximum
 * frequency
 */
static unsigned int cs_dbs_update(struct cpufreq_policy *policy)
{
	struct policy_dbs_info *policy_dbs = policy->governor_data;
	struct cs_policy_dbs_info *dbs_info = to_dbs_info(policy_dbs);
	unsigned int requested_freq = dbs_info->requested_freq;
	struct dbs_data *dbs_data = policy_dbs->dbs_data;
	struct cs_dbs_tuners *cs_tuners = dbs_data->tuners;
	unsigned int load = dbs_update(policy);
	unsigned int freq_step;

	/*
	 * break out if we 'cannot' reduce the speed as the user might
	 * want freq_step to be zero
	 */
	if (cs_tuners->freq_step == 0)
		goto out;

	/*
	 * If requested_freq is out of range, it is likely that the limits
	 * changed in the meantime, so fall back to current frequency in that
	 * case.
	 */
	if (requested_freq > policy->max || requested_freq < policy->min) {
		requested_freq = policy->cur;
		dbs_info->requested_freq = requested_freq;
	}

	freq_step = get_freq_step(cs_tuners, policy);

	/*
	 * Decrease requested_freq one freq_step for each idle period that
	 * we didn't update the frequency.
	 */
	if (policy_dbs->idle_periods < UINT_MAX) {
		unsigned int freq_steps = policy_dbs->idle_periods * freq_step;

		if (requested_freq > policy->min + freq_steps)
			requested_freq -= freq_steps;
		else
			requested_freq = policy->min;

		policy_dbs->idle_periods = UINT_MAX;
	}

	/* Check for frequency increase */
	if (load > dbs_data->up_threshold) {
		dbs_info->down_skip = 0;

		/* if we are already at full speed then break out early */
		if (requested_freq == policy->max)
			goto out;

		requested_freq += freq_step;
		if (requested_freq > policy->max)
			requested_freq = policy->max;

		__cpufreq_driver_target(policy, requested_freq, CPUFREQ_RELATION_H);
		dbs_info->requested_freq = requested_freq;
		goto out;
	}

	/* if sampling_down_factor is active break out early */
	if (++dbs_info->down_skip < dbs_data->sampling_down_factor)
		goto out;
	dbs_info->down_skip = 0;

	/* Check for frequency decrease */
	if (load < cs_tuners->down_threshold) {
		/*
		 * if we cannot reduce the frequency anymore, break out early
		 */
		if (requested_freq == policy->min)
			goto out;

		if (requested_freq > freq_step)
			requested_freq -= freq_step;
		else
			requested_freq = policy->min;

		__cpufreq_driver_target(policy, requested_freq, CPUFREQ_RELATION_L);
		dbs_info->requested_freq = requested_freq;
	}

 out:
	return dbs_data->sampling_rate;
}

/************************** sysfs interface ************************/

static ssize_t store_sampling_down_factor(struct gov_attr_set *attr_set,
					  const char *buf, size_t count)
{
	struct dbs_data *dbs_data = to_dbs_data(attr_set);
	unsigned int input;
	int ret;
	ret = sscanf(buf, "%u", &input);

	if (ret != 1 || input > MAX_SAMPLING_DOWN_FACTOR || input < 1)
		return -EINVAL;

	dbs_data->sampling_down_factor = input;
	return count;
}

static ssize_t store_up_threshold(struct gov_attr_set *attr_set,
				  const char *buf, size_t count)
{
	struct dbs_data *dbs_data = to_dbs_data(attr_set);
	struct cs_dbs_tuners *cs_tuners = dbs_data->tuners;
	unsigned int input;
	int ret;
	ret = sscanf(buf, "%u", &input);

	if (ret != 1 || input > 100 || input <= cs_tuners->down_threshold)
		return -EINVAL;

	dbs_data->up_threshold = input;
	return count;
}

static ssize_t store_down_threshold(struct gov_attr_set *attr_set,
				    const char *buf, size_t count)
{
	struct dbs_data *dbs_data = to_dbs_data(attr_set);
	struct cs_dbs_tuners *cs_tuners = dbs_data->tuners;
	unsigned int input;
	int ret;
	ret = sscanf(buf, "%u", &input);

	/* cannot be lower than 1 otherwise freq will not fall */
	if (ret != 1 || input < 1 || input > 100 ||
<<<<<<< HEAD
			input >= cs_tuners->up_threshold)
=======
			input >= dbs_data->up_threshold)
>>>>>>> 286cd8c7
		return -EINVAL;

	cs_tuners->down_threshold = input;
	return count;
}

static ssize_t store_ignore_nice_load(struct gov_attr_set *attr_set,
				      const char *buf, size_t count)
{
	struct dbs_data *dbs_data = to_dbs_data(attr_set);
	unsigned int input;
	int ret;

	ret = sscanf(buf, "%u", &input);
	if (ret != 1)
		return -EINVAL;

	if (input > 1)
		input = 1;

	if (input == dbs_data->ignore_nice_load) /* nothing to do */
		return count;

	dbs_data->ignore_nice_load = input;

	/* we need to re-evaluate prev_cpu_idle */
	gov_update_cpu_data(dbs_data);

	return count;
}

static ssize_t store_freq_step(struct gov_attr_set *attr_set, const char *buf,
			       size_t count)
{
	struct dbs_data *dbs_data = to_dbs_data(attr_set);
	struct cs_dbs_tuners *cs_tuners = dbs_data->tuners;
	unsigned int input;
	int ret;
	ret = sscanf(buf, "%u", &input);

	if (ret != 1)
		return -EINVAL;

	if (input > 100)
		input = 100;

	/*
	 * no need to test here if freq_step is zero as the user might actually
	 * want this, they would be crazy though :)
	 */
	cs_tuners->freq_step = input;
	return count;
}

gov_show_one_common(sampling_rate);
gov_show_one_common(sampling_down_factor);
gov_show_one_common(up_threshold);
gov_show_one_common(ignore_nice_load);
gov_show_one(cs, down_threshold);
gov_show_one(cs, freq_step);

gov_attr_rw(sampling_rate);
gov_attr_rw(sampling_down_factor);
gov_attr_rw(up_threshold);
gov_attr_rw(ignore_nice_load);
gov_attr_rw(down_threshold);
gov_attr_rw(freq_step);

static struct attribute *cs_attributes[] = {
	&sampling_rate.attr,
	&sampling_down_factor.attr,
	&up_threshold.attr,
	&down_threshold.attr,
	&ignore_nice_load.attr,
	&freq_step.attr,
	NULL
};

/************************** sysfs end ************************/

static struct policy_dbs_info *cs_alloc(void)
{
	struct cs_policy_dbs_info *dbs_info;

	dbs_info = kzalloc(sizeof(*dbs_info), GFP_KERNEL);
	return dbs_info ? &dbs_info->policy_dbs : NULL;
}

static void cs_free(struct policy_dbs_info *policy_dbs)
{
	kfree(to_dbs_info(policy_dbs));
}

static int cs_init(struct dbs_data *dbs_data)
{
	struct cs_dbs_tuners *tuners;

	tuners = kzalloc(sizeof(*tuners), GFP_KERNEL);
	if (!tuners)
		return -ENOMEM;

	tuners->down_threshold = DEF_FREQUENCY_DOWN_THRESHOLD;
	tuners->freq_step = DEF_FREQUENCY_STEP;
	dbs_data->up_threshold = DEF_FREQUENCY_UP_THRESHOLD;
	dbs_data->sampling_down_factor = DEF_SAMPLING_DOWN_FACTOR;
	dbs_data->ignore_nice_load = 0;
	dbs_data->tuners = tuners;

	return 0;
}

static void cs_exit(struct dbs_data *dbs_data)
{
	kfree(dbs_data->tuners);
}

static void cs_start(struct cpufreq_policy *policy)
{
	struct cs_policy_dbs_info *dbs_info = to_dbs_info(policy->governor_data);

	dbs_info->down_skip = 0;
	dbs_info->requested_freq = policy->cur;
}

static struct dbs_governor cs_governor = {
	.gov = CPUFREQ_DBS_GOVERNOR_INITIALIZER("conservative"),
	.kobj_type = { .default_attrs = cs_attributes },
	.gov_dbs_update = cs_dbs_update,
	.alloc = cs_alloc,
	.free = cs_free,
	.init = cs_init,
	.exit = cs_exit,
	.start = cs_start,
};

#define CPU_FREQ_GOV_CONSERVATIVE	(&cs_governor.gov)

static int __init cpufreq_gov_dbs_init(void)
{
	return cpufreq_register_governor(CPU_FREQ_GOV_CONSERVATIVE);
}

static void __exit cpufreq_gov_dbs_exit(void)
{
	cpufreq_unregister_governor(CPU_FREQ_GOV_CONSERVATIVE);
}

MODULE_AUTHOR("Alexander Clouter <alex@digriz.org.uk>");
MODULE_DESCRIPTION("'cpufreq_conservative' - A dynamic cpufreq governor for "
		"Low Latency Frequency Transition capable processors "
		"optimised for use in a battery environment");
MODULE_LICENSE("GPL");

#ifdef CONFIG_CPU_FREQ_DEFAULT_GOV_CONSERVATIVE
struct cpufreq_governor *cpufreq_default_governor(void)
{
	return CPU_FREQ_GOV_CONSERVATIVE;
}

fs_initcall(cpufreq_gov_dbs_init);
#else
module_init(cpufreq_gov_dbs_init);
#endif
module_exit(cpufreq_gov_dbs_exit);<|MERGE_RESOLUTION|>--- conflicted
+++ resolved
@@ -189,11 +189,7 @@
 
 	/* cannot be lower than 1 otherwise freq will not fall */
 	if (ret != 1 || input < 1 || input > 100 ||
-<<<<<<< HEAD
-			input >= cs_tuners->up_threshold)
-=======
 			input >= dbs_data->up_threshold)
->>>>>>> 286cd8c7
 		return -EINVAL;
 
 	cs_tuners->down_threshold = input;
