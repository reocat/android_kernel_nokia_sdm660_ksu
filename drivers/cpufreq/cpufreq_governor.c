/*
 * drivers/cpufreq/cpufreq_governor.c
 *
 * CPUFREQ governors common code
 *
 * Copyright	(C) 2001 Russell King
 *		(C) 2003 Venkatesh Pallipadi <venkatesh.pallipadi@intel.com>.
 *		(C) 2003 Jun Nakajima <jun.nakajima@intel.com>
 *		(C) 2009 Alexander Clouter <alex@digriz.org.uk>
 *		(c) 2012 Viresh Kumar <viresh.kumar@linaro.org>
 *
 * This program is free software; you can redistribute it and/or modify
 * it under the terms of the GNU General Public License version 2 as
 * published by the Free Software Foundation.
 */

#define pr_fmt(fmt) KBUILD_MODNAME ": " fmt

#include <linux/export.h>
#include <linux/kernel_stat.h>
#include <linux/slab.h>

#include "cpufreq_governor.h"

#define CPUFREQ_DBS_MIN_SAMPLING_INTERVAL	(2 * TICK_NSEC / NSEC_PER_USEC)

static DEFINE_PER_CPU(struct cpu_dbs_info, cpu_dbs);

static DEFINE_MUTEX(gov_dbs_data_mutex);

/* Common sysfs tunables */
/**
 * store_sampling_rate - update sampling rate effective immediately if needed.
 *
 * If new rate is smaller than the old, simply updating
 * dbs.sampling_rate might not be appropriate. For example, if the
 * original sampling_rate was 1 second and the requested new sampling rate is 10
 * ms because the user needs immediate reaction from ondemand governor, but not
 * sure if higher frequency will be required or not, then, the governor may
 * change the sampling rate too late; up to 1 second later. Thus, if we are
 * reducing the sampling rate, we need to make the new value effective
 * immediately.
 *
 * This must be called with dbs_data->mutex held, otherwise traversing
 * policy_dbs_list isn't safe.
 */
ssize_t store_sampling_rate(struct gov_attr_set *attr_set, const char *buf,
			    size_t count)
{
	struct dbs_data *dbs_data = to_dbs_data(attr_set);
	struct policy_dbs_info *policy_dbs;
	unsigned int sampling_interval;
	int ret;

	ret = sscanf(buf, "%u", &sampling_interval);
	if (ret != 1 || sampling_interval < CPUFREQ_DBS_MIN_SAMPLING_INTERVAL)
		return -EINVAL;

	dbs_data->sampling_rate = sampling_interval;

	/*
	 * We are operating under dbs_data->mutex and so the list and its
	 * entries can't be freed concurrently.
	 */
	list_for_each_entry(policy_dbs, &attr_set->policy_list, list) {
		mutex_lock(&policy_dbs->update_mutex);
		/*
		 * On 32-bit architectures this may race with the
		 * sample_delay_ns read in dbs_update_util_handler(), but that
		 * really doesn't matter.  If the read returns a value that's
		 * too big, the sample will be skipped, but the next invocation
		 * of dbs_update_util_handler() (when the update has been
		 * completed) will take a sample.
		 *
		 * If this runs in parallel with dbs_work_handler(), we may end
		 * up overwriting the sample_delay_ns value that it has just
		 * written, but it will be corrected next time a sample is
		 * taken, so it shouldn't be significant.
		 */
		gov_update_sample_delay(policy_dbs, 0);
		mutex_unlock(&policy_dbs->update_mutex);
	}

	return count;
}
EXPORT_SYMBOL_GPL(store_sampling_rate);

/**
 * gov_update_cpu_data - Update CPU load data.
 * @dbs_data: Top-level governor data pointer.
 *
 * Update CPU load data for all CPUs in the domain governed by @dbs_data
 * (that may be a single policy or a bunch of them if governor tunables are
 * system-wide).
 *
 * Call under the @dbs_data mutex.
 */
void gov_update_cpu_data(struct dbs_data *dbs_data)
{
	struct policy_dbs_info *policy_dbs;

	list_for_each_entry(policy_dbs, &dbs_data->attr_set.policy_list, list) {
		unsigned int j;

		for_each_cpu(j, policy_dbs->policy->cpus) {
			struct cpu_dbs_info *j_cdbs = &per_cpu(cpu_dbs, j);

			j_cdbs->prev_cpu_idle = get_cpu_idle_time(j, &j_cdbs->prev_update_time,
								  dbs_data->io_is_busy);
			if (dbs_data->ignore_nice_load)
				j_cdbs->prev_cpu_nice = kcpustat_cpu(j).cpustat[CPUTIME_NICE];
		}
	}
}
EXPORT_SYMBOL_GPL(gov_update_cpu_data);

unsigned int dbs_update(struct cpufreq_policy *policy)
{
	struct policy_dbs_info *policy_dbs = policy->governor_data;
	struct dbs_data *dbs_data = policy_dbs->dbs_data;
	unsigned int ignore_nice = dbs_data->ignore_nice_load;
	unsigned int max_load = 0, idle_periods = UINT_MAX;
	unsigned int sampling_rate, io_busy, j;

	/*
	 * Sometimes governors may use an additional multiplier to increase
	 * sample delays temporarily.  Apply that multiplier to sampling_rate
	 * so as to keep the wake-up-from-idle detection logic a bit
	 * conservative.
	 */
	sampling_rate = dbs_data->sampling_rate * policy_dbs->rate_mult;
	/*
	 * For the purpose of ondemand, waiting for disk IO is an indication
	 * that you're performance critical, and not that the system is actually
	 * idle, so do not add the iowait time to the CPU idle time then.
	 */
	io_busy = dbs_data->io_is_busy;

	/* Get Absolute Load */
	for_each_cpu(j, policy->cpus) {
		struct cpu_dbs_info *j_cdbs = &per_cpu(cpu_dbs, j);
		u64 update_time, cur_idle_time;
		unsigned int idle_time, time_elapsed;
		unsigned int load;

		cur_idle_time = get_cpu_idle_time(j, &update_time, io_busy);

		time_elapsed = update_time - j_cdbs->prev_update_time;
		j_cdbs->prev_update_time = update_time;

		idle_time = cur_idle_time - j_cdbs->prev_cpu_idle;
		j_cdbs->prev_cpu_idle = cur_idle_time;

		if (ignore_nice) {
			u64 cur_nice = kcpustat_cpu(j).cpustat[CPUTIME_NICE];

			idle_time += div_u64(cur_nice - j_cdbs->prev_cpu_nice, NSEC_PER_USEC);
			j_cdbs->prev_cpu_nice = cur_nice;
		}

		if (unlikely(!time_elapsed)) {
			/*
			 * That can only happen when this function is called
			 * twice in a row with a very short interval between the
			 * calls, so the previous load value can be used then.
			 */
			load = j_cdbs->prev_load;
		} else if (unlikely((int)idle_time > 2 * sampling_rate &&
				    j_cdbs->prev_load)) {
			/*
			 * If the CPU had gone completely idle and a task has
			 * just woken up on this CPU now, it would be unfair to
			 * calculate 'load' the usual way for this elapsed
			 * time-window, because it would show near-zero load,
			 * irrespective of how CPU intensive that task actually
			 * was. This is undesirable for latency-sensitive bursty
			 * workloads.
			 *
			 * To avoid this, reuse the 'load' from the previous
			 * time-window and give this task a chance to start with
			 * a reasonably high CPU frequency. However, that
			 * shouldn't be over-done, lest we get stuck at a high
			 * load (high frequency) for too long, even when the
			 * current system load has actually dropped down, so
			 * clear prev_load to guarantee that the load will be
			 * computed again next time.
			 *
			 * Detecting this situation is easy: an unusually large
			 * 'idle_time' (as compared to the sampling rate)
			 * indicates this scenario.
			 */
			load = j_cdbs->prev_load;
			j_cdbs->prev_load = 0;
		} else {
			if (time_elapsed >= idle_time) {
				load = 100 * (time_elapsed - idle_time) / time_elapsed;
			} else {
				/*
				 * That can happen if idle_time is returned by
				 * get_cpu_idle_time_jiffy().  In that case
				 * idle_time is roughly equal to the difference
				 * between time_elapsed and "busy time" obtained
				 * from CPU statistics.  Then, the "busy time"
				 * can end up being greater than time_elapsed
				 * (for example, if jiffies_64 and the CPU
				 * statistics are updated by different CPUs),
				 * so idle_time may in fact be negative.  That
				 * means, though, that the CPU was busy all
				 * the time (on the rough average) during the
				 * last sampling interval and 100 can be
				 * returned as the load.
				 */
				load = (int)idle_time < 0 ? 100 : 0;
			}
			j_cdbs->prev_load = load;
		}

		if (unlikely((int)idle_time > 2 * sampling_rate)) {
			unsigned int periods = idle_time / sampling_rate;

			if (periods < idle_periods)
				idle_periods = periods;
		}

		if (load > max_load)
			max_load = load;
	}

	policy_dbs->idle_periods = idle_periods;

	return max_load;
}
EXPORT_SYMBOL_GPL(dbs_update);

static void dbs_work_handler(struct work_struct *work)
{
	struct policy_dbs_info *policy_dbs;
	struct cpufreq_policy *policy;
	struct dbs_governor *gov;

	policy_dbs = container_of(work, struct policy_dbs_info, work);
	policy = policy_dbs->policy;
	gov = dbs_governor_of(policy);

	/*
	 * Make sure cpufreq_governor_limits() isn't evaluating load or the
	 * ondemand governor isn't updating the sampling rate in parallel.
	 */
	mutex_lock(&policy_dbs->update_mutex);
	gov_update_sample_delay(policy_dbs, gov->gov_dbs_update(policy));
	mutex_unlock(&policy_dbs->update_mutex);

	/* Allow the utilization update handler to queue up more work. */
	atomic_set(&policy_dbs->work_count, 0);
	/*
	 * If the update below is reordered with respect to the sample delay
	 * modification, the utilization update handler may end up using a stale
	 * sample delay value.
	 */
	smp_wmb();
	policy_dbs->work_in_progress = false;
}

static void dbs_irq_work(struct irq_work *irq_work)
{
	struct policy_dbs_info *policy_dbs;

	policy_dbs = container_of(irq_work, struct policy_dbs_info, irq_work);
	schedule_work_on(smp_processor_id(), &policy_dbs->work);
}

static void dbs_update_util_handler(struct update_util_data *data, u64 time,
				    unsigned int flags)
{
	struct cpu_dbs_info *cdbs = container_of(data, struct cpu_dbs_info, update_util);
	struct policy_dbs_info *policy_dbs = cdbs->policy_dbs;
	u64 delta_ns, lst;

	if (!cpufreq_this_cpu_can_update(policy_dbs->policy))
		return;

	/*
	 * The work may not be allowed to be queued up right now.
	 * Possible reasons:
	 * - Work has already been queued up or is in progress.
	 * - It is too early (too little time from the previous sample).
	 */
	if (policy_dbs->work_in_progress)
		return;

	/*
	 * If the reads below are reordered before the check above, the value
	 * of sample_delay_ns used in the computation may be stale.
	 */
	smp_rmb();
	lst = READ_ONCE(policy_dbs->last_sample_time);
	delta_ns = time - lst;
	if ((s64)delta_ns < policy_dbs->sample_delay_ns)
		return;

	/*
	 * If the policy is not shared, the irq_work may be queued up right away
	 * at this point.  Otherwise, we need to ensure that only one of the
	 * CPUs sharing the policy will do that.
	 */
	if (policy_dbs->is_shared) {
		if (!atomic_add_unless(&policy_dbs->work_count, 1, 1))
			return;

		/*
		 * If another CPU updated last_sample_time in the meantime, we
		 * shouldn't be here, so clear the work counter and bail out.
		 */
		if (unlikely(lst != READ_ONCE(policy_dbs->last_sample_time))) {
			atomic_set(&policy_dbs->work_count, 0);
			return;
		}
	}

	policy_dbs->last_sample_time = time;
	policy_dbs->work_in_progress = true;
	irq_work_queue(&policy_dbs->irq_work);
}

static void gov_set_update_util(struct policy_dbs_info *policy_dbs,
				unsigned int delay_us)
{
	struct cpufreq_policy *policy = policy_dbs->policy;
	int cpu;

	gov_update_sample_delay(policy_dbs, delay_us);
	policy_dbs->last_sample_time = 0;

	for_each_cpu(cpu, policy->cpus) {
		struct cpu_dbs_info *cdbs = &per_cpu(cpu_dbs, cpu);

		cpufreq_add_update_util_hook(cpu, &cdbs->update_util,
					     dbs_update_util_handler);
	}
}

static inline void gov_clear_update_util(struct cpufreq_policy *policy)
{
	int i;

	for_each_cpu(i, policy->cpus)
		cpufreq_remove_update_util_hook(i);

	synchronize_sched();
}

static struct policy_dbs_info *alloc_policy_dbs_info(struct cpufreq_policy *policy,
						     struct dbs_governor *gov)
{
	struct policy_dbs_info *policy_dbs;
	int j;

	/* Allocate memory for per-policy governor data. */
	policy_dbs = gov->alloc();
	if (!policy_dbs)
		return NULL;

	policy_dbs->policy = policy;
	mutex_init(&policy_dbs->update_mutex);
	atomic_set(&policy_dbs->work_count, 0);
	init_irq_work(&policy_dbs->irq_work, dbs_irq_work);
	INIT_WORK(&policy_dbs->work, dbs_work_handler);

	/* Set policy_dbs for all CPUs, online+offline */
	for_each_cpu(j, policy->related_cpus) {
		struct cpu_dbs_info *j_cdbs = &per_cpu(cpu_dbs, j);

		j_cdbs->policy_dbs = policy_dbs;
	}
	return policy_dbs;
}

static void free_policy_dbs_info(struct policy_dbs_info *policy_dbs,
				 struct dbs_governor *gov)
{
	int j;

	mutex_destroy(&policy_dbs->update_mutex);

	for_each_cpu(j, policy_dbs->policy->related_cpus) {
		struct cpu_dbs_info *j_cdbs = &per_cpu(cpu_dbs, j);

		j_cdbs->policy_dbs = NULL;
		j_cdbs->update_util.func = NULL;
	}
	gov->free(policy_dbs);
}

int cpufreq_dbs_governor_init(struct cpufreq_policy *policy)
{
	struct dbs_governor *gov = dbs_governor_of(policy);
	struct dbs_data *dbs_data;
	struct policy_dbs_info *policy_dbs;
	int ret = 0;

	/* State should be equivalent to EXIT */
	if (policy->governor_data)
		return -EBUSY;

	policy_dbs = alloc_policy_dbs_info(policy, gov);
	if (!policy_dbs)
		return -ENOMEM;

	/* Protect gov->gdbs_data against concurrent updates. */
	mutex_lock(&gov_dbs_data_mutex);

	dbs_data = gov->gdbs_data;
	if (dbs_data) {
		if (WARN_ON(have_governor_per_policy())) {
			ret = -EINVAL;
			goto free_policy_dbs_info;
		}
		policy_dbs->dbs_data = dbs_data;
		policy->governor_data = policy_dbs;

		gov_attr_set_get(&dbs_data->attr_set, &policy_dbs->list);
		goto out;
	}

	dbs_data = kzalloc(sizeof(*dbs_data), GFP_KERNEL);
	if (!dbs_data) {
		ret = -ENOMEM;
		goto free_policy_dbs_info;
	}

	gov_attr_set_init(&dbs_data->attr_set, &policy_dbs->list);

	ret = gov->init(dbs_data);
	if (ret)
		goto free_policy_dbs_info;

	/*
	 * The sampling interval should not be less than the transition latency
	 * of the CPU and it also cannot be too small for dbs_update() to work
	 * correctly.
	 */
	dbs_data->sampling_rate = max_t(unsigned int,
					CPUFREQ_DBS_MIN_SAMPLING_INTERVAL,
					cpufreq_policy_transition_delay_us(policy));

	if (!have_governor_per_policy())
		gov->gdbs_data = dbs_data;

<<<<<<< HEAD
	policy->governor_data = dbs_data;

	ret = sysfs_create_group(get_governor_parent_kobj(policy),
				 get_sysfs_attr(dbs_data));
	if (ret)
		goto reset_gdbs_data;

	return 0;

reset_gdbs_data:
	policy->governor_data = NULL;

=======
	policy_dbs->dbs_data = dbs_data;
	policy->governor_data = policy_dbs;

	gov->kobj_type.sysfs_ops = &governor_sysfs_ops;
	ret = kobject_init_and_add(&dbs_data->attr_set.kobj, &gov->kobj_type,
				   get_governor_parent_kobj(policy),
				   "%s", gov->gov.name);
	if (!ret)
		goto out;

	/* Failure, so roll back. */
	pr_err("initialization failed (dbs_data kobject init error %d)\n", ret);

	kobject_put(&dbs_data->attr_set.kobj);

	policy->governor_data = NULL;

>>>>>>> 286cd8c7
	if (!have_governor_per_policy())
		gov->gdbs_data = NULL;
	gov->exit(dbs_data);
	kfree(dbs_data);

free_policy_dbs_info:
	free_policy_dbs_info(policy_dbs, gov);

out:
	mutex_unlock(&gov_dbs_data_mutex);
	return ret;
}
EXPORT_SYMBOL_GPL(cpufreq_dbs_governor_init);

void cpufreq_dbs_governor_exit(struct cpufreq_policy *policy)
{
	struct dbs_governor *gov = dbs_governor_of(policy);
	struct policy_dbs_info *policy_dbs = policy->governor_data;
	struct dbs_data *dbs_data = policy_dbs->dbs_data;
	unsigned int count;

	/* Protect gov->gdbs_data against concurrent updates. */
	mutex_lock(&gov_dbs_data_mutex);

	count = gov_attr_set_put(&dbs_data->attr_set, &policy_dbs->list);

<<<<<<< HEAD
	if (!--dbs_data->usage_count) {
		sysfs_remove_group(get_governor_parent_kobj(policy),
				   get_sysfs_attr(dbs_data));

		policy->governor_data = NULL;

=======
	policy->governor_data = NULL;

	if (!count) {
>>>>>>> 286cd8c7
		if (!have_governor_per_policy())
			gov->gdbs_data = NULL;

		gov->exit(dbs_data);
		kfree(dbs_data);
	} else {
		policy->governor_data = NULL;
	}

	free_policy_dbs_info(policy_dbs, gov);

	mutex_unlock(&gov_dbs_data_mutex);
}
EXPORT_SYMBOL_GPL(cpufreq_dbs_governor_exit);

int cpufreq_dbs_governor_start(struct cpufreq_policy *policy)
{
	struct dbs_governor *gov = dbs_governor_of(policy);
	struct policy_dbs_info *policy_dbs = policy->governor_data;
	struct dbs_data *dbs_data = policy_dbs->dbs_data;
	unsigned int sampling_rate, ignore_nice, j;
	unsigned int io_busy;

	if (!policy->cur)
		return -EINVAL;

	policy_dbs->is_shared = policy_is_shared(policy);
	policy_dbs->rate_mult = 1;

	sampling_rate = dbs_data->sampling_rate;
	ignore_nice = dbs_data->ignore_nice_load;
	io_busy = dbs_data->io_is_busy;

	for_each_cpu(j, policy->cpus) {
		struct cpu_dbs_info *j_cdbs = &per_cpu(cpu_dbs, j);

		j_cdbs->prev_cpu_idle = get_cpu_idle_time(j, &j_cdbs->prev_update_time, io_busy);
		/*
		 * Make the first invocation of dbs_update() compute the load.
		 */
		j_cdbs->prev_load = 0;

		if (ignore_nice)
			j_cdbs->prev_cpu_nice = kcpustat_cpu(j).cpustat[CPUTIME_NICE];
	}

	gov->start(policy);

	gov_set_update_util(policy_dbs, sampling_rate);
	return 0;
}
EXPORT_SYMBOL_GPL(cpufreq_dbs_governor_start);

void cpufreq_dbs_governor_stop(struct cpufreq_policy *policy)
{
	struct policy_dbs_info *policy_dbs = policy->governor_data;

	gov_clear_update_util(policy_dbs->policy);
	irq_work_sync(&policy_dbs->irq_work);
	cancel_work_sync(&policy_dbs->work);
	atomic_set(&policy_dbs->work_count, 0);
	policy_dbs->work_in_progress = false;
}
EXPORT_SYMBOL_GPL(cpufreq_dbs_governor_stop);

void cpufreq_dbs_governor_limits(struct cpufreq_policy *policy)
{
	struct policy_dbs_info *policy_dbs;

	/* Protect gov->gdbs_data against cpufreq_dbs_governor_exit() */
	mutex_lock(&gov_dbs_data_mutex);
	policy_dbs = policy->governor_data;
	if (!policy_dbs)
		goto out;

	mutex_lock(&policy_dbs->update_mutex);
	cpufreq_policy_apply_limits(policy);
	gov_update_sample_delay(policy_dbs, 0);
	mutex_unlock(&policy_dbs->update_mutex);

out:
	mutex_unlock(&gov_dbs_data_mutex);
}
EXPORT_SYMBOL_GPL(cpufreq_dbs_governor_limits);<|MERGE_RESOLUTION|>--- conflicted
+++ resolved
@@ -446,20 +446,6 @@
 	if (!have_governor_per_policy())
 		gov->gdbs_data = dbs_data;
 
-<<<<<<< HEAD
-	policy->governor_data = dbs_data;
-
-	ret = sysfs_create_group(get_governor_parent_kobj(policy),
-				 get_sysfs_attr(dbs_data));
-	if (ret)
-		goto reset_gdbs_data;
-
-	return 0;
-
-reset_gdbs_data:
-	policy->governor_data = NULL;
-
-=======
 	policy_dbs->dbs_data = dbs_data;
 	policy->governor_data = policy_dbs;
 
@@ -477,7 +463,6 @@
 
 	policy->governor_data = NULL;
 
->>>>>>> 286cd8c7
 	if (!have_governor_per_policy())
 		gov->gdbs_data = NULL;
 	gov->exit(dbs_data);
@@ -504,18 +489,9 @@
 
 	count = gov_attr_set_put(&dbs_data->attr_set, &policy_dbs->list);
 
-<<<<<<< HEAD
-	if (!--dbs_data->usage_count) {
-		sysfs_remove_group(get_governor_parent_kobj(policy),
-				   get_sysfs_attr(dbs_data));
-
-		policy->governor_data = NULL;
-
-=======
 	policy->governor_data = NULL;
 
 	if (!count) {
->>>>>>> 286cd8c7
 		if (!have_governor_per_policy())
 			gov->gdbs_data = NULL;
 
