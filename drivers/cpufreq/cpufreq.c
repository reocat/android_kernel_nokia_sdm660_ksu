--- conflicted
+++ resolved
@@ -30,15 +30,9 @@
 #include <linux/suspend.h>
 #include <linux/syscore_ops.h>
 #include <linux/tick.h>
-<<<<<<< HEAD
-#ifdef CONFIG_SMP
-#include <linux/sched.h>
-#endif
-=======
 #include <linux/sched/topology.h>
 #include <linux/sched/sysctl.h>
 
->>>>>>> 286cd8c7
 #include <trace/events/power.h>
 
 static LIST_HEAD(cpufreq_policy_list);
@@ -99,21 +93,7 @@
  * The mutex locks both lists.
  */
 static BLOCKING_NOTIFIER_HEAD(cpufreq_policy_notifier_list);
-<<<<<<< HEAD
-static struct srcu_notifier_head cpufreq_transition_notifier_list;
-struct atomic_notifier_head cpufreq_govinfo_notifier_list;
-
-static bool init_cpufreq_transition_notifier_list_called;
-static int __init init_cpufreq_transition_notifier_list(void)
-{
-	srcu_init_notifier_head(&cpufreq_transition_notifier_list);
-	init_cpufreq_transition_notifier_list_called = true;
-	return 0;
-}
-pure_initcall(init_cpufreq_transition_notifier_list);
-=======
 SRCU_NOTIFIER_HEAD_STATIC(cpufreq_transition_notifier_list);
->>>>>>> 286cd8c7
 
 static bool init_cpufreq_govinfo_notifier_list_called;
 static int __init init_cpufreq_govinfo_notifier_list(void)
@@ -336,54 +316,6 @@
 #endif
 }
 
-<<<<<<< HEAD
-/*********************************************************************
- *               FREQUENCY INVARIANT CPU CAPACITY                    *
- *********************************************************************/
-
-static DEFINE_PER_CPU(unsigned long, freq_scale) = SCHED_CAPACITY_SCALE;
-static DEFINE_PER_CPU(unsigned long, max_freq_scale) = SCHED_CAPACITY_SCALE;
-
-static void
-scale_freq_capacity(struct cpufreq_policy *policy, struct cpufreq_freqs *freqs)
-{
-	unsigned long cur = freqs ? freqs->new : policy->cur;
-	unsigned long scale = (cur << SCHED_CAPACITY_SHIFT) / policy->max;
-	struct cpufreq_cpuinfo *cpuinfo = &policy->cpuinfo;
-	int cpu;
-
-	pr_debug("cpus %*pbl cur/cur max freq %lu/%u kHz freq scale %lu\n",
-		 cpumask_pr_args(policy->cpus), cur, policy->max, scale);
-
-	for_each_cpu(cpu, policy->cpus)
-		per_cpu(freq_scale, cpu) = scale;
-
-	if (freqs)
-		return;
-
-	scale = (policy->max << SCHED_CAPACITY_SHIFT) / cpuinfo->max_freq;
-
-	pr_debug("cpus %*pbl cur max/max freq %u/%u kHz max freq scale %lu\n",
-		 cpumask_pr_args(policy->cpus), policy->max, cpuinfo->max_freq,
-		 scale);
-
-	for_each_cpu(cpu, policy->cpus)
-		per_cpu(max_freq_scale, cpu) = scale;
-}
-
-unsigned long cpufreq_scale_freq_capacity(struct sched_domain *sd, int cpu)
-{
-	return per_cpu(freq_scale, cpu);
-}
-
-unsigned long cpufreq_scale_max_freq_capacity(int cpu)
-{
-	return per_cpu(max_freq_scale, cpu);
-}
-
-static void __cpufreq_notify_transition(struct cpufreq_policy *policy,
-		struct cpufreq_freqs *freqs, unsigned int state)
-=======
 /**
  * cpufreq_notify_transition - Notify frequency transition and adjust_jiffies.
  * @policy: cpufreq policy to enable fast frequency switching for.
@@ -397,7 +329,6 @@
 static void cpufreq_notify_transition(struct cpufreq_policy *policy,
 				      struct cpufreq_freqs *freqs,
 				      unsigned int state)
->>>>>>> 286cd8c7
 {
 	BUG_ON(irqs_disabled());
 
@@ -433,22 +364,8 @@
 
 	case CPUFREQ_POSTCHANGE:
 		adjust_jiffies(CPUFREQ_POSTCHANGE, freqs);
-<<<<<<< HEAD
-		pr_debug("FREQ: %lu - CPU: %lu\n",
-			 (unsigned long)freqs->new, (unsigned long)freqs->cpu);
-		trace_cpu_frequency(freqs->new, freqs->cpu);
-		cpufreq_times_record_transition(freqs);
-		srcu_notifier_call_chain(&cpufreq_transition_notifier_list,
-				CPUFREQ_POSTCHANGE, freqs);
-		if (likely(policy) && likely(policy->cpu == freqs->cpu))
-			policy->cur = freqs->new;
-		break;
-	}
-}
-=======
 		pr_debug("FREQ: %u - CPUs: %*pbl\n", freqs->new,
 			 cpumask_pr_args(policy->cpus));
->>>>>>> 286cd8c7
 
 		for_each_cpu(freqs->cpu, policy->cpus) {
 			trace_cpu_frequency(freqs->new, freqs->cpu);
@@ -533,8 +450,6 @@
 }
 EXPORT_SYMBOL_GPL(cpufreq_freq_transition_end);
 
-<<<<<<< HEAD
-=======
 /*
  * Fast frequency switching status count.  Positive means "enabled", negative
  * means "disabled" and 0 means "not decided yet".
@@ -603,7 +518,6 @@
 }
 EXPORT_SYMBOL_GPL(cpufreq_disable_fast_switch);
 
->>>>>>> 286cd8c7
 /**
  * cpufreq_driver_resolve_freq - Map a target frequency to a driver-supported
  * one.
@@ -621,19 +535,6 @@
 	policy->cached_target_freq = target_freq;
 
 	if (cpufreq_driver->target_index) {
-<<<<<<< HEAD
-		int idx, rv;
-
-		rv = cpufreq_frequency_table_target(policy, policy->freq_table,
-						    target_freq,
-						    CPUFREQ_RELATION_L,
-						    &idx);
-		if (rv)
-			return target_freq;
-		policy->cached_resolved_idx = idx;
-		return policy->freq_table[idx].frequency;
-        }
-=======
 		int idx;
 
 		idx = cpufreq_frequency_table_target(policy, target_freq,
@@ -644,13 +545,10 @@
 
 	if (cpufreq_driver->resolve_freq)
 		return cpufreq_driver->resolve_freq(policy, target_freq);
->>>>>>> 286cd8c7
 
 	return target_freq;
 }
 EXPORT_SYMBOL_GPL(cpufreq_driver_resolve_freq);
-<<<<<<< HEAD
-=======
 
 unsigned int cpufreq_policy_transition_delay_us(struct cpufreq_policy *policy)
 {
@@ -677,7 +575,6 @@
 	return LATENCY_MULTIPLIER;
 }
 EXPORT_SYMBOL_GPL(cpufreq_policy_transition_delay_us);
->>>>>>> 286cd8c7
 
 /*********************************************************************
  *                          SYSFS INTERFACE                          *
@@ -1073,16 +970,6 @@
 
 	if (!fattr->show)
 		return -EIO;
-<<<<<<< HEAD
-
-	down_read(&policy->rwsem);
-
-	if (fattr->show)
-		ret = fattr->show(policy, buf);
-	else
-		ret = -EIO;
-=======
->>>>>>> 286cd8c7
 
 	down_read(&policy->rwsem);
 	ret = fattr->show(policy, buf);
@@ -1100,14 +987,6 @@
 
 	if (!fattr->store)
 		return -EIO;
-<<<<<<< HEAD
-
-	get_online_cpus();
-
-	if (!cpu_online(policy->cpu))
-		goto unlock;
-=======
->>>>>>> 286cd8c7
 
 	/*
 	 * cpus_read_trylock() is used here to work around a circular lock
@@ -1243,18 +1122,6 @@
 	if (cpumask_test_cpu(cpu, policy->cpus))
 		return 0;
 
-<<<<<<< HEAD
-	if (has_target()) {
-		ret = __cpufreq_governor(policy, CPUFREQ_GOV_STOP);
-		if (ret) {
-			pr_err("%s: Failed to stop governor for CPU%u, policy CPU%u\n",
-			       __func__, cpu, policy->cpu);
-			return ret;
-		}
-	}
-
-=======
->>>>>>> 286cd8c7
 	down_write(&policy->rwsem);
 	if (has_target())
 		cpufreq_stop_governor(policy);
@@ -1262,22 +1129,10 @@
 	cpumask_set_cpu(cpu, policy->cpus);
 
 	if (has_target()) {
-<<<<<<< HEAD
-		ret = __cpufreq_governor(policy, CPUFREQ_GOV_START);
-		if (!ret)
-			ret = __cpufreq_governor(policy, CPUFREQ_GOV_LIMITS);
-
-		if (ret) {
-			pr_err("%s: Failed to start governor for CPU%u, policy CPU%u\n",
-			       __func__, cpu, policy->cpu);
-			return ret;
-		}
-=======
 		ret = cpufreq_start_governor(policy);
 		if (ret)
 			pr_err("%s: Failed to start governor for CPU%u, policy CPU%u\n",
 			       __func__, cpu, policy->cpu);
->>>>>>> 286cd8c7
 	}
 	up_write(&policy->rwsem);
 	return ret;
@@ -1446,12 +1301,8 @@
 
 		for_each_cpu(j, policy->related_cpus) {
 			per_cpu(cpufreq_cpu_data, j) = policy;
-<<<<<<< HEAD
-		write_unlock_irqrestore(&cpufreq_driver_lock, flags);
-=======
 			add_cpu_dev_symlink(policy, j);
 		}
->>>>>>> 286cd8c7
 	} else {
 		policy->min = policy->user_policy.min;
 		policy->max = policy->user_policy.max;
@@ -1508,15 +1359,9 @@
 	if (new_policy) {
 		ret = cpufreq_add_dev_interface(policy);
 		if (ret)
-<<<<<<< HEAD
-			goto out_exit_policy;
-		blocking_notifier_call_chain(&cpufreq_policy_notifier_list,
-				CPUFREQ_CREATE_POLICY, policy);
-=======
 			goto out_destroy_policy;
 
 		cpufreq_stats_create_table(policy);
->>>>>>> 286cd8c7
 		cpufreq_times_create_policy(policy);
 
 		write_lock_irqsave(&cpufreq_driver_lock, flags);
@@ -1597,18 +1442,7 @@
 	policy = cpufreq_cpu_get_raw(cpu);
 	if (!policy) {
 		pr_debug("%s: No cpu_data found\n", __func__);
-<<<<<<< HEAD
-		return;
-	}
-
-	if (has_target()) {
-		int ret = __cpufreq_governor(policy, CPUFREQ_GOV_STOP);
-		if (ret)
-			pr_err("%s: Failed to stop governor for CPU%u\n",
-			       __func__, cpu);
-=======
 		return 0;
->>>>>>> 286cd8c7
 	}
 
 	down_write(&policy->rwsem);
@@ -1642,18 +1476,8 @@
 	if (cpufreq_driver->stop_cpu)
 		cpufreq_driver->stop_cpu(policy);
 
-<<<<<<< HEAD
-	/* If cpu is last user of policy, free policy */
-	if (has_target()) {
-		int ret = __cpufreq_governor(policy, CPUFREQ_GOV_POLICY_EXIT);
-		if (ret)
-			pr_err("%s: Failed to start governor for CPU%u, policy CPU%u\n",
-			       __func__, cpu, policy->cpu);
-	}
-=======
 	if (has_target())
 		cpufreq_exit_governor(policy);
->>>>>>> 286cd8c7
 
 	/*
 	 * Perform the ->exit() even during light-weight tear-down,
@@ -2021,12 +1845,6 @@
 	if (cpufreq_disabled())
 		return -EINVAL;
 
-<<<<<<< HEAD
-	WARN_ON(!init_cpufreq_transition_notifier_list_called ||
-		!init_cpufreq_govinfo_notifier_list_called);
-
-=======
->>>>>>> 286cd8c7
 	switch (list) {
 	case CPUFREQ_TRANSITION_NOTIFIER:
 		mutex_lock(&cpufreq_fast_switch_lock);
@@ -2518,15 +2336,11 @@
 
 	policy->min = new_policy->min;
 	policy->max = new_policy->max;
-<<<<<<< HEAD
-	trace_cpu_frequency_limits(policy->max, policy->min, policy->cpu);
-=======
 	trace_cpu_frequency_limits(policy);
 
 	arch_set_max_freq_scale(policy->cpus, policy->max);
 
 	policy->cached_target_freq = UINT_MAX;
->>>>>>> 286cd8c7
 
 	pr_debug("new min and max freqs are %u - %u kHz\n",
 		 policy->min, policy->max);
@@ -2549,45 +2363,20 @@
 	old_gov = policy->governor;
 	/* end old governor */
 	if (old_gov) {
-<<<<<<< HEAD
-		ret = __cpufreq_governor(policy, CPUFREQ_GOV_STOP);
-		if (ret) {
-			/* This can happen due to race with other operations */
-			pr_debug("%s: Failed to Stop Governor: %s (%d)\n",
-				 __func__, old_gov->name, ret);
-			return ret;
-		}
-
-		ret = __cpufreq_governor(policy, CPUFREQ_GOV_POLICY_EXIT);
-		if (ret) {
-			pr_err("%s: Failed to Exit Governor: %s (%d)\n",
-			       __func__, old_gov->name, ret);
-			return ret;
-		}
-=======
 		cpufreq_stop_governor(policy);
 		cpufreq_exit_governor(policy);
->>>>>>> 286cd8c7
 	}
 
 	/* start new governor */
 	policy->governor = new_policy->governor;
 	ret = cpufreq_init_governor(policy);
 	if (!ret) {
-<<<<<<< HEAD
-		ret = __cpufreq_governor(policy, CPUFREQ_GOV_START);
-		if (!ret)
-			goto out;
-
-		__cpufreq_governor(policy, CPUFREQ_GOV_POLICY_EXIT);
-=======
 		ret = cpufreq_start_governor(policy);
 		if (!ret) {
 			pr_debug("cpufreq: governor change\n");
 			return 0;
 		}
 		cpufreq_exit_governor(policy);
->>>>>>> 286cd8c7
 	}
 
 	/* new governor failed, so re-start old one */
@@ -2650,41 +2439,6 @@
 }
 EXPORT_SYMBOL(cpufreq_update_policy);
 
-<<<<<<< HEAD
-static int cpufreq_cpu_callback(struct notifier_block *nfb,
-					unsigned long action, void *hcpu)
-{
-	unsigned int cpu = (unsigned long)hcpu;
-
-	if (!cpufreq_driver)
-		return NOTIFY_OK;
-
-	switch (action & ~CPU_TASKS_FROZEN) {
-	case CPU_ONLINE:
-		cpufreq_online(cpu);
-		break;
-
-	case CPU_DOWN_PREPARE:
-		cpufreq_offline_prepare(cpu);
-		break;
-
-	case CPU_POST_DEAD:
-		cpufreq_offline_finish(cpu);
-		break;
-
-	case CPU_DOWN_FAILED:
-		cpufreq_online(cpu);
-		break;
-	}
-	return NOTIFY_OK;
-}
-
-static struct notifier_block __refdata cpufreq_cpu_notifier = {
-	.notifier_call = cpufreq_cpu_callback,
-};
-
-=======
->>>>>>> 286cd8c7
 /*********************************************************************
  *               BOOST						     *
  *********************************************************************/
@@ -2874,9 +2628,6 @@
 		goto err_if_unreg;
 	}
 
-<<<<<<< HEAD
-	pr_info("driver %s up and running\n", driver_data->name);
-=======
 	ret = cpuhp_setup_state_nocalls_cpuslocked(CPUHP_AP_ONLINE_DYN,
 						   "cpufreq:online",
 						   cpuhp_cpufreq_online,
@@ -2885,7 +2636,6 @@
 		goto err_if_unreg;
 	hp_online = ret;
 	ret = 0;
->>>>>>> 286cd8c7
 
 	pr_info("driver %s up and running\n", driver_data->name);
 	goto out;
