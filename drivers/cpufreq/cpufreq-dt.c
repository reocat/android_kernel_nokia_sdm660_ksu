/*
 * Copyright (C) 2012 Freescale Semiconductor, Inc.
 *
 * Copyright (C) 2014 Linaro.
 * Viresh Kumar <viresh.kumar@linaro.org>
 *
 * This program is free software; you can redistribute it and/or modify
 * it under the terms of the GNU General Public License version 2 as
 * published by the Free Software Foundation.
 */

#define pr_fmt(fmt)	KBUILD_MODNAME ": " fmt

#include <linux/clk.h>
#include <linux/cpu.h>
#include <linux/cpu_cooling.h>
#include <linux/cpufreq.h>
#include <linux/cpumask.h>
#include <linux/energy_model.h>
#include <linux/err.h>
#include <linux/module.h>
#include <linux/of.h>
#include <linux/pm_opp.h>
#include <linux/platform_device.h>
#include <linux/regulator/consumer.h>
#include <linux/slab.h>
#include <linux/thermal.h>

#include "cpufreq-dt.h"

struct private_data {
	struct opp_table *opp_table;
	struct device *cpu_dev;
	struct thermal_cooling_device *cdev;
	const char *reg_name;
<<<<<<< HEAD
=======
	bool have_static_opps;
>>>>>>> 286cd8c7
};

static struct freq_attr *cpufreq_dt_attr[] = {
	&cpufreq_freq_attr_scaling_available_freqs,
	NULL,   /* Extra space for boost-attr if required */
	NULL,
};

static int set_target(struct cpufreq_policy *policy, unsigned int index)
{
	struct private_data *priv = policy->driver_data;
<<<<<<< HEAD

	return dev_pm_opp_set_rate(priv->cpu_dev,
				   policy->freq_table[index].frequency * 1000);
}

/*
 * An earlier version of opp-v1 bindings used to name the regulator
 * "cpu0-supply", we still need to handle that for backwards compatibility.
 */
static const char *find_supply_name(struct device *dev)
{
	struct device_node *np;
	struct property *pp;
	int cpu = dev->id;
	const char *name = NULL;

	np = of_node_get(dev->of_node);

	/* This must be valid for sure */
	if (WARN_ON(!np))
		return NULL;

	/* Try "cpu0" for older DTs */
	if (!cpu) {
		pp = of_find_property(np, "cpu0-supply", NULL);
		if (pp) {
			name = "cpu0";
			goto node_put;
		}
	}

	pp = of_find_property(np, "cpu-supply", NULL);
	if (pp) {
		name = "cpu";
		goto node_put;
	}

=======
	unsigned long freq = policy->freq_table[index].frequency;
	int ret;

	ret = dev_pm_opp_set_rate(priv->cpu_dev, freq * 1000);

	if (!ret) {
		arch_set_freq_scale(policy->related_cpus, freq,
				    policy->cpuinfo.max_freq);
	}

	return ret;
}

/*
 * An earlier version of opp-v1 bindings used to name the regulator
 * "cpu0-supply", we still need to handle that for backwards compatibility.
 */
static const char *find_supply_name(struct device *dev)
{
	struct device_node *np;
	struct property *pp;
	int cpu = dev->id;
	const char *name = NULL;

	np = of_node_get(dev->of_node);

	/* This must be valid for sure */
	if (WARN_ON(!np))
		return NULL;

	/* Try "cpu0" for older DTs */
	if (!cpu) {
		pp = of_find_property(np, "cpu0-supply", NULL);
		if (pp) {
			name = "cpu0";
			goto node_put;
		}
	}

	pp = of_find_property(np, "cpu-supply", NULL);
	if (pp) {
		name = "cpu";
		goto node_put;
	}

>>>>>>> 286cd8c7
	dev_dbg(dev, "no regulator for cpu%d\n", cpu);
node_put:
	of_node_put(np);
	return name;
}

static int resources_available(void)
{
	struct device *cpu_dev;
	struct regulator *cpu_reg;
	struct clk *cpu_clk;
	int ret = 0;
	const char *name;

	cpu_dev = get_cpu_device(0);
	if (!cpu_dev) {
		pr_err("failed to get cpu0 device\n");
		return -ENODEV;
	}

	cpu_clk = clk_get(cpu_dev, NULL);
	ret = PTR_ERR_OR_ZERO(cpu_clk);
	if (ret) {
		/*
		 * If cpu's clk node is present, but clock is not yet
		 * registered, we should try defering probe.
		 */
		if (ret == -EPROBE_DEFER)
			dev_dbg(cpu_dev, "clock not ready, retry\n");
		else
			dev_err(cpu_dev, "failed to get clock: %d\n", ret);

		return ret;
	}

	clk_put(cpu_clk);

	name = find_supply_name(cpu_dev);
	/* Platform doesn't require regulator */
	if (!name)
		return 0;

	cpu_reg = regulator_get_optional(cpu_dev, name);
	ret = PTR_ERR_OR_ZERO(cpu_reg);
	if (ret) {
		/*
		 * If cpu's regulator supply node is present, but regulator is
		 * not yet registered, we should try defering probe.
		 */
		if (ret == -EPROBE_DEFER)
			dev_dbg(cpu_dev, "cpu0 regulator not ready, retry\n");
		else
			dev_dbg(cpu_dev, "no regulator for cpu0: %d\n", ret);

		return ret;
	}

	regulator_put(cpu_reg);
	return 0;
}

static int cpufreq_init(struct cpufreq_policy *policy)
{
	struct em_data_callback em_cb = EM_DATA_CB(of_dev_pm_opp_get_cpu_power);
	struct cpufreq_frequency_table *freq_table;
<<<<<<< HEAD
	struct private_data *priv;
	struct device *cpu_dev;
	struct clk *cpu_clk;
	struct dev_pm_opp *suspend_opp;
	unsigned int transition_latency;
	bool opp_v1 = false;
	const char *name;
	int ret;
=======
	struct opp_table *opp_table = NULL;
	struct private_data *priv;
	struct device *cpu_dev;
	struct clk *cpu_clk;
	unsigned int transition_latency;
	bool fallback = false;
	const char *name;
	int ret, nr_opp;
>>>>>>> 286cd8c7

	cpu_dev = get_cpu_device(policy->cpu);
	if (!cpu_dev) {
		pr_err("failed to get cpu%d device\n", policy->cpu);
		return -ENODEV;
	}

	cpu_clk = clk_get(cpu_dev, NULL);
	if (IS_ERR(cpu_clk)) {
		ret = PTR_ERR(cpu_clk);
		dev_err(cpu_dev, "%s: failed to get clk: %d\n", __func__, ret);
		return ret;
	}

	/* Get OPP-sharing information from "operating-points-v2" bindings */
	ret = dev_pm_opp_of_get_sharing_cpus(cpu_dev, policy->cpus);
	if (ret) {
		if (ret != -ENOENT)
			goto out_put_clk;

		/*
		 * operating-points-v2 not supported, fallback to old method of
		 * finding shared-OPPs for backward compatibility if the
		 * platform hasn't set sharing CPUs.
		 */
<<<<<<< HEAD
		if (ret == -ENOENT)
			opp_v1 = true;
		else
			goto out_put_clk;
	}

	/*
	 * OPP layer will be taking care of regulators now, but it needs to know
	 * the name of the regulator first.
	 */
	name = find_supply_name(cpu_dev);
	if (name) {
		ret = dev_pm_opp_set_regulator(cpu_dev, name);
		if (ret) {
			dev_err(cpu_dev, "Failed to set regulator for cpu%d: %d\n",
				policy->cpu, ret);
			goto out_put_clk;
		}
=======
		if (dev_pm_opp_get_sharing_cpus(cpu_dev, policy->cpus))
			fallback = true;
>>>>>>> 286cd8c7
	}

	/*
	 * OPP layer will be taking care of regulators now, but it needs to know
	 * the name of the regulator first.
	 */
	name = find_supply_name(cpu_dev);
	if (name) {
		opp_table = dev_pm_opp_set_regulators(cpu_dev, &name, 1);
		if (IS_ERR(opp_table)) {
			ret = PTR_ERR(opp_table);
			dev_err(cpu_dev, "Failed to set regulator for cpu%d: %d\n",
				policy->cpu, ret);
			goto out_put_clk;
		}
	}

	priv = kzalloc(sizeof(*priv), GFP_KERNEL);
	if (!priv) {
		ret = -ENOMEM;
		goto out_put_regulator;
	}

	priv->reg_name = name;
	priv->opp_table = opp_table;

	/*
	 * Initialize OPP tables for all policy->cpus. They will be shared by
	 * all CPUs which have marked their CPUs shared with OPP bindings.
	 *
	 * For platforms not using operating-points-v2 bindings, we do this
	 * before updating policy->cpus. Otherwise, we will end up creating
	 * duplicate OPPs for policy->cpus.
	 *
	 * OPPs might be populated at runtime, don't check for error here
	 */
	if (!dev_pm_opp_of_cpumask_add_table(policy->cpus))
		priv->have_static_opps = true;

	/*
	 * But we need OPP table to function so if it is not there let's
	 * give platform code chance to provide it for us.
	 */
	ret = dev_pm_opp_get_opp_count(cpu_dev);
	if (ret <= 0) {
		dev_dbg(cpu_dev, "OPP table is not ready, deferring probe\n");
		ret = -EPROBE_DEFER;
		goto out_free_opp;
	}
	nr_opp = ret;

<<<<<<< HEAD
	if (opp_v1) {
		struct cpufreq_dt_platform_data *pd = cpufreq_get_driver_data();

		if (!pd || !pd->independent_clocks)
			cpumask_setall(policy->cpus);
=======
	if (fallback) {
		cpumask_setall(policy->cpus);
>>>>>>> 286cd8c7

		/*
		 * OPP tables are initialized only for policy->cpu, do it for
		 * others as well.
		 */
		ret = dev_pm_opp_set_sharing_cpus(cpu_dev, policy->cpus);
		if (ret)
			dev_err(cpu_dev, "%s: failed to mark OPPs as shared: %d\n",
				__func__, ret);
	}
<<<<<<< HEAD

	priv = kzalloc(sizeof(*priv), GFP_KERNEL);
	if (!priv) {
		ret = -ENOMEM;
		goto out_free_opp;
	}

	priv->reg_name = name;
=======
>>>>>>> 286cd8c7

	ret = dev_pm_opp_init_cpufreq_table(cpu_dev, &freq_table);
	if (ret) {
		dev_err(cpu_dev, "failed to init cpufreq table: %d\n", ret);
<<<<<<< HEAD
		goto out_free_priv;
=======
		goto out_free_opp;
>>>>>>> 286cd8c7
	}

	priv->cpu_dev = cpu_dev;
	policy->driver_data = priv;
	policy->clk = cpu_clk;
	policy->freq_table = freq_table;

	policy->suspend_freq = dev_pm_opp_get_suspend_opp_freq(cpu_dev) / 1000;

	/* Support turbo/boost mode */
	if (policy_has_boost_freq(policy)) {
		/* This gets disabled by core on driver unregister */
		ret = cpufreq_enable_boost_support();
		if (ret)
			goto out_free_cpufreq_table;
		cpufreq_dt_attr[1] = &cpufreq_freq_attr_scaling_boost_freqs;
	}

	transition_latency = dev_pm_opp_get_max_transition_latency(cpu_dev);
	if (!transition_latency)
		transition_latency = CPUFREQ_ETERNAL;

	policy->cpuinfo.transition_latency = transition_latency;
	policy->dvfs_possible_from_any_cpu = true;

<<<<<<< HEAD
        /*
         * Android: set default parameters for parity between schedutil and
         * schedfreq
         */
	policy->up_transition_delay_us = transition_latency / NSEC_PER_USEC;
	policy->down_transition_delay_us = 50000; /* 50ms */
=======
	em_register_perf_domain(policy->cpus, nr_opp, &em_cb);
>>>>>>> 286cd8c7

	return 0;

out_free_cpufreq_table:
	dev_pm_opp_free_cpufreq_table(cpu_dev, &freq_table);
out_free_opp:
<<<<<<< HEAD
	dev_pm_opp_of_cpumask_remove_table(policy->cpus);
	if (name)
		dev_pm_opp_put_regulator(cpu_dev);
=======
	if (priv->have_static_opps)
		dev_pm_opp_of_cpumask_remove_table(policy->cpus);
	kfree(priv);
out_put_regulator:
	if (name)
		dev_pm_opp_put_regulators(opp_table);
>>>>>>> 286cd8c7
out_put_clk:
	clk_put(cpu_clk);

	return ret;
}

static int cpufreq_exit(struct cpufreq_policy *policy)
{
	struct private_data *priv = policy->driver_data;

	cpufreq_cooling_unregister(priv->cdev);
	dev_pm_opp_free_cpufreq_table(priv->cpu_dev, &policy->freq_table);
<<<<<<< HEAD
	dev_pm_opp_of_cpumask_remove_table(policy->related_cpus);
	if (priv->reg_name)
		dev_pm_opp_put_regulator(priv->cpu_dev);
=======
	if (priv->have_static_opps)
		dev_pm_opp_of_cpumask_remove_table(policy->related_cpus);
	if (priv->reg_name)
		dev_pm_opp_put_regulators(priv->opp_table);
>>>>>>> 286cd8c7

	clk_put(policy->clk);
	kfree(priv);

	return 0;
}

static void cpufreq_ready(struct cpufreq_policy *policy)
{
	struct private_data *priv = policy->driver_data;
<<<<<<< HEAD
	struct device_node *np = of_node_get(priv->cpu_dev->of_node);

	if (WARN_ON(!np))
		return;

	/*
	 * For now, just loading the cooling device;
	 * thermal DT code takes care of matching them.
	 */
	if (of_find_property(np, "#cooling-cells", NULL)) {
		u32 power_coefficient = 0;

		of_property_read_u32(np, "dynamic-power-coefficient",
				     &power_coefficient);

		priv->cdev = of_cpufreq_power_cooling_register(np,
				policy->related_cpus, power_coefficient, NULL);
		if (IS_ERR(priv->cdev)) {
			dev_err(priv->cpu_dev,
				"running cpufreq without cooling device: %ld\n",
				PTR_ERR(priv->cdev));

			priv->cdev = NULL;
		}
	}
=======
>>>>>>> 286cd8c7

	priv->cdev = of_cpufreq_cooling_register(policy);
}

static struct cpufreq_driver dt_cpufreq_driver = {
	.flags = CPUFREQ_STICKY | CPUFREQ_NEED_INITIAL_FREQ_CHECK,
	.verify = cpufreq_generic_frequency_table_verify,
	.target_index = set_target,
	.get = cpufreq_generic_get,
	.init = cpufreq_init,
	.exit = cpufreq_exit,
	.ready = cpufreq_ready,
	.name = "cpufreq-dt",
	.attr = cpufreq_dt_attr,
	.suspend = cpufreq_generic_suspend,
};

static int dt_cpufreq_probe(struct platform_device *pdev)
{
<<<<<<< HEAD
=======
	struct cpufreq_dt_platform_data *data = dev_get_platdata(&pdev->dev);
>>>>>>> 286cd8c7
	int ret;

	/*
	 * All per-cluster (CPUs sharing clock/voltages) initialization is done
	 * from ->init(). In probe(), we just need to make sure that clk and
	 * regulators are available. Else defer probe and retry.
	 *
	 * FIXME: Is checking this only for CPU0 sufficient ?
	 */
	ret = resources_available();
	if (ret)
		return ret;

<<<<<<< HEAD
	dt_cpufreq_driver.driver_data = dev_get_platdata(&pdev->dev);
=======
	if (data) {
		if (data->have_governor_per_policy)
			dt_cpufreq_driver.flags |= CPUFREQ_HAVE_GOVERNOR_PER_POLICY;

		dt_cpufreq_driver.resume = data->resume;
		if (data->suspend)
			dt_cpufreq_driver.suspend = data->suspend;
	}
>>>>>>> 286cd8c7

	ret = cpufreq_register_driver(&dt_cpufreq_driver);
	if (ret)
		dev_err(&pdev->dev, "failed register driver: %d\n", ret);

	return ret;
}

static int dt_cpufreq_remove(struct platform_device *pdev)
{
	cpufreq_unregister_driver(&dt_cpufreq_driver);
	return 0;
}

static struct platform_driver dt_cpufreq_platdrv = {
	.driver = {
		.name	= "cpufreq-dt",
	},
	.probe		= dt_cpufreq_probe,
	.remove		= dt_cpufreq_remove,
};
module_platform_driver(dt_cpufreq_platdrv);

MODULE_ALIAS("platform:cpufreq-dt");
MODULE_AUTHOR("Viresh Kumar <viresh.kumar@linaro.org>");
MODULE_AUTHOR("Shawn Guo <shawn.guo@linaro.org>");
MODULE_DESCRIPTION("Generic cpufreq driver");
MODULE_LICENSE("GPL");<|MERGE_RESOLUTION|>--- conflicted
+++ resolved
@@ -33,10 +33,7 @@
 	struct device *cpu_dev;
 	struct thermal_cooling_device *cdev;
 	const char *reg_name;
-<<<<<<< HEAD
-=======
 	bool have_static_opps;
->>>>>>> 286cd8c7
 };
 
 static struct freq_attr *cpufreq_dt_attr[] = {
@@ -48,10 +45,17 @@
 static int set_target(struct cpufreq_policy *policy, unsigned int index)
 {
 	struct private_data *priv = policy->driver_data;
-<<<<<<< HEAD
-
-	return dev_pm_opp_set_rate(priv->cpu_dev,
-				   policy->freq_table[index].frequency * 1000);
+	unsigned long freq = policy->freq_table[index].frequency;
+	int ret;
+
+	ret = dev_pm_opp_set_rate(priv->cpu_dev, freq * 1000);
+
+	if (!ret) {
+		arch_set_freq_scale(policy->related_cpus, freq,
+				    policy->cpuinfo.max_freq);
+	}
+
+	return ret;
 }
 
 /*
@@ -86,53 +90,6 @@
 		goto node_put;
 	}
 
-=======
-	unsigned long freq = policy->freq_table[index].frequency;
-	int ret;
-
-	ret = dev_pm_opp_set_rate(priv->cpu_dev, freq * 1000);
-
-	if (!ret) {
-		arch_set_freq_scale(policy->related_cpus, freq,
-				    policy->cpuinfo.max_freq);
-	}
-
-	return ret;
-}
-
-/*
- * An earlier version of opp-v1 bindings used to name the regulator
- * "cpu0-supply", we still need to handle that for backwards compatibility.
- */
-static const char *find_supply_name(struct device *dev)
-{
-	struct device_node *np;
-	struct property *pp;
-	int cpu = dev->id;
-	const char *name = NULL;
-
-	np = of_node_get(dev->of_node);
-
-	/* This must be valid for sure */
-	if (WARN_ON(!np))
-		return NULL;
-
-	/* Try "cpu0" for older DTs */
-	if (!cpu) {
-		pp = of_find_property(np, "cpu0-supply", NULL);
-		if (pp) {
-			name = "cpu0";
-			goto node_put;
-		}
-	}
-
-	pp = of_find_property(np, "cpu-supply", NULL);
-	if (pp) {
-		name = "cpu";
-		goto node_put;
-	}
-
->>>>>>> 286cd8c7
 	dev_dbg(dev, "no regulator for cpu%d\n", cpu);
 node_put:
 	of_node_put(np);
@@ -198,16 +155,6 @@
 {
 	struct em_data_callback em_cb = EM_DATA_CB(of_dev_pm_opp_get_cpu_power);
 	struct cpufreq_frequency_table *freq_table;
-<<<<<<< HEAD
-	struct private_data *priv;
-	struct device *cpu_dev;
-	struct clk *cpu_clk;
-	struct dev_pm_opp *suspend_opp;
-	unsigned int transition_latency;
-	bool opp_v1 = false;
-	const char *name;
-	int ret;
-=======
 	struct opp_table *opp_table = NULL;
 	struct private_data *priv;
 	struct device *cpu_dev;
@@ -216,7 +163,6 @@
 	bool fallback = false;
 	const char *name;
 	int ret, nr_opp;
->>>>>>> 286cd8c7
 
 	cpu_dev = get_cpu_device(policy->cpu);
 	if (!cpu_dev) {
@@ -242,29 +188,8 @@
 		 * finding shared-OPPs for backward compatibility if the
 		 * platform hasn't set sharing CPUs.
 		 */
-<<<<<<< HEAD
-		if (ret == -ENOENT)
-			opp_v1 = true;
-		else
-			goto out_put_clk;
-	}
-
-	/*
-	 * OPP layer will be taking care of regulators now, but it needs to know
-	 * the name of the regulator first.
-	 */
-	name = find_supply_name(cpu_dev);
-	if (name) {
-		ret = dev_pm_opp_set_regulator(cpu_dev, name);
-		if (ret) {
-			dev_err(cpu_dev, "Failed to set regulator for cpu%d: %d\n",
-				policy->cpu, ret);
-			goto out_put_clk;
-		}
-=======
 		if (dev_pm_opp_get_sharing_cpus(cpu_dev, policy->cpus))
 			fallback = true;
->>>>>>> 286cd8c7
 	}
 
 	/*
@@ -316,16 +241,8 @@
 	}
 	nr_opp = ret;
 
-<<<<<<< HEAD
-	if (opp_v1) {
-		struct cpufreq_dt_platform_data *pd = cpufreq_get_driver_data();
-
-		if (!pd || !pd->independent_clocks)
-			cpumask_setall(policy->cpus);
-=======
 	if (fallback) {
 		cpumask_setall(policy->cpus);
->>>>>>> 286cd8c7
 
 		/*
 		 * OPP tables are initialized only for policy->cpu, do it for
@@ -336,26 +253,11 @@
 			dev_err(cpu_dev, "%s: failed to mark OPPs as shared: %d\n",
 				__func__, ret);
 	}
-<<<<<<< HEAD
-
-	priv = kzalloc(sizeof(*priv), GFP_KERNEL);
-	if (!priv) {
-		ret = -ENOMEM;
-		goto out_free_opp;
-	}
-
-	priv->reg_name = name;
-=======
->>>>>>> 286cd8c7
 
 	ret = dev_pm_opp_init_cpufreq_table(cpu_dev, &freq_table);
 	if (ret) {
 		dev_err(cpu_dev, "failed to init cpufreq table: %d\n", ret);
-<<<<<<< HEAD
-		goto out_free_priv;
-=======
 		goto out_free_opp;
->>>>>>> 286cd8c7
 	}
 
 	priv->cpu_dev = cpu_dev;
@@ -381,34 +283,19 @@
 	policy->cpuinfo.transition_latency = transition_latency;
 	policy->dvfs_possible_from_any_cpu = true;
 
-<<<<<<< HEAD
-        /*
-         * Android: set default parameters for parity between schedutil and
-         * schedfreq
-         */
-	policy->up_transition_delay_us = transition_latency / NSEC_PER_USEC;
-	policy->down_transition_delay_us = 50000; /* 50ms */
-=======
 	em_register_perf_domain(policy->cpus, nr_opp, &em_cb);
->>>>>>> 286cd8c7
 
 	return 0;
 
 out_free_cpufreq_table:
 	dev_pm_opp_free_cpufreq_table(cpu_dev, &freq_table);
 out_free_opp:
-<<<<<<< HEAD
-	dev_pm_opp_of_cpumask_remove_table(policy->cpus);
-	if (name)
-		dev_pm_opp_put_regulator(cpu_dev);
-=======
 	if (priv->have_static_opps)
 		dev_pm_opp_of_cpumask_remove_table(policy->cpus);
 	kfree(priv);
 out_put_regulator:
 	if (name)
 		dev_pm_opp_put_regulators(opp_table);
->>>>>>> 286cd8c7
 out_put_clk:
 	clk_put(cpu_clk);
 
@@ -421,16 +308,10 @@
 
 	cpufreq_cooling_unregister(priv->cdev);
 	dev_pm_opp_free_cpufreq_table(priv->cpu_dev, &policy->freq_table);
-<<<<<<< HEAD
-	dev_pm_opp_of_cpumask_remove_table(policy->related_cpus);
-	if (priv->reg_name)
-		dev_pm_opp_put_regulator(priv->cpu_dev);
-=======
 	if (priv->have_static_opps)
 		dev_pm_opp_of_cpumask_remove_table(policy->related_cpus);
 	if (priv->reg_name)
 		dev_pm_opp_put_regulators(priv->opp_table);
->>>>>>> 286cd8c7
 
 	clk_put(policy->clk);
 	kfree(priv);
@@ -441,34 +322,6 @@
 static void cpufreq_ready(struct cpufreq_policy *policy)
 {
 	struct private_data *priv = policy->driver_data;
-<<<<<<< HEAD
-	struct device_node *np = of_node_get(priv->cpu_dev->of_node);
-
-	if (WARN_ON(!np))
-		return;
-
-	/*
-	 * For now, just loading the cooling device;
-	 * thermal DT code takes care of matching them.
-	 */
-	if (of_find_property(np, "#cooling-cells", NULL)) {
-		u32 power_coefficient = 0;
-
-		of_property_read_u32(np, "dynamic-power-coefficient",
-				     &power_coefficient);
-
-		priv->cdev = of_cpufreq_power_cooling_register(np,
-				policy->related_cpus, power_coefficient, NULL);
-		if (IS_ERR(priv->cdev)) {
-			dev_err(priv->cpu_dev,
-				"running cpufreq without cooling device: %ld\n",
-				PTR_ERR(priv->cdev));
-
-			priv->cdev = NULL;
-		}
-	}
-=======
->>>>>>> 286cd8c7
 
 	priv->cdev = of_cpufreq_cooling_register(policy);
 }
@@ -488,10 +341,7 @@
 
 static int dt_cpufreq_probe(struct platform_device *pdev)
 {
-<<<<<<< HEAD
-=======
 	struct cpufreq_dt_platform_data *data = dev_get_platdata(&pdev->dev);
->>>>>>> 286cd8c7
 	int ret;
 
 	/*
@@ -505,9 +355,6 @@
 	if (ret)
 		return ret;
 
-<<<<<<< HEAD
-	dt_cpufreq_driver.driver_data = dev_get_platdata(&pdev->dev);
-=======
 	if (data) {
 		if (data->have_governor_per_policy)
 			dt_cpufreq_driver.flags |= CPUFREQ_HAVE_GOVERNOR_PER_POLICY;
@@ -516,7 +363,6 @@
 		if (data->suspend)
 			dt_cpufreq_driver.suspend = data->suspend;
 	}
->>>>>>> 286cd8c7
 
 	ret = cpufreq_register_driver(&dt_cpufreq_driver);
 	if (ret)
