--- conflicted
+++ resolved
@@ -351,16 +351,8 @@
 static int s3c_cpufreq_init(struct cpufreq_policy *policy)
 {
 	policy->clk = clk_arm;
-<<<<<<< HEAD
-
-	policy->cpuinfo.transition_latency = cpu_cur.info->latency;
-
-	if (ftab)
-		return cpufreq_table_validate_and_show(policy, ftab);
-=======
 	policy->cpuinfo.transition_latency = cpu_cur.info->latency;
 	policy->freq_table = ftab;
->>>>>>> 286cd8c7
 
 	return 0;
 }
