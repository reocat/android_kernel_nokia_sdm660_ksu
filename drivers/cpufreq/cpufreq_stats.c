--- conflicted
+++ resolved
@@ -240,69 +240,4 @@
 	stats->last_index = new_index;
 	stats->trans_table[old_index * stats->max_state + new_index]++;
 	stats->total_trans++;
-<<<<<<< HEAD
-
-put_policy:
-	cpufreq_cpu_put(policy);
-	return 0;
-}
-
-static struct notifier_block notifier_policy_block = {
-	.notifier_call = cpufreq_stat_notifier_policy
-};
-
-static struct notifier_block notifier_trans_block = {
-	.notifier_call = cpufreq_stat_notifier_trans
-};
-
-static int __init cpufreq_stats_init(void)
-{
-	int ret;
-	unsigned int cpu;
-
-	spin_lock_init(&cpufreq_stats_lock);
-	ret = cpufreq_register_notifier(&notifier_policy_block,
-				CPUFREQ_POLICY_NOTIFIER);
-	if (ret)
-		return ret;
-
-	get_online_cpus();
-	for_each_online_cpu(cpu)
-		cpufreq_stats_create_table(cpu);
-	put_online_cpus();
-
-	ret = cpufreq_register_notifier(&notifier_trans_block,
-				CPUFREQ_TRANSITION_NOTIFIER);
-	if (ret) {
-		cpufreq_unregister_notifier(&notifier_policy_block,
-				CPUFREQ_POLICY_NOTIFIER);
-		get_online_cpus();
-		for_each_online_cpu(cpu)
-			cpufreq_stats_free_table(cpu);
-		put_online_cpus();
-		return ret;
-	}
-
-	return 0;
-}
-static void __exit cpufreq_stats_exit(void)
-{
-	unsigned int cpu;
-
-	cpufreq_unregister_notifier(&notifier_policy_block,
-			CPUFREQ_POLICY_NOTIFIER);
-	cpufreq_unregister_notifier(&notifier_trans_block,
-			CPUFREQ_TRANSITION_NOTIFIER);
-	for_each_online_cpu(cpu)
-		cpufreq_stats_free_table(cpu);
-}
-
-MODULE_AUTHOR("Zou Nan hai <nanhai.zou@intel.com>");
-MODULE_DESCRIPTION("Export cpufreq stats via sysfs");
-MODULE_LICENSE("GPL");
-
-module_init(cpufreq_stats_init);
-module_exit(cpufreq_stats_exit);
-=======
-}
->>>>>>> 286cd8c7
+}