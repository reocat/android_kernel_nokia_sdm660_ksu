--- conflicted
+++ resolved
@@ -205,15 +205,10 @@
 static int sa1100_gpio_irqdomain_map(struct irq_domain *d,
 		unsigned int irq, irq_hw_number_t hwirq)
 {
-<<<<<<< HEAD
-	irq_set_chip_and_handler(irq, &sa1100_gpio_irq_chip,
-				 handle_edge_irq);
-=======
 	struct sa1100_gpio_chip *sgc = d->host_data;
 
 	irq_set_chip_data(irq, sgc);
 	irq_set_chip_and_handler(irq, &sa1100_gpio_irq_chip, handle_edge_irq);
->>>>>>> 286cd8c7
 	irq_set_probe(irq);
 
 	return 0;
