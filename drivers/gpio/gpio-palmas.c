/*
 * TI Palma series PMIC's GPIO driver.
 *
 * Copyright (c) 2012, NVIDIA CORPORATION.  All rights reserved.
 *
 * Author: Laxman Dewangan <ldewangan@nvidia.com>
 *
 * This program is free software; you can redistribute it and/or modify it
 * under the terms and conditions of the GNU General Public License,
 * version 2, as published by the Free Software Foundation.
 *
 * This program is distributed in the hope it will be useful, but WITHOUT
 * ANY WARRANTY; without even the implied warranty of MERCHANTABILITY or
 * FITNESS FOR A PARTICULAR PURPOSE.  See the GNU General Public License for
 * more details.
 *
 * You should have received a copy of the GNU General Public License
 * along with this program.  If not, see <http://www.gnu.org/licenses/>.
 */

#include <linux/gpio.h>
#include <linux/kernel.h>
#include <linux/module.h>
#include <linux/mfd/palmas.h>
#include <linux/of.h>
#include <linux/of_device.h>
#include <linux/platform_device.h>

struct palmas_gpio {
	struct gpio_chip gpio_chip;
	struct palmas *palmas;
};

struct palmas_device_data {
	int ngpio;
};

static inline struct palmas_gpio *to_palmas_gpio(struct gpio_chip *chip)
{
	return container_of(chip, struct palmas_gpio, gpio_chip);
}

static int palmas_gpio_get(struct gpio_chip *gc, unsigned offset)
{
	struct palmas_gpio *pg = to_palmas_gpio(gc);
	struct palmas *palmas = pg->palmas;
	unsigned int val;
	int ret;
	unsigned int reg;
	int gpio16 = (offset/8);

	offset %= 8;
	reg = (gpio16) ? PALMAS_GPIO_DATA_DIR2 : PALMAS_GPIO_DATA_DIR;

	ret = palmas_read(palmas, PALMAS_GPIO_BASE, reg, &val);
	if (ret < 0) {
		dev_err(gc->dev, "Reg 0x%02x read failed, %d\n", reg, ret);
		return ret;
	}

<<<<<<< HEAD
	ret = palmas_read(palmas, PALMAS_GPIO_BASE, PALMAS_GPIO_DATA_DIR, &val);
	if (ret < 0) {
		dev_err(gc->dev, "GPIO_DATA_DIR read failed, err = %d\n", ret);
		return ret;
	}

	if (val & (1 << offset)) {
		ret = palmas_read(palmas, PALMAS_GPIO_BASE,
				  PALMAS_GPIO_DATA_OUT, &val);
	} else {
		ret = palmas_read(palmas, PALMAS_GPIO_BASE,
				  PALMAS_GPIO_DATA_IN, &val);
	}
	if (ret < 0) {
		dev_err(gc->dev, "GPIO_DATA_IN/OUT read failed, err = %d\n",
			ret);
=======
	if (val & BIT(offset))
		reg = (gpio16) ? PALMAS_GPIO_DATA_OUT2 : PALMAS_GPIO_DATA_OUT;
	else
		reg = (gpio16) ? PALMAS_GPIO_DATA_IN2 : PALMAS_GPIO_DATA_IN;

	ret = palmas_read(palmas, PALMAS_GPIO_BASE, reg, &val);
	if (ret < 0) {
		dev_err(gc->dev, "Reg 0x%02x read failed, %d\n", reg, ret);
>>>>>>> d8ec26d7
		return ret;
	}
	return !!(val & BIT(offset));
}

static void palmas_gpio_set(struct gpio_chip *gc, unsigned offset,
			int value)
{
	struct palmas_gpio *pg = to_palmas_gpio(gc);
	struct palmas *palmas = pg->palmas;
	int ret;
	unsigned int reg;
	int gpio16 = (offset/8);

	offset %= 8;
	if (gpio16)
		reg = (value) ?
			PALMAS_GPIO_SET_DATA_OUT2 : PALMAS_GPIO_CLEAR_DATA_OUT2;
	else
		reg = (value) ?
			PALMAS_GPIO_SET_DATA_OUT : PALMAS_GPIO_CLEAR_DATA_OUT;

	ret = palmas_write(palmas, PALMAS_GPIO_BASE, reg, BIT(offset));
	if (ret < 0)
		dev_err(gc->dev, "Reg 0x%02x write failed, %d\n", reg, ret);
}

static int palmas_gpio_output(struct gpio_chip *gc, unsigned offset,
				int value)
{
	struct palmas_gpio *pg = to_palmas_gpio(gc);
	struct palmas *palmas = pg->palmas;
	int ret;
	unsigned int reg;
	int gpio16 = (offset/8);

	offset %= 8;
	reg = (gpio16) ? PALMAS_GPIO_DATA_DIR2 : PALMAS_GPIO_DATA_DIR;

	/* Set the initial value */
	palmas_gpio_set(gc, offset, value);

	ret = palmas_update_bits(palmas, PALMAS_GPIO_BASE, reg,
				BIT(offset), BIT(offset));
	if (ret < 0)
		dev_err(gc->dev, "Reg 0x%02x update failed, %d\n", reg, ret);
	return ret;
}

static int palmas_gpio_input(struct gpio_chip *gc, unsigned offset)
{
	struct palmas_gpio *pg = to_palmas_gpio(gc);
	struct palmas *palmas = pg->palmas;
	int ret;
	unsigned int reg;
	int gpio16 = (offset/8);

	offset %= 8;
	reg = (gpio16) ? PALMAS_GPIO_DATA_DIR2 : PALMAS_GPIO_DATA_DIR;

	ret = palmas_update_bits(palmas, PALMAS_GPIO_BASE, reg, BIT(offset), 0);
	if (ret < 0)
		dev_err(gc->dev, "Reg 0x%02x update failed, %d\n", reg, ret);
	return ret;
}

static int palmas_gpio_to_irq(struct gpio_chip *gc, unsigned offset)
{
	struct palmas_gpio *pg = to_palmas_gpio(gc);
	struct palmas *palmas = pg->palmas;

	return palmas_irq_get_virq(palmas, PALMAS_GPIO_0_IRQ + offset);
}

static const struct palmas_device_data palmas_dev_data = {
	.ngpio = 8,
};

static const struct palmas_device_data tps80036_dev_data = {
	.ngpio = 16,
};

static struct of_device_id of_palmas_gpio_match[] = {
	{ .compatible = "ti,palmas-gpio", .data = &palmas_dev_data,},
	{ .compatible = "ti,tps65913-gpio", .data = &palmas_dev_data,},
	{ .compatible = "ti,tps65914-gpio", .data = &palmas_dev_data,},
	{ .compatible = "ti,tps80036-gpio", .data = &tps80036_dev_data,},
	{ },
};
MODULE_DEVICE_TABLE(of, of_palmas_gpio_match);

static int palmas_gpio_probe(struct platform_device *pdev)
{
	struct palmas *palmas = dev_get_drvdata(pdev->dev.parent);
	struct palmas_platform_data *palmas_pdata;
	struct palmas_gpio *palmas_gpio;
	int ret;
	const struct of_device_id *match;
	const struct palmas_device_data *dev_data;

	match = of_match_device(of_palmas_gpio_match, &pdev->dev);
	dev_data = match->data;
	if (!dev_data)
		dev_data = &palmas_dev_data;

	palmas_gpio = devm_kzalloc(&pdev->dev,
				sizeof(*palmas_gpio), GFP_KERNEL);
	if (!palmas_gpio) {
		dev_err(&pdev->dev, "Could not allocate palmas_gpio\n");
		return -ENOMEM;
	}

	palmas_gpio->palmas = palmas;
	palmas_gpio->gpio_chip.owner = THIS_MODULE;
	palmas_gpio->gpio_chip.label = dev_name(&pdev->dev);
	palmas_gpio->gpio_chip.ngpio = dev_data->ngpio;
	palmas_gpio->gpio_chip.can_sleep = 1;
	palmas_gpio->gpio_chip.direction_input = palmas_gpio_input;
	palmas_gpio->gpio_chip.direction_output = palmas_gpio_output;
	palmas_gpio->gpio_chip.to_irq = palmas_gpio_to_irq;
	palmas_gpio->gpio_chip.set	= palmas_gpio_set;
	palmas_gpio->gpio_chip.get	= palmas_gpio_get;
	palmas_gpio->gpio_chip.dev = &pdev->dev;
#ifdef CONFIG_OF_GPIO
	palmas_gpio->gpio_chip.of_node = pdev->dev.of_node;
#endif
	palmas_pdata = dev_get_platdata(palmas->dev);
	if (palmas_pdata && palmas_pdata->gpio_base)
		palmas_gpio->gpio_chip.base = palmas_pdata->gpio_base;
	else
		palmas_gpio->gpio_chip.base = -1;

	ret = gpiochip_add(&palmas_gpio->gpio_chip);
	if (ret < 0) {
		dev_err(&pdev->dev, "Could not register gpiochip, %d\n", ret);
		return ret;
	}

	platform_set_drvdata(pdev, palmas_gpio);
	return ret;
}

static int palmas_gpio_remove(struct platform_device *pdev)
{
	struct palmas_gpio *palmas_gpio = platform_get_drvdata(pdev);

	return gpiochip_remove(&palmas_gpio->gpio_chip);
}

static struct of_device_id of_palmas_gpio_match[] = {
	{ .compatible = "ti,palmas-gpio"},
	{ .compatible = "ti,tps65913-gpio"},
	{ .compatible = "ti,tps65914-gpio"},
	{ .compatible = "ti,tps80036-gpio"},
	{ },
};
MODULE_DEVICE_TABLE(of, of_palmas_gpio_match);

static struct platform_driver palmas_gpio_driver = {
	.driver.name	= "palmas-gpio",
	.driver.owner	= THIS_MODULE,
	.driver.of_match_table = of_palmas_gpio_match,
	.probe		= palmas_gpio_probe,
	.remove		= palmas_gpio_remove,
};

static int __init palmas_gpio_init(void)
{
	return platform_driver_register(&palmas_gpio_driver);
}
subsys_initcall(palmas_gpio_init);

static void __exit palmas_gpio_exit(void)
{
	platform_driver_unregister(&palmas_gpio_driver);
}
module_exit(palmas_gpio_exit);

MODULE_ALIAS("platform:palmas-gpio");
MODULE_AUTHOR("Laxman Dewangan <ldewangan@nvidia.com>");
MODULE_DESCRIPTION("GPIO driver for TI Palmas series PMICs");
MODULE_LICENSE("GPL v2");<|MERGE_RESOLUTION|>--- conflicted
+++ resolved
@@ -58,24 +58,6 @@
 		return ret;
 	}
 
-<<<<<<< HEAD
-	ret = palmas_read(palmas, PALMAS_GPIO_BASE, PALMAS_GPIO_DATA_DIR, &val);
-	if (ret < 0) {
-		dev_err(gc->dev, "GPIO_DATA_DIR read failed, err = %d\n", ret);
-		return ret;
-	}
-
-	if (val & (1 << offset)) {
-		ret = palmas_read(palmas, PALMAS_GPIO_BASE,
-				  PALMAS_GPIO_DATA_OUT, &val);
-	} else {
-		ret = palmas_read(palmas, PALMAS_GPIO_BASE,
-				  PALMAS_GPIO_DATA_IN, &val);
-	}
-	if (ret < 0) {
-		dev_err(gc->dev, "GPIO_DATA_IN/OUT read failed, err = %d\n",
-			ret);
-=======
 	if (val & BIT(offset))
 		reg = (gpio16) ? PALMAS_GPIO_DATA_OUT2 : PALMAS_GPIO_DATA_OUT;
 	else
@@ -84,7 +66,6 @@
 	ret = palmas_read(palmas, PALMAS_GPIO_BASE, reg, &val);
 	if (ret < 0) {
 		dev_err(gc->dev, "Reg 0x%02x read failed, %d\n", reg, ret);
->>>>>>> d8ec26d7
 		return ret;
 	}
 	return !!(val & BIT(offset));
@@ -234,15 +215,6 @@
 	return gpiochip_remove(&palmas_gpio->gpio_chip);
 }
 
-static struct of_device_id of_palmas_gpio_match[] = {
-	{ .compatible = "ti,palmas-gpio"},
-	{ .compatible = "ti,tps65913-gpio"},
-	{ .compatible = "ti,tps65914-gpio"},
-	{ .compatible = "ti,tps80036-gpio"},
-	{ },
-};
-MODULE_DEVICE_TABLE(of, of_palmas_gpio_match);
-
 static struct platform_driver palmas_gpio_driver = {
 	.driver.name	= "palmas-gpio",
 	.driver.owner	= THIS_MODULE,
