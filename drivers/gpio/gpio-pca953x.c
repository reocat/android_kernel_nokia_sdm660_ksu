/*
 *  PCA953x 4/8/16/24/40 bit I/O ports
 *
 *  Copyright (C) 2005 Ben Gardner <bgardner@wabtec.com>
 *  Copyright (C) 2007 Marvell International Ltd.
 *
 *  Derived from drivers/i2c/chips/pca9539.c
 *
 *  This program is free software; you can redistribute it and/or modify
 *  it under the terms of the GNU General Public License as published by
 *  the Free Software Foundation; version 2 of the License.
 */

#include <linux/acpi.h>
#include <linux/gpio/driver.h>
#include <linux/gpio/consumer.h>
#include <linux/i2c.h>
#include <linux/init.h>
#include <linux/interrupt.h>
#include <linux/module.h>
#include <linux/of_platform.h>
#include <linux/platform_data/pca953x.h>
#include <linux/regulator/consumer.h>
#include <linux/slab.h>

#include <asm/unaligned.h>

#define PCA953X_INPUT		0x00
#define PCA953X_OUTPUT		0x01
#define PCA953X_INVERT		0x02
#define PCA953X_DIRECTION	0x03

#define REG_ADDR_AI		0x80

#define PCA957X_IN		0x00
#define PCA957X_INVRT		0x01
#define PCA957X_BKEN		0x02
#define PCA957X_PUPD		0x03
#define PCA957X_CFG		0x04
#define PCA957X_OUT		0x05
#define PCA957X_MSK		0x06
#define PCA957X_INTS		0x07

#define PCAL953X_OUT_STRENGTH	0x20
#define PCAL953X_IN_LATCH	0x22
#define PCAL953X_PULL_EN	0x23
#define PCAL953X_PULL_SEL	0x24
#define PCAL953X_INT_MASK	0x25
#define PCAL953X_INT_STAT	0x26
#define PCAL953X_OUT_CONF	0x27

#define PCAL6524_INT_EDGE	0x28
#define PCAL6524_INT_CLR	0x2a
#define PCAL6524_IN_STATUS	0x2b
#define PCAL6524_OUT_INDCONF	0x2c
#define PCAL6524_DEBOUNCE	0x2d

#define PCA_GPIO_MASK		0x00FF

#define PCAL_GPIO_MASK		0x1f
#define PCAL_PINCTRL_MASK	0x60

#define PCA_INT			0x0100
#define PCA_PCAL		0x0200
#define PCA_LATCH_INT (PCA_PCAL | PCA_INT)
#define PCA953X_TYPE		0x1000
#define PCA957X_TYPE		0x2000
#define PCA_TYPE_MASK		0xF000

#define PCA_CHIP_TYPE(x)	((x) & PCA_TYPE_MASK)

static const struct i2c_device_id pca953x_id[] = {
	{ "pca9505", 40 | PCA953X_TYPE | PCA_INT, },
	{ "pca9534", 8  | PCA953X_TYPE | PCA_INT, },
	{ "pca9535", 16 | PCA953X_TYPE | PCA_INT, },
	{ "pca9536", 4  | PCA953X_TYPE, },
	{ "pca9537", 4  | PCA953X_TYPE | PCA_INT, },
	{ "pca9538", 8  | PCA953X_TYPE | PCA_INT, },
	{ "pca9539", 16 | PCA953X_TYPE | PCA_INT, },
	{ "pca9554", 8  | PCA953X_TYPE | PCA_INT, },
	{ "pca9555", 16 | PCA953X_TYPE | PCA_INT, },
	{ "pca9556", 8  | PCA953X_TYPE, },
	{ "pca9557", 8  | PCA953X_TYPE, },
	{ "pca9574", 8  | PCA957X_TYPE | PCA_INT, },
	{ "pca9575", 16 | PCA957X_TYPE | PCA_INT, },
	{ "pca9698", 40 | PCA953X_TYPE, },

	{ "pcal6524", 24 | PCA953X_TYPE | PCA_INT | PCA_PCAL, },
	{ "pcal9555a", 16 | PCA953X_TYPE | PCA_INT | PCA_PCAL, },

	{ "max7310", 8  | PCA953X_TYPE, },
	{ "max7312", 16 | PCA953X_TYPE | PCA_INT, },
	{ "max7313", 16 | PCA953X_TYPE | PCA_INT, },
	{ "max7315", 8  | PCA953X_TYPE | PCA_INT, },
	{ "max7318", 16 | PCA953X_TYPE | PCA_INT, },
	{ "pca6107", 8  | PCA953X_TYPE | PCA_INT, },
	{ "tca6408", 8  | PCA953X_TYPE | PCA_INT, },
	{ "tca6416", 16 | PCA953X_TYPE | PCA_INT, },
	{ "tca6424", 24 | PCA953X_TYPE | PCA_INT, },
	{ "tca9539", 16 | PCA953X_TYPE | PCA_INT, },
	{ "tca9554", 8  | PCA953X_TYPE | PCA_INT, },
	{ "xra1202", 8  | PCA953X_TYPE },
	{ }
};
MODULE_DEVICE_TABLE(i2c, pca953x_id);

static const struct acpi_device_id pca953x_acpi_ids[] = {
	{ "INT3491", 16 | PCA953X_TYPE | PCA_INT | PCA_PCAL, },
	{ }
};
MODULE_DEVICE_TABLE(acpi, pca953x_acpi_ids);

#define MAX_BANK 5
#define BANK_SZ 8

#define NBANK(chip) DIV_ROUND_UP(chip->gpio_chip.ngpio, BANK_SZ)
<<<<<<< HEAD
=======

struct pca953x_reg_config {
	int direction;
	int output;
	int input;
};

static const struct pca953x_reg_config pca953x_regs = {
	.direction = PCA953X_DIRECTION,
	.output = PCA953X_OUTPUT,
	.input = PCA953X_INPUT,
};

static const struct pca953x_reg_config pca957x_regs = {
	.direction = PCA957X_CFG,
	.output = PCA957X_OUT,
	.input = PCA957X_IN,
};
>>>>>>> 286cd8c7

struct pca953x_chip {
	unsigned gpio_start;
	u8 reg_output[MAX_BANK];
	u8 reg_direction[MAX_BANK];
	struct mutex i2c_lock;

#ifdef CONFIG_GPIO_PCA953X_IRQ
	struct mutex irq_lock;
	u8 irq_mask[MAX_BANK];
	u8 irq_stat[MAX_BANK];
	u8 irq_trig_raise[MAX_BANK];
	u8 irq_trig_fall[MAX_BANK];
#endif

	struct i2c_client *client;
	struct gpio_chip gpio_chip;
	const char *const *names;
	unsigned long driver_data;
	struct regulator *regulator;

	const struct pca953x_reg_config *regs;

	int (*write_regs)(struct pca953x_chip *, int, u8 *);
	int (*read_regs)(struct pca953x_chip *, int, u8 *);
};

static int pca953x_read_single(struct pca953x_chip *chip, int reg, u32 *val,
				int off)
{
	int ret;
	int bank_shift = fls((chip->gpio_chip.ngpio - 1) / BANK_SZ);
	int offset = off / BANK_SZ;

	ret = i2c_smbus_read_byte_data(chip->client,
				(reg << bank_shift) + offset);
	*val = ret;

	if (ret < 0) {
		dev_err(&chip->client->dev, "failed reading register\n");
		return ret;
	}

	return 0;
}

static int pca953x_write_single(struct pca953x_chip *chip, int reg, u32 val,
				int off)
{
	int ret;
	int bank_shift = fls((chip->gpio_chip.ngpio - 1) / BANK_SZ);
	int offset = off / BANK_SZ;

	ret = i2c_smbus_write_byte_data(chip->client,
					(reg << bank_shift) + offset, val);

	if (ret < 0) {
		dev_err(&chip->client->dev, "failed writing register\n");
		return ret;
	}

	return 0;
}

static int pca953x_write_regs_8(struct pca953x_chip *chip, int reg, u8 *val)
{
	return i2c_smbus_write_byte_data(chip->client, reg, *val);
}

static int pca953x_write_regs_16(struct pca953x_chip *chip, int reg, u8 *val)
{
	u16 word = get_unaligned((u16 *)val);

	return i2c_smbus_write_word_data(chip->client, reg << 1, word);
}

static int pca957x_write_regs_16(struct pca953x_chip *chip, int reg, u8 *val)
{
	int ret;

	ret = i2c_smbus_write_byte_data(chip->client, reg << 1, val[0]);
	if (ret < 0)
		return ret;

	return i2c_smbus_write_byte_data(chip->client, (reg << 1) + 1, val[1]);
}

static int pca953x_write_regs_24(struct pca953x_chip *chip, int reg, u8 *val)
{
	int bank_shift = fls((chip->gpio_chip.ngpio - 1) / BANK_SZ);
	int addr = (reg & PCAL_GPIO_MASK) << bank_shift;
	int pinctrl = (reg & PCAL_PINCTRL_MASK) << 1;

	return i2c_smbus_write_i2c_block_data(chip->client,
					      pinctrl | addr | REG_ADDR_AI,
					      NBANK(chip), val);
}

static int pca953x_write_regs(struct pca953x_chip *chip, int reg, u8 *val)
{
	int ret = 0;

	ret = chip->write_regs(chip, reg, val);
	if (ret < 0) {
		dev_err(&chip->client->dev, "failed writing register\n");
		return ret;
	}

	return 0;
}

static int pca953x_read_regs_8(struct pca953x_chip *chip, int reg, u8 *val)
{
	int ret;

	ret = i2c_smbus_read_byte_data(chip->client, reg);
	*val = ret;

	return ret;
}

static int pca953x_read_regs_16(struct pca953x_chip *chip, int reg, u8 *val)
{
	int ret;

	ret = i2c_smbus_read_word_data(chip->client, reg << 1);
	put_unaligned(ret, (u16 *)val);

	return ret;
}

static int pca953x_read_regs_24(struct pca953x_chip *chip, int reg, u8 *val)
{
	int bank_shift = fls((chip->gpio_chip.ngpio - 1) / BANK_SZ);
	int addr = (reg & PCAL_GPIO_MASK) << bank_shift;
	int pinctrl = (reg & PCAL_PINCTRL_MASK) << 1;

	return i2c_smbus_read_i2c_block_data(chip->client,
					     pinctrl | addr | REG_ADDR_AI,
					     NBANK(chip), val);
}

static int pca953x_read_regs(struct pca953x_chip *chip, int reg, u8 *val)
{
	int ret;

	ret = chip->read_regs(chip, reg, val);
	if (ret < 0) {
		dev_err(&chip->client->dev, "failed reading register\n");
		return ret;
	}

	return 0;
}

static int pca953x_gpio_direction_input(struct gpio_chip *gc, unsigned off)
{
	struct pca953x_chip *chip = gpiochip_get_data(gc);
	u8 reg_val;
	int ret;

	mutex_lock(&chip->i2c_lock);
	reg_val = chip->reg_direction[off / BANK_SZ] | (1u << (off % BANK_SZ));

	ret = pca953x_write_single(chip, chip->regs->direction, reg_val, off);
	if (ret)
		goto exit;

	chip->reg_direction[off / BANK_SZ] = reg_val;
exit:
	mutex_unlock(&chip->i2c_lock);
	return ret;
}

static int pca953x_gpio_direction_output(struct gpio_chip *gc,
		unsigned off, int val)
{
	struct pca953x_chip *chip = gpiochip_get_data(gc);
	u8 reg_val;
	int ret;

	mutex_lock(&chip->i2c_lock);
	/* set output level */
	if (val)
		reg_val = chip->reg_output[off / BANK_SZ]
			| (1u << (off % BANK_SZ));
	else
		reg_val = chip->reg_output[off / BANK_SZ]
			& ~(1u << (off % BANK_SZ));

	ret = pca953x_write_single(chip, chip->regs->output, reg_val, off);
	if (ret)
		goto exit;

	chip->reg_output[off / BANK_SZ] = reg_val;

	/* then direction */
	reg_val = chip->reg_direction[off / BANK_SZ] & ~(1u << (off % BANK_SZ));
	ret = pca953x_write_single(chip, chip->regs->direction, reg_val, off);
	if (ret)
		goto exit;

	chip->reg_direction[off / BANK_SZ] = reg_val;
exit:
	mutex_unlock(&chip->i2c_lock);
	return ret;
}

static int pca953x_gpio_get_value(struct gpio_chip *gc, unsigned off)
{
	struct pca953x_chip *chip = gpiochip_get_data(gc);
	u32 reg_val;
	int ret;

	mutex_lock(&chip->i2c_lock);
	ret = pca953x_read_single(chip, chip->regs->input, &reg_val, off);
	mutex_unlock(&chip->i2c_lock);
	if (ret < 0) {
		/* NOTE:  diagnostic already emitted; that's all we should
		 * do unless gpio_*_value_cansleep() calls become different
		 * from their nonsleeping siblings (and report faults).
		 */
		return 0;
	}

	return (reg_val & (1u << (off % BANK_SZ))) ? 1 : 0;
}

static void pca953x_gpio_set_value(struct gpio_chip *gc, unsigned off, int val)
{
	struct pca953x_chip *chip = gpiochip_get_data(gc);
	u8 reg_val;
	int ret;

	mutex_lock(&chip->i2c_lock);
	if (val)
		reg_val = chip->reg_output[off / BANK_SZ]
			| (1u << (off % BANK_SZ));
	else
		reg_val = chip->reg_output[off / BANK_SZ]
			& ~(1u << (off % BANK_SZ));

	ret = pca953x_write_single(chip, chip->regs->output, reg_val, off);
	if (ret)
		goto exit;

	chip->reg_output[off / BANK_SZ] = reg_val;
exit:
	mutex_unlock(&chip->i2c_lock);
}

static int pca953x_gpio_get_direction(struct gpio_chip *gc, unsigned off)
{
	struct pca953x_chip *chip = gpiochip_get_data(gc);
	u32 reg_val;
	int ret;

	mutex_lock(&chip->i2c_lock);
	ret = pca953x_read_single(chip, chip->regs->direction, &reg_val, off);
	mutex_unlock(&chip->i2c_lock);
	if (ret < 0)
		return ret;

	return !!(reg_val & (1u << (off % BANK_SZ)));
}

static void pca953x_gpio_set_multiple(struct gpio_chip *gc,
				      unsigned long *mask, unsigned long *bits)
{
	struct pca953x_chip *chip = gpiochip_get_data(gc);
	unsigned int bank_mask, bank_val;
	int bank_shift, bank;
	u8 reg_val[MAX_BANK];
	int ret;

	bank_shift = fls((chip->gpio_chip.ngpio - 1) / BANK_SZ);

	mutex_lock(&chip->i2c_lock);
	memcpy(reg_val, chip->reg_output, NBANK(chip));
	for (bank = 0; bank < NBANK(chip); bank++) {
		bank_mask = mask[bank / sizeof(*mask)] >>
			   ((bank % sizeof(*mask)) * 8);
		if (bank_mask) {
			bank_val = bits[bank / sizeof(*bits)] >>
				  ((bank % sizeof(*bits)) * 8);
			bank_val &= bank_mask;
			reg_val[bank] = (reg_val[bank] & ~bank_mask) | bank_val;
		}
	}

	ret = i2c_smbus_write_i2c_block_data(chip->client,
					     chip->regs->output << bank_shift,
					     NBANK(chip), reg_val);
	if (ret)
		goto exit;

	memcpy(chip->reg_output, reg_val, NBANK(chip));
exit:
	mutex_unlock(&chip->i2c_lock);
}

static void pca953x_setup_gpio(struct pca953x_chip *chip, int gpios)
{
	struct gpio_chip *gc;

	gc = &chip->gpio_chip;

	gc->direction_input  = pca953x_gpio_direction_input;
	gc->direction_output = pca953x_gpio_direction_output;
	gc->get = pca953x_gpio_get_value;
	gc->set = pca953x_gpio_set_value;
	gc->get_direction = pca953x_gpio_get_direction;
	gc->set_multiple = pca953x_gpio_set_multiple;
	gc->can_sleep = true;

	gc->base = chip->gpio_start;
	gc->ngpio = gpios;
	gc->label = chip->client->name;
	gc->parent = &chip->client->dev;
	gc->owner = THIS_MODULE;
	gc->names = chip->names;
}

#ifdef CONFIG_GPIO_PCA953X_IRQ
static void pca953x_irq_mask(struct irq_data *d)
{
	struct gpio_chip *gc = irq_data_get_irq_chip_data(d);
	struct pca953x_chip *chip = gpiochip_get_data(gc);

	chip->irq_mask[d->hwirq / BANK_SZ] &= ~(1 << (d->hwirq % BANK_SZ));
}

static void pca953x_irq_unmask(struct irq_data *d)
{
	struct gpio_chip *gc = irq_data_get_irq_chip_data(d);
	struct pca953x_chip *chip = gpiochip_get_data(gc);

	chip->irq_mask[d->hwirq / BANK_SZ] |= 1 << (d->hwirq % BANK_SZ);
}

static void pca953x_irq_bus_lock(struct irq_data *d)
{
	struct gpio_chip *gc = irq_data_get_irq_chip_data(d);
	struct pca953x_chip *chip = gpiochip_get_data(gc);

	mutex_lock(&chip->irq_lock);
}

static void pca953x_irq_bus_sync_unlock(struct irq_data *d)
{
	struct gpio_chip *gc = irq_data_get_irq_chip_data(d);
	struct pca953x_chip *chip = gpiochip_get_data(gc);
	u8 new_irqs;
	int level, i;
	u8 invert_irq_mask[MAX_BANK];

	if (chip->driver_data & PCA_PCAL) {
		/* Enable latch on interrupt-enabled inputs */
		pca953x_write_regs(chip, PCAL953X_IN_LATCH, chip->irq_mask);

		for (i = 0; i < NBANK(chip); i++)
			invert_irq_mask[i] = ~chip->irq_mask[i];

		/* Unmask enabled interrupts */
		pca953x_write_regs(chip, PCAL953X_INT_MASK, invert_irq_mask);
	}

	/* Look for any newly setup interrupt */
	for (i = 0; i < NBANK(chip); i++) {
		new_irqs = chip->irq_trig_fall[i] | chip->irq_trig_raise[i];
		new_irqs &= ~chip->reg_direction[i];

		while (new_irqs) {
			level = __ffs(new_irqs);
			pca953x_gpio_direction_input(&chip->gpio_chip,
							level + (BANK_SZ * i));
			new_irqs &= ~(1 << level);
		}
	}

	mutex_unlock(&chip->irq_lock);
}

static int pca953x_irq_set_type(struct irq_data *d, unsigned int type)
{
	struct gpio_chip *gc = irq_data_get_irq_chip_data(d);
	struct pca953x_chip *chip = gpiochip_get_data(gc);
	int bank_nb = d->hwirq / BANK_SZ;
	u8 mask = 1 << (d->hwirq % BANK_SZ);

	if (!(type & IRQ_TYPE_EDGE_BOTH)) {
		dev_err(&chip->client->dev, "irq %d: unsupported type %d\n",
			d->irq, type);
		return -EINVAL;
	}

	if (type & IRQ_TYPE_EDGE_FALLING)
		chip->irq_trig_fall[bank_nb] |= mask;
	else
		chip->irq_trig_fall[bank_nb] &= ~mask;

	if (type & IRQ_TYPE_EDGE_RISING)
		chip->irq_trig_raise[bank_nb] |= mask;
	else
		chip->irq_trig_raise[bank_nb] &= ~mask;

	return 0;
}

static void pca953x_irq_shutdown(struct irq_data *d)
{
	struct gpio_chip *gc = irq_data_get_irq_chip_data(d);
	struct pca953x_chip *chip = gpiochip_get_data(gc);
	u8 mask = 1 << (d->hwirq % BANK_SZ);

	chip->irq_trig_raise[d->hwirq / BANK_SZ] &= ~mask;
	chip->irq_trig_fall[d->hwirq / BANK_SZ] &= ~mask;
}

static struct irq_chip pca953x_irq_chip = {
	.name			= "pca953x",
	.irq_mask		= pca953x_irq_mask,
	.irq_unmask		= pca953x_irq_unmask,
	.irq_bus_lock		= pca953x_irq_bus_lock,
	.irq_bus_sync_unlock	= pca953x_irq_bus_sync_unlock,
	.irq_set_type		= pca953x_irq_set_type,
	.irq_shutdown		= pca953x_irq_shutdown,
};

static bool pca953x_irq_pending(struct pca953x_chip *chip, u8 *pending)
{
	u8 cur_stat[MAX_BANK];
	u8 old_stat[MAX_BANK];
	bool pending_seen = false;
	bool trigger_seen = false;
	u8 trigger[MAX_BANK];
	int ret, i;

	if (chip->driver_data & PCA_PCAL) {
		/* Read the current interrupt status from the device */
		ret = pca953x_read_regs(chip, PCAL953X_INT_STAT, trigger);
		if (ret)
			return false;

		/* Check latched inputs and clear interrupt status */
		ret = pca953x_read_regs(chip, PCA953X_INPUT, cur_stat);
		if (ret)
			return false;

		for (i = 0; i < NBANK(chip); i++) {
			/* Apply filter for rising/falling edge selection */
			pending[i] = (~cur_stat[i] & chip->irq_trig_fall[i]) |
				(cur_stat[i] & chip->irq_trig_raise[i]);
			pending[i] &= trigger[i];
			if (pending[i])
				pending_seen = true;
		}

		return pending_seen;
	}

	ret = pca953x_read_regs(chip, chip->regs->input, cur_stat);
	if (ret)
		return false;

	/* Remove output pins from the equation */
	for (i = 0; i < NBANK(chip); i++)
		cur_stat[i] &= chip->reg_direction[i];

	memcpy(old_stat, chip->irq_stat, NBANK(chip));

	for (i = 0; i < NBANK(chip); i++) {
		trigger[i] = (cur_stat[i] ^ old_stat[i]) & chip->irq_mask[i];
		if (trigger[i])
			trigger_seen = true;
	}

	if (!trigger_seen)
		return false;

	memcpy(chip->irq_stat, cur_stat, NBANK(chip));

	for (i = 0; i < NBANK(chip); i++) {
		pending[i] = (old_stat[i] & chip->irq_trig_fall[i]) |
			(cur_stat[i] & chip->irq_trig_raise[i]);
		pending[i] &= trigger[i];
		if (pending[i])
			pending_seen = true;
	}

	return pending_seen;
}

static irqreturn_t pca953x_irq_handler(int irq, void *devid)
{
	struct pca953x_chip *chip = devid;
	u8 pending[MAX_BANK];
	u8 level;
	unsigned nhandled = 0;
	int i;

	if (!pca953x_irq_pending(chip, pending))
		return IRQ_NONE;

	for (i = 0; i < NBANK(chip); i++) {
		while (pending[i]) {
			level = __ffs(pending[i]);
			handle_nested_irq(irq_find_mapping(chip->gpio_chip.irq.domain,
							level + (BANK_SZ * i)));
			pending[i] &= ~(1 << level);
			nhandled++;
		}
	}

	return (nhandled > 0) ? IRQ_HANDLED : IRQ_NONE;
}

static int pca953x_irq_setup(struct pca953x_chip *chip,
			     int irq_base)
{
	struct i2c_client *client = chip->client;
	int ret, i;

	if (client->irq && irq_base != -1
			&& (chip->driver_data & PCA_INT)) {
		ret = pca953x_read_regs(chip,
					chip->regs->input, chip->irq_stat);
		if (ret)
			return ret;

		/*
		 * There is no way to know which GPIO line generated the
		 * interrupt.  We have to rely on the previous read for
		 * this purpose.
		 */
		for (i = 0; i < NBANK(chip); i++)
			chip->irq_stat[i] &= chip->reg_direction[i];
		mutex_init(&chip->irq_lock);

		ret = devm_request_threaded_irq(&client->dev,
					client->irq,
					   NULL,
					   pca953x_irq_handler,
					   IRQF_TRIGGER_LOW | IRQF_ONESHOT |
						   IRQF_SHARED,
					   dev_name(&client->dev), chip);
		if (ret) {
			dev_err(&client->dev, "failed to request irq %d\n",
				client->irq);
			return ret;
		}

		ret =  gpiochip_irqchip_add_nested(&chip->gpio_chip,
						   &pca953x_irq_chip,
						   irq_base,
						   handle_simple_irq,
						   IRQ_TYPE_NONE);
		if (ret) {
			dev_err(&client->dev,
				"could not connect irqchip to gpiochip\n");
			return ret;
		}

		gpiochip_set_nested_irqchip(&chip->gpio_chip,
					    &pca953x_irq_chip,
					    client->irq);
	}

	return 0;
}

#else /* CONFIG_GPIO_PCA953X_IRQ */
static int pca953x_irq_setup(struct pca953x_chip *chip,
			     int irq_base)
{
	struct i2c_client *client = chip->client;

	if (client->irq && irq_base != -1 && (chip->driver_data & PCA_INT))
		dev_warn(&client->dev, "interrupt support not compiled in\n");

	return 0;
}
#endif

static int device_pca953x_init(struct pca953x_chip *chip, u32 invert)
{
	int ret;
	u8 val[MAX_BANK];

	chip->regs = &pca953x_regs;

	ret = pca953x_read_regs(chip, chip->regs->output, chip->reg_output);
	if (ret)
		goto out;

	ret = pca953x_read_regs(chip, chip->regs->direction,
				chip->reg_direction);
	if (ret)
		goto out;

	/* set platform specific polarity inversion */
	if (invert)
		memset(val, 0xFF, NBANK(chip));
	else
		memset(val, 0, NBANK(chip));

	ret = pca953x_write_regs(chip, PCA953X_INVERT, val);
out:
	return ret;
}

static int device_pca957x_init(struct pca953x_chip *chip, u32 invert)
{
	int ret;
	u8 val[MAX_BANK];

	chip->regs = &pca957x_regs;

	ret = pca953x_read_regs(chip, chip->regs->output, chip->reg_output);
	if (ret)
		goto out;
	ret = pca953x_read_regs(chip, chip->regs->direction,
				chip->reg_direction);
	if (ret)
		goto out;

	/* set platform specific polarity inversion */
	if (invert)
		memset(val, 0xFF, NBANK(chip));
	else
		memset(val, 0, NBANK(chip));
	ret = pca953x_write_regs(chip, PCA957X_INVRT, val);
	if (ret)
		goto out;

	/* To enable register 6, 7 to control pull up and pull down */
	memset(val, 0x02, NBANK(chip));
	ret = pca953x_write_regs(chip, PCA957X_BKEN, val);
	if (ret)
		goto out;

	return 0;
out:
	return ret;
}

static const struct of_device_id pca953x_dt_ids[];

static int pca953x_probe(struct i2c_client *client,
				   const struct i2c_device_id *i2c_id)
{
	struct pca953x_platform_data *pdata;
	struct pca953x_chip *chip;
	int irq_base = 0;
	int ret;
	u32 invert = 0;
	struct regulator *reg;

	chip = devm_kzalloc(&client->dev,
			sizeof(struct pca953x_chip), GFP_KERNEL);
	if (chip == NULL)
		return -ENOMEM;

	pdata = dev_get_platdata(&client->dev);
	if (pdata) {
		irq_base = pdata->irq_base;
		chip->gpio_start = pdata->gpio_base;
		invert = pdata->invert;
		chip->names = pdata->names;
	} else {
		struct gpio_desc *reset_gpio;

		chip->gpio_start = -1;
		irq_base = 0;

		/*
		 * See if we need to de-assert a reset pin.
		 *
		 * There is no known ACPI-enabled platforms that are
		 * using "reset" GPIO. Otherwise any of those platform
		 * must use _DSD method with corresponding property.
		 */
		reset_gpio = devm_gpiod_get_optional(&client->dev, "reset",
						     GPIOD_OUT_LOW);
		if (IS_ERR(reset_gpio))
			return PTR_ERR(reset_gpio);
	}

	chip->client = client;

	reg = devm_regulator_get(&client->dev, "vcc");
	if (IS_ERR(reg)) {
		ret = PTR_ERR(reg);
		if (ret != -EPROBE_DEFER)
			dev_err(&client->dev, "reg get err: %d\n", ret);
		return ret;
	}
	ret = regulator_enable(reg);
	if (ret) {
		dev_err(&client->dev, "reg en err: %d\n", ret);
		return ret;
	}
	chip->regulator = reg;

	if (i2c_id) {
		chip->driver_data = i2c_id->driver_data;
	} else {
		const struct acpi_device_id *acpi_id;
		struct device *dev = &client->dev;

		chip->driver_data = (uintptr_t)of_device_get_match_data(dev);
		if (!chip->driver_data) {
			acpi_id = acpi_match_device(pca953x_acpi_ids, dev);
			if (!acpi_id) {
				ret = -ENODEV;
				goto err_exit;
			}

			chip->driver_data = acpi_id->driver_data;
		}
	}

	mutex_init(&chip->i2c_lock);
	/*
	 * In case we have an i2c-mux controlled by a GPIO provided by an
	 * expander using the same driver higher on the device tree, read the
	 * i2c adapter nesting depth and use the retrieved value as lockdep
	 * subclass for chip->i2c_lock.
	 *
	 * REVISIT: This solution is not complete. It protects us from lockdep
	 * false positives when the expander controlling the i2c-mux is on
	 * a different level on the device tree, but not when it's on the same
	 * level on a different branch (in which case the subclass number
	 * would be the same).
	 *
	 * TODO: Once a correct solution is developed, a similar fix should be
	 * applied to all other i2c-controlled GPIO expanders (and potentially
	 * regmap-i2c).
	 */
	lockdep_set_subclass(&chip->i2c_lock,
			     i2c_adapter_depth(client->adapter));

	/* initialize cached registers from their original values.
	 * we can't share this chip with another i2c master.
	 */
	pca953x_setup_gpio(chip, chip->driver_data & PCA_GPIO_MASK);

	if (chip->gpio_chip.ngpio <= 8) {
		chip->write_regs = pca953x_write_regs_8;
		chip->read_regs = pca953x_read_regs_8;
	} else if (chip->gpio_chip.ngpio >= 24) {
		chip->write_regs = pca953x_write_regs_24;
		chip->read_regs = pca953x_read_regs_24;
	} else {
		if (PCA_CHIP_TYPE(chip->driver_data) == PCA953X_TYPE)
			chip->write_regs = pca953x_write_regs_16;
		else
			chip->write_regs = pca957x_write_regs_16;
		chip->read_regs = pca953x_read_regs_16;
	}

	if (PCA_CHIP_TYPE(chip->driver_data) == PCA953X_TYPE)
		ret = device_pca953x_init(chip, invert);
	else
		ret = device_pca957x_init(chip, invert);
	if (ret)
		goto err_exit;

	ret = devm_gpiochip_add_data(&client->dev, &chip->gpio_chip, chip);
	if (ret)
		goto err_exit;

	ret = pca953x_irq_setup(chip, irq_base);
	if (ret)
		goto err_exit;

	if (pdata && pdata->setup) {
		ret = pdata->setup(client, chip->gpio_chip.base,
				chip->gpio_chip.ngpio, pdata->context);
		if (ret < 0)
			dev_warn(&client->dev, "setup failed, %d\n", ret);
	}

	i2c_set_clientdata(client, chip);
	return 0;

err_exit:
	regulator_disable(chip->regulator);
	return ret;
}

static int pca953x_remove(struct i2c_client *client)
{
	struct pca953x_platform_data *pdata = dev_get_platdata(&client->dev);
	struct pca953x_chip *chip = i2c_get_clientdata(client);
	int ret;

	if (pdata && pdata->teardown) {
		ret = pdata->teardown(client, chip->gpio_chip.base,
				chip->gpio_chip.ngpio, pdata->context);
		if (ret < 0)
			dev_err(&client->dev, "%s failed, %d\n",
					"teardown", ret);
	} else {
		ret = 0;
	}

	regulator_disable(chip->regulator);

	return ret;
}

/* convenience to stop overlong match-table lines */
#define OF_953X(__nrgpio, __int) (void *)(__nrgpio | PCA953X_TYPE | __int)
#define OF_957X(__nrgpio, __int) (void *)(__nrgpio | PCA957X_TYPE | __int)

static const struct of_device_id pca953x_dt_ids[] = {
	{ .compatible = "nxp,pca9505", .data = OF_953X(40, PCA_INT), },
	{ .compatible = "nxp,pca9534", .data = OF_953X( 8, PCA_INT), },
	{ .compatible = "nxp,pca9535", .data = OF_953X(16, PCA_INT), },
	{ .compatible = "nxp,pca9536", .data = OF_953X( 4, 0), },
	{ .compatible = "nxp,pca9537", .data = OF_953X( 4, PCA_INT), },
	{ .compatible = "nxp,pca9538", .data = OF_953X( 8, PCA_INT), },
	{ .compatible = "nxp,pca9539", .data = OF_953X(16, PCA_INT), },
	{ .compatible = "nxp,pca9554", .data = OF_953X( 8, PCA_INT), },
	{ .compatible = "nxp,pca9555", .data = OF_953X(16, PCA_INT), },
	{ .compatible = "nxp,pca9556", .data = OF_953X( 8, 0), },
	{ .compatible = "nxp,pca9557", .data = OF_953X( 8, 0), },
	{ .compatible = "nxp,pca9574", .data = OF_957X( 8, PCA_INT), },
	{ .compatible = "nxp,pca9575", .data = OF_957X(16, PCA_INT), },
	{ .compatible = "nxp,pca9698", .data = OF_953X(40, 0), },

	{ .compatible = "nxp,pcal6524", .data = OF_953X(24, PCA_LATCH_INT), },
	{ .compatible = "nxp,pcal9555a", .data = OF_953X(16, PCA_LATCH_INT), },

	{ .compatible = "maxim,max7310", .data = OF_953X( 8, 0), },
	{ .compatible = "maxim,max7312", .data = OF_953X(16, PCA_INT), },
	{ .compatible = "maxim,max7313", .data = OF_953X(16, PCA_INT), },
	{ .compatible = "maxim,max7315", .data = OF_953X( 8, PCA_INT), },
	{ .compatible = "maxim,max7318", .data = OF_953X(16, PCA_INT), },

	{ .compatible = "ti,pca6107", .data = OF_953X( 8, PCA_INT), },
	{ .compatible = "ti,pca9536", .data = OF_953X( 4, 0), },
	{ .compatible = "ti,tca6408", .data = OF_953X( 8, PCA_INT), },
	{ .compatible = "ti,tca6416", .data = OF_953X(16, PCA_INT), },
	{ .compatible = "ti,tca6424", .data = OF_953X(24, PCA_INT), },

	{ .compatible = "onnn,pca9654", .data = OF_953X( 8, PCA_INT), },
	{ .compatible = "onnn,pca9655", .data = OF_953X(16, PCA_INT), },

	{ .compatible = "exar,xra1202", .data = OF_953X( 8, 0), },
	{ }
};

MODULE_DEVICE_TABLE(of, pca953x_dt_ids);

static struct i2c_driver pca953x_driver = {
	.driver = {
		.name	= "pca953x",
		.of_match_table = pca953x_dt_ids,
		.acpi_match_table = ACPI_PTR(pca953x_acpi_ids),
	},
	.probe		= pca953x_probe,
	.remove		= pca953x_remove,
	.id_table	= pca953x_id,
};

static int __init pca953x_init(void)
{
	return i2c_add_driver(&pca953x_driver);
}
/* register after i2c postcore initcall and before
 * subsys initcalls that may rely on these GPIOs
 */
subsys_initcall(pca953x_init);

static void __exit pca953x_exit(void)
{
	i2c_del_driver(&pca953x_driver);
}
module_exit(pca953x_exit);

MODULE_AUTHOR("eric miao <eric.miao@marvell.com>");
MODULE_DESCRIPTION("GPIO expander driver for PCA953x");
MODULE_LICENSE("GPL");<|MERGE_RESOLUTION|>--- conflicted
+++ resolved
@@ -114,8 +114,6 @@
 #define BANK_SZ 8
 
 #define NBANK(chip) DIV_ROUND_UP(chip->gpio_chip.ngpio, BANK_SZ)
-<<<<<<< HEAD
-=======
 
 struct pca953x_reg_config {
 	int direction;
@@ -134,7 +132,6 @@
 	.output = PCA957X_OUT,
 	.input = PCA957X_IN,
 };
->>>>>>> 286cd8c7
 
 struct pca953x_chip {
 	unsigned gpio_start;
