
/*
 * edac_device.c
 * (C) 2007 www.douglaskthompson.com
 *
 * This file may be distributed under the terms of the
 * GNU General Public License.
 *
 * Written by Doug Thompson <norsk5@xmission.com>
 *
 * edac_device API implementation
 * 19 Jan 2007
 */

#include <asm/page.h>
#include <linux/uaccess.h>
#include <linux/ctype.h>
#include <linux/highmem.h>
#include <linux/init.h>
#include <linux/jiffies.h>
#include <linux/module.h>
#include <linux/slab.h>
#include <linux/smp.h>
#include <linux/spinlock.h>
#include <linux/sysctl.h>
#include <linux/timer.h>

#include "edac_device.h"
#include "edac_module.h"

/* lock for the list: 'edac_device_list', manipulation of this list
 * is protected by the 'device_ctls_mutex' lock
 */
static DEFINE_MUTEX(device_ctls_mutex);
static LIST_HEAD(edac_device_list);

#ifdef CONFIG_EDAC_DEBUG
static void edac_device_dump_device(struct edac_device_ctl_info *edac_dev)
{
	edac_dbg(3, "\tedac_dev = %p dev_idx=%d\n",
		 edac_dev, edac_dev->dev_idx);
	edac_dbg(4, "\tedac_dev->edac_check = %p\n", edac_dev->edac_check);
	edac_dbg(3, "\tdev = %p\n", edac_dev->dev);
	edac_dbg(3, "\tmod_name:ctl_name = %s:%s\n",
		 edac_dev->mod_name, edac_dev->ctl_name);
	edac_dbg(3, "\tpvt_info = %p\n\n", edac_dev->pvt_info);
}
#endif				/* CONFIG_EDAC_DEBUG */

struct edac_device_ctl_info *edac_device_alloc_ctl_info(
	unsigned sz_private,
	char *edac_device_name, unsigned nr_instances,
	char *edac_block_name, unsigned nr_blocks,
	unsigned offset_value,		/* zero, 1, or other based offset */
	struct edac_dev_sysfs_block_attribute *attrib_spec, unsigned nr_attrib,
	int device_index)
{
	struct edac_device_ctl_info *dev_ctl;
	struct edac_device_instance *dev_inst, *inst;
	struct edac_device_block *dev_blk, *blk_p, *blk;
	struct edac_dev_sysfs_block_attribute *dev_attrib, *attrib_p, *attrib;
	unsigned total_size;
	unsigned count;
	unsigned instance, block, attr;
	void *pvt, *p;
	int err;

	edac_dbg(4, "instances=%d blocks=%d\n", nr_instances, nr_blocks);

	/* Calculate the size of memory we need to allocate AND
	 * determine the offsets of the various item arrays
	 * (instance,block,attrib) from the start of an  allocated structure.
	 * We want the alignment of each item  (instance,block,attrib)
	 * to be at least as stringent as what the compiler would
	 * provide if we could simply hardcode everything into a single struct.
	 */
	p = NULL;
	dev_ctl = edac_align_ptr(&p, sizeof(*dev_ctl), 1);

	/* Calc the 'end' offset past end of ONE ctl_info structure
	 * which will become the start of the 'instance' array
	 */
	dev_inst = edac_align_ptr(&p, sizeof(*dev_inst), nr_instances);

	/* Calc the 'end' offset past the instance array within the ctl_info
	 * which will become the start of the block array
	 */
	count = nr_instances * nr_blocks;
	dev_blk = edac_align_ptr(&p, sizeof(*dev_blk), count);

	/* Calc the 'end' offset past the dev_blk array
	 * which will become the start of the attrib array, if any.
	 */
	/* calc how many nr_attrib we need */
	if (nr_attrib > 0)
		count *= nr_attrib;
	dev_attrib = edac_align_ptr(&p, sizeof(*dev_attrib), count);

	/* Calc the 'end' offset past the attributes array */
	pvt = edac_align_ptr(&p, sz_private, 1);

	/* 'pvt' now points to where the private data area is.
	 * At this point 'pvt' (like dev_inst,dev_blk and dev_attrib)
	 * is baselined at ZERO
	 */
	total_size = ((unsigned long)pvt) + sz_private;

	/* Allocate the amount of memory for the set of control structures */
	dev_ctl = kzalloc(total_size, GFP_KERNEL);
	if (dev_ctl == NULL)
		return NULL;

	/* Adjust pointers so they point within the actual memory we
	 * just allocated rather than an imaginary chunk of memory
	 * located at address 0.
	 * 'dev_ctl' points to REAL memory, while the others are
	 * ZERO based and thus need to be adjusted to point within
	 * the allocated memory.
	 */
	dev_inst = (struct edac_device_instance *)
		(((char *)dev_ctl) + ((unsigned long)dev_inst));
	dev_blk = (struct edac_device_block *)
		(((char *)dev_ctl) + ((unsigned long)dev_blk));
	dev_attrib = (struct edac_dev_sysfs_block_attribute *)
		(((char *)dev_ctl) + ((unsigned long)dev_attrib));
	pvt = sz_private ? (((char *)dev_ctl) + ((unsigned long)pvt)) : NULL;

	/* Begin storing the information into the control info structure */
	dev_ctl->dev_idx = device_index;
	dev_ctl->nr_instances = nr_instances;
	dev_ctl->instances = dev_inst;
	dev_ctl->pvt_info = pvt;

	/* Default logging of CEs and UEs */
	dev_ctl->log_ce = 1;
	dev_ctl->log_ue = 1;

	/* Name of this edac device */
	snprintf(dev_ctl->name,sizeof(dev_ctl->name),"%s",edac_device_name);

	edac_dbg(4, "edac_dev=%p next after end=%p\n",
		 dev_ctl, pvt + sz_private);

	/* Initialize every Instance */
	for (instance = 0; instance < nr_instances; instance++) {
		inst = &dev_inst[instance];
		inst->ctl = dev_ctl;
		inst->nr_blocks = nr_blocks;
		blk_p = &dev_blk[instance * nr_blocks];
		inst->blocks = blk_p;

		/* name of this instance */
		snprintf(inst->name, sizeof(inst->name),
			 "%s%u", edac_device_name, instance);

		/* Initialize every block in each instance */
		for (block = 0; block < nr_blocks; block++) {
			blk = &blk_p[block];
			blk->instance = inst;
			snprintf(blk->name, sizeof(blk->name),
				 "%s%d", edac_block_name, block+offset_value);

			edac_dbg(4, "instance=%d inst_p=%p block=#%d block_p=%p name='%s'\n",
				 instance, inst, block, blk, blk->name);

			/* if there are NO attributes OR no attribute pointer
			 * then continue on to next block iteration
			 */
			if ((nr_attrib == 0) || (attrib_spec == NULL))
				continue;

			/* setup the attribute array for this block */
			blk->nr_attribs = nr_attrib;
			attrib_p = &dev_attrib[block*nr_instances*nr_attrib];
			blk->block_attributes = attrib_p;

			edac_dbg(4, "THIS BLOCK_ATTRIB=%p\n",
				 blk->block_attributes);

			/* Initialize every user specified attribute in this
			 * block with the data the caller passed in
			 * Each block gets its own copy of pointers,
			 * and its unique 'value'
			 */
			for (attr = 0; attr < nr_attrib; attr++) {
				attrib = &attrib_p[attr];

				/* populate the unique per attrib
				 * with the code pointers and info
				 */
				attrib->attr = attrib_spec[attr].attr;
				attrib->show = attrib_spec[attr].show;
				attrib->store = attrib_spec[attr].store;

				attrib->block = blk;	/* up link */

				edac_dbg(4, "alloc-attrib=%p attrib_name='%s' attrib-spec=%p spec-name=%s\n",
					 attrib, attrib->attr.name,
					 &attrib_spec[attr],
					 attrib_spec[attr].attr.name
					);
			}
		}
	}

	/* Mark this instance as merely ALLOCATED */
	dev_ctl->op_state = OP_ALLOC;

	/*
	 * Initialize the 'root' kobj for the edac_device controller
	 */
	err = edac_device_register_sysfs_main_kobj(dev_ctl);
	if (err) {
		kfree(dev_ctl);
		return NULL;
	}

	/* at this point, the root kobj is valid, and in order to
	 * 'free' the object, then the function:
	 *	edac_device_unregister_sysfs_main_kobj() must be called
	 * which will perform kobj unregistration and the actual free
	 * will occur during the kobject callback operation
	 */

	return dev_ctl;
}
EXPORT_SYMBOL_GPL(edac_device_alloc_ctl_info);

void edac_device_free_ctl_info(struct edac_device_ctl_info *ctl_info)
{
	edac_device_unregister_sysfs_main_kobj(ctl_info);
}
EXPORT_SYMBOL_GPL(edac_device_free_ctl_info);

/*
 * find_edac_device_by_dev
 *	scans the edac_device list for a specific 'struct device *'
 *
 *	lock to be held prior to call:	device_ctls_mutex
 *
 *	Return:
 *		pointer to control structure managing 'dev'
 *		NULL if not found on list
 */
static struct edac_device_ctl_info *find_edac_device_by_dev(struct device *dev)
{
	struct edac_device_ctl_info *edac_dev;
	struct list_head *item;

	edac_dbg(0, "\n");

	list_for_each(item, &edac_device_list) {
		edac_dev = list_entry(item, struct edac_device_ctl_info, link);

		if (edac_dev->dev == dev)
			return edac_dev;
	}

	return NULL;
}

/*
 * add_edac_dev_to_global_list
 *	Before calling this function, caller must
 *	assign a unique value to edac_dev->dev_idx.
 *
 *	lock to be held prior to call:	device_ctls_mutex
 *
 *	Return:
 *		0 on success
 *		1 on failure.
 */
static int add_edac_dev_to_global_list(struct edac_device_ctl_info *edac_dev)
{
	struct list_head *item, *insert_before;
	struct edac_device_ctl_info *rover;

	insert_before = &edac_device_list;

	/* Determine if already on the list */
	rover = find_edac_device_by_dev(edac_dev->dev);
	if (unlikely(rover != NULL))
		goto fail0;

	/* Insert in ascending order by 'dev_idx', so find position */
	list_for_each(item, &edac_device_list) {
		rover = list_entry(item, struct edac_device_ctl_info, link);

		if (rover->dev_idx >= edac_dev->dev_idx) {
			if (unlikely(rover->dev_idx == edac_dev->dev_idx))
				goto fail1;

			insert_before = item;
			break;
		}
	}

	list_add_tail_rcu(&edac_dev->link, insert_before);
	return 0;

fail0:
	edac_printk(KERN_WARNING, EDAC_MC,
			"%s (%s) %s %s already assigned %d\n",
			dev_name(rover->dev), edac_dev_name(rover),
			rover->mod_name, rover->ctl_name, rover->dev_idx);
	return 1;

fail1:
	edac_printk(KERN_WARNING, EDAC_MC,
			"bug in low-level driver: attempt to assign\n"
			"    duplicate dev_idx %d in %s()\n", rover->dev_idx,
			__func__);
	return 1;
}

/*
 * del_edac_device_from_global_list
 */
static void del_edac_device_from_global_list(struct edac_device_ctl_info
						*edac_device)
{
	list_del_rcu(&edac_device->link);

	/* these are for safe removal of devices from global list while
	 * NMI handlers may be traversing list
	 */
	synchronize_rcu();
	INIT_LIST_HEAD(&edac_device->link);
}

/*
 * edac_device_workq_function
 *	performs the operation scheduled by a workq request
 *
 *	this workq is embedded within an edac_device_ctl_info
 *	structure, that needs to be polled for possible error events.
 *
 *	This operation is to acquire the list mutex lock
 *	(thus preventing insertation or deletion)
 *	and then call the device's poll function IFF this device is
 *	running polled and there is a poll function defined.
 */
static void edac_device_workq_function(struct work_struct *work_req)
{
	struct delayed_work *d_work = to_delayed_work(work_req);
	struct edac_device_ctl_info *edac_dev = to_edac_device_ctl_work(d_work);

	mutex_lock(&device_ctls_mutex);

	/* If we are being removed, bail out immediately */
	if (edac_dev->op_state == OP_OFFLINE) {
		mutex_unlock(&device_ctls_mutex);
		return;
	}

	/* Only poll controllers that are running polled and have a check */
	if ((edac_dev->op_state == OP_RUNNING_POLL) &&
		(edac_dev->edac_check != NULL)) {
			edac_dev->edac_check(edac_dev);
	}

	mutex_unlock(&device_ctls_mutex);

	/* Reschedule the workq for the next time period to start again
	 * if the number of msec is for 1 sec, then adjust to the next
	 * whole one second to save timers firing all over the period
	 * between integral seconds
	 */
	if (edac_dev->poll_msec == 1000)
		edac_queue_work(&edac_dev->work, round_jiffies_relative(edac_dev->delay));
	else
		edac_queue_work(&edac_dev->work, edac_dev->delay);
}

/*
 * edac_device_workq_setup
 *	initialize a workq item for this edac_device instance
 *	passing in the new delay period in msec
 */
static void edac_device_workq_setup(struct edac_device_ctl_info *edac_dev,
				    unsigned msec)
{
	edac_dbg(0, "\n");

	/* take the arg 'msec' and set it into the control structure
	 * to used in the time period calculation
	 * then calc the number of jiffies that represents. Also, force
	 * polling period to 1 second if it is smaller than that, as
	 * anything less than 1 second does not make sense.
	 */
<<<<<<< HEAD
	if (!msec)
		msec = 1000;
=======
	if (msec <= 1000) {
		edac_device_printk(edac_dev, KERN_WARNING,
				   "Forcing polling period to 1 second\n");
		msec = 1000;
	}

>>>>>>> 286cd8c7
	edac_dev->poll_msec = msec;
	edac_dev->delay = msecs_to_jiffies(msec);

	if (edac_dev->defer_work)
		INIT_DEFERRABLE_WORK(&edac_dev->work,
					edac_device_workq_function);
	else
		INIT_DELAYED_WORK(&edac_dev->work, edac_device_workq_function);

	/* optimize here for the 1 second case, which will be normal value, to
	 * fire ON the 1 second time event. This helps reduce all sorts of
	 * timers firing on sub-second basis, while they are happy
	 * to fire together on the 1 second exactly
	 */
	if (edac_dev->poll_msec == 1000)
		edac_queue_work(&edac_dev->work, round_jiffies_relative(edac_dev->delay));
	else
		edac_queue_work(&edac_dev->work, edac_dev->delay);
}

/*
 * edac_device_workq_teardown
 *	stop the workq processing on this edac_dev
 */
static void edac_device_workq_teardown(struct edac_device_ctl_info *edac_dev)
{
	if (!edac_dev->edac_check)
		return;

	edac_dev->op_state = OP_OFFLINE;

<<<<<<< HEAD
	cancel_delayed_work_sync(&edac_dev->work);
	flush_workqueue(edac_workqueue);
=======
	edac_stop_work(&edac_dev->work);
>>>>>>> 286cd8c7
}

/*
 * edac_device_reset_delay_period
 *
 *	need to stop any outstanding workq queued up at this time
 *	because we will be resetting the sleep time.
 *	Then restart the workq on the new delay
 */
void edac_device_reset_delay_period(struct edac_device_ctl_info *edac_dev,
				    unsigned long msec)
{
	edac_dev->poll_msec = msec;
	edac_dev->delay	    = msecs_to_jiffies(msec);

	/* See comment in edac_device_workq_setup() above */
	if (edac_dev->poll_msec == 1000)
		edac_mod_work(&edac_dev->work, round_jiffies_relative(edac_dev->delay));
	else
		edac_mod_work(&edac_dev->work, edac_dev->delay);
}

int edac_device_alloc_index(void)
{
	static atomic_t device_indexes = ATOMIC_INIT(0);

	return atomic_inc_return(&device_indexes) - 1;
}
EXPORT_SYMBOL_GPL(edac_device_alloc_index);

int edac_device_add_device(struct edac_device_ctl_info *edac_dev)
{
	edac_dbg(0, "\n");

#ifdef CONFIG_EDAC_DEBUG
	if (edac_debug_level >= 3)
		edac_device_dump_device(edac_dev);
#endif
	mutex_lock(&device_ctls_mutex);

	if (add_edac_dev_to_global_list(edac_dev))
		goto fail0;

	/* set load time so that error rate can be tracked */
	edac_dev->start_time = jiffies;

	/* create this instance's sysfs entries */
	if (edac_device_create_sysfs(edac_dev)) {
		edac_device_printk(edac_dev, KERN_WARNING,
					"failed to create sysfs device\n");
		goto fail1;
	}

	/* If there IS a check routine, then we are running POLLED */
	if (edac_dev->edac_check != NULL) {
		/* This instance is NOW RUNNING */
		edac_dev->op_state = OP_RUNNING_POLL;

		/*
		 * enable workq processing on this instance,
		 * default = 1000 msec
		 */
		edac_device_workq_setup(edac_dev, edac_dev->poll_msec);
	} else {
		edac_dev->op_state = OP_RUNNING_INTERRUPT;
	}

	/* Report action taken */
	edac_device_printk(edac_dev, KERN_INFO,
		"Giving out device to module %s controller %s: DEV %s (%s)\n",
		edac_dev->mod_name, edac_dev->ctl_name, edac_dev->dev_name,
		edac_op_state_to_string(edac_dev->op_state));

	mutex_unlock(&device_ctls_mutex);
	return 0;

fail1:
	/* Some error, so remove the entry from the lsit */
	del_edac_device_from_global_list(edac_dev);

fail0:
	mutex_unlock(&device_ctls_mutex);
	return 1;
}
EXPORT_SYMBOL_GPL(edac_device_add_device);

struct edac_device_ctl_info *edac_device_del_device(struct device *dev)
{
	struct edac_device_ctl_info *edac_dev;

	edac_dbg(0, "\n");

	mutex_lock(&device_ctls_mutex);

	/* Find the structure on the list, if not there, then leave */
	edac_dev = find_edac_device_by_dev(dev);
	if (edac_dev == NULL) {
		mutex_unlock(&device_ctls_mutex);
		return NULL;
	}

	/* mark this instance as OFFLINE */
	edac_dev->op_state = OP_OFFLINE;

	/* deregister from global list */
	del_edac_device_from_global_list(edac_dev);

	mutex_unlock(&device_ctls_mutex);

	/* clear workq processing on this instance */
	edac_device_workq_teardown(edac_dev);

	/* Tear down the sysfs entries for this instance */
	edac_device_remove_sysfs(edac_dev);

	edac_printk(KERN_INFO, EDAC_MC,
		"Removed device %d for %s %s: DEV %s\n",
		edac_dev->dev_idx,
		edac_dev->mod_name, edac_dev->ctl_name, edac_dev_name(edac_dev));

	return edac_dev;
}
EXPORT_SYMBOL_GPL(edac_device_del_device);

static inline int edac_device_get_log_ce(struct edac_device_ctl_info *edac_dev)
{
	return edac_dev->log_ce;
}

static inline int edac_device_get_log_ue(struct edac_device_ctl_info *edac_dev)
{
	return edac_dev->log_ue;
}

static inline int edac_device_get_panic_on_ce(struct edac_device_ctl_info
					*edac_dev)
{
	return edac_dev->panic_on_ce;
}

static inline int edac_device_get_panic_on_ue(struct edac_device_ctl_info
					*edac_dev)
{
	return edac_dev->panic_on_ue;
}

void edac_device_handle_ce(struct edac_device_ctl_info *edac_dev,
			int inst_nr, int block_nr, const char *msg)
{
	struct edac_device_instance *instance;
	struct edac_device_block *block = NULL;

	if ((inst_nr >= edac_dev->nr_instances) || (inst_nr < 0)) {
		edac_device_printk(edac_dev, KERN_ERR,
				"INTERNAL ERROR: 'instance' out of range "
				"(%d >= %d)\n", inst_nr,
				edac_dev->nr_instances);
		return;
	}

	instance = edac_dev->instances + inst_nr;

	if ((block_nr >= instance->nr_blocks) || (block_nr < 0)) {
		edac_device_printk(edac_dev, KERN_ERR,
				"INTERNAL ERROR: instance %d 'block' "
				"out of range (%d >= %d)\n",
				inst_nr, block_nr,
				instance->nr_blocks);
		return;
	}

	if (instance->nr_blocks > 0) {
		block = instance->blocks + block_nr;
		block->counters.ce_count++;
	}

	/* Propagate the count up the 'totals' tree */
	instance->counters.ce_count++;
	edac_dev->counters.ce_count++;

	if (edac_device_get_log_ce(edac_dev))
		edac_device_printk(edac_dev, KERN_WARNING,
				"CE: %s instance: %s block: %s '%s'\n",
				edac_dev->ctl_name, instance->name,
				block ? block->name : "N/A", msg);

	if (edac_device_get_panic_on_ce(edac_dev))
		panic("EDAC %s: CE instance: %s block %s '%s'\n",
			edac_dev->ctl_name, instance->name,
			block ? block->name : "N/A", msg);
}
EXPORT_SYMBOL_GPL(edac_device_handle_ce);

void edac_device_handle_ue(struct edac_device_ctl_info *edac_dev,
			int inst_nr, int block_nr, const char *msg)
{
	struct edac_device_instance *instance;
	struct edac_device_block *block = NULL;

	if ((inst_nr >= edac_dev->nr_instances) || (inst_nr < 0)) {
		edac_device_printk(edac_dev, KERN_ERR,
				"INTERNAL ERROR: 'instance' out of range "
				"(%d >= %d)\n", inst_nr,
				edac_dev->nr_instances);
		return;
	}

	instance = edac_dev->instances + inst_nr;

	if ((block_nr >= instance->nr_blocks) || (block_nr < 0)) {
		edac_device_printk(edac_dev, KERN_ERR,
				"INTERNAL ERROR: instance %d 'block' "
				"out of range (%d >= %d)\n",
				inst_nr, block_nr,
				instance->nr_blocks);
		return;
	}

	if (instance->nr_blocks > 0) {
		block = instance->blocks + block_nr;
		block->counters.ue_count++;
	}

	/* Propagate the count up the 'totals' tree */
	instance->counters.ue_count++;
	edac_dev->counters.ue_count++;

	if (edac_device_get_log_ue(edac_dev))
		edac_device_printk(edac_dev, KERN_EMERG,
				"UE: %s instance: %s block: %s '%s'\n",
				edac_dev->ctl_name, instance->name,
				block ? block->name : "N/A", msg);

	if (edac_device_get_panic_on_ue(edac_dev))
		panic("EDAC %s: UE instance: %s block %s '%s'\n",
			edac_dev->ctl_name, instance->name,
			block ? block->name : "N/A", msg);
}
EXPORT_SYMBOL_GPL(edac_device_handle_ue);<|MERGE_RESOLUTION|>--- conflicted
+++ resolved
@@ -388,17 +388,12 @@
 	 * polling period to 1 second if it is smaller than that, as
 	 * anything less than 1 second does not make sense.
 	 */
-<<<<<<< HEAD
-	if (!msec)
-		msec = 1000;
-=======
 	if (msec <= 1000) {
 		edac_device_printk(edac_dev, KERN_WARNING,
 				   "Forcing polling period to 1 second\n");
 		msec = 1000;
 	}
 
->>>>>>> 286cd8c7
 	edac_dev->poll_msec = msec;
 	edac_dev->delay = msecs_to_jiffies(msec);
 
@@ -430,12 +425,7 @@
 
 	edac_dev->op_state = OP_OFFLINE;
 
-<<<<<<< HEAD
-	cancel_delayed_work_sync(&edac_dev->work);
-	flush_workqueue(edac_workqueue);
-=======
 	edac_stop_work(&edac_dev->work);
->>>>>>> 286cd8c7
 }
 
 /*
