#
# Makefile for the Linux kernel EDAC drivers.
#
# Copyright 02 Jul 2003, Linux Networx (http://lnxi.com)
# This file may be distributed under the terms of the
# GNU General Public License.
#

obj-$(CONFIG_EDAC)			:= edac_core.o

edac_core-y	:= edac_mc.o edac_device.o edac_mc_sysfs.o
edac_core-y	+= edac_module.o edac_device_sysfs.o wq.o

edac_core-$(CONFIG_EDAC_DEBUG)		+= debugfs.o

ifdef CONFIG_PCI
edac_core-y	+= edac_pci.o edac_pci_sysfs.o
endif

obj-$(CONFIG_EDAC_GHES)			+= ghes_edac.o

edac_mce_amd-y				:= mce_amd.o
obj-$(CONFIG_EDAC_DECODE_MCE)		+= edac_mce_amd.o

obj-$(CONFIG_EDAC_AMD76X)		+= amd76x_edac.o
obj-$(CONFIG_EDAC_CPC925)		+= cpc925_edac.o
obj-$(CONFIG_EDAC_I5000)		+= i5000_edac.o
obj-$(CONFIG_EDAC_I5100)		+= i5100_edac.o
obj-$(CONFIG_EDAC_I5400)		+= i5400_edac.o
obj-$(CONFIG_EDAC_I7300)		+= i7300_edac.o
obj-$(CONFIG_EDAC_I7CORE)		+= i7core_edac.o
obj-$(CONFIG_EDAC_SBRIDGE)		+= sb_edac.o
obj-$(CONFIG_EDAC_SKX)			+= skx_edac.o
obj-$(CONFIG_EDAC_PND2)			+= pnd2_edac.o
obj-$(CONFIG_EDAC_E7XXX)		+= e7xxx_edac.o
obj-$(CONFIG_EDAC_E752X)		+= e752x_edac.o
obj-$(CONFIG_EDAC_I82443BXGX)		+= i82443bxgx_edac.o
obj-$(CONFIG_EDAC_I82875P)		+= i82875p_edac.o
obj-$(CONFIG_EDAC_I82975X)		+= i82975x_edac.o
obj-$(CONFIG_EDAC_I3000)		+= i3000_edac.o
obj-$(CONFIG_EDAC_I3200)		+= i3200_edac.o
obj-$(CONFIG_EDAC_IE31200)		+= ie31200_edac.o
obj-$(CONFIG_EDAC_X38)			+= x38_edac.o
obj-$(CONFIG_EDAC_I82860)		+= i82860_edac.o
obj-$(CONFIG_EDAC_R82600)		+= r82600_edac.o
obj-$(CONFIG_EDAC_KRYO_ARM64)          += kryo_arm64_edac.o

amd64_edac_mod-y := amd64_edac.o
amd64_edac_mod-$(CONFIG_EDAC_DEBUG) += amd64_edac_dbg.o
amd64_edac_mod-$(CONFIG_EDAC_AMD64_ERROR_INJECTION) += amd64_edac_inj.o

obj-$(CONFIG_EDAC_AMD64)		+= amd64_edac_mod.o

obj-$(CONFIG_EDAC_PASEMI)		+= pasemi_edac.o

mpc85xx_edac_mod-y			:= fsl_ddr_edac.o mpc85xx_edac.o
obj-$(CONFIG_EDAC_MPC85XX)		+= mpc85xx_edac_mod.o

layerscape_edac_mod-y			:= fsl_ddr_edac.o layerscape_edac.o
obj-$(CONFIG_EDAC_LAYERSCAPE)		+= layerscape_edac_mod.o

obj-$(CONFIG_EDAC_MV64X60)		+= mv64x60_edac.o
obj-$(CONFIG_EDAC_CELL)			+= cell_edac.o
obj-$(CONFIG_EDAC_PPC4XX)		+= ppc4xx_edac.o
obj-$(CONFIG_EDAC_AMD8111)		+= amd8111_edac.o
obj-$(CONFIG_EDAC_AMD8131)		+= amd8131_edac.o

obj-$(CONFIG_EDAC_HIGHBANK_MC)		+= highbank_mc_edac.o
obj-$(CONFIG_EDAC_HIGHBANK_L2)		+= highbank_l2_edac.o

obj-$(CONFIG_EDAC_OCTEON_PC)		+= octeon_edac-pc.o
obj-$(CONFIG_EDAC_OCTEON_L2C)		+= octeon_edac-l2c.o
obj-$(CONFIG_EDAC_OCTEON_LMC)		+= octeon_edac-lmc.o
obj-$(CONFIG_EDAC_OCTEON_PCI)		+= octeon_edac-pci.o
obj-$(CONFIG_EDAC_THUNDERX)		+= thunderx_edac.o

obj-$(CONFIG_EDAC_ALTERA)		+= altera_edac.o
obj-$(CONFIG_EDAC_SYNOPSYS)		+= synopsys_edac.o
obj-$(CONFIG_EDAC_XGENE)		+= xgene_edac.o
<<<<<<< HEAD
obj-$(CONFIG_EDAC_CORTEX_ARM64)         += cortex_arm64_edac.o
=======
obj-$(CONFIG_EDAC_TI)			+= ti_edac.o
obj-$(CONFIG_EDAC_QCOM)			+= qcom_edac.o
obj-$(CONFIG_EDAC_CORTEX_ARM64)		+= cortex_arm64_edac.o
>>>>>>> 286cd8c7
<|MERGE_RESOLUTION|>--- conflicted
+++ resolved
@@ -77,10 +77,6 @@
 obj-$(CONFIG_EDAC_ALTERA)		+= altera_edac.o
 obj-$(CONFIG_EDAC_SYNOPSYS)		+= synopsys_edac.o
 obj-$(CONFIG_EDAC_XGENE)		+= xgene_edac.o
-<<<<<<< HEAD
-obj-$(CONFIG_EDAC_CORTEX_ARM64)         += cortex_arm64_edac.o
-=======
 obj-$(CONFIG_EDAC_TI)			+= ti_edac.o
 obj-$(CONFIG_EDAC_QCOM)			+= qcom_edac.o
-obj-$(CONFIG_EDAC_CORTEX_ARM64)		+= cortex_arm64_edac.o
->>>>>>> 286cd8c7
+obj-$(CONFIG_EDAC_CORTEX_ARM64)		+= cortex_arm64_edac.o