--- conflicted
+++ resolved
@@ -68,19 +68,11 @@
 		if (vmf->flags & FAULT_FLAG_RETRY_NOWAIT)
 			goto out_unlock;
 
-<<<<<<< HEAD
-		ttm_bo_reference(bo);
-		up_read(&vma->vm_mm->mmap_sem);
-		(void) ttm_bo_wait(bo, false, true, false);
-		ttm_bo_unreserve(bo);
-		ttm_bo_unref(&bo);
-=======
 		ttm_bo_get(bo);
 		up_read(&vmf->vma->vm_mm->mmap_sem);
 		(void) dma_fence_wait(bo->moving, true);
 		ttm_bo_unreserve(bo);
 		ttm_bo_put(bo);
->>>>>>> 286cd8c7
 		goto out_unlock;
 	}
 
@@ -146,17 +138,10 @@
 
 		if (vmf->flags & FAULT_FLAG_ALLOW_RETRY) {
 			if (!(vmf->flags & FAULT_FLAG_RETRY_NOWAIT)) {
-<<<<<<< HEAD
-				ttm_bo_reference(bo);
-				up_read(&vma->vm_mm->mmap_sem);
-				(void) ttm_bo_wait_unreserved(bo);
-				ttm_bo_unref(&bo);
-=======
 				ttm_bo_get(bo);
 				up_read(&vmf->vma->vm_mm->mmap_sem);
 				(void) ttm_bo_wait_unreserved(bo);
 				ttm_bo_put(bo);
->>>>>>> 286cd8c7
 			}
 
 			return VM_FAULT_RETRY;
@@ -200,19 +185,10 @@
 	 */
 	ret = ttm_bo_vm_fault_idle(bo, vmf);
 	if (unlikely(ret != 0)) {
-<<<<<<< HEAD
-		retval = ret;
-
-		if (retval == VM_FAULT_RETRY &&
-		    !(vmf->flags & FAULT_FLAG_RETRY_NOWAIT)) {
-			/* The BO has already been unreserved. */
-			return retval;
-=======
 		if (ret == VM_FAULT_RETRY &&
 		    !(vmf->flags & FAULT_FLAG_RETRY_NOWAIT)) {
 			/* The BO has already been unreserved. */
 			return ret;
->>>>>>> 286cd8c7
 		}
 
 		goto out_unlock;
