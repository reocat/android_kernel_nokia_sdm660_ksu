/*
 * Copyright (C) 2008 Maarten Maathuis.
 * All Rights Reserved.
 *
 * Permission is hereby granted, free of charge, to any person obtaining
 * a copy of this software and associated documentation files (the
 * "Software"), to deal in the Software without restriction, including
 * without limitation the rights to use, copy, modify, merge, publish,
 * distribute, sublicense, and/or sell copies of the Software, and to
 * permit persons to whom the Software is furnished to do so, subject to
 * the following conditions:
 *
 * The above copyright notice and this permission notice (including the
 * next paragraph) shall be included in all copies or substantial
 * portions of the Software.
 *
 * THE SOFTWARE IS PROVIDED "AS IS", WITHOUT WARRANTY OF ANY KIND,
 * EXPRESS OR IMPLIED, INCLUDING BUT NOT LIMITED TO THE WARRANTIES OF
 * MERCHANTABILITY, FITNESS FOR A PARTICULAR PURPOSE AND NONINFRINGEMENT.
 * IN NO EVENT SHALL THE COPYRIGHT OWNER(S) AND/OR ITS SUPPLIERS BE
 * LIABLE FOR ANY CLAIM, DAMAGES OR OTHER LIABILITY, WHETHER IN AN ACTION
 * OF CONTRACT, TORT OR OTHERWISE, ARISING FROM, OUT OF OR IN CONNECTION
 * WITH THE SOFTWARE OR THE USE OR OTHER DEALINGS IN THE SOFTWARE.
 *
 */

#include <acpi/video.h>
#include <drm/drmP.h>
#include <drm/drm_atomic.h>
#include <drm/drm_atomic_helper.h>
#include <drm/drm_crtc_helper.h>
#include <drm/drm_fb_helper.h>

#include <nvif/class.h>

#include "nouveau_fbcon.h"
#include "dispnv04/hw.h"
#include "nouveau_crtc.h"
#include "nouveau_dma.h"
#include "nouveau_gem.h"
#include "nouveau_connector.h"
#include "nv50_display.h"

#include "nouveau_fence.h"

#include <nvif/cl0046.h>
#include <nvif/event.h>

static int
nouveau_display_vblank_handler(struct nvif_notify *notify)
{
	struct nouveau_crtc *nv_crtc =
		container_of(notify, typeof(*nv_crtc), vblank);
	drm_crtc_handle_vblank(&nv_crtc->base);
	return NVIF_NOTIFY_KEEP;
}

int
nouveau_display_vblank_enable(struct drm_device *dev, unsigned int pipe)
{
	struct drm_crtc *crtc;
	struct nouveau_crtc *nv_crtc;

	crtc = drm_crtc_from_index(dev, pipe);
	if (!crtc)
		return -EINVAL;

	nv_crtc = nouveau_crtc(crtc);
	nvif_notify_get(&nv_crtc->vblank);

	return 0;
}

void
nouveau_display_vblank_disable(struct drm_device *dev, unsigned int pipe)
{
	struct drm_crtc *crtc;
	struct nouveau_crtc *nv_crtc;

	crtc = drm_crtc_from_index(dev, pipe);
	if (!crtc)
		return;

	nv_crtc = nouveau_crtc(crtc);
	nvif_notify_put(&nv_crtc->vblank);
}

static inline int
calc(int blanks, int blanke, int total, int line)
{
	if (blanke >= blanks) {
		if (line >= blanks)
			line -= total;
	} else {
		if (line >= blanks)
			line -= total;
		line -= blanke + 1;
	}
	return line;
}

static bool
nouveau_display_scanoutpos_head(struct drm_crtc *crtc, int *vpos, int *hpos,
				ktime_t *stime, ktime_t *etime)
{
	struct {
		struct nv04_disp_mthd_v0 base;
		struct nv04_disp_scanoutpos_v0 scan;
	} args = {
		.base.method = NV04_DISP_SCANOUTPOS,
		.base.head = nouveau_crtc(crtc)->index,
	};
	struct nouveau_display *disp = nouveau_display(crtc->dev);
	struct drm_vblank_crtc *vblank = &crtc->dev->vblank[drm_crtc_index(crtc)];
<<<<<<< HEAD
	int ret, retry = 20;
=======
	int retry = 20;
	bool ret = false;
>>>>>>> 286cd8c7

	do {
		ret = nvif_mthd(&disp->disp.object, 0, &args, sizeof(args));
		if (ret != 0)
			return false;

		if (args.scan.vline) {
			ret = true;
			break;
		}

		if (retry) ndelay(vblank->linedur_ns);
	} while (retry--);

	*hpos = args.scan.hline;
	*vpos = calc(args.scan.vblanks, args.scan.vblanke,
		     args.scan.vtotal, args.scan.vline);
	if (stime) *stime = ns_to_ktime(args.scan.time[0]);
	if (etime) *etime = ns_to_ktime(args.scan.time[1]);

	return ret;
}

bool
nouveau_display_scanoutpos(struct drm_device *dev, unsigned int pipe,
			   bool in_vblank_irq, int *vpos, int *hpos,
			   ktime_t *stime, ktime_t *etime,
			   const struct drm_display_mode *mode)
{
	struct drm_crtc *crtc;

	list_for_each_entry(crtc, &dev->mode_config.crtc_list, head) {
		if (nouveau_crtc(crtc)->index == pipe) {
			return nouveau_display_scanoutpos_head(crtc, vpos, hpos,
							       stime, etime);
		}
	}

	return false;
}

static void
nouveau_display_vblank_fini(struct drm_device *dev)
{
	struct drm_crtc *crtc;

	list_for_each_entry(crtc, &dev->mode_config.crtc_list, head) {
		struct nouveau_crtc *nv_crtc = nouveau_crtc(crtc);
		nvif_notify_fini(&nv_crtc->vblank);
	}
}

static int
nouveau_display_vblank_init(struct drm_device *dev)
{
	struct nouveau_display *disp = nouveau_display(dev);
	struct drm_crtc *crtc;
	int ret;

	list_for_each_entry(crtc, &dev->mode_config.crtc_list, head) {
		struct nouveau_crtc *nv_crtc = nouveau_crtc(crtc);
		ret = nvif_notify_init(&disp->disp.object,
				       nouveau_display_vblank_handler, false,
				       NV04_DISP_NTFY_VBLANK,
				       &(struct nvif_notify_head_req_v0) {
					.head = nv_crtc->index,
				       },
				       sizeof(struct nvif_notify_head_req_v0),
				       sizeof(struct nvif_notify_head_rep_v0),
				       &nv_crtc->vblank);
		if (ret) {
			nouveau_display_vblank_fini(dev);
			return ret;
		}
	}

	ret = drm_vblank_init(dev, dev->mode_config.num_crtc);
	if (ret) {
		nouveau_display_vblank_fini(dev);
		return ret;
	}

	return 0;
}

static void
nouveau_user_framebuffer_destroy(struct drm_framebuffer *drm_fb)
{
	struct nouveau_framebuffer *fb = nouveau_framebuffer(drm_fb);

	if (fb->nvbo)
		drm_gem_object_put_unlocked(&fb->nvbo->gem);

	drm_framebuffer_cleanup(drm_fb);
	kfree(fb);
}

static int
nouveau_user_framebuffer_create_handle(struct drm_framebuffer *drm_fb,
				       struct drm_file *file_priv,
				       unsigned int *handle)
{
	struct nouveau_framebuffer *fb = nouveau_framebuffer(drm_fb);

	return drm_gem_handle_create(file_priv, &fb->nvbo->gem, handle);
}

static const struct drm_framebuffer_funcs nouveau_framebuffer_funcs = {
	.destroy = nouveau_user_framebuffer_destroy,
	.create_handle = nouveau_user_framebuffer_create_handle,
};

int
nouveau_framebuffer_new(struct drm_device *dev,
			const struct drm_mode_fb_cmd2 *mode_cmd,
			struct nouveau_bo *nvbo,
			struct nouveau_framebuffer **pfb)
{
	struct nouveau_drm *drm = nouveau_drm(dev);
	struct nouveau_framebuffer *fb;
	int ret;

        /* YUV overlays have special requirements pre-NV50 */
	if (drm->client.device.info.family < NV_DEVICE_INFO_V0_TESLA &&

	    (mode_cmd->pixel_format == DRM_FORMAT_YUYV ||
	     mode_cmd->pixel_format == DRM_FORMAT_UYVY ||
	     mode_cmd->pixel_format == DRM_FORMAT_NV12 ||
	     mode_cmd->pixel_format == DRM_FORMAT_NV21) &&
	    (mode_cmd->pitches[0] & 0x3f || /* align 64 */
	     mode_cmd->pitches[0] >= 0x10000 || /* at most 64k pitch */
	     (mode_cmd->pitches[1] && /* pitches for planes must match */
	      mode_cmd->pitches[0] != mode_cmd->pitches[1]))) {
		struct drm_format_name_buf format_name;
		DRM_DEBUG_KMS("Unsuitable framebuffer: format: %s; pitches: 0x%x\n 0x%x\n",
			      drm_get_format_name(mode_cmd->pixel_format,
						  &format_name),
			      mode_cmd->pitches[0],
			      mode_cmd->pitches[1]);
		return -EINVAL;
	}

	if (!(fb = *pfb = kzalloc(sizeof(*fb), GFP_KERNEL)))
		return -ENOMEM;

	drm_helper_mode_fill_fb_struct(dev, &fb->base, mode_cmd);
	fb->nvbo = nvbo;

	ret = drm_framebuffer_init(dev, &fb->base, &nouveau_framebuffer_funcs);
	if (ret)
		kfree(fb);
	return ret;
}

struct drm_framebuffer *
nouveau_user_framebuffer_create(struct drm_device *dev,
				struct drm_file *file_priv,
				const struct drm_mode_fb_cmd2 *mode_cmd)
{
	struct nouveau_framebuffer *fb;
	struct nouveau_bo *nvbo;
	struct drm_gem_object *gem;
	int ret;

	gem = drm_gem_object_lookup(file_priv, mode_cmd->handles[0]);
	if (!gem)
		return ERR_PTR(-ENOENT);
	nvbo = nouveau_gem_object(gem);

	ret = nouveau_framebuffer_new(dev, mode_cmd, nvbo, &fb);
	if (ret == 0)
		return &fb->base;

	drm_gem_object_put_unlocked(gem);
	return ERR_PTR(ret);
}

static const struct drm_mode_config_funcs nouveau_mode_config_funcs = {
	.fb_create = nouveau_user_framebuffer_create,
	.output_poll_changed = nouveau_fbcon_output_poll_changed,
};


struct nouveau_drm_prop_enum_list {
	u8 gen_mask;
	int type;
	char *name;
};

static struct nouveau_drm_prop_enum_list underscan[] = {
	{ 6, UNDERSCAN_AUTO, "auto" },
	{ 6, UNDERSCAN_OFF, "off" },
	{ 6, UNDERSCAN_ON, "on" },
	{}
};

static struct nouveau_drm_prop_enum_list dither_mode[] = {
	{ 7, DITHERING_MODE_AUTO, "auto" },
	{ 7, DITHERING_MODE_OFF, "off" },
	{ 1, DITHERING_MODE_ON, "on" },
	{ 6, DITHERING_MODE_STATIC2X2, "static 2x2" },
	{ 6, DITHERING_MODE_DYNAMIC2X2, "dynamic 2x2" },
	{ 4, DITHERING_MODE_TEMPORAL, "temporal" },
	{}
};

static struct nouveau_drm_prop_enum_list dither_depth[] = {
	{ 6, DITHERING_DEPTH_AUTO, "auto" },
	{ 6, DITHERING_DEPTH_6BPC, "6 bpc" },
	{ 6, DITHERING_DEPTH_8BPC, "8 bpc" },
	{}
};

#define PROP_ENUM(p,gen,n,list) do {                                           \
	struct nouveau_drm_prop_enum_list *l = (list);                         \
	int c = 0;                                                             \
	while (l->gen_mask) {                                                  \
		if (l->gen_mask & (1 << (gen)))                                \
			c++;                                                   \
		l++;                                                           \
	}                                                                      \
	if (c) {                                                               \
		p = drm_property_create(dev, DRM_MODE_PROP_ENUM, n, c);        \
		l = (list);                                                    \
		while (p && l->gen_mask) {                                     \
			if (l->gen_mask & (1 << (gen))) {                      \
				drm_property_add_enum(p, l->type, l->name);    \
			}                                                      \
			l++;                                                   \
		}                                                              \
	}                                                                      \
} while(0)

static void
nouveau_display_hpd_work(struct work_struct *work)
{
	struct nouveau_drm *drm = container_of(work, typeof(*drm), hpd_work);

	pm_runtime_get_sync(drm->dev->dev);

	drm_helper_hpd_irq_event(drm->dev);

	pm_runtime_mark_last_busy(drm->dev->dev);
	pm_runtime_put_sync(drm->dev->dev);
}

#ifdef CONFIG_ACPI

/*
 * Hans de Goede: This define belongs in acpi/video.h, I've submitted a patch
 * to the acpi subsys to move it there from drivers/acpi/acpi_video.c .
 * This should be dropped once that is merged.
 */
#ifndef ACPI_VIDEO_NOTIFY_PROBE
#define ACPI_VIDEO_NOTIFY_PROBE			0x81
#endif

static int
nouveau_display_acpi_ntfy(struct notifier_block *nb, unsigned long val,
			  void *data)
{
	struct nouveau_drm *drm = container_of(nb, typeof(*drm), acpi_nb);
	struct acpi_bus_event *info = data;
	int ret;

	if (!strcmp(info->device_class, ACPI_VIDEO_CLASS)) {
		if (info->type == ACPI_VIDEO_NOTIFY_PROBE) {
			ret = pm_runtime_get(drm->dev->dev);
			if (ret == 1 || ret == -EACCES) {
				/* If the GPU is already awake, or in a state
				 * where we can't wake it up, it can handle
				 * it's own hotplug events.
				 */
				pm_runtime_put_autosuspend(drm->dev->dev);
			} else if (ret == 0) {
				/* This may be the only indication we receive
				 * of a connector hotplug on a runtime
				 * suspended GPU, schedule hpd_work to check.
				 */
				NV_DEBUG(drm, "ACPI requested connector reprobe\n");
				schedule_work(&drm->hpd_work);
				pm_runtime_put_noidle(drm->dev->dev);
			} else {
				NV_WARN(drm, "Dropped ACPI reprobe event due to RPM error: %d\n",
					ret);
			}

			/* acpi-video should not generate keypresses for this */
			return NOTIFY_BAD;
		}
	}

	return NOTIFY_DONE;
}
#endif

int
nouveau_display_init(struct drm_device *dev)
{
	struct nouveau_display *disp = nouveau_display(dev);
	struct nouveau_drm *drm = nouveau_drm(dev);
	struct drm_connector *connector;
	struct drm_connector_list_iter conn_iter;
	int ret;

	ret = disp->init(dev);
	if (ret)
		return ret;

<<<<<<< HEAD
	/* enable polling for external displays */
	if (!dev->mode_config.poll_enabled)
		drm_kms_helper_poll_enable(dev);
=======
	/* enable connector detection and polling for connectors without HPD
	 * support
	 */
	drm_kms_helper_poll_enable(dev);
>>>>>>> 286cd8c7

	/* enable hotplug interrupts */
	drm_connector_list_iter_begin(dev, &conn_iter);
	nouveau_for_each_non_mst_connector_iter(connector, &conn_iter) {
		struct nouveau_connector *conn = nouveau_connector(connector);
		nvif_notify_get(&conn->hpd);
	}
	drm_connector_list_iter_end(&conn_iter);

	/* enable flip completion events */
	nvif_notify_get(&drm->flip);
	return ret;
}

void
nouveau_display_fini(struct drm_device *dev, bool suspend, bool runtime)
{
	struct nouveau_display *disp = nouveau_display(dev);
	struct nouveau_drm *drm = nouveau_drm(dev);
	struct drm_connector *connector;
	struct drm_connector_list_iter conn_iter;

	if (!suspend) {
		if (drm_drv_uses_atomic_modeset(dev))
			drm_atomic_helper_shutdown(dev);
		else
			drm_crtc_force_disable_all(dev);
	}

	/* disable flip completion events */
	nvif_notify_put(&drm->flip);

	/* disable hotplug interrupts */
	drm_connector_list_iter_begin(dev, &conn_iter);
	nouveau_for_each_non_mst_connector_iter(connector, &conn_iter) {
		struct nouveau_connector *conn = nouveau_connector(connector);
		nvif_notify_put(&conn->hpd);
	}
	drm_connector_list_iter_end(&conn_iter);

	if (!runtime)
		cancel_work_sync(&drm->hpd_work);

	drm_kms_helper_poll_disable(dev);
	disp->fini(dev);
}

static void
nouveau_display_create_properties(struct drm_device *dev)
{
	struct nouveau_display *disp = nouveau_display(dev);
	int gen;

	if (disp->disp.object.oclass < NV50_DISP)
		gen = 0;
	else
	if (disp->disp.object.oclass < GF110_DISP)
		gen = 1;
	else
		gen = 2;

	PROP_ENUM(disp->dithering_mode, gen, "dithering mode", dither_mode);
	PROP_ENUM(disp->dithering_depth, gen, "dithering depth", dither_depth);
	PROP_ENUM(disp->underscan_property, gen, "underscan", underscan);

	disp->underscan_hborder_property =
		drm_property_create_range(dev, 0, "underscan hborder", 0, 128);

	disp->underscan_vborder_property =
		drm_property_create_range(dev, 0, "underscan vborder", 0, 128);

	if (gen < 1)
		return;

	/* -90..+90 */
	disp->vibrant_hue_property =
		drm_property_create_range(dev, 0, "vibrant hue", 0, 180);

	/* -100..+100 */
	disp->color_vibrance_property =
		drm_property_create_range(dev, 0, "color vibrance", 0, 200);
}

int
nouveau_display_create(struct drm_device *dev)
{
	struct nouveau_drm *drm = nouveau_drm(dev);
	struct nvkm_device *device = nvxx_device(&drm->client.device);
	struct nouveau_display *disp;
	int ret;

	disp = drm->display = kzalloc(sizeof(*disp), GFP_KERNEL);
	if (!disp)
		return -ENOMEM;

	drm_mode_config_init(dev);
	drm_mode_create_scaling_mode_property(dev);
	drm_mode_create_dvi_i_properties(dev);

	dev->mode_config.funcs = &nouveau_mode_config_funcs;
	dev->mode_config.fb_base = device->func->resource_addr(device, 1);

	dev->mode_config.min_width = 0;
	dev->mode_config.min_height = 0;
	if (drm->client.device.info.family < NV_DEVICE_INFO_V0_CELSIUS) {
		dev->mode_config.max_width = 2048;
		dev->mode_config.max_height = 2048;
	} else
	if (drm->client.device.info.family < NV_DEVICE_INFO_V0_TESLA) {
		dev->mode_config.max_width = 4096;
		dev->mode_config.max_height = 4096;
	} else
	if (drm->client.device.info.family < NV_DEVICE_INFO_V0_FERMI) {
		dev->mode_config.max_width = 8192;
		dev->mode_config.max_height = 8192;
	} else {
		dev->mode_config.max_width = 16384;
		dev->mode_config.max_height = 16384;
	}

	dev->mode_config.preferred_depth = 24;
	dev->mode_config.prefer_shadow = 1;

	if (drm->client.device.info.chipset < 0x11)
		dev->mode_config.async_page_flip = false;
	else
		dev->mode_config.async_page_flip = true;

	drm_kms_helper_poll_init(dev);
	drm_kms_helper_poll_disable(dev);

	if (nouveau_modeset != 2 && drm->vbios.dcb.entries) {
		ret = nvif_disp_ctor(&drm->client.device, 0, &disp->disp);
		if (ret == 0) {
			nouveau_display_create_properties(dev);
			if (disp->disp.object.oclass < NV50_DISP)
				ret = nv04_display_create(dev);
			else
				ret = nv50_display_create(dev);
		}
	} else {
		ret = 0;
	}

	if (ret)
		goto disp_create_err;

	drm_mode_config_reset(dev);

	if (dev->mode_config.num_crtc) {
		ret = nouveau_display_vblank_init(dev);
		if (ret)
			goto vblank_err;
	}

	nouveau_backlight_init(dev);
	INIT_WORK(&drm->hpd_work, nouveau_display_hpd_work);
#ifdef CONFIG_ACPI
	drm->acpi_nb.notifier_call = nouveau_display_acpi_ntfy;
	register_acpi_notifier(&drm->acpi_nb);
#endif

	return 0;

vblank_err:
	disp->dtor(dev);
disp_create_err:
	drm_kms_helper_poll_fini(dev);
	drm_mode_config_cleanup(dev);
	return ret;
}

void
nouveau_display_destroy(struct drm_device *dev)
{
	struct nouveau_display *disp = nouveau_display(dev);

#ifdef CONFIG_ACPI
	unregister_acpi_notifier(&nouveau_drm(dev)->acpi_nb);
#endif
	nouveau_backlight_exit(dev);
	nouveau_display_vblank_fini(dev);

	drm_kms_helper_poll_fini(dev);
	drm_mode_config_cleanup(dev);

	if (disp->dtor)
		disp->dtor(dev);

	nvif_disp_dtor(&disp->disp);

	nouveau_drm(dev)->display = NULL;
	kfree(disp);
}

int
nouveau_display_suspend(struct drm_device *dev, bool runtime)
{
	struct nouveau_display *disp = nouveau_display(dev);
	struct drm_crtc *crtc;

	if (drm_drv_uses_atomic_modeset(dev)) {
		if (!runtime) {
			disp->suspend = drm_atomic_helper_suspend(dev);
			if (IS_ERR(disp->suspend)) {
				int ret = PTR_ERR(disp->suspend);
				disp->suspend = NULL;
				return ret;
			}
		}

		nouveau_display_fini(dev, true, runtime);
		return 0;
	}

	nouveau_display_fini(dev, true, runtime);

	list_for_each_entry(crtc, &dev->mode_config.crtc_list, head) {
		struct nouveau_framebuffer *nouveau_fb;

		nouveau_fb = nouveau_framebuffer(crtc->primary->fb);
		if (!nouveau_fb || !nouveau_fb->nvbo)
			continue;

		nouveau_bo_unpin(nouveau_fb->nvbo);
	}

	list_for_each_entry(crtc, &dev->mode_config.crtc_list, head) {
		struct nouveau_crtc *nv_crtc = nouveau_crtc(crtc);
		if (nv_crtc->cursor.nvbo) {
			if (nv_crtc->cursor.set_offset)
				nouveau_bo_unmap(nv_crtc->cursor.nvbo);
			nouveau_bo_unpin(nv_crtc->cursor.nvbo);
		}
	}

	return 0;
}

void
nouveau_display_resume(struct drm_device *dev, bool runtime)
{
	struct nouveau_display *disp = nouveau_display(dev);
	struct nouveau_drm *drm = nouveau_drm(dev);
	struct drm_crtc *crtc;
	int ret;

	if (drm_drv_uses_atomic_modeset(dev)) {
		nouveau_display_init(dev);
		if (disp->suspend) {
			drm_atomic_helper_resume(dev, disp->suspend);
			disp->suspend = NULL;
		}
		return;
	}

	/* re-pin fb/cursors */
	list_for_each_entry(crtc, &dev->mode_config.crtc_list, head) {
		struct nouveau_framebuffer *nouveau_fb;

		nouveau_fb = nouveau_framebuffer(crtc->primary->fb);
		if (!nouveau_fb || !nouveau_fb->nvbo)
			continue;

		ret = nouveau_bo_pin(nouveau_fb->nvbo, TTM_PL_FLAG_VRAM, true);
		if (ret)
			NV_ERROR(drm, "Could not pin framebuffer\n");
	}

	list_for_each_entry(crtc, &dev->mode_config.crtc_list, head) {
		struct nouveau_crtc *nv_crtc = nouveau_crtc(crtc);
		if (!nv_crtc->cursor.nvbo)
			continue;

		ret = nouveau_bo_pin(nv_crtc->cursor.nvbo, TTM_PL_FLAG_VRAM, true);
		if (!ret && nv_crtc->cursor.set_offset)
			ret = nouveau_bo_map(nv_crtc->cursor.nvbo);
		if (ret)
			NV_ERROR(drm, "Could not pin/map cursor.\n");
	}

	nouveau_display_init(dev);

	/* Force CLUT to get re-loaded during modeset */
	list_for_each_entry(crtc, &dev->mode_config.crtc_list, head) {
		struct nouveau_crtc *nv_crtc = nouveau_crtc(crtc);

		nv_crtc->lut.depth = 0;
	}

	/* This should ensure we don't hit a locking problem when someone
	 * wakes us up via a connector.  We should never go into suspend
	 * while the display is on anyways.
	 */
	if (runtime)
		return;

	drm_helper_resume_force_mode(dev);

	/* Make sure that drm and hw vblank irqs get resumed if needed. */
	for (head = 0; head < dev->mode_config.num_crtc; head++)
		drm_vblank_on(dev, head);

	list_for_each_entry(crtc, &dev->mode_config.crtc_list, head) {
		struct nouveau_crtc *nv_crtc = nouveau_crtc(crtc);

		if (!nv_crtc->cursor.nvbo)
			continue;

		if (nv_crtc->cursor.set_offset)
			nv_crtc->cursor.set_offset(nv_crtc, nv_crtc->cursor.nvbo->bo.offset);
		nv_crtc->cursor.set_pos(nv_crtc, nv_crtc->cursor_saved_x,
						 nv_crtc->cursor_saved_y);
	}
}

static int
nouveau_page_flip_emit(struct nouveau_channel *chan,
		       struct nouveau_bo *old_bo,
		       struct nouveau_bo *new_bo,
		       struct nouveau_page_flip_state *s,
		       struct nouveau_fence **pfence)
{
	struct nouveau_fence_chan *fctx = chan->fence;
	struct nouveau_drm *drm = chan->drm;
	struct drm_device *dev = drm->dev;
	unsigned long flags;
	int ret;

	/* Queue it to the pending list */
	spin_lock_irqsave(&dev->event_lock, flags);
	list_add_tail(&s->head, &fctx->flip);
	spin_unlock_irqrestore(&dev->event_lock, flags);

	/* Synchronize with the old framebuffer */
	ret = nouveau_fence_sync(old_bo, chan, false, false);
	if (ret)
		goto fail;

	/* Emit the pageflip */
	ret = RING_SPACE(chan, 2);
	if (ret)
		goto fail;

	BEGIN_NV04(chan, NvSubSw, NV_SW_PAGE_FLIP, 1);
	OUT_RING  (chan, 0x00000000);
	FIRE_RING (chan);

	ret = nouveau_fence_new(chan, false, pfence);
	if (ret)
		goto fail;

	return 0;
fail:
	spin_lock_irqsave(&dev->event_lock, flags);
	list_del(&s->head);
	spin_unlock_irqrestore(&dev->event_lock, flags);
	return ret;
}

int
nouveau_crtc_page_flip(struct drm_crtc *crtc, struct drm_framebuffer *fb,
		       struct drm_pending_vblank_event *event, u32 flags,
		       struct drm_modeset_acquire_ctx *ctx)
{
	const int swap_interval = (flags & DRM_MODE_PAGE_FLIP_ASYNC) ? 0 : 1;
	struct drm_device *dev = crtc->dev;
	struct nouveau_drm *drm = nouveau_drm(dev);
	struct nouveau_bo *old_bo = nouveau_framebuffer(crtc->primary->fb)->nvbo;
	struct nouveau_bo *new_bo = nouveau_framebuffer(fb)->nvbo;
	struct nouveau_page_flip_state *s;
	struct nouveau_channel *chan;
	struct nouveau_cli *cli;
	struct nouveau_fence *fence;
	struct nv04_display *dispnv04 = nv04_display(dev);
	int head = nouveau_crtc(crtc)->index;
	int ret;

	chan = drm->channel;
	if (!chan)
		return -ENODEV;
	cli = (void *)chan->user.client;

	s = kzalloc(sizeof(*s), GFP_KERNEL);
	if (!s)
		return -ENOMEM;

	if (new_bo != old_bo) {
		ret = nouveau_bo_pin(new_bo, TTM_PL_FLAG_VRAM, true);
		if (ret)
			goto fail_free;
	}

	mutex_lock(&cli->mutex);
	ret = ttm_bo_reserve(&new_bo->bo, true, false, NULL);
	if (ret)
		goto fail_unpin;

	/* synchronise rendering channel with the kernel's channel */
	ret = nouveau_fence_sync(new_bo, chan, false, true);
	if (ret) {
		ttm_bo_unreserve(&new_bo->bo);
		goto fail_unpin;
	}

	if (new_bo != old_bo) {
		ttm_bo_unreserve(&new_bo->bo);

		ret = ttm_bo_reserve(&old_bo->bo, true, false, NULL);
		if (ret)
			goto fail_unpin;
	}

	/* Initialize a page flip struct */
	*s = (struct nouveau_page_flip_state)
		{ { }, event, crtc, fb->format->cpp[0] * 8, fb->pitches[0],
		  new_bo->bo.offset };

	/* Keep vblanks on during flip, for the target crtc of this flip */
	drm_crtc_vblank_get(crtc);

	/* Emit a page flip */
	if (swap_interval) {
		ret = RING_SPACE(chan, 8);
		if (ret)
			goto fail_unreserve;

		BEGIN_NV04(chan, NvSubImageBlit, 0x012c, 1);
		OUT_RING  (chan, 0);
		BEGIN_NV04(chan, NvSubImageBlit, 0x0134, 1);
		OUT_RING  (chan, head);
		BEGIN_NV04(chan, NvSubImageBlit, 0x0100, 1);
		OUT_RING  (chan, 0);
		BEGIN_NV04(chan, NvSubImageBlit, 0x0130, 1);
		OUT_RING  (chan, 0);
	}

	nouveau_bo_ref(new_bo, &dispnv04->image[head]);

	ret = nouveau_page_flip_emit(chan, old_bo, new_bo, s, &fence);
	if (ret)
		goto fail_unreserve;
	mutex_unlock(&cli->mutex);

	/* Update the crtc struct and cleanup */
	crtc->primary->fb = fb;

	nouveau_bo_fence(old_bo, fence, false);
	ttm_bo_unreserve(&old_bo->bo);
	if (old_bo != new_bo)
		nouveau_bo_unpin(old_bo);
	nouveau_fence_unref(&fence);
	return 0;

fail_unreserve:
	drm_crtc_vblank_put(crtc);
	ttm_bo_unreserve(&old_bo->bo);
fail_unpin:
	mutex_unlock(&cli->mutex);
	if (old_bo != new_bo)
		nouveau_bo_unpin(new_bo);
fail_free:
	kfree(s);
	return ret;
}

int
nouveau_finish_page_flip(struct nouveau_channel *chan,
			 struct nouveau_page_flip_state *ps)
{
	struct nouveau_fence_chan *fctx = chan->fence;
	struct nouveau_drm *drm = chan->drm;
	struct drm_device *dev = drm->dev;
	struct nouveau_page_flip_state *s;
	unsigned long flags;

	spin_lock_irqsave(&dev->event_lock, flags);

	if (list_empty(&fctx->flip)) {
		NV_ERROR(drm, "unexpected pageflip\n");
		spin_unlock_irqrestore(&dev->event_lock, flags);
		return -EINVAL;
	}

	s = list_first_entry(&fctx->flip, struct nouveau_page_flip_state, head);
	if (s->event) {
		drm_crtc_arm_vblank_event(s->crtc, s->event);
	} else {
		/* Give up ownership of vblank for page-flipped crtc */
		drm_crtc_vblank_put(s->crtc);
	}

	list_del(&s->head);
	if (ps)
		*ps = *s;
	kfree(s);

	spin_unlock_irqrestore(&dev->event_lock, flags);
	return 0;
}

int
nouveau_flip_complete(struct nvif_notify *notify)
{
	struct nouveau_drm *drm = container_of(notify, typeof(*drm), flip);
	struct nouveau_channel *chan = drm->channel;
	struct nouveau_page_flip_state state;

	if (!nouveau_finish_page_flip(chan, &state)) {
		nv_set_crtc_base(drm->dev, drm_crtc_index(state.crtc),
				 state.offset + state.crtc->y *
				 state.pitch + state.crtc->x *
				 state.bpp / 8);
	}

	return NVIF_NOTIFY_KEEP;
}

int
nouveau_display_dumb_create(struct drm_file *file_priv, struct drm_device *dev,
			    struct drm_mode_create_dumb *args)
{
	struct nouveau_cli *cli = nouveau_cli(file_priv);
	struct nouveau_bo *bo;
	uint32_t domain;
	int ret;

	args->pitch = roundup(args->width * (args->bpp / 8), 256);
	args->size = args->pitch * args->height;
	args->size = roundup(args->size, PAGE_SIZE);

	/* Use VRAM if there is any ; otherwise fallback to system memory */
	if (nouveau_drm(dev)->client.device.info.ram_size != 0)
		domain = NOUVEAU_GEM_DOMAIN_VRAM;
	else
		domain = NOUVEAU_GEM_DOMAIN_GART;

	ret = nouveau_gem_new(cli, args->size, 0, domain, 0, 0, &bo);
	if (ret)
		return ret;

	ret = drm_gem_handle_create(file_priv, &bo->gem, &args->handle);
	drm_gem_object_put_unlocked(&bo->gem);
	return ret;
}

int
nouveau_display_dumb_map_offset(struct drm_file *file_priv,
				struct drm_device *dev,
				uint32_t handle, uint64_t *poffset)
{
	struct drm_gem_object *gem;

	gem = drm_gem_object_lookup(file_priv, handle);
	if (gem) {
		struct nouveau_bo *bo = nouveau_gem_object(gem);
		*poffset = drm_vma_node_offset_addr(&bo->bo.vma_node);
		drm_gem_object_put_unlocked(gem);
		return 0;
	}

	return -ENOENT;
}<|MERGE_RESOLUTION|>--- conflicted
+++ resolved
@@ -112,12 +112,8 @@
 	};
 	struct nouveau_display *disp = nouveau_display(crtc->dev);
 	struct drm_vblank_crtc *vblank = &crtc->dev->vblank[drm_crtc_index(crtc)];
-<<<<<<< HEAD
-	int ret, retry = 20;
-=======
 	int retry = 20;
 	bool ret = false;
->>>>>>> 286cd8c7
 
 	do {
 		ret = nvif_mthd(&disp->disp.object, 0, &args, sizeof(args));
@@ -427,16 +423,10 @@
 	if (ret)
 		return ret;
 
-<<<<<<< HEAD
-	/* enable polling for external displays */
-	if (!dev->mode_config.poll_enabled)
-		drm_kms_helper_poll_enable(dev);
-=======
 	/* enable connector detection and polling for connectors without HPD
 	 * support
 	 */
 	drm_kms_helper_poll_enable(dev);
->>>>>>> 286cd8c7
 
 	/* enable hotplug interrupts */
 	drm_connector_list_iter_begin(dev, &conn_iter);
