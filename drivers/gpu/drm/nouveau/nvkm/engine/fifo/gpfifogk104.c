/*
 * Copyright 2012 Red Hat Inc.
 *
 * Permission is hereby granted, free of charge, to any person obtaining a
 * copy of this software and associated documentation files (the "Software"),
 * to deal in the Software without restriction, including without limitation
 * the rights to use, copy, modify, merge, publish, distribute, sublicense,
 * and/or sell copies of the Software, and to permit persons to whom the
 * Software is furnished to do so, subject to the following conditions:
 *
 * The above copyright notice and this permission notice shall be included in
 * all copies or substantial portions of the Software.
 *
 * THE SOFTWARE IS PROVIDED "AS IS", WITHOUT WARRANTY OF ANY KIND, EXPRESS OR
 * IMPLIED, INCLUDING BUT NOT LIMITED TO THE WARRANTIES OF MERCHANTABILITY,
 * FITNESS FOR A PARTICULAR PURPOSE AND NONINFRINGEMENT.  IN NO EVENT SHALL
 * THE COPYRIGHT HOLDER(S) OR AUTHOR(S) BE LIABLE FOR ANY CLAIM, DAMAGES OR
 * OTHER LIABILITY, WHETHER IN AN ACTION OF CONTRACT, TORT OR OTHERWISE,
 * ARISING FROM, OUT OF OR IN CONNECTION WITH THE SOFTWARE OR THE USE OR
 * OTHER DEALINGS IN THE SOFTWARE.
 *
 * Authors: Ben Skeggs
 */
#include "changk104.h"
#include "cgrp.h"

#include <core/client.h>
#include <core/gpuobj.h>
#include <subdev/fb.h>
#include <subdev/mmu.h>
#include <subdev/timer.h>

#include <nvif/class.h>
#include <nvif/cla06f.h>
#include <nvif/unpack.h>

int
gk104_fifo_gpfifo_kick_locked(struct gk104_fifo_chan *chan)
{
	struct gk104_fifo *fifo = chan->fifo;
	struct nvkm_subdev *subdev = &fifo->base.engine.subdev;
	struct nvkm_device *device = subdev->device;
	struct nvkm_client *client = chan->base.object.client;
<<<<<<< HEAD
	int ret = 0;

	mutex_lock(&subdev->mutex);
	nvkm_wr32(device, 0x002634, chan->base.chid);
=======
	struct nvkm_fifo_cgrp *cgrp = chan->cgrp;
	int ret = 0;

	if (cgrp)
		nvkm_wr32(device, 0x002634, cgrp->id | 0x01000000);
	else
		nvkm_wr32(device, 0x002634, chan->base.chid);
>>>>>>> 286cd8c7
	if (nvkm_msec(device, 2000,
		if (!(nvkm_rd32(device, 0x002634) & 0x00100000))
			break;
	) < 0) {
<<<<<<< HEAD
		nvkm_error(subdev, "channel %d [%s] kick timeout\n",
			   chan->base.chid, client->name);
		ret = -ETIMEDOUT;
	}
	mutex_unlock(&subdev->mutex);
=======
		nvkm_error(subdev, "%s %d [%s] kick timeout\n",
			   cgrp ? "tsg" : "channel",
			   cgrp ? cgrp->id : chan->base.chid, client->name);
		nvkm_fifo_recover_chan(&fifo->base, chan->base.chid);
		ret = -ETIMEDOUT;
	}
	return ret;
}

int
gk104_fifo_gpfifo_kick(struct gk104_fifo_chan *chan)
{
	int ret;
	mutex_lock(&chan->base.fifo->engine.subdev.mutex);
	ret = gk104_fifo_gpfifo_kick_locked(chan);
	mutex_unlock(&chan->base.fifo->engine.subdev.mutex);
>>>>>>> 286cd8c7
	return ret;
}

static u32
gk104_fifo_gpfifo_engine_addr(struct nvkm_engine *engine)
{
	switch (engine->subdev.index) {
	case NVKM_ENGINE_SW    :
	case NVKM_ENGINE_CE0...NVKM_ENGINE_CE_LAST:
		return 0;
	case NVKM_ENGINE_GR    : return 0x0210;
	case NVKM_ENGINE_SEC   : return 0x0220;
	case NVKM_ENGINE_MSPDEC: return 0x0250;
	case NVKM_ENGINE_MSPPP : return 0x0260;
	case NVKM_ENGINE_MSVLD : return 0x0270;
	case NVKM_ENGINE_VIC   : return 0x0280;
	case NVKM_ENGINE_MSENC : return 0x0290;
	case NVKM_ENGINE_NVDEC : return 0x02100270;
	case NVKM_ENGINE_NVENC0: return 0x02100290;
	case NVKM_ENGINE_NVENC1: return 0x0210;
	default:
		WARN_ON(1);
		return 0;
	}
}

static int
gk104_fifo_gpfifo_engine_fini(struct nvkm_fifo_chan *base,
			      struct nvkm_engine *engine, bool suspend)
{
	struct gk104_fifo_chan *chan = gk104_fifo_chan(base);
	struct nvkm_gpuobj *inst = chan->base.inst;
	u32 offset = gk104_fifo_gpfifo_engine_addr(engine);
	int ret;

	ret = gk104_fifo_gpfifo_kick(chan);
	if (ret && suspend)
		return ret;

	if (offset) {
		nvkm_kmap(inst);
		nvkm_wo32(inst, (offset & 0xffff) + 0x00, 0x00000000);
		nvkm_wo32(inst, (offset & 0xffff) + 0x04, 0x00000000);
		if ((offset >>= 16)) {
			nvkm_wo32(inst, offset + 0x00, 0x00000000);
			nvkm_wo32(inst, offset + 0x04, 0x00000000);
		}
		nvkm_done(inst);
	}

	return ret;
}

static int
gk104_fifo_gpfifo_engine_init(struct nvkm_fifo_chan *base,
			      struct nvkm_engine *engine)
{
	struct gk104_fifo_chan *chan = gk104_fifo_chan(base);
	struct nvkm_gpuobj *inst = chan->base.inst;
	u32 offset = gk104_fifo_gpfifo_engine_addr(engine);

	if (offset) {
		u64   addr = chan->engn[engine->subdev.index].vma->addr;
		u32 datalo = lower_32_bits(addr) | 0x00000004;
		u32 datahi = upper_32_bits(addr);
		nvkm_kmap(inst);
		nvkm_wo32(inst, (offset & 0xffff) + 0x00, datalo);
		nvkm_wo32(inst, (offset & 0xffff) + 0x04, datahi);
		if ((offset >>= 16)) {
			nvkm_wo32(inst, offset + 0x00, datalo);
			nvkm_wo32(inst, offset + 0x04, datahi);
		}
		nvkm_done(inst);
	}

	return 0;
}

void
gk104_fifo_gpfifo_engine_dtor(struct nvkm_fifo_chan *base,
			      struct nvkm_engine *engine)
{
	struct gk104_fifo_chan *chan = gk104_fifo_chan(base);
	nvkm_vmm_put(chan->base.vmm, &chan->engn[engine->subdev.index].vma);
	nvkm_gpuobj_del(&chan->engn[engine->subdev.index].inst);
}

int
gk104_fifo_gpfifo_engine_ctor(struct nvkm_fifo_chan *base,
			      struct nvkm_engine *engine,
			      struct nvkm_object *object)
{
	struct gk104_fifo_chan *chan = gk104_fifo_chan(base);
	int engn = engine->subdev.index;
	int ret;

	if (!gk104_fifo_gpfifo_engine_addr(engine))
		return 0;

	ret = nvkm_object_bind(object, NULL, 0, &chan->engn[engn].inst);
	if (ret)
		return ret;

	ret = nvkm_vmm_get(chan->base.vmm, 12, chan->engn[engn].inst->size,
			   &chan->engn[engn].vma);
	if (ret)
		return ret;

	return nvkm_memory_map(chan->engn[engn].inst, 0, chan->base.vmm,
			       chan->engn[engn].vma, NULL, 0);
}

void
gk104_fifo_gpfifo_fini(struct nvkm_fifo_chan *base)
{
	struct gk104_fifo_chan *chan = gk104_fifo_chan(base);
	struct gk104_fifo *fifo = chan->fifo;
	struct nvkm_device *device = fifo->base.engine.subdev.device;
	u32 coff = chan->base.chid * 8;

	if (!list_empty(&chan->head)) {
		gk104_fifo_runlist_remove(fifo, chan);
		nvkm_mask(device, 0x800004 + coff, 0x00000800, 0x00000800);
		gk104_fifo_gpfifo_kick(chan);
		gk104_fifo_runlist_commit(fifo, chan->runl);
	}

	nvkm_wr32(device, 0x800000 + coff, 0x00000000);
}

void
gk104_fifo_gpfifo_init(struct nvkm_fifo_chan *base)
{
	struct gk104_fifo_chan *chan = gk104_fifo_chan(base);
	struct gk104_fifo *fifo = chan->fifo;
	struct nvkm_device *device = fifo->base.engine.subdev.device;
	u32 addr = chan->base.inst->addr >> 12;
	u32 coff = chan->base.chid * 8;

	nvkm_mask(device, 0x800004 + coff, 0x000f0000, chan->runl << 16);
	nvkm_wr32(device, 0x800000 + coff, 0x80000000 | addr);

	if (list_empty(&chan->head) && !chan->killed) {
		gk104_fifo_runlist_insert(fifo, chan);
		nvkm_mask(device, 0x800004 + coff, 0x00000400, 0x00000400);
		gk104_fifo_runlist_commit(fifo, chan->runl);
		nvkm_mask(device, 0x800004 + coff, 0x00000400, 0x00000400);
	}
}

void *
gk104_fifo_gpfifo_dtor(struct nvkm_fifo_chan *base)
{
	struct gk104_fifo_chan *chan = gk104_fifo_chan(base);
	kfree(chan->cgrp);
	return chan;
}

const struct nvkm_fifo_chan_func
gk104_fifo_gpfifo_func = {
	.dtor = gk104_fifo_gpfifo_dtor,
	.init = gk104_fifo_gpfifo_init,
	.fini = gk104_fifo_gpfifo_fini,
	.ntfy = gf100_fifo_chan_ntfy,
	.engine_ctor = gk104_fifo_gpfifo_engine_ctor,
	.engine_dtor = gk104_fifo_gpfifo_engine_dtor,
	.engine_init = gk104_fifo_gpfifo_engine_init,
	.engine_fini = gk104_fifo_gpfifo_engine_fini,
};

static int
gk104_fifo_gpfifo_new_(struct gk104_fifo *fifo, u64 *runlists, u16 *chid,
		       u64 vmm, u64 ioffset, u64 ilength,
		       const struct nvkm_oclass *oclass,
		       struct nvkm_object **pobject)
{
	struct gk104_fifo_chan *chan;
	int runlist = ffs(*runlists) -1, ret, i;
	unsigned long engm;
	u64 subdevs = 0;
	u64 usermem;

	if (!vmm || runlist < 0 || runlist >= fifo->runlist_nr)
		return -EINVAL;
	*runlists = BIT_ULL(runlist);

	engm = fifo->runlist[runlist].engm;
	for_each_set_bit(i, &engm, fifo->engine_nr) {
		if (fifo->engine[i].engine)
			subdevs |= BIT_ULL(fifo->engine[i].engine->subdev.index);
	}

	if (subdevs & BIT_ULL(NVKM_ENGINE_GR))
		subdevs |= BIT_ULL(NVKM_ENGINE_SW);

	/* Allocate the channel. */
	if (!(chan = kzalloc(sizeof(*chan), GFP_KERNEL)))
		return -ENOMEM;
	*pobject = &chan->base.object;
	chan->fifo = fifo;
	chan->runl = runlist;
	INIT_LIST_HEAD(&chan->head);

	ret = nvkm_fifo_chan_ctor(&gk104_fifo_gpfifo_func, &fifo->base,
				  0x1000, 0x1000, true, vmm, 0, subdevs,
				  1, fifo->user.bar->addr, 0x200,
				  oclass, &chan->base);
	if (ret)
		return ret;

	*chid = chan->base.chid;

	/* Hack to support GPUs where even individual channels should be
	 * part of a channel group.
	 */
	if (fifo->func->cgrp_force) {
		if (!(chan->cgrp = kmalloc(sizeof(*chan->cgrp), GFP_KERNEL)))
			return -ENOMEM;
		chan->cgrp->id = chan->base.chid;
		INIT_LIST_HEAD(&chan->cgrp->head);
		INIT_LIST_HEAD(&chan->cgrp->chan);
		chan->cgrp->chan_nr = 0;
	}

	/* Clear channel control registers. */
	usermem = chan->base.chid * 0x200;
	ilength = order_base_2(ilength / 8);

	nvkm_kmap(fifo->user.mem);
	for (i = 0; i < 0x200; i += 4)
		nvkm_wo32(fifo->user.mem, usermem + i, 0x00000000);
	nvkm_done(fifo->user.mem);
	usermem = nvkm_memory_addr(fifo->user.mem) + usermem;

	/* RAMFC */
	nvkm_kmap(chan->base.inst);
	nvkm_wo32(chan->base.inst, 0x08, lower_32_bits(usermem));
	nvkm_wo32(chan->base.inst, 0x0c, upper_32_bits(usermem));
	nvkm_wo32(chan->base.inst, 0x10, 0x0000face);
	nvkm_wo32(chan->base.inst, 0x30, 0xfffff902);
	nvkm_wo32(chan->base.inst, 0x48, lower_32_bits(ioffset));
	nvkm_wo32(chan->base.inst, 0x4c, upper_32_bits(ioffset) |
					 (ilength << 16));
	nvkm_wo32(chan->base.inst, 0x84, 0x20400000);
	nvkm_wo32(chan->base.inst, 0x94, 0x30000001);
	nvkm_wo32(chan->base.inst, 0x9c, 0x00000100);
	nvkm_wo32(chan->base.inst, 0xac, 0x0000001f);
	nvkm_wo32(chan->base.inst, 0xe8, chan->base.chid);
	nvkm_wo32(chan->base.inst, 0xb8, 0xf8000000);
	nvkm_wo32(chan->base.inst, 0xf8, 0x10003080); /* 0x002310 */
	nvkm_wo32(chan->base.inst, 0xfc, 0x10000010); /* 0x002350 */
	nvkm_done(chan->base.inst);
	return 0;
}

int
gk104_fifo_gpfifo_new(struct gk104_fifo *fifo, const struct nvkm_oclass *oclass,
		      void *data, u32 size, struct nvkm_object **pobject)
{
	struct nvkm_object *parent = oclass->parent;
	union {
		struct kepler_channel_gpfifo_a_v0 v0;
	} *args = data;
	int ret = -ENOSYS;

	nvif_ioctl(parent, "create channel gpfifo size %d\n", size);
	if (!(ret = nvif_unpack(ret, &data, &size, args->v0, 0, 0, false))) {
		nvif_ioctl(parent, "create channel gpfifo vers %d vmm %llx "
				   "ioffset %016llx ilength %08x "
				   "runlist %016llx\n",
			   args->v0.version, args->v0.vmm, args->v0.ioffset,
			   args->v0.ilength, args->v0.runlist);
		return gk104_fifo_gpfifo_new_(fifo,
					      &args->v0.runlist,
					      &args->v0.chid,
					       args->v0.vmm,
					       args->v0.ioffset,
					       args->v0.ilength,
					      oclass, pobject);
	}

	return ret;
}<|MERGE_RESOLUTION|>--- conflicted
+++ resolved
@@ -41,12 +41,6 @@
 	struct nvkm_subdev *subdev = &fifo->base.engine.subdev;
 	struct nvkm_device *device = subdev->device;
 	struct nvkm_client *client = chan->base.object.client;
-<<<<<<< HEAD
-	int ret = 0;
-
-	mutex_lock(&subdev->mutex);
-	nvkm_wr32(device, 0x002634, chan->base.chid);
-=======
 	struct nvkm_fifo_cgrp *cgrp = chan->cgrp;
 	int ret = 0;
 
@@ -54,18 +48,10 @@
 		nvkm_wr32(device, 0x002634, cgrp->id | 0x01000000);
 	else
 		nvkm_wr32(device, 0x002634, chan->base.chid);
->>>>>>> 286cd8c7
 	if (nvkm_msec(device, 2000,
 		if (!(nvkm_rd32(device, 0x002634) & 0x00100000))
 			break;
 	) < 0) {
-<<<<<<< HEAD
-		nvkm_error(subdev, "channel %d [%s] kick timeout\n",
-			   chan->base.chid, client->name);
-		ret = -ETIMEDOUT;
-	}
-	mutex_unlock(&subdev->mutex);
-=======
 		nvkm_error(subdev, "%s %d [%s] kick timeout\n",
 			   cgrp ? "tsg" : "channel",
 			   cgrp ? cgrp->id : chan->base.chid, client->name);
@@ -82,7 +68,6 @@
 	mutex_lock(&chan->base.fifo->engine.subdev.mutex);
 	ret = gk104_fifo_gpfifo_kick_locked(chan);
 	mutex_unlock(&chan->base.fifo->engine.subdev.mutex);
->>>>>>> 286cd8c7
 	return ret;
 }
 
