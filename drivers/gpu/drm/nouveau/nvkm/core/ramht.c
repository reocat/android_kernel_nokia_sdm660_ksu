/*
 * Copyright 2012 Red Hat Inc.
 *
 * Permission is hereby granted, free of charge, to any person obtaining a
 * copy of this software and associated documentation files (the "Software"),
 * to deal in the Software without restriction, including without limitation
 * the rights to use, copy, modify, merge, publish, distribute, sublicense,
 * and/or sell copies of the Software, and to permit persons to whom the
 * Software is furnished to do so, subject to the following conditions:
 *
 * The above copyright notice and this permission notice shall be included in
 * all copies or substantial portions of the Software.
 *
 * THE SOFTWARE IS PROVIDED "AS IS", WITHOUT WARRANTY OF ANY KIND, EXPRESS OR
 * IMPLIED, INCLUDING BUT NOT LIMITED TO THE WARRANTIES OF MERCHANTABILITY,
 * FITNESS FOR A PARTICULAR PURPOSE AND NONINFRINGEMENT.  IN NO EVENT SHALL
 * THE COPYRIGHT HOLDER(S) OR AUTHOR(S) BE LIABLE FOR ANY CLAIM, DAMAGES OR
 * OTHER LIABILITY, WHETHER IN AN ACTION OF CONTRACT, TORT OR OTHERWISE,
 * ARISING FROM, OUT OF OR IN CONNECTION WITH THE SOFTWARE OR THE USE OR
 * OTHER DEALINGS IN THE SOFTWARE.
 */
#include <core/ramht.h>
#include <core/engine.h>
#include <core/object.h>

static u32
nvkm_ramht_hash(struct nvkm_ramht *ramht, int chid, u32 handle)
{
	u32 hash = 0;

	while (handle) {
		hash ^= (handle & ((1 << ramht->bits) - 1));
		handle >>= ramht->bits;
	}

	hash ^= chid << (ramht->bits - 4);
	return hash;
}

struct nvkm_gpuobj *
nvkm_ramht_search(struct nvkm_ramht *ramht, int chid, u32 handle)
{
	u32 co, ho;

	co = ho = nvkm_ramht_hash(ramht, chid, handle);
	do {
		if (ramht->data[co].chid == chid) {
			if (ramht->data[co].handle == handle)
				return ramht->data[co].inst;
		}

		if (++co >= ramht->size)
			co = 0;
	} while (co != ho);

	return NULL;
}

static int
nvkm_ramht_update(struct nvkm_ramht *ramht, int co, struct nvkm_object *object,
		  int chid, int addr, u32 handle, u32 context)
{
	struct nvkm_ramht_data *data = &ramht->data[co];
	u64 inst = 0x00000040; /* just non-zero for <=g8x fifo ramht */
	int ret;

	nvkm_gpuobj_del(&data->inst);
	data->chid = chid;
	data->handle = handle;

	if (object) {
		ret = nvkm_object_bind(object, ramht->parent, 16, &data->inst);
		if (ret) {
			if (ret != -ENODEV) {
				data->chid = -1;
				return ret;
			}
			data->inst = NULL;
		}

		if (data->inst) {
			if (ramht->device->card_type >= NV_50)
				inst = data->inst->node->offset;
			else
				inst = data->inst->addr;
		}

		if (addr < 0) context |= inst << -addr;
		else          context |= inst >>  addr;
	}

	nvkm_kmap(ramht->gpuobj);
	nvkm_wo32(ramht->gpuobj, (co << 3) + 0, handle);
	nvkm_wo32(ramht->gpuobj, (co << 3) + 4, context);
	nvkm_done(ramht->gpuobj);
	return co + 1;
}

void
nvkm_ramht_remove(struct nvkm_ramht *ramht, int cookie)
{
	if (--cookie >= 0)
		nvkm_ramht_update(ramht, cookie, NULL, -1, 0, 0, 0);
}

int
nvkm_ramht_insert(struct nvkm_ramht *ramht, struct nvkm_object *object,
		  int chid, int addr, u32 handle, u32 context)
{
	u32 co, ho;

	if (nvkm_ramht_search(ramht, chid, handle))
		return -EEXIST;

	co = ho = nvkm_ramht_hash(ramht, chid, handle);
	do {
		if (ramht->data[co].chid < 0) {
			return nvkm_ramht_update(ramht, co, object, chid,
						 addr, handle, context);
		}

		if (++co >= ramht->size)
			co = 0;
	} while (co != ho);

	return -ENOSPC;
}

void
nvkm_ramht_del(struct nvkm_ramht **pramht)
{
	struct nvkm_ramht *ramht = *pramht;
	if (ramht) {
		nvkm_gpuobj_del(&ramht->gpuobj);
		vfree(*pramht);
		*pramht = NULL;
	}
}

int
nvkm_ramht_new(struct nvkm_device *device, u32 size, u32 align,
	       struct nvkm_gpuobj *parent, struct nvkm_ramht **pramht)
{
	struct nvkm_ramht *ramht;
	int ret, i;

<<<<<<< HEAD
	if (!(ramht = *pramht = vzalloc(sizeof(*ramht) +
					(size >> 3) * sizeof(*ramht->data))))
=======
	if (!(ramht = *pramht = vzalloc(struct_size(ramht, data, (size >> 3)))))
>>>>>>> 286cd8c7
		return -ENOMEM;

	ramht->device = device;
	ramht->parent = parent;
	ramht->size = size >> 3;
	ramht->bits = order_base_2(ramht->size);
	for (i = 0; i < ramht->size; i++)
		ramht->data[i].chid = -1;

	ret = nvkm_gpuobj_new(ramht->device, size, align, true,
			      ramht->parent, &ramht->gpuobj);
	if (ret)
		nvkm_ramht_del(pramht);
	return ret;
}<|MERGE_RESOLUTION|>--- conflicted
+++ resolved
@@ -144,12 +144,7 @@
 	struct nvkm_ramht *ramht;
 	int ret, i;
 
-<<<<<<< HEAD
-	if (!(ramht = *pramht = vzalloc(sizeof(*ramht) +
-					(size >> 3) * sizeof(*ramht->data))))
-=======
 	if (!(ramht = *pramht = vzalloc(struct_size(ramht, data, (size >> 3)))))
->>>>>>> 286cd8c7
 		return -ENOMEM;
 
 	ramht->device = device;
