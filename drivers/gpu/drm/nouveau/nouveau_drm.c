/*
 * Copyright 2012 Red Hat Inc.
 *
 * Permission is hereby granted, free of charge, to any person obtaining a
 * copy of this software and associated documentation files (the "Software"),
 * to deal in the Software without restriction, including without limitation
 * the rights to use, copy, modify, merge, publish, distribute, sublicense,
 * and/or sell copies of the Software, and to permit persons to whom the
 * Software is furnished to do so, subject to the following conditions:
 *
 * The above copyright notice and this permission notice shall be included in
 * all copies or substantial portions of the Software.
 *
 * THE SOFTWARE IS PROVIDED "AS IS", WITHOUT WARRANTY OF ANY KIND, EXPRESS OR
 * IMPLIED, INCLUDING BUT NOT LIMITED TO THE WARRANTIES OF MERCHANTABILITY,
 * FITNESS FOR A PARTICULAR PURPOSE AND NONINFRINGEMENT.  IN NO EVENT SHALL
 * THE COPYRIGHT HOLDER(S) OR AUTHOR(S) BE LIABLE FOR ANY CLAIM, DAMAGES OR
 * OTHER LIABILITY, WHETHER IN AN ACTION OF CONTRACT, TORT OR OTHERWISE,
 * ARISING FROM, OUT OF OR IN CONNECTION WITH THE SOFTWARE OR THE USE OR
 * OTHER DEALINGS IN THE SOFTWARE.
 *
 * Authors: Ben Skeggs
 */

#include <linux/console.h>
#include <linux/delay.h>
#include <linux/module.h>
#include <linux/pci.h>
#include <linux/pm_runtime.h>
#include <linux/vga_switcheroo.h>

#include <drm/drmP.h>
#include <drm/drm_crtc_helper.h>

#include <core/gpuobj.h>
#include <core/option.h>
#include <core/pci.h>
#include <core/tegra.h>

#include <nvif/driver.h>
#include <nvif/fifo.h>
#include <nvif/user.h>

#include <nvif/class.h>
#include <nvif/cl0002.h>
#include <nvif/cla06f.h>
#include <nvif/if0004.h>

#include "nouveau_drv.h"
#include "nouveau_dma.h"
#include "nouveau_ttm.h"
#include "nouveau_gem.h"
#include "nouveau_vga.h"
#include "nouveau_led.h"
#include "nouveau_hwmon.h"
#include "nouveau_acpi.h"
#include "nouveau_bios.h"
#include "nouveau_ioctl.h"
#include "nouveau_abi16.h"
#include "nouveau_fbcon.h"
#include "nouveau_fence.h"
#include "nouveau_debugfs.h"
#include "nouveau_usif.h"
#include "nouveau_connector.h"
#include "nouveau_platform.h"

MODULE_PARM_DESC(config, "option string to pass to driver core");
static char *nouveau_config;
module_param_named(config, nouveau_config, charp, 0400);

MODULE_PARM_DESC(debug, "debug string to pass to driver core");
static char *nouveau_debug;
module_param_named(debug, nouveau_debug, charp, 0400);

MODULE_PARM_DESC(noaccel, "disable kernel/abi16 acceleration");
static int nouveau_noaccel = 0;
module_param_named(noaccel, nouveau_noaccel, int, 0400);

MODULE_PARM_DESC(modeset, "enable driver (default: auto, "
		          "0 = disabled, 1 = enabled, 2 = headless)");
int nouveau_modeset = -1;
module_param_named(modeset, nouveau_modeset, int, 0400);

MODULE_PARM_DESC(atomic, "Expose atomic ioctl (default: disabled)");
static int nouveau_atomic = 0;
module_param_named(atomic, nouveau_atomic, int, 0400);

MODULE_PARM_DESC(runpm, "disable (0), force enable (1), optimus only default (-1)");
static int nouveau_runtime_pm = -1;
module_param_named(runpm, nouveau_runtime_pm, int, 0400);

static struct drm_driver driver_stub;
static struct drm_driver driver_pci;
static struct drm_driver driver_platform;

static u64
nouveau_pci_name(struct pci_dev *pdev)
{
	u64 name = (u64)pci_domain_nr(pdev->bus) << 32;
	name |= pdev->bus->number << 16;
	name |= PCI_SLOT(pdev->devfn) << 8;
	return name | PCI_FUNC(pdev->devfn);
}

static u64
nouveau_platform_name(struct platform_device *platformdev)
{
	return platformdev->id;
}

static u64
nouveau_name(struct drm_device *dev)
{
	if (dev->pdev)
		return nouveau_pci_name(dev->pdev);
	else
		return nouveau_platform_name(to_platform_device(dev->dev));
}

static inline bool
nouveau_cli_work_ready(struct dma_fence *fence)
{
	bool ret = true;

	spin_lock_irq(fence->lock);
	if (!dma_fence_is_signaled_locked(fence))
		ret = false;
	spin_unlock_irq(fence->lock);

	if (ret == true)
		dma_fence_put(fence);
	return ret;
}

static void
nouveau_cli_work(struct work_struct *w)
{
	struct nouveau_cli *cli = container_of(w, typeof(*cli), work);
	struct nouveau_cli_work *work, *wtmp;
	mutex_lock(&cli->lock);
	list_for_each_entry_safe(work, wtmp, &cli->worker, head) {
		if (!work->fence || nouveau_cli_work_ready(work->fence)) {
			list_del(&work->head);
			work->func(work);
		}
	}
	mutex_unlock(&cli->lock);
}

static void
nouveau_cli_work_fence(struct dma_fence *fence, struct dma_fence_cb *cb)
{
	struct nouveau_cli_work *work = container_of(cb, typeof(*work), cb);
	schedule_work(&work->cli->work);
}

void
nouveau_cli_work_queue(struct nouveau_cli *cli, struct dma_fence *fence,
		       struct nouveau_cli_work *work)
{
	work->fence = dma_fence_get(fence);
	work->cli = cli;
	mutex_lock(&cli->lock);
	list_add_tail(&work->head, &cli->worker);
	if (dma_fence_add_callback(fence, &work->cb, nouveau_cli_work_fence))
		nouveau_cli_work_fence(fence, &work->cb);
	mutex_unlock(&cli->lock);
}

static void
nouveau_cli_fini(struct nouveau_cli *cli)
{
	/* All our channels are dead now, which means all the fences they
	 * own are signalled, and all callback functions have been called.
	 *
	 * So, after flushing the workqueue, there should be nothing left.
	 */
	flush_work(&cli->work);
	WARN_ON(!list_empty(&cli->worker));

	usif_client_fini(cli);
	nouveau_vmm_fini(&cli->vmm);
	nvif_mmu_fini(&cli->mmu);
	nvif_device_fini(&cli->device);
	mutex_lock(&cli->drm->master.lock);
	nvif_client_fini(&cli->base);
	mutex_unlock(&cli->drm->master.lock);
}

static int
nouveau_cli_init(struct nouveau_drm *drm, const char *sname,
		 struct nouveau_cli *cli)
{
	static const struct nvif_mclass
	mems[] = {
		{ NVIF_CLASS_MEM_GF100, -1 },
		{ NVIF_CLASS_MEM_NV50 , -1 },
		{ NVIF_CLASS_MEM_NV04 , -1 },
		{}
	};
	static const struct nvif_mclass
	mmus[] = {
		{ NVIF_CLASS_MMU_GF100, -1 },
		{ NVIF_CLASS_MMU_NV50 , -1 },
		{ NVIF_CLASS_MMU_NV04 , -1 },
		{}
	};
	static const struct nvif_mclass
	vmms[] = {
		{ NVIF_CLASS_VMM_GP100, -1 },
		{ NVIF_CLASS_VMM_GM200, -1 },
		{ NVIF_CLASS_VMM_GF100, -1 },
		{ NVIF_CLASS_VMM_NV50 , -1 },
		{ NVIF_CLASS_VMM_NV04 , -1 },
		{}
	};
	u64 device = nouveau_name(drm->dev);
	int ret;

	snprintf(cli->name, sizeof(cli->name), "%s", sname);
	cli->drm = drm;
	mutex_init(&cli->mutex);
	usif_client_init(cli);

	INIT_WORK(&cli->work, nouveau_cli_work);
	INIT_LIST_HEAD(&cli->worker);
	mutex_init(&cli->lock);

	if (cli == &drm->master) {
		ret = nvif_driver_init(NULL, nouveau_config, nouveau_debug,
				       cli->name, device, &cli->base);
	} else {
		mutex_lock(&drm->master.lock);
		ret = nvif_client_init(&drm->master.base, cli->name, device,
				       &cli->base);
		mutex_unlock(&drm->master.lock);
	}
	if (ret) {
		NV_PRINTK(err, cli, "Client allocation failed: %d\n", ret);
		goto done;
	}

	ret = nvif_device_init(&cli->base.object, 0, NV_DEVICE,
			       &(struct nv_device_v0) {
					.device = ~0,
			       }, sizeof(struct nv_device_v0),
			       &cli->device);
	if (ret) {
		NV_PRINTK(err, cli, "Device allocation failed: %d\n", ret);
		goto done;
	}

	ret = nvif_mclass(&cli->device.object, mmus);
	if (ret < 0) {
		NV_PRINTK(err, cli, "No supported MMU class\n");
		goto done;
	}

	ret = nvif_mmu_init(&cli->device.object, mmus[ret].oclass, &cli->mmu);
	if (ret) {
		NV_PRINTK(err, cli, "MMU allocation failed: %d\n", ret);
		goto done;
	}

	ret = nvif_mclass(&cli->mmu.object, vmms);
	if (ret < 0) {
		NV_PRINTK(err, cli, "No supported VMM class\n");
		goto done;
	}

	ret = nouveau_vmm_init(cli, vmms[ret].oclass, &cli->vmm);
	if (ret) {
		NV_PRINTK(err, cli, "VMM allocation failed: %d\n", ret);
		goto done;
	}

	ret = nvif_mclass(&cli->mmu.object, mems);
	if (ret < 0) {
		NV_PRINTK(err, cli, "No supported MEM class\n");
		goto done;
	}

	cli->mem = &mems[ret];
	return 0;
done:
	if (ret)
		nouveau_cli_fini(cli);
	return ret;
}

static void
nouveau_accel_fini(struct nouveau_drm *drm)
{
	nouveau_channel_idle(drm->channel);
	nvif_object_fini(&drm->ntfy);
	nvkm_gpuobj_del(&drm->notify);
	nvif_notify_fini(&drm->flip);
	nvif_object_fini(&drm->nvsw);
	nouveau_channel_del(&drm->channel);

	nouveau_channel_idle(drm->cechan);
	nvif_object_fini(&drm->ttm.copy);
	nouveau_channel_del(&drm->cechan);

	if (drm->fence)
		nouveau_fence(drm)->dtor(drm);
}

static void
nouveau_accel_init(struct nouveau_drm *drm)
{
	struct nvif_device *device = &drm->client.device;
	struct nvif_sclass *sclass;
	u32 arg0, arg1;
	int ret, i, n;

	if (nouveau_noaccel)
		return;

	ret = nouveau_channels_init(drm);
	if (ret)
		return;

	if (drm->client.device.info.family >= NV_DEVICE_INFO_V0_VOLTA) {
		ret = nvif_user_init(device);
		if (ret)
			return;
	}

	/* initialise synchronisation routines */
	/*XXX: this is crap, but the fence/channel stuff is a little
	 *     backwards in some places.  this will be fixed.
	 */
	ret = n = nvif_object_sclass_get(&device->object, &sclass);
	if (ret < 0)
		return;

	for (ret = -ENOSYS, i = 0; i < n; i++) {
		switch (sclass[i].oclass) {
		case NV03_CHANNEL_DMA:
			ret = nv04_fence_create(drm);
			break;
		case NV10_CHANNEL_DMA:
			ret = nv10_fence_create(drm);
			break;
		case NV17_CHANNEL_DMA:
		case NV40_CHANNEL_DMA:
			ret = nv17_fence_create(drm);
			break;
		case NV50_CHANNEL_GPFIFO:
			ret = nv50_fence_create(drm);
			break;
		case G82_CHANNEL_GPFIFO:
			ret = nv84_fence_create(drm);
			break;
		case FERMI_CHANNEL_GPFIFO:
		case KEPLER_CHANNEL_GPFIFO_A:
		case KEPLER_CHANNEL_GPFIFO_B:
		case MAXWELL_CHANNEL_GPFIFO_A:
		case PASCAL_CHANNEL_GPFIFO_A:
		case VOLTA_CHANNEL_GPFIFO_A:
			ret = nvc0_fence_create(drm);
			break;
		default:
			break;
		}
	}

	nvif_object_sclass_put(&sclass);
	if (ret) {
		NV_ERROR(drm, "failed to initialise sync subsystem, %d\n", ret);
		nouveau_accel_fini(drm);
		return;
	}

	if (device->info.family >= NV_DEVICE_INFO_V0_KEPLER) {
		ret = nouveau_channel_new(drm, &drm->client.device,
					  nvif_fifo_runlist_ce(device), 0,
					  &drm->cechan);
		if (ret)
			NV_ERROR(drm, "failed to create ce channel, %d\n", ret);

		arg0 = nvif_fifo_runlist(device, NV_DEVICE_INFO_ENGINE_GR);
		arg1 = 1;
	} else
	if (device->info.chipset >= 0xa3 &&
	    device->info.chipset != 0xaa &&
	    device->info.chipset != 0xac) {
		ret = nouveau_channel_new(drm, &drm->client.device,
					  NvDmaFB, NvDmaTT, &drm->cechan);
		if (ret)
			NV_ERROR(drm, "failed to create ce channel, %d\n", ret);

		arg0 = NvDmaFB;
		arg1 = NvDmaTT;
	} else {
		arg0 = NvDmaFB;
		arg1 = NvDmaTT;
	}

	ret = nouveau_channel_new(drm, &drm->client.device,
				  arg0, arg1, &drm->channel);
	if (ret) {
		NV_ERROR(drm, "failed to create kernel channel, %d\n", ret);
		nouveau_accel_fini(drm);
		return;
	}

	if (device->info.family < NV_DEVICE_INFO_V0_TESLA) {
		ret = nvif_object_init(&drm->channel->user, NVDRM_NVSW,
				       nouveau_abi16_swclass(drm), NULL, 0,
				       &drm->nvsw);
		if (ret == 0) {
			ret = RING_SPACE(drm->channel, 2);
			if (ret == 0) {
				BEGIN_NV04(drm->channel, NvSubSw, 0, 1);
				OUT_RING  (drm->channel, drm->nvsw.handle);
			}

			ret = nvif_notify_init(&drm->nvsw,
					       nouveau_flip_complete,
					       false, NV04_NVSW_NTFY_UEVENT,
					       NULL, 0, 0, &drm->flip);
			if (ret == 0)
				ret = nvif_notify_get(&drm->flip);
			if (ret) {
				nouveau_accel_fini(drm);
				return;
			}
		}

		if (ret) {
			NV_ERROR(drm, "failed to allocate sw class, %d\n", ret);
			nouveau_accel_fini(drm);
			return;
		}
	}

	if (device->info.family < NV_DEVICE_INFO_V0_FERMI) {
		ret = nvkm_gpuobj_new(nvxx_device(&drm->client.device), 32, 0,
				      false, NULL, &drm->notify);
		if (ret) {
			NV_ERROR(drm, "failed to allocate notifier, %d\n", ret);
			nouveau_accel_fini(drm);
			return;
		}

		ret = nvif_object_init(&drm->channel->user, NvNotify0,
				       NV_DMA_IN_MEMORY,
				       &(struct nv_dma_v0) {
						.target = NV_DMA_V0_TARGET_VRAM,
						.access = NV_DMA_V0_ACCESS_RDWR,
						.start = drm->notify->addr,
						.limit = drm->notify->addr + 31
				       }, sizeof(struct nv_dma_v0),
				       &drm->ntfy);
		if (ret) {
			nouveau_accel_fini(drm);
			return;
		}
	}


	nouveau_bo_move_init(drm);
}

static int nouveau_drm_probe(struct pci_dev *pdev,
			     const struct pci_device_id *pent)
{
	struct nvkm_device *device;
	struct apertures_struct *aper;
	bool boot = false;
	int ret;

<<<<<<< HEAD
=======
	if (vga_switcheroo_client_probe_defer(pdev))
		return -EPROBE_DEFER;

>>>>>>> 286cd8c7
	/* We need to check that the chipset is supported before booting
	 * fbdev off the hardware, as there's no way to put it back.
	 */
	ret = nvkm_device_pci_new(pdev, NULL, "error", true, false, 0, &device);
	if (ret)
		return ret;

	nvkm_device_del(&device);

	/* Remove conflicting drivers (vesafb, efifb etc). */
	aper = alloc_apertures(3);
	if (!aper)
		return -ENOMEM;

	aper->ranges[0].base = pci_resource_start(pdev, 1);
	aper->ranges[0].size = pci_resource_len(pdev, 1);
	aper->count = 1;

	if (pci_resource_len(pdev, 2)) {
		aper->ranges[aper->count].base = pci_resource_start(pdev, 2);
		aper->ranges[aper->count].size = pci_resource_len(pdev, 2);
		aper->count++;
	}

	if (pci_resource_len(pdev, 3)) {
		aper->ranges[aper->count].base = pci_resource_start(pdev, 3);
		aper->ranges[aper->count].size = pci_resource_len(pdev, 3);
		aper->count++;
	}

#ifdef CONFIG_X86
	boot = pdev->resource[PCI_ROM_RESOURCE].flags & IORESOURCE_ROM_SHADOW;
#endif
	if (nouveau_modeset != 2)
		drm_fb_helper_remove_conflicting_framebuffers(aper, "nouveaufb", boot);
	kfree(aper);

	ret = nvkm_device_pci_new(pdev, nouveau_config, nouveau_debug,
				  true, true, ~0ULL, &device);
	if (ret)
		return ret;

	pci_set_master(pdev);

	if (nouveau_atomic)
		driver_pci.driver_features |= DRIVER_ATOMIC;

	ret = drm_get_pci_dev(pdev, pent, &driver_pci);
	if (ret) {
		nvkm_device_del(&device);
		return ret;
	}

	return 0;
}

static int
nouveau_drm_load(struct drm_device *dev, unsigned long flags)
{
	struct nouveau_drm *drm;
	int ret;

	if (!(drm = kzalloc(sizeof(*drm), GFP_KERNEL)))
		return -ENOMEM;
	dev->dev_private = drm;
	drm->dev = dev;

	ret = nouveau_cli_init(drm, "DRM-master", &drm->master);
	if (ret)
		return ret;

	ret = nouveau_cli_init(drm, "DRM", &drm->client);
	if (ret)
		return ret;

	dev->irq_enabled = true;

	nvxx_client(&drm->client.base)->debug =
		nvkm_dbgopt(nouveau_debug, "DRM");

	INIT_LIST_HEAD(&drm->clients);
	spin_lock_init(&drm->tile.lock);

	/* workaround an odd issue on nvc1 by disabling the device's
	 * nosnoop capability.  hopefully won't cause issues until a
	 * better fix is found - assuming there is one...
	 */
	if (drm->client.device.info.chipset == 0xc1)
		nvif_mask(&drm->client.device.object, 0x00088080, 0x00000800, 0x00000000);

	nouveau_vga_init(drm);

	ret = nouveau_ttm_init(drm);
	if (ret)
		goto fail_ttm;

	ret = nouveau_bios_init(dev);
	if (ret)
		goto fail_bios;

	ret = nouveau_display_create(dev);
	if (ret)
		goto fail_dispctor;

	if (dev->mode_config.num_crtc) {
		ret = nouveau_display_init(dev);
		if (ret)
			goto fail_dispinit;
	}

	nouveau_debugfs_init(drm);
	nouveau_hwmon_init(dev);
	nouveau_accel_init(drm);
	nouveau_fbcon_init(dev);
	nouveau_led_init(dev);

	if (nouveau_pmops_runtime()) {
		pm_runtime_use_autosuspend(dev->dev);
		pm_runtime_set_autosuspend_delay(dev->dev, 5000);
		pm_runtime_set_active(dev->dev);
		pm_runtime_allow(dev->dev);
		pm_runtime_mark_last_busy(dev->dev);
		pm_runtime_put(dev->dev);
	}

	return 0;

fail_dispinit:
	nouveau_display_destroy(dev);
fail_dispctor:
	nouveau_bios_takedown(dev);
fail_bios:
	nouveau_ttm_fini(drm);
fail_ttm:
	nouveau_vga_fini(drm);
	nouveau_cli_fini(&drm->client);
	nouveau_cli_fini(&drm->master);
	kfree(drm);
	return ret;
}

static void
nouveau_drm_unload(struct drm_device *dev)
{
	struct nouveau_drm *drm = nouveau_drm(dev);

	if (nouveau_pmops_runtime()) {
		pm_runtime_get_sync(dev->dev);
		pm_runtime_forbid(dev->dev);
	}

	nouveau_led_fini(dev);
	nouveau_fbcon_fini(dev);
	nouveau_accel_fini(drm);
	nouveau_hwmon_fini(dev);
	nouveau_debugfs_fini(drm);

	if (dev->mode_config.num_crtc)
		nouveau_display_fini(dev, false, false);
	nouveau_display_destroy(dev);

	nouveau_bios_takedown(dev);

	nouveau_ttm_fini(drm);
	nouveau_vga_fini(drm);

	nouveau_cli_fini(&drm->client);
	nouveau_cli_fini(&drm->master);
	kfree(drm);
}

void
nouveau_drm_device_remove(struct drm_device *dev)
{
	struct nouveau_drm *drm = nouveau_drm(dev);
	struct nvkm_client *client;
	struct nvkm_device *device;

	dev->irq_enabled = false;
	client = nvxx_client(&drm->client.base);
	device = nvkm_device_find(client->device);
	drm_put_dev(dev);

	nvkm_device_del(&device);
}

static void
nouveau_drm_remove(struct pci_dev *pdev)
{
	struct drm_device *dev = pci_get_drvdata(pdev);

	nouveau_drm_device_remove(dev);
}

static int
nouveau_do_suspend(struct drm_device *dev, bool runtime)
{
	struct nouveau_drm *drm = nouveau_drm(dev);
	int ret;

	nouveau_led_suspend(dev);

	if (dev->mode_config.num_crtc) {
		NV_DEBUG(drm, "suspending console...\n");
		nouveau_fbcon_set_suspend(dev, 1);
		NV_DEBUG(drm, "suspending display...\n");
		ret = nouveau_display_suspend(dev, runtime);
		if (ret)
			return ret;
	}

	NV_DEBUG(drm, "evicting buffers...\n");
	ttm_bo_evict_mm(&drm->ttm.bdev, TTM_PL_VRAM);

	NV_DEBUG(drm, "waiting for kernel channels to go idle...\n");
	if (drm->cechan) {
		ret = nouveau_channel_idle(drm->cechan);
		if (ret)
			goto fail_display;
	}

	if (drm->channel) {
		ret = nouveau_channel_idle(drm->channel);
		if (ret)
			goto fail_display;
	}

	NV_DEBUG(drm, "suspending fence...\n");
	if (drm->fence && nouveau_fence(drm)->suspend) {
		if (!nouveau_fence(drm)->suspend(drm)) {
			ret = -ENOMEM;
			goto fail_display;
		}
	}

	NV_DEBUG(drm, "suspending object tree...\n");
	ret = nvif_client_suspend(&drm->master.base);
	if (ret)
		goto fail_client;

	return 0;

fail_client:
	if (drm->fence && nouveau_fence(drm)->resume)
		nouveau_fence(drm)->resume(drm);

fail_display:
	if (dev->mode_config.num_crtc) {
		NV_DEBUG(drm, "resuming display...\n");
		nouveau_display_resume(dev, runtime);
	}
	return ret;
}

static int
nouveau_do_resume(struct drm_device *dev, bool runtime)
{
	struct nouveau_drm *drm = nouveau_drm(dev);

	NV_DEBUG(drm, "resuming object tree...\n");
	nvif_client_resume(&drm->master.base);

	NV_DEBUG(drm, "resuming fence...\n");
	if (drm->fence && nouveau_fence(drm)->resume)
		nouveau_fence(drm)->resume(drm);

	nouveau_run_vbios_init(dev);

	if (dev->mode_config.num_crtc) {
		NV_DEBUG(drm, "resuming display...\n");
		nouveau_display_resume(dev, runtime);
		NV_DEBUG(drm, "resuming console...\n");
		nouveau_fbcon_set_suspend(dev, 0);
	}

	nouveau_led_resume(dev);

	return 0;
}

int
nouveau_pmops_suspend(struct device *dev)
{
	struct pci_dev *pdev = to_pci_dev(dev);
	struct drm_device *drm_dev = pci_get_drvdata(pdev);
	int ret;

	if (drm_dev->switch_power_state == DRM_SWITCH_POWER_OFF ||
	    drm_dev->switch_power_state == DRM_SWITCH_POWER_DYNAMIC_OFF)
		return 0;

	ret = nouveau_do_suspend(drm_dev, false);
	if (ret)
		return ret;

	pci_save_state(pdev);
	pci_disable_device(pdev);
	pci_set_power_state(pdev, PCI_D3hot);
	udelay(200);
	return 0;
}

int
nouveau_pmops_resume(struct device *dev)
{
	struct pci_dev *pdev = to_pci_dev(dev);
	struct drm_device *drm_dev = pci_get_drvdata(pdev);
	int ret;

	if (drm_dev->switch_power_state == DRM_SWITCH_POWER_OFF ||
	    drm_dev->switch_power_state == DRM_SWITCH_POWER_DYNAMIC_OFF)
		return 0;

	pci_set_power_state(pdev, PCI_D0);
	pci_restore_state(pdev);
	ret = pci_enable_device(pdev);
	if (ret)
		return ret;
	pci_set_master(pdev);

	ret = nouveau_do_resume(drm_dev, false);

	/* Monitors may have been connected / disconnected during suspend */
	schedule_work(&nouveau_drm(drm_dev)->hpd_work);

	return ret;
}

static int
nouveau_pmops_freeze(struct device *dev)
{
	struct pci_dev *pdev = to_pci_dev(dev);
	struct drm_device *drm_dev = pci_get_drvdata(pdev);
	return nouveau_do_suspend(drm_dev, false);
}

static int
nouveau_pmops_thaw(struct device *dev)
{
	struct pci_dev *pdev = to_pci_dev(dev);
	struct drm_device *drm_dev = pci_get_drvdata(pdev);
	return nouveau_do_resume(drm_dev, false);
}

bool
nouveau_pmops_runtime(void)
{
	if (nouveau_runtime_pm == -1)
		return nouveau_is_optimus() || nouveau_is_v1_dsm();
	return nouveau_runtime_pm == 1;
}

static int
nouveau_pmops_runtime_suspend(struct device *dev)
{
	struct pci_dev *pdev = to_pci_dev(dev);
	struct drm_device *drm_dev = pci_get_drvdata(pdev);
	int ret;

	if (!nouveau_pmops_runtime()) {
		pm_runtime_forbid(dev);
		return -EBUSY;
	}

	nouveau_switcheroo_optimus_dsm();
	ret = nouveau_do_suspend(drm_dev, true);
	pci_save_state(pdev);
	pci_disable_device(pdev);
	pci_ignore_hotplug(pdev);
	pci_set_power_state(pdev, PCI_D3cold);
	drm_dev->switch_power_state = DRM_SWITCH_POWER_DYNAMIC_OFF;
	return ret;
}

static int
nouveau_pmops_runtime_resume(struct device *dev)
{
	struct pci_dev *pdev = to_pci_dev(dev);
	struct drm_device *drm_dev = pci_get_drvdata(pdev);
	struct nvif_device *device = &nouveau_drm(drm_dev)->client.device;
	int ret;

	if (!nouveau_pmops_runtime()) {
		pm_runtime_forbid(dev);
		return -EBUSY;
	}

	pci_set_power_state(pdev, PCI_D0);
	pci_restore_state(pdev);
	ret = pci_enable_device(pdev);
	if (ret)
		return ret;
	pci_set_master(pdev);

	ret = nouveau_do_resume(drm_dev, true);

<<<<<<< HEAD
	if (!drm_dev->mode_config.poll_enabled)
		drm_kms_helper_poll_enable(drm_dev);

=======
>>>>>>> 286cd8c7
	/* do magic */
	nvif_mask(&device->object, 0x088488, (1 << 25), (1 << 25));
	drm_dev->switch_power_state = DRM_SWITCH_POWER_ON;

	/* Monitors may have been connected / disconnected during suspend */
	schedule_work(&nouveau_drm(drm_dev)->hpd_work);

	return ret;
}

static int
nouveau_pmops_runtime_idle(struct device *dev)
{
	if (!nouveau_pmops_runtime()) {
		pm_runtime_forbid(dev);
		return -EBUSY;
	}

	pm_runtime_mark_last_busy(dev);
	pm_runtime_autosuspend(dev);
	/* we don't want the main rpm_idle to call suspend - we want to autosuspend */
	return 1;
}

static int
nouveau_drm_open(struct drm_device *dev, struct drm_file *fpriv)
{
	struct nouveau_drm *drm = nouveau_drm(dev);
	struct nouveau_cli *cli;
	char name[32], tmpname[TASK_COMM_LEN];
	int ret;

	/* need to bring up power immediately if opening device */
	ret = pm_runtime_get_sync(dev->dev);
	if (ret < 0 && ret != -EACCES) {
		pm_runtime_put_autosuspend(dev->dev);
		return ret;
	}

	get_task_comm(tmpname, current);
	snprintf(name, sizeof(name), "%s[%d]", tmpname, pid_nr(fpriv->pid));

	if (!(cli = kzalloc(sizeof(*cli), GFP_KERNEL))) {
		ret = -ENOMEM;
		goto done;
	}

	ret = nouveau_cli_init(drm, name, cli);
	if (ret)
		goto done;

	cli->base.super = false;

	fpriv->driver_priv = cli;

	mutex_lock(&drm->client.mutex);
	list_add(&cli->head, &drm->clients);
	mutex_unlock(&drm->client.mutex);

done:
	if (ret && cli) {
		nouveau_cli_fini(cli);
		kfree(cli);
	}

	pm_runtime_mark_last_busy(dev->dev);
	pm_runtime_put_autosuspend(dev->dev);
	return ret;
}

static void
nouveau_drm_postclose(struct drm_device *dev, struct drm_file *fpriv)
{
	struct nouveau_cli *cli = nouveau_cli(fpriv);
	struct nouveau_drm *drm = nouveau_drm(dev);

	pm_runtime_get_sync(dev->dev);

	mutex_lock(&cli->mutex);
	if (cli->abi16)
		nouveau_abi16_fini(cli->abi16);
	mutex_unlock(&cli->mutex);

	mutex_lock(&drm->client.mutex);
	list_del(&cli->head);
	mutex_unlock(&drm->client.mutex);

	nouveau_cli_fini(cli);
	kfree(cli);
	pm_runtime_mark_last_busy(dev->dev);
	pm_runtime_put_autosuspend(dev->dev);
}

static const struct drm_ioctl_desc
nouveau_ioctls[] = {
	DRM_IOCTL_DEF_DRV(NOUVEAU_GETPARAM, nouveau_abi16_ioctl_getparam, DRM_AUTH|DRM_RENDER_ALLOW),
	DRM_IOCTL_DEF_DRV(NOUVEAU_SETPARAM, nouveau_abi16_ioctl_setparam, DRM_AUTH|DRM_MASTER|DRM_ROOT_ONLY),
	DRM_IOCTL_DEF_DRV(NOUVEAU_CHANNEL_ALLOC, nouveau_abi16_ioctl_channel_alloc, DRM_AUTH|DRM_RENDER_ALLOW),
	DRM_IOCTL_DEF_DRV(NOUVEAU_CHANNEL_FREE, nouveau_abi16_ioctl_channel_free, DRM_AUTH|DRM_RENDER_ALLOW),
	DRM_IOCTL_DEF_DRV(NOUVEAU_GROBJ_ALLOC, nouveau_abi16_ioctl_grobj_alloc, DRM_AUTH|DRM_RENDER_ALLOW),
	DRM_IOCTL_DEF_DRV(NOUVEAU_NOTIFIEROBJ_ALLOC, nouveau_abi16_ioctl_notifierobj_alloc, DRM_AUTH|DRM_RENDER_ALLOW),
	DRM_IOCTL_DEF_DRV(NOUVEAU_GPUOBJ_FREE, nouveau_abi16_ioctl_gpuobj_free, DRM_AUTH|DRM_RENDER_ALLOW),
	DRM_IOCTL_DEF_DRV(NOUVEAU_GEM_NEW, nouveau_gem_ioctl_new, DRM_AUTH|DRM_RENDER_ALLOW),
	DRM_IOCTL_DEF_DRV(NOUVEAU_GEM_PUSHBUF, nouveau_gem_ioctl_pushbuf, DRM_AUTH|DRM_RENDER_ALLOW),
	DRM_IOCTL_DEF_DRV(NOUVEAU_GEM_CPU_PREP, nouveau_gem_ioctl_cpu_prep, DRM_AUTH|DRM_RENDER_ALLOW),
	DRM_IOCTL_DEF_DRV(NOUVEAU_GEM_CPU_FINI, nouveau_gem_ioctl_cpu_fini, DRM_AUTH|DRM_RENDER_ALLOW),
	DRM_IOCTL_DEF_DRV(NOUVEAU_GEM_INFO, nouveau_gem_ioctl_info, DRM_AUTH|DRM_RENDER_ALLOW),
};

long
nouveau_drm_ioctl(struct file *file, unsigned int cmd, unsigned long arg)
{
	struct drm_file *filp = file->private_data;
	struct drm_device *dev = filp->minor->dev;
	long ret;

	ret = pm_runtime_get_sync(dev->dev);
	if (ret < 0 && ret != -EACCES) {
		pm_runtime_put_autosuspend(dev->dev);
		return ret;
	}

	switch (_IOC_NR(cmd) - DRM_COMMAND_BASE) {
	case DRM_NOUVEAU_NVIF:
		ret = usif_ioctl(filp, (void __user *)arg, _IOC_SIZE(cmd));
		break;
	default:
		ret = drm_ioctl(file, cmd, arg);
		break;
	}

	pm_runtime_mark_last_busy(dev->dev);
	pm_runtime_put_autosuspend(dev->dev);
	return ret;
}

static const struct file_operations
nouveau_driver_fops = {
	.owner = THIS_MODULE,
	.open = drm_open,
	.release = drm_release,
	.unlocked_ioctl = nouveau_drm_ioctl,
	.mmap = nouveau_ttm_mmap,
	.poll = drm_poll,
	.read = drm_read,
#if defined(CONFIG_COMPAT)
	.compat_ioctl = nouveau_compat_ioctl,
#endif
	.llseek = noop_llseek,
};

static struct drm_driver
driver_stub = {
	.driver_features =
		DRIVER_GEM | DRIVER_MODESET | DRIVER_PRIME | DRIVER_RENDER
#if defined(CONFIG_NOUVEAU_LEGACY_CTX_SUPPORT)
		| DRIVER_KMS_LEGACY_CONTEXT
#endif
		,

	.load = nouveau_drm_load,
	.unload = nouveau_drm_unload,
	.open = nouveau_drm_open,
	.postclose = nouveau_drm_postclose,
	.lastclose = nouveau_vga_lastclose,

#if defined(CONFIG_DEBUG_FS)
	.debugfs_init = nouveau_drm_debugfs_init,
#endif

	.enable_vblank = nouveau_display_vblank_enable,
	.disable_vblank = nouveau_display_vblank_disable,
	.get_scanout_position = nouveau_display_scanoutpos,
	.get_vblank_timestamp = drm_calc_vbltimestamp_from_scanoutpos,

	.ioctls = nouveau_ioctls,
	.num_ioctls = ARRAY_SIZE(nouveau_ioctls),
	.fops = &nouveau_driver_fops,

	.prime_handle_to_fd = drm_gem_prime_handle_to_fd,
	.prime_fd_to_handle = drm_gem_prime_fd_to_handle,
	.gem_prime_export = drm_gem_prime_export,
	.gem_prime_import = drm_gem_prime_import,
	.gem_prime_pin = nouveau_gem_prime_pin,
	.gem_prime_res_obj = nouveau_gem_prime_res_obj,
	.gem_prime_unpin = nouveau_gem_prime_unpin,
	.gem_prime_get_sg_table = nouveau_gem_prime_get_sg_table,
	.gem_prime_import_sg_table = nouveau_gem_prime_import_sg_table,
	.gem_prime_vmap = nouveau_gem_prime_vmap,
	.gem_prime_vunmap = nouveau_gem_prime_vunmap,

	.gem_free_object_unlocked = nouveau_gem_object_del,
	.gem_open_object = nouveau_gem_object_open,
	.gem_close_object = nouveau_gem_object_close,

	.dumb_create = nouveau_display_dumb_create,
	.dumb_map_offset = nouveau_display_dumb_map_offset,

	.name = DRIVER_NAME,
	.desc = DRIVER_DESC,
#ifdef GIT_REVISION
	.date = GIT_REVISION,
#else
	.date = DRIVER_DATE,
#endif
	.major = DRIVER_MAJOR,
	.minor = DRIVER_MINOR,
	.patchlevel = DRIVER_PATCHLEVEL,
};

static struct pci_device_id
nouveau_drm_pci_table[] = {
	{
		PCI_DEVICE(PCI_VENDOR_ID_NVIDIA, PCI_ANY_ID),
		.class = PCI_BASE_CLASS_DISPLAY << 16,
		.class_mask  = 0xff << 16,
	},
	{
		PCI_DEVICE(PCI_VENDOR_ID_NVIDIA_SGS, PCI_ANY_ID),
		.class = PCI_BASE_CLASS_DISPLAY << 16,
		.class_mask  = 0xff << 16,
	},
	{}
};

static void nouveau_display_options(void)
{
	DRM_DEBUG_DRIVER("Loading Nouveau with parameters:\n");

	DRM_DEBUG_DRIVER("... tv_disable   : %d\n", nouveau_tv_disable);
	DRM_DEBUG_DRIVER("... ignorelid    : %d\n", nouveau_ignorelid);
	DRM_DEBUG_DRIVER("... duallink     : %d\n", nouveau_duallink);
	DRM_DEBUG_DRIVER("... nofbaccel    : %d\n", nouveau_nofbaccel);
	DRM_DEBUG_DRIVER("... config       : %s\n", nouveau_config);
	DRM_DEBUG_DRIVER("... debug        : %s\n", nouveau_debug);
	DRM_DEBUG_DRIVER("... noaccel      : %d\n", nouveau_noaccel);
	DRM_DEBUG_DRIVER("... modeset      : %d\n", nouveau_modeset);
	DRM_DEBUG_DRIVER("... runpm        : %d\n", nouveau_runtime_pm);
	DRM_DEBUG_DRIVER("... vram_pushbuf : %d\n", nouveau_vram_pushbuf);
	DRM_DEBUG_DRIVER("... hdmimhz      : %d\n", nouveau_hdmimhz);
}

static const struct dev_pm_ops nouveau_pm_ops = {
	.suspend = nouveau_pmops_suspend,
	.resume = nouveau_pmops_resume,
	.freeze = nouveau_pmops_freeze,
	.thaw = nouveau_pmops_thaw,
	.poweroff = nouveau_pmops_freeze,
	.restore = nouveau_pmops_resume,
	.runtime_suspend = nouveau_pmops_runtime_suspend,
	.runtime_resume = nouveau_pmops_runtime_resume,
	.runtime_idle = nouveau_pmops_runtime_idle,
};

static struct pci_driver
nouveau_drm_pci_driver = {
	.name = "nouveau",
	.id_table = nouveau_drm_pci_table,
	.probe = nouveau_drm_probe,
	.remove = nouveau_drm_remove,
	.driver.pm = &nouveau_pm_ops,
};

struct drm_device *
nouveau_platform_device_create(const struct nvkm_device_tegra_func *func,
			       struct platform_device *pdev,
			       struct nvkm_device **pdevice)
{
	struct drm_device *drm;
	int err;

	err = nvkm_device_tegra_new(func, pdev, nouveau_config, nouveau_debug,
				    true, true, ~0ULL, pdevice);
	if (err)
		goto err_free;

	drm = drm_dev_alloc(&driver_platform, &pdev->dev);
	if (IS_ERR(drm)) {
		err = PTR_ERR(drm);
		goto err_free;
	}

	platform_set_drvdata(pdev, drm);

	return drm;

err_free:
	nvkm_device_del(pdevice);

	return ERR_PTR(err);
}

static int __init
nouveau_drm_init(void)
{
	driver_pci = driver_stub;
	driver_platform = driver_stub;

	nouveau_display_options();

	if (nouveau_modeset == -1) {
		if (vgacon_text_force())
			nouveau_modeset = 0;
	}

	if (!nouveau_modeset)
		return 0;

#ifdef CONFIG_NOUVEAU_PLATFORM_DRIVER
	platform_driver_register(&nouveau_platform_driver);
#endif

	nouveau_register_dsm_handler();
	nouveau_backlight_ctor();

#ifdef CONFIG_PCI
	return pci_register_driver(&nouveau_drm_pci_driver);
#else
	return 0;
#endif
}

static void __exit
nouveau_drm_exit(void)
{
	if (!nouveau_modeset)
		return;

#ifdef CONFIG_PCI
	pci_unregister_driver(&nouveau_drm_pci_driver);
#endif
	nouveau_backlight_dtor();
	nouveau_unregister_dsm_handler();

#ifdef CONFIG_NOUVEAU_PLATFORM_DRIVER
	platform_driver_unregister(&nouveau_platform_driver);
#endif
}

module_init(nouveau_drm_init);
module_exit(nouveau_drm_exit);

MODULE_DEVICE_TABLE(pci, nouveau_drm_pci_table);
MODULE_AUTHOR(DRIVER_AUTHOR);
MODULE_DESCRIPTION(DRIVER_DESC);
MODULE_LICENSE("GPL and additional rights");<|MERGE_RESOLUTION|>--- conflicted
+++ resolved
@@ -472,12 +472,9 @@
 	bool boot = false;
 	int ret;
 
-<<<<<<< HEAD
-=======
 	if (vga_switcheroo_client_probe_defer(pdev))
 		return -EPROBE_DEFER;
 
->>>>>>> 286cd8c7
 	/* We need to check that the chipset is supported before booting
 	 * fbdev off the hardware, as there's no way to put it back.
 	 */
@@ -874,12 +871,6 @@
 
 	ret = nouveau_do_resume(drm_dev, true);
 
-<<<<<<< HEAD
-	if (!drm_dev->mode_config.poll_enabled)
-		drm_kms_helper_poll_enable(drm_dev);
-
-=======
->>>>>>> 286cd8c7
 	/* do magic */
 	nvif_mask(&device->object, 0x088488, (1 << 25), (1 << 25));
 	drm_dev->switch_power_state = DRM_SWITCH_POWER_ON;
