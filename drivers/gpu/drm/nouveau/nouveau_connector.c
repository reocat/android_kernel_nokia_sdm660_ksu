--- conflicted
+++ resolved
@@ -564,25 +564,6 @@
 		}
 	}
 
-<<<<<<< HEAD
-	/* Outputs are only polled while runtime active, so resuming the
-	 * device here is unnecessary (and would deadlock upon runtime suspend
-	 * because it waits for polling to finish). We do however, want to
-	 * prevent the autosuspend timer from elapsing during this operation
-	 * if possible.
-	 */
-	if (drm_kms_helper_is_poll_worker()) {
-		pm_runtime_get_noresume(dev->dev);
-	} else {
-		ret = pm_runtime_get_sync(dev->dev);
-		if (ret < 0 && ret != -EACCES) {
-			pm_runtime_put_autosuspend(dev->dev);
-			return conn_status;
-		}
-	}
-
-=======
->>>>>>> 286cd8c7
 	nv_encoder = nouveau_connector_ddc_detect(connector);
 	if (nv_encoder && (i2c = nv_encoder->i2c) != NULL) {
 		struct edid *new_edid;
@@ -1153,16 +1134,6 @@
 				nv50_mstm_remove(nv_encoder->dp.mstm);
 		}
 
-<<<<<<< HEAD
-		mutex_lock(&drm->dev->mode_config.mutex);
-		if (plugged)
-			drm_helper_connector_dpms(connector, DRM_MODE_DPMS_ON);
-		else
-			drm_helper_connector_dpms(connector, DRM_MODE_DPMS_OFF);
-		mutex_unlock(&drm->dev->mode_config.mutex);
-
-=======
->>>>>>> 286cd8c7
 		drm_helper_hpd_irq_event(connector->dev);
 	}
 
