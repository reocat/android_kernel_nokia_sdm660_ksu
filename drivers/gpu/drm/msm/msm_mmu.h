--- conflicted
+++ resolved
@@ -37,21 +37,12 @@
 };
 
 struct msm_mmu_funcs {
-<<<<<<< HEAD
-	int (*attach)(struct msm_mmu *mmu, const char **names, int cnt);
-	void (*detach)(struct msm_mmu *mmu);
-	int (*map)(struct msm_mmu *mmu, uint64_t iova, struct sg_table *sgt,
-			u32 flags, void *priv);
-	void (*unmap)(struct msm_mmu *mmu, uint64_t iova, struct sg_table *sgt,
-			void *priv);
-=======
 	int (*attach)(struct msm_mmu *mmu, const char * const *names, int cnt);
 	void (*detach)(struct msm_mmu *mmu, const char * const *names, int cnt);
 	int (*map)(struct msm_mmu *mmu, uint64_t iova, struct sg_table *sgt,
 			unsigned int len, int prot);
 	int (*unmap)(struct msm_mmu *mmu, uint64_t iova, struct sg_table *sgt,
 			unsigned int len);
->>>>>>> 286cd8c7
 	void (*destroy)(struct msm_mmu *mmu);
 	void (*enable)(struct msm_mmu *mmu);
 	void (*disable)(struct msm_mmu *mmu);
