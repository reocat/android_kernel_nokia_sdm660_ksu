/*
 * Copyright (C) 2013 Red Hat
 * Author: Rob Clark <robdclark@gmail.com>
 *
 * This program is free software; you can redistribute it and/or modify it
 * under the terms of the GNU General Public License version 2 as published by
 * the Free Software Foundation.
 *
 * This program is distributed in the hope that it will be useful, but WITHOUT
 * ANY WARRANTY; without even the implied warranty of MERCHANTABILITY or
 * FITNESS FOR A PARTICULAR PURPOSE.  See the GNU General Public License for
 * more details.
 *
 * You should have received a copy of the GNU General Public License along with
 * this program.  If not, see <http://www.gnu.org/licenses/>.
 */

/* For debugging crashes, userspace can:
 *
 *   tail -f /sys/kernel/debug/dri/<minor>/rd > logfile.rd
 *
 * to log the cmdstream in a format that is understood by freedreno/cffdump
 * utility.  By comparing the last successfully completed fence #, to the
 * cmdstream for the next fence, you can narrow down which process and submit
 * caused the gpu crash/lockup.
 *
 * Additionally:
 *
 *   tail -f /sys/kernel/debug/dri/<minor>/hangrd > logfile.rd
 *
 * will capture just the cmdstream from submits which triggered a GPU hang.
 *
 * This bypasses drm_debugfs_create_files() mainly because we need to use
 * our own fops for a bit more control.  In particular, we don't want to
 * do anything if userspace doesn't have the debugfs file open.
 *
 * The module-param "rd_full", which defaults to false, enables snapshotting
 * all (non-written) buffers in the submit, rather than just cmdstream bo's.
 * This is useful to capture the contents of (for example) vbo's or textures,
 * or shader programs (if not emitted inline in cmdstream).
 */

#ifdef CONFIG_DEBUG_FS

#include <linux/kfifo.h>
#include <linux/debugfs.h>
#include <linux/circ_buf.h>
#include <linux/wait.h>

#include "msm_drv.h"
#include "msm_gpu.h"
#include "msm_gem.h"

static bool rd_full = false;
MODULE_PARM_DESC(rd_full, "If true, $debugfs/.../rd will snapshot all buffer contents");
module_param_named(rd_full, rd_full, bool, 0600);

enum rd_sect_type {
	RD_NONE,
	RD_TEST,       /* ascii text */
	RD_CMD,        /* ascii text */
	RD_GPUADDR,    /* u32 gpuaddr, u32 size */
	RD_CONTEXT,    /* raw dump */
	RD_CMDSTREAM,  /* raw dump */
	RD_CMDSTREAM_ADDR, /* gpu addr of cmdstream */
	RD_PARAM,      /* u32 param_type, u32 param_val, u32 bitlen */
	RD_FLUSH,      /* empty, clear previous params */
	RD_PROGRAM,    /* shader program, raw dump */
	RD_VERT_SHADER,
	RD_FRAG_SHADER,
	RD_BUFFER_CONTENTS,
	RD_GPU_ID,
};

#define BUF_SZ 512  /* should be power of 2 */

/* space used: */
#define circ_count(circ) \
	(CIRC_CNT((circ)->head, (circ)->tail, BUF_SZ))
#define circ_count_to_end(circ) \
	(CIRC_CNT_TO_END((circ)->head, (circ)->tail, BUF_SZ))
/* space available: */
#define circ_space(circ) \
	(CIRC_SPACE((circ)->head, (circ)->tail, BUF_SZ))
#define circ_space_to_end(circ) \
	(CIRC_SPACE_TO_END((circ)->head, (circ)->tail, BUF_SZ))

struct msm_rd_state {
	struct drm_device *dev;

	bool open;

	/* current submit to read out: */
	struct msm_gem_submit *submit;

	/* fifo access is synchronized on the producer side by
	 * struct_mutex held by submit code (otherwise we could
	 * end up w/ cmds logged in different order than they
	 * were executed).  And read_lock synchronizes the reads
	 */
	struct mutex read_lock;

	wait_queue_head_t fifo_event;
	struct circ_buf fifo;

	char buf[BUF_SZ];
};

static void rd_write(struct msm_rd_state *rd, const void *buf, int sz)
{
	struct circ_buf *fifo = &rd->fifo;
	const char *ptr = buf;

	while (sz > 0) {
		char *fptr = &fifo->buf[fifo->head];
		int n;

		wait_event(rd->fifo_event, circ_space(&rd->fifo) > 0 || !rd->open);
		if (!rd->open)
			return;

		/* Note that smp_load_acquire() is not strictly required
		 * as CIRC_SPACE_TO_END() does not access the tail more
		 * than once.
		 */
		n = min(sz, circ_space_to_end(&rd->fifo));
		memcpy(fptr, ptr, n);

		smp_store_release(&fifo->head, (fifo->head + n) & (BUF_SZ - 1));
		sz  -= n;
		ptr += n;

		wake_up_all(&rd->fifo_event);
	}
}

static void rd_write_section(struct msm_rd_state *rd,
		enum rd_sect_type type, const void *buf, int sz)
{
	rd_write(rd, &type, 4);
	rd_write(rd, &sz, 4);
	rd_write(rd, buf, sz);
}

static ssize_t rd_read(struct file *file, char __user *buf,
		size_t sz, loff_t *ppos)
{
	struct msm_rd_state *rd = file->private_data;
	struct circ_buf *fifo = &rd->fifo;
	const char *fptr = &fifo->buf[fifo->tail];
	int n = 0, ret = 0;

	mutex_lock(&rd->read_lock);

	ret = wait_event_interruptible(rd->fifo_event,
			circ_count(&rd->fifo) > 0);
	if (ret)
		goto out;

	/* Note that smp_load_acquire() is not strictly required
	 * as CIRC_CNT_TO_END() does not access the head more than
	 * once.
	 */
	n = min_t(int, sz, circ_count_to_end(&rd->fifo));
	if (copy_to_user(buf, fptr, n)) {
		ret = -EFAULT;
		goto out;
	}

	smp_store_release(&fifo->tail, (fifo->tail + n) & (BUF_SZ - 1));
	*ppos += n;

	wake_up_all(&rd->fifo_event);

out:
	mutex_unlock(&rd->read_lock);
	if (ret)
		return ret;
	return n;
}

static int rd_open(struct inode *inode, struct file *file)
{
	struct msm_rd_state *rd = inode->i_private;
	struct drm_device *dev = rd->dev;
	struct msm_drm_private *priv = dev->dev_private;
	struct msm_gpu *gpu = priv->gpu;
	uint64_t val;
	uint32_t gpu_id;
	int ret = 0;

	mutex_lock(&dev->struct_mutex);

	if (rd->open || !gpu) {
		ret = -EBUSY;
		goto out;
	}

	file->private_data = rd;
	rd->open = true;

	/* Reset fifo to clear any previously unread data: */
	rd->fifo.head = rd->fifo.tail = 0;

	/* the parsing tools need to know gpu-id to know which
	 * register database to load.
	 */
	gpu->funcs->get_param(gpu, MSM_PARAM_GPU_ID, &val);
	gpu_id = val;

	rd_write_section(rd, RD_GPU_ID, &gpu_id, sizeof(gpu_id));

out:
	mutex_unlock(&dev->struct_mutex);
	return ret;
}

static int rd_release(struct inode *inode, struct file *file)
{
	struct msm_rd_state *rd = inode->i_private;

	rd->open = false;
	wake_up_all(&rd->fifo_event);

	return 0;
}


static const struct file_operations rd_debugfs_fops = {
	.owner = THIS_MODULE,
	.open = rd_open,
	.read = rd_read,
	.llseek = no_llseek,
	.release = rd_release,
};


static void rd_cleanup(struct msm_rd_state *rd)
{
	if (!rd)
		return;

	mutex_destroy(&rd->read_lock);
	kfree(rd);
}

static struct msm_rd_state *rd_init(struct drm_minor *minor, const char *name)
{
	struct msm_rd_state *rd;
	struct dentry *ent;
	int ret = 0;

	rd = kzalloc(sizeof(*rd), GFP_KERNEL);
	if (!rd)
		return ERR_PTR(-ENOMEM);

	rd->dev = minor->dev;
	rd->fifo.buf = rd->buf;

	mutex_init(&rd->read_lock);

	init_waitqueue_head(&rd->fifo_event);

	ent = debugfs_create_file(name, S_IFREG | S_IRUGO,
			minor->debugfs_root, rd, &rd_debugfs_fops);
	if (!ent) {
		DRM_ERROR("Cannot create /sys/kernel/debug/dri/%pd/%s\n",
				minor->debugfs_root, name);
		ret = -ENOMEM;
		goto fail;
	}

	return rd;

fail:
	rd_cleanup(rd);
	return ERR_PTR(ret);
}

int msm_rd_debugfs_init(struct drm_minor *minor)
{
	struct msm_drm_private *priv = minor->dev->dev_private;
	struct msm_rd_state *rd;
	int ret;

	/* only create on first minor: */
	if (priv->rd)
		return 0;

	rd = rd_init(minor, "rd");
	if (IS_ERR(rd)) {
		ret = PTR_ERR(rd);
		goto fail;
	}

	priv->rd = rd;

	rd = rd_init(minor, "hangrd");
	if (IS_ERR(rd)) {
		ret = PTR_ERR(rd);
		goto fail;
	}

	priv->hangrd = rd;

	return 0;

fail:
	msm_rd_debugfs_cleanup(priv);
	return ret;
}

void msm_rd_debugfs_cleanup(struct msm_drm_private *priv)
{
	rd_cleanup(priv->rd);
	priv->rd = NULL;

	rd_cleanup(priv->hangrd);
	priv->hangrd = NULL;
}

static void snapshot_buf(struct msm_rd_state *rd,
		struct msm_gem_submit *submit, int idx,
		uint64_t iova, uint32_t size)
{
	struct msm_gem_object *obj = submit->bos[idx].obj;
	unsigned offset = 0;
	const char *buf;

	if (iova) {
		offset = iova - submit->bos[idx].iova;
	} else {
		iova = submit->bos[idx].iova;
		size = obj->base.size;
	}

	/*
	 * Always write the GPUADDR header so can get a complete list of all the
	 * buffers in the cmd
	 */
	rd_write_section(rd, RD_GPUADDR,
			(uint32_t[3]){ iova, size, iova >> 32 }, 12);

	/* But only dump the contents of buffers marked READ */
	if (!(submit->bos[idx].flags & MSM_SUBMIT_BO_READ))
		return;

	buf = msm_gem_get_vaddr_active(&obj->base);
	if (IS_ERR(buf))
		return;

	buf += offset;

	rd_write_section(rd, RD_BUFFER_CONTENTS, buf, size);

	msm_gem_put_vaddr(&obj->base);
}

static void snapshot_buf(struct msm_rd_state *rd,
		struct msm_gem_submit *submit, int idx,
		uint64_t iova, uint32_t size)
{
	struct msm_gem_object *obj = submit->bos[idx].obj;
	uint64_t offset = 0;

	if (iova) {
		offset = iova - submit->bos[idx].iova;
	} else {
		iova = submit->bos[idx].iova;
		size = obj->base.size;
	}

	/* Always write the RD_GPUADDR so we know how big the buffer is */
	rd_write_section(rd, RD_GPUADDR,
			(uint64_t[2]) { iova, size }, 16);

	/* But only dump contents for buffers marked as read and not secure */
	if (submit->bos[idx].flags & MSM_SUBMIT_BO_READ &&
		!(obj->flags & MSM_BO_SECURE)) {
		const char *buf = msm_gem_vaddr(&obj->base);

		if (IS_ERR_OR_NULL(buf))
			return;

		rd_write_section(rd, RD_BUFFER_CONTENTS, buf + offset, size);
	}
}

/* called under struct_mutex */
void msm_rd_dump_submit(struct msm_rd_state *rd, struct msm_gem_submit *submit,
		const char *fmt, ...)
{
	struct drm_device *dev = submit->dev;
	struct task_struct *task;
	char msg[256];
	int i, n;

	if (!rd->open)
		return;

	/* writing into fifo is serialized by caller, and
	 * rd->read_lock is used to serialize the reads
	 */
	WARN_ON(!mutex_is_locked(&dev->struct_mutex));

	if (fmt) {
		va_list args;

		va_start(args, fmt);
		n = vsnprintf(msg, sizeof(msg), fmt, args);
		va_end(args);

		rd_write_section(rd, RD_CMD, msg, ALIGN(n, 4));
	}

	rcu_read_lock();
	task = pid_task(submit->pid, PIDTYPE_PID);
	if (task) {
		n = snprintf(msg, sizeof(msg), "%.*s/%d: fence=%u",
				TASK_COMM_LEN, task->comm,
				pid_nr(submit->pid), submit->seqno);
	} else {
		n = snprintf(msg, sizeof(msg), "???/%d: fence=%u",
				pid_nr(submit->pid), submit->seqno);
	}
	rcu_read_unlock();

	rd_write_section(rd, RD_CMD, msg, ALIGN(n, 4));

<<<<<<< HEAD
	if (rd_full) {
		for (i = 0; i < submit->nr_bos; i++)
			snapshot_buf(rd, submit, i, 0, 0);
	}
=======
	for (i = 0; rd_full && i < submit->nr_bos; i++)
		snapshot_buf(rd, submit, i, 0, 0);
>>>>>>> 286cd8c7

	for (i = 0; i < submit->nr_cmds; i++) {
		uint64_t iova = submit->cmd[i].iova;
		uint32_t szd  = submit->cmd[i].size; /* in dwords */

		/* snapshot cmdstream bo's (if we haven't already): */
		if (!rd_full) {
			snapshot_buf(rd, submit, submit->cmd[i].idx,
					submit->cmd[i].iova, szd * 4);
		}

		switch (submit->cmd[i].type) {
		case MSM_SUBMIT_CMD_IB_TARGET_BUF:
			/* ignore IB-targets, we've logged the buffer, the
			 * parser tool will follow the IB based on the logged
			 * buffer/gpuaddr, so nothing more to do.
			 */
			break;
		case MSM_SUBMIT_CMD_CTX_RESTORE_BUF:
		case MSM_SUBMIT_CMD_BUF:
			rd_write_section(rd, RD_CMDSTREAM_ADDR,
<<<<<<< HEAD
					(uint64_t[2]) { iova, szd }, 16);
=======
				(uint32_t[3]){ iova, szd, iova >> 32 }, 12);
>>>>>>> 286cd8c7
			break;
		}
	}
}
#endif<|MERGE_RESOLUTION|>--- conflicted
+++ resolved
@@ -427,15 +427,8 @@
 
 	rd_write_section(rd, RD_CMD, msg, ALIGN(n, 4));
 
-<<<<<<< HEAD
-	if (rd_full) {
-		for (i = 0; i < submit->nr_bos; i++)
-			snapshot_buf(rd, submit, i, 0, 0);
-	}
-=======
 	for (i = 0; rd_full && i < submit->nr_bos; i++)
 		snapshot_buf(rd, submit, i, 0, 0);
->>>>>>> 286cd8c7
 
 	for (i = 0; i < submit->nr_cmds; i++) {
 		uint64_t iova = submit->cmd[i].iova;
@@ -457,11 +450,7 @@
 		case MSM_SUBMIT_CMD_CTX_RESTORE_BUF:
 		case MSM_SUBMIT_CMD_BUF:
 			rd_write_section(rd, RD_CMDSTREAM_ADDR,
-<<<<<<< HEAD
-					(uint64_t[2]) { iova, szd }, 16);
-=======
 				(uint32_t[3]){ iova, szd, iova >> 32 }, 12);
->>>>>>> 286cd8c7
 			break;
 		}
 	}
