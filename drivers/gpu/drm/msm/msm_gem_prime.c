--- conflicted
+++ resolved
@@ -56,20 +56,7 @@
 struct drm_gem_object *msm_gem_prime_import_sg_table(struct drm_device *dev,
 		struct dma_buf_attachment *attach, struct sg_table *sg)
 {
-<<<<<<< HEAD
-	u32 flags = 0;
-
-	/*
-	 * Check to see if this is a secure buffer by way of Ion and set the
-	 * appropriate flag if so.
-	 */
-	if (ion_dma_buf_is_secure(attach->dmabuf))
-		flags |= MSM_BO_SECURE;
-
-	return msm_gem_import(dev, attach->dmabuf->size, sg, flags);
-=======
 	return msm_gem_import(dev, attach->dmabuf, sg);
->>>>>>> 286cd8c7
 }
 
 int msm_gem_prime_pin(struct drm_gem_object *obj)
