/*
 * Copyright (c) 2016-2019, The Linux Foundation. All rights reserved.
 * Copyright (C) 2013 Red Hat
 * Author: Rob Clark <robdclark@gmail.com>
 *
 * This program is free software; you can redistribute it and/or modify it
 * under the terms of the GNU General Public License version 2 as published by
 * the Free Software Foundation.
 *
 * This program is distributed in the hope that it will be useful, but WITHOUT
 * ANY WARRANTY; without even the implied warranty of MERCHANTABILITY or
 * FITNESS FOR A PARTICULAR PURPOSE.  See the GNU General Public License for
 * more details.
 *
 * You should have received a copy of the GNU General Public License along with
 * this program.  If not, see <http://www.gnu.org/licenses/>.
 */

#ifndef __MSM_DRV_H__
#define __MSM_DRV_H__

#include <linux/kernel.h>
#include <linux/clk.h>
#include <linux/cpufreq.h>
#include <linux/module.h>
#include <linux/component.h>
#include <linux/platform_device.h>
#include <linux/pm.h>
#include <linux/pm_runtime.h>
#include <linux/slab.h>
#include <linux/list.h>
#include <linux/iommu.h>
#include <linux/types.h>
#include <linux/of_graph.h>
#include <linux/of_device.h>
<<<<<<< HEAD
#include <linux/sde_io_util.h>
#include <linux/hashtable.h>
#include <asm/sizes.h>
#include <linux/kthread.h>

#ifndef CONFIG_OF
#include <mach/board.h>
#include <mach/socinfo.h>
#include <mach/iommu_domains.h>
#endif
=======
#include <asm/sizes.h>
#include <linux/kthread.h>
>>>>>>> 286cd8c7

#include <drm/drmP.h>
#include <drm/drm_atomic.h>
#include <drm/drm_atomic_helper.h>
#include <drm/drm_crtc_helper.h>
#include <drm/drm_plane_helper.h>
#include <drm/drm_fb_helper.h>
#include <drm/msm_drm.h>
#include <drm/drm_gem.h>

#include "sde_power_handle.h"

#define GET_MAJOR_REV(rev)		((rev) >> 28)
#define GET_MINOR_REV(rev)		(((rev) >> 16) & 0xFFF)
#define GET_STEP_REV(rev)		((rev) & 0xFFFF)

struct msm_kms;
struct msm_gpu;
struct msm_mmu;
struct msm_mdss;
struct msm_rd_state;
struct msm_perf_state;
struct msm_gem_submit;
<<<<<<< HEAD
struct msm_gem_address_space;
struct msm_gem_vma;

#define NUM_DOMAINS    4    /* one for KMS, then one per gpu core (?) */
#define MAX_CRTCS      8
#define MAX_PLANES     12
#define MAX_ENCODERS   8
#define MAX_BRIDGES    8
#define MAX_CONNECTORS 8

struct msm_file_private {
	struct msm_gem_address_space *aspace;
	struct list_head counters;
=======
struct msm_fence_context;
struct msm_gem_address_space;
struct msm_gem_vma;

#define MAX_CRTCS      8
#define MAX_PLANES     20
#define MAX_ENCODERS   8
#define MAX_BRIDGES    8
#define MAX_CONNECTORS 8

#define FRAC_16_16(mult, div)    (((mult) << 16) / (div))

struct msm_file_private {
>>>>>>> 286cd8c7
	rwlock_t queuelock;
	struct list_head submitqueues;
	int queueid;
};

enum msm_mdp_plane_property {
	/* blob properties, always put these first */
	PLANE_PROP_SCALER_V1,
	PLANE_PROP_SCALER_V2,
	PLANE_PROP_CSC_V1,
	PLANE_PROP_INFO,
	PLANE_PROP_SCALER_LUT_ED,
	PLANE_PROP_SCALER_LUT_CIR,
	PLANE_PROP_SCALER_LUT_SEP,
	PLANE_PROP_SKIN_COLOR,
	PLANE_PROP_SKY_COLOR,
	PLANE_PROP_FOLIAGE_COLOR,

	/* # of blob properties */
	PLANE_PROP_BLOBCOUNT,

	/* range properties */
	PLANE_PROP_ZPOS = PLANE_PROP_BLOBCOUNT,
	PLANE_PROP_ALPHA,
	PLANE_PROP_COLOR_FILL,
	PLANE_PROP_H_DECIMATE,
	PLANE_PROP_V_DECIMATE,
	PLANE_PROP_INPUT_FENCE,
	PLANE_PROP_HUE_ADJUST,
	PLANE_PROP_SATURATION_ADJUST,
	PLANE_PROP_VALUE_ADJUST,
	PLANE_PROP_CONTRAST_ADJUST,

	/* enum/bitmask properties */
	PLANE_PROP_ROTATION,
	PLANE_PROP_BLEND_OP,
	PLANE_PROP_SRC_CONFIG,
	PLANE_PROP_FB_TRANSLATION_MODE,

	/* total # of properties */
	PLANE_PROP_COUNT
};

enum msm_mdp_crtc_property {
	CRTC_PROP_INFO,

	/* # of blob properties */
	CRTC_PROP_BLOBCOUNT,

	/* range properties */
	CRTC_PROP_INPUT_FENCE_TIMEOUT = CRTC_PROP_BLOBCOUNT,
	CRTC_PROP_OUTPUT_FENCE,
	CRTC_PROP_OUTPUT_FENCE_OFFSET,
	CRTC_PROP_CORE_CLK,
	CRTC_PROP_CORE_AB,
	CRTC_PROP_CORE_IB,
	CRTC_PROP_SECURITY_LEVEL,

	/* total # of properties */
	CRTC_PROP_COUNT
};

enum msm_mdp_conn_property {
	/* blob properties, always put these first */
	CONNECTOR_PROP_SDE_INFO,
	CONNECTOR_PROP_HDR_INFO,
	CONNECTOR_PROP_HDR_CONTROL,

	/* # of blob properties */
	CONNECTOR_PROP_BLOBCOUNT,

	/* range properties */
	CONNECTOR_PROP_OUT_FB = CONNECTOR_PROP_BLOBCOUNT,
	CONNECTOR_PROP_RETIRE_FENCE,
	CONNECTOR_PROP_DST_X,
	CONNECTOR_PROP_DST_Y,
	CONNECTOR_PROP_DST_W,
	CONNECTOR_PROP_DST_H,
	CONNECTOR_PROP_PLL_DELTA,
	CONNECTOR_PROP_PLL_ENABLE,
	CONNECTOR_PROP_HDCP_VERSION,

	/* enum/bitmask properties */
	CONNECTOR_PROP_TOPOLOGY_NAME,
	CONNECTOR_PROP_TOPOLOGY_CONTROL,
	CONNECTOR_PROP_LP,
	CONNECTOR_PROP_HPD_OFF,

	/* total # of properties */
	CONNECTOR_PROP_COUNT
};

struct msm_vblank_ctrl {
	struct kthread_work work;
	struct list_head event_list;
	spinlock_t lock;
};

<<<<<<< HEAD
#define MAX_H_TILES_PER_DISPLAY 2

/**
 * enum msm_display_compression - compression method used for pixel stream
 * @MSM_DISPLAY_COMPRESS_NONE:     Pixel data is not compressed
 * @MSM_DISPLAY_COMPRESS_DSC:      DSC compresison is used
 * @MSM_DISPLAY_COMPRESS_FBC:      FBC compression is used
 */
enum msm_display_compression {
	MSM_DISPLAY_COMPRESS_NONE,
	MSM_DISPLAY_COMPRESS_DSC,
	MSM_DISPLAY_COMPRESS_FBC,
};

/**
=======
#define MSM_GPU_MAX_RINGS 4
#define MAX_H_TILES_PER_DISPLAY 2

/**
>>>>>>> 286cd8c7
 * enum msm_display_caps - features/capabilities supported by displays
 * @MSM_DISPLAY_CAP_VID_MODE:           Video or "active" mode supported
 * @MSM_DISPLAY_CAP_CMD_MODE:           Command mode supported
 * @MSM_DISPLAY_CAP_HOT_PLUG:           Hot plug detection supported
 * @MSM_DISPLAY_CAP_EDID:               EDID supported
<<<<<<< HEAD
 * @MSM_DISPLAY_CAP_SHARED:             Display is shared
=======
>>>>>>> 286cd8c7
 */
enum msm_display_caps {
	MSM_DISPLAY_CAP_VID_MODE	= BIT(0),
	MSM_DISPLAY_CAP_CMD_MODE	= BIT(1),
	MSM_DISPLAY_CAP_HOT_PLUG	= BIT(2),
	MSM_DISPLAY_CAP_EDID		= BIT(3),
<<<<<<< HEAD
	MSM_DISPLAY_CAP_SHARED		= BIT(4),
=======
};

/**
 * enum msm_event_wait - type of HW events to wait for
 * @MSM_ENC_COMMIT_DONE - wait for the driver to flush the registers to HW
 * @MSM_ENC_TX_COMPLETE - wait for the HW to transfer the frame to panel
 * @MSM_ENC_VBLANK - wait for the HW VBLANK event (for driver-internal waiters)
 */
enum msm_event_wait {
	MSM_ENC_COMMIT_DONE = 0,
	MSM_ENC_TX_COMPLETE,
	MSM_ENC_VBLANK,
};

/**
 * struct msm_display_topology - defines a display topology pipeline
 * @num_lm:       number of layer mixers used
 * @num_enc:      number of compression encoder blocks used
 * @num_intf:     number of interfaces the panel is mounted on
 */
struct msm_display_topology {
	u32 num_lm;
	u32 num_enc;
	u32 num_intf;
>>>>>>> 286cd8c7
};

/**
 * struct msm_display_info - defines display properties
 * @intf_type:          DRM_MODE_CONNECTOR_ display type
 * @capabilities:       Bitmask of display flags
 * @num_of_h_tiles:     Number of horizontal tiles in case of split interface
 * @h_tile_instance:    Controller instance used per tile. Number of elements is
 *                      based on num_of_h_tiles
<<<<<<< HEAD
 * @is_connected:       Set to true if display is connected
 * @width_mm:           Physical width
 * @height_mm:          Physical height
 * @max_width:          Max width of display. In case of hot pluggable display
 *                      this is max width supported by controller
 * @max_height:         Max height of display. In case of hot pluggable display
 *                      this is max height supported by controller
 * @compression:        Compression supported by the display
=======
 * @is_te_using_watchdog_timer:  Boolean to indicate watchdog TE is
 *				 used instead of panel TE in cmd mode panels
>>>>>>> 286cd8c7
 */
struct msm_display_info {
	int intf_type;
	uint32_t capabilities;
<<<<<<< HEAD

	uint32_t num_of_h_tiles;
	uint32_t h_tile_instance[MAX_H_TILES_PER_DISPLAY];

	bool is_connected;

	unsigned int width_mm;
	unsigned int height_mm;

	uint32_t max_width;
	uint32_t max_height;

	enum msm_display_compression compression;
};

/**
 * struct - msm_display_kickoff_params - info for display features at kickoff
 * @hdr_ctrl: HDR control info passed from userspace
 */
struct msm_display_kickoff_params {
	struct drm_msm_ext_panel_hdr_ctrl *hdr_ctrl;
};

/**
 * struct msm_drm_event - defines custom event notification struct
 * @base: base object required for event notification by DRM framework.
 * @event: event object required for event notification by DRM framework.
 * @info: contains information of DRM object for which events has been
 *        requested.
 * @data: memory location which contains response payload for event.
 */
struct msm_drm_event {
	struct drm_pending_event base;
	struct drm_event event;
	struct drm_msm_event_req info;
	u8 data[];
};

/* Commit thread specific structure */
struct msm_drm_commit {
=======
	uint32_t num_of_h_tiles;
	uint32_t h_tile_instance[MAX_H_TILES_PER_DISPLAY];
	bool is_te_using_watchdog_timer;
};

/* Commit/Event thread specific structure */
struct msm_drm_thread {
>>>>>>> 286cd8c7
	struct drm_device *dev;
	struct task_struct *thread;
	unsigned int crtc_id;
	struct kthread_worker worker;
};

<<<<<<< HEAD
#define MSM_GPU_MAX_RINGS 4

=======
>>>>>>> 286cd8c7
struct msm_drm_private {

	struct drm_device *dev;

	struct msm_kms *kms;

	struct sde_power_handle phandle;
	struct sde_power_client *pclient;

	/* subordinate devices, if present: */
	struct platform_device *gpu_pdev;

	/* top level MDSS wrapper device (for MDP5/DPU only) */
	struct msm_mdss *mdss;

	/* possibly this should be in the kms component, but it is
	 * shared by both mdp4 and mdp5..
	 */
	struct hdmi *hdmi;

	/* eDP is for mdp5 only, but kms has not been created
	 * when edp_bind() and edp_init() are called. Here is the only
	 * place to keep the edp instance.
	 */
	struct msm_edp *edp;

	/* DSI is shared by mdp4 and mdp5 */
	struct msm_dsi *dsi[2];

	/* when we have more than one 'msm_gpu' these need to be an array: */
	struct msm_gpu *gpu;

	struct drm_fb_helper *fbdev;

<<<<<<< HEAD
	uint32_t completed_fence[MSM_GPU_MAX_RINGS];

	wait_queue_head_t fence_event;

	struct msm_rd_state *rd;
=======
	struct msm_rd_state *rd;       /* debugfs to dump all submits */
	struct msm_rd_state *hangrd;   /* debugfs to dump hanging submits */
>>>>>>> 286cd8c7
	struct msm_perf_state *perf;

	/* list of GEM objects: */
	struct list_head inactive_list;

	struct workqueue_struct *wq;

<<<<<<< HEAD
	/* callbacks deferred until bo is inactive: */
	struct list_head fence_cbs;

	/* crtcs pending async atomic updates: */
	uint32_t pending_crtcs;
	uint32_t pending_planes;
	wait_queue_head_t pending_crtcs_event;

	/* Registered address spaces.. currently this is fixed per # of
	 * iommu's.  Ie. one for display block and one for gpu block.
	 * Eventually, to do per-process gpu pagetables, we'll want one
	 * of these per-process.
	 */
	unsigned int num_aspaces;
	struct msm_gem_address_space *aspace[NUM_DOMAINS];

=======
>>>>>>> 286cd8c7
	unsigned int num_planes;
	struct drm_plane *planes[MAX_PLANES];

	unsigned int num_crtcs;
	struct drm_crtc *crtcs[MAX_CRTCS];

<<<<<<< HEAD
	struct msm_drm_commit disp_thread[MAX_CRTCS];
=======
	struct msm_drm_thread disp_thread[MAX_CRTCS];
	struct msm_drm_thread event_thread[MAX_CRTCS];
>>>>>>> 286cd8c7

	unsigned int num_encoders;
	struct drm_encoder *encoders[MAX_ENCODERS];

	unsigned int num_bridges;
	struct drm_bridge *bridges[MAX_BRIDGES];

	unsigned int num_connectors;
	struct drm_connector *connectors[MAX_CONNECTORS];
<<<<<<< HEAD

	/* hash to store mm_struct to msm_mmu_notifier mappings */
	DECLARE_HASHTABLE(mn_hash, 7);
	/* protects mn_hash and the msm_mmu_notifier for the process */
	struct mutex mn_lock;
=======
>>>>>>> 286cd8c7

	/* Properties */
	struct drm_property *plane_property[PLANE_PROP_COUNT];
	struct drm_property *crtc_property[CRTC_PROP_COUNT];
	struct drm_property *conn_property[CONNECTOR_PROP_COUNT];

	/* Color processing properties for the crtc */
	struct drm_property **cp_property;

	/* VRAM carveout, used when no IOMMU: */
	struct {
		unsigned long size;
		dma_addr_t paddr;
		/* NOTE: mm managed at the page level, size is in # of pages
		 * and position mm_node->start is in # of pages:
		 */
		struct drm_mm mm;
		spinlock_t lock; /* Protects drm_mm node allocation/removal */
	} vram;

	struct notifier_block vmap_notifier;
	struct shrinker shrinker;

	struct msm_vblank_ctrl vblank_ctrl;
<<<<<<< HEAD

	/* saved atomic state during system suspend */
	struct drm_atomic_state *suspend_state;

	/* list of clients waiting for events */
	struct list_head client_event_list;

	/* update the flag when msm driver receives shutdown notification */
	bool shutdown_in_progress;
=======
	struct drm_atomic_state *pm_state;
>>>>>>> 286cd8c7
};

struct msm_format {
	uint32_t pixel_format;
};

<<<<<<< HEAD
/*
 * Some GPU targets can support multiple ringbuffers and preempt between them.
 * In order to do this without massive API changes we will steal two bits from
 * the top of the fence and use them to identify the ringbuffer, (0x00000001 for
 * riug 0, 0x40000001 for ring 1, 0x50000001 for ring 2, etc). If you are going
 * to do a fence comparision you have to make sure you are only comparing
 * against fences from the same ring, but since fences within a ringbuffer are
 * still contigious you can still use straight comparisons (i.e 0x40000001 is
 * older than 0x40000002). Mathmatically there will be 0x3FFFFFFF timestamps
 * per ring or ~103 days of 120 interrupts per second (two interrupts per frame
 * at 60 FPS).
 */
#define FENCE_RING(_fence) ((_fence >> 30) & 3)
#define FENCE(_ring, _fence) ((((_ring) & 3) << 30) | ((_fence) & 0x3FFFFFFF))

static inline bool COMPARE_FENCE_LTE(uint32_t a, uint32_t b)
{
	return ((FENCE_RING(a) == FENCE_RING(b)) && a <= b);
}

static inline bool COMPARE_FENCE_LT(uint32_t a, uint32_t b)
{
	return ((FENCE_RING(a) == FENCE_RING(b)) && a < b);
}

/* callback from wq once fence has passed: */
struct msm_fence_cb {
	struct work_struct work;
	uint32_t fence;
	void (*func)(struct msm_fence_cb *cb);
};
=======
int msm_atomic_prepare_fb(struct drm_plane *plane,
			  struct drm_plane_state *new_state);
void msm_atomic_commit_tail(struct drm_atomic_state *state);
struct drm_atomic_state *msm_atomic_state_alloc(struct drm_device *dev);
void msm_atomic_state_clear(struct drm_atomic_state *state);
void msm_atomic_state_free(struct drm_atomic_state *state);
>>>>>>> 286cd8c7

void msm_gem_unmap_vma(struct msm_gem_address_space *aspace,
		struct msm_gem_vma *vma, struct sg_table *sgt);
int msm_gem_map_vma(struct msm_gem_address_space *aspace,
		struct msm_gem_vma *vma, struct sg_table *sgt, int npages);

void msm_gem_address_space_put(struct msm_gem_address_space *aspace);

<<<<<<< HEAD
static inline bool msm_is_suspend_state(struct drm_device *dev)
{
	if (!dev || !dev->dev_private)
		return false;

	return ((struct msm_drm_private *)dev->dev_private)->suspend_state !=
		NULL;
}

int msm_atomic_commit(struct drm_device *dev,
		struct drm_atomic_state *state, bool async);

int msm_wait_fence(struct drm_device *dev, uint32_t fence,
		ktime_t *timeout, bool interruptible);
int msm_queue_fence_cb(struct drm_device *dev,
		struct msm_fence_cb *cb, uint32_t fence);
void msm_update_fence(struct drm_device *dev, uint32_t fence);

void msm_gem_unmap_vma(struct msm_gem_address_space *aspace,
		struct msm_gem_vma *vma, struct sg_table *sgt,
		void *priv, bool invalidated);
int msm_gem_map_vma(struct msm_gem_address_space *aspace,
		struct msm_gem_vma *vma, struct sg_table *sgt,
		void *priv, unsigned int flags);
int msm_gem_reserve_iova(struct msm_gem_address_space *aspace,
		struct msm_gem_vma *domain,
		uint64_t hostptr, uint64_t size);
void msm_gem_release_iova(struct msm_gem_address_space *aspace,
		struct msm_gem_vma *vma);

void msm_gem_address_space_put(struct msm_gem_address_space *aspace);

/* For GPU and legacy display */
struct msm_gem_address_space *
msm_gem_address_space_create(struct device *dev, struct iommu_domain *domain,
		int type, const char *name);
struct msm_gem_address_space *
msm_gem_address_space_create_instance(struct msm_mmu *parent, const char *name,
		uint64_t start, uint64_t end);

/* For SDE  display */
struct msm_gem_address_space *
msm_gem_smmu_address_space_create(struct device *dev, struct msm_mmu *mmu,
		const char *name);
=======
struct msm_gem_address_space *
msm_gem_address_space_create(struct device *dev, struct iommu_domain *domain,
		const char *name);

int msm_register_mmu(struct drm_device *dev, struct msm_mmu *mmu);
void msm_unregister_mmu(struct drm_device *dev, struct msm_mmu *mmu);
>>>>>>> 286cd8c7

void msm_gem_submit_free(struct msm_gem_submit *submit);
int msm_ioctl_gem_submit(struct drm_device *dev, void *data,
		struct drm_file *file);

void msm_gem_shrinker_init(struct drm_device *dev);
void msm_gem_shrinker_cleanup(struct drm_device *dev);

int msm_gem_mmap_obj(struct drm_gem_object *obj,
			struct vm_area_struct *vma);
int msm_gem_mmap(struct file *filp, struct vm_area_struct *vma);
vm_fault_t msm_gem_fault(struct vm_fault *vmf);
uint64_t msm_gem_mmap_offset(struct drm_gem_object *obj);
int msm_gem_get_iova(struct drm_gem_object *obj,
		struct msm_gem_address_space *aspace, uint64_t *iova);
uint64_t msm_gem_iova(struct drm_gem_object *obj,
		struct msm_gem_address_space *aspace);
struct page **msm_gem_get_pages(struct drm_gem_object *obj);
void msm_gem_put_pages(struct drm_gem_object *obj);
void msm_gem_put_iova(struct drm_gem_object *obj,
		struct msm_gem_address_space *aspace);
int msm_gem_dumb_create(struct drm_file *file, struct drm_device *dev,
		struct drm_mode_create_dumb *args);
int msm_gem_dumb_map_offset(struct drm_file *file, struct drm_device *dev,
		uint32_t handle, uint64_t *offset);
struct sg_table *msm_gem_prime_get_sg_table(struct drm_gem_object *obj);
void *msm_gem_prime_vmap(struct drm_gem_object *obj);
void msm_gem_prime_vunmap(struct drm_gem_object *obj, void *vaddr);
int msm_gem_prime_mmap(struct drm_gem_object *obj, struct vm_area_struct *vma);
struct reservation_object *msm_gem_prime_res_obj(struct drm_gem_object *obj);
struct drm_gem_object *msm_gem_prime_import_sg_table(struct drm_device *dev,
		struct dma_buf_attachment *attach, struct sg_table *sg);
int msm_gem_prime_pin(struct drm_gem_object *obj);
void msm_gem_prime_unpin(struct drm_gem_object *obj);
<<<<<<< HEAD
void *msm_gem_vaddr(struct drm_gem_object *obj);
int msm_gem_queue_inactive_cb(struct drm_gem_object *obj,
		struct msm_fence_cb *cb);
=======
void *msm_gem_get_vaddr(struct drm_gem_object *obj);
void *msm_gem_get_vaddr_active(struct drm_gem_object *obj);
void msm_gem_put_vaddr(struct drm_gem_object *obj);
int msm_gem_madvise(struct drm_gem_object *obj, unsigned madv);
int msm_gem_sync_object(struct drm_gem_object *obj,
		struct msm_fence_context *fctx, bool exclusive);
>>>>>>> 286cd8c7
void msm_gem_move_to_active(struct drm_gem_object *obj,
		struct msm_gpu *gpu, bool exclusive, struct dma_fence *fence);
void msm_gem_move_to_inactive(struct drm_gem_object *obj);
int msm_gem_cpu_prep(struct drm_gem_object *obj, uint32_t op, ktime_t *timeout);
int msm_gem_cpu_fini(struct drm_gem_object *obj);
void msm_gem_free_object(struct drm_gem_object *obj);
int msm_gem_new_handle(struct drm_device *dev, struct drm_file *file,
		uint32_t size, uint32_t flags, uint32_t *handle);
struct drm_gem_object *msm_gem_new(struct drm_device *dev,
		uint32_t size, uint32_t flags);
struct drm_gem_object *msm_gem_new_locked(struct drm_device *dev,
		uint32_t size, uint32_t flags);
<<<<<<< HEAD
struct drm_gem_object *msm_gem_import(struct drm_device *dev,
		uint32_t size, struct sg_table *sgt, u32 flags);
void msm_gem_sync(struct drm_gem_object *obj, u32 op);
int msm_gem_svm_new_handle(struct drm_device *dev, struct drm_file *file,
		uint64_t hostptr, uint64_t size,
		uint32_t flags, uint32_t *handle);
struct drm_gem_object *msm_gem_svm_new(struct drm_device *dev,
		struct drm_file *file, uint64_t hostptr,
		uint64_t size, uint32_t flags);
void *msm_gem_kernel_new(struct drm_device *dev, uint32_t size,
		uint32_t flags, struct msm_gem_address_space *aspace,
		struct drm_gem_object **bo, uint64_t *iova);
void *msm_gem_kernel_new_locked(struct drm_device *dev, uint32_t size,
		uint32_t flags, struct msm_gem_address_space *aspace,
		struct drm_gem_object **bo, uint64_t *iova);
=======
void *msm_gem_kernel_new(struct drm_device *dev, uint32_t size,
		uint32_t flags, struct msm_gem_address_space *aspace,
		struct drm_gem_object **bo, uint64_t *iova);
void *msm_gem_kernel_new_locked(struct drm_device *dev, uint32_t size,
		uint32_t flags, struct msm_gem_address_space *aspace,
		struct drm_gem_object **bo, uint64_t *iova);
struct drm_gem_object *msm_gem_import(struct drm_device *dev,
		struct dma_buf *dmabuf, struct sg_table *sgt);

>>>>>>> 286cd8c7
int msm_framebuffer_prepare(struct drm_framebuffer *fb,
		struct msm_gem_address_space *aspace);
void msm_framebuffer_cleanup(struct drm_framebuffer *fb,
		struct msm_gem_address_space *aspace);
uint32_t msm_framebuffer_iova(struct drm_framebuffer *fb,
		struct msm_gem_address_space *aspace, int plane);
struct drm_gem_object *msm_framebuffer_bo(struct drm_framebuffer *fb, int plane);
const struct msm_format *msm_framebuffer_format(struct drm_framebuffer *fb);
struct drm_framebuffer *msm_framebuffer_create(struct drm_device *dev,
		struct drm_file *file, const struct drm_mode_fb_cmd2 *mode_cmd);
struct drm_framebuffer * msm_alloc_stolen_fb(struct drm_device *dev,
		int w, int h, int p, uint32_t format);

struct drm_fb_helper *msm_fbdev_init(struct drm_device *dev);
void msm_fbdev_free(struct drm_device *dev);

struct msm_gpu_submitqueue;
int msm_submitqueue_init(struct msm_file_private *ctx);
struct msm_gpu_submitqueue *msm_submitqueue_get(struct msm_file_private *ctx,
		u32 id);
int msm_submitqueue_create(struct msm_file_private *ctx, u32 prio,
		u32 flags, u32 *id);
int msm_submitqueue_query(struct msm_file_private *ctx, u32 id, u32 param,
		void __user *data, u32 len);
int msm_submitqueue_remove(struct msm_file_private *ctx, u32 id);
void msm_submitqueue_close(struct msm_file_private *ctx);

void msm_submitqueue_destroy(struct kref *kref);

struct hdmi;
int msm_hdmi_modeset_init(struct hdmi *hdmi, struct drm_device *dev,
		struct drm_encoder *encoder);
void __init msm_hdmi_register(void);
void __exit msm_hdmi_unregister(void);

struct msm_edp;
void __init msm_edp_register(void);
void __exit msm_edp_unregister(void);
int msm_edp_modeset_init(struct msm_edp *edp, struct drm_device *dev,
		struct drm_encoder *encoder);

struct msm_dsi;
<<<<<<< HEAD
enum msm_dsi_encoder_id {
	MSM_DSI_VIDEO_ENCODER_ID = 0,
	MSM_DSI_CMD_ENCODER_ID = 1,
	MSM_DSI_ENCODER_NUM = 2
};

/* *
 * msm_send_crtc_notification - notify user-space clients of crtc events.
 * @crtc: crtc that is generating the event.
 * @event: event that needs to be notified.
 * @payload: payload for the event.
 */
void msm_send_crtc_notification(struct drm_crtc *crtc,
		struct drm_event *event, u8 *payload);
=======
>>>>>>> 286cd8c7
#ifdef CONFIG_DRM_MSM_DSI
void __init msm_dsi_register(void);
void __exit msm_dsi_unregister(void);
int msm_dsi_modeset_init(struct msm_dsi *msm_dsi, struct drm_device *dev,
			 struct drm_encoder *encoder);
#else
static inline void __init msm_dsi_register(void)
{
}
static inline void __exit msm_dsi_unregister(void)
{
}
static inline int msm_dsi_modeset_init(struct msm_dsi *msm_dsi,
				       struct drm_device *dev,
				       struct drm_encoder *encoder)
{
	return -EINVAL;
}
#endif

void __init msm_mdp_register(void);
void __exit msm_mdp_unregister(void);
void __init msm_dpu_register(void);
void __exit msm_dpu_unregister(void);

#ifdef CONFIG_DEBUG_FS
void msm_gem_describe(struct drm_gem_object *obj, struct seq_file *m);
void msm_gem_describe_objects(struct list_head *list, struct seq_file *m);
void msm_framebuffer_describe(struct drm_framebuffer *fb, struct seq_file *m);
int msm_debugfs_late_init(struct drm_device *dev);
int msm_rd_debugfs_init(struct drm_minor *minor);
void msm_rd_debugfs_cleanup(struct msm_drm_private *priv);
void msm_rd_dump_submit(struct msm_rd_state *rd, struct msm_gem_submit *submit,
		const char *fmt, ...);
int msm_perf_debugfs_init(struct drm_minor *minor);
void msm_perf_debugfs_cleanup(struct msm_drm_private *priv);
#else
static inline int msm_debugfs_late_init(struct drm_device *dev) { return 0; }
static inline void msm_rd_dump_submit(struct msm_rd_state *rd, struct msm_gem_submit *submit,
		const char *fmt, ...) {}
static inline void msm_rd_debugfs_cleanup(struct msm_drm_private *priv) {}
static inline void msm_perf_debugfs_cleanup(struct msm_drm_private *priv) {}
#endif

struct clk *msm_clk_get(struct platform_device *pdev, const char *name);
int msm_clk_bulk_get(struct device *dev, struct clk_bulk_data **bulk);

struct clk *msm_clk_bulk_get_clock(struct clk_bulk_data *bulk, int count,
	const char *name);
void __iomem *msm_ioremap(struct platform_device *pdev, const char *name,
		const char *dbgname);
void msm_iounmap(struct platform_device *dev, void __iomem *addr);
void msm_writel(u32 data, void __iomem *addr);
u32 msm_readl(const void __iomem *addr);

struct msm_gpu_submitqueue;
int msm_submitqueue_init(struct drm_device *drm, struct msm_file_private *ctx);
struct msm_gpu_submitqueue *msm_submitqueue_get(struct msm_file_private *ctx,
		u32 id);
int msm_submitqueue_create(struct drm_device *drm, struct msm_file_private *ctx,
		u32 prio, u32 flags, u32 *id);
int msm_submitqueue_remove(struct msm_file_private *ctx, u32 id);
void msm_submitqueue_close(struct msm_file_private *ctx);

<<<<<<< HEAD
static inline bool fence_completed(struct drm_device *dev, uint32_t fence)
{
	struct msm_drm_private *priv = dev->dev_private;

	return priv->completed_fence[FENCE_RING(fence)] >= fence;
}
=======
void msm_submitqueue_destroy(struct kref *kref);


#define DBG(fmt, ...) DRM_DEBUG_DRIVER(fmt"\n", ##__VA_ARGS__)
#define VERB(fmt, ...) if (0) DRM_DEBUG_DRIVER(fmt"\n", ##__VA_ARGS__)
>>>>>>> 286cd8c7

static inline int align_pitch(int width, int bpp)
{
	int bytespp = (bpp + 7) / 8;
	/* adreno needs pitch aligned to 32 pixels: */
	return bytespp * ALIGN(width, 32);
}

/* for the generated headers: */
#define INVALID_IDX(idx) ({BUG(); 0;})
#define fui(x)                ({BUG(); 0;})
#define util_float_to_half(x) ({BUG(); 0;})


#define FIELD(val, name) (((val) & name ## __MASK) >> name ## __SHIFT)

/* for conditionally setting boolean flag(s): */
#define COND(bool, val) ((bool) ? (val) : 0)

<<<<<<< HEAD
=======
static inline unsigned long timeout_to_jiffies(const ktime_t *timeout)
{
	ktime_t now = ktime_get();
	unsigned long remaining_jiffies;

	if (ktime_compare(*timeout, now) < 0) {
		remaining_jiffies = 0;
	} else {
		ktime_t rem = ktime_sub(*timeout, now);
		struct timespec ts = ktime_to_timespec(rem);
		remaining_jiffies = timespec_to_jiffies(&ts);
	}

	return remaining_jiffies;
}

>>>>>>> 286cd8c7
#endif /* __MSM_DRV_H__ */<|MERGE_RESOLUTION|>--- conflicted
+++ resolved
@@ -33,21 +33,8 @@
 #include <linux/types.h>
 #include <linux/of_graph.h>
 #include <linux/of_device.h>
-<<<<<<< HEAD
-#include <linux/sde_io_util.h>
-#include <linux/hashtable.h>
 #include <asm/sizes.h>
 #include <linux/kthread.h>
-
-#ifndef CONFIG_OF
-#include <mach/board.h>
-#include <mach/socinfo.h>
-#include <mach/iommu_domains.h>
-#endif
-=======
-#include <asm/sizes.h>
-#include <linux/kthread.h>
->>>>>>> 286cd8c7
 
 #include <drm/drmP.h>
 #include <drm/drm_atomic.h>
@@ -71,21 +58,6 @@
 struct msm_rd_state;
 struct msm_perf_state;
 struct msm_gem_submit;
-<<<<<<< HEAD
-struct msm_gem_address_space;
-struct msm_gem_vma;
-
-#define NUM_DOMAINS    4    /* one for KMS, then one per gpu core (?) */
-#define MAX_CRTCS      8
-#define MAX_PLANES     12
-#define MAX_ENCODERS   8
-#define MAX_BRIDGES    8
-#define MAX_CONNECTORS 8
-
-struct msm_file_private {
-	struct msm_gem_address_space *aspace;
-	struct list_head counters;
-=======
 struct msm_fence_context;
 struct msm_gem_address_space;
 struct msm_gem_vma;
@@ -99,7 +71,6 @@
 #define FRAC_16_16(mult, div)    (((mult) << 16) / (div))
 
 struct msm_file_private {
->>>>>>> 286cd8c7
 	rwlock_t queuelock;
 	struct list_head submitqueues;
 	int queueid;
@@ -198,46 +169,21 @@
 	spinlock_t lock;
 };
 
-<<<<<<< HEAD
-#define MAX_H_TILES_PER_DISPLAY 2
-
-/**
- * enum msm_display_compression - compression method used for pixel stream
- * @MSM_DISPLAY_COMPRESS_NONE:     Pixel data is not compressed
- * @MSM_DISPLAY_COMPRESS_DSC:      DSC compresison is used
- * @MSM_DISPLAY_COMPRESS_FBC:      FBC compression is used
- */
-enum msm_display_compression {
-	MSM_DISPLAY_COMPRESS_NONE,
-	MSM_DISPLAY_COMPRESS_DSC,
-	MSM_DISPLAY_COMPRESS_FBC,
-};
-
-/**
-=======
 #define MSM_GPU_MAX_RINGS 4
 #define MAX_H_TILES_PER_DISPLAY 2
 
 /**
->>>>>>> 286cd8c7
  * enum msm_display_caps - features/capabilities supported by displays
  * @MSM_DISPLAY_CAP_VID_MODE:           Video or "active" mode supported
  * @MSM_DISPLAY_CAP_CMD_MODE:           Command mode supported
  * @MSM_DISPLAY_CAP_HOT_PLUG:           Hot plug detection supported
  * @MSM_DISPLAY_CAP_EDID:               EDID supported
-<<<<<<< HEAD
- * @MSM_DISPLAY_CAP_SHARED:             Display is shared
-=======
->>>>>>> 286cd8c7
  */
 enum msm_display_caps {
 	MSM_DISPLAY_CAP_VID_MODE	= BIT(0),
 	MSM_DISPLAY_CAP_CMD_MODE	= BIT(1),
 	MSM_DISPLAY_CAP_HOT_PLUG	= BIT(2),
 	MSM_DISPLAY_CAP_EDID		= BIT(3),
-<<<<<<< HEAD
-	MSM_DISPLAY_CAP_SHARED		= BIT(4),
-=======
 };
 
 /**
@@ -262,7 +208,6 @@
 	u32 num_lm;
 	u32 num_enc;
 	u32 num_intf;
->>>>>>> 286cd8c7
 };
 
 /**
@@ -272,65 +217,12 @@
  * @num_of_h_tiles:     Number of horizontal tiles in case of split interface
  * @h_tile_instance:    Controller instance used per tile. Number of elements is
  *                      based on num_of_h_tiles
-<<<<<<< HEAD
- * @is_connected:       Set to true if display is connected
- * @width_mm:           Physical width
- * @height_mm:          Physical height
- * @max_width:          Max width of display. In case of hot pluggable display
- *                      this is max width supported by controller
- * @max_height:         Max height of display. In case of hot pluggable display
- *                      this is max height supported by controller
- * @compression:        Compression supported by the display
-=======
  * @is_te_using_watchdog_timer:  Boolean to indicate watchdog TE is
  *				 used instead of panel TE in cmd mode panels
->>>>>>> 286cd8c7
  */
 struct msm_display_info {
 	int intf_type;
 	uint32_t capabilities;
-<<<<<<< HEAD
-
-	uint32_t num_of_h_tiles;
-	uint32_t h_tile_instance[MAX_H_TILES_PER_DISPLAY];
-
-	bool is_connected;
-
-	unsigned int width_mm;
-	unsigned int height_mm;
-
-	uint32_t max_width;
-	uint32_t max_height;
-
-	enum msm_display_compression compression;
-};
-
-/**
- * struct - msm_display_kickoff_params - info for display features at kickoff
- * @hdr_ctrl: HDR control info passed from userspace
- */
-struct msm_display_kickoff_params {
-	struct drm_msm_ext_panel_hdr_ctrl *hdr_ctrl;
-};
-
-/**
- * struct msm_drm_event - defines custom event notification struct
- * @base: base object required for event notification by DRM framework.
- * @event: event object required for event notification by DRM framework.
- * @info: contains information of DRM object for which events has been
- *        requested.
- * @data: memory location which contains response payload for event.
- */
-struct msm_drm_event {
-	struct drm_pending_event base;
-	struct drm_event event;
-	struct drm_msm_event_req info;
-	u8 data[];
-};
-
-/* Commit thread specific structure */
-struct msm_drm_commit {
-=======
 	uint32_t num_of_h_tiles;
 	uint32_t h_tile_instance[MAX_H_TILES_PER_DISPLAY];
 	bool is_te_using_watchdog_timer;
@@ -338,18 +230,12 @@
 
 /* Commit/Event thread specific structure */
 struct msm_drm_thread {
->>>>>>> 286cd8c7
 	struct drm_device *dev;
 	struct task_struct *thread;
 	unsigned int crtc_id;
 	struct kthread_worker worker;
 };
 
-<<<<<<< HEAD
-#define MSM_GPU_MAX_RINGS 4
-
-=======
->>>>>>> 286cd8c7
 struct msm_drm_private {
 
 	struct drm_device *dev;
@@ -384,16 +270,8 @@
 
 	struct drm_fb_helper *fbdev;
 
-<<<<<<< HEAD
-	uint32_t completed_fence[MSM_GPU_MAX_RINGS];
-
-	wait_queue_head_t fence_event;
-
-	struct msm_rd_state *rd;
-=======
 	struct msm_rd_state *rd;       /* debugfs to dump all submits */
 	struct msm_rd_state *hangrd;   /* debugfs to dump hanging submits */
->>>>>>> 286cd8c7
 	struct msm_perf_state *perf;
 
 	/* list of GEM objects: */
@@ -401,37 +279,14 @@
 
 	struct workqueue_struct *wq;
 
-<<<<<<< HEAD
-	/* callbacks deferred until bo is inactive: */
-	struct list_head fence_cbs;
-
-	/* crtcs pending async atomic updates: */
-	uint32_t pending_crtcs;
-	uint32_t pending_planes;
-	wait_queue_head_t pending_crtcs_event;
-
-	/* Registered address spaces.. currently this is fixed per # of
-	 * iommu's.  Ie. one for display block and one for gpu block.
-	 * Eventually, to do per-process gpu pagetables, we'll want one
-	 * of these per-process.
-	 */
-	unsigned int num_aspaces;
-	struct msm_gem_address_space *aspace[NUM_DOMAINS];
-
-=======
->>>>>>> 286cd8c7
 	unsigned int num_planes;
 	struct drm_plane *planes[MAX_PLANES];
 
 	unsigned int num_crtcs;
 	struct drm_crtc *crtcs[MAX_CRTCS];
 
-<<<<<<< HEAD
-	struct msm_drm_commit disp_thread[MAX_CRTCS];
-=======
 	struct msm_drm_thread disp_thread[MAX_CRTCS];
 	struct msm_drm_thread event_thread[MAX_CRTCS];
->>>>>>> 286cd8c7
 
 	unsigned int num_encoders;
 	struct drm_encoder *encoders[MAX_ENCODERS];
@@ -441,14 +296,6 @@
 
 	unsigned int num_connectors;
 	struct drm_connector *connectors[MAX_CONNECTORS];
-<<<<<<< HEAD
-
-	/* hash to store mm_struct to msm_mmu_notifier mappings */
-	DECLARE_HASHTABLE(mn_hash, 7);
-	/* protects mn_hash and the msm_mmu_notifier for the process */
-	struct mutex mn_lock;
-=======
->>>>>>> 286cd8c7
 
 	/* Properties */
 	struct drm_property *plane_property[PLANE_PROP_COUNT];
@@ -473,65 +320,19 @@
 	struct shrinker shrinker;
 
 	struct msm_vblank_ctrl vblank_ctrl;
-<<<<<<< HEAD
-
-	/* saved atomic state during system suspend */
-	struct drm_atomic_state *suspend_state;
-
-	/* list of clients waiting for events */
-	struct list_head client_event_list;
-
-	/* update the flag when msm driver receives shutdown notification */
-	bool shutdown_in_progress;
-=======
 	struct drm_atomic_state *pm_state;
->>>>>>> 286cd8c7
 };
 
 struct msm_format {
 	uint32_t pixel_format;
 };
 
-<<<<<<< HEAD
-/*
- * Some GPU targets can support multiple ringbuffers and preempt between them.
- * In order to do this without massive API changes we will steal two bits from
- * the top of the fence and use them to identify the ringbuffer, (0x00000001 for
- * riug 0, 0x40000001 for ring 1, 0x50000001 for ring 2, etc). If you are going
- * to do a fence comparision you have to make sure you are only comparing
- * against fences from the same ring, but since fences within a ringbuffer are
- * still contigious you can still use straight comparisons (i.e 0x40000001 is
- * older than 0x40000002). Mathmatically there will be 0x3FFFFFFF timestamps
- * per ring or ~103 days of 120 interrupts per second (two interrupts per frame
- * at 60 FPS).
- */
-#define FENCE_RING(_fence) ((_fence >> 30) & 3)
-#define FENCE(_ring, _fence) ((((_ring) & 3) << 30) | ((_fence) & 0x3FFFFFFF))
-
-static inline bool COMPARE_FENCE_LTE(uint32_t a, uint32_t b)
-{
-	return ((FENCE_RING(a) == FENCE_RING(b)) && a <= b);
-}
-
-static inline bool COMPARE_FENCE_LT(uint32_t a, uint32_t b)
-{
-	return ((FENCE_RING(a) == FENCE_RING(b)) && a < b);
-}
-
-/* callback from wq once fence has passed: */
-struct msm_fence_cb {
-	struct work_struct work;
-	uint32_t fence;
-	void (*func)(struct msm_fence_cb *cb);
-};
-=======
 int msm_atomic_prepare_fb(struct drm_plane *plane,
 			  struct drm_plane_state *new_state);
 void msm_atomic_commit_tail(struct drm_atomic_state *state);
 struct drm_atomic_state *msm_atomic_state_alloc(struct drm_device *dev);
 void msm_atomic_state_clear(struct drm_atomic_state *state);
 void msm_atomic_state_free(struct drm_atomic_state *state);
->>>>>>> 286cd8c7
 
 void msm_gem_unmap_vma(struct msm_gem_address_space *aspace,
 		struct msm_gem_vma *vma, struct sg_table *sgt);
@@ -540,59 +341,12 @@
 
 void msm_gem_address_space_put(struct msm_gem_address_space *aspace);
 
-<<<<<<< HEAD
-static inline bool msm_is_suspend_state(struct drm_device *dev)
-{
-	if (!dev || !dev->dev_private)
-		return false;
-
-	return ((struct msm_drm_private *)dev->dev_private)->suspend_state !=
-		NULL;
-}
-
-int msm_atomic_commit(struct drm_device *dev,
-		struct drm_atomic_state *state, bool async);
-
-int msm_wait_fence(struct drm_device *dev, uint32_t fence,
-		ktime_t *timeout, bool interruptible);
-int msm_queue_fence_cb(struct drm_device *dev,
-		struct msm_fence_cb *cb, uint32_t fence);
-void msm_update_fence(struct drm_device *dev, uint32_t fence);
-
-void msm_gem_unmap_vma(struct msm_gem_address_space *aspace,
-		struct msm_gem_vma *vma, struct sg_table *sgt,
-		void *priv, bool invalidated);
-int msm_gem_map_vma(struct msm_gem_address_space *aspace,
-		struct msm_gem_vma *vma, struct sg_table *sgt,
-		void *priv, unsigned int flags);
-int msm_gem_reserve_iova(struct msm_gem_address_space *aspace,
-		struct msm_gem_vma *domain,
-		uint64_t hostptr, uint64_t size);
-void msm_gem_release_iova(struct msm_gem_address_space *aspace,
-		struct msm_gem_vma *vma);
-
-void msm_gem_address_space_put(struct msm_gem_address_space *aspace);
-
-/* For GPU and legacy display */
-struct msm_gem_address_space *
-msm_gem_address_space_create(struct device *dev, struct iommu_domain *domain,
-		int type, const char *name);
-struct msm_gem_address_space *
-msm_gem_address_space_create_instance(struct msm_mmu *parent, const char *name,
-		uint64_t start, uint64_t end);
-
-/* For SDE  display */
-struct msm_gem_address_space *
-msm_gem_smmu_address_space_create(struct device *dev, struct msm_mmu *mmu,
-		const char *name);
-=======
 struct msm_gem_address_space *
 msm_gem_address_space_create(struct device *dev, struct iommu_domain *domain,
 		const char *name);
 
 int msm_register_mmu(struct drm_device *dev, struct msm_mmu *mmu);
 void msm_unregister_mmu(struct drm_device *dev, struct msm_mmu *mmu);
->>>>>>> 286cd8c7
 
 void msm_gem_submit_free(struct msm_gem_submit *submit);
 int msm_ioctl_gem_submit(struct drm_device *dev, void *data,
@@ -627,18 +381,12 @@
 		struct dma_buf_attachment *attach, struct sg_table *sg);
 int msm_gem_prime_pin(struct drm_gem_object *obj);
 void msm_gem_prime_unpin(struct drm_gem_object *obj);
-<<<<<<< HEAD
-void *msm_gem_vaddr(struct drm_gem_object *obj);
-int msm_gem_queue_inactive_cb(struct drm_gem_object *obj,
-		struct msm_fence_cb *cb);
-=======
 void *msm_gem_get_vaddr(struct drm_gem_object *obj);
 void *msm_gem_get_vaddr_active(struct drm_gem_object *obj);
 void msm_gem_put_vaddr(struct drm_gem_object *obj);
 int msm_gem_madvise(struct drm_gem_object *obj, unsigned madv);
 int msm_gem_sync_object(struct drm_gem_object *obj,
 		struct msm_fence_context *fctx, bool exclusive);
->>>>>>> 286cd8c7
 void msm_gem_move_to_active(struct drm_gem_object *obj,
 		struct msm_gpu *gpu, bool exclusive, struct dma_fence *fence);
 void msm_gem_move_to_inactive(struct drm_gem_object *obj);
@@ -651,23 +399,6 @@
 		uint32_t size, uint32_t flags);
 struct drm_gem_object *msm_gem_new_locked(struct drm_device *dev,
 		uint32_t size, uint32_t flags);
-<<<<<<< HEAD
-struct drm_gem_object *msm_gem_import(struct drm_device *dev,
-		uint32_t size, struct sg_table *sgt, u32 flags);
-void msm_gem_sync(struct drm_gem_object *obj, u32 op);
-int msm_gem_svm_new_handle(struct drm_device *dev, struct drm_file *file,
-		uint64_t hostptr, uint64_t size,
-		uint32_t flags, uint32_t *handle);
-struct drm_gem_object *msm_gem_svm_new(struct drm_device *dev,
-		struct drm_file *file, uint64_t hostptr,
-		uint64_t size, uint32_t flags);
-void *msm_gem_kernel_new(struct drm_device *dev, uint32_t size,
-		uint32_t flags, struct msm_gem_address_space *aspace,
-		struct drm_gem_object **bo, uint64_t *iova);
-void *msm_gem_kernel_new_locked(struct drm_device *dev, uint32_t size,
-		uint32_t flags, struct msm_gem_address_space *aspace,
-		struct drm_gem_object **bo, uint64_t *iova);
-=======
 void *msm_gem_kernel_new(struct drm_device *dev, uint32_t size,
 		uint32_t flags, struct msm_gem_address_space *aspace,
 		struct drm_gem_object **bo, uint64_t *iova);
@@ -677,7 +408,6 @@
 struct drm_gem_object *msm_gem_import(struct drm_device *dev,
 		struct dma_buf *dmabuf, struct sg_table *sgt);
 
->>>>>>> 286cd8c7
 int msm_framebuffer_prepare(struct drm_framebuffer *fb,
 		struct msm_gem_address_space *aspace);
 void msm_framebuffer_cleanup(struct drm_framebuffer *fb,
@@ -720,23 +450,6 @@
 		struct drm_encoder *encoder);
 
 struct msm_dsi;
-<<<<<<< HEAD
-enum msm_dsi_encoder_id {
-	MSM_DSI_VIDEO_ENCODER_ID = 0,
-	MSM_DSI_CMD_ENCODER_ID = 1,
-	MSM_DSI_ENCODER_NUM = 2
-};
-
-/* *
- * msm_send_crtc_notification - notify user-space clients of crtc events.
- * @crtc: crtc that is generating the event.
- * @event: event that needs to be notified.
- * @payload: payload for the event.
- */
-void msm_send_crtc_notification(struct drm_crtc *crtc,
-		struct drm_event *event, u8 *payload);
-=======
->>>>>>> 286cd8c7
 #ifdef CONFIG_DRM_MSM_DSI
 void __init msm_dsi_register(void);
 void __exit msm_dsi_unregister(void);
@@ -801,20 +514,11 @@
 int msm_submitqueue_remove(struct msm_file_private *ctx, u32 id);
 void msm_submitqueue_close(struct msm_file_private *ctx);
 
-<<<<<<< HEAD
-static inline bool fence_completed(struct drm_device *dev, uint32_t fence)
-{
-	struct msm_drm_private *priv = dev->dev_private;
-
-	return priv->completed_fence[FENCE_RING(fence)] >= fence;
-}
-=======
 void msm_submitqueue_destroy(struct kref *kref);
 
 
 #define DBG(fmt, ...) DRM_DEBUG_DRIVER(fmt"\n", ##__VA_ARGS__)
 #define VERB(fmt, ...) if (0) DRM_DEBUG_DRIVER(fmt"\n", ##__VA_ARGS__)
->>>>>>> 286cd8c7
 
 static inline int align_pitch(int width, int bpp)
 {
@@ -834,8 +538,6 @@
 /* for conditionally setting boolean flag(s): */
 #define COND(bool, val) ((bool) ? (val) : 0)
 
-<<<<<<< HEAD
-=======
 static inline unsigned long timeout_to_jiffies(const ktime_t *timeout)
 {
 	ktime_t now = ktime_get();
@@ -852,5 +554,4 @@
 	return remaining_jiffies;
 }
 
->>>>>>> 286cd8c7
 #endif /* __MSM_DRV_H__ */