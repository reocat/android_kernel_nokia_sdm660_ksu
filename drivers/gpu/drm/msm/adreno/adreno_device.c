/*
 * Copyright (C) 2013-2014 Red Hat
 * Author: Rob Clark <robdclark@gmail.com>
 *
 * Copyright (c) 2014,2017 The Linux Foundation. All rights reserved.
 *
 * This program is free software; you can redistribute it and/or modify it
 * under the terms of the GNU General Public License version 2 as published by
 * the Free Software Foundation.
 *
 * This program is distributed in the hope that it will be useful, but WITHOUT
 * ANY WARRANTY; without even the implied warranty of MERCHANTABILITY or
 * FITNESS FOR A PARTICULAR PURPOSE.  See the GNU General Public License for
 * more details.
 *
 * You should have received a copy of the GNU General Public License along with
 * this program.  If not, see <http://www.gnu.org/licenses/>.
 */

#include "adreno_gpu.h"

#define ANY_ID 0xff

bool hang_debug = false;
MODULE_PARM_DESC(hang_debug, "Dump registers when hang is detected (can be slow!)");
module_param_named(hang_debug, hang_debug, bool, 0600);

<<<<<<< HEAD
struct msm_gpu *a3xx_gpu_init(struct drm_device *dev);
struct msm_gpu *a4xx_gpu_init(struct drm_device *dev);
struct msm_gpu *a5xx_gpu_init(struct drm_device *dev);

=======
>>>>>>> 286cd8c7
static const struct adreno_info gpulist[] = {
	{
		.rev   = ADRENO_REV(3, 0, 5, ANY_ID),
		.revn  = 305,
		.name  = "A305",
		.fw = {
			[ADRENO_FW_PM4] = "a300_pm4.fw",
			[ADRENO_FW_PFP] = "a300_pfp.fw",
		},
		.gmem  = SZ_256K,
		.inactive_period = DRM_MSM_INACTIVE_PERIOD,
		.init  = a3xx_gpu_init,
	}, {
		.rev   = ADRENO_REV(3, 0, 6, 0),
		.revn  = 307,        /* because a305c is revn==306 */
		.name  = "A306",
		.fw = {
			[ADRENO_FW_PM4] = "a300_pm4.fw",
			[ADRENO_FW_PFP] = "a300_pfp.fw",
		},
		.gmem  = SZ_128K,
		.inactive_period = DRM_MSM_INACTIVE_PERIOD,
		.init  = a3xx_gpu_init,
	}, {
		.rev   = ADRENO_REV(3, 2, ANY_ID, ANY_ID),
		.revn  = 320,
		.name  = "A320",
		.fw = {
			[ADRENO_FW_PM4] = "a300_pm4.fw",
			[ADRENO_FW_PFP] = "a300_pfp.fw",
		},
		.gmem  = SZ_512K,
		.inactive_period = DRM_MSM_INACTIVE_PERIOD,
		.init  = a3xx_gpu_init,
	}, {
		.rev   = ADRENO_REV(3, 3, 0, ANY_ID),
		.revn  = 330,
		.name  = "A330",
		.fw = {
			[ADRENO_FW_PM4] = "a330_pm4.fw",
			[ADRENO_FW_PFP] = "a330_pfp.fw",
		},
		.gmem  = SZ_1M,
		.inactive_period = DRM_MSM_INACTIVE_PERIOD,
		.init  = a3xx_gpu_init,
	}, {
		.rev   = ADRENO_REV(4, 2, 0, ANY_ID),
		.revn  = 420,
		.name  = "A420",
		.fw = {
			[ADRENO_FW_PM4] = "a420_pm4.fw",
			[ADRENO_FW_PFP] = "a420_pfp.fw",
		},
		.gmem  = (SZ_1M + SZ_512K),
		.inactive_period = DRM_MSM_INACTIVE_PERIOD,
		.init  = a4xx_gpu_init,
	}, {
		.rev   = ADRENO_REV(4, 3, 0, ANY_ID),
		.revn  = 430,
		.name  = "A430",
		.fw = {
			[ADRENO_FW_PM4] = "a420_pm4.fw",
			[ADRENO_FW_PFP] = "a420_pfp.fw",
		},
		.gmem  = (SZ_1M + SZ_512K),
		.inactive_period = DRM_MSM_INACTIVE_PERIOD,
		.init  = a4xx_gpu_init,
	}, {
<<<<<<< HEAD
		.rev   = ADRENO_REV(4, 3, 0, ANY_ID),
		.revn  = 430,
		.name  = "A430",
		.pm4fw = "a420_pm4.fw",
		.pfpfw = "a420_pfp.fw",
		.gmem  = (SZ_1M + SZ_512K),
		.init  = a4xx_gpu_init,
	}, {
		.rev = ADRENO_REV(5, 3, 0, ANY_ID),
		.revn = 530,
		.name = "A530",
		.pm4fw = "a530_pm4.fw",
		.pfpfw = "a530_pfp.fw",
		.gmem = SZ_1M,
		.init = a5xx_gpu_init,
	}, {
		.rev = ADRENO_REV(5, 4, 0, ANY_ID),
		.revn = 540,
		.name = "A540",
		.pm4fw = "a530_pm4.fw",
		.pfpfw = "a530_pfp.fw",
		.gmem = SZ_1M,
		.init = a5xx_gpu_init,
	},
};

MODULE_FIRMWARE("a300_pm4.fw");
MODULE_FIRMWARE("a300_pfp.fw");
MODULE_FIRMWARE("a330_pm4.fw");
MODULE_FIRMWARE("a330_pfp.fw");
MODULE_FIRMWARE("a420_pm4.fw");
MODULE_FIRMWARE("a420_pfp.fw");
MODULE_FIRMWARE("a530_fm4.fw");
MODULE_FIRMWARE("a530_pfp.fw");
=======
		.rev = ADRENO_REV(5, 3, 0, 2),
		.revn = 530,
		.name = "A530",
		.fw = {
			[ADRENO_FW_PM4] = "a530_pm4.fw",
			[ADRENO_FW_PFP] = "a530_pfp.fw",
			[ADRENO_FW_GPMU] = "a530v3_gpmu.fw2",
		},
		.gmem = SZ_1M,
		/*
		 * Increase inactive period to 250 to avoid bouncing
		 * the GDSC which appears to make it grumpy
		 */
		.inactive_period = 250,
		.quirks = ADRENO_QUIRK_TWO_PASS_USE_WFI |
			ADRENO_QUIRK_FAULT_DETECT_MASK,
		.init = a5xx_gpu_init,
		.zapfw = "a530_zap.mdt",
	}, {
		.rev = ADRENO_REV(6, 3, 0, ANY_ID),
		.revn = 630,
		.name = "A630",
		.fw = {
			[ADRENO_FW_SQE] = "a630_sqe.fw",
			[ADRENO_FW_GMU] = "a630_gmu.bin",
		},
		.gmem = SZ_1M,
		.init = a6xx_gpu_init,
	},
};

MODULE_FIRMWARE("qcom/a300_pm4.fw");
MODULE_FIRMWARE("qcom/a300_pfp.fw");
MODULE_FIRMWARE("qcom/a330_pm4.fw");
MODULE_FIRMWARE("qcom/a330_pfp.fw");
MODULE_FIRMWARE("qcom/a420_pm4.fw");
MODULE_FIRMWARE("qcom/a420_pfp.fw");
MODULE_FIRMWARE("qcom/a530_pm4.fw");
MODULE_FIRMWARE("qcom/a530_pfp.fw");
MODULE_FIRMWARE("qcom/a530v3_gpmu.fw2");
MODULE_FIRMWARE("qcom/a530_zap.mdt");
MODULE_FIRMWARE("qcom/a530_zap.b00");
MODULE_FIRMWARE("qcom/a530_zap.b01");
MODULE_FIRMWARE("qcom/a530_zap.b02");
MODULE_FIRMWARE("qcom/a630_sqe.fw");
MODULE_FIRMWARE("qcom/a630_gmu.bin");
>>>>>>> 286cd8c7

static inline bool _rev_match(uint8_t entry, uint8_t id)
{
	return (entry == ANY_ID) || (entry == id);
}

const struct adreno_info *adreno_info(struct adreno_rev rev)
{
	int i;

	/* identify gpu: */
	for (i = 0; i < ARRAY_SIZE(gpulist); i++) {
		const struct adreno_info *info = &gpulist[i];
		if (_rev_match(info->rev.core, rev.core) &&
				_rev_match(info->rev.major, rev.major) &&
				_rev_match(info->rev.minor, rev.minor) &&
				_rev_match(info->rev.patchid, rev.patchid))
			return info;
	}

	return NULL;
}

struct msm_gpu *adreno_load_gpu(struct drm_device *dev)
{
	struct msm_drm_private *priv = dev->dev_private;
	struct platform_device *pdev = priv->gpu_pdev;
	struct msm_gpu *gpu = NULL;
	struct adreno_gpu *adreno_gpu;
	int ret;

	if (pdev)
		gpu = platform_get_drvdata(pdev);

	if (!gpu) {
		dev_err_once(dev->dev, "no GPU device was found\n");
		return NULL;
	}

	adreno_gpu = to_adreno_gpu(gpu);

	/*
	 * The number one reason for HW init to fail is if the firmware isn't
	 * loaded yet. Try that first and don't bother continuing on
	 * otherwise
	 */

	ret = adreno_load_fw(adreno_gpu);
	if (ret)
		return NULL;

	/*
	 * Now that we have firmware loaded, and are ready to begin
	 * booting the gpu, go ahead and enable runpm:
	 */
	pm_runtime_enable(&pdev->dev);

	ret = pm_runtime_get_sync(&pdev->dev);
	if (ret < 0) {
		dev_err(dev->dev, "Couldn't power up the GPU: %d\n", ret);
		return NULL;
	}

<<<<<<< HEAD
	if (gpu) {
		int ret;

		pm_runtime_get_sync(&pdev->dev);
		ret = msm_gpu_hw_init(gpu);
		pm_runtime_put_sync_autosuspend(&pdev->dev);
		if (ret) {
			dev_err(dev->dev, "gpu hw init failed: %d\n", ret);
			mutex_lock(&dev->struct_mutex);
			gpu->funcs->pm_suspend(gpu);
			mutex_unlock(&dev->struct_mutex);
			gpu->funcs->destroy(gpu);
			gpu = NULL;
		}
=======
	mutex_lock(&dev->struct_mutex);
	ret = msm_gpu_hw_init(gpu);
	mutex_unlock(&dev->struct_mutex);
	pm_runtime_put_autosuspend(&pdev->dev);
	if (ret) {
		dev_err(dev->dev, "gpu hw init failed: %d\n", ret);
		return NULL;
	}

#ifdef CONFIG_DEBUG_FS
	if (gpu->funcs->debugfs_init) {
		gpu->funcs->debugfs_init(gpu, dev->primary);
		gpu->funcs->debugfs_init(gpu, dev->render);
>>>>>>> 286cd8c7
	}
#endif

	return gpu;
}

static void set_gpu_pdev(struct drm_device *dev,
		struct platform_device *pdev)
{
	struct msm_drm_private *priv = dev->dev_private;
	priv->gpu_pdev = pdev;
}

static int find_chipid(struct device *dev, struct adreno_rev *rev)
{
<<<<<<< HEAD
	static struct adreno_platform_config config = {};
	uint32_t val = 0;
=======
	struct device_node *node = dev->of_node;
	const char *compat;
>>>>>>> 286cd8c7
	int ret;
	u32 chipid;

	/* first search the compat strings for qcom,adreno-XYZ.W: */
	ret = of_property_read_string_index(node, "compatible", 0, &compat);
	if (ret == 0) {
		unsigned int r, patch;

		if (sscanf(compat, "qcom,adreno-%u.%u", &r, &patch) == 2) {
			rev->core = r / 100;
			r %= 100;
			rev->major = r / 10;
			r %= 10;
			rev->minor = r;
			rev->patchid = patch;

			return 0;
		}
	}

<<<<<<< HEAD
	/*
	 * Read the chip ID from the device tree at bind time - we use this
	 * information to load the correct functions. All the rest of the
	 * (extensive) device tree probing should happen in the GPU specific
	 * code
	 */
	ret = of_property_read_u32(dev->of_node, "qcom,chipid", &val);
=======
	/* and if that fails, fall back to legacy "qcom,chipid" property: */
	ret = of_property_read_u32(node, "qcom,chipid", &chipid);
>>>>>>> 286cd8c7
	if (ret) {
		dev_err(dev, "could not parse qcom,chipid: %d\n", ret);
		return ret;
	}

<<<<<<< HEAD
	config.rev = ADRENO_REV((val >> 24) & 0xff,
			(val >> 16) & 0xff, (val >> 8) & 0xff, val & 0xff);

	dev->platform_data = &config;
	set_gpu_pdev(dev_get_drvdata(master), to_platform_device(dev));
=======
	rev->core = (chipid >> 24) & 0xff;
	rev->major = (chipid >> 16) & 0xff;
	rev->minor = (chipid >> 8) & 0xff;
	rev->patchid = (chipid & 0xff);

	dev_warn(dev, "Using legacy qcom,chipid binding!\n");
	dev_warn(dev, "Use compatible qcom,adreno-%u%u%u.%u instead.\n",
		rev->core, rev->major, rev->minor, rev->patchid);

	return 0;
}

static int adreno_bind(struct device *dev, struct device *master, void *data)
{
	static struct adreno_platform_config config = {};
	const struct adreno_info *info;
	struct drm_device *drm = dev_get_drvdata(master);
	struct msm_gpu *gpu;
	int ret;

	ret = find_chipid(dev, &config.rev);
	if (ret)
		return ret;

	dev->platform_data = &config;
	set_gpu_pdev(drm, to_platform_device(dev));

	info = adreno_info(config.rev);

	if (!info) {
		dev_warn(drm->dev, "Unknown GPU revision: %u.%u.%u.%u\n",
			config.rev.core, config.rev.major,
			config.rev.minor, config.rev.patchid);
		return -ENXIO;
	}

	DBG("Found GPU: %u.%u.%u.%u", config.rev.core, config.rev.major,
		config.rev.minor, config.rev.patchid);

	gpu = info->init(drm);
	if (IS_ERR(gpu)) {
		dev_warn(drm->dev, "failed to load adreno gpu\n");
		return PTR_ERR(gpu);
	}

	dev_set_drvdata(dev, gpu);

>>>>>>> 286cd8c7
	return 0;
}

static void adreno_unbind(struct device *dev, struct device *master,
		void *data)
{
	struct msm_gpu *gpu = dev_get_drvdata(dev);

	gpu->funcs->pm_suspend(gpu);
	gpu->funcs->destroy(gpu);

	set_gpu_pdev(dev_get_drvdata(master), NULL);
}

static const struct component_ops a3xx_ops = {
		.bind   = adreno_bind,
		.unbind = adreno_unbind,
};

static int adreno_probe(struct platform_device *pdev)
{
	return component_add(&pdev->dev, &a3xx_ops);
}

static int adreno_remove(struct platform_device *pdev)
{
	component_del(&pdev->dev, &a3xx_ops);
	return 0;
}

static const struct of_device_id dt_match[] = {
	{ .compatible = "qcom,adreno" },
	{ .compatible = "qcom,adreno-3xx" },
	/* for backwards compat w/ downstream kgsl DT files: */
	{ .compatible = "qcom,kgsl-3d0" },
	{}
};

#ifdef CONFIG_PM
static int adreno_resume(struct device *dev)
{
	struct platform_device *pdev = to_platform_device(dev);
	struct msm_gpu *gpu = platform_get_drvdata(pdev);

	return gpu->funcs->pm_resume(gpu);
}

static int adreno_suspend(struct device *dev)
{
	struct platform_device *pdev = to_platform_device(dev);
	struct msm_gpu *gpu = platform_get_drvdata(pdev);

	return gpu->funcs->pm_suspend(gpu);
}
#endif

static const struct dev_pm_ops adreno_pm_ops = {
<<<<<<< HEAD
=======
	SET_SYSTEM_SLEEP_PM_OPS(pm_runtime_force_suspend, pm_runtime_force_resume)
>>>>>>> 286cd8c7
	SET_RUNTIME_PM_OPS(adreno_suspend, adreno_resume, NULL)
};

static struct platform_driver adreno_driver = {
	.probe = adreno_probe,
	.remove = adreno_remove,
	.driver = {
		.name = "adreno",
		.of_match_table = dt_match,
		.pm = &adreno_pm_ops,
	},
};

void __init adreno_register(void)
{
	platform_driver_register(&adreno_driver);
}

void __exit adreno_unregister(void)
{
	platform_driver_unregister(&adreno_driver);
}<|MERGE_RESOLUTION|>--- conflicted
+++ resolved
@@ -25,13 +25,6 @@
 MODULE_PARM_DESC(hang_debug, "Dump registers when hang is detected (can be slow!)");
 module_param_named(hang_debug, hang_debug, bool, 0600);
 
-<<<<<<< HEAD
-struct msm_gpu *a3xx_gpu_init(struct drm_device *dev);
-struct msm_gpu *a4xx_gpu_init(struct drm_device *dev);
-struct msm_gpu *a5xx_gpu_init(struct drm_device *dev);
-
-=======
->>>>>>> 286cd8c7
 static const struct adreno_info gpulist[] = {
 	{
 		.rev   = ADRENO_REV(3, 0, 5, ANY_ID),
@@ -100,42 +93,6 @@
 		.inactive_period = DRM_MSM_INACTIVE_PERIOD,
 		.init  = a4xx_gpu_init,
 	}, {
-<<<<<<< HEAD
-		.rev   = ADRENO_REV(4, 3, 0, ANY_ID),
-		.revn  = 430,
-		.name  = "A430",
-		.pm4fw = "a420_pm4.fw",
-		.pfpfw = "a420_pfp.fw",
-		.gmem  = (SZ_1M + SZ_512K),
-		.init  = a4xx_gpu_init,
-	}, {
-		.rev = ADRENO_REV(5, 3, 0, ANY_ID),
-		.revn = 530,
-		.name = "A530",
-		.pm4fw = "a530_pm4.fw",
-		.pfpfw = "a530_pfp.fw",
-		.gmem = SZ_1M,
-		.init = a5xx_gpu_init,
-	}, {
-		.rev = ADRENO_REV(5, 4, 0, ANY_ID),
-		.revn = 540,
-		.name = "A540",
-		.pm4fw = "a530_pm4.fw",
-		.pfpfw = "a530_pfp.fw",
-		.gmem = SZ_1M,
-		.init = a5xx_gpu_init,
-	},
-};
-
-MODULE_FIRMWARE("a300_pm4.fw");
-MODULE_FIRMWARE("a300_pfp.fw");
-MODULE_FIRMWARE("a330_pm4.fw");
-MODULE_FIRMWARE("a330_pfp.fw");
-MODULE_FIRMWARE("a420_pm4.fw");
-MODULE_FIRMWARE("a420_pfp.fw");
-MODULE_FIRMWARE("a530_fm4.fw");
-MODULE_FIRMWARE("a530_pfp.fw");
-=======
 		.rev = ADRENO_REV(5, 3, 0, 2),
 		.revn = 530,
 		.name = "A530",
@@ -182,7 +139,6 @@
 MODULE_FIRMWARE("qcom/a530_zap.b02");
 MODULE_FIRMWARE("qcom/a630_sqe.fw");
 MODULE_FIRMWARE("qcom/a630_gmu.bin");
->>>>>>> 286cd8c7
 
 static inline bool _rev_match(uint8_t entry, uint8_t id)
 {
@@ -246,22 +202,6 @@
 		return NULL;
 	}
 
-<<<<<<< HEAD
-	if (gpu) {
-		int ret;
-
-		pm_runtime_get_sync(&pdev->dev);
-		ret = msm_gpu_hw_init(gpu);
-		pm_runtime_put_sync_autosuspend(&pdev->dev);
-		if (ret) {
-			dev_err(dev->dev, "gpu hw init failed: %d\n", ret);
-			mutex_lock(&dev->struct_mutex);
-			gpu->funcs->pm_suspend(gpu);
-			mutex_unlock(&dev->struct_mutex);
-			gpu->funcs->destroy(gpu);
-			gpu = NULL;
-		}
-=======
 	mutex_lock(&dev->struct_mutex);
 	ret = msm_gpu_hw_init(gpu);
 	mutex_unlock(&dev->struct_mutex);
@@ -275,7 +215,6 @@
 	if (gpu->funcs->debugfs_init) {
 		gpu->funcs->debugfs_init(gpu, dev->primary);
 		gpu->funcs->debugfs_init(gpu, dev->render);
->>>>>>> 286cd8c7
 	}
 #endif
 
@@ -291,13 +230,8 @@
 
 static int find_chipid(struct device *dev, struct adreno_rev *rev)
 {
-<<<<<<< HEAD
-	static struct adreno_platform_config config = {};
-	uint32_t val = 0;
-=======
 	struct device_node *node = dev->of_node;
 	const char *compat;
->>>>>>> 286cd8c7
 	int ret;
 	u32 chipid;
 
@@ -318,30 +252,13 @@
 		}
 	}
 
-<<<<<<< HEAD
-	/*
-	 * Read the chip ID from the device tree at bind time - we use this
-	 * information to load the correct functions. All the rest of the
-	 * (extensive) device tree probing should happen in the GPU specific
-	 * code
-	 */
-	ret = of_property_read_u32(dev->of_node, "qcom,chipid", &val);
-=======
 	/* and if that fails, fall back to legacy "qcom,chipid" property: */
 	ret = of_property_read_u32(node, "qcom,chipid", &chipid);
->>>>>>> 286cd8c7
 	if (ret) {
 		dev_err(dev, "could not parse qcom,chipid: %d\n", ret);
 		return ret;
 	}
 
-<<<<<<< HEAD
-	config.rev = ADRENO_REV((val >> 24) & 0xff,
-			(val >> 16) & 0xff, (val >> 8) & 0xff, val & 0xff);
-
-	dev->platform_data = &config;
-	set_gpu_pdev(dev_get_drvdata(master), to_platform_device(dev));
-=======
 	rev->core = (chipid >> 24) & 0xff;
 	rev->major = (chipid >> 16) & 0xff;
 	rev->minor = (chipid >> 8) & 0xff;
@@ -389,7 +306,6 @@
 
 	dev_set_drvdata(dev, gpu);
 
->>>>>>> 286cd8c7
 	return 0;
 }
 
@@ -447,10 +363,7 @@
 #endif
 
 static const struct dev_pm_ops adreno_pm_ops = {
-<<<<<<< HEAD
-=======
 	SET_SYSTEM_SLEEP_PM_OPS(pm_runtime_force_suspend, pm_runtime_force_resume)
->>>>>>> 286cd8c7
 	SET_RUNTIME_PM_OPS(adreno_suspend, adreno_resume, NULL)
 };
 
