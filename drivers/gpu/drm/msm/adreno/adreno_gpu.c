/*
 * Copyright (C) 2013 Red Hat
 * Author: Rob Clark <robdclark@gmail.com>
 *
 * Copyright (c) 2014,2016-2017 The Linux Foundation. All rights reserved.
 *
 * This program is free software; you can redistribute it and/or modify it
 * under the terms of the GNU General Public License version 2 as published by
 * the Free Software Foundation.
 *
 * This program is distributed in the hope that it will be useful, but WITHOUT
 * ANY WARRANTY; without even the implied warranty of MERCHANTABILITY or
 * FITNESS FOR A PARTICULAR PURPOSE.  See the GNU General Public License for
 * more details.
 *
 * You should have received a copy of the GNU General Public License along with
 * this program.  If not, see <http://www.gnu.org/licenses/>.
 */

<<<<<<< HEAD
#include <linux/utsname.h>
=======
#include <linux/ascii85.h>
#include <linux/kernel.h>
#include <linux/pm_opp.h>
#include <linux/slab.h>
>>>>>>> 286cd8c7
#include "adreno_gpu.h"
#include "msm_snapshot.h"
#include "msm_gem.h"
#include "msm_mmu.h"

<<<<<<< HEAD

=======
>>>>>>> 286cd8c7
int adreno_get_param(struct msm_gpu *gpu, uint32_t param, uint64_t *value)
{
	struct adreno_gpu *adreno_gpu = to_adreno_gpu(gpu);

	switch (param) {
	case MSM_PARAM_GPU_ID:
		*value = adreno_gpu->info->revn;
		return 0;
	case MSM_PARAM_GMEM_SIZE:
		*value = adreno_gpu->gmem;
		return 0;
	case MSM_PARAM_GMEM_BASE:
		*value = 0x100000;
		return 0;
	case MSM_PARAM_CHIP_ID:
		*value = adreno_gpu->rev.patchid |
				(adreno_gpu->rev.minor << 8) |
				(adreno_gpu->rev.major << 16) |
				(adreno_gpu->rev.core << 24);
		return 0;
	case MSM_PARAM_MAX_FREQ:
<<<<<<< HEAD
		*value = gpu->gpufreq[gpu->active_level];
=======
		*value = adreno_gpu->base.fast_rate;
>>>>>>> 286cd8c7
		return 0;
	case MSM_PARAM_TIMESTAMP:
		if (adreno_gpu->funcs->get_timestamp) {
			int ret;

			pm_runtime_get_sync(&gpu->pdev->dev);
			ret = adreno_gpu->funcs->get_timestamp(gpu, value);
			pm_runtime_put_autosuspend(&gpu->pdev->dev);

			return ret;
		}
		return -EINVAL;
	case MSM_PARAM_NR_RINGS:
		*value = gpu->nr_rings;
		return 0;
<<<<<<< HEAD
	case MSM_PARAM_GPU_HANG_TIMEOUT:
		*value = DRM_MSM_HANGCHECK_PERIOD;
		return 0;
=======
>>>>>>> 286cd8c7
	default:
		DBG("%s: invalid param: %u", gpu->name, param);
		return -EINVAL;
	}
}

<<<<<<< HEAD
int adreno_hw_init(struct msm_gpu *gpu)
{
	struct adreno_gpu *adreno_gpu = to_adreno_gpu(gpu);
	int i;

	DBG("%s", gpu->name);

	for (i = 0; i < gpu->nr_rings; i++) {
		struct msm_ringbuffer *ring = gpu->rb[i];

		int ret = msm_gem_get_iova(ring->bo, gpu->aspace,
			&ring->iova);
=======
const struct firmware *
adreno_request_fw(struct adreno_gpu *adreno_gpu, const char *fwname)
{
	struct drm_device *drm = adreno_gpu->base.dev;
	const struct firmware *fw = NULL;
	char *newname;
	int ret;

	newname = kasprintf(GFP_KERNEL, "qcom/%s", fwname);
	if (!newname)
		return ERR_PTR(-ENOMEM);

	/*
	 * Try first to load from qcom/$fwfile using a direct load (to avoid
	 * a potential timeout waiting for usermode helper)
	 */
	if ((adreno_gpu->fwloc == FW_LOCATION_UNKNOWN) ||
	    (adreno_gpu->fwloc == FW_LOCATION_NEW)) {

		ret = request_firmware_direct(&fw, newname, drm->dev);
		if (!ret) {
			dev_info(drm->dev, "loaded %s from new location\n",
				newname);
			adreno_gpu->fwloc = FW_LOCATION_NEW;
			goto out;
		} else if (adreno_gpu->fwloc != FW_LOCATION_UNKNOWN) {
			dev_err(drm->dev, "failed to load %s: %d\n",
				newname, ret);
			fw = ERR_PTR(ret);
			goto out;
		}
	}

	/*
	 * Then try the legacy location without qcom/ prefix
	 */
	if ((adreno_gpu->fwloc == FW_LOCATION_UNKNOWN) ||
	    (adreno_gpu->fwloc == FW_LOCATION_LEGACY)) {

		ret = request_firmware_direct(&fw, fwname, drm->dev);
		if (!ret) {
			dev_info(drm->dev, "loaded %s from legacy location\n",
				newname);
			adreno_gpu->fwloc = FW_LOCATION_LEGACY;
			goto out;
		} else if (adreno_gpu->fwloc != FW_LOCATION_UNKNOWN) {
			dev_err(drm->dev, "failed to load %s: %d\n",
				fwname, ret);
			fw = ERR_PTR(ret);
			goto out;
		}
	}

	/*
	 * Finally fall back to request_firmware() for cases where the
	 * usermode helper is needed (I think mainly android)
	 */
	if ((adreno_gpu->fwloc == FW_LOCATION_UNKNOWN) ||
	    (adreno_gpu->fwloc == FW_LOCATION_HELPER)) {

		ret = request_firmware(&fw, newname, drm->dev);
		if (!ret) {
			dev_info(drm->dev, "loaded %s with helper\n",
				newname);
			adreno_gpu->fwloc = FW_LOCATION_HELPER;
			goto out;
		} else if (adreno_gpu->fwloc != FW_LOCATION_UNKNOWN) {
			dev_err(drm->dev, "failed to load %s: %d\n",
				newname, ret);
			fw = ERR_PTR(ret);
			goto out;
		}
	}

	dev_err(drm->dev, "failed to load %s\n", fwname);
	fw = ERR_PTR(-ENOENT);
out:
	kfree(newname);
	return fw;
}

int adreno_load_fw(struct adreno_gpu *adreno_gpu)
{
	int i;

	for (i = 0; i < ARRAY_SIZE(adreno_gpu->info->fw); i++) {
		const struct firmware *fw;

		if (!adreno_gpu->info->fw[i])
			continue;

		/* Skip if the firmware has already been loaded */
		if (adreno_gpu->fw[i])
			continue;

		fw = adreno_request_fw(adreno_gpu, adreno_gpu->info->fw[i]);
		if (IS_ERR(fw))
			return PTR_ERR(fw);

		adreno_gpu->fw[i] = fw;
	}

	return 0;
}

struct drm_gem_object *adreno_fw_create_bo(struct msm_gpu *gpu,
		const struct firmware *fw, u64 *iova)
{
	struct drm_gem_object *bo;
	void *ptr;

	ptr = msm_gem_kernel_new_locked(gpu->dev, fw->size - 4,
		MSM_BO_UNCACHED | MSM_BO_GPU_READONLY, gpu->aspace, &bo, iova);

	if (IS_ERR(ptr))
		return ERR_CAST(ptr);

	memcpy(ptr, &fw->data[4], fw->size - 4);

	msm_gem_put_vaddr(bo);

	return bo;
}

int adreno_hw_init(struct msm_gpu *gpu)
{
	struct adreno_gpu *adreno_gpu = to_adreno_gpu(gpu);
	int ret, i;

	DBG("%s", gpu->name);

	ret = adreno_load_fw(adreno_gpu);
	if (ret)
		return ret;

	for (i = 0; i < gpu->nr_rings; i++) {
		struct msm_ringbuffer *ring = gpu->rb[i];

		if (!ring)
			continue;

		ret = msm_gem_get_iova(ring->bo, gpu->aspace, &ring->iova);
>>>>>>> 286cd8c7
		if (ret) {
			ring->iova = 0;
			dev_err(gpu->dev->dev,
				"could not map ringbuffer %d: %d\n", i, ret);
			return ret;
		}

<<<<<<< HEAD
		/* reset ringbuffer(s): */
		/* No need for a lock here, nobody else is peeking in */
		ring->cur = ring->start;
		ring->next = ring->start;

		/* reset completed fence seqno, discard anything pending: */
		ring->memptrs->fence = adreno_submitted_fence(gpu, ring);
		ring->memptrs->rptr  = 0;
=======
		ring->cur = ring->start;
		ring->next = ring->start;

		/* reset completed fence seqno: */
		ring->memptrs->fence = ring->fctx->completed_fence;
		ring->memptrs->rptr = 0;
>>>>>>> 286cd8c7
	}

	/*
	 * Setup REG_CP_RB_CNTL.  The same value is used across targets (with
	 * the excpetion of A430 that disables the RPTR shadow) - the cacluation
	 * for the ringbuffer size and block size is moved to msm_gpu.h for the
	 * pre-processor to deal with and the A430 variant is ORed in here
	 */
	adreno_gpu_write(adreno_gpu, REG_ADRENO_CP_RB_CNTL,
		MSM_GPU_RB_CNTL_DEFAULT |
		(adreno_is_a430(adreno_gpu) ? AXXX_CP_RB_CNTL_NO_UPDATE : 0));

	/* Setup ringbuffer address - use ringbuffer[0] for GPU init */
	adreno_gpu_write64(adreno_gpu, REG_ADRENO_CP_RB_BASE,
		REG_ADRENO_CP_RB_BASE_HI, gpu->rb[0]->iova);

<<<<<<< HEAD
	adreno_gpu_write64(adreno_gpu, REG_ADRENO_CP_RB_RPTR_ADDR,
		REG_ADRENO_CP_RB_RPTR_ADDR_HI, rbmemptr(gpu->rb[0], rptr));
=======
	if (!adreno_is_a430(adreno_gpu)) {
		adreno_gpu_write64(adreno_gpu, REG_ADRENO_CP_RB_RPTR_ADDR,
			REG_ADRENO_CP_RB_RPTR_ADDR_HI,
			rbmemptr(gpu->rb[0], rptr));
	}
>>>>>>> 286cd8c7

	return 0;
}

/* Use this helper to read rptr, since a430 doesn't update rptr in memory */
static uint32_t get_rptr(struct adreno_gpu *adreno_gpu,
		struct msm_ringbuffer *ring)
{
<<<<<<< HEAD
	if (adreno_is_a430(adreno_gpu)) {
		/*
		 * If index is anything but 0 this will probably break horribly,
		 * but I think that we have enough infrastructure in place to
		 * ensure that it won't be. If not then this is why your
		 * a430 stopped working.
		 */
		return ring->memptrs->rptr =
			adreno_gpu_read(adreno_gpu, REG_ADRENO_CP_RB_RPTR);
	}

	return ring->memptrs->rptr;
=======
	if (adreno_is_a430(adreno_gpu))
		return ring->memptrs->rptr = adreno_gpu_read(
			adreno_gpu, REG_ADRENO_CP_RB_RPTR);
	else
		return ring->memptrs->rptr;
>>>>>>> 286cd8c7
}

struct msm_ringbuffer *adreno_active_ring(struct msm_gpu *gpu)
{
	return gpu->rb[0];
<<<<<<< HEAD
}

uint32_t adreno_submitted_fence(struct msm_gpu *gpu,
		struct msm_ringbuffer *ring)
{
	if (!ring)
		return 0;

	return ring->submitted_fence;
=======
>>>>>>> 286cd8c7
}

void adreno_recover(struct msm_gpu *gpu)
{
	struct drm_device *dev = gpu->dev;
	int ret;

<<<<<<< HEAD
	/*
	 * XXX pm-runtime??  we *need* the device to be off after this
	 * so maybe continuing to call ->pm_suspend/resume() is better?
	 */

	gpu->funcs->pm_suspend(gpu);
=======
	// XXX pm-runtime??  we *need* the device to be off after this
	// so maybe continuing to call ->pm_suspend/resume() is better?
>>>>>>> 286cd8c7

	gpu->funcs->pm_suspend(gpu);
	gpu->funcs->pm_resume(gpu);

	ret = msm_gpu_hw_init(gpu);
	if (ret) {
		dev_err(dev->dev, "gpu hw init failed: %d\n", ret);
		/* hmm, oh well? */
	}
}

<<<<<<< HEAD
void adreno_submit(struct msm_gpu *gpu, struct msm_gem_submit *submit)
{
	struct adreno_gpu *adreno_gpu = to_adreno_gpu(gpu);
	struct msm_ringbuffer *ring = gpu->rb[submit->ring];
=======
void adreno_submit(struct msm_gpu *gpu, struct msm_gem_submit *submit,
		struct msm_file_private *ctx)
{
	struct adreno_gpu *adreno_gpu = to_adreno_gpu(gpu);
	struct msm_drm_private *priv = gpu->dev->dev_private;
	struct msm_ringbuffer *ring = submit->ring;
>>>>>>> 286cd8c7
	unsigned i;

	for (i = 0; i < submit->nr_cmds; i++) {
		switch (submit->cmd[i].type) {
		case MSM_SUBMIT_CMD_IB_TARGET_BUF:
			/* ignore IB-targets */
			break;
		case MSM_SUBMIT_CMD_PROFILE_BUF:
		case MSM_SUBMIT_CMD_CTX_RESTORE_BUF:
				break;
		case MSM_SUBMIT_CMD_BUF:
			OUT_PKT3(ring, adreno_is_a430(adreno_gpu) ?
				CP_INDIRECT_BUFFER_PFE : CP_INDIRECT_BUFFER_PFD, 2);
			OUT_RING(ring, lower_32_bits(submit->cmd[i].iova));
			OUT_RING(ring, submit->cmd[i].size);
			OUT_PKT2(ring);
			break;
		}
	}

	OUT_PKT0(ring, REG_AXXX_CP_SCRATCH_REG2, 1);
	OUT_RING(ring, submit->seqno);

	if (adreno_is_a3xx(adreno_gpu) || adreno_is_a4xx(adreno_gpu)) {
		/* Flush HLSQ lazy updates to make sure there is nothing
		 * pending for indirect loads after the timestamp has
		 * passed:
		 */
		OUT_PKT3(ring, CP_EVENT_WRITE, 1);
		OUT_RING(ring, HLSQ_FLUSH);

		OUT_PKT3(ring, CP_WAIT_FOR_IDLE, 1);
		OUT_RING(ring, 0x00000000);
	}

	/* BIT(31) of CACHE_FLUSH_TS triggers CACHE_FLUSH_TS IRQ from GPU */
	OUT_PKT3(ring, CP_EVENT_WRITE, 3);
<<<<<<< HEAD
	OUT_RING(ring, CACHE_FLUSH_TS);
	OUT_RING(ring, rbmemptr(ring, fence));
	OUT_RING(ring, submit->fence);

	/* we could maybe be clever and only CP_COND_EXEC the interrupt: */
	OUT_PKT3(ring, CP_INTERRUPT, 1);
	OUT_RING(ring, 0x80000000);

	/* Workaround for missing irq issue on 8x16/a306.  Unsure if the
	 * root cause is a platform issue or some a306 quirk, but this
	 * keeps things humming along:
	 */
	if (adreno_is_a306(adreno_gpu)) {
		OUT_PKT3(ring, CP_WAIT_FOR_IDLE, 1);
		OUT_RING(ring, 0x00000000);
		OUT_PKT3(ring, CP_INTERRUPT, 1);
		OUT_RING(ring, 0x80000000);
	}
=======
	OUT_RING(ring, CACHE_FLUSH_TS | BIT(31));
	OUT_RING(ring, rbmemptr(ring, fence));
	OUT_RING(ring, submit->seqno);
>>>>>>> 286cd8c7

#if 0
	if (adreno_is_a3xx(adreno_gpu)) {
		/* Dummy set-constant to trigger context rollover */
		OUT_PKT3(ring, CP_SET_CONSTANT, 2);
		OUT_RING(ring, CP_REG(REG_A3XX_HLSQ_CL_KERNEL_GROUP_X_REG));
		OUT_RING(ring, 0x00000000);
	}
#endif

	gpu->funcs->flush(gpu, ring);
}

void adreno_flush(struct msm_gpu *gpu, struct msm_ringbuffer *ring)
{
	struct adreno_gpu *adreno_gpu = to_adreno_gpu(gpu);
	uint32_t wptr;

	/* Copy the shadow to the actual register */
	ring->cur = ring->next;

	/*
<<<<<<< HEAD
	 * Mask the wptr value that we calculate to fit in the HW range. This is
=======
	 * Mask wptr value that we calculate to fit in the HW range. This is
>>>>>>> 286cd8c7
	 * to account for the possibility that the last command fit exactly into
	 * the ringbuffer and rb->next hasn't wrapped to zero yet
	 */
	wptr = get_wptr(ring);

	/* ensure writes to ringbuffer have hit system memory: */
	mb();

	adreno_gpu_write(adreno_gpu, REG_ADRENO_CP_RB_WPTR, wptr);
}

bool adreno_idle(struct msm_gpu *gpu, struct msm_ringbuffer *ring)
{
	struct adreno_gpu *adreno_gpu = to_adreno_gpu(gpu);
	uint32_t wptr = get_wptr(ring);

	/* wait for CP to drain ringbuffer: */
	if (!spin_until(get_rptr(adreno_gpu, ring) == wptr))
		return true;

	/* TODO maybe we need to reset GPU here to recover from hang? */
	DRM_ERROR("%s: timeout waiting to drain ringbuffer %d rptr/wptr = %X/%X\n",
		gpu->name, ring->id, get_rptr(adreno_gpu, ring), wptr);

	return false;
}

int adreno_gpu_state_get(struct msm_gpu *gpu, struct msm_gpu_state *state)
{
	struct adreno_gpu *adreno_gpu = to_adreno_gpu(gpu);
<<<<<<< HEAD
	struct msm_ringbuffer *ring;
=======
	int i, count = 0;

	kref_init(&state->ref);

	ktime_get_real_ts64(&state->time);

	for (i = 0; i < gpu->nr_rings; i++) {
		int size = 0, j;

		state->ring[i].fence = gpu->rb[i]->memptrs->fence;
		state->ring[i].iova = gpu->rb[i]->iova;
		state->ring[i].seqno = gpu->rb[i]->seqno;
		state->ring[i].rptr = get_rptr(adreno_gpu, gpu->rb[i]);
		state->ring[i].wptr = get_wptr(gpu->rb[i]);

		/* Copy at least 'wptr' dwords of the data */
		size = state->ring[i].wptr;

		/* After wptr find the last non zero dword to save space */
		for (j = state->ring[i].wptr; j < MSM_GPU_RINGBUFFER_SZ >> 2; j++)
			if (gpu->rb[i]->start[j])
				size = j + 1;

		if (size) {
			state->ring[i].data = kmalloc(size << 2, GFP_KERNEL);
			if (state->ring[i].data) {
				memcpy(state->ring[i].data, gpu->rb[i]->start, size << 2);
				state->ring[i].data_size = size << 2;
			}
		}
	}

	/* Count the number of registers */
	for (i = 0; adreno_gpu->registers[i] != ~0; i += 2)
		count += adreno_gpu->registers[i + 1] -
			adreno_gpu->registers[i] + 1;

	state->registers = kcalloc(count * 2, sizeof(u32), GFP_KERNEL);
	if (state->registers) {
		int pos = 0;

		for (i = 0; adreno_gpu->registers[i] != ~0; i += 2) {
			u32 start = adreno_gpu->registers[i];
			u32 end   = adreno_gpu->registers[i + 1];
			u32 addr;

			for (addr = start; addr <= end; addr++) {
				state->registers[pos++] = addr;
				state->registers[pos++] = gpu_read(gpu, addr);
			}
		}

		state->nr_registers = count;
	}

	return 0;
}

void adreno_gpu_state_destroy(struct msm_gpu_state *state)
{
>>>>>>> 286cd8c7
	int i;

	for (i = 0; i < ARRAY_SIZE(state->ring); i++)
		kfree(state->ring[i].data);

	for (i = 0; state->bos && i < state->nr_bos; i++)
		kvfree(state->bos[i].data);

	kfree(state->bos);
	kfree(state->comm);
	kfree(state->cmd);
	kfree(state->registers);
}

static void adreno_gpu_state_kref_destroy(struct kref *kref)
{
	struct msm_gpu_state *state = container_of(kref,
		struct msm_gpu_state, ref);

	adreno_gpu_state_destroy(state);
	kfree(state);
}

int adreno_gpu_state_put(struct msm_gpu_state *state)
{
	if (IS_ERR_OR_NULL(state))
		return 1;

	return kref_put(&state->ref, adreno_gpu_state_kref_destroy);
}

#if defined(CONFIG_DEBUG_FS) || defined(CONFIG_DEV_COREDUMP)

static void adreno_show_object(struct drm_printer *p, u32 *ptr, int len)
{
	char out[ASCII85_BUFSZ];
	long l, datalen, i;

	if (!ptr || !len)
		return;

	/*
	 * Only dump the non-zero part of the buffer - rarely will any data
	 * completely fill the entire allocated size of the buffer
	 */
	for (datalen = 0, i = 0; i < len >> 2; i++) {
		if (ptr[i])
			datalen = (i << 2) + 1;
	}

	/* Skip printing the object if it is empty */
	if (datalen == 0)
		return;

	l = ascii85_encode_len(datalen);

	drm_puts(p, "    data: !!ascii85 |\n");
	drm_puts(p, "     ");

	for (i = 0; i < l; i++)
		drm_puts(p, ascii85_encode(ptr[i], out));

	drm_puts(p, "\n");
}

void adreno_show(struct msm_gpu *gpu, struct msm_gpu_state *state,
		struct drm_printer *p)
{
	struct adreno_gpu *adreno_gpu = to_adreno_gpu(gpu);
	int i;

	if (IS_ERR_OR_NULL(state))
		return;

	drm_printf(p, "revision: %d (%d.%d.%d.%d)\n",
			adreno_gpu->info->revn, adreno_gpu->rev.core,
			adreno_gpu->rev.major, adreno_gpu->rev.minor,
			adreno_gpu->rev.patchid);

<<<<<<< HEAD
	FOR_EACH_RING(gpu, ring, i) {
		if (!ring)
			continue;

		seq_printf(m, "rb %d: fence:    %d/%d\n", i,
			ring->memptrs->fence,
			adreno_submitted_fence(gpu, ring));

		seq_printf(m, "      rptr:     %d\n",
			get_rptr(adreno_gpu, ring));
		seq_printf(m, "rb wptr:  %d\n", get_wptr(ring));
	}
=======
	drm_printf(p, "rbbm-status: 0x%08x\n", state->rbbm_status);

	drm_puts(p, "ringbuffer:\n");
>>>>>>> 286cd8c7

	for (i = 0; i < gpu->nr_rings; i++) {
		drm_printf(p, "  - id: %d\n", i);
		drm_printf(p, "    iova: 0x%016llx\n", state->ring[i].iova);
		drm_printf(p, "    last-fence: %d\n", state->ring[i].seqno);
		drm_printf(p, "    retired-fence: %d\n", state->ring[i].fence);
		drm_printf(p, "    rptr: %d\n", state->ring[i].rptr);
		drm_printf(p, "    wptr: %d\n", state->ring[i].wptr);
		drm_printf(p, "    size: %d\n", MSM_GPU_RINGBUFFER_SZ);

		adreno_show_object(p, state->ring[i].data,
			state->ring[i].data_size);
	}

	if (state->bos) {
		drm_puts(p, "bos:\n");

		for (i = 0; i < state->nr_bos; i++) {
			drm_printf(p, "  - iova: 0x%016llx\n",
				state->bos[i].iova);
			drm_printf(p, "    size: %zd\n", state->bos[i].size);

			adreno_show_object(p, state->bos[i].data,
				state->bos[i].size);
		}
	}
<<<<<<< HEAD
=======

	drm_puts(p, "registers:\n");

	for (i = 0; i < state->nr_registers; i++) {
		drm_printf(p, "  - { offset: 0x%04x, value: 0x%08x }\n",
			state->registers[i * 2] << 2,
			state->registers[(i * 2) + 1]);
	}
>>>>>>> 286cd8c7
}
#endif

/* Dump common gpu status and scratch registers on any hang, to make
 * the hangcheck logs more useful.  The scratch registers seem always
 * safe to read when GPU has hung (unlike some other regs, depending
 * on how the GPU hung), and they are useful to match up to cmdstream
 * dumps when debugging hangs:
 */
void adreno_dump_info(struct msm_gpu *gpu)
{
	struct drm_device *dev = gpu->dev;
	struct adreno_gpu *adreno_gpu = to_adreno_gpu(gpu);
	struct msm_ringbuffer *ring;
	int i;

	dev_err(dev->dev, "revision: %d (%d.%d.%d.%d)\n",
			adreno_gpu->info->revn, adreno_gpu->rev.core,
			adreno_gpu->rev.major, adreno_gpu->rev.minor,
			adreno_gpu->rev.patchid);

<<<<<<< HEAD
	FOR_EACH_RING(gpu, ring, i) {
		if (!ring)
			continue;

		dev_err(dev->dev, " ring %d: fence %d/%d rptr/wptr %x/%x\n", i,
			ring->memptrs->fence,
			adreno_submitted_fence(gpu, ring),
			get_rptr(adreno_gpu, ring),
			get_wptr(ring));
	}

	for (i = 0; i < 8; i++) {
		pr_err("CP_SCRATCH_REG%d: %u\n", i,
			gpu_read(gpu, REG_AXXX_CP_SCRATCH_REG0 + i));
=======
	for (i = 0; i < gpu->nr_rings; i++) {
		struct msm_ringbuffer *ring = gpu->rb[i];

		printk("rb %d: fence:    %d/%d\n", i,
			ring->memptrs->fence,
			ring->seqno);

		printk("rptr:     %d\n", get_rptr(adreno_gpu, ring));
		printk("rb wptr:  %d\n", get_wptr(ring));
>>>>>>> 286cd8c7
	}
}

/* would be nice to not have to duplicate the _show() stuff with printk(): */
void adreno_dump(struct msm_gpu *gpu)
{
	struct adreno_gpu *adreno_gpu = to_adreno_gpu(gpu);
	int i;

	/* dump these out in a form that can be parsed by demsm: */
	printk("IO:region %s 00000000 00020000\n", gpu->name);
	for (i = 0; adreno_gpu->registers[i] != ~0; i += 2) {
		uint32_t start = adreno_gpu->registers[i];
		uint32_t end   = adreno_gpu->registers[i+1];
		uint32_t addr;

		for (addr = start; addr <= end; addr++) {
			uint32_t val = gpu_read(gpu, addr);
			printk("IO:R %08x %08x\n", addr<<2, val);
		}
	}
}

static uint32_t ring_freewords(struct msm_ringbuffer *ring)
{
	struct adreno_gpu *adreno_gpu = to_adreno_gpu(ring->gpu);
	uint32_t size = MSM_GPU_RINGBUFFER_SZ >> 2;
	/* Use ring->next to calculate free size */
	uint32_t wptr = ring->next - ring->start;
	uint32_t rptr = get_rptr(adreno_gpu, ring);
	return (rptr + (size - 1) - wptr) % size;
}

void adreno_wait_ring(struct msm_ringbuffer *ring, uint32_t ndwords)
{
	if (spin_until(ring_freewords(ring) >= ndwords))
<<<<<<< HEAD
		DRM_ERROR("%s: timeout waiting for space in ringubffer %d\n",
			ring->gpu->name, ring->id);
}

/* Read the set of powerlevels */
static int _adreno_get_pwrlevels(struct msm_gpu *gpu, struct device_node *node)
{
	struct device_node *child;

	for_each_child_of_node(node, child) {
		unsigned int index;

		if (of_property_read_u32(child, "reg", &index))
			return -EINVAL;

		if (index >= ARRAY_SIZE(gpu->gpufreq))
			continue;

		gpu->nr_pwrlevels = max(gpu->nr_pwrlevels, index + 1);

		of_property_read_u32(child, "qcom,gpu-freq",
			&gpu->gpufreq[index]);
		of_property_read_u32(child, "qcom,bus-freq",
			&gpu->busfreq[index]);
	}

	DBG("fast_rate=%u, slow_rate=%u, bus_freq=%u",
		gpu->gpufreq[gpu->active_level],
		gpu->gpufreq[gpu->nr_pwrlevels - 1],
		gpu->busfreq[gpu->active_level]);

	return 0;
}

/*
 * Escape valve for targets that don't define the binning nodes. Get the
 * first powerlevel node and parse it
 */
static int adreno_get_legacy_pwrlevels(struct msm_gpu *gpu,
		struct device_node *parent)
{
	struct device_node *child;

	child = of_find_node_by_name(parent, "qcom,gpu-pwrlevels");
	if (child)
		return _adreno_get_pwrlevels(gpu, child);

	dev_err(gpu->dev->dev, "Unable to parse any powerlevels\n");
	return -EINVAL;
}

/* Get the powerlevels for the target */
static int adreno_get_pwrlevels(struct msm_gpu *gpu, struct device_node *parent)
{
	struct adreno_gpu *adreno_gpu = to_adreno_gpu(gpu);
	struct device_node *node, *child;

	gpu->active_level = 1;

	/* The device tree will tell us the best clock to initialize with */
	of_property_read_u32(parent, "qcom,initial-pwrlevel",
			&gpu->active_level);

	if (gpu->active_level >= ARRAY_SIZE(gpu->gpufreq))
		gpu->active_level = 1;

	/* See if the target has defined a number of power bins */
	node = of_find_node_by_name(parent, "qcom,gpu-pwrlevel-bins");
	if (!node) {
		/* If not look for the qcom,gpu-pwrlevels node */
		return adreno_get_legacy_pwrlevels(gpu, parent);
	}

	for_each_child_of_node(node, child) {
		unsigned int bin;

		if (of_property_read_u32(child, "qcom,speed-bin", &bin))
			continue;

		/*
		 * If the bin matches the bin specified by the fuses, then we
		 * have a winner - parse it
		 */
		if (adreno_gpu->speed_bin == bin)
			return _adreno_get_pwrlevels(gpu, child);
	}

	return -ENODEV;
}

static const struct {
	const char *str;
	uint32_t flag;
} quirks[] = {
	{ "qcom,gpu-quirk-two-pass-use-wfi", ADRENO_QUIRK_TWO_PASS_USE_WFI },
	{ "qcom,gpu-quirk-fault-detect-mask", ADRENO_QUIRK_FAULT_DETECT_MASK },
};

/* Parse the statistics from the device tree */
static int adreno_of_parse(struct platform_device *pdev, struct msm_gpu *gpu)
{
	struct adreno_gpu *adreno_gpu = to_adreno_gpu(gpu);
	struct device_node *node = pdev->dev.of_node;
	int i, ret;

	/* Probe the powerlevels */
	ret = adreno_get_pwrlevels(gpu, node);
	if (ret)
		return ret;

	/* Check to see if any quirks were specified in the device tree */
	for (i = 0; i < ARRAY_SIZE(quirks); i++)
		if (of_property_read_bool(node, quirks[i].str))
			adreno_gpu->quirks |= quirks[i].flag;

	return 0;
}

int adreno_gpu_init(struct drm_device *drm, struct platform_device *pdev,
		struct adreno_gpu *adreno_gpu,
		const struct adreno_gpu_funcs *funcs,
		struct msm_gpu_config *gpu_config)
{
	struct adreno_platform_config *config = pdev->dev.platform_data;
	struct msm_gpu *gpu = &adreno_gpu->base;
	int ret;

	adreno_gpu->funcs = funcs;
	adreno_gpu->info = adreno_info(config->rev);
	adreno_gpu->gmem = adreno_gpu->info->gmem;
	adreno_gpu->revn = adreno_gpu->info->revn;
	adreno_gpu->rev = config->rev;

	/* Get the rest of the target configuration from the device tree */
	adreno_of_parse(pdev, gpu);

	ret = msm_gpu_init(drm, pdev, &adreno_gpu->base, &funcs->base,
			adreno_gpu->info->name, gpu_config);
	if (ret)
		return ret;

	pm_runtime_set_autosuspend_delay(&pdev->dev, DRM_MSM_INACTIVE_PERIOD);
	pm_runtime_use_autosuspend(&pdev->dev);
	pm_runtime_enable(&pdev->dev);

	ret = request_firmware(&adreno_gpu->pm4, adreno_gpu->info->pm4fw, drm->dev);
	if (ret) {
		dev_err(drm->dev, "failed to load %s PM4 firmware: %d\n",
				adreno_gpu->info->pm4fw, ret);
		return ret;
	}

	ret = request_firmware(&adreno_gpu->pfp, adreno_gpu->info->pfpfw, drm->dev);
	if (ret)
		dev_err(drm->dev, "failed to load %s PFP firmware: %d\n",
				adreno_gpu->info->pfpfw, ret);

	return ret;
}

void adreno_gpu_cleanup(struct adreno_gpu *adreno_gpu)
{
	struct msm_gpu *gpu = &adreno_gpu->base;
	struct drm_device *dev = gpu->dev;
	struct msm_drm_private *priv = dev->dev_private;
	struct platform_device *pdev = priv->gpu_pdev;

	release_firmware(adreno_gpu->pm4);
	release_firmware(adreno_gpu->pfp);

	pm_runtime_disable(&pdev->dev);
	msm_gpu_cleanup(gpu);
}

static void adreno_snapshot_os(struct msm_gpu *gpu,
		struct msm_snapshot *snapshot)
{
	struct msm_snapshot_linux header;

	memset(&header, 0, sizeof(header));

	header.osid = SNAPSHOT_OS_LINUX_V3;
	strlcpy(header.release, utsname()->release, sizeof(header.release));
	strlcpy(header.version, utsname()->version, sizeof(header.version));

	header.seconds = get_seconds();
	header.ctxtcount = 0;

	SNAPSHOT_HEADER(snapshot, header, SNAPSHOT_SECTION_OS, 0);
}

static void adreno_snapshot_ringbuffer(struct msm_gpu *gpu,
		struct msm_snapshot *snapshot, struct msm_ringbuffer *ring)
{
	struct adreno_gpu *adreno_gpu = to_adreno_gpu(gpu);
	struct msm_snapshot_ringbuffer header;
	unsigned int i, end = 0;
	unsigned int *data = ring->start;

	memset(&header, 0, sizeof(header));

	/*
	 * We only want to copy the active contents of each ring, so find the
	 * last valid entry in the ringbuffer
	 */
	for (i = 0; i < MSM_GPU_RINGBUFFER_SZ >> 2; i++) {
		if (data[i])
			end = i;
	}
=======
		DRM_DEV_ERROR(ring->gpu->dev->dev,
			"timeout waiting for space in ringbuffer %d\n",
			ring->id);
}

/* Get legacy powerlevels from qcom,gpu-pwrlevels and populate the opp table */
static int adreno_get_legacy_pwrlevels(struct device *dev)
{
	struct device_node *child, *node;
	int ret;

	node = of_get_compatible_child(dev->of_node, "qcom,gpu-pwrlevels");
	if (!node) {
		dev_err(dev, "Could not find the GPU powerlevels\n");
		return -ENXIO;
	}

	for_each_child_of_node(node, child) {
		unsigned int val;

		ret = of_property_read_u32(child, "qcom,gpu-freq", &val);
		if (ret)
			continue;

		/*
		 * Skip the intentionally bogus clock value found at the bottom
		 * of most legacy frequency tables
		 */
		if (val != 27000000)
			dev_pm_opp_add(dev, val, 0);
	}

	of_node_put(node);

	return 0;
}

static int adreno_get_pwrlevels(struct device *dev,
		struct msm_gpu *gpu)
{
	unsigned long freq = ULONG_MAX;
	struct dev_pm_opp *opp;
	int ret;

	gpu->fast_rate = 0;

	/* You down with OPP? */
	if (!of_find_property(dev->of_node, "operating-points-v2", NULL))
		ret = adreno_get_legacy_pwrlevels(dev);
	else {
		ret = dev_pm_opp_of_add_table(dev);
		if (ret)
			dev_err(dev, "Unable to set the OPP table\n");
	}

	if (!ret) {
		/* Find the fastest defined rate */
		opp = dev_pm_opp_find_freq_floor(dev, &freq);
		if (!IS_ERR(opp)) {
			gpu->fast_rate = freq;
			dev_pm_opp_put(opp);
		}
	}

	if (!gpu->fast_rate) {
		dev_warn(dev,
			"Could not find a clock rate. Using a reasonable default\n");
		/* Pick a suitably safe clock speed for any target */
		gpu->fast_rate = 200000000;
	}

	DBG("fast_rate=%u, slow_rate=27000000", gpu->fast_rate);
>>>>>>> 286cd8c7

	/* The dump always starts at 0 */
	header.start = 0;
	header.end = end;

	/* This is the number of dwords being dumped */
	header.count = end + 1;

	/* This is the size of the actual ringbuffer */
	header.rbsize = MSM_GPU_RINGBUFFER_SZ >> 2;

	header.id = ring->id;
	header.gpuaddr = ring->iova;
	header.rptr = get_rptr(adreno_gpu, ring);
	header.wptr = get_wptr(ring);
	header.timestamp_queued = adreno_submitted_fence(gpu, ring);
	header.timestamp_retired = ring->memptrs->fence;

	/* Write the header even if the ringbuffer data is empty */
	if (!SNAPSHOT_HEADER(snapshot, header, SNAPSHOT_SECTION_RB_V2,
		header.count))
		return;

	SNAPSHOT_MEMCPY(snapshot, ring->start, header.count * sizeof(u32));
}

static void adreno_snapshot_ringbuffers(struct msm_gpu *gpu,
		struct msm_snapshot *snapshot)
{
	struct msm_ringbuffer *ring;
	int i;

	/* Write a new section for each ringbuffer */
	FOR_EACH_RING(gpu, ring, i)
		adreno_snapshot_ringbuffer(gpu, snapshot, ring);
}

void adreno_snapshot(struct msm_gpu *gpu, struct msm_snapshot *snapshot)
{
	adreno_snapshot_os(gpu, snapshot);
	adreno_snapshot_ringbuffers(gpu, snapshot);
}

/* Return the group struct associated with the counter id */

static struct adreno_counter_group *get_counter_group(struct msm_gpu *gpu,
		u32 groupid)
{
	struct adreno_gpu *adreno_gpu = to_adreno_gpu(gpu);

	if (!adreno_gpu->counter_groups)
		return ERR_PTR(-ENODEV);

	if (groupid >= adreno_gpu->nr_counter_groups)
		return ERR_PTR(-ENODEV);

	return (struct adreno_counter_group *)
		adreno_gpu->counter_groups[groupid];
}

int adreno_get_counter(struct msm_gpu *gpu, u32 groupid, u32 countable,
		u32 *lo, u32 *hi)
{
	struct adreno_counter_group *group =
		get_counter_group(gpu, groupid);

	if (!IS_ERR_OR_NULL(group) && group->funcs.get)
		return group->funcs.get(gpu, group, countable, lo, hi);

	return -ENODEV;
}

u64 adreno_read_counter(struct msm_gpu *gpu, u32 groupid, int counterid)
{
	struct adreno_counter_group *group =
		get_counter_group(gpu, groupid);

	if (!IS_ERR_OR_NULL(group) && group->funcs.read)
		return group->funcs.read(gpu, group, counterid);

	return 0;
}

<<<<<<< HEAD
void adreno_put_counter(struct msm_gpu *gpu, u32 groupid, int counterid)
{
	struct adreno_counter_group *group =
		get_counter_group(gpu, groupid);

	if (!IS_ERR_OR_NULL(group) && group->funcs.put)
		group->funcs.put(gpu, group, counterid);
=======
int adreno_gpu_init(struct drm_device *drm, struct platform_device *pdev,
		struct adreno_gpu *adreno_gpu,
		const struct adreno_gpu_funcs *funcs, int nr_rings)
{
	struct adreno_platform_config *config = pdev->dev.platform_data;
	struct msm_gpu_config adreno_gpu_config  = { 0 };
	struct msm_gpu *gpu = &adreno_gpu->base;

	adreno_gpu->funcs = funcs;
	adreno_gpu->info = adreno_info(config->rev);
	adreno_gpu->gmem = adreno_gpu->info->gmem;
	adreno_gpu->revn = adreno_gpu->info->revn;
	adreno_gpu->rev = config->rev;

	adreno_gpu_config.ioname = "kgsl_3d0_reg_memory";
	adreno_gpu_config.irqname = "kgsl_3d0_irq";

	adreno_gpu_config.va_start = SZ_16M;
	adreno_gpu_config.va_end = 0xffffffff;

	adreno_gpu_config.nr_rings = nr_rings;

	adreno_get_pwrlevels(&pdev->dev, gpu);

	pm_runtime_set_autosuspend_delay(&pdev->dev,
		adreno_gpu->info->inactive_period);
	pm_runtime_use_autosuspend(&pdev->dev);

	return msm_gpu_init(drm, pdev, &adreno_gpu->base, &funcs->base,
			adreno_gpu->info->name, &adreno_gpu_config);
}

void adreno_gpu_cleanup(struct adreno_gpu *adreno_gpu)
{
	unsigned int i;

	for (i = 0; i < ARRAY_SIZE(adreno_gpu->info->fw); i++)
		release_firmware(adreno_gpu->fw[i]);

	msm_gpu_cleanup(&adreno_gpu->base);
>>>>>>> 286cd8c7
}<|MERGE_RESOLUTION|>--- conflicted
+++ resolved
@@ -17,23 +17,15 @@
  * this program.  If not, see <http://www.gnu.org/licenses/>.
  */
 
-<<<<<<< HEAD
-#include <linux/utsname.h>
-=======
 #include <linux/ascii85.h>
 #include <linux/kernel.h>
 #include <linux/pm_opp.h>
 #include <linux/slab.h>
->>>>>>> 286cd8c7
 #include "adreno_gpu.h"
 #include "msm_snapshot.h"
 #include "msm_gem.h"
 #include "msm_mmu.h"
 
-<<<<<<< HEAD
-
-=======
->>>>>>> 286cd8c7
 int adreno_get_param(struct msm_gpu *gpu, uint32_t param, uint64_t *value)
 {
 	struct adreno_gpu *adreno_gpu = to_adreno_gpu(gpu);
@@ -55,11 +47,7 @@
 				(adreno_gpu->rev.core << 24);
 		return 0;
 	case MSM_PARAM_MAX_FREQ:
-<<<<<<< HEAD
-		*value = gpu->gpufreq[gpu->active_level];
-=======
 		*value = adreno_gpu->base.fast_rate;
->>>>>>> 286cd8c7
 		return 0;
 	case MSM_PARAM_TIMESTAMP:
 		if (adreno_gpu->funcs->get_timestamp) {
@@ -75,32 +63,12 @@
 	case MSM_PARAM_NR_RINGS:
 		*value = gpu->nr_rings;
 		return 0;
-<<<<<<< HEAD
-	case MSM_PARAM_GPU_HANG_TIMEOUT:
-		*value = DRM_MSM_HANGCHECK_PERIOD;
-		return 0;
-=======
->>>>>>> 286cd8c7
 	default:
 		DBG("%s: invalid param: %u", gpu->name, param);
 		return -EINVAL;
 	}
 }
 
-<<<<<<< HEAD
-int adreno_hw_init(struct msm_gpu *gpu)
-{
-	struct adreno_gpu *adreno_gpu = to_adreno_gpu(gpu);
-	int i;
-
-	DBG("%s", gpu->name);
-
-	for (i = 0; i < gpu->nr_rings; i++) {
-		struct msm_ringbuffer *ring = gpu->rb[i];
-
-		int ret = msm_gem_get_iova(ring->bo, gpu->aspace,
-			&ring->iova);
-=======
 const struct firmware *
 adreno_request_fw(struct adreno_gpu *adreno_gpu, const char *fwname)
 {
@@ -243,7 +211,6 @@
 			continue;
 
 		ret = msm_gem_get_iova(ring->bo, gpu->aspace, &ring->iova);
->>>>>>> 286cd8c7
 		if (ret) {
 			ring->iova = 0;
 			dev_err(gpu->dev->dev,
@@ -251,23 +218,12 @@
 			return ret;
 		}
 
-<<<<<<< HEAD
-		/* reset ringbuffer(s): */
-		/* No need for a lock here, nobody else is peeking in */
-		ring->cur = ring->start;
-		ring->next = ring->start;
-
-		/* reset completed fence seqno, discard anything pending: */
-		ring->memptrs->fence = adreno_submitted_fence(gpu, ring);
-		ring->memptrs->rptr  = 0;
-=======
 		ring->cur = ring->start;
 		ring->next = ring->start;
 
 		/* reset completed fence seqno: */
 		ring->memptrs->fence = ring->fctx->completed_fence;
 		ring->memptrs->rptr = 0;
->>>>>>> 286cd8c7
 	}
 
 	/*
@@ -284,16 +240,11 @@
 	adreno_gpu_write64(adreno_gpu, REG_ADRENO_CP_RB_BASE,
 		REG_ADRENO_CP_RB_BASE_HI, gpu->rb[0]->iova);
 
-<<<<<<< HEAD
-	adreno_gpu_write64(adreno_gpu, REG_ADRENO_CP_RB_RPTR_ADDR,
-		REG_ADRENO_CP_RB_RPTR_ADDR_HI, rbmemptr(gpu->rb[0], rptr));
-=======
 	if (!adreno_is_a430(adreno_gpu)) {
 		adreno_gpu_write64(adreno_gpu, REG_ADRENO_CP_RB_RPTR_ADDR,
 			REG_ADRENO_CP_RB_RPTR_ADDR_HI,
 			rbmemptr(gpu->rb[0], rptr));
 	}
->>>>>>> 286cd8c7
 
 	return 0;
 }
@@ -302,43 +253,16 @@
 static uint32_t get_rptr(struct adreno_gpu *adreno_gpu,
 		struct msm_ringbuffer *ring)
 {
-<<<<<<< HEAD
-	if (adreno_is_a430(adreno_gpu)) {
-		/*
-		 * If index is anything but 0 this will probably break horribly,
-		 * but I think that we have enough infrastructure in place to
-		 * ensure that it won't be. If not then this is why your
-		 * a430 stopped working.
-		 */
-		return ring->memptrs->rptr =
-			adreno_gpu_read(adreno_gpu, REG_ADRENO_CP_RB_RPTR);
-	}
-
-	return ring->memptrs->rptr;
-=======
 	if (adreno_is_a430(adreno_gpu))
 		return ring->memptrs->rptr = adreno_gpu_read(
 			adreno_gpu, REG_ADRENO_CP_RB_RPTR);
 	else
 		return ring->memptrs->rptr;
->>>>>>> 286cd8c7
 }
 
 struct msm_ringbuffer *adreno_active_ring(struct msm_gpu *gpu)
 {
 	return gpu->rb[0];
-<<<<<<< HEAD
-}
-
-uint32_t adreno_submitted_fence(struct msm_gpu *gpu,
-		struct msm_ringbuffer *ring)
-{
-	if (!ring)
-		return 0;
-
-	return ring->submitted_fence;
-=======
->>>>>>> 286cd8c7
 }
 
 void adreno_recover(struct msm_gpu *gpu)
@@ -346,17 +270,8 @@
 	struct drm_device *dev = gpu->dev;
 	int ret;
 
-<<<<<<< HEAD
-	/*
-	 * XXX pm-runtime??  we *need* the device to be off after this
-	 * so maybe continuing to call ->pm_suspend/resume() is better?
-	 */
-
-	gpu->funcs->pm_suspend(gpu);
-=======
 	// XXX pm-runtime??  we *need* the device to be off after this
 	// so maybe continuing to call ->pm_suspend/resume() is better?
->>>>>>> 286cd8c7
 
 	gpu->funcs->pm_suspend(gpu);
 	gpu->funcs->pm_resume(gpu);
@@ -368,19 +283,12 @@
 	}
 }
 
-<<<<<<< HEAD
-void adreno_submit(struct msm_gpu *gpu, struct msm_gem_submit *submit)
-{
-	struct adreno_gpu *adreno_gpu = to_adreno_gpu(gpu);
-	struct msm_ringbuffer *ring = gpu->rb[submit->ring];
-=======
 void adreno_submit(struct msm_gpu *gpu, struct msm_gem_submit *submit,
 		struct msm_file_private *ctx)
 {
 	struct adreno_gpu *adreno_gpu = to_adreno_gpu(gpu);
 	struct msm_drm_private *priv = gpu->dev->dev_private;
 	struct msm_ringbuffer *ring = submit->ring;
->>>>>>> 286cd8c7
 	unsigned i;
 
 	for (i = 0; i < submit->nr_cmds; i++) {
@@ -418,30 +326,9 @@
 
 	/* BIT(31) of CACHE_FLUSH_TS triggers CACHE_FLUSH_TS IRQ from GPU */
 	OUT_PKT3(ring, CP_EVENT_WRITE, 3);
-<<<<<<< HEAD
-	OUT_RING(ring, CACHE_FLUSH_TS);
-	OUT_RING(ring, rbmemptr(ring, fence));
-	OUT_RING(ring, submit->fence);
-
-	/* we could maybe be clever and only CP_COND_EXEC the interrupt: */
-	OUT_PKT3(ring, CP_INTERRUPT, 1);
-	OUT_RING(ring, 0x80000000);
-
-	/* Workaround for missing irq issue on 8x16/a306.  Unsure if the
-	 * root cause is a platform issue or some a306 quirk, but this
-	 * keeps things humming along:
-	 */
-	if (adreno_is_a306(adreno_gpu)) {
-		OUT_PKT3(ring, CP_WAIT_FOR_IDLE, 1);
-		OUT_RING(ring, 0x00000000);
-		OUT_PKT3(ring, CP_INTERRUPT, 1);
-		OUT_RING(ring, 0x80000000);
-	}
-=======
 	OUT_RING(ring, CACHE_FLUSH_TS | BIT(31));
 	OUT_RING(ring, rbmemptr(ring, fence));
 	OUT_RING(ring, submit->seqno);
->>>>>>> 286cd8c7
 
 #if 0
 	if (adreno_is_a3xx(adreno_gpu)) {
@@ -464,11 +351,7 @@
 	ring->cur = ring->next;
 
 	/*
-<<<<<<< HEAD
-	 * Mask the wptr value that we calculate to fit in the HW range. This is
-=======
 	 * Mask wptr value that we calculate to fit in the HW range. This is
->>>>>>> 286cd8c7
 	 * to account for the possibility that the last command fit exactly into
 	 * the ringbuffer and rb->next hasn't wrapped to zero yet
 	 */
@@ -499,9 +382,6 @@
 int adreno_gpu_state_get(struct msm_gpu *gpu, struct msm_gpu_state *state)
 {
 	struct adreno_gpu *adreno_gpu = to_adreno_gpu(gpu);
-<<<<<<< HEAD
-	struct msm_ringbuffer *ring;
-=======
 	int i, count = 0;
 
 	kref_init(&state->ref);
@@ -562,7 +442,6 @@
 
 void adreno_gpu_state_destroy(struct msm_gpu_state *state)
 {
->>>>>>> 286cd8c7
 	int i;
 
 	for (i = 0; i < ARRAY_SIZE(state->ring); i++)
@@ -632,6 +511,7 @@
 		struct drm_printer *p)
 {
 	struct adreno_gpu *adreno_gpu = to_adreno_gpu(gpu);
+	struct msm_ringbuffer *ring;
 	int i;
 
 	if (IS_ERR_OR_NULL(state))
@@ -642,24 +522,9 @@
 			adreno_gpu->rev.major, adreno_gpu->rev.minor,
 			adreno_gpu->rev.patchid);
 
-<<<<<<< HEAD
-	FOR_EACH_RING(gpu, ring, i) {
-		if (!ring)
-			continue;
-
-		seq_printf(m, "rb %d: fence:    %d/%d\n", i,
-			ring->memptrs->fence,
-			adreno_submitted_fence(gpu, ring));
-
-		seq_printf(m, "      rptr:     %d\n",
-			get_rptr(adreno_gpu, ring));
-		seq_printf(m, "rb wptr:  %d\n", get_wptr(ring));
-	}
-=======
 	drm_printf(p, "rbbm-status: 0x%08x\n", state->rbbm_status);
 
 	drm_puts(p, "ringbuffer:\n");
->>>>>>> 286cd8c7
 
 	for (i = 0; i < gpu->nr_rings; i++) {
 		drm_printf(p, "  - id: %d\n", i);
@@ -686,8 +551,6 @@
 				state->bos[i].size);
 		}
 	}
-<<<<<<< HEAD
-=======
 
 	drm_puts(p, "registers:\n");
 
@@ -696,7 +559,6 @@
 			state->registers[i * 2] << 2,
 			state->registers[(i * 2) + 1]);
 	}
->>>>>>> 286cd8c7
 }
 #endif
 
@@ -718,22 +580,6 @@
 			adreno_gpu->rev.major, adreno_gpu->rev.minor,
 			adreno_gpu->rev.patchid);
 
-<<<<<<< HEAD
-	FOR_EACH_RING(gpu, ring, i) {
-		if (!ring)
-			continue;
-
-		dev_err(dev->dev, " ring %d: fence %d/%d rptr/wptr %x/%x\n", i,
-			ring->memptrs->fence,
-			adreno_submitted_fence(gpu, ring),
-			get_rptr(adreno_gpu, ring),
-			get_wptr(ring));
-	}
-
-	for (i = 0; i < 8; i++) {
-		pr_err("CP_SCRATCH_REG%d: %u\n", i,
-			gpu_read(gpu, REG_AXXX_CP_SCRATCH_REG0 + i));
-=======
 	for (i = 0; i < gpu->nr_rings; i++) {
 		struct msm_ringbuffer *ring = gpu->rb[i];
 
@@ -743,7 +589,6 @@
 
 		printk("rptr:     %d\n", get_rptr(adreno_gpu, ring));
 		printk("rb wptr:  %d\n", get_wptr(ring));
->>>>>>> 286cd8c7
 	}
 }
 
@@ -780,217 +625,6 @@
 void adreno_wait_ring(struct msm_ringbuffer *ring, uint32_t ndwords)
 {
 	if (spin_until(ring_freewords(ring) >= ndwords))
-<<<<<<< HEAD
-		DRM_ERROR("%s: timeout waiting for space in ringubffer %d\n",
-			ring->gpu->name, ring->id);
-}
-
-/* Read the set of powerlevels */
-static int _adreno_get_pwrlevels(struct msm_gpu *gpu, struct device_node *node)
-{
-	struct device_node *child;
-
-	for_each_child_of_node(node, child) {
-		unsigned int index;
-
-		if (of_property_read_u32(child, "reg", &index))
-			return -EINVAL;
-
-		if (index >= ARRAY_SIZE(gpu->gpufreq))
-			continue;
-
-		gpu->nr_pwrlevels = max(gpu->nr_pwrlevels, index + 1);
-
-		of_property_read_u32(child, "qcom,gpu-freq",
-			&gpu->gpufreq[index]);
-		of_property_read_u32(child, "qcom,bus-freq",
-			&gpu->busfreq[index]);
-	}
-
-	DBG("fast_rate=%u, slow_rate=%u, bus_freq=%u",
-		gpu->gpufreq[gpu->active_level],
-		gpu->gpufreq[gpu->nr_pwrlevels - 1],
-		gpu->busfreq[gpu->active_level]);
-
-	return 0;
-}
-
-/*
- * Escape valve for targets that don't define the binning nodes. Get the
- * first powerlevel node and parse it
- */
-static int adreno_get_legacy_pwrlevels(struct msm_gpu *gpu,
-		struct device_node *parent)
-{
-	struct device_node *child;
-
-	child = of_find_node_by_name(parent, "qcom,gpu-pwrlevels");
-	if (child)
-		return _adreno_get_pwrlevels(gpu, child);
-
-	dev_err(gpu->dev->dev, "Unable to parse any powerlevels\n");
-	return -EINVAL;
-}
-
-/* Get the powerlevels for the target */
-static int adreno_get_pwrlevels(struct msm_gpu *gpu, struct device_node *parent)
-{
-	struct adreno_gpu *adreno_gpu = to_adreno_gpu(gpu);
-	struct device_node *node, *child;
-
-	gpu->active_level = 1;
-
-	/* The device tree will tell us the best clock to initialize with */
-	of_property_read_u32(parent, "qcom,initial-pwrlevel",
-			&gpu->active_level);
-
-	if (gpu->active_level >= ARRAY_SIZE(gpu->gpufreq))
-		gpu->active_level = 1;
-
-	/* See if the target has defined a number of power bins */
-	node = of_find_node_by_name(parent, "qcom,gpu-pwrlevel-bins");
-	if (!node) {
-		/* If not look for the qcom,gpu-pwrlevels node */
-		return adreno_get_legacy_pwrlevels(gpu, parent);
-	}
-
-	for_each_child_of_node(node, child) {
-		unsigned int bin;
-
-		if (of_property_read_u32(child, "qcom,speed-bin", &bin))
-			continue;
-
-		/*
-		 * If the bin matches the bin specified by the fuses, then we
-		 * have a winner - parse it
-		 */
-		if (adreno_gpu->speed_bin == bin)
-			return _adreno_get_pwrlevels(gpu, child);
-	}
-
-	return -ENODEV;
-}
-
-static const struct {
-	const char *str;
-	uint32_t flag;
-} quirks[] = {
-	{ "qcom,gpu-quirk-two-pass-use-wfi", ADRENO_QUIRK_TWO_PASS_USE_WFI },
-	{ "qcom,gpu-quirk-fault-detect-mask", ADRENO_QUIRK_FAULT_DETECT_MASK },
-};
-
-/* Parse the statistics from the device tree */
-static int adreno_of_parse(struct platform_device *pdev, struct msm_gpu *gpu)
-{
-	struct adreno_gpu *adreno_gpu = to_adreno_gpu(gpu);
-	struct device_node *node = pdev->dev.of_node;
-	int i, ret;
-
-	/* Probe the powerlevels */
-	ret = adreno_get_pwrlevels(gpu, node);
-	if (ret)
-		return ret;
-
-	/* Check to see if any quirks were specified in the device tree */
-	for (i = 0; i < ARRAY_SIZE(quirks); i++)
-		if (of_property_read_bool(node, quirks[i].str))
-			adreno_gpu->quirks |= quirks[i].flag;
-
-	return 0;
-}
-
-int adreno_gpu_init(struct drm_device *drm, struct platform_device *pdev,
-		struct adreno_gpu *adreno_gpu,
-		const struct adreno_gpu_funcs *funcs,
-		struct msm_gpu_config *gpu_config)
-{
-	struct adreno_platform_config *config = pdev->dev.platform_data;
-	struct msm_gpu *gpu = &adreno_gpu->base;
-	int ret;
-
-	adreno_gpu->funcs = funcs;
-	adreno_gpu->info = adreno_info(config->rev);
-	adreno_gpu->gmem = adreno_gpu->info->gmem;
-	adreno_gpu->revn = adreno_gpu->info->revn;
-	adreno_gpu->rev = config->rev;
-
-	/* Get the rest of the target configuration from the device tree */
-	adreno_of_parse(pdev, gpu);
-
-	ret = msm_gpu_init(drm, pdev, &adreno_gpu->base, &funcs->base,
-			adreno_gpu->info->name, gpu_config);
-	if (ret)
-		return ret;
-
-	pm_runtime_set_autosuspend_delay(&pdev->dev, DRM_MSM_INACTIVE_PERIOD);
-	pm_runtime_use_autosuspend(&pdev->dev);
-	pm_runtime_enable(&pdev->dev);
-
-	ret = request_firmware(&adreno_gpu->pm4, adreno_gpu->info->pm4fw, drm->dev);
-	if (ret) {
-		dev_err(drm->dev, "failed to load %s PM4 firmware: %d\n",
-				adreno_gpu->info->pm4fw, ret);
-		return ret;
-	}
-
-	ret = request_firmware(&adreno_gpu->pfp, adreno_gpu->info->pfpfw, drm->dev);
-	if (ret)
-		dev_err(drm->dev, "failed to load %s PFP firmware: %d\n",
-				adreno_gpu->info->pfpfw, ret);
-
-	return ret;
-}
-
-void adreno_gpu_cleanup(struct adreno_gpu *adreno_gpu)
-{
-	struct msm_gpu *gpu = &adreno_gpu->base;
-	struct drm_device *dev = gpu->dev;
-	struct msm_drm_private *priv = dev->dev_private;
-	struct platform_device *pdev = priv->gpu_pdev;
-
-	release_firmware(adreno_gpu->pm4);
-	release_firmware(adreno_gpu->pfp);
-
-	pm_runtime_disable(&pdev->dev);
-	msm_gpu_cleanup(gpu);
-}
-
-static void adreno_snapshot_os(struct msm_gpu *gpu,
-		struct msm_snapshot *snapshot)
-{
-	struct msm_snapshot_linux header;
-
-	memset(&header, 0, sizeof(header));
-
-	header.osid = SNAPSHOT_OS_LINUX_V3;
-	strlcpy(header.release, utsname()->release, sizeof(header.release));
-	strlcpy(header.version, utsname()->version, sizeof(header.version));
-
-	header.seconds = get_seconds();
-	header.ctxtcount = 0;
-
-	SNAPSHOT_HEADER(snapshot, header, SNAPSHOT_SECTION_OS, 0);
-}
-
-static void adreno_snapshot_ringbuffer(struct msm_gpu *gpu,
-		struct msm_snapshot *snapshot, struct msm_ringbuffer *ring)
-{
-	struct adreno_gpu *adreno_gpu = to_adreno_gpu(gpu);
-	struct msm_snapshot_ringbuffer header;
-	unsigned int i, end = 0;
-	unsigned int *data = ring->start;
-
-	memset(&header, 0, sizeof(header));
-
-	/*
-	 * We only want to copy the active contents of each ring, so find the
-	 * last valid entry in the ringbuffer
-	 */
-	for (i = 0; i < MSM_GPU_RINGBUFFER_SZ >> 2; i++) {
-		if (data[i])
-			end = i;
-	}
-=======
 		DRM_DEV_ERROR(ring->gpu->dev->dev,
 			"timeout waiting for space in ringbuffer %d\n",
 			ring->id);
@@ -1063,99 +697,30 @@
 	}
 
 	DBG("fast_rate=%u, slow_rate=27000000", gpu->fast_rate);
->>>>>>> 286cd8c7
-
-	/* The dump always starts at 0 */
-	header.start = 0;
-	header.end = end;
-
-	/* This is the number of dwords being dumped */
-	header.count = end + 1;
-
-	/* This is the size of the actual ringbuffer */
-	header.rbsize = MSM_GPU_RINGBUFFER_SZ >> 2;
-
-	header.id = ring->id;
-	header.gpuaddr = ring->iova;
-	header.rptr = get_rptr(adreno_gpu, ring);
-	header.wptr = get_wptr(ring);
-	header.timestamp_queued = adreno_submitted_fence(gpu, ring);
-	header.timestamp_retired = ring->memptrs->fence;
-
-	/* Write the header even if the ringbuffer data is empty */
-	if (!SNAPSHOT_HEADER(snapshot, header, SNAPSHOT_SECTION_RB_V2,
-		header.count))
-		return;
-
-	SNAPSHOT_MEMCPY(snapshot, ring->start, header.count * sizeof(u32));
-}
-
-static void adreno_snapshot_ringbuffers(struct msm_gpu *gpu,
-		struct msm_snapshot *snapshot)
-{
-	struct msm_ringbuffer *ring;
-	int i;
-
-	/* Write a new section for each ringbuffer */
-	FOR_EACH_RING(gpu, ring, i)
-		adreno_snapshot_ringbuffer(gpu, snapshot, ring);
-}
-
-void adreno_snapshot(struct msm_gpu *gpu, struct msm_snapshot *snapshot)
-{
-	adreno_snapshot_os(gpu, snapshot);
-	adreno_snapshot_ringbuffers(gpu, snapshot);
-}
-
-/* Return the group struct associated with the counter id */
-
-static struct adreno_counter_group *get_counter_group(struct msm_gpu *gpu,
-		u32 groupid)
-{
-	struct adreno_gpu *adreno_gpu = to_adreno_gpu(gpu);
-
-	if (!adreno_gpu->counter_groups)
-		return ERR_PTR(-ENODEV);
-
-	if (groupid >= adreno_gpu->nr_counter_groups)
-		return ERR_PTR(-ENODEV);
-
-	return (struct adreno_counter_group *)
-		adreno_gpu->counter_groups[groupid];
-}
-
-int adreno_get_counter(struct msm_gpu *gpu, u32 groupid, u32 countable,
-		u32 *lo, u32 *hi)
-{
-	struct adreno_counter_group *group =
-		get_counter_group(gpu, groupid);
-
-	if (!IS_ERR_OR_NULL(group) && group->funcs.get)
-		return group->funcs.get(gpu, group, countable, lo, hi);
-
-	return -ENODEV;
-}
-
-u64 adreno_read_counter(struct msm_gpu *gpu, u32 groupid, int counterid)
-{
-	struct adreno_counter_group *group =
-		get_counter_group(gpu, groupid);
-
-	if (!IS_ERR_OR_NULL(group) && group->funcs.read)
-		return group->funcs.read(gpu, group, counterid);
 
 	return 0;
 }
 
-<<<<<<< HEAD
-void adreno_put_counter(struct msm_gpu *gpu, u32 groupid, int counterid)
-{
-	struct adreno_counter_group *group =
-		get_counter_group(gpu, groupid);
-
-	if (!IS_ERR_OR_NULL(group) && group->funcs.put)
-		group->funcs.put(gpu, group, counterid);
-=======
+/* Parse the statistics from the device tree */
+static int adreno_of_parse(struct platform_device *pdev, struct msm_gpu *gpu)
+{
+	struct adreno_gpu *adreno_gpu = to_adreno_gpu(gpu);
+	struct device_node *node = pdev->dev.of_node;
+	int i, ret;
+
+	/* Probe the powerlevels */
+	ret = adreno_get_pwrlevels(gpu, node);
+	if (ret)
+		return ret;
+
+	/* Check to see if any quirks were specified in the device tree */
+	for (i = 0; i < ARRAY_SIZE(quirks); i++)
+		if (of_property_read_bool(node, quirks[i].str))
+			adreno_gpu->quirks |= quirks[i].flag;
+
+	return 0;
+}
+
 int adreno_gpu_init(struct drm_device *drm, struct platform_device *pdev,
 		struct adreno_gpu *adreno_gpu,
 		const struct adreno_gpu_funcs *funcs, int nr_rings)
@@ -1196,5 +761,4 @@
 		release_firmware(adreno_gpu->fw[i]);
 
 	msm_gpu_cleanup(&adreno_gpu->base);
->>>>>>> 286cd8c7
 }