/*
 * Copyright (C) 2013 Red Hat
 * Author: Rob Clark <robdclark@gmail.com>
 *
<<<<<<< HEAD
 * Copyright (c) 2014,2016-2017 The Linux Foundation. All rights reserved.
=======
 * Copyright (c) 2014,2017 The Linux Foundation. All rights reserved.
>>>>>>> 286cd8c7
 *
 * This program is free software; you can redistribute it and/or modify it
 * under the terms of the GNU General Public License version 2 as published by
 * the Free Software Foundation.
 *
 * This program is distributed in the hope that it will be useful, but WITHOUT
 * ANY WARRANTY; without even the implied warranty of MERCHANTABILITY or
 * FITNESS FOR A PARTICULAR PURPOSE.  See the GNU General Public License for
 * more details.
 *
 * You should have received a copy of the GNU General Public License along with
 * this program.  If not, see <http://www.gnu.org/licenses/>.
 */

#ifndef __ADRENO_GPU_H__
#define __ADRENO_GPU_H__

#include <linux/firmware.h>

#include "msm_gpu.h"

/* arrg, somehow fb.h is getting pulled in: */
#undef ROP_COPY
#undef ROP_XOR

#include "adreno_common.xml.h"
#include "adreno_pm4.xml.h"

#define REG_ADRENO_DEFINE(_offset, _reg) [_offset] = (_reg) + 1
#define REG_SKIP ~0
#define REG_ADRENO_SKIP(_offset) [_offset] = REG_SKIP

/**
 * adreno_regs: List of registers that are used in across all
 * 3D devices. Each device type has different offset value for the same
 * register, so an array of register offsets are declared for every device
 * and are indexed by the enumeration values defined in this enum
 */
enum adreno_regs {
	REG_ADRENO_CP_RB_BASE,
	REG_ADRENO_CP_RB_BASE_HI,
	REG_ADRENO_CP_RB_RPTR_ADDR,
	REG_ADRENO_CP_RB_RPTR_ADDR_HI,
	REG_ADRENO_CP_RB_RPTR,
	REG_ADRENO_CP_RB_WPTR,
	REG_ADRENO_CP_RB_CNTL,
	REG_ADRENO_REGISTER_MAX,
};

<<<<<<< HEAD
=======
enum {
	ADRENO_FW_PM4 = 0,
	ADRENO_FW_SQE = 0, /* a6xx */
	ADRENO_FW_PFP = 1,
	ADRENO_FW_GMU = 1, /* a6xx */
	ADRENO_FW_GPMU = 2,
	ADRENO_FW_MAX,
};

>>>>>>> 286cd8c7
enum adreno_quirks {
	ADRENO_QUIRK_TWO_PASS_USE_WFI = 1,
	ADRENO_QUIRK_FAULT_DETECT_MASK = 2,
};

struct adreno_rev {
	uint8_t  core;
	uint8_t  major;
	uint8_t  minor;
	uint8_t  patchid;
};

#define ADRENO_REV(core, major, minor, patchid) \
	((struct adreno_rev){ core, major, minor, patchid })

struct adreno_gpu_funcs {
	struct msm_gpu_funcs base;
	int (*get_timestamp)(struct msm_gpu *gpu, uint64_t *value);
};

struct adreno_info {
	struct adreno_rev rev;
	uint32_t revn;
	const char *name;
	const char *fw[ADRENO_FW_MAX];
	uint32_t gmem;
	enum adreno_quirks quirks;
	struct msm_gpu *(*init)(struct drm_device *dev);
	const char *zapfw;
	u32 inactive_period;
};

const struct adreno_info *adreno_info(struct adreno_rev rev);

<<<<<<< HEAD
struct adreno_counter {
	u32 lo;
	u32 hi;
	u32 sel;
	int load_bit;
	u32 countable;
	u32 refcount;
	u64 value;
};

struct adreno_counter_group {
	struct adreno_counter *counters;
	size_t nr_counters;
	spinlock_t lock;
	struct {
		int (*get)(struct msm_gpu *,
			struct adreno_counter_group *, u32, u32 *, u32 *);
		void (*enable)(struct msm_gpu *,
			struct adreno_counter_group *, int, bool);
		u64 (*read)(struct msm_gpu *,
			struct adreno_counter_group *, int);
		void (*put)(struct msm_gpu *,
			struct adreno_counter_group *, int);
		void (*save)(struct msm_gpu *,
			struct adreno_counter_group *);
		void (*restore)(struct msm_gpu *,
			struct adreno_counter_group *);
	} funcs;
};

=======
>>>>>>> 286cd8c7
struct adreno_gpu {
	struct msm_gpu base;
	struct adreno_rev rev;
	const struct adreno_info *info;
	uint32_t gmem;  /* actual gmem size */
	uint32_t revn;  /* numeric revision name */
	const struct adreno_gpu_funcs *funcs;

	/* interesting register offsets to dump: */
	const unsigned int *registers;

	/*
	 * Are we loading fw from legacy path?  Prior to addition
	 * of gpu firmware to linux-firmware, the fw files were
	 * placed in toplevel firmware directory, following qcom's
	 * android kernel.  But linux-firmware preferred they be
	 * placed in a 'qcom' subdirectory.
	 *
	 * For backwards compatibility, we try first to load from
	 * the new path, using request_firmware_direct() to avoid
	 * any potential timeout waiting for usermode helper, then
	 * fall back to the old path (with direct load).  And
	 * finally fall back to request_firmware() with the new
	 * path to allow the usermode helper.
	 */
	enum {
		FW_LOCATION_UNKNOWN = 0,
		FW_LOCATION_NEW,       /* /lib/firmware/qcom/$fwfile */
		FW_LOCATION_LEGACY,    /* /lib/firmware/$fwfile */
		FW_LOCATION_HELPER,
	} fwloc;

<<<<<<< HEAD
=======
	/* firmware: */
	const struct firmware *fw[ADRENO_FW_MAX];

>>>>>>> 286cd8c7
	/*
	 * Register offsets are different between some GPUs.
	 * GPU specific offsets will be exported by GPU specific
	 * code (a3xx_gpu.c) and stored in this common location.
	 */
	const unsigned int *reg_offsets;

	uint32_t quirks;
	uint32_t speed_bin;

	const struct adreno_counter_group **counter_groups;
	int nr_counter_groups;
};
#define to_adreno_gpu(x) container_of(x, struct adreno_gpu, base)

/* platform config data (ie. from DT, or pdata) */
struct adreno_platform_config {
	struct adreno_rev rev;
};

#define ADRENO_IDLE_TIMEOUT msecs_to_jiffies(1000)

#define spin_until(X) ({                                   \
	int __ret = -ETIMEDOUT;                            \
	unsigned long __t = jiffies + ADRENO_IDLE_TIMEOUT; \
	do {                                               \
		if (X) {                                   \
			__ret = 0;                         \
			break;                             \
		}                                          \
	} while (time_before(jiffies, __t));               \
	__ret;                                             \
})

#define GPU_OF_NODE(_g) \
	(((struct msm_drm_private *) \
	  ((_g)->dev->dev_private))->gpu_pdev->dev.of_node)

static inline bool adreno_is_a3xx(struct adreno_gpu *gpu)
{
	return (gpu->revn >= 300) && (gpu->revn < 400);
}

static inline bool adreno_is_a305(struct adreno_gpu *gpu)
{
	return gpu->revn == 305;
}

static inline bool adreno_is_a306(struct adreno_gpu *gpu)
{
	/* yes, 307, because a305c is 306 */
	return gpu->revn == 307;
}

static inline bool adreno_is_a320(struct adreno_gpu *gpu)
{
	return gpu->revn == 320;
}

static inline bool adreno_is_a330(struct adreno_gpu *gpu)
{
	return gpu->revn == 330;
}

static inline bool adreno_is_a330v2(struct adreno_gpu *gpu)
{
	return adreno_is_a330(gpu) && (gpu->rev.patchid > 0);
}

static inline bool adreno_is_a4xx(struct adreno_gpu *gpu)
{
	return (gpu->revn >= 400) && (gpu->revn < 500);
}

static inline int adreno_is_a420(struct adreno_gpu *gpu)
{
	return gpu->revn == 420;
}

static inline int adreno_is_a430(struct adreno_gpu *gpu)
{
       return gpu->revn == 430;
}

static inline int adreno_is_a530(struct adreno_gpu *gpu)
{
	return gpu->revn == 530;
}

<<<<<<< HEAD
static inline int adreno_is_a540(struct adreno_gpu *gpu)
{
	return gpu->revn == 540;
}

=======
>>>>>>> 286cd8c7
int adreno_get_param(struct msm_gpu *gpu, uint32_t param, uint64_t *value);
const struct firmware *adreno_request_fw(struct adreno_gpu *adreno_gpu,
		const char *fwname);
struct drm_gem_object *adreno_fw_create_bo(struct msm_gpu *gpu,
		const struct firmware *fw, u64 *iova);
int adreno_hw_init(struct msm_gpu *gpu);
<<<<<<< HEAD
uint32_t adreno_submitted_fence(struct msm_gpu *gpu,
		struct msm_ringbuffer *ring);
void adreno_recover(struct msm_gpu *gpu);
void adreno_submit(struct msm_gpu *gpu, struct msm_gem_submit *submit);
void adreno_flush(struct msm_gpu *gpu, struct msm_ringbuffer *ring);
bool adreno_idle(struct msm_gpu *gpu, struct msm_ringbuffer *ring);
#ifdef CONFIG_DEBUG_FS
void adreno_show(struct msm_gpu *gpu, struct seq_file *m);
=======
void adreno_recover(struct msm_gpu *gpu);
void adreno_submit(struct msm_gpu *gpu, struct msm_gem_submit *submit,
		struct msm_file_private *ctx);
void adreno_flush(struct msm_gpu *gpu, struct msm_ringbuffer *ring);
bool adreno_idle(struct msm_gpu *gpu, struct msm_ringbuffer *ring);
#if defined(CONFIG_DEBUG_FS) || defined(CONFIG_DEV_COREDUMP)
void adreno_show(struct msm_gpu *gpu, struct msm_gpu_state *state,
		struct drm_printer *p);
>>>>>>> 286cd8c7
#endif
void adreno_dump_info(struct msm_gpu *gpu);
void adreno_dump(struct msm_gpu *gpu);
void adreno_wait_ring(struct msm_ringbuffer *ring, uint32_t ndwords);
struct msm_ringbuffer *adreno_active_ring(struct msm_gpu *gpu);

int adreno_gpu_init(struct drm_device *drm, struct platform_device *pdev,
		struct adreno_gpu *gpu, const struct adreno_gpu_funcs *funcs,
<<<<<<< HEAD
		struct msm_gpu_config *config);
=======
		int nr_rings);
>>>>>>> 286cd8c7
void adreno_gpu_cleanup(struct adreno_gpu *gpu);
int adreno_load_fw(struct adreno_gpu *adreno_gpu);

void adreno_gpu_state_destroy(struct msm_gpu_state *state);

<<<<<<< HEAD
void adreno_snapshot(struct msm_gpu *gpu, struct msm_snapshot *snapshot);

int adreno_get_counter(struct msm_gpu *gpu, u32 groupid, u32 countable,
		u32 *lo, u32 *hi);
u64 adreno_read_counter(struct msm_gpu *gpu, u32 groupid, int counterid);
void adreno_put_counter(struct msm_gpu *gpu, u32 groupid, int counterid);
=======
int adreno_gpu_state_get(struct msm_gpu *gpu, struct msm_gpu_state *state);
int adreno_gpu_state_put(struct msm_gpu_state *state);
>>>>>>> 286cd8c7

/* ringbuffer helpers (the parts that are adreno specific) */

static inline void
OUT_PKT0(struct msm_ringbuffer *ring, uint16_t regindx, uint16_t cnt)
{
	adreno_wait_ring(ring, cnt+1);
	OUT_RING(ring, CP_TYPE0_PKT | ((cnt-1) << 16) | (regindx & 0x7FFF));
}

/* no-op packet: */
static inline void
OUT_PKT2(struct msm_ringbuffer *ring)
{
	adreno_wait_ring(ring, 1);
	OUT_RING(ring, CP_TYPE2_PKT);
}

static inline void
OUT_PKT3(struct msm_ringbuffer *ring, uint8_t opcode, uint16_t cnt)
{
	adreno_wait_ring(ring, cnt+1);
	OUT_RING(ring, CP_TYPE3_PKT | ((cnt-1) << 16) | ((opcode & 0xFF) << 8));
}

static inline u32 PM4_PARITY(u32 val)
{
	return (0x9669 >> (0xF & (val ^
		(val >> 4) ^ (val >> 8) ^ (val >> 12) ^
		(val >> 16) ^ ((val) >> 20) ^ (val >> 24) ^
		(val >> 28)))) & 1;
}

/* Maximum number of values that can be executed for one opcode */
#define TYPE4_MAX_PAYLOAD 127

#define PKT4(_reg, _cnt) \
	(CP_TYPE4_PKT | ((_cnt) << 0) | (PM4_PARITY((_cnt)) << 7) | \
	 (((_reg) & 0x3FFFF) << 8) | (PM4_PARITY((_reg)) << 27))

static inline void
OUT_PKT4(struct msm_ringbuffer *ring, uint16_t regindx, uint16_t cnt)
{
	adreno_wait_ring(ring, cnt + 1);
	OUT_RING(ring, PKT4(regindx, cnt));
}

static inline void
OUT_PKT7(struct msm_ringbuffer *ring, uint8_t opcode, uint16_t cnt)
{
	adreno_wait_ring(ring, cnt + 1);
	OUT_RING(ring, CP_TYPE7_PKT | (cnt << 0) | (PM4_PARITY(cnt) << 15) |
		((opcode & 0x7F) << 16) | (PM4_PARITY(opcode) << 23));
}

/*
 * adreno_reg_check() - Checks the validity of a register enum
 * @gpu:		Pointer to struct adreno_gpu
 * @offset_name:	The register enum that is checked
 */
static inline bool adreno_reg_check(struct adreno_gpu *gpu,
		enum adreno_regs offset_name)
{
	if (offset_name >= REG_ADRENO_REGISTER_MAX ||
			!gpu->reg_offsets[offset_name]) {
		BUG();
	}

	/*
	 * REG_SKIP is a special value that tell us that the register in
	 * question isn't implemented on target but don't trigger a BUG(). This
	 * is used to cleanly implement adreno_gpu_write64() and
	 * adreno_gpu_read64() in a generic fashion
	 */
	if (gpu->reg_offsets[offset_name] == REG_SKIP)
		return false;

	return true;
}

static inline u32 adreno_gpu_read(struct adreno_gpu *gpu,
		enum adreno_regs offset_name)
{
	u32 reg = gpu->reg_offsets[offset_name];
	u32 val = 0;
	if(adreno_reg_check(gpu,offset_name))
		val = gpu_read(&gpu->base, reg - 1);
	return val;
}

static inline void adreno_gpu_write(struct adreno_gpu *gpu,
		enum adreno_regs offset_name, u32 data)
{
	u32 reg = gpu->reg_offsets[offset_name];
	if(adreno_reg_check(gpu, offset_name))
		gpu_write(&gpu->base, reg - 1, data);
}

<<<<<<< HEAD
=======
struct msm_gpu *a3xx_gpu_init(struct drm_device *dev);
struct msm_gpu *a4xx_gpu_init(struct drm_device *dev);
struct msm_gpu *a5xx_gpu_init(struct drm_device *dev);
struct msm_gpu *a6xx_gpu_init(struct drm_device *dev);

>>>>>>> 286cd8c7
static inline void adreno_gpu_write64(struct adreno_gpu *gpu,
		enum adreno_regs lo, enum adreno_regs hi, u64 data)
{
	adreno_gpu_write(gpu, lo, lower_32_bits(data));
	adreno_gpu_write(gpu, hi, upper_32_bits(data));
}

static inline uint32_t get_wptr(struct msm_ringbuffer *ring)
{
	return (ring->cur - ring->start) % (MSM_GPU_RINGBUFFER_SZ >> 2);
}

/*
 * Given a register and a count, return a value to program into
 * REG_CP_PROTECT_REG(n) - this will block both reads and writes for _len
 * registers starting at _reg.
 *
 * The register base needs to be a multiple of the length. If it is not, the
 * hardware will quietly mask off the bits for you and shift the size. For
 * example, if you intend the protection to start at 0x07 for a length of 4
 * (0x07-0x0A) the hardware will actually protect (0x04-0x07) which might
 * expose registers you intended to protect!
 */
#define ADRENO_PROTECT_RW(_reg, _len) \
	((1 << 30) | (1 << 29) | \
	((ilog2((_len)) & 0x1F) << 24) | (((_reg) << 2) & 0xFFFFF))

/*
 * Same as above, but allow reads over the range. For areas of mixed use (such
 * as performance counters) this allows us to protect a much larger range with a
 * single register
 */
#define ADRENO_PROTECT_RDONLY(_reg, _len) \
	((1 << 29) \
	((ilog2((_len)) & 0x1F) << 24) | (((_reg) << 2) & 0xFFFFF))

#endif /* __ADRENO_GPU_H__ */<|MERGE_RESOLUTION|>--- conflicted
+++ resolved
@@ -2,11 +2,7 @@
  * Copyright (C) 2013 Red Hat
  * Author: Rob Clark <robdclark@gmail.com>
  *
-<<<<<<< HEAD
- * Copyright (c) 2014,2016-2017 The Linux Foundation. All rights reserved.
-=======
  * Copyright (c) 2014,2017 The Linux Foundation. All rights reserved.
->>>>>>> 286cd8c7
  *
  * This program is free software; you can redistribute it and/or modify it
  * under the terms of the GNU General Public License version 2 as published by
@@ -56,8 +52,6 @@
 	REG_ADRENO_REGISTER_MAX,
 };
 
-<<<<<<< HEAD
-=======
 enum {
 	ADRENO_FW_PM4 = 0,
 	ADRENO_FW_SQE = 0, /* a6xx */
@@ -67,7 +61,6 @@
 	ADRENO_FW_MAX,
 };
 
->>>>>>> 286cd8c7
 enum adreno_quirks {
 	ADRENO_QUIRK_TWO_PASS_USE_WFI = 1,
 	ADRENO_QUIRK_FAULT_DETECT_MASK = 2,
@@ -102,39 +95,6 @@
 
 const struct adreno_info *adreno_info(struct adreno_rev rev);
 
-<<<<<<< HEAD
-struct adreno_counter {
-	u32 lo;
-	u32 hi;
-	u32 sel;
-	int load_bit;
-	u32 countable;
-	u32 refcount;
-	u64 value;
-};
-
-struct adreno_counter_group {
-	struct adreno_counter *counters;
-	size_t nr_counters;
-	spinlock_t lock;
-	struct {
-		int (*get)(struct msm_gpu *,
-			struct adreno_counter_group *, u32, u32 *, u32 *);
-		void (*enable)(struct msm_gpu *,
-			struct adreno_counter_group *, int, bool);
-		u64 (*read)(struct msm_gpu *,
-			struct adreno_counter_group *, int);
-		void (*put)(struct msm_gpu *,
-			struct adreno_counter_group *, int);
-		void (*save)(struct msm_gpu *,
-			struct adreno_counter_group *);
-		void (*restore)(struct msm_gpu *,
-			struct adreno_counter_group *);
-	} funcs;
-};
-
-=======
->>>>>>> 286cd8c7
 struct adreno_gpu {
 	struct msm_gpu base;
 	struct adreno_rev rev;
@@ -167,12 +127,9 @@
 		FW_LOCATION_HELPER,
 	} fwloc;
 
-<<<<<<< HEAD
-=======
 	/* firmware: */
 	const struct firmware *fw[ADRENO_FW_MAX];
 
->>>>>>> 286cd8c7
 	/*
 	 * Register offsets are different between some GPUs.
 	 * GPU specific offsets will be exported by GPU specific
@@ -262,30 +219,12 @@
 	return gpu->revn == 530;
 }
 
-<<<<<<< HEAD
-static inline int adreno_is_a540(struct adreno_gpu *gpu)
-{
-	return gpu->revn == 540;
-}
-
-=======
->>>>>>> 286cd8c7
 int adreno_get_param(struct msm_gpu *gpu, uint32_t param, uint64_t *value);
 const struct firmware *adreno_request_fw(struct adreno_gpu *adreno_gpu,
 		const char *fwname);
 struct drm_gem_object *adreno_fw_create_bo(struct msm_gpu *gpu,
 		const struct firmware *fw, u64 *iova);
 int adreno_hw_init(struct msm_gpu *gpu);
-<<<<<<< HEAD
-uint32_t adreno_submitted_fence(struct msm_gpu *gpu,
-		struct msm_ringbuffer *ring);
-void adreno_recover(struct msm_gpu *gpu);
-void adreno_submit(struct msm_gpu *gpu, struct msm_gem_submit *submit);
-void adreno_flush(struct msm_gpu *gpu, struct msm_ringbuffer *ring);
-bool adreno_idle(struct msm_gpu *gpu, struct msm_ringbuffer *ring);
-#ifdef CONFIG_DEBUG_FS
-void adreno_show(struct msm_gpu *gpu, struct seq_file *m);
-=======
 void adreno_recover(struct msm_gpu *gpu);
 void adreno_submit(struct msm_gpu *gpu, struct msm_gem_submit *submit,
 		struct msm_file_private *ctx);
@@ -294,7 +233,6 @@
 #if defined(CONFIG_DEBUG_FS) || defined(CONFIG_DEV_COREDUMP)
 void adreno_show(struct msm_gpu *gpu, struct msm_gpu_state *state,
 		struct drm_printer *p);
->>>>>>> 286cd8c7
 #endif
 void adreno_dump_info(struct msm_gpu *gpu);
 void adreno_dump(struct msm_gpu *gpu);
@@ -303,27 +241,14 @@
 
 int adreno_gpu_init(struct drm_device *drm, struct platform_device *pdev,
 		struct adreno_gpu *gpu, const struct adreno_gpu_funcs *funcs,
-<<<<<<< HEAD
-		struct msm_gpu_config *config);
-=======
 		int nr_rings);
->>>>>>> 286cd8c7
 void adreno_gpu_cleanup(struct adreno_gpu *gpu);
 int adreno_load_fw(struct adreno_gpu *adreno_gpu);
 
 void adreno_gpu_state_destroy(struct msm_gpu_state *state);
 
-<<<<<<< HEAD
-void adreno_snapshot(struct msm_gpu *gpu, struct msm_snapshot *snapshot);
-
-int adreno_get_counter(struct msm_gpu *gpu, u32 groupid, u32 countable,
-		u32 *lo, u32 *hi);
-u64 adreno_read_counter(struct msm_gpu *gpu, u32 groupid, int counterid);
-void adreno_put_counter(struct msm_gpu *gpu, u32 groupid, int counterid);
-=======
 int adreno_gpu_state_get(struct msm_gpu *gpu, struct msm_gpu_state *state);
 int adreno_gpu_state_put(struct msm_gpu_state *state);
->>>>>>> 286cd8c7
 
 /* ringbuffer helpers (the parts that are adreno specific) */
 
@@ -422,14 +347,11 @@
 		gpu_write(&gpu->base, reg - 1, data);
 }
 
-<<<<<<< HEAD
-=======
 struct msm_gpu *a3xx_gpu_init(struct drm_device *dev);
 struct msm_gpu *a4xx_gpu_init(struct drm_device *dev);
 struct msm_gpu *a5xx_gpu_init(struct drm_device *dev);
 struct msm_gpu *a6xx_gpu_init(struct drm_device *dev);
 
->>>>>>> 286cd8c7
 static inline void adreno_gpu_write64(struct adreno_gpu *gpu,
 		enum adreno_regs lo, enum adreno_regs hi, u64 data)
 {
