--- conflicted
+++ resolved
@@ -409,18 +409,6 @@
 	~0   /* sentinel */
 };
 
-<<<<<<< HEAD
-#ifdef CONFIG_DEBUG_FS
-static void a3xx_show(struct msm_gpu *gpu, struct seq_file *m)
-{
-	seq_printf(m, "status:   %08x\n",
-			gpu_read(gpu, REG_A3XX_RBBM_STATUS));
-	adreno_show(gpu, m);
-}
-#endif
-
-=======
->>>>>>> 286cd8c7
 /* would be nice to not have to duplicate the _show() stuff with printk(): */
 static void a3xx_dump(struct msm_gpu *gpu)
 {
@@ -461,10 +449,6 @@
 		.pm_suspend = msm_gpu_pm_suspend,
 		.pm_resume = msm_gpu_pm_resume,
 		.recover = a3xx_recover,
-<<<<<<< HEAD
-		.submitted_fence = adreno_submitted_fence,
-=======
->>>>>>> 286cd8c7
 		.submit = adreno_submit,
 		.flush = adreno_flush,
 		.active_ring = adreno_active_ring,
@@ -516,17 +500,7 @@
 	adreno_gpu->registers = a3xx_registers;
 	adreno_gpu->reg_offsets = a3xx_register_offsets;
 
-<<<<<<< HEAD
-	a3xx_config.ioname = MSM_GPU_DEFAULT_IONAME;
-	a3xx_config.irqname = MSM_GPU_DEFAULT_IRQNAME;
-	a3xx_config.nr_rings = 1;
-	a3xx_config.va_start = 0x300000;
-	a3xx_config.va_end = 0xffffffff;
-
-	ret = adreno_gpu_init(dev, pdev, adreno_gpu, &funcs, &a3xx_config);
-=======
 	ret = adreno_gpu_init(dev, pdev, adreno_gpu, &funcs, 1);
->>>>>>> 286cd8c7
 	if (ret)
 		goto fail;
 
