/*
 * Copyright (C) 2013 Red Hat
 * Author: Rob Clark <robdclark@gmail.com>
 *
 * This program is free software; you can redistribute it and/or modify it
 * under the terms of the GNU General Public License version 2 as published by
 * the Free Software Foundation.
 *
 * This program is distributed in the hope that it will be useful, but WITHOUT
 * ANY WARRANTY; without even the implied warranty of MERCHANTABILITY or
 * FITNESS FOR A PARTICULAR PURPOSE.  See the GNU General Public License for
 * more details.
 *
 * You should have received a copy of the GNU General Public License along with
 * this program.  If not, see <http://www.gnu.org/licenses/>.
 */

#ifndef __MSM_GPU_H__
#define __MSM_GPU_H__

#include <linux/clk.h>
#include <linux/pm_qos.h>
#include <linux/regulator/consumer.h>

#include "msm_drv.h"
#include "msm_fence.h"
#include "msm_ringbuffer.h"
#include "msm_snapshot.h"

struct msm_gem_submit;
struct msm_gpu_perfcntr;
struct msm_gpu_state;

struct msm_gpu_config {
	const char *ioname;
	const char *irqname;
	uint64_t va_start;
	uint64_t va_end;
	unsigned int nr_rings;
};

#define MSM_GPU_DEFAULT_IONAME  "kgsl_3d0_reg_memory"
#define MSM_GPU_DEFAULT_IRQNAME "kgsl_3d0_irq"

struct msm_gpu_config {
	const char *ioname;
	const char *irqname;
	int nr_rings;
	uint64_t va_start;
	uint64_t va_end;
	uint64_t secure_va_start;
	uint64_t secure_va_end;
};

/* So far, with hardware that I've seen to date, we can have:
 *  + zero, one, or two z180 2d cores
 *  + a3xx or a2xx 3d core, which share a common CP (the firmware
 *    for the CP seems to implement some different PM4 packet types
 *    but the basics of cmdstream submission are the same)
 *
 * Which means that the eventual complete "class" hierarchy, once
 * support for all past and present hw is in place, becomes:
 *  + msm_gpu
 *    + adreno_gpu
 *      + a3xx_gpu
 *      + a2xx_gpu
 *    + z180_gpu
 */
struct msm_gpu_funcs {
	int (*get_param)(struct msm_gpu *gpu, uint32_t param, uint64_t *value);
	int (*hw_init)(struct msm_gpu *gpu);
	int (*pm_suspend)(struct msm_gpu *gpu);
	int (*pm_resume)(struct msm_gpu *gpu);
<<<<<<< HEAD
	void (*submit)(struct msm_gpu *gpu, struct msm_gem_submit *submit);
	void (*flush)(struct msm_gpu *gpu, struct msm_ringbuffer *ring);
	irqreturn_t (*irq)(struct msm_gpu *irq);
	uint32_t (*submitted_fence)(struct msm_gpu *gpu,
			struct msm_ringbuffer *ring);
=======
	void (*submit)(struct msm_gpu *gpu, struct msm_gem_submit *submit,
			struct msm_file_private *ctx);
	void (*flush)(struct msm_gpu *gpu, struct msm_ringbuffer *ring);
	irqreturn_t (*irq)(struct msm_gpu *irq);
>>>>>>> 286cd8c7
	struct msm_ringbuffer *(*active_ring)(struct msm_gpu *gpu);
	void (*recover)(struct msm_gpu *gpu);
	void (*destroy)(struct msm_gpu *gpu);
#if defined(CONFIG_DEBUG_FS) || defined(CONFIG_DEV_COREDUMP)
	/* show GPU status in debugfs: */
	void (*show)(struct msm_gpu *gpu, struct msm_gpu_state *state,
			struct drm_printer *p);
	/* for generation specific debugfs: */
	int (*debugfs_init)(struct msm_gpu *gpu, struct drm_minor *minor);
#endif
<<<<<<< HEAD
	int (*snapshot)(struct msm_gpu *gpu, struct msm_snapshot *snapshot);
	int (*get_counter)(struct msm_gpu *gpu, u32 groupid, u32 countable,
		u32 *lo, u32 *hi);
	void (*put_counter)(struct msm_gpu *gpu, u32 groupid, int counterid);
	u64 (*read_counter)(struct msm_gpu *gpu, u32 groupid, int counterid);
=======
	int (*gpu_busy)(struct msm_gpu *gpu, uint64_t *value);
	struct msm_gpu_state *(*gpu_state_get)(struct msm_gpu *gpu);
	int (*gpu_state_put)(struct msm_gpu_state *state);
>>>>>>> 286cd8c7
};

struct msm_gpu {
	const char *name;
	struct drm_device *dev;
	struct platform_device *pdev;
	const struct msm_gpu_funcs *funcs;

	/* performance counters (hw & sw): */
	spinlock_t perf_lock;
	bool perfcntr_active;
	struct {
		bool active;
		ktime_t time;
	} last_sample;
	uint32_t totaltime, activetime;    /* sw counters */
	uint32_t last_cntrs[5];            /* hw counters */
	const struct msm_gpu_perfcntr *perfcntrs;
	uint32_t num_perfcntrs;

	struct msm_ringbuffer *rb[MSM_GPU_MAX_RINGS];
	int nr_rings;

	/* list of GEM active objects: */
	struct list_head active_list;

	/* does gpu need hw_init? */
	bool needs_hw_init;

	/* worker for handling active-list retiring: */
	struct work_struct retire_work;

	void __iomem *mmio;
	int irq;

	struct msm_gem_address_space *aspace;
<<<<<<< HEAD
	struct msm_gem_address_space *secure_aspace;

	/* Power Control: */
	struct regulator *gpu_reg, *gpu_cx;
	struct clk **grp_clks;
	struct clk *ebi1_clk, *core_clk, *rbbmtimer_clk;
	int nr_clocks;

	uint32_t gpufreq[10];
	uint32_t busfreq[10];
	uint32_t nr_pwrlevels;
	uint32_t active_level;

	struct pm_qos_request pm_qos_req_dma;

	struct drm_gem_object *memptrs_bo;

#ifdef DOWNSTREAM_CONFIG_MSM_BUS_SCALING
	struct msm_bus_scale_pdata *bus_scale_table;
	uint32_t bsc;
#endif
=======

	/* Power Control: */
	struct regulator *gpu_reg, *gpu_cx;
	struct clk_bulk_data *grp_clks;
	int nr_clocks;
	struct clk *ebi1_clk, *core_clk, *rbbmtimer_clk;
	uint32_t fast_rate;
>>>>>>> 286cd8c7

	/* Hang and Inactivity Detection:
	 */
#define DRM_MSM_INACTIVE_PERIOD   66 /* in ms (roughly four frames) */

#define DRM_MSM_HANGCHECK_PERIOD 500 /* in ms */
#define DRM_MSM_HANGCHECK_JIFFIES msecs_to_jiffies(DRM_MSM_HANGCHECK_PERIOD)
	struct timer_list hangcheck_timer;
	struct work_struct recover_work;
	struct msm_snapshot *snapshot;
};

<<<<<<< HEAD
struct msm_gpu_submitqueue {
	int id;
	u32 flags;
	u32 prio;
	int faults;
	struct list_head node;
	struct kref ref;
};

/* It turns out that all targets use the same ringbuffer size. */
=======
	struct drm_gem_object *memptrs_bo;

	struct {
		struct devfreq *devfreq;
		u64 busy_cycles;
		ktime_t time;
	} devfreq;

	struct msm_gpu_state *crashstate;
};

/* It turns out that all targets use the same ringbuffer size */
>>>>>>> 286cd8c7
#define MSM_GPU_RINGBUFFER_SZ SZ_32K
#define MSM_GPU_RINGBUFFER_BLKSIZE 32

#define MSM_GPU_RB_CNTL_DEFAULT \
		(AXXX_CP_RB_CNTL_BUFSZ(ilog2(MSM_GPU_RINGBUFFER_SZ / 8)) | \
		AXXX_CP_RB_CNTL_BLKSZ(ilog2(MSM_GPU_RINGBUFFER_BLKSIZE / 8)))

<<<<<<< HEAD
static inline struct msm_ringbuffer *__get_ring(struct msm_gpu *gpu, int index)
{
	return (index < ARRAY_SIZE(gpu->rb) ? gpu->rb[index] : NULL);
}

#define FOR_EACH_RING(gpu, ring, index) \
	for (index = 0, ring = (gpu)->rb[0]; \
		index < (gpu)->nr_rings && index < ARRAY_SIZE((gpu)->rb); \
		index++, ring = __get_ring(gpu, index))

static inline bool msm_gpu_active(struct msm_gpu *gpu)
{
	struct msm_ringbuffer *ring;
	int i;

	FOR_EACH_RING(gpu, ring, i) {
		if (gpu->funcs->submitted_fence(gpu, ring) >
			ring->memptrs->fence)
=======
static inline bool msm_gpu_active(struct msm_gpu *gpu)
{
	int i;

	for (i = 0; i < gpu->nr_rings; i++) {
		struct msm_ringbuffer *ring = gpu->rb[i];

		if (ring->seqno > ring->memptrs->fence)
>>>>>>> 286cd8c7
			return true;
	}

	return false;
}

/* Perf-Counters:
 * The select_reg and select_val are just there for the benefit of the child
 * class that actually enables the perf counter..  but msm_gpu base class
 * will handle sampling/displaying the counters.
 */

struct msm_gpu_perfcntr {
	uint32_t select_reg;
	uint32_t sample_reg;
	uint32_t select_val;
	const char *name;
};

struct msm_gpu_submitqueue {
	int id;
	u32 flags;
	u32 prio;
	int faults;
	struct list_head node;
	struct kref ref;
};

struct msm_gpu_state_bo {
	u64 iova;
	size_t size;
	void *data;
};

struct msm_gpu_state {
	struct kref ref;
	struct timespec64 time;

	struct {
		u64 iova;
		u32 fence;
		u32 seqno;
		u32 rptr;
		u32 wptr;
		void *data;
		int data_size;
	} ring[MSM_GPU_MAX_RINGS];

	int nr_registers;
	u32 *registers;

	u32 rbbm_status;

	char *comm;
	char *cmd;

	int nr_bos;
	struct msm_gpu_state_bo *bos;
};

static inline void gpu_write(struct msm_gpu *gpu, u32 reg, u32 data)
{
	msm_writel(data, gpu->mmio + (reg << 2));
}

static inline u32 gpu_read(struct msm_gpu *gpu, u32 reg)
{
	return msm_readl(gpu->mmio + (reg << 2));
}

static inline void gpu_rmw(struct msm_gpu *gpu, u32 reg, u32 mask, u32 or)
{
	uint32_t val = gpu_read(gpu, reg);

	val &= ~mask;
	gpu_write(gpu, reg, val | or);
}

static inline u64 gpu_read64(struct msm_gpu *gpu, u32 lo, u32 hi)
{
	u64 val;

	/*
	 * Why not a readq here? Two reasons: 1) many of the LO registers are
	 * not quad word aligned and 2) the GPU hardware designers have a bit
	 * of a history of putting registers where they fit, especially in
	 * spins. The longer a GPU family goes the higher the chance that
	 * we'll get burned.  We could do a series of validity checks if we
	 * wanted to, but really is a readq() that much better? Nah.
	 */

	/*
	 * For some lo/hi registers (like perfcounters), the hi value is latched
	 * when the lo is read, so make sure to read the lo first to trigger
	 * that
	 */
	val = (u64) msm_readl(gpu->mmio + (lo << 2));
	val |= ((u64) msm_readl(gpu->mmio + (hi << 2)) << 32);

	return val;
}

static inline void gpu_write64(struct msm_gpu *gpu, u32 lo, u32 hi, u64 val)
{
	/* Why not a writeq here? Read the screed above */
	msm_writel(lower_32_bits(val), gpu->mmio + (lo << 2));
	msm_writel(upper_32_bits(val), gpu->mmio + (hi << 2));
}

int msm_gpu_pm_suspend(struct msm_gpu *gpu);
int msm_gpu_pm_resume(struct msm_gpu *gpu);

int msm_gpu_hw_init(struct msm_gpu *gpu);

void msm_gpu_perfcntr_start(struct msm_gpu *gpu);
void msm_gpu_perfcntr_stop(struct msm_gpu *gpu);
int msm_gpu_perfcntr_sample(struct msm_gpu *gpu, uint32_t *activetime,
		uint32_t *totaltime, uint32_t ncntrs, uint32_t *cntrs);

void msm_gpu_retire(struct msm_gpu *gpu);
<<<<<<< HEAD
int msm_gpu_submit(struct msm_gpu *gpu, struct msm_gem_submit *submit);
=======
void msm_gpu_submit(struct msm_gpu *gpu, struct msm_gem_submit *submit,
		struct msm_file_private *ctx);
>>>>>>> 286cd8c7

int msm_gpu_init(struct drm_device *drm, struct platform_device *pdev,
		struct msm_gpu *gpu, const struct msm_gpu_funcs *funcs,
		const char *name, struct msm_gpu_config *config);

void msm_gpu_cleanup(struct msm_gpu *gpu);

struct msm_gpu *adreno_load_gpu(struct drm_device *dev);
void __init adreno_register(void);
void __exit adreno_unregister(void);

<<<<<<< HEAD
int msm_gpu_counter_get(struct msm_gpu *gpu, struct drm_msm_counter *data,
	struct msm_file_private *ctx);

int msm_gpu_counter_put(struct msm_gpu *gpu, struct drm_msm_counter *data,
	struct msm_file_private *ctx);

void msm_gpu_cleanup_counters(struct msm_gpu *gpu,
	struct msm_file_private *ctx);

u64 msm_gpu_counter_read(struct msm_gpu *gpu,
		struct drm_msm_counter_read *data);

static inline void msm_submitqueue_put(struct msm_gpu_submitqueue *queue)
{
	if (queue)
		kref_put(&queue->ref, msm_submitqueue_destroy);
=======
static inline void msm_submitqueue_put(struct msm_gpu_submitqueue *queue)
{
	if (queue)
		kref_put(&queue->ref, msm_submitqueue_destroy);
}

static inline struct msm_gpu_state *msm_gpu_crashstate_get(struct msm_gpu *gpu)
{
	struct msm_gpu_state *state = NULL;

	mutex_lock(&gpu->dev->struct_mutex);

	if (gpu->crashstate) {
		kref_get(&gpu->crashstate->ref);
		state = gpu->crashstate;
	}

	mutex_unlock(&gpu->dev->struct_mutex);

	return state;
}

static inline void msm_gpu_crashstate_put(struct msm_gpu *gpu)
{
	mutex_lock(&gpu->dev->struct_mutex);

	if (gpu->crashstate) {
		if (gpu->funcs->gpu_state_put(gpu->crashstate))
			gpu->crashstate = NULL;
	}

	mutex_unlock(&gpu->dev->struct_mutex);
>>>>>>> 286cd8c7
}

#endif /* __MSM_GPU_H__ */<|MERGE_RESOLUTION|>--- conflicted
+++ resolved
@@ -71,18 +71,10 @@
 	int (*hw_init)(struct msm_gpu *gpu);
 	int (*pm_suspend)(struct msm_gpu *gpu);
 	int (*pm_resume)(struct msm_gpu *gpu);
-<<<<<<< HEAD
-	void (*submit)(struct msm_gpu *gpu, struct msm_gem_submit *submit);
-	void (*flush)(struct msm_gpu *gpu, struct msm_ringbuffer *ring);
-	irqreturn_t (*irq)(struct msm_gpu *irq);
-	uint32_t (*submitted_fence)(struct msm_gpu *gpu,
-			struct msm_ringbuffer *ring);
-=======
 	void (*submit)(struct msm_gpu *gpu, struct msm_gem_submit *submit,
 			struct msm_file_private *ctx);
 	void (*flush)(struct msm_gpu *gpu, struct msm_ringbuffer *ring);
 	irqreturn_t (*irq)(struct msm_gpu *irq);
->>>>>>> 286cd8c7
 	struct msm_ringbuffer *(*active_ring)(struct msm_gpu *gpu);
 	void (*recover)(struct msm_gpu *gpu);
 	void (*destroy)(struct msm_gpu *gpu);
@@ -93,17 +85,9 @@
 	/* for generation specific debugfs: */
 	int (*debugfs_init)(struct msm_gpu *gpu, struct drm_minor *minor);
 #endif
-<<<<<<< HEAD
-	int (*snapshot)(struct msm_gpu *gpu, struct msm_snapshot *snapshot);
-	int (*get_counter)(struct msm_gpu *gpu, u32 groupid, u32 countable,
-		u32 *lo, u32 *hi);
-	void (*put_counter)(struct msm_gpu *gpu, u32 groupid, int counterid);
-	u64 (*read_counter)(struct msm_gpu *gpu, u32 groupid, int counterid);
-=======
 	int (*gpu_busy)(struct msm_gpu *gpu, uint64_t *value);
 	struct msm_gpu_state *(*gpu_state_get)(struct msm_gpu *gpu);
 	int (*gpu_state_put)(struct msm_gpu_state *state);
->>>>>>> 286cd8c7
 };
 
 struct msm_gpu {
@@ -140,29 +124,6 @@
 	int irq;
 
 	struct msm_gem_address_space *aspace;
-<<<<<<< HEAD
-	struct msm_gem_address_space *secure_aspace;
-
-	/* Power Control: */
-	struct regulator *gpu_reg, *gpu_cx;
-	struct clk **grp_clks;
-	struct clk *ebi1_clk, *core_clk, *rbbmtimer_clk;
-	int nr_clocks;
-
-	uint32_t gpufreq[10];
-	uint32_t busfreq[10];
-	uint32_t nr_pwrlevels;
-	uint32_t active_level;
-
-	struct pm_qos_request pm_qos_req_dma;
-
-	struct drm_gem_object *memptrs_bo;
-
-#ifdef DOWNSTREAM_CONFIG_MSM_BUS_SCALING
-	struct msm_bus_scale_pdata *bus_scale_table;
-	uint32_t bsc;
-#endif
-=======
 
 	/* Power Control: */
 	struct regulator *gpu_reg, *gpu_cx;
@@ -170,7 +131,6 @@
 	int nr_clocks;
 	struct clk *ebi1_clk, *core_clk, *rbbmtimer_clk;
 	uint32_t fast_rate;
->>>>>>> 286cd8c7
 
 	/* Hang and Inactivity Detection:
 	 */
@@ -180,21 +140,7 @@
 #define DRM_MSM_HANGCHECK_JIFFIES msecs_to_jiffies(DRM_MSM_HANGCHECK_PERIOD)
 	struct timer_list hangcheck_timer;
 	struct work_struct recover_work;
-	struct msm_snapshot *snapshot;
-};
-
-<<<<<<< HEAD
-struct msm_gpu_submitqueue {
-	int id;
-	u32 flags;
-	u32 prio;
-	int faults;
-	struct list_head node;
-	struct kref ref;
-};
-
-/* It turns out that all targets use the same ringbuffer size. */
-=======
+
 	struct drm_gem_object *memptrs_bo;
 
 	struct {
@@ -207,7 +153,6 @@
 };
 
 /* It turns out that all targets use the same ringbuffer size */
->>>>>>> 286cd8c7
 #define MSM_GPU_RINGBUFFER_SZ SZ_32K
 #define MSM_GPU_RINGBUFFER_BLKSIZE 32
 
@@ -215,26 +160,6 @@
 		(AXXX_CP_RB_CNTL_BUFSZ(ilog2(MSM_GPU_RINGBUFFER_SZ / 8)) | \
 		AXXX_CP_RB_CNTL_BLKSZ(ilog2(MSM_GPU_RINGBUFFER_BLKSIZE / 8)))
 
-<<<<<<< HEAD
-static inline struct msm_ringbuffer *__get_ring(struct msm_gpu *gpu, int index)
-{
-	return (index < ARRAY_SIZE(gpu->rb) ? gpu->rb[index] : NULL);
-}
-
-#define FOR_EACH_RING(gpu, ring, index) \
-	for (index = 0, ring = (gpu)->rb[0]; \
-		index < (gpu)->nr_rings && index < ARRAY_SIZE((gpu)->rb); \
-		index++, ring = __get_ring(gpu, index))
-
-static inline bool msm_gpu_active(struct msm_gpu *gpu)
-{
-	struct msm_ringbuffer *ring;
-	int i;
-
-	FOR_EACH_RING(gpu, ring, i) {
-		if (gpu->funcs->submitted_fence(gpu, ring) >
-			ring->memptrs->fence)
-=======
 static inline bool msm_gpu_active(struct msm_gpu *gpu)
 {
 	int i;
@@ -243,7 +168,6 @@
 		struct msm_ringbuffer *ring = gpu->rb[i];
 
 		if (ring->seqno > ring->memptrs->fence)
->>>>>>> 286cd8c7
 			return true;
 	}
 
@@ -364,12 +288,8 @@
 		uint32_t *totaltime, uint32_t ncntrs, uint32_t *cntrs);
 
 void msm_gpu_retire(struct msm_gpu *gpu);
-<<<<<<< HEAD
-int msm_gpu_submit(struct msm_gpu *gpu, struct msm_gem_submit *submit);
-=======
 void msm_gpu_submit(struct msm_gpu *gpu, struct msm_gem_submit *submit,
 		struct msm_file_private *ctx);
->>>>>>> 286cd8c7
 
 int msm_gpu_init(struct drm_device *drm, struct platform_device *pdev,
 		struct msm_gpu *gpu, const struct msm_gpu_funcs *funcs,
@@ -381,24 +301,6 @@
 void __init adreno_register(void);
 void __exit adreno_unregister(void);
 
-<<<<<<< HEAD
-int msm_gpu_counter_get(struct msm_gpu *gpu, struct drm_msm_counter *data,
-	struct msm_file_private *ctx);
-
-int msm_gpu_counter_put(struct msm_gpu *gpu, struct drm_msm_counter *data,
-	struct msm_file_private *ctx);
-
-void msm_gpu_cleanup_counters(struct msm_gpu *gpu,
-	struct msm_file_private *ctx);
-
-u64 msm_gpu_counter_read(struct msm_gpu *gpu,
-		struct drm_msm_counter_read *data);
-
-static inline void msm_submitqueue_put(struct msm_gpu_submitqueue *queue)
-{
-	if (queue)
-		kref_put(&queue->ref, msm_submitqueue_destroy);
-=======
 static inline void msm_submitqueue_put(struct msm_gpu_submitqueue *queue)
 {
 	if (queue)
@@ -431,7 +333,6 @@
 	}
 
 	mutex_unlock(&gpu->dev->struct_mutex);
->>>>>>> 286cd8c7
 }
 
 #endif /* __MSM_GPU_H__ */