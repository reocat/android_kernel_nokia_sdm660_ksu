/*
 * Copyright (C) 2013 Red Hat
 * Author: Rob Clark <robdclark@gmail.com>
 *
 * This program is free software; you can redistribute it and/or modify it
 * under the terms of the GNU General Public License version 2 as published by
 * the Free Software Foundation.
 *
 * This program is distributed in the hope that it will be useful, but WITHOUT
 * ANY WARRANTY; without even the implied warranty of MERCHANTABILITY or
 * FITNESS FOR A PARTICULAR PURPOSE.  See the GNU General Public License for
 * more details.
 *
 * You should have received a copy of the GNU General Public License along with
 * this program.  If not, see <http://www.gnu.org/licenses/>.
 */

#include "hdmi.h"

struct hdmi_bridge {
	struct drm_bridge base;
	struct hdmi *hdmi;
};
#define to_hdmi_bridge(x) container_of(x, struct hdmi_bridge, base)

void msm_hdmi_bridge_destroy(struct drm_bridge *bridge)
{
}

static void msm_hdmi_power_on(struct drm_bridge *bridge)
{
	struct drm_device *dev = bridge->dev;
	struct hdmi_bridge *hdmi_bridge = to_hdmi_bridge(bridge);
	struct hdmi *hdmi = hdmi_bridge->hdmi;
	const struct hdmi_platform_config *config = hdmi->config;
	int i, ret;

	pm_runtime_get_sync(&hdmi->pdev->dev);

	for (i = 0; i < config->pwr_reg_cnt; i++) {
		ret = regulator_enable(hdmi->pwr_regs[i]);
		if (ret) {
			dev_err(dev->dev, "failed to enable pwr regulator: %s (%d)\n",
					config->pwr_reg_names[i], ret);
		}
	}

	if (config->pwr_clk_cnt > 0) {
		DBG("pixclock: %lu", hdmi->pixclock);
		ret = clk_set_rate(hdmi->pwr_clks[0], hdmi->pixclock);
		if (ret) {
			dev_err(dev->dev, "failed to set pixel clk: %s (%d)\n",
					config->pwr_clk_names[0], ret);
		}
	}

	for (i = 0; i < config->pwr_clk_cnt; i++) {
		ret = clk_prepare_enable(hdmi->pwr_clks[i]);
		if (ret) {
			dev_err(dev->dev, "failed to enable pwr clk: %s (%d)\n",
					config->pwr_clk_names[i], ret);
		}
	}
}

static void power_off(struct drm_bridge *bridge)
{
	struct drm_device *dev = bridge->dev;
	struct hdmi_bridge *hdmi_bridge = to_hdmi_bridge(bridge);
	struct hdmi *hdmi = hdmi_bridge->hdmi;
	const struct hdmi_platform_config *config = hdmi->config;
	int i, ret;

	/* TODO do we need to wait for final vblank somewhere before
	 * cutting the clocks?
	 */
	mdelay(16 + 4);

	for (i = 0; i < config->pwr_clk_cnt; i++)
		clk_disable_unprepare(hdmi->pwr_clks[i]);

	for (i = 0; i < config->pwr_reg_cnt; i++) {
		ret = regulator_disable(hdmi->pwr_regs[i]);
		if (ret) {
			dev_err(dev->dev, "failed to disable pwr regulator: %s (%d)\n",
					config->pwr_reg_names[i], ret);
		}
	}

	pm_runtime_put_autosuspend(&hdmi->pdev->dev);
}

#define AVI_IFRAME_LINE_NUMBER 1

static void msm_hdmi_config_avi_infoframe(struct hdmi *hdmi)
{
	struct drm_crtc *crtc = hdmi->encoder->crtc;
	const struct drm_display_mode *mode = &crtc->state->adjusted_mode;
	union hdmi_infoframe frame;
	u8 buffer[HDMI_INFOFRAME_SIZE(AVI)];
	u32 val;
	int len;

	drm_hdmi_avi_infoframe_from_display_mode(&frame.avi, mode, false);

	len = hdmi_infoframe_pack(&frame, buffer, sizeof(buffer));
	if (len < 0) {
		dev_err(&hdmi->pdev->dev,
			"failed to configure avi infoframe\n");
		return;
	}

	/*
	 * the AVI_INFOx registers don't map exactly to how the AVI infoframes
	 * are packed according to the spec. The checksum from the header is
	 * written to the LSB byte of AVI_INFO0 and the version is written to
	 * the third byte from the LSB of AVI_INFO3
	 */
	hdmi_write(hdmi, REG_HDMI_AVI_INFO(0),
		   buffer[3] |
		   buffer[4] << 8 |
		   buffer[5] << 16 |
		   buffer[6] << 24);

	hdmi_write(hdmi, REG_HDMI_AVI_INFO(1),
		   buffer[7] |
		   buffer[8] << 8 |
		   buffer[9] << 16 |
		   buffer[10] << 24);

	hdmi_write(hdmi, REG_HDMI_AVI_INFO(2),
		   buffer[11] |
		   buffer[12] << 8 |
		   buffer[13] << 16 |
		   buffer[14] << 24);

	hdmi_write(hdmi, REG_HDMI_AVI_INFO(3),
		   buffer[15] |
		   buffer[16] << 8 |
		   buffer[1] << 24);

	hdmi_write(hdmi, REG_HDMI_INFOFRAME_CTRL0,
		   HDMI_INFOFRAME_CTRL0_AVI_SEND |
		   HDMI_INFOFRAME_CTRL0_AVI_CONT);

	val = hdmi_read(hdmi, REG_HDMI_INFOFRAME_CTRL1);
	val &= ~HDMI_INFOFRAME_CTRL1_AVI_INFO_LINE__MASK;
	val |= HDMI_INFOFRAME_CTRL1_AVI_INFO_LINE(AVI_IFRAME_LINE_NUMBER);
	hdmi_write(hdmi, REG_HDMI_INFOFRAME_CTRL1, val);
}

static void msm_hdmi_bridge_pre_enable(struct drm_bridge *bridge)
{
	struct hdmi_bridge *hdmi_bridge = to_hdmi_bridge(bridge);
	struct hdmi *hdmi = hdmi_bridge->hdmi;
	struct hdmi_phy *phy = hdmi->phy;

	DBG("power up");

	if (!hdmi->power_on) {
		msm_hdmi_phy_resource_enable(phy);
		msm_hdmi_power_on(bridge);
		hdmi->power_on = true;
		if (hdmi->hdmi_mode) {
			msm_hdmi_config_avi_infoframe(hdmi);
			msm_hdmi_audio_update(hdmi);
		}
	}

	msm_hdmi_phy_powerup(phy, hdmi->pixclock);

	msm_hdmi_set_mode(hdmi, true);

	if (hdmi->hdcp_ctrl)
<<<<<<< HEAD
		hdmi_hdcp_ctrl_on(hdmi->hdcp_ctrl);
=======
		msm_hdmi_hdcp_on(hdmi->hdcp_ctrl);
>>>>>>> 286cd8c7
}

static void msm_hdmi_bridge_enable(struct drm_bridge *bridge)
{
}

static void msm_hdmi_bridge_disable(struct drm_bridge *bridge)
{
}

static void msm_hdmi_bridge_post_disable(struct drm_bridge *bridge)
{
	struct hdmi_bridge *hdmi_bridge = to_hdmi_bridge(bridge);
	struct hdmi *hdmi = hdmi_bridge->hdmi;
	struct hdmi_phy *phy = hdmi->phy;

	if (hdmi->hdcp_ctrl)
<<<<<<< HEAD
		hdmi_hdcp_ctrl_off(hdmi->hdcp_ctrl);
=======
		msm_hdmi_hdcp_off(hdmi->hdcp_ctrl);
>>>>>>> 286cd8c7

	DBG("power down");
	msm_hdmi_set_mode(hdmi, false);

	msm_hdmi_phy_powerdown(phy);

	if (hdmi->power_on) {
		power_off(bridge);
		hdmi->power_on = false;
		if (hdmi->hdmi_mode)
			msm_hdmi_audio_update(hdmi);
		msm_hdmi_phy_resource_disable(phy);
	}
}

static void msm_hdmi_bridge_mode_set(struct drm_bridge *bridge,
		 struct drm_display_mode *mode,
		 struct drm_display_mode *adjusted_mode)
{
	struct hdmi_bridge *hdmi_bridge = to_hdmi_bridge(bridge);
	struct hdmi *hdmi = hdmi_bridge->hdmi;
	int hstart, hend, vstart, vend;
	uint32_t frame_ctrl;

	mode = adjusted_mode;

	hdmi->pixclock = mode->clock * 1000;

	hstart = mode->htotal - mode->hsync_start;
	hend   = mode->htotal - mode->hsync_start + mode->hdisplay;

	vstart = mode->vtotal - mode->vsync_start - 1;
	vend   = mode->vtotal - mode->vsync_start + mode->vdisplay - 1;

	DBG("htotal=%d, vtotal=%d, hstart=%d, hend=%d, vstart=%d, vend=%d",
			mode->htotal, mode->vtotal, hstart, hend, vstart, vend);

	hdmi_write(hdmi, REG_HDMI_TOTAL,
			HDMI_TOTAL_H_TOTAL(mode->htotal - 1) |
			HDMI_TOTAL_V_TOTAL(mode->vtotal - 1));

	hdmi_write(hdmi, REG_HDMI_ACTIVE_HSYNC,
			HDMI_ACTIVE_HSYNC_START(hstart) |
			HDMI_ACTIVE_HSYNC_END(hend));
	hdmi_write(hdmi, REG_HDMI_ACTIVE_VSYNC,
			HDMI_ACTIVE_VSYNC_START(vstart) |
			HDMI_ACTIVE_VSYNC_END(vend));

	if (mode->flags & DRM_MODE_FLAG_INTERLACE) {
		hdmi_write(hdmi, REG_HDMI_VSYNC_TOTAL_F2,
				HDMI_VSYNC_TOTAL_F2_V_TOTAL(mode->vtotal));
		hdmi_write(hdmi, REG_HDMI_VSYNC_ACTIVE_F2,
				HDMI_VSYNC_ACTIVE_F2_START(vstart + 1) |
				HDMI_VSYNC_ACTIVE_F2_END(vend + 1));
	} else {
		hdmi_write(hdmi, REG_HDMI_VSYNC_TOTAL_F2,
				HDMI_VSYNC_TOTAL_F2_V_TOTAL(0));
		hdmi_write(hdmi, REG_HDMI_VSYNC_ACTIVE_F2,
				HDMI_VSYNC_ACTIVE_F2_START(0) |
				HDMI_VSYNC_ACTIVE_F2_END(0));
	}

	frame_ctrl = 0;
	if (mode->flags & DRM_MODE_FLAG_NHSYNC)
		frame_ctrl |= HDMI_FRAME_CTRL_HSYNC_LOW;
	if (mode->flags & DRM_MODE_FLAG_NVSYNC)
		frame_ctrl |= HDMI_FRAME_CTRL_VSYNC_LOW;
	if (mode->flags & DRM_MODE_FLAG_INTERLACE)
		frame_ctrl |= HDMI_FRAME_CTRL_INTERLACED_EN;
	DBG("frame_ctrl=%08x", frame_ctrl);
	hdmi_write(hdmi, REG_HDMI_FRAME_CTRL, frame_ctrl);

	if (hdmi->hdmi_mode)
		msm_hdmi_audio_update(hdmi);
}

static const struct drm_bridge_funcs msm_hdmi_bridge_funcs = {
		.pre_enable = msm_hdmi_bridge_pre_enable,
		.enable = msm_hdmi_bridge_enable,
		.disable = msm_hdmi_bridge_disable,
		.post_disable = msm_hdmi_bridge_post_disable,
		.mode_set = msm_hdmi_bridge_mode_set,
};


/* initialize bridge */
struct drm_bridge *msm_hdmi_bridge_init(struct hdmi *hdmi)
{
	struct drm_bridge *bridge = NULL;
	struct hdmi_bridge *hdmi_bridge;
	int ret;

	hdmi_bridge = devm_kzalloc(hdmi->dev->dev,
			sizeof(*hdmi_bridge), GFP_KERNEL);
	if (!hdmi_bridge) {
		ret = -ENOMEM;
		goto fail;
	}

	hdmi_bridge->hdmi = hdmi;

	bridge = &hdmi_bridge->base;
	bridge->funcs = &msm_hdmi_bridge_funcs;

	ret = drm_bridge_attach(hdmi->encoder, bridge, NULL);
	if (ret)
		goto fail;

	return bridge;

fail:
	if (bridge)
		msm_hdmi_bridge_destroy(bridge);

	return ERR_PTR(ret);
}<|MERGE_RESOLUTION|>--- conflicted
+++ resolved
@@ -172,11 +172,7 @@
 	msm_hdmi_set_mode(hdmi, true);
 
 	if (hdmi->hdcp_ctrl)
-<<<<<<< HEAD
-		hdmi_hdcp_ctrl_on(hdmi->hdcp_ctrl);
-=======
 		msm_hdmi_hdcp_on(hdmi->hdcp_ctrl);
->>>>>>> 286cd8c7
 }
 
 static void msm_hdmi_bridge_enable(struct drm_bridge *bridge)
@@ -194,11 +190,7 @@
 	struct hdmi_phy *phy = hdmi->phy;
 
 	if (hdmi->hdcp_ctrl)
-<<<<<<< HEAD
-		hdmi_hdcp_ctrl_off(hdmi->hdcp_ctrl);
-=======
 		msm_hdmi_hdcp_off(hdmi->hdcp_ctrl);
->>>>>>> 286cd8c7
 
 	DBG("power down");
 	msm_hdmi_set_mode(hdmi, false);
