
config DRM_MSM
	tristate "MSM DRM"
	depends on DRM
	depends on ARCH_QCOM || (ARM && COMPILE_TEST)
<<<<<<< HEAD
	depends on OF
	depends on !MSM_GVM
=======
	depends on OF && COMMON_CLK
	depends on MMU
	select QCOM_MDT_LOADER if ARCH_QCOM
>>>>>>> 286cd8c7
	select REGULATOR
	select DRM_KMS_HELPER
	select DRM_PANEL
	select SHMEM
	select TMPFS
	select QCOM_SCM
<<<<<<< HEAD
	select BACKLIGHT_CLASS_DEVICE
	select MSM_EXT_DISPLAY
	select MMU_NOTIFIER
	select INTERVAL_TREE
	default y
=======
	select QCOM_COMMAND_DB if ARCH_QCOM
	select WANT_DEV_COREDUMP
	select SND_SOC_HDMI_CODEC if SND_SOC
	select SYNC_FILE
	select PM_OPP
>>>>>>> 286cd8c7
	help
	  DRM/KMS driver for MSM/snapdragon.

config DRM_MSM_REGISTER_LOGGING
	bool "MSM DRM register logging"
	depends on DRM_MSM
	default n
	help
	  Compile in support for logging register reads/writes in a format
	  that can be parsed by envytools demsm tool.  If enabled, register
	  logging can be switched on via msm.reglog=y module param.

<<<<<<< HEAD
config DRM_MSM_EARLY_CARD
	bool "Enable Early DRM in MSM DRM driver"
	depends on DRM_MSM
	default y
	help
	  Choose this option if one wants to enable Early DRM driver
	  for MSM/snapdragon.  Early DRM will create one DRI card to
	  support early application.  One should also check device tree
	  to assign proper display resources to early DRM
=======
config DRM_MSM_GPU_SUDO
	bool "Enable SUDO flag on submits"
	depends on DRM_MSM && EXPERT
	default n
	help
	  Enable userspace that has CAP_SYS_RAWIO to submit GPU commands
	  that are run from RB instead of IB1.  This essentially gives
	  userspace kernel level access, but is useful for firmware
	  debugging.

	  Only use this if you are a driver developer.  This should *not*
	  be enabled for production kernels.  If unsure, say N.

config DRM_MSM_HDMI_HDCP
	bool "Enable HDMI HDCP support in MSM DRM driver"
	depends on DRM_MSM && QCOM_SCM
	default y
	help
	  Choose this option to enable HDCP state machine
>>>>>>> 286cd8c7

config DRM_MSM_DSI
	bool "Enable DSI support in MSM DRM driver"
	depends on DRM_MSM
	select DRM_PANEL
	select DRM_MIPI_DSI
	default y
	help
	  Choose this option if you have a need for MIPI DSI connector
	  support.

config DRM_MSM_DSI_STAGING
	bool "Enable new DSI driver support in MSM DRM driver"
	depends on DRM_MSM
	select DRM_PANEL
	select DRM_MIPI_DSI
	default y
	help
	  Choose this option if you need MIPI DSI connector support on MSM
	  which conforms to DRM. MIPI stands for Mobile Industry Processor
	  Interface and DSI stands for Display Serial Interface which powers
	  the primary display of your mobile device.

config DRM_MSM_DSI_PLL
	bool "Enable DSI PLL driver in MSM DRM"
	depends on DRM_MSM_DSI && COMMON_CLK
	default y
	help
	  Choose this option to enable DSI PLL driver which provides DSI
	  source clocks under common clock framework.

config DRM_MSM_DSI_28NM_PHY
	bool "Enable DSI 28nm PHY driver in MSM DRM"
	depends on DRM_MSM_DSI
	default y
	help
	  Choose this option if the 28nm DSI PHY is used on the platform.

config DRM_MSM_DSI_20NM_PHY
	bool "Enable DSI 20nm PHY driver in MSM DRM"
	depends on DRM_MSM_DSI
	default y
	help
	  Choose this option if the 20nm DSI PHY is used on the platform.

<<<<<<< HEAD
config DRM_MSM_MDP4
	tristate "MSM MDP4 DRM driver"
	depends on DRM_MSM
	default n
	help
	  Choose this option if MSM MDP4 revision support is needed in DRM/KMS.

config DRM_MSM_HDCP
	tristate "HDCP for MSM DRM"
	depends on DRM_MSM
	default n
	help
	  Chose this option if HDCP supported is needed in DRM/KMS driver.

config DRM_SDE_WB
	bool "Enable Writeback support in SDE DRM"
	depends on DRM_MSM
	default y
	help
	  Choose this option for writeback connector support.

config DRM_SDE_SHD
	bool "Enable Shared display support in SDE DRM"
	depends on DRM_MSM
	help
	  Choose this option for shared display support.
	  This option enables multiple logical displays
	  to share one base physical encoder/connector.
	  Each logical display will appear as different
	  connectors and report back to user.

config DRM_SDE_HDMI
	bool "Enable HDMI driver support in DRM SDE driver"
	depends on DRM_MSM
	default y
	help
	  Choose this option if HDMI connector support is needed in SDE driver.

config DRM_SDE_EVTLOG_DEBUG
	bool "Enable event logging in MSM DRM"
	depends on DRM_MSM
	help
          The SDE DRM debugging provides support to enable display debugging
          features to: dump SDE registers during driver errors, panic
          driver during fatal errors and enable some display-driver logging
          into an internal buffer (this avoids logging overhead).
=======
config DRM_MSM_DSI_28NM_8960_PHY
	bool "Enable DSI 28nm 8960 PHY driver in MSM DRM"
	depends on DRM_MSM_DSI
	default y
	help
	  Choose this option if the 28nm DSI PHY 8960 variant is used on the
	  platform.

config DRM_MSM_DSI_14NM_PHY
	bool "Enable DSI 14nm PHY driver in MSM DRM (used by MSM8996/APQ8096)"
	depends on DRM_MSM_DSI
	default y
	help
	  Choose this option if DSI PHY on 8996 is used on the platform.

config DRM_MSM_DSI_10NM_PHY
	bool "Enable DSI 10nm PHY driver in MSM DRM (used by SDM845)"
	depends on DRM_MSM_DSI
	default y
	help
	  Choose this option if DSI PHY on SDM845 is used on the platform.
>>>>>>> 286cd8c7
<|MERGE_RESOLUTION|>--- conflicted
+++ resolved
@@ -3,33 +3,20 @@
 	tristate "MSM DRM"
 	depends on DRM
 	depends on ARCH_QCOM || (ARM && COMPILE_TEST)
-<<<<<<< HEAD
-	depends on OF
-	depends on !MSM_GVM
-=======
 	depends on OF && COMMON_CLK
 	depends on MMU
 	select QCOM_MDT_LOADER if ARCH_QCOM
->>>>>>> 286cd8c7
 	select REGULATOR
 	select DRM_KMS_HELPER
 	select DRM_PANEL
 	select SHMEM
 	select TMPFS
 	select QCOM_SCM
-<<<<<<< HEAD
-	select BACKLIGHT_CLASS_DEVICE
-	select MSM_EXT_DISPLAY
-	select MMU_NOTIFIER
-	select INTERVAL_TREE
-	default y
-=======
 	select QCOM_COMMAND_DB if ARCH_QCOM
 	select WANT_DEV_COREDUMP
 	select SND_SOC_HDMI_CODEC if SND_SOC
 	select SYNC_FILE
 	select PM_OPP
->>>>>>> 286cd8c7
 	help
 	  DRM/KMS driver for MSM/snapdragon.
 
@@ -42,17 +29,6 @@
 	  that can be parsed by envytools demsm tool.  If enabled, register
 	  logging can be switched on via msm.reglog=y module param.
 
-<<<<<<< HEAD
-config DRM_MSM_EARLY_CARD
-	bool "Enable Early DRM in MSM DRM driver"
-	depends on DRM_MSM
-	default y
-	help
-	  Choose this option if one wants to enable Early DRM driver
-	  for MSM/snapdragon.  Early DRM will create one DRI card to
-	  support early application.  One should also check device tree
-	  to assign proper display resources to early DRM
-=======
 config DRM_MSM_GPU_SUDO
 	bool "Enable SUDO flag on submits"
 	depends on DRM_MSM && EXPERT
@@ -72,7 +48,6 @@
 	default y
 	help
 	  Choose this option to enable HDCP state machine
->>>>>>> 286cd8c7
 
 config DRM_MSM_DSI
 	bool "Enable DSI support in MSM DRM driver"
@@ -118,54 +93,6 @@
 	help
 	  Choose this option if the 20nm DSI PHY is used on the platform.
 
-<<<<<<< HEAD
-config DRM_MSM_MDP4
-	tristate "MSM MDP4 DRM driver"
-	depends on DRM_MSM
-	default n
-	help
-	  Choose this option if MSM MDP4 revision support is needed in DRM/KMS.
-
-config DRM_MSM_HDCP
-	tristate "HDCP for MSM DRM"
-	depends on DRM_MSM
-	default n
-	help
-	  Chose this option if HDCP supported is needed in DRM/KMS driver.
-
-config DRM_SDE_WB
-	bool "Enable Writeback support in SDE DRM"
-	depends on DRM_MSM
-	default y
-	help
-	  Choose this option for writeback connector support.
-
-config DRM_SDE_SHD
-	bool "Enable Shared display support in SDE DRM"
-	depends on DRM_MSM
-	help
-	  Choose this option for shared display support.
-	  This option enables multiple logical displays
-	  to share one base physical encoder/connector.
-	  Each logical display will appear as different
-	  connectors and report back to user.
-
-config DRM_SDE_HDMI
-	bool "Enable HDMI driver support in DRM SDE driver"
-	depends on DRM_MSM
-	default y
-	help
-	  Choose this option if HDMI connector support is needed in SDE driver.
-
-config DRM_SDE_EVTLOG_DEBUG
-	bool "Enable event logging in MSM DRM"
-	depends on DRM_MSM
-	help
-          The SDE DRM debugging provides support to enable display debugging
-          features to: dump SDE registers during driver errors, panic
-          driver during fatal errors and enable some display-driver logging
-          into an internal buffer (this avoids logging overhead).
-=======
 config DRM_MSM_DSI_28NM_8960_PHY
 	bool "Enable DSI 28nm 8960 PHY driver in MSM DRM"
 	depends on DRM_MSM_DSI
@@ -186,5 +113,4 @@
 	depends on DRM_MSM_DSI
 	default y
 	help
-	  Choose this option if DSI PHY on SDM845 is used on the platform.
->>>>>>> 286cd8c7
+	  Choose this option if DSI PHY on SDM845 is used on the platform.