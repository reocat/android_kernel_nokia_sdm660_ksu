/*
 * Copyright (c) 2016-2018, The Linux Foundation. All rights reserved.
 * Copyright (C) 2013 Red Hat
 * Author: Rob Clark <robdclark@gmail.com>
 *
 * This program is free software; you can redistribute it and/or modify it
 * under the terms of the GNU General Public License version 2 as published by
 * the Free Software Foundation.
 *
 * This program is distributed in the hope that it will be useful, but WITHOUT
 * ANY WARRANTY; without even the implied warranty of MERCHANTABILITY or
 * FITNESS FOR A PARTICULAR PURPOSE.  See the GNU General Public License for
 * more details.
 *
 * You should have received a copy of the GNU General Public License along with
 * this program.  If not, see <http://www.gnu.org/licenses/>.
 */

#include <drm/drm_crtc.h>
#include <drm/drm_crtc_helper.h>
#include <drm/drm_gem_framebuffer_helper.h>

#include "msm_drv.h"
#include "msm_kms.h"
#include "msm_gem.h"

struct msm_framebuffer {
	struct drm_framebuffer base;
	const struct msm_format *format;
};
#define to_msm_framebuffer(x) container_of(x, struct msm_framebuffer, base)

<<<<<<< HEAD

static int msm_framebuffer_create_handle(struct drm_framebuffer *fb,
		struct drm_file *file_priv,
		unsigned int *handle)
{
	struct msm_framebuffer *msm_fb;

	if (!fb) {
		DRM_ERROR("from:%pS null fb\n", __builtin_return_address(0));
		return -EINVAL;
	}

	msm_fb = to_msm_framebuffer(fb);

	return drm_gem_handle_create(file_priv,
			msm_fb->planes[0], handle);
}

static void msm_framebuffer_destroy(struct drm_framebuffer *fb)
{
	struct msm_framebuffer *msm_fb;
	int i, n;

	if (!fb) {
		DRM_ERROR("from:%pS null fb\n", __builtin_return_address(0));
		return;
	}

	msm_fb = to_msm_framebuffer(fb);
	n = drm_format_num_planes(fb->pixel_format);

	DBG("destroy: FB ID: %d (%pK)", fb->base.id, fb);

	drm_framebuffer_cleanup(fb);

	for (i = 0; i < n; i++) {
		struct drm_gem_object *bo = msm_fb->planes[i];
		if (bo)
			drm_gem_object_unreference_unlocked(bo);
	}

	kfree(msm_fb);
}

static int msm_framebuffer_dirty(struct drm_framebuffer *fb,
		struct drm_file *file_priv, unsigned flags, unsigned color,
		struct drm_clip_rect *clips, unsigned num_clips)
{
	return 0;
}
=======
static struct drm_framebuffer *msm_framebuffer_init(struct drm_device *dev,
		const struct drm_mode_fb_cmd2 *mode_cmd,
		struct drm_gem_object **bos);
>>>>>>> 286cd8c7

static const struct drm_framebuffer_funcs msm_framebuffer_funcs = {
	.create_handle = drm_gem_fb_create_handle,
	.destroy = drm_gem_fb_destroy,
};

#ifdef CONFIG_DEBUG_FS
void msm_framebuffer_describe(struct drm_framebuffer *fb, struct seq_file *m)
{
<<<<<<< HEAD
	struct msm_framebuffer *msm_fb;
	int i, n;

	if (!fb) {
		DRM_ERROR("from:%pS null fb\n", __builtin_return_address(0));
		return;
	}
=======
	int i, n = fb->format->num_planes;
>>>>>>> 286cd8c7

	msm_fb = to_msm_framebuffer(fb);
	n = drm_format_num_planes(fb->pixel_format);
	seq_printf(m, "fb: %dx%d@%4.4s (%2d, ID:%d)\n",
			fb->width, fb->height, (char *)&fb->format->format,
			drm_framebuffer_read_refcount(fb), fb->base.id);

	for (i = 0; i < n; i++) {
		seq_printf(m, "   %d: offset=%d pitch=%d, obj: ",
				i, fb->offsets[i], fb->pitches[i]);
		msm_gem_describe(fb->obj[i], m);
	}
}
#endif

/* prepare/pin all the fb's bo's for scanout.  Note that it is not valid
 * to prepare an fb more multiple different initiator 'id's.  But that
 * should be fine, since only the scanout (mdpN) side of things needs
 * this, the gpu doesn't care about fb's.
 */
int msm_framebuffer_prepare(struct drm_framebuffer *fb,
		struct msm_gem_address_space *aspace)
{
<<<<<<< HEAD
	struct msm_framebuffer *msm_fb;
	int ret, i, n;
	uint64_t iova;

	if (!fb) {
		DRM_ERROR("from:%pS null fb\n", __builtin_return_address(0));
		return -EINVAL;
	}
=======
	int ret, i, n = fb->format->num_planes;
	uint64_t iova;
>>>>>>> 286cd8c7

	msm_fb = to_msm_framebuffer(fb);
	n = drm_format_num_planes(fb->pixel_format);
	for (i = 0; i < n; i++) {
<<<<<<< HEAD
		ret = msm_gem_get_iova(msm_fb->planes[i], aspace, &iova);
=======
		ret = msm_gem_get_iova(fb->obj[i], aspace, &iova);
>>>>>>> 286cd8c7
		DBG("FB[%u]: iova[%d]: %08llx (%d)", fb->base.id, i, iova, ret);
		if (ret)
			return ret;
	}

	return 0;
}

void msm_framebuffer_cleanup(struct drm_framebuffer *fb,
		struct msm_gem_address_space *aspace)
{
<<<<<<< HEAD
	struct msm_framebuffer *msm_fb;
	int i, n;

	if (fb == NULL) {
		DRM_ERROR("from:%pS null fb\n", __builtin_return_address(0));
		return;
	}

	msm_fb = to_msm_framebuffer(fb);
	n = drm_format_num_planes(fb->pixel_format);

	for (i = 0; i < n; i++)
		msm_gem_put_iova(msm_fb->planes[i], aspace);
}

/* FIXME: Leave this as a uint32_t and just return the lower 32 bits? */
uint32_t msm_framebuffer_iova(struct drm_framebuffer *fb,
		struct msm_gem_address_space *aspace, int plane)
{
	struct msm_framebuffer *msm_fb;
	uint64_t iova;

	if (!fb) {
		DRM_ERROR("from:%pS null fb\n", __builtin_return_address(0));
		return -EINVAL;
	}

	msm_fb = to_msm_framebuffer(fb);
	if (!msm_fb->planes[plane])
		return 0;

	iova = msm_gem_iova(msm_fb->planes[plane], aspace) + fb->offsets[plane];

	/* FIXME: Make sure it is < 32 bits */
	return lower_32_bits(iova);
=======
	int i, n = fb->format->num_planes;

	for (i = 0; i < n; i++)
		msm_gem_put_iova(fb->obj[i], aspace);
}

uint32_t msm_framebuffer_iova(struct drm_framebuffer *fb,
		struct msm_gem_address_space *aspace, int plane)
{
	if (!fb->obj[plane])
		return 0;
	return msm_gem_iova(fb->obj[plane], aspace) + fb->offsets[plane];
>>>>>>> 286cd8c7
}

struct drm_gem_object *msm_framebuffer_bo(struct drm_framebuffer *fb, int plane)
{
<<<<<<< HEAD
	struct msm_framebuffer *msm_fb;

	if (!fb) {
		DRM_ERROR("from:%pS null fb\n", __builtin_return_address(0));
		return ERR_PTR(-EINVAL);
	}

	msm_fb = to_msm_framebuffer(fb);
	return msm_fb->planes[plane];
=======
	return drm_gem_fb_get_obj(fb, plane);
>>>>>>> 286cd8c7
}

const struct msm_format *msm_framebuffer_format(struct drm_framebuffer *fb)
{
<<<<<<< HEAD
	return fb ? (to_msm_framebuffer(fb))->format : NULL;
=======
	struct msm_framebuffer *msm_fb = to_msm_framebuffer(fb);

	return msm_fb->format;
>>>>>>> 286cd8c7
}

struct drm_framebuffer *msm_framebuffer_create(struct drm_device *dev,
		struct drm_file *file, const struct drm_mode_fb_cmd2 *mode_cmd)
{
	struct drm_gem_object *bos[4] = {0};
	struct drm_framebuffer *fb;
	int ret, i, n = drm_format_num_planes(mode_cmd->pixel_format);

	for (i = 0; i < n; i++) {
		bos[i] = drm_gem_object_lookup(file, mode_cmd->handles[i]);
		if (!bos[i]) {
			ret = -ENXIO;
			goto out_unref;
		}
	}

	fb = msm_framebuffer_init(dev, mode_cmd, bos);
	if (IS_ERR(fb)) {
		ret = PTR_ERR(fb);
		goto out_unref;
	}

	return fb;

out_unref:
	for (i = 0; i < n; i++)
		drm_gem_object_put_unlocked(bos[i]);
	return ERR_PTR(ret);
}

static struct drm_framebuffer *msm_framebuffer_init(struct drm_device *dev,
		const struct drm_mode_fb_cmd2 *mode_cmd,
		struct drm_gem_object **bos)
{
	struct msm_drm_private *priv = dev->dev_private;
	struct msm_kms *kms = priv->kms;
	struct msm_framebuffer *msm_fb = NULL;
	struct drm_framebuffer *fb;
	const struct msm_format *format;
	int ret, i, num_planes;
	unsigned int hsub, vsub;
	bool is_modified = false;

	DBG("create framebuffer: dev=%pK, mode_cmd=%pK (%dx%d@%4.4s)",
			dev, mode_cmd, mode_cmd->width, mode_cmd->height,
			(char *)&mode_cmd->pixel_format);

	num_planes = drm_format_num_planes(mode_cmd->pixel_format);
	hsub = drm_format_horz_chroma_subsampling(mode_cmd->pixel_format);
	vsub = drm_format_vert_chroma_subsampling(mode_cmd->pixel_format);

	format = kms->funcs->get_format(kms, mode_cmd->pixel_format,
<<<<<<< HEAD
			mode_cmd->modifier, num_planes);
=======
			mode_cmd->modifier[0]);
>>>>>>> 286cd8c7
	if (!format) {
		dev_err(dev->dev, "unsupported pixel format: %4.4s\n",
				(char *)&mode_cmd->pixel_format);
		ret = -EINVAL;
		goto fail;
	}

	msm_fb = kzalloc(sizeof(*msm_fb), GFP_KERNEL);
	if (!msm_fb) {
		ret = -ENOMEM;
		goto fail;
	}

	fb = &msm_fb->base;

	msm_fb->format = format;

<<<<<<< HEAD
	if (mode_cmd->flags & DRM_MODE_FB_MODIFIERS) {
		for (i = 0; i < ARRAY_SIZE(mode_cmd->modifier); i++) {
			if (mode_cmd->modifier[i]) {
				is_modified = true;
				break;
			}
		}
	}

	if (num_planes > ARRAY_SIZE(msm_fb->planes)) {
=======
	if (n > ARRAY_SIZE(fb->obj)) {
>>>>>>> 286cd8c7
		ret = -EINVAL;
		goto fail;
	}

<<<<<<< HEAD
	if (is_modified) {
		if (!kms->funcs->check_modified_format) {
			dev_err(dev->dev, "can't check modified fb format\n");
=======
	for (i = 0; i < n; i++) {
		unsigned int width = mode_cmd->width / (i ? hsub : 1);
		unsigned int height = mode_cmd->height / (i ? vsub : 1);
		unsigned int min_size;

		min_size = (height - 1) * mode_cmd->pitches[i]
			 + width * drm_format_plane_cpp(mode_cmd->pixel_format,
					 i) + mode_cmd->offsets[i];

		if (bos[i]->size < min_size) {
>>>>>>> 286cd8c7
			ret = -EINVAL;
			goto fail;
		} else {
			ret = kms->funcs->check_modified_format(
				kms, msm_fb->format, mode_cmd, bos);
			if (ret)
				goto fail;
		}
	} else {
		for (i = 0; i < num_planes; i++) {
			unsigned int width = mode_cmd->width / (i ? hsub : 1);
			unsigned int height = mode_cmd->height / (i ? vsub : 1);
			unsigned int min_size;
			unsigned int cpp;

			cpp = drm_format_plane_cpp(mode_cmd->pixel_format, i);

			min_size = (height - 1) * mode_cmd->pitches[i]
				 + width * cpp
				 + mode_cmd->offsets[i];

			if (bos[i]->size < min_size) {
				ret = -EINVAL;
				goto fail;
			}
		}
	}

<<<<<<< HEAD
	for (i = 0; i < num_planes; i++)
		msm_fb->planes[i] = bos[i];
=======
		msm_fb->base.obj[i] = bos[i];
	}
>>>>>>> 286cd8c7

	drm_helper_mode_fill_fb_struct(dev, fb, mode_cmd);

	ret = drm_framebuffer_init(dev, fb, &msm_framebuffer_funcs);
	if (ret) {
		dev_err(dev->dev, "framebuffer init failed: %d\n", ret);
		goto fail;
	}

	DBG("create: FB ID: %d (%pK)", fb->base.id, fb);

	return fb;

fail:
	kfree(msm_fb);

	return ERR_PTR(ret);
}

struct drm_framebuffer *
msm_alloc_stolen_fb(struct drm_device *dev, int w, int h,
				int p, uint32_t format)
{
	struct drm_mode_fb_cmd2 mode_cmd = {
		.pixel_format = format,
		.width = w,
		.height = h,
		.pitches = { p },
	};
	struct drm_gem_object *bo;
	struct drm_framebuffer *fb;
	int size;

	/* allocate backing bo */
	size = mode_cmd.pitches[0] * mode_cmd.height;
	DBG("allocating %d bytes for fb %d", size, dev->primary->index);
	bo = msm_gem_new(dev, size, MSM_BO_SCANOUT | MSM_BO_WC | MSM_BO_STOLEN);
	if (IS_ERR(bo)) {
		dev_warn(dev->dev, "could not allocate stolen bo\n");
		/* try regular bo: */
		bo = msm_gem_new(dev, size, MSM_BO_SCANOUT | MSM_BO_WC);
	}
	if (IS_ERR(bo)) {
		dev_err(dev->dev, "failed to allocate buffer object\n");
		return ERR_CAST(bo);
	}

	fb = msm_framebuffer_init(dev, &mode_cmd, &bo);
	if (IS_ERR(fb)) {
		dev_err(dev->dev, "failed to allocate fb\n");
		/* note: if fb creation failed, we can't rely on fb destroy
		 * to unref the bo:
		 */
		drm_gem_object_put_unlocked(bo);
		return ERR_CAST(fb);
	}

	return fb;
}<|MERGE_RESOLUTION|>--- conflicted
+++ resolved
@@ -30,62 +30,9 @@
 };
 #define to_msm_framebuffer(x) container_of(x, struct msm_framebuffer, base)
 
-<<<<<<< HEAD
-
-static int msm_framebuffer_create_handle(struct drm_framebuffer *fb,
-		struct drm_file *file_priv,
-		unsigned int *handle)
-{
-	struct msm_framebuffer *msm_fb;
-
-	if (!fb) {
-		DRM_ERROR("from:%pS null fb\n", __builtin_return_address(0));
-		return -EINVAL;
-	}
-
-	msm_fb = to_msm_framebuffer(fb);
-
-	return drm_gem_handle_create(file_priv,
-			msm_fb->planes[0], handle);
-}
-
-static void msm_framebuffer_destroy(struct drm_framebuffer *fb)
-{
-	struct msm_framebuffer *msm_fb;
-	int i, n;
-
-	if (!fb) {
-		DRM_ERROR("from:%pS null fb\n", __builtin_return_address(0));
-		return;
-	}
-
-	msm_fb = to_msm_framebuffer(fb);
-	n = drm_format_num_planes(fb->pixel_format);
-
-	DBG("destroy: FB ID: %d (%pK)", fb->base.id, fb);
-
-	drm_framebuffer_cleanup(fb);
-
-	for (i = 0; i < n; i++) {
-		struct drm_gem_object *bo = msm_fb->planes[i];
-		if (bo)
-			drm_gem_object_unreference_unlocked(bo);
-	}
-
-	kfree(msm_fb);
-}
-
-static int msm_framebuffer_dirty(struct drm_framebuffer *fb,
-		struct drm_file *file_priv, unsigned flags, unsigned color,
-		struct drm_clip_rect *clips, unsigned num_clips)
-{
-	return 0;
-}
-=======
 static struct drm_framebuffer *msm_framebuffer_init(struct drm_device *dev,
 		const struct drm_mode_fb_cmd2 *mode_cmd,
 		struct drm_gem_object **bos);
->>>>>>> 286cd8c7
 
 static const struct drm_framebuffer_funcs msm_framebuffer_funcs = {
 	.create_handle = drm_gem_fb_create_handle,
@@ -95,17 +42,12 @@
 #ifdef CONFIG_DEBUG_FS
 void msm_framebuffer_describe(struct drm_framebuffer *fb, struct seq_file *m)
 {
-<<<<<<< HEAD
-	struct msm_framebuffer *msm_fb;
-	int i, n;
+	int i, n = fb->format->num_planes;
 
 	if (!fb) {
 		DRM_ERROR("from:%pS null fb\n", __builtin_return_address(0));
 		return;
 	}
-=======
-	int i, n = fb->format->num_planes;
->>>>>>> 286cd8c7
 
 	msm_fb = to_msm_framebuffer(fb);
 	n = drm_format_num_planes(fb->pixel_format);
@@ -129,28 +71,18 @@
 int msm_framebuffer_prepare(struct drm_framebuffer *fb,
 		struct msm_gem_address_space *aspace)
 {
-<<<<<<< HEAD
-	struct msm_framebuffer *msm_fb;
-	int ret, i, n;
+	int ret, i, n = fb->format->num_planes;
 	uint64_t iova;
 
 	if (!fb) {
 		DRM_ERROR("from:%pS null fb\n", __builtin_return_address(0));
 		return -EINVAL;
 	}
-=======
-	int ret, i, n = fb->format->num_planes;
-	uint64_t iova;
->>>>>>> 286cd8c7
 
 	msm_fb = to_msm_framebuffer(fb);
 	n = drm_format_num_planes(fb->pixel_format);
 	for (i = 0; i < n; i++) {
-<<<<<<< HEAD
-		ret = msm_gem_get_iova(msm_fb->planes[i], aspace, &iova);
-=======
 		ret = msm_gem_get_iova(fb->obj[i], aspace, &iova);
->>>>>>> 286cd8c7
 		DBG("FB[%u]: iova[%d]: %08llx (%d)", fb->base.id, i, iova, ret);
 		if (ret)
 			return ret;
@@ -162,43 +94,6 @@
 void msm_framebuffer_cleanup(struct drm_framebuffer *fb,
 		struct msm_gem_address_space *aspace)
 {
-<<<<<<< HEAD
-	struct msm_framebuffer *msm_fb;
-	int i, n;
-
-	if (fb == NULL) {
-		DRM_ERROR("from:%pS null fb\n", __builtin_return_address(0));
-		return;
-	}
-
-	msm_fb = to_msm_framebuffer(fb);
-	n = drm_format_num_planes(fb->pixel_format);
-
-	for (i = 0; i < n; i++)
-		msm_gem_put_iova(msm_fb->planes[i], aspace);
-}
-
-/* FIXME: Leave this as a uint32_t and just return the lower 32 bits? */
-uint32_t msm_framebuffer_iova(struct drm_framebuffer *fb,
-		struct msm_gem_address_space *aspace, int plane)
-{
-	struct msm_framebuffer *msm_fb;
-	uint64_t iova;
-
-	if (!fb) {
-		DRM_ERROR("from:%pS null fb\n", __builtin_return_address(0));
-		return -EINVAL;
-	}
-
-	msm_fb = to_msm_framebuffer(fb);
-	if (!msm_fb->planes[plane])
-		return 0;
-
-	iova = msm_gem_iova(msm_fb->planes[plane], aspace) + fb->offsets[plane];
-
-	/* FIXME: Make sure it is < 32 bits */
-	return lower_32_bits(iova);
-=======
 	int i, n = fb->format->num_planes;
 
 	for (i = 0; i < n; i++)
@@ -211,35 +106,18 @@
 	if (!fb->obj[plane])
 		return 0;
 	return msm_gem_iova(fb->obj[plane], aspace) + fb->offsets[plane];
->>>>>>> 286cd8c7
 }
 
 struct drm_gem_object *msm_framebuffer_bo(struct drm_framebuffer *fb, int plane)
 {
-<<<<<<< HEAD
-	struct msm_framebuffer *msm_fb;
-
-	if (!fb) {
-		DRM_ERROR("from:%pS null fb\n", __builtin_return_address(0));
-		return ERR_PTR(-EINVAL);
-	}
-
-	msm_fb = to_msm_framebuffer(fb);
-	return msm_fb->planes[plane];
-=======
 	return drm_gem_fb_get_obj(fb, plane);
->>>>>>> 286cd8c7
 }
 
 const struct msm_format *msm_framebuffer_format(struct drm_framebuffer *fb)
 {
-<<<<<<< HEAD
-	return fb ? (to_msm_framebuffer(fb))->format : NULL;
-=======
 	struct msm_framebuffer *msm_fb = to_msm_framebuffer(fb);
 
 	return msm_fb->format;
->>>>>>> 286cd8c7
 }
 
 struct drm_framebuffer *msm_framebuffer_create(struct drm_device *dev,
@@ -293,11 +171,7 @@
 	vsub = drm_format_vert_chroma_subsampling(mode_cmd->pixel_format);
 
 	format = kms->funcs->get_format(kms, mode_cmd->pixel_format,
-<<<<<<< HEAD
-			mode_cmd->modifier, num_planes);
-=======
 			mode_cmd->modifier[0]);
->>>>>>> 286cd8c7
 	if (!format) {
 		dev_err(dev->dev, "unsupported pixel format: %4.4s\n",
 				(char *)&mode_cmd->pixel_format);
@@ -315,29 +189,11 @@
 
 	msm_fb->format = format;
 
-<<<<<<< HEAD
-	if (mode_cmd->flags & DRM_MODE_FB_MODIFIERS) {
-		for (i = 0; i < ARRAY_SIZE(mode_cmd->modifier); i++) {
-			if (mode_cmd->modifier[i]) {
-				is_modified = true;
-				break;
-			}
-		}
-	}
-
-	if (num_planes > ARRAY_SIZE(msm_fb->planes)) {
-=======
 	if (n > ARRAY_SIZE(fb->obj)) {
->>>>>>> 286cd8c7
 		ret = -EINVAL;
 		goto fail;
 	}
 
-<<<<<<< HEAD
-	if (is_modified) {
-		if (!kms->funcs->check_modified_format) {
-			dev_err(dev->dev, "can't check modified fb format\n");
-=======
 	for (i = 0; i < n; i++) {
 		unsigned int width = mode_cmd->width / (i ? hsub : 1);
 		unsigned int height = mode_cmd->height / (i ? vsub : 1);
@@ -348,7 +204,6 @@
 					 i) + mode_cmd->offsets[i];
 
 		if (bos[i]->size < min_size) {
->>>>>>> 286cd8c7
 			ret = -EINVAL;
 			goto fail;
 		} else {
@@ -364,26 +219,8 @@
 			unsigned int min_size;
 			unsigned int cpp;
 
-			cpp = drm_format_plane_cpp(mode_cmd->pixel_format, i);
-
-			min_size = (height - 1) * mode_cmd->pitches[i]
-				 + width * cpp
-				 + mode_cmd->offsets[i];
-
-			if (bos[i]->size < min_size) {
-				ret = -EINVAL;
-				goto fail;
-			}
-		}
-	}
-
-<<<<<<< HEAD
-	for (i = 0; i < num_planes; i++)
-		msm_fb->planes[i] = bos[i];
-=======
 		msm_fb->base.obj[i] = bos[i];
 	}
->>>>>>> 286cd8c7
 
 	drm_helper_mode_fill_fb_struct(dev, fb, mode_cmd);
 
