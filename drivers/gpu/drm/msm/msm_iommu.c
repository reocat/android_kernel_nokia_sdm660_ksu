--- conflicted
+++ resolved
@@ -24,100 +24,6 @@
 static int msm_fault_handler(struct iommu_domain *domain, struct device *dev,
 		unsigned long iova, int flags, void *arg)
 {
-<<<<<<< HEAD
-	pr_warn_ratelimited("*** fault: iova=%16llX, flags=%d\n", (u64) iova, flags);
-	return 0;
-}
-
-static void iommu_get_clocks(struct msm_iommu *iommu, struct device *dev)
-{
-	struct property *prop;
-	const char *name;
-	int i = 0;
-
-	iommu->nr_clocks =
-		of_property_count_strings(dev->of_node, "clock-names");
-
-	if (iommu->nr_clocks < 0)
-		return;
-
-	if (WARN_ON(iommu->nr_clocks > ARRAY_SIZE(iommu->clocks)))
-		iommu->nr_clocks = ARRAY_SIZE(iommu->clocks);
-
-	of_property_for_each_string(dev->of_node, "clock-names", prop, name) {
-		if (i == iommu->nr_clocks)
-			break;
-
-		iommu->clocks[i++] =  clk_get(dev, name);
-	}
-}
-
-
-static void msm_iommu_clocks_enable(struct msm_mmu *mmu)
-{
-	struct msm_iommu *iommu = to_msm_iommu(mmu);
-	int i;
-
-	if (!iommu->nr_clocks)
-		iommu_get_clocks(iommu, mmu->dev->parent);
-
-	for (i = 0; i < iommu->nr_clocks; i++) {
-		if (iommu->clocks[i])
-			clk_prepare_enable(iommu->clocks[i]);
-	}
-}
-
-static void msm_iommu_clocks_disable(struct msm_mmu *mmu)
-{
-	struct msm_iommu *iommu = to_msm_iommu(mmu);
-	int i;
-
-	for (i = 0; i < iommu->nr_clocks; i++) {
-		if (iommu->clocks[i])
-			clk_disable_unprepare(iommu->clocks[i]);
-	}
-}
-
-static int msm_iommu_attach(struct msm_mmu *mmu, const char **names,
-		int cnt)
-{
-	struct msm_iommu *iommu = to_msm_iommu(mmu);
-
-	return iommu_attach_device(iommu->domain, mmu->dev);
-}
-
-static int msm_iommu_attach_user(struct msm_mmu *mmu, const char **names,
-		int cnt)
-{
-	struct msm_iommu *iommu = to_msm_iommu(mmu);
-	int ret, val = 1;
-
-	/* Hope springs eternal */
-	iommu->allow_dynamic = !iommu_domain_set_attr(iommu->domain,
-		DOMAIN_ATTR_ENABLE_TTBR1, &val) ? true : false;
-
-	/* Mark the GPU as I/O coherent if it is supported */
-	iommu->is_coherent = of_dma_is_coherent(mmu->dev->of_node);
-
-	ret = iommu_attach_device(iommu->domain, mmu->dev);
-	if (ret)
-		return ret;
-
-	/*
-	 * Get the context bank for the base domain; this will be shared with
-	 * the children.
-	 */
-	iommu->cb = -1;
-	if (iommu_domain_get_attr(iommu->domain, DOMAIN_ATTR_CONTEXT_BANK,
-		&iommu->cb))
-		iommu->allow_dynamic = false;
-
-	return 0;
-}
-
-static int msm_iommu_attach_dynamic(struct msm_mmu *mmu, const char **names,
-		int cnt)
-=======
 	struct msm_iommu *iommu = arg;
 	if (iommu->base.handler)
 		return iommu->base.handler(iommu->base.arg, iova, flags);
@@ -130,6 +36,7 @@
 {
 	struct msm_iommu *iommu = to_msm_iommu(mmu);
 	int ret;
+	u32 prot = IOMMU_READ;
 
 	pm_runtime_get_sync(mmu->dev);
 	ret = iommu_attach_device(iommu->domain, mmu->dev);
@@ -150,87 +57,8 @@
 
 static int msm_iommu_map(struct msm_mmu *mmu, uint64_t iova,
 		struct sg_table *sgt, unsigned len, int prot)
->>>>>>> 286cd8c7
-{
-	static unsigned int procid;
-	struct msm_iommu *iommu = to_msm_iommu(mmu);
-<<<<<<< HEAD
-	int ret;
-	unsigned int id;
-
-	/* Assign a unique procid for the domain to cut down on TLB churn */
-	id = ++procid;
-
-	iommu_domain_set_attr(iommu->domain, DOMAIN_ATTR_PROCID, &id);
-
-	ret = iommu_attach_device(iommu->domain, mmu->dev);
-	if (ret)
-		return ret;
-
-	/*
-	 * Get the TTBR0 and the CONTEXTIDR - these will be used by the GPU to
-	 * switch the pagetable on its own.
-	 */
-	iommu_domain_get_attr(iommu->domain, DOMAIN_ATTR_TTBR0,
-		&iommu->ttbr0);
-	iommu_domain_get_attr(iommu->domain, DOMAIN_ATTR_CONTEXTIDR,
-		&iommu->contextidr);
-
-	return 0;
-}
-
-static int msm_iommu_attach_secure(struct msm_mmu *mmu, const char **names,
-		int cnt)
-{
-	struct msm_iommu *iommu = to_msm_iommu(mmu);
-	int ret, vmid = VMID_CP_PIXEL;
-
-	ret = iommu_domain_set_attr(iommu->domain, DOMAIN_ATTR_SECURE_VMID,
-		&vmid);
-	if (ret)
-		return ret;
-
-	return iommu_attach_device(iommu->domain, mmu->dev);
-}
-
-static void msm_iommu_detach(struct msm_mmu *mmu)
-{
-	struct msm_iommu *iommu = to_msm_iommu(mmu);
-
-	iommu_detach_device(iommu->domain, mmu->dev);
-}
-
-static void msm_iommu_detach_dynamic(struct msm_mmu *mmu)
-{
-	struct msm_iommu *iommu = to_msm_iommu(mmu);
-	iommu_detach_device(iommu->domain, mmu->dev);
-}
-
-static int msm_iommu_map(struct msm_mmu *mmu, uint64_t iova,
-		struct sg_table *sgt, u32 flags, void *priv)
-{
-	struct msm_iommu *iommu = to_msm_iommu(mmu);
-	struct iommu_domain *domain = iommu->domain;
-	int ret;
-	u32 prot = IOMMU_READ;
-
-	if (!domain || !sgt)
-		return -EINVAL;
-
-	if (!(flags & MSM_BO_GPU_READONLY))
-		prot |= IOMMU_WRITE;
-
-	if (flags & MSM_BO_PRIVILEGED)
-		prot |= IOMMU_PRIV;
-
-	if ((flags & MSM_BO_CACHED) && msm_iommu_coherent(mmu))
-		prot |= IOMMU_CACHE;
-
-	/* iommu_map_sg returns the number of bytes mapped */
-	ret =  iommu_map_sg(domain, iova, sgt->sgl, sgt->nents, prot);
-	if (ret)
-		sgt->sgl->dma_address = iova;
-=======
+{
+	struct msm_iommu *iommu = to_msm_iommu(mmu);
 	size_t ret;
 
 //	pm_runtime_get_sync(mmu->dev);
@@ -249,28 +77,8 @@
 	pm_runtime_get_sync(mmu->dev);
 	iommu_unmap(iommu->domain, iova, len);
 	pm_runtime_put_sync(mmu->dev);
->>>>>>> 286cd8c7
-
-	return ret ? 0 : -ENOMEM;
-}
-
-static void msm_iommu_unmap(struct msm_mmu *mmu, uint64_t iova,
-		struct sg_table *sgt, void *priv)
-{
-	struct msm_iommu *iommu = to_msm_iommu(mmu);
-	struct iommu_domain *domain = iommu->domain;
-	struct scatterlist *sg;
-	size_t len = 0;
-	int ret, i;
-
-	for_each_sg(sgt->sgl, sg, sgt->nents, i)
-		len += sg->length;
-
-	ret = iommu_unmap(domain, iova, len);
-	if (ret != len)
-		dev_warn(mmu->dev, "could not unmap iova %llx\n", iova);
-
-	sgt->sgl->dma_address = 0;
+
+	return 0;
 }
 
 static void msm_iommu_destroy(struct msm_mmu *mmu)
@@ -366,13 +174,8 @@
 		return ERR_PTR(-ENOMEM);
 
 	iommu->domain = domain;
-<<<<<<< HEAD
-	msm_mmu_init(&iommu->base, dev, funcs);
-	iommu_set_fault_handler(domain, msm_fault_handler, dev);
-=======
 	msm_mmu_init(&iommu->base, dev, &funcs);
 	iommu_set_fault_handler(domain, msm_fault_handler, iommu);
->>>>>>> 286cd8c7
 
 	return &iommu->base;
 }
