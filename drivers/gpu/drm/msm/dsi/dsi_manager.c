--- conflicted
+++ resolved
@@ -689,22 +689,7 @@
 	ext_bridge = msm_dsi->external_bridge =
 			msm_dsi_host_get_bridge(msm_dsi->host);
 
-<<<<<<< HEAD
-	if (!int_bridge || !ext_bridge) {
-		pr_err("%s: failed to get bridge info\n", __func__);
-		return ERR_PTR(-EINVAL);
-	}
-
-	/*
-	 * HACK: we may not know the external DSI bridge device's mode
-	 * flags here. We'll get to know them only when the device
-	 * attaches to the dsi host. For now, assume the bridge supports
-	 * DSI video mode
-	 */
-	encoder = msm_dsi->encoders[MSM_DSI_VIDEO_ENCODER_ID];
-=======
 	encoder = msm_dsi->encoder;
->>>>>>> 286cd8c7
 
 	/* link the internal dsi bridge to the external bridge */
 	drm_bridge_attach(encoder, ext_bridge, int_bridge);
@@ -774,11 +759,7 @@
 	return ret;
 }
 
-<<<<<<< HEAD
-bool msm_dsi_manager_cmd_xfer_trigger(int id, u64 iova, u32 len)
-=======
 bool msm_dsi_manager_cmd_xfer_trigger(int id, u32 dma_base, u32 len)
->>>>>>> 286cd8c7
 {
 	struct msm_dsi *msm_dsi = dsi_mgr_get_dsi(id);
 	struct msm_dsi *msm_dsi0 = dsi_mgr_get_dsi(DSI_0);
