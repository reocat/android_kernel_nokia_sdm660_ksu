--- conflicted
+++ resolved
@@ -196,15 +196,7 @@
 	struct drm_bridge *ext_bridge;
 	int ret;
 
-<<<<<<< HEAD
-	if (!msm_dsi)
-		return -EINVAL;
-
-	if (WARN_ON(!encoders[MSM_DSI_VIDEO_ENCODER_ID] ||
-		!encoders[MSM_DSI_CMD_ENCODER_ID]))
-=======
 	if (WARN_ON(!encoder) || WARN_ON(!msm_dsi) || WARN_ON(!dev))
->>>>>>> 286cd8c7
 		return -EINVAL;
 
 	priv = dev->dev_private;
