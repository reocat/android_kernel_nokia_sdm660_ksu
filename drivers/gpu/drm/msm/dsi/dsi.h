/*
 * Copyright (c) 2015,2017, The Linux Foundation. All rights reserved.
 *
 * This program is free software; you can redistribute it and/or modify
 * it under the terms of the GNU General Public License version 2 and
 * only version 2 as published by the Free Software Foundation.
 *
 * This program is distributed in the hope that it will be useful,
 * but WITHOUT ANY WARRANTY; without even the implied warranty of
 * MERCHANTABILITY or FITNESS FOR A PARTICULAR PURPOSE.  See the
 * GNU General Public License for more details.
 */

#ifndef __DSI_CONNECTOR_H__
#define __DSI_CONNECTOR_H__

#include <linux/of_platform.h>
#include <linux/platform_device.h>

#include <drm/drm_crtc.h>
#include <drm/drm_mipi_dsi.h>
#include <drm/drm_panel.h>

#include "msm_drv.h"

#define DSI_0	0
#define DSI_1	1
#define DSI_MAX	2

struct msm_dsi_phy_shared_timings;
struct msm_dsi_phy_clk_request;

enum msm_dsi_phy_type {
	MSM_DSI_PHY_28NM_HPM,
	MSM_DSI_PHY_28NM_LP,
	MSM_DSI_PHY_20NM,
	MSM_DSI_PHY_28NM_8960,
	MSM_DSI_PHY_14NM,
	MSM_DSI_PHY_10NM,
	MSM_DSI_PHY_MAX
};

enum msm_dsi_phy_usecase {
	MSM_DSI_PHY_STANDALONE,
	MSM_DSI_PHY_MASTER,
	MSM_DSI_PHY_SLAVE,
};

#define DSI_DEV_REGULATOR_MAX	8
#define DSI_BUS_CLK_MAX		4

/* Regulators for DSI devices */
struct dsi_reg_entry {
	char name[32];
	int enable_load;
	int disable_load;
};

struct dsi_reg_config {
	int num;
	struct dsi_reg_entry regs[DSI_DEV_REGULATOR_MAX];
};

struct msm_dsi {
	struct drm_device *dev;
	struct platform_device *pdev;

	/* connector managed by us when we're connected to a drm_panel */
	struct drm_connector *connector;
	/* internal dsi bridge attached to MDP interface */
	struct drm_bridge *bridge;

	struct mipi_dsi_host *host;
	struct msm_dsi_phy *phy;

	/*
	 * panel/external_bridge connected to dsi bridge output, only one of the
	 * two can be valid at a time
	 */
	struct drm_panel *panel;
	struct drm_bridge *external_bridge;
	unsigned long device_flags;

	struct device *phy_dev;
	bool phy_enabled;

	/* the encoder we are hooked to (outside of dsi block) */
	struct drm_encoder *encoder;

	int id;
};

/* dsi manager */
struct drm_bridge *msm_dsi_manager_bridge_init(u8 id);
void msm_dsi_manager_bridge_destroy(struct drm_bridge *bridge);
struct drm_connector *msm_dsi_manager_connector_init(u8 id);
struct drm_connector *msm_dsi_manager_ext_bridge_init(u8 id);
int msm_dsi_manager_cmd_xfer(int id, const struct mipi_dsi_msg *msg);
<<<<<<< HEAD
bool msm_dsi_manager_cmd_xfer_trigger(int id, u64 iova, u32 len);
=======
bool msm_dsi_manager_cmd_xfer_trigger(int id, u32 dma_base, u32 len);
void msm_dsi_manager_attach_dsi_device(int id, u32 device_flags);
>>>>>>> 286cd8c7
int msm_dsi_manager_register(struct msm_dsi *msm_dsi);
void msm_dsi_manager_unregister(struct msm_dsi *msm_dsi);
bool msm_dsi_manager_validate_current_config(u8 id);

/* msm dsi */
static inline bool msm_dsi_device_connected(struct msm_dsi *msm_dsi)
{
	return msm_dsi->panel || msm_dsi->external_bridge;
}

struct drm_encoder *msm_dsi_get_encoder(struct msm_dsi *msm_dsi);

/* dsi pll */
struct msm_dsi_pll;
#ifdef CONFIG_DRM_MSM_DSI_PLL
struct msm_dsi_pll *msm_dsi_pll_init(struct platform_device *pdev,
			enum msm_dsi_phy_type type, int dsi_id);
void msm_dsi_pll_destroy(struct msm_dsi_pll *pll);
int msm_dsi_pll_get_clk_provider(struct msm_dsi_pll *pll,
	struct clk **byte_clk_provider, struct clk **pixel_clk_provider);
void msm_dsi_pll_save_state(struct msm_dsi_pll *pll);
int msm_dsi_pll_restore_state(struct msm_dsi_pll *pll);
int msm_dsi_pll_set_usecase(struct msm_dsi_pll *pll,
			    enum msm_dsi_phy_usecase uc);
#else
static inline struct msm_dsi_pll *msm_dsi_pll_init(struct platform_device *pdev,
			 enum msm_dsi_phy_type type, int id) {
	return ERR_PTR(-ENODEV);
}
static inline void msm_dsi_pll_destroy(struct msm_dsi_pll *pll)
{
}
static inline int msm_dsi_pll_get_clk_provider(struct msm_dsi_pll *pll,
	struct clk **byte_clk_provider, struct clk **pixel_clk_provider)
{
	return -ENODEV;
}
static inline void msm_dsi_pll_save_state(struct msm_dsi_pll *pll)
{
}
static inline int msm_dsi_pll_restore_state(struct msm_dsi_pll *pll)
{
	return 0;
}
static inline int msm_dsi_pll_set_usecase(struct msm_dsi_pll *pll,
					  enum msm_dsi_phy_usecase uc)
{
	return -ENODEV;
}
#endif

/* dsi host */
struct msm_dsi_host;
int msm_dsi_host_xfer_prepare(struct mipi_dsi_host *host,
					const struct mipi_dsi_msg *msg);
void msm_dsi_host_xfer_restore(struct mipi_dsi_host *host,
					const struct mipi_dsi_msg *msg);
int msm_dsi_host_cmd_tx(struct mipi_dsi_host *host,
					const struct mipi_dsi_msg *msg);
int msm_dsi_host_cmd_rx(struct mipi_dsi_host *host,
					const struct mipi_dsi_msg *msg);
void msm_dsi_host_cmd_xfer_commit(struct mipi_dsi_host *host,
<<<<<<< HEAD
					u64 iova, u32 len);
=======
					u32 dma_base, u32 len);
>>>>>>> 286cd8c7
int msm_dsi_host_enable(struct mipi_dsi_host *host);
int msm_dsi_host_disable(struct mipi_dsi_host *host);
int msm_dsi_host_power_on(struct mipi_dsi_host *host,
			struct msm_dsi_phy_shared_timings *phy_shared_timings,
			bool is_dual_dsi);
int msm_dsi_host_power_off(struct mipi_dsi_host *host);
int msm_dsi_host_set_display_mode(struct mipi_dsi_host *host,
					struct drm_display_mode *mode);
struct drm_panel *msm_dsi_host_get_panel(struct mipi_dsi_host *host,
					unsigned long *panel_flags);
struct drm_bridge *msm_dsi_host_get_bridge(struct mipi_dsi_host *host);
int msm_dsi_host_register(struct mipi_dsi_host *host, bool check_defer);
void msm_dsi_host_unregister(struct mipi_dsi_host *host);
int msm_dsi_host_set_src_pll(struct mipi_dsi_host *host,
			struct msm_dsi_pll *src_pll);
void msm_dsi_host_reset_phy(struct mipi_dsi_host *host);
void msm_dsi_host_get_phy_clk_req(struct mipi_dsi_host *host,
	struct msm_dsi_phy_clk_request *clk_req,
	bool is_dual_dsi);
void msm_dsi_host_destroy(struct mipi_dsi_host *host);
int msm_dsi_host_modeset_init(struct mipi_dsi_host *host,
					struct drm_device *dev);
int msm_dsi_host_init(struct msm_dsi *msm_dsi);
int msm_dsi_runtime_suspend(struct device *dev);
int msm_dsi_runtime_resume(struct device *dev);
int dsi_link_clk_enable_6g(struct msm_dsi_host *msm_host);
int dsi_link_clk_enable_v2(struct msm_dsi_host *msm_host);
void dsi_link_clk_disable_6g(struct msm_dsi_host *msm_host);
void dsi_link_clk_disable_v2(struct msm_dsi_host *msm_host);
int dsi_tx_buf_alloc_6g(struct msm_dsi_host *msm_host, int size);
int dsi_tx_buf_alloc_v2(struct msm_dsi_host *msm_host, int size);
void *dsi_tx_buf_get_6g(struct msm_dsi_host *msm_host);
void *dsi_tx_buf_get_v2(struct msm_dsi_host *msm_host);
void dsi_tx_buf_put_6g(struct msm_dsi_host *msm_host);
int dsi_dma_base_get_6g(struct msm_dsi_host *msm_host, uint64_t *iova);
int dsi_dma_base_get_v2(struct msm_dsi_host *msm_host, uint64_t *iova);
int dsi_clk_init_v2(struct msm_dsi_host *msm_host);
int dsi_clk_init_6g_v2(struct msm_dsi_host *msm_host);
int dsi_calc_clk_rate_v2(struct msm_dsi_host *msm_host, bool is_dual_dsi);
int dsi_calc_clk_rate_6g(struct msm_dsi_host *msm_host, bool is_dual_dsi);

/* dsi phy */
struct msm_dsi_phy;
struct msm_dsi_phy_shared_timings {
	u32 clk_post;
	u32 clk_pre;
	bool clk_pre_inc_by_2;
};

struct msm_dsi_phy_clk_request {
	unsigned long bitclk_rate;
	unsigned long escclk_rate;
};

void msm_dsi_phy_driver_register(void);
void msm_dsi_phy_driver_unregister(void);
int msm_dsi_phy_enable(struct msm_dsi_phy *phy, int src_pll_id,
			struct msm_dsi_phy_clk_request *clk_req);
void msm_dsi_phy_disable(struct msm_dsi_phy *phy);
void msm_dsi_phy_get_shared_timings(struct msm_dsi_phy *phy,
			struct msm_dsi_phy_shared_timings *shared_timing);
struct msm_dsi_pll *msm_dsi_phy_get_pll(struct msm_dsi_phy *phy);
void msm_dsi_phy_set_usecase(struct msm_dsi_phy *phy,
			     enum msm_dsi_phy_usecase uc);

#endif /* __DSI_CONNECTOR_H__ */
<|MERGE_RESOLUTION|>--- conflicted
+++ resolved
@@ -96,12 +96,8 @@
 struct drm_connector *msm_dsi_manager_connector_init(u8 id);
 struct drm_connector *msm_dsi_manager_ext_bridge_init(u8 id);
 int msm_dsi_manager_cmd_xfer(int id, const struct mipi_dsi_msg *msg);
-<<<<<<< HEAD
-bool msm_dsi_manager_cmd_xfer_trigger(int id, u64 iova, u32 len);
-=======
 bool msm_dsi_manager_cmd_xfer_trigger(int id, u32 dma_base, u32 len);
 void msm_dsi_manager_attach_dsi_device(int id, u32 device_flags);
->>>>>>> 286cd8c7
 int msm_dsi_manager_register(struct msm_dsi *msm_dsi);
 void msm_dsi_manager_unregister(struct msm_dsi *msm_dsi);
 bool msm_dsi_manager_validate_current_config(u8 id);
@@ -164,11 +160,7 @@
 int msm_dsi_host_cmd_rx(struct mipi_dsi_host *host,
 					const struct mipi_dsi_msg *msg);
 void msm_dsi_host_cmd_xfer_commit(struct mipi_dsi_host *host,
-<<<<<<< HEAD
-					u64 iova, u32 len);
-=======
 					u32 dma_base, u32 len);
->>>>>>> 286cd8c7
 int msm_dsi_host_enable(struct mipi_dsi_host *host);
 int msm_dsi_host_disable(struct mipi_dsi_host *host);
 int msm_dsi_host_power_on(struct mipi_dsi_host *host,
