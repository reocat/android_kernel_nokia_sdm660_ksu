// SPDX-License-Identifier: GPL-2.0 OR MIT
/**************************************************************************
 *
 * Copyright 2009-2016 VMware, Inc., Palo Alto, CA., USA
 *
 * Permission is hereby granted, free of charge, to any person obtaining a
 * copy of this software and associated documentation files (the
 * "Software"), to deal in the Software without restriction, including
 * without limitation the rights to use, copy, modify, merge, publish,
 * distribute, sub license, and/or sell copies of the Software, and to
 * permit persons to whom the Software is furnished to do so, subject to
 * the following conditions:
 *
 * The above copyright notice and this permission notice (including the
 * next paragraph) shall be included in all copies or substantial portions
 * of the Software.
 *
 * THE SOFTWARE IS PROVIDED "AS IS", WITHOUT WARRANTY OF ANY KIND, EXPRESS OR
 * IMPLIED, INCLUDING BUT NOT LIMITED TO THE WARRANTIES OF MERCHANTABILITY,
 * FITNESS FOR A PARTICULAR PURPOSE AND NON-INFRINGEMENT. IN NO EVENT SHALL
 * THE COPYRIGHT HOLDERS, AUTHORS AND/OR ITS SUPPLIERS BE LIABLE FOR ANY CLAIM,
 * DAMAGES OR OTHER LIABILITY, WHETHER IN AN ACTION OF CONTRACT, TORT OR
 * OTHERWISE, ARISING FROM, OUT OF OR IN CONNECTION WITH THE SOFTWARE OR THE
 * USE OR OTHER DEALINGS IN THE SOFTWARE.
 *
 **************************************************************************/
#include <linux/module.h>
#include <linux/console.h>

#include <drm/drmP.h>
#include "vmwgfx_drv.h"
#include "vmwgfx_binding.h"
#include <drm/ttm/ttm_placement.h>
#include <drm/ttm/ttm_bo_driver.h>
#include <drm/ttm/ttm_object.h>
#include <drm/ttm/ttm_module.h>
#include <linux/dma_remapping.h>

#define VMWGFX_DRIVER_DESC "Linux drm driver for VMware graphics devices"
#define VMWGFX_CHIP_SVGAII 0
#define VMW_FB_RESERVATION 0

#define VMW_MIN_INITIAL_WIDTH 800
#define VMW_MIN_INITIAL_HEIGHT 600

#ifndef VMWGFX_GIT_VERSION
#define VMWGFX_GIT_VERSION "Unknown"
#endif

#define VMWGFX_REPO "In Tree"


/**
 * Fully encoded drm commands. Might move to vmw_drm.h
 */

#define DRM_IOCTL_VMW_GET_PARAM					\
	DRM_IOWR(DRM_COMMAND_BASE + DRM_VMW_GET_PARAM,		\
		 struct drm_vmw_getparam_arg)
#define DRM_IOCTL_VMW_ALLOC_DMABUF				\
	DRM_IOWR(DRM_COMMAND_BASE + DRM_VMW_ALLOC_DMABUF,	\
		union drm_vmw_alloc_dmabuf_arg)
#define DRM_IOCTL_VMW_UNREF_DMABUF				\
	DRM_IOW(DRM_COMMAND_BASE + DRM_VMW_UNREF_DMABUF,	\
		struct drm_vmw_unref_dmabuf_arg)
#define DRM_IOCTL_VMW_CURSOR_BYPASS				\
	DRM_IOW(DRM_COMMAND_BASE + DRM_VMW_CURSOR_BYPASS,	\
		 struct drm_vmw_cursor_bypass_arg)

#define DRM_IOCTL_VMW_CONTROL_STREAM				\
	DRM_IOW(DRM_COMMAND_BASE + DRM_VMW_CONTROL_STREAM,	\
		 struct drm_vmw_control_stream_arg)
#define DRM_IOCTL_VMW_CLAIM_STREAM				\
	DRM_IOR(DRM_COMMAND_BASE + DRM_VMW_CLAIM_STREAM,	\
		 struct drm_vmw_stream_arg)
#define DRM_IOCTL_VMW_UNREF_STREAM				\
	DRM_IOW(DRM_COMMAND_BASE + DRM_VMW_UNREF_STREAM,	\
		 struct drm_vmw_stream_arg)

#define DRM_IOCTL_VMW_CREATE_CONTEXT				\
	DRM_IOR(DRM_COMMAND_BASE + DRM_VMW_CREATE_CONTEXT,	\
		struct drm_vmw_context_arg)
#define DRM_IOCTL_VMW_UNREF_CONTEXT				\
	DRM_IOW(DRM_COMMAND_BASE + DRM_VMW_UNREF_CONTEXT,	\
		struct drm_vmw_context_arg)
#define DRM_IOCTL_VMW_CREATE_SURFACE				\
	DRM_IOWR(DRM_COMMAND_BASE + DRM_VMW_CREATE_SURFACE,	\
		 union drm_vmw_surface_create_arg)
#define DRM_IOCTL_VMW_UNREF_SURFACE				\
	DRM_IOW(DRM_COMMAND_BASE + DRM_VMW_UNREF_SURFACE,	\
		 struct drm_vmw_surface_arg)
#define DRM_IOCTL_VMW_REF_SURFACE				\
	DRM_IOWR(DRM_COMMAND_BASE + DRM_VMW_REF_SURFACE,	\
		 union drm_vmw_surface_reference_arg)
#define DRM_IOCTL_VMW_EXECBUF					\
	DRM_IOW(DRM_COMMAND_BASE + DRM_VMW_EXECBUF,		\
		struct drm_vmw_execbuf_arg)
#define DRM_IOCTL_VMW_GET_3D_CAP				\
	DRM_IOW(DRM_COMMAND_BASE + DRM_VMW_GET_3D_CAP,		\
		 struct drm_vmw_get_3d_cap_arg)
#define DRM_IOCTL_VMW_FENCE_WAIT				\
	DRM_IOWR(DRM_COMMAND_BASE + DRM_VMW_FENCE_WAIT,		\
		 struct drm_vmw_fence_wait_arg)
#define DRM_IOCTL_VMW_FENCE_SIGNALED				\
	DRM_IOWR(DRM_COMMAND_BASE + DRM_VMW_FENCE_SIGNALED,	\
		 struct drm_vmw_fence_signaled_arg)
#define DRM_IOCTL_VMW_FENCE_UNREF				\
	DRM_IOW(DRM_COMMAND_BASE + DRM_VMW_FENCE_UNREF,		\
		 struct drm_vmw_fence_arg)
#define DRM_IOCTL_VMW_FENCE_EVENT				\
	DRM_IOW(DRM_COMMAND_BASE + DRM_VMW_FENCE_EVENT,		\
		 struct drm_vmw_fence_event_arg)
#define DRM_IOCTL_VMW_PRESENT					\
	DRM_IOW(DRM_COMMAND_BASE + DRM_VMW_PRESENT,		\
		 struct drm_vmw_present_arg)
#define DRM_IOCTL_VMW_PRESENT_READBACK				\
	DRM_IOW(DRM_COMMAND_BASE + DRM_VMW_PRESENT_READBACK,	\
		 struct drm_vmw_present_readback_arg)
#define DRM_IOCTL_VMW_UPDATE_LAYOUT				\
	DRM_IOW(DRM_COMMAND_BASE + DRM_VMW_UPDATE_LAYOUT,	\
		 struct drm_vmw_update_layout_arg)
#define DRM_IOCTL_VMW_CREATE_SHADER				\
	DRM_IOWR(DRM_COMMAND_BASE + DRM_VMW_CREATE_SHADER,	\
		 struct drm_vmw_shader_create_arg)
#define DRM_IOCTL_VMW_UNREF_SHADER				\
	DRM_IOW(DRM_COMMAND_BASE + DRM_VMW_UNREF_SHADER,	\
		 struct drm_vmw_shader_arg)
#define DRM_IOCTL_VMW_GB_SURFACE_CREATE				\
	DRM_IOWR(DRM_COMMAND_BASE + DRM_VMW_GB_SURFACE_CREATE,	\
		 union drm_vmw_gb_surface_create_arg)
#define DRM_IOCTL_VMW_GB_SURFACE_REF				\
	DRM_IOWR(DRM_COMMAND_BASE + DRM_VMW_GB_SURFACE_REF,	\
		 union drm_vmw_gb_surface_reference_arg)
#define DRM_IOCTL_VMW_SYNCCPU					\
	DRM_IOW(DRM_COMMAND_BASE + DRM_VMW_SYNCCPU,		\
		 struct drm_vmw_synccpu_arg)
#define DRM_IOCTL_VMW_CREATE_EXTENDED_CONTEXT			\
	DRM_IOWR(DRM_COMMAND_BASE + DRM_VMW_CREATE_EXTENDED_CONTEXT,	\
		struct drm_vmw_context_arg)
#define DRM_IOCTL_VMW_GB_SURFACE_CREATE_EXT				\
	DRM_IOWR(DRM_COMMAND_BASE + DRM_VMW_GB_SURFACE_CREATE_EXT,	\
		union drm_vmw_gb_surface_create_ext_arg)
#define DRM_IOCTL_VMW_GB_SURFACE_REF_EXT				\
	DRM_IOWR(DRM_COMMAND_BASE + DRM_VMW_GB_SURFACE_REF_EXT,		\
		union drm_vmw_gb_surface_reference_ext_arg)

/**
 * The core DRM version of this macro doesn't account for
 * DRM_COMMAND_BASE.
 */

#define VMW_IOCTL_DEF(ioctl, func, flags) \
  [DRM_IOCTL_NR(DRM_IOCTL_##ioctl) - DRM_COMMAND_BASE] = {DRM_IOCTL_##ioctl, flags, func}

/**
 * Ioctl definitions.
 */

static const struct drm_ioctl_desc vmw_ioctls[] = {
	VMW_IOCTL_DEF(VMW_GET_PARAM, vmw_getparam_ioctl,
		      DRM_AUTH | DRM_RENDER_ALLOW),
	VMW_IOCTL_DEF(VMW_ALLOC_DMABUF, vmw_bo_alloc_ioctl,
		      DRM_AUTH | DRM_RENDER_ALLOW),
	VMW_IOCTL_DEF(VMW_UNREF_DMABUF, vmw_bo_unref_ioctl,
		      DRM_RENDER_ALLOW),
	VMW_IOCTL_DEF(VMW_CURSOR_BYPASS,
		      vmw_kms_cursor_bypass_ioctl,
		      DRM_MASTER),

	VMW_IOCTL_DEF(VMW_CONTROL_STREAM, vmw_overlay_ioctl,
		      DRM_MASTER),
	VMW_IOCTL_DEF(VMW_CLAIM_STREAM, vmw_stream_claim_ioctl,
		      DRM_MASTER),
	VMW_IOCTL_DEF(VMW_UNREF_STREAM, vmw_stream_unref_ioctl,
		      DRM_MASTER),

	VMW_IOCTL_DEF(VMW_CREATE_CONTEXT, vmw_context_define_ioctl,
		      DRM_AUTH | DRM_RENDER_ALLOW),
	VMW_IOCTL_DEF(VMW_UNREF_CONTEXT, vmw_context_destroy_ioctl,
		      DRM_RENDER_ALLOW),
	VMW_IOCTL_DEF(VMW_CREATE_SURFACE, vmw_surface_define_ioctl,
		      DRM_AUTH | DRM_RENDER_ALLOW),
	VMW_IOCTL_DEF(VMW_UNREF_SURFACE, vmw_surface_destroy_ioctl,
		      DRM_RENDER_ALLOW),
	VMW_IOCTL_DEF(VMW_REF_SURFACE, vmw_surface_reference_ioctl,
		      DRM_AUTH | DRM_RENDER_ALLOW),
	VMW_IOCTL_DEF(VMW_EXECBUF, NULL, DRM_AUTH |
		      DRM_RENDER_ALLOW),
	VMW_IOCTL_DEF(VMW_FENCE_WAIT, vmw_fence_obj_wait_ioctl,
		      DRM_RENDER_ALLOW),
	VMW_IOCTL_DEF(VMW_FENCE_SIGNALED,
		      vmw_fence_obj_signaled_ioctl,
		      DRM_RENDER_ALLOW),
	VMW_IOCTL_DEF(VMW_FENCE_UNREF, vmw_fence_obj_unref_ioctl,
		      DRM_RENDER_ALLOW),
	VMW_IOCTL_DEF(VMW_FENCE_EVENT, vmw_fence_event_ioctl,
		      DRM_AUTH | DRM_RENDER_ALLOW),
	VMW_IOCTL_DEF(VMW_GET_3D_CAP, vmw_get_cap_3d_ioctl,
		      DRM_AUTH | DRM_RENDER_ALLOW),

	/* these allow direct access to the framebuffers mark as master only */
	VMW_IOCTL_DEF(VMW_PRESENT, vmw_present_ioctl,
		      DRM_MASTER | DRM_AUTH),
	VMW_IOCTL_DEF(VMW_PRESENT_READBACK,
		      vmw_present_readback_ioctl,
		      DRM_MASTER | DRM_AUTH),
	/*
	 * The permissions of the below ioctl are overridden in
	 * vmw_generic_ioctl(). We require either
	 * DRM_MASTER or capable(CAP_SYS_ADMIN).
	 */
	VMW_IOCTL_DEF(VMW_UPDATE_LAYOUT,
		      vmw_kms_update_layout_ioctl,
		      DRM_RENDER_ALLOW),
	VMW_IOCTL_DEF(VMW_CREATE_SHADER,
		      vmw_shader_define_ioctl,
		      DRM_AUTH | DRM_RENDER_ALLOW),
	VMW_IOCTL_DEF(VMW_UNREF_SHADER,
		      vmw_shader_destroy_ioctl,
		      DRM_RENDER_ALLOW),
	VMW_IOCTL_DEF(VMW_GB_SURFACE_CREATE,
		      vmw_gb_surface_define_ioctl,
		      DRM_AUTH | DRM_RENDER_ALLOW),
	VMW_IOCTL_DEF(VMW_GB_SURFACE_REF,
		      vmw_gb_surface_reference_ioctl,
		      DRM_AUTH | DRM_RENDER_ALLOW),
	VMW_IOCTL_DEF(VMW_SYNCCPU,
		      vmw_user_bo_synccpu_ioctl,
		      DRM_RENDER_ALLOW),
	VMW_IOCTL_DEF(VMW_CREATE_EXTENDED_CONTEXT,
		      vmw_extended_context_define_ioctl,
		      DRM_AUTH | DRM_RENDER_ALLOW),
	VMW_IOCTL_DEF(VMW_GB_SURFACE_CREATE_EXT,
		      vmw_gb_surface_define_ext_ioctl,
		      DRM_AUTH | DRM_RENDER_ALLOW),
	VMW_IOCTL_DEF(VMW_GB_SURFACE_REF_EXT,
		      vmw_gb_surface_reference_ext_ioctl,
		      DRM_AUTH | DRM_RENDER_ALLOW),
};

static const struct pci_device_id vmw_pci_id_list[] = {
	{0x15ad, 0x0405, PCI_ANY_ID, PCI_ANY_ID, 0, 0, VMWGFX_CHIP_SVGAII},
	{0, 0, 0}
};
MODULE_DEVICE_TABLE(pci, vmw_pci_id_list);

static int enable_fbdev = IS_ENABLED(CONFIG_DRM_VMWGFX_FBCON);
static int vmw_force_iommu;
static int vmw_restrict_iommu;
static int vmw_force_coherent;
static int vmw_restrict_dma_mask;
static int vmw_assume_16bpp;

static int vmw_probe(struct pci_dev *, const struct pci_device_id *);
static void vmw_master_init(struct vmw_master *);
static int vmwgfx_pm_notifier(struct notifier_block *nb, unsigned long val,
			      void *ptr);

MODULE_PARM_DESC(enable_fbdev, "Enable vmwgfx fbdev");
module_param_named(enable_fbdev, enable_fbdev, int, 0600);
MODULE_PARM_DESC(force_dma_api, "Force using the DMA API for TTM pages");
module_param_named(force_dma_api, vmw_force_iommu, int, 0600);
MODULE_PARM_DESC(restrict_iommu, "Try to limit IOMMU usage for TTM pages");
module_param_named(restrict_iommu, vmw_restrict_iommu, int, 0600);
MODULE_PARM_DESC(force_coherent, "Force coherent TTM pages");
module_param_named(force_coherent, vmw_force_coherent, int, 0600);
MODULE_PARM_DESC(restrict_dma_mask, "Restrict DMA mask to 44 bits with IOMMU");
module_param_named(restrict_dma_mask, vmw_restrict_dma_mask, int, 0600);
MODULE_PARM_DESC(assume_16bpp, "Assume 16-bpp when filtering modes");
module_param_named(assume_16bpp, vmw_assume_16bpp, int, 0600);
<<<<<<< HEAD
=======

>>>>>>> 286cd8c7

static void vmw_print_capabilities2(uint32_t capabilities2)
{
	DRM_INFO("Capabilities2:\n");
	if (capabilities2 & SVGA_CAP2_GROW_OTABLE)
		DRM_INFO("  Grow oTable.\n");
	if (capabilities2 & SVGA_CAP2_INTRA_SURFACE_COPY)
		DRM_INFO("  IntraSurface copy.\n");
}

static void vmw_print_capabilities(uint32_t capabilities)
{
	DRM_INFO("Capabilities:\n");
	if (capabilities & SVGA_CAP_RECT_COPY)
		DRM_INFO("  Rect copy.\n");
	if (capabilities & SVGA_CAP_CURSOR)
		DRM_INFO("  Cursor.\n");
	if (capabilities & SVGA_CAP_CURSOR_BYPASS)
		DRM_INFO("  Cursor bypass.\n");
	if (capabilities & SVGA_CAP_CURSOR_BYPASS_2)
		DRM_INFO("  Cursor bypass 2.\n");
	if (capabilities & SVGA_CAP_8BIT_EMULATION)
		DRM_INFO("  8bit emulation.\n");
	if (capabilities & SVGA_CAP_ALPHA_CURSOR)
		DRM_INFO("  Alpha cursor.\n");
	if (capabilities & SVGA_CAP_3D)
		DRM_INFO("  3D.\n");
	if (capabilities & SVGA_CAP_EXTENDED_FIFO)
		DRM_INFO("  Extended Fifo.\n");
	if (capabilities & SVGA_CAP_MULTIMON)
		DRM_INFO("  Multimon.\n");
	if (capabilities & SVGA_CAP_PITCHLOCK)
		DRM_INFO("  Pitchlock.\n");
	if (capabilities & SVGA_CAP_IRQMASK)
		DRM_INFO("  Irq mask.\n");
	if (capabilities & SVGA_CAP_DISPLAY_TOPOLOGY)
		DRM_INFO("  Display Topology.\n");
	if (capabilities & SVGA_CAP_GMR)
		DRM_INFO("  GMR.\n");
	if (capabilities & SVGA_CAP_TRACES)
		DRM_INFO("  Traces.\n");
	if (capabilities & SVGA_CAP_GMR2)
		DRM_INFO("  GMR2.\n");
	if (capabilities & SVGA_CAP_SCREEN_OBJECT_2)
		DRM_INFO("  Screen Object 2.\n");
	if (capabilities & SVGA_CAP_COMMAND_BUFFERS)
		DRM_INFO("  Command Buffers.\n");
	if (capabilities & SVGA_CAP_CMD_BUFFERS_2)
		DRM_INFO("  Command Buffers 2.\n");
	if (capabilities & SVGA_CAP_GBOBJECTS)
		DRM_INFO("  Guest Backed Resources.\n");
	if (capabilities & SVGA_CAP_DX)
		DRM_INFO("  DX Features.\n");
	if (capabilities & SVGA_CAP_HP_CMD_QUEUE)
		DRM_INFO("  HP Command Queue.\n");
}

/**
 * vmw_dummy_query_bo_create - create a bo to hold a dummy query result
 *
 * @dev_priv: A device private structure.
 *
 * This function creates a small buffer object that holds the query
 * result for dummy queries emitted as query barriers.
 * The function will then map the first page and initialize a pending
 * occlusion query result structure, Finally it will unmap the buffer.
 * No interruptible waits are done within this function.
 *
 * Returns an error if bo creation or initialization fails.
 */
static int vmw_dummy_query_bo_create(struct vmw_private *dev_priv)
{
	int ret;
	struct vmw_buffer_object *vbo;
	struct ttm_bo_kmap_obj map;
	volatile SVGA3dQueryResult *result;
	bool dummy;

	/*
	 * Create the vbo as pinned, so that a tryreserve will
	 * immediately succeed. This is because we're the only
	 * user of the bo currently.
	 */
	vbo = kzalloc(sizeof(*vbo), GFP_KERNEL);
	if (!vbo)
		return -ENOMEM;

	ret = vmw_bo_init(dev_priv, vbo, PAGE_SIZE,
			  &vmw_sys_ne_placement, false,
			  &vmw_bo_bo_free);
	if (unlikely(ret != 0))
		return ret;

	ret = ttm_bo_reserve(&vbo->base, false, true, NULL);
	BUG_ON(ret != 0);
	vmw_bo_pin_reserved(vbo, true);

	ret = ttm_bo_kmap(&vbo->base, 0, 1, &map);
	if (likely(ret == 0)) {
		result = ttm_kmap_obj_virtual(&map, &dummy);
		result->totalSize = sizeof(*result);
		result->state = SVGA3D_QUERYSTATE_PENDING;
		result->result32 = 0xff;
		ttm_bo_kunmap(&map);
	}
	vmw_bo_pin_reserved(vbo, false);
	ttm_bo_unreserve(&vbo->base);

	if (unlikely(ret != 0)) {
		DRM_ERROR("Dummy query buffer map failed.\n");
		vmw_bo_unreference(&vbo);
	} else
		dev_priv->dummy_query_bo = vbo;

	return ret;
}

/**
 * vmw_request_device_late - Perform late device setup
 *
 * @dev_priv: Pointer to device private.
 *
 * This function performs setup of otables and enables large command
 * buffer submission. These tasks are split out to a separate function
 * because it reverts vmw_release_device_early and is intended to be used
 * by an error path in the hibernation code.
 */
static int vmw_request_device_late(struct vmw_private *dev_priv)
{
	int ret;

	if (dev_priv->has_mob) {
		ret = vmw_otables_setup(dev_priv);
		if (unlikely(ret != 0)) {
			DRM_ERROR("Unable to initialize "
				  "guest Memory OBjects.\n");
			return ret;
		}
	}

	if (dev_priv->cman) {
		ret = vmw_cmdbuf_set_pool_size(dev_priv->cman,
					       256*4096, 2*4096);
		if (ret) {
			struct vmw_cmdbuf_man *man = dev_priv->cman;

			dev_priv->cman = NULL;
			vmw_cmdbuf_man_destroy(man);
		}
	}

	return 0;
}

static int vmw_request_device(struct vmw_private *dev_priv)
{
	int ret;

	ret = vmw_fifo_init(dev_priv, &dev_priv->fifo);
	if (unlikely(ret != 0)) {
		DRM_ERROR("Unable to initialize FIFO.\n");
		return ret;
	}
	vmw_fence_fifo_up(dev_priv->fman);
	dev_priv->cman = vmw_cmdbuf_man_create(dev_priv);
	if (IS_ERR(dev_priv->cman)) {
		dev_priv->cman = NULL;
		dev_priv->has_dx = false;
	}

	ret = vmw_request_device_late(dev_priv);
	if (ret)
		goto out_no_mob;

	ret = vmw_dummy_query_bo_create(dev_priv);
	if (unlikely(ret != 0))
		goto out_no_query_bo;

	return 0;

out_no_query_bo:
	if (dev_priv->cman)
		vmw_cmdbuf_remove_pool(dev_priv->cman);
	if (dev_priv->has_mob) {
		(void) ttm_bo_evict_mm(&dev_priv->bdev, VMW_PL_MOB);
		vmw_otables_takedown(dev_priv);
	}
	if (dev_priv->cman)
		vmw_cmdbuf_man_destroy(dev_priv->cman);
out_no_mob:
	vmw_fence_fifo_down(dev_priv->fman);
	vmw_fifo_release(dev_priv, &dev_priv->fifo);
	return ret;
}

/**
 * vmw_release_device_early - Early part of fifo takedown.
 *
 * @dev_priv: Pointer to device private struct.
 *
 * This is the first part of command submission takedown, to be called before
 * buffer management is taken down.
 */
static void vmw_release_device_early(struct vmw_private *dev_priv)
{
	/*
	 * Previous destructions should've released
	 * the pinned bo.
	 */

	BUG_ON(dev_priv->pinned_bo != NULL);

	vmw_bo_unreference(&dev_priv->dummy_query_bo);
	if (dev_priv->cman)
		vmw_cmdbuf_remove_pool(dev_priv->cman);

	if (dev_priv->has_mob) {
		ttm_bo_evict_mm(&dev_priv->bdev, VMW_PL_MOB);
		vmw_otables_takedown(dev_priv);
	}
}

/**
 * vmw_release_device_late - Late part of fifo takedown.
 *
 * @dev_priv: Pointer to device private struct.
 *
 * This is the last part of the command submission takedown, to be called when
 * command submission is no longer needed. It may wait on pending fences.
 */
static void vmw_release_device_late(struct vmw_private *dev_priv)
{
	vmw_fence_fifo_down(dev_priv->fman);
	if (dev_priv->cman)
		vmw_cmdbuf_man_destroy(dev_priv->cman);

	vmw_fifo_release(dev_priv, &dev_priv->fifo);
}

/**
 * Sets the initial_[width|height] fields on the given vmw_private.
 *
 * It does so by reading SVGA_REG_[WIDTH|HEIGHT] regs and then
 * clamping the value to fb_max_[width|height] fields and the
 * VMW_MIN_INITIAL_[WIDTH|HEIGHT].
 * If the values appear to be invalid, set them to
 * VMW_MIN_INITIAL_[WIDTH|HEIGHT].
 */
static void vmw_get_initial_size(struct vmw_private *dev_priv)
{
	uint32_t width;
	uint32_t height;

	width = vmw_read(dev_priv, SVGA_REG_WIDTH);
	height = vmw_read(dev_priv, SVGA_REG_HEIGHT);

	width = max_t(uint32_t, width, VMW_MIN_INITIAL_WIDTH);
	height = max_t(uint32_t, height, VMW_MIN_INITIAL_HEIGHT);

	if (width > dev_priv->fb_max_width ||
	    height > dev_priv->fb_max_height) {

		/*
		 * This is a host error and shouldn't occur.
		 */

		width = VMW_MIN_INITIAL_WIDTH;
		height = VMW_MIN_INITIAL_HEIGHT;
	}

	dev_priv->initial_width = width;
	dev_priv->initial_height = height;
}

/**
 * vmw_dma_select_mode - Determine how DMA mappings should be set up for this
 * system.
 *
 * @dev_priv: Pointer to a struct vmw_private
 *
 * This functions tries to determine the IOMMU setup and what actions
 * need to be taken by the driver to make system pages visible to the
 * device.
 * If this function decides that DMA is not possible, it returns -EINVAL.
 * The driver may then try to disable features of the device that require
 * DMA.
 */
static int vmw_dma_select_mode(struct vmw_private *dev_priv)
{
	static const char *names[vmw_dma_map_max] = {
		[vmw_dma_phys] = "Using physical TTM page addresses.",
		[vmw_dma_alloc_coherent] = "Using coherent TTM pages.",
		[vmw_dma_map_populate] = "Keeping DMA mappings.",
		[vmw_dma_map_bind] = "Giving up DMA mappings early."};
#ifdef CONFIG_X86
	const struct dma_map_ops *dma_ops = get_dma_ops(dev_priv->dev->dev);

#ifdef CONFIG_INTEL_IOMMU
	if (intel_iommu_enabled) {
		dev_priv->map_mode = vmw_dma_map_populate;
		goto out_fixup;
	}
#endif

	if (!(vmw_force_iommu || vmw_force_coherent)) {
		dev_priv->map_mode = vmw_dma_phys;
		DRM_INFO("DMA map mode: %s\n", names[dev_priv->map_mode]);
		return 0;
	}

	dev_priv->map_mode = vmw_dma_map_populate;

	if (dma_ops->sync_single_for_cpu)
		dev_priv->map_mode = vmw_dma_alloc_coherent;
#ifdef CONFIG_SWIOTLB
	if (swiotlb_nr_tbl() == 0)
		dev_priv->map_mode = vmw_dma_map_populate;
#endif

#ifdef CONFIG_INTEL_IOMMU
out_fixup:
#endif
	if (dev_priv->map_mode == vmw_dma_map_populate &&
	    vmw_restrict_iommu)
		dev_priv->map_mode = vmw_dma_map_bind;

	if (vmw_force_coherent)
		dev_priv->map_mode = vmw_dma_alloc_coherent;

#if !defined(CONFIG_SWIOTLB) && !defined(CONFIG_INTEL_IOMMU)
	/*
	 * No coherent page pool
	 */
	if (dev_priv->map_mode == vmw_dma_alloc_coherent)
		return -EINVAL;
#endif

#else /* CONFIG_X86 */
	dev_priv->map_mode = vmw_dma_map_populate;
#endif /* CONFIG_X86 */

	DRM_INFO("DMA map mode: %s\n", names[dev_priv->map_mode]);

	return 0;
}

/**
 * vmw_dma_masks - set required page- and dma masks
 *
 * @dev: Pointer to struct drm-device
 *
 * With 32-bit we can only handle 32 bit PFNs. Optionally set that
 * restriction also for 64-bit systems.
 */
#ifdef CONFIG_INTEL_IOMMU
static int vmw_dma_masks(struct vmw_private *dev_priv)
{
	struct drm_device *dev = dev_priv->dev;
	int ret = 0;

	ret = dma_set_mask_and_coherent(dev->dev, DMA_BIT_MASK(64));
	if (dev_priv->map_mode != vmw_dma_phys &&
	    (sizeof(unsigned long) == 4 || vmw_restrict_dma_mask)) {
		DRM_INFO("Restricting DMA addresses to 44 bits.\n");
		return dma_set_mask_and_coherent(dev->dev, DMA_BIT_MASK(44));
	}

	return ret;
}
#else
static int vmw_dma_masks(struct vmw_private *dev_priv)
{
	return 0;
}
#endif

static int vmw_driver_load(struct drm_device *dev, unsigned long chipset)
{
	struct vmw_private *dev_priv;
	int ret;
	uint32_t svga_id;
	enum vmw_res_type i;
	bool refuse_dma = false;
	char host_log[100] = {0};

	dev_priv = kzalloc(sizeof(*dev_priv), GFP_KERNEL);
	if (unlikely(!dev_priv)) {
		DRM_ERROR("Failed allocating a device private struct.\n");
		return -ENOMEM;
	}

	pci_set_master(dev->pdev);

	dev_priv->dev = dev;
	dev_priv->vmw_chipset = chipset;
	dev_priv->last_read_seqno = (uint32_t) -100;
	mutex_init(&dev_priv->cmdbuf_mutex);
	mutex_init(&dev_priv->release_mutex);
	mutex_init(&dev_priv->binding_mutex);
	mutex_init(&dev_priv->requested_layout_mutex);
	mutex_init(&dev_priv->global_kms_state_mutex);
	rwlock_init(&dev_priv->resource_lock);
	ttm_lock_init(&dev_priv->reservation_sem);
	spin_lock_init(&dev_priv->hw_lock);
	spin_lock_init(&dev_priv->waiter_lock);
	spin_lock_init(&dev_priv->cap_lock);
	spin_lock_init(&dev_priv->svga_lock);
	spin_lock_init(&dev_priv->cursor_lock);

	for (i = vmw_res_context; i < vmw_res_max; ++i) {
		idr_init(&dev_priv->res_idr[i]);
		INIT_LIST_HEAD(&dev_priv->res_lru[i]);
	}

	mutex_init(&dev_priv->init_mutex);
	init_waitqueue_head(&dev_priv->fence_queue);
	init_waitqueue_head(&dev_priv->fifo_queue);
	dev_priv->fence_queue_waiters = 0;
	dev_priv->fifo_queue_waiters = 0;

	dev_priv->used_memory_size = 0;

	dev_priv->io_start = pci_resource_start(dev->pdev, 0);
	dev_priv->vram_start = pci_resource_start(dev->pdev, 1);
	dev_priv->mmio_start = pci_resource_start(dev->pdev, 2);

	dev_priv->assume_16bpp = !!vmw_assume_16bpp;

	dev_priv->enable_fb = enable_fbdev;

	vmw_write(dev_priv, SVGA_REG_ID, SVGA_ID_2);
	svga_id = vmw_read(dev_priv, SVGA_REG_ID);
	if (svga_id != SVGA_ID_2) {
		ret = -ENOSYS;
		DRM_ERROR("Unsupported SVGA ID 0x%x\n", svga_id);
		goto out_err0;
	}

	dev_priv->capabilities = vmw_read(dev_priv, SVGA_REG_CAPABILITIES);

	if (dev_priv->capabilities & SVGA_CAP_CAP2_REGISTER) {
		dev_priv->capabilities2 = vmw_read(dev_priv, SVGA_REG_CAP2);
	}


	ret = vmw_dma_select_mode(dev_priv);
	if (unlikely(ret != 0)) {
		DRM_INFO("Restricting capabilities due to IOMMU setup.\n");
		refuse_dma = true;
	}

	dev_priv->vram_size = vmw_read(dev_priv, SVGA_REG_VRAM_SIZE);
	dev_priv->mmio_size = vmw_read(dev_priv, SVGA_REG_MEM_SIZE);
	dev_priv->fb_max_width = vmw_read(dev_priv, SVGA_REG_MAX_WIDTH);
	dev_priv->fb_max_height = vmw_read(dev_priv, SVGA_REG_MAX_HEIGHT);

	vmw_get_initial_size(dev_priv);

	if (dev_priv->capabilities & SVGA_CAP_GMR2) {
		dev_priv->max_gmr_ids =
			vmw_read(dev_priv, SVGA_REG_GMR_MAX_IDS);
		dev_priv->max_gmr_pages =
			vmw_read(dev_priv, SVGA_REG_GMRS_MAX_PAGES);
		dev_priv->memory_size =
			vmw_read(dev_priv, SVGA_REG_MEMORY_SIZE);
		dev_priv->memory_size -= dev_priv->vram_size;
	} else {
		/*
		 * An arbitrary limit of 512MiB on surface
		 * memory. But all HWV8 hardware supports GMR2.
		 */
		dev_priv->memory_size = 512*1024*1024;
	}
	dev_priv->max_mob_pages = 0;
	dev_priv->max_mob_size = 0;
	if (dev_priv->capabilities & SVGA_CAP_GBOBJECTS) {
		uint64_t mem_size =
			vmw_read(dev_priv,
				 SVGA_REG_SUGGESTED_GBOBJECT_MEM_SIZE_KB);

		/*
		 * Workaround for low memory 2D VMs to compensate for the
		 * allocation taken by fbdev
		 */
		if (!(dev_priv->capabilities & SVGA_CAP_3D))
			mem_size *= 3;

		dev_priv->max_mob_pages = mem_size * 1024 / PAGE_SIZE;
		dev_priv->prim_bb_mem =
			vmw_read(dev_priv,
				 SVGA_REG_MAX_PRIMARY_BOUNDING_BOX_MEM);
		dev_priv->max_mob_size =
			vmw_read(dev_priv, SVGA_REG_MOB_MAX_SIZE);
		dev_priv->stdu_max_width =
			vmw_read(dev_priv, SVGA_REG_SCREENTARGET_MAX_WIDTH);
		dev_priv->stdu_max_height =
			vmw_read(dev_priv, SVGA_REG_SCREENTARGET_MAX_HEIGHT);

		vmw_write(dev_priv, SVGA_REG_DEV_CAP,
			  SVGA3D_DEVCAP_MAX_TEXTURE_WIDTH);
		dev_priv->texture_max_width = vmw_read(dev_priv,
						       SVGA_REG_DEV_CAP);
		vmw_write(dev_priv, SVGA_REG_DEV_CAP,
			  SVGA3D_DEVCAP_MAX_TEXTURE_HEIGHT);
		dev_priv->texture_max_height = vmw_read(dev_priv,
							SVGA_REG_DEV_CAP);
	} else {
		dev_priv->texture_max_width = 8192;
		dev_priv->texture_max_height = 8192;
		dev_priv->prim_bb_mem = dev_priv->vram_size;
	}

	vmw_print_capabilities(dev_priv->capabilities);
	if (dev_priv->capabilities & SVGA_CAP_CAP2_REGISTER)
		vmw_print_capabilities2(dev_priv->capabilities2);

	ret = vmw_dma_masks(dev_priv);
	if (unlikely(ret != 0))
		goto out_err0;

	dma_set_max_seg_size(dev->dev, min_t(unsigned int, U32_MAX & PAGE_MASK,
					     SCATTERLIST_MAX_SEGMENT));

	if (dev_priv->capabilities & SVGA_CAP_GMR2) {
		DRM_INFO("Max GMR ids is %u\n",
			 (unsigned)dev_priv->max_gmr_ids);
		DRM_INFO("Max number of GMR pages is %u\n",
			 (unsigned)dev_priv->max_gmr_pages);
		DRM_INFO("Max dedicated hypervisor surface memory is %u kiB\n",
			 (unsigned)dev_priv->memory_size / 1024);
	}
	DRM_INFO("Maximum display memory size is %u kiB\n",
		 dev_priv->prim_bb_mem / 1024);
	DRM_INFO("VRAM at 0x%08x size is %u kiB\n",
		 dev_priv->vram_start, dev_priv->vram_size / 1024);
	DRM_INFO("MMIO at 0x%08x size is %u kiB\n",
		 dev_priv->mmio_start, dev_priv->mmio_size / 1024);

	ret = vmw_ttm_global_init(dev_priv);
	if (unlikely(ret != 0))
		goto out_err0;


	vmw_master_init(&dev_priv->fbdev_master);
	ttm_lock_set_kill(&dev_priv->fbdev_master.lock, false, SIGTERM);
	dev_priv->active_master = &dev_priv->fbdev_master;

	dev_priv->mmio_virt = memremap(dev_priv->mmio_start,
				       dev_priv->mmio_size, MEMREMAP_WB);

	if (unlikely(dev_priv->mmio_virt == NULL)) {
		ret = -ENOMEM;
		DRM_ERROR("Failed mapping MMIO.\n");
		goto out_err3;
	}

	/* Need mmio memory to check for fifo pitchlock cap. */
	if (!(dev_priv->capabilities & SVGA_CAP_DISPLAY_TOPOLOGY) &&
	    !(dev_priv->capabilities & SVGA_CAP_PITCHLOCK) &&
	    !vmw_fifo_have_pitchlock(dev_priv)) {
		ret = -ENOSYS;
		DRM_ERROR("Hardware has no pitchlock\n");
		goto out_err4;
	}

	dev_priv->tdev = ttm_object_device_init
		(dev_priv->mem_global_ref.object, 12, &vmw_prime_dmabuf_ops);

	if (unlikely(dev_priv->tdev == NULL)) {
		DRM_ERROR("Unable to initialize TTM object management.\n");
		ret = -ENOMEM;
		goto out_err4;
	}

	dev->dev_private = dev_priv;

	ret = pci_request_regions(dev->pdev, "vmwgfx probe");
	dev_priv->stealth = (ret != 0);
	if (dev_priv->stealth) {
		/**
		 * Request at least the mmio PCI resource.
		 */

		DRM_INFO("It appears like vesafb is loaded. "
			 "Ignore above error if any.\n");
		ret = pci_request_region(dev->pdev, 2, "vmwgfx stealth probe");
		if (unlikely(ret != 0)) {
			DRM_ERROR("Failed reserving the SVGA MMIO resource.\n");
			goto out_no_device;
		}
	}

	if (dev_priv->capabilities & SVGA_CAP_IRQMASK) {
		ret = vmw_irq_install(dev, dev->pdev->irq);
		if (ret != 0) {
			DRM_ERROR("Failed installing irq: %d\n", ret);
			goto out_no_irq;
		}
	}

	dev_priv->fman = vmw_fence_manager_init(dev_priv);
	if (unlikely(dev_priv->fman == NULL)) {
		ret = -ENOMEM;
		goto out_no_fman;
	}

	ret = ttm_bo_device_init(&dev_priv->bdev,
				 dev_priv->bo_global_ref.ref.object,
				 &vmw_bo_driver,
				 dev->anon_inode->i_mapping,
				 VMWGFX_FILE_PAGE_OFFSET,
				 false);
	if (unlikely(ret != 0)) {
		DRM_ERROR("Failed initializing TTM buffer object driver.\n");
		goto out_no_bdev;
	}

	/*
	 * Enable VRAM, but initially don't use it until SVGA is enabled and
	 * unhidden.
	 */
	ret = ttm_bo_init_mm(&dev_priv->bdev, TTM_PL_VRAM,
			     (dev_priv->vram_size >> PAGE_SHIFT));
	if (unlikely(ret != 0)) {
		DRM_ERROR("Failed initializing memory manager for VRAM.\n");
		goto out_no_vram;
	}
	dev_priv->bdev.man[TTM_PL_VRAM].use_type = false;

	dev_priv->has_gmr = true;
	if (((dev_priv->capabilities & (SVGA_CAP_GMR | SVGA_CAP_GMR2)) == 0) ||
	    refuse_dma || ttm_bo_init_mm(&dev_priv->bdev, VMW_PL_GMR,
					 VMW_PL_GMR) != 0) {
		DRM_INFO("No GMR memory available. "
			 "Graphics memory resources are very limited.\n");
		dev_priv->has_gmr = false;
	}

	if (dev_priv->capabilities & SVGA_CAP_GBOBJECTS) {
		dev_priv->has_mob = true;
		if (ttm_bo_init_mm(&dev_priv->bdev, VMW_PL_MOB,
				   VMW_PL_MOB) != 0) {
			DRM_INFO("No MOB memory available. "
				 "3D will be disabled.\n");
			dev_priv->has_mob = false;
		}
	}

	if (dev_priv->has_mob) {
		spin_lock(&dev_priv->cap_lock);
		vmw_write(dev_priv, SVGA_REG_DEV_CAP, SVGA3D_DEVCAP_DXCONTEXT);
		dev_priv->has_dx = !!vmw_read(dev_priv, SVGA_REG_DEV_CAP);
		spin_unlock(&dev_priv->cap_lock);
	}


	ret = vmw_kms_init(dev_priv);
	if (unlikely(ret != 0))
		goto out_no_kms;
	vmw_overlay_init(dev_priv);

	ret = vmw_request_device(dev_priv);
	if (ret)
		goto out_no_fifo;

	if (dev_priv->has_dx) {
		/*
		 * SVGA_CAP2_DX2 (DefineGBSurface_v3) is needed for SM4_1
		 * support
		 */
		if ((dev_priv->capabilities2 & SVGA_CAP2_DX2) != 0) {
			vmw_write(dev_priv, SVGA_REG_DEV_CAP,
					SVGA3D_DEVCAP_SM41);
			dev_priv->has_sm4_1 = vmw_read(dev_priv,
							SVGA_REG_DEV_CAP);
		}
	}

	DRM_INFO("DX: %s\n", dev_priv->has_dx ? "yes." : "no.");
	DRM_INFO("Atomic: %s\n", (dev->driver->driver_features & DRIVER_ATOMIC)
		 ? "yes." : "no.");
	DRM_INFO("SM4_1: %s\n", dev_priv->has_sm4_1 ? "yes." : "no.");

	snprintf(host_log, sizeof(host_log), "vmwgfx: %s-%s",
		VMWGFX_REPO, VMWGFX_GIT_VERSION);
	vmw_host_log(host_log);

	memset(host_log, 0, sizeof(host_log));
	snprintf(host_log, sizeof(host_log), "vmwgfx: Module Version: %d.%d.%d",
		VMWGFX_DRIVER_MAJOR, VMWGFX_DRIVER_MINOR,
		VMWGFX_DRIVER_PATCHLEVEL);
	vmw_host_log(host_log);

	if (dev_priv->enable_fb) {
		vmw_fifo_resource_inc(dev_priv);
		vmw_svga_enable(dev_priv);
		vmw_fb_init(dev_priv);
	}

	dev_priv->pm_nb.notifier_call = vmwgfx_pm_notifier;
	register_pm_notifier(&dev_priv->pm_nb);

	return 0;

out_no_fifo:
	vmw_overlay_close(dev_priv);
	vmw_kms_close(dev_priv);
out_no_kms:
	if (dev_priv->has_mob)
		(void) ttm_bo_clean_mm(&dev_priv->bdev, VMW_PL_MOB);
	if (dev_priv->has_gmr)
		(void) ttm_bo_clean_mm(&dev_priv->bdev, VMW_PL_GMR);
	(void)ttm_bo_clean_mm(&dev_priv->bdev, TTM_PL_VRAM);
out_no_vram:
	(void)ttm_bo_device_release(&dev_priv->bdev);
out_no_bdev:
	vmw_fence_manager_takedown(dev_priv->fman);
out_no_fman:
	if (dev_priv->capabilities & SVGA_CAP_IRQMASK)
		vmw_irq_uninstall(dev_priv->dev);
out_no_irq:
	if (dev_priv->stealth)
		pci_release_region(dev->pdev, 2);
	else
		pci_release_regions(dev->pdev);
out_no_device:
	ttm_object_device_release(&dev_priv->tdev);
out_err4:
	memunmap(dev_priv->mmio_virt);
out_err3:
	vmw_ttm_global_release(dev_priv);
out_err0:
	for (i = vmw_res_context; i < vmw_res_max; ++i)
		idr_destroy(&dev_priv->res_idr[i]);

	if (dev_priv->ctx.staged_bindings)
		vmw_binding_state_free(dev_priv->ctx.staged_bindings);
	kfree(dev_priv);
	return ret;
}

static void vmw_driver_unload(struct drm_device *dev)
{
	struct vmw_private *dev_priv = vmw_priv(dev);
	enum vmw_res_type i;

	unregister_pm_notifier(&dev_priv->pm_nb);

	if (dev_priv->ctx.res_ht_initialized)
		drm_ht_remove(&dev_priv->ctx.res_ht);
	vfree(dev_priv->ctx.cmd_bounce);
	if (dev_priv->enable_fb) {
		vmw_fb_off(dev_priv);
		vmw_fb_close(dev_priv);
		vmw_fifo_resource_dec(dev_priv);
		vmw_svga_disable(dev_priv);
	}

	vmw_kms_close(dev_priv);
	vmw_overlay_close(dev_priv);

	if (dev_priv->has_gmr)
		(void)ttm_bo_clean_mm(&dev_priv->bdev, VMW_PL_GMR);
	(void)ttm_bo_clean_mm(&dev_priv->bdev, TTM_PL_VRAM);

	vmw_release_device_early(dev_priv);
	if (dev_priv->has_mob)
		(void) ttm_bo_clean_mm(&dev_priv->bdev, VMW_PL_MOB);
	(void) ttm_bo_device_release(&dev_priv->bdev);
	vmw_release_device_late(dev_priv);
	vmw_fence_manager_takedown(dev_priv->fman);
	if (dev_priv->capabilities & SVGA_CAP_IRQMASK)
		vmw_irq_uninstall(dev_priv->dev);
	if (dev_priv->stealth)
		pci_release_region(dev->pdev, 2);
	else
		pci_release_regions(dev->pdev);

	ttm_object_device_release(&dev_priv->tdev);
	memunmap(dev_priv->mmio_virt);
	if (dev_priv->ctx.staged_bindings)
		vmw_binding_state_free(dev_priv->ctx.staged_bindings);
	vmw_ttm_global_release(dev_priv);

	for (i = vmw_res_context; i < vmw_res_max; ++i)
		idr_destroy(&dev_priv->res_idr[i]);

	kfree(dev_priv);
}

static void vmw_postclose(struct drm_device *dev,
			 struct drm_file *file_priv)
{
	struct vmw_fpriv *vmw_fp;

	vmw_fp = vmw_fpriv(file_priv);

	if (vmw_fp->locked_master) {
		struct vmw_master *vmaster =
			vmw_master(vmw_fp->locked_master);

		ttm_lock_set_kill(&vmaster->lock, true, SIGTERM);
		ttm_vt_unlock(&vmaster->lock);
		drm_master_put(&vmw_fp->locked_master);
	}

	ttm_object_file_release(&vmw_fp->tfile);
	kfree(vmw_fp);
}

static int vmw_driver_open(struct drm_device *dev, struct drm_file *file_priv)
{
	struct vmw_private *dev_priv = vmw_priv(dev);
	struct vmw_fpriv *vmw_fp;
	int ret = -ENOMEM;

	vmw_fp = kzalloc(sizeof(*vmw_fp), GFP_KERNEL);
	if (unlikely(!vmw_fp))
		return ret;

	vmw_fp->tfile = ttm_object_file_init(dev_priv->tdev, 10);
	if (unlikely(vmw_fp->tfile == NULL))
		goto out_no_tfile;

	file_priv->driver_priv = vmw_fp;

	return 0;

out_no_tfile:
	kfree(vmw_fp);
	return ret;
}

static struct vmw_master *vmw_master_check(struct drm_device *dev,
					   struct drm_file *file_priv,
					   unsigned int flags)
{
	int ret;
	struct vmw_fpriv *vmw_fp = vmw_fpriv(file_priv);
	struct vmw_master *vmaster;

	if (!drm_is_primary_client(file_priv) || !(flags & DRM_AUTH))
		return NULL;

	ret = mutex_lock_interruptible(&dev->master_mutex);
	if (unlikely(ret != 0))
		return ERR_PTR(-ERESTARTSYS);

	if (drm_is_current_master(file_priv)) {
		mutex_unlock(&dev->master_mutex);
		return NULL;
	}

	/*
	 * Check if we were previously master, but now dropped. In that
	 * case, allow at least render node functionality.
	 */
	if (vmw_fp->locked_master) {
		mutex_unlock(&dev->master_mutex);

		if (flags & DRM_RENDER_ALLOW)
			return NULL;

		DRM_ERROR("Dropped master trying to access ioctl that "
			  "requires authentication.\n");
		return ERR_PTR(-EACCES);
	}
	mutex_unlock(&dev->master_mutex);

	/*
	 * Take the TTM lock. Possibly sleep waiting for the authenticating
	 * master to become master again, or for a SIGTERM if the
	 * authenticating master exits.
	 */
	vmaster = vmw_master(file_priv->master);
	ret = ttm_read_lock(&vmaster->lock, true);
	if (unlikely(ret != 0))
		vmaster = ERR_PTR(ret);

	return vmaster;
}

static long vmw_generic_ioctl(struct file *filp, unsigned int cmd,
			      unsigned long arg,
			      long (*ioctl_func)(struct file *, unsigned int,
						 unsigned long))
{
	struct drm_file *file_priv = filp->private_data;
	struct drm_device *dev = file_priv->minor->dev;
	unsigned int nr = DRM_IOCTL_NR(cmd);
	struct vmw_master *vmaster;
	unsigned int flags;
	long ret;

	/*
	 * Do extra checking on driver private ioctls.
	 */

	if ((nr >= DRM_COMMAND_BASE) && (nr < DRM_COMMAND_END)
	    && (nr < DRM_COMMAND_BASE + dev->driver->num_ioctls)) {
		const struct drm_ioctl_desc *ioctl =
			&vmw_ioctls[nr - DRM_COMMAND_BASE];

		if (nr == DRM_COMMAND_BASE + DRM_VMW_EXECBUF) {
			ret = (long) drm_ioctl_permit(ioctl->flags, file_priv);
			if (unlikely(ret != 0))
				return ret;

			if (unlikely((cmd & (IOC_IN | IOC_OUT)) != IOC_IN))
				goto out_io_encoding;

			return (long) vmw_execbuf_ioctl(dev, arg, file_priv,
							_IOC_SIZE(cmd));
		} else if (nr == DRM_COMMAND_BASE + DRM_VMW_UPDATE_LAYOUT) {
			if (!drm_is_current_master(file_priv) &&
			    !capable(CAP_SYS_ADMIN))
				return -EACCES;
		}

		if (unlikely(ioctl->cmd != cmd))
			goto out_io_encoding;

		flags = ioctl->flags;
	} else if (!drm_ioctl_flags(nr, &flags))
		return -EINVAL;

	vmaster = vmw_master_check(dev, file_priv, flags);
	if (IS_ERR(vmaster)) {
		ret = PTR_ERR(vmaster);

		if (ret != -ERESTARTSYS)
			DRM_INFO("IOCTL ERROR Command %d, Error %ld.\n",
				 nr, ret);
		return ret;
	}

	ret = ioctl_func(filp, cmd, arg);
	if (vmaster)
		ttm_read_unlock(&vmaster->lock);

	return ret;

out_io_encoding:
	DRM_ERROR("Invalid command format, ioctl %d\n",
		  nr - DRM_COMMAND_BASE);

	return -EINVAL;
}

static long vmw_unlocked_ioctl(struct file *filp, unsigned int cmd,
			       unsigned long arg)
{
	return vmw_generic_ioctl(filp, cmd, arg, &drm_ioctl);
}

#ifdef CONFIG_COMPAT
static long vmw_compat_ioctl(struct file *filp, unsigned int cmd,
			     unsigned long arg)
{
	return vmw_generic_ioctl(filp, cmd, arg, &drm_compat_ioctl);
}
#endif

static void vmw_lastclose(struct drm_device *dev)
{
}

static void vmw_master_init(struct vmw_master *vmaster)
{
	ttm_lock_init(&vmaster->lock);
}

static int vmw_master_create(struct drm_device *dev,
			     struct drm_master *master)
{
	struct vmw_master *vmaster;

	vmaster = kzalloc(sizeof(*vmaster), GFP_KERNEL);
	if (unlikely(!vmaster))
		return -ENOMEM;

	vmw_master_init(vmaster);
	ttm_lock_set_kill(&vmaster->lock, true, SIGTERM);
	master->driver_priv = vmaster;

	return 0;
}

static void vmw_master_destroy(struct drm_device *dev,
			       struct drm_master *master)
{
	struct vmw_master *vmaster = vmw_master(master);

	master->driver_priv = NULL;
	kfree(vmaster);
}

static int vmw_master_set(struct drm_device *dev,
			  struct drm_file *file_priv,
			  bool from_open)
{
	struct vmw_private *dev_priv = vmw_priv(dev);
	struct vmw_fpriv *vmw_fp = vmw_fpriv(file_priv);
	struct vmw_master *active = dev_priv->active_master;
	struct vmw_master *vmaster = vmw_master(file_priv->master);
	int ret = 0;

	if (active) {
		BUG_ON(active != &dev_priv->fbdev_master);
		ret = ttm_vt_lock(&active->lock, false, vmw_fp->tfile);
		if (unlikely(ret != 0))
			return ret;

		ttm_lock_set_kill(&active->lock, true, SIGTERM);
		dev_priv->active_master = NULL;
	}

	ttm_lock_set_kill(&vmaster->lock, false, SIGTERM);
	if (!from_open) {
		ttm_vt_unlock(&vmaster->lock);
		BUG_ON(vmw_fp->locked_master != file_priv->master);
		drm_master_put(&vmw_fp->locked_master);
	}

	dev_priv->active_master = vmaster;

	/*
	 * Inform a new master that the layout may have changed while
	 * it was gone.
	 */
	if (!from_open)
		drm_sysfs_hotplug_event(dev);

	return 0;
}

static void vmw_master_drop(struct drm_device *dev,
			    struct drm_file *file_priv)
{
	struct vmw_private *dev_priv = vmw_priv(dev);
	struct vmw_fpriv *vmw_fp = vmw_fpriv(file_priv);
	struct vmw_master *vmaster = vmw_master(file_priv->master);
	int ret;

	/**
	 * Make sure the master doesn't disappear while we have
	 * it locked.
	 */

	vmw_fp->locked_master = drm_master_get(file_priv->master);
	ret = ttm_vt_lock(&vmaster->lock, false, vmw_fp->tfile);
	vmw_kms_legacy_hotspot_clear(dev_priv);
	if (unlikely((ret != 0))) {
		DRM_ERROR("Unable to lock TTM at VT switch.\n");
		drm_master_put(&vmw_fp->locked_master);
	}

	ttm_lock_set_kill(&vmaster->lock, false, SIGTERM);

	if (!dev_priv->enable_fb)
		vmw_svga_disable(dev_priv);

	dev_priv->active_master = &dev_priv->fbdev_master;
	ttm_lock_set_kill(&dev_priv->fbdev_master.lock, false, SIGTERM);
	ttm_vt_unlock(&dev_priv->fbdev_master.lock);
}

/**
 * __vmw_svga_enable - Enable SVGA mode, FIFO and use of VRAM.
 *
 * @dev_priv: Pointer to device private struct.
 * Needs the reservation sem to be held in non-exclusive mode.
 */
static void __vmw_svga_enable(struct vmw_private *dev_priv)
{
	spin_lock(&dev_priv->svga_lock);
	if (!dev_priv->bdev.man[TTM_PL_VRAM].use_type) {
		vmw_write(dev_priv, SVGA_REG_ENABLE, SVGA_REG_ENABLE);
		dev_priv->bdev.man[TTM_PL_VRAM].use_type = true;
	}
	spin_unlock(&dev_priv->svga_lock);
}

/**
 * vmw_svga_enable - Enable SVGA mode, FIFO and use of VRAM.
 *
 * @dev_priv: Pointer to device private struct.
 */
void vmw_svga_enable(struct vmw_private *dev_priv)
{
	(void) ttm_read_lock(&dev_priv->reservation_sem, false);
	__vmw_svga_enable(dev_priv);
	ttm_read_unlock(&dev_priv->reservation_sem);
}

/**
 * __vmw_svga_disable - Disable SVGA mode and use of VRAM.
 *
 * @dev_priv: Pointer to device private struct.
 * Needs the reservation sem to be held in exclusive mode.
 * Will not empty VRAM. VRAM must be emptied by caller.
 */
static void __vmw_svga_disable(struct vmw_private *dev_priv)
{
	spin_lock(&dev_priv->svga_lock);
	if (dev_priv->bdev.man[TTM_PL_VRAM].use_type) {
		dev_priv->bdev.man[TTM_PL_VRAM].use_type = false;
		vmw_write(dev_priv, SVGA_REG_ENABLE,
			  SVGA_REG_ENABLE_HIDE |
			  SVGA_REG_ENABLE_ENABLE);
	}
	spin_unlock(&dev_priv->svga_lock);
}

/**
 * vmw_svga_disable - Disable SVGA_MODE, and use of VRAM. Keep the fifo
 * running.
 *
 * @dev_priv: Pointer to device private struct.
 * Will empty VRAM.
 */
void vmw_svga_disable(struct vmw_private *dev_priv)
{
	/*
	 * Disabling SVGA will turn off device modesetting capabilities, so
	 * notify KMS about that so that it doesn't cache atomic state that
	 * isn't valid anymore, for example crtcs turned on.
	 * Strictly we'd want to do this under the SVGA lock (or an SVGA mutex),
	 * but vmw_kms_lost_device() takes the reservation sem and thus we'll
	 * end up with lock order reversal. Thus, a master may actually perform
	 * a new modeset just after we call vmw_kms_lost_device() and race with
	 * vmw_svga_disable(), but that should at worst cause atomic KMS state
	 * to be inconsistent with the device, causing modesetting problems.
	 *
	 */
	vmw_kms_lost_device(dev_priv->dev);
	ttm_write_lock(&dev_priv->reservation_sem, false);
	spin_lock(&dev_priv->svga_lock);
	if (dev_priv->bdev.man[TTM_PL_VRAM].use_type) {
		dev_priv->bdev.man[TTM_PL_VRAM].use_type = false;
		spin_unlock(&dev_priv->svga_lock);
		if (ttm_bo_evict_mm(&dev_priv->bdev, TTM_PL_VRAM))
			DRM_ERROR("Failed evicting VRAM buffers.\n");
		vmw_write(dev_priv, SVGA_REG_ENABLE,
			  SVGA_REG_ENABLE_HIDE |
			  SVGA_REG_ENABLE_ENABLE);
	} else
		spin_unlock(&dev_priv->svga_lock);
	ttm_write_unlock(&dev_priv->reservation_sem);
}

static void vmw_remove(struct pci_dev *pdev)
{
	struct drm_device *dev = pci_get_drvdata(pdev);

	pci_disable_device(pdev);
	drm_put_dev(dev);
}

static int vmwgfx_pm_notifier(struct notifier_block *nb, unsigned long val,
			      void *ptr)
{
	struct vmw_private *dev_priv =
		container_of(nb, struct vmw_private, pm_nb);

	switch (val) {
	case PM_HIBERNATION_PREPARE:
		/*
		 * Take the reservation sem in write mode, which will make sure
		 * there are no other processes holding a buffer object
		 * reservation, meaning we should be able to evict all buffer
		 * objects if needed.
		 * Once user-space processes have been frozen, we can release
		 * the lock again.
		 */
		ttm_suspend_lock(&dev_priv->reservation_sem);
		dev_priv->suspend_locked = true;
		break;
	case PM_POST_HIBERNATION:
	case PM_POST_RESTORE:
		if (READ_ONCE(dev_priv->suspend_locked)) {
			dev_priv->suspend_locked = false;
			ttm_suspend_unlock(&dev_priv->reservation_sem);
		}
		break;
	default:
		break;
	}
	return 0;
}

static int vmw_pci_suspend(struct pci_dev *pdev, pm_message_t state)
{
	struct drm_device *dev = pci_get_drvdata(pdev);
	struct vmw_private *dev_priv = vmw_priv(dev);

	if (dev_priv->refuse_hibernation)
		return -EBUSY;

	pci_save_state(pdev);
	pci_disable_device(pdev);
	pci_set_power_state(pdev, PCI_D3hot);
	return 0;
}

static int vmw_pci_resume(struct pci_dev *pdev)
{
	pci_set_power_state(pdev, PCI_D0);
	pci_restore_state(pdev);
	return pci_enable_device(pdev);
}

static int vmw_pm_suspend(struct device *kdev)
{
	struct pci_dev *pdev = to_pci_dev(kdev);
	struct pm_message dummy;

	dummy.event = 0;

	return vmw_pci_suspend(pdev, dummy);
}

static int vmw_pm_resume(struct device *kdev)
{
	struct pci_dev *pdev = to_pci_dev(kdev);

	return vmw_pci_resume(pdev);
}

static int vmw_pm_freeze(struct device *kdev)
{
	struct pci_dev *pdev = to_pci_dev(kdev);
	struct drm_device *dev = pci_get_drvdata(pdev);
	struct vmw_private *dev_priv = vmw_priv(dev);
	int ret;

	/*
	 * Unlock for vmw_kms_suspend.
	 * No user-space processes should be running now.
	 */
	ttm_suspend_unlock(&dev_priv->reservation_sem);
	ret = vmw_kms_suspend(dev_priv->dev);
	if (ret) {
		ttm_suspend_lock(&dev_priv->reservation_sem);
		DRM_ERROR("Failed to freeze modesetting.\n");
		return ret;
	}
	if (dev_priv->enable_fb)
		vmw_fb_off(dev_priv);

	ttm_suspend_lock(&dev_priv->reservation_sem);
	vmw_execbuf_release_pinned_bo(dev_priv);
	vmw_resource_evict_all(dev_priv);
	vmw_release_device_early(dev_priv);
	ttm_bo_swapout_all(&dev_priv->bdev);
	if (dev_priv->enable_fb)
		vmw_fifo_resource_dec(dev_priv);
	if (atomic_read(&dev_priv->num_fifo_resources) != 0) {
		DRM_ERROR("Can't hibernate while 3D resources are active.\n");
		if (dev_priv->enable_fb)
			vmw_fifo_resource_inc(dev_priv);
		WARN_ON(vmw_request_device_late(dev_priv));
		dev_priv->suspend_locked = false;
		ttm_suspend_unlock(&dev_priv->reservation_sem);
		if (dev_priv->suspend_state)
			vmw_kms_resume(dev);
		if (dev_priv->enable_fb)
			vmw_fb_on(dev_priv);
		return -EBUSY;
	}

	vmw_fence_fifo_down(dev_priv->fman);
	__vmw_svga_disable(dev_priv);
	
	vmw_release_device_late(dev_priv);
	return 0;
}

static int vmw_pm_restore(struct device *kdev)
{
	struct pci_dev *pdev = to_pci_dev(kdev);
	struct drm_device *dev = pci_get_drvdata(pdev);
	struct vmw_private *dev_priv = vmw_priv(dev);
	int ret;

	vmw_write(dev_priv, SVGA_REG_ID, SVGA_ID_2);
	(void) vmw_read(dev_priv, SVGA_REG_ID);

	if (dev_priv->enable_fb)
		vmw_fifo_resource_inc(dev_priv);

	ret = vmw_request_device(dev_priv);
	if (ret)
		return ret;

	if (dev_priv->enable_fb)
		__vmw_svga_enable(dev_priv);

	vmw_fence_fifo_up(dev_priv->fman);
	dev_priv->suspend_locked = false;
	ttm_suspend_unlock(&dev_priv->reservation_sem);
	if (dev_priv->suspend_state)
		vmw_kms_resume(dev_priv->dev);

	if (dev_priv->enable_fb)
		vmw_fb_on(dev_priv);

	return 0;
}

static const struct dev_pm_ops vmw_pm_ops = {
	.freeze = vmw_pm_freeze,
	.thaw = vmw_pm_restore,
	.restore = vmw_pm_restore,
	.suspend = vmw_pm_suspend,
	.resume = vmw_pm_resume,
};

static const struct file_operations vmwgfx_driver_fops = {
	.owner = THIS_MODULE,
	.open = drm_open,
	.release = drm_release,
	.unlocked_ioctl = vmw_unlocked_ioctl,
	.mmap = vmw_mmap,
	.poll = vmw_fops_poll,
	.read = vmw_fops_read,
#if defined(CONFIG_COMPAT)
	.compat_ioctl = vmw_compat_ioctl,
#endif
	.llseek = noop_llseek,
};

static struct drm_driver driver = {
	.driver_features = DRIVER_HAVE_IRQ | DRIVER_IRQ_SHARED |
	DRIVER_MODESET | DRIVER_PRIME | DRIVER_RENDER | DRIVER_ATOMIC,
	.load = vmw_driver_load,
	.unload = vmw_driver_unload,
	.lastclose = vmw_lastclose,
	.get_vblank_counter = vmw_get_vblank_counter,
	.enable_vblank = vmw_enable_vblank,
	.disable_vblank = vmw_disable_vblank,
	.ioctls = vmw_ioctls,
	.num_ioctls = ARRAY_SIZE(vmw_ioctls),
	.master_create = vmw_master_create,
	.master_destroy = vmw_master_destroy,
	.master_set = vmw_master_set,
	.master_drop = vmw_master_drop,
	.open = vmw_driver_open,
	.postclose = vmw_postclose,

	.dumb_create = vmw_dumb_create,
	.dumb_map_offset = vmw_dumb_map_offset,
	.dumb_destroy = vmw_dumb_destroy,

	.prime_fd_to_handle = vmw_prime_fd_to_handle,
	.prime_handle_to_fd = vmw_prime_handle_to_fd,

	.fops = &vmwgfx_driver_fops,
	.name = VMWGFX_DRIVER_NAME,
	.desc = VMWGFX_DRIVER_DESC,
	.date = VMWGFX_DRIVER_DATE,
	.major = VMWGFX_DRIVER_MAJOR,
	.minor = VMWGFX_DRIVER_MINOR,
	.patchlevel = VMWGFX_DRIVER_PATCHLEVEL
};

static struct pci_driver vmw_pci_driver = {
	.name = VMWGFX_DRIVER_NAME,
	.id_table = vmw_pci_id_list,
	.probe = vmw_probe,
	.remove = vmw_remove,
	.driver = {
		.pm = &vmw_pm_ops
	}
};

static int vmw_probe(struct pci_dev *pdev, const struct pci_device_id *ent)
{
	return drm_get_pci_dev(pdev, ent, &driver);
}

static int __init vmwgfx_init(void)
{
	int ret;

<<<<<<< HEAD
#ifdef CONFIG_VGA_CONSOLE
	if (vgacon_text_force())
		return -EINVAL;
#endif

	ret = drm_pci_init(&driver, &vmw_pci_driver);
=======
	if (vgacon_text_force())
		return -EINVAL;

	ret = pci_register_driver(&vmw_pci_driver);
>>>>>>> 286cd8c7
	if (ret)
		DRM_ERROR("Failed initializing DRM.\n");
	return ret;
}

static void __exit vmwgfx_exit(void)
{
	pci_unregister_driver(&vmw_pci_driver);
}

module_init(vmwgfx_init);
module_exit(vmwgfx_exit);

MODULE_AUTHOR("VMware Inc. and others");
MODULE_DESCRIPTION("Standalone drm driver for the VMware SVGA device");
MODULE_LICENSE("GPL and additional rights");
MODULE_VERSION(__stringify(VMWGFX_DRIVER_MAJOR) "."
	       __stringify(VMWGFX_DRIVER_MINOR) "."
	       __stringify(VMWGFX_DRIVER_PATCHLEVEL) "."
	       "0");<|MERGE_RESOLUTION|>--- conflicted
+++ resolved
@@ -268,10 +268,7 @@
 module_param_named(restrict_dma_mask, vmw_restrict_dma_mask, int, 0600);
 MODULE_PARM_DESC(assume_16bpp, "Assume 16-bpp when filtering modes");
 module_param_named(assume_16bpp, vmw_assume_16bpp, int, 0600);
-<<<<<<< HEAD
-=======
-
->>>>>>> 286cd8c7
+
 
 static void vmw_print_capabilities2(uint32_t capabilities2)
 {
@@ -1657,19 +1654,10 @@
 {
 	int ret;
 
-<<<<<<< HEAD
-#ifdef CONFIG_VGA_CONSOLE
 	if (vgacon_text_force())
 		return -EINVAL;
-#endif
-
-	ret = drm_pci_init(&driver, &vmw_pci_driver);
-=======
-	if (vgacon_text_force())
-		return -EINVAL;
 
 	ret = pci_register_driver(&vmw_pci_driver);
->>>>>>> 286cd8c7
 	if (ret)
 		DRM_ERROR("Failed initializing DRM.\n");
 	return ret;
