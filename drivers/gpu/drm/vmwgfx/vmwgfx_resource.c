--- conflicted
+++ resolved
@@ -287,731 +287,11 @@
 	}
 
 	*out_surf = NULL;
-<<<<<<< HEAD
-	ret = vmw_user_dmabuf_lookup(tfile, handle, out_buf, NULL);
+	ret = vmw_user_bo_lookup(tfile, handle, out_buf, NULL);
 	return ret;
 }
 
 /**
- * Buffer management.
- */
-
-/**
- * vmw_dmabuf_acc_size - Calculate the pinned memory usage of buffers
- *
- * @dev_priv: Pointer to a struct vmw_private identifying the device.
- * @size: The requested buffer size.
- * @user: Whether this is an ordinary dma buffer or a user dma buffer.
- */
-static size_t vmw_dmabuf_acc_size(struct vmw_private *dev_priv, size_t size,
-				  bool user)
-{
-	static size_t struct_size, user_struct_size;
-	size_t num_pages = PAGE_ALIGN(size) >> PAGE_SHIFT;
-	size_t page_array_size = ttm_round_pot(num_pages * sizeof(void *));
-
-	if (unlikely(struct_size == 0)) {
-		size_t backend_size = ttm_round_pot(vmw_tt_size);
-
-		struct_size = backend_size +
-			ttm_round_pot(sizeof(struct vmw_dma_buffer));
-		user_struct_size = backend_size +
-			ttm_round_pot(sizeof(struct vmw_user_dma_buffer));
-	}
-
-	if (dev_priv->map_mode == vmw_dma_alloc_coherent)
-		page_array_size +=
-			ttm_round_pot(num_pages * sizeof(dma_addr_t));
-
-	return ((user) ? user_struct_size : struct_size) +
-		page_array_size;
-}
-
-void vmw_dmabuf_bo_free(struct ttm_buffer_object *bo)
-{
-	struct vmw_dma_buffer *vmw_bo = vmw_dma_buffer(bo);
-
-	kfree(vmw_bo);
-}
-
-static void vmw_user_dmabuf_destroy(struct ttm_buffer_object *bo)
-{
-	struct vmw_user_dma_buffer *vmw_user_bo = vmw_user_dma_buffer(bo);
-
-	ttm_prime_object_kfree(vmw_user_bo, prime);
-}
-
-int vmw_dmabuf_init(struct vmw_private *dev_priv,
-		    struct vmw_dma_buffer *vmw_bo,
-		    size_t size, struct ttm_placement *placement,
-		    bool interruptible,
-		    void (*bo_free) (struct ttm_buffer_object *bo))
-{
-	struct ttm_bo_device *bdev = &dev_priv->bdev;
-	size_t acc_size;
-	int ret;
-	bool user = (bo_free == &vmw_user_dmabuf_destroy);
-
-	BUG_ON(!bo_free && (!user && (bo_free != vmw_dmabuf_bo_free)));
-
-	acc_size = vmw_dmabuf_acc_size(dev_priv, size, user);
-	memset(vmw_bo, 0, sizeof(*vmw_bo));
-
-	INIT_LIST_HEAD(&vmw_bo->res_list);
-
-	ret = ttm_bo_init(bdev, &vmw_bo->base, size,
-			  ttm_bo_type_device, placement,
-			  0, interruptible,
-			  NULL, acc_size, NULL, NULL, bo_free);
-	return ret;
-}
-
-static void vmw_user_dmabuf_release(struct ttm_base_object **p_base)
-{
-	struct vmw_user_dma_buffer *vmw_user_bo;
-	struct ttm_base_object *base = *p_base;
-	struct ttm_buffer_object *bo;
-
-	*p_base = NULL;
-
-	if (unlikely(base == NULL))
-		return;
-
-	vmw_user_bo = container_of(base, struct vmw_user_dma_buffer,
-				   prime.base);
-	bo = &vmw_user_bo->dma.base;
-	ttm_bo_unref(&bo);
-}
-
-static void vmw_user_dmabuf_ref_obj_release(struct ttm_base_object *base,
-					    enum ttm_ref_type ref_type)
-{
-	struct vmw_user_dma_buffer *user_bo;
-	user_bo = container_of(base, struct vmw_user_dma_buffer, prime.base);
-
-	switch (ref_type) {
-	case TTM_REF_SYNCCPU_WRITE:
-		ttm_bo_synccpu_write_release(&user_bo->dma.base);
-		break;
-	default:
-		BUG();
-	}
-}
-
-/**
- * vmw_user_dmabuf_alloc - Allocate a user dma buffer
- *
- * @dev_priv: Pointer to a struct device private.
- * @tfile: Pointer to a struct ttm_object_file on which to register the user
- * object.
- * @size: Size of the dma buffer.
- * @shareable: Boolean whether the buffer is shareable with other open files.
- * @handle: Pointer to where the handle value should be assigned.
- * @p_dma_buf: Pointer to where the refcounted struct vmw_dma_buffer pointer
- * should be assigned.
- */
-int vmw_user_dmabuf_alloc(struct vmw_private *dev_priv,
-			  struct ttm_object_file *tfile,
-			  uint32_t size,
-			  bool shareable,
-			  uint32_t *handle,
-			  struct vmw_dma_buffer **p_dma_buf,
-			  struct ttm_base_object **p_base)
-{
-	struct vmw_user_dma_buffer *user_bo;
-	struct ttm_buffer_object *tmp;
-	int ret;
-
-	user_bo = kzalloc(sizeof(*user_bo), GFP_KERNEL);
-	if (unlikely(user_bo == NULL)) {
-		DRM_ERROR("Failed to allocate a buffer.\n");
-		return -ENOMEM;
-	}
-
-	ret = vmw_dmabuf_init(dev_priv, &user_bo->dma, size,
-			      (dev_priv->has_mob) ?
-			      &vmw_sys_placement :
-			      &vmw_vram_sys_placement, true,
-			      &vmw_user_dmabuf_destroy);
-	if (unlikely(ret != 0))
-		return ret;
-
-	tmp = ttm_bo_reference(&user_bo->dma.base);
-	ret = ttm_prime_object_init(tfile,
-				    size,
-				    &user_bo->prime,
-				    shareable,
-				    ttm_buffer_type,
-				    &vmw_user_dmabuf_release,
-				    &vmw_user_dmabuf_ref_obj_release);
-	if (unlikely(ret != 0)) {
-		ttm_bo_unref(&tmp);
-		goto out_no_base_object;
-	}
-
-	*p_dma_buf = &user_bo->dma;
-	if (p_base) {
-		*p_base = &user_bo->prime.base;
-		kref_get(&(*p_base)->refcount);
-	}
-	*handle = user_bo->prime.base.hash.key;
-
-out_no_base_object:
-	return ret;
-}
-
-/**
- * vmw_user_dmabuf_verify_access - verify access permissions on this
- * buffer object.
- *
- * @bo: Pointer to the buffer object being accessed
- * @tfile: Identifying the caller.
- */
-int vmw_user_dmabuf_verify_access(struct ttm_buffer_object *bo,
-				  struct ttm_object_file *tfile)
-{
-	struct vmw_user_dma_buffer *vmw_user_bo;
-
-	if (unlikely(bo->destroy != vmw_user_dmabuf_destroy))
-		return -EPERM;
-
-	vmw_user_bo = vmw_user_dma_buffer(bo);
-
-	/* Check that the caller has opened the object. */
-	if (likely(ttm_ref_object_exists(tfile, &vmw_user_bo->prime.base)))
-		return 0;
-
-	DRM_ERROR("Could not grant buffer access.\n");
-	return -EPERM;
-}
-
-/**
- * vmw_user_dmabuf_synccpu_grab - Grab a struct vmw_user_dma_buffer for cpu
- * access, idling previous GPU operations on the buffer and optionally
- * blocking it for further command submissions.
- *
- * @user_bo: Pointer to the buffer object being grabbed for CPU access
- * @tfile: Identifying the caller.
- * @flags: Flags indicating how the grab should be performed.
- *
- * A blocking grab will be automatically released when @tfile is closed.
- */
-static int vmw_user_dmabuf_synccpu_grab(struct vmw_user_dma_buffer *user_bo,
-					struct ttm_object_file *tfile,
-					uint32_t flags)
-{
-	struct ttm_buffer_object *bo = &user_bo->dma.base;
-	bool existed;
-	int ret;
-
-	if (flags & drm_vmw_synccpu_allow_cs) {
-		bool nonblock = !!(flags & drm_vmw_synccpu_dontblock);
-		long lret;
-
-		if (nonblock)
-			return reservation_object_test_signaled_rcu(bo->resv, true) ? 0 : -EBUSY;
-
-		lret = reservation_object_wait_timeout_rcu(bo->resv, true, true, MAX_SCHEDULE_TIMEOUT);
-		if (!lret)
-			return -EBUSY;
-		else if (lret < 0)
-			return lret;
-		return 0;
-	}
-
-	ret = ttm_bo_synccpu_write_grab
-		(bo, !!(flags & drm_vmw_synccpu_dontblock));
-	if (unlikely(ret != 0))
-		return ret;
-
-	ret = ttm_ref_object_add(tfile, &user_bo->prime.base,
-				 TTM_REF_SYNCCPU_WRITE, &existed, false);
-	if (ret != 0 || existed)
-		ttm_bo_synccpu_write_release(&user_bo->dma.base);
-
-=======
-	ret = vmw_user_bo_lookup(tfile, handle, out_buf, NULL);
->>>>>>> 286cd8c7
-	return ret;
-}
-
-/**
-<<<<<<< HEAD
- * vmw_user_dmabuf_synccpu_release - Release a previous grab for CPU access,
- * and unblock command submission on the buffer if blocked.
- *
- * @handle: Handle identifying the buffer object.
- * @tfile: Identifying the caller.
- * @flags: Flags indicating the type of release.
- */
-static int vmw_user_dmabuf_synccpu_release(uint32_t handle,
-					   struct ttm_object_file *tfile,
-					   uint32_t flags)
-{
-	if (!(flags & drm_vmw_synccpu_allow_cs))
-		return ttm_ref_object_base_unref(tfile, handle,
-						 TTM_REF_SYNCCPU_WRITE);
-
-	return 0;
-}
-
-/**
- * vmw_user_dmabuf_synccpu_release - ioctl function implementing the synccpu
- * functionality.
- *
- * @dev: Identifies the drm device.
- * @data: Pointer to the ioctl argument.
- * @file_priv: Identifies the caller.
- *
- * This function checks the ioctl arguments for validity and calls the
- * relevant synccpu functions.
- */
-int vmw_user_dmabuf_synccpu_ioctl(struct drm_device *dev, void *data,
-				  struct drm_file *file_priv)
-{
-	struct drm_vmw_synccpu_arg *arg =
-		(struct drm_vmw_synccpu_arg *) data;
-	struct vmw_dma_buffer *dma_buf;
-	struct vmw_user_dma_buffer *user_bo;
-	struct ttm_object_file *tfile = vmw_fpriv(file_priv)->tfile;
-	struct ttm_base_object *buffer_base;
-	int ret;
-
-	if ((arg->flags & (drm_vmw_synccpu_read | drm_vmw_synccpu_write)) == 0
-	    || (arg->flags & ~(drm_vmw_synccpu_read | drm_vmw_synccpu_write |
-			       drm_vmw_synccpu_dontblock |
-			       drm_vmw_synccpu_allow_cs)) != 0) {
-		DRM_ERROR("Illegal synccpu flags.\n");
-		return -EINVAL;
-	}
-
-	switch (arg->op) {
-	case drm_vmw_synccpu_grab:
-		ret = vmw_user_dmabuf_lookup(tfile, arg->handle, &dma_buf,
-					     &buffer_base);
-		if (unlikely(ret != 0))
-			return ret;
-
-		user_bo = container_of(dma_buf, struct vmw_user_dma_buffer,
-				       dma);
-		ret = vmw_user_dmabuf_synccpu_grab(user_bo, tfile, arg->flags);
-		vmw_dmabuf_unreference(&dma_buf);
-		ttm_base_object_unref(&buffer_base);
-		if (unlikely(ret != 0 && ret != -ERESTARTSYS &&
-			     ret != -EBUSY)) {
-			DRM_ERROR("Failed synccpu grab on handle 0x%08x.\n",
-				  (unsigned int) arg->handle);
-			return ret;
-		}
-		break;
-	case drm_vmw_synccpu_release:
-		ret = vmw_user_dmabuf_synccpu_release(arg->handle, tfile,
-						      arg->flags);
-		if (unlikely(ret != 0)) {
-			DRM_ERROR("Failed synccpu release on handle 0x%08x.\n",
-				  (unsigned int) arg->handle);
-			return ret;
-		}
-		break;
-	default:
-		DRM_ERROR("Invalid synccpu operation.\n");
-		return -EINVAL;
-	}
-
-	return 0;
-}
-
-int vmw_dmabuf_alloc_ioctl(struct drm_device *dev, void *data,
-			   struct drm_file *file_priv)
-{
-	struct vmw_private *dev_priv = vmw_priv(dev);
-	union drm_vmw_alloc_dmabuf_arg *arg =
-	    (union drm_vmw_alloc_dmabuf_arg *)data;
-	struct drm_vmw_alloc_dmabuf_req *req = &arg->req;
-	struct drm_vmw_dmabuf_rep *rep = &arg->rep;
-	struct vmw_dma_buffer *dma_buf;
-	uint32_t handle;
-	int ret;
-
-	ret = ttm_read_lock(&dev_priv->reservation_sem, true);
-	if (unlikely(ret != 0))
-		return ret;
-
-	ret = vmw_user_dmabuf_alloc(dev_priv, vmw_fpriv(file_priv)->tfile,
-				    req->size, false, &handle, &dma_buf,
-				    NULL);
-	if (unlikely(ret != 0))
-		goto out_no_dmabuf;
-
-	rep->handle = handle;
-	rep->map_handle = drm_vma_node_offset_addr(&dma_buf->base.vma_node);
-	rep->cur_gmr_id = handle;
-	rep->cur_gmr_offset = 0;
-
-	vmw_dmabuf_unreference(&dma_buf);
-
-out_no_dmabuf:
-	ttm_read_unlock(&dev_priv->reservation_sem);
-
-	return ret;
-}
-
-int vmw_dmabuf_unref_ioctl(struct drm_device *dev, void *data,
-			   struct drm_file *file_priv)
-{
-	struct drm_vmw_unref_dmabuf_arg *arg =
-	    (struct drm_vmw_unref_dmabuf_arg *)data;
-
-	return ttm_ref_object_base_unref(vmw_fpriv(file_priv)->tfile,
-					 arg->handle,
-					 TTM_REF_USAGE);
-}
-
-int vmw_user_dmabuf_lookup(struct ttm_object_file *tfile,
-			   uint32_t handle, struct vmw_dma_buffer **out,
-			   struct ttm_base_object **p_base)
-{
-	struct vmw_user_dma_buffer *vmw_user_bo;
-	struct ttm_base_object *base;
-
-	base = ttm_base_object_lookup(tfile, handle);
-	if (unlikely(base == NULL)) {
-		printk(KERN_ERR "Invalid buffer object handle 0x%08lx.\n",
-		       (unsigned long)handle);
-		return -ESRCH;
-	}
-
-	if (unlikely(ttm_base_object_type(base) != ttm_buffer_type)) {
-		ttm_base_object_unref(&base);
-		printk(KERN_ERR "Invalid buffer object handle 0x%08lx.\n",
-		       (unsigned long)handle);
-		return -EINVAL;
-	}
-
-	vmw_user_bo = container_of(base, struct vmw_user_dma_buffer,
-				   prime.base);
-	(void)ttm_bo_reference(&vmw_user_bo->dma.base);
-	if (p_base)
-		*p_base = base;
-	else
-		ttm_base_object_unref(&base);
-	*out = &vmw_user_bo->dma;
-
-	return 0;
-}
-
-int vmw_user_dmabuf_reference(struct ttm_object_file *tfile,
-			      struct vmw_dma_buffer *dma_buf,
-			      uint32_t *handle)
-{
-	struct vmw_user_dma_buffer *user_bo;
-
-	if (dma_buf->base.destroy != vmw_user_dmabuf_destroy)
-		return -EINVAL;
-
-	user_bo = container_of(dma_buf, struct vmw_user_dma_buffer, dma);
-
-	*handle = user_bo->prime.base.hash.key;
-	return ttm_ref_object_add(tfile, &user_bo->prime.base,
-				  TTM_REF_USAGE, NULL, false);
-}
-
-/*
- * Stream management
- */
-
-static void vmw_stream_destroy(struct vmw_resource *res)
-{
-	struct vmw_private *dev_priv = res->dev_priv;
-	struct vmw_stream *stream;
-	int ret;
-
-	DRM_INFO("%s: unref\n", __func__);
-	stream = container_of(res, struct vmw_stream, res);
-
-	ret = vmw_overlay_unref(dev_priv, stream->stream_id);
-	WARN_ON(ret != 0);
-}
-
-static int vmw_stream_init(struct vmw_private *dev_priv,
-			   struct vmw_stream *stream,
-			   void (*res_free) (struct vmw_resource *res))
-{
-	struct vmw_resource *res = &stream->res;
-	int ret;
-
-	ret = vmw_resource_init(dev_priv, res, false, res_free,
-				&vmw_stream_func);
-
-	if (unlikely(ret != 0)) {
-		if (res_free == NULL)
-			kfree(stream);
-		else
-			res_free(&stream->res);
-		return ret;
-	}
-
-	ret = vmw_overlay_claim(dev_priv, &stream->stream_id);
-	if (ret) {
-		vmw_resource_unreference(&res);
-		return ret;
-	}
-
-	DRM_INFO("%s: claimed\n", __func__);
-
-	vmw_resource_activate(&stream->res, vmw_stream_destroy);
-	return 0;
-}
-
-static void vmw_user_stream_free(struct vmw_resource *res)
-{
-	struct vmw_user_stream *stream =
-	    container_of(res, struct vmw_user_stream, stream.res);
-	struct vmw_private *dev_priv = res->dev_priv;
-
-	ttm_base_object_kfree(stream, base);
-	ttm_mem_global_free(vmw_mem_glob(dev_priv),
-			    vmw_user_stream_size);
-}
-
-/**
- * This function is called when user space has no more references on the
- * base object. It releases the base-object's reference on the resource object.
- */
-
-static void vmw_user_stream_base_release(struct ttm_base_object **p_base)
-{
-	struct ttm_base_object *base = *p_base;
-	struct vmw_user_stream *stream =
-	    container_of(base, struct vmw_user_stream, base);
-	struct vmw_resource *res = &stream->stream.res;
-
-	*p_base = NULL;
-	vmw_resource_unreference(&res);
-}
-
-int vmw_stream_unref_ioctl(struct drm_device *dev, void *data,
-			   struct drm_file *file_priv)
-{
-	struct vmw_private *dev_priv = vmw_priv(dev);
-	struct vmw_resource *res;
-	struct vmw_user_stream *stream;
-	struct drm_vmw_stream_arg *arg = (struct drm_vmw_stream_arg *)data;
-	struct ttm_object_file *tfile = vmw_fpriv(file_priv)->tfile;
-	struct idr *idr = &dev_priv->res_idr[vmw_res_stream];
-	int ret = 0;
-
-
-	res = vmw_resource_lookup(dev_priv, idr, arg->stream_id);
-	if (unlikely(res == NULL))
-		return -EINVAL;
-
-	if (res->res_free != &vmw_user_stream_free) {
-		ret = -EINVAL;
-		goto out;
-	}
-
-	stream = container_of(res, struct vmw_user_stream, stream.res);
-	if (stream->base.tfile != tfile) {
-		ret = -EINVAL;
-		goto out;
-	}
-
-	ttm_ref_object_base_unref(tfile, stream->base.hash.key, TTM_REF_USAGE);
-out:
-	vmw_resource_unreference(&res);
-	return ret;
-}
-
-int vmw_stream_claim_ioctl(struct drm_device *dev, void *data,
-			   struct drm_file *file_priv)
-{
-	struct vmw_private *dev_priv = vmw_priv(dev);
-	struct vmw_user_stream *stream;
-	struct vmw_resource *res;
-	struct vmw_resource *tmp;
-	struct drm_vmw_stream_arg *arg = (struct drm_vmw_stream_arg *)data;
-	struct ttm_object_file *tfile = vmw_fpriv(file_priv)->tfile;
-	int ret;
-
-	/*
-	 * Approximate idr memory usage with 128 bytes. It will be limited
-	 * by maximum number_of streams anyway?
-	 */
-
-	if (unlikely(vmw_user_stream_size == 0))
-		vmw_user_stream_size = ttm_round_pot(sizeof(*stream)) + 128;
-
-	ret = ttm_read_lock(&dev_priv->reservation_sem, true);
-	if (unlikely(ret != 0))
-		return ret;
-
-	ret = ttm_mem_global_alloc(vmw_mem_glob(dev_priv),
-				   vmw_user_stream_size,
-				   false, true);
-	ttm_read_unlock(&dev_priv->reservation_sem);
-	if (unlikely(ret != 0)) {
-		if (ret != -ERESTARTSYS)
-			DRM_ERROR("Out of graphics memory for stream"
-				  " creation.\n");
-
-		goto out_ret;
-	}
-
-	stream = kmalloc(sizeof(*stream), GFP_KERNEL);
-	if (unlikely(stream == NULL)) {
-		ttm_mem_global_free(vmw_mem_glob(dev_priv),
-				    vmw_user_stream_size);
-		ret = -ENOMEM;
-		goto out_ret;
-	}
-
-	res = &stream->stream.res;
-	stream->base.shareable = false;
-	stream->base.tfile = NULL;
-
-	/*
-	 * From here on, the destructor takes over resource freeing.
-	 */
-
-	ret = vmw_stream_init(dev_priv, &stream->stream, vmw_user_stream_free);
-	if (unlikely(ret != 0))
-		goto out_ret;
-
-	tmp = vmw_resource_reference(res);
-	ret = ttm_base_object_init(tfile, &stream->base, false, VMW_RES_STREAM,
-				   &vmw_user_stream_base_release, NULL);
-
-	if (unlikely(ret != 0)) {
-		vmw_resource_unreference(&tmp);
-		goto out_err;
-	}
-
-	arg->stream_id = res->id;
-out_err:
-	vmw_resource_unreference(&res);
-out_ret:
-	return ret;
-}
-
-int vmw_user_stream_lookup(struct vmw_private *dev_priv,
-			   struct ttm_object_file *tfile,
-			   uint32_t *inout_id, struct vmw_resource **out)
-{
-	struct vmw_user_stream *stream;
-	struct vmw_resource *res;
-	int ret;
-
-	res = vmw_resource_lookup(dev_priv, &dev_priv->res_idr[vmw_res_stream],
-				  *inout_id);
-	if (unlikely(res == NULL))
-		return -EINVAL;
-
-	if (res->res_free != &vmw_user_stream_free) {
-		ret = -EINVAL;
-		goto err_ref;
-	}
-
-	stream = container_of(res, struct vmw_user_stream, stream.res);
-	if (stream->base.tfile != tfile) {
-		ret = -EPERM;
-		goto err_ref;
-	}
-
-	*inout_id = stream->stream.stream_id;
-	*out = res;
-	return 0;
-err_ref:
-	vmw_resource_unreference(&res);
-	return ret;
-}
-
-
-/**
- * vmw_dumb_create - Create a dumb kms buffer
- *
- * @file_priv: Pointer to a struct drm_file identifying the caller.
- * @dev: Pointer to the drm device.
- * @args: Pointer to a struct drm_mode_create_dumb structure
- *
- * This is a driver callback for the core drm create_dumb functionality.
- * Note that this is very similar to the vmw_dmabuf_alloc ioctl, except
- * that the arguments have a different format.
- */
-int vmw_dumb_create(struct drm_file *file_priv,
-		    struct drm_device *dev,
-		    struct drm_mode_create_dumb *args)
-{
-	struct vmw_private *dev_priv = vmw_priv(dev);
-	struct vmw_dma_buffer *dma_buf;
-	int ret;
-
-	args->pitch = args->width * ((args->bpp + 7) / 8);
-	args->size = args->pitch * args->height;
-
-	ret = ttm_read_lock(&dev_priv->reservation_sem, true);
-	if (unlikely(ret != 0))
-		return ret;
-
-	ret = vmw_user_dmabuf_alloc(dev_priv, vmw_fpriv(file_priv)->tfile,
-				    args->size, false, &args->handle,
-				    &dma_buf, NULL);
-	if (unlikely(ret != 0))
-		goto out_no_dmabuf;
-
-	vmw_dmabuf_unreference(&dma_buf);
-out_no_dmabuf:
-	ttm_read_unlock(&dev_priv->reservation_sem);
-	return ret;
-}
-
-/**
- * vmw_dumb_map_offset - Return the address space offset of a dumb buffer
- *
- * @file_priv: Pointer to a struct drm_file identifying the caller.
- * @dev: Pointer to the drm device.
- * @handle: Handle identifying the dumb buffer.
- * @offset: The address space offset returned.
- *
- * This is a driver callback for the core drm dumb_map_offset functionality.
- */
-int vmw_dumb_map_offset(struct drm_file *file_priv,
-			struct drm_device *dev, uint32_t handle,
-			uint64_t *offset)
-{
-	struct ttm_object_file *tfile = vmw_fpriv(file_priv)->tfile;
-	struct vmw_dma_buffer *out_buf;
-	int ret;
-
-	ret = vmw_user_dmabuf_lookup(tfile, handle, &out_buf, NULL);
-	if (ret != 0)
-		return -EINVAL;
-
-	*offset = drm_vma_node_offset_addr(&out_buf->base.vma_node);
-	vmw_dmabuf_unreference(&out_buf);
-	return 0;
-}
-
-/**
- * vmw_dumb_destroy - Destroy a dumb boffer
- *
- * @file_priv: Pointer to a struct drm_file identifying the caller.
- * @dev: Pointer to the drm device.
- * @handle: Handle identifying the dumb buffer.
- *
- * This is a driver callback for the core drm dumb_destroy functionality.
- */
-int vmw_dumb_destroy(struct drm_file *file_priv,
-		     struct drm_device *dev,
-		     uint32_t handle)
-{
-	return ttm_ref_object_base_unref(vmw_fpriv(file_priv)->tfile,
-					 handle, TTM_REF_USAGE);
-}
-
-/**
-=======
->>>>>>> 286cd8c7
  * vmw_resource_buf_alloc - Allocate a backup buffer for a resource.
  *
  * @res:            The resource for which to allocate a backup buffer.
