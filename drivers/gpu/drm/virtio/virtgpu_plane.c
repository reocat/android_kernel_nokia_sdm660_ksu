/*
 * Copyright (C) 2015 Red Hat, Inc.
 * All Rights Reserved.
 *
 * Permission is hereby granted, free of charge, to any person obtaining
 * a copy of this software and associated documentation files (the
 * "Software"), to deal in the Software without restriction, including
 * without limitation the rights to use, copy, modify, merge, publish,
 * distribute, sublicense, and/or sell copies of the Software, and to
 * permit persons to whom the Software is furnished to do so, subject to
 * the following conditions:
 *
 * The above copyright notice and this permission notice (including the
 * next paragraph) shall be included in all copies or substantial
 * portions of the Software.
 *
 * THE SOFTWARE IS PROVIDED "AS IS", WITHOUT WARRANTY OF ANY KIND,
 * EXPRESS OR IMPLIED, INCLUDING BUT NOT LIMITED TO THE WARRANTIES OF
 * MERCHANTABILITY, FITNESS FOR A PARTICULAR PURPOSE AND NONINFRINGEMENT.
 * IN NO EVENT SHALL THE COPYRIGHT OWNER(S) AND/OR ITS SUPPLIERS BE
 * LIABLE FOR ANY CLAIM, DAMAGES OR OTHER LIABILITY, WHETHER IN AN ACTION
 * OF CONTRACT, TORT OR OTHERWISE, ARISING FROM, OUT OF OR IN CONNECTION
 * WITH THE SOFTWARE OR THE USE OR OTHER DEALINGS IN THE SOFTWARE.
 */

#include "virtgpu_drv.h"
#include <drm/drm_plane_helper.h>
#include <drm/drm_atomic_helper.h>

static const uint32_t virtio_gpu_formats[] = {
	DRM_FORMAT_XRGB8888,
	DRM_FORMAT_ARGB8888,
	DRM_FORMAT_BGRX8888,
	DRM_FORMAT_BGRA8888,
	DRM_FORMAT_RGBX8888,
	DRM_FORMAT_RGBA8888,
	DRM_FORMAT_XBGR8888,
	DRM_FORMAT_ABGR8888,
};

static const uint32_t virtio_gpu_cursor_formats[] = {
#ifdef __BIG_ENDIAN
	DRM_FORMAT_BGRA8888,
#else
	DRM_FORMAT_ARGB8888,
#endif
};

uint32_t virtio_gpu_translate_format(uint32_t drm_fourcc)
{
	uint32_t format;

	switch (drm_fourcc) {
#ifdef __BIG_ENDIAN
	case DRM_FORMAT_XRGB8888:
		format = VIRTIO_GPU_FORMAT_X8R8G8B8_UNORM;
		break;
	case DRM_FORMAT_ARGB8888:
		format = VIRTIO_GPU_FORMAT_A8R8G8B8_UNORM;
		break;
	case DRM_FORMAT_BGRX8888:
		format = VIRTIO_GPU_FORMAT_B8G8R8X8_UNORM;
		break;
	case DRM_FORMAT_BGRA8888:
		format = VIRTIO_GPU_FORMAT_B8G8R8A8_UNORM;
		break;
	case DRM_FORMAT_RGBX8888:
		format = VIRTIO_GPU_FORMAT_R8G8B8X8_UNORM;
		break;
	case DRM_FORMAT_RGBA8888:
		format = VIRTIO_GPU_FORMAT_R8G8B8A8_UNORM;
		break;
	case DRM_FORMAT_XBGR8888:
		format = VIRTIO_GPU_FORMAT_X8B8G8R8_UNORM;
		break;
	case DRM_FORMAT_ABGR8888:
		format = VIRTIO_GPU_FORMAT_A8B8G8R8_UNORM;
		break;
#else
	case DRM_FORMAT_XRGB8888:
		format = VIRTIO_GPU_FORMAT_B8G8R8X8_UNORM;
		break;
	case DRM_FORMAT_ARGB8888:
		format = VIRTIO_GPU_FORMAT_B8G8R8A8_UNORM;
		break;
	case DRM_FORMAT_BGRX8888:
		format = VIRTIO_GPU_FORMAT_X8R8G8B8_UNORM;
		break;
	case DRM_FORMAT_BGRA8888:
		format = VIRTIO_GPU_FORMAT_A8R8G8B8_UNORM;
		break;
	case DRM_FORMAT_RGBX8888:
		format = VIRTIO_GPU_FORMAT_X8B8G8R8_UNORM;
		break;
	case DRM_FORMAT_RGBA8888:
		format = VIRTIO_GPU_FORMAT_A8B8G8R8_UNORM;
		break;
	case DRM_FORMAT_XBGR8888:
		format = VIRTIO_GPU_FORMAT_R8G8B8X8_UNORM;
		break;
	case DRM_FORMAT_ABGR8888:
		format = VIRTIO_GPU_FORMAT_R8G8B8A8_UNORM;
		break;
#endif
	default:
		/*
		 * This should not happen, we handle everything listed
		 * in virtio_gpu_formats[].
		 */
		format = 0;
		break;
	}
	WARN_ON(format == 0);
	return format;
}

static void virtio_gpu_plane_destroy(struct drm_plane *plane)
{
	drm_plane_cleanup(plane);
	kfree(plane);
}

static const struct drm_plane_funcs virtio_gpu_plane_funcs = {
	.update_plane		= drm_atomic_helper_update_plane,
	.disable_plane		= drm_atomic_helper_disable_plane,
	.destroy		= virtio_gpu_plane_destroy,
	.reset			= drm_atomic_helper_plane_reset,
	.atomic_duplicate_state = drm_atomic_helper_plane_duplicate_state,
	.atomic_destroy_state	= drm_atomic_helper_plane_destroy_state,
};

static int virtio_gpu_plane_atomic_check(struct drm_plane *plane,
					 struct drm_plane_state *state)
{
	return 0;
}

static void virtio_gpu_primary_plane_update(struct drm_plane *plane,
					    struct drm_plane_state *old_state)
{
	struct drm_device *dev = plane->dev;
	struct virtio_gpu_device *vgdev = dev->dev_private;
	struct virtio_gpu_output *output = NULL;
	struct virtio_gpu_framebuffer *vgfb;
	struct virtio_gpu_object *bo;
	uint32_t handle;

<<<<<<< HEAD
	if (plane->state->fb) {
		vgfb = to_virtio_gpu_framebuffer(plane->state->fb);
		bo = gem_to_virtio_gpu_obj(vgfb->obj);
		handle = bo->hw_res_handle;
		if (bo->dumb) {
			virtio_gpu_cmd_transfer_to_host_2d
				(vgdev, handle, 0,
				 cpu_to_le32(plane->state->crtc_w),
				 cpu_to_le32(plane->state->crtc_h),
				 plane->state->crtc_x, plane->state->crtc_y, NULL);
=======
	if (plane->state->crtc)
		output = drm_crtc_to_virtio_gpu_output(plane->state->crtc);
	if (old_state->crtc)
		output = drm_crtc_to_virtio_gpu_output(old_state->crtc);
	if (WARN_ON(!output))
		return;

	if (plane->state->fb && output->enabled) {
		vgfb = to_virtio_gpu_framebuffer(plane->state->fb);
		bo = gem_to_virtio_gpu_obj(vgfb->base.obj[0]);
		handle = bo->hw_res_handle;
		if (bo->dumb) {
			virtio_gpu_cmd_transfer_to_host_2d
				(vgdev, bo, 0,
				 cpu_to_le32(plane->state->src_w >> 16),
				 cpu_to_le32(plane->state->src_h >> 16),
				 cpu_to_le32(plane->state->src_x >> 16),
				 cpu_to_le32(plane->state->src_y >> 16), NULL);
>>>>>>> 286cd8c7
		}
	} else {
		handle = 0;
	}

	DRM_DEBUG("handle 0x%x, crtc %dx%d+%d+%d, src %dx%d+%d+%d\n", handle,
		  plane->state->crtc_w, plane->state->crtc_h,
		  plane->state->crtc_x, plane->state->crtc_y,
		  plane->state->src_w >> 16,
		  plane->state->src_h >> 16,
		  plane->state->src_x >> 16,
		  plane->state->src_y >> 16);
	virtio_gpu_cmd_set_scanout(vgdev, output->index, handle,
<<<<<<< HEAD
				   plane->state->crtc_w,
				   plane->state->crtc_h,
				   plane->state->crtc_x,
				   plane->state->crtc_y);
	virtio_gpu_cmd_resource_flush(vgdev, handle,
				      plane->state->crtc_x,
				      plane->state->crtc_y,
				      plane->state->crtc_w,
				      plane->state->crtc_h);
=======
				   plane->state->src_w >> 16,
				   plane->state->src_h >> 16,
				   plane->state->src_x >> 16,
				   plane->state->src_y >> 16);
	if (handle)
		virtio_gpu_cmd_resource_flush(vgdev, handle,
					      plane->state->src_x >> 16,
					      plane->state->src_y >> 16,
					      plane->state->src_w >> 16,
					      plane->state->src_h >> 16);
>>>>>>> 286cd8c7
}

static int virtio_gpu_cursor_prepare_fb(struct drm_plane *plane,
					struct drm_plane_state *new_state)
{
	struct drm_device *dev = plane->dev;
	struct virtio_gpu_device *vgdev = dev->dev_private;
	struct virtio_gpu_framebuffer *vgfb;
	struct virtio_gpu_object *bo;

	if (!new_state->fb)
		return 0;

	vgfb = to_virtio_gpu_framebuffer(new_state->fb);
	bo = gem_to_virtio_gpu_obj(vgfb->base.obj[0]);
	if (bo && bo->dumb && (plane->state->fb != new_state->fb)) {
		vgfb->fence = virtio_gpu_fence_alloc(vgdev);
		if (!vgfb->fence)
			return -ENOMEM;
	}

	return 0;
}

static void virtio_gpu_cursor_cleanup_fb(struct drm_plane *plane,
					 struct drm_plane_state *old_state)
{
	struct virtio_gpu_framebuffer *vgfb;

	if (!plane->state->fb)
		return;

	vgfb = to_virtio_gpu_framebuffer(plane->state->fb);
	if (vgfb->fence) {
		dma_fence_put(&vgfb->fence->f);
		vgfb->fence = NULL;
	}
}

static void virtio_gpu_cursor_plane_update(struct drm_plane *plane,
					   struct drm_plane_state *old_state)
{
	struct drm_device *dev = plane->dev;
	struct virtio_gpu_device *vgdev = dev->dev_private;
	struct virtio_gpu_output *output = NULL;
	struct virtio_gpu_framebuffer *vgfb;
	struct virtio_gpu_object *bo = NULL;
	uint32_t handle;
	int ret = 0;

	if (plane->state->crtc)
		output = drm_crtc_to_virtio_gpu_output(plane->state->crtc);
	if (old_state->crtc)
		output = drm_crtc_to_virtio_gpu_output(old_state->crtc);
	if (WARN_ON(!output))
		return;

	if (plane->state->fb) {
		vgfb = to_virtio_gpu_framebuffer(plane->state->fb);
		bo = gem_to_virtio_gpu_obj(vgfb->base.obj[0]);
		handle = bo->hw_res_handle;
	} else {
		handle = 0;
	}

	if (bo && bo->dumb && (plane->state->fb != old_state->fb)) {
		/* new cursor -- update & wait */
		virtio_gpu_cmd_transfer_to_host_2d
			(vgdev, bo, 0,
			 cpu_to_le32(plane->state->crtc_w),
			 cpu_to_le32(plane->state->crtc_h),
			 0, 0, vgfb->fence);
		ret = virtio_gpu_object_reserve(bo, false);
		if (!ret) {
			reservation_object_add_excl_fence(bo->tbo.resv,
							  &vgfb->fence->f);
			dma_fence_put(&vgfb->fence->f);
			vgfb->fence = NULL;
			virtio_gpu_object_unreserve(bo);
			virtio_gpu_object_wait(bo, false);
		}
	}

	if (plane->state->fb != old_state->fb) {
		DRM_DEBUG("update, handle %d, pos +%d+%d, hot %d,%d\n", handle,
			  plane->state->crtc_x,
			  plane->state->crtc_y,
			  plane->state->fb ? plane->state->fb->hot_x : 0,
			  plane->state->fb ? plane->state->fb->hot_y : 0);
		output->cursor.hdr.type =
			cpu_to_le32(VIRTIO_GPU_CMD_UPDATE_CURSOR);
		output->cursor.resource_id = cpu_to_le32(handle);
		if (plane->state->fb) {
			output->cursor.hot_x =
				cpu_to_le32(plane->state->fb->hot_x);
			output->cursor.hot_y =
				cpu_to_le32(plane->state->fb->hot_y);
		} else {
			output->cursor.hot_x = cpu_to_le32(0);
			output->cursor.hot_y = cpu_to_le32(0);
		}
	} else {
		DRM_DEBUG("move +%d+%d\n",
			  plane->state->crtc_x,
			  plane->state->crtc_y);
		output->cursor.hdr.type =
			cpu_to_le32(VIRTIO_GPU_CMD_MOVE_CURSOR);
	}
	output->cursor.pos.x = cpu_to_le32(plane->state->crtc_x);
	output->cursor.pos.y = cpu_to_le32(plane->state->crtc_y);
	virtio_gpu_cursor_ping(vgdev, output);
}

static const struct drm_plane_helper_funcs virtio_gpu_primary_helper_funcs = {
	.atomic_check		= virtio_gpu_plane_atomic_check,
	.atomic_update		= virtio_gpu_primary_plane_update,
};

static const struct drm_plane_helper_funcs virtio_gpu_cursor_helper_funcs = {
	.prepare_fb		= virtio_gpu_cursor_prepare_fb,
	.cleanup_fb		= virtio_gpu_cursor_cleanup_fb,
	.atomic_check		= virtio_gpu_plane_atomic_check,
	.atomic_update		= virtio_gpu_cursor_plane_update,
};

struct drm_plane *virtio_gpu_plane_init(struct virtio_gpu_device *vgdev,
					enum drm_plane_type type,
					int index)
{
	struct drm_device *dev = vgdev->ddev;
	const struct drm_plane_helper_funcs *funcs;
	struct drm_plane *plane;
	const uint32_t *formats;
	int ret, nformats;

	plane = kzalloc(sizeof(*plane), GFP_KERNEL);
	if (!plane)
		return ERR_PTR(-ENOMEM);

	if (type == DRM_PLANE_TYPE_CURSOR) {
		formats = virtio_gpu_cursor_formats;
		nformats = ARRAY_SIZE(virtio_gpu_cursor_formats);
		funcs = &virtio_gpu_cursor_helper_funcs;
	} else {
		formats = virtio_gpu_formats;
		nformats = ARRAY_SIZE(virtio_gpu_formats);
		funcs = &virtio_gpu_primary_helper_funcs;
	}
	ret = drm_universal_plane_init(dev, plane, 1 << index,
				       &virtio_gpu_plane_funcs,
				       formats, nformats,
				       NULL, type, NULL);
	if (ret)
		goto err_plane_init;

	drm_plane_helper_add(plane, funcs);
	return plane;

err_plane_init:
	kfree(plane);
	return ERR_PTR(ret);
}<|MERGE_RESOLUTION|>--- conflicted
+++ resolved
@@ -145,18 +145,6 @@
 	struct virtio_gpu_object *bo;
 	uint32_t handle;
 
-<<<<<<< HEAD
-	if (plane->state->fb) {
-		vgfb = to_virtio_gpu_framebuffer(plane->state->fb);
-		bo = gem_to_virtio_gpu_obj(vgfb->obj);
-		handle = bo->hw_res_handle;
-		if (bo->dumb) {
-			virtio_gpu_cmd_transfer_to_host_2d
-				(vgdev, handle, 0,
-				 cpu_to_le32(plane->state->crtc_w),
-				 cpu_to_le32(plane->state->crtc_h),
-				 plane->state->crtc_x, plane->state->crtc_y, NULL);
-=======
 	if (plane->state->crtc)
 		output = drm_crtc_to_virtio_gpu_output(plane->state->crtc);
 	if (old_state->crtc)
@@ -175,7 +163,6 @@
 				 cpu_to_le32(plane->state->src_h >> 16),
 				 cpu_to_le32(plane->state->src_x >> 16),
 				 cpu_to_le32(plane->state->src_y >> 16), NULL);
->>>>>>> 286cd8c7
 		}
 	} else {
 		handle = 0;
@@ -189,17 +176,6 @@
 		  plane->state->src_x >> 16,
 		  plane->state->src_y >> 16);
 	virtio_gpu_cmd_set_scanout(vgdev, output->index, handle,
-<<<<<<< HEAD
-				   plane->state->crtc_w,
-				   plane->state->crtc_h,
-				   plane->state->crtc_x,
-				   plane->state->crtc_y);
-	virtio_gpu_cmd_resource_flush(vgdev, handle,
-				      plane->state->crtc_x,
-				      plane->state->crtc_y,
-				      plane->state->crtc_w,
-				      plane->state->crtc_h);
-=======
 				   plane->state->src_w >> 16,
 				   plane->state->src_h >> 16,
 				   plane->state->src_x >> 16,
@@ -210,7 +186,6 @@
 					      plane->state->src_y >> 16,
 					      plane->state->src_w >> 16,
 					      plane->state->src_h >> 16);
->>>>>>> 286cd8c7
 }
 
 static int virtio_gpu_cursor_prepare_fb(struct drm_plane *plane,
@@ -272,6 +247,13 @@
 		vgfb = to_virtio_gpu_framebuffer(plane->state->fb);
 		bo = gem_to_virtio_gpu_obj(vgfb->base.obj[0]);
 		handle = bo->hw_res_handle;
+		if (bo->dumb) {
+			virtio_gpu_cmd_transfer_to_host_2d
+				(vgdev, handle, 0,
+				 cpu_to_le32(plane->state->crtc_w),
+				 cpu_to_le32(plane->state->crtc_h),
+				 plane->state->crtc_x, plane->state->crtc_y, NULL);
+		}
 	} else {
 		handle = 0;
 	}
