/*
 * Copyright (C) 2015 Red Hat, Inc.
 * All Rights Reserved.
 *
 * Authors:
 *    Dave Airlie <airlied@redhat.com>
 *    Gerd Hoffmann <kraxel@redhat.com>
 *
 * Permission is hereby granted, free of charge, to any person obtaining a
 * copy of this software and associated documentation files (the "Software"),
 * to deal in the Software without restriction, including without limitation
 * the rights to use, copy, modify, merge, publish, distribute, sublicense,
 * and/or sell copies of the Software, and to permit persons to whom the
 * Software is furnished to do so, subject to the following conditions:
 *
 * The above copyright notice and this permission notice (including the next
 * paragraph) shall be included in all copies or substantial portions of the
 * Software.
 *
 * THE SOFTWARE IS PROVIDED "AS IS", WITHOUT WARRANTY OF ANY KIND, EXPRESS OR
 * IMPLIED, INCLUDING BUT NOT LIMITED TO THE WARRANTIES OF MERCHANTABILITY,
 * FITNESS FOR A PARTICULAR PURPOSE AND NONINFRINGEMENT.  IN NO EVENT SHALL
 * VA LINUX SYSTEMS AND/OR ITS SUPPLIERS BE LIABLE FOR ANY CLAIM, DAMAGES OR
 * OTHER LIABILITY, WHETHER IN AN ACTION OF CONTRACT, TORT OR OTHERWISE,
 * ARISING FROM, OUT OF OR IN CONNECTION WITH THE SOFTWARE OR THE USE OR
 * OTHER DEALINGS IN THE SOFTWARE.
 */

#include <drm/drmP.h>
#include "virtgpu_drv.h"
#include "virtgpu_trace.h"
#include <linux/virtio.h>
#include <linux/virtio_config.h>
#include <linux/virtio_ring.h>

#define MAX_INLINE_CMD_SIZE   96
#define MAX_INLINE_RESP_SIZE  24
#define VBUFFER_SIZE          (sizeof(struct virtio_gpu_vbuffer) \
			       + MAX_INLINE_CMD_SIZE		 \
			       + MAX_INLINE_RESP_SIZE)

void virtio_gpu_ctrl_ack(struct virtqueue *vq)
{
	struct drm_device *dev = vq->vdev->priv;
	struct virtio_gpu_device *vgdev = dev->dev_private;

	schedule_work(&vgdev->ctrlq.dequeue_work);
}

void virtio_gpu_cursor_ack(struct virtqueue *vq)
{
	struct drm_device *dev = vq->vdev->priv;
	struct virtio_gpu_device *vgdev = dev->dev_private;

	schedule_work(&vgdev->cursorq.dequeue_work);
}

int virtio_gpu_alloc_vbufs(struct virtio_gpu_device *vgdev)
{
	vgdev->vbufs = kmem_cache_create("virtio-gpu-vbufs",
					 VBUFFER_SIZE,
					 __alignof__(struct virtio_gpu_vbuffer),
					 0, NULL);
	if (!vgdev->vbufs)
		return -ENOMEM;
	return 0;
}

void virtio_gpu_free_vbufs(struct virtio_gpu_device *vgdev)
{
	kmem_cache_destroy(vgdev->vbufs);
	vgdev->vbufs = NULL;
}

static struct virtio_gpu_vbuffer*
virtio_gpu_get_vbuf(struct virtio_gpu_device *vgdev,
		    int size, int resp_size, void *resp_buf,
		    virtio_gpu_resp_cb resp_cb)
{
	struct virtio_gpu_vbuffer *vbuf;

	vbuf = kmem_cache_zalloc(vgdev->vbufs, GFP_KERNEL);
	if (!vbuf)
		return ERR_PTR(-ENOMEM);

	BUG_ON(size > MAX_INLINE_CMD_SIZE);
	vbuf->buf = (void *)vbuf + sizeof(*vbuf);
	vbuf->size = size;

	vbuf->resp_cb = resp_cb;
	vbuf->resp_size = resp_size;
	if (resp_size <= MAX_INLINE_RESP_SIZE)
		vbuf->resp_buf = (void *)vbuf->buf + size;
	else
		vbuf->resp_buf = resp_buf;
	BUG_ON(!vbuf->resp_buf);
	return vbuf;
}

static void *virtio_gpu_alloc_cmd(struct virtio_gpu_device *vgdev,
				  struct virtio_gpu_vbuffer **vbuffer_p,
				  int size)
{
	struct virtio_gpu_vbuffer *vbuf;

	vbuf = virtio_gpu_get_vbuf(vgdev, size,
				   sizeof(struct virtio_gpu_ctrl_hdr),
				   NULL, NULL);
	if (IS_ERR(vbuf)) {
		*vbuffer_p = NULL;
		return ERR_CAST(vbuf);
	}
	*vbuffer_p = vbuf;
	return vbuf->buf;
}

static struct virtio_gpu_update_cursor*
virtio_gpu_alloc_cursor(struct virtio_gpu_device *vgdev,
			struct virtio_gpu_vbuffer **vbuffer_p)
{
	struct virtio_gpu_vbuffer *vbuf;

	vbuf = virtio_gpu_get_vbuf
		(vgdev, sizeof(struct virtio_gpu_update_cursor),
		 0, NULL, NULL);
	if (IS_ERR(vbuf)) {
		*vbuffer_p = NULL;
		return ERR_CAST(vbuf);
	}
	*vbuffer_p = vbuf;
	return (struct virtio_gpu_update_cursor *)vbuf->buf;
}

static void *virtio_gpu_alloc_cmd_resp(struct virtio_gpu_device *vgdev,
				       virtio_gpu_resp_cb cb,
				       struct virtio_gpu_vbuffer **vbuffer_p,
				       int cmd_size, int resp_size,
				       void *resp_buf)
{
	struct virtio_gpu_vbuffer *vbuf;

	vbuf = virtio_gpu_get_vbuf(vgdev, cmd_size,
				   resp_size, resp_buf, cb);
	if (IS_ERR(vbuf)) {
		*vbuffer_p = NULL;
		return ERR_CAST(vbuf);
	}
	*vbuffer_p = vbuf;
	return (struct virtio_gpu_command *)vbuf->buf;
}

static void free_vbuf(struct virtio_gpu_device *vgdev,
		      struct virtio_gpu_vbuffer *vbuf)
{
	if (vbuf->resp_size > MAX_INLINE_RESP_SIZE)
		kfree(vbuf->resp_buf);
	kvfree(vbuf->data_buf);
	kmem_cache_free(vgdev->vbufs, vbuf);
}

static void reclaim_vbufs(struct virtqueue *vq, struct list_head *reclaim_list)
{
	struct virtio_gpu_vbuffer *vbuf;
	unsigned int len;
	int freed = 0;

	while ((vbuf = virtqueue_get_buf(vq, &len))) {
		list_add_tail(&vbuf->list, reclaim_list);
		freed++;
	}
	if (freed == 0)
		DRM_DEBUG("Huh? zero vbufs reclaimed");
}

void virtio_gpu_dequeue_ctrl_func(struct work_struct *work)
{
	struct virtio_gpu_device *vgdev =
		container_of(work, struct virtio_gpu_device,
			     ctrlq.dequeue_work);
	struct list_head reclaim_list;
	struct virtio_gpu_vbuffer *entry, *tmp;
	struct virtio_gpu_ctrl_hdr *resp;
	u64 fence_id = 0;

	INIT_LIST_HEAD(&reclaim_list);
	spin_lock(&vgdev->ctrlq.qlock);
	do {
		virtqueue_disable_cb(vgdev->ctrlq.vq);
		reclaim_vbufs(vgdev->ctrlq.vq, &reclaim_list);

	} while (!virtqueue_enable_cb(vgdev->ctrlq.vq));
	spin_unlock(&vgdev->ctrlq.qlock);

	list_for_each_entry_safe(entry, tmp, &reclaim_list, list) {
		resp = (struct virtio_gpu_ctrl_hdr *)entry->resp_buf;

		trace_virtio_gpu_cmd_response(vgdev->ctrlq.vq, resp);

		if (resp->type != cpu_to_le32(VIRTIO_GPU_RESP_OK_NODATA)) {
			if (resp->type >= cpu_to_le32(VIRTIO_GPU_RESP_ERR_UNSPEC)) {
				struct virtio_gpu_ctrl_hdr *cmd;
				cmd = (struct virtio_gpu_ctrl_hdr *)entry->buf;
				DRM_ERROR("response 0x%x (command 0x%x)\n",
					  le32_to_cpu(resp->type),
					  le32_to_cpu(cmd->type));
			} else
				DRM_DEBUG("response 0x%x\n", le32_to_cpu(resp->type));
		}
		if (resp->flags & cpu_to_le32(VIRTIO_GPU_FLAG_FENCE)) {
			u64 f = le64_to_cpu(resp->fence_id);

			if (fence_id > f) {
				DRM_ERROR("%s: Oops: fence %llx -> %llx\n",
					  __func__, fence_id, f);
			} else {
				fence_id = f;
			}
		}
		if (entry->resp_cb)
			entry->resp_cb(vgdev, entry);

		list_del(&entry->list);
		free_vbuf(vgdev, entry);
	}
	wake_up(&vgdev->ctrlq.ack_queue);

	if (fence_id)
		virtio_gpu_fence_event_process(vgdev, fence_id);
}

void virtio_gpu_dequeue_cursor_func(struct work_struct *work)
{
	struct virtio_gpu_device *vgdev =
		container_of(work, struct virtio_gpu_device,
			     cursorq.dequeue_work);
	struct list_head reclaim_list;
	struct virtio_gpu_vbuffer *entry, *tmp;

	INIT_LIST_HEAD(&reclaim_list);
	spin_lock(&vgdev->cursorq.qlock);
	do {
		virtqueue_disable_cb(vgdev->cursorq.vq);
		reclaim_vbufs(vgdev->cursorq.vq, &reclaim_list);
	} while (!virtqueue_enable_cb(vgdev->cursorq.vq));
	spin_unlock(&vgdev->cursorq.qlock);

	list_for_each_entry_safe(entry, tmp, &reclaim_list, list) {
		list_del(&entry->list);
		free_vbuf(vgdev, entry);
	}
	wake_up(&vgdev->cursorq.ack_queue);
}

/* Create sg_table from a vmalloc'd buffer. */
static struct sg_table *vmalloc_to_sgt(char *data, uint32_t size, int *sg_ents)
{
	int ret, s, i;
	struct sg_table *sgt;
	struct scatterlist *sg;
	struct page *pg;

	if (WARN_ON(!PAGE_ALIGNED(data)))
		return NULL;

	sgt = kmalloc(sizeof(*sgt), GFP_KERNEL);
	if (!sgt)
		return NULL;

	*sg_ents = DIV_ROUND_UP(size, PAGE_SIZE);
	ret = sg_alloc_table(sgt, *sg_ents, GFP_KERNEL);
	if (ret) {
		kfree(sgt);
		return NULL;
	}

	for_each_sg(sgt->sgl, sg, *sg_ents, i) {
		pg = vmalloc_to_page(data);
		if (!pg) {
			sg_free_table(sgt);
			kfree(sgt);
			return NULL;
		}

		s = min_t(int, PAGE_SIZE, size);
		sg_set_page(sg, pg, s, 0);

		size -= s;
		data += s;
	}

	return sgt;
}

static int virtio_gpu_queue_ctrl_buffer_locked(struct virtio_gpu_device *vgdev,
					       struct virtio_gpu_vbuffer *vbuf,
					       struct scatterlist *vout)
		__releases(&vgdev->ctrlq.qlock)
		__acquires(&vgdev->ctrlq.qlock)
{
	struct virtqueue *vq = vgdev->ctrlq.vq;
	struct scatterlist *sgs[3], vcmd, vresp;
	int outcnt = 0, incnt = 0;
	int ret;

	if (!vgdev->vqs_ready)
		return -ENODEV;

	sg_init_one(&vcmd, vbuf->buf, vbuf->size);
	sgs[outcnt + incnt] = &vcmd;
	outcnt++;

	if (vout) {
		sgs[outcnt + incnt] = vout;
		outcnt++;
	}

	if (vbuf->resp_size) {
		sg_init_one(&vresp, vbuf->resp_buf, vbuf->resp_size);
		sgs[outcnt + incnt] = &vresp;
		incnt++;
	}

retry:
	ret = virtqueue_add_sgs(vq, sgs, outcnt, incnt, vbuf, GFP_ATOMIC);
	if (ret == -ENOSPC) {
		spin_unlock(&vgdev->ctrlq.qlock);
		wait_event(vgdev->ctrlq.ack_queue, vq->num_free >= outcnt + incnt);
		spin_lock(&vgdev->ctrlq.qlock);
		goto retry;
	} else {
		trace_virtio_gpu_cmd_queue(vq,
			(struct virtio_gpu_ctrl_hdr *)vbuf->buf);

		virtqueue_kick(vq);
	}

	if (!ret)
		ret = vq->num_free;
	return ret;
}

static int virtio_gpu_queue_fenced_ctrl_buffer(struct virtio_gpu_device *vgdev,
					       struct virtio_gpu_vbuffer *vbuf,
					       struct virtio_gpu_ctrl_hdr *hdr,
					       struct virtio_gpu_fence *fence)
{
	struct virtqueue *vq = vgdev->ctrlq.vq;
	struct scatterlist *vout = NULL, sg;
	struct sg_table *sgt = NULL;
	int rc;
	int outcnt = 0;

	if (vbuf->data_size) {
		if (is_vmalloc_addr(vbuf->data_buf)) {
			sgt = vmalloc_to_sgt(vbuf->data_buf, vbuf->data_size,
					     &outcnt);
			if (!sgt)
				return -ENOMEM;
			vout = sgt->sgl;
		} else {
			sg_init_one(&sg, vbuf->data_buf, vbuf->data_size);
			vout = &sg;
			outcnt = 1;
		}
	}

again:
	spin_lock(&vgdev->ctrlq.qlock);

	/*
	 * Make sure we have enouth space in the virtqueue.  If not
	 * wait here until we have.
	 *
	 * Without that virtio_gpu_queue_ctrl_buffer_nolock might have
	 * to wait for free space, which can result in fence ids being
	 * submitted out-of-order.
	 */
	if (vq->num_free < 2 + outcnt) {
		spin_unlock(&vgdev->ctrlq.qlock);
		wait_event(vgdev->ctrlq.ack_queue,
			   vq->num_free >= 2 + outcnt);
		goto again;
	}

	if (hdr && fence)
		virtio_gpu_fence_emit(vgdev, hdr, fence);
	rc = virtio_gpu_queue_ctrl_buffer_locked(vgdev, vbuf, vout);
	spin_unlock(&vgdev->ctrlq.qlock);

	if (sgt) {
		sg_free_table(sgt);
		kfree(sgt);
	}

	return rc;
}

static int virtio_gpu_queue_ctrl_buffer(struct virtio_gpu_device *vgdev,
					struct virtio_gpu_vbuffer *vbuf)
{
	return virtio_gpu_queue_fenced_ctrl_buffer(vgdev, vbuf, NULL, NULL);
}

static int virtio_gpu_queue_cursor(struct virtio_gpu_device *vgdev,
				   struct virtio_gpu_vbuffer *vbuf)
{
	struct virtqueue *vq = vgdev->cursorq.vq;
	struct scatterlist *sgs[1], ccmd;
	int ret;
	int outcnt;

	if (!vgdev->vqs_ready)
		return -ENODEV;

	sg_init_one(&ccmd, vbuf->buf, vbuf->size);
	sgs[0] = &ccmd;
	outcnt = 1;

	spin_lock(&vgdev->cursorq.qlock);
retry:
	ret = virtqueue_add_sgs(vq, sgs, outcnt, 0, vbuf, GFP_ATOMIC);
	if (ret == -ENOSPC) {
		spin_unlock(&vgdev->cursorq.qlock);
		wait_event(vgdev->cursorq.ack_queue, vq->num_free >= outcnt);
		spin_lock(&vgdev->cursorq.qlock);
		goto retry;
	} else {
		trace_virtio_gpu_cmd_queue(vq,
			(struct virtio_gpu_ctrl_hdr *)vbuf->buf);

		virtqueue_kick(vq);
	}

	spin_unlock(&vgdev->cursorq.qlock);

	if (!ret)
		ret = vq->num_free;
	return ret;
}

/* just create gem objects for userspace and long lived objects,
 * just use dma_alloced pages for the queue objects?
 */

/* create a basic resource */
void virtio_gpu_cmd_create_resource(struct virtio_gpu_device *vgdev,
				    struct virtio_gpu_object *bo,
				    struct virtio_gpu_object_params *params,
				    struct virtio_gpu_fence *fence)
{
	struct virtio_gpu_resource_create_2d *cmd_p;
	struct virtio_gpu_vbuffer *vbuf;

	cmd_p = virtio_gpu_alloc_cmd(vgdev, &vbuf, sizeof(*cmd_p));
	memset(cmd_p, 0, sizeof(*cmd_p));

	cmd_p->hdr.type = cpu_to_le32(VIRTIO_GPU_CMD_RESOURCE_CREATE_2D);
	cmd_p->resource_id = cpu_to_le32(bo->hw_res_handle);
	cmd_p->format = cpu_to_le32(params->format);
	cmd_p->width = cpu_to_le32(params->width);
	cmd_p->height = cpu_to_le32(params->height);

	virtio_gpu_queue_fenced_ctrl_buffer(vgdev, vbuf, &cmd_p->hdr, fence);
	bo->created = true;
}

void virtio_gpu_cmd_unref_resource(struct virtio_gpu_device *vgdev,
				   uint32_t resource_id)
{
	struct virtio_gpu_resource_unref *cmd_p;
	struct virtio_gpu_vbuffer *vbuf;

	cmd_p = virtio_gpu_alloc_cmd(vgdev, &vbuf, sizeof(*cmd_p));
	memset(cmd_p, 0, sizeof(*cmd_p));

	cmd_p->hdr.type = cpu_to_le32(VIRTIO_GPU_CMD_RESOURCE_UNREF);
	cmd_p->resource_id = cpu_to_le32(resource_id);

	virtio_gpu_queue_ctrl_buffer(vgdev, vbuf);
}

static void virtio_gpu_cmd_resource_inval_backing(struct virtio_gpu_device *vgdev,
						  uint32_t resource_id,
						  struct virtio_gpu_fence *fence)
{
	struct virtio_gpu_resource_detach_backing *cmd_p;
	struct virtio_gpu_vbuffer *vbuf;

	cmd_p = virtio_gpu_alloc_cmd(vgdev, &vbuf, sizeof(*cmd_p));
	memset(cmd_p, 0, sizeof(*cmd_p));

	cmd_p->hdr.type = cpu_to_le32(VIRTIO_GPU_CMD_RESOURCE_DETACH_BACKING);
	cmd_p->resource_id = cpu_to_le32(resource_id);

	virtio_gpu_queue_fenced_ctrl_buffer(vgdev, vbuf, &cmd_p->hdr, fence);
}

void virtio_gpu_cmd_set_scanout(struct virtio_gpu_device *vgdev,
				uint32_t scanout_id, uint32_t resource_id,
				uint32_t width, uint32_t height,
				uint32_t x, uint32_t y)
{
	struct virtio_gpu_set_scanout *cmd_p;
	struct virtio_gpu_vbuffer *vbuf;

	cmd_p = virtio_gpu_alloc_cmd(vgdev, &vbuf, sizeof(*cmd_p));
	memset(cmd_p, 0, sizeof(*cmd_p));

	cmd_p->hdr.type = cpu_to_le32(VIRTIO_GPU_CMD_SET_SCANOUT);
	cmd_p->resource_id = cpu_to_le32(resource_id);
	cmd_p->scanout_id = cpu_to_le32(scanout_id);
	cmd_p->r.width = cpu_to_le32(width);
	cmd_p->r.height = cpu_to_le32(height);
	cmd_p->r.x = cpu_to_le32(x);
	cmd_p->r.y = cpu_to_le32(y);

	virtio_gpu_queue_ctrl_buffer(vgdev, vbuf);
}

void virtio_gpu_cmd_resource_flush(struct virtio_gpu_device *vgdev,
				   uint32_t resource_id,
				   uint32_t x, uint32_t y,
				   uint32_t width, uint32_t height)
{
	struct virtio_gpu_resource_flush *cmd_p;
	struct virtio_gpu_vbuffer *vbuf;

	cmd_p = virtio_gpu_alloc_cmd(vgdev, &vbuf, sizeof(*cmd_p));
	memset(cmd_p, 0, sizeof(*cmd_p));

	cmd_p->hdr.type = cpu_to_le32(VIRTIO_GPU_CMD_RESOURCE_FLUSH);
	cmd_p->resource_id = cpu_to_le32(resource_id);
	cmd_p->r.width = cpu_to_le32(width);
	cmd_p->r.height = cpu_to_le32(height);
	cmd_p->r.x = cpu_to_le32(x);
	cmd_p->r.y = cpu_to_le32(y);

	virtio_gpu_queue_ctrl_buffer(vgdev, vbuf);
}

void virtio_gpu_cmd_transfer_to_host_2d(struct virtio_gpu_device *vgdev,
					struct virtio_gpu_object *bo,
					uint64_t offset,
					__le32 width, __le32 height,
					__le32 x, __le32 y,
					struct virtio_gpu_fence *fence)
{
	struct virtio_gpu_transfer_to_host_2d *cmd_p;
	struct virtio_gpu_vbuffer *vbuf;
	bool use_dma_api = !virtio_has_iommu_quirk(vgdev->vdev);

	if (use_dma_api)
		dma_sync_sg_for_device(vgdev->vdev->dev.parent,
				       bo->pages->sgl, bo->pages->nents,
				       DMA_TO_DEVICE);

	cmd_p = virtio_gpu_alloc_cmd(vgdev, &vbuf, sizeof(*cmd_p));
	memset(cmd_p, 0, sizeof(*cmd_p));

	cmd_p->hdr.type = cpu_to_le32(VIRTIO_GPU_CMD_TRANSFER_TO_HOST_2D);
	cmd_p->resource_id = cpu_to_le32(bo->hw_res_handle);
	cmd_p->offset = cpu_to_le64(offset);
	cmd_p->r.width = width;
	cmd_p->r.height = height;
	cmd_p->r.x = x;
	cmd_p->r.y = y;

	virtio_gpu_queue_fenced_ctrl_buffer(vgdev, vbuf, &cmd_p->hdr, fence);
}

static void
virtio_gpu_cmd_resource_attach_backing(struct virtio_gpu_device *vgdev,
				       uint32_t resource_id,
				       struct virtio_gpu_mem_entry *ents,
				       uint32_t nents,
				       struct virtio_gpu_fence *fence)
{
	struct virtio_gpu_resource_attach_backing *cmd_p;
	struct virtio_gpu_vbuffer *vbuf;

	cmd_p = virtio_gpu_alloc_cmd(vgdev, &vbuf, sizeof(*cmd_p));
	memset(cmd_p, 0, sizeof(*cmd_p));

	cmd_p->hdr.type = cpu_to_le32(VIRTIO_GPU_CMD_RESOURCE_ATTACH_BACKING);
	cmd_p->resource_id = cpu_to_le32(resource_id);
	cmd_p->nr_entries = cpu_to_le32(nents);

	vbuf->data_buf = ents;
	vbuf->data_size = sizeof(*ents) * nents;

	virtio_gpu_queue_fenced_ctrl_buffer(vgdev, vbuf, &cmd_p->hdr, fence);
}

static void virtio_gpu_cmd_get_display_info_cb(struct virtio_gpu_device *vgdev,
					       struct virtio_gpu_vbuffer *vbuf)
{
	struct virtio_gpu_resp_display_info *resp =
		(struct virtio_gpu_resp_display_info *)vbuf->resp_buf;
	int i;

	spin_lock(&vgdev->display_info_lock);
	for (i = 0; i < vgdev->num_scanouts; i++) {
		vgdev->outputs[i].info = resp->pmodes[i];
		if (resp->pmodes[i].enabled) {
			DRM_DEBUG("output %d: %dx%d+%d+%d", i,
				  le32_to_cpu(resp->pmodes[i].r.width),
				  le32_to_cpu(resp->pmodes[i].r.height),
				  le32_to_cpu(resp->pmodes[i].r.x),
				  le32_to_cpu(resp->pmodes[i].r.y));
		} else {
			DRM_DEBUG("output %d: disabled", i);
		}
	}

	vgdev->display_info_pending = false;
	spin_unlock(&vgdev->display_info_lock);
	wake_up(&vgdev->resp_wq);

	if (!drm_helper_hpd_irq_event(vgdev->ddev))
		drm_kms_helper_hotplug_event(vgdev->ddev);
}

static void virtio_gpu_cmd_get_capset_info_cb(struct virtio_gpu_device *vgdev,
					      struct virtio_gpu_vbuffer *vbuf)
{
	struct virtio_gpu_get_capset_info *cmd =
		(struct virtio_gpu_get_capset_info *)vbuf->buf;
	struct virtio_gpu_resp_capset_info *resp =
		(struct virtio_gpu_resp_capset_info *)vbuf->resp_buf;
	int i = le32_to_cpu(cmd->capset_index);

	spin_lock(&vgdev->display_info_lock);
	if (vgdev->capsets) {
		vgdev->capsets[i].id = le32_to_cpu(resp->capset_id);
		vgdev->capsets[i].max_version = le32_to_cpu(resp->capset_max_version);
		vgdev->capsets[i].max_size = le32_to_cpu(resp->capset_max_size);
	} else {
		DRM_ERROR("invalid capset memory.");
	}
	spin_unlock(&vgdev->display_info_lock);
	wake_up(&vgdev->resp_wq);
}

static void virtio_gpu_cmd_capset_cb(struct virtio_gpu_device *vgdev,
				     struct virtio_gpu_vbuffer *vbuf)
{
	struct virtio_gpu_get_capset *cmd =
		(struct virtio_gpu_get_capset *)vbuf->buf;
	struct virtio_gpu_resp_capset *resp =
		(struct virtio_gpu_resp_capset *)vbuf->resp_buf;
	struct virtio_gpu_drv_cap_cache *cache_ent;

	spin_lock(&vgdev->display_info_lock);
	list_for_each_entry(cache_ent, &vgdev->cap_cache, head) {
		if (cache_ent->version == le32_to_cpu(cmd->capset_version) &&
		    cache_ent->id == le32_to_cpu(cmd->capset_id)) {
			memcpy(cache_ent->caps_cache, resp->capset_data,
			       cache_ent->size);
			/* Copy must occur before is_valid is signalled. */
			smp_wmb();
			atomic_set(&cache_ent->is_valid, 1);
			break;
		}
	}
	spin_unlock(&vgdev->display_info_lock);
	wake_up_all(&vgdev->resp_wq);
}

static int virtio_get_edid_block(void *data, u8 *buf,
				 unsigned int block, size_t len)
{
	struct virtio_gpu_resp_edid *resp = data;
	size_t start = block * EDID_LENGTH;

	if (start + len > le32_to_cpu(resp->size))
		return -1;
	memcpy(buf, resp->edid + start, len);
	return 0;
}

static void virtio_gpu_cmd_get_edid_cb(struct virtio_gpu_device *vgdev,
				       struct virtio_gpu_vbuffer *vbuf)
{
	struct virtio_gpu_cmd_get_edid *cmd =
		(struct virtio_gpu_cmd_get_edid *)vbuf->buf;
	struct virtio_gpu_resp_edid *resp =
		(struct virtio_gpu_resp_edid *)vbuf->resp_buf;
	uint32_t scanout = le32_to_cpu(cmd->scanout);
	struct virtio_gpu_output *output;
	struct edid *new_edid, *old_edid;

	if (scanout >= vgdev->num_scanouts)
		return;
	output = vgdev->outputs + scanout;

	new_edid = drm_do_get_edid(&output->conn, virtio_get_edid_block, resp);
	drm_connector_update_edid_property(&output->conn, new_edid);

	spin_lock(&vgdev->display_info_lock);
	old_edid = output->edid;
	output->edid = new_edid;
	spin_unlock(&vgdev->display_info_lock);

	kfree(old_edid);
	wake_up(&vgdev->resp_wq);
}

int virtio_gpu_cmd_get_display_info(struct virtio_gpu_device *vgdev)
{
	struct virtio_gpu_ctrl_hdr *cmd_p;
	struct virtio_gpu_vbuffer *vbuf;
	void *resp_buf;

	resp_buf = kzalloc(sizeof(struct virtio_gpu_resp_display_info),
			   GFP_KERNEL);
	if (!resp_buf)
		return -ENOMEM;

	cmd_p = virtio_gpu_alloc_cmd_resp
		(vgdev, &virtio_gpu_cmd_get_display_info_cb, &vbuf,
		 sizeof(*cmd_p), sizeof(struct virtio_gpu_resp_display_info),
		 resp_buf);
	memset(cmd_p, 0, sizeof(*cmd_p));

	vgdev->display_info_pending = true;
	cmd_p->type = cpu_to_le32(VIRTIO_GPU_CMD_GET_DISPLAY_INFO);
	virtio_gpu_queue_ctrl_buffer(vgdev, vbuf);
	return 0;
}

int virtio_gpu_cmd_get_capset_info(struct virtio_gpu_device *vgdev, int idx)
{
	struct virtio_gpu_get_capset_info *cmd_p;
	struct virtio_gpu_vbuffer *vbuf;
	void *resp_buf;

	resp_buf = kzalloc(sizeof(struct virtio_gpu_resp_capset_info),
			   GFP_KERNEL);
	if (!resp_buf)
		return -ENOMEM;

	cmd_p = virtio_gpu_alloc_cmd_resp
		(vgdev, &virtio_gpu_cmd_get_capset_info_cb, &vbuf,
		 sizeof(*cmd_p), sizeof(struct virtio_gpu_resp_capset_info),
		 resp_buf);
	memset(cmd_p, 0, sizeof(*cmd_p));

	cmd_p->hdr.type = cpu_to_le32(VIRTIO_GPU_CMD_GET_CAPSET_INFO);
	cmd_p->capset_index = cpu_to_le32(idx);
	virtio_gpu_queue_ctrl_buffer(vgdev, vbuf);
	return 0;
}

int virtio_gpu_cmd_get_capset(struct virtio_gpu_device *vgdev,
			      int idx, int version,
			      struct virtio_gpu_drv_cap_cache **cache_p)
{
	struct virtio_gpu_get_capset *cmd_p;
	struct virtio_gpu_vbuffer *vbuf;
	int max_size;
	struct virtio_gpu_drv_cap_cache *cache_ent;
	struct virtio_gpu_drv_cap_cache *search_ent;
	void *resp_buf;

<<<<<<< HEAD
=======
	*cache_p = NULL;

>>>>>>> 286cd8c7
	if (idx >= vgdev->num_capsets)
		return -EINVAL;

	if (version > vgdev->capsets[idx].max_version)
		return -EINVAL;

	cache_ent = kzalloc(sizeof(*cache_ent), GFP_KERNEL);
	if (!cache_ent)
		return -ENOMEM;

	max_size = vgdev->capsets[idx].max_size;
	cache_ent->caps_cache = kmalloc(max_size, GFP_KERNEL);
	if (!cache_ent->caps_cache) {
		kfree(cache_ent);
		return -ENOMEM;
	}

	resp_buf = kzalloc(sizeof(struct virtio_gpu_resp_capset) + max_size,
			   GFP_KERNEL);
	if (!resp_buf) {
		kfree(cache_ent->caps_cache);
		kfree(cache_ent);
		return -ENOMEM;
	}

	cache_ent->version = version;
	cache_ent->id = vgdev->capsets[idx].id;
	atomic_set(&cache_ent->is_valid, 0);
	cache_ent->size = max_size;
	spin_lock(&vgdev->display_info_lock);
	/* Search while under lock in case it was added by another task. */
	list_for_each_entry(search_ent, &vgdev->cap_cache, head) {
		if (search_ent->id == vgdev->capsets[idx].id &&
		    search_ent->version == version) {
			*cache_p = search_ent;
			break;
		}
	}
	if (!*cache_p)
		list_add_tail(&cache_ent->head, &vgdev->cap_cache);
	spin_unlock(&vgdev->display_info_lock);

	if (*cache_p) {
		/* Entry was found, so free everything that was just created. */
		kfree(resp_buf);
		kfree(cache_ent->caps_cache);
		kfree(cache_ent);
		return 0;
	}

	cmd_p = virtio_gpu_alloc_cmd_resp
		(vgdev, &virtio_gpu_cmd_capset_cb, &vbuf, sizeof(*cmd_p),
		 sizeof(struct virtio_gpu_resp_capset) + max_size,
		 resp_buf);
	cmd_p->hdr.type = cpu_to_le32(VIRTIO_GPU_CMD_GET_CAPSET);
	cmd_p->capset_id = cpu_to_le32(vgdev->capsets[idx].id);
	cmd_p->capset_version = cpu_to_le32(version);
	*cache_p = cache_ent;
	virtio_gpu_queue_ctrl_buffer(vgdev, vbuf);

	return 0;
}

int virtio_gpu_cmd_get_edids(struct virtio_gpu_device *vgdev)
{
	struct virtio_gpu_cmd_get_edid *cmd_p;
	struct virtio_gpu_vbuffer *vbuf;
	void *resp_buf;
	int scanout;

	if (WARN_ON(!vgdev->has_edid))
		return -EINVAL;

	for (scanout = 0; scanout < vgdev->num_scanouts; scanout++) {
		resp_buf = kzalloc(sizeof(struct virtio_gpu_resp_edid),
				   GFP_KERNEL);
		if (!resp_buf)
			return -ENOMEM;

		cmd_p = virtio_gpu_alloc_cmd_resp
			(vgdev, &virtio_gpu_cmd_get_edid_cb, &vbuf,
			 sizeof(*cmd_p), sizeof(struct virtio_gpu_resp_edid),
			 resp_buf);
		cmd_p->hdr.type = cpu_to_le32(VIRTIO_GPU_CMD_GET_EDID);
		cmd_p->scanout = cpu_to_le32(scanout);
		virtio_gpu_queue_ctrl_buffer(vgdev, vbuf);
	}

	return 0;
}

void virtio_gpu_cmd_context_create(struct virtio_gpu_device *vgdev, uint32_t id,
				   uint32_t nlen, const char *name)
{
	struct virtio_gpu_ctx_create *cmd_p;
	struct virtio_gpu_vbuffer *vbuf;

	cmd_p = virtio_gpu_alloc_cmd(vgdev, &vbuf, sizeof(*cmd_p));
	memset(cmd_p, 0, sizeof(*cmd_p));

	cmd_p->hdr.type = cpu_to_le32(VIRTIO_GPU_CMD_CTX_CREATE);
	cmd_p->hdr.ctx_id = cpu_to_le32(id);
	cmd_p->nlen = cpu_to_le32(nlen);
	strncpy(cmd_p->debug_name, name, sizeof(cmd_p->debug_name) - 1);
	cmd_p->debug_name[sizeof(cmd_p->debug_name) - 1] = 0;
	virtio_gpu_queue_ctrl_buffer(vgdev, vbuf);
}

void virtio_gpu_cmd_context_destroy(struct virtio_gpu_device *vgdev,
				    uint32_t id)
{
	struct virtio_gpu_ctx_destroy *cmd_p;
	struct virtio_gpu_vbuffer *vbuf;

	cmd_p = virtio_gpu_alloc_cmd(vgdev, &vbuf, sizeof(*cmd_p));
	memset(cmd_p, 0, sizeof(*cmd_p));

	cmd_p->hdr.type = cpu_to_le32(VIRTIO_GPU_CMD_CTX_DESTROY);
	cmd_p->hdr.ctx_id = cpu_to_le32(id);
	virtio_gpu_queue_ctrl_buffer(vgdev, vbuf);
}

void virtio_gpu_cmd_context_attach_resource(struct virtio_gpu_device *vgdev,
					    uint32_t ctx_id,
					    uint32_t resource_id)
{
	struct virtio_gpu_ctx_resource *cmd_p;
	struct virtio_gpu_vbuffer *vbuf;

	cmd_p = virtio_gpu_alloc_cmd(vgdev, &vbuf, sizeof(*cmd_p));
	memset(cmd_p, 0, sizeof(*cmd_p));

	cmd_p->hdr.type = cpu_to_le32(VIRTIO_GPU_CMD_CTX_ATTACH_RESOURCE);
	cmd_p->hdr.ctx_id = cpu_to_le32(ctx_id);
	cmd_p->resource_id = cpu_to_le32(resource_id);
	virtio_gpu_queue_ctrl_buffer(vgdev, vbuf);

}

void virtio_gpu_cmd_context_detach_resource(struct virtio_gpu_device *vgdev,
					    uint32_t ctx_id,
					    uint32_t resource_id)
{
	struct virtio_gpu_ctx_resource *cmd_p;
	struct virtio_gpu_vbuffer *vbuf;

	cmd_p = virtio_gpu_alloc_cmd(vgdev, &vbuf, sizeof(*cmd_p));
	memset(cmd_p, 0, sizeof(*cmd_p));

	cmd_p->hdr.type = cpu_to_le32(VIRTIO_GPU_CMD_CTX_DETACH_RESOURCE);
	cmd_p->hdr.ctx_id = cpu_to_le32(ctx_id);
	cmd_p->resource_id = cpu_to_le32(resource_id);
	virtio_gpu_queue_ctrl_buffer(vgdev, vbuf);
}

void
virtio_gpu_cmd_resource_create_3d(struct virtio_gpu_device *vgdev,
				  struct virtio_gpu_object *bo,
				  struct virtio_gpu_object_params *params,
				  struct virtio_gpu_fence *fence)
{
	struct virtio_gpu_resource_create_3d *cmd_p;
	struct virtio_gpu_vbuffer *vbuf;

	cmd_p = virtio_gpu_alloc_cmd(vgdev, &vbuf, sizeof(*cmd_p));
	memset(cmd_p, 0, sizeof(*cmd_p));

	cmd_p->hdr.type = cpu_to_le32(VIRTIO_GPU_CMD_RESOURCE_CREATE_3D);
	cmd_p->resource_id = cpu_to_le32(bo->hw_res_handle);
	cmd_p->format = cpu_to_le32(params->format);
	cmd_p->width = cpu_to_le32(params->width);
	cmd_p->height = cpu_to_le32(params->height);

	cmd_p->target = cpu_to_le32(params->target);
	cmd_p->bind = cpu_to_le32(params->bind);
	cmd_p->depth = cpu_to_le32(params->depth);
	cmd_p->array_size = cpu_to_le32(params->array_size);
	cmd_p->last_level = cpu_to_le32(params->last_level);
	cmd_p->nr_samples = cpu_to_le32(params->nr_samples);
	cmd_p->flags = cpu_to_le32(params->flags);

	virtio_gpu_queue_fenced_ctrl_buffer(vgdev, vbuf, &cmd_p->hdr, fence);
	bo->created = true;
}

void virtio_gpu_cmd_transfer_to_host_3d(struct virtio_gpu_device *vgdev,
					struct virtio_gpu_object *bo,
					uint32_t ctx_id,
					uint64_t offset, uint32_t level,
					struct virtio_gpu_box *box,
					struct virtio_gpu_fence *fence)
{
	struct virtio_gpu_transfer_host_3d *cmd_p;
	struct virtio_gpu_vbuffer *vbuf;
	bool use_dma_api = !virtio_has_iommu_quirk(vgdev->vdev);

	if (use_dma_api)
		dma_sync_sg_for_device(vgdev->vdev->dev.parent,
				       bo->pages->sgl, bo->pages->nents,
				       DMA_TO_DEVICE);

	cmd_p = virtio_gpu_alloc_cmd(vgdev, &vbuf, sizeof(*cmd_p));
	memset(cmd_p, 0, sizeof(*cmd_p));

	cmd_p->hdr.type = cpu_to_le32(VIRTIO_GPU_CMD_TRANSFER_TO_HOST_3D);
	cmd_p->hdr.ctx_id = cpu_to_le32(ctx_id);
	cmd_p->resource_id = cpu_to_le32(bo->hw_res_handle);
	cmd_p->box = *box;
	cmd_p->offset = cpu_to_le64(offset);
	cmd_p->level = cpu_to_le32(level);

	virtio_gpu_queue_fenced_ctrl_buffer(vgdev, vbuf, &cmd_p->hdr, fence);
}

void virtio_gpu_cmd_transfer_from_host_3d(struct virtio_gpu_device *vgdev,
					  uint32_t resource_id, uint32_t ctx_id,
					  uint64_t offset, uint32_t level,
					  struct virtio_gpu_box *box,
					  struct virtio_gpu_fence *fence)
{
	struct virtio_gpu_transfer_host_3d *cmd_p;
	struct virtio_gpu_vbuffer *vbuf;

	cmd_p = virtio_gpu_alloc_cmd(vgdev, &vbuf, sizeof(*cmd_p));
	memset(cmd_p, 0, sizeof(*cmd_p));

	cmd_p->hdr.type = cpu_to_le32(VIRTIO_GPU_CMD_TRANSFER_FROM_HOST_3D);
	cmd_p->hdr.ctx_id = cpu_to_le32(ctx_id);
	cmd_p->resource_id = cpu_to_le32(resource_id);
	cmd_p->box = *box;
	cmd_p->offset = cpu_to_le64(offset);
	cmd_p->level = cpu_to_le32(level);

	virtio_gpu_queue_fenced_ctrl_buffer(vgdev, vbuf, &cmd_p->hdr, fence);
}

void virtio_gpu_cmd_submit(struct virtio_gpu_device *vgdev,
			   void *data, uint32_t data_size,
			   uint32_t ctx_id, struct virtio_gpu_fence *fence)
{
	struct virtio_gpu_cmd_submit *cmd_p;
	struct virtio_gpu_vbuffer *vbuf;

	cmd_p = virtio_gpu_alloc_cmd(vgdev, &vbuf, sizeof(*cmd_p));
	memset(cmd_p, 0, sizeof(*cmd_p));

	vbuf->data_buf = data;
	vbuf->data_size = data_size;

	cmd_p->hdr.type = cpu_to_le32(VIRTIO_GPU_CMD_SUBMIT_3D);
	cmd_p->hdr.ctx_id = cpu_to_le32(ctx_id);
	cmd_p->size = cpu_to_le32(data_size);

	virtio_gpu_queue_fenced_ctrl_buffer(vgdev, vbuf, &cmd_p->hdr, fence);
}

int virtio_gpu_object_attach(struct virtio_gpu_device *vgdev,
			     struct virtio_gpu_object *obj,
			     struct virtio_gpu_fence *fence)
{
	bool use_dma_api = !virtio_has_iommu_quirk(vgdev->vdev);
	struct virtio_gpu_mem_entry *ents;
	struct scatterlist *sg;
	int si, nents;

	if (WARN_ON_ONCE(!obj->created))
		return -EINVAL;

	if (!obj->pages) {
		int ret;

		ret = virtio_gpu_object_get_sg_table(vgdev, obj);
		if (ret)
			return ret;
	}

	if (use_dma_api) {
		obj->mapped = dma_map_sg(vgdev->vdev->dev.parent,
					 obj->pages->sgl, obj->pages->nents,
					 DMA_TO_DEVICE);
		nents = obj->mapped;
	} else {
		nents = obj->pages->nents;
	}

	/* gets freed when the ring has consumed it */
	ents = kmalloc_array(nents, sizeof(struct virtio_gpu_mem_entry),
			     GFP_KERNEL);
	if (!ents) {
		DRM_ERROR("failed to allocate ent list\n");
		return -ENOMEM;
	}

	for_each_sg(obj->pages->sgl, sg, nents, si) {
		ents[si].addr = cpu_to_le64(use_dma_api
					    ? sg_dma_address(sg)
					    : sg_phys(sg));
		ents[si].length = cpu_to_le32(sg->length);
		ents[si].padding = 0;
	}

	virtio_gpu_cmd_resource_attach_backing(vgdev, obj->hw_res_handle,
					       ents, nents,
					       fence);
	return 0;
}

void virtio_gpu_object_detach(struct virtio_gpu_device *vgdev,
			      struct virtio_gpu_object *obj)
{
	bool use_dma_api = !virtio_has_iommu_quirk(vgdev->vdev);

	if (use_dma_api && obj->mapped) {
		struct virtio_gpu_fence *fence = virtio_gpu_fence_alloc(vgdev);
		/* detach backing and wait for the host process it ... */
		virtio_gpu_cmd_resource_inval_backing(vgdev, obj->hw_res_handle, fence);
		dma_fence_wait(&fence->f, true);
		dma_fence_put(&fence->f);

		/* ... then tear down iommu mappings */
		dma_unmap_sg(vgdev->vdev->dev.parent,
			     obj->pages->sgl, obj->mapped,
			     DMA_TO_DEVICE);
		obj->mapped = 0;
	} else {
		virtio_gpu_cmd_resource_inval_backing(vgdev, obj->hw_res_handle, NULL);
	}
}

void virtio_gpu_cursor_ping(struct virtio_gpu_device *vgdev,
			    struct virtio_gpu_output *output)
{
	struct virtio_gpu_vbuffer *vbuf;
	struct virtio_gpu_update_cursor *cur_p;

	output->cursor.pos.scanout_id = cpu_to_le32(output->index);
	cur_p = virtio_gpu_alloc_cursor(vgdev, &vbuf);
	memcpy(cur_p, &output->cursor, sizeof(output->cursor));
	virtio_gpu_queue_cursor(vgdev, vbuf);
}<|MERGE_RESOLUTION|>--- conflicted
+++ resolved
@@ -762,11 +762,8 @@
 	struct virtio_gpu_drv_cap_cache *search_ent;
 	void *resp_buf;
 
-<<<<<<< HEAD
-=======
 	*cache_p = NULL;
 
->>>>>>> 286cd8c7
 	if (idx >= vgdev->num_capsets)
 		return -EINVAL;
 
