/*
 * Copyright (C) 2015 Red Hat, Inc.
 * All Rights Reserved.
 *
 * Authors:
 *    Dave Airlie <airlied@redhat.com>
 *    Gerd Hoffmann <kraxel@redhat.com>
 *
 * Permission is hereby granted, free of charge, to any person obtaining a
 * copy of this software and associated documentation files (the "Software"),
 * to deal in the Software without restriction, including without limitation
 * the rights to use, copy, modify, merge, publish, distribute, sublicense,
 * and/or sell copies of the Software, and to permit persons to whom the
 * Software is furnished to do so, subject to the following conditions:
 *
 * The above copyright notice and this permission notice (including the next
 * paragraph) shall be included in all copies or substantial portions of the
 * Software.
 *
 * THE SOFTWARE IS PROVIDED "AS IS", WITHOUT WARRANTY OF ANY KIND, EXPRESS OR
 * IMPLIED, INCLUDING BUT NOT LIMITED TO THE WARRANTIES OF MERCHANTABILITY,
 * FITNESS FOR A PARTICULAR PURPOSE AND NONINFRINGEMENT.  IN NO EVENT SHALL
 * VA LINUX SYSTEMS AND/OR ITS SUPPLIERS BE LIABLE FOR ANY CLAIM, DAMAGES OR
 * OTHER LIABILITY, WHETHER IN AN ACTION OF CONTRACT, TORT OR OTHERWISE,
 * ARISING FROM, OUT OF OR IN CONNECTION WITH THE SOFTWARE OR THE USE OR
 * OTHER DEALINGS IN THE SOFTWARE.
 */

#include <linux/module.h>
#include <linux/console.h>
#include <linux/pci.h>
#include <drm/drmP.h>
#include <drm/drm.h>

#include "virtgpu_drv.h"
static struct drm_driver driver;

static int virtio_gpu_modeset = -1;

MODULE_PARM_DESC(modeset, "Disable/Enable modesetting");
module_param_named(modeset, virtio_gpu_modeset, int, 0400);

static void virtio_pci_kick_out_firmware_fb(struct pci_dev *pci_dev)
{
	struct apertures_struct *ap;
	bool primary;

	ap = alloc_apertures(1);
	if (!ap)
		return;

	ap->ranges[0].base = pci_resource_start(pci_dev, 0);
	ap->ranges[0].size = pci_resource_len(pci_dev, 0);

	primary = pci_dev->resource[PCI_ROM_RESOURCE].flags
		& IORESOURCE_ROM_SHADOW;

	drm_fb_helper_remove_conflicting_framebuffers(ap, "virtiodrmfb", primary);

	kfree(ap);
}

static int virtio_gpu_pci_quirk(struct drm_device *dev, struct virtio_device *vdev)
{
	struct pci_dev *pdev = to_pci_dev(vdev->dev.parent);
	const char *pname = dev_name(&pdev->dev);
	bool vga = (pdev->class >> 8) == PCI_CLASS_DISPLAY_VGA;
	char unique[20];

	DRM_INFO("pci: %s detected at %s\n",
		 vga ? "virtio-vga" : "virtio-gpu-pci",
		 pname);
	dev->pdev = pdev;
	if (vga)
		virtio_pci_kick_out_firmware_fb(pdev);

	/*
	 * Normally the drm_dev_set_unique() call is done by core DRM.
	 * The following comment covers, why virtio cannot rely on it.
	 *
	 * Unlike the other virtual GPU drivers, virtio abstracts the
	 * underlying bus type by using struct virtio_device.
	 *
	 * Hence the dev_is_pci() check, used in core DRM, will fail
	 * and the unique returned will be the virtio_device "virtio0",
	 * while a "pci:..." one is required.
	 *
	 * A few other ideas were considered:
	 * - Extend the dev_is_pci() check [in drm_set_busid] to
	 *   consider virtio.
	 *   Seems like a bigger hack than what we have already.
	 *
	 * - Point drm_device::dev to the parent of the virtio_device
	 *   Semantic changes:
	 *   * Using the wrong device for i2c, framebuffer_alloc and
	 *     prime import.
	 *   Visual changes:
	 *   * Helpers such as DRM_DEV_ERROR, dev_info, drm_printer,
	 *     will print the wrong information.
	 *
	 * We could address the latter issues, by introducing
	 * drm_device::bus_dev, ... which would be used solely for this.
	 *
	 * So for the moment keep things as-is, with a bulky comment
	 * for the next person who feels like removing this
	 * drm_dev_set_unique() quirk.
	 */
	snprintf(unique, sizeof(unique), "pci:%s", pname);
	return drm_dev_set_unique(dev, unique);
}

static int virtio_gpu_probe(struct virtio_device *vdev)
{
	struct drm_device *dev;
	int ret;

	if (vgacon_text_force() && virtio_gpu_modeset == -1)
		return -EINVAL;

	if (virtio_gpu_modeset == 0)
		return -EINVAL;

	dev = drm_dev_alloc(&driver, &vdev->dev);
	if (IS_ERR(dev))
		return PTR_ERR(dev);
	vdev->priv = dev;

	if (!strcmp(vdev->dev.parent->bus->name, "pci")) {
		ret = virtio_gpu_pci_quirk(dev, vdev);
		if (ret)
			goto err_free;
	}

	ret = virtio_gpu_init(dev);
	if (ret)
		goto err_free;

	ret = drm_dev_register(dev, 0);
	if (ret)
		goto err_free;

	drm_fbdev_generic_setup(vdev->priv, 32);
	return 0;

err_free:
	drm_dev_put(dev);
	return ret;
}

static void virtio_gpu_remove(struct virtio_device *vdev)
{
	struct drm_device *dev = vdev->priv;

	drm_dev_unregister(dev);
	virtio_gpu_deinit(dev);
	drm_put_dev(dev);
}

static void virtio_gpu_config_changed(struct virtio_device *vdev)
{
	struct drm_device *dev = vdev->priv;
	struct virtio_gpu_device *vgdev = dev->dev_private;

	schedule_work(&vgdev->config_changed_work);
}

static struct virtio_device_id id_table[] = {
	{ VIRTIO_ID_GPU, VIRTIO_DEV_ANY_ID },
	{ 0 },
};

static unsigned int features[] = {
#ifdef __LITTLE_ENDIAN
	/*
	 * Gallium command stream send by virgl is native endian.
	 * Because of that we only support little endian guests on
	 * little endian hosts.
	 */
	VIRTIO_GPU_F_VIRGL,
#endif
	VIRTIO_GPU_F_EDID,
};
static struct virtio_driver virtio_gpu_driver = {
	.feature_table = features,
	.feature_table_size = ARRAY_SIZE(features),
	.driver.name = KBUILD_MODNAME,
	.driver.owner = THIS_MODULE,
	.id_table = id_table,
	.probe = virtio_gpu_probe,
	.remove = virtio_gpu_remove,
	.config_changed = virtio_gpu_config_changed
};

module_virtio_driver(virtio_gpu_driver);

MODULE_DEVICE_TABLE(virtio, id_table);
MODULE_DESCRIPTION("Virtio GPU driver");
MODULE_LICENSE("GPL and additional rights");
MODULE_AUTHOR("Dave Airlie <airlied@redhat.com>");
MODULE_AUTHOR("Gerd Hoffmann <kraxel@redhat.com>");
MODULE_AUTHOR("Alon Levy");

static const struct file_operations virtio_gpu_driver_fops = {
	.owner = THIS_MODULE,
	.open = drm_open,
	.mmap = virtio_gpu_mmap,
	.poll = drm_poll,
	.read = drm_read,
	.unlocked_ioctl	= drm_ioctl,
	.release = drm_release,
	.compat_ioctl = drm_compat_ioctl,
	.llseek = noop_llseek,
};

static struct drm_driver driver = {
	.driver_features = DRIVER_MODESET | DRIVER_GEM | DRIVER_PRIME | DRIVER_RENDER | DRIVER_ATOMIC,
<<<<<<< HEAD
	.set_busid = drm_virtio_set_busid,
	.load = virtio_gpu_driver_load,
	.unload = virtio_gpu_driver_unload,
=======
>>>>>>> 286cd8c7
	.open = virtio_gpu_driver_open,
	.postclose = virtio_gpu_driver_postclose,

	.dumb_create = virtio_gpu_mode_dumb_create,
	.dumb_map_offset = virtio_gpu_mode_dumb_mmap,

#if defined(CONFIG_DEBUG_FS)
	.debugfs_init = virtio_gpu_debugfs_init,
#endif
	.prime_handle_to_fd = drm_gem_prime_handle_to_fd,
	.prime_fd_to_handle = drm_gem_prime_fd_to_handle,
	.gem_prime_export = drm_gem_prime_export,
	.gem_prime_import = drm_gem_prime_import,
	.gem_prime_get_sg_table = virtgpu_gem_prime_get_sg_table,
	.gem_prime_import_sg_table = virtgpu_gem_prime_import_sg_table,
	.gem_prime_vmap = virtgpu_gem_prime_vmap,
	.gem_prime_vunmap = virtgpu_gem_prime_vunmap,
	.gem_prime_mmap = virtgpu_gem_prime_mmap,

	.gem_free_object_unlocked = virtio_gpu_gem_free_object,
	.gem_open_object = virtio_gpu_gem_object_open,
	.gem_close_object = virtio_gpu_gem_object_close,
	.fops = &virtio_gpu_driver_fops,

	.ioctls = virtio_gpu_ioctls,
	.num_ioctls = DRM_VIRTIO_NUM_IOCTLS,

	.name = DRIVER_NAME,
	.desc = DRIVER_DESC,
	.date = DRIVER_DATE,
	.major = DRIVER_MAJOR,
	.minor = DRIVER_MINOR,
	.patchlevel = DRIVER_PATCHLEVEL,
};<|MERGE_RESOLUTION|>--- conflicted
+++ resolved
@@ -214,12 +214,6 @@
 
 static struct drm_driver driver = {
 	.driver_features = DRIVER_MODESET | DRIVER_GEM | DRIVER_PRIME | DRIVER_RENDER | DRIVER_ATOMIC,
-<<<<<<< HEAD
-	.set_busid = drm_virtio_set_busid,
-	.load = virtio_gpu_driver_load,
-	.unload = virtio_gpu_driver_unload,
-=======
->>>>>>> 286cd8c7
 	.open = virtio_gpu_driver_open,
 	.postclose = virtio_gpu_driver_postclose,
 
