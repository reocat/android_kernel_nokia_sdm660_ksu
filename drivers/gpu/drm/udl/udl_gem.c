/*
 * Copyright (C) 2012 Red Hat
 *
 * This file is subject to the terms and conditions of the GNU General Public
 * License v2. See the file COPYING in the main directory of this archive for
 * more details.
 */

#include <drm/drmP.h>
#include "udl_drv.h"
#include <linux/shmem_fs.h>
#include <linux/dma-buf.h>

struct udl_gem_object *udl_gem_alloc_object(struct drm_device *dev,
					    size_t size)
{
	struct udl_gem_object *obj;

	obj = kzalloc(sizeof(*obj), GFP_KERNEL);
	if (obj == NULL)
		return NULL;

	if (drm_gem_object_init(dev, &obj->base, size) != 0) {
		kfree(obj);
		return NULL;
	}

	obj->flags = UDL_BO_CACHEABLE;
	return obj;
}

static int
udl_gem_create(struct drm_file *file,
	       struct drm_device *dev,
	       uint64_t size,
	       uint32_t *handle_p)
{
	struct udl_gem_object *obj;
	int ret;
	u32 handle;

	size = roundup(size, PAGE_SIZE);

	obj = udl_gem_alloc_object(dev, size);
	if (obj == NULL)
		return -ENOMEM;

	ret = drm_gem_handle_create(file, &obj->base, &handle);
	if (ret) {
		drm_gem_object_release(&obj->base);
		kfree(obj);
		return ret;
	}

<<<<<<< HEAD
	drm_gem_object_unreference_unlocked(&obj->base);
=======
	drm_gem_object_put_unlocked(&obj->base);
>>>>>>> 286cd8c7
	*handle_p = handle;
	return 0;
}

static void update_vm_cache_attr(struct udl_gem_object *obj,
				 struct vm_area_struct *vma)
{
	DRM_DEBUG_KMS("flags = 0x%x\n", obj->flags);

	/* non-cacheable as default. */
	if (obj->flags & UDL_BO_CACHEABLE) {
		vma->vm_page_prot = vm_get_page_prot(vma->vm_flags);
	} else if (obj->flags & UDL_BO_WC) {
		vma->vm_page_prot =
			pgprot_writecombine(vm_get_page_prot(vma->vm_flags));
	} else {
		vma->vm_page_prot =
			pgprot_noncached(vm_get_page_prot(vma->vm_flags));
	}
}

int udl_dumb_create(struct drm_file *file,
		    struct drm_device *dev,
		    struct drm_mode_create_dumb *args)
{
	args->pitch = args->width * DIV_ROUND_UP(args->bpp, 8);
	args->size = args->pitch * args->height;
	return udl_gem_create(file, dev,
			      args->size, &args->handle);
}

int udl_drm_gem_mmap(struct file *filp, struct vm_area_struct *vma)
{
	int ret;

	ret = drm_gem_mmap(filp, vma);
	if (ret)
		return ret;

	vma->vm_flags &= ~VM_PFNMAP;
	vma->vm_flags |= VM_MIXEDMAP;

	update_vm_cache_attr(to_udl_bo(vma->vm_private_data), vma);

	return ret;
}

vm_fault_t udl_gem_fault(struct vm_fault *vmf)
{
	struct vm_area_struct *vma = vmf->vma;
	struct udl_gem_object *obj = to_udl_bo(vma->vm_private_data);
	struct page *page;
	unsigned int page_offset;

	page_offset = (vmf->address - vma->vm_start) >> PAGE_SHIFT;

	if (!obj->pages)
		return VM_FAULT_SIGBUS;

	page = obj->pages[page_offset];
	return vmf_insert_page(vma, vmf->address, page);
}

int udl_gem_get_pages(struct udl_gem_object *obj)
{
	struct page **pages;

	if (obj->pages)
		return 0;

	pages = drm_gem_get_pages(&obj->base);
	if (IS_ERR(pages))
		return PTR_ERR(pages);

	obj->pages = pages;

	return 0;
}

void udl_gem_put_pages(struct udl_gem_object *obj)
{
	if (obj->base.import_attach) {
		kvfree(obj->pages);
		obj->pages = NULL;
		return;
	}

	drm_gem_put_pages(&obj->base, obj->pages, false, false);
	obj->pages = NULL;
}

int udl_gem_vmap(struct udl_gem_object *obj)
{
	int page_count = obj->base.size / PAGE_SIZE;
	int ret;

	if (obj->base.import_attach) {
		obj->vmapping = dma_buf_vmap(obj->base.import_attach->dmabuf);
		if (!obj->vmapping)
			return -ENOMEM;
		return 0;
	}
		
	ret = udl_gem_get_pages(obj);
	if (ret)
		return ret;

	obj->vmapping = vmap(obj->pages, page_count, 0, PAGE_KERNEL);
	if (!obj->vmapping)
		return -ENOMEM;
	return 0;
}

void udl_gem_vunmap(struct udl_gem_object *obj)
{
	if (obj->base.import_attach) {
		dma_buf_vunmap(obj->base.import_attach->dmabuf, obj->vmapping);
		return;
	}

	vunmap(obj->vmapping);

	udl_gem_put_pages(obj);
}

void udl_gem_free_object(struct drm_gem_object *gem_obj)
{
	struct udl_gem_object *obj = to_udl_bo(gem_obj);

	if (obj->vmapping)
		udl_gem_vunmap(obj);

	if (gem_obj->import_attach) {
		drm_prime_gem_destroy(gem_obj, obj->sg);
		put_device(gem_obj->dev->dev);
	}

	if (obj->pages)
		udl_gem_put_pages(obj);

	drm_gem_free_mmap_offset(gem_obj);
}

/* the dumb interface doesn't work with the GEM straight MMAP
   interface, it expects to do MMAP on the drm fd, like normal */
int udl_gem_mmap(struct drm_file *file, struct drm_device *dev,
		 uint32_t handle, uint64_t *offset)
{
	struct udl_gem_object *gobj;
	struct drm_gem_object *obj;
	struct udl_device *udl = to_udl(dev);
	int ret = 0;

	mutex_lock(&udl->gem_lock);
	obj = drm_gem_object_lookup(file, handle);
	if (obj == NULL) {
		ret = -ENOENT;
		goto unlock;
	}
	gobj = to_udl_bo(obj);

	ret = udl_gem_get_pages(gobj);
	if (ret)
		goto out;
	ret = drm_gem_create_mmap_offset(obj);
	if (ret)
		goto out;

	*offset = drm_vma_node_offset_addr(&gobj->base.vma_node);

out:
	drm_gem_object_put_unlocked(&gobj->base);
unlock:
	mutex_unlock(&udl->gem_lock);
	return ret;
}<|MERGE_RESOLUTION|>--- conflicted
+++ resolved
@@ -52,11 +52,7 @@
 		return ret;
 	}
 
-<<<<<<< HEAD
-	drm_gem_object_unreference_unlocked(&obj->base);
-=======
 	drm_gem_object_put_unlocked(&obj->base);
->>>>>>> 286cd8c7
 	*handle_p = handle;
 	return 0;
 }
