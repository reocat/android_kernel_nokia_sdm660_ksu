--- conflicted
+++ resolved
@@ -1995,17 +1995,12 @@
 	if (config->funcs->atomic_check) {
 		ret = config->funcs->atomic_check(state->dev, state);
 
-<<<<<<< HEAD
-	if (ret)
-		return ret;
-=======
 		if (ret) {
 			DRM_DEBUG_ATOMIC("atomic driver check for %p failed: %d\n",
 					 state, ret);
 			return ret;
 		}
 	}
->>>>>>> 286cd8c7
 
 	if (!state->allow_modeset) {
 		for_each_new_crtc_in_state(state, crtc, crtc_state, i) {
