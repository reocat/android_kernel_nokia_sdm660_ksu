/*
 * Copyright 2008 Advanced Micro Devices, Inc.
 * Copyright 2008 Red Hat Inc.
 * Copyright 2009 Jerome Glisse.
 *
 * Permission is hereby granted, free of charge, to any person obtaining a
 * copy of this software and associated documentation files (the "Software"),
 * to deal in the Software without restriction, including without limitation
 * the rights to use, copy, modify, merge, publish, distribute, sublicense,
 * and/or sell copies of the Software, and to permit persons to whom the
 * Software is furnished to do so, subject to the following conditions:
 *
 * The above copyright notice and this permission notice shall be included in
 * all copies or substantial portions of the Software.
 *
 * THE SOFTWARE IS PROVIDED "AS IS", WITHOUT WARRANTY OF ANY KIND, EXPRESS OR
 * IMPLIED, INCLUDING BUT NOT LIMITED TO THE WARRANTIES OF MERCHANTABILITY,
 * FITNESS FOR A PARTICULAR PURPOSE AND NONINFRINGEMENT.  IN NO EVENT SHALL
 * THE COPYRIGHT HOLDER(S) OR AUTHOR(S) BE LIABLE FOR ANY CLAIM, DAMAGES OR
 * OTHER LIABILITY, WHETHER IN AN ACTION OF CONTRACT, TORT OR OTHERWISE,
 * ARISING FROM, OUT OF OR IN CONNECTION WITH THE SOFTWARE OR THE USE OR
 * OTHER DEALINGS IN THE SOFTWARE.
 *
 * Authors: Dave Airlie
 *          Alex Deucher
 *          Jerome Glisse
 */
#ifndef __AMDGPU_H__
#define __AMDGPU_H__

#include <linux/atomic.h>
#include <linux/wait.h>
#include <linux/list.h>
#include <linux/kref.h>
#include <linux/rbtree.h>
#include <linux/hashtable.h>
#include <linux/dma-fence.h>

#include <drm/ttm/ttm_bo_api.h>
#include <drm/ttm/ttm_bo_driver.h>
#include <drm/ttm/ttm_placement.h>
#include <drm/ttm/ttm_module.h>
#include <drm/ttm/ttm_execbuf_util.h>

#include <drm/drmP.h>
#include <drm/drm_gem.h>
#include <drm/amdgpu_drm.h>
#include <drm/gpu_scheduler.h>

#include <kgd_kfd_interface.h>
#include "dm_pp_interface.h"
#include "kgd_pp_interface.h"

#include "amd_shared.h"
#include "amdgpu_mode.h"
#include "amdgpu_ih.h"
#include "amdgpu_irq.h"
#include "amdgpu_ucode.h"
#include "amdgpu_ttm.h"
#include "amdgpu_psp.h"
#include "amdgpu_gds.h"
#include "amdgpu_sync.h"
#include "amdgpu_ring.h"
#include "amdgpu_vm.h"
#include "amdgpu_dpm.h"
#include "amdgpu_acp.h"
#include "amdgpu_uvd.h"
#include "amdgpu_vce.h"
#include "amdgpu_vcn.h"
#include "amdgpu_mn.h"
#include "amdgpu_gmc.h"
#include "amdgpu_dm.h"
#include "amdgpu_virt.h"
#include "amdgpu_gart.h"
#include "amdgpu_debugfs.h"
#include "amdgpu_job.h"
#include "amdgpu_bo_list.h"

/*
 * Modules parameters.
 */
extern int amdgpu_modeset;
extern int amdgpu_vram_limit;
extern int amdgpu_vis_vram_limit;
extern int amdgpu_gart_size;
extern int amdgpu_gtt_size;
extern int amdgpu_moverate;
extern int amdgpu_benchmarking;
extern int amdgpu_testing;
extern int amdgpu_audio;
extern int amdgpu_disp_priority;
extern int amdgpu_hw_i2c;
extern int amdgpu_pcie_gen2;
extern int amdgpu_msi;
extern int amdgpu_lockup_timeout;
extern int amdgpu_dpm;
extern int amdgpu_fw_load_type;
extern int amdgpu_aspm;
extern int amdgpu_runtime_pm;
extern uint amdgpu_ip_block_mask;
extern int amdgpu_bapm;
extern int amdgpu_deep_color;
extern int amdgpu_vm_size;
extern int amdgpu_vm_block_size;
extern int amdgpu_vm_fragment_size;
extern int amdgpu_vm_fault_stop;
extern int amdgpu_vm_debug;
extern int amdgpu_vm_update_mode;
extern int amdgpu_dc;
extern int amdgpu_sched_jobs;
extern int amdgpu_sched_hw_submission;
extern uint amdgpu_pcie_gen_cap;
extern uint amdgpu_pcie_lane_cap;
extern uint amdgpu_cg_mask;
extern uint amdgpu_pg_mask;
extern uint amdgpu_sdma_phase_quantum;
extern char *amdgpu_disable_cu;
extern char *amdgpu_virtual_display;
extern uint amdgpu_pp_feature_mask;
extern int amdgpu_vram_page_split;
extern int amdgpu_ngg;
extern int amdgpu_prim_buf_per_se;
extern int amdgpu_pos_buf_per_se;
extern int amdgpu_cntl_sb_buf_per_se;
extern int amdgpu_param_buf_per_se;
extern int amdgpu_job_hang_limit;
extern int amdgpu_lbpw;
extern int amdgpu_compute_multipipe;
extern int amdgpu_gpu_recovery;
extern int amdgpu_emu_mode;
extern uint amdgpu_smu_memory_pool_size;

#ifdef CONFIG_DRM_AMDGPU_SI
extern int amdgpu_si_support;
#endif
#ifdef CONFIG_DRM_AMDGPU_CIK
extern int amdgpu_cik_support;
#endif

#define AMDGPU_SG_THRESHOLD			(256*1024*1024)
#define AMDGPU_DEFAULT_GTT_SIZE_MB		3072ULL /* 3GB by default */
#define AMDGPU_WAIT_IDLE_TIMEOUT_IN_MS	        3000
#define AMDGPU_MAX_USEC_TIMEOUT			100000	/* 100 ms */
#define AMDGPU_FENCE_JIFFIES_TIMEOUT		(HZ / 2)
/* AMDGPU_IB_POOL_SIZE must be a power of 2 */
#define AMDGPU_IB_POOL_SIZE			16
#define AMDGPU_DEBUGFS_MAX_COMPONENTS		32
#define AMDGPUFB_CONN_LIMIT			4
#define AMDGPU_BIOS_NUM_SCRATCH			16

/* max number of IP instances */
#define AMDGPU_MAX_SDMA_INSTANCES		2

/* hard reset data */
#define AMDGPU_ASIC_RESET_DATA                  0x39d5e86b

/* reset flags */
#define AMDGPU_RESET_GFX			(1 << 0)
#define AMDGPU_RESET_COMPUTE			(1 << 1)
#define AMDGPU_RESET_DMA			(1 << 2)
#define AMDGPU_RESET_CP				(1 << 3)
#define AMDGPU_RESET_GRBM			(1 << 4)
#define AMDGPU_RESET_DMA1			(1 << 5)
#define AMDGPU_RESET_RLC			(1 << 6)
#define AMDGPU_RESET_SEM			(1 << 7)
#define AMDGPU_RESET_IH				(1 << 8)
#define AMDGPU_RESET_VMC			(1 << 9)
#define AMDGPU_RESET_MC				(1 << 10)
#define AMDGPU_RESET_DISPLAY			(1 << 11)
#define AMDGPU_RESET_UVD			(1 << 12)
#define AMDGPU_RESET_VCE			(1 << 13)
#define AMDGPU_RESET_VCE1			(1 << 14)

/* GFX current status */
#define AMDGPU_GFX_NORMAL_MODE			0x00000000L
#define AMDGPU_GFX_SAFE_MODE			0x00000001L
#define AMDGPU_GFX_PG_DISABLED_MODE		0x00000002L
#define AMDGPU_GFX_CG_DISABLED_MODE		0x00000004L
#define AMDGPU_GFX_LBPW_DISABLED_MODE		0x00000008L

/* max cursor sizes (in pixels) */
#define CIK_CURSOR_WIDTH 128
#define CIK_CURSOR_HEIGHT 128

struct amdgpu_device;
struct amdgpu_ib;
struct amdgpu_cs_parser;
struct amdgpu_job;
struct amdgpu_irq_src;
struct amdgpu_fpriv;
struct amdgpu_bo_va_mapping;
struct amdgpu_atif;

enum amdgpu_cp_irq {
	AMDGPU_CP_IRQ_GFX_EOP = 0,
	AMDGPU_CP_IRQ_COMPUTE_MEC1_PIPE0_EOP,
	AMDGPU_CP_IRQ_COMPUTE_MEC1_PIPE1_EOP,
	AMDGPU_CP_IRQ_COMPUTE_MEC1_PIPE2_EOP,
	AMDGPU_CP_IRQ_COMPUTE_MEC1_PIPE3_EOP,
	AMDGPU_CP_IRQ_COMPUTE_MEC2_PIPE0_EOP,
	AMDGPU_CP_IRQ_COMPUTE_MEC2_PIPE1_EOP,
	AMDGPU_CP_IRQ_COMPUTE_MEC2_PIPE2_EOP,
	AMDGPU_CP_IRQ_COMPUTE_MEC2_PIPE3_EOP,

	AMDGPU_CP_IRQ_LAST
};

enum amdgpu_sdma_irq {
	AMDGPU_SDMA_IRQ_TRAP0 = 0,
	AMDGPU_SDMA_IRQ_TRAP1,

	AMDGPU_SDMA_IRQ_LAST
};

enum amdgpu_thermal_irq {
	AMDGPU_THERMAL_IRQ_LOW_TO_HIGH = 0,
	AMDGPU_THERMAL_IRQ_HIGH_TO_LOW,

	AMDGPU_THERMAL_IRQ_LAST
};

enum amdgpu_kiq_irq {
	AMDGPU_CP_KIQ_IRQ_DRIVER0 = 0,
	AMDGPU_CP_KIQ_IRQ_LAST
};

int amdgpu_device_ip_set_clockgating_state(void *dev,
					   enum amd_ip_block_type block_type,
					   enum amd_clockgating_state state);
int amdgpu_device_ip_set_powergating_state(void *dev,
					   enum amd_ip_block_type block_type,
					   enum amd_powergating_state state);
void amdgpu_device_ip_get_clockgating_state(struct amdgpu_device *adev,
					    u32 *flags);
int amdgpu_device_ip_wait_for_idle(struct amdgpu_device *adev,
				   enum amd_ip_block_type block_type);
bool amdgpu_device_ip_is_idle(struct amdgpu_device *adev,
			      enum amd_ip_block_type block_type);

#define AMDGPU_MAX_IP_NUM 16

struct amdgpu_ip_block_status {
	bool valid;
	bool sw;
	bool hw;
	bool late_initialized;
	bool hang;
};

struct amdgpu_ip_block_version {
	const enum amd_ip_block_type type;
	const u32 major;
	const u32 minor;
	const u32 rev;
	const struct amd_ip_funcs *funcs;
};

struct amdgpu_ip_block {
	struct amdgpu_ip_block_status status;
	const struct amdgpu_ip_block_version *version;
};

int amdgpu_device_ip_block_version_cmp(struct amdgpu_device *adev,
				       enum amd_ip_block_type type,
				       u32 major, u32 minor);

struct amdgpu_ip_block *
amdgpu_device_ip_get_ip_block(struct amdgpu_device *adev,
			      enum amd_ip_block_type type);

int amdgpu_device_ip_block_add(struct amdgpu_device *adev,
			       const struct amdgpu_ip_block_version *ip_block_version);

/* provided by hw blocks that can move/clear data.  e.g., gfx or sdma */
struct amdgpu_buffer_funcs {
	/* maximum bytes in a single operation */
	uint32_t	copy_max_bytes;

	/* number of dw to reserve per operation */
	unsigned	copy_num_dw;

	/* used for buffer migration */
	void (*emit_copy_buffer)(struct amdgpu_ib *ib,
				 /* src addr in bytes */
				 uint64_t src_offset,
				 /* dst addr in bytes */
				 uint64_t dst_offset,
				 /* number of byte to transfer */
				 uint32_t byte_count);

	/* maximum bytes in a single operation */
	uint32_t	fill_max_bytes;

	/* number of dw to reserve per operation */
	unsigned	fill_num_dw;

	/* used for buffer clearing */
	void (*emit_fill_buffer)(struct amdgpu_ib *ib,
				 /* value to write to memory */
				 uint32_t src_data,
				 /* dst addr in bytes */
				 uint64_t dst_offset,
				 /* number of byte to fill */
				 uint32_t byte_count);
};

/* provided by hw blocks that can write ptes, e.g., sdma */
struct amdgpu_vm_pte_funcs {
	/* number of dw to reserve per operation */
	unsigned	copy_pte_num_dw;

	/* copy pte entries from GART */
	void (*copy_pte)(struct amdgpu_ib *ib,
			 uint64_t pe, uint64_t src,
			 unsigned count);

	/* write pte one entry at a time with addr mapping */
	void (*write_pte)(struct amdgpu_ib *ib, uint64_t pe,
			  uint64_t value, unsigned count,
			  uint32_t incr);
	/* for linear pte/pde updates without addr mapping */
	void (*set_pte_pde)(struct amdgpu_ib *ib,
			    uint64_t pe,
			    uint64_t addr, unsigned count,
			    uint32_t incr, uint64_t flags);
};

/* provided by the ih block */
struct amdgpu_ih_funcs {
	/* ring read/write ptr handling, called from interrupt context */
	u32 (*get_wptr)(struct amdgpu_device *adev);
	bool (*prescreen_iv)(struct amdgpu_device *adev);
	void (*decode_iv)(struct amdgpu_device *adev,
			  struct amdgpu_iv_entry *entry);
	void (*set_rptr)(struct amdgpu_device *adev);
};

/*
 * BIOS.
 */
bool amdgpu_get_bios(struct amdgpu_device *adev);
bool amdgpu_read_bios(struct amdgpu_device *adev);

/*
 * Clocks
 */

#define AMDGPU_MAX_PPLL 3

struct amdgpu_clock {
	struct amdgpu_pll ppll[AMDGPU_MAX_PPLL];
	struct amdgpu_pll spll;
	struct amdgpu_pll mpll;
	/* 10 Khz units */
	uint32_t default_mclk;
	uint32_t default_sclk;
	uint32_t default_dispclk;
	uint32_t current_dispclk;
	uint32_t dp_extclk;
	uint32_t max_pixel_clock;
};

/*
 * GEM.
 */

#define AMDGPU_GEM_DOMAIN_MAX		0x3
<<<<<<< HEAD

struct amdgpu_bo {
	/* Protected by gem.mutex */
	struct list_head		list;
	/* Protected by tbo.reserved */
	u32				initial_domain;
	struct ttm_place		placements[AMDGPU_GEM_DOMAIN_MAX + 1];
	struct ttm_placement		placement;
	struct ttm_buffer_object	tbo;
	struct ttm_bo_kmap_obj		kmap;
	u64				flags;
	unsigned			pin_count;
	void				*kptr;
	u64				tiling_flags;
	u64				metadata_flags;
	void				*metadata;
	u32				metadata_size;
	unsigned			prime_shared_count;
	/* list of all virtual address to which this bo
	 * is associated to
	 */
	struct list_head		va;
	/* Constant after initialization */
	struct amdgpu_device		*adev;
	struct drm_gem_object		gem_base;
	struct amdgpu_bo		*parent;

	struct ttm_bo_kmap_obj		dma_buf_vmap;
	pid_t				pid;
	struct amdgpu_mn		*mn;
	struct list_head		mn_list;
};
=======
>>>>>>> 286cd8c7
#define gem_to_amdgpu_bo(gobj) container_of((gobj), struct amdgpu_bo, gem_base)

void amdgpu_gem_object_free(struct drm_gem_object *obj);
int amdgpu_gem_object_open(struct drm_gem_object *obj,
				struct drm_file *file_priv);
void amdgpu_gem_object_close(struct drm_gem_object *obj,
				struct drm_file *file_priv);
unsigned long amdgpu_gem_timeout(uint64_t timeout_ns);
struct sg_table *amdgpu_gem_prime_get_sg_table(struct drm_gem_object *obj);
struct drm_gem_object *
amdgpu_gem_prime_import_sg_table(struct drm_device *dev,
				 struct dma_buf_attachment *attach,
				 struct sg_table *sg);
struct dma_buf *amdgpu_gem_prime_export(struct drm_device *dev,
					struct drm_gem_object *gobj,
					int flags);
struct drm_gem_object *amdgpu_gem_prime_import(struct drm_device *dev,
					    struct dma_buf *dma_buf);
struct reservation_object *amdgpu_gem_prime_res_obj(struct drm_gem_object *);
void *amdgpu_gem_prime_vmap(struct drm_gem_object *obj);
void amdgpu_gem_prime_vunmap(struct drm_gem_object *obj, void *vaddr);
int amdgpu_gem_prime_mmap(struct drm_gem_object *obj, struct vm_area_struct *vma);

/* sub-allocation manager, it has to be protected by another lock.
 * By conception this is an helper for other part of the driver
 * like the indirect buffer or semaphore, which both have their
 * locking.
 *
 * Principe is simple, we keep a list of sub allocation in offset
 * order (first entry has offset == 0, last entry has the highest
 * offset).
 *
 * When allocating new object we first check if there is room at
 * the end total_size - (last_object_offset + last_object_size) >=
 * alloc_size. If so we allocate new object there.
 *
 * When there is not enough room at the end, we start waiting for
 * each sub object until we reach object_offset+object_size >=
 * alloc_size, this object then become the sub object we return.
 *
 * Alignment can't be bigger than page size.
 *
 * Hole are not considered for allocation to keep things simple.
 * Assumption is that there won't be hole (all object on same
 * alignment).
 */

#define AMDGPU_SA_NUM_FENCE_LISTS	32

struct amdgpu_sa_manager {
	wait_queue_head_t	wq;
	struct amdgpu_bo	*bo;
	struct list_head	*hole;
	struct list_head	flist[AMDGPU_SA_NUM_FENCE_LISTS];
	struct list_head	olist;
	unsigned		size;
	uint64_t		gpu_addr;
	void			*cpu_ptr;
	uint32_t		domain;
	uint32_t		align;
};

/* sub-allocation buffer */
struct amdgpu_sa_bo {
	struct list_head		olist;
	struct list_head		flist;
	struct amdgpu_sa_manager	*manager;
	unsigned			soffset;
	unsigned			eoffset;
	struct dma_fence	        *fence;
};

/*
 * GEM objects.
 */
void amdgpu_gem_force_release(struct amdgpu_device *adev);
int amdgpu_gem_object_create(struct amdgpu_device *adev, unsigned long size,
			     int alignment, u32 initial_domain,
			     u64 flags, enum ttm_bo_type type,
			     struct reservation_object *resv,
			     struct drm_gem_object **obj);

int amdgpu_mode_dumb_create(struct drm_file *file_priv,
			    struct drm_device *dev,
			    struct drm_mode_create_dumb *args);
int amdgpu_mode_dumb_mmap(struct drm_file *filp,
			  struct drm_device *dev,
			  uint32_t handle, uint64_t *offset_p);
<<<<<<< HEAD

/*
 * Semaphores.
 */
struct amdgpu_semaphore {
	struct amdgpu_sa_bo	*sa_bo;
	signed			waiters;
	uint64_t		gpu_addr;
};

int amdgpu_semaphore_create(struct amdgpu_device *adev,
			    struct amdgpu_semaphore **semaphore);
bool amdgpu_semaphore_emit_signal(struct amdgpu_ring *ring,
				  struct amdgpu_semaphore *semaphore);
bool amdgpu_semaphore_emit_wait(struct amdgpu_ring *ring,
				struct amdgpu_semaphore *semaphore);
void amdgpu_semaphore_free(struct amdgpu_device *adev,
			   struct amdgpu_semaphore **semaphore,
			   struct fence *fence);

/*
 * Synchronization
 */
struct amdgpu_sync {
	struct amdgpu_semaphore *semaphores[AMDGPU_NUM_SYNCS];
	struct fence		*sync_to[AMDGPU_MAX_RINGS];
	DECLARE_HASHTABLE(fences, 4);
	struct fence	        *last_vm_update;
};

void amdgpu_sync_create(struct amdgpu_sync *sync);
int amdgpu_sync_fence(struct amdgpu_device *adev, struct amdgpu_sync *sync,
		      struct fence *f);
int amdgpu_sync_resv(struct amdgpu_device *adev,
		     struct amdgpu_sync *sync,
		     struct reservation_object *resv,
		     void *owner);
int amdgpu_sync_rings(struct amdgpu_sync *sync,
		      struct amdgpu_ring *ring);
struct fence *amdgpu_sync_get_fence(struct amdgpu_sync *sync);
int amdgpu_sync_wait(struct amdgpu_sync *sync);
void amdgpu_sync_free(struct amdgpu_device *adev, struct amdgpu_sync *sync,
		      struct fence *fence);

/*
 * GART structures, functions & helpers
 */
struct amdgpu_mc;

#define AMDGPU_GPU_PAGE_SIZE 4096
#define AMDGPU_GPU_PAGE_MASK (AMDGPU_GPU_PAGE_SIZE - 1)
#define AMDGPU_GPU_PAGE_SHIFT 12
#define AMDGPU_GPU_PAGE_ALIGN(a) (((a) + AMDGPU_GPU_PAGE_MASK) & ~AMDGPU_GPU_PAGE_MASK)

struct amdgpu_gart {
	dma_addr_t			table_addr;
	struct amdgpu_bo		*robj;
	void				*ptr;
	unsigned			num_gpu_pages;
	unsigned			num_cpu_pages;
	unsigned			table_size;
	struct page			**pages;
	dma_addr_t			*pages_addr;
	bool				ready;
	const struct amdgpu_gart_funcs *gart_funcs;
};

int amdgpu_gart_table_ram_alloc(struct amdgpu_device *adev);
void amdgpu_gart_table_ram_free(struct amdgpu_device *adev);
int amdgpu_gart_table_vram_alloc(struct amdgpu_device *adev);
void amdgpu_gart_table_vram_free(struct amdgpu_device *adev);
int amdgpu_gart_table_vram_pin(struct amdgpu_device *adev);
void amdgpu_gart_table_vram_unpin(struct amdgpu_device *adev);
int amdgpu_gart_init(struct amdgpu_device *adev);
void amdgpu_gart_fini(struct amdgpu_device *adev);
void amdgpu_gart_unbind(struct amdgpu_device *adev, uint64_t offset,
			int pages);
int amdgpu_gart_bind(struct amdgpu_device *adev, uint64_t offset,
		     int pages, struct page **pagelist,
		     dma_addr_t *dma_addr, uint32_t flags);

/*
 * GPU MC structures, functions & helpers
 */
struct amdgpu_mc {
	resource_size_t		aper_size;
	resource_size_t		aper_base;
	resource_size_t		agp_base;
	/* for some chips with <= 32MB we need to lie
	 * about vram size near mc fb location */
	u64			mc_vram_size;
	u64			visible_vram_size;
	u64			gtt_size;
	u64			gtt_start;
	u64			gtt_end;
	u64			vram_start;
	u64			vram_end;
	unsigned		vram_width;
	u64			real_vram_size;
	int			vram_mtrr;
	u64                     gtt_base_align;
	u64                     mc_mask;
	const struct firmware   *fw;	/* MC firmware */
	uint32_t                fw_version;
	struct amdgpu_irq_src	vm_fault;
	uint32_t		vram_type;
};
=======
int amdgpu_fence_slab_init(void);
void amdgpu_fence_slab_fini(void);
>>>>>>> 286cd8c7

/*
 * GPU doorbell structures, functions & helpers
 */
typedef enum _AMDGPU_DOORBELL_ASSIGNMENT
{
	AMDGPU_DOORBELL_KIQ                     = 0x000,
	AMDGPU_DOORBELL_HIQ                     = 0x001,
	AMDGPU_DOORBELL_DIQ                     = 0x002,
	AMDGPU_DOORBELL_MEC_RING0               = 0x010,
	AMDGPU_DOORBELL_MEC_RING1               = 0x011,
	AMDGPU_DOORBELL_MEC_RING2               = 0x012,
	AMDGPU_DOORBELL_MEC_RING3               = 0x013,
	AMDGPU_DOORBELL_MEC_RING4               = 0x014,
	AMDGPU_DOORBELL_MEC_RING5               = 0x015,
	AMDGPU_DOORBELL_MEC_RING6               = 0x016,
	AMDGPU_DOORBELL_MEC_RING7               = 0x017,
	AMDGPU_DOORBELL_GFX_RING0               = 0x020,
	AMDGPU_DOORBELL_sDMA_ENGINE0            = 0x1E0,
	AMDGPU_DOORBELL_sDMA_ENGINE1            = 0x1E1,
	AMDGPU_DOORBELL_IH                      = 0x1E8,
	AMDGPU_DOORBELL_MAX_ASSIGNMENT          = 0x3FF,
	AMDGPU_DOORBELL_INVALID                 = 0xFFFF
} AMDGPU_DOORBELL_ASSIGNMENT;

struct amdgpu_doorbell {
	/* doorbell mmio */
	resource_size_t		base;
	resource_size_t		size;
	u32 __iomem		*ptr;
	u32			num_doorbells;	/* Number of doorbells actually reserved for amdgpu. */
};

/*
 * 64bit doorbell, offset are in QWORD, occupy 2KB doorbell space
 */
typedef enum _AMDGPU_DOORBELL64_ASSIGNMENT
{
	/*
	 * All compute related doorbells: kiq, hiq, diq, traditional compute queue, user queue, should locate in
	 * a continues range so that programming CP_MEC_DOORBELL_RANGE_LOWER/UPPER can cover this range.
	 *  Compute related doorbells are allocated from 0x00 to 0x8a
	 */


	/* kernel scheduling */
	AMDGPU_DOORBELL64_KIQ                     = 0x00,

	/* HSA interface queue and debug queue */
	AMDGPU_DOORBELL64_HIQ                     = 0x01,
	AMDGPU_DOORBELL64_DIQ                     = 0x02,

	/* Compute engines */
	AMDGPU_DOORBELL64_MEC_RING0               = 0x03,
	AMDGPU_DOORBELL64_MEC_RING1               = 0x04,
	AMDGPU_DOORBELL64_MEC_RING2               = 0x05,
	AMDGPU_DOORBELL64_MEC_RING3               = 0x06,
	AMDGPU_DOORBELL64_MEC_RING4               = 0x07,
	AMDGPU_DOORBELL64_MEC_RING5               = 0x08,
	AMDGPU_DOORBELL64_MEC_RING6               = 0x09,
	AMDGPU_DOORBELL64_MEC_RING7               = 0x0a,

	/* User queue doorbell range (128 doorbells) */
	AMDGPU_DOORBELL64_USERQUEUE_START         = 0x0b,
	AMDGPU_DOORBELL64_USERQUEUE_END           = 0x8a,

	/* Graphics engine */
	AMDGPU_DOORBELL64_GFX_RING0               = 0x8b,

	/*
	 * Other graphics doorbells can be allocated here: from 0x8c to 0xef
	 * Graphics voltage island aperture 1
	 * default non-graphics QWORD index is 0xF0 - 0xFF inclusive
	 */

	/* sDMA engines */
	AMDGPU_DOORBELL64_sDMA_ENGINE0            = 0xF0,
	AMDGPU_DOORBELL64_sDMA_HI_PRI_ENGINE0     = 0xF1,
	AMDGPU_DOORBELL64_sDMA_ENGINE1            = 0xF2,
	AMDGPU_DOORBELL64_sDMA_HI_PRI_ENGINE1     = 0xF3,

	/* Interrupt handler */
	AMDGPU_DOORBELL64_IH                      = 0xF4,  /* For legacy interrupt ring buffer */
	AMDGPU_DOORBELL64_IH_RING1                = 0xF5,  /* For page migration request log */
	AMDGPU_DOORBELL64_IH_RING2                = 0xF6,  /* For page migration translation/invalidation log */

	/* VCN engine use 32 bits doorbell  */
	AMDGPU_DOORBELL64_VCN0_1                  = 0xF8, /* lower 32 bits for VNC0 and upper 32 bits for VNC1 */
	AMDGPU_DOORBELL64_VCN2_3                  = 0xF9,
	AMDGPU_DOORBELL64_VCN4_5                  = 0xFA,
	AMDGPU_DOORBELL64_VCN6_7                  = 0xFB,

	/* overlap the doorbell assignment with VCN as they are  mutually exclusive
	 * VCE engine's doorbell is 32 bit and two VCE ring share one QWORD
	 */
	AMDGPU_DOORBELL64_UVD_RING0_1             = 0xF8,
	AMDGPU_DOORBELL64_UVD_RING2_3             = 0xF9,
	AMDGPU_DOORBELL64_UVD_RING4_5             = 0xFA,
	AMDGPU_DOORBELL64_UVD_RING6_7             = 0xFB,

	AMDGPU_DOORBELL64_VCE_RING0_1             = 0xFC,
	AMDGPU_DOORBELL64_VCE_RING2_3             = 0xFD,
	AMDGPU_DOORBELL64_VCE_RING4_5             = 0xFE,
	AMDGPU_DOORBELL64_VCE_RING6_7             = 0xFF,

	AMDGPU_DOORBELL64_MAX_ASSIGNMENT          = 0xFF,
	AMDGPU_DOORBELL64_INVALID                 = 0xFFFF
} AMDGPU_DOORBELL64_ASSIGNMENT;

/*
 * IRQS.
 */

struct amdgpu_flip_work {
	struct delayed_work		flip_work;
	struct work_struct		unpin_work;
	struct amdgpu_device		*adev;
	int				crtc_id;
	u32				target_vblank;
	uint64_t			base;
	struct drm_pending_vblank_event *event;
	struct amdgpu_bo		*old_abo;
	struct dma_fence		*excl;
	unsigned			shared_count;
	struct dma_fence		**shared;
	struct dma_fence_cb		cb;
	bool				async;
};


/*
 * CP & rings.
 */

struct amdgpu_ib {
	struct amdgpu_sa_bo		*sa_bo;
	uint32_t			length_dw;
	uint64_t			gpu_addr;
	uint32_t			*ptr;
	uint32_t			flags;
};

extern const struct drm_sched_backend_ops amdgpu_sched_ops;

/*
 * Queue manager
 */
struct amdgpu_queue_mapper {
	int 		hw_ip;
	struct mutex	lock;
	/* protected by lock */
	struct amdgpu_ring *queue_map[AMDGPU_MAX_RINGS];
};

struct amdgpu_queue_mgr {
	struct amdgpu_queue_mapper mapper[AMDGPU_MAX_IP_NUM];
};

int amdgpu_queue_mgr_init(struct amdgpu_device *adev,
			  struct amdgpu_queue_mgr *mgr);
int amdgpu_queue_mgr_fini(struct amdgpu_device *adev,
			  struct amdgpu_queue_mgr *mgr);
int amdgpu_queue_mgr_map(struct amdgpu_device *adev,
			 struct amdgpu_queue_mgr *mgr,
			 u32 hw_ip, u32 instance, u32 ring,
			 struct amdgpu_ring **out_ring);

/*
 * context related structures
 */

struct amdgpu_ctx_ring {
	uint64_t		sequence;
	struct dma_fence	**fences;
	struct drm_sched_entity	entity;
};

struct amdgpu_ctx {
	struct kref		refcount;
	struct amdgpu_device    *adev;
	struct amdgpu_queue_mgr queue_mgr;
	unsigned		reset_counter;
	unsigned        reset_counter_query;
	uint32_t		vram_lost_counter;
	spinlock_t		ring_lock;
	struct dma_fence	**fences;
	struct amdgpu_ctx_ring	rings[AMDGPU_MAX_RINGS];
	bool			preamble_presented;
	enum drm_sched_priority init_priority;
	enum drm_sched_priority override_priority;
	struct mutex            lock;
	atomic_t	guilty;
};

struct amdgpu_ctx_mgr {
	struct amdgpu_device	*adev;
	struct mutex		lock;
	/* protected by lock */
	struct idr		ctx_handles;
};

struct amdgpu_ctx *amdgpu_ctx_get(struct amdgpu_fpriv *fpriv, uint32_t id);
int amdgpu_ctx_put(struct amdgpu_ctx *ctx);

int amdgpu_ctx_add_fence(struct amdgpu_ctx *ctx, struct amdgpu_ring *ring,
			      struct dma_fence *fence, uint64_t *seq);
struct dma_fence *amdgpu_ctx_get_fence(struct amdgpu_ctx *ctx,
				   struct amdgpu_ring *ring, uint64_t seq);
void amdgpu_ctx_priority_override(struct amdgpu_ctx *ctx,
				  enum drm_sched_priority priority);

int amdgpu_ctx_ioctl(struct drm_device *dev, void *data,
		     struct drm_file *filp);

int amdgpu_ctx_wait_prev_fence(struct amdgpu_ctx *ctx, unsigned ring_id);

void amdgpu_ctx_mgr_init(struct amdgpu_ctx_mgr *mgr);
void amdgpu_ctx_mgr_entity_fini(struct amdgpu_ctx_mgr *mgr);
void amdgpu_ctx_mgr_entity_flush(struct amdgpu_ctx_mgr *mgr);
void amdgpu_ctx_mgr_fini(struct amdgpu_ctx_mgr *mgr);


/*
 * file private structure
 */

struct amdgpu_fpriv {
	struct amdgpu_vm	vm;
	struct amdgpu_bo_va	*prt_va;
	struct amdgpu_bo_va	*csa_va;
	struct mutex		bo_list_lock;
	struct idr		bo_list_handles;
	struct amdgpu_ctx_mgr	ctx_mgr;
};

/*
 * GFX stuff
 */
#include "clearstate_defs.h"

struct amdgpu_rlc_funcs {
	void (*enter_safe_mode)(struct amdgpu_device *adev);
	void (*exit_safe_mode)(struct amdgpu_device *adev);
};

struct amdgpu_rlc {
	/* for power gating */
	struct amdgpu_bo	*save_restore_obj;
	uint64_t		save_restore_gpu_addr;
	volatile uint32_t	*sr_ptr;
	const u32               *reg_list;
	u32                     reg_list_size;
	/* for clear state */
	struct amdgpu_bo	*clear_state_obj;
	uint64_t		clear_state_gpu_addr;
	volatile uint32_t	*cs_ptr;
	const struct cs_section_def   *cs_data;
	u32                     clear_state_size;
	/* for cp tables */
	struct amdgpu_bo	*cp_table_obj;
	uint64_t		cp_table_gpu_addr;
	volatile uint32_t	*cp_table_ptr;
	u32                     cp_table_size;

	/* safe mode for updating CG/PG state */
	bool in_safe_mode;
	const struct amdgpu_rlc_funcs *funcs;

	/* for firmware data */
	u32 save_and_restore_offset;
	u32 clear_state_descriptor_offset;
	u32 avail_scratch_ram_locations;
	u32 reg_restore_list_size;
	u32 reg_list_format_start;
	u32 reg_list_format_separate_start;
	u32 starting_offsets_start;
	u32 reg_list_format_size_bytes;
	u32 reg_list_size_bytes;
	u32 reg_list_format_direct_reg_list_length;
	u32 save_restore_list_cntl_size_bytes;
	u32 save_restore_list_gpm_size_bytes;
	u32 save_restore_list_srm_size_bytes;

	u32 *register_list_format;
	u32 *register_restore;
	u8 *save_restore_list_cntl;
	u8 *save_restore_list_gpm;
	u8 *save_restore_list_srm;

	bool is_rlc_v2_1;
};

#define AMDGPU_MAX_COMPUTE_QUEUES KGD_MAX_QUEUES

struct amdgpu_mec {
	struct amdgpu_bo	*hpd_eop_obj;
	u64			hpd_eop_gpu_addr;
	struct amdgpu_bo	*mec_fw_obj;
	u64			mec_fw_gpu_addr;
	u32 num_mec;
	u32 num_pipe_per_mec;
	u32 num_queue_per_pipe;
	void			*mqd_backup[AMDGPU_MAX_COMPUTE_RINGS + 1];

	/* These are the resources for which amdgpu takes ownership */
	DECLARE_BITMAP(queue_bitmap, AMDGPU_MAX_COMPUTE_QUEUES);
};

struct amdgpu_kiq {
	u64			eop_gpu_addr;
	struct amdgpu_bo	*eop_obj;
	spinlock_t              ring_lock;
	struct amdgpu_ring	ring;
	struct amdgpu_irq_src	irq;
};

/*
 * GPU scratch registers structures, functions & helpers
 */
struct amdgpu_scratch {
	unsigned		num_reg;
	uint32_t                reg_base;
	uint32_t		free_mask;
};

/*
 * GFX configurations
 */
#define AMDGPU_GFX_MAX_SE 4
#define AMDGPU_GFX_MAX_SH_PER_SE 2

struct amdgpu_rb_config {
	uint32_t rb_backend_disable;
	uint32_t user_rb_backend_disable;
	uint32_t raster_config;
	uint32_t raster_config_1;
};

struct gb_addr_config {
	uint16_t pipe_interleave_size;
	uint8_t num_pipes;
	uint8_t max_compress_frags;
	uint8_t num_banks;
	uint8_t num_se;
	uint8_t num_rb_per_se;
};

struct amdgpu_gfx_config {
	unsigned max_shader_engines;
	unsigned max_tile_pipes;
	unsigned max_cu_per_sh;
	unsigned max_sh_per_se;
	unsigned max_backends_per_se;
	unsigned max_texture_channel_caches;
	unsigned max_gprs;
	unsigned max_gs_threads;
	unsigned max_hw_contexts;
	unsigned sc_prim_fifo_size_frontend;
	unsigned sc_prim_fifo_size_backend;
	unsigned sc_hiz_tile_fifo_size;
	unsigned sc_earlyz_tile_fifo_size;

	unsigned num_tile_pipes;
	unsigned backend_enable_mask;
	unsigned mem_max_burst_length_bytes;
	unsigned mem_row_size_in_kb;
	unsigned shader_engine_tile_size;
	unsigned num_gpus;
	unsigned multi_gpu_tile_size;
	unsigned mc_arb_ramcfg;
	unsigned gb_addr_config;
	unsigned num_rbs;
	unsigned gs_vgt_table_depth;
	unsigned gs_prim_buffer_depth;

	uint32_t tile_mode_array[32];
	uint32_t macrotile_mode_array[16];

	struct gb_addr_config gb_addr_config_fields;
	struct amdgpu_rb_config rb_config[AMDGPU_GFX_MAX_SE][AMDGPU_GFX_MAX_SH_PER_SE];

	/* gfx configure feature */
	uint32_t double_offchip_lds_buf;
	/* cached value of DB_DEBUG2 */
	uint32_t db_debug2;
};

struct amdgpu_cu_info {
	uint32_t simd_per_cu;
	uint32_t max_waves_per_simd;
	uint32_t wave_front_size;
	uint32_t max_scratch_slots_per_cu;
	uint32_t lds_size;

	/* total active CU number */
	uint32_t number;
	uint32_t ao_cu_mask;
	uint32_t ao_cu_bitmap[4][4];
	uint32_t bitmap[4][4];
};

struct amdgpu_gfx_funcs {
	/* get the gpu clock counter */
	uint64_t (*get_gpu_clock_counter)(struct amdgpu_device *adev);
	void (*select_se_sh)(struct amdgpu_device *adev, u32 se_num, u32 sh_num, u32 instance);
	void (*read_wave_data)(struct amdgpu_device *adev, uint32_t simd, uint32_t wave, uint32_t *dst, int *no_fields);
	void (*read_wave_vgprs)(struct amdgpu_device *adev, uint32_t simd, uint32_t wave, uint32_t thread, uint32_t start, uint32_t size, uint32_t *dst);
	void (*read_wave_sgprs)(struct amdgpu_device *adev, uint32_t simd, uint32_t wave, uint32_t start, uint32_t size, uint32_t *dst);
	void (*select_me_pipe_q)(struct amdgpu_device *adev, u32 me, u32 pipe, u32 queue);
};

struct amdgpu_ngg_buf {
	struct amdgpu_bo	*bo;
	uint64_t		gpu_addr;
	uint32_t		size;
	uint32_t		bo_size;
};

enum {
	NGG_PRIM = 0,
	NGG_POS,
	NGG_CNTL,
	NGG_PARAM,
	NGG_BUF_MAX
};

struct amdgpu_ngg {
	struct amdgpu_ngg_buf	buf[NGG_BUF_MAX];
	uint32_t		gds_reserve_addr;
	uint32_t		gds_reserve_size;
	bool			init;
};

struct sq_work {
	struct work_struct	work;
	unsigned ih_data;
};

struct amdgpu_gfx {
	struct mutex			gpu_clock_mutex;
	struct amdgpu_gfx_config	config;
	struct amdgpu_rlc		rlc;
	struct amdgpu_mec		mec;
	struct amdgpu_kiq		kiq;
	struct amdgpu_scratch		scratch;
	const struct firmware		*me_fw;	/* ME firmware */
	uint32_t			me_fw_version;
	const struct firmware		*pfp_fw; /* PFP firmware */
	uint32_t			pfp_fw_version;
	const struct firmware		*ce_fw;	/* CE firmware */
	uint32_t			ce_fw_version;
	const struct firmware		*rlc_fw; /* RLC firmware */
	uint32_t			rlc_fw_version;
	const struct firmware		*mec_fw; /* MEC firmware */
	uint32_t			mec_fw_version;
	const struct firmware		*mec2_fw; /* MEC2 firmware */
	uint32_t			mec2_fw_version;
	uint32_t			me_feature_version;
	uint32_t			ce_feature_version;
	uint32_t			pfp_feature_version;
	uint32_t			rlc_feature_version;
	uint32_t			rlc_srlc_fw_version;
	uint32_t			rlc_srlc_feature_version;
	uint32_t			rlc_srlg_fw_version;
	uint32_t			rlc_srlg_feature_version;
	uint32_t			rlc_srls_fw_version;
	uint32_t			rlc_srls_feature_version;
	uint32_t			mec_feature_version;
	uint32_t			mec2_feature_version;
	struct amdgpu_ring		gfx_ring[AMDGPU_MAX_GFX_RINGS];
	unsigned			num_gfx_rings;
	struct amdgpu_ring		compute_ring[AMDGPU_MAX_COMPUTE_RINGS];
	unsigned			num_compute_rings;
	struct amdgpu_irq_src		eop_irq;
	struct amdgpu_irq_src		priv_reg_irq;
	struct amdgpu_irq_src		priv_inst_irq;
	struct amdgpu_irq_src		cp_ecc_error_irq;
	struct amdgpu_irq_src		sq_irq;
	struct sq_work			sq_work;

	/* gfx status */
	uint32_t			gfx_current_status;
	/* ce ram size*/
	unsigned			ce_ram_size;
	struct amdgpu_cu_info		cu_info;
	const struct amdgpu_gfx_funcs	*funcs;

	/* reset mask */
	uint32_t                        grbm_soft_reset;
	uint32_t                        srbm_soft_reset;
	/* s3/s4 mask */
	bool                            in_suspend;
	/* NGG */
	struct amdgpu_ngg		ngg;

	/* gfx off */
	bool                            gfx_off_state; /* true: enabled, false: disabled */
	struct mutex                    gfx_off_mutex;
	uint32_t                        gfx_off_req_count; /* default 1, enable gfx off: dec 1, disable gfx off: add 1 */
	struct delayed_work             gfx_off_delay_work;

	/* pipe reservation */
	struct mutex			pipe_reserve_mutex;
	DECLARE_BITMAP			(pipe_reserve_bitmap, AMDGPU_MAX_COMPUTE_QUEUES);
};

int amdgpu_file_to_fpriv(struct file *filp, struct amdgpu_fpriv **fpriv);

int amdgpu_ib_get(struct amdgpu_device *adev, struct amdgpu_vm *vm,
		  unsigned size, struct amdgpu_ib *ib);
void amdgpu_ib_free(struct amdgpu_device *adev, struct amdgpu_ib *ib,
		    struct dma_fence *f);
int amdgpu_ib_schedule(struct amdgpu_ring *ring, unsigned num_ibs,
		       struct amdgpu_ib *ibs, struct amdgpu_job *job,
		       struct dma_fence **f);
int amdgpu_ib_pool_init(struct amdgpu_device *adev);
void amdgpu_ib_pool_fini(struct amdgpu_device *adev);
int amdgpu_ib_ring_tests(struct amdgpu_device *adev);

/*
 * CS.
 */
struct amdgpu_cs_chunk {
	uint32_t		chunk_id;
	uint32_t		length_dw;
	void			*kdata;
};

struct amdgpu_cs_parser {
	struct amdgpu_device	*adev;
	struct drm_file		*filp;
	struct amdgpu_ctx	*ctx;

	/* chunks */
	unsigned		nchunks;
	struct amdgpu_cs_chunk	*chunks;

	/* scheduler job object */
	struct amdgpu_job	*job;
	struct amdgpu_ring	*ring;

	/* buffer objects */
	struct ww_acquire_ctx		ticket;
	struct amdgpu_bo_list		*bo_list;
	struct amdgpu_mn		*mn;
	struct amdgpu_bo_list_entry	vm_pd;
	struct list_head		validated;
	struct dma_fence		*fence;
	uint64_t			bytes_moved_threshold;
	uint64_t			bytes_moved_vis_threshold;
	uint64_t			bytes_moved;
	uint64_t			bytes_moved_vis;
	struct amdgpu_bo_list_entry	*evictable;

	/* user fence */
	struct amdgpu_bo_list_entry	uf_entry;

	unsigned num_post_dep_syncobjs;
	struct drm_syncobj **post_dep_syncobjs;
};

static inline u32 amdgpu_get_ib_value(struct amdgpu_cs_parser *p,
				      uint32_t ib_idx, int idx)
{
	return p->job->ibs[ib_idx].ptr[idx];
}

static inline void amdgpu_set_ib_value(struct amdgpu_cs_parser *p,
				       uint32_t ib_idx, int idx,
				       uint32_t value)
{
	p->job->ibs[ib_idx].ptr[idx] = value;
}

/*
 * Writeback
 */
#define AMDGPU_MAX_WB 128	/* Reserve at most 128 WB slots for amdgpu-owned rings. */

struct amdgpu_wb {
	struct amdgpu_bo	*wb_obj;
	volatile uint32_t	*wb;
	uint64_t		gpu_addr;
	u32			num_wb;	/* Number of wb slots actually reserved for amdgpu. */
	unsigned long		used[DIV_ROUND_UP(AMDGPU_MAX_WB, BITS_PER_LONG)];
};

<<<<<<< HEAD
int amdgpu_wb_get(struct amdgpu_device *adev, u32 *wb);
void amdgpu_wb_free(struct amdgpu_device *adev, u32 wb);

/**
 * struct amdgpu_pm - power management datas
 * It keeps track of various data needed to take powermanagement decision.
 */

enum amdgpu_pm_state_type {
	/* not used for dpm */
	POWER_STATE_TYPE_DEFAULT,
	POWER_STATE_TYPE_POWERSAVE,
	/* user selectable states */
	POWER_STATE_TYPE_BATTERY,
	POWER_STATE_TYPE_BALANCED,
	POWER_STATE_TYPE_PERFORMANCE,
	/* internal states */
	POWER_STATE_TYPE_INTERNAL_UVD,
	POWER_STATE_TYPE_INTERNAL_UVD_SD,
	POWER_STATE_TYPE_INTERNAL_UVD_HD,
	POWER_STATE_TYPE_INTERNAL_UVD_HD2,
	POWER_STATE_TYPE_INTERNAL_UVD_MVC,
	POWER_STATE_TYPE_INTERNAL_BOOT,
	POWER_STATE_TYPE_INTERNAL_THERMAL,
	POWER_STATE_TYPE_INTERNAL_ACPI,
	POWER_STATE_TYPE_INTERNAL_ULV,
	POWER_STATE_TYPE_INTERNAL_3DPERF,
};

enum amdgpu_int_thermal_type {
	THERMAL_TYPE_NONE,
	THERMAL_TYPE_EXTERNAL,
	THERMAL_TYPE_EXTERNAL_GPIO,
	THERMAL_TYPE_RV6XX,
	THERMAL_TYPE_RV770,
	THERMAL_TYPE_ADT7473_WITH_INTERNAL,
	THERMAL_TYPE_EVERGREEN,
	THERMAL_TYPE_SUMO,
	THERMAL_TYPE_NI,
	THERMAL_TYPE_SI,
	THERMAL_TYPE_EMC2103_WITH_INTERNAL,
	THERMAL_TYPE_CI,
	THERMAL_TYPE_KV,
};

enum amdgpu_dpm_auto_throttle_src {
	AMDGPU_DPM_AUTO_THROTTLE_SRC_THERMAL,
	AMDGPU_DPM_AUTO_THROTTLE_SRC_EXTERNAL
};

enum amdgpu_dpm_event_src {
	AMDGPU_DPM_EVENT_SRC_ANALOG = 0,
	AMDGPU_DPM_EVENT_SRC_EXTERNAL = 1,
	AMDGPU_DPM_EVENT_SRC_DIGITAL = 2,
	AMDGPU_DPM_EVENT_SRC_ANALOG_OR_EXTERNAL = 3,
	AMDGPU_DPM_EVENT_SRC_DIGIAL_OR_EXTERNAL = 4
};

#define AMDGPU_MAX_VCE_LEVELS 6

enum amdgpu_vce_level {
	AMDGPU_VCE_LEVEL_AC_ALL = 0,     /* AC, All cases */
	AMDGPU_VCE_LEVEL_DC_EE = 1,      /* DC, entropy encoding */
	AMDGPU_VCE_LEVEL_DC_LL_LOW = 2,  /* DC, low latency queue, res <= 720 */
	AMDGPU_VCE_LEVEL_DC_LL_HIGH = 3, /* DC, low latency queue, 1080 >= res > 720 */
	AMDGPU_VCE_LEVEL_DC_GP_LOW = 4,  /* DC, general purpose queue, res <= 720 */
	AMDGPU_VCE_LEVEL_DC_GP_HIGH = 5, /* DC, general purpose queue, 1080 >= res > 720 */
};

struct amdgpu_ps {
	u32 caps; /* vbios flags */
	u32 class; /* vbios flags */
	u32 class2; /* vbios flags */
	/* UVD clocks */
	u32 vclk;
	u32 dclk;
	/* VCE clocks */
	u32 evclk;
	u32 ecclk;
	bool vce_active;
	enum amdgpu_vce_level vce_level;
	/* asic priv */
	void *ps_priv;
};

struct amdgpu_dpm_thermal {
	/* thermal interrupt work */
	struct work_struct work;
	/* low temperature threshold */
	int                min_temp;
	/* high temperature threshold */
	int                max_temp;
	/* was last interrupt low to high or high to low */
	bool               high_to_low;
	/* interrupt source */
	struct amdgpu_irq_src	irq;
};

enum amdgpu_clk_action
{
	AMDGPU_SCLK_UP = 1,
	AMDGPU_SCLK_DOWN
};

struct amdgpu_blacklist_clocks
{
	u32 sclk;
	u32 mclk;
	enum amdgpu_clk_action action;
};

struct amdgpu_clock_and_voltage_limits {
	u32 sclk;
	u32 mclk;
	u16 vddc;
	u16 vddci;
};

struct amdgpu_clock_array {
	u32 count;
	u32 *values;
};

struct amdgpu_clock_voltage_dependency_entry {
	u32 clk;
	u16 v;
};

struct amdgpu_clock_voltage_dependency_table {
	u32 count;
	struct amdgpu_clock_voltage_dependency_entry *entries;
};

union amdgpu_cac_leakage_entry {
	struct {
		u16 vddc;
		u32 leakage;
	};
	struct {
		u16 vddc1;
		u16 vddc2;
		u16 vddc3;
	};
};

struct amdgpu_cac_leakage_table {
	u32 count;
	union amdgpu_cac_leakage_entry *entries;
};

struct amdgpu_phase_shedding_limits_entry {
	u16 voltage;
	u32 sclk;
	u32 mclk;
};

struct amdgpu_phase_shedding_limits_table {
	u32 count;
	struct amdgpu_phase_shedding_limits_entry *entries;
};

struct amdgpu_uvd_clock_voltage_dependency_entry {
	u32 vclk;
	u32 dclk;
	u16 v;
};

struct amdgpu_uvd_clock_voltage_dependency_table {
	u8 count;
	struct amdgpu_uvd_clock_voltage_dependency_entry *entries;
};

struct amdgpu_vce_clock_voltage_dependency_entry {
	u32 ecclk;
	u32 evclk;
	u16 v;
};

struct amdgpu_vce_clock_voltage_dependency_table {
	u8 count;
	struct amdgpu_vce_clock_voltage_dependency_entry *entries;
};

struct amdgpu_ppm_table {
	u8 ppm_design;
	u16 cpu_core_number;
	u32 platform_tdp;
	u32 small_ac_platform_tdp;
	u32 platform_tdc;
	u32 small_ac_platform_tdc;
	u32 apu_tdp;
	u32 dgpu_tdp;
	u32 dgpu_ulv_power;
	u32 tj_max;
};

struct amdgpu_cac_tdp_table {
	u16 tdp;
	u16 configurable_tdp;
	u16 tdc;
	u16 battery_power_limit;
	u16 small_power_limit;
	u16 low_cac_leakage;
	u16 high_cac_leakage;
	u16 maximum_power_delivery_limit;
};

struct amdgpu_dpm_dynamic_state {
	struct amdgpu_clock_voltage_dependency_table vddc_dependency_on_sclk;
	struct amdgpu_clock_voltage_dependency_table vddci_dependency_on_mclk;
	struct amdgpu_clock_voltage_dependency_table vddc_dependency_on_mclk;
	struct amdgpu_clock_voltage_dependency_table mvdd_dependency_on_mclk;
	struct amdgpu_clock_voltage_dependency_table vddc_dependency_on_dispclk;
	struct amdgpu_uvd_clock_voltage_dependency_table uvd_clock_voltage_dependency_table;
	struct amdgpu_vce_clock_voltage_dependency_table vce_clock_voltage_dependency_table;
	struct amdgpu_clock_voltage_dependency_table samu_clock_voltage_dependency_table;
	struct amdgpu_clock_voltage_dependency_table acp_clock_voltage_dependency_table;
	struct amdgpu_clock_voltage_dependency_table vddgfx_dependency_on_sclk;
	struct amdgpu_clock_array valid_sclk_values;
	struct amdgpu_clock_array valid_mclk_values;
	struct amdgpu_clock_and_voltage_limits max_clock_voltage_on_dc;
	struct amdgpu_clock_and_voltage_limits max_clock_voltage_on_ac;
	u32 mclk_sclk_ratio;
	u32 sclk_mclk_delta;
	u16 vddc_vddci_delta;
	u16 min_vddc_for_pcie_gen2;
	struct amdgpu_cac_leakage_table cac_leakage_table;
	struct amdgpu_phase_shedding_limits_table phase_shedding_limits_table;
	struct amdgpu_ppm_table *ppm_table;
	struct amdgpu_cac_tdp_table *cac_tdp_table;
};

struct amdgpu_dpm_fan {
	u16 t_min;
	u16 t_med;
	u16 t_high;
	u16 pwm_min;
	u16 pwm_med;
	u16 pwm_high;
	u8 t_hyst;
	u32 cycle_delay;
	u16 t_max;
	u8 control_mode;
	u16 default_max_fan_pwm;
	u16 default_fan_output_sensitivity;
	u16 fan_output_sensitivity;
	bool ucode_fan_control;
};

enum amdgpu_pcie_gen {
	AMDGPU_PCIE_GEN1 = 0,
	AMDGPU_PCIE_GEN2 = 1,
	AMDGPU_PCIE_GEN3 = 2,
	AMDGPU_PCIE_GEN_INVALID = 0xffff
};

enum amdgpu_dpm_forced_level {
	AMDGPU_DPM_FORCED_LEVEL_AUTO = 0,
	AMDGPU_DPM_FORCED_LEVEL_LOW = 1,
	AMDGPU_DPM_FORCED_LEVEL_HIGH = 2,
};

struct amdgpu_vce_state {
	/* vce clocks */
	u32 evclk;
	u32 ecclk;
	/* gpu clocks */
	u32 sclk;
	u32 mclk;
	u8 clk_idx;
	u8 pstate;
};

struct amdgpu_dpm_funcs {
	int (*get_temperature)(struct amdgpu_device *adev);
	int (*pre_set_power_state)(struct amdgpu_device *adev);
	int (*set_power_state)(struct amdgpu_device *adev);
	void (*post_set_power_state)(struct amdgpu_device *adev);
	void (*display_configuration_changed)(struct amdgpu_device *adev);
	u32 (*get_sclk)(struct amdgpu_device *adev, bool low);
	u32 (*get_mclk)(struct amdgpu_device *adev, bool low);
	void (*print_power_state)(struct amdgpu_device *adev, struct amdgpu_ps *ps);
	void (*debugfs_print_current_performance_level)(struct amdgpu_device *adev, struct seq_file *m);
	int (*force_performance_level)(struct amdgpu_device *adev, enum amdgpu_dpm_forced_level level);
	bool (*vblank_too_short)(struct amdgpu_device *adev);
	void (*powergate_uvd)(struct amdgpu_device *adev, bool gate);
	void (*powergate_vce)(struct amdgpu_device *adev, bool gate);
	void (*enable_bapm)(struct amdgpu_device *adev, bool enable);
	void (*set_fan_control_mode)(struct amdgpu_device *adev, u32 mode);
	u32 (*get_fan_control_mode)(struct amdgpu_device *adev);
	int (*set_fan_speed_percent)(struct amdgpu_device *adev, u32 speed);
	int (*get_fan_speed_percent)(struct amdgpu_device *adev, u32 *speed);
};

struct amdgpu_dpm {
	struct amdgpu_ps        *ps;
	/* number of valid power states */
	int                     num_ps;
	/* current power state that is active */
	struct amdgpu_ps        *current_ps;
	/* requested power state */
	struct amdgpu_ps        *requested_ps;
	/* boot up power state */
	struct amdgpu_ps        *boot_ps;
	/* default uvd power state */
	struct amdgpu_ps        *uvd_ps;
	/* vce requirements */
	struct amdgpu_vce_state vce_states[AMDGPU_MAX_VCE_LEVELS];
	enum amdgpu_vce_level vce_level;
	enum amdgpu_pm_state_type state;
	enum amdgpu_pm_state_type user_state;
	u32                     platform_caps;
	u32                     voltage_response_time;
	u32                     backbias_response_time;
	void                    *priv;
	u32			new_active_crtcs;
	int			new_active_crtc_count;
	u32			current_active_crtcs;
	int			current_active_crtc_count;
	struct amdgpu_dpm_dynamic_state dyn_state;
	struct amdgpu_dpm_fan fan;
	u32 tdp_limit;
	u32 near_tdp_limit;
	u32 near_tdp_limit_adjusted;
	u32 sq_ramping_threshold;
	u32 cac_leakage;
	u16 tdp_od_limit;
	u32 tdp_adjustment;
	u16 load_line_slope;
	bool power_control;
	bool ac_power;
	/* special states active */
	bool                    thermal_active;
	bool                    uvd_active;
	bool                    vce_active;
	/* thermal handling */
	struct amdgpu_dpm_thermal thermal;
	/* forced levels */
	enum amdgpu_dpm_forced_level forced_level;
};

struct amdgpu_pm {
	struct mutex		mutex;
	u32                     current_sclk;
	u32                     current_mclk;
	u32                     default_sclk;
	u32                     default_mclk;
	struct amdgpu_i2c_chan *i2c_bus;
	/* internal thermal controller on rv6xx+ */
	enum amdgpu_int_thermal_type int_thermal_type;
	struct device	        *int_hwmon_dev;
	/* fan control parameters */
	bool                    no_fan;
	u8                      fan_pulses_per_revolution;
	u8                      fan_min_rpm;
	u8                      fan_max_rpm;
	/* dpm */
	bool                    dpm_enabled;
	bool                    sysfs_initialized;
	struct amdgpu_dpm       dpm;
	const struct firmware	*fw;	/* SMC firmware */
	uint32_t                fw_version;
	const struct amdgpu_dpm_funcs *funcs;
};

/*
 * UVD
 */
#define AMDGPU_MAX_UVD_HANDLES	10
#define AMDGPU_UVD_STACK_SIZE	(1024*1024)
#define AMDGPU_UVD_HEAP_SIZE	(1024*1024)
#define AMDGPU_UVD_FIRMWARE_OFFSET 256

struct amdgpu_uvd {
	struct amdgpu_bo	*vcpu_bo;
	void			*cpu_addr;
	uint64_t		gpu_addr;
	unsigned		fw_version;
	atomic_t		handles[AMDGPU_MAX_UVD_HANDLES];
	struct drm_file		*filp[AMDGPU_MAX_UVD_HANDLES];
	struct delayed_work	idle_work;
	const struct firmware	*fw;	/* UVD firmware */
	struct amdgpu_ring	ring;
	struct amdgpu_irq_src	irq;
	bool			address_64_bit;
};

/*
 * VCE
 */
#define AMDGPU_MAX_VCE_HANDLES	16
#define AMDGPU_VCE_FIRMWARE_OFFSET 256

#define AMDGPU_VCE_HARVEST_VCE0 (1 << 0)
#define AMDGPU_VCE_HARVEST_VCE1 (1 << 1)

struct amdgpu_vce {
	struct amdgpu_bo	*vcpu_bo;
	uint64_t		gpu_addr;
	unsigned		fw_version;
	unsigned		fb_version;
	atomic_t		handles[AMDGPU_MAX_VCE_HANDLES];
	struct drm_file		*filp[AMDGPU_MAX_VCE_HANDLES];
	uint32_t		img_size[AMDGPU_MAX_VCE_HANDLES];
	struct delayed_work	idle_work;
	const struct firmware	*fw;	/* VCE firmware */
	struct amdgpu_ring	ring[AMDGPU_MAX_VCE_RINGS];
	struct amdgpu_irq_src	irq;
	unsigned		harvest_config;
};
=======
int amdgpu_device_wb_get(struct amdgpu_device *adev, u32 *wb);
void amdgpu_device_wb_free(struct amdgpu_device *adev, u32 wb);
>>>>>>> 286cd8c7

/*
 * SDMA
 */
struct amdgpu_sdma_instance {
	/* SDMA firmware */
	const struct firmware	*fw;
	uint32_t		fw_version;
	uint32_t		feature_version;

	struct amdgpu_ring	ring;
	bool			burst_nop;
};

struct amdgpu_sdma {
	struct amdgpu_sdma_instance instance[AMDGPU_MAX_SDMA_INSTANCES];
#ifdef CONFIG_DRM_AMDGPU_SI
	//SI DMA has a difference trap irq number for the second engine
	struct amdgpu_irq_src	trap_irq_1;
#endif
	struct amdgpu_irq_src	trap_irq;
	struct amdgpu_irq_src	illegal_inst_irq;
	int			num_instances;
	uint32_t                    srbm_soft_reset;
};

/*
 * Firmware
 */
enum amdgpu_firmware_load_type {
	AMDGPU_FW_LOAD_DIRECT = 0,
	AMDGPU_FW_LOAD_SMU,
	AMDGPU_FW_LOAD_PSP,
};

struct amdgpu_firmware {
	struct amdgpu_firmware_info ucode[AMDGPU_UCODE_ID_MAXIMUM];
	enum amdgpu_firmware_load_type load_type;
	struct amdgpu_bo *fw_buf;
	unsigned int fw_size;
	unsigned int max_ucodes;
	/* firmwares are loaded by psp instead of smu from vega10 */
	const struct amdgpu_psp_funcs *funcs;
	struct amdgpu_bo *rbuf;
	struct mutex mutex;

	/* gpu info firmware data pointer */
	const struct firmware *gpu_info_fw;

	void *fw_buf_ptr;
	uint64_t fw_buf_mc;
};

/*
 * Benchmarking
 */
void amdgpu_benchmark(struct amdgpu_device *adev, int test_number);


/*
 * Testing
 */
void amdgpu_test_moves(struct amdgpu_device *adev);


/*
 * amdgpu smumgr functions
 */
struct amdgpu_smumgr_funcs {
	int (*check_fw_load_finish)(struct amdgpu_device *adev, uint32_t fwtype);
	int (*request_smu_load_fw)(struct amdgpu_device *adev);
	int (*request_smu_specific_fw)(struct amdgpu_device *adev, uint32_t fwtype);
};

/*
 * amdgpu smumgr
 */
struct amdgpu_smumgr {
	struct amdgpu_bo *toc_buf;
	struct amdgpu_bo *smu_buf;
	/* asic priv smu data */
	void *priv;
	spinlock_t smu_lock;
	/* smumgr functions */
	const struct amdgpu_smumgr_funcs *smumgr_funcs;
	/* ucode loading complete flag */
	uint32_t fw_flags;
};

/*
 * ASIC specific register table accessible by UMD
 */
struct amdgpu_allowed_register_entry {
	uint32_t reg_offset;
	bool grbm_indexed;
};

/*
 * ASIC specific functions.
 */
struct amdgpu_asic_funcs {
	bool (*read_disabled_bios)(struct amdgpu_device *adev);
	bool (*read_bios_from_rom)(struct amdgpu_device *adev,
				   u8 *bios, u32 length_bytes);
	int (*read_register)(struct amdgpu_device *adev, u32 se_num,
			     u32 sh_num, u32 reg_offset, u32 *value);
	void (*set_vga_state)(struct amdgpu_device *adev, bool state);
	int (*reset)(struct amdgpu_device *adev);
	/* get the reference clock */
	u32 (*get_xclk)(struct amdgpu_device *adev);
	/* MM block clocks */
	int (*set_uvd_clocks)(struct amdgpu_device *adev, u32 vclk, u32 dclk);
	int (*set_vce_clocks)(struct amdgpu_device *adev, u32 evclk, u32 ecclk);
	/* static power management */
	int (*get_pcie_lanes)(struct amdgpu_device *adev);
	void (*set_pcie_lanes)(struct amdgpu_device *adev, int lanes);
	/* get config memsize register */
	u32 (*get_config_memsize)(struct amdgpu_device *adev);
	/* flush hdp write queue */
	void (*flush_hdp)(struct amdgpu_device *adev, struct amdgpu_ring *ring);
	/* invalidate hdp read cache */
	void (*invalidate_hdp)(struct amdgpu_device *adev,
			       struct amdgpu_ring *ring);
	/* check if the asic needs a full reset of if soft reset will work */
	bool (*need_full_reset)(struct amdgpu_device *adev);
};

/*
 * IOCTL.
 */
int amdgpu_gem_create_ioctl(struct drm_device *dev, void *data,
			    struct drm_file *filp);
int amdgpu_bo_list_ioctl(struct drm_device *dev, void *data,
				struct drm_file *filp);

int amdgpu_gem_info_ioctl(struct drm_device *dev, void *data,
			  struct drm_file *filp);
int amdgpu_gem_userptr_ioctl(struct drm_device *dev, void *data,
			struct drm_file *filp);
int amdgpu_gem_mmap_ioctl(struct drm_device *dev, void *data,
			  struct drm_file *filp);
int amdgpu_gem_wait_idle_ioctl(struct drm_device *dev, void *data,
			      struct drm_file *filp);
int amdgpu_gem_va_ioctl(struct drm_device *dev, void *data,
			  struct drm_file *filp);
int amdgpu_gem_op_ioctl(struct drm_device *dev, void *data,
			struct drm_file *filp);
int amdgpu_cs_ioctl(struct drm_device *dev, void *data, struct drm_file *filp);
int amdgpu_cs_fence_to_handle_ioctl(struct drm_device *dev, void *data,
				    struct drm_file *filp);
int amdgpu_cs_wait_ioctl(struct drm_device *dev, void *data, struct drm_file *filp);
int amdgpu_cs_wait_fences_ioctl(struct drm_device *dev, void *data,
				struct drm_file *filp);

int amdgpu_gem_metadata_ioctl(struct drm_device *dev, void *data,
				struct drm_file *filp);

/* VRAM scratch page for HDP bug, default vram page */
struct amdgpu_vram_scratch {
	struct amdgpu_bo		*robj;
	volatile uint32_t		*ptr;
	u64				gpu_addr;
};

/*
 * ACPI
 */
struct amdgpu_atcs_functions {
	bool get_ext_state;
	bool pcie_perf_req;
	bool pcie_dev_rdy;
	bool pcie_bus_width;
};

struct amdgpu_atcs {
	struct amdgpu_atcs_functions functions;
};

/*
 * Firmware VRAM reservation
 */
struct amdgpu_fw_vram_usage {
	u64 start_offset;
	u64 size;
	struct amdgpu_bo *reserved_bo;
	void *va;
};

/*
 * CGS
 */
struct cgs_device *amdgpu_cgs_create_device(struct amdgpu_device *adev);
void amdgpu_cgs_destroy_device(struct cgs_device *cgs_device);

/*
 * Core structure, functions and helpers.
 */
typedef uint32_t (*amdgpu_rreg_t)(struct amdgpu_device*, uint32_t);
typedef void (*amdgpu_wreg_t)(struct amdgpu_device*, uint32_t, uint32_t);

typedef uint32_t (*amdgpu_block_rreg_t)(struct amdgpu_device*, uint32_t, uint32_t);
typedef void (*amdgpu_block_wreg_t)(struct amdgpu_device*, uint32_t, uint32_t, uint32_t);


/*
 * amdgpu nbio functions
 *
 */
struct nbio_hdp_flush_reg {
	u32 ref_and_mask_cp0;
	u32 ref_and_mask_cp1;
	u32 ref_and_mask_cp2;
	u32 ref_and_mask_cp3;
	u32 ref_and_mask_cp4;
	u32 ref_and_mask_cp5;
	u32 ref_and_mask_cp6;
	u32 ref_and_mask_cp7;
	u32 ref_and_mask_cp8;
	u32 ref_and_mask_cp9;
	u32 ref_and_mask_sdma0;
	u32 ref_and_mask_sdma1;
};

struct amdgpu_nbio_funcs {
	const struct nbio_hdp_flush_reg *hdp_flush_reg;
	u32 (*get_hdp_flush_req_offset)(struct amdgpu_device *adev);
	u32 (*get_hdp_flush_done_offset)(struct amdgpu_device *adev);
	u32 (*get_pcie_index_offset)(struct amdgpu_device *adev);
	u32 (*get_pcie_data_offset)(struct amdgpu_device *adev);
	u32 (*get_rev_id)(struct amdgpu_device *adev);
	void (*mc_access_enable)(struct amdgpu_device *adev, bool enable);
	void (*hdp_flush)(struct amdgpu_device *adev, struct amdgpu_ring *ring);
	u32 (*get_memsize)(struct amdgpu_device *adev);
	void (*sdma_doorbell_range)(struct amdgpu_device *adev, int instance,
				    bool use_doorbell, int doorbell_index);
	void (*enable_doorbell_aperture)(struct amdgpu_device *adev,
					 bool enable);
	void (*enable_doorbell_selfring_aperture)(struct amdgpu_device *adev,
						  bool enable);
	void (*ih_doorbell_range)(struct amdgpu_device *adev,
				  bool use_doorbell, int doorbell_index);
	void (*update_medium_grain_clock_gating)(struct amdgpu_device *adev,
						 bool enable);
	void (*update_medium_grain_light_sleep)(struct amdgpu_device *adev,
						bool enable);
	void (*get_clockgating_state)(struct amdgpu_device *adev,
				      u32 *flags);
	void (*ih_control)(struct amdgpu_device *adev);
	void (*init_registers)(struct amdgpu_device *adev);
	void (*detect_hw_virt)(struct amdgpu_device *adev);
};

struct amdgpu_df_funcs {
	void (*init)(struct amdgpu_device *adev);
	void (*enable_broadcast_mode)(struct amdgpu_device *adev,
				      bool enable);
	u32 (*get_fb_channel_number)(struct amdgpu_device *adev);
	u32 (*get_hbm_channel_number)(struct amdgpu_device *adev);
	void (*update_medium_grain_clock_gating)(struct amdgpu_device *adev,
						 bool enable);
	void (*get_clockgating_state)(struct amdgpu_device *adev,
				      u32 *flags);
	void (*enable_ecc_force_par_wr_rmw)(struct amdgpu_device *adev,
					    bool enable);
};
/* Define the HW IP blocks will be used in driver , add more if necessary */
enum amd_hw_ip_block_type {
	GC_HWIP = 1,
	HDP_HWIP,
	SDMA0_HWIP,
	SDMA1_HWIP,
	MMHUB_HWIP,
	ATHUB_HWIP,
	NBIO_HWIP,
	MP0_HWIP,
	MP1_HWIP,
	UVD_HWIP,
	VCN_HWIP = UVD_HWIP,
	VCE_HWIP,
	DF_HWIP,
	DCE_HWIP,
	OSSSYS_HWIP,
	SMUIO_HWIP,
	PWR_HWIP,
	NBIF_HWIP,
	THM_HWIP,
	CLK_HWIP,
	MAX_HWIP
};

#define HWIP_MAX_INSTANCE	6

struct amd_powerplay {
	void *pp_handle;
	const struct amd_pm_funcs *pp_funcs;
	uint32_t pp_feature;
};

#define AMDGPU_RESET_MAGIC_NUM 64
struct amdgpu_device {
	struct device			*dev;
	struct drm_device		*ddev;
	struct pci_dev			*pdev;

#ifdef CONFIG_DRM_AMD_ACP
	struct amdgpu_acp		acp;
#endif

	/* ASIC */
	enum amd_asic_type		asic_type;
	uint32_t			family;
	uint32_t			rev_id;
	uint32_t			external_rev_id;
	unsigned long			flags;
	int				usec_timeout;
	const struct amdgpu_asic_funcs	*asic_funcs;
	bool				shutdown;
	bool				need_dma32;
	bool				need_swiotlb;
	bool				accel_working;
	struct work_struct		reset_work;
	struct notifier_block		acpi_nb;
	struct amdgpu_i2c_chan		*i2c_bus[AMDGPU_MAX_I2C_BUS];
	struct amdgpu_debugfs		debugfs[AMDGPU_DEBUGFS_MAX_COMPONENTS];
	unsigned			debugfs_count;
#if defined(CONFIG_DEBUG_FS)
	struct dentry			*debugfs_regs[AMDGPU_DEBUGFS_MAX_COMPONENTS];
#endif
	struct amdgpu_atif		*atif;
	struct amdgpu_atcs		atcs;
	struct mutex			srbm_mutex;
	/* GRBM index mutex. Protects concurrent access to GRBM index */
	struct mutex                    grbm_idx_mutex;
	struct dev_pm_domain		vga_pm_domain;
	bool				have_disp_power_ref;

	/* BIOS */
	bool				is_atom_fw;
	uint8_t				*bios;
	uint32_t			bios_size;
	struct amdgpu_bo		*stolen_vga_memory;
	uint32_t			bios_scratch_reg_offset;
	uint32_t			bios_scratch[AMDGPU_BIOS_NUM_SCRATCH];

	/* Register/doorbell mmio */
	resource_size_t			rmmio_base;
	resource_size_t			rmmio_size;
	void __iomem			*rmmio;
	/* protects concurrent MM_INDEX/DATA based register access */
	spinlock_t mmio_idx_lock;
	/* protects concurrent SMC based register access */
	spinlock_t smc_idx_lock;
	amdgpu_rreg_t			smc_rreg;
	amdgpu_wreg_t			smc_wreg;
	/* protects concurrent PCIE register access */
	spinlock_t pcie_idx_lock;
	amdgpu_rreg_t			pcie_rreg;
	amdgpu_wreg_t			pcie_wreg;
	amdgpu_rreg_t			pciep_rreg;
	amdgpu_wreg_t			pciep_wreg;
	/* protects concurrent UVD register access */
	spinlock_t uvd_ctx_idx_lock;
	amdgpu_rreg_t			uvd_ctx_rreg;
	amdgpu_wreg_t			uvd_ctx_wreg;
	/* protects concurrent DIDT register access */
	spinlock_t didt_idx_lock;
	amdgpu_rreg_t			didt_rreg;
	amdgpu_wreg_t			didt_wreg;
	/* protects concurrent gc_cac register access */
	spinlock_t gc_cac_idx_lock;
	amdgpu_rreg_t			gc_cac_rreg;
	amdgpu_wreg_t			gc_cac_wreg;
	/* protects concurrent se_cac register access */
	spinlock_t se_cac_idx_lock;
	amdgpu_rreg_t			se_cac_rreg;
	amdgpu_wreg_t			se_cac_wreg;
	/* protects concurrent ENDPOINT (audio) register access */
	spinlock_t audio_endpt_idx_lock;
	amdgpu_block_rreg_t		audio_endpt_rreg;
	amdgpu_block_wreg_t		audio_endpt_wreg;
	void __iomem                    *rio_mem;
	resource_size_t			rio_mem_size;
	struct amdgpu_doorbell		doorbell;

	/* clock/pll info */
	struct amdgpu_clock            clock;

	/* MC */
	struct amdgpu_gmc		gmc;
	struct amdgpu_gart		gart;
	dma_addr_t			dummy_page_addr;
	struct amdgpu_vm_manager	vm_manager;
	struct amdgpu_vmhub             vmhub[AMDGPU_MAX_VMHUBS];

	/* memory management */
	struct amdgpu_mman		mman;
	struct amdgpu_vram_scratch	vram_scratch;
	struct amdgpu_wb		wb;
	atomic64_t			num_bytes_moved;
	atomic64_t			num_evictions;
	atomic64_t			num_vram_cpu_page_faults;
	atomic_t			gpu_reset_counter;
	atomic_t			vram_lost_counter;

	/* data for buffer migration throttling */
	struct {
		spinlock_t		lock;
		s64			last_update_us;
		s64			accum_us; /* accumulated microseconds */
		s64			accum_us_vis; /* for visible VRAM */
		u32			log2_max_MBps;
	} mm_stats;

	/* display */
	bool				enable_virtual_display;
	struct amdgpu_mode_info		mode_info;
	/* For pre-DCE11. DCE11 and later are in "struct amdgpu_device->dm" */
	struct work_struct		hotplug_work;
	struct amdgpu_irq_src		crtc_irq;
	struct amdgpu_irq_src		pageflip_irq;
	struct amdgpu_irq_src		hpd_irq;

	/* rings */
	u64				fence_context;
	unsigned			num_rings;
	struct amdgpu_ring		*rings[AMDGPU_MAX_RINGS];
	bool				ib_pool_ready;
	struct amdgpu_sa_manager	ring_tmp_bo;

	/* interrupts */
	struct amdgpu_irq		irq;

	/* powerplay */
	struct amd_powerplay		powerplay;
	bool				pp_force_state_enabled;

	/* dpm */
	struct amdgpu_pm		pm;
	u32				cg_flags;
	u32				pg_flags;

	/* amdgpu smumgr */
	struct amdgpu_smumgr smu;

	/* gfx */
	struct amdgpu_gfx		gfx;

	/* sdma */
	struct amdgpu_sdma		sdma;

	/* uvd */
	struct amdgpu_uvd		uvd;

	/* vce */
	struct amdgpu_vce		vce;

	/* vcn */
	struct amdgpu_vcn		vcn;

	/* firmwares */
	struct amdgpu_firmware		firmware;

	/* PSP */
	struct psp_context		psp;

	/* GDS */
	struct amdgpu_gds		gds;

	/* display related functionality */
	struct amdgpu_display_manager dm;

	struct amdgpu_ip_block          ip_blocks[AMDGPU_MAX_IP_NUM];
	int				num_ip_blocks;
	struct mutex	mn_lock;
	DECLARE_HASHTABLE(mn_hash, 7);

	/* tracking pinned memory */
	atomic64_t vram_pin_size;
	atomic64_t visible_pin_size;
	atomic64_t gart_pin_size;

	/* amdkfd interface */
	struct kfd_dev          *kfd;

	/* soc15 register offset based on ip, instance and  segment */
	uint32_t 		*reg_offset[MAX_HWIP][HWIP_MAX_INSTANCE];

	const struct amdgpu_nbio_funcs	*nbio_funcs;
	const struct amdgpu_df_funcs	*df_funcs;

	/* delayed work_func for deferring clockgating during resume */
	struct delayed_work     late_init_work;

	struct amdgpu_virt	virt;
	/* firmware VRAM reservation */
	struct amdgpu_fw_vram_usage fw_vram_usage;

	/* link all shadow bo */
	struct list_head                shadow_list;
	struct mutex                    shadow_list_lock;
	/* keep an lru list of rings by HW IP */
	struct list_head		ring_lru_list;
	spinlock_t			ring_lru_list_lock;

	/* record hw reset is performed */
	bool has_hw_reset;
	u8				reset_magic[AMDGPU_RESET_MAGIC_NUM];

	/* record last mm index being written through WREG32*/
	unsigned long last_mm_index;
	bool                            in_gpu_reset;
	struct mutex  lock_reset;
};

static inline struct amdgpu_device *amdgpu_ttm_adev(struct ttm_bo_device *bdev)
{
	return container_of(bdev, struct amdgpu_device, mman.bdev);
}

int amdgpu_device_init(struct amdgpu_device *adev,
		       struct drm_device *ddev,
		       struct pci_dev *pdev,
		       uint32_t flags);
void amdgpu_device_fini(struct amdgpu_device *adev);
int amdgpu_gpu_wait_for_idle(struct amdgpu_device *adev);

uint32_t amdgpu_mm_rreg(struct amdgpu_device *adev, uint32_t reg,
			uint32_t acc_flags);
void amdgpu_mm_wreg(struct amdgpu_device *adev, uint32_t reg, uint32_t v,
		    uint32_t acc_flags);
void amdgpu_mm_wreg8(struct amdgpu_device *adev, uint32_t offset, uint8_t value);
uint8_t amdgpu_mm_rreg8(struct amdgpu_device *adev, uint32_t offset);

u32 amdgpu_io_rreg(struct amdgpu_device *adev, u32 reg);
void amdgpu_io_wreg(struct amdgpu_device *adev, u32 reg, u32 v);

u32 amdgpu_mm_rdoorbell(struct amdgpu_device *adev, u32 index);
void amdgpu_mm_wdoorbell(struct amdgpu_device *adev, u32 index, u32 v);
u64 amdgpu_mm_rdoorbell64(struct amdgpu_device *adev, u32 index);
void amdgpu_mm_wdoorbell64(struct amdgpu_device *adev, u32 index, u64 v);

bool amdgpu_device_asic_has_dc_support(enum amd_asic_type asic_type);
bool amdgpu_device_has_dc_support(struct amdgpu_device *adev);

int emu_soc_asic_init(struct amdgpu_device *adev);

/*
 * Registers read & write functions.
 */

#define AMDGPU_REGS_IDX       (1<<0)
#define AMDGPU_REGS_NO_KIQ    (1<<1)

#define RREG32_NO_KIQ(reg) amdgpu_mm_rreg(adev, (reg), AMDGPU_REGS_NO_KIQ)
#define WREG32_NO_KIQ(reg, v) amdgpu_mm_wreg(adev, (reg), (v), AMDGPU_REGS_NO_KIQ)

#define RREG8(reg) amdgpu_mm_rreg8(adev, (reg))
#define WREG8(reg, v) amdgpu_mm_wreg8(adev, (reg), (v))

#define RREG32(reg) amdgpu_mm_rreg(adev, (reg), 0)
#define RREG32_IDX(reg) amdgpu_mm_rreg(adev, (reg), AMDGPU_REGS_IDX)
#define DREG32(reg) printk(KERN_INFO "REGISTER: " #reg " : 0x%08X\n", amdgpu_mm_rreg(adev, (reg), 0))
#define WREG32(reg, v) amdgpu_mm_wreg(adev, (reg), (v), 0)
#define WREG32_IDX(reg, v) amdgpu_mm_wreg(adev, (reg), (v), AMDGPU_REGS_IDX)
#define REG_SET(FIELD, v) (((v) << FIELD##_SHIFT) & FIELD##_MASK)
#define REG_GET(FIELD, v) (((v) << FIELD##_SHIFT) & FIELD##_MASK)
#define RREG32_PCIE(reg) adev->pcie_rreg(adev, (reg))
#define WREG32_PCIE(reg, v) adev->pcie_wreg(adev, (reg), (v))
#define RREG32_PCIE_PORT(reg) adev->pciep_rreg(adev, (reg))
#define WREG32_PCIE_PORT(reg, v) adev->pciep_wreg(adev, (reg), (v))
#define RREG32_SMC(reg) adev->smc_rreg(adev, (reg))
#define WREG32_SMC(reg, v) adev->smc_wreg(adev, (reg), (v))
#define RREG32_UVD_CTX(reg) adev->uvd_ctx_rreg(adev, (reg))
#define WREG32_UVD_CTX(reg, v) adev->uvd_ctx_wreg(adev, (reg), (v))
#define RREG32_DIDT(reg) adev->didt_rreg(adev, (reg))
#define WREG32_DIDT(reg, v) adev->didt_wreg(adev, (reg), (v))
#define RREG32_GC_CAC(reg) adev->gc_cac_rreg(adev, (reg))
#define WREG32_GC_CAC(reg, v) adev->gc_cac_wreg(adev, (reg), (v))
#define RREG32_SE_CAC(reg) adev->se_cac_rreg(adev, (reg))
#define WREG32_SE_CAC(reg, v) adev->se_cac_wreg(adev, (reg), (v))
#define RREG32_AUDIO_ENDPT(block, reg) adev->audio_endpt_rreg(adev, (block), (reg))
#define WREG32_AUDIO_ENDPT(block, reg, v) adev->audio_endpt_wreg(adev, (block), (reg), (v))
#define WREG32_P(reg, val, mask)				\
	do {							\
		uint32_t tmp_ = RREG32(reg);			\
		tmp_ &= (mask);					\
		tmp_ |= ((val) & ~(mask));			\
		WREG32(reg, tmp_);				\
	} while (0)
#define WREG32_AND(reg, and) WREG32_P(reg, 0, and)
#define WREG32_OR(reg, or) WREG32_P(reg, or, ~(or))
#define WREG32_PLL_P(reg, val, mask)				\
	do {							\
		uint32_t tmp_ = RREG32_PLL(reg);		\
		tmp_ &= (mask);					\
		tmp_ |= ((val) & ~(mask));			\
		WREG32_PLL(reg, tmp_);				\
	} while (0)
#define DREG32_SYS(sqf, adev, reg) seq_printf((sqf), #reg " : 0x%08X\n", amdgpu_mm_rreg((adev), (reg), false))
#define RREG32_IO(reg) amdgpu_io_rreg(adev, (reg))
#define WREG32_IO(reg, v) amdgpu_io_wreg(adev, (reg), (v))

#define RDOORBELL32(index) amdgpu_mm_rdoorbell(adev, (index))
#define WDOORBELL32(index, v) amdgpu_mm_wdoorbell(adev, (index), (v))
#define RDOORBELL64(index) amdgpu_mm_rdoorbell64(adev, (index))
#define WDOORBELL64(index, v) amdgpu_mm_wdoorbell64(adev, (index), (v))

#define REG_FIELD_SHIFT(reg, field) reg##__##field##__SHIFT
#define REG_FIELD_MASK(reg, field) reg##__##field##_MASK

#define REG_SET_FIELD(orig_val, reg, field, field_val)			\
	(((orig_val) & ~REG_FIELD_MASK(reg, field)) |			\
	 (REG_FIELD_MASK(reg, field) & ((field_val) << REG_FIELD_SHIFT(reg, field))))

#define REG_GET_FIELD(value, reg, field)				\
	(((value) & REG_FIELD_MASK(reg, field)) >> REG_FIELD_SHIFT(reg, field))

#define WREG32_FIELD(reg, field, val)	\
	WREG32(mm##reg, (RREG32(mm##reg) & ~REG_FIELD_MASK(reg, field)) | (val) << REG_FIELD_SHIFT(reg, field))

#define WREG32_FIELD_OFFSET(reg, offset, field, val)	\
	WREG32(mm##reg + offset, (RREG32(mm##reg + offset) & ~REG_FIELD_MASK(reg, field)) | (val) << REG_FIELD_SHIFT(reg, field))

/*
 * BIOS helpers.
 */
#define RBIOS8(i) (adev->bios[i])
#define RBIOS16(i) (RBIOS8(i) | (RBIOS8((i)+1) << 8))
#define RBIOS32(i) ((RBIOS16(i)) | (RBIOS16((i)+2) << 16))

static inline struct amdgpu_sdma_instance *
amdgpu_get_sdma_instance(struct amdgpu_ring *ring)
{
	struct amdgpu_device *adev = ring->adev;
	int i;

	for (i = 0; i < adev->sdma.num_instances; i++)
		if (&adev->sdma.instance[i].ring == ring)
			break;

	if (i < AMDGPU_MAX_SDMA_INSTANCES)
		return &adev->sdma.instance[i];
	else
		return NULL;
}

/*
 * ASICs macro.
 */
#define amdgpu_asic_set_vga_state(adev, state) (adev)->asic_funcs->set_vga_state((adev), (state))
#define amdgpu_asic_reset(adev) (adev)->asic_funcs->reset((adev))
#define amdgpu_asic_get_xclk(adev) (adev)->asic_funcs->get_xclk((adev))
#define amdgpu_asic_set_uvd_clocks(adev, v, d) (adev)->asic_funcs->set_uvd_clocks((adev), (v), (d))
#define amdgpu_asic_set_vce_clocks(adev, ev, ec) (adev)->asic_funcs->set_vce_clocks((adev), (ev), (ec))
#define amdgpu_get_pcie_lanes(adev) (adev)->asic_funcs->get_pcie_lanes((adev))
#define amdgpu_set_pcie_lanes(adev, l) (adev)->asic_funcs->set_pcie_lanes((adev), (l))
#define amdgpu_asic_get_gpu_clock_counter(adev) (adev)->asic_funcs->get_gpu_clock_counter((adev))
#define amdgpu_asic_read_disabled_bios(adev) (adev)->asic_funcs->read_disabled_bios((adev))
#define amdgpu_asic_read_bios_from_rom(adev, b, l) (adev)->asic_funcs->read_bios_from_rom((adev), (b), (l))
#define amdgpu_asic_read_register(adev, se, sh, offset, v)((adev)->asic_funcs->read_register((adev), (se), (sh), (offset), (v)))
#define amdgpu_asic_get_config_memsize(adev) (adev)->asic_funcs->get_config_memsize((adev))
#define amdgpu_asic_flush_hdp(adev, r) (adev)->asic_funcs->flush_hdp((adev), (r))
#define amdgpu_asic_invalidate_hdp(adev, r) (adev)->asic_funcs->invalidate_hdp((adev), (r))
#define amdgpu_asic_need_full_reset(adev) (adev)->asic_funcs->need_full_reset((adev))
#define amdgpu_gmc_flush_gpu_tlb(adev, vmid) (adev)->gmc.gmc_funcs->flush_gpu_tlb((adev), (vmid))
#define amdgpu_gmc_emit_flush_gpu_tlb(r, vmid, addr) (r)->adev->gmc.gmc_funcs->emit_flush_gpu_tlb((r), (vmid), (addr))
#define amdgpu_gmc_emit_pasid_mapping(r, vmid, pasid) (r)->adev->gmc.gmc_funcs->emit_pasid_mapping((r), (vmid), (pasid))
#define amdgpu_gmc_set_pte_pde(adev, pt, idx, addr, flags) (adev)->gmc.gmc_funcs->set_pte_pde((adev), (pt), (idx), (addr), (flags))
#define amdgpu_gmc_get_vm_pde(adev, level, dst, flags) (adev)->gmc.gmc_funcs->get_vm_pde((adev), (level), (dst), (flags))
#define amdgpu_gmc_get_pte_flags(adev, flags) (adev)->gmc.gmc_funcs->get_vm_pte_flags((adev),(flags))
#define amdgpu_vm_copy_pte(adev, ib, pe, src, count) ((adev)->vm_manager.vm_pte_funcs->copy_pte((ib), (pe), (src), (count)))
#define amdgpu_vm_write_pte(adev, ib, pe, value, count, incr) ((adev)->vm_manager.vm_pte_funcs->write_pte((ib), (pe), (value), (count), (incr)))
#define amdgpu_vm_set_pte_pde(adev, ib, pe, addr, count, incr, flags) ((adev)->vm_manager.vm_pte_funcs->set_pte_pde((ib), (pe), (addr), (count), (incr), (flags)))
#define amdgpu_ring_parse_cs(r, p, ib) ((r)->funcs->parse_cs((p), (ib)))
#define amdgpu_ring_patch_cs_in_place(r, p, ib) ((r)->funcs->patch_cs_in_place((p), (ib)))
#define amdgpu_ring_test_ring(r) (r)->funcs->test_ring((r))
#define amdgpu_ring_test_ib(r, t) (r)->funcs->test_ib((r), (t))
#define amdgpu_ring_get_rptr(r) (r)->funcs->get_rptr((r))
#define amdgpu_ring_get_wptr(r) (r)->funcs->get_wptr((r))
#define amdgpu_ring_set_wptr(r) (r)->funcs->set_wptr((r))
#define amdgpu_ring_emit_ib(r, ib, vmid, c) (r)->funcs->emit_ib((r), (ib), (vmid), (c))
#define amdgpu_ring_emit_pipeline_sync(r) (r)->funcs->emit_pipeline_sync((r))
#define amdgpu_ring_emit_vm_flush(r, vmid, addr) (r)->funcs->emit_vm_flush((r), (vmid), (addr))
#define amdgpu_ring_emit_fence(r, addr, seq, flags) (r)->funcs->emit_fence((r), (addr), (seq), (flags))
#define amdgpu_ring_emit_gds_switch(r, v, db, ds, wb, ws, ab, as) (r)->funcs->emit_gds_switch((r), (v), (db), (ds), (wb), (ws), (ab), (as))
#define amdgpu_ring_emit_hdp_flush(r) (r)->funcs->emit_hdp_flush((r))
#define amdgpu_ring_emit_switch_buffer(r) (r)->funcs->emit_switch_buffer((r))
#define amdgpu_ring_emit_cntxcntl(r, d) (r)->funcs->emit_cntxcntl((r), (d))
#define amdgpu_ring_emit_rreg(r, d) (r)->funcs->emit_rreg((r), (d))
#define amdgpu_ring_emit_wreg(r, d, v) (r)->funcs->emit_wreg((r), (d), (v))
#define amdgpu_ring_emit_reg_wait(r, d, v, m) (r)->funcs->emit_reg_wait((r), (d), (v), (m))
#define amdgpu_ring_emit_reg_write_reg_wait(r, d0, d1, v, m) (r)->funcs->emit_reg_write_reg_wait((r), (d0), (d1), (v), (m))
#define amdgpu_ring_emit_tmz(r, b) (r)->funcs->emit_tmz((r), (b))
#define amdgpu_ring_pad_ib(r, ib) ((r)->funcs->pad_ib((r), (ib)))
#define amdgpu_ring_init_cond_exec(r) (r)->funcs->init_cond_exec((r))
#define amdgpu_ring_patch_cond_exec(r,o) (r)->funcs->patch_cond_exec((r),(o))
#define amdgpu_ih_get_wptr(adev) (adev)->irq.ih_funcs->get_wptr((adev))
#define amdgpu_ih_prescreen_iv(adev) (adev)->irq.ih_funcs->prescreen_iv((adev))
#define amdgpu_ih_decode_iv(adev, iv) (adev)->irq.ih_funcs->decode_iv((adev), (iv))
#define amdgpu_ih_set_rptr(adev) (adev)->irq.ih_funcs->set_rptr((adev))
#define amdgpu_display_vblank_get_counter(adev, crtc) (adev)->mode_info.funcs->vblank_get_counter((adev), (crtc))
#define amdgpu_display_backlight_set_level(adev, e, l) (adev)->mode_info.funcs->backlight_set_level((e), (l))
#define amdgpu_display_backlight_get_level(adev, e) (adev)->mode_info.funcs->backlight_get_level((e))
#define amdgpu_display_hpd_sense(adev, h) (adev)->mode_info.funcs->hpd_sense((adev), (h))
#define amdgpu_display_hpd_set_polarity(adev, h) (adev)->mode_info.funcs->hpd_set_polarity((adev), (h))
#define amdgpu_display_hpd_get_gpio_reg(adev) (adev)->mode_info.funcs->hpd_get_gpio_reg((adev))
#define amdgpu_display_bandwidth_update(adev) (adev)->mode_info.funcs->bandwidth_update((adev))
#define amdgpu_display_page_flip(adev, crtc, base, async) (adev)->mode_info.funcs->page_flip((adev), (crtc), (base), (async))
#define amdgpu_display_page_flip_get_scanoutpos(adev, crtc, vbl, pos) (adev)->mode_info.funcs->page_flip_get_scanoutpos((adev), (crtc), (vbl), (pos))
#define amdgpu_display_add_encoder(adev, e, s, c) (adev)->mode_info.funcs->add_encoder((adev), (e), (s), (c))
#define amdgpu_display_add_connector(adev, ci, sd, ct, ib, coi, h, r) (adev)->mode_info.funcs->add_connector((adev), (ci), (sd), (ct), (ib), (coi), (h), (r))
#define amdgpu_emit_copy_buffer(adev, ib, s, d, b) (adev)->mman.buffer_funcs->emit_copy_buffer((ib),  (s), (d), (b))
#define amdgpu_emit_fill_buffer(adev, ib, s, d, b) (adev)->mman.buffer_funcs->emit_fill_buffer((ib), (s), (d), (b))
#define amdgpu_gfx_get_gpu_clock_counter(adev) (adev)->gfx.funcs->get_gpu_clock_counter((adev))
#define amdgpu_gfx_select_se_sh(adev, se, sh, instance) (adev)->gfx.funcs->select_se_sh((adev), (se), (sh), (instance))
#define amdgpu_gds_switch(adev, r, v, d, w, a) (adev)->gds.funcs->patch_gds_switch((r), (v), (d), (w), (a))
#define amdgpu_psp_check_fw_loading_status(adev, i) (adev)->firmware.funcs->check_fw_loading_status((adev), (i))
#define amdgpu_gfx_select_me_pipe_q(adev, me, pipe, q) (adev)->gfx.funcs->select_me_pipe_q((adev), (me), (pipe), (q))

/* Common functions */
<<<<<<< HEAD
int amdgpu_gpu_reset(struct amdgpu_device *adev);
void amdgpu_pci_config_reset(struct amdgpu_device *adev);
bool amdgpu_card_posted(struct amdgpu_device *adev);
void amdgpu_update_display_priority(struct amdgpu_device *adev);
bool amdgpu_boot_test_post_card(struct amdgpu_device *adev);

int amdgpu_cs_parser_init(struct amdgpu_cs_parser *p, void *data);
int amdgpu_cs_get_ring(struct amdgpu_device *adev, u32 ip_type,
		       u32 ip_instance, u32 ring,
		       struct amdgpu_ring **out_ring);
void amdgpu_ttm_placement_from_domain(struct amdgpu_bo *rbo, u32 domain);
bool amdgpu_ttm_bo_is_amdgpu_bo(struct ttm_buffer_object *bo);
int amdgpu_ttm_tt_set_userptr(struct ttm_tt *ttm, uint64_t addr,
				     uint32_t flags);
bool amdgpu_ttm_tt_has_userptr(struct ttm_tt *ttm);
bool amdgpu_ttm_tt_affect_userptr(struct ttm_tt *ttm, unsigned long start,
				  unsigned long end);
bool amdgpu_ttm_tt_is_readonly(struct ttm_tt *ttm);
uint32_t amdgpu_ttm_tt_pte_flags(struct amdgpu_device *adev, struct ttm_tt *ttm,
				 struct ttm_mem_reg *mem);
void amdgpu_vram_location(struct amdgpu_device *adev, struct amdgpu_mc *mc, u64 base);
void amdgpu_gtt_location(struct amdgpu_device *adev, struct amdgpu_mc *mc);
void amdgpu_ttm_set_active_vram_size(struct amdgpu_device *adev, u64 size);
void amdgpu_program_register_sequence(struct amdgpu_device *adev,
=======
int amdgpu_device_gpu_recover(struct amdgpu_device *adev,
			      struct amdgpu_job* job, bool force);
void amdgpu_device_pci_config_reset(struct amdgpu_device *adev);
bool amdgpu_device_need_post(struct amdgpu_device *adev);
void amdgpu_display_update_priority(struct amdgpu_device *adev);

void amdgpu_cs_report_moved_bytes(struct amdgpu_device *adev, u64 num_bytes,
				  u64 num_vis_bytes);
void amdgpu_device_vram_location(struct amdgpu_device *adev,
				 struct amdgpu_gmc *mc, u64 base);
void amdgpu_device_gart_location(struct amdgpu_device *adev,
				 struct amdgpu_gmc *mc);
int amdgpu_device_resize_fb_bar(struct amdgpu_device *adev);
void amdgpu_device_program_register_sequence(struct amdgpu_device *adev,
>>>>>>> 286cd8c7
					     const u32 *registers,
					     const u32 array_size);

bool amdgpu_device_is_px(struct drm_device *dev);
void amdgpu_gfx_off_ctrl(struct amdgpu_device *adev, bool enable);
/* atpx handler */
#if defined(CONFIG_VGA_SWITCHEROO)
void amdgpu_register_atpx_handler(void);
void amdgpu_unregister_atpx_handler(void);
bool amdgpu_has_atpx_dgpu_power_cntl(void);
bool amdgpu_is_atpx_hybrid(void);
bool amdgpu_atpx_dgpu_req_power_for_displays(void);
bool amdgpu_has_atpx(void);
#else
static inline void amdgpu_register_atpx_handler(void) {}
static inline void amdgpu_unregister_atpx_handler(void) {}
static inline bool amdgpu_has_atpx_dgpu_power_cntl(void) { return false; }
static inline bool amdgpu_is_atpx_hybrid(void) { return false; }
static inline bool amdgpu_atpx_dgpu_req_power_for_displays(void) { return false; }
static inline bool amdgpu_has_atpx(void) { return false; }
#endif

#if defined(CONFIG_VGA_SWITCHEROO) && defined(CONFIG_ACPI)
void *amdgpu_atpx_get_dhandle(void);
#else
static inline void *amdgpu_atpx_get_dhandle(void) { return NULL; }
#endif

/*
 * KMS
 */
extern const struct drm_ioctl_desc amdgpu_ioctls_kms[];
extern const int amdgpu_max_kms_ioctl;

int amdgpu_driver_load_kms(struct drm_device *dev, unsigned long flags);
void amdgpu_driver_unload_kms(struct drm_device *dev);
void amdgpu_driver_lastclose_kms(struct drm_device *dev);
int amdgpu_driver_open_kms(struct drm_device *dev, struct drm_file *file_priv);
void amdgpu_driver_postclose_kms(struct drm_device *dev,
				 struct drm_file *file_priv);
int amdgpu_device_ip_suspend(struct amdgpu_device *adev);
int amdgpu_device_suspend(struct drm_device *dev, bool suspend, bool fbcon);
int amdgpu_device_resume(struct drm_device *dev, bool resume, bool fbcon);
u32 amdgpu_get_vblank_counter_kms(struct drm_device *dev, unsigned int pipe);
int amdgpu_enable_vblank_kms(struct drm_device *dev, unsigned int pipe);
void amdgpu_disable_vblank_kms(struct drm_device *dev, unsigned int pipe);
long amdgpu_kms_compat_ioctl(struct file *filp, unsigned int cmd,
			     unsigned long arg);

/*
 * functions used by amdgpu_encoder.c
 */
struct amdgpu_afmt_acr {
	u32 clock;

	int n_32khz;
	int cts_32khz;

	int n_44_1khz;
	int cts_44_1khz;

	int n_48khz;
	int cts_48khz;

};

struct amdgpu_afmt_acr amdgpu_afmt_acr(uint32_t clock);

/* amdgpu_acpi.c */
#if defined(CONFIG_ACPI)
int amdgpu_acpi_init(struct amdgpu_device *adev);
void amdgpu_acpi_fini(struct amdgpu_device *adev);
bool amdgpu_acpi_is_pcie_performance_request_supported(struct amdgpu_device *adev);
int amdgpu_acpi_pcie_performance_request(struct amdgpu_device *adev,
						u8 perf_req, bool advertise);
int amdgpu_acpi_pcie_notify_device_ready(struct amdgpu_device *adev);
#else
static inline int amdgpu_acpi_init(struct amdgpu_device *adev) { return 0; }
static inline void amdgpu_acpi_fini(struct amdgpu_device *adev) { }
#endif

int amdgpu_cs_find_mapping(struct amdgpu_cs_parser *parser,
			   uint64_t addr, struct amdgpu_bo **bo,
			   struct amdgpu_bo_va_mapping **mapping);

#if defined(CONFIG_DRM_AMD_DC)
int amdgpu_dm_display_resume(struct amdgpu_device *adev );
#else
static inline int amdgpu_dm_display_resume(struct amdgpu_device *adev) { return 0; }
#endif

#include "amdgpu_object.h"
#endif<|MERGE_RESOLUTION|>--- conflicted
+++ resolved
@@ -365,41 +365,6 @@
  */
 
 #define AMDGPU_GEM_DOMAIN_MAX		0x3
-<<<<<<< HEAD
-
-struct amdgpu_bo {
-	/* Protected by gem.mutex */
-	struct list_head		list;
-	/* Protected by tbo.reserved */
-	u32				initial_domain;
-	struct ttm_place		placements[AMDGPU_GEM_DOMAIN_MAX + 1];
-	struct ttm_placement		placement;
-	struct ttm_buffer_object	tbo;
-	struct ttm_bo_kmap_obj		kmap;
-	u64				flags;
-	unsigned			pin_count;
-	void				*kptr;
-	u64				tiling_flags;
-	u64				metadata_flags;
-	void				*metadata;
-	u32				metadata_size;
-	unsigned			prime_shared_count;
-	/* list of all virtual address to which this bo
-	 * is associated to
-	 */
-	struct list_head		va;
-	/* Constant after initialization */
-	struct amdgpu_device		*adev;
-	struct drm_gem_object		gem_base;
-	struct amdgpu_bo		*parent;
-
-	struct ttm_bo_kmap_obj		dma_buf_vmap;
-	pid_t				pid;
-	struct amdgpu_mn		*mn;
-	struct list_head		mn_list;
-};
-=======
->>>>>>> 286cd8c7
 #define gem_to_amdgpu_bo(gobj) container_of((gobj), struct amdgpu_bo, gem_base)
 
 void amdgpu_gem_object_free(struct drm_gem_object *obj);
@@ -488,118 +453,8 @@
 int amdgpu_mode_dumb_mmap(struct drm_file *filp,
 			  struct drm_device *dev,
 			  uint32_t handle, uint64_t *offset_p);
-<<<<<<< HEAD
-
-/*
- * Semaphores.
- */
-struct amdgpu_semaphore {
-	struct amdgpu_sa_bo	*sa_bo;
-	signed			waiters;
-	uint64_t		gpu_addr;
-};
-
-int amdgpu_semaphore_create(struct amdgpu_device *adev,
-			    struct amdgpu_semaphore **semaphore);
-bool amdgpu_semaphore_emit_signal(struct amdgpu_ring *ring,
-				  struct amdgpu_semaphore *semaphore);
-bool amdgpu_semaphore_emit_wait(struct amdgpu_ring *ring,
-				struct amdgpu_semaphore *semaphore);
-void amdgpu_semaphore_free(struct amdgpu_device *adev,
-			   struct amdgpu_semaphore **semaphore,
-			   struct fence *fence);
-
-/*
- * Synchronization
- */
-struct amdgpu_sync {
-	struct amdgpu_semaphore *semaphores[AMDGPU_NUM_SYNCS];
-	struct fence		*sync_to[AMDGPU_MAX_RINGS];
-	DECLARE_HASHTABLE(fences, 4);
-	struct fence	        *last_vm_update;
-};
-
-void amdgpu_sync_create(struct amdgpu_sync *sync);
-int amdgpu_sync_fence(struct amdgpu_device *adev, struct amdgpu_sync *sync,
-		      struct fence *f);
-int amdgpu_sync_resv(struct amdgpu_device *adev,
-		     struct amdgpu_sync *sync,
-		     struct reservation_object *resv,
-		     void *owner);
-int amdgpu_sync_rings(struct amdgpu_sync *sync,
-		      struct amdgpu_ring *ring);
-struct fence *amdgpu_sync_get_fence(struct amdgpu_sync *sync);
-int amdgpu_sync_wait(struct amdgpu_sync *sync);
-void amdgpu_sync_free(struct amdgpu_device *adev, struct amdgpu_sync *sync,
-		      struct fence *fence);
-
-/*
- * GART structures, functions & helpers
- */
-struct amdgpu_mc;
-
-#define AMDGPU_GPU_PAGE_SIZE 4096
-#define AMDGPU_GPU_PAGE_MASK (AMDGPU_GPU_PAGE_SIZE - 1)
-#define AMDGPU_GPU_PAGE_SHIFT 12
-#define AMDGPU_GPU_PAGE_ALIGN(a) (((a) + AMDGPU_GPU_PAGE_MASK) & ~AMDGPU_GPU_PAGE_MASK)
-
-struct amdgpu_gart {
-	dma_addr_t			table_addr;
-	struct amdgpu_bo		*robj;
-	void				*ptr;
-	unsigned			num_gpu_pages;
-	unsigned			num_cpu_pages;
-	unsigned			table_size;
-	struct page			**pages;
-	dma_addr_t			*pages_addr;
-	bool				ready;
-	const struct amdgpu_gart_funcs *gart_funcs;
-};
-
-int amdgpu_gart_table_ram_alloc(struct amdgpu_device *adev);
-void amdgpu_gart_table_ram_free(struct amdgpu_device *adev);
-int amdgpu_gart_table_vram_alloc(struct amdgpu_device *adev);
-void amdgpu_gart_table_vram_free(struct amdgpu_device *adev);
-int amdgpu_gart_table_vram_pin(struct amdgpu_device *adev);
-void amdgpu_gart_table_vram_unpin(struct amdgpu_device *adev);
-int amdgpu_gart_init(struct amdgpu_device *adev);
-void amdgpu_gart_fini(struct amdgpu_device *adev);
-void amdgpu_gart_unbind(struct amdgpu_device *adev, uint64_t offset,
-			int pages);
-int amdgpu_gart_bind(struct amdgpu_device *adev, uint64_t offset,
-		     int pages, struct page **pagelist,
-		     dma_addr_t *dma_addr, uint32_t flags);
-
-/*
- * GPU MC structures, functions & helpers
- */
-struct amdgpu_mc {
-	resource_size_t		aper_size;
-	resource_size_t		aper_base;
-	resource_size_t		agp_base;
-	/* for some chips with <= 32MB we need to lie
-	 * about vram size near mc fb location */
-	u64			mc_vram_size;
-	u64			visible_vram_size;
-	u64			gtt_size;
-	u64			gtt_start;
-	u64			gtt_end;
-	u64			vram_start;
-	u64			vram_end;
-	unsigned		vram_width;
-	u64			real_vram_size;
-	int			vram_mtrr;
-	u64                     gtt_base_align;
-	u64                     mc_mask;
-	const struct firmware   *fw;	/* MC firmware */
-	uint32_t                fw_version;
-	struct amdgpu_irq_src	vm_fault;
-	uint32_t		vram_type;
-};
-=======
 int amdgpu_fence_slab_init(void);
 void amdgpu_fence_slab_fini(void);
->>>>>>> 286cd8c7
 
 /*
  * GPU doorbell structures, functions & helpers
@@ -1187,421 +1042,8 @@
 	unsigned long		used[DIV_ROUND_UP(AMDGPU_MAX_WB, BITS_PER_LONG)];
 };
 
-<<<<<<< HEAD
-int amdgpu_wb_get(struct amdgpu_device *adev, u32 *wb);
-void amdgpu_wb_free(struct amdgpu_device *adev, u32 wb);
-
-/**
- * struct amdgpu_pm - power management datas
- * It keeps track of various data needed to take powermanagement decision.
- */
-
-enum amdgpu_pm_state_type {
-	/* not used for dpm */
-	POWER_STATE_TYPE_DEFAULT,
-	POWER_STATE_TYPE_POWERSAVE,
-	/* user selectable states */
-	POWER_STATE_TYPE_BATTERY,
-	POWER_STATE_TYPE_BALANCED,
-	POWER_STATE_TYPE_PERFORMANCE,
-	/* internal states */
-	POWER_STATE_TYPE_INTERNAL_UVD,
-	POWER_STATE_TYPE_INTERNAL_UVD_SD,
-	POWER_STATE_TYPE_INTERNAL_UVD_HD,
-	POWER_STATE_TYPE_INTERNAL_UVD_HD2,
-	POWER_STATE_TYPE_INTERNAL_UVD_MVC,
-	POWER_STATE_TYPE_INTERNAL_BOOT,
-	POWER_STATE_TYPE_INTERNAL_THERMAL,
-	POWER_STATE_TYPE_INTERNAL_ACPI,
-	POWER_STATE_TYPE_INTERNAL_ULV,
-	POWER_STATE_TYPE_INTERNAL_3DPERF,
-};
-
-enum amdgpu_int_thermal_type {
-	THERMAL_TYPE_NONE,
-	THERMAL_TYPE_EXTERNAL,
-	THERMAL_TYPE_EXTERNAL_GPIO,
-	THERMAL_TYPE_RV6XX,
-	THERMAL_TYPE_RV770,
-	THERMAL_TYPE_ADT7473_WITH_INTERNAL,
-	THERMAL_TYPE_EVERGREEN,
-	THERMAL_TYPE_SUMO,
-	THERMAL_TYPE_NI,
-	THERMAL_TYPE_SI,
-	THERMAL_TYPE_EMC2103_WITH_INTERNAL,
-	THERMAL_TYPE_CI,
-	THERMAL_TYPE_KV,
-};
-
-enum amdgpu_dpm_auto_throttle_src {
-	AMDGPU_DPM_AUTO_THROTTLE_SRC_THERMAL,
-	AMDGPU_DPM_AUTO_THROTTLE_SRC_EXTERNAL
-};
-
-enum amdgpu_dpm_event_src {
-	AMDGPU_DPM_EVENT_SRC_ANALOG = 0,
-	AMDGPU_DPM_EVENT_SRC_EXTERNAL = 1,
-	AMDGPU_DPM_EVENT_SRC_DIGITAL = 2,
-	AMDGPU_DPM_EVENT_SRC_ANALOG_OR_EXTERNAL = 3,
-	AMDGPU_DPM_EVENT_SRC_DIGIAL_OR_EXTERNAL = 4
-};
-
-#define AMDGPU_MAX_VCE_LEVELS 6
-
-enum amdgpu_vce_level {
-	AMDGPU_VCE_LEVEL_AC_ALL = 0,     /* AC, All cases */
-	AMDGPU_VCE_LEVEL_DC_EE = 1,      /* DC, entropy encoding */
-	AMDGPU_VCE_LEVEL_DC_LL_LOW = 2,  /* DC, low latency queue, res <= 720 */
-	AMDGPU_VCE_LEVEL_DC_LL_HIGH = 3, /* DC, low latency queue, 1080 >= res > 720 */
-	AMDGPU_VCE_LEVEL_DC_GP_LOW = 4,  /* DC, general purpose queue, res <= 720 */
-	AMDGPU_VCE_LEVEL_DC_GP_HIGH = 5, /* DC, general purpose queue, 1080 >= res > 720 */
-};
-
-struct amdgpu_ps {
-	u32 caps; /* vbios flags */
-	u32 class; /* vbios flags */
-	u32 class2; /* vbios flags */
-	/* UVD clocks */
-	u32 vclk;
-	u32 dclk;
-	/* VCE clocks */
-	u32 evclk;
-	u32 ecclk;
-	bool vce_active;
-	enum amdgpu_vce_level vce_level;
-	/* asic priv */
-	void *ps_priv;
-};
-
-struct amdgpu_dpm_thermal {
-	/* thermal interrupt work */
-	struct work_struct work;
-	/* low temperature threshold */
-	int                min_temp;
-	/* high temperature threshold */
-	int                max_temp;
-	/* was last interrupt low to high or high to low */
-	bool               high_to_low;
-	/* interrupt source */
-	struct amdgpu_irq_src	irq;
-};
-
-enum amdgpu_clk_action
-{
-	AMDGPU_SCLK_UP = 1,
-	AMDGPU_SCLK_DOWN
-};
-
-struct amdgpu_blacklist_clocks
-{
-	u32 sclk;
-	u32 mclk;
-	enum amdgpu_clk_action action;
-};
-
-struct amdgpu_clock_and_voltage_limits {
-	u32 sclk;
-	u32 mclk;
-	u16 vddc;
-	u16 vddci;
-};
-
-struct amdgpu_clock_array {
-	u32 count;
-	u32 *values;
-};
-
-struct amdgpu_clock_voltage_dependency_entry {
-	u32 clk;
-	u16 v;
-};
-
-struct amdgpu_clock_voltage_dependency_table {
-	u32 count;
-	struct amdgpu_clock_voltage_dependency_entry *entries;
-};
-
-union amdgpu_cac_leakage_entry {
-	struct {
-		u16 vddc;
-		u32 leakage;
-	};
-	struct {
-		u16 vddc1;
-		u16 vddc2;
-		u16 vddc3;
-	};
-};
-
-struct amdgpu_cac_leakage_table {
-	u32 count;
-	union amdgpu_cac_leakage_entry *entries;
-};
-
-struct amdgpu_phase_shedding_limits_entry {
-	u16 voltage;
-	u32 sclk;
-	u32 mclk;
-};
-
-struct amdgpu_phase_shedding_limits_table {
-	u32 count;
-	struct amdgpu_phase_shedding_limits_entry *entries;
-};
-
-struct amdgpu_uvd_clock_voltage_dependency_entry {
-	u32 vclk;
-	u32 dclk;
-	u16 v;
-};
-
-struct amdgpu_uvd_clock_voltage_dependency_table {
-	u8 count;
-	struct amdgpu_uvd_clock_voltage_dependency_entry *entries;
-};
-
-struct amdgpu_vce_clock_voltage_dependency_entry {
-	u32 ecclk;
-	u32 evclk;
-	u16 v;
-};
-
-struct amdgpu_vce_clock_voltage_dependency_table {
-	u8 count;
-	struct amdgpu_vce_clock_voltage_dependency_entry *entries;
-};
-
-struct amdgpu_ppm_table {
-	u8 ppm_design;
-	u16 cpu_core_number;
-	u32 platform_tdp;
-	u32 small_ac_platform_tdp;
-	u32 platform_tdc;
-	u32 small_ac_platform_tdc;
-	u32 apu_tdp;
-	u32 dgpu_tdp;
-	u32 dgpu_ulv_power;
-	u32 tj_max;
-};
-
-struct amdgpu_cac_tdp_table {
-	u16 tdp;
-	u16 configurable_tdp;
-	u16 tdc;
-	u16 battery_power_limit;
-	u16 small_power_limit;
-	u16 low_cac_leakage;
-	u16 high_cac_leakage;
-	u16 maximum_power_delivery_limit;
-};
-
-struct amdgpu_dpm_dynamic_state {
-	struct amdgpu_clock_voltage_dependency_table vddc_dependency_on_sclk;
-	struct amdgpu_clock_voltage_dependency_table vddci_dependency_on_mclk;
-	struct amdgpu_clock_voltage_dependency_table vddc_dependency_on_mclk;
-	struct amdgpu_clock_voltage_dependency_table mvdd_dependency_on_mclk;
-	struct amdgpu_clock_voltage_dependency_table vddc_dependency_on_dispclk;
-	struct amdgpu_uvd_clock_voltage_dependency_table uvd_clock_voltage_dependency_table;
-	struct amdgpu_vce_clock_voltage_dependency_table vce_clock_voltage_dependency_table;
-	struct amdgpu_clock_voltage_dependency_table samu_clock_voltage_dependency_table;
-	struct amdgpu_clock_voltage_dependency_table acp_clock_voltage_dependency_table;
-	struct amdgpu_clock_voltage_dependency_table vddgfx_dependency_on_sclk;
-	struct amdgpu_clock_array valid_sclk_values;
-	struct amdgpu_clock_array valid_mclk_values;
-	struct amdgpu_clock_and_voltage_limits max_clock_voltage_on_dc;
-	struct amdgpu_clock_and_voltage_limits max_clock_voltage_on_ac;
-	u32 mclk_sclk_ratio;
-	u32 sclk_mclk_delta;
-	u16 vddc_vddci_delta;
-	u16 min_vddc_for_pcie_gen2;
-	struct amdgpu_cac_leakage_table cac_leakage_table;
-	struct amdgpu_phase_shedding_limits_table phase_shedding_limits_table;
-	struct amdgpu_ppm_table *ppm_table;
-	struct amdgpu_cac_tdp_table *cac_tdp_table;
-};
-
-struct amdgpu_dpm_fan {
-	u16 t_min;
-	u16 t_med;
-	u16 t_high;
-	u16 pwm_min;
-	u16 pwm_med;
-	u16 pwm_high;
-	u8 t_hyst;
-	u32 cycle_delay;
-	u16 t_max;
-	u8 control_mode;
-	u16 default_max_fan_pwm;
-	u16 default_fan_output_sensitivity;
-	u16 fan_output_sensitivity;
-	bool ucode_fan_control;
-};
-
-enum amdgpu_pcie_gen {
-	AMDGPU_PCIE_GEN1 = 0,
-	AMDGPU_PCIE_GEN2 = 1,
-	AMDGPU_PCIE_GEN3 = 2,
-	AMDGPU_PCIE_GEN_INVALID = 0xffff
-};
-
-enum amdgpu_dpm_forced_level {
-	AMDGPU_DPM_FORCED_LEVEL_AUTO = 0,
-	AMDGPU_DPM_FORCED_LEVEL_LOW = 1,
-	AMDGPU_DPM_FORCED_LEVEL_HIGH = 2,
-};
-
-struct amdgpu_vce_state {
-	/* vce clocks */
-	u32 evclk;
-	u32 ecclk;
-	/* gpu clocks */
-	u32 sclk;
-	u32 mclk;
-	u8 clk_idx;
-	u8 pstate;
-};
-
-struct amdgpu_dpm_funcs {
-	int (*get_temperature)(struct amdgpu_device *adev);
-	int (*pre_set_power_state)(struct amdgpu_device *adev);
-	int (*set_power_state)(struct amdgpu_device *adev);
-	void (*post_set_power_state)(struct amdgpu_device *adev);
-	void (*display_configuration_changed)(struct amdgpu_device *adev);
-	u32 (*get_sclk)(struct amdgpu_device *adev, bool low);
-	u32 (*get_mclk)(struct amdgpu_device *adev, bool low);
-	void (*print_power_state)(struct amdgpu_device *adev, struct amdgpu_ps *ps);
-	void (*debugfs_print_current_performance_level)(struct amdgpu_device *adev, struct seq_file *m);
-	int (*force_performance_level)(struct amdgpu_device *adev, enum amdgpu_dpm_forced_level level);
-	bool (*vblank_too_short)(struct amdgpu_device *adev);
-	void (*powergate_uvd)(struct amdgpu_device *adev, bool gate);
-	void (*powergate_vce)(struct amdgpu_device *adev, bool gate);
-	void (*enable_bapm)(struct amdgpu_device *adev, bool enable);
-	void (*set_fan_control_mode)(struct amdgpu_device *adev, u32 mode);
-	u32 (*get_fan_control_mode)(struct amdgpu_device *adev);
-	int (*set_fan_speed_percent)(struct amdgpu_device *adev, u32 speed);
-	int (*get_fan_speed_percent)(struct amdgpu_device *adev, u32 *speed);
-};
-
-struct amdgpu_dpm {
-	struct amdgpu_ps        *ps;
-	/* number of valid power states */
-	int                     num_ps;
-	/* current power state that is active */
-	struct amdgpu_ps        *current_ps;
-	/* requested power state */
-	struct amdgpu_ps        *requested_ps;
-	/* boot up power state */
-	struct amdgpu_ps        *boot_ps;
-	/* default uvd power state */
-	struct amdgpu_ps        *uvd_ps;
-	/* vce requirements */
-	struct amdgpu_vce_state vce_states[AMDGPU_MAX_VCE_LEVELS];
-	enum amdgpu_vce_level vce_level;
-	enum amdgpu_pm_state_type state;
-	enum amdgpu_pm_state_type user_state;
-	u32                     platform_caps;
-	u32                     voltage_response_time;
-	u32                     backbias_response_time;
-	void                    *priv;
-	u32			new_active_crtcs;
-	int			new_active_crtc_count;
-	u32			current_active_crtcs;
-	int			current_active_crtc_count;
-	struct amdgpu_dpm_dynamic_state dyn_state;
-	struct amdgpu_dpm_fan fan;
-	u32 tdp_limit;
-	u32 near_tdp_limit;
-	u32 near_tdp_limit_adjusted;
-	u32 sq_ramping_threshold;
-	u32 cac_leakage;
-	u16 tdp_od_limit;
-	u32 tdp_adjustment;
-	u16 load_line_slope;
-	bool power_control;
-	bool ac_power;
-	/* special states active */
-	bool                    thermal_active;
-	bool                    uvd_active;
-	bool                    vce_active;
-	/* thermal handling */
-	struct amdgpu_dpm_thermal thermal;
-	/* forced levels */
-	enum amdgpu_dpm_forced_level forced_level;
-};
-
-struct amdgpu_pm {
-	struct mutex		mutex;
-	u32                     current_sclk;
-	u32                     current_mclk;
-	u32                     default_sclk;
-	u32                     default_mclk;
-	struct amdgpu_i2c_chan *i2c_bus;
-	/* internal thermal controller on rv6xx+ */
-	enum amdgpu_int_thermal_type int_thermal_type;
-	struct device	        *int_hwmon_dev;
-	/* fan control parameters */
-	bool                    no_fan;
-	u8                      fan_pulses_per_revolution;
-	u8                      fan_min_rpm;
-	u8                      fan_max_rpm;
-	/* dpm */
-	bool                    dpm_enabled;
-	bool                    sysfs_initialized;
-	struct amdgpu_dpm       dpm;
-	const struct firmware	*fw;	/* SMC firmware */
-	uint32_t                fw_version;
-	const struct amdgpu_dpm_funcs *funcs;
-};
-
-/*
- * UVD
- */
-#define AMDGPU_MAX_UVD_HANDLES	10
-#define AMDGPU_UVD_STACK_SIZE	(1024*1024)
-#define AMDGPU_UVD_HEAP_SIZE	(1024*1024)
-#define AMDGPU_UVD_FIRMWARE_OFFSET 256
-
-struct amdgpu_uvd {
-	struct amdgpu_bo	*vcpu_bo;
-	void			*cpu_addr;
-	uint64_t		gpu_addr;
-	unsigned		fw_version;
-	atomic_t		handles[AMDGPU_MAX_UVD_HANDLES];
-	struct drm_file		*filp[AMDGPU_MAX_UVD_HANDLES];
-	struct delayed_work	idle_work;
-	const struct firmware	*fw;	/* UVD firmware */
-	struct amdgpu_ring	ring;
-	struct amdgpu_irq_src	irq;
-	bool			address_64_bit;
-};
-
-/*
- * VCE
- */
-#define AMDGPU_MAX_VCE_HANDLES	16
-#define AMDGPU_VCE_FIRMWARE_OFFSET 256
-
-#define AMDGPU_VCE_HARVEST_VCE0 (1 << 0)
-#define AMDGPU_VCE_HARVEST_VCE1 (1 << 1)
-
-struct amdgpu_vce {
-	struct amdgpu_bo	*vcpu_bo;
-	uint64_t		gpu_addr;
-	unsigned		fw_version;
-	unsigned		fb_version;
-	atomic_t		handles[AMDGPU_MAX_VCE_HANDLES];
-	struct drm_file		*filp[AMDGPU_MAX_VCE_HANDLES];
-	uint32_t		img_size[AMDGPU_MAX_VCE_HANDLES];
-	struct delayed_work	idle_work;
-	const struct firmware	*fw;	/* VCE firmware */
-	struct amdgpu_ring	ring[AMDGPU_MAX_VCE_RINGS];
-	struct amdgpu_irq_src	irq;
-	unsigned		harvest_config;
-};
-=======
 int amdgpu_device_wb_get(struct amdgpu_device *adev, u32 *wb);
 void amdgpu_device_wb_free(struct amdgpu_device *adev, u32 wb);
->>>>>>> 286cd8c7
 
 /*
  * SDMA
@@ -2322,32 +1764,6 @@
 #define amdgpu_gfx_select_me_pipe_q(adev, me, pipe, q) (adev)->gfx.funcs->select_me_pipe_q((adev), (me), (pipe), (q))
 
 /* Common functions */
-<<<<<<< HEAD
-int amdgpu_gpu_reset(struct amdgpu_device *adev);
-void amdgpu_pci_config_reset(struct amdgpu_device *adev);
-bool amdgpu_card_posted(struct amdgpu_device *adev);
-void amdgpu_update_display_priority(struct amdgpu_device *adev);
-bool amdgpu_boot_test_post_card(struct amdgpu_device *adev);
-
-int amdgpu_cs_parser_init(struct amdgpu_cs_parser *p, void *data);
-int amdgpu_cs_get_ring(struct amdgpu_device *adev, u32 ip_type,
-		       u32 ip_instance, u32 ring,
-		       struct amdgpu_ring **out_ring);
-void amdgpu_ttm_placement_from_domain(struct amdgpu_bo *rbo, u32 domain);
-bool amdgpu_ttm_bo_is_amdgpu_bo(struct ttm_buffer_object *bo);
-int amdgpu_ttm_tt_set_userptr(struct ttm_tt *ttm, uint64_t addr,
-				     uint32_t flags);
-bool amdgpu_ttm_tt_has_userptr(struct ttm_tt *ttm);
-bool amdgpu_ttm_tt_affect_userptr(struct ttm_tt *ttm, unsigned long start,
-				  unsigned long end);
-bool amdgpu_ttm_tt_is_readonly(struct ttm_tt *ttm);
-uint32_t amdgpu_ttm_tt_pte_flags(struct amdgpu_device *adev, struct ttm_tt *ttm,
-				 struct ttm_mem_reg *mem);
-void amdgpu_vram_location(struct amdgpu_device *adev, struct amdgpu_mc *mc, u64 base);
-void amdgpu_gtt_location(struct amdgpu_device *adev, struct amdgpu_mc *mc);
-void amdgpu_ttm_set_active_vram_size(struct amdgpu_device *adev, u64 size);
-void amdgpu_program_register_sequence(struct amdgpu_device *adev,
-=======
 int amdgpu_device_gpu_recover(struct amdgpu_device *adev,
 			      struct amdgpu_job* job, bool force);
 void amdgpu_device_pci_config_reset(struct amdgpu_device *adev);
@@ -2362,7 +1778,6 @@
 				 struct amdgpu_gmc *mc);
 int amdgpu_device_resize_fb_bar(struct amdgpu_device *adev);
 void amdgpu_device_program_register_sequence(struct amdgpu_device *adev,
->>>>>>> 286cd8c7
 					     const u32 *registers,
 					     const u32 array_size);
 
