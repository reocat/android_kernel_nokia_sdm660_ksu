--- conflicted
+++ resolved
@@ -345,33 +345,8 @@
 	list_for_each_entry(connector, &dev->mode_config.connector_list, head) {
 		struct amdgpu_connector *amdgpu_connector = to_amdgpu_connector(connector);
 
-<<<<<<< HEAD
-		switch (amdgpu_connector->hpd.hpd) {
-		case AMDGPU_HPD_1:
-			idx = 0;
-			break;
-		case AMDGPU_HPD_2:
-			idx = 1;
-			break;
-		case AMDGPU_HPD_3:
-			idx = 2;
-			break;
-		case AMDGPU_HPD_4:
-			idx = 3;
-			break;
-		case AMDGPU_HPD_5:
-			idx = 4;
-			break;
-		case AMDGPU_HPD_6:
-			idx = 5;
-			break;
-		default:
-			continue;
-		}
-=======
 		if (amdgpu_connector->hpd.hpd >= adev->mode_info.num_hpd)
 			continue;
->>>>>>> 286cd8c7
 
 		if (connector->connector_type == DRM_MODE_CONNECTOR_eDP ||
 		    connector->connector_type == DRM_MODE_CONNECTOR_LVDS) {
@@ -380,15 +355,6 @@
 			 * https://bugzilla.redhat.com/show_bug.cgi?id=726143
 			 * also avoid interrupt storms during dpms.
 			 */
-<<<<<<< HEAD
-			tmp = RREG32(mmDC_HPD_INT_CONTROL + hpd_offsets[idx]);
-			tmp = REG_SET_FIELD(tmp, DC_HPD_INT_CONTROL, DC_HPD_INT_EN, 0);
-			WREG32(mmDC_HPD_INT_CONTROL + hpd_offsets[idx], tmp);
-			continue;
-		}
-
-		tmp = RREG32(mmDC_HPD_CONTROL + hpd_offsets[idx]);
-=======
 			tmp = RREG32(mmDC_HPD_INT_CONTROL + hpd_offsets[amdgpu_connector->hpd.hpd]);
 			tmp = REG_SET_FIELD(tmp, DC_HPD_INT_CONTROL, DC_HPD_INT_EN, 0);
 			WREG32(mmDC_HPD_INT_CONTROL + hpd_offsets[amdgpu_connector->hpd.hpd], tmp);
@@ -396,7 +362,6 @@
 		}
 
 		tmp = RREG32(mmDC_HPD_CONTROL + hpd_offsets[amdgpu_connector->hpd.hpd]);
->>>>>>> 286cd8c7
 		tmp = REG_SET_FIELD(tmp, DC_HPD_CONTROL, DC_HPD_EN, 1);
 		WREG32(mmDC_HPD_CONTROL + hpd_offsets[amdgpu_connector->hpd.hpd], tmp);
 
@@ -1082,16 +1047,11 @@
 	u32 tmp, wm_mask, lb_vblank_lead_lines = 0;
 
 	if (amdgpu_crtc->base.enabled && num_heads && mode) {
-<<<<<<< HEAD
-		active_time = 1000000UL * (u32)mode->crtc_hdisplay / (u32)mode->clock;
-		line_time = min((u32) (1000000UL * (u32)mode->crtc_htotal / (u32)mode->clock), (u32)65535);
-=======
 		active_time = (u32) div_u64((u64)mode->crtc_hdisplay * 1000000,
 					    (u32)mode->clock);
 		line_time = (u32) div_u64((u64)mode->crtc_htotal * 1000000,
 					  (u32)mode->clock);
 		line_time = min(line_time, (u32)65535);
->>>>>>> 286cd8c7
 
 		/* watermark for high clocks */
 		if (adev->pm.dpm_enabled) {
