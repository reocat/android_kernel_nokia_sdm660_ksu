/*
 * Copyright 2008 Advanced Micro Devices, Inc.
 * Copyright 2008 Red Hat Inc.
 * Copyright 2009 Jerome Glisse.
 *
 * Permission is hereby granted, free of charge, to any person obtaining a
 * copy of this software and associated documentation files (the "Software"),
 * to deal in the Software without restriction, including without limitation
 * the rights to use, copy, modify, merge, publish, distribute, sublicense,
 * and/or sell copies of the Software, and to permit persons to whom the
 * Software is furnished to do so, subject to the following conditions:
 *
 * The above copyright notice and this permission notice shall be included in
 * all copies or substantial portions of the Software.
 *
 * THE SOFTWARE IS PROVIDED "AS IS", WITHOUT WARRANTY OF ANY KIND, EXPRESS OR
 * IMPLIED, INCLUDING BUT NOT LIMITED TO THE WARRANTIES OF MERCHANTABILITY,
 * FITNESS FOR A PARTICULAR PURPOSE AND NONINFRINGEMENT.  IN NO EVENT SHALL
 * THE COPYRIGHT HOLDER(S) OR AUTHOR(S) BE LIABLE FOR ANY CLAIM, DAMAGES OR
 * OTHER LIABILITY, WHETHER IN AN ACTION OF CONTRACT, TORT OR OTHERWISE,
 * ARISING FROM, OUT OF OR IN CONNECTION WITH THE SOFTWARE OR THE USE OR
 * OTHER DEALINGS IN THE SOFTWARE.
 *
 * Authors: Dave Airlie
 *          Alex Deucher
 *          Jerome Glisse
 */
#include <linux/power_supply.h>
#include <linux/kthread.h>
#include <linux/console.h>
#include <linux/slab.h>
#include <drm/drmP.h>
#include <drm/drm_crtc_helper.h>
#include <drm/drm_atomic_helper.h>
#include <drm/amdgpu_drm.h>
#include <linux/vgaarb.h>
#include <linux/vga_switcheroo.h>
#include <linux/efi.h>
#include "amdgpu.h"
#include "amdgpu_trace.h"
#include "amdgpu_i2c.h"
#include "atom.h"
#include "amdgpu_atombios.h"
#include "amdgpu_atomfirmware.h"
#include "amd_pcie.h"
#ifdef CONFIG_DRM_AMDGPU_SI
#include "si.h"
#endif
#ifdef CONFIG_DRM_AMDGPU_CIK
#include "cik.h"
#endif
#include "vi.h"
#include "soc15.h"
#include "bif/bif_4_1_d.h"
#include <linux/pci.h>
#include <linux/firmware.h>
#include "amdgpu_vf_error.h"

#include "amdgpu_amdkfd.h"
#include "amdgpu_pm.h"

MODULE_FIRMWARE("amdgpu/vega10_gpu_info.bin");
MODULE_FIRMWARE("amdgpu/vega12_gpu_info.bin");
MODULE_FIRMWARE("amdgpu/raven_gpu_info.bin");

#define AMDGPU_RESUME_MS		2000

static const char *amdgpu_asic_name[] = {
	"TAHITI",
	"PITCAIRN",
	"VERDE",
	"OLAND",
	"HAINAN",
	"BONAIRE",
	"KAVERI",
	"KABINI",
	"HAWAII",
	"MULLINS",
	"TOPAZ",
	"TONGA",
	"FIJI",
	"CARRIZO",
	"STONEY",
	"POLARIS10",
	"POLARIS11",
	"POLARIS12",
	"VEGAM",
	"VEGA10",
	"VEGA12",
	"VEGA20",
	"RAVEN",
	"LAST",
};

static void amdgpu_device_get_pcie_info(struct amdgpu_device *adev);

/**
 * amdgpu_device_is_px - Is the device is a dGPU with HG/PX power control
 *
 * @dev: drm_device pointer
 *
 * Returns true if the device is a dGPU with HG/PX power control,
 * otherwise return false.
 */
bool amdgpu_device_is_px(struct drm_device *dev)
{
	struct amdgpu_device *adev = dev->dev_private;

	if (adev->flags & AMD_IS_PX)
		return true;
	return false;
}

/*
 * MMIO register access helper functions.
 */
/**
 * amdgpu_mm_rreg - read a memory mapped IO register
 *
 * @adev: amdgpu_device pointer
 * @reg: dword aligned register offset
 * @acc_flags: access flags which require special behavior
 *
 * Returns the 32 bit value from the offset specified.
 */
uint32_t amdgpu_mm_rreg(struct amdgpu_device *adev, uint32_t reg,
			uint32_t acc_flags)
{
	uint32_t ret;

	if (!(acc_flags & AMDGPU_REGS_NO_KIQ) && amdgpu_sriov_runtime(adev))
		return amdgpu_virt_kiq_rreg(adev, reg);

	if ((reg * 4) < adev->rmmio_size && !(acc_flags & AMDGPU_REGS_IDX))
		ret = readl(((void __iomem *)adev->rmmio) + (reg * 4));
	else {
		unsigned long flags;

		spin_lock_irqsave(&adev->mmio_idx_lock, flags);
		writel((reg * 4), ((void __iomem *)adev->rmmio) + (mmMM_INDEX * 4));
		ret = readl(((void __iomem *)adev->rmmio) + (mmMM_DATA * 4));
		spin_unlock_irqrestore(&adev->mmio_idx_lock, flags);
	}
	trace_amdgpu_mm_rreg(adev->pdev->device, reg, ret);
	return ret;
}

/*
 * MMIO register read with bytes helper functions
 * @offset:bytes offset from MMIO start
 *
*/

/**
 * amdgpu_mm_rreg8 - read a memory mapped IO register
 *
 * @adev: amdgpu_device pointer
 * @offset: byte aligned register offset
 *
 * Returns the 8 bit value from the offset specified.
 */
uint8_t amdgpu_mm_rreg8(struct amdgpu_device *adev, uint32_t offset) {
	if (offset < adev->rmmio_size)
		return (readb(adev->rmmio + offset));
	BUG();
}

/*
 * MMIO register write with bytes helper functions
 * @offset:bytes offset from MMIO start
 * @value: the value want to be written to the register
 *
*/
/**
 * amdgpu_mm_wreg8 - read a memory mapped IO register
 *
 * @adev: amdgpu_device pointer
 * @offset: byte aligned register offset
 * @value: 8 bit value to write
 *
 * Writes the value specified to the offset specified.
 */
void amdgpu_mm_wreg8(struct amdgpu_device *adev, uint32_t offset, uint8_t value) {
	if (offset < adev->rmmio_size)
		writeb(value, adev->rmmio + offset);
	else
		BUG();
}

/**
 * amdgpu_mm_wreg - write to a memory mapped IO register
 *
 * @adev: amdgpu_device pointer
 * @reg: dword aligned register offset
 * @v: 32 bit value to write to the register
 * @acc_flags: access flags which require special behavior
 *
 * Writes the value specified to the offset specified.
 */
void amdgpu_mm_wreg(struct amdgpu_device *adev, uint32_t reg, uint32_t v,
		    uint32_t acc_flags)
{
	trace_amdgpu_mm_wreg(adev->pdev->device, reg, v);

	if (adev->asic_type >= CHIP_VEGA10 && reg == 0) {
		adev->last_mm_index = v;
	}

	if (!(acc_flags & AMDGPU_REGS_NO_KIQ) && amdgpu_sriov_runtime(adev))
		return amdgpu_virt_kiq_wreg(adev, reg, v);

	if ((reg * 4) < adev->rmmio_size && !(acc_flags & AMDGPU_REGS_IDX))
		writel(v, ((void __iomem *)adev->rmmio) + (reg * 4));
	else {
		unsigned long flags;

		spin_lock_irqsave(&adev->mmio_idx_lock, flags);
		writel((reg * 4), ((void __iomem *)adev->rmmio) + (mmMM_INDEX * 4));
		writel(v, ((void __iomem *)adev->rmmio) + (mmMM_DATA * 4));
		spin_unlock_irqrestore(&adev->mmio_idx_lock, flags);
	}

	if (adev->asic_type >= CHIP_VEGA10 && reg == 1 && adev->last_mm_index == 0x5702C) {
		udelay(500);
	}
}

/**
 * amdgpu_io_rreg - read an IO register
 *
 * @adev: amdgpu_device pointer
 * @reg: dword aligned register offset
 *
 * Returns the 32 bit value from the offset specified.
 */
u32 amdgpu_io_rreg(struct amdgpu_device *adev, u32 reg)
{
	if ((reg * 4) < adev->rio_mem_size)
		return ioread32(adev->rio_mem + (reg * 4));
	else {
		iowrite32((reg * 4), adev->rio_mem + (mmMM_INDEX * 4));
		return ioread32(adev->rio_mem + (mmMM_DATA * 4));
	}
}

/**
 * amdgpu_io_wreg - write to an IO register
 *
 * @adev: amdgpu_device pointer
 * @reg: dword aligned register offset
 * @v: 32 bit value to write to the register
 *
 * Writes the value specified to the offset specified.
 */
void amdgpu_io_wreg(struct amdgpu_device *adev, u32 reg, u32 v)
{
	if (adev->asic_type >= CHIP_VEGA10 && reg == 0) {
		adev->last_mm_index = v;
	}

	if ((reg * 4) < adev->rio_mem_size)
		iowrite32(v, adev->rio_mem + (reg * 4));
	else {
		iowrite32((reg * 4), adev->rio_mem + (mmMM_INDEX * 4));
		iowrite32(v, adev->rio_mem + (mmMM_DATA * 4));
	}

	if (adev->asic_type >= CHIP_VEGA10 && reg == 1 && adev->last_mm_index == 0x5702C) {
		udelay(500);
	}
}

/**
 * amdgpu_mm_rdoorbell - read a doorbell dword
 *
 * @adev: amdgpu_device pointer
 * @index: doorbell index
 *
 * Returns the value in the doorbell aperture at the
 * requested doorbell index (CIK).
 */
u32 amdgpu_mm_rdoorbell(struct amdgpu_device *adev, u32 index)
{
	if (index < adev->doorbell.num_doorbells) {
		return readl(adev->doorbell.ptr + index);
	} else {
		DRM_ERROR("reading beyond doorbell aperture: 0x%08x!\n", index);
		return 0;
	}
}

/**
 * amdgpu_mm_wdoorbell - write a doorbell dword
 *
 * @adev: amdgpu_device pointer
 * @index: doorbell index
 * @v: value to write
 *
 * Writes @v to the doorbell aperture at the
 * requested doorbell index (CIK).
 */
void amdgpu_mm_wdoorbell(struct amdgpu_device *adev, u32 index, u32 v)
{
	if (index < adev->doorbell.num_doorbells) {
		writel(v, adev->doorbell.ptr + index);
	} else {
		DRM_ERROR("writing beyond doorbell aperture: 0x%08x!\n", index);
	}
}

/**
 * amdgpu_mm_rdoorbell64 - read a doorbell Qword
 *
 * @adev: amdgpu_device pointer
 * @index: doorbell index
 *
 * Returns the value in the doorbell aperture at the
 * requested doorbell index (VEGA10+).
 */
u64 amdgpu_mm_rdoorbell64(struct amdgpu_device *adev, u32 index)
{
	if (index < adev->doorbell.num_doorbells) {
		return atomic64_read((atomic64_t *)(adev->doorbell.ptr + index));
	} else {
		DRM_ERROR("reading beyond doorbell aperture: 0x%08x!\n", index);
		return 0;
	}
}

/**
 * amdgpu_mm_wdoorbell64 - write a doorbell Qword
 *
 * @adev: amdgpu_device pointer
 * @index: doorbell index
 * @v: value to write
 *
 * Writes @v to the doorbell aperture at the
 * requested doorbell index (VEGA10+).
 */
void amdgpu_mm_wdoorbell64(struct amdgpu_device *adev, u32 index, u64 v)
{
	if (index < adev->doorbell.num_doorbells) {
		atomic64_set((atomic64_t *)(adev->doorbell.ptr + index), v);
	} else {
		DRM_ERROR("writing beyond doorbell aperture: 0x%08x!\n", index);
	}
}

/**
 * amdgpu_invalid_rreg - dummy reg read function
 *
 * @adev: amdgpu device pointer
 * @reg: offset of register
 *
 * Dummy register read function.  Used for register blocks
 * that certain asics don't have (all asics).
 * Returns the value in the register.
 */
static uint32_t amdgpu_invalid_rreg(struct amdgpu_device *adev, uint32_t reg)
{
	DRM_ERROR("Invalid callback to read register 0x%04X\n", reg);
	BUG();
	return 0;
}

/**
 * amdgpu_invalid_wreg - dummy reg write function
 *
 * @adev: amdgpu device pointer
 * @reg: offset of register
 * @v: value to write to the register
 *
 * Dummy register read function.  Used for register blocks
 * that certain asics don't have (all asics).
 */
static void amdgpu_invalid_wreg(struct amdgpu_device *adev, uint32_t reg, uint32_t v)
{
	DRM_ERROR("Invalid callback to write register 0x%04X with 0x%08X\n",
		  reg, v);
	BUG();
}

/**
 * amdgpu_block_invalid_rreg - dummy reg read function
 *
 * @adev: amdgpu device pointer
 * @block: offset of instance
 * @reg: offset of register
 *
 * Dummy register read function.  Used for register blocks
 * that certain asics don't have (all asics).
 * Returns the value in the register.
 */
static uint32_t amdgpu_block_invalid_rreg(struct amdgpu_device *adev,
					  uint32_t block, uint32_t reg)
{
	DRM_ERROR("Invalid callback to read register 0x%04X in block 0x%04X\n",
		  reg, block);
	BUG();
	return 0;
}

/**
 * amdgpu_block_invalid_wreg - dummy reg write function
 *
 * @adev: amdgpu device pointer
 * @block: offset of instance
 * @reg: offset of register
 * @v: value to write to the register
 *
 * Dummy register read function.  Used for register blocks
 * that certain asics don't have (all asics).
 */
static void amdgpu_block_invalid_wreg(struct amdgpu_device *adev,
				      uint32_t block,
				      uint32_t reg, uint32_t v)
{
	DRM_ERROR("Invalid block callback to write register 0x%04X in block 0x%04X with 0x%08X\n",
		  reg, block, v);
	BUG();
}

/**
 * amdgpu_device_vram_scratch_init - allocate the VRAM scratch page
 *
 * @adev: amdgpu device pointer
 *
 * Allocates a scratch page of VRAM for use by various things in the
 * driver.
 */
static int amdgpu_device_vram_scratch_init(struct amdgpu_device *adev)
{
	return amdgpu_bo_create_kernel(adev, AMDGPU_GPU_PAGE_SIZE,
				       PAGE_SIZE, AMDGPU_GEM_DOMAIN_VRAM,
				       &adev->vram_scratch.robj,
				       &adev->vram_scratch.gpu_addr,
				       (void **)&adev->vram_scratch.ptr);
}

/**
 * amdgpu_device_vram_scratch_fini - Free the VRAM scratch page
 *
 * @adev: amdgpu device pointer
 *
 * Frees the VRAM scratch page.
 */
static void amdgpu_device_vram_scratch_fini(struct amdgpu_device *adev)
{
	amdgpu_bo_free_kernel(&adev->vram_scratch.robj, NULL, NULL);
}

/**
 * amdgpu_device_program_register_sequence - program an array of registers.
 *
 * @adev: amdgpu_device pointer
 * @registers: pointer to the register array
 * @array_size: size of the register array
 *
 * Programs an array or registers with and and or masks.
 * This is a helper for setting golden registers.
 */
void amdgpu_device_program_register_sequence(struct amdgpu_device *adev,
					     const u32 *registers,
					     const u32 array_size)
{
	u32 tmp, reg, and_mask, or_mask;
	int i;

	if (array_size % 3)
		return;

	for (i = 0; i < array_size; i +=3) {
		reg = registers[i + 0];
		and_mask = registers[i + 1];
		or_mask = registers[i + 2];

		if (and_mask == 0xffffffff) {
			tmp = or_mask;
		} else {
			tmp = RREG32(reg);
			tmp &= ~and_mask;
			tmp |= or_mask;
		}
		WREG32(reg, tmp);
	}
}

/**
 * amdgpu_device_pci_config_reset - reset the GPU
 *
 * @adev: amdgpu_device pointer
 *
 * Resets the GPU using the pci config reset sequence.
 * Only applicable to asics prior to vega10.
 */
void amdgpu_device_pci_config_reset(struct amdgpu_device *adev)
{
	pci_write_config_dword(adev->pdev, 0x7c, AMDGPU_ASIC_RESET_DATA);
}

/*
 * GPU doorbell aperture helpers function.
 */
/**
 * amdgpu_device_doorbell_init - Init doorbell driver information.
 *
 * @adev: amdgpu_device pointer
 *
 * Init doorbell driver information (CIK)
 * Returns 0 on success, error on failure.
 */
static int amdgpu_device_doorbell_init(struct amdgpu_device *adev)
{
	/* No doorbell on SI hardware generation */
	if (adev->asic_type < CHIP_BONAIRE) {
		adev->doorbell.base = 0;
		adev->doorbell.size = 0;
		adev->doorbell.num_doorbells = 0;
		adev->doorbell.ptr = NULL;
		return 0;
	}

	if (pci_resource_flags(adev->pdev, 2) & IORESOURCE_UNSET)
		return -EINVAL;

	/* doorbell bar mapping */
	adev->doorbell.base = pci_resource_start(adev->pdev, 2);
	adev->doorbell.size = pci_resource_len(adev->pdev, 2);

	adev->doorbell.num_doorbells = min_t(u32, adev->doorbell.size / sizeof(u32),
					     AMDGPU_DOORBELL_MAX_ASSIGNMENT+1);
	if (adev->doorbell.num_doorbells == 0)
		return -EINVAL;

	adev->doorbell.ptr = ioremap(adev->doorbell.base,
				     adev->doorbell.num_doorbells *
				     sizeof(u32));
	if (adev->doorbell.ptr == NULL)
		return -ENOMEM;

	return 0;
}

/**
 * amdgpu_device_doorbell_fini - Tear down doorbell driver information.
 *
 * @adev: amdgpu_device pointer
 *
 * Tear down doorbell driver information (CIK)
 */
static void amdgpu_device_doorbell_fini(struct amdgpu_device *adev)
{
	iounmap(adev->doorbell.ptr);
	adev->doorbell.ptr = NULL;
}



/*
 * amdgpu_device_wb_*()
 * Writeback is the method by which the GPU updates special pages in memory
 * with the status of certain GPU events (fences, ring pointers,etc.).
 */

/**
 * amdgpu_device_wb_fini - Disable Writeback and free memory
 *
 * @adev: amdgpu_device pointer
 *
 * Disables Writeback and frees the Writeback memory (all asics).
 * Used at driver shutdown.
 */
static void amdgpu_device_wb_fini(struct amdgpu_device *adev)
{
	if (adev->wb.wb_obj) {
		amdgpu_bo_free_kernel(&adev->wb.wb_obj,
				      &adev->wb.gpu_addr,
				      (void **)&adev->wb.wb);
		adev->wb.wb_obj = NULL;
	}
}

/**
 * amdgpu_device_wb_init- Init Writeback driver info and allocate memory
 *
 * @adev: amdgpu_device pointer
 *
 * Initializes writeback and allocates writeback memory (all asics).
 * Used at driver startup.
 * Returns 0 on success or an -error on failure.
 */
static int amdgpu_device_wb_init(struct amdgpu_device *adev)
{
	int r;

	if (adev->wb.wb_obj == NULL) {
		/* AMDGPU_MAX_WB * sizeof(uint32_t) * 8 = AMDGPU_MAX_WB 256bit slots */
		r = amdgpu_bo_create_kernel(adev, AMDGPU_MAX_WB * sizeof(uint32_t) * 8,
					    PAGE_SIZE, AMDGPU_GEM_DOMAIN_GTT,
					    &adev->wb.wb_obj, &adev->wb.gpu_addr,
					    (void **)&adev->wb.wb);
		if (r) {
			dev_warn(adev->dev, "(%d) create WB bo failed\n", r);
			return r;
		}

		adev->wb.num_wb = AMDGPU_MAX_WB;
		memset(&adev->wb.used, 0, sizeof(adev->wb.used));

		/* clear wb memory */
		memset((char *)adev->wb.wb, 0, AMDGPU_MAX_WB * sizeof(uint32_t) * 8);
	}

	return 0;
}

/**
 * amdgpu_device_wb_get - Allocate a wb entry
 *
 * @adev: amdgpu_device pointer
 * @wb: wb index
 *
 * Allocate a wb slot for use by the driver (all asics).
 * Returns 0 on success or -EINVAL on failure.
 */
int amdgpu_device_wb_get(struct amdgpu_device *adev, u32 *wb)
{
	unsigned long offset = find_first_zero_bit(adev->wb.used, adev->wb.num_wb);

	if (offset < adev->wb.num_wb) {
		__set_bit(offset, adev->wb.used);
		*wb = offset << 3; /* convert to dw offset */
		return 0;
	} else {
		return -EINVAL;
	}
}

/**
 * amdgpu_device_wb_free - Free a wb entry
 *
 * @adev: amdgpu_device pointer
 * @wb: wb index
 *
 * Free a wb slot allocated for use by the driver (all asics)
 */
void amdgpu_device_wb_free(struct amdgpu_device *adev, u32 wb)
{
	wb >>= 3;
	if (wb < adev->wb.num_wb)
		__clear_bit(wb, adev->wb.used);
}

/**
 * amdgpu_device_vram_location - try to find VRAM location
 *
 * @adev: amdgpu device structure holding all necessary informations
 * @mc: memory controller structure holding memory informations
 * @base: base address at which to put VRAM
 *
 * Function will try to place VRAM at base address provided
 * as parameter.
 */
void amdgpu_device_vram_location(struct amdgpu_device *adev,
				 struct amdgpu_gmc *mc, u64 base)
{
	uint64_t limit = (uint64_t)amdgpu_vram_limit << 20;

	mc->vram_start = base;
	mc->vram_end = mc->vram_start + mc->mc_vram_size - 1;
	if (limit && limit < mc->real_vram_size)
		mc->real_vram_size = limit;
	dev_info(adev->dev, "VRAM: %lluM 0x%016llX - 0x%016llX (%lluM used)\n",
			mc->mc_vram_size >> 20, mc->vram_start,
			mc->vram_end, mc->real_vram_size >> 20);
}

/**
 * amdgpu_device_gart_location - try to find GART location
 *
 * @adev: amdgpu device structure holding all necessary informations
 * @mc: memory controller structure holding memory informations
 *
 * Function will place try to place GART before or after VRAM.
 *
 * If GART size is bigger than space left then we ajust GART size.
 * Thus function will never fails.
 */
void amdgpu_device_gart_location(struct amdgpu_device *adev,
				 struct amdgpu_gmc *mc)
{
	u64 size_af, size_bf;

	mc->gart_size += adev->pm.smu_prv_buffer_size;

	size_af = adev->gmc.mc_mask - mc->vram_end;
	size_bf = mc->vram_start;
	if (size_bf > size_af) {
		if (mc->gart_size > size_bf) {
			dev_warn(adev->dev, "limiting GART\n");
			mc->gart_size = size_bf;
		}
		mc->gart_start = 0;
	} else {
		if (mc->gart_size > size_af) {
			dev_warn(adev->dev, "limiting GART\n");
			mc->gart_size = size_af;
		}
		/* VCE doesn't like it when BOs cross a 4GB segment, so align
		 * the GART base on a 4GB boundary as well.
		 */
		mc->gart_start = ALIGN(mc->vram_end + 1, 0x100000000ULL);
	}
	mc->gart_end = mc->gart_start + mc->gart_size - 1;
	dev_info(adev->dev, "GART: %lluM 0x%016llX - 0x%016llX\n",
			mc->gart_size >> 20, mc->gart_start, mc->gart_end);
}

/**
 * amdgpu_device_resize_fb_bar - try to resize FB BAR
 *
 * @adev: amdgpu_device pointer
 *
 * Try to resize FB BAR to make all VRAM CPU accessible. We try very hard not
 * to fail, but if any of the BARs is not accessible after the size we abort
 * driver loading by returning -ENODEV.
 */
int amdgpu_device_resize_fb_bar(struct amdgpu_device *adev)
{
	u64 space_needed = roundup_pow_of_two(adev->gmc.real_vram_size);
	u32 rbar_size = order_base_2(((space_needed >> 20) | 1)) - 1;
	struct pci_bus *root;
	struct resource *res;
	unsigned i;
	u16 cmd;
	int r;

	if (!IS_ENABLED(CONFIG_PHYS_ADDR_T_64BIT))
		return 0;

	/* Bypass for VF */
	if (amdgpu_sriov_vf(adev))
		return 0;

	/* Check if the root BUS has 64bit memory resources */
	root = adev->pdev->bus;
	while (root->parent)
		root = root->parent;

	pci_bus_for_each_resource(root, res, i) {
		if (res && res->flags & (IORESOURCE_MEM | IORESOURCE_MEM_64) &&
		    res->start > 0x100000000ull)
			break;
	}

	/* Trying to resize is pointless without a root hub window above 4GB */
	if (!res)
		return 0;

	/* Disable memory decoding while we change the BAR addresses and size */
	pci_read_config_word(adev->pdev, PCI_COMMAND, &cmd);
	pci_write_config_word(adev->pdev, PCI_COMMAND,
			      cmd & ~PCI_COMMAND_MEMORY);

	/* Free the VRAM and doorbell BAR, we most likely need to move both. */
	amdgpu_device_doorbell_fini(adev);
	if (adev->asic_type >= CHIP_BONAIRE)
		pci_release_resource(adev->pdev, 2);

	pci_release_resource(adev->pdev, 0);

	r = pci_resize_resource(adev->pdev, 0, rbar_size);
	if (r == -ENOSPC)
		DRM_INFO("Not enough PCI address space for a large BAR.");
	else if (r && r != -ENOTSUPP)
		DRM_ERROR("Problem resizing BAR0 (%d).", r);

	pci_assign_unassigned_bus_resources(adev->pdev->bus);

	/* When the doorbell or fb BAR isn't available we have no chance of
	 * using the device.
	 */
	r = amdgpu_device_doorbell_init(adev);
	if (r || (pci_resource_flags(adev->pdev, 0) & IORESOURCE_UNSET))
		return -ENODEV;

	pci_write_config_word(adev->pdev, PCI_COMMAND, cmd);

	return 0;
}

/*
 * GPU helpers function.
 */
/**
 * amdgpu_device_need_post - check if the hw need post or not
 *
 * @adev: amdgpu_device pointer
 *
 * Check if the asic has been initialized (all asics) at driver startup
 * or post is needed if  hw reset is performed.
 * Returns true if need or false if not.
 */
bool amdgpu_device_need_post(struct amdgpu_device *adev)
{
	uint32_t reg;

	if (amdgpu_sriov_vf(adev))
		return false;

	if (amdgpu_passthrough(adev)) {
		/* for FIJI: In whole GPU pass-through virtualization case, after VM reboot
		 * some old smc fw still need driver do vPost otherwise gpu hang, while
		 * those smc fw version above 22.15 doesn't have this flaw, so we force
		 * vpost executed for smc version below 22.15
		 */
		if (adev->asic_type == CHIP_FIJI) {
			int err;
			uint32_t fw_ver;
			err = request_firmware(&adev->pm.fw, "amdgpu/fiji_smc.bin", adev->dev);
			/* force vPost if error occured */
			if (err)
				return true;

			fw_ver = *((uint32_t *)adev->pm.fw->data + 69);
			if (fw_ver < 0x00160e00)
				return true;
		}
	}

	if (adev->has_hw_reset) {
		adev->has_hw_reset = false;
		return true;
	}

	/* bios scratch used on CIK+ */
	if (adev->asic_type >= CHIP_BONAIRE)
		return amdgpu_atombios_scratch_need_asic_init(adev);

	/* check MEM_SIZE for older asics */
	reg = amdgpu_asic_get_config_memsize(adev);

	if ((reg != 0) && (reg != 0xffffffff))
		return false;

	return true;
}

/* if we get transitioned to only one device, take VGA back */
/**
 * amdgpu_device_vga_set_decode - enable/disable vga decode
 *
 * @cookie: amdgpu_device pointer
 * @state: enable/disable vga decode
 *
 * Enable/disable vga decode (all asics).
 * Returns VGA resource flags.
 */
static unsigned int amdgpu_device_vga_set_decode(void *cookie, bool state)
{
	struct amdgpu_device *adev = cookie;
	amdgpu_asic_set_vga_state(adev, state);
	if (state)
		return VGA_RSRC_LEGACY_IO | VGA_RSRC_LEGACY_MEM |
		       VGA_RSRC_NORMAL_IO | VGA_RSRC_NORMAL_MEM;
	else
		return VGA_RSRC_NORMAL_IO | VGA_RSRC_NORMAL_MEM;
}

/**
 * amdgpu_device_check_block_size - validate the vm block size
 *
 * @adev: amdgpu_device pointer
 *
 * Validates the vm block size specified via module parameter.
 * The vm block size defines number of bits in page table versus page directory,
 * a page is 4KB so we have 12 bits offset, minimum 9 bits in the
 * page table and the remaining bits are in the page directory.
 */
static void amdgpu_device_check_block_size(struct amdgpu_device *adev)
{
	/* defines number of bits in page table versus page directory,
	 * a page is 4KB so we have 12 bits offset, minimum 9 bits in the
	 * page table and the remaining bits are in the page directory */
	if (amdgpu_vm_block_size == -1)
		return;

	if (amdgpu_vm_block_size < 9) {
		dev_warn(adev->dev, "VM page table size (%d) too small\n",
			 amdgpu_vm_block_size);
		amdgpu_vm_block_size = -1;
	}
}

/**
 * amdgpu_device_check_vm_size - validate the vm size
 *
 * @adev: amdgpu_device pointer
 *
 * Validates the vm size in GB specified via module parameter.
 * The VM size is the size of the GPU virtual memory space in GB.
 */
static void amdgpu_device_check_vm_size(struct amdgpu_device *adev)
{
	/* no need to check the default value */
	if (amdgpu_vm_size == -1)
		return;

	if (amdgpu_vm_size < 1) {
		dev_warn(adev->dev, "VM size (%d) too small, min is 1GB\n",
			 amdgpu_vm_size);
		amdgpu_vm_size = -1;
	}
}

static void amdgpu_device_check_smu_prv_buffer_size(struct amdgpu_device *adev)
{
	struct sysinfo si;
	bool is_os_64 = (sizeof(void *) == 8) ? true : false;
	uint64_t total_memory;
	uint64_t dram_size_seven_GB = 0x1B8000000;
	uint64_t dram_size_three_GB = 0xB8000000;

	if (amdgpu_smu_memory_pool_size == 0)
		return;

	if (!is_os_64) {
		DRM_WARN("Not 64-bit OS, feature not supported\n");
		goto def_value;
	}
	si_meminfo(&si);
	total_memory = (uint64_t)si.totalram * si.mem_unit;

	if ((amdgpu_smu_memory_pool_size == 1) ||
		(amdgpu_smu_memory_pool_size == 2)) {
		if (total_memory < dram_size_three_GB)
			goto def_value1;
	} else if ((amdgpu_smu_memory_pool_size == 4) ||
		(amdgpu_smu_memory_pool_size == 8)) {
		if (total_memory < dram_size_seven_GB)
			goto def_value1;
	} else {
		DRM_WARN("Smu memory pool size not supported\n");
		goto def_value;
	}
	adev->pm.smu_prv_buffer_size = amdgpu_smu_memory_pool_size << 28;

	return;

def_value1:
	DRM_WARN("No enough system memory\n");
def_value:
	adev->pm.smu_prv_buffer_size = 0;
}

/**
 * amdgpu_device_check_arguments - validate module params
 *
 * @adev: amdgpu_device pointer
 *
 * Validates certain module parameters and updates
 * the associated values used by the driver (all asics).
 */
static void amdgpu_device_check_arguments(struct amdgpu_device *adev)
{
	if (amdgpu_sched_jobs < 4) {
		dev_warn(adev->dev, "sched jobs (%d) must be at least 4\n",
			 amdgpu_sched_jobs);
		amdgpu_sched_jobs = 4;
	} else if (!is_power_of_2(amdgpu_sched_jobs)){
		dev_warn(adev->dev, "sched jobs (%d) must be a power of 2\n",
			 amdgpu_sched_jobs);
		amdgpu_sched_jobs = roundup_pow_of_two(amdgpu_sched_jobs);
	}

	if (amdgpu_gart_size != -1 && amdgpu_gart_size < 32) {
		/* gart size must be greater or equal to 32M */
		dev_warn(adev->dev, "gart size (%d) too small\n",
			 amdgpu_gart_size);
		amdgpu_gart_size = -1;
	}

	if (amdgpu_gtt_size != -1 && amdgpu_gtt_size < 32) {
		/* gtt size must be greater or equal to 32M */
		dev_warn(adev->dev, "gtt size (%d) too small\n",
				 amdgpu_gtt_size);
		amdgpu_gtt_size = -1;
	}

	/* valid range is between 4 and 9 inclusive */
	if (amdgpu_vm_fragment_size != -1 &&
	    (amdgpu_vm_fragment_size > 9 || amdgpu_vm_fragment_size < 4)) {
		dev_warn(adev->dev, "valid range is between 4 and 9\n");
		amdgpu_vm_fragment_size = -1;
	}

	amdgpu_device_check_smu_prv_buffer_size(adev);

	amdgpu_device_check_vm_size(adev);

	amdgpu_device_check_block_size(adev);

	if (amdgpu_vram_page_split != -1 && (amdgpu_vram_page_split < 16 ||
	    !is_power_of_2(amdgpu_vram_page_split))) {
		dev_warn(adev->dev, "invalid VRAM page split (%d)\n",
			 amdgpu_vram_page_split);
		amdgpu_vram_page_split = 1024;
	}

	if (amdgpu_lockup_timeout == 0) {
		dev_warn(adev->dev, "lockup_timeout msut be > 0, adjusting to 10000\n");
		amdgpu_lockup_timeout = 10000;
	}

	adev->firmware.load_type = amdgpu_ucode_get_load_type(adev, amdgpu_fw_load_type);
}

/**
 * amdgpu_switcheroo_set_state - set switcheroo state
 *
 * @pdev: pci dev pointer
 * @state: vga_switcheroo state
 *
 * Callback for the switcheroo driver.  Suspends or resumes the
 * the asics before or after it is powered up using ACPI methods.
 */
static void amdgpu_switcheroo_set_state(struct pci_dev *pdev, enum vga_switcheroo_state state)
{
	struct drm_device *dev = pci_get_drvdata(pdev);

	if (amdgpu_device_is_px(dev) && state == VGA_SWITCHEROO_OFF)
		return;

	if (state == VGA_SWITCHEROO_ON) {
		pr_info("amdgpu: switched on\n");
		/* don't suspend or resume card normally */
		dev->switch_power_state = DRM_SWITCH_POWER_CHANGING;

		amdgpu_device_resume(dev, true, true);

		dev->switch_power_state = DRM_SWITCH_POWER_ON;
		drm_kms_helper_poll_enable(dev);
	} else {
		pr_info("amdgpu: switched off\n");
		drm_kms_helper_poll_disable(dev);
		dev->switch_power_state = DRM_SWITCH_POWER_CHANGING;
		amdgpu_device_suspend(dev, true, true);
		dev->switch_power_state = DRM_SWITCH_POWER_OFF;
	}
}

/**
 * amdgpu_switcheroo_can_switch - see if switcheroo state can change
 *
 * @pdev: pci dev pointer
 *
 * Callback for the switcheroo driver.  Check of the switcheroo
 * state can be changed.
 * Returns true if the state can be changed, false if not.
 */
static bool amdgpu_switcheroo_can_switch(struct pci_dev *pdev)
{
	struct drm_device *dev = pci_get_drvdata(pdev);

	/*
	* FIXME: open_count is protected by drm_global_mutex but that would lead to
	* locking inversion with the driver load path. And the access here is
	* completely racy anyway. So don't bother with locking for now.
	*/
	return dev->open_count == 0;
}

static const struct vga_switcheroo_client_ops amdgpu_switcheroo_ops = {
	.set_gpu_state = amdgpu_switcheroo_set_state,
	.reprobe = NULL,
	.can_switch = amdgpu_switcheroo_can_switch,
};

/**
 * amdgpu_device_ip_set_clockgating_state - set the CG state
 *
 * @dev: amdgpu_device pointer
 * @block_type: Type of hardware IP (SMU, GFX, UVD, etc.)
 * @state: clockgating state (gate or ungate)
 *
 * Sets the requested clockgating state for all instances of
 * the hardware IP specified.
 * Returns the error code from the last instance.
 */
int amdgpu_device_ip_set_clockgating_state(void *dev,
					   enum amd_ip_block_type block_type,
					   enum amd_clockgating_state state)
{
	struct amdgpu_device *adev = dev;
	int i, r = 0;

	for (i = 0; i < adev->num_ip_blocks; i++) {
		if (!adev->ip_blocks[i].status.valid)
			continue;
		if (adev->ip_blocks[i].version->type != block_type)
			continue;
		if (!adev->ip_blocks[i].version->funcs->set_clockgating_state)
			continue;
		r = adev->ip_blocks[i].version->funcs->set_clockgating_state(
			(void *)adev, state);
		if (r)
			DRM_ERROR("set_clockgating_state of IP block <%s> failed %d\n",
				  adev->ip_blocks[i].version->funcs->name, r);
	}
	return r;
}

/**
 * amdgpu_device_ip_set_powergating_state - set the PG state
 *
 * @dev: amdgpu_device pointer
 * @block_type: Type of hardware IP (SMU, GFX, UVD, etc.)
 * @state: powergating state (gate or ungate)
 *
 * Sets the requested powergating state for all instances of
 * the hardware IP specified.
 * Returns the error code from the last instance.
 */
int amdgpu_device_ip_set_powergating_state(void *dev,
					   enum amd_ip_block_type block_type,
					   enum amd_powergating_state state)
{
	struct amdgpu_device *adev = dev;
	int i, r = 0;

	for (i = 0; i < adev->num_ip_blocks; i++) {
		if (!adev->ip_blocks[i].status.valid)
			continue;
		if (adev->ip_blocks[i].version->type != block_type)
			continue;
		if (!adev->ip_blocks[i].version->funcs->set_powergating_state)
			continue;
		r = adev->ip_blocks[i].version->funcs->set_powergating_state(
			(void *)adev, state);
		if (r)
			DRM_ERROR("set_powergating_state of IP block <%s> failed %d\n",
				  adev->ip_blocks[i].version->funcs->name, r);
	}
	return r;
}

/**
 * amdgpu_device_ip_get_clockgating_state - get the CG state
 *
 * @adev: amdgpu_device pointer
 * @flags: clockgating feature flags
 *
 * Walks the list of IPs on the device and updates the clockgating
 * flags for each IP.
 * Updates @flags with the feature flags for each hardware IP where
 * clockgating is enabled.
 */
void amdgpu_device_ip_get_clockgating_state(struct amdgpu_device *adev,
					    u32 *flags)
{
	int i;

	for (i = 0; i < adev->num_ip_blocks; i++) {
		if (!adev->ip_blocks[i].status.valid)
			continue;
		if (adev->ip_blocks[i].version->funcs->get_clockgating_state)
			adev->ip_blocks[i].version->funcs->get_clockgating_state((void *)adev, flags);
	}
}

/**
 * amdgpu_device_ip_wait_for_idle - wait for idle
 *
 * @adev: amdgpu_device pointer
 * @block_type: Type of hardware IP (SMU, GFX, UVD, etc.)
 *
 * Waits for the request hardware IP to be idle.
 * Returns 0 for success or a negative error code on failure.
 */
int amdgpu_device_ip_wait_for_idle(struct amdgpu_device *adev,
				   enum amd_ip_block_type block_type)
{
	int i, r;

	for (i = 0; i < adev->num_ip_blocks; i++) {
		if (!adev->ip_blocks[i].status.valid)
			continue;
		if (adev->ip_blocks[i].version->type == block_type) {
			r = adev->ip_blocks[i].version->funcs->wait_for_idle((void *)adev);
			if (r)
				return r;
			break;
		}
	}
	return 0;

}

/**
 * amdgpu_device_ip_is_idle - is the hardware IP idle
 *
 * @adev: amdgpu_device pointer
 * @block_type: Type of hardware IP (SMU, GFX, UVD, etc.)
 *
 * Check if the hardware IP is idle or not.
 * Returns true if it the IP is idle, false if not.
 */
bool amdgpu_device_ip_is_idle(struct amdgpu_device *adev,
			      enum amd_ip_block_type block_type)
{
	int i;

	for (i = 0; i < adev->num_ip_blocks; i++) {
		if (!adev->ip_blocks[i].status.valid)
			continue;
		if (adev->ip_blocks[i].version->type == block_type)
			return adev->ip_blocks[i].version->funcs->is_idle((void *)adev);
	}
	return true;

}

/**
 * amdgpu_device_ip_get_ip_block - get a hw IP pointer
 *
 * @adev: amdgpu_device pointer
 * @type: Type of hardware IP (SMU, GFX, UVD, etc.)
 *
 * Returns a pointer to the hardware IP block structure
 * if it exists for the asic, otherwise NULL.
 */
struct amdgpu_ip_block *
amdgpu_device_ip_get_ip_block(struct amdgpu_device *adev,
			      enum amd_ip_block_type type)
{
	int i;

	for (i = 0; i < adev->num_ip_blocks; i++)
		if (adev->ip_blocks[i].version->type == type)
			return &adev->ip_blocks[i];

	return NULL;
}

/**
 * amdgpu_device_ip_block_version_cmp
 *
 * @adev: amdgpu_device pointer
 * @type: enum amd_ip_block_type
 * @major: major version
 * @minor: minor version
 *
 * return 0 if equal or greater
 * return 1 if smaller or the ip_block doesn't exist
 */
int amdgpu_device_ip_block_version_cmp(struct amdgpu_device *adev,
				       enum amd_ip_block_type type,
				       u32 major, u32 minor)
{
	struct amdgpu_ip_block *ip_block = amdgpu_device_ip_get_ip_block(adev, type);

	if (ip_block && ((ip_block->version->major > major) ||
			((ip_block->version->major == major) &&
			(ip_block->version->minor >= minor))))
		return 0;

	return 1;
}

/**
 * amdgpu_device_ip_block_add
 *
 * @adev: amdgpu_device pointer
 * @ip_block_version: pointer to the IP to add
 *
 * Adds the IP block driver information to the collection of IPs
 * on the asic.
 */
int amdgpu_device_ip_block_add(struct amdgpu_device *adev,
			       const struct amdgpu_ip_block_version *ip_block_version)
{
	if (!ip_block_version)
		return -EINVAL;

	DRM_INFO("add ip block number %d <%s>\n", adev->num_ip_blocks,
		  ip_block_version->funcs->name);

	adev->ip_blocks[adev->num_ip_blocks++].version = ip_block_version;

	return 0;
}

/**
 * amdgpu_device_enable_virtual_display - enable virtual display feature
 *
 * @adev: amdgpu_device pointer
 *
 * Enabled the virtual display feature if the user has enabled it via
 * the module parameter virtual_display.  This feature provides a virtual
 * display hardware on headless boards or in virtualized environments.
 * This function parses and validates the configuration string specified by
 * the user and configues the virtual display configuration (number of
 * virtual connectors, crtcs, etc.) specified.
 */
static void amdgpu_device_enable_virtual_display(struct amdgpu_device *adev)
{
	adev->enable_virtual_display = false;

	if (amdgpu_virtual_display) {
		struct drm_device *ddev = adev->ddev;
		const char *pci_address_name = pci_name(ddev->pdev);
		char *pciaddstr, *pciaddstr_tmp, *pciaddname_tmp, *pciaddname;

		pciaddstr = kstrdup(amdgpu_virtual_display, GFP_KERNEL);
		pciaddstr_tmp = pciaddstr;
		while ((pciaddname_tmp = strsep(&pciaddstr_tmp, ";"))) {
			pciaddname = strsep(&pciaddname_tmp, ",");
			if (!strcmp("all", pciaddname)
			    || !strcmp(pci_address_name, pciaddname)) {
				long num_crtc;
				int res = -1;

				adev->enable_virtual_display = true;

				if (pciaddname_tmp)
					res = kstrtol(pciaddname_tmp, 10,
						      &num_crtc);

				if (!res) {
					if (num_crtc < 1)
						num_crtc = 1;
					if (num_crtc > 6)
						num_crtc = 6;
					adev->mode_info.num_crtc = num_crtc;
				} else {
					adev->mode_info.num_crtc = 1;
				}
				break;
			}
		}

		DRM_INFO("virtual display string:%s, %s:virtual_display:%d, num_crtc:%d\n",
			 amdgpu_virtual_display, pci_address_name,
			 adev->enable_virtual_display, adev->mode_info.num_crtc);

		kfree(pciaddstr);
	}
}

/**
 * amdgpu_device_parse_gpu_info_fw - parse gpu info firmware
 *
 * @adev: amdgpu_device pointer
 *
 * Parses the asic configuration parameters specified in the gpu info
 * firmware and makes them availale to the driver for use in configuring
 * the asic.
 * Returns 0 on success, -EINVAL on failure.
 */
static int amdgpu_device_parse_gpu_info_fw(struct amdgpu_device *adev)
{
	const char *chip_name;
	char fw_name[30];
	int err;
	const struct gpu_info_firmware_header_v1_0 *hdr;

	adev->firmware.gpu_info_fw = NULL;

	switch (adev->asic_type) {
	case CHIP_TOPAZ:
	case CHIP_TONGA:
	case CHIP_FIJI:
	case CHIP_POLARIS10:
	case CHIP_POLARIS11:
	case CHIP_POLARIS12:
	case CHIP_VEGAM:
	case CHIP_CARRIZO:
	case CHIP_STONEY:
#ifdef CONFIG_DRM_AMDGPU_SI
	case CHIP_VERDE:
	case CHIP_TAHITI:
	case CHIP_PITCAIRN:
	case CHIP_OLAND:
	case CHIP_HAINAN:
#endif
#ifdef CONFIG_DRM_AMDGPU_CIK
	case CHIP_BONAIRE:
	case CHIP_HAWAII:
	case CHIP_KAVERI:
	case CHIP_KABINI:
	case CHIP_MULLINS:
#endif
	case CHIP_VEGA20:
	default:
		return 0;
	case CHIP_VEGA10:
		chip_name = "vega10";
		break;
	case CHIP_VEGA12:
		chip_name = "vega12";
		break;
	case CHIP_RAVEN:
		chip_name = "raven";
		break;
	}

	snprintf(fw_name, sizeof(fw_name), "amdgpu/%s_gpu_info.bin", chip_name);
	err = request_firmware(&adev->firmware.gpu_info_fw, fw_name, adev->dev);
	if (err) {
		dev_err(adev->dev,
			"Failed to load gpu_info firmware \"%s\"\n",
			fw_name);
		goto out;
	}
	err = amdgpu_ucode_validate(adev->firmware.gpu_info_fw);
	if (err) {
		dev_err(adev->dev,
			"Failed to validate gpu_info firmware \"%s\"\n",
			fw_name);
		goto out;
	}

	hdr = (const struct gpu_info_firmware_header_v1_0 *)adev->firmware.gpu_info_fw->data;
	amdgpu_ucode_print_gpu_info_hdr(&hdr->header);

	switch (hdr->version_major) {
	case 1:
	{
		const struct gpu_info_firmware_v1_0 *gpu_info_fw =
			(const struct gpu_info_firmware_v1_0 *)(adev->firmware.gpu_info_fw->data +
								le32_to_cpu(hdr->header.ucode_array_offset_bytes));

		adev->gfx.config.max_shader_engines = le32_to_cpu(gpu_info_fw->gc_num_se);
		adev->gfx.config.max_cu_per_sh = le32_to_cpu(gpu_info_fw->gc_num_cu_per_sh);
		adev->gfx.config.max_sh_per_se = le32_to_cpu(gpu_info_fw->gc_num_sh_per_se);
		adev->gfx.config.max_backends_per_se = le32_to_cpu(gpu_info_fw->gc_num_rb_per_se);
		adev->gfx.config.max_texture_channel_caches =
			le32_to_cpu(gpu_info_fw->gc_num_tccs);
		adev->gfx.config.max_gprs = le32_to_cpu(gpu_info_fw->gc_num_gprs);
		adev->gfx.config.max_gs_threads = le32_to_cpu(gpu_info_fw->gc_num_max_gs_thds);
		adev->gfx.config.gs_vgt_table_depth = le32_to_cpu(gpu_info_fw->gc_gs_table_depth);
		adev->gfx.config.gs_prim_buffer_depth = le32_to_cpu(gpu_info_fw->gc_gsprim_buff_depth);
		adev->gfx.config.double_offchip_lds_buf =
			le32_to_cpu(gpu_info_fw->gc_double_offchip_lds_buffer);
		adev->gfx.cu_info.wave_front_size = le32_to_cpu(gpu_info_fw->gc_wave_size);
		adev->gfx.cu_info.max_waves_per_simd =
			le32_to_cpu(gpu_info_fw->gc_max_waves_per_simd);
		adev->gfx.cu_info.max_scratch_slots_per_cu =
			le32_to_cpu(gpu_info_fw->gc_max_scratch_slots_per_cu);
		adev->gfx.cu_info.lds_size = le32_to_cpu(gpu_info_fw->gc_lds_size);
		break;
	}
	default:
		dev_err(adev->dev,
			"Unsupported gpu_info table %d\n", hdr->header.ucode_version);
		err = -EINVAL;
		goto out;
	}
out:
	return err;
}

/**
 * amdgpu_device_ip_early_init - run early init for hardware IPs
 *
 * @adev: amdgpu_device pointer
 *
 * Early initialization pass for hardware IPs.  The hardware IPs that make
 * up each asic are discovered each IP's early_init callback is run.  This
 * is the first stage in initializing the asic.
 * Returns 0 on success, negative error code on failure.
 */
static int amdgpu_device_ip_early_init(struct amdgpu_device *adev)
{
	int i, r;

	amdgpu_device_enable_virtual_display(adev);

	switch (adev->asic_type) {
	case CHIP_TOPAZ:
	case CHIP_TONGA:
	case CHIP_FIJI:
	case CHIP_POLARIS10:
	case CHIP_POLARIS11:
	case CHIP_POLARIS12:
	case CHIP_VEGAM:
	case CHIP_CARRIZO:
	case CHIP_STONEY:
		if (adev->asic_type == CHIP_CARRIZO || adev->asic_type == CHIP_STONEY)
			adev->family = AMDGPU_FAMILY_CZ;
		else
			adev->family = AMDGPU_FAMILY_VI;

		r = vi_set_ip_blocks(adev);
		if (r)
			return r;
		break;
#ifdef CONFIG_DRM_AMDGPU_SI
	case CHIP_VERDE:
	case CHIP_TAHITI:
	case CHIP_PITCAIRN:
	case CHIP_OLAND:
	case CHIP_HAINAN:
		adev->family = AMDGPU_FAMILY_SI;
		r = si_set_ip_blocks(adev);
		if (r)
			return r;
		break;
#endif
#ifdef CONFIG_DRM_AMDGPU_CIK
	case CHIP_BONAIRE:
	case CHIP_HAWAII:
	case CHIP_KAVERI:
	case CHIP_KABINI:
	case CHIP_MULLINS:
		if ((adev->asic_type == CHIP_BONAIRE) || (adev->asic_type == CHIP_HAWAII))
			adev->family = AMDGPU_FAMILY_CI;
		else
			adev->family = AMDGPU_FAMILY_KV;

		r = cik_set_ip_blocks(adev);
		if (r)
			return r;
		break;
#endif
	case CHIP_VEGA10:
	case CHIP_VEGA12:
	case CHIP_VEGA20:
	case CHIP_RAVEN:
		if (adev->asic_type == CHIP_RAVEN)
			adev->family = AMDGPU_FAMILY_RV;
		else
			adev->family = AMDGPU_FAMILY_AI;

		r = soc15_set_ip_blocks(adev);
		if (r)
			return r;
		break;
	default:
		/* FIXME: not supported yet */
		return -EINVAL;
	}

	r = amdgpu_device_parse_gpu_info_fw(adev);
	if (r)
		return r;

	amdgpu_amdkfd_device_probe(adev);

	if (amdgpu_sriov_vf(adev)) {
		r = amdgpu_virt_request_full_gpu(adev, true);
		if (r)
			return -EAGAIN;
	}

	adev->powerplay.pp_feature = amdgpu_pp_feature_mask;

	for (i = 0; i < adev->num_ip_blocks; i++) {
		if ((amdgpu_ip_block_mask & (1 << i)) == 0) {
			DRM_ERROR("disabled ip block: %d <%s>\n",
				  i, adev->ip_blocks[i].version->funcs->name);
			adev->ip_blocks[i].status.valid = false;
		} else {
			if (adev->ip_blocks[i].version->funcs->early_init) {
				r = adev->ip_blocks[i].version->funcs->early_init((void *)adev);
				if (r == -ENOENT) {
					adev->ip_blocks[i].status.valid = false;
				} else if (r) {
					DRM_ERROR("early_init of IP block <%s> failed %d\n",
						  adev->ip_blocks[i].version->funcs->name, r);
					return r;
				} else {
					adev->ip_blocks[i].status.valid = true;
				}
			} else {
				adev->ip_blocks[i].status.valid = true;
			}
		}
	}

	adev->cg_flags &= amdgpu_cg_mask;
	adev->pg_flags &= amdgpu_pg_mask;

	return 0;
}

/**
 * amdgpu_device_ip_init - run init for hardware IPs
 *
 * @adev: amdgpu_device pointer
 *
 * Main initialization pass for hardware IPs.  The list of all the hardware
 * IPs that make up the asic is walked and the sw_init and hw_init callbacks
 * are run.  sw_init initializes the software state associated with each IP
 * and hw_init initializes the hardware associated with each IP.
 * Returns 0 on success, negative error code on failure.
 */
static int amdgpu_device_ip_init(struct amdgpu_device *adev)
{
	int i, r;

	for (i = 0; i < adev->num_ip_blocks; i++) {
		if (!adev->ip_blocks[i].status.valid)
			continue;
		r = adev->ip_blocks[i].version->funcs->sw_init((void *)adev);
		if (r) {
			DRM_ERROR("sw_init of IP block <%s> failed %d\n",
				  adev->ip_blocks[i].version->funcs->name, r);
			return r;
		}
		adev->ip_blocks[i].status.sw = true;

		/* need to do gmc hw init early so we can allocate gpu mem */
		if (adev->ip_blocks[i].version->type == AMD_IP_BLOCK_TYPE_GMC) {
			r = amdgpu_device_vram_scratch_init(adev);
			if (r) {
				DRM_ERROR("amdgpu_vram_scratch_init failed %d\n", r);
				return r;
			}
			r = adev->ip_blocks[i].version->funcs->hw_init((void *)adev);
			if (r) {
				DRM_ERROR("hw_init %d failed %d\n", i, r);
				return r;
			}
			r = amdgpu_device_wb_init(adev);
			if (r) {
				DRM_ERROR("amdgpu_device_wb_init failed %d\n", r);
				return r;
			}
			adev->ip_blocks[i].status.hw = true;

			/* right after GMC hw init, we create CSA */
			if (amdgpu_sriov_vf(adev)) {
				r = amdgpu_allocate_static_csa(adev);
				if (r) {
					DRM_ERROR("allocate CSA failed %d\n", r);
					return r;
				}
			}
		}
	}

	for (i = 0; i < adev->num_ip_blocks; i++) {
		if (!adev->ip_blocks[i].status.sw)
			continue;
		if (adev->ip_blocks[i].status.hw)
			continue;
		r = adev->ip_blocks[i].version->funcs->hw_init((void *)adev);
		if (r) {
			DRM_ERROR("hw_init of IP block <%s> failed %d\n",
				  adev->ip_blocks[i].version->funcs->name, r);
			return r;
		}
		adev->ip_blocks[i].status.hw = true;
	}

	amdgpu_amdkfd_device_init(adev);

	if (amdgpu_sriov_vf(adev)) {
		amdgpu_virt_init_data_exchange(adev);
		amdgpu_virt_release_full_gpu(adev, true);
	}

	return 0;
}

/**
 * amdgpu_device_fill_reset_magic - writes reset magic to gart pointer
 *
 * @adev: amdgpu_device pointer
 *
 * Writes a reset magic value to the gart pointer in VRAM.  The driver calls
 * this function before a GPU reset.  If the value is retained after a
 * GPU reset, VRAM has not been lost.  Some GPU resets may destry VRAM contents.
 */
static void amdgpu_device_fill_reset_magic(struct amdgpu_device *adev)
{
	memcpy(adev->reset_magic, adev->gart.ptr, AMDGPU_RESET_MAGIC_NUM);
}

/**
 * amdgpu_device_check_vram_lost - check if vram is valid
 *
 * @adev: amdgpu_device pointer
 *
 * Checks the reset magic value written to the gart pointer in VRAM.
 * The driver calls this after a GPU reset to see if the contents of
 * VRAM is lost or now.
 * returns true if vram is lost, false if not.
 */
static bool amdgpu_device_check_vram_lost(struct amdgpu_device *adev)
{
	return !!memcmp(adev->gart.ptr, adev->reset_magic,
			AMDGPU_RESET_MAGIC_NUM);
}

/**
 * amdgpu_device_ip_late_set_cg_state - late init for clockgating
 *
 * @adev: amdgpu_device pointer
 *
 * Late initialization pass enabling clockgating for hardware IPs.
 * The list of all the hardware IPs that make up the asic is walked and the
 * set_clockgating_state callbacks are run.  This stage is run late
 * in the init process.
 * Returns 0 on success, negative error code on failure.
 */
static int amdgpu_device_ip_late_set_cg_state(struct amdgpu_device *adev)
{
	int i = 0, r;

	if (amdgpu_emu_mode == 1)
		return 0;

	for (i = 0; i < adev->num_ip_blocks; i++) {
		if (!adev->ip_blocks[i].status.valid)
			continue;
		/* skip CG for VCE/UVD, it's handled specially */
		if (adev->ip_blocks[i].version->type != AMD_IP_BLOCK_TYPE_UVD &&
		    adev->ip_blocks[i].version->type != AMD_IP_BLOCK_TYPE_VCE &&
		    adev->ip_blocks[i].version->type != AMD_IP_BLOCK_TYPE_VCN &&
		    adev->ip_blocks[i].version->funcs->set_clockgating_state) {
			/* enable clockgating to save power */
			r = adev->ip_blocks[i].version->funcs->set_clockgating_state((void *)adev,
										     AMD_CG_STATE_GATE);
			if (r) {
				DRM_ERROR("set_clockgating_state(gate) of IP block <%s> failed %d\n",
					  adev->ip_blocks[i].version->funcs->name, r);
				return r;
			}
		}
	}

	return 0;
}

static int amdgpu_device_ip_late_set_pg_state(struct amdgpu_device *adev)
{
	int i = 0, r;

	if (amdgpu_emu_mode == 1)
		return 0;

	for (i = 0; i < adev->num_ip_blocks; i++) {
		if (!adev->ip_blocks[i].status.valid)
			continue;
		/* skip CG for VCE/UVD, it's handled specially */
		if (adev->ip_blocks[i].version->type != AMD_IP_BLOCK_TYPE_UVD &&
		    adev->ip_blocks[i].version->type != AMD_IP_BLOCK_TYPE_VCE &&
		    adev->ip_blocks[i].version->type != AMD_IP_BLOCK_TYPE_VCN &&
		    adev->ip_blocks[i].version->funcs->set_powergating_state) {
			/* enable powergating to save power */
			r = adev->ip_blocks[i].version->funcs->set_powergating_state((void *)adev,
										     AMD_PG_STATE_GATE);
			if (r) {
				DRM_ERROR("set_powergating_state(gate) of IP block <%s> failed %d\n",
					  adev->ip_blocks[i].version->funcs->name, r);
				return r;
			}
		}
	}
	return 0;
}

/**
 * amdgpu_device_ip_late_init - run late init for hardware IPs
 *
 * @adev: amdgpu_device pointer
 *
 * Late initialization pass for hardware IPs.  The list of all the hardware
 * IPs that make up the asic is walked and the late_init callbacks are run.
 * late_init covers any special initialization that an IP requires
 * after all of the have been initialized or something that needs to happen
 * late in the init process.
 * Returns 0 on success, negative error code on failure.
 */
static int amdgpu_device_ip_late_init(struct amdgpu_device *adev)
{
	int i = 0, r;

	for (i = 0; i < adev->num_ip_blocks; i++) {
		if (!adev->ip_blocks[i].status.valid)
			continue;
		if (adev->ip_blocks[i].version->funcs->late_init) {
			r = adev->ip_blocks[i].version->funcs->late_init((void *)adev);
			if (r) {
				DRM_ERROR("late_init of IP block <%s> failed %d\n",
					  adev->ip_blocks[i].version->funcs->name, r);
				return r;
			}
			adev->ip_blocks[i].status.late_initialized = true;
		}
	}

	amdgpu_device_ip_late_set_cg_state(adev);
	amdgpu_device_ip_late_set_pg_state(adev);

	queue_delayed_work(system_wq, &adev->late_init_work,
			   msecs_to_jiffies(AMDGPU_RESUME_MS));

	amdgpu_device_fill_reset_magic(adev);

	return 0;
}

/**
 * amdgpu_device_ip_fini - run fini for hardware IPs
 *
 * @adev: amdgpu_device pointer
 *
 * Main teardown pass for hardware IPs.  The list of all the hardware
 * IPs that make up the asic is walked and the hw_fini and sw_fini callbacks
 * are run.  hw_fini tears down the hardware associated with each IP
 * and sw_fini tears down any software state associated with each IP.
 * Returns 0 on success, negative error code on failure.
 */
static int amdgpu_device_ip_fini(struct amdgpu_device *adev)
{
	int i, r;

	amdgpu_amdkfd_device_fini(adev);
	/* need to disable SMC first */
	for (i = 0; i < adev->num_ip_blocks; i++) {
		if (!adev->ip_blocks[i].status.hw)
			continue;
		if (adev->ip_blocks[i].version->type == AMD_IP_BLOCK_TYPE_SMC &&
			adev->ip_blocks[i].version->funcs->set_clockgating_state) {
			/* ungate blocks before hw fini so that we can shutdown the blocks safely */
			r = adev->ip_blocks[i].version->funcs->set_clockgating_state((void *)adev,
										     AMD_CG_STATE_UNGATE);
			if (r) {
				DRM_ERROR("set_clockgating_state(ungate) of IP block <%s> failed %d\n",
					  adev->ip_blocks[i].version->funcs->name, r);
				return r;
			}
			if (adev->powerplay.pp_funcs->set_powergating_by_smu)
				amdgpu_dpm_set_powergating_by_smu(adev, AMD_IP_BLOCK_TYPE_GFX, false);
			r = adev->ip_blocks[i].version->funcs->hw_fini((void *)adev);
			/* XXX handle errors */
			if (r) {
				DRM_DEBUG("hw_fini of IP block <%s> failed %d\n",
					  adev->ip_blocks[i].version->funcs->name, r);
			}
			adev->ip_blocks[i].status.hw = false;
			break;
		}
	}

	for (i = adev->num_ip_blocks - 1; i >= 0; i--) {
		if (!adev->ip_blocks[i].status.hw)
			continue;

		if (adev->ip_blocks[i].version->type != AMD_IP_BLOCK_TYPE_UVD &&
			adev->ip_blocks[i].version->type != AMD_IP_BLOCK_TYPE_VCE &&
			adev->ip_blocks[i].version->type != AMD_IP_BLOCK_TYPE_VCN &&
			adev->ip_blocks[i].version->funcs->set_clockgating_state) {
			/* ungate blocks before hw fini so that we can shutdown the blocks safely */
			r = adev->ip_blocks[i].version->funcs->set_clockgating_state((void *)adev,
										     AMD_CG_STATE_UNGATE);
			if (r) {
				DRM_ERROR("set_clockgating_state(ungate) of IP block <%s> failed %d\n",
					  adev->ip_blocks[i].version->funcs->name, r);
				return r;
			}
		}

		r = adev->ip_blocks[i].version->funcs->hw_fini((void *)adev);
		/* XXX handle errors */
		if (r) {
			DRM_DEBUG("hw_fini of IP block <%s> failed %d\n",
				  adev->ip_blocks[i].version->funcs->name, r);
		}

		adev->ip_blocks[i].status.hw = false;
	}


	for (i = adev->num_ip_blocks - 1; i >= 0; i--) {
		if (!adev->ip_blocks[i].status.sw)
			continue;

		if (adev->ip_blocks[i].version->type == AMD_IP_BLOCK_TYPE_GMC) {
			amdgpu_free_static_csa(adev);
			amdgpu_device_wb_fini(adev);
			amdgpu_device_vram_scratch_fini(adev);
		}

		r = adev->ip_blocks[i].version->funcs->sw_fini((void *)adev);
		/* XXX handle errors */
		if (r) {
			DRM_DEBUG("sw_fini of IP block <%s> failed %d\n",
				  adev->ip_blocks[i].version->funcs->name, r);
		}
		adev->ip_blocks[i].status.sw = false;
		adev->ip_blocks[i].status.valid = false;
	}

	for (i = adev->num_ip_blocks - 1; i >= 0; i--) {
		if (!adev->ip_blocks[i].status.late_initialized)
			continue;
		if (adev->ip_blocks[i].version->funcs->late_fini)
			adev->ip_blocks[i].version->funcs->late_fini((void *)adev);
		adev->ip_blocks[i].status.late_initialized = false;
	}

	if (amdgpu_sriov_vf(adev))
		if (amdgpu_virt_release_full_gpu(adev, false))
			DRM_ERROR("failed to release exclusive mode on fini\n");

	return 0;
}

/**
 * amdgpu_device_ip_late_init_func_handler - work handler for clockgating
 *
 * @work: work_struct
 *
 * Work handler for amdgpu_device_ip_late_set_cg_state.  We put the
 * clockgating setup into a worker thread to speed up driver init and
 * resume from suspend.
 */
static void amdgpu_device_ip_late_init_func_handler(struct work_struct *work)
{
	struct amdgpu_device *adev =
		container_of(work, struct amdgpu_device, late_init_work.work);
	int r;

	r = amdgpu_ib_ring_tests(adev);
	if (r)
		DRM_ERROR("ib ring test failed (%d).\n", r);
}

static void amdgpu_device_delay_enable_gfx_off(struct work_struct *work)
{
	struct amdgpu_device *adev =
		container_of(work, struct amdgpu_device, gfx.gfx_off_delay_work.work);

	mutex_lock(&adev->gfx.gfx_off_mutex);
	if (!adev->gfx.gfx_off_state && !adev->gfx.gfx_off_req_count) {
		if (!amdgpu_dpm_set_powergating_by_smu(adev, AMD_IP_BLOCK_TYPE_GFX, true))
			adev->gfx.gfx_off_state = true;
	}
	mutex_unlock(&adev->gfx.gfx_off_mutex);
}

/**
 * amdgpu_device_ip_suspend_phase1 - run suspend for hardware IPs (phase 1)
 *
 * @adev: amdgpu_device pointer
 *
 * Main suspend function for hardware IPs.  The list of all the hardware
 * IPs that make up the asic is walked, clockgating is disabled and the
 * suspend callbacks are run.  suspend puts the hardware and software state
 * in each IP into a state suitable for suspend.
 * Returns 0 on success, negative error code on failure.
 */
static int amdgpu_device_ip_suspend_phase1(struct amdgpu_device *adev)
{
	int i, r;

	if (amdgpu_sriov_vf(adev))
		amdgpu_virt_request_full_gpu(adev, false);

	for (i = adev->num_ip_blocks - 1; i >= 0; i--) {
		if (!adev->ip_blocks[i].status.valid)
			continue;
		/* displays are handled separately */
		if (adev->ip_blocks[i].version->type == AMD_IP_BLOCK_TYPE_DCE) {
			/* ungate blocks so that suspend can properly shut them down */
			if (adev->ip_blocks[i].version->funcs->set_clockgating_state) {
				r = adev->ip_blocks[i].version->funcs->set_clockgating_state((void *)adev,
											     AMD_CG_STATE_UNGATE);
				if (r) {
					DRM_ERROR("set_clockgating_state(ungate) of IP block <%s> failed %d\n",
						  adev->ip_blocks[i].version->funcs->name, r);
				}
			}
			/* XXX handle errors */
			r = adev->ip_blocks[i].version->funcs->suspend(adev);
			/* XXX handle errors */
			if (r) {
				DRM_ERROR("suspend of IP block <%s> failed %d\n",
					  adev->ip_blocks[i].version->funcs->name, r);
			}
		}
	}

	if (amdgpu_sriov_vf(adev))
		amdgpu_virt_release_full_gpu(adev, false);

	return 0;
}

/**
 * amdgpu_device_ip_suspend_phase2 - run suspend for hardware IPs (phase 2)
 *
 * @adev: amdgpu_device pointer
 *
 * Main suspend function for hardware IPs.  The list of all the hardware
 * IPs that make up the asic is walked, clockgating is disabled and the
 * suspend callbacks are run.  suspend puts the hardware and software state
 * in each IP into a state suitable for suspend.
 * Returns 0 on success, negative error code on failure.
 */
static int amdgpu_device_ip_suspend_phase2(struct amdgpu_device *adev)
{
	int i, r;

	if (amdgpu_sriov_vf(adev))
		amdgpu_virt_request_full_gpu(adev, false);

	/* ungate SMC block first */
	r = amdgpu_device_ip_set_clockgating_state(adev, AMD_IP_BLOCK_TYPE_SMC,
						   AMD_CG_STATE_UNGATE);
	if (r) {
		DRM_ERROR("set_clockgating_state(ungate) SMC failed %d\n", r);
	}

	/* call smu to disable gfx off feature first when suspend */
	if (adev->powerplay.pp_funcs->set_powergating_by_smu)
		amdgpu_dpm_set_powergating_by_smu(adev, AMD_IP_BLOCK_TYPE_GFX, false);

	for (i = adev->num_ip_blocks - 1; i >= 0; i--) {
		if (!adev->ip_blocks[i].status.valid)
			continue;
		/* displays are handled in phase1 */
		if (adev->ip_blocks[i].version->type == AMD_IP_BLOCK_TYPE_DCE)
			continue;
		/* ungate blocks so that suspend can properly shut them down */
		if (adev->ip_blocks[i].version->type != AMD_IP_BLOCK_TYPE_SMC &&
			adev->ip_blocks[i].version->funcs->set_clockgating_state) {
			r = adev->ip_blocks[i].version->funcs->set_clockgating_state((void *)adev,
										     AMD_CG_STATE_UNGATE);
			if (r) {
				DRM_ERROR("set_clockgating_state(ungate) of IP block <%s> failed %d\n",
					  adev->ip_blocks[i].version->funcs->name, r);
			}
		}
		/* XXX handle errors */
		r = adev->ip_blocks[i].version->funcs->suspend(adev);
		/* XXX handle errors */
		if (r) {
			DRM_ERROR("suspend of IP block <%s> failed %d\n",
				  adev->ip_blocks[i].version->funcs->name, r);
		}
	}

	if (amdgpu_sriov_vf(adev))
		amdgpu_virt_release_full_gpu(adev, false);

	return 0;
}

/**
 * amdgpu_device_ip_suspend - run suspend for hardware IPs
 *
 * @adev: amdgpu_device pointer
 *
 * Main suspend function for hardware IPs.  The list of all the hardware
 * IPs that make up the asic is walked, clockgating is disabled and the
 * suspend callbacks are run.  suspend puts the hardware and software state
 * in each IP into a state suitable for suspend.
 * Returns 0 on success, negative error code on failure.
 */
int amdgpu_device_ip_suspend(struct amdgpu_device *adev)
{
	int r;

	r = amdgpu_device_ip_suspend_phase1(adev);
	if (r)
		return r;
	r = amdgpu_device_ip_suspend_phase2(adev);

	return r;
}

static int amdgpu_device_ip_reinit_early_sriov(struct amdgpu_device *adev)
{
	int i, r;

	static enum amd_ip_block_type ip_order[] = {
		AMD_IP_BLOCK_TYPE_GMC,
		AMD_IP_BLOCK_TYPE_COMMON,
		AMD_IP_BLOCK_TYPE_PSP,
		AMD_IP_BLOCK_TYPE_IH,
	};

	for (i = 0; i < adev->num_ip_blocks; i++) {
		int j;
		struct amdgpu_ip_block *block;

		for (j = 0; j < adev->num_ip_blocks; j++) {
			block = &adev->ip_blocks[j];

			if (block->version->type != ip_order[i] ||
				!block->status.valid)
				continue;

			r = block->version->funcs->hw_init(adev);
			DRM_INFO("RE-INIT: %s %s\n", block->version->funcs->name, r?"failed":"succeeded");
			if (r)
				return r;
		}
	}

	return 0;
}

static int amdgpu_device_ip_reinit_late_sriov(struct amdgpu_device *adev)
{
	int i, r;

	static enum amd_ip_block_type ip_order[] = {
		AMD_IP_BLOCK_TYPE_SMC,
		AMD_IP_BLOCK_TYPE_DCE,
		AMD_IP_BLOCK_TYPE_GFX,
		AMD_IP_BLOCK_TYPE_SDMA,
		AMD_IP_BLOCK_TYPE_UVD,
		AMD_IP_BLOCK_TYPE_VCE
	};

	for (i = 0; i < ARRAY_SIZE(ip_order); i++) {
		int j;
		struct amdgpu_ip_block *block;

		for (j = 0; j < adev->num_ip_blocks; j++) {
			block = &adev->ip_blocks[j];

			if (block->version->type != ip_order[i] ||
				!block->status.valid)
				continue;

			r = block->version->funcs->hw_init(adev);
			DRM_INFO("RE-INIT: %s %s\n", block->version->funcs->name, r?"failed":"succeeded");
			if (r)
				return r;
		}
	}

	return 0;
}

/**
 * amdgpu_device_ip_resume_phase1 - run resume for hardware IPs
 *
 * @adev: amdgpu_device pointer
 *
 * First resume function for hardware IPs.  The list of all the hardware
 * IPs that make up the asic is walked and the resume callbacks are run for
 * COMMON, GMC, and IH.  resume puts the hardware into a functional state
 * after a suspend and updates the software state as necessary.  This
 * function is also used for restoring the GPU after a GPU reset.
 * Returns 0 on success, negative error code on failure.
 */
static int amdgpu_device_ip_resume_phase1(struct amdgpu_device *adev)
{
	int i, r;

	for (i = 0; i < adev->num_ip_blocks; i++) {
		if (!adev->ip_blocks[i].status.valid)
			continue;
		if (adev->ip_blocks[i].version->type == AMD_IP_BLOCK_TYPE_COMMON ||
		    adev->ip_blocks[i].version->type == AMD_IP_BLOCK_TYPE_GMC ||
		    adev->ip_blocks[i].version->type == AMD_IP_BLOCK_TYPE_IH) {
			r = adev->ip_blocks[i].version->funcs->resume(adev);
			if (r) {
				DRM_ERROR("resume of IP block <%s> failed %d\n",
					  adev->ip_blocks[i].version->funcs->name, r);
				return r;
			}
		}
	}

	return 0;
}

/**
 * amdgpu_device_ip_resume_phase2 - run resume for hardware IPs
 *
 * @adev: amdgpu_device pointer
 *
 * First resume function for hardware IPs.  The list of all the hardware
 * IPs that make up the asic is walked and the resume callbacks are run for
 * all blocks except COMMON, GMC, and IH.  resume puts the hardware into a
 * functional state after a suspend and updates the software state as
 * necessary.  This function is also used for restoring the GPU after a GPU
 * reset.
 * Returns 0 on success, negative error code on failure.
 */
static int amdgpu_device_ip_resume_phase2(struct amdgpu_device *adev)
{
	int i, r;

	for (i = 0; i < adev->num_ip_blocks; i++) {
		if (!adev->ip_blocks[i].status.valid)
			continue;
		if (adev->ip_blocks[i].version->type == AMD_IP_BLOCK_TYPE_COMMON ||
		    adev->ip_blocks[i].version->type == AMD_IP_BLOCK_TYPE_GMC ||
		    adev->ip_blocks[i].version->type == AMD_IP_BLOCK_TYPE_IH)
			continue;
		r = adev->ip_blocks[i].version->funcs->resume(adev);
		if (r) {
			DRM_ERROR("resume of IP block <%s> failed %d\n",
				  adev->ip_blocks[i].version->funcs->name, r);
			return r;
		}
	}

	return 0;
}

/**
 * amdgpu_device_ip_resume - run resume for hardware IPs
 *
 * @adev: amdgpu_device pointer
 *
 * Main resume function for hardware IPs.  The hardware IPs
 * are split into two resume functions because they are
 * are also used in in recovering from a GPU reset and some additional
 * steps need to be take between them.  In this case (S3/S4) they are
 * run sequentially.
 * Returns 0 on success, negative error code on failure.
 */
static int amdgpu_device_ip_resume(struct amdgpu_device *adev)
{
	int r;

	r = amdgpu_device_ip_resume_phase1(adev);
	if (r)
		return r;
	r = amdgpu_device_ip_resume_phase2(adev);

	return r;
}

/**
 * amdgpu_device_detect_sriov_bios - determine if the board supports SR-IOV
 *
 * @adev: amdgpu_device pointer
 *
 * Query the VBIOS data tables to determine if the board supports SR-IOV.
 */
static void amdgpu_device_detect_sriov_bios(struct amdgpu_device *adev)
{
	if (amdgpu_sriov_vf(adev)) {
		if (adev->is_atom_fw) {
			if (amdgpu_atomfirmware_gpu_supports_virtualization(adev))
				adev->virt.caps |= AMDGPU_SRIOV_CAPS_SRIOV_VBIOS;
		} else {
			if (amdgpu_atombios_has_gpu_virtualization_table(adev))
				adev->virt.caps |= AMDGPU_SRIOV_CAPS_SRIOV_VBIOS;
		}

		if (!(adev->virt.caps & AMDGPU_SRIOV_CAPS_SRIOV_VBIOS))
			amdgpu_vf_error_put(adev, AMDGIM_ERROR_VF_NO_VBIOS, 0, 0);
	}
}

/**
 * amdgpu_device_asic_has_dc_support - determine if DC supports the asic
 *
 * @asic_type: AMD asic type
 *
 * Check if there is DC (new modesetting infrastructre) support for an asic.
 * returns true if DC has support, false if not.
 */
bool amdgpu_device_asic_has_dc_support(enum amd_asic_type asic_type)
{
	switch (asic_type) {
#if defined(CONFIG_DRM_AMD_DC)
	case CHIP_BONAIRE:
	case CHIP_KAVERI:
	case CHIP_KABINI:
	case CHIP_MULLINS:
		/*
		 * We have systems in the wild with these ASICs that require
		 * LVDS and VGA support which is not supported with DC.
		 *
		 * Fallback to the non-DC driver here by default so as not to
		 * cause regressions.
		 */
		return amdgpu_dc > 0;
	case CHIP_HAWAII:
	case CHIP_CARRIZO:
	case CHIP_STONEY:
	case CHIP_POLARIS10:
	case CHIP_POLARIS11:
	case CHIP_POLARIS12:
	case CHIP_VEGAM:
	case CHIP_TONGA:
	case CHIP_FIJI:
	case CHIP_VEGA10:
	case CHIP_VEGA12:
	case CHIP_VEGA20:
#if defined(CONFIG_DRM_AMD_DC_DCN1_0)
	case CHIP_RAVEN:
#endif
		return amdgpu_dc != 0;
#endif
	default:
		return false;
	}
}

/**
 * amdgpu_device_has_dc_support - check if dc is supported
 *
 * @adev: amdgpu_device_pointer
 *
 * Returns true for supported, false for not supported
 */
bool amdgpu_device_has_dc_support(struct amdgpu_device *adev)
{
	if (amdgpu_sriov_vf(adev))
		return false;

	return amdgpu_device_asic_has_dc_support(adev->asic_type);
}

/**
 * amdgpu_device_init - initialize the driver
 *
 * @adev: amdgpu_device pointer
 * @ddev: drm dev pointer
 * @pdev: pci dev pointer
 * @flags: driver flags
 *
 * Initializes the driver info and hw (all asics).
 * Returns 0 for success or an error on failure.
 * Called at driver startup.
 */
int amdgpu_device_init(struct amdgpu_device *adev,
		       struct drm_device *ddev,
		       struct pci_dev *pdev,
		       uint32_t flags)
{
	int r, i;
	bool runtime = false;
	u32 max_MBps;

	adev->shutdown = false;
	adev->dev = &pdev->dev;
	adev->ddev = ddev;
	adev->pdev = pdev;
	adev->flags = flags;
	adev->asic_type = flags & AMD_ASIC_MASK;
	adev->usec_timeout = AMDGPU_MAX_USEC_TIMEOUT;
	if (amdgpu_emu_mode == 1)
		adev->usec_timeout *= 2;
	adev->gmc.gart_size = 512 * 1024 * 1024;
	adev->accel_working = false;
	adev->num_rings = 0;
	adev->mman.buffer_funcs = NULL;
	adev->mman.buffer_funcs_ring = NULL;
	adev->vm_manager.vm_pte_funcs = NULL;
	adev->vm_manager.vm_pte_num_rings = 0;
	adev->gmc.gmc_funcs = NULL;
	adev->fence_context = dma_fence_context_alloc(AMDGPU_MAX_RINGS);
	bitmap_zero(adev->gfx.pipe_reserve_bitmap, AMDGPU_MAX_COMPUTE_QUEUES);

	adev->smc_rreg = &amdgpu_invalid_rreg;
	adev->smc_wreg = &amdgpu_invalid_wreg;
	adev->pcie_rreg = &amdgpu_invalid_rreg;
	adev->pcie_wreg = &amdgpu_invalid_wreg;
	adev->pciep_rreg = &amdgpu_invalid_rreg;
	adev->pciep_wreg = &amdgpu_invalid_wreg;
	adev->uvd_ctx_rreg = &amdgpu_invalid_rreg;
	adev->uvd_ctx_wreg = &amdgpu_invalid_wreg;
	adev->didt_rreg = &amdgpu_invalid_rreg;
	adev->didt_wreg = &amdgpu_invalid_wreg;
	adev->gc_cac_rreg = &amdgpu_invalid_rreg;
	adev->gc_cac_wreg = &amdgpu_invalid_wreg;
	adev->audio_endpt_rreg = &amdgpu_block_invalid_rreg;
	adev->audio_endpt_wreg = &amdgpu_block_invalid_wreg;

	DRM_INFO("initializing kernel modesetting (%s 0x%04X:0x%04X 0x%04X:0x%04X 0x%02X).\n",
		 amdgpu_asic_name[adev->asic_type], pdev->vendor, pdev->device,
		 pdev->subsystem_vendor, pdev->subsystem_device, pdev->revision);

	/* mutex initialization are all done here so we
	 * can recall function without having locking issues */
	atomic_set(&adev->irq.ih.lock, 0);
	mutex_init(&adev->firmware.mutex);
	mutex_init(&adev->pm.mutex);
	mutex_init(&adev->gfx.gpu_clock_mutex);
	mutex_init(&adev->srbm_mutex);
	mutex_init(&adev->gfx.pipe_reserve_mutex);
	mutex_init(&adev->gfx.gfx_off_mutex);
	mutex_init(&adev->grbm_idx_mutex);
	mutex_init(&adev->mn_lock);
	mutex_init(&adev->virt.vf_errors.lock);
	hash_init(adev->mn_hash);
	mutex_init(&adev->lock_reset);

	amdgpu_device_check_arguments(adev);

	spin_lock_init(&adev->mmio_idx_lock);
	spin_lock_init(&adev->smc_idx_lock);
	spin_lock_init(&adev->pcie_idx_lock);
	spin_lock_init(&adev->uvd_ctx_idx_lock);
	spin_lock_init(&adev->didt_idx_lock);
	spin_lock_init(&adev->gc_cac_idx_lock);
	spin_lock_init(&adev->se_cac_idx_lock);
	spin_lock_init(&adev->audio_endpt_idx_lock);
	spin_lock_init(&adev->mm_stats.lock);

	INIT_LIST_HEAD(&adev->shadow_list);
	mutex_init(&adev->shadow_list_lock);

	INIT_LIST_HEAD(&adev->ring_lru_list);
	spin_lock_init(&adev->ring_lru_list_lock);

	INIT_DELAYED_WORK(&adev->late_init_work,
			  amdgpu_device_ip_late_init_func_handler);
	INIT_DELAYED_WORK(&adev->gfx.gfx_off_delay_work,
			  amdgpu_device_delay_enable_gfx_off);

	adev->gfx.gfx_off_req_count = 1;
	adev->pm.ac_power = power_supply_is_system_supplied() > 0 ? true : false;

	/* Registers mapping */
	/* TODO: block userspace mapping of io register */
	if (adev->asic_type >= CHIP_BONAIRE) {
		adev->rmmio_base = pci_resource_start(adev->pdev, 5);
		adev->rmmio_size = pci_resource_len(adev->pdev, 5);
	} else {
		adev->rmmio_base = pci_resource_start(adev->pdev, 2);
		adev->rmmio_size = pci_resource_len(adev->pdev, 2);
	}

	adev->rmmio = ioremap(adev->rmmio_base, adev->rmmio_size);
	if (adev->rmmio == NULL) {
		return -ENOMEM;
	}
	DRM_INFO("register mmio base: 0x%08X\n", (uint32_t)adev->rmmio_base);
	DRM_INFO("register mmio size: %u\n", (unsigned)adev->rmmio_size);

	/* doorbell bar mapping */
	amdgpu_device_doorbell_init(adev);

	/* io port mapping */
	for (i = 0; i < DEVICE_COUNT_RESOURCE; i++) {
		if (pci_resource_flags(adev->pdev, i) & IORESOURCE_IO) {
			adev->rio_mem_size = pci_resource_len(adev->pdev, i);
			adev->rio_mem = pci_iomap(adev->pdev, i, adev->rio_mem_size);
			break;
		}
	}
	if (adev->rio_mem == NULL)
		DRM_INFO("PCI I/O BAR is not found.\n");

	amdgpu_device_get_pcie_info(adev);

	/* early init functions */
	r = amdgpu_device_ip_early_init(adev);
	if (r)
		return r;

	/* if we have > 1 VGA cards, then disable the amdgpu VGA resources */
	/* this will fail for cards that aren't VGA class devices, just
	 * ignore it */
	vga_client_register(adev->pdev, adev, NULL, amdgpu_device_vga_set_decode);

	if (amdgpu_device_is_px(ddev))
		runtime = true;
	if (!pci_is_thunderbolt_attached(adev->pdev))
		vga_switcheroo_register_client(adev->pdev,
					       &amdgpu_switcheroo_ops, runtime);
	if (runtime)
		vga_switcheroo_init_domain_pm_ops(adev->dev, &adev->vga_pm_domain);

	if (amdgpu_emu_mode == 1) {
		/* post the asic on emulation mode */
		emu_soc_asic_init(adev);
		goto fence_driver_init;
	}

	/* Read BIOS */
	if (!amdgpu_get_bios(adev)) {
		r = -EINVAL;
		goto failed;
	}

	r = amdgpu_atombios_init(adev);
	if (r) {
		dev_err(adev->dev, "amdgpu_atombios_init failed\n");
		amdgpu_vf_error_put(adev, AMDGIM_ERROR_VF_ATOMBIOS_INIT_FAIL, 0, 0);
		goto failed;
	}

	/* detect if we are with an SRIOV vbios */
	amdgpu_device_detect_sriov_bios(adev);

	/* Post card if necessary */
	if (amdgpu_device_need_post(adev)) {
		if (!adev->bios) {
			dev_err(adev->dev, "no vBIOS found\n");
			r = -EINVAL;
			goto failed;
		}
		DRM_INFO("GPU posting now...\n");
		r = amdgpu_atom_asic_init(adev->mode_info.atom_context);
		if (r) {
			dev_err(adev->dev, "gpu post error!\n");
			goto failed;
		}
	}

	if (adev->is_atom_fw) {
		/* Initialize clocks */
		r = amdgpu_atomfirmware_get_clock_info(adev);
		if (r) {
			dev_err(adev->dev, "amdgpu_atomfirmware_get_clock_info failed\n");
			amdgpu_vf_error_put(adev, AMDGIM_ERROR_VF_ATOMBIOS_GET_CLOCK_FAIL, 0, 0);
			goto failed;
		}
	} else {
		/* Initialize clocks */
		r = amdgpu_atombios_get_clock_info(adev);
		if (r) {
			dev_err(adev->dev, "amdgpu_atombios_get_clock_info failed\n");
			amdgpu_vf_error_put(adev, AMDGIM_ERROR_VF_ATOMBIOS_GET_CLOCK_FAIL, 0, 0);
			goto failed;
		}
		/* init i2c buses */
		if (!amdgpu_device_has_dc_support(adev))
			amdgpu_atombios_i2c_init(adev);
	}

fence_driver_init:
	/* Fence driver */
	r = amdgpu_fence_driver_init(adev);
	if (r) {
		dev_err(adev->dev, "amdgpu_fence_driver_init failed\n");
		amdgpu_vf_error_put(adev, AMDGIM_ERROR_VF_FENCE_INIT_FAIL, 0, 0);
		goto failed;
	}

	/* init the mode config */
	drm_mode_config_init(adev->ddev);

	r = amdgpu_device_ip_init(adev);
	if (r) {
		/* failed in exclusive mode due to timeout */
		if (amdgpu_sriov_vf(adev) &&
		    !amdgpu_sriov_runtime(adev) &&
		    amdgpu_virt_mmio_blocked(adev) &&
		    !amdgpu_virt_wait_reset(adev)) {
			dev_err(adev->dev, "VF exclusive mode timeout\n");
			/* Don't send request since VF is inactive. */
			adev->virt.caps &= ~AMDGPU_SRIOV_CAPS_RUNTIME;
			adev->virt.ops = NULL;
			r = -EAGAIN;
			goto failed;
		}
		dev_err(adev->dev, "amdgpu_device_ip_init failed\n");
		amdgpu_vf_error_put(adev, AMDGIM_ERROR_VF_AMDGPU_INIT_FAIL, 0, 0);
		goto failed;
	}

	adev->accel_working = true;

	amdgpu_vm_check_compute_bug(adev);

	/* Initialize the buffer migration limit. */
	if (amdgpu_moverate >= 0)
		max_MBps = amdgpu_moverate;
	else
		max_MBps = 8; /* Allow 8 MB/s. */
	/* Get a log2 for easy divisions. */
	adev->mm_stats.log2_max_MBps = ilog2(max(1u, max_MBps));

	r = amdgpu_ib_pool_init(adev);
	if (r) {
		dev_err(adev->dev, "IB initialization failed (%d).\n", r);
		amdgpu_vf_error_put(adev, AMDGIM_ERROR_VF_IB_INIT_FAIL, 0, r);
		goto failed;
	}

	amdgpu_fbdev_init(adev);

	r = amdgpu_pm_sysfs_init(adev);
	if (r)
		DRM_ERROR("registering pm debugfs failed (%d).\n", r);

	r = amdgpu_debugfs_gem_init(adev);
	if (r)
		DRM_ERROR("registering gem debugfs failed (%d).\n", r);

	r = amdgpu_debugfs_regs_init(adev);
	if (r)
		DRM_ERROR("registering register debugfs failed (%d).\n", r);

	r = amdgpu_debugfs_firmware_init(adev);
	if (r)
		DRM_ERROR("registering firmware debugfs failed (%d).\n", r);

	r = amdgpu_debugfs_init(adev);
	if (r)
		DRM_ERROR("Creating debugfs files failed (%d).\n", r);

	if ((amdgpu_testing & 1)) {
		if (adev->accel_working)
			amdgpu_test_moves(adev);
		else
			DRM_INFO("amdgpu: acceleration disabled, skipping move tests\n");
	}
	if (amdgpu_benchmarking) {
		if (adev->accel_working)
			amdgpu_benchmark(adev, amdgpu_benchmarking);
		else
			DRM_INFO("amdgpu: acceleration disabled, skipping benchmarks\n");
	}

	/* enable clockgating, etc. after ib tests, etc. since some blocks require
	 * explicit gating rather than handling it automatically.
	 */
	r = amdgpu_device_ip_late_init(adev);
	if (r) {
		dev_err(adev->dev, "amdgpu_device_ip_late_init failed\n");
		amdgpu_vf_error_put(adev, AMDGIM_ERROR_VF_AMDGPU_LATE_INIT_FAIL, 0, r);
		goto failed;
	}

	return 0;

failed:
	amdgpu_vf_error_trans_all(adev);
	if (runtime)
		vga_switcheroo_fini_domain_pm_ops(adev->dev);

	return r;
}

/**
 * amdgpu_device_fini - tear down the driver
 *
 * @adev: amdgpu_device pointer
 *
 * Tear down the driver info (all asics).
 * Called at driver shutdown.
 */
void amdgpu_device_fini(struct amdgpu_device *adev)
{
	int r;

	DRM_INFO("amdgpu: finishing device.\n");
	adev->shutdown = true;
	/* disable all interrupts */
	amdgpu_irq_disable_all(adev);
	if (adev->mode_info.mode_config_initialized){
		if (!amdgpu_device_has_dc_support(adev))
			drm_crtc_force_disable_all(adev->ddev);
		else
			drm_atomic_helper_shutdown(adev->ddev);
	}
	amdgpu_ib_pool_fini(adev);
	amdgpu_fence_driver_fini(adev);
	amdgpu_pm_sysfs_fini(adev);
	amdgpu_fbdev_fini(adev);
	r = amdgpu_device_ip_fini(adev);
	if (adev->firmware.gpu_info_fw) {
		release_firmware(adev->firmware.gpu_info_fw);
		adev->firmware.gpu_info_fw = NULL;
	}
	adev->accel_working = false;
	cancel_delayed_work_sync(&adev->late_init_work);
	/* free i2c buses */
	if (!amdgpu_device_has_dc_support(adev))
		amdgpu_i2c_fini(adev);

	if (amdgpu_emu_mode != 1)
		amdgpu_atombios_fini(adev);

	kfree(adev->bios);
	adev->bios = NULL;
	if (!pci_is_thunderbolt_attached(adev->pdev))
		vga_switcheroo_unregister_client(adev->pdev);
	if (adev->flags & AMD_IS_PX)
		vga_switcheroo_fini_domain_pm_ops(adev->dev);
	vga_client_register(adev->pdev, NULL, NULL, NULL);
	if (adev->rio_mem)
		pci_iounmap(adev->pdev, adev->rio_mem);
	adev->rio_mem = NULL;
	iounmap(adev->rmmio);
	adev->rmmio = NULL;
	amdgpu_device_doorbell_fini(adev);
	amdgpu_debugfs_regs_cleanup(adev);
}


/*
 * Suspend & resume.
 */
/**
 * amdgpu_device_suspend - initiate device suspend
 *
 * @dev: drm dev pointer
 * @suspend: suspend state
 * @fbcon : notify the fbdev of suspend
 *
 * Puts the hw in the suspend state (all asics).
 * Returns 0 for success or an error on failure.
 * Called at driver suspend.
 */
int amdgpu_device_suspend(struct drm_device *dev, bool suspend, bool fbcon)
{
	struct amdgpu_device *adev;
	struct drm_crtc *crtc;
	struct drm_connector *connector;
	int r;

	if (dev == NULL || dev->dev_private == NULL) {
		return -ENODEV;
	}

	adev = dev->dev_private;

	if (dev->switch_power_state == DRM_SWITCH_POWER_OFF)
		return 0;

	drm_kms_helper_poll_disable(dev);

	if (fbcon)
		amdgpu_fbdev_set_suspend(adev, 1);

	if (!amdgpu_device_has_dc_support(adev)) {
		/* turn off display hw */
		drm_modeset_lock_all(dev);
		list_for_each_entry(connector, &dev->mode_config.connector_list, head) {
			drm_helper_connector_dpms(connector, DRM_MODE_DPMS_OFF);
		}
		drm_modeset_unlock_all(dev);
			/* unpin the front buffers and cursors */
		list_for_each_entry(crtc, &dev->mode_config.crtc_list, head) {
			struct amdgpu_crtc *amdgpu_crtc = to_amdgpu_crtc(crtc);
			struct drm_framebuffer *fb = crtc->primary->fb;
			struct amdgpu_bo *robj;

			if (amdgpu_crtc->cursor_bo) {
				struct amdgpu_bo *aobj = gem_to_amdgpu_bo(amdgpu_crtc->cursor_bo);
				r = amdgpu_bo_reserve(aobj, true);
				if (r == 0) {
					amdgpu_bo_unpin(aobj);
					amdgpu_bo_unreserve(aobj);
				}
			}

			if (fb == NULL || fb->obj[0] == NULL) {
				continue;
			}
			robj = gem_to_amdgpu_bo(fb->obj[0]);
			/* don't unpin kernel fb objects */
			if (!amdgpu_fbdev_robj_is_fb(adev, robj)) {
				r = amdgpu_bo_reserve(robj, true);
				if (r == 0) {
					amdgpu_bo_unpin(robj);
					amdgpu_bo_unreserve(robj);
				}
			}
		}
	}

	amdgpu_amdkfd_suspend(adev);

	r = amdgpu_device_ip_suspend_phase1(adev);

	/* evict vram memory */
	amdgpu_bo_evict_vram(adev);

	amdgpu_fence_driver_suspend(adev);

	r = amdgpu_device_ip_suspend_phase2(adev);

	/* evict remaining vram memory
	 * This second call to evict vram is to evict the gart page table
	 * using the CPU.
	 */
	amdgpu_bo_evict_vram(adev);

	pci_save_state(dev->pdev);
	if (suspend) {
		/* Shut down the device */
		pci_disable_device(dev->pdev);
		pci_set_power_state(dev->pdev, PCI_D3hot);
	} else {
		r = amdgpu_asic_reset(adev);
		if (r)
			DRM_ERROR("amdgpu asic reset failed\n");
	}

	return 0;
}

/**
 * amdgpu_device_resume - initiate device resume
 *
 * @dev: drm dev pointer
 * @resume: resume state
 * @fbcon : notify the fbdev of resume
 *
 * Bring the hw back to operating state (all asics).
 * Returns 0 for success or an error on failure.
 * Called at driver resume.
 */
int amdgpu_device_resume(struct drm_device *dev, bool resume, bool fbcon)
{
	struct drm_connector *connector;
	struct amdgpu_device *adev = dev->dev_private;
	struct drm_crtc *crtc;
	int r = 0;

	if (dev->switch_power_state == DRM_SWITCH_POWER_OFF)
		return 0;

	if (resume) {
		pci_set_power_state(dev->pdev, PCI_D0);
		pci_restore_state(dev->pdev);
		r = pci_enable_device(dev->pdev);
		if (r)
			return r;
	}

	/* post card */
	if (amdgpu_device_need_post(adev)) {
		r = amdgpu_atom_asic_init(adev->mode_info.atom_context);
		if (r)
			DRM_ERROR("amdgpu asic init failed\n");
	}

	r = amdgpu_device_ip_resume(adev);
	if (r) {
		DRM_ERROR("amdgpu_device_ip_resume failed (%d).\n", r);
		return r;
	}
	amdgpu_fence_driver_resume(adev);


	r = amdgpu_device_ip_late_init(adev);
	if (r)
		return r;

	if (!amdgpu_device_has_dc_support(adev)) {
		/* pin cursors */
		list_for_each_entry(crtc, &dev->mode_config.crtc_list, head) {
			struct amdgpu_crtc *amdgpu_crtc = to_amdgpu_crtc(crtc);

			if (amdgpu_crtc->cursor_bo) {
				struct amdgpu_bo *aobj = gem_to_amdgpu_bo(amdgpu_crtc->cursor_bo);
				r = amdgpu_bo_reserve(aobj, true);
				if (r == 0) {
					r = amdgpu_bo_pin(aobj, AMDGPU_GEM_DOMAIN_VRAM);
					if (r != 0)
						DRM_ERROR("Failed to pin cursor BO (%d)\n", r);
					amdgpu_crtc->cursor_addr = amdgpu_bo_gpu_offset(aobj);
					amdgpu_bo_unreserve(aobj);
				}
			}
		}
	}
	r = amdgpu_amdkfd_resume(adev);
	if (r)
		return r;

	/* Make sure IB tests flushed */
	flush_delayed_work(&adev->late_init_work);

	/* blat the mode back in */
	if (fbcon) {
		if (!amdgpu_device_has_dc_support(adev)) {
			/* pre DCE11 */
			drm_helper_resume_force_mode(dev);

			/* turn on display hw */
			drm_modeset_lock_all(dev);
			list_for_each_entry(connector, &dev->mode_config.connector_list, head) {
				drm_helper_connector_dpms(connector, DRM_MODE_DPMS_ON);
			}
			drm_modeset_unlock_all(dev);
		}
		amdgpu_fbdev_set_suspend(adev, 0);
	}

	drm_kms_helper_poll_enable(dev);

	/*
	 * Most of the connector probing functions try to acquire runtime pm
	 * refs to ensure that the GPU is powered on when connector polling is
	 * performed. Since we're calling this from a runtime PM callback,
	 * trying to acquire rpm refs will cause us to deadlock.
	 *
	 * Since we're guaranteed to be holding the rpm lock, it's safe to
	 * temporarily disable the rpm helpers so this doesn't deadlock us.
	 */
#ifdef CONFIG_PM
	dev->dev->power.disable_depth++;
#endif
	if (!amdgpu_device_has_dc_support(adev))
		drm_helper_hpd_irq_event(dev);
	else
		drm_kms_helper_hotplug_event(dev);
#ifdef CONFIG_PM
	dev->dev->power.disable_depth--;
#endif
	return 0;
}

/**
 * amdgpu_device_ip_check_soft_reset - did soft reset succeed
 *
 * @adev: amdgpu_device pointer
 *
 * The list of all the hardware IPs that make up the asic is walked and
 * the check_soft_reset callbacks are run.  check_soft_reset determines
 * if the asic is still hung or not.
 * Returns true if any of the IPs are still in a hung state, false if not.
 */
static bool amdgpu_device_ip_check_soft_reset(struct amdgpu_device *adev)
{
	int i;
	bool asic_hang = false;

	if (amdgpu_sriov_vf(adev))
		return true;

	if (amdgpu_asic_need_full_reset(adev))
		return true;

	for (i = 0; i < adev->num_ip_blocks; i++) {
		if (!adev->ip_blocks[i].status.valid)
			continue;
		if (adev->ip_blocks[i].version->funcs->check_soft_reset)
			adev->ip_blocks[i].status.hang =
				adev->ip_blocks[i].version->funcs->check_soft_reset(adev);
		if (adev->ip_blocks[i].status.hang) {
			DRM_INFO("IP block:%s is hung!\n", adev->ip_blocks[i].version->funcs->name);
			asic_hang = true;
		}
	}
	return asic_hang;
}

/**
 * amdgpu_device_ip_pre_soft_reset - prepare for soft reset
 *
 * @adev: amdgpu_device pointer
 *
 * The list of all the hardware IPs that make up the asic is walked and the
 * pre_soft_reset callbacks are run if the block is hung.  pre_soft_reset
 * handles any IP specific hardware or software state changes that are
 * necessary for a soft reset to succeed.
 * Returns 0 on success, negative error code on failure.
 */
static int amdgpu_device_ip_pre_soft_reset(struct amdgpu_device *adev)
{
	int i, r = 0;

	for (i = 0; i < adev->num_ip_blocks; i++) {
		if (!adev->ip_blocks[i].status.valid)
			continue;
		if (adev->ip_blocks[i].status.hang &&
		    adev->ip_blocks[i].version->funcs->pre_soft_reset) {
			r = adev->ip_blocks[i].version->funcs->pre_soft_reset(adev);
			if (r)
				return r;
		}
	}

	return 0;
}

/**
 * amdgpu_device_ip_need_full_reset - check if a full asic reset is needed
 *
 * @adev: amdgpu_device pointer
 *
 * Some hardware IPs cannot be soft reset.  If they are hung, a full gpu
 * reset is necessary to recover.
 * Returns true if a full asic reset is required, false if not.
 */
static bool amdgpu_device_ip_need_full_reset(struct amdgpu_device *adev)
{
	int i;

	if (amdgpu_asic_need_full_reset(adev))
		return true;

	for (i = 0; i < adev->num_ip_blocks; i++) {
		if (!adev->ip_blocks[i].status.valid)
			continue;
		if ((adev->ip_blocks[i].version->type == AMD_IP_BLOCK_TYPE_GMC) ||
		    (adev->ip_blocks[i].version->type == AMD_IP_BLOCK_TYPE_SMC) ||
		    (adev->ip_blocks[i].version->type == AMD_IP_BLOCK_TYPE_ACP) ||
		    (adev->ip_blocks[i].version->type == AMD_IP_BLOCK_TYPE_DCE) ||
		     adev->ip_blocks[i].version->type == AMD_IP_BLOCK_TYPE_PSP) {
			if (adev->ip_blocks[i].status.hang) {
				DRM_INFO("Some block need full reset!\n");
				return true;
			}
		}
	}
	return false;
}

/**
 * amdgpu_device_ip_soft_reset - do a soft reset
 *
 * @adev: amdgpu_device pointer
 *
 * The list of all the hardware IPs that make up the asic is walked and the
 * soft_reset callbacks are run if the block is hung.  soft_reset handles any
 * IP specific hardware or software state changes that are necessary to soft
 * reset the IP.
 * Returns 0 on success, negative error code on failure.
 */
static int amdgpu_device_ip_soft_reset(struct amdgpu_device *adev)
{
	int i, r = 0;

	for (i = 0; i < adev->num_ip_blocks; i++) {
		if (!adev->ip_blocks[i].status.valid)
			continue;
		if (adev->ip_blocks[i].status.hang &&
		    adev->ip_blocks[i].version->funcs->soft_reset) {
			r = adev->ip_blocks[i].version->funcs->soft_reset(adev);
			if (r)
				return r;
		}
	}

	return 0;
}

/**
 * amdgpu_device_ip_post_soft_reset - clean up from soft reset
 *
 * @adev: amdgpu_device pointer
 *
 * The list of all the hardware IPs that make up the asic is walked and the
 * post_soft_reset callbacks are run if the asic was hung.  post_soft_reset
 * handles any IP specific hardware or software state changes that are
 * necessary after the IP has been soft reset.
 * Returns 0 on success, negative error code on failure.
 */
static int amdgpu_device_ip_post_soft_reset(struct amdgpu_device *adev)
{
	int i, r = 0;

	for (i = 0; i < adev->num_ip_blocks; i++) {
		if (!adev->ip_blocks[i].status.valid)
			continue;
		if (adev->ip_blocks[i].status.hang &&
		    adev->ip_blocks[i].version->funcs->post_soft_reset)
			r = adev->ip_blocks[i].version->funcs->post_soft_reset(adev);
		if (r)
			return r;
	}

	return 0;
}

/**
 * amdgpu_device_recover_vram_from_shadow - restore shadowed VRAM buffers
 *
 * @adev: amdgpu_device pointer
 * @ring: amdgpu_ring for the engine handling the buffer operations
 * @bo: amdgpu_bo buffer whose shadow is being restored
 * @fence: dma_fence associated with the operation
 *
 * Restores the VRAM buffer contents from the shadow in GTT.  Used to
 * restore things like GPUVM page tables after a GPU reset where
 * the contents of VRAM might be lost.
 * Returns 0 on success, negative error code on failure.
 */
static int amdgpu_device_recover_vram_from_shadow(struct amdgpu_device *adev,
						  struct amdgpu_ring *ring,
						  struct amdgpu_bo *bo,
						  struct dma_fence **fence)
{
	uint32_t domain;
	int r;

	if (!bo->shadow)
		return 0;

	r = amdgpu_bo_reserve(bo, true);
	if (r)
		return r;
	domain = amdgpu_mem_type_to_domain(bo->tbo.mem.mem_type);
	/* if bo has been evicted, then no need to recover */
	if (domain == AMDGPU_GEM_DOMAIN_VRAM) {
		r = amdgpu_bo_validate(bo->shadow);
		if (r) {
			DRM_ERROR("bo validate failed!\n");
			goto err;
		}

		r = amdgpu_bo_restore_from_shadow(adev, ring, bo,
						 NULL, fence, true);
		if (r) {
			DRM_ERROR("recover page table failed!\n");
			goto err;
		}
	}
err:
	amdgpu_bo_unreserve(bo);
	return r;
}

/**
 * amdgpu_device_handle_vram_lost - Handle the loss of VRAM contents
 *
 * @adev: amdgpu_device pointer
 *
 * Restores the contents of VRAM buffers from the shadows in GTT.  Used to
 * restore things like GPUVM page tables after a GPU reset where
 * the contents of VRAM might be lost.
 * Returns 0 on success, 1 on failure.
 */
static int amdgpu_device_handle_vram_lost(struct amdgpu_device *adev)
{
	struct amdgpu_ring *ring = adev->mman.buffer_funcs_ring;
	struct amdgpu_bo *bo, *tmp;
	struct dma_fence *fence = NULL, *next = NULL;
	long r = 1;
	int i = 0;
	long tmo;

	if (amdgpu_sriov_runtime(adev))
		tmo = msecs_to_jiffies(8000);
	else
		tmo = msecs_to_jiffies(100);

	DRM_INFO("recover vram bo from shadow start\n");
	mutex_lock(&adev->shadow_list_lock);
	list_for_each_entry_safe(bo, tmp, &adev->shadow_list, shadow_list) {
		next = NULL;
		amdgpu_device_recover_vram_from_shadow(adev, ring, bo, &next);
		if (fence) {
			r = dma_fence_wait_timeout(fence, false, tmo);
			if (r == 0)
				pr_err("wait fence %p[%d] timeout\n", fence, i);
			else if (r < 0)
				pr_err("wait fence %p[%d] interrupted\n", fence, i);
			if (r < 1) {
				dma_fence_put(fence);
				fence = next;
				break;
			}
			i++;
		}

		dma_fence_put(fence);
		fence = next;
	}
	mutex_unlock(&adev->shadow_list_lock);

	if (fence) {
		r = dma_fence_wait_timeout(fence, false, tmo);
		if (r == 0)
			pr_err("wait fence %p[%d] timeout\n", fence, i);
		else if (r < 0)
			pr_err("wait fence %p[%d] interrupted\n", fence, i);

	}
	dma_fence_put(fence);

	if (r > 0)
		DRM_INFO("recover vram bo from shadow done\n");
	else
		DRM_ERROR("recover vram bo from shadow failed\n");

	return (r > 0) ? 0 : 1;
}

/**
 * amdgpu_device_reset - reset ASIC/GPU for bare-metal or passthrough
 *
 * @adev: amdgpu device pointer
 *
 * attempt to do soft-reset or full-reset and reinitialize Asic
 * return 0 means succeeded otherwise failed
 */
static int amdgpu_device_reset(struct amdgpu_device *adev)
{
	bool need_full_reset, vram_lost = 0;
	int r;

	need_full_reset = amdgpu_device_ip_need_full_reset(adev);

	if (!need_full_reset) {
		amdgpu_device_ip_pre_soft_reset(adev);
		r = amdgpu_device_ip_soft_reset(adev);
		amdgpu_device_ip_post_soft_reset(adev);
		if (r || amdgpu_device_ip_check_soft_reset(adev)) {
			DRM_INFO("soft reset failed, will fallback to full reset!\n");
			need_full_reset = true;
		}
	}

<<<<<<< HEAD
	/* post card */
	if (!amdgpu_card_posted(adev))
		amdgpu_atom_asic_init(adev->mode_info.atom_context);

	r = amdgpu_resume(adev);
	if (r)
		DRM_ERROR("amdgpu_resume failed (%d).\n", r);
=======
	if (need_full_reset) {
		r = amdgpu_device_ip_suspend(adev);

retry:
		r = amdgpu_asic_reset(adev);
		/* post card */
		amdgpu_atom_asic_init(adev->mode_info.atom_context);
>>>>>>> 286cd8c7

		if (!r) {
			dev_info(adev->dev, "GPU reset succeeded, trying to resume\n");
			r = amdgpu_device_ip_resume_phase1(adev);
			if (r)
				goto out;

<<<<<<< HEAD
	if (resume) {
		r = amdgpu_ib_ring_tests(adev);
		if (r)
			DRM_ERROR("ib ring test failed (%d).\n", r);
	}

	r = amdgpu_late_init(adev);
	if (r) {
		if (fbcon)
			console_unlock();
		return r;
	}
=======
			vram_lost = amdgpu_device_check_vram_lost(adev);
			if (vram_lost) {
				DRM_ERROR("VRAM is lost!\n");
				atomic_inc(&adev->vram_lost_counter);
			}

			r = amdgpu_gtt_mgr_recover(
				&adev->mman.bdev.man[TTM_PL_TT]);
			if (r)
				goto out;
>>>>>>> 286cd8c7

			r = amdgpu_device_ip_resume_phase2(adev);
			if (r)
				goto out;

			if (vram_lost)
				amdgpu_device_fill_reset_magic(adev);
		}
	}

out:
	if (!r) {
		amdgpu_irq_gpu_reset_resume_helper(adev);
		r = amdgpu_ib_ring_tests(adev);
		if (r) {
			dev_err(adev->dev, "ib ring test failed (%d).\n", r);
			r = amdgpu_device_ip_suspend(adev);
			need_full_reset = true;
			goto retry;
		}
	}

<<<<<<< HEAD
	drm_kms_helper_poll_enable(dev);

	/*
	 * Most of the connector probing functions try to acquire runtime pm
	 * refs to ensure that the GPU is powered on when connector polling is
	 * performed. Since we're calling this from a runtime PM callback,
	 * trying to acquire rpm refs will cause us to deadlock.
	 *
	 * Since we're guaranteed to be holding the rpm lock, it's safe to
	 * temporarily disable the rpm helpers so this doesn't deadlock us.
	 */
#ifdef CONFIG_PM
	dev->dev->power.disable_depth++;
#endif
	drm_helper_hpd_irq_event(dev);
#ifdef CONFIG_PM
	dev->dev->power.disable_depth--;
#endif

	if (fbcon) {
		amdgpu_fbdev_set_suspend(adev, 0);
		console_unlock();
	}
=======
	if (!r && ((need_full_reset && !(adev->flags & AMD_IS_APU)) || vram_lost))
		r = amdgpu_device_handle_vram_lost(adev);
>>>>>>> 286cd8c7

	return r;
}

/**
 * amdgpu_device_reset_sriov - reset ASIC for SR-IOV vf
 *
 * @adev: amdgpu device pointer
 * @from_hypervisor: request from hypervisor
 *
 * do VF FLR and reinitialize Asic
 * return 0 means succeeded otherwise failed
 */
static int amdgpu_device_reset_sriov(struct amdgpu_device *adev,
				     bool from_hypervisor)
{
	int r;

	if (from_hypervisor)
		r = amdgpu_virt_request_full_gpu(adev, true);
	else
		r = amdgpu_virt_reset_gpu(adev);
	if (r)
		return r;

	/* Resume IP prior to SMC */
	r = amdgpu_device_ip_reinit_early_sriov(adev);
	if (r)
		goto error;

	/* we need recover gart prior to run SMC/CP/SDMA resume */
	amdgpu_gtt_mgr_recover(&adev->mman.bdev.man[TTM_PL_TT]);

	/* now we are okay to resume SMC/CP/SDMA */
	r = amdgpu_device_ip_reinit_late_sriov(adev);
	if (r)
		goto error;

	amdgpu_irq_gpu_reset_resume_helper(adev);
	r = amdgpu_ib_ring_tests(adev);

error:
	amdgpu_virt_init_data_exchange(adev);
	amdgpu_virt_release_full_gpu(adev, true);
	if (!r && adev->virt.gim_feature & AMDGIM_FEATURE_GIM_FLR_VRAMLOST) {
		atomic_inc(&adev->vram_lost_counter);
		r = amdgpu_device_handle_vram_lost(adev);
	}

	return r;
}

/**
 * amdgpu_device_gpu_recover - reset the asic and recover scheduler
 *
 * @adev: amdgpu device pointer
 * @job: which job trigger hang
 * @force: forces reset regardless of amdgpu_gpu_recovery
 *
 * Attempt to reset the GPU if it has hung (all asics).
 * Returns 0 for success or an error on failure.
 */
int amdgpu_device_gpu_recover(struct amdgpu_device *adev,
			      struct amdgpu_job *job, bool force)
{
	int i, r, resched;

	if (!force && !amdgpu_device_ip_check_soft_reset(adev)) {
		DRM_INFO("No hardware hang detected. Did some blocks stall?\n");
		return 0;
	}

	if (!force && (amdgpu_gpu_recovery == 0 ||
			(amdgpu_gpu_recovery == -1  && !amdgpu_sriov_vf(adev)))) {
		DRM_INFO("GPU recovery disabled.\n");
		return 0;
	}

	dev_info(adev->dev, "GPU reset begin!\n");

	mutex_lock(&adev->lock_reset);
	atomic_inc(&adev->gpu_reset_counter);
	adev->in_gpu_reset = 1;

	/* Block kfd */
	amdgpu_amdkfd_pre_reset(adev);

	/* block TTM */
	resched = ttm_bo_lock_delayed_workqueue(&adev->mman.bdev);

	/* block all schedulers and reset given job's ring */
	for (i = 0; i < AMDGPU_MAX_RINGS; ++i) {
		struct amdgpu_ring *ring = adev->rings[i];

		if (!ring || !ring->sched.thread)
			continue;

		kthread_park(ring->sched.thread);

		if (job && job->base.sched == &ring->sched)
			continue;

		drm_sched_hw_job_reset(&ring->sched, job ? &job->base : NULL);

		/* after all hw jobs are reset, hw fence is meaningless, so force_completion */
		amdgpu_fence_driver_force_completion(ring);
	}

	if (amdgpu_sriov_vf(adev))
		r = amdgpu_device_reset_sriov(adev, job ? false : true);
	else
		r = amdgpu_device_reset(adev);

	for (i = 0; i < AMDGPU_MAX_RINGS; ++i) {
		struct amdgpu_ring *ring = adev->rings[i];

		if (!ring || !ring->sched.thread)
			continue;

		/* only need recovery sched of the given job's ring
		 * or all rings (in the case @job is NULL)
		 * after above amdgpu_reset accomplished
		 */
		if ((!job || job->base.sched == &ring->sched) && !r)
			drm_sched_job_recovery(&ring->sched);

		kthread_unpark(ring->sched.thread);
	}

	if (!amdgpu_device_has_dc_support(adev)) {
		drm_helper_resume_force_mode(adev->ddev);
	}

	ttm_bo_unlock_delayed_workqueue(&adev->mman.bdev, resched);

	if (r) {
		/* bad news, how to tell it to userspace ? */
		dev_info(adev->dev, "GPU reset(%d) failed\n", atomic_read(&adev->gpu_reset_counter));
		amdgpu_vf_error_put(adev, AMDGIM_ERROR_VF_GPU_RESET_FAIL, 0, r);
	} else {
		dev_info(adev->dev, "GPU reset(%d) succeeded!\n",atomic_read(&adev->gpu_reset_counter));
	}

	/*unlock kfd */
	amdgpu_amdkfd_post_reset(adev);
	amdgpu_vf_error_trans_all(adev);
	adev->in_gpu_reset = 0;
	mutex_unlock(&adev->lock_reset);
	return r;
}

/**
 * amdgpu_device_get_pcie_info - fence pcie info about the PCIE slot
 *
 * @adev: amdgpu_device pointer
 *
 * Fetchs and stores in the driver the PCIE capabilities (gen speed
 * and lanes) of the slot the device is in. Handles APUs and
 * virtualized environments where PCIE config space may not be available.
 */
static void amdgpu_device_get_pcie_info(struct amdgpu_device *adev)
{
	struct pci_dev *pdev;
	enum pci_bus_speed speed_cap;
	enum pcie_link_width link_width;

	if (amdgpu_pcie_gen_cap)
		adev->pm.pcie_gen_mask = amdgpu_pcie_gen_cap;

	if (amdgpu_pcie_lane_cap)
		adev->pm.pcie_mlw_mask = amdgpu_pcie_lane_cap;

	/* covers APUs as well */
	if (pci_is_root_bus(adev->pdev->bus)) {
		if (adev->pm.pcie_gen_mask == 0)
			adev->pm.pcie_gen_mask = AMDGPU_DEFAULT_PCIE_GEN_MASK;
		if (adev->pm.pcie_mlw_mask == 0)
			adev->pm.pcie_mlw_mask = AMDGPU_DEFAULT_PCIE_MLW_MASK;
		return;
	}

	if (adev->pm.pcie_gen_mask == 0) {
		/* asic caps */
		pdev = adev->pdev;
		speed_cap = pcie_get_speed_cap(pdev);
		if (speed_cap == PCI_SPEED_UNKNOWN) {
			adev->pm.pcie_gen_mask |= (CAIL_ASIC_PCIE_LINK_SPEED_SUPPORT_GEN1 |
						  CAIL_ASIC_PCIE_LINK_SPEED_SUPPORT_GEN2 |
						  CAIL_ASIC_PCIE_LINK_SPEED_SUPPORT_GEN3);
		} else {
			if (speed_cap == PCIE_SPEED_16_0GT)
				adev->pm.pcie_gen_mask |= (CAIL_ASIC_PCIE_LINK_SPEED_SUPPORT_GEN1 |
							  CAIL_ASIC_PCIE_LINK_SPEED_SUPPORT_GEN2 |
							  CAIL_ASIC_PCIE_LINK_SPEED_SUPPORT_GEN3 |
							  CAIL_ASIC_PCIE_LINK_SPEED_SUPPORT_GEN4);
			else if (speed_cap == PCIE_SPEED_8_0GT)
				adev->pm.pcie_gen_mask |= (CAIL_ASIC_PCIE_LINK_SPEED_SUPPORT_GEN1 |
							  CAIL_ASIC_PCIE_LINK_SPEED_SUPPORT_GEN2 |
							  CAIL_ASIC_PCIE_LINK_SPEED_SUPPORT_GEN3);
			else if (speed_cap == PCIE_SPEED_5_0GT)
				adev->pm.pcie_gen_mask |= (CAIL_ASIC_PCIE_LINK_SPEED_SUPPORT_GEN1 |
							  CAIL_ASIC_PCIE_LINK_SPEED_SUPPORT_GEN2);
			else
				adev->pm.pcie_gen_mask |= CAIL_ASIC_PCIE_LINK_SPEED_SUPPORT_GEN1;
		}
		/* platform caps */
		pdev = adev->ddev->pdev->bus->self;
		speed_cap = pcie_get_speed_cap(pdev);
		if (speed_cap == PCI_SPEED_UNKNOWN) {
			adev->pm.pcie_gen_mask |= (CAIL_PCIE_LINK_SPEED_SUPPORT_GEN1 |
						   CAIL_PCIE_LINK_SPEED_SUPPORT_GEN2);
		} else {
			if (speed_cap == PCIE_SPEED_16_0GT)
				adev->pm.pcie_gen_mask |= (CAIL_PCIE_LINK_SPEED_SUPPORT_GEN1 |
							   CAIL_PCIE_LINK_SPEED_SUPPORT_GEN2 |
							   CAIL_PCIE_LINK_SPEED_SUPPORT_GEN3 |
							   CAIL_PCIE_LINK_SPEED_SUPPORT_GEN4);
			else if (speed_cap == PCIE_SPEED_8_0GT)
				adev->pm.pcie_gen_mask |= (CAIL_PCIE_LINK_SPEED_SUPPORT_GEN1 |
							   CAIL_PCIE_LINK_SPEED_SUPPORT_GEN2 |
							   CAIL_PCIE_LINK_SPEED_SUPPORT_GEN3);
			else if (speed_cap == PCIE_SPEED_5_0GT)
				adev->pm.pcie_gen_mask |= (CAIL_PCIE_LINK_SPEED_SUPPORT_GEN1 |
							   CAIL_PCIE_LINK_SPEED_SUPPORT_GEN2);
			else
				adev->pm.pcie_gen_mask |= CAIL_PCIE_LINK_SPEED_SUPPORT_GEN1;

		}
	}
	if (adev->pm.pcie_mlw_mask == 0) {
		pdev = adev->ddev->pdev->bus->self;
		link_width = pcie_get_width_cap(pdev);
		if (link_width == PCIE_LNK_WIDTH_UNKNOWN) {
			adev->pm.pcie_mlw_mask |= AMDGPU_DEFAULT_PCIE_MLW_MASK;
		} else {
			switch (link_width) {
			case PCIE_LNK_X32:
				adev->pm.pcie_mlw_mask = (CAIL_PCIE_LINK_WIDTH_SUPPORT_X32 |
							  CAIL_PCIE_LINK_WIDTH_SUPPORT_X16 |
							  CAIL_PCIE_LINK_WIDTH_SUPPORT_X12 |
							  CAIL_PCIE_LINK_WIDTH_SUPPORT_X8 |
							  CAIL_PCIE_LINK_WIDTH_SUPPORT_X4 |
							  CAIL_PCIE_LINK_WIDTH_SUPPORT_X2 |
							  CAIL_PCIE_LINK_WIDTH_SUPPORT_X1);
				break;
			case PCIE_LNK_X16:
				adev->pm.pcie_mlw_mask = (CAIL_PCIE_LINK_WIDTH_SUPPORT_X16 |
							  CAIL_PCIE_LINK_WIDTH_SUPPORT_X12 |
							  CAIL_PCIE_LINK_WIDTH_SUPPORT_X8 |
							  CAIL_PCIE_LINK_WIDTH_SUPPORT_X4 |
							  CAIL_PCIE_LINK_WIDTH_SUPPORT_X2 |
							  CAIL_PCIE_LINK_WIDTH_SUPPORT_X1);
				break;
			case PCIE_LNK_X12:
				adev->pm.pcie_mlw_mask = (CAIL_PCIE_LINK_WIDTH_SUPPORT_X12 |
							  CAIL_PCIE_LINK_WIDTH_SUPPORT_X8 |
							  CAIL_PCIE_LINK_WIDTH_SUPPORT_X4 |
							  CAIL_PCIE_LINK_WIDTH_SUPPORT_X2 |
							  CAIL_PCIE_LINK_WIDTH_SUPPORT_X1);
				break;
			case PCIE_LNK_X8:
				adev->pm.pcie_mlw_mask = (CAIL_PCIE_LINK_WIDTH_SUPPORT_X8 |
							  CAIL_PCIE_LINK_WIDTH_SUPPORT_X4 |
							  CAIL_PCIE_LINK_WIDTH_SUPPORT_X2 |
							  CAIL_PCIE_LINK_WIDTH_SUPPORT_X1);
				break;
			case PCIE_LNK_X4:
				adev->pm.pcie_mlw_mask = (CAIL_PCIE_LINK_WIDTH_SUPPORT_X4 |
							  CAIL_PCIE_LINK_WIDTH_SUPPORT_X2 |
							  CAIL_PCIE_LINK_WIDTH_SUPPORT_X1);
				break;
			case PCIE_LNK_X2:
				adev->pm.pcie_mlw_mask = (CAIL_PCIE_LINK_WIDTH_SUPPORT_X2 |
							  CAIL_PCIE_LINK_WIDTH_SUPPORT_X1);
				break;
			case PCIE_LNK_X1:
				adev->pm.pcie_mlw_mask = CAIL_PCIE_LINK_WIDTH_SUPPORT_X1;
				break;
			default:
				break;
			}
		}
	}
}
<|MERGE_RESOLUTION|>--- conflicted
+++ resolved
@@ -2839,6 +2839,7 @@
 	r = amdgpu_device_ip_late_init(adev);
 	if (r)
 		return r;
+	}
 
 	if (!amdgpu_device_has_dc_support(adev)) {
 		/* pin cursors */
@@ -3198,15 +3199,6 @@
 		}
 	}
 
-<<<<<<< HEAD
-	/* post card */
-	if (!amdgpu_card_posted(adev))
-		amdgpu_atom_asic_init(adev->mode_info.atom_context);
-
-	r = amdgpu_resume(adev);
-	if (r)
-		DRM_ERROR("amdgpu_resume failed (%d).\n", r);
-=======
 	if (need_full_reset) {
 		r = amdgpu_device_ip_suspend(adev);
 
@@ -3214,7 +3206,6 @@
 		r = amdgpu_asic_reset(adev);
 		/* post card */
 		amdgpu_atom_asic_init(adev->mode_info.atom_context);
->>>>>>> 286cd8c7
 
 		if (!r) {
 			dev_info(adev->dev, "GPU reset succeeded, trying to resume\n");
@@ -3222,20 +3213,6 @@
 			if (r)
 				goto out;
 
-<<<<<<< HEAD
-	if (resume) {
-		r = amdgpu_ib_ring_tests(adev);
-		if (r)
-			DRM_ERROR("ib ring test failed (%d).\n", r);
-	}
-
-	r = amdgpu_late_init(adev);
-	if (r) {
-		if (fbcon)
-			console_unlock();
-		return r;
-	}
-=======
 			vram_lost = amdgpu_device_check_vram_lost(adev);
 			if (vram_lost) {
 				DRM_ERROR("VRAM is lost!\n");
@@ -3246,7 +3223,6 @@
 				&adev->mman.bdev.man[TTM_PL_TT]);
 			if (r)
 				goto out;
->>>>>>> 286cd8c7
 
 			r = amdgpu_device_ip_resume_phase2(adev);
 			if (r)
@@ -3269,34 +3245,8 @@
 		}
 	}
 
-<<<<<<< HEAD
-	drm_kms_helper_poll_enable(dev);
-
-	/*
-	 * Most of the connector probing functions try to acquire runtime pm
-	 * refs to ensure that the GPU is powered on when connector polling is
-	 * performed. Since we're calling this from a runtime PM callback,
-	 * trying to acquire rpm refs will cause us to deadlock.
-	 *
-	 * Since we're guaranteed to be holding the rpm lock, it's safe to
-	 * temporarily disable the rpm helpers so this doesn't deadlock us.
-	 */
-#ifdef CONFIG_PM
-	dev->dev->power.disable_depth++;
-#endif
-	drm_helper_hpd_irq_event(dev);
-#ifdef CONFIG_PM
-	dev->dev->power.disable_depth--;
-#endif
-
-	if (fbcon) {
-		amdgpu_fbdev_set_suspend(adev, 0);
-		console_unlock();
-	}
-=======
 	if (!r && ((need_full_reset && !(adev->flags & AMD_IS_APU)) || vram_lost))
 		r = amdgpu_device_handle_vram_lost(adev);
->>>>>>> 286cd8c7
 
 	return r;
 }
