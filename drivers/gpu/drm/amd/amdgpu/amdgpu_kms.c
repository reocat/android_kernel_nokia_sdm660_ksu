/*
 * Copyright 2008 Advanced Micro Devices, Inc.
 * Copyright 2008 Red Hat Inc.
 * Copyright 2009 Jerome Glisse.
 *
 * Permission is hereby granted, free of charge, to any person obtaining a
 * copy of this software and associated documentation files (the "Software"),
 * to deal in the Software without restriction, including without limitation
 * the rights to use, copy, modify, merge, publish, distribute, sublicense,
 * and/or sell copies of the Software, and to permit persons to whom the
 * Software is furnished to do so, subject to the following conditions:
 *
 * The above copyright notice and this permission notice shall be included in
 * all copies or substantial portions of the Software.
 *
 * THE SOFTWARE IS PROVIDED "AS IS", WITHOUT WARRANTY OF ANY KIND, EXPRESS OR
 * IMPLIED, INCLUDING BUT NOT LIMITED TO THE WARRANTIES OF MERCHANTABILITY,
 * FITNESS FOR A PARTICULAR PURPOSE AND NONINFRINGEMENT.  IN NO EVENT SHALL
 * THE COPYRIGHT HOLDER(S) OR AUTHOR(S) BE LIABLE FOR ANY CLAIM, DAMAGES OR
 * OTHER LIABILITY, WHETHER IN AN ACTION OF CONTRACT, TORT OR OTHERWISE,
 * ARISING FROM, OUT OF OR IN CONNECTION WITH THE SOFTWARE OR THE USE OR
 * OTHER DEALINGS IN THE SOFTWARE.
 *
 * Authors: Dave Airlie
 *          Alex Deucher
 *          Jerome Glisse
 */
#include <drm/drmP.h>
#include "amdgpu.h"
#include <drm/amdgpu_drm.h>
#include "amdgpu_sched.h"
#include "amdgpu_uvd.h"
#include "amdgpu_vce.h"
#include "atom.h"

#include <linux/vga_switcheroo.h>
#include <linux/slab.h>
#include <linux/pm_runtime.h>
#include "amdgpu_amdkfd.h"

/**
 * amdgpu_driver_unload_kms - Main unload function for KMS.
 *
 * @dev: drm dev pointer
 *
 * This is the main unload function for KMS (all asics).
 * Returns 0 on success.
 */
void amdgpu_driver_unload_kms(struct drm_device *dev)
{
	struct amdgpu_device *adev = dev->dev_private;

	if (adev == NULL)
		return;

	if (adev->rmmio == NULL)
		goto done_free;

	if (amdgpu_sriov_vf(adev))
		amdgpu_virt_request_full_gpu(adev, false);

	if (amdgpu_device_is_px(dev)) {
		pm_runtime_get_sync(dev->dev);
		pm_runtime_forbid(dev->dev);
	}

	amdgpu_acpi_fini(adev);

	amdgpu_device_fini(adev);

done_free:
	kfree(adev);
	dev->dev_private = NULL;
}

/**
 * amdgpu_driver_load_kms - Main load function for KMS.
 *
 * @dev: drm dev pointer
 * @flags: device flags
 *
 * This is the main load function for KMS (all asics).
 * Returns 0 on success, error on failure.
 */
int amdgpu_driver_load_kms(struct drm_device *dev, unsigned long flags)
{
	struct amdgpu_device *adev;
	int r, acpi_status;

	adev = kzalloc(sizeof(struct amdgpu_device), GFP_KERNEL);
	if (adev == NULL) {
		return -ENOMEM;
	}
	dev->dev_private = (void *)adev;

	if ((amdgpu_runtime_pm != 0) &&
	    amdgpu_has_atpx() &&
	    (amdgpu_is_atpx_hybrid() ||
	     amdgpu_has_atpx_dgpu_power_cntl()) &&
	    ((flags & AMD_IS_APU) == 0) &&
	    !pci_is_thunderbolt_attached(dev->pdev))
		flags |= AMD_IS_PX;

	/* amdgpu_device_init should report only fatal error
	 * like memory allocation failure or iomapping failure,
	 * or memory manager initialization failure, it must
	 * properly initialize the GPU MC controller and permit
	 * VRAM allocation
	 */
	r = amdgpu_device_init(adev, dev, dev->pdev, flags);
	if (r) {
		dev_err(&dev->pdev->dev, "Fatal error during GPU init\n");
		goto out;
	}

	/* Call ACPI methods: require modeset init
	 * but failure is not fatal
	 */
	if (!r) {
		acpi_status = amdgpu_acpi_init(adev);
		if (acpi_status)
		dev_dbg(&dev->pdev->dev,
				"Error during ACPI methods call\n");
	}

	if (amdgpu_device_is_px(dev)) {
		dev_pm_set_driver_flags(dev->dev, DPM_FLAG_NEVER_SKIP);
		pm_runtime_use_autosuspend(dev->dev);
		pm_runtime_set_autosuspend_delay(dev->dev, 5000);
		pm_runtime_set_active(dev->dev);
		pm_runtime_allow(dev->dev);
		pm_runtime_mark_last_busy(dev->dev);
		pm_runtime_put_autosuspend(dev->dev);
	}

out:
	if (r) {
		/* balance pm_runtime_get_sync in amdgpu_driver_unload_kms */
		if (adev->rmmio && amdgpu_device_is_px(dev))
			pm_runtime_put_noidle(dev->dev);
		amdgpu_driver_unload_kms(dev);
	}

	return r;
}

static int amdgpu_firmware_info(struct drm_amdgpu_info_firmware *fw_info,
				struct drm_amdgpu_query_fw *query_fw,
				struct amdgpu_device *adev)
{
	switch (query_fw->fw_type) {
	case AMDGPU_INFO_FW_VCE:
		fw_info->ver = adev->vce.fw_version;
		fw_info->feature = adev->vce.fb_version;
		break;
	case AMDGPU_INFO_FW_UVD:
		fw_info->ver = adev->uvd.fw_version;
		fw_info->feature = 0;
		break;
	case AMDGPU_INFO_FW_VCN:
		fw_info->ver = adev->vcn.fw_version;
		fw_info->feature = 0;
		break;
	case AMDGPU_INFO_FW_GMC:
		fw_info->ver = adev->gmc.fw_version;
		fw_info->feature = 0;
		break;
	case AMDGPU_INFO_FW_GFX_ME:
		fw_info->ver = adev->gfx.me_fw_version;
		fw_info->feature = adev->gfx.me_feature_version;
		break;
	case AMDGPU_INFO_FW_GFX_PFP:
		fw_info->ver = adev->gfx.pfp_fw_version;
		fw_info->feature = adev->gfx.pfp_feature_version;
		break;
	case AMDGPU_INFO_FW_GFX_CE:
		fw_info->ver = adev->gfx.ce_fw_version;
		fw_info->feature = adev->gfx.ce_feature_version;
		break;
	case AMDGPU_INFO_FW_GFX_RLC:
		fw_info->ver = adev->gfx.rlc_fw_version;
		fw_info->feature = adev->gfx.rlc_feature_version;
		break;
	case AMDGPU_INFO_FW_GFX_RLC_RESTORE_LIST_CNTL:
		fw_info->ver = adev->gfx.rlc_srlc_fw_version;
		fw_info->feature = adev->gfx.rlc_srlc_feature_version;
		break;
	case AMDGPU_INFO_FW_GFX_RLC_RESTORE_LIST_GPM_MEM:
		fw_info->ver = adev->gfx.rlc_srlg_fw_version;
		fw_info->feature = adev->gfx.rlc_srlg_feature_version;
		break;
	case AMDGPU_INFO_FW_GFX_RLC_RESTORE_LIST_SRM_MEM:
		fw_info->ver = adev->gfx.rlc_srls_fw_version;
		fw_info->feature = adev->gfx.rlc_srls_feature_version;
		break;
	case AMDGPU_INFO_FW_GFX_MEC:
		if (query_fw->index == 0) {
			fw_info->ver = adev->gfx.mec_fw_version;
			fw_info->feature = adev->gfx.mec_feature_version;
		} else if (query_fw->index == 1) {
			fw_info->ver = adev->gfx.mec2_fw_version;
			fw_info->feature = adev->gfx.mec2_feature_version;
		} else
			return -EINVAL;
		break;
	case AMDGPU_INFO_FW_SMC:
		fw_info->ver = adev->pm.fw_version;
		fw_info->feature = 0;
		break;
	case AMDGPU_INFO_FW_SDMA:
		if (query_fw->index >= adev->sdma.num_instances)
			return -EINVAL;
		fw_info->ver = adev->sdma.instance[query_fw->index].fw_version;
		fw_info->feature = adev->sdma.instance[query_fw->index].feature_version;
		break;
	case AMDGPU_INFO_FW_SOS:
		fw_info->ver = adev->psp.sos_fw_version;
		fw_info->feature = adev->psp.sos_feature_version;
		break;
	case AMDGPU_INFO_FW_ASD:
		fw_info->ver = adev->psp.asd_fw_version;
		fw_info->feature = adev->psp.asd_feature_version;
		break;
	default:
		return -EINVAL;
	}
	return 0;
}

/*
 * Userspace get information ioctl
 */
/**
 * amdgpu_info_ioctl - answer a device specific request.
 *
 * @adev: amdgpu device pointer
 * @data: request object
 * @filp: drm filp
 *
 * This function is used to pass device specific parameters to the userspace
 * drivers.  Examples include: pci device id, pipeline parms, tiling params,
 * etc. (all asics).
 * Returns 0 on success, -EINVAL on failure.
 */
static int amdgpu_info_ioctl(struct drm_device *dev, void *data, struct drm_file *filp)
{
	struct amdgpu_device *adev = dev->dev_private;
	struct drm_amdgpu_info *info = data;
	struct amdgpu_mode_info *minfo = &adev->mode_info;
	void __user *out = (void __user *)(uintptr_t)info->return_pointer;
	uint32_t size = info->return_size;
	struct drm_crtc *crtc;
	uint32_t ui32 = 0;
	uint64_t ui64 = 0;
	int i, j, found;
	int ui32_size = sizeof(ui32);

	if (!info->return_size || !info->return_pointer)
		return -EINVAL;

	switch (info->query) {
	case AMDGPU_INFO_ACCEL_WORKING:
		ui32 = adev->accel_working;
		return copy_to_user(out, &ui32, min(size, 4u)) ? -EFAULT : 0;
	case AMDGPU_INFO_CRTC_FROM_ID:
		for (i = 0, found = 0; i < adev->mode_info.num_crtc; i++) {
			crtc = (struct drm_crtc *)minfo->crtcs[i];
			if (crtc && crtc->base.id == info->mode_crtc.id) {
				struct amdgpu_crtc *amdgpu_crtc = to_amdgpu_crtc(crtc);
				ui32 = amdgpu_crtc->crtc_id;
				found = 1;
				break;
			}
		}
		if (!found) {
			DRM_DEBUG_KMS("unknown crtc id %d\n", info->mode_crtc.id);
			return -EINVAL;
		}
		return copy_to_user(out, &ui32, min(size, 4u)) ? -EFAULT : 0;
	case AMDGPU_INFO_HW_IP_INFO: {
		struct drm_amdgpu_info_hw_ip ip = {};
		enum amd_ip_block_type type;
		uint32_t ring_mask = 0;
		uint32_t ib_start_alignment = 0;
		uint32_t ib_size_alignment = 0;

		if (info->query_hw_ip.ip_instance >= AMDGPU_HW_IP_INSTANCE_MAX_COUNT)
			return -EINVAL;

		switch (info->query_hw_ip.type) {
		case AMDGPU_HW_IP_GFX:
			type = AMD_IP_BLOCK_TYPE_GFX;
			for (i = 0; i < adev->gfx.num_gfx_rings; i++)
				ring_mask |= adev->gfx.gfx_ring[i].ready << i;
			ib_start_alignment = 32;
			ib_size_alignment = 32;
			break;
		case AMDGPU_HW_IP_COMPUTE:
			type = AMD_IP_BLOCK_TYPE_GFX;
			for (i = 0; i < adev->gfx.num_compute_rings; i++)
				ring_mask |= adev->gfx.compute_ring[i].ready << i;
			ib_start_alignment = 32;
			ib_size_alignment = 32;
			break;
		case AMDGPU_HW_IP_DMA:
			type = AMD_IP_BLOCK_TYPE_SDMA;
			for (i = 0; i < adev->sdma.num_instances; i++)
				ring_mask |= adev->sdma.instance[i].ring.ready << i;
			ib_start_alignment = 256;
			ib_size_alignment = 4;
			break;
		case AMDGPU_HW_IP_UVD:
			type = AMD_IP_BLOCK_TYPE_UVD;
<<<<<<< HEAD
			ring_mask = adev->uvd.ring.ready ? 1 : 0;
			ib_start_alignment = AMDGPU_GPU_PAGE_SIZE;
			ib_size_alignment = 16;
=======
			for (i = 0; i < adev->uvd.num_uvd_inst; i++) {
				if (adev->uvd.harvest_config & (1 << i))
					continue;
				ring_mask |= adev->uvd.inst[i].ring.ready;
			}
			ib_start_alignment = 64;
			ib_size_alignment = 64;
>>>>>>> 286cd8c7
			break;
		case AMDGPU_HW_IP_VCE:
			type = AMD_IP_BLOCK_TYPE_VCE;
			for (i = 0; i < adev->vce.num_rings; i++)
				ring_mask |= adev->vce.ring[i].ready << i;
			ib_start_alignment = 4;
			ib_size_alignment = 1;
			break;
		case AMDGPU_HW_IP_UVD_ENC:
			type = AMD_IP_BLOCK_TYPE_UVD;
			for (i = 0; i < adev->uvd.num_uvd_inst; i++) {
				if (adev->uvd.harvest_config & (1 << i))
					continue;
				for (j = 0; j < adev->uvd.num_enc_rings; j++)
					ring_mask |= adev->uvd.inst[i].ring_enc[j].ready << j;
			}
			ib_start_alignment = 64;
			ib_size_alignment = 64;
			break;
		case AMDGPU_HW_IP_VCN_DEC:
			type = AMD_IP_BLOCK_TYPE_VCN;
			ring_mask = adev->vcn.ring_dec.ready;
			ib_start_alignment = 16;
			ib_size_alignment = 16;
			break;
		case AMDGPU_HW_IP_VCN_ENC:
			type = AMD_IP_BLOCK_TYPE_VCN;
			for (i = 0; i < adev->vcn.num_enc_rings; i++)
				ring_mask |= adev->vcn.ring_enc[i].ready << i;
			ib_start_alignment = 64;
			ib_size_alignment = 1;
			break;
		case AMDGPU_HW_IP_VCN_JPEG:
			type = AMD_IP_BLOCK_TYPE_VCN;
			ring_mask = adev->vcn.ring_jpeg.ready;
			ib_start_alignment = 16;
			ib_size_alignment = 16;
			break;
		default:
			return -EINVAL;
		}

		for (i = 0; i < adev->num_ip_blocks; i++) {
			if (adev->ip_blocks[i].version->type == type &&
			    adev->ip_blocks[i].status.valid) {
				ip.hw_ip_version_major = adev->ip_blocks[i].version->major;
				ip.hw_ip_version_minor = adev->ip_blocks[i].version->minor;
				ip.capabilities_flags = 0;
				ip.available_rings = ring_mask;
				ip.ib_start_alignment = ib_start_alignment;
				ip.ib_size_alignment = ib_size_alignment;
				break;
			}
		}
		return copy_to_user(out, &ip,
				    min((size_t)size, sizeof(ip))) ? -EFAULT : 0;
	}
	case AMDGPU_INFO_HW_IP_COUNT: {
		enum amd_ip_block_type type;
		uint32_t count = 0;

		switch (info->query_hw_ip.type) {
		case AMDGPU_HW_IP_GFX:
			type = AMD_IP_BLOCK_TYPE_GFX;
			break;
		case AMDGPU_HW_IP_COMPUTE:
			type = AMD_IP_BLOCK_TYPE_GFX;
			break;
		case AMDGPU_HW_IP_DMA:
			type = AMD_IP_BLOCK_TYPE_SDMA;
			break;
		case AMDGPU_HW_IP_UVD:
			type = AMD_IP_BLOCK_TYPE_UVD;
			break;
		case AMDGPU_HW_IP_VCE:
			type = AMD_IP_BLOCK_TYPE_VCE;
			break;
		case AMDGPU_HW_IP_UVD_ENC:
			type = AMD_IP_BLOCK_TYPE_UVD;
			break;
		case AMDGPU_HW_IP_VCN_DEC:
		case AMDGPU_HW_IP_VCN_ENC:
		case AMDGPU_HW_IP_VCN_JPEG:
			type = AMD_IP_BLOCK_TYPE_VCN;
			break;
		default:
			return -EINVAL;
		}

		for (i = 0; i < adev->num_ip_blocks; i++)
			if (adev->ip_blocks[i].version->type == type &&
			    adev->ip_blocks[i].status.valid &&
			    count < AMDGPU_HW_IP_INSTANCE_MAX_COUNT)
				count++;

		return copy_to_user(out, &count, min(size, 4u)) ? -EFAULT : 0;
	}
	case AMDGPU_INFO_TIMESTAMP:
		ui64 = amdgpu_gfx_get_gpu_clock_counter(adev);
		return copy_to_user(out, &ui64, min(size, 8u)) ? -EFAULT : 0;
	case AMDGPU_INFO_FW_VERSION: {
		struct drm_amdgpu_info_firmware fw_info;
		int ret;

		/* We only support one instance of each IP block right now. */
		if (info->query_fw.ip_instance != 0)
			return -EINVAL;

<<<<<<< HEAD
		switch (info->query_fw.fw_type) {
		case AMDGPU_INFO_FW_VCE:
			fw_info.ver = adev->vce.fw_version;
			fw_info.feature = adev->vce.fb_version;
			break;
		case AMDGPU_INFO_FW_UVD:
			fw_info.ver = adev->uvd.fw_version;
			fw_info.feature = 0;
			break;
		case AMDGPU_INFO_FW_GMC:
			fw_info.ver = adev->mc.fw_version;
			fw_info.feature = 0;
			break;
		case AMDGPU_INFO_FW_GFX_ME:
			fw_info.ver = adev->gfx.me_fw_version;
			fw_info.feature = adev->gfx.me_feature_version;
			break;
		case AMDGPU_INFO_FW_GFX_PFP:
			fw_info.ver = adev->gfx.pfp_fw_version;
			fw_info.feature = adev->gfx.pfp_feature_version;
			break;
		case AMDGPU_INFO_FW_GFX_CE:
			fw_info.ver = adev->gfx.ce_fw_version;
			fw_info.feature = adev->gfx.ce_feature_version;
			break;
		case AMDGPU_INFO_FW_GFX_RLC:
			fw_info.ver = adev->gfx.rlc_fw_version;
			fw_info.feature = adev->gfx.rlc_feature_version;
			break;
		case AMDGPU_INFO_FW_GFX_MEC:
			if (info->query_fw.index == 0) {
				fw_info.ver = adev->gfx.mec_fw_version;
				fw_info.feature = adev->gfx.mec_feature_version;
			} else if (info->query_fw.index == 1) {
				fw_info.ver = adev->gfx.mec2_fw_version;
				fw_info.feature = adev->gfx.mec2_feature_version;
			} else
				return -EINVAL;
			break;
		case AMDGPU_INFO_FW_SMC:
			fw_info.ver = adev->pm.fw_version;
			fw_info.feature = 0;
			break;
		case AMDGPU_INFO_FW_SDMA:
			if (info->query_fw.index >= adev->sdma.num_instances)
				return -EINVAL;
			fw_info.ver = adev->sdma.instance[info->query_fw.index].fw_version;
			fw_info.feature = adev->sdma.instance[info->query_fw.index].feature_version;
			break;
		default:
			return -EINVAL;
		}
=======
		ret = amdgpu_firmware_info(&fw_info, &info->query_fw, adev);
		if (ret)
			return ret;

>>>>>>> 286cd8c7
		return copy_to_user(out, &fw_info,
				    min((size_t)size, sizeof(fw_info))) ? -EFAULT : 0;
	}
	case AMDGPU_INFO_NUM_BYTES_MOVED:
		ui64 = atomic64_read(&adev->num_bytes_moved);
		return copy_to_user(out, &ui64, min(size, 8u)) ? -EFAULT : 0;
	case AMDGPU_INFO_NUM_EVICTIONS:
		ui64 = atomic64_read(&adev->num_evictions);
		return copy_to_user(out, &ui64, min(size, 8u)) ? -EFAULT : 0;
	case AMDGPU_INFO_NUM_VRAM_CPU_PAGE_FAULTS:
		ui64 = atomic64_read(&adev->num_vram_cpu_page_faults);
		return copy_to_user(out, &ui64, min(size, 8u)) ? -EFAULT : 0;
	case AMDGPU_INFO_VRAM_USAGE:
		ui64 = amdgpu_vram_mgr_usage(&adev->mman.bdev.man[TTM_PL_VRAM]);
		return copy_to_user(out, &ui64, min(size, 8u)) ? -EFAULT : 0;
	case AMDGPU_INFO_VIS_VRAM_USAGE:
		ui64 = amdgpu_vram_mgr_vis_usage(&adev->mman.bdev.man[TTM_PL_VRAM]);
		return copy_to_user(out, &ui64, min(size, 8u)) ? -EFAULT : 0;
	case AMDGPU_INFO_GTT_USAGE:
		ui64 = amdgpu_gtt_mgr_usage(&adev->mman.bdev.man[TTM_PL_TT]);
		return copy_to_user(out, &ui64, min(size, 8u)) ? -EFAULT : 0;
	case AMDGPU_INFO_GDS_CONFIG: {
		struct drm_amdgpu_info_gds gds_info;

		memset(&gds_info, 0, sizeof(gds_info));
		gds_info.gds_gfx_partition_size = adev->gds.mem.gfx_partition_size >> AMDGPU_GDS_SHIFT;
		gds_info.compute_partition_size = adev->gds.mem.cs_partition_size >> AMDGPU_GDS_SHIFT;
		gds_info.gds_total_size = adev->gds.mem.total_size >> AMDGPU_GDS_SHIFT;
		gds_info.gws_per_gfx_partition = adev->gds.gws.gfx_partition_size >> AMDGPU_GWS_SHIFT;
		gds_info.gws_per_compute_partition = adev->gds.gws.cs_partition_size >> AMDGPU_GWS_SHIFT;
		gds_info.oa_per_gfx_partition = adev->gds.oa.gfx_partition_size >> AMDGPU_OA_SHIFT;
		gds_info.oa_per_compute_partition = adev->gds.oa.cs_partition_size >> AMDGPU_OA_SHIFT;
		return copy_to_user(out, &gds_info,
				    min((size_t)size, sizeof(gds_info))) ? -EFAULT : 0;
	}
	case AMDGPU_INFO_VRAM_GTT: {
		struct drm_amdgpu_info_vram_gtt vram_gtt;

		vram_gtt.vram_size = adev->gmc.real_vram_size -
			atomic64_read(&adev->vram_pin_size);
		vram_gtt.vram_cpu_accessible_size = adev->gmc.visible_vram_size -
			atomic64_read(&adev->visible_pin_size);
		vram_gtt.gtt_size = adev->mman.bdev.man[TTM_PL_TT].size;
		vram_gtt.gtt_size *= PAGE_SIZE;
		vram_gtt.gtt_size -= atomic64_read(&adev->gart_pin_size);
		return copy_to_user(out, &vram_gtt,
				    min((size_t)size, sizeof(vram_gtt))) ? -EFAULT : 0;
	}
	case AMDGPU_INFO_MEMORY: {
		struct drm_amdgpu_memory_info mem;

		memset(&mem, 0, sizeof(mem));
		mem.vram.total_heap_size = adev->gmc.real_vram_size;
		mem.vram.usable_heap_size = adev->gmc.real_vram_size -
			atomic64_read(&adev->vram_pin_size);
		mem.vram.heap_usage =
			amdgpu_vram_mgr_usage(&adev->mman.bdev.man[TTM_PL_VRAM]);
		mem.vram.max_allocation = mem.vram.usable_heap_size * 3 / 4;

		mem.cpu_accessible_vram.total_heap_size =
			adev->gmc.visible_vram_size;
		mem.cpu_accessible_vram.usable_heap_size = adev->gmc.visible_vram_size -
			atomic64_read(&adev->visible_pin_size);
		mem.cpu_accessible_vram.heap_usage =
			amdgpu_vram_mgr_vis_usage(&adev->mman.bdev.man[TTM_PL_VRAM]);
		mem.cpu_accessible_vram.max_allocation =
			mem.cpu_accessible_vram.usable_heap_size * 3 / 4;

		mem.gtt.total_heap_size = adev->mman.bdev.man[TTM_PL_TT].size;
		mem.gtt.total_heap_size *= PAGE_SIZE;
		mem.gtt.usable_heap_size = mem.gtt.total_heap_size -
			atomic64_read(&adev->gart_pin_size);
		mem.gtt.heap_usage =
			amdgpu_gtt_mgr_usage(&adev->mman.bdev.man[TTM_PL_TT]);
		mem.gtt.max_allocation = mem.gtt.usable_heap_size * 3 / 4;

		return copy_to_user(out, &mem,
				    min((size_t)size, sizeof(mem)))
				    ? -EFAULT : 0;
	}
	case AMDGPU_INFO_READ_MMR_REG: {
		unsigned n, alloc_size;
		uint32_t *regs;
		unsigned se_num = (info->read_mmr_reg.instance >>
				   AMDGPU_INFO_MMR_SE_INDEX_SHIFT) &
				  AMDGPU_INFO_MMR_SE_INDEX_MASK;
		unsigned sh_num = (info->read_mmr_reg.instance >>
				   AMDGPU_INFO_MMR_SH_INDEX_SHIFT) &
				  AMDGPU_INFO_MMR_SH_INDEX_MASK;

		/* set full masks if the userspace set all bits
		 * in the bitfields */
		if (se_num == AMDGPU_INFO_MMR_SE_INDEX_MASK)
			se_num = 0xffffffff;
		else if (se_num >= AMDGPU_GFX_MAX_SE)
			return -EINVAL;
		if (sh_num == AMDGPU_INFO_MMR_SH_INDEX_MASK)
			sh_num = 0xffffffff;
		else if (sh_num >= AMDGPU_GFX_MAX_SH_PER_SE)
			return -EINVAL;

		if (info->read_mmr_reg.count > 128)
			return -EINVAL;

		if (info->read_mmr_reg.count > 128)
			return -EINVAL;

		regs = kmalloc_array(info->read_mmr_reg.count, sizeof(*regs), GFP_KERNEL);
		if (!regs)
			return -ENOMEM;
		alloc_size = info->read_mmr_reg.count * sizeof(*regs);

		for (i = 0; i < info->read_mmr_reg.count; i++)
			if (amdgpu_asic_read_register(adev, se_num, sh_num,
						      info->read_mmr_reg.dword_offset + i,
						      &regs[i])) {
				DRM_DEBUG_KMS("unallowed offset %#x\n",
					      info->read_mmr_reg.dword_offset + i);
				kfree(regs);
				return -EFAULT;
			}
		n = copy_to_user(out, regs, min(size, alloc_size));
		kfree(regs);
		return n ? -EFAULT : 0;
	}
	case AMDGPU_INFO_DEV_INFO: {
		struct drm_amdgpu_info_device dev_info;
<<<<<<< HEAD
		struct amdgpu_cu_info cu_info;
=======
		uint64_t vm_size;
>>>>>>> 286cd8c7

		memset(&dev_info, 0, sizeof(dev_info));
		dev_info.device_id = dev->pdev->device;
		dev_info.chip_rev = adev->rev_id;
		dev_info.external_rev = adev->external_rev_id;
		dev_info.pci_rev = dev->pdev->revision;
		dev_info.family = adev->family;
		dev_info.num_shader_engines = adev->gfx.config.max_shader_engines;
		dev_info.num_shader_arrays_per_engine = adev->gfx.config.max_sh_per_se;
		/* return all clocks in KHz */
		dev_info.gpu_counter_freq = amdgpu_asic_get_xclk(adev) * 10;
		if (adev->pm.dpm_enabled) {
			dev_info.max_engine_clock = amdgpu_dpm_get_sclk(adev, false) * 10;
			dev_info.max_memory_clock = amdgpu_dpm_get_mclk(adev, false) * 10;
		} else {
			dev_info.max_engine_clock = adev->clock.default_sclk * 10;
			dev_info.max_memory_clock = adev->clock.default_mclk * 10;
		}
		dev_info.enabled_rb_pipes_mask = adev->gfx.config.backend_enable_mask;
		dev_info.num_rb_pipes = adev->gfx.config.max_backends_per_se *
			adev->gfx.config.max_shader_engines;
		dev_info.num_hw_gfx_contexts = adev->gfx.config.max_hw_contexts;
		dev_info._pad = 0;
		dev_info.ids_flags = 0;
		if (adev->flags & AMD_IS_APU)
			dev_info.ids_flags |= AMDGPU_IDS_FLAGS_FUSION;
		if (amdgpu_sriov_vf(adev))
			dev_info.ids_flags |= AMDGPU_IDS_FLAGS_PREEMPTION;

		vm_size = adev->vm_manager.max_pfn * AMDGPU_GPU_PAGE_SIZE;
		vm_size -= AMDGPU_VA_RESERVED_SIZE;

		/* Older VCE FW versions are buggy and can handle only 40bits */
		if (adev->vce.fw_version < AMDGPU_VCE_FW_53_45)
			vm_size = min(vm_size, 1ULL << 40);

		dev_info.virtual_address_offset = AMDGPU_VA_RESERVED_SIZE;
		dev_info.virtual_address_max =
			min(vm_size, AMDGPU_VA_HOLE_START);

		if (vm_size > AMDGPU_VA_HOLE_START) {
			dev_info.high_va_offset = AMDGPU_VA_HOLE_END;
			dev_info.high_va_max = AMDGPU_VA_HOLE_END | vm_size;
		}
		dev_info.virtual_address_alignment = max((int)PAGE_SIZE, AMDGPU_GPU_PAGE_SIZE);
		dev_info.pte_fragment_size = (1 << adev->vm_manager.fragment_size) * AMDGPU_GPU_PAGE_SIZE;
		dev_info.gart_page_size = AMDGPU_GPU_PAGE_SIZE;
		dev_info.cu_active_number = adev->gfx.cu_info.number;
		dev_info.cu_ao_mask = adev->gfx.cu_info.ao_cu_mask;
		dev_info.ce_ram_size = adev->gfx.ce_ram_size;
		memcpy(&dev_info.cu_ao_bitmap[0], &adev->gfx.cu_info.ao_cu_bitmap[0],
		       sizeof(adev->gfx.cu_info.ao_cu_bitmap));
		memcpy(&dev_info.cu_bitmap[0], &adev->gfx.cu_info.bitmap[0],
		       sizeof(adev->gfx.cu_info.bitmap));
		dev_info.vram_type = adev->gmc.vram_type;
		dev_info.vram_bit_width = adev->gmc.vram_width;
		dev_info.vce_harvest_config = adev->vce.harvest_config;
		dev_info.gc_double_offchip_lds_buf =
			adev->gfx.config.double_offchip_lds_buf;

		if (amdgpu_ngg) {
			dev_info.prim_buf_gpu_addr = adev->gfx.ngg.buf[NGG_PRIM].gpu_addr;
			dev_info.prim_buf_size = adev->gfx.ngg.buf[NGG_PRIM].size;
			dev_info.pos_buf_gpu_addr = adev->gfx.ngg.buf[NGG_POS].gpu_addr;
			dev_info.pos_buf_size = adev->gfx.ngg.buf[NGG_POS].size;
			dev_info.cntl_sb_buf_gpu_addr = adev->gfx.ngg.buf[NGG_CNTL].gpu_addr;
			dev_info.cntl_sb_buf_size = adev->gfx.ngg.buf[NGG_CNTL].size;
			dev_info.param_buf_gpu_addr = adev->gfx.ngg.buf[NGG_PARAM].gpu_addr;
			dev_info.param_buf_size = adev->gfx.ngg.buf[NGG_PARAM].size;
		}
		dev_info.wave_front_size = adev->gfx.cu_info.wave_front_size;
		dev_info.num_shader_visible_vgprs = adev->gfx.config.max_gprs;
		dev_info.num_cu_per_sh = adev->gfx.config.max_cu_per_sh;
		dev_info.num_tcc_blocks = adev->gfx.config.max_texture_channel_caches;
		dev_info.gs_vgt_table_depth = adev->gfx.config.gs_vgt_table_depth;
		dev_info.gs_prim_buffer_depth = adev->gfx.config.gs_prim_buffer_depth;
		dev_info.max_gs_waves_per_vgt = adev->gfx.config.max_gs_threads;

		return copy_to_user(out, &dev_info,
				    min((size_t)size, sizeof(dev_info))) ? -EFAULT : 0;
	}
	case AMDGPU_INFO_VCE_CLOCK_TABLE: {
		unsigned i;
		struct drm_amdgpu_info_vce_clock_table vce_clk_table = {};
		struct amd_vce_state *vce_state;

		for (i = 0; i < AMDGPU_VCE_CLOCK_TABLE_ENTRIES; i++) {
			vce_state = amdgpu_dpm_get_vce_clock_state(adev, i);
			if (vce_state) {
				vce_clk_table.entries[i].sclk = vce_state->sclk;
				vce_clk_table.entries[i].mclk = vce_state->mclk;
				vce_clk_table.entries[i].eclk = vce_state->evclk;
				vce_clk_table.num_valid_entries++;
			}
		}

		return copy_to_user(out, &vce_clk_table,
				    min((size_t)size, sizeof(vce_clk_table))) ? -EFAULT : 0;
	}
	case AMDGPU_INFO_VBIOS: {
		uint32_t bios_size = adev->bios_size;

		switch (info->vbios_info.type) {
		case AMDGPU_INFO_VBIOS_SIZE:
			return copy_to_user(out, &bios_size,
					min((size_t)size, sizeof(bios_size)))
					? -EFAULT : 0;
		case AMDGPU_INFO_VBIOS_IMAGE: {
			uint8_t *bios;
			uint32_t bios_offset = info->vbios_info.offset;

			if (bios_offset >= bios_size)
				return -EINVAL;

			bios = adev->bios + bios_offset;
			return copy_to_user(out, bios,
					    min((size_t)size, (size_t)(bios_size - bios_offset)))
					? -EFAULT : 0;
		}
		default:
			DRM_DEBUG_KMS("Invalid request %d\n",
					info->vbios_info.type);
			return -EINVAL;
		}
	}
	case AMDGPU_INFO_NUM_HANDLES: {
		struct drm_amdgpu_info_num_handles handle;

		switch (info->query_hw_ip.type) {
		case AMDGPU_HW_IP_UVD:
			/* Starting Polaris, we support unlimited UVD handles */
			if (adev->asic_type < CHIP_POLARIS10) {
				handle.uvd_max_handles = adev->uvd.max_handles;
				handle.uvd_used_handles = amdgpu_uvd_used_handles(adev);

				return copy_to_user(out, &handle,
					min((size_t)size, sizeof(handle))) ? -EFAULT : 0;
			} else {
				return -ENODATA;
			}

			break;
		default:
			return -EINVAL;
		}
	}
	case AMDGPU_INFO_SENSOR: {
		if (!adev->pm.dpm_enabled)
			return -ENOENT;

		switch (info->sensor_info.type) {
		case AMDGPU_INFO_SENSOR_GFX_SCLK:
			/* get sclk in Mhz */
			if (amdgpu_dpm_read_sensor(adev,
						   AMDGPU_PP_SENSOR_GFX_SCLK,
						   (void *)&ui32, &ui32_size)) {
				return -EINVAL;
			}
			ui32 /= 100;
			break;
		case AMDGPU_INFO_SENSOR_GFX_MCLK:
			/* get mclk in Mhz */
			if (amdgpu_dpm_read_sensor(adev,
						   AMDGPU_PP_SENSOR_GFX_MCLK,
						   (void *)&ui32, &ui32_size)) {
				return -EINVAL;
			}
			ui32 /= 100;
			break;
		case AMDGPU_INFO_SENSOR_GPU_TEMP:
			/* get temperature in millidegrees C */
			if (amdgpu_dpm_read_sensor(adev,
						   AMDGPU_PP_SENSOR_GPU_TEMP,
						   (void *)&ui32, &ui32_size)) {
				return -EINVAL;
			}
			break;
		case AMDGPU_INFO_SENSOR_GPU_LOAD:
			/* get GPU load */
			if (amdgpu_dpm_read_sensor(adev,
						   AMDGPU_PP_SENSOR_GPU_LOAD,
						   (void *)&ui32, &ui32_size)) {
				return -EINVAL;
			}
			break;
		case AMDGPU_INFO_SENSOR_GPU_AVG_POWER:
			/* get average GPU power */
			if (amdgpu_dpm_read_sensor(adev,
						   AMDGPU_PP_SENSOR_GPU_POWER,
						   (void *)&ui32, &ui32_size)) {
				return -EINVAL;
			}
			ui32 >>= 8;
			break;
		case AMDGPU_INFO_SENSOR_VDDNB:
			/* get VDDNB in millivolts */
			if (amdgpu_dpm_read_sensor(adev,
						   AMDGPU_PP_SENSOR_VDDNB,
						   (void *)&ui32, &ui32_size)) {
				return -EINVAL;
			}
			break;
		case AMDGPU_INFO_SENSOR_VDDGFX:
			/* get VDDGFX in millivolts */
			if (amdgpu_dpm_read_sensor(adev,
						   AMDGPU_PP_SENSOR_VDDGFX,
						   (void *)&ui32, &ui32_size)) {
				return -EINVAL;
			}
			break;
		case AMDGPU_INFO_SENSOR_STABLE_PSTATE_GFX_SCLK:
			/* get stable pstate sclk in Mhz */
			if (amdgpu_dpm_read_sensor(adev,
						   AMDGPU_PP_SENSOR_STABLE_PSTATE_SCLK,
						   (void *)&ui32, &ui32_size)) {
				return -EINVAL;
			}
			ui32 /= 100;
			break;
		case AMDGPU_INFO_SENSOR_STABLE_PSTATE_GFX_MCLK:
			/* get stable pstate mclk in Mhz */
			if (amdgpu_dpm_read_sensor(adev,
						   AMDGPU_PP_SENSOR_STABLE_PSTATE_MCLK,
						   (void *)&ui32, &ui32_size)) {
				return -EINVAL;
			}
			ui32 /= 100;
			break;
		default:
			DRM_DEBUG_KMS("Invalid request %d\n",
				      info->sensor_info.type);
			return -EINVAL;
		}
		return copy_to_user(out, &ui32, min(size, 4u)) ? -EFAULT : 0;
	}
	case AMDGPU_INFO_VRAM_LOST_COUNTER:
		ui32 = atomic_read(&adev->vram_lost_counter);
		return copy_to_user(out, &ui32, min(size, 4u)) ? -EFAULT : 0;
	default:
		DRM_DEBUG_KMS("Invalid request %d\n", info->query);
		return -EINVAL;
	}
	return 0;
}


/*
 * Outdated mess for old drm with Xorg being in charge (void function now).
 */
/**
 * amdgpu_driver_lastclose_kms - drm callback for last close
 *
 * @dev: drm dev pointer
 *
 * Switch vga_switcheroo state after last close (all asics).
 */
void amdgpu_driver_lastclose_kms(struct drm_device *dev)
{
	drm_fb_helper_lastclose(dev);
	vga_switcheroo_process_delayed_switch();
}

/**
 * amdgpu_driver_open_kms - drm callback for open
 *
 * @dev: drm dev pointer
 * @file_priv: drm file
 *
 * On device open, init vm on cayman+ (all asics).
 * Returns 0 on success, error on failure.
 */
int amdgpu_driver_open_kms(struct drm_device *dev, struct drm_file *file_priv)
{
	struct amdgpu_device *adev = dev->dev_private;
	struct amdgpu_fpriv *fpriv;
	int r, pasid;

	/* Ensure IB tests are run on ring */
	flush_delayed_work(&adev->late_init_work);

	file_priv->driver_priv = NULL;

	r = pm_runtime_get_sync(dev->dev);
	if (r < 0)
		goto pm_put;

	fpriv = kzalloc(sizeof(*fpriv), GFP_KERNEL);
	if (unlikely(!fpriv)) {
		r = -ENOMEM;
		goto out_suspend;
	}

	pasid = amdgpu_pasid_alloc(16);
	if (pasid < 0) {
		dev_warn(adev->dev, "No more PASIDs available!");
		pasid = 0;
	}
	r = amdgpu_vm_init(adev, &fpriv->vm, AMDGPU_VM_CONTEXT_GFX, pasid);
	if (r)
		goto error_pasid;

	fpriv->prt_va = amdgpu_vm_bo_add(adev, &fpriv->vm, NULL);
	if (!fpriv->prt_va) {
		r = -ENOMEM;
		goto error_vm;
	}

	if (amdgpu_sriov_vf(adev)) {
		r = amdgpu_map_static_csa(adev, &fpriv->vm, &fpriv->csa_va);
		if (r)
			goto error_vm;
	}

	mutex_init(&fpriv->bo_list_lock);
	idr_init(&fpriv->bo_list_handles);

	amdgpu_ctx_mgr_init(&fpriv->ctx_mgr);

	file_priv->driver_priv = fpriv;
	goto out_suspend;

<<<<<<< HEAD
	pm_runtime_mark_last_busy(dev->dev);
pm_put:
	pm_runtime_put_autosuspend(dev->dev);
	return 0;
=======
error_vm:
	amdgpu_vm_fini(adev, &fpriv->vm);

error_pasid:
	if (pasid)
		amdgpu_pasid_free(pasid);
>>>>>>> 286cd8c7

	kfree(fpriv);

out_suspend:
	pm_runtime_mark_last_busy(dev->dev);
pm_put:
	pm_runtime_put_autosuspend(dev->dev);

	return r;
}

/**
 * amdgpu_driver_postclose_kms - drm callback for post close
 *
 * @dev: drm dev pointer
 * @file_priv: drm file
 *
 * On device post close, tear down vm on cayman+ (all asics).
 */
void amdgpu_driver_postclose_kms(struct drm_device *dev,
				 struct drm_file *file_priv)
{
	struct amdgpu_device *adev = dev->dev_private;
	struct amdgpu_fpriv *fpriv = file_priv->driver_priv;
	struct amdgpu_bo_list *list;
	struct amdgpu_bo *pd;
	unsigned int pasid;
	int handle;

	if (!fpriv)
		return;

	pm_runtime_get_sync(dev->dev);

	if (adev->asic_type != CHIP_RAVEN) {
		amdgpu_uvd_free_handles(adev, file_priv);
		amdgpu_vce_free_handles(adev, file_priv);
	}

	amdgpu_vm_bo_rmv(adev, fpriv->prt_va);

	if (amdgpu_sriov_vf(adev)) {
		/* TODO: how to handle reserve failure */
		BUG_ON(amdgpu_bo_reserve(adev->virt.csa_obj, true));
		amdgpu_vm_bo_rmv(adev, fpriv->csa_va);
		fpriv->csa_va = NULL;
		amdgpu_bo_unreserve(adev->virt.csa_obj);
	}

	pasid = fpriv->vm.pasid;
	pd = amdgpu_bo_ref(fpriv->vm.root.base.bo);

	amdgpu_vm_fini(adev, &fpriv->vm);
	amdgpu_ctx_mgr_fini(&fpriv->ctx_mgr);

	if (pasid)
		amdgpu_pasid_free_delayed(pd->tbo.resv, pasid);
	amdgpu_bo_unref(&pd);

	idr_for_each_entry(&fpriv->bo_list_handles, list, handle)
		amdgpu_bo_list_put(list);

	idr_destroy(&fpriv->bo_list_handles);
	mutex_destroy(&fpriv->bo_list_lock);

	kfree(fpriv);
	file_priv->driver_priv = NULL;

	pm_runtime_mark_last_busy(dev->dev);
	pm_runtime_put_autosuspend(dev->dev);
}

/*
 * VBlank related functions.
 */
/**
 * amdgpu_get_vblank_counter_kms - get frame count
 *
 * @dev: drm dev pointer
 * @pipe: crtc to get the frame count from
 *
 * Gets the frame count on the requested crtc (all asics).
 * Returns frame count on success, -EINVAL on failure.
 */
u32 amdgpu_get_vblank_counter_kms(struct drm_device *dev, unsigned int pipe)
{
	struct amdgpu_device *adev = dev->dev_private;
	int vpos, hpos, stat;
	u32 count;

	if (pipe >= adev->mode_info.num_crtc) {
		DRM_ERROR("Invalid crtc %u\n", pipe);
		return -EINVAL;
	}

	/* The hw increments its frame counter at start of vsync, not at start
	 * of vblank, as is required by DRM core vblank counter handling.
	 * Cook the hw count here to make it appear to the caller as if it
	 * incremented at start of vblank. We measure distance to start of
	 * vblank in vpos. vpos therefore will be >= 0 between start of vblank
	 * and start of vsync, so vpos >= 0 means to bump the hw frame counter
	 * result by 1 to give the proper appearance to caller.
	 */
	if (adev->mode_info.crtcs[pipe]) {
		/* Repeat readout if needed to provide stable result if
		 * we cross start of vsync during the queries.
		 */
		do {
			count = amdgpu_display_vblank_get_counter(adev, pipe);
			/* Ask amdgpu_display_get_crtc_scanoutpos to return
			 * vpos as distance to start of vblank, instead of
			 * regular vertical scanout pos.
			 */
			stat = amdgpu_display_get_crtc_scanoutpos(
				dev, pipe, GET_DISTANCE_TO_VBLANKSTART,
				&vpos, &hpos, NULL, NULL,
				&adev->mode_info.crtcs[pipe]->base.hwmode);
		} while (count != amdgpu_display_vblank_get_counter(adev, pipe));

		if (((stat & (DRM_SCANOUTPOS_VALID | DRM_SCANOUTPOS_ACCURATE)) !=
		    (DRM_SCANOUTPOS_VALID | DRM_SCANOUTPOS_ACCURATE))) {
			DRM_DEBUG_VBL("Query failed! stat %d\n", stat);
		} else {
			DRM_DEBUG_VBL("crtc %d: dist from vblank start %d\n",
				      pipe, vpos);

			/* Bump counter if we are at >= leading edge of vblank,
			 * but before vsync where vpos would turn negative and
			 * the hw counter really increments.
			 */
			if (vpos >= 0)
				count++;
		}
	} else {
		/* Fallback to use value as is. */
		count = amdgpu_display_vblank_get_counter(adev, pipe);
		DRM_DEBUG_VBL("NULL mode info! Returned count may be wrong.\n");
	}

	return count;
}

/**
 * amdgpu_enable_vblank_kms - enable vblank interrupt
 *
 * @dev: drm dev pointer
 * @pipe: crtc to enable vblank interrupt for
 *
 * Enable the interrupt on the requested crtc (all asics).
 * Returns 0 on success, -EINVAL on failure.
 */
int amdgpu_enable_vblank_kms(struct drm_device *dev, unsigned int pipe)
{
	struct amdgpu_device *adev = dev->dev_private;
	int idx = amdgpu_display_crtc_idx_to_irq_type(adev, pipe);

	return amdgpu_irq_get(adev, &adev->crtc_irq, idx);
}

/**
 * amdgpu_disable_vblank_kms - disable vblank interrupt
 *
 * @dev: drm dev pointer
 * @pipe: crtc to disable vblank interrupt for
 *
 * Disable the interrupt on the requested crtc (all asics).
 */
void amdgpu_disable_vblank_kms(struct drm_device *dev, unsigned int pipe)
{
	struct amdgpu_device *adev = dev->dev_private;
	int idx = amdgpu_display_crtc_idx_to_irq_type(adev, pipe);

	amdgpu_irq_put(adev, &adev->crtc_irq, idx);
}

const struct drm_ioctl_desc amdgpu_ioctls_kms[] = {
	DRM_IOCTL_DEF_DRV(AMDGPU_GEM_CREATE, amdgpu_gem_create_ioctl, DRM_AUTH|DRM_RENDER_ALLOW),
	DRM_IOCTL_DEF_DRV(AMDGPU_CTX, amdgpu_ctx_ioctl, DRM_AUTH|DRM_RENDER_ALLOW),
	DRM_IOCTL_DEF_DRV(AMDGPU_VM, amdgpu_vm_ioctl, DRM_AUTH|DRM_RENDER_ALLOW),
	DRM_IOCTL_DEF_DRV(AMDGPU_SCHED, amdgpu_sched_ioctl, DRM_MASTER),
	DRM_IOCTL_DEF_DRV(AMDGPU_BO_LIST, amdgpu_bo_list_ioctl, DRM_AUTH|DRM_RENDER_ALLOW),
	DRM_IOCTL_DEF_DRV(AMDGPU_FENCE_TO_HANDLE, amdgpu_cs_fence_to_handle_ioctl, DRM_AUTH|DRM_RENDER_ALLOW),
	/* KMS */
	DRM_IOCTL_DEF_DRV(AMDGPU_GEM_MMAP, amdgpu_gem_mmap_ioctl, DRM_AUTH|DRM_RENDER_ALLOW),
	DRM_IOCTL_DEF_DRV(AMDGPU_GEM_WAIT_IDLE, amdgpu_gem_wait_idle_ioctl, DRM_AUTH|DRM_RENDER_ALLOW),
	DRM_IOCTL_DEF_DRV(AMDGPU_CS, amdgpu_cs_ioctl, DRM_AUTH|DRM_RENDER_ALLOW),
	DRM_IOCTL_DEF_DRV(AMDGPU_INFO, amdgpu_info_ioctl, DRM_AUTH|DRM_RENDER_ALLOW),
	DRM_IOCTL_DEF_DRV(AMDGPU_WAIT_CS, amdgpu_cs_wait_ioctl, DRM_AUTH|DRM_RENDER_ALLOW),
	DRM_IOCTL_DEF_DRV(AMDGPU_WAIT_FENCES, amdgpu_cs_wait_fences_ioctl, DRM_AUTH|DRM_RENDER_ALLOW),
	DRM_IOCTL_DEF_DRV(AMDGPU_GEM_METADATA, amdgpu_gem_metadata_ioctl, DRM_AUTH|DRM_RENDER_ALLOW),
	DRM_IOCTL_DEF_DRV(AMDGPU_GEM_VA, amdgpu_gem_va_ioctl, DRM_AUTH|DRM_RENDER_ALLOW),
	DRM_IOCTL_DEF_DRV(AMDGPU_GEM_OP, amdgpu_gem_op_ioctl, DRM_AUTH|DRM_RENDER_ALLOW),
	DRM_IOCTL_DEF_DRV(AMDGPU_GEM_USERPTR, amdgpu_gem_userptr_ioctl, DRM_AUTH|DRM_RENDER_ALLOW)
};
const int amdgpu_max_kms_ioctl = ARRAY_SIZE(amdgpu_ioctls_kms);

/*
 * Debugfs info
 */
#if defined(CONFIG_DEBUG_FS)

static int amdgpu_debugfs_firmware_info(struct seq_file *m, void *data)
{
	struct drm_info_node *node = (struct drm_info_node *) m->private;
	struct drm_device *dev = node->minor->dev;
	struct amdgpu_device *adev = dev->dev_private;
	struct drm_amdgpu_info_firmware fw_info;
	struct drm_amdgpu_query_fw query_fw;
	struct atom_context *ctx = adev->mode_info.atom_context;
	int ret, i;

	/* VCE */
	query_fw.fw_type = AMDGPU_INFO_FW_VCE;
	ret = amdgpu_firmware_info(&fw_info, &query_fw, adev);
	if (ret)
		return ret;
	seq_printf(m, "VCE feature version: %u, firmware version: 0x%08x\n",
		   fw_info.feature, fw_info.ver);

	/* UVD */
	query_fw.fw_type = AMDGPU_INFO_FW_UVD;
	ret = amdgpu_firmware_info(&fw_info, &query_fw, adev);
	if (ret)
		return ret;
	seq_printf(m, "UVD feature version: %u, firmware version: 0x%08x\n",
		   fw_info.feature, fw_info.ver);

	/* GMC */
	query_fw.fw_type = AMDGPU_INFO_FW_GMC;
	ret = amdgpu_firmware_info(&fw_info, &query_fw, adev);
	if (ret)
		return ret;
	seq_printf(m, "MC feature version: %u, firmware version: 0x%08x\n",
		   fw_info.feature, fw_info.ver);

	/* ME */
	query_fw.fw_type = AMDGPU_INFO_FW_GFX_ME;
	ret = amdgpu_firmware_info(&fw_info, &query_fw, adev);
	if (ret)
		return ret;
	seq_printf(m, "ME feature version: %u, firmware version: 0x%08x\n",
		   fw_info.feature, fw_info.ver);

	/* PFP */
	query_fw.fw_type = AMDGPU_INFO_FW_GFX_PFP;
	ret = amdgpu_firmware_info(&fw_info, &query_fw, adev);
	if (ret)
		return ret;
	seq_printf(m, "PFP feature version: %u, firmware version: 0x%08x\n",
		   fw_info.feature, fw_info.ver);

	/* CE */
	query_fw.fw_type = AMDGPU_INFO_FW_GFX_CE;
	ret = amdgpu_firmware_info(&fw_info, &query_fw, adev);
	if (ret)
		return ret;
	seq_printf(m, "CE feature version: %u, firmware version: 0x%08x\n",
		   fw_info.feature, fw_info.ver);

	/* RLC */
	query_fw.fw_type = AMDGPU_INFO_FW_GFX_RLC;
	ret = amdgpu_firmware_info(&fw_info, &query_fw, adev);
	if (ret)
		return ret;
	seq_printf(m, "RLC feature version: %u, firmware version: 0x%08x\n",
		   fw_info.feature, fw_info.ver);

	/* RLC SAVE RESTORE LIST CNTL */
	query_fw.fw_type = AMDGPU_INFO_FW_GFX_RLC_RESTORE_LIST_CNTL;
	ret = amdgpu_firmware_info(&fw_info, &query_fw, adev);
	if (ret)
		return ret;
	seq_printf(m, "RLC SRLC feature version: %u, firmware version: 0x%08x\n",
		   fw_info.feature, fw_info.ver);

	/* RLC SAVE RESTORE LIST GPM MEM */
	query_fw.fw_type = AMDGPU_INFO_FW_GFX_RLC_RESTORE_LIST_GPM_MEM;
	ret = amdgpu_firmware_info(&fw_info, &query_fw, adev);
	if (ret)
		return ret;
	seq_printf(m, "RLC SRLG feature version: %u, firmware version: 0x%08x\n",
		   fw_info.feature, fw_info.ver);

	/* RLC SAVE RESTORE LIST SRM MEM */
	query_fw.fw_type = AMDGPU_INFO_FW_GFX_RLC_RESTORE_LIST_SRM_MEM;
	ret = amdgpu_firmware_info(&fw_info, &query_fw, adev);
	if (ret)
		return ret;
	seq_printf(m, "RLC SRLS feature version: %u, firmware version: 0x%08x\n",
		   fw_info.feature, fw_info.ver);

	/* MEC */
	query_fw.fw_type = AMDGPU_INFO_FW_GFX_MEC;
	query_fw.index = 0;
	ret = amdgpu_firmware_info(&fw_info, &query_fw, adev);
	if (ret)
		return ret;
	seq_printf(m, "MEC feature version: %u, firmware version: 0x%08x\n",
		   fw_info.feature, fw_info.ver);

	/* MEC2 */
	if (adev->asic_type == CHIP_KAVERI ||
	    (adev->asic_type > CHIP_TOPAZ && adev->asic_type != CHIP_STONEY)) {
		query_fw.index = 1;
		ret = amdgpu_firmware_info(&fw_info, &query_fw, adev);
		if (ret)
			return ret;
		seq_printf(m, "MEC2 feature version: %u, firmware version: 0x%08x\n",
			   fw_info.feature, fw_info.ver);
	}

	/* PSP SOS */
	query_fw.fw_type = AMDGPU_INFO_FW_SOS;
	ret = amdgpu_firmware_info(&fw_info, &query_fw, adev);
	if (ret)
		return ret;
	seq_printf(m, "SOS feature version: %u, firmware version: 0x%08x\n",
		   fw_info.feature, fw_info.ver);


	/* PSP ASD */
	query_fw.fw_type = AMDGPU_INFO_FW_ASD;
	ret = amdgpu_firmware_info(&fw_info, &query_fw, adev);
	if (ret)
		return ret;
	seq_printf(m, "ASD feature version: %u, firmware version: 0x%08x\n",
		   fw_info.feature, fw_info.ver);

	/* SMC */
	query_fw.fw_type = AMDGPU_INFO_FW_SMC;
	ret = amdgpu_firmware_info(&fw_info, &query_fw, adev);
	if (ret)
		return ret;
	seq_printf(m, "SMC feature version: %u, firmware version: 0x%08x\n",
		   fw_info.feature, fw_info.ver);

	/* SDMA */
	query_fw.fw_type = AMDGPU_INFO_FW_SDMA;
	for (i = 0; i < adev->sdma.num_instances; i++) {
		query_fw.index = i;
		ret = amdgpu_firmware_info(&fw_info, &query_fw, adev);
		if (ret)
			return ret;
		seq_printf(m, "SDMA%d feature version: %u, firmware version: 0x%08x\n",
			   i, fw_info.feature, fw_info.ver);
	}

	/* VCN */
	query_fw.fw_type = AMDGPU_INFO_FW_VCN;
	ret = amdgpu_firmware_info(&fw_info, &query_fw, adev);
	if (ret)
		return ret;
	seq_printf(m, "VCN feature version: %u, firmware version: 0x%08x\n",
		   fw_info.feature, fw_info.ver);


	seq_printf(m, "VBIOS version: %s\n", ctx->vbios_version);

	return 0;
}

static const struct drm_info_list amdgpu_firmware_info_list[] = {
	{"amdgpu_firmware_info", amdgpu_debugfs_firmware_info, 0, NULL},
};
#endif

int amdgpu_debugfs_firmware_init(struct amdgpu_device *adev)
{
#if defined(CONFIG_DEBUG_FS)
	return amdgpu_debugfs_add_files(adev, amdgpu_firmware_info_list,
					ARRAY_SIZE(amdgpu_firmware_info_list));
#else
	return 0;
#endif
}<|MERGE_RESOLUTION|>--- conflicted
+++ resolved
@@ -311,11 +311,6 @@
 			break;
 		case AMDGPU_HW_IP_UVD:
 			type = AMD_IP_BLOCK_TYPE_UVD;
-<<<<<<< HEAD
-			ring_mask = adev->uvd.ring.ready ? 1 : 0;
-			ib_start_alignment = AMDGPU_GPU_PAGE_SIZE;
-			ib_size_alignment = 16;
-=======
 			for (i = 0; i < adev->uvd.num_uvd_inst; i++) {
 				if (adev->uvd.harvest_config & (1 << i))
 					continue;
@@ -323,7 +318,6 @@
 			}
 			ib_start_alignment = 64;
 			ib_size_alignment = 64;
->>>>>>> 286cd8c7
 			break;
 		case AMDGPU_HW_IP_VCE:
 			type = AMD_IP_BLOCK_TYPE_VCE;
@@ -432,65 +426,10 @@
 		if (info->query_fw.ip_instance != 0)
 			return -EINVAL;
 
-<<<<<<< HEAD
-		switch (info->query_fw.fw_type) {
-		case AMDGPU_INFO_FW_VCE:
-			fw_info.ver = adev->vce.fw_version;
-			fw_info.feature = adev->vce.fb_version;
-			break;
-		case AMDGPU_INFO_FW_UVD:
-			fw_info.ver = adev->uvd.fw_version;
-			fw_info.feature = 0;
-			break;
-		case AMDGPU_INFO_FW_GMC:
-			fw_info.ver = adev->mc.fw_version;
-			fw_info.feature = 0;
-			break;
-		case AMDGPU_INFO_FW_GFX_ME:
-			fw_info.ver = adev->gfx.me_fw_version;
-			fw_info.feature = adev->gfx.me_feature_version;
-			break;
-		case AMDGPU_INFO_FW_GFX_PFP:
-			fw_info.ver = adev->gfx.pfp_fw_version;
-			fw_info.feature = adev->gfx.pfp_feature_version;
-			break;
-		case AMDGPU_INFO_FW_GFX_CE:
-			fw_info.ver = adev->gfx.ce_fw_version;
-			fw_info.feature = adev->gfx.ce_feature_version;
-			break;
-		case AMDGPU_INFO_FW_GFX_RLC:
-			fw_info.ver = adev->gfx.rlc_fw_version;
-			fw_info.feature = adev->gfx.rlc_feature_version;
-			break;
-		case AMDGPU_INFO_FW_GFX_MEC:
-			if (info->query_fw.index == 0) {
-				fw_info.ver = adev->gfx.mec_fw_version;
-				fw_info.feature = adev->gfx.mec_feature_version;
-			} else if (info->query_fw.index == 1) {
-				fw_info.ver = adev->gfx.mec2_fw_version;
-				fw_info.feature = adev->gfx.mec2_feature_version;
-			} else
-				return -EINVAL;
-			break;
-		case AMDGPU_INFO_FW_SMC:
-			fw_info.ver = adev->pm.fw_version;
-			fw_info.feature = 0;
-			break;
-		case AMDGPU_INFO_FW_SDMA:
-			if (info->query_fw.index >= adev->sdma.num_instances)
-				return -EINVAL;
-			fw_info.ver = adev->sdma.instance[info->query_fw.index].fw_version;
-			fw_info.feature = adev->sdma.instance[info->query_fw.index].feature_version;
-			break;
-		default:
-			return -EINVAL;
-		}
-=======
 		ret = amdgpu_firmware_info(&fw_info, &info->query_fw, adev);
 		if (ret)
 			return ret;
 
->>>>>>> 286cd8c7
 		return copy_to_user(out, &fw_info,
 				    min((size_t)size, sizeof(fw_info))) ? -EFAULT : 0;
 	}
@@ -618,11 +557,7 @@
 	}
 	case AMDGPU_INFO_DEV_INFO: {
 		struct drm_amdgpu_info_device dev_info;
-<<<<<<< HEAD
-		struct amdgpu_cu_info cu_info;
-=======
 		uint64_t vm_size;
->>>>>>> 286cd8c7
 
 		memset(&dev_info, 0, sizeof(dev_info));
 		dev_info.device_id = dev->pdev->device;
@@ -944,19 +879,12 @@
 	file_priv->driver_priv = fpriv;
 	goto out_suspend;
 
-<<<<<<< HEAD
-	pm_runtime_mark_last_busy(dev->dev);
-pm_put:
-	pm_runtime_put_autosuspend(dev->dev);
-	return 0;
-=======
 error_vm:
 	amdgpu_vm_fini(adev, &fpriv->vm);
 
 error_pasid:
 	if (pasid)
 		amdgpu_pasid_free(pasid);
->>>>>>> 286cd8c7
 
 	kfree(fpriv);
 
