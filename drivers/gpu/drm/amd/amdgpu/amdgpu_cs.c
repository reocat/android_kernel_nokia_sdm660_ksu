--- conflicted
+++ resolved
@@ -64,59 +64,7 @@
 		goto error_unref;
 	}
 
-<<<<<<< HEAD
-	switch (ip_type) {
-	default:
-		DRM_ERROR("unknown ip type: %d\n", ip_type);
-		return -EINVAL;
-	case AMDGPU_HW_IP_GFX:
-		if (ring < adev->gfx.num_gfx_rings) {
-			*out_ring = &adev->gfx.gfx_ring[ring];
-		} else {
-			DRM_ERROR("only %d gfx rings are supported now\n",
-				  adev->gfx.num_gfx_rings);
-			return -EINVAL;
-		}
-		break;
-	case AMDGPU_HW_IP_COMPUTE:
-		if (ring < adev->gfx.num_compute_rings) {
-			*out_ring = &adev->gfx.compute_ring[ring];
-		} else {
-			DRM_ERROR("only %d compute rings are supported now\n",
-				  adev->gfx.num_compute_rings);
-			return -EINVAL;
-		}
-		break;
-	case AMDGPU_HW_IP_DMA:
-		if (ring < adev->sdma.num_instances) {
-			*out_ring = &adev->sdma.instance[ring].ring;
-		} else {
-			DRM_ERROR("only %d SDMA rings are supported\n",
-				  adev->sdma.num_instances);
-			return -EINVAL;
-		}
-		break;
-	case AMDGPU_HW_IP_UVD:
-		*out_ring = &adev->uvd.ring;
-		break;
-	case AMDGPU_HW_IP_VCE:
-		if (ring < 2){
-			*out_ring = &adev->vce.ring[ring];
-		} else {
-			DRM_ERROR("only two VCE rings are supported\n");
-			return -EINVAL;
-		}
-		break;
-	}
-
-	if (!(*out_ring && (*out_ring)->adev)) {
-		DRM_ERROR("Ring %d is not initialized on IP %d\n",
-			  ring, ip_type);
-		return -EINVAL;
-	}
-=======
 	*offset = data->offset;
->>>>>>> 286cd8c7
 
 	return 0;
 
