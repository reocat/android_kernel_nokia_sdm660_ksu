--- conflicted
+++ resolved
@@ -216,11 +216,7 @@
  * replaces them with the dummy page (all asics).
  * Returns 0 for success, -EINVAL for failure.
  */
-<<<<<<< HEAD
-void amdgpu_gart_unbind(struct amdgpu_device *adev, uint64_t offset,
-=======
 int amdgpu_gart_unbind(struct amdgpu_device *adev, uint64_t offset,
->>>>>>> 286cd8c7
 			int pages)
 {
 	unsigned t;
