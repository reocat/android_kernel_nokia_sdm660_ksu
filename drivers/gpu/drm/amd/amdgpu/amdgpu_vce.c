--- conflicted
+++ resolved
@@ -337,17 +337,10 @@
 			amdgpu_dpm_enable_vce(adev, false);
 		} else {
 			amdgpu_asic_set_vce_clocks(adev, 0, 0);
-<<<<<<< HEAD
-			amdgpu_set_powergating_state(adev, AMD_IP_BLOCK_TYPE_VCE,
-							    AMD_PG_STATE_GATE);
-			amdgpu_set_clockgating_state(adev, AMD_IP_BLOCK_TYPE_VCE,
-							    AMD_CG_STATE_GATE);
-=======
 			amdgpu_device_ip_set_powergating_state(adev, AMD_IP_BLOCK_TYPE_VCE,
 							       AMD_PG_STATE_GATE);
 			amdgpu_device_ip_set_clockgating_state(adev, AMD_IP_BLOCK_TYPE_VCE,
 							       AMD_CG_STATE_GATE);
->>>>>>> 286cd8c7
 		}
 	} else {
 		schedule_delayed_work(&adev->vce.idle_work, VCE_IDLE_TIMEOUT);
@@ -376,17 +369,10 @@
 			amdgpu_dpm_enable_vce(adev, true);
 		} else {
 			amdgpu_asic_set_vce_clocks(adev, 53300, 40000);
-<<<<<<< HEAD
-			amdgpu_set_clockgating_state(adev, AMD_IP_BLOCK_TYPE_VCE,
-							    AMD_CG_STATE_UNGATE);
-			amdgpu_set_powergating_state(adev, AMD_IP_BLOCK_TYPE_VCE,
-							    AMD_PG_STATE_UNGATE);
-=======
 			amdgpu_device_ip_set_clockgating_state(adev, AMD_IP_BLOCK_TYPE_VCE,
 							       AMD_CG_STATE_UNGATE);
 			amdgpu_device_ip_set_powergating_state(adev, AMD_IP_BLOCK_TYPE_VCE,
 							       AMD_PG_STATE_UNGATE);
->>>>>>> 286cd8c7
 
 		}
 	}
