/*
 * Copyright 2007-8 Advanced Micro Devices, Inc.
 * Copyright 2008 Red Hat Inc.
 *
 * Permission is hereby granted, free of charge, to any person obtaining a
 * copy of this software and associated documentation files (the "Software"),
 * to deal in the Software without restriction, including without limitation
 * the rights to use, copy, modify, merge, publish, distribute, sublicense,
 * and/or sell copies of the Software, and to permit persons to whom the
 * Software is furnished to do so, subject to the following conditions:
 *
 * The above copyright notice and this permission notice shall be included in
 * all copies or substantial portions of the Software.
 *
 * THE SOFTWARE IS PROVIDED "AS IS", WITHOUT WARRANTY OF ANY KIND, EXPRESS OR
 * IMPLIED, INCLUDING BUT NOT LIMITED TO THE WARRANTIES OF MERCHANTABILITY,
 * FITNESS FOR A PARTICULAR PURPOSE AND NONINFRINGEMENT.  IN NO EVENT SHALL
 * THE COPYRIGHT HOLDER(S) OR AUTHOR(S) BE LIABLE FOR ANY CLAIM, DAMAGES OR
 * OTHER LIABILITY, WHETHER IN AN ACTION OF CONTRACT, TORT OR OTHERWISE,
 * ARISING FROM, OUT OF OR IN CONNECTION WITH THE SOFTWARE OR THE USE OR
 * OTHER DEALINGS IN THE SOFTWARE.
 *
 * Authors: Dave Airlie
 *          Alex Deucher
 */
#include <drm/drmP.h>
#include <drm/amdgpu_drm.h>
#include "amdgpu.h"
#include "amdgpu_atombios.h"
#include "amdgpu_atomfirmware.h"
#include "amdgpu_i2c.h"

#include "atom.h"
#include "atom-bits.h"
#include "atombios_encoders.h"
#include "bif/bif_4_1_d.h"

static void amdgpu_atombios_lookup_i2c_gpio_quirks(struct amdgpu_device *adev,
					  ATOM_GPIO_I2C_ASSIGMENT *gpio,
					  u8 index)
{

}

static struct amdgpu_i2c_bus_rec amdgpu_atombios_get_bus_rec_for_i2c_gpio(ATOM_GPIO_I2C_ASSIGMENT *gpio)
{
	struct amdgpu_i2c_bus_rec i2c;

	memset(&i2c, 0, sizeof(struct amdgpu_i2c_bus_rec));

	i2c.mask_clk_reg = le16_to_cpu(gpio->usClkMaskRegisterIndex);
	i2c.mask_data_reg = le16_to_cpu(gpio->usDataMaskRegisterIndex);
	i2c.en_clk_reg = le16_to_cpu(gpio->usClkEnRegisterIndex);
	i2c.en_data_reg = le16_to_cpu(gpio->usDataEnRegisterIndex);
	i2c.y_clk_reg = le16_to_cpu(gpio->usClkY_RegisterIndex);
	i2c.y_data_reg = le16_to_cpu(gpio->usDataY_RegisterIndex);
	i2c.a_clk_reg = le16_to_cpu(gpio->usClkA_RegisterIndex);
	i2c.a_data_reg = le16_to_cpu(gpio->usDataA_RegisterIndex);
	i2c.mask_clk_mask = (1 << gpio->ucClkMaskShift);
	i2c.mask_data_mask = (1 << gpio->ucDataMaskShift);
	i2c.en_clk_mask = (1 << gpio->ucClkEnShift);
	i2c.en_data_mask = (1 << gpio->ucDataEnShift);
	i2c.y_clk_mask = (1 << gpio->ucClkY_Shift);
	i2c.y_data_mask = (1 << gpio->ucDataY_Shift);
	i2c.a_clk_mask = (1 << gpio->ucClkA_Shift);
	i2c.a_data_mask = (1 << gpio->ucDataA_Shift);

	if (gpio->sucI2cId.sbfAccess.bfHW_Capable)
		i2c.hw_capable = true;
	else
		i2c.hw_capable = false;

	if (gpio->sucI2cId.ucAccess == 0xa0)
		i2c.mm_i2c = true;
	else
		i2c.mm_i2c = false;

	i2c.i2c_id = gpio->sucI2cId.ucAccess;

	if (i2c.mask_clk_reg)
		i2c.valid = true;
	else
		i2c.valid = false;

	return i2c;
}

struct amdgpu_i2c_bus_rec amdgpu_atombios_lookup_i2c_gpio(struct amdgpu_device *adev,
							  uint8_t id)
{
	struct atom_context *ctx = adev->mode_info.atom_context;
	ATOM_GPIO_I2C_ASSIGMENT *gpio;
	struct amdgpu_i2c_bus_rec i2c;
	int index = GetIndexIntoMasterTable(DATA, GPIO_I2C_Info);
	struct _ATOM_GPIO_I2C_INFO *i2c_info;
	uint16_t data_offset, size;
	int i, num_indices;

	memset(&i2c, 0, sizeof(struct amdgpu_i2c_bus_rec));
	i2c.valid = false;

	if (amdgpu_atom_parse_data_header(ctx, index, &size, NULL, NULL, &data_offset)) {
		i2c_info = (struct _ATOM_GPIO_I2C_INFO *)(ctx->bios + data_offset);

		num_indices = (size - sizeof(ATOM_COMMON_TABLE_HEADER)) /
			sizeof(ATOM_GPIO_I2C_ASSIGMENT);

		gpio = &i2c_info->asGPIO_Info[0];
		for (i = 0; i < num_indices; i++) {

			amdgpu_atombios_lookup_i2c_gpio_quirks(adev, gpio, i);

			if (gpio->sucI2cId.ucAccess == id) {
				i2c = amdgpu_atombios_get_bus_rec_for_i2c_gpio(gpio);
				break;
			}
			gpio = (ATOM_GPIO_I2C_ASSIGMENT *)
				((u8 *)gpio + sizeof(ATOM_GPIO_I2C_ASSIGMENT));
		}
	}

	return i2c;
}

void amdgpu_atombios_i2c_init(struct amdgpu_device *adev)
{
	struct atom_context *ctx = adev->mode_info.atom_context;
	ATOM_GPIO_I2C_ASSIGMENT *gpio;
	struct amdgpu_i2c_bus_rec i2c;
	int index = GetIndexIntoMasterTable(DATA, GPIO_I2C_Info);
	struct _ATOM_GPIO_I2C_INFO *i2c_info;
	uint16_t data_offset, size;
	int i, num_indices;
	char stmp[32];

	if (amdgpu_atom_parse_data_header(ctx, index, &size, NULL, NULL, &data_offset)) {
		i2c_info = (struct _ATOM_GPIO_I2C_INFO *)(ctx->bios + data_offset);

		num_indices = (size - sizeof(ATOM_COMMON_TABLE_HEADER)) /
			sizeof(ATOM_GPIO_I2C_ASSIGMENT);

		gpio = &i2c_info->asGPIO_Info[0];
		for (i = 0; i < num_indices; i++) {
			amdgpu_atombios_lookup_i2c_gpio_quirks(adev, gpio, i);

			i2c = amdgpu_atombios_get_bus_rec_for_i2c_gpio(gpio);

			if (i2c.valid) {
				sprintf(stmp, "0x%x", i2c.i2c_id);
				adev->i2c_bus[i] = amdgpu_i2c_create(adev->ddev, &i2c, stmp);
			}
			gpio = (ATOM_GPIO_I2C_ASSIGMENT *)
				((u8 *)gpio + sizeof(ATOM_GPIO_I2C_ASSIGMENT));
		}
	}
}

struct amdgpu_gpio_rec
amdgpu_atombios_lookup_gpio(struct amdgpu_device *adev,
			    u8 id)
{
	struct atom_context *ctx = adev->mode_info.atom_context;
	struct amdgpu_gpio_rec gpio;
	int index = GetIndexIntoMasterTable(DATA, GPIO_Pin_LUT);
	struct _ATOM_GPIO_PIN_LUT *gpio_info;
	ATOM_GPIO_PIN_ASSIGNMENT *pin;
	u16 data_offset, size;
	int i, num_indices;

	memset(&gpio, 0, sizeof(struct amdgpu_gpio_rec));
	gpio.valid = false;

	if (amdgpu_atom_parse_data_header(ctx, index, &size, NULL, NULL, &data_offset)) {
		gpio_info = (struct _ATOM_GPIO_PIN_LUT *)(ctx->bios + data_offset);

		num_indices = (size - sizeof(ATOM_COMMON_TABLE_HEADER)) /
			sizeof(ATOM_GPIO_PIN_ASSIGNMENT);

		pin = gpio_info->asGPIO_Pin;
		for (i = 0; i < num_indices; i++) {
			if (id == pin->ucGPIO_ID) {
				gpio.id = pin->ucGPIO_ID;
				gpio.reg = le16_to_cpu(pin->usGpioPin_AIndex);
				gpio.shift = pin->ucGpioPinBitShift;
				gpio.mask = (1 << pin->ucGpioPinBitShift);
				gpio.valid = true;
				break;
			}
			pin = (ATOM_GPIO_PIN_ASSIGNMENT *)
				((u8 *)pin + sizeof(ATOM_GPIO_PIN_ASSIGNMENT));
		}
	}

	return gpio;
}

static struct amdgpu_hpd
amdgpu_atombios_get_hpd_info_from_gpio(struct amdgpu_device *adev,
				       struct amdgpu_gpio_rec *gpio)
{
	struct amdgpu_hpd hpd;
	u32 reg;

	memset(&hpd, 0, sizeof(struct amdgpu_hpd));

	reg = amdgpu_display_hpd_get_gpio_reg(adev);

	hpd.gpio = *gpio;
	if (gpio->reg == reg) {
		switch(gpio->mask) {
		case (1 << 0):
			hpd.hpd = AMDGPU_HPD_1;
			break;
		case (1 << 8):
			hpd.hpd = AMDGPU_HPD_2;
			break;
		case (1 << 16):
			hpd.hpd = AMDGPU_HPD_3;
			break;
		case (1 << 24):
			hpd.hpd = AMDGPU_HPD_4;
			break;
		case (1 << 26):
			hpd.hpd = AMDGPU_HPD_5;
			break;
		case (1 << 28):
			hpd.hpd = AMDGPU_HPD_6;
			break;
		default:
			hpd.hpd = AMDGPU_HPD_NONE;
			break;
		}
	} else
		hpd.hpd = AMDGPU_HPD_NONE;
	return hpd;
}

static const int object_connector_convert[] = {
	DRM_MODE_CONNECTOR_Unknown,
	DRM_MODE_CONNECTOR_DVII,
	DRM_MODE_CONNECTOR_DVII,
	DRM_MODE_CONNECTOR_DVID,
	DRM_MODE_CONNECTOR_DVID,
	DRM_MODE_CONNECTOR_VGA,
	DRM_MODE_CONNECTOR_Composite,
	DRM_MODE_CONNECTOR_SVIDEO,
	DRM_MODE_CONNECTOR_Unknown,
	DRM_MODE_CONNECTOR_Unknown,
	DRM_MODE_CONNECTOR_9PinDIN,
	DRM_MODE_CONNECTOR_Unknown,
	DRM_MODE_CONNECTOR_HDMIA,
	DRM_MODE_CONNECTOR_HDMIB,
	DRM_MODE_CONNECTOR_LVDS,
	DRM_MODE_CONNECTOR_9PinDIN,
	DRM_MODE_CONNECTOR_Unknown,
	DRM_MODE_CONNECTOR_Unknown,
	DRM_MODE_CONNECTOR_Unknown,
	DRM_MODE_CONNECTOR_DisplayPort,
	DRM_MODE_CONNECTOR_eDP,
	DRM_MODE_CONNECTOR_Unknown
};

bool amdgpu_atombios_has_dce_engine_info(struct amdgpu_device *adev)
{
	struct amdgpu_mode_info *mode_info = &adev->mode_info;
	struct atom_context *ctx = mode_info->atom_context;
	int index = GetIndexIntoMasterTable(DATA, Object_Header);
	u16 size, data_offset;
	u8 frev, crev;
	ATOM_DISPLAY_OBJECT_PATH_TABLE *path_obj;
	ATOM_OBJECT_HEADER *obj_header;

	if (!amdgpu_atom_parse_data_header(ctx, index, &size, &frev, &crev, &data_offset))
		return false;

	if (crev < 2)
		return false;

	obj_header = (ATOM_OBJECT_HEADER *) (ctx->bios + data_offset);
	path_obj = (ATOM_DISPLAY_OBJECT_PATH_TABLE *)
	    (ctx->bios + data_offset +
	     le16_to_cpu(obj_header->usDisplayPathTableOffset));

	if (path_obj->ucNumOfDispPath)
		return true;
	else
		return false;
}

bool amdgpu_atombios_get_connector_info_from_object_table(struct amdgpu_device *adev)
{
	struct amdgpu_mode_info *mode_info = &adev->mode_info;
	struct atom_context *ctx = mode_info->atom_context;
	int index = GetIndexIntoMasterTable(DATA, Object_Header);
	u16 size, data_offset;
	u8 frev, crev;
	ATOM_CONNECTOR_OBJECT_TABLE *con_obj;
	ATOM_ENCODER_OBJECT_TABLE *enc_obj;
	ATOM_OBJECT_TABLE *router_obj;
	ATOM_DISPLAY_OBJECT_PATH_TABLE *path_obj;
	ATOM_OBJECT_HEADER *obj_header;
	int i, j, k, path_size, device_support;
	int connector_type;
	u16 conn_id, connector_object_id;
	struct amdgpu_i2c_bus_rec ddc_bus;
	struct amdgpu_router router;
	struct amdgpu_gpio_rec gpio;
	struct amdgpu_hpd hpd;

	if (!amdgpu_atom_parse_data_header(ctx, index, &size, &frev, &crev, &data_offset))
		return false;

	if (crev < 2)
		return false;

	obj_header = (ATOM_OBJECT_HEADER *) (ctx->bios + data_offset);
	path_obj = (ATOM_DISPLAY_OBJECT_PATH_TABLE *)
	    (ctx->bios + data_offset +
	     le16_to_cpu(obj_header->usDisplayPathTableOffset));
	con_obj = (ATOM_CONNECTOR_OBJECT_TABLE *)
	    (ctx->bios + data_offset +
	     le16_to_cpu(obj_header->usConnectorObjectTableOffset));
	enc_obj = (ATOM_ENCODER_OBJECT_TABLE *)
	    (ctx->bios + data_offset +
	     le16_to_cpu(obj_header->usEncoderObjectTableOffset));
	router_obj = (ATOM_OBJECT_TABLE *)
		(ctx->bios + data_offset +
		 le16_to_cpu(obj_header->usRouterObjectTableOffset));
	device_support = le16_to_cpu(obj_header->usDeviceSupport);

	path_size = 0;
	for (i = 0; i < path_obj->ucNumOfDispPath; i++) {
		uint8_t *addr = (uint8_t *) path_obj->asDispPath;
		ATOM_DISPLAY_OBJECT_PATH *path;
		addr += path_size;
		path = (ATOM_DISPLAY_OBJECT_PATH *) addr;
		path_size += le16_to_cpu(path->usSize);

		if (device_support & le16_to_cpu(path->usDeviceTag)) {
			uint8_t con_obj_id =
			    (le16_to_cpu(path->usConnObjectId) & OBJECT_ID_MASK)
			    >> OBJECT_ID_SHIFT;

			/* Skip TV/CV support */
			if ((le16_to_cpu(path->usDeviceTag) ==
			     ATOM_DEVICE_TV1_SUPPORT) ||
			    (le16_to_cpu(path->usDeviceTag) ==
			     ATOM_DEVICE_CV_SUPPORT))
				continue;

			if (con_obj_id >= ARRAY_SIZE(object_connector_convert)) {
				DRM_ERROR("invalid con_obj_id %d for device tag 0x%04x\n",
					  con_obj_id, le16_to_cpu(path->usDeviceTag));
				continue;
			}

			connector_type =
				object_connector_convert[con_obj_id];
			connector_object_id = con_obj_id;

			if (connector_type == DRM_MODE_CONNECTOR_Unknown)
				continue;

			router.ddc_valid = false;
			router.cd_valid = false;
			for (j = 0; j < ((le16_to_cpu(path->usSize) - 8) / 2); j++) {
				uint8_t grph_obj_type =
				    (le16_to_cpu(path->usGraphicObjIds[j]) &
				     OBJECT_TYPE_MASK) >> OBJECT_TYPE_SHIFT;

				if (grph_obj_type == GRAPH_OBJECT_TYPE_ENCODER) {
					for (k = 0; k < enc_obj->ucNumberOfObjects; k++) {
						u16 encoder_obj = le16_to_cpu(enc_obj->asObjects[k].usObjectID);
						if (le16_to_cpu(path->usGraphicObjIds[j]) == encoder_obj) {
							ATOM_COMMON_RECORD_HEADER *record = (ATOM_COMMON_RECORD_HEADER *)
								(ctx->bios + data_offset +
								 le16_to_cpu(enc_obj->asObjects[k].usRecordOffset));
							ATOM_ENCODER_CAP_RECORD *cap_record;
							u16 caps = 0;

							while (record->ucRecordSize > 0 &&
							       record->ucRecordType > 0 &&
							       record->ucRecordType <= ATOM_MAX_OBJECT_RECORD_NUMBER) {
								switch (record->ucRecordType) {
								case ATOM_ENCODER_CAP_RECORD_TYPE:
									cap_record =(ATOM_ENCODER_CAP_RECORD *)
										record;
									caps = le16_to_cpu(cap_record->usEncoderCap);
									break;
								}
								record = (ATOM_COMMON_RECORD_HEADER *)
									((char *)record + record->ucRecordSize);
							}
							amdgpu_display_add_encoder(adev, encoder_obj,
										    le16_to_cpu(path->usDeviceTag),
										    caps);
						}
					}
				} else if (grph_obj_type == GRAPH_OBJECT_TYPE_ROUTER) {
					for (k = 0; k < router_obj->ucNumberOfObjects; k++) {
						u16 router_obj_id = le16_to_cpu(router_obj->asObjects[k].usObjectID);
						if (le16_to_cpu(path->usGraphicObjIds[j]) == router_obj_id) {
							ATOM_COMMON_RECORD_HEADER *record = (ATOM_COMMON_RECORD_HEADER *)
								(ctx->bios + data_offset +
								 le16_to_cpu(router_obj->asObjects[k].usRecordOffset));
							ATOM_I2C_RECORD *i2c_record;
							ATOM_I2C_ID_CONFIG_ACCESS *i2c_config;
							ATOM_ROUTER_DDC_PATH_SELECT_RECORD *ddc_path;
							ATOM_ROUTER_DATA_CLOCK_PATH_SELECT_RECORD *cd_path;
							ATOM_SRC_DST_TABLE_FOR_ONE_OBJECT *router_src_dst_table =
								(ATOM_SRC_DST_TABLE_FOR_ONE_OBJECT *)
								(ctx->bios + data_offset +
								 le16_to_cpu(router_obj->asObjects[k].usSrcDstTableOffset));
							u8 *num_dst_objs = (u8 *)
								((u8 *)router_src_dst_table + 1 +
								 (router_src_dst_table->ucNumberOfSrc * 2));
							u16 *dst_objs = (u16 *)(num_dst_objs + 1);
							int enum_id;

							router.router_id = router_obj_id;
							for (enum_id = 0; enum_id < (*num_dst_objs); enum_id++) {
								if (le16_to_cpu(path->usConnObjectId) ==
								    le16_to_cpu(dst_objs[enum_id]))
									break;
							}

							while (record->ucRecordSize > 0 &&
							       record->ucRecordType > 0 &&
							       record->ucRecordType <= ATOM_MAX_OBJECT_RECORD_NUMBER) {
								switch (record->ucRecordType) {
								case ATOM_I2C_RECORD_TYPE:
									i2c_record =
										(ATOM_I2C_RECORD *)
										record;
									i2c_config =
										(ATOM_I2C_ID_CONFIG_ACCESS *)
										&i2c_record->sucI2cId;
									router.i2c_info =
										amdgpu_atombios_lookup_i2c_gpio(adev,
												       i2c_config->
												       ucAccess);
									router.i2c_addr = i2c_record->ucI2CAddr >> 1;
									break;
								case ATOM_ROUTER_DDC_PATH_SELECT_RECORD_TYPE:
									ddc_path = (ATOM_ROUTER_DDC_PATH_SELECT_RECORD *)
										record;
									router.ddc_valid = true;
									router.ddc_mux_type = ddc_path->ucMuxType;
									router.ddc_mux_control_pin = ddc_path->ucMuxControlPin;
									router.ddc_mux_state = ddc_path->ucMuxState[enum_id];
									break;
								case ATOM_ROUTER_DATA_CLOCK_PATH_SELECT_RECORD_TYPE:
									cd_path = (ATOM_ROUTER_DATA_CLOCK_PATH_SELECT_RECORD *)
										record;
									router.cd_valid = true;
									router.cd_mux_type = cd_path->ucMuxType;
									router.cd_mux_control_pin = cd_path->ucMuxControlPin;
									router.cd_mux_state = cd_path->ucMuxState[enum_id];
									break;
								}
								record = (ATOM_COMMON_RECORD_HEADER *)
									((char *)record + record->ucRecordSize);
							}
						}
					}
				}
			}

			/* look up gpio for ddc, hpd */
			ddc_bus.valid = false;
			hpd.hpd = AMDGPU_HPD_NONE;
			if ((le16_to_cpu(path->usDeviceTag) &
			     (ATOM_DEVICE_TV_SUPPORT | ATOM_DEVICE_CV_SUPPORT)) == 0) {
				for (j = 0; j < con_obj->ucNumberOfObjects; j++) {
					if (le16_to_cpu(path->usConnObjectId) ==
					    le16_to_cpu(con_obj->asObjects[j].
							usObjectID)) {
						ATOM_COMMON_RECORD_HEADER
						    *record =
						    (ATOM_COMMON_RECORD_HEADER
						     *)
						    (ctx->bios + data_offset +
						     le16_to_cpu(con_obj->
								 asObjects[j].
								 usRecordOffset));
						ATOM_I2C_RECORD *i2c_record;
						ATOM_HPD_INT_RECORD *hpd_record;
						ATOM_I2C_ID_CONFIG_ACCESS *i2c_config;

						while (record->ucRecordSize > 0 &&
						       record->ucRecordType > 0 &&
						       record->ucRecordType <= ATOM_MAX_OBJECT_RECORD_NUMBER) {
							switch (record->ucRecordType) {
							case ATOM_I2C_RECORD_TYPE:
								i2c_record =
								    (ATOM_I2C_RECORD *)
									record;
								i2c_config =
									(ATOM_I2C_ID_CONFIG_ACCESS *)
									&i2c_record->sucI2cId;
								ddc_bus = amdgpu_atombios_lookup_i2c_gpio(adev,
												 i2c_config->
												 ucAccess);
								break;
							case ATOM_HPD_INT_RECORD_TYPE:
								hpd_record =
									(ATOM_HPD_INT_RECORD *)
									record;
								gpio = amdgpu_atombios_lookup_gpio(adev,
											  hpd_record->ucHPDIntGPIOID);
								hpd = amdgpu_atombios_get_hpd_info_from_gpio(adev, &gpio);
								hpd.plugged_state = hpd_record->ucPlugged_PinState;
								break;
							}
							record =
							    (ATOM_COMMON_RECORD_HEADER
							     *) ((char *)record
								 +
								 record->
								 ucRecordSize);
						}
						break;
					}
				}
			}

			/* needed for aux chan transactions */
			ddc_bus.hpd = hpd.hpd;

			conn_id = le16_to_cpu(path->usConnObjectId);

			amdgpu_display_add_connector(adev,
						      conn_id,
						      le16_to_cpu(path->usDeviceTag),
						      connector_type, &ddc_bus,
						      connector_object_id,
						      &hpd,
						      &router);

		}
	}

	amdgpu_link_encoder_connector(adev->ddev);

	return true;
}

union firmware_info {
	ATOM_FIRMWARE_INFO info;
	ATOM_FIRMWARE_INFO_V1_2 info_12;
	ATOM_FIRMWARE_INFO_V1_3 info_13;
	ATOM_FIRMWARE_INFO_V1_4 info_14;
	ATOM_FIRMWARE_INFO_V2_1 info_21;
	ATOM_FIRMWARE_INFO_V2_2 info_22;
};

int amdgpu_atombios_get_clock_info(struct amdgpu_device *adev)
{
	struct amdgpu_mode_info *mode_info = &adev->mode_info;
	int index = GetIndexIntoMasterTable(DATA, FirmwareInfo);
	uint8_t frev, crev;
	uint16_t data_offset;
	int ret = -EINVAL;

	if (amdgpu_atom_parse_data_header(mode_info->atom_context, index, NULL,
				   &frev, &crev, &data_offset)) {
		int i;
		struct amdgpu_pll *ppll = &adev->clock.ppll[0];
		struct amdgpu_pll *spll = &adev->clock.spll;
		struct amdgpu_pll *mpll = &adev->clock.mpll;
		union firmware_info *firmware_info =
			(union firmware_info *)(mode_info->atom_context->bios +
						data_offset);
		/* pixel clocks */
		ppll->reference_freq =
		    le16_to_cpu(firmware_info->info.usReferenceClock);
		ppll->reference_div = 0;

		ppll->pll_out_min =
			le32_to_cpu(firmware_info->info_12.ulMinPixelClockPLL_Output);
		ppll->pll_out_max =
		    le32_to_cpu(firmware_info->info.ulMaxPixelClockPLL_Output);

		ppll->lcd_pll_out_min =
			le16_to_cpu(firmware_info->info_14.usLcdMinPixelClockPLL_Output) * 100;
		if (ppll->lcd_pll_out_min == 0)
			ppll->lcd_pll_out_min = ppll->pll_out_min;
		ppll->lcd_pll_out_max =
			le16_to_cpu(firmware_info->info_14.usLcdMaxPixelClockPLL_Output) * 100;
		if (ppll->lcd_pll_out_max == 0)
			ppll->lcd_pll_out_max = ppll->pll_out_max;

		if (ppll->pll_out_min == 0)
			ppll->pll_out_min = 64800;

		ppll->pll_in_min =
		    le16_to_cpu(firmware_info->info.usMinPixelClockPLL_Input);
		ppll->pll_in_max =
		    le16_to_cpu(firmware_info->info.usMaxPixelClockPLL_Input);

		ppll->min_post_div = 2;
		ppll->max_post_div = 0x7f;
		ppll->min_frac_feedback_div = 0;
		ppll->max_frac_feedback_div = 9;
		ppll->min_ref_div = 2;
		ppll->max_ref_div = 0x3ff;
		ppll->min_feedback_div = 4;
		ppll->max_feedback_div = 0xfff;
		ppll->best_vco = 0;

		for (i = 1; i < AMDGPU_MAX_PPLL; i++)
			adev->clock.ppll[i] = *ppll;

		/* system clock */
		spll->reference_freq =
			le16_to_cpu(firmware_info->info_21.usCoreReferenceClock);
		spll->reference_div = 0;

		spll->pll_out_min =
		    le16_to_cpu(firmware_info->info.usMinEngineClockPLL_Output);
		spll->pll_out_max =
		    le32_to_cpu(firmware_info->info.ulMaxEngineClockPLL_Output);

		/* ??? */
		if (spll->pll_out_min == 0)
			spll->pll_out_min = 64800;

		spll->pll_in_min =
		    le16_to_cpu(firmware_info->info.usMinEngineClockPLL_Input);
		spll->pll_in_max =
		    le16_to_cpu(firmware_info->info.usMaxEngineClockPLL_Input);

		spll->min_post_div = 1;
		spll->max_post_div = 1;
		spll->min_ref_div = 2;
		spll->max_ref_div = 0xff;
		spll->min_feedback_div = 4;
		spll->max_feedback_div = 0xff;
		spll->best_vco = 0;

		/* memory clock */
		mpll->reference_freq =
			le16_to_cpu(firmware_info->info_21.usMemoryReferenceClock);
		mpll->reference_div = 0;

		mpll->pll_out_min =
		    le16_to_cpu(firmware_info->info.usMinMemoryClockPLL_Output);
		mpll->pll_out_max =
		    le32_to_cpu(firmware_info->info.ulMaxMemoryClockPLL_Output);

		/* ??? */
		if (mpll->pll_out_min == 0)
			mpll->pll_out_min = 64800;

		mpll->pll_in_min =
		    le16_to_cpu(firmware_info->info.usMinMemoryClockPLL_Input);
		mpll->pll_in_max =
		    le16_to_cpu(firmware_info->info.usMaxMemoryClockPLL_Input);

		adev->clock.default_sclk =
		    le32_to_cpu(firmware_info->info.ulDefaultEngineClock);
		adev->clock.default_mclk =
		    le32_to_cpu(firmware_info->info.ulDefaultMemoryClock);

		mpll->min_post_div = 1;
		mpll->max_post_div = 1;
		mpll->min_ref_div = 2;
		mpll->max_ref_div = 0xff;
		mpll->min_feedback_div = 4;
		mpll->max_feedback_div = 0xff;
		mpll->best_vco = 0;

		/* disp clock */
		adev->clock.default_dispclk =
			le32_to_cpu(firmware_info->info_21.ulDefaultDispEngineClkFreq);
		/* set a reasonable default for DP */
		if (adev->clock.default_dispclk < 53900) {
			DRM_DEBUG("Changing default dispclk from %dMhz to 600Mhz\n",
				  adev->clock.default_dispclk / 100);
			adev->clock.default_dispclk = 60000;
		} else if (adev->clock.default_dispclk <= 60000) {
<<<<<<< HEAD
			DRM_INFO("Changing default dispclk from %dMhz to 625Mhz\n",
				 adev->clock.default_dispclk / 100);
=======
			DRM_DEBUG("Changing default dispclk from %dMhz to 625Mhz\n",
				  adev->clock.default_dispclk / 100);
>>>>>>> 286cd8c7
			adev->clock.default_dispclk = 62500;
		}
		adev->clock.dp_extclk =
			le16_to_cpu(firmware_info->info_21.usUniphyDPModeExtClkFreq);
		adev->clock.current_dispclk = adev->clock.default_dispclk;

		adev->clock.max_pixel_clock = le16_to_cpu(firmware_info->info.usMaxPixelClock);
		if (adev->clock.max_pixel_clock == 0)
			adev->clock.max_pixel_clock = 40000;

		/* not technically a clock, but... */
		adev->mode_info.firmware_flags =
			le16_to_cpu(firmware_info->info.usFirmwareCapability.susAccess);

		ret = 0;
	}

	adev->pm.current_sclk = adev->clock.default_sclk;
	adev->pm.current_mclk = adev->clock.default_mclk;

	return ret;
}

union gfx_info {
	ATOM_GFX_INFO_V2_1 info;
};

int amdgpu_atombios_get_gfx_info(struct amdgpu_device *adev)
{
	struct amdgpu_mode_info *mode_info = &adev->mode_info;
	int index = GetIndexIntoMasterTable(DATA, GFX_Info);
	uint8_t frev, crev;
	uint16_t data_offset;
	int ret = -EINVAL;

	if (amdgpu_atom_parse_data_header(mode_info->atom_context, index, NULL,
				   &frev, &crev, &data_offset)) {
		union gfx_info *gfx_info = (union gfx_info *)
			(mode_info->atom_context->bios + data_offset);

		adev->gfx.config.max_shader_engines = gfx_info->info.max_shader_engines;
		adev->gfx.config.max_tile_pipes = gfx_info->info.max_tile_pipes;
		adev->gfx.config.max_cu_per_sh = gfx_info->info.max_cu_per_sh;
		adev->gfx.config.max_sh_per_se = gfx_info->info.max_sh_per_se;
		adev->gfx.config.max_backends_per_se = gfx_info->info.max_backends_per_se;
		adev->gfx.config.max_texture_channel_caches =
			gfx_info->info.max_texture_channel_caches;

		ret = 0;
	}
	return ret;
}

union igp_info {
	struct _ATOM_INTEGRATED_SYSTEM_INFO info;
	struct _ATOM_INTEGRATED_SYSTEM_INFO_V2 info_2;
	struct _ATOM_INTEGRATED_SYSTEM_INFO_V6 info_6;
	struct _ATOM_INTEGRATED_SYSTEM_INFO_V1_7 info_7;
	struct _ATOM_INTEGRATED_SYSTEM_INFO_V1_8 info_8;
	struct _ATOM_INTEGRATED_SYSTEM_INFO_V1_9 info_9;
};

/*
 * Return vram width from integrated system info table, if available,
 * or 0 if not.
 */
int amdgpu_atombios_get_vram_width(struct amdgpu_device *adev)
{
	struct amdgpu_mode_info *mode_info = &adev->mode_info;
	int index = GetIndexIntoMasterTable(DATA, IntegratedSystemInfo);
	u16 data_offset, size;
	union igp_info *igp_info;
	u8 frev, crev;

	/* get any igp specific overrides */
	if (amdgpu_atom_parse_data_header(mode_info->atom_context, index, &size,
				   &frev, &crev, &data_offset)) {
		igp_info = (union igp_info *)
			(mode_info->atom_context->bios + data_offset);
		switch (crev) {
		case 8:
		case 9:
			return igp_info->info_8.ucUMAChannelNumber * 64;
		default:
			return 0;
		}
	}

	return 0;
}

static void amdgpu_atombios_get_igp_ss_overrides(struct amdgpu_device *adev,
						 struct amdgpu_atom_ss *ss,
						 int id)
{
	struct amdgpu_mode_info *mode_info = &adev->mode_info;
	int index = GetIndexIntoMasterTable(DATA, IntegratedSystemInfo);
	u16 data_offset, size;
	union igp_info *igp_info;
	u8 frev, crev;
	u16 percentage = 0, rate = 0;

	/* get any igp specific overrides */
	if (amdgpu_atom_parse_data_header(mode_info->atom_context, index, &size,
				   &frev, &crev, &data_offset)) {
		igp_info = (union igp_info *)
			(mode_info->atom_context->bios + data_offset);
		switch (crev) {
		case 6:
			switch (id) {
			case ASIC_INTERNAL_SS_ON_TMDS:
				percentage = le16_to_cpu(igp_info->info_6.usDVISSPercentage);
				rate = le16_to_cpu(igp_info->info_6.usDVISSpreadRateIn10Hz);
				break;
			case ASIC_INTERNAL_SS_ON_HDMI:
				percentage = le16_to_cpu(igp_info->info_6.usHDMISSPercentage);
				rate = le16_to_cpu(igp_info->info_6.usHDMISSpreadRateIn10Hz);
				break;
			case ASIC_INTERNAL_SS_ON_LVDS:
				percentage = le16_to_cpu(igp_info->info_6.usLvdsSSPercentage);
				rate = le16_to_cpu(igp_info->info_6.usLvdsSSpreadRateIn10Hz);
				break;
			}
			break;
		case 7:
			switch (id) {
			case ASIC_INTERNAL_SS_ON_TMDS:
				percentage = le16_to_cpu(igp_info->info_7.usDVISSPercentage);
				rate = le16_to_cpu(igp_info->info_7.usDVISSpreadRateIn10Hz);
				break;
			case ASIC_INTERNAL_SS_ON_HDMI:
				percentage = le16_to_cpu(igp_info->info_7.usHDMISSPercentage);
				rate = le16_to_cpu(igp_info->info_7.usHDMISSpreadRateIn10Hz);
				break;
			case ASIC_INTERNAL_SS_ON_LVDS:
				percentage = le16_to_cpu(igp_info->info_7.usLvdsSSPercentage);
				rate = le16_to_cpu(igp_info->info_7.usLvdsSSpreadRateIn10Hz);
				break;
			}
			break;
		case 8:
			switch (id) {
			case ASIC_INTERNAL_SS_ON_TMDS:
				percentage = le16_to_cpu(igp_info->info_8.usDVISSPercentage);
				rate = le16_to_cpu(igp_info->info_8.usDVISSpreadRateIn10Hz);
				break;
			case ASIC_INTERNAL_SS_ON_HDMI:
				percentage = le16_to_cpu(igp_info->info_8.usHDMISSPercentage);
				rate = le16_to_cpu(igp_info->info_8.usHDMISSpreadRateIn10Hz);
				break;
			case ASIC_INTERNAL_SS_ON_LVDS:
				percentage = le16_to_cpu(igp_info->info_8.usLvdsSSPercentage);
				rate = le16_to_cpu(igp_info->info_8.usLvdsSSpreadRateIn10Hz);
				break;
			}
			break;
		case 9:
			switch (id) {
			case ASIC_INTERNAL_SS_ON_TMDS:
				percentage = le16_to_cpu(igp_info->info_9.usDVISSPercentage);
				rate = le16_to_cpu(igp_info->info_9.usDVISSpreadRateIn10Hz);
				break;
			case ASIC_INTERNAL_SS_ON_HDMI:
				percentage = le16_to_cpu(igp_info->info_9.usHDMISSPercentage);
				rate = le16_to_cpu(igp_info->info_9.usHDMISSpreadRateIn10Hz);
				break;
			case ASIC_INTERNAL_SS_ON_LVDS:
				percentage = le16_to_cpu(igp_info->info_9.usLvdsSSPercentage);
				rate = le16_to_cpu(igp_info->info_9.usLvdsSSpreadRateIn10Hz);
				break;
			}
			break;
		default:
			DRM_ERROR("Unsupported IGP table: %d %d\n", frev, crev);
			break;
		}
		if (percentage)
			ss->percentage = percentage;
		if (rate)
			ss->rate = rate;
	}
}

union asic_ss_info {
	struct _ATOM_ASIC_INTERNAL_SS_INFO info;
	struct _ATOM_ASIC_INTERNAL_SS_INFO_V2 info_2;
	struct _ATOM_ASIC_INTERNAL_SS_INFO_V3 info_3;
};

union asic_ss_assignment {
	struct _ATOM_ASIC_SS_ASSIGNMENT v1;
	struct _ATOM_ASIC_SS_ASSIGNMENT_V2 v2;
	struct _ATOM_ASIC_SS_ASSIGNMENT_V3 v3;
};

bool amdgpu_atombios_get_asic_ss_info(struct amdgpu_device *adev,
				      struct amdgpu_atom_ss *ss,
				      int id, u32 clock)
{
	struct amdgpu_mode_info *mode_info = &adev->mode_info;
	int index = GetIndexIntoMasterTable(DATA, ASIC_InternalSS_Info);
	uint16_t data_offset, size;
	union asic_ss_info *ss_info;
	union asic_ss_assignment *ss_assign;
	uint8_t frev, crev;
	int i, num_indices;

	if (id == ASIC_INTERNAL_MEMORY_SS) {
		if (!(adev->mode_info.firmware_flags & ATOM_BIOS_INFO_MEMORY_CLOCK_SS_SUPPORT))
			return false;
	}
	if (id == ASIC_INTERNAL_ENGINE_SS) {
		if (!(adev->mode_info.firmware_flags & ATOM_BIOS_INFO_ENGINE_CLOCK_SS_SUPPORT))
			return false;
	}

	memset(ss, 0, sizeof(struct amdgpu_atom_ss));
	if (amdgpu_atom_parse_data_header(mode_info->atom_context, index, &size,
				   &frev, &crev, &data_offset)) {

		ss_info =
			(union asic_ss_info *)(mode_info->atom_context->bios + data_offset);

		switch (frev) {
		case 1:
			num_indices = (size - sizeof(ATOM_COMMON_TABLE_HEADER)) /
				sizeof(ATOM_ASIC_SS_ASSIGNMENT);

			ss_assign = (union asic_ss_assignment *)((u8 *)&ss_info->info.asSpreadSpectrum[0]);
			for (i = 0; i < num_indices; i++) {
				if ((ss_assign->v1.ucClockIndication == id) &&
				    (clock <= le32_to_cpu(ss_assign->v1.ulTargetClockRange))) {
					ss->percentage =
						le16_to_cpu(ss_assign->v1.usSpreadSpectrumPercentage);
					ss->type = ss_assign->v1.ucSpreadSpectrumMode;
					ss->rate = le16_to_cpu(ss_assign->v1.usSpreadRateInKhz);
					ss->percentage_divider = 100;
					return true;
				}
				ss_assign = (union asic_ss_assignment *)
					((u8 *)ss_assign + sizeof(ATOM_ASIC_SS_ASSIGNMENT));
			}
			break;
		case 2:
			num_indices = (size - sizeof(ATOM_COMMON_TABLE_HEADER)) /
				sizeof(ATOM_ASIC_SS_ASSIGNMENT_V2);
			ss_assign = (union asic_ss_assignment *)((u8 *)&ss_info->info_2.asSpreadSpectrum[0]);
			for (i = 0; i < num_indices; i++) {
				if ((ss_assign->v2.ucClockIndication == id) &&
				    (clock <= le32_to_cpu(ss_assign->v2.ulTargetClockRange))) {
					ss->percentage =
						le16_to_cpu(ss_assign->v2.usSpreadSpectrumPercentage);
					ss->type = ss_assign->v2.ucSpreadSpectrumMode;
					ss->rate = le16_to_cpu(ss_assign->v2.usSpreadRateIn10Hz);
					ss->percentage_divider = 100;
					if ((crev == 2) &&
					    ((id == ASIC_INTERNAL_ENGINE_SS) ||
					     (id == ASIC_INTERNAL_MEMORY_SS)))
						ss->rate /= 100;
					return true;
				}
				ss_assign = (union asic_ss_assignment *)
					((u8 *)ss_assign + sizeof(ATOM_ASIC_SS_ASSIGNMENT_V2));
			}
			break;
		case 3:
			num_indices = (size - sizeof(ATOM_COMMON_TABLE_HEADER)) /
				sizeof(ATOM_ASIC_SS_ASSIGNMENT_V3);
			ss_assign = (union asic_ss_assignment *)((u8 *)&ss_info->info_3.asSpreadSpectrum[0]);
			for (i = 0; i < num_indices; i++) {
				if ((ss_assign->v3.ucClockIndication == id) &&
				    (clock <= le32_to_cpu(ss_assign->v3.ulTargetClockRange))) {
					ss->percentage =
						le16_to_cpu(ss_assign->v3.usSpreadSpectrumPercentage);
					ss->type = ss_assign->v3.ucSpreadSpectrumMode;
					ss->rate = le16_to_cpu(ss_assign->v3.usSpreadRateIn10Hz);
					if (ss_assign->v3.ucSpreadSpectrumMode &
					    SS_MODE_V3_PERCENTAGE_DIV_BY_1000_MASK)
						ss->percentage_divider = 1000;
					else
						ss->percentage_divider = 100;
					if ((id == ASIC_INTERNAL_ENGINE_SS) ||
					    (id == ASIC_INTERNAL_MEMORY_SS))
						ss->rate /= 100;
					if (adev->flags & AMD_IS_APU)
						amdgpu_atombios_get_igp_ss_overrides(adev, ss, id);
					return true;
				}
				ss_assign = (union asic_ss_assignment *)
					((u8 *)ss_assign + sizeof(ATOM_ASIC_SS_ASSIGNMENT_V3));
			}
			break;
		default:
			DRM_ERROR("Unsupported ASIC_InternalSS_Info table: %d %d\n", frev, crev);
			break;
		}

	}
	return false;
}

union get_clock_dividers {
	struct _COMPUTE_MEMORY_ENGINE_PLL_PARAMETERS v1;
	struct _COMPUTE_MEMORY_ENGINE_PLL_PARAMETERS_V2 v2;
	struct _COMPUTE_MEMORY_ENGINE_PLL_PARAMETERS_V3 v3;
	struct _COMPUTE_MEMORY_ENGINE_PLL_PARAMETERS_V4 v4;
	struct _COMPUTE_MEMORY_ENGINE_PLL_PARAMETERS_V5 v5;
	struct _COMPUTE_GPU_CLOCK_INPUT_PARAMETERS_V1_6 v6_in;
	struct _COMPUTE_GPU_CLOCK_OUTPUT_PARAMETERS_V1_6 v6_out;
};

int amdgpu_atombios_get_clock_dividers(struct amdgpu_device *adev,
				       u8 clock_type,
				       u32 clock,
				       bool strobe_mode,
				       struct atom_clock_dividers *dividers)
{
	union get_clock_dividers args;
	int index = GetIndexIntoMasterTable(COMMAND, ComputeMemoryEnginePLL);
	u8 frev, crev;

	memset(&args, 0, sizeof(args));
	memset(dividers, 0, sizeof(struct atom_clock_dividers));

	if (!amdgpu_atom_parse_cmd_header(adev->mode_info.atom_context, index, &frev, &crev))
		return -EINVAL;

	switch (crev) {
	case 2:
	case 3:
	case 5:
		/* r6xx, r7xx, evergreen, ni, si.
		 * TODO: add support for asic_type <= CHIP_RV770*/
		if (clock_type == COMPUTE_ENGINE_PLL_PARAM) {
			args.v3.ulClockParams = cpu_to_le32((clock_type << 24) | clock);

			amdgpu_atom_execute_table(adev->mode_info.atom_context, index, (uint32_t *)&args);

			dividers->post_div = args.v3.ucPostDiv;
			dividers->enable_post_div = (args.v3.ucCntlFlag &
						     ATOM_PLL_CNTL_FLAG_PLL_POST_DIV_EN) ? true : false;
			dividers->enable_dithen = (args.v3.ucCntlFlag &
						   ATOM_PLL_CNTL_FLAG_FRACTION_DISABLE) ? false : true;
			dividers->whole_fb_div = le16_to_cpu(args.v3.ulFbDiv.usFbDiv);
			dividers->frac_fb_div = le16_to_cpu(args.v3.ulFbDiv.usFbDivFrac);
			dividers->ref_div = args.v3.ucRefDiv;
			dividers->vco_mode = (args.v3.ucCntlFlag &
					      ATOM_PLL_CNTL_FLAG_MPLL_VCO_MODE) ? 1 : 0;
		} else {
			/* for SI we use ComputeMemoryClockParam for memory plls */
			if (adev->asic_type >= CHIP_TAHITI)
				return -EINVAL;
			args.v5.ulClockParams = cpu_to_le32((clock_type << 24) | clock);
			if (strobe_mode)
				args.v5.ucInputFlag = ATOM_PLL_INPUT_FLAG_PLL_STROBE_MODE_EN;

			amdgpu_atom_execute_table(adev->mode_info.atom_context, index, (uint32_t *)&args);

			dividers->post_div = args.v5.ucPostDiv;
			dividers->enable_post_div = (args.v5.ucCntlFlag &
						     ATOM_PLL_CNTL_FLAG_PLL_POST_DIV_EN) ? true : false;
			dividers->enable_dithen = (args.v5.ucCntlFlag &
						   ATOM_PLL_CNTL_FLAG_FRACTION_DISABLE) ? false : true;
			dividers->whole_fb_div = le16_to_cpu(args.v5.ulFbDiv.usFbDiv);
			dividers->frac_fb_div = le16_to_cpu(args.v5.ulFbDiv.usFbDivFrac);
			dividers->ref_div = args.v5.ucRefDiv;
			dividers->vco_mode = (args.v5.ucCntlFlag &
					      ATOM_PLL_CNTL_FLAG_MPLL_VCO_MODE) ? 1 : 0;
		}
		break;
	case 4:
		/* fusion */
		args.v4.ulClock = cpu_to_le32(clock);	/* 10 khz */

		amdgpu_atom_execute_table(adev->mode_info.atom_context, index, (uint32_t *)&args);

		dividers->post_divider = dividers->post_div = args.v4.ucPostDiv;
		dividers->real_clock = le32_to_cpu(args.v4.ulClock);
		break;
	case 6:
		/* CI */
		/* COMPUTE_GPUCLK_INPUT_FLAG_DEFAULT_GPUCLK, COMPUTE_GPUCLK_INPUT_FLAG_SCLK */
		args.v6_in.ulClock.ulComputeClockFlag = clock_type;
		args.v6_in.ulClock.ulClockFreq = cpu_to_le32(clock);	/* 10 khz */

		amdgpu_atom_execute_table(adev->mode_info.atom_context, index, (uint32_t *)&args);

		dividers->whole_fb_div = le16_to_cpu(args.v6_out.ulFbDiv.usFbDiv);
		dividers->frac_fb_div = le16_to_cpu(args.v6_out.ulFbDiv.usFbDivFrac);
		dividers->ref_div = args.v6_out.ucPllRefDiv;
		dividers->post_div = args.v6_out.ucPllPostDiv;
		dividers->flags = args.v6_out.ucPllCntlFlag;
		dividers->real_clock = le32_to_cpu(args.v6_out.ulClock.ulClock);
		dividers->post_divider = args.v6_out.ulClock.ucPostDiv;
		break;
	default:
		return -EINVAL;
	}
	return 0;
}

int amdgpu_atombios_get_memory_pll_dividers(struct amdgpu_device *adev,
					    u32 clock,
					    bool strobe_mode,
					    struct atom_mpll_param *mpll_param)
{
	COMPUTE_MEMORY_CLOCK_PARAM_PARAMETERS_V2_1 args;
	int index = GetIndexIntoMasterTable(COMMAND, ComputeMemoryClockParam);
	u8 frev, crev;

	memset(&args, 0, sizeof(args));
	memset(mpll_param, 0, sizeof(struct atom_mpll_param));

	if (!amdgpu_atom_parse_cmd_header(adev->mode_info.atom_context, index, &frev, &crev))
		return -EINVAL;

	switch (frev) {
	case 2:
		switch (crev) {
		case 1:
			/* SI */
			args.ulClock = cpu_to_le32(clock);	/* 10 khz */
			args.ucInputFlag = 0;
			if (strobe_mode)
				args.ucInputFlag |= MPLL_INPUT_FLAG_STROBE_MODE_EN;

			amdgpu_atom_execute_table(adev->mode_info.atom_context, index, (uint32_t *)&args);

			mpll_param->clkfrac = le16_to_cpu(args.ulFbDiv.usFbDivFrac);
			mpll_param->clkf = le16_to_cpu(args.ulFbDiv.usFbDiv);
			mpll_param->post_div = args.ucPostDiv;
			mpll_param->dll_speed = args.ucDllSpeed;
			mpll_param->bwcntl = args.ucBWCntl;
			mpll_param->vco_mode =
				(args.ucPllCntlFlag & MPLL_CNTL_FLAG_VCO_MODE_MASK);
			mpll_param->yclk_sel =
				(args.ucPllCntlFlag & MPLL_CNTL_FLAG_BYPASS_DQ_PLL) ? 1 : 0;
			mpll_param->qdr =
				(args.ucPllCntlFlag & MPLL_CNTL_FLAG_QDR_ENABLE) ? 1 : 0;
			mpll_param->half_rate =
				(args.ucPllCntlFlag & MPLL_CNTL_FLAG_AD_HALF_RATE) ? 1 : 0;
			break;
		default:
			return -EINVAL;
		}
		break;
	default:
		return -EINVAL;
	}
	return 0;
}

void amdgpu_atombios_set_engine_dram_timings(struct amdgpu_device *adev,
					     u32 eng_clock, u32 mem_clock)
{
	SET_ENGINE_CLOCK_PS_ALLOCATION args;
	int index = GetIndexIntoMasterTable(COMMAND, DynamicMemorySettings);
	u32 tmp;

	memset(&args, 0, sizeof(args));

	tmp = eng_clock & SET_CLOCK_FREQ_MASK;
	tmp |= (COMPUTE_ENGINE_PLL_PARAM << 24);

	args.ulTargetEngineClock = cpu_to_le32(tmp);
	if (mem_clock)
		args.sReserved.ulClock = cpu_to_le32(mem_clock & SET_CLOCK_FREQ_MASK);

	amdgpu_atom_execute_table(adev->mode_info.atom_context, index, (uint32_t *)&args);
}

void amdgpu_atombios_get_default_voltages(struct amdgpu_device *adev,
					  u16 *vddc, u16 *vddci, u16 *mvdd)
{
	struct amdgpu_mode_info *mode_info = &adev->mode_info;
	int index = GetIndexIntoMasterTable(DATA, FirmwareInfo);
	u8 frev, crev;
	u16 data_offset;
	union firmware_info *firmware_info;

	*vddc = 0;
	*vddci = 0;
	*mvdd = 0;

	if (amdgpu_atom_parse_data_header(mode_info->atom_context, index, NULL,
				   &frev, &crev, &data_offset)) {
		firmware_info =
			(union firmware_info *)(mode_info->atom_context->bios +
						data_offset);
		*vddc = le16_to_cpu(firmware_info->info_14.usBootUpVDDCVoltage);
		if ((frev == 2) && (crev >= 2)) {
			*vddci = le16_to_cpu(firmware_info->info_22.usBootUpVDDCIVoltage);
			*mvdd = le16_to_cpu(firmware_info->info_22.usBootUpMVDDCVoltage);
		}
	}
}

union set_voltage {
	struct _SET_VOLTAGE_PS_ALLOCATION alloc;
	struct _SET_VOLTAGE_PARAMETERS v1;
	struct _SET_VOLTAGE_PARAMETERS_V2 v2;
	struct _SET_VOLTAGE_PARAMETERS_V1_3 v3;
};

int amdgpu_atombios_get_max_vddc(struct amdgpu_device *adev, u8 voltage_type,
			     u16 voltage_id, u16 *voltage)
{
	union set_voltage args;
	int index = GetIndexIntoMasterTable(COMMAND, SetVoltage);
	u8 frev, crev;

	if (!amdgpu_atom_parse_cmd_header(adev->mode_info.atom_context, index, &frev, &crev))
		return -EINVAL;

	switch (crev) {
	case 1:
		return -EINVAL;
	case 2:
		args.v2.ucVoltageType = SET_VOLTAGE_GET_MAX_VOLTAGE;
		args.v2.ucVoltageMode = 0;
		args.v2.usVoltageLevel = 0;

		amdgpu_atom_execute_table(adev->mode_info.atom_context, index, (uint32_t *)&args);

		*voltage = le16_to_cpu(args.v2.usVoltageLevel);
		break;
	case 3:
		args.v3.ucVoltageType = voltage_type;
		args.v3.ucVoltageMode = ATOM_GET_VOLTAGE_LEVEL;
		args.v3.usVoltageLevel = cpu_to_le16(voltage_id);

		amdgpu_atom_execute_table(adev->mode_info.atom_context, index, (uint32_t *)&args);

		*voltage = le16_to_cpu(args.v3.usVoltageLevel);
		break;
	default:
		DRM_ERROR("Unknown table version %d, %d\n", frev, crev);
		return -EINVAL;
	}

	return 0;
}

int amdgpu_atombios_get_leakage_vddc_based_on_leakage_idx(struct amdgpu_device *adev,
						      u16 *voltage,
						      u16 leakage_idx)
{
	return amdgpu_atombios_get_max_vddc(adev, VOLTAGE_TYPE_VDDC, leakage_idx, voltage);
}

int amdgpu_atombios_get_leakage_id_from_vbios(struct amdgpu_device *adev,
					      u16 *leakage_id)
{
	union set_voltage args;
	int index = GetIndexIntoMasterTable(COMMAND, SetVoltage);
	u8 frev, crev;

	if (!amdgpu_atom_parse_cmd_header(adev->mode_info.atom_context, index, &frev, &crev))
		return -EINVAL;

	switch (crev) {
	case 3:
	case 4:
		args.v3.ucVoltageType = 0;
		args.v3.ucVoltageMode = ATOM_GET_LEAKAGE_ID;
		args.v3.usVoltageLevel = 0;

		amdgpu_atom_execute_table(adev->mode_info.atom_context, index, (uint32_t *)&args);

		*leakage_id = le16_to_cpu(args.v3.usVoltageLevel);
		break;
	default:
		DRM_ERROR("Unknown table version %d, %d\n", frev, crev);
		return -EINVAL;
	}

	return 0;
}

int amdgpu_atombios_get_leakage_vddc_based_on_leakage_params(struct amdgpu_device *adev,
							     u16 *vddc, u16 *vddci,
							     u16 virtual_voltage_id,
							     u16 vbios_voltage_id)
{
	int index = GetIndexIntoMasterTable(DATA, ASIC_ProfilingInfo);
	u8 frev, crev;
	u16 data_offset, size;
	int i, j;
	ATOM_ASIC_PROFILING_INFO_V2_1 *profile;
	u16 *leakage_bin, *vddc_id_buf, *vddc_buf, *vddci_id_buf, *vddci_buf;

	*vddc = 0;
	*vddci = 0;

	if (!amdgpu_atom_parse_data_header(adev->mode_info.atom_context, index, &size,
				    &frev, &crev, &data_offset))
		return -EINVAL;

	profile = (ATOM_ASIC_PROFILING_INFO_V2_1 *)
		(adev->mode_info.atom_context->bios + data_offset);

	switch (frev) {
	case 1:
		return -EINVAL;
	case 2:
		switch (crev) {
		case 1:
			if (size < sizeof(ATOM_ASIC_PROFILING_INFO_V2_1))
				return -EINVAL;
			leakage_bin = (u16 *)
				(adev->mode_info.atom_context->bios + data_offset +
				 le16_to_cpu(profile->usLeakageBinArrayOffset));
			vddc_id_buf = (u16 *)
				(adev->mode_info.atom_context->bios + data_offset +
				 le16_to_cpu(profile->usElbVDDC_IdArrayOffset));
			vddc_buf = (u16 *)
				(adev->mode_info.atom_context->bios + data_offset +
				 le16_to_cpu(profile->usElbVDDC_LevelArrayOffset));
			vddci_id_buf = (u16 *)
				(adev->mode_info.atom_context->bios + data_offset +
				 le16_to_cpu(profile->usElbVDDCI_IdArrayOffset));
			vddci_buf = (u16 *)
				(adev->mode_info.atom_context->bios + data_offset +
				 le16_to_cpu(profile->usElbVDDCI_LevelArrayOffset));

			if (profile->ucElbVDDC_Num > 0) {
				for (i = 0; i < profile->ucElbVDDC_Num; i++) {
					if (vddc_id_buf[i] == virtual_voltage_id) {
						for (j = 0; j < profile->ucLeakageBinNum; j++) {
							if (vbios_voltage_id <= leakage_bin[j]) {
								*vddc = vddc_buf[j * profile->ucElbVDDC_Num + i];
								break;
							}
						}
						break;
					}
				}
			}
			if (profile->ucElbVDDCI_Num > 0) {
				for (i = 0; i < profile->ucElbVDDCI_Num; i++) {
					if (vddci_id_buf[i] == virtual_voltage_id) {
						for (j = 0; j < profile->ucLeakageBinNum; j++) {
							if (vbios_voltage_id <= leakage_bin[j]) {
								*vddci = vddci_buf[j * profile->ucElbVDDCI_Num + i];
								break;
							}
						}
						break;
					}
				}
			}
			break;
		default:
			DRM_ERROR("Unknown table version %d, %d\n", frev, crev);
			return -EINVAL;
		}
		break;
	default:
		DRM_ERROR("Unknown table version %d, %d\n", frev, crev);
		return -EINVAL;
	}

	return 0;
}

union get_voltage_info {
	struct _GET_VOLTAGE_INFO_INPUT_PARAMETER_V1_2 in;
	struct _GET_EVV_VOLTAGE_INFO_OUTPUT_PARAMETER_V1_2 evv_out;
};

int amdgpu_atombios_get_voltage_evv(struct amdgpu_device *adev,
				    u16 virtual_voltage_id,
				    u16 *voltage)
{
	int index = GetIndexIntoMasterTable(COMMAND, GetVoltageInfo);
	u32 entry_id;
	u32 count = adev->pm.dpm.dyn_state.vddc_dependency_on_sclk.count;
	union get_voltage_info args;

	for (entry_id = 0; entry_id < count; entry_id++) {
		if (adev->pm.dpm.dyn_state.vddc_dependency_on_sclk.entries[entry_id].v ==
		    virtual_voltage_id)
			break;
	}

	if (entry_id >= count)
		return -EINVAL;

	args.in.ucVoltageType = VOLTAGE_TYPE_VDDC;
	args.in.ucVoltageMode = ATOM_GET_VOLTAGE_EVV_VOLTAGE;
	args.in.usVoltageLevel = cpu_to_le16(virtual_voltage_id);
	args.in.ulSCLKFreq =
		cpu_to_le32(adev->pm.dpm.dyn_state.vddc_dependency_on_sclk.entries[entry_id].clk);

	amdgpu_atom_execute_table(adev->mode_info.atom_context, index, (uint32_t *)&args);

	*voltage = le16_to_cpu(args.evv_out.usVoltageLevel);

	return 0;
}

union voltage_object_info {
	struct _ATOM_VOLTAGE_OBJECT_INFO v1;
	struct _ATOM_VOLTAGE_OBJECT_INFO_V2 v2;
	struct _ATOM_VOLTAGE_OBJECT_INFO_V3_1 v3;
};

union voltage_object {
	struct _ATOM_VOLTAGE_OBJECT v1;
	struct _ATOM_VOLTAGE_OBJECT_V2 v2;
	union _ATOM_VOLTAGE_OBJECT_V3 v3;
};


static ATOM_VOLTAGE_OBJECT_V3 *amdgpu_atombios_lookup_voltage_object_v3(ATOM_VOLTAGE_OBJECT_INFO_V3_1 *v3,
									u8 voltage_type, u8 voltage_mode)
{
	u32 size = le16_to_cpu(v3->sHeader.usStructureSize);
	u32 offset = offsetof(ATOM_VOLTAGE_OBJECT_INFO_V3_1, asVoltageObj[0]);
	u8 *start = (u8*)v3;

	while (offset < size) {
		ATOM_VOLTAGE_OBJECT_V3 *vo = (ATOM_VOLTAGE_OBJECT_V3 *)(start + offset);
		if ((vo->asGpioVoltageObj.sHeader.ucVoltageType == voltage_type) &&
		    (vo->asGpioVoltageObj.sHeader.ucVoltageMode == voltage_mode))
			return vo;
		offset += le16_to_cpu(vo->asGpioVoltageObj.sHeader.usSize);
	}
	return NULL;
}

int amdgpu_atombios_get_svi2_info(struct amdgpu_device *adev,
			      u8 voltage_type,
			      u8 *svd_gpio_id, u8 *svc_gpio_id)
{
	int index = GetIndexIntoMasterTable(DATA, VoltageObjectInfo);
	u8 frev, crev;
	u16 data_offset, size;
	union voltage_object_info *voltage_info;
	union voltage_object *voltage_object = NULL;

	if (amdgpu_atom_parse_data_header(adev->mode_info.atom_context, index, &size,
				   &frev, &crev, &data_offset)) {
		voltage_info = (union voltage_object_info *)
			(adev->mode_info.atom_context->bios + data_offset);

		switch (frev) {
		case 3:
			switch (crev) {
			case 1:
				voltage_object = (union voltage_object *)
					amdgpu_atombios_lookup_voltage_object_v3(&voltage_info->v3,
								      voltage_type,
								      VOLTAGE_OBJ_SVID2);
				if (voltage_object) {
					*svd_gpio_id = voltage_object->v3.asSVID2Obj.ucSVDGpioId;
					*svc_gpio_id = voltage_object->v3.asSVID2Obj.ucSVCGpioId;
				} else {
					return -EINVAL;
				}
				break;
			default:
				DRM_ERROR("unknown voltage object table\n");
				return -EINVAL;
			}
			break;
		default:
			DRM_ERROR("unknown voltage object table\n");
			return -EINVAL;
		}

	}
	return 0;
}

bool
amdgpu_atombios_is_voltage_gpio(struct amdgpu_device *adev,
				u8 voltage_type, u8 voltage_mode)
{
	int index = GetIndexIntoMasterTable(DATA, VoltageObjectInfo);
	u8 frev, crev;
	u16 data_offset, size;
	union voltage_object_info *voltage_info;

	if (amdgpu_atom_parse_data_header(adev->mode_info.atom_context, index, &size,
				   &frev, &crev, &data_offset)) {
		voltage_info = (union voltage_object_info *)
			(adev->mode_info.atom_context->bios + data_offset);

		switch (frev) {
		case 3:
			switch (crev) {
			case 1:
				if (amdgpu_atombios_lookup_voltage_object_v3(&voltage_info->v3,
								  voltage_type, voltage_mode))
					return true;
				break;
			default:
				DRM_ERROR("unknown voltage object table\n");
				return false;
			}
			break;
		default:
			DRM_ERROR("unknown voltage object table\n");
			return false;
		}

	}
	return false;
}

int amdgpu_atombios_get_voltage_table(struct amdgpu_device *adev,
				      u8 voltage_type, u8 voltage_mode,
				      struct atom_voltage_table *voltage_table)
{
	int index = GetIndexIntoMasterTable(DATA, VoltageObjectInfo);
	u8 frev, crev;
	u16 data_offset, size;
	int i;
	union voltage_object_info *voltage_info;
	union voltage_object *voltage_object = NULL;

	if (amdgpu_atom_parse_data_header(adev->mode_info.atom_context, index, &size,
				   &frev, &crev, &data_offset)) {
		voltage_info = (union voltage_object_info *)
			(adev->mode_info.atom_context->bios + data_offset);

		switch (frev) {
		case 3:
			switch (crev) {
			case 1:
				voltage_object = (union voltage_object *)
					amdgpu_atombios_lookup_voltage_object_v3(&voltage_info->v3,
								      voltage_type, voltage_mode);
				if (voltage_object) {
					ATOM_GPIO_VOLTAGE_OBJECT_V3 *gpio =
						&voltage_object->v3.asGpioVoltageObj;
					VOLTAGE_LUT_ENTRY_V2 *lut;
					if (gpio->ucGpioEntryNum > MAX_VOLTAGE_ENTRIES)
						return -EINVAL;
					lut = &gpio->asVolGpioLut[0];
					for (i = 0; i < gpio->ucGpioEntryNum; i++) {
						voltage_table->entries[i].value =
							le16_to_cpu(lut->usVoltageValue);
						voltage_table->entries[i].smio_low =
							le32_to_cpu(lut->ulVoltageId);
						lut = (VOLTAGE_LUT_ENTRY_V2 *)
							((u8 *)lut + sizeof(VOLTAGE_LUT_ENTRY_V2));
					}
					voltage_table->mask_low = le32_to_cpu(gpio->ulGpioMaskVal);
					voltage_table->count = gpio->ucGpioEntryNum;
					voltage_table->phase_delay = gpio->ucPhaseDelay;
					return 0;
				}
				break;
			default:
				DRM_ERROR("unknown voltage object table\n");
				return -EINVAL;
			}
			break;
		default:
			DRM_ERROR("unknown voltage object table\n");
			return -EINVAL;
		}
	}
	return -EINVAL;
}

union vram_info {
	struct _ATOM_VRAM_INFO_V3 v1_3;
	struct _ATOM_VRAM_INFO_V4 v1_4;
	struct _ATOM_VRAM_INFO_HEADER_V2_1 v2_1;
};

#define MEM_ID_MASK           0xff000000
#define MEM_ID_SHIFT          24
#define CLOCK_RANGE_MASK      0x00ffffff
#define CLOCK_RANGE_SHIFT     0
#define LOW_NIBBLE_MASK       0xf
#define DATA_EQU_PREV         0
#define DATA_FROM_TABLE       4

int amdgpu_atombios_init_mc_reg_table(struct amdgpu_device *adev,
				      u8 module_index,
				      struct atom_mc_reg_table *reg_table)
{
	int index = GetIndexIntoMasterTable(DATA, VRAM_Info);
	u8 frev, crev, num_entries, t_mem_id, num_ranges = 0;
	u32 i = 0, j;
	u16 data_offset, size;
	union vram_info *vram_info;

	memset(reg_table, 0, sizeof(struct atom_mc_reg_table));

	if (amdgpu_atom_parse_data_header(adev->mode_info.atom_context, index, &size,
				   &frev, &crev, &data_offset)) {
		vram_info = (union vram_info *)
			(adev->mode_info.atom_context->bios + data_offset);
		switch (frev) {
		case 1:
			DRM_ERROR("old table version %d, %d\n", frev, crev);
			return -EINVAL;
		case 2:
			switch (crev) {
			case 1:
				if (module_index < vram_info->v2_1.ucNumOfVRAMModule) {
					ATOM_INIT_REG_BLOCK *reg_block =
						(ATOM_INIT_REG_BLOCK *)
						((u8 *)vram_info + le16_to_cpu(vram_info->v2_1.usMemClkPatchTblOffset));
					ATOM_MEMORY_SETTING_DATA_BLOCK *reg_data =
						(ATOM_MEMORY_SETTING_DATA_BLOCK *)
						((u8 *)reg_block + (2 * sizeof(u16)) +
						 le16_to_cpu(reg_block->usRegIndexTblSize));
					ATOM_INIT_REG_INDEX_FORMAT *format = &reg_block->asRegIndexBuf[0];
					num_entries = (u8)((le16_to_cpu(reg_block->usRegIndexTblSize)) /
							   sizeof(ATOM_INIT_REG_INDEX_FORMAT)) - 1;
					if (num_entries > VBIOS_MC_REGISTER_ARRAY_SIZE)
						return -EINVAL;
					while (i < num_entries) {
						if (format->ucPreRegDataLength & ACCESS_PLACEHOLDER)
							break;
						reg_table->mc_reg_address[i].s1 =
							(u16)(le16_to_cpu(format->usRegIndex));
						reg_table->mc_reg_address[i].pre_reg_data =
							(u8)(format->ucPreRegDataLength);
						i++;
						format = (ATOM_INIT_REG_INDEX_FORMAT *)
							((u8 *)format + sizeof(ATOM_INIT_REG_INDEX_FORMAT));
					}
					reg_table->last = i;
					while ((le32_to_cpu(*(u32 *)reg_data) != END_OF_REG_DATA_BLOCK) &&
					       (num_ranges < VBIOS_MAX_AC_TIMING_ENTRIES)) {
						t_mem_id = (u8)((le32_to_cpu(*(u32 *)reg_data) & MEM_ID_MASK)
								>> MEM_ID_SHIFT);
						if (module_index == t_mem_id) {
							reg_table->mc_reg_table_entry[num_ranges].mclk_max =
								(u32)((le32_to_cpu(*(u32 *)reg_data) & CLOCK_RANGE_MASK)
								      >> CLOCK_RANGE_SHIFT);
							for (i = 0, j = 1; i < reg_table->last; i++) {
								if ((reg_table->mc_reg_address[i].pre_reg_data & LOW_NIBBLE_MASK) == DATA_FROM_TABLE) {
									reg_table->mc_reg_table_entry[num_ranges].mc_data[i] =
										(u32)le32_to_cpu(*((u32 *)reg_data + j));
									j++;
								} else if ((reg_table->mc_reg_address[i].pre_reg_data & LOW_NIBBLE_MASK) == DATA_EQU_PREV) {
									reg_table->mc_reg_table_entry[num_ranges].mc_data[i] =
										reg_table->mc_reg_table_entry[num_ranges].mc_data[i - 1];
								}
							}
							num_ranges++;
						}
						reg_data = (ATOM_MEMORY_SETTING_DATA_BLOCK *)
							((u8 *)reg_data + le16_to_cpu(reg_block->usRegDataBlkSize));
					}
					if (le32_to_cpu(*(u32 *)reg_data) != END_OF_REG_DATA_BLOCK)
						return -EINVAL;
					reg_table->num_entries = num_ranges;
				} else
					return -EINVAL;
				break;
			default:
				DRM_ERROR("Unknown table version %d, %d\n", frev, crev);
				return -EINVAL;
			}
			break;
		default:
			DRM_ERROR("Unknown table version %d, %d\n", frev, crev);
			return -EINVAL;
		}
		return 0;
	}
	return -EINVAL;
}

bool amdgpu_atombios_has_gpu_virtualization_table(struct amdgpu_device *adev)
{
	int index = GetIndexIntoMasterTable(DATA, GPUVirtualizationInfo);
	u8 frev, crev;
	u16 data_offset, size;

	if (amdgpu_atom_parse_data_header(adev->mode_info.atom_context, index, &size,
					  &frev, &crev, &data_offset))
		return true;

	return false;
}

void amdgpu_atombios_scratch_regs_lock(struct amdgpu_device *adev, bool lock)
{
	uint32_t bios_6_scratch;

	bios_6_scratch = RREG32(adev->bios_scratch_reg_offset + 6);

	if (lock) {
		bios_6_scratch |= ATOM_S6_CRITICAL_STATE;
		bios_6_scratch &= ~ATOM_S6_ACC_MODE;
	} else {
		bios_6_scratch &= ~ATOM_S6_CRITICAL_STATE;
		bios_6_scratch |= ATOM_S6_ACC_MODE;
	}

	WREG32(adev->bios_scratch_reg_offset + 6, bios_6_scratch);
}

static void amdgpu_atombios_scratch_regs_init(struct amdgpu_device *adev)
{
	uint32_t bios_2_scratch, bios_6_scratch;

	adev->bios_scratch_reg_offset = mmBIOS_SCRATCH_0;

	bios_2_scratch = RREG32(adev->bios_scratch_reg_offset + 2);
	bios_6_scratch = RREG32(adev->bios_scratch_reg_offset + 6);

	/* let the bios control the backlight */
	bios_2_scratch &= ~ATOM_S2_VRI_BRIGHT_ENABLE;

	/* tell the bios not to handle mode switching */
	bios_6_scratch |= ATOM_S6_ACC_BLOCK_DISPLAY_SWITCH;

	/* clear the vbios dpms state */
	bios_2_scratch &= ~ATOM_S2_DEVICE_DPMS_STATE;

	WREG32(adev->bios_scratch_reg_offset + 2, bios_2_scratch);
	WREG32(adev->bios_scratch_reg_offset + 6, bios_6_scratch);
}

void amdgpu_atombios_scratch_regs_engine_hung(struct amdgpu_device *adev,
					      bool hung)
{
	u32 tmp = RREG32(adev->bios_scratch_reg_offset + 3);

	if (hung)
		tmp |= ATOM_S3_ASIC_GUI_ENGINE_HUNG;
	else
		tmp &= ~ATOM_S3_ASIC_GUI_ENGINE_HUNG;

	WREG32(adev->bios_scratch_reg_offset + 3, tmp);
}

bool amdgpu_atombios_scratch_need_asic_init(struct amdgpu_device *adev)
{
	u32 tmp = RREG32(adev->bios_scratch_reg_offset + 7);

	if (tmp & ATOM_S7_ASIC_INIT_COMPLETE_MASK)
		return false;
	else
		return true;
}

/* Atom needs data in little endian format so swap as appropriate when copying
 * data to or from atom. Note that atom operates on dw units.
 *
 * Use to_le=true when sending data to atom and provide at least
 * ALIGN(num_bytes,4) bytes in the dst buffer.
 *
 * Use to_le=false when receiving data from atom and provide ALIGN(num_bytes,4)
 * byes in the src buffer.
 */
void amdgpu_atombios_copy_swap(u8 *dst, u8 *src, u8 num_bytes, bool to_le)
{
#ifdef __BIG_ENDIAN
	u32 src_tmp[5], dst_tmp[5];
	int i;
	u8 align_num_bytes = ALIGN(num_bytes, 4);

	if (to_le) {
		memcpy(src_tmp, src, num_bytes);
		for (i = 0; i < align_num_bytes / 4; i++)
			dst_tmp[i] = cpu_to_le32(src_tmp[i]);
		memcpy(dst, dst_tmp, align_num_bytes);
	} else {
		memcpy(src_tmp, src, align_num_bytes);
		for (i = 0; i < align_num_bytes / 4; i++)
			dst_tmp[i] = le32_to_cpu(src_tmp[i]);
		memcpy(dst, dst_tmp, num_bytes);
	}
#else
	memcpy(dst, src, num_bytes);
#endif
}

static int amdgpu_atombios_allocate_fb_scratch(struct amdgpu_device *adev)
{
	struct atom_context *ctx = adev->mode_info.atom_context;
	int index = GetIndexIntoMasterTable(DATA, VRAM_UsageByFirmware);
	uint16_t data_offset;
	int usage_bytes = 0;
	struct _ATOM_VRAM_USAGE_BY_FIRMWARE *firmware_usage;
	u64 start_addr;
	u64 size;

	if (amdgpu_atom_parse_data_header(ctx, index, NULL, NULL, NULL, &data_offset)) {
		firmware_usage = (struct _ATOM_VRAM_USAGE_BY_FIRMWARE *)(ctx->bios + data_offset);

		DRM_DEBUG("atom firmware requested %08x %dkb\n",
			  le32_to_cpu(firmware_usage->asFirmwareVramReserveInfo[0].ulStartAddrUsedByFirmware),
			  le16_to_cpu(firmware_usage->asFirmwareVramReserveInfo[0].usFirmwareUseInKb));

		start_addr = firmware_usage->asFirmwareVramReserveInfo[0].ulStartAddrUsedByFirmware;
		size = firmware_usage->asFirmwareVramReserveInfo[0].usFirmwareUseInKb;

		if ((uint32_t)(start_addr & ATOM_VRAM_OPERATION_FLAGS_MASK) ==
			(uint32_t)(ATOM_VRAM_BLOCK_SRIOV_MSG_SHARE_RESERVATION <<
			ATOM_VRAM_OPERATION_FLAGS_SHIFT)) {
			/* Firmware request VRAM reservation for SR-IOV */
			adev->fw_vram_usage.start_offset = (start_addr &
				(~ATOM_VRAM_OPERATION_FLAGS_MASK)) << 10;
			adev->fw_vram_usage.size = size << 10;
			/* Use the default scratch size */
			usage_bytes = 0;
		} else {
			usage_bytes = le16_to_cpu(firmware_usage->asFirmwareVramReserveInfo[0].usFirmwareUseInKb) * 1024;
		}
	}
	ctx->scratch_size_bytes = 0;
	if (usage_bytes == 0)
		usage_bytes = 20 * 1024;
	/* allocate some scratch memory */
	ctx->scratch = kzalloc(usage_bytes, GFP_KERNEL);
	if (!ctx->scratch)
		return -ENOMEM;
	ctx->scratch_size_bytes = usage_bytes;
	return 0;
}

/* ATOM accessor methods */
/*
 * ATOM is an interpreted byte code stored in tables in the vbios.  The
 * driver registers callbacks to access registers and the interpreter
 * in the driver parses the tables and executes then to program specific
 * actions (set display modes, asic init, etc.).  See amdgpu_atombios.c,
 * atombios.h, and atom.c
 */

/**
 * cail_pll_read - read PLL register
 *
 * @info: atom card_info pointer
 * @reg: PLL register offset
 *
 * Provides a PLL register accessor for the atom interpreter (r4xx+).
 * Returns the value of the PLL register.
 */
static uint32_t cail_pll_read(struct card_info *info, uint32_t reg)
{
	return 0;
}

/**
 * cail_pll_write - write PLL register
 *
 * @info: atom card_info pointer
 * @reg: PLL register offset
 * @val: value to write to the pll register
 *
 * Provides a PLL register accessor for the atom interpreter (r4xx+).
 */
static void cail_pll_write(struct card_info *info, uint32_t reg, uint32_t val)
{

}

/**
 * cail_mc_read - read MC (Memory Controller) register
 *
 * @info: atom card_info pointer
 * @reg: MC register offset
 *
 * Provides an MC register accessor for the atom interpreter (r4xx+).
 * Returns the value of the MC register.
 */
static uint32_t cail_mc_read(struct card_info *info, uint32_t reg)
{
	return 0;
}

/**
 * cail_mc_write - write MC (Memory Controller) register
 *
 * @info: atom card_info pointer
 * @reg: MC register offset
 * @val: value to write to the pll register
 *
 * Provides a MC register accessor for the atom interpreter (r4xx+).
 */
static void cail_mc_write(struct card_info *info, uint32_t reg, uint32_t val)
{

}

/**
 * cail_reg_write - write MMIO register
 *
 * @info: atom card_info pointer
 * @reg: MMIO register offset
 * @val: value to write to the pll register
 *
 * Provides a MMIO register accessor for the atom interpreter (r4xx+).
 */
static void cail_reg_write(struct card_info *info, uint32_t reg, uint32_t val)
{
	struct amdgpu_device *adev = info->dev->dev_private;

	WREG32(reg, val);
}

/**
 * cail_reg_read - read MMIO register
 *
 * @info: atom card_info pointer
 * @reg: MMIO register offset
 *
 * Provides an MMIO register accessor for the atom interpreter (r4xx+).
 * Returns the value of the MMIO register.
 */
static uint32_t cail_reg_read(struct card_info *info, uint32_t reg)
{
	struct amdgpu_device *adev = info->dev->dev_private;
	uint32_t r;

	r = RREG32(reg);
	return r;
}

/**
 * cail_ioreg_write - write IO register
 *
 * @info: atom card_info pointer
 * @reg: IO register offset
 * @val: value to write to the pll register
 *
 * Provides a IO register accessor for the atom interpreter (r4xx+).
 */
static void cail_ioreg_write(struct card_info *info, uint32_t reg, uint32_t val)
{
	struct amdgpu_device *adev = info->dev->dev_private;

	WREG32_IO(reg, val);
}

/**
 * cail_ioreg_read - read IO register
 *
 * @info: atom card_info pointer
 * @reg: IO register offset
 *
 * Provides an IO register accessor for the atom interpreter (r4xx+).
 * Returns the value of the IO register.
 */
static uint32_t cail_ioreg_read(struct card_info *info, uint32_t reg)
{
	struct amdgpu_device *adev = info->dev->dev_private;
	uint32_t r;

	r = RREG32_IO(reg);
	return r;
}

static ssize_t amdgpu_atombios_get_vbios_version(struct device *dev,
						 struct device_attribute *attr,
						 char *buf)
{
	struct drm_device *ddev = dev_get_drvdata(dev);
	struct amdgpu_device *adev = ddev->dev_private;
	struct atom_context *ctx = adev->mode_info.atom_context;

	return snprintf(buf, PAGE_SIZE, "%s\n", ctx->vbios_version);
}

static DEVICE_ATTR(vbios_version, 0444, amdgpu_atombios_get_vbios_version,
		   NULL);

/**
 * amdgpu_atombios_fini - free the driver info and callbacks for atombios
 *
 * @adev: amdgpu_device pointer
 *
 * Frees the driver info and register access callbacks for the ATOM
 * interpreter (r4xx+).
 * Called at driver shutdown.
 */
void amdgpu_atombios_fini(struct amdgpu_device *adev)
{
	if (adev->mode_info.atom_context) {
		kfree(adev->mode_info.atom_context->scratch);
		kfree(adev->mode_info.atom_context->iio);
	}
	kfree(adev->mode_info.atom_context);
	adev->mode_info.atom_context = NULL;
	kfree(adev->mode_info.atom_card_info);
	adev->mode_info.atom_card_info = NULL;
	device_remove_file(adev->dev, &dev_attr_vbios_version);
}

/**
 * amdgpu_atombios_init - init the driver info and callbacks for atombios
 *
 * @adev: amdgpu_device pointer
 *
 * Initializes the driver info and register access callbacks for the
 * ATOM interpreter (r4xx+).
 * Returns 0 on sucess, -ENOMEM on failure.
 * Called at driver startup.
 */
int amdgpu_atombios_init(struct amdgpu_device *adev)
{
	struct card_info *atom_card_info =
	    kzalloc(sizeof(struct card_info), GFP_KERNEL);
	int ret;

	if (!atom_card_info)
		return -ENOMEM;

	adev->mode_info.atom_card_info = atom_card_info;
	atom_card_info->dev = adev->ddev;
	atom_card_info->reg_read = cail_reg_read;
	atom_card_info->reg_write = cail_reg_write;
	/* needed for iio ops */
	if (adev->rio_mem) {
		atom_card_info->ioreg_read = cail_ioreg_read;
		atom_card_info->ioreg_write = cail_ioreg_write;
	} else {
		DRM_DEBUG("PCI I/O BAR is not found. Using MMIO to access ATOM BIOS\n");
		atom_card_info->ioreg_read = cail_reg_read;
		atom_card_info->ioreg_write = cail_reg_write;
	}
	atom_card_info->mc_read = cail_mc_read;
	atom_card_info->mc_write = cail_mc_write;
	atom_card_info->pll_read = cail_pll_read;
	atom_card_info->pll_write = cail_pll_write;

	adev->mode_info.atom_context = amdgpu_atom_parse(atom_card_info, adev->bios);
	if (!adev->mode_info.atom_context) {
		amdgpu_atombios_fini(adev);
		return -ENOMEM;
	}

	mutex_init(&adev->mode_info.atom_context->mutex);
	if (adev->is_atom_fw) {
		amdgpu_atomfirmware_scratch_regs_init(adev);
		amdgpu_atomfirmware_allocate_fb_scratch(adev);
	} else {
		amdgpu_atombios_scratch_regs_init(adev);
		amdgpu_atombios_allocate_fb_scratch(adev);
	}

	ret = device_create_file(adev->dev, &dev_attr_vbios_version);
	if (ret) {
		DRM_ERROR("Failed to create device file for VBIOS version\n");
		return ret;
	}

	return 0;
}
<|MERGE_RESOLUTION|>--- conflicted
+++ resolved
@@ -679,13 +679,8 @@
 				  adev->clock.default_dispclk / 100);
 			adev->clock.default_dispclk = 60000;
 		} else if (adev->clock.default_dispclk <= 60000) {
-<<<<<<< HEAD
-			DRM_INFO("Changing default dispclk from %dMhz to 625Mhz\n",
-				 adev->clock.default_dispclk / 100);
-=======
 			DRM_DEBUG("Changing default dispclk from %dMhz to 625Mhz\n",
 				  adev->clock.default_dispclk / 100);
->>>>>>> 286cd8c7
 			adev->clock.default_dispclk = 62500;
 		}
 		adev->clock.dp_extclk =
