--- conflicted
+++ resolved
@@ -52,15 +52,12 @@
 static int gmc_v8_0_wait_for_idle(void *handle);
 
 MODULE_FIRMWARE("amdgpu/tonga_mc.bin");
-<<<<<<< HEAD
-=======
 MODULE_FIRMWARE("amdgpu/polaris11_mc.bin");
 MODULE_FIRMWARE("amdgpu/polaris10_mc.bin");
 MODULE_FIRMWARE("amdgpu/polaris12_mc.bin");
 MODULE_FIRMWARE("amdgpu/polaris11_k_mc.bin");
 MODULE_FIRMWARE("amdgpu/polaris10_k_mc.bin");
 MODULE_FIRMWARE("amdgpu/polaris12_k_mc.bin");
->>>>>>> 286cd8c7
 
 static const u32 golden_settings_tonga_a11[] =
 {
@@ -91,8 +88,6 @@
 	mmMC_MEM_POWER_LS, 0xffffffff, 0x00000104
 };
 
-<<<<<<< HEAD
-=======
 static const u32 golden_settings_polaris11_a11[] =
 {
 	mmVM_PRT_APERTURE0_LOW_ADDR, 0x0fffffff, 0x0fffffff,
@@ -110,7 +105,6 @@
 	mmVM_PRT_APERTURE3_LOW_ADDR, 0x0fffffff, 0x0fffffff
 };
 
->>>>>>> 286cd8c7
 static const u32 cz_mgcg_cgcg_init[] =
 {
 	mmMC_MEM_POWER_LS, 0xffffffff, 0x00000104
@@ -231,8 +225,6 @@
 	case CHIP_TONGA:
 		chip_name = "tonga";
 		break;
-<<<<<<< HEAD
-=======
 	case CHIP_POLARIS11:
 		if (((adev->pdev->device == 0x67ef) &&
 		     ((adev->pdev->revision == 0xe0) ||
@@ -268,7 +260,6 @@
 		else
 			chip_name = "polaris12";
 		break;
->>>>>>> 286cd8c7
 	case CHIP_FIJI:
 	case CHIP_CARRIZO:
 	case CHIP_STONEY:
@@ -1064,8 +1055,6 @@
 	gmc_v8_0_set_gmc_funcs(adev);
 	gmc_v8_0_set_irq_funcs(adev);
 
-<<<<<<< HEAD
-=======
 	adev->gmc.shared_aperture_start = 0x2000000000000000ULL;
 	adev->gmc.shared_aperture_end =
 		adev->gmc.shared_aperture_start + (4ULL << 30) - 1;
@@ -1074,7 +1063,6 @@
 	adev->gmc.private_aperture_end =
 		adev->gmc.private_aperture_start + (4ULL << 30) - 1;
 
->>>>>>> 286cd8c7
 	return 0;
 }
 
@@ -1122,32 +1110,16 @@
 	} else {
 		u32 tmp;
 
-<<<<<<< HEAD
-	if (adev->flags & AMD_IS_APU) {
-		adev->mc.vram_type = AMDGPU_VRAM_TYPE_UNKNOWN;
-	} else {
-		u32 tmp;
-
-		if (adev->asic_type == CHIP_FIJI)
-=======
 		if ((adev->asic_type == CHIP_FIJI) ||
 		    (adev->asic_type == CHIP_VEGAM))
->>>>>>> 286cd8c7
 			tmp = RREG32(mmMC_SEQ_MISC0_FIJI);
 		else
 			tmp = RREG32(mmMC_SEQ_MISC0);
 		tmp &= MC_SEQ_MISC0__MT__MASK;
-<<<<<<< HEAD
-		adev->mc.vram_type = gmc_v8_0_convert_vram_type(tmp);
-	}
-
-	r = amdgpu_irq_add_id(adev, 146, &adev->mc.vm_fault);
-=======
 		adev->gmc.vram_type = gmc_v8_0_convert_vram_type(tmp);
 	}
 
 	r = amdgpu_irq_add_id(adev, AMDGPU_IH_CLIENTID_LEGACY, VISLANDS30_IV_SRCID_GFX_PAGE_INV_FAULT, &adev->gmc.vm_fault);
->>>>>>> 286cd8c7
 	if (r)
 		return r;
 
@@ -1262,9 +1234,6 @@
 	gmc_v8_0_mc_program(adev);
 
 	if (adev->asic_type == CHIP_TONGA) {
-<<<<<<< HEAD
-		r = gmc_v8_0_mc_load_microcode(adev);
-=======
 		r = gmc_v8_0_tonga_mc_load_microcode(adev);
 		if (r) {
 			DRM_ERROR("Failed to load MC firmware!\n");
@@ -1274,7 +1243,6 @@
 			adev->asic_type == CHIP_POLARIS10 ||
 			adev->asic_type == CHIP_POLARIS12) {
 		r = gmc_v8_0_polaris_mc_load_microcode(adev);
->>>>>>> 286cd8c7
 		if (r) {
 			DRM_ERROR("Failed to load MC firmware!\n");
 			return r;
