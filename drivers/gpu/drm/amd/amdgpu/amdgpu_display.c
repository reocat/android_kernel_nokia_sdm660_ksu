/*
 * Copyright 2007-8 Advanced Micro Devices, Inc.
 * Copyright 2008 Red Hat Inc.
 *
 * Permission is hereby granted, free of charge, to any person obtaining a
 * copy of this software and associated documentation files (the "Software"),
 * to deal in the Software without restriction, including without limitation
 * the rights to use, copy, modify, merge, publish, distribute, sublicense,
 * and/or sell copies of the Software, and to permit persons to whom the
 * Software is furnished to do so, subject to the following conditions:
 *
 * The above copyright notice and this permission notice shall be included in
 * all copies or substantial portions of the Software.
 *
 * THE SOFTWARE IS PROVIDED "AS IS", WITHOUT WARRANTY OF ANY KIND, EXPRESS OR
 * IMPLIED, INCLUDING BUT NOT LIMITED TO THE WARRANTIES OF MERCHANTABILITY,
 * FITNESS FOR A PARTICULAR PURPOSE AND NONINFRINGEMENT.  IN NO EVENT SHALL
 * THE COPYRIGHT HOLDER(S) OR AUTHOR(S) BE LIABLE FOR ANY CLAIM, DAMAGES OR
 * OTHER LIABILITY, WHETHER IN AN ACTION OF CONTRACT, TORT OR OTHERWISE,
 * ARISING FROM, OUT OF OR IN CONNECTION WITH THE SOFTWARE OR THE USE OR
 * OTHER DEALINGS IN THE SOFTWARE.
 *
 * Authors: Dave Airlie
 *          Alex Deucher
 */
#include <drm/drmP.h>
#include <drm/amdgpu_drm.h>
#include "amdgpu.h"
#include "amdgpu_i2c.h"
#include "atom.h"
#include "amdgpu_connectors.h"
#include "amdgpu_display.h"
#include <asm/div64.h>

#include <linux/pm_runtime.h>
#include <drm/drm_crtc_helper.h>
#include <drm/drm_edid.h>
#include <drm/drm_gem_framebuffer_helper.h>
#include <drm/drm_fb_helper.h>

static void amdgpu_display_flip_callback(struct dma_fence *f,
					 struct dma_fence_cb *cb)
{
	struct amdgpu_flip_work *work =
		container_of(cb, struct amdgpu_flip_work, cb);

	dma_fence_put(f);
	schedule_work(&work->flip_work.work);
}

static bool amdgpu_display_flip_handle_fence(struct amdgpu_flip_work *work,
					     struct dma_fence **f)
{
	struct dma_fence *fence= *f;

	if (fence == NULL)
		return false;

	*f = NULL;

	if (!dma_fence_add_callback(fence, &work->cb,
				    amdgpu_display_flip_callback))
		return true;

	dma_fence_put(fence);
	return false;
}

static void amdgpu_display_flip_work_func(struct work_struct *__work)
{
	struct delayed_work *delayed_work =
		container_of(__work, struct delayed_work, work);
	struct amdgpu_flip_work *work =
		container_of(delayed_work, struct amdgpu_flip_work, flip_work);
	struct amdgpu_device *adev = work->adev;
	struct amdgpu_crtc *amdgpu_crtc = adev->mode_info.crtcs[work->crtc_id];

	struct drm_crtc *crtc = &amdgpu_crtc->base;
	unsigned long flags;
<<<<<<< HEAD
	unsigned i, repcnt = 4;
	int vpos, hpos, stat, min_udelay = 0;
	struct drm_vblank_crtc *vblank = &crtc->dev->vblank[work->crtc_id];
=======
	unsigned i;
	int vpos, hpos;

	if (amdgpu_display_flip_handle_fence(work, &work->excl))
		return;
>>>>>>> 286cd8c7

	for (i = 0; i < work->shared_count; ++i)
		if (amdgpu_display_flip_handle_fence(work, &work->shared[i]))
			return;

	/* Wait until we're out of the vertical blank period before the one
	 * targeted by the flip
	 */
	if (amdgpu_crtc->enabled &&
	    (amdgpu_display_get_crtc_scanoutpos(adev->ddev, work->crtc_id, 0,
						&vpos, &hpos, NULL, NULL,
						&crtc->hwmode)
	     & (DRM_SCANOUTPOS_VALID | DRM_SCANOUTPOS_IN_VBLANK)) ==
	    (DRM_SCANOUTPOS_VALID | DRM_SCANOUTPOS_IN_VBLANK) &&
	    (int)(work->target_vblank -
		  amdgpu_get_vblank_counter_kms(adev->ddev, amdgpu_crtc->crtc_id)) > 0) {
		schedule_delayed_work(&work->flip_work, usecs_to_jiffies(1000));
		return;
	}

	/* We borrow the event spin lock for protecting flip_status */
	spin_lock_irqsave(&crtc->dev->event_lock, flags);

<<<<<<< HEAD
	/* If this happens to execute within the "virtually extended" vblank
	 * interval before the start of the real vblank interval then it needs
	 * to delay programming the mmio flip until the real vblank is entered.
	 * This prevents completing a flip too early due to the way we fudge
	 * our vblank counter and vblank timestamps in order to work around the
	 * problem that the hw fires vblank interrupts before actual start of
	 * vblank (when line buffer refilling is done for a frame). It
	 * complements the fudging logic in amdgpu_get_crtc_scanoutpos() for
	 * timestamping and amdgpu_get_vblank_counter_kms() for vblank counts.
	 *
	 * In practice this won't execute very often unless on very fast
	 * machines because the time window for this to happen is very small.
	 */
	while (amdgpuCrtc->enabled && --repcnt) {
		/* GET_DISTANCE_TO_VBLANKSTART returns distance to real vblank
		 * start in hpos, and to the "fudged earlier" vblank start in
		 * vpos.
		 */
		stat = amdgpu_get_crtc_scanoutpos(adev->ddev, work->crtc_id,
						  GET_DISTANCE_TO_VBLANKSTART,
						  &vpos, &hpos, NULL, NULL,
						  &crtc->hwmode);

		if ((stat & (DRM_SCANOUTPOS_VALID | DRM_SCANOUTPOS_ACCURATE)) !=
		    (DRM_SCANOUTPOS_VALID | DRM_SCANOUTPOS_ACCURATE) ||
		    !(vpos >= 0 && hpos <= 0))
			break;

		/* Sleep at least until estimated real start of hw vblank */
		min_udelay = (-hpos + 1) * max(vblank->linedur_ns / 1000, 5);
		if (min_udelay > vblank->framedur_ns / 2000) {
			/* Don't wait ridiculously long - something is wrong */
			repcnt = 0;
			break;
		}
		spin_unlock_irqrestore(&crtc->dev->event_lock, flags);
		usleep_range(min_udelay, 2 * min_udelay);
		spin_lock_irqsave(&crtc->dev->event_lock, flags);
	};

	if (!repcnt)
		DRM_DEBUG_DRIVER("Delay problem on crtc %d: min_udelay %d, "
				 "framedur %d, linedur %d, stat %d, vpos %d, "
				 "hpos %d\n", work->crtc_id, min_udelay,
				 vblank->framedur_ns / 1000,
				 vblank->linedur_ns / 1000, stat, vpos, hpos);

	/* do the flip (mmio) */
	adev->mode_info.funcs->page_flip(adev, work->crtc_id, work->base);
	/* set the flip status */
	amdgpuCrtc->pflip_status = AMDGPU_FLIP_SUBMITTED;
=======
	/* Do the flip (mmio) */
	adev->mode_info.funcs->page_flip(adev, work->crtc_id, work->base, work->async);
>>>>>>> 286cd8c7

	/* Set the flip status */
	amdgpu_crtc->pflip_status = AMDGPU_FLIP_SUBMITTED;
	spin_unlock_irqrestore(&crtc->dev->event_lock, flags);


	DRM_DEBUG_DRIVER("crtc:%d[%p], pflip_stat:AMDGPU_FLIP_SUBMITTED, work: %p,\n",
					 amdgpu_crtc->crtc_id, amdgpu_crtc, work);

}

/*
 * Handle unpin events outside the interrupt handler proper.
 */
static void amdgpu_display_unpin_work_func(struct work_struct *__work)
{
	struct amdgpu_flip_work *work =
		container_of(__work, struct amdgpu_flip_work, unpin_work);
	int r;

	/* unpin of the old buffer */
	r = amdgpu_bo_reserve(work->old_abo, true);
	if (likely(r == 0)) {
		r = amdgpu_bo_unpin(work->old_abo);
		if (unlikely(r != 0)) {
			DRM_ERROR("failed to unpin buffer after flip\n");
		}
		amdgpu_bo_unreserve(work->old_abo);
	} else
		DRM_ERROR("failed to reserve buffer after flip\n");

	amdgpu_bo_unref(&work->old_abo);
	kfree(work->shared);
	kfree(work);
}

int amdgpu_display_crtc_page_flip_target(struct drm_crtc *crtc,
				struct drm_framebuffer *fb,
				struct drm_pending_vblank_event *event,
				uint32_t page_flip_flags, uint32_t target,
				struct drm_modeset_acquire_ctx *ctx)
{
	struct drm_device *dev = crtc->dev;
	struct amdgpu_device *adev = dev->dev_private;
	struct amdgpu_crtc *amdgpu_crtc = to_amdgpu_crtc(crtc);
	struct drm_gem_object *obj;
	struct amdgpu_flip_work *work;
	struct amdgpu_bo *new_abo;
	unsigned long flags;
	u64 tiling_flags;
	int i, r;

	work = kzalloc(sizeof *work, GFP_KERNEL);
	if (work == NULL)
		return -ENOMEM;

	INIT_DELAYED_WORK(&work->flip_work, amdgpu_display_flip_work_func);
	INIT_WORK(&work->unpin_work, amdgpu_display_unpin_work_func);

	work->event = event;
	work->adev = adev;
	work->crtc_id = amdgpu_crtc->crtc_id;
	work->async = (page_flip_flags & DRM_MODE_PAGE_FLIP_ASYNC) != 0;

	/* schedule unpin of the old buffer */
	obj = crtc->primary->fb->obj[0];

	/* take a reference to the old object */
	work->old_abo = gem_to_amdgpu_bo(obj);
	amdgpu_bo_ref(work->old_abo);

	obj = fb->obj[0];
	new_abo = gem_to_amdgpu_bo(obj);

	/* pin the new buffer */
	r = amdgpu_bo_reserve(new_abo, false);
	if (unlikely(r != 0)) {
		DRM_ERROR("failed to reserve new abo buffer before flip\n");
		goto cleanup;
	}

	r = amdgpu_bo_pin(new_abo, amdgpu_display_supported_domains(adev));
	if (unlikely(r != 0)) {
		DRM_ERROR("failed to pin new abo buffer before flip\n");
		goto unreserve;
	}

	r = amdgpu_ttm_alloc_gart(&new_abo->tbo);
	if (unlikely(r != 0)) {
		DRM_ERROR("%p bind failed\n", new_abo);
		goto unpin;
	}

	r = reservation_object_get_fences_rcu(new_abo->tbo.resv, &work->excl,
					      &work->shared_count,
					      &work->shared);
	if (unlikely(r != 0)) {
		DRM_ERROR("failed to get fences for buffer\n");
		goto unpin;
	}

	amdgpu_bo_get_tiling_flags(new_abo, &tiling_flags);
	amdgpu_bo_unreserve(new_abo);

	work->base = amdgpu_bo_gpu_offset(new_abo);
	work->target_vblank = target - (uint32_t)drm_crtc_vblank_count(crtc) +
		amdgpu_get_vblank_counter_kms(dev, work->crtc_id);

	/* we borrow the event spin lock for protecting flip_wrok */
	spin_lock_irqsave(&crtc->dev->event_lock, flags);
	if (amdgpu_crtc->pflip_status != AMDGPU_FLIP_NONE) {
		DRM_DEBUG_DRIVER("flip queue: crtc already busy\n");
		spin_unlock_irqrestore(&crtc->dev->event_lock, flags);
		r = -EBUSY;
		goto pflip_cleanup;
	}

	amdgpu_crtc->pflip_status = AMDGPU_FLIP_PENDING;
	amdgpu_crtc->pflip_works = work;


	DRM_DEBUG_DRIVER("crtc:%d[%p], pflip_stat:AMDGPU_FLIP_PENDING, work: %p,\n",
					 amdgpu_crtc->crtc_id, amdgpu_crtc, work);
	/* update crtc fb */
	crtc->primary->fb = fb;
	spin_unlock_irqrestore(&crtc->dev->event_lock, flags);
	amdgpu_display_flip_work_func(&work->flip_work.work);
	return 0;

pflip_cleanup:
	if (unlikely(amdgpu_bo_reserve(new_abo, false) != 0)) {
		DRM_ERROR("failed to reserve new abo in error path\n");
		goto cleanup;
	}
unpin:
	if (unlikely(amdgpu_bo_unpin(new_abo) != 0)) {
		DRM_ERROR("failed to unpin new abo in error path\n");
	}
unreserve:
	amdgpu_bo_unreserve(new_abo);

cleanup:
	amdgpu_bo_unref(&work->old_abo);
	dma_fence_put(work->excl);
	for (i = 0; i < work->shared_count; ++i)
		dma_fence_put(work->shared[i]);
	kfree(work->shared);
	kfree(work);

	return r;
}

int amdgpu_display_crtc_set_config(struct drm_mode_set *set,
				   struct drm_modeset_acquire_ctx *ctx)
{
	struct drm_device *dev;
	struct amdgpu_device *adev;
	struct drm_crtc *crtc;
	bool active = false;
	int ret;

	if (!set || !set->crtc)
		return -EINVAL;

	dev = set->crtc->dev;

	ret = pm_runtime_get_sync(dev->dev);
	if (ret < 0)
		goto out;

	ret = drm_crtc_helper_set_config(set, ctx);

	list_for_each_entry(crtc, &dev->mode_config.crtc_list, head)
		if (crtc->enabled)
			active = true;

	pm_runtime_mark_last_busy(dev->dev);

	adev = dev->dev_private;
	/* if we have active crtcs and we don't have a power ref,
	   take the current one */
	if (active && !adev->have_disp_power_ref) {
		adev->have_disp_power_ref = true;
		return ret;
	}
	/* if we have no active crtcs, then drop the power ref
	   we got before */
	if (!active && adev->have_disp_power_ref) {
		pm_runtime_put_autosuspend(dev->dev);
		adev->have_disp_power_ref = false;
	}

out:
	/* drop the power reference we got coming in here */
	pm_runtime_put_autosuspend(dev->dev);
	return ret;
}

static const char *encoder_names[41] = {
	"NONE",
	"INTERNAL_LVDS",
	"INTERNAL_TMDS1",
	"INTERNAL_TMDS2",
	"INTERNAL_DAC1",
	"INTERNAL_DAC2",
	"INTERNAL_SDVOA",
	"INTERNAL_SDVOB",
	"SI170B",
	"CH7303",
	"CH7301",
	"INTERNAL_DVO1",
	"EXTERNAL_SDVOA",
	"EXTERNAL_SDVOB",
	"TITFP513",
	"INTERNAL_LVTM1",
	"VT1623",
	"HDMI_SI1930",
	"HDMI_INTERNAL",
	"INTERNAL_KLDSCP_TMDS1",
	"INTERNAL_KLDSCP_DVO1",
	"INTERNAL_KLDSCP_DAC1",
	"INTERNAL_KLDSCP_DAC2",
	"SI178",
	"MVPU_FPGA",
	"INTERNAL_DDI",
	"VT1625",
	"HDMI_SI1932",
	"DP_AN9801",
	"DP_DP501",
	"INTERNAL_UNIPHY",
	"INTERNAL_KLDSCP_LVTMA",
	"INTERNAL_UNIPHY1",
	"INTERNAL_UNIPHY2",
	"NUTMEG",
	"TRAVIS",
	"INTERNAL_VCE",
	"INTERNAL_UNIPHY3",
	"HDMI_ANX9805",
	"INTERNAL_AMCLK",
	"VIRTUAL",
};

static const char *hpd_names[6] = {
	"HPD1",
	"HPD2",
	"HPD3",
	"HPD4",
	"HPD5",
	"HPD6",
};

void amdgpu_display_print_display_setup(struct drm_device *dev)
{
	struct drm_connector *connector;
	struct amdgpu_connector *amdgpu_connector;
	struct drm_encoder *encoder;
	struct amdgpu_encoder *amdgpu_encoder;
	uint32_t devices;
	int i = 0;

	DRM_INFO("AMDGPU Display Connectors\n");
	list_for_each_entry(connector, &dev->mode_config.connector_list, head) {
		amdgpu_connector = to_amdgpu_connector(connector);
		DRM_INFO("Connector %d:\n", i);
		DRM_INFO("  %s\n", connector->name);
		if (amdgpu_connector->hpd.hpd != AMDGPU_HPD_NONE)
			DRM_INFO("  %s\n", hpd_names[amdgpu_connector->hpd.hpd]);
		if (amdgpu_connector->ddc_bus) {
			DRM_INFO("  DDC: 0x%x 0x%x 0x%x 0x%x 0x%x 0x%x 0x%x 0x%x\n",
				 amdgpu_connector->ddc_bus->rec.mask_clk_reg,
				 amdgpu_connector->ddc_bus->rec.mask_data_reg,
				 amdgpu_connector->ddc_bus->rec.a_clk_reg,
				 amdgpu_connector->ddc_bus->rec.a_data_reg,
				 amdgpu_connector->ddc_bus->rec.en_clk_reg,
				 amdgpu_connector->ddc_bus->rec.en_data_reg,
				 amdgpu_connector->ddc_bus->rec.y_clk_reg,
				 amdgpu_connector->ddc_bus->rec.y_data_reg);
			if (amdgpu_connector->router.ddc_valid)
				DRM_INFO("  DDC Router 0x%x/0x%x\n",
					 amdgpu_connector->router.ddc_mux_control_pin,
					 amdgpu_connector->router.ddc_mux_state);
			if (amdgpu_connector->router.cd_valid)
				DRM_INFO("  Clock/Data Router 0x%x/0x%x\n",
					 amdgpu_connector->router.cd_mux_control_pin,
					 amdgpu_connector->router.cd_mux_state);
		} else {
			if (connector->connector_type == DRM_MODE_CONNECTOR_VGA ||
			    connector->connector_type == DRM_MODE_CONNECTOR_DVII ||
			    connector->connector_type == DRM_MODE_CONNECTOR_DVID ||
			    connector->connector_type == DRM_MODE_CONNECTOR_DVIA ||
			    connector->connector_type == DRM_MODE_CONNECTOR_HDMIA ||
			    connector->connector_type == DRM_MODE_CONNECTOR_HDMIB)
				DRM_INFO("  DDC: no ddc bus - possible BIOS bug - please report to xorg-driver-ati@lists.x.org\n");
		}
		DRM_INFO("  Encoders:\n");
		list_for_each_entry(encoder, &dev->mode_config.encoder_list, head) {
			amdgpu_encoder = to_amdgpu_encoder(encoder);
			devices = amdgpu_encoder->devices & amdgpu_connector->devices;
			if (devices) {
				if (devices & ATOM_DEVICE_CRT1_SUPPORT)
					DRM_INFO("    CRT1: %s\n", encoder_names[amdgpu_encoder->encoder_id]);
				if (devices & ATOM_DEVICE_CRT2_SUPPORT)
					DRM_INFO("    CRT2: %s\n", encoder_names[amdgpu_encoder->encoder_id]);
				if (devices & ATOM_DEVICE_LCD1_SUPPORT)
					DRM_INFO("    LCD1: %s\n", encoder_names[amdgpu_encoder->encoder_id]);
				if (devices & ATOM_DEVICE_DFP1_SUPPORT)
					DRM_INFO("    DFP1: %s\n", encoder_names[amdgpu_encoder->encoder_id]);
				if (devices & ATOM_DEVICE_DFP2_SUPPORT)
					DRM_INFO("    DFP2: %s\n", encoder_names[amdgpu_encoder->encoder_id]);
				if (devices & ATOM_DEVICE_DFP3_SUPPORT)
					DRM_INFO("    DFP3: %s\n", encoder_names[amdgpu_encoder->encoder_id]);
				if (devices & ATOM_DEVICE_DFP4_SUPPORT)
					DRM_INFO("    DFP4: %s\n", encoder_names[amdgpu_encoder->encoder_id]);
				if (devices & ATOM_DEVICE_DFP5_SUPPORT)
					DRM_INFO("    DFP5: %s\n", encoder_names[amdgpu_encoder->encoder_id]);
				if (devices & ATOM_DEVICE_DFP6_SUPPORT)
					DRM_INFO("    DFP6: %s\n", encoder_names[amdgpu_encoder->encoder_id]);
				if (devices & ATOM_DEVICE_TV1_SUPPORT)
					DRM_INFO("    TV1: %s\n", encoder_names[amdgpu_encoder->encoder_id]);
				if (devices & ATOM_DEVICE_CV_SUPPORT)
					DRM_INFO("    CV: %s\n", encoder_names[amdgpu_encoder->encoder_id]);
			}
		}
		i++;
	}
}

/**
 * amdgpu_display_ddc_probe
 *
 */
bool amdgpu_display_ddc_probe(struct amdgpu_connector *amdgpu_connector,
			      bool use_aux)
{
	u8 out = 0x0;
	u8 buf[8];
	int ret;
	struct i2c_msg msgs[] = {
		{
			.addr = DDC_ADDR,
			.flags = 0,
			.len = 1,
			.buf = &out,
		},
		{
			.addr = DDC_ADDR,
			.flags = I2C_M_RD,
			.len = 8,
			.buf = buf,
		}
	};

	/* on hw with routers, select right port */
	if (amdgpu_connector->router.ddc_valid)
		amdgpu_i2c_router_select_ddc_port(amdgpu_connector);

	if (use_aux) {
		ret = i2c_transfer(&amdgpu_connector->ddc_bus->aux.ddc, msgs, 2);
	} else {
		ret = i2c_transfer(&amdgpu_connector->ddc_bus->adapter, msgs, 2);
	}

	if (ret != 2)
		/* Couldn't find an accessible DDC on this connector */
		return false;
	/* Probe also for valid EDID header
	 * EDID header starts with:
	 * 0x00,0xFF,0xFF,0xFF,0xFF,0xFF,0xFF,0x00.
	 * Only the first 6 bytes must be valid as
	 * drm_edid_block_valid() can fix the last 2 bytes */
	if (drm_edid_header_is_valid(buf) < 6) {
		/* Couldn't find an accessible EDID on this
		 * connector */
		return false;
	}
	return true;
}

static const struct drm_framebuffer_funcs amdgpu_fb_funcs = {
	.destroy = drm_gem_fb_destroy,
	.create_handle = drm_gem_fb_create_handle,
};

uint32_t amdgpu_display_supported_domains(struct amdgpu_device *adev)
{
	uint32_t domain = AMDGPU_GEM_DOMAIN_VRAM;

#if defined(CONFIG_DRM_AMD_DC)
	if (adev->asic_type >= CHIP_CARRIZO && adev->asic_type < CHIP_RAVEN &&
	    adev->flags & AMD_IS_APU &&
	    amdgpu_device_asic_has_dc_support(adev->asic_type))
		domain |= AMDGPU_GEM_DOMAIN_GTT;
#endif

	return domain;
}

int amdgpu_display_framebuffer_init(struct drm_device *dev,
				    struct amdgpu_framebuffer *rfb,
				    const struct drm_mode_fb_cmd2 *mode_cmd,
				    struct drm_gem_object *obj)
{
	int ret;
	rfb->base.obj[0] = obj;
	drm_helper_mode_fill_fb_struct(dev, &rfb->base, mode_cmd);
	ret = drm_framebuffer_init(dev, &rfb->base, &amdgpu_fb_funcs);
	if (ret) {
		rfb->base.obj[0] = NULL;
		return ret;
	}
	return 0;
}

struct drm_framebuffer *
amdgpu_display_user_framebuffer_create(struct drm_device *dev,
				       struct drm_file *file_priv,
				       const struct drm_mode_fb_cmd2 *mode_cmd)
{
	struct drm_gem_object *obj;
	struct amdgpu_framebuffer *amdgpu_fb;
	int ret;

	obj = drm_gem_object_lookup(file_priv, mode_cmd->handles[0]);
	if (obj ==  NULL) {
		dev_err(&dev->pdev->dev, "No GEM object associated to handle 0x%08X, "
			"can't create framebuffer\n", mode_cmd->handles[0]);
		return ERR_PTR(-ENOENT);
	}

	/* Handle is imported dma-buf, so cannot be migrated to VRAM for scanout */
	if (obj->import_attach) {
		DRM_DEBUG_KMS("Cannot create framebuffer from imported dma_buf\n");
		return ERR_PTR(-EINVAL);
	}

	amdgpu_fb = kzalloc(sizeof(*amdgpu_fb), GFP_KERNEL);
	if (amdgpu_fb == NULL) {
		drm_gem_object_put_unlocked(obj);
		return ERR_PTR(-ENOMEM);
	}

	ret = amdgpu_display_framebuffer_init(dev, amdgpu_fb, mode_cmd, obj);
	if (ret) {
		kfree(amdgpu_fb);
		drm_gem_object_put_unlocked(obj);
		return ERR_PTR(ret);
	}

	return &amdgpu_fb->base;
}

const struct drm_mode_config_funcs amdgpu_mode_funcs = {
	.fb_create = amdgpu_display_user_framebuffer_create,
	.output_poll_changed = drm_fb_helper_output_poll_changed,
};

static const struct drm_prop_enum_list amdgpu_underscan_enum_list[] =
{	{ UNDERSCAN_OFF, "off" },
	{ UNDERSCAN_ON, "on" },
	{ UNDERSCAN_AUTO, "auto" },
};

static const struct drm_prop_enum_list amdgpu_audio_enum_list[] =
{	{ AMDGPU_AUDIO_DISABLE, "off" },
	{ AMDGPU_AUDIO_ENABLE, "on" },
	{ AMDGPU_AUDIO_AUTO, "auto" },
};

/* XXX support different dither options? spatial, temporal, both, etc. */
static const struct drm_prop_enum_list amdgpu_dither_enum_list[] =
{	{ AMDGPU_FMT_DITHER_DISABLE, "off" },
	{ AMDGPU_FMT_DITHER_ENABLE, "on" },
};

int amdgpu_display_modeset_create_props(struct amdgpu_device *adev)
{
	int sz;

	adev->mode_info.coherent_mode_property =
		drm_property_create_range(adev->ddev, 0 , "coherent", 0, 1);
	if (!adev->mode_info.coherent_mode_property)
		return -ENOMEM;

	adev->mode_info.load_detect_property =
		drm_property_create_range(adev->ddev, 0, "load detection", 0, 1);
	if (!adev->mode_info.load_detect_property)
		return -ENOMEM;

	drm_mode_create_scaling_mode_property(adev->ddev);

	sz = ARRAY_SIZE(amdgpu_underscan_enum_list);
	adev->mode_info.underscan_property =
		drm_property_create_enum(adev->ddev, 0,
				    "underscan",
				    amdgpu_underscan_enum_list, sz);

	adev->mode_info.underscan_hborder_property =
		drm_property_create_range(adev->ddev, 0,
					"underscan hborder", 0, 128);
	if (!adev->mode_info.underscan_hborder_property)
		return -ENOMEM;

	adev->mode_info.underscan_vborder_property =
		drm_property_create_range(adev->ddev, 0,
					"underscan vborder", 0, 128);
	if (!adev->mode_info.underscan_vborder_property)
		return -ENOMEM;

	sz = ARRAY_SIZE(amdgpu_audio_enum_list);
	adev->mode_info.audio_property =
		drm_property_create_enum(adev->ddev, 0,
					 "audio",
					 amdgpu_audio_enum_list, sz);

	sz = ARRAY_SIZE(amdgpu_dither_enum_list);
	adev->mode_info.dither_property =
		drm_property_create_enum(adev->ddev, 0,
					 "dither",
					 amdgpu_dither_enum_list, sz);

	if (amdgpu_device_has_dc_support(adev)) {
		adev->mode_info.max_bpc_property =
			drm_property_create_range(adev->ddev, 0, "max bpc", 8, 16);
		if (!adev->mode_info.max_bpc_property)
			return -ENOMEM;
	}

	return 0;
}

void amdgpu_display_update_priority(struct amdgpu_device *adev)
{
	/* adjustment options for the display watermarks */
	if ((amdgpu_disp_priority == 0) || (amdgpu_disp_priority > 2))
		adev->mode_info.disp_priority = 0;
	else
		adev->mode_info.disp_priority = amdgpu_disp_priority;

}

static bool amdgpu_display_is_hdtv_mode(const struct drm_display_mode *mode)
{
	/* try and guess if this is a tv or a monitor */
	if ((mode->vdisplay == 480 && mode->hdisplay == 720) || /* 480p */
	    (mode->vdisplay == 576) || /* 576p */
	    (mode->vdisplay == 720) || /* 720p */
	    (mode->vdisplay == 1080)) /* 1080p */
		return true;
	else
		return false;
}

bool amdgpu_display_crtc_scaling_mode_fixup(struct drm_crtc *crtc,
					const struct drm_display_mode *mode,
					struct drm_display_mode *adjusted_mode)
{
	struct drm_device *dev = crtc->dev;
	struct drm_encoder *encoder;
	struct amdgpu_crtc *amdgpu_crtc = to_amdgpu_crtc(crtc);
	struct amdgpu_encoder *amdgpu_encoder;
	struct drm_connector *connector;
	struct amdgpu_connector *amdgpu_connector;
	u32 src_v = 1, dst_v = 1;
	u32 src_h = 1, dst_h = 1;

	amdgpu_crtc->h_border = 0;
	amdgpu_crtc->v_border = 0;

	list_for_each_entry(encoder, &dev->mode_config.encoder_list, head) {
		if (encoder->crtc != crtc)
			continue;
		amdgpu_encoder = to_amdgpu_encoder(encoder);
		connector = amdgpu_get_connector_for_encoder(encoder);
		amdgpu_connector = to_amdgpu_connector(connector);

		/* set scaling */
		if (amdgpu_encoder->rmx_type == RMX_OFF)
			amdgpu_crtc->rmx_type = RMX_OFF;
		else if (mode->hdisplay < amdgpu_encoder->native_mode.hdisplay ||
			 mode->vdisplay < amdgpu_encoder->native_mode.vdisplay)
			amdgpu_crtc->rmx_type = amdgpu_encoder->rmx_type;
		else
			amdgpu_crtc->rmx_type = RMX_OFF;
		/* copy native mode */
		memcpy(&amdgpu_crtc->native_mode,
		       &amdgpu_encoder->native_mode,
		       sizeof(struct drm_display_mode));
		src_v = crtc->mode.vdisplay;
		dst_v = amdgpu_crtc->native_mode.vdisplay;
		src_h = crtc->mode.hdisplay;
		dst_h = amdgpu_crtc->native_mode.hdisplay;

		/* fix up for overscan on hdmi */
		if ((!(mode->flags & DRM_MODE_FLAG_INTERLACE)) &&
		    ((amdgpu_encoder->underscan_type == UNDERSCAN_ON) ||
		     ((amdgpu_encoder->underscan_type == UNDERSCAN_AUTO) &&
		      drm_detect_hdmi_monitor(amdgpu_connector_edid(connector)) &&
		      amdgpu_display_is_hdtv_mode(mode)))) {
			if (amdgpu_encoder->underscan_hborder != 0)
				amdgpu_crtc->h_border = amdgpu_encoder->underscan_hborder;
			else
				amdgpu_crtc->h_border = (mode->hdisplay >> 5) + 16;
			if (amdgpu_encoder->underscan_vborder != 0)
				amdgpu_crtc->v_border = amdgpu_encoder->underscan_vborder;
			else
				amdgpu_crtc->v_border = (mode->vdisplay >> 5) + 16;
			amdgpu_crtc->rmx_type = RMX_FULL;
			src_v = crtc->mode.vdisplay;
			dst_v = crtc->mode.vdisplay - (amdgpu_crtc->v_border * 2);
			src_h = crtc->mode.hdisplay;
			dst_h = crtc->mode.hdisplay - (amdgpu_crtc->h_border * 2);
		}
	}
	if (amdgpu_crtc->rmx_type != RMX_OFF) {
		fixed20_12 a, b;
		a.full = dfixed_const(src_v);
		b.full = dfixed_const(dst_v);
		amdgpu_crtc->vsc.full = dfixed_div(a, b);
		a.full = dfixed_const(src_h);
		b.full = dfixed_const(dst_h);
		amdgpu_crtc->hsc.full = dfixed_div(a, b);
	} else {
		amdgpu_crtc->vsc.full = dfixed_const(1);
		amdgpu_crtc->hsc.full = dfixed_const(1);
	}
	return true;
}

/*
 * Retrieve current video scanout position of crtc on a given gpu, and
 * an optional accurate timestamp of when query happened.
 *
 * \param dev Device to query.
 * \param pipe Crtc to query.
 * \param flags Flags from caller (DRM_CALLED_FROM_VBLIRQ or 0).
 *              For driver internal use only also supports these flags:
 *
 *              USE_REAL_VBLANKSTART to use the real start of vblank instead
 *              of a fudged earlier start of vblank.
 *
 *              GET_DISTANCE_TO_VBLANKSTART to return distance to the
 *              fudged earlier start of vblank in *vpos and the distance
 *              to true start of vblank in *hpos.
 *
 * \param *vpos Location where vertical scanout position should be stored.
 * \param *hpos Location where horizontal scanout position should go.
 * \param *stime Target location for timestamp taken immediately before
 *               scanout position query. Can be NULL to skip timestamp.
 * \param *etime Target location for timestamp taken immediately after
 *               scanout position query. Can be NULL to skip timestamp.
 *
 * Returns vpos as a positive number while in active scanout area.
 * Returns vpos as a negative number inside vblank, counting the number
 * of scanlines to go until end of vblank, e.g., -1 means "one scanline
 * until start of active scanout / end of vblank."
 *
 * \return Flags, or'ed together as follows:
 *
 * DRM_SCANOUTPOS_VALID = Query successful.
 * DRM_SCANOUTPOS_INVBL = Inside vblank.
 * DRM_SCANOUTPOS_ACCURATE = Returned position is accurate. A lack of
 * this flag means that returned position may be offset by a constant but
 * unknown small number of scanlines wrt. real scanout position.
 *
 */
int amdgpu_display_get_crtc_scanoutpos(struct drm_device *dev,
			unsigned int pipe, unsigned int flags, int *vpos,
			int *hpos, ktime_t *stime, ktime_t *etime,
			const struct drm_display_mode *mode)
{
	u32 vbl = 0, position = 0;
	int vbl_start, vbl_end, vtotal, ret = 0;
	bool in_vbl = true;

	struct amdgpu_device *adev = dev->dev_private;

	/* preempt_disable_rt() should go right here in PREEMPT_RT patchset. */

	/* Get optional system timestamp before query. */
	if (stime)
		*stime = ktime_get();

	if (amdgpu_display_page_flip_get_scanoutpos(adev, pipe, &vbl, &position) == 0)
		ret |= DRM_SCANOUTPOS_VALID;

	/* Get optional system timestamp after query. */
	if (etime)
		*etime = ktime_get();

	/* preempt_enable_rt() should go right here in PREEMPT_RT patchset. */

	/* Decode into vertical and horizontal scanout position. */
	*vpos = position & 0x1fff;
	*hpos = (position >> 16) & 0x1fff;

	/* Valid vblank area boundaries from gpu retrieved? */
	if (vbl > 0) {
		/* Yes: Decode. */
		ret |= DRM_SCANOUTPOS_ACCURATE;
		vbl_start = vbl & 0x1fff;
		vbl_end = (vbl >> 16) & 0x1fff;
	}
	else {
		/* No: Fake something reasonable which gives at least ok results. */
		vbl_start = mode->crtc_vdisplay;
		vbl_end = 0;
	}

	/* Called from driver internal vblank counter query code? */
	if (flags & GET_DISTANCE_TO_VBLANKSTART) {
	    /* Caller wants distance from real vbl_start in *hpos */
	    *hpos = *vpos - vbl_start;
	}

	/* Fudge vblank to start a few scanlines earlier to handle the
	 * problem that vblank irqs fire a few scanlines before start
	 * of vblank. Some driver internal callers need the true vblank
	 * start to be used and signal this via the USE_REAL_VBLANKSTART flag.
	 *
	 * The cause of the "early" vblank irq is that the irq is triggered
	 * by the line buffer logic when the line buffer read position enters
	 * the vblank, whereas our crtc scanout position naturally lags the
	 * line buffer read position.
	 */
	if (!(flags & USE_REAL_VBLANKSTART))
		vbl_start -= adev->mode_info.crtcs[pipe]->lb_vblank_lead_lines;

	/* Test scanout position against vblank region. */
	if ((*vpos < vbl_start) && (*vpos >= vbl_end))
		in_vbl = false;

	/* In vblank? */
	if (in_vbl)
	    ret |= DRM_SCANOUTPOS_IN_VBLANK;

	/* Called from driver internal vblank counter query code? */
	if (flags & GET_DISTANCE_TO_VBLANKSTART) {
		/* Caller wants distance from fudged earlier vbl_start */
		*vpos -= vbl_start;
		return ret;
	}

	/* Check if inside vblank area and apply corrective offsets:
	 * vpos will then be >=0 in video scanout area, but negative
	 * within vblank area, counting down the number of lines until
	 * start of scanout.
	 */

	/* Inside "upper part" of vblank area? Apply corrective offset if so: */
	if (in_vbl && (*vpos >= vbl_start)) {
		vtotal = mode->crtc_vtotal;
		*vpos = *vpos - vtotal;
	}

	/* Correct for shifted end of vbl at vbl_end. */
	*vpos = *vpos - vbl_end;

	return ret;
}

int amdgpu_display_crtc_idx_to_irq_type(struct amdgpu_device *adev, int crtc)
{
	if (crtc < 0 || crtc >= adev->mode_info.num_crtc)
		return AMDGPU_CRTC_IRQ_NONE;

	switch (crtc) {
	case 0:
		return AMDGPU_CRTC_IRQ_VBLANK1;
	case 1:
		return AMDGPU_CRTC_IRQ_VBLANK2;
	case 2:
		return AMDGPU_CRTC_IRQ_VBLANK3;
	case 3:
		return AMDGPU_CRTC_IRQ_VBLANK4;
	case 4:
		return AMDGPU_CRTC_IRQ_VBLANK5;
	case 5:
		return AMDGPU_CRTC_IRQ_VBLANK6;
	default:
		return AMDGPU_CRTC_IRQ_NONE;
	}
}<|MERGE_RESOLUTION|>--- conflicted
+++ resolved
@@ -77,17 +77,11 @@
 
 	struct drm_crtc *crtc = &amdgpu_crtc->base;
 	unsigned long flags;
-<<<<<<< HEAD
-	unsigned i, repcnt = 4;
-	int vpos, hpos, stat, min_udelay = 0;
-	struct drm_vblank_crtc *vblank = &crtc->dev->vblank[work->crtc_id];
-=======
 	unsigned i;
 	int vpos, hpos;
 
 	if (amdgpu_display_flip_handle_fence(work, &work->excl))
 		return;
->>>>>>> 286cd8c7
 
 	for (i = 0; i < work->shared_count; ++i)
 		if (amdgpu_display_flip_handle_fence(work, &work->shared[i]))
@@ -111,62 +105,8 @@
 	/* We borrow the event spin lock for protecting flip_status */
 	spin_lock_irqsave(&crtc->dev->event_lock, flags);
 
-<<<<<<< HEAD
-	/* If this happens to execute within the "virtually extended" vblank
-	 * interval before the start of the real vblank interval then it needs
-	 * to delay programming the mmio flip until the real vblank is entered.
-	 * This prevents completing a flip too early due to the way we fudge
-	 * our vblank counter and vblank timestamps in order to work around the
-	 * problem that the hw fires vblank interrupts before actual start of
-	 * vblank (when line buffer refilling is done for a frame). It
-	 * complements the fudging logic in amdgpu_get_crtc_scanoutpos() for
-	 * timestamping and amdgpu_get_vblank_counter_kms() for vblank counts.
-	 *
-	 * In practice this won't execute very often unless on very fast
-	 * machines because the time window for this to happen is very small.
-	 */
-	while (amdgpuCrtc->enabled && --repcnt) {
-		/* GET_DISTANCE_TO_VBLANKSTART returns distance to real vblank
-		 * start in hpos, and to the "fudged earlier" vblank start in
-		 * vpos.
-		 */
-		stat = amdgpu_get_crtc_scanoutpos(adev->ddev, work->crtc_id,
-						  GET_DISTANCE_TO_VBLANKSTART,
-						  &vpos, &hpos, NULL, NULL,
-						  &crtc->hwmode);
-
-		if ((stat & (DRM_SCANOUTPOS_VALID | DRM_SCANOUTPOS_ACCURATE)) !=
-		    (DRM_SCANOUTPOS_VALID | DRM_SCANOUTPOS_ACCURATE) ||
-		    !(vpos >= 0 && hpos <= 0))
-			break;
-
-		/* Sleep at least until estimated real start of hw vblank */
-		min_udelay = (-hpos + 1) * max(vblank->linedur_ns / 1000, 5);
-		if (min_udelay > vblank->framedur_ns / 2000) {
-			/* Don't wait ridiculously long - something is wrong */
-			repcnt = 0;
-			break;
-		}
-		spin_unlock_irqrestore(&crtc->dev->event_lock, flags);
-		usleep_range(min_udelay, 2 * min_udelay);
-		spin_lock_irqsave(&crtc->dev->event_lock, flags);
-	};
-
-	if (!repcnt)
-		DRM_DEBUG_DRIVER("Delay problem on crtc %d: min_udelay %d, "
-				 "framedur %d, linedur %d, stat %d, vpos %d, "
-				 "hpos %d\n", work->crtc_id, min_udelay,
-				 vblank->framedur_ns / 1000,
-				 vblank->linedur_ns / 1000, stat, vpos, hpos);
-
-	/* do the flip (mmio) */
-	adev->mode_info.funcs->page_flip(adev, work->crtc_id, work->base);
-	/* set the flip status */
-	amdgpuCrtc->pflip_status = AMDGPU_FLIP_SUBMITTED;
-=======
 	/* Do the flip (mmio) */
 	adev->mode_info.funcs->page_flip(adev, work->crtc_id, work->base, work->async);
->>>>>>> 286cd8c7
 
 	/* Set the flip status */
 	amdgpu_crtc->pflip_status = AMDGPU_FLIP_SUBMITTED;
