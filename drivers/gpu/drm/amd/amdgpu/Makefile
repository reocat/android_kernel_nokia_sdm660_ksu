#
# Copyright 2017 Advanced Micro Devices, Inc.
#
# Permission is hereby granted, free of charge, to any person obtaining a
# copy of this software and associated documentation files (the "Software"),
# to deal in the Software without restriction, including without limitation
# the rights to use, copy, modify, merge, publish, distribute, sublicense,
# and/or sell copies of the Software, and to permit persons to whom the
# Software is furnished to do so, subject to the following conditions:
#
# The above copyright notice and this permission notice shall be included in
# all copies or substantial portions of the Software.
#
# THE SOFTWARE IS PROVIDED "AS IS", WITHOUT WARRANTY OF ANY KIND, EXPRESS OR
# IMPLIED, INCLUDING BUT NOT LIMITED TO THE WARRANTIES OF MERCHANTABILITY,
# FITNESS FOR A PARTICULAR PURPOSE AND NONINFRINGEMENT.  IN NO EVENT SHALL
# THE COPYRIGHT HOLDER(S) OR AUTHOR(S) BE LIABLE FOR ANY CLAIM, DAMAGES OR
# OTHER LIABILITY, WHETHER IN AN ACTION OF CONTRACT, TORT OR OTHERWISE,
# ARISING FROM, OUT OF OR IN CONNECTION WITH THE SOFTWARE OR THE USE OR
# OTHER DEALINGS IN THE SOFTWARE.
#
#
# Makefile for the drm device driver.  This driver provides support for the
# Direct Rendering Infrastructure (DRI) in XFree86 4.1.0 and higher.

FULL_AMD_PATH=$(src)/..
DISPLAY_FOLDER_NAME=display
FULL_AMD_DISPLAY_PATH = $(FULL_AMD_PATH)/$(DISPLAY_FOLDER_NAME)

ccflags-y := -I$(FULL_AMD_PATH)/include/asic_reg \
	-I$(FULL_AMD_PATH)/include \
	-I$(FULL_AMD_PATH)/amdgpu \
	-I$(FULL_AMD_PATH)/powerplay/inc \
	-I$(FULL_AMD_PATH)/acp/include \
	-I$(FULL_AMD_DISPLAY_PATH) \
	-I$(FULL_AMD_DISPLAY_PATH)/include \
	-I$(FULL_AMD_DISPLAY_PATH)/dc \
	-I$(FULL_AMD_DISPLAY_PATH)/amdgpu_dm

amdgpu-y := amdgpu_drv.o

# add KMS driver
amdgpu-y += amdgpu_device.o amdgpu_kms.o \
	amdgpu_atombios.o atombios_crtc.o amdgpu_connectors.o \
	atom.o amdgpu_fence.o amdgpu_ttm.o amdgpu_object.o amdgpu_gart.o \
	amdgpu_encoders.o amdgpu_display.o amdgpu_i2c.o \
	amdgpu_fb.o amdgpu_gem.o amdgpu_ring.o \
	amdgpu_cs.o amdgpu_bios.o amdgpu_benchmark.o amdgpu_test.o \
	amdgpu_pm.o atombios_dp.o amdgpu_afmt.o amdgpu_trace_points.o \
	atombios_encoders.o amdgpu_sa.o atombios_i2c.o \
	amdgpu_prime.o amdgpu_vm.o amdgpu_ib.o amdgpu_pll.o \
	amdgpu_ucode.o amdgpu_bo_list.o amdgpu_ctx.o amdgpu_sync.o \
	amdgpu_gtt_mgr.o amdgpu_vram_mgr.o amdgpu_virt.o amdgpu_atomfirmware.o \
	amdgpu_queue_mgr.o amdgpu_vf_error.o amdgpu_sched.o amdgpu_debugfs.o \
	amdgpu_ids.o

# add asic specific block
amdgpu-$(CONFIG_DRM_AMDGPU_CIK)+= cik.o cik_ih.o kv_smc.o kv_dpm.o \
<<<<<<< HEAD
	ci_smc.o ci_dpm.o dce_v8_0.o gfx_v7_0.o cik_sdma.o uvd_v4_2.o vce_v2_0.o \
	amdgpu_amdkfd_gfx_v7.o
=======
	ci_smc.o ci_dpm.o dce_v8_0.o gfx_v7_0.o cik_sdma.o uvd_v4_2.o vce_v2_0.o

amdgpu-$(CONFIG_DRM_AMDGPU_SI)+= si.o gmc_v6_0.o gfx_v6_0.o si_ih.o si_dma.o dce_v6_0.o si_dpm.o si_smc.o
>>>>>>> 286cd8c7

amdgpu-y += \
	vi.o mxgpu_vi.o nbio_v6_1.o soc15.o emu_soc.o mxgpu_ai.o nbio_v7_0.o vega10_reg_init.o \
	vega20_reg_init.o

# add DF block
amdgpu-y += \
	df_v1_7.o \
	df_v3_6.o

# add GMC block
amdgpu-y += \
	gmc_v7_0.o \
<<<<<<< HEAD
	gmc_v8_0.o
=======
	gmc_v8_0.o \
	gfxhub_v1_0.o mmhub_v1_0.o gmc_v9_0.o
>>>>>>> 286cd8c7

# add IH block
amdgpu-y += \
	amdgpu_irq.o \
	amdgpu_ih.o \
	iceland_ih.o \
	tonga_ih.o \
	cz_ih.o \
	vega10_ih.o

# add PSP block
amdgpu-y += \
	amdgpu_psp.o \
	psp_v3_1.o \
	psp_v10_0.o

# add SMC block
amdgpu-y += \
	amdgpu_dpm.o

# add DCE block
amdgpu-y += \
	dce_v10_0.o \
	dce_v11_0.o \
	dce_virtual.o

# add GFX block
amdgpu-y += \
	amdgpu_gfx.o \
	gfx_v8_0.o \
	gfx_v9_0.o

# add async DMA block
amdgpu-y += \
	sdma_v2_4.o \
	sdma_v3_0.o \
	sdma_v4_0.o

# add UVD block
amdgpu-y += \
	amdgpu_uvd.o \
	uvd_v5_0.o \
	uvd_v6_0.o \
	uvd_v7_0.o

# add VCE block
amdgpu-y += \
	amdgpu_vce.o \
	vce_v3_0.o \
	vce_v4_0.o

# add VCN block
amdgpu-y += \
	amdgpu_vcn.o \
	vcn_v1_0.o

# add amdkfd interfaces
amdgpu-y += amdgpu_amdkfd.o

ifneq ($(CONFIG_HSA_AMD),)
amdgpu-y += \
	 amdgpu_amdkfd_fence.o \
	 amdgpu_amdkfd_gpuvm.o \
	 amdgpu_amdkfd_gfx_v8.o \
	 amdgpu_amdkfd_gfx_v9.o

ifneq ($(CONFIG_DRM_AMDGPU_CIK),)
amdgpu-y += amdgpu_amdkfd_gfx_v7.o
endif

endif

# add cgs
amdgpu-y += amdgpu_cgs.o

# GPU scheduler
amdgpu-y += amdgpu_job.o

# ACP componet
ifneq ($(CONFIG_DRM_AMD_ACP),)
amdgpu-y += amdgpu_acp.o

AMDACPPATH := ../acp
include $(FULL_AMD_PATH)/acp/Makefile

amdgpu-y += $(AMD_ACP_FILES)
endif

amdgpu-$(CONFIG_COMPAT) += amdgpu_ioc32.o
amdgpu-$(CONFIG_VGA_SWITCHEROO) += amdgpu_atpx_handler.o
amdgpu-$(CONFIG_ACPI) += amdgpu_acpi.o
amdgpu-$(CONFIG_MMU_NOTIFIER) += amdgpu_mn.o

include $(FULL_AMD_PATH)/powerplay/Makefile

amdgpu-y += $(AMD_POWERPLAY_FILES)

ifneq ($(CONFIG_DRM_AMD_DC),)

RELATIVE_AMD_DISPLAY_PATH = ../$(DISPLAY_FOLDER_NAME)
include $(FULL_AMD_DISPLAY_PATH)/Makefile

amdgpu-y += $(AMD_DISPLAY_FILES)

endif

obj-$(CONFIG_DRM_AMDGPU)+= amdgpu.o<|MERGE_RESOLUTION|>--- conflicted
+++ resolved
@@ -56,14 +56,9 @@
 
 # add asic specific block
 amdgpu-$(CONFIG_DRM_AMDGPU_CIK)+= cik.o cik_ih.o kv_smc.o kv_dpm.o \
-<<<<<<< HEAD
-	ci_smc.o ci_dpm.o dce_v8_0.o gfx_v7_0.o cik_sdma.o uvd_v4_2.o vce_v2_0.o \
-	amdgpu_amdkfd_gfx_v7.o
-=======
 	ci_smc.o ci_dpm.o dce_v8_0.o gfx_v7_0.o cik_sdma.o uvd_v4_2.o vce_v2_0.o
 
 amdgpu-$(CONFIG_DRM_AMDGPU_SI)+= si.o gmc_v6_0.o gfx_v6_0.o si_ih.o si_dma.o dce_v6_0.o si_dpm.o si_smc.o
->>>>>>> 286cd8c7
 
 amdgpu-y += \
 	vi.o mxgpu_vi.o nbio_v6_1.o soc15.o emu_soc.o mxgpu_ai.o nbio_v7_0.o vega10_reg_init.o \
@@ -77,12 +72,8 @@
 # add GMC block
 amdgpu-y += \
 	gmc_v7_0.o \
-<<<<<<< HEAD
-	gmc_v8_0.o
-=======
 	gmc_v8_0.o \
 	gfxhub_v1_0.o mmhub_v1_0.o gmc_v9_0.o
->>>>>>> 286cd8c7
 
 # add IH block
 amdgpu-y += \
