/*
 * Copyright 2000 ATI Technologies Inc., Markham, Ontario, and
 *                VA Linux Systems Inc., Fremont, California.
 * Copyright 2008 Red Hat Inc.
 *
 * Permission is hereby granted, free of charge, to any person obtaining a
 * copy of this software and associated documentation files (the "Software"),
 * to deal in the Software without restriction, including without limitation
 * the rights to use, copy, modify, merge, publish, distribute, sublicense,
 * and/or sell copies of the Software, and to permit persons to whom the
 * Software is furnished to do so, subject to the following conditions:
 *
 * The above copyright notice and this permission notice shall be included in
 * all copies or substantial portions of the Software.
 *
 * THE SOFTWARE IS PROVIDED "AS IS", WITHOUT WARRANTY OF ANY KIND, EXPRESS OR
 * IMPLIED, INCLUDING BUT NOT LIMITED TO THE WARRANTIES OF MERCHANTABILITY,
 * FITNESS FOR A PARTICULAR PURPOSE AND NONINFRINGEMENT.  IN NO EVENT SHALL
 * THE COPYRIGHT HOLDER(S) OR AUTHOR(S) BE LIABLE FOR ANY CLAIM, DAMAGES OR
 * OTHER LIABILITY, WHETHER IN AN ACTION OF CONTRACT, TORT OR OTHERWISE,
 * ARISING FROM, OUT OF OR IN CONNECTION WITH THE SOFTWARE OR THE USE OR
 * OTHER DEALINGS IN THE SOFTWARE.
 *
 * Original Authors:
 *   Kevin E. Martin, Rickard E. Faith, Alan Hourihane
 *
 * Kernel port Author: Dave Airlie
 */

#ifndef AMDGPU_MODE_H
#define AMDGPU_MODE_H

#include <drm/drm_crtc.h>
#include <drm/drm_edid.h>
#include <drm/drm_encoder.h>
#include <drm/drm_dp_helper.h>
#include <drm/drm_fixed.h>
#include <drm/drm_crtc_helper.h>
#include <drm/drm_fb_helper.h>
#include <drm/drm_plane_helper.h>
#include <drm/drm_fb_helper.h>
#include <linux/i2c.h>
#include <linux/i2c-algo-bit.h>
#include <linux/hrtimer.h>
#include "amdgpu_irq.h"

#include <drm/drm_dp_mst_helper.h>
#include "modules/inc/mod_freesync.h"

struct amdgpu_bo;
struct amdgpu_device;
struct amdgpu_encoder;
struct amdgpu_router;
struct amdgpu_hpd;

#define to_amdgpu_crtc(x) container_of(x, struct amdgpu_crtc, base)
#define to_amdgpu_connector(x) container_of(x, struct amdgpu_connector, base)
#define to_amdgpu_encoder(x) container_of(x, struct amdgpu_encoder, base)
#define to_amdgpu_framebuffer(x) container_of(x, struct amdgpu_framebuffer, base)
#define to_amdgpu_plane(x)	container_of(x, struct amdgpu_plane, base)

#define to_dm_plane_state(x)	container_of(x, struct dm_plane_state, base);

#define AMDGPU_MAX_HPD_PINS 6
#define AMDGPU_MAX_CRTCS 6
<<<<<<< HEAD
=======
#define AMDGPU_MAX_PLANES 6
>>>>>>> 286cd8c7
#define AMDGPU_MAX_AFMT_BLOCKS 9

enum amdgpu_rmx_type {
	RMX_OFF,
	RMX_FULL,
	RMX_CENTER,
	RMX_ASPECT
};

enum amdgpu_underscan_type {
	UNDERSCAN_OFF,
	UNDERSCAN_ON,
	UNDERSCAN_AUTO,
};

#define AMDGPU_HPD_CONNECT_INT_DELAY_IN_MS 50
#define AMDGPU_HPD_DISCONNECT_INT_DELAY_IN_MS 10

enum amdgpu_hpd_id {
	AMDGPU_HPD_1 = 0,
	AMDGPU_HPD_2,
	AMDGPU_HPD_3,
	AMDGPU_HPD_4,
	AMDGPU_HPD_5,
	AMDGPU_HPD_6,
	AMDGPU_HPD_NONE = 0xff,
};

enum amdgpu_crtc_irq {
	AMDGPU_CRTC_IRQ_VBLANK1 = 0,
	AMDGPU_CRTC_IRQ_VBLANK2,
	AMDGPU_CRTC_IRQ_VBLANK3,
	AMDGPU_CRTC_IRQ_VBLANK4,
	AMDGPU_CRTC_IRQ_VBLANK5,
	AMDGPU_CRTC_IRQ_VBLANK6,
	AMDGPU_CRTC_IRQ_VLINE1,
	AMDGPU_CRTC_IRQ_VLINE2,
	AMDGPU_CRTC_IRQ_VLINE3,
	AMDGPU_CRTC_IRQ_VLINE4,
	AMDGPU_CRTC_IRQ_VLINE5,
	AMDGPU_CRTC_IRQ_VLINE6,
	AMDGPU_CRTC_IRQ_NONE = 0xff
};

enum amdgpu_pageflip_irq {
	AMDGPU_PAGEFLIP_IRQ_D1 = 0,
	AMDGPU_PAGEFLIP_IRQ_D2,
	AMDGPU_PAGEFLIP_IRQ_D3,
	AMDGPU_PAGEFLIP_IRQ_D4,
	AMDGPU_PAGEFLIP_IRQ_D5,
	AMDGPU_PAGEFLIP_IRQ_D6,
	AMDGPU_PAGEFLIP_IRQ_NONE = 0xff
};

enum amdgpu_flip_status {
	AMDGPU_FLIP_NONE,
	AMDGPU_FLIP_PENDING,
	AMDGPU_FLIP_SUBMITTED
};

#define AMDGPU_MAX_I2C_BUS 16

/* amdgpu gpio-based i2c
 * 1. "mask" reg and bits
 *    grabs the gpio pins for software use
 *    0=not held  1=held
 * 2. "a" reg and bits
 *    output pin value
 *    0=low 1=high
 * 3. "en" reg and bits
 *    sets the pin direction
 *    0=input 1=output
 * 4. "y" reg and bits
 *    input pin value
 *    0=low 1=high
 */
struct amdgpu_i2c_bus_rec {
	bool valid;
	/* id used by atom */
	uint8_t i2c_id;
	/* id used by atom */
	enum amdgpu_hpd_id hpd;
	/* can be used with hw i2c engine */
	bool hw_capable;
	/* uses multi-media i2c engine */
	bool mm_i2c;
	/* regs and bits */
	uint32_t mask_clk_reg;
	uint32_t mask_data_reg;
	uint32_t a_clk_reg;
	uint32_t a_data_reg;
	uint32_t en_clk_reg;
	uint32_t en_data_reg;
	uint32_t y_clk_reg;
	uint32_t y_data_reg;
	uint32_t mask_clk_mask;
	uint32_t mask_data_mask;
	uint32_t a_clk_mask;
	uint32_t a_data_mask;
	uint32_t en_clk_mask;
	uint32_t en_data_mask;
	uint32_t y_clk_mask;
	uint32_t y_data_mask;
};

#define AMDGPU_MAX_BIOS_CONNECTOR 16

/* pll flags */
#define AMDGPU_PLL_USE_BIOS_DIVS        (1 << 0)
#define AMDGPU_PLL_NO_ODD_POST_DIV      (1 << 1)
#define AMDGPU_PLL_USE_REF_DIV          (1 << 2)
#define AMDGPU_PLL_LEGACY               (1 << 3)
#define AMDGPU_PLL_PREFER_LOW_REF_DIV   (1 << 4)
#define AMDGPU_PLL_PREFER_HIGH_REF_DIV  (1 << 5)
#define AMDGPU_PLL_PREFER_LOW_FB_DIV    (1 << 6)
#define AMDGPU_PLL_PREFER_HIGH_FB_DIV   (1 << 7)
#define AMDGPU_PLL_PREFER_LOW_POST_DIV  (1 << 8)
#define AMDGPU_PLL_PREFER_HIGH_POST_DIV (1 << 9)
#define AMDGPU_PLL_USE_FRAC_FB_DIV      (1 << 10)
#define AMDGPU_PLL_PREFER_CLOSEST_LOWER (1 << 11)
#define AMDGPU_PLL_USE_POST_DIV         (1 << 12)
#define AMDGPU_PLL_IS_LCD               (1 << 13)
#define AMDGPU_PLL_PREFER_MINM_OVER_MAXP (1 << 14)

struct amdgpu_pll {
	/* reference frequency */
	uint32_t reference_freq;

	/* fixed dividers */
	uint32_t reference_div;
	uint32_t post_div;

	/* pll in/out limits */
	uint32_t pll_in_min;
	uint32_t pll_in_max;
	uint32_t pll_out_min;
	uint32_t pll_out_max;
	uint32_t lcd_pll_out_min;
	uint32_t lcd_pll_out_max;
	uint32_t best_vco;

	/* divider limits */
	uint32_t min_ref_div;
	uint32_t max_ref_div;
	uint32_t min_post_div;
	uint32_t max_post_div;
	uint32_t min_feedback_div;
	uint32_t max_feedback_div;
	uint32_t min_frac_feedback_div;
	uint32_t max_frac_feedback_div;

	/* flags for the current clock */
	uint32_t flags;

	/* pll id */
	uint32_t id;
};

struct amdgpu_i2c_chan {
	struct i2c_adapter adapter;
	struct drm_device *dev;
	struct i2c_algo_bit_data bit;
	struct amdgpu_i2c_bus_rec rec;
	struct drm_dp_aux aux;
	bool has_aux;
	struct mutex mutex;
};

struct amdgpu_fbdev;

struct amdgpu_afmt {
	bool enabled;
	int offset;
	bool last_buffer_filled_status;
	int id;
	struct amdgpu_audio_pin *pin;
};

/*
 * Audio
 */
struct amdgpu_audio_pin {
	int			channels;
	int			rate;
	int			bits_per_sample;
	u8			status_bits;
	u8			category_code;
	u32			offset;
	bool			connected;
	u32			id;
};

struct amdgpu_audio {
	bool enabled;
	struct amdgpu_audio_pin pin[AMDGPU_MAX_AFMT_BLOCKS];
	int num_pins;
};

struct amdgpu_display_funcs {
	/* display watermarks */
	void (*bandwidth_update)(struct amdgpu_device *adev);
	/* get frame count */
	u32 (*vblank_get_counter)(struct amdgpu_device *adev, int crtc);
	/* set backlight level */
	void (*backlight_set_level)(struct amdgpu_encoder *amdgpu_encoder,
				    u8 level);
	/* get backlight level */
	u8 (*backlight_get_level)(struct amdgpu_encoder *amdgpu_encoder);
	/* hotplug detect */
	bool (*hpd_sense)(struct amdgpu_device *adev, enum amdgpu_hpd_id hpd);
	void (*hpd_set_polarity)(struct amdgpu_device *adev,
				 enum amdgpu_hpd_id hpd);
	u32 (*hpd_get_gpio_reg)(struct amdgpu_device *adev);
	/* pageflipping */
	void (*page_flip)(struct amdgpu_device *adev,
			  int crtc_id, u64 crtc_base, bool async);
	int (*page_flip_get_scanoutpos)(struct amdgpu_device *adev, int crtc,
					u32 *vbl, u32 *position);
	/* display topology setup */
	void (*add_encoder)(struct amdgpu_device *adev,
			    uint32_t encoder_enum,
			    uint32_t supported_device,
			    u16 caps);
	void (*add_connector)(struct amdgpu_device *adev,
			      uint32_t connector_id,
			      uint32_t supported_device,
			      int connector_type,
			      struct amdgpu_i2c_bus_rec *i2c_bus,
			      uint16_t connector_object_id,
			      struct amdgpu_hpd *hpd,
			      struct amdgpu_router *router);
	/* it is used to enter or exit into free sync mode */
	int (*notify_freesync)(struct drm_device *dev, void *data,
			       struct drm_file *filp);
	/* it is used to allow enablement of freesync mode */
	int (*set_freesync_property)(struct drm_connector *connector,
				     struct drm_property *property,
				     uint64_t val);


};

struct amdgpu_framebuffer {
	struct drm_framebuffer base;

	/* caching for later use */
	uint64_t address;
};

struct amdgpu_fbdev {
	struct drm_fb_helper helper;
	struct amdgpu_framebuffer rfb;
	struct list_head fbdev_list;
	struct amdgpu_device *adev;
};

struct amdgpu_mode_info {
	struct atom_context *atom_context;
	struct card_info *atom_card_info;
	bool mode_config_initialized;
	struct amdgpu_crtc *crtcs[AMDGPU_MAX_CRTCS];
<<<<<<< HEAD
=======
	struct amdgpu_plane *planes[AMDGPU_MAX_PLANES];
>>>>>>> 286cd8c7
	struct amdgpu_afmt *afmt[AMDGPU_MAX_AFMT_BLOCKS];
	/* DVI-I properties */
	struct drm_property *coherent_mode_property;
	/* DAC enable load detect */
	struct drm_property *load_detect_property;
	/* underscan */
	struct drm_property *underscan_property;
	struct drm_property *underscan_hborder_property;
	struct drm_property *underscan_vborder_property;
	/* audio */
	struct drm_property *audio_property;
	/* FMT dithering */
	struct drm_property *dither_property;
	/* maximum number of bits per channel for monitor color */
	struct drm_property *max_bpc_property;
	/* hardcoded DFP edid from BIOS */
	struct edid *bios_hardcoded_edid;
	int bios_hardcoded_edid_size;

	/* pointer to fbdev info structure */
	struct amdgpu_fbdev *rfbdev;
	/* firmware flags */
	u16 firmware_flags;
	/* pointer to backlight encoder */
	struct amdgpu_encoder *bl_encoder;
	u8 bl_level; /* saved backlight level */
	struct amdgpu_audio	audio; /* audio stuff */
	int			num_crtc; /* number of crtcs */
	int			num_hpd; /* number of hpd pins */
	int			num_dig; /* number of dig blocks */
	int			disp_priority;
	const struct amdgpu_display_funcs *funcs;
	const enum drm_plane_type *plane_type;
};

#define AMDGPU_MAX_BL_LEVEL 0xFF

#if defined(CONFIG_BACKLIGHT_CLASS_DEVICE) || defined(CONFIG_BACKLIGHT_CLASS_DEVICE_MODULE)

struct amdgpu_backlight_privdata {
	struct amdgpu_encoder *encoder;
	uint8_t negative;
};

#endif

struct amdgpu_atom_ss {
	uint16_t percentage;
	uint16_t percentage_divider;
	uint8_t type;
	uint16_t step;
	uint8_t delay;
	uint8_t range;
	uint8_t refdiv;
	/* asic_ss */
	uint16_t rate;
	uint16_t amount;
};

struct amdgpu_crtc {
	struct drm_crtc base;
	int crtc_id;
	bool enabled;
	bool can_tile;
	uint32_t crtc_offset;
	struct drm_gem_object *cursor_bo;
	uint64_t cursor_addr;
	int cursor_x;
	int cursor_y;
	int cursor_hot_x;
	int cursor_hot_y;
	int cursor_width;
	int cursor_height;
	int max_cursor_width;
	int max_cursor_height;
	enum amdgpu_rmx_type rmx_type;
	u8 h_border;
	u8 v_border;
	fixed20_12 vsc;
	fixed20_12 hsc;
	struct drm_display_mode native_mode;
	u32 pll_id;
	/* page flipping */
	struct amdgpu_flip_work *pflip_works;
	enum amdgpu_flip_status pflip_status;
	int deferred_flip_completion;
	/* pll sharing */
	struct amdgpu_atom_ss ss;
	bool ss_enabled;
	u32 adjusted_clock;
	int bpc;
	u32 pll_reference_div;
	u32 pll_post_div;
	u32 pll_flags;
	struct drm_encoder *encoder;
	struct drm_connector *connector;
	/* for dpm */
	u32 line_time;
	u32 wm_low;
	u32 wm_high;
	u32 lb_vblank_lead_lines;
	struct drm_display_mode hw_mode;
	/* for virtual dce */
	struct hrtimer vblank_timer;
	enum amdgpu_interrupt_state vsync_timer_enabled;

	int otg_inst;
	struct drm_pending_vblank_event *event;
};

struct amdgpu_plane {
	struct drm_plane base;
	enum drm_plane_type plane_type;
};

struct amdgpu_encoder_atom_dig {
	bool linkb;
	/* atom dig */
	bool coherent_mode;
	int dig_encoder; /* -1 disabled, 0 DIGA, 1 DIGB, etc. */
	/* atom lvds/edp */
	uint32_t lcd_misc;
	uint16_t panel_pwr_delay;
	uint32_t lcd_ss_id;
	/* panel mode */
	struct drm_display_mode native_mode;
	struct backlight_device *bl_dev;
	int dpms_mode;
	uint8_t backlight_level;
	int panel_mode;
	struct amdgpu_afmt *afmt;
};

struct amdgpu_encoder {
	struct drm_encoder base;
	uint32_t encoder_enum;
	uint32_t encoder_id;
	uint32_t devices;
	uint32_t active_device;
	uint32_t flags;
	uint32_t pixel_clock;
	enum amdgpu_rmx_type rmx_type;
	enum amdgpu_underscan_type underscan_type;
	uint32_t underscan_hborder;
	uint32_t underscan_vborder;
	struct drm_display_mode native_mode;
	void *enc_priv;
	int audio_polling_active;
	bool is_ext_encoder;
	u16 caps;
};

struct amdgpu_connector_atom_dig {
	/* displayport */
	u8 dpcd[DP_RECEIVER_CAP_SIZE];
	u8 dp_sink_type;
	int dp_clock;
	int dp_lane_count;
	bool edp_on;
};

struct amdgpu_gpio_rec {
	bool valid;
	u8 id;
	u32 reg;
	u32 mask;
	u32 shift;
};

struct amdgpu_hpd {
	enum amdgpu_hpd_id hpd;
	u8 plugged_state;
	struct amdgpu_gpio_rec gpio;
};

struct amdgpu_router {
	u32 router_id;
	struct amdgpu_i2c_bus_rec i2c_info;
	u8 i2c_addr;
	/* i2c mux */
	bool ddc_valid;
	u8 ddc_mux_type;
	u8 ddc_mux_control_pin;
	u8 ddc_mux_state;
	/* clock/data mux */
	bool cd_valid;
	u8 cd_mux_type;
	u8 cd_mux_control_pin;
	u8 cd_mux_state;
};

enum amdgpu_connector_audio {
	AMDGPU_AUDIO_DISABLE = 0,
	AMDGPU_AUDIO_ENABLE = 1,
	AMDGPU_AUDIO_AUTO = 2
};

enum amdgpu_connector_dither {
	AMDGPU_FMT_DITHER_DISABLE = 0,
	AMDGPU_FMT_DITHER_ENABLE = 1,
};

struct amdgpu_dm_dp_aux {
	struct drm_dp_aux aux;
	struct ddc_service *ddc_service;
};

struct amdgpu_i2c_adapter {
	struct i2c_adapter base;

	struct ddc_service *ddc_service;
};

#define TO_DM_AUX(x) container_of((x), struct amdgpu_dm_dp_aux, aux)

struct amdgpu_connector {
	struct drm_connector base;
	uint32_t connector_id;
	uint32_t devices;
	struct amdgpu_i2c_chan *ddc_bus;
	/* some systems have an hdmi and vga port with a shared ddc line */
	bool shared_ddc;
	bool use_digital;
	/* we need to mind the EDID between detect
	   and get modes due to analog/digital/tvencoder */
	struct edid *edid;
	void *con_priv;
	bool dac_load_detect;
	bool detected_by_load; /* if the connection status was determined by load */
	uint16_t connector_object_id;
	struct amdgpu_hpd hpd;
	struct amdgpu_router router;
	struct amdgpu_i2c_chan *router_bus;
	enum amdgpu_connector_audio audio;
	enum amdgpu_connector_dither dither;
	unsigned pixelclock_for_modeset;
};

/* TODO: start to use this struct and remove same field from base one */
struct amdgpu_mst_connector {
	struct amdgpu_connector base;

	struct drm_dp_mst_topology_mgr mst_mgr;
	struct amdgpu_dm_dp_aux dm_dp_aux;
	struct drm_dp_mst_port *port;
	struct amdgpu_connector *mst_port;
	bool is_mst_connector;
	struct amdgpu_encoder *mst_encoder;
};

#define ENCODER_MODE_IS_DP(em) (((em) == ATOM_ENCODER_MODE_DP) || \
				((em) == ATOM_ENCODER_MODE_DP_MST))

/* Driver internal use only flags of amdgpu_display_get_crtc_scanoutpos() */
#define DRM_SCANOUTPOS_VALID        (1 << 0)
#define DRM_SCANOUTPOS_IN_VBLANK    (1 << 1)
#define DRM_SCANOUTPOS_ACCURATE     (1 << 2)
#define USE_REAL_VBLANKSTART		(1 << 30)
#define GET_DISTANCE_TO_VBLANKSTART	(1 << 31)

void amdgpu_link_encoder_connector(struct drm_device *dev);

struct drm_connector *
amdgpu_get_connector_for_encoder(struct drm_encoder *encoder);
struct drm_connector *
amdgpu_get_connector_for_encoder_init(struct drm_encoder *encoder);
bool amdgpu_dig_monitor_is_duallink(struct drm_encoder *encoder,
				    u32 pixel_clock);

u16 amdgpu_encoder_get_dp_bridge_encoder_id(struct drm_encoder *encoder);
struct drm_encoder *amdgpu_get_external_encoder(struct drm_encoder *encoder);

bool amdgpu_display_ddc_probe(struct amdgpu_connector *amdgpu_connector,
			      bool use_aux);

void amdgpu_encoder_set_active_device(struct drm_encoder *encoder);

int amdgpu_display_get_crtc_scanoutpos(struct drm_device *dev,
			unsigned int pipe, unsigned int flags, int *vpos,
			int *hpos, ktime_t *stime, ktime_t *etime,
			const struct drm_display_mode *mode);

int amdgpu_display_framebuffer_init(struct drm_device *dev,
				    struct amdgpu_framebuffer *rfb,
				    const struct drm_mode_fb_cmd2 *mode_cmd,
				    struct drm_gem_object *obj);

int amdgpufb_remove(struct drm_device *dev, struct drm_framebuffer *fb);

void amdgpu_enc_destroy(struct drm_encoder *encoder);
void amdgpu_copy_fb(struct drm_device *dev, struct drm_gem_object *dst_obj);
bool amdgpu_display_crtc_scaling_mode_fixup(struct drm_crtc *crtc,
				const struct drm_display_mode *mode,
				struct drm_display_mode *adjusted_mode);
void amdgpu_panel_mode_fixup(struct drm_encoder *encoder,
			     struct drm_display_mode *adjusted_mode);
int amdgpu_display_crtc_idx_to_irq_type(struct amdgpu_device *adev, int crtc);

/* fbdev layer */
int amdgpu_fbdev_init(struct amdgpu_device *adev);
void amdgpu_fbdev_fini(struct amdgpu_device *adev);
void amdgpu_fbdev_set_suspend(struct amdgpu_device *adev, int state);
int amdgpu_fbdev_total_size(struct amdgpu_device *adev);
bool amdgpu_fbdev_robj_is_fb(struct amdgpu_device *adev, struct amdgpu_bo *robj);

int amdgpu_align_pitch(struct amdgpu_device *adev, int width, int bpp, bool tiled);

/* amdgpu_display.c */
void amdgpu_display_print_display_setup(struct drm_device *dev);
int amdgpu_display_modeset_create_props(struct amdgpu_device *adev);
int amdgpu_display_crtc_set_config(struct drm_mode_set *set,
				   struct drm_modeset_acquire_ctx *ctx);
int amdgpu_display_crtc_page_flip_target(struct drm_crtc *crtc,
				struct drm_framebuffer *fb,
				struct drm_pending_vblank_event *event,
				uint32_t page_flip_flags, uint32_t target,
				struct drm_modeset_acquire_ctx *ctx);
extern const struct drm_mode_config_funcs amdgpu_mode_funcs;

#endif<|MERGE_RESOLUTION|>--- conflicted
+++ resolved
@@ -63,10 +63,7 @@
 
 #define AMDGPU_MAX_HPD_PINS 6
 #define AMDGPU_MAX_CRTCS 6
-<<<<<<< HEAD
-=======
 #define AMDGPU_MAX_PLANES 6
->>>>>>> 286cd8c7
 #define AMDGPU_MAX_AFMT_BLOCKS 9
 
 enum amdgpu_rmx_type {
@@ -328,10 +325,7 @@
 	struct card_info *atom_card_info;
 	bool mode_config_initialized;
 	struct amdgpu_crtc *crtcs[AMDGPU_MAX_CRTCS];
-<<<<<<< HEAD
-=======
 	struct amdgpu_plane *planes[AMDGPU_MAX_PLANES];
->>>>>>> 286cd8c7
 	struct amdgpu_afmt *afmt[AMDGPU_MAX_AFMT_BLOCKS];
 	/* DVI-I properties */
 	struct drm_property *coherent_mode_property;
