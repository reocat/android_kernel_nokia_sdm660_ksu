--- conflicted
+++ resolved
@@ -1899,82 +1899,6 @@
 	u32 tmp;
 	int i;
 
-<<<<<<< HEAD
-	switch (adev->asic_type) {
-	case CHIP_BONAIRE:
-		adev->gfx.config.max_shader_engines = 2;
-		adev->gfx.config.max_tile_pipes = 4;
-		adev->gfx.config.max_cu_per_sh = 7;
-		adev->gfx.config.max_sh_per_se = 1;
-		adev->gfx.config.max_backends_per_se = 2;
-		adev->gfx.config.max_texture_channel_caches = 4;
-		adev->gfx.config.max_gprs = 256;
-		adev->gfx.config.max_gs_threads = 32;
-		adev->gfx.config.max_hw_contexts = 8;
-
-		adev->gfx.config.sc_prim_fifo_size_frontend = 0x20;
-		adev->gfx.config.sc_prim_fifo_size_backend = 0x100;
-		adev->gfx.config.sc_hiz_tile_fifo_size = 0x30;
-		adev->gfx.config.sc_earlyz_tile_fifo_size = 0x130;
-		gb_addr_config = BONAIRE_GB_ADDR_CONFIG_GOLDEN;
-		break;
-	case CHIP_HAWAII:
-		adev->gfx.config.max_shader_engines = 4;
-		adev->gfx.config.max_tile_pipes = 16;
-		adev->gfx.config.max_cu_per_sh = 11;
-		adev->gfx.config.max_sh_per_se = 1;
-		adev->gfx.config.max_backends_per_se = 4;
-		adev->gfx.config.max_texture_channel_caches = 16;
-		adev->gfx.config.max_gprs = 256;
-		adev->gfx.config.max_gs_threads = 32;
-		adev->gfx.config.max_hw_contexts = 8;
-
-		adev->gfx.config.sc_prim_fifo_size_frontend = 0x20;
-		adev->gfx.config.sc_prim_fifo_size_backend = 0x100;
-		adev->gfx.config.sc_hiz_tile_fifo_size = 0x30;
-		adev->gfx.config.sc_earlyz_tile_fifo_size = 0x130;
-		gb_addr_config = HAWAII_GB_ADDR_CONFIG_GOLDEN;
-		break;
-	case CHIP_KAVERI:
-		adev->gfx.config.max_shader_engines = 1;
-		adev->gfx.config.max_tile_pipes = 4;
-		adev->gfx.config.max_cu_per_sh = 8;
-		adev->gfx.config.max_backends_per_se = 2;
-		adev->gfx.config.max_sh_per_se = 1;
-		adev->gfx.config.max_texture_channel_caches = 4;
-		adev->gfx.config.max_gprs = 256;
-		adev->gfx.config.max_gs_threads = 16;
-		adev->gfx.config.max_hw_contexts = 8;
-
-		adev->gfx.config.sc_prim_fifo_size_frontend = 0x20;
-		adev->gfx.config.sc_prim_fifo_size_backend = 0x100;
-		adev->gfx.config.sc_hiz_tile_fifo_size = 0x30;
-		adev->gfx.config.sc_earlyz_tile_fifo_size = 0x130;
-		gb_addr_config = BONAIRE_GB_ADDR_CONFIG_GOLDEN;
-		break;
-	case CHIP_KABINI:
-	case CHIP_MULLINS:
-	default:
-		adev->gfx.config.max_shader_engines = 1;
-		adev->gfx.config.max_tile_pipes = 2;
-		adev->gfx.config.max_cu_per_sh = 2;
-		adev->gfx.config.max_sh_per_se = 1;
-		adev->gfx.config.max_backends_per_se = 1;
-		adev->gfx.config.max_texture_channel_caches = 2;
-		adev->gfx.config.max_gprs = 256;
-		adev->gfx.config.max_gs_threads = 16;
-		adev->gfx.config.max_hw_contexts = 8;
-
-		adev->gfx.config.sc_prim_fifo_size_frontend = 0x20;
-		adev->gfx.config.sc_prim_fifo_size_backend = 0x100;
-		adev->gfx.config.sc_hiz_tile_fifo_size = 0x30;
-		adev->gfx.config.sc_earlyz_tile_fifo_size = 0x130;
-		gb_addr_config = BONAIRE_GB_ADDR_CONFIG_GOLDEN;
-		break;
-	}
-
-=======
->>>>>>> 286cd8c7
 	WREG32(mmGRBM_CNTL, (0xff << GRBM_CNTL__READ_TIMEOUT__SHIFT));
 
 	WREG32(mmGB_ADDR_CONFIG, adev->gfx.config.gb_addr_config);
@@ -3297,31 +3221,7 @@
 static void gfx_v7_0_ring_emit_vm_flush(struct amdgpu_ring *ring,
 					unsigned vmid, uint64_t pd_addr)
 {
-<<<<<<< HEAD
-	int usepfp = (ring->type == AMDGPU_RING_TYPE_GFX);
-	uint32_t seq = ring->fence_drv.sync_seq[ring->idx];
-	uint64_t addr = ring->fence_drv.gpu_addr;
-
-	amdgpu_ring_write(ring, PACKET3(PACKET3_WAIT_REG_MEM, 5));
-	amdgpu_ring_write(ring, (WAIT_REG_MEM_MEM_SPACE(1) | /* memory */
-				 WAIT_REG_MEM_FUNCTION(3) | /* equal */
-				 WAIT_REG_MEM_ENGINE(usepfp)));   /* pfp or me */
-	amdgpu_ring_write(ring, addr & 0xfffffffc);
-	amdgpu_ring_write(ring, upper_32_bits(addr) & 0xffffffff);
-	amdgpu_ring_write(ring, seq);
-	amdgpu_ring_write(ring, 0xffffffff);
-	amdgpu_ring_write(ring, 4); /* poll interval */
-
-	if (usepfp) {
-		/* synce CE with ME to prevent CE fetch CEIB before context switch done */
-		amdgpu_ring_write(ring, PACKET3(PACKET3_SWITCH_BUFFER, 0));
-		amdgpu_ring_write(ring, 0);
-		amdgpu_ring_write(ring, PACKET3(PACKET3_SWITCH_BUFFER, 0));
-		amdgpu_ring_write(ring, 0);
-	}
-=======
 	int usepfp = (ring->funcs->type == AMDGPU_RING_TYPE_GFX);
->>>>>>> 286cd8c7
 
 	amdgpu_gmc_emit_flush_gpu_tlb(ring, vmid, pd_addr);
 
