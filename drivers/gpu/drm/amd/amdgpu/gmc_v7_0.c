--- conflicted
+++ resolved
@@ -50,57 +50,11 @@
 static void gmc_v7_0_set_irq_funcs(struct amdgpu_device *adev);
 static int gmc_v7_0_wait_for_idle(void *handle);
 
-<<<<<<< HEAD
-MODULE_FIRMWARE("radeon/bonaire_mc.bin");
-MODULE_FIRMWARE("radeon/hawaii_mc.bin");
-MODULE_FIRMWARE("amdgpu/topaz_mc.bin");
-
-static const u32 golden_settings_iceland_a11[] =
-{
-	mmVM_PRT_APERTURE0_LOW_ADDR, 0x0fffffff, 0x0fffffff,
-	mmVM_PRT_APERTURE1_LOW_ADDR, 0x0fffffff, 0x0fffffff,
-	mmVM_PRT_APERTURE2_LOW_ADDR, 0x0fffffff, 0x0fffffff,
-	mmVM_PRT_APERTURE3_LOW_ADDR, 0x0fffffff, 0x0fffffff
-};
-
-static const u32 iceland_mgcg_cgcg_init[] =
-{
-	mmMC_MEM_POWER_LS, 0xffffffff, 0x00000104
-};
-
-static void gmc_v7_0_init_golden_registers(struct amdgpu_device *adev)
-{
-	switch (adev->asic_type) {
-	case CHIP_TOPAZ:
-		amdgpu_program_register_sequence(adev,
-						 iceland_mgcg_cgcg_init,
-						 (const u32)ARRAY_SIZE(iceland_mgcg_cgcg_init));
-		amdgpu_program_register_sequence(adev,
-						 golden_settings_iceland_a11,
-						 (const u32)ARRAY_SIZE(golden_settings_iceland_a11));
-		break;
-	default:
-		break;
-	}
-}
-
-/**
- * gmc7_mc_wait_for_idle - wait for MC idle callback.
- *
- * @adev: amdgpu_device pointer
- *
- * Wait for the MC (memory controller) to be idle.
- * (evergreen+).
- * Returns 0 if the MC is idle, -1 if not.
- */
-int gmc_v7_0_mc_wait_for_idle(struct amdgpu_device *adev)
-=======
 MODULE_FIRMWARE("amdgpu/bonaire_mc.bin");
 MODULE_FIRMWARE("amdgpu/hawaii_mc.bin");
 MODULE_FIRMWARE("amdgpu/topaz_mc.bin");
 
 static const u32 golden_settings_iceland_a11[] =
->>>>>>> 286cd8c7
 {
 	mmVM_PRT_APERTURE0_LOW_ADDR, 0x0fffffff, 0x0fffffff,
 	mmVM_PRT_APERTURE1_LOW_ADDR, 0x0fffffff, 0x0fffffff,
@@ -196,18 +150,9 @@
 	default: BUG();
 	}
 
-<<<<<<< HEAD
-	if (adev->asic_type == CHIP_TOPAZ)
-		snprintf(fw_name, sizeof(fw_name), "amdgpu/%s_mc.bin", chip_name);
-	else
-		snprintf(fw_name, sizeof(fw_name), "radeon/%s_mc.bin", chip_name);
-
-	err = request_firmware(&adev->mc.fw, fw_name, adev->dev);
-=======
 	snprintf(fw_name, sizeof(fw_name), "amdgpu/%s_mc.bin", chip_name);
 
 	err = request_firmware(&adev->gmc.fw, fw_name, adev->dev);
->>>>>>> 286cd8c7
 	if (err)
 		goto out;
 	err = amdgpu_ucode_validate(adev->gmc.fw);
@@ -985,8 +930,6 @@
 	gmc_v7_0_set_gmc_funcs(adev);
 	gmc_v7_0_set_irq_funcs(adev);
 
-<<<<<<< HEAD
-=======
 	adev->gmc.shared_aperture_start = 0x2000000000000000ULL;
 	adev->gmc.shared_aperture_end =
 		adev->gmc.shared_aperture_start + (4ULL << 30) - 1;
@@ -995,7 +938,6 @@
 	adev->gmc.private_aperture_end =
 		adev->gmc.private_aperture_start + (4ULL << 30) - 1;
 
->>>>>>> 286cd8c7
 	return 0;
 }
 
@@ -1044,19 +986,7 @@
 		adev->gmc.vram_type = gmc_v7_0_convert_vram_type(tmp);
 	}
 
-<<<<<<< HEAD
-	if (adev->flags & AMD_IS_APU) {
-		adev->mc.vram_type = AMDGPU_VRAM_TYPE_UNKNOWN;
-	} else {
-		u32 tmp = RREG32(mmMC_SEQ_MISC0);
-		tmp &= MC_SEQ_MISC0__MT__MASK;
-		adev->mc.vram_type = gmc_v7_0_convert_vram_type(tmp);
-	}
-
-	r = amdgpu_irq_add_id(adev, 146, &adev->mc.vm_fault);
-=======
 	r = amdgpu_irq_add_id(adev, AMDGPU_IH_CLIENTID_LEGACY, VISLANDS30_IV_SRCID_GFX_PAGE_INV_FAULT, &adev->gmc.vm_fault);
->>>>>>> 286cd8c7
 	if (r)
 		return r;
 
