--- conflicted
+++ resolved
@@ -2082,34 +2082,15 @@
 
 	/* make sure object fit at this offset */
 	eaddr = saddr + size - 1;
-<<<<<<< HEAD
-	if ((saddr >= eaddr) || (offset + size > amdgpu_bo_size(bo_va->bo)))
-		return -EINVAL;
-
-	last_pfn = eaddr / AMDGPU_GPU_PAGE_SIZE;
-	if (last_pfn >= adev->vm_manager.max_pfn) {
-		dev_err(adev->dev, "va above limit (0x%08X >= 0x%08X)\n",
-			last_pfn, adev->vm_manager.max_pfn);
-=======
 	if (saddr >= eaddr ||
 	    (bo && offset + size > amdgpu_bo_size(bo)))
->>>>>>> 286cd8c7
 		return -EINVAL;
 
 	saddr /= AMDGPU_GPU_PAGE_SIZE;
 	eaddr /= AMDGPU_GPU_PAGE_SIZE;
 
-<<<<<<< HEAD
-	spin_lock(&vm->it_lock);
-	it = interval_tree_iter_first(&vm->va, saddr, eaddr);
-	spin_unlock(&vm->it_lock);
-	if (it) {
-		struct amdgpu_bo_va_mapping *tmp;
-		tmp = container_of(it, struct amdgpu_bo_va_mapping, it);
-=======
 	tmp = amdgpu_vm_it_iter_first(&vm->va, saddr, eaddr);
 	if (tmp) {
->>>>>>> 286cd8c7
 		/* bo and tmp overlap, invalid addr */
 		dev_err(adev->dev, "bo %p va 0x%010Lx-0x%010Lx conflict with "
 			"0x%010Lx-0x%010Lx\n", bo, saddr, eaddr,
@@ -2121,14 +2102,8 @@
 	if (!mapping)
 		return -ENOMEM;
 
-<<<<<<< HEAD
-	INIT_LIST_HEAD(&mapping->list);
-	mapping->it.start = saddr;
-	mapping->it.last = eaddr;
-=======
 	mapping->start = saddr;
 	mapping->last = eaddr;
->>>>>>> 286cd8c7
 	mapping->offset = offset;
 	mapping->flags = flags;
 
@@ -2625,11 +2600,6 @@
 	struct amdgpu_bo_param bp;
 	struct amdgpu_bo *root;
 	const unsigned align = min(AMDGPU_VM_PTB_ALIGN_SIZE,
-<<<<<<< HEAD
-		AMDGPU_VM_PTE_COUNT * 8);
-	unsigned pd_size, pd_entries;
-	int i, r;
-=======
 		AMDGPU_VM_PTE_COUNT(adev) * 8);
 	unsigned ring_instance;
 	struct amdgpu_ring *ring;
@@ -2663,7 +2633,6 @@
 	if (vm_context == AMDGPU_VM_CONTEXT_COMPUTE) {
 		vm->use_cpu_for_update = !!(adev->vm_manager.vm_update_mode &
 						AMDGPU_VM_USE_CPU_FOR_COMPUTE);
->>>>>>> 286cd8c7
 
 		if (adev->asic_type == CHIP_RAVEN)
 			vm->pte_support_ats = true;
@@ -2671,23 +2640,6 @@
 		vm->use_cpu_for_update = !!(adev->vm_manager.vm_update_mode &
 						AMDGPU_VM_USE_CPU_FOR_GFX);
 	}
-<<<<<<< HEAD
-	vm->va = RB_ROOT;
-	spin_lock_init(&vm->status_lock);
-	INIT_LIST_HEAD(&vm->invalidated);
-	INIT_LIST_HEAD(&vm->cleared);
-	INIT_LIST_HEAD(&vm->freed);
-	spin_lock_init(&vm->it_lock);
-	spin_lock_init(&vm->freed_lock);
-	pd_size = amdgpu_vm_directory_size(adev);
-	pd_entries = amdgpu_vm_num_pdes(adev);
-
-	/* allocate page table array */
-	vm->page_tables = drm_calloc_large(pd_entries, sizeof(struct amdgpu_vm_pt));
-	if (vm->page_tables == NULL) {
-		DRM_ERROR("Cannot allocate memory for page table array\n");
-		return -ENOMEM;
-=======
 	DRM_DEBUG_DRIVER("VM update mode is %s\n",
 			 vm->use_cpu_for_update ? "CPU" : "SDMA");
 	WARN_ONCE((vm->use_cpu_for_update & !amdgpu_gmc_vram_full_visible(&adev->gmc)),
@@ -2736,7 +2688,6 @@
 			goto error_free_root;
 
 		vm->pasid = pasid;
->>>>>>> 286cd8c7
 	}
 
 	INIT_KFIFO(vm->faults);
@@ -2913,11 +2864,6 @@
 		amdgpu_vm_free_mapping(adev, vm, mapping, NULL);
 	}
 
-<<<<<<< HEAD
-	for (i = 0; i < amdgpu_vm_num_pdes(adev); i++)
-		amdgpu_bo_unref(&vm->page_tables[i].bo);
-	drm_free_large(vm->page_tables);
-=======
 	root = amdgpu_bo_ref(vm->root.base.bo);
 	r = amdgpu_bo_reserve(root, true);
 	if (r) {
@@ -2932,7 +2878,6 @@
 	for (i = 0; i < AMDGPU_MAX_VMHUBS; i++)
 		amdgpu_vmid_free_reserved(adev, vm, i);
 }
->>>>>>> 286cd8c7
 
 /**
  * amdgpu_vm_pasid_fault_credit - Check fault credit for given PASID
