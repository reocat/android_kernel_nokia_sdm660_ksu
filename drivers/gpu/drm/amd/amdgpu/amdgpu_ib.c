--- conflicted
+++ resolved
@@ -322,8 +322,6 @@
 {
 	unsigned i;
 	int r, ret = 0;
-<<<<<<< HEAD
-=======
 	long tmo_gfx, tmo_mm;
 
 	tmo_mm = tmo_gfx = AMDGPU_IB_TEST_TIMEOUT;
@@ -344,7 +342,6 @@
 		*/
 		tmo_gfx = 8 * AMDGPU_IB_TEST_TIMEOUT;
 	}
->>>>>>> 286cd8c7
 
 	for (i = 0; i < AMDGPU_MAX_RINGS; ++i) {
 		struct amdgpu_ring *ring = adev->rings[i];
