--- conflicted
+++ resolved
@@ -181,11 +181,7 @@
 	if (attach->dmabuf->ops != &amdgpu_dmabuf_ops)
 		bo->prime_shared_count = 1;
 
-<<<<<<< HEAD
-	bo->prime_shared_count = 1;
-=======
 	ww_mutex_unlock(&resv->lock);
->>>>>>> 286cd8c7
 	return &bo->gem_base;
 
 error:
@@ -252,12 +248,8 @@
 {
 	struct drm_gem_object *obj = dma_buf->priv;
 	struct amdgpu_bo *bo = gem_to_amdgpu_bo(obj);
-<<<<<<< HEAD
-	long ret = 0;
-=======
 	struct amdgpu_device *adev = amdgpu_ttm_adev(bo->tbo.bdev);
 	long r;
->>>>>>> 286cd8c7
 
 	r = drm_gem_map_attach(dma_buf, attach);
 	if (r)
@@ -295,12 +287,6 @@
 	}
 
 	/* pin buffer into GTT */
-<<<<<<< HEAD
-	ret = amdgpu_bo_pin(bo, AMDGPU_GEM_DOMAIN_GTT, NULL);
-	if (likely(ret == 0))
-		bo->prime_shared_count++;
-
-=======
 	r = amdgpu_bo_pin(bo, AMDGPU_GEM_DOMAIN_GTT);
 	if (r)
 		goto error_unreserve;
@@ -309,7 +295,6 @@
 		bo->prime_shared_count++;
 
 error_unreserve:
->>>>>>> 286cd8c7
 	amdgpu_bo_unreserve(bo);
 
 error_detach:
@@ -339,11 +324,7 @@
 		goto error;
 
 	amdgpu_bo_unpin(bo);
-<<<<<<< HEAD
-	if (bo->prime_shared_count)
-=======
 	if (attach->dev->driver != adev->dev->driver && bo->prime_shared_count)
->>>>>>> 286cd8c7
 		bo->prime_shared_count--;
 	amdgpu_bo_unreserve(bo);
 
