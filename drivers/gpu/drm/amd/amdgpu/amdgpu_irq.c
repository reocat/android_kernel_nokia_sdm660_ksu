--- conflicted
+++ resolved
@@ -25,8 +25,6 @@
  *          Alex Deucher
  *          Jerome Glisse
  */
-<<<<<<< HEAD
-=======
 
 /**
  * DOC: Interrupt Handling
@@ -44,7 +42,6 @@
  * support is used (with mapping between virtual and hardware IRQs).
  */
 
->>>>>>> 286cd8c7
 #include <linux/irq.h>
 #include <drm/drmP.h>
 #include <drm/drm_crtc_helper.h>
