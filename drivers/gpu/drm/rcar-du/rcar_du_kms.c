--- conflicted
+++ resolved
@@ -340,19 +340,11 @@
 		return -ENODEV;
 	}
 
-<<<<<<< HEAD
-	ret = rcar_du_encoder_init(rcdu, enc_type, output, encoder, connector);
-	if (ret && ret != -EPROBE_DEFER)
-		dev_warn(rcdu->dev,
-			 "failed to initialize encoder %s on output %u (%d), skipping\n",
-			 of_node_full_name(encoder), output, ret);
-=======
 	ret = rcar_du_encoder_init(rcdu, output, encoder, connector);
 	if (ret && ret != -EPROBE_DEFER)
 		dev_warn(rcdu->dev,
 			 "failed to initialize encoder %pOF on output %u (%d), skipping\n",
 			 encoder, output, ret);
->>>>>>> 286cd8c7
 
 	of_node_put(encoder);
 	of_node_put(connector);
@@ -548,18 +540,11 @@
 	if (ret < 0)
 		return ret;
 
-<<<<<<< HEAD
-	/* Initialize vertical blanking interrupts handling. Start with vblank
-	* disabled for all CRTCs.
-	*/
-	ret = drm_vblank_init(dev, (1 << rcdu->info->num_crtcs) - 1);
-=======
 	/*
 	 * Initialize vertical blanking interrupts handling. Start with vblank
 	 * disabled for all CRTCs.
 	 */
 	ret = drm_vblank_init(dev, rcdu->num_crtcs);
->>>>>>> 286cd8c7
 	if (ret < 0)
 		return ret;
 
