/*
 * rcar_du_crtc.h  --  R-Car Display Unit CRTCs
 *
 * Copyright (C) 2013-2015 Renesas Electronics Corporation
 *
 * Contact: Laurent Pinchart (laurent.pinchart@ideasonboard.com)
 *
 * This program is free software; you can redistribute it and/or modify
 * it under the terms of the GNU General Public License as published by
 * the Free Software Foundation; either version 2 of the License, or
 * (at your option) any later version.
 */

#ifndef __RCAR_DU_CRTC_H__
#define __RCAR_DU_CRTC_H__

#include <linux/mutex.h>
#include <linux/spinlock.h>
#include <linux/wait.h>

#include <drm/drmP.h>
#include <drm/drm_crtc.h>

#include <media/vsp1.h>

struct rcar_du_group;
struct rcar_du_vsp;

/**
 * struct rcar_du_crtc - the CRTC, representing a DU superposition processor
 * @crtc: base DRM CRTC
 * @clock: the CRTC functional clock
 * @extclock: external pixel dot clock (optional)
 * @mmio_offset: offset of the CRTC registers in the DU MMIO block
 * @index: CRTC software and hardware index
 * @initialized: whether the CRTC has been initialized and clocks enabled
 * @vblank_enable: whether vblank events are enabled on this CRTC
 * @event: event to post when the pending page flip completes
 * @flip_wait: wait queue used to signal page flip completion
 * @vblank_lock: protects vblank_wait and vblank_count
 * @vblank_wait: wait queue used to signal vertical blanking
 * @vblank_count: number of vertical blanking interrupts to wait for
 * @outputs: bitmask of the outputs (enum rcar_du_output) driven by this CRTC
 * @group: CRTC group this CRTC belongs to
 * @vsp: VSP feeding video to this CRTC
 * @vsp_pipe: index of the VSP pipeline feeding video to this CRTC
 */
struct rcar_du_crtc {
	struct drm_crtc crtc;

	struct clk *clock;
	struct clk *extclock;
	unsigned int mmio_offset;
	unsigned int index;
	bool initialized;

	bool vblank_enable;
	struct drm_pending_vblank_event *event;
	wait_queue_head_t flip_wait;

	spinlock_t vblank_lock;
	wait_queue_head_t vblank_wait;
	unsigned int vblank_count;

	unsigned int outputs;

	struct rcar_du_group *group;
	struct rcar_du_vsp *vsp;
	unsigned int vsp_pipe;
};

#define to_rcar_crtc(c)	container_of(c, struct rcar_du_crtc, crtc)

/**
 * struct rcar_du_crtc_state - Driver-specific CRTC state
 * @state: base DRM CRTC state
 * @crc: CRC computation configuration
 */
struct rcar_du_crtc_state {
	struct drm_crtc_state state;

	struct vsp1_du_crc_config crc;
};

#define to_rcar_crtc_state(s) container_of(s, struct rcar_du_crtc_state, state)

enum rcar_du_output {
	RCAR_DU_OUTPUT_DPAD0,
	RCAR_DU_OUTPUT_DPAD1,
	RCAR_DU_OUTPUT_LVDS0,
	RCAR_DU_OUTPUT_LVDS1,
	RCAR_DU_OUTPUT_HDMI0,
	RCAR_DU_OUTPUT_HDMI1,
	RCAR_DU_OUTPUT_TCON,
	RCAR_DU_OUTPUT_MAX,
};

<<<<<<< HEAD
int rcar_du_crtc_create(struct rcar_du_group *rgrp, unsigned int index);
void rcar_du_crtc_enable_vblank(struct rcar_du_crtc *rcrtc, bool enable);
=======
int rcar_du_crtc_create(struct rcar_du_group *rgrp, unsigned int swindex,
			unsigned int hwindex);
>>>>>>> 286cd8c7
void rcar_du_crtc_suspend(struct rcar_du_crtc *rcrtc);
void rcar_du_crtc_resume(struct rcar_du_crtc *rcrtc);

void rcar_du_crtc_route_output(struct drm_crtc *crtc,
			       enum rcar_du_output output);
void rcar_du_crtc_finish_page_flip(struct rcar_du_crtc *rcrtc);

#endif /* __RCAR_DU_CRTC_H__ */<|MERGE_RESOLUTION|>--- conflicted
+++ resolved
@@ -95,13 +95,8 @@
 	RCAR_DU_OUTPUT_MAX,
 };
 
-<<<<<<< HEAD
-int rcar_du_crtc_create(struct rcar_du_group *rgrp, unsigned int index);
-void rcar_du_crtc_enable_vblank(struct rcar_du_crtc *rcrtc, bool enable);
-=======
 int rcar_du_crtc_create(struct rcar_du_group *rgrp, unsigned int swindex,
 			unsigned int hwindex);
->>>>>>> 286cd8c7
 void rcar_du_crtc_suspend(struct rcar_du_crtc *rcrtc);
 void rcar_du_crtc_resume(struct rcar_du_crtc *rcrtc);
 
