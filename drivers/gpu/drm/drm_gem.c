/*
 * Copyright © 2008 Intel Corporation
 *
 * Permission is hereby granted, free of charge, to any person obtaining a
 * copy of this software and associated documentation files (the "Software"),
 * to deal in the Software without restriction, including without limitation
 * the rights to use, copy, modify, merge, publish, distribute, sublicense,
 * and/or sell copies of the Software, and to permit persons to whom the
 * Software is furnished to do so, subject to the following conditions:
 *
 * The above copyright notice and this permission notice (including the next
 * paragraph) shall be included in all copies or substantial portions of the
 * Software.
 *
 * THE SOFTWARE IS PROVIDED "AS IS", WITHOUT WARRANTY OF ANY KIND, EXPRESS OR
 * IMPLIED, INCLUDING BUT NOT LIMITED TO THE WARRANTIES OF MERCHANTABILITY,
 * FITNESS FOR A PARTICULAR PURPOSE AND NONINFRINGEMENT.  IN NO EVENT SHALL
 * THE AUTHORS OR COPYRIGHT HOLDERS BE LIABLE FOR ANY CLAIM, DAMAGES OR OTHER
 * LIABILITY, WHETHER IN AN ACTION OF CONTRACT, TORT OR OTHERWISE, ARISING
 * FROM, OUT OF OR IN CONNECTION WITH THE SOFTWARE OR THE USE OR OTHER DEALINGS
 * IN THE SOFTWARE.
 *
 * Authors:
 *    Eric Anholt <eric@anholt.net>
 *
 */

#include <linux/types.h>
#include <linux/slab.h>
#include <linux/mm.h>
#include <linux/uaccess.h>
#include <linux/fs.h>
#include <linux/file.h>
#include <linux/module.h>
#include <linux/mman.h>
#include <linux/pagemap.h>
#include <linux/shmem_fs.h>
#include <linux/dma-buf.h>
#include <linux/mem_encrypt.h>
#include <drm/drmP.h>
#include <drm/drm_vma_manager.h>
#include <drm/drm_gem.h>
#include <drm/drm_print.h>
#include "drm_internal.h"

/** @file drm_gem.c
 *
 * This file provides some of the base ioctls and library routines for
 * the graphics memory manager implemented by each device driver.
 *
 * Because various devices have different requirements in terms of
 * synchronization and migration strategies, implementing that is left up to
 * the driver, and all that the general API provides should be generic --
 * allocating objects, reading/writing data with the cpu, freeing objects.
 * Even there, platform-dependent optimizations for reading/writing data with
 * the CPU mean we'll likely hook those out to driver-specific calls.  However,
 * the DRI2 implementation wants to have at least allocate/mmap be generic.
 *
 * The goal was to have swap-backed object allocation managed through
 * struct file.  However, file descriptors as handles to a struct file have
 * two major failings:
 * - Process limits prevent more than 1024 or so being used at a time by
 *   default.
 * - Inability to allocate high fds will aggravate the X Server's select()
 *   handling, and likely that of many GL client applications as well.
 *
 * This led to a plan of using our own integer IDs (called handles, following
 * DRM terminology) to mimic fds, and implement the fd syscalls we need as
 * ioctls.  The objects themselves will still include the struct file so
 * that we can transition to fds if the required kernel infrastructure shows
 * up at a later date, and as our interface with shmfs for memory allocation.
 */

/*
 * We make up offsets for buffer objects so we can recognize them at
 * mmap time.
 */

/* pgoff in mmap is an unsigned long, so we need to make sure that
 * the faked up offset will fit
 */

#if BITS_PER_LONG == 64
#define DRM_FILE_PAGE_OFFSET_START ((0xFFFFFFFFUL >> PAGE_SHIFT) + 1)
#define DRM_FILE_PAGE_OFFSET_SIZE ((0xFFFFFFFFUL >> PAGE_SHIFT) * 16)
#else
#define DRM_FILE_PAGE_OFFSET_START ((0xFFFFFFFUL >> PAGE_SHIFT) + 1)
#define DRM_FILE_PAGE_OFFSET_SIZE ((0xFFFFFFFUL >> PAGE_SHIFT) * 16)
#endif

/**
 * drm_gem_init - Initialize the GEM device fields
 * @dev: drm_devic structure to initialize
 */
int
drm_gem_init(struct drm_device *dev)
{
	struct drm_vma_offset_manager *vma_offset_manager;

	mutex_init(&dev->object_name_lock);
	idr_init_base(&dev->object_name_idr, 1);

	vma_offset_manager = kzalloc(sizeof(*vma_offset_manager), GFP_KERNEL);
	if (!vma_offset_manager) {
		DRM_ERROR("out of memory\n");
		return -ENOMEM;
	}

	dev->vma_offset_manager = vma_offset_manager;
	drm_vma_offset_manager_init(vma_offset_manager,
				    DRM_FILE_PAGE_OFFSET_START,
				    DRM_FILE_PAGE_OFFSET_SIZE);

	return 0;
}

void
drm_gem_destroy(struct drm_device *dev)
{

	drm_vma_offset_manager_destroy(dev->vma_offset_manager);
	kfree(dev->vma_offset_manager);
	dev->vma_offset_manager = NULL;
}

/**
 * drm_gem_object_init - initialize an allocated shmem-backed GEM object
 * @dev: drm_device the object should be initialized for
 * @obj: drm_gem_object to initialize
 * @size: object size
 *
 * Initialize an already allocated GEM object of the specified size with
 * shmfs backing store.
 */
int drm_gem_object_init(struct drm_device *dev,
			struct drm_gem_object *obj, size_t size)
{
	struct file *filp;

	drm_gem_private_object_init(dev, obj, size);

	filp = shmem_file_setup("drm mm object", size, VM_NORESERVE);
	if (IS_ERR(filp))
		return PTR_ERR(filp);

	obj->filp = filp;

	return 0;
}
EXPORT_SYMBOL(drm_gem_object_init);

/**
 * drm_gem_private_object_init - initialize an allocated private GEM object
 * @dev: drm_device the object should be initialized for
 * @obj: drm_gem_object to initialize
 * @size: object size
 *
 * Initialize an already allocated GEM object of the specified size with
 * no GEM provided backing store. Instead the caller is responsible for
 * backing the object and handling it.
 */
void drm_gem_private_object_init(struct drm_device *dev,
				 struct drm_gem_object *obj, size_t size)
{
	BUG_ON((size & (PAGE_SIZE - 1)) != 0);

	obj->dev = dev;
	obj->filp = NULL;

	kref_init(&obj->refcount);
	obj->handle_count = 0;
	obj->size = size;
	drm_vma_node_reset(&obj->vma_node);
}
EXPORT_SYMBOL(drm_gem_private_object_init);

static void
drm_gem_remove_prime_handles(struct drm_gem_object *obj, struct drm_file *filp)
{
	/*
	 * Note: obj->dma_buf can't disappear as long as we still hold a
	 * handle reference in obj->handle_count.
	 */
	mutex_lock(&filp->prime.lock);
	if (obj->dma_buf) {
		drm_prime_remove_buf_handle_locked(&filp->prime,
						   obj->dma_buf);
	}
	mutex_unlock(&filp->prime.lock);
}

/**
 * drm_gem_object_handle_free - release resources bound to userspace handles
 * @obj: GEM object to clean up.
 *
 * Called after the last handle to the object has been closed
 *
 * Removes any name for the object. Note that this must be
 * called before drm_gem_object_free or we'll be touching
 * freed memory
 */
static void drm_gem_object_handle_free(struct drm_gem_object *obj)
{
	struct drm_device *dev = obj->dev;

	/* Remove any name for this object */
	if (obj->name) {
		idr_remove(&dev->object_name_idr, obj->name);
		obj->name = 0;
	}
}

static void drm_gem_object_exported_dma_buf_free(struct drm_gem_object *obj)
{
	/* Unbreak the reference cycle if we have an exported dma_buf. */
	if (obj->dma_buf) {
		dma_buf_put(obj->dma_buf);
		obj->dma_buf = NULL;
	}
}

static void
drm_gem_object_handle_put_unlocked(struct drm_gem_object *obj)
{
	struct drm_device *dev = obj->dev;
	bool final = false;

	if (WARN_ON(obj->handle_count == 0))
		return;

	/*
	* Must bump handle count first as this may be the last
	* ref, in which case the object would disappear before we
	* checked for a name
	*/

	mutex_lock(&dev->object_name_lock);
	if (--obj->handle_count == 0) {
		drm_gem_object_handle_free(obj);
		drm_gem_object_exported_dma_buf_free(obj);
		final = true;
	}
	mutex_unlock(&dev->object_name_lock);

	if (final)
		drm_gem_object_put_unlocked(obj);
}

/*
 * Called at device or object close to release the file's
 * handle references on objects.
 */
static int
drm_gem_object_release_handle(int id, void *ptr, void *data)
{
	struct drm_file *file_priv = data;
	struct drm_gem_object *obj = ptr;
	struct drm_device *dev = obj->dev;

	if (dev->driver->gem_close_object)
		dev->driver->gem_close_object(obj, file_priv);

	if (drm_core_check_feature(dev, DRIVER_PRIME))
		drm_gem_remove_prime_handles(obj, file_priv);
	drm_vma_node_revoke(&obj->vma_node, file_priv);

	drm_gem_object_handle_put_unlocked(obj);

	return 0;
}

/**
 * drm_gem_handle_delete - deletes the given file-private handle
 * @filp: drm file-private structure to use for the handle look up
 * @handle: userspace handle to delete
 *
 * Removes the GEM handle from the @filp lookup table which has been added with
 * drm_gem_handle_create(). If this is the last handle also cleans up linked
 * resources like GEM names.
 */
int
drm_gem_handle_delete(struct drm_file *filp, u32 handle)
{
	struct drm_gem_object *obj;

	spin_lock(&filp->table_lock);

	/* Check if we currently have a reference on the object */
	obj = idr_replace(&filp->object_idr, NULL, handle);
	spin_unlock(&filp->table_lock);
	if (IS_ERR_OR_NULL(obj))
		return -EINVAL;

	/* Release driver's reference and decrement refcount. */
	drm_gem_object_release_handle(handle, obj, filp);

	/* And finally make the handle available for future allocations. */
	spin_lock(&filp->table_lock);
	idr_remove(&filp->object_idr, handle);
	spin_unlock(&filp->table_lock);

	return 0;
}
EXPORT_SYMBOL(drm_gem_handle_delete);

/**
 * drm_gem_dumb_map_offset - return the fake mmap offset for a gem object
 * @file: drm file-private structure containing the gem object
 * @dev: corresponding drm_device
 * @handle: gem object handle
 * @offset: return location for the fake mmap offset
 *
 * This implements the &drm_driver.dumb_map_offset kms driver callback for
 * drivers which use gem to manage their backing storage.
 *
 * Returns:
 * 0 on success or a negative error code on failure.
 */
int drm_gem_dumb_map_offset(struct drm_file *file, struct drm_device *dev,
			    u32 handle, u64 *offset)
{
	struct drm_gem_object *obj;
	int ret;

	obj = drm_gem_object_lookup(file, handle);
	if (!obj)
		return -ENOENT;

	/* Don't allow imported objects to be mapped */
	if (obj->import_attach) {
		ret = -EINVAL;
		goto out;
	}

	ret = drm_gem_create_mmap_offset(obj);
	if (ret)
		goto out;

	*offset = drm_vma_node_offset_addr(&obj->vma_node);
out:
	drm_gem_object_put_unlocked(obj);

	return ret;
}
EXPORT_SYMBOL_GPL(drm_gem_dumb_map_offset);

/**
 * drm_gem_dumb_destroy - dumb fb callback helper for gem based drivers
 * @file: drm file-private structure to remove the dumb handle from
 * @dev: corresponding drm_device
 * @handle: the dumb handle to remove
 *
 * This implements the &drm_driver.dumb_destroy kms driver callback for drivers
 * which use gem to manage their backing storage.
 */
int drm_gem_dumb_destroy(struct drm_file *file,
			 struct drm_device *dev,
			 uint32_t handle)
{
	return drm_gem_handle_delete(file, handle);
}
EXPORT_SYMBOL(drm_gem_dumb_destroy);

/**
 * drm_gem_handle_create_tail - internal functions to create a handle
 * @file_priv: drm file-private structure to register the handle for
 * @obj: object to register
 * @handlep: pointer to return the created handle to the caller
 *
 * This expects the &drm_device.object_name_lock to be held already and will
 * drop it before returning. Used to avoid races in establishing new handles
 * when importing an object from either an flink name or a dma-buf.
 *
 * Handles must be release again through drm_gem_handle_delete(). This is done
 * when userspace closes @file_priv for all attached handles, or through the
 * GEM_CLOSE ioctl for individual handles.
 */
int
drm_gem_handle_create_tail(struct drm_file *file_priv,
			   struct drm_gem_object *obj,
			   u32 *handlep)
{
	struct drm_device *dev = obj->dev;
	u32 handle;
	int ret;

	WARN_ON(!mutex_is_locked(&dev->object_name_lock));
	if (obj->handle_count++ == 0)
		drm_gem_object_get(obj);

	/*
	 * Get the user-visible handle using idr.  Preload and perform
	 * allocation under our spinlock.
	 */
	idr_preload(GFP_KERNEL);
	spin_lock(&file_priv->table_lock);

	ret = idr_alloc(&file_priv->object_idr, obj, 1, 0, GFP_NOWAIT);

	spin_unlock(&file_priv->table_lock);
	idr_preload_end();

	mutex_unlock(&dev->object_name_lock);
	if (ret < 0)
		goto err_unref;
<<<<<<< HEAD

	*handlep = ret;

	ret = drm_vma_node_allow(&obj->vma_node, file_priv->filp);
=======

	handle = ret;

	ret = drm_vma_node_allow(&obj->vma_node, file_priv);
>>>>>>> 286cd8c7
	if (ret)
		goto err_remove;

	if (dev->driver->gem_open_object) {
		ret = dev->driver->gem_open_object(obj, file_priv);
		if (ret)
			goto err_revoke;
	}

	*handlep = handle;
	return 0;

err_revoke:
<<<<<<< HEAD
	drm_vma_node_revoke(&obj->vma_node, file_priv->filp);
err_remove:
	spin_lock(&file_priv->table_lock);
	idr_remove(&file_priv->object_idr, *handlep);
	spin_unlock(&file_priv->table_lock);
err_unref:
	drm_gem_object_handle_unreference_unlocked(obj);
=======
	drm_vma_node_revoke(&obj->vma_node, file_priv);
err_remove:
	spin_lock(&file_priv->table_lock);
	idr_remove(&file_priv->object_idr, handle);
	spin_unlock(&file_priv->table_lock);
err_unref:
	drm_gem_object_handle_put_unlocked(obj);
>>>>>>> 286cd8c7
	return ret;
}

/**
 * drm_gem_handle_create - create a gem handle for an object
 * @file_priv: drm file-private structure to register the handle for
 * @obj: object to register
 * @handlep: pionter to return the created handle to the caller
 *
 * Create a handle for this object. This adds a handle reference to the object,
 * which includes a regular reference count. Callers will likely want to
 * dereference the object afterwards.
 *
 * Since this publishes @obj to userspace it must be fully set up by this point,
 * drivers must call this last in their buffer object creation callbacks.
 */
int drm_gem_handle_create(struct drm_file *file_priv,
			  struct drm_gem_object *obj,
			  u32 *handlep)
{
	mutex_lock(&obj->dev->object_name_lock);

	return drm_gem_handle_create_tail(file_priv, obj, handlep);
}
EXPORT_SYMBOL(drm_gem_handle_create);


/**
 * drm_gem_free_mmap_offset - release a fake mmap offset for an object
 * @obj: obj in question
 *
 * This routine frees fake offsets allocated by drm_gem_create_mmap_offset().
 *
 * Note that drm_gem_object_release() already calls this function, so drivers
 * don't have to take care of releasing the mmap offset themselves when freeing
 * the GEM object.
 */
void
drm_gem_free_mmap_offset(struct drm_gem_object *obj)
{
	struct drm_device *dev = obj->dev;

	drm_vma_offset_remove(dev->vma_offset_manager, &obj->vma_node);
}
EXPORT_SYMBOL(drm_gem_free_mmap_offset);

/**
 * drm_gem_create_mmap_offset_size - create a fake mmap offset for an object
 * @obj: obj in question
 * @size: the virtual size
 *
 * GEM memory mapping works by handing back to userspace a fake mmap offset
 * it can use in a subsequent mmap(2) call.  The DRM core code then looks
 * up the object based on the offset and sets up the various memory mapping
 * structures.
 *
 * This routine allocates and attaches a fake offset for @obj, in cases where
 * the virtual size differs from the physical size (ie. &drm_gem_object.size).
 * Otherwise just use drm_gem_create_mmap_offset().
 *
 * This function is idempotent and handles an already allocated mmap offset
 * transparently. Drivers do not need to check for this case.
 */
int
drm_gem_create_mmap_offset_size(struct drm_gem_object *obj, size_t size)
{
	struct drm_device *dev = obj->dev;

	return drm_vma_offset_add(dev->vma_offset_manager, &obj->vma_node,
				  size / PAGE_SIZE);
}
EXPORT_SYMBOL(drm_gem_create_mmap_offset_size);

/**
 * drm_gem_create_mmap_offset - create a fake mmap offset for an object
 * @obj: obj in question
 *
 * GEM memory mapping works by handing back to userspace a fake mmap offset
 * it can use in a subsequent mmap(2) call.  The DRM core code then looks
 * up the object based on the offset and sets up the various memory mapping
 * structures.
 *
 * This routine allocates and attaches a fake offset for @obj.
 *
 * Drivers can call drm_gem_free_mmap_offset() before freeing @obj to release
 * the fake offset again.
 */
int drm_gem_create_mmap_offset(struct drm_gem_object *obj)
{
	return drm_gem_create_mmap_offset_size(obj, obj->size);
}
EXPORT_SYMBOL(drm_gem_create_mmap_offset);

/**
 * drm_gem_get_pages - helper to allocate backing pages for a GEM object
 * from shmem
 * @obj: obj in question
 *
 * This reads the page-array of the shmem-backing storage of the given gem
 * object. An array of pages is returned. If a page is not allocated or
 * swapped-out, this will allocate/swap-in the required pages. Note that the
 * whole object is covered by the page-array and pinned in memory.
 *
 * Use drm_gem_put_pages() to release the array and unpin all pages.
 *
 * This uses the GFP-mask set on the shmem-mapping (see mapping_set_gfp_mask()).
 * If you require other GFP-masks, you have to do those allocations yourself.
 *
 * Note that you are not allowed to change gfp-zones during runtime. That is,
 * shmem_read_mapping_page_gfp() must be called with the same gfp_zone(gfp) as
 * set during initialization. If you have special zone constraints, set them
 * after drm_gem_object_init() via mapping_set_gfp_mask(). shmem-core takes care
 * to keep pages in the required zone during swap-in.
 */
struct page **drm_gem_get_pages(struct drm_gem_object *obj)
{
	struct address_space *mapping;
	struct page *p, **pages;
	int i, npages;

	/* This is the shared memory object that backs the GEM resource */
	mapping = obj->filp->f_mapping;

	/* We already BUG_ON() for non-page-aligned sizes in
	 * drm_gem_object_init(), so we should never hit this unless
	 * driver author is doing something really wrong:
	 */
	WARN_ON((obj->size & (PAGE_SIZE - 1)) != 0);

	npages = obj->size >> PAGE_SHIFT;

	pages = kvmalloc_array(npages, sizeof(struct page *), GFP_KERNEL);
	if (pages == NULL)
		return ERR_PTR(-ENOMEM);

	for (i = 0; i < npages; i++) {
		p = shmem_read_mapping_page(mapping, i);
		if (IS_ERR(p))
			goto fail;
		pages[i] = p;

		/* Make sure shmem keeps __GFP_DMA32 allocated pages in the
		 * correct region during swapin. Note that this requires
		 * __GFP_DMA32 to be set in mapping_gfp_mask(inode->i_mapping)
		 * so shmem can relocate pages during swapin if required.
		 */
		BUG_ON(mapping_gfp_constraint(mapping, __GFP_DMA32) &&
				(page_to_pfn(p) >= 0x00100000UL));
	}

	return pages;

fail:
	while (i--)
		put_page(pages[i]);

	kvfree(pages);
	return ERR_CAST(p);
}
EXPORT_SYMBOL(drm_gem_get_pages);

/**
 * drm_gem_put_pages - helper to free backing pages for a GEM object
 * @obj: obj in question
 * @pages: pages to free
 * @dirty: if true, pages will be marked as dirty
 * @accessed: if true, the pages will be marked as accessed
 */
void drm_gem_put_pages(struct drm_gem_object *obj, struct page **pages,
		bool dirty, bool accessed)
{
	int i, npages;

	/* We already BUG_ON() for non-page-aligned sizes in
	 * drm_gem_object_init(), so we should never hit this unless
	 * driver author is doing something really wrong:
	 */
	WARN_ON((obj->size & (PAGE_SIZE - 1)) != 0);

	npages = obj->size >> PAGE_SHIFT;

	for (i = 0; i < npages; i++) {
		if (dirty)
			set_page_dirty(pages[i]);

		if (accessed)
			mark_page_accessed(pages[i]);

		/* Undo the reference we took when populating the table */
		put_page(pages[i]);
	}

	kvfree(pages);
}
EXPORT_SYMBOL(drm_gem_put_pages);

/**
 * drm_gem_object_lookup - look up a GEM object from it's handle
 * @filp: DRM file private date
 * @handle: userspace handle
 *
 * Returns:
 *
 * A reference to the object named by the handle if such exists on @filp, NULL
 * otherwise.
 */
struct drm_gem_object *
drm_gem_object_lookup(struct drm_file *filp, u32 handle)
{
	struct drm_gem_object *obj;

	spin_lock(&filp->table_lock);

	/* Check if we currently have a reference on the object */
	obj = idr_find(&filp->object_idr, handle);
	if (obj)
		drm_gem_object_get(obj);

	spin_unlock(&filp->table_lock);

	return obj;
}
EXPORT_SYMBOL(drm_gem_object_lookup);

/**
 * drm_gem_close_ioctl - implementation of the GEM_CLOSE ioctl
 * @dev: drm_device
 * @data: ioctl data
 * @file_priv: drm file-private structure
 *
 * Releases the handle to an mm object.
 */
int
drm_gem_close_ioctl(struct drm_device *dev, void *data,
		    struct drm_file *file_priv)
{
	struct drm_gem_close *args = data;
	int ret;

	if (!drm_core_check_feature(dev, DRIVER_GEM))
		return -ENODEV;

	ret = drm_gem_handle_delete(file_priv, args->handle);

	return ret;
}

/**
 * drm_gem_flink_ioctl - implementation of the GEM_FLINK ioctl
 * @dev: drm_device
 * @data: ioctl data
 * @file_priv: drm file-private structure
 *
 * Create a global name for an object, returning the name.
 *
 * Note that the name does not hold a reference; when the object
 * is freed, the name goes away.
 */
int
drm_gem_flink_ioctl(struct drm_device *dev, void *data,
		    struct drm_file *file_priv)
{
	struct drm_gem_flink *args = data;
	struct drm_gem_object *obj;
	int ret;

	if (!drm_core_check_feature(dev, DRIVER_GEM))
		return -ENODEV;

	obj = drm_gem_object_lookup(file_priv, args->handle);
	if (obj == NULL)
		return -ENOENT;

	mutex_lock(&dev->object_name_lock);
	/* prevent races with concurrent gem_close. */
	if (obj->handle_count == 0) {
		ret = -ENOENT;
		goto err;
	}

	if (!obj->name) {
		ret = idr_alloc(&dev->object_name_idr, obj, 1, 0, GFP_KERNEL);
		if (ret < 0)
			goto err;

		obj->name = ret;
	}

	args->name = (uint64_t) obj->name;
	ret = 0;

err:
	mutex_unlock(&dev->object_name_lock);
	drm_gem_object_put_unlocked(obj);
	return ret;
}

/**
 * drm_gem_open - implementation of the GEM_OPEN ioctl
 * @dev: drm_device
 * @data: ioctl data
 * @file_priv: drm file-private structure
 *
 * Open an object using the global name, returning a handle and the size.
 */
int
drm_gem_open_ioctl(struct drm_device *dev, void *data,
		   struct drm_file *file_priv)
{
	struct drm_gem_open *args = data;
	struct drm_gem_object *obj;
	int ret;
	u32 handle;

	if (!drm_core_check_feature(dev, DRIVER_GEM))
		return -ENODEV;

	mutex_lock(&dev->object_name_lock);
	obj = idr_find(&dev->object_name_idr, (int) args->name);
	if (obj) {
		drm_gem_object_get(obj);
	} else {
		mutex_unlock(&dev->object_name_lock);
		return -ENOENT;
	}

	/* drm_gem_handle_create_tail unlocks dev->object_name_lock. */
	ret = drm_gem_handle_create_tail(file_priv, obj, &handle);
	if (ret)
		goto err;

	args->handle = handle;
	args->size = obj->size;

err:
<<<<<<< HEAD
	drm_gem_object_unreference_unlocked(obj);
=======
	drm_gem_object_put_unlocked(obj);
>>>>>>> 286cd8c7
	return ret;
}

/**
 * gem_gem_open - initalizes GEM file-private structures at devnode open time
 * @dev: drm_device which is being opened by userspace
 * @file_private: drm file-private structure to set up
 *
 * Called at device open time, sets up the structure for handling refcounting
 * of mm objects.
 */
void
drm_gem_open(struct drm_device *dev, struct drm_file *file_private)
{
	idr_init_base(&file_private->object_idr, 1);
	spin_lock_init(&file_private->table_lock);
}

<<<<<<< HEAD
/*
 * Called at device close to release the file's
 * handle references on objects.
 */
static int
drm_gem_object_release_handle(int id, void *ptr, void *data)
{
	struct drm_file *file_priv = data;
	struct drm_gem_object *obj = ptr;
	struct drm_device *dev = obj->dev;

	if (dev->driver->gem_close_object)
		dev->driver->gem_close_object(obj, file_priv);

	if (drm_core_check_feature(dev, DRIVER_PRIME))
		drm_gem_remove_prime_handles(obj, file_priv);
	drm_vma_node_revoke(&obj->vma_node, file_priv->filp);

	drm_gem_object_handle_unreference_unlocked(obj);

	return 0;
}

=======
>>>>>>> 286cd8c7
/**
 * drm_gem_release - release file-private GEM resources
 * @dev: drm_device which is being closed by userspace
 * @file_private: drm file-private structure to clean up
 *
 * Called at close time when the filp is going away.
 *
 * Releases any remaining references on objects by this filp.
 */
void
drm_gem_release(struct drm_device *dev, struct drm_file *file_private)
{
	idr_for_each(&file_private->object_idr,
		     &drm_gem_object_release_handle, file_private);
	idr_destroy(&file_private->object_idr);
}

/**
 * drm_gem_object_release - release GEM buffer object resources
 * @obj: GEM buffer object
 *
 * This releases any structures and resources used by @obj and is the invers of
 * drm_gem_object_init().
 */
void
drm_gem_object_release(struct drm_gem_object *obj)
{
	WARN_ON(obj->dma_buf);

	if (obj->filp)
		fput(obj->filp);

	drm_gem_free_mmap_offset(obj);
}
EXPORT_SYMBOL(drm_gem_object_release);

/**
 * drm_gem_object_free - free a GEM object
 * @kref: kref of the object to free
 *
 * Called after the last reference to the object has been lost.
 * Must be called holding &drm_device.struct_mutex.
 *
 * Frees the object
 */
void
drm_gem_object_free(struct kref *kref)
{
	struct drm_gem_object *obj =
		container_of(kref, struct drm_gem_object, refcount);
	struct drm_device *dev = obj->dev;

	if (dev->driver->gem_free_object_unlocked) {
		dev->driver->gem_free_object_unlocked(obj);
	} else if (dev->driver->gem_free_object) {
		WARN_ON(!mutex_is_locked(&dev->struct_mutex));

		dev->driver->gem_free_object(obj);
	}
}
EXPORT_SYMBOL(drm_gem_object_free);

/**
 * drm_gem_object_put_unlocked - drop a GEM buffer object reference
 * @obj: GEM buffer object
 *
 * This releases a reference to @obj. Callers must not hold the
 * &drm_device.struct_mutex lock when calling this function.
 *
 * See also __drm_gem_object_put().
 */
void
drm_gem_object_put_unlocked(struct drm_gem_object *obj)
{
	struct drm_device *dev;

	if (!obj)
		return;

	dev = obj->dev;

	if (dev->driver->gem_free_object_unlocked) {
		kref_put(&obj->refcount, drm_gem_object_free);
	} else {
		might_lock(&dev->struct_mutex);
		if (kref_put_mutex(&obj->refcount, drm_gem_object_free,
				&dev->struct_mutex))
			mutex_unlock(&dev->struct_mutex);
	}
}
EXPORT_SYMBOL(drm_gem_object_put_unlocked);

/**
 * drm_gem_object_put - release a GEM buffer object reference
 * @obj: GEM buffer object
 *
 * This releases a reference to @obj. Callers must hold the
 * &drm_device.struct_mutex lock when calling this function, even when the
 * driver doesn't use &drm_device.struct_mutex for anything.
 *
 * For drivers not encumbered with legacy locking use
 * drm_gem_object_put_unlocked() instead.
 */
void
drm_gem_object_put(struct drm_gem_object *obj)
{
	if (obj) {
		WARN_ON(!mutex_is_locked(&obj->dev->struct_mutex));

		kref_put(&obj->refcount, drm_gem_object_free);
	}
}
EXPORT_SYMBOL(drm_gem_object_put);

/**
 * drm_gem_vm_open - vma->ops->open implementation for GEM
 * @vma: VM area structure
 *
 * This function implements the #vm_operations_struct open() callback for GEM
 * drivers. This must be used together with drm_gem_vm_close().
 */
void drm_gem_vm_open(struct vm_area_struct *vma)
{
	struct drm_gem_object *obj = vma->vm_private_data;

	drm_gem_object_get(obj);
}
EXPORT_SYMBOL(drm_gem_vm_open);

/**
 * drm_gem_vm_close - vma->ops->close implementation for GEM
 * @vma: VM area structure
 *
 * This function implements the #vm_operations_struct close() callback for GEM
 * drivers. This must be used together with drm_gem_vm_open().
 */
void drm_gem_vm_close(struct vm_area_struct *vma)
{
	struct drm_gem_object *obj = vma->vm_private_data;

	drm_gem_object_put_unlocked(obj);
}
EXPORT_SYMBOL(drm_gem_vm_close);

/**
 * drm_gem_mmap_obj - memory map a GEM object
 * @obj: the GEM object to map
 * @obj_size: the object size to be mapped, in bytes
 * @vma: VMA for the area to be mapped
 *
 * Set up the VMA to prepare mapping of the GEM object using the gem_vm_ops
 * provided by the driver. Depending on their requirements, drivers can either
 * provide a fault handler in their gem_vm_ops (in which case any accesses to
 * the object will be trapped, to perform migration, GTT binding, surface
 * register allocation, or performance monitoring), or mmap the buffer memory
 * synchronously after calling drm_gem_mmap_obj.
 *
 * This function is mainly intended to implement the DMABUF mmap operation, when
 * the GEM object is not looked up based on its fake offset. To implement the
 * DRM mmap operation, drivers should use the drm_gem_mmap() function.
 *
 * drm_gem_mmap_obj() assumes the user is granted access to the buffer while
 * drm_gem_mmap() prevents unprivileged users from mapping random objects. So
 * callers must verify access restrictions before calling this helper.
 *
 * Return 0 or success or -EINVAL if the object size is smaller than the VMA
 * size, or if no gem_vm_ops are provided.
 */
int drm_gem_mmap_obj(struct drm_gem_object *obj, unsigned long obj_size,
		     struct vm_area_struct *vma)
{
	struct drm_device *dev = obj->dev;

	/* Check for valid size. */
	if (obj_size < vma->vm_end - vma->vm_start)
		return -EINVAL;

	if (!dev->driver->gem_vm_ops)
		return -EINVAL;

	vma->vm_flags |= VM_IO | VM_PFNMAP | VM_DONTEXPAND | VM_DONTDUMP;
	vma->vm_ops = dev->driver->gem_vm_ops;
	vma->vm_private_data = obj;
	vma->vm_page_prot = pgprot_writecombine(vm_get_page_prot(vma->vm_flags));
	vma->vm_page_prot = pgprot_decrypted(vma->vm_page_prot);

	/* Take a ref for this mapping of the object, so that the fault
	 * handler can dereference the mmap offset's pointer to the object.
	 * This reference is cleaned up by the corresponding vm_close
	 * (which should happen whether the vma was created by this call, or
	 * by a vm_open due to mremap or partial unmap or whatever).
	 */
	drm_gem_object_get(obj);

	return 0;
}
EXPORT_SYMBOL(drm_gem_mmap_obj);

/**
 * drm_gem_mmap - memory map routine for GEM objects
 * @filp: DRM file pointer
 * @vma: VMA for the area to be mapped
 *
 * If a driver supports GEM object mapping, mmap calls on the DRM file
 * descriptor will end up here.
 *
 * Look up the GEM object based on the offset passed in (vma->vm_pgoff will
 * contain the fake offset we created when the GTT map ioctl was called on
 * the object) and map it with a call to drm_gem_mmap_obj().
 *
 * If the caller is not granted access to the buffer object, the mmap will fail
 * with EACCES. Please see the vma manager for more information.
 */
int drm_gem_mmap(struct file *filp, struct vm_area_struct *vma)
{
	struct drm_file *priv = filp->private_data;
	struct drm_device *dev = priv->minor->dev;
	struct drm_gem_object *obj = NULL;
	struct drm_vma_offset_node *node;
	int ret;

	if (drm_dev_is_unplugged(dev))
		return -ENODEV;

	drm_vma_offset_lock_lookup(dev->vma_offset_manager);
	node = drm_vma_offset_exact_lookup_locked(dev->vma_offset_manager,
						  vma->vm_pgoff,
						  vma_pages(vma));
	if (likely(node)) {
		obj = container_of(node, struct drm_gem_object, vma_node);
		/*
		 * When the object is being freed, after it hits 0-refcnt it
		 * proceeds to tear down the object. In the process it will
		 * attempt to remove the VMA offset and so acquire this
		 * mgr->vm_lock.  Therefore if we find an object with a 0-refcnt
		 * that matches our range, we know it is in the process of being
		 * destroyed and will be freed as soon as we release the lock -
		 * so we have to check for the 0-refcnted object and treat it as
		 * invalid.
		 */
		if (!kref_get_unless_zero(&obj->refcount))
			obj = NULL;
	}
	drm_vma_offset_unlock_lookup(dev->vma_offset_manager);

	if (!obj)
		return -EINVAL;

	if (!drm_vma_node_is_allowed(node, priv)) {
		drm_gem_object_put_unlocked(obj);
		return -EACCES;
	}

	if (node->readonly) {
		if (vma->vm_flags & VM_WRITE) {
			drm_gem_object_put_unlocked(obj);
			return -EINVAL;
		}

		vma->vm_flags &= ~VM_MAYWRITE;
	}

	ret = drm_gem_mmap_obj(obj, drm_vma_node_size(node) << PAGE_SHIFT,
			       vma);

	drm_gem_object_put_unlocked(obj);

	return ret;
}
EXPORT_SYMBOL(drm_gem_mmap);

void drm_gem_print_info(struct drm_printer *p, unsigned int indent,
			const struct drm_gem_object *obj)
{
	drm_printf_indent(p, indent, "name=%d\n", obj->name);
	drm_printf_indent(p, indent, "refcount=%u\n",
			  kref_read(&obj->refcount));
	drm_printf_indent(p, indent, "start=%08lx\n",
			  drm_vma_node_start(&obj->vma_node));
	drm_printf_indent(p, indent, "size=%zu\n", obj->size);
	drm_printf_indent(p, indent, "imported=%s\n",
			  obj->import_attach ? "yes" : "no");

	if (obj->dev->driver->gem_print_info)
		obj->dev->driver->gem_print_info(p, indent, obj);
}<|MERGE_RESOLUTION|>--- conflicted
+++ resolved
@@ -403,17 +403,10 @@
 	mutex_unlock(&dev->object_name_lock);
 	if (ret < 0)
 		goto err_unref;
-<<<<<<< HEAD
-
-	*handlep = ret;
-
-	ret = drm_vma_node_allow(&obj->vma_node, file_priv->filp);
-=======
 
 	handle = ret;
 
 	ret = drm_vma_node_allow(&obj->vma_node, file_priv);
->>>>>>> 286cd8c7
 	if (ret)
 		goto err_remove;
 
@@ -427,15 +420,6 @@
 	return 0;
 
 err_revoke:
-<<<<<<< HEAD
-	drm_vma_node_revoke(&obj->vma_node, file_priv->filp);
-err_remove:
-	spin_lock(&file_priv->table_lock);
-	idr_remove(&file_priv->object_idr, *handlep);
-	spin_unlock(&file_priv->table_lock);
-err_unref:
-	drm_gem_object_handle_unreference_unlocked(obj);
-=======
 	drm_vma_node_revoke(&obj->vma_node, file_priv);
 err_remove:
 	spin_lock(&file_priv->table_lock);
@@ -443,7 +427,6 @@
 	spin_unlock(&file_priv->table_lock);
 err_unref:
 	drm_gem_object_handle_put_unlocked(obj);
->>>>>>> 286cd8c7
 	return ret;
 }
 
@@ -779,11 +762,7 @@
 	args->size = obj->size;
 
 err:
-<<<<<<< HEAD
-	drm_gem_object_unreference_unlocked(obj);
-=======
 	drm_gem_object_put_unlocked(obj);
->>>>>>> 286cd8c7
 	return ret;
 }
 
@@ -802,32 +781,6 @@
 	spin_lock_init(&file_private->table_lock);
 }
 
-<<<<<<< HEAD
-/*
- * Called at device close to release the file's
- * handle references on objects.
- */
-static int
-drm_gem_object_release_handle(int id, void *ptr, void *data)
-{
-	struct drm_file *file_priv = data;
-	struct drm_gem_object *obj = ptr;
-	struct drm_device *dev = obj->dev;
-
-	if (dev->driver->gem_close_object)
-		dev->driver->gem_close_object(obj, file_priv);
-
-	if (drm_core_check_feature(dev, DRIVER_PRIME))
-		drm_gem_remove_prime_handles(obj, file_priv);
-	drm_vma_node_revoke(&obj->vma_node, file_priv->filp);
-
-	drm_gem_object_handle_unreference_unlocked(obj);
-
-	return 0;
-}
-
-=======
->>>>>>> 286cd8c7
 /**
  * drm_gem_release - release file-private GEM resources
  * @dev: drm_device which is being closed by userspace
