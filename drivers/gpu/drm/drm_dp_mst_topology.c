/*
 * Copyright © 2014 Red Hat
 *
 * Permission to use, copy, modify, distribute, and sell this software and its
 * documentation for any purpose is hereby granted without fee, provided that
 * the above copyright notice appear in all copies and that both that copyright
 * notice and this permission notice appear in supporting documentation, and
 * that the name of the copyright holders not be used in advertising or
 * publicity pertaining to distribution of the software without specific,
 * written prior permission.  The copyright holders make no representations
 * about the suitability of this software for any purpose.  It is provided "as
 * is" without express or implied warranty.
 *
 * THE COPYRIGHT HOLDERS DISCLAIM ALL WARRANTIES WITH REGARD TO THIS SOFTWARE,
 * INCLUDING ALL IMPLIED WARRANTIES OF MERCHANTABILITY AND FITNESS, IN NO
 * EVENT SHALL THE COPYRIGHT HOLDERS BE LIABLE FOR ANY SPECIAL, INDIRECT OR
 * CONSEQUENTIAL DAMAGES OR ANY DAMAGES WHATSOEVER RESULTING FROM LOSS OF USE,
 * DATA OR PROFITS, WHETHER IN AN ACTION OF CONTRACT, NEGLIGENCE OR OTHER
 * TORTIOUS ACTION, ARISING OUT OF OR IN CONNECTION WITH THE USE OR PERFORMANCE
 * OF THIS SOFTWARE.
 */

#include <linux/kernel.h>
#include <linux/delay.h>
#include <linux/init.h>
#include <linux/errno.h>
#include <linux/sched.h>
#include <linux/seq_file.h>
#include <linux/i2c.h>
#include <drm/drm_dp_mst_helper.h>
#include <drm/drmP.h>
#include <linux/iopoll.h>

#include <drm/drm_fixed.h>
#include <drm/drm_atomic.h>
#include <drm/drm_atomic_helper.h>

/**
 * DOC: dp mst helper
 *
 * These functions contain parts of the DisplayPort 1.2a MultiStream Transport
 * protocol. The helpers contain a topology manager and bandwidth manager.
 * The helpers encapsulate the sending and received of sideband msgs.
 */
static bool dump_dp_payload_table(struct drm_dp_mst_topology_mgr *mgr,
				  char *buf);
static int test_calc_pbn_mode(void);

static void drm_dp_put_port(struct drm_dp_mst_port *port);

static int drm_dp_dpcd_write_payload(struct drm_dp_mst_topology_mgr *mgr,
				     int id,
				     struct drm_dp_payload *payload);

static void drm_dp_send_link_address(struct drm_dp_mst_topology_mgr *mgr,
				     struct drm_dp_mst_branch *mstb);
static int drm_dp_send_enum_path_resources(struct drm_dp_mst_topology_mgr *mgr,
					   struct drm_dp_mst_branch *mstb,
					   struct drm_dp_mst_port *port);
static bool drm_dp_validate_guid(struct drm_dp_mst_topology_mgr *mgr,
				 u8 *guid);

static int drm_dp_mst_register_i2c_bus(struct drm_dp_aux *aux);
static void drm_dp_mst_unregister_i2c_bus(struct drm_dp_aux *aux);
static void drm_dp_mst_kick_tx(struct drm_dp_mst_topology_mgr *mgr);
/* sideband msg handling */
static u8 drm_dp_msg_header_crc4(const uint8_t *data, size_t num_nibbles)
{
	u8 bitmask = 0x80;
	u8 bitshift = 7;
	u8 array_index = 0;
	int number_of_bits = num_nibbles * 4;
	u8 remainder = 0;

	while (number_of_bits != 0) {
		number_of_bits--;
		remainder <<= 1;
		remainder |= (data[array_index] & bitmask) >> bitshift;
		bitmask >>= 1;
		bitshift--;
		if (bitmask == 0) {
			bitmask = 0x80;
			bitshift = 7;
			array_index++;
		}
		if ((remainder & 0x10) == 0x10)
			remainder ^= 0x13;
	}

	number_of_bits = 4;
	while (number_of_bits != 0) {
		number_of_bits--;
		remainder <<= 1;
		if ((remainder & 0x10) != 0)
			remainder ^= 0x13;
	}

	return remainder;
}

static u8 drm_dp_msg_data_crc4(const uint8_t *data, u8 number_of_bytes)
{
	u8 bitmask = 0x80;
	u8 bitshift = 7;
	u8 array_index = 0;
	int number_of_bits = number_of_bytes * 8;
	u16 remainder = 0;

	while (number_of_bits != 0) {
		number_of_bits--;
		remainder <<= 1;
		remainder |= (data[array_index] & bitmask) >> bitshift;
		bitmask >>= 1;
		bitshift--;
		if (bitmask == 0) {
			bitmask = 0x80;
			bitshift = 7;
			array_index++;
		}
		if ((remainder & 0x100) == 0x100)
			remainder ^= 0xd5;
	}

	number_of_bits = 8;
	while (number_of_bits != 0) {
		number_of_bits--;
		remainder <<= 1;
		if ((remainder & 0x100) != 0)
			remainder ^= 0xd5;
	}

	return remainder & 0xff;
}
static inline u8 drm_dp_calc_sb_hdr_size(struct drm_dp_sideband_msg_hdr *hdr)
{
	u8 size = 3;
	size += (hdr->lct / 2);
	return size;
}

static void drm_dp_encode_sideband_msg_hdr(struct drm_dp_sideband_msg_hdr *hdr,
					   u8 *buf, int *len)
{
	int idx = 0;
	int i;
	u8 crc4;
	buf[idx++] = ((hdr->lct & 0xf) << 4) | (hdr->lcr & 0xf);
	for (i = 0; i < (hdr->lct / 2); i++)
		buf[idx++] = hdr->rad[i];
	buf[idx++] = (hdr->broadcast << 7) | (hdr->path_msg << 6) |
		(hdr->msg_len & 0x3f);
	buf[idx++] = (hdr->somt << 7) | (hdr->eomt << 6) | (hdr->seqno << 4);

	crc4 = drm_dp_msg_header_crc4(buf, (idx * 2) - 1);
	buf[idx - 1] |= (crc4 & 0xf);

	*len = idx;
}

static bool drm_dp_decode_sideband_msg_hdr(struct drm_dp_sideband_msg_hdr *hdr,
					   u8 *buf, int buflen, u8 *hdrlen)
{
	u8 crc4;
	u8 len;
	int i;
	u8 idx;
	if (buf[0] == 0)
		return false;
	len = 3;
	len += ((buf[0] & 0xf0) >> 4) / 2;
	if (len > buflen)
		return false;
	crc4 = drm_dp_msg_header_crc4(buf, (len * 2) - 1);

	if ((crc4 & 0xf) != (buf[len - 1] & 0xf)) {
		DRM_DEBUG_KMS("crc4 mismatch 0x%x 0x%x\n", crc4, buf[len - 1]);
		return false;
	}

	hdr->lct = (buf[0] & 0xf0) >> 4;
	hdr->lcr = (buf[0] & 0xf);
	idx = 1;
	for (i = 0; i < (hdr->lct / 2); i++)
		hdr->rad[i] = buf[idx++];
	hdr->broadcast = (buf[idx] >> 7) & 0x1;
	hdr->path_msg = (buf[idx] >> 6) & 0x1;
	hdr->msg_len = buf[idx] & 0x3f;
	idx++;
	hdr->somt = (buf[idx] >> 7) & 0x1;
	hdr->eomt = (buf[idx] >> 6) & 0x1;
	hdr->seqno = (buf[idx] >> 4) & 0x1;
	idx++;
	*hdrlen = idx;
	return true;
}

static void drm_dp_encode_sideband_req(struct drm_dp_sideband_msg_req_body *req,
				       struct drm_dp_sideband_msg_tx *raw)
{
	int idx = 0;
	int i;
	u8 *buf = raw->msg;
	buf[idx++] = req->req_type & 0x7f;

	switch (req->req_type) {
	case DP_ENUM_PATH_RESOURCES:
		buf[idx] = (req->u.port_num.port_number & 0xf) << 4;
		idx++;
		break;
	case DP_ALLOCATE_PAYLOAD:
		buf[idx] = (req->u.allocate_payload.port_number & 0xf) << 4 |
			(req->u.allocate_payload.number_sdp_streams & 0xf);
		idx++;
		buf[idx] = (req->u.allocate_payload.vcpi & 0x7f);
		idx++;
		buf[idx] = (req->u.allocate_payload.pbn >> 8);
		idx++;
		buf[idx] = (req->u.allocate_payload.pbn & 0xff);
		idx++;
		for (i = 0; i < req->u.allocate_payload.number_sdp_streams / 2; i++) {
			buf[idx] = ((req->u.allocate_payload.sdp_stream_sink[i * 2] & 0xf) << 4) |
				(req->u.allocate_payload.sdp_stream_sink[i * 2 + 1] & 0xf);
			idx++;
		}
		if (req->u.allocate_payload.number_sdp_streams & 1) {
			i = req->u.allocate_payload.number_sdp_streams - 1;
			buf[idx] = (req->u.allocate_payload.sdp_stream_sink[i] & 0xf) << 4;
			idx++;
		}
		break;
	case DP_QUERY_PAYLOAD:
		buf[idx] = (req->u.query_payload.port_number & 0xf) << 4;
		idx++;
		buf[idx] = (req->u.query_payload.vcpi & 0x7f);
		idx++;
		break;
	case DP_REMOTE_DPCD_READ:
		buf[idx] = (req->u.dpcd_read.port_number & 0xf) << 4;
		buf[idx] |= ((req->u.dpcd_read.dpcd_address & 0xf0000) >> 16) & 0xf;
		idx++;
		buf[idx] = (req->u.dpcd_read.dpcd_address & 0xff00) >> 8;
		idx++;
		buf[idx] = (req->u.dpcd_read.dpcd_address & 0xff);
		idx++;
		buf[idx] = (req->u.dpcd_read.num_bytes);
		idx++;
		break;

	case DP_REMOTE_DPCD_WRITE:
		buf[idx] = (req->u.dpcd_write.port_number & 0xf) << 4;
		buf[idx] |= ((req->u.dpcd_write.dpcd_address & 0xf0000) >> 16) & 0xf;
		idx++;
		buf[idx] = (req->u.dpcd_write.dpcd_address & 0xff00) >> 8;
		idx++;
		buf[idx] = (req->u.dpcd_write.dpcd_address & 0xff);
		idx++;
		buf[idx] = (req->u.dpcd_write.num_bytes);
		idx++;
		memcpy(&buf[idx], req->u.dpcd_write.bytes, req->u.dpcd_write.num_bytes);
		idx += req->u.dpcd_write.num_bytes;
		break;
	case DP_REMOTE_I2C_READ:
		buf[idx] = (req->u.i2c_read.port_number & 0xf) << 4;
		buf[idx] |= (req->u.i2c_read.num_transactions & 0x3);
		idx++;
		for (i = 0; i < (req->u.i2c_read.num_transactions & 0x3); i++) {
			buf[idx] = req->u.i2c_read.transactions[i].i2c_dev_id & 0x7f;
			idx++;
			buf[idx] = req->u.i2c_read.transactions[i].num_bytes;
			idx++;
			memcpy(&buf[idx], req->u.i2c_read.transactions[i].bytes, req->u.i2c_read.transactions[i].num_bytes);
			idx += req->u.i2c_read.transactions[i].num_bytes;

			buf[idx] = (req->u.i2c_read.transactions[i].no_stop_bit & 0x1) << 4;
			buf[idx] |= (req->u.i2c_read.transactions[i].i2c_transaction_delay & 0xf);
			idx++;
		}
		buf[idx] = (req->u.i2c_read.read_i2c_device_id) & 0x7f;
		idx++;
		buf[idx] = (req->u.i2c_read.num_bytes_read);
		idx++;
		break;

	case DP_REMOTE_I2C_WRITE:
		buf[idx] = (req->u.i2c_write.port_number & 0xf) << 4;
		idx++;
		buf[idx] = (req->u.i2c_write.write_i2c_device_id) & 0x7f;
		idx++;
		buf[idx] = (req->u.i2c_write.num_bytes);
		idx++;
		memcpy(&buf[idx], req->u.i2c_write.bytes, req->u.i2c_write.num_bytes);
		idx += req->u.i2c_write.num_bytes;
		break;

	case DP_POWER_DOWN_PHY:
	case DP_POWER_UP_PHY:
		buf[idx] = (req->u.port_num.port_number & 0xf) << 4;
		idx++;
		break;
	}
	raw->cur_len = idx;
}

static void drm_dp_crc_sideband_chunk_req(u8 *msg, u8 len)
{
	u8 crc4;
	crc4 = drm_dp_msg_data_crc4(msg, len);
	msg[len] = crc4;
}

static void drm_dp_encode_sideband_reply(struct drm_dp_sideband_msg_reply_body *rep,
					 struct drm_dp_sideband_msg_tx *raw)
{
	int idx = 0;
	u8 *buf = raw->msg;

	buf[idx++] = (rep->reply_type & 0x1) << 7 | (rep->req_type & 0x7f);

	raw->cur_len = idx;
}

/* this adds a chunk of msg to the builder to get the final msg */
static bool drm_dp_sideband_msg_build(struct drm_dp_sideband_msg_rx *msg,
				      u8 *replybuf, u8 replybuflen, bool hdr)
{
	int ret;
	u8 crc4;

	if (hdr) {
		u8 hdrlen;
		struct drm_dp_sideband_msg_hdr recv_hdr;
		ret = drm_dp_decode_sideband_msg_hdr(&recv_hdr, replybuf, replybuflen, &hdrlen);
		if (ret == false) {
			print_hex_dump(KERN_DEBUG, "failed hdr", DUMP_PREFIX_NONE, 16, 1, replybuf, replybuflen, false);
			return false;
		}

		/*
		 * ignore out-of-order messages or messages that are part of a
		 * failed transaction
		 */
		if (!recv_hdr.somt && !msg->have_somt)
			return false;

		/* get length contained in this portion */
		msg->curchunk_len = recv_hdr.msg_len;
		msg->curchunk_hdrlen = hdrlen;

		/* we have already gotten an somt - don't bother parsing */
		if (recv_hdr.somt && msg->have_somt)
			return false;

		if (recv_hdr.somt) {
			memcpy(&msg->initial_hdr, &recv_hdr, sizeof(struct drm_dp_sideband_msg_hdr));
			msg->have_somt = true;
		}
		if (recv_hdr.eomt)
			msg->have_eomt = true;

		/* copy the bytes for the remainder of this header chunk */
		msg->curchunk_idx = min(msg->curchunk_len, (u8)(replybuflen - hdrlen));
		memcpy(&msg->chunk[0], replybuf + hdrlen, msg->curchunk_idx);
	} else {
		memcpy(&msg->chunk[msg->curchunk_idx], replybuf, replybuflen);
		msg->curchunk_idx += replybuflen;
	}

	if (msg->curchunk_idx >= msg->curchunk_len) {
		/* do CRC */
		crc4 = drm_dp_msg_data_crc4(msg->chunk, msg->curchunk_len - 1);
		/* copy chunk into bigger msg */
		memcpy(&msg->msg[msg->curlen], msg->chunk, msg->curchunk_len - 1);
		msg->curlen += msg->curchunk_len - 1;
	}
	return true;
}

static bool drm_dp_sideband_parse_link_address(struct drm_dp_sideband_msg_rx *raw,
					       struct drm_dp_sideband_msg_reply_body *repmsg)
{
	int idx = 1;
	int i;
	memcpy(repmsg->u.link_addr.guid, &raw->msg[idx], 16);
	idx += 16;
	repmsg->u.link_addr.nports = raw->msg[idx] & 0xf;
	idx++;
	if (idx > raw->curlen)
		goto fail_len;
	for (i = 0; i < repmsg->u.link_addr.nports; i++) {
		if (raw->msg[idx] & 0x80)
			repmsg->u.link_addr.ports[i].input_port = 1;

		repmsg->u.link_addr.ports[i].peer_device_type = (raw->msg[idx] >> 4) & 0x7;
		repmsg->u.link_addr.ports[i].port_number = (raw->msg[idx] & 0xf);

		idx++;
		if (idx > raw->curlen)
			goto fail_len;
		repmsg->u.link_addr.ports[i].mcs = (raw->msg[idx] >> 7) & 0x1;
		repmsg->u.link_addr.ports[i].ddps = (raw->msg[idx] >> 6) & 0x1;
		if (repmsg->u.link_addr.ports[i].input_port == 0)
			repmsg->u.link_addr.ports[i].legacy_device_plug_status = (raw->msg[idx] >> 5) & 0x1;
		idx++;
		if (idx > raw->curlen)
			goto fail_len;
		if (repmsg->u.link_addr.ports[i].input_port == 0) {
			repmsg->u.link_addr.ports[i].dpcd_revision = (raw->msg[idx]);
			idx++;
			if (idx > raw->curlen)
				goto fail_len;
			memcpy(repmsg->u.link_addr.ports[i].peer_guid, &raw->msg[idx], 16);
			idx += 16;
			if (idx > raw->curlen)
				goto fail_len;
			repmsg->u.link_addr.ports[i].num_sdp_streams = (raw->msg[idx] >> 4) & 0xf;
			repmsg->u.link_addr.ports[i].num_sdp_stream_sinks = (raw->msg[idx] & 0xf);
			idx++;

		}
		if (idx > raw->curlen)
			goto fail_len;
	}

	return true;
fail_len:
	DRM_DEBUG_KMS("link address reply parse length fail %d %d\n", idx, raw->curlen);
	return false;
}

static bool drm_dp_sideband_parse_remote_dpcd_read(struct drm_dp_sideband_msg_rx *raw,
						   struct drm_dp_sideband_msg_reply_body *repmsg)
{
	int idx = 1;
	repmsg->u.remote_dpcd_read_ack.port_number = raw->msg[idx] & 0xf;
	idx++;
	if (idx > raw->curlen)
		goto fail_len;
	repmsg->u.remote_dpcd_read_ack.num_bytes = raw->msg[idx];
	idx++;
	if (idx > raw->curlen)
		goto fail_len;

	memcpy(repmsg->u.remote_dpcd_read_ack.bytes, &raw->msg[idx], repmsg->u.remote_dpcd_read_ack.num_bytes);
	return true;
fail_len:
	DRM_DEBUG_KMS("link address reply parse length fail %d %d\n", idx, raw->curlen);
	return false;
}

static bool drm_dp_sideband_parse_remote_dpcd_write(struct drm_dp_sideband_msg_rx *raw,
						      struct drm_dp_sideband_msg_reply_body *repmsg)
{
	int idx = 1;
	repmsg->u.remote_dpcd_write_ack.port_number = raw->msg[idx] & 0xf;
	idx++;
	if (idx > raw->curlen)
		goto fail_len;
	return true;
fail_len:
	DRM_DEBUG_KMS("parse length fail %d %d\n", idx, raw->curlen);
	return false;
}

static bool drm_dp_sideband_parse_remote_i2c_read_ack(struct drm_dp_sideband_msg_rx *raw,
						      struct drm_dp_sideband_msg_reply_body *repmsg)
{
	int idx = 1;

	repmsg->u.remote_i2c_read_ack.port_number = (raw->msg[idx] & 0xf);
	idx++;
	if (idx > raw->curlen)
		goto fail_len;
	repmsg->u.remote_i2c_read_ack.num_bytes = raw->msg[idx];
	idx++;
	/* TODO check */
	memcpy(repmsg->u.remote_i2c_read_ack.bytes, &raw->msg[idx], repmsg->u.remote_i2c_read_ack.num_bytes);
	return true;
fail_len:
	DRM_DEBUG_KMS("remote i2c reply parse length fail %d %d\n", idx, raw->curlen);
	return false;
}

static bool drm_dp_sideband_parse_enum_path_resources_ack(struct drm_dp_sideband_msg_rx *raw,
							  struct drm_dp_sideband_msg_reply_body *repmsg)
{
	int idx = 1;
	repmsg->u.path_resources.port_number = (raw->msg[idx] >> 4) & 0xf;
	repmsg->u.path_resources.fec_capability = (raw->msg[idx]) & 0x1;
	idx++;
	if (idx > raw->curlen)
		goto fail_len;
	repmsg->u.path_resources.full_payload_bw_number = (raw->msg[idx] << 8) | (raw->msg[idx+1]);
	idx += 2;
	if (idx > raw->curlen)
		goto fail_len;
	repmsg->u.path_resources.avail_payload_bw_number = (raw->msg[idx] << 8) | (raw->msg[idx+1]);
	idx += 2;
	if (idx > raw->curlen)
		goto fail_len;
	return true;
fail_len:
	DRM_DEBUG_KMS("enum resource parse length fail %d %d\n", idx, raw->curlen);
	return false;
}

static bool drm_dp_sideband_parse_allocate_payload_ack(struct drm_dp_sideband_msg_rx *raw,
							  struct drm_dp_sideband_msg_reply_body *repmsg)
{
	int idx = 1;
	repmsg->u.allocate_payload.port_number = (raw->msg[idx] >> 4) & 0xf;
	idx++;
	if (idx > raw->curlen)
		goto fail_len;
	repmsg->u.allocate_payload.vcpi = raw->msg[idx];
	idx++;
	if (idx > raw->curlen)
		goto fail_len;
	repmsg->u.allocate_payload.allocated_pbn = (raw->msg[idx] << 8) | (raw->msg[idx+1]);
	idx += 2;
	if (idx > raw->curlen)
		goto fail_len;
	return true;
fail_len:
	DRM_DEBUG_KMS("allocate payload parse length fail %d %d\n", idx, raw->curlen);
	return false;
}

static bool drm_dp_sideband_parse_query_payload_ack(struct drm_dp_sideband_msg_rx *raw,
						    struct drm_dp_sideband_msg_reply_body *repmsg)
{
	int idx = 1;
	repmsg->u.query_payload.port_number = (raw->msg[idx] >> 4) & 0xf;
	idx++;
	if (idx > raw->curlen)
		goto fail_len;
	repmsg->u.query_payload.allocated_pbn = (raw->msg[idx] << 8) | (raw->msg[idx + 1]);
	idx += 2;
	if (idx > raw->curlen)
		goto fail_len;
	return true;
fail_len:
	DRM_DEBUG_KMS("query payload parse length fail %d %d\n", idx, raw->curlen);
	return false;
}

static bool drm_dp_sideband_parse_power_updown_phy_ack(struct drm_dp_sideband_msg_rx *raw,
						       struct drm_dp_sideband_msg_reply_body *repmsg)
{
	int idx = 1;

	repmsg->u.port_number.port_number = (raw->msg[idx] >> 4) & 0xf;
	idx++;
	if (idx > raw->curlen) {
		DRM_DEBUG_KMS("power up/down phy parse length fail %d %d\n",
			      idx, raw->curlen);
		return false;
	}
	return true;
}

static bool drm_dp_sideband_parse_reply(struct drm_dp_sideband_msg_rx *raw,
					struct drm_dp_sideband_msg_reply_body *msg)
{
	memset(msg, 0, sizeof(*msg));
	msg->reply_type = (raw->msg[0] & 0x80) >> 7;
	msg->req_type = (raw->msg[0] & 0x7f);

	if (msg->reply_type) {
		memcpy(msg->u.nak.guid, &raw->msg[1], 16);
		msg->u.nak.reason = raw->msg[17];
		msg->u.nak.nak_data = raw->msg[18];
		return false;
	}

	switch (msg->req_type) {
	case DP_LINK_ADDRESS:
		return drm_dp_sideband_parse_link_address(raw, msg);
	case DP_QUERY_PAYLOAD:
		return drm_dp_sideband_parse_query_payload_ack(raw, msg);
	case DP_REMOTE_DPCD_READ:
		return drm_dp_sideband_parse_remote_dpcd_read(raw, msg);
	case DP_REMOTE_DPCD_WRITE:
		return drm_dp_sideband_parse_remote_dpcd_write(raw, msg);
	case DP_REMOTE_I2C_READ:
		return drm_dp_sideband_parse_remote_i2c_read_ack(raw, msg);
	case DP_ENUM_PATH_RESOURCES:
		return drm_dp_sideband_parse_enum_path_resources_ack(raw, msg);
	case DP_ALLOCATE_PAYLOAD:
		return drm_dp_sideband_parse_allocate_payload_ack(raw, msg);
	case DP_POWER_DOWN_PHY:
	case DP_POWER_UP_PHY:
		return drm_dp_sideband_parse_power_updown_phy_ack(raw, msg);
	default:
		DRM_ERROR("Got unknown reply 0x%02x\n", msg->req_type);
		return false;
	}
}

static bool drm_dp_sideband_parse_connection_status_notify(struct drm_dp_sideband_msg_rx *raw,
							   struct drm_dp_sideband_msg_req_body *msg)
{
	int idx = 1;

	msg->u.conn_stat.port_number = (raw->msg[idx] & 0xf0) >> 4;
	idx++;
	if (idx > raw->curlen)
		goto fail_len;

	memcpy(msg->u.conn_stat.guid, &raw->msg[idx], 16);
	idx += 16;
	if (idx > raw->curlen)
		goto fail_len;

	msg->u.conn_stat.legacy_device_plug_status = (raw->msg[idx] >> 6) & 0x1;
	msg->u.conn_stat.displayport_device_plug_status = (raw->msg[idx] >> 5) & 0x1;
	msg->u.conn_stat.message_capability_status = (raw->msg[idx] >> 4) & 0x1;
	msg->u.conn_stat.input_port = (raw->msg[idx] >> 3) & 0x1;
	msg->u.conn_stat.peer_device_type = (raw->msg[idx] & 0x7);
	idx++;
	return true;
fail_len:
	DRM_DEBUG_KMS("connection status reply parse length fail %d %d\n", idx, raw->curlen);
	return false;
}

static bool drm_dp_sideband_parse_resource_status_notify(struct drm_dp_sideband_msg_rx *raw,
							   struct drm_dp_sideband_msg_req_body *msg)
{
	int idx = 1;

	msg->u.resource_stat.port_number = (raw->msg[idx] & 0xf0) >> 4;
	idx++;
	if (idx > raw->curlen)
		goto fail_len;

	memcpy(msg->u.resource_stat.guid, &raw->msg[idx], 16);
	idx += 16;
	if (idx > raw->curlen)
		goto fail_len;

	msg->u.resource_stat.available_pbn = (raw->msg[idx] << 8) | (raw->msg[idx + 1]);
	idx++;
	return true;
fail_len:
	DRM_DEBUG_KMS("resource status reply parse length fail %d %d\n", idx, raw->curlen);
	return false;
}

static bool drm_dp_sideband_parse_req(struct drm_dp_sideband_msg_rx *raw,
				      struct drm_dp_sideband_msg_req_body *msg)
{
	memset(msg, 0, sizeof(*msg));
	msg->req_type = (raw->msg[0] & 0x7f);

	switch (msg->req_type) {
	case DP_CONNECTION_STATUS_NOTIFY:
		return drm_dp_sideband_parse_connection_status_notify(raw, msg);
	case DP_RESOURCE_STATUS_NOTIFY:
		return drm_dp_sideband_parse_resource_status_notify(raw, msg);
	default:
		DRM_ERROR("Got unknown request 0x%02x\n", msg->req_type);
		return false;
	}
}

static int build_dpcd_write(struct drm_dp_sideband_msg_tx *msg, u8 port_num, u32 offset, u8 num_bytes, u8 *bytes)
{
	struct drm_dp_sideband_msg_req_body req;

	req.req_type = DP_REMOTE_DPCD_WRITE;
	req.u.dpcd_write.port_number = port_num;
	req.u.dpcd_write.dpcd_address = offset;
	req.u.dpcd_write.num_bytes = num_bytes;
	req.u.dpcd_write.bytes = bytes;
	drm_dp_encode_sideband_req(&req, msg);

	return 0;
}

static int build_link_address(struct drm_dp_sideband_msg_tx *msg)
{
	struct drm_dp_sideband_msg_req_body req;

	req.req_type = DP_LINK_ADDRESS;
	drm_dp_encode_sideband_req(&req, msg);
	return 0;
}

static int build_enum_path_resources(struct drm_dp_sideband_msg_tx *msg, int port_num)
{
	struct drm_dp_sideband_msg_req_body req;

	req.req_type = DP_ENUM_PATH_RESOURCES;
	req.u.port_num.port_number = port_num;
	drm_dp_encode_sideband_req(&req, msg);
	msg->path_msg = true;
	return 0;
}

static int build_allocate_payload(struct drm_dp_sideband_msg_tx *msg, int port_num,
				  u8 vcpi, uint16_t pbn,
				  u8 number_sdp_streams,
				  u8 *sdp_stream_sink)
{
	struct drm_dp_sideband_msg_req_body req;
	memset(&req, 0, sizeof(req));
	req.req_type = DP_ALLOCATE_PAYLOAD;
	req.u.allocate_payload.port_number = port_num;
	req.u.allocate_payload.vcpi = vcpi;
	req.u.allocate_payload.pbn = pbn;
	req.u.allocate_payload.number_sdp_streams = number_sdp_streams;
	memcpy(req.u.allocate_payload.sdp_stream_sink, sdp_stream_sink,
		   number_sdp_streams);
	drm_dp_encode_sideband_req(&req, msg);
	msg->path_msg = true;
	return 0;
}

static int build_power_updown_phy(struct drm_dp_sideband_msg_tx *msg,
				  int port_num, bool power_up)
{
	struct drm_dp_sideband_msg_req_body req;

	if (power_up)
		req.req_type = DP_POWER_UP_PHY;
	else
		req.req_type = DP_POWER_DOWN_PHY;

	req.u.port_num.port_number = port_num;
	drm_dp_encode_sideband_req(&req, msg);
	msg->path_msg = true;
	return 0;
}

static int drm_dp_mst_assign_payload_id(struct drm_dp_mst_topology_mgr *mgr,
					struct drm_dp_vcpi *vcpi)
{
	int ret, vcpi_ret;

	mutex_lock(&mgr->payload_lock);
	ret = find_first_zero_bit(&mgr->payload_mask, mgr->max_payloads + 1);
	if (ret > mgr->max_payloads) {
		ret = -EINVAL;
		DRM_DEBUG_KMS("out of payload ids %d\n", ret);
		goto out_unlock;
	}

	vcpi_ret = find_first_zero_bit(&mgr->vcpi_mask, mgr->max_payloads + 1);
	if (vcpi_ret > mgr->max_payloads) {
		ret = -EINVAL;
		DRM_DEBUG_KMS("out of vcpi ids %d\n", ret);
		goto out_unlock;
	}

	set_bit(ret, &mgr->payload_mask);
	set_bit(vcpi_ret, &mgr->vcpi_mask);
	vcpi->vcpi = vcpi_ret + 1;
	mgr->proposed_vcpis[ret - 1] = vcpi;
out_unlock:
	mutex_unlock(&mgr->payload_lock);
	return ret;
}

static void drm_dp_mst_put_payload_id(struct drm_dp_mst_topology_mgr *mgr,
				      int vcpi)
{
	int i;
	if (vcpi == 0)
		return;

	mutex_lock(&mgr->payload_lock);
	DRM_DEBUG_KMS("putting payload %d\n", vcpi);
	clear_bit(vcpi - 1, &mgr->vcpi_mask);

	for (i = 0; i < mgr->max_payloads; i++) {
		if (mgr->proposed_vcpis[i])
			if (mgr->proposed_vcpis[i]->vcpi == vcpi) {
				mgr->proposed_vcpis[i] = NULL;
				clear_bit(i + 1, &mgr->payload_mask);
			}
	}
	mutex_unlock(&mgr->payload_lock);
}

static bool check_txmsg_state(struct drm_dp_mst_topology_mgr *mgr,
			      struct drm_dp_sideband_msg_tx *txmsg)
{
	unsigned int state;

	/*
	 * All updates to txmsg->state are protected by mgr->qlock, and the two
	 * cases we check here are terminal states. For those the barriers
	 * provided by the wake_up/wait_event pair are enough.
	 */
	state = READ_ONCE(txmsg->state);
	return (state == DRM_DP_SIDEBAND_TX_RX ||
		state == DRM_DP_SIDEBAND_TX_TIMEOUT);
}

static int drm_dp_mst_wait_tx_reply(struct drm_dp_mst_branch *mstb,
				    struct drm_dp_sideband_msg_tx *txmsg)
{
	struct drm_dp_mst_topology_mgr *mgr = mstb->mgr;
	int ret;

	ret = wait_event_timeout(mgr->tx_waitq,
				 check_txmsg_state(mgr, txmsg),
				 (4 * HZ));
	mutex_lock(&mstb->mgr->qlock);
	if (ret > 0) {
		if (txmsg->state == DRM_DP_SIDEBAND_TX_TIMEOUT) {
			ret = -EIO;
			goto out;
		}
	} else {
		DRM_DEBUG_KMS("timedout msg send %p %d %d\n", txmsg, txmsg->state, txmsg->seqno);

		/* dump some state */
		ret = -EIO;

		/* remove from q */
		if (txmsg->state == DRM_DP_SIDEBAND_TX_QUEUED ||
		    txmsg->state == DRM_DP_SIDEBAND_TX_START_SEND) {
			list_del(&txmsg->next);
		}

		if ((txmsg->state == DRM_DP_SIDEBAND_TX_START_SEND ||
			txmsg->state == DRM_DP_SIDEBAND_TX_SENT) &&
			txmsg->seqno != -1) {
			mstb->tx_slots[txmsg->seqno] = NULL;
		}
	}
out:
	mutex_unlock(&mgr->qlock);

	return ret;
}

static struct drm_dp_mst_branch *drm_dp_add_mst_branch_device(u8 lct, u8 *rad)
{
	struct drm_dp_mst_branch *mstb;

	mstb = kzalloc(sizeof(*mstb), GFP_KERNEL);
	if (!mstb)
		return NULL;

	mstb->lct = lct;
	if (lct > 1)
		memcpy(mstb->rad, rad, lct / 2);
	INIT_LIST_HEAD(&mstb->ports);
	kref_init(&mstb->kref);
	return mstb;
}

static void drm_dp_free_mst_port(struct kref *kref);

static void drm_dp_free_mst_branch_device(struct kref *kref)
{
	struct drm_dp_mst_branch *mstb = container_of(kref, struct drm_dp_mst_branch, kref);
	if (mstb->port_parent) {
		if (list_empty(&mstb->port_parent->next))
			kref_put(&mstb->port_parent->kref, drm_dp_free_mst_port);
	}
	kfree(mstb);
}

static void drm_dp_destroy_mst_branch_device(struct kref *kref)
{
	struct drm_dp_mst_branch *mstb = container_of(kref, struct drm_dp_mst_branch, kref);
	struct drm_dp_mst_port *port, *tmp;
	bool wake_tx = false;

	/*
	 * init kref again to be used by ports to remove mst branch when it is
	 * not needed anymore
	 */
	kref_init(kref);

	if (mstb->port_parent && list_empty(&mstb->port_parent->next))
		kref_get(&mstb->port_parent->kref);

	/*
	 * destroy all ports - don't need lock
	 * as there are no more references to the mst branch
	 * device at this point.
	 */
	list_for_each_entry_safe(port, tmp, &mstb->ports, next) {
		list_del(&port->next);
		drm_dp_put_port(port);
	}

	/* drop any tx slots msg */
	mutex_lock(&mstb->mgr->qlock);
	if (mstb->tx_slots[0]) {
		mstb->tx_slots[0]->state = DRM_DP_SIDEBAND_TX_TIMEOUT;
		mstb->tx_slots[0] = NULL;
		wake_tx = true;
	}
	if (mstb->tx_slots[1]) {
		mstb->tx_slots[1]->state = DRM_DP_SIDEBAND_TX_TIMEOUT;
		mstb->tx_slots[1] = NULL;
		wake_tx = true;
	}
	mutex_unlock(&mstb->mgr->qlock);

	if (wake_tx)
<<<<<<< HEAD
		wake_up(&mstb->mgr->tx_waitq);
=======
		wake_up_all(&mstb->mgr->tx_waitq);
>>>>>>> 286cd8c7

	kref_put(kref, drm_dp_free_mst_branch_device);
}

static void drm_dp_put_mst_branch_device(struct drm_dp_mst_branch *mstb)
{
	kref_put(&mstb->kref, drm_dp_destroy_mst_branch_device);
}


static void drm_dp_port_teardown_pdt(struct drm_dp_mst_port *port, int old_pdt)
{
	struct drm_dp_mst_branch *mstb;

	switch (old_pdt) {
	case DP_PEER_DEVICE_DP_LEGACY_CONV:
	case DP_PEER_DEVICE_SST_SINK:
		/* remove i2c over sideband */
		drm_dp_mst_unregister_i2c_bus(&port->aux);
		break;
	case DP_PEER_DEVICE_MST_BRANCHING:
		mstb = port->mstb;
		port->mstb = NULL;
		drm_dp_put_mst_branch_device(mstb);
		break;
	}
}

static void drm_dp_destroy_port(struct kref *kref)
{
	struct drm_dp_mst_port *port = container_of(kref, struct drm_dp_mst_port, kref);
	struct drm_dp_mst_topology_mgr *mgr = port->mgr;

	if (!port->input) {
		port->vcpi.num_slots = 0;

		kfree(port->cached_edid);

		/*
		 * The only time we don't have a connector
		 * on an output port is if the connector init
		 * fails.
		 */
		if (port->connector) {
			/* we can't destroy the connector here, as
			 * we might be holding the mode_config.mutex
			 * from an EDID retrieval */

			mutex_lock(&mgr->destroy_connector_lock);
			kref_get(&port->parent->kref);
			list_add(&port->next, &mgr->destroy_connector_list);
			mutex_unlock(&mgr->destroy_connector_lock);
			schedule_work(&mgr->destroy_connector_work);
			return;
		}
		/* no need to clean up vcpi
		 * as if we have no connector we never setup a vcpi */
		drm_dp_port_teardown_pdt(port, port->pdt);
		port->pdt = DP_PEER_DEVICE_NONE;
	}
	kfree(port);
}

static void drm_dp_put_port(struct drm_dp_mst_port *port)
{
	kref_put(&port->kref, drm_dp_destroy_port);
}

static struct drm_dp_mst_branch *drm_dp_mst_get_validated_mstb_ref_locked(struct drm_dp_mst_branch *mstb, struct drm_dp_mst_branch *to_find)
{
	struct drm_dp_mst_port *port;
	struct drm_dp_mst_branch *rmstb;
	if (to_find == mstb) {
		kref_get(&mstb->kref);
		return mstb;
	}
	list_for_each_entry(port, &mstb->ports, next) {
		if (port->mstb) {
			rmstb = drm_dp_mst_get_validated_mstb_ref_locked(port->mstb, to_find);
			if (rmstb)
				return rmstb;
		}
	}
	return NULL;
}

static struct drm_dp_mst_branch *drm_dp_get_validated_mstb_ref(struct drm_dp_mst_topology_mgr *mgr, struct drm_dp_mst_branch *mstb)
{
	struct drm_dp_mst_branch *rmstb = NULL;
	mutex_lock(&mgr->lock);
	if (mgr->mst_primary)
		rmstb = drm_dp_mst_get_validated_mstb_ref_locked(mgr->mst_primary, mstb);
	mutex_unlock(&mgr->lock);
	return rmstb;
}

static struct drm_dp_mst_port *drm_dp_mst_get_port_ref_locked(struct drm_dp_mst_branch *mstb, struct drm_dp_mst_port *to_find)
{
	struct drm_dp_mst_port *port, *mport;

	list_for_each_entry(port, &mstb->ports, next) {
		if (port == to_find) {
			kref_get(&port->kref);
			return port;
		}
		if (port->mstb) {
			mport = drm_dp_mst_get_port_ref_locked(port->mstb, to_find);
			if (mport)
				return mport;
		}
	}
	return NULL;
}

static struct drm_dp_mst_port *drm_dp_get_validated_port_ref(struct drm_dp_mst_topology_mgr *mgr, struct drm_dp_mst_port *port)
{
	struct drm_dp_mst_port *rport = NULL;
	mutex_lock(&mgr->lock);
	if (mgr->mst_primary)
		rport = drm_dp_mst_get_port_ref_locked(mgr->mst_primary, port);
	mutex_unlock(&mgr->lock);
	return rport;
}

static struct drm_dp_mst_port *drm_dp_get_port(struct drm_dp_mst_branch *mstb, u8 port_num)
{
	struct drm_dp_mst_port *port;

	list_for_each_entry(port, &mstb->ports, next) {
		if (port->port_num == port_num) {
			kref_get(&port->kref);
			return port;
		}
	}

	return NULL;
}

/*
 * calculate a new RAD for this MST branch device
 * if parent has an LCT of 2 then it has 1 nibble of RAD,
 * if parent has an LCT of 3 then it has 2 nibbles of RAD,
 */
static u8 drm_dp_calculate_rad(struct drm_dp_mst_port *port,
				 u8 *rad)
{
	int parent_lct = port->parent->lct;
	int shift = 4;
	int idx = (parent_lct - 1) / 2;
	if (parent_lct > 1) {
		memcpy(rad, port->parent->rad, idx + 1);
		shift = (parent_lct % 2) ? 4 : 0;
	} else
		rad[0] = 0;

	rad[idx] |= port->port_num << shift;
	return parent_lct + 1;
}

/*
 * return sends link address for new mstb
 */
static bool drm_dp_port_setup_pdt(struct drm_dp_mst_port *port)
{
	int ret;
	u8 rad[6], lct;
	bool send_link = false;
	switch (port->pdt) {
	case DP_PEER_DEVICE_DP_LEGACY_CONV:
	case DP_PEER_DEVICE_SST_SINK:
		/* add i2c over sideband */
		ret = drm_dp_mst_register_i2c_bus(&port->aux);
		break;
	case DP_PEER_DEVICE_MST_BRANCHING:
		/* SST-only branch should be treated as SST sink */
		if (!port->input && !port->mcs) {
			port->pdt = DP_PEER_DEVICE_SST_SINK;
			ret = drm_dp_mst_register_i2c_bus(&port->aux);
			break;
		}

		lct = drm_dp_calculate_rad(port, rad);

		port->mstb = drm_dp_add_mst_branch_device(lct, rad);
		if (port->mstb) {
			port->mstb->mgr = port->mgr;
			port->mstb->port_parent = port;

			send_link = true;
		}
		break;
	}
	return send_link;
}

static void drm_dp_check_mstb_guid(struct drm_dp_mst_branch *mstb, u8 *guid)
{
	int ret;

	memcpy(mstb->guid, guid, 16);

	if (!drm_dp_validate_guid(mstb->mgr, mstb->guid)) {
		if (mstb->port_parent) {
			ret = drm_dp_send_dpcd_write(
					mstb->mgr,
					mstb->port_parent,
					DP_GUID,
					16,
					mstb->guid);
		} else {

			ret = drm_dp_dpcd_write(
					mstb->mgr->aux,
					DP_GUID,
					mstb->guid,
					16);
		}
	}
}

static void build_mst_prop_path(const struct drm_dp_mst_branch *mstb,
				int pnum,
				char *proppath,
				size_t proppath_size)
{
	int i;
	char temp[8];
	snprintf(proppath, proppath_size, "mst:%d", mstb->mgr->conn_base_id);
	for (i = 0; i < (mstb->lct - 1); i++) {
		int shift = (i % 2) ? 0 : 4;
		int port_num = (mstb->rad[i / 2] >> shift) & 0xf;
		snprintf(temp, sizeof(temp), "-%d", port_num);
		strlcat(proppath, temp, proppath_size);
	}
	snprintf(temp, sizeof(temp), "-%d", pnum);
	strlcat(proppath, temp, proppath_size);
}

static void drm_dp_add_port(struct drm_dp_mst_branch *mstb,
			    struct drm_device *dev,
			    struct drm_dp_link_addr_reply_port *port_msg)
{
	struct drm_dp_mst_port *port;
	bool ret;
	bool created = false;
	int old_pdt = 0;
	int old_ddps = 0;
	port = drm_dp_get_port(mstb, port_msg->port_number);
	if (!port) {
		port = kzalloc(sizeof(*port), GFP_KERNEL);
		if (!port)
			return;
		kref_init(&port->kref);
		port->parent = mstb;
		port->port_num = port_msg->port_number;
		port->mgr = mstb->mgr;
		port->aux.name = "DPMST";
		port->aux.dev = dev->dev;
		created = true;
	} else {
		if (port->pdt == DP_PEER_DEVICE_DP_LEGACY_CONV ||
				port->pdt == DP_PEER_DEVICE_SST_SINK) {
			if (!port->cached_edid)
				port->cached_edid = drm_get_edid(
						port->connector,
						&port->aux.ddc);
		}

		old_pdt = port->pdt;
		old_ddps = port->ddps;
	}

	port->pdt = port_msg->peer_device_type;
	port->input = port_msg->input_port;
	port->mcs = port_msg->mcs;
	port->ddps = port_msg->ddps;
	port->ldps = port_msg->legacy_device_plug_status;
	port->dpcd_rev = port_msg->dpcd_revision;
	port->num_sdp_streams = port_msg->num_sdp_streams;
	port->num_sdp_stream_sinks = port_msg->num_sdp_stream_sinks;

	/* manage mstb port lists with mgr lock - take a reference
	   for this list */
	if (created) {
		mutex_lock(&mstb->mgr->lock);
		kref_get(&port->kref);
		list_add(&port->next, &mstb->ports);
		mutex_unlock(&mstb->mgr->lock);
	}

	if (old_ddps != port->ddps) {
		if (port->ddps) {
			if (!port->input)
				drm_dp_send_enum_path_resources(mstb->mgr, mstb, port);
		} else {
			port->available_pbn = 0;
			}
	}

	if (old_pdt != port->pdt && !port->input) {
		drm_dp_port_teardown_pdt(port, old_pdt);

		ret = drm_dp_port_setup_pdt(port);
		if (ret == true)
			drm_dp_send_link_address(mstb->mgr, port->mstb);
	}

	if (created && !port->input) {
		char proppath[255];

		build_mst_prop_path(mstb, port->port_num, proppath, sizeof(proppath));
		port->connector = (*mstb->mgr->cbs->add_connector)(mstb->mgr, port, proppath);
		if (!port->connector) {
			/* remove it from the port list */
			mutex_lock(&mstb->mgr->lock);
			list_del(&port->next);
			mutex_unlock(&mstb->mgr->lock);
			/* drop port list reference */
			drm_dp_put_port(port);
			goto out;
		}
<<<<<<< HEAD
		if ((port->pdt == DP_PEER_DEVICE_DP_LEGACY_CONV ||
		     port->pdt == DP_PEER_DEVICE_SST_SINK) &&
		    port->port_num >= DP_MST_LOGICAL_PORT_0) {
=======
		if (port->pdt == DP_PEER_DEVICE_DP_LEGACY_CONV ||
		     port->pdt == DP_PEER_DEVICE_SST_SINK) {
>>>>>>> 286cd8c7
			port->cached_edid = drm_get_edid(port->connector, &port->aux.ddc);
			drm_connector_set_tile_property(port->connector);
		}
		(*mstb->mgr->cbs->register_connector)(port->connector);
	}

out:
	/* put reference to this port */
	drm_dp_put_port(port);
}

static void drm_dp_update_port(struct drm_dp_mst_branch *mstb,
			       struct drm_dp_connection_status_notify *conn_stat)
{
	struct drm_dp_mst_port *port;
	int old_pdt;
	int old_ddps;
	bool dowork = false;
	bool dohotplug = false;
	port = drm_dp_get_port(mstb, conn_stat->port_number);
	if (!port)
		return;

	old_ddps = port->ddps;
	old_pdt = port->pdt;
	port->pdt = conn_stat->peer_device_type;
	port->mcs = conn_stat->message_capability_status;
	port->ldps = conn_stat->legacy_device_plug_status;
	port->ddps = conn_stat->displayport_device_plug_status;

	if (old_ddps != port->ddps) {
		if (port->ddps) {
			dowork = true;
		} else {
			port->available_pbn = 0;
		}
	}
	if (old_pdt != port->pdt && !port->input) {
		if ((old_pdt == DP_PEER_DEVICE_DP_LEGACY_CONV ||
		     old_pdt == DP_PEER_DEVICE_SST_SINK) &&
		    port->port_num < DP_MST_LOGICAL_PORT_0) {
			kfree(port->cached_edid);
			port->cached_edid = NULL;
			dohotplug = true;
		}

		drm_dp_port_teardown_pdt(port, old_pdt);

		if (drm_dp_port_setup_pdt(port))
			dowork = true;
	}

	drm_dp_put_port(port);
	if (dowork)
		queue_work(system_long_wq, &mstb->mgr->work);

	if (dohotplug)
		(*mstb->mgr->cbs->hotplug)(mstb->mgr);
}

static struct drm_dp_mst_branch *drm_dp_get_mst_branch_device(struct drm_dp_mst_topology_mgr *mgr,
							       u8 lct, u8 *rad)
{
	struct drm_dp_mst_branch *mstb;
	struct drm_dp_mst_port *port;
	int i;
	/* find the port by iterating down */

	mutex_lock(&mgr->lock);
	mstb = mgr->mst_primary;

	if (!mstb)
		goto out;

	for (i = 0; i < lct - 1; i++) {
		int shift = (i % 2) ? 0 : 4;
		int port_num = (rad[i / 2] >> shift) & 0xf;

		list_for_each_entry(port, &mstb->ports, next) {
			if (port->port_num == port_num) {
				mstb = port->mstb;
				if (!mstb) {
					DRM_ERROR("failed to lookup MSTB with lct %d, rad %02x\n", lct, rad[0]);
					goto out;
				}

				break;
			}
		}
	}
	kref_get(&mstb->kref);
out:
	mutex_unlock(&mgr->lock);
	return mstb;
}

static struct drm_dp_mst_branch *get_mst_branch_device_by_guid_helper(
	struct drm_dp_mst_branch *mstb,
	uint8_t *guid)
{
	struct drm_dp_mst_branch *found_mstb;
	struct drm_dp_mst_port *port;

	if (memcmp(mstb->guid, guid, 16) == 0)
		return mstb;


	list_for_each_entry(port, &mstb->ports, next) {
		if (!port->mstb)
			continue;

		found_mstb = get_mst_branch_device_by_guid_helper(port->mstb, guid);

		if (found_mstb)
			return found_mstb;
	}

	return NULL;
}

static struct drm_dp_mst_branch *drm_dp_get_mst_branch_device_by_guid(
	struct drm_dp_mst_topology_mgr *mgr,
	uint8_t *guid)
{
	struct drm_dp_mst_branch *mstb;

	/* find the port by iterating down */
	mutex_lock(&mgr->lock);

	mstb = get_mst_branch_device_by_guid_helper(mgr->mst_primary, guid);

	if (mstb)
		kref_get(&mstb->kref);

	mutex_unlock(&mgr->lock);
	return mstb;
}

<<<<<<< HEAD
=======
static void drm_dp_reset_sink_mstb_link_address_sent(
		struct drm_dp_mst_topology_mgr *mgr,
		struct drm_dp_mst_branch *mstb)
{
	struct drm_dp_mst_port *port;
	struct drm_dp_mst_branch *mstb_child;
	struct drm_dp_mst_branch *mstb_parent;

	list_for_each_entry(port, &mstb->ports, next) {
		if (port->input)
			continue;

		if (!port->ddps)
			continue;

		if (port->mstb) {
			mstb_child = drm_dp_get_validated_mstb_ref(mgr,
					port->mstb);
			if (mstb_child) {
				drm_dp_reset_sink_mstb_link_address_sent(mgr,
						mstb_child);
				drm_dp_put_mst_branch_device(mstb_child);
			}
		} else {
			mstb_parent = drm_dp_get_validated_mstb_ref(mgr,
					port->parent);
			if (mstb_parent) {
				mstb_parent->link_address_sent = false;
				drm_dp_put_mst_branch_device(mstb_parent);
			}
		}
	}
}

>>>>>>> 286cd8c7
static void drm_dp_check_and_send_link_address(struct drm_dp_mst_topology_mgr *mgr,
					       struct drm_dp_mst_branch *mstb)
{
	struct drm_dp_mst_port *port;
	struct drm_dp_mst_branch *mstb_child;
	if (!mstb->link_address_sent)
		drm_dp_send_link_address(mgr, mstb);

	list_for_each_entry(port, &mstb->ports, next) {
		if (port->input)
			continue;

		if (!port->ddps)
			continue;

		if (!port->available_pbn)
			drm_dp_send_enum_path_resources(mgr, mstb, port);

		if (port->mstb) {
			mstb_child = drm_dp_get_validated_mstb_ref(mgr, port->mstb);
			if (mstb_child) {
				drm_dp_check_and_send_link_address(mgr, mstb_child);
				drm_dp_put_mst_branch_device(mstb_child);
			}
		}
	}
}

static void drm_dp_mst_link_probe_work(struct work_struct *work)
{
	struct drm_dp_mst_topology_mgr *mgr = container_of(work, struct drm_dp_mst_topology_mgr, work);
	struct drm_dp_mst_branch *mstb;

	mutex_lock(&mgr->lock);
	mstb = mgr->mst_primary;
	if (mstb) {
		kref_get(&mstb->kref);
	}
	mutex_unlock(&mgr->lock);
	if (mstb) {
		drm_dp_reset_sink_mstb_link_address_sent(mgr, mstb);
		drm_dp_check_and_send_link_address(mgr, mstb);
		drm_dp_put_mst_branch_device(mstb);
	}
}

static bool drm_dp_validate_guid(struct drm_dp_mst_topology_mgr *mgr,
				 u8 *guid)
{
	u64 salt;

	if (memchr_inv(guid, 0, 16))
		return true;

	salt = get_jiffies_64();

	memcpy(&guid[0], &salt, sizeof(u64));
	memcpy(&guid[8], &salt, sizeof(u64));

	return false;
}

static int build_dpcd_read(struct drm_dp_sideband_msg_tx *msg, u8 port_num, u32 offset, u8 num_bytes)
{
	struct drm_dp_sideband_msg_req_body req;

	req.req_type = DP_REMOTE_DPCD_READ;
	req.u.dpcd_read.port_number = port_num;
	req.u.dpcd_read.dpcd_address = offset;
	req.u.dpcd_read.num_bytes = num_bytes;
	drm_dp_encode_sideband_req(&req, msg);

	return 0;
}

static int drm_dp_send_sideband_msg(struct drm_dp_mst_topology_mgr *mgr,
				    bool up, u8 *msg, int len)
{
	int ret;
	int regbase = up ? DP_SIDEBAND_MSG_UP_REP_BASE : DP_SIDEBAND_MSG_DOWN_REQ_BASE;
	int tosend, total, offset;
	int retries = 0;

retry:
	total = len;
	offset = 0;
	do {
		tosend = min3(mgr->max_dpcd_transaction_bytes, 16, total);

		ret = drm_dp_dpcd_write(mgr->aux, regbase + offset,
					&msg[offset],
					tosend);
		if (ret != tosend) {
			if (ret == -EIO && retries < 5) {
				retries++;
				goto retry;
			}
			DRM_DEBUG_KMS("failed to dpcd write %d %d\n", tosend, ret);

			return -EIO;
		}
		offset += tosend;
		total -= tosend;
	} while (total > 0);
	return 0;
}

static int set_hdr_from_dst_qlock(struct drm_dp_sideband_msg_hdr *hdr,
				  struct drm_dp_sideband_msg_tx *txmsg)
{
	struct drm_dp_mst_branch *mstb = txmsg->dst;
	u8 req_type;

	/* both msg slots are full */
	if (txmsg->seqno == -1) {
		if (mstb->tx_slots[0] && mstb->tx_slots[1]) {
			DRM_DEBUG_KMS("%s: failed to find slot\n", __func__);
			return -EAGAIN;
		}
		if (mstb->tx_slots[0] == NULL && mstb->tx_slots[1] == NULL) {
			txmsg->seqno = mstb->last_seqno;
			mstb->last_seqno ^= 1;
		} else if (mstb->tx_slots[0] == NULL)
			txmsg->seqno = 0;
		else
			txmsg->seqno = 1;
		mstb->tx_slots[txmsg->seqno] = txmsg;
	}

	req_type = txmsg->msg[0] & 0x7f;
	if (req_type == DP_CONNECTION_STATUS_NOTIFY ||
		req_type == DP_RESOURCE_STATUS_NOTIFY)
		hdr->broadcast = 1;
	else
		hdr->broadcast = 0;
	hdr->path_msg = txmsg->path_msg;
	hdr->lct = mstb->lct;
	hdr->lcr = mstb->lct - 1;
	if (mstb->lct > 1)
		memcpy(hdr->rad, mstb->rad, mstb->lct / 2);
	hdr->seqno = txmsg->seqno;
	return 0;
}
/*
 * process a single block of the next message in the sideband queue
 */
static int process_single_tx_qlock(struct drm_dp_mst_topology_mgr *mgr,
				   struct drm_dp_sideband_msg_tx *txmsg,
				   bool up)
{
	u8 chunk[48];
	struct drm_dp_sideband_msg_hdr hdr;
	int len, space, idx, tosend;
	int ret;

	memset(&hdr, 0, sizeof(struct drm_dp_sideband_msg_hdr));

	if (txmsg->state == DRM_DP_SIDEBAND_TX_QUEUED) {
		txmsg->seqno = -1;
		txmsg->state = DRM_DP_SIDEBAND_TX_START_SEND;
	}

	/* make hdr from dst mst - for replies use seqno
	   otherwise assign one */
	ret = set_hdr_from_dst_qlock(&hdr, txmsg);
	if (ret < 0)
		return ret;

	/* amount left to send in this message */
	len = txmsg->cur_len - txmsg->cur_offset;

	/* 48 - sideband msg size - 1 byte for data CRC, x header bytes */
	space = 48 - 1 - drm_dp_calc_sb_hdr_size(&hdr);

	tosend = min(len, space);
	if (len == txmsg->cur_len)
		hdr.somt = 1;
	if (space >= len)
		hdr.eomt = 1;


	hdr.msg_len = tosend + 1;
	drm_dp_encode_sideband_msg_hdr(&hdr, chunk, &idx);
	memcpy(&chunk[idx], &txmsg->msg[txmsg->cur_offset], tosend);
	/* add crc at end */
	drm_dp_crc_sideband_chunk_req(&chunk[idx], tosend);
	idx += tosend + 1;

	ret = drm_dp_send_sideband_msg(mgr, up, chunk, idx);
	if (ret) {
		DRM_DEBUG_KMS("sideband msg failed to send\n");
		return ret;
	}

	txmsg->cur_offset += tosend;
	if (txmsg->cur_offset == txmsg->cur_len) {
		txmsg->state = DRM_DP_SIDEBAND_TX_SENT;
		return 1;
	}
	return 0;
}

static void process_single_down_tx_qlock(struct drm_dp_mst_topology_mgr *mgr)
{
	struct drm_dp_sideband_msg_tx *txmsg;
	int ret;

	WARN_ON(!mutex_is_locked(&mgr->qlock));

	/* construct a chunk from the first msg in the tx_msg queue */
	if (list_empty(&mgr->tx_msg_downq))
		return;

	txmsg = list_first_entry(&mgr->tx_msg_downq, struct drm_dp_sideband_msg_tx, next);
	ret = process_single_tx_qlock(mgr, txmsg, false);
	if (ret == 1) {
		/* txmsg is sent it should be in the slots now */
		list_del(&txmsg->next);
	} else if (ret) {
		DRM_DEBUG_KMS("failed to send msg in q %d\n", ret);
		list_del(&txmsg->next);
		if (txmsg->seqno != -1)
			txmsg->dst->tx_slots[txmsg->seqno] = NULL;
		txmsg->state = DRM_DP_SIDEBAND_TX_TIMEOUT;
		wake_up_all(&mgr->tx_waitq);
	}
}

/* called holding qlock */
static void process_single_up_tx_qlock(struct drm_dp_mst_topology_mgr *mgr,
				       struct drm_dp_sideband_msg_tx *txmsg)
{
	int ret;

	/* construct a chunk from the first msg in the tx_msg queue */
	ret = process_single_tx_qlock(mgr, txmsg, true);

	if (ret != 1)
		DRM_DEBUG_KMS("failed to send msg in q %d\n", ret);

	if (txmsg->seqno != -1) {
		WARN_ON((unsigned int)txmsg->seqno >
			ARRAY_SIZE(txmsg->dst->tx_slots));
		txmsg->dst->tx_slots[txmsg->seqno] = NULL;
	}
}

static void drm_dp_queue_down_tx(struct drm_dp_mst_topology_mgr *mgr,
				 struct drm_dp_sideband_msg_tx *txmsg)
{
	mutex_lock(&mgr->qlock);
	list_add_tail(&txmsg->next, &mgr->tx_msg_downq);
	if (list_is_singular(&mgr->tx_msg_downq))
		process_single_down_tx_qlock(mgr);
	mutex_unlock(&mgr->qlock);
}

static void drm_dp_send_link_address(struct drm_dp_mst_topology_mgr *mgr,
				     struct drm_dp_mst_branch *mstb)
{
	int len;
	struct drm_dp_sideband_msg_tx *txmsg;
	int ret;

	txmsg = kzalloc(sizeof(*txmsg), GFP_KERNEL);
	if (!txmsg)
		return;

	txmsg->dst = mstb;
	len = build_link_address(txmsg);

	mstb->link_address_sent = true;
	drm_dp_queue_down_tx(mgr, txmsg);

	ret = drm_dp_mst_wait_tx_reply(mstb, txmsg);
	if (ret > 0) {
		int i;

		if (txmsg->reply.reply_type == 1)
			DRM_DEBUG_KMS("link address nak received\n");
		else {
			DRM_DEBUG_KMS("link address reply: %d\n", txmsg->reply.u.link_addr.nports);
			for (i = 0; i < txmsg->reply.u.link_addr.nports; i++) {
				DRM_DEBUG_KMS("port %d: input %d, pdt: %d, pn: %d, dpcd_rev: %02x, mcs: %d, ddps: %d, ldps %d, sdp %d/%d\n", i,
				       txmsg->reply.u.link_addr.ports[i].input_port,
				       txmsg->reply.u.link_addr.ports[i].peer_device_type,
				       txmsg->reply.u.link_addr.ports[i].port_number,
				       txmsg->reply.u.link_addr.ports[i].dpcd_revision,
				       txmsg->reply.u.link_addr.ports[i].mcs,
				       txmsg->reply.u.link_addr.ports[i].ddps,
				       txmsg->reply.u.link_addr.ports[i].legacy_device_plug_status,
				       txmsg->reply.u.link_addr.ports[i].num_sdp_streams,
				       txmsg->reply.u.link_addr.ports[i].num_sdp_stream_sinks);
			}

			drm_dp_check_mstb_guid(mstb, txmsg->reply.u.link_addr.guid);

			for (i = 0; i < txmsg->reply.u.link_addr.nports; i++) {
				drm_dp_add_port(mstb, mgr->dev, &txmsg->reply.u.link_addr.ports[i]);
			}
			(*mgr->cbs->hotplug)(mgr);
		}
	} else {
		mstb->link_address_sent = false;
		DRM_DEBUG_KMS("link address failed %d\n", ret);
	}

	kfree(txmsg);
}

static int drm_dp_send_enum_path_resources(struct drm_dp_mst_topology_mgr *mgr,
					   struct drm_dp_mst_branch *mstb,
					   struct drm_dp_mst_port *port)
{
	int len;
	struct drm_dp_sideband_msg_tx *txmsg;
	int ret;

	txmsg = kzalloc(sizeof(*txmsg), GFP_KERNEL);
	if (!txmsg)
		return -ENOMEM;

	txmsg->dst = mstb;
	len = build_enum_path_resources(txmsg, port->port_num);

	drm_dp_queue_down_tx(mgr, txmsg);

	ret = drm_dp_mst_wait_tx_reply(mstb, txmsg);
	if (ret > 0) {
		if (txmsg->reply.reply_type == 1)
			DRM_DEBUG_KMS("enum path resources nak received\n");
		else {
			if (port->port_num != txmsg->reply.u.path_resources.port_number)
				DRM_ERROR("got incorrect port in response\n");
			DRM_DEBUG_KMS("enum path resources %d: %d %d %d\n",
			txmsg->reply.u.path_resources.port_number,
			txmsg->reply.u.path_resources.fec_capability,
			txmsg->reply.u.path_resources.full_payload_bw_number,
			txmsg->reply.u.path_resources.avail_payload_bw_number);
			port->available_pbn = txmsg->reply.u.path_resources.avail_payload_bw_number;
			port->fec_capability =
				txmsg->reply.u.path_resources.fec_capability;
		}
	}

	kfree(txmsg);
	return 0;
}

static struct drm_dp_mst_port *drm_dp_get_last_connected_port_to_mstb(struct drm_dp_mst_branch *mstb)
{
	if (!mstb->port_parent)
		return NULL;

	if (mstb->port_parent->mstb != mstb)
		return mstb->port_parent;

	return drm_dp_get_last_connected_port_to_mstb(mstb->port_parent->parent);
}

static struct drm_dp_mst_branch *drm_dp_get_last_connected_port_and_mstb(struct drm_dp_mst_topology_mgr *mgr,
									 struct drm_dp_mst_branch *mstb,
									 int *port_num)
{
	struct drm_dp_mst_branch *rmstb = NULL;
	struct drm_dp_mst_port *found_port;
	mutex_lock(&mgr->lock);
	if (mgr->mst_primary) {
		found_port = drm_dp_get_last_connected_port_to_mstb(mstb);

		if (found_port) {
			rmstb = found_port->parent;
			kref_get(&rmstb->kref);
			*port_num = found_port->port_num;
		}
	}
	mutex_unlock(&mgr->lock);
	return rmstb;
}

static int drm_dp_payload_send_msg(struct drm_dp_mst_topology_mgr *mgr,
				   struct drm_dp_mst_port *port,
				   int id,
				   int pbn)
{
	struct drm_dp_sideband_msg_tx *txmsg;
	struct drm_dp_mst_branch *mstb;
	int len, ret, port_num;
<<<<<<< HEAD
=======
	u8 sinks[DRM_DP_MAX_SDP_STREAMS];
	int i;
>>>>>>> 286cd8c7

	port = drm_dp_get_validated_port_ref(mgr, port);
	if (!port)
		return -EINVAL;

	port_num = port->port_num;
	mstb = drm_dp_get_validated_mstb_ref(mgr, port->parent);
	if (!mstb) {
		mstb = drm_dp_get_last_connected_port_and_mstb(mgr, port->parent, &port_num);

		if (!mstb) {
			drm_dp_put_port(port);
			return -EINVAL;
		}
	}

	txmsg = kzalloc(sizeof(*txmsg), GFP_KERNEL);
	if (!txmsg) {
		ret = -ENOMEM;
		goto fail_put;
	}

	for (i = 0; i < port->num_sdp_streams; i++)
		sinks[i] = i;

	txmsg->dst = mstb;
	len = build_allocate_payload(txmsg, port_num,
				     id,
				     pbn, port->num_sdp_streams, sinks);

	drm_dp_queue_down_tx(mgr, txmsg);

	ret = drm_dp_mst_wait_tx_reply(mstb, txmsg);
	if (ret > 0) {
		if (txmsg->reply.reply_type == 1) {
			ret = -EINVAL;
		} else
			ret = 0;
	}
	kfree(txmsg);
fail_put:
	drm_dp_put_mst_branch_device(mstb);
	drm_dp_put_port(port);
	return ret;
}

int drm_dp_send_power_updown_phy(struct drm_dp_mst_topology_mgr *mgr,
				 struct drm_dp_mst_port *port, bool power_up)
{
	struct drm_dp_sideband_msg_tx *txmsg;
	int len, ret;

	port = drm_dp_get_validated_port_ref(mgr, port);
	if (!port)
		return -EINVAL;

	txmsg = kzalloc(sizeof(*txmsg), GFP_KERNEL);
	if (!txmsg) {
		drm_dp_put_port(port);
		return -ENOMEM;
	}

	txmsg->dst = port->parent;
	len = build_power_updown_phy(txmsg, port->port_num, power_up);
	drm_dp_queue_down_tx(mgr, txmsg);

	ret = drm_dp_mst_wait_tx_reply(port->parent, txmsg);
	if (ret > 0) {
		if (txmsg->reply.reply_type == 1)
			ret = -EINVAL;
		else
			ret = 0;
	}
	kfree(txmsg);
	drm_dp_put_port(port);

	return ret;
}
EXPORT_SYMBOL(drm_dp_send_power_updown_phy);

int drm_dp_mst_get_dsc_info(struct drm_dp_mst_topology_mgr *mgr,
		struct drm_dp_mst_port *port,
		struct drm_dp_mst_dsc_info *dsc_info)
{
	if (!dsc_info)
		return -EINVAL;

	port = drm_dp_get_validated_port_ref(mgr, port);
	if (!port)
		return -EINVAL;

	memcpy(dsc_info, &port->dsc_info, sizeof(struct drm_dp_mst_dsc_info));
	drm_dp_put_port(port);

	return 0;
}
EXPORT_SYMBOL_GPL(drm_dp_mst_get_dsc_info);

int drm_dp_mst_update_dsc_info(struct drm_dp_mst_topology_mgr *mgr,
		struct drm_dp_mst_port *port,
		struct drm_dp_mst_dsc_info *dsc_info)
{
	if (!dsc_info)
		return -EINVAL;

	port = drm_dp_get_validated_port_ref(mgr, port);
	if (!port)
		return -EINVAL;

	memcpy(&port->dsc_info, dsc_info, sizeof(struct drm_dp_mst_dsc_info));
	drm_dp_put_port(port);

	return 0;
}
EXPORT_SYMBOL_GPL(drm_dp_mst_update_dsc_info);

static int drm_dp_create_payload_step1(struct drm_dp_mst_topology_mgr *mgr,
				       int id,
				       struct drm_dp_payload *payload)
{
	int ret;

	ret = drm_dp_dpcd_write_payload(mgr, id, payload);
	if (ret < 0) {
		payload->payload_state = 0;
		return ret;
	}
	payload->payload_state = DP_PAYLOAD_LOCAL;
	return 0;
}

static int drm_dp_create_payload_step2(struct drm_dp_mst_topology_mgr *mgr,
				       struct drm_dp_mst_port *port,
				       int id,
				       struct drm_dp_payload *payload)
{
	int ret;
	ret = drm_dp_payload_send_msg(mgr, port, id, port->vcpi.pbn);
	if (ret < 0)
		return ret;
	payload->payload_state = DP_PAYLOAD_REMOTE;
	return ret;
}

static int drm_dp_destroy_payload_step1(struct drm_dp_mst_topology_mgr *mgr,
					struct drm_dp_mst_port *port,
					int id,
					struct drm_dp_payload *payload)
{
	DRM_DEBUG_KMS("\n");
	/* its okay for these to fail */
	if (port) {
		drm_dp_payload_send_msg(mgr, port, id, 0);
	}

	drm_dp_dpcd_write_payload(mgr, id, payload);
	payload->payload_state = DP_PAYLOAD_DELETE_LOCAL;
	return 0;
}

static int drm_dp_destroy_payload_step2(struct drm_dp_mst_topology_mgr *mgr,
					int id,
					struct drm_dp_payload *payload)
{
	payload->payload_state = 0;
	return 0;
}

/**
 * drm_dp_update_payload_part1() - Execute payload update part 1
 * @mgr: manager to use.
 *
 * This iterates over all proposed virtual channels, and tries to
 * allocate space in the link for them. For 0->slots transitions,
 * this step just writes the VCPI to the MST device. For slots->0
 * transitions, this writes the updated VCPIs and removes the
 * remote VC payloads.
 *
 * after calling this the driver should generate ACT and payload
 * packets.
 */
int drm_dp_update_payload_part1(struct drm_dp_mst_topology_mgr *mgr)
{
	int i, j;
	int cur_slots = 1;
	struct drm_dp_payload req_payload;
	struct drm_dp_mst_port *port;

	mutex_lock(&mgr->payload_lock);
	for (i = 0; i < mgr->max_payloads; i++) {
		/* solve the current payloads - compare to the hw ones
		   - update the hw view */
		req_payload.start_slot = cur_slots;
		if (mgr->proposed_vcpis[i]) {
			port = container_of(mgr->proposed_vcpis[i], struct drm_dp_mst_port, vcpi);
			port = drm_dp_get_validated_port_ref(mgr, port);
			if (!port) {
				mutex_unlock(&mgr->payload_lock);
				return -EINVAL;
			}
			req_payload.num_slots = mgr->proposed_vcpis[i]->num_slots;
			req_payload.vcpi = mgr->proposed_vcpis[i]->vcpi;
		} else {
			port = NULL;
			req_payload.num_slots = 0;
		}

		if (mgr->payloads[i].start_slot != req_payload.start_slot) {
			mgr->payloads[i].start_slot = req_payload.start_slot;
		}
		/* work out what is required to happen with this payload */
		if (mgr->payloads[i].num_slots != req_payload.num_slots) {

			/* need to push an update for this payload */
			if (req_payload.num_slots) {
				drm_dp_create_payload_step1(mgr, mgr->proposed_vcpis[i]->vcpi, &req_payload);
				mgr->payloads[i].num_slots = req_payload.num_slots;
				mgr->payloads[i].vcpi = req_payload.vcpi;
			} else if (mgr->payloads[i].num_slots) {
				mgr->payloads[i].num_slots = 0;
				drm_dp_destroy_payload_step1(mgr, port, mgr->payloads[i].vcpi, &mgr->payloads[i]);
				req_payload.payload_state = mgr->payloads[i].payload_state;
				mgr->payloads[i].start_slot = 0;
			}
			mgr->payloads[i].payload_state = req_payload.payload_state;
		}
		cur_slots += req_payload.num_slots;

		if (port)
			drm_dp_put_port(port);
	}

	for (i = 0; i < mgr->max_payloads; i++) {
		if (mgr->payloads[i].payload_state == DP_PAYLOAD_DELETE_LOCAL) {
			DRM_DEBUG_KMS("removing payload %d\n", i);
			for (j = i; j < mgr->max_payloads - 1; j++) {
				memcpy(&mgr->payloads[j], &mgr->payloads[j + 1], sizeof(struct drm_dp_payload));
				mgr->proposed_vcpis[j] = mgr->proposed_vcpis[j + 1];
				if (mgr->proposed_vcpis[j] && mgr->proposed_vcpis[j]->num_slots) {
					set_bit(j + 1, &mgr->payload_mask);
				} else {
					clear_bit(j + 1, &mgr->payload_mask);
				}
			}
			memset(&mgr->payloads[mgr->max_payloads - 1], 0, sizeof(struct drm_dp_payload));
			mgr->proposed_vcpis[mgr->max_payloads - 1] = NULL;
			clear_bit(mgr->max_payloads, &mgr->payload_mask);

		}
	}
	mutex_unlock(&mgr->payload_lock);

	return 0;
}
EXPORT_SYMBOL(drm_dp_update_payload_part1);

/**
 * drm_dp_update_payload_part2() - Execute payload update part 2
 * @mgr: manager to use.
 *
 * This iterates over all proposed virtual channels, and tries to
 * allocate space in the link for them. For 0->slots transitions,
 * this step writes the remote VC payload commands. For slots->0
 * this just resets some internal state.
 */
int drm_dp_update_payload_part2(struct drm_dp_mst_topology_mgr *mgr)
{
	struct drm_dp_mst_port *port;
	int i;
	int ret = 0;
	mutex_lock(&mgr->payload_lock);
	for (i = 0; i < mgr->max_payloads; i++) {

		if (!mgr->proposed_vcpis[i])
			continue;

		port = container_of(mgr->proposed_vcpis[i], struct drm_dp_mst_port, vcpi);

		DRM_DEBUG_KMS("payload %d %d\n", i, mgr->payloads[i].payload_state);
		if (mgr->payloads[i].payload_state == DP_PAYLOAD_LOCAL) {
			ret = drm_dp_create_payload_step2(mgr, port, mgr->proposed_vcpis[i]->vcpi, &mgr->payloads[i]);
		} else if (mgr->payloads[i].payload_state == DP_PAYLOAD_DELETE_LOCAL) {
			ret = drm_dp_destroy_payload_step2(mgr, mgr->proposed_vcpis[i]->vcpi, &mgr->payloads[i]);
		}
		if (ret) {
			mutex_unlock(&mgr->payload_lock);
			return ret;
		}
	}
	mutex_unlock(&mgr->payload_lock);
	return 0;
}
EXPORT_SYMBOL(drm_dp_update_payload_part2);

int drm_dp_send_dpcd_read(struct drm_dp_mst_topology_mgr *mgr,
			  struct drm_dp_mst_port *port,
			  int offset, int size, u8 *bytes)
{
	int len;
	int ret;
	struct drm_dp_sideband_msg_tx *txmsg;
	struct drm_dp_mst_branch *mstb;

	memset(bytes, 0, size);

	mstb = drm_dp_get_validated_mstb_ref(mgr, port->parent);
	if (!mstb)
		return -EINVAL;

	txmsg = kzalloc(sizeof(*txmsg), GFP_KERNEL);
	if (!txmsg) {
		ret = -ENOMEM;
		goto fail_put;
	}

	len = build_dpcd_read(txmsg, port->port_num, offset, size);
	txmsg->dst = mstb;

	drm_dp_queue_down_tx(mgr, txmsg);
	ret = drm_dp_mst_wait_tx_reply(mstb, txmsg);
	if (ret <= 0) {
		DRM_ERROR("dpcd read failed\n");
		goto fail_free_msg;
	}

	if (txmsg->reply.reply_type == 1) {
		DRM_ERROR("dpcd read nack received\n");
		ret = -EINVAL;
		goto fail_free_msg;
	}

	if (port->port_num != txmsg->reply.u.remote_dpcd_read_ack.port_number) {
		DRM_ERROR("got incorrect port in response\n");
		ret = -EINVAL;
		goto fail_free_msg;
	}

	if (size > txmsg->reply.u.remote_dpcd_read_ack.num_bytes)
		size = txmsg->reply.u.remote_dpcd_read_ack.num_bytes;

	memcpy(bytes, txmsg->reply.u.remote_dpcd_read_ack.bytes, size);

fail_free_msg:
	kfree(txmsg);
fail_put:
	drm_dp_put_mst_branch_device(mstb);
	return ret;
}
EXPORT_SYMBOL_GPL(drm_dp_send_dpcd_read);

int drm_dp_send_dpcd_write(struct drm_dp_mst_topology_mgr *mgr,
			   struct drm_dp_mst_port *port,
			   int offset, int size, u8 *bytes)
{
	int len;
	int ret;
	struct drm_dp_sideband_msg_tx *txmsg;
	struct drm_dp_mst_branch *mstb;

	mstb = drm_dp_get_validated_mstb_ref(mgr, port->parent);
	if (!mstb)
		return -EINVAL;

	txmsg = kzalloc(sizeof(*txmsg), GFP_KERNEL);
	if (!txmsg) {
		ret = -ENOMEM;
		goto fail_put;
	}

	len = build_dpcd_write(txmsg, port->port_num, offset, size, bytes);
	txmsg->dst = mstb;

	drm_dp_queue_down_tx(mgr, txmsg);

	ret = drm_dp_mst_wait_tx_reply(mstb, txmsg);
	if (ret > 0) {
		if (txmsg->reply.reply_type == 1) {
			ret = -EINVAL;
		} else
			ret = 0;
	}
	kfree(txmsg);
fail_put:
	drm_dp_put_mst_branch_device(mstb);
	return ret;
}
EXPORT_SYMBOL_GPL(drm_dp_send_dpcd_write);

int drm_dp_mst_get_max_sdp_streams_supported(
		struct drm_dp_mst_topology_mgr *mgr,
		struct drm_dp_mst_port *port)
{
	int ret = -1;

	port = drm_dp_get_validated_port_ref(mgr, port);
	if (!port)
		return ret;
	ret = port->num_sdp_streams;
	drm_dp_put_port(port);
	return ret;
}
EXPORT_SYMBOL_GPL(drm_dp_mst_get_max_sdp_streams_supported);

static int drm_dp_encode_up_ack_reply(struct drm_dp_sideband_msg_tx *msg, u8 req_type)
{
	struct drm_dp_sideband_msg_reply_body reply;

	reply.reply_type = 0;
	reply.req_type = req_type;
	drm_dp_encode_sideband_reply(&reply, msg);
	return 0;
}

static int drm_dp_send_up_ack_reply(struct drm_dp_mst_topology_mgr *mgr,
				    struct drm_dp_mst_branch *mstb,
				    int req_type, int seqno, bool broadcast)
{
	struct drm_dp_sideband_msg_tx *txmsg;

	txmsg = kzalloc(sizeof(*txmsg), GFP_KERNEL);
	if (!txmsg)
		return -ENOMEM;

	txmsg->dst = mstb;
	txmsg->seqno = seqno;
	drm_dp_encode_up_ack_reply(txmsg, req_type);

	mutex_lock(&mgr->qlock);

	process_single_up_tx_qlock(mgr, txmsg);

	mutex_unlock(&mgr->qlock);

	kfree(txmsg);
	return 0;
}

static bool drm_dp_get_vc_payload_bw(int dp_link_bw,
				     int dp_link_count,
				     int *out)
{
	switch (dp_link_bw) {
	default:
		DRM_DEBUG_KMS("invalid link bandwidth in DPCD: %x (link count: %d)\n",
			      dp_link_bw, dp_link_count);
		return false;

	case DP_LINK_BW_1_62:
		*out = 3 * dp_link_count;
		break;
	case DP_LINK_BW_2_7:
		*out = 5 * dp_link_count;
		break;
	case DP_LINK_BW_5_4:
		*out = 10 * dp_link_count;
		break;
	case DP_LINK_BW_8_1:
		*out = 15 * dp_link_count;
		break;
	}
	return true;
}

/**
 * drm_dp_mst_topology_mgr_set_mst() - Set the MST state for a topology manager
 * @mgr: manager to set state for
 * @mst_state: true to enable MST on this connector - false to disable.
 *
 * This is called by the driver when it detects an MST capable device plugged
 * into a DP MST capable port, or when a DP MST capable device is unplugged.
 */
int drm_dp_mst_topology_mgr_set_mst(struct drm_dp_mst_topology_mgr *mgr, bool mst_state)
{
	int ret = 0;
	struct drm_dp_mst_branch *mstb = NULL;
	u8 buf;
	u32 offset = DP_DPCD_REV;

	mutex_lock(&mgr->payload_lock);
	mutex_lock(&mgr->lock);
	if (mst_state == mgr->mst_state)
		goto out_unlock;

	mgr->mst_state = mst_state;
	/* set the device into MST mode */
	if (mst_state) {
		WARN_ON(mgr->mst_primary);

		ret = drm_dp_dpcd_read(mgr->aux, DP_TRAINING_AUX_RD_INTERVAL,
				&buf, 1);
		if (ret != 1) {
			DRM_DEBUG_KMS("failed to read aux rd interval\n");
			ret = -EINVAL;
			goto out_unlock;
		}

		/* check for EXTENDED_RECEIVER_CAPABILITY_FIELD_PRESENT */
		if (buf & BIT(7))
			offset = DP_DP13_DPCD_REV;

		/* get dpcd info */
		ret = drm_dp_dpcd_read(mgr->aux, offset, mgr->dpcd,
				DP_RECEIVER_CAP_SIZE);
		if (ret != DP_RECEIVER_CAP_SIZE) {
			DRM_DEBUG_KMS("failed to read DPCD\n");
			goto out_unlock;
		}

		if (!drm_dp_get_vc_payload_bw(mgr->dpcd[1],
					      mgr->dpcd[2] & DP_MAX_LANE_COUNT_MASK,
					      &mgr->pbn_div)) {
			ret = -EINVAL;
			goto out_unlock;
		}

		/* add initial branch device at LCT 1 */
		mstb = drm_dp_add_mst_branch_device(1, NULL);
		if (mstb == NULL) {
			ret = -ENOMEM;
			goto out_unlock;
		}
		mstb->mgr = mgr;

		/* give this the main reference */
		mgr->mst_primary = mstb;
		kref_get(&mgr->mst_primary->kref);

		ret = drm_dp_dpcd_writeb(mgr->aux, DP_MSTM_CTRL,
							 DP_MST_EN | DP_UP_REQ_EN | DP_UPSTREAM_IS_SRC);
		if (ret < 0) {
			goto out_unlock;
		}

		{
			struct drm_dp_payload reset_pay;
			reset_pay.start_slot = 0;
			reset_pay.num_slots = 0x3f;
			drm_dp_dpcd_write_payload(mgr, 0, &reset_pay);
		}

		queue_work(system_long_wq, &mgr->work);

		ret = 0;
	} else {
		/* disable MST on the device */
		mstb = mgr->mst_primary;
		mgr->mst_primary = NULL;
		/* this can fail if the device is gone */
		drm_dp_dpcd_writeb(mgr->aux, DP_MSTM_CTRL, 0);
		ret = 0;
		memset(mgr->payloads, 0,
		       mgr->max_payloads * sizeof(mgr->payloads[0]));
		memset(mgr->proposed_vcpis, 0,
		       mgr->max_payloads * sizeof(mgr->proposed_vcpis[0]));
		mgr->payload_mask = 0;
		set_bit(0, &mgr->payload_mask);
		mgr->vcpi_mask = 0;
	}

out_unlock:
	mutex_unlock(&mgr->lock);
	mutex_unlock(&mgr->payload_lock);
	if (mstb)
		drm_dp_put_mst_branch_device(mstb);
	return ret;

}
EXPORT_SYMBOL(drm_dp_mst_topology_mgr_set_mst);

/**
 * drm_dp_mst_topology_mgr_suspend() - suspend the MST manager
 * @mgr: manager to suspend
 *
 * This function tells the MST device that we can't handle UP messages
 * anymore. This should stop it from sending any since we are suspended.
 */
void drm_dp_mst_topology_mgr_suspend(struct drm_dp_mst_topology_mgr *mgr)
{
	mutex_lock(&mgr->lock);
	drm_dp_dpcd_writeb(mgr->aux, DP_MSTM_CTRL,
			   DP_MST_EN | DP_UPSTREAM_IS_SRC);
	mutex_unlock(&mgr->lock);
	flush_work(&mgr->work);
	flush_work(&mgr->destroy_connector_work);
}
EXPORT_SYMBOL(drm_dp_mst_topology_mgr_suspend);

/**
 * drm_dp_mst_topology_mgr_resume() - resume the MST manager
 * @mgr: manager to resume
 *
 * This will fetch DPCD and see if the device is still there,
 * if it is, it will rewrite the MSTM control bits, and return.
 *
 * if the device fails this returns -1, and the driver should do
 * a full MST reprobe, in case we were undocked.
 */
int drm_dp_mst_topology_mgr_resume(struct drm_dp_mst_topology_mgr *mgr)
{
	int ret = 0;

	mutex_lock(&mgr->lock);

	if (mgr->mst_primary) {
		int sret;
		u8 guid[16];

		sret = drm_dp_dpcd_read(mgr->aux, DP_DPCD_REV, mgr->dpcd, DP_RECEIVER_CAP_SIZE);
		if (sret != DP_RECEIVER_CAP_SIZE) {
			DRM_DEBUG_KMS("dpcd read failed - undocked during suspend?\n");
			ret = -1;
			goto out_unlock;
		}

		ret = drm_dp_dpcd_writeb(mgr->aux, DP_MSTM_CTRL,
					 DP_MST_EN | DP_UP_REQ_EN | DP_UPSTREAM_IS_SRC);
		if (ret < 0) {
			DRM_DEBUG_KMS("mst write failed - undocked during suspend?\n");
			ret = -1;
			goto out_unlock;
		}

		/* Some hubs forget their guids after they resume */
		sret = drm_dp_dpcd_read(mgr->aux, DP_GUID, guid, 16);
		if (sret != 16) {
			DRM_DEBUG_KMS("dpcd read failed - undocked during suspend?\n");
			ret = -1;
			goto out_unlock;
		}
		drm_dp_check_mstb_guid(mgr->mst_primary, guid);

		ret = 0;
	} else
		ret = -1;

out_unlock:
	mutex_unlock(&mgr->lock);
	return ret;
}
EXPORT_SYMBOL(drm_dp_mst_topology_mgr_resume);

static bool drm_dp_get_one_sb_msg(struct drm_dp_mst_topology_mgr *mgr, bool up)
{
	int len;
	u8 replyblock[32];
	int replylen, origlen, curreply;
	int ret;
	struct drm_dp_sideband_msg_rx *msg;
	int basereg = up ? DP_SIDEBAND_MSG_UP_REQ_BASE : DP_SIDEBAND_MSG_DOWN_REP_BASE;
	msg = up ? &mgr->up_req_recv : &mgr->down_rep_recv;

	len = min(mgr->max_dpcd_transaction_bytes, 16);
	ret = drm_dp_dpcd_read(mgr->aux, basereg,
			       replyblock, len);
	if (ret != len) {
		DRM_DEBUG_KMS("failed to read DPCD down rep %d %d\n", len, ret);
		return false;
	}
	ret = drm_dp_sideband_msg_build(msg, replyblock, len, true);
	if (!ret) {
		DRM_DEBUG_KMS("sideband msg build failed %d\n", replyblock[0]);
		return false;
	}
	replylen = msg->curchunk_len + msg->curchunk_hdrlen;

	origlen = replylen;
	replylen -= len;
	curreply = len;
	while (replylen > 0) {
		len = min3(replylen, mgr->max_dpcd_transaction_bytes, 16);
		ret = drm_dp_dpcd_read(mgr->aux, basereg + curreply,
				    replyblock, len);
		if (ret != len) {
			DRM_DEBUG_KMS("failed to read a chunk (len %d, ret %d)\n",
				      len, ret);
			return false;
		}

		ret = drm_dp_sideband_msg_build(msg, replyblock, len, false);
		if (!ret) {
			DRM_DEBUG_KMS("failed to build sideband msg\n");
			return false;
		}

		curreply += len;
		replylen -= len;
	}
	return true;
}

static int drm_dp_mst_handle_down_rep(struct drm_dp_mst_topology_mgr *mgr)
{
	int ret = 0;

	if (!drm_dp_get_one_sb_msg(mgr, false)) {
		memset(&mgr->down_rep_recv, 0,
		       sizeof(struct drm_dp_sideband_msg_rx));
		return 0;
	}

	if (mgr->down_rep_recv.have_eomt) {
		struct drm_dp_sideband_msg_tx *txmsg;
		struct drm_dp_mst_branch *mstb;
		int slot = -1;
		mstb = drm_dp_get_mst_branch_device(mgr,
						    mgr->down_rep_recv.initial_hdr.lct,
						    mgr->down_rep_recv.initial_hdr.rad);

		if (!mstb) {
			DRM_DEBUG_KMS("Got MST reply from unknown device %d\n", mgr->down_rep_recv.initial_hdr.lct);
			memset(&mgr->down_rep_recv, 0, sizeof(struct drm_dp_sideband_msg_rx));
			return 0;
		}

		/* find the message */
		slot = mgr->down_rep_recv.initial_hdr.seqno;
		mutex_lock(&mgr->qlock);
		txmsg = mstb->tx_slots[slot];
		/* remove from slots */
		mutex_unlock(&mgr->qlock);

		if (!txmsg) {
			DRM_DEBUG_KMS("Got MST reply with no msg %p %d %d %02x %02x\n",
			       mstb,
			       mgr->down_rep_recv.initial_hdr.seqno,
			       mgr->down_rep_recv.initial_hdr.lct,
				      mgr->down_rep_recv.initial_hdr.rad[0],
				      mgr->down_rep_recv.msg[0]);
			drm_dp_put_mst_branch_device(mstb);
			memset(&mgr->down_rep_recv, 0, sizeof(struct drm_dp_sideband_msg_rx));
			return 0;
		}

		drm_dp_sideband_parse_reply(&mgr->down_rep_recv, &txmsg->reply);
		if (txmsg->reply.reply_type == 1) {
			DRM_DEBUG_KMS("Got NAK reply: req 0x%02x, reason 0x%02x, nak data 0x%02x\n", txmsg->reply.req_type, txmsg->reply.u.nak.reason, txmsg->reply.u.nak.nak_data);
		}

		memset(&mgr->down_rep_recv, 0, sizeof(struct drm_dp_sideband_msg_rx));
		drm_dp_put_mst_branch_device(mstb);

		mutex_lock(&mgr->qlock);
		txmsg->state = DRM_DP_SIDEBAND_TX_RX;
		mstb->tx_slots[slot] = NULL;
		mutex_unlock(&mgr->qlock);

		wake_up_all(&mgr->tx_waitq);
	}
	return ret;
}

static int drm_dp_mst_handle_up_req(struct drm_dp_mst_topology_mgr *mgr)
{
	int ret = 0;

	if (!drm_dp_get_one_sb_msg(mgr, true)) {
		memset(&mgr->up_req_recv, 0,
		       sizeof(struct drm_dp_sideband_msg_rx));
		return 0;
	}

	if (mgr->up_req_recv.have_eomt) {
		struct drm_dp_sideband_msg_req_body msg;
		struct drm_dp_mst_branch *mstb = NULL;
		bool seqno;

		if (!mgr->up_req_recv.initial_hdr.broadcast) {
			mstb = drm_dp_get_mst_branch_device(mgr,
							    mgr->up_req_recv.initial_hdr.lct,
							    mgr->up_req_recv.initial_hdr.rad);
			if (!mstb) {
				DRM_DEBUG_KMS("Got MST reply from unknown device %d\n", mgr->up_req_recv.initial_hdr.lct);
				memset(&mgr->up_req_recv, 0, sizeof(struct drm_dp_sideband_msg_rx));
				return 0;
			}
		}

		seqno = mgr->up_req_recv.initial_hdr.seqno;
		drm_dp_sideband_parse_req(&mgr->up_req_recv, &msg);

		if (msg.req_type == DP_CONNECTION_STATUS_NOTIFY) {
			drm_dp_send_up_ack_reply(mgr, mgr->mst_primary, msg.req_type, seqno, false);

			if (!mstb)
				mstb = drm_dp_get_mst_branch_device_by_guid(mgr, msg.u.conn_stat.guid);

			if (!mstb) {
				DRM_DEBUG_KMS("Got MST reply from unknown device %d\n", mgr->up_req_recv.initial_hdr.lct);
				memset(&mgr->up_req_recv, 0, sizeof(struct drm_dp_sideband_msg_rx));
				return 0;
			}

			drm_dp_update_port(mstb, &msg.u.conn_stat);
<<<<<<< HEAD

			DRM_DEBUG_KMS("Got CSN: pn: %d ldps:%d ddps: %d mcs: %d ip: %d pdt: %d\n", msg.u.conn_stat.port_number, msg.u.conn_stat.legacy_device_plug_status, msg.u.conn_stat.displayport_device_plug_status, msg.u.conn_stat.message_capability_status, msg.u.conn_stat.input_port, msg.u.conn_stat.peer_device_type);
			(*mgr->cbs->hotplug)(mgr);
=======
>>>>>>> 286cd8c7

			DRM_DEBUG_KMS("Got CSN: pn: %d ldps:%d ddps: %d mcs: %d ip: %d pdt: %d\n", msg.u.conn_stat.port_number, msg.u.conn_stat.legacy_device_plug_status, msg.u.conn_stat.displayport_device_plug_status, msg.u.conn_stat.message_capability_status, msg.u.conn_stat.input_port, msg.u.conn_stat.peer_device_type);
		} else if (msg.req_type == DP_RESOURCE_STATUS_NOTIFY) {
			drm_dp_send_up_ack_reply(mgr, mgr->mst_primary, msg.req_type, seqno, false);
			if (!mstb)
				mstb = drm_dp_get_mst_branch_device_by_guid(mgr, msg.u.resource_stat.guid);

			if (!mstb) {
				DRM_DEBUG_KMS("Got MST reply from unknown device %d\n", mgr->up_req_recv.initial_hdr.lct);
				memset(&mgr->up_req_recv, 0, sizeof(struct drm_dp_sideband_msg_rx));
				return 0;
			}

			DRM_DEBUG_KMS("Got RSN: pn: %d avail_pbn %d\n", msg.u.resource_stat.port_number, msg.u.resource_stat.available_pbn);
		}

		if (mstb)
			drm_dp_put_mst_branch_device(mstb);

		memset(&mgr->up_req_recv, 0, sizeof(struct drm_dp_sideband_msg_rx));
	}
	return ret;
}

/**
 * drm_dp_mst_hpd_irq() - MST hotplug IRQ notify
 * @mgr: manager to notify irq for.
 * @esi: 4 bytes from SINK_COUNT_ESI
 * @handled: whether the hpd interrupt was consumed or not
 *
 * This should be called from the driver when it detects a short IRQ,
 * along with the value of the DEVICE_SERVICE_IRQ_VECTOR_ESI0. The
 * topology manager will process the sideband messages received as a result
 * of this.
 */
int drm_dp_mst_hpd_irq(struct drm_dp_mst_topology_mgr *mgr, u8 *esi, bool *handled)
{
	int ret = 0;
	int sc;
	*handled = false;
	sc = esi[0] & 0x3f;

	if (sc != mgr->sink_count) {
		mgr->sink_count = sc;
		*handled = true;
	}

	if (esi[1] & DP_DOWN_REP_MSG_RDY) {
		ret = drm_dp_mst_handle_down_rep(mgr);
		*handled = true;
	}

	if (esi[1] & DP_UP_REQ_MSG_RDY) {
		ret |= drm_dp_mst_handle_up_req(mgr);
		*handled = true;
	}

	drm_dp_mst_kick_tx(mgr);
	return ret;
}
EXPORT_SYMBOL(drm_dp_mst_hpd_irq);

/**
 * drm_dp_mst_detect_port() - get connection status for an MST port
 * @connector: DRM connector for this port
 * @mgr: manager for this port
 * @port: unverified pointer to a port
 *
 * This returns the current connection state for a port. It validates the
 * port pointer still exists so the caller doesn't require a reference
 */
enum drm_connector_status drm_dp_mst_detect_port(struct drm_connector *connector,
						 struct drm_dp_mst_topology_mgr *mgr, struct drm_dp_mst_port *port)
{
	enum drm_connector_status status = connector_status_disconnected;

	/* we need to search for the port in the mgr in case its gone */
	port = drm_dp_get_validated_port_ref(mgr, port);
	if (!port)
		return connector_status_disconnected;

	if (!port->ddps)
		goto out;

	switch (port->pdt) {
	case DP_PEER_DEVICE_NONE:
	case DP_PEER_DEVICE_MST_BRANCHING:
		break;

	case DP_PEER_DEVICE_SST_SINK:
		status = connector_status_connected;
		/* for logical ports - cache the EDID */
		if (port->port_num >= 8 && !port->cached_edid) {
			port->cached_edid = drm_get_edid(connector, &port->aux.ddc);
		}
		break;
	case DP_PEER_DEVICE_DP_LEGACY_CONV:
		if (port->ldps)
			status = connector_status_connected;
		break;
	}
out:
	drm_dp_put_port(port);
	return status;
}
EXPORT_SYMBOL(drm_dp_mst_detect_port);

/**
 * drm_dp_mst_port_has_audio() - Check whether port has audio capability or not
 * @mgr: manager for this port
 * @port: unverified pointer to a port.
 *
 * This returns whether the port supports audio or not.
 */
bool drm_dp_mst_port_has_audio(struct drm_dp_mst_topology_mgr *mgr,
					struct drm_dp_mst_port *port)
{
	bool ret = false;

	port = drm_dp_get_validated_port_ref(mgr, port);
	if (!port)
		return ret;
	ret = port->has_audio;
	drm_dp_put_port(port);
	return ret;
}
EXPORT_SYMBOL(drm_dp_mst_port_has_audio);

bool drm_dp_mst_has_fec(struct drm_dp_mst_topology_mgr *mgr,
			struct drm_dp_mst_port *port)
{
	bool ret = false;

	port = drm_dp_get_validated_port_ref(mgr, port);
	if (!port)
		return ret;
	ret = port->fec_capability;
	drm_dp_put_port(port);
	return ret;
}
EXPORT_SYMBOL_GPL(drm_dp_mst_has_fec);

/**
 * drm_dp_mst_get_edid() - get EDID for an MST port
 * @connector: toplevel connector to get EDID for
 * @mgr: manager for this port
 * @port: unverified pointer to a port.
 *
 * This returns an EDID for the port connected to a connector,
 * It validates the pointer still exists so the caller doesn't require a
 * reference.
 */
struct edid *drm_dp_mst_get_edid(struct drm_connector *connector, struct drm_dp_mst_topology_mgr *mgr, struct drm_dp_mst_port *port)
{
	struct edid *edid = NULL;

	/* we need to search for the port in the mgr in case its gone */
	port = drm_dp_get_validated_port_ref(mgr, port);
	if (!port)
		return NULL;

	if (port->cached_edid)
		edid = drm_edid_duplicate(port->cached_edid);
	else {
		edid = drm_get_edid(connector, &port->aux.ddc);
		drm_connector_set_tile_property(connector);
	}
	port->has_audio = drm_detect_monitor_audio(edid);
	drm_dp_put_port(port);
	return edid;
}
EXPORT_SYMBOL(drm_dp_mst_get_edid);

/**
 * drm_dp_find_vcpi_slots() - find slots for this PBN value
 * @mgr: manager to use
 * @pbn: payload bandwidth to convert into slots.
 */
int drm_dp_find_vcpi_slots(struct drm_dp_mst_topology_mgr *mgr,
			   int pbn)
{
	int num_slots;

	num_slots = DIV_ROUND_UP(pbn, mgr->pbn_div);

	/* max. time slots - one slot for MTP header */
	if (num_slots > 63)
		return -ENOSPC;
	return num_slots;
}
EXPORT_SYMBOL(drm_dp_find_vcpi_slots);

static int drm_dp_init_vcpi(struct drm_dp_mst_topology_mgr *mgr,
			    struct drm_dp_vcpi *vcpi, int pbn, int slots)
{
	int ret;

	/* max. time slots - one slot for MTP header */
	if (slots > 63)
		return -ENOSPC;

	vcpi->pbn = pbn;
	vcpi->aligned_pbn = slots * mgr->pbn_div;
	vcpi->num_slots = slots;

	ret = drm_dp_mst_assign_payload_id(mgr, vcpi);
	if (ret < 0)
		return ret;
	return 0;
}

/**
 * drm_dp_atomic_find_vcpi_slots() - Find and add vcpi slots to the state
 * @state: global atomic state
 * @mgr: MST topology manager for the port
 * @port: port to find vcpi slots for
 * @pbn: bandwidth required for the mode in PBN
 *
 * RETURNS:
 * Total slots in the atomic state assigned for this port or error
 */
int drm_dp_atomic_find_vcpi_slots(struct drm_atomic_state *state,
				  struct drm_dp_mst_topology_mgr *mgr,
				  struct drm_dp_mst_port *port, int pbn)
{
	struct drm_dp_mst_topology_state *topology_state;
	int req_slots;

	topology_state = drm_atomic_get_mst_topology_state(state, mgr);
	if (IS_ERR(topology_state))
		return PTR_ERR(topology_state);

	port = drm_dp_get_validated_port_ref(mgr, port);
	if (port == NULL)
		return -EINVAL;
	req_slots = DIV_ROUND_UP(pbn, mgr->pbn_div);
	DRM_DEBUG_KMS("vcpi slots req=%d, avail=%d\n",
			req_slots, topology_state->avail_slots);

	if (req_slots > topology_state->avail_slots) {
		drm_dp_put_port(port);
		return -ENOSPC;
	}

	topology_state->avail_slots -= req_slots;
	DRM_DEBUG_KMS("vcpi slots avail=%d", topology_state->avail_slots);

	drm_dp_put_port(port);
	return req_slots;
}
EXPORT_SYMBOL(drm_dp_atomic_find_vcpi_slots);

/**
 * drm_dp_atomic_release_vcpi_slots() - Release allocated vcpi slots
 * @state: global atomic state
 * @mgr: MST topology manager for the port
 * @slots: number of vcpi slots to release
 *
 * RETURNS:
 * 0 if @slots were added back to &drm_dp_mst_topology_state->avail_slots or
 * negative error code
 */
int drm_dp_atomic_release_vcpi_slots(struct drm_atomic_state *state,
				     struct drm_dp_mst_topology_mgr *mgr,
				     int slots)
{
	struct drm_dp_mst_topology_state *topology_state;

	topology_state = drm_atomic_get_mst_topology_state(state, mgr);
	if (IS_ERR(topology_state))
		return PTR_ERR(topology_state);

	/* We cannot rely on port->vcpi.num_slots to update
	 * topology_state->avail_slots as the port may not exist if the parent
	 * branch device was unplugged. This should be fixed by tracking
	 * per-port slot allocation in drm_dp_mst_topology_state instead of
	 * depending on the caller to tell us how many slots to release.
	 */
	topology_state->avail_slots += slots;
	DRM_DEBUG_KMS("vcpi slots released=%d, avail=%d\n",
			slots, topology_state->avail_slots);

	return 0;
}
EXPORT_SYMBOL(drm_dp_atomic_release_vcpi_slots);

/**
 * drm_dp_mst_allocate_vcpi() - Allocate a virtual channel
 * @mgr: manager for this port
 * @port: port to allocate a virtual channel for.
 * @pbn: payload bandwidth number to request
 * @slots: returned number of slots for this PBN.
 */
bool drm_dp_mst_allocate_vcpi(struct drm_dp_mst_topology_mgr *mgr,
			      struct drm_dp_mst_port *port, int pbn, int slots)
{
	int ret;

	if (slots < 0)
		return false;

	port = drm_dp_get_validated_port_ref(mgr, port);
	if (!port)
		return false;

	if (port->vcpi.vcpi > 0) {
		DRM_DEBUG_KMS("payload: vcpi %d already allocated for pbn %d - requested pbn %d\n", port->vcpi.vcpi, port->vcpi.pbn, pbn);
		if (pbn == port->vcpi.pbn) {
<<<<<<< HEAD
			*slots = port->vcpi.num_slots;
=======
>>>>>>> 286cd8c7
			drm_dp_put_port(port);
			return true;
		}
	}

	ret = drm_dp_init_vcpi(mgr, &port->vcpi, pbn, slots);
	if (ret) {
		DRM_DEBUG_KMS("failed to init vcpi slots=%d max=63 ret=%d\n",
				DIV_ROUND_UP(pbn, mgr->pbn_div), ret);
		drm_dp_put_port(port);
		goto out;
	}
	DRM_DEBUG_KMS("initing vcpi for pbn=%d slots=%d\n",
			pbn, port->vcpi.num_slots);

	drm_dp_put_port(port);
	return true;
out:
	return false;
}
EXPORT_SYMBOL(drm_dp_mst_allocate_vcpi);

int drm_dp_mst_get_vcpi_slots(struct drm_dp_mst_topology_mgr *mgr, struct drm_dp_mst_port *port)
{
	int slots = 0;
	port = drm_dp_get_validated_port_ref(mgr, port);
	if (!port)
		return slots;

	slots = port->vcpi.num_slots;
	drm_dp_put_port(port);
	return slots;
}
EXPORT_SYMBOL(drm_dp_mst_get_vcpi_slots);

/**
 * drm_dp_mst_reset_vcpi_slots() - Reset number of slots to 0 for VCPI
 * @mgr: manager for this port
 * @port: unverified pointer to a port.
 *
 * This just resets the number of slots for the ports VCPI for later programming.
 */
void drm_dp_mst_reset_vcpi_slots(struct drm_dp_mst_topology_mgr *mgr, struct drm_dp_mst_port *port)
{
	port = drm_dp_get_validated_port_ref(mgr, port);
	if (!port)
		return;
	port->vcpi.num_slots = 0;
	drm_dp_put_port(port);
}
EXPORT_SYMBOL(drm_dp_mst_reset_vcpi_slots);

/**
 * drm_dp_mst_deallocate_vcpi() - deallocate a VCPI
 * @mgr: manager for this port
 * @port: unverified port to deallocate vcpi for
 */
void drm_dp_mst_deallocate_vcpi(struct drm_dp_mst_topology_mgr *mgr, struct drm_dp_mst_port *port)
{
	port = drm_dp_get_validated_port_ref(mgr, port);
	if (!port)
		return;

	drm_dp_mst_put_payload_id(mgr, port->vcpi.vcpi);
	port->vcpi.num_slots = 0;
	port->vcpi.pbn = 0;
	port->vcpi.aligned_pbn = 0;
	port->vcpi.vcpi = 0;
	drm_dp_put_port(port);
}
EXPORT_SYMBOL(drm_dp_mst_deallocate_vcpi);

static int drm_dp_dpcd_write_payload(struct drm_dp_mst_topology_mgr *mgr,
				     int id, struct drm_dp_payload *payload)
{
	u8 payload_alloc[3], status;
	int ret;
	int retries = 0;

	drm_dp_dpcd_writeb(mgr->aux, DP_PAYLOAD_TABLE_UPDATE_STATUS,
			   DP_PAYLOAD_TABLE_UPDATED);

	payload_alloc[0] = id;
	payload_alloc[1] = payload->start_slot;
	payload_alloc[2] = payload->num_slots;

	ret = drm_dp_dpcd_write(mgr->aux, DP_PAYLOAD_ALLOCATE_SET, payload_alloc, 3);
	if (ret != 3) {
		DRM_DEBUG_KMS("failed to write payload allocation %d\n", ret);
		goto fail;
	}

retry:
	ret = drm_dp_dpcd_readb(mgr->aux, DP_PAYLOAD_TABLE_UPDATE_STATUS, &status);
	if (ret < 0) {
		DRM_DEBUG_KMS("failed to read payload table status %d\n", ret);
		goto fail;
	}

	if (!(status & DP_PAYLOAD_TABLE_UPDATED)) {
		retries++;
		if (retries < 20) {
			usleep_range(10000, 20000);
			goto retry;
		}
		DRM_DEBUG_KMS("status not set after read payload table status %d\n", status);
		ret = -EINVAL;
		goto fail;
	}
	ret = 0;
fail:
	return ret;
}

static int do_get_act_status(struct drm_dp_aux *aux)
{
	int ret;
	u8 status;

	ret = drm_dp_dpcd_readb(aux, DP_PAYLOAD_TABLE_UPDATE_STATUS, &status);
	if (ret < 0)
		return ret;

	return status;
}

/**
 * drm_dp_check_act_status() - Check ACT handled status.
 * @mgr: manager to use
 *
 * Check the payload status bits in the DPCD for ACT handled completion.
 */
int drm_dp_check_act_status(struct drm_dp_mst_topology_mgr *mgr)
{
	/*
	 * There doesn't seem to be any recommended retry count or timeout in
	 * the MST specification. Since some hubs have been observed to take
	 * over 1 second to update their payload allocations under certain
	 * conditions, we use a rather large timeout value.
	 */
	const int timeout_ms = 3000;
	int ret, status;

	ret = readx_poll_timeout(do_get_act_status, mgr->aux, status,
				 status & DP_PAYLOAD_ACT_HANDLED || status < 0,
				 200, timeout_ms * USEC_PER_MSEC);
	if (ret < 0 && status >= 0) {
		DRM_DEBUG_KMS("Failed to get ACT after %dms, last status: %02x\n",
			      timeout_ms, status);
		return -EINVAL;
	} else if (status < 0) {
		DRM_DEBUG_KMS("Failed to read payload table status: %d\n",
			      status);
		return status;
	}

	return 0;
}
EXPORT_SYMBOL(drm_dp_check_act_status);

/**
 * drm_dp_calc_pbn_mode() - Calculate the PBN for a mode.
 * @clock: dot clock for the mode
 * @bpp: bpp for the mode.
 *
 * This uses the formula in the spec to calculate the PBN value for a mode.
 */
int drm_dp_calc_pbn_mode(int clock, int bpp)
{
	u64 kbps;
	s64 peak_kbps;
	u32 numerator;
	u32 denominator;

	kbps = clock * bpp;

	/*
	 * margin 5300ppm + 300ppm ~ 0.6% as per spec, factor is 1.006
	 * The unit of 54/64Mbytes/sec is an arbitrary unit chosen based on
	 * common multiplier to render an integer PBN for all link rate/lane
	 * counts combinations
	 * calculate
	 * peak_kbps *= (1006/1000)
	 * peak_kbps *= (64/54)
	 * peak_kbps *= 8    convert to bytes
	 */

	numerator = 64 * 1006;
	denominator = 54 * 8 * 1000 * 1000;

	kbps *= numerator;
	peak_kbps = drm_fixp_from_fraction(kbps, denominator);

	return drm_fixp2int_ceil(peak_kbps);
}
EXPORT_SYMBOL(drm_dp_calc_pbn_mode);

static int test_calc_pbn_mode(void)
{
	int ret;
	ret = drm_dp_calc_pbn_mode(154000, 30);
	if (ret != 689) {
		DRM_ERROR("PBN calculation test failed - clock %d, bpp %d, expected PBN %d, actual PBN %d.\n",
				154000, 30, 689, ret);
		return -EINVAL;
	}
	ret = drm_dp_calc_pbn_mode(234000, 30);
	if (ret != 1047) {
		DRM_ERROR("PBN calculation test failed - clock %d, bpp %d, expected PBN %d, actual PBN %d.\n",
				234000, 30, 1047, ret);
		return -EINVAL;
	}
	ret = drm_dp_calc_pbn_mode(297000, 24);
	if (ret != 1063) {
		DRM_ERROR("PBN calculation test failed - clock %d, bpp %d, expected PBN %d, actual PBN %d.\n",
				297000, 24, 1063, ret);
		return -EINVAL;
	}
	return 0;
}

/* we want to kick the TX after we've ack the up/down IRQs. */
static void drm_dp_mst_kick_tx(struct drm_dp_mst_topology_mgr *mgr)
{
	queue_work(system_long_wq, &mgr->tx_work);
}

static void drm_dp_mst_dump_mstb(struct seq_file *m,
				 struct drm_dp_mst_branch *mstb)
{
	struct drm_dp_mst_port *port;
	int tabs = mstb->lct;
	char prefix[10];
	int i;

	for (i = 0; i < tabs; i++)
		prefix[i] = '\t';
	prefix[i] = '\0';

	seq_printf(m, "%smst: %p, %d\n", prefix, mstb, mstb->num_ports);
	list_for_each_entry(port, &mstb->ports, next) {
		seq_printf(m, "%sport: %d: input: %d: pdt: %d, ddps: %d ldps: %d, sdp: %d/%d, %p, conn: %p\n", prefix, port->port_num, port->input, port->pdt, port->ddps, port->ldps, port->num_sdp_streams, port->num_sdp_stream_sinks, port, port->connector);
		if (port->mstb)
			drm_dp_mst_dump_mstb(m, port->mstb);
	}
}

#define DP_PAYLOAD_TABLE_SIZE		64

static bool dump_dp_payload_table(struct drm_dp_mst_topology_mgr *mgr,
				  char *buf)
{
	int i;

	for (i = 0; i < DP_PAYLOAD_TABLE_SIZE; i += 16) {
		if (drm_dp_dpcd_read(mgr->aux,
				     DP_PAYLOAD_TABLE_UPDATE_STATUS + i,
				     &buf[i], 16) != 16)
			return false;
	}
	return true;
}

static void fetch_monitor_name(struct drm_dp_mst_topology_mgr *mgr,
			       struct drm_dp_mst_port *port, char *name,
			       int namelen)
{
	struct edid *mst_edid;

	mst_edid = drm_dp_mst_get_edid(port->connector, mgr, port);
	drm_edid_get_monitor_name(mst_edid, name, namelen);
	kfree(mst_edid);
}

/**
 * drm_dp_mst_dump_topology(): dump topology to seq file.
 * @m: seq_file to dump output to
 * @mgr: manager to dump current topology for.
 *
 * helper to dump MST topology to a seq file for debugfs.
 */
void drm_dp_mst_dump_topology(struct seq_file *m,
			      struct drm_dp_mst_topology_mgr *mgr)
{
	int i;
	struct drm_dp_mst_port *port;

	mutex_lock(&mgr->lock);
	if (mgr->mst_primary)
		drm_dp_mst_dump_mstb(m, mgr->mst_primary);

	/* dump VCPIs */
	mutex_unlock(&mgr->lock);

	mutex_lock(&mgr->payload_lock);
	seq_printf(m, "vcpi: %lx %lx %d\n", mgr->payload_mask, mgr->vcpi_mask,
		mgr->max_payloads);

	for (i = 0; i < mgr->max_payloads; i++) {
		if (mgr->proposed_vcpis[i]) {
			char name[14];

			port = container_of(mgr->proposed_vcpis[i], struct drm_dp_mst_port, vcpi);
			fetch_monitor_name(mgr, port, name, sizeof(name));
			seq_printf(m, "vcpi %d: %d %d %d sink name: %s\n", i,
				   port->port_num, port->vcpi.vcpi,
				   port->vcpi.num_slots,
				   (*name != 0) ? name :  "Unknown");
		} else
			seq_printf(m, "vcpi %d:unused\n", i);
	}
	for (i = 0; i < mgr->max_payloads; i++) {
		seq_printf(m, "payload %d: %d, %d, %d\n",
			   i,
			   mgr->payloads[i].payload_state,
			   mgr->payloads[i].start_slot,
			   mgr->payloads[i].num_slots);


	}
	mutex_unlock(&mgr->payload_lock);

	mutex_lock(&mgr->lock);
	if (mgr->mst_primary) {
		u8 buf[DP_PAYLOAD_TABLE_SIZE];
		int ret;

		ret = drm_dp_dpcd_read(mgr->aux, DP_DPCD_REV, buf, DP_RECEIVER_CAP_SIZE);
		seq_printf(m, "dpcd: %*ph\n", DP_RECEIVER_CAP_SIZE, buf);
		ret = drm_dp_dpcd_read(mgr->aux, DP_FAUX_CAP, buf, 2);
		seq_printf(m, "faux/mst: %*ph\n", 2, buf);
		ret = drm_dp_dpcd_read(mgr->aux, DP_MSTM_CTRL, buf, 1);
		seq_printf(m, "mst ctrl: %*ph\n", 1, buf);

		/* dump the standard OUI branch header */
		ret = drm_dp_dpcd_read(mgr->aux, DP_BRANCH_OUI, buf, DP_BRANCH_OUI_HEADER_SIZE);
		seq_printf(m, "branch oui: %*phN devid: ", 3, buf);
		for (i = 0x3; i < 0x8 && buf[i]; i++)
			seq_printf(m, "%c", buf[i]);
		seq_printf(m, " revision: hw: %x.%x sw: %x.%x\n",
			   buf[0x9] >> 4, buf[0x9] & 0xf, buf[0xa], buf[0xb]);
		if (dump_dp_payload_table(mgr, buf))
			seq_printf(m, "payload table: %*ph\n", DP_PAYLOAD_TABLE_SIZE, buf);
	}

	mutex_unlock(&mgr->lock);

}
EXPORT_SYMBOL(drm_dp_mst_dump_topology);

static void drm_dp_tx_work(struct work_struct *work)
{
	struct drm_dp_mst_topology_mgr *mgr = container_of(work, struct drm_dp_mst_topology_mgr, tx_work);

	mutex_lock(&mgr->qlock);
	if (!list_empty(&mgr->tx_msg_downq))
		process_single_down_tx_qlock(mgr);
	mutex_unlock(&mgr->qlock);
}

static void drm_dp_free_mst_port(struct kref *kref)
{
	struct drm_dp_mst_port *port = container_of(kref, struct drm_dp_mst_port, kref);
	kref_put(&port->parent->kref, drm_dp_free_mst_branch_device);
	kfree(port);
}

static void drm_dp_destroy_connector_work(struct work_struct *work)
{
	struct drm_dp_mst_topology_mgr *mgr = container_of(work, struct drm_dp_mst_topology_mgr, destroy_connector_work);
	struct drm_dp_mst_port *port;
	bool send_hotplug = false;
	/*
	 * Not a regular list traverse as we have to drop the destroy
	 * connector lock before destroying the connector, to avoid AB->BA
	 * ordering between this lock and the config mutex.
	 */
	for (;;) {
		mutex_lock(&mgr->destroy_connector_lock);
		port = list_first_entry_or_null(&mgr->destroy_connector_list, struct drm_dp_mst_port, next);
		if (!port) {
			mutex_unlock(&mgr->destroy_connector_lock);
			break;
		}
		list_del(&port->next);
		mutex_unlock(&mgr->destroy_connector_lock);

		kref_init(&port->kref);
		INIT_LIST_HEAD(&port->next);

		mgr->cbs->destroy_connector(mgr, port->connector);

		drm_dp_port_teardown_pdt(port, port->pdt);
		port->pdt = DP_PEER_DEVICE_NONE;

		if (!port->input && port->vcpi.vcpi > 0) {
			drm_dp_mst_reset_vcpi_slots(mgr, port);
			drm_dp_update_payload_part1(mgr);
			drm_dp_mst_put_payload_id(mgr, port->vcpi.vcpi);
		}

		kref_put(&port->kref, drm_dp_free_mst_port);
		send_hotplug = true;
	}
	if (send_hotplug)
		(*mgr->cbs->hotplug)(mgr);
}

static struct drm_private_state *
drm_dp_mst_duplicate_state(struct drm_private_obj *obj)
{
	struct drm_dp_mst_topology_state *state;

	state = kmemdup(obj->state, sizeof(*state), GFP_KERNEL);
	if (!state)
		return NULL;

	__drm_atomic_helper_private_obj_duplicate_state(obj, &state->base);

	return &state->base;
}

static void drm_dp_mst_destroy_state(struct drm_private_obj *obj,
				     struct drm_private_state *state)
{
	struct drm_dp_mst_topology_state *mst_state =
		to_dp_mst_topology_state(state);

	kfree(mst_state);
}

static const struct drm_private_state_funcs mst_state_funcs = {
	.atomic_duplicate_state = drm_dp_mst_duplicate_state,
	.atomic_destroy_state = drm_dp_mst_destroy_state,
};

/**
 * drm_atomic_get_mst_topology_state: get MST topology state
 *
 * @state: global atomic state
 * @mgr: MST topology manager, also the private object in this case
 *
 * This function wraps drm_atomic_get_priv_obj_state() passing in the MST atomic
 * state vtable so that the private object state returned is that of a MST
 * topology object. Also, drm_atomic_get_private_obj_state() expects the caller
 * to care of the locking, so warn if don't hold the connection_mutex.
 *
 * RETURNS:
 *
 * The MST topology state or error pointer.
 */
struct drm_dp_mst_topology_state *drm_atomic_get_mst_topology_state(struct drm_atomic_state *state,
								    struct drm_dp_mst_topology_mgr *mgr)
{
	struct drm_device *dev = mgr->dev;

	WARN_ON(!drm_modeset_is_locked(&dev->mode_config.connection_mutex));
	return to_dp_mst_topology_state(drm_atomic_get_private_obj_state(state, &mgr->base));
}
EXPORT_SYMBOL(drm_atomic_get_mst_topology_state);

/**
 * drm_dp_mst_topology_mgr_init - initialise a topology manager
 * @mgr: manager struct to initialise
 * @dev: device providing this structure - for i2c addition.
 * @aux: DP helper aux channel to talk to this device
 * @max_dpcd_transaction_bytes: hw specific DPCD transaction limit
 * @max_payloads: maximum number of payloads this GPU can source
 * @conn_base_id: the connector object ID the MST device is connected to.
 *
 * Return 0 for success, or negative error code on failure
 */
int drm_dp_mst_topology_mgr_init(struct drm_dp_mst_topology_mgr *mgr,
				 struct drm_device *dev, struct drm_dp_aux *aux,
				 int max_dpcd_transaction_bytes,
				 int max_payloads, int conn_base_id)
{
	struct drm_dp_mst_topology_state *mst_state;

	mutex_init(&mgr->lock);
	mutex_init(&mgr->qlock);
	mutex_init(&mgr->payload_lock);
	mutex_init(&mgr->destroy_connector_lock);
	INIT_LIST_HEAD(&mgr->tx_msg_downq);
	INIT_LIST_HEAD(&mgr->destroy_connector_list);
	INIT_WORK(&mgr->work, drm_dp_mst_link_probe_work);
	INIT_WORK(&mgr->tx_work, drm_dp_tx_work);
	INIT_WORK(&mgr->destroy_connector_work, drm_dp_destroy_connector_work);
	init_waitqueue_head(&mgr->tx_waitq);
	mgr->dev = dev;
	mgr->aux = aux;
	mgr->max_dpcd_transaction_bytes = max_dpcd_transaction_bytes;
	mgr->max_payloads = max_payloads;
	mgr->conn_base_id = conn_base_id;
	if (max_payloads + 1 > sizeof(mgr->payload_mask) * 8 ||
	    max_payloads + 1 > sizeof(mgr->vcpi_mask) * 8)
		return -EINVAL;
	mgr->payloads = kcalloc(max_payloads, sizeof(struct drm_dp_payload), GFP_KERNEL);
	if (!mgr->payloads)
		return -ENOMEM;
	mgr->proposed_vcpis = kcalloc(max_payloads, sizeof(struct drm_dp_vcpi *), GFP_KERNEL);
	if (!mgr->proposed_vcpis)
		return -ENOMEM;
	set_bit(0, &mgr->payload_mask);
	if (test_calc_pbn_mode() < 0)
		DRM_ERROR("MST PBN self-test failed\n");

	mst_state = kzalloc(sizeof(*mst_state), GFP_KERNEL);
	if (mst_state == NULL)
		return -ENOMEM;

	mst_state->mgr = mgr;

	/* max. time slots - one slot for MTP header */
	mst_state->avail_slots = 63;

	drm_atomic_private_obj_init(&mgr->base,
				    &mst_state->base,
				    &mst_state_funcs);

	return 0;
}
EXPORT_SYMBOL(drm_dp_mst_topology_mgr_init);

/**
 * drm_dp_mst_topology_mgr_destroy() - destroy topology manager.
 * @mgr: manager to destroy
 */
void drm_dp_mst_topology_mgr_destroy(struct drm_dp_mst_topology_mgr *mgr)
{
	flush_work(&mgr->work);
	flush_work(&mgr->destroy_connector_work);
	mutex_lock(&mgr->payload_lock);
	kfree(mgr->payloads);
	mgr->payloads = NULL;
	kfree(mgr->proposed_vcpis);
	mgr->proposed_vcpis = NULL;
	mutex_unlock(&mgr->payload_lock);
	mgr->dev = NULL;
	mgr->aux = NULL;
	drm_atomic_private_obj_fini(&mgr->base);
	mgr->funcs = NULL;
}
EXPORT_SYMBOL(drm_dp_mst_topology_mgr_destroy);

/* I2C device */
static int drm_dp_mst_i2c_xfer(struct i2c_adapter *adapter, struct i2c_msg *msgs,
			       int num)
{
	struct drm_dp_aux *aux = adapter->algo_data;
	struct drm_dp_mst_port *port = container_of(aux, struct drm_dp_mst_port, aux);
	struct drm_dp_mst_branch *mstb;
	struct drm_dp_mst_topology_mgr *mgr = port->mgr;
	unsigned int i;
	bool reading = false;
	struct drm_dp_sideband_msg_req_body msg;
	struct drm_dp_sideband_msg_tx *txmsg = NULL;
	int ret;

	mstb = drm_dp_get_validated_mstb_ref(mgr, port->parent);
	if (!mstb)
		return -EREMOTEIO;

	/* construct i2c msg */
	/* see if last msg is a read */
	if (msgs[num - 1].flags & I2C_M_RD)
		reading = true;

	if (!reading || (num - 1 > DP_REMOTE_I2C_READ_MAX_TRANSACTIONS)) {
		DRM_DEBUG_KMS("Unsupported I2C transaction for MST device\n");
		ret = -EIO;
		goto out;
	}

	memset(&msg, 0, sizeof(msg));
	msg.req_type = DP_REMOTE_I2C_READ;
	msg.u.i2c_read.num_transactions = num - 1;
	msg.u.i2c_read.port_number = port->port_num;
	for (i = 0; i < num - 1; i++) {
		msg.u.i2c_read.transactions[i].i2c_dev_id = msgs[i].addr;
		msg.u.i2c_read.transactions[i].num_bytes = msgs[i].len;
		msg.u.i2c_read.transactions[i].bytes = msgs[i].buf;
		msg.u.i2c_read.transactions[i].no_stop_bit = !(msgs[i].flags & I2C_M_STOP);
	}
	msg.u.i2c_read.read_i2c_device_id = msgs[num - 1].addr;
	msg.u.i2c_read.num_bytes_read = msgs[num - 1].len;

	txmsg = kzalloc(sizeof(*txmsg), GFP_KERNEL);
	if (!txmsg) {
		ret = -ENOMEM;
		goto out;
	}

	txmsg->dst = mstb;
	drm_dp_encode_sideband_req(&msg, txmsg);

	drm_dp_queue_down_tx(mgr, txmsg);

	ret = drm_dp_mst_wait_tx_reply(mstb, txmsg);
	if (ret > 0) {

		if (txmsg->reply.reply_type == 1) { /* got a NAK back */
			ret = -EREMOTEIO;
			goto out;
		}
		if (txmsg->reply.u.remote_i2c_read_ack.num_bytes != msgs[num - 1].len) {
			ret = -EIO;
			goto out;
		}
		memcpy(msgs[num - 1].buf, txmsg->reply.u.remote_i2c_read_ack.bytes, msgs[num - 1].len);
		ret = num;
	}
out:
	kfree(txmsg);
	drm_dp_put_mst_branch_device(mstb);
	return ret;
}

static u32 drm_dp_mst_i2c_functionality(struct i2c_adapter *adapter)
{
	return I2C_FUNC_I2C | I2C_FUNC_SMBUS_EMUL |
	       I2C_FUNC_SMBUS_READ_BLOCK_DATA |
	       I2C_FUNC_SMBUS_BLOCK_PROC_CALL |
	       I2C_FUNC_10BIT_ADDR;
}

static const struct i2c_algorithm drm_dp_mst_i2c_algo = {
	.functionality = drm_dp_mst_i2c_functionality,
	.master_xfer = drm_dp_mst_i2c_xfer,
};

/**
 * drm_dp_mst_register_i2c_bus() - register an I2C adapter for I2C-over-AUX
 * @aux: DisplayPort AUX channel
 *
 * Returns 0 on success or a negative error code on failure.
 */
static int drm_dp_mst_register_i2c_bus(struct drm_dp_aux *aux)
{
	int rc;

	aux->ddc.algo = &drm_dp_mst_i2c_algo;
	aux->ddc.algo_data = aux;
	aux->ddc.retries = 3;

	aux->ddc.class = I2C_CLASS_DDC;
	aux->ddc.owner = THIS_MODULE;
	aux->ddc.dev.parent = aux->dev;

	strlcpy(aux->ddc.name, aux->name ? aux->name : dev_name(aux->dev),
		sizeof(aux->ddc.name));

	mutex_lock(&aux->i2c_mutex);
	rc = i2c_add_adapter(&aux->ddc);
	mutex_unlock(&aux->i2c_mutex);

	return rc;
}

/**
 * drm_dp_mst_unregister_i2c_bus() - unregister an I2C-over-AUX adapter
 * @aux: DisplayPort AUX channel
 */
static void drm_dp_mst_unregister_i2c_bus(struct drm_dp_aux *aux)
{
	mutex_lock(&aux->i2c_mutex);
	i2c_del_adapter(&aux->ddc);
	mutex_unlock(&aux->i2c_mutex);
}<|MERGE_RESOLUTION|>--- conflicted
+++ resolved
@@ -904,11 +904,7 @@
 	mutex_unlock(&mstb->mgr->qlock);
 
 	if (wake_tx)
-<<<<<<< HEAD
-		wake_up(&mstb->mgr->tx_waitq);
-=======
 		wake_up_all(&mstb->mgr->tx_waitq);
->>>>>>> 286cd8c7
 
 	kref_put(kref, drm_dp_free_mst_branch_device);
 }
@@ -1230,14 +1226,8 @@
 			drm_dp_put_port(port);
 			goto out;
 		}
-<<<<<<< HEAD
-		if ((port->pdt == DP_PEER_DEVICE_DP_LEGACY_CONV ||
-		     port->pdt == DP_PEER_DEVICE_SST_SINK) &&
-		    port->port_num >= DP_MST_LOGICAL_PORT_0) {
-=======
 		if (port->pdt == DP_PEER_DEVICE_DP_LEGACY_CONV ||
 		     port->pdt == DP_PEER_DEVICE_SST_SINK) {
->>>>>>> 286cd8c7
 			port->cached_edid = drm_get_edid(port->connector, &port->aux.ddc);
 			drm_connector_set_tile_property(port->connector);
 		}
@@ -1376,8 +1366,6 @@
 	return mstb;
 }
 
-<<<<<<< HEAD
-=======
 static void drm_dp_reset_sink_mstb_link_address_sent(
 		struct drm_dp_mst_topology_mgr *mgr,
 		struct drm_dp_mst_branch *mstb)
@@ -1412,7 +1400,6 @@
 	}
 }
 
->>>>>>> 286cd8c7
 static void drm_dp_check_and_send_link_address(struct drm_dp_mst_topology_mgr *mgr,
 					       struct drm_dp_mst_branch *mstb)
 {
@@ -1801,11 +1788,8 @@
 	struct drm_dp_sideband_msg_tx *txmsg;
 	struct drm_dp_mst_branch *mstb;
 	int len, ret, port_num;
-<<<<<<< HEAD
-=======
 	u8 sinks[DRM_DP_MAX_SDP_STREAMS];
 	int i;
->>>>>>> 286cd8c7
 
 	port = drm_dp_get_validated_port_ref(mgr, port);
 	if (!port)
@@ -2599,12 +2583,6 @@
 			}
 
 			drm_dp_update_port(mstb, &msg.u.conn_stat);
-<<<<<<< HEAD
-
-			DRM_DEBUG_KMS("Got CSN: pn: %d ldps:%d ddps: %d mcs: %d ip: %d pdt: %d\n", msg.u.conn_stat.port_number, msg.u.conn_stat.legacy_device_plug_status, msg.u.conn_stat.displayport_device_plug_status, msg.u.conn_stat.message_capability_status, msg.u.conn_stat.input_port, msg.u.conn_stat.peer_device_type);
-			(*mgr->cbs->hotplug)(mgr);
-=======
->>>>>>> 286cd8c7
 
 			DRM_DEBUG_KMS("Got CSN: pn: %d ldps:%d ddps: %d mcs: %d ip: %d pdt: %d\n", msg.u.conn_stat.port_number, msg.u.conn_stat.legacy_device_plug_status, msg.u.conn_stat.displayport_device_plug_status, msg.u.conn_stat.message_capability_status, msg.u.conn_stat.input_port, msg.u.conn_stat.peer_device_type);
 		} else if (msg.req_type == DP_RESOURCE_STATUS_NOTIFY) {
@@ -2913,10 +2891,6 @@
 	if (port->vcpi.vcpi > 0) {
 		DRM_DEBUG_KMS("payload: vcpi %d already allocated for pbn %d - requested pbn %d\n", port->vcpi.vcpi, port->vcpi.pbn, pbn);
 		if (pbn == port->vcpi.pbn) {
-<<<<<<< HEAD
-			*slots = port->vcpi.num_slots;
-=======
->>>>>>> 286cd8c7
 			drm_dp_put_port(port);
 			return true;
 		}
