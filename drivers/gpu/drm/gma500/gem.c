/*
 *  psb GEM interface
 *
 * Copyright (c) 2011, Intel Corporation.
 *
 * This program is free software; you can redistribute it and/or modify it
 * under the terms and conditions of the GNU General Public License,
 * version 2, as published by the Free Software Foundation.
 *
 * This program is distributed in the hope it will be useful, but WITHOUT
 * ANY WARRANTY; without even the implied warranty of MERCHANTABILITY or
 * FITNESS FOR A PARTICULAR PURPOSE.  See the GNU General Public License for
 * more details.
 *
 * You should have received a copy of the GNU General Public License along with
 * this program; if not, write to the Free Software Foundation, Inc.,
 * 51 Franklin St - Fifth Floor, Boston, MA 02110-1301 USA.
 *
 * Authors: Alan Cox
 *
 * TODO:
 *	-	we need to work out if the MMU is relevant (eg for
 *		accelerated operations on a GEM object)
 */

#include <drm/drmP.h>
#include <drm/drm.h>
#include <drm/gma_drm.h>
#include <drm/drm_vma_manager.h>
#include "psb_drv.h"

void psb_gem_free_object(struct drm_gem_object *obj)
{
	struct gtt_range *gtt = container_of(obj, struct gtt_range, gem);

	/* Remove the list map if one is present */
	drm_gem_free_mmap_offset(obj);
	drm_gem_object_release(obj);

	/* This must occur last as it frees up the memory of the GEM object */
	psb_gtt_free_range(obj->dev, gtt);
}

int psb_gem_get_aperture(struct drm_device *dev, void *data,
				struct drm_file *file)
{
	return -EINVAL;
}

/**
 *	psb_gem_create		-	create a mappable object
 *	@file: the DRM file of the client
 *	@dev: our device
 *	@size: the size requested
 *	@handlep: returned handle (opaque number)
 *
 *	Create a GEM object, fill in the boilerplate and attach a handle to
 *	it so that userspace can speak about it. This does the core work
 *	for the various methods that do/will create GEM objects for things
 */
int psb_gem_create(struct drm_file *file, struct drm_device *dev, u64 size,
		   u32 *handlep, int stolen, u32 align)
{
	struct gtt_range *r;
	int ret;
	u32 handle;

	size = roundup(size, PAGE_SIZE);

	/* Allocate our object - for now a direct gtt range which is not
	   stolen memory backed */
	r = psb_gtt_alloc_range(dev, size, "gem", 0, PAGE_SIZE);
	if (r == NULL) {
		dev_err(dev->dev, "no memory for %lld byte GEM object\n", size);
		return -ENOSPC;
	}
	/* Initialize the extra goodies GEM needs to do all the hard work */
	if (drm_gem_object_init(dev, &r->gem, size) != 0) {
		psb_gtt_free_range(dev, r);
		/* GEM doesn't give an error code so use -ENOMEM */
		dev_err(dev->dev, "GEM init failed for %lld\n", size);
		return -ENOMEM;
	}
	/* Limit the object to 32bit mappings */
	mapping_set_gfp_mask(r->gem.filp->f_mapping, GFP_KERNEL | __GFP_DMA32);
	/* Give the object a handle so we can carry it more easily */
	ret = drm_gem_handle_create(file, &r->gem, &handle);
	if (ret) {
		dev_err(dev->dev, "GEM handle failed for %p, %lld\n",
							&r->gem, size);
		drm_gem_object_release(&r->gem);
		psb_gtt_free_range(dev, r);
		return ret;
	}
	/* We have the initial and handle reference but need only one now */
<<<<<<< HEAD
	drm_gem_object_unreference_unlocked(&r->gem);
=======
	drm_gem_object_put_unlocked(&r->gem);
>>>>>>> 286cd8c7
	*handlep = handle;
	return 0;
}

/**
 *	psb_gem_dumb_create	-	create a dumb buffer
 *	@drm_file: our client file
 *	@dev: our device
 *	@args: the requested arguments copied from userspace
 *
 *	Allocate a buffer suitable for use for a frame buffer of the
 *	form described by user space. Give userspace a handle by which
 *	to reference it.
 */
int psb_gem_dumb_create(struct drm_file *file, struct drm_device *dev,
			struct drm_mode_create_dumb *args)
{
	args->pitch = ALIGN(args->width * ((args->bpp + 7) / 8), 64);
	args->size = args->pitch * args->height;
	return psb_gem_create(file, dev, args->size, &args->handle, 0,
			      PAGE_SIZE);
}

/**
 *	psb_gem_fault		-	pagefault handler for GEM objects
 *	@vma: the VMA of the GEM object
 *	@vmf: fault detail
 *
 *	Invoked when a fault occurs on an mmap of a GEM managed area. GEM
 *	does most of the work for us including the actual map/unmap calls
 *	but we need to do the actual page work.
 *
 *	This code eventually needs to handle faulting objects in and out
 *	of the GTT and repacking it when we run out of space. We can put
 *	that off for now and for our simple uses
 *
 *	The VMA was set up by GEM. In doing so it also ensured that the
 *	vma->vm_private_data points to the GEM object that is backing this
 *	mapping.
 */
vm_fault_t psb_gem_fault(struct vm_fault *vmf)
{
	struct vm_area_struct *vma = vmf->vma;
	struct drm_gem_object *obj;
	struct gtt_range *r;
	int err;
	vm_fault_t ret;
	unsigned long pfn;
	pgoff_t page_offset;
	struct drm_device *dev;
	struct drm_psb_private *dev_priv;

	obj = vma->vm_private_data;	/* GEM object */
	dev = obj->dev;
	dev_priv = dev->dev_private;

	r = container_of(obj, struct gtt_range, gem);	/* Get the gtt range */

	/* Make sure we don't parallel update on a fault, nor move or remove
	   something from beneath our feet */
	mutex_lock(&dev_priv->mmap_mutex);

	/* For now the mmap pins the object and it stays pinned. As things
	   stand that will do us no harm */
	if (r->mmapping == 0) {
		err = psb_gtt_pin(r);
		if (err < 0) {
			dev_err(dev->dev, "gma500: pin failed: %d\n", err);
			ret = vmf_error(err);
			goto fail;
		}
		r->mmapping = 1;
	}

	/* Page relative to the VMA start - we must calculate this ourselves
	   because vmf->pgoff is the fake GEM offset */
	page_offset = (vmf->address - vma->vm_start) >> PAGE_SHIFT;

	/* CPU view of the page, don't go via the GART for CPU writes */
	if (r->stolen)
		pfn = (dev_priv->stolen_base + r->offset) >> PAGE_SHIFT;
	else
		pfn = page_to_pfn(r->pages[page_offset]);
	ret = vmf_insert_pfn(vma, vmf->address, pfn);
fail:
	mutex_unlock(&dev_priv->mmap_mutex);

	return ret;
}<|MERGE_RESOLUTION|>--- conflicted
+++ resolved
@@ -93,11 +93,7 @@
 		return ret;
 	}
 	/* We have the initial and handle reference but need only one now */
-<<<<<<< HEAD
-	drm_gem_object_unreference_unlocked(&r->gem);
-=======
 	drm_gem_object_put_unlocked(&r->gem);
->>>>>>> 286cd8c7
 	*handlep = handle;
 	return 0;
 }
