--- conflicted
+++ resolved
@@ -211,24 +211,6 @@
 		return;
 	}
 
-<<<<<<< HEAD
-	imx_drm_set_bus_format(encoder, bus_format);
-}
-
-static void imx_ldb_encoder_commit(struct drm_encoder *encoder)
-{
-	struct imx_ldb_channel *imx_ldb_ch = enc_to_imx_ldb_ch(encoder);
-	struct imx_ldb *ldb = imx_ldb_ch->ldb;
-	int dual = ldb->ldb_ctrl & LDB_SPLIT_MODE_EN;
-	int mux = imx_drm_encoder_get_mux_id(imx_ldb_ch->child, encoder);
-
-	if (mux < 0 || mux >= ARRAY_SIZE(ldb->clk_sel)) {
-		dev_warn(ldb->dev, "%s: invalid mux %d\n", __func__, mux);
-		return;
-	}
-
-=======
->>>>>>> 286cd8c7
 	drm_panel_prepare(imx_ldb_ch->panel);
 
 	if (dual) {
