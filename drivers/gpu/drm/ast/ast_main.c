--- conflicted
+++ resolved
@@ -131,22 +131,12 @@
 
 
 	/* Enable extended register access */
-<<<<<<< HEAD
-	ast_enable_mmio(dev);
-=======
->>>>>>> 286cd8c7
 	ast_open_key(ast);
 	ast_enable_mmio(dev);
 
 	/* Find out whether P2A works or whether to use device-tree */
 	ast_detect_config_mode(dev, &scu_rev);
 
-<<<<<<< HEAD
-	/* Find out whether P2A works or whether to use device-tree */
-	ast_detect_config_mode(dev, &scu_rev);
-
-=======
->>>>>>> 286cd8c7
 	/* Identify chipset */
 	if (dev->pdev->device == PCI_CHIP_AST1180) {
 		ast->chip = AST1100;
@@ -205,18 +195,12 @@
 			ast->support_wide_screen = false;
 			if (ast->chip == AST2300 &&
 			    (scu_rev & 0x300) == 0x0) /* ast1300 */
-<<<<<<< HEAD
-				ast->support_wide_screen = true;
-			if (ast->chip == AST2400 &&
-			    (scu_rev & 0x300) == 0x100) /* ast1400 */
-=======
 				ast->support_wide_screen = true;
 			if (ast->chip == AST2400 &&
 			    (scu_rev & 0x300) == 0x100) /* ast1400 */
 				ast->support_wide_screen = true;
 			if (ast->chip == AST2500 &&
 			    scu_rev == 0x100)           /* ast2510 */
->>>>>>> 286cd8c7
 				ast->support_wide_screen = true;
 		}
 		break;
@@ -313,14 +297,10 @@
 	default:
 		ast->dram_bus_width = 16;
 		ast->dram_type = AST_DRAM_1Gx16;
-<<<<<<< HEAD
-		ast->mclk = 396;
-=======
 		if (ast->chip == AST2500)
 			ast->mclk = 800;
 		else
 			ast->mclk = 396;
->>>>>>> 286cd8c7
 		return 0;
 	}
 
@@ -329,9 +309,6 @@
 	else
 		ast->dram_bus_width = 32;
 
-<<<<<<< HEAD
-	if (ast->chip == AST2300 || ast->chip == AST2400) {
-=======
 	if (ast->chip == AST2500) {
 		switch (mcr_cfg & 0x03) {
 		case 0:
@@ -349,7 +326,6 @@
 			break;
 		}
 	} else if (ast->chip == AST2300 || ast->chip == AST2400) {
->>>>>>> 286cd8c7
 		switch (mcr_cfg & 0x03) {
 		case 0:
 			ast->dram_type = AST_DRAM_512Mx16;
