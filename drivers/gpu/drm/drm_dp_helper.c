/*
 * Copyright © 2009 Keith Packard
 *
 * Permission to use, copy, modify, distribute, and sell this software and its
 * documentation for any purpose is hereby granted without fee, provided that
 * the above copyright notice appear in all copies and that both that copyright
 * notice and this permission notice appear in supporting documentation, and
 * that the name of the copyright holders not be used in advertising or
 * publicity pertaining to distribution of the software without specific,
 * written prior permission.  The copyright holders make no representations
 * about the suitability of this software for any purpose.  It is provided "as
 * is" without express or implied warranty.
 *
 * THE COPYRIGHT HOLDERS DISCLAIM ALL WARRANTIES WITH REGARD TO THIS SOFTWARE,
 * INCLUDING ALL IMPLIED WARRANTIES OF MERCHANTABILITY AND FITNESS, IN NO
 * EVENT SHALL THE COPYRIGHT HOLDERS BE LIABLE FOR ANY SPECIAL, INDIRECT OR
 * CONSEQUENTIAL DAMAGES OR ANY DAMAGES WHATSOEVER RESULTING FROM LOSS OF USE,
 * DATA OR PROFITS, WHETHER IN AN ACTION OF CONTRACT, NEGLIGENCE OR OTHER
 * TORTIOUS ACTION, ARISING OUT OF OR IN CONNECTION WITH THE USE OR PERFORMANCE
 * OF THIS SOFTWARE.
 */

#include <linux/kernel.h>
#include <linux/module.h>
#include <linux/delay.h>
#include <linux/init.h>
#include <linux/errno.h>
#include <linux/sched.h>
#include <linux/i2c.h>
#include <linux/seq_file.h>
#include <drm/drm_dp_helper.h>
#include <drm/drmP.h>

#include "drm_crtc_helper_internal.h"

/**
 * DOC: dp helpers
 *
 * These functions contain some common logic and helpers at various abstraction
 * levels to deal with Display Port sink devices and related things like DP aux
 * channel transfers, EDID reading over DP aux channels, decoding certain DPCD
 * blocks, ...
 */

/* Helpers for DP link training */
static u8 dp_link_status(const u8 link_status[DP_LINK_STATUS_SIZE], int r)
{
	return link_status[r - DP_LANE0_1_STATUS];
}

static u8 dp_get_lane_status(const u8 link_status[DP_LINK_STATUS_SIZE],
			     int lane)
{
	int i = DP_LANE0_1_STATUS + (lane >> 1);
	int s = (lane & 1) * 4;
	u8 l = dp_link_status(link_status, i);
	return (l >> s) & 0xf;
}

bool drm_dp_channel_eq_ok(const u8 link_status[DP_LINK_STATUS_SIZE],
			  int lane_count)
{
	u8 lane_align;
	u8 lane_status;
	int lane;

	lane_align = dp_link_status(link_status,
				    DP_LANE_ALIGN_STATUS_UPDATED);
	if ((lane_align & DP_INTERLANE_ALIGN_DONE) == 0)
		return false;
	for (lane = 0; lane < lane_count; lane++) {
		lane_status = dp_get_lane_status(link_status, lane);
		if ((lane_status & DP_CHANNEL_EQ_BITS) != DP_CHANNEL_EQ_BITS)
			return false;
	}
	return true;
}
EXPORT_SYMBOL(drm_dp_channel_eq_ok);

bool drm_dp_clock_recovery_ok(const u8 link_status[DP_LINK_STATUS_SIZE],
			      int lane_count)
{
	int lane;
	u8 lane_status;

	for (lane = 0; lane < lane_count; lane++) {
		lane_status = dp_get_lane_status(link_status, lane);
		if ((lane_status & DP_LANE_CR_DONE) == 0)
			return false;
	}
	return true;
}
EXPORT_SYMBOL(drm_dp_clock_recovery_ok);

u8 drm_dp_get_adjust_request_voltage(const u8 link_status[DP_LINK_STATUS_SIZE],
				     int lane)
{
	int i = DP_ADJUST_REQUEST_LANE0_1 + (lane >> 1);
	int s = ((lane & 1) ?
		 DP_ADJUST_VOLTAGE_SWING_LANE1_SHIFT :
		 DP_ADJUST_VOLTAGE_SWING_LANE0_SHIFT);
	u8 l = dp_link_status(link_status, i);

	return ((l >> s) & 0x3) << DP_TRAIN_VOLTAGE_SWING_SHIFT;
}
EXPORT_SYMBOL(drm_dp_get_adjust_request_voltage);

u8 drm_dp_get_adjust_request_pre_emphasis(const u8 link_status[DP_LINK_STATUS_SIZE],
					  int lane)
{
	int i = DP_ADJUST_REQUEST_LANE0_1 + (lane >> 1);
	int s = ((lane & 1) ?
		 DP_ADJUST_PRE_EMPHASIS_LANE1_SHIFT :
		 DP_ADJUST_PRE_EMPHASIS_LANE0_SHIFT);
	u8 l = dp_link_status(link_status, i);

	return ((l >> s) & 0x3) << DP_TRAIN_PRE_EMPHASIS_SHIFT;
}
EXPORT_SYMBOL(drm_dp_get_adjust_request_pre_emphasis);

void drm_dp_link_train_clock_recovery_delay(const u8 dpcd[DP_RECEIVER_CAP_SIZE]) {
	int rd_interval = dpcd[DP_TRAINING_AUX_RD_INTERVAL] &
			  DP_TRAINING_AUX_RD_MASK;

	if (rd_interval > 4)
		DRM_DEBUG_KMS("AUX interval %d, out of range (max 4)\n",
			      rd_interval);

	if (rd_interval == 0 || dpcd[DP_DPCD_REV] >= DP_DPCD_REV_14)
		udelay(100);
	else
		mdelay(rd_interval * 4);
}
EXPORT_SYMBOL(drm_dp_link_train_clock_recovery_delay);

void drm_dp_link_train_channel_eq_delay(const u8 dpcd[DP_RECEIVER_CAP_SIZE]) {
	int rd_interval = dpcd[DP_TRAINING_AUX_RD_INTERVAL] &
			  DP_TRAINING_AUX_RD_MASK;

	if (rd_interval > 4)
		DRM_DEBUG_KMS("AUX interval %d, out of range (max 4)\n",
			      rd_interval);

	if (rd_interval == 0)
		udelay(400);
	else
		mdelay(rd_interval * 4);
}
EXPORT_SYMBOL(drm_dp_link_train_channel_eq_delay);

u8 drm_dp_link_rate_to_bw_code(int link_rate)
{
	switch (link_rate) {
	default:
		WARN(1, "unknown DP link rate %d, using %x\n", link_rate,
		     DP_LINK_BW_1_62);
	case 162000:
		return DP_LINK_BW_1_62;
	case 270000:
		return DP_LINK_BW_2_7;
	case 540000:
		return DP_LINK_BW_5_4;
	case 810000:
		return DP_LINK_BW_8_1;
	}
}
EXPORT_SYMBOL(drm_dp_link_rate_to_bw_code);

int drm_dp_bw_code_to_link_rate(u8 link_bw)
{
	switch (link_bw) {
	default:
		WARN(1, "unknown DP link BW code %x, using 162000\n", link_bw);
	case DP_LINK_BW_1_62:
		return 162000;
	case DP_LINK_BW_2_7:
		return 270000;
	case DP_LINK_BW_5_4:
		return 540000;
	case DP_LINK_BW_8_1:
		return 810000;
	}
}
EXPORT_SYMBOL(drm_dp_bw_code_to_link_rate);

#define AUX_RETRY_INTERVAL 500 /* us */

static inline void
drm_dp_dump_access(const struct drm_dp_aux *aux,
		   u8 request, uint offset, void *buffer, int ret)
{
	const char *arrow = request == DP_AUX_NATIVE_READ ? "->" : "<-";

	if (ret > 0)
		drm_dbg(DRM_UT_DP, "%s: 0x%05x AUX %s (ret=%3d) %*ph\n",
			aux->name, offset, arrow, ret, min(ret, 20), buffer);
	else
		drm_dbg(DRM_UT_DP, "%s: 0x%05x AUX %s (ret=%3d)\n",
			aux->name, offset, arrow, ret);
}

/**
 * DOC: dp helpers
 *
 * The DisplayPort AUX channel is an abstraction to allow generic, driver-
 * independent access to AUX functionality. Drivers can take advantage of
 * this by filling in the fields of the drm_dp_aux structure.
 *
 * Transactions are described using a hardware-independent drm_dp_aux_msg
 * structure, which is passed into a driver's .transfer() implementation.
 * Both native and I2C-over-AUX transactions are supported.
 */

static int drm_dp_dpcd_access(struct drm_dp_aux *aux, u8 request,
			      unsigned int offset, void *buffer, size_t size)
{
	struct drm_dp_aux_msg msg;
<<<<<<< HEAD
	unsigned int retry;
	int err = 0;
=======
	unsigned int retry, native_reply;
	int err = 0, ret = 0;
>>>>>>> 286cd8c7

	memset(&msg, 0, sizeof(msg));
	msg.address = offset;
	msg.request = request;
	msg.buffer = buffer;
	msg.size = size;

	mutex_lock(&aux->hw_mutex);

	/*
	 * The specification doesn't give any recommendation on how often to
	 * retry native transactions. We used to retry 7 times like for
	 * aux i2c transactions but real world devices this wasn't
	 * sufficient, bump to 32 which makes Dell 4k monitors happier.
	 */
	for (retry = 0; retry < 32; retry++) {
<<<<<<< HEAD

		err = aux->transfer(aux, &msg);
		if (err < 0) {
			if (err == -EBUSY)
				continue;

			goto unlock;
=======
		if (ret != 0 && ret != -ETIMEDOUT) {
			usleep_range(AUX_RETRY_INTERVAL,
				     AUX_RETRY_INTERVAL + 100);
>>>>>>> 286cd8c7
		}

		ret = aux->transfer(aux, &msg);

<<<<<<< HEAD
		switch (msg.reply & DP_AUX_NATIVE_REPLY_MASK) {
		case DP_AUX_NATIVE_REPLY_ACK:
			if (err < size)
				err = -EPROTO;
			goto unlock;

		case DP_AUX_NATIVE_REPLY_NACK:
			err = -EIO;
			goto unlock;
=======
		if (ret >= 0) {
			native_reply = msg.reply & DP_AUX_NATIVE_REPLY_MASK;
			if (native_reply == DP_AUX_NATIVE_REPLY_ACK) {
				if (ret == size)
					goto unlock;
>>>>>>> 286cd8c7

				ret = -EPROTO;
			} else
				ret = -EIO;
		}

		/*
		 * We want the error we return to be the error we received on
		 * the first transaction, since we may get a different error the
		 * next time we retry
		 */
		if (!err)
			err = ret;
	}

<<<<<<< HEAD
	DRM_DEBUG_KMS("too many retries, giving up\n");
	err = -EIO;

unlock:
	mutex_unlock(&aux->hw_mutex);
	return err;
=======
	DRM_DEBUG_KMS("Too many retries, giving up. First error: %d\n", err);
	ret = err;

unlock:
	mutex_unlock(&aux->hw_mutex);
	return ret;
>>>>>>> 286cd8c7
}

/**
 * drm_dp_dpcd_read() - read a series of bytes from the DPCD
 * @aux: DisplayPort AUX channel
 * @offset: address of the (first) register to read
 * @buffer: buffer to store the register values
 * @size: number of bytes in @buffer
 *
 * Returns the number of bytes transferred on success, or a negative error
 * code on failure. -EIO is returned if the request was NAKed by the sink or
 * if the retry count was exceeded. If not all bytes were transferred, this
 * function returns -EPROTO. Errors from the underlying AUX channel transfer
 * function, with the exception of -EBUSY (which causes the transaction to
 * be retried), are propagated to the caller.
 */
ssize_t drm_dp_dpcd_read(struct drm_dp_aux *aux, unsigned int offset,
			 void *buffer, size_t size)
{
	int ret;

	/*
	 * HP ZR24w corrupts the first DPCD access after entering power save
	 * mode. Eg. on a read, the entire buffer will be filled with the same
	 * byte. Do a throw away read to avoid corrupting anything we care
	 * about. Afterwards things will work correctly until the monitor
	 * gets woken up and subsequently re-enters power save mode.
	 *
	 * The user pressing any button on the monitor is enough to wake it
	 * up, so there is no particularly good place to do the workaround.
	 * We just have to do it before any DPCD access and hope that the
	 * monitor doesn't power down exactly after the throw away read.
	 */
	ret = drm_dp_dpcd_access(aux, DP_AUX_NATIVE_READ, DP_DPCD_REV, buffer,
				 1);
	if (ret != 1)
		goto out;

	ret = drm_dp_dpcd_access(aux, DP_AUX_NATIVE_READ, offset, buffer,
				 size);

out:
	drm_dp_dump_access(aux, DP_AUX_NATIVE_READ, offset, buffer, ret);
	return ret;
}
EXPORT_SYMBOL(drm_dp_dpcd_read);

/**
 * drm_dp_dpcd_write() - write a series of bytes to the DPCD
 * @aux: DisplayPort AUX channel
 * @offset: address of the (first) register to write
 * @buffer: buffer containing the values to write
 * @size: number of bytes in @buffer
 *
 * Returns the number of bytes transferred on success, or a negative error
 * code on failure. -EIO is returned if the request was NAKed by the sink or
 * if the retry count was exceeded. If not all bytes were transferred, this
 * function returns -EPROTO. Errors from the underlying AUX channel transfer
 * function, with the exception of -EBUSY (which causes the transaction to
 * be retried), are propagated to the caller.
 */
ssize_t drm_dp_dpcd_write(struct drm_dp_aux *aux, unsigned int offset,
			  void *buffer, size_t size)
{
	int ret;

	ret = drm_dp_dpcd_access(aux, DP_AUX_NATIVE_WRITE, offset, buffer,
				 size);
	drm_dp_dump_access(aux, DP_AUX_NATIVE_WRITE, offset, buffer, ret);
	return ret;
}
EXPORT_SYMBOL(drm_dp_dpcd_write);

/**
 * drm_dp_dpcd_read_link_status() - read DPCD link status (bytes 0x202-0x207)
 * @aux: DisplayPort AUX channel
 * @status: buffer to store the link status in (must be at least 6 bytes)
 *
 * Returns the number of bytes transferred on success or a negative error
 * code on failure.
 */
int drm_dp_dpcd_read_link_status(struct drm_dp_aux *aux,
				 u8 status[DP_LINK_STATUS_SIZE])
{
	return drm_dp_dpcd_read(aux, DP_LANE0_1_STATUS, status,
				DP_LINK_STATUS_SIZE);
}
EXPORT_SYMBOL(drm_dp_dpcd_read_link_status);

/**
 * drm_dp_link_probe() - probe a DisplayPort link for capabilities
 * @aux: DisplayPort AUX channel
 * @link: pointer to structure in which to return link capabilities
 *
 * The structure filled in by this function can usually be passed directly
 * into drm_dp_link_power_up() and drm_dp_link_configure() to power up and
 * configure the link based on the link's capabilities.
 *
 * Returns 0 on success or a negative error code on failure.
 */
int drm_dp_link_probe(struct drm_dp_aux *aux, struct drm_dp_link *link)
{
	u8 values[3];
	int err;

	memset(link, 0, sizeof(*link));

	err = drm_dp_dpcd_read(aux, DP_DPCD_REV, values, sizeof(values));
	if (err < 0)
		return err;

	link->revision = values[0];
	link->rate = drm_dp_bw_code_to_link_rate(values[1]);
	link->num_lanes = values[2] & DP_MAX_LANE_COUNT_MASK;

	if (values[2] & DP_ENHANCED_FRAME_CAP)
		link->capabilities |= DP_LINK_CAP_ENHANCED_FRAMING;

	return 0;
}
EXPORT_SYMBOL(drm_dp_link_probe);

/**
 * drm_dp_link_power_up() - power up a DisplayPort link
 * @aux: DisplayPort AUX channel
 * @link: pointer to a structure containing the link configuration
 *
 * Returns 0 on success or a negative error code on failure.
 */
int drm_dp_link_power_up(struct drm_dp_aux *aux, struct drm_dp_link *link)
{
	u8 value;
	int err;

	/* DP_SET_POWER register is only available on DPCD v1.1 and later */
	if (link->revision < 0x11)
		return 0;

	err = drm_dp_dpcd_readb(aux, DP_SET_POWER, &value);
	if (err < 0)
		return err;

	value &= ~DP_SET_POWER_MASK;
	value |= DP_SET_POWER_D0;

	err = drm_dp_dpcd_writeb(aux, DP_SET_POWER, value);
	if (err < 0)
		return err;

	/*
	 * According to the DP 1.1 specification, a "Sink Device must exit the
	 * power saving state within 1 ms" (Section 2.5.3.1, Table 5-52, "Sink
	 * Control Field" (register 0x600).
	 */
	usleep_range(1000, 2000);

	return 0;
}
EXPORT_SYMBOL(drm_dp_link_power_up);

/**
 * drm_dp_link_power_down() - power down a DisplayPort link
 * @aux: DisplayPort AUX channel
 * @link: pointer to a structure containing the link configuration
 *
 * Returns 0 on success or a negative error code on failure.
 */
int drm_dp_link_power_down(struct drm_dp_aux *aux, struct drm_dp_link *link)
{
	u8 value;
	int err;

	/* DP_SET_POWER register is only available on DPCD v1.1 and later */
	if (link->revision < 0x11)
		return 0;

	err = drm_dp_dpcd_readb(aux, DP_SET_POWER, &value);
	if (err < 0)
		return err;

	value &= ~DP_SET_POWER_MASK;
	value |= DP_SET_POWER_D3;

	err = drm_dp_dpcd_writeb(aux, DP_SET_POWER, value);
	if (err < 0)
		return err;

	return 0;
}
EXPORT_SYMBOL(drm_dp_link_power_down);

/**
 * drm_dp_link_configure() - configure a DisplayPort link
 * @aux: DisplayPort AUX channel
 * @link: pointer to a structure containing the link configuration
 *
 * Returns 0 on success or a negative error code on failure.
 */
int drm_dp_link_configure(struct drm_dp_aux *aux, struct drm_dp_link *link)
{
	u8 values[2];
	int err;

	values[0] = drm_dp_link_rate_to_bw_code(link->rate);
	values[1] = link->num_lanes;

	if (link->capabilities & DP_LINK_CAP_ENHANCED_FRAMING)
		values[1] |= DP_LANE_COUNT_ENHANCED_FRAME_EN;

	err = drm_dp_dpcd_write(aux, DP_LINK_BW_SET, values, sizeof(values));
	if (err < 0)
		return err;

	return 0;
}
EXPORT_SYMBOL(drm_dp_link_configure);

/**
 * drm_dp_downstream_max_clock() - extract branch device max
 *                                 pixel rate for legacy VGA
 *                                 converter or max TMDS clock
 *                                 rate for others
 * @dpcd: DisplayPort configuration data
 * @port_cap: port capabilities
 *
 * Returns max clock in kHz on success or 0 if max clock not defined
 */
int drm_dp_downstream_max_clock(const u8 dpcd[DP_RECEIVER_CAP_SIZE],
				const u8 port_cap[4])
{
	int type = port_cap[0] & DP_DS_PORT_TYPE_MASK;
	bool detailed_cap_info = dpcd[DP_DOWNSTREAMPORT_PRESENT] &
		DP_DETAILED_CAP_INFO_AVAILABLE;

	if (!detailed_cap_info)
		return 0;

	switch (type) {
	case DP_DS_PORT_TYPE_VGA:
		return port_cap[1] * 8 * 1000;
	case DP_DS_PORT_TYPE_DVI:
	case DP_DS_PORT_TYPE_HDMI:
	case DP_DS_PORT_TYPE_DP_DUALMODE:
		return port_cap[1] * 2500;
	default:
		return 0;
	}
}
EXPORT_SYMBOL(drm_dp_downstream_max_clock);

/**
 * drm_dp_downstream_max_bpc() - extract branch device max
 *                               bits per component
 * @dpcd: DisplayPort configuration data
 * @port_cap: port capabilities
 *
 * Returns max bpc on success or 0 if max bpc not defined
 */
int drm_dp_downstream_max_bpc(const u8 dpcd[DP_RECEIVER_CAP_SIZE],
			      const u8 port_cap[4])
{
	int type = port_cap[0] & DP_DS_PORT_TYPE_MASK;
	bool detailed_cap_info = dpcd[DP_DOWNSTREAMPORT_PRESENT] &
		DP_DETAILED_CAP_INFO_AVAILABLE;
	int bpc;

	if (!detailed_cap_info)
		return 0;

	switch (type) {
	case DP_DS_PORT_TYPE_VGA:
	case DP_DS_PORT_TYPE_DVI:
	case DP_DS_PORT_TYPE_HDMI:
	case DP_DS_PORT_TYPE_DP_DUALMODE:
		bpc = port_cap[2] & DP_DS_MAX_BPC_MASK;

		switch (bpc) {
		case DP_DS_8BPC:
			return 8;
		case DP_DS_10BPC:
			return 10;
		case DP_DS_12BPC:
			return 12;
		case DP_DS_16BPC:
			return 16;
		}
	default:
		return 0;
	}
}
EXPORT_SYMBOL(drm_dp_downstream_max_bpc);

/**
 * drm_dp_downstream_id() - identify branch device
 * @aux: DisplayPort AUX channel
 * @id: DisplayPort branch device id
 *
 * Returns branch device id on success or NULL on failure
 */
int drm_dp_downstream_id(struct drm_dp_aux *aux, char id[6])
{
	return drm_dp_dpcd_read(aux, DP_BRANCH_ID, id, 6);
}
EXPORT_SYMBOL(drm_dp_downstream_id);

/**
 * drm_dp_downstream_debug() - debug DP branch devices
 * @m: pointer for debugfs file
 * @dpcd: DisplayPort configuration data
 * @port_cap: port capabilities
 * @aux: DisplayPort AUX channel
 *
 */
void drm_dp_downstream_debug(struct seq_file *m,
			     const u8 dpcd[DP_RECEIVER_CAP_SIZE],
			     const u8 port_cap[4], struct drm_dp_aux *aux)
{
	bool detailed_cap_info = dpcd[DP_DOWNSTREAMPORT_PRESENT] &
				 DP_DETAILED_CAP_INFO_AVAILABLE;
	int clk;
	int bpc;
	char id[7];
	int len;
	uint8_t rev[2];
	int type = port_cap[0] & DP_DS_PORT_TYPE_MASK;
	bool branch_device = dpcd[DP_DOWNSTREAMPORT_PRESENT] &
			     DP_DWN_STRM_PORT_PRESENT;

	seq_printf(m, "\tDP branch device present: %s\n",
		   branch_device ? "yes" : "no");

	if (!branch_device)
		return;

	switch (type) {
	case DP_DS_PORT_TYPE_DP:
		seq_puts(m, "\t\tType: DisplayPort\n");
		break;
	case DP_DS_PORT_TYPE_VGA:
		seq_puts(m, "\t\tType: VGA\n");
		break;
	case DP_DS_PORT_TYPE_DVI:
		seq_puts(m, "\t\tType: DVI\n");
		break;
	case DP_DS_PORT_TYPE_HDMI:
		seq_puts(m, "\t\tType: HDMI\n");
		break;
	case DP_DS_PORT_TYPE_NON_EDID:
		seq_puts(m, "\t\tType: others without EDID support\n");
		break;
	case DP_DS_PORT_TYPE_DP_DUALMODE:
		seq_puts(m, "\t\tType: DP++\n");
		break;
	case DP_DS_PORT_TYPE_WIRELESS:
		seq_puts(m, "\t\tType: Wireless\n");
		break;
	default:
		seq_puts(m, "\t\tType: N/A\n");
	}

	memset(id, 0, sizeof(id));
	drm_dp_downstream_id(aux, id);
	seq_printf(m, "\t\tID: %s\n", id);

	len = drm_dp_dpcd_read(aux, DP_BRANCH_HW_REV, &rev[0], 1);
	if (len > 0)
		seq_printf(m, "\t\tHW: %d.%d\n",
			   (rev[0] & 0xf0) >> 4, rev[0] & 0xf);

	len = drm_dp_dpcd_read(aux, DP_BRANCH_SW_REV, rev, 2);
	if (len > 0)
		seq_printf(m, "\t\tSW: %d.%d\n", rev[0], rev[1]);

	if (detailed_cap_info) {
		clk = drm_dp_downstream_max_clock(dpcd, port_cap);

		if (clk > 0) {
			if (type == DP_DS_PORT_TYPE_VGA)
				seq_printf(m, "\t\tMax dot clock: %d kHz\n", clk);
			else
				seq_printf(m, "\t\tMax TMDS clock: %d kHz\n", clk);
		}

		bpc = drm_dp_downstream_max_bpc(dpcd, port_cap);

		if (bpc > 0)
			seq_printf(m, "\t\tMax bpc: %d\n", bpc);
	}
}
EXPORT_SYMBOL(drm_dp_downstream_debug);

/*
 * I2C-over-AUX implementation
 */

static u32 drm_dp_i2c_functionality(struct i2c_adapter *adapter)
{
	return I2C_FUNC_I2C | I2C_FUNC_SMBUS_EMUL |
	       I2C_FUNC_SMBUS_READ_BLOCK_DATA |
	       I2C_FUNC_SMBUS_BLOCK_PROC_CALL |
	       I2C_FUNC_10BIT_ADDR;
}

static void drm_dp_i2c_msg_write_status_update(struct drm_dp_aux_msg *msg)
{
	/*
	 * In case of i2c defer or short i2c ack reply to a write,
	 * we need to switch to WRITE_STATUS_UPDATE to drain the
	 * rest of the message
	 */
	if ((msg->request & ~DP_AUX_I2C_MOT) == DP_AUX_I2C_WRITE) {
		msg->request &= DP_AUX_I2C_MOT;
		msg->request |= DP_AUX_I2C_WRITE_STATUS_UPDATE;
	}
}

#define AUX_PRECHARGE_LEN 10 /* 10 to 16 */
#define AUX_SYNC_LEN (16 + 4) /* preamble + AUX_SYNC_END */
#define AUX_STOP_LEN 4
#define AUX_CMD_LEN 4
#define AUX_ADDRESS_LEN 20
#define AUX_REPLY_PAD_LEN 4
#define AUX_LENGTH_LEN 8

/*
 * Calculate the duration of the AUX request/reply in usec. Gives the
 * "best" case estimate, ie. successful while as short as possible.
 */
static int drm_dp_aux_req_duration(const struct drm_dp_aux_msg *msg)
{
	int len = AUX_PRECHARGE_LEN + AUX_SYNC_LEN + AUX_STOP_LEN +
		AUX_CMD_LEN + AUX_ADDRESS_LEN + AUX_LENGTH_LEN;

	if ((msg->request & DP_AUX_I2C_READ) == 0)
		len += msg->size * 8;

	return len;
}

static int drm_dp_aux_reply_duration(const struct drm_dp_aux_msg *msg)
{
	int len = AUX_PRECHARGE_LEN + AUX_SYNC_LEN + AUX_STOP_LEN +
		AUX_CMD_LEN + AUX_REPLY_PAD_LEN;

	/*
	 * For read we expect what was asked. For writes there will
	 * be 0 or 1 data bytes. Assume 0 for the "best" case.
	 */
	if (msg->request & DP_AUX_I2C_READ)
		len += msg->size * 8;

	return len;
}

#define I2C_START_LEN 1
#define I2C_STOP_LEN 1
#define I2C_ADDR_LEN 9 /* ADDRESS + R/W + ACK/NACK */
#define I2C_DATA_LEN 9 /* DATA + ACK/NACK */

/*
 * Calculate the length of the i2c transfer in usec, assuming
 * the i2c bus speed is as specified. Gives the the "worst"
 * case estimate, ie. successful while as long as possible.
 * Doesn't account the the "MOT" bit, and instead assumes each
 * message includes a START, ADDRESS and STOP. Neither does it
 * account for additional random variables such as clock stretching.
 */
static int drm_dp_i2c_msg_duration(const struct drm_dp_aux_msg *msg,
				   int i2c_speed_khz)
{
	/* AUX bitrate is 1MHz, i2c bitrate as specified */
	return DIV_ROUND_UP((I2C_START_LEN + I2C_ADDR_LEN +
			     msg->size * I2C_DATA_LEN +
			     I2C_STOP_LEN) * 1000, i2c_speed_khz);
}

/*
 * Deterine how many retries should be attempted to successfully transfer
 * the specified message, based on the estimated durations of the
 * i2c and AUX transfers.
 */
static int drm_dp_i2c_retry_count(const struct drm_dp_aux_msg *msg,
			      int i2c_speed_khz)
{
	int aux_time_us = drm_dp_aux_req_duration(msg) +
		drm_dp_aux_reply_duration(msg);
	int i2c_time_us = drm_dp_i2c_msg_duration(msg, i2c_speed_khz);

	return DIV_ROUND_UP(i2c_time_us, aux_time_us + AUX_RETRY_INTERVAL);
}

/*
 * FIXME currently assumes 10 kHz as some real world devices seem
 * to require it. We should query/set the speed via DPCD if supported.
 */
static int dp_aux_i2c_speed_khz __read_mostly = 10;
module_param_unsafe(dp_aux_i2c_speed_khz, int, 0644);
MODULE_PARM_DESC(dp_aux_i2c_speed_khz,
		 "Assumed speed of the i2c bus in kHz, (1-400, default 10)");

/*
 * Transfer a single I2C-over-AUX message and handle various error conditions,
 * retrying the transaction as appropriate.  It is assumed that the
 * &drm_dp_aux.transfer function does not modify anything in the msg other than the
 * reply field.
 *
 * Returns bytes transferred on success, or a negative error code on failure.
 */
static int drm_dp_i2c_do_msg(struct drm_dp_aux *aux, struct drm_dp_aux_msg *msg)
{
	unsigned int retry, defer_i2c;
	int ret;
	/*
	 * DP1.2 sections 2.7.7.1.5.6.1 and 2.7.7.1.6.6.1: A DP Source device
	 * is required to retry at least seven times upon receiving AUX_DEFER
	 * before giving up the AUX transaction.
	 *
	 * We also try to account for the i2c bus speed.
	 */
	int max_retries = max(7, drm_dp_i2c_retry_count(msg, dp_aux_i2c_speed_khz));

	for (retry = 0, defer_i2c = 0; retry < (max_retries + defer_i2c); retry++) {
		ret = aux->transfer(aux, msg);
		if (ret < 0) {
			if (ret == -EBUSY)
				continue;

			/*
			 * While timeouts can be errors, they're usually normal
			 * behavior (for instance, when a driver tries to
			 * communicate with a non-existant DisplayPort device).
			 * Avoid spamming the kernel log with timeout errors.
			 */
			if (ret == -ETIMEDOUT)
				DRM_DEBUG_KMS_RATELIMITED("transaction timed out\n");
			else
				DRM_DEBUG_KMS("transaction failed: %d\n", ret);

			return ret;
		}


		switch (msg->reply & DP_AUX_NATIVE_REPLY_MASK) {
		case DP_AUX_NATIVE_REPLY_ACK:
			/*
			 * For I2C-over-AUX transactions this isn't enough, we
			 * need to check for the I2C ACK reply.
			 */
			break;

		case DP_AUX_NATIVE_REPLY_NACK:
			DRM_DEBUG_KMS("native nack (result=%d, size=%zu)\n", ret, msg->size);
			return -EREMOTEIO;

		case DP_AUX_NATIVE_REPLY_DEFER:
			DRM_DEBUG_KMS("native defer\n");
			/*
			 * We could check for I2C bit rate capabilities and if
			 * available adjust this interval. We could also be
			 * more careful with DP-to-legacy adapters where a
			 * long legacy cable may force very low I2C bit rates.
			 *
			 * For now just defer for long enough to hopefully be
			 * safe for all use-cases.
			 */
			usleep_range(AUX_RETRY_INTERVAL, AUX_RETRY_INTERVAL + 100);
			continue;

		default:
			DRM_ERROR("invalid native reply %#04x\n", msg->reply);
			return -EREMOTEIO;
		}

		switch (msg->reply & DP_AUX_I2C_REPLY_MASK) {
		case DP_AUX_I2C_REPLY_ACK:
			/*
			 * Both native ACK and I2C ACK replies received. We
			 * can assume the transfer was successful.
			 */
			if (ret != msg->size)
				drm_dp_i2c_msg_write_status_update(msg);
			return ret;

		case DP_AUX_I2C_REPLY_NACK:
			DRM_DEBUG_KMS("I2C nack (result=%d, size=%zu\n", ret, msg->size);
			aux->i2c_nack_count++;
			return -EREMOTEIO;

		case DP_AUX_I2C_REPLY_DEFER:
			DRM_DEBUG_KMS("I2C defer\n");
			/* DP Compliance Test 4.2.2.5 Requirement:
			 * Must have at least 7 retries for I2C defers on the
			 * transaction to pass this test
			 */
			aux->i2c_defer_count++;
			if (defer_i2c < 7)
				defer_i2c++;
			usleep_range(AUX_RETRY_INTERVAL, AUX_RETRY_INTERVAL + 100);
			drm_dp_i2c_msg_write_status_update(msg);

			continue;

		default:
			DRM_ERROR("invalid I2C reply %#04x\n", msg->reply);
			return -EREMOTEIO;
		}
	}

	DRM_DEBUG_KMS("too many retries, giving up\n");
	return -EREMOTEIO;
}

static void drm_dp_i2c_msg_set_request(struct drm_dp_aux_msg *msg,
				       const struct i2c_msg *i2c_msg)
{
	msg->request = (i2c_msg->flags & I2C_M_RD) ?
		DP_AUX_I2C_READ : DP_AUX_I2C_WRITE;
	msg->request |= DP_AUX_I2C_MOT;
}

/*
 * Keep retrying drm_dp_i2c_do_msg until all data has been transferred.
 *
 * Returns an error code on failure, or a recommended transfer size on success.
 */
static int drm_dp_i2c_drain_msg(struct drm_dp_aux *aux, struct drm_dp_aux_msg *orig_msg)
{
	int err, ret = orig_msg->size;
	struct drm_dp_aux_msg msg = *orig_msg;

	while (msg.size > 0) {
		err = drm_dp_i2c_do_msg(aux, &msg);
		if (err <= 0)
			return err == 0 ? -EPROTO : err;

		if (err < msg.size && err < ret) {
			DRM_DEBUG_KMS("Partial I2C reply: requested %zu bytes got %d bytes\n",
				      msg.size, err);
			ret = err;
		}

		msg.size -= err;
		msg.buffer += err;
	}

	return ret;
}

/*
 * Bizlink designed DP->DVI-D Dual Link adapters require the I2C over AUX
 * packets to be as large as possible. If not, the I2C transactions never
 * succeed. Hence the default is maximum.
 */
static int dp_aux_i2c_transfer_size __read_mostly = DP_AUX_MAX_PAYLOAD_BYTES;
module_param_unsafe(dp_aux_i2c_transfer_size, int, 0644);
MODULE_PARM_DESC(dp_aux_i2c_transfer_size,
		 "Number of bytes to transfer in a single I2C over DP AUX CH message, (1-16, default 16)");

static int drm_dp_i2c_xfer(struct i2c_adapter *adapter, struct i2c_msg *msgs,
			   int num)
{
	struct drm_dp_aux *aux = adapter->algo_data;
	unsigned int i, j;
	unsigned transfer_size;
	struct drm_dp_aux_msg msg;
	int err = 0;

	dp_aux_i2c_transfer_size = clamp(dp_aux_i2c_transfer_size, 1, DP_AUX_MAX_PAYLOAD_BYTES);

	memset(&msg, 0, sizeof(msg));

	mutex_lock(&aux->hw_mutex);

	for (i = 0; i < num; i++) {
		msg.address = msgs[i].addr;
		drm_dp_i2c_msg_set_request(&msg, &msgs[i]);
		/* Send a bare address packet to start the transaction.
		 * Zero sized messages specify an address only (bare
		 * address) transaction.
		 */
		msg.buffer = NULL;
		msg.size = 0;
		err = drm_dp_i2c_do_msg(aux, &msg);

		/*
		 * Reset msg.request in case in case it got
		 * changed into a WRITE_STATUS_UPDATE.
		 */
		drm_dp_i2c_msg_set_request(&msg, &msgs[i]);

		if (err < 0)
			break;
		/* We want each transaction to be as large as possible, but
		 * we'll go to smaller sizes if the hardware gives us a
		 * short reply.
		 */
		transfer_size = dp_aux_i2c_transfer_size;
		for (j = 0; j < msgs[i].len; j += msg.size) {
			msg.buffer = msgs[i].buf + j;
			msg.size = min(transfer_size, msgs[i].len - j);

			err = drm_dp_i2c_drain_msg(aux, &msg);

			/*
			 * Reset msg.request in case in case it got
			 * changed into a WRITE_STATUS_UPDATE.
			 */
			drm_dp_i2c_msg_set_request(&msg, &msgs[i]);

			if (err < 0)
				break;
			transfer_size = err;
		}
		if (err < 0)
			break;
	}
	if (err >= 0)
		err = num;
	/* Send a bare address packet to close out the transaction.
	 * Zero sized messages specify an address only (bare
	 * address) transaction.
	 */
	msg.request &= ~DP_AUX_I2C_MOT;
	msg.buffer = NULL;
	msg.size = 0;
	(void)drm_dp_i2c_do_msg(aux, &msg);

	mutex_unlock(&aux->hw_mutex);

	return err;
}

static const struct i2c_algorithm drm_dp_i2c_algo = {
	.functionality = drm_dp_i2c_functionality,
	.master_xfer = drm_dp_i2c_xfer,
};

static struct drm_dp_aux *i2c_to_aux(struct i2c_adapter *i2c)
{
	return container_of(i2c, struct drm_dp_aux, ddc);
}

static void lock_bus(struct i2c_adapter *i2c, unsigned int flags)
{
	mutex_lock(&i2c_to_aux(i2c)->hw_mutex);
}

static int trylock_bus(struct i2c_adapter *i2c, unsigned int flags)
{
	return mutex_trylock(&i2c_to_aux(i2c)->hw_mutex);
}

static void unlock_bus(struct i2c_adapter *i2c, unsigned int flags)
{
	mutex_unlock(&i2c_to_aux(i2c)->hw_mutex);
}

static const struct i2c_lock_operations drm_dp_i2c_lock_ops = {
	.lock_bus = lock_bus,
	.trylock_bus = trylock_bus,
	.unlock_bus = unlock_bus,
};

static int drm_dp_aux_get_crc(struct drm_dp_aux *aux, u8 *crc)
{
	u8 buf, count;
	int ret;

	ret = drm_dp_dpcd_readb(aux, DP_TEST_SINK, &buf);
	if (ret < 0)
		return ret;

	WARN_ON(!(buf & DP_TEST_SINK_START));

	ret = drm_dp_dpcd_readb(aux, DP_TEST_SINK_MISC, &buf);
	if (ret < 0)
		return ret;

	count = buf & DP_TEST_COUNT_MASK;
	if (count == aux->crc_count)
		return -EAGAIN; /* No CRC yet */

	aux->crc_count = count;

	/*
	 * At DP_TEST_CRC_R_CR, there's 6 bytes containing CRC data, 2 bytes
	 * per component (RGB or CrYCb).
	 */
	ret = drm_dp_dpcd_read(aux, DP_TEST_CRC_R_CR, crc, 6);
	if (ret < 0)
		return ret;

	return 0;
}

static void drm_dp_aux_crc_work(struct work_struct *work)
{
	struct drm_dp_aux *aux = container_of(work, struct drm_dp_aux,
					      crc_work);
	struct drm_crtc *crtc;
	u8 crc_bytes[6];
	uint32_t crcs[3];
	int ret;

	if (WARN_ON(!aux->crtc))
		return;

	crtc = aux->crtc;
	while (crtc->crc.opened) {
		drm_crtc_wait_one_vblank(crtc);
		if (!crtc->crc.opened)
			break;

		ret = drm_dp_aux_get_crc(aux, crc_bytes);
		if (ret == -EAGAIN) {
			usleep_range(1000, 2000);
			ret = drm_dp_aux_get_crc(aux, crc_bytes);
		}

		if (ret == -EAGAIN) {
			DRM_DEBUG_KMS("Get CRC failed after retrying: %d\n",
				      ret);
			continue;
		} else if (ret) {
			DRM_DEBUG_KMS("Failed to get a CRC: %d\n", ret);
			continue;
		}

		crcs[0] = crc_bytes[0] | crc_bytes[1] << 8;
		crcs[1] = crc_bytes[2] | crc_bytes[3] << 8;
		crcs[2] = crc_bytes[4] | crc_bytes[5] << 8;
		drm_crtc_add_crc_entry(crtc, false, 0, crcs);
	}
}

/**
 * drm_dp_aux_init() - minimally initialise an aux channel
 * @aux: DisplayPort AUX channel
 *
 * If you need to use the drm_dp_aux's i2c adapter prior to registering it
 * with the outside world, call drm_dp_aux_init() first. You must still
 * call drm_dp_aux_register() once the connector has been registered to
 * allow userspace access to the auxiliary DP channel.
 */
void drm_dp_aux_init(struct drm_dp_aux *aux)
{
	mutex_init(&aux->hw_mutex);
	mutex_init(&aux->cec.lock);
	INIT_WORK(&aux->crc_work, drm_dp_aux_crc_work);

	aux->ddc.algo = &drm_dp_i2c_algo;
	aux->ddc.algo_data = aux;
	aux->ddc.retries = 3;

	aux->ddc.lock_ops = &drm_dp_i2c_lock_ops;
}
EXPORT_SYMBOL(drm_dp_aux_init);

/**
 * drm_dp_aux_register() - initialise and register aux channel
 * @aux: DisplayPort AUX channel
 *
 * Automatically calls drm_dp_aux_init() if this hasn't been done yet.
 *
 * Returns 0 on success or a negative error code on failure.
 */
int drm_dp_aux_register(struct drm_dp_aux *aux)
{
	int ret;

	if (!aux->ddc.algo)
		drm_dp_aux_init(aux);

	aux->ddc.class = I2C_CLASS_DDC;
	aux->ddc.owner = THIS_MODULE;
	aux->ddc.dev.parent = aux->dev;

	strlcpy(aux->ddc.name, aux->name ? aux->name : dev_name(aux->dev),
		sizeof(aux->ddc.name));

	ret = drm_dp_aux_register_devnode(aux);
	if (ret)
		return ret;

	ret = i2c_add_adapter(&aux->ddc);
	if (ret) {
		drm_dp_aux_unregister_devnode(aux);
		return ret;
	}

	return 0;
}
EXPORT_SYMBOL(drm_dp_aux_register);

/**
 * drm_dp_aux_unregister() - unregister an AUX adapter
 * @aux: DisplayPort AUX channel
 */
void drm_dp_aux_unregister(struct drm_dp_aux *aux)
{
	drm_dp_aux_unregister_devnode(aux);
	i2c_del_adapter(&aux->ddc);
}
EXPORT_SYMBOL(drm_dp_aux_unregister);

#define PSR_SETUP_TIME(x) [DP_PSR_SETUP_TIME_ ## x >> DP_PSR_SETUP_TIME_SHIFT] = (x)

/**
 * drm_dp_psr_setup_time() - PSR setup in time usec
 * @psr_cap: PSR capabilities from DPCD
 *
 * Returns:
 * PSR setup time for the panel in microseconds,  negative
 * error code on failure.
 */
int drm_dp_psr_setup_time(const u8 psr_cap[EDP_PSR_RECEIVER_CAP_SIZE])
{
	static const u16 psr_setup_time_us[] = {
		PSR_SETUP_TIME(330),
		PSR_SETUP_TIME(275),
		PSR_SETUP_TIME(220),
		PSR_SETUP_TIME(165),
		PSR_SETUP_TIME(110),
		PSR_SETUP_TIME(55),
		PSR_SETUP_TIME(0),
	};
	int i;

	i = (psr_cap[1] & DP_PSR_SETUP_TIME_MASK) >> DP_PSR_SETUP_TIME_SHIFT;
	if (i >= ARRAY_SIZE(psr_setup_time_us))
		return -EINVAL;

	return psr_setup_time_us[i];
}
EXPORT_SYMBOL(drm_dp_psr_setup_time);

#undef PSR_SETUP_TIME

/**
 * drm_dp_start_crc() - start capture of frame CRCs
 * @aux: DisplayPort AUX channel
 * @crtc: CRTC displaying the frames whose CRCs are to be captured
 *
 * Returns 0 on success or a negative error code on failure.
 */
int drm_dp_start_crc(struct drm_dp_aux *aux, struct drm_crtc *crtc)
{
	u8 buf;
	int ret;

	ret = drm_dp_dpcd_readb(aux, DP_TEST_SINK, &buf);
	if (ret < 0)
		return ret;

	ret = drm_dp_dpcd_writeb(aux, DP_TEST_SINK, buf | DP_TEST_SINK_START);
	if (ret < 0)
		return ret;

	aux->crc_count = 0;
	aux->crtc = crtc;
	schedule_work(&aux->crc_work);

	return 0;
}
EXPORT_SYMBOL(drm_dp_start_crc);

/**
 * drm_dp_stop_crc() - stop capture of frame CRCs
 * @aux: DisplayPort AUX channel
 *
 * Returns 0 on success or a negative error code on failure.
 */
int drm_dp_stop_crc(struct drm_dp_aux *aux)
{
	u8 buf;
	int ret;

	ret = drm_dp_dpcd_readb(aux, DP_TEST_SINK, &buf);
	if (ret < 0)
		return ret;

	ret = drm_dp_dpcd_writeb(aux, DP_TEST_SINK, buf & ~DP_TEST_SINK_START);
	if (ret < 0)
		return ret;

	flush_work(&aux->crc_work);
	aux->crtc = NULL;

	return 0;
}
EXPORT_SYMBOL(drm_dp_stop_crc);

struct dpcd_quirk {
	u8 oui[3];
	bool is_branch;
	u32 quirks;
};

#define OUI(first, second, third) { (first), (second), (third) }

static const struct dpcd_quirk dpcd_quirk_list[] = {
	/* Analogix 7737 needs reduced M and N at HBR2 link rates */
	{ OUI(0x00, 0x22, 0xb9), true, BIT(DP_DPCD_QUIRK_LIMITED_M_N) },
};

#undef OUI

/*
 * Get a bit mask of DPCD quirks for the sink/branch device identified by
 * ident. The quirk data is shared but it's up to the drivers to act on the
 * data.
 *
 * For now, only the OUI (first three bytes) is used, but this may be extended
 * to device identification string and hardware/firmware revisions later.
 */
static u32
drm_dp_get_quirks(const struct drm_dp_dpcd_ident *ident, bool is_branch)
{
	const struct dpcd_quirk *quirk;
	u32 quirks = 0;
	int i;

	for (i = 0; i < ARRAY_SIZE(dpcd_quirk_list); i++) {
		quirk = &dpcd_quirk_list[i];

		if (quirk->is_branch != is_branch)
			continue;

		if (memcmp(quirk->oui, ident->oui, sizeof(ident->oui)) != 0)
			continue;

		quirks |= quirk->quirks;
	}

	return quirks;
}

/**
 * drm_dp_read_desc - read sink/branch descriptor from DPCD
 * @aux: DisplayPort AUX channel
 * @desc: Device decriptor to fill from DPCD
 * @is_branch: true for branch devices, false for sink devices
 *
 * Read DPCD 0x400 (sink) or 0x500 (branch) into @desc. Also debug log the
 * identification.
 *
 * Returns 0 on success or a negative error code on failure.
 */
int drm_dp_read_desc(struct drm_dp_aux *aux, struct drm_dp_desc *desc,
		     bool is_branch)
{
	struct drm_dp_dpcd_ident *ident = &desc->ident;
	unsigned int offset = is_branch ? DP_BRANCH_OUI : DP_SINK_OUI;
	int ret, dev_id_len;

	ret = drm_dp_dpcd_read(aux, offset, ident, sizeof(*ident));
	if (ret < 0)
		return ret;

	desc->quirks = drm_dp_get_quirks(ident, is_branch);

	dev_id_len = strnlen(ident->device_id, sizeof(ident->device_id));

	DRM_DEBUG_KMS("DP %s: OUI %*phD dev-ID %*pE HW-rev %d.%d SW-rev %d.%d quirks 0x%04x\n",
		      is_branch ? "branch" : "sink",
		      (int)sizeof(ident->oui), ident->oui,
		      dev_id_len, ident->device_id,
		      ident->hw_rev >> 4, ident->hw_rev & 0xf,
		      ident->sw_major_rev, ident->sw_minor_rev,
		      desc->quirks);

	return 0;
}
EXPORT_SYMBOL(drm_dp_read_desc);<|MERGE_RESOLUTION|>--- conflicted
+++ resolved
@@ -215,13 +215,8 @@
 			      unsigned int offset, void *buffer, size_t size)
 {
 	struct drm_dp_aux_msg msg;
-<<<<<<< HEAD
-	unsigned int retry;
-	int err = 0;
-=======
 	unsigned int retry, native_reply;
 	int err = 0, ret = 0;
->>>>>>> 286cd8c7
 
 	memset(&msg, 0, sizeof(msg));
 	msg.address = offset;
@@ -238,40 +233,18 @@
 	 * sufficient, bump to 32 which makes Dell 4k monitors happier.
 	 */
 	for (retry = 0; retry < 32; retry++) {
-<<<<<<< HEAD
-
-		err = aux->transfer(aux, &msg);
-		if (err < 0) {
-			if (err == -EBUSY)
-				continue;
-
-			goto unlock;
-=======
 		if (ret != 0 && ret != -ETIMEDOUT) {
 			usleep_range(AUX_RETRY_INTERVAL,
 				     AUX_RETRY_INTERVAL + 100);
->>>>>>> 286cd8c7
 		}
 
 		ret = aux->transfer(aux, &msg);
 
-<<<<<<< HEAD
-		switch (msg.reply & DP_AUX_NATIVE_REPLY_MASK) {
-		case DP_AUX_NATIVE_REPLY_ACK:
-			if (err < size)
-				err = -EPROTO;
-			goto unlock;
-
-		case DP_AUX_NATIVE_REPLY_NACK:
-			err = -EIO;
-			goto unlock;
-=======
 		if (ret >= 0) {
 			native_reply = msg.reply & DP_AUX_NATIVE_REPLY_MASK;
 			if (native_reply == DP_AUX_NATIVE_REPLY_ACK) {
 				if (ret == size)
 					goto unlock;
->>>>>>> 286cd8c7
 
 				ret = -EPROTO;
 			} else
@@ -287,21 +260,12 @@
 			err = ret;
 	}
 
-<<<<<<< HEAD
-	DRM_DEBUG_KMS("too many retries, giving up\n");
-	err = -EIO;
-
-unlock:
-	mutex_unlock(&aux->hw_mutex);
-	return err;
-=======
 	DRM_DEBUG_KMS("Too many retries, giving up. First error: %d\n", err);
 	ret = err;
 
 unlock:
 	mutex_unlock(&aux->hw_mutex);
 	return ret;
->>>>>>> 286cd8c7
 }
 
 /**
