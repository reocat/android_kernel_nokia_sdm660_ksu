--- conflicted
+++ resolved
@@ -331,14 +331,8 @@
 									 RADEON_CRTC_DISP_REQ_EN_B));
 			WREG32_P(RADEON_CRTC_EXT_CNTL, crtc_ext_cntl, ~(mask | crtc_ext_cntl));
 		}
-<<<<<<< HEAD
-		drm_vblank_post_modeset(dev, radeon_crtc->crtc_id);
-		/* Make sure vblank interrupt is still enabled if needed */
-		radeon_irq_set(rdev);
-=======
 		if (dev->num_crtcs > radeon_crtc->crtc_id)
 			drm_crtc_vblank_on(crtc);
->>>>>>> 286cd8c7
 		radeon_crtc_load_lut(crtc);
 		break;
 	case DRM_MODE_DPMS_STANDBY:
