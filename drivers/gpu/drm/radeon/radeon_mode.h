--- conflicted
+++ resolved
@@ -756,13 +756,6 @@
 extern bool radeon_dp_getdpcd(struct radeon_connector *radeon_connector);
 extern int radeon_dp_get_panel_mode(struct drm_encoder *encoder,
 				    struct drm_connector *connector);
-<<<<<<< HEAD
-extern int radeon_dp_get_dp_link_config(struct drm_connector *connector,
-					const u8 *dpcd,
-					unsigned pix_clock,
-					unsigned *dp_lanes, unsigned *dp_rate);
-=======
->>>>>>> 286cd8c7
 extern void radeon_dp_set_rx_power_state(struct drm_connector *connector,
 					 u8 power_state);
 extern void radeon_dp_aux_init(struct radeon_connector *radeon_connector);
