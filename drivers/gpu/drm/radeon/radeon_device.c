/*
 * Copyright 2008 Advanced Micro Devices, Inc.
 * Copyright 2008 Red Hat Inc.
 * Copyright 2009 Jerome Glisse.
 *
 * Permission is hereby granted, free of charge, to any person obtaining a
 * copy of this software and associated documentation files (the "Software"),
 * to deal in the Software without restriction, including without limitation
 * the rights to use, copy, modify, merge, publish, distribute, sublicense,
 * and/or sell copies of the Software, and to permit persons to whom the
 * Software is furnished to do so, subject to the following conditions:
 *
 * The above copyright notice and this permission notice shall be included in
 * all copies or substantial portions of the Software.
 *
 * THE SOFTWARE IS PROVIDED "AS IS", WITHOUT WARRANTY OF ANY KIND, EXPRESS OR
 * IMPLIED, INCLUDING BUT NOT LIMITED TO THE WARRANTIES OF MERCHANTABILITY,
 * FITNESS FOR A PARTICULAR PURPOSE AND NONINFRINGEMENT.  IN NO EVENT SHALL
 * THE COPYRIGHT HOLDER(S) OR AUTHOR(S) BE LIABLE FOR ANY CLAIM, DAMAGES OR
 * OTHER LIABILITY, WHETHER IN AN ACTION OF CONTRACT, TORT OR OTHERWISE,
 * ARISING FROM, OUT OF OR IN CONNECTION WITH THE SOFTWARE OR THE USE OR
 * OTHER DEALINGS IN THE SOFTWARE.
 *
 * Authors: Dave Airlie
 *          Alex Deucher
 *          Jerome Glisse
 */
#include <linux/console.h>
#include <linux/slab.h>
#include <drm/drmP.h>
#include <drm/drm_crtc_helper.h>
#include <drm/drm_cache.h>
#include <drm/radeon_drm.h>
#include <linux/pm_runtime.h>
#include <linux/vgaarb.h>
#include <linux/vga_switcheroo.h>
#include <linux/efi.h>
#include "radeon_reg.h"
#include "radeon.h"
#include "atom.h"

static const char radeon_family_name[][16] = {
	"R100",
	"RV100",
	"RS100",
	"RV200",
	"RS200",
	"R200",
	"RV250",
	"RS300",
	"RV280",
	"R300",
	"R350",
	"RV350",
	"RV380",
	"R420",
	"R423",
	"RV410",
	"RS400",
	"RS480",
	"RS600",
	"RS690",
	"RS740",
	"RV515",
	"R520",
	"RV530",
	"RV560",
	"RV570",
	"R580",
	"R600",
	"RV610",
	"RV630",
	"RV670",
	"RV620",
	"RV635",
	"RS780",
	"RS880",
	"RV770",
	"RV730",
	"RV710",
	"RV740",
	"CEDAR",
	"REDWOOD",
	"JUNIPER",
	"CYPRESS",
	"HEMLOCK",
	"PALM",
	"SUMO",
	"SUMO2",
	"BARTS",
	"TURKS",
	"CAICOS",
	"CAYMAN",
	"ARUBA",
	"TAHITI",
	"PITCAIRN",
	"VERDE",
	"OLAND",
	"HAINAN",
	"BONAIRE",
	"KAVERI",
	"KABINI",
	"HAWAII",
	"MULLINS",
	"LAST",
};

#if defined(CONFIG_VGA_SWITCHEROO)
bool radeon_has_atpx_dgpu_power_cntl(void);
bool radeon_is_atpx_hybrid(void);
#else
static inline bool radeon_has_atpx_dgpu_power_cntl(void) { return false; }
static inline bool radeon_is_atpx_hybrid(void) { return false; }
#endif

#define RADEON_PX_QUIRK_DISABLE_PX  (1 << 0)

struct radeon_px_quirk {
	u32 chip_vendor;
	u32 chip_device;
	u32 subsys_vendor;
	u32 subsys_device;
	u32 px_quirk_flags;
};

static struct radeon_px_quirk radeon_px_quirk_list[] = {
	/* Acer aspire 5560g (CPU: AMD A4-3305M; GPU: AMD Radeon HD 6480g + 7470m)
	 * https://bugzilla.kernel.org/show_bug.cgi?id=74551
	 */
	{ PCI_VENDOR_ID_ATI, 0x6760, 0x1025, 0x0672, RADEON_PX_QUIRK_DISABLE_PX },
	/* Asus K73TA laptop with AMD A6-3400M APU and Radeon 6550 GPU
	 * https://bugzilla.kernel.org/show_bug.cgi?id=51381
	 */
	{ PCI_VENDOR_ID_ATI, 0x6741, 0x1043, 0x108c, RADEON_PX_QUIRK_DISABLE_PX },
	/* Asus K53TK laptop with AMD A6-3420M APU and Radeon 7670m GPU
	 * https://bugzilla.kernel.org/show_bug.cgi?id=51381
	 */
	{ PCI_VENDOR_ID_ATI, 0x6840, 0x1043, 0x2122, RADEON_PX_QUIRK_DISABLE_PX },
	/* Asus K53TK laptop with AMD A6-3420M APU and Radeon 7670m GPU
	 * https://bugs.freedesktop.org/show_bug.cgi?id=101491
	 */
	{ PCI_VENDOR_ID_ATI, 0x6741, 0x1043, 0x2122, RADEON_PX_QUIRK_DISABLE_PX },
<<<<<<< HEAD
	/* macbook pro 8.2 */
	{ PCI_VENDOR_ID_ATI, 0x6741, PCI_VENDOR_ID_APPLE, 0x00e2, RADEON_PX_QUIRK_LONG_WAKEUP },
=======
	/* Asus K73TK laptop with AMD A6-3420M APU and Radeon 7670m GPU
	 * https://bugzilla.kernel.org/show_bug.cgi?id=51381#c52
	 */
	{ PCI_VENDOR_ID_ATI, 0x6840, 0x1043, 0x2123, RADEON_PX_QUIRK_DISABLE_PX },
>>>>>>> 286cd8c7
	{ 0, 0, 0, 0, 0 },
};

bool radeon_is_px(struct drm_device *dev)
{
	struct radeon_device *rdev = dev->dev_private;

	if (rdev->flags & RADEON_IS_PX)
		return true;
	return false;
}

static void radeon_device_handle_px_quirks(struct radeon_device *rdev)
{
	struct radeon_px_quirk *p = radeon_px_quirk_list;

	/* Apply PX quirks */
	while (p && p->chip_device != 0) {
		if (rdev->pdev->vendor == p->chip_vendor &&
		    rdev->pdev->device == p->chip_device &&
		    rdev->pdev->subsystem_vendor == p->subsys_vendor &&
		    rdev->pdev->subsystem_device == p->subsys_device) {
			rdev->px_quirk_flags = p->px_quirk_flags;
			break;
		}
		++p;
	}

	if (rdev->px_quirk_flags & RADEON_PX_QUIRK_DISABLE_PX)
		rdev->flags &= ~RADEON_IS_PX;

	/* disable PX is the system doesn't support dGPU power control or hybrid gfx */
	if (!radeon_is_atpx_hybrid() &&
	    !radeon_has_atpx_dgpu_power_cntl())
		rdev->flags &= ~RADEON_IS_PX;
}

/**
 * radeon_program_register_sequence - program an array of registers.
 *
 * @rdev: radeon_device pointer
 * @registers: pointer to the register array
 * @array_size: size of the register array
 *
 * Programs an array or registers with and and or masks.
 * This is a helper for setting golden registers.
 */
void radeon_program_register_sequence(struct radeon_device *rdev,
				      const u32 *registers,
				      const u32 array_size)
{
	u32 tmp, reg, and_mask, or_mask;
	int i;

	if (array_size % 3)
		return;

	for (i = 0; i < array_size; i +=3) {
		reg = registers[i + 0];
		and_mask = registers[i + 1];
		or_mask = registers[i + 2];

		if (and_mask == 0xffffffff) {
			tmp = or_mask;
		} else {
			tmp = RREG32(reg);
			tmp &= ~and_mask;
			tmp |= or_mask;
		}
		WREG32(reg, tmp);
	}
}

void radeon_pci_config_reset(struct radeon_device *rdev)
{
	pci_write_config_dword(rdev->pdev, 0x7c, RADEON_ASIC_RESET_DATA);
}

/**
 * radeon_surface_init - Clear GPU surface registers.
 *
 * @rdev: radeon_device pointer
 *
 * Clear GPU surface registers (r1xx-r5xx).
 */
void radeon_surface_init(struct radeon_device *rdev)
{
	/* FIXME: check this out */
	if (rdev->family < CHIP_R600) {
		int i;

		for (i = 0; i < RADEON_GEM_MAX_SURFACES; i++) {
			if (rdev->surface_regs[i].bo)
				radeon_bo_get_surface_reg(rdev->surface_regs[i].bo);
			else
				radeon_clear_surface_reg(rdev, i);
		}
		/* enable surfaces */
		WREG32(RADEON_SURFACE_CNTL, 0);
	}
}

/*
 * GPU scratch registers helpers function.
 */
/**
 * radeon_scratch_init - Init scratch register driver information.
 *
 * @rdev: radeon_device pointer
 *
 * Init CP scratch register driver information (r1xx-r5xx)
 */
void radeon_scratch_init(struct radeon_device *rdev)
{
	int i;

	/* FIXME: check this out */
	if (rdev->family < CHIP_R300) {
		rdev->scratch.num_reg = 5;
	} else {
		rdev->scratch.num_reg = 7;
	}
	rdev->scratch.reg_base = RADEON_SCRATCH_REG0;
	for (i = 0; i < rdev->scratch.num_reg; i++) {
		rdev->scratch.free[i] = true;
		rdev->scratch.reg[i] = rdev->scratch.reg_base + (i * 4);
	}
}

/**
 * radeon_scratch_get - Allocate a scratch register
 *
 * @rdev: radeon_device pointer
 * @reg: scratch register mmio offset
 *
 * Allocate a CP scratch register for use by the driver (all asics).
 * Returns 0 on success or -EINVAL on failure.
 */
int radeon_scratch_get(struct radeon_device *rdev, uint32_t *reg)
{
	int i;

	for (i = 0; i < rdev->scratch.num_reg; i++) {
		if (rdev->scratch.free[i]) {
			rdev->scratch.free[i] = false;
			*reg = rdev->scratch.reg[i];
			return 0;
		}
	}
	return -EINVAL;
}

/**
 * radeon_scratch_free - Free a scratch register
 *
 * @rdev: radeon_device pointer
 * @reg: scratch register mmio offset
 *
 * Free a CP scratch register allocated for use by the driver (all asics)
 */
void radeon_scratch_free(struct radeon_device *rdev, uint32_t reg)
{
	int i;

	for (i = 0; i < rdev->scratch.num_reg; i++) {
		if (rdev->scratch.reg[i] == reg) {
			rdev->scratch.free[i] = true;
			return;
		}
	}
}

/*
 * GPU doorbell aperture helpers function.
 */
/**
 * radeon_doorbell_init - Init doorbell driver information.
 *
 * @rdev: radeon_device pointer
 *
 * Init doorbell driver information (CIK)
 * Returns 0 on success, error on failure.
 */
static int radeon_doorbell_init(struct radeon_device *rdev)
{
	/* doorbell bar mapping */
	rdev->doorbell.base = pci_resource_start(rdev->pdev, 2);
	rdev->doorbell.size = pci_resource_len(rdev->pdev, 2);

	rdev->doorbell.num_doorbells = min_t(u32, rdev->doorbell.size / sizeof(u32), RADEON_MAX_DOORBELLS);
	if (rdev->doorbell.num_doorbells == 0)
		return -EINVAL;

	rdev->doorbell.ptr = ioremap(rdev->doorbell.base, rdev->doorbell.num_doorbells * sizeof(u32));
	if (rdev->doorbell.ptr == NULL) {
		return -ENOMEM;
	}
	DRM_INFO("doorbell mmio base: 0x%08X\n", (uint32_t)rdev->doorbell.base);
	DRM_INFO("doorbell mmio size: %u\n", (unsigned)rdev->doorbell.size);

	memset(&rdev->doorbell.used, 0, sizeof(rdev->doorbell.used));

	return 0;
}

/**
 * radeon_doorbell_fini - Tear down doorbell driver information.
 *
 * @rdev: radeon_device pointer
 *
 * Tear down doorbell driver information (CIK)
 */
static void radeon_doorbell_fini(struct radeon_device *rdev)
{
	iounmap(rdev->doorbell.ptr);
	rdev->doorbell.ptr = NULL;
}

/**
 * radeon_doorbell_get - Allocate a doorbell entry
 *
 * @rdev: radeon_device pointer
 * @doorbell: doorbell index
 *
 * Allocate a doorbell for use by the driver (all asics).
 * Returns 0 on success or -EINVAL on failure.
 */
int radeon_doorbell_get(struct radeon_device *rdev, u32 *doorbell)
{
	unsigned long offset = find_first_zero_bit(rdev->doorbell.used, rdev->doorbell.num_doorbells);
	if (offset < rdev->doorbell.num_doorbells) {
		__set_bit(offset, rdev->doorbell.used);
		*doorbell = offset;
		return 0;
	} else {
		return -EINVAL;
	}
}

/**
 * radeon_doorbell_free - Free a doorbell entry
 *
 * @rdev: radeon_device pointer
 * @doorbell: doorbell index
 *
 * Free a doorbell allocated for use by the driver (all asics)
 */
void radeon_doorbell_free(struct radeon_device *rdev, u32 doorbell)
{
	if (doorbell < rdev->doorbell.num_doorbells)
		__clear_bit(doorbell, rdev->doorbell.used);
}

/*
 * radeon_wb_*()
 * Writeback is the the method by which the the GPU updates special pages
 * in memory with the status of certain GPU events (fences, ring pointers,
 * etc.).
 */

/**
 * radeon_wb_disable - Disable Writeback
 *
 * @rdev: radeon_device pointer
 *
 * Disables Writeback (all asics).  Used for suspend.
 */
void radeon_wb_disable(struct radeon_device *rdev)
{
	rdev->wb.enabled = false;
}

/**
 * radeon_wb_fini - Disable Writeback and free memory
 *
 * @rdev: radeon_device pointer
 *
 * Disables Writeback and frees the Writeback memory (all asics).
 * Used at driver shutdown.
 */
void radeon_wb_fini(struct radeon_device *rdev)
{
	radeon_wb_disable(rdev);
	if (rdev->wb.wb_obj) {
		if (!radeon_bo_reserve(rdev->wb.wb_obj, false)) {
			radeon_bo_kunmap(rdev->wb.wb_obj);
			radeon_bo_unpin(rdev->wb.wb_obj);
			radeon_bo_unreserve(rdev->wb.wb_obj);
		}
		radeon_bo_unref(&rdev->wb.wb_obj);
		rdev->wb.wb = NULL;
		rdev->wb.wb_obj = NULL;
	}
}

/**
 * radeon_wb_init- Init Writeback driver info and allocate memory
 *
 * @rdev: radeon_device pointer
 *
 * Disables Writeback and frees the Writeback memory (all asics).
 * Used at driver startup.
 * Returns 0 on success or an -error on failure.
 */
int radeon_wb_init(struct radeon_device *rdev)
{
	int r;

	if (rdev->wb.wb_obj == NULL) {
		r = radeon_bo_create(rdev, RADEON_GPU_PAGE_SIZE, PAGE_SIZE, true,
				     RADEON_GEM_DOMAIN_GTT, 0, NULL, NULL,
				     &rdev->wb.wb_obj);
		if (r) {
			dev_warn(rdev->dev, "(%d) create WB bo failed\n", r);
			return r;
		}
		r = radeon_bo_reserve(rdev->wb.wb_obj, false);
		if (unlikely(r != 0)) {
			radeon_wb_fini(rdev);
			return r;
		}
		r = radeon_bo_pin(rdev->wb.wb_obj, RADEON_GEM_DOMAIN_GTT,
				&rdev->wb.gpu_addr);
		if (r) {
			radeon_bo_unreserve(rdev->wb.wb_obj);
			dev_warn(rdev->dev, "(%d) pin WB bo failed\n", r);
			radeon_wb_fini(rdev);
			return r;
		}
		r = radeon_bo_kmap(rdev->wb.wb_obj, (void **)&rdev->wb.wb);
		radeon_bo_unreserve(rdev->wb.wb_obj);
		if (r) {
			dev_warn(rdev->dev, "(%d) map WB bo failed\n", r);
			radeon_wb_fini(rdev);
			return r;
		}
	}

	/* clear wb memory */
	memset((char *)rdev->wb.wb, 0, RADEON_GPU_PAGE_SIZE);
	/* disable event_write fences */
	rdev->wb.use_event = false;
	/* disabled via module param */
	if (radeon_no_wb == 1) {
		rdev->wb.enabled = false;
	} else {
		if (rdev->flags & RADEON_IS_AGP) {
			/* often unreliable on AGP */
			rdev->wb.enabled = false;
		} else if (rdev->family < CHIP_R300) {
			/* often unreliable on pre-r300 */
			rdev->wb.enabled = false;
		} else {
			rdev->wb.enabled = true;
			/* event_write fences are only available on r600+ */
			if (rdev->family >= CHIP_R600) {
				rdev->wb.use_event = true;
			}
		}
	}
	/* always use writeback/events on NI, APUs */
	if (rdev->family >= CHIP_PALM) {
		rdev->wb.enabled = true;
		rdev->wb.use_event = true;
	}

	dev_info(rdev->dev, "WB %sabled\n", rdev->wb.enabled ? "en" : "dis");

	return 0;
}

/**
 * radeon_vram_location - try to find VRAM location
 * @rdev: radeon device structure holding all necessary informations
 * @mc: memory controller structure holding memory informations
 * @base: base address at which to put VRAM
 *
 * Function will place try to place VRAM at base address provided
 * as parameter (which is so far either PCI aperture address or
 * for IGP TOM base address).
 *
 * If there is not enough space to fit the unvisible VRAM in the 32bits
 * address space then we limit the VRAM size to the aperture.
 *
 * If we are using AGP and if the AGP aperture doesn't allow us to have
 * room for all the VRAM than we restrict the VRAM to the PCI aperture
 * size and print a warning.
 *
 * This function will never fails, worst case are limiting VRAM.
 *
 * Note: GTT start, end, size should be initialized before calling this
 * function on AGP platform.
 *
 * Note: We don't explicitly enforce VRAM start to be aligned on VRAM size,
 * this shouldn't be a problem as we are using the PCI aperture as a reference.
 * Otherwise this would be needed for rv280, all r3xx, and all r4xx, but
 * not IGP.
 *
 * Note: we use mc_vram_size as on some board we need to program the mc to
 * cover the whole aperture even if VRAM size is inferior to aperture size
 * Novell bug 204882 + along with lots of ubuntu ones
 *
 * Note: when limiting vram it's safe to overwritte real_vram_size because
 * we are not in case where real_vram_size is inferior to mc_vram_size (ie
 * note afected by bogus hw of Novell bug 204882 + along with lots of ubuntu
 * ones)
 *
 * Note: IGP TOM addr should be the same as the aperture addr, we don't
 * explicitly check for that thought.
 *
 * FIXME: when reducing VRAM size align new size on power of 2.
 */
void radeon_vram_location(struct radeon_device *rdev, struct radeon_mc *mc, u64 base)
{
	uint64_t limit = (uint64_t)radeon_vram_limit << 20;

	mc->vram_start = base;
	if (mc->mc_vram_size > (rdev->mc.mc_mask - base + 1)) {
		dev_warn(rdev->dev, "limiting VRAM to PCI aperture size\n");
		mc->real_vram_size = mc->aper_size;
		mc->mc_vram_size = mc->aper_size;
	}
	mc->vram_end = mc->vram_start + mc->mc_vram_size - 1;
	if (rdev->flags & RADEON_IS_AGP && mc->vram_end > mc->gtt_start && mc->vram_start <= mc->gtt_end) {
		dev_warn(rdev->dev, "limiting VRAM to PCI aperture size\n");
		mc->real_vram_size = mc->aper_size;
		mc->mc_vram_size = mc->aper_size;
	}
	mc->vram_end = mc->vram_start + mc->mc_vram_size - 1;
	if (limit && limit < mc->real_vram_size)
		mc->real_vram_size = limit;
	dev_info(rdev->dev, "VRAM: %lluM 0x%016llX - 0x%016llX (%lluM used)\n",
			mc->mc_vram_size >> 20, mc->vram_start,
			mc->vram_end, mc->real_vram_size >> 20);
}

/**
 * radeon_gtt_location - try to find GTT location
 * @rdev: radeon device structure holding all necessary informations
 * @mc: memory controller structure holding memory informations
 *
 * Function will place try to place GTT before or after VRAM.
 *
 * If GTT size is bigger than space left then we ajust GTT size.
 * Thus function will never fails.
 *
 * FIXME: when reducing GTT size align new size on power of 2.
 */
void radeon_gtt_location(struct radeon_device *rdev, struct radeon_mc *mc)
{
	u64 size_af, size_bf;

	size_af = ((rdev->mc.mc_mask - mc->vram_end) + mc->gtt_base_align) & ~mc->gtt_base_align;
	size_bf = mc->vram_start & ~mc->gtt_base_align;
	if (size_bf > size_af) {
		if (mc->gtt_size > size_bf) {
			dev_warn(rdev->dev, "limiting GTT\n");
			mc->gtt_size = size_bf;
		}
		mc->gtt_start = (mc->vram_start & ~mc->gtt_base_align) - mc->gtt_size;
	} else {
		if (mc->gtt_size > size_af) {
			dev_warn(rdev->dev, "limiting GTT\n");
			mc->gtt_size = size_af;
		}
		mc->gtt_start = (mc->vram_end + 1 + mc->gtt_base_align) & ~mc->gtt_base_align;
	}
	mc->gtt_end = mc->gtt_start + mc->gtt_size - 1;
	dev_info(rdev->dev, "GTT: %lluM 0x%016llX - 0x%016llX\n",
			mc->gtt_size >> 20, mc->gtt_start, mc->gtt_end);
}

/*
 * GPU helpers function.
 */

/**
 * radeon_device_is_virtual - check if we are running is a virtual environment
 *
 * Check if the asic has been passed through to a VM (all asics).
 * Used at driver startup.
 * Returns true if virtual or false if not.
 */
<<<<<<< HEAD
static bool radeon_device_is_virtual(void)
=======
bool radeon_device_is_virtual(void)
>>>>>>> 286cd8c7
{
#ifdef CONFIG_X86
	return boot_cpu_has(X86_FEATURE_HYPERVISOR);
#else
	return false;
#endif
}

/**
 * radeon_card_posted - check if the hw has already been initialized
 *
 * @rdev: radeon_device pointer
 *
 * Check if the asic has been initialized (all asics).
 * Used at driver startup.
 * Returns true if initialized or false if not.
 */
bool radeon_card_posted(struct radeon_device *rdev)
{
	uint32_t reg;

	/* for pass through, always force asic_init for CI */
	if (rdev->family >= CHIP_BONAIRE &&
	    radeon_device_is_virtual())
		return false;

	/* required for EFI mode on macbook2,1 which uses an r5xx asic */
	if (efi_enabled(EFI_BOOT) &&
	    (rdev->pdev->subsystem_vendor == PCI_VENDOR_ID_APPLE) &&
	    (rdev->family < CHIP_R600))
		return false;

	if (ASIC_IS_NODCE(rdev))
		goto check_memsize;

	/* first check CRTCs */
	if (ASIC_IS_DCE4(rdev)) {
		reg = RREG32(EVERGREEN_CRTC_CONTROL + EVERGREEN_CRTC0_REGISTER_OFFSET) |
			RREG32(EVERGREEN_CRTC_CONTROL + EVERGREEN_CRTC1_REGISTER_OFFSET);
			if (rdev->num_crtc >= 4) {
				reg |= RREG32(EVERGREEN_CRTC_CONTROL + EVERGREEN_CRTC2_REGISTER_OFFSET) |
					RREG32(EVERGREEN_CRTC_CONTROL + EVERGREEN_CRTC3_REGISTER_OFFSET);
			}
			if (rdev->num_crtc >= 6) {
				reg |= RREG32(EVERGREEN_CRTC_CONTROL + EVERGREEN_CRTC4_REGISTER_OFFSET) |
					RREG32(EVERGREEN_CRTC_CONTROL + EVERGREEN_CRTC5_REGISTER_OFFSET);
			}
		if (reg & EVERGREEN_CRTC_MASTER_EN)
			return true;
	} else if (ASIC_IS_AVIVO(rdev)) {
		reg = RREG32(AVIVO_D1CRTC_CONTROL) |
		      RREG32(AVIVO_D2CRTC_CONTROL);
		if (reg & AVIVO_CRTC_EN) {
			return true;
		}
	} else {
		reg = RREG32(RADEON_CRTC_GEN_CNTL) |
		      RREG32(RADEON_CRTC2_GEN_CNTL);
		if (reg & RADEON_CRTC_EN) {
			return true;
		}
	}

check_memsize:
	/* then check MEM_SIZE, in case the crtcs are off */
	if (rdev->family >= CHIP_R600)
		reg = RREG32(R600_CONFIG_MEMSIZE);
	else
		reg = RREG32(RADEON_CONFIG_MEMSIZE);

	if (reg)
		return true;

	return false;

}

/**
 * radeon_update_bandwidth_info - update display bandwidth params
 *
 * @rdev: radeon_device pointer
 *
 * Used when sclk/mclk are switched or display modes are set.
 * params are used to calculate display watermarks (all asics)
 */
void radeon_update_bandwidth_info(struct radeon_device *rdev)
{
	fixed20_12 a;
	u32 sclk = rdev->pm.current_sclk;
	u32 mclk = rdev->pm.current_mclk;

	/* sclk/mclk in Mhz */
	a.full = dfixed_const(100);
	rdev->pm.sclk.full = dfixed_const(sclk);
	rdev->pm.sclk.full = dfixed_div(rdev->pm.sclk, a);
	rdev->pm.mclk.full = dfixed_const(mclk);
	rdev->pm.mclk.full = dfixed_div(rdev->pm.mclk, a);

	if (rdev->flags & RADEON_IS_IGP) {
		a.full = dfixed_const(16);
		/* core_bandwidth = sclk(Mhz) * 16 */
		rdev->pm.core_bandwidth.full = dfixed_div(rdev->pm.sclk, a);
	}
}

/**
 * radeon_boot_test_post_card - check and possibly initialize the hw
 *
 * @rdev: radeon_device pointer
 *
 * Check if the asic is initialized and if not, attempt to initialize
 * it (all asics).
 * Returns true if initialized or false if not.
 */
bool radeon_boot_test_post_card(struct radeon_device *rdev)
{
	if (radeon_card_posted(rdev))
		return true;

	if (rdev->bios) {
		DRM_INFO("GPU not posted. posting now...\n");
		if (rdev->is_atom_bios)
			atom_asic_init(rdev->mode_info.atom_context);
		else
			radeon_combios_asic_init(rdev->ddev);
		return true;
	} else {
		dev_err(rdev->dev, "Card not posted and no BIOS - ignoring\n");
		return false;
	}
}

/**
 * radeon_dummy_page_init - init dummy page used by the driver
 *
 * @rdev: radeon_device pointer
 *
 * Allocate the dummy page used by the driver (all asics).
 * This dummy page is used by the driver as a filler for gart entries
 * when pages are taken out of the GART
 * Returns 0 on sucess, -ENOMEM on failure.
 */
int radeon_dummy_page_init(struct radeon_device *rdev)
{
	if (rdev->dummy_page.page)
		return 0;
	rdev->dummy_page.page = alloc_page(GFP_DMA32 | GFP_KERNEL | __GFP_ZERO);
	if (rdev->dummy_page.page == NULL)
		return -ENOMEM;
	rdev->dummy_page.addr = pci_map_page(rdev->pdev, rdev->dummy_page.page,
					0, PAGE_SIZE, PCI_DMA_BIDIRECTIONAL);
	if (pci_dma_mapping_error(rdev->pdev, rdev->dummy_page.addr)) {
		dev_err(&rdev->pdev->dev, "Failed to DMA MAP the dummy page\n");
		__free_page(rdev->dummy_page.page);
		rdev->dummy_page.page = NULL;
		return -ENOMEM;
	}
	rdev->dummy_page.entry = radeon_gart_get_page_entry(rdev->dummy_page.addr,
							    RADEON_GART_PAGE_DUMMY);
	return 0;
}

/**
 * radeon_dummy_page_fini - free dummy page used by the driver
 *
 * @rdev: radeon_device pointer
 *
 * Frees the dummy page used by the driver (all asics).
 */
void radeon_dummy_page_fini(struct radeon_device *rdev)
{
	if (rdev->dummy_page.page == NULL)
		return;
	pci_unmap_page(rdev->pdev, rdev->dummy_page.addr,
			PAGE_SIZE, PCI_DMA_BIDIRECTIONAL);
	__free_page(rdev->dummy_page.page);
	rdev->dummy_page.page = NULL;
}


/* ATOM accessor methods */
/*
 * ATOM is an interpreted byte code stored in tables in the vbios.  The
 * driver registers callbacks to access registers and the interpreter
 * in the driver parses the tables and executes then to program specific
 * actions (set display modes, asic init, etc.).  See radeon_atombios.c,
 * atombios.h, and atom.c
 */

/**
 * cail_pll_read - read PLL register
 *
 * @info: atom card_info pointer
 * @reg: PLL register offset
 *
 * Provides a PLL register accessor for the atom interpreter (r4xx+).
 * Returns the value of the PLL register.
 */
static uint32_t cail_pll_read(struct card_info *info, uint32_t reg)
{
	struct radeon_device *rdev = info->dev->dev_private;
	uint32_t r;

	r = rdev->pll_rreg(rdev, reg);
	return r;
}

/**
 * cail_pll_write - write PLL register
 *
 * @info: atom card_info pointer
 * @reg: PLL register offset
 * @val: value to write to the pll register
 *
 * Provides a PLL register accessor for the atom interpreter (r4xx+).
 */
static void cail_pll_write(struct card_info *info, uint32_t reg, uint32_t val)
{
	struct radeon_device *rdev = info->dev->dev_private;

	rdev->pll_wreg(rdev, reg, val);
}

/**
 * cail_mc_read - read MC (Memory Controller) register
 *
 * @info: atom card_info pointer
 * @reg: MC register offset
 *
 * Provides an MC register accessor for the atom interpreter (r4xx+).
 * Returns the value of the MC register.
 */
static uint32_t cail_mc_read(struct card_info *info, uint32_t reg)
{
	struct radeon_device *rdev = info->dev->dev_private;
	uint32_t r;

	r = rdev->mc_rreg(rdev, reg);
	return r;
}

/**
 * cail_mc_write - write MC (Memory Controller) register
 *
 * @info: atom card_info pointer
 * @reg: MC register offset
 * @val: value to write to the pll register
 *
 * Provides a MC register accessor for the atom interpreter (r4xx+).
 */
static void cail_mc_write(struct card_info *info, uint32_t reg, uint32_t val)
{
	struct radeon_device *rdev = info->dev->dev_private;

	rdev->mc_wreg(rdev, reg, val);
}

/**
 * cail_reg_write - write MMIO register
 *
 * @info: atom card_info pointer
 * @reg: MMIO register offset
 * @val: value to write to the pll register
 *
 * Provides a MMIO register accessor for the atom interpreter (r4xx+).
 */
static void cail_reg_write(struct card_info *info, uint32_t reg, uint32_t val)
{
	struct radeon_device *rdev = info->dev->dev_private;

	WREG32(reg*4, val);
}

/**
 * cail_reg_read - read MMIO register
 *
 * @info: atom card_info pointer
 * @reg: MMIO register offset
 *
 * Provides an MMIO register accessor for the atom interpreter (r4xx+).
 * Returns the value of the MMIO register.
 */
static uint32_t cail_reg_read(struct card_info *info, uint32_t reg)
{
	struct radeon_device *rdev = info->dev->dev_private;
	uint32_t r;

	r = RREG32(reg*4);
	return r;
}

/**
 * cail_ioreg_write - write IO register
 *
 * @info: atom card_info pointer
 * @reg: IO register offset
 * @val: value to write to the pll register
 *
 * Provides a IO register accessor for the atom interpreter (r4xx+).
 */
static void cail_ioreg_write(struct card_info *info, uint32_t reg, uint32_t val)
{
	struct radeon_device *rdev = info->dev->dev_private;

	WREG32_IO(reg*4, val);
}

/**
 * cail_ioreg_read - read IO register
 *
 * @info: atom card_info pointer
 * @reg: IO register offset
 *
 * Provides an IO register accessor for the atom interpreter (r4xx+).
 * Returns the value of the IO register.
 */
static uint32_t cail_ioreg_read(struct card_info *info, uint32_t reg)
{
	struct radeon_device *rdev = info->dev->dev_private;
	uint32_t r;

	r = RREG32_IO(reg*4);
	return r;
}

/**
 * radeon_atombios_init - init the driver info and callbacks for atombios
 *
 * @rdev: radeon_device pointer
 *
 * Initializes the driver info and register access callbacks for the
 * ATOM interpreter (r4xx+).
 * Returns 0 on sucess, -ENOMEM on failure.
 * Called at driver startup.
 */
int radeon_atombios_init(struct radeon_device *rdev)
{
	struct card_info *atom_card_info =
	    kzalloc(sizeof(struct card_info), GFP_KERNEL);

	if (!atom_card_info)
		return -ENOMEM;

	rdev->mode_info.atom_card_info = atom_card_info;
	atom_card_info->dev = rdev->ddev;
	atom_card_info->reg_read = cail_reg_read;
	atom_card_info->reg_write = cail_reg_write;
	/* needed for iio ops */
	if (rdev->rio_mem) {
		atom_card_info->ioreg_read = cail_ioreg_read;
		atom_card_info->ioreg_write = cail_ioreg_write;
	} else {
		DRM_ERROR("Unable to find PCI I/O BAR; using MMIO for ATOM IIO\n");
		atom_card_info->ioreg_read = cail_reg_read;
		atom_card_info->ioreg_write = cail_reg_write;
	}
	atom_card_info->mc_read = cail_mc_read;
	atom_card_info->mc_write = cail_mc_write;
	atom_card_info->pll_read = cail_pll_read;
	atom_card_info->pll_write = cail_pll_write;

	rdev->mode_info.atom_context = atom_parse(atom_card_info, rdev->bios);
	if (!rdev->mode_info.atom_context) {
		radeon_atombios_fini(rdev);
		return -ENOMEM;
	}

	mutex_init(&rdev->mode_info.atom_context->mutex);
	mutex_init(&rdev->mode_info.atom_context->scratch_mutex);
	radeon_atom_initialize_bios_scratch_regs(rdev->ddev);
	atom_allocate_fb_scratch(rdev->mode_info.atom_context);
	return 0;
}

/**
 * radeon_atombios_fini - free the driver info and callbacks for atombios
 *
 * @rdev: radeon_device pointer
 *
 * Frees the driver info and register access callbacks for the ATOM
 * interpreter (r4xx+).
 * Called at driver shutdown.
 */
void radeon_atombios_fini(struct radeon_device *rdev)
{
	if (rdev->mode_info.atom_context) {
		kfree(rdev->mode_info.atom_context->scratch);
		kfree(rdev->mode_info.atom_context->iio);
	}
	kfree(rdev->mode_info.atom_context);
	rdev->mode_info.atom_context = NULL;
	kfree(rdev->mode_info.atom_card_info);
	rdev->mode_info.atom_card_info = NULL;
}

/* COMBIOS */
/*
 * COMBIOS is the bios format prior to ATOM. It provides
 * command tables similar to ATOM, but doesn't have a unified
 * parser.  See radeon_combios.c
 */

/**
 * radeon_combios_init - init the driver info for combios
 *
 * @rdev: radeon_device pointer
 *
 * Initializes the driver info for combios (r1xx-r3xx).
 * Returns 0 on sucess.
 * Called at driver startup.
 */
int radeon_combios_init(struct radeon_device *rdev)
{
	radeon_combios_initialize_bios_scratch_regs(rdev->ddev);
	return 0;
}

/**
 * radeon_combios_fini - free the driver info for combios
 *
 * @rdev: radeon_device pointer
 *
 * Frees the driver info for combios (r1xx-r3xx).
 * Called at driver shutdown.
 */
void radeon_combios_fini(struct radeon_device *rdev)
{
}

/* if we get transitioned to only one device, take VGA back */
/**
 * radeon_vga_set_decode - enable/disable vga decode
 *
 * @cookie: radeon_device pointer
 * @state: enable/disable vga decode
 *
 * Enable/disable vga decode (all asics).
 * Returns VGA resource flags.
 */
static unsigned int radeon_vga_set_decode(void *cookie, bool state)
{
	struct radeon_device *rdev = cookie;
	radeon_vga_set_state(rdev, state);
	if (state)
		return VGA_RSRC_LEGACY_IO | VGA_RSRC_LEGACY_MEM |
		       VGA_RSRC_NORMAL_IO | VGA_RSRC_NORMAL_MEM;
	else
		return VGA_RSRC_NORMAL_IO | VGA_RSRC_NORMAL_MEM;
}

/**
 * radeon_check_pot_argument - check that argument is a power of two
 *
 * @arg: value to check
 *
 * Validates that a certain argument is a power of two (all asics).
 * Returns true if argument is valid.
 */
static bool radeon_check_pot_argument(int arg)
{
	return (arg & (arg - 1)) == 0;
}

/**
 * Determine a sensible default GART size according to ASIC family.
 *
 * @family ASIC family name
 */
static int radeon_gart_size_auto(enum radeon_family family)
{
	/* default to a larger gart size on newer asics */
	if (family >= CHIP_TAHITI)
		return 2048;
	else if (family >= CHIP_RV770)
		return 1024;
	else
		return 512;
}

/**
 * radeon_check_arguments - validate module params
 *
 * @rdev: radeon_device pointer
 *
 * Validates certain module parameters and updates
 * the associated values used by the driver (all asics).
 */
static void radeon_check_arguments(struct radeon_device *rdev)
{
	/* vramlimit must be a power of two */
	if (!radeon_check_pot_argument(radeon_vram_limit)) {
		dev_warn(rdev->dev, "vram limit (%d) must be a power of 2\n",
				radeon_vram_limit);
		radeon_vram_limit = 0;
	}

	if (radeon_gart_size == -1) {
		radeon_gart_size = radeon_gart_size_auto(rdev->family);
	}
	/* gtt size must be power of two and greater or equal to 32M */
	if (radeon_gart_size < 32) {
		dev_warn(rdev->dev, "gart size (%d) too small\n",
				radeon_gart_size);
		radeon_gart_size = radeon_gart_size_auto(rdev->family);
	} else if (!radeon_check_pot_argument(radeon_gart_size)) {
		dev_warn(rdev->dev, "gart size (%d) must be a power of 2\n",
				radeon_gart_size);
		radeon_gart_size = radeon_gart_size_auto(rdev->family);
	}
	rdev->mc.gtt_size = (uint64_t)radeon_gart_size << 20;

	/* AGP mode can only be -1, 1, 2, 4, 8 */
	switch (radeon_agpmode) {
	case -1:
	case 0:
	case 1:
	case 2:
	case 4:
	case 8:
		break;
	default:
		dev_warn(rdev->dev, "invalid AGP mode %d (valid mode: "
				"-1, 0, 1, 2, 4, 8)\n", radeon_agpmode);
		radeon_agpmode = 0;
		break;
	}

	if (!radeon_check_pot_argument(radeon_vm_size)) {
		dev_warn(rdev->dev, "VM size (%d) must be a power of 2\n",
			 radeon_vm_size);
		radeon_vm_size = 4;
	}

	if (radeon_vm_size < 1) {
		dev_warn(rdev->dev, "VM size (%d) too small, min is 1GB\n",
			 radeon_vm_size);
		radeon_vm_size = 4;
	}

	/*
	 * Max GPUVM size for Cayman, SI and CI are 40 bits.
	 */
	if (radeon_vm_size > 1024) {
		dev_warn(rdev->dev, "VM size (%d) too large, max is 1TB\n",
			 radeon_vm_size);
		radeon_vm_size = 4;
	}

	/* defines number of bits in page table versus page directory,
	 * a page is 4KB so we have 12 bits offset, minimum 9 bits in the
	 * page table and the remaining bits are in the page directory */
	if (radeon_vm_block_size == -1) {

		/* Total bits covered by PD + PTs */
		unsigned bits = ilog2(radeon_vm_size) + 18;

		/* Make sure the PD is 4K in size up to 8GB address space.
		   Above that split equal between PD and PTs */
		if (radeon_vm_size <= 8)
			radeon_vm_block_size = bits - 9;
		else
			radeon_vm_block_size = (bits + 3) / 2;

	} else if (radeon_vm_block_size < 9) {
		dev_warn(rdev->dev, "VM page table size (%d) too small\n",
			 radeon_vm_block_size);
		radeon_vm_block_size = 9;
	}

	if (radeon_vm_block_size > 24 ||
	    (radeon_vm_size * 1024) < (1ull << radeon_vm_block_size)) {
		dev_warn(rdev->dev, "VM page table size (%d) too large\n",
			 radeon_vm_block_size);
		radeon_vm_block_size = 9;
	}
}

/**
 * radeon_switcheroo_set_state - set switcheroo state
 *
 * @pdev: pci dev pointer
 * @state: vga_switcheroo state
 *
 * Callback for the switcheroo driver.  Suspends or resumes the
 * the asics before or after it is powered up using ACPI methods.
 */
static void radeon_switcheroo_set_state(struct pci_dev *pdev, enum vga_switcheroo_state state)
{
	struct drm_device *dev = pci_get_drvdata(pdev);

	if (radeon_is_px(dev) && state == VGA_SWITCHEROO_OFF)
		return;

	if (state == VGA_SWITCHEROO_ON) {
		pr_info("radeon: switched on\n");
		/* don't suspend or resume card normally */
		dev->switch_power_state = DRM_SWITCH_POWER_CHANGING;

		radeon_resume_kms(dev, true, true);

		dev->switch_power_state = DRM_SWITCH_POWER_ON;
		drm_kms_helper_poll_enable(dev);
	} else {
		pr_info("radeon: switched off\n");
		drm_kms_helper_poll_disable(dev);
		dev->switch_power_state = DRM_SWITCH_POWER_CHANGING;
		radeon_suspend_kms(dev, true, true, false);
		dev->switch_power_state = DRM_SWITCH_POWER_OFF;
	}
}

/**
 * radeon_switcheroo_can_switch - see if switcheroo state can change
 *
 * @pdev: pci dev pointer
 *
 * Callback for the switcheroo driver.  Check of the switcheroo
 * state can be changed.
 * Returns true if the state can be changed, false if not.
 */
static bool radeon_switcheroo_can_switch(struct pci_dev *pdev)
{
	struct drm_device *dev = pci_get_drvdata(pdev);

	/*
	 * FIXME: open_count is protected by drm_global_mutex but that would lead to
	 * locking inversion with the driver load path. And the access here is
	 * completely racy anyway. So don't bother with locking for now.
	 */
	return dev->open_count == 0;
}

static const struct vga_switcheroo_client_ops radeon_switcheroo_ops = {
	.set_gpu_state = radeon_switcheroo_set_state,
	.reprobe = NULL,
	.can_switch = radeon_switcheroo_can_switch,
};

/**
 * radeon_device_init - initialize the driver
 *
 * @rdev: radeon_device pointer
 * @pdev: drm dev pointer
 * @pdev: pci dev pointer
 * @flags: driver flags
 *
 * Initializes the driver info and hw (all asics).
 * Returns 0 for success or an error on failure.
 * Called at driver startup.
 */
int radeon_device_init(struct radeon_device *rdev,
		       struct drm_device *ddev,
		       struct pci_dev *pdev,
		       uint32_t flags)
{
	int r, i;
	int dma_bits;
	bool runtime = false;

	rdev->shutdown = false;
	rdev->dev = &pdev->dev;
	rdev->ddev = ddev;
	rdev->pdev = pdev;
	rdev->flags = flags;
	rdev->family = flags & RADEON_FAMILY_MASK;
	rdev->is_atom_bios = false;
	rdev->usec_timeout = RADEON_MAX_USEC_TIMEOUT;
	rdev->mc.gtt_size = 512 * 1024 * 1024;
	rdev->accel_working = false;
	/* set up ring ids */
	for (i = 0; i < RADEON_NUM_RINGS; i++) {
		rdev->ring[i].idx = i;
	}
	rdev->fence_context = dma_fence_context_alloc(RADEON_NUM_RINGS);

	DRM_INFO("initializing kernel modesetting (%s 0x%04X:0x%04X 0x%04X:0x%04X 0x%02X).\n",
		 radeon_family_name[rdev->family], pdev->vendor, pdev->device,
		 pdev->subsystem_vendor, pdev->subsystem_device, pdev->revision);

	/* mutex initialization are all done here so we
	 * can recall function without having locking issues */
	mutex_init(&rdev->ring_lock);
	mutex_init(&rdev->dc_hw_i2c_mutex);
	atomic_set(&rdev->ih.lock, 0);
	mutex_init(&rdev->gem.mutex);
	mutex_init(&rdev->pm.mutex);
	mutex_init(&rdev->gpu_clock_mutex);
	mutex_init(&rdev->srbm_mutex);
	init_rwsem(&rdev->pm.mclk_lock);
	init_rwsem(&rdev->exclusive_lock);
	init_waitqueue_head(&rdev->irq.vblank_queue);
	mutex_init(&rdev->mn_lock);
	hash_init(rdev->mn_hash);
	r = radeon_gem_init(rdev);
	if (r)
		return r;

	radeon_check_arguments(rdev);
	/* Adjust VM size here.
	 * Max GPUVM size for cayman+ is 40 bits.
	 */
	rdev->vm_manager.max_pfn = radeon_vm_size << 18;

	/* Set asic functions */
	r = radeon_asic_init(rdev);
	if (r)
		return r;

	/* all of the newer IGP chips have an internal gart
	 * However some rs4xx report as AGP, so remove that here.
	 */
	if ((rdev->family >= CHIP_RS400) &&
	    (rdev->flags & RADEON_IS_IGP)) {
		rdev->flags &= ~RADEON_IS_AGP;
	}

	if (rdev->flags & RADEON_IS_AGP && radeon_agpmode == -1) {
		radeon_agp_disable(rdev);
	}

	/* Set the internal MC address mask
	 * This is the max address of the GPU's
	 * internal address space.
	 */
	if (rdev->family >= CHIP_CAYMAN)
		rdev->mc.mc_mask = 0xffffffffffULL; /* 40 bit MC */
	else if (rdev->family >= CHIP_CEDAR)
		rdev->mc.mc_mask = 0xfffffffffULL; /* 36 bit MC */
	else
		rdev->mc.mc_mask = 0xffffffffULL; /* 32 bit MC */

	/* set DMA mask + need_dma32 flags.
	 * PCIE - can handle 40-bits.
	 * IGP - can handle 40-bits
	 * AGP - generally dma32 is safest
	 * PCI - dma32 for legacy pci gart, 40 bits on newer asics
	 */
	rdev->need_dma32 = false;
	if (rdev->flags & RADEON_IS_AGP)
		rdev->need_dma32 = true;
	if ((rdev->flags & RADEON_IS_PCI) &&
	    (rdev->family <= CHIP_RS740))
		rdev->need_dma32 = true;
#ifdef CONFIG_PPC64
	if (rdev->family == CHIP_CEDAR)
		rdev->need_dma32 = true;
#endif

	dma_bits = rdev->need_dma32 ? 32 : 40;
	r = pci_set_dma_mask(rdev->pdev, DMA_BIT_MASK(dma_bits));
	if (r) {
		rdev->need_dma32 = true;
		dma_bits = 32;
		pr_warn("radeon: No suitable DMA available\n");
	}
	r = pci_set_consistent_dma_mask(rdev->pdev, DMA_BIT_MASK(dma_bits));
	if (r) {
		pci_set_consistent_dma_mask(rdev->pdev, DMA_BIT_MASK(32));
		pr_warn("radeon: No coherent DMA available\n");
	}
	rdev->need_swiotlb = drm_get_max_iomem() > ((u64)1 << dma_bits);

	/* Registers mapping */
	/* TODO: block userspace mapping of io register */
	spin_lock_init(&rdev->mmio_idx_lock);
	spin_lock_init(&rdev->smc_idx_lock);
	spin_lock_init(&rdev->pll_idx_lock);
	spin_lock_init(&rdev->mc_idx_lock);
	spin_lock_init(&rdev->pcie_idx_lock);
	spin_lock_init(&rdev->pciep_idx_lock);
	spin_lock_init(&rdev->pif_idx_lock);
	spin_lock_init(&rdev->cg_idx_lock);
	spin_lock_init(&rdev->uvd_idx_lock);
	spin_lock_init(&rdev->rcu_idx_lock);
	spin_lock_init(&rdev->didt_idx_lock);
	spin_lock_init(&rdev->end_idx_lock);
	if (rdev->family >= CHIP_BONAIRE) {
		rdev->rmmio_base = pci_resource_start(rdev->pdev, 5);
		rdev->rmmio_size = pci_resource_len(rdev->pdev, 5);
	} else {
		rdev->rmmio_base = pci_resource_start(rdev->pdev, 2);
		rdev->rmmio_size = pci_resource_len(rdev->pdev, 2);
	}
	rdev->rmmio = ioremap(rdev->rmmio_base, rdev->rmmio_size);
	if (rdev->rmmio == NULL)
		return -ENOMEM;

	/* doorbell bar mapping */
	if (rdev->family >= CHIP_BONAIRE)
		radeon_doorbell_init(rdev);

	/* io port mapping */
	for (i = 0; i < DEVICE_COUNT_RESOURCE; i++) {
		if (pci_resource_flags(rdev->pdev, i) & IORESOURCE_IO) {
			rdev->rio_mem_size = pci_resource_len(rdev->pdev, i);
			rdev->rio_mem = pci_iomap(rdev->pdev, i, rdev->rio_mem_size);
			break;
		}
	}
	if (rdev->rio_mem == NULL)
		DRM_ERROR("Unable to find PCI I/O BAR\n");

	if (rdev->flags & RADEON_IS_PX)
		radeon_device_handle_px_quirks(rdev);

	/* if we have > 1 VGA cards, then disable the radeon VGA resources */
	/* this will fail for cards that aren't VGA class devices, just
	 * ignore it */
	vga_client_register(rdev->pdev, rdev, NULL, radeon_vga_set_decode);

	if (rdev->flags & RADEON_IS_PX)
		runtime = true;
	if (!pci_is_thunderbolt_attached(rdev->pdev))
		vga_switcheroo_register_client(rdev->pdev,
					       &radeon_switcheroo_ops, runtime);
	if (runtime)
		vga_switcheroo_init_domain_pm_ops(rdev->dev, &rdev->vga_pm_domain);

	r = radeon_init(rdev);
	if (r)
		goto failed;

	r = radeon_gem_debugfs_init(rdev);
	if (r) {
		DRM_ERROR("registering gem debugfs failed (%d).\n", r);
	}

	r = radeon_mst_debugfs_init(rdev);
	if (r) {
		DRM_ERROR("registering mst debugfs failed (%d).\n", r);
	}

	if (rdev->flags & RADEON_IS_AGP && !rdev->accel_working) {
		/* Acceleration not working on AGP card try again
		 * with fallback to PCI or PCIE GART
		 */
		radeon_asic_reset(rdev);
		radeon_fini(rdev);
		radeon_agp_disable(rdev);
		r = radeon_init(rdev);
		if (r)
			goto failed;
	}

	r = radeon_ib_ring_tests(rdev);
	if (r)
		DRM_ERROR("ib ring test failed (%d).\n", r);

	/*
	 * Turks/Thames GPU will freeze whole laptop if DPM is not restarted
	 * after the CP ring have chew one packet at least. Hence here we stop
	 * and restart DPM after the radeon_ib_ring_tests().
	 */
	if (rdev->pm.dpm_enabled &&
	    (rdev->pm.pm_method == PM_METHOD_DPM) &&
	    (rdev->family == CHIP_TURKS) &&
	    (rdev->flags & RADEON_IS_MOBILITY)) {
		mutex_lock(&rdev->pm.mutex);
		radeon_dpm_disable(rdev);
		radeon_dpm_enable(rdev);
		mutex_unlock(&rdev->pm.mutex);
	}

	if ((radeon_testing & 1)) {
		if (rdev->accel_working)
			radeon_test_moves(rdev);
		else
			DRM_INFO("radeon: acceleration disabled, skipping move tests\n");
	}
	if ((radeon_testing & 2)) {
		if (rdev->accel_working)
			radeon_test_syncing(rdev);
		else
			DRM_INFO("radeon: acceleration disabled, skipping sync tests\n");
	}
	if (radeon_benchmarking) {
		if (rdev->accel_working)
			radeon_benchmark(rdev, radeon_benchmarking);
		else
			DRM_INFO("radeon: acceleration disabled, skipping benchmarks\n");
	}
	return 0;

failed:
	/* balance pm_runtime_get_sync() in radeon_driver_unload_kms() */
	if (radeon_is_px(ddev))
		pm_runtime_put_noidle(ddev->dev);
	if (runtime)
		vga_switcheroo_fini_domain_pm_ops(rdev->dev);
	return r;
}

/**
 * radeon_device_fini - tear down the driver
 *
 * @rdev: radeon_device pointer
 *
 * Tear down the driver info (all asics).
 * Called at driver shutdown.
 */
void radeon_device_fini(struct radeon_device *rdev)
{
	DRM_INFO("radeon: finishing device.\n");
	rdev->shutdown = true;
	/* evict vram memory */
	radeon_bo_evict_vram(rdev);
	radeon_fini(rdev);
	if (!pci_is_thunderbolt_attached(rdev->pdev))
		vga_switcheroo_unregister_client(rdev->pdev);
	if (rdev->flags & RADEON_IS_PX)
		vga_switcheroo_fini_domain_pm_ops(rdev->dev);
	vga_client_register(rdev->pdev, NULL, NULL, NULL);
	if (rdev->rio_mem)
		pci_iounmap(rdev->pdev, rdev->rio_mem);
	rdev->rio_mem = NULL;
	iounmap(rdev->rmmio);
	rdev->rmmio = NULL;
	if (rdev->family >= CHIP_BONAIRE)
		radeon_doorbell_fini(rdev);
}


/*
 * Suspend & resume.
 */
/**
 * radeon_suspend_kms - initiate device suspend
 *
 * @pdev: drm dev pointer
 * @state: suspend state
 *
 * Puts the hw in the suspend state (all asics).
 * Returns 0 for success or an error on failure.
 * Called at driver suspend.
 */
int radeon_suspend_kms(struct drm_device *dev, bool suspend,
		       bool fbcon, bool freeze)
{
	struct radeon_device *rdev;
	struct drm_crtc *crtc;
	struct drm_connector *connector;
	int i, r;

	if (dev == NULL || dev->dev_private == NULL) {
		return -ENODEV;
	}

	rdev = dev->dev_private;

	if (dev->switch_power_state == DRM_SWITCH_POWER_OFF)
		return 0;

	drm_kms_helper_poll_disable(dev);

	drm_modeset_lock_all(dev);
	/* turn off display hw */
	list_for_each_entry(connector, &dev->mode_config.connector_list, head) {
		drm_helper_connector_dpms(connector, DRM_MODE_DPMS_OFF);
	}
	drm_modeset_unlock_all(dev);

	/* unpin the front buffers and cursors */
	list_for_each_entry(crtc, &dev->mode_config.crtc_list, head) {
		struct radeon_crtc *radeon_crtc = to_radeon_crtc(crtc);
		struct drm_framebuffer *fb = crtc->primary->fb;
		struct radeon_bo *robj;

		if (radeon_crtc->cursor_bo) {
			struct radeon_bo *robj = gem_to_radeon_bo(radeon_crtc->cursor_bo);
			r = radeon_bo_reserve(robj, false);
			if (r == 0) {
				radeon_bo_unpin(robj);
				radeon_bo_unreserve(robj);
			}
		}

		if (fb == NULL || fb->obj[0] == NULL) {
			continue;
		}
		robj = gem_to_radeon_bo(fb->obj[0]);
		/* don't unpin kernel fb objects */
		if (!radeon_fbdev_robj_is_fb(rdev, robj)) {
			r = radeon_bo_reserve(robj, false);
			if (r == 0) {
				radeon_bo_unpin(robj);
				radeon_bo_unreserve(robj);
			}
		}
	}
	/* evict vram memory */
	radeon_bo_evict_vram(rdev);

	/* wait for gpu to finish processing current batch */
	for (i = 0; i < RADEON_NUM_RINGS; i++) {
		r = radeon_fence_wait_empty(rdev, i);
		if (r) {
			/* delay GPU reset to resume */
			radeon_fence_driver_force_completion(rdev, i);
		} else {
			/* finish executing delayed work */
			flush_delayed_work(&rdev->fence_drv[i].lockup_work);
		}
	}

	radeon_save_bios_scratch_regs(rdev);

	radeon_suspend(rdev);
	radeon_hpd_fini(rdev);
	/* evict remaining vram memory
	 * This second call to evict vram is to evict the gart page table
	 * using the CPU.
	 */
	radeon_bo_evict_vram(rdev);

	radeon_agp_suspend(rdev);

	pci_save_state(dev->pdev);
	if (freeze && rdev->family >= CHIP_CEDAR && !(rdev->flags & RADEON_IS_IGP)) {
		rdev->asic->asic_reset(rdev, true);
		pci_restore_state(dev->pdev);
	} else if (suspend) {
		/* Shut down the device */
		pci_disable_device(dev->pdev);
		pci_set_power_state(dev->pdev, PCI_D3hot);
	}

	if (fbcon) {
		console_lock();
		radeon_fbdev_set_suspend(rdev, 1);
		console_unlock();
	}
	return 0;
}

/**
 * radeon_resume_kms - initiate device resume
 *
 * @pdev: drm dev pointer
 *
 * Bring the hw back to operating state (all asics).
 * Returns 0 for success or an error on failure.
 * Called at driver resume.
 */
int radeon_resume_kms(struct drm_device *dev, bool resume, bool fbcon)
{
	struct drm_connector *connector;
	struct radeon_device *rdev = dev->dev_private;
	struct drm_crtc *crtc;
	int r;

	if (dev->switch_power_state == DRM_SWITCH_POWER_OFF)
		return 0;

	if (fbcon) {
		console_lock();
	}
	if (resume) {
		pci_set_power_state(dev->pdev, PCI_D0);
		pci_restore_state(dev->pdev);
		if (pci_enable_device(dev->pdev)) {
			if (fbcon)
				console_unlock();
			return -1;
		}
	}
	/* resume AGP if in use */
	radeon_agp_resume(rdev);
	radeon_resume(rdev);

	r = radeon_ib_ring_tests(rdev);
	if (r)
		DRM_ERROR("ib ring test failed (%d).\n", r);

	if ((rdev->pm.pm_method == PM_METHOD_DPM) && rdev->pm.dpm_enabled) {
		/* do dpm late init */
		r = radeon_pm_late_init(rdev);
		if (r) {
			rdev->pm.dpm_enabled = false;
			DRM_ERROR("radeon_pm_late_init failed, disabling dpm\n");
		}
	} else {
		/* resume old pm late */
		radeon_pm_resume(rdev);
	}

	radeon_restore_bios_scratch_regs(rdev);

	/* pin cursors */
	list_for_each_entry(crtc, &dev->mode_config.crtc_list, head) {
		struct radeon_crtc *radeon_crtc = to_radeon_crtc(crtc);

		if (radeon_crtc->cursor_bo) {
			struct radeon_bo *robj = gem_to_radeon_bo(radeon_crtc->cursor_bo);
			r = radeon_bo_reserve(robj, false);
			if (r == 0) {
				/* Only 27 bit offset for legacy cursor */
				r = radeon_bo_pin_restricted(robj,
							     RADEON_GEM_DOMAIN_VRAM,
							     ASIC_IS_AVIVO(rdev) ?
							     0 : 1 << 27,
							     &radeon_crtc->cursor_addr);
				if (r != 0)
					DRM_ERROR("Failed to pin cursor BO (%d)\n", r);
				radeon_bo_unreserve(robj);
			}
		}
	}

	/* init dig PHYs, disp eng pll */
	if (rdev->is_atom_bios) {
		radeon_atom_encoder_init(rdev);
		radeon_atom_disp_eng_pll_init(rdev);
		/* turn on the BL */
		if (rdev->mode_info.bl_encoder) {
			u8 bl_level = radeon_get_backlight_level(rdev,
								 rdev->mode_info.bl_encoder);
			radeon_set_backlight_level(rdev, rdev->mode_info.bl_encoder,
						   bl_level);
		}
	}
	/* reset hpd state */
	radeon_hpd_init(rdev);
	/* blat the mode back in */
	if (fbcon) {
		drm_helper_resume_force_mode(dev);
		/* turn on display hw */
		drm_modeset_lock_all(dev);
		list_for_each_entry(connector, &dev->mode_config.connector_list, head) {
			drm_helper_connector_dpms(connector, DRM_MODE_DPMS_ON);
		}
		drm_modeset_unlock_all(dev);
	}

	drm_kms_helper_poll_enable(dev);

	/* set the power state here in case we are a PX system or headless */
	if ((rdev->pm.pm_method == PM_METHOD_DPM) && rdev->pm.dpm_enabled)
		radeon_pm_compute_clocks(rdev);

	if (fbcon) {
		radeon_fbdev_set_suspend(rdev, 0);
		console_unlock();
	}

	return 0;
}

/**
 * radeon_gpu_reset - reset the asic
 *
 * @rdev: radeon device pointer
 *
 * Attempt the reset the GPU if it has hung (all asics).
 * Returns 0 for success or an error on failure.
 */
int radeon_gpu_reset(struct radeon_device *rdev)
{
	unsigned ring_sizes[RADEON_NUM_RINGS];
	uint32_t *ring_data[RADEON_NUM_RINGS];

	bool saved = false;

	int i, r;
	int resched;

	down_write(&rdev->exclusive_lock);

	if (!rdev->needs_reset) {
		up_write(&rdev->exclusive_lock);
		return 0;
	}

	atomic_inc(&rdev->gpu_reset_counter);

	radeon_save_bios_scratch_regs(rdev);
	/* block TTM */
	resched = ttm_bo_lock_delayed_workqueue(&rdev->mman.bdev);
	radeon_suspend(rdev);
	radeon_hpd_fini(rdev);

	for (i = 0; i < RADEON_NUM_RINGS; ++i) {
		ring_sizes[i] = radeon_ring_backup(rdev, &rdev->ring[i],
						   &ring_data[i]);
		if (ring_sizes[i]) {
			saved = true;
			dev_info(rdev->dev, "Saved %d dwords of commands "
				 "on ring %d.\n", ring_sizes[i], i);
		}
	}

	r = radeon_asic_reset(rdev);
	if (!r) {
		dev_info(rdev->dev, "GPU reset succeeded, trying to resume\n");
		radeon_resume(rdev);
	}

	radeon_restore_bios_scratch_regs(rdev);

	for (i = 0; i < RADEON_NUM_RINGS; ++i) {
		if (!r && ring_data[i]) {
			radeon_ring_restore(rdev, &rdev->ring[i],
					    ring_sizes[i], ring_data[i]);
		} else {
			radeon_fence_driver_force_completion(rdev, i);
			kfree(ring_data[i]);
		}
	}

	if ((rdev->pm.pm_method == PM_METHOD_DPM) && rdev->pm.dpm_enabled) {
		/* do dpm late init */
		r = radeon_pm_late_init(rdev);
		if (r) {
			rdev->pm.dpm_enabled = false;
			DRM_ERROR("radeon_pm_late_init failed, disabling dpm\n");
		}
	} else {
		/* resume old pm late */
		radeon_pm_resume(rdev);
	}

	/* init dig PHYs, disp eng pll */
	if (rdev->is_atom_bios) {
		radeon_atom_encoder_init(rdev);
		radeon_atom_disp_eng_pll_init(rdev);
		/* turn on the BL */
		if (rdev->mode_info.bl_encoder) {
			u8 bl_level = radeon_get_backlight_level(rdev,
								 rdev->mode_info.bl_encoder);
			radeon_set_backlight_level(rdev, rdev->mode_info.bl_encoder,
						   bl_level);
		}
	}
	/* reset hpd state */
	radeon_hpd_init(rdev);

	ttm_bo_unlock_delayed_workqueue(&rdev->mman.bdev, resched);

	rdev->in_reset = true;
	rdev->needs_reset = false;

	downgrade_write(&rdev->exclusive_lock);

	drm_helper_resume_force_mode(rdev->ddev);

	/* set the power state here in case we are a PX system or headless */
	if ((rdev->pm.pm_method == PM_METHOD_DPM) && rdev->pm.dpm_enabled)
		radeon_pm_compute_clocks(rdev);

	if (!r) {
		r = radeon_ib_ring_tests(rdev);
		if (r && saved)
			r = -EAGAIN;
	} else {
		/* bad news, how to tell it to userspace ? */
		dev_info(rdev->dev, "GPU reset failed\n");
	}

	rdev->needs_reset = r == -EAGAIN;
	rdev->in_reset = false;

	up_read(&rdev->exclusive_lock);
	return r;
}


/*
 * Debugfs
 */
int radeon_debugfs_add_files(struct radeon_device *rdev,
			     struct drm_info_list *files,
			     unsigned nfiles)
{
	unsigned i;

	for (i = 0; i < rdev->debugfs_count; i++) {
		if (rdev->debugfs[i].files == files) {
			/* Already registered */
			return 0;
		}
	}

	i = rdev->debugfs_count + 1;
	if (i > RADEON_DEBUGFS_MAX_COMPONENTS) {
		DRM_ERROR("Reached maximum number of debugfs components.\n");
		DRM_ERROR("Report so we increase "
			  "RADEON_DEBUGFS_MAX_COMPONENTS.\n");
		return -EINVAL;
	}
	rdev->debugfs[rdev->debugfs_count].files = files;
	rdev->debugfs[rdev->debugfs_count].num_files = nfiles;
	rdev->debugfs_count = i;
#if defined(CONFIG_DEBUG_FS)
	drm_debugfs_create_files(files, nfiles,
				 rdev->ddev->primary->debugfs_root,
				 rdev->ddev->primary);
#endif
	return 0;
}<|MERGE_RESOLUTION|>--- conflicted
+++ resolved
@@ -140,15 +140,10 @@
 	 * https://bugs.freedesktop.org/show_bug.cgi?id=101491
 	 */
 	{ PCI_VENDOR_ID_ATI, 0x6741, 0x1043, 0x2122, RADEON_PX_QUIRK_DISABLE_PX },
-<<<<<<< HEAD
-	/* macbook pro 8.2 */
-	{ PCI_VENDOR_ID_ATI, 0x6741, PCI_VENDOR_ID_APPLE, 0x00e2, RADEON_PX_QUIRK_LONG_WAKEUP },
-=======
 	/* Asus K73TK laptop with AMD A6-3420M APU and Radeon 7670m GPU
 	 * https://bugzilla.kernel.org/show_bug.cgi?id=51381#c52
 	 */
 	{ PCI_VENDOR_ID_ATI, 0x6840, 0x1043, 0x2123, RADEON_PX_QUIRK_DISABLE_PX },
->>>>>>> 286cd8c7
 	{ 0, 0, 0, 0, 0 },
 };
 
@@ -632,11 +627,7 @@
  * Used at driver startup.
  * Returns true if virtual or false if not.
  */
-<<<<<<< HEAD
-static bool radeon_device_is_virtual(void)
-=======
 bool radeon_device_is_virtual(void)
->>>>>>> 286cd8c7
 {
 #ifdef CONFIG_X86
 	return boot_cpu_has(X86_FEATURE_HYPERVISOR);
