--- conflicted
+++ resolved
@@ -237,12 +237,8 @@
 
 	if (radeon_ttm_tt_has_userptr(bo->ttm))
 		return -EPERM;
-<<<<<<< HEAD
-	return drm_vma_node_verify_access(&rbo->gem_base.vma_node, filp);
-=======
 	return drm_vma_node_verify_access(&rbo->gem_base.vma_node,
 					  filp->private_data);
->>>>>>> 286cd8c7
 }
 
 static void radeon_move_null(struct ttm_buffer_object *bo,
@@ -572,13 +568,8 @@
 		uint64_t userptr = gtt->userptr + pinned * PAGE_SIZE;
 		struct page **pages = ttm->pages + pinned;
 
-<<<<<<< HEAD
-		r = get_user_pages(current, current->mm, userptr, num_pages,
-				   write ? FOLL_WRITE : 0, pages, NULL);
-=======
 		r = get_user_pages(userptr, num_pages, write ? FOLL_WRITE : 0,
 				   pages, NULL);
->>>>>>> 286cd8c7
 		if (r < 0)
 			goto release_pages;
 
@@ -766,30 +757,7 @@
 	}
 #endif
 
-<<<<<<< HEAD
-	r = ttm_pool_populate(ttm);
-	if (r) {
-		return r;
-	}
-
-	for (i = 0; i < ttm->num_pages; i++) {
-		gtt->ttm.dma_address[i] = pci_map_page(rdev->pdev, ttm->pages[i],
-						       0, PAGE_SIZE,
-						       PCI_DMA_BIDIRECTIONAL);
-		if (pci_dma_mapping_error(rdev->pdev, gtt->ttm.dma_address[i])) {
-			while (i--) {
-				pci_unmap_page(rdev->pdev, gtt->ttm.dma_address[i],
-					       PAGE_SIZE, PCI_DMA_BIDIRECTIONAL);
-				gtt->ttm.dma_address[i] = 0;
-			}
-			ttm_pool_unpopulate(ttm);
-			return -EFAULT;
-		}
-	}
-	return 0;
-=======
 	return ttm_populate_and_map_pages(rdev->dev, &gtt->ttm, ctx);
->>>>>>> 286cd8c7
 }
 
 static void radeon_ttm_tt_unpopulate(struct ttm_tt *ttm)
