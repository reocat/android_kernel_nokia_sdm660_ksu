/*
 * Copyright 2007-11 Advanced Micro Devices, Inc.
 * Copyright 2008 Red Hat Inc.
 *
 * Permission is hereby granted, free of charge, to any person obtaining a
 * copy of this software and associated documentation files (the "Software"),
 * to deal in the Software without restriction, including without limitation
 * the rights to use, copy, modify, merge, publish, distribute, sublicense,
 * and/or sell copies of the Software, and to permit persons to whom the
 * Software is furnished to do so, subject to the following conditions:
 *
 * The above copyright notice and this permission notice shall be included in
 * all copies or substantial portions of the Software.
 *
 * THE SOFTWARE IS PROVIDED "AS IS", WITHOUT WARRANTY OF ANY KIND, EXPRESS OR
 * IMPLIED, INCLUDING BUT NOT LIMITED TO THE WARRANTIES OF MERCHANTABILITY,
 * FITNESS FOR A PARTICULAR PURPOSE AND NONINFRINGEMENT.  IN NO EVENT SHALL
 * THE COPYRIGHT HOLDER(S) OR AUTHOR(S) BE LIABLE FOR ANY CLAIM, DAMAGES OR
 * OTHER LIABILITY, WHETHER IN AN ACTION OF CONTRACT, TORT OR OTHERWISE,
 * ARISING FROM, OUT OF OR IN CONNECTION WITH THE SOFTWARE OR THE USE OR
 * OTHER DEALINGS IN THE SOFTWARE.
 *
 * Authors: Dave Airlie
 *          Alex Deucher
 */
#include <drm/drmP.h>
#include <drm/drm_crtc_helper.h>
#include <drm/radeon_drm.h>
#include "radeon.h"
#include "radeon_audio.h"
#include "radeon_asic.h"
#include "atom.h"
#include <linux/backlight.h>
#include <linux/dmi.h>

extern int atom_debug;

static u8
radeon_atom_get_backlight_level_from_reg(struct radeon_device *rdev)
{
	u8 backlight_level;
	u32 bios_2_scratch;

	if (rdev->family >= CHIP_R600)
		bios_2_scratch = RREG32(R600_BIOS_2_SCRATCH);
	else
		bios_2_scratch = RREG32(RADEON_BIOS_2_SCRATCH);

	backlight_level = ((bios_2_scratch & ATOM_S2_CURRENT_BL_LEVEL_MASK) >>
			   ATOM_S2_CURRENT_BL_LEVEL_SHIFT);

	return backlight_level;
}

static void
radeon_atom_set_backlight_level_to_reg(struct radeon_device *rdev,
				       u8 backlight_level)
{
	u32 bios_2_scratch;

	if (rdev->family >= CHIP_R600)
		bios_2_scratch = RREG32(R600_BIOS_2_SCRATCH);
	else
		bios_2_scratch = RREG32(RADEON_BIOS_2_SCRATCH);

	bios_2_scratch &= ~ATOM_S2_CURRENT_BL_LEVEL_MASK;
	bios_2_scratch |= ((backlight_level << ATOM_S2_CURRENT_BL_LEVEL_SHIFT) &
			   ATOM_S2_CURRENT_BL_LEVEL_MASK);

	if (rdev->family >= CHIP_R600)
		WREG32(R600_BIOS_2_SCRATCH, bios_2_scratch);
	else
		WREG32(RADEON_BIOS_2_SCRATCH, bios_2_scratch);
}

u8
atombios_get_backlight_level(struct radeon_encoder *radeon_encoder)
{
	struct drm_device *dev = radeon_encoder->base.dev;
	struct radeon_device *rdev = dev->dev_private;

	if (!(rdev->mode_info.firmware_flags & ATOM_BIOS_INFO_BL_CONTROLLED_BY_GPU))
		return 0;

	return radeon_atom_get_backlight_level_from_reg(rdev);
}

void
atombios_set_backlight_level(struct radeon_encoder *radeon_encoder, u8 level)
{
	struct drm_encoder *encoder = &radeon_encoder->base;
	struct drm_device *dev = radeon_encoder->base.dev;
	struct radeon_device *rdev = dev->dev_private;
	struct radeon_encoder_atom_dig *dig;
	DISPLAY_DEVICE_OUTPUT_CONTROL_PS_ALLOCATION args;
	int index;

	if (!(rdev->mode_info.firmware_flags & ATOM_BIOS_INFO_BL_CONTROLLED_BY_GPU))
		return;

	if ((radeon_encoder->devices & (ATOM_DEVICE_LCD_SUPPORT)) &&
	    radeon_encoder->enc_priv) {
		dig = radeon_encoder->enc_priv;
		dig->backlight_level = level;
		radeon_atom_set_backlight_level_to_reg(rdev, dig->backlight_level);

		switch (radeon_encoder->encoder_id) {
		case ENCODER_OBJECT_ID_INTERNAL_LVDS:
		case ENCODER_OBJECT_ID_INTERNAL_LVTM1:
			index = GetIndexIntoMasterTable(COMMAND, LCD1OutputControl);
			if (dig->backlight_level == 0) {
				args.ucAction = ATOM_LCD_BLOFF;
				atom_execute_table(rdev->mode_info.atom_context, index, (uint32_t *)&args);
			} else {
				args.ucAction = ATOM_LCD_BL_BRIGHTNESS_CONTROL;
				atom_execute_table(rdev->mode_info.atom_context, index, (uint32_t *)&args);
				args.ucAction = ATOM_LCD_BLON;
				atom_execute_table(rdev->mode_info.atom_context, index, (uint32_t *)&args);
			}
			break;
		case ENCODER_OBJECT_ID_INTERNAL_UNIPHY:
		case ENCODER_OBJECT_ID_INTERNAL_KLDSCP_LVTMA:
		case ENCODER_OBJECT_ID_INTERNAL_UNIPHY1:
		case ENCODER_OBJECT_ID_INTERNAL_UNIPHY2:
		case ENCODER_OBJECT_ID_INTERNAL_UNIPHY3:
			if (dig->backlight_level == 0)
				atombios_dig_transmitter_setup(encoder, ATOM_TRANSMITTER_ACTION_LCD_BLOFF, 0, 0);
			else {
				atombios_dig_transmitter_setup(encoder, ATOM_TRANSMITTER_ACTION_BL_BRIGHTNESS_CONTROL, 0, 0);
				atombios_dig_transmitter_setup(encoder, ATOM_TRANSMITTER_ACTION_LCD_BLON, 0, 0);
			}
			break;
		default:
			break;
		}
	}
}

#if defined(CONFIG_BACKLIGHT_CLASS_DEVICE) || defined(CONFIG_BACKLIGHT_CLASS_DEVICE_MODULE)

static u8 radeon_atom_bl_level(struct backlight_device *bd)
{
	u8 level;

	/* Convert brightness to hardware level */
	if (bd->props.brightness < 0)
		level = 0;
	else if (bd->props.brightness > RADEON_MAX_BL_LEVEL)
		level = RADEON_MAX_BL_LEVEL;
	else
		level = bd->props.brightness;

	return level;
}

static int radeon_atom_backlight_update_status(struct backlight_device *bd)
{
	struct radeon_backlight_privdata *pdata = bl_get_data(bd);
	struct radeon_encoder *radeon_encoder = pdata->encoder;

	atombios_set_backlight_level(radeon_encoder, radeon_atom_bl_level(bd));

	return 0;
}

static int radeon_atom_backlight_get_brightness(struct backlight_device *bd)
{
	struct radeon_backlight_privdata *pdata = bl_get_data(bd);
	struct radeon_encoder *radeon_encoder = pdata->encoder;
	struct drm_device *dev = radeon_encoder->base.dev;
	struct radeon_device *rdev = dev->dev_private;

	return radeon_atom_get_backlight_level_from_reg(rdev);
}

static const struct backlight_ops radeon_atom_backlight_ops = {
	.get_brightness = radeon_atom_backlight_get_brightness,
	.update_status	= radeon_atom_backlight_update_status,
};

void radeon_atom_backlight_init(struct radeon_encoder *radeon_encoder,
				struct drm_connector *drm_connector)
{
	struct drm_device *dev = radeon_encoder->base.dev;
	struct radeon_device *rdev = dev->dev_private;
	struct backlight_device *bd;
	struct backlight_properties props;
	struct radeon_backlight_privdata *pdata;
	struct radeon_encoder_atom_dig *dig;
	char bl_name[16];

	/* Mac laptops with multiple GPUs use the gmux driver for backlight
	 * so don't register a backlight device
	 */
	if ((rdev->pdev->subsystem_vendor == PCI_VENDOR_ID_APPLE) &&
	    (rdev->pdev->device == 0x6741) &&
	    !dmi_match(DMI_PRODUCT_NAME, "iMac12,1"))
		return;

	if (!radeon_encoder->enc_priv)
		return;

	if (!rdev->is_atom_bios)
		return;

	if (!(rdev->mode_info.firmware_flags & ATOM_BIOS_INFO_BL_CONTROLLED_BY_GPU))
		return;

	pdata = kmalloc(sizeof(struct radeon_backlight_privdata), GFP_KERNEL);
	if (!pdata) {
		DRM_ERROR("Memory allocation failed\n");
		goto error;
	}

	memset(&props, 0, sizeof(props));
	props.max_brightness = RADEON_MAX_BL_LEVEL;
	props.type = BACKLIGHT_RAW;
	snprintf(bl_name, sizeof(bl_name),
		 "radeon_bl%d", dev->primary->index);
	bd = backlight_device_register(bl_name, drm_connector->kdev,
				       pdata, &radeon_atom_backlight_ops, &props);
	if (IS_ERR(bd)) {
		DRM_ERROR("Backlight registration failed\n");
		goto error;
	}

	pdata->encoder = radeon_encoder;

	dig = radeon_encoder->enc_priv;
	dig->bl_dev = bd;

	bd->props.brightness = radeon_atom_backlight_get_brightness(bd);
	/* Set a reasonable default here if the level is 0 otherwise
	 * fbdev will attempt to turn the backlight on after console
	 * unblanking and it will try and restore 0 which turns the backlight
	 * off again.
	 */
	if (bd->props.brightness == 0)
		bd->props.brightness = RADEON_MAX_BL_LEVEL;
	bd->props.power = FB_BLANK_UNBLANK;
	backlight_update_status(bd);

	DRM_INFO("radeon atom DIG backlight initialized\n");
	rdev->mode_info.bl_encoder = radeon_encoder;

	return;

error:
	kfree(pdata);
	return;
}

static void radeon_atom_backlight_exit(struct radeon_encoder *radeon_encoder)
{
	struct drm_device *dev = radeon_encoder->base.dev;
	struct radeon_device *rdev = dev->dev_private;
	struct backlight_device *bd = NULL;
	struct radeon_encoder_atom_dig *dig;

	if (!radeon_encoder->enc_priv)
		return;

	if (!rdev->is_atom_bios)
		return;

	if (!(rdev->mode_info.firmware_flags & ATOM_BIOS_INFO_BL_CONTROLLED_BY_GPU))
		return;

	dig = radeon_encoder->enc_priv;
	bd = dig->bl_dev;
	dig->bl_dev = NULL;

	if (bd) {
		struct radeon_legacy_backlight_privdata *pdata;

		pdata = bl_get_data(bd);
		backlight_device_unregister(bd);
		kfree(pdata);

		DRM_INFO("radeon atom LVDS backlight unloaded\n");
	}
}

#else /* !CONFIG_BACKLIGHT_CLASS_DEVICE */

void radeon_atom_backlight_init(struct radeon_encoder *encoder)
{
}

static void radeon_atom_backlight_exit(struct radeon_encoder *encoder)
{
}

#endif

/* evil but including atombios.h is much worse */
bool radeon_atom_get_tv_timings(struct radeon_device *rdev, int index,
				struct drm_display_mode *mode);

static bool radeon_atom_mode_fixup(struct drm_encoder *encoder,
				   const struct drm_display_mode *mode,
				   struct drm_display_mode *adjusted_mode)
{
	struct radeon_encoder *radeon_encoder = to_radeon_encoder(encoder);
	struct drm_device *dev = encoder->dev;
	struct radeon_device *rdev = dev->dev_private;

	/* set the active encoder to connector routing */
	radeon_encoder_set_active_device(encoder);
	drm_mode_set_crtcinfo(adjusted_mode, 0);

	/* hw bug */
	if ((mode->flags & DRM_MODE_FLAG_INTERLACE)
	    && (mode->crtc_vsync_start < (mode->crtc_vdisplay + 2)))
		adjusted_mode->crtc_vsync_start = adjusted_mode->crtc_vdisplay + 2;

	/* vertical FP must be at least 1 */
	if (mode->crtc_vsync_start == mode->crtc_vdisplay)
		adjusted_mode->crtc_vsync_start++;

	/* get the native mode for scaling */
	if (radeon_encoder->active_device & (ATOM_DEVICE_LCD_SUPPORT)) {
		radeon_panel_mode_fixup(encoder, adjusted_mode);
	} else if (radeon_encoder->active_device & (ATOM_DEVICE_TV_SUPPORT)) {
		struct radeon_encoder_atom_dac *tv_dac = radeon_encoder->enc_priv;
		if (tv_dac) {
			if (tv_dac->tv_std == TV_STD_NTSC ||
			    tv_dac->tv_std == TV_STD_NTSC_J ||
			    tv_dac->tv_std == TV_STD_PAL_M)
				radeon_atom_get_tv_timings(rdev, 0, adjusted_mode);
			else
				radeon_atom_get_tv_timings(rdev, 1, adjusted_mode);
		}
	} else if (radeon_encoder->rmx_type != RMX_OFF) {
		radeon_panel_mode_fixup(encoder, adjusted_mode);
	}

	if (ASIC_IS_DCE3(rdev) &&
	    ((radeon_encoder->active_device & (ATOM_DEVICE_DFP_SUPPORT | ATOM_DEVICE_LCD_SUPPORT)) ||
	     (radeon_encoder_get_dp_bridge_encoder_id(encoder) != ENCODER_OBJECT_ID_NONE))) {
		struct drm_connector *connector = radeon_get_connector_for_encoder(encoder);
		radeon_dp_set_link_config(connector, adjusted_mode);
	}

	return true;
}

static void
atombios_dac_setup(struct drm_encoder *encoder, int action)
{
	struct drm_device *dev = encoder->dev;
	struct radeon_device *rdev = dev->dev_private;
	struct radeon_encoder *radeon_encoder = to_radeon_encoder(encoder);
	DAC_ENCODER_CONTROL_PS_ALLOCATION args;
	int index = 0;
	struct radeon_encoder_atom_dac *dac_info = radeon_encoder->enc_priv;

	memset(&args, 0, sizeof(args));

	switch (radeon_encoder->encoder_id) {
	case ENCODER_OBJECT_ID_INTERNAL_DAC1:
	case ENCODER_OBJECT_ID_INTERNAL_KLDSCP_DAC1:
		index = GetIndexIntoMasterTable(COMMAND, DAC1EncoderControl);
		break;
	case ENCODER_OBJECT_ID_INTERNAL_DAC2:
	case ENCODER_OBJECT_ID_INTERNAL_KLDSCP_DAC2:
		index = GetIndexIntoMasterTable(COMMAND, DAC2EncoderControl);
		break;
	}

	args.ucAction = action;

	if (radeon_encoder->active_device & (ATOM_DEVICE_CRT_SUPPORT))
		args.ucDacStandard = ATOM_DAC1_PS2;
	else if (radeon_encoder->active_device & (ATOM_DEVICE_CV_SUPPORT))
		args.ucDacStandard = ATOM_DAC1_CV;
	else {
		switch (dac_info->tv_std) {
		case TV_STD_PAL:
		case TV_STD_PAL_M:
		case TV_STD_SCART_PAL:
		case TV_STD_SECAM:
		case TV_STD_PAL_CN:
			args.ucDacStandard = ATOM_DAC1_PAL;
			break;
		case TV_STD_NTSC:
		case TV_STD_NTSC_J:
		case TV_STD_PAL_60:
		default:
			args.ucDacStandard = ATOM_DAC1_NTSC;
			break;
		}
	}
	args.usPixelClock = cpu_to_le16(radeon_encoder->pixel_clock / 10);

	atom_execute_table(rdev->mode_info.atom_context, index, (uint32_t *)&args);

}

static void
atombios_tv_setup(struct drm_encoder *encoder, int action)
{
	struct drm_device *dev = encoder->dev;
	struct radeon_device *rdev = dev->dev_private;
	struct radeon_encoder *radeon_encoder = to_radeon_encoder(encoder);
	TV_ENCODER_CONTROL_PS_ALLOCATION args;
	int index = 0;
	struct radeon_encoder_atom_dac *dac_info = radeon_encoder->enc_priv;

	memset(&args, 0, sizeof(args));

	index = GetIndexIntoMasterTable(COMMAND, TVEncoderControl);

	args.sTVEncoder.ucAction = action;

	if (radeon_encoder->active_device & (ATOM_DEVICE_CV_SUPPORT))
		args.sTVEncoder.ucTvStandard = ATOM_TV_CV;
	else {
		switch (dac_info->tv_std) {
		case TV_STD_NTSC:
			args.sTVEncoder.ucTvStandard = ATOM_TV_NTSC;
			break;
		case TV_STD_PAL:
			args.sTVEncoder.ucTvStandard = ATOM_TV_PAL;
			break;
		case TV_STD_PAL_M:
			args.sTVEncoder.ucTvStandard = ATOM_TV_PALM;
			break;
		case TV_STD_PAL_60:
			args.sTVEncoder.ucTvStandard = ATOM_TV_PAL60;
			break;
		case TV_STD_NTSC_J:
			args.sTVEncoder.ucTvStandard = ATOM_TV_NTSCJ;
			break;
		case TV_STD_SCART_PAL:
			args.sTVEncoder.ucTvStandard = ATOM_TV_PAL; /* ??? */
			break;
		case TV_STD_SECAM:
			args.sTVEncoder.ucTvStandard = ATOM_TV_SECAM;
			break;
		case TV_STD_PAL_CN:
			args.sTVEncoder.ucTvStandard = ATOM_TV_PALCN;
			break;
		default:
			args.sTVEncoder.ucTvStandard = ATOM_TV_NTSC;
			break;
		}
	}

	args.sTVEncoder.usPixelClock = cpu_to_le16(radeon_encoder->pixel_clock / 10);

	atom_execute_table(rdev->mode_info.atom_context, index, (uint32_t *)&args);

}

static u8 radeon_atom_get_bpc(struct drm_encoder *encoder)
{
	int bpc = 8;

	if (encoder->crtc) {
		struct radeon_crtc *radeon_crtc = to_radeon_crtc(encoder->crtc);
		bpc = radeon_crtc->bpc;
	}

	switch (bpc) {
	case 0:
		return PANEL_BPC_UNDEFINE;
	case 6:
		return PANEL_6BIT_PER_COLOR;
	case 8:
	default:
		return PANEL_8BIT_PER_COLOR;
	case 10:
		return PANEL_10BIT_PER_COLOR;
	case 12:
		return PANEL_12BIT_PER_COLOR;
	case 16:
		return PANEL_16BIT_PER_COLOR;
	}
}

union dvo_encoder_control {
	ENABLE_EXTERNAL_TMDS_ENCODER_PS_ALLOCATION ext_tmds;
	DVO_ENCODER_CONTROL_PS_ALLOCATION dvo;
	DVO_ENCODER_CONTROL_PS_ALLOCATION_V3 dvo_v3;
	DVO_ENCODER_CONTROL_PS_ALLOCATION_V1_4 dvo_v4;
};

void
atombios_dvo_setup(struct drm_encoder *encoder, int action)
{
	struct drm_device *dev = encoder->dev;
	struct radeon_device *rdev = dev->dev_private;
	struct radeon_encoder *radeon_encoder = to_radeon_encoder(encoder);
	union dvo_encoder_control args;
	int index = GetIndexIntoMasterTable(COMMAND, DVOEncoderControl);
	uint8_t frev, crev;

	memset(&args, 0, sizeof(args));

	if (!atom_parse_cmd_header(rdev->mode_info.atom_context, index, &frev, &crev))
		return;

	/* some R4xx chips have the wrong frev */
	if (rdev->family <= CHIP_RV410)
		frev = 1;

	switch (frev) {
	case 1:
		switch (crev) {
		case 1:
			/* R4xx, R5xx */
			args.ext_tmds.sXTmdsEncoder.ucEnable = action;

			if (radeon_dig_monitor_is_duallink(encoder, radeon_encoder->pixel_clock))
				args.ext_tmds.sXTmdsEncoder.ucMisc |= PANEL_ENCODER_MISC_DUAL;

			args.ext_tmds.sXTmdsEncoder.ucMisc |= ATOM_PANEL_MISC_888RGB;
			break;
		case 2:
			/* RS600/690/740 */
			args.dvo.sDVOEncoder.ucAction = action;
			args.dvo.sDVOEncoder.usPixelClock = cpu_to_le16(radeon_encoder->pixel_clock / 10);
			/* DFP1, CRT1, TV1 depending on the type of port */
			args.dvo.sDVOEncoder.ucDeviceType = ATOM_DEVICE_DFP1_INDEX;

			if (radeon_dig_monitor_is_duallink(encoder, radeon_encoder->pixel_clock))
				args.dvo.sDVOEncoder.usDevAttr.sDigAttrib.ucAttribute |= PANEL_ENCODER_MISC_DUAL;
			break;
		case 3:
			/* R6xx */
			args.dvo_v3.ucAction = action;
			args.dvo_v3.usPixelClock = cpu_to_le16(radeon_encoder->pixel_clock / 10);
			args.dvo_v3.ucDVOConfig = 0; /* XXX */
			break;
		case 4:
			/* DCE8 */
			args.dvo_v4.ucAction = action;
			args.dvo_v4.usPixelClock = cpu_to_le16(radeon_encoder->pixel_clock / 10);
			args.dvo_v4.ucDVOConfig = 0; /* XXX */
			args.dvo_v4.ucBitPerColor = radeon_atom_get_bpc(encoder);
			break;
		default:
			DRM_ERROR("Unknown table version %d, %d\n", frev, crev);
			break;
		}
		break;
	default:
		DRM_ERROR("Unknown table version %d, %d\n", frev, crev);
		break;
	}

	atom_execute_table(rdev->mode_info.atom_context, index, (uint32_t *)&args);
}

union lvds_encoder_control {
	LVDS_ENCODER_CONTROL_PS_ALLOCATION    v1;
	LVDS_ENCODER_CONTROL_PS_ALLOCATION_V2 v2;
};

void
atombios_digital_setup(struct drm_encoder *encoder, int action)
{
	struct drm_device *dev = encoder->dev;
	struct radeon_device *rdev = dev->dev_private;
	struct radeon_encoder *radeon_encoder = to_radeon_encoder(encoder);
	struct radeon_encoder_atom_dig *dig = radeon_encoder->enc_priv;
	union lvds_encoder_control args;
	int index = 0;
	int hdmi_detected = 0;
	uint8_t frev, crev;

	if (!dig)
		return;

	if (atombios_get_encoder_mode(encoder) == ATOM_ENCODER_MODE_HDMI)
		hdmi_detected = 1;

	memset(&args, 0, sizeof(args));

	switch (radeon_encoder->encoder_id) {
	case ENCODER_OBJECT_ID_INTERNAL_LVDS:
		index = GetIndexIntoMasterTable(COMMAND, LVDSEncoderControl);
		break;
	case ENCODER_OBJECT_ID_INTERNAL_TMDS1:
	case ENCODER_OBJECT_ID_INTERNAL_KLDSCP_TMDS1:
		index = GetIndexIntoMasterTable(COMMAND, TMDS1EncoderControl);
		break;
	case ENCODER_OBJECT_ID_INTERNAL_LVTM1:
		if (radeon_encoder->devices & (ATOM_DEVICE_LCD_SUPPORT))
			index = GetIndexIntoMasterTable(COMMAND, LVDSEncoderControl);
		else
			index = GetIndexIntoMasterTable(COMMAND, TMDS2EncoderControl);
		break;
	}

	if (!atom_parse_cmd_header(rdev->mode_info.atom_context, index, &frev, &crev))
		return;

	switch (frev) {
	case 1:
	case 2:
		switch (crev) {
		case 1:
			args.v1.ucMisc = 0;
			args.v1.ucAction = action;
			if (hdmi_detected)
				args.v1.ucMisc |= PANEL_ENCODER_MISC_HDMI_TYPE;
			args.v1.usPixelClock = cpu_to_le16(radeon_encoder->pixel_clock / 10);
			if (radeon_encoder->devices & (ATOM_DEVICE_LCD_SUPPORT)) {
				if (dig->lcd_misc & ATOM_PANEL_MISC_DUAL)
					args.v1.ucMisc |= PANEL_ENCODER_MISC_DUAL;
				if (dig->lcd_misc & ATOM_PANEL_MISC_888RGB)
					args.v1.ucMisc |= ATOM_PANEL_MISC_888RGB;
			} else {
				if (dig->linkb)
					args.v1.ucMisc |= PANEL_ENCODER_MISC_TMDS_LINKB;
				if (radeon_dig_monitor_is_duallink(encoder, radeon_encoder->pixel_clock))
					args.v1.ucMisc |= PANEL_ENCODER_MISC_DUAL;
				/*if (pScrn->rgbBits == 8) */
				args.v1.ucMisc |= ATOM_PANEL_MISC_888RGB;
			}
			break;
		case 2:
		case 3:
			args.v2.ucMisc = 0;
			args.v2.ucAction = action;
			if (crev == 3) {
				if (dig->coherent_mode)
					args.v2.ucMisc |= PANEL_ENCODER_MISC_COHERENT;
			}
			if (hdmi_detected)
				args.v2.ucMisc |= PANEL_ENCODER_MISC_HDMI_TYPE;
			args.v2.usPixelClock = cpu_to_le16(radeon_encoder->pixel_clock / 10);
			args.v2.ucTruncate = 0;
			args.v2.ucSpatial = 0;
			args.v2.ucTemporal = 0;
			args.v2.ucFRC = 0;
			if (radeon_encoder->devices & (ATOM_DEVICE_LCD_SUPPORT)) {
				if (dig->lcd_misc & ATOM_PANEL_MISC_DUAL)
					args.v2.ucMisc |= PANEL_ENCODER_MISC_DUAL;
				if (dig->lcd_misc & ATOM_PANEL_MISC_SPATIAL) {
					args.v2.ucSpatial = PANEL_ENCODER_SPATIAL_DITHER_EN;
					if (dig->lcd_misc & ATOM_PANEL_MISC_888RGB)
						args.v2.ucSpatial |= PANEL_ENCODER_SPATIAL_DITHER_DEPTH;
				}
				if (dig->lcd_misc & ATOM_PANEL_MISC_TEMPORAL) {
					args.v2.ucTemporal = PANEL_ENCODER_TEMPORAL_DITHER_EN;
					if (dig->lcd_misc & ATOM_PANEL_MISC_888RGB)
						args.v2.ucTemporal |= PANEL_ENCODER_TEMPORAL_DITHER_DEPTH;
					if (((dig->lcd_misc >> ATOM_PANEL_MISC_GREY_LEVEL_SHIFT) & 0x3) == 2)
						args.v2.ucTemporal |= PANEL_ENCODER_TEMPORAL_LEVEL_4;
				}
			} else {
				if (dig->linkb)
					args.v2.ucMisc |= PANEL_ENCODER_MISC_TMDS_LINKB;
				if (radeon_dig_monitor_is_duallink(encoder, radeon_encoder->pixel_clock))
					args.v2.ucMisc |= PANEL_ENCODER_MISC_DUAL;
			}
			break;
		default:
			DRM_ERROR("Unknown table version %d, %d\n", frev, crev);
			break;
		}
		break;
	default:
		DRM_ERROR("Unknown table version %d, %d\n", frev, crev);
		break;
	}

	atom_execute_table(rdev->mode_info.atom_context, index, (uint32_t *)&args);
}

int
atombios_get_encoder_mode(struct drm_encoder *encoder)
{
	struct drm_device *dev = encoder->dev;
	struct radeon_device *rdev = dev->dev_private;
	struct radeon_encoder *radeon_encoder = to_radeon_encoder(encoder);
	struct drm_connector *connector;
	struct radeon_connector *radeon_connector;
	struct radeon_connector_atom_dig *dig_connector;
	struct radeon_encoder_atom_dig *dig_enc;

	if (radeon_encoder_is_digital(encoder)) {
		dig_enc = radeon_encoder->enc_priv;
		if (dig_enc->active_mst_links)
			return ATOM_ENCODER_MODE_DP_MST;
	}
	if (radeon_encoder->is_mst_encoder || radeon_encoder->offset)
		return ATOM_ENCODER_MODE_DP_MST;
	/* dp bridges are always DP */
	if (radeon_encoder_get_dp_bridge_encoder_id(encoder) != ENCODER_OBJECT_ID_NONE)
		return ATOM_ENCODER_MODE_DP;

	/* DVO is always DVO */
	if ((radeon_encoder->encoder_id == ENCODER_OBJECT_ID_INTERNAL_DVO1) ||
	    (radeon_encoder->encoder_id == ENCODER_OBJECT_ID_INTERNAL_KLDSCP_DVO1))
		return ATOM_ENCODER_MODE_DVO;

	connector = radeon_get_connector_for_encoder(encoder);
	/* if we don't have an active device yet, just use one of
	 * the connectors tied to the encoder.
	 */
	if (!connector)
		connector = radeon_get_connector_for_encoder_init(encoder);
	radeon_connector = to_radeon_connector(connector);

	switch (connector->connector_type) {
	case DRM_MODE_CONNECTOR_DVII:
	case DRM_MODE_CONNECTOR_HDMIB: /* HDMI-B is basically DL-DVI; analog works fine */
		if (radeon_audio != 0) {
			if (radeon_connector->use_digital &&
			    (radeon_connector->audio == RADEON_AUDIO_ENABLE))
				return ATOM_ENCODER_MODE_HDMI;
			else if (drm_detect_hdmi_monitor(radeon_connector_edid(connector)) &&
				 (radeon_connector->audio == RADEON_AUDIO_AUTO))
				return ATOM_ENCODER_MODE_HDMI;
			else if (radeon_connector->use_digital)
				return ATOM_ENCODER_MODE_DVI;
			else
				return ATOM_ENCODER_MODE_CRT;
		} else if (radeon_connector->use_digital) {
			return ATOM_ENCODER_MODE_DVI;
		} else {
			return ATOM_ENCODER_MODE_CRT;
		}
		break;
	case DRM_MODE_CONNECTOR_DVID:
	case DRM_MODE_CONNECTOR_HDMIA:
	default:
		if (radeon_audio != 0) {
			if (radeon_connector->audio == RADEON_AUDIO_ENABLE)
				return ATOM_ENCODER_MODE_HDMI;
			else if (drm_detect_hdmi_monitor(radeon_connector_edid(connector)) &&
				 (radeon_connector->audio == RADEON_AUDIO_AUTO))
				return ATOM_ENCODER_MODE_HDMI;
			else
				return ATOM_ENCODER_MODE_DVI;
		} else {
			return ATOM_ENCODER_MODE_DVI;
		}
		break;
	case DRM_MODE_CONNECTOR_LVDS:
		return ATOM_ENCODER_MODE_LVDS;
		break;
	case DRM_MODE_CONNECTOR_DisplayPort:
		dig_connector = radeon_connector->con_priv;
		if ((dig_connector->dp_sink_type == CONNECTOR_OBJECT_ID_DISPLAYPORT) ||
		    (dig_connector->dp_sink_type == CONNECTOR_OBJECT_ID_eDP)) {
			if (radeon_audio != 0 &&
			    drm_detect_monitor_audio(radeon_connector_edid(connector)) &&
			    ASIC_IS_DCE4(rdev) && !ASIC_IS_DCE5(rdev))
				return ATOM_ENCODER_MODE_DP_AUDIO;
			return ATOM_ENCODER_MODE_DP;
		} else if (radeon_audio != 0) {
			if (radeon_connector->audio == RADEON_AUDIO_ENABLE)
				return ATOM_ENCODER_MODE_HDMI;
			else if (drm_detect_hdmi_monitor(radeon_connector_edid(connector)) &&
				 (radeon_connector->audio == RADEON_AUDIO_AUTO))
				return ATOM_ENCODER_MODE_HDMI;
			else
				return ATOM_ENCODER_MODE_DVI;
		} else {
			return ATOM_ENCODER_MODE_DVI;
		}
		break;
	case DRM_MODE_CONNECTOR_eDP:
		if (radeon_audio != 0 &&
		    drm_detect_monitor_audio(radeon_connector_edid(connector)) &&
		    ASIC_IS_DCE4(rdev) && !ASIC_IS_DCE5(rdev))
			return ATOM_ENCODER_MODE_DP_AUDIO;
		return ATOM_ENCODER_MODE_DP;
	case DRM_MODE_CONNECTOR_DVIA:
	case DRM_MODE_CONNECTOR_VGA:
		return ATOM_ENCODER_MODE_CRT;
		break;
	case DRM_MODE_CONNECTOR_Composite:
	case DRM_MODE_CONNECTOR_SVIDEO:
	case DRM_MODE_CONNECTOR_9PinDIN:
		/* fix me */
		return ATOM_ENCODER_MODE_TV;
		/*return ATOM_ENCODER_MODE_CV;*/
		break;
	}
}

/*
 * DIG Encoder/Transmitter Setup
 *
 * DCE 3.0/3.1
 * - 2 DIG transmitter blocks. UNIPHY (links A and B) and LVTMA.
 * Supports up to 3 digital outputs
 * - 2 DIG encoder blocks.
 * DIG1 can drive UNIPHY link A or link B
 * DIG2 can drive UNIPHY link B or LVTMA
 *
 * DCE 3.2
 * - 3 DIG transmitter blocks. UNIPHY0/1/2 (links A and B).
 * Supports up to 5 digital outputs
 * - 2 DIG encoder blocks.
 * DIG1/2 can drive UNIPHY0/1/2 link A or link B
 *
 * DCE 4.0/5.0/6.0
 * - 3 DIG transmitter blocks UNIPHY0/1/2 (links A and B).
 * Supports up to 6 digital outputs
 * - 6 DIG encoder blocks.
 * - DIG to PHY mapping is hardcoded
 * DIG1 drives UNIPHY0 link A, A+B
 * DIG2 drives UNIPHY0 link B
 * DIG3 drives UNIPHY1 link A, A+B
 * DIG4 drives UNIPHY1 link B
 * DIG5 drives UNIPHY2 link A, A+B
 * DIG6 drives UNIPHY2 link B
 *
 * DCE 4.1
 * - 3 DIG transmitter blocks UNIPHY0/1/2 (links A and B).
 * Supports up to 6 digital outputs
 * - 2 DIG encoder blocks.
 * llano
 * DIG1/2 can drive UNIPHY0/1/2 link A or link B
 * ontario
 * DIG1 drives UNIPHY0/1/2 link A
 * DIG2 drives UNIPHY0/1/2 link B
 *
 * Routing
 * crtc -> dig encoder -> UNIPHY/LVTMA (1 or 2 links)
 * Examples:
 * crtc0 -> dig2 -> LVTMA   links A+B -> TMDS/HDMI
 * crtc1 -> dig1 -> UNIPHY0 link  B   -> DP
 * crtc0 -> dig1 -> UNIPHY2 link  A   -> LVDS
 * crtc1 -> dig2 -> UNIPHY1 link  B+A -> TMDS/HDMI
 */

union dig_encoder_control {
	DIG_ENCODER_CONTROL_PS_ALLOCATION v1;
	DIG_ENCODER_CONTROL_PARAMETERS_V2 v2;
	DIG_ENCODER_CONTROL_PARAMETERS_V3 v3;
	DIG_ENCODER_CONTROL_PARAMETERS_V4 v4;
};

void
atombios_dig_encoder_setup2(struct drm_encoder *encoder, int action, int panel_mode, int enc_override)
{
	struct drm_device *dev = encoder->dev;
	struct radeon_device *rdev = dev->dev_private;
	struct radeon_encoder *radeon_encoder = to_radeon_encoder(encoder);
	struct radeon_encoder_atom_dig *dig = radeon_encoder->enc_priv;
	struct drm_connector *connector = radeon_get_connector_for_encoder(encoder);
	union dig_encoder_control args;
	int index = 0;
	uint8_t frev, crev;
	int dp_clock = 0;
	int dp_lane_count = 0;
	int hpd_id = RADEON_HPD_NONE;

	if (connector) {
		struct radeon_connector *radeon_connector = to_radeon_connector(connector);
		struct radeon_connector_atom_dig *dig_connector =
			radeon_connector->con_priv;

		dp_clock = dig_connector->dp_clock;
		dp_lane_count = dig_connector->dp_lane_count;
		hpd_id = radeon_connector->hpd.hpd;
	}

	/* no dig encoder assigned */
	if (dig->dig_encoder == -1)
		return;

	memset(&args, 0, sizeof(args));

	if (ASIC_IS_DCE4(rdev))
		index = GetIndexIntoMasterTable(COMMAND, DIGxEncoderControl);
	else {
		if (dig->dig_encoder)
			index = GetIndexIntoMasterTable(COMMAND, DIG2EncoderControl);
		else
			index = GetIndexIntoMasterTable(COMMAND, DIG1EncoderControl);
	}

	if (!atom_parse_cmd_header(rdev->mode_info.atom_context, index, &frev, &crev))
		return;

	switch (frev) {
	case 1:
		switch (crev) {
		case 1:
			args.v1.ucAction = action;
			args.v1.usPixelClock = cpu_to_le16(radeon_encoder->pixel_clock / 10);
			if (action == ATOM_ENCODER_CMD_SETUP_PANEL_MODE)
				args.v3.ucPanelMode = panel_mode;
			else
				args.v1.ucEncoderMode = atombios_get_encoder_mode(encoder);

			if (ENCODER_MODE_IS_DP(args.v1.ucEncoderMode))
				args.v1.ucLaneNum = dp_lane_count;
			else if (radeon_dig_monitor_is_duallink(encoder, radeon_encoder->pixel_clock))
				args.v1.ucLaneNum = 8;
			else
				args.v1.ucLaneNum = 4;

			switch (radeon_encoder->encoder_id) {
			case ENCODER_OBJECT_ID_INTERNAL_UNIPHY:
				args.v1.ucConfig = ATOM_ENCODER_CONFIG_V2_TRANSMITTER1;
				break;
			case ENCODER_OBJECT_ID_INTERNAL_UNIPHY1:
			case ENCODER_OBJECT_ID_INTERNAL_KLDSCP_LVTMA:
				args.v1.ucConfig = ATOM_ENCODER_CONFIG_V2_TRANSMITTER2;
				break;
			case ENCODER_OBJECT_ID_INTERNAL_UNIPHY2:
				args.v1.ucConfig = ATOM_ENCODER_CONFIG_V2_TRANSMITTER3;
				break;
			}
			if (dig->linkb)
				args.v1.ucConfig |= ATOM_ENCODER_CONFIG_LINKB;
			else
				args.v1.ucConfig |= ATOM_ENCODER_CONFIG_LINKA;

			if (ENCODER_MODE_IS_DP(args.v1.ucEncoderMode) && (dp_clock == 270000))
				args.v1.ucConfig |= ATOM_ENCODER_CONFIG_DPLINKRATE_2_70GHZ;

			break;
		case 2:
		case 3:
			args.v3.ucAction = action;
			args.v3.usPixelClock = cpu_to_le16(radeon_encoder->pixel_clock / 10);
			if (action == ATOM_ENCODER_CMD_SETUP_PANEL_MODE)
				args.v3.ucPanelMode = panel_mode;
			else
				args.v3.ucEncoderMode = atombios_get_encoder_mode(encoder);

			if (ENCODER_MODE_IS_DP(args.v3.ucEncoderMode))
				args.v3.ucLaneNum = dp_lane_count;
			else if (radeon_dig_monitor_is_duallink(encoder, radeon_encoder->pixel_clock))
				args.v3.ucLaneNum = 8;
			else
				args.v3.ucLaneNum = 4;

			if (ENCODER_MODE_IS_DP(args.v3.ucEncoderMode) && (dp_clock == 270000))
				args.v1.ucConfig |= ATOM_ENCODER_CONFIG_V3_DPLINKRATE_2_70GHZ;
			if (enc_override != -1)
				args.v3.acConfig.ucDigSel = enc_override;
			else
				args.v3.acConfig.ucDigSel = dig->dig_encoder;
			args.v3.ucBitPerColor = radeon_atom_get_bpc(encoder);
			break;
		case 4:
			args.v4.ucAction = action;
			args.v4.usPixelClock = cpu_to_le16(radeon_encoder->pixel_clock / 10);
			if (action == ATOM_ENCODER_CMD_SETUP_PANEL_MODE)
				args.v4.ucPanelMode = panel_mode;
			else
				args.v4.ucEncoderMode = atombios_get_encoder_mode(encoder);

			if (ENCODER_MODE_IS_DP(args.v4.ucEncoderMode))
				args.v4.ucLaneNum = dp_lane_count;
			else if (radeon_dig_monitor_is_duallink(encoder, radeon_encoder->pixel_clock))
				args.v4.ucLaneNum = 8;
			else
				args.v4.ucLaneNum = 4;

			if (ENCODER_MODE_IS_DP(args.v4.ucEncoderMode)) {
				if (dp_clock == 540000)
					args.v1.ucConfig |= ATOM_ENCODER_CONFIG_V4_DPLINKRATE_5_40GHZ;
				else if (dp_clock == 324000)
					args.v1.ucConfig |= ATOM_ENCODER_CONFIG_V4_DPLINKRATE_3_24GHZ;
				else if (dp_clock == 270000)
					args.v1.ucConfig |= ATOM_ENCODER_CONFIG_V4_DPLINKRATE_2_70GHZ;
				else
					args.v1.ucConfig |= ATOM_ENCODER_CONFIG_V4_DPLINKRATE_1_62GHZ;
			}

			if (enc_override != -1)
				args.v4.acConfig.ucDigSel = enc_override;
			else
				args.v4.acConfig.ucDigSel = dig->dig_encoder;
			args.v4.ucBitPerColor = radeon_atom_get_bpc(encoder);
			if (hpd_id == RADEON_HPD_NONE)
				args.v4.ucHPD_ID = 0;
			else
				args.v4.ucHPD_ID = hpd_id + 1;
			break;
		default:
			DRM_ERROR("Unknown table version %d, %d\n", frev, crev);
			break;
		}
		break;
	default:
		DRM_ERROR("Unknown table version %d, %d\n", frev, crev);
		break;
	}

	atom_execute_table(rdev->mode_info.atom_context, index, (uint32_t *)&args);

}

void
atombios_dig_encoder_setup(struct drm_encoder *encoder, int action, int panel_mode)
{
	atombios_dig_encoder_setup2(encoder, action, panel_mode, -1);
}

union dig_transmitter_control {
	DIG_TRANSMITTER_CONTROL_PS_ALLOCATION v1;
	DIG_TRANSMITTER_CONTROL_PARAMETERS_V2 v2;
	DIG_TRANSMITTER_CONTROL_PARAMETERS_V3 v3;
	DIG_TRANSMITTER_CONTROL_PARAMETERS_V4 v4;
	DIG_TRANSMITTER_CONTROL_PARAMETERS_V1_5 v5;
};

void
atombios_dig_transmitter_setup2(struct drm_encoder *encoder, int action, uint8_t lane_num, uint8_t lane_set, int fe)
{
	struct drm_device *dev = encoder->dev;
	struct radeon_device *rdev = dev->dev_private;
	struct radeon_encoder *radeon_encoder = to_radeon_encoder(encoder);
	struct radeon_encoder_atom_dig *dig = radeon_encoder->enc_priv;
	struct drm_connector *connector;
	union dig_transmitter_control args;
	int index = 0;
	uint8_t frev, crev;
	bool is_dp = false;
	int pll_id = 0;
	int dp_clock = 0;
	int dp_lane_count = 0;
	int connector_object_id = 0;
	int igp_lane_info = 0;
	int dig_encoder = dig->dig_encoder;
	int hpd_id = RADEON_HPD_NONE;

	if (action == ATOM_TRANSMITTER_ACTION_INIT) {
		connector = radeon_get_connector_for_encoder_init(encoder);
		/* just needed to avoid bailing in the encoder check.  the encoder
		 * isn't used for init
		 */
		dig_encoder = 0;
	} else
		connector = radeon_get_connector_for_encoder(encoder);

	if (connector) {
		struct radeon_connector *radeon_connector = to_radeon_connector(connector);
		struct radeon_connector_atom_dig *dig_connector =
			radeon_connector->con_priv;

		hpd_id = radeon_connector->hpd.hpd;
		dp_clock = dig_connector->dp_clock;
		dp_lane_count = dig_connector->dp_lane_count;
		connector_object_id =
			(radeon_connector->connector_object_id & OBJECT_ID_MASK) >> OBJECT_ID_SHIFT;
		igp_lane_info = dig_connector->igp_lane_info;
	}

	if (encoder->crtc) {
		struct radeon_crtc *radeon_crtc = to_radeon_crtc(encoder->crtc);
		pll_id = radeon_crtc->pll_id;
	}

	/* no dig encoder assigned */
	if (dig_encoder == -1)
		return;

	if (ENCODER_MODE_IS_DP(atombios_get_encoder_mode(encoder)))
		is_dp = true;

	memset(&args, 0, sizeof(args));

	switch (radeon_encoder->encoder_id) {
	case ENCODER_OBJECT_ID_INTERNAL_KLDSCP_DVO1:
		index = GetIndexIntoMasterTable(COMMAND, DVOOutputControl);
		break;
	case ENCODER_OBJECT_ID_INTERNAL_UNIPHY:
	case ENCODER_OBJECT_ID_INTERNAL_UNIPHY1:
	case ENCODER_OBJECT_ID_INTERNAL_UNIPHY2:
	case ENCODER_OBJECT_ID_INTERNAL_UNIPHY3:
		index = GetIndexIntoMasterTable(COMMAND, UNIPHYTransmitterControl);
		break;
	case ENCODER_OBJECT_ID_INTERNAL_KLDSCP_LVTMA:
		index = GetIndexIntoMasterTable(COMMAND, LVTMATransmitterControl);
		break;
	}

	if (!atom_parse_cmd_header(rdev->mode_info.atom_context, index, &frev, &crev))
		return;

	switch (frev) {
	case 1:
		switch (crev) {
		case 1:
			args.v1.ucAction = action;
			if (action == ATOM_TRANSMITTER_ACTION_INIT) {
				args.v1.usInitInfo = cpu_to_le16(connector_object_id);
			} else if (action == ATOM_TRANSMITTER_ACTION_SETUP_VSEMPH) {
				args.v1.asMode.ucLaneSel = lane_num;
				args.v1.asMode.ucLaneSet = lane_set;
			} else {
				if (is_dp)
					args.v1.usPixelClock = cpu_to_le16(dp_clock / 10);
				else if (radeon_dig_monitor_is_duallink(encoder, radeon_encoder->pixel_clock))
					args.v1.usPixelClock = cpu_to_le16((radeon_encoder->pixel_clock / 2) / 10);
				else
					args.v1.usPixelClock = cpu_to_le16(radeon_encoder->pixel_clock / 10);
			}

			args.v1.ucConfig = ATOM_TRANSMITTER_CONFIG_CLKSRC_PPLL;

			if (dig_encoder)
				args.v1.ucConfig |= ATOM_TRANSMITTER_CONFIG_DIG2_ENCODER;
			else
				args.v1.ucConfig |= ATOM_TRANSMITTER_CONFIG_DIG1_ENCODER;

			if ((rdev->flags & RADEON_IS_IGP) &&
			    (radeon_encoder->encoder_id == ENCODER_OBJECT_ID_INTERNAL_UNIPHY)) {
				if (is_dp ||
				    !radeon_dig_monitor_is_duallink(encoder, radeon_encoder->pixel_clock)) {
					if (igp_lane_info & 0x1)
						args.v1.ucConfig |= ATOM_TRANSMITTER_CONFIG_LANE_0_3;
					else if (igp_lane_info & 0x2)
						args.v1.ucConfig |= ATOM_TRANSMITTER_CONFIG_LANE_4_7;
					else if (igp_lane_info & 0x4)
						args.v1.ucConfig |= ATOM_TRANSMITTER_CONFIG_LANE_8_11;
					else if (igp_lane_info & 0x8)
						args.v1.ucConfig |= ATOM_TRANSMITTER_CONFIG_LANE_12_15;
				} else {
					if (igp_lane_info & 0x3)
						args.v1.ucConfig |= ATOM_TRANSMITTER_CONFIG_LANE_0_7;
					else if (igp_lane_info & 0xc)
						args.v1.ucConfig |= ATOM_TRANSMITTER_CONFIG_LANE_8_15;
				}
			}

			if (dig->linkb)
				args.v1.ucConfig |= ATOM_TRANSMITTER_CONFIG_LINKB;
			else
				args.v1.ucConfig |= ATOM_TRANSMITTER_CONFIG_LINKA;

			if (is_dp)
				args.v1.ucConfig |= ATOM_TRANSMITTER_CONFIG_COHERENT;
			else if (radeon_encoder->devices & (ATOM_DEVICE_DFP_SUPPORT)) {
				if (dig->coherent_mode)
					args.v1.ucConfig |= ATOM_TRANSMITTER_CONFIG_COHERENT;
				if (radeon_dig_monitor_is_duallink(encoder, radeon_encoder->pixel_clock))
					args.v1.ucConfig |= ATOM_TRANSMITTER_CONFIG_8LANE_LINK;
			}
			break;
		case 2:
			args.v2.ucAction = action;
			if (action == ATOM_TRANSMITTER_ACTION_INIT) {
				args.v2.usInitInfo = cpu_to_le16(connector_object_id);
			} else if (action == ATOM_TRANSMITTER_ACTION_SETUP_VSEMPH) {
				args.v2.asMode.ucLaneSel = lane_num;
				args.v2.asMode.ucLaneSet = lane_set;
			} else {
				if (is_dp)
					args.v2.usPixelClock = cpu_to_le16(dp_clock / 10);
				else if (radeon_dig_monitor_is_duallink(encoder, radeon_encoder->pixel_clock))
					args.v2.usPixelClock = cpu_to_le16((radeon_encoder->pixel_clock / 2) / 10);
				else
					args.v2.usPixelClock = cpu_to_le16(radeon_encoder->pixel_clock / 10);
			}

			args.v2.acConfig.ucEncoderSel = dig_encoder;
			if (dig->linkb)
				args.v2.acConfig.ucLinkSel = 1;

			switch (radeon_encoder->encoder_id) {
			case ENCODER_OBJECT_ID_INTERNAL_UNIPHY:
				args.v2.acConfig.ucTransmitterSel = 0;
				break;
			case ENCODER_OBJECT_ID_INTERNAL_UNIPHY1:
				args.v2.acConfig.ucTransmitterSel = 1;
				break;
			case ENCODER_OBJECT_ID_INTERNAL_UNIPHY2:
				args.v2.acConfig.ucTransmitterSel = 2;
				break;
			}

			if (is_dp) {
				args.v2.acConfig.fCoherentMode = 1;
				args.v2.acConfig.fDPConnector = 1;
			} else if (radeon_encoder->devices & (ATOM_DEVICE_DFP_SUPPORT)) {
				if (dig->coherent_mode)
					args.v2.acConfig.fCoherentMode = 1;
				if (radeon_dig_monitor_is_duallink(encoder, radeon_encoder->pixel_clock))
					args.v2.acConfig.fDualLinkConnector = 1;
			}
			break;
		case 3:
			args.v3.ucAction = action;
			if (action == ATOM_TRANSMITTER_ACTION_INIT) {
				args.v3.usInitInfo = cpu_to_le16(connector_object_id);
			} else if (action == ATOM_TRANSMITTER_ACTION_SETUP_VSEMPH) {
				args.v3.asMode.ucLaneSel = lane_num;
				args.v3.asMode.ucLaneSet = lane_set;
			} else {
				if (is_dp)
					args.v3.usPixelClock = cpu_to_le16(dp_clock / 10);
				else if (radeon_dig_monitor_is_duallink(encoder, radeon_encoder->pixel_clock))
					args.v3.usPixelClock = cpu_to_le16((radeon_encoder->pixel_clock / 2) / 10);
				else
					args.v3.usPixelClock = cpu_to_le16(radeon_encoder->pixel_clock / 10);
			}

			if (is_dp)
				args.v3.ucLaneNum = dp_lane_count;
			else if (radeon_dig_monitor_is_duallink(encoder, radeon_encoder->pixel_clock))
				args.v3.ucLaneNum = 8;
			else
				args.v3.ucLaneNum = 4;

			if (dig->linkb)
				args.v3.acConfig.ucLinkSel = 1;
			if (dig_encoder & 1)
				args.v3.acConfig.ucEncoderSel = 1;

			/* Select the PLL for the PHY
			 * DP PHY should be clocked from external src if there is
			 * one.
			 */
			/* On DCE4, if there is an external clock, it generates the DP ref clock */
			if (is_dp && rdev->clock.dp_extclk)
				args.v3.acConfig.ucRefClkSource = 2; /* external src */
			else
				args.v3.acConfig.ucRefClkSource = pll_id;

			switch (radeon_encoder->encoder_id) {
			case ENCODER_OBJECT_ID_INTERNAL_UNIPHY:
				args.v3.acConfig.ucTransmitterSel = 0;
				break;
			case ENCODER_OBJECT_ID_INTERNAL_UNIPHY1:
				args.v3.acConfig.ucTransmitterSel = 1;
				break;
			case ENCODER_OBJECT_ID_INTERNAL_UNIPHY2:
				args.v3.acConfig.ucTransmitterSel = 2;
				break;
			}

			if (is_dp)
				args.v3.acConfig.fCoherentMode = 1; /* DP requires coherent */
			else if (radeon_encoder->devices & (ATOM_DEVICE_DFP_SUPPORT)) {
				if (dig->coherent_mode)
					args.v3.acConfig.fCoherentMode = 1;
				if (radeon_dig_monitor_is_duallink(encoder, radeon_encoder->pixel_clock))
					args.v3.acConfig.fDualLinkConnector = 1;
			}
			break;
		case 4:
			args.v4.ucAction = action;
			if (action == ATOM_TRANSMITTER_ACTION_INIT) {
				args.v4.usInitInfo = cpu_to_le16(connector_object_id);
			} else if (action == ATOM_TRANSMITTER_ACTION_SETUP_VSEMPH) {
				args.v4.asMode.ucLaneSel = lane_num;
				args.v4.asMode.ucLaneSet = lane_set;
			} else {
				if (is_dp)
					args.v4.usPixelClock = cpu_to_le16(dp_clock / 10);
				else if (radeon_dig_monitor_is_duallink(encoder, radeon_encoder->pixel_clock))
					args.v4.usPixelClock = cpu_to_le16((radeon_encoder->pixel_clock / 2) / 10);
				else
					args.v4.usPixelClock = cpu_to_le16(radeon_encoder->pixel_clock / 10);
			}

			if (is_dp)
				args.v4.ucLaneNum = dp_lane_count;
			else if (radeon_dig_monitor_is_duallink(encoder, radeon_encoder->pixel_clock))
				args.v4.ucLaneNum = 8;
			else
				args.v4.ucLaneNum = 4;

			if (dig->linkb)
				args.v4.acConfig.ucLinkSel = 1;
			if (dig_encoder & 1)
				args.v4.acConfig.ucEncoderSel = 1;

			/* Select the PLL for the PHY
			 * DP PHY should be clocked from external src if there is
			 * one.
			 */
			/* On DCE5 DCPLL usually generates the DP ref clock */
			if (is_dp) {
				if (rdev->clock.dp_extclk)
					args.v4.acConfig.ucRefClkSource = ENCODER_REFCLK_SRC_EXTCLK;
				else
					args.v4.acConfig.ucRefClkSource = ENCODER_REFCLK_SRC_DCPLL;
			} else
				args.v4.acConfig.ucRefClkSource = pll_id;

			switch (radeon_encoder->encoder_id) {
			case ENCODER_OBJECT_ID_INTERNAL_UNIPHY:
				args.v4.acConfig.ucTransmitterSel = 0;
				break;
			case ENCODER_OBJECT_ID_INTERNAL_UNIPHY1:
				args.v4.acConfig.ucTransmitterSel = 1;
				break;
			case ENCODER_OBJECT_ID_INTERNAL_UNIPHY2:
				args.v4.acConfig.ucTransmitterSel = 2;
				break;
			}

			if (is_dp)
				args.v4.acConfig.fCoherentMode = 1; /* DP requires coherent */
			else if (radeon_encoder->devices & (ATOM_DEVICE_DFP_SUPPORT)) {
				if (dig->coherent_mode)
					args.v4.acConfig.fCoherentMode = 1;
				if (radeon_dig_monitor_is_duallink(encoder, radeon_encoder->pixel_clock))
					args.v4.acConfig.fDualLinkConnector = 1;
			}
			break;
		case 5:
			args.v5.ucAction = action;
			if (is_dp)
				args.v5.usSymClock = cpu_to_le16(dp_clock / 10);
			else
				args.v5.usSymClock = cpu_to_le16(radeon_encoder->pixel_clock / 10);

			switch (radeon_encoder->encoder_id) {
			case ENCODER_OBJECT_ID_INTERNAL_UNIPHY:
				if (dig->linkb)
					args.v5.ucPhyId = ATOM_PHY_ID_UNIPHYB;
				else
					args.v5.ucPhyId = ATOM_PHY_ID_UNIPHYA;
				break;
			case ENCODER_OBJECT_ID_INTERNAL_UNIPHY1:
				if (dig->linkb)
					args.v5.ucPhyId = ATOM_PHY_ID_UNIPHYD;
				else
					args.v5.ucPhyId = ATOM_PHY_ID_UNIPHYC;
				break;
			case ENCODER_OBJECT_ID_INTERNAL_UNIPHY2:
				if (dig->linkb)
					args.v5.ucPhyId = ATOM_PHY_ID_UNIPHYF;
				else
					args.v5.ucPhyId = ATOM_PHY_ID_UNIPHYE;
				break;
			case ENCODER_OBJECT_ID_INTERNAL_UNIPHY3:
				args.v5.ucPhyId = ATOM_PHY_ID_UNIPHYG;
				break;
			}
			if (is_dp)
				args.v5.ucLaneNum = dp_lane_count;
			else if (radeon_dig_monitor_is_duallink(encoder, radeon_encoder->pixel_clock))
				args.v5.ucLaneNum = 8;
			else
				args.v5.ucLaneNum = 4;
			args.v5.ucConnObjId = connector_object_id;
			args.v5.ucDigMode = atombios_get_encoder_mode(encoder);

			if (is_dp && rdev->clock.dp_extclk)
				args.v5.asConfig.ucPhyClkSrcId = ENCODER_REFCLK_SRC_EXTCLK;
			else
				args.v5.asConfig.ucPhyClkSrcId = pll_id;

			if (is_dp)
				args.v5.asConfig.ucCoherentMode = 1; /* DP requires coherent */
			else if (radeon_encoder->devices & (ATOM_DEVICE_DFP_SUPPORT)) {
				if (dig->coherent_mode)
					args.v5.asConfig.ucCoherentMode = 1;
			}
			if (hpd_id == RADEON_HPD_NONE)
				args.v5.asConfig.ucHPDSel = 0;
			else
				args.v5.asConfig.ucHPDSel = hpd_id + 1;
			args.v5.ucDigEncoderSel = (fe != -1) ? (1 << fe) : (1 << dig_encoder);
			args.v5.ucDPLaneSet = lane_set;
			break;
		default:
			DRM_ERROR("Unknown table version %d, %d\n", frev, crev);
			break;
		}
		break;
	default:
		DRM_ERROR("Unknown table version %d, %d\n", frev, crev);
		break;
	}

	atom_execute_table(rdev->mode_info.atom_context, index, (uint32_t *)&args);
}

void
atombios_dig_transmitter_setup(struct drm_encoder *encoder, int action, uint8_t lane_num, uint8_t lane_set)
{
	atombios_dig_transmitter_setup2(encoder, action, lane_num, lane_set, -1);
}

bool
atombios_set_edp_panel_power(struct drm_connector *connector, int action)
{
	struct radeon_connector *radeon_connector = to_radeon_connector(connector);
	struct drm_device *dev = radeon_connector->base.dev;
	struct radeon_device *rdev = dev->dev_private;
	union dig_transmitter_control args;
	int index = GetIndexIntoMasterTable(COMMAND, UNIPHYTransmitterControl);
	uint8_t frev, crev;

	if (connector->connector_type != DRM_MODE_CONNECTOR_eDP)
		goto done;

	if (!ASIC_IS_DCE4(rdev))
		goto done;

	if ((action != ATOM_TRANSMITTER_ACTION_POWER_ON) &&
	    (action != ATOM_TRANSMITTER_ACTION_POWER_OFF))
		goto done;

	if (!atom_parse_cmd_header(rdev->mode_info.atom_context, index, &frev, &crev))
		goto done;

	memset(&args, 0, sizeof(args));

	args.v1.ucAction = action;

	atom_execute_table(rdev->mode_info.atom_context, index, (uint32_t *)&args);

	/* wait for the panel to power up */
	if (action == ATOM_TRANSMITTER_ACTION_POWER_ON) {
		int i;

		for (i = 0; i < 300; i++) {
			if (radeon_hpd_sense(rdev, radeon_connector->hpd.hpd))
				return true;
			mdelay(1);
		}
		return false;
	}
done:
	return true;
}

union external_encoder_control {
	EXTERNAL_ENCODER_CONTROL_PS_ALLOCATION v1;
	EXTERNAL_ENCODER_CONTROL_PS_ALLOCATION_V3 v3;
};

static void
atombios_external_encoder_setup(struct drm_encoder *encoder,
				struct drm_encoder *ext_encoder,
				int action)
{
	struct drm_device *dev = encoder->dev;
	struct radeon_device *rdev = dev->dev_private;
	struct radeon_encoder *radeon_encoder = to_radeon_encoder(encoder);
	struct radeon_encoder *ext_radeon_encoder = to_radeon_encoder(ext_encoder);
	union external_encoder_control args;
	struct drm_connector *connector;
	int index = GetIndexIntoMasterTable(COMMAND, ExternalEncoderControl);
	u8 frev, crev;
	int dp_clock = 0;
	int dp_lane_count = 0;
	int connector_object_id = 0;
	u32 ext_enum = (ext_radeon_encoder->encoder_enum & ENUM_ID_MASK) >> ENUM_ID_SHIFT;

	if (action == EXTERNAL_ENCODER_ACTION_V3_ENCODER_INIT)
		connector = radeon_get_connector_for_encoder_init(encoder);
	else
		connector = radeon_get_connector_for_encoder(encoder);

	if (connector) {
		struct radeon_connector *radeon_connector = to_radeon_connector(connector);
		struct radeon_connector_atom_dig *dig_connector =
			radeon_connector->con_priv;

		dp_clock = dig_connector->dp_clock;
		dp_lane_count = dig_connector->dp_lane_count;
		connector_object_id =
			(radeon_connector->connector_object_id & OBJECT_ID_MASK) >> OBJECT_ID_SHIFT;
	}

	memset(&args, 0, sizeof(args));

	if (!atom_parse_cmd_header(rdev->mode_info.atom_context, index, &frev, &crev))
		return;

	switch (frev) {
	case 1:
		/* no params on frev 1 */
		break;
	case 2:
		switch (crev) {
		case 1:
		case 2:
			args.v1.sDigEncoder.ucAction = action;
			args.v1.sDigEncoder.usPixelClock = cpu_to_le16(radeon_encoder->pixel_clock / 10);
			args.v1.sDigEncoder.ucEncoderMode = atombios_get_encoder_mode(encoder);

			if (ENCODER_MODE_IS_DP(args.v1.sDigEncoder.ucEncoderMode)) {
				if (dp_clock == 270000)
					args.v1.sDigEncoder.ucConfig |= ATOM_ENCODER_CONFIG_DPLINKRATE_2_70GHZ;
				args.v1.sDigEncoder.ucLaneNum = dp_lane_count;
			} else if (radeon_dig_monitor_is_duallink(encoder, radeon_encoder->pixel_clock))
				args.v1.sDigEncoder.ucLaneNum = 8;
			else
				args.v1.sDigEncoder.ucLaneNum = 4;
			break;
		case 3:
			args.v3.sExtEncoder.ucAction = action;
			if (action == EXTERNAL_ENCODER_ACTION_V3_ENCODER_INIT)
				args.v3.sExtEncoder.usConnectorId = cpu_to_le16(connector_object_id);
			else
				args.v3.sExtEncoder.usPixelClock = cpu_to_le16(radeon_encoder->pixel_clock / 10);
			args.v3.sExtEncoder.ucEncoderMode = atombios_get_encoder_mode(encoder);

			if (ENCODER_MODE_IS_DP(args.v3.sExtEncoder.ucEncoderMode)) {
				if (dp_clock == 270000)
					args.v3.sExtEncoder.ucConfig |= EXTERNAL_ENCODER_CONFIG_V3_DPLINKRATE_2_70GHZ;
				else if (dp_clock == 540000)
					args.v3.sExtEncoder.ucConfig |= EXTERNAL_ENCODER_CONFIG_V3_DPLINKRATE_5_40GHZ;
				args.v3.sExtEncoder.ucLaneNum = dp_lane_count;
			} else if (radeon_dig_monitor_is_duallink(encoder, radeon_encoder->pixel_clock))
				args.v3.sExtEncoder.ucLaneNum = 8;
			else
				args.v3.sExtEncoder.ucLaneNum = 4;
			switch (ext_enum) {
			case GRAPH_OBJECT_ENUM_ID1:
				args.v3.sExtEncoder.ucConfig |= EXTERNAL_ENCODER_CONFIG_V3_ENCODER1;
				break;
			case GRAPH_OBJECT_ENUM_ID2:
				args.v3.sExtEncoder.ucConfig |= EXTERNAL_ENCODER_CONFIG_V3_ENCODER2;
				break;
			case GRAPH_OBJECT_ENUM_ID3:
				args.v3.sExtEncoder.ucConfig |= EXTERNAL_ENCODER_CONFIG_V3_ENCODER3;
				break;
			}
			args.v3.sExtEncoder.ucBitPerColor = radeon_atom_get_bpc(encoder);
			break;
		default:
			DRM_ERROR("Unknown table version: %d, %d\n", frev, crev);
			return;
		}
		break;
	default:
		DRM_ERROR("Unknown table version: %d, %d\n", frev, crev);
		return;
	}
	atom_execute_table(rdev->mode_info.atom_context, index, (uint32_t *)&args);
}

static void
atombios_yuv_setup(struct drm_encoder *encoder, bool enable)
{
	struct drm_device *dev = encoder->dev;
	struct radeon_device *rdev = dev->dev_private;
	struct radeon_encoder *radeon_encoder = to_radeon_encoder(encoder);
	struct radeon_crtc *radeon_crtc = to_radeon_crtc(encoder->crtc);
	ENABLE_YUV_PS_ALLOCATION args;
	int index = GetIndexIntoMasterTable(COMMAND, EnableYUV);
	uint32_t temp, reg;

	memset(&args, 0, sizeof(args));

	if (rdev->family >= CHIP_R600)
		reg = R600_BIOS_3_SCRATCH;
	else
		reg = RADEON_BIOS_3_SCRATCH;

	/* XXX: fix up scratch reg handling */
	temp = RREG32(reg);
	if (radeon_encoder->active_device & (ATOM_DEVICE_TV_SUPPORT))
		WREG32(reg, (ATOM_S3_TV1_ACTIVE |
			     (radeon_crtc->crtc_id << 18)));
	else if (radeon_encoder->active_device & (ATOM_DEVICE_CV_SUPPORT))
		WREG32(reg, (ATOM_S3_CV_ACTIVE | (radeon_crtc->crtc_id << 24)));
	else
		WREG32(reg, 0);

	if (enable)
		args.ucEnable = ATOM_ENABLE;
	args.ucCRTC = radeon_crtc->crtc_id;

	atom_execute_table(rdev->mode_info.atom_context, index, (uint32_t *)&args);

	WREG32(reg, temp);
}

static void
radeon_atom_encoder_dpms_avivo(struct drm_encoder *encoder, int mode)
{
	struct drm_device *dev = encoder->dev;
	struct radeon_device *rdev = dev->dev_private;
	struct radeon_encoder *radeon_encoder = to_radeon_encoder(encoder);
	DISPLAY_DEVICE_OUTPUT_CONTROL_PS_ALLOCATION args;
	int index = 0;

	memset(&args, 0, sizeof(args));

	switch (radeon_encoder->encoder_id) {
	case ENCODER_OBJECT_ID_INTERNAL_TMDS1:
	case ENCODER_OBJECT_ID_INTERNAL_KLDSCP_TMDS1:
		index = GetIndexIntoMasterTable(COMMAND, TMDSAOutputControl);
		break;
	case ENCODER_OBJECT_ID_INTERNAL_DVO1:
	case ENCODER_OBJECT_ID_INTERNAL_DDI:
	case ENCODER_OBJECT_ID_INTERNAL_KLDSCP_DVO1:
		index = GetIndexIntoMasterTable(COMMAND, DVOOutputControl);
		break;
	case ENCODER_OBJECT_ID_INTERNAL_LVDS:
		index = GetIndexIntoMasterTable(COMMAND, LCD1OutputControl);
		break;
	case ENCODER_OBJECT_ID_INTERNAL_LVTM1:
		if (radeon_encoder->devices & (ATOM_DEVICE_LCD_SUPPORT))
			index = GetIndexIntoMasterTable(COMMAND, LCD1OutputControl);
		else
			index = GetIndexIntoMasterTable(COMMAND, LVTMAOutputControl);
		break;
	case ENCODER_OBJECT_ID_INTERNAL_DAC1:
	case ENCODER_OBJECT_ID_INTERNAL_KLDSCP_DAC1:
		if (radeon_encoder->active_device & (ATOM_DEVICE_TV_SUPPORT))
			index = GetIndexIntoMasterTable(COMMAND, TV1OutputControl);
		else if (radeon_encoder->active_device & (ATOM_DEVICE_CV_SUPPORT))
			index = GetIndexIntoMasterTable(COMMAND, CV1OutputControl);
		else
			index = GetIndexIntoMasterTable(COMMAND, DAC1OutputControl);
		break;
	case ENCODER_OBJECT_ID_INTERNAL_DAC2:
	case ENCODER_OBJECT_ID_INTERNAL_KLDSCP_DAC2:
		if (radeon_encoder->active_device & (ATOM_DEVICE_TV_SUPPORT))
			index = GetIndexIntoMasterTable(COMMAND, TV1OutputControl);
		else if (radeon_encoder->active_device & (ATOM_DEVICE_CV_SUPPORT))
			index = GetIndexIntoMasterTable(COMMAND, CV1OutputControl);
		else
			index = GetIndexIntoMasterTable(COMMAND, DAC2OutputControl);
		break;
	default:
		return;
	}

	switch (mode) {
	case DRM_MODE_DPMS_ON:
		args.ucAction = ATOM_ENABLE;
		/* workaround for DVOOutputControl on some RS690 systems */
		if (radeon_encoder->encoder_id == ENCODER_OBJECT_ID_INTERNAL_DDI) {
			u32 reg = RREG32(RADEON_BIOS_3_SCRATCH);
			WREG32(RADEON_BIOS_3_SCRATCH, reg & ~ATOM_S3_DFP2I_ACTIVE);
			atom_execute_table(rdev->mode_info.atom_context, index, (uint32_t *)&args);
			WREG32(RADEON_BIOS_3_SCRATCH, reg);
		} else
			atom_execute_table(rdev->mode_info.atom_context, index, (uint32_t *)&args);
		if (radeon_encoder->devices & (ATOM_DEVICE_LCD_SUPPORT)) {
			if (rdev->mode_info.bl_encoder) {
				struct radeon_encoder_atom_dig *dig = radeon_encoder->enc_priv;

				atombios_set_backlight_level(radeon_encoder, dig->backlight_level);
			} else {
				args.ucAction = ATOM_LCD_BLON;
				atom_execute_table(rdev->mode_info.atom_context, index, (uint32_t *)&args);
			}
		}
		break;
	case DRM_MODE_DPMS_STANDBY:
	case DRM_MODE_DPMS_SUSPEND:
	case DRM_MODE_DPMS_OFF:
		args.ucAction = ATOM_DISABLE;
		atom_execute_table(rdev->mode_info.atom_context, index, (uint32_t *)&args);
		if (radeon_encoder->devices & (ATOM_DEVICE_LCD_SUPPORT)) {
			args.ucAction = ATOM_LCD_BLOFF;
			atom_execute_table(rdev->mode_info.atom_context, index, (uint32_t *)&args);
		}
		break;
	}
}

static void
radeon_atom_encoder_dpms_dig(struct drm_encoder *encoder, int mode)
{
	struct drm_device *dev = encoder->dev;
	struct radeon_device *rdev = dev->dev_private;
	struct radeon_encoder *radeon_encoder = to_radeon_encoder(encoder);
	struct drm_encoder *ext_encoder = radeon_get_external_encoder(encoder);
	struct radeon_encoder_atom_dig *dig = radeon_encoder->enc_priv;
	struct drm_connector *connector = radeon_get_connector_for_encoder(encoder);
	struct radeon_connector *radeon_connector = NULL;
	struct radeon_connector_atom_dig *radeon_dig_connector = NULL;
	bool travis_quirk = false;

	if (connector) {
		radeon_connector = to_radeon_connector(connector);
		radeon_dig_connector = radeon_connector->con_priv;
		if ((radeon_connector_encoder_get_dp_bridge_encoder_id(connector) ==
		     ENCODER_OBJECT_ID_TRAVIS) &&
		    (radeon_encoder->devices & (ATOM_DEVICE_LCD_SUPPORT)) &&
		    !ASIC_IS_DCE5(rdev))
			travis_quirk = true;
	}

	switch (mode) {
	case DRM_MODE_DPMS_ON:
		if (ASIC_IS_DCE41(rdev) || ASIC_IS_DCE5(rdev)) {
			if (!connector)
				dig->panel_mode = DP_PANEL_MODE_EXTERNAL_DP_MODE;
			else
				dig->panel_mode = radeon_dp_get_panel_mode(encoder, connector);

			/* setup and enable the encoder */
			atombios_dig_encoder_setup(encoder, ATOM_ENCODER_CMD_SETUP, 0);
			atombios_dig_encoder_setup(encoder,
						   ATOM_ENCODER_CMD_SETUP_PANEL_MODE,
						   dig->panel_mode);
			if (ext_encoder) {
				if (ASIC_IS_DCE41(rdev) || ASIC_IS_DCE61(rdev))
					atombios_external_encoder_setup(encoder, ext_encoder,
									EXTERNAL_ENCODER_ACTION_V3_ENCODER_SETUP);
			}
		} else if (ASIC_IS_DCE4(rdev)) {
			/* setup and enable the encoder */
			atombios_dig_encoder_setup(encoder, ATOM_ENCODER_CMD_SETUP, 0);
		} else {
			/* setup and enable the encoder and transmitter */
			atombios_dig_encoder_setup(encoder, ATOM_ENABLE, 0);
			atombios_dig_transmitter_setup(encoder, ATOM_TRANSMITTER_ACTION_SETUP, 0, 0);
		}
		if (ENCODER_MODE_IS_DP(atombios_get_encoder_mode(encoder)) && connector) {
			if (connector->connector_type == DRM_MODE_CONNECTOR_eDP) {
				atombios_set_edp_panel_power(connector,
							     ATOM_TRANSMITTER_ACTION_POWER_ON);
				radeon_dig_connector->edp_on = true;
			}
		}
		/* enable the transmitter */
		atombios_dig_transmitter_setup(encoder, ATOM_TRANSMITTER_ACTION_ENABLE, 0, 0);
		if (ENCODER_MODE_IS_DP(atombios_get_encoder_mode(encoder)) && connector) {
			/* DP_SET_POWER_D0 is set in radeon_dp_link_train */
			radeon_dp_link_train(encoder, connector);
			if (ASIC_IS_DCE4(rdev))
				atombios_dig_encoder_setup(encoder, ATOM_ENCODER_CMD_DP_VIDEO_ON, 0);
		}
		if (radeon_encoder->devices & (ATOM_DEVICE_LCD_SUPPORT)) {
			if (rdev->mode_info.bl_encoder)
				atombios_set_backlight_level(radeon_encoder, dig->backlight_level);
			else
				atombios_dig_transmitter_setup(encoder,
							       ATOM_TRANSMITTER_ACTION_LCD_BLON, 0, 0);
		}
		if (ext_encoder)
			atombios_external_encoder_setup(encoder, ext_encoder, ATOM_ENABLE);
		break;
	case DRM_MODE_DPMS_STANDBY:
	case DRM_MODE_DPMS_SUSPEND:
	case DRM_MODE_DPMS_OFF:

		/* don't power off encoders with active MST links */
		if (dig->active_mst_links)
			return;

		if (ASIC_IS_DCE4(rdev)) {
			if (ENCODER_MODE_IS_DP(atombios_get_encoder_mode(encoder)) && connector)
				atombios_dig_encoder_setup(encoder, ATOM_ENCODER_CMD_DP_VIDEO_OFF, 0);
		}
		if (ext_encoder)
			atombios_external_encoder_setup(encoder, ext_encoder, ATOM_DISABLE);
		if (radeon_encoder->devices & (ATOM_DEVICE_LCD_SUPPORT))
			atombios_dig_transmitter_setup(encoder,
						       ATOM_TRANSMITTER_ACTION_LCD_BLOFF, 0, 0);

		if (ENCODER_MODE_IS_DP(atombios_get_encoder_mode(encoder)) &&
		    connector && !travis_quirk)
			radeon_dp_set_rx_power_state(connector, DP_SET_POWER_D3);
		if (ASIC_IS_DCE4(rdev)) {
			/* disable the transmitter */
			atombios_dig_transmitter_setup(encoder,
						       ATOM_TRANSMITTER_ACTION_DISABLE, 0, 0);
		} else {
			/* disable the encoder and transmitter */
			atombios_dig_transmitter_setup(encoder,
						       ATOM_TRANSMITTER_ACTION_DISABLE, 0, 0);
			atombios_dig_encoder_setup(encoder, ATOM_DISABLE, 0);
		}
		if (ENCODER_MODE_IS_DP(atombios_get_encoder_mode(encoder)) && connector) {
			if (travis_quirk)
				radeon_dp_set_rx_power_state(connector, DP_SET_POWER_D3);
			if (connector->connector_type == DRM_MODE_CONNECTOR_eDP) {
				atombios_set_edp_panel_power(connector,
							     ATOM_TRANSMITTER_ACTION_POWER_OFF);
				radeon_dig_connector->edp_on = false;
			}
		}
		break;
	}
}

static void
radeon_atom_encoder_dpms(struct drm_encoder *encoder, int mode)
{
	struct drm_device *dev = encoder->dev;
	struct radeon_device *rdev = dev->dev_private;
	struct radeon_encoder *radeon_encoder = to_radeon_encoder(encoder);
	int encoder_mode = atombios_get_encoder_mode(encoder);

	DRM_DEBUG_KMS("encoder dpms %d to mode %d, devices %08x, active_devices %08x\n",
		  radeon_encoder->encoder_id, mode, radeon_encoder->devices,
		  radeon_encoder->active_device);

	if ((radeon_audio != 0) &&
	    ((encoder_mode == ATOM_ENCODER_MODE_HDMI) ||
	     ENCODER_MODE_IS_DP(encoder_mode)))
		radeon_audio_dpms(encoder, mode);

	switch (radeon_encoder->encoder_id) {
	case ENCODER_OBJECT_ID_INTERNAL_TMDS1:
	case ENCODER_OBJECT_ID_INTERNAL_KLDSCP_TMDS1:
	case ENCODER_OBJECT_ID_INTERNAL_LVDS:
	case ENCODER_OBJECT_ID_INTERNAL_LVTM1:
	case ENCODER_OBJECT_ID_INTERNAL_DVO1:
	case ENCODER_OBJECT_ID_INTERNAL_DDI:
	case ENCODER_OBJECT_ID_INTERNAL_DAC2:
	case ENCODER_OBJECT_ID_INTERNAL_KLDSCP_DAC2:
		radeon_atom_encoder_dpms_avivo(encoder, mode);
		break;
	case ENCODER_OBJECT_ID_INTERNAL_UNIPHY:
	case ENCODER_OBJECT_ID_INTERNAL_UNIPHY1:
	case ENCODER_OBJECT_ID_INTERNAL_UNIPHY2:
	case ENCODER_OBJECT_ID_INTERNAL_UNIPHY3:
	case ENCODER_OBJECT_ID_INTERNAL_KLDSCP_LVTMA:
		radeon_atom_encoder_dpms_dig(encoder, mode);
		break;
	case ENCODER_OBJECT_ID_INTERNAL_KLDSCP_DVO1:
		if (ASIC_IS_DCE5(rdev)) {
			switch (mode) {
			case DRM_MODE_DPMS_ON:
				atombios_dvo_setup(encoder, ATOM_ENABLE);
				break;
			case DRM_MODE_DPMS_STANDBY:
			case DRM_MODE_DPMS_SUSPEND:
			case DRM_MODE_DPMS_OFF:
				atombios_dvo_setup(encoder, ATOM_DISABLE);
				break;
			}
		} else if (ASIC_IS_DCE3(rdev))
			radeon_atom_encoder_dpms_dig(encoder, mode);
		else
			radeon_atom_encoder_dpms_avivo(encoder, mode);
		break;
	case ENCODER_OBJECT_ID_INTERNAL_DAC1:
	case ENCODER_OBJECT_ID_INTERNAL_KLDSCP_DAC1:
		if (ASIC_IS_DCE5(rdev)) {
			switch (mode) {
			case DRM_MODE_DPMS_ON:
				atombios_dac_setup(encoder, ATOM_ENABLE);
				break;
			case DRM_MODE_DPMS_STANDBY:
			case DRM_MODE_DPMS_SUSPEND:
			case DRM_MODE_DPMS_OFF:
				atombios_dac_setup(encoder, ATOM_DISABLE);
				break;
			}
		} else
			radeon_atom_encoder_dpms_avivo(encoder, mode);
		break;
	default:
		return;
	}

	radeon_atombios_encoder_dpms_scratch_regs(encoder, (mode == DRM_MODE_DPMS_ON) ? true : false);

}

union crtc_source_param {
	SELECT_CRTC_SOURCE_PS_ALLOCATION v1;
	SELECT_CRTC_SOURCE_PARAMETERS_V2 v2;
};

static void
atombios_set_encoder_crtc_source(struct drm_encoder *encoder)
{
	struct drm_device *dev = encoder->dev;
	struct radeon_device *rdev = dev->dev_private;
	struct radeon_encoder *radeon_encoder = to_radeon_encoder(encoder);
	struct radeon_crtc *radeon_crtc = to_radeon_crtc(encoder->crtc);
	union crtc_source_param args;
	int index = GetIndexIntoMasterTable(COMMAND, SelectCRTC_Source);
	uint8_t frev, crev;
	struct radeon_encoder_atom_dig *dig;

	memset(&args, 0, sizeof(args));

	if (!atom_parse_cmd_header(rdev->mode_info.atom_context, index, &frev, &crev))
		return;

	switch (frev) {
	case 1:
		switch (crev) {
		case 1:
		default:
			if (ASIC_IS_AVIVO(rdev))
				args.v1.ucCRTC = radeon_crtc->crtc_id;
			else {
				if (radeon_encoder->encoder_id == ENCODER_OBJECT_ID_INTERNAL_DAC1) {
					args.v1.ucCRTC = radeon_crtc->crtc_id;
				} else {
					args.v1.ucCRTC = radeon_crtc->crtc_id << 2;
				}
			}
			switch (radeon_encoder->encoder_id) {
			case ENCODER_OBJECT_ID_INTERNAL_TMDS1:
			case ENCODER_OBJECT_ID_INTERNAL_KLDSCP_TMDS1:
				args.v1.ucDevice = ATOM_DEVICE_DFP1_INDEX;
				break;
			case ENCODER_OBJECT_ID_INTERNAL_LVDS:
			case ENCODER_OBJECT_ID_INTERNAL_LVTM1:
				if (radeon_encoder->devices & ATOM_DEVICE_LCD1_SUPPORT)
					args.v1.ucDevice = ATOM_DEVICE_LCD1_INDEX;
				else
					args.v1.ucDevice = ATOM_DEVICE_DFP3_INDEX;
				break;
			case ENCODER_OBJECT_ID_INTERNAL_DVO1:
			case ENCODER_OBJECT_ID_INTERNAL_DDI:
			case ENCODER_OBJECT_ID_INTERNAL_KLDSCP_DVO1:
				args.v1.ucDevice = ATOM_DEVICE_DFP2_INDEX;
				break;
			case ENCODER_OBJECT_ID_INTERNAL_DAC1:
			case ENCODER_OBJECT_ID_INTERNAL_KLDSCP_DAC1:
				if (radeon_encoder->active_device & (ATOM_DEVICE_TV_SUPPORT))
					args.v1.ucDevice = ATOM_DEVICE_TV1_INDEX;
				else if (radeon_encoder->active_device & (ATOM_DEVICE_CV_SUPPORT))
					args.v1.ucDevice = ATOM_DEVICE_CV_INDEX;
				else
					args.v1.ucDevice = ATOM_DEVICE_CRT1_INDEX;
				break;
			case ENCODER_OBJECT_ID_INTERNAL_DAC2:
			case ENCODER_OBJECT_ID_INTERNAL_KLDSCP_DAC2:
				if (radeon_encoder->active_device & (ATOM_DEVICE_TV_SUPPORT))
					args.v1.ucDevice = ATOM_DEVICE_TV1_INDEX;
				else if (radeon_encoder->active_device & (ATOM_DEVICE_CV_SUPPORT))
					args.v1.ucDevice = ATOM_DEVICE_CV_INDEX;
				else
					args.v1.ucDevice = ATOM_DEVICE_CRT2_INDEX;
				break;
			}
			break;
		case 2:
			args.v2.ucCRTC = radeon_crtc->crtc_id;
			if (radeon_encoder_get_dp_bridge_encoder_id(encoder) != ENCODER_OBJECT_ID_NONE) {
				struct drm_connector *connector = radeon_get_connector_for_encoder(encoder);

				if (connector->connector_type == DRM_MODE_CONNECTOR_LVDS)
					args.v2.ucEncodeMode = ATOM_ENCODER_MODE_LVDS;
				else if (connector->connector_type == DRM_MODE_CONNECTOR_VGA)
					args.v2.ucEncodeMode = ATOM_ENCODER_MODE_CRT;
				else
					args.v2.ucEncodeMode = atombios_get_encoder_mode(encoder);
			} else if (radeon_encoder->devices & (ATOM_DEVICE_LCD_SUPPORT)) {
				args.v2.ucEncodeMode = ATOM_ENCODER_MODE_LVDS;
			} else {
				args.v2.ucEncodeMode = atombios_get_encoder_mode(encoder);
			}
			switch (radeon_encoder->encoder_id) {
			case ENCODER_OBJECT_ID_INTERNAL_UNIPHY:
			case ENCODER_OBJECT_ID_INTERNAL_UNIPHY1:
			case ENCODER_OBJECT_ID_INTERNAL_UNIPHY2:
			case ENCODER_OBJECT_ID_INTERNAL_UNIPHY3:
			case ENCODER_OBJECT_ID_INTERNAL_KLDSCP_LVTMA:
				dig = radeon_encoder->enc_priv;
				switch (dig->dig_encoder) {
				case 0:
					args.v2.ucEncoderID = ASIC_INT_DIG1_ENCODER_ID;
					break;
				case 1:
					args.v2.ucEncoderID = ASIC_INT_DIG2_ENCODER_ID;
					break;
				case 2:
					args.v2.ucEncoderID = ASIC_INT_DIG3_ENCODER_ID;
					break;
				case 3:
					args.v2.ucEncoderID = ASIC_INT_DIG4_ENCODER_ID;
					break;
				case 4:
					args.v2.ucEncoderID = ASIC_INT_DIG5_ENCODER_ID;
					break;
				case 5:
					args.v2.ucEncoderID = ASIC_INT_DIG6_ENCODER_ID;
					break;
				case 6:
					args.v2.ucEncoderID = ASIC_INT_DIG7_ENCODER_ID;
					break;
				}
				break;
			case ENCODER_OBJECT_ID_INTERNAL_KLDSCP_DVO1:
				args.v2.ucEncoderID = ASIC_INT_DVO_ENCODER_ID;
				break;
			case ENCODER_OBJECT_ID_INTERNAL_KLDSCP_DAC1:
				if (radeon_encoder->active_device & (ATOM_DEVICE_TV_SUPPORT))
					args.v2.ucEncoderID = ASIC_INT_TV_ENCODER_ID;
				else if (radeon_encoder->active_device & (ATOM_DEVICE_CV_SUPPORT))
					args.v2.ucEncoderID = ASIC_INT_TV_ENCODER_ID;
				else
					args.v2.ucEncoderID = ASIC_INT_DAC1_ENCODER_ID;
				break;
			case ENCODER_OBJECT_ID_INTERNAL_KLDSCP_DAC2:
				if (radeon_encoder->active_device & (ATOM_DEVICE_TV_SUPPORT))
					args.v2.ucEncoderID = ASIC_INT_TV_ENCODER_ID;
				else if (radeon_encoder->active_device & (ATOM_DEVICE_CV_SUPPORT))
					args.v2.ucEncoderID = ASIC_INT_TV_ENCODER_ID;
				else
					args.v2.ucEncoderID = ASIC_INT_DAC2_ENCODER_ID;
				break;
			}
			break;
		}
		break;
	default:
		DRM_ERROR("Unknown table version: %d, %d\n", frev, crev);
		return;
	}

	atom_execute_table(rdev->mode_info.atom_context, index, (uint32_t *)&args);

	/* update scratch regs with new routing */
	radeon_atombios_encoder_crtc_scratch_regs(encoder, radeon_crtc->crtc_id);
}

void
atombios_set_mst_encoder_crtc_source(struct drm_encoder *encoder, int fe)
{
	struct drm_device *dev = encoder->dev;
	struct radeon_device *rdev = dev->dev_private;
	struct radeon_crtc *radeon_crtc = to_radeon_crtc(encoder->crtc);
	int index = GetIndexIntoMasterTable(COMMAND, SelectCRTC_Source);
	uint8_t frev, crev;
	union crtc_source_param args;

	memset(&args, 0, sizeof(args));

	if (!atom_parse_cmd_header(rdev->mode_info.atom_context, index, &frev, &crev))
		return;

	if (frev != 1 && crev != 2)
		DRM_ERROR("Unknown table for MST %d, %d\n", frev, crev);

	args.v2.ucCRTC = radeon_crtc->crtc_id;
	args.v2.ucEncodeMode = ATOM_ENCODER_MODE_DP_MST;

	switch (fe) {
	case 0:
		args.v2.ucEncoderID = ASIC_INT_DIG1_ENCODER_ID;
		break;
	case 1:
		args.v2.ucEncoderID = ASIC_INT_DIG2_ENCODER_ID;
		break;
	case 2:
		args.v2.ucEncoderID = ASIC_INT_DIG3_ENCODER_ID;
		break;
	case 3:
		args.v2.ucEncoderID = ASIC_INT_DIG4_ENCODER_ID;
		break;
	case 4:
		args.v2.ucEncoderID = ASIC_INT_DIG5_ENCODER_ID;
		break;
	case 5:
		args.v2.ucEncoderID = ASIC_INT_DIG6_ENCODER_ID;
		break;
	case 6:
		args.v2.ucEncoderID = ASIC_INT_DIG7_ENCODER_ID;
		break;
	}
	atom_execute_table(rdev->mode_info.atom_context, index, (uint32_t *)&args);
}

static void
atombios_apply_encoder_quirks(struct drm_encoder *encoder,
			      struct drm_display_mode *mode)
{
	struct drm_device *dev = encoder->dev;
	struct radeon_device *rdev = dev->dev_private;
	struct radeon_encoder *radeon_encoder = to_radeon_encoder(encoder);
	struct radeon_crtc *radeon_crtc = to_radeon_crtc(encoder->crtc);

	/* Funky macbooks */
	if ((dev->pdev->device == 0x71C5) &&
	    (dev->pdev->subsystem_vendor == 0x106b) &&
	    (dev->pdev->subsystem_device == 0x0080)) {
		if (radeon_encoder->devices & ATOM_DEVICE_LCD1_SUPPORT) {
			uint32_t lvtma_bit_depth_control = RREG32(AVIVO_LVTMA_BIT_DEPTH_CONTROL);

			lvtma_bit_depth_control &= ~AVIVO_LVTMA_BIT_DEPTH_CONTROL_TRUNCATE_EN;
			lvtma_bit_depth_control &= ~AVIVO_LVTMA_BIT_DEPTH_CONTROL_SPATIAL_DITHER_EN;

			WREG32(AVIVO_LVTMA_BIT_DEPTH_CONTROL, lvtma_bit_depth_control);
		}
	}

	/* set scaler clears this on some chips */
	if (ASIC_IS_AVIVO(rdev) &&
	    (!(radeon_encoder->active_device & (ATOM_DEVICE_TV_SUPPORT)))) {
		if (ASIC_IS_DCE8(rdev)) {
			if (mode->flags & DRM_MODE_FLAG_INTERLACE)
				WREG32(CIK_LB_DATA_FORMAT + radeon_crtc->crtc_offset,
				       CIK_INTERLEAVE_EN);
			else
				WREG32(CIK_LB_DATA_FORMAT + radeon_crtc->crtc_offset, 0);
		} else if (ASIC_IS_DCE4(rdev)) {
			if (mode->flags & DRM_MODE_FLAG_INTERLACE)
				WREG32(EVERGREEN_DATA_FORMAT + radeon_crtc->crtc_offset,
				       EVERGREEN_INTERLEAVE_EN);
			else
				WREG32(EVERGREEN_DATA_FORMAT + radeon_crtc->crtc_offset, 0);
		} else {
			if (mode->flags & DRM_MODE_FLAG_INTERLACE)
				WREG32(AVIVO_D1MODE_DATA_FORMAT + radeon_crtc->crtc_offset,
				       AVIVO_D1MODE_INTERLEAVE_EN);
			else
				WREG32(AVIVO_D1MODE_DATA_FORMAT + radeon_crtc->crtc_offset, 0);
		}
	}
}

void radeon_atom_release_dig_encoder(struct radeon_device *rdev, int enc_idx)
{
	if (enc_idx < 0)
		return;
	rdev->mode_info.active_encoders &= ~(1 << enc_idx);
}

int radeon_atom_pick_dig_encoder(struct drm_encoder *encoder, int fe_idx)
{
	struct drm_device *dev = encoder->dev;
	struct radeon_device *rdev = dev->dev_private;
	struct radeon_crtc *radeon_crtc = to_radeon_crtc(encoder->crtc);
	struct radeon_encoder *radeon_encoder = to_radeon_encoder(encoder);
	struct drm_encoder *test_encoder;
	struct radeon_encoder_atom_dig *dig = radeon_encoder->enc_priv;
	uint32_t dig_enc_in_use = 0;
	int enc_idx = -1;

	if (fe_idx >= 0) {
		enc_idx = fe_idx;
		goto assigned;
	}
	if (ASIC_IS_DCE6(rdev)) {
		/* DCE6 */
		switch (radeon_encoder->encoder_id) {
		case ENCODER_OBJECT_ID_INTERNAL_UNIPHY:
			if (dig->linkb)
				enc_idx = 1;
			else
				enc_idx = 0;
			break;
		case ENCODER_OBJECT_ID_INTERNAL_UNIPHY1:
			if (dig->linkb)
				enc_idx = 3;
			else
				enc_idx = 2;
			break;
		case ENCODER_OBJECT_ID_INTERNAL_UNIPHY2:
			if (dig->linkb)
				enc_idx = 5;
			else
				enc_idx = 4;
			break;
		case ENCODER_OBJECT_ID_INTERNAL_UNIPHY3:
			enc_idx = 6;
			break;
		}
		goto assigned;
	} else if (ASIC_IS_DCE4(rdev)) {
		/* DCE4/5 */
		if (ASIC_IS_DCE41(rdev) && !ASIC_IS_DCE61(rdev)) {
			/* ontario follows DCE4 */
			if (rdev->family == CHIP_PALM) {
				if (dig->linkb)
					enc_idx = 1;
				else
					enc_idx = 0;
			} else
				/* llano follows DCE3.2 */
				enc_idx = radeon_crtc->crtc_id;
		} else {
			switch (radeon_encoder->encoder_id) {
			case ENCODER_OBJECT_ID_INTERNAL_UNIPHY:
				if (dig->linkb)
					enc_idx = 1;
				else
					enc_idx = 0;
				break;
			case ENCODER_OBJECT_ID_INTERNAL_UNIPHY1:
				if (dig->linkb)
					enc_idx = 3;
				else
					enc_idx = 2;
				break;
			case ENCODER_OBJECT_ID_INTERNAL_UNIPHY2:
				if (dig->linkb)
					enc_idx = 5;
				else
					enc_idx = 4;
				break;
			}
		}
		goto assigned;
	}

	/*
	 * On DCE32 any encoder can drive any block so usually just use crtc id,
<<<<<<< HEAD
	 * but Apple thinks different at least on iMac10,1, so there use linkb,
	 * otherwise the internal eDP panel will stay dark.
	 */
	if (ASIC_IS_DCE32(rdev)) {
		if (dmi_match(DMI_PRODUCT_NAME, "iMac10,1"))
=======
	 * but Apple thinks different at least on iMac10,1 and iMac11,2, so there use linkb,
	 * otherwise the internal eDP panel will stay dark.
	 */
	if (ASIC_IS_DCE32(rdev)) {
		if (dmi_match(DMI_PRODUCT_NAME, "iMac10,1") ||
		    dmi_match(DMI_PRODUCT_NAME, "iMac11,2"))
>>>>>>> 286cd8c7
			enc_idx = (dig->linkb) ? 1 : 0;
		else
			enc_idx = radeon_crtc->crtc_id;

		goto assigned;
	}

	/* on DCE3 - LVTMA can only be driven by DIGB */
	list_for_each_entry(test_encoder, &dev->mode_config.encoder_list, head) {
		struct radeon_encoder *radeon_test_encoder;

		if (encoder == test_encoder)
			continue;

		if (!radeon_encoder_is_digital(test_encoder))
			continue;

		radeon_test_encoder = to_radeon_encoder(test_encoder);
		dig = radeon_test_encoder->enc_priv;

		if (dig->dig_encoder >= 0)
			dig_enc_in_use |= (1 << dig->dig_encoder);
	}

	if (radeon_encoder->encoder_id == ENCODER_OBJECT_ID_INTERNAL_KLDSCP_LVTMA) {
		if (dig_enc_in_use & 0x2)
			DRM_ERROR("LVDS required digital encoder 2 but it was in use - stealing\n");
		return 1;
	}
	if (!(dig_enc_in_use & 1))
		return 0;
	return 1;

assigned:
	if (enc_idx == -1) {
		DRM_ERROR("Got encoder index incorrect - returning 0\n");
		return 0;
	}
	if (rdev->mode_info.active_encoders & (1 << enc_idx)) {
		DRM_ERROR("chosen encoder in use %d\n", enc_idx);
	}
	rdev->mode_info.active_encoders |= (1 << enc_idx);
	return enc_idx;
}

/* This only needs to be called once at startup */
void
radeon_atom_encoder_init(struct radeon_device *rdev)
{
	struct drm_device *dev = rdev->ddev;
	struct drm_encoder *encoder;

	list_for_each_entry(encoder, &dev->mode_config.encoder_list, head) {
		struct radeon_encoder *radeon_encoder = to_radeon_encoder(encoder);
		struct drm_encoder *ext_encoder = radeon_get_external_encoder(encoder);

		switch (radeon_encoder->encoder_id) {
		case ENCODER_OBJECT_ID_INTERNAL_UNIPHY:
		case ENCODER_OBJECT_ID_INTERNAL_UNIPHY1:
		case ENCODER_OBJECT_ID_INTERNAL_UNIPHY2:
		case ENCODER_OBJECT_ID_INTERNAL_UNIPHY3:
		case ENCODER_OBJECT_ID_INTERNAL_KLDSCP_LVTMA:
			atombios_dig_transmitter_setup(encoder, ATOM_TRANSMITTER_ACTION_INIT, 0, 0);
			break;
		default:
			break;
		}

		if (ext_encoder && (ASIC_IS_DCE41(rdev) || ASIC_IS_DCE61(rdev)))
			atombios_external_encoder_setup(encoder, ext_encoder,
							EXTERNAL_ENCODER_ACTION_V3_ENCODER_INIT);
	}
}

static void
radeon_atom_encoder_mode_set(struct drm_encoder *encoder,
			     struct drm_display_mode *mode,
			     struct drm_display_mode *adjusted_mode)
{
	struct drm_device *dev = encoder->dev;
	struct radeon_device *rdev = dev->dev_private;
	struct radeon_encoder *radeon_encoder = to_radeon_encoder(encoder);
	struct drm_connector *connector = radeon_get_connector_for_encoder(encoder);
	int encoder_mode;

	radeon_encoder->pixel_clock = adjusted_mode->clock;

	/* need to call this here rather than in prepare() since we need some crtc info */
	radeon_atom_encoder_dpms(encoder, DRM_MODE_DPMS_OFF);

	if (ASIC_IS_AVIVO(rdev) && !ASIC_IS_DCE4(rdev)) {
		if (radeon_encoder->active_device & (ATOM_DEVICE_CV_SUPPORT | ATOM_DEVICE_TV_SUPPORT))
			atombios_yuv_setup(encoder, true);
		else
			atombios_yuv_setup(encoder, false);
	}

	switch (radeon_encoder->encoder_id) {
	case ENCODER_OBJECT_ID_INTERNAL_TMDS1:
	case ENCODER_OBJECT_ID_INTERNAL_KLDSCP_TMDS1:
	case ENCODER_OBJECT_ID_INTERNAL_LVDS:
	case ENCODER_OBJECT_ID_INTERNAL_LVTM1:
		atombios_digital_setup(encoder, PANEL_ENCODER_ACTION_ENABLE);
		break;
	case ENCODER_OBJECT_ID_INTERNAL_UNIPHY:
	case ENCODER_OBJECT_ID_INTERNAL_UNIPHY1:
	case ENCODER_OBJECT_ID_INTERNAL_UNIPHY2:
	case ENCODER_OBJECT_ID_INTERNAL_UNIPHY3:
	case ENCODER_OBJECT_ID_INTERNAL_KLDSCP_LVTMA:
		/* handled in dpms */
		break;
	case ENCODER_OBJECT_ID_INTERNAL_DDI:
	case ENCODER_OBJECT_ID_INTERNAL_DVO1:
	case ENCODER_OBJECT_ID_INTERNAL_KLDSCP_DVO1:
		atombios_dvo_setup(encoder, ATOM_ENABLE);
		break;
	case ENCODER_OBJECT_ID_INTERNAL_DAC1:
	case ENCODER_OBJECT_ID_INTERNAL_KLDSCP_DAC1:
	case ENCODER_OBJECT_ID_INTERNAL_DAC2:
	case ENCODER_OBJECT_ID_INTERNAL_KLDSCP_DAC2:
		atombios_dac_setup(encoder, ATOM_ENABLE);
		if (radeon_encoder->devices & (ATOM_DEVICE_TV_SUPPORT | ATOM_DEVICE_CV_SUPPORT)) {
			if (radeon_encoder->active_device & (ATOM_DEVICE_TV_SUPPORT | ATOM_DEVICE_CV_SUPPORT))
				atombios_tv_setup(encoder, ATOM_ENABLE);
			else
				atombios_tv_setup(encoder, ATOM_DISABLE);
		}
		break;
	}

	atombios_apply_encoder_quirks(encoder, adjusted_mode);

	encoder_mode = atombios_get_encoder_mode(encoder);
	if (connector && (radeon_audio != 0) &&
	    ((encoder_mode == ATOM_ENCODER_MODE_HDMI) ||
	     ENCODER_MODE_IS_DP(encoder_mode)))
		radeon_audio_mode_set(encoder, adjusted_mode);
}

static bool
atombios_dac_load_detect(struct drm_encoder *encoder, struct drm_connector *connector)
{
	struct drm_device *dev = encoder->dev;
	struct radeon_device *rdev = dev->dev_private;
	struct radeon_encoder *radeon_encoder = to_radeon_encoder(encoder);
	struct radeon_connector *radeon_connector = to_radeon_connector(connector);

	if (radeon_encoder->devices & (ATOM_DEVICE_TV_SUPPORT |
				       ATOM_DEVICE_CV_SUPPORT |
				       ATOM_DEVICE_CRT_SUPPORT)) {
		DAC_LOAD_DETECTION_PS_ALLOCATION args;
		int index = GetIndexIntoMasterTable(COMMAND, DAC_LoadDetection);
		uint8_t frev, crev;

		memset(&args, 0, sizeof(args));

		if (!atom_parse_cmd_header(rdev->mode_info.atom_context, index, &frev, &crev))
			return false;

		args.sDacload.ucMisc = 0;

		if ((radeon_encoder->encoder_id == ENCODER_OBJECT_ID_INTERNAL_DAC1) ||
		    (radeon_encoder->encoder_id == ENCODER_OBJECT_ID_INTERNAL_KLDSCP_DAC1))
			args.sDacload.ucDacType = ATOM_DAC_A;
		else
			args.sDacload.ucDacType = ATOM_DAC_B;

		if (radeon_connector->devices & ATOM_DEVICE_CRT1_SUPPORT)
			args.sDacload.usDeviceID = cpu_to_le16(ATOM_DEVICE_CRT1_SUPPORT);
		else if (radeon_connector->devices & ATOM_DEVICE_CRT2_SUPPORT)
			args.sDacload.usDeviceID = cpu_to_le16(ATOM_DEVICE_CRT2_SUPPORT);
		else if (radeon_connector->devices & ATOM_DEVICE_CV_SUPPORT) {
			args.sDacload.usDeviceID = cpu_to_le16(ATOM_DEVICE_CV_SUPPORT);
			if (crev >= 3)
				args.sDacload.ucMisc = DAC_LOAD_MISC_YPrPb;
		} else if (radeon_connector->devices & ATOM_DEVICE_TV1_SUPPORT) {
			args.sDacload.usDeviceID = cpu_to_le16(ATOM_DEVICE_TV1_SUPPORT);
			if (crev >= 3)
				args.sDacload.ucMisc = DAC_LOAD_MISC_YPrPb;
		}

		atom_execute_table(rdev->mode_info.atom_context, index, (uint32_t *)&args);

		return true;
	} else
		return false;
}

static enum drm_connector_status
radeon_atom_dac_detect(struct drm_encoder *encoder, struct drm_connector *connector)
{
	struct drm_device *dev = encoder->dev;
	struct radeon_device *rdev = dev->dev_private;
	struct radeon_encoder *radeon_encoder = to_radeon_encoder(encoder);
	struct radeon_connector *radeon_connector = to_radeon_connector(connector);
	uint32_t bios_0_scratch;

	if (!atombios_dac_load_detect(encoder, connector)) {
		DRM_DEBUG_KMS("detect returned false \n");
		return connector_status_unknown;
	}

	if (rdev->family >= CHIP_R600)
		bios_0_scratch = RREG32(R600_BIOS_0_SCRATCH);
	else
		bios_0_scratch = RREG32(RADEON_BIOS_0_SCRATCH);

	DRM_DEBUG_KMS("Bios 0 scratch %x %08x\n", bios_0_scratch, radeon_encoder->devices);
	if (radeon_connector->devices & ATOM_DEVICE_CRT1_SUPPORT) {
		if (bios_0_scratch & ATOM_S0_CRT1_MASK)
			return connector_status_connected;
	}
	if (radeon_connector->devices & ATOM_DEVICE_CRT2_SUPPORT) {
		if (bios_0_scratch & ATOM_S0_CRT2_MASK)
			return connector_status_connected;
	}
	if (radeon_connector->devices & ATOM_DEVICE_CV_SUPPORT) {
		if (bios_0_scratch & (ATOM_S0_CV_MASK|ATOM_S0_CV_MASK_A))
			return connector_status_connected;
	}
	if (radeon_connector->devices & ATOM_DEVICE_TV1_SUPPORT) {
		if (bios_0_scratch & (ATOM_S0_TV1_COMPOSITE | ATOM_S0_TV1_COMPOSITE_A))
			return connector_status_connected; /* CTV */
		else if (bios_0_scratch & (ATOM_S0_TV1_SVIDEO | ATOM_S0_TV1_SVIDEO_A))
			return connector_status_connected; /* STV */
	}
	return connector_status_disconnected;
}

static enum drm_connector_status
radeon_atom_dig_detect(struct drm_encoder *encoder, struct drm_connector *connector)
{
	struct drm_device *dev = encoder->dev;
	struct radeon_device *rdev = dev->dev_private;
	struct radeon_encoder *radeon_encoder = to_radeon_encoder(encoder);
	struct radeon_connector *radeon_connector = to_radeon_connector(connector);
	struct drm_encoder *ext_encoder = radeon_get_external_encoder(encoder);
	u32 bios_0_scratch;

	if (!ASIC_IS_DCE4(rdev))
		return connector_status_unknown;

	if (!ext_encoder)
		return connector_status_unknown;

	if ((radeon_connector->devices & ATOM_DEVICE_CRT_SUPPORT) == 0)
		return connector_status_unknown;

	/* load detect on the dp bridge */
	atombios_external_encoder_setup(encoder, ext_encoder,
					EXTERNAL_ENCODER_ACTION_V3_DACLOAD_DETECTION);

	bios_0_scratch = RREG32(R600_BIOS_0_SCRATCH);

	DRM_DEBUG_KMS("Bios 0 scratch %x %08x\n", bios_0_scratch, radeon_encoder->devices);
	if (radeon_connector->devices & ATOM_DEVICE_CRT1_SUPPORT) {
		if (bios_0_scratch & ATOM_S0_CRT1_MASK)
			return connector_status_connected;
	}
	if (radeon_connector->devices & ATOM_DEVICE_CRT2_SUPPORT) {
		if (bios_0_scratch & ATOM_S0_CRT2_MASK)
			return connector_status_connected;
	}
	if (radeon_connector->devices & ATOM_DEVICE_CV_SUPPORT) {
		if (bios_0_scratch & (ATOM_S0_CV_MASK|ATOM_S0_CV_MASK_A))
			return connector_status_connected;
	}
	if (radeon_connector->devices & ATOM_DEVICE_TV1_SUPPORT) {
		if (bios_0_scratch & (ATOM_S0_TV1_COMPOSITE | ATOM_S0_TV1_COMPOSITE_A))
			return connector_status_connected; /* CTV */
		else if (bios_0_scratch & (ATOM_S0_TV1_SVIDEO | ATOM_S0_TV1_SVIDEO_A))
			return connector_status_connected; /* STV */
	}
	return connector_status_disconnected;
}

void
radeon_atom_ext_encoder_setup_ddc(struct drm_encoder *encoder)
{
	struct drm_encoder *ext_encoder = radeon_get_external_encoder(encoder);

	if (ext_encoder)
		/* ddc_setup on the dp bridge */
		atombios_external_encoder_setup(encoder, ext_encoder,
						EXTERNAL_ENCODER_ACTION_V3_DDC_SETUP);

}

static void radeon_atom_encoder_prepare(struct drm_encoder *encoder)
{
	struct radeon_device *rdev = encoder->dev->dev_private;
	struct radeon_encoder *radeon_encoder = to_radeon_encoder(encoder);
	struct drm_connector *connector = radeon_get_connector_for_encoder(encoder);

	if ((radeon_encoder->active_device &
	     (ATOM_DEVICE_DFP_SUPPORT | ATOM_DEVICE_LCD_SUPPORT)) ||
	    (radeon_encoder_get_dp_bridge_encoder_id(encoder) !=
	     ENCODER_OBJECT_ID_NONE)) {
		struct radeon_encoder_atom_dig *dig = radeon_encoder->enc_priv;
		if (dig) {
			if (dig->dig_encoder >= 0)
				radeon_atom_release_dig_encoder(rdev, dig->dig_encoder);
			dig->dig_encoder = radeon_atom_pick_dig_encoder(encoder, -1);
			if (radeon_encoder->active_device & ATOM_DEVICE_DFP_SUPPORT) {
				if (rdev->family >= CHIP_R600)
					dig->afmt = rdev->mode_info.afmt[dig->dig_encoder];
				else
					/* RS600/690/740 have only 1 afmt block */
					dig->afmt = rdev->mode_info.afmt[0];
			}
		}
	}

	radeon_atom_output_lock(encoder, true);

	if (connector) {
		struct radeon_connector *radeon_connector = to_radeon_connector(connector);

		/* select the clock/data port if it uses a router */
		if (radeon_connector->router.cd_valid)
			radeon_router_select_cd_port(radeon_connector);

		/* turn eDP panel on for mode set */
		if (connector->connector_type == DRM_MODE_CONNECTOR_eDP)
			atombios_set_edp_panel_power(connector,
						     ATOM_TRANSMITTER_ACTION_POWER_ON);
	}

	/* this is needed for the pll/ss setup to work correctly in some cases */
	atombios_set_encoder_crtc_source(encoder);
	/* set up the FMT blocks */
	if (ASIC_IS_DCE8(rdev))
		dce8_program_fmt(encoder);
	else if (ASIC_IS_DCE4(rdev))
		dce4_program_fmt(encoder);
	else if (ASIC_IS_DCE3(rdev))
		dce3_program_fmt(encoder);
	else if (ASIC_IS_AVIVO(rdev))
		avivo_program_fmt(encoder);
}

static void radeon_atom_encoder_commit(struct drm_encoder *encoder)
{
	/* need to call this here as we need the crtc set up */
	radeon_atom_encoder_dpms(encoder, DRM_MODE_DPMS_ON);
	radeon_atom_output_lock(encoder, false);
}

static void radeon_atom_encoder_disable(struct drm_encoder *encoder)
{
	struct drm_device *dev = encoder->dev;
	struct radeon_device *rdev = dev->dev_private;
	struct radeon_encoder *radeon_encoder = to_radeon_encoder(encoder);
	struct radeon_encoder_atom_dig *dig;

	/* check for pre-DCE3 cards with shared encoders;
	 * can't really use the links individually, so don't disable
	 * the encoder if it's in use by another connector
	 */
	if (!ASIC_IS_DCE3(rdev)) {
		struct drm_encoder *other_encoder;
		struct radeon_encoder *other_radeon_encoder;

		list_for_each_entry(other_encoder, &dev->mode_config.encoder_list, head) {
			other_radeon_encoder = to_radeon_encoder(other_encoder);
			if ((radeon_encoder->encoder_id == other_radeon_encoder->encoder_id) &&
			    drm_helper_encoder_in_use(other_encoder))
				goto disable_done;
		}
	}

	radeon_atom_encoder_dpms(encoder, DRM_MODE_DPMS_OFF);

	switch (radeon_encoder->encoder_id) {
	case ENCODER_OBJECT_ID_INTERNAL_TMDS1:
	case ENCODER_OBJECT_ID_INTERNAL_KLDSCP_TMDS1:
	case ENCODER_OBJECT_ID_INTERNAL_LVDS:
	case ENCODER_OBJECT_ID_INTERNAL_LVTM1:
		atombios_digital_setup(encoder, PANEL_ENCODER_ACTION_DISABLE);
		break;
	case ENCODER_OBJECT_ID_INTERNAL_UNIPHY:
	case ENCODER_OBJECT_ID_INTERNAL_UNIPHY1:
	case ENCODER_OBJECT_ID_INTERNAL_UNIPHY2:
	case ENCODER_OBJECT_ID_INTERNAL_UNIPHY3:
	case ENCODER_OBJECT_ID_INTERNAL_KLDSCP_LVTMA:
		/* handled in dpms */
		break;
	case ENCODER_OBJECT_ID_INTERNAL_DDI:
	case ENCODER_OBJECT_ID_INTERNAL_DVO1:
	case ENCODER_OBJECT_ID_INTERNAL_KLDSCP_DVO1:
		atombios_dvo_setup(encoder, ATOM_DISABLE);
		break;
	case ENCODER_OBJECT_ID_INTERNAL_DAC1:
	case ENCODER_OBJECT_ID_INTERNAL_KLDSCP_DAC1:
	case ENCODER_OBJECT_ID_INTERNAL_DAC2:
	case ENCODER_OBJECT_ID_INTERNAL_KLDSCP_DAC2:
		atombios_dac_setup(encoder, ATOM_DISABLE);
		if (radeon_encoder->devices & (ATOM_DEVICE_TV_SUPPORT | ATOM_DEVICE_CV_SUPPORT))
			atombios_tv_setup(encoder, ATOM_DISABLE);
		break;
	}

disable_done:
	if (radeon_encoder_is_digital(encoder)) {
		if (atombios_get_encoder_mode(encoder) == ATOM_ENCODER_MODE_HDMI) {
			if (rdev->asic->display.hdmi_enable)
				radeon_hdmi_enable(rdev, encoder, false);
		}
		if (atombios_get_encoder_mode(encoder) != ATOM_ENCODER_MODE_DP_MST) {
			dig = radeon_encoder->enc_priv;
			radeon_atom_release_dig_encoder(rdev, dig->dig_encoder);
			dig->dig_encoder = -1;
			radeon_encoder->active_device = 0;
		}
	} else
		radeon_encoder->active_device = 0;
}

/* these are handled by the primary encoders */
static void radeon_atom_ext_prepare(struct drm_encoder *encoder)
{

}

static void radeon_atom_ext_commit(struct drm_encoder *encoder)
{

}

static void
radeon_atom_ext_mode_set(struct drm_encoder *encoder,
			 struct drm_display_mode *mode,
			 struct drm_display_mode *adjusted_mode)
{

}

static void radeon_atom_ext_disable(struct drm_encoder *encoder)
{

}

static void
radeon_atom_ext_dpms(struct drm_encoder *encoder, int mode)
{

}

static const struct drm_encoder_helper_funcs radeon_atom_ext_helper_funcs = {
	.dpms = radeon_atom_ext_dpms,
	.prepare = radeon_atom_ext_prepare,
	.mode_set = radeon_atom_ext_mode_set,
	.commit = radeon_atom_ext_commit,
	.disable = radeon_atom_ext_disable,
	/* no detect for TMDS/LVDS yet */
};

static const struct drm_encoder_helper_funcs radeon_atom_dig_helper_funcs = {
	.dpms = radeon_atom_encoder_dpms,
	.mode_fixup = radeon_atom_mode_fixup,
	.prepare = radeon_atom_encoder_prepare,
	.mode_set = radeon_atom_encoder_mode_set,
	.commit = radeon_atom_encoder_commit,
	.disable = radeon_atom_encoder_disable,
	.detect = radeon_atom_dig_detect,
};

static const struct drm_encoder_helper_funcs radeon_atom_dac_helper_funcs = {
	.dpms = radeon_atom_encoder_dpms,
	.mode_fixup = radeon_atom_mode_fixup,
	.prepare = radeon_atom_encoder_prepare,
	.mode_set = radeon_atom_encoder_mode_set,
	.commit = radeon_atom_encoder_commit,
	.detect = radeon_atom_dac_detect,
};

void radeon_enc_destroy(struct drm_encoder *encoder)
{
	struct radeon_encoder *radeon_encoder = to_radeon_encoder(encoder);
	if (radeon_encoder->devices & (ATOM_DEVICE_LCD_SUPPORT))
		radeon_atom_backlight_exit(radeon_encoder);
	kfree(radeon_encoder->enc_priv);
	drm_encoder_cleanup(encoder);
	kfree(radeon_encoder);
}

static const struct drm_encoder_funcs radeon_atom_enc_funcs = {
	.destroy = radeon_enc_destroy,
};

static struct radeon_encoder_atom_dac *
radeon_atombios_set_dac_info(struct radeon_encoder *radeon_encoder)
{
	struct drm_device *dev = radeon_encoder->base.dev;
	struct radeon_device *rdev = dev->dev_private;
	struct radeon_encoder_atom_dac *dac = kzalloc(sizeof(struct radeon_encoder_atom_dac), GFP_KERNEL);

	if (!dac)
		return NULL;

	dac->tv_std = radeon_atombios_get_tv_info(rdev);
	return dac;
}

static struct radeon_encoder_atom_dig *
radeon_atombios_set_dig_info(struct radeon_encoder *radeon_encoder)
{
	int encoder_enum = (radeon_encoder->encoder_enum & ENUM_ID_MASK) >> ENUM_ID_SHIFT;
	struct radeon_encoder_atom_dig *dig = kzalloc(sizeof(struct radeon_encoder_atom_dig), GFP_KERNEL);

	if (!dig)
		return NULL;

	/* coherent mode by default */
	dig->coherent_mode = true;
	dig->dig_encoder = -1;

	if (encoder_enum == 2)
		dig->linkb = true;
	else
		dig->linkb = false;

	return dig;
}

void
radeon_add_atom_encoder(struct drm_device *dev,
			uint32_t encoder_enum,
			uint32_t supported_device,
			u16 caps)
{
	struct radeon_device *rdev = dev->dev_private;
	struct drm_encoder *encoder;
	struct radeon_encoder *radeon_encoder;

	/* see if we already added it */
	list_for_each_entry(encoder, &dev->mode_config.encoder_list, head) {
		radeon_encoder = to_radeon_encoder(encoder);
		if (radeon_encoder->encoder_enum == encoder_enum) {
			radeon_encoder->devices |= supported_device;
			return;
		}

	}

	/* add a new one */
	radeon_encoder = kzalloc(sizeof(struct radeon_encoder), GFP_KERNEL);
	if (!radeon_encoder)
		return;

	encoder = &radeon_encoder->base;
	switch (rdev->num_crtc) {
	case 1:
		encoder->possible_crtcs = 0x1;
		break;
	case 2:
	default:
		encoder->possible_crtcs = 0x3;
		break;
	case 4:
		encoder->possible_crtcs = 0xf;
		break;
	case 6:
		encoder->possible_crtcs = 0x3f;
		break;
	}

	radeon_encoder->enc_priv = NULL;

	radeon_encoder->encoder_enum = encoder_enum;
	radeon_encoder->encoder_id = (encoder_enum & OBJECT_ID_MASK) >> OBJECT_ID_SHIFT;
	radeon_encoder->devices = supported_device;
	radeon_encoder->rmx_type = RMX_OFF;
	radeon_encoder->underscan_type = UNDERSCAN_OFF;
	radeon_encoder->is_ext_encoder = false;
	radeon_encoder->caps = caps;

	switch (radeon_encoder->encoder_id) {
	case ENCODER_OBJECT_ID_INTERNAL_LVDS:
	case ENCODER_OBJECT_ID_INTERNAL_TMDS1:
	case ENCODER_OBJECT_ID_INTERNAL_KLDSCP_TMDS1:
	case ENCODER_OBJECT_ID_INTERNAL_LVTM1:
		if (radeon_encoder->devices & (ATOM_DEVICE_LCD_SUPPORT)) {
			radeon_encoder->rmx_type = RMX_FULL;
			drm_encoder_init(dev, encoder, &radeon_atom_enc_funcs,
					 DRM_MODE_ENCODER_LVDS, NULL);
			radeon_encoder->enc_priv = radeon_atombios_get_lvds_info(radeon_encoder);
		} else {
			drm_encoder_init(dev, encoder, &radeon_atom_enc_funcs,
					 DRM_MODE_ENCODER_TMDS, NULL);
			radeon_encoder->enc_priv = radeon_atombios_set_dig_info(radeon_encoder);
		}
		drm_encoder_helper_add(encoder, &radeon_atom_dig_helper_funcs);
		break;
	case ENCODER_OBJECT_ID_INTERNAL_DAC1:
		drm_encoder_init(dev, encoder, &radeon_atom_enc_funcs,
				 DRM_MODE_ENCODER_DAC, NULL);
		radeon_encoder->enc_priv = radeon_atombios_set_dac_info(radeon_encoder);
		drm_encoder_helper_add(encoder, &radeon_atom_dac_helper_funcs);
		break;
	case ENCODER_OBJECT_ID_INTERNAL_DAC2:
	case ENCODER_OBJECT_ID_INTERNAL_KLDSCP_DAC1:
	case ENCODER_OBJECT_ID_INTERNAL_KLDSCP_DAC2:
		drm_encoder_init(dev, encoder, &radeon_atom_enc_funcs,
				 DRM_MODE_ENCODER_TVDAC, NULL);
		radeon_encoder->enc_priv = radeon_atombios_set_dac_info(radeon_encoder);
		drm_encoder_helper_add(encoder, &radeon_atom_dac_helper_funcs);
		break;
	case ENCODER_OBJECT_ID_INTERNAL_DVO1:
	case ENCODER_OBJECT_ID_INTERNAL_KLDSCP_DVO1:
	case ENCODER_OBJECT_ID_INTERNAL_DDI:
	case ENCODER_OBJECT_ID_INTERNAL_UNIPHY:
	case ENCODER_OBJECT_ID_INTERNAL_KLDSCP_LVTMA:
	case ENCODER_OBJECT_ID_INTERNAL_UNIPHY1:
	case ENCODER_OBJECT_ID_INTERNAL_UNIPHY2:
	case ENCODER_OBJECT_ID_INTERNAL_UNIPHY3:
		if (radeon_encoder->devices & (ATOM_DEVICE_LCD_SUPPORT)) {
			radeon_encoder->rmx_type = RMX_FULL;
			drm_encoder_init(dev, encoder, &radeon_atom_enc_funcs,
					 DRM_MODE_ENCODER_LVDS, NULL);
			radeon_encoder->enc_priv = radeon_atombios_get_lvds_info(radeon_encoder);
		} else if (radeon_encoder->devices & (ATOM_DEVICE_CRT_SUPPORT)) {
			drm_encoder_init(dev, encoder, &radeon_atom_enc_funcs,
					 DRM_MODE_ENCODER_DAC, NULL);
			radeon_encoder->enc_priv = radeon_atombios_set_dig_info(radeon_encoder);
		} else {
			drm_encoder_init(dev, encoder, &radeon_atom_enc_funcs,
					 DRM_MODE_ENCODER_TMDS, NULL);
			radeon_encoder->enc_priv = radeon_atombios_set_dig_info(radeon_encoder);
		}
		drm_encoder_helper_add(encoder, &radeon_atom_dig_helper_funcs);
		break;
	case ENCODER_OBJECT_ID_SI170B:
	case ENCODER_OBJECT_ID_CH7303:
	case ENCODER_OBJECT_ID_EXTERNAL_SDVOA:
	case ENCODER_OBJECT_ID_EXTERNAL_SDVOB:
	case ENCODER_OBJECT_ID_TITFP513:
	case ENCODER_OBJECT_ID_VT1623:
	case ENCODER_OBJECT_ID_HDMI_SI1930:
	case ENCODER_OBJECT_ID_TRAVIS:
	case ENCODER_OBJECT_ID_NUTMEG:
		/* these are handled by the primary encoders */
		radeon_encoder->is_ext_encoder = true;
		if (radeon_encoder->devices & (ATOM_DEVICE_LCD_SUPPORT))
			drm_encoder_init(dev, encoder, &radeon_atom_enc_funcs,
					 DRM_MODE_ENCODER_LVDS, NULL);
		else if (radeon_encoder->devices & (ATOM_DEVICE_CRT_SUPPORT))
			drm_encoder_init(dev, encoder, &radeon_atom_enc_funcs,
					 DRM_MODE_ENCODER_DAC, NULL);
		else
			drm_encoder_init(dev, encoder, &radeon_atom_enc_funcs,
					 DRM_MODE_ENCODER_TMDS, NULL);
		drm_encoder_helper_add(encoder, &radeon_atom_ext_helper_funcs);
		break;
	}
}<|MERGE_RESOLUTION|>--- conflicted
+++ resolved
@@ -2188,20 +2188,12 @@
 
 	/*
 	 * On DCE32 any encoder can drive any block so usually just use crtc id,
-<<<<<<< HEAD
-	 * but Apple thinks different at least on iMac10,1, so there use linkb,
-	 * otherwise the internal eDP panel will stay dark.
-	 */
-	if (ASIC_IS_DCE32(rdev)) {
-		if (dmi_match(DMI_PRODUCT_NAME, "iMac10,1"))
-=======
 	 * but Apple thinks different at least on iMac10,1 and iMac11,2, so there use linkb,
 	 * otherwise the internal eDP panel will stay dark.
 	 */
 	if (ASIC_IS_DCE32(rdev)) {
 		if (dmi_match(DMI_PRODUCT_NAME, "iMac10,1") ||
 		    dmi_match(DMI_PRODUCT_NAME, "iMac11,2"))
->>>>>>> 286cd8c7
 			enc_idx = (dig->linkb) ? 1 : 0;
 		else
 			enc_idx = radeon_crtc->crtc_id;
