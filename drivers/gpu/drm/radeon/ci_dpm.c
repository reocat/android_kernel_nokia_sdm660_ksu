--- conflicted
+++ resolved
@@ -5587,15 +5587,10 @@
 			goto err_free_ps;
 		}
 		ps = kzalloc(sizeof(struct ci_ps), GFP_KERNEL);
-<<<<<<< HEAD
-		if (ps == NULL)
-			return -ENOMEM;
-=======
 		if (ps == NULL) {
 			ret = -ENOMEM;
 			goto err_free_ps;
 		}
->>>>>>> 286cd8c7
 		rdev->pm.dpm.ps[i].ps_priv = ps;
 		ci_parse_pplib_non_clock_info(rdev, &rdev->pm.dpm.ps[i],
 					      non_clock_info,
