/*
 * Copyright © 2008,2010 Intel Corporation
 *
 * Permission is hereby granted, free of charge, to any person obtaining a
 * copy of this software and associated documentation files (the "Software"),
 * to deal in the Software without restriction, including without limitation
 * the rights to use, copy, modify, merge, publish, distribute, sublicense,
 * and/or sell copies of the Software, and to permit persons to whom the
 * Software is furnished to do so, subject to the following conditions:
 *
 * The above copyright notice and this permission notice (including the next
 * paragraph) shall be included in all copies or substantial portions of the
 * Software.
 *
 * THE SOFTWARE IS PROVIDED "AS IS", WITHOUT WARRANTY OF ANY KIND, EXPRESS OR
 * IMPLIED, INCLUDING BUT NOT LIMITED TO THE WARRANTIES OF MERCHANTABILITY,
 * FITNESS FOR A PARTICULAR PURPOSE AND NONINFRINGEMENT.  IN NO EVENT SHALL
 * THE AUTHORS OR COPYRIGHT HOLDERS BE LIABLE FOR ANY CLAIM, DAMAGES OR OTHER
 * LIABILITY, WHETHER IN AN ACTION OF CONTRACT, TORT OR OTHERWISE, ARISING
 * FROM, OUT OF OR IN CONNECTION WITH THE SOFTWARE OR THE USE OR OTHER DEALINGS
 * IN THE SOFTWARE.
 *
 * Authors:
 *    Eric Anholt <eric@anholt.net>
 *    Chris Wilson <chris@chris-wilson.co.uk>
 *
 */

#include <linux/dma_remapping.h>
#include <linux/reservation.h>
#include <linux/sync_file.h>
#include <linux/uaccess.h>

#include <drm/drmP.h>
#include <drm/drm_syncobj.h>
#include <drm/i915_drm.h>

#include "i915_drv.h"
#include "i915_gem_clflush.h"
#include "i915_trace.h"
#include "intel_drv.h"
#include "intel_frontbuffer.h"

enum {
	FORCE_CPU_RELOC = 1,
	FORCE_GTT_RELOC,
	FORCE_GPU_RELOC,
#define DBG_FORCE_RELOC 0 /* choose one of the above! */
};

#define __EXEC_OBJECT_HAS_REF		BIT(31)
#define __EXEC_OBJECT_HAS_PIN		BIT(30)
#define __EXEC_OBJECT_HAS_FENCE		BIT(29)
#define __EXEC_OBJECT_NEEDS_MAP		BIT(28)
#define __EXEC_OBJECT_NEEDS_BIAS	BIT(27)
#define __EXEC_OBJECT_INTERNAL_FLAGS	(~0u << 27) /* all of the above */
#define __EXEC_OBJECT_RESERVED (__EXEC_OBJECT_HAS_PIN | __EXEC_OBJECT_HAS_FENCE)

#define __EXEC_HAS_RELOC	BIT(31)
#define __EXEC_VALIDATED	BIT(30)
#define __EXEC_INTERNAL_FLAGS	(~0u << 30)
#define UPDATE			PIN_OFFSET_FIXED

#define BATCH_OFFSET_BIAS (256*1024)

#define __I915_EXEC_ILLEGAL_FLAGS \
	(__I915_EXEC_UNKNOWN_FLAGS | I915_EXEC_CONSTANTS_MASK)

/* Catch emission of unexpected errors for CI! */
#if IS_ENABLED(CONFIG_DRM_I915_DEBUG_GEM)
#undef EINVAL
#define EINVAL ({ \
	DRM_DEBUG_DRIVER("EINVAL at %s:%d\n", __func__, __LINE__); \
	22; \
})
#endif

/**
 * DOC: User command execution
 *
 * Userspace submits commands to be executed on the GPU as an instruction
 * stream within a GEM object we call a batchbuffer. This instructions may
 * refer to other GEM objects containing auxiliary state such as kernels,
 * samplers, render targets and even secondary batchbuffers. Userspace does
 * not know where in the GPU memory these objects reside and so before the
 * batchbuffer is passed to the GPU for execution, those addresses in the
 * batchbuffer and auxiliary objects are updated. This is known as relocation,
 * or patching. To try and avoid having to relocate each object on the next
 * execution, userspace is told the location of those objects in this pass,
 * but this remains just a hint as the kernel may choose a new location for
 * any object in the future.
 *
 * At the level of talking to the hardware, submitting a batchbuffer for the
 * GPU to execute is to add content to a buffer from which the HW
 * command streamer is reading.
 *
 * 1. Add a command to load the HW context. For Logical Ring Contexts, i.e.
 *    Execlists, this command is not placed on the same buffer as the
 *    remaining items.
 *
 * 2. Add a command to invalidate caches to the buffer.
 *
 * 3. Add a batchbuffer start command to the buffer; the start command is
 *    essentially a token together with the GPU address of the batchbuffer
 *    to be executed.
 *
 * 4. Add a pipeline flush to the buffer.
 *
 * 5. Add a memory write command to the buffer to record when the GPU
 *    is done executing the batchbuffer. The memory write writes the
 *    global sequence number of the request, ``i915_request::global_seqno``;
 *    the i915 driver uses the current value in the register to determine
 *    if the GPU has completed the batchbuffer.
 *
 * 6. Add a user interrupt command to the buffer. This command instructs
 *    the GPU to issue an interrupt when the command, pipeline flush and
 *    memory write are completed.
 *
 * 7. Inform the hardware of the additional commands added to the buffer
 *    (by updating the tail pointer).
 *
 * Processing an execbuf ioctl is conceptually split up into a few phases.
 *
 * 1. Validation - Ensure all the pointers, handles and flags are valid.
 * 2. Reservation - Assign GPU address space for every object
 * 3. Relocation - Update any addresses to point to the final locations
 * 4. Serialisation - Order the request with respect to its dependencies
 * 5. Construction - Construct a request to execute the batchbuffer
 * 6. Submission (at some point in the future execution)
 *
 * Reserving resources for the execbuf is the most complicated phase. We
 * neither want to have to migrate the object in the address space, nor do
 * we want to have to update any relocations pointing to this object. Ideally,
 * we want to leave the object where it is and for all the existing relocations
 * to match. If the object is given a new address, or if userspace thinks the
 * object is elsewhere, we have to parse all the relocation entries and update
 * the addresses. Userspace can set the I915_EXEC_NORELOC flag to hint that
 * all the target addresses in all of its objects match the value in the
 * relocation entries and that they all match the presumed offsets given by the
 * list of execbuffer objects. Using this knowledge, we know that if we haven't
 * moved any buffers, all the relocation entries are valid and we can skip
 * the update. (If userspace is wrong, the likely outcome is an impromptu GPU
 * hang.) The requirement for using I915_EXEC_NO_RELOC are:
 *
 *      The addresses written in the objects must match the corresponding
 *      reloc.presumed_offset which in turn must match the corresponding
 *      execobject.offset.
 *
 *      Any render targets written to in the batch must be flagged with
 *      EXEC_OBJECT_WRITE.
 *
 *      To avoid stalling, execobject.offset should match the current
 *      address of that object within the active context.
 *
 * The reservation is done is multiple phases. First we try and keep any
 * object already bound in its current location - so as long as meets the
 * constraints imposed by the new execbuffer. Any object left unbound after the
 * first pass is then fitted into any available idle space. If an object does
 * not fit, all objects are removed from the reservation and the process rerun
 * after sorting the objects into a priority order (more difficult to fit
 * objects are tried first). Failing that, the entire VM is cleared and we try
 * to fit the execbuf once last time before concluding that it simply will not
 * fit.
 *
 * A small complication to all of this is that we allow userspace not only to
 * specify an alignment and a size for the object in the address space, but
 * we also allow userspace to specify the exact offset. This objects are
 * simpler to place (the location is known a priori) all we have to do is make
 * sure the space is available.
 *
 * Once all the objects are in place, patching up the buried pointers to point
 * to the final locations is a fairly simple job of walking over the relocation
 * entry arrays, looking up the right address and rewriting the value into
 * the object. Simple! ... The relocation entries are stored in user memory
 * and so to access them we have to copy them into a local buffer. That copy
 * has to avoid taking any pagefaults as they may lead back to a GEM object
 * requiring the struct_mutex (i.e. recursive deadlock). So once again we split
 * the relocation into multiple passes. First we try to do everything within an
 * atomic context (avoid the pagefaults) which requires that we never wait. If
 * we detect that we may wait, or if we need to fault, then we have to fallback
 * to a slower path. The slowpath has to drop the mutex. (Can you hear alarm
 * bells yet?) Dropping the mutex means that we lose all the state we have
 * built up so far for the execbuf and we must reset any global data. However,
 * we do leave the objects pinned in their final locations - which is a
 * potential issue for concurrent execbufs. Once we have left the mutex, we can
 * allocate and copy all the relocation entries into a large array at our
 * leisure, reacquire the mutex, reclaim all the objects and other state and
 * then proceed to update any incorrect addresses with the objects.
 *
 * As we process the relocation entries, we maintain a record of whether the
 * object is being written to. Using NORELOC, we expect userspace to provide
 * this information instead. We also check whether we can skip the relocation
 * by comparing the expected value inside the relocation entry with the target's
 * final address. If they differ, we have to map the current object and rewrite
 * the 4 or 8 byte pointer within.
 *
 * Serialising an execbuf is quite simple according to the rules of the GEM
 * ABI. Execution within each context is ordered by the order of submission.
 * Writes to any GEM object are in order of submission and are exclusive. Reads
 * from a GEM object are unordered with respect to other reads, but ordered by
 * writes. A write submitted after a read cannot occur before the read, and
 * similarly any read submitted after a write cannot occur before the write.
 * Writes are ordered between engines such that only one write occurs at any
 * time (completing any reads beforehand) - using semaphores where available
 * and CPU serialisation otherwise. Other GEM access obey the same rules, any
 * write (either via mmaps using set-domain, or via pwrite) must flush all GPU
 * reads before starting, and any read (either using set-domain or pread) must
 * flush all GPU writes before starting. (Note we only employ a barrier before,
 * we currently rely on userspace not concurrently starting a new execution
 * whilst reading or writing to an object. This may be an advantage or not
 * depending on how much you trust userspace not to shoot themselves in the
 * foot.) Serialisation may just result in the request being inserted into
 * a DAG awaiting its turn, but most simple is to wait on the CPU until
 * all dependencies are resolved.
 *
 * After all of that, is just a matter of closing the request and handing it to
 * the hardware (well, leaving it in a queue to be executed). However, we also
 * offer the ability for batchbuffers to be run with elevated privileges so
 * that they access otherwise hidden registers. (Used to adjust L3 cache etc.)
 * Before any batch is given extra privileges we first must check that it
 * contains no nefarious instructions, we check that each instruction is from
 * our whitelist and all registers are also from an allowed list. We first
 * copy the user's batchbuffer to a shadow (so that the user doesn't have
 * access to it, either by the CPU or GPU as we scan it) and then parse each
 * instruction. If everything is ok, we set a flag telling the hardware to run
 * the batchbuffer in trusted mode, otherwise the ioctl is rejected.
 */

struct i915_execbuffer {
	struct drm_i915_private *i915; /** i915 backpointer */
	struct drm_file *file; /** per-file lookup tables and limits */
	struct drm_i915_gem_execbuffer2 *args; /** ioctl parameters */
	struct drm_i915_gem_exec_object2 *exec; /** ioctl execobj[] */
	struct i915_vma **vma;
	unsigned int *flags;

	struct intel_engine_cs *engine; /** engine to queue the request to */
	struct i915_gem_context *ctx; /** context for building the request */
	struct i915_address_space *vm; /** GTT and vma for the request */

	struct i915_request *request; /** our request to build */
	struct i915_vma *batch; /** identity of the batch obj/vma */

	/** actual size of execobj[] as we may extend it for the cmdparser */
	unsigned int buffer_count;

	/** list of vma not yet bound during reservation phase */
	struct list_head unbound;

	/** list of vma that have execobj.relocation_count */
	struct list_head relocs;

	/**
	 * Track the most recently used object for relocations, as we
	 * frequently have to perform multiple relocations within the same
	 * obj/page
	 */
	struct reloc_cache {
		struct drm_mm_node node; /** temporary GTT binding */
		unsigned long vaddr; /** Current kmap address */
		unsigned long page; /** Currently mapped page index */
		unsigned int gen; /** Cached value of INTEL_GEN */
		bool use_64bit_reloc : 1;
		bool has_llc : 1;
		bool has_fence : 1;
		bool needs_unfenced : 1;

		struct i915_request *rq;
		u32 *rq_cmd;
		unsigned int rq_size;
	} reloc_cache;

	u64 invalid_flags; /** Set of execobj.flags that are invalid */
	u32 context_flags; /** Set of execobj.flags to insert from the ctx */

	u32 batch_start_offset; /** Location within object of batch */
	u32 batch_len; /** Length of batch within object */
	u32 batch_flags; /** Flags composed for emit_bb_start() */

	/**
	 * Indicate either the size of the hastable used to resolve
	 * relocation handles, or if negative that we are using a direct
	 * index into the execobj[].
	 */
	int lut_size;
	struct hlist_head *buckets; /** ht for relocation handles */
};

#define exec_entry(EB, VMA) (&(EB)->exec[(VMA)->exec_flags - (EB)->flags])

/*
 * Used to convert any address to canonical form.
 * Starting from gen8, some commands (e.g. STATE_BASE_ADDRESS,
 * MI_LOAD_REGISTER_MEM and others, see Broadwell PRM Vol2a) require the
 * addresses to be in a canonical form:
 * "GraphicsAddress[63:48] are ignored by the HW and assumed to be in correct
 * canonical form [63:48] == [47]."
 */
#define GEN8_HIGH_ADDRESS_BIT 47
static inline u64 gen8_canonical_addr(u64 address)
{
	return sign_extend64(address, GEN8_HIGH_ADDRESS_BIT);
}

static inline u64 gen8_noncanonical_addr(u64 address)
{
	return address & GENMASK_ULL(GEN8_HIGH_ADDRESS_BIT, 0);
}

static inline bool eb_use_cmdparser(const struct i915_execbuffer *eb)
{
	return intel_engine_requires_cmd_parser(eb->engine) ||
		(intel_engine_using_cmd_parser(eb->engine) &&
		 eb->args->batch_len);
}

static int eb_create(struct i915_execbuffer *eb)
{
	if (!(eb->args->flags & I915_EXEC_HANDLE_LUT)) {
		unsigned int size = 1 + ilog2(eb->buffer_count);

		/*
		 * Without a 1:1 association between relocation handles and
		 * the execobject[] index, we instead create a hashtable.
		 * We size it dynamically based on available memory, starting
		 * first with 1:1 assocative hash and scaling back until
		 * the allocation succeeds.
		 *
		 * Later on we use a positive lut_size to indicate we are
		 * using this hashtable, and a negative value to indicate a
		 * direct lookup.
		 */
		do {
			gfp_t flags;

			/* While we can still reduce the allocation size, don't
			 * raise a warning and allow the allocation to fail.
			 * On the last pass though, we want to try as hard
			 * as possible to perform the allocation and warn
			 * if it fails.
			 */
			flags = GFP_KERNEL;
			if (size > 1)
				flags |= __GFP_NORETRY | __GFP_NOWARN;

			eb->buckets = kzalloc(sizeof(struct hlist_head) << size,
					      flags);
			if (eb->buckets)
				break;
		} while (--size);

		if (unlikely(!size))
			return -ENOMEM;

		eb->lut_size = size;
	} else {
		eb->lut_size = -eb->buffer_count;
	}

	return 0;
}

static bool
eb_vma_misplaced(const struct drm_i915_gem_exec_object2 *entry,
		 const struct i915_vma *vma,
		 unsigned int flags)
{
	if (vma->node.size < entry->pad_to_size)
		return true;

	if (entry->alignment && !IS_ALIGNED(vma->node.start, entry->alignment))
		return true;

	if (flags & EXEC_OBJECT_PINNED &&
	    vma->node.start != entry->offset)
		return true;

	if (flags & __EXEC_OBJECT_NEEDS_BIAS &&
	    vma->node.start < BATCH_OFFSET_BIAS)
		return true;

	if (!(flags & EXEC_OBJECT_SUPPORTS_48B_ADDRESS) &&
	    (vma->node.start + vma->node.size + 4095) >> 32)
		return true;

	if (flags & __EXEC_OBJECT_NEEDS_MAP &&
	    !i915_vma_is_map_and_fenceable(vma))
		return true;

	return false;
}

static inline bool
eb_pin_vma(struct i915_execbuffer *eb,
	   const struct drm_i915_gem_exec_object2 *entry,
	   struct i915_vma *vma)
{
	unsigned int exec_flags = *vma->exec_flags;
	u64 pin_flags;

	if (vma->node.size)
		pin_flags = vma->node.start;
	else
		pin_flags = entry->offset & PIN_OFFSET_MASK;

	pin_flags |= PIN_USER | PIN_NOEVICT | PIN_OFFSET_FIXED;
	if (unlikely(exec_flags & EXEC_OBJECT_NEEDS_GTT))
		pin_flags |= PIN_GLOBAL;

	if (unlikely(i915_vma_pin(vma, 0, 0, pin_flags)))
		return false;

	if (unlikely(exec_flags & EXEC_OBJECT_NEEDS_FENCE)) {
		if (unlikely(i915_vma_pin_fence(vma))) {
			i915_vma_unpin(vma);
			return false;
		}

		if (vma->fence)
			exec_flags |= __EXEC_OBJECT_HAS_FENCE;
	}

	*vma->exec_flags = exec_flags | __EXEC_OBJECT_HAS_PIN;
	return !eb_vma_misplaced(entry, vma, exec_flags);
}

static inline void __eb_unreserve_vma(struct i915_vma *vma, unsigned int flags)
{
	GEM_BUG_ON(!(flags & __EXEC_OBJECT_HAS_PIN));

	if (unlikely(flags & __EXEC_OBJECT_HAS_FENCE))
		__i915_vma_unpin_fence(vma);

	__i915_vma_unpin(vma);
}

static inline void
eb_unreserve_vma(struct i915_vma *vma, unsigned int *flags)
{
	if (!(*flags & __EXEC_OBJECT_HAS_PIN))
		return;

	__eb_unreserve_vma(vma, *flags);
	*flags &= ~__EXEC_OBJECT_RESERVED;
}

static int
eb_validate_vma(struct i915_execbuffer *eb,
		struct drm_i915_gem_exec_object2 *entry,
		struct i915_vma *vma)
{
	if (unlikely(entry->flags & eb->invalid_flags))
		return -EINVAL;

	if (unlikely(entry->alignment && !is_power_of_2(entry->alignment)))
		return -EINVAL;

	/*
	 * Offset can be used as input (EXEC_OBJECT_PINNED), reject
	 * any non-page-aligned or non-canonical addresses.
	 */
	if (unlikely(entry->flags & EXEC_OBJECT_PINNED &&
		     entry->offset != gen8_canonical_addr(entry->offset & I915_GTT_PAGE_MASK)))
		return -EINVAL;

	/* pad_to_size was once a reserved field, so sanitize it */
	if (entry->flags & EXEC_OBJECT_PAD_TO_SIZE) {
		if (unlikely(offset_in_page(entry->pad_to_size)))
			return -EINVAL;
	} else {
		entry->pad_to_size = 0;
	}

	if (unlikely(vma->exec_flags)) {
		DRM_DEBUG("Object [handle %d, index %d] appears more than once in object list\n",
			  entry->handle, (int)(entry - eb->exec));
		return -EINVAL;
	}

	/*
	 * From drm_mm perspective address space is continuous,
	 * so from this point we're always using non-canonical
	 * form internally.
	 */
	entry->offset = gen8_noncanonical_addr(entry->offset);

	if (!eb->reloc_cache.has_fence) {
		entry->flags &= ~EXEC_OBJECT_NEEDS_FENCE;
	} else {
		if ((entry->flags & EXEC_OBJECT_NEEDS_FENCE ||
		     eb->reloc_cache.needs_unfenced) &&
		    i915_gem_object_is_tiled(vma->obj))
			entry->flags |= EXEC_OBJECT_NEEDS_GTT | __EXEC_OBJECT_NEEDS_MAP;
	}

	if (!(entry->flags & EXEC_OBJECT_PINNED))
		entry->flags |= eb->context_flags;

	return 0;
}

static int
eb_add_vma(struct i915_execbuffer *eb,
	   unsigned int i, unsigned batch_idx,
	   struct i915_vma *vma)
{
	struct drm_i915_gem_exec_object2 *entry = &eb->exec[i];
	int err;

	GEM_BUG_ON(i915_vma_is_closed(vma));

	if (!(eb->args->flags & __EXEC_VALIDATED)) {
		err = eb_validate_vma(eb, entry, vma);
		if (unlikely(err))
			return err;
	}

	if (eb->lut_size > 0) {
		vma->exec_handle = entry->handle;
		hlist_add_head(&vma->exec_node,
			       &eb->buckets[hash_32(entry->handle,
						    eb->lut_size)]);
	}

	if (entry->relocation_count)
		list_add_tail(&vma->reloc_link, &eb->relocs);

	/*
	 * Stash a pointer from the vma to execobj, so we can query its flags,
	 * size, alignment etc as provided by the user. Also we stash a pointer
	 * to the vma inside the execobj so that we can use a direct lookup
	 * to find the right target VMA when doing relocations.
	 */
	eb->vma[i] = vma;
	eb->flags[i] = entry->flags;
	vma->exec_flags = &eb->flags[i];

	/*
	 * SNA is doing fancy tricks with compressing batch buffers, which leads
	 * to negative relocation deltas. Usually that works out ok since the
	 * relocate address is still positive, except when the batch is placed
	 * very low in the GTT. Ensure this doesn't happen.
	 *
	 * Note that actual hangs have only been observed on gen7, but for
	 * paranoia do it everywhere.
	 */
	if (i == batch_idx) {
		if (entry->relocation_count &&
		    !(eb->flags[i] & EXEC_OBJECT_PINNED))
			eb->flags[i] |= __EXEC_OBJECT_NEEDS_BIAS;
		if (eb->reloc_cache.has_fence)
			eb->flags[i] |= EXEC_OBJECT_NEEDS_FENCE;

		eb->batch = vma;
	}

	err = 0;
	if (eb_pin_vma(eb, entry, vma)) {
		if (entry->offset != vma->node.start) {
			entry->offset = vma->node.start | UPDATE;
			eb->args->flags |= __EXEC_HAS_RELOC;
		}
	} else {
		eb_unreserve_vma(vma, vma->exec_flags);

		list_add_tail(&vma->exec_link, &eb->unbound);
		if (drm_mm_node_allocated(&vma->node))
			err = i915_vma_unbind(vma);
		if (unlikely(err))
			vma->exec_flags = NULL;
	}
	return err;
}

static inline int use_cpu_reloc(const struct reloc_cache *cache,
				const struct drm_i915_gem_object *obj)
{
	if (!i915_gem_object_has_struct_page(obj))
		return false;

	if (DBG_FORCE_RELOC == FORCE_CPU_RELOC)
		return true;

	if (DBG_FORCE_RELOC == FORCE_GTT_RELOC)
		return false;

	return (cache->has_llc ||
		obj->cache_dirty ||
		obj->cache_level != I915_CACHE_NONE);
}

static int eb_reserve_vma(const struct i915_execbuffer *eb,
			  struct i915_vma *vma)
{
	struct drm_i915_gem_exec_object2 *entry = exec_entry(eb, vma);
	unsigned int exec_flags = *vma->exec_flags;
	u64 pin_flags;
	int err;

	pin_flags = PIN_USER | PIN_NONBLOCK;
	if (exec_flags & EXEC_OBJECT_NEEDS_GTT)
		pin_flags |= PIN_GLOBAL;

	/*
	 * Wa32bitGeneralStateOffset & Wa32bitInstructionBaseOffset,
	 * limit address to the first 4GBs for unflagged objects.
	 */
	if (!(exec_flags & EXEC_OBJECT_SUPPORTS_48B_ADDRESS))
		pin_flags |= PIN_ZONE_4G;

	if (exec_flags & __EXEC_OBJECT_NEEDS_MAP)
		pin_flags |= PIN_MAPPABLE;

	if (exec_flags & EXEC_OBJECT_PINNED) {
		pin_flags |= entry->offset | PIN_OFFSET_FIXED;
		pin_flags &= ~PIN_NONBLOCK; /* force overlapping checks */
	} else if (exec_flags & __EXEC_OBJECT_NEEDS_BIAS) {
		pin_flags |= BATCH_OFFSET_BIAS | PIN_OFFSET_BIAS;
	}

	err = i915_vma_pin(vma,
			   entry->pad_to_size, entry->alignment,
			   pin_flags);
	if (err)
		return err;

	if (entry->offset != vma->node.start) {
		entry->offset = vma->node.start | UPDATE;
		eb->args->flags |= __EXEC_HAS_RELOC;
	}

	if (unlikely(exec_flags & EXEC_OBJECT_NEEDS_FENCE)) {
		err = i915_vma_pin_fence(vma);
		if (unlikely(err)) {
			i915_vma_unpin(vma);
			return err;
		}

		if (vma->fence)
			exec_flags |= __EXEC_OBJECT_HAS_FENCE;
	}

	*vma->exec_flags = exec_flags | __EXEC_OBJECT_HAS_PIN;
	GEM_BUG_ON(eb_vma_misplaced(entry, vma, exec_flags));

	return 0;
}

static int eb_reserve(struct i915_execbuffer *eb)
{
	const unsigned int count = eb->buffer_count;
	struct list_head last;
	struct i915_vma *vma;
	unsigned int i, pass;
	int err;

	/*
	 * Attempt to pin all of the buffers into the GTT.
	 * This is done in 3 phases:
	 *
	 * 1a. Unbind all objects that do not match the GTT constraints for
	 *     the execbuffer (fenceable, mappable, alignment etc).
	 * 1b. Increment pin count for already bound objects.
	 * 2.  Bind new objects.
	 * 3.  Decrement pin count.
	 *
	 * This avoid unnecessary unbinding of later objects in order to make
	 * room for the earlier objects *unless* we need to defragment.
	 */

	pass = 0;
	err = 0;
	do {
		list_for_each_entry(vma, &eb->unbound, exec_link) {
			err = eb_reserve_vma(eb, vma);
			if (err)
				break;
		}
		if (err != -ENOSPC)
			return err;

		/* Resort *all* the objects into priority order */
		INIT_LIST_HEAD(&eb->unbound);
		INIT_LIST_HEAD(&last);
		for (i = 0; i < count; i++) {
			unsigned int flags = eb->flags[i];
			struct i915_vma *vma = eb->vma[i];

			if (flags & EXEC_OBJECT_PINNED &&
			    flags & __EXEC_OBJECT_HAS_PIN)
				continue;

			eb_unreserve_vma(vma, &eb->flags[i]);

			if (flags & EXEC_OBJECT_PINNED)
				list_add(&vma->exec_link, &eb->unbound);
			else if (flags & __EXEC_OBJECT_NEEDS_MAP)
				list_add_tail(&vma->exec_link, &eb->unbound);
			else
				list_add_tail(&vma->exec_link, &last);
		}
		list_splice_tail(&last, &eb->unbound);

		switch (pass++) {
		case 0:
			break;

		case 1:
			/* Too fragmented, unbind everything and retry */
			err = i915_gem_evict_vm(eb->vm);
			if (err)
				return err;
			break;

		default:
			return -ENOSPC;
		}
	} while (1);
}

static unsigned int eb_batch_index(const struct i915_execbuffer *eb)
{
	if (eb->args->flags & I915_EXEC_BATCH_FIRST)
		return 0;
	else
		return eb->buffer_count - 1;
}

static int eb_select_context(struct i915_execbuffer *eb)
{
	struct i915_gem_context *ctx;

	ctx = i915_gem_context_lookup(eb->file->driver_priv, eb->args->rsvd1);
	if (unlikely(!ctx))
		return -ENOENT;

	eb->ctx = ctx;
	eb->vm = ctx->ppgtt ? &ctx->ppgtt->vm : &eb->i915->ggtt.vm;

	eb->context_flags = 0;
	if (ctx->flags & CONTEXT_NO_ZEROMAP)
		eb->context_flags |= __EXEC_OBJECT_NEEDS_BIAS;

	return 0;
}

static int eb_lookup_vmas(struct i915_execbuffer *eb)
{
	struct radix_tree_root *handles_vma = &eb->ctx->handles_vma;
	struct drm_i915_gem_object *obj;
	unsigned int i, batch;
	int err;

	if (unlikely(i915_gem_context_is_closed(eb->ctx)))
		return -ENOENT;

	if (unlikely(i915_gem_context_is_banned(eb->ctx)))
		return -EIO;

	INIT_LIST_HEAD(&eb->relocs);
	INIT_LIST_HEAD(&eb->unbound);

	batch = eb_batch_index(eb);

	for (i = 0; i < eb->buffer_count; i++) {
		u32 handle = eb->exec[i].handle;
		struct i915_lut_handle *lut;
		struct i915_vma *vma;

		vma = radix_tree_lookup(handles_vma, handle);
		if (likely(vma))
			goto add_vma;

		obj = i915_gem_object_lookup(eb->file, handle);
		if (unlikely(!obj)) {
			err = -ENOENT;
			goto err_vma;
		}

		vma = i915_vma_instance(obj, eb->vm, NULL);
		if (unlikely(IS_ERR(vma))) {
			err = PTR_ERR(vma);
			goto err_obj;
		}

		lut = kmem_cache_alloc(eb->i915->luts, GFP_KERNEL);
		if (unlikely(!lut)) {
			err = -ENOMEM;
			goto err_obj;
		}

		err = radix_tree_insert(handles_vma, handle, vma);
		if (unlikely(err)) {
			kmem_cache_free(eb->i915->luts, lut);
			goto err_obj;
		}

		/* transfer ref to ctx */
		if (!vma->open_count++)
			i915_vma_reopen(vma);
		list_add(&lut->obj_link, &obj->lut_list);
		list_add(&lut->ctx_link, &eb->ctx->handles_list);
		lut->ctx = eb->ctx;
		lut->handle = handle;

add_vma:
		err = eb_add_vma(eb, i, batch, vma);
		if (unlikely(err))
			goto err_vma;

		GEM_BUG_ON(vma != eb->vma[i]);
		GEM_BUG_ON(vma->exec_flags != &eb->flags[i]);
		GEM_BUG_ON(drm_mm_node_allocated(&vma->node) &&
			   eb_vma_misplaced(&eb->exec[i], vma, eb->flags[i]));
	}

	eb->args->flags |= __EXEC_VALIDATED;
	return eb_reserve(eb);

err_obj:
	i915_gem_object_put(obj);
err_vma:
	eb->vma[i] = NULL;
	return err;
}

static struct i915_vma *
eb_get_vma(const struct i915_execbuffer *eb, unsigned long handle)
{
	if (eb->lut_size < 0) {
		if (handle >= -eb->lut_size)
			return NULL;
		return eb->vma[handle];
	} else {
		struct hlist_head *head;
		struct i915_vma *vma;

		head = &eb->buckets[hash_32(handle, eb->lut_size)];
		hlist_for_each_entry(vma, head, exec_node) {
			if (vma->exec_handle == handle)
				return vma;
		}
		return NULL;
	}
}

static void eb_release_vmas(const struct i915_execbuffer *eb)
{
	const unsigned int count = eb->buffer_count;
	unsigned int i;

	for (i = 0; i < count; i++) {
		struct i915_vma *vma = eb->vma[i];
		unsigned int flags = eb->flags[i];

		if (!vma)
			break;

		GEM_BUG_ON(vma->exec_flags != &eb->flags[i]);
		vma->exec_flags = NULL;
		eb->vma[i] = NULL;

		if (flags & __EXEC_OBJECT_HAS_PIN)
			__eb_unreserve_vma(vma, flags);

		if (flags & __EXEC_OBJECT_HAS_REF)
			i915_vma_put(vma);
	}
}

static void eb_reset_vmas(const struct i915_execbuffer *eb)
{
	eb_release_vmas(eb);
	if (eb->lut_size > 0)
		memset(eb->buckets, 0,
		       sizeof(struct hlist_head) << eb->lut_size);
}

static void eb_destroy(const struct i915_execbuffer *eb)
{
	GEM_BUG_ON(eb->reloc_cache.rq);

	if (eb->lut_size > 0)
		kfree(eb->buckets);
}

static inline u64
relocation_target(const struct drm_i915_gem_relocation_entry *reloc,
		  const struct i915_vma *target)
{
	return gen8_canonical_addr((int)reloc->delta + target->node.start);
}

static void reloc_cache_init(struct reloc_cache *cache,
			     struct drm_i915_private *i915)
{
	cache->page = -1;
	cache->vaddr = 0;
	/* Must be a variable in the struct to allow GCC to unroll. */
	cache->gen = INTEL_GEN(i915);
	cache->has_llc = HAS_LLC(i915);
	cache->use_64bit_reloc = HAS_64BIT_RELOC(i915);
	cache->has_fence = cache->gen < 4;
	cache->needs_unfenced = INTEL_INFO(i915)->unfenced_needs_alignment;
	cache->node.allocated = false;
	cache->rq = NULL;
	cache->rq_size = 0;
}

static inline void *unmask_page(unsigned long p)
{
	return (void *)(uintptr_t)(p & PAGE_MASK);
}

static inline unsigned int unmask_flags(unsigned long p)
{
	return p & ~PAGE_MASK;
}

#define KMAP 0x4 /* after CLFLUSH_FLAGS */

static inline struct i915_ggtt *cache_to_ggtt(struct reloc_cache *cache)
{
	struct drm_i915_private *i915 =
		container_of(cache, struct i915_execbuffer, reloc_cache)->i915;
	return &i915->ggtt;
}

static void reloc_gpu_flush(struct reloc_cache *cache)
{
	GEM_BUG_ON(cache->rq_size >= cache->rq->batch->obj->base.size / sizeof(u32));
	cache->rq_cmd[cache->rq_size] = MI_BATCH_BUFFER_END;
	i915_gem_object_unpin_map(cache->rq->batch->obj);
	i915_gem_chipset_flush(cache->rq->i915);

	i915_request_add(cache->rq);
	cache->rq = NULL;
}

static void reloc_cache_reset(struct reloc_cache *cache)
{
	void *vaddr;

	if (cache->rq)
		reloc_gpu_flush(cache);

	if (!cache->vaddr)
		return;

	vaddr = unmask_page(cache->vaddr);
	if (cache->vaddr & KMAP) {
		if (cache->vaddr & CLFLUSH_AFTER)
			mb();

		kunmap_atomic(vaddr);
		i915_gem_obj_finish_shmem_access((struct drm_i915_gem_object *)cache->node.mm);
	} else {
		wmb();
		io_mapping_unmap_atomic((void __iomem *)vaddr);
		if (cache->node.allocated) {
			struct i915_ggtt *ggtt = cache_to_ggtt(cache);

			ggtt->vm.clear_range(&ggtt->vm,
					     cache->node.start,
					     cache->node.size);
			drm_mm_remove_node(&cache->node);
		} else {
			i915_vma_unpin((struct i915_vma *)cache->node.mm);
		}
	}

	cache->vaddr = 0;
	cache->page = -1;
}

static void *reloc_kmap(struct drm_i915_gem_object *obj,
			struct reloc_cache *cache,
			unsigned long page)
{
	void *vaddr;

	if (cache->vaddr) {
		kunmap_atomic(unmask_page(cache->vaddr));
	} else {
		unsigned int flushes;
		int err;

		err = i915_gem_obj_prepare_shmem_write(obj, &flushes);
		if (err)
			return ERR_PTR(err);

		BUILD_BUG_ON(KMAP & CLFLUSH_FLAGS);
		BUILD_BUG_ON((KMAP | CLFLUSH_FLAGS) & PAGE_MASK);

		cache->vaddr = flushes | KMAP;
		cache->node.mm = (void *)obj;
		if (flushes)
			mb();
	}

	vaddr = kmap_atomic(i915_gem_object_get_dirty_page(obj, page));
	cache->vaddr = unmask_flags(cache->vaddr) | (unsigned long)vaddr;
	cache->page = page;

	return vaddr;
}

static void *reloc_iomap(struct drm_i915_gem_object *obj,
			 struct reloc_cache *cache,
			 unsigned long page)
{
	struct i915_ggtt *ggtt = cache_to_ggtt(cache);
	unsigned long offset;
	void *vaddr;

	if (cache->vaddr) {
		io_mapping_unmap_atomic((void __force __iomem *) unmask_page(cache->vaddr));
	} else {
		struct i915_vma *vma;
		int err;

		if (use_cpu_reloc(cache, obj))
			return NULL;

		err = i915_gem_object_set_to_gtt_domain(obj, true);
		if (err)
			return ERR_PTR(err);

		vma = i915_gem_object_ggtt_pin(obj, NULL, 0, 0,
					       PIN_MAPPABLE |
					       PIN_NONBLOCK |
					       PIN_NONFAULT);
		if (IS_ERR(vma)) {
			memset(&cache->node, 0, sizeof(cache->node));
			err = drm_mm_insert_node_in_range
				(&ggtt->vm.mm, &cache->node,
				 PAGE_SIZE, 0, I915_COLOR_UNEVICTABLE,
				 0, ggtt->mappable_end,
				 DRM_MM_INSERT_LOW);
			if (err) /* no inactive aperture space, use cpu reloc */
				return NULL;
		} else {
			err = i915_vma_put_fence(vma);
			if (err) {
				i915_vma_unpin(vma);
				return ERR_PTR(err);
			}

			cache->node.start = vma->node.start;
			cache->node.mm = (void *)vma;
		}
	}

	offset = cache->node.start;
	if (cache->node.allocated) {
		wmb();
		ggtt->vm.insert_page(&ggtt->vm,
				     i915_gem_object_get_dma_address(obj, page),
				     offset, I915_CACHE_NONE, 0);
	} else {
		offset += page << PAGE_SHIFT;
	}

	vaddr = (void __force *)io_mapping_map_atomic_wc(&ggtt->iomap,
							 offset);
	cache->page = page;
	cache->vaddr = (unsigned long)vaddr;

	return vaddr;
}

static void *reloc_vaddr(struct drm_i915_gem_object *obj,
			 struct reloc_cache *cache,
			 unsigned long page)
{
	void *vaddr;

	if (cache->page == page) {
		vaddr = unmask_page(cache->vaddr);
	} else {
		vaddr = NULL;
		if ((cache->vaddr & KMAP) == 0)
			vaddr = reloc_iomap(obj, cache, page);
		if (!vaddr)
			vaddr = reloc_kmap(obj, cache, page);
	}

	return vaddr;
}

static void clflush_write32(u32 *addr, u32 value, unsigned int flushes)
{
	if (unlikely(flushes & (CLFLUSH_BEFORE | CLFLUSH_AFTER))) {
		if (flushes & CLFLUSH_BEFORE) {
			clflushopt(addr);
			mb();
		}

		*addr = value;

		/*
		 * Writes to the same cacheline are serialised by the CPU
		 * (including clflush). On the write path, we only require
		 * that it hits memory in an orderly fashion and place
		 * mb barriers at the start and end of the relocation phase
		 * to ensure ordering of clflush wrt to the system.
		 */
		if (flushes & CLFLUSH_AFTER)
			clflushopt(addr);
	} else
		*addr = value;
}

static int __reloc_gpu_alloc(struct i915_execbuffer *eb,
			     struct i915_vma *vma,
			     unsigned int len)
{
	struct reloc_cache *cache = &eb->reloc_cache;
	struct drm_i915_gem_object *obj;
	struct i915_request *rq;
	struct i915_vma *batch;
	u32 *cmd;
	int err;

	GEM_BUG_ON(vma->obj->write_domain & I915_GEM_DOMAIN_CPU);

	obj = i915_gem_batch_pool_get(&eb->engine->batch_pool, PAGE_SIZE);
	if (IS_ERR(obj))
		return PTR_ERR(obj);

	cmd = i915_gem_object_pin_map(obj,
				      cache->has_llc ?
				      I915_MAP_FORCE_WB :
				      I915_MAP_FORCE_WC);
	i915_gem_object_unpin_pages(obj);
	if (IS_ERR(cmd))
		return PTR_ERR(cmd);

	err = i915_gem_object_set_to_wc_domain(obj, false);
	if (err)
		goto err_unmap;

	batch = i915_vma_instance(obj, vma->vm, NULL);
	if (IS_ERR(batch)) {
		err = PTR_ERR(batch);
		goto err_unmap;
	}

	err = i915_vma_pin(batch, 0, 0, PIN_USER | PIN_NONBLOCK);
	if (err)
		goto err_unmap;

	rq = i915_request_alloc(eb->engine, eb->ctx);
	if (IS_ERR(rq)) {
		err = PTR_ERR(rq);
		goto err_unpin;
	}

	err = i915_request_await_object(rq, vma->obj, true);
	if (err)
		goto err_request;

	err = eb->engine->emit_bb_start(rq,
					batch->node.start, PAGE_SIZE,
					cache->gen > 5 ? 0 : I915_DISPATCH_SECURE);
	if (err)
		goto err_request;

	GEM_BUG_ON(!reservation_object_test_signaled_rcu(batch->resv, true));
	err = i915_vma_move_to_active(batch, rq, 0);
	if (err)
		goto skip_request;

	err = i915_vma_move_to_active(vma, rq, EXEC_OBJECT_WRITE);
	if (err)
		goto skip_request;

	rq->batch = batch;
	i915_vma_unpin(batch);

	cache->rq = rq;
	cache->rq_cmd = cmd;
	cache->rq_size = 0;

	/* Return with batch mapping (cmd) still pinned */
	return 0;

skip_request:
	i915_request_skip(rq, err);
err_request:
	i915_request_add(rq);
err_unpin:
	i915_vma_unpin(batch);
err_unmap:
	i915_gem_object_unpin_map(obj);
	return err;
}

static u32 *reloc_gpu(struct i915_execbuffer *eb,
		      struct i915_vma *vma,
		      unsigned int len)
{
	struct reloc_cache *cache = &eb->reloc_cache;
	u32 *cmd;

	if (cache->rq_size > PAGE_SIZE/sizeof(u32) - (len + 1))
		reloc_gpu_flush(cache);

	if (unlikely(!cache->rq)) {
		int err;

		/* If we need to copy for the cmdparser, we will stall anyway */
		if (eb_use_cmdparser(eb))
			return ERR_PTR(-EWOULDBLOCK);

		if (!intel_engine_can_store_dword(eb->engine))
			return ERR_PTR(-ENODEV);

		err = __reloc_gpu_alloc(eb, vma, len);
		if (unlikely(err))
			return ERR_PTR(err);
	}

	cmd = cache->rq_cmd + cache->rq_size;
	cache->rq_size += len;

	return cmd;
}

static u64
relocate_entry(struct i915_vma *vma,
	       const struct drm_i915_gem_relocation_entry *reloc,
	       struct i915_execbuffer *eb,
	       const struct i915_vma *target)
{
	u64 offset = reloc->offset;
	u64 target_offset = relocation_target(reloc, target);
	bool wide = eb->reloc_cache.use_64bit_reloc;
	void *vaddr;

	if (!eb->reloc_cache.vaddr &&
	    (DBG_FORCE_RELOC == FORCE_GPU_RELOC ||
	     !reservation_object_test_signaled_rcu(vma->resv, true))) {
		const unsigned int gen = eb->reloc_cache.gen;
		unsigned int len;
		u32 *batch;
		u64 addr;

		if (wide)
			len = offset & 7 ? 8 : 5;
		else if (gen >= 4)
			len = 4;
		else
			len = 3;

		batch = reloc_gpu(eb, vma, len);
		if (IS_ERR(batch))
			goto repeat;

		addr = gen8_canonical_addr(vma->node.start + offset);
		if (wide) {
			if (offset & 7) {
				*batch++ = MI_STORE_DWORD_IMM_GEN4;
				*batch++ = lower_32_bits(addr);
				*batch++ = upper_32_bits(addr);
				*batch++ = lower_32_bits(target_offset);

				addr = gen8_canonical_addr(addr + 4);

				*batch++ = MI_STORE_DWORD_IMM_GEN4;
				*batch++ = lower_32_bits(addr);
				*batch++ = upper_32_bits(addr);
				*batch++ = upper_32_bits(target_offset);
			} else {
				*batch++ = (MI_STORE_DWORD_IMM_GEN4 | (1 << 21)) + 1;
				*batch++ = lower_32_bits(addr);
				*batch++ = upper_32_bits(addr);
				*batch++ = lower_32_bits(target_offset);
				*batch++ = upper_32_bits(target_offset);
			}
		} else if (gen >= 6) {
			*batch++ = MI_STORE_DWORD_IMM_GEN4;
			*batch++ = 0;
			*batch++ = addr;
			*batch++ = target_offset;
		} else if (gen >= 4) {
			*batch++ = MI_STORE_DWORD_IMM_GEN4 | MI_USE_GGTT;
			*batch++ = 0;
			*batch++ = addr;
			*batch++ = target_offset;
		} else {
			*batch++ = MI_STORE_DWORD_IMM | MI_MEM_VIRTUAL;
			*batch++ = addr;
			*batch++ = target_offset;
		}

		goto out;
	}

repeat:
	vaddr = reloc_vaddr(vma->obj, &eb->reloc_cache, offset >> PAGE_SHIFT);
	if (IS_ERR(vaddr))
		return PTR_ERR(vaddr);

	clflush_write32(vaddr + offset_in_page(offset),
			lower_32_bits(target_offset),
			eb->reloc_cache.vaddr);

	if (wide) {
		offset += sizeof(u32);
		target_offset >>= 32;
		wide = false;
		goto repeat;
	}

out:
	return target->node.start | UPDATE;
}

static u64
eb_relocate_entry(struct i915_execbuffer *eb,
		  struct i915_vma *vma,
		  const struct drm_i915_gem_relocation_entry *reloc)
{
	struct i915_vma *target;
	int err;

	/* we've already hold a reference to all valid objects */
	target = eb_get_vma(eb, reloc->target_handle);
	if (unlikely(!target))
		return -ENOENT;

	/* Validate that the target is in a valid r/w GPU domain */
	if (unlikely(reloc->write_domain & (reloc->write_domain - 1))) {
		DRM_DEBUG("reloc with multiple write domains: "
			  "target %d offset %d "
			  "read %08x write %08x",
			  reloc->target_handle,
			  (int) reloc->offset,
			  reloc->read_domains,
			  reloc->write_domain);
		return -EINVAL;
	}
	if (unlikely((reloc->write_domain | reloc->read_domains)
		     & ~I915_GEM_GPU_DOMAINS)) {
		DRM_DEBUG("reloc with read/write non-GPU domains: "
			  "target %d offset %d "
			  "read %08x write %08x",
			  reloc->target_handle,
			  (int) reloc->offset,
			  reloc->read_domains,
			  reloc->write_domain);
		return -EINVAL;
	}

	if (reloc->write_domain) {
		*target->exec_flags |= EXEC_OBJECT_WRITE;

		/*
		 * Sandybridge PPGTT errata: We need a global gtt mapping
		 * for MI and pipe_control writes because the gpu doesn't
		 * properly redirect them through the ppgtt for non_secure
		 * batchbuffers.
		 */
		if (reloc->write_domain == I915_GEM_DOMAIN_INSTRUCTION &&
		    IS_GEN6(eb->i915)) {
			err = i915_vma_bind(target, target->obj->cache_level,
					    PIN_GLOBAL);
			if (WARN_ONCE(err,
				      "Unexpected failure to bind target VMA!"))
				return err;
		}
	}

	/*
	 * If the relocation already has the right value in it, no
	 * more work needs to be done.
	 */
	if (!DBG_FORCE_RELOC &&
	    gen8_canonical_addr(target->node.start) == reloc->presumed_offset)
		return 0;

	/* Check that the relocation address is valid... */
	if (unlikely(reloc->offset >
		     vma->size - (eb->reloc_cache.use_64bit_reloc ? 8 : 4))) {
		DRM_DEBUG("Relocation beyond object bounds: "
			  "target %d offset %d size %d.\n",
			  reloc->target_handle,
			  (int)reloc->offset,
			  (int)vma->size);
		return -EINVAL;
	}
	if (unlikely(reloc->offset & 3)) {
		DRM_DEBUG("Relocation not 4-byte aligned: "
			  "target %d offset %d.\n",
			  reloc->target_handle,
			  (int)reloc->offset);
		return -EINVAL;
	}

	/*
	 * If we write into the object, we need to force the synchronisation
	 * barrier, either with an asynchronous clflush or if we executed the
	 * patching using the GPU (though that should be serialised by the
	 * timeline). To be completely sure, and since we are required to
	 * do relocations we are already stalling, disable the user's opt
	 * out of our synchronisation.
	 */
	*vma->exec_flags &= ~EXEC_OBJECT_ASYNC;

	/* and update the user's relocation entry */
	return relocate_entry(vma, reloc, eb, target);
}

static int eb_relocate_vma(struct i915_execbuffer *eb, struct i915_vma *vma)
{
#define N_RELOC(x) ((x) / sizeof(struct drm_i915_gem_relocation_entry))
<<<<<<< HEAD
	struct drm_i915_gem_relocation_entry stack_reloc[N_RELOC(512)];
	struct drm_i915_gem_relocation_entry __user *user_relocs;
	struct drm_i915_gem_exec_object2 *entry = vma->exec_entry;
	int remain, ret;

	user_relocs = u64_to_user_ptr(entry->relocs_ptr);
=======
	struct drm_i915_gem_relocation_entry stack[N_RELOC(512)];
	struct drm_i915_gem_relocation_entry __user *urelocs;
	const struct drm_i915_gem_exec_object2 *entry = exec_entry(eb, vma);
	unsigned int remain;
>>>>>>> 286cd8c7

	urelocs = u64_to_user_ptr(entry->relocs_ptr);
	remain = entry->relocation_count;
	if (unlikely(remain > N_RELOC(ULONG_MAX)))
		return -EINVAL;

	/*
	 * We must check that the entire relocation array is safe
	 * to read. However, if the array is not writable the user loses
	 * the updated relocation values.
	 */
	if (unlikely(!access_ok(VERIFY_READ, urelocs, remain*sizeof(*urelocs))))
		return -EFAULT;

	do {
		struct drm_i915_gem_relocation_entry *r = stack;
		unsigned int count =
			min_t(unsigned int, remain, ARRAY_SIZE(stack));
		unsigned int copied;

		/*
		 * This is the fast path and we cannot handle a pagefault
		 * whilst holding the struct mutex lest the user pass in the
		 * relocations contained within a mmaped bo. For in such a case
		 * we, the page fault handler would call i915_gem_fault() and
		 * we would try to acquire the struct mutex again. Obviously
		 * this is bad and so lockdep complains vehemently.
		 */
		pagefault_disable();
		copied = __copy_from_user_inatomic(r, urelocs, count * sizeof(r[0]));
		pagefault_enable();
		if (unlikely(copied)) {
			remain = -EFAULT;
			goto out;
		}

<<<<<<< HEAD
			if (r->presumed_offset != offset &&
			    __put_user(r->presumed_offset, &user_relocs->presumed_offset)) {
				return -EFAULT;
=======
		remain -= count;
		do {
			u64 offset = eb_relocate_entry(eb, vma, r);

			if (likely(offset == 0)) {
			} else if ((s64)offset < 0) {
				remain = (int)offset;
				goto out;
			} else {
				/*
				 * Note that reporting an error now
				 * leaves everything in an inconsistent
				 * state as we have *already* changed
				 * the relocation value inside the
				 * object. As we have not changed the
				 * reloc.presumed_offset or will not
				 * change the execobject.offset, on the
				 * call we may not rewrite the value
				 * inside the object, leaving it
				 * dangling and causing a GPU hang. Unless
				 * userspace dynamically rebuilds the
				 * relocations on each execbuf rather than
				 * presume a static tree.
				 *
				 * We did previously check if the relocations
				 * were writable (access_ok), an error now
				 * would be a strange race with mprotect,
				 * having already demonstrated that we
				 * can read from this userspace address.
				 */
				offset = gen8_canonical_addr(offset & ~UPDATE);
				__put_user(offset,
					   &urelocs[r-stack].presumed_offset);
>>>>>>> 286cd8c7
			}
		} while (r++, --count);
		urelocs += ARRAY_SIZE(stack);
	} while (remain);
out:
	reloc_cache_reset(&eb->reloc_cache);
	return remain;
}

static int
eb_relocate_vma_slow(struct i915_execbuffer *eb, struct i915_vma *vma)
{
	const struct drm_i915_gem_exec_object2 *entry = exec_entry(eb, vma);
	struct drm_i915_gem_relocation_entry *relocs =
		u64_to_ptr(typeof(*relocs), entry->relocs_ptr);
	unsigned int i;
	int err;

	for (i = 0; i < entry->relocation_count; i++) {
		u64 offset = eb_relocate_entry(eb, vma, &relocs[i]);

		if ((s64)offset < 0) {
			err = (int)offset;
			goto err;
		}
	}
	err = 0;
err:
	reloc_cache_reset(&eb->reloc_cache);
	return err;
}

static int check_relocations(const struct drm_i915_gem_exec_object2 *entry)
{
	const char __user *addr, *end;
	unsigned long size;
	char __maybe_unused c;

	size = entry->relocation_count;
	if (size == 0)
		return 0;

	if (size > N_RELOC(ULONG_MAX))
		return -EINVAL;

	addr = u64_to_user_ptr(entry->relocs_ptr);
	size *= sizeof(struct drm_i915_gem_relocation_entry);
	if (!access_ok(VERIFY_READ, addr, size))
		return -EFAULT;

	end = addr + size;
	for (; addr < end; addr += PAGE_SIZE) {
		int err = __get_user(c, addr);
		if (err)
			return err;
	}
	return __get_user(c, end - 1);
}

static int eb_copy_relocations(const struct i915_execbuffer *eb)
{
	const unsigned int count = eb->buffer_count;
	unsigned int i;
	int err;

	for (i = 0; i < count; i++) {
		const unsigned int nreloc = eb->exec[i].relocation_count;
		struct drm_i915_gem_relocation_entry __user *urelocs;
		struct drm_i915_gem_relocation_entry *relocs;
		unsigned long size;
		unsigned long copied;

		if (nreloc == 0)
			continue;

		err = check_relocations(&eb->exec[i]);
		if (err)
			goto err;

		urelocs = u64_to_user_ptr(eb->exec[i].relocs_ptr);
		size = nreloc * sizeof(*relocs);

		relocs = kvmalloc_array(size, 1, GFP_KERNEL);
		if (!relocs) {
			kvfree(relocs);
			err = -ENOMEM;
			goto err;
		}

		/* copy_from_user is limited to < 4GiB */
		copied = 0;
		do {
			unsigned int len =
				min_t(u64, BIT_ULL(31), size - copied);

			if (__copy_from_user((char *)relocs + copied,
					     (char __user *)urelocs + copied,
					     len)) {
				kvfree(relocs);
				err = -EFAULT;
				goto err;
			}

			copied += len;
		} while (copied < size);

		/*
		 * As we do not update the known relocation offsets after
		 * relocating (due to the complexities in lock handling),
		 * we need to mark them as invalid now so that we force the
		 * relocation processing next time. Just in case the target
		 * object is evicted and then rebound into its old
		 * presumed_offset before the next execbuffer - if that
		 * happened we would make the mistake of assuming that the
		 * relocations were valid.
		 */
		if (!user_access_begin(VERIFY_WRITE, urelocs, size))
			goto end_user;

		for (copied = 0; copied < nreloc; copied++)
			unsafe_put_user(-1,
					&urelocs[copied].presumed_offset,
					end_user);
end_user:
		user_access_end();

		eb->exec[i].relocs_ptr = (uintptr_t)relocs;
	}

	return 0;

err:
	while (i--) {
		struct drm_i915_gem_relocation_entry *relocs =
			u64_to_ptr(typeof(*relocs), eb->exec[i].relocs_ptr);
		if (eb->exec[i].relocation_count)
			kvfree(relocs);
	}
	return err;
}

static int eb_prefault_relocations(const struct i915_execbuffer *eb)
{
	const unsigned int count = eb->buffer_count;
	unsigned int i;

	if (unlikely(i915_modparams.prefault_disable))
		return 0;

	for (i = 0; i < count; i++) {
		int err;

		err = check_relocations(&eb->exec[i]);
		if (err)
			return err;
	}

	return 0;
}

static noinline int eb_relocate_slow(struct i915_execbuffer *eb)
{
	struct drm_device *dev = &eb->i915->drm;
	bool have_copy = false;
	struct i915_vma *vma;
	int err = 0;

repeat:
	if (signal_pending(current)) {
		err = -ERESTARTSYS;
		goto out;
	}

	/* We may process another execbuffer during the unlock... */
	eb_reset_vmas(eb);
	mutex_unlock(&dev->struct_mutex);

	/*
	 * We take 3 passes through the slowpatch.
	 *
	 * 1 - we try to just prefault all the user relocation entries and
	 * then attempt to reuse the atomic pagefault disabled fast path again.
	 *
	 * 2 - we copy the user entries to a local buffer here outside of the
	 * local and allow ourselves to wait upon any rendering before
	 * relocations
	 *
	 * 3 - we already have a local copy of the relocation entries, but
	 * were interrupted (EAGAIN) whilst waiting for the objects, try again.
	 */
	if (!err) {
		err = eb_prefault_relocations(eb);
	} else if (!have_copy) {
		err = eb_copy_relocations(eb);
		have_copy = err == 0;
	} else {
		cond_resched();
		err = 0;
	}
	if (err) {
		mutex_lock(&dev->struct_mutex);
		goto out;
	}

	/* A frequent cause for EAGAIN are currently unavailable client pages */
	flush_workqueue(eb->i915->mm.userptr_wq);

	err = i915_mutex_lock_interruptible(dev);
	if (err) {
		mutex_lock(&dev->struct_mutex);
		goto out;
	}

	/* reacquire the objects */
	err = eb_lookup_vmas(eb);
	if (err)
		goto err;

	GEM_BUG_ON(!eb->batch);

	list_for_each_entry(vma, &eb->relocs, reloc_link) {
		if (!have_copy) {
			pagefault_disable();
			err = eb_relocate_vma(eb, vma);
			pagefault_enable();
			if (err)
				goto repeat;
		} else {
			err = eb_relocate_vma_slow(eb, vma);
			if (err)
				goto err;
		}
	}

	/*
	 * Leave the user relocations as are, this is the painfully slow path,
	 * and we want to avoid the complication of dropping the lock whilst
	 * having buffers reserved in the aperture and so causing spurious
	 * ENOSPC for random operations.
	 */

err:
	if (err == -EAGAIN)
		goto repeat;

out:
	if (have_copy) {
		const unsigned int count = eb->buffer_count;
		unsigned int i;

		for (i = 0; i < count; i++) {
			const struct drm_i915_gem_exec_object2 *entry =
				&eb->exec[i];
			struct drm_i915_gem_relocation_entry *relocs;

			if (!entry->relocation_count)
				continue;

			relocs = u64_to_ptr(typeof(*relocs), entry->relocs_ptr);
			kvfree(relocs);
		}
	}

	return err;
}

static int eb_relocate(struct i915_execbuffer *eb)
{
	if (eb_lookup_vmas(eb))
		goto slow;

	/* The objects are in their final locations, apply the relocations. */
	if (eb->args->flags & __EXEC_HAS_RELOC) {
		struct i915_vma *vma;

		list_for_each_entry(vma, &eb->relocs, reloc_link) {
			if (eb_relocate_vma(eb, vma))
				goto slow;
		}
	}

	return 0;

slow:
	return eb_relocate_slow(eb);
}

static int eb_move_to_gpu(struct i915_execbuffer *eb)
{
	const unsigned int count = eb->buffer_count;
	unsigned int i;
	int err;

	for (i = 0; i < count; i++) {
		unsigned int flags = eb->flags[i];
		struct i915_vma *vma = eb->vma[i];
		struct drm_i915_gem_object *obj = vma->obj;

<<<<<<< HEAD
		user_relocs = u64_to_user_ptr(exec[i].relocs_ptr);
=======
		if (flags & EXEC_OBJECT_CAPTURE) {
			struct i915_capture_list *capture;
>>>>>>> 286cd8c7

			capture = kmalloc(sizeof(*capture), GFP_KERNEL);
			if (unlikely(!capture))
				return -ENOMEM;

			capture->next = eb->request->capture_list;
			capture->vma = eb->vma[i];
			eb->request->capture_list = capture;
		}

		/*
		 * If the GPU is not _reading_ through the CPU cache, we need
		 * to make sure that any writes (both previous GPU writes from
		 * before a change in snooping levels and normal CPU writes)
		 * caught in that cache are flushed to main memory.
		 *
		 * We want to say
		 *   obj->cache_dirty &&
		 *   !(obj->cache_coherent & I915_BO_CACHE_COHERENT_FOR_READ)
		 * but gcc's optimiser doesn't handle that as well and emits
		 * two jumps instead of one. Maybe one day...
		 */
		if (unlikely(obj->cache_dirty & ~obj->cache_coherent)) {
			if (i915_gem_clflush_object(obj, 0))
				flags &= ~EXEC_OBJECT_ASYNC;
		}

		if (flags & EXEC_OBJECT_ASYNC)
			continue;

		err = i915_request_await_object
			(eb->request, obj, flags & EXEC_OBJECT_WRITE);
		if (err)
			return err;
	}

	for (i = 0; i < count; i++) {
		unsigned int flags = eb->flags[i];
		struct i915_vma *vma = eb->vma[i];

		err = i915_vma_move_to_active(vma, eb->request, flags);
		if (unlikely(err)) {
			i915_request_skip(eb->request, err);
			return err;
		}

		__eb_unreserve_vma(vma, flags);
		vma->exec_flags = NULL;

		if (unlikely(flags & __EXEC_OBJECT_HAS_REF))
			i915_vma_put(vma);
	}
	eb->exec = NULL;

	/* Unconditionally flush any chipset caches (for streaming writes). */
	i915_gem_chipset_flush(eb->i915);

	return 0;
}

static bool i915_gem_check_execbuffer(struct drm_i915_gem_execbuffer2 *exec)
{
	if (exec->flags & __I915_EXEC_ILLEGAL_FLAGS)
		return false;

	/* Kernel clipping was a DRI1 misfeature */
	if (!(exec->flags & I915_EXEC_FENCE_ARRAY)) {
		if (exec->num_cliprects || exec->cliprects_ptr)
			return false;
	}

	if (exec->DR4 == 0xffffffff) {
		DRM_DEBUG("UXA submitting garbage DR4, fixing up\n");
		exec->DR4 = 0;
	}
	if (exec->DR1 || exec->DR4)
		return false;

	if ((exec->batch_start_offset | exec->batch_len) & 0x7)
		return false;

	return true;
}

static int i915_reset_gen7_sol_offsets(struct i915_request *rq)
{
	u32 *cs;
	int i;

	if (!IS_GEN7(rq->i915) || rq->engine->id != RCS) {
		DRM_DEBUG("sol reset is gen7/rcs only\n");
		return -EINVAL;
	}

	cs = intel_ring_begin(rq, 4 * 2 + 2);
	if (IS_ERR(cs))
		return PTR_ERR(cs);

	*cs++ = MI_LOAD_REGISTER_IMM(4);
	for (i = 0; i < 4; i++) {
		*cs++ = i915_mmio_reg_offset(GEN7_SO_WRITE_OFFSET(i));
		*cs++ = 0;
	}
	*cs++ = MI_NOOP;
	intel_ring_advance(rq, cs);

	return 0;
}

static struct i915_vma *
shadow_batch_pin(struct i915_execbuffer *eb, struct drm_i915_gem_object *obj)
{
	struct drm_i915_private *dev_priv = eb->i915;
	struct i915_address_space *vm;
	u64 flags;

	/*
	 * PPGTT backed shadow buffers must be mapped RO, to prevent
	 * post-scan tampering
	 */
	if (CMDPARSER_USES_GGTT(dev_priv)) {
		flags = PIN_GLOBAL;
		vm = &dev_priv->ggtt.vm;
	} else if (eb->vm->has_read_only) {
		flags = PIN_USER;
		vm = eb->vm;
		i915_gem_object_set_readonly(obj);
	} else {
		DRM_DEBUG("Cannot prevent post-scan tampering without RO capable vm\n");
		return ERR_PTR(-EINVAL);
	}

	return i915_gem_object_pin(obj, vm, NULL, 0, 0, flags);
}

static struct i915_vma *eb_parse(struct i915_execbuffer *eb)
{
	struct drm_i915_gem_object *shadow_batch_obj;
	struct i915_vma *vma;
	u64 batch_start;
	u64 shadow_batch_start;
	int err;

	shadow_batch_obj = i915_gem_batch_pool_get(&eb->engine->batch_pool,
						   PAGE_ALIGN(eb->batch_len));
	if (IS_ERR(shadow_batch_obj))
		return ERR_CAST(shadow_batch_obj);

<<<<<<< HEAD
	for (i = 0; i < count; i++) {
		char __user *ptr = u64_to_user_ptr(exec[i].relocs_ptr);
		int length; /* limited by fault_in_pages_readable() */
=======
	vma = shadow_batch_pin(eb, shadow_batch_obj);
	if (IS_ERR(vma))
		goto out;
>>>>>>> 286cd8c7

	batch_start = gen8_canonical_addr(eb->batch->node.start) +
		      eb->batch_start_offset;

	shadow_batch_start = gen8_canonical_addr(vma->node.start);

	err = intel_engine_cmd_parser(eb->ctx,
				      eb->engine,
				      eb->batch->obj,
				      batch_start,
				      eb->batch_start_offset,
				      eb->batch_len,
				      shadow_batch_obj,
				      shadow_batch_start);

	if (err) {
		i915_vma_unpin(vma);

		/*
		 * Unsafe GGTT-backed buffers can still be submitted safely
		 * as non-secure.
		 * For PPGTT backing however, we have no choice but to forcibly
		 * reject unsafe buffers
		 */
		if (CMDPARSER_USES_GGTT(eb->i915) && (err == -EACCES))
			/* Execute original buffer non-secure */
			vma = NULL;
		else
			vma = ERR_PTR(err);

		goto out;
	}

	eb->vma[eb->buffer_count] = i915_vma_get(vma);
	eb->flags[eb->buffer_count] =
		__EXEC_OBJECT_HAS_PIN | __EXEC_OBJECT_HAS_REF;
	vma->exec_flags = &eb->flags[eb->buffer_count];
	eb->buffer_count++;
	eb->batch_start_offset = 0;
	eb->batch = vma;

	/* eb->batch_len unchanged */

	if (CMDPARSER_USES_GGTT(eb->i915))
		eb->batch_flags |= I915_DISPATCH_SECURE;

out:
	i915_gem_object_unpin_pages(shadow_batch_obj);
	return vma;
}

static void
add_to_client(struct i915_request *rq, struct drm_file *file)
{
	rq->file_priv = file->driver_priv;
	list_add_tail(&rq->client_link, &rq->file_priv->mm.request_list);
}

static int eb_submit(struct i915_execbuffer *eb)
{
	int err;

	err = eb_move_to_gpu(eb);
	if (err)
		return err;

	if (eb->args->flags & I915_EXEC_GEN7_SOL_RESET) {
		err = i915_reset_gen7_sol_offsets(eb->request);
		if (err)
			return err;
	}

	err = eb->engine->emit_bb_start(eb->request,
					eb->batch->node.start +
					eb->batch_start_offset,
					eb->batch_len,
					eb->batch_flags);
	if (err)
		return err;

	return 0;
}

/*
 * Find one BSD ring to dispatch the corresponding BSD command.
 * The engine index is returned.
 */
static unsigned int
gen8_dispatch_bsd_engine(struct drm_i915_private *dev_priv,
			 struct drm_file *file)
{
	struct drm_i915_file_private *file_priv = file->driver_priv;

	/* Check whether the file_priv has already selected one ring. */
	if ((int)file_priv->bsd_engine < 0)
		file_priv->bsd_engine = atomic_fetch_xor(1,
			 &dev_priv->mm.bsd_engine_dispatch_index);

	return file_priv->bsd_engine;
}

#define I915_USER_RINGS (4)

static const enum intel_engine_id user_ring_map[I915_USER_RINGS + 1] = {
	[I915_EXEC_DEFAULT]	= RCS,
	[I915_EXEC_RENDER]	= RCS,
	[I915_EXEC_BLT]		= BCS,
	[I915_EXEC_BSD]		= VCS,
	[I915_EXEC_VEBOX]	= VECS
};

static struct intel_engine_cs *
eb_select_engine(struct drm_i915_private *dev_priv,
		 struct drm_file *file,
		 struct drm_i915_gem_execbuffer2 *args)
{
	unsigned int user_ring_id = args->flags & I915_EXEC_RING_MASK;
	struct intel_engine_cs *engine;

	if (user_ring_id > I915_USER_RINGS) {
		DRM_DEBUG("execbuf with unknown ring: %u\n", user_ring_id);
		return NULL;
	}

	if ((user_ring_id != I915_EXEC_BSD) &&
	    ((args->flags & I915_EXEC_BSD_MASK) != 0)) {
		DRM_DEBUG("execbuf with non bsd ring but with invalid "
			  "bsd dispatch flags: %d\n", (int)(args->flags));
		return NULL;
	}

	if (user_ring_id == I915_EXEC_BSD && HAS_BSD2(dev_priv)) {
		unsigned int bsd_idx = args->flags & I915_EXEC_BSD_MASK;

		if (bsd_idx == I915_EXEC_BSD_DEFAULT) {
			bsd_idx = gen8_dispatch_bsd_engine(dev_priv, file);
		} else if (bsd_idx >= I915_EXEC_BSD_RING1 &&
			   bsd_idx <= I915_EXEC_BSD_RING2) {
			bsd_idx >>= I915_EXEC_BSD_SHIFT;
			bsd_idx--;
		} else {
			DRM_DEBUG("execbuf with unknown bsd ring: %u\n",
				  bsd_idx);
			return NULL;
		}

		engine = dev_priv->engine[_VCS(bsd_idx)];
	} else {
		engine = dev_priv->engine[user_ring_map[user_ring_id]];
	}

	if (!engine) {
		DRM_DEBUG("execbuf with invalid ring: %u\n", user_ring_id);
		return NULL;
	}

	return engine;
}

<<<<<<< HEAD
static struct i915_vma*
shadow_batch_pin(struct drm_i915_gem_object *obj, struct i915_address_space *vm)
{
	struct drm_i915_private *dev_priv = to_i915(obj->base.dev);
	struct i915_address_space *pin_vm = vm;
	u64 flags;
	int ret;

	/*
	 * PPGTT backed shadow buffers must be mapped RO, to prevent
	 * post-scan tampering
	 */
	if (CMDPARSER_USES_GGTT(dev_priv)) {
		flags = PIN_GLOBAL;
		pin_vm = &dev_priv->gtt.base;
	} else if (vm->has_read_only) {
		flags = PIN_USER;
		obj->gt_ro = 1;
	} else {
		DRM_DEBUG("Cannot prevent post-scan tampering without RO capable vm\n");
		return ERR_PTR(-EINVAL);
	}

	ret = i915_gem_object_pin(obj, pin_vm, 0, flags);
	if (ret)
		return ERR_PTR(ret);
	else
		return i915_gem_obj_to_vma(obj, pin_vm);
}

static struct drm_i915_gem_object*
i915_gem_execbuffer_parse(struct intel_context *ctx,
			  struct intel_engine_cs *ring,
			  struct drm_i915_gem_exec_object2 *shadow_exec_entry,
			  struct eb_vmas *eb,
			  struct i915_address_space *vm,
			  struct drm_i915_gem_object *batch_obj,
			  u32 batch_start_offset,
			  u32 batch_len)
{
	struct drm_i915_gem_object *shadow_batch_obj;
	struct i915_vma *vma;
	struct i915_vma *user_vma = list_entry(eb->vmas.prev,
					typeof(*user_vma), exec_list);
	u64 batch_start;
	u64 shadow_batch_start;
	int ret;

	shadow_batch_obj = i915_gem_batch_pool_get(&ring->batch_pool,
						   PAGE_ALIGN(batch_len));
	if (IS_ERR(shadow_batch_obj))
		return shadow_batch_obj;

	vma = shadow_batch_pin(shadow_batch_obj, vm);
	if (IS_ERR(vma)) {
		ret = PTR_ERR(vma);
		goto err;
	}

	batch_start = user_vma->node.start + batch_start_offset;

	shadow_batch_start = vma->node.start;

	ret = i915_parse_cmds(ctx,
			      ring,
			      batch_obj,
			      batch_start,
			      batch_start_offset,
			      batch_len,
			      shadow_batch_obj,
			      shadow_batch_start);
	if (ret) {
		WARN_ON(vma->pin_count == 0);
		vma->pin_count--;
		goto err;
	}
=======
static void
__free_fence_array(struct drm_syncobj **fences, unsigned int n)
{
	while (n--)
		drm_syncobj_put(ptr_mask_bits(fences[n], 2));
	kvfree(fences);
}

static struct drm_syncobj **
get_fence_array(struct drm_i915_gem_execbuffer2 *args,
		struct drm_file *file)
{
	const unsigned long nfences = args->num_cliprects;
	struct drm_i915_gem_exec_fence __user *user;
	struct drm_syncobj **fences;
	unsigned long n;
	int err;
>>>>>>> 286cd8c7

	if (!(args->flags & I915_EXEC_FENCE_ARRAY))
		return NULL;

	/* Check multiplication overflow for access_ok() and kvmalloc_array() */
	BUILD_BUG_ON(sizeof(size_t) > sizeof(unsigned long));
	if (nfences > min_t(unsigned long,
			    ULONG_MAX / sizeof(*user),
			    SIZE_MAX / sizeof(*fences)))
		return ERR_PTR(-EINVAL);

<<<<<<< HEAD
	vma->exec_entry = shadow_exec_entry;
	vma->exec_entry->flags = __EXEC_OBJECT_HAS_PIN;
	drm_gem_object_reference(&shadow_batch_obj->base);
	list_add_tail(&vma->exec_list, &eb->vmas);
=======
	user = u64_to_user_ptr(args->cliprects_ptr);
	if (!access_ok(VERIFY_READ, user, nfences * sizeof(*user)))
		return ERR_PTR(-EFAULT);
>>>>>>> 286cd8c7

	fences = kvmalloc_array(nfences, sizeof(*fences),
				__GFP_NOWARN | GFP_KERNEL);
	if (!fences)
		return ERR_PTR(-ENOMEM);

	for (n = 0; n < nfences; n++) {
		struct drm_i915_gem_exec_fence fence;
		struct drm_syncobj *syncobj;

<<<<<<< HEAD
err:
	i915_gem_object_unpin_pages(shadow_batch_obj);

	/*
	 * Unsafe GGTT-backed buffers can still be submitted safely
	 * as non-secure.
	 * For PPGTT backing however, we have no choice but to forcibly
	 * reject unsafe buffers
	 */
	if (CMDPARSER_USES_GGTT(batch_obj->base.dev) && (ret == -EACCES))
		return batch_obj;
	else
		return ERR_PTR(ret);
}
=======
		if (__copy_from_user(&fence, user++, sizeof(fence))) {
			err = -EFAULT;
			goto err;
		}
>>>>>>> 286cd8c7

		if (fence.flags & __I915_EXEC_FENCE_UNKNOWN_FLAGS) {
			err = -EINVAL;
			goto err;
		}

		syncobj = drm_syncobj_find(file, fence.handle);
		if (!syncobj) {
			DRM_DEBUG("Invalid syncobj handle provided\n");
			err = -ENOENT;
			goto err;
		}

		BUILD_BUG_ON(~(ARCH_KMALLOC_MINALIGN - 1) &
			     ~__I915_EXEC_FENCE_UNKNOWN_FLAGS);

		fences[n] = ptr_pack_bits(syncobj, fence.flags, 2);
	}

	return fences;

err:
	__free_fence_array(fences, n);
	return ERR_PTR(err);
}

static void
put_fence_array(struct drm_i915_gem_execbuffer2 *args,
		struct drm_syncobj **fences)
{
	if (fences)
		__free_fence_array(fences, args->num_cliprects);
}

static int
await_fence_array(struct i915_execbuffer *eb,
		  struct drm_syncobj **fences)
{
	const unsigned int nfences = eb->args->num_cliprects;
	unsigned int n;
	int err;

	for (n = 0; n < nfences; n++) {
		struct drm_syncobj *syncobj;
		struct dma_fence *fence;
		unsigned int flags;

		syncobj = ptr_unpack_bits(fences[n], &flags, 2);
		if (!(flags & I915_EXEC_FENCE_WAIT))
			continue;

		fence = drm_syncobj_fence_get(syncobj);
		if (!fence)
			return -EINVAL;

		err = i915_request_await_dma_fence(eb->request, fence);
		dma_fence_put(fence);
		if (err < 0)
			return err;
	}

	return 0;
}

static void
signal_fence_array(struct i915_execbuffer *eb,
		   struct drm_syncobj **fences)
{
	const unsigned int nfences = eb->args->num_cliprects;
	struct dma_fence * const fence = &eb->request->fence;
	unsigned int n;

	for (n = 0; n < nfences; n++) {
		struct drm_syncobj *syncobj;
		unsigned int flags;

		syncobj = ptr_unpack_bits(fences[n], &flags, 2);
		if (!(flags & I915_EXEC_FENCE_SIGNAL))
			continue;

		drm_syncobj_replace_fence(syncobj, fence);
	}
}

static inline bool use_cmdparser(const struct intel_engine_cs *ring,
				 u32 batch_len)
{
	return ring->requires_cmd_parser ||
		(ring->using_cmd_parser && batch_len && USES_PPGTT(ring->dev));
}

static int
i915_gem_do_execbuffer(struct drm_device *dev,
		       struct drm_file *file,
		       struct drm_i915_gem_execbuffer2 *args,
		       struct drm_i915_gem_exec_object2 *exec,
		       struct drm_syncobj **fences)
{
	struct drm_i915_private *i915 = to_i915(dev);
	struct i915_execbuffer eb;
	struct dma_fence *in_fence = NULL;
	struct sync_file *out_fence = NULL;
	int out_fence_fd = -1;
	int err;

	BUILD_BUG_ON(__EXEC_INTERNAL_FLAGS & ~__I915_EXEC_ILLEGAL_FLAGS);
	BUILD_BUG_ON(__EXEC_OBJECT_INTERNAL_FLAGS &
		     ~__EXEC_OBJECT_UNKNOWN_FLAGS);

	eb.i915 = i915;
	eb.file = file;
	eb.args = args;
	if (DBG_FORCE_RELOC || !(args->flags & I915_EXEC_NO_RELOC))
		args->flags |= __EXEC_HAS_RELOC;

	eb.exec = exec;
	eb.vma = (struct i915_vma **)(exec + args->buffer_count + 1);
	eb.vma[0] = NULL;
	eb.flags = (unsigned int *)(eb.vma + args->buffer_count + 1);

	eb.invalid_flags = __EXEC_OBJECT_UNKNOWN_FLAGS;
	if (USES_FULL_PPGTT(eb.i915))
		eb.invalid_flags |= EXEC_OBJECT_NEEDS_GTT;
	reloc_cache_init(&eb.reloc_cache, eb.i915);

	eb.buffer_count = args->buffer_count;
	eb.batch_start_offset = args->batch_start_offset;
	eb.batch_len = args->batch_len;

	eb.batch_flags = 0;
	if (args->flags & I915_EXEC_SECURE) {
<<<<<<< HEAD
		/* Return -EPERM to trigger fallback code on old binaries. */
		if (!HAS_SECURE_BATCHES(dev_priv))
			return -EPERM;

		if (!file->is_master || !capable(CAP_SYS_ADMIN))
		    return -EPERM;
=======
		if (INTEL_GEN(i915) >= 11)
			return -ENODEV;
>>>>>>> 286cd8c7

		/* Return -EPERM to trigger fallback code on old binaries. */
		if (!HAS_SECURE_BATCHES(i915))
			return -EPERM;

		if (!drm_is_current_master(file) || !capable(CAP_SYS_ADMIN))
			return -EPERM;

		eb.batch_flags |= I915_DISPATCH_SECURE;
	}
	if (args->flags & I915_EXEC_IS_PINNED)
		eb.batch_flags |= I915_DISPATCH_PINNED;

	eb.engine = eb_select_engine(eb.i915, file, args);
	if (!eb.engine)
		return -EINVAL;

	if (args->flags & I915_EXEC_RESOURCE_STREAMER) {
		if (!HAS_RESOURCE_STREAMER(eb.i915)) {
			DRM_DEBUG("RS is only allowed for Haswell, Gen8 and above\n");
			return -EINVAL;
		}
		if (eb.engine->id != RCS) {
			DRM_DEBUG("RS is not available on %s\n",
				 eb.engine->name);
			return -EINVAL;
		}

		eb.batch_flags |= I915_DISPATCH_RS;
	}

	if (args->flags & I915_EXEC_FENCE_IN) {
		in_fence = sync_file_get_fence(lower_32_bits(args->rsvd2));
		if (!in_fence)
			return -EINVAL;
	}

	if (args->flags & I915_EXEC_FENCE_OUT) {
		out_fence_fd = get_unused_fd_flags(O_CLOEXEC);
		if (out_fence_fd < 0) {
			err = out_fence_fd;
			goto err_in_fence;
		}
	}

	err = eb_create(&eb);
	if (err)
		goto err_out_fence;

	GEM_BUG_ON(!eb.lut_size);

	err = eb_select_context(&eb);
	if (unlikely(err))
		goto err_destroy;

	/*
	 * Take a local wakeref for preparing to dispatch the execbuf as
	 * we expect to access the hardware fairly frequently in the
	 * process. Upon first dispatch, we acquire another prolonged
	 * wakeref that we hold until the GPU has been idle for at least
	 * 100ms.
	 */
	intel_runtime_pm_get(eb.i915);

	err = i915_mutex_lock_interruptible(dev);
	if (err)
		goto err_rpm;

	err = eb_relocate(&eb);
	if (err) {
		/*
		 * If the user expects the execobject.offset and
		 * reloc.presumed_offset to be an exact match,
		 * as for using NO_RELOC, then we cannot update
		 * the execobject.offset until we have completed
		 * relocation.
		 */
		args->flags &= ~__EXEC_HAS_RELOC;
		goto err_vma;
	}

	if (unlikely(*eb.batch->exec_flags & EXEC_OBJECT_WRITE)) {
		DRM_DEBUG("Attempting to use self-modifying batch buffer\n");
		err = -EINVAL;
		goto err_vma;
	}
	if (eb.batch_start_offset > eb.batch->size ||
	    eb.batch_len > eb.batch->size - eb.batch_start_offset) {
		DRM_DEBUG("Attempting to use out-of-bounds batch\n");
		err = -EINVAL;
		goto err_vma;
	}

<<<<<<< HEAD
	params->args_batch_start_offset = args->batch_start_offset;
	if (use_cmdparser(ring, args->batch_len)) {
		struct drm_i915_gem_object *parsed_batch_obj;

		u32 batch_off = args->batch_start_offset;
		u32 batch_len = args->batch_len;
		if (batch_len == 0)
			batch_len = batch_obj->base.size - batch_off;

		parsed_batch_obj = i915_gem_execbuffer_parse(ctx, ring,
						      &shadow_exec_entry,
						      eb, vm,
						      batch_obj,
						      batch_off,
						      batch_len);
		if (IS_ERR(parsed_batch_obj)) {
			ret = PTR_ERR(parsed_batch_obj);
			goto err;
		}

		/*
		 * parsed_batch_obj == batch_obj means batch not fully parsed:
		 * Accept, but don't promote to secure.
		 */
		if (parsed_batch_obj != batch_obj) {
			if (CMDPARSER_USES_GGTT(dev_priv))
				dispatch_flags |= I915_DISPATCH_SECURE;
			params->args_batch_start_offset = 0;
			batch_obj = parsed_batch_obj;
=======
	if (eb.batch_len == 0)
		eb.batch_len = eb.batch->size - eb.batch_start_offset;

	if (eb_use_cmdparser(&eb)) {
		struct i915_vma *vma;

		vma = eb_parse(&eb);
		if (IS_ERR(vma)) {
			err = PTR_ERR(vma);
			goto err_vma;
>>>>>>> 286cd8c7
		}
	}

	/*
	 * snb/ivb/vlv conflate the "batch in ppgtt" bit with the "non-secure
	 * batch" bit. Hence we need to pin secure batches into the global gtt.
	 * hsw should have this fixed, but bdw mucks it up again. */
	if (eb.batch_flags & I915_DISPATCH_SECURE) {
		struct i915_vma *vma;

		/*
		 * So on first glance it looks freaky that we pin the batch here
		 * outside of the reservation loop. But:
		 * - The batch is already pinned into the relevant ppgtt, so we
		 *   already have the backing storage fully allocated.
		 * - No other BO uses the global gtt (well contexts, but meh),
		 *   so we don't really have issues with multiple objects not
		 *   fitting due to fragmentation.
		 * So this is actually safe.
		 */
		vma = i915_gem_object_ggtt_pin(eb.batch->obj, NULL, 0, 0, 0);
		if (IS_ERR(vma)) {
			err = PTR_ERR(vma);
			goto err_vma;
		}

		eb.batch = vma;
	}

	/* All GPU relocation batches must be submitted prior to the user rq */
	GEM_BUG_ON(eb.reloc_cache.rq);

	/* Allocate a request for this batch buffer nice and early. */
	eb.request = i915_request_alloc(eb.engine, eb.ctx);
	if (IS_ERR(eb.request)) {
		err = PTR_ERR(eb.request);
		goto err_batch_unpin;
	}

	if (in_fence) {
		err = i915_request_await_dma_fence(eb.request, in_fence);
		if (err < 0)
			goto err_request;
	}

	if (fences) {
		err = await_fence_array(&eb, fences);
		if (err)
			goto err_request;
	}

	if (out_fence_fd != -1) {
		out_fence = sync_file_create(&eb.request->fence);
		if (!out_fence) {
			err = -ENOMEM;
			goto err_request;
		}
	}

	/*
	 * Whilst this request exists, batch_obj will be on the
	 * active_list, and so will hold the active reference. Only when this
	 * request is retired will the the batch_obj be moved onto the
	 * inactive_list and lose its active reference. Hence we do not need
	 * to explicitly hold another reference here.
	 */
	eb.request->batch = eb.batch;

	trace_i915_request_queue(eb.request, eb.batch_flags);
	err = eb_submit(&eb);
err_request:
	i915_request_add(eb.request);
	add_to_client(eb.request, file);

	if (fences)
		signal_fence_array(&eb, fences);

	if (out_fence) {
		if (err == 0) {
			fd_install(out_fence_fd, out_fence->file);
			args->rsvd2 &= GENMASK_ULL(31, 0); /* keep in-fence */
			args->rsvd2 |= (u64)out_fence_fd << 32;
			out_fence_fd = -1;
		} else {
			fput(out_fence->file);
		}
	}

err_batch_unpin:
	if (eb.batch_flags & I915_DISPATCH_SECURE)
		i915_vma_unpin(eb.batch);
err_vma:
	if (eb.exec)
		eb_release_vmas(&eb);
	mutex_unlock(&dev->struct_mutex);
err_rpm:
	intel_runtime_pm_put(eb.i915);
	i915_gem_context_put(eb.ctx);
err_destroy:
	eb_destroy(&eb);
err_out_fence:
	if (out_fence_fd != -1)
		put_unused_fd(out_fence_fd);
err_in_fence:
	dma_fence_put(in_fence);
	return err;
}

static size_t eb_element_size(void)
{
	return (sizeof(struct drm_i915_gem_exec_object2) +
		sizeof(struct i915_vma *) +
		sizeof(unsigned int));
}

static bool check_buffer_count(size_t count)
{
	const size_t sz = eb_element_size();

	/*
	 * When using LUT_HANDLE, we impose a limit of INT_MAX for the lookup
	 * array size (see eb_create()). Otherwise, we can accept an array as
	 * large as can be addressed (though use large arrays at your peril)!
	 */

	return !(count < 1 || count > INT_MAX || count > SIZE_MAX / sz - 1);
}

/*
 * Legacy execbuffer just creates an exec2 list from the original exec object
 * list array and passes it to the real function.
 */
int
i915_gem_execbuffer_ioctl(struct drm_device *dev, void *data,
			  struct drm_file *file)
{
	struct drm_i915_gem_execbuffer *args = data;
	struct drm_i915_gem_execbuffer2 exec2;
	struct drm_i915_gem_exec_object *exec_list = NULL;
	struct drm_i915_gem_exec_object2 *exec2_list = NULL;
	const size_t count = args->buffer_count;
	unsigned int i;
	int err;

	if (!check_buffer_count(count)) {
		DRM_DEBUG("execbuf2 with %zd buffers\n", count);
		return -EINVAL;
	}

	exec2.buffers_ptr = args->buffers_ptr;
	exec2.buffer_count = args->buffer_count;
	exec2.batch_start_offset = args->batch_start_offset;
	exec2.batch_len = args->batch_len;
	exec2.DR1 = args->DR1;
	exec2.DR4 = args->DR4;
	exec2.num_cliprects = args->num_cliprects;
	exec2.cliprects_ptr = args->cliprects_ptr;
	exec2.flags = I915_EXEC_RENDER;
	i915_execbuffer2_set_context_id(exec2, 0);

	if (!i915_gem_check_execbuffer(&exec2))
		return -EINVAL;

	/* Copy in the exec list from userland */
	exec_list = kvmalloc_array(count, sizeof(*exec_list),
				   __GFP_NOWARN | GFP_KERNEL);
	exec2_list = kvmalloc_array(count + 1, eb_element_size(),
				    __GFP_NOWARN | GFP_KERNEL);
	if (exec_list == NULL || exec2_list == NULL) {
		DRM_DEBUG("Failed to allocate exec list for %d buffers\n",
			  args->buffer_count);
		kvfree(exec_list);
		kvfree(exec2_list);
		return -ENOMEM;
	}
<<<<<<< HEAD
	ret = copy_from_user(exec_list,
			     u64_to_user_ptr(args->buffers_ptr),
			     sizeof(*exec_list) * args->buffer_count);
	if (ret != 0) {
=======
	err = copy_from_user(exec_list,
			     u64_to_user_ptr(args->buffers_ptr),
			     sizeof(*exec_list) * count);
	if (err) {
>>>>>>> 286cd8c7
		DRM_DEBUG("copy %d exec entries failed %d\n",
			  args->buffer_count, err);
		kvfree(exec_list);
		kvfree(exec2_list);
		return -EFAULT;
	}

	for (i = 0; i < args->buffer_count; i++) {
		exec2_list[i].handle = exec_list[i].handle;
		exec2_list[i].relocation_count = exec_list[i].relocation_count;
		exec2_list[i].relocs_ptr = exec_list[i].relocs_ptr;
		exec2_list[i].alignment = exec_list[i].alignment;
		exec2_list[i].offset = exec_list[i].offset;
		if (INTEL_GEN(to_i915(dev)) < 4)
			exec2_list[i].flags = EXEC_OBJECT_NEEDS_FENCE;
		else
			exec2_list[i].flags = 0;
	}

	err = i915_gem_do_execbuffer(dev, file, &exec2, exec2_list, NULL);
	if (exec2.flags & __EXEC_HAS_RELOC) {
		struct drm_i915_gem_exec_object __user *user_exec_list =
			u64_to_user_ptr(args->buffers_ptr);

		/* Copy the new buffer offsets back to the user's exec list. */
		for (i = 0; i < args->buffer_count; i++) {
			if (!(exec2_list[i].offset & UPDATE))
				continue;

			exec2_list[i].offset =
				gen8_canonical_addr(exec2_list[i].offset & PIN_OFFSET_MASK);
			exec2_list[i].offset &= PIN_OFFSET_MASK;
			if (__copy_to_user(&user_exec_list[i].offset,
					   &exec2_list[i].offset,
					   sizeof(user_exec_list[i].offset)))
				break;
		}
	}

	kvfree(exec_list);
	kvfree(exec2_list);
	return err;
}

int
i915_gem_execbuffer2_ioctl(struct drm_device *dev, void *data,
			   struct drm_file *file)
{
	struct drm_i915_gem_execbuffer2 *args = data;
	struct drm_i915_gem_exec_object2 *exec2_list;
	struct drm_syncobj **fences = NULL;
	const size_t count = args->buffer_count;
	int err;

	if (!check_buffer_count(count)) {
		DRM_DEBUG("execbuf2 with %zd buffers\n", count);
		return -EINVAL;
	}

	if (!i915_gem_check_execbuffer(args))
		return -EINVAL;

	/* Allocate an extra slot for use by the command parser */
	exec2_list = kvmalloc_array(count + 1, eb_element_size(),
				    __GFP_NOWARN | GFP_KERNEL);
	if (exec2_list == NULL) {
		DRM_DEBUG("Failed to allocate exec list for %zd buffers\n",
			  count);
		return -ENOMEM;
	}
<<<<<<< HEAD
	ret = copy_from_user(exec2_list,
			     u64_to_user_ptr(args->buffers_ptr),
			     sizeof(*exec2_list) * args->buffer_count);
	if (ret != 0) {
		DRM_DEBUG("copy %d exec entries failed %d\n",
			  args->buffer_count, ret);
		drm_free_large(exec2_list);
=======
	if (copy_from_user(exec2_list,
			   u64_to_user_ptr(args->buffers_ptr),
			   sizeof(*exec2_list) * count)) {
		DRM_DEBUG("copy %zd exec entries failed\n", count);
		kvfree(exec2_list);
>>>>>>> 286cd8c7
		return -EFAULT;
	}

	if (args->flags & I915_EXEC_FENCE_ARRAY) {
		fences = get_fence_array(args, file);
		if (IS_ERR(fences)) {
			kvfree(exec2_list);
			return PTR_ERR(fences);
		}
	}

	err = i915_gem_do_execbuffer(dev, file, args, exec2_list, fences);

	/*
	 * Now that we have begun execution of the batchbuffer, we ignore
	 * any new error after this point. Also given that we have already
	 * updated the associated relocations, we try to write out the current
	 * object locations irrespective of any error.
	 */
	if (args->flags & __EXEC_HAS_RELOC) {
		struct drm_i915_gem_exec_object2 __user *user_exec_list =
<<<<<<< HEAD
				   u64_to_user_ptr(args->buffers_ptr);
		int i;
=======
			u64_to_user_ptr(args->buffers_ptr);
		unsigned int i;

		/* Copy the new buffer offsets back to the user's exec list. */
		/*
		 * Note: count * sizeof(*user_exec_list) does not overflow,
		 * because we checked 'count' in check_buffer_count().
		 *
		 * And this range already got effectively checked earlier
		 * when we did the "copy_from_user()" above.
		 */
		if (!user_access_begin(VERIFY_WRITE, user_exec_list,
				       count * sizeof(*user_exec_list)))
			goto end_user;
>>>>>>> 286cd8c7

		for (i = 0; i < args->buffer_count; i++) {
			if (!(exec2_list[i].offset & UPDATE))
				continue;

			exec2_list[i].offset =
				gen8_canonical_addr(exec2_list[i].offset & PIN_OFFSET_MASK);
			unsafe_put_user(exec2_list[i].offset,
					&user_exec_list[i].offset,
					end_user);
		}
end_user:
		user_access_end();
	}

	args->flags &= ~__I915_EXEC_UNKNOWN_FLAGS;
	put_fence_array(args, fences);
	kvfree(exec2_list);
	return err;
}<|MERGE_RESOLUTION|>--- conflicted
+++ resolved
@@ -1415,19 +1415,10 @@
 static int eb_relocate_vma(struct i915_execbuffer *eb, struct i915_vma *vma)
 {
 #define N_RELOC(x) ((x) / sizeof(struct drm_i915_gem_relocation_entry))
-<<<<<<< HEAD
-	struct drm_i915_gem_relocation_entry stack_reloc[N_RELOC(512)];
-	struct drm_i915_gem_relocation_entry __user *user_relocs;
-	struct drm_i915_gem_exec_object2 *entry = vma->exec_entry;
-	int remain, ret;
-
-	user_relocs = u64_to_user_ptr(entry->relocs_ptr);
-=======
 	struct drm_i915_gem_relocation_entry stack[N_RELOC(512)];
 	struct drm_i915_gem_relocation_entry __user *urelocs;
 	const struct drm_i915_gem_exec_object2 *entry = exec_entry(eb, vma);
 	unsigned int remain;
->>>>>>> 286cd8c7
 
 	urelocs = u64_to_user_ptr(entry->relocs_ptr);
 	remain = entry->relocation_count;
@@ -1464,11 +1455,6 @@
 			goto out;
 		}
 
-<<<<<<< HEAD
-			if (r->presumed_offset != offset &&
-			    __put_user(r->presumed_offset, &user_relocs->presumed_offset)) {
-				return -EFAULT;
-=======
 		remain -= count;
 		do {
 			u64 offset = eb_relocate_entry(eb, vma, r);
@@ -1502,7 +1488,6 @@
 				offset = gen8_canonical_addr(offset & ~UPDATE);
 				__put_user(offset,
 					   &urelocs[r-stack].presumed_offset);
->>>>>>> 286cd8c7
 			}
 		} while (r++, --count);
 		urelocs += ARRAY_SIZE(stack);
@@ -1801,12 +1786,8 @@
 		struct i915_vma *vma = eb->vma[i];
 		struct drm_i915_gem_object *obj = vma->obj;
 
-<<<<<<< HEAD
-		user_relocs = u64_to_user_ptr(exec[i].relocs_ptr);
-=======
 		if (flags & EXEC_OBJECT_CAPTURE) {
 			struct i915_capture_list *capture;
->>>>>>> 286cd8c7
 
 			capture = kmalloc(sizeof(*capture), GFP_KERNEL);
 			if (unlikely(!capture))
@@ -1955,15 +1936,9 @@
 	if (IS_ERR(shadow_batch_obj))
 		return ERR_CAST(shadow_batch_obj);
 
-<<<<<<< HEAD
-	for (i = 0; i < count; i++) {
-		char __user *ptr = u64_to_user_ptr(exec[i].relocs_ptr);
-		int length; /* limited by fault_in_pages_readable() */
-=======
 	vma = shadow_batch_pin(eb, shadow_batch_obj);
 	if (IS_ERR(vma))
 		goto out;
->>>>>>> 286cd8c7
 
 	batch_start = gen8_canonical_addr(eb->batch->node.start) +
 		      eb->batch_start_offset;
@@ -2123,84 +2098,6 @@
 	return engine;
 }
 
-<<<<<<< HEAD
-static struct i915_vma*
-shadow_batch_pin(struct drm_i915_gem_object *obj, struct i915_address_space *vm)
-{
-	struct drm_i915_private *dev_priv = to_i915(obj->base.dev);
-	struct i915_address_space *pin_vm = vm;
-	u64 flags;
-	int ret;
-
-	/*
-	 * PPGTT backed shadow buffers must be mapped RO, to prevent
-	 * post-scan tampering
-	 */
-	if (CMDPARSER_USES_GGTT(dev_priv)) {
-		flags = PIN_GLOBAL;
-		pin_vm = &dev_priv->gtt.base;
-	} else if (vm->has_read_only) {
-		flags = PIN_USER;
-		obj->gt_ro = 1;
-	} else {
-		DRM_DEBUG("Cannot prevent post-scan tampering without RO capable vm\n");
-		return ERR_PTR(-EINVAL);
-	}
-
-	ret = i915_gem_object_pin(obj, pin_vm, 0, flags);
-	if (ret)
-		return ERR_PTR(ret);
-	else
-		return i915_gem_obj_to_vma(obj, pin_vm);
-}
-
-static struct drm_i915_gem_object*
-i915_gem_execbuffer_parse(struct intel_context *ctx,
-			  struct intel_engine_cs *ring,
-			  struct drm_i915_gem_exec_object2 *shadow_exec_entry,
-			  struct eb_vmas *eb,
-			  struct i915_address_space *vm,
-			  struct drm_i915_gem_object *batch_obj,
-			  u32 batch_start_offset,
-			  u32 batch_len)
-{
-	struct drm_i915_gem_object *shadow_batch_obj;
-	struct i915_vma *vma;
-	struct i915_vma *user_vma = list_entry(eb->vmas.prev,
-					typeof(*user_vma), exec_list);
-	u64 batch_start;
-	u64 shadow_batch_start;
-	int ret;
-
-	shadow_batch_obj = i915_gem_batch_pool_get(&ring->batch_pool,
-						   PAGE_ALIGN(batch_len));
-	if (IS_ERR(shadow_batch_obj))
-		return shadow_batch_obj;
-
-	vma = shadow_batch_pin(shadow_batch_obj, vm);
-	if (IS_ERR(vma)) {
-		ret = PTR_ERR(vma);
-		goto err;
-	}
-
-	batch_start = user_vma->node.start + batch_start_offset;
-
-	shadow_batch_start = vma->node.start;
-
-	ret = i915_parse_cmds(ctx,
-			      ring,
-			      batch_obj,
-			      batch_start,
-			      batch_start_offset,
-			      batch_len,
-			      shadow_batch_obj,
-			      shadow_batch_start);
-	if (ret) {
-		WARN_ON(vma->pin_count == 0);
-		vma->pin_count--;
-		goto err;
-	}
-=======
 static void
 __free_fence_array(struct drm_syncobj **fences, unsigned int n)
 {
@@ -2218,7 +2115,6 @@
 	struct drm_syncobj **fences;
 	unsigned long n;
 	int err;
->>>>>>> 286cd8c7
 
 	if (!(args->flags & I915_EXEC_FENCE_ARRAY))
 		return NULL;
@@ -2230,16 +2126,9 @@
 			    SIZE_MAX / sizeof(*fences)))
 		return ERR_PTR(-EINVAL);
 
-<<<<<<< HEAD
-	vma->exec_entry = shadow_exec_entry;
-	vma->exec_entry->flags = __EXEC_OBJECT_HAS_PIN;
-	drm_gem_object_reference(&shadow_batch_obj->base);
-	list_add_tail(&vma->exec_list, &eb->vmas);
-=======
 	user = u64_to_user_ptr(args->cliprects_ptr);
 	if (!access_ok(VERIFY_READ, user, nfences * sizeof(*user)))
 		return ERR_PTR(-EFAULT);
->>>>>>> 286cd8c7
 
 	fences = kvmalloc_array(nfences, sizeof(*fences),
 				__GFP_NOWARN | GFP_KERNEL);
@@ -2250,27 +2139,10 @@
 		struct drm_i915_gem_exec_fence fence;
 		struct drm_syncobj *syncobj;
 
-<<<<<<< HEAD
-err:
-	i915_gem_object_unpin_pages(shadow_batch_obj);
-
-	/*
-	 * Unsafe GGTT-backed buffers can still be submitted safely
-	 * as non-secure.
-	 * For PPGTT backing however, we have no choice but to forcibly
-	 * reject unsafe buffers
-	 */
-	if (CMDPARSER_USES_GGTT(batch_obj->base.dev) && (ret == -EACCES))
-		return batch_obj;
-	else
-		return ERR_PTR(ret);
-}
-=======
 		if (__copy_from_user(&fence, user++, sizeof(fence))) {
 			err = -EFAULT;
 			goto err;
 		}
->>>>>>> 286cd8c7
 
 		if (fence.flags & __I915_EXEC_FENCE_UNKNOWN_FLAGS) {
 			err = -EINVAL;
@@ -2305,6 +2177,13 @@
 		__free_fence_array(fences, args->num_cliprects);
 }
 
+static inline bool use_cmdparser(const struct intel_engine_cs *ring,
+				 u32 batch_len)
+{
+	return ring->requires_cmd_parser ||
+		(ring->using_cmd_parser && batch_len && USES_PPGTT(ring->dev));
+}
+
 static int
 await_fence_array(struct i915_execbuffer *eb,
 		  struct drm_syncobj **fences)
@@ -2353,13 +2232,6 @@
 
 		drm_syncobj_replace_fence(syncobj, fence);
 	}
-}
-
-static inline bool use_cmdparser(const struct intel_engine_cs *ring,
-				 u32 batch_len)
-{
-	return ring->requires_cmd_parser ||
-		(ring->using_cmd_parser && batch_len && USES_PPGTT(ring->dev));
 }
 
 static int
@@ -2402,17 +2274,8 @@
 
 	eb.batch_flags = 0;
 	if (args->flags & I915_EXEC_SECURE) {
-<<<<<<< HEAD
-		/* Return -EPERM to trigger fallback code on old binaries. */
-		if (!HAS_SECURE_BATCHES(dev_priv))
-			return -EPERM;
-
-		if (!file->is_master || !capable(CAP_SYS_ADMIN))
-		    return -EPERM;
-=======
 		if (INTEL_GEN(i915) >= 11)
 			return -ENODEV;
->>>>>>> 286cd8c7
 
 		/* Return -EPERM to trigger fallback code on old binaries. */
 		if (!HAS_SECURE_BATCHES(i915))
@@ -2506,37 +2369,6 @@
 		goto err_vma;
 	}
 
-<<<<<<< HEAD
-	params->args_batch_start_offset = args->batch_start_offset;
-	if (use_cmdparser(ring, args->batch_len)) {
-		struct drm_i915_gem_object *parsed_batch_obj;
-
-		u32 batch_off = args->batch_start_offset;
-		u32 batch_len = args->batch_len;
-		if (batch_len == 0)
-			batch_len = batch_obj->base.size - batch_off;
-
-		parsed_batch_obj = i915_gem_execbuffer_parse(ctx, ring,
-						      &shadow_exec_entry,
-						      eb, vm,
-						      batch_obj,
-						      batch_off,
-						      batch_len);
-		if (IS_ERR(parsed_batch_obj)) {
-			ret = PTR_ERR(parsed_batch_obj);
-			goto err;
-		}
-
-		/*
-		 * parsed_batch_obj == batch_obj means batch not fully parsed:
-		 * Accept, but don't promote to secure.
-		 */
-		if (parsed_batch_obj != batch_obj) {
-			if (CMDPARSER_USES_GGTT(dev_priv))
-				dispatch_flags |= I915_DISPATCH_SECURE;
-			params->args_batch_start_offset = 0;
-			batch_obj = parsed_batch_obj;
-=======
 	if (eb.batch_len == 0)
 		eb.batch_len = eb.batch->size - eb.batch_start_offset;
 
@@ -2547,7 +2379,6 @@
 		if (IS_ERR(vma)) {
 			err = PTR_ERR(vma);
 			goto err_vma;
->>>>>>> 286cd8c7
 		}
 	}
 
@@ -2723,17 +2554,10 @@
 		kvfree(exec2_list);
 		return -ENOMEM;
 	}
-<<<<<<< HEAD
-	ret = copy_from_user(exec_list,
-			     u64_to_user_ptr(args->buffers_ptr),
-			     sizeof(*exec_list) * args->buffer_count);
-	if (ret != 0) {
-=======
 	err = copy_from_user(exec_list,
 			     u64_to_user_ptr(args->buffers_ptr),
 			     sizeof(*exec_list) * count);
 	if (err) {
->>>>>>> 286cd8c7
 		DRM_DEBUG("copy %d exec entries failed %d\n",
 			  args->buffer_count, err);
 		kvfree(exec_list);
@@ -2804,21 +2628,11 @@
 			  count);
 		return -ENOMEM;
 	}
-<<<<<<< HEAD
-	ret = copy_from_user(exec2_list,
-			     u64_to_user_ptr(args->buffers_ptr),
-			     sizeof(*exec2_list) * args->buffer_count);
-	if (ret != 0) {
-		DRM_DEBUG("copy %d exec entries failed %d\n",
-			  args->buffer_count, ret);
-		drm_free_large(exec2_list);
-=======
 	if (copy_from_user(exec2_list,
 			   u64_to_user_ptr(args->buffers_ptr),
 			   sizeof(*exec2_list) * count)) {
 		DRM_DEBUG("copy %zd exec entries failed\n", count);
 		kvfree(exec2_list);
->>>>>>> 286cd8c7
 		return -EFAULT;
 	}
 
@@ -2840,10 +2654,6 @@
 	 */
 	if (args->flags & __EXEC_HAS_RELOC) {
 		struct drm_i915_gem_exec_object2 __user *user_exec_list =
-<<<<<<< HEAD
-				   u64_to_user_ptr(args->buffers_ptr);
-		int i;
-=======
 			u64_to_user_ptr(args->buffers_ptr);
 		unsigned int i;
 
@@ -2858,7 +2668,6 @@
 		if (!user_access_begin(VERIFY_WRITE, user_exec_list,
 				       count * sizeof(*user_exec_list)))
 			goto end_user;
->>>>>>> 286cd8c7
 
 		for (i = 0; i < args->buffer_count; i++) {
 			if (!(exec2_list[i].offset & UPDATE))
