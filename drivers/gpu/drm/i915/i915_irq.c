--- conflicted
+++ resolved
@@ -1188,11 +1188,6 @@
 			    intel_wait_check_request(wait, waiter))
 				rq = i915_request_get(waiter);
 
-<<<<<<< HEAD
-void gen6_rps_reset_ei(struct drm_i915_private *dev_priv)
-{
-	memset(&dev_priv->rps.ei, 0, sizeof(dev_priv->rps.ei));
-=======
 			tsk = wait->tsk;
 		} else {
 			if (engine->irq_seqno_barrier &&
@@ -1238,17 +1233,12 @@
 void gen6_rps_reset_ei(struct drm_i915_private *dev_priv)
 {
 	memset(&dev_priv->gt_pm.rps.ei, 0, sizeof(dev_priv->gt_pm.rps.ei));
->>>>>>> 286cd8c7
 }
 
 static u32 vlv_wa_c0_ei(struct drm_i915_private *dev_priv, u32 pm_iir)
 {
-<<<<<<< HEAD
-	const struct intel_rps_ei *prev = &dev_priv->rps.ei;
-=======
 	struct intel_rps *rps = &dev_priv->gt_pm.rps;
 	const struct intel_rps_ei *prev = &rps->ei;
->>>>>>> 286cd8c7
 	struct intel_rps_ei now;
 	u32 events = 0;
 
@@ -1257,19 +1247,6 @@
 
 	vlv_c0_read(dev_priv, &now);
 
-<<<<<<< HEAD
-	if (prev->cz_clock) {
-		u64 time, c0;
-		unsigned int mul;
-
-		mul = VLV_CZ_CLOCK_TO_MILLI_SEC * 100; /* scale to threshold% */
-		if (I915_READ(VLV_COUNTER_CONTROL) & VLV_COUNT_RANGE_HIGH)
-			mul <<= 8;
-
-		time = now.cz_clock - prev->cz_clock;
-		time *= dev_priv->czclk_freq;
-
-=======
 	if (prev->ktime) {
 		u64 time, c0;
 		u32 render, media;
@@ -1278,25 +1255,11 @@
 
 		time *= dev_priv->czclk_freq;
 
->>>>>>> 286cd8c7
 		/* Workload can be split between render + media,
 		 * e.g. SwapBuffers being blitted in X after being rendered in
 		 * mesa. To account for this we need to combine both engines
 		 * into our activity counter.
 		 */
-<<<<<<< HEAD
-		c0 = now.render_c0 - prev->render_c0;
-		c0 += now.media_c0 - prev->media_c0;
-		c0 *= mul;
-
-		if (c0 > time * dev_priv->rps.up_threshold)
-			events = GEN6_PM_RP_UP_THRESHOLD;
-		else if (c0 < time * dev_priv->rps.down_threshold)
-			events = GEN6_PM_RP_DOWN_THRESHOLD;
-	}
-
-	dev_priv->rps.ei = now;
-=======
 		render = now.render_c0 - prev->render_c0;
 		media = now.media_c0 - prev->media_c0;
 		c0 = max(render, media);
@@ -1309,7 +1272,6 @@
 	}
 
 	rps->ei = now;
->>>>>>> 286cd8c7
 	return events;
 }
 
@@ -2915,11 +2877,7 @@
 				 HAS_PCH_CNP(dev_priv))
 				spt_irq_handler(dev_priv, iir);
 			else
-<<<<<<< HEAD
-				cpt_irq_handler(dev, pch_iir);
-=======
 				cpt_irq_handler(dev_priv, iir);
->>>>>>> 286cd8c7
 		} else {
 			/*
 			 * Like on previous PCH there seems to be something
@@ -2927,8 +2885,6 @@
 			 */
 			DRM_DEBUG_DRIVER("The master control interrupt lied (SDE)!\n");
 		}
-<<<<<<< HEAD
-=======
 	}
 
 	return ret;
@@ -2958,7 +2914,6 @@
 		disable_rpm_wakeref_asserts(dev_priv);
 		gen8_de_irq_handler(dev_priv, master_ctl);
 		enable_rpm_wakeref_asserts(dev_priv);
->>>>>>> 286cd8c7
 	}
 
 	I915_WRITE_FW(GEN8_MASTER_IRQ, GEN8_MASTER_IRQ_CONTROL);
