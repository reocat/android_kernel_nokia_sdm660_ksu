/*
 * Copyright © 2011 Intel Corporation
 *
 * Permission is hereby granted, free of charge, to any person obtaining a
 * copy of this software and associated documentation files (the "Software"),
 * to deal in the Software without restriction, including without limitation
 * the rights to use, copy, modify, merge, publish, distribute, sublicense,
 * and/or sell copies of the Software, and to permit persons to whom the
 * Software is furnished to do so, subject to the following conditions:
 *
 * The above copyright notice and this permission notice (including the next
 * paragraph) shall be included in all copies or substantial portions of the
 * Software.
 *
 * THE SOFTWARE IS PROVIDED "AS IS", WITHOUT WARRANTY OF ANY KIND, EXPRESS OR
 * IMPLIED, INCLUDING BUT NOT LIMITED TO THE WARRANTIES OF MERCHANTABILITY,
 * FITNESS FOR A PARTICULAR PURPOSE AND NONINFRINGEMENT.  IN NO EVENT SHALL
 * THE AUTHORS OR COPYRIGHT HOLDERS BE LIABLE FOR ANY CLAIM, DAMAGES OR OTHER
 * LIABILITY, WHETHER IN AN ACTION OF CONTRACT, TORT OR OTHERWISE, ARISING FROM,
 * OUT OF OR IN CONNECTION WITH THE SOFTWARE OR THE USE OR OTHER DEALINGS IN THE
 * SOFTWARE.
 *
 * Authors:
 *   Jesse Barnes <jbarnes@virtuousgeek.org>
 *
 * New plane/sprite handling.
 *
 * The older chips had a separate interface for programming plane related
 * registers; newer ones are much simpler and we can use the new DRM plane
 * support.
 */
#include <drm/drmP.h>
#include <drm/drm_atomic_helper.h>
#include <drm/drm_crtc.h>
#include <drm/drm_fourcc.h>
#include <drm/drm_rect.h>
#include <drm/drm_atomic.h>
#include <drm/drm_plane_helper.h>
#include "intel_drv.h"
#include "intel_frontbuffer.h"
#include <drm/i915_drm.h>
#include "i915_drv.h"

int intel_usecs_to_scanlines(const struct drm_display_mode *adjusted_mode,
			     int usecs)
{
	/* paranoia */
	if (!adjusted_mode->crtc_htotal)
		return 1;

	return DIV_ROUND_UP(usecs * adjusted_mode->crtc_clock,
			    1000 * adjusted_mode->crtc_htotal);
}

/* FIXME: We should instead only take spinlocks once for the entire update
 * instead of once per mmio. */
#if IS_ENABLED(CONFIG_PROVE_LOCKING)
#define VBLANK_EVASION_TIME_US 250
#else
#define VBLANK_EVASION_TIME_US 100
#endif

/**
 * intel_pipe_update_start() - start update of a set of display registers
 * @new_crtc_state: the new crtc state
 *
 * Mark the start of an update to pipe registers that should be updated
 * atomically regarding vblank. If the next vblank will happens within
 * the next 100 us, this function waits until the vblank passes.
 *
 * After a successful call to this function, interrupts will be disabled
 * until a subsequent call to intel_pipe_update_end(). That is done to
 * avoid random delays.
 */
void intel_pipe_update_start(const struct intel_crtc_state *new_crtc_state)
{
	struct intel_crtc *crtc = to_intel_crtc(new_crtc_state->base.crtc);
	struct drm_i915_private *dev_priv = to_i915(crtc->base.dev);
	const struct drm_display_mode *adjusted_mode = &new_crtc_state->base.adjusted_mode;
	long timeout = msecs_to_jiffies_timeout(1);
	int scanline, min, max, vblank_start;
	wait_queue_head_t *wq = drm_crtc_vblank_waitqueue(&crtc->base);
	bool need_vlv_dsi_wa = (IS_VALLEYVIEW(dev_priv) || IS_CHERRYVIEW(dev_priv)) &&
		intel_crtc_has_type(new_crtc_state, INTEL_OUTPUT_DSI);
	DEFINE_WAIT(wait);

	vblank_start = adjusted_mode->crtc_vblank_start;
	if (adjusted_mode->flags & DRM_MODE_FLAG_INTERLACE)
		vblank_start = DIV_ROUND_UP(vblank_start, 2);

	/* FIXME needs to be calibrated sensibly */
	min = vblank_start - intel_usecs_to_scanlines(adjusted_mode,
						      VBLANK_EVASION_TIME_US);
	max = vblank_start - 1;

	if (min <= 0 || max <= 0)
		goto irq_disable;

	if (WARN_ON(drm_crtc_vblank_get(&crtc->base)))
		goto irq_disable;

	/*
	 * Wait for psr to idle out after enabling the VBL interrupts
	 * VBL interrupts will start the PSR exit and prevent a PSR
	 * re-entry as well.
	 */
	if (intel_psr_wait_for_idle(new_crtc_state))
		DRM_ERROR("PSR idle timed out, atomic update may fail\n");

	local_irq_disable();

	crtc->debug.min_vbl = min;
	crtc->debug.max_vbl = max;
	trace_i915_pipe_update_start(crtc);

	for (;;) {
		/*
		 * prepare_to_wait() has a memory barrier, which guarantees
		 * other CPUs can see the task state update by the time we
		 * read the scanline.
		 */
		prepare_to_wait(wq, &wait, TASK_UNINTERRUPTIBLE);

		scanline = intel_get_crtc_scanline(crtc);
		if (scanline < min || scanline > max)
			break;

		if (!timeout) {
			DRM_ERROR("Potential atomic update failure on pipe %c\n",
				  pipe_name(crtc->pipe));
			break;
		}

		local_irq_enable();

		timeout = schedule_timeout(timeout);

		local_irq_disable();
	}

	finish_wait(wq, &wait);

	drm_crtc_vblank_put(&crtc->base);

	/*
	 * On VLV/CHV DSI the scanline counter would appear to
	 * increment approx. 1/3 of a scanline before start of vblank.
	 * The registers still get latched at start of vblank however.
	 * This means we must not write any registers on the first
	 * line of vblank (since not the whole line is actually in
	 * vblank). And unfortunately we can't use the interrupt to
	 * wait here since it will fire too soon. We could use the
	 * frame start interrupt instead since it will fire after the
	 * critical scanline, but that would require more changes
	 * in the interrupt code. So for now we'll just do the nasty
	 * thing and poll for the bad scanline to pass us by.
	 *
	 * FIXME figure out if BXT+ DSI suffers from this as well
	 */
	while (need_vlv_dsi_wa && scanline == vblank_start)
		scanline = intel_get_crtc_scanline(crtc);

	crtc->debug.scanline_start = scanline;
	crtc->debug.start_vbl_time = ktime_get();
	crtc->debug.start_vbl_count = intel_crtc_get_vblank_counter(crtc);

	trace_i915_pipe_update_vblank_evaded(crtc);
	return;

irq_disable:
	local_irq_disable();
}

/**
 * intel_pipe_update_end() - end update of a set of display registers
 * @new_crtc_state: the new crtc state
 *
 * Mark the end of an update started with intel_pipe_update_start(). This
 * re-enables interrupts and verifies the update was actually completed
 * before a vblank.
 */
void intel_pipe_update_end(struct intel_crtc_state *new_crtc_state)
{
	struct intel_crtc *crtc = to_intel_crtc(new_crtc_state->base.crtc);
	enum pipe pipe = crtc->pipe;
	int scanline_end = intel_get_crtc_scanline(crtc);
	u32 end_vbl_count = intel_crtc_get_vblank_counter(crtc);
	ktime_t end_vbl_time = ktime_get();
	struct drm_i915_private *dev_priv = to_i915(crtc->base.dev);

	trace_i915_pipe_update_end(crtc, end_vbl_count, scanline_end);

	/* We're still in the vblank-evade critical section, this can't race.
	 * Would be slightly nice to just grab the vblank count and arm the
	 * event outside of the critical section - the spinlock might spin for a
	 * while ... */
	if (new_crtc_state->base.event) {
		WARN_ON(drm_crtc_vblank_get(&crtc->base) != 0);

		spin_lock(&crtc->base.dev->event_lock);
		drm_crtc_arm_vblank_event(&crtc->base, new_crtc_state->base.event);
		spin_unlock(&crtc->base.dev->event_lock);

		new_crtc_state->base.event = NULL;
	}

	local_irq_enable();

	if (intel_vgpu_active(dev_priv))
		return;

	if (crtc->debug.start_vbl_count &&
	    crtc->debug.start_vbl_count != end_vbl_count) {
		DRM_ERROR("Atomic update failure on pipe %c (start=%u end=%u) time %lld us, min %d, max %d, scanline start %d, end %d\n",
			  pipe_name(pipe), crtc->debug.start_vbl_count,
			  end_vbl_count,
			  ktime_us_delta(end_vbl_time, crtc->debug.start_vbl_time),
			  crtc->debug.min_vbl, crtc->debug.max_vbl,
			  crtc->debug.scanline_start, scanline_end);
	}
#ifdef CONFIG_DRM_I915_DEBUG_VBLANK_EVADE
	else if (ktime_us_delta(end_vbl_time, crtc->debug.start_vbl_time) >
		 VBLANK_EVASION_TIME_US)
		DRM_WARN("Atomic update on pipe (%c) took %lld us, max time under evasion is %u us\n",
			 pipe_name(pipe),
			 ktime_us_delta(end_vbl_time, crtc->debug.start_vbl_time),
			 VBLANK_EVASION_TIME_US);
#endif
}

void
skl_update_plane(struct intel_plane *plane,
		 const struct intel_crtc_state *crtc_state,
		 const struct intel_plane_state *plane_state)
{
<<<<<<< HEAD
	struct drm_device *dev = drm_plane->dev;
	struct drm_i915_private *dev_priv = dev->dev_private;
	struct intel_plane *intel_plane = to_intel_plane(drm_plane);
	struct drm_i915_gem_object *obj = intel_fb_obj(fb);
	const int pipe = intel_plane->pipe;
	const int plane = intel_plane->plane + 1;
	u32 plane_ctl, stride_div, stride;
	int pixel_size = drm_format_plane_cpp(fb->pixel_format, 0);
	const struct drm_intel_sprite_colorkey *key =
		&to_intel_plane_state(drm_plane->state)->ckey;
	u32 surf_addr;
	u32 tile_height, plane_offset, plane_size;
	unsigned int rotation;
	int x_offset, y_offset;
	struct intel_crtc_state *crtc_state = to_intel_crtc(crtc)->config;
	int scaler_id;

	plane_ctl = PLANE_CTL_ENABLE |
		PLANE_CTL_PIPE_GAMMA_ENABLE |
		PLANE_CTL_PIPE_CSC_ENABLE;

	plane_ctl |= skl_plane_ctl_format(fb->pixel_format);
	plane_ctl |= skl_plane_ctl_tiling(fb->modifier[0]);

	rotation = drm_plane->state->rotation;
	plane_ctl |= skl_plane_ctl_rotation(rotation);

	intel_update_sprite_watermarks(drm_plane, crtc, src_w, src_h,
				       pixel_size, true,
				       src_w != crtc_w || src_h != crtc_h);

	stride_div = intel_fb_stride_alignment(dev, fb->modifier[0],
					       fb->pixel_format);

	scaler_id = to_intel_plane_state(drm_plane->state)->scaler_id;
=======
	struct drm_i915_private *dev_priv = to_i915(plane->base.dev);
	const struct drm_framebuffer *fb = plane_state->base.fb;
	enum plane_id plane_id = plane->id;
	enum pipe pipe = plane->pipe;
	u32 plane_ctl = plane_state->ctl;
	const struct drm_intel_sprite_colorkey *key = &plane_state->ckey;
	u32 surf_addr = plane_state->main.offset;
	unsigned int rotation = plane_state->base.rotation;
	u32 stride = skl_plane_stride(fb, 0, rotation);
	u32 aux_stride = skl_plane_stride(fb, 1, rotation);
	int crtc_x = plane_state->base.dst.x1;
	int crtc_y = plane_state->base.dst.y1;
	uint32_t crtc_w = drm_rect_width(&plane_state->base.dst);
	uint32_t crtc_h = drm_rect_height(&plane_state->base.dst);
	uint32_t x = plane_state->main.x;
	uint32_t y = plane_state->main.y;
	uint32_t src_w = drm_rect_width(&plane_state->base.src) >> 16;
	uint32_t src_h = drm_rect_height(&plane_state->base.src) >> 16;
	unsigned long irqflags;
>>>>>>> 286cd8c7

	/* Sizes are 0 based */
	src_w--;
	src_h--;
	crtc_w--;
	crtc_h--;

	spin_lock_irqsave(&dev_priv->uncore.lock, irqflags);

	if (INTEL_GEN(dev_priv) >= 10 || IS_GEMINILAKE(dev_priv))
		I915_WRITE_FW(PLANE_COLOR_CTL(pipe, plane_id),
			      plane_state->color_ctl);

	if (key->flags) {
		I915_WRITE_FW(PLANE_KEYVAL(pipe, plane_id), key->min_value);
		I915_WRITE_FW(PLANE_KEYMAX(pipe, plane_id), key->max_value);
		I915_WRITE_FW(PLANE_KEYMSK(pipe, plane_id), key->channel_mask);
	}

	I915_WRITE_FW(PLANE_OFFSET(pipe, plane_id), (y << 16) | x);
	I915_WRITE_FW(PLANE_STRIDE(pipe, plane_id), stride);
	I915_WRITE_FW(PLANE_SIZE(pipe, plane_id), (src_h << 16) | src_w);
	I915_WRITE_FW(PLANE_AUX_DIST(pipe, plane_id),
		      (plane_state->aux.offset - surf_addr) | aux_stride);
	I915_WRITE_FW(PLANE_AUX_OFFSET(pipe, plane_id),
		      (plane_state->aux.y << 16) | plane_state->aux.x);

	/* program plane scaler */
	if (plane_state->scaler_id >= 0) {
		int scaler_id = plane_state->scaler_id;
		const struct intel_scaler *scaler =
			&crtc_state->scaler_state.scalers[scaler_id];
		u16 y_hphase, uv_rgb_hphase;
		u16 y_vphase, uv_rgb_vphase;

		/* TODO: handle sub-pixel coordinates */
		if (fb->format->format == DRM_FORMAT_NV12) {
			y_hphase = skl_scaler_calc_phase(1, false);
			y_vphase = skl_scaler_calc_phase(1, false);

			/* MPEG2 chroma siting convention */
			uv_rgb_hphase = skl_scaler_calc_phase(2, true);
			uv_rgb_vphase = skl_scaler_calc_phase(2, false);
		} else {
			/* not used */
			y_hphase = 0;
			y_vphase = 0;

			uv_rgb_hphase = skl_scaler_calc_phase(1, false);
			uv_rgb_vphase = skl_scaler_calc_phase(1, false);
		}

		I915_WRITE_FW(SKL_PS_CTRL(pipe, scaler_id),
			      PS_SCALER_EN | PS_PLANE_SEL(plane_id) | scaler->mode);
		I915_WRITE_FW(SKL_PS_PWR_GATE(pipe, scaler_id), 0);
		I915_WRITE_FW(SKL_PS_VPHASE(pipe, scaler_id),
			      PS_Y_PHASE(y_vphase) | PS_UV_RGB_PHASE(uv_rgb_vphase));
		I915_WRITE_FW(SKL_PS_HPHASE(pipe, scaler_id),
			      PS_Y_PHASE(y_hphase) | PS_UV_RGB_PHASE(uv_rgb_hphase));
		I915_WRITE_FW(SKL_PS_WIN_POS(pipe, scaler_id), (crtc_x << 16) | crtc_y);
		I915_WRITE_FW(SKL_PS_WIN_SZ(pipe, scaler_id),
			      ((crtc_w + 1) << 16)|(crtc_h + 1));

		I915_WRITE_FW(PLANE_POS(pipe, plane_id), 0);
	} else {
		I915_WRITE_FW(PLANE_POS(pipe, plane_id), (crtc_y << 16) | crtc_x);
	}

	I915_WRITE_FW(PLANE_CTL(pipe, plane_id), plane_ctl);
	I915_WRITE_FW(PLANE_SURF(pipe, plane_id),
		      intel_plane_ggtt_offset(plane_state) + surf_addr);
	POSTING_READ_FW(PLANE_SURF(pipe, plane_id));

	spin_unlock_irqrestore(&dev_priv->uncore.lock, irqflags);
}

void
skl_disable_plane(struct intel_plane *plane, struct intel_crtc *crtc)
{
	struct drm_i915_private *dev_priv = to_i915(plane->base.dev);
	enum plane_id plane_id = plane->id;
	enum pipe pipe = plane->pipe;
	unsigned long irqflags;

	spin_lock_irqsave(&dev_priv->uncore.lock, irqflags);

	I915_WRITE_FW(PLANE_CTL(pipe, plane_id), 0);

	I915_WRITE_FW(PLANE_SURF(pipe, plane_id), 0);
	POSTING_READ_FW(PLANE_SURF(pipe, plane_id));

	spin_unlock_irqrestore(&dev_priv->uncore.lock, irqflags);
}

bool
skl_plane_get_hw_state(struct intel_plane *plane,
		       enum pipe *pipe)
{
	struct drm_i915_private *dev_priv = to_i915(plane->base.dev);
	enum intel_display_power_domain power_domain;
	enum plane_id plane_id = plane->id;
	bool ret;

	power_domain = POWER_DOMAIN_PIPE(plane->pipe);
	if (!intel_display_power_get_if_enabled(dev_priv, power_domain))
		return false;

	ret = I915_READ(PLANE_CTL(plane->pipe, plane_id)) & PLANE_CTL_ENABLE;

	*pipe = plane->pipe;

	intel_display_power_put(dev_priv, power_domain);

	return ret;
}

static void
chv_update_csc(const struct intel_plane_state *plane_state)
{
	struct intel_plane *plane = to_intel_plane(plane_state->base.plane);
	struct drm_i915_private *dev_priv = to_i915(plane->base.dev);
	const struct drm_framebuffer *fb = plane_state->base.fb;
	enum plane_id plane_id = plane->id;
	/*
	 * |r|   | c0 c1 c2 |   |cr|
	 * |g| = | c3 c4 c5 | x |y |
	 * |b|   | c6 c7 c8 |   |cb|
	 *
	 * Coefficients are s3.12.
	 *
	 * Cb and Cr apparently come in as signed already, and
	 * we always get full range data in on account of CLRC0/1.
	 */
	static const s16 csc_matrix[][9] = {
		/* BT.601 full range YCbCr -> full range RGB */
		[DRM_COLOR_YCBCR_BT601] = {
			 5743, 4096,     0,
			-2925, 4096, -1410,
			    0, 4096,  7258,
		},
		/* BT.709 full range YCbCr -> full range RGB */
		[DRM_COLOR_YCBCR_BT709] = {
			 6450, 4096,     0,
			-1917, 4096,  -767,
			    0, 4096,  7601,
		},
	};
	const s16 *csc = csc_matrix[plane_state->base.color_encoding];

	/* Seems RGB data bypasses the CSC always */
	if (!fb->format->is_yuv)
		return;

	I915_WRITE_FW(SPCSCYGOFF(plane_id), SPCSC_OOFF(0) | SPCSC_IOFF(0));
	I915_WRITE_FW(SPCSCCBOFF(plane_id), SPCSC_OOFF(0) | SPCSC_IOFF(0));
	I915_WRITE_FW(SPCSCCROFF(plane_id), SPCSC_OOFF(0) | SPCSC_IOFF(0));

	I915_WRITE_FW(SPCSCC01(plane_id), SPCSC_C1(csc[1]) | SPCSC_C0(csc[0]));
	I915_WRITE_FW(SPCSCC23(plane_id), SPCSC_C1(csc[3]) | SPCSC_C0(csc[2]));
	I915_WRITE_FW(SPCSCC45(plane_id), SPCSC_C1(csc[5]) | SPCSC_C0(csc[4]));
	I915_WRITE_FW(SPCSCC67(plane_id), SPCSC_C1(csc[7]) | SPCSC_C0(csc[6]));
	I915_WRITE_FW(SPCSCC8(plane_id), SPCSC_C0(csc[8]));

	I915_WRITE_FW(SPCSCYGICLAMP(plane_id), SPCSC_IMAX(1023) | SPCSC_IMIN(0));
	I915_WRITE_FW(SPCSCCBICLAMP(plane_id), SPCSC_IMAX(512) | SPCSC_IMIN(-512));
	I915_WRITE_FW(SPCSCCRICLAMP(plane_id), SPCSC_IMAX(512) | SPCSC_IMIN(-512));

	I915_WRITE_FW(SPCSCYGOCLAMP(plane_id), SPCSC_OMAX(1023) | SPCSC_OMIN(0));
	I915_WRITE_FW(SPCSCCBOCLAMP(plane_id), SPCSC_OMAX(1023) | SPCSC_OMIN(0));
	I915_WRITE_FW(SPCSCCROCLAMP(plane_id), SPCSC_OMAX(1023) | SPCSC_OMIN(0));
}

#define SIN_0 0
#define COS_0 1

static void
vlv_update_clrc(const struct intel_plane_state *plane_state)
{
	struct intel_plane *plane = to_intel_plane(plane_state->base.plane);
	struct drm_i915_private *dev_priv = to_i915(plane->base.dev);
	const struct drm_framebuffer *fb = plane_state->base.fb;
	enum pipe pipe = plane->pipe;
	enum plane_id plane_id = plane->id;
	int contrast, brightness, sh_scale, sh_sin, sh_cos;

	if (fb->format->is_yuv &&
	    plane_state->base.color_range == DRM_COLOR_YCBCR_LIMITED_RANGE) {
		/*
		 * Expand limited range to full range:
		 * Contrast is applied first and is used to expand Y range.
		 * Brightness is applied second and is used to remove the
		 * offset from Y. Saturation/hue is used to expand CbCr range.
		 */
		contrast = DIV_ROUND_CLOSEST(255 << 6, 235 - 16);
		brightness = -DIV_ROUND_CLOSEST(16 * 255, 235 - 16);
		sh_scale = DIV_ROUND_CLOSEST(128 << 7, 240 - 128);
		sh_sin = SIN_0 * sh_scale;
		sh_cos = COS_0 * sh_scale;
	} else {
		/* Pass-through everything. */
		contrast = 1 << 6;
		brightness = 0;
		sh_scale = 1 << 7;
		sh_sin = SIN_0 * sh_scale;
		sh_cos = COS_0 * sh_scale;
	}

	/* FIXME these register are single buffered :( */
	I915_WRITE_FW(SPCLRC0(pipe, plane_id),
		      SP_CONTRAST(contrast) | SP_BRIGHTNESS(brightness));
	I915_WRITE_FW(SPCLRC1(pipe, plane_id),
		      SP_SH_SIN(sh_sin) | SP_SH_COS(sh_cos));
}

static u32 vlv_sprite_ctl(const struct intel_crtc_state *crtc_state,
			  const struct intel_plane_state *plane_state)
{
	const struct drm_framebuffer *fb = plane_state->base.fb;
	unsigned int rotation = plane_state->base.rotation;
	const struct drm_intel_sprite_colorkey *key = &plane_state->ckey;
	u32 sprctl;

	sprctl = SP_ENABLE | SP_GAMMA_ENABLE;

	switch (fb->format->format) {
	case DRM_FORMAT_YUYV:
		sprctl |= SP_FORMAT_YUV422 | SP_YUV_ORDER_YUYV;
		break;
	case DRM_FORMAT_YVYU:
		sprctl |= SP_FORMAT_YUV422 | SP_YUV_ORDER_YVYU;
		break;
	case DRM_FORMAT_UYVY:
		sprctl |= SP_FORMAT_YUV422 | SP_YUV_ORDER_UYVY;
		break;
	case DRM_FORMAT_VYUY:
		sprctl |= SP_FORMAT_YUV422 | SP_YUV_ORDER_VYUY;
		break;
	case DRM_FORMAT_RGB565:
		sprctl |= SP_FORMAT_BGR565;
		break;
	case DRM_FORMAT_XRGB8888:
		sprctl |= SP_FORMAT_BGRX8888;
		break;
	case DRM_FORMAT_ARGB8888:
		sprctl |= SP_FORMAT_BGRA8888;
		break;
	case DRM_FORMAT_XBGR2101010:
		sprctl |= SP_FORMAT_RGBX1010102;
		break;
	case DRM_FORMAT_ABGR2101010:
		sprctl |= SP_FORMAT_RGBA1010102;
		break;
	case DRM_FORMAT_XBGR8888:
		sprctl |= SP_FORMAT_RGBX8888;
		break;
	case DRM_FORMAT_ABGR8888:
		sprctl |= SP_FORMAT_RGBA8888;
		break;
	default:
		MISSING_CASE(fb->format->format);
		return 0;
	}

	if (plane_state->base.color_encoding == DRM_COLOR_YCBCR_BT709)
		sprctl |= SP_YUV_FORMAT_BT709;

	if (fb->modifier == I915_FORMAT_MOD_X_TILED)
		sprctl |= SP_TILED;

	if (rotation & DRM_MODE_ROTATE_180)
		sprctl |= SP_ROTATE_180;

	if (rotation & DRM_MODE_REFLECT_X)
		sprctl |= SP_MIRROR;

	if (key->flags & I915_SET_COLORKEY_SOURCE)
		sprctl |= SP_SOURCE_KEY;

	return sprctl;
}

static void
vlv_update_plane(struct intel_plane *plane,
		 const struct intel_crtc_state *crtc_state,
		 const struct intel_plane_state *plane_state)
{
	struct drm_i915_private *dev_priv = to_i915(plane->base.dev);
	const struct drm_framebuffer *fb = plane_state->base.fb;
	enum pipe pipe = plane->pipe;
	enum plane_id plane_id = plane->id;
	u32 sprctl = plane_state->ctl;
	u32 sprsurf_offset = plane_state->main.offset;
	u32 linear_offset;
	const struct drm_intel_sprite_colorkey *key = &plane_state->ckey;
	int crtc_x = plane_state->base.dst.x1;
	int crtc_y = plane_state->base.dst.y1;
	uint32_t crtc_w = drm_rect_width(&plane_state->base.dst);
	uint32_t crtc_h = drm_rect_height(&plane_state->base.dst);
	uint32_t x = plane_state->main.x;
	uint32_t y = plane_state->main.y;
	unsigned long irqflags;

	/* Sizes are 0 based */
	crtc_w--;
	crtc_h--;

	linear_offset = intel_fb_xy_to_linear(x, y, plane_state, 0);

	spin_lock_irqsave(&dev_priv->uncore.lock, irqflags);

	vlv_update_clrc(plane_state);

	if (IS_CHERRYVIEW(dev_priv) && pipe == PIPE_B)
		chv_update_csc(plane_state);

	if (key->flags) {
		I915_WRITE_FW(SPKEYMINVAL(pipe, plane_id), key->min_value);
		I915_WRITE_FW(SPKEYMAXVAL(pipe, plane_id), key->max_value);
		I915_WRITE_FW(SPKEYMSK(pipe, plane_id), key->channel_mask);
	}
	I915_WRITE_FW(SPSTRIDE(pipe, plane_id), fb->pitches[0]);
	I915_WRITE_FW(SPPOS(pipe, plane_id), (crtc_y << 16) | crtc_x);

	if (fb->modifier == I915_FORMAT_MOD_X_TILED)
		I915_WRITE_FW(SPTILEOFF(pipe, plane_id), (y << 16) | x);
	else
		I915_WRITE_FW(SPLINOFF(pipe, plane_id), linear_offset);

	I915_WRITE_FW(SPCONSTALPHA(pipe, plane_id), 0);

	I915_WRITE_FW(SPSIZE(pipe, plane_id), (crtc_h << 16) | crtc_w);
	I915_WRITE_FW(SPCNTR(pipe, plane_id), sprctl);
	I915_WRITE_FW(SPSURF(pipe, plane_id),
		      intel_plane_ggtt_offset(plane_state) + sprsurf_offset);
	POSTING_READ_FW(SPSURF(pipe, plane_id));

	spin_unlock_irqrestore(&dev_priv->uncore.lock, irqflags);
}

static void
vlv_disable_plane(struct intel_plane *plane, struct intel_crtc *crtc)
{
	struct drm_i915_private *dev_priv = to_i915(plane->base.dev);
	enum pipe pipe = plane->pipe;
	enum plane_id plane_id = plane->id;
	unsigned long irqflags;

	spin_lock_irqsave(&dev_priv->uncore.lock, irqflags);

	I915_WRITE_FW(SPCNTR(pipe, plane_id), 0);

	I915_WRITE_FW(SPSURF(pipe, plane_id), 0);
	POSTING_READ_FW(SPSURF(pipe, plane_id));

	spin_unlock_irqrestore(&dev_priv->uncore.lock, irqflags);
}

static bool
vlv_plane_get_hw_state(struct intel_plane *plane,
		       enum pipe *pipe)
{
	struct drm_i915_private *dev_priv = to_i915(plane->base.dev);
	enum intel_display_power_domain power_domain;
	enum plane_id plane_id = plane->id;
	bool ret;

	power_domain = POWER_DOMAIN_PIPE(plane->pipe);
	if (!intel_display_power_get_if_enabled(dev_priv, power_domain))
		return false;

	ret = I915_READ(SPCNTR(plane->pipe, plane_id)) & SP_ENABLE;

	*pipe = plane->pipe;

	intel_display_power_put(dev_priv, power_domain);

	return ret;
}

static u32 ivb_sprite_ctl(const struct intel_crtc_state *crtc_state,
			  const struct intel_plane_state *plane_state)
{
	struct drm_i915_private *dev_priv =
		to_i915(plane_state->base.plane->dev);
	const struct drm_framebuffer *fb = plane_state->base.fb;
	unsigned int rotation = plane_state->base.rotation;
	const struct drm_intel_sprite_colorkey *key = &plane_state->ckey;
	u32 sprctl;

	sprctl = SPRITE_ENABLE | SPRITE_GAMMA_ENABLE;

	if (IS_IVYBRIDGE(dev_priv))
		sprctl |= SPRITE_TRICKLE_FEED_DISABLE;

	if (IS_HASWELL(dev_priv) || IS_BROADWELL(dev_priv))
		sprctl |= SPRITE_PIPE_CSC_ENABLE;

	switch (fb->format->format) {
	case DRM_FORMAT_XBGR8888:
		sprctl |= SPRITE_FORMAT_RGBX888 | SPRITE_RGB_ORDER_RGBX;
		break;
	case DRM_FORMAT_XRGB8888:
		sprctl |= SPRITE_FORMAT_RGBX888;
		break;
	case DRM_FORMAT_YUYV:
		sprctl |= SPRITE_FORMAT_YUV422 | SPRITE_YUV_ORDER_YUYV;
		break;
	case DRM_FORMAT_YVYU:
		sprctl |= SPRITE_FORMAT_YUV422 | SPRITE_YUV_ORDER_YVYU;
		break;
	case DRM_FORMAT_UYVY:
		sprctl |= SPRITE_FORMAT_YUV422 | SPRITE_YUV_ORDER_UYVY;
		break;
	case DRM_FORMAT_VYUY:
		sprctl |= SPRITE_FORMAT_YUV422 | SPRITE_YUV_ORDER_VYUY;
		break;
	default:
		MISSING_CASE(fb->format->format);
		return 0;
	}

	if (plane_state->base.color_encoding == DRM_COLOR_YCBCR_BT709)
		sprctl |= SPRITE_YUV_TO_RGB_CSC_FORMAT_BT709;

	if (plane_state->base.color_range == DRM_COLOR_YCBCR_FULL_RANGE)
		sprctl |= SPRITE_YUV_RANGE_CORRECTION_DISABLE;

	if (fb->modifier == I915_FORMAT_MOD_X_TILED)
		sprctl |= SPRITE_TILED;

	if (rotation & DRM_MODE_ROTATE_180)
		sprctl |= SPRITE_ROTATE_180;

	if (key->flags & I915_SET_COLORKEY_DESTINATION)
		sprctl |= SPRITE_DEST_KEY;
	else if (key->flags & I915_SET_COLORKEY_SOURCE)
		sprctl |= SPRITE_SOURCE_KEY;

	return sprctl;
}

static void
ivb_update_plane(struct intel_plane *plane,
		 const struct intel_crtc_state *crtc_state,
		 const struct intel_plane_state *plane_state)
{
	struct drm_i915_private *dev_priv = to_i915(plane->base.dev);
	const struct drm_framebuffer *fb = plane_state->base.fb;
	enum pipe pipe = plane->pipe;
	u32 sprctl = plane_state->ctl, sprscale = 0;
	u32 sprsurf_offset = plane_state->main.offset;
	u32 linear_offset;
	const struct drm_intel_sprite_colorkey *key = &plane_state->ckey;
	int crtc_x = plane_state->base.dst.x1;
	int crtc_y = plane_state->base.dst.y1;
	uint32_t crtc_w = drm_rect_width(&plane_state->base.dst);
	uint32_t crtc_h = drm_rect_height(&plane_state->base.dst);
	uint32_t x = plane_state->main.x;
	uint32_t y = plane_state->main.y;
	uint32_t src_w = drm_rect_width(&plane_state->base.src) >> 16;
	uint32_t src_h = drm_rect_height(&plane_state->base.src) >> 16;
	unsigned long irqflags;

	/* Sizes are 0 based */
	src_w--;
	src_h--;
	crtc_w--;
	crtc_h--;

	if (crtc_w != src_w || crtc_h != src_h)
		sprscale = SPRITE_SCALE_ENABLE | (src_w << 16) | src_h;

	linear_offset = intel_fb_xy_to_linear(x, y, plane_state, 0);

	spin_lock_irqsave(&dev_priv->uncore.lock, irqflags);

	if (key->flags) {
		I915_WRITE_FW(SPRKEYVAL(pipe), key->min_value);
		I915_WRITE_FW(SPRKEYMAX(pipe), key->max_value);
		I915_WRITE_FW(SPRKEYMSK(pipe), key->channel_mask);
	}

	I915_WRITE_FW(SPRSTRIDE(pipe), fb->pitches[0]);
	I915_WRITE_FW(SPRPOS(pipe), (crtc_y << 16) | crtc_x);

	/* HSW consolidates SPRTILEOFF and SPRLINOFF into a single SPROFFSET
	 * register */
	if (IS_HASWELL(dev_priv) || IS_BROADWELL(dev_priv))
		I915_WRITE_FW(SPROFFSET(pipe), (y << 16) | x);
	else if (fb->modifier == I915_FORMAT_MOD_X_TILED)
		I915_WRITE_FW(SPRTILEOFF(pipe), (y << 16) | x);
	else
		I915_WRITE_FW(SPRLINOFF(pipe), linear_offset);

	I915_WRITE_FW(SPRSIZE(pipe), (crtc_h << 16) | crtc_w);
	if (plane->can_scale)
		I915_WRITE_FW(SPRSCALE(pipe), sprscale);
	I915_WRITE_FW(SPRCTL(pipe), sprctl);
	I915_WRITE_FW(SPRSURF(pipe),
		      intel_plane_ggtt_offset(plane_state) + sprsurf_offset);
	POSTING_READ_FW(SPRSURF(pipe));

	spin_unlock_irqrestore(&dev_priv->uncore.lock, irqflags);
}

static void
ivb_disable_plane(struct intel_plane *plane, struct intel_crtc *crtc)
{
	struct drm_i915_private *dev_priv = to_i915(plane->base.dev);
	enum pipe pipe = plane->pipe;
	unsigned long irqflags;

	spin_lock_irqsave(&dev_priv->uncore.lock, irqflags);

	I915_WRITE_FW(SPRCTL(pipe), 0);
	/* Can't leave the scaler enabled... */
	if (plane->can_scale)
		I915_WRITE_FW(SPRSCALE(pipe), 0);

	I915_WRITE_FW(SPRSURF(pipe), 0);
	POSTING_READ_FW(SPRSURF(pipe));

	spin_unlock_irqrestore(&dev_priv->uncore.lock, irqflags);
}

static bool
ivb_plane_get_hw_state(struct intel_plane *plane,
		       enum pipe *pipe)
{
	struct drm_i915_private *dev_priv = to_i915(plane->base.dev);
	enum intel_display_power_domain power_domain;
	bool ret;

	power_domain = POWER_DOMAIN_PIPE(plane->pipe);
	if (!intel_display_power_get_if_enabled(dev_priv, power_domain))
		return false;

	ret =  I915_READ(SPRCTL(plane->pipe)) & SPRITE_ENABLE;

	*pipe = plane->pipe;

	intel_display_power_put(dev_priv, power_domain);

	return ret;
}

static u32 g4x_sprite_ctl(const struct intel_crtc_state *crtc_state,
			  const struct intel_plane_state *plane_state)
{
	struct drm_i915_private *dev_priv =
		to_i915(plane_state->base.plane->dev);
	const struct drm_framebuffer *fb = plane_state->base.fb;
	unsigned int rotation = plane_state->base.rotation;
	const struct drm_intel_sprite_colorkey *key = &plane_state->ckey;
	u32 dvscntr;

	dvscntr = DVS_ENABLE | DVS_GAMMA_ENABLE;

	if (IS_GEN6(dev_priv))
		dvscntr |= DVS_TRICKLE_FEED_DISABLE;

	switch (fb->format->format) {
	case DRM_FORMAT_XBGR8888:
		dvscntr |= DVS_FORMAT_RGBX888 | DVS_RGB_ORDER_XBGR;
		break;
	case DRM_FORMAT_XRGB8888:
		dvscntr |= DVS_FORMAT_RGBX888;
		break;
	case DRM_FORMAT_YUYV:
		dvscntr |= DVS_FORMAT_YUV422 | DVS_YUV_ORDER_YUYV;
		break;
	case DRM_FORMAT_YVYU:
		dvscntr |= DVS_FORMAT_YUV422 | DVS_YUV_ORDER_YVYU;
		break;
	case DRM_FORMAT_UYVY:
		dvscntr |= DVS_FORMAT_YUV422 | DVS_YUV_ORDER_UYVY;
		break;
	case DRM_FORMAT_VYUY:
		dvscntr |= DVS_FORMAT_YUV422 | DVS_YUV_ORDER_VYUY;
		break;
	default:
		MISSING_CASE(fb->format->format);
		return 0;
	}

	if (plane_state->base.color_encoding == DRM_COLOR_YCBCR_BT709)
		dvscntr |= DVS_YUV_FORMAT_BT709;

	if (plane_state->base.color_range == DRM_COLOR_YCBCR_FULL_RANGE)
		dvscntr |= DVS_YUV_RANGE_CORRECTION_DISABLE;

	if (fb->modifier == I915_FORMAT_MOD_X_TILED)
		dvscntr |= DVS_TILED;

	if (rotation & DRM_MODE_ROTATE_180)
		dvscntr |= DVS_ROTATE_180;

	if (key->flags & I915_SET_COLORKEY_DESTINATION)
		dvscntr |= DVS_DEST_KEY;
	else if (key->flags & I915_SET_COLORKEY_SOURCE)
		dvscntr |= DVS_SOURCE_KEY;

	return dvscntr;
}

static void
g4x_update_plane(struct intel_plane *plane,
		 const struct intel_crtc_state *crtc_state,
		 const struct intel_plane_state *plane_state)
{
	struct drm_i915_private *dev_priv = to_i915(plane->base.dev);
	const struct drm_framebuffer *fb = plane_state->base.fb;
	enum pipe pipe = plane->pipe;
	u32 dvscntr = plane_state->ctl, dvsscale = 0;
	u32 dvssurf_offset = plane_state->main.offset;
	u32 linear_offset;
	const struct drm_intel_sprite_colorkey *key = &plane_state->ckey;
	int crtc_x = plane_state->base.dst.x1;
	int crtc_y = plane_state->base.dst.y1;
	uint32_t crtc_w = drm_rect_width(&plane_state->base.dst);
	uint32_t crtc_h = drm_rect_height(&plane_state->base.dst);
	uint32_t x = plane_state->main.x;
	uint32_t y = plane_state->main.y;
	uint32_t src_w = drm_rect_width(&plane_state->base.src) >> 16;
	uint32_t src_h = drm_rect_height(&plane_state->base.src) >> 16;
	unsigned long irqflags;

	/* Sizes are 0 based */
	src_w--;
	src_h--;
	crtc_w--;
	crtc_h--;

	if (crtc_w != src_w || crtc_h != src_h)
		dvsscale = DVS_SCALE_ENABLE | (src_w << 16) | src_h;

	linear_offset = intel_fb_xy_to_linear(x, y, plane_state, 0);

	spin_lock_irqsave(&dev_priv->uncore.lock, irqflags);

	if (key->flags) {
		I915_WRITE_FW(DVSKEYVAL(pipe), key->min_value);
		I915_WRITE_FW(DVSKEYMAX(pipe), key->max_value);
		I915_WRITE_FW(DVSKEYMSK(pipe), key->channel_mask);
	}

	I915_WRITE_FW(DVSSTRIDE(pipe), fb->pitches[0]);
	I915_WRITE_FW(DVSPOS(pipe), (crtc_y << 16) | crtc_x);

	if (fb->modifier == I915_FORMAT_MOD_X_TILED)
		I915_WRITE_FW(DVSTILEOFF(pipe), (y << 16) | x);
	else
		I915_WRITE_FW(DVSLINOFF(pipe), linear_offset);

	I915_WRITE_FW(DVSSIZE(pipe), (crtc_h << 16) | crtc_w);
	I915_WRITE_FW(DVSSCALE(pipe), dvsscale);
	I915_WRITE_FW(DVSCNTR(pipe), dvscntr);
	I915_WRITE_FW(DVSSURF(pipe),
		      intel_plane_ggtt_offset(plane_state) + dvssurf_offset);
	POSTING_READ_FW(DVSSURF(pipe));

	spin_unlock_irqrestore(&dev_priv->uncore.lock, irqflags);
}

static void
g4x_disable_plane(struct intel_plane *plane, struct intel_crtc *crtc)
{
	struct drm_i915_private *dev_priv = to_i915(plane->base.dev);
	enum pipe pipe = plane->pipe;
	unsigned long irqflags;

	spin_lock_irqsave(&dev_priv->uncore.lock, irqflags);

	I915_WRITE_FW(DVSCNTR(pipe), 0);
	/* Disable the scaler */
	I915_WRITE_FW(DVSSCALE(pipe), 0);

	I915_WRITE_FW(DVSSURF(pipe), 0);
	POSTING_READ_FW(DVSSURF(pipe));

	spin_unlock_irqrestore(&dev_priv->uncore.lock, irqflags);
}

static bool
g4x_plane_get_hw_state(struct intel_plane *plane,
		       enum pipe *pipe)
{
	struct drm_i915_private *dev_priv = to_i915(plane->base.dev);
	enum intel_display_power_domain power_domain;
	bool ret;

	power_domain = POWER_DOMAIN_PIPE(plane->pipe);
	if (!intel_display_power_get_if_enabled(dev_priv, power_domain))
		return false;

	ret = I915_READ(DVSCNTR(plane->pipe)) & DVS_ENABLE;

	*pipe = plane->pipe;

	intel_display_power_put(dev_priv, power_domain);

	return ret;
}

static int
intel_check_sprite_plane(struct intel_plane *plane,
			 struct intel_crtc_state *crtc_state,
			 struct intel_plane_state *state)
{
	struct drm_i915_private *dev_priv = to_i915(plane->base.dev);
	struct intel_crtc *crtc = to_intel_crtc(crtc_state->base.crtc);
	struct drm_framebuffer *fb = state->base.fb;
	int max_stride = INTEL_GEN(dev_priv) >= 9 ? 32768 : 16384;
	int max_scale, min_scale;
	bool can_scale;
	int ret;
	uint32_t pixel_format = 0;

	if (!fb) {
		state->base.visible = false;
		return 0;
	}

	/* Don't modify another pipe's plane */
	if (plane->pipe != crtc->pipe) {
		DRM_DEBUG_KMS("Wrong plane <-> crtc mapping\n");
		return -EINVAL;
	}

	/* FIXME check all gen limits */
	if (fb->width < 3 || fb->height < 3 || fb->pitches[0] > max_stride) {
		DRM_DEBUG_KMS("Unsuitable framebuffer for plane\n");
		return -EINVAL;
	}

	/* setup can_scale, min_scale, max_scale */
	if (INTEL_GEN(dev_priv) >= 9) {
		if (state->base.fb)
			pixel_format = state->base.fb->format->format;
		/* use scaler when colorkey is not required */
		if (!state->ckey.flags) {
			can_scale = 1;
			min_scale = 1;
			max_scale =
				skl_max_scale(crtc, crtc_state, pixel_format);
		} else {
			can_scale = 0;
			min_scale = DRM_PLANE_HELPER_NO_SCALING;
			max_scale = DRM_PLANE_HELPER_NO_SCALING;
		}
	} else {
		can_scale = plane->can_scale;
		max_scale = plane->max_downscale << 16;
		min_scale = plane->can_scale ? 1 : (1 << 16);
	}

	ret = drm_atomic_helper_check_plane_state(&state->base,
						  &crtc_state->base,
						  min_scale, max_scale,
						  true, true);
	if (ret)
		return ret;

	if (state->base.visible) {
		struct drm_rect *src = &state->base.src;
		struct drm_rect *dst = &state->base.dst;
		unsigned int crtc_w = drm_rect_width(dst);
		unsigned int crtc_h = drm_rect_height(dst);
		uint32_t src_x, src_y, src_w, src_h;

		/*
		 * Hardware doesn't handle subpixel coordinates.
		 * Adjust to (macro)pixel boundary, but be careful not to
		 * increase the source viewport size, because that could
		 * push the downscaling factor out of bounds.
		 */
		src_x = src->x1 >> 16;
		src_w = drm_rect_width(src) >> 16;
		src_y = src->y1 >> 16;
		src_h = drm_rect_height(src) >> 16;

		src->x1 = src_x << 16;
		src->x2 = (src_x + src_w) << 16;
		src->y1 = src_y << 16;
		src->y2 = (src_y + src_h) << 16;

		if (fb->format->is_yuv &&
    		    fb->format->format != DRM_FORMAT_NV12 &&
		    (src_x % 2 || src_w % 2)) {
			DRM_DEBUG_KMS("src x/w (%u, %u) must be a multiple of 2 for YUV planes\n",
				      src_x, src_w);
			return -EINVAL;
		}

		/* Check size restrictions when scaling */
		if (src_w != crtc_w || src_h != crtc_h) {
			unsigned int width_bytes;
			int cpp = fb->format->cpp[0];

			WARN_ON(!can_scale);

			width_bytes = ((src_x * cpp) & 63) + src_w * cpp;

			/* FIXME interlacing min height is 6 */
			if (INTEL_GEN(dev_priv) < 9 && (
			     src_w < 3 || src_h < 3 ||
			     src_w > 2048 || src_h > 2048 ||
			     crtc_w < 3 || crtc_h < 3 ||
			     width_bytes > 4096 || fb->pitches[0] > 4096)) {
				DRM_DEBUG_KMS("Source dimensions exceed hardware limits\n");
				return -EINVAL;
			}
		}
	}

	if (INTEL_GEN(dev_priv) >= 9) {
		ret = skl_check_plane_surface(crtc_state, state);
		if (ret)
			return ret;

		state->ctl = skl_plane_ctl(crtc_state, state);
	} else if (IS_VALLEYVIEW(dev_priv) || IS_CHERRYVIEW(dev_priv)) {
		ret = i9xx_check_plane_surface(state);
		if (ret)
			return ret;

		state->ctl = vlv_sprite_ctl(crtc_state, state);
	} else if (INTEL_GEN(dev_priv) >= 7) {
		ret = i9xx_check_plane_surface(state);
		if (ret)
			return ret;

		state->ctl = ivb_sprite_ctl(crtc_state, state);
	} else {
		ret = i9xx_check_plane_surface(state);
		if (ret)
			return ret;

		state->ctl = g4x_sprite_ctl(crtc_state, state);
	}

	if (INTEL_GEN(dev_priv) >= 10 || IS_GEMINILAKE(dev_priv))
		state->color_ctl = glk_plane_color_ctl(crtc_state, state);

	return 0;
}

static bool has_dst_key_in_primary_plane(struct drm_i915_private *dev_priv)
{
	return INTEL_GEN(dev_priv) >= 9;
}

static void intel_plane_set_ckey(struct intel_plane_state *plane_state,
				 const struct drm_intel_sprite_colorkey *set)
{
	struct intel_plane *plane = to_intel_plane(plane_state->base.plane);
	struct drm_i915_private *dev_priv = to_i915(plane->base.dev);
	struct drm_intel_sprite_colorkey *key = &plane_state->ckey;

	*key = *set;

	/*
	 * We want src key enabled on the
	 * sprite and not on the primary.
	 */
	if (plane->id == PLANE_PRIMARY &&
	    set->flags & I915_SET_COLORKEY_SOURCE)
		key->flags = 0;

	/*
	 * On SKL+ we want dst key enabled on
	 * the primary and not on the sprite.
	 */
	if (INTEL_GEN(dev_priv) >= 9 && plane->id != PLANE_PRIMARY &&
	    set->flags & I915_SET_COLORKEY_DESTINATION)
		key->flags = 0;
}

int intel_sprite_set_colorkey_ioctl(struct drm_device *dev, void *data,
				    struct drm_file *file_priv)
{
	struct drm_i915_private *dev_priv = to_i915(dev);
	struct drm_intel_sprite_colorkey *set = data;
	struct drm_plane *plane;
	struct drm_plane_state *plane_state;
	struct drm_atomic_state *state;
	struct drm_modeset_acquire_ctx ctx;
	int ret = 0;

	/* ignore the pointless "none" flag */
	set->flags &= ~I915_SET_COLORKEY_NONE;

	if (set->flags & ~(I915_SET_COLORKEY_DESTINATION | I915_SET_COLORKEY_SOURCE))
		return -EINVAL;

	/* Make sure we don't try to enable both src & dest simultaneously */
	if ((set->flags & (I915_SET_COLORKEY_DESTINATION | I915_SET_COLORKEY_SOURCE)) == (I915_SET_COLORKEY_DESTINATION | I915_SET_COLORKEY_SOURCE))
		return -EINVAL;

	if ((IS_VALLEYVIEW(dev_priv) || IS_CHERRYVIEW(dev_priv)) &&
	    set->flags & I915_SET_COLORKEY_DESTINATION)
		return -EINVAL;

	plane = drm_plane_find(dev, file_priv, set->plane_id);
	if (!plane || plane->type != DRM_PLANE_TYPE_OVERLAY)
		return -ENOENT;

	/*
	 * SKL+ only plane 2 can do destination keying against plane 1.
	 * Also multiple planes can't do destination keying on the same
	 * pipe simultaneously.
	 */
	if (INTEL_GEN(dev_priv) >= 9 &&
	    to_intel_plane(plane)->id >= PLANE_SPRITE1 &&
	    set->flags & I915_SET_COLORKEY_DESTINATION)
		return -EINVAL;

	drm_modeset_acquire_init(&ctx, 0);

	state = drm_atomic_state_alloc(plane->dev);
	if (!state) {
		ret = -ENOMEM;
		goto out;
	}
	state->acquire_ctx = &ctx;

	while (1) {
		plane_state = drm_atomic_get_plane_state(state, plane);
		ret = PTR_ERR_OR_ZERO(plane_state);
		if (!ret)
			intel_plane_set_ckey(to_intel_plane_state(plane_state), set);

		/*
		 * On some platforms we have to configure
		 * the dst colorkey on the primary plane.
		 */
		if (!ret && has_dst_key_in_primary_plane(dev_priv)) {
			struct intel_crtc *crtc =
				intel_get_crtc_for_pipe(dev_priv,
							to_intel_plane(plane)->pipe);

			plane_state = drm_atomic_get_plane_state(state,
								 crtc->base.primary);
			ret = PTR_ERR_OR_ZERO(plane_state);
			if (!ret)
				intel_plane_set_ckey(to_intel_plane_state(plane_state), set);
		}

		if (!ret)
			ret = drm_atomic_commit(state);

		if (ret != -EDEADLK)
			break;

		drm_atomic_state_clear(state);
		drm_modeset_backoff(&ctx);
	}

	drm_atomic_state_put(state);
out:
	drm_modeset_drop_locks(&ctx);
	drm_modeset_acquire_fini(&ctx);
	return ret;
}

static const uint32_t g4x_plane_formats[] = {
	DRM_FORMAT_XRGB8888,
	DRM_FORMAT_YUYV,
	DRM_FORMAT_YVYU,
	DRM_FORMAT_UYVY,
	DRM_FORMAT_VYUY,
};

static const uint64_t i9xx_plane_format_modifiers[] = {
	I915_FORMAT_MOD_X_TILED,
	DRM_FORMAT_MOD_LINEAR,
	DRM_FORMAT_MOD_INVALID
};

static const uint32_t snb_plane_formats[] = {
	DRM_FORMAT_XBGR8888,
	DRM_FORMAT_XRGB8888,
	DRM_FORMAT_YUYV,
	DRM_FORMAT_YVYU,
	DRM_FORMAT_UYVY,
	DRM_FORMAT_VYUY,
};

static const uint32_t vlv_plane_formats[] = {
	DRM_FORMAT_RGB565,
	DRM_FORMAT_ABGR8888,
	DRM_FORMAT_ARGB8888,
	DRM_FORMAT_XBGR8888,
	DRM_FORMAT_XRGB8888,
	DRM_FORMAT_XBGR2101010,
	DRM_FORMAT_ABGR2101010,
	DRM_FORMAT_YUYV,
	DRM_FORMAT_YVYU,
	DRM_FORMAT_UYVY,
	DRM_FORMAT_VYUY,
};

static uint32_t skl_plane_formats[] = {
	DRM_FORMAT_RGB565,
	DRM_FORMAT_ABGR8888,
	DRM_FORMAT_ARGB8888,
	DRM_FORMAT_XBGR8888,
	DRM_FORMAT_XRGB8888,
	DRM_FORMAT_YUYV,
	DRM_FORMAT_YVYU,
	DRM_FORMAT_UYVY,
	DRM_FORMAT_VYUY,
};

static uint32_t skl_planar_formats[] = {
	DRM_FORMAT_RGB565,
	DRM_FORMAT_ABGR8888,
	DRM_FORMAT_ARGB8888,
	DRM_FORMAT_XBGR8888,
	DRM_FORMAT_XRGB8888,
	DRM_FORMAT_YUYV,
	DRM_FORMAT_YVYU,
	DRM_FORMAT_UYVY,
	DRM_FORMAT_VYUY,
	DRM_FORMAT_NV12,
};

static const uint64_t skl_plane_format_modifiers_noccs[] = {
	I915_FORMAT_MOD_Yf_TILED,
	I915_FORMAT_MOD_Y_TILED,
	I915_FORMAT_MOD_X_TILED,
	DRM_FORMAT_MOD_LINEAR,
	DRM_FORMAT_MOD_INVALID
};

static const uint64_t skl_plane_format_modifiers_ccs[] = {
	I915_FORMAT_MOD_Yf_TILED_CCS,
	I915_FORMAT_MOD_Y_TILED_CCS,
	I915_FORMAT_MOD_Yf_TILED,
	I915_FORMAT_MOD_Y_TILED,
	I915_FORMAT_MOD_X_TILED,
	DRM_FORMAT_MOD_LINEAR,
	DRM_FORMAT_MOD_INVALID
};

static bool g4x_sprite_format_mod_supported(struct drm_plane *_plane,
					    u32 format, u64 modifier)
{
	switch (modifier) {
	case DRM_FORMAT_MOD_LINEAR:
	case I915_FORMAT_MOD_X_TILED:
		break;
	default:
		return false;
	}

	switch (format) {
	case DRM_FORMAT_XRGB8888:
	case DRM_FORMAT_YUYV:
	case DRM_FORMAT_YVYU:
	case DRM_FORMAT_UYVY:
	case DRM_FORMAT_VYUY:
		if (modifier == DRM_FORMAT_MOD_LINEAR ||
		    modifier == I915_FORMAT_MOD_X_TILED)
			return true;
		/* fall through */
	default:
		return false;
	}
}

static bool snb_sprite_format_mod_supported(struct drm_plane *_plane,
					    u32 format, u64 modifier)
{
	switch (modifier) {
	case DRM_FORMAT_MOD_LINEAR:
	case I915_FORMAT_MOD_X_TILED:
		break;
	default:
		return false;
	}

	switch (format) {
	case DRM_FORMAT_XRGB8888:
	case DRM_FORMAT_XBGR8888:
	case DRM_FORMAT_YUYV:
	case DRM_FORMAT_YVYU:
	case DRM_FORMAT_UYVY:
	case DRM_FORMAT_VYUY:
		if (modifier == DRM_FORMAT_MOD_LINEAR ||
		    modifier == I915_FORMAT_MOD_X_TILED)
			return true;
		/* fall through */
	default:
		return false;
	}
}

static bool vlv_sprite_format_mod_supported(struct drm_plane *_plane,
					    u32 format, u64 modifier)
{
	switch (modifier) {
	case DRM_FORMAT_MOD_LINEAR:
	case I915_FORMAT_MOD_X_TILED:
		break;
	default:
		return false;
	}

	switch (format) {
	case DRM_FORMAT_RGB565:
	case DRM_FORMAT_ABGR8888:
	case DRM_FORMAT_ARGB8888:
	case DRM_FORMAT_XBGR8888:
	case DRM_FORMAT_XRGB8888:
	case DRM_FORMAT_XBGR2101010:
	case DRM_FORMAT_ABGR2101010:
	case DRM_FORMAT_YUYV:
	case DRM_FORMAT_YVYU:
	case DRM_FORMAT_UYVY:
	case DRM_FORMAT_VYUY:
		if (modifier == DRM_FORMAT_MOD_LINEAR ||
		    modifier == I915_FORMAT_MOD_X_TILED)
			return true;
		/* fall through */
	default:
		return false;
	}
}

static bool skl_plane_format_mod_supported(struct drm_plane *_plane,
					   u32 format, u64 modifier)
{
	struct intel_plane *plane = to_intel_plane(_plane);

	switch (modifier) {
	case DRM_FORMAT_MOD_LINEAR:
	case I915_FORMAT_MOD_X_TILED:
	case I915_FORMAT_MOD_Y_TILED:
	case I915_FORMAT_MOD_Yf_TILED:
		break;
	case I915_FORMAT_MOD_Y_TILED_CCS:
	case I915_FORMAT_MOD_Yf_TILED_CCS:
		if (!plane->has_ccs)
			return false;
		break;
	default:
		return false;
	}

	switch (format) {
	case DRM_FORMAT_XRGB8888:
	case DRM_FORMAT_XBGR8888:
	case DRM_FORMAT_ARGB8888:
	case DRM_FORMAT_ABGR8888:
		if (modifier == I915_FORMAT_MOD_Yf_TILED_CCS ||
		    modifier == I915_FORMAT_MOD_Y_TILED_CCS)
			return true;
		/* fall through */
	case DRM_FORMAT_RGB565:
	case DRM_FORMAT_XRGB2101010:
	case DRM_FORMAT_XBGR2101010:
	case DRM_FORMAT_YUYV:
	case DRM_FORMAT_YVYU:
	case DRM_FORMAT_UYVY:
	case DRM_FORMAT_VYUY:
	case DRM_FORMAT_NV12:
		if (modifier == I915_FORMAT_MOD_Yf_TILED)
			return true;
		/* fall through */
	case DRM_FORMAT_C8:
		if (modifier == DRM_FORMAT_MOD_LINEAR ||
		    modifier == I915_FORMAT_MOD_X_TILED ||
		    modifier == I915_FORMAT_MOD_Y_TILED)
			return true;
		/* fall through */
	default:
		return false;
	}
}

static const struct drm_plane_funcs g4x_sprite_funcs = {
	.update_plane = drm_atomic_helper_update_plane,
	.disable_plane = drm_atomic_helper_disable_plane,
	.destroy = intel_plane_destroy,
	.atomic_get_property = intel_plane_atomic_get_property,
	.atomic_set_property = intel_plane_atomic_set_property,
	.atomic_duplicate_state = intel_plane_duplicate_state,
	.atomic_destroy_state = intel_plane_destroy_state,
	.format_mod_supported = g4x_sprite_format_mod_supported,
};

static const struct drm_plane_funcs snb_sprite_funcs = {
	.update_plane = drm_atomic_helper_update_plane,
	.disable_plane = drm_atomic_helper_disable_plane,
	.destroy = intel_plane_destroy,
	.atomic_get_property = intel_plane_atomic_get_property,
	.atomic_set_property = intel_plane_atomic_set_property,
	.atomic_duplicate_state = intel_plane_duplicate_state,
	.atomic_destroy_state = intel_plane_destroy_state,
	.format_mod_supported = snb_sprite_format_mod_supported,
};

static const struct drm_plane_funcs vlv_sprite_funcs = {
	.update_plane = drm_atomic_helper_update_plane,
	.disable_plane = drm_atomic_helper_disable_plane,
	.destroy = intel_plane_destroy,
	.atomic_get_property = intel_plane_atomic_get_property,
	.atomic_set_property = intel_plane_atomic_set_property,
	.atomic_duplicate_state = intel_plane_duplicate_state,
	.atomic_destroy_state = intel_plane_destroy_state,
	.format_mod_supported = vlv_sprite_format_mod_supported,
};

static const struct drm_plane_funcs skl_plane_funcs = {
	.update_plane = drm_atomic_helper_update_plane,
	.disable_plane = drm_atomic_helper_disable_plane,
	.destroy = intel_plane_destroy,
	.atomic_get_property = intel_plane_atomic_get_property,
	.atomic_set_property = intel_plane_atomic_set_property,
	.atomic_duplicate_state = intel_plane_duplicate_state,
	.atomic_destroy_state = intel_plane_destroy_state,
	.format_mod_supported = skl_plane_format_mod_supported,
};

bool skl_plane_has_ccs(struct drm_i915_private *dev_priv,
		       enum pipe pipe, enum plane_id plane_id)
{
	if (plane_id == PLANE_CURSOR)
		return false;

	if (INTEL_GEN(dev_priv) >= 10)
		return true;

	if (IS_GEMINILAKE(dev_priv))
		return pipe != PIPE_C;

	return pipe != PIPE_C &&
		(plane_id == PLANE_PRIMARY ||
		 plane_id == PLANE_SPRITE0);
}

struct intel_plane *
intel_sprite_plane_create(struct drm_i915_private *dev_priv,
			  enum pipe pipe, int plane)
{
	struct intel_plane *intel_plane = NULL;
	struct intel_plane_state *state = NULL;
	const struct drm_plane_funcs *plane_funcs;
	unsigned long possible_crtcs;
	const uint32_t *plane_formats;
	const uint64_t *modifiers;
	unsigned int supported_rotations;
	int num_plane_formats;
	int ret;

	intel_plane = kzalloc(sizeof(*intel_plane), GFP_KERNEL);
	if (!intel_plane) {
		ret = -ENOMEM;
		goto fail;
	}

	state = intel_create_plane_state(&intel_plane->base);
	if (!state) {
		ret = -ENOMEM;
		goto fail;
	}
	intel_plane->base.state = &state->base;

	if (INTEL_GEN(dev_priv) >= 9) {
		intel_plane->can_scale = true;
		state->scaler_id = -1;

		intel_plane->has_ccs = skl_plane_has_ccs(dev_priv, pipe,
							 PLANE_SPRITE0 + plane);

		intel_plane->update_plane = skl_update_plane;
		intel_plane->disable_plane = skl_disable_plane;
		intel_plane->get_hw_state = skl_plane_get_hw_state;

		if (skl_plane_has_planar(dev_priv, pipe,
					 PLANE_SPRITE0 + plane)) {
			plane_formats = skl_planar_formats;
			num_plane_formats = ARRAY_SIZE(skl_planar_formats);
		} else {
			plane_formats = skl_plane_formats;
			num_plane_formats = ARRAY_SIZE(skl_plane_formats);
		}

		if (intel_plane->has_ccs)
			modifiers = skl_plane_format_modifiers_ccs;
		else
			modifiers = skl_plane_format_modifiers_noccs;

		plane_funcs = &skl_plane_funcs;
	} else if (IS_VALLEYVIEW(dev_priv) || IS_CHERRYVIEW(dev_priv)) {
		intel_plane->can_scale = false;
		intel_plane->max_downscale = 1;

		intel_plane->update_plane = vlv_update_plane;
		intel_plane->disable_plane = vlv_disable_plane;
		intel_plane->get_hw_state = vlv_plane_get_hw_state;

		plane_formats = vlv_plane_formats;
		num_plane_formats = ARRAY_SIZE(vlv_plane_formats);
		modifiers = i9xx_plane_format_modifiers;

		plane_funcs = &vlv_sprite_funcs;
	} else if (INTEL_GEN(dev_priv) >= 7) {
		if (IS_IVYBRIDGE(dev_priv)) {
			intel_plane->can_scale = true;
			intel_plane->max_downscale = 2;
		} else {
			intel_plane->can_scale = false;
			intel_plane->max_downscale = 1;
		}

		intel_plane->update_plane = ivb_update_plane;
		intel_plane->disable_plane = ivb_disable_plane;
		intel_plane->get_hw_state = ivb_plane_get_hw_state;

		plane_formats = snb_plane_formats;
		num_plane_formats = ARRAY_SIZE(snb_plane_formats);
		modifiers = i9xx_plane_format_modifiers;

		plane_funcs = &snb_sprite_funcs;
	} else {
		intel_plane->can_scale = true;
		intel_plane->max_downscale = 16;

		intel_plane->update_plane = g4x_update_plane;
		intel_plane->disable_plane = g4x_disable_plane;
		intel_plane->get_hw_state = g4x_plane_get_hw_state;

		modifiers = i9xx_plane_format_modifiers;
		if (IS_GEN6(dev_priv)) {
			plane_formats = snb_plane_formats;
			num_plane_formats = ARRAY_SIZE(snb_plane_formats);

			plane_funcs = &snb_sprite_funcs;
		} else {
			plane_formats = g4x_plane_formats;
			num_plane_formats = ARRAY_SIZE(g4x_plane_formats);

			plane_funcs = &g4x_sprite_funcs;
		}
	}

	if (INTEL_GEN(dev_priv) >= 9) {
		supported_rotations =
			DRM_MODE_ROTATE_0 | DRM_MODE_ROTATE_90 |
			DRM_MODE_ROTATE_180 | DRM_MODE_ROTATE_270;
	} else if (IS_CHERRYVIEW(dev_priv) && pipe == PIPE_B) {
		supported_rotations =
			DRM_MODE_ROTATE_0 | DRM_MODE_ROTATE_180 |
			DRM_MODE_REFLECT_X;
	} else {
		supported_rotations =
			DRM_MODE_ROTATE_0 | DRM_MODE_ROTATE_180;
	}

	intel_plane->pipe = pipe;
	intel_plane->i9xx_plane = plane;
	intel_plane->id = PLANE_SPRITE0 + plane;
	intel_plane->frontbuffer_bit = INTEL_FRONTBUFFER(pipe, intel_plane->id);
	intel_plane->check_plane = intel_check_sprite_plane;

	possible_crtcs = (1 << pipe);

	if (INTEL_GEN(dev_priv) >= 9)
		ret = drm_universal_plane_init(&dev_priv->drm, &intel_plane->base,
					       possible_crtcs, plane_funcs,
					       plane_formats, num_plane_formats,
					       modifiers,
					       DRM_PLANE_TYPE_OVERLAY,
					       "plane %d%c", plane + 2, pipe_name(pipe));
	else
		ret = drm_universal_plane_init(&dev_priv->drm, &intel_plane->base,
					       possible_crtcs, plane_funcs,
					       plane_formats, num_plane_formats,
					       modifiers,
					       DRM_PLANE_TYPE_OVERLAY,
					       "sprite %c", sprite_name(pipe, plane));
	if (ret)
		goto fail;

	drm_plane_create_rotation_property(&intel_plane->base,
					   DRM_MODE_ROTATE_0,
					   supported_rotations);

	drm_plane_create_color_properties(&intel_plane->base,
					  BIT(DRM_COLOR_YCBCR_BT601) |
					  BIT(DRM_COLOR_YCBCR_BT709),
					  BIT(DRM_COLOR_YCBCR_LIMITED_RANGE) |
					  BIT(DRM_COLOR_YCBCR_FULL_RANGE),
					  DRM_COLOR_YCBCR_BT709,
					  DRM_COLOR_YCBCR_LIMITED_RANGE);

	drm_plane_helper_add(&intel_plane->base, &intel_plane_helper_funcs);

	return intel_plane;

fail:
	kfree(state);
	kfree(intel_plane);

	return ERR_PTR(ret);
}<|MERGE_RESOLUTION|>--- conflicted
+++ resolved
@@ -233,43 +233,6 @@
 		 const struct intel_crtc_state *crtc_state,
 		 const struct intel_plane_state *plane_state)
 {
-<<<<<<< HEAD
-	struct drm_device *dev = drm_plane->dev;
-	struct drm_i915_private *dev_priv = dev->dev_private;
-	struct intel_plane *intel_plane = to_intel_plane(drm_plane);
-	struct drm_i915_gem_object *obj = intel_fb_obj(fb);
-	const int pipe = intel_plane->pipe;
-	const int plane = intel_plane->plane + 1;
-	u32 plane_ctl, stride_div, stride;
-	int pixel_size = drm_format_plane_cpp(fb->pixel_format, 0);
-	const struct drm_intel_sprite_colorkey *key =
-		&to_intel_plane_state(drm_plane->state)->ckey;
-	u32 surf_addr;
-	u32 tile_height, plane_offset, plane_size;
-	unsigned int rotation;
-	int x_offset, y_offset;
-	struct intel_crtc_state *crtc_state = to_intel_crtc(crtc)->config;
-	int scaler_id;
-
-	plane_ctl = PLANE_CTL_ENABLE |
-		PLANE_CTL_PIPE_GAMMA_ENABLE |
-		PLANE_CTL_PIPE_CSC_ENABLE;
-
-	plane_ctl |= skl_plane_ctl_format(fb->pixel_format);
-	plane_ctl |= skl_plane_ctl_tiling(fb->modifier[0]);
-
-	rotation = drm_plane->state->rotation;
-	plane_ctl |= skl_plane_ctl_rotation(rotation);
-
-	intel_update_sprite_watermarks(drm_plane, crtc, src_w, src_h,
-				       pixel_size, true,
-				       src_w != crtc_w || src_h != crtc_h);
-
-	stride_div = intel_fb_stride_alignment(dev, fb->modifier[0],
-					       fb->pixel_format);
-
-	scaler_id = to_intel_plane_state(drm_plane->state)->scaler_id;
-=======
 	struct drm_i915_private *dev_priv = to_i915(plane->base.dev);
 	const struct drm_framebuffer *fb = plane_state->base.fb;
 	enum plane_id plane_id = plane->id;
@@ -289,7 +252,6 @@
 	uint32_t src_w = drm_rect_width(&plane_state->base.src) >> 16;
 	uint32_t src_h = drm_rect_height(&plane_state->base.src) >> 16;
 	unsigned long irqflags;
->>>>>>> 286cd8c7
 
 	/* Sizes are 0 based */
 	src_w--;
