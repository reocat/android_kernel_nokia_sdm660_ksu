/*
 * Copyright © 2008 Intel Corporation
 *             2014 Red Hat Inc.
 *
 * Permission is hereby granted, free of charge, to any person obtaining a
 * copy of this software and associated documentation files (the "Software"),
 * to deal in the Software without restriction, including without limitation
 * the rights to use, copy, modify, merge, publish, distribute, sublicense,
 * and/or sell copies of the Software, and to permit persons to whom the
 * Software is furnished to do so, subject to the following conditions:
 *
 * The above copyright notice and this permission notice (including the next
 * paragraph) shall be included in all copies or substantial portions of the
 * Software.
 *
 * THE SOFTWARE IS PROVIDED "AS IS", WITHOUT WARRANTY OF ANY KIND, EXPRESS OR
 * IMPLIED, INCLUDING BUT NOT LIMITED TO THE WARRANTIES OF MERCHANTABILITY,
 * FITNESS FOR A PARTICULAR PURPOSE AND NONINFRINGEMENT.  IN NO EVENT SHALL
 * THE AUTHORS OR COPYRIGHT HOLDERS BE LIABLE FOR ANY CLAIM, DAMAGES OR OTHER
 * LIABILITY, WHETHER IN AN ACTION OF CONTRACT, TORT OR OTHERWISE, ARISING
 * FROM, OUT OF OR IN CONNECTION WITH THE SOFTWARE OR THE USE OR OTHER DEALINGS
 * IN THE SOFTWARE.
 *
 */

#include <drm/drmP.h>
#include "i915_drv.h"
#include "intel_drv.h"
#include <drm/drm_atomic_helper.h>
#include <drm/drm_crtc_helper.h>
#include <drm/drm_edid.h>

static bool intel_dp_mst_compute_config(struct intel_encoder *encoder,
					struct intel_crtc_state *pipe_config,
					struct drm_connector_state *conn_state)
{
	struct drm_i915_private *dev_priv = to_i915(encoder->base.dev);
	struct intel_dp_mst_encoder *intel_mst = enc_to_mst(&encoder->base);
	struct intel_digital_port *intel_dig_port = intel_mst->primary;
	struct intel_dp *intel_dp = &intel_dig_port->dp;
	struct drm_connector *connector = conn_state->connector;
	void *port = to_intel_connector(connector)->port;
	struct drm_atomic_state *state = pipe_config->base.state;
	int bpp;
	int lane_count, slots = 0;
	const struct drm_display_mode *adjusted_mode = &pipe_config->base.adjusted_mode;
	int mst_pbn;
	bool reduce_m_n = drm_dp_has_quirk(&intel_dp->desc,
					   DP_DPCD_QUIRK_LIMITED_M_N);

	if (adjusted_mode->flags & DRM_MODE_FLAG_DBLSCAN)
		return false;

	pipe_config->has_pch_encoder = false;
	bpp = 24;
	if (intel_dp->compliance.test_data.bpc) {
		bpp = intel_dp->compliance.test_data.bpc * 3;
		DRM_DEBUG_KMS("Setting pipe bpp to %d\n",
			      bpp);
	}
	/*
	 * for MST we always configure max link bw - the spec doesn't
	 * seem to suggest we should do otherwise.
	 */
	lane_count = intel_dp_max_lane_count(intel_dp);

	pipe_config->lane_count = lane_count;

	pipe_config->pipe_bpp = bpp;

	pipe_config->port_clock = intel_dp_max_link_rate(intel_dp);

	if (drm_dp_mst_port_has_audio(&intel_dp->mst_mgr, port))
		pipe_config->has_audio = true;

	mst_pbn = drm_dp_calc_pbn_mode(adjusted_mode->crtc_clock, bpp);
	pipe_config->pbn = mst_pbn;

	/* Zombie connectors can't have VCPI slots */
	if (READ_ONCE(connector->registered)) {
		slots = drm_dp_atomic_find_vcpi_slots(state,
						      &intel_dp->mst_mgr,
						      port,
						      mst_pbn);
		if (slots < 0) {
			DRM_DEBUG_KMS("failed finding vcpi slots:%d\n",
				      slots);
			return false;
		}
	}

	intel_link_compute_m_n(bpp, lane_count,
			       adjusted_mode->crtc_clock,
			       pipe_config->port_clock,
			       &pipe_config->dp_m_n,
			       reduce_m_n);

	pipe_config->dp_m_n.tu = slots;

	if (IS_GEN9_LP(dev_priv))
		pipe_config->lane_lat_optim_mask =
			bxt_ddi_phy_calc_lane_lat_optim_mask(pipe_config->lane_count);

	intel_ddi_compute_min_voltage_level(dev_priv, pipe_config);

	return true;
}

static int intel_dp_mst_atomic_check(struct drm_connector *connector,
		struct drm_connector_state *new_conn_state)
{
	struct drm_atomic_state *state = new_conn_state->state;
	struct drm_connector_state *old_conn_state;
	struct drm_crtc *old_crtc;
	struct drm_crtc_state *crtc_state;
	int slots, ret = 0;

	old_conn_state = drm_atomic_get_old_connector_state(state, connector);
	old_crtc = old_conn_state->crtc;
	if (!old_crtc)
		return ret;

	crtc_state = drm_atomic_get_new_crtc_state(state, old_crtc);
	slots = to_intel_crtc_state(crtc_state)->dp_m_n.tu;
	if (drm_atomic_crtc_needs_modeset(crtc_state) && slots > 0) {
		struct drm_dp_mst_topology_mgr *mgr;
		struct drm_encoder *old_encoder;

		old_encoder = old_conn_state->best_encoder;
		mgr = &enc_to_mst(old_encoder)->primary->dp.mst_mgr;

		ret = drm_dp_atomic_release_vcpi_slots(state, mgr, slots);
		if (ret)
			DRM_DEBUG_KMS("failed releasing %d vcpi slots:%d\n", slots, ret);
		else
			to_intel_crtc_state(crtc_state)->dp_m_n.tu = 0;
	}
	return ret;
}

static void intel_mst_disable_dp(struct intel_encoder *encoder,
				 const struct intel_crtc_state *old_crtc_state,
				 const struct drm_connector_state *old_conn_state)
{
	struct intel_dp_mst_encoder *intel_mst = enc_to_mst(&encoder->base);
	struct intel_digital_port *intel_dig_port = intel_mst->primary;
	struct intel_dp *intel_dp = &intel_dig_port->dp;
	struct intel_connector *connector =
		to_intel_connector(old_conn_state->connector);
	int ret;

	DRM_DEBUG_KMS("active links %d\n", intel_dp->active_mst_links);

	drm_dp_mst_reset_vcpi_slots(&intel_dp->mst_mgr, connector->port);

	ret = drm_dp_update_payload_part1(&intel_dp->mst_mgr);
	if (ret) {
		DRM_ERROR("failed to update payload %d\n", ret);
	}
	if (old_crtc_state->has_audio)
		intel_audio_codec_disable(encoder,
					  old_crtc_state, old_conn_state);
}

static void intel_mst_post_disable_dp(struct intel_encoder *encoder,
				      const struct intel_crtc_state *old_crtc_state,
				      const struct drm_connector_state *old_conn_state)
{
	struct intel_dp_mst_encoder *intel_mst = enc_to_mst(&encoder->base);
	struct intel_digital_port *intel_dig_port = intel_mst->primary;
	struct intel_dp *intel_dp = &intel_dig_port->dp;
	struct intel_connector *connector =
		to_intel_connector(old_conn_state->connector);

	intel_ddi_disable_pipe_clock(old_crtc_state);

	/* this can fail */
	drm_dp_check_act_status(&intel_dp->mst_mgr);
	/* and this can also fail */
	drm_dp_update_payload_part2(&intel_dp->mst_mgr);

	drm_dp_mst_deallocate_vcpi(&intel_dp->mst_mgr, connector->port);

	/*
	 * Power down mst path before disabling the port, otherwise we end
	 * up getting interrupts from the sink upon detecting link loss.
	 */
	drm_dp_send_power_updown_phy(&intel_dp->mst_mgr, connector->port,
				     false);

	intel_dp->active_mst_links--;

	intel_mst->connector = NULL;
	if (intel_dp->active_mst_links == 0) {
		intel_dp_sink_dpms(intel_dp, DRM_MODE_DPMS_OFF);
		intel_dig_port->base.post_disable(&intel_dig_port->base,
						  old_crtc_state, NULL);
	}

	DRM_DEBUG_KMS("active links %d\n", intel_dp->active_mst_links);
}

static void intel_mst_pre_pll_enable_dp(struct intel_encoder *encoder,
					const struct intel_crtc_state *pipe_config,
					const struct drm_connector_state *conn_state)
{
	struct intel_dp_mst_encoder *intel_mst = enc_to_mst(&encoder->base);
	struct intel_digital_port *intel_dig_port = intel_mst->primary;
	struct intel_dp *intel_dp = &intel_dig_port->dp;

	if (intel_dp->active_mst_links == 0 &&
	    intel_dig_port->base.pre_pll_enable)
		intel_dig_port->base.pre_pll_enable(&intel_dig_port->base,
						    pipe_config, NULL);
}

static void intel_mst_pre_enable_dp(struct intel_encoder *encoder,
				    const struct intel_crtc_state *pipe_config,
				    const struct drm_connector_state *conn_state)
{
	struct intel_dp_mst_encoder *intel_mst = enc_to_mst(&encoder->base);
	struct intel_digital_port *intel_dig_port = intel_mst->primary;
	struct intel_dp *intel_dp = &intel_dig_port->dp;
	struct drm_i915_private *dev_priv = to_i915(encoder->base.dev);
	enum port port = intel_dig_port->base.port;
	struct intel_connector *connector =
		to_intel_connector(conn_state->connector);
	int ret;
	uint32_t temp;

	/* MST encoders are bound to a crtc, not to a connector,
	 * force the mapping here for get_hw_state.
	 */
	connector->encoder = encoder;
	intel_mst->connector = connector;

	DRM_DEBUG_KMS("active links %d\n", intel_dp->active_mst_links);

	if (intel_dp->active_mst_links == 0)
		intel_dp_sink_dpms(intel_dp, DRM_MODE_DPMS_ON);

	drm_dp_send_power_updown_phy(&intel_dp->mst_mgr, connector->port, true);

	if (intel_dp->active_mst_links == 0)
		intel_dig_port->base.pre_enable(&intel_dig_port->base,
						pipe_config, NULL);

	ret = drm_dp_mst_allocate_vcpi(&intel_dp->mst_mgr,
				       connector->port,
				       pipe_config->pbn,
				       pipe_config->dp_m_n.tu);
	if (ret == false) {
		DRM_ERROR("failed to allocate vcpi\n");
		return;
	}


	intel_dp->active_mst_links++;
	temp = I915_READ(DP_TP_STATUS(port));
	I915_WRITE(DP_TP_STATUS(port), temp);

	ret = drm_dp_update_payload_part1(&intel_dp->mst_mgr);

	intel_ddi_enable_pipe_clock(pipe_config);
}

static void intel_mst_enable_dp(struct intel_encoder *encoder,
				const struct intel_crtc_state *pipe_config,
				const struct drm_connector_state *conn_state)
{
	struct intel_dp_mst_encoder *intel_mst = enc_to_mst(&encoder->base);
	struct intel_digital_port *intel_dig_port = intel_mst->primary;
	struct intel_dp *intel_dp = &intel_dig_port->dp;
	struct drm_i915_private *dev_priv = to_i915(encoder->base.dev);
	enum port port = intel_dig_port->base.port;
	int ret;

	DRM_DEBUG_KMS("active links %d\n", intel_dp->active_mst_links);

	if (intel_wait_for_register(dev_priv,
				    DP_TP_STATUS(port),
				    DP_TP_STATUS_ACT_SENT,
				    DP_TP_STATUS_ACT_SENT,
				    1))
		DRM_ERROR("Timed out waiting for ACT sent\n");

	ret = drm_dp_check_act_status(&intel_dp->mst_mgr);

	ret = drm_dp_update_payload_part2(&intel_dp->mst_mgr);
	if (pipe_config->has_audio)
		intel_audio_codec_enable(encoder, pipe_config, conn_state);
}

static bool intel_dp_mst_enc_get_hw_state(struct intel_encoder *encoder,
				      enum pipe *pipe)
{
	struct intel_dp_mst_encoder *intel_mst = enc_to_mst(&encoder->base);
	*pipe = intel_mst->pipe;
	if (intel_mst->connector)
		return true;
	return false;
}

static void intel_dp_mst_enc_get_config(struct intel_encoder *encoder,
					struct intel_crtc_state *pipe_config)
{
	struct intel_dp_mst_encoder *intel_mst = enc_to_mst(&encoder->base);
	struct intel_digital_port *intel_dig_port = intel_mst->primary;

	intel_ddi_get_config(&intel_dig_port->base, pipe_config);
}

static int intel_dp_mst_get_ddc_modes(struct drm_connector *connector)
{
	struct intel_connector *intel_connector = to_intel_connector(connector);
	struct intel_dp *intel_dp = intel_connector->mst_port;
	struct edid *edid;
	int ret;

	if (!READ_ONCE(connector->registered))
		return intel_connector_update_modes(connector, NULL);

	edid = drm_dp_mst_get_edid(connector, &intel_dp->mst_mgr, intel_connector->port);
	ret = intel_connector_update_modes(connector, edid);
	kfree(edid);

	return ret;
}

static enum drm_connector_status
intel_dp_mst_detect(struct drm_connector *connector, bool force)
{
	struct intel_connector *intel_connector = to_intel_connector(connector);
	struct intel_dp *intel_dp = intel_connector->mst_port;

	if (!READ_ONCE(connector->registered))
		return connector_status_disconnected;
	return drm_dp_mst_detect_port(connector, &intel_dp->mst_mgr,
				      intel_connector->port);
}

static void
intel_dp_mst_connector_destroy(struct drm_connector *connector)
{
	struct intel_connector *intel_connector = to_intel_connector(connector);

	if (!IS_ERR_OR_NULL(intel_connector->edid))
		kfree(intel_connector->edid);

	drm_connector_cleanup(connector);
	kfree(connector);
}

static const struct drm_connector_funcs intel_dp_mst_connector_funcs = {
	.detect = intel_dp_mst_detect,
	.fill_modes = drm_helper_probe_single_connector_modes,
	.late_register = intel_connector_register,
	.early_unregister = intel_connector_unregister,
	.destroy = intel_dp_mst_connector_destroy,
	.atomic_destroy_state = drm_atomic_helper_connector_destroy_state,
	.atomic_duplicate_state = drm_atomic_helper_connector_duplicate_state,
};

static int intel_dp_mst_get_modes(struct drm_connector *connector)
{
	return intel_dp_mst_get_ddc_modes(connector);
}

static enum drm_mode_status
intel_dp_mst_mode_valid(struct drm_connector *connector,
			struct drm_display_mode *mode)
{
	struct intel_connector *intel_connector = to_intel_connector(connector);
	struct intel_dp *intel_dp = intel_connector->mst_port;
	int max_dotclk = to_i915(connector->dev)->max_dotclk_freq;
	int bpp = 24; /* MST uses fixed bpp */
	int max_rate, mode_rate, max_lanes, max_link_clock;

	if (!READ_ONCE(connector->registered))
		return MODE_ERROR;

	if (mode->flags & DRM_MODE_FLAG_DBLSCAN)
		return MODE_NO_DBLESCAN;

	max_link_clock = intel_dp_max_link_rate(intel_dp);
	max_lanes = intel_dp_max_lane_count(intel_dp);

	max_rate = intel_dp_max_data_rate(max_link_clock, max_lanes);
	mode_rate = intel_dp_link_required(mode->clock, bpp);

	/* TODO - validate mode against available PBN for link */
	if (mode->clock < 10000)
		return MODE_CLOCK_LOW;

	if (mode->flags & DRM_MODE_FLAG_DBLCLK)
		return MODE_H_ILLEGAL;

	if (mode_rate > max_rate || mode->clock > max_dotclk)
		return MODE_CLOCK_HIGH;

	return MODE_OK;
}

static struct drm_encoder *intel_mst_atomic_best_encoder(struct drm_connector *connector,
							 struct drm_connector_state *state)
{
	struct intel_connector *intel_connector = to_intel_connector(connector);
	struct intel_dp *intel_dp = intel_connector->mst_port;
	struct intel_crtc *crtc = to_intel_crtc(state->crtc);

	return &intel_dp->mst_encoders[crtc->pipe]->base.base;
}

static const struct drm_connector_helper_funcs intel_dp_mst_connector_helper_funcs = {
	.get_modes = intel_dp_mst_get_modes,
	.mode_valid = intel_dp_mst_mode_valid,
	.atomic_best_encoder = intel_mst_atomic_best_encoder,
	.atomic_check = intel_dp_mst_atomic_check,
};

static void intel_dp_mst_encoder_destroy(struct drm_encoder *encoder)
{
	struct intel_dp_mst_encoder *intel_mst = enc_to_mst(encoder);

	drm_encoder_cleanup(encoder);
	kfree(intel_mst);
}

static const struct drm_encoder_funcs intel_dp_mst_enc_funcs = {
	.destroy = intel_dp_mst_encoder_destroy,
};

static bool intel_dp_mst_get_hw_state(struct intel_connector *connector)
{
	if (connector->encoder && connector->base.state->crtc) {
		enum pipe pipe;
		if (!connector->encoder->get_hw_state(connector->encoder, &pipe))
			return false;
		return true;
	}
	return false;
}

static struct drm_connector *intel_dp_add_mst_connector(struct drm_dp_mst_topology_mgr *mgr, struct drm_dp_mst_port *port, const char *pathprop)
{
	struct intel_dp *intel_dp = container_of(mgr, struct intel_dp, mst_mgr);
	struct intel_digital_port *intel_dig_port = dp_to_dig_port(intel_dp);
	struct drm_device *dev = intel_dig_port->base.base.dev;
	struct drm_i915_private *dev_priv = to_i915(dev);
	struct intel_connector *intel_connector;
	struct drm_connector *connector;
	enum pipe pipe;
	int ret;

	intel_connector = intel_connector_alloc();
	if (!intel_connector)
		return NULL;

	intel_connector->get_hw_state = intel_dp_mst_get_hw_state;
	intel_connector->mst_port = intel_dp;
	intel_connector->port = port;

	connector = &intel_connector->base;
	ret = drm_connector_init(dev, connector, &intel_dp_mst_connector_funcs,
				 DRM_MODE_CONNECTOR_DisplayPort);
	if (ret) {
		intel_connector_free(intel_connector);
		return NULL;
	}

	drm_connector_helper_add(connector, &intel_dp_mst_connector_helper_funcs);

	for_each_pipe(dev_priv, pipe) {
		struct drm_encoder *enc =
			&intel_dp->mst_encoders[pipe]->base.base;

		ret = drm_connector_attach_encoder(&intel_connector->base, enc);
		if (ret)
			goto err;
	}

	drm_object_attach_property(&connector->base, dev->mode_config.path_property, 0);
	drm_object_attach_property(&connector->base, dev->mode_config.tile_property, 0);

	ret = drm_connector_set_path_property(connector, pathprop);
	if (ret)
		goto err;

	return connector;

err:
	drm_connector_cleanup(connector);
	return NULL;
}

static void intel_dp_register_mst_connector(struct drm_connector *connector)
{
	struct drm_i915_private *dev_priv = to_i915(connector->dev);

	if (dev_priv->fbdev)
		drm_fb_helper_add_one_connector(&dev_priv->fbdev->helper,
						connector);

	drm_connector_register(connector);
}

static void intel_dp_destroy_mst_connector(struct drm_dp_mst_topology_mgr *mgr,
					   struct drm_connector *connector)
{
	struct drm_i915_private *dev_priv = to_i915(connector->dev);

<<<<<<< HEAD
	intel_connector->unregister(intel_connector);

	/* need to nuke the connector */
	drm_modeset_lock_all(dev);
	if (connector->state->crtc) {
		struct drm_mode_set set;
		int ret;
=======
	DRM_DEBUG_KMS("[CONNECTOR:%d:%s]\n", connector->base.id, connector->name);
	drm_connector_unregister(connector);
>>>>>>> 286cd8c7

	if (dev_priv->fbdev)
		drm_fb_helper_remove_one_connector(&dev_priv->fbdev->helper,
						   connector);

<<<<<<< HEAD
		ret = drm_atomic_helper_set_config(&set);

		WARN(ret, "Disabling mst crtc failed with %i\n", ret);
	}

	intel_connector_remove_from_fbdev(intel_connector);
	drm_connector_cleanup(connector);
	drm_modeset_unlock_all(dev);

	kfree(intel_connector);
	DRM_DEBUG_KMS("\n");
=======
	drm_connector_put(connector);
>>>>>>> 286cd8c7
}

static void intel_dp_mst_hotplug(struct drm_dp_mst_topology_mgr *mgr)
{
	struct intel_dp *intel_dp = container_of(mgr, struct intel_dp, mst_mgr);
	struct intel_digital_port *intel_dig_port = dp_to_dig_port(intel_dp);
	struct drm_device *dev = intel_dig_port->base.base.dev;

	drm_kms_helper_hotplug_event(dev);
}

static const struct drm_dp_mst_topology_cbs mst_cbs = {
	.add_connector = intel_dp_add_mst_connector,
	.register_connector = intel_dp_register_mst_connector,
	.destroy_connector = intel_dp_destroy_mst_connector,
	.hotplug = intel_dp_mst_hotplug,
};

static struct intel_dp_mst_encoder *
intel_dp_create_fake_mst_encoder(struct intel_digital_port *intel_dig_port, enum pipe pipe)
{
	struct intel_dp_mst_encoder *intel_mst;
	struct intel_encoder *intel_encoder;
	struct drm_device *dev = intel_dig_port->base.base.dev;

	intel_mst = kzalloc(sizeof(*intel_mst), GFP_KERNEL);

	if (!intel_mst)
		return NULL;

	intel_mst->pipe = pipe;
	intel_encoder = &intel_mst->base;
	intel_mst->primary = intel_dig_port;

	drm_encoder_init(dev, &intel_encoder->base, &intel_dp_mst_enc_funcs,
			 DRM_MODE_ENCODER_DPMST, "DP-MST %c", pipe_name(pipe));

	intel_encoder->type = INTEL_OUTPUT_DP_MST;
	intel_encoder->power_domain = intel_dig_port->base.power_domain;
	intel_encoder->port = intel_dig_port->base.port;
	intel_encoder->crtc_mask = 0x7;
	intel_encoder->cloneable = 0;

	intel_encoder->compute_config = intel_dp_mst_compute_config;
	intel_encoder->disable = intel_mst_disable_dp;
	intel_encoder->post_disable = intel_mst_post_disable_dp;
	intel_encoder->pre_pll_enable = intel_mst_pre_pll_enable_dp;
	intel_encoder->pre_enable = intel_mst_pre_enable_dp;
	intel_encoder->enable = intel_mst_enable_dp;
	intel_encoder->get_hw_state = intel_dp_mst_enc_get_hw_state;
	intel_encoder->get_config = intel_dp_mst_enc_get_config;

	return intel_mst;

}

static bool
intel_dp_create_fake_mst_encoders(struct intel_digital_port *intel_dig_port)
{
	struct intel_dp *intel_dp = &intel_dig_port->dp;
	struct drm_i915_private *dev_priv = to_i915(intel_dig_port->base.base.dev);
	enum pipe pipe;

	for_each_pipe(dev_priv, pipe)
		intel_dp->mst_encoders[pipe] = intel_dp_create_fake_mst_encoder(intel_dig_port, pipe);
	return true;
}

int
intel_dp_mst_encoder_init(struct intel_digital_port *intel_dig_port, int conn_base_id)
{
	struct drm_i915_private *i915 = to_i915(intel_dig_port->base.base.dev);
	struct intel_dp *intel_dp = &intel_dig_port->dp;
	enum port port = intel_dig_port->base.port;
	int ret;

	if (!HAS_DP_MST(i915) || intel_dp_is_edp(intel_dp))
		return 0;

	if (INTEL_GEN(i915) < 12 && port == PORT_A)
		return 0;

	if (INTEL_GEN(i915) < 11 && port == PORT_E)
		return 0;

	intel_dp->mst_mgr.cbs = &mst_cbs;

	/* create encoders */
	intel_dp_create_fake_mst_encoders(intel_dig_port);
	ret = drm_dp_mst_topology_mgr_init(&intel_dp->mst_mgr, &i915->drm,
					   &intel_dp->aux, 16, 3, conn_base_id);
	if (ret)
		return ret;

	intel_dp->can_mst = true;

	return 0;
}

void
intel_dp_mst_encoder_cleanup(struct intel_digital_port *intel_dig_port)
{
	struct intel_dp *intel_dp = &intel_dig_port->dp;

	if (!intel_dp->can_mst)
		return;

	drm_dp_mst_topology_mgr_destroy(&intel_dp->mst_mgr);
	/* encoders will get killed by normal cleanup */
}<|MERGE_RESOLUTION|>--- conflicted
+++ resolved
@@ -509,38 +509,14 @@
 {
 	struct drm_i915_private *dev_priv = to_i915(connector->dev);
 
-<<<<<<< HEAD
-	intel_connector->unregister(intel_connector);
-
-	/* need to nuke the connector */
-	drm_modeset_lock_all(dev);
-	if (connector->state->crtc) {
-		struct drm_mode_set set;
-		int ret;
-=======
 	DRM_DEBUG_KMS("[CONNECTOR:%d:%s]\n", connector->base.id, connector->name);
 	drm_connector_unregister(connector);
->>>>>>> 286cd8c7
 
 	if (dev_priv->fbdev)
 		drm_fb_helper_remove_one_connector(&dev_priv->fbdev->helper,
 						   connector);
 
-<<<<<<< HEAD
-		ret = drm_atomic_helper_set_config(&set);
-
-		WARN(ret, "Disabling mst crtc failed with %i\n", ret);
-	}
-
-	intel_connector_remove_from_fbdev(intel_connector);
-	drm_connector_cleanup(connector);
-	drm_modeset_unlock_all(dev);
-
-	kfree(intel_connector);
-	DRM_DEBUG_KMS("\n");
-=======
 	drm_connector_put(connector);
->>>>>>> 286cd8c7
 }
 
 static void intel_dp_mst_hotplug(struct drm_dp_mst_topology_mgr *mgr)
