/*
 * Copyright © 2015 Intel Corporation
 *
 * Permission is hereby granted, free of charge, to any person obtaining a
 * copy of this software and associated documentation files (the "Software"),
 * to deal in the Software without restriction, including without limitation
 * the rights to use, copy, modify, merge, publish, distribute, sublicense,
 * and/or sell copies of the Software, and to permit persons to whom the
 * Software is furnished to do so, subject to the following conditions:
 *
 * The above copyright notice and this permission notice (including the next
 * paragraph) shall be included in all copies or substantial portions of the
 * Software.
 *
 * THE SOFTWARE IS PROVIDED "AS IS", WITHOUT WARRANTY OF ANY KIND, EXPRESS OR
 * IMPLIED, INCLUDING BUT NOT LIMITED TO THE WARRANTIES OF MERCHANTABILITY,
 * FITNESS FOR A PARTICULAR PURPOSE AND NONINFRINGEMENT.  IN NO EVENT SHALL
 * THE AUTHORS OR COPYRIGHT HOLDERS BE LIABLE FOR ANY CLAIM, DAMAGES OR OTHER
 * LIABILITY, WHETHER IN AN ACTION OF CONTRACT, TORT OR OTHERWISE, ARISING
 * FROM, OUT OF OR IN CONNECTION WITH THE SOFTWARE OR THE USE OR OTHER DEALINGS
 * IN THE SOFTWARE.
 */

#include <linux/kernel.h>

#include <drm/drmP.h>
#include <drm/i915_drm.h>

#include "i915_drv.h"
#include "intel_drv.h"

/**
 * DOC: Hotplug
 *
 * Simply put, hotplug occurs when a display is connected to or disconnected
 * from the system. However, there may be adapters and docking stations and
 * Display Port short pulses and MST devices involved, complicating matters.
 *
 * Hotplug in i915 is handled in many different levels of abstraction.
 *
 * The platform dependent interrupt handling code in i915_irq.c enables,
 * disables, and does preliminary handling of the interrupts. The interrupt
 * handlers gather the hotplug detect (HPD) information from relevant registers
 * into a platform independent mask of hotplug pins that have fired.
 *
 * The platform independent interrupt handler intel_hpd_irq_handler() in
 * intel_hotplug.c does hotplug irq storm detection and mitigation, and passes
 * further processing to appropriate bottom halves (Display Port specific and
 * regular hotplug).
 *
 * The Display Port work function i915_digport_work_func() calls into
 * intel_dp_hpd_pulse() via hooks, which handles DP short pulses and DP MST long
 * pulses, with failures and non-MST long pulses triggering regular hotplug
 * processing on the connector.
 *
 * The regular hotplug work function i915_hotplug_work_func() calls connector
 * detect hooks, and, if connector status changes, triggers sending of hotplug
 * uevent to userspace via drm_kms_helper_hotplug_event().
 *
 * Finally, the userspace is responsible for triggering a modeset upon receiving
 * the hotplug uevent, disabling or enabling the crtc as needed.
 *
 * The hotplug interrupt storm detection and mitigation code keeps track of the
 * number of interrupts per hotplug pin per a period of time, and if the number
 * of interrupts exceeds a certain threshold, the interrupt is disabled for a
 * while before being re-enabled. The intention is to mitigate issues raising
 * from broken hardware triggering massive amounts of interrupts and grinding
 * the system to a halt.
 *
 * Current implementation expects that hotplug interrupt storm will not be
 * seen when display port sink is connected, hence on platforms whose DP
 * callback is handled by i915_digport_work_func reenabling of hpd is not
 * performed (it was never expected to be disabled in the first place ;) )
 * this is specific to DP sinks handled by this routine and any other display
 * such as HDMI or DVI enabled on the same port will have proper logic since
 * it will use i915_hotplug_work_func where this logic is handled.
 */

/**
 * intel_hpd_pin_default - return default pin associated with certain port.
 * @dev_priv: private driver data pointer
 * @port: the hpd port to get associated pin
 *
 * It is only valid and used by digital port encoder.
 *
 * Return pin that is associatade with @port and HDP_NONE if no pin is
 * hard associated with that @port.
 */
enum hpd_pin intel_hpd_pin_default(struct drm_i915_private *dev_priv,
				   enum port port)
{
	switch (port) {
	case PORT_A:
		return HPD_PORT_A;
	case PORT_B:
		return HPD_PORT_B;
	case PORT_C:
		return HPD_PORT_C;
	case PORT_D:
		return HPD_PORT_D;
	case PORT_E:
		return HPD_PORT_E;
	case PORT_F:
		if (IS_CNL_WITH_PORT_F(dev_priv))
			return HPD_PORT_E;
		return HPD_PORT_F;
	default:
		MISSING_CASE(port);
		return HPD_NONE;
	}
}

#define HPD_STORM_DETECT_PERIOD		1000
#define HPD_STORM_REENABLE_DELAY	(2 * 60 * 1000)

/**
 * intel_hpd_irq_storm_detect - gather stats and detect HPD irq storm on a pin
 * @dev_priv: private driver data pointer
 * @pin: the pin to gather stats on
 *
 * Gather stats about HPD irqs from the specified @pin, and detect irq
 * storms. Only the pin specific stats and state are changed, the caller is
 * responsible for further action.
 *
 * The number of irqs that are allowed within @HPD_STORM_DETECT_PERIOD is
 * stored in @dev_priv->hotplug.hpd_storm_threshold which defaults to
 * @HPD_STORM_DEFAULT_THRESHOLD. If this threshold is exceeded, it's
 * considered an irq storm and the irq state is set to @HPD_MARK_DISABLED.
 *
 * The HPD threshold can be controlled through i915_hpd_storm_ctl in debugfs,
 * and should only be adjusted for automated hotplug testing.
 *
 * Return true if an irq storm was detected on @pin.
 */
static bool intel_hpd_irq_storm_detect(struct drm_i915_private *dev_priv,
				       enum hpd_pin pin)
{
	unsigned long start = dev_priv->hotplug.stats[pin].last_jiffies;
	unsigned long end = start + msecs_to_jiffies(HPD_STORM_DETECT_PERIOD);
	const int threshold = dev_priv->hotplug.hpd_storm_threshold;
	bool storm = false;

	if (!time_in_range(jiffies, start, end)) {
		dev_priv->hotplug.stats[pin].last_jiffies = jiffies;
		dev_priv->hotplug.stats[pin].count = 0;
		DRM_DEBUG_KMS("Received HPD interrupt on PIN %d - cnt: 0\n", pin);
	} else if (dev_priv->hotplug.stats[pin].count > threshold &&
		   threshold) {
		dev_priv->hotplug.stats[pin].state = HPD_MARK_DISABLED;
		DRM_DEBUG_KMS("HPD interrupt storm detected on PIN %d\n", pin);
		storm = true;
	} else {
		dev_priv->hotplug.stats[pin].count++;
		DRM_DEBUG_KMS("Received HPD interrupt on PIN %d - cnt: %d\n", pin,
			      dev_priv->hotplug.stats[pin].count);
	}

	return storm;
}

static void intel_hpd_irq_storm_disable(struct drm_i915_private *dev_priv)
{
	struct drm_device *dev = &dev_priv->drm;
	struct intel_connector *intel_connector;
	struct intel_encoder *intel_encoder;
	struct drm_connector *connector;
	struct drm_connector_list_iter conn_iter;
	enum hpd_pin pin;
	bool hpd_disabled = false;

	lockdep_assert_held(&dev_priv->irq_lock);

	drm_connector_list_iter_begin(dev, &conn_iter);
	drm_for_each_connector_iter(connector, &conn_iter) {
		if (connector->polled != DRM_CONNECTOR_POLL_HPD)
			continue;

		intel_connector = to_intel_connector(connector);
		intel_encoder = intel_connector->encoder;
		if (!intel_encoder)
			continue;

		pin = intel_encoder->hpd_pin;
		if (pin == HPD_NONE ||
		    dev_priv->hotplug.stats[pin].state != HPD_MARK_DISABLED)
			continue;

		DRM_INFO("HPD interrupt storm detected on connector %s: "
			 "switching from hotplug detection to polling\n",
			 connector->name);

		dev_priv->hotplug.stats[pin].state = HPD_DISABLED;
		connector->polled = DRM_CONNECTOR_POLL_CONNECT
			| DRM_CONNECTOR_POLL_DISCONNECT;
		hpd_disabled = true;
	}
	drm_connector_list_iter_end(&conn_iter);

	/* Enable polling and queue hotplug re-enabling. */
	if (hpd_disabled) {
		drm_kms_helper_poll_enable(dev);
		mod_delayed_work(system_wq, &dev_priv->hotplug.reenable_work,
				 msecs_to_jiffies(HPD_STORM_REENABLE_DELAY));
	}
}

static void intel_hpd_irq_storm_reenable_work(struct work_struct *work)
{
	struct drm_i915_private *dev_priv =
		container_of(work, typeof(*dev_priv),
			     hotplug.reenable_work.work);
	struct drm_device *dev = &dev_priv->drm;
	enum hpd_pin pin;

	intel_runtime_pm_get(dev_priv);

	spin_lock_irq(&dev_priv->irq_lock);
	for_each_hpd_pin(pin) {
		struct drm_connector *connector;
		struct drm_connector_list_iter conn_iter;

		if (dev_priv->hotplug.stats[pin].state != HPD_DISABLED)
			continue;

		dev_priv->hotplug.stats[pin].state = HPD_ENABLED;

		drm_connector_list_iter_begin(dev, &conn_iter);
		drm_for_each_connector_iter(connector, &conn_iter) {
			struct intel_connector *intel_connector = to_intel_connector(connector);

			/* Don't check MST ports, they don't have pins */
			if (!intel_connector->mst_port &&
			    intel_connector->encoder->hpd_pin == pin) {
				if (connector->polled != intel_connector->polled)
					DRM_DEBUG_DRIVER("Reenabling HPD on connector %s\n",
							 connector->name);
				connector->polled = intel_connector->polled;
				if (!connector->polled)
					connector->polled = DRM_CONNECTOR_POLL_HPD;
			}
		}
		drm_connector_list_iter_end(&conn_iter);
	}
	if (dev_priv->display_irqs_enabled && dev_priv->display.hpd_irq_setup)
		dev_priv->display.hpd_irq_setup(dev_priv);
	spin_unlock_irq(&dev_priv->irq_lock);

	intel_runtime_pm_put(dev_priv);
}

bool intel_encoder_hotplug(struct intel_encoder *encoder,
			   struct intel_connector *connector)
{
	struct drm_device *dev = connector->base.dev;
	enum drm_connector_status old_status;

	WARN_ON(!mutex_is_locked(&dev->mode_config.mutex));
	old_status = connector->base.status;

	connector->base.status =
		drm_helper_probe_detect(&connector->base, NULL, false);

	if (old_status == connector->base.status)
		return false;

	DRM_DEBUG_KMS("[CONNECTOR:%d:%s] status updated from %s to %s\n",
		      connector->base.base.id,
		      connector->base.name,
		      drm_get_connector_status_name(old_status),
		      drm_get_connector_status_name(connector->base.status));

	return true;
}

static bool intel_encoder_has_hpd_pulse(struct intel_encoder *encoder)
{
	return intel_encoder_is_dig_port(encoder) &&
		enc_to_dig_port(&encoder->base)->hpd_pulse != NULL;
}

static void i915_digport_work_func(struct work_struct *work)
{
	struct drm_i915_private *dev_priv =
		container_of(work, struct drm_i915_private, hotplug.dig_port_work);
	u32 long_port_mask, short_port_mask;
	struct intel_encoder *encoder;
	u32 old_bits = 0;

	spin_lock_irq(&dev_priv->irq_lock);
	long_port_mask = dev_priv->hotplug.long_port_mask;
	dev_priv->hotplug.long_port_mask = 0;
	short_port_mask = dev_priv->hotplug.short_port_mask;
	dev_priv->hotplug.short_port_mask = 0;
	spin_unlock_irq(&dev_priv->irq_lock);

	for_each_intel_encoder(&dev_priv->drm, encoder) {
		struct intel_digital_port *dig_port;
		enum port port = encoder->port;
		bool long_hpd, short_hpd;
		enum irqreturn ret;

		if (!intel_encoder_has_hpd_pulse(encoder))
			continue;

		long_hpd = long_port_mask & BIT(port);
		short_hpd = short_port_mask & BIT(port);

		if (!long_hpd && !short_hpd)
			continue;

		dig_port = enc_to_dig_port(&encoder->base);

		ret = dig_port->hpd_pulse(dig_port, long_hpd);
		if (ret == IRQ_NONE) {
			/* fall back to old school hpd */
			old_bits |= BIT(encoder->hpd_pin);
		}
	}

	if (old_bits) {
		spin_lock_irq(&dev_priv->irq_lock);
		dev_priv->hotplug.event_bits |= old_bits;
		spin_unlock_irq(&dev_priv->irq_lock);
		schedule_work(&dev_priv->hotplug.hotplug_work);
	}
}

/*
 * Handle hotplug events outside the interrupt handler proper.
 */
static void i915_hotplug_work_func(struct work_struct *work)
{
	struct drm_i915_private *dev_priv =
		container_of(work, struct drm_i915_private, hotplug.hotplug_work);
	struct drm_device *dev = &dev_priv->drm;
	struct intel_connector *intel_connector;
	struct intel_encoder *intel_encoder;
	struct drm_connector *connector;
	struct drm_connector_list_iter conn_iter;
	bool changed = false;
	u32 hpd_event_bits;

	mutex_lock(&dev->mode_config.mutex);
	DRM_DEBUG_KMS("running encoder hotplug functions\n");

	spin_lock_irq(&dev_priv->irq_lock);

	hpd_event_bits = dev_priv->hotplug.event_bits;
	dev_priv->hotplug.event_bits = 0;

	/* Disable hotplug on connectors that hit an irq storm. */
	intel_hpd_irq_storm_disable(dev_priv);

	spin_unlock_irq(&dev_priv->irq_lock);

	drm_connector_list_iter_begin(dev, &conn_iter);
	drm_for_each_connector_iter(connector, &conn_iter) {
		intel_connector = to_intel_connector(connector);
		if (!intel_connector->encoder)
			continue;
		intel_encoder = intel_connector->encoder;
		if (hpd_event_bits & (1 << intel_encoder->hpd_pin)) {
			DRM_DEBUG_KMS("Connector %s (pin %i) received hotplug event.\n",
				      connector->name, intel_encoder->hpd_pin);

			changed |= intel_encoder->hotplug(intel_encoder,
							  intel_connector);
		}
	}
	drm_connector_list_iter_end(&conn_iter);
	mutex_unlock(&dev->mode_config.mutex);

	if (changed)
		drm_kms_helper_hotplug_event(dev);
}


/**
 * intel_hpd_irq_handler - main hotplug irq handler
 * @dev_priv: drm_i915_private
 * @pin_mask: a mask of hpd pins that have triggered the irq
 * @long_mask: a mask of hpd pins that may be long hpd pulses
 *
 * This is the main hotplug irq handler for all platforms. The platform specific
 * irq handlers call the platform specific hotplug irq handlers, which read and
 * decode the appropriate registers into bitmasks about hpd pins that have
 * triggered (@pin_mask), and which of those pins may be long pulses
 * (@long_mask). The @long_mask is ignored if the port corresponding to the pin
 * is not a digital port.
 *
 * Here, we do hotplug irq storm detection and mitigation, and pass further
 * processing to appropriate bottom halves.
 */
void intel_hpd_irq_handler(struct drm_i915_private *dev_priv,
			   u32 pin_mask, u32 long_mask)
{
	struct intel_encoder *encoder;
	bool storm_detected = false;
	bool queue_dig = false, queue_hp = false;
	u32 long_hpd_pulse_mask = 0;
	u32 short_hpd_pulse_mask = 0;
	enum hpd_pin pin;

	if (!pin_mask)
		return;

	spin_lock(&dev_priv->irq_lock);

	/*
	 * Determine whether ->hpd_pulse() exists for each pin, and
	 * whether we have a short or a long pulse. This is needed
	 * as each pin may have up to two encoders (HDMI and DP) and
	 * only the one of them (DP) will have ->hpd_pulse().
	 */
	for_each_intel_encoder(&dev_priv->drm, encoder) {
		bool has_hpd_pulse = intel_encoder_has_hpd_pulse(encoder);
		enum port port = encoder->port;
		bool long_hpd;

		pin = encoder->hpd_pin;
		if (!(BIT(pin) & pin_mask))
			continue;

		if (!has_hpd_pulse)
			continue;

		long_hpd = long_mask & BIT(pin);

		DRM_DEBUG_DRIVER("digital hpd port %c - %s\n", port_name(port),
				 long_hpd ? "long" : "short");
		queue_dig = true;

		if (long_hpd) {
			long_hpd_pulse_mask |= BIT(pin);
			dev_priv->hotplug.long_port_mask |= BIT(port);
		} else {
			short_hpd_pulse_mask |= BIT(pin);
			dev_priv->hotplug.short_port_mask |= BIT(port);
		}
	}

	/* Now process each pin just once */
	for_each_hpd_pin(pin) {
		bool long_hpd;

		if (!(BIT(pin) & pin_mask))
			continue;

		if (dev_priv->hotplug.stats[pin].state == HPD_DISABLED) {
			/*
			 * On GMCH platforms the interrupt mask bits only
			 * prevent irq generation, not the setting of the
			 * hotplug bits itself. So only WARN about unexpected
			 * interrupts on saner platforms.
			 */
			WARN_ONCE(!HAS_GMCH_DISPLAY(dev_priv),
				  "Received HPD interrupt on pin %d although disabled\n", pin);
			continue;
		}

		if (dev_priv->hotplug.stats[pin].state != HPD_ENABLED)
			continue;

		/*
		 * Delegate to ->hpd_pulse() if one of the encoders for this
		 * pin has it, otherwise let the hotplug_work deal with this
		 * pin directly.
		 */
		if (((short_hpd_pulse_mask | long_hpd_pulse_mask) & BIT(pin))) {
			long_hpd = long_hpd_pulse_mask & BIT(pin);
		} else {
			dev_priv->hotplug.event_bits |= BIT(pin);
			long_hpd = true;
			queue_hp = true;
		}

		if (!long_hpd)
			continue;

		if (intel_hpd_irq_storm_detect(dev_priv, pin)) {
			dev_priv->hotplug.event_bits &= ~BIT(pin);
			storm_detected = true;
		}
	}

	if (storm_detected && dev_priv->display_irqs_enabled)
		dev_priv->display.hpd_irq_setup(dev_priv);
	spin_unlock(&dev_priv->irq_lock);

	/*
	 * Our hotplug handler can grab modeset locks (by calling down into the
	 * fb helpers). Hence it must not be run on our own dev-priv->wq work
	 * queue for otherwise the flush_work in the pageflip code will
	 * deadlock.
	 */
	if (queue_dig)
		queue_work(dev_priv->hotplug.dp_wq, &dev_priv->hotplug.dig_port_work);
	if (queue_hp)
		schedule_work(&dev_priv->hotplug.hotplug_work);
}

/**
 * intel_hpd_init - initializes and enables hpd support
 * @dev_priv: i915 device instance
 *
 * This function enables the hotplug support. It requires that interrupts have
 * already been enabled with intel_irq_init_hw(). From this point on hotplug and
 * poll request can run concurrently to other code, so locking rules must be
 * obeyed.
 *
 * This is a separate step from interrupt enabling to simplify the locking rules
 * in the driver load and resume code.
 *
 * Also see: intel_hpd_poll_init(), which enables connector polling
 */
void intel_hpd_init(struct drm_i915_private *dev_priv)
{
	int i;

	for_each_hpd_pin(i) {
		dev_priv->hotplug.stats[i].count = 0;
		dev_priv->hotplug.stats[i].state = HPD_ENABLED;
	}

	WRITE_ONCE(dev_priv->hotplug.poll_enabled, false);
	schedule_work(&dev_priv->hotplug.poll_init_work);

	/*
	 * Interrupt setup is already guaranteed to be single-threaded, this is
	 * just to make the assert_spin_locked checks happy.
	 */
	if (dev_priv->display_irqs_enabled && dev_priv->display.hpd_irq_setup) {
		spin_lock_irq(&dev_priv->irq_lock);
		if (dev_priv->display_irqs_enabled)
			dev_priv->display.hpd_irq_setup(dev_priv);
		spin_unlock_irq(&dev_priv->irq_lock);
	}
}

static void i915_hpd_poll_init_work(struct work_struct *work)
{
	struct drm_i915_private *dev_priv =
		container_of(work, struct drm_i915_private,
			     hotplug.poll_init_work);
	struct drm_device *dev = &dev_priv->drm;
	struct drm_connector *connector;
	struct drm_connector_list_iter conn_iter;
	bool enabled;

	mutex_lock(&dev->mode_config.mutex);

	enabled = READ_ONCE(dev_priv->hotplug.poll_enabled);

	drm_connector_list_iter_begin(dev, &conn_iter);
	drm_for_each_connector_iter(connector, &conn_iter) {
		struct intel_connector *intel_connector =
			to_intel_connector(connector);
		connector->polled = intel_connector->polled;

		/* MST has a dynamic intel_connector->encoder and it's reprobing
		 * is all handled by the MST helpers. */
		if (intel_connector->mst_port)
			continue;

<<<<<<< HEAD
		if (!connector->polled && I915_HAS_HOTPLUG(dev) &&
		    intel_connector->encoder->hpd_pin > HPD_NONE)
			connector->polled = DRM_CONNECTOR_POLL_HPD;
=======
		if (!connector->polled && I915_HAS_HOTPLUG(dev_priv) &&
		    intel_connector->encoder->hpd_pin > HPD_NONE) {
			connector->polled = enabled ?
				DRM_CONNECTOR_POLL_CONNECT |
				DRM_CONNECTOR_POLL_DISCONNECT :
				DRM_CONNECTOR_POLL_HPD;
		}
>>>>>>> 286cd8c7
	}
	drm_connector_list_iter_end(&conn_iter);

	if (enabled)
		drm_kms_helper_poll_enable(dev);

	mutex_unlock(&dev->mode_config.mutex);

	/*
	 * We might have missed any hotplugs that happened while we were
	 * in the middle of disabling polling
	 */
	if (!enabled)
		drm_helper_hpd_irq_event(dev);
}

/**
 * intel_hpd_poll_init - enables/disables polling for connectors with hpd
 * @dev_priv: i915 device instance
 *
 * This function enables polling for all connectors, regardless of whether or
 * not they support hotplug detection. Under certain conditions HPD may not be
 * functional. On most Intel GPUs, this happens when we enter runtime suspend.
 * On Valleyview and Cherryview systems, this also happens when we shut off all
 * of the powerwells.
 *
 * Since this function can get called in contexts where we're already holding
 * dev->mode_config.mutex, we do the actual hotplug enabling in a seperate
 * worker.
 *
 * Also see: intel_hpd_init(), which restores hpd handling.
 */
void intel_hpd_poll_init(struct drm_i915_private *dev_priv)
{
	WRITE_ONCE(dev_priv->hotplug.poll_enabled, true);

	/*
	 * We might already be holding dev->mode_config.mutex, so do this in a
	 * seperate worker
	 * As well, there's no issue if we race here since we always reschedule
	 * this worker anyway
	 */
	schedule_work(&dev_priv->hotplug.poll_init_work);
}

void intel_hpd_init_work(struct drm_i915_private *dev_priv)
{
	INIT_WORK(&dev_priv->hotplug.hotplug_work, i915_hotplug_work_func);
	INIT_WORK(&dev_priv->hotplug.dig_port_work, i915_digport_work_func);
	INIT_WORK(&dev_priv->hotplug.poll_init_work, i915_hpd_poll_init_work);
	INIT_DELAYED_WORK(&dev_priv->hotplug.reenable_work,
			  intel_hpd_irq_storm_reenable_work);
}

void intel_hpd_cancel_work(struct drm_i915_private *dev_priv)
{
	spin_lock_irq(&dev_priv->irq_lock);

	dev_priv->hotplug.long_port_mask = 0;
	dev_priv->hotplug.short_port_mask = 0;
	dev_priv->hotplug.event_bits = 0;

	spin_unlock_irq(&dev_priv->irq_lock);

	cancel_work_sync(&dev_priv->hotplug.dig_port_work);
	cancel_work_sync(&dev_priv->hotplug.hotplug_work);
	cancel_work_sync(&dev_priv->hotplug.poll_init_work);
	cancel_delayed_work_sync(&dev_priv->hotplug.reenable_work);
}

bool intel_hpd_disable(struct drm_i915_private *dev_priv, enum hpd_pin pin)
{
	bool ret = false;

	if (pin == HPD_NONE)
		return false;

	spin_lock_irq(&dev_priv->irq_lock);
	if (dev_priv->hotplug.stats[pin].state == HPD_ENABLED) {
		dev_priv->hotplug.stats[pin].state = HPD_DISABLED;
		ret = true;
	}
	spin_unlock_irq(&dev_priv->irq_lock);

	return ret;
}

void intel_hpd_enable(struct drm_i915_private *dev_priv, enum hpd_pin pin)
{
	if (pin == HPD_NONE)
		return;

	spin_lock_irq(&dev_priv->irq_lock);
	dev_priv->hotplug.stats[pin].state = HPD_ENABLED;
	spin_unlock_irq(&dev_priv->irq_lock);
}<|MERGE_RESOLUTION|>--- conflicted
+++ resolved
@@ -562,11 +562,6 @@
 		if (intel_connector->mst_port)
 			continue;
 
-<<<<<<< HEAD
-		if (!connector->polled && I915_HAS_HOTPLUG(dev) &&
-		    intel_connector->encoder->hpd_pin > HPD_NONE)
-			connector->polled = DRM_CONNECTOR_POLL_HPD;
-=======
 		if (!connector->polled && I915_HAS_HOTPLUG(dev_priv) &&
 		    intel_connector->encoder->hpd_pin > HPD_NONE) {
 			connector->polled = enabled ?
@@ -574,7 +569,6 @@
 				DRM_CONNECTOR_POLL_DISCONNECT :
 				DRM_CONNECTOR_POLL_HPD;
 		}
->>>>>>> 286cd8c7
 	}
 	drm_connector_list_iter_end(&conn_iter);
 
