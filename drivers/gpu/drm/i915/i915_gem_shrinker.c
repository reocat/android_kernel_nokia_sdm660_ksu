--- conflicted
+++ resolved
@@ -83,14 +83,6 @@
 	if (!i915_gem_object_is_shrinkable(obj))
 		return false;
 
-<<<<<<< HEAD
-#if defined(CONFIG_DEBUG_MUTEXES) || defined(CONFIG_MUTEX_SPIN_ON_OWNER)
-	return mutex->owner == task;
-#else
-	/* Since UP may be pre-empted, we cannot assume that we own the lock */
-	return false;
-#endif
-=======
 	/* Only report true if by unbinding the object and putting its pages
 	 * we can actually make forward progress towards freeing physical
 	 * pages.
@@ -123,7 +115,6 @@
 	if (i915_gem_object_unbind(obj) == 0)
 		__i915_gem_object_put_pages(obj, I915_MM_SHRINKER);
 	return !i915_gem_object_has_pages(obj);
->>>>>>> 286cd8c7
 }
 
 /**
