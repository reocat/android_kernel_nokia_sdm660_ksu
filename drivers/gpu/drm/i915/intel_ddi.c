/*
 * Copyright © 2012 Intel Corporation
 *
 * Permission is hereby granted, free of charge, to any person obtaining a
 * copy of this software and associated documentation files (the "Software"),
 * to deal in the Software without restriction, including without limitation
 * the rights to use, copy, modify, merge, publish, distribute, sublicense,
 * and/or sell copies of the Software, and to permit persons to whom the
 * Software is furnished to do so, subject to the following conditions:
 *
 * The above copyright notice and this permission notice (including the next
 * paragraph) shall be included in all copies or substantial portions of the
 * Software.
 *
 * THE SOFTWARE IS PROVIDED "AS IS", WITHOUT WARRANTY OF ANY KIND, EXPRESS OR
 * IMPLIED, INCLUDING BUT NOT LIMITED TO THE WARRANTIES OF MERCHANTABILITY,
 * FITNESS FOR A PARTICULAR PURPOSE AND NONINFRINGEMENT.  IN NO EVENT SHALL
 * THE AUTHORS OR COPYRIGHT HOLDERS BE LIABLE FOR ANY CLAIM, DAMAGES OR OTHER
 * LIABILITY, WHETHER IN AN ACTION OF CONTRACT, TORT OR OTHERWISE, ARISING
 * FROM, OUT OF OR IN CONNECTION WITH THE SOFTWARE OR THE USE OR OTHER DEALINGS
 * IN THE SOFTWARE.
 *
 * Authors:
 *    Eugeni Dodonov <eugeni.dodonov@intel.com>
 *
 */

#include <drm/drm_scdc_helper.h>
#include "i915_drv.h"
#include "intel_drv.h"

struct ddi_buf_trans {
	u32 trans1;	/* balance leg enable, de-emph level */
	u32 trans2;	/* vref sel, vswing */
	u8 i_boost;	/* SKL: I_boost; valid: 0x0, 0x1, 0x3, 0x7 */
};

static const u8 index_to_dp_signal_levels[] = {
	[0] = DP_TRAIN_VOLTAGE_SWING_LEVEL_0 | DP_TRAIN_PRE_EMPH_LEVEL_0,
	[1] = DP_TRAIN_VOLTAGE_SWING_LEVEL_0 | DP_TRAIN_PRE_EMPH_LEVEL_1,
	[2] = DP_TRAIN_VOLTAGE_SWING_LEVEL_0 | DP_TRAIN_PRE_EMPH_LEVEL_2,
	[3] = DP_TRAIN_VOLTAGE_SWING_LEVEL_0 | DP_TRAIN_PRE_EMPH_LEVEL_3,
	[4] = DP_TRAIN_VOLTAGE_SWING_LEVEL_1 | DP_TRAIN_PRE_EMPH_LEVEL_0,
	[5] = DP_TRAIN_VOLTAGE_SWING_LEVEL_1 | DP_TRAIN_PRE_EMPH_LEVEL_1,
	[6] = DP_TRAIN_VOLTAGE_SWING_LEVEL_1 | DP_TRAIN_PRE_EMPH_LEVEL_2,
	[7] = DP_TRAIN_VOLTAGE_SWING_LEVEL_2 | DP_TRAIN_PRE_EMPH_LEVEL_0,
	[8] = DP_TRAIN_VOLTAGE_SWING_LEVEL_2 | DP_TRAIN_PRE_EMPH_LEVEL_1,
	[9] = DP_TRAIN_VOLTAGE_SWING_LEVEL_3 | DP_TRAIN_PRE_EMPH_LEVEL_0,
};

/* HDMI/DVI modes ignore everything but the last 2 items. So we share
 * them for both DP and FDI transports, allowing those ports to
 * automatically adapt to HDMI connections as well
 */
static const struct ddi_buf_trans hsw_ddi_translations_dp[] = {
	{ 0x00FFFFFF, 0x0006000E, 0x0 },
	{ 0x00D75FFF, 0x0005000A, 0x0 },
	{ 0x00C30FFF, 0x00040006, 0x0 },
	{ 0x80AAAFFF, 0x000B0000, 0x0 },
	{ 0x00FFFFFF, 0x0005000A, 0x0 },
	{ 0x00D75FFF, 0x000C0004, 0x0 },
	{ 0x80C30FFF, 0x000B0000, 0x0 },
	{ 0x00FFFFFF, 0x00040006, 0x0 },
	{ 0x80D75FFF, 0x000B0000, 0x0 },
};

static const struct ddi_buf_trans hsw_ddi_translations_fdi[] = {
	{ 0x00FFFFFF, 0x0007000E, 0x0 },
	{ 0x00D75FFF, 0x000F000A, 0x0 },
	{ 0x00C30FFF, 0x00060006, 0x0 },
	{ 0x00AAAFFF, 0x001E0000, 0x0 },
	{ 0x00FFFFFF, 0x000F000A, 0x0 },
	{ 0x00D75FFF, 0x00160004, 0x0 },
	{ 0x00C30FFF, 0x001E0000, 0x0 },
	{ 0x00FFFFFF, 0x00060006, 0x0 },
	{ 0x00D75FFF, 0x001E0000, 0x0 },
};

static const struct ddi_buf_trans hsw_ddi_translations_hdmi[] = {
					/* Idx	NT mV d	T mV d	db	*/
	{ 0x00FFFFFF, 0x0006000E, 0x0 },/* 0:	400	400	0	*/
	{ 0x00E79FFF, 0x000E000C, 0x0 },/* 1:	400	500	2	*/
	{ 0x00D75FFF, 0x0005000A, 0x0 },/* 2:	400	600	3.5	*/
	{ 0x00FFFFFF, 0x0005000A, 0x0 },/* 3:	600	600	0	*/
	{ 0x00E79FFF, 0x001D0007, 0x0 },/* 4:	600	750	2	*/
	{ 0x00D75FFF, 0x000C0004, 0x0 },/* 5:	600	900	3.5	*/
	{ 0x00FFFFFF, 0x00040006, 0x0 },/* 6:	800	800	0	*/
	{ 0x80E79FFF, 0x00030002, 0x0 },/* 7:	800	1000	2	*/
	{ 0x00FFFFFF, 0x00140005, 0x0 },/* 8:	850	850	0	*/
	{ 0x00FFFFFF, 0x000C0004, 0x0 },/* 9:	900	900	0	*/
	{ 0x00FFFFFF, 0x001C0003, 0x0 },/* 10:	950	950	0	*/
	{ 0x80FFFFFF, 0x00030002, 0x0 },/* 11:	1000	1000	0	*/
};

static const struct ddi_buf_trans bdw_ddi_translations_edp[] = {
	{ 0x00FFFFFF, 0x00000012, 0x0 },
	{ 0x00EBAFFF, 0x00020011, 0x0 },
	{ 0x00C71FFF, 0x0006000F, 0x0 },
	{ 0x00AAAFFF, 0x000E000A, 0x0 },
	{ 0x00FFFFFF, 0x00020011, 0x0 },
	{ 0x00DB6FFF, 0x0005000F, 0x0 },
	{ 0x00BEEFFF, 0x000A000C, 0x0 },
	{ 0x00FFFFFF, 0x0005000F, 0x0 },
	{ 0x00DB6FFF, 0x000A000C, 0x0 },
};

static const struct ddi_buf_trans bdw_ddi_translations_dp[] = {
	{ 0x00FFFFFF, 0x0007000E, 0x0 },
	{ 0x00D75FFF, 0x000E000A, 0x0 },
	{ 0x00BEFFFF, 0x00140006, 0x0 },
	{ 0x80B2CFFF, 0x001B0002, 0x0 },
	{ 0x00FFFFFF, 0x000E000A, 0x0 },
	{ 0x00DB6FFF, 0x00160005, 0x0 },
	{ 0x80C71FFF, 0x001A0002, 0x0 },
	{ 0x00F7DFFF, 0x00180004, 0x0 },
	{ 0x80D75FFF, 0x001B0002, 0x0 },
};

static const struct ddi_buf_trans bdw_ddi_translations_fdi[] = {
	{ 0x00FFFFFF, 0x0001000E, 0x0 },
	{ 0x00D75FFF, 0x0004000A, 0x0 },
	{ 0x00C30FFF, 0x00070006, 0x0 },
	{ 0x00AAAFFF, 0x000C0000, 0x0 },
	{ 0x00FFFFFF, 0x0004000A, 0x0 },
	{ 0x00D75FFF, 0x00090004, 0x0 },
	{ 0x00C30FFF, 0x000C0000, 0x0 },
	{ 0x00FFFFFF, 0x00070006, 0x0 },
	{ 0x00D75FFF, 0x000C0000, 0x0 },
};

static const struct ddi_buf_trans bdw_ddi_translations_hdmi[] = {
					/* Idx	NT mV d	T mV df	db	*/
	{ 0x00FFFFFF, 0x0007000E, 0x0 },/* 0:	400	400	0	*/
	{ 0x00D75FFF, 0x000E000A, 0x0 },/* 1:	400	600	3.5	*/
	{ 0x00BEFFFF, 0x00140006, 0x0 },/* 2:	400	800	6	*/
	{ 0x00FFFFFF, 0x0009000D, 0x0 },/* 3:	450	450	0	*/
	{ 0x00FFFFFF, 0x000E000A, 0x0 },/* 4:	600	600	0	*/
	{ 0x00D7FFFF, 0x00140006, 0x0 },/* 5:	600	800	2.5	*/
	{ 0x80CB2FFF, 0x001B0002, 0x0 },/* 6:	600	1000	4.5	*/
	{ 0x00FFFFFF, 0x00140006, 0x0 },/* 7:	800	800	0	*/
	{ 0x80E79FFF, 0x001B0002, 0x0 },/* 8:	800	1000	2	*/
	{ 0x80FFFFFF, 0x001B0002, 0x0 },/* 9:	1000	1000	0	*/
};

/* Skylake H and S */
static const struct ddi_buf_trans skl_ddi_translations_dp[] = {
	{ 0x00002016, 0x000000A0, 0x0 },
	{ 0x00005012, 0x0000009B, 0x0 },
	{ 0x00007011, 0x00000088, 0x0 },
	{ 0x80009010, 0x000000C0, 0x1 },
	{ 0x00002016, 0x0000009B, 0x0 },
	{ 0x00005012, 0x00000088, 0x0 },
	{ 0x80007011, 0x000000C0, 0x1 },
	{ 0x00002016, 0x000000DF, 0x0 },
	{ 0x80005012, 0x000000C0, 0x1 },
};

/* Skylake U */
static const struct ddi_buf_trans skl_u_ddi_translations_dp[] = {
	{ 0x0000201B, 0x000000A2, 0x0 },
	{ 0x00005012, 0x00000088, 0x0 },
	{ 0x80007011, 0x000000CD, 0x1 },
	{ 0x80009010, 0x000000C0, 0x1 },
	{ 0x0000201B, 0x0000009D, 0x0 },
	{ 0x80005012, 0x000000C0, 0x1 },
	{ 0x80007011, 0x000000C0, 0x1 },
	{ 0x00002016, 0x00000088, 0x0 },
	{ 0x80005012, 0x000000C0, 0x1 },
};

/* Skylake Y */
static const struct ddi_buf_trans skl_y_ddi_translations_dp[] = {
	{ 0x00000018, 0x000000A2, 0x0 },
	{ 0x00005012, 0x00000088, 0x0 },
	{ 0x80007011, 0x000000CD, 0x3 },
	{ 0x80009010, 0x000000C0, 0x3 },
	{ 0x00000018, 0x0000009D, 0x0 },
	{ 0x80005012, 0x000000C0, 0x3 },
	{ 0x80007011, 0x000000C0, 0x3 },
	{ 0x00000018, 0x00000088, 0x0 },
	{ 0x80005012, 0x000000C0, 0x3 },
};

/* Kabylake H and S */
static const struct ddi_buf_trans kbl_ddi_translations_dp[] = {
	{ 0x00002016, 0x000000A0, 0x0 },
	{ 0x00005012, 0x0000009B, 0x0 },
	{ 0x00007011, 0x00000088, 0x0 },
	{ 0x80009010, 0x000000C0, 0x1 },
	{ 0x00002016, 0x0000009B, 0x0 },
	{ 0x00005012, 0x00000088, 0x0 },
	{ 0x80007011, 0x000000C0, 0x1 },
	{ 0x00002016, 0x00000097, 0x0 },
	{ 0x80005012, 0x000000C0, 0x1 },
};

/* Kabylake U */
static const struct ddi_buf_trans kbl_u_ddi_translations_dp[] = {
	{ 0x0000201B, 0x000000A1, 0x0 },
	{ 0x00005012, 0x00000088, 0x0 },
	{ 0x80007011, 0x000000CD, 0x3 },
	{ 0x80009010, 0x000000C0, 0x3 },
	{ 0x0000201B, 0x0000009D, 0x0 },
	{ 0x80005012, 0x000000C0, 0x3 },
	{ 0x80007011, 0x000000C0, 0x3 },
	{ 0x00002016, 0x0000004F, 0x0 },
	{ 0x80005012, 0x000000C0, 0x3 },
};

/* Kabylake Y */
static const struct ddi_buf_trans kbl_y_ddi_translations_dp[] = {
	{ 0x00001017, 0x000000A1, 0x0 },
	{ 0x00005012, 0x00000088, 0x0 },
	{ 0x80007011, 0x000000CD, 0x3 },
	{ 0x8000800F, 0x000000C0, 0x3 },
	{ 0x00001017, 0x0000009D, 0x0 },
	{ 0x80005012, 0x000000C0, 0x3 },
	{ 0x80007011, 0x000000C0, 0x3 },
	{ 0x00001017, 0x0000004C, 0x0 },
	{ 0x80005012, 0x000000C0, 0x3 },
};

/*
 * Skylake/Kabylake H and S
 * eDP 1.4 low vswing translation parameters
 */
static const struct ddi_buf_trans skl_ddi_translations_edp[] = {
	{ 0x00000018, 0x000000A8, 0x0 },
	{ 0x00004013, 0x000000A9, 0x0 },
	{ 0x00007011, 0x000000A2, 0x0 },
	{ 0x00009010, 0x0000009C, 0x0 },
	{ 0x00000018, 0x000000A9, 0x0 },
	{ 0x00006013, 0x000000A2, 0x0 },
	{ 0x00007011, 0x000000A6, 0x0 },
	{ 0x00000018, 0x000000AB, 0x0 },
	{ 0x00007013, 0x0000009F, 0x0 },
	{ 0x00000018, 0x000000DF, 0x0 },
};

/*
 * Skylake/Kabylake U
 * eDP 1.4 low vswing translation parameters
 */
static const struct ddi_buf_trans skl_u_ddi_translations_edp[] = {
	{ 0x00000018, 0x000000A8, 0x0 },
	{ 0x00004013, 0x000000A9, 0x0 },
	{ 0x00007011, 0x000000A2, 0x0 },
	{ 0x00009010, 0x0000009C, 0x0 },
	{ 0x00000018, 0x000000A9, 0x0 },
	{ 0x00006013, 0x000000A2, 0x0 },
	{ 0x00007011, 0x000000A6, 0x0 },
	{ 0x00002016, 0x000000AB, 0x0 },
	{ 0x00005013, 0x0000009F, 0x0 },
	{ 0x00000018, 0x000000DF, 0x0 },
};

/*
 * Skylake/Kabylake Y
 * eDP 1.4 low vswing translation parameters
 */
static const struct ddi_buf_trans skl_y_ddi_translations_edp[] = {
	{ 0x00000018, 0x000000A8, 0x0 },
	{ 0x00004013, 0x000000AB, 0x0 },
	{ 0x00007011, 0x000000A4, 0x0 },
	{ 0x00009010, 0x000000DF, 0x0 },
	{ 0x00000018, 0x000000AA, 0x0 },
	{ 0x00006013, 0x000000A4, 0x0 },
	{ 0x00007011, 0x0000009D, 0x0 },
	{ 0x00000018, 0x000000A0, 0x0 },
	{ 0x00006012, 0x000000DF, 0x0 },
	{ 0x00000018, 0x0000008A, 0x0 },
};

/* Skylake/Kabylake U, H and S */
static const struct ddi_buf_trans skl_ddi_translations_hdmi[] = {
	{ 0x00000018, 0x000000AC, 0x0 },
	{ 0x00005012, 0x0000009D, 0x0 },
	{ 0x00007011, 0x00000088, 0x0 },
	{ 0x00000018, 0x000000A1, 0x0 },
	{ 0x00000018, 0x00000098, 0x0 },
	{ 0x00004013, 0x00000088, 0x0 },
	{ 0x80006012, 0x000000CD, 0x1 },
	{ 0x00000018, 0x000000DF, 0x0 },
	{ 0x80003015, 0x000000CD, 0x1 },	/* Default */
	{ 0x80003015, 0x000000C0, 0x1 },
	{ 0x80000018, 0x000000C0, 0x1 },
};

/* Skylake/Kabylake Y */
static const struct ddi_buf_trans skl_y_ddi_translations_hdmi[] = {
	{ 0x00000018, 0x000000A1, 0x0 },
	{ 0x00005012, 0x000000DF, 0x0 },
	{ 0x80007011, 0x000000CB, 0x3 },
	{ 0x00000018, 0x000000A4, 0x0 },
	{ 0x00000018, 0x0000009D, 0x0 },
	{ 0x00004013, 0x00000080, 0x0 },
	{ 0x80006013, 0x000000C0, 0x3 },
	{ 0x00000018, 0x0000008A, 0x0 },
	{ 0x80003015, 0x000000C0, 0x3 },	/* Default */
	{ 0x80003015, 0x000000C0, 0x3 },
	{ 0x80000018, 0x000000C0, 0x3 },
};

struct bxt_ddi_buf_trans {
	u8 margin;	/* swing value */
	u8 scale;	/* scale value */
	u8 enable;	/* scale enable */
	u8 deemphasis;
};

static const struct bxt_ddi_buf_trans bxt_ddi_translations_dp[] = {
					/* Idx	NT mV diff	db  */
	{ 52,  0x9A, 0, 128, },	/* 0:	400		0   */
	{ 78,  0x9A, 0, 85,  },	/* 1:	400		3.5 */
	{ 104, 0x9A, 0, 64,  },	/* 2:	400		6   */
	{ 154, 0x9A, 0, 43,  },	/* 3:	400		9.5 */
	{ 77,  0x9A, 0, 128, },	/* 4:	600		0   */
	{ 116, 0x9A, 0, 85,  },	/* 5:	600		3.5 */
	{ 154, 0x9A, 0, 64,  },	/* 6:	600		6   */
	{ 102, 0x9A, 0, 128, },	/* 7:	800		0   */
	{ 154, 0x9A, 0, 85,  },	/* 8:	800		3.5 */
	{ 154, 0x9A, 1, 128, },	/* 9:	1200		0   */
};

static const struct bxt_ddi_buf_trans bxt_ddi_translations_edp[] = {
					/* Idx	NT mV diff	db  */
	{ 26, 0, 0, 128, },	/* 0:	200		0   */
	{ 38, 0, 0, 112, },	/* 1:	200		1.5 */
	{ 48, 0, 0, 96,  },	/* 2:	200		4   */
	{ 54, 0, 0, 69,  },	/* 3:	200		6   */
	{ 32, 0, 0, 128, },	/* 4:	250		0   */
	{ 48, 0, 0, 104, },	/* 5:	250		1.5 */
	{ 54, 0, 0, 85,  },	/* 6:	250		4   */
	{ 43, 0, 0, 128, },	/* 7:	300		0   */
	{ 54, 0, 0, 101, },	/* 8:	300		1.5 */
	{ 48, 0, 0, 128, },	/* 9:	300		0   */
};

/* BSpec has 2 recommended values - entries 0 and 8.
 * Using the entry with higher vswing.
 */
static const struct bxt_ddi_buf_trans bxt_ddi_translations_hdmi[] = {
					/* Idx	NT mV diff	db  */
	{ 52,  0x9A, 0, 128, },	/* 0:	400		0   */
	{ 52,  0x9A, 0, 85,  },	/* 1:	400		3.5 */
	{ 52,  0x9A, 0, 64,  },	/* 2:	400		6   */
	{ 42,  0x9A, 0, 43,  },	/* 3:	400		9.5 */
	{ 77,  0x9A, 0, 128, },	/* 4:	600		0   */
	{ 77,  0x9A, 0, 85,  },	/* 5:	600		3.5 */
	{ 77,  0x9A, 0, 64,  },	/* 6:	600		6   */
	{ 102, 0x9A, 0, 128, },	/* 7:	800		0   */
	{ 102, 0x9A, 0, 85,  },	/* 8:	800		3.5 */
	{ 154, 0x9A, 1, 128, },	/* 9:	1200		0   */
};

struct cnl_ddi_buf_trans {
	u8 dw2_swing_sel;
	u8 dw7_n_scalar;
	u8 dw4_cursor_coeff;
	u8 dw4_post_cursor_2;
	u8 dw4_post_cursor_1;
};

/* Voltage Swing Programming for VccIO 0.85V for DP */
static const struct cnl_ddi_buf_trans cnl_ddi_translations_dp_0_85V[] = {
						/* NT mV Trans mV db    */
	{ 0xA, 0x5D, 0x3F, 0x00, 0x00 },	/* 350   350      0.0   */
	{ 0xA, 0x6A, 0x38, 0x00, 0x07 },	/* 350   500      3.1   */
	{ 0xB, 0x7A, 0x32, 0x00, 0x0D },	/* 350   700      6.0   */
	{ 0x6, 0x7C, 0x2D, 0x00, 0x12 },	/* 350   900      8.2   */
	{ 0xA, 0x69, 0x3F, 0x00, 0x00 },	/* 500   500      0.0   */
	{ 0xB, 0x7A, 0x36, 0x00, 0x09 },	/* 500   700      2.9   */
	{ 0x6, 0x7C, 0x30, 0x00, 0x0F },	/* 500   900      5.1   */
	{ 0xB, 0x7D, 0x3C, 0x00, 0x03 },	/* 650   725      0.9   */
	{ 0x6, 0x7C, 0x34, 0x00, 0x0B },	/* 600   900      3.5   */
	{ 0x6, 0x7B, 0x3F, 0x00, 0x00 },	/* 900   900      0.0   */
};

/* Voltage Swing Programming for VccIO 0.85V for HDMI */
static const struct cnl_ddi_buf_trans cnl_ddi_translations_hdmi_0_85V[] = {
						/* NT mV Trans mV db    */
	{ 0xA, 0x60, 0x3F, 0x00, 0x00 },	/* 450   450      0.0   */
	{ 0xB, 0x73, 0x36, 0x00, 0x09 },	/* 450   650      3.2   */
	{ 0x6, 0x7F, 0x31, 0x00, 0x0E },	/* 450   850      5.5   */
	{ 0xB, 0x73, 0x3F, 0x00, 0x00 },	/* 650   650      0.0   */
	{ 0x6, 0x7F, 0x37, 0x00, 0x08 },	/* 650   850      2.3   */
	{ 0x6, 0x7F, 0x3F, 0x00, 0x00 },	/* 850   850      0.0   */
	{ 0x6, 0x7F, 0x35, 0x00, 0x0A },	/* 600   850      3.0   */
};

/* Voltage Swing Programming for VccIO 0.85V for eDP */
static const struct cnl_ddi_buf_trans cnl_ddi_translations_edp_0_85V[] = {
						/* NT mV Trans mV db    */
	{ 0xA, 0x66, 0x3A, 0x00, 0x05 },	/* 384   500      2.3   */
	{ 0x0, 0x7F, 0x38, 0x00, 0x07 },	/* 153   200      2.3   */
	{ 0x8, 0x7F, 0x38, 0x00, 0x07 },	/* 192   250      2.3   */
	{ 0x1, 0x7F, 0x38, 0x00, 0x07 },	/* 230   300      2.3   */
	{ 0x9, 0x7F, 0x38, 0x00, 0x07 },	/* 269   350      2.3   */
	{ 0xA, 0x66, 0x3C, 0x00, 0x03 },	/* 446   500      1.0   */
	{ 0xB, 0x70, 0x3C, 0x00, 0x03 },	/* 460   600      2.3   */
	{ 0xC, 0x75, 0x3C, 0x00, 0x03 },	/* 537   700      2.3   */
	{ 0x2, 0x7F, 0x3F, 0x00, 0x00 },	/* 400   400      0.0   */
};

/* Voltage Swing Programming for VccIO 0.95V for DP */
static const struct cnl_ddi_buf_trans cnl_ddi_translations_dp_0_95V[] = {
						/* NT mV Trans mV db    */
	{ 0xA, 0x5D, 0x3F, 0x00, 0x00 },	/* 350   350      0.0   */
	{ 0xA, 0x6A, 0x38, 0x00, 0x07 },	/* 350   500      3.1   */
	{ 0xB, 0x7A, 0x32, 0x00, 0x0D },	/* 350   700      6.0   */
	{ 0x6, 0x7C, 0x2D, 0x00, 0x12 },	/* 350   900      8.2   */
	{ 0xA, 0x69, 0x3F, 0x00, 0x00 },	/* 500   500      0.0   */
	{ 0xB, 0x7A, 0x36, 0x00, 0x09 },	/* 500   700      2.9   */
	{ 0x6, 0x7C, 0x30, 0x00, 0x0F },	/* 500   900      5.1   */
	{ 0xB, 0x7D, 0x3C, 0x00, 0x03 },	/* 650   725      0.9   */
	{ 0x6, 0x7C, 0x34, 0x00, 0x0B },	/* 600   900      3.5   */
	{ 0x6, 0x7B, 0x3F, 0x00, 0x00 },	/* 900   900      0.0   */
};

/* Voltage Swing Programming for VccIO 0.95V for HDMI */
static const struct cnl_ddi_buf_trans cnl_ddi_translations_hdmi_0_95V[] = {
						/* NT mV Trans mV db    */
	{ 0xA, 0x5C, 0x3F, 0x00, 0x00 },	/* 400   400      0.0   */
	{ 0xB, 0x69, 0x37, 0x00, 0x08 },	/* 400   600      3.5   */
	{ 0x5, 0x76, 0x31, 0x00, 0x0E },	/* 400   800      6.0   */
	{ 0xA, 0x5E, 0x3F, 0x00, 0x00 },	/* 450   450      0.0   */
	{ 0xB, 0x69, 0x3F, 0x00, 0x00 },	/* 600   600      0.0   */
	{ 0xB, 0x79, 0x35, 0x00, 0x0A },	/* 600   850      3.0   */
	{ 0x6, 0x7D, 0x32, 0x00, 0x0D },	/* 600   1000     4.4   */
	{ 0x5, 0x76, 0x3F, 0x00, 0x00 },	/* 800   800      0.0   */
	{ 0x6, 0x7D, 0x39, 0x00, 0x06 },	/* 800   1000     1.9   */
	{ 0x6, 0x7F, 0x39, 0x00, 0x06 },	/* 850   1050     1.8   */
	{ 0x6, 0x7F, 0x3F, 0x00, 0x00 },	/* 1050  1050     0.0   */
};

/* Voltage Swing Programming for VccIO 0.95V for eDP */
static const struct cnl_ddi_buf_trans cnl_ddi_translations_edp_0_95V[] = {
						/* NT mV Trans mV db    */
	{ 0xA, 0x61, 0x3A, 0x00, 0x05 },	/* 384   500      2.3   */
	{ 0x0, 0x7F, 0x38, 0x00, 0x07 },	/* 153   200      2.3   */
	{ 0x8, 0x7F, 0x38, 0x00, 0x07 },	/* 192   250      2.3   */
	{ 0x1, 0x7F, 0x38, 0x00, 0x07 },	/* 230   300      2.3   */
	{ 0x9, 0x7F, 0x38, 0x00, 0x07 },	/* 269   350      2.3   */
	{ 0xA, 0x61, 0x3C, 0x00, 0x03 },	/* 446   500      1.0   */
	{ 0xB, 0x68, 0x39, 0x00, 0x06 },	/* 460   600      2.3   */
	{ 0xC, 0x6E, 0x39, 0x00, 0x06 },	/* 537   700      2.3   */
	{ 0x4, 0x7F, 0x3A, 0x00, 0x05 },	/* 460   600      2.3   */
	{ 0x2, 0x7F, 0x3F, 0x00, 0x00 },	/* 400   400      0.0   */
};

/* Voltage Swing Programming for VccIO 1.05V for DP */
static const struct cnl_ddi_buf_trans cnl_ddi_translations_dp_1_05V[] = {
						/* NT mV Trans mV db    */
	{ 0xA, 0x58, 0x3F, 0x00, 0x00 },	/* 400   400      0.0   */
	{ 0xB, 0x64, 0x37, 0x00, 0x08 },	/* 400   600      3.5   */
	{ 0x5, 0x70, 0x31, 0x00, 0x0E },	/* 400   800      6.0   */
	{ 0x6, 0x7F, 0x2C, 0x00, 0x13 },	/* 400   1050     8.4   */
	{ 0xB, 0x64, 0x3F, 0x00, 0x00 },	/* 600   600      0.0   */
	{ 0x5, 0x73, 0x35, 0x00, 0x0A },	/* 600   850      3.0   */
	{ 0x6, 0x7F, 0x30, 0x00, 0x0F },	/* 550   1050     5.6   */
	{ 0x5, 0x76, 0x3E, 0x00, 0x01 },	/* 850   900      0.5   */
	{ 0x6, 0x7F, 0x36, 0x00, 0x09 },	/* 750   1050     2.9   */
	{ 0x6, 0x7F, 0x3F, 0x00, 0x00 },	/* 1050  1050     0.0   */
};

/* Voltage Swing Programming for VccIO 1.05V for HDMI */
static const struct cnl_ddi_buf_trans cnl_ddi_translations_hdmi_1_05V[] = {
						/* NT mV Trans mV db    */
	{ 0xA, 0x58, 0x3F, 0x00, 0x00 },	/* 400   400      0.0   */
	{ 0xB, 0x64, 0x37, 0x00, 0x08 },	/* 400   600      3.5   */
	{ 0x5, 0x70, 0x31, 0x00, 0x0E },	/* 400   800      6.0   */
	{ 0xA, 0x5B, 0x3F, 0x00, 0x00 },	/* 450   450      0.0   */
	{ 0xB, 0x64, 0x3F, 0x00, 0x00 },	/* 600   600      0.0   */
	{ 0x5, 0x73, 0x35, 0x00, 0x0A },	/* 600   850      3.0   */
	{ 0x6, 0x7C, 0x32, 0x00, 0x0D },	/* 600   1000     4.4   */
	{ 0x5, 0x70, 0x3F, 0x00, 0x00 },	/* 800   800      0.0   */
	{ 0x6, 0x7C, 0x39, 0x00, 0x06 },	/* 800   1000     1.9   */
	{ 0x6, 0x7F, 0x39, 0x00, 0x06 },	/* 850   1050     1.8   */
	{ 0x6, 0x7F, 0x3F, 0x00, 0x00 },	/* 1050  1050     0.0   */
};

/* Voltage Swing Programming for VccIO 1.05V for eDP */
static const struct cnl_ddi_buf_trans cnl_ddi_translations_edp_1_05V[] = {
						/* NT mV Trans mV db    */
	{ 0xA, 0x5E, 0x3A, 0x00, 0x05 },	/* 384   500      2.3   */
	{ 0x0, 0x7F, 0x38, 0x00, 0x07 },	/* 153   200      2.3   */
	{ 0x8, 0x7F, 0x38, 0x00, 0x07 },	/* 192   250      2.3   */
	{ 0x1, 0x7F, 0x38, 0x00, 0x07 },	/* 230   300      2.3   */
	{ 0x9, 0x7F, 0x38, 0x00, 0x07 },	/* 269   350      2.3   */
	{ 0xA, 0x5E, 0x3C, 0x00, 0x03 },	/* 446   500      1.0   */
	{ 0xB, 0x64, 0x39, 0x00, 0x06 },	/* 460   600      2.3   */
	{ 0xE, 0x6A, 0x39, 0x00, 0x06 },	/* 537   700      2.3   */
	{ 0x2, 0x7F, 0x3F, 0x00, 0x00 },	/* 400   400      0.0   */
};

struct icl_combo_phy_ddi_buf_trans {
	u32 dw2_swing_select;
	u32 dw2_swing_scalar;
	u32 dw4_scaling;
};

/* Voltage Swing Programming for VccIO 0.85V for DP */
static const struct icl_combo_phy_ddi_buf_trans icl_combo_phy_ddi_translations_dp_hdmi_0_85V[] = {
				/* Voltage mV  db    */
	{ 0x2, 0x98, 0x0018 },	/* 400         0.0   */
	{ 0x2, 0x98, 0x3015 },	/* 400         3.5   */
	{ 0x2, 0x98, 0x6012 },	/* 400         6.0   */
	{ 0x2, 0x98, 0x900F },	/* 400         9.5   */
	{ 0xB, 0x70, 0x0018 },	/* 600         0.0   */
	{ 0xB, 0x70, 0x3015 },	/* 600         3.5   */
	{ 0xB, 0x70, 0x6012 },	/* 600         6.0   */
	{ 0x5, 0x00, 0x0018 },	/* 800         0.0   */
	{ 0x5, 0x00, 0x3015 },	/* 800         3.5   */
	{ 0x6, 0x98, 0x0018 },	/* 1200        0.0   */
};

/* FIXME - After table is updated in Bspec */
/* Voltage Swing Programming for VccIO 0.85V for eDP */
static const struct icl_combo_phy_ddi_buf_trans icl_combo_phy_ddi_translations_edp_0_85V[] = {
				/* Voltage mV  db    */
	{ 0x0, 0x00, 0x00 },	/* 200         0.0   */
	{ 0x0, 0x00, 0x00 },	/* 200         1.5   */
	{ 0x0, 0x00, 0x00 },	/* 200         4.0   */
	{ 0x0, 0x00, 0x00 },	/* 200         6.0   */
	{ 0x0, 0x00, 0x00 },	/* 250         0.0   */
	{ 0x0, 0x00, 0x00 },	/* 250         1.5   */
	{ 0x0, 0x00, 0x00 },	/* 250         4.0   */
	{ 0x0, 0x00, 0x00 },	/* 300         0.0   */
	{ 0x0, 0x00, 0x00 },	/* 300         1.5   */
	{ 0x0, 0x00, 0x00 },	/* 350         0.0   */
};

/* Voltage Swing Programming for VccIO 0.95V for DP */
static const struct icl_combo_phy_ddi_buf_trans icl_combo_phy_ddi_translations_dp_hdmi_0_95V[] = {
				/* Voltage mV  db    */
	{ 0x2, 0x98, 0x0018 },	/* 400         0.0   */
	{ 0x2, 0x98, 0x3015 },	/* 400         3.5   */
	{ 0x2, 0x98, 0x6012 },	/* 400         6.0   */
	{ 0x2, 0x98, 0x900F },	/* 400         9.5   */
	{ 0x4, 0x98, 0x0018 },	/* 600         0.0   */
	{ 0x4, 0x98, 0x3015 },	/* 600         3.5   */
	{ 0x4, 0x98, 0x6012 },	/* 600         6.0   */
	{ 0x5, 0x76, 0x0018 },	/* 800         0.0   */
	{ 0x5, 0x76, 0x3015 },	/* 800         3.5   */
	{ 0x6, 0x98, 0x0018 },	/* 1200        0.0   */
};

/* FIXME - After table is updated in Bspec */
/* Voltage Swing Programming for VccIO 0.95V for eDP */
static const struct icl_combo_phy_ddi_buf_trans icl_combo_phy_ddi_translations_edp_0_95V[] = {
				/* Voltage mV  db    */
	{ 0x0, 0x00, 0x00 },	/* 200         0.0   */
	{ 0x0, 0x00, 0x00 },	/* 200         1.5   */
	{ 0x0, 0x00, 0x00 },	/* 200         4.0   */
	{ 0x0, 0x00, 0x00 },	/* 200         6.0   */
	{ 0x0, 0x00, 0x00 },	/* 250         0.0   */
	{ 0x0, 0x00, 0x00 },	/* 250         1.5   */
	{ 0x0, 0x00, 0x00 },	/* 250         4.0   */
	{ 0x0, 0x00, 0x00 },	/* 300         0.0   */
	{ 0x0, 0x00, 0x00 },	/* 300         1.5   */
	{ 0x0, 0x00, 0x00 },	/* 350         0.0   */
};

/* Voltage Swing Programming for VccIO 1.05V for DP */
static const struct icl_combo_phy_ddi_buf_trans icl_combo_phy_ddi_translations_dp_hdmi_1_05V[] = {
				/* Voltage mV  db    */
	{ 0x2, 0x98, 0x0018 },	/* 400         0.0   */
	{ 0x2, 0x98, 0x3015 },	/* 400         3.5   */
	{ 0x2, 0x98, 0x6012 },	/* 400         6.0   */
	{ 0x2, 0x98, 0x900F },	/* 400         9.5   */
	{ 0x4, 0x98, 0x0018 },	/* 600         0.0   */
	{ 0x4, 0x98, 0x3015 },	/* 600         3.5   */
	{ 0x4, 0x98, 0x6012 },	/* 600         6.0   */
	{ 0x5, 0x71, 0x0018 },	/* 800         0.0   */
	{ 0x5, 0x71, 0x3015 },	/* 800         3.5   */
	{ 0x6, 0x98, 0x0018 },	/* 1200        0.0   */
};

/* FIXME - After table is updated in Bspec */
/* Voltage Swing Programming for VccIO 1.05V for eDP */
static const struct icl_combo_phy_ddi_buf_trans icl_combo_phy_ddi_translations_edp_1_05V[] = {
				/* Voltage mV  db    */
	{ 0x0, 0x00, 0x00 },	/* 200         0.0   */
	{ 0x0, 0x00, 0x00 },	/* 200         1.5   */
	{ 0x0, 0x00, 0x00 },	/* 200         4.0   */
	{ 0x0, 0x00, 0x00 },	/* 200         6.0   */
	{ 0x0, 0x00, 0x00 },	/* 250         0.0   */
	{ 0x0, 0x00, 0x00 },	/* 250         1.5   */
	{ 0x0, 0x00, 0x00 },	/* 250         4.0   */
	{ 0x0, 0x00, 0x00 },	/* 300         0.0   */
	{ 0x0, 0x00, 0x00 },	/* 300         1.5   */
	{ 0x0, 0x00, 0x00 },	/* 350         0.0   */
};

struct icl_mg_phy_ddi_buf_trans {
	u32 cri_txdeemph_override_5_0;
	u32 cri_txdeemph_override_11_6;
	u32 cri_txdeemph_override_17_12;
};

static const struct icl_mg_phy_ddi_buf_trans icl_mg_phy_ddi_translations[] = {
				/* Voltage swing  pre-emphasis */
	{ 0x0, 0x1B, 0x00 },	/* 0              0   */
	{ 0x0, 0x23, 0x08 },	/* 0              1   */
	{ 0x0, 0x2D, 0x12 },	/* 0              2   */
	{ 0x0, 0x00, 0x00 },	/* 0              3   */
	{ 0x0, 0x23, 0x00 },	/* 1              0   */
	{ 0x0, 0x2B, 0x09 },	/* 1              1   */
	{ 0x0, 0x2E, 0x11 },	/* 1              2   */
	{ 0x0, 0x2F, 0x00 },	/* 2              0   */
	{ 0x0, 0x33, 0x0C },	/* 2              1   */
	{ 0x0, 0x00, 0x00 },	/* 3              0   */
};

static const struct ddi_buf_trans *
bdw_get_buf_trans_edp(struct drm_i915_private *dev_priv, int *n_entries)
{
	if (dev_priv->vbt.edp.low_vswing) {
		*n_entries = ARRAY_SIZE(bdw_ddi_translations_edp);
		return bdw_ddi_translations_edp;
	} else {
		*n_entries = ARRAY_SIZE(bdw_ddi_translations_dp);
		return bdw_ddi_translations_dp;
	}
}

static const struct ddi_buf_trans *
skl_get_buf_trans_dp(struct drm_i915_private *dev_priv, int *n_entries)
{
	if (IS_SKL_ULX(dev_priv)) {
		*n_entries = ARRAY_SIZE(skl_y_ddi_translations_dp);
		return skl_y_ddi_translations_dp;
	} else if (IS_SKL_ULT(dev_priv)) {
		*n_entries = ARRAY_SIZE(skl_u_ddi_translations_dp);
		return skl_u_ddi_translations_dp;
	} else {
		*n_entries = ARRAY_SIZE(skl_ddi_translations_dp);
		return skl_ddi_translations_dp;
	}
}

static const struct ddi_buf_trans *
kbl_get_buf_trans_dp(struct drm_i915_private *dev_priv, int *n_entries)
{
	if (IS_KBL_ULX(dev_priv)) {
		*n_entries = ARRAY_SIZE(kbl_y_ddi_translations_dp);
		return kbl_y_ddi_translations_dp;
	} else if (IS_KBL_ULT(dev_priv) || IS_CFL_ULT(dev_priv)) {
		*n_entries = ARRAY_SIZE(kbl_u_ddi_translations_dp);
		return kbl_u_ddi_translations_dp;
	} else {
		*n_entries = ARRAY_SIZE(kbl_ddi_translations_dp);
		return kbl_ddi_translations_dp;
	}
}

static const struct ddi_buf_trans *
skl_get_buf_trans_edp(struct drm_i915_private *dev_priv, int *n_entries)
{
	if (dev_priv->vbt.edp.low_vswing) {
		if (IS_SKL_ULX(dev_priv) || IS_KBL_ULX(dev_priv)) {
			*n_entries = ARRAY_SIZE(skl_y_ddi_translations_edp);
			return skl_y_ddi_translations_edp;
		} else if (IS_SKL_ULT(dev_priv) || IS_KBL_ULT(dev_priv) ||
			   IS_CFL_ULT(dev_priv)) {
			*n_entries = ARRAY_SIZE(skl_u_ddi_translations_edp);
			return skl_u_ddi_translations_edp;
		} else {
			*n_entries = ARRAY_SIZE(skl_ddi_translations_edp);
			return skl_ddi_translations_edp;
		}
	}

	if (IS_KABYLAKE(dev_priv) || IS_COFFEELAKE(dev_priv))
		return kbl_get_buf_trans_dp(dev_priv, n_entries);
	else
		return skl_get_buf_trans_dp(dev_priv, n_entries);
}

static const struct ddi_buf_trans *
skl_get_buf_trans_hdmi(struct drm_i915_private *dev_priv, int *n_entries)
{
	if (IS_SKL_ULX(dev_priv) || IS_KBL_ULX(dev_priv)) {
		*n_entries = ARRAY_SIZE(skl_y_ddi_translations_hdmi);
		return skl_y_ddi_translations_hdmi;
	} else {
		*n_entries = ARRAY_SIZE(skl_ddi_translations_hdmi);
		return skl_ddi_translations_hdmi;
	}
}

static int skl_buf_trans_num_entries(enum port port, int n_entries)
{
	/* Only DDIA and DDIE can select the 10th register with DP */
	if (port == PORT_A || port == PORT_E)
		return min(n_entries, 10);
	else
		return min(n_entries, 9);
}

static const struct ddi_buf_trans *
intel_ddi_get_buf_trans_dp(struct drm_i915_private *dev_priv,
			   enum port port, int *n_entries)
{
	if (IS_KABYLAKE(dev_priv) || IS_COFFEELAKE(dev_priv)) {
		const struct ddi_buf_trans *ddi_translations =
			kbl_get_buf_trans_dp(dev_priv, n_entries);
		*n_entries = skl_buf_trans_num_entries(port, *n_entries);
		return ddi_translations;
	} else if (IS_SKYLAKE(dev_priv)) {
		const struct ddi_buf_trans *ddi_translations =
			skl_get_buf_trans_dp(dev_priv, n_entries);
		*n_entries = skl_buf_trans_num_entries(port, *n_entries);
		return ddi_translations;
	} else if (IS_BROADWELL(dev_priv)) {
		*n_entries = ARRAY_SIZE(bdw_ddi_translations_dp);
		return  bdw_ddi_translations_dp;
	} else if (IS_HASWELL(dev_priv)) {
		*n_entries = ARRAY_SIZE(hsw_ddi_translations_dp);
		return hsw_ddi_translations_dp;
	}

	*n_entries = 0;
	return NULL;
}

static const struct ddi_buf_trans *
intel_ddi_get_buf_trans_edp(struct drm_i915_private *dev_priv,
			    enum port port, int *n_entries)
{
	if (IS_GEN9_BC(dev_priv)) {
		const struct ddi_buf_trans *ddi_translations =
			skl_get_buf_trans_edp(dev_priv, n_entries);
		*n_entries = skl_buf_trans_num_entries(port, *n_entries);
		return ddi_translations;
	} else if (IS_BROADWELL(dev_priv)) {
		return bdw_get_buf_trans_edp(dev_priv, n_entries);
	} else if (IS_HASWELL(dev_priv)) {
		*n_entries = ARRAY_SIZE(hsw_ddi_translations_dp);
		return hsw_ddi_translations_dp;
	}

	*n_entries = 0;
	return NULL;
}

<<<<<<< HEAD
		/* Vswing programming for HDMI */
		bxt_ddi_vswing_sequence(dev, hdmi_level, port,
					INTEL_OUTPUT_HDMI);
		return;
	} else if (IS_SKYLAKE(dev)) {
		ddi_translations_fdi = NULL;
		ddi_translations_dp =
				skl_get_buf_trans_dp(dev, &n_dp_entries);
		ddi_translations_edp =
				skl_get_buf_trans_edp(dev, &n_edp_entries);
		ddi_translations_hdmi =
				skl_get_buf_trans_hdmi(dev, &n_hdmi_entries);
		hdmi_default_entry = 8;
		/* If we're boosting the current, set bit 31 of trans1 */
		if (dev_priv->vbt.ddi_port_info[port].hdmi_boost_level ||
		    dev_priv->vbt.ddi_port_info[port].dp_boost_level)
			iboost_bit = 1<<31;
	} else if (IS_BROADWELL(dev)) {
		ddi_translations_fdi = bdw_ddi_translations_fdi;
		ddi_translations_dp = bdw_ddi_translations_dp;

		if (dev_priv->edp_low_vswing) {
			ddi_translations_edp = bdw_ddi_translations_edp;
			n_edp_entries = ARRAY_SIZE(bdw_ddi_translations_edp);
		} else {
			ddi_translations_edp = bdw_ddi_translations_dp;
			n_edp_entries = ARRAY_SIZE(bdw_ddi_translations_dp);
		}

		ddi_translations_hdmi = bdw_ddi_translations_hdmi;

		n_dp_entries = ARRAY_SIZE(bdw_ddi_translations_dp);
		n_hdmi_entries = ARRAY_SIZE(bdw_ddi_translations_hdmi);
		hdmi_default_entry = 7;
	} else if (IS_HASWELL(dev)) {
		ddi_translations_fdi = hsw_ddi_translations_fdi;
		ddi_translations_dp = hsw_ddi_translations_dp;
		ddi_translations_edp = hsw_ddi_translations_dp;
		ddi_translations_hdmi = hsw_ddi_translations_hdmi;
		n_dp_entries = n_edp_entries = ARRAY_SIZE(hsw_ddi_translations_dp);
		n_hdmi_entries = ARRAY_SIZE(hsw_ddi_translations_hdmi);
		hdmi_default_entry = 6;
=======
static const struct ddi_buf_trans *
intel_ddi_get_buf_trans_fdi(struct drm_i915_private *dev_priv,
			    int *n_entries)
{
	if (IS_BROADWELL(dev_priv)) {
		*n_entries = ARRAY_SIZE(bdw_ddi_translations_fdi);
		return bdw_ddi_translations_fdi;
	} else if (IS_HASWELL(dev_priv)) {
		*n_entries = ARRAY_SIZE(hsw_ddi_translations_fdi);
		return hsw_ddi_translations_fdi;
	}

	*n_entries = 0;
	return NULL;
}

static const struct ddi_buf_trans *
intel_ddi_get_buf_trans_hdmi(struct drm_i915_private *dev_priv,
			     int *n_entries)
{
	if (IS_GEN9_BC(dev_priv)) {
		return skl_get_buf_trans_hdmi(dev_priv, n_entries);
	} else if (IS_BROADWELL(dev_priv)) {
		*n_entries = ARRAY_SIZE(bdw_ddi_translations_hdmi);
		return bdw_ddi_translations_hdmi;
	} else if (IS_HASWELL(dev_priv)) {
		*n_entries = ARRAY_SIZE(hsw_ddi_translations_hdmi);
		return hsw_ddi_translations_hdmi;
	}

	*n_entries = 0;
	return NULL;
}

static const struct bxt_ddi_buf_trans *
bxt_get_buf_trans_dp(struct drm_i915_private *dev_priv, int *n_entries)
{
	*n_entries = ARRAY_SIZE(bxt_ddi_translations_dp);
	return bxt_ddi_translations_dp;
}

static const struct bxt_ddi_buf_trans *
bxt_get_buf_trans_edp(struct drm_i915_private *dev_priv, int *n_entries)
{
	if (dev_priv->vbt.edp.low_vswing) {
		*n_entries = ARRAY_SIZE(bxt_ddi_translations_edp);
		return bxt_ddi_translations_edp;
	}

	return bxt_get_buf_trans_dp(dev_priv, n_entries);
}

static const struct bxt_ddi_buf_trans *
bxt_get_buf_trans_hdmi(struct drm_i915_private *dev_priv, int *n_entries)
{
	*n_entries = ARRAY_SIZE(bxt_ddi_translations_hdmi);
	return bxt_ddi_translations_hdmi;
}

static const struct cnl_ddi_buf_trans *
cnl_get_buf_trans_hdmi(struct drm_i915_private *dev_priv, int *n_entries)
{
	u32 voltage = I915_READ(CNL_PORT_COMP_DW3) & VOLTAGE_INFO_MASK;

	if (voltage == VOLTAGE_INFO_0_85V) {
		*n_entries = ARRAY_SIZE(cnl_ddi_translations_hdmi_0_85V);
		return cnl_ddi_translations_hdmi_0_85V;
	} else if (voltage == VOLTAGE_INFO_0_95V) {
		*n_entries = ARRAY_SIZE(cnl_ddi_translations_hdmi_0_95V);
		return cnl_ddi_translations_hdmi_0_95V;
	} else if (voltage == VOLTAGE_INFO_1_05V) {
		*n_entries = ARRAY_SIZE(cnl_ddi_translations_hdmi_1_05V);
		return cnl_ddi_translations_hdmi_1_05V;
>>>>>>> 286cd8c7
	} else {
		*n_entries = 1; /* shut up gcc */
		MISSING_CASE(voltage);
	}
	return NULL;
}

static const struct cnl_ddi_buf_trans *
cnl_get_buf_trans_dp(struct drm_i915_private *dev_priv, int *n_entries)
{
	u32 voltage = I915_READ(CNL_PORT_COMP_DW3) & VOLTAGE_INFO_MASK;

	if (voltage == VOLTAGE_INFO_0_85V) {
		*n_entries = ARRAY_SIZE(cnl_ddi_translations_dp_0_85V);
		return cnl_ddi_translations_dp_0_85V;
	} else if (voltage == VOLTAGE_INFO_0_95V) {
		*n_entries = ARRAY_SIZE(cnl_ddi_translations_dp_0_95V);
		return cnl_ddi_translations_dp_0_95V;
	} else if (voltage == VOLTAGE_INFO_1_05V) {
		*n_entries = ARRAY_SIZE(cnl_ddi_translations_dp_1_05V);
		return cnl_ddi_translations_dp_1_05V;
	} else {
		*n_entries = 1; /* shut up gcc */
		MISSING_CASE(voltage);
	}
	return NULL;
}

static const struct cnl_ddi_buf_trans *
cnl_get_buf_trans_edp(struct drm_i915_private *dev_priv, int *n_entries)
{
	u32 voltage = I915_READ(CNL_PORT_COMP_DW3) & VOLTAGE_INFO_MASK;

	if (dev_priv->vbt.edp.low_vswing) {
		if (voltage == VOLTAGE_INFO_0_85V) {
			*n_entries = ARRAY_SIZE(cnl_ddi_translations_edp_0_85V);
			return cnl_ddi_translations_edp_0_85V;
		} else if (voltage == VOLTAGE_INFO_0_95V) {
			*n_entries = ARRAY_SIZE(cnl_ddi_translations_edp_0_95V);
			return cnl_ddi_translations_edp_0_95V;
		} else if (voltage == VOLTAGE_INFO_1_05V) {
			*n_entries = ARRAY_SIZE(cnl_ddi_translations_edp_1_05V);
			return cnl_ddi_translations_edp_1_05V;
		} else {
			*n_entries = 1; /* shut up gcc */
			MISSING_CASE(voltage);
		}
		return NULL;
	} else {
		return cnl_get_buf_trans_dp(dev_priv, n_entries);
	}
}

static const struct icl_combo_phy_ddi_buf_trans *
icl_get_combo_buf_trans(struct drm_i915_private *dev_priv, enum port port,
			int type, int *n_entries)
{
	u32 voltage = I915_READ(ICL_PORT_COMP_DW3(port)) & VOLTAGE_INFO_MASK;

	if (type == INTEL_OUTPUT_EDP && dev_priv->vbt.edp.low_vswing) {
		switch (voltage) {
		case VOLTAGE_INFO_0_85V:
			*n_entries = ARRAY_SIZE(icl_combo_phy_ddi_translations_edp_0_85V);
			return icl_combo_phy_ddi_translations_edp_0_85V;
		case VOLTAGE_INFO_0_95V:
			*n_entries = ARRAY_SIZE(icl_combo_phy_ddi_translations_edp_0_95V);
			return icl_combo_phy_ddi_translations_edp_0_95V;
		case VOLTAGE_INFO_1_05V:
			*n_entries = ARRAY_SIZE(icl_combo_phy_ddi_translations_edp_1_05V);
			return icl_combo_phy_ddi_translations_edp_1_05V;
		default:
			MISSING_CASE(voltage);
			return NULL;
		}
	} else {
		switch (voltage) {
		case VOLTAGE_INFO_0_85V:
			*n_entries = ARRAY_SIZE(icl_combo_phy_ddi_translations_dp_hdmi_0_85V);
			return icl_combo_phy_ddi_translations_dp_hdmi_0_85V;
		case VOLTAGE_INFO_0_95V:
			*n_entries = ARRAY_SIZE(icl_combo_phy_ddi_translations_dp_hdmi_0_95V);
			return icl_combo_phy_ddi_translations_dp_hdmi_0_95V;
		case VOLTAGE_INFO_1_05V:
			*n_entries = ARRAY_SIZE(icl_combo_phy_ddi_translations_dp_hdmi_1_05V);
			return icl_combo_phy_ddi_translations_dp_hdmi_1_05V;
		default:
			MISSING_CASE(voltage);
			return NULL;
		}
	}
}

static int intel_ddi_hdmi_level(struct drm_i915_private *dev_priv, enum port port)
{
	int n_entries, level, default_entry;

	level = dev_priv->vbt.ddi_port_info[port].hdmi_level_shift;

	if (IS_ICELAKE(dev_priv)) {
		if (port == PORT_A || port == PORT_B)
			icl_get_combo_buf_trans(dev_priv, port,
						INTEL_OUTPUT_HDMI, &n_entries);
		else
			n_entries = ARRAY_SIZE(icl_mg_phy_ddi_translations);
		default_entry = n_entries - 1;
	} else if (IS_CANNONLAKE(dev_priv)) {
		cnl_get_buf_trans_hdmi(dev_priv, &n_entries);
		default_entry = n_entries - 1;
	} else if (IS_GEN9_LP(dev_priv)) {
		bxt_get_buf_trans_hdmi(dev_priv, &n_entries);
		default_entry = n_entries - 1;
	} else if (IS_GEN9_BC(dev_priv)) {
		intel_ddi_get_buf_trans_hdmi(dev_priv, &n_entries);
		default_entry = 8;
	} else if (IS_BROADWELL(dev_priv)) {
		intel_ddi_get_buf_trans_hdmi(dev_priv, &n_entries);
		default_entry = 7;
	} else if (IS_HASWELL(dev_priv)) {
		intel_ddi_get_buf_trans_hdmi(dev_priv, &n_entries);
		default_entry = 6;
	} else {
		WARN(1, "ddi translation table missing\n");
		return 0;
	}

	/* Choose a good default if VBT is badly populated */
	if (level == HDMI_LEVEL_SHIFT_UNKNOWN || level >= n_entries)
		level = default_entry;

	if (WARN_ON_ONCE(n_entries == 0))
		return 0;
	if (WARN_ON_ONCE(level >= n_entries))
		level = n_entries - 1;

	return level;
}

/*
 * Starting with Haswell, DDI port buffers must be programmed with correct
 * values in advance. This function programs the correct values for
 * DP/eDP/FDI use cases.
 */
static void intel_prepare_dp_ddi_buffers(struct intel_encoder *encoder,
					 const struct intel_crtc_state *crtc_state)
{
	struct drm_i915_private *dev_priv = to_i915(encoder->base.dev);
	u32 iboost_bit = 0;
	int i, n_entries;
	enum port port = encoder->port;
	const struct ddi_buf_trans *ddi_translations;

	if (intel_crtc_has_type(crtc_state, INTEL_OUTPUT_ANALOG))
		ddi_translations = intel_ddi_get_buf_trans_fdi(dev_priv,
							       &n_entries);
	else if (intel_crtc_has_type(crtc_state, INTEL_OUTPUT_EDP))
		ddi_translations = intel_ddi_get_buf_trans_edp(dev_priv, port,
							       &n_entries);
	else
		ddi_translations = intel_ddi_get_buf_trans_dp(dev_priv, port,
							      &n_entries);

	/* If we're boosting the current, set bit 31 of trans1 */
	if (IS_GEN9_BC(dev_priv) &&
	    dev_priv->vbt.ddi_port_info[port].dp_boost_level)
		iboost_bit = DDI_BUF_BALANCE_LEG_ENABLE;

	for (i = 0; i < n_entries; i++) {
		I915_WRITE(DDI_BUF_TRANS_LO(port, i),
			   ddi_translations[i].trans1 | iboost_bit);
		I915_WRITE(DDI_BUF_TRANS_HI(port, i),
			   ddi_translations[i].trans2);
	}
}

/*
 * Starting with Haswell, DDI port buffers must be programmed with correct
 * values in advance. This function programs the correct values for
 * HDMI/DVI use cases.
 */
static void intel_prepare_hdmi_ddi_buffers(struct intel_encoder *encoder,
					   int level)
{
	struct drm_i915_private *dev_priv = to_i915(encoder->base.dev);
	u32 iboost_bit = 0;
	int n_entries;
	enum port port = encoder->port;
	const struct ddi_buf_trans *ddi_translations;

	ddi_translations = intel_ddi_get_buf_trans_hdmi(dev_priv, &n_entries);

	if (WARN_ON_ONCE(!ddi_translations))
		return;
	if (WARN_ON_ONCE(level >= n_entries))
		level = n_entries - 1;

	/* If we're boosting the current, set bit 31 of trans1 */
	if (IS_GEN9_BC(dev_priv) &&
	    dev_priv->vbt.ddi_port_info[port].hdmi_boost_level)
		iboost_bit = DDI_BUF_BALANCE_LEG_ENABLE;

	/* Entry 9 is for HDMI: */
	I915_WRITE(DDI_BUF_TRANS_LO(port, 9),
		   ddi_translations[level].trans1 | iboost_bit);
	I915_WRITE(DDI_BUF_TRANS_HI(port, 9),
		   ddi_translations[level].trans2);
}

static void intel_wait_ddi_buf_idle(struct drm_i915_private *dev_priv,
				    enum port port)
{
	i915_reg_t reg = DDI_BUF_CTL(port);
	int i;

	for (i = 0; i < 16; i++) {
		udelay(1);
		if (I915_READ(reg) & DDI_BUF_IS_IDLE)
			return;
	}
	DRM_ERROR("Timeout waiting for DDI BUF %c idle bit\n", port_name(port));
}

static uint32_t hsw_pll_to_ddi_pll_sel(const struct intel_shared_dpll *pll)
{
	switch (pll->info->id) {
	case DPLL_ID_WRPLL1:
		return PORT_CLK_SEL_WRPLL1;
	case DPLL_ID_WRPLL2:
		return PORT_CLK_SEL_WRPLL2;
	case DPLL_ID_SPLL:
		return PORT_CLK_SEL_SPLL;
	case DPLL_ID_LCPLL_810:
		return PORT_CLK_SEL_LCPLL_810;
	case DPLL_ID_LCPLL_1350:
		return PORT_CLK_SEL_LCPLL_1350;
	case DPLL_ID_LCPLL_2700:
		return PORT_CLK_SEL_LCPLL_2700;
	default:
		MISSING_CASE(pll->info->id);
		return PORT_CLK_SEL_NONE;
	}
}

static uint32_t icl_pll_to_ddi_pll_sel(struct intel_encoder *encoder,
				       const struct intel_shared_dpll *pll)
{
	struct intel_crtc *crtc = to_intel_crtc(encoder->base.crtc);
	int clock = crtc->config->port_clock;
	const enum intel_dpll_id id = pll->info->id;

	switch (id) {
	default:
		MISSING_CASE(id);
		/* fall through */
	case DPLL_ID_ICL_DPLL0:
	case DPLL_ID_ICL_DPLL1:
		return DDI_CLK_SEL_NONE;
	case DPLL_ID_ICL_TBTPLL:
		switch (clock) {
		case 162000:
			return DDI_CLK_SEL_TBT_162;
		case 270000:
			return DDI_CLK_SEL_TBT_270;
		case 540000:
			return DDI_CLK_SEL_TBT_540;
		case 810000:
			return DDI_CLK_SEL_TBT_810;
		default:
			MISSING_CASE(clock);
			return DDI_CLK_SEL_NONE;
		}
	case DPLL_ID_ICL_MGPLL1:
	case DPLL_ID_ICL_MGPLL2:
	case DPLL_ID_ICL_MGPLL3:
	case DPLL_ID_ICL_MGPLL4:
		return DDI_CLK_SEL_MG;
	}
}

/* Starting with Haswell, different DDI ports can work in FDI mode for
 * connection to the PCH-located connectors. For this, it is necessary to train
 * both the DDI port and PCH receiver for the desired DDI buffer settings.
 *
 * The recommended port to work in FDI mode is DDI E, which we use here. Also,
 * please note that when FDI mode is active on DDI E, it shares 2 lines with
 * DDI A (which is used for eDP)
 */

void hsw_fdi_link_train(struct intel_crtc *crtc,
			const struct intel_crtc_state *crtc_state)
{
	struct drm_device *dev = crtc->base.dev;
	struct drm_i915_private *dev_priv = to_i915(dev);
	struct intel_encoder *encoder;
	u32 temp, i, rx_ctl_val, ddi_pll_sel;

	for_each_encoder_on_crtc(dev, &crtc->base, encoder) {
		WARN_ON(encoder->type != INTEL_OUTPUT_ANALOG);
		intel_prepare_dp_ddi_buffers(encoder, crtc_state);
	}

	/* Set the FDI_RX_MISC pwrdn lanes and the 2 workarounds listed at the
	 * mode set "sequence for CRT port" document:
	 * - TP1 to TP2 time with the default value
	 * - FDI delay to 90h
	 *
	 * WaFDIAutoLinkSetTimingOverrride:hsw
	 */
	I915_WRITE(FDI_RX_MISC(PIPE_A), FDI_RX_PWRDN_LANE1_VAL(2) |
				  FDI_RX_PWRDN_LANE0_VAL(2) |
				  FDI_RX_TP1_TO_TP2_48 | FDI_RX_FDI_DELAY_90);

	/* Enable the PCH Receiver FDI PLL */
	rx_ctl_val = dev_priv->fdi_rx_config | FDI_RX_ENHANCE_FRAME_ENABLE |
		     FDI_RX_PLL_ENABLE |
		     FDI_DP_PORT_WIDTH(crtc_state->fdi_lanes);
	I915_WRITE(FDI_RX_CTL(PIPE_A), rx_ctl_val);
	POSTING_READ(FDI_RX_CTL(PIPE_A));
	udelay(220);

	/* Switch from Rawclk to PCDclk */
	rx_ctl_val |= FDI_PCDCLK;
	I915_WRITE(FDI_RX_CTL(PIPE_A), rx_ctl_val);

	/* Configure Port Clock Select */
	ddi_pll_sel = hsw_pll_to_ddi_pll_sel(crtc_state->shared_dpll);
	I915_WRITE(PORT_CLK_SEL(PORT_E), ddi_pll_sel);
	WARN_ON(ddi_pll_sel != PORT_CLK_SEL_SPLL);

	/* Start the training iterating through available voltages and emphasis,
	 * testing each value twice. */
	for (i = 0; i < ARRAY_SIZE(hsw_ddi_translations_fdi) * 2; i++) {
		/* Configure DP_TP_CTL with auto-training */
		I915_WRITE(DP_TP_CTL(PORT_E),
					DP_TP_CTL_FDI_AUTOTRAIN |
					DP_TP_CTL_ENHANCED_FRAME_ENABLE |
					DP_TP_CTL_LINK_TRAIN_PAT1 |
					DP_TP_CTL_ENABLE);

		/* Configure and enable DDI_BUF_CTL for DDI E with next voltage.
		 * DDI E does not support port reversal, the functionality is
		 * achieved on the PCH side in FDI_RX_CTL, so no need to set the
		 * port reversal bit */
		I915_WRITE(DDI_BUF_CTL(PORT_E),
			   DDI_BUF_CTL_ENABLE |
			   ((crtc_state->fdi_lanes - 1) << 1) |
			   DDI_BUF_TRANS_SELECT(i / 2));
		POSTING_READ(DDI_BUF_CTL(PORT_E));

		udelay(600);

		/* Program PCH FDI Receiver TU */
		I915_WRITE(FDI_RX_TUSIZE1(PIPE_A), TU_SIZE(64));

		/* Enable PCH FDI Receiver with auto-training */
		rx_ctl_val |= FDI_RX_ENABLE | FDI_LINK_TRAIN_AUTO;
		I915_WRITE(FDI_RX_CTL(PIPE_A), rx_ctl_val);
		POSTING_READ(FDI_RX_CTL(PIPE_A));

		/* Wait for FDI receiver lane calibration */
		udelay(30);

		/* Unset FDI_RX_MISC pwrdn lanes */
		temp = I915_READ(FDI_RX_MISC(PIPE_A));
		temp &= ~(FDI_RX_PWRDN_LANE1_MASK | FDI_RX_PWRDN_LANE0_MASK);
		I915_WRITE(FDI_RX_MISC(PIPE_A), temp);
		POSTING_READ(FDI_RX_MISC(PIPE_A));

		/* Wait for FDI auto training time */
		udelay(5);

		temp = I915_READ(DP_TP_STATUS(PORT_E));
		if (temp & DP_TP_STATUS_AUTOTRAIN_DONE) {
			DRM_DEBUG_KMS("FDI link training done on step %d\n", i);
			break;
		}

		/*
		 * Leave things enabled even if we failed to train FDI.
		 * Results in less fireworks from the state checker.
		 */
		if (i == ARRAY_SIZE(hsw_ddi_translations_fdi) * 2 - 1) {
			DRM_ERROR("FDI link training failed!\n");
			break;
		}

		rx_ctl_val &= ~FDI_RX_ENABLE;
		I915_WRITE(FDI_RX_CTL(PIPE_A), rx_ctl_val);
		POSTING_READ(FDI_RX_CTL(PIPE_A));

		temp = I915_READ(DDI_BUF_CTL(PORT_E));
		temp &= ~DDI_BUF_CTL_ENABLE;
		I915_WRITE(DDI_BUF_CTL(PORT_E), temp);
		POSTING_READ(DDI_BUF_CTL(PORT_E));

		/* Disable DP_TP_CTL and FDI_RX_CTL and retry */
		temp = I915_READ(DP_TP_CTL(PORT_E));
		temp &= ~(DP_TP_CTL_ENABLE | DP_TP_CTL_LINK_TRAIN_MASK);
		temp |= DP_TP_CTL_LINK_TRAIN_PAT1;
		I915_WRITE(DP_TP_CTL(PORT_E), temp);
		POSTING_READ(DP_TP_CTL(PORT_E));

		intel_wait_ddi_buf_idle(dev_priv, PORT_E);

		/* Reset FDI_RX_MISC pwrdn lanes */
		temp = I915_READ(FDI_RX_MISC(PIPE_A));
		temp &= ~(FDI_RX_PWRDN_LANE1_MASK | FDI_RX_PWRDN_LANE0_MASK);
		temp |= FDI_RX_PWRDN_LANE1_VAL(2) | FDI_RX_PWRDN_LANE0_VAL(2);
		I915_WRITE(FDI_RX_MISC(PIPE_A), temp);
		POSTING_READ(FDI_RX_MISC(PIPE_A));
	}

	/* Enable normal pixel sending for FDI */
	I915_WRITE(DP_TP_CTL(PORT_E),
		   DP_TP_CTL_FDI_AUTOTRAIN |
		   DP_TP_CTL_LINK_TRAIN_NORMAL |
		   DP_TP_CTL_ENHANCED_FRAME_ENABLE |
		   DP_TP_CTL_ENABLE);
}

static void intel_ddi_init_dp_buf_reg(struct intel_encoder *encoder)
{
	struct intel_dp *intel_dp = enc_to_intel_dp(&encoder->base);
	struct intel_digital_port *intel_dig_port =
		enc_to_dig_port(&encoder->base);

	intel_dp->DP = intel_dig_port->saved_port_bits |
		DDI_BUF_CTL_ENABLE | DDI_BUF_TRANS_SELECT(0);
	intel_dp->DP |= DDI_PORT_WIDTH(intel_dp->lane_count);
}

static struct intel_encoder *
intel_ddi_get_crtc_encoder(struct intel_crtc *crtc)
{
	struct drm_device *dev = crtc->base.dev;
	struct intel_encoder *encoder, *ret = NULL;
	int num_encoders = 0;

	for_each_encoder_on_crtc(dev, &crtc->base, encoder) {
		ret = encoder;
		num_encoders++;
	}

	if (num_encoders != 1)
		WARN(1, "%d encoders on crtc for pipe %c\n", num_encoders,
		     pipe_name(crtc->pipe));

	BUG_ON(ret == NULL);
	return ret;
}

#define LC_FREQ 2700

static int hsw_ddi_calc_wrpll_link(struct drm_i915_private *dev_priv,
				   i915_reg_t reg)
{
	int refclk = LC_FREQ;
	int n, p, r;
	u32 wrpll;

	wrpll = I915_READ(reg);
	switch (wrpll & WRPLL_PLL_REF_MASK) {
	case WRPLL_PLL_SSC:
	case WRPLL_PLL_NON_SSC:
		/*
		 * We could calculate spread here, but our checking
		 * code only cares about 5% accuracy, and spread is a max of
		 * 0.5% downspread.
		 */
		refclk = 135;
		break;
	case WRPLL_PLL_LCPLL:
		refclk = LC_FREQ;
		break;
	default:
		WARN(1, "bad wrpll refclk\n");
		return 0;
	}

	r = wrpll & WRPLL_DIVIDER_REF_MASK;
	p = (wrpll & WRPLL_DIVIDER_POST_MASK) >> WRPLL_DIVIDER_POST_SHIFT;
	n = (wrpll & WRPLL_DIVIDER_FB_MASK) >> WRPLL_DIVIDER_FB_SHIFT;

	/* Convert to KHz, p & r have a fixed point portion */
	return (refclk * n * 100) / (p * r);
}

static int skl_calc_wrpll_link(struct drm_i915_private *dev_priv,
			       enum intel_dpll_id pll_id)
{
	i915_reg_t cfgcr1_reg, cfgcr2_reg;
	uint32_t cfgcr1_val, cfgcr2_val;
	uint32_t p0, p1, p2, dco_freq;

	cfgcr1_reg = DPLL_CFGCR1(pll_id);
	cfgcr2_reg = DPLL_CFGCR2(pll_id);

	cfgcr1_val = I915_READ(cfgcr1_reg);
	cfgcr2_val = I915_READ(cfgcr2_reg);

	p0 = cfgcr2_val & DPLL_CFGCR2_PDIV_MASK;
	p2 = cfgcr2_val & DPLL_CFGCR2_KDIV_MASK;

	if (cfgcr2_val &  DPLL_CFGCR2_QDIV_MODE(1))
		p1 = (cfgcr2_val & DPLL_CFGCR2_QDIV_RATIO_MASK) >> 8;
	else
		p1 = 1;


	switch (p0) {
	case DPLL_CFGCR2_PDIV_1:
		p0 = 1;
		break;
	case DPLL_CFGCR2_PDIV_2:
		p0 = 2;
		break;
	case DPLL_CFGCR2_PDIV_3:
		p0 = 3;
		break;
	case DPLL_CFGCR2_PDIV_7:
		p0 = 7;
		break;
	}

	switch (p2) {
	case DPLL_CFGCR2_KDIV_5:
		p2 = 5;
		break;
	case DPLL_CFGCR2_KDIV_2:
		p2 = 2;
		break;
	case DPLL_CFGCR2_KDIV_3:
		p2 = 3;
		break;
	case DPLL_CFGCR2_KDIV_1:
		p2 = 1;
		break;
	}

	dco_freq = (cfgcr1_val & DPLL_CFGCR1_DCO_INTEGER_MASK) * 24 * 1000;

	dco_freq += (((cfgcr1_val & DPLL_CFGCR1_DCO_FRACTION_MASK) >> 9) * 24 *
		1000) / 0x8000;

	return dco_freq / (p0 * p1 * p2 * 5);
}

static int cnl_calc_wrpll_link(struct drm_i915_private *dev_priv,
			       enum intel_dpll_id pll_id)
{
	uint32_t cfgcr0, cfgcr1;
	uint32_t p0, p1, p2, dco_freq, ref_clock;

	if (INTEL_GEN(dev_priv) >= 11) {
		cfgcr0 = I915_READ(ICL_DPLL_CFGCR0(pll_id));
		cfgcr1 = I915_READ(ICL_DPLL_CFGCR1(pll_id));
	} else {
		cfgcr0 = I915_READ(CNL_DPLL_CFGCR0(pll_id));
		cfgcr1 = I915_READ(CNL_DPLL_CFGCR1(pll_id));
	}

	p0 = cfgcr1 & DPLL_CFGCR1_PDIV_MASK;
	p2 = cfgcr1 & DPLL_CFGCR1_KDIV_MASK;

	if (cfgcr1 & DPLL_CFGCR1_QDIV_MODE(1))
		p1 = (cfgcr1 & DPLL_CFGCR1_QDIV_RATIO_MASK) >>
			DPLL_CFGCR1_QDIV_RATIO_SHIFT;
	else
		p1 = 1;


	switch (p0) {
	case DPLL_CFGCR1_PDIV_2:
		p0 = 2;
		break;
	case DPLL_CFGCR1_PDIV_3:
		p0 = 3;
		break;
	case DPLL_CFGCR1_PDIV_5:
		p0 = 5;
		break;
	case DPLL_CFGCR1_PDIV_7:
		p0 = 7;
		break;
	}

	switch (p2) {
	case DPLL_CFGCR1_KDIV_1:
		p2 = 1;
		break;
	case DPLL_CFGCR1_KDIV_2:
		p2 = 2;
		break;
	case DPLL_CFGCR1_KDIV_4:
		p2 = 4;
		break;
	}

	ref_clock = dev_priv->cdclk.hw.ref;

	dco_freq = (cfgcr0 & DPLL_CFGCR0_DCO_INTEGER_MASK) * ref_clock;

	dco_freq += (((cfgcr0 & DPLL_CFGCR0_DCO_FRACTION_MASK) >>
		      DPLL_CFGCR0_DCO_FRACTION_SHIFT) * ref_clock) / 0x8000;

	if (WARN_ON(p0 == 0 || p1 == 0 || p2 == 0))
		return 0;

	return dco_freq / (p0 * p1 * p2 * 5);
}

static void ddi_dotclock_get(struct intel_crtc_state *pipe_config)
{
	int dotclock;

	if (pipe_config->has_pch_encoder)
		dotclock = intel_dotclock_calculate(pipe_config->port_clock,
						    &pipe_config->fdi_m_n);
	else if (intel_crtc_has_dp_encoder(pipe_config))
		dotclock = intel_dotclock_calculate(pipe_config->port_clock,
						    &pipe_config->dp_m_n);
	else if (pipe_config->has_hdmi_sink && pipe_config->pipe_bpp == 36)
		dotclock = pipe_config->port_clock * 2 / 3;
	else
		dotclock = pipe_config->port_clock;

	if (pipe_config->ycbcr420)
		dotclock *= 2;

	if (pipe_config->pixel_multiplier)
		dotclock /= pipe_config->pixel_multiplier;

	pipe_config->base.adjusted_mode.crtc_clock = dotclock;
}

static void icl_ddi_clock_get(struct intel_encoder *encoder,
			      struct intel_crtc_state *pipe_config)
{
	struct drm_i915_private *dev_priv = to_i915(encoder->base.dev);
	enum port port = encoder->port;
	int link_clock = 0;
	uint32_t pll_id;

	pll_id = intel_get_shared_dpll_id(dev_priv, pipe_config->shared_dpll);
	if (port == PORT_A || port == PORT_B) {
		if (intel_crtc_has_type(pipe_config, INTEL_OUTPUT_HDMI))
			link_clock = cnl_calc_wrpll_link(dev_priv, pll_id);
		else
			link_clock = icl_calc_dp_combo_pll_link(dev_priv,
								pll_id);
	} else {
		/* FIXME - Add for MG PLL */
		WARN(1, "MG PLL clock_get code not implemented yet\n");
	}

	pipe_config->port_clock = link_clock;
	ddi_dotclock_get(pipe_config);
}

static void cnl_ddi_clock_get(struct intel_encoder *encoder,
			      struct intel_crtc_state *pipe_config)
{
	struct drm_i915_private *dev_priv = to_i915(encoder->base.dev);
	int link_clock = 0;
	uint32_t cfgcr0;
	enum intel_dpll_id pll_id;

	pll_id = intel_get_shared_dpll_id(dev_priv, pipe_config->shared_dpll);

	cfgcr0 = I915_READ(CNL_DPLL_CFGCR0(pll_id));

	if (cfgcr0 & DPLL_CFGCR0_HDMI_MODE) {
		link_clock = cnl_calc_wrpll_link(dev_priv, pll_id);
	} else {
		link_clock = cfgcr0 & DPLL_CFGCR0_LINK_RATE_MASK;

		switch (link_clock) {
		case DPLL_CFGCR0_LINK_RATE_810:
			link_clock = 81000;
			break;
		case DPLL_CFGCR0_LINK_RATE_1080:
			link_clock = 108000;
			break;
		case DPLL_CFGCR0_LINK_RATE_1350:
			link_clock = 135000;
			break;
		case DPLL_CFGCR0_LINK_RATE_1620:
			link_clock = 162000;
			break;
		case DPLL_CFGCR0_LINK_RATE_2160:
			link_clock = 216000;
			break;
		case DPLL_CFGCR0_LINK_RATE_2700:
			link_clock = 270000;
			break;
		case DPLL_CFGCR0_LINK_RATE_3240:
			link_clock = 324000;
			break;
		case DPLL_CFGCR0_LINK_RATE_4050:
			link_clock = 405000;
			break;
		default:
			WARN(1, "Unsupported link rate\n");
			break;
		}
		link_clock *= 2;
	}

	pipe_config->port_clock = link_clock;

	ddi_dotclock_get(pipe_config);
}

static void skl_ddi_clock_get(struct intel_encoder *encoder,
				struct intel_crtc_state *pipe_config)
{
	struct drm_i915_private *dev_priv = to_i915(encoder->base.dev);
	int link_clock = 0;
	uint32_t dpll_ctl1;
	enum intel_dpll_id pll_id;

	pll_id = intel_get_shared_dpll_id(dev_priv, pipe_config->shared_dpll);

	dpll_ctl1 = I915_READ(DPLL_CTRL1);

	if (dpll_ctl1 & DPLL_CTRL1_HDMI_MODE(pll_id)) {
		link_clock = skl_calc_wrpll_link(dev_priv, pll_id);
	} else {
		link_clock = dpll_ctl1 & DPLL_CTRL1_LINK_RATE_MASK(pll_id);
		link_clock >>= DPLL_CTRL1_LINK_RATE_SHIFT(pll_id);

		switch (link_clock) {
		case DPLL_CTRL1_LINK_RATE_810:
			link_clock = 81000;
			break;
		case DPLL_CTRL1_LINK_RATE_1080:
			link_clock = 108000;
			break;
		case DPLL_CTRL1_LINK_RATE_1350:
			link_clock = 135000;
			break;
		case DPLL_CTRL1_LINK_RATE_1620:
			link_clock = 162000;
			break;
		case DPLL_CTRL1_LINK_RATE_2160:
			link_clock = 216000;
			break;
		case DPLL_CTRL1_LINK_RATE_2700:
			link_clock = 270000;
			break;
		default:
			WARN(1, "Unsupported link rate\n");
			break;
		}
		link_clock *= 2;
	}

	pipe_config->port_clock = link_clock;

	ddi_dotclock_get(pipe_config);
}

static void hsw_ddi_clock_get(struct intel_encoder *encoder,
			      struct intel_crtc_state *pipe_config)
{
	struct drm_i915_private *dev_priv = to_i915(encoder->base.dev);
	int link_clock = 0;
	u32 val, pll;

	val = hsw_pll_to_ddi_pll_sel(pipe_config->shared_dpll);
	switch (val & PORT_CLK_SEL_MASK) {
	case PORT_CLK_SEL_LCPLL_810:
		link_clock = 81000;
		break;
	case PORT_CLK_SEL_LCPLL_1350:
		link_clock = 135000;
		break;
	case PORT_CLK_SEL_LCPLL_2700:
		link_clock = 270000;
		break;
	case PORT_CLK_SEL_WRPLL1:
		link_clock = hsw_ddi_calc_wrpll_link(dev_priv, WRPLL_CTL(0));
		break;
	case PORT_CLK_SEL_WRPLL2:
		link_clock = hsw_ddi_calc_wrpll_link(dev_priv, WRPLL_CTL(1));
		break;
	case PORT_CLK_SEL_SPLL:
		pll = I915_READ(SPLL_CTL) & SPLL_PLL_FREQ_MASK;
		if (pll == SPLL_PLL_FREQ_810MHz)
			link_clock = 81000;
		else if (pll == SPLL_PLL_FREQ_1350MHz)
			link_clock = 135000;
		else if (pll == SPLL_PLL_FREQ_2700MHz)
			link_clock = 270000;
		else {
			WARN(1, "bad spll freq\n");
			return;
		}
		break;
	default:
		WARN(1, "bad port clock sel\n");
		return;
	}

	pipe_config->port_clock = link_clock * 2;

	ddi_dotclock_get(pipe_config);
}

static int bxt_calc_pll_link(struct intel_crtc_state *crtc_state)
{
	struct intel_dpll_hw_state *state;
	struct dpll clock;

	/* For DDI ports we always use a shared PLL. */
	if (WARN_ON(!crtc_state->shared_dpll))
		return 0;

	state = &crtc_state->dpll_hw_state;

	clock.m1 = 2;
	clock.m2 = (state->pll0 & PORT_PLL_M2_MASK) << 22;
	if (state->pll3 & PORT_PLL_M2_FRAC_ENABLE)
		clock.m2 |= state->pll2 & PORT_PLL_M2_FRAC_MASK;
	clock.n = (state->pll1 & PORT_PLL_N_MASK) >> PORT_PLL_N_SHIFT;
	clock.p1 = (state->ebb0 & PORT_PLL_P1_MASK) >> PORT_PLL_P1_SHIFT;
	clock.p2 = (state->ebb0 & PORT_PLL_P2_MASK) >> PORT_PLL_P2_SHIFT;

	return chv_calc_dpll_params(100000, &clock);
}

static void bxt_ddi_clock_get(struct intel_encoder *encoder,
			      struct intel_crtc_state *pipe_config)
{
	pipe_config->port_clock = bxt_calc_pll_link(pipe_config);

	ddi_dotclock_get(pipe_config);
}

static void intel_ddi_clock_get(struct intel_encoder *encoder,
				struct intel_crtc_state *pipe_config)
{
	struct drm_i915_private *dev_priv = to_i915(encoder->base.dev);

	if (INTEL_GEN(dev_priv) <= 8)
		hsw_ddi_clock_get(encoder, pipe_config);
	else if (IS_GEN9_BC(dev_priv))
		skl_ddi_clock_get(encoder, pipe_config);
	else if (IS_GEN9_LP(dev_priv))
		bxt_ddi_clock_get(encoder, pipe_config);
	else if (IS_CANNONLAKE(dev_priv))
		cnl_ddi_clock_get(encoder, pipe_config);
	else if (IS_ICELAKE(dev_priv))
		icl_ddi_clock_get(encoder, pipe_config);
}

void intel_ddi_set_pipe_settings(const struct intel_crtc_state *crtc_state)
{
	struct intel_crtc *crtc = to_intel_crtc(crtc_state->base.crtc);
	struct drm_i915_private *dev_priv = to_i915(crtc->base.dev);
	enum transcoder cpu_transcoder = crtc_state->cpu_transcoder;
	u32 temp;

	if (!intel_crtc_has_dp_encoder(crtc_state))
		return;

	WARN_ON(transcoder_is_dsi(cpu_transcoder));

	temp = TRANS_MSA_SYNC_CLK;

	if (crtc_state->limited_color_range)
		temp |= TRANS_MSA_CEA_RANGE;

	switch (crtc_state->pipe_bpp) {
	case 18:
		temp |= TRANS_MSA_6_BPC;
		break;
	case 24:
		temp |= TRANS_MSA_8_BPC;
		break;
	case 30:
		temp |= TRANS_MSA_10_BPC;
		break;
	case 36:
		temp |= TRANS_MSA_12_BPC;
		break;
	default:
		MISSING_CASE(crtc_state->pipe_bpp);
		break;
	}

	I915_WRITE(TRANS_MSA_MISC(cpu_transcoder), temp);
}

void intel_ddi_set_vc_payload_alloc(const struct intel_crtc_state *crtc_state,
				    bool state)
{
	struct intel_crtc *crtc = to_intel_crtc(crtc_state->base.crtc);
	struct drm_i915_private *dev_priv = to_i915(crtc->base.dev);
	enum transcoder cpu_transcoder = crtc_state->cpu_transcoder;
	uint32_t temp;

	temp = I915_READ(TRANS_DDI_FUNC_CTL(cpu_transcoder));
	if (state == true)
		temp |= TRANS_DDI_DP_VC_PAYLOAD_ALLOC;
	else
		temp &= ~TRANS_DDI_DP_VC_PAYLOAD_ALLOC;
	I915_WRITE(TRANS_DDI_FUNC_CTL(cpu_transcoder), temp);
}

void intel_ddi_enable_transcoder_func(const struct intel_crtc_state *crtc_state)
{
	struct intel_crtc *crtc = to_intel_crtc(crtc_state->base.crtc);
	struct intel_encoder *encoder = intel_ddi_get_crtc_encoder(crtc);
	struct drm_i915_private *dev_priv = to_i915(crtc->base.dev);
	enum pipe pipe = crtc->pipe;
	enum transcoder cpu_transcoder = crtc_state->cpu_transcoder;
	enum port port = encoder->port;
	uint32_t temp;

	/* Enable TRANS_DDI_FUNC_CTL for the pipe to work in HDMI mode */
	temp = TRANS_DDI_FUNC_ENABLE;
	temp |= TRANS_DDI_SELECT_PORT(port);

	switch (crtc_state->pipe_bpp) {
	case 18:
		temp |= TRANS_DDI_BPC_6;
		break;
	case 24:
		temp |= TRANS_DDI_BPC_8;
		break;
	case 30:
		temp |= TRANS_DDI_BPC_10;
		break;
	case 36:
		temp |= TRANS_DDI_BPC_12;
		break;
	default:
		BUG();
	}

	if (crtc_state->base.adjusted_mode.flags & DRM_MODE_FLAG_PVSYNC)
		temp |= TRANS_DDI_PVSYNC;
	if (crtc_state->base.adjusted_mode.flags & DRM_MODE_FLAG_PHSYNC)
		temp |= TRANS_DDI_PHSYNC;

	if (cpu_transcoder == TRANSCODER_EDP) {
		switch (pipe) {
		case PIPE_A:
			/* On Haswell, can only use the always-on power well for
			 * eDP when not using the panel fitter, and when not
			 * using motion blur mitigation (which we don't
			 * support). */
			if (IS_HASWELL(dev_priv) &&
			    (crtc_state->pch_pfit.enabled ||
			     crtc_state->pch_pfit.force_thru))
				temp |= TRANS_DDI_EDP_INPUT_A_ONOFF;
			else
				temp |= TRANS_DDI_EDP_INPUT_A_ON;
			break;
		case PIPE_B:
			temp |= TRANS_DDI_EDP_INPUT_B_ONOFF;
			break;
		case PIPE_C:
			temp |= TRANS_DDI_EDP_INPUT_C_ONOFF;
			break;
		default:
			BUG();
			break;
		}
	}

	if (intel_crtc_has_type(crtc_state, INTEL_OUTPUT_HDMI)) {
		if (crtc_state->has_hdmi_sink)
			temp |= TRANS_DDI_MODE_SELECT_HDMI;
		else
			temp |= TRANS_DDI_MODE_SELECT_DVI;

		if (crtc_state->hdmi_scrambling)
			temp |= TRANS_DDI_HDMI_SCRAMBLING_MASK;
		if (crtc_state->hdmi_high_tmds_clock_ratio)
			temp |= TRANS_DDI_HIGH_TMDS_CHAR_RATE;
	} else if (intel_crtc_has_type(crtc_state, INTEL_OUTPUT_ANALOG)) {
		temp |= TRANS_DDI_MODE_SELECT_FDI;
		temp |= (crtc_state->fdi_lanes - 1) << 1;
	} else if (intel_crtc_has_type(crtc_state, INTEL_OUTPUT_DP_MST)) {
		temp |= TRANS_DDI_MODE_SELECT_DP_MST;
		temp |= DDI_PORT_WIDTH(crtc_state->lane_count);
	} else {
		temp |= TRANS_DDI_MODE_SELECT_DP_SST;
		temp |= DDI_PORT_WIDTH(crtc_state->lane_count);
	}

	I915_WRITE(TRANS_DDI_FUNC_CTL(cpu_transcoder), temp);
}

void intel_ddi_disable_transcoder_func(const struct intel_crtc_state *crtc_state)
{
	struct intel_crtc *crtc = to_intel_crtc(crtc_state->base.crtc);
	struct drm_i915_private *dev_priv = to_i915(crtc->base.dev);
	enum transcoder cpu_transcoder = crtc_state->cpu_transcoder;
	i915_reg_t reg = TRANS_DDI_FUNC_CTL(cpu_transcoder);
	uint32_t val = I915_READ(reg);

	val &= ~(TRANS_DDI_FUNC_ENABLE | TRANS_DDI_PORT_MASK | TRANS_DDI_DP_VC_PAYLOAD_ALLOC);
	val |= TRANS_DDI_PORT_NONE;
	I915_WRITE(reg, val);

	if (dev_priv->quirks & QUIRK_INCREASE_DDI_DISABLED_TIME &&
	    intel_crtc_has_type(crtc_state, INTEL_OUTPUT_HDMI)) {
		DRM_DEBUG_KMS("Quirk Increase DDI disabled time\n");
		/* Quirk time at 100ms for reliable operation */
		msleep(100);
	}
}

int intel_ddi_toggle_hdcp_signalling(struct intel_encoder *intel_encoder,
				     bool enable)
{
	struct drm_device *dev = intel_encoder->base.dev;
	struct drm_i915_private *dev_priv = to_i915(dev);
	enum pipe pipe = 0;
	int ret = 0;
	uint32_t tmp;

	if (WARN_ON(!intel_display_power_get_if_enabled(dev_priv,
						intel_encoder->power_domain)))
		return -ENXIO;

	if (WARN_ON(!intel_encoder->get_hw_state(intel_encoder, &pipe))) {
		ret = -EIO;
		goto out;
	}

	tmp = I915_READ(TRANS_DDI_FUNC_CTL(pipe));
	if (enable)
		tmp |= TRANS_DDI_HDCP_SIGNALLING;
	else
		tmp &= ~TRANS_DDI_HDCP_SIGNALLING;
	I915_WRITE(TRANS_DDI_FUNC_CTL(pipe), tmp);
out:
	intel_display_power_put(dev_priv, intel_encoder->power_domain);
	return ret;
}

bool intel_ddi_connector_get_hw_state(struct intel_connector *intel_connector)
{
	struct drm_device *dev = intel_connector->base.dev;
	struct drm_i915_private *dev_priv = to_i915(dev);
	struct intel_encoder *encoder = intel_connector->encoder;
	int type = intel_connector->base.connector_type;
	enum port port = encoder->port;
	enum pipe pipe = 0;
	enum transcoder cpu_transcoder;
	uint32_t tmp;
	bool ret;

	if (!intel_display_power_get_if_enabled(dev_priv,
						encoder->power_domain))
		return false;

	if (!encoder->get_hw_state(encoder, &pipe)) {
		ret = false;
		goto out;
	}

	if (port == PORT_A)
		cpu_transcoder = TRANSCODER_EDP;
	else
		cpu_transcoder = (enum transcoder) pipe;

	tmp = I915_READ(TRANS_DDI_FUNC_CTL(cpu_transcoder));

	switch (tmp & TRANS_DDI_MODE_SELECT_MASK) {
	case TRANS_DDI_MODE_SELECT_HDMI:
	case TRANS_DDI_MODE_SELECT_DVI:
		ret = type == DRM_MODE_CONNECTOR_HDMIA;
		break;

	case TRANS_DDI_MODE_SELECT_DP_SST:
		ret = type == DRM_MODE_CONNECTOR_eDP ||
		      type == DRM_MODE_CONNECTOR_DisplayPort;
		break;

	case TRANS_DDI_MODE_SELECT_DP_MST:
		/* if the transcoder is in MST state then
		 * connector isn't connected */
		ret = false;
		break;

	case TRANS_DDI_MODE_SELECT_FDI:
		ret = type == DRM_MODE_CONNECTOR_VGA;
		break;

	default:
		ret = false;
		break;
	}

out:
	intel_display_power_put(dev_priv, encoder->power_domain);

	return ret;
}

bool intel_ddi_get_hw_state(struct intel_encoder *encoder,
			    enum pipe *pipe)
{
	struct drm_device *dev = encoder->base.dev;
	struct drm_i915_private *dev_priv = to_i915(dev);
	enum port port = encoder->port;
	enum pipe p;
	u32 tmp;
	bool ret;

	if (!intel_display_power_get_if_enabled(dev_priv,
						encoder->power_domain))
		return false;

	ret = false;

	tmp = I915_READ(DDI_BUF_CTL(port));

	if (!(tmp & DDI_BUF_CTL_ENABLE))
		goto out;

	if (port == PORT_A) {
		tmp = I915_READ(TRANS_DDI_FUNC_CTL(TRANSCODER_EDP));

<<<<<<< HEAD
		cfgcr2 = DPLL_CFGCR2_QDIV_RATIO(wrpll_params.qdiv_ratio) |
			 DPLL_CFGCR2_QDIV_MODE(wrpll_params.qdiv_mode) |
			 DPLL_CFGCR2_KDIV(wrpll_params.kdiv) |
			 DPLL_CFGCR2_PDIV(wrpll_params.pdiv) |
			 wrpll_params.central_freq;
	} else if (intel_encoder->type == INTEL_OUTPUT_DISPLAYPORT ||
		   intel_encoder->type == INTEL_OUTPUT_DP_MST) {
		switch (crtc_state->port_clock / 2) {
		case 81000:
			ctrl1 |= DPLL_CTRL1_LINK_RATE(DPLL_CTRL1_LINK_RATE_810, 0);
=======
		switch (tmp & TRANS_DDI_EDP_INPUT_MASK) {
		case TRANS_DDI_EDP_INPUT_A_ON:
		case TRANS_DDI_EDP_INPUT_A_ONOFF:
			*pipe = PIPE_A;
>>>>>>> 286cd8c7
			break;
		case TRANS_DDI_EDP_INPUT_B_ONOFF:
			*pipe = PIPE_B;
			break;
		case TRANS_DDI_EDP_INPUT_C_ONOFF:
			*pipe = PIPE_C;
			break;
		}

		ret = true;

		goto out;
	}

	for_each_pipe(dev_priv, p) {
		enum transcoder cpu_transcoder = (enum transcoder) p;

		tmp = I915_READ(TRANS_DDI_FUNC_CTL(cpu_transcoder));

		if ((tmp & TRANS_DDI_PORT_MASK) == TRANS_DDI_SELECT_PORT(port)) {
			if ((tmp & TRANS_DDI_MODE_SELECT_MASK) ==
			    TRANS_DDI_MODE_SELECT_DP_MST)
				goto out;

			*pipe = p;
			ret = true;

			goto out;
		}
	}

	DRM_DEBUG_KMS("No pipe for ddi port %c found\n", port_name(port));

out:
	if (ret && IS_GEN9_LP(dev_priv)) {
		tmp = I915_READ(BXT_PHY_CTL(port));
		if ((tmp & (BXT_PHY_CMNLANE_POWERDOWN_ACK |
			    BXT_PHY_LANE_POWERDOWN_ACK |
			    BXT_PHY_LANE_ENABLED)) != BXT_PHY_LANE_ENABLED)
			DRM_ERROR("Port %c enabled but PHY powered down? "
				  "(PHY_CTL %08x)\n", port_name(port), tmp);
	}

	intel_display_power_put(dev_priv, encoder->power_domain);

	return ret;
}

static inline enum intel_display_power_domain
intel_ddi_main_link_aux_domain(struct intel_dp *intel_dp)
{
	/* CNL HW requires corresponding AUX IOs to be powered up for PSR with
	 * DC states enabled at the same time, while for driver initiated AUX
	 * transfers we need the same AUX IOs to be powered but with DC states
	 * disabled. Accordingly use the AUX power domain here which leaves DC
	 * states enabled.
	 * However, for non-A AUX ports the corresponding non-EDP transcoders
	 * would have already enabled power well 2 and DC_OFF. This means we can
	 * acquire a wider POWER_DOMAIN_AUX_{B,C,D,F} reference instead of a
	 * specific AUX_IO reference without powering up any extra wells.
	 * Note that PSR is enabled only on Port A even though this function
	 * returns the correct domain for other ports too.
	 */
	return intel_dp->aux_ch == AUX_CH_A ? POWER_DOMAIN_AUX_IO_A :
					      intel_dp->aux_power_domain;
}

static u64 intel_ddi_get_power_domains(struct intel_encoder *encoder,
				       struct intel_crtc_state *crtc_state)
{
	struct intel_digital_port *dig_port;
	u64 domains;

	/*
	 * TODO: Add support for MST encoders. Atm, the following should never
	 * happen since fake-MST encoders don't set their get_power_domains()
	 * hook.
	 */
	if (WARN_ON(intel_crtc_has_type(crtc_state, INTEL_OUTPUT_DP_MST)))
		return 0;

	dig_port = enc_to_dig_port(&encoder->base);
	domains = BIT_ULL(dig_port->ddi_io_power_domain);

	/* AUX power is only needed for (e)DP mode, not for HDMI. */
	if (intel_crtc_has_dp_encoder(crtc_state)) {
		struct intel_dp *intel_dp = &dig_port->dp;

		domains |= BIT_ULL(intel_ddi_main_link_aux_domain(intel_dp));
	}

	return domains;
}

void intel_ddi_enable_pipe_clock(const struct intel_crtc_state *crtc_state)
{
	struct intel_crtc *crtc = to_intel_crtc(crtc_state->base.crtc);
	struct drm_i915_private *dev_priv = to_i915(crtc->base.dev);
	struct intel_encoder *encoder = intel_ddi_get_crtc_encoder(crtc);
	enum port port = encoder->port;
	enum transcoder cpu_transcoder = crtc_state->cpu_transcoder;

	if (cpu_transcoder != TRANSCODER_EDP)
		I915_WRITE(TRANS_CLK_SEL(cpu_transcoder),
			   TRANS_CLK_SEL_PORT(port));
}

void intel_ddi_disable_pipe_clock(const struct intel_crtc_state *crtc_state)
{
	struct drm_i915_private *dev_priv = to_i915(crtc_state->base.crtc->dev);
	enum transcoder cpu_transcoder = crtc_state->cpu_transcoder;

	if (cpu_transcoder != TRANSCODER_EDP)
		I915_WRITE(TRANS_CLK_SEL(cpu_transcoder),
			   TRANS_CLK_SEL_DISABLED);
}

static void _skl_ddi_set_iboost(struct drm_i915_private *dev_priv,
				enum port port, uint8_t iboost)
{
	u32 tmp;

	tmp = I915_READ(DISPIO_CR_TX_BMU_CR0);
	tmp &= ~(BALANCE_LEG_MASK(port) | BALANCE_LEG_DISABLE(port));
	if (iboost)
		tmp |= iboost << BALANCE_LEG_SHIFT(port);
	else
		tmp |= BALANCE_LEG_DISABLE(port);
	I915_WRITE(DISPIO_CR_TX_BMU_CR0, tmp);
}

static void skl_ddi_set_iboost(struct intel_encoder *encoder,
			       int level, enum intel_output_type type)
{
	struct intel_digital_port *intel_dig_port = enc_to_dig_port(&encoder->base);
	struct drm_i915_private *dev_priv = to_i915(encoder->base.dev);
	enum port port = encoder->port;
	uint8_t iboost;

	if (type == INTEL_OUTPUT_HDMI)
		iboost = dev_priv->vbt.ddi_port_info[port].hdmi_boost_level;
	else
		iboost = dev_priv->vbt.ddi_port_info[port].dp_boost_level;

	if (iboost == 0) {
		const struct ddi_buf_trans *ddi_translations;
		int n_entries;

		if (type == INTEL_OUTPUT_HDMI)
			ddi_translations = intel_ddi_get_buf_trans_hdmi(dev_priv, &n_entries);
		else if (type == INTEL_OUTPUT_EDP)
			ddi_translations = intel_ddi_get_buf_trans_edp(dev_priv, port, &n_entries);
		else
			ddi_translations = intel_ddi_get_buf_trans_dp(dev_priv, port, &n_entries);

		if (WARN_ON_ONCE(!ddi_translations))
			return;
		if (WARN_ON_ONCE(level >= n_entries))
			level = n_entries - 1;

		iboost = ddi_translations[level].i_boost;
	}

	/* Make sure that the requested I_boost is valid */
	if (iboost && iboost != 0x1 && iboost != 0x3 && iboost != 0x7) {
		DRM_ERROR("Invalid I_boost value %u\n", iboost);
		return;
	}

	_skl_ddi_set_iboost(dev_priv, port, iboost);

	if (port == PORT_A && intel_dig_port->max_lanes == 4)
		_skl_ddi_set_iboost(dev_priv, PORT_E, iboost);
}

static void bxt_ddi_vswing_sequence(struct intel_encoder *encoder,
				    int level, enum intel_output_type type)
{
	struct drm_i915_private *dev_priv = to_i915(encoder->base.dev);
	const struct bxt_ddi_buf_trans *ddi_translations;
	enum port port = encoder->port;
	int n_entries;

	if (type == INTEL_OUTPUT_HDMI)
		ddi_translations = bxt_get_buf_trans_hdmi(dev_priv, &n_entries);
	else if (type == INTEL_OUTPUT_EDP)
		ddi_translations = bxt_get_buf_trans_edp(dev_priv, &n_entries);
	else
		ddi_translations = bxt_get_buf_trans_dp(dev_priv, &n_entries);

	if (WARN_ON_ONCE(!ddi_translations))
		return;
	if (WARN_ON_ONCE(level >= n_entries))
		level = n_entries - 1;

	bxt_ddi_phy_set_signal_level(dev_priv, port,
				     ddi_translations[level].margin,
				     ddi_translations[level].scale,
				     ddi_translations[level].enable,
				     ddi_translations[level].deemphasis);
}

u8 intel_ddi_dp_voltage_max(struct intel_encoder *encoder)
{
	struct drm_i915_private *dev_priv = to_i915(encoder->base.dev);
	enum port port = encoder->port;
	int n_entries;

	if (IS_ICELAKE(dev_priv)) {
		if (port == PORT_A || port == PORT_B)
			icl_get_combo_buf_trans(dev_priv, port, encoder->type,
						&n_entries);
		else
			n_entries = ARRAY_SIZE(icl_mg_phy_ddi_translations);
	} else if (IS_CANNONLAKE(dev_priv)) {
		if (encoder->type == INTEL_OUTPUT_EDP)
			cnl_get_buf_trans_edp(dev_priv, &n_entries);
		else
			cnl_get_buf_trans_dp(dev_priv, &n_entries);
	} else if (IS_GEN9_LP(dev_priv)) {
		if (encoder->type == INTEL_OUTPUT_EDP)
			bxt_get_buf_trans_edp(dev_priv, &n_entries);
		else
			bxt_get_buf_trans_dp(dev_priv, &n_entries);
	} else {
		if (encoder->type == INTEL_OUTPUT_EDP)
			intel_ddi_get_buf_trans_edp(dev_priv, port, &n_entries);
		else
			intel_ddi_get_buf_trans_dp(dev_priv, port, &n_entries);
	}

	if (WARN_ON(n_entries < 1))
		n_entries = 1;
	if (WARN_ON(n_entries > ARRAY_SIZE(index_to_dp_signal_levels)))
		n_entries = ARRAY_SIZE(index_to_dp_signal_levels);

	return index_to_dp_signal_levels[n_entries - 1] &
		DP_TRAIN_VOLTAGE_SWING_MASK;
}

/*
 * We assume that the full set of pre-emphasis values can be
 * used on all DDI platforms. Should that change we need to
 * rethink this code.
 */
u8 intel_ddi_dp_pre_emphasis_max(struct intel_encoder *encoder, u8 voltage_swing)
{
	switch (voltage_swing & DP_TRAIN_VOLTAGE_SWING_MASK) {
	case DP_TRAIN_VOLTAGE_SWING_LEVEL_0:
		return DP_TRAIN_PRE_EMPH_LEVEL_3;
	case DP_TRAIN_VOLTAGE_SWING_LEVEL_1:
		return DP_TRAIN_PRE_EMPH_LEVEL_2;
	case DP_TRAIN_VOLTAGE_SWING_LEVEL_2:
		return DP_TRAIN_PRE_EMPH_LEVEL_1;
	case DP_TRAIN_VOLTAGE_SWING_LEVEL_3:
	default:
		return DP_TRAIN_PRE_EMPH_LEVEL_0;
	}
}

static void cnl_ddi_vswing_program(struct intel_encoder *encoder,
				   int level, enum intel_output_type type)
{
	struct drm_i915_private *dev_priv = to_i915(encoder->base.dev);
	const struct cnl_ddi_buf_trans *ddi_translations;
	enum port port = encoder->port;
	int n_entries, ln;
	u32 val;

	if (type == INTEL_OUTPUT_HDMI)
		ddi_translations = cnl_get_buf_trans_hdmi(dev_priv, &n_entries);
	else if (type == INTEL_OUTPUT_EDP)
		ddi_translations = cnl_get_buf_trans_edp(dev_priv, &n_entries);
	else
		ddi_translations = cnl_get_buf_trans_dp(dev_priv, &n_entries);

	if (WARN_ON_ONCE(!ddi_translations))
		return;
	if (WARN_ON_ONCE(level >= n_entries))
		level = n_entries - 1;

	/* Set PORT_TX_DW5 Scaling Mode Sel to 010b. */
	val = I915_READ(CNL_PORT_TX_DW5_LN0(port));
	val &= ~SCALING_MODE_SEL_MASK;
	val |= SCALING_MODE_SEL(2);
	I915_WRITE(CNL_PORT_TX_DW5_GRP(port), val);

	/* Program PORT_TX_DW2 */
	val = I915_READ(CNL_PORT_TX_DW2_LN0(port));
	val &= ~(SWING_SEL_LOWER_MASK | SWING_SEL_UPPER_MASK |
		 RCOMP_SCALAR_MASK);
	val |= SWING_SEL_UPPER(ddi_translations[level].dw2_swing_sel);
	val |= SWING_SEL_LOWER(ddi_translations[level].dw2_swing_sel);
	/* Rcomp scalar is fixed as 0x98 for every table entry */
	val |= RCOMP_SCALAR(0x98);
	I915_WRITE(CNL_PORT_TX_DW2_GRP(port), val);

	/* Program PORT_TX_DW4 */
	/* We cannot write to GRP. It would overrite individual loadgen */
	for (ln = 0; ln < 4; ln++) {
		val = I915_READ(CNL_PORT_TX_DW4_LN(port, ln));
		val &= ~(POST_CURSOR_1_MASK | POST_CURSOR_2_MASK |
			 CURSOR_COEFF_MASK);
		val |= POST_CURSOR_1(ddi_translations[level].dw4_post_cursor_1);
		val |= POST_CURSOR_2(ddi_translations[level].dw4_post_cursor_2);
		val |= CURSOR_COEFF(ddi_translations[level].dw4_cursor_coeff);
		I915_WRITE(CNL_PORT_TX_DW4_LN(port, ln), val);
	}

	/* Program PORT_TX_DW5 */
	/* All DW5 values are fixed for every table entry */
	val = I915_READ(CNL_PORT_TX_DW5_LN0(port));
	val &= ~RTERM_SELECT_MASK;
	val |= RTERM_SELECT(6);
	val |= TAP3_DISABLE;
	I915_WRITE(CNL_PORT_TX_DW5_GRP(port), val);

	/* Program PORT_TX_DW7 */
	val = I915_READ(CNL_PORT_TX_DW7_LN0(port));
	val &= ~N_SCALAR_MASK;
	val |= N_SCALAR(ddi_translations[level].dw7_n_scalar);
	I915_WRITE(CNL_PORT_TX_DW7_GRP(port), val);
}

static void cnl_ddi_vswing_sequence(struct intel_encoder *encoder,
				    int level, enum intel_output_type type)
{
	struct drm_i915_private *dev_priv = to_i915(encoder->base.dev);
	enum port port = encoder->port;
	int width, rate, ln;
	u32 val;

	if (type == INTEL_OUTPUT_HDMI) {
		width = 4;
		rate = 0; /* Rate is always < than 6GHz for HDMI */
	} else {
		struct intel_dp *intel_dp = enc_to_intel_dp(&encoder->base);

		width = intel_dp->lane_count;
		rate = intel_dp->link_rate;
	}

	/*
	 * 1. If port type is eDP or DP,
	 * set PORT_PCS_DW1 cmnkeeper_enable to 1b,
	 * else clear to 0b.
	 */
	val = I915_READ(CNL_PORT_PCS_DW1_LN0(port));
	if (type != INTEL_OUTPUT_HDMI)
		val |= COMMON_KEEPER_EN;
	else
		val &= ~COMMON_KEEPER_EN;
	I915_WRITE(CNL_PORT_PCS_DW1_GRP(port), val);

	/* 2. Program loadgen select */
	/*
	 * Program PORT_TX_DW4_LN depending on Bit rate and used lanes
	 * <= 6 GHz and 4 lanes (LN0=0, LN1=1, LN2=1, LN3=1)
	 * <= 6 GHz and 1,2 lanes (LN0=0, LN1=1, LN2=1, LN3=0)
	 * > 6 GHz (LN0=0, LN1=0, LN2=0, LN3=0)
	 */
	for (ln = 0; ln <= 3; ln++) {
		val = I915_READ(CNL_PORT_TX_DW4_LN(port, ln));
		val &= ~LOADGEN_SELECT;

		if ((rate <= 600000 && width == 4 && ln >= 1)  ||
		    (rate <= 600000 && width < 4 && (ln == 1 || ln == 2))) {
			val |= LOADGEN_SELECT;
		}
		I915_WRITE(CNL_PORT_TX_DW4_LN(port, ln), val);
	}

	/* 3. Set PORT_CL_DW5 SUS Clock Config to 11b */
	val = I915_READ(CNL_PORT_CL1CM_DW5);
	val |= SUS_CLOCK_CONFIG;
	I915_WRITE(CNL_PORT_CL1CM_DW5, val);

	/* 4. Clear training enable to change swing values */
	val = I915_READ(CNL_PORT_TX_DW5_LN0(port));
	val &= ~TX_TRAINING_EN;
	I915_WRITE(CNL_PORT_TX_DW5_GRP(port), val);

	/* 5. Program swing and de-emphasis */
	cnl_ddi_vswing_program(encoder, level, type);

	/* 6. Set training enable to trigger update */
	val = I915_READ(CNL_PORT_TX_DW5_LN0(port));
	val |= TX_TRAINING_EN;
	I915_WRITE(CNL_PORT_TX_DW5_GRP(port), val);
}

static void icl_ddi_combo_vswing_program(struct drm_i915_private *dev_priv,
					 u32 level, enum port port, int type)
{
	const struct icl_combo_phy_ddi_buf_trans *ddi_translations = NULL;
	u32 n_entries, val;
	int ln;

	ddi_translations = icl_get_combo_buf_trans(dev_priv, port, type,
						   &n_entries);
	if (!ddi_translations)
		return;

	if (level >= n_entries) {
		DRM_DEBUG_KMS("DDI translation not found for level %d. Using %d instead.", level, n_entries - 1);
		level = n_entries - 1;
	}

	/* Set PORT_TX_DW5 Rterm Sel to 110b. */
	val = I915_READ(ICL_PORT_TX_DW5_LN0(port));
	val &= ~RTERM_SELECT_MASK;
	val |= RTERM_SELECT(0x6);
	I915_WRITE(ICL_PORT_TX_DW5_GRP(port), val);

	/* Program PORT_TX_DW5 */
	val = I915_READ(ICL_PORT_TX_DW5_LN0(port));
	/* Set DisableTap2 and DisableTap3 if MIPI DSI
	 * Clear DisableTap2 and DisableTap3 for all other Ports
	 */
	if (type == INTEL_OUTPUT_DSI) {
		val |= TAP2_DISABLE;
		val |= TAP3_DISABLE;
	} else {
		val &= ~TAP2_DISABLE;
		val &= ~TAP3_DISABLE;
	}
	I915_WRITE(ICL_PORT_TX_DW5_GRP(port), val);

	/* Program PORT_TX_DW2 */
	val = I915_READ(ICL_PORT_TX_DW2_LN0(port));
	val &= ~(SWING_SEL_LOWER_MASK | SWING_SEL_UPPER_MASK |
		 RCOMP_SCALAR_MASK);
	val |= SWING_SEL_UPPER(ddi_translations[level].dw2_swing_select);
	val |= SWING_SEL_LOWER(ddi_translations[level].dw2_swing_select);
	/* Program Rcomp scalar for every table entry */
	val |= RCOMP_SCALAR(ddi_translations[level].dw2_swing_scalar);
	I915_WRITE(ICL_PORT_TX_DW2_GRP(port), val);

	/* Program PORT_TX_DW4 */
	/* We cannot write to GRP. It would overwrite individual loadgen. */
	for (ln = 0; ln <= 3; ln++) {
		val = I915_READ(ICL_PORT_TX_DW4_LN(port, ln));
		val &= ~(POST_CURSOR_1_MASK | POST_CURSOR_2_MASK |
			 CURSOR_COEFF_MASK);
		val |= ddi_translations[level].dw4_scaling;
		I915_WRITE(ICL_PORT_TX_DW4_LN(port, ln), val);
	}
}

static void icl_combo_phy_ddi_vswing_sequence(struct intel_encoder *encoder,
					      u32 level,
					      enum intel_output_type type)
{
	struct drm_i915_private *dev_priv = to_i915(encoder->base.dev);
	enum port port = encoder->port;
	int width = 0;
	int rate = 0;
	u32 val;
	int ln = 0;

	if (type == INTEL_OUTPUT_HDMI) {
		width = 4;
		/* Rate is always < than 6GHz for HDMI */
	} else {
		struct intel_dp *intel_dp = enc_to_intel_dp(&encoder->base);

		width = intel_dp->lane_count;
		rate = intel_dp->link_rate;
	}

	/*
	 * 1. If port type is eDP or DP,
	 * set PORT_PCS_DW1 cmnkeeper_enable to 1b,
	 * else clear to 0b.
	 */
	val = I915_READ(ICL_PORT_PCS_DW1_LN0(port));
	if (type == INTEL_OUTPUT_HDMI)
		val &= ~COMMON_KEEPER_EN;
	else
		val |= COMMON_KEEPER_EN;
	I915_WRITE(ICL_PORT_PCS_DW1_GRP(port), val);

	/* 2. Program loadgen select */
	/*
	 * Program PORT_TX_DW4_LN depending on Bit rate and used lanes
	 * <= 6 GHz and 4 lanes (LN0=0, LN1=1, LN2=1, LN3=1)
	 * <= 6 GHz and 1,2 lanes (LN0=0, LN1=1, LN2=1, LN3=0)
	 * > 6 GHz (LN0=0, LN1=0, LN2=0, LN3=0)
	 */
	for (ln = 0; ln <= 3; ln++) {
		val = I915_READ(ICL_PORT_TX_DW4_LN(port, ln));
		val &= ~LOADGEN_SELECT;

		if ((rate <= 600000 && width == 4 && ln >= 1) ||
		    (rate <= 600000 && width < 4 && (ln == 1 || ln == 2))) {
			val |= LOADGEN_SELECT;
		}
		I915_WRITE(ICL_PORT_TX_DW4_LN(port, ln), val);
	}

	/* 3. Set PORT_CL_DW5 SUS Clock Config to 11b */
	val = I915_READ(ICL_PORT_CL_DW5(port));
	val |= SUS_CLOCK_CONFIG;
	I915_WRITE(ICL_PORT_CL_DW5(port), val);

	/* 4. Clear training enable to change swing values */
	val = I915_READ(ICL_PORT_TX_DW5_LN0(port));
	val &= ~TX_TRAINING_EN;
	I915_WRITE(ICL_PORT_TX_DW5_GRP(port), val);

	/* 5. Program swing and de-emphasis */
	icl_ddi_combo_vswing_program(dev_priv, level, port, type);

	/* 6. Set training enable to trigger update */
	val = I915_READ(ICL_PORT_TX_DW5_LN0(port));
	val |= TX_TRAINING_EN;
	I915_WRITE(ICL_PORT_TX_DW5_GRP(port), val);
}

static void icl_ddi_vswing_sequence(struct intel_encoder *encoder, u32 level,
				    enum intel_output_type type)
{
	enum port port = encoder->port;

	if (port == PORT_A || port == PORT_B)
		icl_combo_phy_ddi_vswing_sequence(encoder, level, type);
	else
		/* Not Implemented Yet */
		WARN_ON(1);
}

static uint32_t translate_signal_level(int signal_levels)
{
	int i;

	for (i = 0; i < ARRAY_SIZE(index_to_dp_signal_levels); i++) {
		if (index_to_dp_signal_levels[i] == signal_levels)
			return i;
	}

	WARN(1, "Unsupported voltage swing/pre-emphasis level: 0x%x\n",
	     signal_levels);

	return 0;
}

static uint32_t intel_ddi_dp_level(struct intel_dp *intel_dp)
{
	uint8_t train_set = intel_dp->train_set[0];
	int signal_levels = train_set & (DP_TRAIN_VOLTAGE_SWING_MASK |
					 DP_TRAIN_PRE_EMPHASIS_MASK);

	return translate_signal_level(signal_levels);
}

u32 bxt_signal_levels(struct intel_dp *intel_dp)
{
	struct intel_digital_port *dport = dp_to_dig_port(intel_dp);
	struct drm_i915_private *dev_priv = to_i915(dport->base.base.dev);
	struct intel_encoder *encoder = &dport->base;
	int level = intel_ddi_dp_level(intel_dp);

	if (IS_ICELAKE(dev_priv))
		icl_ddi_vswing_sequence(encoder, level, encoder->type);
	else if (IS_CANNONLAKE(dev_priv))
		cnl_ddi_vswing_sequence(encoder, level, encoder->type);
	else
		bxt_ddi_vswing_sequence(encoder, level, encoder->type);

	return 0;
}

uint32_t ddi_signal_levels(struct intel_dp *intel_dp)
{
	struct intel_digital_port *dport = dp_to_dig_port(intel_dp);
	struct drm_i915_private *dev_priv = to_i915(dport->base.base.dev);
	struct intel_encoder *encoder = &dport->base;
	int level = intel_ddi_dp_level(intel_dp);

	if (IS_GEN9_BC(dev_priv))
		skl_ddi_set_iboost(encoder, level, encoder->type);

	return DDI_BUF_TRANS_SELECT(level);
}

void icl_map_plls_to_ports(struct drm_crtc *crtc,
			   struct intel_crtc_state *crtc_state,
			   struct drm_atomic_state *old_state)
{
	struct intel_shared_dpll *pll = crtc_state->shared_dpll;
	struct drm_i915_private *dev_priv = to_i915(crtc->dev);
	struct drm_connector_state *conn_state;
	struct drm_connector *conn;
	int i;

	for_each_new_connector_in_state(old_state, conn, conn_state, i) {
		struct intel_encoder *encoder =
			to_intel_encoder(conn_state->best_encoder);
		enum port port;
		uint32_t val;

		if (conn_state->crtc != crtc)
			continue;

		port = encoder->port;
		mutex_lock(&dev_priv->dpll_lock);

		val = I915_READ(DPCLKA_CFGCR0_ICL);
		WARN_ON((val & DPCLKA_CFGCR0_DDI_CLK_OFF(port)) == 0);

		if (port == PORT_A || port == PORT_B) {
			val &= ~DPCLKA_CFGCR0_DDI_CLK_SEL_MASK(port);
			val |= DPCLKA_CFGCR0_DDI_CLK_SEL(pll->info->id, port);
			I915_WRITE(DPCLKA_CFGCR0_ICL, val);
			POSTING_READ(DPCLKA_CFGCR0_ICL);
		}

		val &= ~DPCLKA_CFGCR0_DDI_CLK_OFF(port);
		I915_WRITE(DPCLKA_CFGCR0_ICL, val);

		mutex_unlock(&dev_priv->dpll_lock);
	}
}

void icl_unmap_plls_to_ports(struct drm_crtc *crtc,
			     struct intel_crtc_state *crtc_state,
			     struct drm_atomic_state *old_state)
{
	struct drm_i915_private *dev_priv = to_i915(crtc->dev);
	struct drm_connector_state *old_conn_state;
	struct drm_connector *conn;
	int i;

	for_each_old_connector_in_state(old_state, conn, old_conn_state, i) {
		struct intel_encoder *encoder =
			to_intel_encoder(old_conn_state->best_encoder);
		enum port port;

		if (old_conn_state->crtc != crtc)
			continue;

		port = encoder->port;
		mutex_lock(&dev_priv->dpll_lock);
		I915_WRITE(DPCLKA_CFGCR0_ICL,
			   I915_READ(DPCLKA_CFGCR0_ICL) |
			   DPCLKA_CFGCR0_DDI_CLK_OFF(port));
		mutex_unlock(&dev_priv->dpll_lock);
	}
}

static void intel_ddi_clk_select(struct intel_encoder *encoder,
				 const struct intel_shared_dpll *pll)
{
	struct drm_i915_private *dev_priv = to_i915(encoder->base.dev);
	enum port port = encoder->port;
	uint32_t val;

	if (WARN_ON(!pll))
		return;

	mutex_lock(&dev_priv->dpll_lock);

	if (IS_ICELAKE(dev_priv)) {
		if (port >= PORT_C)
			I915_WRITE(DDI_CLK_SEL(port),
				   icl_pll_to_ddi_pll_sel(encoder, pll));
	} else if (IS_CANNONLAKE(dev_priv)) {
		/* Configure DPCLKA_CFGCR0 to map the DPLL to the DDI. */
		val = I915_READ(DPCLKA_CFGCR0);
		val &= ~DPCLKA_CFGCR0_DDI_CLK_SEL_MASK(port);
		val |= DPCLKA_CFGCR0_DDI_CLK_SEL(pll->info->id, port);
		I915_WRITE(DPCLKA_CFGCR0, val);

		/*
		 * Configure DPCLKA_CFGCR0 to turn on the clock for the DDI.
		 * This step and the step before must be done with separate
		 * register writes.
		 */
		val = I915_READ(DPCLKA_CFGCR0);
		val &= ~DPCLKA_CFGCR0_DDI_CLK_OFF(port);
		I915_WRITE(DPCLKA_CFGCR0, val);
	} else if (IS_GEN9_BC(dev_priv)) {
		/* DDI -> PLL mapping  */
		val = I915_READ(DPLL_CTRL2);

		val &= ~(DPLL_CTRL2_DDI_CLK_OFF(port) |
			 DPLL_CTRL2_DDI_CLK_SEL_MASK(port));
		val |= (DPLL_CTRL2_DDI_CLK_SEL(pll->info->id, port) |
			DPLL_CTRL2_DDI_SEL_OVERRIDE(port));

		I915_WRITE(DPLL_CTRL2, val);

	} else if (INTEL_GEN(dev_priv) < 9) {
		I915_WRITE(PORT_CLK_SEL(port), hsw_pll_to_ddi_pll_sel(pll));
	}

	mutex_unlock(&dev_priv->dpll_lock);
}

static void intel_ddi_clk_disable(struct intel_encoder *encoder)
{
	struct drm_i915_private *dev_priv = to_i915(encoder->base.dev);
	enum port port = encoder->port;

	if (IS_ICELAKE(dev_priv)) {
		if (port >= PORT_C)
			I915_WRITE(DDI_CLK_SEL(port), DDI_CLK_SEL_NONE);
	} else if (IS_CANNONLAKE(dev_priv)) {
		I915_WRITE(DPCLKA_CFGCR0, I915_READ(DPCLKA_CFGCR0) |
			   DPCLKA_CFGCR0_DDI_CLK_OFF(port));
	} else if (IS_GEN9_BC(dev_priv)) {
		I915_WRITE(DPLL_CTRL2, I915_READ(DPLL_CTRL2) |
			   DPLL_CTRL2_DDI_CLK_OFF(port));
	} else if (INTEL_GEN(dev_priv) < 9) {
		I915_WRITE(PORT_CLK_SEL(port), PORT_CLK_SEL_NONE);
	}
}

static void intel_ddi_pre_enable_dp(struct intel_encoder *encoder,
				    const struct intel_crtc_state *crtc_state,
				    const struct drm_connector_state *conn_state)
{
	struct intel_dp *intel_dp = enc_to_intel_dp(&encoder->base);
	struct drm_i915_private *dev_priv = to_i915(encoder->base.dev);
	enum port port = encoder->port;
	struct intel_digital_port *dig_port = enc_to_dig_port(&encoder->base);
	bool is_mst = intel_crtc_has_type(crtc_state, INTEL_OUTPUT_DP_MST);
	int level = intel_ddi_dp_level(intel_dp);

	WARN_ON(is_mst && (port == PORT_A || port == PORT_E));

	intel_display_power_get(dev_priv,
				intel_ddi_main_link_aux_domain(intel_dp));

	intel_dp_set_link_params(intel_dp, crtc_state->port_clock,
				 crtc_state->lane_count, is_mst);

	intel_edp_panel_on(intel_dp);

	intel_ddi_clk_select(encoder, crtc_state->shared_dpll);

	intel_display_power_get(dev_priv, dig_port->ddi_io_power_domain);

	if (IS_ICELAKE(dev_priv))
		icl_ddi_vswing_sequence(encoder, level, encoder->type);
	else if (IS_CANNONLAKE(dev_priv))
		cnl_ddi_vswing_sequence(encoder, level, encoder->type);
	else if (IS_GEN9_LP(dev_priv))
		bxt_ddi_vswing_sequence(encoder, level, encoder->type);
	else
		intel_prepare_dp_ddi_buffers(encoder, crtc_state);

	intel_ddi_init_dp_buf_reg(encoder);
	if (!is_mst)
		intel_dp_sink_dpms(intel_dp, DRM_MODE_DPMS_ON);
	intel_dp_start_link_train(intel_dp);
	if (port != PORT_A || INTEL_GEN(dev_priv) >= 9)
		intel_dp_stop_link_train(intel_dp);

	if (!is_mst)
		intel_ddi_enable_pipe_clock(crtc_state);
}

static void intel_ddi_pre_enable_hdmi(struct intel_encoder *encoder,
				      const struct intel_crtc_state *crtc_state,
				      const struct drm_connector_state *conn_state)
{
	struct intel_digital_port *intel_dig_port = enc_to_dig_port(&encoder->base);
	struct intel_hdmi *intel_hdmi = &intel_dig_port->hdmi;
	struct drm_i915_private *dev_priv = to_i915(encoder->base.dev);
	enum port port = encoder->port;
	int level = intel_ddi_hdmi_level(dev_priv, port);
	struct intel_digital_port *dig_port = enc_to_dig_port(&encoder->base);

	intel_dp_dual_mode_set_tmds_output(intel_hdmi, true);
	intel_ddi_clk_select(encoder, crtc_state->shared_dpll);

	intel_display_power_get(dev_priv, dig_port->ddi_io_power_domain);

	if (IS_ICELAKE(dev_priv))
		icl_ddi_vswing_sequence(encoder, level, INTEL_OUTPUT_HDMI);
	else if (IS_CANNONLAKE(dev_priv))
		cnl_ddi_vswing_sequence(encoder, level, INTEL_OUTPUT_HDMI);
	else if (IS_GEN9_LP(dev_priv))
		bxt_ddi_vswing_sequence(encoder, level, INTEL_OUTPUT_HDMI);
	else
		intel_prepare_hdmi_ddi_buffers(encoder, level);

	if (IS_GEN9_BC(dev_priv))
		skl_ddi_set_iboost(encoder, level, INTEL_OUTPUT_HDMI);

	intel_ddi_enable_pipe_clock(crtc_state);

	intel_dig_port->set_infoframes(&encoder->base,
				       crtc_state->has_infoframe,
				       crtc_state, conn_state);
}

static void intel_ddi_pre_enable(struct intel_encoder *encoder,
				 const struct intel_crtc_state *crtc_state,
				 const struct drm_connector_state *conn_state)
{
	struct intel_crtc *crtc = to_intel_crtc(crtc_state->base.crtc);
	struct drm_i915_private *dev_priv = to_i915(crtc->base.dev);
	enum pipe pipe = crtc->pipe;

	/*
	 * When called from DP MST code:
	 * - conn_state will be NULL
	 * - encoder will be the main encoder (ie. mst->primary)
	 * - the main connector associated with this port
	 *   won't be active or linked to a crtc
	 * - crtc_state will be the state of the first stream to
	 *   be activated on this port, and it may not be the same
	 *   stream that will be deactivated last, but each stream
	 *   should have a state that is identical when it comes to
	 *   the DP link parameteres
	 */

	WARN_ON(crtc_state->has_pch_encoder);

	intel_set_cpu_fifo_underrun_reporting(dev_priv, pipe, true);

	if (intel_crtc_has_type(crtc_state, INTEL_OUTPUT_HDMI))
		intel_ddi_pre_enable_hdmi(encoder, crtc_state, conn_state);
	else
		intel_ddi_pre_enable_dp(encoder, crtc_state, conn_state);
}

static void intel_disable_ddi_buf(struct intel_encoder *encoder)
{
	struct drm_i915_private *dev_priv = to_i915(encoder->base.dev);
	enum port port = encoder->port;
	bool wait = false;
	u32 val;

	val = I915_READ(DDI_BUF_CTL(port));
	if (val & DDI_BUF_CTL_ENABLE) {
		val &= ~DDI_BUF_CTL_ENABLE;
		I915_WRITE(DDI_BUF_CTL(port), val);
		wait = true;
	}

	val = I915_READ(DP_TP_CTL(port));
	val &= ~(DP_TP_CTL_ENABLE | DP_TP_CTL_LINK_TRAIN_MASK);
	val |= DP_TP_CTL_LINK_TRAIN_PAT1;
	I915_WRITE(DP_TP_CTL(port), val);

	if (wait)
		intel_wait_ddi_buf_idle(dev_priv, port);
}

static void intel_ddi_post_disable_dp(struct intel_encoder *encoder,
				      const struct intel_crtc_state *old_crtc_state,
				      const struct drm_connector_state *old_conn_state)
{
	struct drm_i915_private *dev_priv = to_i915(encoder->base.dev);
	struct intel_digital_port *dig_port = enc_to_dig_port(&encoder->base);
	struct intel_dp *intel_dp = &dig_port->dp;
	bool is_mst = intel_crtc_has_type(old_crtc_state,
					  INTEL_OUTPUT_DP_MST);

	if (!is_mst) {
		intel_ddi_disable_pipe_clock(old_crtc_state);
		/*
		 * Power down sink before disabling the port, otherwise we end
		 * up getting interrupts from the sink on detecting link loss.
		 */
		intel_dp_sink_dpms(intel_dp, DRM_MODE_DPMS_OFF);
	}

	intel_disable_ddi_buf(encoder);

	intel_edp_panel_vdd_on(intel_dp);
	intel_edp_panel_off(intel_dp);

	intel_display_power_put(dev_priv, dig_port->ddi_io_power_domain);

	intel_ddi_clk_disable(encoder);

	intel_display_power_put(dev_priv,
				intel_ddi_main_link_aux_domain(intel_dp));
}

static void intel_ddi_post_disable_hdmi(struct intel_encoder *encoder,
					const struct intel_crtc_state *old_crtc_state,
					const struct drm_connector_state *old_conn_state)
{
	struct drm_i915_private *dev_priv = to_i915(encoder->base.dev);
	struct intel_digital_port *dig_port = enc_to_dig_port(&encoder->base);
	struct intel_hdmi *intel_hdmi = &dig_port->hdmi;

	dig_port->set_infoframes(&encoder->base, false,
				 old_crtc_state, old_conn_state);

	intel_ddi_disable_pipe_clock(old_crtc_state);

	intel_disable_ddi_buf(encoder);

	intel_display_power_put(dev_priv, dig_port->ddi_io_power_domain);

	intel_ddi_clk_disable(encoder);

	intel_dp_dual_mode_set_tmds_output(intel_hdmi, false);
}

static void intel_ddi_post_disable(struct intel_encoder *encoder,
				   const struct intel_crtc_state *old_crtc_state,
				   const struct drm_connector_state *old_conn_state)
{
	/*
	 * When called from DP MST code:
	 * - old_conn_state will be NULL
	 * - encoder will be the main encoder (ie. mst->primary)
	 * - the main connector associated with this port
	 *   won't be active or linked to a crtc
	 * - old_crtc_state will be the state of the last stream to
	 *   be deactivated on this port, and it may not be the same
	 *   stream that was activated last, but each stream
	 *   should have a state that is identical when it comes to
	 *   the DP link parameteres
	 */

	if (intel_crtc_has_type(old_crtc_state, INTEL_OUTPUT_HDMI))
		intel_ddi_post_disable_hdmi(encoder,
					    old_crtc_state, old_conn_state);
	else
		intel_ddi_post_disable_dp(encoder,
					  old_crtc_state, old_conn_state);
}

void intel_ddi_fdi_post_disable(struct intel_encoder *encoder,
				const struct intel_crtc_state *old_crtc_state,
				const struct drm_connector_state *old_conn_state)
{
	struct drm_i915_private *dev_priv = to_i915(encoder->base.dev);
	uint32_t val;

	/*
	 * Bspec lists this as both step 13 (before DDI_BUF_CTL disable)
	 * and step 18 (after clearing PORT_CLK_SEL). Based on a BUN,
	 * step 13 is the correct place for it. Step 18 is where it was
	 * originally before the BUN.
	 */
	val = I915_READ(FDI_RX_CTL(PIPE_A));
	val &= ~FDI_RX_ENABLE;
	I915_WRITE(FDI_RX_CTL(PIPE_A), val);

	intel_disable_ddi_buf(encoder);
	intel_ddi_clk_disable(encoder);

	val = I915_READ(FDI_RX_MISC(PIPE_A));
	val &= ~(FDI_RX_PWRDN_LANE1_MASK | FDI_RX_PWRDN_LANE0_MASK);
	val |= FDI_RX_PWRDN_LANE1_VAL(2) | FDI_RX_PWRDN_LANE0_VAL(2);
	I915_WRITE(FDI_RX_MISC(PIPE_A), val);

	val = I915_READ(FDI_RX_CTL(PIPE_A));
	val &= ~FDI_PCDCLK;
	I915_WRITE(FDI_RX_CTL(PIPE_A), val);

	val = I915_READ(FDI_RX_CTL(PIPE_A));
	val &= ~FDI_RX_PLL_ENABLE;
	I915_WRITE(FDI_RX_CTL(PIPE_A), val);
}

static void intel_enable_ddi_dp(struct intel_encoder *encoder,
				const struct intel_crtc_state *crtc_state,
				const struct drm_connector_state *conn_state)
{
	struct drm_i915_private *dev_priv = to_i915(encoder->base.dev);
	struct intel_dp *intel_dp = enc_to_intel_dp(&encoder->base);
	enum port port = encoder->port;

	if (port == PORT_A && INTEL_GEN(dev_priv) < 9)
		intel_dp_stop_link_train(intel_dp);

	intel_edp_backlight_on(crtc_state, conn_state);
	intel_psr_enable(intel_dp, crtc_state);
	intel_edp_drrs_enable(intel_dp, crtc_state);

	if (crtc_state->has_audio)
		intel_audio_codec_enable(encoder, crtc_state, conn_state);
}

static void intel_enable_ddi_hdmi(struct intel_encoder *encoder,
				  const struct intel_crtc_state *crtc_state,
				  const struct drm_connector_state *conn_state)
{
	struct drm_i915_private *dev_priv = to_i915(encoder->base.dev);
	struct intel_digital_port *dig_port = enc_to_dig_port(&encoder->base);
	struct drm_connector *connector = conn_state->connector;
	enum port port = encoder->port;

	if (!intel_hdmi_handle_sink_scrambling(encoder, connector,
					       crtc_state->hdmi_high_tmds_clock_ratio,
					       crtc_state->hdmi_scrambling))
		DRM_ERROR("[CONNECTOR:%d:%s] Failed to configure sink scrambling/TMDS bit clock ratio\n",
			  connector->base.id, connector->name);

	/* Display WA #1143: skl,kbl,cfl */
	if (IS_GEN9_BC(dev_priv)) {
		/*
		 * For some reason these chicken bits have been
		 * stuffed into a transcoder register, event though
		 * the bits affect a specific DDI port rather than
		 * a specific transcoder.
		 */
		static const enum transcoder port_to_transcoder[] = {
			[PORT_A] = TRANSCODER_EDP,
			[PORT_B] = TRANSCODER_A,
			[PORT_C] = TRANSCODER_B,
			[PORT_D] = TRANSCODER_C,
			[PORT_E] = TRANSCODER_A,
		};
		enum transcoder transcoder = port_to_transcoder[port];
		u32 val;

		val = I915_READ(CHICKEN_TRANS(transcoder));

		if (port == PORT_E)
			val |= DDIE_TRAINING_OVERRIDE_ENABLE |
				DDIE_TRAINING_OVERRIDE_VALUE;
		else
			val |= DDI_TRAINING_OVERRIDE_ENABLE |
				DDI_TRAINING_OVERRIDE_VALUE;

		I915_WRITE(CHICKEN_TRANS(transcoder), val);
		POSTING_READ(CHICKEN_TRANS(transcoder));

		udelay(1);

		if (port == PORT_E)
			val &= ~(DDIE_TRAINING_OVERRIDE_ENABLE |
				 DDIE_TRAINING_OVERRIDE_VALUE);
		else
			val &= ~(DDI_TRAINING_OVERRIDE_ENABLE |
				 DDI_TRAINING_OVERRIDE_VALUE);

		I915_WRITE(CHICKEN_TRANS(transcoder), val);
	}

	/* In HDMI/DVI mode, the port width, and swing/emphasis values
	 * are ignored so nothing special needs to be done besides
	 * enabling the port.
	 */
	I915_WRITE(DDI_BUF_CTL(port),
		   dig_port->saved_port_bits | DDI_BUF_CTL_ENABLE);

	if (crtc_state->has_audio)
		intel_audio_codec_enable(encoder, crtc_state, conn_state);
}

static void intel_enable_ddi(struct intel_encoder *encoder,
			     const struct intel_crtc_state *crtc_state,
			     const struct drm_connector_state *conn_state)
{
	if (intel_crtc_has_type(crtc_state, INTEL_OUTPUT_HDMI))
		intel_enable_ddi_hdmi(encoder, crtc_state, conn_state);
	else
		intel_enable_ddi_dp(encoder, crtc_state, conn_state);

	/* Enable hdcp if it's desired */
	if (conn_state->content_protection ==
	    DRM_MODE_CONTENT_PROTECTION_DESIRED)
		intel_hdcp_enable(to_intel_connector(conn_state->connector));
}

static void intel_disable_ddi_dp(struct intel_encoder *encoder,
				 const struct intel_crtc_state *old_crtc_state,
				 const struct drm_connector_state *old_conn_state)
{
	struct intel_dp *intel_dp = enc_to_intel_dp(&encoder->base);

	intel_dp->link_trained = false;

	if (old_crtc_state->has_audio)
		intel_audio_codec_disable(encoder,
					  old_crtc_state, old_conn_state);

	intel_edp_drrs_disable(intel_dp, old_crtc_state);
	intel_psr_disable(intel_dp, old_crtc_state);
	intel_edp_backlight_off(old_conn_state);
}

static void intel_disable_ddi_hdmi(struct intel_encoder *encoder,
				   const struct intel_crtc_state *old_crtc_state,
				   const struct drm_connector_state *old_conn_state)
{
	struct drm_connector *connector = old_conn_state->connector;

	if (old_crtc_state->has_audio)
		intel_audio_codec_disable(encoder,
					  old_crtc_state, old_conn_state);

	if (!intel_hdmi_handle_sink_scrambling(encoder, connector,
					       false, false))
		DRM_DEBUG_KMS("[CONNECTOR:%d:%s] Failed to reset sink scrambling/TMDS bit clock ratio\n",
			      connector->base.id, connector->name);
}

static void intel_disable_ddi(struct intel_encoder *encoder,
			      const struct intel_crtc_state *old_crtc_state,
			      const struct drm_connector_state *old_conn_state)
{
	intel_hdcp_disable(to_intel_connector(old_conn_state->connector));

	if (intel_crtc_has_type(old_crtc_state, INTEL_OUTPUT_HDMI))
		intel_disable_ddi_hdmi(encoder, old_crtc_state, old_conn_state);
	else
		intel_disable_ddi_dp(encoder, old_crtc_state, old_conn_state);
}

static void bxt_ddi_pre_pll_enable(struct intel_encoder *encoder,
				   const struct intel_crtc_state *pipe_config,
				   const struct drm_connector_state *conn_state)
{
	uint8_t mask = pipe_config->lane_lat_optim_mask;

	bxt_ddi_phy_set_lane_optim_mask(encoder, mask);
}

void intel_ddi_prepare_link_retrain(struct intel_dp *intel_dp)
{
	struct intel_digital_port *intel_dig_port = dp_to_dig_port(intel_dp);
	struct drm_i915_private *dev_priv =
		to_i915(intel_dig_port->base.base.dev);
	enum port port = intel_dig_port->base.port;
	uint32_t val;
	bool wait = false;

	if (I915_READ(DP_TP_CTL(port)) & DP_TP_CTL_ENABLE) {
		val = I915_READ(DDI_BUF_CTL(port));
		if (val & DDI_BUF_CTL_ENABLE) {
			val &= ~DDI_BUF_CTL_ENABLE;
			I915_WRITE(DDI_BUF_CTL(port), val);
			wait = true;
		}

		val = I915_READ(DP_TP_CTL(port));
		val &= ~(DP_TP_CTL_ENABLE | DP_TP_CTL_LINK_TRAIN_MASK);
		val |= DP_TP_CTL_LINK_TRAIN_PAT1;
		I915_WRITE(DP_TP_CTL(port), val);
		POSTING_READ(DP_TP_CTL(port));

		if (wait)
			intel_wait_ddi_buf_idle(dev_priv, port);
	}

	val = DP_TP_CTL_ENABLE |
	      DP_TP_CTL_LINK_TRAIN_PAT1 | DP_TP_CTL_SCRAMBLE_DISABLE;
	if (intel_dp->link_mst)
		val |= DP_TP_CTL_MODE_MST;
	else {
		val |= DP_TP_CTL_MODE_SST;
		if (drm_dp_enhanced_frame_cap(intel_dp->dpcd))
			val |= DP_TP_CTL_ENHANCED_FRAME_ENABLE;
	}
	I915_WRITE(DP_TP_CTL(port), val);
	POSTING_READ(DP_TP_CTL(port));

	intel_dp->DP |= DDI_BUF_CTL_ENABLE;
	I915_WRITE(DDI_BUF_CTL(port), intel_dp->DP);
	POSTING_READ(DDI_BUF_CTL(port));

	udelay(600);
}

static bool intel_ddi_is_audio_enabled(struct drm_i915_private *dev_priv,
				       enum transcoder cpu_transcoder)
{
	if (cpu_transcoder == TRANSCODER_EDP)
		return false;

	if (!intel_display_power_is_enabled(dev_priv, POWER_DOMAIN_AUDIO))
		return false;

	return I915_READ(HSW_AUD_PIN_ELD_CP_VLD) &
		AUDIO_OUTPUT_ENABLE(cpu_transcoder);
}

void intel_ddi_compute_min_voltage_level(struct drm_i915_private *dev_priv,
					 struct intel_crtc_state *crtc_state)
{
	if (IS_CANNONLAKE(dev_priv) && crtc_state->port_clock > 594000)
		crtc_state->min_voltage_level = 2;
	else if (IS_ICELAKE(dev_priv) && crtc_state->port_clock > 594000)
		crtc_state->min_voltage_level = 1;
}

void intel_ddi_get_config(struct intel_encoder *encoder,
			  struct intel_crtc_state *pipe_config)
{
	struct drm_i915_private *dev_priv = to_i915(encoder->base.dev);
	struct intel_crtc *intel_crtc = to_intel_crtc(pipe_config->base.crtc);
	enum transcoder cpu_transcoder = pipe_config->cpu_transcoder;
	struct intel_digital_port *intel_dig_port;
	u32 temp, flags = 0;

	/* XXX: DSI transcoder paranoia */
	if (WARN_ON(transcoder_is_dsi(cpu_transcoder)))
		return;

	temp = I915_READ(TRANS_DDI_FUNC_CTL(cpu_transcoder));
	if (temp & TRANS_DDI_PHSYNC)
		flags |= DRM_MODE_FLAG_PHSYNC;
	else
		flags |= DRM_MODE_FLAG_NHSYNC;
	if (temp & TRANS_DDI_PVSYNC)
		flags |= DRM_MODE_FLAG_PVSYNC;
	else
		flags |= DRM_MODE_FLAG_NVSYNC;

	pipe_config->base.adjusted_mode.flags |= flags;

	switch (temp & TRANS_DDI_BPC_MASK) {
	case TRANS_DDI_BPC_6:
		pipe_config->pipe_bpp = 18;
		break;
	case TRANS_DDI_BPC_8:
		pipe_config->pipe_bpp = 24;
		break;
	case TRANS_DDI_BPC_10:
		pipe_config->pipe_bpp = 30;
		break;
	case TRANS_DDI_BPC_12:
		pipe_config->pipe_bpp = 36;
		break;
	default:
		break;
	}

	switch (temp & TRANS_DDI_MODE_SELECT_MASK) {
	case TRANS_DDI_MODE_SELECT_HDMI:
		pipe_config->has_hdmi_sink = true;
		intel_dig_port = enc_to_dig_port(&encoder->base);

		if (intel_dig_port->infoframe_enabled(&encoder->base, pipe_config))
			pipe_config->has_infoframe = true;

		if ((temp & TRANS_DDI_HDMI_SCRAMBLING_MASK) ==
			TRANS_DDI_HDMI_SCRAMBLING_MASK)
			pipe_config->hdmi_scrambling = true;
		if (temp & TRANS_DDI_HIGH_TMDS_CHAR_RATE)
			pipe_config->hdmi_high_tmds_clock_ratio = true;
		/* fall through */
	case TRANS_DDI_MODE_SELECT_DVI:
		pipe_config->output_types |= BIT(INTEL_OUTPUT_HDMI);
		pipe_config->lane_count = 4;
		break;
	case TRANS_DDI_MODE_SELECT_FDI:
		pipe_config->output_types |= BIT(INTEL_OUTPUT_ANALOG);
		break;
	case TRANS_DDI_MODE_SELECT_DP_SST:
		if (encoder->type == INTEL_OUTPUT_EDP)
			pipe_config->output_types |= BIT(INTEL_OUTPUT_EDP);
		else
			pipe_config->output_types |= BIT(INTEL_OUTPUT_DP);
		pipe_config->lane_count =
			((temp & DDI_PORT_WIDTH_MASK) >> DDI_PORT_WIDTH_SHIFT) + 1;
		intel_dp_get_m_n(intel_crtc, pipe_config);
		break;
	case TRANS_DDI_MODE_SELECT_DP_MST:
		pipe_config->output_types |= BIT(INTEL_OUTPUT_DP_MST);
		pipe_config->lane_count =
			((temp & DDI_PORT_WIDTH_MASK) >> DDI_PORT_WIDTH_SHIFT) + 1;
		intel_dp_get_m_n(intel_crtc, pipe_config);
		break;
	default:
		break;
	}

	pipe_config->has_audio =
		intel_ddi_is_audio_enabled(dev_priv, cpu_transcoder);

	if (encoder->type == INTEL_OUTPUT_EDP && dev_priv->vbt.edp.bpp &&
	    pipe_config->pipe_bpp > dev_priv->vbt.edp.bpp) {
		/*
		 * This is a big fat ugly hack.
		 *
		 * Some machines in UEFI boot mode provide us a VBT that has 18
		 * bpp and 1.62 GHz link bandwidth for eDP, which for reasons
		 * unknown we fail to light up. Yet the same BIOS boots up with
		 * 24 bpp and 2.7 GHz link. Use the same bpp as the BIOS uses as
		 * max, not what it tells us to use.
		 *
		 * Note: This will still be broken if the eDP panel is not lit
		 * up by the BIOS, and thus we can't get the mode at module
		 * load.
		 */
		DRM_DEBUG_KMS("pipe has %d bpp for eDP panel, overriding BIOS-provided max %d bpp\n",
			      pipe_config->pipe_bpp, dev_priv->vbt.edp.bpp);
		dev_priv->vbt.edp.bpp = pipe_config->pipe_bpp;
	}

	intel_ddi_clock_get(encoder, pipe_config);

	if (IS_GEN9_LP(dev_priv))
		pipe_config->lane_lat_optim_mask =
			bxt_ddi_phy_get_lane_lat_optim_mask(encoder);

	intel_ddi_compute_min_voltage_level(dev_priv, pipe_config);
}

<<<<<<< HEAD
=======
static enum intel_output_type
intel_ddi_compute_output_type(struct intel_encoder *encoder,
			      struct intel_crtc_state *crtc_state,
			      struct drm_connector_state *conn_state)
{
	switch (conn_state->connector->connector_type) {
	case DRM_MODE_CONNECTOR_HDMIA:
		return INTEL_OUTPUT_HDMI;
	case DRM_MODE_CONNECTOR_eDP:
		return INTEL_OUTPUT_EDP;
	case DRM_MODE_CONNECTOR_DisplayPort:
		return INTEL_OUTPUT_DP;
	default:
		MISSING_CASE(conn_state->connector->connector_type);
		return INTEL_OUTPUT_UNUSED;
	}
}

>>>>>>> 286cd8c7
static bool intel_ddi_compute_config(struct intel_encoder *encoder,
				     struct intel_crtc_state *pipe_config,
				     struct drm_connector_state *conn_state)
{
	struct drm_i915_private *dev_priv = to_i915(encoder->base.dev);
	enum port port = encoder->port;
	int ret;

	if (port == PORT_A)
		pipe_config->cpu_transcoder = TRANSCODER_EDP;

	if (intel_crtc_has_type(pipe_config, INTEL_OUTPUT_HDMI))
		ret = intel_hdmi_compute_config(encoder, pipe_config, conn_state);
	else
		ret = intel_dp_compute_config(encoder, pipe_config, conn_state);

	if (IS_GEN9_LP(dev_priv) && ret)
		pipe_config->lane_lat_optim_mask =
			bxt_ddi_phy_calc_lane_lat_optim_mask(pipe_config->lane_count);

	intel_ddi_compute_min_voltage_level(dev_priv, pipe_config);

	return ret;

}

static const struct drm_encoder_funcs intel_ddi_funcs = {
	.reset = intel_dp_encoder_reset,
	.destroy = intel_dp_encoder_destroy,
};

static struct intel_connector *
intel_ddi_init_dp_connector(struct intel_digital_port *intel_dig_port)
{
	struct intel_connector *connector;
	enum port port = intel_dig_port->base.port;

	connector = intel_connector_alloc();
	if (!connector)
		return NULL;

	intel_dig_port->dp.output_reg = DDI_BUF_CTL(port);
	if (!intel_dp_init_connector(intel_dig_port, connector)) {
		kfree(connector);
		return NULL;
	}

	return connector;
}

static int modeset_pipe(struct drm_crtc *crtc,
			struct drm_modeset_acquire_ctx *ctx)
{
	struct drm_atomic_state *state;
	struct drm_crtc_state *crtc_state;
	int ret;

	state = drm_atomic_state_alloc(crtc->dev);
	if (!state)
		return -ENOMEM;

	state->acquire_ctx = ctx;

	crtc_state = drm_atomic_get_crtc_state(state, crtc);
	if (IS_ERR(crtc_state)) {
		ret = PTR_ERR(crtc_state);
		goto out;
	}

	crtc_state->mode_changed = true;

	ret = drm_atomic_add_affected_connectors(state, crtc);
	if (ret)
		goto out;

	ret = drm_atomic_add_affected_planes(state, crtc);
	if (ret)
		goto out;

	ret = drm_atomic_commit(state);
	if (ret)
		goto out;

	return 0;

 out:
	drm_atomic_state_put(state);

	return ret;
}

static int intel_hdmi_reset_link(struct intel_encoder *encoder,
				 struct drm_modeset_acquire_ctx *ctx)
{
	struct drm_i915_private *dev_priv = to_i915(encoder->base.dev);
	struct intel_hdmi *hdmi = enc_to_intel_hdmi(&encoder->base);
	struct intel_connector *connector = hdmi->attached_connector;
	struct i2c_adapter *adapter =
		intel_gmbus_get_adapter(dev_priv, hdmi->ddc_bus);
	struct drm_connector_state *conn_state;
	struct intel_crtc_state *crtc_state;
	struct intel_crtc *crtc;
	u8 config;
	int ret;

	if (!connector || connector->base.status != connector_status_connected)
		return 0;

	ret = drm_modeset_lock(&dev_priv->drm.mode_config.connection_mutex,
			       ctx);
	if (ret)
		return ret;

	conn_state = connector->base.state;

	crtc = to_intel_crtc(conn_state->crtc);
	if (!crtc)
		return 0;

	ret = drm_modeset_lock(&crtc->base.mutex, ctx);
	if (ret)
		return ret;

	crtc_state = to_intel_crtc_state(crtc->base.state);

	WARN_ON(!intel_crtc_has_type(crtc_state, INTEL_OUTPUT_HDMI));

	if (!crtc_state->base.active)
		return 0;

	if (!crtc_state->hdmi_high_tmds_clock_ratio &&
	    !crtc_state->hdmi_scrambling)
		return 0;

	if (conn_state->commit &&
	    !try_wait_for_completion(&conn_state->commit->hw_done))
		return 0;

	ret = drm_scdc_readb(adapter, SCDC_TMDS_CONFIG, &config);
	if (ret < 0) {
		DRM_ERROR("Failed to read TMDS config: %d\n", ret);
		return 0;
	}

	if (!!(config & SCDC_TMDS_BIT_CLOCK_RATIO_BY_40) ==
	    crtc_state->hdmi_high_tmds_clock_ratio &&
	    !!(config & SCDC_SCRAMBLING_ENABLE) ==
	    crtc_state->hdmi_scrambling)
		return 0;

	/*
	 * HDMI 2.0 says that one should not send scrambled data
	 * prior to configuring the sink scrambling, and that
	 * TMDS clock/data transmission should be suspended when
	 * changing the TMDS clock rate in the sink. So let's
	 * just do a full modeset here, even though some sinks
	 * would be perfectly happy if were to just reconfigure
	 * the SCDC settings on the fly.
	 */
	return modeset_pipe(&crtc->base, ctx);
}

static bool intel_ddi_hotplug(struct intel_encoder *encoder,
			      struct intel_connector *connector)
{
	struct drm_modeset_acquire_ctx ctx;
	bool changed;
	int ret;

	changed = intel_encoder_hotplug(encoder, connector);

	drm_modeset_acquire_init(&ctx, 0);

	for (;;) {
		if (connector->base.connector_type == DRM_MODE_CONNECTOR_HDMIA)
			ret = intel_hdmi_reset_link(encoder, &ctx);
		else
			ret = intel_dp_retrain_link(encoder, &ctx);

		if (ret == -EDEADLK) {
			drm_modeset_backoff(&ctx);
			continue;
		}

		break;
	}

	drm_modeset_drop_locks(&ctx);
	drm_modeset_acquire_fini(&ctx);
	WARN(ret, "Acquiring modeset locks failed with %i\n", ret);

	return changed;
}

static struct intel_connector *
intel_ddi_init_hdmi_connector(struct intel_digital_port *intel_dig_port)
{
	struct intel_connector *connector;
	enum port port = intel_dig_port->base.port;

	connector = intel_connector_alloc();
	if (!connector)
		return NULL;

	intel_dig_port->hdmi.hdmi_reg = DDI_BUF_CTL(port);
	intel_hdmi_init_connector(intel_dig_port, connector);

	return connector;
}

static bool intel_ddi_a_force_4_lanes(struct intel_digital_port *dport)
{
	struct drm_i915_private *dev_priv = to_i915(dport->base.base.dev);

	if (dport->base.port != PORT_A)
		return false;

	if (dport->saved_port_bits & DDI_A_4_LANES)
		return false;

	/* Broxton/Geminilake: Bspec says that DDI_A_4_LANES is the only
	 *                     supported configuration
	 */
	if (IS_GEN9_LP(dev_priv))
		return true;

	/* Cannonlake: Most of SKUs don't support DDI_E, and the only
	 *             one who does also have a full A/E split called
	 *             DDI_F what makes DDI_E useless. However for this
	 *             case let's trust VBT info.
	 */
	if (IS_CANNONLAKE(dev_priv) &&
	    !intel_bios_is_port_present(dev_priv, PORT_E))
		return true;

	return false;
}

static int
intel_ddi_max_lanes(struct intel_digital_port *intel_dport)
{
	struct drm_i915_private *dev_priv = to_i915(intel_dport->base.base.dev);
	enum port port = intel_dport->base.port;
	int max_lanes = 4;

	if (INTEL_GEN(dev_priv) >= 11)
		return max_lanes;

	if (port == PORT_A || port == PORT_E) {
		if (I915_READ(DDI_BUF_CTL(PORT_A)) & DDI_A_4_LANES)
			max_lanes = port == PORT_A ? 4 : 0;
		else
			/* Both A and E share 2 lanes */
			max_lanes = 2;
	}

	/*
	 * Some BIOS might fail to set this bit on port A if eDP
	 * wasn't lit up at boot.  Force this bit set when needed
	 * so we use the proper lane count for our calculations.
	 */
	if (intel_ddi_a_force_4_lanes(intel_dport)) {
		DRM_DEBUG_KMS("Forcing DDI_A_4_LANES for port A\n");
		intel_dport->saved_port_bits |= DDI_A_4_LANES;
		max_lanes = 4;
	}

	return max_lanes;
}

void intel_ddi_init(struct drm_i915_private *dev_priv, enum port port)
{
	struct intel_digital_port *intel_dig_port;
	struct intel_encoder *intel_encoder;
	struct drm_encoder *encoder;
	bool init_hdmi, init_dp, init_lspcon = false;


	init_hdmi = (dev_priv->vbt.ddi_port_info[port].supports_dvi ||
		     dev_priv->vbt.ddi_port_info[port].supports_hdmi);
	init_dp = dev_priv->vbt.ddi_port_info[port].supports_dp;

	if (intel_bios_is_lspcon_present(dev_priv, port)) {
		/*
		 * Lspcon device needs to be driven with DP connector
		 * with special detection sequence. So make sure DP
		 * is initialized before lspcon.
		 */
		init_dp = true;
		init_lspcon = true;
		init_hdmi = false;
		DRM_DEBUG_KMS("VBT says port %c has lspcon\n", port_name(port));
	}

	if (!init_dp && !init_hdmi) {
		DRM_DEBUG_KMS("VBT says port %c is not DVI/HDMI/DP compatible, respect it\n",
			      port_name(port));
		return;
	}

	intel_dig_port = kzalloc(sizeof(*intel_dig_port), GFP_KERNEL);
	if (!intel_dig_port)
		return;

	intel_encoder = &intel_dig_port->base;
	encoder = &intel_encoder->base;

	drm_encoder_init(&dev_priv->drm, encoder, &intel_ddi_funcs,
			 DRM_MODE_ENCODER_TMDS, "DDI %c", port_name(port));

	intel_encoder->hotplug = intel_ddi_hotplug;
	intel_encoder->compute_output_type = intel_ddi_compute_output_type;
	intel_encoder->compute_config = intel_ddi_compute_config;
	intel_encoder->enable = intel_enable_ddi;
	if (IS_GEN9_LP(dev_priv))
		intel_encoder->pre_pll_enable = bxt_ddi_pre_pll_enable;
	intel_encoder->pre_enable = intel_ddi_pre_enable;
	intel_encoder->disable = intel_disable_ddi;
	intel_encoder->post_disable = intel_ddi_post_disable;
	intel_encoder->get_hw_state = intel_ddi_get_hw_state;
	intel_encoder->get_config = intel_ddi_get_config;
	intel_encoder->suspend = intel_dp_encoder_suspend;
<<<<<<< HEAD

	intel_dig_port->port = port;
	intel_dig_port->saved_port_bits = I915_READ(DDI_BUF_CTL(port)) &
					  (DDI_BUF_PORT_REVERSAL |
					   DDI_A_4_LANES);

	intel_encoder->type = INTEL_OUTPUT_UNKNOWN;
=======
	intel_encoder->get_power_domains = intel_ddi_get_power_domains;
	intel_encoder->type = INTEL_OUTPUT_DDI;
	intel_encoder->power_domain = intel_port_to_power_domain(port);
	intel_encoder->port = port;
>>>>>>> 286cd8c7
	intel_encoder->crtc_mask = (1 << 0) | (1 << 1) | (1 << 2);
	intel_encoder->cloneable = 0;

	if (INTEL_GEN(dev_priv) >= 11)
		intel_dig_port->saved_port_bits = I915_READ(DDI_BUF_CTL(port)) &
			DDI_BUF_PORT_REVERSAL;
	else
		intel_dig_port->saved_port_bits = I915_READ(DDI_BUF_CTL(port)) &
			(DDI_BUF_PORT_REVERSAL | DDI_A_4_LANES);
	intel_dig_port->dp.output_reg = INVALID_MMIO_REG;
	intel_dig_port->max_lanes = intel_ddi_max_lanes(intel_dig_port);

	switch (port) {
	case PORT_A:
		intel_dig_port->ddi_io_power_domain =
			POWER_DOMAIN_PORT_DDI_A_IO;
		break;
	case PORT_B:
		intel_dig_port->ddi_io_power_domain =
			POWER_DOMAIN_PORT_DDI_B_IO;
		break;
	case PORT_C:
		intel_dig_port->ddi_io_power_domain =
			POWER_DOMAIN_PORT_DDI_C_IO;
		break;
	case PORT_D:
		intel_dig_port->ddi_io_power_domain =
			POWER_DOMAIN_PORT_DDI_D_IO;
		break;
	case PORT_E:
		intel_dig_port->ddi_io_power_domain =
			POWER_DOMAIN_PORT_DDI_E_IO;
		break;
	case PORT_F:
		intel_dig_port->ddi_io_power_domain =
			POWER_DOMAIN_PORT_DDI_F_IO;
		break;
	default:
		MISSING_CASE(port);
	}

	intel_infoframe_init(intel_dig_port);

	if (init_dp) {
		if (!intel_ddi_init_dp_connector(intel_dig_port))
			goto err;

		intel_dig_port->hpd_pulse = intel_dp_hpd_pulse;
	}

	/* In theory we don't need the encoder->type check, but leave it just in
	 * case we have some really bad VBTs... */
	if (intel_encoder->type != INTEL_OUTPUT_EDP && init_hdmi) {
		if (!intel_ddi_init_hdmi_connector(intel_dig_port))
			goto err;
	}

	if (init_lspcon) {
		if (lspcon_init(intel_dig_port))
			/* TODO: handle hdmi info frame part */
			DRM_DEBUG_KMS("LSPCON init success on port %c\n",
				port_name(port));
		else
			/*
			 * LSPCON init faied, but DP init was success, so
			 * lets try to drive as DP++ port.
			 */
			DRM_ERROR("LSPCON init failed on port %c\n",
				port_name(port));
	}

	return;

err:
	drm_encoder_cleanup(encoder);
	kfree(intel_dig_port);
}<|MERGE_RESOLUTION|>--- conflicted
+++ resolved
@@ -744,50 +744,6 @@
 	return NULL;
 }
 
-<<<<<<< HEAD
-		/* Vswing programming for HDMI */
-		bxt_ddi_vswing_sequence(dev, hdmi_level, port,
-					INTEL_OUTPUT_HDMI);
-		return;
-	} else if (IS_SKYLAKE(dev)) {
-		ddi_translations_fdi = NULL;
-		ddi_translations_dp =
-				skl_get_buf_trans_dp(dev, &n_dp_entries);
-		ddi_translations_edp =
-				skl_get_buf_trans_edp(dev, &n_edp_entries);
-		ddi_translations_hdmi =
-				skl_get_buf_trans_hdmi(dev, &n_hdmi_entries);
-		hdmi_default_entry = 8;
-		/* If we're boosting the current, set bit 31 of trans1 */
-		if (dev_priv->vbt.ddi_port_info[port].hdmi_boost_level ||
-		    dev_priv->vbt.ddi_port_info[port].dp_boost_level)
-			iboost_bit = 1<<31;
-	} else if (IS_BROADWELL(dev)) {
-		ddi_translations_fdi = bdw_ddi_translations_fdi;
-		ddi_translations_dp = bdw_ddi_translations_dp;
-
-		if (dev_priv->edp_low_vswing) {
-			ddi_translations_edp = bdw_ddi_translations_edp;
-			n_edp_entries = ARRAY_SIZE(bdw_ddi_translations_edp);
-		} else {
-			ddi_translations_edp = bdw_ddi_translations_dp;
-			n_edp_entries = ARRAY_SIZE(bdw_ddi_translations_dp);
-		}
-
-		ddi_translations_hdmi = bdw_ddi_translations_hdmi;
-
-		n_dp_entries = ARRAY_SIZE(bdw_ddi_translations_dp);
-		n_hdmi_entries = ARRAY_SIZE(bdw_ddi_translations_hdmi);
-		hdmi_default_entry = 7;
-	} else if (IS_HASWELL(dev)) {
-		ddi_translations_fdi = hsw_ddi_translations_fdi;
-		ddi_translations_dp = hsw_ddi_translations_dp;
-		ddi_translations_edp = hsw_ddi_translations_dp;
-		ddi_translations_hdmi = hsw_ddi_translations_hdmi;
-		n_dp_entries = n_edp_entries = ARRAY_SIZE(hsw_ddi_translations_dp);
-		n_hdmi_entries = ARRAY_SIZE(hsw_ddi_translations_hdmi);
-		hdmi_default_entry = 6;
-=======
 static const struct ddi_buf_trans *
 intel_ddi_get_buf_trans_fdi(struct drm_i915_private *dev_priv,
 			    int *n_entries)
@@ -861,7 +817,6 @@
 	} else if (voltage == VOLTAGE_INFO_1_05V) {
 		*n_entries = ARRAY_SIZE(cnl_ddi_translations_hdmi_1_05V);
 		return cnl_ddi_translations_hdmi_1_05V;
->>>>>>> 286cd8c7
 	} else {
 		*n_entries = 1; /* shut up gcc */
 		MISSING_CASE(voltage);
@@ -1990,23 +1945,10 @@
 	if (port == PORT_A) {
 		tmp = I915_READ(TRANS_DDI_FUNC_CTL(TRANSCODER_EDP));
 
-<<<<<<< HEAD
-		cfgcr2 = DPLL_CFGCR2_QDIV_RATIO(wrpll_params.qdiv_ratio) |
-			 DPLL_CFGCR2_QDIV_MODE(wrpll_params.qdiv_mode) |
-			 DPLL_CFGCR2_KDIV(wrpll_params.kdiv) |
-			 DPLL_CFGCR2_PDIV(wrpll_params.pdiv) |
-			 wrpll_params.central_freq;
-	} else if (intel_encoder->type == INTEL_OUTPUT_DISPLAYPORT ||
-		   intel_encoder->type == INTEL_OUTPUT_DP_MST) {
-		switch (crtc_state->port_clock / 2) {
-		case 81000:
-			ctrl1 |= DPLL_CTRL1_LINK_RATE(DPLL_CTRL1_LINK_RATE_810, 0);
-=======
 		switch (tmp & TRANS_DDI_EDP_INPUT_MASK) {
 		case TRANS_DDI_EDP_INPUT_A_ON:
 		case TRANS_DDI_EDP_INPUT_A_ONOFF:
 			*pipe = PIPE_A;
->>>>>>> 286cd8c7
 			break;
 		case TRANS_DDI_EDP_INPUT_B_ONOFF:
 			*pipe = PIPE_B;
@@ -3310,8 +3252,6 @@
 	intel_ddi_compute_min_voltage_level(dev_priv, pipe_config);
 }
 
-<<<<<<< HEAD
-=======
 static enum intel_output_type
 intel_ddi_compute_output_type(struct intel_encoder *encoder,
 			      struct intel_crtc_state *crtc_state,
@@ -3330,7 +3270,6 @@
 	}
 }
 
->>>>>>> 286cd8c7
 static bool intel_ddi_compute_config(struct intel_encoder *encoder,
 				     struct intel_crtc_state *pipe_config,
 				     struct drm_connector_state *conn_state)
@@ -3653,20 +3592,10 @@
 	intel_encoder->get_hw_state = intel_ddi_get_hw_state;
 	intel_encoder->get_config = intel_ddi_get_config;
 	intel_encoder->suspend = intel_dp_encoder_suspend;
-<<<<<<< HEAD
-
-	intel_dig_port->port = port;
-	intel_dig_port->saved_port_bits = I915_READ(DDI_BUF_CTL(port)) &
-					  (DDI_BUF_PORT_REVERSAL |
-					   DDI_A_4_LANES);
-
-	intel_encoder->type = INTEL_OUTPUT_UNKNOWN;
-=======
 	intel_encoder->get_power_domains = intel_ddi_get_power_domains;
 	intel_encoder->type = INTEL_OUTPUT_DDI;
 	intel_encoder->power_domain = intel_port_to_power_domain(port);
 	intel_encoder->port = port;
->>>>>>> 286cd8c7
 	intel_encoder->crtc_mask = (1 << 0) | (1 << 1) | (1 << 2);
 	intel_encoder->cloneable = 0;
 
