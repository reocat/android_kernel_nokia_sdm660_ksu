/*
 * Copyright © 2013 Intel Corporation
 *
 * Permission is hereby granted, free of charge, to any person obtaining a
 * copy of this software and associated documentation files (the "Software"),
 * to deal in the Software without restriction, including without limitation
 * the rights to use, copy, modify, merge, publish, distribute, sublicense,
 * and/or sell copies of the Software, and to permit persons to whom the
 * Software is furnished to do so, subject to the following conditions:
 *
 * The above copyright notice and this permission notice (including the next
 * paragraph) shall be included in all copies or substantial portions of the
 * Software.
 *
 * THE SOFTWARE IS PROVIDED "AS IS", WITHOUT WARRANTY OF ANY KIND, EXPRESS OR
 * IMPLIED, INCLUDING BUT NOT LIMITED TO THE WARRANTIES OF MERCHANTABILITY,
 * FITNESS FOR A PARTICULAR PURPOSE AND NONINFRINGEMENT.  IN NO EVENT SHALL
 * THE AUTHORS OR COPYRIGHT HOLDERS BE LIABLE FOR ANY CLAIM, DAMAGES OR OTHER
 * LIABILITY, WHETHER IN AN ACTION OF CONTRACT, TORT OR OTHERWISE, ARISING
 * FROM, OUT OF OR IN CONNECTION WITH THE SOFTWARE OR THE USE OR OTHER DEALINGS
 * IN THE SOFTWARE.
 */

#include "i915_drv.h"
#include "intel_drv.h"
#include "i915_vgpu.h"

#include <asm/iosf_mbi.h>
#include <linux/pm_runtime.h>

#define FORCEWAKE_ACK_TIMEOUT_MS 50
#define GT_FIFO_TIMEOUT_MS	 10

#define __raw_posting_read(dev_priv__, reg__) (void)__raw_i915_read32((dev_priv__), (reg__))

static const char * const forcewake_domain_names[] = {
	"render",
	"blitter",
	"media",
	"vdbox0",
	"vdbox1",
	"vdbox2",
	"vdbox3",
	"vebox0",
	"vebox1",
};

const char *
intel_uncore_forcewake_domain_to_str(const enum forcewake_domain_id id)
{
	BUILD_BUG_ON(ARRAY_SIZE(forcewake_domain_names) != FW_DOMAIN_ID_COUNT);

	if (id >= 0 && id < FW_DOMAIN_ID_COUNT)
		return forcewake_domain_names[id];

	WARN_ON(id);

	return "unknown";
}

static inline void
fw_domain_reset(struct drm_i915_private *i915,
		const struct intel_uncore_forcewake_domain *d)
{
	/*
	 * We don't really know if the powerwell for the forcewake domain we are
	 * trying to reset here does exist at this point (engines could be fused
	 * off in ICL+), so no waiting for acks
	 */
	__raw_i915_write32(i915, d->reg_set, i915->uncore.fw_reset);
}

static inline void
fw_domain_arm_timer(struct intel_uncore_forcewake_domain *d)
{
	d->wake_count++;
	hrtimer_start_range_ns(&d->timer,
			       NSEC_PER_MSEC,
			       NSEC_PER_MSEC,
			       HRTIMER_MODE_REL);
}

static inline int
__wait_for_ack(const struct drm_i915_private *i915,
	       const struct intel_uncore_forcewake_domain *d,
	       const u32 ack,
	       const u32 value)
{
	return wait_for_atomic((__raw_i915_read32(i915, d->reg_ack) & ack) == value,
			       FORCEWAKE_ACK_TIMEOUT_MS);
}

static inline int
wait_ack_clear(const struct drm_i915_private *i915,
	       const struct intel_uncore_forcewake_domain *d,
	       const u32 ack)
{
	return __wait_for_ack(i915, d, ack, 0);
}

static inline int
wait_ack_set(const struct drm_i915_private *i915,
	     const struct intel_uncore_forcewake_domain *d,
	     const u32 ack)
{
	return __wait_for_ack(i915, d, ack, ack);
}

static inline void
fw_domain_wait_ack_clear(const struct drm_i915_private *i915,
			 const struct intel_uncore_forcewake_domain *d)
{
	if (wait_ack_clear(i915, d, FORCEWAKE_KERNEL))
		DRM_ERROR("%s: timed out waiting for forcewake ack to clear.\n",
			  intel_uncore_forcewake_domain_to_str(d->id));
}

enum ack_type {
	ACK_CLEAR = 0,
	ACK_SET
};

static int
fw_domain_wait_ack_with_fallback(const struct drm_i915_private *i915,
				 const struct intel_uncore_forcewake_domain *d,
				 const enum ack_type type)
{
	const u32 ack_bit = FORCEWAKE_KERNEL;
	const u32 value = type == ACK_SET ? ack_bit : 0;
	unsigned int pass;
	bool ack_detected;

	/*
	 * There is a possibility of driver's wake request colliding
	 * with hardware's own wake requests and that can cause
	 * hardware to not deliver the driver's ack message.
	 *
	 * Use a fallback bit toggle to kick the gpu state machine
	 * in the hope that the original ack will be delivered along with
	 * the fallback ack.
	 *
	 * This workaround is described in HSDES #1604254524 and it's known as:
	 * WaRsForcewakeAddDelayForAck:skl,bxt,kbl,glk,cfl,cnl,icl
	 * although the name is a bit misleading.
	 */

	pass = 1;
	do {
		wait_ack_clear(i915, d, FORCEWAKE_KERNEL_FALLBACK);

		__raw_i915_write32(i915, d->reg_set,
				   _MASKED_BIT_ENABLE(FORCEWAKE_KERNEL_FALLBACK));
		/* Give gt some time to relax before the polling frenzy */
		udelay(10 * pass);
		wait_ack_set(i915, d, FORCEWAKE_KERNEL_FALLBACK);

		ack_detected = (__raw_i915_read32(i915, d->reg_ack) & ack_bit) == value;

		__raw_i915_write32(i915, d->reg_set,
				   _MASKED_BIT_DISABLE(FORCEWAKE_KERNEL_FALLBACK));
	} while (!ack_detected && pass++ < 10);

	DRM_DEBUG_DRIVER("%s had to use fallback to %s ack, 0x%x (passes %u)\n",
			 intel_uncore_forcewake_domain_to_str(d->id),
			 type == ACK_SET ? "set" : "clear",
			 __raw_i915_read32(i915, d->reg_ack),
			 pass);

	return ack_detected ? 0 : -ETIMEDOUT;
}

static inline void
fw_domain_wait_ack_clear_fallback(const struct drm_i915_private *i915,
				  const struct intel_uncore_forcewake_domain *d)
{
	if (likely(!wait_ack_clear(i915, d, FORCEWAKE_KERNEL)))
		return;

	if (fw_domain_wait_ack_with_fallback(i915, d, ACK_CLEAR))
		fw_domain_wait_ack_clear(i915, d);
}

static inline void
fw_domain_get(struct drm_i915_private *i915,
	      const struct intel_uncore_forcewake_domain *d)
{
	__raw_i915_write32(i915, d->reg_set, i915->uncore.fw_set);
}

static inline void
fw_domain_wait_ack_set(const struct drm_i915_private *i915,
		       const struct intel_uncore_forcewake_domain *d)
{
	if (wait_ack_set(i915, d, FORCEWAKE_KERNEL))
		DRM_ERROR("%s: timed out waiting for forcewake ack request.\n",
			  intel_uncore_forcewake_domain_to_str(d->id));
}

static inline void
fw_domain_wait_ack_set_fallback(const struct drm_i915_private *i915,
				const struct intel_uncore_forcewake_domain *d)
{
	if (likely(!wait_ack_set(i915, d, FORCEWAKE_KERNEL)))
		return;

	if (fw_domain_wait_ack_with_fallback(i915, d, ACK_SET))
		fw_domain_wait_ack_set(i915, d);
}

static inline void
fw_domain_put(const struct drm_i915_private *i915,
	      const struct intel_uncore_forcewake_domain *d)
{
	__raw_i915_write32(i915, d->reg_set, i915->uncore.fw_clear);
}

static void
fw_domains_get(struct drm_i915_private *i915, enum forcewake_domains fw_domains)
{
	struct intel_uncore_forcewake_domain *d;
	unsigned int tmp;

	GEM_BUG_ON(fw_domains & ~i915->uncore.fw_domains);

	for_each_fw_domain_masked(d, fw_domains, i915, tmp) {
		fw_domain_wait_ack_clear(i915, d);
		fw_domain_get(i915, d);
	}

	for_each_fw_domain_masked(d, fw_domains, i915, tmp)
		fw_domain_wait_ack_set(i915, d);

	i915->uncore.fw_domains_active |= fw_domains;
}

static void
fw_domains_get_with_fallback(struct drm_i915_private *i915,
			     enum forcewake_domains fw_domains)
{
	struct intel_uncore_forcewake_domain *d;
	unsigned int tmp;

	GEM_BUG_ON(fw_domains & ~i915->uncore.fw_domains);

	for_each_fw_domain_masked(d, fw_domains, i915, tmp) {
		fw_domain_wait_ack_clear_fallback(i915, d);
		fw_domain_get(i915, d);
	}

	for_each_fw_domain_masked(d, fw_domains, i915, tmp)
		fw_domain_wait_ack_set_fallback(i915, d);

	i915->uncore.fw_domains_active |= fw_domains;
}

static void
fw_domains_put(struct drm_i915_private *i915, enum forcewake_domains fw_domains)
{
	struct intel_uncore_forcewake_domain *d;
	unsigned int tmp;

	GEM_BUG_ON(fw_domains & ~i915->uncore.fw_domains);

	for_each_fw_domain_masked(d, fw_domains, i915, tmp)
		fw_domain_put(i915, d);

	i915->uncore.fw_domains_active &= ~fw_domains;
}

static void
fw_domains_reset(struct drm_i915_private *i915,
		 enum forcewake_domains fw_domains)
{
	struct intel_uncore_forcewake_domain *d;
	unsigned int tmp;

	if (!fw_domains)
		return;

	GEM_BUG_ON(fw_domains & ~i915->uncore.fw_domains);

	for_each_fw_domain_masked(d, fw_domains, i915, tmp)
		fw_domain_reset(i915, d);
}

static void __gen6_gt_wait_for_thread_c0(struct drm_i915_private *dev_priv)
{
	/* w/a for a sporadic read returning 0 by waiting for the GT
	 * thread to wake up.
	 */
	if (wait_for_atomic_us((__raw_i915_read32(dev_priv, GEN6_GT_THREAD_STATUS_REG) &
				GEN6_GT_THREAD_STATUS_CORE_MASK) == 0, 500))
		DRM_ERROR("GT thread status wait timed out\n");
}

static void fw_domains_get_with_thread_status(struct drm_i915_private *dev_priv,
					      enum forcewake_domains fw_domains)
{
	fw_domains_get(dev_priv, fw_domains);

	/* WaRsForcewakeWaitTC0:snb,ivb,hsw,bdw,vlv */
	__gen6_gt_wait_for_thread_c0(dev_priv);
}

static inline u32 fifo_free_entries(struct drm_i915_private *dev_priv)
{
	u32 count = __raw_i915_read32(dev_priv, GTFIFOCTL);

	return count & GT_FIFO_FREE_ENTRIES_MASK;
}

static void __gen6_gt_wait_for_fifo(struct drm_i915_private *dev_priv)
{
	u32 n;

	/* On VLV, FIFO will be shared by both SW and HW.
	 * So, we need to read the FREE_ENTRIES everytime */
	if (IS_VALLEYVIEW(dev_priv))
		n = fifo_free_entries(dev_priv);
	else
		n = dev_priv->uncore.fifo_count;

	if (n <= GT_FIFO_NUM_RESERVED_ENTRIES) {
		if (wait_for_atomic((n = fifo_free_entries(dev_priv)) >
				    GT_FIFO_NUM_RESERVED_ENTRIES,
				    GT_FIFO_TIMEOUT_MS)) {
			DRM_DEBUG("GT_FIFO timeout, entries: %u\n", n);
			return;
		}
	}

	dev_priv->uncore.fifo_count = n - 1;
}

static enum hrtimer_restart
intel_uncore_fw_release_timer(struct hrtimer *timer)
{
	struct intel_uncore_forcewake_domain *domain =
	       container_of(timer, struct intel_uncore_forcewake_domain, timer);
	struct drm_i915_private *dev_priv =
		container_of(domain, struct drm_i915_private, uncore.fw_domain[domain->id]);
	unsigned long irqflags;

	assert_rpm_device_not_suspended(dev_priv);

	if (xchg(&domain->active, false))
		return HRTIMER_RESTART;

	spin_lock_irqsave(&dev_priv->uncore.lock, irqflags);
	if (WARN_ON(domain->wake_count == 0))
		domain->wake_count++;

	if (--domain->wake_count == 0)
		dev_priv->uncore.funcs.force_wake_put(dev_priv, domain->mask);

	spin_unlock_irqrestore(&dev_priv->uncore.lock, irqflags);

	return HRTIMER_NORESTART;
}

/* Note callers must have acquired the PUNIT->PMIC bus, before calling this. */
static unsigned int
intel_uncore_forcewake_reset(struct drm_i915_private *dev_priv)
{
	unsigned long irqflags;
	struct intel_uncore_forcewake_domain *domain;
	int retry_count = 100;
	enum forcewake_domains fw, active_domains;

	iosf_mbi_assert_punit_acquired();

	/* Hold uncore.lock across reset to prevent any register access
	 * with forcewake not set correctly. Wait until all pending
	 * timers are run before holding.
	 */
	while (1) {
		unsigned int tmp;

		active_domains = 0;

		for_each_fw_domain(domain, dev_priv, tmp) {
			smp_store_mb(domain->active, false);
			if (hrtimer_cancel(&domain->timer) == 0)
				continue;

			intel_uncore_fw_release_timer(&domain->timer);
		}

		spin_lock_irqsave(&dev_priv->uncore.lock, irqflags);

		for_each_fw_domain(domain, dev_priv, tmp) {
			if (hrtimer_active(&domain->timer))
				active_domains |= domain->mask;
		}

		if (active_domains == 0)
			break;

		if (--retry_count == 0) {
			DRM_ERROR("Timed out waiting for forcewake timers to finish\n");
			break;
		}

		spin_unlock_irqrestore(&dev_priv->uncore.lock, irqflags);
		cond_resched();
	}

	WARN_ON(active_domains);

	fw = dev_priv->uncore.fw_domains_active;
	if (fw)
		dev_priv->uncore.funcs.force_wake_put(dev_priv, fw);

	fw_domains_reset(dev_priv, dev_priv->uncore.fw_domains);
	assert_forcewakes_inactive(dev_priv);

	spin_unlock_irqrestore(&dev_priv->uncore.lock, irqflags);

	return fw; /* track the lost user forcewake domains */
}

static u64 gen9_edram_size(struct drm_i915_private *dev_priv)
{
	const unsigned int ways[8] = { 4, 8, 12, 16, 16, 16, 16, 16 };
	const unsigned int sets[4] = { 1, 1, 2, 2 };
	const u32 cap = dev_priv->edram_cap;

	return EDRAM_NUM_BANKS(cap) *
		ways[EDRAM_WAYS_IDX(cap)] *
		sets[EDRAM_SETS_IDX(cap)] *
		1024 * 1024;
}

u64 intel_uncore_edram_size(struct drm_i915_private *dev_priv)
{
	if (!HAS_EDRAM(dev_priv))
		return 0;

	/* The needed capability bits for size calculation
	 * are not there with pre gen9 so return 128MB always.
	 */
	if (INTEL_GEN(dev_priv) < 9)
		return 128 * 1024 * 1024;

	return gen9_edram_size(dev_priv);
}

static void intel_uncore_edram_detect(struct drm_i915_private *dev_priv)
{
	if (IS_HASWELL(dev_priv) ||
	    IS_BROADWELL(dev_priv) ||
	    INTEL_GEN(dev_priv) >= 9) {
		dev_priv->edram_cap = __raw_i915_read32(dev_priv,
							HSW_EDRAM_CAP);

		/* NB: We can't write IDICR yet because we do not have gt funcs
		 * set up */
	} else {
		dev_priv->edram_cap = 0;
	}

	if (HAS_EDRAM(dev_priv))
		DRM_INFO("Found %lluMB of eDRAM\n",
			 intel_uncore_edram_size(dev_priv) / (1024 * 1024));
}

static bool
fpga_check_for_unclaimed_mmio(struct drm_i915_private *dev_priv)
{
	u32 dbg;

	dbg = __raw_i915_read32(dev_priv, FPGA_DBG);
	if (likely(!(dbg & FPGA_DBG_RM_NOCLAIM)))
		return false;

	__raw_i915_write32(dev_priv, FPGA_DBG, FPGA_DBG_RM_NOCLAIM);

	return true;
}

static bool
vlv_check_for_unclaimed_mmio(struct drm_i915_private *dev_priv)
{
	u32 cer;

	cer = __raw_i915_read32(dev_priv, CLAIM_ER);
	if (likely(!(cer & (CLAIM_ER_OVERFLOW | CLAIM_ER_CTR_MASK))))
		return false;

	__raw_i915_write32(dev_priv, CLAIM_ER, CLAIM_ER_CLR);

	return true;
}

static bool
gen6_check_for_fifo_debug(struct drm_i915_private *dev_priv)
{
	u32 fifodbg;

	fifodbg = __raw_i915_read32(dev_priv, GTFIFODBG);

	if (unlikely(fifodbg)) {
		DRM_DEBUG_DRIVER("GTFIFODBG = 0x08%x\n", fifodbg);
		__raw_i915_write32(dev_priv, GTFIFODBG, fifodbg);
	}

	return fifodbg;
}

static bool
check_for_unclaimed_mmio(struct drm_i915_private *dev_priv)
{
	bool ret = false;

	if (HAS_FPGA_DBG_UNCLAIMED(dev_priv))
		ret |= fpga_check_for_unclaimed_mmio(dev_priv);

	if (IS_VALLEYVIEW(dev_priv) || IS_CHERRYVIEW(dev_priv))
		ret |= vlv_check_for_unclaimed_mmio(dev_priv);

	if (IS_GEN6(dev_priv) || IS_GEN7(dev_priv))
		ret |= gen6_check_for_fifo_debug(dev_priv);

	return ret;
}

static void __intel_uncore_early_sanitize(struct drm_i915_private *dev_priv,
					  unsigned int restore_forcewake)
{
	/* clear out unclaimed reg detection bit */
	if (check_for_unclaimed_mmio(dev_priv))
		DRM_DEBUG("unclaimed mmio detected on uncore init, clearing\n");

	/* WaDisableShadowRegForCpd:chv */
	if (IS_CHERRYVIEW(dev_priv)) {
		__raw_i915_write32(dev_priv, GTFIFOCTL,
				   __raw_i915_read32(dev_priv, GTFIFOCTL) |
				   GT_FIFO_CTL_BLOCK_ALL_POLICY_STALL |
				   GT_FIFO_CTL_RC6_POLICY_STALL);
	}

	iosf_mbi_punit_acquire();
	intel_uncore_forcewake_reset(dev_priv);
	if (restore_forcewake) {
		spin_lock_irq(&dev_priv->uncore.lock);
		dev_priv->uncore.funcs.force_wake_get(dev_priv,
						      restore_forcewake);

		if (IS_GEN6(dev_priv) || IS_GEN7(dev_priv))
			dev_priv->uncore.fifo_count =
				fifo_free_entries(dev_priv);
		spin_unlock_irq(&dev_priv->uncore.lock);
	}
	iosf_mbi_punit_release();
}

void intel_uncore_suspend(struct drm_i915_private *dev_priv)
{
	iosf_mbi_punit_acquire();
	iosf_mbi_unregister_pmic_bus_access_notifier_unlocked(
		&dev_priv->uncore.pmic_bus_access_nb);
	dev_priv->uncore.fw_domains_saved =
		intel_uncore_forcewake_reset(dev_priv);
	iosf_mbi_punit_release();
}

void intel_uncore_resume_early(struct drm_i915_private *dev_priv)
{
	unsigned int restore_forcewake;

	restore_forcewake = fetch_and_zero(&dev_priv->uncore.fw_domains_saved);
	__intel_uncore_early_sanitize(dev_priv, restore_forcewake);

	iosf_mbi_register_pmic_bus_access_notifier(
		&dev_priv->uncore.pmic_bus_access_nb);
	i915_check_and_clear_faults(dev_priv);
}

void intel_uncore_runtime_resume(struct drm_i915_private *dev_priv)
{
	iosf_mbi_register_pmic_bus_access_notifier(
		&dev_priv->uncore.pmic_bus_access_nb);
}

void intel_uncore_sanitize(struct drm_i915_private *dev_priv)
{
	/* BIOS often leaves RC6 enabled, but disable it for hw init */
	intel_sanitize_gt_powersave(dev_priv);
}

static void __intel_uncore_forcewake_get(struct drm_i915_private *dev_priv,
					 enum forcewake_domains fw_domains)
{
	struct intel_uncore_forcewake_domain *domain;
	unsigned int tmp;

	fw_domains &= dev_priv->uncore.fw_domains;

	for_each_fw_domain_masked(domain, fw_domains, dev_priv, tmp) {
		if (domain->wake_count++) {
			fw_domains &= ~domain->mask;
			domain->active = true;
		}
	}

	if (fw_domains)
		dev_priv->uncore.funcs.force_wake_get(dev_priv, fw_domains);
}

/**
 * intel_uncore_forcewake_get - grab forcewake domain references
 * @dev_priv: i915 device instance
 * @fw_domains: forcewake domains to get reference on
 *
 * This function can be used get GT's forcewake domain references.
 * Normal register access will handle the forcewake domains automatically.
 * However if some sequence requires the GT to not power down a particular
 * forcewake domains this function should be called at the beginning of the
 * sequence. And subsequently the reference should be dropped by symmetric
 * call to intel_unforce_forcewake_put(). Usually caller wants all the domains
 * to be kept awake so the @fw_domains would be then FORCEWAKE_ALL.
 */
void intel_uncore_forcewake_get(struct drm_i915_private *dev_priv,
				enum forcewake_domains fw_domains)
{
	unsigned long irqflags;

	if (!dev_priv->uncore.funcs.force_wake_get)
		return;

	assert_rpm_wakelock_held(dev_priv);

	spin_lock_irqsave(&dev_priv->uncore.lock, irqflags);
	__intel_uncore_forcewake_get(dev_priv, fw_domains);
	spin_unlock_irqrestore(&dev_priv->uncore.lock, irqflags);
}

/**
 * intel_uncore_forcewake_user_get - claim forcewake on behalf of userspace
 * @dev_priv: i915 device instance
 *
 * This function is a wrapper around intel_uncore_forcewake_get() to acquire
 * the GT powerwell and in the process disable our debugging for the
 * duration of userspace's bypass.
 */
void intel_uncore_forcewake_user_get(struct drm_i915_private *dev_priv)
{
	spin_lock_irq(&dev_priv->uncore.lock);
	if (!dev_priv->uncore.user_forcewake.count++) {
		intel_uncore_forcewake_get__locked(dev_priv, FORCEWAKE_ALL);

		/* Save and disable mmio debugging for the user bypass */
		dev_priv->uncore.user_forcewake.saved_mmio_check =
			dev_priv->uncore.unclaimed_mmio_check;
		dev_priv->uncore.user_forcewake.saved_mmio_debug =
			i915_modparams.mmio_debug;

		dev_priv->uncore.unclaimed_mmio_check = 0;
		i915_modparams.mmio_debug = 0;
	}
	spin_unlock_irq(&dev_priv->uncore.lock);
}

/**
 * intel_uncore_forcewake_user_put - release forcewake on behalf of userspace
 * @dev_priv: i915 device instance
 *
 * This function complements intel_uncore_forcewake_user_get() and releases
 * the GT powerwell taken on behalf of the userspace bypass.
 */
void intel_uncore_forcewake_user_put(struct drm_i915_private *dev_priv)
{
	spin_lock_irq(&dev_priv->uncore.lock);
	if (!--dev_priv->uncore.user_forcewake.count) {
		if (intel_uncore_unclaimed_mmio(dev_priv))
			dev_info(dev_priv->drm.dev,
				 "Invalid mmio detected during user access\n");

		dev_priv->uncore.unclaimed_mmio_check =
			dev_priv->uncore.user_forcewake.saved_mmio_check;
		i915_modparams.mmio_debug =
			dev_priv->uncore.user_forcewake.saved_mmio_debug;

		intel_uncore_forcewake_put__locked(dev_priv, FORCEWAKE_ALL);
	}
	spin_unlock_irq(&dev_priv->uncore.lock);
}

/**
 * intel_uncore_forcewake_get__locked - grab forcewake domain references
 * @dev_priv: i915 device instance
 * @fw_domains: forcewake domains to get reference on
 *
 * See intel_uncore_forcewake_get(). This variant places the onus
 * on the caller to explicitly handle the dev_priv->uncore.lock spinlock.
 */
void intel_uncore_forcewake_get__locked(struct drm_i915_private *dev_priv,
					enum forcewake_domains fw_domains)
{
	lockdep_assert_held(&dev_priv->uncore.lock);

	if (!dev_priv->uncore.funcs.force_wake_get)
		return;

	__intel_uncore_forcewake_get(dev_priv, fw_domains);
}

static void __intel_uncore_forcewake_put(struct drm_i915_private *dev_priv,
					 enum forcewake_domains fw_domains)
{
	struct intel_uncore_forcewake_domain *domain;
	unsigned int tmp;

	fw_domains &= dev_priv->uncore.fw_domains;

	for_each_fw_domain_masked(domain, fw_domains, dev_priv, tmp) {
		if (WARN_ON(domain->wake_count == 0))
			continue;

		if (--domain->wake_count) {
			domain->active = true;
			continue;
		}

		fw_domain_arm_timer(domain);
	}
}

/**
 * intel_uncore_forcewake_put - release a forcewake domain reference
 * @dev_priv: i915 device instance
 * @fw_domains: forcewake domains to put references
 *
 * This function drops the device-level forcewakes for specified
 * domains obtained by intel_uncore_forcewake_get().
 */
void intel_uncore_forcewake_put(struct drm_i915_private *dev_priv,
				enum forcewake_domains fw_domains)
{
	unsigned long irqflags;

	if (!dev_priv->uncore.funcs.force_wake_put)
		return;

	spin_lock_irqsave(&dev_priv->uncore.lock, irqflags);
	__intel_uncore_forcewake_put(dev_priv, fw_domains);
	spin_unlock_irqrestore(&dev_priv->uncore.lock, irqflags);
}

/**
 * intel_uncore_forcewake_put__locked - grab forcewake domain references
 * @dev_priv: i915 device instance
 * @fw_domains: forcewake domains to get reference on
 *
 * See intel_uncore_forcewake_put(). This variant places the onus
 * on the caller to explicitly handle the dev_priv->uncore.lock spinlock.
 */
void intel_uncore_forcewake_put__locked(struct drm_i915_private *dev_priv,
					enum forcewake_domains fw_domains)
{
	lockdep_assert_held(&dev_priv->uncore.lock);

	if (!dev_priv->uncore.funcs.force_wake_put)
		return;

	__intel_uncore_forcewake_put(dev_priv, fw_domains);
}

void assert_forcewakes_inactive(struct drm_i915_private *dev_priv)
{
	if (!dev_priv->uncore.funcs.force_wake_get)
		return;

	WARN(dev_priv->uncore.fw_domains_active,
	     "Expected all fw_domains to be inactive, but %08x are still on\n",
	     dev_priv->uncore.fw_domains_active);
}

void assert_forcewakes_active(struct drm_i915_private *dev_priv,
			      enum forcewake_domains fw_domains)
{
	if (!dev_priv->uncore.funcs.force_wake_get)
		return;

	assert_rpm_wakelock_held(dev_priv);

	fw_domains &= dev_priv->uncore.fw_domains;
	WARN(fw_domains & ~dev_priv->uncore.fw_domains_active,
	     "Expected %08x fw_domains to be active, but %08x are off\n",
	     fw_domains, fw_domains & ~dev_priv->uncore.fw_domains_active);
}

/* We give fast paths for the really cool registers */
#define NEEDS_FORCE_WAKE(reg) ((reg) < 0x40000)

#define GEN11_NEEDS_FORCE_WAKE(reg) \
	((reg) < 0x40000 || ((reg) >= 0x1c0000 && (reg) < 0x1dc000))

#define __gen6_reg_read_fw_domains(offset) \
({ \
	enum forcewake_domains __fwd; \
	if (NEEDS_FORCE_WAKE(offset)) \
		__fwd = FORCEWAKE_RENDER; \
	else \
		__fwd = 0; \
	__fwd; \
})

static int fw_range_cmp(u32 offset, const struct intel_forcewake_range *entry)
{
	if (offset < entry->start)
		return -1;
	else if (offset > entry->end)
		return 1;
	else
		return 0;
}

/* Copied and "macroized" from lib/bsearch.c */
#define BSEARCH(key, base, num, cmp) ({                                 \
	unsigned int start__ = 0, end__ = (num);                        \
	typeof(base) result__ = NULL;                                   \
	while (start__ < end__) {                                       \
		unsigned int mid__ = start__ + (end__ - start__) / 2;   \
		int ret__ = (cmp)((key), (base) + mid__);               \
		if (ret__ < 0) {                                        \
			end__ = mid__;                                  \
		} else if (ret__ > 0) {                                 \
			start__ = mid__ + 1;                            \
		} else {                                                \
			result__ = (base) + mid__;                      \
			break;                                          \
		}                                                       \
	}                                                               \
	result__;                                                       \
})

static enum forcewake_domains
find_fw_domain(struct drm_i915_private *dev_priv, u32 offset)
{
	const struct intel_forcewake_range *entry;

	entry = BSEARCH(offset,
			dev_priv->uncore.fw_domains_table,
			dev_priv->uncore.fw_domains_table_entries,
			fw_range_cmp);

	if (!entry)
		return 0;

	/*
	 * The list of FW domains depends on the SKU in gen11+ so we
	 * can't determine it statically. We use FORCEWAKE_ALL and
	 * translate it here to the list of available domains.
	 */
	if (entry->domains == FORCEWAKE_ALL)
		return dev_priv->uncore.fw_domains;

	WARN(entry->domains & ~dev_priv->uncore.fw_domains,
	     "Uninitialized forcewake domain(s) 0x%x accessed at 0x%x\n",
	     entry->domains & ~dev_priv->uncore.fw_domains, offset);

	return entry->domains;
}

#define GEN_FW_RANGE(s, e, d) \
	{ .start = (s), .end = (e), .domains = (d) }

#define HAS_FWTABLE(dev_priv) \
	(INTEL_GEN(dev_priv) >= 9 || \
	 IS_CHERRYVIEW(dev_priv) || \
	 IS_VALLEYVIEW(dev_priv))

/* *Must* be sorted by offset ranges! See intel_fw_table_check(). */
static const struct intel_forcewake_range __vlv_fw_ranges[] = {
	GEN_FW_RANGE(0x2000, 0x3fff, FORCEWAKE_RENDER),
	GEN_FW_RANGE(0x5000, 0x7fff, FORCEWAKE_RENDER),
	GEN_FW_RANGE(0xb000, 0x11fff, FORCEWAKE_RENDER),
	GEN_FW_RANGE(0x12000, 0x13fff, FORCEWAKE_MEDIA),
	GEN_FW_RANGE(0x22000, 0x23fff, FORCEWAKE_MEDIA),
	GEN_FW_RANGE(0x2e000, 0x2ffff, FORCEWAKE_RENDER),
	GEN_FW_RANGE(0x30000, 0x3ffff, FORCEWAKE_MEDIA),
};

#define __fwtable_reg_read_fw_domains(offset) \
({ \
	enum forcewake_domains __fwd = 0; \
	if (NEEDS_FORCE_WAKE((offset))) \
		__fwd = find_fw_domain(dev_priv, offset); \
	__fwd; \
})

#define __gen11_fwtable_reg_read_fw_domains(offset) \
({ \
	enum forcewake_domains __fwd = 0; \
	if (GEN11_NEEDS_FORCE_WAKE((offset))) \
		__fwd = find_fw_domain(dev_priv, offset); \
	__fwd; \
})

/* *Must* be sorted by offset! See intel_shadow_table_check(). */
static const i915_reg_t gen8_shadowed_regs[] = {
	RING_TAIL(RENDER_RING_BASE),	/* 0x2000 (base) */
	GEN6_RPNSWREQ,			/* 0xA008 */
	GEN6_RC_VIDEO_FREQ,		/* 0xA00C */
	RING_TAIL(GEN6_BSD_RING_BASE),	/* 0x12000 (base) */
	RING_TAIL(VEBOX_RING_BASE),	/* 0x1a000 (base) */
	RING_TAIL(BLT_RING_BASE),	/* 0x22000 (base) */
	/* TODO: Other registers are not yet used */
};

static const i915_reg_t gen11_shadowed_regs[] = {
	RING_TAIL(RENDER_RING_BASE),		/* 0x2000 (base) */
	GEN6_RPNSWREQ,				/* 0xA008 */
	GEN6_RC_VIDEO_FREQ,			/* 0xA00C */
	RING_TAIL(BLT_RING_BASE),		/* 0x22000 (base) */
	RING_TAIL(GEN11_BSD_RING_BASE),		/* 0x1C0000 (base) */
	RING_TAIL(GEN11_BSD2_RING_BASE),	/* 0x1C4000 (base) */
	RING_TAIL(GEN11_VEBOX_RING_BASE),	/* 0x1C8000 (base) */
	RING_TAIL(GEN11_BSD3_RING_BASE),	/* 0x1D0000 (base) */
	RING_TAIL(GEN11_BSD4_RING_BASE),	/* 0x1D4000 (base) */
	RING_TAIL(GEN11_VEBOX2_RING_BASE),	/* 0x1D8000 (base) */
	/* TODO: Other registers are not yet used */
};

static int mmio_reg_cmp(u32 key, const i915_reg_t *reg)
{
	u32 offset = i915_mmio_reg_offset(*reg);

	if (key < offset)
		return -1;
	else if (key > offset)
		return 1;
	else
		return 0;
}

#define __is_genX_shadowed(x) \
static bool is_gen##x##_shadowed(u32 offset) \
{ \
	const i915_reg_t *regs = gen##x##_shadowed_regs; \
	return BSEARCH(offset, regs, ARRAY_SIZE(gen##x##_shadowed_regs), \
		       mmio_reg_cmp); \
}

__is_genX_shadowed(8)
__is_genX_shadowed(11)

#define __gen8_reg_write_fw_domains(offset) \
({ \
	enum forcewake_domains __fwd; \
	if (NEEDS_FORCE_WAKE(offset) && !is_gen8_shadowed(offset)) \
		__fwd = FORCEWAKE_RENDER; \
	else \
		__fwd = 0; \
	__fwd; \
})

/* *Must* be sorted by offset ranges! See intel_fw_table_check(). */
static const struct intel_forcewake_range __chv_fw_ranges[] = {
	GEN_FW_RANGE(0x2000, 0x3fff, FORCEWAKE_RENDER),
	GEN_FW_RANGE(0x4000, 0x4fff, FORCEWAKE_RENDER | FORCEWAKE_MEDIA),
	GEN_FW_RANGE(0x5200, 0x7fff, FORCEWAKE_RENDER),
	GEN_FW_RANGE(0x8000, 0x82ff, FORCEWAKE_RENDER | FORCEWAKE_MEDIA),
	GEN_FW_RANGE(0x8300, 0x84ff, FORCEWAKE_RENDER),
	GEN_FW_RANGE(0x8500, 0x85ff, FORCEWAKE_RENDER | FORCEWAKE_MEDIA),
	GEN_FW_RANGE(0x8800, 0x88ff, FORCEWAKE_MEDIA),
	GEN_FW_RANGE(0x9000, 0xafff, FORCEWAKE_RENDER | FORCEWAKE_MEDIA),
	GEN_FW_RANGE(0xb000, 0xb47f, FORCEWAKE_RENDER),
	GEN_FW_RANGE(0xd000, 0xd7ff, FORCEWAKE_MEDIA),
	GEN_FW_RANGE(0xe000, 0xe7ff, FORCEWAKE_RENDER),
	GEN_FW_RANGE(0xf000, 0xffff, FORCEWAKE_RENDER | FORCEWAKE_MEDIA),
	GEN_FW_RANGE(0x12000, 0x13fff, FORCEWAKE_MEDIA),
	GEN_FW_RANGE(0x1a000, 0x1bfff, FORCEWAKE_MEDIA),
	GEN_FW_RANGE(0x1e800, 0x1e9ff, FORCEWAKE_MEDIA),
	GEN_FW_RANGE(0x30000, 0x37fff, FORCEWAKE_MEDIA),
};

#define __fwtable_reg_write_fw_domains(offset) \
({ \
	enum forcewake_domains __fwd = 0; \
	if (NEEDS_FORCE_WAKE((offset)) && !is_gen8_shadowed(offset)) \
		__fwd = find_fw_domain(dev_priv, offset); \
	__fwd; \
})

#define __gen11_fwtable_reg_write_fw_domains(offset) \
({ \
	enum forcewake_domains __fwd = 0; \
	if (GEN11_NEEDS_FORCE_WAKE((offset)) && !is_gen11_shadowed(offset)) \
		__fwd = find_fw_domain(dev_priv, offset); \
	__fwd; \
})

/* *Must* be sorted by offset ranges! See intel_fw_table_check(). */
static const struct intel_forcewake_range __gen9_fw_ranges[] = {
	GEN_FW_RANGE(0x0, 0xaff, FORCEWAKE_BLITTER),
	GEN_FW_RANGE(0xb00, 0x1fff, 0), /* uncore range */
	GEN_FW_RANGE(0x2000, 0x26ff, FORCEWAKE_RENDER),
	GEN_FW_RANGE(0x2700, 0x2fff, FORCEWAKE_BLITTER),
	GEN_FW_RANGE(0x3000, 0x3fff, FORCEWAKE_RENDER),
	GEN_FW_RANGE(0x4000, 0x51ff, FORCEWAKE_BLITTER),
	GEN_FW_RANGE(0x5200, 0x7fff, FORCEWAKE_RENDER),
	GEN_FW_RANGE(0x8000, 0x812f, FORCEWAKE_BLITTER),
	GEN_FW_RANGE(0x8130, 0x813f, FORCEWAKE_MEDIA),
	GEN_FW_RANGE(0x8140, 0x815f, FORCEWAKE_RENDER),
	GEN_FW_RANGE(0x8160, 0x82ff, FORCEWAKE_BLITTER),
	GEN_FW_RANGE(0x8300, 0x84ff, FORCEWAKE_RENDER),
	GEN_FW_RANGE(0x8500, 0x87ff, FORCEWAKE_BLITTER),
	GEN_FW_RANGE(0x8800, 0x89ff, FORCEWAKE_MEDIA),
	GEN_FW_RANGE(0x8a00, 0x8bff, FORCEWAKE_BLITTER),
	GEN_FW_RANGE(0x8c00, 0x8cff, FORCEWAKE_RENDER),
	GEN_FW_RANGE(0x8d00, 0x93ff, FORCEWAKE_BLITTER),
	GEN_FW_RANGE(0x9400, 0x97ff, FORCEWAKE_RENDER | FORCEWAKE_MEDIA),
	GEN_FW_RANGE(0x9800, 0xafff, FORCEWAKE_BLITTER),
	GEN_FW_RANGE(0xb000, 0xb47f, FORCEWAKE_RENDER),
	GEN_FW_RANGE(0xb480, 0xcfff, FORCEWAKE_BLITTER),
	GEN_FW_RANGE(0xd000, 0xd7ff, FORCEWAKE_MEDIA),
	GEN_FW_RANGE(0xd800, 0xdfff, FORCEWAKE_BLITTER),
	GEN_FW_RANGE(0xe000, 0xe8ff, FORCEWAKE_RENDER),
	GEN_FW_RANGE(0xe900, 0x11fff, FORCEWAKE_BLITTER),
	GEN_FW_RANGE(0x12000, 0x13fff, FORCEWAKE_MEDIA),
	GEN_FW_RANGE(0x14000, 0x19fff, FORCEWAKE_BLITTER),
	GEN_FW_RANGE(0x1a000, 0x1e9ff, FORCEWAKE_MEDIA),
	GEN_FW_RANGE(0x1ea00, 0x243ff, FORCEWAKE_BLITTER),
	GEN_FW_RANGE(0x24400, 0x247ff, FORCEWAKE_RENDER),
	GEN_FW_RANGE(0x24800, 0x2ffff, FORCEWAKE_BLITTER),
	GEN_FW_RANGE(0x30000, 0x3ffff, FORCEWAKE_MEDIA),
};

/* *Must* be sorted by offset ranges! See intel_fw_table_check(). */
static const struct intel_forcewake_range __gen11_fw_ranges[] = {
	GEN_FW_RANGE(0x0, 0xaff, FORCEWAKE_BLITTER),
	GEN_FW_RANGE(0xb00, 0x1fff, 0), /* uncore range */
	GEN_FW_RANGE(0x2000, 0x26ff, FORCEWAKE_RENDER),
	GEN_FW_RANGE(0x2700, 0x2fff, FORCEWAKE_BLITTER),
	GEN_FW_RANGE(0x3000, 0x3fff, FORCEWAKE_RENDER),
	GEN_FW_RANGE(0x4000, 0x51ff, FORCEWAKE_BLITTER),
	GEN_FW_RANGE(0x5200, 0x7fff, FORCEWAKE_RENDER),
	GEN_FW_RANGE(0x8000, 0x813f, FORCEWAKE_BLITTER),
	GEN_FW_RANGE(0x8140, 0x815f, FORCEWAKE_RENDER),
	GEN_FW_RANGE(0x8160, 0x82ff, FORCEWAKE_BLITTER),
	GEN_FW_RANGE(0x8300, 0x84ff, FORCEWAKE_RENDER),
	GEN_FW_RANGE(0x8500, 0x8bff, FORCEWAKE_BLITTER),
	GEN_FW_RANGE(0x8c00, 0x8cff, FORCEWAKE_RENDER),
	GEN_FW_RANGE(0x8d00, 0x93ff, FORCEWAKE_BLITTER),
	GEN_FW_RANGE(0x9400, 0x97ff, FORCEWAKE_ALL),
	GEN_FW_RANGE(0x9800, 0xafff, FORCEWAKE_BLITTER),
	GEN_FW_RANGE(0xb000, 0xb47f, FORCEWAKE_RENDER),
	GEN_FW_RANGE(0xb480, 0xdfff, FORCEWAKE_BLITTER),
	GEN_FW_RANGE(0xe000, 0xe8ff, FORCEWAKE_RENDER),
	GEN_FW_RANGE(0xe900, 0x243ff, FORCEWAKE_BLITTER),
	GEN_FW_RANGE(0x24400, 0x247ff, FORCEWAKE_RENDER),
	GEN_FW_RANGE(0x24800, 0x3ffff, FORCEWAKE_BLITTER),
	GEN_FW_RANGE(0x40000, 0x1bffff, 0),
	GEN_FW_RANGE(0x1c0000, 0x1c3fff, FORCEWAKE_MEDIA_VDBOX0),
	GEN_FW_RANGE(0x1c4000, 0x1c7fff, FORCEWAKE_MEDIA_VDBOX1),
	GEN_FW_RANGE(0x1c8000, 0x1cbfff, FORCEWAKE_MEDIA_VEBOX0),
	GEN_FW_RANGE(0x1cc000, 0x1cffff, FORCEWAKE_BLITTER),
	GEN_FW_RANGE(0x1d0000, 0x1d3fff, FORCEWAKE_MEDIA_VDBOX2),
	GEN_FW_RANGE(0x1d4000, 0x1d7fff, FORCEWAKE_MEDIA_VDBOX3),
	GEN_FW_RANGE(0x1d8000, 0x1dbfff, FORCEWAKE_MEDIA_VEBOX1)
};

static void
ilk_dummy_write(struct drm_i915_private *dev_priv)
{
	/* WaIssueDummyWriteToWakeupFromRC6:ilk Issue a dummy write to wake up
	 * the chip from rc6 before touching it for real. MI_MODE is masked,
	 * hence harmless to write 0 into. */
	__raw_i915_write32(dev_priv, MI_MODE, 0);
}

static void
__unclaimed_reg_debug(struct drm_i915_private *dev_priv,
		      const i915_reg_t reg,
		      const bool read,
		      const bool before)
{
	if (WARN(check_for_unclaimed_mmio(dev_priv) && !before,
		 "Unclaimed %s register 0x%x\n",
		 read ? "read from" : "write to",
		 i915_mmio_reg_offset(reg)))
		/* Only report the first N failures */
		i915_modparams.mmio_debug--;
}

static inline void
unclaimed_reg_debug(struct drm_i915_private *dev_priv,
		    const i915_reg_t reg,
		    const bool read,
		    const bool before)
{
	if (likely(!i915_modparams.mmio_debug))
		return;

<<<<<<< HEAD
	if (__raw_i915_read32(dev_priv, FPGA_DBG) & FPGA_DBG_RM_NOCLAIM) {
		DRM_DEBUG("Unclaimed register detected, "
			  "enabling oneshot unclaimed register reporting. "
			  "Please use i915.mmio_debug=N for more information.\n");
		__raw_i915_write32(dev_priv, FPGA_DBG, FPGA_DBG_RM_NOCLAIM);
		i915.mmio_debug = mmio_debug_once;
		mmio_debug_once = false;
	}
=======
	__unclaimed_reg_debug(dev_priv, reg, read, before);
>>>>>>> 286cd8c7
}

#define GEN2_READ_HEADER(x) \
	u##x val = 0; \
	assert_rpm_wakelock_held(dev_priv);

#define GEN2_READ_FOOTER \
	trace_i915_reg_rw(false, reg, val, sizeof(val), trace); \
	return val

#define __gen2_read(x) \
static u##x \
gen2_read##x(struct drm_i915_private *dev_priv, i915_reg_t reg, bool trace) { \
	GEN2_READ_HEADER(x); \
	val = __raw_i915_read##x(dev_priv, reg); \
	GEN2_READ_FOOTER; \
}

#define __gen5_read(x) \
static u##x \
gen5_read##x(struct drm_i915_private *dev_priv, i915_reg_t reg, bool trace) { \
	GEN2_READ_HEADER(x); \
	ilk_dummy_write(dev_priv); \
	val = __raw_i915_read##x(dev_priv, reg); \
	GEN2_READ_FOOTER; \
}

__gen5_read(8)
__gen5_read(16)
__gen5_read(32)
__gen5_read(64)
__gen2_read(8)
__gen2_read(16)
__gen2_read(32)
__gen2_read(64)

#undef __gen5_read
#undef __gen2_read

#undef GEN2_READ_FOOTER
#undef GEN2_READ_HEADER

#define GEN6_READ_HEADER(x) \
	u32 offset = i915_mmio_reg_offset(reg); \
	unsigned long irqflags; \
	u##x val = 0; \
	assert_rpm_wakelock_held(dev_priv); \
	spin_lock_irqsave(&dev_priv->uncore.lock, irqflags); \
	unclaimed_reg_debug(dev_priv, reg, true, true)

#define GEN6_READ_FOOTER \
	unclaimed_reg_debug(dev_priv, reg, true, false); \
	spin_unlock_irqrestore(&dev_priv->uncore.lock, irqflags); \
	trace_i915_reg_rw(false, reg, val, sizeof(val), trace); \
	return val

static noinline void ___force_wake_auto(struct drm_i915_private *dev_priv,
					enum forcewake_domains fw_domains)
{
	struct intel_uncore_forcewake_domain *domain;
	unsigned int tmp;

	GEM_BUG_ON(fw_domains & ~dev_priv->uncore.fw_domains);

	for_each_fw_domain_masked(domain, fw_domains, dev_priv, tmp)
		fw_domain_arm_timer(domain);

	dev_priv->uncore.funcs.force_wake_get(dev_priv, fw_domains);
}

static inline void __force_wake_auto(struct drm_i915_private *dev_priv,
				     enum forcewake_domains fw_domains)
{
	if (WARN_ON(!fw_domains))
		return;

	/* Turn on all requested but inactive supported forcewake domains. */
	fw_domains &= dev_priv->uncore.fw_domains;
	fw_domains &= ~dev_priv->uncore.fw_domains_active;

	if (fw_domains)
		___force_wake_auto(dev_priv, fw_domains);
}

#define __gen_read(func, x) \
static u##x \
func##_read##x(struct drm_i915_private *dev_priv, i915_reg_t reg, bool trace) { \
	enum forcewake_domains fw_engine; \
	GEN6_READ_HEADER(x); \
	fw_engine = __##func##_reg_read_fw_domains(offset); \
	if (fw_engine) \
		__force_wake_auto(dev_priv, fw_engine); \
	val = __raw_i915_read##x(dev_priv, reg); \
	GEN6_READ_FOOTER; \
}
#define __gen6_read(x) __gen_read(gen6, x)
#define __fwtable_read(x) __gen_read(fwtable, x)
#define __gen11_fwtable_read(x) __gen_read(gen11_fwtable, x)

__gen11_fwtable_read(8)
__gen11_fwtable_read(16)
__gen11_fwtable_read(32)
__gen11_fwtable_read(64)
__fwtable_read(8)
__fwtable_read(16)
__fwtable_read(32)
__fwtable_read(64)
__gen6_read(8)
__gen6_read(16)
__gen6_read(32)
__gen6_read(64)

#undef __gen11_fwtable_read
#undef __fwtable_read
#undef __gen6_read
#undef GEN6_READ_FOOTER
#undef GEN6_READ_HEADER

#define GEN2_WRITE_HEADER \
	trace_i915_reg_rw(true, reg, val, sizeof(val), trace); \
	assert_rpm_wakelock_held(dev_priv); \

#define GEN2_WRITE_FOOTER

#define __gen2_write(x) \
static void \
gen2_write##x(struct drm_i915_private *dev_priv, i915_reg_t reg, u##x val, bool trace) { \
	GEN2_WRITE_HEADER; \
	__raw_i915_write##x(dev_priv, reg, val); \
	GEN2_WRITE_FOOTER; \
}

#define __gen5_write(x) \
static void \
gen5_write##x(struct drm_i915_private *dev_priv, i915_reg_t reg, u##x val, bool trace) { \
	GEN2_WRITE_HEADER; \
	ilk_dummy_write(dev_priv); \
	__raw_i915_write##x(dev_priv, reg, val); \
	GEN2_WRITE_FOOTER; \
}

__gen5_write(8)
__gen5_write(16)
__gen5_write(32)
__gen2_write(8)
__gen2_write(16)
__gen2_write(32)

#undef __gen5_write
#undef __gen2_write

#undef GEN2_WRITE_FOOTER
#undef GEN2_WRITE_HEADER

#define GEN6_WRITE_HEADER \
	u32 offset = i915_mmio_reg_offset(reg); \
	unsigned long irqflags; \
	trace_i915_reg_rw(true, reg, val, sizeof(val), trace); \
	assert_rpm_wakelock_held(dev_priv); \
	spin_lock_irqsave(&dev_priv->uncore.lock, irqflags); \
	unclaimed_reg_debug(dev_priv, reg, false, true)

#define GEN6_WRITE_FOOTER \
	unclaimed_reg_debug(dev_priv, reg, false, false); \
	spin_unlock_irqrestore(&dev_priv->uncore.lock, irqflags)

#define __gen6_write(x) \
static void \
gen6_write##x(struct drm_i915_private *dev_priv, i915_reg_t reg, u##x val, bool trace) { \
	GEN6_WRITE_HEADER; \
	if (NEEDS_FORCE_WAKE(offset)) \
		__gen6_gt_wait_for_fifo(dev_priv); \
	__raw_i915_write##x(dev_priv, reg, val); \
	GEN6_WRITE_FOOTER; \
}

#define __gen_write(func, x) \
static void \
func##_write##x(struct drm_i915_private *dev_priv, i915_reg_t reg, u##x val, bool trace) { \
	enum forcewake_domains fw_engine; \
	GEN6_WRITE_HEADER; \
	fw_engine = __##func##_reg_write_fw_domains(offset); \
	if (fw_engine) \
		__force_wake_auto(dev_priv, fw_engine); \
	__raw_i915_write##x(dev_priv, reg, val); \
	GEN6_WRITE_FOOTER; \
}
#define __gen8_write(x) __gen_write(gen8, x)
#define __fwtable_write(x) __gen_write(fwtable, x)
#define __gen11_fwtable_write(x) __gen_write(gen11_fwtable, x)

__gen11_fwtable_write(8)
__gen11_fwtable_write(16)
__gen11_fwtable_write(32)
__fwtable_write(8)
__fwtable_write(16)
__fwtable_write(32)
__gen8_write(8)
__gen8_write(16)
__gen8_write(32)
__gen6_write(8)
__gen6_write(16)
__gen6_write(32)

#undef __gen11_fwtable_write
#undef __fwtable_write
#undef __gen8_write
#undef __gen6_write
#undef GEN6_WRITE_FOOTER
#undef GEN6_WRITE_HEADER

#define ASSIGN_WRITE_MMIO_VFUNCS(i915, x) \
do { \
	(i915)->uncore.funcs.mmio_writeb = x##_write8; \
	(i915)->uncore.funcs.mmio_writew = x##_write16; \
	(i915)->uncore.funcs.mmio_writel = x##_write32; \
} while (0)

#define ASSIGN_READ_MMIO_VFUNCS(i915, x) \
do { \
	(i915)->uncore.funcs.mmio_readb = x##_read8; \
	(i915)->uncore.funcs.mmio_readw = x##_read16; \
	(i915)->uncore.funcs.mmio_readl = x##_read32; \
	(i915)->uncore.funcs.mmio_readq = x##_read64; \
} while (0)


static void fw_domain_init(struct drm_i915_private *dev_priv,
			   enum forcewake_domain_id domain_id,
			   i915_reg_t reg_set,
			   i915_reg_t reg_ack)
{
	struct intel_uncore_forcewake_domain *d;

	if (WARN_ON(domain_id >= FW_DOMAIN_ID_COUNT))
		return;

	d = &dev_priv->uncore.fw_domain[domain_id];

	WARN_ON(d->wake_count);

	WARN_ON(!i915_mmio_reg_valid(reg_set));
	WARN_ON(!i915_mmio_reg_valid(reg_ack));

	d->wake_count = 0;
	d->reg_set = reg_set;
	d->reg_ack = reg_ack;

	d->id = domain_id;

	BUILD_BUG_ON(FORCEWAKE_RENDER != (1 << FW_DOMAIN_ID_RENDER));
	BUILD_BUG_ON(FORCEWAKE_BLITTER != (1 << FW_DOMAIN_ID_BLITTER));
	BUILD_BUG_ON(FORCEWAKE_MEDIA != (1 << FW_DOMAIN_ID_MEDIA));
	BUILD_BUG_ON(FORCEWAKE_MEDIA_VDBOX0 != (1 << FW_DOMAIN_ID_MEDIA_VDBOX0));
	BUILD_BUG_ON(FORCEWAKE_MEDIA_VDBOX1 != (1 << FW_DOMAIN_ID_MEDIA_VDBOX1));
	BUILD_BUG_ON(FORCEWAKE_MEDIA_VDBOX2 != (1 << FW_DOMAIN_ID_MEDIA_VDBOX2));
	BUILD_BUG_ON(FORCEWAKE_MEDIA_VDBOX3 != (1 << FW_DOMAIN_ID_MEDIA_VDBOX3));
	BUILD_BUG_ON(FORCEWAKE_MEDIA_VEBOX0 != (1 << FW_DOMAIN_ID_MEDIA_VEBOX0));
	BUILD_BUG_ON(FORCEWAKE_MEDIA_VEBOX1 != (1 << FW_DOMAIN_ID_MEDIA_VEBOX1));


	d->mask = BIT(domain_id);

	hrtimer_init(&d->timer, CLOCK_MONOTONIC, HRTIMER_MODE_REL);
	d->timer.function = intel_uncore_fw_release_timer;

	dev_priv->uncore.fw_domains |= BIT(domain_id);

	fw_domain_reset(dev_priv, d);
}

static void fw_domain_fini(struct drm_i915_private *dev_priv,
			   enum forcewake_domain_id domain_id)
{
	struct intel_uncore_forcewake_domain *d;

	if (WARN_ON(domain_id >= FW_DOMAIN_ID_COUNT))
		return;

	d = &dev_priv->uncore.fw_domain[domain_id];

	WARN_ON(d->wake_count);
	WARN_ON(hrtimer_cancel(&d->timer));
	memset(d, 0, sizeof(*d));

	dev_priv->uncore.fw_domains &= ~BIT(domain_id);
}

static void intel_uncore_fw_domains_init(struct drm_i915_private *dev_priv)
{
	if (INTEL_GEN(dev_priv) <= 5 || intel_vgpu_active(dev_priv))
		return;

	if (IS_GEN6(dev_priv)) {
		dev_priv->uncore.fw_reset = 0;
		dev_priv->uncore.fw_set = FORCEWAKE_KERNEL;
		dev_priv->uncore.fw_clear = 0;
	} else {
		/* WaRsClearFWBitsAtReset:bdw,skl */
		dev_priv->uncore.fw_reset = _MASKED_BIT_DISABLE(0xffff);
		dev_priv->uncore.fw_set = _MASKED_BIT_ENABLE(FORCEWAKE_KERNEL);
		dev_priv->uncore.fw_clear = _MASKED_BIT_DISABLE(FORCEWAKE_KERNEL);
	}

	if (INTEL_GEN(dev_priv) >= 11) {
		int i;

		dev_priv->uncore.funcs.force_wake_get =
			fw_domains_get_with_fallback;
		dev_priv->uncore.funcs.force_wake_put = fw_domains_put;
		fw_domain_init(dev_priv, FW_DOMAIN_ID_RENDER,
			       FORCEWAKE_RENDER_GEN9,
			       FORCEWAKE_ACK_RENDER_GEN9);
		fw_domain_init(dev_priv, FW_DOMAIN_ID_BLITTER,
			       FORCEWAKE_BLITTER_GEN9,
			       FORCEWAKE_ACK_BLITTER_GEN9);
		for (i = 0; i < I915_MAX_VCS; i++) {
			if (!HAS_ENGINE(dev_priv, _VCS(i)))
				continue;

			fw_domain_init(dev_priv, FW_DOMAIN_ID_MEDIA_VDBOX0 + i,
				       FORCEWAKE_MEDIA_VDBOX_GEN11(i),
				       FORCEWAKE_ACK_MEDIA_VDBOX_GEN11(i));
		}
		for (i = 0; i < I915_MAX_VECS; i++) {
			if (!HAS_ENGINE(dev_priv, _VECS(i)))
				continue;

			fw_domain_init(dev_priv, FW_DOMAIN_ID_MEDIA_VEBOX0 + i,
				       FORCEWAKE_MEDIA_VEBOX_GEN11(i),
				       FORCEWAKE_ACK_MEDIA_VEBOX_GEN11(i));
		}
	} else if (IS_GEN9(dev_priv) || IS_GEN10(dev_priv)) {
		dev_priv->uncore.funcs.force_wake_get =
			fw_domains_get_with_fallback;
		dev_priv->uncore.funcs.force_wake_put = fw_domains_put;
		fw_domain_init(dev_priv, FW_DOMAIN_ID_RENDER,
			       FORCEWAKE_RENDER_GEN9,
			       FORCEWAKE_ACK_RENDER_GEN9);
		fw_domain_init(dev_priv, FW_DOMAIN_ID_BLITTER,
			       FORCEWAKE_BLITTER_GEN9,
			       FORCEWAKE_ACK_BLITTER_GEN9);
		fw_domain_init(dev_priv, FW_DOMAIN_ID_MEDIA,
			       FORCEWAKE_MEDIA_GEN9, FORCEWAKE_ACK_MEDIA_GEN9);
	} else if (IS_VALLEYVIEW(dev_priv) || IS_CHERRYVIEW(dev_priv)) {
		dev_priv->uncore.funcs.force_wake_get = fw_domains_get;
		dev_priv->uncore.funcs.force_wake_put = fw_domains_put;
		fw_domain_init(dev_priv, FW_DOMAIN_ID_RENDER,
			       FORCEWAKE_VLV, FORCEWAKE_ACK_VLV);
		fw_domain_init(dev_priv, FW_DOMAIN_ID_MEDIA,
			       FORCEWAKE_MEDIA_VLV, FORCEWAKE_ACK_MEDIA_VLV);
	} else if (IS_HASWELL(dev_priv) || IS_BROADWELL(dev_priv)) {
		dev_priv->uncore.funcs.force_wake_get =
			fw_domains_get_with_thread_status;
		if (IS_HASWELL(dev))
			dev_priv->uncore.funcs.force_wake_put =
				fw_domains_put_with_fifo;
		else
			dev_priv->uncore.funcs.force_wake_put = fw_domains_put;
		fw_domain_init(dev_priv, FW_DOMAIN_ID_RENDER,
			       FORCEWAKE_MT, FORCEWAKE_ACK_HSW);
	} else if (IS_IVYBRIDGE(dev_priv)) {
		u32 ecobus;

		/* IVB configs may use multi-threaded forcewake */

		/* A small trick here - if the bios hasn't configured
		 * MT forcewake, and if the device is in RC6, then
		 * force_wake_mt_get will not wake the device and the
		 * ECOBUS read will return zero. Which will be
		 * (correctly) interpreted by the test below as MT
		 * forcewake being disabled.
		 */
		dev_priv->uncore.funcs.force_wake_get =
			fw_domains_get_with_thread_status;
		dev_priv->uncore.funcs.force_wake_put = fw_domains_put;

		/* We need to init first for ECOBUS access and then
		 * determine later if we want to reinit, in case of MT access is
		 * not working. In this stage we don't know which flavour this
		 * ivb is, so it is better to reset also the gen6 fw registers
		 * before the ecobus check.
		 */

		__raw_i915_write32(dev_priv, FORCEWAKE, 0);
		__raw_posting_read(dev_priv, ECOBUS);

		fw_domain_init(dev_priv, FW_DOMAIN_ID_RENDER,
			       FORCEWAKE_MT, FORCEWAKE_MT_ACK);

		spin_lock_irq(&dev_priv->uncore.lock);
		fw_domains_get_with_thread_status(dev_priv, FORCEWAKE_RENDER);
		ecobus = __raw_i915_read32(dev_priv, ECOBUS);
		fw_domains_put(dev_priv, FORCEWAKE_RENDER);
		spin_unlock_irq(&dev_priv->uncore.lock);

		if (!(ecobus & FORCEWAKE_MT_ENABLE)) {
			DRM_INFO("No MT forcewake available on Ivybridge, this can result in issues\n");
			DRM_INFO("when using vblank-synced partial screen updates.\n");
			fw_domain_init(dev_priv, FW_DOMAIN_ID_RENDER,
				       FORCEWAKE, FORCEWAKE_ACK);
		}
	} else if (IS_GEN6(dev_priv)) {
		dev_priv->uncore.funcs.force_wake_get =
			fw_domains_get_with_thread_status;
		dev_priv->uncore.funcs.force_wake_put = fw_domains_put;
		fw_domain_init(dev_priv, FW_DOMAIN_ID_RENDER,
			       FORCEWAKE, FORCEWAKE_ACK);
	}

	/* All future platforms are expected to require complex power gating */
	WARN_ON(dev_priv->uncore.fw_domains == 0);
}

#define ASSIGN_FW_DOMAINS_TABLE(d) \
{ \
	dev_priv->uncore.fw_domains_table = \
			(struct intel_forcewake_range *)(d); \
	dev_priv->uncore.fw_domains_table_entries = ARRAY_SIZE((d)); \
}

static int i915_pmic_bus_access_notifier(struct notifier_block *nb,
					 unsigned long action, void *data)
{
	struct drm_i915_private *dev_priv = container_of(nb,
			struct drm_i915_private, uncore.pmic_bus_access_nb);

	switch (action) {
	case MBI_PMIC_BUS_ACCESS_BEGIN:
		/*
		 * forcewake all now to make sure that we don't need to do a
		 * forcewake later which on systems where this notifier gets
		 * called requires the punit to access to the shared pmic i2c
		 * bus, which will be busy after this notification, leading to:
		 * "render: timed out waiting for forcewake ack request."
		 * errors.
		 *
		 * The notifier is unregistered during intel_runtime_suspend(),
		 * so it's ok to access the HW here without holding a RPM
		 * wake reference -> disable wakeref asserts for the time of
		 * the access.
		 */
		disable_rpm_wakeref_asserts(dev_priv);
		intel_uncore_forcewake_get(dev_priv, FORCEWAKE_ALL);
		enable_rpm_wakeref_asserts(dev_priv);
		break;
	case MBI_PMIC_BUS_ACCESS_END:
		intel_uncore_forcewake_put(dev_priv, FORCEWAKE_ALL);
		break;
	}

	return NOTIFY_OK;
}

void intel_uncore_init(struct drm_i915_private *dev_priv)
{
	i915_check_vgpu(dev_priv);

	intel_uncore_edram_detect(dev_priv);
	intel_uncore_fw_domains_init(dev_priv);
	__intel_uncore_early_sanitize(dev_priv, 0);

	dev_priv->uncore.unclaimed_mmio_check = 1;
	dev_priv->uncore.pmic_bus_access_nb.notifier_call =
		i915_pmic_bus_access_notifier;

	if (IS_GEN(dev_priv, 2, 4) || intel_vgpu_active(dev_priv)) {
		ASSIGN_WRITE_MMIO_VFUNCS(dev_priv, gen2);
		ASSIGN_READ_MMIO_VFUNCS(dev_priv, gen2);
	} else if (IS_GEN5(dev_priv)) {
		ASSIGN_WRITE_MMIO_VFUNCS(dev_priv, gen5);
		ASSIGN_READ_MMIO_VFUNCS(dev_priv, gen5);
	} else if (IS_GEN(dev_priv, 6, 7)) {
		ASSIGN_WRITE_MMIO_VFUNCS(dev_priv, gen6);

		if (IS_VALLEYVIEW(dev_priv)) {
			ASSIGN_FW_DOMAINS_TABLE(__vlv_fw_ranges);
			ASSIGN_READ_MMIO_VFUNCS(dev_priv, fwtable);
		} else {
			ASSIGN_READ_MMIO_VFUNCS(dev_priv, gen6);
		}
	} else if (IS_GEN8(dev_priv)) {
		if (IS_CHERRYVIEW(dev_priv)) {
			ASSIGN_FW_DOMAINS_TABLE(__chv_fw_ranges);
			ASSIGN_WRITE_MMIO_VFUNCS(dev_priv, fwtable);
			ASSIGN_READ_MMIO_VFUNCS(dev_priv, fwtable);

		} else {
			ASSIGN_WRITE_MMIO_VFUNCS(dev_priv, gen8);
			ASSIGN_READ_MMIO_VFUNCS(dev_priv, gen6);
		}
	} else if (IS_GEN(dev_priv, 9, 10)) {
		ASSIGN_FW_DOMAINS_TABLE(__gen9_fw_ranges);
		ASSIGN_WRITE_MMIO_VFUNCS(dev_priv, fwtable);
		ASSIGN_READ_MMIO_VFUNCS(dev_priv, fwtable);
	} else {
		ASSIGN_FW_DOMAINS_TABLE(__gen11_fw_ranges);
		ASSIGN_WRITE_MMIO_VFUNCS(dev_priv, gen11_fwtable);
		ASSIGN_READ_MMIO_VFUNCS(dev_priv, gen11_fwtable);
	}

	iosf_mbi_register_pmic_bus_access_notifier(
		&dev_priv->uncore.pmic_bus_access_nb);
}

/*
 * We might have detected that some engines are fused off after we initialized
 * the forcewake domains. Prune them, to make sure they only reference existing
 * engines.
 */
void intel_uncore_prune(struct drm_i915_private *dev_priv)
{
	if (INTEL_GEN(dev_priv) >= 11) {
		enum forcewake_domains fw_domains = dev_priv->uncore.fw_domains;
		enum forcewake_domain_id domain_id;
		int i;

		for (i = 0; i < I915_MAX_VCS; i++) {
			domain_id = FW_DOMAIN_ID_MEDIA_VDBOX0 + i;

			if (HAS_ENGINE(dev_priv, _VCS(i)))
				continue;

			if (fw_domains & BIT(domain_id))
				fw_domain_fini(dev_priv, domain_id);
		}

		for (i = 0; i < I915_MAX_VECS; i++) {
			domain_id = FW_DOMAIN_ID_MEDIA_VEBOX0 + i;

			if (HAS_ENGINE(dev_priv, _VECS(i)))
				continue;

			if (fw_domains & BIT(domain_id))
				fw_domain_fini(dev_priv, domain_id);
		}
	}
}

void intel_uncore_fini(struct drm_i915_private *dev_priv)
{
	/* Paranoia: make sure we have disabled everything before we exit. */
	intel_uncore_sanitize(dev_priv);

	iosf_mbi_punit_acquire();
	iosf_mbi_unregister_pmic_bus_access_notifier_unlocked(
		&dev_priv->uncore.pmic_bus_access_nb);
	intel_uncore_forcewake_reset(dev_priv);
	iosf_mbi_punit_release();
}

static const struct reg_whitelist {
	i915_reg_t offset_ldw;
	i915_reg_t offset_udw;
	u16 gen_mask;
	u8 size;
} reg_read_whitelist[] = { {
	.offset_ldw = RING_TIMESTAMP(RENDER_RING_BASE),
	.offset_udw = RING_TIMESTAMP_UDW(RENDER_RING_BASE),
	.gen_mask = INTEL_GEN_MASK(4, 11),
	.size = 8
} };

int i915_reg_read_ioctl(struct drm_device *dev,
			void *data, struct drm_file *file)
{
	struct drm_i915_private *dev_priv = to_i915(dev);
	struct drm_i915_reg_read *reg = data;
	struct reg_whitelist const *entry;
	unsigned int flags;
	int remain;
	int ret = 0;

	entry = reg_read_whitelist;
	remain = ARRAY_SIZE(reg_read_whitelist);
	while (remain) {
		u32 entry_offset = i915_mmio_reg_offset(entry->offset_ldw);

		GEM_BUG_ON(!is_power_of_2(entry->size));
		GEM_BUG_ON(entry->size > 8);
		GEM_BUG_ON(entry_offset & (entry->size - 1));

		if (INTEL_INFO(dev_priv)->gen_mask & entry->gen_mask &&
		    entry_offset == (reg->offset & -entry->size))
			break;
		entry++;
		remain--;
	}

	if (!remain)
		return -EINVAL;

	flags = reg->offset & (entry->size - 1);

	intel_runtime_pm_get(dev_priv);
	if (entry->size == 8 && flags == I915_REG_READ_8B_WA)
		reg->val = I915_READ64_2x32(entry->offset_ldw,
					    entry->offset_udw);
	else if (entry->size == 8 && flags == 0)
		reg->val = I915_READ64(entry->offset_ldw);
	else if (entry->size == 4 && flags == 0)
		reg->val = I915_READ(entry->offset_ldw);
	else if (entry->size == 2 && flags == 0)
		reg->val = I915_READ16(entry->offset_ldw);
	else if (entry->size == 1 && flags == 0)
		reg->val = I915_READ8(entry->offset_ldw);
	else
		ret = -EINVAL;
	intel_runtime_pm_put(dev_priv);

	return ret;
}

static void gen3_stop_engine(struct intel_engine_cs *engine)
{
	struct drm_i915_private *dev_priv = engine->i915;
	const u32 base = engine->mmio_base;

	if (intel_engine_stop_cs(engine))
		DRM_DEBUG_DRIVER("%s: timed out on STOP_RING\n", engine->name);

	I915_WRITE_FW(RING_HEAD(base), I915_READ_FW(RING_TAIL(base)));
	POSTING_READ_FW(RING_HEAD(base)); /* paranoia */

	I915_WRITE_FW(RING_HEAD(base), 0);
	I915_WRITE_FW(RING_TAIL(base), 0);
	POSTING_READ_FW(RING_TAIL(base));

	/* The ring must be empty before it is disabled */
	I915_WRITE_FW(RING_CTL(base), 0);

	/* Check acts as a post */
	if (I915_READ_FW(RING_HEAD(base)) != 0)
		DRM_DEBUG_DRIVER("%s: ring head not parked\n",
				 engine->name);
}

static void i915_stop_engines(struct drm_i915_private *dev_priv,
			      unsigned engine_mask)
{
	struct intel_engine_cs *engine;
	enum intel_engine_id id;

	if (INTEL_GEN(dev_priv) < 3)
		return;

	for_each_engine_masked(engine, dev_priv, engine_mask, id)
		gen3_stop_engine(engine);
}

static bool i915_in_reset(struct pci_dev *pdev)
{
	u8 gdrst;

	pci_read_config_byte(pdev, I915_GDRST, &gdrst);
	return gdrst & GRDOM_RESET_STATUS;
}

static int i915_do_reset(struct drm_i915_private *dev_priv, unsigned engine_mask)
{
	struct pci_dev *pdev = dev_priv->drm.pdev;
	int err;

	/* Assert reset for at least 20 usec, and wait for acknowledgement. */
	pci_write_config_byte(pdev, I915_GDRST, GRDOM_RESET_ENABLE);
	usleep_range(50, 200);
	err = wait_for(i915_in_reset(pdev), 500);

	/* Clear the reset request. */
	pci_write_config_byte(pdev, I915_GDRST, 0);
	usleep_range(50, 200);
	if (!err)
		err = wait_for(!i915_in_reset(pdev), 500);

	return err;
}

static bool g4x_reset_complete(struct pci_dev *pdev)
{
	u8 gdrst;

	pci_read_config_byte(pdev, I915_GDRST, &gdrst);
	return (gdrst & GRDOM_RESET_ENABLE) == 0;
}

static int g33_do_reset(struct drm_i915_private *dev_priv, unsigned engine_mask)
{
	struct pci_dev *pdev = dev_priv->drm.pdev;

	pci_write_config_byte(pdev, I915_GDRST, GRDOM_RESET_ENABLE);
	return wait_for(g4x_reset_complete(pdev), 500);
}

static int g4x_do_reset(struct drm_i915_private *dev_priv, unsigned engine_mask)
{
	struct pci_dev *pdev = dev_priv->drm.pdev;
	int ret;

	/* WaVcpClkGateDisableForMediaReset:ctg,elk */
	I915_WRITE(VDECCLK_GATE_D,
		   I915_READ(VDECCLK_GATE_D) | VCP_UNIT_CLOCK_GATE_DISABLE);
	POSTING_READ(VDECCLK_GATE_D);

	pci_write_config_byte(pdev, I915_GDRST,
			      GRDOM_MEDIA | GRDOM_RESET_ENABLE);
	ret =  wait_for(g4x_reset_complete(pdev), 500);
	if (ret) {
		DRM_DEBUG_DRIVER("Wait for media reset failed\n");
		goto out;
	}

	pci_write_config_byte(pdev, I915_GDRST,
			      GRDOM_RENDER | GRDOM_RESET_ENABLE);
	ret =  wait_for(g4x_reset_complete(pdev), 500);
	if (ret) {
		DRM_DEBUG_DRIVER("Wait for render reset failed\n");
		goto out;
	}

out:
	pci_write_config_byte(pdev, I915_GDRST, 0);

	I915_WRITE(VDECCLK_GATE_D,
		   I915_READ(VDECCLK_GATE_D) & ~VCP_UNIT_CLOCK_GATE_DISABLE);
	POSTING_READ(VDECCLK_GATE_D);

	return ret;
}

static int ironlake_do_reset(struct drm_i915_private *dev_priv,
			     unsigned engine_mask)
{
	int ret;

	I915_WRITE(ILK_GDSR, ILK_GRDOM_RENDER | ILK_GRDOM_RESET_ENABLE);
	ret = intel_wait_for_register(dev_priv,
				      ILK_GDSR, ILK_GRDOM_RESET_ENABLE, 0,
				      500);
	if (ret) {
		DRM_DEBUG_DRIVER("Wait for render reset failed\n");
		goto out;
	}

	I915_WRITE(ILK_GDSR, ILK_GRDOM_MEDIA | ILK_GRDOM_RESET_ENABLE);
	ret = intel_wait_for_register(dev_priv,
				      ILK_GDSR, ILK_GRDOM_RESET_ENABLE, 0,
				      500);
	if (ret) {
		DRM_DEBUG_DRIVER("Wait for media reset failed\n");
		goto out;
	}

out:
	I915_WRITE(ILK_GDSR, 0);
	POSTING_READ(ILK_GDSR);
	return ret;
}

/* Reset the hardware domains (GENX_GRDOM_*) specified by mask */
static int gen6_hw_domain_reset(struct drm_i915_private *dev_priv,
				u32 hw_domain_mask)
{
	int err;

	/* GEN6_GDRST is not in the gt power well, no need to check
	 * for fifo space for the write or forcewake the chip for
	 * the read
	 */
	__raw_i915_write32(dev_priv, GEN6_GDRST, hw_domain_mask);

	/* Wait for the device to ack the reset requests */
	err = __intel_wait_for_register_fw(dev_priv,
					   GEN6_GDRST, hw_domain_mask, 0,
					   500, 0,
					   NULL);
	if (err)
		DRM_DEBUG_DRIVER("Wait for 0x%08x engines reset failed\n",
				 hw_domain_mask);

	return err;
}

/**
 * gen6_reset_engines - reset individual engines
 * @dev_priv: i915 device
 * @engine_mask: mask of intel_ring_flag() engines or ALL_ENGINES for full reset
 *
 * This function will reset the individual engines that are set in engine_mask.
 * If you provide ALL_ENGINES as mask, full global domain reset will be issued.
 *
 * Note: It is responsibility of the caller to handle the difference between
 * asking full domain reset versus reset for all available individual engines.
 *
 * Returns 0 on success, nonzero on error.
 */
static int gen6_reset_engines(struct drm_i915_private *dev_priv,
			      unsigned engine_mask)
{
	struct intel_engine_cs *engine;
	const u32 hw_engine_mask[I915_NUM_ENGINES] = {
		[RCS] = GEN6_GRDOM_RENDER,
		[BCS] = GEN6_GRDOM_BLT,
		[VCS] = GEN6_GRDOM_MEDIA,
		[VCS2] = GEN8_GRDOM_MEDIA2,
		[VECS] = GEN6_GRDOM_VECS,
	};
	u32 hw_mask;

	if (engine_mask == ALL_ENGINES) {
		hw_mask = GEN6_GRDOM_FULL;
	} else {
		unsigned int tmp;

		hw_mask = 0;
		for_each_engine_masked(engine, dev_priv, engine_mask, tmp)
			hw_mask |= hw_engine_mask[engine->id];
	}

	return gen6_hw_domain_reset(dev_priv, hw_mask);
}

/**
 * gen11_reset_engines - reset individual engines
 * @dev_priv: i915 device
 * @engine_mask: mask of intel_ring_flag() engines or ALL_ENGINES for full reset
 *
 * This function will reset the individual engines that are set in engine_mask.
 * If you provide ALL_ENGINES as mask, full global domain reset will be issued.
 *
 * Note: It is responsibility of the caller to handle the difference between
 * asking full domain reset versus reset for all available individual engines.
 *
 * Returns 0 on success, nonzero on error.
 */
static int gen11_reset_engines(struct drm_i915_private *dev_priv,
			       unsigned engine_mask)
{
	struct intel_engine_cs *engine;
	const u32 hw_engine_mask[I915_NUM_ENGINES] = {
		[RCS] = GEN11_GRDOM_RENDER,
		[BCS] = GEN11_GRDOM_BLT,
		[VCS] = GEN11_GRDOM_MEDIA,
		[VCS2] = GEN11_GRDOM_MEDIA2,
		[VCS3] = GEN11_GRDOM_MEDIA3,
		[VCS4] = GEN11_GRDOM_MEDIA4,
		[VECS] = GEN11_GRDOM_VECS,
		[VECS2] = GEN11_GRDOM_VECS2,
	};
	u32 hw_mask;

	BUILD_BUG_ON(VECS2 + 1 != I915_NUM_ENGINES);

	if (engine_mask == ALL_ENGINES) {
		hw_mask = GEN11_GRDOM_FULL;
	} else {
		unsigned int tmp;

		hw_mask = 0;
		for_each_engine_masked(engine, dev_priv, engine_mask, tmp)
			hw_mask |= hw_engine_mask[engine->id];
	}

	return gen6_hw_domain_reset(dev_priv, hw_mask);
}

/**
 * __intel_wait_for_register_fw - wait until register matches expected state
 * @dev_priv: the i915 device
 * @reg: the register to read
 * @mask: mask to apply to register value
 * @value: expected value
 * @fast_timeout_us: fast timeout in microsecond for atomic/tight wait
 * @slow_timeout_ms: slow timeout in millisecond
 * @out_value: optional placeholder to hold registry value
 *
 * This routine waits until the target register @reg contains the expected
 * @value after applying the @mask, i.e. it waits until ::
 *
 *     (I915_READ_FW(reg) & mask) == value
 *
 * Otherwise, the wait will timeout after @slow_timeout_ms milliseconds.
 * For atomic context @slow_timeout_ms must be zero and @fast_timeout_us
 * must be not larger than 20,0000 microseconds.
 *
 * Note that this routine assumes the caller holds forcewake asserted, it is
 * not suitable for very long waits. See intel_wait_for_register() if you
 * wish to wait without holding forcewake for the duration (i.e. you expect
 * the wait to be slow).
 *
 * Returns 0 if the register matches the desired condition, or -ETIMEOUT.
 */
int __intel_wait_for_register_fw(struct drm_i915_private *dev_priv,
				 i915_reg_t reg,
				 u32 mask,
				 u32 value,
				 unsigned int fast_timeout_us,
				 unsigned int slow_timeout_ms,
				 u32 *out_value)
{
	u32 uninitialized_var(reg_value);
#define done (((reg_value = I915_READ_FW(reg)) & mask) == value)
	int ret;

	/* Catch any overuse of this function */
	might_sleep_if(slow_timeout_ms);
	GEM_BUG_ON(fast_timeout_us > 20000);

	ret = -ETIMEDOUT;
	if (fast_timeout_us && fast_timeout_us <= 20000)
		ret = _wait_for_atomic(done, fast_timeout_us, 0);
	if (ret && slow_timeout_ms)
		ret = wait_for(done, slow_timeout_ms);

	if (out_value)
		*out_value = reg_value;

	return ret;
#undef done
}

/**
 * __intel_wait_for_register - wait until register matches expected state
 * @dev_priv: the i915 device
 * @reg: the register to read
 * @mask: mask to apply to register value
 * @value: expected value
 * @fast_timeout_us: fast timeout in microsecond for atomic/tight wait
 * @slow_timeout_ms: slow timeout in millisecond
 * @out_value: optional placeholder to hold registry value
 *
 * This routine waits until the target register @reg contains the expected
 * @value after applying the @mask, i.e. it waits until ::
 *
 *     (I915_READ(reg) & mask) == value
 *
 * Otherwise, the wait will timeout after @timeout_ms milliseconds.
 *
 * Returns 0 if the register matches the desired condition, or -ETIMEOUT.
 */
int __intel_wait_for_register(struct drm_i915_private *dev_priv,
			    i915_reg_t reg,
			    u32 mask,
			    u32 value,
			    unsigned int fast_timeout_us,
			    unsigned int slow_timeout_ms,
			    u32 *out_value)
{
	unsigned fw =
		intel_uncore_forcewake_for_reg(dev_priv, reg, FW_REG_READ);
	u32 reg_value;
	int ret;

	might_sleep_if(slow_timeout_ms);

	spin_lock_irq(&dev_priv->uncore.lock);
	intel_uncore_forcewake_get__locked(dev_priv, fw);

	ret = __intel_wait_for_register_fw(dev_priv,
					   reg, mask, value,
					   fast_timeout_us, 0, &reg_value);

	intel_uncore_forcewake_put__locked(dev_priv, fw);
	spin_unlock_irq(&dev_priv->uncore.lock);

	if (ret && slow_timeout_ms)
		ret = __wait_for(reg_value = I915_READ_NOTRACE(reg),
				 (reg_value & mask) == value,
				 slow_timeout_ms * 1000, 10, 1000);

	if (out_value)
		*out_value = reg_value;

	return ret;
}

static int gen8_reset_engine_start(struct intel_engine_cs *engine)
{
	struct drm_i915_private *dev_priv = engine->i915;
	int ret;

	I915_WRITE_FW(RING_RESET_CTL(engine->mmio_base),
		      _MASKED_BIT_ENABLE(RESET_CTL_REQUEST_RESET));

	ret = __intel_wait_for_register_fw(dev_priv,
					   RING_RESET_CTL(engine->mmio_base),
					   RESET_CTL_READY_TO_RESET,
					   RESET_CTL_READY_TO_RESET,
					   700, 0,
					   NULL);
	if (ret)
		DRM_ERROR("%s: reset request timeout\n", engine->name);

	return ret;
}

static void gen8_reset_engine_cancel(struct intel_engine_cs *engine)
{
	struct drm_i915_private *dev_priv = engine->i915;

	I915_WRITE_FW(RING_RESET_CTL(engine->mmio_base),
		      _MASKED_BIT_DISABLE(RESET_CTL_REQUEST_RESET));
}

static int gen8_reset_engines(struct drm_i915_private *dev_priv,
			      unsigned engine_mask)
{
	struct intel_engine_cs *engine;
	unsigned int tmp;
	int ret;

	for_each_engine_masked(engine, dev_priv, engine_mask, tmp) {
		if (gen8_reset_engine_start(engine)) {
			ret = -EIO;
			goto not_ready;
		}
	}

	if (INTEL_GEN(dev_priv) >= 11)
		ret = gen11_reset_engines(dev_priv, engine_mask);
	else
		ret = gen6_reset_engines(dev_priv, engine_mask);

not_ready:
	for_each_engine_masked(engine, dev_priv, engine_mask, tmp)
		gen8_reset_engine_cancel(engine);

	return ret;
}

typedef int (*reset_func)(struct drm_i915_private *, unsigned engine_mask);

static reset_func intel_get_gpu_reset(struct drm_i915_private *dev_priv)
{
	if (!i915_modparams.reset)
		return NULL;

	if (INTEL_GEN(dev_priv) >= 8)
		return gen8_reset_engines;
	else if (INTEL_GEN(dev_priv) >= 6)
		return gen6_reset_engines;
	else if (IS_GEN5(dev_priv))
		return ironlake_do_reset;
	else if (IS_G4X(dev_priv))
		return g4x_do_reset;
	else if (IS_G33(dev_priv) || IS_PINEVIEW(dev_priv))
		return g33_do_reset;
	else if (INTEL_GEN(dev_priv) >= 3)
		return i915_do_reset;
	else
		return NULL;
}

int intel_gpu_reset(struct drm_i915_private *dev_priv, unsigned engine_mask)
{
	reset_func reset = intel_get_gpu_reset(dev_priv);
	int retry;
	int ret;

	/*
	 * We want to perform per-engine reset from atomic context (e.g.
	 * softirq), which imposes the constraint that we cannot sleep.
	 * However, experience suggests that spending a bit of time waiting
	 * for a reset helps in various cases, so for a full-device reset
	 * we apply the opposite rule and wait if we want to. As we should
	 * always follow up a failed per-engine reset with a full device reset,
	 * being a little faster, stricter and more error prone for the
	 * atomic case seems an acceptable compromise.
	 *
	 * Unfortunately this leads to a bimodal routine, when the goal was
	 * to have a single reset function that worked for resetting any
	 * number of engines simultaneously.
	 */
	might_sleep_if(engine_mask == ALL_ENGINES);

	/*
	 * If the power well sleeps during the reset, the reset
	 * request may be dropped and never completes (causing -EIO).
	 */
	intel_uncore_forcewake_get(dev_priv, FORCEWAKE_ALL);
	for (retry = 0; retry < 3; retry++) {

		/*
		 * We stop engines, otherwise we might get failed reset and a
		 * dead gpu (on elk). Also as modern gpu as kbl can suffer
		 * from system hang if batchbuffer is progressing when
		 * the reset is issued, regardless of READY_TO_RESET ack.
		 * Thus assume it is best to stop engines on all gens
		 * where we have a gpu reset.
		 *
		 * WaKBLVECSSemaphoreWaitPoll:kbl (on ALL_ENGINES)
		 *
		 * WaMediaResetMainRingCleanup:ctg,elk (presumably)
		 *
		 * FIXME: Wa for more modern gens needs to be validated
		 */
		i915_stop_engines(dev_priv, engine_mask);

		ret = -ENODEV;
		if (reset) {
			GEM_TRACE("engine_mask=%x\n", engine_mask);
			ret = reset(dev_priv, engine_mask);
		}
		if (ret != -ETIMEDOUT || engine_mask != ALL_ENGINES)
			break;

		cond_resched();
	}
	intel_uncore_forcewake_put(dev_priv, FORCEWAKE_ALL);

	return ret;
}

bool intel_has_gpu_reset(struct drm_i915_private *dev_priv)
{
	return intel_get_gpu_reset(dev_priv) != NULL;
}

bool intel_has_reset_engine(struct drm_i915_private *dev_priv)
{
	return (dev_priv->info.has_reset_engine &&
		i915_modparams.reset >= 2);
}

int intel_reset_guc(struct drm_i915_private *dev_priv)
{
	u32 guc_domain = INTEL_GEN(dev_priv) >= 11 ? GEN11_GRDOM_GUC :
						     GEN9_GRDOM_GUC;
	int ret;

	GEM_BUG_ON(!HAS_GUC(dev_priv));

	intel_uncore_forcewake_get(dev_priv, FORCEWAKE_ALL);
	ret = gen6_hw_domain_reset(dev_priv, guc_domain);
	intel_uncore_forcewake_put(dev_priv, FORCEWAKE_ALL);

	return ret;
}

bool intel_uncore_unclaimed_mmio(struct drm_i915_private *dev_priv)
{
	return check_for_unclaimed_mmio(dev_priv);
}

bool
intel_uncore_arm_unclaimed_mmio_detection(struct drm_i915_private *dev_priv)
{
	if (unlikely(i915_modparams.mmio_debug ||
		     dev_priv->uncore.unclaimed_mmio_check <= 0))
		return false;

	if (unlikely(intel_uncore_unclaimed_mmio(dev_priv))) {
		DRM_DEBUG("Unclaimed register detected, "
			  "enabling oneshot unclaimed register reporting. "
			  "Please use i915.mmio_debug=N for more information.\n");
		i915_modparams.mmio_debug++;
		dev_priv->uncore.unclaimed_mmio_check--;
		return true;
	}

	return false;
}

static enum forcewake_domains
intel_uncore_forcewake_for_read(struct drm_i915_private *dev_priv,
				i915_reg_t reg)
{
	u32 offset = i915_mmio_reg_offset(reg);
	enum forcewake_domains fw_domains;

	if (INTEL_GEN(dev_priv) >= 11) {
		fw_domains = __gen11_fwtable_reg_read_fw_domains(offset);
	} else if (HAS_FWTABLE(dev_priv)) {
		fw_domains = __fwtable_reg_read_fw_domains(offset);
	} else if (INTEL_GEN(dev_priv) >= 6) {
		fw_domains = __gen6_reg_read_fw_domains(offset);
	} else {
		WARN_ON(!IS_GEN(dev_priv, 2, 5));
		fw_domains = 0;
	}

	WARN_ON(fw_domains & ~dev_priv->uncore.fw_domains);

	return fw_domains;
}

static enum forcewake_domains
intel_uncore_forcewake_for_write(struct drm_i915_private *dev_priv,
				 i915_reg_t reg)
{
	u32 offset = i915_mmio_reg_offset(reg);
	enum forcewake_domains fw_domains;

	if (INTEL_GEN(dev_priv) >= 11) {
		fw_domains = __gen11_fwtable_reg_write_fw_domains(offset);
	} else if (HAS_FWTABLE(dev_priv) && !IS_VALLEYVIEW(dev_priv)) {
		fw_domains = __fwtable_reg_write_fw_domains(offset);
	} else if (IS_GEN8(dev_priv)) {
		fw_domains = __gen8_reg_write_fw_domains(offset);
	} else if (IS_GEN(dev_priv, 6, 7)) {
		fw_domains = FORCEWAKE_RENDER;
	} else {
		WARN_ON(!IS_GEN(dev_priv, 2, 5));
		fw_domains = 0;
	}

	WARN_ON(fw_domains & ~dev_priv->uncore.fw_domains);

	return fw_domains;
}

/**
 * intel_uncore_forcewake_for_reg - which forcewake domains are needed to access
 * 				    a register
 * @dev_priv: pointer to struct drm_i915_private
 * @reg: register in question
 * @op: operation bitmask of FW_REG_READ and/or FW_REG_WRITE
 *
 * Returns a set of forcewake domains required to be taken with for example
 * intel_uncore_forcewake_get for the specified register to be accessible in the
 * specified mode (read, write or read/write) with raw mmio accessors.
 *
 * NOTE: On Gen6 and Gen7 write forcewake domain (FORCEWAKE_RENDER) requires the
 * callers to do FIFO management on their own or risk losing writes.
 */
enum forcewake_domains
intel_uncore_forcewake_for_reg(struct drm_i915_private *dev_priv,
			       i915_reg_t reg, unsigned int op)
{
	enum forcewake_domains fw_domains = 0;

	WARN_ON(!op);

	if (intel_vgpu_active(dev_priv))
		return 0;

	if (op & FW_REG_READ)
		fw_domains = intel_uncore_forcewake_for_read(dev_priv, reg);

	if (op & FW_REG_WRITE)
		fw_domains |= intel_uncore_forcewake_for_write(dev_priv, reg);

	return fw_domains;
}

#if IS_ENABLED(CONFIG_DRM_I915_SELFTEST)
#include "selftests/mock_uncore.c"
#include "selftests/intel_uncore.c"
#endif<|MERGE_RESOLUTION|>--- conflicted
+++ resolved
@@ -1094,18 +1094,7 @@
 	if (likely(!i915_modparams.mmio_debug))
 		return;
 
-<<<<<<< HEAD
-	if (__raw_i915_read32(dev_priv, FPGA_DBG) & FPGA_DBG_RM_NOCLAIM) {
-		DRM_DEBUG("Unclaimed register detected, "
-			  "enabling oneshot unclaimed register reporting. "
-			  "Please use i915.mmio_debug=N for more information.\n");
-		__raw_i915_write32(dev_priv, FPGA_DBG, FPGA_DBG_RM_NOCLAIM);
-		i915.mmio_debug = mmio_debug_once;
-		mmio_debug_once = false;
-	}
-=======
 	__unclaimed_reg_debug(dev_priv, reg, read, before);
->>>>>>> 286cd8c7
 }
 
 #define GEN2_READ_HEADER(x) \
