/*
 * Copyright © 2006 Intel Corporation
 *
 * Permission is hereby granted, free of charge, to any person obtaining a
 * copy of this software and associated documentation files (the "Software"),
 * to deal in the Software without restriction, including without limitation
 * the rights to use, copy, modify, merge, publish, distribute, sublicense,
 * and/or sell copies of the Software, and to permit persons to whom the
 * Software is furnished to do so, subject to the following conditions:
 *
 * The above copyright notice and this permission notice (including the next
 * paragraph) shall be included in all copies or substantial portions of the
 * Software.
 *
 * THE SOFTWARE IS PROVIDED "AS IS", WITHOUT WARRANTY OF ANY KIND, EXPRESS OR
 * IMPLIED, INCLUDING BUT NOT LIMITED TO THE WARRANTIES OF MERCHANTABILITY,
 * FITNESS FOR A PARTICULAR PURPOSE AND NONINFRINGEMENT.  IN NO EVENT SHALL
 * THE AUTHORS OR COPYRIGHT HOLDERS BE LIABLE FOR ANY CLAIM, DAMAGES OR OTHER
 * LIABILITY, WHETHER IN AN ACTION OF CONTRACT, TORT OR OTHERWISE, ARISING FROM,
 * OUT OF OR IN CONNECTION WITH THE SOFTWARE OR THE USE OR OTHER DEALINGS IN THE
 * SOFTWARE.
 *
 * Authors:
 *    Eric Anholt <eric@anholt.net>
 *
 */

#include <drm/drm_dp_helper.h>
#include <drm/drmP.h>
#include <drm/i915_drm.h>
#include "i915_drv.h"

#define _INTEL_BIOS_PRIVATE
#include "intel_vbt_defs.h"

/**
 * DOC: Video BIOS Table (VBT)
 *
 * The Video BIOS Table, or VBT, provides platform and board specific
 * configuration information to the driver that is not discoverable or available
 * through other means. The configuration is mostly related to display
 * hardware. The VBT is available via the ACPI OpRegion or, on older systems, in
 * the PCI ROM.
 *
 * The VBT consists of a VBT Header (defined as &struct vbt_header), a BDB
 * Header (&struct bdb_header), and a number of BIOS Data Blocks (BDB) that
 * contain the actual configuration information. The VBT Header, and thus the
 * VBT, begins with "$VBT" signature. The VBT Header contains the offset of the
 * BDB Header. The data blocks are concatenated after the BDB Header. The data
 * blocks have a 1-byte Block ID, 2-byte Block Size, and Block Size bytes of
 * data. (Block 53, the MIPI Sequence Block is an exception.)
 *
 * The driver parses the VBT during load. The relevant information is stored in
 * driver private data for ease of use, and the actual VBT is not read after
 * that.
 */

#define	SLAVE_ADDR1	0x70
#define	SLAVE_ADDR2	0x72

/* Get BDB block size given a pointer to Block ID. */
static u32 _get_blocksize(const u8 *block_base)
{
	/* The MIPI Sequence Block v3+ has a separate size field. */
	if (*block_base == BDB_MIPI_SEQUENCE && *(block_base + 3) >= 3)
		return *((const u32 *)(block_base + 4));
	else
		return *((const u16 *)(block_base + 1));
}

/* Get BDB block size give a pointer to data after Block ID and Block Size. */
static u32 get_blocksize(const void *block_data)
{
	return _get_blocksize(block_data - 3);
}

static const void *
find_section(const void *_bdb, int section_id)
{
	const struct bdb_header *bdb = _bdb;
	const u8 *base = _bdb;
	int index = 0;
	u32 total, current_size;
	u8 current_id;

	/* skip to first section */
	index += bdb->header_size;
	total = bdb->bdb_size;

	/* walk the sections looking for section_id */
	while (index + 3 < total) {
		current_id = *(base + index);
		current_size = _get_blocksize(base + index);
		index += 3;

		if (index + current_size > total)
			return NULL;

		if (current_id == section_id)
			return base + index;

		index += current_size;
	}

	return NULL;
}

static void
fill_detail_timing_data(struct drm_display_mode *panel_fixed_mode,
			const struct lvds_dvo_timing *dvo_timing)
{
	panel_fixed_mode->hdisplay = (dvo_timing->hactive_hi << 8) |
		dvo_timing->hactive_lo;
	panel_fixed_mode->hsync_start = panel_fixed_mode->hdisplay +
		((dvo_timing->hsync_off_hi << 8) | dvo_timing->hsync_off_lo);
	panel_fixed_mode->hsync_end = panel_fixed_mode->hsync_start +
		((dvo_timing->hsync_pulse_width_hi << 8) |
			dvo_timing->hsync_pulse_width_lo);
	panel_fixed_mode->htotal = panel_fixed_mode->hdisplay +
		((dvo_timing->hblank_hi << 8) | dvo_timing->hblank_lo);

	panel_fixed_mode->vdisplay = (dvo_timing->vactive_hi << 8) |
		dvo_timing->vactive_lo;
	panel_fixed_mode->vsync_start = panel_fixed_mode->vdisplay +
		((dvo_timing->vsync_off_hi << 4) | dvo_timing->vsync_off_lo);
	panel_fixed_mode->vsync_end = panel_fixed_mode->vsync_start +
		((dvo_timing->vsync_pulse_width_hi << 4) |
			dvo_timing->vsync_pulse_width_lo);
	panel_fixed_mode->vtotal = panel_fixed_mode->vdisplay +
		((dvo_timing->vblank_hi << 8) | dvo_timing->vblank_lo);
	panel_fixed_mode->clock = dvo_timing->clock * 10;
	panel_fixed_mode->type = DRM_MODE_TYPE_PREFERRED;

	if (dvo_timing->hsync_positive)
		panel_fixed_mode->flags |= DRM_MODE_FLAG_PHSYNC;
	else
		panel_fixed_mode->flags |= DRM_MODE_FLAG_NHSYNC;

	if (dvo_timing->vsync_positive)
		panel_fixed_mode->flags |= DRM_MODE_FLAG_PVSYNC;
	else
		panel_fixed_mode->flags |= DRM_MODE_FLAG_NVSYNC;

	panel_fixed_mode->width_mm = (dvo_timing->himage_hi << 8) |
		dvo_timing->himage_lo;
	panel_fixed_mode->height_mm = (dvo_timing->vimage_hi << 8) |
		dvo_timing->vimage_lo;

	/* Some VBTs have bogus h/vtotal values */
	if (panel_fixed_mode->hsync_end > panel_fixed_mode->htotal)
		panel_fixed_mode->htotal = panel_fixed_mode->hsync_end + 1;
	if (panel_fixed_mode->vsync_end > panel_fixed_mode->vtotal)
		panel_fixed_mode->vtotal = panel_fixed_mode->vsync_end + 1;

	drm_mode_set_name(panel_fixed_mode);
}

static const struct lvds_dvo_timing *
get_lvds_dvo_timing(const struct bdb_lvds_lfp_data *lvds_lfp_data,
		    const struct bdb_lvds_lfp_data_ptrs *lvds_lfp_data_ptrs,
		    int index)
{
	/*
	 * the size of fp_timing varies on the different platform.
	 * So calculate the DVO timing relative offset in LVDS data
	 * entry to get the DVO timing entry
	 */

	int lfp_data_size =
		lvds_lfp_data_ptrs->ptr[1].dvo_timing_offset -
		lvds_lfp_data_ptrs->ptr[0].dvo_timing_offset;
	int dvo_timing_offset =
		lvds_lfp_data_ptrs->ptr[0].dvo_timing_offset -
		lvds_lfp_data_ptrs->ptr[0].fp_timing_offset;
	char *entry = (char *)lvds_lfp_data->data + lfp_data_size * index;

	return (struct lvds_dvo_timing *)(entry + dvo_timing_offset);
}

/* get lvds_fp_timing entry
 * this function may return NULL if the corresponding entry is invalid
 */
static const struct lvds_fp_timing *
get_lvds_fp_timing(const struct bdb_header *bdb,
		   const struct bdb_lvds_lfp_data *data,
		   const struct bdb_lvds_lfp_data_ptrs *ptrs,
		   int index)
{
	size_t data_ofs = (const u8 *)data - (const u8 *)bdb;
	u16 data_size = ((const u16 *)data)[-1]; /* stored in header */
	size_t ofs;

	if (index >= ARRAY_SIZE(ptrs->ptr))
		return NULL;
	ofs = ptrs->ptr[index].fp_timing_offset;
	if (ofs < data_ofs ||
	    ofs + sizeof(struct lvds_fp_timing) > data_ofs + data_size)
		return NULL;
	return (const struct lvds_fp_timing *)((const u8 *)bdb + ofs);
}

/* Try to find integrated panel data */
static void
parse_lfp_panel_data(struct drm_i915_private *dev_priv,
		     const struct bdb_header *bdb)
{
	const struct bdb_lvds_options *lvds_options;
	const struct bdb_lvds_lfp_data *lvds_lfp_data;
	const struct bdb_lvds_lfp_data_ptrs *lvds_lfp_data_ptrs;
	const struct lvds_dvo_timing *panel_dvo_timing;
	const struct lvds_fp_timing *fp_timing;
	struct drm_display_mode *panel_fixed_mode;
	int panel_type;
	int drrs_mode;
	int ret;

	lvds_options = find_section(bdb, BDB_LVDS_OPTIONS);
	if (!lvds_options)
		return;

	dev_priv->vbt.lvds_dither = lvds_options->pixel_dither;

	ret = intel_opregion_get_panel_type(dev_priv);
	if (ret >= 0) {
		WARN_ON(ret > 0xf);
		panel_type = ret;
		DRM_DEBUG_KMS("Panel type: %d (OpRegion)\n", panel_type);
	} else {
		if (lvds_options->panel_type > 0xf) {
			DRM_DEBUG_KMS("Invalid VBT panel type 0x%x\n",
				      lvds_options->panel_type);
			return;
		}
		panel_type = lvds_options->panel_type;
		DRM_DEBUG_KMS("Panel type: %d (VBT)\n", panel_type);
	}

	dev_priv->vbt.panel_type = panel_type;

	drrs_mode = (lvds_options->dps_panel_type_bits
				>> (panel_type * 2)) & MODE_MASK;
	/*
	 * VBT has static DRRS = 0 and seamless DRRS = 2.
	 * The below piece of code is required to adjust vbt.drrs_type
	 * to match the enum drrs_support_type.
	 */
	switch (drrs_mode) {
	case 0:
		dev_priv->vbt.drrs_type = STATIC_DRRS_SUPPORT;
		DRM_DEBUG_KMS("DRRS supported mode is static\n");
		break;
	case 2:
		dev_priv->vbt.drrs_type = SEAMLESS_DRRS_SUPPORT;
		DRM_DEBUG_KMS("DRRS supported mode is seamless\n");
		break;
	default:
		dev_priv->vbt.drrs_type = DRRS_NOT_SUPPORTED;
		DRM_DEBUG_KMS("DRRS not supported (VBT input)\n");
		break;
	}

	lvds_lfp_data = find_section(bdb, BDB_LVDS_LFP_DATA);
	if (!lvds_lfp_data)
		return;

	lvds_lfp_data_ptrs = find_section(bdb, BDB_LVDS_LFP_DATA_PTRS);
	if (!lvds_lfp_data_ptrs)
		return;

	panel_dvo_timing = get_lvds_dvo_timing(lvds_lfp_data,
					       lvds_lfp_data_ptrs,
					       panel_type);

	panel_fixed_mode = kzalloc(sizeof(*panel_fixed_mode), GFP_KERNEL);
	if (!panel_fixed_mode)
		return;

	fill_detail_timing_data(panel_fixed_mode, panel_dvo_timing);

	dev_priv->vbt.lfp_lvds_vbt_mode = panel_fixed_mode;

	DRM_DEBUG_KMS("Found panel mode in BIOS VBT tables:\n");
	drm_mode_debug_printmodeline(panel_fixed_mode);

	fp_timing = get_lvds_fp_timing(bdb, lvds_lfp_data,
				       lvds_lfp_data_ptrs,
				       panel_type);
	if (fp_timing) {
		/* check the resolution, just to be sure */
		if (fp_timing->x_res == panel_fixed_mode->hdisplay &&
		    fp_timing->y_res == panel_fixed_mode->vdisplay) {
			dev_priv->vbt.bios_lvds_val = fp_timing->lvds_reg_val;
			DRM_DEBUG_KMS("VBT initial LVDS value %x\n",
				      dev_priv->vbt.bios_lvds_val);
		}
	}
}

static void
parse_lfp_backlight(struct drm_i915_private *dev_priv,
		    const struct bdb_header *bdb)
{
	const struct bdb_lfp_backlight_data *backlight_data;
	const struct bdb_lfp_backlight_data_entry *entry;
	int panel_type = dev_priv->vbt.panel_type;

	backlight_data = find_section(bdb, BDB_LVDS_BACKLIGHT);
	if (!backlight_data)
		return;

	if (backlight_data->entry_size != sizeof(backlight_data->data[0])) {
		DRM_DEBUG_KMS("Unsupported backlight data entry size %u\n",
			      backlight_data->entry_size);
		return;
	}

	entry = &backlight_data->data[panel_type];

	dev_priv->vbt.backlight.present = entry->type == BDB_BACKLIGHT_TYPE_PWM;
	if (!dev_priv->vbt.backlight.present) {
		DRM_DEBUG_KMS("PWM backlight not present in VBT (type %u)\n",
			      entry->type);
		return;
	}

	dev_priv->vbt.backlight.type = INTEL_BACKLIGHT_DISPLAY_DDI;
	if (bdb->version >= 191 &&
	    get_blocksize(backlight_data) >= sizeof(*backlight_data)) {
		const struct bdb_lfp_backlight_control_method *method;

		method = &backlight_data->backlight_control[panel_type];
		dev_priv->vbt.backlight.type = method->type;
		dev_priv->vbt.backlight.controller = method->controller;
	}

	dev_priv->vbt.backlight.pwm_freq_hz = entry->pwm_freq_hz;
	dev_priv->vbt.backlight.active_low_pwm = entry->active_low_pwm;
	dev_priv->vbt.backlight.min_brightness = entry->min_brightness;
	DRM_DEBUG_KMS("VBT backlight PWM modulation frequency %u Hz, "
		      "active %s, min brightness %u, level %u, controller %u\n",
		      dev_priv->vbt.backlight.pwm_freq_hz,
		      dev_priv->vbt.backlight.active_low_pwm ? "low" : "high",
		      dev_priv->vbt.backlight.min_brightness,
		      backlight_data->level[panel_type],
		      dev_priv->vbt.backlight.controller);
}

/* Try to find sdvo panel data */
static void
parse_sdvo_panel_data(struct drm_i915_private *dev_priv,
		      const struct bdb_header *bdb)
{
	const struct lvds_dvo_timing *dvo_timing;
	struct drm_display_mode *panel_fixed_mode;
	int index;

	index = i915_modparams.vbt_sdvo_panel_type;
	if (index == -2) {
		DRM_DEBUG_KMS("Ignore SDVO panel mode from BIOS VBT tables.\n");
		return;
	}

	if (index == -1) {
		const struct bdb_sdvo_lvds_options *sdvo_lvds_options;

		sdvo_lvds_options = find_section(bdb, BDB_SDVO_LVDS_OPTIONS);
		if (!sdvo_lvds_options)
			return;

		index = sdvo_lvds_options->panel_type;
	}

	dvo_timing = find_section(bdb, BDB_SDVO_PANEL_DTDS);
	if (!dvo_timing)
		return;

	panel_fixed_mode = kzalloc(sizeof(*panel_fixed_mode), GFP_KERNEL);
	if (!panel_fixed_mode)
		return;

	fill_detail_timing_data(panel_fixed_mode, dvo_timing + index);

	dev_priv->vbt.sdvo_lvds_vbt_mode = panel_fixed_mode;

	DRM_DEBUG_KMS("Found SDVO panel mode in BIOS VBT tables:\n");
	drm_mode_debug_printmodeline(panel_fixed_mode);
}

static int intel_bios_ssc_frequency(struct drm_i915_private *dev_priv,
				    bool alternate)
{
	switch (INTEL_GEN(dev_priv)) {
	case 2:
		return alternate ? 66667 : 48000;
	case 3:
	case 4:
		return alternate ? 100000 : 96000;
	default:
		return alternate ? 100000 : 120000;
	}
}

static void
parse_general_features(struct drm_i915_private *dev_priv,
		       const struct bdb_header *bdb)
{
	const struct bdb_general_features *general;

	general = find_section(bdb, BDB_GENERAL_FEATURES);
	if (!general)
		return;

	dev_priv->vbt.int_tv_support = general->int_tv_support;
	/* int_crt_support can't be trusted on earlier platforms */
	if (bdb->version >= 155 &&
	    (HAS_DDI(dev_priv) || IS_VALLEYVIEW(dev_priv)))
		dev_priv->vbt.int_crt_support = general->int_crt_support;
	dev_priv->vbt.lvds_use_ssc = general->enable_ssc;
	dev_priv->vbt.lvds_ssc_freq =
		intel_bios_ssc_frequency(dev_priv, general->ssc_freq);
	dev_priv->vbt.display_clock_mode = general->display_clock_mode;
	dev_priv->vbt.fdi_rx_polarity_inverted = general->fdi_rx_polarity_inverted;
	DRM_DEBUG_KMS("BDB_GENERAL_FEATURES int_tv_support %d int_crt_support %d lvds_use_ssc %d lvds_ssc_freq %d display_clock_mode %d fdi_rx_polarity_inverted %d\n",
		      dev_priv->vbt.int_tv_support,
		      dev_priv->vbt.int_crt_support,
		      dev_priv->vbt.lvds_use_ssc,
		      dev_priv->vbt.lvds_ssc_freq,
		      dev_priv->vbt.display_clock_mode,
		      dev_priv->vbt.fdi_rx_polarity_inverted);
}

static const struct child_device_config *
child_device_ptr(const struct bdb_general_definitions *defs, int i)
{
	return (const void *) &defs->devices[i * defs->child_dev_size];
}

static void
parse_sdvo_device_mapping(struct drm_i915_private *dev_priv, u8 bdb_version)
{
	struct sdvo_device_mapping *mapping;
	const struct child_device_config *child;
	int i, count = 0;

	/*
	 * Only parse SDVO mappings on gens that could have SDVO. This isn't
	 * accurate and doesn't have to be, as long as it's not too strict.
	 */
	if (!IS_GEN(dev_priv, 3, 7)) {
		DRM_DEBUG_KMS("Skipping SDVO device mapping\n");
		return;
	}

	for (i = 0, count = 0; i < dev_priv->vbt.child_dev_num; i++) {
		child = dev_priv->vbt.child_dev + i;

		if (child->slave_addr != SLAVE_ADDR1 &&
		    child->slave_addr != SLAVE_ADDR2) {
			/*
			 * If the slave address is neither 0x70 nor 0x72,
			 * it is not a SDVO device. Skip it.
			 */
			continue;
		}
		if (child->dvo_port != DEVICE_PORT_DVOB &&
		    child->dvo_port != DEVICE_PORT_DVOC) {
			/* skip the incorrect SDVO port */
			DRM_DEBUG_KMS("Incorrect SDVO port. Skip it\n");
			continue;
		}
		DRM_DEBUG_KMS("the SDVO device with slave addr %2x is found on"
			      " %s port\n",
			      child->slave_addr,
			      (child->dvo_port == DEVICE_PORT_DVOB) ?
			      "SDVOB" : "SDVOC");
		mapping = &dev_priv->vbt.sdvo_mappings[child->dvo_port - 1];
		if (!mapping->initialized) {
			mapping->dvo_port = child->dvo_port;
			mapping->slave_addr = child->slave_addr;
			mapping->dvo_wiring = child->dvo_wiring;
			mapping->ddc_pin = child->ddc_pin;
			mapping->i2c_pin = child->i2c_pin;
			mapping->initialized = 1;
			DRM_DEBUG_KMS("SDVO device: dvo=%x, addr=%x, wiring=%d, ddc_pin=%d, i2c_pin=%d\n",
				      mapping->dvo_port,
				      mapping->slave_addr,
				      mapping->dvo_wiring,
				      mapping->ddc_pin,
				      mapping->i2c_pin);
		} else {
			DRM_DEBUG_KMS("Maybe one SDVO port is shared by "
					 "two SDVO device.\n");
		}
		if (child->slave2_addr) {
			/* Maybe this is a SDVO device with multiple inputs */
			/* And the mapping info is not added */
			DRM_DEBUG_KMS("there exists the slave2_addr. Maybe this"
				" is a SDVO device with multiple inputs.\n");
		}
		count++;
	}

	if (!count) {
		/* No SDVO device info is found */
		DRM_DEBUG_KMS("No SDVO device info is found in VBT\n");
	}
}

static void
parse_driver_features(struct drm_i915_private *dev_priv,
		      const struct bdb_header *bdb)
{
	const struct bdb_driver_features *driver;

	driver = find_section(bdb, BDB_DRIVER_FEATURES);
	if (!driver)
		return;

	if (INTEL_GEN(dev_priv) >= 5) {
		/*
		 * Note that we consider BDB_DRIVER_FEATURE_INT_SDVO_LVDS
		 * to mean "eDP". The VBT spec doesn't agree with that
		 * interpretation, but real world VBTs seem to.
		 */
		if (driver->lvds_config != BDB_DRIVER_FEATURE_INT_LVDS)
			dev_priv->vbt.int_lvds_support = 0;
	} else {
		/*
		 * FIXME it's not clear which BDB version has the LVDS config
		 * bits defined. Revision history in the VBT spec says:
		 * "0.92 | Add two definitions for VBT value of LVDS Active
		 *  Config (00b and 11b values defined) | 06/13/2005"
		 * but does not the specify the BDB version.
		 *
		 * So far version 134 (on i945gm) is the oldest VBT observed
		 * in the wild with the bits correctly populated. Version
		 * 108 (on i85x) does not have the bits correctly populated.
		 */
		if (bdb->version >= 134 &&
		    driver->lvds_config != BDB_DRIVER_FEATURE_INT_LVDS &&
		    driver->lvds_config != BDB_DRIVER_FEATURE_INT_SDVO_LVDS)
			dev_priv->vbt.int_lvds_support = 0;
	}

	DRM_DEBUG_KMS("DRRS State Enabled:%d\n", driver->drrs_enabled);
	/*
	 * If DRRS is not supported, drrs_type has to be set to 0.
	 * This is because, VBT is configured in such a way that
	 * static DRRS is 0 and DRRS not supported is represented by
	 * driver->drrs_enabled=false
	 */
	if (!driver->drrs_enabled)
		dev_priv->vbt.drrs_type = DRRS_NOT_SUPPORTED;
	dev_priv->vbt.psr.enable = driver->psr_enabled;
}

static void
parse_edp(struct drm_i915_private *dev_priv, const struct bdb_header *bdb)
{
	const struct bdb_edp *edp;
	const struct edp_power_seq *edp_pps;
	const struct edp_fast_link_params *edp_link_params;
	int panel_type = dev_priv->vbt.panel_type;

	edp = find_section(bdb, BDB_EDP);
	if (!edp)
		return;

	switch ((edp->color_depth >> (panel_type * 2)) & 3) {
	case EDP_18BPP:
		dev_priv->vbt.edp.bpp = 18;
		break;
	case EDP_24BPP:
		dev_priv->vbt.edp.bpp = 24;
		break;
	case EDP_30BPP:
		dev_priv->vbt.edp.bpp = 30;
		break;
	}

	/* Get the eDP sequencing and link info */
	edp_pps = &edp->power_seqs[panel_type];
	edp_link_params = &edp->fast_link_params[panel_type];

	dev_priv->vbt.edp.pps = *edp_pps;

	switch (edp_link_params->rate) {
	case EDP_RATE_1_62:
		dev_priv->vbt.edp.rate = DP_LINK_BW_1_62;
		break;
	case EDP_RATE_2_7:
		dev_priv->vbt.edp.rate = DP_LINK_BW_2_7;
		break;
	default:
		DRM_DEBUG_KMS("VBT has unknown eDP link rate value %u\n",
			      edp_link_params->rate);
		break;
	}

	switch (edp_link_params->lanes) {
	case EDP_LANE_1:
		dev_priv->vbt.edp.lanes = 1;
		break;
	case EDP_LANE_2:
		dev_priv->vbt.edp.lanes = 2;
		break;
	case EDP_LANE_4:
		dev_priv->vbt.edp.lanes = 4;
		break;
	default:
		DRM_DEBUG_KMS("VBT has unknown eDP lane count value %u\n",
			      edp_link_params->lanes);
		break;
	}

	switch (edp_link_params->preemphasis) {
	case EDP_PREEMPHASIS_NONE:
		dev_priv->vbt.edp.preemphasis = DP_TRAIN_PRE_EMPH_LEVEL_0;
		break;
	case EDP_PREEMPHASIS_3_5dB:
		dev_priv->vbt.edp.preemphasis = DP_TRAIN_PRE_EMPH_LEVEL_1;
		break;
	case EDP_PREEMPHASIS_6dB:
		dev_priv->vbt.edp.preemphasis = DP_TRAIN_PRE_EMPH_LEVEL_2;
		break;
	case EDP_PREEMPHASIS_9_5dB:
		dev_priv->vbt.edp.preemphasis = DP_TRAIN_PRE_EMPH_LEVEL_3;
		break;
	default:
		DRM_DEBUG_KMS("VBT has unknown eDP pre-emphasis value %u\n",
			      edp_link_params->preemphasis);
		break;
	}

	switch (edp_link_params->vswing) {
	case EDP_VSWING_0_4V:
		dev_priv->vbt.edp.vswing = DP_TRAIN_VOLTAGE_SWING_LEVEL_0;
		break;
	case EDP_VSWING_0_6V:
		dev_priv->vbt.edp.vswing = DP_TRAIN_VOLTAGE_SWING_LEVEL_1;
		break;
	case EDP_VSWING_0_8V:
		dev_priv->vbt.edp.vswing = DP_TRAIN_VOLTAGE_SWING_LEVEL_2;
		break;
	case EDP_VSWING_1_2V:
		dev_priv->vbt.edp.vswing = DP_TRAIN_VOLTAGE_SWING_LEVEL_3;
		break;
	default:
		DRM_DEBUG_KMS("VBT has unknown eDP voltage swing value %u\n",
			      edp_link_params->vswing);
		break;
	}

	if (bdb->version >= 173) {
		u8 vswing;

		/* Don't read from VBT if module parameter has valid value*/
		if (i915_modparams.edp_vswing) {
			dev_priv->vbt.edp.low_vswing =
				i915_modparams.edp_vswing == 1;
		} else {
			vswing = (edp->edp_vswing_preemph >> (panel_type * 4)) & 0xF;
			dev_priv->vbt.edp.low_vswing = vswing == 0;
		}
	}
}

static void
parse_psr(struct drm_i915_private *dev_priv, const struct bdb_header *bdb)
{
	const struct bdb_psr *psr;
	const struct psr_table *psr_table;
	int panel_type = dev_priv->vbt.panel_type;

	psr = find_section(bdb, BDB_PSR);
	if (!psr) {
		DRM_DEBUG_KMS("No PSR BDB found.\n");
		return;
	}

	psr_table = &psr->psr_table[panel_type];

	dev_priv->vbt.psr.full_link = psr_table->full_link;
	dev_priv->vbt.psr.require_aux_wakeup = psr_table->require_aux_to_wakeup;

	/* Allowed VBT values goes from 0 to 15 */
	dev_priv->vbt.psr.idle_frames = psr_table->idle_frames < 0 ? 0 :
		psr_table->idle_frames > 15 ? 15 : psr_table->idle_frames;

	switch (psr_table->lines_to_wait) {
	case 0:
		dev_priv->vbt.psr.lines_to_wait = PSR_0_LINES_TO_WAIT;
		break;
	case 1:
		dev_priv->vbt.psr.lines_to_wait = PSR_1_LINE_TO_WAIT;
		break;
	case 2:
		dev_priv->vbt.psr.lines_to_wait = PSR_4_LINES_TO_WAIT;
		break;
	case 3:
		dev_priv->vbt.psr.lines_to_wait = PSR_8_LINES_TO_WAIT;
		break;
	default:
		DRM_DEBUG_KMS("VBT has unknown PSR lines to wait %u\n",
			      psr_table->lines_to_wait);
		break;
	}

	/*
	 * New psr options 0=500us, 1=100us, 2=2500us, 3=0us
	 * Old decimal value is wake up time in multiples of 100 us.
	 */
	if (bdb->version >= 205 &&
	    (IS_GEN9_BC(dev_priv) || IS_GEMINILAKE(dev_priv) ||
	     INTEL_GEN(dev_priv) >= 10)) {
		switch (psr_table->tp1_wakeup_time) {
		case 0:
			dev_priv->vbt.psr.tp1_wakeup_time_us = 500;
			break;
		case 1:
			dev_priv->vbt.psr.tp1_wakeup_time_us = 100;
			break;
		case 3:
			dev_priv->vbt.psr.tp1_wakeup_time_us = 0;
			break;
		default:
			DRM_DEBUG_KMS("VBT tp1 wakeup time value %d is outside range[0-3], defaulting to max value 2500us\n",
					psr_table->tp1_wakeup_time);
			/* fallthrough */
		case 2:
			dev_priv->vbt.psr.tp1_wakeup_time_us = 2500;
			break;
		}

		switch (psr_table->tp2_tp3_wakeup_time) {
		case 0:
			dev_priv->vbt.psr.tp2_tp3_wakeup_time_us = 500;
			break;
		case 1:
			dev_priv->vbt.psr.tp2_tp3_wakeup_time_us = 100;
			break;
		case 3:
			dev_priv->vbt.psr.tp2_tp3_wakeup_time_us = 0;
			break;
		default:
			DRM_DEBUG_KMS("VBT tp2_tp3 wakeup time value %d is outside range[0-3], defaulting to max value 2500us\n",
					psr_table->tp2_tp3_wakeup_time);
			/* fallthrough */
		case 2:
			dev_priv->vbt.psr.tp2_tp3_wakeup_time_us = 2500;
		break;
		}
	} else {
		dev_priv->vbt.psr.tp1_wakeup_time_us = psr_table->tp1_wakeup_time * 100;
		dev_priv->vbt.psr.tp2_tp3_wakeup_time_us = psr_table->tp2_tp3_wakeup_time * 100;
	}
}

static void parse_dsi_backlight_ports(struct drm_i915_private *dev_priv,
				      u16 version, enum port port)
{
	if (!dev_priv->vbt.dsi.config->dual_link || version < 197) {
		dev_priv->vbt.dsi.bl_ports = BIT(port);
		if (dev_priv->vbt.dsi.config->cabc_supported)
			dev_priv->vbt.dsi.cabc_ports = BIT(port);

		return;
	}

	switch (dev_priv->vbt.dsi.config->dl_dcs_backlight_ports) {
	case DL_DCS_PORT_A:
		dev_priv->vbt.dsi.bl_ports = BIT(PORT_A);
		break;
	case DL_DCS_PORT_C:
		dev_priv->vbt.dsi.bl_ports = BIT(PORT_C);
		break;
	default:
	case DL_DCS_PORT_A_AND_C:
		dev_priv->vbt.dsi.bl_ports = BIT(PORT_A) | BIT(PORT_C);
		break;
	}

	if (!dev_priv->vbt.dsi.config->cabc_supported)
		return;

	switch (dev_priv->vbt.dsi.config->dl_dcs_cabc_ports) {
	case DL_DCS_PORT_A:
		dev_priv->vbt.dsi.cabc_ports = BIT(PORT_A);
		break;
	case DL_DCS_PORT_C:
		dev_priv->vbt.dsi.cabc_ports = BIT(PORT_C);
		break;
	default:
	case DL_DCS_PORT_A_AND_C:
		dev_priv->vbt.dsi.cabc_ports =
					BIT(PORT_A) | BIT(PORT_C);
		break;
	}
}

static void
parse_mipi_config(struct drm_i915_private *dev_priv,
		  const struct bdb_header *bdb)
{
	const struct bdb_mipi_config *start;
	const struct mipi_config *config;
	const struct mipi_pps_data *pps;
	int panel_type = dev_priv->vbt.panel_type;
	enum port port;

	/* parse MIPI blocks only if LFP type is MIPI */
	if (!intel_bios_is_dsi_present(dev_priv, &port))
		return;

	/* Initialize this to undefined indicating no generic MIPI support */
	dev_priv->vbt.dsi.panel_id = MIPI_DSI_UNDEFINED_PANEL_ID;

	/* Block #40 is already parsed and panel_fixed_mode is
	 * stored in dev_priv->lfp_lvds_vbt_mode
	 * resuse this when needed
	 */

	/* Parse #52 for panel index used from panel_type already
	 * parsed
	 */
	start = find_section(bdb, BDB_MIPI_CONFIG);
	if (!start) {
		DRM_DEBUG_KMS("No MIPI config BDB found");
		return;
	}

	DRM_DEBUG_DRIVER("Found MIPI Config block, panel index = %d\n",
								panel_type);

	/*
	 * get hold of the correct configuration block and pps data as per
	 * the panel_type as index
	 */
	config = &start->config[panel_type];
	pps = &start->pps[panel_type];

	/* store as of now full data. Trim when we realise all is not needed */
	dev_priv->vbt.dsi.config = kmemdup(config, sizeof(struct mipi_config), GFP_KERNEL);
	if (!dev_priv->vbt.dsi.config)
		return;

	dev_priv->vbt.dsi.pps = kmemdup(pps, sizeof(struct mipi_pps_data), GFP_KERNEL);
	if (!dev_priv->vbt.dsi.pps) {
		kfree(dev_priv->vbt.dsi.config);
		return;
	}

	parse_dsi_backlight_ports(dev_priv, bdb->version, port);

	/* We have mandatory mipi config blocks. Initialize as generic panel */
	dev_priv->vbt.dsi.panel_id = MIPI_DSI_GENERIC_PANEL_ID;
}

/* Find the sequence block and size for the given panel. */
static const u8 *
find_panel_sequence_block(const struct bdb_mipi_sequence *sequence,
			  u16 panel_id, u32 *seq_size)
{
	u32 total = get_blocksize(sequence);
	const u8 *data = &sequence->data[0];
	u8 current_id;
	u32 current_size;
	int header_size = sequence->version >= 3 ? 5 : 3;
	int index = 0;
	int i;

	/* skip new block size */
	if (sequence->version >= 3)
		data += 4;

	for (i = 0; i < MAX_MIPI_CONFIGURATIONS && index < total; i++) {
		if (index + header_size > total) {
			DRM_ERROR("Invalid sequence block (header)\n");
			return NULL;
		}

		current_id = *(data + index);
		if (sequence->version >= 3)
			current_size = *((const u32 *)(data + index + 1));
		else
			current_size = *((const u16 *)(data + index + 1));

		index += header_size;

		if (index + current_size > total) {
			DRM_ERROR("Invalid sequence block\n");
			return NULL;
		}

		if (current_id == panel_id) {
			*seq_size = current_size;
			return data + index;
		}

		index += current_size;
	}

	DRM_ERROR("Sequence block detected but no valid configuration\n");

	return NULL;
}

static int goto_next_sequence(const u8 *data, int index, int total)
{
	u16 len;

	/* Skip Sequence Byte. */
	for (index = index + 1; index < total; index += len) {
		u8 operation_byte = *(data + index);
		index++;

		switch (operation_byte) {
		case MIPI_SEQ_ELEM_END:
			return index;
		case MIPI_SEQ_ELEM_SEND_PKT:
			if (index + 4 > total)
				return 0;

			len = *((const u16 *)(data + index + 2)) + 4;
			break;
		case MIPI_SEQ_ELEM_DELAY:
			len = 4;
			break;
		case MIPI_SEQ_ELEM_GPIO:
			len = 2;
			break;
		case MIPI_SEQ_ELEM_I2C:
			if (index + 7 > total)
				return 0;
			len = *(data + index + 6) + 7;
			break;
		default:
			DRM_ERROR("Unknown operation byte\n");
			return 0;
		}
	}

	return 0;
}

static int goto_next_sequence_v3(const u8 *data, int index, int total)
{
	int seq_end;
	u16 len;
	u32 size_of_sequence;

	/*
	 * Could skip sequence based on Size of Sequence alone, but also do some
	 * checking on the structure.
	 */
	if (total < 5) {
		DRM_ERROR("Too small sequence size\n");
		return 0;
	}

	/* Skip Sequence Byte. */
	index++;

	/*
	 * Size of Sequence. Excludes the Sequence Byte and the size itself,
	 * includes MIPI_SEQ_ELEM_END byte, excludes the final MIPI_SEQ_END
	 * byte.
	 */
	size_of_sequence = *((const u32 *)(data + index));
	index += 4;

	seq_end = index + size_of_sequence;
	if (seq_end > total) {
		DRM_ERROR("Invalid sequence size\n");
		return 0;
	}

	for (; index < total; index += len) {
		u8 operation_byte = *(data + index);
		index++;

		if (operation_byte == MIPI_SEQ_ELEM_END) {
			if (index != seq_end) {
				DRM_ERROR("Invalid element structure\n");
				return 0;
			}
			return index;
		}

		len = *(data + index);
		index++;

		/*
		 * FIXME: Would be nice to check elements like for v1/v2 in
		 * goto_next_sequence() above.
		 */
		switch (operation_byte) {
		case MIPI_SEQ_ELEM_SEND_PKT:
		case MIPI_SEQ_ELEM_DELAY:
		case MIPI_SEQ_ELEM_GPIO:
		case MIPI_SEQ_ELEM_I2C:
		case MIPI_SEQ_ELEM_SPI:
		case MIPI_SEQ_ELEM_PMIC:
			break;
		default:
			DRM_ERROR("Unknown operation byte %u\n",
				  operation_byte);
			break;
		}
	}

	return 0;
}

/*
 * Get len of pre-fixed deassert fragment from a v1 init OTP sequence,
 * skip all delay + gpio operands and stop at the first DSI packet op.
 */
static int get_init_otp_deassert_fragment_len(struct drm_i915_private *dev_priv)
{
	const u8 *data = dev_priv->vbt.dsi.sequence[MIPI_SEQ_INIT_OTP];
	int index, len;

	if (WARN_ON(!data || dev_priv->vbt.dsi.seq_version != 1))
		return 0;

	/* index = 1 to skip sequence byte */
	for (index = 1; data[index] != MIPI_SEQ_ELEM_END; index += len) {
		switch (data[index]) {
		case MIPI_SEQ_ELEM_SEND_PKT:
			return index == 1 ? 0 : index;
		case MIPI_SEQ_ELEM_DELAY:
			len = 5; /* 1 byte for operand + uint32 */
			break;
		case MIPI_SEQ_ELEM_GPIO:
			len = 3; /* 1 byte for op, 1 for gpio_nr, 1 for value */
			break;
		default:
			return 0;
		}
	}

	return 0;
}

/*
 * Some v1 VBT MIPI sequences do the deassert in the init OTP sequence.
 * The deassert must be done before calling intel_dsi_device_ready, so for
 * these devices we split the init OTP sequence into a deassert sequence and
 * the actual init OTP part.
 */
static void fixup_mipi_sequences(struct drm_i915_private *dev_priv)
{
	u8 *init_otp;
	int len;

	/* Limit this to VLV for now. */
	if (!IS_VALLEYVIEW(dev_priv))
		return;

	/* Limit this to v1 vid-mode sequences */
	if (dev_priv->vbt.dsi.config->is_cmd_mode ||
	    dev_priv->vbt.dsi.seq_version != 1)
		return;

	/* Only do this if there are otp and assert seqs and no deassert seq */
	if (!dev_priv->vbt.dsi.sequence[MIPI_SEQ_INIT_OTP] ||
	    !dev_priv->vbt.dsi.sequence[MIPI_SEQ_ASSERT_RESET] ||
	    dev_priv->vbt.dsi.sequence[MIPI_SEQ_DEASSERT_RESET])
		return;

	/* The deassert-sequence ends at the first DSI packet */
	len = get_init_otp_deassert_fragment_len(dev_priv);
	if (!len)
		return;

	DRM_DEBUG_KMS("Using init OTP fragment to deassert reset\n");

	/* Copy the fragment, update seq byte and terminate it */
	init_otp = (u8 *)dev_priv->vbt.dsi.sequence[MIPI_SEQ_INIT_OTP];
	dev_priv->vbt.dsi.deassert_seq = kmemdup(init_otp, len + 1, GFP_KERNEL);
	if (!dev_priv->vbt.dsi.deassert_seq)
		return;
	dev_priv->vbt.dsi.deassert_seq[0] = MIPI_SEQ_DEASSERT_RESET;
	dev_priv->vbt.dsi.deassert_seq[len] = MIPI_SEQ_ELEM_END;
	/* Use the copy for deassert */
	dev_priv->vbt.dsi.sequence[MIPI_SEQ_DEASSERT_RESET] =
		dev_priv->vbt.dsi.deassert_seq;
	/* Replace the last byte of the fragment with init OTP seq byte */
	init_otp[len - 1] = MIPI_SEQ_INIT_OTP;
	/* And make MIPI_MIPI_SEQ_INIT_OTP point to it */
	dev_priv->vbt.dsi.sequence[MIPI_SEQ_INIT_OTP] = init_otp + len - 1;
}

static void
parse_mipi_sequence(struct drm_i915_private *dev_priv,
		    const struct bdb_header *bdb)
{
	int panel_type = dev_priv->vbt.panel_type;
	const struct bdb_mipi_sequence *sequence;
	const u8 *seq_data;
	u32 seq_size;
	u8 *data;
	int index = 0;

	/* Only our generic panel driver uses the sequence block. */
	if (dev_priv->vbt.dsi.panel_id != MIPI_DSI_GENERIC_PANEL_ID)
		return;

	sequence = find_section(bdb, BDB_MIPI_SEQUENCE);
	if (!sequence) {
		DRM_DEBUG_KMS("No MIPI Sequence found, parsing complete\n");
		return;
	}

	/* Fail gracefully for forward incompatible sequence block. */
	if (sequence->version >= 4) {
		DRM_ERROR("Unable to parse MIPI Sequence Block v%u\n",
			  sequence->version);
		return;
	}

	DRM_DEBUG_DRIVER("Found MIPI sequence block v%u\n", sequence->version);

	seq_data = find_panel_sequence_block(sequence, panel_type, &seq_size);
	if (!seq_data)
		return;

	data = kmemdup(seq_data, seq_size, GFP_KERNEL);
	if (!data)
		return;

	/* Parse the sequences, store pointers to each sequence. */
	for (;;) {
		u8 seq_id = *(data + index);
		if (seq_id == MIPI_SEQ_END)
			break;

		if (seq_id >= MIPI_SEQ_MAX) {
			DRM_ERROR("Unknown sequence %u\n", seq_id);
			goto err;
		}

		/* Log about presence of sequences we won't run. */
		if (seq_id == MIPI_SEQ_TEAR_ON || seq_id == MIPI_SEQ_TEAR_OFF)
			DRM_DEBUG_KMS("Unsupported sequence %u\n", seq_id);

		dev_priv->vbt.dsi.sequence[seq_id] = data + index;

		if (sequence->version >= 3)
			index = goto_next_sequence_v3(data, index, seq_size);
		else
			index = goto_next_sequence(data, index, seq_size);
		if (!index) {
			DRM_ERROR("Invalid sequence %u\n", seq_id);
			goto err;
		}
	}

	dev_priv->vbt.dsi.data = data;
	dev_priv->vbt.dsi.size = seq_size;
	dev_priv->vbt.dsi.seq_version = sequence->version;

	fixup_mipi_sequences(dev_priv);

	DRM_DEBUG_DRIVER("MIPI related VBT parsing complete\n");
	return;

err:
	kfree(data);
	memset(dev_priv->vbt.dsi.sequence, 0, sizeof(dev_priv->vbt.dsi.sequence));
}

static u8 translate_iboost(u8 val)
{
	static const u8 mapping[] = { 1, 3, 7 }; /* See VBT spec */

	if (val >= ARRAY_SIZE(mapping)) {
		DRM_DEBUG_KMS("Unsupported I_boost value found in VBT (%d), display may not work properly\n", val);
		return 0;
	}
	return mapping[val];
}

static void sanitize_ddc_pin(struct drm_i915_private *dev_priv,
			     enum port port)
{
	const struct ddi_vbt_port_info *info =
		&dev_priv->vbt.ddi_port_info[port];
	enum port p;

	if (!info->alternate_ddc_pin)
		return;

	for_each_port_masked(p, (1 << port) - 1) {
		struct ddi_vbt_port_info *i = &dev_priv->vbt.ddi_port_info[p];

		if (info->alternate_ddc_pin != i->alternate_ddc_pin)
			continue;

		DRM_DEBUG_KMS("port %c trying to use the same DDC pin (0x%x) as port %c, "
			      "disabling port %c DVI/HDMI support\n",
			      port_name(p), i->alternate_ddc_pin,
			      port_name(port), port_name(p));

		/*
		 * If we have multiple ports supposedly sharing the
		 * pin, then dvi/hdmi couldn't exist on the shared
		 * port. Otherwise they share the same ddc bin and
		 * system couldn't communicate with them separately.
		 *
		 * Due to parsing the ports in alphabetical order,
		 * a higher port will always clobber a lower one.
		 */
		i->supports_dvi = false;
		i->supports_hdmi = false;
		i->alternate_ddc_pin = 0;
	}
}

static void sanitize_aux_ch(struct drm_i915_private *dev_priv,
			    enum port port)
{
	const struct ddi_vbt_port_info *info =
		&dev_priv->vbt.ddi_port_info[port];
	enum port p;

	if (!info->alternate_aux_channel)
		return;

	for_each_port_masked(p, (1 << port) - 1) {
		struct ddi_vbt_port_info *i = &dev_priv->vbt.ddi_port_info[p];

		if (info->alternate_aux_channel != i->alternate_aux_channel)
			continue;

		DRM_DEBUG_KMS("port %c trying to use the same AUX CH (0x%x) as port %c, "
			      "disabling port %c DP support\n",
			      port_name(p), i->alternate_aux_channel,
			      port_name(port), port_name(p));

		/*
		 * If we have multiple ports supposedlt sharing the
		 * aux channel, then DP couldn't exist on the shared
		 * port. Otherwise they share the same aux channel
		 * and system couldn't communicate with them separately.
		 *
		 * Due to parsing the ports in alphabetical order,
		 * a higher port will always clobber a lower one.
		 */
		i->supports_dp = false;
		i->alternate_aux_channel = 0;
	}
}

static const u8 cnp_ddc_pin_map[] = {
	[0] = 0, /* N/A */
	[DDC_BUS_DDI_B] = GMBUS_PIN_1_BXT,
	[DDC_BUS_DDI_C] = GMBUS_PIN_2_BXT,
	[DDC_BUS_DDI_D] = GMBUS_PIN_4_CNP, /* sic */
	[DDC_BUS_DDI_F] = GMBUS_PIN_3_BXT, /* sic */
};

static const u8 icp_ddc_pin_map[] = {
	[ICL_DDC_BUS_DDI_A] = GMBUS_PIN_1_BXT,
	[ICL_DDC_BUS_DDI_B] = GMBUS_PIN_2_BXT,
	[ICL_DDC_BUS_PORT_1] = GMBUS_PIN_9_TC1_ICP,
	[ICL_DDC_BUS_PORT_2] = GMBUS_PIN_10_TC2_ICP,
	[ICL_DDC_BUS_PORT_3] = GMBUS_PIN_11_TC3_ICP,
	[ICL_DDC_BUS_PORT_4] = GMBUS_PIN_12_TC4_ICP,
};

static u8 map_ddc_pin(struct drm_i915_private *dev_priv, u8 vbt_pin)
{
	const u8 *ddc_pin_map;
	int n_entries;

	if (HAS_PCH_ICP(dev_priv)) {
		ddc_pin_map = icp_ddc_pin_map;
		n_entries = ARRAY_SIZE(icp_ddc_pin_map);
	} else if (HAS_PCH_CNP(dev_priv)) {
		ddc_pin_map = cnp_ddc_pin_map;
		n_entries = ARRAY_SIZE(cnp_ddc_pin_map);
	} else {
		/* Assuming direct map */
		return vbt_pin;
	}

	if (vbt_pin < n_entries && ddc_pin_map[vbt_pin] != 0)
		return ddc_pin_map[vbt_pin];

	DRM_DEBUG_KMS("Ignoring alternate pin: VBT claims DDC pin %d, which is not valid for this platform\n",
		      vbt_pin);
	return 0;
}

static void parse_ddi_port(struct drm_i915_private *dev_priv, enum port port,
			   u8 bdb_version)
{
	struct child_device_config *it, *child = NULL;
	struct ddi_vbt_port_info *info = &dev_priv->vbt.ddi_port_info[port];
	int i, j;
	bool is_dvi, is_hdmi, is_dp, is_edp, is_crt;
	/* Each DDI port can have more than one value on the "DVO Port" field,
	 * so look for all the possible values for each port.
	 */
	int dvo_ports[][3] = {
		{DVO_PORT_HDMIA, DVO_PORT_DPA, -1},
		{DVO_PORT_HDMIB, DVO_PORT_DPB, -1},
		{DVO_PORT_HDMIC, DVO_PORT_DPC, -1},
		{DVO_PORT_HDMID, DVO_PORT_DPD, -1},
		{DVO_PORT_CRT, DVO_PORT_HDMIE, DVO_PORT_DPE},
		{DVO_PORT_HDMIF, DVO_PORT_DPF, -1},
	};

	/*
	 * Find the first child device to reference the port, report if more
	 * than one found.
	 */
	for (i = 0; i < dev_priv->vbt.child_dev_num; i++) {
		it = dev_priv->vbt.child_dev + i;

		for (j = 0; j < 3; j++) {
			if (dvo_ports[port][j] == -1)
				break;

			if (it->dvo_port == dvo_ports[port][j]) {
				if (child) {
					DRM_DEBUG_KMS("More than one child device for port %c in VBT, using the first.\n",
						      port_name(port));
				} else {
					child = it;
				}
			}
		}
	}
	if (!child)
		return;

	is_dvi = child->device_type & DEVICE_TYPE_TMDS_DVI_SIGNALING;
	is_dp = child->device_type & DEVICE_TYPE_DISPLAYPORT_OUTPUT;
	is_crt = child->device_type & DEVICE_TYPE_ANALOG_OUTPUT;
	is_hdmi = is_dvi && (child->device_type & DEVICE_TYPE_NOT_HDMI_OUTPUT) == 0;
	is_edp = is_dp && (child->device_type & DEVICE_TYPE_INTERNAL_CONNECTOR);

	if (port == PORT_A && is_dvi) {
		DRM_DEBUG_KMS("VBT claims port A supports DVI%s, ignoring\n",
			      is_hdmi ? "/HDMI" : "");
		is_dvi = false;
		is_hdmi = false;
	}

	if (port == PORT_A && is_dvi) {
		DRM_DEBUG_KMS("VBT claims port A supports DVI%s, ignoring\n",
			      is_hdmi ? "/HDMI" : "");
		is_dvi = false;
		is_hdmi = false;
	}

	info->supports_dvi = is_dvi;
	info->supports_hdmi = is_hdmi;
	info->supports_dp = is_dp;
	info->supports_edp = is_edp;

	DRM_DEBUG_KMS("Port %c VBT info: DP:%d HDMI:%d DVI:%d EDP:%d CRT:%d\n",
		      port_name(port), is_dp, is_hdmi, is_dvi, is_edp, is_crt);

	if (is_edp && is_dvi)
		DRM_DEBUG_KMS("Internal DP port %c is TMDS compatible\n",
			      port_name(port));
	if (is_crt && port != PORT_E)
		DRM_DEBUG_KMS("Port %c is analog\n", port_name(port));
	if (is_crt && (is_dvi || is_dp))
		DRM_DEBUG_KMS("Analog port %c is also DP or TMDS compatible\n",
			      port_name(port));
	if (is_dvi && (port == PORT_A || port == PORT_E))
		DRM_DEBUG_KMS("Port %c is TMDS compatible\n", port_name(port));
	if (!is_dvi && !is_dp && !is_crt)
		DRM_DEBUG_KMS("Port %c is not DP/TMDS/CRT compatible\n",
			      port_name(port));
	if (is_edp && (port == PORT_B || port == PORT_C || port == PORT_E))
		DRM_DEBUG_KMS("Port %c is internal DP\n", port_name(port));

	if (is_dvi) {
		u8 ddc_pin;

		ddc_pin = map_ddc_pin(dev_priv, child->ddc_pin);
		if (intel_gmbus_is_valid_pin(dev_priv, ddc_pin)) {
			info->alternate_ddc_pin = ddc_pin;
			sanitize_ddc_pin(dev_priv, port);
		} else {
			DRM_DEBUG_KMS("Port %c has invalid DDC pin %d, "
				      "sticking to defaults\n",
				      port_name(port), ddc_pin);
		}
	}

	if (is_dp) {
		info->alternate_aux_channel = child->aux_channel;

		sanitize_aux_ch(dev_priv, port);
	}

	if (bdb_version >= 158) {
		/* The VBT HDMI level shift values match the table we have. */
		u8 hdmi_level_shift = child->hdmi_level_shifter_value;
		DRM_DEBUG_KMS("VBT HDMI level shift for port %c: %d\n",
			      port_name(port),
			      hdmi_level_shift);
		info->hdmi_level_shift = hdmi_level_shift;
	}

	if (bdb_version >= 204) {
		int max_tmds_clock;

		switch (child->hdmi_max_data_rate) {
		default:
			MISSING_CASE(child->hdmi_max_data_rate);
			/* fall through */
		case HDMI_MAX_DATA_RATE_PLATFORM:
			max_tmds_clock = 0;
			break;
		case HDMI_MAX_DATA_RATE_297:
			max_tmds_clock = 297000;
			break;
		case HDMI_MAX_DATA_RATE_165:
			max_tmds_clock = 165000;
			break;
		}

		if (max_tmds_clock)
			DRM_DEBUG_KMS("VBT HDMI max TMDS clock for port %c: %d kHz\n",
				      port_name(port), max_tmds_clock);
		info->max_tmds_clock = max_tmds_clock;
	}

	/* Parse the I_boost config for SKL and above */
	if (bdb_version >= 196 && child->iboost) {
		info->dp_boost_level = translate_iboost(child->dp_iboost_level);
		DRM_DEBUG_KMS("VBT (e)DP boost level for port %c: %d\n",
			      port_name(port), info->dp_boost_level);
		info->hdmi_boost_level = translate_iboost(child->hdmi_iboost_level);
		DRM_DEBUG_KMS("VBT HDMI boost level for port %c: %d\n",
			      port_name(port), info->hdmi_boost_level);
	}

	/* DP max link rate for CNL+ */
	if (bdb_version >= 216) {
		switch (child->dp_max_link_rate) {
		default:
		case VBT_DP_MAX_LINK_RATE_HBR3:
			info->dp_max_link_rate = 810000;
			break;
		case VBT_DP_MAX_LINK_RATE_HBR2:
			info->dp_max_link_rate = 540000;
			break;
		case VBT_DP_MAX_LINK_RATE_HBR:
			info->dp_max_link_rate = 270000;
			break;
		case VBT_DP_MAX_LINK_RATE_LBR:
			info->dp_max_link_rate = 162000;
			break;
		}
		DRM_DEBUG_KMS("VBT DP max link rate for port %c: %d\n",
			      port_name(port), info->dp_max_link_rate);
	}
}

static void parse_ddi_ports(struct drm_i915_private *dev_priv, u8 bdb_version)
{
	enum port port;

	if (!HAS_DDI(dev_priv) && !IS_CHERRYVIEW(dev_priv))
		return;

	if (!dev_priv->vbt.child_dev_num)
		return;

	if (bdb_version < 155)
		return;

	for (port = PORT_A; port < I915_MAX_PORTS; port++)
		parse_ddi_port(dev_priv, port, bdb_version);
}

static void
parse_general_definitions(struct drm_i915_private *dev_priv,
			  const struct bdb_header *bdb)
{
	const struct bdb_general_definitions *defs;
	const struct child_device_config *child;
	int i, child_device_num, count;
	u8 expected_size;
	u16 block_size;
	int bus_pin;

	defs = find_section(bdb, BDB_GENERAL_DEFINITIONS);
	if (!defs) {
		DRM_DEBUG_KMS("No general definition block is found, no devices defined.\n");
		return;
	}

	block_size = get_blocksize(defs);
	if (block_size < sizeof(*defs)) {
		DRM_DEBUG_KMS("General definitions block too small (%u)\n",
			      block_size);
		return;
	}

	bus_pin = defs->crt_ddc_gmbus_pin;
	DRM_DEBUG_KMS("crt_ddc_bus_pin: %d\n", bus_pin);
	if (intel_gmbus_is_valid_pin(dev_priv, bus_pin))
		dev_priv->vbt.crt_ddc_pin = bus_pin;

	if (bdb->version < 106) {
		expected_size = 22;
	} else if (bdb->version < 111) {
		expected_size = 27;
	} else if (bdb->version < 195) {
		expected_size = LEGACY_CHILD_DEVICE_CONFIG_SIZE;
	} else if (bdb->version == 195) {
		expected_size = 37;
	} else if (bdb->version <= 215) {
		expected_size = 38;
	} else if (bdb->version <= 216) {
		expected_size = 39;
	} else {
		expected_size = sizeof(*child);
		BUILD_BUG_ON(sizeof(*child) < 39);
		DRM_DEBUG_DRIVER("Expected child device config size for VBT version %u not known; assuming %u\n",
				 bdb->version, expected_size);
	}

	/* Flag an error for unexpected size, but continue anyway. */
	if (defs->child_dev_size != expected_size)
		DRM_ERROR("Unexpected child device config size %u (expected %u for VBT version %u)\n",
			  defs->child_dev_size, expected_size, bdb->version);

	/* The legacy sized child device config is the minimum we need. */
	if (defs->child_dev_size < LEGACY_CHILD_DEVICE_CONFIG_SIZE) {
		DRM_DEBUG_KMS("Child device config size %u is too small.\n",
			      defs->child_dev_size);
		return;
	}

	/* get the number of child device */
	child_device_num = (block_size - sizeof(*defs)) / defs->child_dev_size;
	count = 0;
	/* get the number of child device that is present */
	for (i = 0; i < child_device_num; i++) {
		child = child_device_ptr(defs, i);
		if (!child->device_type)
			continue;
		count++;
	}
	if (!count) {
		DRM_DEBUG_KMS("no child dev is parsed from VBT\n");
		return;
	}
	dev_priv->vbt.child_dev = kcalloc(count, sizeof(*child), GFP_KERNEL);
	if (!dev_priv->vbt.child_dev) {
		DRM_DEBUG_KMS("No memory space for child device\n");
		return;
	}

	dev_priv->vbt.child_dev_num = count;
	count = 0;
	for (i = 0; i < child_device_num; i++) {
		child = child_device_ptr(defs, i);
		if (!child->device_type)
			continue;

		/*
		 * Copy as much as we know (sizeof) and is available
		 * (child_dev_size) of the child device. Accessing the data must
		 * depend on VBT version.
		 */
		memcpy(dev_priv->vbt.child_dev + count, child,
		       min_t(size_t, defs->child_dev_size, sizeof(*child)));
		count++;
	}
}

/* Common defaults which may be overridden by VBT. */
static void
init_vbt_defaults(struct drm_i915_private *dev_priv)
{
	enum port port;

	dev_priv->vbt.crt_ddc_pin = GMBUS_PIN_VGADDC;

	/* Default to having backlight */
	dev_priv->vbt.backlight.present = true;

	/* LFP panel data */
	dev_priv->vbt.lvds_dither = 1;

	/* SDVO panel data */
	dev_priv->vbt.sdvo_lvds_vbt_mode = NULL;

	/* general features */
	dev_priv->vbt.int_tv_support = 1;
	dev_priv->vbt.int_crt_support = 1;

	/* driver features */
	dev_priv->vbt.int_lvds_support = 1;

	/* Default to using SSC */
	dev_priv->vbt.lvds_use_ssc = 1;
	/*
	 * Core/SandyBridge/IvyBridge use alternative (120MHz) reference
	 * clock for LVDS.
	 */
	dev_priv->vbt.lvds_ssc_freq = intel_bios_ssc_frequency(dev_priv,
			!HAS_PCH_SPLIT(dev_priv));
	DRM_DEBUG_KMS("Set default to SSC at %d kHz\n", dev_priv->vbt.lvds_ssc_freq);

	for (port = PORT_A; port < I915_MAX_PORTS; port++) {
		struct ddi_vbt_port_info *info =
			&dev_priv->vbt.ddi_port_info[port];

		info->hdmi_level_shift = HDMI_LEVEL_SHIFT_UNKNOWN;
	}
}

/* Defaults to initialize only if there is no VBT. */
static void
init_vbt_missing_defaults(struct drm_i915_private *dev_priv)
{
	enum port port;

	for (port = PORT_A; port < I915_MAX_PORTS; port++) {
		struct ddi_vbt_port_info *info =
			&dev_priv->vbt.ddi_port_info[port];

		info->supports_dvi = (port != PORT_A && port != PORT_E);
		info->supports_hdmi = info->supports_dvi;
		info->supports_dp = (port != PORT_E);
	}
}

static const struct bdb_header *get_bdb_header(const struct vbt_header *vbt)
{
	const void *_vbt = vbt;

	return _vbt + vbt->bdb_offset;
}

/**
 * intel_bios_is_valid_vbt - does the given buffer contain a valid VBT
 * @buf:	pointer to a buffer to validate
 * @size:	size of the buffer
 *
 * Returns true on valid VBT.
 */
bool intel_bios_is_valid_vbt(const void *buf, size_t size)
{
	const struct vbt_header *vbt = buf;
	const struct bdb_header *bdb;

	if (!vbt)
		return false;

	if (sizeof(struct vbt_header) > size) {
		DRM_DEBUG_DRIVER("VBT header incomplete\n");
		return false;
	}

	if (memcmp(vbt->signature, "$VBT", 4)) {
		DRM_DEBUG_DRIVER("VBT invalid signature\n");
		return false;
	}

	if (range_overflows_t(size_t,
			      vbt->bdb_offset,
			      sizeof(struct bdb_header),
			      size)) {
		DRM_DEBUG_DRIVER("BDB header incomplete\n");
		return false;
	}

	bdb = get_bdb_header(vbt);
	if (range_overflows_t(size_t, vbt->bdb_offset, bdb->bdb_size, size)) {
		DRM_DEBUG_DRIVER("BDB incomplete\n");
		return false;
	}

	return vbt;
}

static const struct vbt_header *find_vbt(void __iomem *bios, size_t size)
{
	size_t i;

	/* Scour memory looking for the VBT signature. */
	for (i = 0; i + 4 < size; i++) {
		void *vbt;

		if (ioread32(bios + i) != *((const u32 *) "$VBT"))
			continue;

		/*
		 * This is the one place where we explicitly discard the address
		 * space (__iomem) of the BIOS/VBT.
		 */
		vbt = (void __force *) bios + i;
		if (intel_bios_is_valid_vbt(vbt, size - i))
			return vbt;

		break;
	}

	return NULL;
}

/**
 * intel_bios_init - find VBT and initialize settings from the BIOS
 * @dev_priv: i915 device instance
 *
 * Parse and initialize settings from the Video BIOS Tables (VBT). If the VBT
 * was not found in ACPI OpRegion, try to find it in PCI ROM first. Also
 * initialize some defaults if the VBT is not present at all.
 */
void intel_bios_init(struct drm_i915_private *dev_priv)
{
	struct pci_dev *pdev = dev_priv->drm.pdev;
	const struct vbt_header *vbt = dev_priv->opregion.vbt;
	const struct bdb_header *bdb;
	u8 __iomem *bios = NULL;

	if (INTEL_INFO(dev_priv)->num_pipes == 0) {
		DRM_DEBUG_KMS("Skipping VBT init due to disabled display.\n");
		return;
	}

	init_vbt_defaults(dev_priv);

	/* If the OpRegion does not have VBT, look in PCI ROM. */
	if (!vbt) {
		size_t size;

		bios = pci_map_rom(pdev, &size);
		if (!bios)
			goto out;

		vbt = find_vbt(bios, size);
		if (!vbt)
			goto out;

		DRM_DEBUG_KMS("Found valid VBT in PCI ROM\n");
	}

	bdb = get_bdb_header(vbt);

	DRM_DEBUG_KMS("VBT signature \"%.*s\", BDB version %d\n",
		      (int)sizeof(vbt->signature), vbt->signature, bdb->version);

	/* Grab useful general definitions */
	parse_general_features(dev_priv, bdb);
	parse_general_definitions(dev_priv, bdb);
	parse_lfp_panel_data(dev_priv, bdb);
	parse_lfp_backlight(dev_priv, bdb);
	parse_sdvo_panel_data(dev_priv, bdb);
	parse_driver_features(dev_priv, bdb);
	parse_edp(dev_priv, bdb);
	parse_psr(dev_priv, bdb);
	parse_mipi_config(dev_priv, bdb);
	parse_mipi_sequence(dev_priv, bdb);

	/* Further processing on pre-parsed data */
	parse_sdvo_device_mapping(dev_priv, bdb->version);
	parse_ddi_ports(dev_priv, bdb->version);

out:
	if (!vbt) {
		DRM_INFO("Failed to find VBIOS tables (VBT)\n");
		init_vbt_missing_defaults(dev_priv);
	}

	if (bios)
		pci_unmap_rom(pdev, bios);
}

<<<<<<< HEAD
	return 0;
=======
/**
 * intel_bios_cleanup - Free any resources allocated by intel_bios_init()
 * @dev_priv: i915 device instance
 */
void intel_bios_cleanup(struct drm_i915_private *dev_priv)
{
	kfree(dev_priv->vbt.child_dev);
	dev_priv->vbt.child_dev = NULL;
	dev_priv->vbt.child_dev_num = 0;
	kfree(dev_priv->vbt.sdvo_lvds_vbt_mode);
	dev_priv->vbt.sdvo_lvds_vbt_mode = NULL;
	kfree(dev_priv->vbt.lfp_lvds_vbt_mode);
	dev_priv->vbt.lfp_lvds_vbt_mode = NULL;
	kfree(dev_priv->vbt.dsi.data);
	dev_priv->vbt.dsi.data = NULL;
	kfree(dev_priv->vbt.dsi.pps);
	dev_priv->vbt.dsi.pps = NULL;
	kfree(dev_priv->vbt.dsi.config);
	dev_priv->vbt.dsi.config = NULL;
	kfree(dev_priv->vbt.dsi.deassert_seq);
	dev_priv->vbt.dsi.deassert_seq = NULL;
}

/**
 * intel_bios_is_tv_present - is integrated TV present in VBT
 * @dev_priv:	i915 device instance
 *
 * Return true if TV is present. If no child devices were parsed from VBT,
 * assume TV is present.
 */
bool intel_bios_is_tv_present(struct drm_i915_private *dev_priv)
{
	const struct child_device_config *child;
	int i;

	if (!dev_priv->vbt.int_tv_support)
		return false;

	if (!dev_priv->vbt.child_dev_num)
		return true;

	for (i = 0; i < dev_priv->vbt.child_dev_num; i++) {
		child = dev_priv->vbt.child_dev + i;
		/*
		 * If the device type is not TV, continue.
		 */
		switch (child->device_type) {
		case DEVICE_TYPE_INT_TV:
		case DEVICE_TYPE_TV:
		case DEVICE_TYPE_TV_SVIDEO_COMPOSITE:
			break;
		default:
			continue;
		}
		/* Only when the addin_offset is non-zero, it is regarded
		 * as present.
		 */
		if (child->addin_offset)
			return true;
	}

	return false;
}

/**
 * intel_bios_is_lvds_present - is LVDS present in VBT
 * @dev_priv:	i915 device instance
 * @i2c_pin:	i2c pin for LVDS if present
 *
 * Return true if LVDS is present. If no child devices were parsed from VBT,
 * assume LVDS is present.
 */
bool intel_bios_is_lvds_present(struct drm_i915_private *dev_priv, u8 *i2c_pin)
{
	const struct child_device_config *child;
	int i;

	if (!dev_priv->vbt.child_dev_num)
		return true;

	for (i = 0; i < dev_priv->vbt.child_dev_num; i++) {
		child = dev_priv->vbt.child_dev + i;

		/* If the device type is not LFP, continue.
		 * We have to check both the new identifiers as well as the
		 * old for compatibility with some BIOSes.
		 */
		if (child->device_type != DEVICE_TYPE_INT_LFP &&
		    child->device_type != DEVICE_TYPE_LFP)
			continue;

		if (intel_gmbus_is_valid_pin(dev_priv, child->i2c_pin))
			*i2c_pin = child->i2c_pin;

		/* However, we cannot trust the BIOS writers to populate
		 * the VBT correctly.  Since LVDS requires additional
		 * information from AIM blocks, a non-zero addin offset is
		 * a good indicator that the LVDS is actually present.
		 */
		if (child->addin_offset)
			return true;

		/* But even then some BIOS writers perform some black magic
		 * and instantiate the device without reference to any
		 * additional data.  Trust that if the VBT was written into
		 * the OpRegion then they have validated the LVDS's existence.
		 */
		if (dev_priv->opregion.vbt)
			return true;
	}

	return false;
>>>>>>> 286cd8c7
}

/**
 * intel_bios_is_port_present - is the specified digital port present
 * @dev_priv:	i915 device instance
 * @port:	port to check
 *
 * Return true if the device in %port is present.
 */
bool intel_bios_is_port_present(struct drm_i915_private *dev_priv, enum port port)
{
<<<<<<< HEAD
=======
	const struct child_device_config *child;
>>>>>>> 286cd8c7
	static const struct {
		u16 dp, hdmi;
	} port_mapping[] = {
		[PORT_B] = { DVO_PORT_DPB, DVO_PORT_HDMIB, },
		[PORT_C] = { DVO_PORT_DPC, DVO_PORT_HDMIC, },
		[PORT_D] = { DVO_PORT_DPD, DVO_PORT_HDMID, },
		[PORT_E] = { DVO_PORT_DPE, DVO_PORT_HDMIE, },
<<<<<<< HEAD
=======
		[PORT_F] = { DVO_PORT_DPF, DVO_PORT_HDMIF, },
>>>>>>> 286cd8c7
	};
	int i;

	/* FIXME maybe deal with port A as well? */
	if (WARN_ON(port == PORT_A) || port >= ARRAY_SIZE(port_mapping))
		return false;

	if (!dev_priv->vbt.child_dev_num)
		return false;

	for (i = 0; i < dev_priv->vbt.child_dev_num; i++) {
<<<<<<< HEAD
		const union child_device_config *p_child =
			&dev_priv->vbt.child_dev[i];
		if ((p_child->common.dvo_port == port_mapping[port].dp ||
		     p_child->common.dvo_port == port_mapping[port].hdmi) &&
		    (p_child->common.device_type & (DEVICE_TYPE_TMDS_DVI_SIGNALING |
						    DEVICE_TYPE_DISPLAYPORT_OUTPUT)))
=======
		child = dev_priv->vbt.child_dev + i;

		if ((child->dvo_port == port_mapping[port].dp ||
		     child->dvo_port == port_mapping[port].hdmi) &&
		    (child->device_type & (DEVICE_TYPE_TMDS_DVI_SIGNALING |
					   DEVICE_TYPE_DISPLAYPORT_OUTPUT)))
>>>>>>> 286cd8c7
			return true;
	}

	return false;
<<<<<<< HEAD
=======
}

/**
 * intel_bios_is_port_edp - is the device in given port eDP
 * @dev_priv:	i915 device instance
 * @port:	port to check
 *
 * Return true if the device in %port is eDP.
 */
bool intel_bios_is_port_edp(struct drm_i915_private *dev_priv, enum port port)
{
	const struct child_device_config *child;
	static const short port_mapping[] = {
		[PORT_B] = DVO_PORT_DPB,
		[PORT_C] = DVO_PORT_DPC,
		[PORT_D] = DVO_PORT_DPD,
		[PORT_E] = DVO_PORT_DPE,
		[PORT_F] = DVO_PORT_DPF,
	};
	int i;

	if (HAS_DDI(dev_priv))
		return dev_priv->vbt.ddi_port_info[port].supports_edp;

	if (!dev_priv->vbt.child_dev_num)
		return false;

	for (i = 0; i < dev_priv->vbt.child_dev_num; i++) {
		child = dev_priv->vbt.child_dev + i;

		if (child->dvo_port == port_mapping[port] &&
		    (child->device_type & DEVICE_TYPE_eDP_BITS) ==
		    (DEVICE_TYPE_eDP & DEVICE_TYPE_eDP_BITS))
			return true;
	}

	return false;
}

static bool child_dev_is_dp_dual_mode(const struct child_device_config *child,
				      enum port port)
{
	static const struct {
		u16 dp, hdmi;
	} port_mapping[] = {
		/*
		 * Buggy VBTs may declare DP ports as having
		 * HDMI type dvo_port :( So let's check both.
		 */
		[PORT_B] = { DVO_PORT_DPB, DVO_PORT_HDMIB, },
		[PORT_C] = { DVO_PORT_DPC, DVO_PORT_HDMIC, },
		[PORT_D] = { DVO_PORT_DPD, DVO_PORT_HDMID, },
		[PORT_E] = { DVO_PORT_DPE, DVO_PORT_HDMIE, },
		[PORT_F] = { DVO_PORT_DPF, DVO_PORT_HDMIF, },
	};

	if (port == PORT_A || port >= ARRAY_SIZE(port_mapping))
		return false;

	if ((child->device_type & DEVICE_TYPE_DP_DUAL_MODE_BITS) !=
	    (DEVICE_TYPE_DP_DUAL_MODE & DEVICE_TYPE_DP_DUAL_MODE_BITS))
		return false;

	if (child->dvo_port == port_mapping[port].dp)
		return true;

	/* Only accept a HDMI dvo_port as DP++ if it has an AUX channel */
	if (child->dvo_port == port_mapping[port].hdmi &&
	    child->aux_channel != 0)
		return true;

	return false;
}

bool intel_bios_is_port_dp_dual_mode(struct drm_i915_private *dev_priv,
				     enum port port)
{
	const struct child_device_config *child;
	int i;

	for (i = 0; i < dev_priv->vbt.child_dev_num; i++) {
		child = dev_priv->vbt.child_dev + i;

		if (child_dev_is_dp_dual_mode(child, port))
			return true;
	}

	return false;
}

/**
 * intel_bios_is_dsi_present - is DSI present in VBT
 * @dev_priv:	i915 device instance
 * @port:	port for DSI if present
 *
 * Return true if DSI is present, and return the port in %port.
 */
bool intel_bios_is_dsi_present(struct drm_i915_private *dev_priv,
			       enum port *port)
{
	const struct child_device_config *child;
	u8 dvo_port;
	int i;

	for (i = 0; i < dev_priv->vbt.child_dev_num; i++) {
		child = dev_priv->vbt.child_dev + i;

		if (!(child->device_type & DEVICE_TYPE_MIPI_OUTPUT))
			continue;

		dvo_port = child->dvo_port;

		switch (dvo_port) {
		case DVO_PORT_MIPIA:
		case DVO_PORT_MIPIC:
			if (port)
				*port = dvo_port - DVO_PORT_MIPIA;
			return true;
		case DVO_PORT_MIPIB:
		case DVO_PORT_MIPID:
			DRM_DEBUG_KMS("VBT has unsupported DSI port %c\n",
				      port_name(dvo_port - DVO_PORT_MIPIA));
			break;
		}
	}

	return false;
}

/**
 * intel_bios_is_port_hpd_inverted - is HPD inverted for %port
 * @dev_priv:	i915 device instance
 * @port:	port to check
 *
 * Return true if HPD should be inverted for %port.
 */
bool
intel_bios_is_port_hpd_inverted(struct drm_i915_private *dev_priv,
				enum port port)
{
	const struct child_device_config *child;
	int i;

	if (WARN_ON_ONCE(!IS_GEN9_LP(dev_priv)))
		return false;

	for (i = 0; i < dev_priv->vbt.child_dev_num; i++) {
		child = dev_priv->vbt.child_dev + i;

		if (!child->hpd_invert)
			continue;

		switch (child->dvo_port) {
		case DVO_PORT_DPA:
		case DVO_PORT_HDMIA:
			if (port == PORT_A)
				return true;
			break;
		case DVO_PORT_DPB:
		case DVO_PORT_HDMIB:
			if (port == PORT_B)
				return true;
			break;
		case DVO_PORT_DPC:
		case DVO_PORT_HDMIC:
			if (port == PORT_C)
				return true;
			break;
		default:
			break;
		}
	}

	return false;
}

/**
 * intel_bios_is_lspcon_present - if LSPCON is attached on %port
 * @dev_priv:	i915 device instance
 * @port:	port to check
 *
 * Return true if LSPCON is present on this port
 */
bool
intel_bios_is_lspcon_present(struct drm_i915_private *dev_priv,
				enum port port)
{
	const struct child_device_config *child;
	int i;

	if (!HAS_LSPCON(dev_priv))
		return false;

	for (i = 0; i < dev_priv->vbt.child_dev_num; i++) {
		child = dev_priv->vbt.child_dev + i;

		if (!child->lspcon)
			continue;

		switch (child->dvo_port) {
		case DVO_PORT_DPA:
		case DVO_PORT_HDMIA:
			if (port == PORT_A)
				return true;
			break;
		case DVO_PORT_DPB:
		case DVO_PORT_HDMIB:
			if (port == PORT_B)
				return true;
			break;
		case DVO_PORT_DPC:
		case DVO_PORT_HDMIC:
			if (port == PORT_C)
				return true;
			break;
		case DVO_PORT_DPD:
		case DVO_PORT_HDMID:
			if (port == PORT_D)
				return true;
			break;
		case DVO_PORT_DPF:
		case DVO_PORT_HDMIF:
			if (port == PORT_F)
				return true;
			break;
		default:
			break;
		}
	}

	return false;
>>>>>>> 286cd8c7
}<|MERGE_RESOLUTION|>--- conflicted
+++ resolved
@@ -1781,9 +1781,6 @@
 		pci_unmap_rom(pdev, bios);
 }
 
-<<<<<<< HEAD
-	return 0;
-=======
 /**
  * intel_bios_cleanup - Free any resources allocated by intel_bios_init()
  * @dev_priv: i915 device instance
@@ -1896,7 +1893,6 @@
 	}
 
 	return false;
->>>>>>> 286cd8c7
 }
 
 /**
@@ -1908,10 +1904,7 @@
  */
 bool intel_bios_is_port_present(struct drm_i915_private *dev_priv, enum port port)
 {
-<<<<<<< HEAD
-=======
 	const struct child_device_config *child;
->>>>>>> 286cd8c7
 	static const struct {
 		u16 dp, hdmi;
 	} port_mapping[] = {
@@ -1919,10 +1912,7 @@
 		[PORT_C] = { DVO_PORT_DPC, DVO_PORT_HDMIC, },
 		[PORT_D] = { DVO_PORT_DPD, DVO_PORT_HDMID, },
 		[PORT_E] = { DVO_PORT_DPE, DVO_PORT_HDMIE, },
-<<<<<<< HEAD
-=======
 		[PORT_F] = { DVO_PORT_DPF, DVO_PORT_HDMIF, },
->>>>>>> 286cd8c7
 	};
 	int i;
 
@@ -1934,27 +1924,16 @@
 		return false;
 
 	for (i = 0; i < dev_priv->vbt.child_dev_num; i++) {
-<<<<<<< HEAD
-		const union child_device_config *p_child =
-			&dev_priv->vbt.child_dev[i];
-		if ((p_child->common.dvo_port == port_mapping[port].dp ||
-		     p_child->common.dvo_port == port_mapping[port].hdmi) &&
-		    (p_child->common.device_type & (DEVICE_TYPE_TMDS_DVI_SIGNALING |
-						    DEVICE_TYPE_DISPLAYPORT_OUTPUT)))
-=======
 		child = dev_priv->vbt.child_dev + i;
 
 		if ((child->dvo_port == port_mapping[port].dp ||
 		     child->dvo_port == port_mapping[port].hdmi) &&
 		    (child->device_type & (DEVICE_TYPE_TMDS_DVI_SIGNALING |
 					   DEVICE_TYPE_DISPLAYPORT_OUTPUT)))
->>>>>>> 286cd8c7
 			return true;
 	}
 
 	return false;
-<<<<<<< HEAD
-=======
 }
 
 /**
@@ -2186,5 +2165,43 @@
 	}
 
 	return false;
->>>>>>> 286cd8c7
+}
+
+/**
+ * intel_bios_is_port_present - is the specified digital port present
+ * @dev_priv:	i915 device instance
+ * @port:	port to check
+ *
+ * Return true if the device in %port is present.
+ */
+bool intel_bios_is_port_present(struct drm_i915_private *dev_priv, enum port port)
+{
+	static const struct {
+		u16 dp, hdmi;
+	} port_mapping[] = {
+		[PORT_B] = { DVO_PORT_DPB, DVO_PORT_HDMIB, },
+		[PORT_C] = { DVO_PORT_DPC, DVO_PORT_HDMIC, },
+		[PORT_D] = { DVO_PORT_DPD, DVO_PORT_HDMID, },
+		[PORT_E] = { DVO_PORT_DPE, DVO_PORT_HDMIE, },
+	};
+	int i;
+
+	/* FIXME maybe deal with port A as well? */
+	if (WARN_ON(port == PORT_A) || port >= ARRAY_SIZE(port_mapping))
+		return false;
+
+	if (!dev_priv->vbt.child_dev_num)
+		return false;
+
+	for (i = 0; i < dev_priv->vbt.child_dev_num; i++) {
+		const union child_device_config *p_child =
+			&dev_priv->vbt.child_dev[i];
+		if ((p_child->common.dvo_port == port_mapping[port].dp ||
+		     p_child->common.dvo_port == port_mapping[port].hdmi) &&
+		    (p_child->common.device_type & (DEVICE_TYPE_TMDS_DVI_SIGNALING |
+						    DEVICE_TYPE_DISPLAYPORT_OUTPUT)))
+			return true;
+	}
+
+	return false;
 }