/*
 * Copyright (c) 2006 Dave Airlie <airlied@linux.ie>
 * Copyright © 2006-2008,2010 Intel Corporation
 *   Jesse Barnes <jesse.barnes@intel.com>
 *
 * Permission is hereby granted, free of charge, to any person obtaining a
 * copy of this software and associated documentation files (the "Software"),
 * to deal in the Software without restriction, including without limitation
 * the rights to use, copy, modify, merge, publish, distribute, sublicense,
 * and/or sell copies of the Software, and to permit persons to whom the
 * Software is furnished to do so, subject to the following conditions:
 *
 * The above copyright notice and this permission notice (including the next
 * paragraph) shall be included in all copies or substantial portions of the
 * Software.
 *
 * THE SOFTWARE IS PROVIDED "AS IS", WITHOUT WARRANTY OF ANY KIND, EXPRESS OR
 * IMPLIED, INCLUDING BUT NOT LIMITED TO THE WARRANTIES OF MERCHANTABILITY,
 * FITNESS FOR A PARTICULAR PURPOSE AND NONINFRINGEMENT.  IN NO EVENT SHALL
 * THE AUTHORS OR COPYRIGHT HOLDERS BE LIABLE FOR ANY CLAIM, DAMAGES OR OTHER
 * LIABILITY, WHETHER IN AN ACTION OF CONTRACT, TORT OR OTHERWISE, ARISING
 * FROM, OUT OF OR IN CONNECTION WITH THE SOFTWARE OR THE USE OR OTHER
 * DEALINGS IN THE SOFTWARE.
 *
 * Authors:
 *	Eric Anholt <eric@anholt.net>
 *	Chris Wilson <chris@chris-wilson.co.uk>
 */
#include <linux/i2c.h>
#include <linux/i2c-algo-bit.h>
#include <linux/export.h>
#include <drm/drmP.h>
#include <drm/drm_hdcp.h>
#include "intel_drv.h"
#include <drm/i915_drm.h>
#include "i915_drv.h"

struct gmbus_pin {
	const char *name;
	i915_reg_t reg;
};

/* Map gmbus pin pairs to names and registers. */
static const struct gmbus_pin gmbus_pins[] = {
	[GMBUS_PIN_SSC] = { "ssc", GPIOB },
	[GMBUS_PIN_VGADDC] = { "vga", GPIOA },
	[GMBUS_PIN_PANEL] = { "panel", GPIOC },
	[GMBUS_PIN_DPC] = { "dpc", GPIOD },
	[GMBUS_PIN_DPB] = { "dpb", GPIOE },
	[GMBUS_PIN_DPD] = { "dpd", GPIOF },
};

static const struct gmbus_pin gmbus_pins_bdw[] = {
	[GMBUS_PIN_VGADDC] = { "vga", GPIOA },
	[GMBUS_PIN_DPC] = { "dpc", GPIOD },
	[GMBUS_PIN_DPB] = { "dpb", GPIOE },
	[GMBUS_PIN_DPD] = { "dpd", GPIOF },
};

static const struct gmbus_pin gmbus_pins_skl[] = {
	[GMBUS_PIN_DPC] = { "dpc", GPIOD },
	[GMBUS_PIN_DPB] = { "dpb", GPIOE },
	[GMBUS_PIN_DPD] = { "dpd", GPIOF },
};

static const struct gmbus_pin gmbus_pins_bxt[] = {
	[GMBUS_PIN_1_BXT] = { "dpb", GPIOB },
	[GMBUS_PIN_2_BXT] = { "dpc", GPIOC },
	[GMBUS_PIN_3_BXT] = { "misc", GPIOD },
};

static const struct gmbus_pin gmbus_pins_cnp[] = {
	[GMBUS_PIN_1_BXT] = { "dpb", GPIOB },
	[GMBUS_PIN_2_BXT] = { "dpc", GPIOC },
	[GMBUS_PIN_3_BXT] = { "misc", GPIOD },
	[GMBUS_PIN_4_CNP] = { "dpd", GPIOE },
};

static const struct gmbus_pin gmbus_pins_icp[] = {
	[GMBUS_PIN_1_BXT] = { "dpa", GPIOB },
	[GMBUS_PIN_2_BXT] = { "dpb", GPIOC },
	[GMBUS_PIN_9_TC1_ICP] = { "tc1", GPIOJ },
	[GMBUS_PIN_10_TC2_ICP] = { "tc2", GPIOK },
	[GMBUS_PIN_11_TC3_ICP] = { "tc3", GPIOL },
	[GMBUS_PIN_12_TC4_ICP] = { "tc4", GPIOM },
};

/* pin is expected to be valid */
static const struct gmbus_pin *get_gmbus_pin(struct drm_i915_private *dev_priv,
					     unsigned int pin)
{
	if (HAS_PCH_ICP(dev_priv))
		return &gmbus_pins_icp[pin];
	else if (HAS_PCH_CNP(dev_priv))
		return &gmbus_pins_cnp[pin];
	else if (IS_GEN9_LP(dev_priv))
		return &gmbus_pins_bxt[pin];
	else if (IS_GEN9_BC(dev_priv))
		return &gmbus_pins_skl[pin];
	else if (IS_BROADWELL(dev_priv))
		return &gmbus_pins_bdw[pin];
	else
		return &gmbus_pins[pin];
}

bool intel_gmbus_is_valid_pin(struct drm_i915_private *dev_priv,
			      unsigned int pin)
{
	unsigned int size;

	if (HAS_PCH_ICP(dev_priv))
		size = ARRAY_SIZE(gmbus_pins_icp);
	else if (HAS_PCH_CNP(dev_priv))
		size = ARRAY_SIZE(gmbus_pins_cnp);
	else if (IS_GEN9_LP(dev_priv))
		size = ARRAY_SIZE(gmbus_pins_bxt);
	else if (IS_GEN9_BC(dev_priv))
		size = ARRAY_SIZE(gmbus_pins_skl);
	else if (IS_BROADWELL(dev_priv))
		size = ARRAY_SIZE(gmbus_pins_bdw);
	else
		size = ARRAY_SIZE(gmbus_pins);

	return pin < size &&
		i915_mmio_reg_valid(get_gmbus_pin(dev_priv, pin)->reg);
}

/* Intel GPIO access functions */

#define I2C_RISEFALL_TIME 10

static inline struct intel_gmbus *
to_intel_gmbus(struct i2c_adapter *i2c)
{
	return container_of(i2c, struct intel_gmbus, adapter);
}

void
intel_i2c_reset(struct drm_i915_private *dev_priv)
{
	I915_WRITE(GMBUS0, 0);
	I915_WRITE(GMBUS4, 0);
}

static void pnv_gmbus_clock_gating(struct drm_i915_private *dev_priv,
				   bool enable)
{
	u32 val;

	/* When using bit bashing for I2C, this bit needs to be set to 1 */
	val = I915_READ(DSPCLK_GATE_D);
	if (!enable)
		val |= PNV_GMBUSUNIT_CLOCK_GATE_DISABLE;
	else
		val &= ~PNV_GMBUSUNIT_CLOCK_GATE_DISABLE;
	I915_WRITE(DSPCLK_GATE_D, val);
}

static void pch_gmbus_clock_gating(struct drm_i915_private *dev_priv,
				   bool enable)
{
	u32 val;

	val = I915_READ(SOUTH_DSPCLK_GATE_D);
	if (!enable)
		val |= PCH_GMBUSUNIT_CLOCK_GATE_DISABLE;
	else
		val &= ~PCH_GMBUSUNIT_CLOCK_GATE_DISABLE;
	I915_WRITE(SOUTH_DSPCLK_GATE_D, val);
}

static void bxt_gmbus_clock_gating(struct drm_i915_private *dev_priv,
				   bool enable)
{
	u32 val;

	val = I915_READ(GEN9_CLKGATE_DIS_4);
	if (!enable)
		val |= BXT_GMBUS_GATING_DIS;
	else
		val &= ~BXT_GMBUS_GATING_DIS;
	I915_WRITE(GEN9_CLKGATE_DIS_4, val);
}

static u32 get_reserved(struct intel_gmbus *bus)
{
	struct drm_i915_private *dev_priv = bus->dev_priv;
	u32 reserved = 0;

	/* On most chips, these bits must be preserved in software. */
	if (!IS_I830(dev_priv) && !IS_I845G(dev_priv))
		reserved = I915_READ_NOTRACE(bus->gpio_reg) &
					     (GPIO_DATA_PULLUP_DISABLE |
					      GPIO_CLOCK_PULLUP_DISABLE);

	return reserved;
}

static int get_clock(void *data)
{
	struct intel_gmbus *bus = data;
	struct drm_i915_private *dev_priv = bus->dev_priv;
	u32 reserved = get_reserved(bus);
	I915_WRITE_NOTRACE(bus->gpio_reg, reserved | GPIO_CLOCK_DIR_MASK);
	I915_WRITE_NOTRACE(bus->gpio_reg, reserved);
	return (I915_READ_NOTRACE(bus->gpio_reg) & GPIO_CLOCK_VAL_IN) != 0;
}

static int get_data(void *data)
{
	struct intel_gmbus *bus = data;
	struct drm_i915_private *dev_priv = bus->dev_priv;
	u32 reserved = get_reserved(bus);
	I915_WRITE_NOTRACE(bus->gpio_reg, reserved | GPIO_DATA_DIR_MASK);
	I915_WRITE_NOTRACE(bus->gpio_reg, reserved);
	return (I915_READ_NOTRACE(bus->gpio_reg) & GPIO_DATA_VAL_IN) != 0;
}

static void set_clock(void *data, int state_high)
{
	struct intel_gmbus *bus = data;
	struct drm_i915_private *dev_priv = bus->dev_priv;
	u32 reserved = get_reserved(bus);
	u32 clock_bits;

	if (state_high)
		clock_bits = GPIO_CLOCK_DIR_IN | GPIO_CLOCK_DIR_MASK;
	else
		clock_bits = GPIO_CLOCK_DIR_OUT | GPIO_CLOCK_DIR_MASK |
			GPIO_CLOCK_VAL_MASK;

	I915_WRITE_NOTRACE(bus->gpio_reg, reserved | clock_bits);
	POSTING_READ(bus->gpio_reg);
}

static void set_data(void *data, int state_high)
{
	struct intel_gmbus *bus = data;
	struct drm_i915_private *dev_priv = bus->dev_priv;
	u32 reserved = get_reserved(bus);
	u32 data_bits;

	if (state_high)
		data_bits = GPIO_DATA_DIR_IN | GPIO_DATA_DIR_MASK;
	else
		data_bits = GPIO_DATA_DIR_OUT | GPIO_DATA_DIR_MASK |
			GPIO_DATA_VAL_MASK;

	I915_WRITE_NOTRACE(bus->gpio_reg, reserved | data_bits);
	POSTING_READ(bus->gpio_reg);
}

static int
intel_gpio_pre_xfer(struct i2c_adapter *adapter)
{
	struct intel_gmbus *bus = container_of(adapter,
					       struct intel_gmbus,
					       adapter);
	struct drm_i915_private *dev_priv = bus->dev_priv;

	intel_i2c_reset(dev_priv);

	if (IS_PINEVIEW(dev_priv))
		pnv_gmbus_clock_gating(dev_priv, false);

	set_data(bus, 1);
	set_clock(bus, 1);
	udelay(I2C_RISEFALL_TIME);
	return 0;
}

static void
intel_gpio_post_xfer(struct i2c_adapter *adapter)
{
	struct intel_gmbus *bus = container_of(adapter,
					       struct intel_gmbus,
					       adapter);
	struct drm_i915_private *dev_priv = bus->dev_priv;

	set_data(bus, 1);
	set_clock(bus, 1);

	if (IS_PINEVIEW(dev_priv))
		pnv_gmbus_clock_gating(dev_priv, true);
}

static void
intel_gpio_setup(struct intel_gmbus *bus, unsigned int pin)
{
	struct drm_i915_private *dev_priv = bus->dev_priv;
	struct i2c_algo_bit_data *algo;

	algo = &bus->bit_algo;

	bus->gpio_reg = _MMIO(dev_priv->gpio_mmio_base +
			      i915_mmio_reg_offset(get_gmbus_pin(dev_priv, pin)->reg));
	bus->adapter.algo_data = algo;
	algo->setsda = set_data;
	algo->setscl = set_clock;
	algo->getsda = get_data;
	algo->getscl = get_clock;
	algo->pre_xfer = intel_gpio_pre_xfer;
	algo->post_xfer = intel_gpio_post_xfer;
	algo->udelay = I2C_RISEFALL_TIME;
	algo->timeout = usecs_to_jiffies(2200);
	algo->data = bus;
}

static int gmbus_wait(struct drm_i915_private *dev_priv, u32 status, u32 irq_en)
{
	DEFINE_WAIT(wait);
	u32 gmbus2;
	int ret;

	/* Important: The hw handles only the first bit, so set only one! Since
	 * we also need to check for NAKs besides the hw ready/idle signal, we
	 * need to wake up periodically and check that ourselves.
	 */
	if (!HAS_GMBUS_IRQ(dev_priv))
		irq_en = 0;

	add_wait_queue(&dev_priv->gmbus_wait_queue, &wait);
	I915_WRITE_FW(GMBUS4, irq_en);

	status |= GMBUS_SATOER;
	ret = wait_for_us((gmbus2 = I915_READ_FW(GMBUS2)) & status, 2);
	if (ret)
		ret = wait_for((gmbus2 = I915_READ_FW(GMBUS2)) & status, 50);

	I915_WRITE_FW(GMBUS4, 0);
	remove_wait_queue(&dev_priv->gmbus_wait_queue, &wait);

	if (gmbus2 & GMBUS_SATOER)
		return -ENXIO;

	return ret;
}

static int
gmbus_wait_idle(struct drm_i915_private *dev_priv)
{
	DEFINE_WAIT(wait);
	u32 irq_enable;
	int ret;

	/* Important: The hw handles only the first bit, so set only one! */
	irq_enable = 0;
	if (HAS_GMBUS_IRQ(dev_priv))
		irq_enable = GMBUS_IDLE_EN;

	add_wait_queue(&dev_priv->gmbus_wait_queue, &wait);
	I915_WRITE_FW(GMBUS4, irq_enable);

	ret = intel_wait_for_register_fw(dev_priv,
					 GMBUS2, GMBUS_ACTIVE, 0,
					 10);

	I915_WRITE_FW(GMBUS4, 0);
	remove_wait_queue(&dev_priv->gmbus_wait_queue, &wait);

	return ret;
}

static inline
unsigned int gmbus_max_xfer_size(struct drm_i915_private *dev_priv)
{
	return INTEL_GEN(dev_priv) >= 9 ? GEN9_GMBUS_BYTE_COUNT_MAX :
	       GMBUS_BYTE_COUNT_MAX;
}

static int
gmbus_xfer_read_chunk(struct drm_i915_private *dev_priv,
		      unsigned short addr, u8 *buf, unsigned int len,
		      u32 gmbus0_reg, u32 gmbus1_index)
{
	unsigned int size = len;
	bool burst_read = len > gmbus_max_xfer_size(dev_priv);
	bool extra_byte_added = false;

	if (burst_read) {
		/*
		 * As per HW Spec, for 512Bytes need to read extra Byte and
		 * Ignore the extra byte read.
		 */
		if (len == 512) {
			extra_byte_added = true;
			len++;
		}
		size = len % 256 + 256;
		I915_WRITE_FW(GMBUS0, gmbus0_reg | GMBUS_BYTE_CNT_OVERRIDE);
	}

	I915_WRITE_FW(GMBUS1,
		      gmbus1_index |
		      GMBUS_CYCLE_WAIT |
		      (size << GMBUS_BYTE_COUNT_SHIFT) |
		      (addr << GMBUS_SLAVE_ADDR_SHIFT) |
		      GMBUS_SLAVE_READ | GMBUS_SW_RDY);
	while (len) {
		int ret;
		u32 val, loop = 0;

		ret = gmbus_wait(dev_priv, GMBUS_HW_RDY, GMBUS_HW_RDY_EN);
		if (ret)
			return ret;

		val = I915_READ_FW(GMBUS3);
		do {
			if (extra_byte_added && len == 1)
				break;

			*buf++ = val & 0xff;
			val >>= 8;
		} while (--len && ++loop < 4);

		if (burst_read && len == size - 4)
			/* Reset the override bit */
			I915_WRITE_FW(GMBUS0, gmbus0_reg);
	}

	return 0;
}

/*
 * HW spec says that 512Bytes in Burst read need special treatment.
 * But it doesn't talk about other multiple of 256Bytes. And couldn't locate
 * an I2C slave, which supports such a lengthy burst read too for experiments.
 *
 * So until things get clarified on HW support, to avoid the burst read length
 * in fold of 256Bytes except 512, max burst read length is fixed at 767Bytes.
 */
#define INTEL_GMBUS_BURST_READ_MAX_LEN		767U

static int
gmbus_xfer_read(struct drm_i915_private *dev_priv, struct i2c_msg *msg,
		u32 gmbus0_reg, u32 gmbus1_index)
{
	u8 *buf = msg->buf;
	unsigned int rx_size = msg->len;
	unsigned int len;
	int ret;

	do {
		if (HAS_GMBUS_BURST_READ(dev_priv))
			len = min(rx_size, INTEL_GMBUS_BURST_READ_MAX_LEN);
		else
			len = min(rx_size, gmbus_max_xfer_size(dev_priv));

		ret = gmbus_xfer_read_chunk(dev_priv, msg->addr, buf, len,
					    gmbus0_reg, gmbus1_index);
		if (ret)
			return ret;

		rx_size -= len;
		buf += len;
	} while (rx_size != 0);

	return 0;
}

static int
gmbus_xfer_write_chunk(struct drm_i915_private *dev_priv,
		       unsigned short addr, u8 *buf, unsigned int len,
		       u32 gmbus1_index)
{
	unsigned int chunk_size = len;
	u32 val, loop;

	val = loop = 0;
	while (len && loop < 4) {
		val |= *buf++ << (8 * loop++);
		len -= 1;
	}

	I915_WRITE_FW(GMBUS3, val);
	I915_WRITE_FW(GMBUS1,
		      gmbus1_index | GMBUS_CYCLE_WAIT |
		      (chunk_size << GMBUS_BYTE_COUNT_SHIFT) |
		      (addr << GMBUS_SLAVE_ADDR_SHIFT) |
		      GMBUS_SLAVE_WRITE | GMBUS_SW_RDY);
	while (len) {
		int ret;

		val = loop = 0;
		do {
			val |= *buf++ << (8 * loop);
		} while (--len && ++loop < 4);

		I915_WRITE_FW(GMBUS3, val);

		ret = gmbus_wait(dev_priv, GMBUS_HW_RDY, GMBUS_HW_RDY_EN);
		if (ret)
			return ret;
	}

	return 0;
}

static int
gmbus_xfer_write(struct drm_i915_private *dev_priv, struct i2c_msg *msg,
		 u32 gmbus1_index)
{
	u8 *buf = msg->buf;
	unsigned int tx_size = msg->len;
	unsigned int len;
	int ret;

	do {
		len = min(tx_size, gmbus_max_xfer_size(dev_priv));

		ret = gmbus_xfer_write_chunk(dev_priv, msg->addr, buf, len,
					     gmbus1_index);
		if (ret)
			return ret;

		buf += len;
		tx_size -= len;
	} while (tx_size != 0);

	return 0;
}

/*
 * The gmbus controller can combine a 1 or 2 byte write with another read/write
 * that immediately follows it by using an "INDEX" cycle.
 */
static bool
gmbus_is_index_xfer(struct i2c_msg *msgs, int i, int num)
{
	return (i + 1 < num &&
		msgs[i].addr == msgs[i + 1].addr &&
		!(msgs[i].flags & I2C_M_RD) &&
		(msgs[i].len == 1 || msgs[i].len == 2) &&
<<<<<<< HEAD
		(msgs[i + 1].flags & I2C_M_RD));
=======
		msgs[i + 1].len > 0);
>>>>>>> 286cd8c7
}

static int
gmbus_index_xfer(struct drm_i915_private *dev_priv, struct i2c_msg *msgs,
		 u32 gmbus0_reg)
{
	u32 gmbus1_index = 0;
	u32 gmbus5 = 0;
	int ret;

	if (msgs[0].len == 2)
		gmbus5 = GMBUS_2BYTE_INDEX_EN |
			 msgs[0].buf[1] | (msgs[0].buf[0] << 8);
	if (msgs[0].len == 1)
		gmbus1_index = GMBUS_CYCLE_INDEX |
			       (msgs[0].buf[0] << GMBUS_SLAVE_INDEX_SHIFT);

	/* GMBUS5 holds 16-bit index */
	if (gmbus5)
		I915_WRITE_FW(GMBUS5, gmbus5);

	if (msgs[1].flags & I2C_M_RD)
		ret = gmbus_xfer_read(dev_priv, &msgs[1], gmbus0_reg,
				      gmbus1_index);
	else
		ret = gmbus_xfer_write(dev_priv, &msgs[1], gmbus1_index);

	/* Clear GMBUS5 after each index transfer */
	if (gmbus5)
		I915_WRITE_FW(GMBUS5, 0);

	return ret;
}

static int
do_gmbus_xfer(struct i2c_adapter *adapter, struct i2c_msg *msgs, int num,
	      u32 gmbus0_source)
{
	struct intel_gmbus *bus = container_of(adapter,
					       struct intel_gmbus,
					       adapter);
	struct drm_i915_private *dev_priv = bus->dev_priv;
	int i = 0, inc, try = 0;
	int ret = 0;

	/* Display WA #0868: skl,bxt,kbl,cfl,glk,cnl */
	if (IS_GEN9_LP(dev_priv))
		bxt_gmbus_clock_gating(dev_priv, false);
	else if (HAS_PCH_SPT(dev_priv) ||
		 HAS_PCH_KBP(dev_priv) || HAS_PCH_CNP(dev_priv))
		pch_gmbus_clock_gating(dev_priv, false);

retry:
	I915_WRITE_FW(GMBUS0, gmbus0_source | bus->reg0);

	for (; i < num; i += inc) {
		inc = 1;
		if (gmbus_is_index_xfer(msgs, i, num)) {
			ret = gmbus_index_xfer(dev_priv, &msgs[i],
					       gmbus0_source | bus->reg0);
			inc = 2; /* an index transmission is two msgs */
		} else if (msgs[i].flags & I2C_M_RD) {
			ret = gmbus_xfer_read(dev_priv, &msgs[i],
					      gmbus0_source | bus->reg0, 0);
		} else {
			ret = gmbus_xfer_write(dev_priv, &msgs[i], 0);
		}

		if (!ret)
			ret = gmbus_wait(dev_priv,
					 GMBUS_HW_WAIT_PHASE, GMBUS_HW_WAIT_EN);
		if (ret == -ETIMEDOUT)
			goto timeout;
		else if (ret)
			goto clear_err;
	}

	/* Generate a STOP condition on the bus. Note that gmbus can't generata
	 * a STOP on the very first cycle. To simplify the code we
	 * unconditionally generate the STOP condition with an additional gmbus
	 * cycle. */
	I915_WRITE_FW(GMBUS1, GMBUS_CYCLE_STOP | GMBUS_SW_RDY);

	/* Mark the GMBUS interface as disabled after waiting for idle.
	 * We will re-enable it at the start of the next xfer,
	 * till then let it sleep.
	 */
	if (gmbus_wait_idle(dev_priv)) {
		DRM_DEBUG_KMS("GMBUS [%s] timed out waiting for idle\n",
			 adapter->name);
		ret = -ETIMEDOUT;
	}
	I915_WRITE_FW(GMBUS0, 0);
	ret = ret ?: i;
	goto out;

clear_err:
	/*
	 * Wait for bus to IDLE before clearing NAK.
	 * If we clear the NAK while bus is still active, then it will stay
	 * active and the next transaction may fail.
	 *
	 * If no ACK is received during the address phase of a transaction, the
	 * adapter must report -ENXIO. It is not clear what to return if no ACK
	 * is received at other times. But we have to be careful to not return
	 * spurious -ENXIO because that will prevent i2c and drm edid functions
	 * from retrying. So return -ENXIO only when gmbus properly quiescents -
	 * timing out seems to happen when there _is_ a ddc chip present, but
	 * it's slow responding and only answers on the 2nd retry.
	 */
	ret = -ENXIO;
	if (gmbus_wait_idle(dev_priv)) {
		DRM_DEBUG_KMS("GMBUS [%s] timed out after NAK\n",
			      adapter->name);
		ret = -ETIMEDOUT;
	}

	/* Toggle the Software Clear Interrupt bit. This has the effect
	 * of resetting the GMBUS controller and so clearing the
	 * BUS_ERROR raised by the slave's NAK.
	 */
	I915_WRITE_FW(GMBUS1, GMBUS_SW_CLR_INT);
	I915_WRITE_FW(GMBUS1, 0);
	I915_WRITE_FW(GMBUS0, 0);

	DRM_DEBUG_KMS("GMBUS [%s] NAK for addr: %04x %c(%d)\n",
			 adapter->name, msgs[i].addr,
			 (msgs[i].flags & I2C_M_RD) ? 'r' : 'w', msgs[i].len);

	/*
	 * Passive adapters sometimes NAK the first probe. Retry the first
	 * message once on -ENXIO for GMBUS transfers; the bit banging algorithm
	 * has retries internally. See also the retry loop in
	 * drm_do_probe_ddc_edid, which bails out on the first -ENXIO.
	 */
	if (ret == -ENXIO && i == 0 && try++ == 0) {
		DRM_DEBUG_KMS("GMBUS [%s] NAK on first message, retry\n",
			      adapter->name);
		goto retry;
	}

	goto out;

timeout:
	DRM_DEBUG_KMS("GMBUS [%s] timed out, falling back to bit banging on pin %d\n",
		      bus->adapter.name, bus->reg0 & 0xff);
	I915_WRITE_FW(GMBUS0, 0);

	/*
	 * Hardware may not support GMBUS over these pins? Try GPIO bitbanging
	 * instead. Use EAGAIN to have i2c core retry.
	 */
	ret = -EAGAIN;

out:
	/* Display WA #0868: skl,bxt,kbl,cfl,glk,cnl */
	if (IS_GEN9_LP(dev_priv))
		bxt_gmbus_clock_gating(dev_priv, true);
	else if (HAS_PCH_SPT(dev_priv) ||
		 HAS_PCH_KBP(dev_priv) || HAS_PCH_CNP(dev_priv))
		pch_gmbus_clock_gating(dev_priv, true);

	return ret;
}

static int
gmbus_xfer(struct i2c_adapter *adapter, struct i2c_msg *msgs, int num)
{
	struct intel_gmbus *bus = container_of(adapter, struct intel_gmbus,
					       adapter);
	struct drm_i915_private *dev_priv = bus->dev_priv;
	int ret;

	intel_display_power_get(dev_priv, POWER_DOMAIN_GMBUS);

	if (bus->force_bit) {
		ret = i2c_bit_algo.master_xfer(adapter, msgs, num);
		if (ret < 0)
			bus->force_bit &= ~GMBUS_FORCE_BIT_RETRY;
	} else {
		ret = do_gmbus_xfer(adapter, msgs, num, 0);
		if (ret == -EAGAIN)
			bus->force_bit |= GMBUS_FORCE_BIT_RETRY;
	}

	intel_display_power_put(dev_priv, POWER_DOMAIN_GMBUS);

	return ret;
}

int intel_gmbus_output_aksv(struct i2c_adapter *adapter)
{
	struct intel_gmbus *bus = container_of(adapter, struct intel_gmbus,
					       adapter);
	struct drm_i915_private *dev_priv = bus->dev_priv;
	int ret;
	u8 cmd = DRM_HDCP_DDC_AKSV;
	u8 buf[DRM_HDCP_KSV_LEN] = { 0 };
	struct i2c_msg msgs[] = {
		{
			.addr = DRM_HDCP_DDC_ADDR,
			.flags = 0,
			.len = sizeof(cmd),
			.buf = &cmd,
		},
		{
			.addr = DRM_HDCP_DDC_ADDR,
			.flags = 0,
			.len = sizeof(buf),
			.buf = buf,
		}
	};

	intel_display_power_get(dev_priv, POWER_DOMAIN_GMBUS);
	mutex_lock(&dev_priv->gmbus_mutex);

	/*
	 * In order to output Aksv to the receiver, use an indexed write to
	 * pass the i2c command, and tell GMBUS to use the HW-provided value
	 * instead of sourcing GMBUS3 for the data.
	 */
	ret = do_gmbus_xfer(adapter, msgs, ARRAY_SIZE(msgs), GMBUS_AKSV_SELECT);

	mutex_unlock(&dev_priv->gmbus_mutex);
	intel_display_power_put(dev_priv, POWER_DOMAIN_GMBUS);

	return ret;
}

static u32 gmbus_func(struct i2c_adapter *adapter)
{
	return i2c_bit_algo.functionality(adapter) &
		(I2C_FUNC_I2C | I2C_FUNC_SMBUS_EMUL |
		/* I2C_FUNC_10BIT_ADDR | */
		I2C_FUNC_SMBUS_READ_BLOCK_DATA |
		I2C_FUNC_SMBUS_BLOCK_PROC_CALL);
}

static const struct i2c_algorithm gmbus_algorithm = {
	.master_xfer	= gmbus_xfer,
	.functionality	= gmbus_func
};

static void gmbus_lock_bus(struct i2c_adapter *adapter,
			   unsigned int flags)
{
	struct intel_gmbus *bus = to_intel_gmbus(adapter);
	struct drm_i915_private *dev_priv = bus->dev_priv;

	mutex_lock(&dev_priv->gmbus_mutex);
}

static int gmbus_trylock_bus(struct i2c_adapter *adapter,
			     unsigned int flags)
{
	struct intel_gmbus *bus = to_intel_gmbus(adapter);
	struct drm_i915_private *dev_priv = bus->dev_priv;

	return mutex_trylock(&dev_priv->gmbus_mutex);
}

static void gmbus_unlock_bus(struct i2c_adapter *adapter,
			     unsigned int flags)
{
	struct intel_gmbus *bus = to_intel_gmbus(adapter);
	struct drm_i915_private *dev_priv = bus->dev_priv;

	mutex_unlock(&dev_priv->gmbus_mutex);
}

static const struct i2c_lock_operations gmbus_lock_ops = {
	.lock_bus =    gmbus_lock_bus,
	.trylock_bus = gmbus_trylock_bus,
	.unlock_bus =  gmbus_unlock_bus,
};

/**
 * intel_gmbus_setup - instantiate all Intel i2c GMBuses
 * @dev_priv: i915 device private
 */
int intel_setup_gmbus(struct drm_i915_private *dev_priv)
{
	struct pci_dev *pdev = dev_priv->drm.pdev;
	struct intel_gmbus *bus;
	unsigned int pin;
	int ret;

	if (INTEL_INFO(dev_priv)->num_pipes == 0)
		return 0;

	if (IS_VALLEYVIEW(dev_priv) || IS_CHERRYVIEW(dev_priv))
		dev_priv->gpio_mmio_base = VLV_DISPLAY_BASE;
	else if (!HAS_GMCH_DISPLAY(dev_priv))
		dev_priv->gpio_mmio_base =
			i915_mmio_reg_offset(PCH_GPIOA) -
			i915_mmio_reg_offset(GPIOA);

	mutex_init(&dev_priv->gmbus_mutex);
	init_waitqueue_head(&dev_priv->gmbus_wait_queue);

	for (pin = 0; pin < ARRAY_SIZE(dev_priv->gmbus); pin++) {
		if (!intel_gmbus_is_valid_pin(dev_priv, pin))
			continue;

		bus = &dev_priv->gmbus[pin];

		bus->adapter.owner = THIS_MODULE;
		bus->adapter.class = I2C_CLASS_DDC;
		snprintf(bus->adapter.name,
			 sizeof(bus->adapter.name),
			 "i915 gmbus %s",
			 get_gmbus_pin(dev_priv, pin)->name);

		bus->adapter.dev.parent = &pdev->dev;
		bus->dev_priv = dev_priv;

		bus->adapter.algo = &gmbus_algorithm;
		bus->adapter.lock_ops = &gmbus_lock_ops;

		/*
		 * We wish to retry with bit banging
		 * after a timed out GMBUS attempt.
		 */
		bus->adapter.retries = 1;

		/* By default use a conservative clock rate */
		bus->reg0 = pin | GMBUS_RATE_100KHZ;

		/* gmbus seems to be broken on i830 */
		if (IS_I830(dev_priv))
			bus->force_bit = 1;

		intel_gpio_setup(bus, pin);

		ret = i2c_add_adapter(&bus->adapter);
		if (ret)
			goto err;
	}

	intel_i2c_reset(dev_priv);

	return 0;

err:
	while (pin--) {
		if (!intel_gmbus_is_valid_pin(dev_priv, pin))
			continue;

		bus = &dev_priv->gmbus[pin];
		i2c_del_adapter(&bus->adapter);
	}
	return ret;
}

struct i2c_adapter *intel_gmbus_get_adapter(struct drm_i915_private *dev_priv,
					    unsigned int pin)
{
	if (WARN_ON(!intel_gmbus_is_valid_pin(dev_priv, pin)))
		return NULL;

	return &dev_priv->gmbus[pin].adapter;
}

void intel_gmbus_set_speed(struct i2c_adapter *adapter, int speed)
{
	struct intel_gmbus *bus = to_intel_gmbus(adapter);

	bus->reg0 = (bus->reg0 & ~(0x3 << 8)) | speed;
}

void intel_gmbus_force_bit(struct i2c_adapter *adapter, bool force_bit)
{
	struct intel_gmbus *bus = to_intel_gmbus(adapter);
	struct drm_i915_private *dev_priv = bus->dev_priv;

	mutex_lock(&dev_priv->gmbus_mutex);

	bus->force_bit += force_bit ? 1 : -1;
	DRM_DEBUG_KMS("%sabling bit-banging on %s. force bit now %d\n",
		      force_bit ? "en" : "dis", adapter->name,
		      bus->force_bit);

	mutex_unlock(&dev_priv->gmbus_mutex);
}

void intel_teardown_gmbus(struct drm_i915_private *dev_priv)
{
	struct intel_gmbus *bus;
	unsigned int pin;

	for (pin = 0; pin < ARRAY_SIZE(dev_priv->gmbus); pin++) {
		if (!intel_gmbus_is_valid_pin(dev_priv, pin))
			continue;

		bus = &dev_priv->gmbus[pin];
		i2c_del_adapter(&bus->adapter);
	}
}<|MERGE_RESOLUTION|>--- conflicted
+++ resolved
@@ -531,11 +531,7 @@
 		msgs[i].addr == msgs[i + 1].addr &&
 		!(msgs[i].flags & I2C_M_RD) &&
 		(msgs[i].len == 1 || msgs[i].len == 2) &&
-<<<<<<< HEAD
-		(msgs[i + 1].flags & I2C_M_RD));
-=======
 		msgs[i + 1].len > 0);
->>>>>>> 286cd8c7
 }
 
 static int
