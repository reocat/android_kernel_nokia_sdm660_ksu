--- conflicted
+++ resolved
@@ -187,11 +187,7 @@
 #define CMD(op, opm, f, lm, fl, ...)				\
 	{							\
 		.flags = (fl) | ((f) ? CMD_DESC_FIXED : 0),	\
-<<<<<<< HEAD
-		.cmd = { (op) & (opm), (opm) },			\
-=======
 		.cmd = { (op & ~0u << (opm)), ~0u << (opm) },	\
->>>>>>> 286cd8c7
 		.length = { (lm) },				\
 		__VA_ARGS__					\
 	}
@@ -490,16 +486,6 @@
 	 * We allow BB_START but apply further checks. We just sanitize the
 	 * basic fields here.
 	 */
-<<<<<<< HEAD
-	CMD( MI_BATCH_BUFFER_START_GEN8,       SMI,    !F,  0xFF,  B,
-	     .bits = {{
-			.offset = 0,
-			.mask = ~SMI,
-			.expected = (MI_BATCH_PPGTT_HSW | 1),
-	      }},					     ),
-};
-
-=======
 #define MI_BB_START_OPERAND_MASK   GENMASK(SMI-1, 0)
 #define MI_BB_START_OPERAND_EXPECT (MI_BATCH_PPGTT_HSW | 1)
 	CMD(  MI_BATCH_BUFFER_START_GEN8,       SMI,    !F,  0xFF,  B,
@@ -513,7 +499,6 @@
 static const struct drm_i915_cmd_descriptor noop_desc =
 	CMD(MI_NOOP, SMI, F, 1, S);
 
->>>>>>> 286cd8c7
 #undef CMD
 #undef SMI
 #undef S3D
@@ -689,10 +674,7 @@
 	REG64_IDX(RING_TIMESTAMP, BSD_RING_BASE),
 	REG32(BCS_SWCTRL),
 	REG64_IDX(RING_TIMESTAMP, BLT_RING_BASE),
-<<<<<<< HEAD
-=======
 	REG32_IDX(RING_CTX_TIMESTAMP, BLT_RING_BASE),
->>>>>>> 286cd8c7
 	REG64_IDX(BCS_GPR, 0),
 	REG64_IDX(BCS_GPR, 1),
 	REG64_IDX(BCS_GPR, 2),
@@ -797,11 +779,7 @@
 
 static u32 gen9_blt_get_cmd_length_mask(u32 cmd_header)
 {
-<<<<<<< HEAD
-	u32 client = (cmd_header & INSTR_CLIENT_MASK) >> INSTR_CLIENT_SHIFT;
-=======
 	u32 client = cmd_header >> INSTR_CLIENT_SHIFT;
->>>>>>> 286cd8c7
 
 	if (client == INSTR_MI_CLIENT || client == INSTR_BC_CLIENT)
 		return 0xFF;
@@ -810,11 +788,7 @@
 	return 0;
 }
 
-<<<<<<< HEAD
-static bool validate_cmds_sorted(struct intel_engine_cs *ring,
-=======
 static bool validate_cmds_sorted(const struct intel_engine_cs *engine,
->>>>>>> 286cd8c7
 				 const struct drm_i915_cmd_table *cmd_tables,
 				 int cmd_table_count)
 {
@@ -876,9 +850,6 @@
 
 static bool validate_regs_sorted(struct intel_engine_cs *engine)
 {
-<<<<<<< HEAD
-	return check_sorted(ring->id, ring->reg_table, ring->reg_count);
-=======
 	int i;
 	const struct drm_i915_reg_table *table;
 
@@ -889,7 +860,6 @@
 	}
 
 	return true;
->>>>>>> 286cd8c7
 }
 
 struct cmd_node {
@@ -975,22 +945,13 @@
 	int cmd_table_count;
 	int ret;
 
-<<<<<<< HEAD
-	if (!IS_GEN7(ring->dev) && !(IS_GEN9(ring->dev) && ring->id == BCS))
-		return 0;
-=======
 	if (!IS_GEN7(engine->i915) && !(IS_GEN9(engine->i915) &&
 					engine->id == BCS))
 		return;
->>>>>>> 286cd8c7
 
 	switch (engine->id) {
 	case RCS:
-<<<<<<< HEAD
-		if (IS_HASWELL(ring->dev)) {
-=======
 		if (IS_HASWELL(engine->i915)) {
->>>>>>> 286cd8c7
 			cmd_tables = hsw_render_ring_cmd_table;
 			cmd_table_count =
 				ARRAY_SIZE(hsw_render_ring_cmd_table);
@@ -999,12 +960,6 @@
 			cmd_table_count = ARRAY_SIZE(gen7_render_cmd_table);
 		}
 
-<<<<<<< HEAD
-		ring->reg_table = gen7_render_regs;
-		ring->reg_count = ARRAY_SIZE(gen7_render_regs);
-
-		ring->get_cmd_length_mask = gen7_render_get_cmd_length_mask;
-=======
 		if (IS_HASWELL(engine->i915)) {
 			engine->reg_tables = hsw_render_reg_tables;
 			engine->reg_table_count = ARRAY_SIZE(hsw_render_reg_tables);
@@ -1013,27 +968,10 @@
 			engine->reg_table_count = ARRAY_SIZE(ivb_render_reg_tables);
 		}
 		engine->get_cmd_length_mask = gen7_render_get_cmd_length_mask;
->>>>>>> 286cd8c7
 		break;
 	case VCS:
 		cmd_tables = gen7_video_cmd_table;
 		cmd_table_count = ARRAY_SIZE(gen7_video_cmd_table);
-<<<<<<< HEAD
-		ring->get_cmd_length_mask = gen7_bsd_get_cmd_length_mask;
-		break;
-	case BCS:
-		ring->get_cmd_length_mask = gen7_blt_get_cmd_length_mask;
-		if (IS_GEN9(ring->dev)) {
-			cmd_tables = gen9_blt_cmd_table;
-			cmd_table_count = ARRAY_SIZE(gen9_blt_cmd_table);
-			ring->get_cmd_length_mask =
-				gen9_blt_get_cmd_length_mask;
-
-			/* BCS Engine unsafe without parser */
-			ring->requires_cmd_parser = 1;
-		}
-		else if (IS_HASWELL(ring->dev)) {
-=======
 		engine->get_cmd_length_mask = gen7_bsd_get_cmd_length_mask;
 		break;
 	case BCS:
@@ -1047,7 +985,6 @@
 			/* BCS Engine unsafe without parser */
 			engine->flags |= I915_ENGINE_REQUIRES_CMD_PARSER;
 		} else if (IS_HASWELL(engine->i915)) {
->>>>>>> 286cd8c7
 			cmd_tables = hsw_blt_ring_cmd_table;
 			cmd_table_count = ARRAY_SIZE(hsw_blt_ring_cmd_table);
 		} else {
@@ -1055,16 +992,6 @@
 			cmd_table_count = ARRAY_SIZE(gen7_blt_cmd_table);
 		}
 
-<<<<<<< HEAD
-		if (IS_GEN9(ring->dev)) {
-			ring->reg_table = gen9_blt_regs;
-			ring->reg_count = ARRAY_SIZE(gen9_blt_regs);
-		} else {
-			ring->reg_table = gen7_blt_regs;
-			ring->reg_count = ARRAY_SIZE(gen7_blt_regs);
-		}
-
-=======
 		if (IS_GEN9(engine->i915)) {
 			engine->reg_tables = gen9_blt_reg_tables;
 			engine->reg_table_count =
@@ -1076,7 +1003,6 @@
 			engine->reg_tables = ivb_blt_reg_tables;
 			engine->reg_table_count = ARRAY_SIZE(ivb_blt_reg_tables);
 		}
->>>>>>> 286cd8c7
 		break;
 	case VECS:
 		cmd_tables = hsw_vebox_cmd_table;
@@ -1106,13 +1032,7 @@
 		return;
 	}
 
-<<<<<<< HEAD
-	ring->using_cmd_parser = true;
-
-	return 0;
-=======
 	engine->flags |= I915_ENGINE_USING_CMD_PARSER;
->>>>>>> 286cd8c7
 }
 
 /**
@@ -1124,11 +1044,7 @@
  */
 void intel_engine_cleanup_cmd_parser(struct intel_engine_cs *engine)
 {
-<<<<<<< HEAD
-	if (!ring->using_cmd_parser)
-=======
 	if (!intel_engine_using_cmd_parser(engine))
->>>>>>> 286cd8c7
 		return;
 
 	fini_hash_table(engine);
@@ -1294,16 +1210,9 @@
 	return dst;
 }
 
-<<<<<<< HEAD
-static int check_cmd(const struct intel_engine_cs *ring,
-		      const struct drm_i915_cmd_descriptor *desc,
-		      const u32 *cmd, u32 length,
-		      bool *oacontrol_set)
-=======
 static bool check_cmd(const struct intel_engine_cs *engine,
 		      const struct drm_i915_cmd_descriptor *desc,
 		      const u32 *cmd, u32 length)
->>>>>>> 286cd8c7
 {
 	if (desc->flags & CMD_DESC_SKIP)
 		return true;
@@ -1326,12 +1235,7 @@
 		     offset += step) {
 			const u32 reg_addr = cmd[offset] & desc->reg.mask;
 			const struct drm_i915_reg_descriptor *reg =
-<<<<<<< HEAD
-				find_reg(ring->reg_table, ring->reg_count,
-					 reg_addr);
-=======
 				find_reg(engine, reg_addr);
->>>>>>> 286cd8c7
 
 			if (!reg) {
 				DRM_DEBUG_DRIVER("CMD: Rejected register 0x%08X in command: 0x%08X (%s)\n",
@@ -1409,21 +1313,12 @@
 	return true;
 }
 
-<<<<<<< HEAD
-static int check_bbstart(struct intel_context *ctx,
-			 u32 *cmd, u64 offset, u32 length,
-=======
 static int check_bbstart(const struct i915_gem_context *ctx,
 			 u32 *cmd, u32 offset, u32 length,
->>>>>>> 286cd8c7
 			 u32 batch_len,
 			 u64 batch_start,
 			 u64 shadow_batch_start)
 {
-<<<<<<< HEAD
-
-=======
->>>>>>> 286cd8c7
 	u64 jump_offset, jump_target;
 	u32 target_cmd_offset, target_cmd_index;
 
@@ -1435,11 +1330,7 @@
 
 	if (length != 3) {
 		DRM_DEBUG("CMD: Recursive BB_START with bad length(%u)\n",
-<<<<<<< HEAD
-				 length);
-=======
 			  length);
->>>>>>> 286cd8c7
 		return -EINVAL;
 	}
 
@@ -1480,11 +1371,7 @@
 	return 0;
 }
 
-<<<<<<< HEAD
-static void init_whitelist(struct intel_context *ctx, u32 batch_len)
-=======
 static void init_whitelist(struct i915_gem_context *ctx, u32 batch_len)
->>>>>>> 286cd8c7
 {
 	const u32 batch_cmds = DIV_ROUND_UP(batch_len, sizeof(u32));
 	const u32 exact_size = BITS_TO_LONGS(batch_cmds);
@@ -1525,15 +1412,9 @@
 /**
  * i915_parse_cmds() - parse a submitted batch buffer for privilege violations
  * @ctx: the context in which the batch is to execute
-<<<<<<< HEAD
- * @ring: the ring on which the batch is to execute
- * @batch_obj: the batch buffer in question
- * @user_batch_start: Canonical base address of original user batch
-=======
  * @engine: the engine on which the batch is to execute
  * @batch_obj: the batch buffer in question
  * @batch_start: Canonical base address of batch
->>>>>>> 286cd8c7
  * @batch_start_offset: byte offset in the batch at which execution starts
  * @batch_len: length of the commands in batch_obj
  * @shadow_batch_obj: copy of the batch buffer in question
@@ -1545,20 +1426,6 @@
  * Return: non-zero if the parser finds violations or otherwise fails; -EACCES
  * if the batch appears legal but should use hardware parsing
  */
-<<<<<<< HEAD
-int i915_parse_cmds(struct intel_context *ctx,
-		    struct intel_engine_cs *ring,
-		    struct drm_i915_gem_object *batch_obj,
-		    u64 user_batch_start,
-		    u32 batch_start_offset,
-		    u32 batch_len,
-		    struct drm_i915_gem_object *shadow_batch_obj,
-		    u64 shadow_batch_start)
-{
-	u32 *cmd, *batch_base, *batch_end, offset = 0;
-	struct drm_i915_cmd_descriptor default_desc = { 0 };
-	bool oacontrol_set = false; /* OACONTROL tracking. See check_cmd() */
-=======
 
 int intel_engine_cmd_parser(struct i915_gem_context *ctx,
 			    struct intel_engine_cs *engine,
@@ -1573,7 +1440,6 @@
 	struct drm_i915_cmd_descriptor default_desc = noop_desc;
 	const struct drm_i915_cmd_descriptor *desc = &default_desc;
 	bool needs_clflush_after = false;
->>>>>>> 286cd8c7
 	int ret = 0;
 
 	cmd = copy_batch(shadow_batch_obj, batch_obj,
@@ -1603,11 +1469,7 @@
 			DRM_DEBUG_DRIVER("CMD: Unrecognized command: 0x%08X\n",
 					 *cmd);
 			ret = -EINVAL;
-<<<<<<< HEAD
-			break;
-=======
 			goto err;
->>>>>>> 286cd8c7
 		}
 
 		if (desc->flags & CMD_DESC_FIXED)
@@ -1624,11 +1486,23 @@
 			goto err;
 		}
 
-<<<<<<< HEAD
-		if (!check_cmd(ring, desc, cmd, length, &oacontrol_set)) {
-			ret = CMDPARSER_USES_GGTT(ring->dev) ? -EINVAL : -EACCES;
+		if (!check_cmd(engine, desc, cmd, length)) {
+			ret = -EACCES;
+			goto err;
+		}
+
+		if (desc->cmd.value == MI_BATCH_BUFFER_START) {
+			ret = check_bbstart(ctx, cmd, offset, length,
+					    batch_len, batch_start,
+					    shadow_batch_start);
+
+			if (ret)
+				goto err;
 			break;
 		}
+
+		if (ctx->jump_whitelist_cmds > offset)
+			set_bit(offset, ctx->jump_whitelist);
 
 		if (desc->cmd.value == MI_BATCH_BUFFER_START) {
 			ret = check_bbstart(ctx, cmd, offset, length,
@@ -1637,38 +1511,17 @@
 			break;
 		}
 
-=======
-		if (!check_cmd(engine, desc, cmd, length)) {
-			ret = -EACCES;
-			goto err;
-		}
-
-		if (desc->cmd.value == MI_BATCH_BUFFER_START) {
-			ret = check_bbstart(ctx, cmd, offset, length,
-					    batch_len, batch_start,
-					    shadow_batch_start);
-
-			if (ret)
-				goto err;
-			break;
-		}
-
->>>>>>> 286cd8c7
 		if (ctx->jump_whitelist_cmds > offset)
 			set_bit(offset, ctx->jump_whitelist);
 
 		cmd += length;
 		offset += length;
-<<<<<<< HEAD
-	}
-=======
 		if  (cmd >= batch_end) {
 			DRM_DEBUG_DRIVER("CMD: Got to the end of the buffer w/o a BBE cmd!\n");
 			ret = -EINVAL;
 			goto err;
 		}
 	} while (1);
->>>>>>> 286cd8c7
 
 	if (needs_clflush_after) {
 		void *ptr = page_mask_bits(shadow_batch_obj->mm.mapping);
@@ -1716,11 +1569,6 @@
 	 * 3. Allow access to the GPGPU_THREADS_DISPATCHED register.
 	 * 4. L3 atomic chicken bits of HSW_SCRATCH1 and HSW_ROW_CHICKEN3.
 	 * 5. GPGPU dispatch compute indirect registers.
-<<<<<<< HEAD
-	 * 10. Gen9 only - Supports the new ppgtt based BLIT parser
-	 */
-	return CMDPARSER_USES_GGTT(dev_priv) ? 5 : 10;
-=======
 	 * 6. TIMESTAMP register and Haswell CS GPR registers
 	 * 7. Allow MI_LOAD_REGISTER_REG between whitelisted registers.
 	 * 8. Don't report cmd_check() failures as EINVAL errors to userspace;
@@ -1731,5 +1579,4 @@
 	 * 10. Support for Gen9 BCS Parsing
 	 */
 	return 10;
->>>>>>> 286cd8c7
 }