/*
 * Copyright © 2008-2012 Intel Corporation
 *
 * Permission is hereby granted, free of charge, to any person obtaining a
 * copy of this software and associated documentation files (the "Software"),
 * to deal in the Software without restriction, including without limitation
 * the rights to use, copy, modify, merge, publish, distribute, sublicense,
 * and/or sell copies of the Software, and to permit persons to whom the
 * Software is furnished to do so, subject to the following conditions:
 *
 * The above copyright notice and this permission notice (including the next
 * paragraph) shall be included in all copies or substantial portions of the
 * Software.
 *
 * THE SOFTWARE IS PROVIDED "AS IS", WITHOUT WARRANTY OF ANY KIND, EXPRESS OR
 * IMPLIED, INCLUDING BUT NOT LIMITED TO THE WARRANTIES OF MERCHANTABILITY,
 * FITNESS FOR A PARTICULAR PURPOSE AND NONINFRINGEMENT.  IN NO EVENT SHALL
 * THE AUTHORS OR COPYRIGHT HOLDERS BE LIABLE FOR ANY CLAIM, DAMAGES OR OTHER
 * LIABILITY, WHETHER IN AN ACTION OF CONTRACT, TORT OR OTHERWISE, ARISING
 * FROM, OUT OF OR IN CONNECTION WITH THE SOFTWARE OR THE USE OR OTHER DEALINGS
 * IN THE SOFTWARE.
 *
 * Authors:
 *    Eric Anholt <eric@anholt.net>
 *    Chris Wilson <chris@chris-wilson.co.uk>
 *
 */

#include <drm/drmP.h>
#include <drm/i915_drm.h>
#include "i915_drv.h"

/*
 * The BIOS typically reserves some of the system's memory for the exclusive
 * use of the integrated graphics. This memory is no longer available for
 * use by the OS and so the user finds that his system has less memory
 * available than he put in. We refer to this memory as stolen.
 *
 * The BIOS will allocate its framebuffer from the stolen memory. Our
 * goal is try to reuse that object for our own fbcon which must always
 * be available for panics. Anything else we can reuse the stolen memory
 * for is a boon.
 */

int i915_gem_stolen_insert_node_in_range(struct drm_i915_private *dev_priv,
					 struct drm_mm_node *node, u64 size,
					 unsigned alignment, u64 start, u64 end)
{
	int ret;

	if (!drm_mm_initialized(&dev_priv->mm.stolen))
		return -ENODEV;

	/* WaSkipStolenMemoryFirstPage:bdw+ */
	if (INTEL_GEN(dev_priv) >= 8 && start < 4096)
		start = 4096;

	mutex_lock(&dev_priv->mm.stolen_lock);
	ret = drm_mm_insert_node_in_range(&dev_priv->mm.stolen, node,
					  size, alignment, 0,
					  start, end, DRM_MM_INSERT_BEST);
	mutex_unlock(&dev_priv->mm.stolen_lock);

	return ret;
}

int i915_gem_stolen_insert_node(struct drm_i915_private *dev_priv,
				struct drm_mm_node *node, u64 size,
				unsigned alignment)
{
	return i915_gem_stolen_insert_node_in_range(dev_priv, node, size,
						    alignment, 0, U64_MAX);
}

void i915_gem_stolen_remove_node(struct drm_i915_private *dev_priv,
				 struct drm_mm_node *node)
{
	mutex_lock(&dev_priv->mm.stolen_lock);
	drm_mm_remove_node(node);
	mutex_unlock(&dev_priv->mm.stolen_lock);
}

static int i915_adjust_stolen(struct drm_i915_private *dev_priv,
			      struct resource *dsm)
{
	struct i915_ggtt *ggtt = &dev_priv->ggtt;
	struct resource *r;
<<<<<<< HEAD
	u32 base;

	/* Almost universally we can find the Graphics Base of Stolen Memory
	 * at offset 0x5c in the igfx configuration space. On a few (desktop)
	 * machines this is also mirrored in the bridge device at different
	 * locations, or in the MCHBAR.
	 *
	 * On 865 we just check the TOUD register.
	 *
	 * On 830/845/85x the stolen memory base isn't available in any
	 * register. We need to calculate it as TOM-TSEG_SIZE-stolen_size.
	 *
	 */
	base = 0;
	if (INTEL_INFO(dev)->gen >= 3) {
		/* Read Graphics Base of Stolen Memory directly */
		pci_read_config_dword(dev->pdev, 0x5c, &base);
		base &= ~((1<<20) - 1);
	} else if (IS_I865G(dev)) {
		u32 tseg_size = 0;
		u16 toud = 0;
		u8 tmp;

		pci_bus_read_config_byte(dev->pdev->bus, PCI_DEVFN(0, 0),
					 I845_ESMRAMC, &tmp);

		if (tmp & TSEG_ENABLE) {
			switch (tmp & I845_TSEG_SIZE_MASK) {
			case I845_TSEG_SIZE_512K:
				tseg_size = KB(512);
				break;
			case I845_TSEG_SIZE_1M:
				tseg_size = MB(1);
				break;
			}
		}

		pci_bus_read_config_word(dev->pdev->bus, PCI_DEVFN(0, 0),
					 I865_TOUD, &toud);

		base = (toud << 16) + tseg_size;
	} else if (IS_I85X(dev)) {
		u32 tseg_size = 0;
		u32 tom;
		u8 tmp;

		pci_bus_read_config_byte(dev->pdev->bus, PCI_DEVFN(0, 0),
					 I85X_ESMRAMC, &tmp);

		if (tmp & TSEG_ENABLE)
			tseg_size = MB(1);

		pci_bus_read_config_byte(dev->pdev->bus, PCI_DEVFN(0, 1),
					 I85X_DRB3, &tmp);
		tom = tmp * MB(32);

		base = tom - tseg_size - dev_priv->gtt.stolen_size;
	} else if (IS_845G(dev)) {
		u32 tseg_size = 0;
		u32 tom;
		u8 tmp;

		pci_bus_read_config_byte(dev->pdev->bus, PCI_DEVFN(0, 0),
					 I845_ESMRAMC, &tmp);

		if (tmp & TSEG_ENABLE) {
			switch (tmp & I845_TSEG_SIZE_MASK) {
			case I845_TSEG_SIZE_512K:
				tseg_size = KB(512);
				break;
			case I845_TSEG_SIZE_1M:
				tseg_size = MB(1);
				break;
			}
		}

		pci_bus_read_config_byte(dev->pdev->bus, PCI_DEVFN(0, 0),
					 I830_DRB3, &tmp);
		tom = tmp * MB(32);

		base = tom - tseg_size - dev_priv->gtt.stolen_size;
	} else if (IS_I830(dev)) {
		u32 tseg_size = 0;
		u32 tom;
		u8 tmp;
=======
>>>>>>> 286cd8c7

	if (dsm->start == 0 || dsm->end <= dsm->start)
		return -EINVAL;

	/*
	 * TODO: We have yet too encounter the case where the GTT wasn't at the
	 * end of stolen. With that assumption we could simplify this.
	 */

	/* Make sure we don't clobber the GTT if it's within stolen memory */
	if (INTEL_GEN(dev_priv) <= 4 &&
	    !IS_G33(dev_priv) && !IS_PINEVIEW(dev_priv) && !IS_G4X(dev_priv)) {
		struct resource stolen[2] = {*dsm, *dsm};
		struct resource ggtt_res;
		resource_size_t ggtt_start;

		ggtt_start = I915_READ(PGTBL_CTL);
		if (IS_GEN4(dev_priv))
			ggtt_start = (ggtt_start & PGTBL_ADDRESS_LO_MASK) |
				     (ggtt_start & PGTBL_ADDRESS_HI_MASK) << 28;
		else
			ggtt_start &= PGTBL_ADDRESS_LO_MASK;

		ggtt_res =
			(struct resource) DEFINE_RES_MEM(ggtt_start,
							 ggtt_total_entries(ggtt) * 4);

		if (ggtt_res.start >= stolen[0].start && ggtt_res.start < stolen[0].end)
			stolen[0].end = ggtt_res.start;
		if (ggtt_res.end > stolen[1].start && ggtt_res.end <= stolen[1].end)
			stolen[1].start = ggtt_res.end;

		/* Pick the larger of the two chunks */
		if (resource_size(&stolen[0]) > resource_size(&stolen[1]))
			*dsm = stolen[0];
		else
			*dsm = stolen[1];

		if (stolen[0].start != stolen[1].start ||
		    stolen[0].end != stolen[1].end) {
			DRM_DEBUG_DRIVER("GTT within stolen memory at %pR\n", &ggtt_res);
			DRM_DEBUG_DRIVER("Stolen memory adjusted to %pR\n", dsm);
		}
	}

	/*
	 * Verify that nothing else uses this physical address. Stolen
	 * memory should be reserved by the BIOS and hidden from the
	 * kernel. So if the region is already marked as busy, something
	 * is seriously wrong.
	 */
	r = devm_request_mem_region(dev_priv->drm.dev, dsm->start,
				    resource_size(dsm),
				    "Graphics Stolen Memory");
	if (r == NULL) {
		/*
		 * One more attempt but this time requesting region from
		 * start + 1, as we have seen that this resolves the region
		 * conflict with the PCI Bus.
		 * This is a BIOS w/a: Some BIOS wrap stolen in the root
		 * PCI bus, but have an off-by-one error. Hence retry the
		 * reservation starting from 1 instead of 0.
		 * There's also BIOS with off-by-one on the other end.
		 */
		r = devm_request_mem_region(dev_priv->drm.dev, dsm->start + 1,
					    resource_size(dsm) - 2,
					    "Graphics Stolen Memory");
		/*
		 * GEN3 firmware likes to smash pci bridges into the stolen
		 * range. Apparently this works.
		 */
		if (r == NULL && !IS_GEN3(dev_priv)) {
			DRM_ERROR("conflict detected with stolen region: %pR\n",
				  dsm);

			return -EBUSY;
		}
	}

	return 0;
}

void i915_gem_cleanup_stolen(struct drm_device *dev)
{
	struct drm_i915_private *dev_priv = to_i915(dev);

	if (!drm_mm_initialized(&dev_priv->mm.stolen))
		return;

	drm_mm_takedown(&dev_priv->mm.stolen);
}

static void g4x_get_stolen_reserved(struct drm_i915_private *dev_priv,
				    resource_size_t *base,
				    resource_size_t *size)
{
	u32 reg_val = I915_READ(IS_GM45(dev_priv) ?
				CTG_STOLEN_RESERVED :
				ELK_STOLEN_RESERVED);
	resource_size_t stolen_top = dev_priv->dsm.end + 1;

	DRM_DEBUG_DRIVER("%s_STOLEN_RESERVED = %08x\n",
			 IS_GM45(dev_priv) ? "CTG" : "ELK", reg_val);

	if ((reg_val & G4X_STOLEN_RESERVED_ENABLE) == 0)
		return;

	/*
	 * Whether ILK really reuses the ELK register for this is unclear.
	 * Let's see if we catch anyone with this supposedly enabled on ILK.
	 */
	WARN(IS_GEN5(dev_priv), "ILK stolen reserved found? 0x%08x\n", reg_val);

	if (!(reg_val & G4X_STOLEN_RESERVED_ADDR2_MASK))
		return;

	*base = (reg_val & G4X_STOLEN_RESERVED_ADDR2_MASK) << 16;
	WARN_ON((reg_val & G4X_STOLEN_RESERVED_ADDR1_MASK) < *base);

	*size = stolen_top - *base;
}

static void gen6_get_stolen_reserved(struct drm_i915_private *dev_priv,
				     resource_size_t *base,
				     resource_size_t *size)
{
	u32 reg_val = I915_READ(GEN6_STOLEN_RESERVED);

	DRM_DEBUG_DRIVER("GEN6_STOLEN_RESERVED = %08x\n", reg_val);

	if (!(reg_val & GEN6_STOLEN_RESERVED_ENABLE))
		return;

	*base = reg_val & GEN6_STOLEN_RESERVED_ADDR_MASK;

	switch (reg_val & GEN6_STOLEN_RESERVED_SIZE_MASK) {
	case GEN6_STOLEN_RESERVED_1M:
		*size = 1024 * 1024;
		break;
	case GEN6_STOLEN_RESERVED_512K:
		*size = 512 * 1024;
		break;
	case GEN6_STOLEN_RESERVED_256K:
		*size = 256 * 1024;
		break;
	case GEN6_STOLEN_RESERVED_128K:
		*size = 128 * 1024;
		break;
	default:
		*size = 1024 * 1024;
		MISSING_CASE(reg_val & GEN6_STOLEN_RESERVED_SIZE_MASK);
	}
}

static void vlv_get_stolen_reserved(struct drm_i915_private *dev_priv,
				    resource_size_t *base,
				    resource_size_t *size)
{
	u32 reg_val = I915_READ(GEN6_STOLEN_RESERVED);
	resource_size_t stolen_top = dev_priv->dsm.end + 1;

	DRM_DEBUG_DRIVER("GEN6_STOLEN_RESERVED = %08x\n", reg_val);

	if (!(reg_val & GEN6_STOLEN_RESERVED_ENABLE))
		return;

	switch (reg_val & GEN7_STOLEN_RESERVED_SIZE_MASK) {
	default:
		MISSING_CASE(reg_val & GEN7_STOLEN_RESERVED_SIZE_MASK);
		/* fall through */
	case GEN7_STOLEN_RESERVED_1M:
		*size = 1024 * 1024;
		break;
	}

	/*
	 * On vlv, the ADDR_MASK portion is left as 0 and HW deduces the
	 * reserved location as (top - size).
	 */
	*base = stolen_top - *size;
}

static void gen7_get_stolen_reserved(struct drm_i915_private *dev_priv,
				     resource_size_t *base,
				     resource_size_t *size)
{
	u32 reg_val = I915_READ(GEN6_STOLEN_RESERVED);

	DRM_DEBUG_DRIVER("GEN6_STOLEN_RESERVED = %08x\n", reg_val);

	if (!(reg_val & GEN6_STOLEN_RESERVED_ENABLE))
		return;

	*base = reg_val & GEN7_STOLEN_RESERVED_ADDR_MASK;

	switch (reg_val & GEN7_STOLEN_RESERVED_SIZE_MASK) {
	case GEN7_STOLEN_RESERVED_1M:
		*size = 1024 * 1024;
		break;
	case GEN7_STOLEN_RESERVED_256K:
		*size = 256 * 1024;
		break;
	default:
		*size = 1024 * 1024;
		MISSING_CASE(reg_val & GEN7_STOLEN_RESERVED_SIZE_MASK);
	}
}

static void chv_get_stolen_reserved(struct drm_i915_private *dev_priv,
				    resource_size_t *base,
				    resource_size_t *size)
{
	u32 reg_val = I915_READ(GEN6_STOLEN_RESERVED);

	DRM_DEBUG_DRIVER("GEN6_STOLEN_RESERVED = %08x\n", reg_val);

	if (!(reg_val & GEN6_STOLEN_RESERVED_ENABLE))
		return;

	*base = reg_val & GEN6_STOLEN_RESERVED_ADDR_MASK;

	switch (reg_val & GEN8_STOLEN_RESERVED_SIZE_MASK) {
	case GEN8_STOLEN_RESERVED_1M:
		*size = 1024 * 1024;
		break;
	case GEN8_STOLEN_RESERVED_2M:
		*size = 2 * 1024 * 1024;
		break;
	case GEN8_STOLEN_RESERVED_4M:
		*size = 4 * 1024 * 1024;
		break;
	case GEN8_STOLEN_RESERVED_8M:
		*size = 8 * 1024 * 1024;
		break;
	default:
		*size = 8 * 1024 * 1024;
		MISSING_CASE(reg_val & GEN8_STOLEN_RESERVED_SIZE_MASK);
	}
}

static void bdw_get_stolen_reserved(struct drm_i915_private *dev_priv,
				    resource_size_t *base,
				    resource_size_t *size)
{
	u32 reg_val = I915_READ(GEN6_STOLEN_RESERVED);
	resource_size_t stolen_top = dev_priv->dsm.end + 1;

	DRM_DEBUG_DRIVER("GEN6_STOLEN_RESERVED = %08x\n", reg_val);

	if (!(reg_val & GEN6_STOLEN_RESERVED_ENABLE))
		return;

	if (!(reg_val & GEN6_STOLEN_RESERVED_ADDR_MASK))
		return;

	*base = reg_val & GEN6_STOLEN_RESERVED_ADDR_MASK;
	*size = stolen_top - *base;
}

static void icl_get_stolen_reserved(struct drm_i915_private *dev_priv,
				    resource_size_t *base,
				    resource_size_t *size)
{
	u64 reg_val = I915_READ64(GEN6_STOLEN_RESERVED);

	DRM_DEBUG_DRIVER("GEN6_STOLEN_RESERVED = 0x%016llx\n", reg_val);

	*base = reg_val & GEN11_STOLEN_RESERVED_ADDR_MASK;

	switch (reg_val & GEN8_STOLEN_RESERVED_SIZE_MASK) {
	case GEN8_STOLEN_RESERVED_1M:
		*size = 1024 * 1024;
		break;
	case GEN8_STOLEN_RESERVED_2M:
		*size = 2 * 1024 * 1024;
		break;
	case GEN8_STOLEN_RESERVED_4M:
		*size = 4 * 1024 * 1024;
		break;
	case GEN8_STOLEN_RESERVED_8M:
		*size = 8 * 1024 * 1024;
		break;
	default:
		*size = 8 * 1024 * 1024;
		MISSING_CASE(reg_val & GEN8_STOLEN_RESERVED_SIZE_MASK);
	}
}

int i915_gem_init_stolen(struct drm_i915_private *dev_priv)
{
	resource_size_t reserved_base, stolen_top;
	resource_size_t reserved_total, reserved_size;

	mutex_init(&dev_priv->mm.stolen_lock);

	if (intel_vgpu_active(dev_priv)) {
		DRM_INFO("iGVT-g active, disabling use of stolen memory\n");
		return 0;
	}

	if (intel_vtd_active() && INTEL_GEN(dev_priv) < 8) {
		DRM_INFO("DMAR active, disabling use of stolen memory\n");
		return 0;
	}

	if (resource_size(&intel_graphics_stolen_res) == 0)
		return 0;

	dev_priv->dsm = intel_graphics_stolen_res;

	if (i915_adjust_stolen(dev_priv, &dev_priv->dsm))
		return 0;

	GEM_BUG_ON(dev_priv->dsm.start == 0);
	GEM_BUG_ON(dev_priv->dsm.end <= dev_priv->dsm.start);

	stolen_top = dev_priv->dsm.end + 1;
	reserved_base = stolen_top;
	reserved_size = 0;

	switch (INTEL_GEN(dev_priv)) {
	case 2:
	case 3:
		break;
	case 4:
		if (!IS_G4X(dev_priv))
			break;
		/* fall through */
	case 5:
		g4x_get_stolen_reserved(dev_priv,
					&reserved_base, &reserved_size);
		break;
	case 6:
		gen6_get_stolen_reserved(dev_priv,
					 &reserved_base, &reserved_size);
		break;
	case 7:
		if (IS_VALLEYVIEW(dev_priv))
			vlv_get_stolen_reserved(dev_priv,
						&reserved_base, &reserved_size);
		else
			gen7_get_stolen_reserved(dev_priv,
						 &reserved_base, &reserved_size);
		break;
	case 8:
	case 9:
	case 10:
		if (IS_LP(dev_priv))
			chv_get_stolen_reserved(dev_priv,
						&reserved_base, &reserved_size);
		else
			bdw_get_stolen_reserved(dev_priv,
						&reserved_base, &reserved_size);
		break;
	case 11:
	default:
		icl_get_stolen_reserved(dev_priv, &reserved_base,
					&reserved_size);
		break;
	}

	/*
	 * Our expectation is that the reserved space is at the top of the
	 * stolen region and *never* at the bottom. If we see !reserved_base,
	 * it likely means we failed to read the registers correctly.
	 */
	if (!reserved_base) {
		DRM_ERROR("inconsistent reservation %pa + %pa; ignoring\n",
			  &reserved_base, &reserved_size);
		reserved_base = stolen_top;
		reserved_size = 0;
	}

	dev_priv->dsm_reserved =
		(struct resource) DEFINE_RES_MEM(reserved_base, reserved_size);

	if (!resource_contains(&dev_priv->dsm, &dev_priv->dsm_reserved)) {
		DRM_ERROR("Stolen reserved area %pR outside stolen memory %pR\n",
			  &dev_priv->dsm_reserved, &dev_priv->dsm);
		return 0;
	}

	/* It is possible for the reserved area to end before the end of stolen
	 * memory, so just consider the start. */
	reserved_total = stolen_top - reserved_base;

	DRM_DEBUG_DRIVER("Memory reserved for graphics device: %lluK, usable: %lluK\n",
			 (u64)resource_size(&dev_priv->dsm) >> 10,
			 ((u64)resource_size(&dev_priv->dsm) - reserved_total) >> 10);

	dev_priv->stolen_usable_size =
		resource_size(&dev_priv->dsm) - reserved_total;

	/* Basic memrange allocator for stolen space. */
	drm_mm_init(&dev_priv->mm.stolen, 0, dev_priv->stolen_usable_size);

	return 0;
}

static struct sg_table *
i915_pages_create_for_stolen(struct drm_device *dev,
			     resource_size_t offset, resource_size_t size)
{
	struct drm_i915_private *dev_priv = to_i915(dev);
	struct sg_table *st;
	struct scatterlist *sg;

	GEM_BUG_ON(range_overflows(offset, size, resource_size(&dev_priv->dsm)));

	/* We hide that we have no struct page backing our stolen object
	 * by wrapping the contiguous physical allocation with a fake
	 * dma mapping in a single scatterlist.
	 */

	st = kmalloc(sizeof(*st), GFP_KERNEL);
	if (st == NULL)
		return ERR_PTR(-ENOMEM);

	if (sg_alloc_table(st, 1, GFP_KERNEL)) {
		kfree(st);
		return ERR_PTR(-ENOMEM);
	}

	sg = st->sgl;
	sg->offset = 0;
	sg->length = size;

	sg_dma_address(sg) = (dma_addr_t)dev_priv->dsm.start + offset;
	sg_dma_len(sg) = size;

	return st;
}

static int i915_gem_object_get_pages_stolen(struct drm_i915_gem_object *obj)
{
	struct sg_table *pages =
		i915_pages_create_for_stolen(obj->base.dev,
					     obj->stolen->start,
					     obj->stolen->size);
	if (IS_ERR(pages))
		return PTR_ERR(pages);

	__i915_gem_object_set_pages(obj, pages, obj->stolen->size);

	return 0;
}

static void i915_gem_object_put_pages_stolen(struct drm_i915_gem_object *obj,
					     struct sg_table *pages)
{
	/* Should only be called from i915_gem_object_release_stolen() */
	sg_free_table(pages);
	kfree(pages);
}

static void
i915_gem_object_release_stolen(struct drm_i915_gem_object *obj)
{
	struct drm_i915_private *dev_priv = to_i915(obj->base.dev);
	struct drm_mm_node *stolen = fetch_and_zero(&obj->stolen);

	GEM_BUG_ON(!stolen);

	__i915_gem_object_unpin_pages(obj);

	i915_gem_stolen_remove_node(dev_priv, stolen);
	kfree(stolen);
}

static const struct drm_i915_gem_object_ops i915_gem_object_stolen_ops = {
	.get_pages = i915_gem_object_get_pages_stolen,
	.put_pages = i915_gem_object_put_pages_stolen,
	.release = i915_gem_object_release_stolen,
};

static struct drm_i915_gem_object *
_i915_gem_object_create_stolen(struct drm_i915_private *dev_priv,
			       struct drm_mm_node *stolen)
{
	struct drm_i915_gem_object *obj;
	unsigned int cache_level;

	obj = i915_gem_object_alloc(dev_priv);
	if (obj == NULL)
		return NULL;

	drm_gem_private_object_init(&dev_priv->drm, &obj->base, stolen->size);
	i915_gem_object_init(obj, &i915_gem_object_stolen_ops);

	obj->stolen = stolen;
	obj->read_domains = I915_GEM_DOMAIN_CPU | I915_GEM_DOMAIN_GTT;
	cache_level = HAS_LLC(dev_priv) ? I915_CACHE_LLC : I915_CACHE_NONE;
	i915_gem_object_set_cache_coherency(obj, cache_level);

	if (i915_gem_object_pin_pages(obj))
		goto cleanup;

	return obj;

cleanup:
	i915_gem_object_free(obj);
	return NULL;
}

struct drm_i915_gem_object *
i915_gem_object_create_stolen(struct drm_i915_private *dev_priv,
			      resource_size_t size)
{
	struct drm_i915_gem_object *obj;
	struct drm_mm_node *stolen;
	int ret;

	if (!drm_mm_initialized(&dev_priv->mm.stolen))
		return NULL;

	if (size == 0)
		return NULL;

	stolen = kzalloc(sizeof(*stolen), GFP_KERNEL);
	if (!stolen)
		return NULL;

	ret = i915_gem_stolen_insert_node(dev_priv, stolen, size, 4096);
	if (ret) {
		kfree(stolen);
		return NULL;
	}

	obj = _i915_gem_object_create_stolen(dev_priv, stolen);
	if (obj)
		return obj;

	i915_gem_stolen_remove_node(dev_priv, stolen);
	kfree(stolen);
	return NULL;
}

struct drm_i915_gem_object *
i915_gem_object_create_stolen_for_preallocated(struct drm_i915_private *dev_priv,
					       resource_size_t stolen_offset,
					       resource_size_t gtt_offset,
					       resource_size_t size)
{
	struct i915_ggtt *ggtt = &dev_priv->ggtt;
	struct drm_i915_gem_object *obj;
	struct drm_mm_node *stolen;
	struct i915_vma *vma;
	int ret;

	if (!drm_mm_initialized(&dev_priv->mm.stolen))
		return NULL;

	lockdep_assert_held(&dev_priv->drm.struct_mutex);

	DRM_DEBUG_DRIVER("creating preallocated stolen object: stolen_offset=%pa, gtt_offset=%pa, size=%pa\n",
			 &stolen_offset, &gtt_offset, &size);

	/* KISS and expect everything to be page-aligned */
	if (WARN_ON(size == 0) ||
	    WARN_ON(!IS_ALIGNED(size, I915_GTT_PAGE_SIZE)) ||
	    WARN_ON(!IS_ALIGNED(stolen_offset, I915_GTT_MIN_ALIGNMENT)))
		return NULL;

	stolen = kzalloc(sizeof(*stolen), GFP_KERNEL);
	if (!stolen)
		return NULL;

	stolen->start = stolen_offset;
	stolen->size = size;
	mutex_lock(&dev_priv->mm.stolen_lock);
	ret = drm_mm_reserve_node(&dev_priv->mm.stolen, stolen);
	mutex_unlock(&dev_priv->mm.stolen_lock);
	if (ret) {
		DRM_DEBUG_DRIVER("failed to allocate stolen space\n");
		kfree(stolen);
		return NULL;
	}

	obj = _i915_gem_object_create_stolen(dev_priv, stolen);
	if (obj == NULL) {
		DRM_DEBUG_DRIVER("failed to allocate stolen object\n");
		i915_gem_stolen_remove_node(dev_priv, stolen);
		kfree(stolen);
		return NULL;
	}

	/* Some objects just need physical mem from stolen space */
	if (gtt_offset == I915_GTT_OFFSET_NONE)
		return obj;

	ret = i915_gem_object_pin_pages(obj);
	if (ret)
		goto err;

	vma = i915_vma_instance(obj, &ggtt->vm, NULL);
	if (IS_ERR(vma)) {
		ret = PTR_ERR(vma);
		goto err_pages;
	}

	/* To simplify the initialisation sequence between KMS and GTT,
	 * we allow construction of the stolen object prior to
	 * setting up the GTT space. The actual reservation will occur
	 * later.
	 */
	ret = i915_gem_gtt_reserve(&ggtt->vm, &vma->node,
				   size, gtt_offset, obj->cache_level,
				   0);
	if (ret) {
		DRM_DEBUG_DRIVER("failed to allocate stolen GTT space\n");
		goto err_pages;
	}

	GEM_BUG_ON(!drm_mm_node_allocated(&vma->node));

	vma->pages = obj->mm.pages;
	vma->flags |= I915_VMA_GLOBAL_BIND;
	__i915_vma_set_map_and_fenceable(vma);
	list_move_tail(&vma->vm_link, &ggtt->vm.inactive_list);

	spin_lock(&dev_priv->mm.obj_lock);
	list_move_tail(&obj->mm.link, &dev_priv->mm.bound_list);
	obj->bind_count++;
	spin_unlock(&dev_priv->mm.obj_lock);

	return obj;

err_pages:
	i915_gem_object_unpin_pages(obj);
err:
	i915_gem_object_put(obj);
	return NULL;
}<|MERGE_RESOLUTION|>--- conflicted
+++ resolved
@@ -85,94 +85,6 @@
 {
 	struct i915_ggtt *ggtt = &dev_priv->ggtt;
 	struct resource *r;
-<<<<<<< HEAD
-	u32 base;
-
-	/* Almost universally we can find the Graphics Base of Stolen Memory
-	 * at offset 0x5c in the igfx configuration space. On a few (desktop)
-	 * machines this is also mirrored in the bridge device at different
-	 * locations, or in the MCHBAR.
-	 *
-	 * On 865 we just check the TOUD register.
-	 *
-	 * On 830/845/85x the stolen memory base isn't available in any
-	 * register. We need to calculate it as TOM-TSEG_SIZE-stolen_size.
-	 *
-	 */
-	base = 0;
-	if (INTEL_INFO(dev)->gen >= 3) {
-		/* Read Graphics Base of Stolen Memory directly */
-		pci_read_config_dword(dev->pdev, 0x5c, &base);
-		base &= ~((1<<20) - 1);
-	} else if (IS_I865G(dev)) {
-		u32 tseg_size = 0;
-		u16 toud = 0;
-		u8 tmp;
-
-		pci_bus_read_config_byte(dev->pdev->bus, PCI_DEVFN(0, 0),
-					 I845_ESMRAMC, &tmp);
-
-		if (tmp & TSEG_ENABLE) {
-			switch (tmp & I845_TSEG_SIZE_MASK) {
-			case I845_TSEG_SIZE_512K:
-				tseg_size = KB(512);
-				break;
-			case I845_TSEG_SIZE_1M:
-				tseg_size = MB(1);
-				break;
-			}
-		}
-
-		pci_bus_read_config_word(dev->pdev->bus, PCI_DEVFN(0, 0),
-					 I865_TOUD, &toud);
-
-		base = (toud << 16) + tseg_size;
-	} else if (IS_I85X(dev)) {
-		u32 tseg_size = 0;
-		u32 tom;
-		u8 tmp;
-
-		pci_bus_read_config_byte(dev->pdev->bus, PCI_DEVFN(0, 0),
-					 I85X_ESMRAMC, &tmp);
-
-		if (tmp & TSEG_ENABLE)
-			tseg_size = MB(1);
-
-		pci_bus_read_config_byte(dev->pdev->bus, PCI_DEVFN(0, 1),
-					 I85X_DRB3, &tmp);
-		tom = tmp * MB(32);
-
-		base = tom - tseg_size - dev_priv->gtt.stolen_size;
-	} else if (IS_845G(dev)) {
-		u32 tseg_size = 0;
-		u32 tom;
-		u8 tmp;
-
-		pci_bus_read_config_byte(dev->pdev->bus, PCI_DEVFN(0, 0),
-					 I845_ESMRAMC, &tmp);
-
-		if (tmp & TSEG_ENABLE) {
-			switch (tmp & I845_TSEG_SIZE_MASK) {
-			case I845_TSEG_SIZE_512K:
-				tseg_size = KB(512);
-				break;
-			case I845_TSEG_SIZE_1M:
-				tseg_size = MB(1);
-				break;
-			}
-		}
-
-		pci_bus_read_config_byte(dev->pdev->bus, PCI_DEVFN(0, 0),
-					 I830_DRB3, &tmp);
-		tom = tmp * MB(32);
-
-		base = tom - tseg_size - dev_priv->gtt.stolen_size;
-	} else if (IS_I830(dev)) {
-		u32 tseg_size = 0;
-		u32 tom;
-		u8 tmp;
-=======
->>>>>>> 286cd8c7
 
 	if (dsm->start == 0 || dsm->end <= dsm->start)
 		return -EINVAL;
