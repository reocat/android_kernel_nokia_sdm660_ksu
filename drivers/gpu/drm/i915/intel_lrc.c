--- conflicted
+++ resolved
@@ -1133,32 +1133,8 @@
 	struct intel_engine_cs *engine = request->engine;
 	unsigned long flags;
 
-<<<<<<< HEAD
-	if (unlikely(bytes > remain_usable)) {
-		/*
-		 * Not enough space for the basic request. So need to flush
-		 * out the remainder and then wait for base + reserved.
-		 */
-		wait_bytes = remain_actual + total_bytes;
-		need_wrap = true;
-	} else {
-		if (unlikely(total_bytes > remain_usable)) {
-			/*
-			 * The base request will fit but the reserved space
-			 * falls off the end. So don't need an immediate wrap
-			 * and only need to effectively wait for the reserved
-			 * size space from the start of ringbuffer.
-			 */
-			wait_bytes = remain_actual + ringbuf->reserved_size;
-		} else if (total_bytes > ringbuf->space) {
-			/* No wrapping required, just waiting. */
-			wait_bytes = total_bytes;
-		}
-	}
-=======
 	/* Will be called from irq-context when using foreign fences. */
 	spin_lock_irqsave(&engine->timeline.lock, flags);
->>>>>>> 286cd8c7
 
 	queue_request(engine, &request->sched, rq_prio(request));
 
@@ -1558,12 +1534,6 @@
 
 static u32 *gen9_init_indirectctx_bb(struct intel_engine_cs *engine, u32 *batch)
 {
-<<<<<<< HEAD
-	int ret;
-	struct drm_device *dev = ring->dev;
-	uint32_t index = wa_ctx_start(wa_ctx, *offset, CACHELINE_DWORDS);
-	uint32_t scratch_addr;
-=======
 	static const struct lri lri[] = {
 		/* WaDisableGatherAtSetShaderCommonSlice:skl,bxt,kbl,glk */
 		{
@@ -1571,7 +1541,6 @@
 			__MASKED_FIELD(GEN9_DISABLE_GATHER_AT_SET_SHADER_COMMON_SLICE,
 				       0),
 		},
->>>>>>> 286cd8c7
 
 		/* BSpec: 11391 */
 		{
