--- conflicted
+++ resolved
@@ -584,24 +584,11 @@
 
 	struct intel_engine_hangcheck hangcheck;
 
-<<<<<<< HEAD
-	struct intel_ring_hangcheck hangcheck;
-
-	struct {
-		struct drm_i915_gem_object *obj;
-		u32 gtt_offset;
-		volatile u32 *cpu_page;
-	} scratch;
-
-	bool using_cmd_parser;
-	bool requires_cmd_parser;
-=======
 #define I915_ENGINE_USING_CMD_PARSER	BIT(0)
 #define I915_ENGINE_SUPPORTS_STATS	BIT(1)
 #define I915_ENGINE_HAS_PREEMPTION	BIT(2)
 #define I915_ENGINE_REQUIRES_CMD_PARSER	BIT(3)
 	unsigned int flags;
->>>>>>> 286cd8c7
 
 	/*
 	 * Table of commands the command parser needs to know about
