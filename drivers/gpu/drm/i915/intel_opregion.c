--- conflicted
+++ resolved
@@ -693,12 +693,6 @@
 		break;
 	}
 
-<<<<<<< HEAD
-	if (!acpi_video_bus) {
-		DRM_DEBUG_KMS("No ACPI video bus found\n");
-		return;
-	}
-=======
 	return display_type;
 }
 
@@ -709,7 +703,6 @@
 	struct drm_connector_list_iter conn_iter;
 	int i = 0, max_outputs;
 	int display_index[16] = {};
->>>>>>> 286cd8c7
 
 	/*
 	 * In theory, did2, the extended didl, gets added at opregion version
