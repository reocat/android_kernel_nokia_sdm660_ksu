--- conflicted
+++ resolved
@@ -343,15 +343,6 @@
 	int num_connectors_detected = 0;
 	struct drm_modeset_acquire_ctx ctx;
 
-<<<<<<< HEAD
-	save_enabled = kcalloc(fb_helper->connector_count, sizeof(bool),
-			       GFP_KERNEL);
-	if (!save_enabled)
-		return false;
-
-	memcpy(save_enabled, enabled, fb_helper->connector_count);
-	mask = (1 << fb_helper->connector_count) - 1;
-=======
 	save_enabled = kcalloc(count, sizeof(bool), GFP_KERNEL);
 	if (!save_enabled)
 		return false;
@@ -364,7 +355,6 @@
 	memcpy(save_enabled, enabled, count);
 	mask = GENMASK(count - 1, 0);
 	conn_configured = 0;
->>>>>>> 286cd8c7
 retry:
 	conn_seq = conn_configured;
 	for (i = 0; i < count; i++) {
@@ -502,14 +492,8 @@
 	if (fallback) {
 bail:
 		DRM_DEBUG_KMS("Not using firmware configuration\n");
-<<<<<<< HEAD
-		memcpy(enabled, save_enabled, fb_helper->connector_count);
-		kfree(save_enabled);
-		return false;
-=======
 		memcpy(enabled, save_enabled, count);
 		ret = false;
->>>>>>> 286cd8c7
 	}
 
 	drm_modeset_drop_locks(&ctx);
