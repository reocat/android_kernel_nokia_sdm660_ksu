/*
 * Copyright © 2012 Intel Corporation
 *
 * Permission is hereby granted, free of charge, to any person obtaining a
 * copy of this software and associated documentation files (the "Software"),
 * to deal in the Software without restriction, including without limitation
 * the rights to use, copy, modify, merge, publish, distribute, sublicense,
 * and/or sell copies of the Software, and to permit persons to whom the
 * Software is furnished to do so, subject to the following conditions:
 *
 * The above copyright notice and this permission notice (including the next
 * paragraph) shall be included in all copies or substantial portions of the
 * Software.
 *
 * THE SOFTWARE IS PROVIDED "AS IS", WITHOUT WARRANTY OF ANY KIND, EXPRESS OR
 * IMPLIED, INCLUDING BUT NOT LIMITED TO THE WARRANTIES OF MERCHANTABILITY,
 * FITNESS FOR A PARTICULAR PURPOSE AND NONINFRINGEMENT.  IN NO EVENT SHALL
 * THE AUTHORS OR COPYRIGHT HOLDERS BE LIABLE FOR ANY CLAIM, DAMAGES OR OTHER
 * LIABILITY, WHETHER IN AN ACTION OF CONTRACT, TORT OR OTHERWISE, ARISING
 * FROM, OUT OF OR IN CONNECTION WITH THE SOFTWARE OR THE USE OR OTHER DEALINGS
 * IN THE SOFTWARE.
 *
 * Authors:
 *    Eugeni Dodonov <eugeni.dodonov@intel.com>
 *
 */

#include <linux/cpufreq.h>
#include <drm/drm_plane_helper.h>
#include "i915_drv.h"
#include "intel_drv.h"
#include "../../../platform/x86/intel_ips.h"
#include <linux/module.h>
#include <drm/drm_atomic_helper.h>

/**
 * DOC: RC6
 *
 * RC6 is a special power stage which allows the GPU to enter an very
 * low-voltage mode when idle, using down to 0V while at this stage.  This
 * stage is entered automatically when the GPU is idle when RC6 support is
 * enabled, and as soon as new workload arises GPU wakes up automatically as well.
 *
 * There are different RC6 modes available in Intel GPU, which differentiate
 * among each other with the latency required to enter and leave RC6 and
 * voltage consumed by the GPU in different states.
 *
 * The combination of the following flags define which states GPU is allowed
 * to enter, while RC6 is the normal RC6 state, RC6p is the deep RC6, and
 * RC6pp is deepest RC6. Their support by hardware varies according to the
 * GPU, BIOS, chipset and platform. RC6 is usually the safest one and the one
 * which brings the most power savings; deeper states save more power, but
 * require higher latency to switch to and wake up.
 */

static void gen9_init_clock_gating(struct drm_i915_private *dev_priv)
{
	if (HAS_LLC(dev_priv)) {
		/*
		 * WaCompressedResourceDisplayNewHashMode:skl,kbl
		 * Display WA #0390: skl,kbl
		 *
		 * Must match Sampler, Pixel Back End, and Media. See
		 * WaCompressedResourceSamplerPbeMediaNewHashMode.
		 */
		I915_WRITE(CHICKEN_PAR1_1,
			   I915_READ(CHICKEN_PAR1_1) |
			   SKL_DE_COMPRESSED_HASH_MODE);
	}

	/* See Bspec note for PSR2_CTL bit 31, Wa#828:skl,bxt,kbl,cfl */
	I915_WRITE(CHICKEN_PAR1_1,
		   I915_READ(CHICKEN_PAR1_1) | SKL_EDP_PSR_FIX_RDWRAP);

	/* WaEnableChickenDCPR:skl,bxt,kbl,glk,cfl */
	I915_WRITE(GEN8_CHICKEN_DCPR_1,
		   I915_READ(GEN8_CHICKEN_DCPR_1) | MASK_WAKEMEM);

	/* WaFbcTurnOffFbcWatermark:skl,bxt,kbl,cfl */
	/* WaFbcWakeMemOn:skl,bxt,kbl,glk,cfl */
	I915_WRITE(DISP_ARB_CTL, I915_READ(DISP_ARB_CTL) |
		   DISP_FBC_WM_DIS |
		   DISP_FBC_MEMORY_WAKE);

	/* WaFbcHighMemBwCorruptionAvoidance:skl,bxt,kbl,cfl */
	I915_WRITE(ILK_DPFC_CHICKEN, I915_READ(ILK_DPFC_CHICKEN) |
		   ILK_DPFC_DISABLE_DUMMY0);

	if (IS_SKYLAKE(dev_priv)) {
		/* WaDisableDopClockGating */
		I915_WRITE(GEN7_MISCCPCTL, I915_READ(GEN7_MISCCPCTL)
			   & ~GEN7_DOP_CLOCK_GATE_ENABLE);
	}
}

static void bxt_init_clock_gating(struct drm_i915_private *dev_priv)
{
	gen9_init_clock_gating(dev_priv);

	/* WaDisableSDEUnitClockGating:bxt */
	I915_WRITE(GEN8_UCGCTL6, I915_READ(GEN8_UCGCTL6) |
		   GEN8_SDEUNIT_CLOCK_GATE_DISABLE);

	/*
	 * FIXME:
	 * GEN8_HDCUNIT_CLOCK_GATE_DISABLE_HDCREQ applies on 3x6 GT SKUs only.
	 */
	I915_WRITE(GEN8_UCGCTL6, I915_READ(GEN8_UCGCTL6) |
		   GEN8_HDCUNIT_CLOCK_GATE_DISABLE_HDCREQ);

	/*
<<<<<<< HEAD
=======
	 * Wa: Backlight PWM may stop in the asserted state, causing backlight
	 * to stay fully on.
	 */
	I915_WRITE(GEN9_CLKGATE_DIS_0, I915_READ(GEN9_CLKGATE_DIS_0) |
		   PWM1_GATING_DIS | PWM2_GATING_DIS);

	/*
>>>>>>> 286cd8c7
	 * Lower the display internal timeout.
	 * This is needed to avoid any hard hangs when DSI port PLL
	 * is off and a MMIO access is attempted by any privilege
	 * application, using batch buffers or any other means.
	 */
	I915_WRITE(RM_TIMEOUT, MMIO_TIMEOUT_US(950));
<<<<<<< HEAD
=======
}

static void glk_init_clock_gating(struct drm_i915_private *dev_priv)
{
	gen9_init_clock_gating(dev_priv);

	/*
	 * WaDisablePWMClockGating:glk
	 * Backlight PWM may stop in the asserted state, causing backlight
	 * to stay fully on.
	 */
	I915_WRITE(GEN9_CLKGATE_DIS_0, I915_READ(GEN9_CLKGATE_DIS_0) |
		   PWM1_GATING_DIS | PWM2_GATING_DIS);

	/* WaDDIIOTimeout:glk */
	if (IS_GLK_REVID(dev_priv, 0, GLK_REVID_A1)) {
		u32 val = I915_READ(CHICKEN_MISC_2);
		val &= ~(GLK_CL0_PWR_DOWN |
			 GLK_CL1_PWR_DOWN |
			 GLK_CL2_PWR_DOWN);
		I915_WRITE(CHICKEN_MISC_2, val);
	}

>>>>>>> 286cd8c7
}

static void i915_pineview_get_mem_freq(struct drm_i915_private *dev_priv)
{
	u32 tmp;

	tmp = I915_READ(CLKCFG);

	switch (tmp & CLKCFG_FSB_MASK) {
	case CLKCFG_FSB_533:
		dev_priv->fsb_freq = 533; /* 133*4 */
		break;
	case CLKCFG_FSB_800:
		dev_priv->fsb_freq = 800; /* 200*4 */
		break;
	case CLKCFG_FSB_667:
		dev_priv->fsb_freq =  667; /* 167*4 */
		break;
	case CLKCFG_FSB_400:
		dev_priv->fsb_freq = 400; /* 100*4 */
		break;
	}

	switch (tmp & CLKCFG_MEM_MASK) {
	case CLKCFG_MEM_533:
		dev_priv->mem_freq = 533;
		break;
	case CLKCFG_MEM_667:
		dev_priv->mem_freq = 667;
		break;
	case CLKCFG_MEM_800:
		dev_priv->mem_freq = 800;
		break;
	}

	/* detect pineview DDR3 setting */
	tmp = I915_READ(CSHRDDR3CTL);
	dev_priv->is_ddr3 = (tmp & CSHRDDR3CTL_DDR3) ? 1 : 0;
}

static void i915_ironlake_get_mem_freq(struct drm_i915_private *dev_priv)
{
	u16 ddrpll, csipll;

	ddrpll = I915_READ16(DDRMPLL1);
	csipll = I915_READ16(CSIPLL0);

	switch (ddrpll & 0xff) {
	case 0xc:
		dev_priv->mem_freq = 800;
		break;
	case 0x10:
		dev_priv->mem_freq = 1066;
		break;
	case 0x14:
		dev_priv->mem_freq = 1333;
		break;
	case 0x18:
		dev_priv->mem_freq = 1600;
		break;
	default:
		DRM_DEBUG_DRIVER("unknown memory frequency 0x%02x\n",
				 ddrpll & 0xff);
		dev_priv->mem_freq = 0;
		break;
	}

	dev_priv->ips.r_t = dev_priv->mem_freq;

	switch (csipll & 0x3ff) {
	case 0x00c:
		dev_priv->fsb_freq = 3200;
		break;
	case 0x00e:
		dev_priv->fsb_freq = 3733;
		break;
	case 0x010:
		dev_priv->fsb_freq = 4266;
		break;
	case 0x012:
		dev_priv->fsb_freq = 4800;
		break;
	case 0x014:
		dev_priv->fsb_freq = 5333;
		break;
	case 0x016:
		dev_priv->fsb_freq = 5866;
		break;
	case 0x018:
		dev_priv->fsb_freq = 6400;
		break;
	default:
		DRM_DEBUG_DRIVER("unknown fsb frequency 0x%04x\n",
				 csipll & 0x3ff);
		dev_priv->fsb_freq = 0;
		break;
	}

	if (dev_priv->fsb_freq == 3200) {
		dev_priv->ips.c_m = 0;
	} else if (dev_priv->fsb_freq > 3200 && dev_priv->fsb_freq <= 4800) {
		dev_priv->ips.c_m = 1;
	} else {
		dev_priv->ips.c_m = 2;
	}
}

static const struct cxsr_latency cxsr_latency_table[] = {
	{1, 0, 800, 400, 3382, 33382, 3983, 33983},    /* DDR2-400 SC */
	{1, 0, 800, 667, 3354, 33354, 3807, 33807},    /* DDR2-667 SC */
	{1, 0, 800, 800, 3347, 33347, 3763, 33763},    /* DDR2-800 SC */
	{1, 1, 800, 667, 6420, 36420, 6873, 36873},    /* DDR3-667 SC */
	{1, 1, 800, 800, 5902, 35902, 6318, 36318},    /* DDR3-800 SC */

	{1, 0, 667, 400, 3400, 33400, 4021, 34021},    /* DDR2-400 SC */
	{1, 0, 667, 667, 3372, 33372, 3845, 33845},    /* DDR2-667 SC */
	{1, 0, 667, 800, 3386, 33386, 3822, 33822},    /* DDR2-800 SC */
	{1, 1, 667, 667, 6438, 36438, 6911, 36911},    /* DDR3-667 SC */
	{1, 1, 667, 800, 5941, 35941, 6377, 36377},    /* DDR3-800 SC */

	{1, 0, 400, 400, 3472, 33472, 4173, 34173},    /* DDR2-400 SC */
	{1, 0, 400, 667, 3443, 33443, 3996, 33996},    /* DDR2-667 SC */
	{1, 0, 400, 800, 3430, 33430, 3946, 33946},    /* DDR2-800 SC */
	{1, 1, 400, 667, 6509, 36509, 7062, 37062},    /* DDR3-667 SC */
	{1, 1, 400, 800, 5985, 35985, 6501, 36501},    /* DDR3-800 SC */

	{0, 0, 800, 400, 3438, 33438, 4065, 34065},    /* DDR2-400 SC */
	{0, 0, 800, 667, 3410, 33410, 3889, 33889},    /* DDR2-667 SC */
	{0, 0, 800, 800, 3403, 33403, 3845, 33845},    /* DDR2-800 SC */
	{0, 1, 800, 667, 6476, 36476, 6955, 36955},    /* DDR3-667 SC */
	{0, 1, 800, 800, 5958, 35958, 6400, 36400},    /* DDR3-800 SC */

	{0, 0, 667, 400, 3456, 33456, 4103, 34106},    /* DDR2-400 SC */
	{0, 0, 667, 667, 3428, 33428, 3927, 33927},    /* DDR2-667 SC */
	{0, 0, 667, 800, 3443, 33443, 3905, 33905},    /* DDR2-800 SC */
	{0, 1, 667, 667, 6494, 36494, 6993, 36993},    /* DDR3-667 SC */
	{0, 1, 667, 800, 5998, 35998, 6460, 36460},    /* DDR3-800 SC */

	{0, 0, 400, 400, 3528, 33528, 4255, 34255},    /* DDR2-400 SC */
	{0, 0, 400, 667, 3500, 33500, 4079, 34079},    /* DDR2-667 SC */
	{0, 0, 400, 800, 3487, 33487, 4029, 34029},    /* DDR2-800 SC */
	{0, 1, 400, 667, 6566, 36566, 7145, 37145},    /* DDR3-667 SC */
	{0, 1, 400, 800, 6042, 36042, 6584, 36584},    /* DDR3-800 SC */
};

static const struct cxsr_latency *intel_get_cxsr_latency(bool is_desktop,
							 bool is_ddr3,
							 int fsb,
							 int mem)
{
	const struct cxsr_latency *latency;
	int i;

	if (fsb == 0 || mem == 0)
		return NULL;

	for (i = 0; i < ARRAY_SIZE(cxsr_latency_table); i++) {
		latency = &cxsr_latency_table[i];
		if (is_desktop == latency->is_desktop &&
		    is_ddr3 == latency->is_ddr3 &&
		    fsb == latency->fsb_freq && mem == latency->mem_freq)
			return latency;
	}

	DRM_DEBUG_KMS("Unknown FSB/MEM found, disable CxSR\n");

	return NULL;
}

static void chv_set_memory_dvfs(struct drm_i915_private *dev_priv, bool enable)
{
	u32 val;

	mutex_lock(&dev_priv->pcu_lock);

	val = vlv_punit_read(dev_priv, PUNIT_REG_DDR_SETUP2);
	if (enable)
		val &= ~FORCE_DDR_HIGH_FREQ;
	else
		val |= FORCE_DDR_HIGH_FREQ;
	val &= ~FORCE_DDR_LOW_FREQ;
	val |= FORCE_DDR_FREQ_REQ_ACK;
	vlv_punit_write(dev_priv, PUNIT_REG_DDR_SETUP2, val);

	if (wait_for((vlv_punit_read(dev_priv, PUNIT_REG_DDR_SETUP2) &
		      FORCE_DDR_FREQ_REQ_ACK) == 0, 3))
		DRM_ERROR("timed out waiting for Punit DDR DVFS request\n");

	mutex_unlock(&dev_priv->pcu_lock);
}

static void chv_set_memory_pm5(struct drm_i915_private *dev_priv, bool enable)
{
	u32 val;

	mutex_lock(&dev_priv->pcu_lock);

	val = vlv_punit_read(dev_priv, PUNIT_REG_DSPFREQ);
	if (enable)
		val |= DSP_MAXFIFO_PM5_ENABLE;
	else
		val &= ~DSP_MAXFIFO_PM5_ENABLE;
	vlv_punit_write(dev_priv, PUNIT_REG_DSPFREQ, val);

	mutex_unlock(&dev_priv->pcu_lock);
}

#define FW_WM(value, plane) \
	(((value) << DSPFW_ ## plane ## _SHIFT) & DSPFW_ ## plane ## _MASK)

static bool _intel_set_memory_cxsr(struct drm_i915_private *dev_priv, bool enable)
{
	bool was_enabled;
	u32 val;

	if (IS_VALLEYVIEW(dev_priv) || IS_CHERRYVIEW(dev_priv)) {
		was_enabled = I915_READ(FW_BLC_SELF_VLV) & FW_CSPWRDWNEN;
		I915_WRITE(FW_BLC_SELF_VLV, enable ? FW_CSPWRDWNEN : 0);
		POSTING_READ(FW_BLC_SELF_VLV);
	} else if (IS_G4X(dev_priv) || IS_I965GM(dev_priv)) {
		was_enabled = I915_READ(FW_BLC_SELF) & FW_BLC_SELF_EN;
		I915_WRITE(FW_BLC_SELF, enable ? FW_BLC_SELF_EN : 0);
		POSTING_READ(FW_BLC_SELF);
	} else if (IS_PINEVIEW(dev_priv)) {
		val = I915_READ(DSPFW3);
		was_enabled = val & PINEVIEW_SELF_REFRESH_EN;
		if (enable)
			val |= PINEVIEW_SELF_REFRESH_EN;
		else
			val &= ~PINEVIEW_SELF_REFRESH_EN;
		I915_WRITE(DSPFW3, val);
		POSTING_READ(DSPFW3);
	} else if (IS_I945G(dev_priv) || IS_I945GM(dev_priv)) {
		was_enabled = I915_READ(FW_BLC_SELF) & FW_BLC_SELF_EN;
		val = enable ? _MASKED_BIT_ENABLE(FW_BLC_SELF_EN) :
			       _MASKED_BIT_DISABLE(FW_BLC_SELF_EN);
		I915_WRITE(FW_BLC_SELF, val);
		POSTING_READ(FW_BLC_SELF);
	} else if (IS_I915GM(dev_priv)) {
		/*
		 * FIXME can't find a bit like this for 915G, and
		 * and yet it does have the related watermark in
		 * FW_BLC_SELF. What's going on?
		 */
		was_enabled = I915_READ(INSTPM) & INSTPM_SELF_EN;
		val = enable ? _MASKED_BIT_ENABLE(INSTPM_SELF_EN) :
			       _MASKED_BIT_DISABLE(INSTPM_SELF_EN);
		I915_WRITE(INSTPM, val);
		POSTING_READ(INSTPM);
	} else {
		return false;
	}

	trace_intel_memory_cxsr(dev_priv, was_enabled, enable);

	DRM_DEBUG_KMS("memory self-refresh is %s (was %s)\n",
		      enableddisabled(enable),
		      enableddisabled(was_enabled));

	return was_enabled;
}

/**
 * intel_set_memory_cxsr - Configure CxSR state
 * @dev_priv: i915 device
 * @enable: Allow vs. disallow CxSR
 *
 * Allow or disallow the system to enter a special CxSR
 * (C-state self refresh) state. What typically happens in CxSR mode
 * is that several display FIFOs may get combined into a single larger
 * FIFO for a particular plane (so called max FIFO mode) to allow the
 * system to defer memory fetches longer, and the memory will enter
 * self refresh.
 *
 * Note that enabling CxSR does not guarantee that the system enter
 * this special mode, nor does it guarantee that the system stays
 * in that mode once entered. So this just allows/disallows the system
 * to autonomously utilize the CxSR mode. Other factors such as core
 * C-states will affect when/if the system actually enters/exits the
 * CxSR mode.
 *
 * Note that on VLV/CHV this actually only controls the max FIFO mode,
 * and the system is free to enter/exit memory self refresh at any time
 * even when the use of CxSR has been disallowed.
 *
 * While the system is actually in the CxSR/max FIFO mode, some plane
 * control registers will not get latched on vblank. Thus in order to
 * guarantee the system will respond to changes in the plane registers
 * we must always disallow CxSR prior to making changes to those registers.
 * Unfortunately the system will re-evaluate the CxSR conditions at
 * frame start which happens after vblank start (which is when the plane
 * registers would get latched), so we can't proceed with the plane update
 * during the same frame where we disallowed CxSR.
 *
 * Certain platforms also have a deeper HPLL SR mode. Fortunately the
 * HPLL SR mode depends on CxSR itself, so we don't have to hand hold
 * the hardware w.r.t. HPLL SR when writing to plane registers.
 * Disallowing just CxSR is sufficient.
 */
bool intel_set_memory_cxsr(struct drm_i915_private *dev_priv, bool enable)
{
	bool ret;

	mutex_lock(&dev_priv->wm.wm_mutex);
	ret = _intel_set_memory_cxsr(dev_priv, enable);
	if (IS_VALLEYVIEW(dev_priv) || IS_CHERRYVIEW(dev_priv))
		dev_priv->wm.vlv.cxsr = enable;
	else if (IS_G4X(dev_priv))
		dev_priv->wm.g4x.cxsr = enable;
	mutex_unlock(&dev_priv->wm.wm_mutex);

	return ret;
}

/*
 * Latency for FIFO fetches is dependent on several factors:
 *   - memory configuration (speed, channels)
 *   - chipset
 *   - current MCH state
 * It can be fairly high in some situations, so here we assume a fairly
 * pessimal value.  It's a tradeoff between extra memory fetches (if we
 * set this value too high, the FIFO will fetch frequently to stay full)
 * and power consumption (set it too low to save power and we might see
 * FIFO underruns and display "flicker").
 *
 * A value of 5us seems to be a good balance; safe for very low end
 * platforms but not overly aggressive on lower latency configs.
 */
static const int pessimal_latency_ns = 5000;

#define VLV_FIFO_START(dsparb, dsparb2, lo_shift, hi_shift) \
	((((dsparb) >> (lo_shift)) & 0xff) | ((((dsparb2) >> (hi_shift)) & 0x1) << 8))

static void vlv_get_fifo_size(struct intel_crtc_state *crtc_state)
{
	struct intel_crtc *crtc = to_intel_crtc(crtc_state->base.crtc);
	struct drm_i915_private *dev_priv = to_i915(crtc->base.dev);
	struct vlv_fifo_state *fifo_state = &crtc_state->wm.vlv.fifo_state;
	enum pipe pipe = crtc->pipe;
	int sprite0_start, sprite1_start;

	switch (pipe) {
		uint32_t dsparb, dsparb2, dsparb3;
	case PIPE_A:
		dsparb = I915_READ(DSPARB);
		dsparb2 = I915_READ(DSPARB2);
		sprite0_start = VLV_FIFO_START(dsparb, dsparb2, 0, 0);
		sprite1_start = VLV_FIFO_START(dsparb, dsparb2, 8, 4);
		break;
	case PIPE_B:
		dsparb = I915_READ(DSPARB);
		dsparb2 = I915_READ(DSPARB2);
		sprite0_start = VLV_FIFO_START(dsparb, dsparb2, 16, 8);
		sprite1_start = VLV_FIFO_START(dsparb, dsparb2, 24, 12);
		break;
	case PIPE_C:
		dsparb2 = I915_READ(DSPARB2);
		dsparb3 = I915_READ(DSPARB3);
		sprite0_start = VLV_FIFO_START(dsparb3, dsparb2, 0, 16);
		sprite1_start = VLV_FIFO_START(dsparb3, dsparb2, 8, 20);
		break;
	default:
		MISSING_CASE(pipe);
		return;
	}

	fifo_state->plane[PLANE_PRIMARY] = sprite0_start;
	fifo_state->plane[PLANE_SPRITE0] = sprite1_start - sprite0_start;
	fifo_state->plane[PLANE_SPRITE1] = 511 - sprite1_start;
	fifo_state->plane[PLANE_CURSOR] = 63;
}

static int i9xx_get_fifo_size(struct drm_i915_private *dev_priv,
			      enum i9xx_plane_id i9xx_plane)
{
	uint32_t dsparb = I915_READ(DSPARB);
	int size;

	size = dsparb & 0x7f;
	if (i9xx_plane == PLANE_B)
		size = ((dsparb >> DSPARB_CSTART_SHIFT) & 0x7f) - size;

	DRM_DEBUG_KMS("FIFO size - (0x%08x) %c: %d\n",
		      dsparb, plane_name(i9xx_plane), size);

	return size;
}

static int i830_get_fifo_size(struct drm_i915_private *dev_priv,
			      enum i9xx_plane_id i9xx_plane)
{
	uint32_t dsparb = I915_READ(DSPARB);
	int size;

	size = dsparb & 0x1ff;
	if (i9xx_plane == PLANE_B)
		size = ((dsparb >> DSPARB_BEND_SHIFT) & 0x1ff) - size;
	size >>= 1; /* Convert to cachelines */

	DRM_DEBUG_KMS("FIFO size - (0x%08x) %c: %d\n",
		      dsparb, plane_name(i9xx_plane), size);

	return size;
}

static int i845_get_fifo_size(struct drm_i915_private *dev_priv,
			      enum i9xx_plane_id i9xx_plane)
{
	uint32_t dsparb = I915_READ(DSPARB);
	int size;

	size = dsparb & 0x7f;
	size >>= 2; /* Convert to cachelines */

	DRM_DEBUG_KMS("FIFO size - (0x%08x) %c: %d\n",
		      dsparb, plane_name(i9xx_plane), size);

	return size;
}

/* Pineview has different values for various configs */
static const struct intel_watermark_params pineview_display_wm = {
	.fifo_size = PINEVIEW_DISPLAY_FIFO,
	.max_wm = PINEVIEW_MAX_WM,
	.default_wm = PINEVIEW_DFT_WM,
	.guard_size = PINEVIEW_GUARD_WM,
	.cacheline_size = PINEVIEW_FIFO_LINE_SIZE,
};
static const struct intel_watermark_params pineview_display_hplloff_wm = {
	.fifo_size = PINEVIEW_DISPLAY_FIFO,
	.max_wm = PINEVIEW_MAX_WM,
	.default_wm = PINEVIEW_DFT_HPLLOFF_WM,
	.guard_size = PINEVIEW_GUARD_WM,
	.cacheline_size = PINEVIEW_FIFO_LINE_SIZE,
};
static const struct intel_watermark_params pineview_cursor_wm = {
	.fifo_size = PINEVIEW_CURSOR_FIFO,
	.max_wm = PINEVIEW_CURSOR_MAX_WM,
	.default_wm = PINEVIEW_CURSOR_DFT_WM,
	.guard_size = PINEVIEW_CURSOR_GUARD_WM,
	.cacheline_size = PINEVIEW_FIFO_LINE_SIZE,
};
static const struct intel_watermark_params pineview_cursor_hplloff_wm = {
	.fifo_size = PINEVIEW_CURSOR_FIFO,
	.max_wm = PINEVIEW_CURSOR_MAX_WM,
	.default_wm = PINEVIEW_CURSOR_DFT_WM,
	.guard_size = PINEVIEW_CURSOR_GUARD_WM,
	.cacheline_size = PINEVIEW_FIFO_LINE_SIZE,
};
static const struct intel_watermark_params i965_cursor_wm_info = {
	.fifo_size = I965_CURSOR_FIFO,
	.max_wm = I965_CURSOR_MAX_WM,
	.default_wm = I965_CURSOR_DFT_WM,
	.guard_size = 2,
	.cacheline_size = I915_FIFO_LINE_SIZE,
};
static const struct intel_watermark_params i945_wm_info = {
	.fifo_size = I945_FIFO_SIZE,
	.max_wm = I915_MAX_WM,
	.default_wm = 1,
	.guard_size = 2,
	.cacheline_size = I915_FIFO_LINE_SIZE,
};
static const struct intel_watermark_params i915_wm_info = {
	.fifo_size = I915_FIFO_SIZE,
	.max_wm = I915_MAX_WM,
	.default_wm = 1,
	.guard_size = 2,
	.cacheline_size = I915_FIFO_LINE_SIZE,
};
static const struct intel_watermark_params i830_a_wm_info = {
	.fifo_size = I855GM_FIFO_SIZE,
	.max_wm = I915_MAX_WM,
	.default_wm = 1,
	.guard_size = 2,
	.cacheline_size = I830_FIFO_LINE_SIZE,
};
static const struct intel_watermark_params i830_bc_wm_info = {
	.fifo_size = I855GM_FIFO_SIZE,
	.max_wm = I915_MAX_WM/2,
	.default_wm = 1,
	.guard_size = 2,
	.cacheline_size = I830_FIFO_LINE_SIZE,
};
static const struct intel_watermark_params i845_wm_info = {
	.fifo_size = I830_FIFO_SIZE,
	.max_wm = I915_MAX_WM,
	.default_wm = 1,
	.guard_size = 2,
	.cacheline_size = I830_FIFO_LINE_SIZE,
};

/**
 * intel_wm_method1 - Method 1 / "small buffer" watermark formula
 * @pixel_rate: Pipe pixel rate in kHz
 * @cpp: Plane bytes per pixel
 * @latency: Memory wakeup latency in 0.1us units
 *
 * Compute the watermark using the method 1 or "small buffer"
 * formula. The caller may additonally add extra cachelines
 * to account for TLB misses and clock crossings.
 *
 * This method is concerned with the short term drain rate
 * of the FIFO, ie. it does not account for blanking periods
 * which would effectively reduce the average drain rate across
 * a longer period. The name "small" refers to the fact the
 * FIFO is relatively small compared to the amount of data
 * fetched.
 *
 * The FIFO level vs. time graph might look something like:
 *
 *   |\   |\
 *   | \  | \
 * __---__---__ (- plane active, _ blanking)
 * -> time
 *
 * or perhaps like this:
 *
 *   |\|\  |\|\
 * __----__----__ (- plane active, _ blanking)
 * -> time
 *
 * Returns:
 * The watermark in bytes
 */
static unsigned int intel_wm_method1(unsigned int pixel_rate,
				     unsigned int cpp,
				     unsigned int latency)
{
	uint64_t ret;

	ret = (uint64_t) pixel_rate * cpp * latency;
	ret = DIV_ROUND_UP_ULL(ret, 10000);

	return ret;
}

/**
 * intel_wm_method2 - Method 2 / "large buffer" watermark formula
 * @pixel_rate: Pipe pixel rate in kHz
 * @htotal: Pipe horizontal total
 * @width: Plane width in pixels
 * @cpp: Plane bytes per pixel
 * @latency: Memory wakeup latency in 0.1us units
 *
 * Compute the watermark using the method 2 or "large buffer"
 * formula. The caller may additonally add extra cachelines
 * to account for TLB misses and clock crossings.
 *
 * This method is concerned with the long term drain rate
 * of the FIFO, ie. it does account for blanking periods
 * which effectively reduce the average drain rate across
 * a longer period. The name "large" refers to the fact the
 * FIFO is relatively large compared to the amount of data
 * fetched.
 *
 * The FIFO level vs. time graph might look something like:
 *
 *    |\___       |\___
 *    |    \___   |    \___
 *    |        \  |        \
 * __ --__--__--__--__--__--__ (- plane active, _ blanking)
 * -> time
 *
 * Returns:
 * The watermark in bytes
 */
static unsigned int intel_wm_method2(unsigned int pixel_rate,
				     unsigned int htotal,
				     unsigned int width,
				     unsigned int cpp,
				     unsigned int latency)
{
	unsigned int ret;

	/*
	 * FIXME remove once all users are computing
	 * watermarks in the correct place.
	 */
	if (WARN_ON_ONCE(htotal == 0))
		htotal = 1;

	ret = (latency * pixel_rate) / (htotal * 10000);
	ret = (ret + 1) * width * cpp;

	return ret;
}

/**
 * intel_calculate_wm - calculate watermark level
 * @pixel_rate: pixel clock
 * @wm: chip FIFO params
 * @fifo_size: size of the FIFO buffer
 * @cpp: bytes per pixel
 * @latency_ns: memory latency for the platform
 *
 * Calculate the watermark level (the level at which the display plane will
 * start fetching from memory again).  Each chip has a different display
 * FIFO size and allocation, so the caller needs to figure that out and pass
 * in the correct intel_watermark_params structure.
 *
 * As the pixel clock runs, the FIFO will be drained at a rate that depends
 * on the pixel size.  When it reaches the watermark level, it'll start
 * fetching FIFO line sized based chunks from memory until the FIFO fills
 * past the watermark point.  If the FIFO drains completely, a FIFO underrun
 * will occur, and a display engine hang could result.
 */
static unsigned int intel_calculate_wm(int pixel_rate,
				       const struct intel_watermark_params *wm,
				       int fifo_size, int cpp,
				       unsigned int latency_ns)
{
	int entries, wm_size;

	/*
	 * Note: we need to make sure we don't overflow for various clock &
	 * latency values.
	 * clocks go from a few thousand to several hundred thousand.
	 * latency is usually a few thousand
	 */
	entries = intel_wm_method1(pixel_rate, cpp,
				   latency_ns / 100);
	entries = DIV_ROUND_UP(entries, wm->cacheline_size) +
		wm->guard_size;
	DRM_DEBUG_KMS("FIFO entries required for mode: %d\n", entries);

	wm_size = fifo_size - entries;
	DRM_DEBUG_KMS("FIFO watermark level: %d\n", wm_size);

	/* Don't promote wm_size to unsigned... */
	if (wm_size > wm->max_wm)
		wm_size = wm->max_wm;
	if (wm_size <= 0)
		wm_size = wm->default_wm;

	/*
	 * Bspec seems to indicate that the value shouldn't be lower than
	 * 'burst size + 1'. Certainly 830 is quite unhappy with low values.
	 * Lets go for 8 which is the burst size since certain platforms
	 * already use a hardcoded 8 (which is what the spec says should be
	 * done).
	 */
	if (wm_size <= 8)
		wm_size = 8;

	return wm_size;
}

static bool is_disabling(int old, int new, int threshold)
{
	return old >= threshold && new < threshold;
}

static bool is_enabling(int old, int new, int threshold)
{
	return old < threshold && new >= threshold;
}

static int intel_wm_num_levels(struct drm_i915_private *dev_priv)
{
	return dev_priv->wm.max_level + 1;
}

static bool intel_wm_plane_visible(const struct intel_crtc_state *crtc_state,
				   const struct intel_plane_state *plane_state)
{
	struct intel_plane *plane = to_intel_plane(plane_state->base.plane);

	/* FIXME check the 'enable' instead */
	if (!crtc_state->base.active)
		return false;

	/*
	 * Treat cursor with fb as always visible since cursor updates
	 * can happen faster than the vrefresh rate, and the current
	 * watermark code doesn't handle that correctly. Cursor updates
	 * which set/clear the fb or change the cursor size are going
	 * to get throttled by intel_legacy_cursor_update() to work
	 * around this problem with the watermark code.
	 */
	if (plane->id == PLANE_CURSOR)
		return plane_state->base.fb != NULL;
	else
		return plane_state->base.visible;
}

static struct intel_crtc *single_enabled_crtc(struct drm_i915_private *dev_priv)
{
	struct intel_crtc *crtc, *enabled = NULL;

	for_each_intel_crtc(&dev_priv->drm, crtc) {
		if (intel_crtc_active(crtc)) {
			if (enabled)
				return NULL;
			enabled = crtc;
		}
	}

	return enabled;
}

static void pineview_update_wm(struct intel_crtc *unused_crtc)
{
	struct drm_i915_private *dev_priv = to_i915(unused_crtc->base.dev);
	struct intel_crtc *crtc;
	const struct cxsr_latency *latency;
	u32 reg;
	unsigned int wm;

	latency = intel_get_cxsr_latency(IS_PINEVIEW_G(dev_priv),
					 dev_priv->is_ddr3,
					 dev_priv->fsb_freq,
					 dev_priv->mem_freq);
	if (!latency) {
		DRM_DEBUG_KMS("Unknown FSB/MEM found, disable CxSR\n");
		intel_set_memory_cxsr(dev_priv, false);
		return;
	}

	crtc = single_enabled_crtc(dev_priv);
	if (crtc) {
		const struct drm_display_mode *adjusted_mode =
			&crtc->config->base.adjusted_mode;
		const struct drm_framebuffer *fb =
			crtc->base.primary->state->fb;
		int cpp = fb->format->cpp[0];
		int clock = adjusted_mode->crtc_clock;

		/* Display SR */
		wm = intel_calculate_wm(clock, &pineview_display_wm,
					pineview_display_wm.fifo_size,
					cpp, latency->display_sr);
		reg = I915_READ(DSPFW1);
		reg &= ~DSPFW_SR_MASK;
		reg |= FW_WM(wm, SR);
		I915_WRITE(DSPFW1, reg);
		DRM_DEBUG_KMS("DSPFW1 register is %x\n", reg);

		/* cursor SR */
		wm = intel_calculate_wm(clock, &pineview_cursor_wm,
					pineview_display_wm.fifo_size,
					4, latency->cursor_sr);
		reg = I915_READ(DSPFW3);
		reg &= ~DSPFW_CURSOR_SR_MASK;
		reg |= FW_WM(wm, CURSOR_SR);
		I915_WRITE(DSPFW3, reg);

		/* Display HPLL off SR */
		wm = intel_calculate_wm(clock, &pineview_display_hplloff_wm,
					pineview_display_hplloff_wm.fifo_size,
					cpp, latency->display_hpll_disable);
		reg = I915_READ(DSPFW3);
		reg &= ~DSPFW_HPLL_SR_MASK;
		reg |= FW_WM(wm, HPLL_SR);
		I915_WRITE(DSPFW3, reg);

		/* cursor HPLL off SR */
		wm = intel_calculate_wm(clock, &pineview_cursor_hplloff_wm,
					pineview_display_hplloff_wm.fifo_size,
					4, latency->cursor_hpll_disable);
		reg = I915_READ(DSPFW3);
		reg &= ~DSPFW_HPLL_CURSOR_MASK;
		reg |= FW_WM(wm, HPLL_CURSOR);
		I915_WRITE(DSPFW3, reg);
		DRM_DEBUG_KMS("DSPFW3 register is %x\n", reg);

		intel_set_memory_cxsr(dev_priv, true);
	} else {
		intel_set_memory_cxsr(dev_priv, false);
	}
}

/*
 * Documentation says:
 * "If the line size is small, the TLB fetches can get in the way of the
 *  data fetches, causing some lag in the pixel data return which is not
 *  accounted for in the above formulas. The following adjustment only
 *  needs to be applied if eight whole lines fit in the buffer at once.
 *  The WM is adjusted upwards by the difference between the FIFO size
 *  and the size of 8 whole lines. This adjustment is always performed
 *  in the actual pixel depth regardless of whether FBC is enabled or not."
 */
static unsigned int g4x_tlb_miss_wa(int fifo_size, int width, int cpp)
{
	int tlb_miss = fifo_size * 64 - width * cpp * 8;

	return max(0, tlb_miss);
}

static void g4x_write_wm_values(struct drm_i915_private *dev_priv,
				const struct g4x_wm_values *wm)
{
	enum pipe pipe;

	for_each_pipe(dev_priv, pipe)
		trace_g4x_wm(intel_get_crtc_for_pipe(dev_priv, pipe), wm);

	I915_WRITE(DSPFW1,
		   FW_WM(wm->sr.plane, SR) |
		   FW_WM(wm->pipe[PIPE_B].plane[PLANE_CURSOR], CURSORB) |
		   FW_WM(wm->pipe[PIPE_B].plane[PLANE_PRIMARY], PLANEB) |
		   FW_WM(wm->pipe[PIPE_A].plane[PLANE_PRIMARY], PLANEA));
	I915_WRITE(DSPFW2,
		   (wm->fbc_en ? DSPFW_FBC_SR_EN : 0) |
		   FW_WM(wm->sr.fbc, FBC_SR) |
		   FW_WM(wm->hpll.fbc, FBC_HPLL_SR) |
		   FW_WM(wm->pipe[PIPE_B].plane[PLANE_SPRITE0], SPRITEB) |
		   FW_WM(wm->pipe[PIPE_A].plane[PLANE_CURSOR], CURSORA) |
		   FW_WM(wm->pipe[PIPE_A].plane[PLANE_SPRITE0], SPRITEA));
	I915_WRITE(DSPFW3,
		   (wm->hpll_en ? DSPFW_HPLL_SR_EN : 0) |
		   FW_WM(wm->sr.cursor, CURSOR_SR) |
		   FW_WM(wm->hpll.cursor, HPLL_CURSOR) |
		   FW_WM(wm->hpll.plane, HPLL_SR));

	POSTING_READ(DSPFW1);
}

#define FW_WM_VLV(value, plane) \
	(((value) << DSPFW_ ## plane ## _SHIFT) & DSPFW_ ## plane ## _MASK_VLV)

static void vlv_write_wm_values(struct drm_i915_private *dev_priv,
				const struct vlv_wm_values *wm)
{
	enum pipe pipe;

	for_each_pipe(dev_priv, pipe) {
		trace_vlv_wm(intel_get_crtc_for_pipe(dev_priv, pipe), wm);

		I915_WRITE(VLV_DDL(pipe),
			   (wm->ddl[pipe].plane[PLANE_CURSOR] << DDL_CURSOR_SHIFT) |
			   (wm->ddl[pipe].plane[PLANE_SPRITE1] << DDL_SPRITE_SHIFT(1)) |
			   (wm->ddl[pipe].plane[PLANE_SPRITE0] << DDL_SPRITE_SHIFT(0)) |
			   (wm->ddl[pipe].plane[PLANE_PRIMARY] << DDL_PLANE_SHIFT));
	}

	/*
	 * Zero the (unused) WM1 watermarks, and also clear all the
	 * high order bits so that there are no out of bounds values
	 * present in the registers during the reprogramming.
	 */
	I915_WRITE(DSPHOWM, 0);
	I915_WRITE(DSPHOWM1, 0);
	I915_WRITE(DSPFW4, 0);
	I915_WRITE(DSPFW5, 0);
	I915_WRITE(DSPFW6, 0);

	I915_WRITE(DSPFW1,
		   FW_WM(wm->sr.plane, SR) |
		   FW_WM(wm->pipe[PIPE_B].plane[PLANE_CURSOR], CURSORB) |
		   FW_WM_VLV(wm->pipe[PIPE_B].plane[PLANE_PRIMARY], PLANEB) |
		   FW_WM_VLV(wm->pipe[PIPE_A].plane[PLANE_PRIMARY], PLANEA));
	I915_WRITE(DSPFW2,
		   FW_WM_VLV(wm->pipe[PIPE_A].plane[PLANE_SPRITE1], SPRITEB) |
		   FW_WM(wm->pipe[PIPE_A].plane[PLANE_CURSOR], CURSORA) |
		   FW_WM_VLV(wm->pipe[PIPE_A].plane[PLANE_SPRITE0], SPRITEA));
	I915_WRITE(DSPFW3,
		   FW_WM(wm->sr.cursor, CURSOR_SR));

	if (IS_CHERRYVIEW(dev_priv)) {
		I915_WRITE(DSPFW7_CHV,
			   FW_WM_VLV(wm->pipe[PIPE_B].plane[PLANE_SPRITE1], SPRITED) |
			   FW_WM_VLV(wm->pipe[PIPE_B].plane[PLANE_SPRITE0], SPRITEC));
		I915_WRITE(DSPFW8_CHV,
			   FW_WM_VLV(wm->pipe[PIPE_C].plane[PLANE_SPRITE1], SPRITEF) |
			   FW_WM_VLV(wm->pipe[PIPE_C].plane[PLANE_SPRITE0], SPRITEE));
		I915_WRITE(DSPFW9_CHV,
			   FW_WM_VLV(wm->pipe[PIPE_C].plane[PLANE_PRIMARY], PLANEC) |
			   FW_WM(wm->pipe[PIPE_C].plane[PLANE_CURSOR], CURSORC));
		I915_WRITE(DSPHOWM,
			   FW_WM(wm->sr.plane >> 9, SR_HI) |
			   FW_WM(wm->pipe[PIPE_C].plane[PLANE_SPRITE1] >> 8, SPRITEF_HI) |
			   FW_WM(wm->pipe[PIPE_C].plane[PLANE_SPRITE0] >> 8, SPRITEE_HI) |
			   FW_WM(wm->pipe[PIPE_C].plane[PLANE_PRIMARY] >> 8, PLANEC_HI) |
			   FW_WM(wm->pipe[PIPE_B].plane[PLANE_SPRITE1] >> 8, SPRITED_HI) |
			   FW_WM(wm->pipe[PIPE_B].plane[PLANE_SPRITE0] >> 8, SPRITEC_HI) |
			   FW_WM(wm->pipe[PIPE_B].plane[PLANE_PRIMARY] >> 8, PLANEB_HI) |
			   FW_WM(wm->pipe[PIPE_A].plane[PLANE_SPRITE1] >> 8, SPRITEB_HI) |
			   FW_WM(wm->pipe[PIPE_A].plane[PLANE_SPRITE0] >> 8, SPRITEA_HI) |
			   FW_WM(wm->pipe[PIPE_A].plane[PLANE_PRIMARY] >> 8, PLANEA_HI));
	} else {
		I915_WRITE(DSPFW7,
			   FW_WM_VLV(wm->pipe[PIPE_B].plane[PLANE_SPRITE1], SPRITED) |
			   FW_WM_VLV(wm->pipe[PIPE_B].plane[PLANE_SPRITE0], SPRITEC));
		I915_WRITE(DSPHOWM,
			   FW_WM(wm->sr.plane >> 9, SR_HI) |
			   FW_WM(wm->pipe[PIPE_B].plane[PLANE_SPRITE1] >> 8, SPRITED_HI) |
			   FW_WM(wm->pipe[PIPE_B].plane[PLANE_SPRITE0] >> 8, SPRITEC_HI) |
			   FW_WM(wm->pipe[PIPE_B].plane[PLANE_PRIMARY] >> 8, PLANEB_HI) |
			   FW_WM(wm->pipe[PIPE_A].plane[PLANE_SPRITE1] >> 8, SPRITEB_HI) |
			   FW_WM(wm->pipe[PIPE_A].plane[PLANE_SPRITE0] >> 8, SPRITEA_HI) |
			   FW_WM(wm->pipe[PIPE_A].plane[PLANE_PRIMARY] >> 8, PLANEA_HI));
	}

	POSTING_READ(DSPFW1);
}

#undef FW_WM_VLV

static void g4x_setup_wm_latency(struct drm_i915_private *dev_priv)
{
	/* all latencies in usec */
	dev_priv->wm.pri_latency[G4X_WM_LEVEL_NORMAL] = 5;
	dev_priv->wm.pri_latency[G4X_WM_LEVEL_SR] = 12;
	dev_priv->wm.pri_latency[G4X_WM_LEVEL_HPLL] = 35;

	dev_priv->wm.max_level = G4X_WM_LEVEL_HPLL;
}

static int g4x_plane_fifo_size(enum plane_id plane_id, int level)
{
	/*
	 * DSPCNTR[13] supposedly controls whether the
	 * primary plane can use the FIFO space otherwise
	 * reserved for the sprite plane. It's not 100% clear
	 * what the actual FIFO size is, but it looks like we
	 * can happily set both primary and sprite watermarks
	 * up to 127 cachelines. So that would seem to mean
	 * that either DSPCNTR[13] doesn't do anything, or that
	 * the total FIFO is >= 256 cachelines in size. Either
	 * way, we don't seem to have to worry about this
	 * repartitioning as the maximum watermark value the
	 * register can hold for each plane is lower than the
	 * minimum FIFO size.
	 */
	switch (plane_id) {
	case PLANE_CURSOR:
		return 63;
	case PLANE_PRIMARY:
		return level == G4X_WM_LEVEL_NORMAL ? 127 : 511;
	case PLANE_SPRITE0:
		return level == G4X_WM_LEVEL_NORMAL ? 127 : 0;
	default:
		MISSING_CASE(plane_id);
		return 0;
	}
}

static int g4x_fbc_fifo_size(int level)
{
	switch (level) {
	case G4X_WM_LEVEL_SR:
		return 7;
	case G4X_WM_LEVEL_HPLL:
		return 15;
	default:
		MISSING_CASE(level);
		return 0;
	}
}

static uint16_t g4x_compute_wm(const struct intel_crtc_state *crtc_state,
			       const struct intel_plane_state *plane_state,
			       int level)
{
	struct intel_plane *plane = to_intel_plane(plane_state->base.plane);
	struct drm_i915_private *dev_priv = to_i915(plane->base.dev);
	const struct drm_display_mode *adjusted_mode =
		&crtc_state->base.adjusted_mode;
	unsigned int latency = dev_priv->wm.pri_latency[level] * 10;
	unsigned int clock, htotal, cpp, width, wm;

	if (latency == 0)
		return USHRT_MAX;

	if (!intel_wm_plane_visible(crtc_state, plane_state))
		return 0;

	/*
	 * Not 100% sure which way ELK should go here as the
	 * spec only says CL/CTG should assume 32bpp and BW
	 * doesn't need to. But as these things followed the
	 * mobile vs. desktop lines on gen3 as well, let's
	 * assume ELK doesn't need this.
	 *
	 * The spec also fails to list such a restriction for
	 * the HPLL watermark, which seems a little strange.
	 * Let's use 32bpp for the HPLL watermark as well.
	 */
	if (IS_GM45(dev_priv) && plane->id == PLANE_PRIMARY &&
	    level != G4X_WM_LEVEL_NORMAL)
		cpp = 4;
	else
		cpp = plane_state->base.fb->format->cpp[0];

	clock = adjusted_mode->crtc_clock;
	htotal = adjusted_mode->crtc_htotal;

	if (plane->id == PLANE_CURSOR)
		width = plane_state->base.crtc_w;
	else
		width = drm_rect_width(&plane_state->base.dst);

	if (plane->id == PLANE_CURSOR) {
		wm = intel_wm_method2(clock, htotal, width, cpp, latency);
	} else if (plane->id == PLANE_PRIMARY &&
		   level == G4X_WM_LEVEL_NORMAL) {
		wm = intel_wm_method1(clock, cpp, latency);
	} else {
		unsigned int small, large;

		small = intel_wm_method1(clock, cpp, latency);
		large = intel_wm_method2(clock, htotal, width, cpp, latency);

		wm = min(small, large);
	}

	wm += g4x_tlb_miss_wa(g4x_plane_fifo_size(plane->id, level),
			      width, cpp);

	wm = DIV_ROUND_UP(wm, 64) + 2;

	return min_t(unsigned int, wm, USHRT_MAX);
}

static bool g4x_raw_plane_wm_set(struct intel_crtc_state *crtc_state,
				 int level, enum plane_id plane_id, u16 value)
{
	struct drm_i915_private *dev_priv = to_i915(crtc_state->base.crtc->dev);
	bool dirty = false;

	for (; level < intel_wm_num_levels(dev_priv); level++) {
		struct g4x_pipe_wm *raw = &crtc_state->wm.g4x.raw[level];

		dirty |= raw->plane[plane_id] != value;
		raw->plane[plane_id] = value;
	}

	return dirty;
}

static bool g4x_raw_fbc_wm_set(struct intel_crtc_state *crtc_state,
			       int level, u16 value)
{
	struct drm_i915_private *dev_priv = to_i915(crtc_state->base.crtc->dev);
	bool dirty = false;

	/* NORMAL level doesn't have an FBC watermark */
	level = max(level, G4X_WM_LEVEL_SR);

	for (; level < intel_wm_num_levels(dev_priv); level++) {
		struct g4x_pipe_wm *raw = &crtc_state->wm.g4x.raw[level];

		dirty |= raw->fbc != value;
		raw->fbc = value;
	}

	return dirty;
}

static uint32_t ilk_compute_fbc_wm(const struct intel_crtc_state *cstate,
				   const struct intel_plane_state *pstate,
				   uint32_t pri_val);

static bool g4x_raw_plane_wm_compute(struct intel_crtc_state *crtc_state,
				     const struct intel_plane_state *plane_state)
{
	struct intel_plane *plane = to_intel_plane(plane_state->base.plane);
	int num_levels = intel_wm_num_levels(to_i915(plane->base.dev));
	enum plane_id plane_id = plane->id;
	bool dirty = false;
	int level;

	if (!intel_wm_plane_visible(crtc_state, plane_state)) {
		dirty |= g4x_raw_plane_wm_set(crtc_state, 0, plane_id, 0);
		if (plane_id == PLANE_PRIMARY)
			dirty |= g4x_raw_fbc_wm_set(crtc_state, 0, 0);
		goto out;
	}

	for (level = 0; level < num_levels; level++) {
		struct g4x_pipe_wm *raw = &crtc_state->wm.g4x.raw[level];
		int wm, max_wm;

		wm = g4x_compute_wm(crtc_state, plane_state, level);
		max_wm = g4x_plane_fifo_size(plane_id, level);

		if (wm > max_wm)
			break;

		dirty |= raw->plane[plane_id] != wm;
		raw->plane[plane_id] = wm;

		if (plane_id != PLANE_PRIMARY ||
		    level == G4X_WM_LEVEL_NORMAL)
			continue;

		wm = ilk_compute_fbc_wm(crtc_state, plane_state,
					raw->plane[plane_id]);
		max_wm = g4x_fbc_fifo_size(level);

		/*
		 * FBC wm is not mandatory as we
		 * can always just disable its use.
		 */
		if (wm > max_wm)
			wm = USHRT_MAX;

		dirty |= raw->fbc != wm;
		raw->fbc = wm;
	}

	/* mark watermarks as invalid */
	dirty |= g4x_raw_plane_wm_set(crtc_state, level, plane_id, USHRT_MAX);

	if (plane_id == PLANE_PRIMARY)
		dirty |= g4x_raw_fbc_wm_set(crtc_state, level, USHRT_MAX);

 out:
	if (dirty) {
		DRM_DEBUG_KMS("%s watermarks: normal=%d, SR=%d, HPLL=%d\n",
			      plane->base.name,
			      crtc_state->wm.g4x.raw[G4X_WM_LEVEL_NORMAL].plane[plane_id],
			      crtc_state->wm.g4x.raw[G4X_WM_LEVEL_SR].plane[plane_id],
			      crtc_state->wm.g4x.raw[G4X_WM_LEVEL_HPLL].plane[plane_id]);

		if (plane_id == PLANE_PRIMARY)
			DRM_DEBUG_KMS("FBC watermarks: SR=%d, HPLL=%d\n",
				      crtc_state->wm.g4x.raw[G4X_WM_LEVEL_SR].fbc,
				      crtc_state->wm.g4x.raw[G4X_WM_LEVEL_HPLL].fbc);
	}

	return dirty;
}

static bool g4x_raw_plane_wm_is_valid(const struct intel_crtc_state *crtc_state,
				      enum plane_id plane_id, int level)
{
	const struct g4x_pipe_wm *raw = &crtc_state->wm.g4x.raw[level];

	return raw->plane[plane_id] <= g4x_plane_fifo_size(plane_id, level);
}

static bool g4x_raw_crtc_wm_is_valid(const struct intel_crtc_state *crtc_state,
				     int level)
{
	struct drm_i915_private *dev_priv = to_i915(crtc_state->base.crtc->dev);

	if (level > dev_priv->wm.max_level)
		return false;

	return g4x_raw_plane_wm_is_valid(crtc_state, PLANE_PRIMARY, level) &&
		g4x_raw_plane_wm_is_valid(crtc_state, PLANE_SPRITE0, level) &&
		g4x_raw_plane_wm_is_valid(crtc_state, PLANE_CURSOR, level);
}

/* mark all levels starting from 'level' as invalid */
static void g4x_invalidate_wms(struct intel_crtc *crtc,
			       struct g4x_wm_state *wm_state, int level)
{
	if (level <= G4X_WM_LEVEL_NORMAL) {
		enum plane_id plane_id;

		for_each_plane_id_on_crtc(crtc, plane_id)
			wm_state->wm.plane[plane_id] = USHRT_MAX;
	}

	if (level <= G4X_WM_LEVEL_SR) {
		wm_state->cxsr = false;
		wm_state->sr.cursor = USHRT_MAX;
		wm_state->sr.plane = USHRT_MAX;
		wm_state->sr.fbc = USHRT_MAX;
	}

	if (level <= G4X_WM_LEVEL_HPLL) {
		wm_state->hpll_en = false;
		wm_state->hpll.cursor = USHRT_MAX;
		wm_state->hpll.plane = USHRT_MAX;
		wm_state->hpll.fbc = USHRT_MAX;
	}
}

static int g4x_compute_pipe_wm(struct intel_crtc_state *crtc_state)
{
	struct intel_crtc *crtc = to_intel_crtc(crtc_state->base.crtc);
	struct intel_atomic_state *state =
		to_intel_atomic_state(crtc_state->base.state);
	struct g4x_wm_state *wm_state = &crtc_state->wm.g4x.optimal;
	int num_active_planes = hweight32(crtc_state->active_planes &
					  ~BIT(PLANE_CURSOR));
	const struct g4x_pipe_wm *raw;
	const struct intel_plane_state *old_plane_state;
	const struct intel_plane_state *new_plane_state;
	struct intel_plane *plane;
	enum plane_id plane_id;
	int i, level;
	unsigned int dirty = 0;

	for_each_oldnew_intel_plane_in_state(state, plane,
					     old_plane_state,
					     new_plane_state, i) {
		if (new_plane_state->base.crtc != &crtc->base &&
		    old_plane_state->base.crtc != &crtc->base)
			continue;

		if (g4x_raw_plane_wm_compute(crtc_state, new_plane_state))
			dirty |= BIT(plane->id);
	}

	if (!dirty)
		return 0;

	level = G4X_WM_LEVEL_NORMAL;
	if (!g4x_raw_crtc_wm_is_valid(crtc_state, level))
		goto out;

	raw = &crtc_state->wm.g4x.raw[level];
	for_each_plane_id_on_crtc(crtc, plane_id)
		wm_state->wm.plane[plane_id] = raw->plane[plane_id];

	level = G4X_WM_LEVEL_SR;

	if (!g4x_raw_crtc_wm_is_valid(crtc_state, level))
		goto out;

	raw = &crtc_state->wm.g4x.raw[level];
	wm_state->sr.plane = raw->plane[PLANE_PRIMARY];
	wm_state->sr.cursor = raw->plane[PLANE_CURSOR];
	wm_state->sr.fbc = raw->fbc;

	wm_state->cxsr = num_active_planes == BIT(PLANE_PRIMARY);

	level = G4X_WM_LEVEL_HPLL;

	if (!g4x_raw_crtc_wm_is_valid(crtc_state, level))
		goto out;

	raw = &crtc_state->wm.g4x.raw[level];
	wm_state->hpll.plane = raw->plane[PLANE_PRIMARY];
	wm_state->hpll.cursor = raw->plane[PLANE_CURSOR];
	wm_state->hpll.fbc = raw->fbc;

	wm_state->hpll_en = wm_state->cxsr;

	level++;

 out:
	if (level == G4X_WM_LEVEL_NORMAL)
		return -EINVAL;

	/* invalidate the higher levels */
	g4x_invalidate_wms(crtc, wm_state, level);

	/*
	 * Determine if the FBC watermark(s) can be used. IF
	 * this isn't the case we prefer to disable the FBC
	 ( watermark(s) rather than disable the SR/HPLL
	 * level(s) entirely.
	 */
	wm_state->fbc_en = level > G4X_WM_LEVEL_NORMAL;

	if (level >= G4X_WM_LEVEL_SR &&
	    wm_state->sr.fbc > g4x_fbc_fifo_size(G4X_WM_LEVEL_SR))
		wm_state->fbc_en = false;
	else if (level >= G4X_WM_LEVEL_HPLL &&
		 wm_state->hpll.fbc > g4x_fbc_fifo_size(G4X_WM_LEVEL_HPLL))
		wm_state->fbc_en = false;

	return 0;
}

static int g4x_compute_intermediate_wm(struct drm_device *dev,
				       struct intel_crtc *crtc,
				       struct intel_crtc_state *new_crtc_state)
{
	struct g4x_wm_state *intermediate = &new_crtc_state->wm.g4x.intermediate;
	const struct g4x_wm_state *optimal = &new_crtc_state->wm.g4x.optimal;
	struct intel_atomic_state *intel_state =
		to_intel_atomic_state(new_crtc_state->base.state);
	const struct intel_crtc_state *old_crtc_state =
		intel_atomic_get_old_crtc_state(intel_state, crtc);
	const struct g4x_wm_state *active = &old_crtc_state->wm.g4x.optimal;
	enum plane_id plane_id;

	if (!new_crtc_state->base.active || drm_atomic_crtc_needs_modeset(&new_crtc_state->base)) {
		*intermediate = *optimal;

		intermediate->cxsr = false;
		intermediate->hpll_en = false;
		goto out;
	}

	intermediate->cxsr = optimal->cxsr && active->cxsr &&
		!new_crtc_state->disable_cxsr;
	intermediate->hpll_en = optimal->hpll_en && active->hpll_en &&
		!new_crtc_state->disable_cxsr;
	intermediate->fbc_en = optimal->fbc_en && active->fbc_en;

	for_each_plane_id_on_crtc(crtc, plane_id) {
		intermediate->wm.plane[plane_id] =
			max(optimal->wm.plane[plane_id],
			    active->wm.plane[plane_id]);

		WARN_ON(intermediate->wm.plane[plane_id] >
			g4x_plane_fifo_size(plane_id, G4X_WM_LEVEL_NORMAL));
	}

	intermediate->sr.plane = max(optimal->sr.plane,
				     active->sr.plane);
	intermediate->sr.cursor = max(optimal->sr.cursor,
				      active->sr.cursor);
	intermediate->sr.fbc = max(optimal->sr.fbc,
				   active->sr.fbc);

	intermediate->hpll.plane = max(optimal->hpll.plane,
				       active->hpll.plane);
	intermediate->hpll.cursor = max(optimal->hpll.cursor,
					active->hpll.cursor);
	intermediate->hpll.fbc = max(optimal->hpll.fbc,
				     active->hpll.fbc);

	WARN_ON((intermediate->sr.plane >
		 g4x_plane_fifo_size(PLANE_PRIMARY, G4X_WM_LEVEL_SR) ||
		 intermediate->sr.cursor >
		 g4x_plane_fifo_size(PLANE_CURSOR, G4X_WM_LEVEL_SR)) &&
		intermediate->cxsr);
	WARN_ON((intermediate->sr.plane >
		 g4x_plane_fifo_size(PLANE_PRIMARY, G4X_WM_LEVEL_HPLL) ||
		 intermediate->sr.cursor >
		 g4x_plane_fifo_size(PLANE_CURSOR, G4X_WM_LEVEL_HPLL)) &&
		intermediate->hpll_en);

	WARN_ON(intermediate->sr.fbc > g4x_fbc_fifo_size(1) &&
		intermediate->fbc_en && intermediate->cxsr);
	WARN_ON(intermediate->hpll.fbc > g4x_fbc_fifo_size(2) &&
		intermediate->fbc_en && intermediate->hpll_en);

out:
	/*
	 * If our intermediate WM are identical to the final WM, then we can
	 * omit the post-vblank programming; only update if it's different.
	 */
	if (memcmp(intermediate, optimal, sizeof(*intermediate)) != 0)
		new_crtc_state->wm.need_postvbl_update = true;

	return 0;
}

static void g4x_merge_wm(struct drm_i915_private *dev_priv,
			 struct g4x_wm_values *wm)
{
	struct intel_crtc *crtc;
	int num_active_crtcs = 0;

	wm->cxsr = true;
	wm->hpll_en = true;
	wm->fbc_en = true;

	for_each_intel_crtc(&dev_priv->drm, crtc) {
		const struct g4x_wm_state *wm_state = &crtc->wm.active.g4x;

		if (!crtc->active)
			continue;

		if (!wm_state->cxsr)
			wm->cxsr = false;
		if (!wm_state->hpll_en)
			wm->hpll_en = false;
		if (!wm_state->fbc_en)
			wm->fbc_en = false;

		num_active_crtcs++;
	}

	if (num_active_crtcs != 1) {
		wm->cxsr = false;
		wm->hpll_en = false;
		wm->fbc_en = false;
	}

	for_each_intel_crtc(&dev_priv->drm, crtc) {
		const struct g4x_wm_state *wm_state = &crtc->wm.active.g4x;
		enum pipe pipe = crtc->pipe;

		wm->pipe[pipe] = wm_state->wm;
		if (crtc->active && wm->cxsr)
			wm->sr = wm_state->sr;
		if (crtc->active && wm->hpll_en)
			wm->hpll = wm_state->hpll;
	}
}

static void g4x_program_watermarks(struct drm_i915_private *dev_priv)
{
	struct g4x_wm_values *old_wm = &dev_priv->wm.g4x;
	struct g4x_wm_values new_wm = {};

	g4x_merge_wm(dev_priv, &new_wm);

	if (memcmp(old_wm, &new_wm, sizeof(new_wm)) == 0)
		return;

	if (is_disabling(old_wm->cxsr, new_wm.cxsr, true))
		_intel_set_memory_cxsr(dev_priv, false);

	g4x_write_wm_values(dev_priv, &new_wm);

	if (is_enabling(old_wm->cxsr, new_wm.cxsr, true))
		_intel_set_memory_cxsr(dev_priv, true);

	*old_wm = new_wm;
}

static void g4x_initial_watermarks(struct intel_atomic_state *state,
				   struct intel_crtc_state *crtc_state)
{
	struct drm_i915_private *dev_priv = to_i915(crtc_state->base.crtc->dev);
	struct intel_crtc *crtc = to_intel_crtc(crtc_state->base.crtc);

	mutex_lock(&dev_priv->wm.wm_mutex);
	crtc->wm.active.g4x = crtc_state->wm.g4x.intermediate;
	g4x_program_watermarks(dev_priv);
	mutex_unlock(&dev_priv->wm.wm_mutex);
}

static void g4x_optimize_watermarks(struct intel_atomic_state *state,
				    struct intel_crtc_state *crtc_state)
{
	struct drm_i915_private *dev_priv = to_i915(crtc_state->base.crtc->dev);
	struct intel_crtc *intel_crtc = to_intel_crtc(crtc_state->base.crtc);

	if (!crtc_state->wm.need_postvbl_update)
		return;

	mutex_lock(&dev_priv->wm.wm_mutex);
	intel_crtc->wm.active.g4x = crtc_state->wm.g4x.optimal;
	g4x_program_watermarks(dev_priv);
	mutex_unlock(&dev_priv->wm.wm_mutex);
}

/* latency must be in 0.1us units. */
static unsigned int vlv_wm_method2(unsigned int pixel_rate,
				   unsigned int htotal,
				   unsigned int width,
				   unsigned int cpp,
				   unsigned int latency)
{
	unsigned int ret;

	ret = intel_wm_method2(pixel_rate, htotal,
			       width, cpp, latency);
	ret = DIV_ROUND_UP(ret, 64);

	return ret;
}

static void vlv_setup_wm_latency(struct drm_i915_private *dev_priv)
{
	/* all latencies in usec */
	dev_priv->wm.pri_latency[VLV_WM_LEVEL_PM2] = 3;

	dev_priv->wm.max_level = VLV_WM_LEVEL_PM2;

	if (IS_CHERRYVIEW(dev_priv)) {
		dev_priv->wm.pri_latency[VLV_WM_LEVEL_PM5] = 12;
		dev_priv->wm.pri_latency[VLV_WM_LEVEL_DDR_DVFS] = 33;

		dev_priv->wm.max_level = VLV_WM_LEVEL_DDR_DVFS;
	}
}

static uint16_t vlv_compute_wm_level(const struct intel_crtc_state *crtc_state,
				     const struct intel_plane_state *plane_state,
				     int level)
{
	struct intel_plane *plane = to_intel_plane(plane_state->base.plane);
	struct drm_i915_private *dev_priv = to_i915(plane->base.dev);
	const struct drm_display_mode *adjusted_mode =
		&crtc_state->base.adjusted_mode;
	unsigned int clock, htotal, cpp, width, wm;

	if (dev_priv->wm.pri_latency[level] == 0)
		return USHRT_MAX;

	if (!intel_wm_plane_visible(crtc_state, plane_state))
		return 0;

	cpp = plane_state->base.fb->format->cpp[0];
	clock = adjusted_mode->crtc_clock;
	htotal = adjusted_mode->crtc_htotal;
	width = crtc_state->pipe_src_w;

	if (plane->id == PLANE_CURSOR) {
		/*
		 * FIXME the formula gives values that are
		 * too big for the cursor FIFO, and hence we
		 * would never be able to use cursors. For
		 * now just hardcode the watermark.
		 */
		wm = 63;
	} else {
		wm = vlv_wm_method2(clock, htotal, width, cpp,
				    dev_priv->wm.pri_latency[level] * 10);
	}

	return min_t(unsigned int, wm, USHRT_MAX);
}

static bool vlv_need_sprite0_fifo_workaround(unsigned int active_planes)
{
	return (active_planes & (BIT(PLANE_SPRITE0) |
				 BIT(PLANE_SPRITE1))) == BIT(PLANE_SPRITE1);
}

static int vlv_compute_fifo(struct intel_crtc_state *crtc_state)
{
	struct intel_crtc *crtc = to_intel_crtc(crtc_state->base.crtc);
	const struct g4x_pipe_wm *raw =
		&crtc_state->wm.vlv.raw[VLV_WM_LEVEL_PM2];
	struct vlv_fifo_state *fifo_state = &crtc_state->wm.vlv.fifo_state;
	unsigned int active_planes = crtc_state->active_planes & ~BIT(PLANE_CURSOR);
	int num_active_planes = hweight32(active_planes);
	const int fifo_size = 511;
	int fifo_extra, fifo_left = fifo_size;
	int sprite0_fifo_extra = 0;
	unsigned int total_rate;
	enum plane_id plane_id;

	/*
	 * When enabling sprite0 after sprite1 has already been enabled
	 * we tend to get an underrun unless sprite0 already has some
	 * FIFO space allcoated. Hence we always allocate at least one
	 * cacheline for sprite0 whenever sprite1 is enabled.
	 *
	 * All other plane enable sequences appear immune to this problem.
	 */
	if (vlv_need_sprite0_fifo_workaround(active_planes))
		sprite0_fifo_extra = 1;

	total_rate = raw->plane[PLANE_PRIMARY] +
		raw->plane[PLANE_SPRITE0] +
		raw->plane[PLANE_SPRITE1] +
		sprite0_fifo_extra;

	if (total_rate > fifo_size)
		return -EINVAL;

	if (total_rate == 0)
		total_rate = 1;

	for_each_plane_id_on_crtc(crtc, plane_id) {
		unsigned int rate;

		if ((active_planes & BIT(plane_id)) == 0) {
			fifo_state->plane[plane_id] = 0;
			continue;
		}

		rate = raw->plane[plane_id];
		fifo_state->plane[plane_id] = fifo_size * rate / total_rate;
		fifo_left -= fifo_state->plane[plane_id];
	}

	fifo_state->plane[PLANE_SPRITE0] += sprite0_fifo_extra;
	fifo_left -= sprite0_fifo_extra;

	fifo_state->plane[PLANE_CURSOR] = 63;

	fifo_extra = DIV_ROUND_UP(fifo_left, num_active_planes ?: 1);

	/* spread the remainder evenly */
	for_each_plane_id_on_crtc(crtc, plane_id) {
		int plane_extra;

		if (fifo_left == 0)
			break;

		if ((active_planes & BIT(plane_id)) == 0)
			continue;

		plane_extra = min(fifo_extra, fifo_left);
		fifo_state->plane[plane_id] += plane_extra;
		fifo_left -= plane_extra;
	}

	WARN_ON(active_planes != 0 && fifo_left != 0);

	/* give it all to the first plane if none are active */
	if (active_planes == 0) {
		WARN_ON(fifo_left != fifo_size);
		fifo_state->plane[PLANE_PRIMARY] = fifo_left;
	}

	return 0;
}

/* mark all levels starting from 'level' as invalid */
static void vlv_invalidate_wms(struct intel_crtc *crtc,
			       struct vlv_wm_state *wm_state, int level)
{
	struct drm_i915_private *dev_priv = to_i915(crtc->base.dev);

	for (; level < intel_wm_num_levels(dev_priv); level++) {
		enum plane_id plane_id;

		for_each_plane_id_on_crtc(crtc, plane_id)
			wm_state->wm[level].plane[plane_id] = USHRT_MAX;

		wm_state->sr[level].cursor = USHRT_MAX;
		wm_state->sr[level].plane = USHRT_MAX;
	}
}

static u16 vlv_invert_wm_value(u16 wm, u16 fifo_size)
{
	if (wm > fifo_size)
		return USHRT_MAX;
	else
		return fifo_size - wm;
}

/*
 * Starting from 'level' set all higher
 * levels to 'value' in the "raw" watermarks.
 */
static bool vlv_raw_plane_wm_set(struct intel_crtc_state *crtc_state,
				 int level, enum plane_id plane_id, u16 value)
{
	struct drm_i915_private *dev_priv = to_i915(crtc_state->base.crtc->dev);
	int num_levels = intel_wm_num_levels(dev_priv);
	bool dirty = false;

	for (; level < num_levels; level++) {
		struct g4x_pipe_wm *raw = &crtc_state->wm.vlv.raw[level];

		dirty |= raw->plane[plane_id] != value;
		raw->plane[plane_id] = value;
	}

	return dirty;
}

static bool vlv_raw_plane_wm_compute(struct intel_crtc_state *crtc_state,
				     const struct intel_plane_state *plane_state)
{
	struct intel_plane *plane = to_intel_plane(plane_state->base.plane);
	enum plane_id plane_id = plane->id;
	int num_levels = intel_wm_num_levels(to_i915(plane->base.dev));
	int level;
	bool dirty = false;

	if (!intel_wm_plane_visible(crtc_state, plane_state)) {
		dirty |= vlv_raw_plane_wm_set(crtc_state, 0, plane_id, 0);
		goto out;
	}

	for (level = 0; level < num_levels; level++) {
		struct g4x_pipe_wm *raw = &crtc_state->wm.vlv.raw[level];
		int wm = vlv_compute_wm_level(crtc_state, plane_state, level);
		int max_wm = plane_id == PLANE_CURSOR ? 63 : 511;

		if (wm > max_wm)
			break;

		dirty |= raw->plane[plane_id] != wm;
		raw->plane[plane_id] = wm;
	}

	/* mark all higher levels as invalid */
	dirty |= vlv_raw_plane_wm_set(crtc_state, level, plane_id, USHRT_MAX);

out:
	if (dirty)
		DRM_DEBUG_KMS("%s watermarks: PM2=%d, PM5=%d, DDR DVFS=%d\n",
			      plane->base.name,
			      crtc_state->wm.vlv.raw[VLV_WM_LEVEL_PM2].plane[plane_id],
			      crtc_state->wm.vlv.raw[VLV_WM_LEVEL_PM5].plane[plane_id],
			      crtc_state->wm.vlv.raw[VLV_WM_LEVEL_DDR_DVFS].plane[plane_id]);

	return dirty;
}

static bool vlv_raw_plane_wm_is_valid(const struct intel_crtc_state *crtc_state,
				      enum plane_id plane_id, int level)
{
	const struct g4x_pipe_wm *raw =
		&crtc_state->wm.vlv.raw[level];
	const struct vlv_fifo_state *fifo_state =
		&crtc_state->wm.vlv.fifo_state;

	return raw->plane[plane_id] <= fifo_state->plane[plane_id];
}

static bool vlv_raw_crtc_wm_is_valid(const struct intel_crtc_state *crtc_state, int level)
{
	return vlv_raw_plane_wm_is_valid(crtc_state, PLANE_PRIMARY, level) &&
		vlv_raw_plane_wm_is_valid(crtc_state, PLANE_SPRITE0, level) &&
		vlv_raw_plane_wm_is_valid(crtc_state, PLANE_SPRITE1, level) &&
		vlv_raw_plane_wm_is_valid(crtc_state, PLANE_CURSOR, level);
}

static int vlv_compute_pipe_wm(struct intel_crtc_state *crtc_state)
{
	struct intel_crtc *crtc = to_intel_crtc(crtc_state->base.crtc);
	struct drm_i915_private *dev_priv = to_i915(crtc->base.dev);
	struct intel_atomic_state *state =
		to_intel_atomic_state(crtc_state->base.state);
	struct vlv_wm_state *wm_state = &crtc_state->wm.vlv.optimal;
	const struct vlv_fifo_state *fifo_state =
		&crtc_state->wm.vlv.fifo_state;
	int num_active_planes = hweight32(crtc_state->active_planes &
					  ~BIT(PLANE_CURSOR));
	bool needs_modeset = drm_atomic_crtc_needs_modeset(&crtc_state->base);
	const struct intel_plane_state *old_plane_state;
	const struct intel_plane_state *new_plane_state;
	struct intel_plane *plane;
	enum plane_id plane_id;
	int level, ret, i;
	unsigned int dirty = 0;

	for_each_oldnew_intel_plane_in_state(state, plane,
					     old_plane_state,
					     new_plane_state, i) {
		if (new_plane_state->base.crtc != &crtc->base &&
		    old_plane_state->base.crtc != &crtc->base)
			continue;

		if (vlv_raw_plane_wm_compute(crtc_state, new_plane_state))
			dirty |= BIT(plane->id);
	}

	/*
	 * DSPARB registers may have been reset due to the
	 * power well being turned off. Make sure we restore
	 * them to a consistent state even if no primary/sprite
	 * planes are initially active.
	 */
	if (needs_modeset)
		crtc_state->fifo_changed = true;

	if (!dirty)
		return 0;

	/* cursor changes don't warrant a FIFO recompute */
	if (dirty & ~BIT(PLANE_CURSOR)) {
		const struct intel_crtc_state *old_crtc_state =
			intel_atomic_get_old_crtc_state(state, crtc);
		const struct vlv_fifo_state *old_fifo_state =
			&old_crtc_state->wm.vlv.fifo_state;

		ret = vlv_compute_fifo(crtc_state);
		if (ret)
			return ret;

		if (needs_modeset ||
		    memcmp(old_fifo_state, fifo_state,
			   sizeof(*fifo_state)) != 0)
			crtc_state->fifo_changed = true;
	}

	/* initially allow all levels */
	wm_state->num_levels = intel_wm_num_levels(dev_priv);
	/*
	 * Note that enabling cxsr with no primary/sprite planes
	 * enabled can wedge the pipe. Hence we only allow cxsr
	 * with exactly one enabled primary/sprite plane.
	 */
	wm_state->cxsr = crtc->pipe != PIPE_C && num_active_planes == 1;

	for (level = 0; level < wm_state->num_levels; level++) {
		const struct g4x_pipe_wm *raw = &crtc_state->wm.vlv.raw[level];
		const int sr_fifo_size = INTEL_INFO(dev_priv)->num_pipes * 512 - 1;

		if (!vlv_raw_crtc_wm_is_valid(crtc_state, level))
			break;

		for_each_plane_id_on_crtc(crtc, plane_id) {
			wm_state->wm[level].plane[plane_id] =
				vlv_invert_wm_value(raw->plane[plane_id],
						    fifo_state->plane[plane_id]);
		}

		wm_state->sr[level].plane =
			vlv_invert_wm_value(max3(raw->plane[PLANE_PRIMARY],
						 raw->plane[PLANE_SPRITE0],
						 raw->plane[PLANE_SPRITE1]),
					    sr_fifo_size);

		wm_state->sr[level].cursor =
			vlv_invert_wm_value(raw->plane[PLANE_CURSOR],
					    63);
	}

	if (level == 0)
		return -EINVAL;

	/* limit to only levels we can actually handle */
	wm_state->num_levels = level;

	/* invalidate the higher levels */
	vlv_invalidate_wms(crtc, wm_state, level);

	return 0;
}

#define VLV_FIFO(plane, value) \
	(((value) << DSPARB_ ## plane ## _SHIFT_VLV) & DSPARB_ ## plane ## _MASK_VLV)

static void vlv_atomic_update_fifo(struct intel_atomic_state *state,
				   struct intel_crtc_state *crtc_state)
{
	struct intel_crtc *crtc = to_intel_crtc(crtc_state->base.crtc);
	struct drm_i915_private *dev_priv = to_i915(crtc->base.dev);
	const struct vlv_fifo_state *fifo_state =
		&crtc_state->wm.vlv.fifo_state;
	int sprite0_start, sprite1_start, fifo_size;

	if (!crtc_state->fifo_changed)
		return;

	sprite0_start = fifo_state->plane[PLANE_PRIMARY];
	sprite1_start = fifo_state->plane[PLANE_SPRITE0] + sprite0_start;
	fifo_size = fifo_state->plane[PLANE_SPRITE1] + sprite1_start;

	WARN_ON(fifo_state->plane[PLANE_CURSOR] != 63);
	WARN_ON(fifo_size != 511);

	trace_vlv_fifo_size(crtc, sprite0_start, sprite1_start, fifo_size);

	/*
	 * uncore.lock serves a double purpose here. It allows us to
	 * use the less expensive I915_{READ,WRITE}_FW() functions, and
	 * it protects the DSPARB registers from getting clobbered by
	 * parallel updates from multiple pipes.
	 *
	 * intel_pipe_update_start() has already disabled interrupts
	 * for us, so a plain spin_lock() is sufficient here.
	 */
	spin_lock(&dev_priv->uncore.lock);

	switch (crtc->pipe) {
		uint32_t dsparb, dsparb2, dsparb3;
	case PIPE_A:
		dsparb = I915_READ_FW(DSPARB);
		dsparb2 = I915_READ_FW(DSPARB2);

		dsparb &= ~(VLV_FIFO(SPRITEA, 0xff) |
			    VLV_FIFO(SPRITEB, 0xff));
		dsparb |= (VLV_FIFO(SPRITEA, sprite0_start) |
			   VLV_FIFO(SPRITEB, sprite1_start));

		dsparb2 &= ~(VLV_FIFO(SPRITEA_HI, 0x1) |
			     VLV_FIFO(SPRITEB_HI, 0x1));
		dsparb2 |= (VLV_FIFO(SPRITEA_HI, sprite0_start >> 8) |
			   VLV_FIFO(SPRITEB_HI, sprite1_start >> 8));

		I915_WRITE_FW(DSPARB, dsparb);
		I915_WRITE_FW(DSPARB2, dsparb2);
		break;
	case PIPE_B:
		dsparb = I915_READ_FW(DSPARB);
		dsparb2 = I915_READ_FW(DSPARB2);

		dsparb &= ~(VLV_FIFO(SPRITEC, 0xff) |
			    VLV_FIFO(SPRITED, 0xff));
		dsparb |= (VLV_FIFO(SPRITEC, sprite0_start) |
			   VLV_FIFO(SPRITED, sprite1_start));

		dsparb2 &= ~(VLV_FIFO(SPRITEC_HI, 0xff) |
			     VLV_FIFO(SPRITED_HI, 0xff));
		dsparb2 |= (VLV_FIFO(SPRITEC_HI, sprite0_start >> 8) |
			   VLV_FIFO(SPRITED_HI, sprite1_start >> 8));

		I915_WRITE_FW(DSPARB, dsparb);
		I915_WRITE_FW(DSPARB2, dsparb2);
		break;
	case PIPE_C:
		dsparb3 = I915_READ_FW(DSPARB3);
		dsparb2 = I915_READ_FW(DSPARB2);

		dsparb3 &= ~(VLV_FIFO(SPRITEE, 0xff) |
			     VLV_FIFO(SPRITEF, 0xff));
		dsparb3 |= (VLV_FIFO(SPRITEE, sprite0_start) |
			    VLV_FIFO(SPRITEF, sprite1_start));

		dsparb2 &= ~(VLV_FIFO(SPRITEE_HI, 0xff) |
			     VLV_FIFO(SPRITEF_HI, 0xff));
		dsparb2 |= (VLV_FIFO(SPRITEE_HI, sprite0_start >> 8) |
			   VLV_FIFO(SPRITEF_HI, sprite1_start >> 8));

		I915_WRITE_FW(DSPARB3, dsparb3);
		I915_WRITE_FW(DSPARB2, dsparb2);
		break;
	default:
		break;
	}

	POSTING_READ_FW(DSPARB);

	spin_unlock(&dev_priv->uncore.lock);
}

#undef VLV_FIFO

static int vlv_compute_intermediate_wm(struct drm_device *dev,
				       struct intel_crtc *crtc,
				       struct intel_crtc_state *new_crtc_state)
{
	struct vlv_wm_state *intermediate = &new_crtc_state->wm.vlv.intermediate;
	const struct vlv_wm_state *optimal = &new_crtc_state->wm.vlv.optimal;
	struct intel_atomic_state *intel_state =
		to_intel_atomic_state(new_crtc_state->base.state);
	const struct intel_crtc_state *old_crtc_state =
		intel_atomic_get_old_crtc_state(intel_state, crtc);
	const struct vlv_wm_state *active = &old_crtc_state->wm.vlv.optimal;
	int level;

	if (!new_crtc_state->base.active || drm_atomic_crtc_needs_modeset(&new_crtc_state->base)) {
		*intermediate = *optimal;

		intermediate->cxsr = false;
		goto out;
	}

	intermediate->num_levels = min(optimal->num_levels, active->num_levels);
	intermediate->cxsr = optimal->cxsr && active->cxsr &&
		!new_crtc_state->disable_cxsr;

	for (level = 0; level < intermediate->num_levels; level++) {
		enum plane_id plane_id;

		for_each_plane_id_on_crtc(crtc, plane_id) {
			intermediate->wm[level].plane[plane_id] =
				min(optimal->wm[level].plane[plane_id],
				    active->wm[level].plane[plane_id]);
		}

		intermediate->sr[level].plane = min(optimal->sr[level].plane,
						    active->sr[level].plane);
		intermediate->sr[level].cursor = min(optimal->sr[level].cursor,
						     active->sr[level].cursor);
	}

	vlv_invalidate_wms(crtc, intermediate, level);

out:
	/*
	 * If our intermediate WM are identical to the final WM, then we can
	 * omit the post-vblank programming; only update if it's different.
	 */
	if (memcmp(intermediate, optimal, sizeof(*intermediate)) != 0)
		new_crtc_state->wm.need_postvbl_update = true;

	return 0;
}

static void vlv_merge_wm(struct drm_i915_private *dev_priv,
			 struct vlv_wm_values *wm)
{
	struct intel_crtc *crtc;
	int num_active_crtcs = 0;

	wm->level = dev_priv->wm.max_level;
	wm->cxsr = true;

	for_each_intel_crtc(&dev_priv->drm, crtc) {
		const struct vlv_wm_state *wm_state = &crtc->wm.active.vlv;

		if (!crtc->active)
			continue;

		if (!wm_state->cxsr)
			wm->cxsr = false;

		num_active_crtcs++;
		wm->level = min_t(int, wm->level, wm_state->num_levels - 1);
	}

	if (num_active_crtcs != 1)
		wm->cxsr = false;

	if (num_active_crtcs > 1)
		wm->level = VLV_WM_LEVEL_PM2;

	for_each_intel_crtc(&dev_priv->drm, crtc) {
		const struct vlv_wm_state *wm_state = &crtc->wm.active.vlv;
		enum pipe pipe = crtc->pipe;

		wm->pipe[pipe] = wm_state->wm[wm->level];
		if (crtc->active && wm->cxsr)
			wm->sr = wm_state->sr[wm->level];

		wm->ddl[pipe].plane[PLANE_PRIMARY] = DDL_PRECISION_HIGH | 2;
		wm->ddl[pipe].plane[PLANE_SPRITE0] = DDL_PRECISION_HIGH | 2;
		wm->ddl[pipe].plane[PLANE_SPRITE1] = DDL_PRECISION_HIGH | 2;
		wm->ddl[pipe].plane[PLANE_CURSOR] = DDL_PRECISION_HIGH | 2;
	}
}

static void vlv_program_watermarks(struct drm_i915_private *dev_priv)
{
	struct vlv_wm_values *old_wm = &dev_priv->wm.vlv;
	struct vlv_wm_values new_wm = {};

	vlv_merge_wm(dev_priv, &new_wm);

	if (memcmp(old_wm, &new_wm, sizeof(new_wm)) == 0)
		return;

	if (is_disabling(old_wm->level, new_wm.level, VLV_WM_LEVEL_DDR_DVFS))
		chv_set_memory_dvfs(dev_priv, false);

	if (is_disabling(old_wm->level, new_wm.level, VLV_WM_LEVEL_PM5))
		chv_set_memory_pm5(dev_priv, false);

	if (is_disabling(old_wm->cxsr, new_wm.cxsr, true))
		_intel_set_memory_cxsr(dev_priv, false);

	vlv_write_wm_values(dev_priv, &new_wm);

	if (is_enabling(old_wm->cxsr, new_wm.cxsr, true))
		_intel_set_memory_cxsr(dev_priv, true);

	if (is_enabling(old_wm->level, new_wm.level, VLV_WM_LEVEL_PM5))
		chv_set_memory_pm5(dev_priv, true);

	if (is_enabling(old_wm->level, new_wm.level, VLV_WM_LEVEL_DDR_DVFS))
		chv_set_memory_dvfs(dev_priv, true);

	*old_wm = new_wm;
}

static void vlv_initial_watermarks(struct intel_atomic_state *state,
				   struct intel_crtc_state *crtc_state)
{
	struct drm_i915_private *dev_priv = to_i915(crtc_state->base.crtc->dev);
	struct intel_crtc *crtc = to_intel_crtc(crtc_state->base.crtc);

	mutex_lock(&dev_priv->wm.wm_mutex);
	crtc->wm.active.vlv = crtc_state->wm.vlv.intermediate;
	vlv_program_watermarks(dev_priv);
	mutex_unlock(&dev_priv->wm.wm_mutex);
}

static void vlv_optimize_watermarks(struct intel_atomic_state *state,
				    struct intel_crtc_state *crtc_state)
{
	struct drm_i915_private *dev_priv = to_i915(crtc_state->base.crtc->dev);
	struct intel_crtc *intel_crtc = to_intel_crtc(crtc_state->base.crtc);

	if (!crtc_state->wm.need_postvbl_update)
		return;

	mutex_lock(&dev_priv->wm.wm_mutex);
	intel_crtc->wm.active.vlv = crtc_state->wm.vlv.optimal;
	vlv_program_watermarks(dev_priv);
	mutex_unlock(&dev_priv->wm.wm_mutex);
}

static void i965_update_wm(struct intel_crtc *unused_crtc)
{
	struct drm_i915_private *dev_priv = to_i915(unused_crtc->base.dev);
	struct intel_crtc *crtc;
	int srwm = 1;
	int cursor_sr = 16;
	bool cxsr_enabled;

	/* Calc sr entries for one plane configs */
	crtc = single_enabled_crtc(dev_priv);
	if (crtc) {
		/* self-refresh has much higher latency */
		static const int sr_latency_ns = 12000;
		const struct drm_display_mode *adjusted_mode =
			&crtc->config->base.adjusted_mode;
		const struct drm_framebuffer *fb =
			crtc->base.primary->state->fb;
		int clock = adjusted_mode->crtc_clock;
		int htotal = adjusted_mode->crtc_htotal;
		int hdisplay = crtc->config->pipe_src_w;
		int cpp = fb->format->cpp[0];
		int entries;

		entries = intel_wm_method2(clock, htotal,
					   hdisplay, cpp, sr_latency_ns / 100);
		entries = DIV_ROUND_UP(entries, I915_FIFO_LINE_SIZE);
		srwm = I965_FIFO_SIZE - entries;
		if (srwm < 0)
			srwm = 1;
		srwm &= 0x1ff;
		DRM_DEBUG_KMS("self-refresh entries: %d, wm: %d\n",
			      entries, srwm);

		entries = intel_wm_method2(clock, htotal,
					   crtc->base.cursor->state->crtc_w, 4,
					   sr_latency_ns / 100);
		entries = DIV_ROUND_UP(entries,
				       i965_cursor_wm_info.cacheline_size) +
			i965_cursor_wm_info.guard_size;

		cursor_sr = i965_cursor_wm_info.fifo_size - entries;
		if (cursor_sr > i965_cursor_wm_info.max_wm)
			cursor_sr = i965_cursor_wm_info.max_wm;

		DRM_DEBUG_KMS("self-refresh watermark: display plane %d "
			      "cursor %d\n", srwm, cursor_sr);

		cxsr_enabled = true;
	} else {
		cxsr_enabled = false;
		/* Turn off self refresh if both pipes are enabled */
		intel_set_memory_cxsr(dev_priv, false);
	}

	DRM_DEBUG_KMS("Setting FIFO watermarks - A: 8, B: 8, C: 8, SR %d\n",
		      srwm);

	/* 965 has limitations... */
	I915_WRITE(DSPFW1, FW_WM(srwm, SR) |
		   FW_WM(8, CURSORB) |
		   FW_WM(8, PLANEB) |
		   FW_WM(8, PLANEA));
	I915_WRITE(DSPFW2, FW_WM(8, CURSORA) |
		   FW_WM(8, PLANEC_OLD));
	/* update cursor SR watermark */
	I915_WRITE(DSPFW3, FW_WM(cursor_sr, CURSOR_SR));

	if (cxsr_enabled)
		intel_set_memory_cxsr(dev_priv, true);
}

#undef FW_WM

static void i9xx_update_wm(struct intel_crtc *unused_crtc)
{
	struct drm_i915_private *dev_priv = to_i915(unused_crtc->base.dev);
	const struct intel_watermark_params *wm_info;
	uint32_t fwater_lo;
	uint32_t fwater_hi;
	int cwm, srwm = 1;
	int fifo_size;
	int planea_wm, planeb_wm;
	struct intel_crtc *crtc, *enabled = NULL;

	if (IS_I945GM(dev_priv))
		wm_info = &i945_wm_info;
	else if (!IS_GEN2(dev_priv))
		wm_info = &i915_wm_info;
	else
		wm_info = &i830_a_wm_info;

	fifo_size = dev_priv->display.get_fifo_size(dev_priv, PLANE_A);
	crtc = intel_get_crtc_for_plane(dev_priv, PLANE_A);
	if (intel_crtc_active(crtc)) {
		const struct drm_display_mode *adjusted_mode =
			&crtc->config->base.adjusted_mode;
		const struct drm_framebuffer *fb =
			crtc->base.primary->state->fb;
		int cpp;

		if (IS_GEN2(dev_priv))
			cpp = 4;
		else
			cpp = fb->format->cpp[0];

		planea_wm = intel_calculate_wm(adjusted_mode->crtc_clock,
					       wm_info, fifo_size, cpp,
					       pessimal_latency_ns);
		enabled = crtc;
	} else {
		planea_wm = fifo_size - wm_info->guard_size;
		if (planea_wm > (long)wm_info->max_wm)
			planea_wm = wm_info->max_wm;
	}

	if (IS_GEN2(dev_priv))
		wm_info = &i830_bc_wm_info;

	fifo_size = dev_priv->display.get_fifo_size(dev_priv, PLANE_B);
	crtc = intel_get_crtc_for_plane(dev_priv, PLANE_B);
	if (intel_crtc_active(crtc)) {
		const struct drm_display_mode *adjusted_mode =
			&crtc->config->base.adjusted_mode;
		const struct drm_framebuffer *fb =
			crtc->base.primary->state->fb;
		int cpp;

		if (IS_GEN2(dev_priv))
			cpp = 4;
		else
			cpp = fb->format->cpp[0];

		planeb_wm = intel_calculate_wm(adjusted_mode->crtc_clock,
					       wm_info, fifo_size, cpp,
					       pessimal_latency_ns);
		if (enabled == NULL)
			enabled = crtc;
		else
			enabled = NULL;
	} else {
		planeb_wm = fifo_size - wm_info->guard_size;
		if (planeb_wm > (long)wm_info->max_wm)
			planeb_wm = wm_info->max_wm;
	}

	DRM_DEBUG_KMS("FIFO watermarks - A: %d, B: %d\n", planea_wm, planeb_wm);

	if (IS_I915GM(dev_priv) && enabled) {
		struct drm_i915_gem_object *obj;

		obj = intel_fb_obj(enabled->base.primary->state->fb);

		/* self-refresh seems busted with untiled */
		if (!i915_gem_object_is_tiled(obj))
			enabled = NULL;
	}

	/*
	 * Overlay gets an aggressive default since video jitter is bad.
	 */
	cwm = 2;

	/* Play safe and disable self-refresh before adjusting watermarks. */
	intel_set_memory_cxsr(dev_priv, false);

	/* Calc sr entries for one plane configs */
	if (HAS_FW_BLC(dev_priv) && enabled) {
		/* self-refresh has much higher latency */
		static const int sr_latency_ns = 6000;
		const struct drm_display_mode *adjusted_mode =
			&enabled->config->base.adjusted_mode;
		const struct drm_framebuffer *fb =
			enabled->base.primary->state->fb;
		int clock = adjusted_mode->crtc_clock;
		int htotal = adjusted_mode->crtc_htotal;
		int hdisplay = enabled->config->pipe_src_w;
		int cpp;
		int entries;

		if (IS_I915GM(dev_priv) || IS_I945GM(dev_priv))
			cpp = 4;
		else
			cpp = fb->format->cpp[0];

		entries = intel_wm_method2(clock, htotal, hdisplay, cpp,
					   sr_latency_ns / 100);
		entries = DIV_ROUND_UP(entries, wm_info->cacheline_size);
		DRM_DEBUG_KMS("self-refresh entries: %d\n", entries);
		srwm = wm_info->fifo_size - entries;
		if (srwm < 0)
			srwm = 1;

		if (IS_I945G(dev_priv) || IS_I945GM(dev_priv))
			I915_WRITE(FW_BLC_SELF,
				   FW_BLC_SELF_FIFO_MASK | (srwm & 0xff));
		else
			I915_WRITE(FW_BLC_SELF, srwm & 0x3f);
	}

	DRM_DEBUG_KMS("Setting FIFO watermarks - A: %d, B: %d, C: %d, SR %d\n",
		      planea_wm, planeb_wm, cwm, srwm);

	fwater_lo = ((planeb_wm & 0x3f) << 16) | (planea_wm & 0x3f);
	fwater_hi = (cwm & 0x1f);

	/* Set request length to 8 cachelines per fetch */
	fwater_lo = fwater_lo | (1 << 24) | (1 << 8);
	fwater_hi = fwater_hi | (1 << 8);

	I915_WRITE(FW_BLC, fwater_lo);
	I915_WRITE(FW_BLC2, fwater_hi);

	if (enabled)
		intel_set_memory_cxsr(dev_priv, true);
}

static void i845_update_wm(struct intel_crtc *unused_crtc)
{
	struct drm_i915_private *dev_priv = to_i915(unused_crtc->base.dev);
	struct intel_crtc *crtc;
	const struct drm_display_mode *adjusted_mode;
	uint32_t fwater_lo;
	int planea_wm;

	crtc = single_enabled_crtc(dev_priv);
	if (crtc == NULL)
		return;

	adjusted_mode = &crtc->config->base.adjusted_mode;
	planea_wm = intel_calculate_wm(adjusted_mode->crtc_clock,
				       &i845_wm_info,
				       dev_priv->display.get_fifo_size(dev_priv, PLANE_A),
				       4, pessimal_latency_ns);
	fwater_lo = I915_READ(FW_BLC) & ~0xfff;
	fwater_lo |= (3<<8) | planea_wm;

	DRM_DEBUG_KMS("Setting FIFO watermarks - A: %d\n", planea_wm);

	I915_WRITE(FW_BLC, fwater_lo);
}

/* latency must be in 0.1us units. */
static unsigned int ilk_wm_method1(unsigned int pixel_rate,
				   unsigned int cpp,
				   unsigned int latency)
{
	unsigned int ret;

	ret = intel_wm_method1(pixel_rate, cpp, latency);
	ret = DIV_ROUND_UP(ret, 64) + 2;

	return ret;
}

/* latency must be in 0.1us units. */
static unsigned int ilk_wm_method2(unsigned int pixel_rate,
				   unsigned int htotal,
				   unsigned int width,
				   unsigned int cpp,
				   unsigned int latency)
{
	unsigned int ret;

	ret = intel_wm_method2(pixel_rate, htotal,
			       width, cpp, latency);
	ret = DIV_ROUND_UP(ret, 64) + 2;

	return ret;
}

static uint32_t ilk_wm_fbc(uint32_t pri_val, uint32_t horiz_pixels,
			   uint8_t cpp)
{
	/*
	 * Neither of these should be possible since this function shouldn't be
	 * called if the CRTC is off or the plane is invisible.  But let's be
	 * extra paranoid to avoid a potential divide-by-zero if we screw up
	 * elsewhere in the driver.
	 */
	if (WARN_ON(!cpp))
		return 0;
	if (WARN_ON(!horiz_pixels))
		return 0;

	return DIV_ROUND_UP(pri_val * 64, horiz_pixels * cpp) + 2;
}

struct ilk_wm_maximums {
	uint16_t pri;
	uint16_t spr;
	uint16_t cur;
	uint16_t fbc;
};

/*
 * For both WM_PIPE and WM_LP.
 * mem_value must be in 0.1us units.
 */
static uint32_t ilk_compute_pri_wm(const struct intel_crtc_state *cstate,
				   const struct intel_plane_state *pstate,
				   uint32_t mem_value,
				   bool is_lp)
{
	uint32_t method1, method2;
	int cpp;

	if (mem_value == 0)
		return U32_MAX;

	if (!intel_wm_plane_visible(cstate, pstate))
		return 0;

	cpp = pstate->base.fb->format->cpp[0];

	method1 = ilk_wm_method1(cstate->pixel_rate, cpp, mem_value);

	if (!is_lp)
		return method1;

	method2 = ilk_wm_method2(cstate->pixel_rate,
				 cstate->base.adjusted_mode.crtc_htotal,
				 drm_rect_width(&pstate->base.dst),
				 cpp, mem_value);

	return min(method1, method2);
}

/*
 * For both WM_PIPE and WM_LP.
 * mem_value must be in 0.1us units.
 */
static uint32_t ilk_compute_spr_wm(const struct intel_crtc_state *cstate,
				   const struct intel_plane_state *pstate,
				   uint32_t mem_value)
{
	uint32_t method1, method2;
	int cpp;

	if (mem_value == 0)
		return U32_MAX;

	if (!intel_wm_plane_visible(cstate, pstate))
		return 0;

	cpp = pstate->base.fb->format->cpp[0];

	method1 = ilk_wm_method1(cstate->pixel_rate, cpp, mem_value);
	method2 = ilk_wm_method2(cstate->pixel_rate,
				 cstate->base.adjusted_mode.crtc_htotal,
				 drm_rect_width(&pstate->base.dst),
				 cpp, mem_value);
	return min(method1, method2);
}

/*
 * For both WM_PIPE and WM_LP.
 * mem_value must be in 0.1us units.
 */
static uint32_t ilk_compute_cur_wm(const struct intel_crtc_state *cstate,
				   const struct intel_plane_state *pstate,
				   uint32_t mem_value)
{
<<<<<<< HEAD
	/*
	 * We treat the cursor plane as always-on for the purposes of watermark
	 * calculation.  Until we have two-stage watermark programming merged,
	 * this is necessary to avoid flickering.
	 */
	int cpp = 4;
	int width = pstate->visible ? pstate->base.crtc_w : 64;

	if (!cstate->base.active)
=======
	int cpp;

	if (mem_value == 0)
		return U32_MAX;

	if (!intel_wm_plane_visible(cstate, pstate))
>>>>>>> 286cd8c7
		return 0;

	cpp = pstate->base.fb->format->cpp[0];

	return ilk_wm_method2(cstate->pixel_rate,
			      cstate->base.adjusted_mode.crtc_htotal,
<<<<<<< HEAD
			      width, cpp, mem_value);
=======
			      pstate->base.crtc_w, cpp, mem_value);
>>>>>>> 286cd8c7
}

/* Only for WM_LP. */
static uint32_t ilk_compute_fbc_wm(const struct intel_crtc_state *cstate,
				   const struct intel_plane_state *pstate,
				   uint32_t pri_val)
{
	int cpp;

	if (!intel_wm_plane_visible(cstate, pstate))
		return 0;

	cpp = pstate->base.fb->format->cpp[0];

	return ilk_wm_fbc(pri_val, drm_rect_width(&pstate->base.dst), cpp);
}

static unsigned int
ilk_display_fifo_size(const struct drm_i915_private *dev_priv)
{
	if (INTEL_GEN(dev_priv) >= 8)
		return 3072;
	else if (INTEL_GEN(dev_priv) >= 7)
		return 768;
	else
		return 512;
}

static unsigned int
ilk_plane_wm_reg_max(const struct drm_i915_private *dev_priv,
		     int level, bool is_sprite)
{
	if (INTEL_GEN(dev_priv) >= 8)
		/* BDW primary/sprite plane watermarks */
		return level == 0 ? 255 : 2047;
	else if (INTEL_GEN(dev_priv) >= 7)
		/* IVB/HSW primary/sprite plane watermarks */
		return level == 0 ? 127 : 1023;
	else if (!is_sprite)
		/* ILK/SNB primary plane watermarks */
		return level == 0 ? 127 : 511;
	else
		/* ILK/SNB sprite plane watermarks */
		return level == 0 ? 63 : 255;
}

static unsigned int
ilk_cursor_wm_reg_max(const struct drm_i915_private *dev_priv, int level)
{
	if (INTEL_GEN(dev_priv) >= 7)
		return level == 0 ? 63 : 255;
	else
		return level == 0 ? 31 : 63;
}

static unsigned int ilk_fbc_wm_reg_max(const struct drm_i915_private *dev_priv)
{
	if (INTEL_GEN(dev_priv) >= 8)
		return 31;
	else
		return 15;
}

/* Calculate the maximum primary/sprite plane watermark */
static unsigned int ilk_plane_wm_max(const struct drm_device *dev,
				     int level,
				     const struct intel_wm_config *config,
				     enum intel_ddb_partitioning ddb_partitioning,
				     bool is_sprite)
{
	struct drm_i915_private *dev_priv = to_i915(dev);
	unsigned int fifo_size = ilk_display_fifo_size(dev_priv);

	/* if sprites aren't enabled, sprites get nothing */
	if (is_sprite && !config->sprites_enabled)
		return 0;

	/* HSW allows LP1+ watermarks even with multiple pipes */
	if (level == 0 || config->num_pipes_active > 1) {
		fifo_size /= INTEL_INFO(dev_priv)->num_pipes;

		/*
		 * For some reason the non self refresh
		 * FIFO size is only half of the self
		 * refresh FIFO size on ILK/SNB.
		 */
		if (INTEL_GEN(dev_priv) <= 6)
			fifo_size /= 2;
	}

	if (config->sprites_enabled) {
		/* level 0 is always calculated with 1:1 split */
		if (level > 0 && ddb_partitioning == INTEL_DDB_PART_5_6) {
			if (is_sprite)
				fifo_size *= 5;
			fifo_size /= 6;
		} else {
			fifo_size /= 2;
		}
	}

	/* clamp to max that the registers can hold */
	return min(fifo_size, ilk_plane_wm_reg_max(dev_priv, level, is_sprite));
}

/* Calculate the maximum cursor plane watermark */
static unsigned int ilk_cursor_wm_max(const struct drm_device *dev,
				      int level,
				      const struct intel_wm_config *config)
{
	/* HSW LP1+ watermarks w/ multiple pipes */
	if (level > 0 && config->num_pipes_active > 1)
		return 64;

	/* otherwise just report max that registers can hold */
	return ilk_cursor_wm_reg_max(to_i915(dev), level);
}

static void ilk_compute_wm_maximums(const struct drm_device *dev,
				    int level,
				    const struct intel_wm_config *config,
				    enum intel_ddb_partitioning ddb_partitioning,
				    struct ilk_wm_maximums *max)
{
	max->pri = ilk_plane_wm_max(dev, level, config, ddb_partitioning, false);
	max->spr = ilk_plane_wm_max(dev, level, config, ddb_partitioning, true);
	max->cur = ilk_cursor_wm_max(dev, level, config);
	max->fbc = ilk_fbc_wm_reg_max(to_i915(dev));
}

static void ilk_compute_wm_reg_maximums(const struct drm_i915_private *dev_priv,
					int level,
					struct ilk_wm_maximums *max)
{
	max->pri = ilk_plane_wm_reg_max(dev_priv, level, false);
	max->spr = ilk_plane_wm_reg_max(dev_priv, level, true);
	max->cur = ilk_cursor_wm_reg_max(dev_priv, level);
	max->fbc = ilk_fbc_wm_reg_max(dev_priv);
}

static bool ilk_validate_wm_level(int level,
				  const struct ilk_wm_maximums *max,
				  struct intel_wm_level *result)
{
	bool ret;

	/* already determined to be invalid? */
	if (!result->enable)
		return false;

	result->enable = result->pri_val <= max->pri &&
			 result->spr_val <= max->spr &&
			 result->cur_val <= max->cur;

	ret = result->enable;

	/*
	 * HACK until we can pre-compute everything,
	 * and thus fail gracefully if LP0 watermarks
	 * are exceeded...
	 */
	if (level == 0 && !result->enable) {
		if (result->pri_val > max->pri)
			DRM_DEBUG_KMS("Primary WM%d too large %u (max %u)\n",
				      level, result->pri_val, max->pri);
		if (result->spr_val > max->spr)
			DRM_DEBUG_KMS("Sprite WM%d too large %u (max %u)\n",
				      level, result->spr_val, max->spr);
		if (result->cur_val > max->cur)
			DRM_DEBUG_KMS("Cursor WM%d too large %u (max %u)\n",
				      level, result->cur_val, max->cur);

		result->pri_val = min_t(uint32_t, result->pri_val, max->pri);
		result->spr_val = min_t(uint32_t, result->spr_val, max->spr);
		result->cur_val = min_t(uint32_t, result->cur_val, max->cur);
		result->enable = true;
	}

	return ret;
}

static void ilk_compute_wm_level(const struct drm_i915_private *dev_priv,
				 const struct intel_crtc *intel_crtc,
				 int level,
				 struct intel_crtc_state *cstate,
				 const struct intel_plane_state *pristate,
				 const struct intel_plane_state *sprstate,
				 const struct intel_plane_state *curstate,
				 struct intel_wm_level *result)
{
	uint16_t pri_latency = dev_priv->wm.pri_latency[level];
	uint16_t spr_latency = dev_priv->wm.spr_latency[level];
	uint16_t cur_latency = dev_priv->wm.cur_latency[level];

	/* WM1+ latency values stored in 0.5us units */
	if (level > 0) {
		pri_latency *= 5;
		spr_latency *= 5;
		cur_latency *= 5;
	}

	if (pristate) {
		result->pri_val = ilk_compute_pri_wm(cstate, pristate,
						     pri_latency, level);
		result->fbc_val = ilk_compute_fbc_wm(cstate, pristate, result->pri_val);
	}

	if (sprstate)
		result->spr_val = ilk_compute_spr_wm(cstate, sprstate, spr_latency);

	if (curstate)
		result->cur_val = ilk_compute_cur_wm(cstate, curstate, cur_latency);

	result->enable = true;
}

static uint32_t
hsw_compute_linetime_wm(const struct intel_crtc_state *cstate)
{
	const struct intel_atomic_state *intel_state =
		to_intel_atomic_state(cstate->base.state);
	const struct drm_display_mode *adjusted_mode =
		&cstate->base.adjusted_mode;
	u32 linetime, ips_linetime;

	if (!cstate->base.active)
		return 0;
	if (WARN_ON(adjusted_mode->crtc_clock == 0))
		return 0;
	if (WARN_ON(intel_state->cdclk.logical.cdclk == 0))
		return 0;

	/* The WM are computed with base on how long it takes to fill a single
	 * row at the given clock rate, multiplied by 8.
	 * */
	linetime = DIV_ROUND_CLOSEST(adjusted_mode->crtc_htotal * 1000 * 8,
				     adjusted_mode->crtc_clock);
	ips_linetime = DIV_ROUND_CLOSEST(adjusted_mode->crtc_htotal * 1000 * 8,
					 intel_state->cdclk.logical.cdclk);

	return PIPE_WM_LINETIME_IPS_LINETIME(ips_linetime) |
	       PIPE_WM_LINETIME_TIME(linetime);
}

static void intel_read_wm_latency(struct drm_i915_private *dev_priv,
				  uint16_t wm[])
{
	if (INTEL_GEN(dev_priv) >= 9) {
		uint32_t val;
		int ret, i;
		int level, max_level = ilk_wm_max_level(dev_priv);

		/* read the first set of memory latencies[0:3] */
		val = 0; /* data0 to be programmed to 0 for first set */
		mutex_lock(&dev_priv->pcu_lock);
		ret = sandybridge_pcode_read(dev_priv,
					     GEN9_PCODE_READ_MEM_LATENCY,
					     &val);
		mutex_unlock(&dev_priv->pcu_lock);

		if (ret) {
			DRM_ERROR("SKL Mailbox read error = %d\n", ret);
			return;
		}

		wm[0] = val & GEN9_MEM_LATENCY_LEVEL_MASK;
		wm[1] = (val >> GEN9_MEM_LATENCY_LEVEL_1_5_SHIFT) &
				GEN9_MEM_LATENCY_LEVEL_MASK;
		wm[2] = (val >> GEN9_MEM_LATENCY_LEVEL_2_6_SHIFT) &
				GEN9_MEM_LATENCY_LEVEL_MASK;
		wm[3] = (val >> GEN9_MEM_LATENCY_LEVEL_3_7_SHIFT) &
				GEN9_MEM_LATENCY_LEVEL_MASK;

		/* read the second set of memory latencies[4:7] */
		val = 1; /* data0 to be programmed to 1 for second set */
		mutex_lock(&dev_priv->pcu_lock);
		ret = sandybridge_pcode_read(dev_priv,
					     GEN9_PCODE_READ_MEM_LATENCY,
					     &val);
		mutex_unlock(&dev_priv->pcu_lock);
		if (ret) {
			DRM_ERROR("SKL Mailbox read error = %d\n", ret);
			return;
		}

		wm[4] = val & GEN9_MEM_LATENCY_LEVEL_MASK;
		wm[5] = (val >> GEN9_MEM_LATENCY_LEVEL_1_5_SHIFT) &
				GEN9_MEM_LATENCY_LEVEL_MASK;
		wm[6] = (val >> GEN9_MEM_LATENCY_LEVEL_2_6_SHIFT) &
				GEN9_MEM_LATENCY_LEVEL_MASK;
		wm[7] = (val >> GEN9_MEM_LATENCY_LEVEL_3_7_SHIFT) &
				GEN9_MEM_LATENCY_LEVEL_MASK;

		/*
		 * If a level n (n > 1) has a 0us latency, all levels m (m >= n)
		 * need to be disabled. We make sure to sanitize the values out
		 * of the punit to satisfy this requirement.
<<<<<<< HEAD
		 */
		for (level = 1; level <= max_level; level++) {
			if (wm[level] == 0) {
				for (i = level + 1; i <= max_level; i++)
					wm[i] = 0;
				break;
			}
		}

		/*
		 * WaWmMemoryReadLatency:skl
		 *
		 * punit doesn't take into account the read latency so we need
		 * to add 2us to the various latency levels we retrieve from the
		 * punit when level 0 response data us 0us.
		 */
		if (wm[0] == 0) {
			wm[0] += 2;
			for (level = 1; level <= max_level; level++) {
				if (wm[level] == 0)
					break;
				wm[level] += 2;
			}
		}

	} else if (IS_HASWELL(dev) || IS_BROADWELL(dev)) {
=======
		 */
		for (level = 1; level <= max_level; level++) {
			if (wm[level] == 0) {
				for (i = level + 1; i <= max_level; i++)
					wm[i] = 0;
				break;
			}
		}

		/*
		 * WaWmMemoryReadLatency:skl+,glk
		 *
		 * punit doesn't take into account the read latency so we need
		 * to add 2us to the various latency levels we retrieve from the
		 * punit when level 0 response data us 0us.
		 */
		if (wm[0] == 0) {
			wm[0] += 2;
			for (level = 1; level <= max_level; level++) {
				if (wm[level] == 0)
					break;
				wm[level] += 2;
			}
		}

	} else if (IS_HASWELL(dev_priv) || IS_BROADWELL(dev_priv)) {
>>>>>>> 286cd8c7
		uint64_t sskpd = I915_READ64(MCH_SSKPD);

		wm[0] = (sskpd >> 56) & 0xFF;
		if (wm[0] == 0)
			wm[0] = sskpd & 0xF;
		wm[1] = (sskpd >> 4) & 0xFF;
		wm[2] = (sskpd >> 12) & 0xFF;
		wm[3] = (sskpd >> 20) & 0x1FF;
		wm[4] = (sskpd >> 32) & 0x1FF;
	} else if (INTEL_GEN(dev_priv) >= 6) {
		uint32_t sskpd = I915_READ(MCH_SSKPD);

		wm[0] = (sskpd >> SSKPD_WM0_SHIFT) & SSKPD_WM_MASK;
		wm[1] = (sskpd >> SSKPD_WM1_SHIFT) & SSKPD_WM_MASK;
		wm[2] = (sskpd >> SSKPD_WM2_SHIFT) & SSKPD_WM_MASK;
		wm[3] = (sskpd >> SSKPD_WM3_SHIFT) & SSKPD_WM_MASK;
	} else if (INTEL_GEN(dev_priv) >= 5) {
		uint32_t mltr = I915_READ(MLTR_ILK);

		/* ILK primary LP0 latency is 700 ns */
		wm[0] = 7;
		wm[1] = (mltr >> MLTR_WM1_SHIFT) & ILK_SRLT_MASK;
		wm[2] = (mltr >> MLTR_WM2_SHIFT) & ILK_SRLT_MASK;
	} else {
		MISSING_CASE(INTEL_DEVID(dev_priv));
	}
}

static void intel_fixup_spr_wm_latency(struct drm_i915_private *dev_priv,
				       uint16_t wm[5])
{
	/* ILK sprite LP0 latency is 1300 ns */
	if (IS_GEN5(dev_priv))
		wm[0] = 13;
}

static void intel_fixup_cur_wm_latency(struct drm_i915_private *dev_priv,
				       uint16_t wm[5])
{
	/* ILK cursor LP0 latency is 1300 ns */
	if (IS_GEN5(dev_priv))
		wm[0] = 13;
}

int ilk_wm_max_level(const struct drm_i915_private *dev_priv)
{
	/* how many WM levels are we expecting */
	if (INTEL_GEN(dev_priv) >= 9)
		return 7;
	else if (IS_HASWELL(dev_priv) || IS_BROADWELL(dev_priv))
		return 4;
	else if (INTEL_GEN(dev_priv) >= 6)
		return 3;
	else
		return 2;
}

static void intel_print_wm_latency(struct drm_i915_private *dev_priv,
				   const char *name,
				   const uint16_t wm[])
{
	int level, max_level = ilk_wm_max_level(dev_priv);

	for (level = 0; level <= max_level; level++) {
		unsigned int latency = wm[level];

		if (latency == 0) {
			DRM_DEBUG_KMS("%s WM%d latency not provided\n",
				      name, level);
			continue;
		}

		/*
		 * - latencies are in us on gen9.
		 * - before then, WM1+ latency values are in 0.5us units
		 */
		if (INTEL_GEN(dev_priv) >= 9)
			latency *= 10;
		else if (level > 0)
			latency *= 5;

		DRM_DEBUG_KMS("%s WM%d latency %u (%u.%u usec)\n",
			      name, level, wm[level],
			      latency / 10, latency % 10);
	}
}

static bool ilk_increase_wm_latency(struct drm_i915_private *dev_priv,
				    uint16_t wm[5], uint16_t min)
{
	int level, max_level = ilk_wm_max_level(dev_priv);

	if (wm[0] >= min)
		return false;

	wm[0] = max(wm[0], min);
	for (level = 1; level <= max_level; level++)
		wm[level] = max_t(uint16_t, wm[level], DIV_ROUND_UP(min, 5));

	return true;
}

static void snb_wm_latency_quirk(struct drm_i915_private *dev_priv)
{
	bool changed;

	/*
	 * The BIOS provided WM memory latency values are often
	 * inadequate for high resolution displays. Adjust them.
	 */
	changed = ilk_increase_wm_latency(dev_priv, dev_priv->wm.pri_latency, 12);
	changed |= ilk_increase_wm_latency(dev_priv, dev_priv->wm.spr_latency, 12);
	changed |= ilk_increase_wm_latency(dev_priv, dev_priv->wm.cur_latency, 12);

	if (!changed)
		return;

	DRM_DEBUG_KMS("WM latency values increased to avoid potential underruns\n");
	intel_print_wm_latency(dev_priv, "Primary", dev_priv->wm.pri_latency);
	intel_print_wm_latency(dev_priv, "Sprite", dev_priv->wm.spr_latency);
	intel_print_wm_latency(dev_priv, "Cursor", dev_priv->wm.cur_latency);
}

static void snb_wm_lp3_irq_quirk(struct drm_i915_private *dev_priv)
{
	/*
	 * On some SNB machines (Thinkpad X220 Tablet at least)
	 * LP3 usage can cause vblank interrupts to be lost.
	 * The DEIIR bit will go high but it looks like the CPU
	 * never gets interrupted.
	 *
	 * It's not clear whether other interrupt source could
	 * be affected or if this is somehow limited to vblank
	 * interrupts only. To play it safe we disable LP3
	 * watermarks entirely.
	 */
	if (dev_priv->wm.pri_latency[3] == 0 &&
	    dev_priv->wm.spr_latency[3] == 0 &&
	    dev_priv->wm.cur_latency[3] == 0)
		return;

	dev_priv->wm.pri_latency[3] = 0;
	dev_priv->wm.spr_latency[3] = 0;
	dev_priv->wm.cur_latency[3] = 0;

	DRM_DEBUG_KMS("LP3 watermarks disabled due to potential for lost interrupts\n");
	intel_print_wm_latency(dev_priv, "Primary", dev_priv->wm.pri_latency);
	intel_print_wm_latency(dev_priv, "Sprite", dev_priv->wm.spr_latency);
	intel_print_wm_latency(dev_priv, "Cursor", dev_priv->wm.cur_latency);
}

static void ilk_setup_wm_latency(struct drm_i915_private *dev_priv)
{
	intel_read_wm_latency(dev_priv, dev_priv->wm.pri_latency);

	memcpy(dev_priv->wm.spr_latency, dev_priv->wm.pri_latency,
	       sizeof(dev_priv->wm.pri_latency));
	memcpy(dev_priv->wm.cur_latency, dev_priv->wm.pri_latency,
	       sizeof(dev_priv->wm.pri_latency));

	intel_fixup_spr_wm_latency(dev_priv, dev_priv->wm.spr_latency);
	intel_fixup_cur_wm_latency(dev_priv, dev_priv->wm.cur_latency);

	intel_print_wm_latency(dev_priv, "Primary", dev_priv->wm.pri_latency);
	intel_print_wm_latency(dev_priv, "Sprite", dev_priv->wm.spr_latency);
	intel_print_wm_latency(dev_priv, "Cursor", dev_priv->wm.cur_latency);

	if (IS_GEN6(dev_priv)) {
		snb_wm_latency_quirk(dev_priv);
		snb_wm_lp3_irq_quirk(dev_priv);
	}
}

static void skl_setup_wm_latency(struct drm_i915_private *dev_priv)
{
	intel_read_wm_latency(dev_priv, dev_priv->wm.skl_latency);
	intel_print_wm_latency(dev_priv, "Gen9 Plane", dev_priv->wm.skl_latency);
}

static bool ilk_validate_pipe_wm(struct drm_device *dev,
				 struct intel_pipe_wm *pipe_wm)
{
	/* LP0 watermark maximums depend on this pipe alone */
	const struct intel_wm_config config = {
		.num_pipes_active = 1,
		.sprites_enabled = pipe_wm->sprites_enabled,
		.sprites_scaled = pipe_wm->sprites_scaled,
	};
	struct ilk_wm_maximums max;

	/* LP0 watermarks always use 1/2 DDB partitioning */
	ilk_compute_wm_maximums(dev, 0, &config, INTEL_DDB_PART_1_2, &max);

	/* At least LP0 must be valid */
	if (!ilk_validate_wm_level(0, &max, &pipe_wm->wm[0])) {
		DRM_DEBUG_KMS("LP0 watermark invalid\n");
		return false;
	}

	return true;
}

/* Compute new watermarks for the pipe */
static int ilk_compute_pipe_wm(struct intel_crtc_state *cstate)
{
	struct drm_atomic_state *state = cstate->base.state;
	struct intel_crtc *intel_crtc = to_intel_crtc(cstate->base.crtc);
	struct intel_pipe_wm *pipe_wm;
	struct drm_device *dev = state->dev;
	const struct drm_i915_private *dev_priv = to_i915(dev);
	struct drm_plane *plane;
	const struct drm_plane_state *plane_state;
	const struct intel_plane_state *pristate = NULL;
	const struct intel_plane_state *sprstate = NULL;
	const struct intel_plane_state *curstate = NULL;
	int level, max_level = ilk_wm_max_level(dev_priv), usable_level;
	struct ilk_wm_maximums max;

	pipe_wm = &cstate->wm.ilk.optimal;

	drm_atomic_crtc_state_for_each_plane_state(plane, plane_state, &cstate->base) {
		const struct intel_plane_state *ps = to_intel_plane_state(plane_state);

		if (plane->type == DRM_PLANE_TYPE_PRIMARY)
			pristate = ps;
		else if (plane->type == DRM_PLANE_TYPE_OVERLAY)
			sprstate = ps;
		else if (plane->type == DRM_PLANE_TYPE_CURSOR)
			curstate = ps;
	}

	pipe_wm->pipe_enabled = cstate->base.active;
	if (sprstate) {
		pipe_wm->sprites_enabled = sprstate->base.visible;
		pipe_wm->sprites_scaled = sprstate->base.visible &&
			(drm_rect_width(&sprstate->base.dst) != drm_rect_width(&sprstate->base.src) >> 16 ||
			 drm_rect_height(&sprstate->base.dst) != drm_rect_height(&sprstate->base.src) >> 16);
	}

	usable_level = max_level;

	/* ILK/SNB: LP2+ watermarks only w/o sprites */
	if (INTEL_GEN(dev_priv) <= 6 && pipe_wm->sprites_enabled)
		usable_level = 1;

	/* ILK/SNB/IVB: LP1+ watermarks only w/o scaling */
	if (pipe_wm->sprites_scaled)
		usable_level = 0;

	memset(&pipe_wm->wm, 0, sizeof(pipe_wm->wm));
	ilk_compute_wm_level(dev_priv, intel_crtc, 0, cstate,
			     pristate, sprstate, curstate, &pipe_wm->wm[0]);

	if (IS_HASWELL(dev_priv) || IS_BROADWELL(dev_priv))
		pipe_wm->linetime = hsw_compute_linetime_wm(cstate);

	if (!ilk_validate_pipe_wm(dev, pipe_wm))
		return -EINVAL;

	ilk_compute_wm_reg_maximums(dev_priv, 1, &max);

	for (level = 1; level <= usable_level; level++) {
		struct intel_wm_level *wm = &pipe_wm->wm[level];

		ilk_compute_wm_level(dev_priv, intel_crtc, level, cstate,
				     pristate, sprstate, curstate, wm);

		/*
		 * Disable any watermark level that exceeds the
		 * register maximums since such watermarks are
		 * always invalid.
		 */
		if (!ilk_validate_wm_level(level, &max, wm)) {
			memset(wm, 0, sizeof(*wm));
			break;
		}
	}

	return 0;
}

/*
 * Build a set of 'intermediate' watermark values that satisfy both the old
 * state and the new state.  These can be programmed to the hardware
 * immediately.
 */
static int ilk_compute_intermediate_wm(struct drm_device *dev,
				       struct intel_crtc *intel_crtc,
				       struct intel_crtc_state *newstate)
{
	struct intel_pipe_wm *a = &newstate->wm.ilk.intermediate;
	struct intel_atomic_state *intel_state =
		to_intel_atomic_state(newstate->base.state);
	const struct intel_crtc_state *oldstate =
		intel_atomic_get_old_crtc_state(intel_state, intel_crtc);
	const struct intel_pipe_wm *b = &oldstate->wm.ilk.optimal;
	int level, max_level = ilk_wm_max_level(to_i915(dev));

	/*
	 * Start with the final, target watermarks, then combine with the
	 * currently active watermarks to get values that are safe both before
	 * and after the vblank.
	 */
	*a = newstate->wm.ilk.optimal;
	if (!newstate->base.active || drm_atomic_crtc_needs_modeset(&newstate->base))
		return 0;

	a->pipe_enabled |= b->pipe_enabled;
	a->sprites_enabled |= b->sprites_enabled;
	a->sprites_scaled |= b->sprites_scaled;

	for (level = 0; level <= max_level; level++) {
		struct intel_wm_level *a_wm = &a->wm[level];
		const struct intel_wm_level *b_wm = &b->wm[level];

		a_wm->enable &= b_wm->enable;
		a_wm->pri_val = max(a_wm->pri_val, b_wm->pri_val);
		a_wm->spr_val = max(a_wm->spr_val, b_wm->spr_val);
		a_wm->cur_val = max(a_wm->cur_val, b_wm->cur_val);
		a_wm->fbc_val = max(a_wm->fbc_val, b_wm->fbc_val);
	}

	/*
	 * We need to make sure that these merged watermark values are
	 * actually a valid configuration themselves.  If they're not,
	 * there's no safe way to transition from the old state to
	 * the new state, so we need to fail the atomic transaction.
	 */
	if (!ilk_validate_pipe_wm(dev, a))
		return -EINVAL;

	/*
	 * If our intermediate WM are identical to the final WM, then we can
	 * omit the post-vblank programming; only update if it's different.
	 */
	if (memcmp(a, &newstate->wm.ilk.optimal, sizeof(*a)) != 0)
		newstate->wm.need_postvbl_update = true;

	return 0;
}

/*
 * Merge the watermarks from all active pipes for a specific level.
 */
static void ilk_merge_wm_level(struct drm_device *dev,
			       int level,
			       struct intel_wm_level *ret_wm)
{
	const struct intel_crtc *intel_crtc;

	ret_wm->enable = true;

	for_each_intel_crtc(dev, intel_crtc) {
		const struct intel_pipe_wm *active = &intel_crtc->wm.active.ilk;
		const struct intel_wm_level *wm = &active->wm[level];

		if (!active->pipe_enabled)
			continue;

		/*
		 * The watermark values may have been used in the past,
		 * so we must maintain them in the registers for some
		 * time even if the level is now disabled.
		 */
		if (!wm->enable)
			ret_wm->enable = false;

		ret_wm->pri_val = max(ret_wm->pri_val, wm->pri_val);
		ret_wm->spr_val = max(ret_wm->spr_val, wm->spr_val);
		ret_wm->cur_val = max(ret_wm->cur_val, wm->cur_val);
		ret_wm->fbc_val = max(ret_wm->fbc_val, wm->fbc_val);
	}
}

/*
 * Merge all low power watermarks for all active pipes.
 */
static void ilk_wm_merge(struct drm_device *dev,
			 const struct intel_wm_config *config,
			 const struct ilk_wm_maximums *max,
			 struct intel_pipe_wm *merged)
{
	struct drm_i915_private *dev_priv = to_i915(dev);
	int level, max_level = ilk_wm_max_level(dev_priv);
	int last_enabled_level = max_level;

	/* ILK/SNB/IVB: LP1+ watermarks only w/ single pipe */
	if ((INTEL_GEN(dev_priv) <= 6 || IS_IVYBRIDGE(dev_priv)) &&
	    config->num_pipes_active > 1)
		last_enabled_level = 0;

	/* ILK: FBC WM must be disabled always */
	merged->fbc_wm_enabled = INTEL_GEN(dev_priv) >= 6;

	/* merge each WM1+ level */
	for (level = 1; level <= max_level; level++) {
		struct intel_wm_level *wm = &merged->wm[level];

		ilk_merge_wm_level(dev, level, wm);

		if (level > last_enabled_level)
			wm->enable = false;
		else if (!ilk_validate_wm_level(level, max, wm))
			/* make sure all following levels get disabled */
			last_enabled_level = level - 1;

		/*
		 * The spec says it is preferred to disable
		 * FBC WMs instead of disabling a WM level.
		 */
		if (wm->fbc_val > max->fbc) {
			if (wm->enable)
				merged->fbc_wm_enabled = false;
			wm->fbc_val = 0;
		}
	}

	/* ILK: LP2+ must be disabled when FBC WM is disabled but FBC enabled */
	/*
	 * FIXME this is racy. FBC might get enabled later.
	 * What we should check here is whether FBC can be
	 * enabled sometime later.
	 */
	if (IS_GEN5(dev_priv) && !merged->fbc_wm_enabled &&
	    intel_fbc_is_active(dev_priv)) {
		for (level = 2; level <= max_level; level++) {
			struct intel_wm_level *wm = &merged->wm[level];

			wm->enable = false;
		}
	}
}

static int ilk_wm_lp_to_level(int wm_lp, const struct intel_pipe_wm *pipe_wm)
{
	/* LP1,LP2,LP3 levels are either 1,2,3 or 1,3,4 */
	return wm_lp + (wm_lp >= 2 && pipe_wm->wm[4].enable);
}

/* The value we need to program into the WM_LPx latency field */
static unsigned int ilk_wm_lp_latency(struct drm_device *dev, int level)
{
	struct drm_i915_private *dev_priv = to_i915(dev);

	if (IS_HASWELL(dev_priv) || IS_BROADWELL(dev_priv))
		return 2 * level;
	else
		return dev_priv->wm.pri_latency[level];
}

static void ilk_compute_wm_results(struct drm_device *dev,
				   const struct intel_pipe_wm *merged,
				   enum intel_ddb_partitioning partitioning,
				   struct ilk_wm_values *results)
{
	struct drm_i915_private *dev_priv = to_i915(dev);
	struct intel_crtc *intel_crtc;
	int level, wm_lp;

	results->enable_fbc_wm = merged->fbc_wm_enabled;
	results->partitioning = partitioning;

	/* LP1+ register values */
	for (wm_lp = 1; wm_lp <= 3; wm_lp++) {
		const struct intel_wm_level *r;

		level = ilk_wm_lp_to_level(wm_lp, merged);

		r = &merged->wm[level];

		/*
		 * Maintain the watermark values even if the level is
		 * disabled. Doing otherwise could cause underruns.
		 */
		results->wm_lp[wm_lp - 1] =
			(ilk_wm_lp_latency(dev, level) << WM1_LP_LATENCY_SHIFT) |
			(r->pri_val << WM1_LP_SR_SHIFT) |
			r->cur_val;

		if (r->enable)
			results->wm_lp[wm_lp - 1] |= WM1_LP_SR_EN;

		if (INTEL_GEN(dev_priv) >= 8)
			results->wm_lp[wm_lp - 1] |=
				r->fbc_val << WM1_LP_FBC_SHIFT_BDW;
		else
			results->wm_lp[wm_lp - 1] |=
				r->fbc_val << WM1_LP_FBC_SHIFT;

		/*
		 * Always set WM1S_LP_EN when spr_val != 0, even if the
		 * level is disabled. Doing otherwise could cause underruns.
		 */
		if (INTEL_GEN(dev_priv) <= 6 && r->spr_val) {
			WARN_ON(wm_lp != 1);
			results->wm_lp_spr[wm_lp - 1] = WM1S_LP_EN | r->spr_val;
		} else
			results->wm_lp_spr[wm_lp - 1] = r->spr_val;
	}

	/* LP0 register values */
	for_each_intel_crtc(dev, intel_crtc) {
		enum pipe pipe = intel_crtc->pipe;
		const struct intel_wm_level *r =
			&intel_crtc->wm.active.ilk.wm[0];

		if (WARN_ON(!r->enable))
			continue;

		results->wm_linetime[pipe] = intel_crtc->wm.active.ilk.linetime;

		results->wm_pipe[pipe] =
			(r->pri_val << WM0_PIPE_PLANE_SHIFT) |
			(r->spr_val << WM0_PIPE_SPRITE_SHIFT) |
			r->cur_val;
	}
}

/* Find the result with the highest level enabled. Check for enable_fbc_wm in
 * case both are at the same level. Prefer r1 in case they're the same. */
static struct intel_pipe_wm *ilk_find_best_result(struct drm_device *dev,
						  struct intel_pipe_wm *r1,
						  struct intel_pipe_wm *r2)
{
	int level, max_level = ilk_wm_max_level(to_i915(dev));
	int level1 = 0, level2 = 0;

	for (level = 1; level <= max_level; level++) {
		if (r1->wm[level].enable)
			level1 = level;
		if (r2->wm[level].enable)
			level2 = level;
	}

	if (level1 == level2) {
		if (r2->fbc_wm_enabled && !r1->fbc_wm_enabled)
			return r2;
		else
			return r1;
	} else if (level1 > level2) {
		return r1;
	} else {
		return r2;
	}
}

/* dirty bits used to track which watermarks need changes */
#define WM_DIRTY_PIPE(pipe) (1 << (pipe))
#define WM_DIRTY_LINETIME(pipe) (1 << (8 + (pipe)))
#define WM_DIRTY_LP(wm_lp) (1 << (15 + (wm_lp)))
#define WM_DIRTY_LP_ALL (WM_DIRTY_LP(1) | WM_DIRTY_LP(2) | WM_DIRTY_LP(3))
#define WM_DIRTY_FBC (1 << 24)
#define WM_DIRTY_DDB (1 << 25)

static unsigned int ilk_compute_wm_dirty(struct drm_i915_private *dev_priv,
					 const struct ilk_wm_values *old,
					 const struct ilk_wm_values *new)
{
	unsigned int dirty = 0;
	enum pipe pipe;
	int wm_lp;

	for_each_pipe(dev_priv, pipe) {
		if (old->wm_linetime[pipe] != new->wm_linetime[pipe]) {
			dirty |= WM_DIRTY_LINETIME(pipe);
			/* Must disable LP1+ watermarks too */
			dirty |= WM_DIRTY_LP_ALL;
		}

		if (old->wm_pipe[pipe] != new->wm_pipe[pipe]) {
			dirty |= WM_DIRTY_PIPE(pipe);
			/* Must disable LP1+ watermarks too */
			dirty |= WM_DIRTY_LP_ALL;
		}
	}

	if (old->enable_fbc_wm != new->enable_fbc_wm) {
		dirty |= WM_DIRTY_FBC;
		/* Must disable LP1+ watermarks too */
		dirty |= WM_DIRTY_LP_ALL;
	}

	if (old->partitioning != new->partitioning) {
		dirty |= WM_DIRTY_DDB;
		/* Must disable LP1+ watermarks too */
		dirty |= WM_DIRTY_LP_ALL;
	}

	/* LP1+ watermarks already deemed dirty, no need to continue */
	if (dirty & WM_DIRTY_LP_ALL)
		return dirty;

	/* Find the lowest numbered LP1+ watermark in need of an update... */
	for (wm_lp = 1; wm_lp <= 3; wm_lp++) {
		if (old->wm_lp[wm_lp - 1] != new->wm_lp[wm_lp - 1] ||
		    old->wm_lp_spr[wm_lp - 1] != new->wm_lp_spr[wm_lp - 1])
			break;
	}

	/* ...and mark it and all higher numbered LP1+ watermarks as dirty */
	for (; wm_lp <= 3; wm_lp++)
		dirty |= WM_DIRTY_LP(wm_lp);

	return dirty;
}

static bool _ilk_disable_lp_wm(struct drm_i915_private *dev_priv,
			       unsigned int dirty)
{
	struct ilk_wm_values *previous = &dev_priv->wm.hw;
	bool changed = false;

	if (dirty & WM_DIRTY_LP(3) && previous->wm_lp[2] & WM1_LP_SR_EN) {
		previous->wm_lp[2] &= ~WM1_LP_SR_EN;
		I915_WRITE(WM3_LP_ILK, previous->wm_lp[2]);
		changed = true;
	}
	if (dirty & WM_DIRTY_LP(2) && previous->wm_lp[1] & WM1_LP_SR_EN) {
		previous->wm_lp[1] &= ~WM1_LP_SR_EN;
		I915_WRITE(WM2_LP_ILK, previous->wm_lp[1]);
		changed = true;
	}
	if (dirty & WM_DIRTY_LP(1) && previous->wm_lp[0] & WM1_LP_SR_EN) {
		previous->wm_lp[0] &= ~WM1_LP_SR_EN;
		I915_WRITE(WM1_LP_ILK, previous->wm_lp[0]);
		changed = true;
	}

	/*
	 * Don't touch WM1S_LP_EN here.
	 * Doing so could cause underruns.
	 */

	return changed;
}

/*
 * The spec says we shouldn't write when we don't need, because every write
 * causes WMs to be re-evaluated, expending some power.
 */
static void ilk_write_wm_values(struct drm_i915_private *dev_priv,
				struct ilk_wm_values *results)
{
	struct ilk_wm_values *previous = &dev_priv->wm.hw;
	unsigned int dirty;
	uint32_t val;

	dirty = ilk_compute_wm_dirty(dev_priv, previous, results);
	if (!dirty)
		return;

	_ilk_disable_lp_wm(dev_priv, dirty);

	if (dirty & WM_DIRTY_PIPE(PIPE_A))
		I915_WRITE(WM0_PIPEA_ILK, results->wm_pipe[0]);
	if (dirty & WM_DIRTY_PIPE(PIPE_B))
		I915_WRITE(WM0_PIPEB_ILK, results->wm_pipe[1]);
	if (dirty & WM_DIRTY_PIPE(PIPE_C))
		I915_WRITE(WM0_PIPEC_IVB, results->wm_pipe[2]);

	if (dirty & WM_DIRTY_LINETIME(PIPE_A))
		I915_WRITE(PIPE_WM_LINETIME(PIPE_A), results->wm_linetime[0]);
	if (dirty & WM_DIRTY_LINETIME(PIPE_B))
		I915_WRITE(PIPE_WM_LINETIME(PIPE_B), results->wm_linetime[1]);
	if (dirty & WM_DIRTY_LINETIME(PIPE_C))
		I915_WRITE(PIPE_WM_LINETIME(PIPE_C), results->wm_linetime[2]);

	if (dirty & WM_DIRTY_DDB) {
		if (IS_HASWELL(dev_priv) || IS_BROADWELL(dev_priv)) {
			val = I915_READ(WM_MISC);
			if (results->partitioning == INTEL_DDB_PART_1_2)
				val &= ~WM_MISC_DATA_PARTITION_5_6;
			else
				val |= WM_MISC_DATA_PARTITION_5_6;
			I915_WRITE(WM_MISC, val);
		} else {
			val = I915_READ(DISP_ARB_CTL2);
			if (results->partitioning == INTEL_DDB_PART_1_2)
				val &= ~DISP_DATA_PARTITION_5_6;
			else
				val |= DISP_DATA_PARTITION_5_6;
			I915_WRITE(DISP_ARB_CTL2, val);
		}
	}

	if (dirty & WM_DIRTY_FBC) {
		val = I915_READ(DISP_ARB_CTL);
		if (results->enable_fbc_wm)
			val &= ~DISP_FBC_WM_DIS;
		else
			val |= DISP_FBC_WM_DIS;
		I915_WRITE(DISP_ARB_CTL, val);
	}

	if (dirty & WM_DIRTY_LP(1) &&
	    previous->wm_lp_spr[0] != results->wm_lp_spr[0])
		I915_WRITE(WM1S_LP_ILK, results->wm_lp_spr[0]);

	if (INTEL_GEN(dev_priv) >= 7) {
		if (dirty & WM_DIRTY_LP(2) && previous->wm_lp_spr[1] != results->wm_lp_spr[1])
			I915_WRITE(WM2S_LP_IVB, results->wm_lp_spr[1]);
		if (dirty & WM_DIRTY_LP(3) && previous->wm_lp_spr[2] != results->wm_lp_spr[2])
			I915_WRITE(WM3S_LP_IVB, results->wm_lp_spr[2]);
	}

	if (dirty & WM_DIRTY_LP(1) && previous->wm_lp[0] != results->wm_lp[0])
		I915_WRITE(WM1_LP_ILK, results->wm_lp[0]);
	if (dirty & WM_DIRTY_LP(2) && previous->wm_lp[1] != results->wm_lp[1])
		I915_WRITE(WM2_LP_ILK, results->wm_lp[1]);
	if (dirty & WM_DIRTY_LP(3) && previous->wm_lp[2] != results->wm_lp[2])
		I915_WRITE(WM3_LP_ILK, results->wm_lp[2]);

	dev_priv->wm.hw = *results;
}

bool ilk_disable_lp_wm(struct drm_device *dev)
{
	struct drm_i915_private *dev_priv = to_i915(dev);

	return _ilk_disable_lp_wm(dev_priv, WM_DIRTY_LP_ALL);
}

static u8 intel_enabled_dbuf_slices_num(struct drm_i915_private *dev_priv)
{
	u8 enabled_slices;

	/* Slice 1 will always be enabled */
	enabled_slices = 1;

	/* Gen prior to GEN11 have only one DBuf slice */
	if (INTEL_GEN(dev_priv) < 11)
		return enabled_slices;

	if (I915_READ(DBUF_CTL_S2) & DBUF_POWER_STATE)
		enabled_slices++;

	return enabled_slices;
}

/*
 * FIXME: We still don't have the proper code detect if we need to apply the WA,
 * so assume we'll always need it in order to avoid underruns.
 */
static bool skl_needs_memory_bw_wa(struct intel_atomic_state *state)
{
	struct drm_i915_private *dev_priv = to_i915(state->base.dev);

	if (IS_GEN9_BC(dev_priv) || IS_BROXTON(dev_priv))
		return true;

	return false;
}

static bool
intel_has_sagv(struct drm_i915_private *dev_priv)
{
	if (IS_KABYLAKE(dev_priv) || IS_COFFEELAKE(dev_priv) ||
	    IS_CANNONLAKE(dev_priv))
		return true;

	if (IS_SKYLAKE(dev_priv) &&
	    dev_priv->sagv_status != I915_SAGV_NOT_CONTROLLED)
		return true;

	return false;
}

/*
 * SAGV dynamically adjusts the system agent voltage and clock frequencies
 * depending on power and performance requirements. The display engine access
 * to system memory is blocked during the adjustment time. Because of the
 * blocking time, having this enabled can cause full system hangs and/or pipe
 * underruns if we don't meet all of the following requirements:
 *
 *  - <= 1 pipe enabled
 *  - All planes can enable watermarks for latencies >= SAGV engine block time
 *  - We're not using an interlaced display configuration
 */
int
intel_enable_sagv(struct drm_i915_private *dev_priv)
{
	int ret;

	if (!intel_has_sagv(dev_priv))
		return 0;

	if (dev_priv->sagv_status == I915_SAGV_ENABLED)
		return 0;

	DRM_DEBUG_KMS("Enabling the SAGV\n");
	mutex_lock(&dev_priv->pcu_lock);

	ret = sandybridge_pcode_write(dev_priv, GEN9_PCODE_SAGV_CONTROL,
				      GEN9_SAGV_ENABLE);

	/* We don't need to wait for the SAGV when enabling */
	mutex_unlock(&dev_priv->pcu_lock);

	/*
	 * Some skl systems, pre-release machines in particular,
	 * don't actually have an SAGV.
	 */
	if (IS_SKYLAKE(dev_priv) && ret == -ENXIO) {
		DRM_DEBUG_DRIVER("No SAGV found on system, ignoring\n");
		dev_priv->sagv_status = I915_SAGV_NOT_CONTROLLED;
		return 0;
	} else if (ret < 0) {
		DRM_ERROR("Failed to enable the SAGV\n");
		return ret;
	}

	dev_priv->sagv_status = I915_SAGV_ENABLED;
	return 0;
}

int
intel_disable_sagv(struct drm_i915_private *dev_priv)
{
	int ret;

	if (!intel_has_sagv(dev_priv))
		return 0;

	if (dev_priv->sagv_status == I915_SAGV_DISABLED)
		return 0;

	DRM_DEBUG_KMS("Disabling the SAGV\n");
	mutex_lock(&dev_priv->pcu_lock);

	/* bspec says to keep retrying for at least 1 ms */
	ret = skl_pcode_request(dev_priv, GEN9_PCODE_SAGV_CONTROL,
				GEN9_SAGV_DISABLE,
				GEN9_SAGV_IS_DISABLED, GEN9_SAGV_IS_DISABLED,
				1);
	mutex_unlock(&dev_priv->pcu_lock);

	/*
	 * Some skl systems, pre-release machines in particular,
	 * don't actually have an SAGV.
	 */
	if (IS_SKYLAKE(dev_priv) && ret == -ENXIO) {
		DRM_DEBUG_DRIVER("No SAGV found on system, ignoring\n");
		dev_priv->sagv_status = I915_SAGV_NOT_CONTROLLED;
		return 0;
	} else if (ret < 0) {
		DRM_ERROR("Failed to disable the SAGV (%d)\n", ret);
		return ret;
	}

	dev_priv->sagv_status = I915_SAGV_DISABLED;
	return 0;
}

bool intel_can_enable_sagv(struct drm_atomic_state *state)
{
	struct drm_device *dev = state->dev;
	struct drm_i915_private *dev_priv = to_i915(dev);
	struct intel_atomic_state *intel_state = to_intel_atomic_state(state);
	struct intel_crtc *crtc;
	struct intel_plane *plane;
	struct intel_crtc_state *cstate;
	enum pipe pipe;
	int level, latency;
	int sagv_block_time_us;

	if (!intel_has_sagv(dev_priv))
		return false;

	if (IS_GEN9(dev_priv))
		sagv_block_time_us = 30;
	else if (IS_GEN10(dev_priv))
		sagv_block_time_us = 20;
	else
		sagv_block_time_us = 10;

	/*
	 * SKL+ workaround: bspec recommends we disable the SAGV when we have
	 * more then one pipe enabled
	 *
	 * If there are no active CRTCs, no additional checks need be performed
	 */
	if (hweight32(intel_state->active_crtcs) == 0)
		return true;
	else if (hweight32(intel_state->active_crtcs) > 1)
		return false;

	/* Since we're now guaranteed to only have one active CRTC... */
	pipe = ffs(intel_state->active_crtcs) - 1;
	crtc = intel_get_crtc_for_pipe(dev_priv, pipe);
	cstate = to_intel_crtc_state(crtc->base.state);

	if (crtc->base.state->adjusted_mode.flags & DRM_MODE_FLAG_INTERLACE)
		return false;

	for_each_intel_plane_on_crtc(dev, crtc, plane) {
		struct skl_plane_wm *wm =
			&cstate->wm.skl.optimal.planes[plane->id];

		/* Skip this plane if it's not enabled */
		if (!wm->wm[0].plane_en)
			continue;

		/* Find the highest enabled wm level for this plane */
		for (level = ilk_wm_max_level(dev_priv);
		     !wm->wm[level].plane_en; --level)
		     { }

		latency = dev_priv->wm.skl_latency[level];

		if (skl_needs_memory_bw_wa(intel_state) &&
		    plane->base.state->fb->modifier ==
		    I915_FORMAT_MOD_X_TILED)
			latency += 15;

		/*
		 * If any of the planes on this pipe don't enable wm levels that
		 * incur memory latencies higher than sagv_block_time_us we
		 * can't enable the SAGV.
		 */
		if (latency < sagv_block_time_us)
			return false;
	}

	return true;
}

static unsigned int intel_get_ddb_size(struct drm_i915_private *dev_priv,
				       const struct intel_crtc_state *cstate,
				       const unsigned int total_data_rate,
				       const int num_active,
				       struct skl_ddb_allocation *ddb)
{
	const struct drm_display_mode *adjusted_mode;
	u64 total_data_bw;
	u16 ddb_size = INTEL_INFO(dev_priv)->ddb_size;

	WARN_ON(ddb_size == 0);

	if (INTEL_GEN(dev_priv) < 11)
		return ddb_size - 4; /* 4 blocks for bypass path allocation */

	adjusted_mode = &cstate->base.adjusted_mode;
	total_data_bw = (u64)total_data_rate * drm_mode_vrefresh(adjusted_mode);

	/*
	 * 12GB/s is maximum BW supported by single DBuf slice.
	 */
	if (total_data_bw >= GBps(12) || num_active > 1) {
		ddb->enabled_slices = 2;
	} else {
		ddb->enabled_slices = 1;
		ddb_size /= 2;
	}

	return ddb_size;
}

static void
skl_ddb_get_pipe_allocation_limits(struct drm_device *dev,
				   const struct intel_crtc_state *cstate,
				   const unsigned int total_data_rate,
				   struct skl_ddb_allocation *ddb,
				   struct skl_ddb_entry *alloc, /* out */
				   int *num_active /* out */)
{
	struct drm_atomic_state *state = cstate->base.state;
	struct intel_atomic_state *intel_state = to_intel_atomic_state(state);
	struct drm_i915_private *dev_priv = to_i915(dev);
	struct drm_crtc *for_crtc = cstate->base.crtc;
	unsigned int pipe_size, ddb_size;
	int nth_active_pipe;

	if (WARN_ON(!state) || !cstate->base.active) {
		alloc->start = 0;
		alloc->end = 0;
		*num_active = hweight32(dev_priv->active_crtcs);
		return;
	}

	if (intel_state->active_pipe_changes)
		*num_active = hweight32(intel_state->active_crtcs);
	else
		*num_active = hweight32(dev_priv->active_crtcs);

	ddb_size = intel_get_ddb_size(dev_priv, cstate, total_data_rate,
				      *num_active, ddb);

	/*
	 * If the state doesn't change the active CRTC's, then there's
	 * no need to recalculate; the existing pipe allocation limits
	 * should remain unchanged.  Note that we're safe from racing
	 * commits since any racing commit that changes the active CRTC
	 * list would need to grab _all_ crtc locks, including the one
	 * we currently hold.
	 */
	if (!intel_state->active_pipe_changes) {
		/*
		 * alloc may be cleared by clear_intel_crtc_state,
		 * copy from old state to be sure
		 */
		*alloc = to_intel_crtc_state(for_crtc->state)->wm.skl.ddb;
		return;
	}

	nth_active_pipe = hweight32(intel_state->active_crtcs &
				    (drm_crtc_mask(for_crtc) - 1));
	pipe_size = ddb_size / hweight32(intel_state->active_crtcs);
	alloc->start = nth_active_pipe * ddb_size / *num_active;
	alloc->end = alloc->start + pipe_size;
}

static unsigned int skl_cursor_allocation(int num_active)
{
	if (num_active == 1)
		return 32;

	return 8;
}

static void skl_ddb_entry_init_from_hw(struct drm_i915_private *dev_priv,
				       struct skl_ddb_entry *entry, u32 reg)
{
	u16 mask;

	if (INTEL_GEN(dev_priv) >= 11)
		mask = ICL_DDB_ENTRY_MASK;
	else
		mask = SKL_DDB_ENTRY_MASK;
	entry->start = reg & mask;
	entry->end = (reg >> DDB_ENTRY_END_SHIFT) & mask;

	if (entry->end)
		entry->end += 1;
}

static void
skl_ddb_get_hw_plane_state(struct drm_i915_private *dev_priv,
			   const enum pipe pipe,
			   const enum plane_id plane_id,
			   struct skl_ddb_allocation *ddb /* out */)
{
	u32 val, val2 = 0;
	int fourcc, pixel_format;

	/* Cursor doesn't support NV12/planar, so no extra calculation needed */
	if (plane_id == PLANE_CURSOR) {
		val = I915_READ(CUR_BUF_CFG(pipe));
		skl_ddb_entry_init_from_hw(dev_priv,
					   &ddb->plane[pipe][plane_id], val);
		return;
	}

	val = I915_READ(PLANE_CTL(pipe, plane_id));

	/* No DDB allocated for disabled planes */
	if (!(val & PLANE_CTL_ENABLE))
		return;

	pixel_format = val & PLANE_CTL_FORMAT_MASK;
	fourcc = skl_format_to_fourcc(pixel_format,
				      val & PLANE_CTL_ORDER_RGBX,
				      val & PLANE_CTL_ALPHA_MASK);

	val = I915_READ(PLANE_BUF_CFG(pipe, plane_id));
	val2 = I915_READ(PLANE_NV12_BUF_CFG(pipe, plane_id));

	if (fourcc == DRM_FORMAT_NV12) {
		skl_ddb_entry_init_from_hw(dev_priv,
					   &ddb->plane[pipe][plane_id], val2);
		skl_ddb_entry_init_from_hw(dev_priv,
					   &ddb->uv_plane[pipe][plane_id], val);
	} else {
		skl_ddb_entry_init_from_hw(dev_priv,
					   &ddb->plane[pipe][plane_id], val);
	}
}

void skl_ddb_get_hw_state(struct drm_i915_private *dev_priv,
			  struct skl_ddb_allocation *ddb /* out */)
{
	struct intel_crtc *crtc;

	memset(ddb, 0, sizeof(*ddb));

	ddb->enabled_slices = intel_enabled_dbuf_slices_num(dev_priv);

	for_each_intel_crtc(&dev_priv->drm, crtc) {
		enum intel_display_power_domain power_domain;
		enum plane_id plane_id;
		enum pipe pipe = crtc->pipe;

		power_domain = POWER_DOMAIN_PIPE(pipe);
		if (!intel_display_power_get_if_enabled(dev_priv, power_domain))
			continue;

		for_each_plane_id_on_crtc(crtc, plane_id)
			skl_ddb_get_hw_plane_state(dev_priv, pipe,
						   plane_id, ddb);

		intel_display_power_put(dev_priv, power_domain);
	}
}

/*
 * Determines the downscale amount of a plane for the purposes of watermark calculations.
 * The bspec defines downscale amount as:
 *
 * """
 * Horizontal down scale amount = maximum[1, Horizontal source size /
 *                                           Horizontal destination size]
 * Vertical down scale amount = maximum[1, Vertical source size /
 *                                         Vertical destination size]
 * Total down scale amount = Horizontal down scale amount *
 *                           Vertical down scale amount
 * """
 *
 * Return value is provided in 16.16 fixed point form to retain fractional part.
 * Caller should take care of dividing & rounding off the value.
 */
static uint_fixed_16_16_t
skl_plane_downscale_amount(const struct intel_crtc_state *cstate,
			   const struct intel_plane_state *pstate)
{
	struct intel_plane *plane = to_intel_plane(pstate->base.plane);
	uint32_t src_w, src_h, dst_w, dst_h;
	uint_fixed_16_16_t fp_w_ratio, fp_h_ratio;
	uint_fixed_16_16_t downscale_h, downscale_w;

	if (WARN_ON(!intel_wm_plane_visible(cstate, pstate)))
		return u32_to_fixed16(0);

	/* n.b., src is 16.16 fixed point, dst is whole integer */
	if (plane->id == PLANE_CURSOR) {
		/*
		 * Cursors only support 0/180 degree rotation,
		 * hence no need to account for rotation here.
		 */
		src_w = pstate->base.src_w >> 16;
		src_h = pstate->base.src_h >> 16;
		dst_w = pstate->base.crtc_w;
		dst_h = pstate->base.crtc_h;
	} else {
		/*
		 * Src coordinates are already rotated by 270 degrees for
		 * the 90/270 degree plane rotation cases (to match the
		 * GTT mapping), hence no need to account for rotation here.
		 */
		src_w = drm_rect_width(&pstate->base.src) >> 16;
		src_h = drm_rect_height(&pstate->base.src) >> 16;
		dst_w = drm_rect_width(&pstate->base.dst);
		dst_h = drm_rect_height(&pstate->base.dst);
	}

	fp_w_ratio = div_fixed16(src_w, dst_w);
	fp_h_ratio = div_fixed16(src_h, dst_h);
	downscale_w = max_fixed16(fp_w_ratio, u32_to_fixed16(1));
	downscale_h = max_fixed16(fp_h_ratio, u32_to_fixed16(1));

	return mul_fixed16(downscale_w, downscale_h);
}

static uint_fixed_16_16_t
skl_pipe_downscale_amount(const struct intel_crtc_state *crtc_state)
{
	uint_fixed_16_16_t pipe_downscale = u32_to_fixed16(1);

	if (!crtc_state->base.enable)
		return pipe_downscale;

	if (crtc_state->pch_pfit.enabled) {
		uint32_t src_w, src_h, dst_w, dst_h;
		uint32_t pfit_size = crtc_state->pch_pfit.size;
		uint_fixed_16_16_t fp_w_ratio, fp_h_ratio;
		uint_fixed_16_16_t downscale_h, downscale_w;

		src_w = crtc_state->pipe_src_w;
		src_h = crtc_state->pipe_src_h;
		dst_w = pfit_size >> 16;
		dst_h = pfit_size & 0xffff;

		if (!dst_w || !dst_h)
			return pipe_downscale;

		fp_w_ratio = div_fixed16(src_w, dst_w);
		fp_h_ratio = div_fixed16(src_h, dst_h);
		downscale_w = max_fixed16(fp_w_ratio, u32_to_fixed16(1));
		downscale_h = max_fixed16(fp_h_ratio, u32_to_fixed16(1));

		pipe_downscale = mul_fixed16(downscale_w, downscale_h);
	}

	return pipe_downscale;
}

int skl_check_pipe_max_pixel_rate(struct intel_crtc *intel_crtc,
				  struct intel_crtc_state *cstate)
{
	struct drm_i915_private *dev_priv = to_i915(intel_crtc->base.dev);
	struct drm_crtc_state *crtc_state = &cstate->base;
	struct drm_atomic_state *state = crtc_state->state;
	struct drm_plane *plane;
	const struct drm_plane_state *pstate;
	struct intel_plane_state *intel_pstate;
	int crtc_clock, dotclk;
	uint32_t pipe_max_pixel_rate;
	uint_fixed_16_16_t pipe_downscale;
	uint_fixed_16_16_t max_downscale = u32_to_fixed16(1);

	if (!cstate->base.enable)
		return 0;

	drm_atomic_crtc_state_for_each_plane_state(plane, pstate, crtc_state) {
		uint_fixed_16_16_t plane_downscale;
		uint_fixed_16_16_t fp_9_div_8 = div_fixed16(9, 8);
		int bpp;

		if (!intel_wm_plane_visible(cstate,
					    to_intel_plane_state(pstate)))
			continue;

		if (WARN_ON(!pstate->fb))
			return -EINVAL;

		intel_pstate = to_intel_plane_state(pstate);
		plane_downscale = skl_plane_downscale_amount(cstate,
							     intel_pstate);
		bpp = pstate->fb->format->cpp[0] * 8;
		if (bpp == 64)
			plane_downscale = mul_fixed16(plane_downscale,
						      fp_9_div_8);

		max_downscale = max_fixed16(plane_downscale, max_downscale);
	}
	pipe_downscale = skl_pipe_downscale_amount(cstate);

	pipe_downscale = mul_fixed16(pipe_downscale, max_downscale);

	crtc_clock = crtc_state->adjusted_mode.crtc_clock;
	dotclk = to_intel_atomic_state(state)->cdclk.logical.cdclk;

	if (IS_GEMINILAKE(dev_priv) || INTEL_GEN(dev_priv) >= 10)
		dotclk *= 2;

	pipe_max_pixel_rate = div_round_up_u32_fixed16(dotclk, pipe_downscale);

	if (pipe_max_pixel_rate < crtc_clock) {
		DRM_DEBUG_KMS("Max supported pixel clock with scaling exceeded\n");
		return -EINVAL;
	}

	return 0;
}

static unsigned int
skl_plane_relative_data_rate(const struct intel_crtc_state *cstate,
			     const struct drm_plane_state *pstate,
			     const int plane)
{
	struct intel_plane *intel_plane = to_intel_plane(pstate->plane);
	struct intel_plane_state *intel_pstate = to_intel_plane_state(pstate);
	uint32_t data_rate;
	uint32_t width = 0, height = 0;
	struct drm_framebuffer *fb;
	u32 format;
	uint_fixed_16_16_t down_scale_amount;

	if (!intel_pstate->base.visible)
		return 0;

	fb = pstate->fb;
	format = fb->format->format;

	if (intel_plane->id == PLANE_CURSOR)
		return 0;
	if (plane == 1 && format != DRM_FORMAT_NV12)
		return 0;

	/*
	 * Src coordinates are already rotated by 270 degrees for
	 * the 90/270 degree plane rotation cases (to match the
	 * GTT mapping), hence no need to account for rotation here.
	 */
	width = drm_rect_width(&intel_pstate->base.src) >> 16;
	height = drm_rect_height(&intel_pstate->base.src) >> 16;

	/* UV plane does 1/2 pixel sub-sampling */
	if (plane == 1 && format == DRM_FORMAT_NV12) {
		width /= 2;
		height /= 2;
	}

	data_rate = width * height * fb->format->cpp[plane];

	down_scale_amount = skl_plane_downscale_amount(cstate, intel_pstate);

	return mul_round_up_u32_fixed16(data_rate, down_scale_amount);
}

/*
 * We don't overflow 32 bits. Worst case is 3 planes enabled, each fetching
 * a 8192x4096@32bpp framebuffer:
 *   3 * 4096 * 8192  * 4 < 2^32
 */
static unsigned int
skl_get_total_relative_data_rate(struct intel_crtc_state *intel_cstate,
				 unsigned int *plane_data_rate,
				 unsigned int *uv_plane_data_rate)
{
	struct drm_crtc_state *cstate = &intel_cstate->base;
	struct drm_atomic_state *state = cstate->state;
	struct drm_plane *plane;
	const struct drm_plane_state *pstate;
	unsigned int total_data_rate = 0;

	if (WARN_ON(!state))
		return 0;

	/* Calculate and cache data rate for each plane */
	drm_atomic_crtc_state_for_each_plane_state(plane, pstate, cstate) {
		enum plane_id plane_id = to_intel_plane(plane)->id;
		unsigned int rate;

		/* packed/y */
		rate = skl_plane_relative_data_rate(intel_cstate,
						    pstate, 0);
		plane_data_rate[plane_id] = rate;

		total_data_rate += rate;

		/* uv-plane */
		rate = skl_plane_relative_data_rate(intel_cstate,
						    pstate, 1);
		uv_plane_data_rate[plane_id] = rate;

		total_data_rate += rate;
	}

	return total_data_rate;
}

static uint16_t
skl_ddb_min_alloc(const struct drm_plane_state *pstate, const int plane)
{
	struct drm_framebuffer *fb = pstate->fb;
	struct intel_plane_state *intel_pstate = to_intel_plane_state(pstate);
	uint32_t src_w, src_h;
	uint32_t min_scanlines = 8;
	uint8_t plane_bpp;

	if (WARN_ON(!fb))
		return 0;

	/* For packed formats, and uv-plane, return 0 */
	if (plane == 1 && fb->format->format != DRM_FORMAT_NV12)
		return 0;

	/* For Non Y-tile return 8-blocks */
	if (fb->modifier != I915_FORMAT_MOD_Y_TILED &&
	    fb->modifier != I915_FORMAT_MOD_Yf_TILED &&
	    fb->modifier != I915_FORMAT_MOD_Y_TILED_CCS &&
	    fb->modifier != I915_FORMAT_MOD_Yf_TILED_CCS)
		return 8;

	/*
	 * Src coordinates are already rotated by 270 degrees for
	 * the 90/270 degree plane rotation cases (to match the
	 * GTT mapping), hence no need to account for rotation here.
	 */
	src_w = drm_rect_width(&intel_pstate->base.src) >> 16;
	src_h = drm_rect_height(&intel_pstate->base.src) >> 16;

	/* Halve UV plane width and height for NV12 */
	if (plane == 1) {
		src_w /= 2;
		src_h /= 2;
	}

	plane_bpp = fb->format->cpp[plane];

	if (drm_rotation_90_or_270(pstate->rotation)) {
		switch (plane_bpp) {
		case 1:
			min_scanlines = 32;
			break;
		case 2:
			min_scanlines = 16;
			break;
		case 4:
			min_scanlines = 8;
			break;
		case 8:
			min_scanlines = 4;
			break;
		default:
			WARN(1, "Unsupported pixel depth %u for rotation",
			     plane_bpp);
			min_scanlines = 32;
		}
	}

	return DIV_ROUND_UP((4 * src_w * plane_bpp), 512) * min_scanlines/4 + 3;
}

static void
skl_ddb_calc_min(const struct intel_crtc_state *cstate, int num_active,
		 uint16_t *minimum, uint16_t *uv_minimum)
{
	const struct drm_plane_state *pstate;
	struct drm_plane *plane;

	drm_atomic_crtc_state_for_each_plane_state(plane, pstate, &cstate->base) {
		enum plane_id plane_id = to_intel_plane(plane)->id;

		if (plane_id == PLANE_CURSOR)
			continue;

		if (!pstate->visible)
			continue;

		minimum[plane_id] = skl_ddb_min_alloc(pstate, 0);
		uv_minimum[plane_id] = skl_ddb_min_alloc(pstate, 1);
	}

	minimum[PLANE_CURSOR] = skl_cursor_allocation(num_active);
}

static int
skl_allocate_pipe_ddb(struct intel_crtc_state *cstate,
		      struct skl_ddb_allocation *ddb /* out */)
{
	struct drm_atomic_state *state = cstate->base.state;
	struct drm_crtc *crtc = cstate->base.crtc;
	struct drm_device *dev = crtc->dev;
	struct intel_crtc *intel_crtc = to_intel_crtc(crtc);
	enum pipe pipe = intel_crtc->pipe;
	struct skl_ddb_entry *alloc = &cstate->wm.skl.ddb;
	uint16_t alloc_size, start;
	uint16_t minimum[I915_MAX_PLANES] = {};
	uint16_t uv_minimum[I915_MAX_PLANES] = {};
	unsigned int total_data_rate;
	enum plane_id plane_id;
	int num_active;
	unsigned int plane_data_rate[I915_MAX_PLANES] = {};
	unsigned int uv_plane_data_rate[I915_MAX_PLANES] = {};
	uint16_t total_min_blocks = 0;

	/* Clear the partitioning for disabled planes. */
	memset(ddb->plane[pipe], 0, sizeof(ddb->plane[pipe]));
	memset(ddb->uv_plane[pipe], 0, sizeof(ddb->uv_plane[pipe]));

	if (WARN_ON(!state))
		return 0;

	if (!cstate->base.active) {
		alloc->start = alloc->end = 0;
		return 0;
	}

	total_data_rate = skl_get_total_relative_data_rate(cstate,
							   plane_data_rate,
							   uv_plane_data_rate);
	skl_ddb_get_pipe_allocation_limits(dev, cstate, total_data_rate, ddb,
					   alloc, &num_active);
	alloc_size = skl_ddb_entry_size(alloc);
	if (alloc_size == 0)
		return 0;

	skl_ddb_calc_min(cstate, num_active, minimum, uv_minimum);

	/*
	 * 1. Allocate the mininum required blocks for each active plane
	 * and allocate the cursor, it doesn't require extra allocation
	 * proportional to the data rate.
	 */

	for_each_plane_id_on_crtc(intel_crtc, plane_id) {
		total_min_blocks += minimum[plane_id];
		total_min_blocks += uv_minimum[plane_id];
	}

	if (total_min_blocks > alloc_size) {
		DRM_DEBUG_KMS("Requested display configuration exceeds system DDB limitations");
		DRM_DEBUG_KMS("minimum required %d/%d\n", total_min_blocks,
							alloc_size);
		return -EINVAL;
	}

	alloc_size -= total_min_blocks;
	ddb->plane[pipe][PLANE_CURSOR].start = alloc->end - minimum[PLANE_CURSOR];
	ddb->plane[pipe][PLANE_CURSOR].end = alloc->end;

	/*
	 * 2. Distribute the remaining space in proportion to the amount of
	 * data each plane needs to fetch from memory.
	 *
	 * FIXME: we may not allocate every single block here.
	 */
	if (total_data_rate == 0)
		return 0;

	start = alloc->start;
	for_each_plane_id_on_crtc(intel_crtc, plane_id) {
		unsigned int data_rate, uv_data_rate;
		uint16_t plane_blocks, uv_plane_blocks;

		if (plane_id == PLANE_CURSOR)
			continue;

		data_rate = plane_data_rate[plane_id];

		/*
		 * allocation for (packed formats) or (uv-plane part of planar format):
		 * promote the expression to 64 bits to avoid overflowing, the
		 * result is < available as data_rate / total_data_rate < 1
		 */
		plane_blocks = minimum[plane_id];
		plane_blocks += div_u64((uint64_t)alloc_size * data_rate,
					total_data_rate);

		/* Leave disabled planes at (0,0) */
		if (data_rate) {
			ddb->plane[pipe][plane_id].start = start;
			ddb->plane[pipe][plane_id].end = start + plane_blocks;
		}

		start += plane_blocks;

		/* Allocate DDB for UV plane for planar format/NV12 */
		uv_data_rate = uv_plane_data_rate[plane_id];

		uv_plane_blocks = uv_minimum[plane_id];
		uv_plane_blocks += div_u64((uint64_t)alloc_size * uv_data_rate,
					   total_data_rate);

		if (uv_data_rate) {
			ddb->uv_plane[pipe][plane_id].start = start;
			ddb->uv_plane[pipe][plane_id].end =
				start + uv_plane_blocks;
		}

		start += uv_plane_blocks;
	}

	return 0;
}

/*
 * The max latency should be 257 (max the punit can code is 255 and we add 2us
 * for the read latency) and cpp should always be <= 8, so that
 * should allow pixel_rate up to ~2 GHz which seems sufficient since max
 * 2xcdclk is 1350 MHz and the pixel rate should never exceed that.
*/
static uint_fixed_16_16_t
skl_wm_method1(const struct drm_i915_private *dev_priv, uint32_t pixel_rate,
	       uint8_t cpp, uint32_t latency, uint32_t dbuf_block_size)
{
	uint32_t wm_intermediate_val;
	uint_fixed_16_16_t ret;

	if (latency == 0)
		return FP_16_16_MAX;

	wm_intermediate_val = latency * pixel_rate * cpp;
	ret = div_fixed16(wm_intermediate_val, 1000 * dbuf_block_size);

	if (INTEL_GEN(dev_priv) >= 10)
		ret = add_fixed16_u32(ret, 1);

	return ret;
}

static uint_fixed_16_16_t skl_wm_method2(uint32_t pixel_rate,
			uint32_t pipe_htotal,
			uint32_t latency,
			uint_fixed_16_16_t plane_blocks_per_line)
{
	uint32_t wm_intermediate_val;
	uint_fixed_16_16_t ret;

	if (latency == 0)
		return FP_16_16_MAX;

	wm_intermediate_val = latency * pixel_rate;
	wm_intermediate_val = DIV_ROUND_UP(wm_intermediate_val,
					   pipe_htotal * 1000);
	ret = mul_u32_fixed16(wm_intermediate_val, plane_blocks_per_line);
	return ret;
}

static uint_fixed_16_16_t
intel_get_linetime_us(struct intel_crtc_state *cstate)
{
	uint32_t pixel_rate;
	uint32_t crtc_htotal;
	uint_fixed_16_16_t linetime_us;

	if (!cstate->base.active)
		return u32_to_fixed16(0);

	pixel_rate = cstate->pixel_rate;

	if (WARN_ON(pixel_rate == 0))
		return u32_to_fixed16(0);

	crtc_htotal = cstate->base.adjusted_mode.crtc_htotal;
	linetime_us = div_fixed16(crtc_htotal * 1000, pixel_rate);

	return linetime_us;
}

static uint32_t
skl_adjusted_plane_pixel_rate(const struct intel_crtc_state *cstate,
			      const struct intel_plane_state *pstate)
{
	uint64_t adjusted_pixel_rate;
	uint_fixed_16_16_t downscale_amount;

	/* Shouldn't reach here on disabled planes... */
	if (WARN_ON(!intel_wm_plane_visible(cstate, pstate)))
		return 0;

	/*
	 * Adjusted plane pixel rate is just the pipe's adjusted pixel rate
	 * with additional adjustments for plane-specific scaling.
	 */
	adjusted_pixel_rate = cstate->pixel_rate;
	downscale_amount = skl_plane_downscale_amount(cstate, pstate);

	return mul_round_up_u32_fixed16(adjusted_pixel_rate,
					    downscale_amount);
}

static int
skl_compute_plane_wm_params(const struct drm_i915_private *dev_priv,
			    struct intel_crtc_state *cstate,
			    const struct intel_plane_state *intel_pstate,
			    struct skl_wm_params *wp, int plane_id)
{
	struct intel_plane *plane = to_intel_plane(intel_pstate->base.plane);
	const struct drm_plane_state *pstate = &intel_pstate->base;
	const struct drm_framebuffer *fb = pstate->fb;
	uint32_t interm_pbpl;
	struct intel_atomic_state *state =
		to_intel_atomic_state(cstate->base.state);
	bool apply_memory_bw_wa = skl_needs_memory_bw_wa(state);

	if (!intel_wm_plane_visible(cstate, intel_pstate))
		return 0;

	/* only NV12 format has two planes */
	if (plane_id == 1 && fb->format->format != DRM_FORMAT_NV12) {
		DRM_DEBUG_KMS("Non NV12 format have single plane\n");
		return -EINVAL;
	}

	wp->y_tiled = fb->modifier == I915_FORMAT_MOD_Y_TILED ||
		      fb->modifier == I915_FORMAT_MOD_Yf_TILED ||
		      fb->modifier == I915_FORMAT_MOD_Y_TILED_CCS ||
		      fb->modifier == I915_FORMAT_MOD_Yf_TILED_CCS;
	wp->x_tiled = fb->modifier == I915_FORMAT_MOD_X_TILED;
	wp->rc_surface = fb->modifier == I915_FORMAT_MOD_Y_TILED_CCS ||
			 fb->modifier == I915_FORMAT_MOD_Yf_TILED_CCS;
	wp->is_planar = fb->format->format == DRM_FORMAT_NV12;

	if (plane->id == PLANE_CURSOR) {
		wp->width = intel_pstate->base.crtc_w;
	} else {
		/*
		 * Src coordinates are already rotated by 270 degrees for
		 * the 90/270 degree plane rotation cases (to match the
		 * GTT mapping), hence no need to account for rotation here.
		 */
		wp->width = drm_rect_width(&intel_pstate->base.src) >> 16;
	}

	if (plane_id == 1 && wp->is_planar)
		wp->width /= 2;

	wp->cpp = fb->format->cpp[plane_id];
	wp->plane_pixel_rate = skl_adjusted_plane_pixel_rate(cstate,
							     intel_pstate);

	if (INTEL_GEN(dev_priv) >= 11 &&
	    fb->modifier == I915_FORMAT_MOD_Yf_TILED && wp->cpp == 8)
		wp->dbuf_block_size = 256;
	else
		wp->dbuf_block_size = 512;

	if (drm_rotation_90_or_270(pstate->rotation)) {

		switch (wp->cpp) {
		case 1:
			wp->y_min_scanlines = 16;
			break;
		case 2:
			wp->y_min_scanlines = 8;
			break;
		case 4:
			wp->y_min_scanlines = 4;
			break;
		default:
			MISSING_CASE(wp->cpp);
			return -EINVAL;
		}
	} else {
		wp->y_min_scanlines = 4;
	}

	if (apply_memory_bw_wa)
		wp->y_min_scanlines *= 2;

	wp->plane_bytes_per_line = wp->width * wp->cpp;
	if (wp->y_tiled) {
		interm_pbpl = DIV_ROUND_UP(wp->plane_bytes_per_line *
					   wp->y_min_scanlines,
					   wp->dbuf_block_size);

		if (INTEL_GEN(dev_priv) >= 10)
			interm_pbpl++;

		wp->plane_blocks_per_line = div_fixed16(interm_pbpl,
							wp->y_min_scanlines);
	} else if (wp->x_tiled && IS_GEN9(dev_priv)) {
		interm_pbpl = DIV_ROUND_UP(wp->plane_bytes_per_line,
					   wp->dbuf_block_size);
		wp->plane_blocks_per_line = u32_to_fixed16(interm_pbpl);
	} else {
		interm_pbpl = DIV_ROUND_UP(wp->plane_bytes_per_line,
					   wp->dbuf_block_size) + 1;
		wp->plane_blocks_per_line = u32_to_fixed16(interm_pbpl);
	}

	wp->y_tile_minimum = mul_u32_fixed16(wp->y_min_scanlines,
					     wp->plane_blocks_per_line);
	wp->linetime_us = fixed16_to_u32_round_up(
					intel_get_linetime_us(cstate));

	return 0;
}

static int skl_compute_plane_wm(const struct drm_i915_private *dev_priv,
				struct intel_crtc_state *cstate,
				const struct intel_plane_state *intel_pstate,
				uint16_t ddb_allocation,
				int level,
				const struct skl_wm_params *wp,
				const struct skl_wm_level *result_prev,
				struct skl_wm_level *result /* out */)
{
	const struct drm_plane_state *pstate = &intel_pstate->base;
	uint32_t latency = dev_priv->wm.skl_latency[level];
	uint_fixed_16_16_t method1, method2;
	uint_fixed_16_16_t selected_result;
	uint32_t res_blocks, res_lines;
	struct intel_atomic_state *state =
		to_intel_atomic_state(cstate->base.state);
	bool apply_memory_bw_wa = skl_needs_memory_bw_wa(state);
	uint32_t min_disp_buf_needed;

	if (latency == 0 ||
	    !intel_wm_plane_visible(cstate, intel_pstate)) {
		result->plane_en = false;
		return 0;
	}

	/* Display WA #1141: kbl,cfl */
	if ((IS_KABYLAKE(dev_priv) || IS_COFFEELAKE(dev_priv) ||
	    IS_CNL_REVID(dev_priv, CNL_REVID_A0, CNL_REVID_B0)) &&
	    dev_priv->ipc_enabled)
		latency += 4;

	if (apply_memory_bw_wa && wp->x_tiled)
		latency += 15;

	method1 = skl_wm_method1(dev_priv, wp->plane_pixel_rate,
				 wp->cpp, latency, wp->dbuf_block_size);
	method2 = skl_wm_method2(wp->plane_pixel_rate,
				 cstate->base.adjusted_mode.crtc_htotal,
				 latency,
				 wp->plane_blocks_per_line);

	if (wp->y_tiled) {
		selected_result = max_fixed16(method2, wp->y_tile_minimum);
	} else {
		if ((wp->cpp * cstate->base.adjusted_mode.crtc_htotal /
		     wp->dbuf_block_size < 1) &&
		     (wp->plane_bytes_per_line / wp->dbuf_block_size < 1))
			selected_result = method2;
		else if (ddb_allocation >=
			 fixed16_to_u32_round_up(wp->plane_blocks_per_line))
			selected_result = min_fixed16(method1, method2);
		else if (latency >= wp->linetime_us)
			selected_result = min_fixed16(method1, method2);
		else
			selected_result = method1;
	}

	res_blocks = fixed16_to_u32_round_up(selected_result) + 1;
	res_lines = div_round_up_fixed16(selected_result,
					 wp->plane_blocks_per_line);

	/* Display WA #1125: skl,bxt,kbl,glk */
	if (level == 0 && wp->rc_surface)
		res_blocks += fixed16_to_u32_round_up(wp->y_tile_minimum);

	/* Display WA #1126: skl,bxt,kbl,glk */
	if (level >= 1 && level <= 7) {
		if (wp->y_tiled) {
			res_blocks += fixed16_to_u32_round_up(
							wp->y_tile_minimum);
			res_lines += wp->y_min_scanlines;
		} else {
			res_blocks++;
		}

		/*
		 * Make sure result blocks for higher latency levels are atleast
		 * as high as level below the current level.
		 * Assumption in DDB algorithm optimization for special cases.
		 * Also covers Display WA #1125 for RC.
		 */
		if (result_prev->plane_res_b > res_blocks)
			res_blocks = result_prev->plane_res_b;
	}

	if (INTEL_GEN(dev_priv) >= 11) {
		if (wp->y_tiled) {
			uint32_t extra_lines;
			uint_fixed_16_16_t fp_min_disp_buf_needed;

			if (res_lines % wp->y_min_scanlines == 0)
				extra_lines = wp->y_min_scanlines;
			else
				extra_lines = wp->y_min_scanlines * 2 -
					      res_lines % wp->y_min_scanlines;

			fp_min_disp_buf_needed = mul_u32_fixed16(res_lines +
						extra_lines,
						wp->plane_blocks_per_line);
			min_disp_buf_needed = fixed16_to_u32_round_up(
						fp_min_disp_buf_needed);
		} else {
			min_disp_buf_needed = DIV_ROUND_UP(res_blocks * 11, 10);
		}
	} else {
		min_disp_buf_needed = res_blocks;
	}

	if ((level > 0 && res_lines > 31) ||
	    res_blocks >= ddb_allocation ||
	    min_disp_buf_needed >= ddb_allocation) {
		result->plane_en = false;

		/*
		 * If there are no valid level 0 watermarks, then we can't
		 * support this display configuration.
		 */
		if (level) {
			return 0;
		} else {
			struct drm_plane *plane = pstate->plane;

			DRM_DEBUG_KMS("Requested display configuration exceeds system watermark limitations\n");
			DRM_DEBUG_KMS("[PLANE:%d:%s] blocks required = %u/%u, lines required = %u/31\n",
				      plane->base.id, plane->name,
				      res_blocks, ddb_allocation, res_lines);
			return -EINVAL;
		}
	}

	/*
	 * Display WA #826 (SKL:ALL, BXT:ALL) & #1059 (CNL:A)
	 * disable wm level 1-7 on NV12 planes
	 */
	if (wp->is_planar && level >= 1 &&
	    (IS_SKYLAKE(dev_priv) || IS_BROXTON(dev_priv) ||
	     IS_CNL_REVID(dev_priv, CNL_REVID_A0, CNL_REVID_A0))) {
		result->plane_en = false;
		return 0;
	}

	/* The number of lines are ignored for the level 0 watermark. */
	result->plane_res_b = res_blocks;
	result->plane_res_l = res_lines;
	result->plane_en = true;

	return 0;
}

static int
skl_compute_wm_levels(const struct drm_i915_private *dev_priv,
		      struct skl_ddb_allocation *ddb,
		      struct intel_crtc_state *cstate,
		      const struct intel_plane_state *intel_pstate,
		      const struct skl_wm_params *wm_params,
		      struct skl_plane_wm *wm,
		      int plane_id)
{
	struct intel_crtc *intel_crtc = to_intel_crtc(cstate->base.crtc);
	struct drm_plane *plane = intel_pstate->base.plane;
	struct intel_plane *intel_plane = to_intel_plane(plane);
	uint16_t ddb_blocks;
	enum pipe pipe = intel_crtc->pipe;
	int level, max_level = ilk_wm_max_level(dev_priv);
	enum plane_id intel_plane_id = intel_plane->id;
	int ret;

	if (WARN_ON(!intel_pstate->base.fb))
		return -EINVAL;

	ddb_blocks = plane_id ?
		     skl_ddb_entry_size(&ddb->uv_plane[pipe][intel_plane_id]) :
		     skl_ddb_entry_size(&ddb->plane[pipe][intel_plane_id]);

	for (level = 0; level <= max_level; level++) {
		struct skl_wm_level *result = plane_id ? &wm->uv_wm[level] :
							  &wm->wm[level];
		struct skl_wm_level *result_prev;

		if (level)
			result_prev = plane_id ? &wm->uv_wm[level - 1] :
						  &wm->wm[level - 1];
		else
			result_prev = plane_id ? &wm->uv_wm[0] : &wm->wm[0];

		ret = skl_compute_plane_wm(dev_priv,
					   cstate,
					   intel_pstate,
					   ddb_blocks,
					   level,
					   wm_params,
					   result_prev,
					   result);
		if (ret)
			return ret;
	}

	if (intel_pstate->base.fb->format->format == DRM_FORMAT_NV12)
		wm->is_planar = true;

	return 0;
}

static uint32_t
skl_compute_linetime_wm(struct intel_crtc_state *cstate)
{
	struct drm_atomic_state *state = cstate->base.state;
	struct drm_i915_private *dev_priv = to_i915(state->dev);
	uint_fixed_16_16_t linetime_us;
	uint32_t linetime_wm;

	linetime_us = intel_get_linetime_us(cstate);

	if (is_fixed16_zero(linetime_us))
		return 0;

	linetime_wm = fixed16_to_u32_round_up(mul_u32_fixed16(8, linetime_us));

	/* Display WA #1135: bxt:ALL GLK:ALL */
	if ((IS_BROXTON(dev_priv) || IS_GEMINILAKE(dev_priv)) &&
	    dev_priv->ipc_enabled)
		linetime_wm /= 2;

	return linetime_wm;
}

static void skl_compute_transition_wm(struct intel_crtc_state *cstate,
				      struct skl_wm_params *wp,
				      struct skl_wm_level *wm_l0,
				      uint16_t ddb_allocation,
				      struct skl_wm_level *trans_wm /* out */)
{
	struct drm_device *dev = cstate->base.crtc->dev;
	const struct drm_i915_private *dev_priv = to_i915(dev);
	uint16_t trans_min, trans_y_tile_min;
	const uint16_t trans_amount = 10; /* This is configurable amount */
	uint16_t trans_offset_b, res_blocks;

	if (!cstate->base.active)
		goto exit;

	/* Transition WM are not recommended by HW team for GEN9 */
	if (INTEL_GEN(dev_priv) <= 9)
		goto exit;

	/* Transition WM don't make any sense if ipc is disabled */
	if (!dev_priv->ipc_enabled)
		goto exit;

	trans_min = 0;
	if (INTEL_GEN(dev_priv) >= 10)
		trans_min = 4;

	trans_offset_b = trans_min + trans_amount;

	if (wp->y_tiled) {
		trans_y_tile_min = (uint16_t) mul_round_up_u32_fixed16(2,
							wp->y_tile_minimum);
		res_blocks = max(wm_l0->plane_res_b, trans_y_tile_min) +
				trans_offset_b;
	} else {
		res_blocks = wm_l0->plane_res_b + trans_offset_b;

		/* WA BUG:1938466 add one block for non y-tile planes */
		if (IS_CNL_REVID(dev_priv, CNL_REVID_A0, CNL_REVID_A0))
			res_blocks += 1;

	}

	res_blocks += 1;

	if (res_blocks < ddb_allocation) {
		trans_wm->plane_res_b = res_blocks;
		trans_wm->plane_en = true;
		return;
	}

exit:
	trans_wm->plane_en = false;
}

static int skl_build_pipe_wm(struct intel_crtc_state *cstate,
			     struct skl_ddb_allocation *ddb,
			     struct skl_pipe_wm *pipe_wm)
{
	struct drm_device *dev = cstate->base.crtc->dev;
	struct drm_crtc_state *crtc_state = &cstate->base;
	const struct drm_i915_private *dev_priv = to_i915(dev);
	struct drm_plane *plane;
	const struct drm_plane_state *pstate;
	struct skl_plane_wm *wm;
	int ret;

	/*
	 * We'll only calculate watermarks for planes that are actually
	 * enabled, so make sure all other planes are set as disabled.
	 */
	memset(pipe_wm->planes, 0, sizeof(pipe_wm->planes));

	drm_atomic_crtc_state_for_each_plane_state(plane, pstate, crtc_state) {
		const struct intel_plane_state *intel_pstate =
						to_intel_plane_state(pstate);
		enum plane_id plane_id = to_intel_plane(plane)->id;
		struct skl_wm_params wm_params;
		enum pipe pipe = to_intel_crtc(cstate->base.crtc)->pipe;
		uint16_t ddb_blocks;

		wm = &pipe_wm->planes[plane_id];
		ddb_blocks = skl_ddb_entry_size(&ddb->plane[pipe][plane_id]);

		ret = skl_compute_plane_wm_params(dev_priv, cstate,
						  intel_pstate, &wm_params, 0);
		if (ret)
			return ret;

		ret = skl_compute_wm_levels(dev_priv, ddb, cstate,
					    intel_pstate, &wm_params, wm, 0);
		if (ret)
			return ret;

		skl_compute_transition_wm(cstate, &wm_params, &wm->wm[0],
					  ddb_blocks, &wm->trans_wm);

		/* uv plane watermarks must also be validated for NV12/Planar */
		if (wm_params.is_planar) {
			memset(&wm_params, 0, sizeof(struct skl_wm_params));
			wm->is_planar = true;

			ret = skl_compute_plane_wm_params(dev_priv, cstate,
							  intel_pstate,
							  &wm_params, 1);
			if (ret)
				return ret;

			ret = skl_compute_wm_levels(dev_priv, ddb, cstate,
						    intel_pstate, &wm_params,
						    wm, 1);
			if (ret)
				return ret;
		}
	}

	pipe_wm->linetime = skl_compute_linetime_wm(cstate);

	return 0;
}

static void skl_ddb_entry_write(struct drm_i915_private *dev_priv,
				i915_reg_t reg,
				const struct skl_ddb_entry *entry)
{
	if (entry->end)
		I915_WRITE(reg, (entry->end - 1) << 16 | entry->start);
	else
		I915_WRITE(reg, 0);
}

static void skl_write_wm_level(struct drm_i915_private *dev_priv,
			       i915_reg_t reg,
			       const struct skl_wm_level *level)
{
	uint32_t val = 0;

	if (level->plane_en) {
		val |= PLANE_WM_EN;
		val |= level->plane_res_b;
		val |= level->plane_res_l << PLANE_WM_LINES_SHIFT;
	}

	I915_WRITE(reg, val);
}

static void skl_write_plane_wm(struct intel_crtc *intel_crtc,
			       const struct skl_plane_wm *wm,
			       const struct skl_ddb_allocation *ddb,
			       enum plane_id plane_id)
{
	struct drm_crtc *crtc = &intel_crtc->base;
	struct drm_device *dev = crtc->dev;
	struct drm_i915_private *dev_priv = to_i915(dev);
	int level, max_level = ilk_wm_max_level(dev_priv);
	enum pipe pipe = intel_crtc->pipe;

	for (level = 0; level <= max_level; level++) {
		skl_write_wm_level(dev_priv, PLANE_WM(pipe, plane_id, level),
				   &wm->wm[level]);
	}
	skl_write_wm_level(dev_priv, PLANE_WM_TRANS(pipe, plane_id),
			   &wm->trans_wm);

	skl_ddb_entry_write(dev_priv, PLANE_BUF_CFG(pipe, plane_id),
			    &ddb->plane[pipe][plane_id]);
	if (INTEL_GEN(dev_priv) >= 11)
		return skl_ddb_entry_write(dev_priv,
					   PLANE_BUF_CFG(pipe, plane_id),
					   &ddb->plane[pipe][plane_id]);
	if (wm->is_planar) {
		skl_ddb_entry_write(dev_priv, PLANE_BUF_CFG(pipe, plane_id),
				    &ddb->uv_plane[pipe][plane_id]);
		skl_ddb_entry_write(dev_priv,
				    PLANE_NV12_BUF_CFG(pipe, plane_id),
				    &ddb->plane[pipe][plane_id]);
	} else {
		skl_ddb_entry_write(dev_priv, PLANE_BUF_CFG(pipe, plane_id),
				    &ddb->plane[pipe][plane_id]);
		I915_WRITE(PLANE_NV12_BUF_CFG(pipe, plane_id), 0x0);
	}
}

static void skl_write_cursor_wm(struct intel_crtc *intel_crtc,
				const struct skl_plane_wm *wm,
				const struct skl_ddb_allocation *ddb)
{
	struct drm_crtc *crtc = &intel_crtc->base;
	struct drm_device *dev = crtc->dev;
	struct drm_i915_private *dev_priv = to_i915(dev);
	int level, max_level = ilk_wm_max_level(dev_priv);
	enum pipe pipe = intel_crtc->pipe;

	for (level = 0; level <= max_level; level++) {
		skl_write_wm_level(dev_priv, CUR_WM(pipe, level),
				   &wm->wm[level]);
	}
	skl_write_wm_level(dev_priv, CUR_WM_TRANS(pipe), &wm->trans_wm);

	skl_ddb_entry_write(dev_priv, CUR_BUF_CFG(pipe),
			    &ddb->plane[pipe][PLANE_CURSOR]);
}

bool skl_wm_level_equals(const struct skl_wm_level *l1,
			 const struct skl_wm_level *l2)
{
	if (l1->plane_en != l2->plane_en)
		return false;

	/* If both planes aren't enabled, the rest shouldn't matter */
	if (!l1->plane_en)
		return true;

	return (l1->plane_res_l == l2->plane_res_l &&
		l1->plane_res_b == l2->plane_res_b);
}

static inline bool skl_ddb_entries_overlap(const struct skl_ddb_entry *a,
					   const struct skl_ddb_entry *b)
{
	return a->start < b->end && b->start < a->end;
}

bool skl_ddb_allocation_overlaps(struct drm_i915_private *dev_priv,
				 const struct skl_ddb_entry **entries,
				 const struct skl_ddb_entry *ddb,
				 int ignore)
{
	enum pipe pipe;

	for_each_pipe(dev_priv, pipe) {
		if (pipe != ignore && entries[pipe] &&
		    skl_ddb_entries_overlap(ddb, entries[pipe]))
			return true;
	}

	return false;
}

static int skl_update_pipe_wm(struct drm_crtc_state *cstate,
			      const struct skl_pipe_wm *old_pipe_wm,
			      struct skl_pipe_wm *pipe_wm, /* out */
			      struct skl_ddb_allocation *ddb, /* out */
			      bool *changed /* out */)
{
	struct intel_crtc_state *intel_cstate = to_intel_crtc_state(cstate);
	int ret;

	ret = skl_build_pipe_wm(intel_cstate, ddb, pipe_wm);
	if (ret)
		return ret;

	if (!memcmp(old_pipe_wm, pipe_wm, sizeof(*pipe_wm)))
		*changed = false;
	else
		*changed = true;

	return 0;
}

static uint32_t
pipes_modified(struct drm_atomic_state *state)
{
	struct drm_crtc *crtc;
	struct drm_crtc_state *cstate;
	uint32_t i, ret = 0;

	for_each_new_crtc_in_state(state, crtc, cstate, i)
		ret |= drm_crtc_mask(crtc);

	return ret;
}

static int
skl_ddb_add_affected_planes(struct intel_crtc_state *cstate)
{
	struct drm_atomic_state *state = cstate->base.state;
	struct drm_device *dev = state->dev;
	struct drm_crtc *crtc = cstate->base.crtc;
	struct intel_crtc *intel_crtc = to_intel_crtc(crtc);
	struct drm_i915_private *dev_priv = to_i915(dev);
	struct intel_atomic_state *intel_state = to_intel_atomic_state(state);
	struct skl_ddb_allocation *new_ddb = &intel_state->wm_results.ddb;
	struct skl_ddb_allocation *cur_ddb = &dev_priv->wm.skl_hw.ddb;
	struct drm_plane_state *plane_state;
	struct drm_plane *plane;
	enum pipe pipe = intel_crtc->pipe;

	drm_for_each_plane_mask(plane, dev, cstate->base.plane_mask) {
		enum plane_id plane_id = to_intel_plane(plane)->id;

		if (skl_ddb_entry_equal(&cur_ddb->plane[pipe][plane_id],
					&new_ddb->plane[pipe][plane_id]) &&
		    skl_ddb_entry_equal(&cur_ddb->uv_plane[pipe][plane_id],
					&new_ddb->uv_plane[pipe][plane_id]))
			continue;

		plane_state = drm_atomic_get_plane_state(state, plane);
		if (IS_ERR(plane_state))
			return PTR_ERR(plane_state);
	}

	return 0;
}

static int
skl_compute_ddb(struct drm_atomic_state *state)
{
	const struct drm_i915_private *dev_priv = to_i915(state->dev);
	struct intel_atomic_state *intel_state = to_intel_atomic_state(state);
	struct skl_ddb_allocation *ddb = &intel_state->wm_results.ddb;
	struct intel_crtc *crtc;
	struct intel_crtc_state *cstate;
	int ret, i;

	memcpy(ddb, &dev_priv->wm.skl_hw.ddb, sizeof(*ddb));

	for_each_new_intel_crtc_in_state(intel_state, crtc, cstate, i) {
		ret = skl_allocate_pipe_ddb(cstate, ddb);
		if (ret)
			return ret;

		ret = skl_ddb_add_affected_planes(cstate);
		if (ret)
			return ret;
	}

	return 0;
}

static void
skl_copy_ddb_for_pipe(struct skl_ddb_values *dst,
		      struct skl_ddb_values *src,
		      enum pipe pipe)
{
	memcpy(dst->ddb.uv_plane[pipe], src->ddb.uv_plane[pipe],
	       sizeof(dst->ddb.uv_plane[pipe]));
	memcpy(dst->ddb.plane[pipe], src->ddb.plane[pipe],
	       sizeof(dst->ddb.plane[pipe]));
}

static void
skl_print_wm_changes(const struct drm_atomic_state *state)
{
	const struct drm_device *dev = state->dev;
	const struct drm_i915_private *dev_priv = to_i915(dev);
	const struct intel_atomic_state *intel_state =
		to_intel_atomic_state(state);
	const struct drm_crtc *crtc;
	const struct drm_crtc_state *cstate;
	const struct intel_plane *intel_plane;
	const struct skl_ddb_allocation *old_ddb = &dev_priv->wm.skl_hw.ddb;
	const struct skl_ddb_allocation *new_ddb = &intel_state->wm_results.ddb;
	int i;

	for_each_new_crtc_in_state(state, crtc, cstate, i) {
		const struct intel_crtc *intel_crtc = to_intel_crtc(crtc);
		enum pipe pipe = intel_crtc->pipe;

		for_each_intel_plane_on_crtc(dev, intel_crtc, intel_plane) {
			enum plane_id plane_id = intel_plane->id;
			const struct skl_ddb_entry *old, *new;

			old = &old_ddb->plane[pipe][plane_id];
			new = &new_ddb->plane[pipe][plane_id];

			if (skl_ddb_entry_equal(old, new))
				continue;

			DRM_DEBUG_ATOMIC("[PLANE:%d:%s] ddb (%d - %d) -> (%d - %d)\n",
					 intel_plane->base.base.id,
					 intel_plane->base.name,
					 old->start, old->end,
					 new->start, new->end);
		}
	}
}

static int
skl_ddb_add_affected_pipes(struct drm_atomic_state *state, bool *changed)
{
	struct drm_device *dev = state->dev;
	const struct drm_i915_private *dev_priv = to_i915(dev);
	const struct drm_crtc *crtc;
	const struct drm_crtc_state *cstate;
	struct intel_crtc *intel_crtc;
	struct intel_atomic_state *intel_state = to_intel_atomic_state(state);
	uint32_t realloc_pipes = pipes_modified(state);
	int ret, i;

	/*
	 * When we distrust bios wm we always need to recompute to set the
	 * expected DDB allocations for each CRTC.
	 */
	if (dev_priv->wm.distrust_bios_wm)
		(*changed) = true;

	/*
	 * If this transaction isn't actually touching any CRTC's, don't
	 * bother with watermark calculation.  Note that if we pass this
	 * test, we're guaranteed to hold at least one CRTC state mutex,
	 * which means we can safely use values like dev_priv->active_crtcs
	 * since any racing commits that want to update them would need to
	 * hold _all_ CRTC state mutexes.
	 */
	for_each_new_crtc_in_state(state, crtc, cstate, i)
		(*changed) = true;

	if (!*changed)
		return 0;

	/*
	 * If this is our first atomic update following hardware readout,
	 * we can't trust the DDB that the BIOS programmed for us.  Let's
	 * pretend that all pipes switched active status so that we'll
	 * ensure a full DDB recompute.
	 */
	if (dev_priv->wm.distrust_bios_wm) {
		ret = drm_modeset_lock(&dev->mode_config.connection_mutex,
				       state->acquire_ctx);
		if (ret)
			return ret;

		intel_state->active_pipe_changes = ~0;

		/*
		 * We usually only initialize intel_state->active_crtcs if we
		 * we're doing a modeset; make sure this field is always
		 * initialized during the sanitization process that happens
		 * on the first commit too.
		 */
		if (!intel_state->modeset)
			intel_state->active_crtcs = dev_priv->active_crtcs;
	}

	/*
	 * If the modeset changes which CRTC's are active, we need to
	 * recompute the DDB allocation for *all* active pipes, even
	 * those that weren't otherwise being modified in any way by this
	 * atomic commit.  Due to the shrinking of the per-pipe allocations
	 * when new active CRTC's are added, it's possible for a pipe that
	 * we were already using and aren't changing at all here to suddenly
	 * become invalid if its DDB needs exceeds its new allocation.
	 *
	 * Note that if we wind up doing a full DDB recompute, we can't let
	 * any other display updates race with this transaction, so we need
	 * to grab the lock on *all* CRTC's.
	 */
	if (intel_state->active_pipe_changes) {
		realloc_pipes = ~0;
		intel_state->wm_results.dirty_pipes = ~0;
	}

	/*
	 * We're not recomputing for the pipes not included in the commit, so
	 * make sure we start with the current state.
	 */
	for_each_intel_crtc_mask(dev, intel_crtc, realloc_pipes) {
		struct intel_crtc_state *cstate;

		cstate = intel_atomic_get_crtc_state(state, intel_crtc);
		if (IS_ERR(cstate))
			return PTR_ERR(cstate);
	}

	return 0;
}

static int
skl_compute_wm(struct drm_atomic_state *state)
{
	struct drm_crtc *crtc;
	struct drm_crtc_state *cstate;
	struct intel_atomic_state *intel_state = to_intel_atomic_state(state);
	struct skl_ddb_values *results = &intel_state->wm_results;
	struct skl_pipe_wm *pipe_wm;
	bool changed = false;
	int ret, i;

	/* Clear all dirty flags */
	results->dirty_pipes = 0;

	ret = skl_ddb_add_affected_pipes(state, &changed);
	if (ret || !changed)
		return ret;

	ret = skl_compute_ddb(state);
	if (ret)
		return ret;

	/*
	 * Calculate WM's for all pipes that are part of this transaction.
	 * Note that the DDB allocation above may have added more CRTC's that
	 * weren't otherwise being modified (and set bits in dirty_pipes) if
	 * pipe allocations had to change.
	 *
	 * FIXME:  Now that we're doing this in the atomic check phase, we
	 * should allow skl_update_pipe_wm() to return failure in cases where
	 * no suitable watermark values can be found.
	 */
	for_each_new_crtc_in_state(state, crtc, cstate, i) {
		struct intel_crtc_state *intel_cstate =
			to_intel_crtc_state(cstate);
		const struct skl_pipe_wm *old_pipe_wm =
			&to_intel_crtc_state(crtc->state)->wm.skl.optimal;

		pipe_wm = &intel_cstate->wm.skl.optimal;
		ret = skl_update_pipe_wm(cstate, old_pipe_wm, pipe_wm,
					 &results->ddb, &changed);
		if (ret)
			return ret;

		if (changed)
			results->dirty_pipes |= drm_crtc_mask(crtc);

		if ((results->dirty_pipes & drm_crtc_mask(crtc)) == 0)
			/* This pipe's WM's did not change */
			continue;

		intel_cstate->update_wm_pre = true;
	}

	skl_print_wm_changes(state);

	return 0;
}

static void skl_atomic_update_crtc_wm(struct intel_atomic_state *state,
				      struct intel_crtc_state *cstate)
{
	struct intel_crtc *crtc = to_intel_crtc(cstate->base.crtc);
	struct drm_i915_private *dev_priv = to_i915(state->base.dev);
	struct skl_pipe_wm *pipe_wm = &cstate->wm.skl.optimal;
	const struct skl_ddb_allocation *ddb = &state->wm_results.ddb;
	enum pipe pipe = crtc->pipe;
	enum plane_id plane_id;

	if (!(state->wm_results.dirty_pipes & drm_crtc_mask(&crtc->base)))
		return;

	I915_WRITE(PIPE_WM_LINETIME(pipe), pipe_wm->linetime);

	for_each_plane_id_on_crtc(crtc, plane_id) {
		if (plane_id != PLANE_CURSOR)
			skl_write_plane_wm(crtc, &pipe_wm->planes[plane_id],
					   ddb, plane_id);
		else
			skl_write_cursor_wm(crtc, &pipe_wm->planes[plane_id],
					    ddb);
	}
}

static void skl_initial_wm(struct intel_atomic_state *state,
			   struct intel_crtc_state *cstate)
{
	struct intel_crtc *intel_crtc = to_intel_crtc(cstate->base.crtc);
	struct drm_device *dev = intel_crtc->base.dev;
	struct drm_i915_private *dev_priv = to_i915(dev);
	struct skl_ddb_values *results = &state->wm_results;
	struct skl_ddb_values *hw_vals = &dev_priv->wm.skl_hw;
	enum pipe pipe = intel_crtc->pipe;

	if ((results->dirty_pipes & drm_crtc_mask(&intel_crtc->base)) == 0)
		return;

	mutex_lock(&dev_priv->wm.wm_mutex);

	if (cstate->base.active_changed)
		skl_atomic_update_crtc_wm(state, cstate);

	skl_copy_ddb_for_pipe(hw_vals, results, pipe);

	mutex_unlock(&dev_priv->wm.wm_mutex);
}

static void ilk_compute_wm_config(struct drm_device *dev,
				  struct intel_wm_config *config)
{
	struct intel_crtc *crtc;

	/* Compute the currently _active_ config */
	for_each_intel_crtc(dev, crtc) {
		const struct intel_pipe_wm *wm = &crtc->wm.active.ilk;

		if (!wm->pipe_enabled)
			continue;

		config->sprites_enabled |= wm->sprites_enabled;
		config->sprites_scaled |= wm->sprites_scaled;
		config->num_pipes_active++;
	}
}

static void ilk_program_watermarks(struct drm_i915_private *dev_priv)
{
	struct drm_device *dev = &dev_priv->drm;
	struct intel_pipe_wm lp_wm_1_2 = {}, lp_wm_5_6 = {}, *best_lp_wm;
	struct ilk_wm_maximums max;
	struct intel_wm_config config = {};
	struct ilk_wm_values results = {};
	enum intel_ddb_partitioning partitioning;

	ilk_compute_wm_config(dev, &config);

	ilk_compute_wm_maximums(dev, 1, &config, INTEL_DDB_PART_1_2, &max);
	ilk_wm_merge(dev, &config, &max, &lp_wm_1_2);

	/* 5/6 split only in single pipe config on IVB+ */
	if (INTEL_GEN(dev_priv) >= 7 &&
	    config.num_pipes_active == 1 && config.sprites_enabled) {
		ilk_compute_wm_maximums(dev, 1, &config, INTEL_DDB_PART_5_6, &max);
		ilk_wm_merge(dev, &config, &max, &lp_wm_5_6);

		best_lp_wm = ilk_find_best_result(dev, &lp_wm_1_2, &lp_wm_5_6);
	} else {
		best_lp_wm = &lp_wm_1_2;
	}

	partitioning = (best_lp_wm == &lp_wm_1_2) ?
		       INTEL_DDB_PART_1_2 : INTEL_DDB_PART_5_6;

	ilk_compute_wm_results(dev, best_lp_wm, partitioning, &results);

	ilk_write_wm_values(dev_priv, &results);
}

static void ilk_initial_watermarks(struct intel_atomic_state *state,
				   struct intel_crtc_state *cstate)
{
	struct drm_i915_private *dev_priv = to_i915(cstate->base.crtc->dev);
	struct intel_crtc *intel_crtc = to_intel_crtc(cstate->base.crtc);

	mutex_lock(&dev_priv->wm.wm_mutex);
	intel_crtc->wm.active.ilk = cstate->wm.ilk.intermediate;
	ilk_program_watermarks(dev_priv);
	mutex_unlock(&dev_priv->wm.wm_mutex);
}

static void ilk_optimize_watermarks(struct intel_atomic_state *state,
				    struct intel_crtc_state *cstate)
{
	struct drm_i915_private *dev_priv = to_i915(cstate->base.crtc->dev);
	struct intel_crtc *intel_crtc = to_intel_crtc(cstate->base.crtc);

	mutex_lock(&dev_priv->wm.wm_mutex);
	if (cstate->wm.need_postvbl_update) {
		intel_crtc->wm.active.ilk = cstate->wm.ilk.optimal;
		ilk_program_watermarks(dev_priv);
	}
	mutex_unlock(&dev_priv->wm.wm_mutex);
}

static inline void skl_wm_level_from_reg_val(uint32_t val,
					     struct skl_wm_level *level)
{
	level->plane_en = val & PLANE_WM_EN;
	level->plane_res_b = val & PLANE_WM_BLOCKS_MASK;
	level->plane_res_l = (val >> PLANE_WM_LINES_SHIFT) &
		PLANE_WM_LINES_MASK;
}

void skl_pipe_wm_get_hw_state(struct drm_crtc *crtc,
			      struct skl_pipe_wm *out)
{
	struct drm_i915_private *dev_priv = to_i915(crtc->dev);
	struct intel_crtc *intel_crtc = to_intel_crtc(crtc);
	enum pipe pipe = intel_crtc->pipe;
	int level, max_level;
	enum plane_id plane_id;
	uint32_t val;

	max_level = ilk_wm_max_level(dev_priv);

	for_each_plane_id_on_crtc(intel_crtc, plane_id) {
		struct skl_plane_wm *wm = &out->planes[plane_id];

		for (level = 0; level <= max_level; level++) {
			if (plane_id != PLANE_CURSOR)
				val = I915_READ(PLANE_WM(pipe, plane_id, level));
			else
				val = I915_READ(CUR_WM(pipe, level));

			skl_wm_level_from_reg_val(val, &wm->wm[level]);
		}

		if (plane_id != PLANE_CURSOR)
			val = I915_READ(PLANE_WM_TRANS(pipe, plane_id));
		else
			val = I915_READ(CUR_WM_TRANS(pipe));

		skl_wm_level_from_reg_val(val, &wm->trans_wm);
	}

	if (!intel_crtc->active)
		return;

	out->linetime = I915_READ(PIPE_WM_LINETIME(pipe));
}

void skl_wm_get_hw_state(struct drm_device *dev)
{
	struct drm_i915_private *dev_priv = to_i915(dev);
	struct skl_ddb_values *hw = &dev_priv->wm.skl_hw;
	struct skl_ddb_allocation *ddb = &dev_priv->wm.skl_hw.ddb;
	struct drm_crtc *crtc;
	struct intel_crtc *intel_crtc;
	struct intel_crtc_state *cstate;

	skl_ddb_get_hw_state(dev_priv, ddb);
	list_for_each_entry(crtc, &dev->mode_config.crtc_list, head) {
		intel_crtc = to_intel_crtc(crtc);
		cstate = to_intel_crtc_state(crtc->state);

		skl_pipe_wm_get_hw_state(crtc, &cstate->wm.skl.optimal);

		if (intel_crtc->active)
			hw->dirty_pipes |= drm_crtc_mask(crtc);
	}

	if (dev_priv->active_crtcs) {
		/* Fully recompute DDB on first atomic commit */
		dev_priv->wm.distrust_bios_wm = true;
	} else {
		/*
		 * Easy/common case; just sanitize DDB now if everything off
		 * Keep dbuf slice info intact
		 */
		memset(ddb->plane, 0, sizeof(ddb->plane));
		memset(ddb->uv_plane, 0, sizeof(ddb->uv_plane));
	}
}

static void ilk_pipe_wm_get_hw_state(struct drm_crtc *crtc)
{
	struct drm_device *dev = crtc->dev;
	struct drm_i915_private *dev_priv = to_i915(dev);
	struct ilk_wm_values *hw = &dev_priv->wm.hw;
	struct intel_crtc *intel_crtc = to_intel_crtc(crtc);
	struct intel_crtc_state *cstate = to_intel_crtc_state(crtc->state);
	struct intel_pipe_wm *active = &cstate->wm.ilk.optimal;
	enum pipe pipe = intel_crtc->pipe;
	static const i915_reg_t wm0_pipe_reg[] = {
		[PIPE_A] = WM0_PIPEA_ILK,
		[PIPE_B] = WM0_PIPEB_ILK,
		[PIPE_C] = WM0_PIPEC_IVB,
	};

	hw->wm_pipe[pipe] = I915_READ(wm0_pipe_reg[pipe]);
	if (IS_HASWELL(dev_priv) || IS_BROADWELL(dev_priv))
		hw->wm_linetime[pipe] = I915_READ(PIPE_WM_LINETIME(pipe));

	memset(active, 0, sizeof(*active));

	active->pipe_enabled = intel_crtc->active;

	if (active->pipe_enabled) {
		u32 tmp = hw->wm_pipe[pipe];

		/*
		 * For active pipes LP0 watermark is marked as
		 * enabled, and LP1+ watermaks as disabled since
		 * we can't really reverse compute them in case
		 * multiple pipes are active.
		 */
		active->wm[0].enable = true;
		active->wm[0].pri_val = (tmp & WM0_PIPE_PLANE_MASK) >> WM0_PIPE_PLANE_SHIFT;
		active->wm[0].spr_val = (tmp & WM0_PIPE_SPRITE_MASK) >> WM0_PIPE_SPRITE_SHIFT;
		active->wm[0].cur_val = tmp & WM0_PIPE_CURSOR_MASK;
		active->linetime = hw->wm_linetime[pipe];
	} else {
		int level, max_level = ilk_wm_max_level(dev_priv);

		/*
		 * For inactive pipes, all watermark levels
		 * should be marked as enabled but zeroed,
		 * which is what we'd compute them to.
		 */
		for (level = 0; level <= max_level; level++)
			active->wm[level].enable = true;
	}

	intel_crtc->wm.active.ilk = *active;
}

#define _FW_WM(value, plane) \
	(((value) & DSPFW_ ## plane ## _MASK) >> DSPFW_ ## plane ## _SHIFT)
#define _FW_WM_VLV(value, plane) \
	(((value) & DSPFW_ ## plane ## _MASK_VLV) >> DSPFW_ ## plane ## _SHIFT)

static void g4x_read_wm_values(struct drm_i915_private *dev_priv,
			       struct g4x_wm_values *wm)
{
	uint32_t tmp;

	tmp = I915_READ(DSPFW1);
	wm->sr.plane = _FW_WM(tmp, SR);
	wm->pipe[PIPE_B].plane[PLANE_CURSOR] = _FW_WM(tmp, CURSORB);
	wm->pipe[PIPE_B].plane[PLANE_PRIMARY] = _FW_WM(tmp, PLANEB);
	wm->pipe[PIPE_A].plane[PLANE_PRIMARY] = _FW_WM(tmp, PLANEA);

	tmp = I915_READ(DSPFW2);
	wm->fbc_en = tmp & DSPFW_FBC_SR_EN;
	wm->sr.fbc = _FW_WM(tmp, FBC_SR);
	wm->hpll.fbc = _FW_WM(tmp, FBC_HPLL_SR);
	wm->pipe[PIPE_B].plane[PLANE_SPRITE0] = _FW_WM(tmp, SPRITEB);
	wm->pipe[PIPE_A].plane[PLANE_CURSOR] = _FW_WM(tmp, CURSORA);
	wm->pipe[PIPE_A].plane[PLANE_SPRITE0] = _FW_WM(tmp, SPRITEA);

	tmp = I915_READ(DSPFW3);
	wm->hpll_en = tmp & DSPFW_HPLL_SR_EN;
	wm->sr.cursor = _FW_WM(tmp, CURSOR_SR);
	wm->hpll.cursor = _FW_WM(tmp, HPLL_CURSOR);
	wm->hpll.plane = _FW_WM(tmp, HPLL_SR);
}

static void vlv_read_wm_values(struct drm_i915_private *dev_priv,
			       struct vlv_wm_values *wm)
{
	enum pipe pipe;
	uint32_t tmp;

	for_each_pipe(dev_priv, pipe) {
		tmp = I915_READ(VLV_DDL(pipe));

		wm->ddl[pipe].plane[PLANE_PRIMARY] =
			(tmp >> DDL_PLANE_SHIFT) & (DDL_PRECISION_HIGH | DRAIN_LATENCY_MASK);
		wm->ddl[pipe].plane[PLANE_CURSOR] =
			(tmp >> DDL_CURSOR_SHIFT) & (DDL_PRECISION_HIGH | DRAIN_LATENCY_MASK);
		wm->ddl[pipe].plane[PLANE_SPRITE0] =
			(tmp >> DDL_SPRITE_SHIFT(0)) & (DDL_PRECISION_HIGH | DRAIN_LATENCY_MASK);
		wm->ddl[pipe].plane[PLANE_SPRITE1] =
			(tmp >> DDL_SPRITE_SHIFT(1)) & (DDL_PRECISION_HIGH | DRAIN_LATENCY_MASK);
	}

	tmp = I915_READ(DSPFW1);
	wm->sr.plane = _FW_WM(tmp, SR);
	wm->pipe[PIPE_B].plane[PLANE_CURSOR] = _FW_WM(tmp, CURSORB);
	wm->pipe[PIPE_B].plane[PLANE_PRIMARY] = _FW_WM_VLV(tmp, PLANEB);
	wm->pipe[PIPE_A].plane[PLANE_PRIMARY] = _FW_WM_VLV(tmp, PLANEA);

	tmp = I915_READ(DSPFW2);
	wm->pipe[PIPE_A].plane[PLANE_SPRITE1] = _FW_WM_VLV(tmp, SPRITEB);
	wm->pipe[PIPE_A].plane[PLANE_CURSOR] = _FW_WM(tmp, CURSORA);
	wm->pipe[PIPE_A].plane[PLANE_SPRITE0] = _FW_WM_VLV(tmp, SPRITEA);

	tmp = I915_READ(DSPFW3);
	wm->sr.cursor = _FW_WM(tmp, CURSOR_SR);

	if (IS_CHERRYVIEW(dev_priv)) {
		tmp = I915_READ(DSPFW7_CHV);
		wm->pipe[PIPE_B].plane[PLANE_SPRITE1] = _FW_WM_VLV(tmp, SPRITED);
		wm->pipe[PIPE_B].plane[PLANE_SPRITE0] = _FW_WM_VLV(tmp, SPRITEC);

		tmp = I915_READ(DSPFW8_CHV);
		wm->pipe[PIPE_C].plane[PLANE_SPRITE1] = _FW_WM_VLV(tmp, SPRITEF);
		wm->pipe[PIPE_C].plane[PLANE_SPRITE0] = _FW_WM_VLV(tmp, SPRITEE);

		tmp = I915_READ(DSPFW9_CHV);
		wm->pipe[PIPE_C].plane[PLANE_PRIMARY] = _FW_WM_VLV(tmp, PLANEC);
		wm->pipe[PIPE_C].plane[PLANE_CURSOR] = _FW_WM(tmp, CURSORC);

		tmp = I915_READ(DSPHOWM);
		wm->sr.plane |= _FW_WM(tmp, SR_HI) << 9;
		wm->pipe[PIPE_C].plane[PLANE_SPRITE1] |= _FW_WM(tmp, SPRITEF_HI) << 8;
		wm->pipe[PIPE_C].plane[PLANE_SPRITE0] |= _FW_WM(tmp, SPRITEE_HI) << 8;
		wm->pipe[PIPE_C].plane[PLANE_PRIMARY] |= _FW_WM(tmp, PLANEC_HI) << 8;
		wm->pipe[PIPE_B].plane[PLANE_SPRITE1] |= _FW_WM(tmp, SPRITED_HI) << 8;
		wm->pipe[PIPE_B].plane[PLANE_SPRITE0] |= _FW_WM(tmp, SPRITEC_HI) << 8;
		wm->pipe[PIPE_B].plane[PLANE_PRIMARY] |= _FW_WM(tmp, PLANEB_HI) << 8;
		wm->pipe[PIPE_A].plane[PLANE_SPRITE1] |= _FW_WM(tmp, SPRITEB_HI) << 8;
		wm->pipe[PIPE_A].plane[PLANE_SPRITE0] |= _FW_WM(tmp, SPRITEA_HI) << 8;
		wm->pipe[PIPE_A].plane[PLANE_PRIMARY] |= _FW_WM(tmp, PLANEA_HI) << 8;
	} else {
		tmp = I915_READ(DSPFW7);
		wm->pipe[PIPE_B].plane[PLANE_SPRITE1] = _FW_WM_VLV(tmp, SPRITED);
		wm->pipe[PIPE_B].plane[PLANE_SPRITE0] = _FW_WM_VLV(tmp, SPRITEC);

		tmp = I915_READ(DSPHOWM);
		wm->sr.plane |= _FW_WM(tmp, SR_HI) << 9;
		wm->pipe[PIPE_B].plane[PLANE_SPRITE1] |= _FW_WM(tmp, SPRITED_HI) << 8;
		wm->pipe[PIPE_B].plane[PLANE_SPRITE0] |= _FW_WM(tmp, SPRITEC_HI) << 8;
		wm->pipe[PIPE_B].plane[PLANE_PRIMARY] |= _FW_WM(tmp, PLANEB_HI) << 8;
		wm->pipe[PIPE_A].plane[PLANE_SPRITE1] |= _FW_WM(tmp, SPRITEB_HI) << 8;
		wm->pipe[PIPE_A].plane[PLANE_SPRITE0] |= _FW_WM(tmp, SPRITEA_HI) << 8;
		wm->pipe[PIPE_A].plane[PLANE_PRIMARY] |= _FW_WM(tmp, PLANEA_HI) << 8;
	}
}

#undef _FW_WM
#undef _FW_WM_VLV

void g4x_wm_get_hw_state(struct drm_device *dev)
{
	struct drm_i915_private *dev_priv = to_i915(dev);
	struct g4x_wm_values *wm = &dev_priv->wm.g4x;
	struct intel_crtc *crtc;

	g4x_read_wm_values(dev_priv, wm);

	wm->cxsr = I915_READ(FW_BLC_SELF) & FW_BLC_SELF_EN;

	for_each_intel_crtc(dev, crtc) {
		struct intel_crtc_state *crtc_state =
			to_intel_crtc_state(crtc->base.state);
		struct g4x_wm_state *active = &crtc->wm.active.g4x;
		struct g4x_pipe_wm *raw;
		enum pipe pipe = crtc->pipe;
		enum plane_id plane_id;
		int level, max_level;

		active->cxsr = wm->cxsr;
		active->hpll_en = wm->hpll_en;
		active->fbc_en = wm->fbc_en;

		active->sr = wm->sr;
		active->hpll = wm->hpll;

		for_each_plane_id_on_crtc(crtc, plane_id) {
			active->wm.plane[plane_id] =
				wm->pipe[pipe].plane[plane_id];
		}

		if (wm->cxsr && wm->hpll_en)
			max_level = G4X_WM_LEVEL_HPLL;
		else if (wm->cxsr)
			max_level = G4X_WM_LEVEL_SR;
		else
			max_level = G4X_WM_LEVEL_NORMAL;

		level = G4X_WM_LEVEL_NORMAL;
		raw = &crtc_state->wm.g4x.raw[level];
		for_each_plane_id_on_crtc(crtc, plane_id)
			raw->plane[plane_id] = active->wm.plane[plane_id];

		if (++level > max_level)
			goto out;

		raw = &crtc_state->wm.g4x.raw[level];
		raw->plane[PLANE_PRIMARY] = active->sr.plane;
		raw->plane[PLANE_CURSOR] = active->sr.cursor;
		raw->plane[PLANE_SPRITE0] = 0;
		raw->fbc = active->sr.fbc;

		if (++level > max_level)
			goto out;

		raw = &crtc_state->wm.g4x.raw[level];
		raw->plane[PLANE_PRIMARY] = active->hpll.plane;
		raw->plane[PLANE_CURSOR] = active->hpll.cursor;
		raw->plane[PLANE_SPRITE0] = 0;
		raw->fbc = active->hpll.fbc;

	out:
		for_each_plane_id_on_crtc(crtc, plane_id)
			g4x_raw_plane_wm_set(crtc_state, level,
					     plane_id, USHRT_MAX);
		g4x_raw_fbc_wm_set(crtc_state, level, USHRT_MAX);

		crtc_state->wm.g4x.optimal = *active;
		crtc_state->wm.g4x.intermediate = *active;

		DRM_DEBUG_KMS("Initial watermarks: pipe %c, plane=%d, cursor=%d, sprite=%d\n",
			      pipe_name(pipe),
			      wm->pipe[pipe].plane[PLANE_PRIMARY],
			      wm->pipe[pipe].plane[PLANE_CURSOR],
			      wm->pipe[pipe].plane[PLANE_SPRITE0]);
	}

	DRM_DEBUG_KMS("Initial SR watermarks: plane=%d, cursor=%d fbc=%d\n",
		      wm->sr.plane, wm->sr.cursor, wm->sr.fbc);
	DRM_DEBUG_KMS("Initial HPLL watermarks: plane=%d, SR cursor=%d fbc=%d\n",
		      wm->hpll.plane, wm->hpll.cursor, wm->hpll.fbc);
	DRM_DEBUG_KMS("Initial SR=%s HPLL=%s FBC=%s\n",
		      yesno(wm->cxsr), yesno(wm->hpll_en), yesno(wm->fbc_en));
}

void g4x_wm_sanitize(struct drm_i915_private *dev_priv)
{
	struct intel_plane *plane;
	struct intel_crtc *crtc;

	mutex_lock(&dev_priv->wm.wm_mutex);

	for_each_intel_plane(&dev_priv->drm, plane) {
		struct intel_crtc *crtc =
			intel_get_crtc_for_pipe(dev_priv, plane->pipe);
		struct intel_crtc_state *crtc_state =
			to_intel_crtc_state(crtc->base.state);
		struct intel_plane_state *plane_state =
			to_intel_plane_state(plane->base.state);
		struct g4x_wm_state *wm_state = &crtc_state->wm.g4x.optimal;
		enum plane_id plane_id = plane->id;
		int level;

		if (plane_state->base.visible)
			continue;

		for (level = 0; level < 3; level++) {
			struct g4x_pipe_wm *raw =
				&crtc_state->wm.g4x.raw[level];

			raw->plane[plane_id] = 0;
			wm_state->wm.plane[plane_id] = 0;
		}

		if (plane_id == PLANE_PRIMARY) {
			for (level = 0; level < 3; level++) {
				struct g4x_pipe_wm *raw =
					&crtc_state->wm.g4x.raw[level];
				raw->fbc = 0;
			}

			wm_state->sr.fbc = 0;
			wm_state->hpll.fbc = 0;
			wm_state->fbc_en = false;
		}
	}

	for_each_intel_crtc(&dev_priv->drm, crtc) {
		struct intel_crtc_state *crtc_state =
			to_intel_crtc_state(crtc->base.state);

		crtc_state->wm.g4x.intermediate =
			crtc_state->wm.g4x.optimal;
		crtc->wm.active.g4x = crtc_state->wm.g4x.optimal;
	}

	g4x_program_watermarks(dev_priv);

	mutex_unlock(&dev_priv->wm.wm_mutex);
}

void vlv_wm_get_hw_state(struct drm_device *dev)
{
	struct drm_i915_private *dev_priv = to_i915(dev);
	struct vlv_wm_values *wm = &dev_priv->wm.vlv;
	struct intel_crtc *crtc;
	u32 val;

	vlv_read_wm_values(dev_priv, wm);

	wm->cxsr = I915_READ(FW_BLC_SELF_VLV) & FW_CSPWRDWNEN;
	wm->level = VLV_WM_LEVEL_PM2;

	if (IS_CHERRYVIEW(dev_priv)) {
		mutex_lock(&dev_priv->pcu_lock);

		val = vlv_punit_read(dev_priv, PUNIT_REG_DSPFREQ);
		if (val & DSP_MAXFIFO_PM5_ENABLE)
			wm->level = VLV_WM_LEVEL_PM5;

		/*
		 * If DDR DVFS is disabled in the BIOS, Punit
		 * will never ack the request. So if that happens
		 * assume we don't have to enable/disable DDR DVFS
		 * dynamically. To test that just set the REQ_ACK
		 * bit to poke the Punit, but don't change the
		 * HIGH/LOW bits so that we don't actually change
		 * the current state.
		 */
		val = vlv_punit_read(dev_priv, PUNIT_REG_DDR_SETUP2);
		val |= FORCE_DDR_FREQ_REQ_ACK;
		vlv_punit_write(dev_priv, PUNIT_REG_DDR_SETUP2, val);

		if (wait_for((vlv_punit_read(dev_priv, PUNIT_REG_DDR_SETUP2) &
			      FORCE_DDR_FREQ_REQ_ACK) == 0, 3)) {
			DRM_DEBUG_KMS("Punit not acking DDR DVFS request, "
				      "assuming DDR DVFS is disabled\n");
			dev_priv->wm.max_level = VLV_WM_LEVEL_PM5;
		} else {
			val = vlv_punit_read(dev_priv, PUNIT_REG_DDR_SETUP2);
			if ((val & FORCE_DDR_HIGH_FREQ) == 0)
				wm->level = VLV_WM_LEVEL_DDR_DVFS;
		}

		mutex_unlock(&dev_priv->pcu_lock);
	}

	for_each_intel_crtc(dev, crtc) {
		struct intel_crtc_state *crtc_state =
			to_intel_crtc_state(crtc->base.state);
		struct vlv_wm_state *active = &crtc->wm.active.vlv;
		const struct vlv_fifo_state *fifo_state =
			&crtc_state->wm.vlv.fifo_state;
		enum pipe pipe = crtc->pipe;
		enum plane_id plane_id;
		int level;

		vlv_get_fifo_size(crtc_state);

		active->num_levels = wm->level + 1;
		active->cxsr = wm->cxsr;

		for (level = 0; level < active->num_levels; level++) {
			struct g4x_pipe_wm *raw =
				&crtc_state->wm.vlv.raw[level];

			active->sr[level].plane = wm->sr.plane;
			active->sr[level].cursor = wm->sr.cursor;

			for_each_plane_id_on_crtc(crtc, plane_id) {
				active->wm[level].plane[plane_id] =
					wm->pipe[pipe].plane[plane_id];

				raw->plane[plane_id] =
					vlv_invert_wm_value(active->wm[level].plane[plane_id],
							    fifo_state->plane[plane_id]);
			}
		}

		for_each_plane_id_on_crtc(crtc, plane_id)
			vlv_raw_plane_wm_set(crtc_state, level,
					     plane_id, USHRT_MAX);
		vlv_invalidate_wms(crtc, active, level);

		crtc_state->wm.vlv.optimal = *active;
		crtc_state->wm.vlv.intermediate = *active;

		DRM_DEBUG_KMS("Initial watermarks: pipe %c, plane=%d, cursor=%d, sprite0=%d, sprite1=%d\n",
			      pipe_name(pipe),
			      wm->pipe[pipe].plane[PLANE_PRIMARY],
			      wm->pipe[pipe].plane[PLANE_CURSOR],
			      wm->pipe[pipe].plane[PLANE_SPRITE0],
			      wm->pipe[pipe].plane[PLANE_SPRITE1]);
	}

	DRM_DEBUG_KMS("Initial watermarks: SR plane=%d, SR cursor=%d level=%d cxsr=%d\n",
		      wm->sr.plane, wm->sr.cursor, wm->level, wm->cxsr);
}

void vlv_wm_sanitize(struct drm_i915_private *dev_priv)
{
	struct intel_plane *plane;
	struct intel_crtc *crtc;

	mutex_lock(&dev_priv->wm.wm_mutex);

	for_each_intel_plane(&dev_priv->drm, plane) {
		struct intel_crtc *crtc =
			intel_get_crtc_for_pipe(dev_priv, plane->pipe);
		struct intel_crtc_state *crtc_state =
			to_intel_crtc_state(crtc->base.state);
		struct intel_plane_state *plane_state =
			to_intel_plane_state(plane->base.state);
		struct vlv_wm_state *wm_state = &crtc_state->wm.vlv.optimal;
		const struct vlv_fifo_state *fifo_state =
			&crtc_state->wm.vlv.fifo_state;
		enum plane_id plane_id = plane->id;
		int level;

		if (plane_state->base.visible)
			continue;

		for (level = 0; level < wm_state->num_levels; level++) {
			struct g4x_pipe_wm *raw =
				&crtc_state->wm.vlv.raw[level];

			raw->plane[plane_id] = 0;

			wm_state->wm[level].plane[plane_id] =
				vlv_invert_wm_value(raw->plane[plane_id],
						    fifo_state->plane[plane_id]);
		}
	}

	for_each_intel_crtc(&dev_priv->drm, crtc) {
		struct intel_crtc_state *crtc_state =
			to_intel_crtc_state(crtc->base.state);

		crtc_state->wm.vlv.intermediate =
			crtc_state->wm.vlv.optimal;
		crtc->wm.active.vlv = crtc_state->wm.vlv.optimal;
	}

	vlv_program_watermarks(dev_priv);

	mutex_unlock(&dev_priv->wm.wm_mutex);
}

/*
 * FIXME should probably kill this and improve
 * the real watermark readout/sanitation instead
 */
static void ilk_init_lp_watermarks(struct drm_i915_private *dev_priv)
{
	I915_WRITE(WM3_LP_ILK, I915_READ(WM3_LP_ILK) & ~WM1_LP_SR_EN);
	I915_WRITE(WM2_LP_ILK, I915_READ(WM2_LP_ILK) & ~WM1_LP_SR_EN);
	I915_WRITE(WM1_LP_ILK, I915_READ(WM1_LP_ILK) & ~WM1_LP_SR_EN);

	/*
	 * Don't touch WM1S_LP_EN here.
	 * Doing so could cause underruns.
	 */
}

void ilk_wm_get_hw_state(struct drm_device *dev)
{
	struct drm_i915_private *dev_priv = to_i915(dev);
	struct ilk_wm_values *hw = &dev_priv->wm.hw;
	struct drm_crtc *crtc;

	ilk_init_lp_watermarks(dev_priv);

	for_each_crtc(dev, crtc)
		ilk_pipe_wm_get_hw_state(crtc);

	hw->wm_lp[0] = I915_READ(WM1_LP_ILK);
	hw->wm_lp[1] = I915_READ(WM2_LP_ILK);
	hw->wm_lp[2] = I915_READ(WM3_LP_ILK);

	hw->wm_lp_spr[0] = I915_READ(WM1S_LP_ILK);
	if (INTEL_GEN(dev_priv) >= 7) {
		hw->wm_lp_spr[1] = I915_READ(WM2S_LP_IVB);
		hw->wm_lp_spr[2] = I915_READ(WM3S_LP_IVB);
	}

	if (IS_HASWELL(dev_priv) || IS_BROADWELL(dev_priv))
		hw->partitioning = (I915_READ(WM_MISC) & WM_MISC_DATA_PARTITION_5_6) ?
			INTEL_DDB_PART_5_6 : INTEL_DDB_PART_1_2;
	else if (IS_IVYBRIDGE(dev_priv))
		hw->partitioning = (I915_READ(DISP_ARB_CTL2) & DISP_DATA_PARTITION_5_6) ?
			INTEL_DDB_PART_5_6 : INTEL_DDB_PART_1_2;

	hw->enable_fbc_wm =
		!(I915_READ(DISP_ARB_CTL) & DISP_FBC_WM_DIS);
}

/**
 * intel_update_watermarks - update FIFO watermark values based on current modes
 * @crtc: the #intel_crtc on which to compute the WM
 *
 * Calculate watermark values for the various WM regs based on current mode
 * and plane configuration.
 *
 * There are several cases to deal with here:
 *   - normal (i.e. non-self-refresh)
 *   - self-refresh (SR) mode
 *   - lines are large relative to FIFO size (buffer can hold up to 2)
 *   - lines are small relative to FIFO size (buffer can hold more than 2
 *     lines), so need to account for TLB latency
 *
 *   The normal calculation is:
 *     watermark = dotclock * bytes per pixel * latency
 *   where latency is platform & configuration dependent (we assume pessimal
 *   values here).
 *
 *   The SR calculation is:
 *     watermark = (trunc(latency/line time)+1) * surface width *
 *       bytes per pixel
 *   where
 *     line time = htotal / dotclock
 *     surface width = hdisplay for normal plane and 64 for cursor
 *   and latency is assumed to be high, as above.
 *
 * The final value programmed to the register should always be rounded up,
 * and include an extra 2 entries to account for clock crossings.
 *
 * We don't use the sprite, so we can ignore that.  And on Crestline we have
 * to set the non-SR watermarks to 8.
 */
void intel_update_watermarks(struct intel_crtc *crtc)
{
	struct drm_i915_private *dev_priv = to_i915(crtc->base.dev);

	if (dev_priv->display.update_wm)
		dev_priv->display.update_wm(crtc);
}

void intel_enable_ipc(struct drm_i915_private *dev_priv)
{
	u32 val;

	/* Display WA #0477 WaDisableIPC: skl */
	if (IS_SKYLAKE(dev_priv)) {
		dev_priv->ipc_enabled = false;
		return;
	}

	val = I915_READ(DISP_ARB_CTL2);

	if (dev_priv->ipc_enabled)
		val |= DISP_IPC_ENABLE;
	else
		val &= ~DISP_IPC_ENABLE;

	I915_WRITE(DISP_ARB_CTL2, val);
}

void intel_init_ipc(struct drm_i915_private *dev_priv)
{
	dev_priv->ipc_enabled = false;
	if (!HAS_IPC(dev_priv))
		return;

	dev_priv->ipc_enabled = true;
	intel_enable_ipc(dev_priv);
}

/*
 * Lock protecting IPS related data structures
 */
DEFINE_SPINLOCK(mchdev_lock);

/* Global for IPS driver to get at the current i915 device. Protected by
 * mchdev_lock. */
static struct drm_i915_private *i915_mch_dev;

bool ironlake_set_drps(struct drm_i915_private *dev_priv, u8 val)
{
	u16 rgvswctl;

	lockdep_assert_held(&mchdev_lock);

	rgvswctl = I915_READ16(MEMSWCTL);
	if (rgvswctl & MEMCTL_CMD_STS) {
		DRM_DEBUG("gpu busy, RCS change rejected\n");
		return false; /* still busy with another command */
	}

	rgvswctl = (MEMCTL_CMD_CHFREQ << MEMCTL_CMD_SHIFT) |
		(val << MEMCTL_FREQ_SHIFT) | MEMCTL_SFCAVM;
	I915_WRITE16(MEMSWCTL, rgvswctl);
	POSTING_READ16(MEMSWCTL);

	rgvswctl |= MEMCTL_CMD_STS;
	I915_WRITE16(MEMSWCTL, rgvswctl);

	return true;
}

static void ironlake_enable_drps(struct drm_i915_private *dev_priv)
{
	u32 rgvmodectl;
	u8 fmax, fmin, fstart, vstart;

	spin_lock_irq(&mchdev_lock);

	rgvmodectl = I915_READ(MEMMODECTL);

	/* Enable temp reporting */
	I915_WRITE16(PMMISC, I915_READ(PMMISC) | MCPPCE_EN);
	I915_WRITE16(TSC1, I915_READ(TSC1) | TSE);

	/* 100ms RC evaluation intervals */
	I915_WRITE(RCUPEI, 100000);
	I915_WRITE(RCDNEI, 100000);

	/* Set max/min thresholds to 90ms and 80ms respectively */
	I915_WRITE(RCBMAXAVG, 90000);
	I915_WRITE(RCBMINAVG, 80000);

	I915_WRITE(MEMIHYST, 1);

	/* Set up min, max, and cur for interrupt handling */
	fmax = (rgvmodectl & MEMMODE_FMAX_MASK) >> MEMMODE_FMAX_SHIFT;
	fmin = (rgvmodectl & MEMMODE_FMIN_MASK);
	fstart = (rgvmodectl & MEMMODE_FSTART_MASK) >>
		MEMMODE_FSTART_SHIFT;

	vstart = (I915_READ(PXVFREQ(fstart)) & PXVFREQ_PX_MASK) >>
		PXVFREQ_PX_SHIFT;

	dev_priv->ips.fmax = fmax; /* IPS callback will increase this */
	dev_priv->ips.fstart = fstart;

	dev_priv->ips.max_delay = fstart;
	dev_priv->ips.min_delay = fmin;
	dev_priv->ips.cur_delay = fstart;

	DRM_DEBUG_DRIVER("fmax: %d, fmin: %d, fstart: %d\n",
			 fmax, fmin, fstart);

	I915_WRITE(MEMINTREN, MEMINT_CX_SUPR_EN | MEMINT_EVAL_CHG_EN);

	/*
	 * Interrupts will be enabled in ironlake_irq_postinstall
	 */

	I915_WRITE(VIDSTART, vstart);
	POSTING_READ(VIDSTART);

	rgvmodectl |= MEMMODE_SWMODE_EN;
	I915_WRITE(MEMMODECTL, rgvmodectl);

	if (wait_for_atomic((I915_READ(MEMSWCTL) & MEMCTL_CMD_STS) == 0, 10))
		DRM_ERROR("stuck trying to change perf mode\n");
	mdelay(1);

	ironlake_set_drps(dev_priv, fstart);

	dev_priv->ips.last_count1 = I915_READ(DMIEC) +
		I915_READ(DDREC) + I915_READ(CSIEC);
	dev_priv->ips.last_time1 = jiffies_to_msecs(jiffies);
	dev_priv->ips.last_count2 = I915_READ(GFXEC);
	dev_priv->ips.last_time2 = ktime_get_raw_ns();

	spin_unlock_irq(&mchdev_lock);
}

static void ironlake_disable_drps(struct drm_i915_private *dev_priv)
{
	u16 rgvswctl;

	spin_lock_irq(&mchdev_lock);

	rgvswctl = I915_READ16(MEMSWCTL);

	/* Ack interrupts, disable EFC interrupt */
	I915_WRITE(MEMINTREN, I915_READ(MEMINTREN) & ~MEMINT_EVAL_CHG_EN);
	I915_WRITE(MEMINTRSTS, MEMINT_EVAL_CHG);
	I915_WRITE(DEIER, I915_READ(DEIER) & ~DE_PCU_EVENT);
	I915_WRITE(DEIIR, DE_PCU_EVENT);
	I915_WRITE(DEIMR, I915_READ(DEIMR) | DE_PCU_EVENT);

	/* Go back to the starting frequency */
	ironlake_set_drps(dev_priv, dev_priv->ips.fstart);
	mdelay(1);
	rgvswctl |= MEMCTL_CMD_STS;
	I915_WRITE(MEMSWCTL, rgvswctl);
	mdelay(1);

	spin_unlock_irq(&mchdev_lock);
}

/* There's a funny hw issue where the hw returns all 0 when reading from
 * GEN6_RP_INTERRUPT_LIMITS. Hence we always need to compute the desired value
 * ourselves, instead of doing a rmw cycle (which might result in us clearing
 * all limits and the gpu stuck at whatever frequency it is at atm).
 */
static u32 intel_rps_limits(struct drm_i915_private *dev_priv, u8 val)
{
	struct intel_rps *rps = &dev_priv->gt_pm.rps;
	u32 limits;

	/* Only set the down limit when we've reached the lowest level to avoid
	 * getting more interrupts, otherwise leave this clear. This prevents a
	 * race in the hw when coming out of rc6: There's a tiny window where
	 * the hw runs at the minimal clock before selecting the desired
	 * frequency, if the down threshold expires in that window we will not
	 * receive a down interrupt. */
	if (INTEL_GEN(dev_priv) >= 9) {
		limits = (rps->max_freq_softlimit) << 23;
		if (val <= rps->min_freq_softlimit)
			limits |= (rps->min_freq_softlimit) << 14;
	} else {
		limits = rps->max_freq_softlimit << 24;
		if (val <= rps->min_freq_softlimit)
			limits |= rps->min_freq_softlimit << 16;
	}

	return limits;
}

static void rps_set_power(struct drm_i915_private *dev_priv, int new_power)
{
	struct intel_rps *rps = &dev_priv->gt_pm.rps;
	u32 threshold_up = 0, threshold_down = 0; /* in % */
	u32 ei_up = 0, ei_down = 0;

	lockdep_assert_held(&rps->power.mutex);

	if (new_power == rps->power.mode)
		return;

	/* Note the units here are not exactly 1us, but 1280ns. */
	switch (new_power) {
	case LOW_POWER:
		/* Upclock if more than 95% busy over 16ms */
		ei_up = 16000;
		threshold_up = 95;

		/* Downclock if less than 85% busy over 32ms */
		ei_down = 32000;
		threshold_down = 85;
		break;

	case BETWEEN:
		/* Upclock if more than 90% busy over 13ms */
		ei_up = 13000;
		threshold_up = 90;

		/* Downclock if less than 75% busy over 32ms */
		ei_down = 32000;
		threshold_down = 75;
		break;

	case HIGH_POWER:
		/* Upclock if more than 85% busy over 10ms */
		ei_up = 10000;
		threshold_up = 85;

		/* Downclock if less than 60% busy over 32ms */
		ei_down = 32000;
		threshold_down = 60;
		break;
	}

	/* When byt can survive without system hang with dynamic
	 * sw freq adjustments, this restriction can be lifted.
	 */
	if (IS_VALLEYVIEW(dev_priv))
		goto skip_hw_write;

	I915_WRITE(GEN6_RP_UP_EI,
		   GT_INTERVAL_FROM_US(dev_priv, ei_up));
	I915_WRITE(GEN6_RP_UP_THRESHOLD,
		   GT_INTERVAL_FROM_US(dev_priv,
				       ei_up * threshold_up / 100));

	I915_WRITE(GEN6_RP_DOWN_EI,
		   GT_INTERVAL_FROM_US(dev_priv, ei_down));
	I915_WRITE(GEN6_RP_DOWN_THRESHOLD,
		   GT_INTERVAL_FROM_US(dev_priv,
				       ei_down * threshold_down / 100));

	I915_WRITE(GEN6_RP_CONTROL,
		   GEN6_RP_MEDIA_TURBO |
		   GEN6_RP_MEDIA_HW_NORMAL_MODE |
		   GEN6_RP_MEDIA_IS_GFX |
		   GEN6_RP_ENABLE |
		   GEN6_RP_UP_BUSY_AVG |
		   GEN6_RP_DOWN_IDLE_AVG);

skip_hw_write:
	rps->power.mode = new_power;
	rps->power.up_threshold = threshold_up;
	rps->power.down_threshold = threshold_down;
}

static void gen6_set_rps_thresholds(struct drm_i915_private *dev_priv, u8 val)
{
	struct intel_rps *rps = &dev_priv->gt_pm.rps;
	int new_power;

	new_power = rps->power.mode;
	switch (rps->power.mode) {
	case LOW_POWER:
		if (val > rps->efficient_freq + 1 &&
		    val > rps->cur_freq)
			new_power = BETWEEN;
		break;

	case BETWEEN:
		if (val <= rps->efficient_freq &&
		    val < rps->cur_freq)
			new_power = LOW_POWER;
		else if (val >= rps->rp0_freq &&
			 val > rps->cur_freq)
			new_power = HIGH_POWER;
		break;

	case HIGH_POWER:
		if (val < (rps->rp1_freq + rps->rp0_freq) >> 1 &&
		    val < rps->cur_freq)
			new_power = BETWEEN;
		break;
	}
	/* Max/min bins are special */
	if (val <= rps->min_freq_softlimit)
		new_power = LOW_POWER;
	if (val >= rps->max_freq_softlimit)
		new_power = HIGH_POWER;

	mutex_lock(&rps->power.mutex);
	if (rps->power.interactive)
		new_power = HIGH_POWER;
	rps_set_power(dev_priv, new_power);
	mutex_unlock(&rps->power.mutex);
	rps->last_adj = 0;
}

void intel_rps_mark_interactive(struct drm_i915_private *i915, bool interactive)
{
	struct intel_rps *rps = &i915->gt_pm.rps;

<<<<<<< HEAD
skip_hw_write:
	dev_priv->rps.power = new_power;
	dev_priv->rps.up_threshold = threshold_up;
	dev_priv->rps.down_threshold = threshold_down;
	dev_priv->rps.last_adj = 0;
=======
	if (INTEL_GEN(i915) < 6)
		return;

	mutex_lock(&rps->power.mutex);
	if (interactive) {
		if (!rps->power.interactive++ && READ_ONCE(i915->gt.awake))
			rps_set_power(i915, HIGH_POWER);
	} else {
		GEM_BUG_ON(!rps->power.interactive);
		rps->power.interactive--;
	}
	mutex_unlock(&rps->power.mutex);
>>>>>>> 286cd8c7
}

static u32 gen6_rps_pm_mask(struct drm_i915_private *dev_priv, u8 val)
{
	struct intel_rps *rps = &dev_priv->gt_pm.rps;
	u32 mask = 0;

	/* We use UP_EI_EXPIRED interupts for both up/down in manual mode */
<<<<<<< HEAD
	if (val > dev_priv->rps.min_freq_softlimit)
		mask |= GEN6_PM_RP_UP_EI_EXPIRED | GEN6_PM_RP_DOWN_THRESHOLD | GEN6_PM_RP_DOWN_TIMEOUT;
	if (val < dev_priv->rps.max_freq_softlimit)
=======
	if (val > rps->min_freq_softlimit)
		mask |= GEN6_PM_RP_UP_EI_EXPIRED | GEN6_PM_RP_DOWN_THRESHOLD | GEN6_PM_RP_DOWN_TIMEOUT;
	if (val < rps->max_freq_softlimit)
>>>>>>> 286cd8c7
		mask |= GEN6_PM_RP_UP_EI_EXPIRED | GEN6_PM_RP_UP_THRESHOLD;

	mask &= dev_priv->pm_rps_events;

	return gen6_sanitize_rps_pm_mask(dev_priv, ~mask);
}

/* gen6_set_rps is called to update the frequency request, but should also be
 * called when the range (min_delay and max_delay) is modified so that we can
 * update the GEN6_RP_INTERRUPT_LIMITS register accordingly. */
static int gen6_set_rps(struct drm_i915_private *dev_priv, u8 val)
{
	struct intel_rps *rps = &dev_priv->gt_pm.rps;

	/* min/max delay may still have been modified so be sure to
	 * write the limits value.
	 */
	if (val != rps->cur_freq) {
		gen6_set_rps_thresholds(dev_priv, val);

		if (INTEL_GEN(dev_priv) >= 9)
			I915_WRITE(GEN6_RPNSWREQ,
				   GEN9_FREQUENCY(val));
		else if (IS_HASWELL(dev_priv) || IS_BROADWELL(dev_priv))
			I915_WRITE(GEN6_RPNSWREQ,
				   HSW_FREQUENCY(val));
		else
			I915_WRITE(GEN6_RPNSWREQ,
				   GEN6_FREQUENCY(val) |
				   GEN6_OFFSET(0) |
				   GEN6_AGGRESSIVE_TURBO);
	}

	/* Make sure we continue to get interrupts
	 * until we hit the minimum or maximum frequencies.
	 */
	I915_WRITE(GEN6_RP_INTERRUPT_LIMITS, intel_rps_limits(dev_priv, val));
	I915_WRITE(GEN6_PMINTRMSK, gen6_rps_pm_mask(dev_priv, val));

	rps->cur_freq = val;
	trace_intel_gpu_freq_change(intel_gpu_freq(dev_priv, val));

	return 0;
}

static int valleyview_set_rps(struct drm_i915_private *dev_priv, u8 val)
{
	int err;

	if (WARN_ONCE(IS_CHERRYVIEW(dev_priv) && (val & 1),
		      "Odd GPU freq value\n"))
		val &= ~1;

	I915_WRITE(GEN6_PMINTRMSK, gen6_rps_pm_mask(dev_priv, val));

	if (val != dev_priv->gt_pm.rps.cur_freq) {
		err = vlv_punit_write(dev_priv, PUNIT_REG_GPU_FREQ_REQ, val);
		if (err)
			return err;

		gen6_set_rps_thresholds(dev_priv, val);
	}

	dev_priv->gt_pm.rps.cur_freq = val;
	trace_intel_gpu_freq_change(intel_gpu_freq(dev_priv, val));

	return 0;
}

/* vlv_set_rps_idle: Set the frequency to idle, if Gfx clocks are down
 *
 * * If Gfx is Idle, then
 * 1. Forcewake Media well.
 * 2. Request idle freq.
 * 3. Release Forcewake of Media well.
*/
static void vlv_set_rps_idle(struct drm_i915_private *dev_priv)
{
	struct intel_rps *rps = &dev_priv->gt_pm.rps;
	u32 val = rps->idle_freq;
	int err;

	if (rps->cur_freq <= val)
		return;

	/* The punit delays the write of the frequency and voltage until it
	 * determines the GPU is awake. During normal usage we don't want to
	 * waste power changing the frequency if the GPU is sleeping (rc6).
	 * However, the GPU and driver is now idle and we do not want to delay
	 * switching to minimum voltage (reducing power whilst idle) as we do
	 * not expect to be woken in the near future and so must flush the
	 * change by waking the device.
	 *
	 * We choose to take the media powerwell (either would do to trick the
	 * punit into committing the voltage change) as that takes a lot less
	 * power than the render powerwell.
	 */
	intel_uncore_forcewake_get(dev_priv, FORCEWAKE_MEDIA);
	err = valleyview_set_rps(dev_priv, val);
	intel_uncore_forcewake_put(dev_priv, FORCEWAKE_MEDIA);

	if (err)
		DRM_ERROR("Failed to set RPS for idle\n");
}

void gen6_rps_busy(struct drm_i915_private *dev_priv)
{
<<<<<<< HEAD
	mutex_lock(&dev_priv->rps.hw_lock);
	if (dev_priv->rps.enabled) {
=======
	struct intel_rps *rps = &dev_priv->gt_pm.rps;

	mutex_lock(&dev_priv->pcu_lock);
	if (rps->enabled) {
		u8 freq;

>>>>>>> 286cd8c7
		if (dev_priv->pm_rps_events & GEN6_PM_RP_UP_EI_EXPIRED)
			gen6_rps_reset_ei(dev_priv);
		I915_WRITE(GEN6_PMINTRMSK,
			   gen6_rps_pm_mask(dev_priv, rps->cur_freq));

		gen6_enable_rps_interrupts(dev_priv);

		/* Use the user's desired frequency as a guide, but for better
		 * performance, jump directly to RPe as our starting frequency.
		 */
		freq = max(rps->cur_freq,
			   rps->efficient_freq);

		if (intel_set_rps(dev_priv,
				  clamp(freq,
					rps->min_freq_softlimit,
					rps->max_freq_softlimit)))
			DRM_DEBUG_DRIVER("Failed to set idle frequency\n");
	}
	mutex_unlock(&dev_priv->pcu_lock);
}

void gen6_rps_idle(struct drm_i915_private *dev_priv)
{
	struct intel_rps *rps = &dev_priv->gt_pm.rps;

	/* Flush our bottom-half so that it does not race with us
	 * setting the idle frequency and so that it is bounded by
	 * our rpm wakeref. And then disable the interrupts to stop any
	 * futher RPS reclocking whilst we are asleep.
	 */
	gen6_disable_rps_interrupts(dev_priv);

	mutex_lock(&dev_priv->pcu_lock);
	if (rps->enabled) {
		if (IS_VALLEYVIEW(dev_priv) || IS_CHERRYVIEW(dev_priv))
			vlv_set_rps_idle(dev_priv);
		else
<<<<<<< HEAD
			gen6_set_rps(dev_priv->dev, dev_priv->rps.idle_freq);
		dev_priv->rps.last_adj = 0;
=======
			gen6_set_rps(dev_priv, rps->idle_freq);
		rps->last_adj = 0;
>>>>>>> 286cd8c7
		I915_WRITE(GEN6_PMINTRMSK,
			   gen6_sanitize_rps_pm_mask(dev_priv, ~0));
	}
	mutex_unlock(&dev_priv->pcu_lock);
}

void gen6_rps_boost(struct i915_request *rq,
		    struct intel_rps_client *rps_client)
{
	struct intel_rps *rps = &rq->i915->gt_pm.rps;
	unsigned long flags;
	bool boost;

	/* This is intentionally racy! We peek at the state here, then
	 * validate inside the RPS worker.
	 */
	if (!rps->enabled)
		return;

	if (test_bit(DMA_FENCE_FLAG_SIGNALED_BIT, &rq->fence.flags))
		return;

	/* Serializes with i915_request_retire() */
	boost = false;
	spin_lock_irqsave(&rq->lock, flags);
	if (!rq->waitboost && !dma_fence_is_signaled_locked(&rq->fence)) {
		boost = !atomic_fetch_inc(&rps->num_waiters);
		rq->waitboost = true;
	}
	spin_unlock_irqrestore(&rq->lock, flags);
	if (!boost)
		return;

	if (READ_ONCE(rps->cur_freq) < rps->boost_freq)
		schedule_work(&rps->work);

	atomic_inc(rps_client ? &rps_client->boosts : &rps->boosts);
}

int intel_set_rps(struct drm_i915_private *dev_priv, u8 val)
{
	struct intel_rps *rps = &dev_priv->gt_pm.rps;
	int err;

	lockdep_assert_held(&dev_priv->pcu_lock);
	GEM_BUG_ON(val > rps->max_freq);
	GEM_BUG_ON(val < rps->min_freq);

	if (!rps->enabled) {
		rps->cur_freq = val;
		return 0;
	}

	if (IS_VALLEYVIEW(dev_priv) || IS_CHERRYVIEW(dev_priv))
		err = valleyview_set_rps(dev_priv, val);
	else
		err = gen6_set_rps(dev_priv, val);

	return err;
}

<<<<<<< HEAD
static void gen9_disable_rc6(struct drm_device *dev)
=======
static void gen9_disable_rc6(struct drm_i915_private *dev_priv)
>>>>>>> 286cd8c7
{
	I915_WRITE(GEN6_RC_CONTROL, 0);
}

static void gen9_disable_rps(struct drm_device *dev)
{
	struct drm_i915_private *dev_priv = dev->dev_private;

	I915_WRITE(GEN9_PG_ENABLE, 0);
}

<<<<<<< HEAD
static void gen6_disable_rc6(struct drm_device *dev)
=======
static void gen9_disable_rps(struct drm_i915_private *dev_priv)
>>>>>>> 286cd8c7
{
	I915_WRITE(GEN6_RP_CONTROL, 0);
}

static void gen6_disable_rc6(struct drm_i915_private *dev_priv)
{
	I915_WRITE(GEN6_RC_CONTROL, 0);
<<<<<<< HEAD
}

static void gen6_disable_rps(struct drm_device *dev)
{
	struct drm_i915_private *dev_priv = dev->dev_private;

	I915_WRITE(GEN6_RPNSWREQ, 1 << 31);
}

static void cherryview_disable_rc6(struct drm_device *dev)
=======
}

static void gen6_disable_rps(struct drm_i915_private *dev_priv)
>>>>>>> 286cd8c7
{
	I915_WRITE(GEN6_RPNSWREQ, 1 << 31);
	I915_WRITE(GEN6_RP_CONTROL, 0);
}

static void cherryview_disable_rc6(struct drm_i915_private *dev_priv)
{
	I915_WRITE(GEN6_RC_CONTROL, 0);
}

<<<<<<< HEAD
static void valleyview_disable_rc6(struct drm_device *dev)
=======
static void cherryview_disable_rps(struct drm_i915_private *dev_priv)
>>>>>>> 286cd8c7
{
	I915_WRITE(GEN6_RP_CONTROL, 0);
}

static void valleyview_disable_rc6(struct drm_i915_private *dev_priv)
{
	/* We're doing forcewake before Disabling RC6,
	 * This what the BIOS expects when going into suspend */
	intel_uncore_forcewake_get(dev_priv, FORCEWAKE_ALL);

	I915_WRITE(GEN6_RC_CONTROL, 0);

	intel_uncore_forcewake_put(dev_priv, FORCEWAKE_ALL);
}

static void valleyview_disable_rps(struct drm_i915_private *dev_priv)
{
	I915_WRITE(GEN6_RP_CONTROL, 0);
}

static bool bxt_check_bios_rc6_setup(struct drm_i915_private *dev_priv)
{
	bool enable_rc6 = true;
	unsigned long rc6_ctx_base;
	u32 rc_ctl;
	int rc_sw_target;

	rc_ctl = I915_READ(GEN6_RC_CONTROL);
	rc_sw_target = (I915_READ(GEN6_RC_STATE) & RC_SW_TARGET_STATE_MASK) >>
		       RC_SW_TARGET_STATE_SHIFT;
	DRM_DEBUG_DRIVER("BIOS enabled RC states: "
			 "HW_CTRL %s HW_RC6 %s SW_TARGET_STATE %x\n",
			 onoff(rc_ctl & GEN6_RC_CTL_HW_ENABLE),
			 onoff(rc_ctl & GEN6_RC_CTL_RC6_ENABLE),
			 rc_sw_target);

	if (!(I915_READ(RC6_LOCATION) & RC6_CTX_IN_DRAM)) {
		DRM_DEBUG_DRIVER("RC6 Base location not set properly.\n");
		enable_rc6 = false;
	}

	/*
	 * The exact context size is not known for BXT, so assume a page size
	 * for this check.
	 */
	rc6_ctx_base = I915_READ(RC6_CTX_BASE) & RC6_CTX_BASE_MASK;
	if (!((rc6_ctx_base >= dev_priv->dsm_reserved.start) &&
	      (rc6_ctx_base + PAGE_SIZE < dev_priv->dsm_reserved.end))) {
		DRM_DEBUG_DRIVER("RC6 Base address not as expected.\n");
		enable_rc6 = false;
	}

	if (!(((I915_READ(PWRCTX_MAXCNT_RCSUNIT) & IDLE_TIME_MASK) > 1) &&
	      ((I915_READ(PWRCTX_MAXCNT_VCSUNIT0) & IDLE_TIME_MASK) > 1) &&
	      ((I915_READ(PWRCTX_MAXCNT_BCSUNIT) & IDLE_TIME_MASK) > 1) &&
	      ((I915_READ(PWRCTX_MAXCNT_VECSUNIT) & IDLE_TIME_MASK) > 1))) {
		DRM_DEBUG_DRIVER("Engine Idle wait time not set properly.\n");
		enable_rc6 = false;
	}

	if (!I915_READ(GEN8_PUSHBUS_CONTROL) ||
	    !I915_READ(GEN8_PUSHBUS_ENABLE) ||
	    !I915_READ(GEN8_PUSHBUS_SHIFT)) {
		DRM_DEBUG_DRIVER("Pushbus not setup properly.\n");
		enable_rc6 = false;
	}

	if (!I915_READ(GEN6_GFXPAUSE)) {
		DRM_DEBUG_DRIVER("GFX pause not setup properly.\n");
		enable_rc6 = false;
	}

	if (!I915_READ(GEN8_MISC_CTRL0)) {
		DRM_DEBUG_DRIVER("GPM control not setup properly.\n");
		enable_rc6 = false;
	}

	return enable_rc6;
}

static bool sanitize_rc6(struct drm_i915_private *i915)
{
	struct intel_device_info *info = mkwrite_device_info(i915);

	/* Powersaving is controlled by the host when inside a VM */
	if (intel_vgpu_active(i915))
		info->has_rc6 = 0;

	if (info->has_rc6 &&
	    IS_GEN9_LP(i915) && !bxt_check_bios_rc6_setup(i915)) {
		DRM_INFO("RC6 disabled by BIOS\n");
		info->has_rc6 = 0;
	}

	/*
	 * We assume that we do not have any deep rc6 levels if we don't have
	 * have the previous rc6 level supported, i.e. we use HAS_RC6()
	 * as the initial coarse check for rc6 in general, moving on to
	 * progressively finer/deeper levels.
	 */
	if (!info->has_rc6 && info->has_rc6p)
		info->has_rc6p = 0;

	return info->has_rc6;
}

static void gen6_init_rps_frequencies(struct drm_i915_private *dev_priv)
{
	struct intel_rps *rps = &dev_priv->gt_pm.rps;

	/* All of these values are in units of 50MHz */

	/* static values from HW: RP0 > RP1 > RPn (min_freq) */
	if (IS_GEN9_LP(dev_priv)) {
		u32 rp_state_cap = I915_READ(BXT_RP_STATE_CAP);
		rps->rp0_freq = (rp_state_cap >> 16) & 0xff;
		rps->rp1_freq = (rp_state_cap >>  8) & 0xff;
		rps->min_freq = (rp_state_cap >>  0) & 0xff;
	} else {
		u32 rp_state_cap = I915_READ(GEN6_RP_STATE_CAP);
		rps->rp0_freq = (rp_state_cap >>  0) & 0xff;
		rps->rp1_freq = (rp_state_cap >>  8) & 0xff;
		rps->min_freq = (rp_state_cap >> 16) & 0xff;
	}
	/* hw_max = RP0 until we check for overclocking */
	rps->max_freq = rps->rp0_freq;

	rps->efficient_freq = rps->rp1_freq;
	if (IS_HASWELL(dev_priv) || IS_BROADWELL(dev_priv) ||
	    IS_GEN9_BC(dev_priv) || INTEL_GEN(dev_priv) >= 10) {
		u32 ddcc_status = 0;

		if (sandybridge_pcode_read(dev_priv,
					   HSW_PCODE_DYNAMIC_DUTY_CYCLE_CONTROL,
					   &ddcc_status) == 0)
			rps->efficient_freq =
				clamp_t(u8,
					((ddcc_status >> 8) & 0xff),
					rps->min_freq,
					rps->max_freq);
	}

	if (IS_GEN9_BC(dev_priv) || INTEL_GEN(dev_priv) >= 10) {
		/* Store the frequency values in 16.66 MHZ units, which is
		 * the natural hardware unit for SKL
		 */
		rps->rp0_freq *= GEN9_FREQ_SCALER;
		rps->rp1_freq *= GEN9_FREQ_SCALER;
		rps->min_freq *= GEN9_FREQ_SCALER;
		rps->max_freq *= GEN9_FREQ_SCALER;
		rps->efficient_freq *= GEN9_FREQ_SCALER;
	}
}

static void reset_rps(struct drm_i915_private *dev_priv,
		      int (*set)(struct drm_i915_private *, u8))
{
	struct intel_rps *rps = &dev_priv->gt_pm.rps;
	u8 freq = rps->cur_freq;

	/* force a reset */
	rps->power.mode = -1;
	rps->cur_freq = -1;

	if (set(dev_priv, freq))
		DRM_ERROR("Failed to reset RPS to initial values\n");
}

/* See the Gen9_GT_PM_Programming_Guide doc for the below */
static void gen9_enable_rps(struct drm_i915_private *dev_priv)
{
	intel_uncore_forcewake_get(dev_priv, FORCEWAKE_ALL);

	/* Program defaults and thresholds for RPS */
	if (IS_GEN9(dev_priv))
		I915_WRITE(GEN6_RC_VIDEO_FREQ,
			GEN9_FREQUENCY(dev_priv->gt_pm.rps.rp1_freq));

	/* 1 second timeout*/
	I915_WRITE(GEN6_RP_DOWN_TIMEOUT,
		GT_INTERVAL_FROM_US(dev_priv, 1000000));

	I915_WRITE(GEN6_RP_IDLE_HYSTERSIS, 0xa);

	/* Leaning on the below call to gen6_set_rps to program/setup the
	 * Up/Down EI & threshold registers, as well as the RP_CONTROL,
	 * RP_INTERRUPT_LIMITS & RPNSWREQ registers */
	reset_rps(dev_priv, gen6_set_rps);

	intel_uncore_forcewake_put(dev_priv, FORCEWAKE_ALL);
}

static void gen9_enable_rc6(struct drm_i915_private *dev_priv)
{
	struct intel_engine_cs *engine;
	enum intel_engine_id id;
	u32 rc6_mode;

	/* 1a: Software RC state - RC0 */
	I915_WRITE(GEN6_RC_STATE, 0);

	/* 1b: Get forcewake during program sequence. Although the driver
	 * hasn't enabled a state yet where we need forcewake, BIOS may have.*/
	intel_uncore_forcewake_get(dev_priv, FORCEWAKE_ALL);

	/* 2a: Disable RC states. */
	I915_WRITE(GEN6_RC_CONTROL, 0);

	/* 2b: Program RC6 thresholds.*/
	if (INTEL_GEN(dev_priv) >= 10) {
		I915_WRITE(GEN6_RC6_WAKE_RATE_LIMIT, 54 << 16 | 85);
		I915_WRITE(GEN10_MEDIA_WAKE_RATE_LIMIT, 150);
	} else if (IS_SKYLAKE(dev_priv)) {
		/*
		 * WaRsDoubleRc6WrlWithCoarsePowerGating:skl Doubling WRL only
		 * when CPG is enabled
		 */
		I915_WRITE(GEN6_RC6_WAKE_RATE_LIMIT, 108 << 16);
	} else {
		I915_WRITE(GEN6_RC6_WAKE_RATE_LIMIT, 54 << 16);
	}

	I915_WRITE(GEN6_RC_EVALUATION_INTERVAL, 125000); /* 12500 * 1280ns */
	I915_WRITE(GEN6_RC_IDLE_HYSTERSIS, 25); /* 25 * 1280ns */
	for_each_engine(engine, dev_priv, id)
		I915_WRITE(RING_MAX_IDLE(engine->mmio_base), 10);

	if (HAS_GUC(dev_priv))
		I915_WRITE(GUC_MAX_IDLE_COUNT, 0xA);

	I915_WRITE(GEN6_RC_SLEEP, 0);

	/*
	 * 2c: Program Coarse Power Gating Policies.
	 *
	 * Bspec's guidance is to use 25us (really 25 * 1280ns) here. What we
	 * use instead is a more conservative estimate for the maximum time
	 * it takes us to service a CS interrupt and submit a new ELSP - that
	 * is the time which the GPU is idle waiting for the CPU to select the
	 * next request to execute. If the idle hysteresis is less than that
	 * interrupt service latency, the hardware will automatically gate
	 * the power well and we will then incur the wake up cost on top of
	 * the service latency. A similar guide from intel_pstate is that we
	 * do not want the enable hysteresis to less than the wakeup latency.
	 *
	 * igt/gem_exec_nop/sequential provides a rough estimate for the
	 * service latency, and puts it around 10us for Broadwell (and other
	 * big core) and around 40us for Broxton (and other low power cores).
	 * [Note that for legacy ringbuffer submission, this is less than 1us!]
	 * However, the wakeup latency on Broxton is closer to 100us. To be
	 * conservative, we have to factor in a context switch on top (due
	 * to ksoftirqd).
	 */
	I915_WRITE(GEN9_MEDIA_PG_IDLE_HYSTERESIS, 250);
	I915_WRITE(GEN9_RENDER_PG_IDLE_HYSTERESIS, 250);

	/* 3a: Enable RC6 */
<<<<<<< HEAD
	if (!dev_priv->rps.ctx_corrupted &&
	    intel_enable_rc6(dev) & INTEL_RC6_ENABLE)
		rc6_mask = GEN6_RC_CTL_RC6_ENABLE;
	DRM_INFO("RC6 %s\n", (rc6_mask & GEN6_RC_CTL_RC6_ENABLE) ?
			"on" : "off");
	/* WaRsUseTimeoutMode */
	if ((IS_SKYLAKE(dev) && INTEL_REVID(dev) <= SKL_REVID_D0) ||
	    (IS_BROXTON(dev) && INTEL_REVID(dev) <= BXT_REVID_A0)) {
		I915_WRITE(GEN6_RC6_THRESHOLD, 625); /* 800us */
		I915_WRITE(GEN6_RC_CONTROL, GEN6_RC_CTL_HW_ENABLE |
			   GEN7_RC_CTL_TO_MODE |
			   rc6_mask);
	} else {
		I915_WRITE(GEN6_RC6_THRESHOLD, 37500); /* 37.5/125ms per EI */
		I915_WRITE(GEN6_RC_CONTROL, GEN6_RC_CTL_HW_ENABLE |
			   GEN6_RC_CTL_EI_MODE(1) |
			   rc6_mask);
	}
=======
	I915_WRITE(GEN6_RC6_THRESHOLD, 37500); /* 37.5/125ms per EI */

	/* WaRsUseTimeoutMode:cnl (pre-prod) */
	if (IS_CNL_REVID(dev_priv, CNL_REVID_A0, CNL_REVID_C0))
		rc6_mode = GEN7_RC_CTL_TO_MODE;
	else
		rc6_mode = GEN6_RC_CTL_EI_MODE(1);

	I915_WRITE(GEN6_RC_CONTROL,
		   GEN6_RC_CTL_HW_ENABLE |
		   GEN6_RC_CTL_RC6_ENABLE |
		   rc6_mode);
>>>>>>> 286cd8c7

	/*
	 * 3b: Enable Coarse Power Gating only when RC6 is enabled.
	 * WaRsDisableCoarsePowerGating:skl,cnl - Render/Media PG need to be disabled with RC6.
	 */
<<<<<<< HEAD
	if ((IS_BROXTON(dev) && (INTEL_REVID(dev) < BXT_REVID_B0)) ||
	    INTEL_INFO(dev)->gen == 9)
=======
	if (NEEDS_WaRsDisableCoarsePowerGating(dev_priv))
>>>>>>> 286cd8c7
		I915_WRITE(GEN9_PG_ENABLE, 0);
	else
		I915_WRITE(GEN9_PG_ENABLE,
			   GEN9_RENDER_PG_ENABLE | GEN9_MEDIA_PG_ENABLE);

	intel_uncore_forcewake_put(dev_priv, FORCEWAKE_ALL);
}

static void gen8_enable_rc6(struct drm_i915_private *dev_priv)
{
	struct intel_engine_cs *engine;
	enum intel_engine_id id;

	/* 1a: Software RC state - RC0 */
	I915_WRITE(GEN6_RC_STATE, 0);

	/* 1b: Get forcewake during program sequence. Although the driver
	 * hasn't enabled a state yet where we need forcewake, BIOS may have.*/
	intel_uncore_forcewake_get(dev_priv, FORCEWAKE_ALL);

	/* 2a: Disable RC states. */
	I915_WRITE(GEN6_RC_CONTROL, 0);

	/* 2b: Program RC6 thresholds.*/
	I915_WRITE(GEN6_RC6_WAKE_RATE_LIMIT, 40 << 16);
	I915_WRITE(GEN6_RC_EVALUATION_INTERVAL, 125000); /* 12500 * 1280ns */
	I915_WRITE(GEN6_RC_IDLE_HYSTERSIS, 25); /* 25 * 1280ns */
	for_each_engine(engine, dev_priv, id)
		I915_WRITE(RING_MAX_IDLE(engine->mmio_base), 10);
	I915_WRITE(GEN6_RC_SLEEP, 0);
	I915_WRITE(GEN6_RC6_THRESHOLD, 625); /* 800us/1.28 for TO */

	/* 3: Enable RC6 */
<<<<<<< HEAD
	if (!dev_priv->rps.ctx_corrupted &&
	    intel_enable_rc6(dev) & INTEL_RC6_ENABLE)
		rc6_mask = GEN6_RC_CTL_RC6_ENABLE;
	intel_print_rc6_info(dev, rc6_mask);
	if (IS_BROADWELL(dev))
		I915_WRITE(GEN6_RC_CONTROL, GEN6_RC_CTL_HW_ENABLE |
				GEN7_RC_CTL_TO_MODE |
				rc6_mask);
	else
		I915_WRITE(GEN6_RC_CONTROL, GEN6_RC_CTL_HW_ENABLE |
				GEN6_RC_CTL_EI_MODE(1) |
				rc6_mask);
=======
>>>>>>> 286cd8c7

	I915_WRITE(GEN6_RC_CONTROL,
		   GEN6_RC_CTL_HW_ENABLE |
		   GEN7_RC_CTL_TO_MODE |
		   GEN6_RC_CTL_RC6_ENABLE);

	intel_uncore_forcewake_put(dev_priv, FORCEWAKE_ALL);
}

static void gen8_enable_rps(struct drm_i915_private *dev_priv)
{
	struct intel_rps *rps = &dev_priv->gt_pm.rps;

	intel_uncore_forcewake_get(dev_priv, FORCEWAKE_ALL);

	/* 1 Program defaults and thresholds for RPS*/
	I915_WRITE(GEN6_RPNSWREQ,
		   HSW_FREQUENCY(rps->rp1_freq));
	I915_WRITE(GEN6_RC_VIDEO_FREQ,
		   HSW_FREQUENCY(rps->rp1_freq));
	/* NB: Docs say 1s, and 1000000 - which aren't equivalent */
	I915_WRITE(GEN6_RP_DOWN_TIMEOUT, 100000000 / 128); /* 1 second timeout */

	/* Docs recommend 900MHz, and 300 MHz respectively */
	I915_WRITE(GEN6_RP_INTERRUPT_LIMITS,
		   rps->max_freq_softlimit << 24 |
		   rps->min_freq_softlimit << 16);

	I915_WRITE(GEN6_RP_UP_THRESHOLD, 7600000 / 128); /* 76ms busyness per EI, 90% */
	I915_WRITE(GEN6_RP_DOWN_THRESHOLD, 31300000 / 128); /* 313ms busyness per EI, 70%*/
	I915_WRITE(GEN6_RP_UP_EI, 66000); /* 84.48ms, XXX: random? */
	I915_WRITE(GEN6_RP_DOWN_EI, 350000); /* 448ms, XXX: random? */

	I915_WRITE(GEN6_RP_IDLE_HYSTERSIS, 10);

	/* 2: Enable RPS */
	I915_WRITE(GEN6_RP_CONTROL,
		   GEN6_RP_MEDIA_TURBO |
		   GEN6_RP_MEDIA_HW_NORMAL_MODE |
		   GEN6_RP_MEDIA_IS_GFX |
		   GEN6_RP_ENABLE |
		   GEN6_RP_UP_BUSY_AVG |
		   GEN6_RP_DOWN_IDLE_AVG);

	reset_rps(dev_priv, gen6_set_rps);

	intel_uncore_forcewake_put(dev_priv, FORCEWAKE_ALL);
}

static void gen6_enable_rc6(struct drm_i915_private *dev_priv)
{
	struct intel_engine_cs *engine;
	enum intel_engine_id id;
	u32 rc6vids, rc6_mask;
	u32 gtfifodbg;
	int ret;

	I915_WRITE(GEN6_RC_STATE, 0);

	/* Clear the DBG now so we don't confuse earlier errors */
	gtfifodbg = I915_READ(GTFIFODBG);
	if (gtfifodbg) {
		DRM_ERROR("GT fifo had a previous error %x\n", gtfifodbg);
		I915_WRITE(GTFIFODBG, gtfifodbg);
	}

	intel_uncore_forcewake_get(dev_priv, FORCEWAKE_ALL);

	/* disable the counters and set deterministic thresholds */
	I915_WRITE(GEN6_RC_CONTROL, 0);

	I915_WRITE(GEN6_RC1_WAKE_RATE_LIMIT, 1000 << 16);
	I915_WRITE(GEN6_RC6_WAKE_RATE_LIMIT, 40 << 16 | 30);
	I915_WRITE(GEN6_RC6pp_WAKE_RATE_LIMIT, 30);
	I915_WRITE(GEN6_RC_EVALUATION_INTERVAL, 125000);
	I915_WRITE(GEN6_RC_IDLE_HYSTERSIS, 25);

	for_each_engine(engine, dev_priv, id)
		I915_WRITE(RING_MAX_IDLE(engine->mmio_base), 10);

	I915_WRITE(GEN6_RC_SLEEP, 0);
	I915_WRITE(GEN6_RC1e_THRESHOLD, 1000);
	if (IS_IVYBRIDGE(dev_priv))
		I915_WRITE(GEN6_RC6_THRESHOLD, 125000);
	else
		I915_WRITE(GEN6_RC6_THRESHOLD, 50000);
	I915_WRITE(GEN6_RC6p_THRESHOLD, 150000);
	I915_WRITE(GEN6_RC6pp_THRESHOLD, 64000); /* unused */

	/* We don't use those on Haswell */
	rc6_mask = GEN6_RC_CTL_RC6_ENABLE;
	if (HAS_RC6p(dev_priv))
		rc6_mask |= GEN6_RC_CTL_RC6p_ENABLE;
	if (HAS_RC6pp(dev_priv))
		rc6_mask |= GEN6_RC_CTL_RC6pp_ENABLE;
	I915_WRITE(GEN6_RC_CONTROL,
		   rc6_mask |
		   GEN6_RC_CTL_EI_MODE(1) |
		   GEN6_RC_CTL_HW_ENABLE);

	rc6vids = 0;
	ret = sandybridge_pcode_read(dev_priv, GEN6_PCODE_READ_RC6VIDS, &rc6vids);
	if (IS_GEN6(dev_priv) && ret) {
		DRM_DEBUG_DRIVER("Couldn't check for BIOS workaround\n");
	} else if (IS_GEN6(dev_priv) && (GEN6_DECODE_RC6_VID(rc6vids & 0xff) < 450)) {
		DRM_DEBUG_DRIVER("You should update your BIOS. Correcting minimum rc6 voltage (%dmV->%dmV)\n",
			  GEN6_DECODE_RC6_VID(rc6vids & 0xff), 450);
		rc6vids &= 0xffff00;
		rc6vids |= GEN6_ENCODE_RC6_VID(450);
		ret = sandybridge_pcode_write(dev_priv, GEN6_PCODE_WRITE_RC6VIDS, rc6vids);
		if (ret)
			DRM_ERROR("Couldn't fix incorrect rc6 voltage\n");
	}

	intel_uncore_forcewake_put(dev_priv, FORCEWAKE_ALL);
}

static void gen6_enable_rps(struct drm_i915_private *dev_priv)
{
	/* Here begins a magic sequence of register writes to enable
	 * auto-downclocking.
	 *
	 * Perhaps there might be some value in exposing these to
	 * userspace...
	 */
	intel_uncore_forcewake_get(dev_priv, FORCEWAKE_ALL);

	/* Power down if completely idle for over 50ms */
	I915_WRITE(GEN6_RP_DOWN_TIMEOUT, 50000);
	I915_WRITE(GEN6_RP_IDLE_HYSTERSIS, 10);

	reset_rps(dev_priv, gen6_set_rps);

	intel_uncore_forcewake_put(dev_priv, FORCEWAKE_ALL);
}

static void gen6_update_ring_freq(struct drm_i915_private *dev_priv)
{
	struct intel_rps *rps = &dev_priv->gt_pm.rps;
	const int min_freq = 15;
	const int scaling_factor = 180;
	unsigned int gpu_freq;
	unsigned int max_ia_freq, min_ring_freq;
	unsigned int max_gpu_freq, min_gpu_freq;
	struct cpufreq_policy *policy;

	WARN_ON(!mutex_is_locked(&dev_priv->pcu_lock));

	if (rps->max_freq <= rps->min_freq)
		return;

	policy = cpufreq_cpu_get(0);
	if (policy) {
		max_ia_freq = policy->cpuinfo.max_freq;
		cpufreq_cpu_put(policy);
	} else {
		/*
		 * Default to measured freq if none found, PCU will ensure we
		 * don't go over
		 */
		max_ia_freq = tsc_khz;
	}

	/* Convert from kHz to MHz */
	max_ia_freq /= 1000;

	min_ring_freq = I915_READ(DCLK) & 0xf;
	/* convert DDR frequency from units of 266.6MHz to bandwidth */
	min_ring_freq = mult_frac(min_ring_freq, 8, 3);

	min_gpu_freq = rps->min_freq;
	max_gpu_freq = rps->max_freq;
	if (IS_GEN9_BC(dev_priv) || INTEL_GEN(dev_priv) >= 10) {
		/* Convert GT frequency to 50 HZ units */
		min_gpu_freq /= GEN9_FREQ_SCALER;
		max_gpu_freq /= GEN9_FREQ_SCALER;
	}

	/*
	 * For each potential GPU frequency, load a ring frequency we'd like
	 * to use for memory access.  We do this by specifying the IA frequency
	 * the PCU should use as a reference to determine the ring frequency.
	 */
	for (gpu_freq = max_gpu_freq; gpu_freq >= min_gpu_freq; gpu_freq--) {
		const int diff = max_gpu_freq - gpu_freq;
		unsigned int ia_freq = 0, ring_freq = 0;

		if (IS_GEN9_BC(dev_priv) || INTEL_GEN(dev_priv) >= 10) {
			/*
			 * ring_freq = 2 * GT. ring_freq is in 100MHz units
			 * No floor required for ring frequency on SKL.
			 */
			ring_freq = gpu_freq;
		} else if (INTEL_GEN(dev_priv) >= 8) {
			/* max(2 * GT, DDR). NB: GT is 50MHz units */
			ring_freq = max(min_ring_freq, gpu_freq);
		} else if (IS_HASWELL(dev_priv)) {
			ring_freq = mult_frac(gpu_freq, 5, 4);
			ring_freq = max(min_ring_freq, ring_freq);
			/* leave ia_freq as the default, chosen by cpufreq */
		} else {
			/* On older processors, there is no separate ring
			 * clock domain, so in order to boost the bandwidth
			 * of the ring, we need to upclock the CPU (ia_freq).
			 *
			 * For GPU frequencies less than 750MHz,
			 * just use the lowest ring freq.
			 */
			if (gpu_freq < min_freq)
				ia_freq = 800;
			else
				ia_freq = max_ia_freq - ((diff * scaling_factor) / 2);
			ia_freq = DIV_ROUND_CLOSEST(ia_freq, 100);
		}

		sandybridge_pcode_write(dev_priv,
					GEN6_PCODE_WRITE_MIN_FREQ_TABLE,
					ia_freq << GEN6_PCODE_FREQ_IA_RATIO_SHIFT |
					ring_freq << GEN6_PCODE_FREQ_RING_RATIO_SHIFT |
					gpu_freq);
	}
}

static int cherryview_rps_max_freq(struct drm_i915_private *dev_priv)
{
	u32 val, rp0;

	val = vlv_punit_read(dev_priv, FB_GFX_FMAX_AT_VMAX_FUSE);

	switch (INTEL_INFO(dev_priv)->sseu.eu_total) {
	case 8:
		/* (2 * 4) config */
		rp0 = (val >> FB_GFX_FMAX_AT_VMAX_2SS4EU_FUSE_SHIFT);
		break;
	case 12:
		/* (2 * 6) config */
		rp0 = (val >> FB_GFX_FMAX_AT_VMAX_2SS6EU_FUSE_SHIFT);
		break;
	case 16:
		/* (2 * 8) config */
	default:
		/* Setting (2 * 8) Min RP0 for any other combination */
		rp0 = (val >> FB_GFX_FMAX_AT_VMAX_2SS8EU_FUSE_SHIFT);
		break;
	}

	rp0 = (rp0 & FB_GFX_FREQ_FUSE_MASK);

	return rp0;
}

static int cherryview_rps_rpe_freq(struct drm_i915_private *dev_priv)
{
	u32 val, rpe;

	val = vlv_punit_read(dev_priv, PUNIT_GPU_DUTYCYCLE_REG);
	rpe = (val >> PUNIT_GPU_DUTYCYCLE_RPE_FREQ_SHIFT) & PUNIT_GPU_DUTYCYCLE_RPE_FREQ_MASK;

	return rpe;
}

static int cherryview_rps_guar_freq(struct drm_i915_private *dev_priv)
{
	u32 val, rp1;

	val = vlv_punit_read(dev_priv, FB_GFX_FMAX_AT_VMAX_FUSE);
	rp1 = (val & FB_GFX_FREQ_FUSE_MASK);

	return rp1;
}

static u32 cherryview_rps_min_freq(struct drm_i915_private *dev_priv)
{
	u32 val, rpn;

	val = vlv_punit_read(dev_priv, FB_GFX_FMIN_AT_VMIN_FUSE);
	rpn = ((val >> FB_GFX_FMIN_AT_VMIN_FUSE_SHIFT) &
		       FB_GFX_FREQ_FUSE_MASK);

	return rpn;
}

static int valleyview_rps_guar_freq(struct drm_i915_private *dev_priv)
{
	u32 val, rp1;

	val = vlv_nc_read(dev_priv, IOSF_NC_FB_GFX_FREQ_FUSE);

	rp1 = (val & FB_GFX_FGUARANTEED_FREQ_FUSE_MASK) >> FB_GFX_FGUARANTEED_FREQ_FUSE_SHIFT;

	return rp1;
}

static int valleyview_rps_max_freq(struct drm_i915_private *dev_priv)
{
	u32 val, rp0;

	val = vlv_nc_read(dev_priv, IOSF_NC_FB_GFX_FREQ_FUSE);

	rp0 = (val & FB_GFX_MAX_FREQ_FUSE_MASK) >> FB_GFX_MAX_FREQ_FUSE_SHIFT;
	/* Clamp to max */
	rp0 = min_t(u32, rp0, 0xea);

	return rp0;
}

static int valleyview_rps_rpe_freq(struct drm_i915_private *dev_priv)
{
	u32 val, rpe;

	val = vlv_nc_read(dev_priv, IOSF_NC_FB_GFX_FMAX_FUSE_LO);
	rpe = (val & FB_FMAX_VMIN_FREQ_LO_MASK) >> FB_FMAX_VMIN_FREQ_LO_SHIFT;
	val = vlv_nc_read(dev_priv, IOSF_NC_FB_GFX_FMAX_FUSE_HI);
	rpe |= (val & FB_FMAX_VMIN_FREQ_HI_MASK) << 5;

	return rpe;
}

static int valleyview_rps_min_freq(struct drm_i915_private *dev_priv)
{
	u32 val;

	val = vlv_punit_read(dev_priv, PUNIT_REG_GPU_LFM) & 0xff;
	/*
	 * According to the BYT Punit GPU turbo HAS 1.1.6.3 the minimum value
	 * for the minimum frequency in GPLL mode is 0xc1. Contrary to this on
	 * a BYT-M B0 the above register contains 0xbf. Moreover when setting
	 * a frequency Punit will not allow values below 0xc0. Clamp it 0xc0
	 * to make sure it matches what Punit accepts.
	 */
	return max_t(u32, val, 0xc0);
}

/* Check that the pctx buffer wasn't move under us. */
static void valleyview_check_pctx(struct drm_i915_private *dev_priv)
{
	unsigned long pctx_addr = I915_READ(VLV_PCBR) & ~4095;

	WARN_ON(pctx_addr != dev_priv->dsm.start +
			     dev_priv->vlv_pctx->stolen->start);
}


/* Check that the pcbr address is not empty. */
static void cherryview_check_pctx(struct drm_i915_private *dev_priv)
{
	unsigned long pctx_addr = I915_READ(VLV_PCBR) & ~4095;

	WARN_ON((pctx_addr >> VLV_PCBR_ADDR_SHIFT) == 0);
}

static void cherryview_setup_pctx(struct drm_i915_private *dev_priv)
{
	resource_size_t pctx_paddr, paddr;
	resource_size_t pctx_size = 32*1024;
	u32 pcbr;

	pcbr = I915_READ(VLV_PCBR);
	if ((pcbr >> VLV_PCBR_ADDR_SHIFT) == 0) {
		DRM_DEBUG_DRIVER("BIOS didn't set up PCBR, fixing up\n");
		paddr = dev_priv->dsm.end + 1 - pctx_size;
		GEM_BUG_ON(paddr > U32_MAX);

		pctx_paddr = (paddr & (~4095));
		I915_WRITE(VLV_PCBR, pctx_paddr);
	}

	DRM_DEBUG_DRIVER("PCBR: 0x%08x\n", I915_READ(VLV_PCBR));
}

static void valleyview_setup_pctx(struct drm_i915_private *dev_priv)
{
	struct drm_i915_gem_object *pctx;
	resource_size_t pctx_paddr;
	resource_size_t pctx_size = 24*1024;
	u32 pcbr;

	pcbr = I915_READ(VLV_PCBR);
	if (pcbr) {
		/* BIOS set it up already, grab the pre-alloc'd space */
		resource_size_t pcbr_offset;

		pcbr_offset = (pcbr & (~4095)) - dev_priv->dsm.start;
		pctx = i915_gem_object_create_stolen_for_preallocated(dev_priv,
								      pcbr_offset,
								      I915_GTT_OFFSET_NONE,
								      pctx_size);
		goto out;
	}

	DRM_DEBUG_DRIVER("BIOS didn't set up PCBR, fixing up\n");

	/*
	 * From the Gunit register HAS:
	 * The Gfx driver is expected to program this register and ensure
	 * proper allocation within Gfx stolen memory.  For example, this
	 * register should be programmed such than the PCBR range does not
	 * overlap with other ranges, such as the frame buffer, protected
	 * memory, or any other relevant ranges.
	 */
	pctx = i915_gem_object_create_stolen(dev_priv, pctx_size);
	if (!pctx) {
		DRM_DEBUG("not enough stolen space for PCTX, disabling\n");
		goto out;
	}

	GEM_BUG_ON(range_overflows_t(u64,
				     dev_priv->dsm.start,
				     pctx->stolen->start,
				     U32_MAX));
	pctx_paddr = dev_priv->dsm.start + pctx->stolen->start;
	I915_WRITE(VLV_PCBR, pctx_paddr);

out:
	DRM_DEBUG_DRIVER("PCBR: 0x%08x\n", I915_READ(VLV_PCBR));
	dev_priv->vlv_pctx = pctx;
}

static void valleyview_cleanup_pctx(struct drm_i915_private *dev_priv)
{
	struct drm_i915_gem_object *pctx;

	pctx = fetch_and_zero(&dev_priv->vlv_pctx);
	if (pctx)
		i915_gem_object_put(pctx);
}

static void vlv_init_gpll_ref_freq(struct drm_i915_private *dev_priv)
{
	dev_priv->gt_pm.rps.gpll_ref_freq =
		vlv_get_cck_clock(dev_priv, "GPLL ref",
				  CCK_GPLL_CLOCK_CONTROL,
				  dev_priv->czclk_freq);

	DRM_DEBUG_DRIVER("GPLL reference freq: %d kHz\n",
			 dev_priv->gt_pm.rps.gpll_ref_freq);
}

static void valleyview_init_gt_powersave(struct drm_i915_private *dev_priv)
{
	struct intel_rps *rps = &dev_priv->gt_pm.rps;
	u32 val;

	valleyview_setup_pctx(dev_priv);

	vlv_init_gpll_ref_freq(dev_priv);

	val = vlv_punit_read(dev_priv, PUNIT_REG_GPU_FREQ_STS);
	switch ((val >> 6) & 3) {
	case 0:
	case 1:
		dev_priv->mem_freq = 800;
		break;
	case 2:
		dev_priv->mem_freq = 1066;
		break;
	case 3:
		dev_priv->mem_freq = 1333;
		break;
	}
	DRM_DEBUG_DRIVER("DDR speed: %d MHz\n", dev_priv->mem_freq);

	rps->max_freq = valleyview_rps_max_freq(dev_priv);
	rps->rp0_freq = rps->max_freq;
	DRM_DEBUG_DRIVER("max GPU freq: %d MHz (%u)\n",
			 intel_gpu_freq(dev_priv, rps->max_freq),
			 rps->max_freq);

	rps->efficient_freq = valleyview_rps_rpe_freq(dev_priv);
	DRM_DEBUG_DRIVER("RPe GPU freq: %d MHz (%u)\n",
			 intel_gpu_freq(dev_priv, rps->efficient_freq),
			 rps->efficient_freq);

	rps->rp1_freq = valleyview_rps_guar_freq(dev_priv);
	DRM_DEBUG_DRIVER("RP1(Guar Freq) GPU freq: %d MHz (%u)\n",
			 intel_gpu_freq(dev_priv, rps->rp1_freq),
			 rps->rp1_freq);

	rps->min_freq = valleyview_rps_min_freq(dev_priv);
	DRM_DEBUG_DRIVER("min GPU freq: %d MHz (%u)\n",
			 intel_gpu_freq(dev_priv, rps->min_freq),
			 rps->min_freq);
}

static void cherryview_init_gt_powersave(struct drm_i915_private *dev_priv)
{
	struct intel_rps *rps = &dev_priv->gt_pm.rps;
	u32 val;

	cherryview_setup_pctx(dev_priv);

	vlv_init_gpll_ref_freq(dev_priv);

	mutex_lock(&dev_priv->sb_lock);
	val = vlv_cck_read(dev_priv, CCK_FUSE_REG);
	mutex_unlock(&dev_priv->sb_lock);

	switch ((val >> 2) & 0x7) {
	case 3:
		dev_priv->mem_freq = 2000;
		break;
	default:
		dev_priv->mem_freq = 1600;
		break;
	}
	DRM_DEBUG_DRIVER("DDR speed: %d MHz\n", dev_priv->mem_freq);

	rps->max_freq = cherryview_rps_max_freq(dev_priv);
	rps->rp0_freq = rps->max_freq;
	DRM_DEBUG_DRIVER("max GPU freq: %d MHz (%u)\n",
			 intel_gpu_freq(dev_priv, rps->max_freq),
			 rps->max_freq);

	rps->efficient_freq = cherryview_rps_rpe_freq(dev_priv);
	DRM_DEBUG_DRIVER("RPe GPU freq: %d MHz (%u)\n",
			 intel_gpu_freq(dev_priv, rps->efficient_freq),
			 rps->efficient_freq);

	rps->rp1_freq = cherryview_rps_guar_freq(dev_priv);
	DRM_DEBUG_DRIVER("RP1(Guar) GPU freq: %d MHz (%u)\n",
			 intel_gpu_freq(dev_priv, rps->rp1_freq),
			 rps->rp1_freq);

	rps->min_freq = cherryview_rps_min_freq(dev_priv);
	DRM_DEBUG_DRIVER("min GPU freq: %d MHz (%u)\n",
			 intel_gpu_freq(dev_priv, rps->min_freq),
			 rps->min_freq);

	WARN_ONCE((rps->max_freq | rps->efficient_freq | rps->rp1_freq |
		   rps->min_freq) & 1,
		  "Odd GPU freq values\n");
}

static void valleyview_cleanup_gt_powersave(struct drm_i915_private *dev_priv)
{
	valleyview_cleanup_pctx(dev_priv);
}

static void cherryview_enable_rc6(struct drm_i915_private *dev_priv)
{
	struct intel_engine_cs *engine;
	enum intel_engine_id id;
	u32 gtfifodbg, rc6_mode, pcbr;

	gtfifodbg = I915_READ(GTFIFODBG) & ~(GT_FIFO_SBDEDICATE_FREE_ENTRY_CHV |
					     GT_FIFO_FREE_ENTRIES_CHV);
	if (gtfifodbg) {
		DRM_DEBUG_DRIVER("GT fifo had a previous error %x\n",
				 gtfifodbg);
		I915_WRITE(GTFIFODBG, gtfifodbg);
	}

	cherryview_check_pctx(dev_priv);

	/* 1a & 1b: Get forcewake during program sequence. Although the driver
	 * hasn't enabled a state yet where we need forcewake, BIOS may have.*/
	intel_uncore_forcewake_get(dev_priv, FORCEWAKE_ALL);

	/*  Disable RC states. */
	I915_WRITE(GEN6_RC_CONTROL, 0);

	/* 2a: Program RC6 thresholds.*/
	I915_WRITE(GEN6_RC6_WAKE_RATE_LIMIT, 40 << 16);
	I915_WRITE(GEN6_RC_EVALUATION_INTERVAL, 125000); /* 12500 * 1280ns */
	I915_WRITE(GEN6_RC_IDLE_HYSTERSIS, 25); /* 25 * 1280ns */

	for_each_engine(engine, dev_priv, id)
		I915_WRITE(RING_MAX_IDLE(engine->mmio_base), 10);
	I915_WRITE(GEN6_RC_SLEEP, 0);

	/* TO threshold set to 500 us ( 0x186 * 1.28 us) */
	I915_WRITE(GEN6_RC6_THRESHOLD, 0x186);

	/* Allows RC6 residency counter to work */
	I915_WRITE(VLV_COUNTER_CONTROL,
		   _MASKED_BIT_ENABLE(VLV_COUNT_RANGE_HIGH |
				      VLV_MEDIA_RC6_COUNT_EN |
				      VLV_RENDER_RC6_COUNT_EN));

	/* For now we assume BIOS is allocating and populating the PCBR  */
	pcbr = I915_READ(VLV_PCBR);

	/* 3: Enable RC6 */
	rc6_mode = 0;
	if (pcbr >> VLV_PCBR_ADDR_SHIFT)
		rc6_mode = GEN7_RC_CTL_TO_MODE;
	I915_WRITE(GEN6_RC_CONTROL, rc6_mode);

	intel_uncore_forcewake_put(dev_priv, FORCEWAKE_ALL);
}

static void cherryview_enable_rps(struct drm_i915_private *dev_priv)
{
	u32 val;

	intel_uncore_forcewake_get(dev_priv, FORCEWAKE_ALL);

	/* 1: Program defaults and thresholds for RPS*/
	I915_WRITE(GEN6_RP_DOWN_TIMEOUT, 1000000);
	I915_WRITE(GEN6_RP_UP_THRESHOLD, 59400);
	I915_WRITE(GEN6_RP_DOWN_THRESHOLD, 245000);
	I915_WRITE(GEN6_RP_UP_EI, 66000);
	I915_WRITE(GEN6_RP_DOWN_EI, 350000);

	I915_WRITE(GEN6_RP_IDLE_HYSTERSIS, 10);

	/* 2: Enable RPS */
	I915_WRITE(GEN6_RP_CONTROL,
		   GEN6_RP_MEDIA_HW_NORMAL_MODE |
		   GEN6_RP_MEDIA_IS_GFX |
		   GEN6_RP_ENABLE |
		   GEN6_RP_UP_BUSY_AVG |
		   GEN6_RP_DOWN_IDLE_AVG);

	/* Setting Fixed Bias */
	val = VLV_OVERRIDE_EN |
		  VLV_SOC_TDP_EN |
		  CHV_BIAS_CPU_50_SOC_50;
	vlv_punit_write(dev_priv, VLV_TURBO_SOC_OVERRIDE, val);

	val = vlv_punit_read(dev_priv, PUNIT_REG_GPU_FREQ_STS);

	/* RPS code assumes GPLL is used */
	WARN_ONCE((val & GPLLENABLE) == 0, "GPLL not enabled\n");

	DRM_DEBUG_DRIVER("GPLL enabled? %s\n", yesno(val & GPLLENABLE));
	DRM_DEBUG_DRIVER("GPU status: 0x%08x\n", val);

	reset_rps(dev_priv, valleyview_set_rps);

	intel_uncore_forcewake_put(dev_priv, FORCEWAKE_ALL);
}

static void valleyview_enable_rc6(struct drm_i915_private *dev_priv)
{
	struct intel_engine_cs *engine;
	enum intel_engine_id id;
	u32 gtfifodbg;

	valleyview_check_pctx(dev_priv);

	gtfifodbg = I915_READ(GTFIFODBG);
	if (gtfifodbg) {
		DRM_DEBUG_DRIVER("GT fifo had a previous error %x\n",
				 gtfifodbg);
		I915_WRITE(GTFIFODBG, gtfifodbg);
	}

	intel_uncore_forcewake_get(dev_priv, FORCEWAKE_ALL);

	/*  Disable RC states. */
	I915_WRITE(GEN6_RC_CONTROL, 0);

	I915_WRITE(GEN6_RC6_WAKE_RATE_LIMIT, 0x00280000);
	I915_WRITE(GEN6_RC_EVALUATION_INTERVAL, 125000);
	I915_WRITE(GEN6_RC_IDLE_HYSTERSIS, 25);

	for_each_engine(engine, dev_priv, id)
		I915_WRITE(RING_MAX_IDLE(engine->mmio_base), 10);

	I915_WRITE(GEN6_RC6_THRESHOLD, 0x557);

	/* Allows RC6 residency counter to work */
	I915_WRITE(VLV_COUNTER_CONTROL,
		   _MASKED_BIT_ENABLE(VLV_COUNT_RANGE_HIGH |
				      VLV_MEDIA_RC0_COUNT_EN |
				      VLV_RENDER_RC0_COUNT_EN |
				      VLV_MEDIA_RC6_COUNT_EN |
				      VLV_RENDER_RC6_COUNT_EN));

	I915_WRITE(GEN6_RC_CONTROL,
		   GEN7_RC_CTL_TO_MODE | VLV_RC_CTL_CTX_RST_PARALLEL);

	intel_uncore_forcewake_put(dev_priv, FORCEWAKE_ALL);
}

static void valleyview_enable_rps(struct drm_i915_private *dev_priv)
{
	u32 val;

	intel_uncore_forcewake_get(dev_priv, FORCEWAKE_ALL);

	I915_WRITE(GEN6_RP_DOWN_TIMEOUT, 1000000);
	I915_WRITE(GEN6_RP_UP_THRESHOLD, 59400);
	I915_WRITE(GEN6_RP_DOWN_THRESHOLD, 245000);
	I915_WRITE(GEN6_RP_UP_EI, 66000);
	I915_WRITE(GEN6_RP_DOWN_EI, 350000);

	I915_WRITE(GEN6_RP_IDLE_HYSTERSIS, 10);

	I915_WRITE(GEN6_RP_CONTROL,
		   GEN6_RP_MEDIA_TURBO |
		   GEN6_RP_MEDIA_HW_NORMAL_MODE |
		   GEN6_RP_MEDIA_IS_GFX |
		   GEN6_RP_ENABLE |
		   GEN6_RP_UP_BUSY_AVG |
		   GEN6_RP_DOWN_IDLE_CONT);

	/* Setting Fixed Bias */
	val = VLV_OVERRIDE_EN |
		  VLV_SOC_TDP_EN |
		  VLV_BIAS_CPU_125_SOC_875;
	vlv_punit_write(dev_priv, VLV_TURBO_SOC_OVERRIDE, val);

	val = vlv_punit_read(dev_priv, PUNIT_REG_GPU_FREQ_STS);

	/* RPS code assumes GPLL is used */
	WARN_ONCE((val & GPLLENABLE) == 0, "GPLL not enabled\n");

	DRM_DEBUG_DRIVER("GPLL enabled? %s\n", yesno(val & GPLLENABLE));
	DRM_DEBUG_DRIVER("GPU status: 0x%08x\n", val);

	reset_rps(dev_priv, valleyview_set_rps);

	intel_uncore_forcewake_put(dev_priv, FORCEWAKE_ALL);
}

static unsigned long intel_pxfreq(u32 vidfreq)
{
	unsigned long freq;
	int div = (vidfreq & 0x3f0000) >> 16;
	int post = (vidfreq & 0x3000) >> 12;
	int pre = (vidfreq & 0x7);

	if (!pre)
		return 0;

	freq = ((div * 133333) / ((1<<post) * pre));

	return freq;
}

static const struct cparams {
	u16 i;
	u16 t;
	u16 m;
	u16 c;
} cparams[] = {
	{ 1, 1333, 301, 28664 },
	{ 1, 1066, 294, 24460 },
	{ 1, 800, 294, 25192 },
	{ 0, 1333, 276, 27605 },
	{ 0, 1066, 276, 27605 },
	{ 0, 800, 231, 23784 },
};

static unsigned long __i915_chipset_val(struct drm_i915_private *dev_priv)
{
	u64 total_count, diff, ret;
	u32 count1, count2, count3, m = 0, c = 0;
	unsigned long now = jiffies_to_msecs(jiffies), diff1;
	int i;

	lockdep_assert_held(&mchdev_lock);

	diff1 = now - dev_priv->ips.last_time1;

	/* Prevent division-by-zero if we are asking too fast.
	 * Also, we don't get interesting results if we are polling
	 * faster than once in 10ms, so just return the saved value
	 * in such cases.
	 */
	if (diff1 <= 10)
		return dev_priv->ips.chipset_power;

	count1 = I915_READ(DMIEC);
	count2 = I915_READ(DDREC);
	count3 = I915_READ(CSIEC);

	total_count = count1 + count2 + count3;

	/* FIXME: handle per-counter overflow */
	if (total_count < dev_priv->ips.last_count1) {
		diff = ~0UL - dev_priv->ips.last_count1;
		diff += total_count;
	} else {
		diff = total_count - dev_priv->ips.last_count1;
	}

	for (i = 0; i < ARRAY_SIZE(cparams); i++) {
		if (cparams[i].i == dev_priv->ips.c_m &&
		    cparams[i].t == dev_priv->ips.r_t) {
			m = cparams[i].m;
			c = cparams[i].c;
			break;
		}
	}

	diff = div_u64(diff, diff1);
	ret = ((m * diff) + c);
	ret = div_u64(ret, 10);

	dev_priv->ips.last_count1 = total_count;
	dev_priv->ips.last_time1 = now;

	dev_priv->ips.chipset_power = ret;

	return ret;
}

unsigned long i915_chipset_val(struct drm_i915_private *dev_priv)
{
	unsigned long val;

	if (!IS_GEN5(dev_priv))
		return 0;

	spin_lock_irq(&mchdev_lock);

	val = __i915_chipset_val(dev_priv);

	spin_unlock_irq(&mchdev_lock);

	return val;
}

unsigned long i915_mch_val(struct drm_i915_private *dev_priv)
{
	unsigned long m, x, b;
	u32 tsfs;

	tsfs = I915_READ(TSFS);

	m = ((tsfs & TSFS_SLOPE_MASK) >> TSFS_SLOPE_SHIFT);
	x = I915_READ8(TR1);

	b = tsfs & TSFS_INTR_MASK;

	return ((m * x) / 127) - b;
}

static int _pxvid_to_vd(u8 pxvid)
{
	if (pxvid == 0)
		return 0;

	if (pxvid >= 8 && pxvid < 31)
		pxvid = 31;

	return (pxvid + 2) * 125;
}

static u32 pvid_to_extvid(struct drm_i915_private *dev_priv, u8 pxvid)
{
	const int vd = _pxvid_to_vd(pxvid);
	const int vm = vd - 1125;

	if (INTEL_INFO(dev_priv)->is_mobile)
		return vm > 0 ? vm : 0;

	return vd;
}

static void __i915_update_gfx_val(struct drm_i915_private *dev_priv)
{
	u64 now, diff, diffms;
	u32 count;

	lockdep_assert_held(&mchdev_lock);

	now = ktime_get_raw_ns();
	diffms = now - dev_priv->ips.last_time2;
	do_div(diffms, NSEC_PER_MSEC);

	/* Don't divide by 0 */
	if (!diffms)
		return;

	count = I915_READ(GFXEC);

	if (count < dev_priv->ips.last_count2) {
		diff = ~0UL - dev_priv->ips.last_count2;
		diff += count;
	} else {
		diff = count - dev_priv->ips.last_count2;
	}

	dev_priv->ips.last_count2 = count;
	dev_priv->ips.last_time2 = now;

	/* More magic constants... */
	diff = diff * 1181;
	diff = div_u64(diff, diffms * 10);
	dev_priv->ips.gfx_power = diff;
}

void i915_update_gfx_val(struct drm_i915_private *dev_priv)
{
	if (!IS_GEN5(dev_priv))
		return;

	spin_lock_irq(&mchdev_lock);

	__i915_update_gfx_val(dev_priv);

	spin_unlock_irq(&mchdev_lock);
}

static unsigned long __i915_gfx_val(struct drm_i915_private *dev_priv)
{
	unsigned long t, corr, state1, corr2, state2;
	u32 pxvid, ext_v;

	lockdep_assert_held(&mchdev_lock);

	pxvid = I915_READ(PXVFREQ(dev_priv->gt_pm.rps.cur_freq));
	pxvid = (pxvid >> 24) & 0x7f;
	ext_v = pvid_to_extvid(dev_priv, pxvid);

	state1 = ext_v;

	t = i915_mch_val(dev_priv);

	/* Revel in the empirically derived constants */

	/* Correction factor in 1/100000 units */
	if (t > 80)
		corr = ((t * 2349) + 135940);
	else if (t >= 50)
		corr = ((t * 964) + 29317);
	else /* < 50 */
		corr = ((t * 301) + 1004);

	corr = corr * ((150142 * state1) / 10000 - 78642);
	corr /= 100000;
	corr2 = (corr * dev_priv->ips.corr);

	state2 = (corr2 * state1) / 10000;
	state2 /= 100; /* convert to mW */

	__i915_update_gfx_val(dev_priv);

	return dev_priv->ips.gfx_power + state2;
}

unsigned long i915_gfx_val(struct drm_i915_private *dev_priv)
{
	unsigned long val;

	if (!IS_GEN5(dev_priv))
		return 0;

	spin_lock_irq(&mchdev_lock);

	val = __i915_gfx_val(dev_priv);

	spin_unlock_irq(&mchdev_lock);

	return val;
}

/**
 * i915_read_mch_val - return value for IPS use
 *
 * Calculate and return a value for the IPS driver to use when deciding whether
 * we have thermal and power headroom to increase CPU or GPU power budget.
 */
unsigned long i915_read_mch_val(void)
{
	struct drm_i915_private *dev_priv;
	unsigned long chipset_val, graphics_val, ret = 0;

	spin_lock_irq(&mchdev_lock);
	if (!i915_mch_dev)
		goto out_unlock;
	dev_priv = i915_mch_dev;

	chipset_val = __i915_chipset_val(dev_priv);
	graphics_val = __i915_gfx_val(dev_priv);

	ret = chipset_val + graphics_val;

out_unlock:
	spin_unlock_irq(&mchdev_lock);

	return ret;
}
EXPORT_SYMBOL_GPL(i915_read_mch_val);

/**
 * i915_gpu_raise - raise GPU frequency limit
 *
 * Raise the limit; IPS indicates we have thermal headroom.
 */
bool i915_gpu_raise(void)
{
	struct drm_i915_private *dev_priv;
	bool ret = true;

	spin_lock_irq(&mchdev_lock);
	if (!i915_mch_dev) {
		ret = false;
		goto out_unlock;
	}
	dev_priv = i915_mch_dev;

	if (dev_priv->ips.max_delay > dev_priv->ips.fmax)
		dev_priv->ips.max_delay--;

out_unlock:
	spin_unlock_irq(&mchdev_lock);

	return ret;
}
EXPORT_SYMBOL_GPL(i915_gpu_raise);

/**
 * i915_gpu_lower - lower GPU frequency limit
 *
 * IPS indicates we're close to a thermal limit, so throttle back the GPU
 * frequency maximum.
 */
bool i915_gpu_lower(void)
{
	struct drm_i915_private *dev_priv;
	bool ret = true;

	spin_lock_irq(&mchdev_lock);
	if (!i915_mch_dev) {
		ret = false;
		goto out_unlock;
	}
	dev_priv = i915_mch_dev;

	if (dev_priv->ips.max_delay < dev_priv->ips.min_delay)
		dev_priv->ips.max_delay++;

out_unlock:
	spin_unlock_irq(&mchdev_lock);

	return ret;
}
EXPORT_SYMBOL_GPL(i915_gpu_lower);

/**
 * i915_gpu_busy - indicate GPU business to IPS
 *
 * Tell the IPS driver whether or not the GPU is busy.
 */
bool i915_gpu_busy(void)
{
	bool ret = false;

	spin_lock_irq(&mchdev_lock);
	if (i915_mch_dev)
		ret = i915_mch_dev->gt.awake;
	spin_unlock_irq(&mchdev_lock);

	return ret;
}
EXPORT_SYMBOL_GPL(i915_gpu_busy);

/**
 * i915_gpu_turbo_disable - disable graphics turbo
 *
 * Disable graphics turbo by resetting the max frequency and setting the
 * current frequency to the default.
 */
bool i915_gpu_turbo_disable(void)
{
	struct drm_i915_private *dev_priv;
	bool ret = true;

	spin_lock_irq(&mchdev_lock);
	if (!i915_mch_dev) {
		ret = false;
		goto out_unlock;
	}
	dev_priv = i915_mch_dev;

	dev_priv->ips.max_delay = dev_priv->ips.fstart;

	if (!ironlake_set_drps(dev_priv, dev_priv->ips.fstart))
		ret = false;

out_unlock:
	spin_unlock_irq(&mchdev_lock);

	return ret;
}
EXPORT_SYMBOL_GPL(i915_gpu_turbo_disable);

/**
 * Tells the intel_ips driver that the i915 driver is now loaded, if
 * IPS got loaded first.
 *
 * This awkward dance is so that neither module has to depend on the
 * other in order for IPS to do the appropriate communication of
 * GPU turbo limits to i915.
 */
static void
ips_ping_for_i915_load(void)
{
	void (*link)(void);

	link = symbol_get(ips_link_to_i915_driver);
	if (link) {
		link();
		symbol_put(ips_link_to_i915_driver);
	}
}

void intel_gpu_ips_init(struct drm_i915_private *dev_priv)
{
	/* We only register the i915 ips part with intel-ips once everything is
	 * set up, to avoid intel-ips sneaking in and reading bogus values. */
	spin_lock_irq(&mchdev_lock);
	i915_mch_dev = dev_priv;
	spin_unlock_irq(&mchdev_lock);

	ips_ping_for_i915_load();
}

void intel_gpu_ips_teardown(void)
{
	spin_lock_irq(&mchdev_lock);
	i915_mch_dev = NULL;
	spin_unlock_irq(&mchdev_lock);
}

static void intel_init_emon(struct drm_i915_private *dev_priv)
{
	u32 lcfuse;
	u8 pxw[16];
	int i;

	/* Disable to program */
	I915_WRITE(ECR, 0);
	POSTING_READ(ECR);

	/* Program energy weights for various events */
	I915_WRITE(SDEW, 0x15040d00);
	I915_WRITE(CSIEW0, 0x007f0000);
	I915_WRITE(CSIEW1, 0x1e220004);
	I915_WRITE(CSIEW2, 0x04000004);

	for (i = 0; i < 5; i++)
		I915_WRITE(PEW(i), 0);
	for (i = 0; i < 3; i++)
		I915_WRITE(DEW(i), 0);

	/* Program P-state weights to account for frequency power adjustment */
	for (i = 0; i < 16; i++) {
		u32 pxvidfreq = I915_READ(PXVFREQ(i));
		unsigned long freq = intel_pxfreq(pxvidfreq);
		unsigned long vid = (pxvidfreq & PXVFREQ_PX_MASK) >>
			PXVFREQ_PX_SHIFT;
		unsigned long val;

		val = vid * vid;
		val *= (freq / 1000);
		val *= 255;
		val /= (127*127*900);
		if (val > 0xff)
			DRM_ERROR("bad pxval: %ld\n", val);
		pxw[i] = val;
	}
	/* Render standby states get 0 weight */
	pxw[14] = 0;
	pxw[15] = 0;

	for (i = 0; i < 4; i++) {
		u32 val = (pxw[i*4] << 24) | (pxw[(i*4)+1] << 16) |
			(pxw[(i*4)+2] << 8) | (pxw[(i*4)+3]);
		I915_WRITE(PXW(i), val);
	}

	/* Adjust magic regs to magic values (more experimental results) */
	I915_WRITE(OGW0, 0);
	I915_WRITE(OGW1, 0);
	I915_WRITE(EG0, 0x00007f00);
	I915_WRITE(EG1, 0x0000000e);
	I915_WRITE(EG2, 0x000e0000);
	I915_WRITE(EG3, 0x68000300);
	I915_WRITE(EG4, 0x42000000);
	I915_WRITE(EG5, 0x00140031);
	I915_WRITE(EG6, 0);
	I915_WRITE(EG7, 0);

	for (i = 0; i < 8; i++)
		I915_WRITE(PXWL(i), 0);

	/* Enable PMON + select events */
	I915_WRITE(ECR, 0x80000019);

	lcfuse = I915_READ(LCFUSE02);

	dev_priv->ips.corr = (lcfuse & LCFUSE_HIV_MASK);
}

static bool i915_rc6_ctx_corrupted(struct drm_i915_private *dev_priv)
{
	return !I915_READ(GEN8_RC6_CTX_INFO);
}

static void i915_rc6_ctx_wa_init(struct drm_i915_private *i915)
{
	if (!NEEDS_RC6_CTX_CORRUPTION_WA(i915))
		return;

	if (i915_rc6_ctx_corrupted(i915)) {
		DRM_INFO("RC6 context corrupted, disabling runtime power management\n");
		i915->gt_pm.rc6.ctx_corrupted = true;
		intel_runtime_pm_get(i915);
	}
}

static void i915_rc6_ctx_wa_cleanup(struct drm_i915_private *i915)
{
	if (i915->gt_pm.rc6.ctx_corrupted) {
		intel_runtime_pm_put(i915);
		i915->gt_pm.rc6.ctx_corrupted = false;
	}
}

/**
 * i915_rc6_ctx_wa_suspend - system suspend sequence for the RC6 CTX WA
 * @i915: i915 device
 *
 * Perform any steps needed to clean up the RC6 CTX WA before system suspend.
 */
void i915_rc6_ctx_wa_suspend(struct drm_i915_private *i915)
{
	if (i915->gt_pm.rc6.ctx_corrupted)
		intel_runtime_pm_put(i915);
}

/**
 * i915_rc6_ctx_wa_resume - system resume sequence for the RC6 CTX WA
 * @i915: i915 device
 *
 * Perform any steps needed to re-init the RC6 CTX WA after system resume.
 */
void i915_rc6_ctx_wa_resume(struct drm_i915_private *i915)
{
	if (!i915->gt_pm.rc6.ctx_corrupted)
		return;

	if (i915_rc6_ctx_corrupted(i915)) {
		intel_runtime_pm_get(i915);
		return;
	}

	DRM_INFO("RC6 context restored, re-enabling runtime power management\n");
	i915->gt_pm.rc6.ctx_corrupted = false;
}

static void intel_disable_rc6(struct drm_i915_private *dev_priv);

/**
 * i915_rc6_ctx_wa_check - check for a new RC6 CTX corruption
 * @i915: i915 device
 *
 * Check if an RC6 CTX corruption has happened since the last check and if so
 * disable RC6 and runtime power management.
 *
 * Return false if no context corruption has happened since the last call of
 * this function, true otherwise.
*/
bool i915_rc6_ctx_wa_check(struct drm_i915_private *i915)
{
	if (!NEEDS_RC6_CTX_CORRUPTION_WA(i915))
		return false;

	if (i915->gt_pm.rc6.ctx_corrupted)
		return false;

	if (!i915_rc6_ctx_corrupted(i915))
		return false;

	DRM_NOTE("RC6 context corruption, disabling runtime power management\n");

	intel_disable_rc6(i915);
	i915->gt_pm.rc6.ctx_corrupted = true;
	intel_runtime_pm_get_noresume(i915);

	return true;
}

void intel_init_gt_powersave(struct drm_i915_private *dev_priv)
{
	struct intel_rps *rps = &dev_priv->gt_pm.rps;

	/*
	 * RPM depends on RC6 to save restore the GT HW context, so make RC6 a
	 * requirement.
	 */
	if (!sanitize_rc6(dev_priv)) {
		DRM_INFO("RC6 disabled, disabling runtime PM support\n");
		intel_runtime_pm_get(dev_priv);
	}

	mutex_lock(&dev_priv->pcu_lock);

	i915_rc6_ctx_wa_init(dev_priv);

	/* Initialize RPS limits (for userspace) */
	if (IS_CHERRYVIEW(dev_priv))
		cherryview_init_gt_powersave(dev_priv);
	else if (IS_VALLEYVIEW(dev_priv))
		valleyview_init_gt_powersave(dev_priv);
	else if (INTEL_GEN(dev_priv) >= 6)
		gen6_init_rps_frequencies(dev_priv);

	/* Derive initial user preferences/limits from the hardware limits */
	rps->idle_freq = rps->min_freq;
	rps->cur_freq = rps->idle_freq;

	rps->max_freq_softlimit = rps->max_freq;
	rps->min_freq_softlimit = rps->min_freq;

	if (IS_HASWELL(dev_priv) || IS_BROADWELL(dev_priv))
		rps->min_freq_softlimit =
			max_t(int,
			      rps->efficient_freq,
			      intel_freq_opcode(dev_priv, 450));

	/* After setting max-softlimit, find the overclock max freq */
	if (IS_GEN6(dev_priv) ||
	    IS_IVYBRIDGE(dev_priv) || IS_HASWELL(dev_priv)) {
		u32 params = 0;

		sandybridge_pcode_read(dev_priv, GEN6_READ_OC_PARAMS, &params);
		if (params & BIT(31)) { /* OC supported */
			DRM_DEBUG_DRIVER("Overclocking supported, max: %dMHz, overclock: %dMHz\n",
					 (rps->max_freq & 0xff) * 50,
					 (params & 0xff) * 50);
			rps->max_freq = params & 0xff;
		}
	}

	/* Finally allow us to boost to max by default */
	rps->boost_freq = rps->max_freq;

	mutex_unlock(&dev_priv->pcu_lock);
}

void intel_cleanup_gt_powersave(struct drm_i915_private *dev_priv)
{
	if (IS_VALLEYVIEW(dev_priv))
		valleyview_cleanup_gt_powersave(dev_priv);

	i915_rc6_ctx_wa_cleanup(dev_priv);

	if (!HAS_RC6(dev_priv))
		intel_runtime_pm_put(dev_priv);
}

/**
 * intel_suspend_gt_powersave - suspend PM work and helper threads
 * @dev_priv: i915 device
 *
 * We don't want to disable RC6 or other features here, we just want
 * to make sure any work we've queued has finished and won't bother
 * us while we're suspended.
 */
void intel_suspend_gt_powersave(struct drm_i915_private *dev_priv)
{
	if (INTEL_GEN(dev_priv) < 6)
		return;

	/* gen6_rps_idle() will be called later to disable interrupts */
}

void intel_sanitize_gt_powersave(struct drm_i915_private *dev_priv)
{
	dev_priv->gt_pm.rps.enabled = true; /* force RPS disabling */
	dev_priv->gt_pm.rc6.enabled = true; /* force RC6 disabling */
	intel_disable_gt_powersave(dev_priv);

	if (INTEL_GEN(dev_priv) >= 11)
		gen11_reset_rps_interrupts(dev_priv);
	else
		gen6_reset_rps_interrupts(dev_priv);
}

static inline void intel_disable_llc_pstate(struct drm_i915_private *i915)
{
	lockdep_assert_held(&i915->pcu_lock);

	if (!i915->gt_pm.llc_pstate.enabled)
		return;

	/* Currently there is no HW configuration to be done to disable. */

	i915->gt_pm.llc_pstate.enabled = false;
}

static void __intel_disable_rc6(struct drm_i915_private *dev_priv)
{
	lockdep_assert_held(&dev_priv->pcu_lock);

	if (!dev_priv->gt_pm.rc6.enabled)
		return;

	if (INTEL_GEN(dev_priv) >= 9)
		gen9_disable_rc6(dev_priv);
	else if (IS_CHERRYVIEW(dev_priv))
		cherryview_disable_rc6(dev_priv);
	else if (IS_VALLEYVIEW(dev_priv))
		valleyview_disable_rc6(dev_priv);
	else if (INTEL_GEN(dev_priv) >= 6)
		gen6_disable_rc6(dev_priv);

	dev_priv->gt_pm.rc6.enabled = false;
}

<<<<<<< HEAD
static bool i915_rc6_ctx_corrupted(struct drm_i915_private *dev_priv)
{
	return !I915_READ(GEN8_RC6_CTX_INFO);
}

static void i915_rc6_ctx_wa_init(struct drm_i915_private *i915)
{
	if (!NEEDS_RC6_CTX_CORRUPTION_WA(i915))
		return;

	if (i915_rc6_ctx_corrupted(i915)) {
		DRM_INFO("RC6 context corrupted, disabling runtime power management\n");
		i915->rps.ctx_corrupted = true;
		intel_runtime_pm_get(i915);
	}
}

static void i915_rc6_ctx_wa_cleanup(struct drm_i915_private *i915)
{
	if (i915->rps.ctx_corrupted) {
		intel_runtime_pm_put(i915);
		i915->rps.ctx_corrupted = false;
	}
}

/**
 * i915_rc6_ctx_wa_suspend - system suspend sequence for the RC6 CTX WA
 * @i915: i915 device
 *
 * Perform any steps needed to clean up the RC6 CTX WA before system suspend.
 */
void i915_rc6_ctx_wa_suspend(struct drm_i915_private *i915)
{
	if (i915->rps.ctx_corrupted)
		intel_runtime_pm_put(i915);
}

/**
 * i915_rc6_ctx_wa_resume - system resume sequence for the RC6 CTX WA
 * @i915: i915 device
 *
 * Perform any steps needed to re-init the RC6 CTX WA after system resume.
 */
void i915_rc6_ctx_wa_resume(struct drm_i915_private *i915)
{
	if (!i915->rps.ctx_corrupted)
		return;

	if (i915_rc6_ctx_corrupted(i915)) {
		intel_runtime_pm_get(i915);
		return;
	}

	DRM_INFO("RC6 context restored, re-enabling runtime power management\n");
	i915->rps.ctx_corrupted = false;
}

static void intel_disable_rc6(struct drm_device *dev);

/**
 * i915_rc6_ctx_wa_check - check for a new RC6 CTX corruption
 * @i915: i915 device
 *
 * Check if an RC6 CTX corruption has happened since the last check and if so
 * disable RC6 and runtime power management.
 *
 * Return false if no context corruption has happened since the last call of
 * this function, true otherwise.
*/
bool i915_rc6_ctx_wa_check(struct drm_i915_private *i915)
{
	if (!NEEDS_RC6_CTX_CORRUPTION_WA(i915))
		return false;

	if (i915->rps.ctx_corrupted)
		return false;

	if (!i915_rc6_ctx_corrupted(i915))
		return false;

	DRM_NOTE("RC6 context corruption, disabling runtime power management\n");

	intel_disable_rc6(i915->dev);
	i915->rps.ctx_corrupted = true;
	intel_runtime_pm_get_noresume(i915);

	return true;
}

void intel_init_gt_powersave(struct drm_device *dev)
{
	i915.enable_rc6 = sanitize_rc6_option(dev, i915.enable_rc6);

	i915_rc6_ctx_wa_init(to_i915(dev));

	if (IS_CHERRYVIEW(dev))
		cherryview_init_gt_powersave(dev);
	else if (IS_VALLEYVIEW(dev))
		valleyview_init_gt_powersave(dev);
=======
static void intel_disable_rc6(struct drm_i915_private *dev_priv)
{
	mutex_lock(&dev_priv->pcu_lock);
	__intel_disable_rc6(dev_priv);
	mutex_unlock(&dev_priv->pcu_lock);
>>>>>>> 286cd8c7
}

static void intel_disable_rps(struct drm_i915_private *dev_priv)
{
	lockdep_assert_held(&dev_priv->pcu_lock);

	if (!dev_priv->gt_pm.rps.enabled)
		return;
<<<<<<< HEAD
	else if (IS_VALLEYVIEW(dev))
		valleyview_cleanup_gt_powersave(dev);

	i915_rc6_ctx_wa_cleanup(to_i915(dev));
=======

	if (INTEL_GEN(dev_priv) >= 9)
		gen9_disable_rps(dev_priv);
	else if (IS_CHERRYVIEW(dev_priv))
		cherryview_disable_rps(dev_priv);
	else if (IS_VALLEYVIEW(dev_priv))
		valleyview_disable_rps(dev_priv);
	else if (INTEL_GEN(dev_priv) >= 6)
		gen6_disable_rps(dev_priv);
	else if (IS_IRONLAKE_M(dev_priv))
		ironlake_disable_drps(dev_priv);

	dev_priv->gt_pm.rps.enabled = false;
>>>>>>> 286cd8c7
}

void intel_disable_gt_powersave(struct drm_i915_private *dev_priv)
{
	mutex_lock(&dev_priv->pcu_lock);

	__intel_disable_rc6(dev_priv);
	intel_disable_rps(dev_priv);
	if (HAS_LLC(dev_priv))
		intel_disable_llc_pstate(dev_priv);

	mutex_unlock(&dev_priv->pcu_lock);
}

static inline void intel_enable_llc_pstate(struct drm_i915_private *i915)
{
	lockdep_assert_held(&i915->pcu_lock);

	if (i915->gt_pm.llc_pstate.enabled)
		return;

	gen6_update_ring_freq(i915);

	i915->gt_pm.llc_pstate.enabled = true;
}

<<<<<<< HEAD
static void __intel_disable_rc6(struct drm_device *dev)
{
	if (INTEL_INFO(dev)->gen >= 9)
		gen9_disable_rc6(dev);
	else if (IS_CHERRYVIEW(dev))
		cherryview_disable_rc6(dev);
	else if (IS_VALLEYVIEW(dev))
		valleyview_disable_rc6(dev);
	else
		gen6_disable_rc6(dev);
}

static void intel_disable_rc6(struct drm_device *dev)
{
	struct drm_i915_private *dev_priv = to_i915(dev);

	mutex_lock(&dev_priv->rps.hw_lock);
	__intel_disable_rc6(dev);
	mutex_unlock(&dev_priv->rps.hw_lock);
}

static void intel_disable_rps(struct drm_device *dev)
{
	if (IS_CHERRYVIEW(dev) || IS_VALLEYVIEW(dev))
		return;

	if (INTEL_INFO(dev)->gen >= 9)
		gen9_disable_rps(dev);
	else
		gen6_disable_rps(dev);
}

void intel_disable_gt_powersave(struct drm_device *dev)
=======
static void intel_enable_rc6(struct drm_i915_private *dev_priv)
>>>>>>> 286cd8c7
{
	lockdep_assert_held(&dev_priv->pcu_lock);

	if (dev_priv->gt_pm.rc6.enabled)
		return;

<<<<<<< HEAD
		mutex_lock(&dev_priv->rps.hw_lock);

		__intel_disable_rc6(dev);
		intel_disable_rps(dev);

		dev_priv->rps.enabled = false;

		mutex_unlock(&dev_priv->rps.hw_lock);
	}
=======
	if (dev_priv->gt_pm.rc6.ctx_corrupted)
		return;

	if (IS_CHERRYVIEW(dev_priv))
		cherryview_enable_rc6(dev_priv);
	else if (IS_VALLEYVIEW(dev_priv))
		valleyview_enable_rc6(dev_priv);
	else if (INTEL_GEN(dev_priv) >= 9)
		gen9_enable_rc6(dev_priv);
	else if (IS_BROADWELL(dev_priv))
		gen8_enable_rc6(dev_priv);
	else if (INTEL_GEN(dev_priv) >= 6)
		gen6_enable_rc6(dev_priv);

	dev_priv->gt_pm.rc6.enabled = true;
>>>>>>> 286cd8c7
}

static void intel_enable_rps(struct drm_i915_private *dev_priv)
{
	struct intel_rps *rps = &dev_priv->gt_pm.rps;

	lockdep_assert_held(&dev_priv->pcu_lock);

	if (rps->enabled)
		return;

	if (IS_CHERRYVIEW(dev_priv)) {
		cherryview_enable_rps(dev_priv);
	} else if (IS_VALLEYVIEW(dev_priv)) {
		valleyview_enable_rps(dev_priv);
	} else if (INTEL_GEN(dev_priv) >= 9) {
		gen9_enable_rps(dev_priv);
	} else if (IS_BROADWELL(dev_priv)) {
		gen8_enable_rps(dev_priv);
	} else if (INTEL_GEN(dev_priv) >= 6) {
		gen6_enable_rps(dev_priv);
	} else if (IS_IRONLAKE_M(dev_priv)) {
		ironlake_enable_drps(dev_priv);
		intel_init_emon(dev_priv);
	}

	WARN_ON(rps->max_freq < rps->min_freq);
	WARN_ON(rps->idle_freq > rps->max_freq);

	WARN_ON(rps->efficient_freq < rps->min_freq);
	WARN_ON(rps->efficient_freq > rps->max_freq);

	rps->enabled = true;
}

void intel_enable_gt_powersave(struct drm_i915_private *dev_priv)
{
	/* Powersaving is controlled by the host when inside a VM */
	if (intel_vgpu_active(dev_priv))
		return;

	mutex_lock(&dev_priv->pcu_lock);

	if (HAS_RC6(dev_priv))
		intel_enable_rc6(dev_priv);
	intel_enable_rps(dev_priv);
	if (HAS_LLC(dev_priv))
		intel_enable_llc_pstate(dev_priv);

	mutex_unlock(&dev_priv->pcu_lock);
}

static void ibx_init_clock_gating(struct drm_i915_private *dev_priv)
{
	/*
	 * On Ibex Peak and Cougar Point, we need to disable clock
	 * gating for the panel power sequencer or it will fail to
	 * start up when no ports are active.
	 */
	I915_WRITE(SOUTH_DSPCLK_GATE_D, PCH_DPLSUNIT_CLOCK_GATE_DISABLE);
}

static void g4x_disable_trickle_feed(struct drm_i915_private *dev_priv)
{
	enum pipe pipe;

	for_each_pipe(dev_priv, pipe) {
		I915_WRITE(DSPCNTR(pipe),
			   I915_READ(DSPCNTR(pipe)) |
			   DISPPLANE_TRICKLE_FEED_DISABLE);

		I915_WRITE(DSPSURF(pipe), I915_READ(DSPSURF(pipe)));
		POSTING_READ(DSPSURF(pipe));
	}
}

static void ilk_init_clock_gating(struct drm_i915_private *dev_priv)
{
	uint32_t dspclk_gate = ILK_VRHUNIT_CLOCK_GATE_DISABLE;

	/*
	 * Required for FBC
	 * WaFbcDisableDpfcClockGating:ilk
	 */
	dspclk_gate |= ILK_DPFCRUNIT_CLOCK_GATE_DISABLE |
		   ILK_DPFCUNIT_CLOCK_GATE_DISABLE |
		   ILK_DPFDUNIT_CLOCK_GATE_ENABLE;

	I915_WRITE(PCH_3DCGDIS0,
		   MARIUNIT_CLOCK_GATE_DISABLE |
		   SVSMUNIT_CLOCK_GATE_DISABLE);
	I915_WRITE(PCH_3DCGDIS1,
		   VFMUNIT_CLOCK_GATE_DISABLE);

	/*
	 * According to the spec the following bits should be set in
	 * order to enable memory self-refresh
	 * The bit 22/21 of 0x42004
	 * The bit 5 of 0x42020
	 * The bit 15 of 0x45000
	 */
	I915_WRITE(ILK_DISPLAY_CHICKEN2,
		   (I915_READ(ILK_DISPLAY_CHICKEN2) |
		    ILK_DPARB_GATE | ILK_VSDPFD_FULL));
	dspclk_gate |= ILK_DPARBUNIT_CLOCK_GATE_ENABLE;
	I915_WRITE(DISP_ARB_CTL,
		   (I915_READ(DISP_ARB_CTL) |
		    DISP_FBC_WM_DIS));

	/*
	 * Based on the document from hardware guys the following bits
	 * should be set unconditionally in order to enable FBC.
	 * The bit 22 of 0x42000
	 * The bit 22 of 0x42004
	 * The bit 7,8,9 of 0x42020.
	 */
	if (IS_IRONLAKE_M(dev_priv)) {
		/* WaFbcAsynchFlipDisableFbcQueue:ilk */
		I915_WRITE(ILK_DISPLAY_CHICKEN1,
			   I915_READ(ILK_DISPLAY_CHICKEN1) |
			   ILK_FBCQ_DIS);
		I915_WRITE(ILK_DISPLAY_CHICKEN2,
			   I915_READ(ILK_DISPLAY_CHICKEN2) |
			   ILK_DPARB_GATE);
	}

	I915_WRITE(ILK_DSPCLK_GATE_D, dspclk_gate);

	I915_WRITE(ILK_DISPLAY_CHICKEN2,
		   I915_READ(ILK_DISPLAY_CHICKEN2) |
		   ILK_ELPIN_409_SELECT);
	I915_WRITE(_3D_CHICKEN2,
		   _3D_CHICKEN2_WM_READ_PIPELINED << 16 |
		   _3D_CHICKEN2_WM_READ_PIPELINED);

	/* WaDisableRenderCachePipelinedFlush:ilk */
	I915_WRITE(CACHE_MODE_0,
		   _MASKED_BIT_ENABLE(CM0_PIPELINED_RENDER_FLUSH_DISABLE));

	/* WaDisable_RenderCache_OperationalFlush:ilk */
	I915_WRITE(CACHE_MODE_0, _MASKED_BIT_DISABLE(RC_OP_FLUSH_ENABLE));

	g4x_disable_trickle_feed(dev_priv);

	ibx_init_clock_gating(dev_priv);
}

static void cpt_init_clock_gating(struct drm_i915_private *dev_priv)
{
	int pipe;
	uint32_t val;

	/*
	 * On Ibex Peak and Cougar Point, we need to disable clock
	 * gating for the panel power sequencer or it will fail to
	 * start up when no ports are active.
	 */
	I915_WRITE(SOUTH_DSPCLK_GATE_D, PCH_DPLSUNIT_CLOCK_GATE_DISABLE |
		   PCH_DPLUNIT_CLOCK_GATE_DISABLE |
		   PCH_CPUNIT_CLOCK_GATE_DISABLE);
	I915_WRITE(SOUTH_CHICKEN2, I915_READ(SOUTH_CHICKEN2) |
		   DPLS_EDP_PPS_FIX_DIS);
	/* The below fixes the weird display corruption, a few pixels shifted
	 * downward, on (only) LVDS of some HP laptops with IVY.
	 */
	for_each_pipe(dev_priv, pipe) {
		val = I915_READ(TRANS_CHICKEN2(pipe));
		val |= TRANS_CHICKEN2_TIMING_OVERRIDE;
		val &= ~TRANS_CHICKEN2_FDI_POLARITY_REVERSED;
		if (dev_priv->vbt.fdi_rx_polarity_inverted)
			val |= TRANS_CHICKEN2_FDI_POLARITY_REVERSED;
		val &= ~TRANS_CHICKEN2_FRAME_START_DELAY_MASK;
		val &= ~TRANS_CHICKEN2_DISABLE_DEEP_COLOR_COUNTER;
		val &= ~TRANS_CHICKEN2_DISABLE_DEEP_COLOR_MODESWITCH;
		I915_WRITE(TRANS_CHICKEN2(pipe), val);
	}
	/* WADP0ClockGatingDisable */
	for_each_pipe(dev_priv, pipe) {
		I915_WRITE(TRANS_CHICKEN1(pipe),
			   TRANS_CHICKEN1_DP0UNIT_GC_DISABLE);
	}
}

static void gen6_check_mch_setup(struct drm_i915_private *dev_priv)
{
	uint32_t tmp;

	tmp = I915_READ(MCH_SSKPD);
	if ((tmp & MCH_SSKPD_WM0_MASK) != MCH_SSKPD_WM0_VAL)
		DRM_DEBUG_KMS("Wrong MCH_SSKPD value: 0x%08x This can cause underruns.\n",
			      tmp);
}

static void gen6_init_clock_gating(struct drm_i915_private *dev_priv)
{
	uint32_t dspclk_gate = ILK_VRHUNIT_CLOCK_GATE_DISABLE;

	I915_WRITE(ILK_DSPCLK_GATE_D, dspclk_gate);

	I915_WRITE(ILK_DISPLAY_CHICKEN2,
		   I915_READ(ILK_DISPLAY_CHICKEN2) |
		   ILK_ELPIN_409_SELECT);

	/* WaDisableHiZPlanesWhenMSAAEnabled:snb */
	I915_WRITE(_3D_CHICKEN,
		   _MASKED_BIT_ENABLE(_3D_CHICKEN_HIZ_PLANE_DISABLE_MSAA_4X_SNB));

	/* WaDisable_RenderCache_OperationalFlush:snb */
	I915_WRITE(CACHE_MODE_0, _MASKED_BIT_DISABLE(RC_OP_FLUSH_ENABLE));

	/*
	 * BSpec recoomends 8x4 when MSAA is used,
	 * however in practice 16x4 seems fastest.
	 *
	 * Note that PS/WM thread counts depend on the WIZ hashing
	 * disable bit, which we don't touch here, but it's good
	 * to keep in mind (see 3DSTATE_PS and 3DSTATE_WM).
	 */
	I915_WRITE(GEN6_GT_MODE,
		   _MASKED_FIELD(GEN6_WIZ_HASHING_MASK, GEN6_WIZ_HASHING_16x4));

	I915_WRITE(CACHE_MODE_0,
		   _MASKED_BIT_DISABLE(CM0_STC_EVICT_DISABLE_LRA_SNB));

	I915_WRITE(GEN6_UCGCTL1,
		   I915_READ(GEN6_UCGCTL1) |
		   GEN6_BLBUNIT_CLOCK_GATE_DISABLE |
		   GEN6_CSUNIT_CLOCK_GATE_DISABLE);

	/* According to the BSpec vol1g, bit 12 (RCPBUNIT) clock
	 * gating disable must be set.  Failure to set it results in
	 * flickering pixels due to Z write ordering failures after
	 * some amount of runtime in the Mesa "fire" demo, and Unigine
	 * Sanctuary and Tropics, and apparently anything else with
	 * alpha test or pixel discard.
	 *
	 * According to the spec, bit 11 (RCCUNIT) must also be set,
	 * but we didn't debug actual testcases to find it out.
	 *
	 * WaDisableRCCUnitClockGating:snb
	 * WaDisableRCPBUnitClockGating:snb
	 */
	I915_WRITE(GEN6_UCGCTL2,
		   GEN6_RCPBUNIT_CLOCK_GATE_DISABLE |
		   GEN6_RCCUNIT_CLOCK_GATE_DISABLE);

	/* WaStripsFansDisableFastClipPerformanceFix:snb */
	I915_WRITE(_3D_CHICKEN3,
		   _MASKED_BIT_ENABLE(_3D_CHICKEN3_SF_DISABLE_FASTCLIP_CULL));

	/*
	 * Bspec says:
	 * "This bit must be set if 3DSTATE_CLIP clip mode is set to normal and
	 * 3DSTATE_SF number of SF output attributes is more than 16."
	 */
	I915_WRITE(_3D_CHICKEN3,
		   _MASKED_BIT_ENABLE(_3D_CHICKEN3_SF_DISABLE_PIPELINED_ATTR_FETCH));

	/*
	 * According to the spec the following bits should be
	 * set in order to enable memory self-refresh and fbc:
	 * The bit21 and bit22 of 0x42000
	 * The bit21 and bit22 of 0x42004
	 * The bit5 and bit7 of 0x42020
	 * The bit14 of 0x70180
	 * The bit14 of 0x71180
	 *
	 * WaFbcAsynchFlipDisableFbcQueue:snb
	 */
	I915_WRITE(ILK_DISPLAY_CHICKEN1,
		   I915_READ(ILK_DISPLAY_CHICKEN1) |
		   ILK_FBCQ_DIS | ILK_PABSTRETCH_DIS);
	I915_WRITE(ILK_DISPLAY_CHICKEN2,
		   I915_READ(ILK_DISPLAY_CHICKEN2) |
		   ILK_DPARB_GATE | ILK_VSDPFD_FULL);
	I915_WRITE(ILK_DSPCLK_GATE_D,
		   I915_READ(ILK_DSPCLK_GATE_D) |
		   ILK_DPARBUNIT_CLOCK_GATE_ENABLE  |
		   ILK_DPFDUNIT_CLOCK_GATE_ENABLE);

	g4x_disable_trickle_feed(dev_priv);

	cpt_init_clock_gating(dev_priv);

	gen6_check_mch_setup(dev_priv);
}

static void gen7_setup_fixed_func_scheduler(struct drm_i915_private *dev_priv)
{
	uint32_t reg = I915_READ(GEN7_FF_THREAD_MODE);

	/*
	 * WaVSThreadDispatchOverride:ivb,vlv
	 *
	 * This actually overrides the dispatch
	 * mode for all thread types.
	 */
	reg &= ~GEN7_FF_SCHED_MASK;
	reg |= GEN7_FF_TS_SCHED_HW;
	reg |= GEN7_FF_VS_SCHED_HW;
	reg |= GEN7_FF_DS_SCHED_HW;

	I915_WRITE(GEN7_FF_THREAD_MODE, reg);
}

static void lpt_init_clock_gating(struct drm_i915_private *dev_priv)
{
	/*
	 * TODO: this bit should only be enabled when really needed, then
	 * disabled when not needed anymore in order to save power.
	 */
	if (HAS_PCH_LPT_LP(dev_priv))
		I915_WRITE(SOUTH_DSPCLK_GATE_D,
			   I915_READ(SOUTH_DSPCLK_GATE_D) |
			   PCH_LP_PARTITION_LEVEL_DISABLE);

	/* WADPOClockGatingDisable:hsw */
	I915_WRITE(TRANS_CHICKEN1(PIPE_A),
		   I915_READ(TRANS_CHICKEN1(PIPE_A)) |
		   TRANS_CHICKEN1_DP0UNIT_GC_DISABLE);
}

static void lpt_suspend_hw(struct drm_i915_private *dev_priv)
{
	if (HAS_PCH_LPT_LP(dev_priv)) {
		uint32_t val = I915_READ(SOUTH_DSPCLK_GATE_D);

		val &= ~PCH_LP_PARTITION_LEVEL_DISABLE;
		I915_WRITE(SOUTH_DSPCLK_GATE_D, val);
	}
}

static void gen8_set_l3sqc_credits(struct drm_i915_private *dev_priv,
				   int general_prio_credits,
				   int high_prio_credits)
{
	u32 misccpctl;
	u32 val;

	/* WaTempDisableDOPClkGating:bdw */
	misccpctl = I915_READ(GEN7_MISCCPCTL);
	I915_WRITE(GEN7_MISCCPCTL, misccpctl & ~GEN7_DOP_CLOCK_GATE_ENABLE);

	val = I915_READ(GEN8_L3SQCREG1);
	val &= ~L3_PRIO_CREDITS_MASK;
	val |= L3_GENERAL_PRIO_CREDITS(general_prio_credits);
	val |= L3_HIGH_PRIO_CREDITS(high_prio_credits);
	I915_WRITE(GEN8_L3SQCREG1, val);

	/*
	 * Wait at least 100 clocks before re-enabling clock gating.
	 * See the definition of L3SQCREG1 in BSpec.
	 */
	POSTING_READ(GEN8_L3SQCREG1);
	udelay(1);
	I915_WRITE(GEN7_MISCCPCTL, misccpctl);
}

static void icl_init_clock_gating(struct drm_i915_private *dev_priv)
{
	/* This is not an Wa. Enable to reduce Sampler power */
	I915_WRITE(GEN10_DFR_RATIO_EN_AND_CHICKEN,
		   I915_READ(GEN10_DFR_RATIO_EN_AND_CHICKEN) & ~DFR_DISABLE);
}

static void cnp_init_clock_gating(struct drm_i915_private *dev_priv)
{
	if (!HAS_PCH_CNP(dev_priv))
		return;

	/* Display WA #1181 WaSouthDisplayDisablePWMCGEGating: cnp */
	I915_WRITE(SOUTH_DSPCLK_GATE_D, I915_READ(SOUTH_DSPCLK_GATE_D) |
		   CNP_PWM_CGE_GATING_DISABLE);
}

static void cnl_init_clock_gating(struct drm_i915_private *dev_priv)
{
	u32 val;
	cnp_init_clock_gating(dev_priv);

	/* This is not an Wa. Enable for better image quality */
	I915_WRITE(_3D_CHICKEN3,
		   _MASKED_BIT_ENABLE(_3D_CHICKEN3_AA_LINE_QUALITY_FIX_ENABLE));

	/* WaEnableChickenDCPR:cnl */
	I915_WRITE(GEN8_CHICKEN_DCPR_1,
		   I915_READ(GEN8_CHICKEN_DCPR_1) | MASK_WAKEMEM);

	/* WaFbcWakeMemOn:cnl */
	I915_WRITE(DISP_ARB_CTL, I915_READ(DISP_ARB_CTL) |
		   DISP_FBC_MEMORY_WAKE);

	val = I915_READ(SLICE_UNIT_LEVEL_CLKGATE);
	/* ReadHitWriteOnlyDisable:cnl */
	val |= RCCUNIT_CLKGATE_DIS;
	/* WaSarbUnitClockGatingDisable:cnl (pre-prod) */
	if (IS_CNL_REVID(dev_priv, CNL_REVID_A0, CNL_REVID_B0))
		val |= SARBUNIT_CLKGATE_DIS;
	I915_WRITE(SLICE_UNIT_LEVEL_CLKGATE, val);

	/* Wa_2201832410:cnl */
	val = I915_READ(SUBSLICE_UNIT_LEVEL_CLKGATE);
	val |= GWUNIT_CLKGATE_DIS;
	I915_WRITE(SUBSLICE_UNIT_LEVEL_CLKGATE, val);

	/* WaDisableVFclkgate:cnl */
	/* WaVFUnitClockGatingDisable:cnl */
	val = I915_READ(UNSLICE_UNIT_LEVEL_CLKGATE);
	val |= VFUNIT_CLKGATE_DIS;
	I915_WRITE(UNSLICE_UNIT_LEVEL_CLKGATE, val);
}

static void cfl_init_clock_gating(struct drm_i915_private *dev_priv)
{
	cnp_init_clock_gating(dev_priv);
	gen9_init_clock_gating(dev_priv);

	/* WaFbcNukeOnHostModify:cfl */
	I915_WRITE(ILK_DPFC_CHICKEN, I915_READ(ILK_DPFC_CHICKEN) |
		   ILK_DPFC_NUKE_ON_ANY_MODIFICATION);
}

static void kbl_init_clock_gating(struct drm_i915_private *dev_priv)
{
	gen9_init_clock_gating(dev_priv);

	/* WaDisableSDEUnitClockGating:kbl */
	if (IS_KBL_REVID(dev_priv, 0, KBL_REVID_B0))
		I915_WRITE(GEN8_UCGCTL6, I915_READ(GEN8_UCGCTL6) |
			   GEN8_SDEUNIT_CLOCK_GATE_DISABLE);

	/* WaDisableGamClockGating:kbl */
	if (IS_KBL_REVID(dev_priv, 0, KBL_REVID_B0))
		I915_WRITE(GEN6_UCGCTL1, I915_READ(GEN6_UCGCTL1) |
			   GEN6_GAMUNIT_CLOCK_GATE_DISABLE);

	/* WaFbcNukeOnHostModify:kbl */
	I915_WRITE(ILK_DPFC_CHICKEN, I915_READ(ILK_DPFC_CHICKEN) |
		   ILK_DPFC_NUKE_ON_ANY_MODIFICATION);
}

static void skl_init_clock_gating(struct drm_i915_private *dev_priv)
{
	gen9_init_clock_gating(dev_priv);

	/* WAC6entrylatency:skl */
	I915_WRITE(FBC_LLC_READ_CTRL, I915_READ(FBC_LLC_READ_CTRL) |
		   FBC_LLC_FULLY_OPEN);

	/* WaFbcNukeOnHostModify:skl */
	I915_WRITE(ILK_DPFC_CHICKEN, I915_READ(ILK_DPFC_CHICKEN) |
		   ILK_DPFC_NUKE_ON_ANY_MODIFICATION);
}

static void bdw_init_clock_gating(struct drm_i915_private *dev_priv)
{
	/* The GTT cache must be disabled if the system is using 2M pages. */
	bool can_use_gtt_cache = !HAS_PAGE_SIZES(dev_priv,
						 I915_GTT_PAGE_SIZE_2M);
	enum pipe pipe;

	/* WaSwitchSolVfFArbitrationPriority:bdw */
	I915_WRITE(GAM_ECOCHK, I915_READ(GAM_ECOCHK) | HSW_ECOCHK_ARB_PRIO_SOL);

	/* WaPsrDPAMaskVBlankInSRD:bdw */
	I915_WRITE(CHICKEN_PAR1_1,
		   I915_READ(CHICKEN_PAR1_1) | DPA_MASK_VBLANK_SRD);

	/* WaPsrDPRSUnmaskVBlankInSRD:bdw */
	for_each_pipe(dev_priv, pipe) {
		I915_WRITE(CHICKEN_PIPESL_1(pipe),
			   I915_READ(CHICKEN_PIPESL_1(pipe)) |
			   BDW_DPRS_MASK_VBLANK_SRD);
	}

	/* WaVSRefCountFullforceMissDisable:bdw */
	/* WaDSRefCountFullforceMissDisable:bdw */
	I915_WRITE(GEN7_FF_THREAD_MODE,
		   I915_READ(GEN7_FF_THREAD_MODE) &
		   ~(GEN8_FF_DS_REF_CNT_FFME | GEN7_FF_VS_REF_CNT_FFME));

	I915_WRITE(GEN6_RC_SLEEP_PSMI_CONTROL,
		   _MASKED_BIT_ENABLE(GEN8_RC_SEMA_IDLE_MSG_DISABLE));

	/* WaDisableSDEUnitClockGating:bdw */
	I915_WRITE(GEN8_UCGCTL6, I915_READ(GEN8_UCGCTL6) |
		   GEN8_SDEUNIT_CLOCK_GATE_DISABLE);

<<<<<<< HEAD
	/*
	 * WaProgramL3SqcReg1Default:bdw
	 * WaTempDisableDOPClkGating:bdw
	 */
	misccpctl = I915_READ(GEN7_MISCCPCTL);
	I915_WRITE(GEN7_MISCCPCTL, misccpctl & ~GEN7_DOP_CLOCK_GATE_ENABLE);
	I915_WRITE(GEN8_L3SQCREG1, BDW_WA_L3SQCREG1_DEFAULT);
	/*
	 * Wait at least 100 clocks before re-enabling clock gating. See
	 * the definition of L3SQCREG1 in BSpec.
	 */
	POSTING_READ(GEN8_L3SQCREG1);
	udelay(1);
	I915_WRITE(GEN7_MISCCPCTL, misccpctl);
=======
	/* WaProgramL3SqcReg1Default:bdw */
	gen8_set_l3sqc_credits(dev_priv, 30, 2);
>>>>>>> 286cd8c7

	/* WaGttCachingOffByDefault:bdw */
	I915_WRITE(HSW_GTT_CACHE_EN, can_use_gtt_cache ? GTT_CACHE_EN_ALL : 0);

	/* WaKVMNotificationOnConfigChange:bdw */
	I915_WRITE(CHICKEN_PAR2_1, I915_READ(CHICKEN_PAR2_1)
		   | KVM_CONFIG_CHANGE_NOTIFICATION_SELECT);

	lpt_init_clock_gating(dev_priv);

	/* WaDisableDopClockGating:bdw
	 *
	 * Also see the CHICKEN2 write in bdw_init_workarounds() to disable DOP
	 * clock gating.
	 */
	I915_WRITE(GEN6_UCGCTL1,
		   I915_READ(GEN6_UCGCTL1) | GEN6_EU_TCUNIT_CLOCK_GATE_DISABLE);
}

static void hsw_init_clock_gating(struct drm_i915_private *dev_priv)
{
	/* L3 caching of data atomics doesn't work -- disable it. */
	I915_WRITE(HSW_SCRATCH1, HSW_SCRATCH1_L3_DATA_ATOMICS_DISABLE);
	I915_WRITE(HSW_ROW_CHICKEN3,
		   _MASKED_BIT_ENABLE(HSW_ROW_CHICKEN3_L3_GLOBAL_ATOMICS_DISABLE));

	/* This is required by WaCatErrorRejectionIssue:hsw */
	I915_WRITE(GEN7_SQ_CHICKEN_MBCUNIT_CONFIG,
			I915_READ(GEN7_SQ_CHICKEN_MBCUNIT_CONFIG) |
			GEN7_SQ_CHICKEN_MBCUNIT_SQINTMOB);

	/* WaVSRefCountFullforceMissDisable:hsw */
	I915_WRITE(GEN7_FF_THREAD_MODE,
		   I915_READ(GEN7_FF_THREAD_MODE) & ~GEN7_FF_VS_REF_CNT_FFME);

	/* WaDisable_RenderCache_OperationalFlush:hsw */
	I915_WRITE(CACHE_MODE_0_GEN7, _MASKED_BIT_DISABLE(RC_OP_FLUSH_ENABLE));

	/* enable HiZ Raw Stall Optimization */
	I915_WRITE(CACHE_MODE_0_GEN7,
		   _MASKED_BIT_DISABLE(HIZ_RAW_STALL_OPT_DISABLE));

	/* WaDisable4x2SubspanOptimization:hsw */
	I915_WRITE(CACHE_MODE_1,
		   _MASKED_BIT_ENABLE(PIXEL_SUBSPAN_COLLECT_OPT_DISABLE));

	/*
	 * BSpec recommends 8x4 when MSAA is used,
	 * however in practice 16x4 seems fastest.
	 *
	 * Note that PS/WM thread counts depend on the WIZ hashing
	 * disable bit, which we don't touch here, but it's good
	 * to keep in mind (see 3DSTATE_PS and 3DSTATE_WM).
	 */
	I915_WRITE(GEN7_GT_MODE,
		   _MASKED_FIELD(GEN6_WIZ_HASHING_MASK, GEN6_WIZ_HASHING_16x4));

	/* WaSampleCChickenBitEnable:hsw */
	I915_WRITE(HALF_SLICE_CHICKEN3,
		   _MASKED_BIT_ENABLE(HSW_SAMPLE_C_PERFORMANCE));

	/* WaSwitchSolVfFArbitrationPriority:hsw */
	I915_WRITE(GAM_ECOCHK, I915_READ(GAM_ECOCHK) | HSW_ECOCHK_ARB_PRIO_SOL);

	lpt_init_clock_gating(dev_priv);
}

static void ivb_init_clock_gating(struct drm_i915_private *dev_priv)
{
	uint32_t snpcr;

	I915_WRITE(ILK_DSPCLK_GATE_D, ILK_VRHUNIT_CLOCK_GATE_DISABLE);

	/* WaDisableEarlyCull:ivb */
	I915_WRITE(_3D_CHICKEN3,
		   _MASKED_BIT_ENABLE(_3D_CHICKEN_SF_DISABLE_OBJEND_CULL));

	/* WaDisableBackToBackFlipFix:ivb */
	I915_WRITE(IVB_CHICKEN3,
		   CHICKEN3_DGMG_REQ_OUT_FIX_DISABLE |
		   CHICKEN3_DGMG_DONE_FIX_DISABLE);

	/* WaDisablePSDDualDispatchEnable:ivb */
	if (IS_IVB_GT1(dev_priv))
		I915_WRITE(GEN7_HALF_SLICE_CHICKEN1,
			   _MASKED_BIT_ENABLE(GEN7_PSD_SINGLE_PORT_DISPATCH_ENABLE));

	/* WaDisable_RenderCache_OperationalFlush:ivb */
	I915_WRITE(CACHE_MODE_0_GEN7, _MASKED_BIT_DISABLE(RC_OP_FLUSH_ENABLE));

	/* Apply the WaDisableRHWOOptimizationForRenderHang:ivb workaround. */
	I915_WRITE(GEN7_COMMON_SLICE_CHICKEN1,
		   GEN7_CSC1_RHWO_OPT_DISABLE_IN_RCC);

	/* WaApplyL3ControlAndL3ChickenMode:ivb */
	I915_WRITE(GEN7_L3CNTLREG1,
			GEN7_WA_FOR_GEN7_L3_CONTROL);
	I915_WRITE(GEN7_L3_CHICKEN_MODE_REGISTER,
		   GEN7_WA_L3_CHICKEN_MODE);
	if (IS_IVB_GT1(dev_priv))
		I915_WRITE(GEN7_ROW_CHICKEN2,
			   _MASKED_BIT_ENABLE(DOP_CLOCK_GATING_DISABLE));
	else {
		/* must write both registers */
		I915_WRITE(GEN7_ROW_CHICKEN2,
			   _MASKED_BIT_ENABLE(DOP_CLOCK_GATING_DISABLE));
		I915_WRITE(GEN7_ROW_CHICKEN2_GT2,
			   _MASKED_BIT_ENABLE(DOP_CLOCK_GATING_DISABLE));
	}

	/* WaForceL3Serialization:ivb */
	I915_WRITE(GEN7_L3SQCREG4, I915_READ(GEN7_L3SQCREG4) &
		   ~L3SQ_URB_READ_CAM_MATCH_DISABLE);

	/*
	 * According to the spec, bit 13 (RCZUNIT) must be set on IVB.
	 * This implements the WaDisableRCZUnitClockGating:ivb workaround.
	 */
	I915_WRITE(GEN6_UCGCTL2,
		   GEN6_RCZUNIT_CLOCK_GATE_DISABLE);

	/* This is required by WaCatErrorRejectionIssue:ivb */
	I915_WRITE(GEN7_SQ_CHICKEN_MBCUNIT_CONFIG,
			I915_READ(GEN7_SQ_CHICKEN_MBCUNIT_CONFIG) |
			GEN7_SQ_CHICKEN_MBCUNIT_SQINTMOB);

	g4x_disable_trickle_feed(dev_priv);

	gen7_setup_fixed_func_scheduler(dev_priv);

	if (0) { /* causes HiZ corruption on ivb:gt1 */
		/* enable HiZ Raw Stall Optimization */
		I915_WRITE(CACHE_MODE_0_GEN7,
			   _MASKED_BIT_DISABLE(HIZ_RAW_STALL_OPT_DISABLE));
	}

	/* WaDisable4x2SubspanOptimization:ivb */
	I915_WRITE(CACHE_MODE_1,
		   _MASKED_BIT_ENABLE(PIXEL_SUBSPAN_COLLECT_OPT_DISABLE));

	/*
	 * BSpec recommends 8x4 when MSAA is used,
	 * however in practice 16x4 seems fastest.
	 *
	 * Note that PS/WM thread counts depend on the WIZ hashing
	 * disable bit, which we don't touch here, but it's good
	 * to keep in mind (see 3DSTATE_PS and 3DSTATE_WM).
	 */
	I915_WRITE(GEN7_GT_MODE,
		   _MASKED_FIELD(GEN6_WIZ_HASHING_MASK, GEN6_WIZ_HASHING_16x4));

	snpcr = I915_READ(GEN6_MBCUNIT_SNPCR);
	snpcr &= ~GEN6_MBC_SNPCR_MASK;
	snpcr |= GEN6_MBC_SNPCR_MED;
	I915_WRITE(GEN6_MBCUNIT_SNPCR, snpcr);

<<<<<<< HEAD
	if (!HAS_PCH_NOP(dev))
		cpt_init_clock_gating(dev);

	gen6_check_mch_setup(dev);
}

static void vlv_init_display_clock_gating(struct drm_i915_private *dev_priv)
{
        u32 val;

        /*
        * On driver load, a pipe may be active and driving a DSI display.
        * Preserve DPOUNIT_CLOCK_GATE_DISABLE to avoid the pipe getting stuck
        * (and never recovering) in this case. intel_dsi_post_disable() will
        * clear it when we turn off the display.
        */
        val = I915_READ(DSPCLK_GATE_D);
        val &= DPOUNIT_CLOCK_GATE_DISABLE;
        val |= VRHUNIT_CLOCK_GATE_DISABLE;
        I915_WRITE(DSPCLK_GATE_D, val);
=======
	if (!HAS_PCH_NOP(dev_priv))
		cpt_init_clock_gating(dev_priv);
>>>>>>> 286cd8c7

	gen6_check_mch_setup(dev_priv);
}

static void vlv_init_clock_gating(struct drm_i915_private *dev_priv)
{
	/* WaDisableEarlyCull:vlv */
	I915_WRITE(_3D_CHICKEN3,
		   _MASKED_BIT_ENABLE(_3D_CHICKEN_SF_DISABLE_OBJEND_CULL));

	/* WaDisableBackToBackFlipFix:vlv */
	I915_WRITE(IVB_CHICKEN3,
		   CHICKEN3_DGMG_REQ_OUT_FIX_DISABLE |
		   CHICKEN3_DGMG_DONE_FIX_DISABLE);

	/* WaPsdDispatchEnable:vlv */
	/* WaDisablePSDDualDispatchEnable:vlv */
	I915_WRITE(GEN7_HALF_SLICE_CHICKEN1,
		   _MASKED_BIT_ENABLE(GEN7_MAX_PS_THREAD_DEP |
				      GEN7_PSD_SINGLE_PORT_DISPATCH_ENABLE));

	/* WaDisable_RenderCache_OperationalFlush:vlv */
	I915_WRITE(CACHE_MODE_0_GEN7, _MASKED_BIT_DISABLE(RC_OP_FLUSH_ENABLE));

	/* WaForceL3Serialization:vlv */
	I915_WRITE(GEN7_L3SQCREG4, I915_READ(GEN7_L3SQCREG4) &
		   ~L3SQ_URB_READ_CAM_MATCH_DISABLE);

	/* WaDisableDopClockGating:vlv */
	I915_WRITE(GEN7_ROW_CHICKEN2,
		   _MASKED_BIT_ENABLE(DOP_CLOCK_GATING_DISABLE));

	/* This is required by WaCatErrorRejectionIssue:vlv */
	I915_WRITE(GEN7_SQ_CHICKEN_MBCUNIT_CONFIG,
		   I915_READ(GEN7_SQ_CHICKEN_MBCUNIT_CONFIG) |
		   GEN7_SQ_CHICKEN_MBCUNIT_SQINTMOB);

	gen7_setup_fixed_func_scheduler(dev_priv);

	/*
	 * According to the spec, bit 13 (RCZUNIT) must be set on IVB.
	 * This implements the WaDisableRCZUnitClockGating:vlv workaround.
	 */
	I915_WRITE(GEN6_UCGCTL2,
		   GEN6_RCZUNIT_CLOCK_GATE_DISABLE);

	/* WaDisableL3Bank2xClockGate:vlv
	 * Disabling L3 clock gating- MMIO 940c[25] = 1
	 * Set bit 25, to disable L3_BANK_2x_CLK_GATING */
	I915_WRITE(GEN7_UCGCTL4,
		   I915_READ(GEN7_UCGCTL4) | GEN7_L3BANK2X_CLOCK_GATE_DISABLE);

	/*
	 * BSpec says this must be set, even though
	 * WaDisable4x2SubspanOptimization isn't listed for VLV.
	 */
	I915_WRITE(CACHE_MODE_1,
		   _MASKED_BIT_ENABLE(PIXEL_SUBSPAN_COLLECT_OPT_DISABLE));

	/*
	 * BSpec recommends 8x4 when MSAA is used,
	 * however in practice 16x4 seems fastest.
	 *
	 * Note that PS/WM thread counts depend on the WIZ hashing
	 * disable bit, which we don't touch here, but it's good
	 * to keep in mind (see 3DSTATE_PS and 3DSTATE_WM).
	 */
	I915_WRITE(GEN7_GT_MODE,
		   _MASKED_FIELD(GEN6_WIZ_HASHING_MASK, GEN6_WIZ_HASHING_16x4));

	/*
	 * WaIncreaseL3CreditsForVLVB0:vlv
	 * This is the hardware default actually.
	 */
	I915_WRITE(GEN7_L3SQCREG1, VLV_B0_WA_L3SQCREG1_VALUE);

	/*
	 * WaDisableVLVClockGating_VBIIssue:vlv
	 * Disable clock gating on th GCFG unit to prevent a delay
	 * in the reporting of vblank events.
	 */
	I915_WRITE(VLV_GUNIT_CLOCK_GATE, GCFG_DIS);
}

static void chv_init_clock_gating(struct drm_i915_private *dev_priv)
{
	/* WaVSRefCountFullforceMissDisable:chv */
	/* WaDSRefCountFullforceMissDisable:chv */
	I915_WRITE(GEN7_FF_THREAD_MODE,
		   I915_READ(GEN7_FF_THREAD_MODE) &
		   ~(GEN8_FF_DS_REF_CNT_FFME | GEN7_FF_VS_REF_CNT_FFME));

	/* WaDisableSemaphoreAndSyncFlipWait:chv */
	I915_WRITE(GEN6_RC_SLEEP_PSMI_CONTROL,
		   _MASKED_BIT_ENABLE(GEN8_RC_SEMA_IDLE_MSG_DISABLE));

	/* WaDisableCSUnitClockGating:chv */
	I915_WRITE(GEN6_UCGCTL1, I915_READ(GEN6_UCGCTL1) |
		   GEN6_CSUNIT_CLOCK_GATE_DISABLE);

	/* WaDisableSDEUnitClockGating:chv */
	I915_WRITE(GEN8_UCGCTL6, I915_READ(GEN8_UCGCTL6) |
		   GEN8_SDEUNIT_CLOCK_GATE_DISABLE);

	/*
	 * WaProgramL3SqcReg1Default:chv
	 * See gfxspecs/Related Documents/Performance Guide/
	 * LSQC Setting Recommendations.
	 */
	gen8_set_l3sqc_credits(dev_priv, 38, 2);

	/*
	 * GTT cache may not work with big pages, so if those
	 * are ever enabled GTT cache may need to be disabled.
	 */
	I915_WRITE(HSW_GTT_CACHE_EN, GTT_CACHE_EN_ALL);
}

static void g4x_init_clock_gating(struct drm_i915_private *dev_priv)
{
	uint32_t dspclk_gate;

	I915_WRITE(RENCLK_GATE_D1, 0);
	I915_WRITE(RENCLK_GATE_D2, VF_UNIT_CLOCK_GATE_DISABLE |
		   GS_UNIT_CLOCK_GATE_DISABLE |
		   CL_UNIT_CLOCK_GATE_DISABLE);
	I915_WRITE(RAMCLK_GATE_D, 0);
	dspclk_gate = VRHUNIT_CLOCK_GATE_DISABLE |
		OVRUNIT_CLOCK_GATE_DISABLE |
		OVCUNIT_CLOCK_GATE_DISABLE;
	if (IS_GM45(dev_priv))
		dspclk_gate |= DSSUNIT_CLOCK_GATE_DISABLE;
	I915_WRITE(DSPCLK_GATE_D, dspclk_gate);

	/* WaDisableRenderCachePipelinedFlush */
	I915_WRITE(CACHE_MODE_0,
		   _MASKED_BIT_ENABLE(CM0_PIPELINED_RENDER_FLUSH_DISABLE));

	/* WaDisable_RenderCache_OperationalFlush:g4x */
	I915_WRITE(CACHE_MODE_0, _MASKED_BIT_DISABLE(RC_OP_FLUSH_ENABLE));

	g4x_disable_trickle_feed(dev_priv);
}

static void i965gm_init_clock_gating(struct drm_i915_private *dev_priv)
{
	I915_WRITE(RENCLK_GATE_D1, I965_RCC_CLOCK_GATE_DISABLE);
	I915_WRITE(RENCLK_GATE_D2, 0);
	I915_WRITE(DSPCLK_GATE_D, 0);
	I915_WRITE(RAMCLK_GATE_D, 0);
	I915_WRITE16(DEUC, 0);
	I915_WRITE(MI_ARB_STATE,
		   _MASKED_BIT_ENABLE(MI_ARB_DISPLAY_TRICKLE_FEED_DISABLE));

	/* WaDisable_RenderCache_OperationalFlush:gen4 */
	I915_WRITE(CACHE_MODE_0, _MASKED_BIT_DISABLE(RC_OP_FLUSH_ENABLE));
}

static void i965g_init_clock_gating(struct drm_i915_private *dev_priv)
{
	I915_WRITE(RENCLK_GATE_D1, I965_RCZ_CLOCK_GATE_DISABLE |
		   I965_RCC_CLOCK_GATE_DISABLE |
		   I965_RCPB_CLOCK_GATE_DISABLE |
		   I965_ISC_CLOCK_GATE_DISABLE |
		   I965_FBC_CLOCK_GATE_DISABLE);
	I915_WRITE(RENCLK_GATE_D2, 0);
	I915_WRITE(MI_ARB_STATE,
		   _MASKED_BIT_ENABLE(MI_ARB_DISPLAY_TRICKLE_FEED_DISABLE));

	/* WaDisable_RenderCache_OperationalFlush:gen4 */
	I915_WRITE(CACHE_MODE_0, _MASKED_BIT_DISABLE(RC_OP_FLUSH_ENABLE));
}

static void gen3_init_clock_gating(struct drm_i915_private *dev_priv)
{
	u32 dstate = I915_READ(D_STATE);

	dstate |= DSTATE_PLL_D3_OFF | DSTATE_GFX_CLOCK_GATING |
		DSTATE_DOT_CLOCK_GATING;
	I915_WRITE(D_STATE, dstate);

	if (IS_PINEVIEW(dev_priv))
		I915_WRITE(ECOSKPD, _MASKED_BIT_ENABLE(ECO_GATING_CX_ONLY));

	/* IIR "flip pending" means done if this bit is set */
	I915_WRITE(ECOSKPD, _MASKED_BIT_DISABLE(ECO_FLIP_DONE));

	/* interrupts should cause a wake up from C3 */
	I915_WRITE(INSTPM, _MASKED_BIT_ENABLE(INSTPM_AGPBUSY_INT_EN));

	/* On GEN3 we really need to make sure the ARB C3 LP bit is set */
	I915_WRITE(MI_ARB_STATE, _MASKED_BIT_ENABLE(MI_ARB_C3_LP_WRITE_ENABLE));

	I915_WRITE(MI_ARB_STATE,
		   _MASKED_BIT_ENABLE(MI_ARB_DISPLAY_TRICKLE_FEED_DISABLE));
}

static void i85x_init_clock_gating(struct drm_i915_private *dev_priv)
{
	I915_WRITE(RENCLK_GATE_D1, SV_CLOCK_GATE_DISABLE);

	/* interrupts should cause a wake up from C3 */
	I915_WRITE(MI_STATE, _MASKED_BIT_ENABLE(MI_AGPBUSY_INT_EN) |
		   _MASKED_BIT_DISABLE(MI_AGPBUSY_830_MODE));

	I915_WRITE(MEM_MODE,
		   _MASKED_BIT_ENABLE(MEM_DISPLAY_TRICKLE_FEED_DISABLE));
}

static void i830_init_clock_gating(struct drm_i915_private *dev_priv)
{
	I915_WRITE(MEM_MODE,
		   _MASKED_BIT_ENABLE(MEM_DISPLAY_A_TRICKLE_FEED_DISABLE) |
		   _MASKED_BIT_ENABLE(MEM_DISPLAY_B_TRICKLE_FEED_DISABLE));
}

void intel_init_clock_gating(struct drm_i915_private *dev_priv)
{
	dev_priv->display.init_clock_gating(dev_priv);
}

void intel_suspend_hw(struct drm_i915_private *dev_priv)
{
	if (HAS_PCH_LPT(dev_priv))
		lpt_suspend_hw(dev_priv);
}

static void nop_init_clock_gating(struct drm_i915_private *dev_priv)
{
	DRM_DEBUG_KMS("No clock gating settings or workarounds applied.\n");
}

/**
 * intel_init_clock_gating_hooks - setup the clock gating hooks
 * @dev_priv: device private
 *
 * Setup the hooks that configure which clocks of a given platform can be
 * gated and also apply various GT and display specific workarounds for these
 * platforms. Note that some GT specific workarounds are applied separately
 * when GPU contexts or batchbuffers start their execution.
 */
void intel_init_clock_gating_hooks(struct drm_i915_private *dev_priv)
{
	if (IS_ICELAKE(dev_priv))
		dev_priv->display.init_clock_gating = icl_init_clock_gating;
	else if (IS_CANNONLAKE(dev_priv))
		dev_priv->display.init_clock_gating = cnl_init_clock_gating;
	else if (IS_COFFEELAKE(dev_priv))
		dev_priv->display.init_clock_gating = cfl_init_clock_gating;
	else if (IS_SKYLAKE(dev_priv))
		dev_priv->display.init_clock_gating = skl_init_clock_gating;
	else if (IS_KABYLAKE(dev_priv))
		dev_priv->display.init_clock_gating = kbl_init_clock_gating;
	else if (IS_BROXTON(dev_priv))
		dev_priv->display.init_clock_gating = bxt_init_clock_gating;
	else if (IS_GEMINILAKE(dev_priv))
		dev_priv->display.init_clock_gating = glk_init_clock_gating;
	else if (IS_BROADWELL(dev_priv))
		dev_priv->display.init_clock_gating = bdw_init_clock_gating;
	else if (IS_CHERRYVIEW(dev_priv))
		dev_priv->display.init_clock_gating = chv_init_clock_gating;
	else if (IS_HASWELL(dev_priv))
		dev_priv->display.init_clock_gating = hsw_init_clock_gating;
	else if (IS_IVYBRIDGE(dev_priv))
		dev_priv->display.init_clock_gating = ivb_init_clock_gating;
	else if (IS_VALLEYVIEW(dev_priv))
		dev_priv->display.init_clock_gating = vlv_init_clock_gating;
	else if (IS_GEN6(dev_priv))
		dev_priv->display.init_clock_gating = gen6_init_clock_gating;
	else if (IS_GEN5(dev_priv))
		dev_priv->display.init_clock_gating = ilk_init_clock_gating;
	else if (IS_G4X(dev_priv))
		dev_priv->display.init_clock_gating = g4x_init_clock_gating;
	else if (IS_I965GM(dev_priv))
		dev_priv->display.init_clock_gating = i965gm_init_clock_gating;
	else if (IS_I965G(dev_priv))
		dev_priv->display.init_clock_gating = i965g_init_clock_gating;
	else if (IS_GEN3(dev_priv))
		dev_priv->display.init_clock_gating = gen3_init_clock_gating;
	else if (IS_I85X(dev_priv) || IS_I865G(dev_priv))
		dev_priv->display.init_clock_gating = i85x_init_clock_gating;
	else if (IS_GEN2(dev_priv))
		dev_priv->display.init_clock_gating = i830_init_clock_gating;
	else {
		MISSING_CASE(INTEL_DEVID(dev_priv));
		dev_priv->display.init_clock_gating = nop_init_clock_gating;
	}
}

/* Set up chip specific power management-related functions */
void intel_init_pm(struct drm_i915_private *dev_priv)
{
	intel_fbc_init(dev_priv);

	/* For cxsr */
	if (IS_PINEVIEW(dev_priv))
		i915_pineview_get_mem_freq(dev_priv);
	else if (IS_GEN5(dev_priv))
		i915_ironlake_get_mem_freq(dev_priv);

	/* For FIFO watermark updates */
	if (INTEL_GEN(dev_priv) >= 9) {
		skl_setup_wm_latency(dev_priv);
		dev_priv->display.initial_watermarks = skl_initial_wm;
		dev_priv->display.atomic_update_watermarks = skl_atomic_update_crtc_wm;
		dev_priv->display.compute_global_watermarks = skl_compute_wm;
	} else if (HAS_PCH_SPLIT(dev_priv)) {
		ilk_setup_wm_latency(dev_priv);

		if ((IS_GEN5(dev_priv) && dev_priv->wm.pri_latency[1] &&
		     dev_priv->wm.spr_latency[1] && dev_priv->wm.cur_latency[1]) ||
		    (!IS_GEN5(dev_priv) && dev_priv->wm.pri_latency[0] &&
		     dev_priv->wm.spr_latency[0] && dev_priv->wm.cur_latency[0])) {
			dev_priv->display.compute_pipe_wm = ilk_compute_pipe_wm;
			dev_priv->display.compute_intermediate_wm =
				ilk_compute_intermediate_wm;
			dev_priv->display.initial_watermarks =
				ilk_initial_watermarks;
			dev_priv->display.optimize_watermarks =
				ilk_optimize_watermarks;
		} else {
			DRM_DEBUG_KMS("Failed to read display plane latency. "
				      "Disable CxSR\n");
		}
	} else if (IS_VALLEYVIEW(dev_priv) || IS_CHERRYVIEW(dev_priv)) {
		vlv_setup_wm_latency(dev_priv);
		dev_priv->display.compute_pipe_wm = vlv_compute_pipe_wm;
		dev_priv->display.compute_intermediate_wm = vlv_compute_intermediate_wm;
		dev_priv->display.initial_watermarks = vlv_initial_watermarks;
		dev_priv->display.optimize_watermarks = vlv_optimize_watermarks;
		dev_priv->display.atomic_update_watermarks = vlv_atomic_update_fifo;
	} else if (IS_G4X(dev_priv)) {
		g4x_setup_wm_latency(dev_priv);
		dev_priv->display.compute_pipe_wm = g4x_compute_pipe_wm;
		dev_priv->display.compute_intermediate_wm = g4x_compute_intermediate_wm;
		dev_priv->display.initial_watermarks = g4x_initial_watermarks;
		dev_priv->display.optimize_watermarks = g4x_optimize_watermarks;
	} else if (IS_PINEVIEW(dev_priv)) {
		if (!intel_get_cxsr_latency(IS_PINEVIEW_G(dev_priv),
					    dev_priv->is_ddr3,
					    dev_priv->fsb_freq,
					    dev_priv->mem_freq)) {
			DRM_INFO("failed to find known CxSR latency "
				 "(found ddr%s fsb freq %d, mem freq %d), "
				 "disabling CxSR\n",
				 (dev_priv->is_ddr3 == 1) ? "3" : "2",
				 dev_priv->fsb_freq, dev_priv->mem_freq);
			/* Disable CxSR and never update its watermark again */
			intel_set_memory_cxsr(dev_priv, false);
			dev_priv->display.update_wm = NULL;
		} else
			dev_priv->display.update_wm = pineview_update_wm;
	} else if (IS_GEN4(dev_priv)) {
		dev_priv->display.update_wm = i965_update_wm;
	} else if (IS_GEN3(dev_priv)) {
		dev_priv->display.update_wm = i9xx_update_wm;
		dev_priv->display.get_fifo_size = i9xx_get_fifo_size;
	} else if (IS_GEN2(dev_priv)) {
		if (INTEL_INFO(dev_priv)->num_pipes == 1) {
			dev_priv->display.update_wm = i845_update_wm;
			dev_priv->display.get_fifo_size = i845_get_fifo_size;
		} else {
			dev_priv->display.update_wm = i9xx_update_wm;
			dev_priv->display.get_fifo_size = i830_get_fifo_size;
		}
	} else {
		DRM_ERROR("unexpected fall-through in intel_init_pm\n");
	}
}

static inline int gen6_check_mailbox_status(struct drm_i915_private *dev_priv)
{
	uint32_t flags =
		I915_READ_FW(GEN6_PCODE_MAILBOX) & GEN6_PCODE_ERROR_MASK;

	switch (flags) {
	case GEN6_PCODE_SUCCESS:
		return 0;
	case GEN6_PCODE_UNIMPLEMENTED_CMD:
		return -ENODEV;
	case GEN6_PCODE_ILLEGAL_CMD:
		return -ENXIO;
	case GEN6_PCODE_MIN_FREQ_TABLE_GT_RATIO_OUT_OF_RANGE:
	case GEN7_PCODE_MIN_FREQ_TABLE_GT_RATIO_OUT_OF_RANGE:
		return -EOVERFLOW;
	case GEN6_PCODE_TIMEOUT:
		return -ETIMEDOUT;
	default:
		MISSING_CASE(flags);
		return 0;
	}
}

static inline int gen7_check_mailbox_status(struct drm_i915_private *dev_priv)
{
	uint32_t flags =
		I915_READ_FW(GEN6_PCODE_MAILBOX) & GEN6_PCODE_ERROR_MASK;

	switch (flags) {
	case GEN6_PCODE_SUCCESS:
		return 0;
	case GEN6_PCODE_ILLEGAL_CMD:
		return -ENXIO;
	case GEN7_PCODE_TIMEOUT:
		return -ETIMEDOUT;
	case GEN7_PCODE_ILLEGAL_DATA:
		return -EINVAL;
	case GEN7_PCODE_MIN_FREQ_TABLE_GT_RATIO_OUT_OF_RANGE:
		return -EOVERFLOW;
	default:
		MISSING_CASE(flags);
		return 0;
	}
}

int sandybridge_pcode_read(struct drm_i915_private *dev_priv, u32 mbox, u32 *val)
{
	int status;

	WARN_ON(!mutex_is_locked(&dev_priv->pcu_lock));

	/* GEN6_PCODE_* are outside of the forcewake domain, we can
	 * use te fw I915_READ variants to reduce the amount of work
	 * required when reading/writing.
	 */

	if (I915_READ_FW(GEN6_PCODE_MAILBOX) & GEN6_PCODE_READY) {
		DRM_DEBUG_DRIVER("warning: pcode (read from mbox %x) mailbox access failed for %ps\n",
				 mbox, __builtin_return_address(0));
		return -EAGAIN;
	}

	I915_WRITE_FW(GEN6_PCODE_DATA, *val);
	I915_WRITE_FW(GEN6_PCODE_DATA1, 0);
	I915_WRITE_FW(GEN6_PCODE_MAILBOX, GEN6_PCODE_READY | mbox);

	if (__intel_wait_for_register_fw(dev_priv,
					 GEN6_PCODE_MAILBOX, GEN6_PCODE_READY, 0,
					 500, 0, NULL)) {
		DRM_ERROR("timeout waiting for pcode read (from mbox %x) to finish for %ps\n",
			  mbox, __builtin_return_address(0));
		return -ETIMEDOUT;
	}

	*val = I915_READ_FW(GEN6_PCODE_DATA);
	I915_WRITE_FW(GEN6_PCODE_DATA, 0);

	if (INTEL_GEN(dev_priv) > 6)
		status = gen7_check_mailbox_status(dev_priv);
	else
		status = gen6_check_mailbox_status(dev_priv);

	if (status) {
		DRM_DEBUG_DRIVER("warning: pcode (read from mbox %x) mailbox access failed for %ps: %d\n",
				 mbox, __builtin_return_address(0), status);
		return status;
	}

	return 0;
}

int sandybridge_pcode_write_timeout(struct drm_i915_private *dev_priv,
				    u32 mbox, u32 val,
				    int fast_timeout_us, int slow_timeout_ms)
{
	int status;

	WARN_ON(!mutex_is_locked(&dev_priv->pcu_lock));

	/* GEN6_PCODE_* are outside of the forcewake domain, we can
	 * use te fw I915_READ variants to reduce the amount of work
	 * required when reading/writing.
	 */

	if (I915_READ_FW(GEN6_PCODE_MAILBOX) & GEN6_PCODE_READY) {
		DRM_DEBUG_DRIVER("warning: pcode (write of 0x%08x to mbox %x) mailbox access failed for %ps\n",
				 val, mbox, __builtin_return_address(0));
		return -EAGAIN;
	}

	I915_WRITE_FW(GEN6_PCODE_DATA, val);
	I915_WRITE_FW(GEN6_PCODE_DATA1, 0);
	I915_WRITE_FW(GEN6_PCODE_MAILBOX, GEN6_PCODE_READY | mbox);

	if (__intel_wait_for_register_fw(dev_priv,
					 GEN6_PCODE_MAILBOX, GEN6_PCODE_READY, 0,
					 fast_timeout_us, slow_timeout_ms,
					 NULL)) {
		DRM_ERROR("timeout waiting for pcode write of 0x%08x to mbox %x to finish for %ps\n",
			  val, mbox, __builtin_return_address(0));
		return -ETIMEDOUT;
	}

	I915_WRITE_FW(GEN6_PCODE_DATA, 0);

	if (INTEL_GEN(dev_priv) > 6)
		status = gen7_check_mailbox_status(dev_priv);
	else
		status = gen6_check_mailbox_status(dev_priv);

	if (status) {
		DRM_DEBUG_DRIVER("warning: pcode (write of 0x%08x to mbox %x) mailbox access failed for %ps: %d\n",
				 val, mbox, __builtin_return_address(0), status);
		return status;
	}

	return 0;
}

static bool skl_pcode_try_request(struct drm_i915_private *dev_priv, u32 mbox,
				  u32 request, u32 reply_mask, u32 reply,
				  u32 *status)
{
	u32 val = request;

	*status = sandybridge_pcode_read(dev_priv, mbox, &val);

	return *status || ((val & reply_mask) == reply);
}

/**
 * skl_pcode_request - send PCODE request until acknowledgment
 * @dev_priv: device private
 * @mbox: PCODE mailbox ID the request is targeted for
 * @request: request ID
 * @reply_mask: mask used to check for request acknowledgment
 * @reply: value used to check for request acknowledgment
 * @timeout_base_ms: timeout for polling with preemption enabled
 *
 * Keep resending the @request to @mbox until PCODE acknowledges it, PCODE
 * reports an error or an overall timeout of @timeout_base_ms+50 ms expires.
 * The request is acknowledged once the PCODE reply dword equals @reply after
 * applying @reply_mask. Polling is first attempted with preemption enabled
 * for @timeout_base_ms and if this times out for another 50 ms with
 * preemption disabled.
 *
 * Returns 0 on success, %-ETIMEDOUT in case of a timeout, <0 in case of some
 * other error as reported by PCODE.
 */
int skl_pcode_request(struct drm_i915_private *dev_priv, u32 mbox, u32 request,
		      u32 reply_mask, u32 reply, int timeout_base_ms)
{
	u32 status;
	int ret;

	WARN_ON(!mutex_is_locked(&dev_priv->pcu_lock));

#define COND skl_pcode_try_request(dev_priv, mbox, request, reply_mask, reply, \
				   &status)

	/*
	 * Prime the PCODE by doing a request first. Normally it guarantees
	 * that a subsequent request, at most @timeout_base_ms later, succeeds.
	 * _wait_for() doesn't guarantee when its passed condition is evaluated
	 * first, so send the first request explicitly.
	 */
	if (COND) {
		ret = 0;
		goto out;
	}
	ret = _wait_for(COND, timeout_base_ms * 1000, 10, 10);
	if (!ret)
		goto out;

	/*
	 * The above can time out if the number of requests was low (2 in the
	 * worst case) _and_ PCODE was busy for some reason even after a
	 * (queued) request and @timeout_base_ms delay. As a workaround retry
	 * the poll with preemption disabled to maximize the number of
	 * requests. Increase the timeout from @timeout_base_ms to 50ms to
	 * account for interrupts that could reduce the number of these
	 * requests, and for any quirks of the PCODE firmware that delays
	 * the request completion.
	 */
	DRM_DEBUG_KMS("PCODE timeout, retrying with preemption disabled\n");
	WARN_ON_ONCE(timeout_base_ms > 3);
	preempt_disable();
	ret = wait_for_atomic(COND, 50);
	preempt_enable();

out:
	return ret ? ret : status;
#undef COND
}

static int byt_gpu_freq(struct drm_i915_private *dev_priv, int val)
{
	struct intel_rps *rps = &dev_priv->gt_pm.rps;

	/*
	 * N = val - 0xb7
	 * Slow = Fast = GPLL ref * N
	 */
	return DIV_ROUND_CLOSEST(rps->gpll_ref_freq * (val - 0xb7), 1000);
}

static int byt_freq_opcode(struct drm_i915_private *dev_priv, int val)
{
	struct intel_rps *rps = &dev_priv->gt_pm.rps;

	return DIV_ROUND_CLOSEST(1000 * val, rps->gpll_ref_freq) + 0xb7;
}

static int chv_gpu_freq(struct drm_i915_private *dev_priv, int val)
{
	struct intel_rps *rps = &dev_priv->gt_pm.rps;

	/*
	 * N = val / 2
	 * CU (slow) = CU2x (fast) / 2 = GPLL ref * N / 2
	 */
	return DIV_ROUND_CLOSEST(rps->gpll_ref_freq * val, 2 * 2 * 1000);
}

static int chv_freq_opcode(struct drm_i915_private *dev_priv, int val)
{
	struct intel_rps *rps = &dev_priv->gt_pm.rps;

	/* CHV needs even values */
	return DIV_ROUND_CLOSEST(2 * 1000 * val, rps->gpll_ref_freq) * 2;
}

int intel_gpu_freq(struct drm_i915_private *dev_priv, int val)
{
	if (INTEL_GEN(dev_priv) >= 9)
		return DIV_ROUND_CLOSEST(val * GT_FREQUENCY_MULTIPLIER,
					 GEN9_FREQ_SCALER);
	else if (IS_CHERRYVIEW(dev_priv))
		return chv_gpu_freq(dev_priv, val);
	else if (IS_VALLEYVIEW(dev_priv))
		return byt_gpu_freq(dev_priv, val);
	else
		return val * GT_FREQUENCY_MULTIPLIER;
}

int intel_freq_opcode(struct drm_i915_private *dev_priv, int val)
{
	if (INTEL_GEN(dev_priv) >= 9)
		return DIV_ROUND_CLOSEST(val * GEN9_FREQ_SCALER,
					 GT_FREQUENCY_MULTIPLIER);
	else if (IS_CHERRYVIEW(dev_priv))
		return chv_freq_opcode(dev_priv, val);
	else if (IS_VALLEYVIEW(dev_priv))
		return byt_freq_opcode(dev_priv, val);
	else
		return DIV_ROUND_CLOSEST(val, GT_FREQUENCY_MULTIPLIER);
}

void intel_pm_setup(struct drm_i915_private *dev_priv)
{
	mutex_init(&dev_priv->pcu_lock);
	mutex_init(&dev_priv->gt_pm.rps.power.mutex);

	atomic_set(&dev_priv->gt_pm.rps.num_waiters, 0);

	dev_priv->runtime_pm.suspended = false;
	atomic_set(&dev_priv->runtime_pm.wakeref_count, 0);
}

static u64 vlv_residency_raw(struct drm_i915_private *dev_priv,
			     const i915_reg_t reg)
{
	u32 lower, upper, tmp;
	int loop = 2;

	/*
	 * The register accessed do not need forcewake. We borrow
	 * uncore lock to prevent concurrent access to range reg.
	 */
	lockdep_assert_held(&dev_priv->uncore.lock);

	/*
	 * vlv and chv residency counters are 40 bits in width.
	 * With a control bit, we can choose between upper or lower
	 * 32bit window into this counter.
	 *
	 * Although we always use the counter in high-range mode elsewhere,
	 * userspace may attempt to read the value before rc6 is initialised,
	 * before we have set the default VLV_COUNTER_CONTROL value. So always
	 * set the high bit to be safe.
	 */
	I915_WRITE_FW(VLV_COUNTER_CONTROL,
		      _MASKED_BIT_ENABLE(VLV_COUNT_RANGE_HIGH));
	upper = I915_READ_FW(reg);
	do {
		tmp = upper;

		I915_WRITE_FW(VLV_COUNTER_CONTROL,
			      _MASKED_BIT_DISABLE(VLV_COUNT_RANGE_HIGH));
		lower = I915_READ_FW(reg);

		I915_WRITE_FW(VLV_COUNTER_CONTROL,
			      _MASKED_BIT_ENABLE(VLV_COUNT_RANGE_HIGH));
		upper = I915_READ_FW(reg);
	} while (upper != tmp && --loop);

	/*
	 * Everywhere else we always use VLV_COUNTER_CONTROL with the
	 * VLV_COUNT_RANGE_HIGH bit set - so it is safe to leave it set
	 * now.
	 */

	return lower | (u64)upper << 8;
}

u64 intel_rc6_residency_ns(struct drm_i915_private *dev_priv,
			   const i915_reg_t reg)
{
	u64 time_hw, prev_hw, overflow_hw;
	unsigned int fw_domains;
	unsigned long flags;
	unsigned int i;
	u32 mul, div;

	if (!HAS_RC6(dev_priv))
		return 0;

	/*
	 * Store previous hw counter values for counter wrap-around handling.
	 *
	 * There are only four interesting registers and they live next to each
	 * other so we can use the relative address, compared to the smallest
	 * one as the index into driver storage.
	 */
	i = (i915_mmio_reg_offset(reg) -
	     i915_mmio_reg_offset(GEN6_GT_GFX_RC6_LOCKED)) / sizeof(u32);
	if (WARN_ON_ONCE(i >= ARRAY_SIZE(dev_priv->gt_pm.rc6.cur_residency)))
		return 0;

	fw_domains = intel_uncore_forcewake_for_reg(dev_priv, reg, FW_REG_READ);

	spin_lock_irqsave(&dev_priv->uncore.lock, flags);
	intel_uncore_forcewake_get__locked(dev_priv, fw_domains);

	/* On VLV and CHV, residency time is in CZ units rather than 1.28us */
	if (IS_VALLEYVIEW(dev_priv) || IS_CHERRYVIEW(dev_priv)) {
		mul = 1000000;
		div = dev_priv->czclk_freq;
		overflow_hw = BIT_ULL(40);
		time_hw = vlv_residency_raw(dev_priv, reg);
	} else {
		/* 833.33ns units on Gen9LP, 1.28us elsewhere. */
		if (IS_GEN9_LP(dev_priv)) {
			mul = 10000;
			div = 12;
		} else {
			mul = 1280;
			div = 1;
		}

		overflow_hw = BIT_ULL(32);
		time_hw = I915_READ_FW(reg);
	}

	/*
	 * Counter wrap handling.
	 *
	 * But relying on a sufficient frequency of queries otherwise counters
	 * can still wrap.
	 */
	prev_hw = dev_priv->gt_pm.rc6.prev_hw_residency[i];
	dev_priv->gt_pm.rc6.prev_hw_residency[i] = time_hw;

	/* RC6 delta from last sample. */
	if (time_hw >= prev_hw)
		time_hw -= prev_hw;
	else
		time_hw += overflow_hw - prev_hw;

	/* Add delta to RC6 extended raw driver copy. */
	time_hw += dev_priv->gt_pm.rc6.cur_residency[i];
	dev_priv->gt_pm.rc6.cur_residency[i] = time_hw;

	intel_uncore_forcewake_put__locked(dev_priv, fw_domains);
	spin_unlock_irqrestore(&dev_priv->uncore.lock, flags);

	return mul_u64_u32_div(time_hw, mul, div);
}

u32 intel_get_cagf(struct drm_i915_private *dev_priv, u32 rpstat)
{
	u32 cagf;

	if (INTEL_GEN(dev_priv) >= 9)
		cagf = (rpstat & GEN9_CAGF_MASK) >> GEN9_CAGF_SHIFT;
	else if (IS_HASWELL(dev_priv) || IS_BROADWELL(dev_priv))
		cagf = (rpstat & HSW_CAGF_MASK) >> HSW_CAGF_SHIFT;
	else
		cagf = (rpstat & GEN6_CAGF_MASK) >> GEN6_CAGF_SHIFT;

	return  cagf;
}<|MERGE_RESOLUTION|>--- conflicted
+++ resolved
@@ -109,8 +109,6 @@
 		   GEN8_HDCUNIT_CLOCK_GATE_DISABLE_HDCREQ);
 
 	/*
-<<<<<<< HEAD
-=======
 	 * Wa: Backlight PWM may stop in the asserted state, causing backlight
 	 * to stay fully on.
 	 */
@@ -118,15 +116,12 @@
 		   PWM1_GATING_DIS | PWM2_GATING_DIS);
 
 	/*
->>>>>>> 286cd8c7
 	 * Lower the display internal timeout.
 	 * This is needed to avoid any hard hangs when DSI port PLL
 	 * is off and a MMIO access is attempted by any privilege
 	 * application, using batch buffers or any other means.
 	 */
 	I915_WRITE(RM_TIMEOUT, MMIO_TIMEOUT_US(950));
-<<<<<<< HEAD
-=======
 }
 
 static void glk_init_clock_gating(struct drm_i915_private *dev_priv)
@@ -150,7 +145,6 @@
 		I915_WRITE(CHICKEN_MISC_2, val);
 	}
 
->>>>>>> 286cd8c7
 }
 
 static void i915_pineview_get_mem_freq(struct drm_i915_private *dev_priv)
@@ -2562,35 +2556,19 @@
 				   const struct intel_plane_state *pstate,
 				   uint32_t mem_value)
 {
-<<<<<<< HEAD
-	/*
-	 * We treat the cursor plane as always-on for the purposes of watermark
-	 * calculation.  Until we have two-stage watermark programming merged,
-	 * this is necessary to avoid flickering.
-	 */
-	int cpp = 4;
-	int width = pstate->visible ? pstate->base.crtc_w : 64;
-
-	if (!cstate->base.active)
-=======
 	int cpp;
 
 	if (mem_value == 0)
 		return U32_MAX;
 
 	if (!intel_wm_plane_visible(cstate, pstate))
->>>>>>> 286cd8c7
 		return 0;
 
 	cpp = pstate->base.fb->format->cpp[0];
 
 	return ilk_wm_method2(cstate->pixel_rate,
 			      cstate->base.adjusted_mode.crtc_htotal,
-<<<<<<< HEAD
-			      width, cpp, mem_value);
-=======
 			      pstate->base.crtc_w, cpp, mem_value);
->>>>>>> 286cd8c7
 }
 
 /* Only for WM_LP. */
@@ -2888,34 +2866,6 @@
 		 * If a level n (n > 1) has a 0us latency, all levels m (m >= n)
 		 * need to be disabled. We make sure to sanitize the values out
 		 * of the punit to satisfy this requirement.
-<<<<<<< HEAD
-		 */
-		for (level = 1; level <= max_level; level++) {
-			if (wm[level] == 0) {
-				for (i = level + 1; i <= max_level; i++)
-					wm[i] = 0;
-				break;
-			}
-		}
-
-		/*
-		 * WaWmMemoryReadLatency:skl
-		 *
-		 * punit doesn't take into account the read latency so we need
-		 * to add 2us to the various latency levels we retrieve from the
-		 * punit when level 0 response data us 0us.
-		 */
-		if (wm[0] == 0) {
-			wm[0] += 2;
-			for (level = 1; level <= max_level; level++) {
-				if (wm[level] == 0)
-					break;
-				wm[level] += 2;
-			}
-		}
-
-	} else if (IS_HASWELL(dev) || IS_BROADWELL(dev)) {
-=======
 		 */
 		for (level = 1; level <= max_level; level++) {
 			if (wm[level] == 0) {
@@ -2942,7 +2892,6 @@
 		}
 
 	} else if (IS_HASWELL(dev_priv) || IS_BROADWELL(dev_priv)) {
->>>>>>> 286cd8c7
 		uint64_t sskpd = I915_READ64(MCH_SSKPD);
 
 		wm[0] = (sskpd >> 56) & 0xFF;
@@ -6484,13 +6433,6 @@
 {
 	struct intel_rps *rps = &i915->gt_pm.rps;
 
-<<<<<<< HEAD
-skip_hw_write:
-	dev_priv->rps.power = new_power;
-	dev_priv->rps.up_threshold = threshold_up;
-	dev_priv->rps.down_threshold = threshold_down;
-	dev_priv->rps.last_adj = 0;
-=======
 	if (INTEL_GEN(i915) < 6)
 		return;
 
@@ -6503,7 +6445,6 @@
 		rps->power.interactive--;
 	}
 	mutex_unlock(&rps->power.mutex);
->>>>>>> 286cd8c7
 }
 
 static u32 gen6_rps_pm_mask(struct drm_i915_private *dev_priv, u8 val)
@@ -6512,15 +6453,9 @@
 	u32 mask = 0;
 
 	/* We use UP_EI_EXPIRED interupts for both up/down in manual mode */
-<<<<<<< HEAD
-	if (val > dev_priv->rps.min_freq_softlimit)
-		mask |= GEN6_PM_RP_UP_EI_EXPIRED | GEN6_PM_RP_DOWN_THRESHOLD | GEN6_PM_RP_DOWN_TIMEOUT;
-	if (val < dev_priv->rps.max_freq_softlimit)
-=======
 	if (val > rps->min_freq_softlimit)
 		mask |= GEN6_PM_RP_UP_EI_EXPIRED | GEN6_PM_RP_DOWN_THRESHOLD | GEN6_PM_RP_DOWN_TIMEOUT;
 	if (val < rps->max_freq_softlimit)
->>>>>>> 286cd8c7
 		mask |= GEN6_PM_RP_UP_EI_EXPIRED | GEN6_PM_RP_UP_THRESHOLD;
 
 	mask &= dev_priv->pm_rps_events;
@@ -6628,17 +6563,12 @@
 
 void gen6_rps_busy(struct drm_i915_private *dev_priv)
 {
-<<<<<<< HEAD
-	mutex_lock(&dev_priv->rps.hw_lock);
-	if (dev_priv->rps.enabled) {
-=======
 	struct intel_rps *rps = &dev_priv->gt_pm.rps;
 
 	mutex_lock(&dev_priv->pcu_lock);
 	if (rps->enabled) {
 		u8 freq;
 
->>>>>>> 286cd8c7
 		if (dev_priv->pm_rps_events & GEN6_PM_RP_UP_EI_EXPIRED)
 			gen6_rps_reset_ei(dev_priv);
 		I915_WRITE(GEN6_PMINTRMSK,
@@ -6677,13 +6607,8 @@
 		if (IS_VALLEYVIEW(dev_priv) || IS_CHERRYVIEW(dev_priv))
 			vlv_set_rps_idle(dev_priv);
 		else
-<<<<<<< HEAD
-			gen6_set_rps(dev_priv->dev, dev_priv->rps.idle_freq);
-		dev_priv->rps.last_adj = 0;
-=======
 			gen6_set_rps(dev_priv, rps->idle_freq);
 		rps->last_adj = 0;
->>>>>>> 286cd8c7
 		I915_WRITE(GEN6_PMINTRMSK,
 			   gen6_sanitize_rps_pm_mask(dev_priv, ~0));
 	}
@@ -6745,11 +6670,7 @@
 	return err;
 }
 
-<<<<<<< HEAD
-static void gen9_disable_rc6(struct drm_device *dev)
-=======
 static void gen9_disable_rc6(struct drm_i915_private *dev_priv)
->>>>>>> 286cd8c7
 {
 	I915_WRITE(GEN6_RC_CONTROL, 0);
 }
@@ -6761,11 +6682,7 @@
 	I915_WRITE(GEN9_PG_ENABLE, 0);
 }
 
-<<<<<<< HEAD
-static void gen6_disable_rc6(struct drm_device *dev)
-=======
 static void gen9_disable_rps(struct drm_i915_private *dev_priv)
->>>>>>> 286cd8c7
 {
 	I915_WRITE(GEN6_RP_CONTROL, 0);
 }
@@ -6773,22 +6690,9 @@
 static void gen6_disable_rc6(struct drm_i915_private *dev_priv)
 {
 	I915_WRITE(GEN6_RC_CONTROL, 0);
-<<<<<<< HEAD
-}
-
-static void gen6_disable_rps(struct drm_device *dev)
-{
-	struct drm_i915_private *dev_priv = dev->dev_private;
-
-	I915_WRITE(GEN6_RPNSWREQ, 1 << 31);
-}
-
-static void cherryview_disable_rc6(struct drm_device *dev)
-=======
 }
 
 static void gen6_disable_rps(struct drm_i915_private *dev_priv)
->>>>>>> 286cd8c7
 {
 	I915_WRITE(GEN6_RPNSWREQ, 1 << 31);
 	I915_WRITE(GEN6_RP_CONTROL, 0);
@@ -6799,11 +6703,7 @@
 	I915_WRITE(GEN6_RC_CONTROL, 0);
 }
 
-<<<<<<< HEAD
-static void valleyview_disable_rc6(struct drm_device *dev)
-=======
 static void cherryview_disable_rps(struct drm_i915_private *dev_priv)
->>>>>>> 286cd8c7
 {
 	I915_WRITE(GEN6_RP_CONTROL, 0);
 }
@@ -7061,26 +6961,6 @@
 	I915_WRITE(GEN9_RENDER_PG_IDLE_HYSTERESIS, 250);
 
 	/* 3a: Enable RC6 */
-<<<<<<< HEAD
-	if (!dev_priv->rps.ctx_corrupted &&
-	    intel_enable_rc6(dev) & INTEL_RC6_ENABLE)
-		rc6_mask = GEN6_RC_CTL_RC6_ENABLE;
-	DRM_INFO("RC6 %s\n", (rc6_mask & GEN6_RC_CTL_RC6_ENABLE) ?
-			"on" : "off");
-	/* WaRsUseTimeoutMode */
-	if ((IS_SKYLAKE(dev) && INTEL_REVID(dev) <= SKL_REVID_D0) ||
-	    (IS_BROXTON(dev) && INTEL_REVID(dev) <= BXT_REVID_A0)) {
-		I915_WRITE(GEN6_RC6_THRESHOLD, 625); /* 800us */
-		I915_WRITE(GEN6_RC_CONTROL, GEN6_RC_CTL_HW_ENABLE |
-			   GEN7_RC_CTL_TO_MODE |
-			   rc6_mask);
-	} else {
-		I915_WRITE(GEN6_RC6_THRESHOLD, 37500); /* 37.5/125ms per EI */
-		I915_WRITE(GEN6_RC_CONTROL, GEN6_RC_CTL_HW_ENABLE |
-			   GEN6_RC_CTL_EI_MODE(1) |
-			   rc6_mask);
-	}
-=======
 	I915_WRITE(GEN6_RC6_THRESHOLD, 37500); /* 37.5/125ms per EI */
 
 	/* WaRsUseTimeoutMode:cnl (pre-prod) */
@@ -7093,18 +6973,12 @@
 		   GEN6_RC_CTL_HW_ENABLE |
 		   GEN6_RC_CTL_RC6_ENABLE |
 		   rc6_mode);
->>>>>>> 286cd8c7
 
 	/*
 	 * 3b: Enable Coarse Power Gating only when RC6 is enabled.
 	 * WaRsDisableCoarsePowerGating:skl,cnl - Render/Media PG need to be disabled with RC6.
 	 */
-<<<<<<< HEAD
-	if ((IS_BROXTON(dev) && (INTEL_REVID(dev) < BXT_REVID_B0)) ||
-	    INTEL_INFO(dev)->gen == 9)
-=======
 	if (NEEDS_WaRsDisableCoarsePowerGating(dev_priv))
->>>>>>> 286cd8c7
 		I915_WRITE(GEN9_PG_ENABLE, 0);
 	else
 		I915_WRITE(GEN9_PG_ENABLE,
@@ -7138,21 +7012,6 @@
 	I915_WRITE(GEN6_RC6_THRESHOLD, 625); /* 800us/1.28 for TO */
 
 	/* 3: Enable RC6 */
-<<<<<<< HEAD
-	if (!dev_priv->rps.ctx_corrupted &&
-	    intel_enable_rc6(dev) & INTEL_RC6_ENABLE)
-		rc6_mask = GEN6_RC_CTL_RC6_ENABLE;
-	intel_print_rc6_info(dev, rc6_mask);
-	if (IS_BROADWELL(dev))
-		I915_WRITE(GEN6_RC_CONTROL, GEN6_RC_CTL_HW_ENABLE |
-				GEN7_RC_CTL_TO_MODE |
-				rc6_mask);
-	else
-		I915_WRITE(GEN6_RC_CONTROL, GEN6_RC_CTL_HW_ENABLE |
-				GEN6_RC_CTL_EI_MODE(1) |
-				rc6_mask);
-=======
->>>>>>> 286cd8c7
 
 	I915_WRITE(GEN6_RC_CONTROL,
 		   GEN6_RC_CTL_HW_ENABLE |
@@ -8560,113 +8419,11 @@
 	dev_priv->gt_pm.rc6.enabled = false;
 }
 
-<<<<<<< HEAD
-static bool i915_rc6_ctx_corrupted(struct drm_i915_private *dev_priv)
-{
-	return !I915_READ(GEN8_RC6_CTX_INFO);
-}
-
-static void i915_rc6_ctx_wa_init(struct drm_i915_private *i915)
-{
-	if (!NEEDS_RC6_CTX_CORRUPTION_WA(i915))
-		return;
-
-	if (i915_rc6_ctx_corrupted(i915)) {
-		DRM_INFO("RC6 context corrupted, disabling runtime power management\n");
-		i915->rps.ctx_corrupted = true;
-		intel_runtime_pm_get(i915);
-	}
-}
-
-static void i915_rc6_ctx_wa_cleanup(struct drm_i915_private *i915)
-{
-	if (i915->rps.ctx_corrupted) {
-		intel_runtime_pm_put(i915);
-		i915->rps.ctx_corrupted = false;
-	}
-}
-
-/**
- * i915_rc6_ctx_wa_suspend - system suspend sequence for the RC6 CTX WA
- * @i915: i915 device
- *
- * Perform any steps needed to clean up the RC6 CTX WA before system suspend.
- */
-void i915_rc6_ctx_wa_suspend(struct drm_i915_private *i915)
-{
-	if (i915->rps.ctx_corrupted)
-		intel_runtime_pm_put(i915);
-}
-
-/**
- * i915_rc6_ctx_wa_resume - system resume sequence for the RC6 CTX WA
- * @i915: i915 device
- *
- * Perform any steps needed to re-init the RC6 CTX WA after system resume.
- */
-void i915_rc6_ctx_wa_resume(struct drm_i915_private *i915)
-{
-	if (!i915->rps.ctx_corrupted)
-		return;
-
-	if (i915_rc6_ctx_corrupted(i915)) {
-		intel_runtime_pm_get(i915);
-		return;
-	}
-
-	DRM_INFO("RC6 context restored, re-enabling runtime power management\n");
-	i915->rps.ctx_corrupted = false;
-}
-
-static void intel_disable_rc6(struct drm_device *dev);
-
-/**
- * i915_rc6_ctx_wa_check - check for a new RC6 CTX corruption
- * @i915: i915 device
- *
- * Check if an RC6 CTX corruption has happened since the last check and if so
- * disable RC6 and runtime power management.
- *
- * Return false if no context corruption has happened since the last call of
- * this function, true otherwise.
-*/
-bool i915_rc6_ctx_wa_check(struct drm_i915_private *i915)
-{
-	if (!NEEDS_RC6_CTX_CORRUPTION_WA(i915))
-		return false;
-
-	if (i915->rps.ctx_corrupted)
-		return false;
-
-	if (!i915_rc6_ctx_corrupted(i915))
-		return false;
-
-	DRM_NOTE("RC6 context corruption, disabling runtime power management\n");
-
-	intel_disable_rc6(i915->dev);
-	i915->rps.ctx_corrupted = true;
-	intel_runtime_pm_get_noresume(i915);
-
-	return true;
-}
-
-void intel_init_gt_powersave(struct drm_device *dev)
-{
-	i915.enable_rc6 = sanitize_rc6_option(dev, i915.enable_rc6);
-
-	i915_rc6_ctx_wa_init(to_i915(dev));
-
-	if (IS_CHERRYVIEW(dev))
-		cherryview_init_gt_powersave(dev);
-	else if (IS_VALLEYVIEW(dev))
-		valleyview_init_gt_powersave(dev);
-=======
 static void intel_disable_rc6(struct drm_i915_private *dev_priv)
 {
 	mutex_lock(&dev_priv->pcu_lock);
 	__intel_disable_rc6(dev_priv);
 	mutex_unlock(&dev_priv->pcu_lock);
->>>>>>> 286cd8c7
 }
 
 static void intel_disable_rps(struct drm_i915_private *dev_priv)
@@ -8675,12 +8432,6 @@
 
 	if (!dev_priv->gt_pm.rps.enabled)
 		return;
-<<<<<<< HEAD
-	else if (IS_VALLEYVIEW(dev))
-		valleyview_cleanup_gt_powersave(dev);
-
-	i915_rc6_ctx_wa_cleanup(to_i915(dev));
-=======
 
 	if (INTEL_GEN(dev_priv) >= 9)
 		gen9_disable_rps(dev_priv);
@@ -8694,7 +8445,6 @@
 		ironlake_disable_drps(dev_priv);
 
 	dev_priv->gt_pm.rps.enabled = false;
->>>>>>> 286cd8c7
 }
 
 void intel_disable_gt_powersave(struct drm_i915_private *dev_priv)
@@ -8721,60 +8471,13 @@
 	i915->gt_pm.llc_pstate.enabled = true;
 }
 
-<<<<<<< HEAD
-static void __intel_disable_rc6(struct drm_device *dev)
-{
-	if (INTEL_INFO(dev)->gen >= 9)
-		gen9_disable_rc6(dev);
-	else if (IS_CHERRYVIEW(dev))
-		cherryview_disable_rc6(dev);
-	else if (IS_VALLEYVIEW(dev))
-		valleyview_disable_rc6(dev);
-	else
-		gen6_disable_rc6(dev);
-}
-
-static void intel_disable_rc6(struct drm_device *dev)
-{
-	struct drm_i915_private *dev_priv = to_i915(dev);
-
-	mutex_lock(&dev_priv->rps.hw_lock);
-	__intel_disable_rc6(dev);
-	mutex_unlock(&dev_priv->rps.hw_lock);
-}
-
-static void intel_disable_rps(struct drm_device *dev)
-{
-	if (IS_CHERRYVIEW(dev) || IS_VALLEYVIEW(dev))
-		return;
-
-	if (INTEL_INFO(dev)->gen >= 9)
-		gen9_disable_rps(dev);
-	else
-		gen6_disable_rps(dev);
-}
-
-void intel_disable_gt_powersave(struct drm_device *dev)
-=======
 static void intel_enable_rc6(struct drm_i915_private *dev_priv)
->>>>>>> 286cd8c7
 {
 	lockdep_assert_held(&dev_priv->pcu_lock);
 
 	if (dev_priv->gt_pm.rc6.enabled)
 		return;
 
-<<<<<<< HEAD
-		mutex_lock(&dev_priv->rps.hw_lock);
-
-		__intel_disable_rc6(dev);
-		intel_disable_rps(dev);
-
-		dev_priv->rps.enabled = false;
-
-		mutex_unlock(&dev_priv->rps.hw_lock);
-	}
-=======
 	if (dev_priv->gt_pm.rc6.ctx_corrupted)
 		return;
 
@@ -8790,7 +8493,6 @@
 		gen6_enable_rc6(dev_priv);
 
 	dev_priv->gt_pm.rc6.enabled = true;
->>>>>>> 286cd8c7
 }
 
 static void intel_enable_rps(struct drm_i915_private *dev_priv)
@@ -9279,25 +8981,8 @@
 	I915_WRITE(GEN8_UCGCTL6, I915_READ(GEN8_UCGCTL6) |
 		   GEN8_SDEUNIT_CLOCK_GATE_DISABLE);
 
-<<<<<<< HEAD
-	/*
-	 * WaProgramL3SqcReg1Default:bdw
-	 * WaTempDisableDOPClkGating:bdw
-	 */
-	misccpctl = I915_READ(GEN7_MISCCPCTL);
-	I915_WRITE(GEN7_MISCCPCTL, misccpctl & ~GEN7_DOP_CLOCK_GATE_ENABLE);
-	I915_WRITE(GEN8_L3SQCREG1, BDW_WA_L3SQCREG1_DEFAULT);
-	/*
-	 * Wait at least 100 clocks before re-enabling clock gating. See
-	 * the definition of L3SQCREG1 in BSpec.
-	 */
-	POSTING_READ(GEN8_L3SQCREG1);
-	udelay(1);
-	I915_WRITE(GEN7_MISCCPCTL, misccpctl);
-=======
 	/* WaProgramL3SqcReg1Default:bdw */
 	gen8_set_l3sqc_credits(dev_priv, 30, 2);
->>>>>>> 286cd8c7
 
 	/* WaGttCachingOffByDefault:bdw */
 	I915_WRITE(HSW_GTT_CACHE_EN, can_use_gtt_cache ? GTT_CACHE_EN_ALL : 0);
@@ -9454,31 +9139,8 @@
 	snpcr |= GEN6_MBC_SNPCR_MED;
 	I915_WRITE(GEN6_MBCUNIT_SNPCR, snpcr);
 
-<<<<<<< HEAD
-	if (!HAS_PCH_NOP(dev))
-		cpt_init_clock_gating(dev);
-
-	gen6_check_mch_setup(dev);
-}
-
-static void vlv_init_display_clock_gating(struct drm_i915_private *dev_priv)
-{
-        u32 val;
-
-        /*
-        * On driver load, a pipe may be active and driving a DSI display.
-        * Preserve DPOUNIT_CLOCK_GATE_DISABLE to avoid the pipe getting stuck
-        * (and never recovering) in this case. intel_dsi_post_disable() will
-        * clear it when we turn off the display.
-        */
-        val = I915_READ(DSPCLK_GATE_D);
-        val &= DPOUNIT_CLOCK_GATE_DISABLE;
-        val |= VRHUNIT_CLOCK_GATE_DISABLE;
-        I915_WRITE(DSPCLK_GATE_D, val);
-=======
 	if (!HAS_PCH_NOP(dev_priv))
 		cpt_init_clock_gating(dev_priv);
->>>>>>> 286cd8c7
 
 	gen6_check_mch_setup(dev_priv);
 }
