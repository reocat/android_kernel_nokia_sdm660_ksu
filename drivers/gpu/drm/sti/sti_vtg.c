// SPDX-License-Identifier: GPL-2.0
/*
 * Copyright (C) STMicroelectronics SA 2014
 * Authors: Benjamin Gaignard <benjamin.gaignard@st.com>
 *          Fabien Dessenne <fabien.dessenne@st.com>
 *          Vincent Abriou <vincent.abriou@st.com>
 *          for STMicroelectronics.
 */

#include <linux/module.h>
#include <linux/notifier.h>
#include <linux/of_platform.h>
#include <linux/platform_device.h>

#include <drm/drmP.h>

#include "sti_drv.h"
#include "sti_vtg.h"

#define VTG_MODE_MASTER         0

/* registers offset */
#define VTG_MODE            0x0000
#define VTG_CLKLN           0x0008
#define VTG_HLFLN           0x000C
#define VTG_DRST_AUTOC      0x0010
#define VTG_VID_TFO         0x0040
#define VTG_VID_TFS         0x0044
#define VTG_VID_BFO         0x0048
#define VTG_VID_BFS         0x004C

#define VTG_HOST_ITS        0x0078
#define VTG_HOST_ITS_BCLR   0x007C
#define VTG_HOST_ITM_BCLR   0x0088
#define VTG_HOST_ITM_BSET   0x008C

#define VTG_H_HD_1          0x00C0
#define VTG_TOP_V_VD_1      0x00C4
#define VTG_BOT_V_VD_1      0x00C8
#define VTG_TOP_V_HD_1      0x00CC
#define VTG_BOT_V_HD_1      0x00D0

#define VTG_H_HD_2          0x00E0
#define VTG_TOP_V_VD_2      0x00E4
#define VTG_BOT_V_VD_2      0x00E8
#define VTG_TOP_V_HD_2      0x00EC
#define VTG_BOT_V_HD_2      0x00F0

#define VTG_H_HD_3          0x0100
#define VTG_TOP_V_VD_3      0x0104
#define VTG_BOT_V_VD_3      0x0108
#define VTG_TOP_V_HD_3      0x010C
#define VTG_BOT_V_HD_3      0x0110

#define VTG_H_HD_4          0x0120
#define VTG_TOP_V_VD_4      0x0124
#define VTG_BOT_V_VD_4      0x0128
#define VTG_TOP_V_HD_4      0x012c
#define VTG_BOT_V_HD_4      0x0130

#define VTG_IRQ_BOTTOM      BIT(0)
#define VTG_IRQ_TOP         BIT(1)
#define VTG_IRQ_MASK        (VTG_IRQ_TOP | VTG_IRQ_BOTTOM)

/* Delay introduced by the HDMI in nb of pixel */
#define HDMI_DELAY          (5)

/* Delay introduced by the DVO in nb of pixel */
#define DVO_DELAY           (7)

/* delay introduced by the Arbitrary Waveform Generator in nb of pixels */
#define AWG_DELAY_HD        (-9)
#define AWG_DELAY_ED        (-8)
#define AWG_DELAY_SD        (-7)

/*
 * STI VTG register offset structure
 *
 *@h_hd:     stores the VTG_H_HD_x     register offset
 *@top_v_vd: stores the VTG_TOP_V_VD_x register offset
 *@bot_v_vd: stores the VTG_BOT_V_VD_x register offset
 *@top_v_hd: stores the VTG_TOP_V_HD_x register offset
 *@bot_v_hd: stores the VTG_BOT_V_HD_x register offset
 */
struct sti_vtg_regs_offs {
	u32 h_hd;
	u32 top_v_vd;
	u32 bot_v_vd;
	u32 top_v_hd;
	u32 bot_v_hd;
};

#define VTG_MAX_SYNC_OUTPUT 4
static const struct sti_vtg_regs_offs vtg_regs_offs[VTG_MAX_SYNC_OUTPUT] = {
	{ VTG_H_HD_1,
	  VTG_TOP_V_VD_1, VTG_BOT_V_VD_1, VTG_TOP_V_HD_1, VTG_BOT_V_HD_1 },
	{ VTG_H_HD_2,
	  VTG_TOP_V_VD_2, VTG_BOT_V_VD_2, VTG_TOP_V_HD_2, VTG_BOT_V_HD_2 },
	{ VTG_H_HD_3,
	  VTG_TOP_V_VD_3, VTG_BOT_V_VD_3, VTG_TOP_V_HD_3, VTG_BOT_V_HD_3 },
	{ VTG_H_HD_4,
	  VTG_TOP_V_VD_4, VTG_BOT_V_VD_4, VTG_TOP_V_HD_4, VTG_BOT_V_HD_4 }
};

/*
 * STI VTG synchronisation parameters structure
 *
 *@hsync: sample number falling and rising edge
 *@vsync_line_top: vertical top field line number falling and rising edge
 *@vsync_line_bot: vertical bottom field line number falling and rising edge
 *@vsync_off_top: vertical top field sample number rising and falling edge
 *@vsync_off_bot: vertical bottom field sample number rising and falling edge
 */
struct sti_vtg_sync_params {
	u32 hsync;
	u32 vsync_line_top;
	u32 vsync_line_bot;
	u32 vsync_off_top;
	u32 vsync_off_bot;
};

/**
 * STI VTG structure
 *
 * @regs: register mapping
 * @sync_params: synchronisation parameters used to generate timings
 * @irq: VTG irq
 * @irq_status: store the IRQ status value
 * @notifier_list: notifier callback
 * @crtc: the CRTC for vblank event
 */
struct sti_vtg {
	void __iomem *regs;
	struct sti_vtg_sync_params sync_params[VTG_MAX_SYNC_OUTPUT];
	int irq;
	u32 irq_status;
	struct raw_notifier_head notifier_list;
	struct drm_crtc *crtc;
};

struct sti_vtg *of_vtg_find(struct device_node *np)
{
	struct platform_device *pdev;

	pdev = of_find_device_by_node(np);
	if (!pdev)
		return NULL;

	return (struct sti_vtg *)platform_get_drvdata(pdev);
}

static void vtg_reset(struct sti_vtg *vtg)
{
	writel(1, vtg->regs + VTG_DRST_AUTOC);
}

static void vtg_set_output_window(void __iomem *regs,
				  const struct drm_display_mode *mode)
{
	u32 video_top_field_start;
	u32 video_top_field_stop;
	u32 video_bottom_field_start;
	u32 video_bottom_field_stop;
	u32 xstart = sti_vtg_get_pixel_number(*mode, 0);
	u32 ystart = sti_vtg_get_line_number(*mode, 0);
	u32 xstop = sti_vtg_get_pixel_number(*mode, mode->hdisplay - 1);
	u32 ystop = sti_vtg_get_line_number(*mode, mode->vdisplay - 1);

	/* Set output window to fit the display mode selected */
	video_top_field_start = (ystart << 16) | xstart;
	video_top_field_stop = (ystop << 16) | xstop;

	/* Only progressive supported for now */
	video_bottom_field_start = video_top_field_start;
	video_bottom_field_stop = video_top_field_stop;

	writel(video_top_field_start, regs + VTG_VID_TFO);
	writel(video_top_field_stop, regs + VTG_VID_TFS);
	writel(video_bottom_field_start, regs + VTG_VID_BFO);
	writel(video_bottom_field_stop, regs + VTG_VID_BFS);
}

static void vtg_set_hsync_vsync_pos(struct sti_vtg_sync_params *sync,
				    int delay,
				    const struct drm_display_mode *mode)
{
	long clocksperline, start, stop;
	u32 risesync_top, fallsync_top;
	u32 risesync_offs_top, fallsync_offs_top;

	clocksperline = mode->htotal;

	/* Get the hsync position */
	start = 0;
	stop = mode->hsync_end - mode->hsync_start;

	start += delay;
	stop  += delay;

	if (start < 0)
		start += clocksperline;
	else if (start >= clocksperline)
		start -= clocksperline;

	if (stop < 0)
		stop += clocksperline;
	else if (stop >= clocksperline)
		stop -= clocksperline;

	sync->hsync = (stop << 16) | start;

	/* Get the vsync position */
	if (delay >= 0) {
		risesync_top = 1;
		fallsync_top = risesync_top;
		fallsync_top += mode->vsync_end - mode->vsync_start;

		fallsync_offs_top = (u32)delay;
		risesync_offs_top = (u32)delay;
	} else {
		risesync_top = mode->vtotal;
		fallsync_top = mode->vsync_end - mode->vsync_start;

		fallsync_offs_top = clocksperline + delay;
		risesync_offs_top = clocksperline + delay;
	}

	sync->vsync_line_top = (fallsync_top << 16) | risesync_top;
	sync->vsync_off_top = (fallsync_offs_top << 16) | risesync_offs_top;

	/* Only progressive supported for now */
	sync->vsync_line_bot = sync->vsync_line_top;
	sync->vsync_off_bot = sync->vsync_off_top;
}

static void vtg_set_mode(struct sti_vtg *vtg,
			 int type,
			 struct sti_vtg_sync_params *sync,
			 const struct drm_display_mode *mode)
{
	unsigned int i;

	/* Set the number of clock cycles per line */
	writel(mode->htotal, vtg->regs + VTG_CLKLN);

	/* Set Half Line Per Field (only progressive supported for now) */
	writel(mode->vtotal * 2, vtg->regs + VTG_HLFLN);

	/* Program output window */
	vtg_set_output_window(vtg->regs, mode);

	/* Set hsync and vsync position for HDMI */
	vtg_set_hsync_vsync_pos(&sync[VTG_SYNC_ID_HDMI - 1], HDMI_DELAY, mode);

	/* Set hsync and vsync position for HD DCS */
	vtg_set_hsync_vsync_pos(&sync[VTG_SYNC_ID_HDDCS - 1], 0, mode);

	/* Set hsync and vsync position for HDF */
	vtg_set_hsync_vsync_pos(&sync[VTG_SYNC_ID_HDF - 1], AWG_DELAY_HD, mode);

	/* Set hsync and vsync position for DVO */
	vtg_set_hsync_vsync_pos(&sync[VTG_SYNC_ID_DVO - 1], DVO_DELAY, mode);

	/* Progam the syncs outputs */
	for (i = 0; i < VTG_MAX_SYNC_OUTPUT ; i++) {
		writel(sync[i].hsync,
		       vtg->regs + vtg_regs_offs[i].h_hd);
		writel(sync[i].vsync_line_top,
		       vtg->regs + vtg_regs_offs[i].top_v_vd);
		writel(sync[i].vsync_line_bot,
		       vtg->regs + vtg_regs_offs[i].bot_v_vd);
		writel(sync[i].vsync_off_top,
		       vtg->regs + vtg_regs_offs[i].top_v_hd);
		writel(sync[i].vsync_off_bot,
		       vtg->regs + vtg_regs_offs[i].bot_v_hd);
	}

	/* mode */
	writel(type, vtg->regs + VTG_MODE);
}

static void vtg_enable_irq(struct sti_vtg *vtg)
{
	/* clear interrupt status and mask */
	writel(0xFFFF, vtg->regs + VTG_HOST_ITS_BCLR);
	writel(0xFFFF, vtg->regs + VTG_HOST_ITM_BCLR);
	writel(VTG_IRQ_MASK, vtg->regs + VTG_HOST_ITM_BSET);
}

void sti_vtg_set_config(struct sti_vtg *vtg,
		const struct drm_display_mode *mode)
{
	/* write configuration */
	vtg_set_mode(vtg, VTG_MODE_MASTER, vtg->sync_params, mode);

	vtg_reset(vtg);

	vtg_enable_irq(vtg);
}

/**
 * sti_vtg_get_line_number
 *
 * @mode: display mode to be used
 * @y:    line
 *
 * Return the line number according to the display mode taking
 * into account the Sync and Back Porch information.
 * Video frame line numbers start at 1, y starts at 0.
 * In interlaced modes the start line is the field line number of the odd
 * field, but y is still defined as a progressive frame.
 */
u32 sti_vtg_get_line_number(struct drm_display_mode mode, int y)
{
	u32 start_line = mode.vtotal - mode.vsync_start + 1;

	if (mode.flags & DRM_MODE_FLAG_INTERLACE)
		start_line *= 2;

	return start_line + y;
}

/**
 * sti_vtg_get_pixel_number
 *
 * @mode: display mode to be used
 * @x:    row
 *
 * Return the pixel number according to the display mode taking
 * into account the Sync and Back Porch information.
 * Pixels are counted from 0.
 */
u32 sti_vtg_get_pixel_number(struct drm_display_mode mode, int x)
{
	return mode.htotal - mode.hsync_start + x;
}

int sti_vtg_register_client(struct sti_vtg *vtg, struct notifier_block *nb,
			    struct drm_crtc *crtc)
{
	vtg->crtc = crtc;
	return raw_notifier_chain_register(&vtg->notifier_list, nb);
}

int sti_vtg_unregister_client(struct sti_vtg *vtg, struct notifier_block *nb)
{
	return raw_notifier_chain_unregister(&vtg->notifier_list, nb);
}

static irqreturn_t vtg_irq_thread(int irq, void *arg)
{
	struct sti_vtg *vtg = arg;
	u32 event;

	event = (vtg->irq_status & VTG_IRQ_TOP) ?
		VTG_TOP_FIELD_EVENT : VTG_BOTTOM_FIELD_EVENT;

	raw_notifier_call_chain(&vtg->notifier_list, event, vtg->crtc);

	return IRQ_HANDLED;
}

static irqreturn_t vtg_irq(int irq, void *arg)
{
	struct sti_vtg *vtg = arg;

	vtg->irq_status = readl(vtg->regs + VTG_HOST_ITS);

	writel(vtg->irq_status, vtg->regs + VTG_HOST_ITS_BCLR);

	/* force sync bus write */
	readl(vtg->regs + VTG_HOST_ITS);

	return IRQ_WAKE_THREAD;
}

static int vtg_probe(struct platform_device *pdev)
{
	struct device *dev = &pdev->dev;
	struct sti_vtg *vtg;
	struct resource *res;
	int ret;

	vtg = devm_kzalloc(dev, sizeof(*vtg), GFP_KERNEL);
	if (!vtg)
		return -ENOMEM;

	/* Get Memory ressources */
	res = platform_get_resource(pdev, IORESOURCE_MEM, 0);
	if (!res) {
		DRM_ERROR("Get memory resource failed\n");
		return -ENOMEM;
	}
	vtg->regs = devm_ioremap_nocache(dev, res->start, resource_size(res));
	if (!vtg->regs) {
		DRM_ERROR("failed to remap I/O memory\n");
		return -ENOMEM;
	}
<<<<<<< HEAD
=======

	vtg->irq = platform_get_irq(pdev, 0);
	if (vtg->irq < 0) {
		DRM_ERROR("Failed to get VTG interrupt\n");
		return vtg->irq;
	}
>>>>>>> 286cd8c7

	RAW_INIT_NOTIFIER_HEAD(&vtg->notifier_list);

	ret = devm_request_threaded_irq(dev, vtg->irq, vtg_irq,
					vtg_irq_thread, IRQF_ONESHOT,
					dev_name(dev), vtg);
	if (ret < 0) {
		DRM_ERROR("Failed to register VTG interrupt\n");
		return ret;
	}

	platform_set_drvdata(pdev, vtg);

	DRM_INFO("%s %s\n", __func__, dev_name(dev));

	return 0;
}

static const struct of_device_id vtg_of_match[] = {
	{ .compatible = "st,vtg", },
	{ /* sentinel */ }
};
MODULE_DEVICE_TABLE(of, vtg_of_match);

struct platform_driver sti_vtg_driver = {
	.driver = {
		.name = "sti-vtg",
		.owner = THIS_MODULE,
		.of_match_table = vtg_of_match,
	},
	.probe	= vtg_probe,
};

MODULE_AUTHOR("Benjamin Gaignard <benjamin.gaignard@st.com>");
MODULE_DESCRIPTION("STMicroelectronics SoC DRM driver");
MODULE_LICENSE("GPL");<|MERGE_RESOLUTION|>--- conflicted
+++ resolved
@@ -396,15 +396,12 @@
 		DRM_ERROR("failed to remap I/O memory\n");
 		return -ENOMEM;
 	}
-<<<<<<< HEAD
-=======
 
 	vtg->irq = platform_get_irq(pdev, 0);
 	if (vtg->irq < 0) {
 		DRM_ERROR("Failed to get VTG interrupt\n");
 		return vtg->irq;
 	}
->>>>>>> 286cd8c7
 
 	RAW_INIT_NOTIFIER_HEAD(&vtg->notifier_list);
 
