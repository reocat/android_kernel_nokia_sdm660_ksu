/**************************************************************************
 *
 * Copyright 2006 Tungsten Graphics, Inc., Bismarck, ND., USA.
 * Copyright 2016 Intel Corporation
 * All Rights Reserved.
 *
 * Permission is hereby granted, free of charge, to any person obtaining a
 * copy of this software and associated documentation files (the
 * "Software"), to deal in the Software without restriction, including
 * without limitation the rights to use, copy, modify, merge, publish,
 * distribute, sub license, and/or sell copies of the Software, and to
 * permit persons to whom the Software is furnished to do so, subject to
 * the following conditions:
 *
 * The above copyright notice and this permission notice (including the
 * next paragraph) shall be included in all copies or substantial portions
 * of the Software.
 *
 * THE SOFTWARE IS PROVIDED "AS IS", WITHOUT WARRANTY OF ANY KIND, EXPRESS OR
 * IMPLIED, INCLUDING BUT NOT LIMITED TO THE WARRANTIES OF MERCHANTABILITY,
 * FITNESS FOR A PARTICULAR PURPOSE AND NON-INFRINGEMENT. IN NO EVENT SHALL
 * THE COPYRIGHT HOLDERS, AUTHORS AND/OR ITS SUPPLIERS BE LIABLE FOR ANY CLAIM,
 * DAMAGES OR OTHER LIABILITY, WHETHER IN AN ACTION OF CONTRACT, TORT OR
 * OTHERWISE, ARISING FROM, OUT OF OR IN CONNECTION WITH THE SOFTWARE OR THE
 * USE OR OTHER DEALINGS IN THE SOFTWARE.
 *
 *
 **************************************************************************/

/*
 * Generic simple memory manager implementation. Intended to be used as a base
 * class implementation for more advanced memory managers.
 *
 * Note that the algorithm used is quite simple and there might be substantial
 * performance gains if a smarter free list is implemented. Currently it is
 * just an unordered stack of free regions. This could easily be improved if
 * an RB-tree is used instead. At least if we expect heavy fragmentation.
 *
 * Aligned allocations can also see improvement.
 *
 * Authors:
 * Thomas Hellström <thomas-at-tungstengraphics-dot-com>
 */

#include <drm/drmP.h>
#include <drm/drm_mm.h>
#include <linux/slab.h>
#include <linux/seq_file.h>
#include <linux/export.h>
#include <linux/interval_tree_generic.h>
<<<<<<< HEAD
#include <linux/rbtree.h>
=======
>>>>>>> 286cd8c7

/**
 * DOC: Overview
 *
 * drm_mm provides a simple range allocator. The drivers are free to use the
 * resource allocator from the linux core if it suits them, the upside of drm_mm
 * is that it's in the DRM core. Which means that it's easier to extend for
 * some of the crazier special purpose needs of gpus.
 *
 * The main data struct is &drm_mm, allocations are tracked in &drm_mm_node.
 * Drivers are free to embed either of them into their own suitable
 * datastructures. drm_mm itself will not do any memory allocations of its own,
 * so if drivers choose not to embed nodes they need to still allocate them
 * themselves.
 *
 * The range allocator also supports reservation of preallocated blocks. This is
 * useful for taking over initial mode setting configurations from the firmware,
 * where an object needs to be created which exactly matches the firmware's
 * scanout target. As long as the range is still free it can be inserted anytime
 * after the allocator is initialized, which helps with avoiding looped
 * dependencies in the driver load sequence.
 *
 * drm_mm maintains a stack of most recently freed holes, which of all
 * simplistic datastructures seems to be a fairly decent approach to clustering
 * allocations and avoiding too much fragmentation. This means free space
 * searches are O(num_holes). Given that all the fancy features drm_mm supports
 * something better would be fairly complex and since gfx thrashing is a fairly
 * steep cliff not a real concern. Removing a node again is O(1). With the
 * rbtree to track free holes, free hole search becomes O(log(num_holes)).
 *
 * drm_mm supports a few features: Alignment and range restrictions can be
 * supplied. Furthermore every &drm_mm_node has a color value (which is just an
 * opaque unsigned long) which in conjunction with a driver callback can be used
 * to implement sophisticated placement restrictions. The i915 DRM driver uses
 * this to implement guard pages between incompatible caching domains in the
 * graphics TT.
 *
 * Two behaviors are supported for searching and allocating: bottom-up and
 * top-down. The default is bottom-up. Top-down allocation can be used if the
 * memory area has different restrictions, or just to reduce fragmentation.
 *
 * Finally iteration helpers to walk all nodes and all holes are provided as are
 * some basic allocator dumpers for debugging.
 *
 * Note that this range allocator is not thread-safe, drivers need to protect
 * modifications with their own locking. The idea behind this is that for a full
 * memory manager additional data needs to be protected anyway, hence internal
 * locking would be fully redundant.
 */

<<<<<<< HEAD
static struct drm_mm_node *drm_mm_search_free_generic(const struct drm_mm *mm,
						u64 size,
						unsigned alignment,
						unsigned long color,
						enum drm_mm_search_flags flags);
static struct drm_mm_node *drm_mm_search_free_in_range_generic(const struct drm_mm *mm,
						u64 size,
						unsigned alignment,
						unsigned long color,
						u64 start,
						u64 end,
						enum drm_mm_search_flags flags);

#define START(node) ((node)->start)
#define LAST(node)  ((node)->start + (node)->size - 1)

INTERVAL_TREE_DEFINE(struct drm_mm_node, rb,
		     u64, __subtree_last,
		     START, LAST, static inline, drm_mm_interval_tree)

struct drm_mm_node *
drm_mm_interval_first(struct drm_mm *mm, u64 start, u64 last)
{
	return drm_mm_interval_tree_iter_first(&mm->interval_tree,
					       start, last);
}
EXPORT_SYMBOL(drm_mm_interval_first);

struct drm_mm_node *
drm_mm_interval_next(struct drm_mm_node *node, u64 start, u64 last)
{
	return drm_mm_interval_tree_iter_next(node, start, last);
}
EXPORT_SYMBOL(drm_mm_interval_next);

static void drm_mm_interval_tree_add_node(struct drm_mm_node *hole_node,
					  struct drm_mm_node *node)
{
	struct drm_mm *mm = hole_node->mm;
	struct rb_node **link, *rb;
	struct drm_mm_node *parent;

	node->__subtree_last = LAST(node);

	if (hole_node->allocated) {
		rb = &hole_node->rb;
		while (rb) {
			parent = rb_entry(rb, struct drm_mm_node, rb);
			if (parent->__subtree_last >= node->__subtree_last)
				break;

			parent->__subtree_last = node->__subtree_last;
			rb = rb_parent(rb);
		}

		rb = &hole_node->rb;
		link = &hole_node->rb.rb_right;
	} else {
		rb = NULL;
		link = &mm->interval_tree.rb_node;
	}

	while (*link) {
		rb = *link;
		parent = rb_entry(rb, struct drm_mm_node, rb);
		if (parent->__subtree_last < node->__subtree_last)
			parent->__subtree_last = node->__subtree_last;
		if (node->start < parent->start)
			link = &parent->rb.rb_left;
		else
			link = &parent->rb.rb_right;
	}

	rb_link_node(&node->rb, rb, link);
	rb_insert_augmented(&node->rb,
			    &mm->interval_tree,
			    &drm_mm_interval_tree_augment);
}

static void
rb_insert_hole_node(struct drm_mm_node *hole_node, struct drm_mm *mm)
{
	struct rb_node **new = &(mm->holes_tree.rb_node);
	struct rb_node *parent = NULL;
	struct drm_mm_node *cur;

	while (*new) {
		parent = *new;
		cur = rb_entry(parent, struct drm_mm_node, hole_node);

		if (__drm_mm_hole_node_start(hole_node)
				< __drm_mm_hole_node_start(cur))
			new = &parent->rb_left;
		else
			new = &parent->rb_right;
	}
	rb_link_node(&hole_node->hole_node, parent, new);
	rb_insert_color(&hole_node->hole_node, &mm->holes_tree);
}

static void rb_erase_hole_node(struct drm_mm_node *hole_node, struct drm_mm *mm)
{
	rb_erase(&hole_node->hole_node, &mm->holes_tree);
}

static void drm_mm_insert_helper(struct drm_mm_node *hole_node,
				 struct drm_mm_node *node,
				 u64 size, unsigned alignment,
				 unsigned long color,
				 enum drm_mm_allocator_flags flags)
{
	struct drm_mm *mm = hole_node->mm;
	u64 hole_start = drm_mm_hole_node_start(hole_node);
	u64 hole_end = drm_mm_hole_node_end(hole_node);
	u64 adj_start = hole_start;
	u64 adj_end = hole_end;
=======
#ifdef CONFIG_DRM_DEBUG_MM
#include <linux/stackdepot.h>
>>>>>>> 286cd8c7

#define STACKDEPTH 32
#define BUFSZ 4096

static noinline void save_stack(struct drm_mm_node *node)
{
	unsigned long entries[STACKDEPTH];
	struct stack_trace trace = {
		.entries = entries,
		.max_entries = STACKDEPTH,
		.skip = 1
	};

	save_stack_trace(&trace);
	if (trace.nr_entries != 0 &&
	    trace.entries[trace.nr_entries-1] == ULONG_MAX)
		trace.nr_entries--;

	/* May be called under spinlock, so avoid sleeping */
	node->stack = depot_save_stack(&trace, GFP_NOWAIT);
}

static void show_leaks(struct drm_mm *mm)
{
	struct drm_mm_node *node;
	unsigned long entries[STACKDEPTH];
	char *buf;

	buf = kmalloc(BUFSZ, GFP_KERNEL);
	if (!buf)
		return;

	list_for_each_entry(node, drm_mm_nodes(mm), node_list) {
		struct stack_trace trace = {
			.entries = entries,
			.max_entries = STACKDEPTH
		};

		if (!node->stack) {
			DRM_ERROR("node [%08llx + %08llx]: unknown owner\n",
				  node->start, node->size);
			continue;
		}

<<<<<<< HEAD
	if (adj_start == hole_start) {
		hole_node->hole_follows = 0;
		list_del(&hole_node->hole_stack);
		rb_erase_hole_node(hole_node, mm);
=======
		depot_fetch_stack(node->stack, &trace);
		snprint_stack_trace(buf, BUFSZ, &trace, 0);
		DRM_ERROR("node [%08llx + %08llx]: inserted at\n%s",
			  node->start, node->size, buf);
>>>>>>> 286cd8c7
	}

	kfree(buf);
}

<<<<<<< HEAD
	list_add(&node->node_list, &hole_node->node_list);

	drm_mm_interval_tree_add_node(hole_node, node);

	BUG_ON(node->start + node->size > adj_end);

	node->hole_follows = 0;
	if (__drm_mm_hole_node_start(node) < hole_end) {
		list_add(&node->hole_stack, &mm->hole_stack);
		rb_insert_hole_node(node, mm);
		node->hole_follows = 1;
	}
=======
#undef STACKDEPTH
#undef BUFSZ
#else
static void save_stack(struct drm_mm_node *node) { }
static void show_leaks(struct drm_mm *mm) { }
#endif

#define START(node) ((node)->start)
#define LAST(node)  ((node)->start + (node)->size - 1)

INTERVAL_TREE_DEFINE(struct drm_mm_node, rb,
		     u64, __subtree_last,
		     START, LAST, static inline, drm_mm_interval_tree)

struct drm_mm_node *
__drm_mm_interval_first(const struct drm_mm *mm, u64 start, u64 last)
{
	return drm_mm_interval_tree_iter_first((struct rb_root_cached *)&mm->interval_tree,
					       start, last) ?: (struct drm_mm_node *)&mm->head_node;
>>>>>>> 286cd8c7
}
EXPORT_SYMBOL(__drm_mm_interval_first);

static void drm_mm_interval_tree_add_node(struct drm_mm_node *hole_node,
					  struct drm_mm_node *node)
{
<<<<<<< HEAD
	u64 end = node->start + node->size;
	struct drm_mm_node *hole;
	u64 hole_start, hole_end;

	if (WARN_ON(node->size == 0))
		return -EINVAL;

	/* Find the relevant hole to add our node to */
	hole = drm_mm_interval_tree_iter_first(&mm->interval_tree,
					       node->start, ~(u64)0);
	if (hole) {
		if (hole->start < end)
			return -ENOSPC;
	} else {
		hole = list_entry(&mm->head_node.node_list,
				  typeof(*hole), node_list);
	}

	hole = list_last_entry(&hole->node_list, typeof(*hole), node_list);
	if (!hole->hole_follows)
		return -ENOSPC;

	hole_start = __drm_mm_hole_node_start(hole);
	hole_end = __drm_mm_hole_node_end(hole);
	if (hole_start > node->start || hole_end < end)
		return -ENOSPC;

	node->mm = mm;
	node->allocated = 1;

	list_add(&node->node_list, &hole->node_list);

	drm_mm_interval_tree_add_node(hole, node);

	if (node->start == hole_start) {
		hole->hole_follows = 0;
		list_del(&hole->hole_stack);
		rb_erase_hole_node(hole, mm);
	}

	node->hole_follows = 0;
	if (end != hole_end) {
		list_add(&node->hole_stack, &mm->hole_stack);
		rb_insert_hole_node(node, mm);
		node->hole_follows = 1;
	}

	return 0;
=======
	struct drm_mm *mm = hole_node->mm;
	struct rb_node **link, *rb;
	struct drm_mm_node *parent;
	bool leftmost;

	node->__subtree_last = LAST(node);

	if (hole_node->allocated) {
		rb = &hole_node->rb;
		while (rb) {
			parent = rb_entry(rb, struct drm_mm_node, rb);
			if (parent->__subtree_last >= node->__subtree_last)
				break;

			parent->__subtree_last = node->__subtree_last;
			rb = rb_parent(rb);
		}

		rb = &hole_node->rb;
		link = &hole_node->rb.rb_right;
		leftmost = false;
	} else {
		rb = NULL;
		link = &mm->interval_tree.rb_root.rb_node;
		leftmost = true;
	}

	while (*link) {
		rb = *link;
		parent = rb_entry(rb, struct drm_mm_node, rb);
		if (parent->__subtree_last < node->__subtree_last)
			parent->__subtree_last = node->__subtree_last;
		if (node->start < parent->start) {
			link = &parent->rb.rb_left;
		} else {
			link = &parent->rb.rb_right;
			leftmost = false;
		}
	}

	rb_link_node(&node->rb, rb, link);
	rb_insert_augmented_cached(&node->rb, &mm->interval_tree, leftmost,
				   &drm_mm_interval_tree_augment);
}

#define RB_INSERT(root, member, expr) do { \
	struct rb_node **link = &root.rb_node, *rb = NULL; \
	u64 x = expr(node); \
	while (*link) { \
		rb = *link; \
		if (x < expr(rb_entry(rb, struct drm_mm_node, member))) \
			link = &rb->rb_left; \
		else \
			link = &rb->rb_right; \
	} \
	rb_link_node(&node->member, rb, link); \
	rb_insert_color(&node->member, &root); \
} while (0)

#define HOLE_SIZE(NODE) ((NODE)->hole_size)
#define HOLE_ADDR(NODE) (__drm_mm_hole_node_start(NODE))

static u64 rb_to_hole_size(struct rb_node *rb)
{
	return rb_entry(rb, struct drm_mm_node, rb_hole_size)->hole_size;
}

static void insert_hole_size(struct rb_root_cached *root,
			     struct drm_mm_node *node)
{
	struct rb_node **link = &root->rb_root.rb_node, *rb = NULL;
	u64 x = node->hole_size;
	bool first = true;

	while (*link) {
		rb = *link;
		if (x > rb_to_hole_size(rb)) {
			link = &rb->rb_left;
		} else {
			link = &rb->rb_right;
			first = false;
		}
	}

	rb_link_node(&node->rb_hole_size, rb, link);
	rb_insert_color_cached(&node->rb_hole_size, root, first);
>>>>>>> 286cd8c7
}

static void add_hole(struct drm_mm_node *node)
{
	struct drm_mm *mm = node->mm;

<<<<<<< HEAD
	if (WARN_ON(size == 0))
		return -EINVAL;

	hole_node = drm_mm_search_free_generic(mm, size, alignment,
					       color, sflags);
	if (!hole_node)
		return -ENOSPC;
=======
	node->hole_size =
		__drm_mm_hole_node_end(node) - __drm_mm_hole_node_start(node);
	DRM_MM_BUG_ON(!drm_mm_hole_follows(node));
>>>>>>> 286cd8c7

	insert_hole_size(&mm->holes_size, node);
	RB_INSERT(mm->holes_addr, rb_hole_addr, HOLE_ADDR);

	list_add(&node->hole_stack, &mm->hole_stack);
}

static void rm_hole(struct drm_mm_node *node)
{
	DRM_MM_BUG_ON(!drm_mm_hole_follows(node));

	list_del(&node->hole_stack);
	rb_erase_cached(&node->rb_hole_size, &node->mm->holes_size);
	rb_erase(&node->rb_hole_addr, &node->mm->holes_addr);
	node->hole_size = 0;

<<<<<<< HEAD
	if (mm->color_adjust)
		mm->color_adjust(hole_node, color, &adj_start, &adj_end);

	adj_start = max(adj_start, start);
	adj_end = min(adj_end, end);

	if (flags & DRM_MM_CREATE_TOP)
		adj_start = adj_end - size;
=======
	DRM_MM_BUG_ON(drm_mm_hole_follows(node));
}

static inline struct drm_mm_node *rb_hole_size_to_node(struct rb_node *rb)
{
	return rb_entry_safe(rb, struct drm_mm_node, rb_hole_size);
}

static inline struct drm_mm_node *rb_hole_addr_to_node(struct rb_node *rb)
{
	return rb_entry_safe(rb, struct drm_mm_node, rb_hole_addr);
}
>>>>>>> 286cd8c7

static inline u64 rb_hole_size(struct rb_node *rb)
{
	return rb_entry(rb, struct drm_mm_node, rb_hole_size)->hole_size;
}

static struct drm_mm_node *best_hole(struct drm_mm *mm, u64 size)
{
	struct rb_node *rb = mm->holes_size.rb_root.rb_node;
	struct drm_mm_node *best = NULL;

	do {
		struct drm_mm_node *node =
			rb_entry(rb, struct drm_mm_node, rb_hole_size);

		if (size <= node->hole_size) {
			best = node;
			rb = rb->rb_right;
		} else {
			rb = rb->rb_left;
		}
	} while (rb);

	return best;
}

static struct drm_mm_node *find_hole(struct drm_mm *mm, u64 addr)
{
	struct rb_node *rb = mm->holes_addr.rb_node;
	struct drm_mm_node *node = NULL;

	while (rb) {
		u64 hole_start;

		node = rb_hole_addr_to_node(rb);
		hole_start = __drm_mm_hole_node_start(node);

		if (addr < hole_start)
			rb = node->rb_hole_addr.rb_left;
		else if (addr > hole_start + node->hole_size)
			rb = node->rb_hole_addr.rb_right;
		else
			break;
	}

<<<<<<< HEAD
	if (adj_start == hole_start) {
		hole_node->hole_follows = 0;
		list_del(&hole_node->hole_stack);
		rb_erase_hole_node(hole_node, mm);
=======
	return node;
}

static struct drm_mm_node *
first_hole(struct drm_mm *mm,
	   u64 start, u64 end, u64 size,
	   enum drm_mm_insert_mode mode)
{
	switch (mode) {
	default:
	case DRM_MM_INSERT_BEST:
		return best_hole(mm, size);

	case DRM_MM_INSERT_LOW:
		return find_hole(mm, start);

	case DRM_MM_INSERT_HIGH:
		return find_hole(mm, end);

	case DRM_MM_INSERT_EVICT:
		return list_first_entry_or_null(&mm->hole_stack,
						struct drm_mm_node,
						hole_stack);
>>>>>>> 286cd8c7
	}
}

static struct drm_mm_node *
next_hole(struct drm_mm *mm,
	  struct drm_mm_node *node,
	  enum drm_mm_insert_mode mode)
{
	switch (mode) {
	default:
	case DRM_MM_INSERT_BEST:
		return rb_hole_size_to_node(rb_prev(&node->rb_hole_size));

<<<<<<< HEAD
	list_add(&node->node_list, &hole_node->node_list);

	drm_mm_interval_tree_add_node(hole_node, node);

	BUG_ON(node->start < start);
	BUG_ON(node->start < adj_start);
	BUG_ON(node->start + node->size > adj_end);
	BUG_ON(node->start + node->size > end);

	node->hole_follows = 0;
	if (__drm_mm_hole_node_start(node) < hole_end) {
		list_add(&node->hole_stack, &mm->hole_stack);
		rb_insert_hole_node(node, mm);
		node->hole_follows = 1;
=======
	case DRM_MM_INSERT_LOW:
		return rb_hole_addr_to_node(rb_next(&node->rb_hole_addr));

	case DRM_MM_INSERT_HIGH:
		return rb_hole_addr_to_node(rb_prev(&node->rb_hole_addr));

	case DRM_MM_INSERT_EVICT:
		node = list_next_entry(node, hole_stack);
		return &node->hole_stack == &mm->hole_stack ? NULL : node;
>>>>>>> 286cd8c7
	}
}

/**
 * drm_mm_reserve_node - insert an pre-initialized node
 * @mm: drm_mm allocator to insert @node into
 * @node: drm_mm_node to insert
 *
 * This functions inserts an already set-up &drm_mm_node into the allocator,
 * meaning that start, size and color must be set by the caller. All other
 * fields must be cleared to 0. This is useful to initialize the allocator with
 * preallocated objects which must be set-up before the range allocator can be
 * set-up, e.g. when taking over a firmware framebuffer.
 *
 * Returns:
 * 0 on success, -ENOSPC if there's no hole where @node is.
 */
int drm_mm_reserve_node(struct drm_mm *mm, struct drm_mm_node *node)
{
	u64 end = node->start + node->size;
	struct drm_mm_node *hole;
	u64 hole_start, hole_end;
	u64 adj_start, adj_end;

	end = node->start + node->size;
	if (unlikely(end <= node->start))
		return -ENOSPC;

	/* Find the relevant hole to add our node to */
	hole = find_hole(mm, node->start);
	if (!hole)
		return -ENOSPC;

	adj_start = hole_start = __drm_mm_hole_node_start(hole);
	adj_end = hole_end = hole_start + hole->hole_size;

	if (mm->color_adjust)
		mm->color_adjust(hole, node->color, &adj_start, &adj_end);

<<<<<<< HEAD
	if (WARN_ON(size == 0))
		return -EINVAL;

	hole_node = drm_mm_search_free_in_range_generic(mm,
							size, alignment, color,
							start, end, sflags);
	if (!hole_node)
=======
	if (adj_start > node->start || adj_end < end)
>>>>>>> 286cd8c7
		return -ENOSPC;

	node->mm = mm;

	list_add(&node->node_list, &hole->node_list);
	drm_mm_interval_tree_add_node(hole, node);
	node->allocated = true;
	node->hole_size = 0;

	rm_hole(hole);
	if (node->start > hole_start)
		add_hole(hole);
	if (end < hole_end)
		add_hole(node);

	save_stack(node);
	return 0;
}
EXPORT_SYMBOL(drm_mm_reserve_node);

static u64 rb_to_hole_size_or_zero(struct rb_node *rb)
{
	return rb ? rb_to_hole_size(rb) : 0;
}

/**
 * drm_mm_insert_node_in_range - ranged search for space and insert @node
 * @mm: drm_mm to allocate from
 * @node: preallocate node to insert
 * @size: size of the allocation
 * @alignment: alignment of the allocation
 * @color: opaque tag value to use for this node
 * @range_start: start of the allowed range for this node
 * @range_end: end of the allowed range for this node
 * @mode: fine-tune the allocation search and placement
 *
 * The preallocated @node must be cleared to 0.
 *
 * Returns:
 * 0 on success, -ENOSPC if there's no suitable hole.
 */
int drm_mm_insert_node_in_range(struct drm_mm * const mm,
				struct drm_mm_node * const node,
				u64 size, u64 alignment,
				unsigned long color,
				u64 range_start, u64 range_end,
				enum drm_mm_insert_mode mode)
{
	struct drm_mm_node *hole;
	u64 remainder_mask;
	bool once;

	DRM_MM_BUG_ON(range_start >= range_end);

	if (unlikely(size == 0 || range_end - range_start < size))
		return -ENOSPC;

	if (rb_to_hole_size_or_zero(rb_first_cached(&mm->holes_size)) < size)
		return -ENOSPC;

<<<<<<< HEAD
	if (node->hole_follows) {
		BUG_ON(__drm_mm_hole_node_start(node) ==
		       __drm_mm_hole_node_end(node));
		list_del(&node->hole_stack);
		rb_erase_hole_node(node, mm);
	} else
		BUG_ON(__drm_mm_hole_node_start(node) !=
		       __drm_mm_hole_node_end(node));
=======
	if (alignment <= 1)
		alignment = 0;
>>>>>>> 286cd8c7

	once = mode & DRM_MM_INSERT_ONCE;
	mode &= ~DRM_MM_INSERT_ONCE;

<<<<<<< HEAD
	if (!prev_node->hole_follows) {
		prev_node->hole_follows = 1;
		list_add(&prev_node->hole_stack, &mm->hole_stack);
		rb_insert_hole_node(prev_node, mm);
	} else
		list_move(&prev_node->hole_stack, &mm->hole_stack);

	drm_mm_interval_tree_remove(node, &mm->interval_tree);
	list_del(&node->node_list);
	node->allocated = 0;
}
EXPORT_SYMBOL(drm_mm_remove_node);
=======
	remainder_mask = is_power_of_2(alignment) ? alignment - 1 : 0;
	for (hole = first_hole(mm, range_start, range_end, size, mode);
	     hole;
	     hole = once ? NULL : next_hole(mm, hole, mode)) {
		u64 hole_start = __drm_mm_hole_node_start(hole);
		u64 hole_end = hole_start + hole->hole_size;
		u64 adj_start, adj_end;
		u64 col_start, col_end;

		if (mode == DRM_MM_INSERT_LOW && hole_start >= range_end)
			break;
>>>>>>> 286cd8c7

		if (mode == DRM_MM_INSERT_HIGH && hole_end <= range_start)
			break;

		col_start = hole_start;
		col_end = hole_end;
		if (mm->color_adjust)
			mm->color_adjust(hole, color, &col_start, &col_end);

		adj_start = max(col_start, range_start);
		adj_end = min(col_end, range_end);

		if (adj_end <= adj_start || adj_end - adj_start < size)
			continue;

<<<<<<< HEAD
static struct drm_mm_node *get_first_hole(const struct drm_mm *mm,
		enum drm_mm_search_flags flags)
{
	if (flags & DRM_MM_SEARCH_BOTTOM_UP) {
		struct rb_node *node = rb_first(&mm->holes_tree);

		if (!node)
			return NULL;

		return rb_entry(node, struct drm_mm_node, hole_node);
	} else if (flags & DRM_MM_SEARCH_BELOW) {
		return list_entry((mm)->hole_stack.prev,
				struct drm_mm_node, hole_stack);
	} else {
		return list_entry((mm)->hole_stack.next,
				struct drm_mm_node, hole_stack);
	}
}

static struct drm_mm_node *get_next_hole(struct drm_mm_node *entry,
		enum drm_mm_search_flags flags)
{
	if (flags & DRM_MM_SEARCH_BOTTOM_UP) {
		struct rb_node *node = rb_next(&entry->hole_node);

		if (!node)
			return NULL;

		return rb_entry(node, struct drm_mm_node, hole_node);
	} else if (flags & DRM_MM_SEARCH_BELOW) {
		return list_entry(entry->hole_stack.prev,
				struct drm_mm_node, hole_stack);
	} else {
		return list_entry(entry->hole_stack.next,
				struct drm_mm_node, hole_stack);
	}
}

static bool drm_mm_hole_traversal_condition(const struct drm_mm *mm,
		struct drm_mm_node *entry, enum drm_mm_search_flags flags)
{
	if (flags & DRM_MM_SEARCH_BOTTOM_UP)
		return entry ? 1 : 0;
	else
		return (&entry->hole_stack != &(mm)->hole_stack) ? 1 : 0;
}

static struct drm_mm_node *drm_mm_search_free_generic(const struct drm_mm *mm,
						      u64 size,
						      unsigned alignment,
						      unsigned long color,
						      enum drm_mm_search_flags flags)
{
	struct drm_mm_node *entry;
	struct drm_mm_node *best;
	u64 adj_start;
	u64 adj_end;
	u64 best_size;
=======
		if (mode == DRM_MM_INSERT_HIGH)
			adj_start = adj_end - size;
>>>>>>> 286cd8c7

		if (alignment) {
			u64 rem;

			if (likely(remainder_mask))
				rem = adj_start & remainder_mask;
			else
				div64_u64_rem(adj_start, alignment, &rem);
			if (rem) {
				adj_start -= rem;
				if (mode != DRM_MM_INSERT_HIGH)
					adj_start += alignment;

<<<<<<< HEAD
	for (entry = get_first_hole(mm, flags);
			drm_mm_hole_traversal_condition(mm, entry, flags);
			entry = get_next_hole(entry, flags)) {
		u64 hole_size;

		adj_start = drm_mm_hole_node_start(entry);
		adj_end = drm_mm_hole_node_end(entry);
		hole_size = adj_end - adj_start;
=======
				if (adj_start < max(col_start, range_start) ||
				    min(col_end, range_end) - adj_start < size)
					continue;
>>>>>>> 286cd8c7

				if (adj_end <= adj_start ||
				    adj_end - adj_start < size)
					continue;
			}
		}

		node->mm = mm;
		node->size = size;
		node->start = adj_start;
		node->color = color;
		node->hole_size = 0;

		list_add(&node->node_list, &hole->node_list);
		drm_mm_interval_tree_add_node(hole, node);
		node->allocated = true;

		rm_hole(hole);
		if (adj_start > hole_start)
			add_hole(hole);
		if (adj_start + size < hole_end)
			add_hole(node);

		save_stack(node);
		return 0;
	}

	return -ENOSPC;
}
EXPORT_SYMBOL(drm_mm_insert_node_in_range);

/**
 * drm_mm_remove_node - Remove a memory node from the allocator.
 * @node: drm_mm_node to remove
 *
 * This just removes a node from its drm_mm allocator. The node does not need to
 * be cleared again before it can be re-inserted into this or any other drm_mm
 * allocator. It is a bug to call this function on a unallocated node.
 */
void drm_mm_remove_node(struct drm_mm_node *node)
{
<<<<<<< HEAD
	struct drm_mm_node *entry;
	struct drm_mm_node *best;
	u64 adj_start;
	u64 adj_end;
	u64 best_size;

	BUG_ON(mm->scanned_blocks);

	best = NULL;
	best_size = ~0UL;

	for (entry = get_first_hole(mm, flags);
			drm_mm_hole_traversal_condition(mm, entry, flags);
			entry = get_next_hole(entry, flags)) {
		u64 hole_size;

		adj_start = drm_mm_hole_node_start(entry);
		adj_end = drm_mm_hole_node_end(entry);
		hole_size = adj_end - adj_start;

		if (mm->color_adjust) {
			mm->color_adjust(entry, color, &adj_start, &adj_end);
			if (adj_end <= adj_start)
				continue;
		}

		adj_start = max(adj_start, start);
		adj_end = min(adj_end, end);

		if (!check_free_hole(adj_start, adj_end, size, alignment))
			continue;
=======
	struct drm_mm *mm = node->mm;
	struct drm_mm_node *prev_node;

	DRM_MM_BUG_ON(!node->allocated);
	DRM_MM_BUG_ON(node->scanned_block);
>>>>>>> 286cd8c7

	prev_node = list_prev_entry(node, node_list);

	if (drm_mm_hole_follows(node))
		rm_hole(node);

	drm_mm_interval_tree_remove(node, &mm->interval_tree);
	list_del(&node->node_list);
	node->allocated = false;

	if (drm_mm_hole_follows(prev_node))
		rm_hole(prev_node);
	add_hole(prev_node);
}
EXPORT_SYMBOL(drm_mm_remove_node);

/**
 * drm_mm_replace_node - move an allocation from @old to @new
 * @old: drm_mm_node to remove from the allocator
 * @new: drm_mm_node which should inherit @old's allocation
 *
 * This is useful for when drivers embed the drm_mm_node structure and hence
 * can't move allocations by reassigning pointers. It's a combination of remove
 * and insert with the guarantee that the allocation start will match.
 */
void drm_mm_replace_node(struct drm_mm_node *old, struct drm_mm_node *new)
{
	struct drm_mm *mm = old->mm;

	DRM_MM_BUG_ON(!old->allocated);

	*new = *old;

	list_replace(&old->node_list, &new->node_list);
<<<<<<< HEAD
	list_replace(&old->hole_stack, &new->hole_stack);
	rb_replace_node(&old->rb, &new->rb, &old->mm->interval_tree);
	new->hole_follows = old->hole_follows;
	new->mm = old->mm;
	new->start = old->start;
	new->size = old->size;
	new->color = old->color;
	new->__subtree_last = old->__subtree_last;

	old->allocated = 0;
	new->allocated = 1;

	if (old->hole_follows)
		rb_replace_node(&old->hole_node, &new->hole_node,
			&old->mm->holes_tree);

=======
	rb_replace_node_cached(&old->rb, &new->rb, &mm->interval_tree);

	if (drm_mm_hole_follows(old)) {
		list_replace(&old->hole_stack, &new->hole_stack);
		rb_replace_node_cached(&old->rb_hole_size,
				       &new->rb_hole_size,
				       &mm->holes_size);
		rb_replace_node(&old->rb_hole_addr,
				&new->rb_hole_addr,
				&mm->holes_addr);
	}

	old->allocated = false;
	new->allocated = true;
>>>>>>> 286cd8c7
}
EXPORT_SYMBOL(drm_mm_replace_node);

/**
 * DOC: lru scan roster
 *
 * Very often GPUs need to have continuous allocations for a given object. When
 * evicting objects to make space for a new one it is therefore not most
 * efficient when we simply start to select all objects from the tail of an LRU
 * until there's a suitable hole: Especially for big objects or nodes that
 * otherwise have special allocation constraints there's a good chance we evict
 * lots of (smaller) objects unnecessarily.
 *
 * The DRM range allocator supports this use-case through the scanning
 * interfaces. First a scan operation needs to be initialized with
 * drm_mm_scan_init() or drm_mm_scan_init_with_range(). The driver adds
 * objects to the roster, probably by walking an LRU list, but this can be
 * freely implemented. Eviction candiates are added using
 * drm_mm_scan_add_block() until a suitable hole is found or there are no
 * further evictable objects. Eviction roster metadata is tracked in &struct
 * drm_mm_scan.
 *
 * The driver must walk through all objects again in exactly the reverse
 * order to restore the allocator state. Note that while the allocator is used
 * in the scan mode no other operation is allowed.
 *
 * Finally the driver evicts all objects selected (drm_mm_scan_remove_block()
 * reported true) in the scan, and any overlapping nodes after color adjustment
 * (drm_mm_scan_color_evict()). Adding and removing an object is O(1), and
 * since freeing a node is also O(1) the overall complexity is
 * O(scanned_objects). So like the free stack which needs to be walked before a
 * scan operation even begins this is linear in the number of objects. It
 * doesn't seem to hurt too badly.
 */

/**
 * drm_mm_scan_init_with_range - initialize range-restricted lru scanning
 * @scan: scan state
 * @mm: drm_mm to scan
 * @size: size of the allocation
 * @alignment: alignment of the allocation
 * @color: opaque tag value to use for the allocation
 * @start: start of the allowed range for the allocation
 * @end: end of the allowed range for the allocation
 * @mode: fine-tune the allocation search and placement
 *
 * This simply sets up the scanning routines with the parameters for the desired
 * hole.
 *
 * Warning:
 * As long as the scan list is non-empty, no other operations than
 * adding/removing nodes to/from the scan list are allowed.
 */
void drm_mm_scan_init_with_range(struct drm_mm_scan *scan,
				 struct drm_mm *mm,
				 u64 size,
				 u64 alignment,
				 unsigned long color,
				 u64 start,
				 u64 end,
				 enum drm_mm_insert_mode mode)
{
	DRM_MM_BUG_ON(start >= end);
	DRM_MM_BUG_ON(!size || size > end - start);
	DRM_MM_BUG_ON(mm->scan_active);

	scan->mm = mm;

	if (alignment <= 1)
		alignment = 0;

	scan->color = color;
	scan->alignment = alignment;
	scan->remainder_mask = is_power_of_2(alignment) ? alignment - 1 : 0;
	scan->size = size;
	scan->mode = mode;

	DRM_MM_BUG_ON(end <= start);
	scan->range_start = start;
	scan->range_end = end;

	scan->hit_start = U64_MAX;
	scan->hit_end = 0;
}
EXPORT_SYMBOL(drm_mm_scan_init_with_range);

/**
 * drm_mm_scan_add_block - add a node to the scan list
 * @scan: the active drm_mm scanner
 * @node: drm_mm_node to add
 *
 * Add a node to the scan list that might be freed to make space for the desired
 * hole.
 *
 * Returns:
 * True if a hole has been found, false otherwise.
 */
bool drm_mm_scan_add_block(struct drm_mm_scan *scan,
			   struct drm_mm_node *node)
{
	struct drm_mm *mm = scan->mm;
	struct drm_mm_node *hole;
	u64 hole_start, hole_end;
	u64 col_start, col_end;
	u64 adj_start, adj_end;

	DRM_MM_BUG_ON(node->mm != mm);
	DRM_MM_BUG_ON(!node->allocated);
	DRM_MM_BUG_ON(node->scanned_block);
	node->scanned_block = true;
	mm->scan_active++;

	/* Remove this block from the node_list so that we enlarge the hole
	 * (distance between the end of our previous node and the start of
	 * or next), without poisoning the link so that we can restore it
	 * later in drm_mm_scan_remove_block().
	 */
	hole = list_prev_entry(node, node_list);
	DRM_MM_BUG_ON(list_next_entry(hole, node_list) != node);
	__list_del_entry(&node->node_list);

	hole_start = __drm_mm_hole_node_start(hole);
	hole_end = __drm_mm_hole_node_end(hole);

	col_start = hole_start;
	col_end = hole_end;
	if (mm->color_adjust)
		mm->color_adjust(hole, scan->color, &col_start, &col_end);

	adj_start = max(col_start, scan->range_start);
	adj_end = min(col_end, scan->range_end);
	if (adj_end <= adj_start || adj_end - adj_start < scan->size)
		return false;

	if (scan->mode == DRM_MM_INSERT_HIGH)
		adj_start = adj_end - scan->size;

	if (scan->alignment) {
		u64 rem;

		if (likely(scan->remainder_mask))
			rem = adj_start & scan->remainder_mask;
		else
			div64_u64_rem(adj_start, scan->alignment, &rem);
		if (rem) {
			adj_start -= rem;
			if (scan->mode != DRM_MM_INSERT_HIGH)
				adj_start += scan->alignment;
			if (adj_start < max(col_start, scan->range_start) ||
			    min(col_end, scan->range_end) - adj_start < scan->size)
				return false;

			if (adj_end <= adj_start ||
			    adj_end - adj_start < scan->size)
				return false;
		}
	}

	scan->hit_start = adj_start;
	scan->hit_end = adj_start + scan->size;

	DRM_MM_BUG_ON(scan->hit_start >= scan->hit_end);
	DRM_MM_BUG_ON(scan->hit_start < hole_start);
	DRM_MM_BUG_ON(scan->hit_end > hole_end);

	return true;
}
EXPORT_SYMBOL(drm_mm_scan_add_block);

/**
 * drm_mm_scan_remove_block - remove a node from the scan list
 * @scan: the active drm_mm scanner
 * @node: drm_mm_node to remove
 *
 * Nodes **must** be removed in exactly the reverse order from the scan list as
 * they have been added (e.g. using list_add() as they are added and then
 * list_for_each() over that eviction list to remove), otherwise the internal
 * state of the memory manager will be corrupted.
 *
 * When the scan list is empty, the selected memory nodes can be freed. An
 * immediately following drm_mm_insert_node_in_range_generic() or one of the
 * simpler versions of that function with !DRM_MM_SEARCH_BEST will then return
 * the just freed block (because its at the top of the free_stack list).
 *
 * Returns:
 * True if this block should be evicted, false otherwise. Will always
 * return false when no hole has been found.
 */
bool drm_mm_scan_remove_block(struct drm_mm_scan *scan,
			      struct drm_mm_node *node)
{
	struct drm_mm_node *prev_node;

	DRM_MM_BUG_ON(node->mm != scan->mm);
	DRM_MM_BUG_ON(!node->scanned_block);
	node->scanned_block = false;

	DRM_MM_BUG_ON(!node->mm->scan_active);
	node->mm->scan_active--;

	/* During drm_mm_scan_add_block() we decoupled this node leaving
	 * its pointers intact. Now that the caller is walking back along
	 * the eviction list we can restore this block into its rightful
	 * place on the full node_list. To confirm that the caller is walking
	 * backwards correctly we check that prev_node->next == node->next,
	 * i.e. both believe the same node should be on the other side of the
	 * hole.
	 */
	prev_node = list_prev_entry(node, node_list);
	DRM_MM_BUG_ON(list_next_entry(prev_node, node_list) !=
		      list_next_entry(node, node_list));
	list_add(&node->node_list, &prev_node->node_list);

	return (node->start + node->size > scan->hit_start &&
		node->start < scan->hit_end);
}
EXPORT_SYMBOL(drm_mm_scan_remove_block);

/**
 * drm_mm_scan_color_evict - evict overlapping nodes on either side of hole
 * @scan: drm_mm scan with target hole
 *
 * After completing an eviction scan and removing the selected nodes, we may
 * need to remove a few more nodes from either side of the target hole if
 * mm.color_adjust is being used.
 *
 * Returns:
 * A node to evict, or NULL if there are no overlapping nodes.
 */
struct drm_mm_node *drm_mm_scan_color_evict(struct drm_mm_scan *scan)
{
	struct drm_mm *mm = scan->mm;
	struct drm_mm_node *hole;
	u64 hole_start, hole_end;

	DRM_MM_BUG_ON(list_empty(&mm->hole_stack));

	if (!mm->color_adjust)
		return NULL;

	/*
	 * The hole found during scanning should ideally be the first element
	 * in the hole_stack list, but due to side-effects in the driver it
	 * may not be.
	 */
	list_for_each_entry(hole, &mm->hole_stack, hole_stack) {
		hole_start = __drm_mm_hole_node_start(hole);
		hole_end = hole_start + hole->hole_size;

		if (hole_start <= scan->hit_start &&
		    hole_end >= scan->hit_end)
			break;
	}

	/* We should only be called after we found the hole previously */
	DRM_MM_BUG_ON(&hole->hole_stack == &mm->hole_stack);
	if (unlikely(&hole->hole_stack == &mm->hole_stack))
		return NULL;

	DRM_MM_BUG_ON(hole_start > scan->hit_start);
	DRM_MM_BUG_ON(hole_end < scan->hit_end);

	mm->color_adjust(hole, scan->color, &hole_start, &hole_end);
	if (hole_start > scan->hit_start)
		return hole;
	if (hole_end < scan->hit_end)
		return list_next_entry(hole, node_list);

	return NULL;
}
EXPORT_SYMBOL(drm_mm_scan_color_evict);

/**
 * drm_mm_init - initialize a drm-mm allocator
 * @mm: the drm_mm structure to initialize
 * @start: start of the range managed by @mm
 * @size: end of the range managed by @mm
 *
 * Note that @mm must be cleared to 0 before calling this function.
 */
void drm_mm_init(struct drm_mm *mm, u64 start, u64 size)
{
	DRM_MM_BUG_ON(start + size <= start);

	mm->color_adjust = NULL;

	INIT_LIST_HEAD(&mm->hole_stack);
	mm->interval_tree = RB_ROOT_CACHED;
	mm->holes_size = RB_ROOT_CACHED;
	mm->holes_addr = RB_ROOT;

	/* Clever trick to avoid a special case in the free hole tracking. */
	INIT_LIST_HEAD(&mm->head_node.node_list);
<<<<<<< HEAD
	mm->head_node.hole_follows = 1;
	mm->head_node.scanned_block = 0;
	mm->head_node.scanned_prev_free = 0;
	mm->head_node.scanned_next_free = 0;
=======
	mm->head_node.allocated = false;
>>>>>>> 286cd8c7
	mm->head_node.mm = mm;
	mm->head_node.start = start + size;
	mm->head_node.size = -size;
	add_hole(&mm->head_node);

<<<<<<< HEAD
	mm->interval_tree = RB_ROOT;
	mm->color_adjust = NULL;
	mm->holes_tree = RB_ROOT;
	rb_insert_hole_node(&mm->head_node, mm);
=======
	mm->scan_active = 0;
>>>>>>> 286cd8c7
}
EXPORT_SYMBOL(drm_mm_init);

/**
 * drm_mm_takedown - clean up a drm_mm allocator
 * @mm: drm_mm allocator to clean up
 *
 * Note that it is a bug to call this function on an allocator which is not
 * clean.
 */
void drm_mm_takedown(struct drm_mm *mm)
{
	if (WARN(!drm_mm_clean(mm),
		 "Memory manager not clean during takedown.\n"))
		show_leaks(mm);
}
EXPORT_SYMBOL(drm_mm_takedown);

static u64 drm_mm_dump_hole(struct drm_printer *p, const struct drm_mm_node *entry)
{
	u64 start, size;

	size = entry->hole_size;
	if (size) {
		start = drm_mm_hole_node_start(entry);
		drm_printf(p, "%#018llx-%#018llx: %llu: free\n",
			   start, start + size, size);
	}

	return size;
}
/**
 * drm_mm_print - print allocator state
 * @mm: drm_mm allocator to print
 * @p: DRM printer to use
 */
void drm_mm_print(const struct drm_mm *mm, struct drm_printer *p)
{
	const struct drm_mm_node *entry;
	u64 total_used = 0, total_free = 0, total = 0;

	total_free += drm_mm_dump_hole(p, &mm->head_node);

	drm_mm_for_each_node(entry, mm) {
		drm_printf(p, "%#018llx-%#018llx: %llu: used\n", entry->start,
			   entry->start + entry->size, entry->size);
		total_used += entry->size;
		total_free += drm_mm_dump_hole(p, entry);
	}
	total = total_free + total_used;

	drm_printf(p, "total: %llu, used %llu free %llu\n", total,
		   total_used, total_free);
}
EXPORT_SYMBOL(drm_mm_print);<|MERGE_RESOLUTION|>--- conflicted
+++ resolved
@@ -48,10 +48,6 @@
 #include <linux/seq_file.h>
 #include <linux/export.h>
 #include <linux/interval_tree_generic.h>
-<<<<<<< HEAD
-#include <linux/rbtree.h>
-=======
->>>>>>> 286cd8c7
 
 /**
  * DOC: Overview
@@ -102,127 +98,8 @@
  * locking would be fully redundant.
  */
 
-<<<<<<< HEAD
-static struct drm_mm_node *drm_mm_search_free_generic(const struct drm_mm *mm,
-						u64 size,
-						unsigned alignment,
-						unsigned long color,
-						enum drm_mm_search_flags flags);
-static struct drm_mm_node *drm_mm_search_free_in_range_generic(const struct drm_mm *mm,
-						u64 size,
-						unsigned alignment,
-						unsigned long color,
-						u64 start,
-						u64 end,
-						enum drm_mm_search_flags flags);
-
-#define START(node) ((node)->start)
-#define LAST(node)  ((node)->start + (node)->size - 1)
-
-INTERVAL_TREE_DEFINE(struct drm_mm_node, rb,
-		     u64, __subtree_last,
-		     START, LAST, static inline, drm_mm_interval_tree)
-
-struct drm_mm_node *
-drm_mm_interval_first(struct drm_mm *mm, u64 start, u64 last)
-{
-	return drm_mm_interval_tree_iter_first(&mm->interval_tree,
-					       start, last);
-}
-EXPORT_SYMBOL(drm_mm_interval_first);
-
-struct drm_mm_node *
-drm_mm_interval_next(struct drm_mm_node *node, u64 start, u64 last)
-{
-	return drm_mm_interval_tree_iter_next(node, start, last);
-}
-EXPORT_SYMBOL(drm_mm_interval_next);
-
-static void drm_mm_interval_tree_add_node(struct drm_mm_node *hole_node,
-					  struct drm_mm_node *node)
-{
-	struct drm_mm *mm = hole_node->mm;
-	struct rb_node **link, *rb;
-	struct drm_mm_node *parent;
-
-	node->__subtree_last = LAST(node);
-
-	if (hole_node->allocated) {
-		rb = &hole_node->rb;
-		while (rb) {
-			parent = rb_entry(rb, struct drm_mm_node, rb);
-			if (parent->__subtree_last >= node->__subtree_last)
-				break;
-
-			parent->__subtree_last = node->__subtree_last;
-			rb = rb_parent(rb);
-		}
-
-		rb = &hole_node->rb;
-		link = &hole_node->rb.rb_right;
-	} else {
-		rb = NULL;
-		link = &mm->interval_tree.rb_node;
-	}
-
-	while (*link) {
-		rb = *link;
-		parent = rb_entry(rb, struct drm_mm_node, rb);
-		if (parent->__subtree_last < node->__subtree_last)
-			parent->__subtree_last = node->__subtree_last;
-		if (node->start < parent->start)
-			link = &parent->rb.rb_left;
-		else
-			link = &parent->rb.rb_right;
-	}
-
-	rb_link_node(&node->rb, rb, link);
-	rb_insert_augmented(&node->rb,
-			    &mm->interval_tree,
-			    &drm_mm_interval_tree_augment);
-}
-
-static void
-rb_insert_hole_node(struct drm_mm_node *hole_node, struct drm_mm *mm)
-{
-	struct rb_node **new = &(mm->holes_tree.rb_node);
-	struct rb_node *parent = NULL;
-	struct drm_mm_node *cur;
-
-	while (*new) {
-		parent = *new;
-		cur = rb_entry(parent, struct drm_mm_node, hole_node);
-
-		if (__drm_mm_hole_node_start(hole_node)
-				< __drm_mm_hole_node_start(cur))
-			new = &parent->rb_left;
-		else
-			new = &parent->rb_right;
-	}
-	rb_link_node(&hole_node->hole_node, parent, new);
-	rb_insert_color(&hole_node->hole_node, &mm->holes_tree);
-}
-
-static void rb_erase_hole_node(struct drm_mm_node *hole_node, struct drm_mm *mm)
-{
-	rb_erase(&hole_node->hole_node, &mm->holes_tree);
-}
-
-static void drm_mm_insert_helper(struct drm_mm_node *hole_node,
-				 struct drm_mm_node *node,
-				 u64 size, unsigned alignment,
-				 unsigned long color,
-				 enum drm_mm_allocator_flags flags)
-{
-	struct drm_mm *mm = hole_node->mm;
-	u64 hole_start = drm_mm_hole_node_start(hole_node);
-	u64 hole_end = drm_mm_hole_node_end(hole_node);
-	u64 adj_start = hole_start;
-	u64 adj_end = hole_end;
-=======
 #ifdef CONFIG_DRM_DEBUG_MM
 #include <linux/stackdepot.h>
->>>>>>> 286cd8c7
 
 #define STACKDEPTH 32
 #define BUFSZ 4096
@@ -267,36 +144,15 @@
 			continue;
 		}
 
-<<<<<<< HEAD
-	if (adj_start == hole_start) {
-		hole_node->hole_follows = 0;
-		list_del(&hole_node->hole_stack);
-		rb_erase_hole_node(hole_node, mm);
-=======
 		depot_fetch_stack(node->stack, &trace);
 		snprint_stack_trace(buf, BUFSZ, &trace, 0);
 		DRM_ERROR("node [%08llx + %08llx]: inserted at\n%s",
 			  node->start, node->size, buf);
->>>>>>> 286cd8c7
 	}
 
 	kfree(buf);
 }
 
-<<<<<<< HEAD
-	list_add(&node->node_list, &hole_node->node_list);
-
-	drm_mm_interval_tree_add_node(hole_node, node);
-
-	BUG_ON(node->start + node->size > adj_end);
-
-	node->hole_follows = 0;
-	if (__drm_mm_hole_node_start(node) < hole_end) {
-		list_add(&node->hole_stack, &mm->hole_stack);
-		rb_insert_hole_node(node, mm);
-		node->hole_follows = 1;
-	}
-=======
 #undef STACKDEPTH
 #undef BUFSZ
 #else
@@ -316,63 +172,12 @@
 {
 	return drm_mm_interval_tree_iter_first((struct rb_root_cached *)&mm->interval_tree,
 					       start, last) ?: (struct drm_mm_node *)&mm->head_node;
->>>>>>> 286cd8c7
 }
 EXPORT_SYMBOL(__drm_mm_interval_first);
 
 static void drm_mm_interval_tree_add_node(struct drm_mm_node *hole_node,
 					  struct drm_mm_node *node)
 {
-<<<<<<< HEAD
-	u64 end = node->start + node->size;
-	struct drm_mm_node *hole;
-	u64 hole_start, hole_end;
-
-	if (WARN_ON(node->size == 0))
-		return -EINVAL;
-
-	/* Find the relevant hole to add our node to */
-	hole = drm_mm_interval_tree_iter_first(&mm->interval_tree,
-					       node->start, ~(u64)0);
-	if (hole) {
-		if (hole->start < end)
-			return -ENOSPC;
-	} else {
-		hole = list_entry(&mm->head_node.node_list,
-				  typeof(*hole), node_list);
-	}
-
-	hole = list_last_entry(&hole->node_list, typeof(*hole), node_list);
-	if (!hole->hole_follows)
-		return -ENOSPC;
-
-	hole_start = __drm_mm_hole_node_start(hole);
-	hole_end = __drm_mm_hole_node_end(hole);
-	if (hole_start > node->start || hole_end < end)
-		return -ENOSPC;
-
-	node->mm = mm;
-	node->allocated = 1;
-
-	list_add(&node->node_list, &hole->node_list);
-
-	drm_mm_interval_tree_add_node(hole, node);
-
-	if (node->start == hole_start) {
-		hole->hole_follows = 0;
-		list_del(&hole->hole_stack);
-		rb_erase_hole_node(hole, mm);
-	}
-
-	node->hole_follows = 0;
-	if (end != hole_end) {
-		list_add(&node->hole_stack, &mm->hole_stack);
-		rb_insert_hole_node(node, mm);
-		node->hole_follows = 1;
-	}
-
-	return 0;
-=======
 	struct drm_mm *mm = hole_node->mm;
 	struct rb_node **link, *rb;
 	struct drm_mm_node *parent;
@@ -459,26 +264,15 @@
 
 	rb_link_node(&node->rb_hole_size, rb, link);
 	rb_insert_color_cached(&node->rb_hole_size, root, first);
->>>>>>> 286cd8c7
 }
 
 static void add_hole(struct drm_mm_node *node)
 {
 	struct drm_mm *mm = node->mm;
 
-<<<<<<< HEAD
-	if (WARN_ON(size == 0))
-		return -EINVAL;
-
-	hole_node = drm_mm_search_free_generic(mm, size, alignment,
-					       color, sflags);
-	if (!hole_node)
-		return -ENOSPC;
-=======
 	node->hole_size =
 		__drm_mm_hole_node_end(node) - __drm_mm_hole_node_start(node);
 	DRM_MM_BUG_ON(!drm_mm_hole_follows(node));
->>>>>>> 286cd8c7
 
 	insert_hole_size(&mm->holes_size, node);
 	RB_INSERT(mm->holes_addr, rb_hole_addr, HOLE_ADDR);
@@ -495,16 +289,6 @@
 	rb_erase(&node->rb_hole_addr, &node->mm->holes_addr);
 	node->hole_size = 0;
 
-<<<<<<< HEAD
-	if (mm->color_adjust)
-		mm->color_adjust(hole_node, color, &adj_start, &adj_end);
-
-	adj_start = max(adj_start, start);
-	adj_end = min(adj_end, end);
-
-	if (flags & DRM_MM_CREATE_TOP)
-		adj_start = adj_end - size;
-=======
 	DRM_MM_BUG_ON(drm_mm_hole_follows(node));
 }
 
@@ -517,7 +301,6 @@
 {
 	return rb_entry_safe(rb, struct drm_mm_node, rb_hole_addr);
 }
->>>>>>> 286cd8c7
 
 static inline u64 rb_hole_size(struct rb_node *rb)
 {
@@ -563,12 +346,6 @@
 			break;
 	}
 
-<<<<<<< HEAD
-	if (adj_start == hole_start) {
-		hole_node->hole_follows = 0;
-		list_del(&hole_node->hole_stack);
-		rb_erase_hole_node(hole_node, mm);
-=======
 	return node;
 }
 
@@ -592,7 +369,6 @@
 		return list_first_entry_or_null(&mm->hole_stack,
 						struct drm_mm_node,
 						hole_stack);
->>>>>>> 286cd8c7
 	}
 }
 
@@ -606,22 +382,6 @@
 	case DRM_MM_INSERT_BEST:
 		return rb_hole_size_to_node(rb_prev(&node->rb_hole_size));
 
-<<<<<<< HEAD
-	list_add(&node->node_list, &hole_node->node_list);
-
-	drm_mm_interval_tree_add_node(hole_node, node);
-
-	BUG_ON(node->start < start);
-	BUG_ON(node->start < adj_start);
-	BUG_ON(node->start + node->size > adj_end);
-	BUG_ON(node->start + node->size > end);
-
-	node->hole_follows = 0;
-	if (__drm_mm_hole_node_start(node) < hole_end) {
-		list_add(&node->hole_stack, &mm->hole_stack);
-		rb_insert_hole_node(node, mm);
-		node->hole_follows = 1;
-=======
 	case DRM_MM_INSERT_LOW:
 		return rb_hole_addr_to_node(rb_next(&node->rb_hole_addr));
 
@@ -631,7 +391,6 @@
 	case DRM_MM_INSERT_EVICT:
 		node = list_next_entry(node, hole_stack);
 		return &node->hole_stack == &mm->hole_stack ? NULL : node;
->>>>>>> 286cd8c7
 	}
 }
 
@@ -671,17 +430,7 @@
 	if (mm->color_adjust)
 		mm->color_adjust(hole, node->color, &adj_start, &adj_end);
 
-<<<<<<< HEAD
-	if (WARN_ON(size == 0))
-		return -EINVAL;
-
-	hole_node = drm_mm_search_free_in_range_generic(mm,
-							size, alignment, color,
-							start, end, sflags);
-	if (!hole_node)
-=======
 	if (adj_start > node->start || adj_end < end)
->>>>>>> 286cd8c7
 		return -ENOSPC;
 
 	node->mm = mm;
@@ -742,37 +491,12 @@
 	if (rb_to_hole_size_or_zero(rb_first_cached(&mm->holes_size)) < size)
 		return -ENOSPC;
 
-<<<<<<< HEAD
-	if (node->hole_follows) {
-		BUG_ON(__drm_mm_hole_node_start(node) ==
-		       __drm_mm_hole_node_end(node));
-		list_del(&node->hole_stack);
-		rb_erase_hole_node(node, mm);
-	} else
-		BUG_ON(__drm_mm_hole_node_start(node) !=
-		       __drm_mm_hole_node_end(node));
-=======
 	if (alignment <= 1)
 		alignment = 0;
->>>>>>> 286cd8c7
 
 	once = mode & DRM_MM_INSERT_ONCE;
 	mode &= ~DRM_MM_INSERT_ONCE;
 
-<<<<<<< HEAD
-	if (!prev_node->hole_follows) {
-		prev_node->hole_follows = 1;
-		list_add(&prev_node->hole_stack, &mm->hole_stack);
-		rb_insert_hole_node(prev_node, mm);
-	} else
-		list_move(&prev_node->hole_stack, &mm->hole_stack);
-
-	drm_mm_interval_tree_remove(node, &mm->interval_tree);
-	list_del(&node->node_list);
-	node->allocated = 0;
-}
-EXPORT_SYMBOL(drm_mm_remove_node);
-=======
 	remainder_mask = is_power_of_2(alignment) ? alignment - 1 : 0;
 	for (hole = first_hole(mm, range_start, range_end, size, mode);
 	     hole;
@@ -784,7 +508,6 @@
 
 		if (mode == DRM_MM_INSERT_LOW && hole_start >= range_end)
 			break;
->>>>>>> 286cd8c7
 
 		if (mode == DRM_MM_INSERT_HIGH && hole_end <= range_start)
 			break;
@@ -800,69 +523,8 @@
 		if (adj_end <= adj_start || adj_end - adj_start < size)
 			continue;
 
-<<<<<<< HEAD
-static struct drm_mm_node *get_first_hole(const struct drm_mm *mm,
-		enum drm_mm_search_flags flags)
-{
-	if (flags & DRM_MM_SEARCH_BOTTOM_UP) {
-		struct rb_node *node = rb_first(&mm->holes_tree);
-
-		if (!node)
-			return NULL;
-
-		return rb_entry(node, struct drm_mm_node, hole_node);
-	} else if (flags & DRM_MM_SEARCH_BELOW) {
-		return list_entry((mm)->hole_stack.prev,
-				struct drm_mm_node, hole_stack);
-	} else {
-		return list_entry((mm)->hole_stack.next,
-				struct drm_mm_node, hole_stack);
-	}
-}
-
-static struct drm_mm_node *get_next_hole(struct drm_mm_node *entry,
-		enum drm_mm_search_flags flags)
-{
-	if (flags & DRM_MM_SEARCH_BOTTOM_UP) {
-		struct rb_node *node = rb_next(&entry->hole_node);
-
-		if (!node)
-			return NULL;
-
-		return rb_entry(node, struct drm_mm_node, hole_node);
-	} else if (flags & DRM_MM_SEARCH_BELOW) {
-		return list_entry(entry->hole_stack.prev,
-				struct drm_mm_node, hole_stack);
-	} else {
-		return list_entry(entry->hole_stack.next,
-				struct drm_mm_node, hole_stack);
-	}
-}
-
-static bool drm_mm_hole_traversal_condition(const struct drm_mm *mm,
-		struct drm_mm_node *entry, enum drm_mm_search_flags flags)
-{
-	if (flags & DRM_MM_SEARCH_BOTTOM_UP)
-		return entry ? 1 : 0;
-	else
-		return (&entry->hole_stack != &(mm)->hole_stack) ? 1 : 0;
-}
-
-static struct drm_mm_node *drm_mm_search_free_generic(const struct drm_mm *mm,
-						      u64 size,
-						      unsigned alignment,
-						      unsigned long color,
-						      enum drm_mm_search_flags flags)
-{
-	struct drm_mm_node *entry;
-	struct drm_mm_node *best;
-	u64 adj_start;
-	u64 adj_end;
-	u64 best_size;
-=======
 		if (mode == DRM_MM_INSERT_HIGH)
 			adj_start = adj_end - size;
->>>>>>> 286cd8c7
 
 		if (alignment) {
 			u64 rem;
@@ -876,20 +538,9 @@
 				if (mode != DRM_MM_INSERT_HIGH)
 					adj_start += alignment;
 
-<<<<<<< HEAD
-	for (entry = get_first_hole(mm, flags);
-			drm_mm_hole_traversal_condition(mm, entry, flags);
-			entry = get_next_hole(entry, flags)) {
-		u64 hole_size;
-
-		adj_start = drm_mm_hole_node_start(entry);
-		adj_end = drm_mm_hole_node_end(entry);
-		hole_size = adj_end - adj_start;
-=======
 				if (adj_start < max(col_start, range_start) ||
 				    min(col_end, range_end) - adj_start < size)
 					continue;
->>>>>>> 286cd8c7
 
 				if (adj_end <= adj_start ||
 				    adj_end - adj_start < size)
@@ -917,7 +568,36 @@
 		return 0;
 	}
 
-	return -ENOSPC;
+	hole = list_last_entry(&hole->node_list, typeof(*hole), node_list);
+	if (!hole->hole_follows)
+		return -ENOSPC;
+
+	hole_start = __drm_mm_hole_node_start(hole);
+	hole_end = __drm_mm_hole_node_end(hole);
+	if (hole_start > node->start || hole_end < end)
+		return -ENOSPC;
+
+	node->mm = mm;
+	node->allocated = 1;
+
+	list_add(&node->node_list, &hole->node_list);
+
+	drm_mm_interval_tree_add_node(hole, node);
+
+	if (node->start == hole_start) {
+		hole->hole_follows = 0;
+		list_del(&hole->hole_stack);
+		rb_erase_hole_node(hole, mm);
+	}
+
+	node->hole_follows = 0;
+	if (end != hole_end) {
+		list_add(&node->hole_stack, &mm->hole_stack);
+		rb_insert_hole_node(node, mm);
+		node->hole_follows = 1;
+	}
+
+	return 0;
 }
 EXPORT_SYMBOL(drm_mm_insert_node_in_range);
 
@@ -931,45 +611,11 @@
  */
 void drm_mm_remove_node(struct drm_mm_node *node)
 {
-<<<<<<< HEAD
-	struct drm_mm_node *entry;
-	struct drm_mm_node *best;
-	u64 adj_start;
-	u64 adj_end;
-	u64 best_size;
-
-	BUG_ON(mm->scanned_blocks);
-
-	best = NULL;
-	best_size = ~0UL;
-
-	for (entry = get_first_hole(mm, flags);
-			drm_mm_hole_traversal_condition(mm, entry, flags);
-			entry = get_next_hole(entry, flags)) {
-		u64 hole_size;
-
-		adj_start = drm_mm_hole_node_start(entry);
-		adj_end = drm_mm_hole_node_end(entry);
-		hole_size = adj_end - adj_start;
-
-		if (mm->color_adjust) {
-			mm->color_adjust(entry, color, &adj_start, &adj_end);
-			if (adj_end <= adj_start)
-				continue;
-		}
-
-		adj_start = max(adj_start, start);
-		adj_end = min(adj_end, end);
-
-		if (!check_free_hole(adj_start, adj_end, size, alignment))
-			continue;
-=======
 	struct drm_mm *mm = node->mm;
 	struct drm_mm_node *prev_node;
 
 	DRM_MM_BUG_ON(!node->allocated);
 	DRM_MM_BUG_ON(node->scanned_block);
->>>>>>> 286cd8c7
 
 	prev_node = list_prev_entry(node, node_list);
 
@@ -1004,24 +650,6 @@
 	*new = *old;
 
 	list_replace(&old->node_list, &new->node_list);
-<<<<<<< HEAD
-	list_replace(&old->hole_stack, &new->hole_stack);
-	rb_replace_node(&old->rb, &new->rb, &old->mm->interval_tree);
-	new->hole_follows = old->hole_follows;
-	new->mm = old->mm;
-	new->start = old->start;
-	new->size = old->size;
-	new->color = old->color;
-	new->__subtree_last = old->__subtree_last;
-
-	old->allocated = 0;
-	new->allocated = 1;
-
-	if (old->hole_follows)
-		rb_replace_node(&old->hole_node, &new->hole_node,
-			&old->mm->holes_tree);
-
-=======
 	rb_replace_node_cached(&old->rb, &new->rb, &mm->interval_tree);
 
 	if (drm_mm_hole_follows(old)) {
@@ -1036,7 +664,6 @@
 
 	old->allocated = false;
 	new->allocated = true;
->>>>>>> 286cd8c7
 }
 EXPORT_SYMBOL(drm_mm_replace_node);
 
@@ -1330,27 +957,13 @@
 
 	/* Clever trick to avoid a special case in the free hole tracking. */
 	INIT_LIST_HEAD(&mm->head_node.node_list);
-<<<<<<< HEAD
-	mm->head_node.hole_follows = 1;
-	mm->head_node.scanned_block = 0;
-	mm->head_node.scanned_prev_free = 0;
-	mm->head_node.scanned_next_free = 0;
-=======
 	mm->head_node.allocated = false;
->>>>>>> 286cd8c7
 	mm->head_node.mm = mm;
 	mm->head_node.start = start + size;
 	mm->head_node.size = -size;
 	add_hole(&mm->head_node);
 
-<<<<<<< HEAD
-	mm->interval_tree = RB_ROOT;
-	mm->color_adjust = NULL;
-	mm->holes_tree = RB_ROOT;
-	rb_insert_hole_node(&mm->head_node, mm);
-=======
 	mm->scan_active = 0;
->>>>>>> 286cd8c7
 }
 EXPORT_SYMBOL(drm_mm_init);
 
