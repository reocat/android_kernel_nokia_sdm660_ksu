--- conflicted
+++ resolved
@@ -476,13 +476,9 @@
 			goto out;
 		}
 
-<<<<<<< HEAD
-		macvlan_broadcast_enqueue(port, src, skb);
-=======
 		hash = mc_hash(NULL, eth->h_dest);
 		if (test_bit(hash, port->mc_filter))
 			macvlan_broadcast_enqueue(port, src, skb);
->>>>>>> 286cd8c7
 
 		return RX_HANDLER_PASS;
 	}
@@ -1206,18 +1202,6 @@
 	 * but we need to cancel it and purge left skbs if any.
 	 */
 	cancel_work_sync(&port->bc_work);
-<<<<<<< HEAD
-
-	while ((skb = __skb_dequeue(&port->bc_queue))) {
-		const struct macvlan_dev *src = MACVLAN_SKB_CB(skb)->src;
-
-		if (src)
-			dev_put(src->dev);
-
-		kfree_skb(skb);
-	}
-=======
->>>>>>> 286cd8c7
 
 	while ((skb = __skb_dequeue(&port->bc_queue))) {
 		const struct macvlan_dev *src = MACVLAN_SKB_CB(skb)->src;
