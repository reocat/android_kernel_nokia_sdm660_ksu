/*
 * Xenbus code for netif backend
 *
 * Copyright (C) 2005 Rusty Russell <rusty@rustcorp.com.au>
 * Copyright (C) 2005 XenSource Ltd
 *
 * This program is free software; you can redistribute it and/or modify
 * it under the terms of the GNU General Public License as published by
 * the Free Software Foundation; either version 2 of the License, or
 * (at your option) any later version.
 *
 * This program is distributed in the hope that it will be useful,
 * but WITHOUT ANY WARRANTY; without even the implied warranty of
 * MERCHANTABILITY or FITNESS FOR A PARTICULAR PURPOSE.  See the
 * GNU General Public License for more details.
 *
 * You should have received a copy of the GNU General Public License
 * along with this program; if not, see <http://www.gnu.org/licenses/>.
*/

#include "common.h"
#include <linux/vmalloc.h>
#include <linux/rtnetlink.h>

struct backend_info {
	struct xenbus_device *dev;
	struct xenvif *vif;

	/* This is the state that will be reflected in xenstore when any
	 * active hotplug script completes.
	 */
	enum xenbus_state state;

	enum xenbus_state frontend_state;
	struct xenbus_watch hotplug_status_watch;
	u8 have_hotplug_status_watch:1;

	const char *hotplug_script;
};

static int connect_data_rings(struct backend_info *be,
			      struct xenvif_queue *queue);
static void connect(struct backend_info *be);
static int read_xenbus_vif_flags(struct backend_info *be);
static int backend_create_xenvif(struct backend_info *be);
static void unregister_hotplug_status_watch(struct backend_info *be);
static void xen_unregister_watchers(struct xenvif *vif);
static void set_backend_state(struct backend_info *be,
			      enum xenbus_state state);

#ifdef CONFIG_DEBUG_FS
struct dentry *xen_netback_dbg_root = NULL;

static int xenvif_read_io_ring(struct seq_file *m, void *v)
{
	struct xenvif_queue *queue = m->private;
	struct xen_netif_tx_back_ring *tx_ring = &queue->tx;
	struct xen_netif_rx_back_ring *rx_ring = &queue->rx;
	struct netdev_queue *dev_queue;

	if (tx_ring->sring) {
		struct xen_netif_tx_sring *sring = tx_ring->sring;

		seq_printf(m, "Queue %d\nTX: nr_ents %u\n", queue->id,
			   tx_ring->nr_ents);
		seq_printf(m, "req prod %u (%d) cons %u (%d) event %u (%d)\n",
			   sring->req_prod,
			   sring->req_prod - sring->rsp_prod,
			   tx_ring->req_cons,
			   tx_ring->req_cons - sring->rsp_prod,
			   sring->req_event,
			   sring->req_event - sring->rsp_prod);
		seq_printf(m, "rsp prod %u (base) pvt %u (%d) event %u (%d)\n",
			   sring->rsp_prod,
			   tx_ring->rsp_prod_pvt,
			   tx_ring->rsp_prod_pvt - sring->rsp_prod,
			   sring->rsp_event,
			   sring->rsp_event - sring->rsp_prod);
		seq_printf(m, "pending prod %u pending cons %u nr_pending_reqs %u\n",
			   queue->pending_prod,
			   queue->pending_cons,
			   nr_pending_reqs(queue));
		seq_printf(m, "dealloc prod %u dealloc cons %u dealloc_queue %u\n\n",
			   queue->dealloc_prod,
			   queue->dealloc_cons,
			   queue->dealloc_prod - queue->dealloc_cons);
	}

	if (rx_ring->sring) {
		struct xen_netif_rx_sring *sring = rx_ring->sring;

		seq_printf(m, "RX: nr_ents %u\n", rx_ring->nr_ents);
		seq_printf(m, "req prod %u (%d) cons %u (%d) event %u (%d)\n",
			   sring->req_prod,
			   sring->req_prod - sring->rsp_prod,
			   rx_ring->req_cons,
			   rx_ring->req_cons - sring->rsp_prod,
			   sring->req_event,
			   sring->req_event - sring->rsp_prod);
		seq_printf(m, "rsp prod %u (base) pvt %u (%d) event %u (%d)\n\n",
			   sring->rsp_prod,
			   rx_ring->rsp_prod_pvt,
			   rx_ring->rsp_prod_pvt - sring->rsp_prod,
			   sring->rsp_event,
			   sring->rsp_event - sring->rsp_prod);
	}

	seq_printf(m, "NAPI state: %lx NAPI weight: %d TX queue len %u\n"
		   "Credit timer_pending: %d, credit: %lu, usec: %lu\n"
		   "remaining: %lu, expires: %lu, now: %lu\n",
		   queue->napi.state, queue->napi.weight,
		   skb_queue_len(&queue->tx_queue),
		   timer_pending(&queue->credit_timeout),
		   queue->credit_bytes,
		   queue->credit_usec,
		   queue->remaining_credit,
		   queue->credit_timeout.expires,
		   jiffies);

	dev_queue = netdev_get_tx_queue(queue->vif->dev, queue->id);

	seq_printf(m, "\nRx internal queue: len %u max %u pkts %u %s\n",
		   queue->rx_queue_len, queue->rx_queue_max,
		   skb_queue_len(&queue->rx_queue),
		   netif_tx_queue_stopped(dev_queue) ? "stopped" : "running");

	return 0;
}

#define XENVIF_KICK_STR "kick"
#define BUFFER_SIZE     32

static ssize_t
xenvif_write_io_ring(struct file *filp, const char __user *buf, size_t count,
		     loff_t *ppos)
{
	struct xenvif_queue *queue =
		((struct seq_file *)filp->private_data)->private;
	int len;
	char write[BUFFER_SIZE];

	/* don't allow partial writes and check the length */
	if (*ppos != 0)
		return 0;
	if (count >= sizeof(write))
		return -ENOSPC;

	len = simple_write_to_buffer(write,
				     sizeof(write) - 1,
				     ppos,
				     buf,
				     count);
	if (len < 0)
		return len;

	write[len] = '\0';

	if (!strncmp(write, XENVIF_KICK_STR, sizeof(XENVIF_KICK_STR) - 1))
		xenvif_interrupt(0, (void *)queue);
	else {
		pr_warn("Unknown command to io_ring_q%d. Available: kick\n",
			queue->id);
		count = -EINVAL;
	}
	return count;
}

static int xenvif_io_ring_open(struct inode *inode, struct file *filp)
{
	int ret;
	void *queue = NULL;

	if (inode->i_private)
		queue = inode->i_private;
	ret = single_open(filp, xenvif_read_io_ring, queue);
	filp->f_mode |= FMODE_PWRITE;
	return ret;
}

static const struct file_operations xenvif_dbg_io_ring_ops_fops = {
	.owner = THIS_MODULE,
	.open = xenvif_io_ring_open,
	.read = seq_read,
	.llseek = seq_lseek,
	.release = single_release,
	.write = xenvif_write_io_ring,
};

static int xenvif_read_ctrl(struct seq_file *m, void *v)
{
	struct xenvif *vif = m->private;

	xenvif_dump_hash_info(vif, m);

	return 0;
}

static int xenvif_ctrl_open(struct inode *inode, struct file *filp)
{
	return single_open(filp, xenvif_read_ctrl, inode->i_private);
}

static const struct file_operations xenvif_dbg_ctrl_ops_fops = {
	.owner = THIS_MODULE,
	.open = xenvif_ctrl_open,
	.read = seq_read,
	.llseek = seq_lseek,
	.release = single_release,
};

static void xenvif_debugfs_addif(struct xenvif *vif)
{
	struct dentry *pfile;
	int i;

	if (IS_ERR_OR_NULL(xen_netback_dbg_root))
		return;

	vif->xenvif_dbg_root = debugfs_create_dir(vif->dev->name,
						  xen_netback_dbg_root);
	if (!IS_ERR_OR_NULL(vif->xenvif_dbg_root)) {
		for (i = 0; i < vif->num_queues; ++i) {
			char filename[sizeof("io_ring_q") + 4];

			snprintf(filename, sizeof(filename), "io_ring_q%d", i);
			pfile = debugfs_create_file(filename,
						    0600,
						    vif->xenvif_dbg_root,
						    &vif->queues[i],
						    &xenvif_dbg_io_ring_ops_fops);
			if (IS_ERR_OR_NULL(pfile))
				pr_warn("Creation of io_ring file returned %ld!\n",
					PTR_ERR(pfile));
		}

		if (vif->ctrl_irq) {
			pfile = debugfs_create_file("ctrl",
						    0400,
						    vif->xenvif_dbg_root,
						    vif,
						    &xenvif_dbg_ctrl_ops_fops);
			if (IS_ERR_OR_NULL(pfile))
				pr_warn("Creation of ctrl file returned %ld!\n",
					PTR_ERR(pfile));
		}
	} else
		netdev_warn(vif->dev,
			    "Creation of vif debugfs dir returned %ld!\n",
			    PTR_ERR(vif->xenvif_dbg_root));
}

static void xenvif_debugfs_delif(struct xenvif *vif)
{
	if (IS_ERR_OR_NULL(xen_netback_dbg_root))
		return;

	if (!IS_ERR_OR_NULL(vif->xenvif_dbg_root))
		debugfs_remove_recursive(vif->xenvif_dbg_root);
	vif->xenvif_dbg_root = NULL;
}
#endif /* CONFIG_DEBUG_FS */

static int netback_remove(struct xenbus_device *dev)
{
	struct backend_info *be = dev_get_drvdata(&dev->dev);

	set_backend_state(be, XenbusStateClosed);

	unregister_hotplug_status_watch(be);
	if (be->vif) {
		kobject_uevent(&dev->dev.kobj, KOBJ_OFFLINE);
		xen_unregister_watchers(be->vif);
		xenbus_rm(XBT_NIL, dev->nodename, "hotplug-status");
		xenvif_free(be->vif);
		be->vif = NULL;
	}
	kfree(be->hotplug_script);
	kfree(be);
	dev_set_drvdata(&dev->dev, NULL);
	return 0;
}


/**
 * Entry point to this code when a new device is created.  Allocate the basic
 * structures and switch to InitWait.
 */
static int netback_probe(struct xenbus_device *dev,
			 const struct xenbus_device_id *id)
{
	const char *message;
	struct xenbus_transaction xbt;
	int err;
	int sg;
	const char *script;
	struct backend_info *be = kzalloc(sizeof(struct backend_info),
					  GFP_KERNEL);
	if (!be) {
		xenbus_dev_fatal(dev, -ENOMEM,
				 "allocating backend structure");
		return -ENOMEM;
	}

	be->dev = dev;
	dev_set_drvdata(&dev->dev, be);

	be->state = XenbusStateInitialising;
	err = xenbus_switch_state(dev, XenbusStateInitialising);
	if (err)
		goto fail;

	sg = 1;

	do {
		err = xenbus_transaction_start(&xbt);
		if (err) {
			xenbus_dev_fatal(dev, err, "starting transaction");
			goto fail;
		}

		err = xenbus_printf(xbt, dev->nodename, "feature-sg", "%d", sg);
		if (err) {
			message = "writing feature-sg";
			goto abort_transaction;
		}

		err = xenbus_printf(xbt, dev->nodename, "feature-gso-tcpv4",
				    "%d", sg);
		if (err) {
			message = "writing feature-gso-tcpv4";
			goto abort_transaction;
		}

		err = xenbus_printf(xbt, dev->nodename, "feature-gso-tcpv6",
				    "%d", sg);
		if (err) {
			message = "writing feature-gso-tcpv6";
			goto abort_transaction;
		}

		/* We support partial checksum setup for IPv6 packets */
		err = xenbus_printf(xbt, dev->nodename,
				    "feature-ipv6-csum-offload",
				    "%d", 1);
		if (err) {
			message = "writing feature-ipv6-csum-offload";
			goto abort_transaction;
		}

		/* We support rx-copy path. */
		err = xenbus_printf(xbt, dev->nodename,
				    "feature-rx-copy", "%d", 1);
		if (err) {
			message = "writing feature-rx-copy";
			goto abort_transaction;
		}

		/*
		 * We don't support rx-flip path (except old guests who don't
		 * grok this feature flag).
		 */
		err = xenbus_printf(xbt, dev->nodename,
				    "feature-rx-flip", "%d", 0);
		if (err) {
			message = "writing feature-rx-flip";
			goto abort_transaction;
		}

		/* We support dynamic multicast-control. */
		err = xenbus_printf(xbt, dev->nodename,
				    "feature-multicast-control", "%d", 1);
		if (err) {
			message = "writing feature-multicast-control";
			goto abort_transaction;
		}

		err = xenbus_printf(xbt, dev->nodename,
				    "feature-dynamic-multicast-control",
				    "%d", 1);
		if (err) {
			message = "writing feature-dynamic-multicast-control";
			goto abort_transaction;
		}

		err = xenbus_transaction_end(xbt, 0);
	} while (err == -EAGAIN);

	if (err) {
		xenbus_dev_fatal(dev, err, "completing transaction");
		goto fail;
	}

	/*
	 * Split event channels support, this is optional so it is not
	 * put inside the above loop.
	 */
	err = xenbus_printf(XBT_NIL, dev->nodename,
			    "feature-split-event-channels",
			    "%u", separate_tx_rx_irq);
	if (err)
		pr_debug("Error writing feature-split-event-channels\n");

	/* Multi-queue support: This is an optional feature. */
	err = xenbus_printf(XBT_NIL, dev->nodename,
			    "multi-queue-max-queues", "%u", xenvif_max_queues);
	if (err)
		pr_debug("Error writing multi-queue-max-queues\n");

	err = xenbus_printf(XBT_NIL, dev->nodename,
			    "feature-ctrl-ring",
			    "%u", true);
	if (err)
		pr_debug("Error writing feature-ctrl-ring\n");

	script = xenbus_read(XBT_NIL, dev->nodename, "script", NULL);
	if (IS_ERR(script)) {
		err = PTR_ERR(script);
		xenbus_dev_fatal(dev, err, "reading script");
		goto fail;
	}

	be->hotplug_script = script;


	/* This kicks hotplug scripts, so do it immediately. */
	err = backend_create_xenvif(be);
	if (err)
		goto fail;

	return 0;

abort_transaction:
	xenbus_transaction_end(xbt, 1);
	xenbus_dev_fatal(dev, err, "%s", message);
fail:
	pr_debug("failed\n");
	netback_remove(dev);
	return err;
}


/*
 * Handle the creation of the hotplug script environment.  We add the script
 * and vif variables to the environment, for the benefit of the vif-* hotplug
 * scripts.
 */
static int netback_uevent(struct xenbus_device *xdev,
			  struct kobj_uevent_env *env)
{
	struct backend_info *be = dev_get_drvdata(&xdev->dev);

	if (!be)
		return 0;

	if (add_uevent_var(env, "script=%s", be->hotplug_script))
		return -ENOMEM;

	if (!be->vif)
		return 0;

	return add_uevent_var(env, "vif=%s", be->vif->dev->name);
}


static int backend_create_xenvif(struct backend_info *be)
{
	int err;
	long handle;
	struct xenbus_device *dev = be->dev;
	struct xenvif *vif;

	if (be->vif != NULL)
		return 0;

	err = xenbus_scanf(XBT_NIL, dev->nodename, "handle", "%li", &handle);
	if (err != 1) {
		xenbus_dev_fatal(dev, err, "reading handle");
		return (err < 0) ? err : -EINVAL;
	}

	vif = xenvif_alloc(&dev->dev, dev->otherend_id, handle);
	if (IS_ERR(vif)) {
		err = PTR_ERR(vif);
		xenbus_dev_fatal(dev, err, "creating interface");
		return err;
	}
	be->vif = vif;

	kobject_uevent(&dev->dev.kobj, KOBJ_ONLINE);
	return 0;
}

static void backend_disconnect(struct backend_info *be)
{
	struct xenvif *vif = be->vif;

	if (vif) {
		unsigned int num_queues = vif->num_queues;
		unsigned int queue_index;

		xen_unregister_watchers(vif);
		xenbus_rm(XBT_NIL, be->dev->nodename, "hotplug-status");
#ifdef CONFIG_DEBUG_FS
		xenvif_debugfs_delif(vif);
#endif /* CONFIG_DEBUG_FS */
		xenvif_disconnect_data(vif);

		/* At this point some of the handlers may still be active
		 * so we need to have additional synchronization here.
		 */
		vif->num_queues = 0;
		synchronize_net();

		for (queue_index = 0; queue_index < num_queues; ++queue_index)
			xenvif_deinit_queue(&vif->queues[queue_index]);

		vfree(vif->queues);
		vif->queues = NULL;

		xenvif_disconnect_ctrl(vif);
	}
}

static void backend_connect(struct backend_info *be)
{
	if (be->vif)
		connect(be);
}

static inline void backend_switch_state(struct backend_info *be,
					enum xenbus_state state)
{
	struct xenbus_device *dev = be->dev;

	pr_debug("%s -> %s\n", dev->nodename, xenbus_strstate(state));
	be->state = state;

	/* If we are waiting for a hotplug script then defer the
	 * actual xenbus state change.
	 */
	if (!be->have_hotplug_status_watch)
		xenbus_switch_state(dev, state);
}

/* Handle backend state transitions:
 *
 * The backend state starts in Initialising and the following transitions are
 * allowed.
 *
 * Initialising -> InitWait -> Connected
 *          \
 *           \        ^    \         |
 *            \       |     \        |
 *             \      |      \       |
 *              \     |       \      |
 *               \    |        \     |
 *                \   |         \    |
 *                 V  |          V   V
 *
 *                  Closed  <-> Closing
 *
 * The state argument specifies the eventual state of the backend and the
 * function transitions to that state via the shortest path.
 */
static void set_backend_state(struct backend_info *be,
			      enum xenbus_state state)
{
	while (be->state != state) {
		switch (be->state) {
		case XenbusStateInitialising:
			switch (state) {
			case XenbusStateInitWait:
			case XenbusStateConnected:
			case XenbusStateClosing:
				backend_switch_state(be, XenbusStateInitWait);
				break;
			case XenbusStateClosed:
				backend_switch_state(be, XenbusStateClosed);
				break;
			default:
				BUG();
			}
			break;
		case XenbusStateClosed:
			switch (state) {
			case XenbusStateInitWait:
			case XenbusStateConnected:
				backend_switch_state(be, XenbusStateInitWait);
				break;
			case XenbusStateClosing:
				backend_switch_state(be, XenbusStateClosing);
				break;
			default:
				BUG();
			}
			break;
		case XenbusStateInitWait:
			switch (state) {
			case XenbusStateConnected:
				backend_connect(be);
				backend_switch_state(be, XenbusStateConnected);
				break;
			case XenbusStateClosing:
			case XenbusStateClosed:
				backend_switch_state(be, XenbusStateClosing);
				break;
			default:
				BUG();
			}
			break;
		case XenbusStateConnected:
			switch (state) {
			case XenbusStateInitWait:
			case XenbusStateClosing:
			case XenbusStateClosed:
				backend_disconnect(be);
				backend_switch_state(be, XenbusStateClosing);
				break;
			default:
				BUG();
			}
			break;
		case XenbusStateClosing:
			switch (state) {
			case XenbusStateInitWait:
			case XenbusStateConnected:
			case XenbusStateClosed:
				backend_switch_state(be, XenbusStateClosed);
				break;
			default:
				BUG();
			}
			break;
		default:
			BUG();
		}
	}
}

/**
 * Callback received when the frontend's state changes.
 */
static void frontend_changed(struct xenbus_device *dev,
			     enum xenbus_state frontend_state)
{
	struct backend_info *be = dev_get_drvdata(&dev->dev);

	pr_debug("%s -> %s\n", dev->otherend, xenbus_strstate(frontend_state));

	be->frontend_state = frontend_state;

	switch (frontend_state) {
	case XenbusStateInitialising:
		set_backend_state(be, XenbusStateInitWait);
		break;

	case XenbusStateInitialised:
		break;

	case XenbusStateConnected:
		set_backend_state(be, XenbusStateConnected);
		break;

	case XenbusStateClosing:
		set_backend_state(be, XenbusStateClosing);
		break;

	case XenbusStateClosed:
		set_backend_state(be, XenbusStateClosed);
		if (xenbus_dev_is_online(dev))
			break;
		/* fall through if not online */
	case XenbusStateUnknown:
		set_backend_state(be, XenbusStateClosed);
		device_unregister(&dev->dev);
		break;

	default:
		xenbus_dev_fatal(dev, -EINVAL, "saw state %d at frontend",
				 frontend_state);
		break;
	}
}


static void xen_net_read_rate(struct xenbus_device *dev,
			      unsigned long *bytes, unsigned long *usec)
{
	char *s, *e;
	unsigned long b, u;
	char *ratestr;

	/* Default to unlimited bandwidth. */
	*bytes = ~0UL;
	*usec = 0;

	ratestr = xenbus_read(XBT_NIL, dev->nodename, "rate", NULL);
	if (IS_ERR(ratestr))
		return;

	s = ratestr;
	b = simple_strtoul(s, &e, 10);
	if ((s == e) || (*e != ','))
		goto fail;

	s = e + 1;
	u = simple_strtoul(s, &e, 10);
	if ((s == e) || (*e != '\0'))
		goto fail;

	*bytes = b;
	*usec = u;

	kfree(ratestr);
	return;

 fail:
	pr_warn("Failed to parse network rate limit. Traffic unlimited.\n");
	kfree(ratestr);
}

static int xen_net_read_mac(struct xenbus_device *dev, u8 mac[])
{
	char *s, *e, *macstr;
	int i;

	macstr = s = xenbus_read(XBT_NIL, dev->nodename, "mac", NULL);
	if (IS_ERR(macstr))
		return PTR_ERR(macstr);

	for (i = 0; i < ETH_ALEN; i++) {
		mac[i] = simple_strtoul(s, &e, 16);
		if ((s == e) || (*e != ((i == ETH_ALEN-1) ? '\0' : ':'))) {
			kfree(macstr);
			return -ENOENT;
		}
		s = e+1;
	}

	kfree(macstr);
	return 0;
}

static void xen_net_rate_changed(struct xenbus_watch *watch,
				 const char *path, const char *token)
{
	struct xenvif *vif = container_of(watch, struct xenvif, credit_watch);
	struct xenbus_device *dev = xenvif_to_xenbus_device(vif);
	unsigned long   credit_bytes;
	unsigned long   credit_usec;
	unsigned int queue_index;

	xen_net_read_rate(dev, &credit_bytes, &credit_usec);
	for (queue_index = 0; queue_index < vif->num_queues; queue_index++) {
		struct xenvif_queue *queue = &vif->queues[queue_index];

		queue->credit_bytes = credit_bytes;
		queue->credit_usec = credit_usec;
		if (!mod_timer_pending(&queue->credit_timeout, jiffies) &&
			queue->remaining_credit > queue->credit_bytes) {
			queue->remaining_credit = queue->credit_bytes;
		}
	}
}

static int xen_register_credit_watch(struct xenbus_device *dev,
				     struct xenvif *vif)
{
	int err = 0;
	char *node;
	unsigned maxlen = strlen(dev->nodename) + sizeof("/rate");

	if (vif->credit_watch.node)
		return -EADDRINUSE;

	node = kmalloc(maxlen, GFP_KERNEL);
	if (!node)
		return -ENOMEM;
	snprintf(node, maxlen, "%s/rate", dev->nodename);
	vif->credit_watch.node = node;
	vif->credit_watch.will_handle = NULL;
	vif->credit_watch.callback = xen_net_rate_changed;
	err = register_xenbus_watch(&vif->credit_watch);
	if (err) {
		pr_err("Failed to set watcher %s\n", vif->credit_watch.node);
		kfree(node);
		vif->credit_watch.node = NULL;
		vif->credit_watch.will_handle = NULL;
		vif->credit_watch.callback = NULL;
	}
	return err;
}

static void xen_unregister_credit_watch(struct xenvif *vif)
{
	if (vif->credit_watch.node) {
		unregister_xenbus_watch(&vif->credit_watch);
		kfree(vif->credit_watch.node);
		vif->credit_watch.node = NULL;
	}
}

static void xen_mcast_ctrl_changed(struct xenbus_watch *watch,
				   const char *path, const char *token)
{
	struct xenvif *vif = container_of(watch, struct xenvif,
					  mcast_ctrl_watch);
	struct xenbus_device *dev = xenvif_to_xenbus_device(vif);

	vif->multicast_control = !!xenbus_read_unsigned(dev->otherend,
					"request-multicast-control", 0);
}

static int xen_register_mcast_ctrl_watch(struct xenbus_device *dev,
					 struct xenvif *vif)
{
	int err = 0;
	char *node;
	unsigned maxlen = strlen(dev->otherend) +
		sizeof("/request-multicast-control");

	if (vif->mcast_ctrl_watch.node) {
		pr_err_ratelimited("Watch is already registered\n");
		return -EADDRINUSE;
	}

	node = kmalloc(maxlen, GFP_KERNEL);
	if (!node) {
		pr_err("Failed to allocate memory for watch\n");
		return -ENOMEM;
	}
	snprintf(node, maxlen, "%s/request-multicast-control",
		 dev->otherend);
	vif->mcast_ctrl_watch.node = node;
	vif->mcast_ctrl_watch.will_handle = NULL;
	vif->mcast_ctrl_watch.callback = xen_mcast_ctrl_changed;
	err = register_xenbus_watch(&vif->mcast_ctrl_watch);
	if (err) {
		pr_err("Failed to set watcher %s\n",
		       vif->mcast_ctrl_watch.node);
		kfree(node);
		vif->mcast_ctrl_watch.node = NULL;
		vif->mcast_ctrl_watch.will_handle = NULL;
		vif->mcast_ctrl_watch.callback = NULL;
	}
	return err;
}

static void xen_unregister_mcast_ctrl_watch(struct xenvif *vif)
{
	if (vif->mcast_ctrl_watch.node) {
		unregister_xenbus_watch(&vif->mcast_ctrl_watch);
		kfree(vif->mcast_ctrl_watch.node);
		vif->mcast_ctrl_watch.node = NULL;
	}
}

static void xen_register_watchers(struct xenbus_device *dev,
				  struct xenvif *vif)
{
	xen_register_credit_watch(dev, vif);
	xen_register_mcast_ctrl_watch(dev, vif);
}

static void xen_unregister_watchers(struct xenvif *vif)
{
	xen_unregister_mcast_ctrl_watch(vif);
	xen_unregister_credit_watch(vif);
}

static void unregister_hotplug_status_watch(struct backend_info *be)
{
	if (be->have_hotplug_status_watch) {
		unregister_xenbus_watch(&be->hotplug_status_watch);
		kfree(be->hotplug_status_watch.node);
	}
	be->have_hotplug_status_watch = 0;
}

static void hotplug_status_changed(struct xenbus_watch *watch,
				   const char *path,
				   const char *token)
{
	struct backend_info *be = container_of(watch,
					       struct backend_info,
					       hotplug_status_watch);
	char *str;
	unsigned int len;

	str = xenbus_read(XBT_NIL, be->dev->nodename, "hotplug-status", &len);
	if (IS_ERR(str))
		return;
	if (len == sizeof("connected")-1 && !memcmp(str, "connected", len)) {
		/* Complete any pending state change */
		xenbus_switch_state(be->dev, be->state);

		/* Not interested in this watch anymore. */
		unregister_hotplug_status_watch(be);
	}
	kfree(str);
}

static int connect_ctrl_ring(struct backend_info *be)
{
	struct xenbus_device *dev = be->dev;
	struct xenvif *vif = be->vif;
	unsigned int val;
	grant_ref_t ring_ref;
	unsigned int evtchn;
	int err;

	err = xenbus_scanf(XBT_NIL, dev->otherend,
			   "ctrl-ring-ref", "%u", &val);
	if (err < 0)
		goto done; /* The frontend does not have a control ring */

	ring_ref = val;

	err = xenbus_scanf(XBT_NIL, dev->otherend,
			   "event-channel-ctrl", "%u", &val);
	if (err < 0) {
		xenbus_dev_fatal(dev, err,
				 "reading %s/event-channel-ctrl",
				 dev->otherend);
		goto fail;
	}

	evtchn = val;

	err = xenvif_connect_ctrl(vif, ring_ref, evtchn);
	if (err) {
		xenbus_dev_fatal(dev, err,
				 "mapping shared-frame %u port %u",
				 ring_ref, evtchn);
		goto fail;
	}

done:
	return 0;

fail:
	return err;
}

static void connect(struct backend_info *be)
{
	int err;
	struct xenbus_device *dev = be->dev;
	unsigned long credit_bytes, credit_usec;
	unsigned int queue_index;
	unsigned int requested_num_queues;
	struct xenvif_queue *queue;

	/* Check whether the frontend requested multiple queues
	 * and read the number requested.
	 */
	requested_num_queues = xenbus_read_unsigned(dev->otherend,
					"multi-queue-num-queues", 1);
	if (requested_num_queues > xenvif_max_queues) {
		/* buggy or malicious guest */
		xenbus_dev_fatal(dev, -EINVAL,
				 "guest requested %u queues, exceeding the maximum of %u.",
				 requested_num_queues, xenvif_max_queues);
		return;
	}

	err = xen_net_read_mac(dev, be->vif->fe_dev_addr);
	if (err) {
		xenbus_dev_fatal(dev, err, "parsing %s/mac", dev->nodename);
		return;
	}

	xen_net_read_rate(dev, &credit_bytes, &credit_usec);
	xen_unregister_watchers(be->vif);
	xen_register_watchers(dev, be->vif);
	read_xenbus_vif_flags(be);

	err = connect_ctrl_ring(be);
	if (err) {
		xenbus_dev_fatal(dev, err, "connecting control ring");
		return;
	}

	/* Use the number of queues requested by the frontend */
	be->vif->queues = vzalloc(array_size(requested_num_queues,
					     sizeof(struct xenvif_queue)));
	if (!be->vif->queues) {
		xenbus_dev_fatal(dev, -ENOMEM,
				 "allocating queues");
		return;
	}

	be->vif->num_queues = requested_num_queues;
	be->vif->stalled_queues = requested_num_queues;

	for (queue_index = 0; queue_index < requested_num_queues; ++queue_index) {
		queue = &be->vif->queues[queue_index];
		queue->vif = be->vif;
		queue->id = queue_index;
		snprintf(queue->name, sizeof(queue->name), "%s-q%u",
				be->vif->dev->name, queue->id);

		err = xenvif_init_queue(queue);
		if (err) {
			/* xenvif_init_queue() cleans up after itself on
			 * failure, but we need to clean up any previously
			 * initialised queues. Set num_queues to i so that
			 * earlier queues can be destroyed using the regular
			 * disconnect logic.
			 */
			be->vif->num_queues = queue_index;
			goto err;
		}

		queue->credit_bytes = credit_bytes;
		queue->remaining_credit = credit_bytes;
		queue->credit_usec = credit_usec;

		err = connect_data_rings(be, queue);
		if (err) {
			/* connect_data_rings() cleans up after itself on
			 * failure, but we need to clean up after
			 * xenvif_init_queue() here, and also clean up any
			 * previously initialised queues.
			 */
			xenvif_deinit_queue(queue);
			be->vif->num_queues = queue_index;
			goto err;
		}
	}

#ifdef CONFIG_DEBUG_FS
	xenvif_debugfs_addif(be->vif);
#endif /* CONFIG_DEBUG_FS */

	/* Initialisation completed, tell core driver the number of
	 * active queues.
	 */
	rtnl_lock();
	netif_set_real_num_tx_queues(be->vif->dev, requested_num_queues);
	netif_set_real_num_rx_queues(be->vif->dev, requested_num_queues);
	rtnl_unlock();

	xenvif_carrier_on(be->vif);

	unregister_hotplug_status_watch(be);
<<<<<<< HEAD
	if (xenbus_exists(XBT_NIL, dev->nodename, "hotplug-status")) {
		err = xenbus_watch_pathfmt(dev, &be->hotplug_status_watch,
					   NULL, hotplug_status_changed,
					   "%s/%s", dev->nodename,
					   "hotplug-status");
		if (err)
			goto err;
=======
	err = xenbus_watch_pathfmt(dev, &be->hotplug_status_watch, NULL,
				   hotplug_status_changed,
				   "%s/%s", dev->nodename, "hotplug-status");
	if (!err)
>>>>>>> 286cd8c7
		be->have_hotplug_status_watch = 1;
	}

	netif_tx_wake_all_queues(be->vif->dev);

	return;

err:
	if (be->vif->num_queues > 0)
		xenvif_disconnect_data(be->vif); /* Clean up existing queues */
	for (queue_index = 0; queue_index < be->vif->num_queues; ++queue_index)
		xenvif_deinit_queue(&be->vif->queues[queue_index]);
	vfree(be->vif->queues);
	be->vif->queues = NULL;
	be->vif->num_queues = 0;
	xenvif_disconnect_ctrl(be->vif);
	return;
}


static int connect_data_rings(struct backend_info *be,
			      struct xenvif_queue *queue)
{
	struct xenbus_device *dev = be->dev;
	unsigned int num_queues = queue->vif->num_queues;
	unsigned long tx_ring_ref, rx_ring_ref;
	unsigned int tx_evtchn, rx_evtchn;
	int err;
	char *xspath;
	size_t xspathsize;
	const size_t xenstore_path_ext_size = 11; /* sufficient for "/queue-NNN" */

	/* If the frontend requested 1 queue, or we have fallen back
	 * to single queue due to lack of frontend support for multi-
	 * queue, expect the remaining XenStore keys in the toplevel
	 * directory. Otherwise, expect them in a subdirectory called
	 * queue-N.
	 */
	if (num_queues == 1) {
		xspath = kzalloc(strlen(dev->otherend) + 1, GFP_KERNEL);
		if (!xspath) {
			xenbus_dev_fatal(dev, -ENOMEM,
					 "reading ring references");
			return -ENOMEM;
		}
		strcpy(xspath, dev->otherend);
	} else {
		xspathsize = strlen(dev->otherend) + xenstore_path_ext_size;
		xspath = kzalloc(xspathsize, GFP_KERNEL);
		if (!xspath) {
			xenbus_dev_fatal(dev, -ENOMEM,
					 "reading ring references");
			return -ENOMEM;
		}
		snprintf(xspath, xspathsize, "%s/queue-%u", dev->otherend,
			 queue->id);
	}

	err = xenbus_gather(XBT_NIL, xspath,
			    "tx-ring-ref", "%lu", &tx_ring_ref,
			    "rx-ring-ref", "%lu", &rx_ring_ref, NULL);
	if (err) {
		xenbus_dev_fatal(dev, err,
				 "reading %s/ring-ref",
				 xspath);
		goto err;
	}

	/* Try split event channels first, then single event channel. */
	err = xenbus_gather(XBT_NIL, xspath,
			    "event-channel-tx", "%u", &tx_evtchn,
			    "event-channel-rx", "%u", &rx_evtchn, NULL);
	if (err < 0) {
		err = xenbus_scanf(XBT_NIL, xspath,
				   "event-channel", "%u", &tx_evtchn);
		if (err < 0) {
			xenbus_dev_fatal(dev, err,
					 "reading %s/event-channel(-tx/rx)",
					 xspath);
			goto err;
		}
		rx_evtchn = tx_evtchn;
	}

	/* Map the shared frame, irq etc. */
	err = xenvif_connect_data(queue, tx_ring_ref, rx_ring_ref,
				  tx_evtchn, rx_evtchn);
	if (err) {
		xenbus_dev_fatal(dev, err,
				 "mapping shared-frames %lu/%lu port tx %u rx %u",
				 tx_ring_ref, rx_ring_ref,
				 tx_evtchn, rx_evtchn);
		goto err;
	}

	err = 0;
err: /* Regular return falls through with err == 0 */
	kfree(xspath);
	return err;
}

static int read_xenbus_vif_flags(struct backend_info *be)
{
	struct xenvif *vif = be->vif;
	struct xenbus_device *dev = be->dev;
	unsigned int rx_copy;
	int err;

	err = xenbus_scanf(XBT_NIL, dev->otherend, "request-rx-copy", "%u",
			   &rx_copy);
	if (err == -ENOENT) {
		err = 0;
		rx_copy = 0;
	}
	if (err < 0) {
		xenbus_dev_fatal(dev, err, "reading %s/request-rx-copy",
				 dev->otherend);
		return err;
	}
	if (!rx_copy)
		return -EOPNOTSUPP;

	if (!xenbus_read_unsigned(dev->otherend, "feature-rx-notify", 0)) {
		/* - Reduce drain timeout to poll more frequently for
		 *   Rx requests.
		 * - Disable Rx stall detection.
		 */
		be->vif->drain_timeout = msecs_to_jiffies(30);
		be->vif->stall_timeout = 0;
	}

	vif->can_sg = !!xenbus_read_unsigned(dev->otherend, "feature-sg", 0);

	vif->gso_mask = 0;

	if (xenbus_read_unsigned(dev->otherend, "feature-gso-tcpv4", 0))
		vif->gso_mask |= GSO_BIT(TCPV4);

	if (xenbus_read_unsigned(dev->otherend, "feature-gso-tcpv6", 0))
		vif->gso_mask |= GSO_BIT(TCPV6);

	vif->ip_csum = !xenbus_read_unsigned(dev->otherend,
					     "feature-no-csum-offload", 0);

	vif->ipv6_csum = !!xenbus_read_unsigned(dev->otherend,
						"feature-ipv6-csum-offload", 0);

	return 0;
}

static const struct xenbus_device_id netback_ids[] = {
	{ "vif" },
	{ "" }
};

static struct xenbus_driver netback_driver = {
	.ids = netback_ids,
	.probe = netback_probe,
	.remove = netback_remove,
	.uevent = netback_uevent,
	.otherend_changed = frontend_changed,
};

int xenvif_xenbus_init(void)
{
	return xenbus_register_backend(&netback_driver);
}

void xenvif_xenbus_fini(void)
{
	return xenbus_unregister_driver(&netback_driver);
}<|MERGE_RESOLUTION|>--- conflicted
+++ resolved
@@ -1044,20 +1044,10 @@
 	xenvif_carrier_on(be->vif);
 
 	unregister_hotplug_status_watch(be);
-<<<<<<< HEAD
-	if (xenbus_exists(XBT_NIL, dev->nodename, "hotplug-status")) {
-		err = xenbus_watch_pathfmt(dev, &be->hotplug_status_watch,
-					   NULL, hotplug_status_changed,
-					   "%s/%s", dev->nodename,
-					   "hotplug-status");
-		if (err)
-			goto err;
-=======
 	err = xenbus_watch_pathfmt(dev, &be->hotplug_status_watch, NULL,
 				   hotplug_status_changed,
 				   "%s/%s", dev->nodename, "hotplug-status");
 	if (!err)
->>>>>>> 286cd8c7
 		be->have_hotplug_status_watch = 1;
 	}
 
