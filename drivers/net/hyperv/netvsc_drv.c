--- conflicted
+++ resolved
@@ -46,15 +46,10 @@
 
 #include "hyperv_net.h"
 
-<<<<<<< HEAD
-/* Restrict GSO size to account for NVGRE */
-#define NETVSC_GSO_MAX_SIZE	62768
-=======
 #define RING_SIZE_MIN	64
 #define RETRY_US_LO	5000
 #define RETRY_US_HI	10000
 #define RETRY_MAX	2000	/* >10 sec */
->>>>>>> 286cd8c7
 
 #define LINKCHANGE_INT (2 * HZ)
 #define VF_TAKEOVER_INT (HZ / 10)
@@ -258,10 +253,6 @@
 	return ppi + 1;
 }
 
-<<<<<<< HEAD
-static u16 netvsc_select_queue(struct net_device *ndev, struct sk_buff *skb,
-			void *accel_priv, select_queue_fallback_t fallback)
-=======
 /* Azure hosts don't support non-TCP port numbers in hashing for fragmented
  * packets. We can use ethtool to change UDP hash level when necessary.
  */
@@ -342,15 +333,9 @@
  * TODO support XPS - but get_xps_queue not exported
  */
 static u16 netvsc_pick_tx(struct net_device *ndev, struct sk_buff *skb)
->>>>>>> 286cd8c7
 {
 	int q_idx = sk_tx_queue_get(skb->sk);
 
-<<<<<<< HEAD
-	hash = skb_get_hash(skb);
-	q_idx = nvsc_dev->send_table[hash % VRSS_SEND_TAB_SIZE] %
-		ndev->real_num_tx_queues;
-=======
 	if (q_idx < 0 || skb->ooo_okay || q_idx >= ndev->real_num_tx_queues) {
 		/* If forwarding a packet, we use the recorded queue when
 		 * available for better cache locality.
@@ -360,7 +345,6 @@
 		else
 			q_idx = netvsc_get_tx_queue(ndev, skb, q_idx);
 	}
->>>>>>> 286cd8c7
 
 	return q_idx;
 }
@@ -2347,12 +2331,6 @@
 		goto rndis_failed;
 	}
 
-<<<<<<< HEAD
-	nvdev = hv_get_drvdata(dev);
-	netif_set_real_num_tx_queues(net, nvdev->num_chn);
-	netif_set_real_num_rx_queues(net, nvdev->num_chn);
-	netif_set_gso_max_size(net, NETVSC_GSO_MAX_SIZE);
-=======
 	memcpy(net->dev_addr, device_info->mac_adr, ETH_ALEN);
 
 	/* We must get rtnl lock before scheduling nvdev->subchan_work,
@@ -2367,7 +2345,6 @@
 
 	if (nvdev->num_chn > 1)
 		schedule_work(&nvdev->subchan_work);
->>>>>>> 286cd8c7
 
 	/* hw_features computed in rndis_netdev_set_hwcaps() */
 	net->features = net->hw_features |
