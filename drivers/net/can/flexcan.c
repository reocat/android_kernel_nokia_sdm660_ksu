--- conflicted
+++ resolved
@@ -430,13 +430,6 @@
 		timeout = 1000 * 1000 * 10 / bitrate;
 	else
 		timeout = FLEXCAN_TIMEOUT_US / 10;
-<<<<<<< HEAD
-
-	reg = flexcan_read(&regs->mcr);
-	reg |= FLEXCAN_MCR_FRZ | FLEXCAN_MCR_HALT;
-	flexcan_write(reg, &regs->mcr);
-=======
->>>>>>> 286cd8c7
 
 	reg = priv->read(&regs->mcr);
 	reg |= FLEXCAN_MCR_FRZ | FLEXCAN_MCR_HALT;
@@ -1065,11 +1058,7 @@
 
 		reg_mecr = priv->read(&regs->mecr);
 		reg_mecr &= ~FLEXCAN_MECR_ECRWRDIS;
-<<<<<<< HEAD
-		flexcan_write(reg_mecr, &regs->mecr);
-=======
 		priv->write(reg_mecr, &regs->mecr);
->>>>>>> 286cd8c7
 		reg_mecr |= FLEXCAN_MECR_ECCDIS;
 		reg_mecr &= ~(FLEXCAN_MECR_NCEFAFRZ | FLEXCAN_MECR_HANCEI_MSK |
 			      FLEXCAN_MECR_FANCEI_MSK);
@@ -1275,15 +1264,9 @@
 		goto out_chip_disable;
 
 	/* activate FIFO, restrict register access */
-<<<<<<< HEAD
-	reg = flexcan_read(&regs->mcr);
-	reg |=  FLEXCAN_MCR_FEN | FLEXCAN_MCR_SUPV;
-	flexcan_write(reg, &regs->mcr);
-=======
 	reg = priv->read(&regs->mcr);
 	reg |=  FLEXCAN_MCR_FEN | FLEXCAN_MCR_SUPV;
 	priv->write(reg, &regs->mcr);
->>>>>>> 286cd8c7
 
 	/* Currently we only support newer versions of this core
 	 * featuring a RX hardware FIFO (although this driver doesn't
