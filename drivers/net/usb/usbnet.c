--- conflicted
+++ resolved
@@ -330,19 +330,12 @@
 
 	/* only update if unset to allow minidriver rx_fixup override */
 	if (skb->protocol == 0)
-<<<<<<< HEAD
-		skb->protocol = eth_type_trans(skb, dev->net);
-
-	dev->net->stats.rx_packets++;
-	dev->net->stats.rx_bytes += skb->len;
-=======
 		skb->protocol = eth_type_trans (skb, dev->net);
 
 	flags = u64_stats_update_begin_irqsave(&stats64->syncp);
 	stats64->rx_packets++;
 	stats64->rx_bytes += skb->len;
 	u64_stats_update_end_irqrestore(&stats64->syncp, flags);
->>>>>>> 286cd8c7
 
 	netif_dbg(dev, rx_status, dev->net, "< rx, len %zu, type 0x%x\n",
 		  skb->len + sizeof (struct ethhdr), skb->protocol);
@@ -1868,11 +1861,8 @@
 	 */
 	cancel_work_sync(&dev->kevent);
 	del_timer_sync(&dev->delay);
-<<<<<<< HEAD
-=======
 	free_percpu(dev->stats64);
 out0:
->>>>>>> 286cd8c7
 	free_netdev(net);
 out:
 	return status;
