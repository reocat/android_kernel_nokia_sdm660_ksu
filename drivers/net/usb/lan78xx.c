--- conflicted
+++ resolved
@@ -20,13 +20,10 @@
 #include <linux/phy.h>
 #include <net/ip6_checksum.h>
 #include <net/vxlan.h>
-<<<<<<< HEAD
-=======
 #include <linux/interrupt.h>
 #include <linux/irqdomain.h>
 #include <linux/irq.h>
 #include <linux/irqchip/chained_irq.h>
->>>>>>> 286cd8c7
 #include <linux/microchipphy.h>
 #include <linux/phy_fixed.h>
 #include <linux/of_mdio.h>
@@ -1225,10 +1222,6 @@
 			  "speed: %u duplex: %d anadv: 0x%04x anlpa: 0x%04x",
 			  ecmd.base.speed, ecmd.base.duplex, ladv, radv);
 
-<<<<<<< HEAD
-		ret = lan78xx_update_flowcontrol(dev, ecmd.duplex, ladv, radv);
-		netif_carrier_on(dev->net);
-=======
 		ret = lan78xx_update_flowcontrol(dev, ecmd.base.duplex, ladv,
 						 radv);
 
@@ -1237,7 +1230,6 @@
 			mod_timer(&dev->stat_monitor,
 				  jiffies + STAT_UPDATE_TIMER);
 		}
->>>>>>> 286cd8c7
 
 		tasklet_schedule(&dev->bh);
 	}
@@ -2015,22 +2007,11 @@
 	dev->domain_data.irqdomain = NULL;
 }
 
-<<<<<<< HEAD
-	dev->mdiobus->priv = (void *)dev;
-	dev->mdiobus->read = lan78xx_mdiobus_read;
-	dev->mdiobus->write = lan78xx_mdiobus_write;
-	dev->mdiobus->name = "lan78xx-mdiobus";
-	dev->mdiobus->parent = &dev->udev->dev;
-
-	snprintf(dev->mdiobus->id, MII_BUS_ID_SIZE, "usb-%03d:%03d",
-		 dev->udev->bus->busnum, dev->udev->devnum);
-=======
 static int lan8835_fixup(struct phy_device *phydev)
 {
 	int buf;
 	int ret;
 	struct lan78xx_net *dev = netdev_priv(phydev->attached_dev);
->>>>>>> 286cd8c7
 
 	/* LED2/PME_N/IRQ_N/RGMII_ID pin to IRQ_N mode */
 	buf = phy_read_mmd(phydev, MDIO_MMD_PCS, 0x8010);
@@ -3714,7 +3695,11 @@
 	netdev->watchdog_timeo = TX_TIMEOUT_JIFFIES;
 	netdev->ethtool_ops = &lan78xx_ethtool_ops;
 
-<<<<<<< HEAD
+	dev->delta = 1;
+	timer_setup(&dev->stat_monitor, lan78xx_stat_monitor, 0);
+
+	mutex_init(&dev->stats.access_lock);
+
 	if (intf->cur_altsetting->desc.bNumEndpoints < 3) {
 		ret = -ENODEV;
 		goto out2;
@@ -3746,58 +3731,15 @@
 	ret = lan78xx_bind(dev, intf);
 	if (ret < 0)
 		goto out2;
-	strcpy(netdev->name, "eth%d");
 
 	if (netdev->mtu > (dev->hard_mtu - netdev->hard_header_len))
 		netdev->mtu = dev->hard_mtu - netdev->hard_header_len;
 	netif_set_gso_max_size(netdev, MAX_SINGLE_PACKET_SIZE - MAX_HEADER);
 
-=======
-	dev->delta = 1;
-	timer_setup(&dev->stat_monitor, lan78xx_stat_monitor, 0);
-
-	mutex_init(&dev->stats.access_lock);
-
-	if (intf->cur_altsetting->desc.bNumEndpoints < 3) {
-		ret = -ENODEV;
-		goto out2;
-	}
-
-	dev->pipe_in = usb_rcvbulkpipe(udev, BULK_IN_PIPE);
-	ep_blkin = usb_pipe_endpoint(udev, dev->pipe_in);
-	if (!ep_blkin || !usb_endpoint_is_bulk_in(&ep_blkin->desc)) {
-		ret = -ENODEV;
-		goto out2;
-	}
-
-	dev->pipe_out = usb_sndbulkpipe(udev, BULK_OUT_PIPE);
-	ep_blkout = usb_pipe_endpoint(udev, dev->pipe_out);
-	if (!ep_blkout || !usb_endpoint_is_bulk_out(&ep_blkout->desc)) {
-		ret = -ENODEV;
-		goto out2;
-	}
-
-	ep_intr = &intf->cur_altsetting->endpoint[2];
-	if (!usb_endpoint_is_int_in(&ep_intr->desc)) {
-		ret = -ENODEV;
-		goto out2;
-	}
-
-	dev->pipe_intr = usb_rcvintpipe(dev->udev,
-					usb_endpoint_num(&ep_intr->desc));
-
-	ret = lan78xx_bind(dev, intf);
-	if (ret < 0)
-		goto out2;
-
-	if (netdev->mtu > (dev->hard_mtu - netdev->hard_header_len))
-		netdev->mtu = dev->hard_mtu - netdev->hard_header_len;
-
 	/* MTU range: 68 - 9000 */
 	netdev->max_mtu = MAX_SINGLE_PACKET_SIZE;
 	netif_set_gso_max_size(netdev, MAX_SINGLE_PACKET_SIZE - MAX_HEADER);
 
->>>>>>> 286cd8c7
 	period = ep_intr->desc.bInterval;
 	maxp = usb_maxpacket(dev->udev, dev->pipe_intr, 0);
 	buf = kmalloc(maxp, GFP_KERNEL);
@@ -3820,11 +3762,7 @@
 	/* Reject broken descriptors. */
 	if (dev->maxpacket == 0) {
 		ret = -ENODEV;
-<<<<<<< HEAD
-		goto out3;
-=======
 		goto out4;
->>>>>>> 286cd8c7
 	}
 
 	/* driver requires remote-wakeup capability during autosuspend. */
@@ -4218,13 +4156,10 @@
 	USB_DEVICE(LAN78XX_USB_VENDOR_ID, LAN7850_USB_PRODUCT_ID),
 	},
 	{
-<<<<<<< HEAD
-=======
 	/* LAN7801 USB Gigabit Ethernet Device */
 	USB_DEVICE(LAN78XX_USB_VENDOR_ID, LAN7801_USB_PRODUCT_ID),
 	},
 	{
->>>>>>> 286cd8c7
 	/* ATM2-AF USB Gigabit Ethernet Device */
 	USB_DEVICE(AT29M2AF_USB_VENDOR_ID, AT29M2AF_USB_PRODUCT_ID),
 	},
