/* Copyright (c) 2014 Mahesh Bandewar <maheshb@google.com>
 *
 * This program is free software; you can redistribute it and/or
 * modify it under the terms of the GNU General Public License as
 * published by the Free Software Foundation; either version 2 of
 * the License, or (at your option) any later version.
 *
 */

#include "ipvlan.h"

static unsigned int ipvlan_netid __read_mostly;

struct ipvlan_netns {
	unsigned int ipvl_nf_hook_refcnt;
};

static const struct nf_hook_ops ipvl_nfops[] = {
	{
		.hook     = ipvlan_nf_input,
		.pf       = NFPROTO_IPV4,
		.hooknum  = NF_INET_LOCAL_IN,
		.priority = INT_MAX,
	},
#if IS_ENABLED(CONFIG_IPV6)
	{
		.hook     = ipvlan_nf_input,
		.pf       = NFPROTO_IPV6,
		.hooknum  = NF_INET_LOCAL_IN,
		.priority = INT_MAX,
	},
#endif
};

static const struct l3mdev_ops ipvl_l3mdev_ops = {
	.l3mdev_l3_rcv = ipvlan_l3_rcv,
};

static void ipvlan_adjust_mtu(struct ipvl_dev *ipvlan, struct net_device *dev)
{
	ipvlan->dev->mtu = dev->mtu;
}

static int ipvlan_register_nf_hook(struct net *net)
{
	struct ipvlan_netns *vnet = net_generic(net, ipvlan_netid);
	int err = 0;

	if (!vnet->ipvl_nf_hook_refcnt) {
		err = nf_register_net_hooks(net, ipvl_nfops,
					    ARRAY_SIZE(ipvl_nfops));
		if (!err)
			vnet->ipvl_nf_hook_refcnt = 1;
	} else {
		vnet->ipvl_nf_hook_refcnt++;
	}

	return err;
}

static void ipvlan_unregister_nf_hook(struct net *net)
{
	struct ipvlan_netns *vnet = net_generic(net, ipvlan_netid);

	if (WARN_ON(!vnet->ipvl_nf_hook_refcnt))
		return;

	vnet->ipvl_nf_hook_refcnt--;
	if (!vnet->ipvl_nf_hook_refcnt)
		nf_unregister_net_hooks(net, ipvl_nfops,
					ARRAY_SIZE(ipvl_nfops));
}

static int ipvlan_set_port_mode(struct ipvl_port *port, u16 nval)
{
	struct ipvl_dev *ipvlan;
	struct net_device *mdev = port->dev;
	unsigned int flags;
	int err;

	ASSERT_RTNL();
	if (port->mode != nval) {
		list_for_each_entry(ipvlan, &port->ipvlans, pnode) {
			flags = ipvlan->dev->flags;
			if (nval == IPVLAN_MODE_L3 || nval == IPVLAN_MODE_L3S) {
				err = dev_change_flags(ipvlan->dev,
						       flags | IFF_NOARP);
			} else {
				err = dev_change_flags(ipvlan->dev,
						       flags & ~IFF_NOARP);
			}
			if (unlikely(err))
				goto fail;
		}
		if (nval == IPVLAN_MODE_L3S) {
			/* New mode is L3S */
			err = ipvlan_register_nf_hook(read_pnet(&port->pnet));
			if (!err) {
				mdev->l3mdev_ops = &ipvl_l3mdev_ops;
				mdev->priv_flags |= IFF_L3MDEV_RX_HANDLER;
			} else
				goto fail;
		} else if (port->mode == IPVLAN_MODE_L3S) {
			/* Old mode was L3S */
			mdev->priv_flags &= ~IFF_L3MDEV_RX_HANDLER;
			ipvlan_unregister_nf_hook(read_pnet(&port->pnet));
			mdev->l3mdev_ops = NULL;
		}
		port->mode = nval;
	}
	return 0;

fail:
	/* Undo the flags changes that have been done so far. */
	list_for_each_entry_continue_reverse(ipvlan, &port->ipvlans, pnode) {
		flags = ipvlan->dev->flags;
		if (port->mode == IPVLAN_MODE_L3 ||
		    port->mode == IPVLAN_MODE_L3S)
			dev_change_flags(ipvlan->dev, flags | IFF_NOARP);
		else
			dev_change_flags(ipvlan->dev, flags & ~IFF_NOARP);
	}

	return err;
}

static int ipvlan_port_create(struct net_device *dev)
{
	struct ipvl_port *port;
	int err, idx;

	port = kzalloc(sizeof(struct ipvl_port), GFP_KERNEL);
	if (!port)
		return -ENOMEM;

	write_pnet(&port->pnet, dev_net(dev));
	port->dev = dev;
	port->mode = IPVLAN_MODE_L3;
	INIT_LIST_HEAD(&port->ipvlans);
	for (idx = 0; idx < IPVLAN_HASH_SIZE; idx++)
		INIT_HLIST_HEAD(&port->hlhead[idx]);

	skb_queue_head_init(&port->backlog);
	INIT_WORK(&port->wq, ipvlan_process_multicast);
	ida_init(&port->ida);
	port->dev_id_start = 1;

	err = netdev_rx_handler_register(dev, ipvlan_handle_frame, port);
	if (err)
		goto err;

	return 0;

err:
	kfree(port);
	return err;
}

static void ipvlan_port_destroy(struct net_device *dev)
{
	struct ipvl_port *port = ipvlan_port_get_rtnl(dev);
	struct sk_buff *skb;

	if (port->mode == IPVLAN_MODE_L3S) {
		dev->priv_flags &= ~IFF_L3MDEV_RX_HANDLER;
		ipvlan_unregister_nf_hook(dev_net(dev));
		dev->l3mdev_ops = NULL;
	}
	netdev_rx_handler_unregister(dev);
	cancel_work_sync(&port->wq);
	while ((skb = __skb_dequeue(&port->backlog)) != NULL) {
		if (skb->dev)
			dev_put(skb->dev);
		kfree_skb(skb);
	}
	ida_destroy(&port->ida);
	kfree(port);
}

#define IPVLAN_ALWAYS_ON_OFLOADS \
	(NETIF_F_SG | NETIF_F_HW_CSUM | \
	 NETIF_F_GSO_ROBUST | NETIF_F_GSO_SOFTWARE | NETIF_F_GSO_ENCAP_ALL)

#define IPVLAN_ALWAYS_ON \
	(IPVLAN_ALWAYS_ON_OFLOADS | NETIF_F_LLTX | NETIF_F_VLAN_CHALLENGED)

#define IPVLAN_ALWAYS_ON_OFLOADS \
	(NETIF_F_SG | NETIF_F_HW_CSUM | \
	 NETIF_F_GSO_ROBUST | NETIF_F_GSO_SOFTWARE | NETIF_F_GSO_ENCAP_ALL)

#define IPVLAN_ALWAYS_ON \
	(IPVLAN_ALWAYS_ON_OFLOADS | NETIF_F_LLTX | NETIF_F_VLAN_CHALLENGED)

#define IPVLAN_FEATURES \
	(NETIF_F_SG | NETIF_F_HW_CSUM | NETIF_F_HIGHDMA | NETIF_F_FRAGLIST | \
	 NETIF_F_GSO | NETIF_F_TSO | NETIF_F_GSO_ROBUST | \
	 NETIF_F_TSO_ECN | NETIF_F_TSO6 | NETIF_F_GRO | NETIF_F_RXCSUM | \
	 NETIF_F_HW_VLAN_CTAG_FILTER | NETIF_F_HW_VLAN_STAG_FILTER)

	/* NETIF_F_GSO_ENCAP_ALL NETIF_F_GSO_SOFTWARE Newly added */

#define IPVLAN_STATE_MASK \
	((1<<__LINK_STATE_NOCARRIER) | (1<<__LINK_STATE_DORMANT))

static int ipvlan_init(struct net_device *dev)
{
	struct ipvl_dev *ipvlan = netdev_priv(dev);
	struct net_device *phy_dev = ipvlan->phy_dev;
	struct ipvl_port *port;
	int err;

	dev->state = (dev->state & ~IPVLAN_STATE_MASK) |
		     (phy_dev->state & IPVLAN_STATE_MASK);
	dev->features = phy_dev->features & IPVLAN_FEATURES;
	dev->features |= IPVLAN_ALWAYS_ON;
	dev->vlan_features = phy_dev->vlan_features & IPVLAN_FEATURES;
	dev->vlan_features |= IPVLAN_ALWAYS_ON_OFLOADS;
	dev->gso_max_size = phy_dev->gso_max_size;
	dev->gso_max_segs = phy_dev->gso_max_segs;
	dev->hard_header_len = phy_dev->hard_header_len;

	netdev_lockdep_set_classes(dev);

	ipvlan->pcpu_stats = netdev_alloc_pcpu_stats(struct ipvl_pcpu_stats);
	if (!ipvlan->pcpu_stats)
		return -ENOMEM;

	if (!netif_is_ipvlan_port(phy_dev)) {
		err = ipvlan_port_create(phy_dev);
		if (err < 0) {
			free_percpu(ipvlan->pcpu_stats);
			return err;
		}
	}
	port = ipvlan_port_get_rtnl(phy_dev);
	port->count += 1;
	return 0;
}

static void ipvlan_uninit(struct net_device *dev)
{
	struct ipvl_dev *ipvlan = netdev_priv(dev);
	struct net_device *phy_dev = ipvlan->phy_dev;
	struct ipvl_port *port;

	free_percpu(ipvlan->pcpu_stats);

	port = ipvlan_port_get_rtnl(phy_dev);
	port->count -= 1;
	if (!port->count)
		ipvlan_port_destroy(port->dev);
}

static int ipvlan_open(struct net_device *dev)
{
	struct ipvl_dev *ipvlan = netdev_priv(dev);
	struct ipvl_addr *addr;

	if (ipvlan->port->mode == IPVLAN_MODE_L3 ||
	    ipvlan->port->mode == IPVLAN_MODE_L3S)
		dev->flags |= IFF_NOARP;
	else
		dev->flags &= ~IFF_NOARP;

	rcu_read_lock();
	list_for_each_entry_rcu(addr, &ipvlan->addrs, anode)
		ipvlan_ht_addr_add(ipvlan, addr);
	rcu_read_unlock();

	return 0;
}

static int ipvlan_stop(struct net_device *dev)
{
	struct ipvl_dev *ipvlan = netdev_priv(dev);
	struct net_device *phy_dev = ipvlan->phy_dev;
	struct ipvl_addr *addr;

	dev_uc_unsync(phy_dev, dev);
	dev_mc_unsync(phy_dev, dev);

<<<<<<< HEAD
	list_for_each_entry(addr, &ipvlan->addrs, anode)
=======
	rcu_read_lock();
	list_for_each_entry_rcu(addr, &ipvlan->addrs, anode)
>>>>>>> 286cd8c7
		ipvlan_ht_addr_del(addr);
	rcu_read_unlock();

	return 0;
}

static netdev_tx_t ipvlan_start_xmit(struct sk_buff *skb,
				     struct net_device *dev)
{
	const struct ipvl_dev *ipvlan = netdev_priv(dev);
	int skblen = skb->len;
	int ret;

	ret = ipvlan_queue_xmit(skb, dev);
	if (likely(ret == NET_XMIT_SUCCESS || ret == NET_XMIT_CN)) {
		struct ipvl_pcpu_stats *pcptr;

		pcptr = this_cpu_ptr(ipvlan->pcpu_stats);

		u64_stats_update_begin(&pcptr->syncp);
		pcptr->tx_pkts++;
		pcptr->tx_bytes += skblen;
		u64_stats_update_end(&pcptr->syncp);
	} else {
		this_cpu_inc(ipvlan->pcpu_stats->tx_drps);
	}
	return ret;
}

static netdev_features_t ipvlan_fix_features(struct net_device *dev,
					     netdev_features_t features)
{
	struct ipvl_dev *ipvlan = netdev_priv(dev);

	features |= NETIF_F_ALL_FOR_ALL;
	features &= (ipvlan->sfeatures | ~IPVLAN_FEATURES);
	features = netdev_increment_features(ipvlan->phy_dev->features,
					     features, features);
	features |= IPVLAN_ALWAYS_ON;
	features &= (IPVLAN_FEATURES | IPVLAN_ALWAYS_ON);

	return features;
}

static void ipvlan_change_rx_flags(struct net_device *dev, int change)
{
	struct ipvl_dev *ipvlan = netdev_priv(dev);
	struct net_device *phy_dev = ipvlan->phy_dev;

	if (change & IFF_ALLMULTI)
		dev_set_allmulti(phy_dev, dev->flags & IFF_ALLMULTI? 1 : -1);
}

static void ipvlan_set_multicast_mac_filter(struct net_device *dev)
{
	struct ipvl_dev *ipvlan = netdev_priv(dev);

	if (dev->flags & (IFF_PROMISC | IFF_ALLMULTI)) {
		bitmap_fill(ipvlan->mac_filters, IPVLAN_MAC_FILTER_SIZE);
	} else {
		struct netdev_hw_addr *ha;
		DECLARE_BITMAP(mc_filters, IPVLAN_MAC_FILTER_SIZE);

		bitmap_zero(mc_filters, IPVLAN_MAC_FILTER_SIZE);
		netdev_for_each_mc_addr(ha, dev)
			__set_bit(ipvlan_mac_hash(ha->addr), mc_filters);

		/* Turn-on broadcast bit irrespective of address family,
		 * since broadcast is deferred to a work-queue, hence no
		 * impact on fast-path processing.
		 */
		__set_bit(ipvlan_mac_hash(dev->broadcast), mc_filters);

		bitmap_copy(ipvlan->mac_filters, mc_filters,
			    IPVLAN_MAC_FILTER_SIZE);
	}
	dev_uc_sync(ipvlan->phy_dev, dev);
	dev_mc_sync(ipvlan->phy_dev, dev);
}

static void ipvlan_get_stats64(struct net_device *dev,
			       struct rtnl_link_stats64 *s)
{
	struct ipvl_dev *ipvlan = netdev_priv(dev);

	if (ipvlan->pcpu_stats) {
		struct ipvl_pcpu_stats *pcptr;
		u64 rx_pkts, rx_bytes, rx_mcast, tx_pkts, tx_bytes;
		u32 rx_errs = 0, tx_drps = 0;
		u32 strt;
		int idx;

		for_each_possible_cpu(idx) {
			pcptr = per_cpu_ptr(ipvlan->pcpu_stats, idx);
			do {
				strt= u64_stats_fetch_begin_irq(&pcptr->syncp);
				rx_pkts = pcptr->rx_pkts;
				rx_bytes = pcptr->rx_bytes;
				rx_mcast = pcptr->rx_mcast;
				tx_pkts = pcptr->tx_pkts;
				tx_bytes = pcptr->tx_bytes;
			} while (u64_stats_fetch_retry_irq(&pcptr->syncp,
							   strt));

			s->rx_packets += rx_pkts;
			s->rx_bytes += rx_bytes;
			s->multicast += rx_mcast;
			s->tx_packets += tx_pkts;
			s->tx_bytes += tx_bytes;

			/* u32 values are updated without syncp protection. */
			rx_errs += pcptr->rx_errs;
			tx_drps += pcptr->tx_drps;
		}
		s->rx_errors = rx_errs;
		s->rx_dropped = rx_errs;
		s->tx_dropped = tx_drps;
	}
}

static int ipvlan_vlan_rx_add_vid(struct net_device *dev, __be16 proto, u16 vid)
{
	struct ipvl_dev *ipvlan = netdev_priv(dev);
	struct net_device *phy_dev = ipvlan->phy_dev;

	return vlan_vid_add(phy_dev, proto, vid);
}

static int ipvlan_vlan_rx_kill_vid(struct net_device *dev, __be16 proto,
				   u16 vid)
{
	struct ipvl_dev *ipvlan = netdev_priv(dev);
	struct net_device *phy_dev = ipvlan->phy_dev;

	vlan_vid_del(phy_dev, proto, vid);
	return 0;
}

static int ipvlan_get_iflink(const struct net_device *dev)
{
	struct ipvl_dev *ipvlan = netdev_priv(dev);

	return ipvlan->phy_dev->ifindex;
}

static const struct net_device_ops ipvlan_netdev_ops = {
	.ndo_init		= ipvlan_init,
	.ndo_uninit		= ipvlan_uninit,
	.ndo_open		= ipvlan_open,
	.ndo_stop		= ipvlan_stop,
	.ndo_start_xmit		= ipvlan_start_xmit,
	.ndo_fix_features	= ipvlan_fix_features,
	.ndo_change_rx_flags	= ipvlan_change_rx_flags,
	.ndo_set_rx_mode	= ipvlan_set_multicast_mac_filter,
	.ndo_get_stats64	= ipvlan_get_stats64,
	.ndo_vlan_rx_add_vid	= ipvlan_vlan_rx_add_vid,
	.ndo_vlan_rx_kill_vid	= ipvlan_vlan_rx_kill_vid,
	.ndo_get_iflink		= ipvlan_get_iflink,
};

static int ipvlan_hard_header(struct sk_buff *skb, struct net_device *dev,
			      unsigned short type, const void *daddr,
			      const void *saddr, unsigned len)
{
	const struct ipvl_dev *ipvlan = netdev_priv(dev);
	struct net_device *phy_dev = ipvlan->phy_dev;

	/* TODO Probably use a different field than dev_addr so that the
	 * mac-address on the virtual device is portable and can be carried
	 * while the packets use the mac-addr on the physical device.
	 */
	return dev_hard_header(skb, phy_dev, type, daddr,
			       saddr ? : phy_dev->dev_addr, len);
}

static const struct header_ops ipvlan_header_ops = {
	.create  	= ipvlan_hard_header,
	.parse		= eth_header_parse,
	.cache		= eth_header_cache,
	.cache_update	= eth_header_cache_update,
};

static bool netif_is_ipvlan(const struct net_device *dev)
{
	/* both ipvlan and ipvtap devices use the same netdev_ops */
	return dev->netdev_ops == &ipvlan_netdev_ops;
}

static int ipvlan_ethtool_get_link_ksettings(struct net_device *dev,
					     struct ethtool_link_ksettings *cmd)
{
	const struct ipvl_dev *ipvlan = netdev_priv(dev);

	return __ethtool_get_link_ksettings(ipvlan->phy_dev, cmd);
}

static void ipvlan_ethtool_get_drvinfo(struct net_device *dev,
				       struct ethtool_drvinfo *drvinfo)
{
	strlcpy(drvinfo->driver, IPVLAN_DRV, sizeof(drvinfo->driver));
	strlcpy(drvinfo->version, IPV_DRV_VER, sizeof(drvinfo->version));
}

static u32 ipvlan_ethtool_get_msglevel(struct net_device *dev)
{
	const struct ipvl_dev *ipvlan = netdev_priv(dev);

	return ipvlan->msg_enable;
}

static void ipvlan_ethtool_set_msglevel(struct net_device *dev, u32 value)
{
	struct ipvl_dev *ipvlan = netdev_priv(dev);

	ipvlan->msg_enable = value;
}

static const struct ethtool_ops ipvlan_ethtool_ops = {
	.get_link	= ethtool_op_get_link,
	.get_link_ksettings	= ipvlan_ethtool_get_link_ksettings,
	.get_drvinfo	= ipvlan_ethtool_get_drvinfo,
	.get_msglevel	= ipvlan_ethtool_get_msglevel,
	.set_msglevel	= ipvlan_ethtool_set_msglevel,
};

static int ipvlan_nl_changelink(struct net_device *dev,
				struct nlattr *tb[], struct nlattr *data[],
				struct netlink_ext_ack *extack)
{
	struct ipvl_dev *ipvlan = netdev_priv(dev);
	struct ipvl_port *port = ipvlan_port_get_rtnl(ipvlan->phy_dev);
	int err = 0;

	if (!data)
		return 0;
	if (!ns_capable(dev_net(ipvlan->phy_dev)->user_ns, CAP_NET_ADMIN))
		return -EPERM;

<<<<<<< HEAD
	if (!data)
		return 0;
	if (!ns_capable(dev_net(ipvlan->phy_dev)->user_ns, CAP_NET_ADMIN))
		return -EPERM;

=======
>>>>>>> 286cd8c7
	if (data[IFLA_IPVLAN_MODE]) {
		u16 nmode = nla_get_u16(data[IFLA_IPVLAN_MODE]);

		err = ipvlan_set_port_mode(port, nmode);
	}

	if (!err && data[IFLA_IPVLAN_FLAGS]) {
		u16 flags = nla_get_u16(data[IFLA_IPVLAN_FLAGS]);

		if (flags & IPVLAN_F_PRIVATE)
			ipvlan_mark_private(port);
		else
			ipvlan_clear_private(port);

		if (flags & IPVLAN_F_VEPA)
			ipvlan_mark_vepa(port);
		else
			ipvlan_clear_vepa(port);
	}

	return err;
}

static size_t ipvlan_nl_getsize(const struct net_device *dev)
{
	return (0
		+ nla_total_size(2) /* IFLA_IPVLAN_MODE */
		+ nla_total_size(2) /* IFLA_IPVLAN_FLAGS */
		);
}

static int ipvlan_nl_validate(struct nlattr *tb[], struct nlattr *data[],
			      struct netlink_ext_ack *extack)
{
	if (!data)
		return 0;

	if (data[IFLA_IPVLAN_MODE]) {
		u16 mode = nla_get_u16(data[IFLA_IPVLAN_MODE]);

		if (mode < IPVLAN_MODE_L2 || mode >= IPVLAN_MODE_MAX)
			return -EINVAL;
	}
	if (data[IFLA_IPVLAN_FLAGS]) {
		u16 flags = nla_get_u16(data[IFLA_IPVLAN_FLAGS]);

		/* Only two bits are used at this moment. */
		if (flags & ~(IPVLAN_F_PRIVATE | IPVLAN_F_VEPA))
			return -EINVAL;
		/* Also both flags can't be active at the same time. */
		if ((flags & (IPVLAN_F_PRIVATE | IPVLAN_F_VEPA)) ==
		    (IPVLAN_F_PRIVATE | IPVLAN_F_VEPA))
			return -EINVAL;
	}

	return 0;
}

static int ipvlan_nl_fillinfo(struct sk_buff *skb,
			      const struct net_device *dev)
{
	struct ipvl_dev *ipvlan = netdev_priv(dev);
	struct ipvl_port *port = ipvlan_port_get_rtnl(ipvlan->phy_dev);
	int ret = -EINVAL;

	if (!port)
		goto err;

	ret = -EMSGSIZE;
	if (nla_put_u16(skb, IFLA_IPVLAN_MODE, port->mode))
		goto err;
	if (nla_put_u16(skb, IFLA_IPVLAN_FLAGS, port->flags))
		goto err;

	return 0;

err:
	return ret;
}

int ipvlan_link_new(struct net *src_net, struct net_device *dev,
		    struct nlattr *tb[], struct nlattr *data[],
		    struct netlink_ext_ack *extack)
{
	struct ipvl_dev *ipvlan = netdev_priv(dev);
	struct ipvl_port *port;
	struct net_device *phy_dev;
	int err;
	u16 mode = IPVLAN_MODE_L3;

	if (!tb[IFLA_LINK])
		return -EINVAL;

	phy_dev = __dev_get_by_index(src_net, nla_get_u32(tb[IFLA_LINK]));
	if (!phy_dev)
		return -ENODEV;

	if (netif_is_ipvlan(phy_dev)) {
		struct ipvl_dev *tmp = netdev_priv(phy_dev);

		phy_dev = tmp->phy_dev;
		if (!ns_capable(dev_net(phy_dev)->user_ns, CAP_NET_ADMIN))
			return -EPERM;
	} else if (!netif_is_ipvlan_port(phy_dev)) {
		/* Exit early if the underlying link is invalid or busy */
		if (phy_dev->type != ARPHRD_ETHER ||
		    phy_dev->flags & IFF_LOOPBACK) {
			netdev_err(phy_dev,
				   "Master is either lo or non-ether device\n");
			return -EINVAL;
		}

		if (netdev_is_rx_handler_busy(phy_dev)) {
			netdev_err(phy_dev, "Device is already in use.\n");
			return -EBUSY;
		}
	}

	ipvlan->phy_dev = phy_dev;
	ipvlan->dev = dev;
	ipvlan->sfeatures = IPVLAN_FEATURES;
	if (!tb[IFLA_MTU])
		ipvlan_adjust_mtu(ipvlan, phy_dev);
	INIT_LIST_HEAD(&ipvlan->addrs);
	spin_lock_init(&ipvlan->addrs_lock);

	/* TODO Probably put random address here to be presented to the
	 * world but keep using the physical-dev address for the outgoing
	 * packets.
	 */
	memcpy(dev->dev_addr, phy_dev->dev_addr, ETH_ALEN);

	dev->priv_flags |= IFF_NO_RX_HANDLER;

	err = register_netdevice(dev);
	if (err < 0)
		return err;

	/* ipvlan_init() would have created the port, if required */
	port = ipvlan_port_get_rtnl(phy_dev);
	ipvlan->port = port;

	/* If the port-id base is at the MAX value, then wrap it around and
	 * begin from 0x1 again. This may be due to a busy system where lots
	 * of slaves are getting created and deleted.
	 */
	if (port->dev_id_start == 0xFFFE)
		port->dev_id_start = 0x1;

	/* Since L2 address is shared among all IPvlan slaves including
	 * master, use unique 16 bit dev-ids to diffentiate among them.
	 * Assign IDs between 0x1 and 0xFFFE (used by the master) to each
	 * slave link [see addrconf_ifid_eui48()].
	 */
	err = ida_simple_get(&port->ida, port->dev_id_start, 0xFFFE,
			     GFP_KERNEL);
	if (err < 0)
		err = ida_simple_get(&port->ida, 0x1, port->dev_id_start,
				     GFP_KERNEL);
	if (err < 0)
		goto unregister_netdev;
	dev->dev_id = err;

	/* Increment id-base to the next slot for the future assignment */
	port->dev_id_start = err + 1;

	err = netdev_upper_dev_link(phy_dev, dev, extack);
	if (err)
		goto remove_ida;

	/* Flags are per port and latest update overrides. User has
	 * to be consistent in setting it just like the mode attribute.
	 */
	if (data && data[IFLA_IPVLAN_FLAGS])
		port->flags = nla_get_u16(data[IFLA_IPVLAN_FLAGS]);

	if (data && data[IFLA_IPVLAN_MODE])
		mode = nla_get_u16(data[IFLA_IPVLAN_MODE]);

	err = ipvlan_set_port_mode(port, mode);
	if (err)
		goto unlink_netdev;

	list_add_tail_rcu(&ipvlan->pnode, &port->ipvlans);
	netif_stacked_transfer_operstate(phy_dev, dev);
	return 0;

unlink_netdev:
	netdev_upper_dev_unlink(phy_dev, dev);
remove_ida:
	ida_simple_remove(&port->ida, dev->dev_id);
unregister_netdev:
	unregister_netdevice(dev);
	return err;
}
EXPORT_SYMBOL_GPL(ipvlan_link_new);

void ipvlan_link_delete(struct net_device *dev, struct list_head *head)
{
	struct ipvl_dev *ipvlan = netdev_priv(dev);
	struct ipvl_addr *addr, *next;

	spin_lock_bh(&ipvlan->addrs_lock);
	list_for_each_entry_safe(addr, next, &ipvlan->addrs, anode) {
		ipvlan_ht_addr_del(addr);
		list_del_rcu(&addr->anode);
		kfree_rcu(addr, rcu);
	}
	spin_unlock_bh(&ipvlan->addrs_lock);

	ida_simple_remove(&ipvlan->port->ida, dev->dev_id);
	list_del_rcu(&ipvlan->pnode);
	unregister_netdevice_queue(dev, head);
	netdev_upper_dev_unlink(ipvlan->phy_dev, dev);
}
EXPORT_SYMBOL_GPL(ipvlan_link_delete);

void ipvlan_link_setup(struct net_device *dev)
{
	ether_setup(dev);

	dev->max_mtu = ETH_MAX_MTU;
	dev->priv_flags &= ~(IFF_XMIT_DST_RELEASE | IFF_TX_SKB_SHARING);
	dev->priv_flags |= IFF_UNICAST_FLT | IFF_NO_QUEUE;
	dev->netdev_ops = &ipvlan_netdev_ops;
	dev->needs_free_netdev = true;
	dev->header_ops = &ipvlan_header_ops;
	dev->ethtool_ops = &ipvlan_ethtool_ops;
}
EXPORT_SYMBOL_GPL(ipvlan_link_setup);

static const struct nla_policy ipvlan_nl_policy[IFLA_IPVLAN_MAX + 1] =
{
	[IFLA_IPVLAN_MODE] = { .type = NLA_U16 },
	[IFLA_IPVLAN_FLAGS] = { .type = NLA_U16 },
};

static struct rtnl_link_ops ipvlan_link_ops = {
	.kind		= "ipvlan",
	.priv_size	= sizeof(struct ipvl_dev),

	.setup		= ipvlan_link_setup,
	.newlink	= ipvlan_link_new,
	.dellink	= ipvlan_link_delete,
};

int ipvlan_link_register(struct rtnl_link_ops *ops)
{
	ops->get_size	= ipvlan_nl_getsize;
	ops->policy	= ipvlan_nl_policy;
	ops->validate	= ipvlan_nl_validate;
	ops->fill_info	= ipvlan_nl_fillinfo;
	ops->changelink = ipvlan_nl_changelink;
	ops->maxtype	= IFLA_IPVLAN_MAX;
	return rtnl_link_register(ops);
}
EXPORT_SYMBOL_GPL(ipvlan_link_register);

static int ipvlan_device_event(struct notifier_block *unused,
			       unsigned long event, void *ptr)
{
	struct net_device *dev = netdev_notifier_info_to_dev(ptr);
	struct ipvl_dev *ipvlan, *next;
	struct ipvl_port *port;
	LIST_HEAD(lst_kill);

	if (!netif_is_ipvlan_port(dev))
		return NOTIFY_DONE;

	port = ipvlan_port_get_rtnl(dev);

	switch (event) {
	case NETDEV_CHANGE:
		list_for_each_entry(ipvlan, &port->ipvlans, pnode)
			netif_stacked_transfer_operstate(ipvlan->phy_dev,
							 ipvlan->dev);
		break;

	case NETDEV_REGISTER: {
		struct net *oldnet, *newnet = dev_net(dev);
		struct ipvlan_netns *old_vnet;

		oldnet = read_pnet(&port->pnet);
		if (net_eq(newnet, oldnet))
			break;

		write_pnet(&port->pnet, newnet);

		old_vnet = net_generic(oldnet, ipvlan_netid);
		if (!old_vnet->ipvl_nf_hook_refcnt)
			break;

		ipvlan_register_nf_hook(newnet);
		ipvlan_unregister_nf_hook(oldnet);
		break;
	}
	case NETDEV_UNREGISTER:
		if (dev->reg_state != NETREG_UNREGISTERING)
			break;

		list_for_each_entry_safe(ipvlan, next, &port->ipvlans, pnode)
			ipvlan->dev->rtnl_link_ops->dellink(ipvlan->dev,
							    &lst_kill);
		unregister_netdevice_many(&lst_kill);
		break;

	case NETDEV_FEAT_CHANGE:
		list_for_each_entry(ipvlan, &port->ipvlans, pnode) {
			ipvlan->dev->gso_max_size = dev->gso_max_size;
<<<<<<< HEAD
=======
			ipvlan->dev->gso_max_segs = dev->gso_max_segs;
>>>>>>> 286cd8c7
			netdev_update_features(ipvlan->dev);
		}
		break;

	case NETDEV_CHANGEMTU:
		list_for_each_entry(ipvlan, &port->ipvlans, pnode)
			ipvlan_adjust_mtu(ipvlan, dev);
		break;

	case NETDEV_CHANGEADDR:
		list_for_each_entry(ipvlan, &port->ipvlans, pnode) {
			ether_addr_copy(ipvlan->dev->dev_addr, dev->dev_addr);
			call_netdevice_notifiers(NETDEV_CHANGEADDR, ipvlan->dev);
		}
		break;

	case NETDEV_PRE_TYPE_CHANGE:
		/* Forbid underlying device to change its type. */
		return NOTIFY_BAD;
	}
	return NOTIFY_DONE;
}

/* the caller must held the addrs lock */
static int ipvlan_add_addr(struct ipvl_dev *ipvlan, void *iaddr, bool is_v6)
{
	struct ipvl_addr *addr;

	addr = kzalloc(sizeof(struct ipvl_addr), GFP_ATOMIC);
	if (!addr)
		return -ENOMEM;

	addr->master = ipvlan;
	if (!is_v6) {
		memcpy(&addr->ip4addr, iaddr, sizeof(struct in_addr));
		addr->atype = IPVL_IPV4;
#if IS_ENABLED(CONFIG_IPV6)
	} else {
		memcpy(&addr->ip6addr, iaddr, sizeof(struct in6_addr));
		addr->atype = IPVL_IPV6;
#endif
	}

	list_add_tail_rcu(&addr->anode, &ipvlan->addrs);

	/* If the interface is not up, the address will be added to the hash
	 * list by ipvlan_open.
	 */
	if (netif_running(ipvlan->dev))
		ipvlan_ht_addr_add(ipvlan, addr);

	return 0;
}

static void ipvlan_del_addr(struct ipvl_dev *ipvlan, void *iaddr, bool is_v6)
{
	struct ipvl_addr *addr;

	spin_lock_bh(&ipvlan->addrs_lock);
	addr = ipvlan_find_addr(ipvlan, iaddr, is_v6);
	if (!addr) {
		spin_unlock_bh(&ipvlan->addrs_lock);
		return;
	}

	ipvlan_ht_addr_del(addr);
	list_del_rcu(&addr->anode);
	spin_unlock_bh(&ipvlan->addrs_lock);
	kfree_rcu(addr, rcu);
}

static bool ipvlan_is_valid_dev(const struct net_device *dev)
{
	struct ipvl_dev *ipvlan = netdev_priv(dev);

	if (!netif_is_ipvlan(dev))
		return false;

	if (!ipvlan || !ipvlan->port)
		return false;

	return true;
}

#if IS_ENABLED(CONFIG_IPV6)
static int ipvlan_add_addr6(struct ipvl_dev *ipvlan, struct in6_addr *ip6_addr)
{
	int ret = -EINVAL;

	spin_lock_bh(&ipvlan->addrs_lock);
	if (ipvlan_addr_busy(ipvlan->port, ip6_addr, true))
		netif_err(ipvlan, ifup, ipvlan->dev,
			  "Failed to add IPv6=%pI6c addr for %s intf\n",
			  ip6_addr, ipvlan->dev->name);
	else
		ret = ipvlan_add_addr(ipvlan, ip6_addr, true);
	spin_unlock_bh(&ipvlan->addrs_lock);
	return ret;
}

static void ipvlan_del_addr6(struct ipvl_dev *ipvlan, struct in6_addr *ip6_addr)
{
	return ipvlan_del_addr(ipvlan, ip6_addr, true);
}

static int ipvlan_addr6_event(struct notifier_block *unused,
			      unsigned long event, void *ptr)
{
	struct inet6_ifaddr *if6 = (struct inet6_ifaddr *)ptr;
	struct net_device *dev = (struct net_device *)if6->idev->dev;
	struct ipvl_dev *ipvlan = netdev_priv(dev);

	if (!ipvlan_is_valid_dev(dev))
		return NOTIFY_DONE;

	switch (event) {
	case NETDEV_UP:
		if (ipvlan_add_addr6(ipvlan, &if6->addr))
			return NOTIFY_BAD;
		break;

	case NETDEV_DOWN:
		ipvlan_del_addr6(ipvlan, &if6->addr);
		break;
	}

	return NOTIFY_OK;
}

static int ipvlan_addr6_validator_event(struct notifier_block *unused,
					unsigned long event, void *ptr)
{
	struct in6_validator_info *i6vi = (struct in6_validator_info *)ptr;
	struct net_device *dev = (struct net_device *)i6vi->i6vi_dev->dev;
	struct ipvl_dev *ipvlan = netdev_priv(dev);

	if (!ipvlan_is_valid_dev(dev))
		return NOTIFY_DONE;

	switch (event) {
	case NETDEV_UP:
		if (ipvlan_addr_busy(ipvlan->port, &i6vi->i6vi_addr, true)) {
			NL_SET_ERR_MSG(i6vi->extack,
				       "Address already assigned to an ipvlan device");
			return notifier_from_errno(-EADDRINUSE);
		}
		break;
	}

	return NOTIFY_OK;
}
#endif

static int ipvlan_add_addr4(struct ipvl_dev *ipvlan, struct in_addr *ip4_addr)
{
	int ret = -EINVAL;

	spin_lock_bh(&ipvlan->addrs_lock);
	if (ipvlan_addr_busy(ipvlan->port, ip4_addr, false))
		netif_err(ipvlan, ifup, ipvlan->dev,
			  "Failed to add IPv4=%pI4 on %s intf.\n",
			  ip4_addr, ipvlan->dev->name);
	else
		ret = ipvlan_add_addr(ipvlan, ip4_addr, false);
	spin_unlock_bh(&ipvlan->addrs_lock);
	return ret;
}

static void ipvlan_del_addr4(struct ipvl_dev *ipvlan, struct in_addr *ip4_addr)
{
	return ipvlan_del_addr(ipvlan, ip4_addr, false);
}

static int ipvlan_addr4_event(struct notifier_block *unused,
			      unsigned long event, void *ptr)
{
	struct in_ifaddr *if4 = (struct in_ifaddr *)ptr;
	struct net_device *dev = (struct net_device *)if4->ifa_dev->dev;
	struct ipvl_dev *ipvlan = netdev_priv(dev);
	struct in_addr ip4_addr;

	if (!ipvlan_is_valid_dev(dev))
		return NOTIFY_DONE;

	switch (event) {
	case NETDEV_UP:
		ip4_addr.s_addr = if4->ifa_address;
		if (ipvlan_add_addr4(ipvlan, &ip4_addr))
			return NOTIFY_BAD;
		break;

	case NETDEV_DOWN:
		ip4_addr.s_addr = if4->ifa_address;
		ipvlan_del_addr4(ipvlan, &ip4_addr);
		break;
	}

	return NOTIFY_OK;
}

static int ipvlan_addr4_validator_event(struct notifier_block *unused,
					unsigned long event, void *ptr)
{
	struct in_validator_info *ivi = (struct in_validator_info *)ptr;
	struct net_device *dev = (struct net_device *)ivi->ivi_dev->dev;
	struct ipvl_dev *ipvlan = netdev_priv(dev);

	if (!ipvlan_is_valid_dev(dev))
		return NOTIFY_DONE;

	switch (event) {
	case NETDEV_UP:
		if (ipvlan_addr_busy(ipvlan->port, &ivi->ivi_addr, false)) {
			NL_SET_ERR_MSG(ivi->extack,
				       "Address already assigned to an ipvlan device");
			return notifier_from_errno(-EADDRINUSE);
		}
		break;
	}

	return NOTIFY_OK;
}

static struct notifier_block ipvlan_addr4_notifier_block __read_mostly = {
	.notifier_call = ipvlan_addr4_event,
};

static struct notifier_block ipvlan_addr4_vtor_notifier_block __read_mostly = {
	.notifier_call = ipvlan_addr4_validator_event,
};

static struct notifier_block ipvlan_notifier_block __read_mostly = {
	.notifier_call = ipvlan_device_event,
};

#if IS_ENABLED(CONFIG_IPV6)
static struct notifier_block ipvlan_addr6_notifier_block __read_mostly = {
	.notifier_call = ipvlan_addr6_event,
};

static struct notifier_block ipvlan_addr6_vtor_notifier_block __read_mostly = {
	.notifier_call = ipvlan_addr6_validator_event,
};
#endif

static void ipvlan_ns_exit(struct net *net)
{
	struct ipvlan_netns *vnet = net_generic(net, ipvlan_netid);

	if (WARN_ON_ONCE(vnet->ipvl_nf_hook_refcnt)) {
		vnet->ipvl_nf_hook_refcnt = 0;
		nf_unregister_net_hooks(net, ipvl_nfops,
					ARRAY_SIZE(ipvl_nfops));
	}
}

static struct pernet_operations ipvlan_net_ops = {
	.id = &ipvlan_netid,
	.size = sizeof(struct ipvlan_netns),
	.exit = ipvlan_ns_exit,
};

static int __init ipvlan_init_module(void)
{
	int err;

	ipvlan_init_secret();
	register_netdevice_notifier(&ipvlan_notifier_block);
#if IS_ENABLED(CONFIG_IPV6)
	register_inet6addr_notifier(&ipvlan_addr6_notifier_block);
	register_inet6addr_validator_notifier(
	    &ipvlan_addr6_vtor_notifier_block);
#endif
	register_inetaddr_notifier(&ipvlan_addr4_notifier_block);
	register_inetaddr_validator_notifier(&ipvlan_addr4_vtor_notifier_block);

	err = register_pernet_subsys(&ipvlan_net_ops);
	if (err < 0)
		goto error;

	err = ipvlan_link_register(&ipvlan_link_ops);
	if (err < 0) {
		unregister_pernet_subsys(&ipvlan_net_ops);
		goto error;
	}

	return 0;
error:
	unregister_inetaddr_notifier(&ipvlan_addr4_notifier_block);
	unregister_inetaddr_validator_notifier(
	    &ipvlan_addr4_vtor_notifier_block);
#if IS_ENABLED(CONFIG_IPV6)
	unregister_inet6addr_notifier(&ipvlan_addr6_notifier_block);
	unregister_inet6addr_validator_notifier(
	    &ipvlan_addr6_vtor_notifier_block);
#endif
	unregister_netdevice_notifier(&ipvlan_notifier_block);
	return err;
}

static void __exit ipvlan_cleanup_module(void)
{
	rtnl_link_unregister(&ipvlan_link_ops);
	unregister_pernet_subsys(&ipvlan_net_ops);
	unregister_netdevice_notifier(&ipvlan_notifier_block);
	unregister_inetaddr_notifier(&ipvlan_addr4_notifier_block);
	unregister_inetaddr_validator_notifier(
	    &ipvlan_addr4_vtor_notifier_block);
#if IS_ENABLED(CONFIG_IPV6)
	unregister_inet6addr_notifier(&ipvlan_addr6_notifier_block);
	unregister_inet6addr_validator_notifier(
	    &ipvlan_addr6_vtor_notifier_block);
#endif
}

module_init(ipvlan_init_module);
module_exit(ipvlan_cleanup_module);

MODULE_LICENSE("GPL");
MODULE_AUTHOR("Mahesh Bandewar <maheshb@google.com>");
MODULE_DESCRIPTION("Driver for L3 (IPv6/IPv4) based VLANs");
MODULE_ALIAS_RTNL_LINK("ipvlan");<|MERGE_RESOLUTION|>--- conflicted
+++ resolved
@@ -279,12 +279,8 @@
 	dev_uc_unsync(phy_dev, dev);
 	dev_mc_unsync(phy_dev, dev);
 
-<<<<<<< HEAD
-	list_for_each_entry(addr, &ipvlan->addrs, anode)
-=======
 	rcu_read_lock();
 	list_for_each_entry_rcu(addr, &ipvlan->addrs, anode)
->>>>>>> 286cd8c7
 		ipvlan_ht_addr_del(addr);
 	rcu_read_unlock();
 
@@ -523,14 +519,6 @@
 	if (!ns_capable(dev_net(ipvlan->phy_dev)->user_ns, CAP_NET_ADMIN))
 		return -EPERM;
 
-<<<<<<< HEAD
-	if (!data)
-		return 0;
-	if (!ns_capable(dev_net(ipvlan->phy_dev)->user_ns, CAP_NET_ADMIN))
-		return -EPERM;
-
-=======
->>>>>>> 286cd8c7
 	if (data[IFLA_IPVLAN_MODE]) {
 		u16 nmode = nla_get_u16(data[IFLA_IPVLAN_MODE]);
 
@@ -840,10 +828,7 @@
 	case NETDEV_FEAT_CHANGE:
 		list_for_each_entry(ipvlan, &port->ipvlans, pnode) {
 			ipvlan->dev->gso_max_size = dev->gso_max_size;
-<<<<<<< HEAD
-=======
 			ipvlan->dev->gso_max_segs = dev->gso_max_segs;
->>>>>>> 286cd8c7
 			netdev_update_features(ipvlan->dev);
 		}
 		break;
