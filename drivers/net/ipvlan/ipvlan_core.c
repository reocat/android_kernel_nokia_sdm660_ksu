--- conflicted
+++ resolved
@@ -296,11 +296,8 @@
 			else
 				kfree_skb(skb);
 		}
-<<<<<<< HEAD
-=======
 		if (dev)
 			dev_put(dev);
->>>>>>> 286cd8c7
 		cond_resched();
 	}
 }
@@ -349,14 +346,7 @@
 		if (dev_forward_skb(ipvlan->dev, skb) == NET_RX_SUCCESS)
 			success = true;
 	} else {
-<<<<<<< HEAD
-		if (!ether_addr_equal_64bits(eth_hdr(skb)->h_dest,
-					     ipvlan->phy_dev->dev_addr))
-			skb->pkt_type = PACKET_OTHERHOST;
-
-=======
 		skb->dev = dev;
->>>>>>> 286cd8c7
 		ret = RX_HANDLER_ANOTHER;
 		success = true;
 	}
@@ -527,11 +517,8 @@
 	if (skb_mac_header_was_set(skb)) {
 		/* In this mode we dont care about
 		 * multicast and broadcast traffic */
-<<<<<<< HEAD
-=======
 		struct ethhdr *ethh = eth_hdr(skb);
 
->>>>>>> 286cd8c7
 		if (is_multicast_ether_addr(ethh->h_dest)) {
 			pr_debug_ratelimited(
 				"Dropped {multi|broad}cast of type=[%x]\n",
