/*
 *	Things to sort out:
 *
 *	o	tbusy handling
 *	o	allow users to set the parameters
 *	o	sync/async switching ?
 *
 *	Note: This does _not_ implement CCITT X.25 asynchronous framing
 *	recommendations. Its primarily for testing purposes. If you wanted
 *	to do CCITT then in theory all you need is to nick the HDLC async
 *	checksum routines from ppp.c
 *      Changes:
 *
 *	2000-10-29	Henner Eisen	lapb_data_indication() return status.
 */

#define pr_fmt(fmt) KBUILD_MODNAME ": " fmt

#include <linux/module.h>

#include <linux/uaccess.h>
#include <linux/bitops.h>
#include <linux/string.h>
#include <linux/mm.h>
#include <linux/interrupt.h>
#include <linux/in.h>
#include <linux/tty.h>
#include <linux/errno.h>
#include <linux/netdevice.h>
#include <linux/etherdevice.h>
#include <linux/skbuff.h>
#include <linux/if_arp.h>
#include <linux/lapb.h>
#include <linux/init.h>
#include <linux/rtnetlink.h>
#include <linux/compat.h>
#include <linux/slab.h>
#include <net/x25device.h>
#include "x25_asy.h"

static struct net_device **x25_asy_devs;
static int x25_asy_maxdev = SL_NRUNIT;

module_param(x25_asy_maxdev, int, 0);
MODULE_LICENSE("GPL");

static int x25_asy_esc(unsigned char *p, unsigned char *d, int len);
static void x25_asy_unesc(struct x25_asy *sl, unsigned char c);
static void x25_asy_setup(struct net_device *dev);

/* Find a free X.25 channel, and link in this `tty' line. */
static struct x25_asy *x25_asy_alloc(void)
{
	struct net_device *dev = NULL;
	struct x25_asy *sl;
	int i;

	if (x25_asy_devs == NULL)
		return NULL;	/* Master array missing ! */

	for (i = 0; i < x25_asy_maxdev; i++) {
		dev = x25_asy_devs[i];

		/* Not allocated ? */
		if (dev == NULL)
			break;

		sl = netdev_priv(dev);
		/* Not in use ? */
		if (!test_and_set_bit(SLF_INUSE, &sl->flags))
			return sl;
	}


	/* Sorry, too many, all slots in use */
	if (i >= x25_asy_maxdev)
		return NULL;

	/* If no channels are available, allocate one */
	if (!dev) {
		char name[IFNAMSIZ];
		sprintf(name, "x25asy%d", i);

		dev = alloc_netdev(sizeof(struct x25_asy), name,
				   NET_NAME_UNKNOWN, x25_asy_setup);
		if (!dev)
			return NULL;

		/* Initialize channel control data */
		sl = netdev_priv(dev);
		dev->base_addr    = i;

		/* register device so that it can be ifconfig'ed       */
		if (register_netdev(dev) == 0) {
			/* (Re-)Set the INUSE bit.   Very Important! */
			set_bit(SLF_INUSE, &sl->flags);
			x25_asy_devs[i] = dev;
			return sl;
		} else {
			pr_warn("%s(): register_netdev() failure\n", __func__);
			free_netdev(dev);
		}
	}
	return NULL;
}


/* Free an X.25 channel. */
static void x25_asy_free(struct x25_asy *sl)
{
	/* Free all X.25 frame buffers. */
	kfree(sl->rbuff);
	sl->rbuff = NULL;
	kfree(sl->xbuff);
	sl->xbuff = NULL;

	if (!test_and_clear_bit(SLF_INUSE, &sl->flags))
		netdev_err(sl->dev, "x25_asy_free for already free unit\n");
}

static int x25_asy_change_mtu(struct net_device *dev, int newmtu)
{
	struct x25_asy *sl = netdev_priv(dev);
	unsigned char *xbuff, *rbuff;
	int len;

	len = 2 * newmtu;
	xbuff = kmalloc(len + 4, GFP_ATOMIC);
	rbuff = kmalloc(len + 4, GFP_ATOMIC);

	if (xbuff == NULL || rbuff == NULL) {
		kfree(xbuff);
		kfree(rbuff);
		return -ENOMEM;
	}

	spin_lock_bh(&sl->lock);
	xbuff    = xchg(&sl->xbuff, xbuff);
	if (sl->xleft)  {
		if (sl->xleft <= len)  {
			memcpy(sl->xbuff, sl->xhead, sl->xleft);
		} else  {
			sl->xleft = 0;
			dev->stats.tx_dropped++;
		}
	}
	sl->xhead = sl->xbuff;

	rbuff	 = xchg(&sl->rbuff, rbuff);
	if (sl->rcount)  {
		if (sl->rcount <= len) {
			memcpy(sl->rbuff, rbuff, sl->rcount);
		} else  {
			sl->rcount = 0;
			dev->stats.rx_over_errors++;
			set_bit(SLF_ERROR, &sl->flags);
		}
	}

	dev->mtu    = newmtu;
	sl->buffsize = len;

	spin_unlock_bh(&sl->lock);

	kfree(xbuff);
	kfree(rbuff);
	return 0;
}


/* Set the "sending" flag.  This must be atomic, hence the ASM. */

static inline void x25_asy_lock(struct x25_asy *sl)
{
	netif_stop_queue(sl->dev);
}


/* Clear the "sending" flag.  This must be atomic, hence the ASM. */

static inline void x25_asy_unlock(struct x25_asy *sl)
{
	netif_wake_queue(sl->dev);
}

/* Send an LAPB frame to the LAPB module to process. */

static void x25_asy_bump(struct x25_asy *sl)
{
	struct net_device *dev = sl->dev;
	struct sk_buff *skb;
	int count;
	int err;

	count = sl->rcount;
	dev->stats.rx_bytes += count;

	skb = dev_alloc_skb(count);
	if (skb == NULL) {
		netdev_warn(sl->dev, "memory squeeze, dropping packet\n");
		dev->stats.rx_dropped++;
		return;
	}
<<<<<<< HEAD
	memcpy(skb_put(skb, count), sl->rbuff, count);
=======
	skb_put_data(skb, sl->rbuff, count);
>>>>>>> 286cd8c7
	skb->protocol = x25_type_trans(skb, sl->dev);
	err = lapb_data_received(skb->dev, skb);
	if (err != LAPB_OK) {
		kfree_skb(skb);
		printk(KERN_DEBUG "x25_asy: data received err - %d\n", err);
	} else {
		dev->stats.rx_packets++;
	}
}

/* Encapsulate one IP datagram and stuff into a TTY queue. */
static void x25_asy_encaps(struct x25_asy *sl, unsigned char *icp, int len)
{
	unsigned char *p;
	int actual, count, mtu = sl->dev->mtu;

	if (len > mtu) {
		/* Sigh, shouldn't occur BUT ... */
		len = mtu;
		printk(KERN_DEBUG "%s: truncating oversized transmit packet!\n",
					sl->dev->name);
		sl->dev->stats.tx_dropped++;
		x25_asy_unlock(sl);
		return;
	}

	p = icp;
	count = x25_asy_esc(p, sl->xbuff, len);

	/* Order of next two lines is *very* important.
	 * When we are sending a little amount of data,
	 * the transfer may be completed inside driver.write()
	 * routine, because it's running with interrupts enabled.
	 * In this case we *never* got WRITE_WAKEUP event,
	 * if we did not request it before write operation.
	 *       14 Oct 1994  Dmitry Gorodchanin.
	 */
	set_bit(TTY_DO_WRITE_WAKEUP, &sl->tty->flags);
	actual = sl->tty->ops->write(sl->tty, sl->xbuff, count);
	sl->xleft = count - actual;
	sl->xhead = sl->xbuff + actual;
	/* VSV */
	clear_bit(SLF_OUTWAIT, &sl->flags);	/* reset outfill flag */
}

/*
 * Called by the driver when there's room for more data.  If we have
 * more packets to send, we send them here.
 */
static void x25_asy_write_wakeup(struct tty_struct *tty)
{
	int actual;
	struct x25_asy *sl = tty->disc_data;

	/* First make sure we're connected. */
	if (!sl || sl->magic != X25_ASY_MAGIC || !netif_running(sl->dev))
		return;

	if (sl->xleft <= 0) {
		/* Now serial buffer is almost free & we can start
		 * transmission of another packet */
		sl->dev->stats.tx_packets++;
		clear_bit(TTY_DO_WRITE_WAKEUP, &tty->flags);
		x25_asy_unlock(sl);
		return;
	}

	actual = tty->ops->write(tty, sl->xhead, sl->xleft);
	sl->xleft -= actual;
	sl->xhead += actual;
}

static void x25_asy_timeout(struct net_device *dev)
{
	struct x25_asy *sl = netdev_priv(dev);

	spin_lock(&sl->lock);
	if (netif_queue_stopped(dev)) {
		/* May be we must check transmitter timeout here ?
		 *      14 Oct 1994 Dmitry Gorodchanin.
		 */
		netdev_warn(dev, "transmit timed out, %s?\n",
			    (tty_chars_in_buffer(sl->tty) || sl->xleft) ?
			    "bad line quality" : "driver error");
		sl->xleft = 0;
		clear_bit(TTY_DO_WRITE_WAKEUP, &sl->tty->flags);
		x25_asy_unlock(sl);
	}
	spin_unlock(&sl->lock);
}

/* Encapsulate an IP datagram and kick it into a TTY queue. */

static netdev_tx_t x25_asy_xmit(struct sk_buff *skb,
				      struct net_device *dev)
{
	struct x25_asy *sl = netdev_priv(dev);
	int err;

	if (!netif_running(sl->dev)) {
		netdev_err(dev, "xmit call when iface is down\n");
		kfree_skb(skb);
		return NETDEV_TX_OK;
	}

	switch (skb->data[0]) {
	case X25_IFACE_DATA:
		break;
	case X25_IFACE_CONNECT: /* Connection request .. do nothing */
		err = lapb_connect_request(dev);
		if (err != LAPB_OK)
			netdev_err(dev, "lapb_connect_request error: %d\n",
				   err);
		kfree_skb(skb);
		return NETDEV_TX_OK;
	case X25_IFACE_DISCONNECT: /* do nothing - hang up ?? */
		err = lapb_disconnect_request(dev);
		if (err != LAPB_OK)
			netdev_err(dev, "lapb_disconnect_request error: %d\n",
				   err);
		/* fall through */
	default:
		kfree_skb(skb);
		return NETDEV_TX_OK;
	}
	skb_pull(skb, 1);	/* Remove control byte */
	/*
	 * If we are busy already- too bad.  We ought to be able
	 * to queue things at this point, to allow for a little
	 * frame buffer.  Oh well...
	 * -----------------------------------------------------
	 * I hate queues in X.25 driver. May be it's efficient,
	 * but for me latency is more important. ;)
	 * So, no queues !
	 *        14 Oct 1994  Dmitry Gorodchanin.
	 */

	err = lapb_data_request(dev, skb);
	if (err != LAPB_OK) {
		netdev_err(dev, "lapb_data_request error: %d\n", err);
		kfree_skb(skb);
		return NETDEV_TX_OK;
	}
	return NETDEV_TX_OK;
}


/*
 *	LAPB interface boilerplate
 */

/*
 *	Called when I frame data arrive. We add a pseudo header for upper
 *	layers and pass it to upper layers.
 */

static int x25_asy_data_indication(struct net_device *dev, struct sk_buff *skb)
{
	if (skb_cow(skb, 1)) {
		kfree_skb(skb);
		return NET_RX_DROP;
	}
	skb_push(skb, 1);
	skb->data[0] = X25_IFACE_DATA;

	skb->protocol = x25_type_trans(skb, dev);

	return netif_rx(skb);
}

/*
 *	Data has emerged from the LAPB protocol machine. We don't handle
 *	busy cases too well. Its tricky to see how to do this nicely -
 *	perhaps lapb should allow us to bounce this ?
 */

static void x25_asy_data_transmit(struct net_device *dev, struct sk_buff *skb)
{
	struct x25_asy *sl = netdev_priv(dev);

	spin_lock(&sl->lock);
	if (netif_queue_stopped(sl->dev) || sl->tty == NULL) {
		spin_unlock(&sl->lock);
		netdev_err(dev, "tbusy drop\n");
		kfree_skb(skb);
		return;
	}
	/* We were not busy, so we are now... :-) */
	if (skb != NULL) {
		x25_asy_lock(sl);
		dev->stats.tx_bytes += skb->len;
		x25_asy_encaps(sl, skb->data, skb->len);
		dev_kfree_skb(skb);
	}
	spin_unlock(&sl->lock);
}

/*
 *	LAPB connection establish/down information.
 */

static void x25_asy_connected(struct net_device *dev, int reason)
{
	struct x25_asy *sl = netdev_priv(dev);
	struct sk_buff *skb;
	unsigned char *ptr;

	skb = dev_alloc_skb(1);
	if (skb == NULL) {
		netdev_err(dev, "out of memory\n");
		return;
	}

	ptr  = skb_put(skb, 1);
	*ptr = X25_IFACE_CONNECT;

	skb->protocol = x25_type_trans(skb, sl->dev);
	netif_rx(skb);
}

static void x25_asy_disconnected(struct net_device *dev, int reason)
{
	struct x25_asy *sl = netdev_priv(dev);
	struct sk_buff *skb;
	unsigned char *ptr;

	skb = dev_alloc_skb(1);
	if (skb == NULL) {
		netdev_err(dev, "out of memory\n");
		return;
	}

	ptr  = skb_put(skb, 1);
	*ptr = X25_IFACE_DISCONNECT;

	skb->protocol = x25_type_trans(skb, sl->dev);
	netif_rx(skb);
}

static const struct lapb_register_struct x25_asy_callbacks = {
	.connect_confirmation = x25_asy_connected,
	.connect_indication = x25_asy_connected,
	.disconnect_confirmation = x25_asy_disconnected,
	.disconnect_indication = x25_asy_disconnected,
	.data_indication = x25_asy_data_indication,
	.data_transmit = x25_asy_data_transmit,
};


/* Open the low-level part of the X.25 channel. Easy! */
static int x25_asy_open(struct net_device *dev)
{
	struct x25_asy *sl = netdev_priv(dev);
	unsigned long len;
	int err;

	if (sl->tty == NULL)
		return -ENODEV;

	/*
	 * Allocate the X.25 frame buffers:
	 *
	 * rbuff	Receive buffer.
	 * xbuff	Transmit buffer.
	 */

	len = dev->mtu * 2;

	sl->rbuff = kmalloc(len + 4, GFP_KERNEL);
	if (sl->rbuff == NULL)
		goto norbuff;
	sl->xbuff = kmalloc(len + 4, GFP_KERNEL);
	if (sl->xbuff == NULL)
		goto noxbuff;

	sl->buffsize = len;
	sl->rcount   = 0;
	sl->xleft    = 0;
	sl->flags   &= (1 << SLF_INUSE);      /* Clear ESCAPE & ERROR flags */

	netif_start_queue(dev);

	/*
	 *	Now attach LAPB
	 */
	err = lapb_register(dev, &x25_asy_callbacks);
	if (err == LAPB_OK)
		return 0;

	/* Cleanup */
	kfree(sl->xbuff);
	sl->xbuff = NULL;
noxbuff:
	kfree(sl->rbuff);
	sl->rbuff = NULL;
norbuff:
	return -ENOMEM;
}


/* Close the low-level part of the X.25 channel. Easy! */
static int x25_asy_close(struct net_device *dev)
{
	struct x25_asy *sl = netdev_priv(dev);

	spin_lock(&sl->lock);
	if (sl->tty)
		clear_bit(TTY_DO_WRITE_WAKEUP, &sl->tty->flags);

	netif_stop_queue(dev);
	sl->rcount = 0;
	sl->xleft  = 0;
	spin_unlock(&sl->lock);
	return 0;
}

/*
 * Handle the 'receiver data ready' interrupt.
 * This function is called by the 'tty_io' module in the kernel when
 * a block of X.25 data has been received, which can now be decapsulated
 * and sent on to some IP layer for further processing.
 */

static void x25_asy_receive_buf(struct tty_struct *tty,
				const unsigned char *cp, char *fp, int count)
{
	struct x25_asy *sl = tty->disc_data;

	if (!sl || sl->magic != X25_ASY_MAGIC || !netif_running(sl->dev))
		return;


	/* Read the characters out of the buffer */
	while (count--) {
		if (fp && *fp++) {
			if (!test_and_set_bit(SLF_ERROR, &sl->flags))
				sl->dev->stats.rx_errors++;
			cp++;
			continue;
		}
		x25_asy_unesc(sl, *cp++);
	}
}

/*
 * Open the high-level part of the X.25 channel.
 * This function is called by the TTY module when the
 * X.25 line discipline is called for.  Because we are
 * sure the tty line exists, we only have to link it to
 * a free X.25 channel...
 */

static int x25_asy_open_tty(struct tty_struct *tty)
{
	struct x25_asy *sl;
	int err;

	if (tty->ops->write == NULL)
		return -EOPNOTSUPP;

	/* OK.  Find a free X.25 channel to use. */
	sl = x25_asy_alloc();
	if (sl == NULL)
		return -ENFILE;

	sl->tty = tty;
	tty->disc_data = sl;
	tty->receive_room = 65536;
	tty_driver_flush_buffer(tty);
	tty_ldisc_flush(tty);

	/* Restore default settings */
	sl->dev->type = ARPHRD_X25;

	/* Perform the low-level X.25 async init */
	err = x25_asy_open(sl->dev);
	if (err) {
		x25_asy_free(sl);
		return err;
	}
	/* Done.  We have linked the TTY line to a channel. */
	return 0;
}


/*
 * Close down an X.25 channel.
 * This means flushing out any pending queues, and then restoring the
 * TTY line discipline to what it was before it got hooked to X.25
 * (which usually is TTY again).
 */
static void x25_asy_close_tty(struct tty_struct *tty)
{
	struct x25_asy *sl = tty->disc_data;
	int err;

	/* First make sure we're connected. */
	if (!sl || sl->magic != X25_ASY_MAGIC)
		return;

	rtnl_lock();
	if (sl->dev->flags & IFF_UP)
		dev_close(sl->dev);
	rtnl_unlock();

	err = lapb_unregister(sl->dev);
	if (err != LAPB_OK)
		pr_err("x25_asy_close: lapb_unregister error: %d\n",
		       err);

	tty->disc_data = NULL;
	sl->tty = NULL;
	x25_asy_free(sl);
}

 /************************************************************************
  *			STANDARD X.25 ENCAPSULATION		  	 *
  ************************************************************************/

static int x25_asy_esc(unsigned char *s, unsigned char *d, int len)
{
	unsigned char *ptr = d;
	unsigned char c;

	/*
	 * Send an initial END character to flush out any
	 * data that may have accumulated in the receiver
	 * due to line noise.
	 */

	*ptr++ = X25_END;	/* Send 10111110 bit seq */

	/*
	 * For each byte in the packet, send the appropriate
	 * character sequence, according to the X.25 protocol.
	 */

	while (len-- > 0) {
		switch (c = *s++) {
		case X25_END:
			*ptr++ = X25_ESC;
			*ptr++ = X25_ESCAPE(X25_END);
			break;
		case X25_ESC:
			*ptr++ = X25_ESC;
			*ptr++ = X25_ESCAPE(X25_ESC);
			break;
		default:
			*ptr++ = c;
			break;
		}
	}
	*ptr++ = X25_END;
	return ptr - d;
}

static void x25_asy_unesc(struct x25_asy *sl, unsigned char s)
{

	switch (s) {
	case X25_END:
		if (!test_and_clear_bit(SLF_ERROR, &sl->flags) &&
		    sl->rcount >= 2)
			x25_asy_bump(sl);
		clear_bit(SLF_ESCAPE, &sl->flags);
		sl->rcount = 0;
		return;
	case X25_ESC:
		set_bit(SLF_ESCAPE, &sl->flags);
		return;
	case X25_ESCAPE(X25_ESC):
	case X25_ESCAPE(X25_END):
		if (test_and_clear_bit(SLF_ESCAPE, &sl->flags))
			s = X25_UNESCAPE(s);
		break;
	}
	if (!test_bit(SLF_ERROR, &sl->flags)) {
		if (sl->rcount < sl->buffsize) {
			sl->rbuff[sl->rcount++] = s;
			return;
		}
		sl->dev->stats.rx_over_errors++;
		set_bit(SLF_ERROR, &sl->flags);
	}
}


/* Perform I/O control on an active X.25 channel. */
static int x25_asy_ioctl(struct tty_struct *tty, struct file *file,
			 unsigned int cmd,  unsigned long arg)
{
	struct x25_asy *sl = tty->disc_data;

	/* First make sure we're connected. */
	if (!sl || sl->magic != X25_ASY_MAGIC)
		return -EINVAL;

	switch (cmd) {
	case SIOCGIFNAME:
		if (copy_to_user((void __user *)arg, sl->dev->name,
					strlen(sl->dev->name) + 1))
			return -EFAULT;
		return 0;
	case SIOCSIFHWADDR:
		return -EINVAL;
	default:
		return tty_mode_ioctl(tty, file, cmd, arg);
	}
}

#ifdef CONFIG_COMPAT
static long x25_asy_compat_ioctl(struct tty_struct *tty, struct file *file,
			 unsigned int cmd,  unsigned long arg)
{
	switch (cmd) {
	case SIOCGIFNAME:
	case SIOCSIFHWADDR:
		return x25_asy_ioctl(tty, file, cmd,
				     (unsigned long)compat_ptr(arg));
	}

	return -ENOIOCTLCMD;
}
#endif

static int x25_asy_open_dev(struct net_device *dev)
{
	struct x25_asy *sl = netdev_priv(dev);
	if (sl->tty == NULL)
		return -ENODEV;
	return 0;
}

static const struct net_device_ops x25_asy_netdev_ops = {
	.ndo_open	= x25_asy_open_dev,
	.ndo_stop	= x25_asy_close,
	.ndo_start_xmit	= x25_asy_xmit,
	.ndo_tx_timeout	= x25_asy_timeout,
	.ndo_change_mtu	= x25_asy_change_mtu,
};

/* Initialise the X.25 driver.  Called by the device init code */
static void x25_asy_setup(struct net_device *dev)
{
	struct x25_asy *sl = netdev_priv(dev);

	sl->magic  = X25_ASY_MAGIC;
	sl->dev	   = dev;
	spin_lock_init(&sl->lock);
	set_bit(SLF_INUSE, &sl->flags);

	/*
	 *	Finish setting up the DEVICE info.
	 */

	dev->mtu		= SL_MTU;
	dev->min_mtu		= 0;
	dev->max_mtu		= 65534;
	dev->netdev_ops		= &x25_asy_netdev_ops;
	dev->watchdog_timeo	= HZ*20;
	dev->hard_header_len	= 0;
	dev->addr_len		= 0;
	dev->type		= ARPHRD_X25;
	dev->tx_queue_len	= 10;

	/* New-style flags. */
	dev->flags		= IFF_NOARP;
}

static struct tty_ldisc_ops x25_ldisc = {
	.owner		= THIS_MODULE,
	.magic		= TTY_LDISC_MAGIC,
	.name		= "X.25",
	.open		= x25_asy_open_tty,
	.close		= x25_asy_close_tty,
	.ioctl		= x25_asy_ioctl,
#ifdef CONFIG_COMPAT
	.compat_ioctl	= x25_asy_compat_ioctl,
#endif
	.receive_buf	= x25_asy_receive_buf,
	.write_wakeup	= x25_asy_write_wakeup,
};

static int __init init_x25_asy(void)
{
	if (x25_asy_maxdev < 4)
		x25_asy_maxdev = 4; /* Sanity */

	pr_info("X.25 async: version 0.00 ALPHA (dynamic channels, max=%d)\n",
		x25_asy_maxdev);

	x25_asy_devs = kcalloc(x25_asy_maxdev, sizeof(struct net_device *),
				GFP_KERNEL);
	if (!x25_asy_devs)
		return -ENOMEM;

	return tty_register_ldisc(N_X25, &x25_ldisc);
}


static void __exit exit_x25_asy(void)
{
	struct net_device *dev;
	int i;

	for (i = 0; i < x25_asy_maxdev; i++) {
		dev = x25_asy_devs[i];
		if (dev) {
			struct x25_asy *sl = netdev_priv(dev);

			spin_lock_bh(&sl->lock);
			if (sl->tty)
				tty_hangup(sl->tty);

			spin_unlock_bh(&sl->lock);
			/*
			 * VSV = if dev->start==0, then device
			 * unregistered while close proc.
			 */
			unregister_netdev(dev);
			free_netdev(dev);
		}
	}

	kfree(x25_asy_devs);
	tty_unregister_ldisc(N_X25);
}

module_init(init_x25_asy);
module_exit(exit_x25_asy);<|MERGE_RESOLUTION|>--- conflicted
+++ resolved
@@ -201,11 +201,7 @@
 		dev->stats.rx_dropped++;
 		return;
 	}
-<<<<<<< HEAD
-	memcpy(skb_put(skb, count), sl->rbuff, count);
-=======
 	skb_put_data(skb, sl->rbuff, count);
->>>>>>> 286cd8c7
 	skb->protocol = x25_type_trans(skb, sl->dev);
 	err = lapb_data_received(skb->dev, skb);
 	if (err != LAPB_OK) {
