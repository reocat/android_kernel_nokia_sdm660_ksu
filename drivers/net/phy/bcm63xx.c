--- conflicted
+++ resolved
@@ -71,10 +71,6 @@
 	.config_init	= bcm63xx_config_init,
 	.ack_interrupt	= bcm_phy_ack_intr,
 	.config_intr	= bcm63xx_config_intr,
-<<<<<<< HEAD
-	.driver		= { .owner = THIS_MODULE },
-=======
->>>>>>> 286cd8c7
 }, {
 	/* same phy as above, with just a different OUI */
 	.phy_id		= 0x002bdc00,
@@ -85,10 +81,6 @@
 	.config_init	= bcm63xx_config_init,
 	.ack_interrupt	= bcm_phy_ack_intr,
 	.config_intr	= bcm63xx_config_intr,
-<<<<<<< HEAD
-	.driver		= { .owner = THIS_MODULE },
-=======
->>>>>>> 286cd8c7
 } };
 
 module_phy_driver(bcm63xx_driver);
