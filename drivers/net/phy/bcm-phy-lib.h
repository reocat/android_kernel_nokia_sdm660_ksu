--- conflicted
+++ resolved
@@ -26,12 +26,9 @@
 	return bcm_phy_write_exp(phydev, reg | MII_BCM54XX_EXP_SEL_ER, val);
 }
 
-<<<<<<< HEAD
-=======
 int bcm54xx_auxctl_write(struct phy_device *phydev, u16 regnum, u16 val);
 int bcm54xx_auxctl_read(struct phy_device *phydev, u16 regnum);
 
->>>>>>> 286cd8c7
 int bcm_phy_write_misc(struct phy_device *phydev,
 		       u16 reg, u16 chl, u16 value);
 int bcm_phy_read_misc(struct phy_device *phydev,
