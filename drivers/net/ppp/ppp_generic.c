--- conflicted
+++ resolved
@@ -617,22 +617,6 @@
 		pr_warn_once("%s (%d) used obsolete PPPIOCDETACH ioctl\n",
 			     current->comm, current->pid);
 		err = -EINVAL;
-<<<<<<< HEAD
-		if (pf->kind == INTERFACE) {
-			ppp = PF_TO_PPP(pf);
-			rtnl_lock();
-			if (file == ppp->owner)
-				unregister_netdevice(ppp->dev);
-			rtnl_unlock();
-		}
-		if (atomic_long_read(&file->f_count) < 2) {
-			ppp_release(NULL, file);
-			err = 0;
-		} else
-			pr_warn("PPPIOCDETACH file->f_count=%ld\n",
-				atomic_long_read(&file->f_count));
-=======
->>>>>>> 286cd8c7
 		goto out;
 	}
 
@@ -1360,22 +1344,14 @@
 {
 	struct ppp *ppp;
 
-<<<<<<< HEAD
-	dev->qdisc_tx_busylock = &ppp_tx_busylock;
-=======
 	netdev_lockdep_set_classes(dev);
->>>>>>> 286cd8c7
 
 	ppp = netdev_priv(dev);
 	/* Let the netdevice take a reference on the ppp file. This ensures
 	 * that ppp_destroy_interface() won't run before the device gets
 	 * unregistered.
 	 */
-<<<<<<< HEAD
-	atomic_inc(&ppp->file.refcnt);
-=======
 	refcount_inc(&ppp->file.refcnt);
->>>>>>> 286cd8c7
 
 	return 0;
 }
@@ -1404,11 +1380,7 @@
 	struct ppp *ppp;
 
 	ppp = netdev_priv(dev);
-<<<<<<< HEAD
-	if (atomic_dec_and_test(&ppp->file.refcnt))
-=======
 	if (refcount_dec_and_test(&ppp->file.refcnt))
->>>>>>> 286cd8c7
 		ppp_destroy_interface(ppp);
 }
 
@@ -1437,11 +1409,7 @@
 	dev->tx_queue_len = 3;
 	dev->type = ARPHRD_PPP;
 	dev->flags = IFF_POINTOPOINT | IFF_NOARP | IFF_MULTICAST;
-<<<<<<< HEAD
-	dev->destructor = ppp_dev_priv_destructor;
-=======
 	dev->priv_destructor = ppp_dev_priv_destructor;
->>>>>>> 286cd8c7
 	netif_keep_dst(dev);
 }
 
@@ -3120,12 +3088,7 @@
 
 	return 0;
 
-<<<<<<< HEAD
-out2:
-	mutex_unlock(&pn->all_ppp_mutex);
-=======
 err_dev:
->>>>>>> 286cd8c7
 	rtnl_unlock();
 	free_netdev(dev);
 err:
