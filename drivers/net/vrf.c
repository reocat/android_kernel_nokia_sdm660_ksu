/*
 * vrf.c: device driver to encapsulate a VRF space
 *
 * Copyright (c) 2015 Cumulus Networks. All rights reserved.
 * Copyright (c) 2015 Shrijeet Mukherjee <shm@cumulusnetworks.com>
 * Copyright (c) 2015 David Ahern <dsa@cumulusnetworks.com>
 *
 * Based on dummy, team and ipvlan drivers
 *
 * This program is free software; you can redistribute it and/or modify
 * it under the terms of the GNU General Public License as published by
 * the Free Software Foundation; either version 2 of the License, or
 * (at your option) any later version.
 */

#include <linux/module.h>
#include <linux/kernel.h>
#include <linux/netdevice.h>
#include <linux/etherdevice.h>
#include <linux/ip.h>
#include <linux/init.h>
#include <linux/moduleparam.h>
#include <linux/netfilter.h>
#include <linux/rtnetlink.h>
#include <net/rtnetlink.h>
#include <linux/u64_stats_sync.h>
#include <linux/hashtable.h>

#include <linux/inetdevice.h>
#include <net/arp.h>
#include <net/ip.h>
#include <net/ip_fib.h>
#include <net/ip6_fib.h>
#include <net/ip6_route.h>
#include <net/route.h>
#include <net/addrconf.h>
#include <net/l3mdev.h>
#include <net/fib_rules.h>
#include <net/netns/generic.h>

#define DRV_NAME	"vrf"
#define DRV_VERSION	"1.0"

#define FIB_RULE_PREF  1000       /* default preference for FIB rules */

static unsigned int vrf_net_id;

struct net_vrf {
	struct rtable __rcu	*rth;
	struct rt6_info	__rcu	*rt6;
#if IS_ENABLED(CONFIG_IPV6)
	struct fib6_table	*fib6_table;
#endif
	u32                     tb_id;
};

struct pcpu_dstats {
	u64			tx_pkts;
	u64			tx_bytes;
	u64			tx_drps;
	u64			rx_pkts;
	u64			rx_bytes;
	u64			rx_drps;
	struct u64_stats_sync	syncp;
};

<<<<<<< HEAD
/* neighbor handling is done with actual device; do not want
 * to flip skb->dev for those ndisc packets. This really fails
 * for multiple next protocols (e.g., NEXTHDR_HOP). But it is
 * a start.
 */
#if IS_ENABLED(CONFIG_IPV6)
static bool check_ipv6_frame(const struct sk_buff *skb)
{
	const struct ipv6hdr *ipv6h;
	struct ipv6hdr _ipv6h;
	bool rc = true;

	ipv6h = skb_header_pointer(skb, 0, sizeof(_ipv6h), &_ipv6h);
	if (!ipv6h)
		goto out;

	if (ipv6h->nexthdr == NEXTHDR_ICMP) {
		const struct icmp6hdr *icmph;
		struct icmp6hdr _icmph;

		icmph = skb_header_pointer(skb, sizeof(_ipv6h),
					   sizeof(_icmph), &_icmph);
		if (!icmph)
			goto out;

		switch (icmph->icmp6_type) {
		case NDISC_ROUTER_SOLICITATION:
		case NDISC_ROUTER_ADVERTISEMENT:
		case NDISC_NEIGHBOUR_SOLICITATION:
		case NDISC_NEIGHBOUR_ADVERTISEMENT:
		case NDISC_REDIRECT:
			rc = false;
			break;
		}
	}

out:
	return rc;
}
#else
static bool check_ipv6_frame(const struct sk_buff *skb)
{
	return false;
}
#endif

static bool is_ip_rx_frame(struct sk_buff *skb)
{
	switch (skb->protocol) {
	case htons(ETH_P_IP):
		return true;
	case htons(ETH_P_IPV6):
		return check_ipv6_frame(skb);
	}
	return false;
=======
static void vrf_rx_stats(struct net_device *dev, int len)
{
	struct pcpu_dstats *dstats = this_cpu_ptr(dev->dstats);

	u64_stats_update_begin(&dstats->syncp);
	dstats->rx_pkts++;
	dstats->rx_bytes += len;
	u64_stats_update_end(&dstats->syncp);
>>>>>>> 286cd8c7
}

static void vrf_tx_error(struct net_device *vrf_dev, struct sk_buff *skb)
{
	vrf_dev->stats.tx_errors++;
	kfree_skb(skb);
}

static void vrf_get_stats64(struct net_device *dev,
			    struct rtnl_link_stats64 *stats)
{
	int i;

	for_each_possible_cpu(i) {
		const struct pcpu_dstats *dstats;
		u64 tbytes, tpkts, tdrops, rbytes, rpkts;
		unsigned int start;

		dstats = per_cpu_ptr(dev->dstats, i);
		do {
			start = u64_stats_fetch_begin_irq(&dstats->syncp);
			tbytes = dstats->tx_bytes;
			tpkts = dstats->tx_pkts;
			tdrops = dstats->tx_drps;
			rbytes = dstats->rx_bytes;
			rpkts = dstats->rx_pkts;
		} while (u64_stats_fetch_retry_irq(&dstats->syncp, start));
		stats->tx_bytes += tbytes;
		stats->tx_packets += tpkts;
		stats->tx_dropped += tdrops;
		stats->rx_bytes += rbytes;
		stats->rx_packets += rpkts;
	}
}

/* by default VRF devices do not have a qdisc and are expected
 * to be created with only a single queue.
 */
static bool qdisc_tx_is_default(const struct net_device *dev)
{
	struct netdev_queue *txq;
	struct Qdisc *qdisc;

	if (dev->num_tx_queues > 1)
		return false;

	txq = netdev_get_tx_queue(dev, 0);
	qdisc = rcu_access_pointer(txq->qdisc);

	return !qdisc->enqueue;
}

/* Local traffic destined to local address. Reinsert the packet to rx
 * path, similar to loopback handling.
 */
static int vrf_local_xmit(struct sk_buff *skb, struct net_device *dev,
			  struct dst_entry *dst)
{
	int len = skb->len;

	skb_orphan(skb);

	skb_dst_set(skb, dst);

	/* set pkt_type to avoid skb hitting packet taps twice -
	 * once on Tx and again in Rx processing
	 */
	skb->pkt_type = PACKET_LOOPBACK;

	skb->protocol = eth_type_trans(skb, dev);

	if (likely(netif_rx(skb) == NET_RX_SUCCESS))
		vrf_rx_stats(dev, len);
	else
		this_cpu_inc(dev->dstats->rx_drps);

	return NETDEV_TX_OK;
}

#if IS_ENABLED(CONFIG_IPV6)
static int vrf_ip6_local_out(struct net *net, struct sock *sk,
			     struct sk_buff *skb)
{
	int err;

	err = nf_hook(NFPROTO_IPV6, NF_INET_LOCAL_OUT, net,
		      sk, skb, NULL, skb_dst(skb)->dev, dst_output);

	if (likely(err == 1))
		err = dst_output(net, sk, skb);

	return err;
}

static netdev_tx_t vrf_process_v6_outbound(struct sk_buff *skb,
					   struct net_device *dev)
{
	const struct ipv6hdr *iph;
	struct net *net = dev_net(skb->dev);
	struct flowi6 fl6;
	int ret = NET_XMIT_DROP;
	struct dst_entry *dst;
	struct dst_entry *dst_null = &net->ipv6.ip6_null_entry->dst;

	if (!pskb_may_pull(skb, ETH_HLEN + sizeof(struct ipv6hdr)))
		goto err;

	iph = ipv6_hdr(skb);

	memset(&fl6, 0, sizeof(fl6));
	/* needed to match OIF rule */
	fl6.flowi6_oif = dev->ifindex;
	fl6.flowi6_iif = LOOPBACK_IFINDEX;
	fl6.daddr = iph->daddr;
	fl6.saddr = iph->saddr;
	fl6.flowlabel = ip6_flowinfo(iph);
	fl6.flowi6_mark = skb->mark;
	fl6.flowi6_proto = iph->nexthdr;
	fl6.flowi6_flags = FLOWI_FLAG_SKIP_NH_OIF;

	dst = ip6_dst_lookup_flow(net, NULL, &fl6, NULL);
	if (IS_ERR(dst) || dst == dst_null)
		goto err;

	skb_dst_drop(skb);

	/* if dst.dev is loopback or the VRF device again this is locally
	 * originated traffic destined to a local address. Short circuit
	 * to Rx path
	 */
	if (dst->dev == dev)
		return vrf_local_xmit(skb, dev, dst);

	skb_dst_set(skb, dst);

	/* strip the ethernet header added for pass through VRF device */
	__skb_pull(skb, skb_network_offset(skb));

	memset(IP6CB(skb), 0, sizeof(*IP6CB(skb)));
	ret = vrf_ip6_local_out(net, skb->sk, skb);
	if (unlikely(net_xmit_eval(ret)))
		dev->stats.tx_errors++;
	else
		ret = NET_XMIT_SUCCESS;

	return ret;
err:
	vrf_tx_error(dev, skb);
	return NET_XMIT_DROP;
}
#else
static netdev_tx_t vrf_process_v6_outbound(struct sk_buff *skb,
					   struct net_device *dev)
{
	vrf_tx_error(dev, skb);
	return NET_XMIT_DROP;
}
#endif

/* based on ip_local_out; can't use it b/c the dst is switched pointing to us */
static int vrf_ip_local_out(struct net *net, struct sock *sk,
			    struct sk_buff *skb)
{
	int err;

	err = nf_hook(NFPROTO_IPV4, NF_INET_LOCAL_OUT, net, sk,
		      skb, NULL, skb_dst(skb)->dev, dst_output);
	if (likely(err == 1))
		err = dst_output(net, sk, skb);

	return err;
}

static netdev_tx_t vrf_process_v4_outbound(struct sk_buff *skb,
					   struct net_device *vrf_dev)
{
	struct iphdr *ip4h;
	int ret = NET_XMIT_DROP;
<<<<<<< HEAD
	struct flowi4 fl4 = {
		/* needed to match OIF rule */
		.flowi4_oif = vrf_dev->ifindex,
		.flowi4_iif = LOOPBACK_IFINDEX,
		.flowi4_tos = RT_TOS(ip4h->tos),
		.flowi4_flags = FLOWI_FLAG_ANYSRC | FLOWI_FLAG_L3MDEV_SRC |
				FLOWI_FLAG_SKIP_NH_OIF,
		.flowi4_proto = ip4h->protocol,
		.daddr = ip4h->daddr,
		.saddr = ip4h->saddr,
	};
=======
	struct flowi4 fl4;
	struct net *net = dev_net(vrf_dev);
	struct rtable *rt;
>>>>>>> 286cd8c7

	if (!pskb_may_pull(skb, ETH_HLEN + sizeof(struct iphdr)))
		goto err;

	ip4h = ip_hdr(skb);

	memset(&fl4, 0, sizeof(fl4));
	/* needed to match OIF rule */
	fl4.flowi4_oif = vrf_dev->ifindex;
	fl4.flowi4_iif = LOOPBACK_IFINDEX;
	fl4.flowi4_tos = RT_TOS(ip4h->tos);
	fl4.flowi4_flags = FLOWI_FLAG_ANYSRC | FLOWI_FLAG_SKIP_NH_OIF;
	fl4.flowi4_proto = ip4h->protocol;
	fl4.daddr = ip4h->daddr;
	fl4.saddr = ip4h->saddr;

	rt = ip_route_output_flow(net, &fl4, NULL);
	if (IS_ERR(rt))
		goto err;

	skb_dst_drop(skb);

	/* if dst.dev is loopback or the VRF device again this is locally
	 * originated traffic destined to a local address. Short circuit
	 * to Rx path
	 */
	if (rt->dst.dev == vrf_dev)
		return vrf_local_xmit(skb, vrf_dev, &rt->dst);

	skb_dst_set(skb, &rt->dst);

	/* strip the ethernet header added for pass through VRF device */
	__skb_pull(skb, skb_network_offset(skb));

	if (!ip4h->saddr) {
		ip4h->saddr = inet_select_addr(skb_dst(skb)->dev, 0,
					       RT_SCOPE_LINK);
	}

	memset(IPCB(skb), 0, sizeof(*IPCB(skb)));
	ret = vrf_ip_local_out(dev_net(skb_dst(skb)->dev), skb->sk, skb);
	if (unlikely(net_xmit_eval(ret)))
		vrf_dev->stats.tx_errors++;
	else
		ret = NET_XMIT_SUCCESS;

out:
	return ret;
err:
	vrf_tx_error(vrf_dev, skb);
	goto out;
}

static netdev_tx_t is_ip_tx_frame(struct sk_buff *skb, struct net_device *dev)
{
	switch (skb->protocol) {
	case htons(ETH_P_IP):
		return vrf_process_v4_outbound(skb, dev);
	case htons(ETH_P_IPV6):
		return vrf_process_v6_outbound(skb, dev);
	default:
		vrf_tx_error(dev, skb);
		return NET_XMIT_DROP;
	}
}

static netdev_tx_t vrf_xmit(struct sk_buff *skb, struct net_device *dev)
{
	int len = skb->len;
	netdev_tx_t ret = is_ip_tx_frame(skb, dev);

	if (likely(ret == NET_XMIT_SUCCESS || ret == NET_XMIT_CN)) {
		struct pcpu_dstats *dstats = this_cpu_ptr(dev->dstats);

		u64_stats_update_begin(&dstats->syncp);
		dstats->tx_pkts++;
		dstats->tx_bytes += len;
		u64_stats_update_end(&dstats->syncp);
	} else {
		this_cpu_inc(dev->dstats->tx_drps);
	}

	return ret;
}

<<<<<<< HEAD
=======
static void vrf_finish_direct(struct sk_buff *skb)
{
	struct net_device *vrf_dev = skb->dev;

	if (!list_empty(&vrf_dev->ptype_all) &&
	    likely(skb_headroom(skb) >= ETH_HLEN)) {
		struct ethhdr *eth = skb_push(skb, ETH_HLEN);

		ether_addr_copy(eth->h_source, vrf_dev->dev_addr);
		eth_zero_addr(eth->h_dest);
		eth->h_proto = skb->protocol;

		rcu_read_lock_bh();
		dev_queue_xmit_nit(skb, vrf_dev);
		rcu_read_unlock_bh();

		skb_pull(skb, ETH_HLEN);
	}

	/* reset skb device */
	nf_reset(skb);
}

>>>>>>> 286cd8c7
#if IS_ENABLED(CONFIG_IPV6)
/* modelled after ip6_finish_output2 */
static int vrf_finish_output6(struct net *net, struct sock *sk,
			      struct sk_buff *skb)
{
	struct dst_entry *dst = skb_dst(skb);
	struct net_device *dev = dst->dev;
	struct neighbour *neigh;
	struct in6_addr *nexthop;
	int ret;

	nf_reset(skb);

	skb->protocol = htons(ETH_P_IPV6);
	skb->dev = dev;

	rcu_read_lock_bh();
	nexthop = rt6_nexthop((struct rt6_info *)dst, &ipv6_hdr(skb)->daddr);
	neigh = __ipv6_neigh_lookup_noref(dst->dev, nexthop);
	if (unlikely(!neigh))
		neigh = __neigh_create(&nd_tbl, nexthop, dst->dev, false);
	if (!IS_ERR(neigh)) {
		sock_confirm_neigh(skb, neigh);
		ret = neigh_output(neigh, skb);
		rcu_read_unlock_bh();
		return ret;
	}
	rcu_read_unlock_bh();

	IP6_INC_STATS(dev_net(dst->dev),
		      ip6_dst_idev(dst), IPSTATS_MIB_OUTNOROUTES);
	kfree_skb(skb);
	return -EINVAL;
}

/* modelled after ip6_output */
static int vrf_output6(struct net *net, struct sock *sk, struct sk_buff *skb)
{
	return NF_HOOK_COND(NFPROTO_IPV6, NF_INET_POST_ROUTING,
			    net, sk, skb, NULL, skb_dst(skb)->dev,
			    vrf_finish_output6,
			    !(IP6CB(skb)->flags & IP6SKB_REROUTED));
}

<<<<<<< HEAD
static void vrf_rt6_release(struct net_vrf *vrf)
{
	dst_release(&vrf->rt6->dst);
	vrf->rt6 = NULL;
=======
/* set dst on skb to send packet to us via dev_xmit path. Allows
 * packet to go through device based features such as qdisc, netfilter
 * hooks and packet sockets with skb->dev set to vrf device.
 */
static struct sk_buff *vrf_ip6_out_redirect(struct net_device *vrf_dev,
					    struct sk_buff *skb)
{
	struct net_vrf *vrf = netdev_priv(vrf_dev);
	struct dst_entry *dst = NULL;
	struct rt6_info *rt6;

	rcu_read_lock();

	rt6 = rcu_dereference(vrf->rt6);
	if (likely(rt6)) {
		dst = &rt6->dst;
		dst_hold(dst);
	}

	rcu_read_unlock();

	if (unlikely(!dst)) {
		vrf_tx_error(vrf_dev, skb);
		return NULL;
	}

	skb_dst_drop(skb);
	skb_dst_set(skb, dst);

	return skb;
}

static int vrf_output6_direct_finish(struct net *net, struct sock *sk,
				     struct sk_buff *skb)
{
	vrf_finish_direct(skb);

	return vrf_ip6_local_out(net, sk, skb);
}

static int vrf_output6_direct(struct net *net, struct sock *sk,
			      struct sk_buff *skb)
{
	int err = 1;

	skb->protocol = htons(ETH_P_IPV6);

	if (!(IPCB(skb)->flags & IPSKB_REROUTED))
		err = nf_hook(NFPROTO_IPV6, NF_INET_POST_ROUTING, net, sk, skb,
			      NULL, skb->dev, vrf_output6_direct_finish);

	if (likely(err == 1))
		vrf_finish_direct(skb);

	return err;
}

static int vrf_ip6_out_direct_finish(struct net *net, struct sock *sk,
				     struct sk_buff *skb)
{
	int err;

	err = vrf_output6_direct(net, sk, skb);
	if (likely(err == 1))
		err = vrf_ip6_local_out(net, sk, skb);

	return err;
}

static struct sk_buff *vrf_ip6_out_direct(struct net_device *vrf_dev,
					  struct sock *sk,
					  struct sk_buff *skb)
{
	struct net *net = dev_net(vrf_dev);
	int err;

	skb->dev = vrf_dev;

	err = nf_hook(NFPROTO_IPV6, NF_INET_LOCAL_OUT, net, sk,
		      skb, NULL, vrf_dev, vrf_ip6_out_direct_finish);

	if (likely(err == 1))
		err = vrf_output6_direct(net, sk, skb);

	if (likely(err == 1))
		return skb;

	return NULL;
}

static struct sk_buff *vrf_ip6_out(struct net_device *vrf_dev,
				   struct sock *sk,
				   struct sk_buff *skb)
{
	/* don't divert link scope packets */
	if (rt6_need_strict(&ipv6_hdr(skb)->daddr))
		return skb;

	if (qdisc_tx_is_default(vrf_dev) ||
	    IP6CB(skb)->flags & IP6SKB_XFRM_TRANSFORMED)
		return vrf_ip6_out_direct(vrf_dev, sk, skb);

	return vrf_ip6_out_redirect(vrf_dev, skb);
}

/* holding rtnl */
static void vrf_rt6_release(struct net_device *dev, struct net_vrf *vrf)
{
	struct rt6_info *rt6 = rtnl_dereference(vrf->rt6);
	struct net *net = dev_net(dev);
	struct dst_entry *dst;

	RCU_INIT_POINTER(vrf->rt6, NULL);
	synchronize_rcu();

	/* move dev in dst's to loopback so this VRF device can be deleted
	 * - based on dst_ifdown
	 */
	if (rt6) {
		dst = &rt6->dst;
		dev_put(dst->dev);
		dst->dev = net->loopback_dev;
		dev_hold(dst->dev);
		dst_release(dst);
	}
>>>>>>> 286cd8c7
}

static int vrf_rt6_create(struct net_device *dev)
{
	int flags = DST_HOST | DST_NOPOLICY | DST_NOXFRM;
	struct net_vrf *vrf = netdev_priv(dev);
	struct net *net = dev_net(dev);
	struct rt6_info *rt6;
	int rc = -ENOMEM;

<<<<<<< HEAD
	rt6 = ip6_dst_alloc(net, dev,
			    DST_HOST | DST_NOPOLICY | DST_NOXFRM | DST_NOCACHE);
=======
	/* IPv6 can be CONFIG enabled and then disabled runtime */
	if (!ipv6_mod_enabled())
		return 0;

	vrf->fib6_table = fib6_new_table(net, vrf->tb_id);
	if (!vrf->fib6_table)
		goto out;

	/* create a dst for routing packets out a VRF device */
	rt6 = ip6_dst_alloc(net, dev, flags);
>>>>>>> 286cd8c7
	if (!rt6)
		goto out;

	rt6->dst.output	= vrf_output6;
<<<<<<< HEAD
	rt6->rt6i_table = fib6_get_table(net, vrf->tb_id);
	dst_hold(&rt6->dst);
	vrf->rt6 = rt6;
=======

	rcu_assign_pointer(vrf->rt6, rt6);

>>>>>>> 286cd8c7
	rc = 0;
out:
	return rc;
}
#else
<<<<<<< HEAD
static void vrf_rt6_release(struct net_vrf *vrf)
=======
static struct sk_buff *vrf_ip6_out(struct net_device *vrf_dev,
				   struct sock *sk,
				   struct sk_buff *skb)
{
	return skb;
}

static void vrf_rt6_release(struct net_device *dev, struct net_vrf *vrf)
>>>>>>> 286cd8c7
{
}

static int vrf_rt6_create(struct net_device *dev)
{
	return 0;
}
#endif

/* modelled after ip_finish_output2 */
static int vrf_finish_output(struct net *net, struct sock *sk, struct sk_buff *skb)
{
	struct dst_entry *dst = skb_dst(skb);
	struct rtable *rt = (struct rtable *)dst;
	struct net_device *dev = dst->dev;
	unsigned int hh_len = LL_RESERVED_SPACE(dev);
	struct neighbour *neigh;
	u32 nexthop;
	int ret = -EINVAL;

	nf_reset(skb);

	/* Be paranoid, rather than too clever. */
	if (unlikely(skb_headroom(skb) < hh_len && dev->header_ops)) {
		struct sk_buff *skb2;

		skb2 = skb_realloc_headroom(skb, LL_RESERVED_SPACE(dev));
		if (!skb2) {
			ret = -ENOMEM;
			goto err;
		}
		if (skb->sk)
			skb_set_owner_w(skb2, skb->sk);

		consume_skb(skb);
		skb = skb2;
	}

	rcu_read_lock_bh();

	nexthop = (__force u32)rt_nexthop(rt, ip_hdr(skb)->daddr);
	neigh = __ipv4_neigh_lookup_noref(dev, nexthop);
	if (unlikely(!neigh))
		neigh = __neigh_create(&arp_tbl, &nexthop, dev, false);
	if (!IS_ERR(neigh)) {
<<<<<<< HEAD
		ret = dst_neigh_output(dst, neigh, skb);
=======
		sock_confirm_neigh(skb, neigh);
		ret = neigh_output(neigh, skb);
>>>>>>> 286cd8c7
		rcu_read_unlock_bh();
		return ret;
	}

	rcu_read_unlock_bh();
err:
	vrf_tx_error(skb->dev, skb);
	return ret;
}

static int vrf_output(struct net *net, struct sock *sk, struct sk_buff *skb)
{
	struct net_device *dev = skb_dst(skb)->dev;

	IP_UPD_PO_STATS(net, IPSTATS_MIB_OUT, skb->len);

	skb->dev = dev;
	skb->protocol = htons(ETH_P_IP);

	return NF_HOOK_COND(NFPROTO_IPV4, NF_INET_POST_ROUTING,
			    net, sk, skb, NULL, dev,
			    vrf_finish_output,
			    !(IPCB(skb)->flags & IPSKB_REROUTED));
}

<<<<<<< HEAD
static void vrf_rtable_release(struct net_vrf *vrf)
=======
/* set dst on skb to send packet to us via dev_xmit path. Allows
 * packet to go through device based features such as qdisc, netfilter
 * hooks and packet sockets with skb->dev set to vrf device.
 */
static struct sk_buff *vrf_ip_out_redirect(struct net_device *vrf_dev,
					   struct sk_buff *skb)
>>>>>>> 286cd8c7
{
	struct net_vrf *vrf = netdev_priv(vrf_dev);
	struct dst_entry *dst = NULL;
	struct rtable *rth;

	rcu_read_lock();

<<<<<<< HEAD
	dst_release(dst);
	vrf->rth = NULL;
=======
	rth = rcu_dereference(vrf->rth);
	if (likely(rth)) {
		dst = &rth->dst;
		dst_hold(dst);
	}

	rcu_read_unlock();

	if (unlikely(!dst)) {
		vrf_tx_error(vrf_dev, skb);
		return NULL;
	}

	skb_dst_drop(skb);
	skb_dst_set(skb, dst);

	return skb;
>>>>>>> 286cd8c7
}

static int vrf_output_direct_finish(struct net *net, struct sock *sk,
				    struct sk_buff *skb)
{
	vrf_finish_direct(skb);

	return vrf_ip_local_out(net, sk, skb);
}

static int vrf_output_direct(struct net *net, struct sock *sk,
			     struct sk_buff *skb)
{
	int err = 1;

	skb->protocol = htons(ETH_P_IP);

	if (!(IPCB(skb)->flags & IPSKB_REROUTED))
		err = nf_hook(NFPROTO_IPV4, NF_INET_POST_ROUTING, net, sk, skb,
			      NULL, skb->dev, vrf_output_direct_finish);

	if (likely(err == 1))
		vrf_finish_direct(skb);

<<<<<<< HEAD
	rth = rt_dst_alloc(dev, 0, RTN_UNICAST, 1, 1, 0);
	if (rth) {
		rth->dst.output	= vrf_output;
		rth->rt_table_id = vrf->tb_id;
=======
	return err;
}

static int vrf_ip_out_direct_finish(struct net *net, struct sock *sk,
				    struct sk_buff *skb)
{
	int err;

	err = vrf_output_direct(net, sk, skb);
	if (likely(err == 1))
		err = vrf_ip_local_out(net, sk, skb);

	return err;
}

static struct sk_buff *vrf_ip_out_direct(struct net_device *vrf_dev,
					 struct sock *sk,
					 struct sk_buff *skb)
{
	struct net *net = dev_net(vrf_dev);
	int err;

	skb->dev = vrf_dev;

	err = nf_hook(NFPROTO_IPV4, NF_INET_LOCAL_OUT, net, sk,
		      skb, NULL, vrf_dev, vrf_ip_out_direct_finish);

	if (likely(err == 1))
		err = vrf_output_direct(net, sk, skb);

	if (likely(err == 1))
		return skb;

	return NULL;
}

static struct sk_buff *vrf_ip_out(struct net_device *vrf_dev,
				  struct sock *sk,
				  struct sk_buff *skb)
{
	/* don't divert multicast or local broadcast */
	if (ipv4_is_multicast(ip_hdr(skb)->daddr) ||
	    ipv4_is_lbcast(ip_hdr(skb)->daddr))
		return skb;

	if (qdisc_tx_is_default(vrf_dev) ||
	    IPCB(skb)->flags & IPSKB_XFRM_TRANSFORMED)
		return vrf_ip_out_direct(vrf_dev, sk, skb);

	return vrf_ip_out_redirect(vrf_dev, skb);
}

/* called with rcu lock held */
static struct sk_buff *vrf_l3_out(struct net_device *vrf_dev,
				  struct sock *sk,
				  struct sk_buff *skb,
				  u16 proto)
{
	switch (proto) {
	case AF_INET:
		return vrf_ip_out(vrf_dev, sk, skb);
	case AF_INET6:
		return vrf_ip6_out(vrf_dev, sk, skb);
	}

	return skb;
}

/* holding rtnl */
static void vrf_rtable_release(struct net_device *dev, struct net_vrf *vrf)
{
	struct rtable *rth = rtnl_dereference(vrf->rth);
	struct net *net = dev_net(dev);
	struct dst_entry *dst;

	RCU_INIT_POINTER(vrf->rth, NULL);
	synchronize_rcu();

	/* move dev in dst's to loopback so this VRF device can be deleted
	 * - based on dst_ifdown
	 */
	if (rth) {
		dst = &rth->dst;
		dev_put(dst->dev);
		dst->dev = net->loopback_dev;
		dev_hold(dst->dev);
		dst_release(dst);
>>>>>>> 286cd8c7
	}
}

static int vrf_rtable_create(struct net_device *dev)
{
	struct net_vrf *vrf = netdev_priv(dev);
	struct rtable *rth;

	if (!fib_new_table(dev_net(dev), vrf->tb_id))
		return -ENOMEM;

	/* create a dst for routing packets out through a VRF device */
	rth = rt_dst_alloc(dev, 0, RTN_UNICAST, 1, 1, 0);
	if (!rth)
		return -ENOMEM;

	rth->dst.output	= vrf_output;

	rcu_assign_pointer(vrf->rth, rth);

	return 0;
}

/**************************** device handling ********************/

/* cycle interface to flush neighbor cache and move routes across tables */
static void cycle_netdev(struct net_device *dev)
{
	unsigned int flags = dev->flags;
	int ret;

	if (!netif_running(dev))
		return;

	ret = dev_change_flags(dev, flags & ~IFF_UP);
	if (ret >= 0)
		ret = dev_change_flags(dev, flags);

	if (ret < 0) {
		netdev_err(dev,
			   "Failed to cycle device %s; route tables might be wrong!\n",
			   dev->name);
	}
}

static int do_vrf_add_slave(struct net_device *dev, struct net_device *port_dev,
			    struct netlink_ext_ack *extack)
{
	int ret;

	/* do not allow loopback device to be enslaved to a VRF.
	 * The vrf device acts as the loopback for the vrf.
	 */
	if (port_dev == dev_net(dev)->loopback_dev) {
		NL_SET_ERR_MSG(extack,
			       "Can not enslave loopback device to a VRF");
		return -EOPNOTSUPP;
	}

	port_dev->priv_flags |= IFF_L3MDEV_SLAVE;
	ret = netdev_master_upper_dev_link(port_dev, dev, NULL, NULL, extack);
	if (ret < 0)
		goto err;

	cycle_netdev(port_dev);

	return 0;

err:
	port_dev->priv_flags &= ~IFF_L3MDEV_SLAVE;
	return ret;
}

static int vrf_add_slave(struct net_device *dev, struct net_device *port_dev,
			 struct netlink_ext_ack *extack)
{
	if (netif_is_l3_master(port_dev)) {
		NL_SET_ERR_MSG(extack,
			       "Can not enslave an L3 master device to a VRF");
		return -EINVAL;
	}

	if (netif_is_l3_slave(port_dev))
		return -EINVAL;

	return do_vrf_add_slave(dev, port_dev, extack);
}

/* inverse of do_vrf_add_slave */
static int do_vrf_del_slave(struct net_device *dev, struct net_device *port_dev)
{
	netdev_upper_dev_unlink(port_dev, dev);
	port_dev->priv_flags &= ~IFF_L3MDEV_SLAVE;

	cycle_netdev(port_dev);

	return 0;
}

static int vrf_del_slave(struct net_device *dev, struct net_device *port_dev)
{
	return do_vrf_del_slave(dev, port_dev);
}

static void vrf_dev_uninit(struct net_device *dev)
{
	struct net_vrf *vrf = netdev_priv(dev);
<<<<<<< HEAD
//	struct slave_queue *queue = &vrf->queue;
//	struct list_head *head = &queue->all_slaves;
//	struct slave *slave, *next;

	vrf_rtable_release(vrf);
	vrf_rt6_release(vrf);

//	list_for_each_entry_safe(slave, next, head, list)
//		vrf_del_slave(dev, slave->dev);
=======

	vrf_rtable_release(dev, vrf);
	vrf_rt6_release(dev, vrf);
>>>>>>> 286cd8c7

	free_percpu(dev->dstats);
	dev->dstats = NULL;
}

static int vrf_dev_init(struct net_device *dev)
{
	struct net_vrf *vrf = netdev_priv(dev);

	dev->dstats = netdev_alloc_pcpu_stats(struct pcpu_dstats);
	if (!dev->dstats)
		goto out_nomem;

	/* create the default dst which points back to us */
	if (vrf_rtable_create(dev) != 0)
		goto out_stats;

	if (vrf_rt6_create(dev) != 0)
		goto out_rth;

	dev->flags = IFF_MASTER | IFF_NOARP;

	/* MTU is irrelevant for VRF device; set to 64k similar to lo */
	dev->mtu = 64 * 1024;

	/* similarly, oper state is irrelevant; set to up to avoid confusion */
	dev->operstate = IF_OPER_UP;
	netdev_lockdep_set_classes(dev);
	return 0;

out_rth:
<<<<<<< HEAD
	vrf_rtable_release(vrf);
=======
	vrf_rtable_release(dev, vrf);
>>>>>>> 286cd8c7
out_stats:
	free_percpu(dev->dstats);
	dev->dstats = NULL;
out_nomem:
	return -ENOMEM;
}

static const struct net_device_ops vrf_netdev_ops = {
	.ndo_init		= vrf_dev_init,
	.ndo_uninit		= vrf_dev_uninit,
	.ndo_start_xmit		= vrf_xmit,
	.ndo_get_stats64	= vrf_get_stats64,
	.ndo_add_slave		= vrf_add_slave,
	.ndo_del_slave		= vrf_del_slave,
};

static u32 vrf_fib_table(const struct net_device *dev)
{
	struct net_vrf *vrf = netdev_priv(dev);

	return vrf->tb_id;
}

static int vrf_rcv_finish(struct net *net, struct sock *sk, struct sk_buff *skb)
{
	kfree_skb(skb);
	return 0;
}

static struct sk_buff *vrf_rcv_nfhook(u8 pf, unsigned int hook,
				      struct sk_buff *skb,
				      struct net_device *dev)
{
	struct net *net = dev_net(dev);

	if (nf_hook(pf, hook, net, NULL, skb, dev, NULL, vrf_rcv_finish) != 1)
		skb = NULL;    /* kfree_skb(skb) handled by nf code */

	return skb;
}

#if IS_ENABLED(CONFIG_IPV6)
/* neighbor handling is done with actual device; do not want
 * to flip skb->dev for those ndisc packets. This really fails
 * for multiple next protocols (e.g., NEXTHDR_HOP). But it is
 * a start.
 */
static bool ipv6_ndisc_frame(const struct sk_buff *skb)
{
	const struct ipv6hdr *iph = ipv6_hdr(skb);
	bool rc = false;

	if (iph->nexthdr == NEXTHDR_ICMP) {
		const struct icmp6hdr *icmph;
		struct icmp6hdr _icmph;

		icmph = skb_header_pointer(skb, sizeof(*iph),
					   sizeof(_icmph), &_icmph);
		if (!icmph)
			goto out;

<<<<<<< HEAD
		rth = vrf->rth;
		dst_hold(&rth->dst);
=======
		switch (icmph->icmp6_type) {
		case NDISC_ROUTER_SOLICITATION:
		case NDISC_ROUTER_ADVERTISEMENT:
		case NDISC_NEIGHBOUR_SOLICITATION:
		case NDISC_NEIGHBOUR_ADVERTISEMENT:
		case NDISC_REDIRECT:
			rc = true;
			break;
		}
>>>>>>> 286cd8c7
	}

out:
	return rc;
}

static struct rt6_info *vrf_ip6_route_lookup(struct net *net,
					     const struct net_device *dev,
					     struct flowi6 *fl6,
					     int ifindex,
					     const struct sk_buff *skb,
					     int flags)
{
	struct net_vrf *vrf = netdev_priv(dev);

	return ip6_pol_route(net, vrf->fib6_table, ifindex, fl6, skb, flags);
}

static void vrf_ip6_input_dst(struct sk_buff *skb, struct net_device *vrf_dev,
			      int ifindex)
{
	const struct ipv6hdr *iph = ipv6_hdr(skb);
	struct flowi6 fl6 = {
		.flowi6_iif     = ifindex,
		.flowi6_mark    = skb->mark,
		.flowi6_proto   = iph->nexthdr,
		.daddr          = iph->daddr,
		.saddr          = iph->saddr,
		.flowlabel      = ip6_flowinfo(iph),
	};
	struct net *net = dev_net(vrf_dev);
	struct rt6_info *rt6;

	rt6 = vrf_ip6_route_lookup(net, vrf_dev, &fl6, ifindex, skb,
				   RT6_LOOKUP_F_HAS_SADDR | RT6_LOOKUP_F_IFACE);
	if (unlikely(!rt6))
		return;

	if (unlikely(&rt6->dst == &net->ipv6.ip6_null_entry->dst))
		return;

	skb_dst_set(skb, &rt6->dst);
}

static struct sk_buff *vrf_ip6_rcv(struct net_device *vrf_dev,
				   struct sk_buff *skb)
{
	int orig_iif = skb->skb_iif;
	bool need_strict;

	/* loopback traffic; do not push through packet taps again.
	 * Reset pkt_type for upper layers to process skb
	 */
	if (skb->pkt_type == PACKET_LOOPBACK) {
		skb->dev = vrf_dev;
		skb->skb_iif = vrf_dev->ifindex;
		IP6CB(skb)->flags |= IP6SKB_L3SLAVE;
		skb->pkt_type = PACKET_HOST;
		goto out;
	}

	/* if packet is NDISC or addressed to multicast or link-local
	 * then keep the ingress interface
	 */
	need_strict = rt6_need_strict(&ipv6_hdr(skb)->daddr);
	if (!ipv6_ndisc_frame(skb) && !need_strict) {
		vrf_rx_stats(vrf_dev, skb->len);
		skb->dev = vrf_dev;
		skb->skb_iif = vrf_dev->ifindex;

		if (!list_empty(&vrf_dev->ptype_all)) {
			skb_push(skb, skb->mac_len);
			dev_queue_xmit_nit(skb, vrf_dev);
			skb_pull(skb, skb->mac_len);
		}

		IP6CB(skb)->flags |= IP6SKB_L3SLAVE;
	}

	if (need_strict)
		vrf_ip6_input_dst(skb, vrf_dev, orig_iif);

	skb = vrf_rcv_nfhook(NFPROTO_IPV6, NF_INET_PRE_ROUTING, skb, vrf_dev);
out:
	return skb;
}

#else
static struct sk_buff *vrf_ip6_rcv(struct net_device *vrf_dev,
				   struct sk_buff *skb)
{
	return skb;
}
#endif

static struct sk_buff *vrf_ip_rcv(struct net_device *vrf_dev,
				  struct sk_buff *skb)
{
	skb->dev = vrf_dev;
	skb->skb_iif = vrf_dev->ifindex;
	IPCB(skb)->flags |= IPSKB_L3SLAVE;

	if (ipv4_is_multicast(ip_hdr(skb)->daddr))
		goto out;

	/* loopback traffic; do not push through packet taps again.
	 * Reset pkt_type for upper layers to process skb
	 */
	if (skb->pkt_type == PACKET_LOOPBACK) {
		skb->pkt_type = PACKET_HOST;
		goto out;
	}

	vrf_rx_stats(vrf_dev, skb->len);

	if (!list_empty(&vrf_dev->ptype_all)) {
		skb_push(skb, skb->mac_len);
		dev_queue_xmit_nit(skb, vrf_dev);
		skb_pull(skb, skb->mac_len);
	}

	skb = vrf_rcv_nfhook(NFPROTO_IPV4, NF_INET_PRE_ROUTING, skb, vrf_dev);
out:
	return skb;
}

<<<<<<< HEAD
		rt = vrf->rt6;
		dst_hold(&rt->dst);
=======
/* called with rcu lock held */
static struct sk_buff *vrf_l3_rcv(struct net_device *vrf_dev,
				  struct sk_buff *skb,
				  u16 proto)
{
	switch (proto) {
	case AF_INET:
		return vrf_ip_rcv(vrf_dev, skb);
	case AF_INET6:
		return vrf_ip6_rcv(vrf_dev, skb);
>>>>>>> 286cd8c7
	}

	return skb;
}

#if IS_ENABLED(CONFIG_IPV6)
/* send to link-local or multicast address via interface enslaved to
 * VRF device. Force lookup to VRF table without changing flow struct
 */
static struct dst_entry *vrf_link_scope_lookup(const struct net_device *dev,
					      struct flowi6 *fl6)
{
	struct net *net = dev_net(dev);
	int flags = RT6_LOOKUP_F_IFACE;
	struct dst_entry *dst = NULL;
	struct rt6_info *rt;

	/* VRF device does not have a link-local address and
	 * sending packets to link-local or mcast addresses over
	 * a VRF device does not make sense
	 */
	if (fl6->flowi6_oif == dev->ifindex) {
		dst = &net->ipv6.ip6_null_entry->dst;
		dst_hold(dst);
		return dst;
	}

	if (!ipv6_addr_any(&fl6->saddr))
		flags |= RT6_LOOKUP_F_HAS_SADDR;

	rt = vrf_ip6_route_lookup(net, dev, fl6, fl6->flowi6_oif, NULL, flags);
	if (rt)
		dst = &rt->dst;

	return dst;
}
#endif

static const struct l3mdev_ops vrf_l3mdev_ops = {
	.l3mdev_fib_table	= vrf_fib_table,
	.l3mdev_l3_rcv		= vrf_l3_rcv,
	.l3mdev_l3_out		= vrf_l3_out,
#if IS_ENABLED(CONFIG_IPV6)
	.l3mdev_link_scope_lookup = vrf_link_scope_lookup,
#endif
};

static void vrf_get_drvinfo(struct net_device *dev,
			    struct ethtool_drvinfo *info)
{
	strlcpy(info->driver, DRV_NAME, sizeof(info->driver));
	strlcpy(info->version, DRV_VERSION, sizeof(info->version));
}

static const struct ethtool_ops vrf_ethtool_ops = {
	.get_drvinfo	= vrf_get_drvinfo,
};

static inline size_t vrf_fib_rule_nl_size(void)
{
	size_t sz;

	sz  = NLMSG_ALIGN(sizeof(struct fib_rule_hdr));
	sz += nla_total_size(sizeof(u8));	/* FRA_L3MDEV */
	sz += nla_total_size(sizeof(u32));	/* FRA_PRIORITY */
	sz += nla_total_size(sizeof(u8));       /* FRA_PROTOCOL */

	return sz;
}

static int vrf_fib_rule(const struct net_device *dev, __u8 family, bool add_it)
{
	struct fib_rule_hdr *frh;
	struct nlmsghdr *nlh;
	struct sk_buff *skb;
	int err;

	if (family == AF_INET6 && !ipv6_mod_enabled())
		return 0;

	skb = nlmsg_new(vrf_fib_rule_nl_size(), GFP_KERNEL);
	if (!skb)
		return -ENOMEM;

	nlh = nlmsg_put(skb, 0, 0, 0, sizeof(*frh), 0);
	if (!nlh)
		goto nla_put_failure;

	/* rule only needs to appear once */
	nlh->nlmsg_flags |= NLM_F_EXCL;

	frh = nlmsg_data(nlh);
	memset(frh, 0, sizeof(*frh));
	frh->family = family;
	frh->action = FR_ACT_TO_TBL;

	if (nla_put_u8(skb, FRA_PROTOCOL, RTPROT_KERNEL))
		goto nla_put_failure;

	if (nla_put_u8(skb, FRA_L3MDEV, 1))
		goto nla_put_failure;

	if (nla_put_u32(skb, FRA_PRIORITY, FIB_RULE_PREF))
		goto nla_put_failure;

	nlmsg_end(skb, nlh);

	/* fib_nl_{new,del}rule handling looks for net from skb->sk */
	skb->sk = dev_net(dev)->rtnl;
	if (add_it) {
		err = fib_nl_newrule(skb, nlh, NULL);
		if (err == -EEXIST)
			err = 0;
	} else {
		err = fib_nl_delrule(skb, nlh, NULL);
		if (err == -ENOENT)
			err = 0;
	}
	nlmsg_free(skb);

	return err;

nla_put_failure:
	nlmsg_free(skb);

	return -EMSGSIZE;
}

static int vrf_add_fib_rules(const struct net_device *dev)
{
	int err;

	err = vrf_fib_rule(dev, AF_INET,  true);
	if (err < 0)
		goto out_err;

	err = vrf_fib_rule(dev, AF_INET6, true);
	if (err < 0)
		goto ipv6_err;

#if IS_ENABLED(CONFIG_IP_MROUTE_MULTIPLE_TABLES)
	err = vrf_fib_rule(dev, RTNL_FAMILY_IPMR, true);
	if (err < 0)
		goto ipmr_err;
#endif

	return 0;

#if IS_ENABLED(CONFIG_IP_MROUTE_MULTIPLE_TABLES)
ipmr_err:
	vrf_fib_rule(dev, AF_INET6,  false);
#endif

ipv6_err:
	vrf_fib_rule(dev, AF_INET,  false);

out_err:
	netdev_err(dev, "Failed to add FIB rules.\n");
	return err;
}

static void vrf_setup(struct net_device *dev)
{
	ether_setup(dev);

	/* Initialize the device structure. */
	dev->netdev_ops = &vrf_netdev_ops;
	dev->l3mdev_ops = &vrf_l3mdev_ops;
	dev->ethtool_ops = &vrf_ethtool_ops;
	dev->needs_free_netdev = true;

	/* Fill in device structure with ethernet-generic values. */
	eth_hw_addr_random(dev);

	/* don't acquire vrf device's netif_tx_lock when transmitting */
	dev->features |= NETIF_F_LLTX;

	/* don't allow vrf devices to change network namespaces. */
	dev->features |= NETIF_F_NETNS_LOCAL;

	/* does not make sense for a VLAN to be added to a vrf device */
	dev->features   |= NETIF_F_VLAN_CHALLENGED;

	/* enable offload features */
	dev->features   |= NETIF_F_GSO_SOFTWARE;
	dev->features   |= NETIF_F_RXCSUM | NETIF_F_HW_CSUM | NETIF_F_SCTP_CRC;
	dev->features   |= NETIF_F_SG | NETIF_F_FRAGLIST | NETIF_F_HIGHDMA;

	dev->hw_features = dev->features;
	dev->hw_enc_features = dev->features;

	/* default to no qdisc; user can add if desired */
	dev->priv_flags |= IFF_NO_QUEUE;
	dev->priv_flags |= IFF_NO_RX_HANDLER;
}

static int vrf_validate(struct nlattr *tb[], struct nlattr *data[],
			struct netlink_ext_ack *extack)
{
	if (tb[IFLA_ADDRESS]) {
		if (nla_len(tb[IFLA_ADDRESS]) != ETH_ALEN) {
			NL_SET_ERR_MSG(extack, "Invalid hardware address");
			return -EINVAL;
		}
		if (!is_valid_ether_addr(nla_data(tb[IFLA_ADDRESS]))) {
			NL_SET_ERR_MSG(extack, "Invalid hardware address");
			return -EADDRNOTAVAIL;
		}
	}
	return 0;
}

static void vrf_dellink(struct net_device *dev, struct list_head *head)
{
<<<<<<< HEAD
	struct net_vrf *vrf = netdev_priv(dev);
	struct slave_queue *queue = &vrf->queue;
	struct list_head *all_slaves = &queue->all_slaves;
	struct slave *slave, *next;

	list_for_each_entry_safe(slave, next, all_slaves, list)
		vrf_del_slave(dev, slave->dev);
=======
	struct net_device *port_dev;
	struct list_head *iter;

	netdev_for_each_lower_dev(dev, port_dev, iter)
		vrf_del_slave(dev, port_dev);
>>>>>>> 286cd8c7

	unregister_netdevice_queue(dev, head);
}

static int vrf_newlink(struct net *src_net, struct net_device *dev,
		       struct nlattr *tb[], struct nlattr *data[],
		       struct netlink_ext_ack *extack)
{
	struct net_vrf *vrf = netdev_priv(dev);
	bool *add_fib_rules;
	struct net *net;
	int err;

	if (!data || !data[IFLA_VRF_TABLE]) {
		NL_SET_ERR_MSG(extack, "VRF table id is missing");
		return -EINVAL;
	}

	vrf->tb_id = nla_get_u32(data[IFLA_VRF_TABLE]);
<<<<<<< HEAD
	if (vrf->tb_id == RT_TABLE_UNSPEC)
		return -EINVAL;
=======
	if (vrf->tb_id == RT_TABLE_UNSPEC) {
		NL_SET_ERR_MSG_ATTR(extack, data[IFLA_VRF_TABLE],
				    "Invalid VRF table id");
		return -EINVAL;
	}
>>>>>>> 286cd8c7

	dev->priv_flags |= IFF_L3MDEV_MASTER;

	err = register_netdevice(dev);
	if (err)
		goto out;

	net = dev_net(dev);
	add_fib_rules = net_generic(net, vrf_net_id);
	if (*add_fib_rules) {
		err = vrf_add_fib_rules(dev);
		if (err) {
			unregister_netdevice(dev);
			goto out;
		}
		*add_fib_rules = false;
	}

out:
	return err;
}

static size_t vrf_nl_getsize(const struct net_device *dev)
{
	return nla_total_size(sizeof(u32));  /* IFLA_VRF_TABLE */
}

static int vrf_fillinfo(struct sk_buff *skb,
			const struct net_device *dev)
{
	struct net_vrf *vrf = netdev_priv(dev);

	return nla_put_u32(skb, IFLA_VRF_TABLE, vrf->tb_id);
}

static size_t vrf_get_slave_size(const struct net_device *bond_dev,
				 const struct net_device *slave_dev)
{
	return nla_total_size(sizeof(u32));  /* IFLA_VRF_PORT_TABLE */
}

static int vrf_fill_slave_info(struct sk_buff *skb,
			       const struct net_device *vrf_dev,
			       const struct net_device *slave_dev)
{
	struct net_vrf *vrf = netdev_priv(vrf_dev);

	if (nla_put_u32(skb, IFLA_VRF_PORT_TABLE, vrf->tb_id))
		return -EMSGSIZE;

	return 0;
}

static const struct nla_policy vrf_nl_policy[IFLA_VRF_MAX + 1] = {
	[IFLA_VRF_TABLE] = { .type = NLA_U32 },
};

static struct rtnl_link_ops vrf_link_ops __read_mostly = {
	.kind		= DRV_NAME,
	.priv_size	= sizeof(struct net_vrf),

	.get_size	= vrf_nl_getsize,
	.policy		= vrf_nl_policy,
	.validate	= vrf_validate,
	.fill_info	= vrf_fillinfo,

	.get_slave_size  = vrf_get_slave_size,
	.fill_slave_info = vrf_fill_slave_info,

	.newlink	= vrf_newlink,
	.dellink	= vrf_dellink,
	.setup		= vrf_setup,
	.maxtype	= IFLA_VRF_MAX,
};

static int vrf_device_event(struct notifier_block *unused,
			    unsigned long event, void *ptr)
{
	struct net_device *dev = netdev_notifier_info_to_dev(ptr);

	/* only care about unregister events to drop slave references */
	if (event == NETDEV_UNREGISTER) {
		struct net_device *vrf_dev;

		if (!netif_is_l3_slave(dev))
			goto out;

		vrf_dev = netdev_master_upper_dev_get(dev);
		vrf_del_slave(vrf_dev, dev);
	}
out:
	return NOTIFY_DONE;
}

static struct notifier_block vrf_notifier_block __read_mostly = {
	.notifier_call = vrf_device_event,
};

/* Initialize per network namespace state */
static int __net_init vrf_netns_init(struct net *net)
{
	bool *add_fib_rules = net_generic(net, vrf_net_id);

<<<<<<< HEAD
=======
	*add_fib_rules = true;

	return 0;
}

static struct pernet_operations vrf_net_ops __net_initdata = {
	.init = vrf_netns_init,
	.id   = &vrf_net_id,
	.size = sizeof(bool),
};

static int __init vrf_init_module(void)
{
	int rc;

>>>>>>> 286cd8c7
	register_netdevice_notifier(&vrf_notifier_block);

	rc = register_pernet_subsys(&vrf_net_ops);
	if (rc < 0)
		goto error;

	rc = rtnl_link_register(&vrf_link_ops);
	if (rc < 0) {
		unregister_pernet_subsys(&vrf_net_ops);
		goto error;
	}

	return 0;

error:
	unregister_netdevice_notifier(&vrf_notifier_block);
	return rc;
}

module_init(vrf_init_module);
MODULE_AUTHOR("Shrijeet Mukherjee, David Ahern");
MODULE_DESCRIPTION("Device driver to instantiate VRF domains");
MODULE_LICENSE("GPL");
MODULE_ALIAS_RTNL_LINK(DRV_NAME);
MODULE_VERSION(DRV_VERSION);<|MERGE_RESOLUTION|>--- conflicted
+++ resolved
@@ -64,63 +64,6 @@
 	struct u64_stats_sync	syncp;
 };
 
-<<<<<<< HEAD
-/* neighbor handling is done with actual device; do not want
- * to flip skb->dev for those ndisc packets. This really fails
- * for multiple next protocols (e.g., NEXTHDR_HOP). But it is
- * a start.
- */
-#if IS_ENABLED(CONFIG_IPV6)
-static bool check_ipv6_frame(const struct sk_buff *skb)
-{
-	const struct ipv6hdr *ipv6h;
-	struct ipv6hdr _ipv6h;
-	bool rc = true;
-
-	ipv6h = skb_header_pointer(skb, 0, sizeof(_ipv6h), &_ipv6h);
-	if (!ipv6h)
-		goto out;
-
-	if (ipv6h->nexthdr == NEXTHDR_ICMP) {
-		const struct icmp6hdr *icmph;
-		struct icmp6hdr _icmph;
-
-		icmph = skb_header_pointer(skb, sizeof(_ipv6h),
-					   sizeof(_icmph), &_icmph);
-		if (!icmph)
-			goto out;
-
-		switch (icmph->icmp6_type) {
-		case NDISC_ROUTER_SOLICITATION:
-		case NDISC_ROUTER_ADVERTISEMENT:
-		case NDISC_NEIGHBOUR_SOLICITATION:
-		case NDISC_NEIGHBOUR_ADVERTISEMENT:
-		case NDISC_REDIRECT:
-			rc = false;
-			break;
-		}
-	}
-
-out:
-	return rc;
-}
-#else
-static bool check_ipv6_frame(const struct sk_buff *skb)
-{
-	return false;
-}
-#endif
-
-static bool is_ip_rx_frame(struct sk_buff *skb)
-{
-	switch (skb->protocol) {
-	case htons(ETH_P_IP):
-		return true;
-	case htons(ETH_P_IPV6):
-		return check_ipv6_frame(skb);
-	}
-	return false;
-=======
 static void vrf_rx_stats(struct net_device *dev, int len)
 {
 	struct pcpu_dstats *dstats = this_cpu_ptr(dev->dstats);
@@ -129,7 +72,6 @@
 	dstats->rx_pkts++;
 	dstats->rx_bytes += len;
 	u64_stats_update_end(&dstats->syncp);
->>>>>>> 286cd8c7
 }
 
 static void vrf_tx_error(struct net_device *vrf_dev, struct sk_buff *skb)
@@ -308,23 +250,9 @@
 {
 	struct iphdr *ip4h;
 	int ret = NET_XMIT_DROP;
-<<<<<<< HEAD
-	struct flowi4 fl4 = {
-		/* needed to match OIF rule */
-		.flowi4_oif = vrf_dev->ifindex,
-		.flowi4_iif = LOOPBACK_IFINDEX,
-		.flowi4_tos = RT_TOS(ip4h->tos),
-		.flowi4_flags = FLOWI_FLAG_ANYSRC | FLOWI_FLAG_L3MDEV_SRC |
-				FLOWI_FLAG_SKIP_NH_OIF,
-		.flowi4_proto = ip4h->protocol,
-		.daddr = ip4h->daddr,
-		.saddr = ip4h->saddr,
-	};
-=======
 	struct flowi4 fl4;
 	struct net *net = dev_net(vrf_dev);
 	struct rtable *rt;
->>>>>>> 286cd8c7
 
 	if (!pskb_may_pull(skb, ETH_HLEN + sizeof(struct iphdr)))
 		goto err;
@@ -410,8 +338,6 @@
 	return ret;
 }
 
-<<<<<<< HEAD
-=======
 static void vrf_finish_direct(struct sk_buff *skb)
 {
 	struct net_device *vrf_dev = skb->dev;
@@ -435,7 +361,6 @@
 	nf_reset(skb);
 }
 
->>>>>>> 286cd8c7
 #if IS_ENABLED(CONFIG_IPV6)
 /* modelled after ip6_finish_output2 */
 static int vrf_finish_output6(struct net *net, struct sock *sk,
@@ -480,12 +405,6 @@
 			    !(IP6CB(skb)->flags & IP6SKB_REROUTED));
 }
 
-<<<<<<< HEAD
-static void vrf_rt6_release(struct net_vrf *vrf)
-{
-	dst_release(&vrf->rt6->dst);
-	vrf->rt6 = NULL;
-=======
 /* set dst on skb to send packet to us via dev_xmit path. Allows
  * packet to go through device based features such as qdisc, netfilter
  * hooks and packet sockets with skb->dev set to vrf device.
@@ -611,7 +530,6 @@
 		dev_hold(dst->dev);
 		dst_release(dst);
 	}
->>>>>>> 286cd8c7
 }
 
 static int vrf_rt6_create(struct net_device *dev)
@@ -622,10 +540,6 @@
 	struct rt6_info *rt6;
 	int rc = -ENOMEM;
 
-<<<<<<< HEAD
-	rt6 = ip6_dst_alloc(net, dev,
-			    DST_HOST | DST_NOPOLICY | DST_NOXFRM | DST_NOCACHE);
-=======
 	/* IPv6 can be CONFIG enabled and then disabled runtime */
 	if (!ipv6_mod_enabled())
 		return 0;
@@ -636,28 +550,18 @@
 
 	/* create a dst for routing packets out a VRF device */
 	rt6 = ip6_dst_alloc(net, dev, flags);
->>>>>>> 286cd8c7
 	if (!rt6)
 		goto out;
 
 	rt6->dst.output	= vrf_output6;
-<<<<<<< HEAD
-	rt6->rt6i_table = fib6_get_table(net, vrf->tb_id);
-	dst_hold(&rt6->dst);
-	vrf->rt6 = rt6;
-=======
 
 	rcu_assign_pointer(vrf->rt6, rt6);
 
->>>>>>> 286cd8c7
 	rc = 0;
 out:
 	return rc;
 }
 #else
-<<<<<<< HEAD
-static void vrf_rt6_release(struct net_vrf *vrf)
-=======
 static struct sk_buff *vrf_ip6_out(struct net_device *vrf_dev,
 				   struct sock *sk,
 				   struct sk_buff *skb)
@@ -666,7 +570,6 @@
 }
 
 static void vrf_rt6_release(struct net_device *dev, struct net_vrf *vrf)
->>>>>>> 286cd8c7
 {
 }
 
@@ -712,12 +615,8 @@
 	if (unlikely(!neigh))
 		neigh = __neigh_create(&arp_tbl, &nexthop, dev, false);
 	if (!IS_ERR(neigh)) {
-<<<<<<< HEAD
-		ret = dst_neigh_output(dst, neigh, skb);
-=======
 		sock_confirm_neigh(skb, neigh);
 		ret = neigh_output(neigh, skb);
->>>>>>> 286cd8c7
 		rcu_read_unlock_bh();
 		return ret;
 	}
@@ -743,16 +642,12 @@
 			    !(IPCB(skb)->flags & IPSKB_REROUTED));
 }
 
-<<<<<<< HEAD
-static void vrf_rtable_release(struct net_vrf *vrf)
-=======
 /* set dst on skb to send packet to us via dev_xmit path. Allows
  * packet to go through device based features such as qdisc, netfilter
  * hooks and packet sockets with skb->dev set to vrf device.
  */
 static struct sk_buff *vrf_ip_out_redirect(struct net_device *vrf_dev,
 					   struct sk_buff *skb)
->>>>>>> 286cd8c7
 {
 	struct net_vrf *vrf = netdev_priv(vrf_dev);
 	struct dst_entry *dst = NULL;
@@ -760,10 +655,6 @@
 
 	rcu_read_lock();
 
-<<<<<<< HEAD
-	dst_release(dst);
-	vrf->rth = NULL;
-=======
 	rth = rcu_dereference(vrf->rth);
 	if (likely(rth)) {
 		dst = &rth->dst;
@@ -781,7 +672,6 @@
 	skb_dst_set(skb, dst);
 
 	return skb;
->>>>>>> 286cd8c7
 }
 
 static int vrf_output_direct_finish(struct net *net, struct sock *sk,
@@ -806,12 +696,6 @@
 	if (likely(err == 1))
 		vrf_finish_direct(skb);
 
-<<<<<<< HEAD
-	rth = rt_dst_alloc(dev, 0, RTN_UNICAST, 1, 1, 0);
-	if (rth) {
-		rth->dst.output	= vrf_output;
-		rth->rt_table_id = vrf->tb_id;
-=======
 	return err;
 }
 
@@ -899,7 +783,6 @@
 		dst->dev = net->loopback_dev;
 		dev_hold(dst->dev);
 		dst_release(dst);
->>>>>>> 286cd8c7
 	}
 }
 
@@ -1007,21 +890,9 @@
 static void vrf_dev_uninit(struct net_device *dev)
 {
 	struct net_vrf *vrf = netdev_priv(dev);
-<<<<<<< HEAD
-//	struct slave_queue *queue = &vrf->queue;
-//	struct list_head *head = &queue->all_slaves;
-//	struct slave *slave, *next;
-
-	vrf_rtable_release(vrf);
-	vrf_rt6_release(vrf);
-
-//	list_for_each_entry_safe(slave, next, head, list)
-//		vrf_del_slave(dev, slave->dev);
-=======
 
 	vrf_rtable_release(dev, vrf);
 	vrf_rt6_release(dev, vrf);
->>>>>>> 286cd8c7
 
 	free_percpu(dev->dstats);
 	dev->dstats = NULL;
@@ -1053,11 +924,7 @@
 	return 0;
 
 out_rth:
-<<<<<<< HEAD
-	vrf_rtable_release(vrf);
-=======
 	vrf_rtable_release(dev, vrf);
->>>>>>> 286cd8c7
 out_stats:
 	free_percpu(dev->dstats);
 	dev->dstats = NULL;
@@ -1119,10 +986,6 @@
 		if (!icmph)
 			goto out;
 
-<<<<<<< HEAD
-		rth = vrf->rth;
-		dst_hold(&rth->dst);
-=======
 		switch (icmph->icmp6_type) {
 		case NDISC_ROUTER_SOLICITATION:
 		case NDISC_ROUTER_ADVERTISEMENT:
@@ -1132,7 +995,6 @@
 			rc = true;
 			break;
 		}
->>>>>>> 286cd8c7
 	}
 
 out:
@@ -1259,10 +1121,6 @@
 	return skb;
 }
 
-<<<<<<< HEAD
-		rt = vrf->rt6;
-		dst_hold(&rt->dst);
-=======
 /* called with rcu lock held */
 static struct sk_buff *vrf_l3_rcv(struct net_device *vrf_dev,
 				  struct sk_buff *skb,
@@ -1273,7 +1131,6 @@
 		return vrf_ip_rcv(vrf_dev, skb);
 	case AF_INET6:
 		return vrf_ip6_rcv(vrf_dev, skb);
->>>>>>> 286cd8c7
 	}
 
 	return skb;
@@ -1488,21 +1345,11 @@
 
 static void vrf_dellink(struct net_device *dev, struct list_head *head)
 {
-<<<<<<< HEAD
-	struct net_vrf *vrf = netdev_priv(dev);
-	struct slave_queue *queue = &vrf->queue;
-	struct list_head *all_slaves = &queue->all_slaves;
-	struct slave *slave, *next;
-
-	list_for_each_entry_safe(slave, next, all_slaves, list)
-		vrf_del_slave(dev, slave->dev);
-=======
 	struct net_device *port_dev;
 	struct list_head *iter;
 
 	netdev_for_each_lower_dev(dev, port_dev, iter)
 		vrf_del_slave(dev, port_dev);
->>>>>>> 286cd8c7
 
 	unregister_netdevice_queue(dev, head);
 }
@@ -1522,16 +1369,11 @@
 	}
 
 	vrf->tb_id = nla_get_u32(data[IFLA_VRF_TABLE]);
-<<<<<<< HEAD
-	if (vrf->tb_id == RT_TABLE_UNSPEC)
-		return -EINVAL;
-=======
 	if (vrf->tb_id == RT_TABLE_UNSPEC) {
 		NL_SET_ERR_MSG_ATTR(extack, data[IFLA_VRF_TABLE],
 				    "Invalid VRF table id");
 		return -EINVAL;
 	}
->>>>>>> 286cd8c7
 
 	dev->priv_flags |= IFF_L3MDEV_MASTER;
 
@@ -1635,8 +1477,6 @@
 {
 	bool *add_fib_rules = net_generic(net, vrf_net_id);
 
-<<<<<<< HEAD
-=======
 	*add_fib_rules = true;
 
 	return 0;
@@ -1652,7 +1492,6 @@
 {
 	int rc;
 
->>>>>>> 286cd8c7
 	register_netdevice_notifier(&vrf_notifier_block);
 
 	rc = register_pernet_subsys(&vrf_net_ops);
