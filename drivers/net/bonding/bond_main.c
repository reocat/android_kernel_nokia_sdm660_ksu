/*
 * originally based on the dummy device.
 *
 * Copyright 1999, Thomas Davis, tadavis@lbl.gov.
 * Licensed under the GPL. Based on dummy.c, and eql.c devices.
 *
 * bonding.c: an Ethernet Bonding driver
 *
 * This is useful to talk to a Cisco EtherChannel compatible equipment:
 *	Cisco 5500
 *	Sun Trunking (Solaris)
 *	Alteon AceDirector Trunks
 *	Linux Bonding
 *	and probably many L2 switches ...
 *
 * How it works:
 *    ifconfig bond0 ipaddress netmask up
 *      will setup a network device, with an ip address.  No mac address
 *	will be assigned at this time.  The hw mac address will come from
 *	the first slave bonded to the channel.  All slaves will then use
 *	this hw mac address.
 *
 *    ifconfig bond0 down
 *         will release all slaves, marking them as down.
 *
 *    ifenslave bond0 eth0
 *	will attach eth0 to bond0 as a slave.  eth0 hw mac address will either
 *	a: be used as initial mac address
 *	b: if a hw mac address already is there, eth0's hw mac address
 *	   will then be set from bond0.
 *
 */

#include <linux/kernel.h>
#include <linux/module.h>
#include <linux/types.h>
#include <linux/fcntl.h>
#include <linux/interrupt.h>
#include <linux/ptrace.h>
#include <linux/ioport.h>
#include <linux/in.h>
#include <net/ip.h>
#include <linux/ip.h>
#include <linux/tcp.h>
#include <linux/udp.h>
#include <linux/slab.h>
#include <linux/string.h>
#include <linux/init.h>
#include <linux/timer.h>
#include <linux/socket.h>
#include <linux/ctype.h>
#include <linux/inet.h>
#include <linux/bitops.h>
#include <linux/io.h>
#include <asm/dma.h>
#include <linux/uaccess.h>
#include <linux/errno.h>
#include <linux/netdevice.h>
#include <linux/inetdevice.h>
#include <linux/igmp.h>
#include <linux/etherdevice.h>
#include <linux/skbuff.h>
#include <net/sock.h>
#include <linux/rtnetlink.h>
#include <linux/smp.h>
#include <linux/if_ether.h>
#include <net/arp.h>
#include <linux/mii.h>
#include <linux/ethtool.h>
#include <linux/if_vlan.h>
#include <linux/if_bonding.h>
#include <linux/jiffies.h>
#include <linux/preempt.h>
#include <net/route.h>
#include <net/net_namespace.h>
#include <net/netns/generic.h>
#include <net/pkt_sched.h>
#include <linux/rculist.h>
#include <net/flow_dissector.h>
#include <net/switchdev.h>
#include <net/bonding.h>
#include <net/bond_3ad.h>
#include <net/bond_alb.h>

#include "bonding_priv.h"

/*---------------------------- Module parameters ----------------------------*/

/* monitor all links that often (in milliseconds). <=0 disables monitoring */

static int max_bonds	= BOND_DEFAULT_MAX_BONDS;
static int tx_queues	= BOND_DEFAULT_TX_QUEUES;
static int num_peer_notif = 1;
static int miimon;
static int updelay;
static int downdelay;
static int use_carrier	= 1;
static char *mode;
static char *primary;
static char *primary_reselect;
static char *lacp_rate;
static int min_links;
static char *ad_select;
static char *xmit_hash_policy;
static int arp_interval;
static char *arp_ip_target[BOND_MAX_ARP_TARGETS];
static char *arp_validate;
static char *arp_all_targets;
static char *fail_over_mac;
static int all_slaves_active;
static struct bond_params bonding_defaults;
static int resend_igmp = BOND_DEFAULT_RESEND_IGMP;
static int packets_per_slave = 1;
static int lp_interval = BOND_ALB_DEFAULT_LP_INTERVAL;

module_param(max_bonds, int, 0);
MODULE_PARM_DESC(max_bonds, "Max number of bonded devices");
module_param(tx_queues, int, 0);
MODULE_PARM_DESC(tx_queues, "Max number of transmit queues (default = 16)");
module_param_named(num_grat_arp, num_peer_notif, int, 0644);
MODULE_PARM_DESC(num_grat_arp, "Number of peer notifications to send on "
			       "failover event (alias of num_unsol_na)");
module_param_named(num_unsol_na, num_peer_notif, int, 0644);
MODULE_PARM_DESC(num_unsol_na, "Number of peer notifications to send on "
			       "failover event (alias of num_grat_arp)");
module_param(miimon, int, 0);
MODULE_PARM_DESC(miimon, "Link check interval in milliseconds");
module_param(updelay, int, 0);
MODULE_PARM_DESC(updelay, "Delay before considering link up, in milliseconds");
module_param(downdelay, int, 0);
MODULE_PARM_DESC(downdelay, "Delay before considering link down, "
			    "in milliseconds");
module_param(use_carrier, int, 0);
MODULE_PARM_DESC(use_carrier, "Use netif_carrier_ok (vs MII ioctls) in miimon; "
			      "0 for off, 1 for on (default)");
module_param(mode, charp, 0);
MODULE_PARM_DESC(mode, "Mode of operation; 0 for balance-rr, "
		       "1 for active-backup, 2 for balance-xor, "
		       "3 for broadcast, 4 for 802.3ad, 5 for balance-tlb, "
		       "6 for balance-alb");
module_param(primary, charp, 0);
MODULE_PARM_DESC(primary, "Primary network device to use");
module_param(primary_reselect, charp, 0);
MODULE_PARM_DESC(primary_reselect, "Reselect primary slave "
				   "once it comes up; "
				   "0 for always (default), "
				   "1 for only if speed of primary is "
				   "better, "
				   "2 for only on active slave "
				   "failure");
module_param(lacp_rate, charp, 0);
MODULE_PARM_DESC(lacp_rate, "LACPDU tx rate to request from 802.3ad partner; "
			    "0 for slow, 1 for fast");
module_param(ad_select, charp, 0);
MODULE_PARM_DESC(ad_select, "802.3ad aggregation selection logic; "
			    "0 for stable (default), 1 for bandwidth, "
			    "2 for count");
module_param(min_links, int, 0);
MODULE_PARM_DESC(min_links, "Minimum number of available links before turning on carrier");

module_param(xmit_hash_policy, charp, 0);
MODULE_PARM_DESC(xmit_hash_policy, "balance-alb, balance-tlb, balance-xor, 802.3ad hashing method; "
				   "0 for layer 2 (default), 1 for layer 3+4, "
				   "2 for layer 2+3, 3 for encap layer 2+3, "
				   "4 for encap layer 3+4");
module_param(arp_interval, int, 0);
MODULE_PARM_DESC(arp_interval, "arp interval in milliseconds");
module_param_array(arp_ip_target, charp, NULL, 0);
MODULE_PARM_DESC(arp_ip_target, "arp targets in n.n.n.n form");
module_param(arp_validate, charp, 0);
MODULE_PARM_DESC(arp_validate, "validate src/dst of ARP probes; "
			       "0 for none (default), 1 for active, "
			       "2 for backup, 3 for all");
module_param(arp_all_targets, charp, 0);
MODULE_PARM_DESC(arp_all_targets, "fail on any/all arp targets timeout; 0 for any (default), 1 for all");
module_param(fail_over_mac, charp, 0);
MODULE_PARM_DESC(fail_over_mac, "For active-backup, do not set all slaves to "
				"the same MAC; 0 for none (default), "
				"1 for active, 2 for follow");
module_param(all_slaves_active, int, 0);
MODULE_PARM_DESC(all_slaves_active, "Keep all frames received on an interface "
				     "by setting active flag for all slaves; "
				     "0 for never (default), 1 for always.");
module_param(resend_igmp, int, 0);
MODULE_PARM_DESC(resend_igmp, "Number of IGMP membership reports to send on "
			      "link failure");
module_param(packets_per_slave, int, 0);
MODULE_PARM_DESC(packets_per_slave, "Packets to send per slave in balance-rr "
				    "mode; 0 for a random slave, 1 packet per "
				    "slave (default), >1 packets per slave.");
module_param(lp_interval, uint, 0);
MODULE_PARM_DESC(lp_interval, "The number of seconds between instances where "
			      "the bonding driver sends learning packets to "
			      "each slaves peer switch. The default is 1.");

/*----------------------------- Global variables ----------------------------*/

#ifdef CONFIG_NET_POLL_CONTROLLER
atomic_t netpoll_block_tx = ATOMIC_INIT(0);
#endif

unsigned int bond_net_id __read_mostly;

/*-------------------------- Forward declarations ---------------------------*/

static int bond_init(struct net_device *bond_dev);
static void bond_uninit(struct net_device *bond_dev);
static void bond_get_stats(struct net_device *bond_dev,
			   struct rtnl_link_stats64 *stats);
static void bond_slave_arr_handler(struct work_struct *work);
static bool bond_time_in_interval(struct bonding *bond, unsigned long last_act,
				  int mod);
static void bond_netdev_notify_work(struct work_struct *work);

/*---------------------------- General routines -----------------------------*/

const char *bond_mode_name(int mode)
{
	static const char *names[] = {
		[BOND_MODE_ROUNDROBIN] = "load balancing (round-robin)",
		[BOND_MODE_ACTIVEBACKUP] = "fault-tolerance (active-backup)",
		[BOND_MODE_XOR] = "load balancing (xor)",
		[BOND_MODE_BROADCAST] = "fault-tolerance (broadcast)",
		[BOND_MODE_8023AD] = "IEEE 802.3ad Dynamic link aggregation",
		[BOND_MODE_TLB] = "transmit load balancing",
		[BOND_MODE_ALB] = "adaptive load balancing",
	};

	if (mode < BOND_MODE_ROUNDROBIN || mode > BOND_MODE_ALB)
		return "unknown";

	return names[mode];
}

/*---------------------------------- VLAN -----------------------------------*/

/**
 * bond_dev_queue_xmit - Prepare skb for xmit.
 *
 * @bond: bond device that got this skb for tx.
 * @skb: hw accel VLAN tagged skb to transmit
 * @slave_dev: slave that is supposed to xmit this skbuff
 */
void bond_dev_queue_xmit(struct bonding *bond, struct sk_buff *skb,
			struct net_device *slave_dev)
{
	skb->dev = slave_dev;

	BUILD_BUG_ON(sizeof(skb->queue_mapping) !=
		     sizeof(qdisc_skb_cb(skb)->slave_dev_queue_mapping));
	skb_set_queue_mapping(skb, qdisc_skb_cb(skb)->slave_dev_queue_mapping);

	if (unlikely(netpoll_tx_running(bond->dev)))
		bond_netpoll_send_skb(bond_get_slave_by_dev(bond, slave_dev), skb);
	else
		dev_queue_xmit(skb);
}

/* In the following 2 functions, bond_vlan_rx_add_vid and bond_vlan_rx_kill_vid,
 * We don't protect the slave list iteration with a lock because:
 * a. This operation is performed in IOCTL context,
 * b. The operation is protected by the RTNL semaphore in the 8021q code,
 * c. Holding a lock with BH disabled while directly calling a base driver
 *    entry point is generally a BAD idea.
 *
 * The design of synchronization/protection for this operation in the 8021q
 * module is good for one or more VLAN devices over a single physical device
 * and cannot be extended for a teaming solution like bonding, so there is a
 * potential race condition here where a net device from the vlan group might
 * be referenced (either by a base driver or the 8021q code) while it is being
 * removed from the system. However, it turns out we're not making matters
 * worse, and if it works for regular VLAN usage it will work here too.
*/

/**
 * bond_vlan_rx_add_vid - Propagates adding an id to slaves
 * @bond_dev: bonding net device that got called
 * @vid: vlan id being added
 */
static int bond_vlan_rx_add_vid(struct net_device *bond_dev,
				__be16 proto, u16 vid)
{
	struct bonding *bond = netdev_priv(bond_dev);
	struct slave *slave, *rollback_slave;
	struct list_head *iter;
	int res;

	bond_for_each_slave(bond, slave, iter) {
		res = vlan_vid_add(slave->dev, proto, vid);
		if (res)
			goto unwind;
	}

	return 0;

unwind:
	/* unwind to the slave that failed */
	bond_for_each_slave(bond, rollback_slave, iter) {
		if (rollback_slave == slave)
			break;

		vlan_vid_del(rollback_slave->dev, proto, vid);
	}

	return res;
}

/**
 * bond_vlan_rx_kill_vid - Propagates deleting an id to slaves
 * @bond_dev: bonding net device that got called
 * @vid: vlan id being removed
 */
static int bond_vlan_rx_kill_vid(struct net_device *bond_dev,
				 __be16 proto, u16 vid)
{
	struct bonding *bond = netdev_priv(bond_dev);
	struct list_head *iter;
	struct slave *slave;

	bond_for_each_slave(bond, slave, iter)
		vlan_vid_del(slave->dev, proto, vid);

	if (bond_is_lb(bond))
		bond_alb_clear_vlan(bond, vid);

	return 0;
}

/*------------------------------- Link status -------------------------------*/

/* Set the carrier state for the master according to the state of its
 * slaves.  If any slaves are up, the master is up.  In 802.3ad mode,
 * do special 802.3ad magic.
 *
 * Returns zero if carrier state does not change, nonzero if it does.
 */
int bond_set_carrier(struct bonding *bond)
{
	struct list_head *iter;
	struct slave *slave;

	if (!bond_has_slaves(bond))
		goto down;

	if (BOND_MODE(bond) == BOND_MODE_8023AD)
		return bond_3ad_set_carrier(bond);

	bond_for_each_slave(bond, slave, iter) {
		if (slave->link == BOND_LINK_UP) {
			if (!netif_carrier_ok(bond->dev)) {
				netif_carrier_on(bond->dev);
				return 1;
			}
			return 0;
		}
	}

down:
	if (netif_carrier_ok(bond->dev)) {
		netif_carrier_off(bond->dev);
		return 1;
	}
	return 0;
}

/* Get link speed and duplex from the slave's base driver
 * using ethtool. If for some reason the call fails or the
 * values are invalid, set speed and duplex to -1,
 * and return. Return 1 if speed or duplex settings are
 * UNKNOWN; 0 otherwise.
 */
static int bond_update_speed_duplex(struct slave *slave)
{
	struct net_device *slave_dev = slave->dev;
	struct ethtool_link_ksettings ecmd;
	int res;

	slave->speed = SPEED_UNKNOWN;
	slave->duplex = DUPLEX_UNKNOWN;

	res = __ethtool_get_link_ksettings(slave_dev, &ecmd);
	if (res < 0)
		return 1;
	if (ecmd.base.speed == 0 || ecmd.base.speed == ((__u32)-1))
		return 1;
	switch (ecmd.base.duplex) {
	case DUPLEX_FULL:
	case DUPLEX_HALF:
		break;
	default:
		return 1;
	}

	slave->speed = ecmd.base.speed;
	slave->duplex = ecmd.base.duplex;

	return 0;
}

const char *bond_slave_link_status(s8 link)
{
	switch (link) {
	case BOND_LINK_UP:
		return "up";
	case BOND_LINK_FAIL:
		return "going down";
	case BOND_LINK_DOWN:
		return "down";
	case BOND_LINK_BACK:
		return "going back";
	default:
		return "unknown";
	}
}

/* if <dev> supports MII link status reporting, check its link status.
 *
 * We either do MII/ETHTOOL ioctls, or check netif_carrier_ok(),
 * depending upon the setting of the use_carrier parameter.
 *
 * Return either BMSR_LSTATUS, meaning that the link is up (or we
 * can't tell and just pretend it is), or 0, meaning that the link is
 * down.
 *
 * If reporting is non-zero, instead of faking link up, return -1 if
 * both ETHTOOL and MII ioctls fail (meaning the device does not
 * support them).  If use_carrier is set, return whatever it says.
 * It'd be nice if there was a good way to tell if a driver supports
 * netif_carrier, but there really isn't.
 */
static int bond_check_dev_link(struct bonding *bond,
			       struct net_device *slave_dev, int reporting)
{
	const struct net_device_ops *slave_ops = slave_dev->netdev_ops;
	int (*ioctl)(struct net_device *, struct ifreq *, int);
	struct ifreq ifr;
	struct mii_ioctl_data *mii;

	if (!reporting && !netif_running(slave_dev))
		return 0;

	if (bond->params.use_carrier)
		return netif_carrier_ok(slave_dev) ? BMSR_LSTATUS : 0;

	/* Try to get link status using Ethtool first. */
	if (slave_dev->ethtool_ops->get_link)
		return slave_dev->ethtool_ops->get_link(slave_dev) ?
			BMSR_LSTATUS : 0;

	/* Ethtool can't be used, fallback to MII ioctls. */
	ioctl = slave_ops->ndo_do_ioctl;
	if (ioctl) {
		/* TODO: set pointer to correct ioctl on a per team member
		 *       bases to make this more efficient. that is, once
		 *       we determine the correct ioctl, we will always
		 *       call it and not the others for that team
		 *       member.
		 */

		/* We cannot assume that SIOCGMIIPHY will also read a
		 * register; not all network drivers (e.g., e100)
		 * support that.
		 */

		/* Yes, the mii is overlaid on the ifreq.ifr_ifru */
		strncpy(ifr.ifr_name, slave_dev->name, IFNAMSIZ);
		mii = if_mii(&ifr);
		if (ioctl(slave_dev, &ifr, SIOCGMIIPHY) == 0) {
			mii->reg_num = MII_BMSR;
			if (ioctl(slave_dev, &ifr, SIOCGMIIREG) == 0)
				return mii->val_out & BMSR_LSTATUS;
		}
	}

	/* If reporting, report that either there's no dev->do_ioctl,
	 * or both SIOCGMIIREG and get_link failed (meaning that we
	 * cannot report link status).  If not reporting, pretend
	 * we're ok.
	 */
	return reporting ? -1 : BMSR_LSTATUS;
}

/*----------------------------- Multicast list ------------------------------*/

/* Push the promiscuity flag down to appropriate slaves */
static int bond_set_promiscuity(struct bonding *bond, int inc)
{
	struct list_head *iter;
	int err = 0;

	if (bond_uses_primary(bond)) {
		struct slave *curr_active = rtnl_dereference(bond->curr_active_slave);

		if (curr_active)
			err = dev_set_promiscuity(curr_active->dev, inc);
	} else {
		struct slave *slave;

		bond_for_each_slave(bond, slave, iter) {
			err = dev_set_promiscuity(slave->dev, inc);
			if (err)
				return err;
		}
	}
	return err;
}

/* Push the allmulti flag down to all slaves */
static int bond_set_allmulti(struct bonding *bond, int inc)
{
	struct list_head *iter;
	int err = 0;

	if (bond_uses_primary(bond)) {
		struct slave *curr_active = rtnl_dereference(bond->curr_active_slave);

		if (curr_active)
			err = dev_set_allmulti(curr_active->dev, inc);
	} else {
		struct slave *slave;

		bond_for_each_slave(bond, slave, iter) {
			err = dev_set_allmulti(slave->dev, inc);
			if (err)
				return err;
		}
	}
	return err;
}

/* Retrieve the list of registered multicast addresses for the bonding
 * device and retransmit an IGMP JOIN request to the current active
 * slave.
 */
static void bond_resend_igmp_join_requests_delayed(struct work_struct *work)
{
	struct bonding *bond = container_of(work, struct bonding,
					    mcast_work.work);

	if (!rtnl_trylock()) {
		queue_delayed_work(bond->wq, &bond->mcast_work, 1);
		return;
	}
	call_netdevice_notifiers(NETDEV_RESEND_IGMP, bond->dev);

	if (bond->igmp_retrans > 1) {
		bond->igmp_retrans--;
		queue_delayed_work(bond->wq, &bond->mcast_work, HZ/5);
	}
	rtnl_unlock();
}

/* Flush bond's hardware addresses from slave */
static void bond_hw_addr_flush(struct net_device *bond_dev,
			       struct net_device *slave_dev)
{
	struct bonding *bond = netdev_priv(bond_dev);

	dev_uc_unsync(slave_dev, bond_dev);
	dev_mc_unsync(slave_dev, bond_dev);

	if (BOND_MODE(bond) == BOND_MODE_8023AD) {
		/* del lacpdu mc addr from mc list */
		u8 lacpdu_multicast[ETH_ALEN] = MULTICAST_LACPDU_ADDR;

		dev_mc_del(slave_dev, lacpdu_multicast);
	}
}

/*--------------------------- Active slave change ---------------------------*/

/* Update the hardware address list and promisc/allmulti for the new and
 * old active slaves (if any).  Modes that are not using primary keep all
 * slaves up date at all times; only the modes that use primary need to call
 * this function to swap these settings during a failover.
 */
static void bond_hw_addr_swap(struct bonding *bond, struct slave *new_active,
			      struct slave *old_active)
{
	if (old_active) {
		if (bond->dev->flags & IFF_PROMISC)
			dev_set_promiscuity(old_active->dev, -1);

		if (bond->dev->flags & IFF_ALLMULTI)
			dev_set_allmulti(old_active->dev, -1);

		bond_hw_addr_flush(bond->dev, old_active->dev);
	}

	if (new_active) {
		/* FIXME: Signal errors upstream. */
		if (bond->dev->flags & IFF_PROMISC)
			dev_set_promiscuity(new_active->dev, 1);

		if (bond->dev->flags & IFF_ALLMULTI)
			dev_set_allmulti(new_active->dev, 1);

		netif_addr_lock_bh(bond->dev);
		dev_uc_sync(new_active->dev, bond->dev);
		dev_mc_sync(new_active->dev, bond->dev);
		netif_addr_unlock_bh(bond->dev);
	}
}

/**
 * bond_set_dev_addr - clone slave's address to bond
 * @bond_dev: bond net device
 * @slave_dev: slave net device
 *
 * Should be called with RTNL held.
 */
static void bond_set_dev_addr(struct net_device *bond_dev,
			      struct net_device *slave_dev)
{
	netdev_dbg(bond_dev, "bond_dev=%p slave_dev=%p slave_dev->name=%s slave_dev->addr_len=%d\n",
		   bond_dev, slave_dev, slave_dev->name, slave_dev->addr_len);
	memcpy(bond_dev->dev_addr, slave_dev->dev_addr, slave_dev->addr_len);
	bond_dev->addr_assign_type = NET_ADDR_STOLEN;
	call_netdevice_notifiers(NETDEV_CHANGEADDR, bond_dev);
}

static struct slave *bond_get_old_active(struct bonding *bond,
					 struct slave *new_active)
{
	struct slave *slave;
	struct list_head *iter;

	bond_for_each_slave(bond, slave, iter) {
		if (slave == new_active)
			continue;

		if (ether_addr_equal(bond->dev->dev_addr, slave->dev->dev_addr))
			return slave;
	}

	return NULL;
}

/* bond_do_fail_over_mac
 *
 * Perform special MAC address swapping for fail_over_mac settings
 *
 * Called with RTNL
 */
static void bond_do_fail_over_mac(struct bonding *bond,
				  struct slave *new_active,
				  struct slave *old_active)
{
	u8 tmp_mac[MAX_ADDR_LEN];
	struct sockaddr_storage ss;
	int rv;

	switch (bond->params.fail_over_mac) {
	case BOND_FOM_ACTIVE:
		if (new_active)
			bond_set_dev_addr(bond->dev, new_active->dev);
		break;
	case BOND_FOM_FOLLOW:
		/* if new_active && old_active, swap them
		 * if just old_active, do nothing (going to no active slave)
		 * if just new_active, set new_active to bond's MAC
		 */
		if (!new_active)
			return;

		if (!old_active)
			old_active = bond_get_old_active(bond, new_active);

		if (old_active) {
			bond_hw_addr_copy(tmp_mac, new_active->dev->dev_addr,
					  new_active->dev->addr_len);
			bond_hw_addr_copy(ss.__data,
					  old_active->dev->dev_addr,
					  old_active->dev->addr_len);
			ss.ss_family = new_active->dev->type;
		} else {
			bond_hw_addr_copy(ss.__data, bond->dev->dev_addr,
					  bond->dev->addr_len);
			ss.ss_family = bond->dev->type;
		}

		rv = dev_set_mac_address(new_active->dev,
					 (struct sockaddr *)&ss);
		if (rv) {
			netdev_err(bond->dev, "Error %d setting MAC of slave %s\n",
				   -rv, new_active->dev->name);
			goto out;
		}

		if (!old_active)
			goto out;

		bond_hw_addr_copy(ss.__data, tmp_mac,
				  new_active->dev->addr_len);
		ss.ss_family = old_active->dev->type;

		rv = dev_set_mac_address(old_active->dev,
					 (struct sockaddr *)&ss);
		if (rv)
			netdev_err(bond->dev, "Error %d setting MAC of slave %s\n",
				   -rv, new_active->dev->name);
out:
		break;
	default:
		netdev_err(bond->dev, "bond_do_fail_over_mac impossible: bad policy %d\n",
			   bond->params.fail_over_mac);
		break;
	}

}

static struct slave *bond_choose_primary_or_current(struct bonding *bond)
{
	struct slave *prim = rtnl_dereference(bond->primary_slave);
	struct slave *curr = rtnl_dereference(bond->curr_active_slave);

	if (!prim || prim->link != BOND_LINK_UP) {
		if (!curr || curr->link != BOND_LINK_UP)
			return NULL;
		return curr;
	}

	if (bond->force_primary) {
		bond->force_primary = false;
		return prim;
	}

	if (!curr || curr->link != BOND_LINK_UP)
		return prim;

	/* At this point, prim and curr are both up */
	switch (bond->params.primary_reselect) {
	case BOND_PRI_RESELECT_ALWAYS:
		return prim;
	case BOND_PRI_RESELECT_BETTER:
		if (prim->speed < curr->speed)
			return curr;
		if (prim->speed == curr->speed && prim->duplex <= curr->duplex)
			return curr;
		return prim;
	case BOND_PRI_RESELECT_FAILURE:
		return curr;
	default:
		netdev_err(bond->dev, "impossible primary_reselect %d\n",
			   bond->params.primary_reselect);
		return curr;
	}
}

/**
 * bond_find_best_slave - select the best available slave to be the active one
 * @bond: our bonding struct
 */
static struct slave *bond_find_best_slave(struct bonding *bond)
{
	struct slave *slave, *bestslave = NULL;
	struct list_head *iter;
	int mintime = bond->params.updelay;

	slave = bond_choose_primary_or_current(bond);
	if (slave)
		return slave;

	bond_for_each_slave(bond, slave, iter) {
		if (slave->link == BOND_LINK_UP)
			return slave;
		if (slave->link == BOND_LINK_BACK && bond_slave_is_up(slave) &&
		    slave->delay < mintime) {
			mintime = slave->delay;
			bestslave = slave;
		}
	}

	return bestslave;
}

static bool bond_should_notify_peers(struct bonding *bond)
{
	struct slave *slave;

	rcu_read_lock();
	slave = rcu_dereference(bond->curr_active_slave);
	rcu_read_unlock();

	if (!slave || !bond->send_peer_notif ||
	    !netif_carrier_ok(bond->dev) ||
	    test_bit(__LINK_STATE_LINKWATCH_PENDING, &slave->dev->state))
		return false;

	netdev_dbg(bond->dev, "bond_should_notify_peers: slave %s\n",
		   slave ? slave->dev->name : "NULL");

	return true;
}

/**
 * change_active_interface - change the active slave into the specified one
 * @bond: our bonding struct
 * @new: the new slave to make the active one
 *
 * Set the new slave to the bond's settings and unset them on the old
 * curr_active_slave.
 * Setting include flags, mc-list, promiscuity, allmulti, etc.
 *
 * If @new's link state is %BOND_LINK_BACK we'll set it to %BOND_LINK_UP,
 * because it is apparently the best available slave we have, even though its
 * updelay hasn't timed out yet.
 *
 * Caller must hold RTNL.
 */
void bond_change_active_slave(struct bonding *bond, struct slave *new_active)
{
	struct slave *old_active;

	ASSERT_RTNL();

	old_active = rtnl_dereference(bond->curr_active_slave);

	if (old_active == new_active)
		return;

	if (new_active) {
		new_active->last_link_up = jiffies;

		if (new_active->link == BOND_LINK_BACK) {
			if (bond_uses_primary(bond)) {
				netdev_info(bond->dev, "making interface %s the new active one %d ms earlier\n",
					    new_active->dev->name,
					    (bond->params.updelay - new_active->delay) * bond->params.miimon);
			}

			new_active->delay = 0;
			bond_set_slave_link_state(new_active, BOND_LINK_UP,
						  BOND_SLAVE_NOTIFY_NOW);

			if (BOND_MODE(bond) == BOND_MODE_8023AD)
				bond_3ad_handle_link_change(new_active, BOND_LINK_UP);

			if (bond_is_lb(bond))
				bond_alb_handle_link_change(bond, new_active, BOND_LINK_UP);
		} else {
			if (bond_uses_primary(bond)) {
				netdev_info(bond->dev, "making interface %s the new active one\n",
					    new_active->dev->name);
			}
		}
	}

	if (bond_uses_primary(bond))
		bond_hw_addr_swap(bond, new_active, old_active);

	if (bond_is_lb(bond)) {
		bond_alb_handle_active_change(bond, new_active);
		if (old_active)
			bond_set_slave_inactive_flags(old_active,
						      BOND_SLAVE_NOTIFY_NOW);
		if (new_active)
			bond_set_slave_active_flags(new_active,
						    BOND_SLAVE_NOTIFY_NOW);
	} else {
		rcu_assign_pointer(bond->curr_active_slave, new_active);
	}

	if (BOND_MODE(bond) == BOND_MODE_ACTIVEBACKUP) {
		if (old_active)
			bond_set_slave_inactive_flags(old_active,
						      BOND_SLAVE_NOTIFY_NOW);

		if (new_active) {
			bool should_notify_peers = false;

			bond_set_slave_active_flags(new_active,
						    BOND_SLAVE_NOTIFY_NOW);

			if (bond->params.fail_over_mac)
				bond_do_fail_over_mac(bond, new_active,
						      old_active);

			if (netif_running(bond->dev)) {
				bond->send_peer_notif =
					bond->params.num_peer_notif;
				should_notify_peers =
					bond_should_notify_peers(bond);
			}

			call_netdevice_notifiers(NETDEV_BONDING_FAILOVER, bond->dev);
			if (should_notify_peers)
				call_netdevice_notifiers(NETDEV_NOTIFY_PEERS,
							 bond->dev);
		}
	}

	/* resend IGMP joins since active slave has changed or
	 * all were sent on curr_active_slave.
	 * resend only if bond is brought up with the affected
	 * bonding modes and the retransmission is enabled
	 */
	if (netif_running(bond->dev) && (bond->params.resend_igmp > 0) &&
	    ((bond_uses_primary(bond) && new_active) ||
	     BOND_MODE(bond) == BOND_MODE_ROUNDROBIN)) {
		bond->igmp_retrans = bond->params.resend_igmp;
		queue_delayed_work(bond->wq, &bond->mcast_work, 1);
	}
}

/**
 * bond_select_active_slave - select a new active slave, if needed
 * @bond: our bonding struct
 *
 * This functions should be called when one of the following occurs:
 * - The old curr_active_slave has been released or lost its link.
 * - The primary_slave has got its link back.
 * - A slave has got its link back and there's no old curr_active_slave.
 *
 * Caller must hold RTNL.
 */
void bond_select_active_slave(struct bonding *bond)
{
	struct slave *best_slave;
	int rv;

	ASSERT_RTNL();

	best_slave = bond_find_best_slave(bond);
	if (best_slave != rtnl_dereference(bond->curr_active_slave)) {
		bond_change_active_slave(bond, best_slave);
		rv = bond_set_carrier(bond);
		if (!rv)
			return;

		if (netif_carrier_ok(bond->dev))
			netdev_info(bond->dev, "first active interface up!\n");
		else
			netdev_info(bond->dev, "now running without any active interface!\n");
	}
}

#ifdef CONFIG_NET_POLL_CONTROLLER
static inline int slave_enable_netpoll(struct slave *slave)
{
	struct netpoll *np;
	int err = 0;

	np = kzalloc(sizeof(*np), GFP_KERNEL);
	err = -ENOMEM;
	if (!np)
		goto out;

	err = __netpoll_setup(np, slave->dev);
	if (err) {
		kfree(np);
		goto out;
	}
	slave->np = np;
out:
	return err;
}
static inline void slave_disable_netpoll(struct slave *slave)
{
	struct netpoll *np = slave->np;

	if (!np)
		return;

	slave->np = NULL;
	__netpoll_free_async(np);
}

static void bond_poll_controller(struct net_device *bond_dev)
{
	struct bonding *bond = netdev_priv(bond_dev);
	struct slave *slave = NULL;
	struct list_head *iter;
	struct ad_info ad_info;

	if (BOND_MODE(bond) == BOND_MODE_8023AD)
		if (bond_3ad_get_active_agg_info(bond, &ad_info))
			return;

	bond_for_each_slave_rcu(bond, slave, iter) {
		if (!bond_slave_is_up(slave))
			continue;

		if (BOND_MODE(bond) == BOND_MODE_8023AD) {
			struct aggregator *agg =
			    SLAVE_AD_INFO(slave)->port.aggregator;

			if (agg &&
			    agg->aggregator_identifier != ad_info.aggregator_id)
				continue;
		}

		netpoll_poll_dev(slave->dev);
	}
}

static void bond_netpoll_cleanup(struct net_device *bond_dev)
{
	struct bonding *bond = netdev_priv(bond_dev);
	struct list_head *iter;
	struct slave *slave;

	bond_for_each_slave(bond, slave, iter)
		if (bond_slave_is_up(slave))
			slave_disable_netpoll(slave);
}

static int bond_netpoll_setup(struct net_device *dev, struct netpoll_info *ni)
{
	struct bonding *bond = netdev_priv(dev);
	struct list_head *iter;
	struct slave *slave;
	int err = 0;

	bond_for_each_slave(bond, slave, iter) {
		err = slave_enable_netpoll(slave);
		if (err) {
			bond_netpoll_cleanup(dev);
			break;
		}
	}
	return err;
}
#else
static inline int slave_enable_netpoll(struct slave *slave)
{
	return 0;
}
static inline void slave_disable_netpoll(struct slave *slave)
{
}
static void bond_netpoll_cleanup(struct net_device *bond_dev)
{
}
#endif

/*---------------------------------- IOCTL ----------------------------------*/

static netdev_features_t bond_fix_features(struct net_device *dev,
					   netdev_features_t features)
{
	struct bonding *bond = netdev_priv(dev);
	struct list_head *iter;
	netdev_features_t mask;
	struct slave *slave;

	mask = features;

	features &= ~NETIF_F_ONE_FOR_ALL;
	features |= NETIF_F_ALL_FOR_ALL;

	bond_for_each_slave(bond, slave, iter) {
		features = netdev_increment_features(features,
						     slave->dev->features,
						     mask);
	}
	features = netdev_add_tso_features(features, mask);

	return features;
}

#define BOND_VLAN_FEATURES	(NETIF_F_HW_CSUM | NETIF_F_SG | \
				 NETIF_F_FRAGLIST | NETIF_F_ALL_TSO | \
				 NETIF_F_HIGHDMA | NETIF_F_LRO)

#define BOND_ENC_FEATURES	(NETIF_F_HW_CSUM | NETIF_F_SG | \
				 NETIF_F_RXCSUM | NETIF_F_ALL_TSO)

static void bond_compute_features(struct bonding *bond)
{
	unsigned int dst_release_flag = IFF_XMIT_DST_RELEASE |
					IFF_XMIT_DST_RELEASE_PERM;
	netdev_features_t vlan_features = BOND_VLAN_FEATURES;
	netdev_features_t enc_features  = BOND_ENC_FEATURES;
	struct net_device *bond_dev = bond->dev;
	struct list_head *iter;
	struct slave *slave;
	unsigned short max_hard_header_len = ETH_HLEN;
	unsigned int gso_max_size = GSO_MAX_SIZE;
	u16 gso_max_segs = GSO_MAX_SEGS;

	if (!bond_has_slaves(bond))
		goto done;
	vlan_features &= NETIF_F_ALL_FOR_ALL;

	bond_for_each_slave(bond, slave, iter) {
		vlan_features = netdev_increment_features(vlan_features,
			slave->dev->vlan_features, BOND_VLAN_FEATURES);

		enc_features = netdev_increment_features(enc_features,
							 slave->dev->hw_enc_features,
							 BOND_ENC_FEATURES);
		dst_release_flag &= slave->dev->priv_flags;
		if (slave->dev->hard_header_len > max_hard_header_len)
			max_hard_header_len = slave->dev->hard_header_len;

		gso_max_size = min(gso_max_size, slave->dev->gso_max_size);
		gso_max_segs = min(gso_max_segs, slave->dev->gso_max_segs);
	}
	bond_dev->hard_header_len = max_hard_header_len;

done:
	bond_dev->vlan_features = vlan_features;
	bond_dev->hw_enc_features = enc_features | NETIF_F_GSO_ENCAP_ALL |
				    NETIF_F_HW_VLAN_CTAG_TX |
<<<<<<< HEAD
				    NETIF_F_HW_VLAN_STAG_TX;
=======
				    NETIF_F_HW_VLAN_STAG_TX |
				    NETIF_F_GSO_UDP_L4;
>>>>>>> 286cd8c7
	bond_dev->gso_max_segs = gso_max_segs;
	netif_set_gso_max_size(bond_dev, gso_max_size);

	bond_dev->priv_flags &= ~IFF_XMIT_DST_RELEASE;
	if ((bond_dev->priv_flags & IFF_XMIT_DST_RELEASE_PERM) &&
	    dst_release_flag == (IFF_XMIT_DST_RELEASE | IFF_XMIT_DST_RELEASE_PERM))
		bond_dev->priv_flags |= IFF_XMIT_DST_RELEASE;

	netdev_change_features(bond_dev);
}

static void bond_setup_by_slave(struct net_device *bond_dev,
				struct net_device *slave_dev)
{
	bond_dev->header_ops	    = slave_dev->header_ops;

	bond_dev->type		    = slave_dev->type;
	bond_dev->hard_header_len   = slave_dev->hard_header_len;
	bond_dev->needed_headroom   = slave_dev->needed_headroom;
	bond_dev->addr_len	    = slave_dev->addr_len;

	memcpy(bond_dev->broadcast, slave_dev->broadcast,
		slave_dev->addr_len);

	if (slave_dev->flags & IFF_POINTOPOINT) {
		bond_dev->flags &= ~(IFF_BROADCAST | IFF_MULTICAST);
		bond_dev->flags |= (IFF_POINTOPOINT | IFF_NOARP);
	}
}

/* On bonding slaves other than the currently active slave, suppress
 * duplicates except for alb non-mcast/bcast.
 */
static bool bond_should_deliver_exact_match(struct sk_buff *skb,
					    struct slave *slave,
					    struct bonding *bond)
{
	if (bond_is_slave_inactive(slave)) {
		if (BOND_MODE(bond) == BOND_MODE_ALB &&
		    skb->pkt_type != PACKET_BROADCAST &&
		    skb->pkt_type != PACKET_MULTICAST)
			return false;
		return true;
	}
	return false;
}

static rx_handler_result_t bond_handle_frame(struct sk_buff **pskb)
{
	struct sk_buff *skb = *pskb;
	struct slave *slave;
	struct bonding *bond;
	int (*recv_probe)(const struct sk_buff *, struct bonding *,
			  struct slave *);
	int ret = RX_HANDLER_ANOTHER;

	skb = skb_share_check(skb, GFP_ATOMIC);
	if (unlikely(!skb))
		return RX_HANDLER_CONSUMED;

	*pskb = skb;

	slave = bond_slave_get_rcu(skb->dev);
	bond = slave->bond;

	recv_probe = READ_ONCE(bond->recv_probe);
	if (recv_probe) {
		ret = recv_probe(skb, bond, slave);
		if (ret == RX_HANDLER_CONSUMED) {
			consume_skb(skb);
			return ret;
		}
	}

	/*
	 * For packets determined by bond_should_deliver_exact_match() call to
	 * be suppressed we want to make an exception for link-local packets.
	 * This is necessary for e.g. LLDP daemons to be able to monitor
	 * inactive slave links without being forced to bind to them
	 * explicitly.
	 *
	 * At the same time, packets that are passed to the bonding master
	 * (including link-local ones) can have their originating interface
	 * determined via PACKET_ORIGDEV socket option.
	 */
	if (bond_should_deliver_exact_match(skb, slave, bond)) {
		if (is_link_local_ether_addr(eth_hdr(skb)->h_dest))
			return RX_HANDLER_PASS;
		return RX_HANDLER_EXACT;
	}

	skb->dev = bond->dev;

	if (BOND_MODE(bond) == BOND_MODE_ALB &&
	    bond->dev->priv_flags & IFF_BRIDGE_PORT &&
	    skb->pkt_type == PACKET_HOST) {

		if (unlikely(skb_cow_head(skb,
					  skb->data - skb_mac_header(skb)))) {
			kfree_skb(skb);
			return RX_HANDLER_CONSUMED;
		}
		bond_hw_addr_copy(eth_hdr(skb)->h_dest, bond->dev->dev_addr,
				  bond->dev->addr_len);
	}

	return ret;
}

static enum netdev_lag_tx_type bond_lag_tx_type(struct bonding *bond)
{
	switch (BOND_MODE(bond)) {
	case BOND_MODE_ROUNDROBIN:
		return NETDEV_LAG_TX_TYPE_ROUNDROBIN;
	case BOND_MODE_ACTIVEBACKUP:
		return NETDEV_LAG_TX_TYPE_ACTIVEBACKUP;
	case BOND_MODE_BROADCAST:
		return NETDEV_LAG_TX_TYPE_BROADCAST;
	case BOND_MODE_XOR:
	case BOND_MODE_8023AD:
		return NETDEV_LAG_TX_TYPE_HASH;
	default:
		return NETDEV_LAG_TX_TYPE_UNKNOWN;
	}
}

<<<<<<< HEAD
	err = netdev_master_upper_dev_link_private(slave_dev, bond_dev, slave);
	if (err)
		return err;
	rtmsg_ifinfo(RTM_NEWLINK, slave_dev, IFF_SLAVE, GFP_KERNEL);
	return 0;
=======
static enum netdev_lag_hash bond_lag_hash_type(struct bonding *bond,
					       enum netdev_lag_tx_type type)
{
	if (type != NETDEV_LAG_TX_TYPE_HASH)
		return NETDEV_LAG_HASH_NONE;

	switch (bond->params.xmit_policy) {
	case BOND_XMIT_POLICY_LAYER2:
		return NETDEV_LAG_HASH_L2;
	case BOND_XMIT_POLICY_LAYER34:
		return NETDEV_LAG_HASH_L34;
	case BOND_XMIT_POLICY_LAYER23:
		return NETDEV_LAG_HASH_L23;
	case BOND_XMIT_POLICY_ENCAP23:
		return NETDEV_LAG_HASH_E23;
	case BOND_XMIT_POLICY_ENCAP34:
		return NETDEV_LAG_HASH_E34;
	default:
		return NETDEV_LAG_HASH_UNKNOWN;
	}
>>>>>>> 286cd8c7
}

static int bond_master_upper_dev_link(struct bonding *bond, struct slave *slave,
				      struct netlink_ext_ack *extack)
{
	struct netdev_lag_upper_info lag_upper_info;
	enum netdev_lag_tx_type type;

	type = bond_lag_tx_type(bond);
	lag_upper_info.tx_type = type;
	lag_upper_info.hash_type = bond_lag_hash_type(bond, type);

	return netdev_master_upper_dev_link(slave->dev, bond->dev, slave,
					    &lag_upper_info, extack);
}

static void bond_upper_dev_unlink(struct bonding *bond, struct slave *slave)
{
	netdev_upper_dev_unlink(slave->dev, bond->dev);
	slave->dev->flags &= ~IFF_SLAVE;
}

static void slave_kobj_release(struct kobject *kobj)
{
	struct slave *slave = to_slave(kobj);
	struct bonding *bond = bond_get_bond_by_slave(slave);

	cancel_delayed_work_sync(&slave->notify_work);
	if (BOND_MODE(bond) == BOND_MODE_8023AD)
		kfree(SLAVE_AD_INFO(slave));

	kfree(slave);
}

<<<<<<< HEAD
static void slave_kobj_release(struct kobject *kobj)
{
	struct slave *slave = to_slave(kobj);
	struct bonding *bond = bond_get_bond_by_slave(slave);

	cancel_delayed_work_sync(&slave->notify_work);
	if (BOND_MODE(bond) == BOND_MODE_8023AD)
		kfree(SLAVE_AD_INFO(slave));

	kfree(slave);
}

=======
>>>>>>> 286cd8c7
static struct kobj_type slave_ktype = {
	.release = slave_kobj_release,
#ifdef CONFIG_SYSFS
	.sysfs_ops = &slave_sysfs_ops,
#endif
};

static int bond_kobj_init(struct slave *slave)
{
	int err;

	err = kobject_init_and_add(&slave->kobj, &slave_ktype,
				   &(slave->dev->dev.kobj), "bonding_slave");
	if (err)
		kobject_put(&slave->kobj);

	return err;
}

static struct slave *bond_alloc_slave(struct bonding *bond,
				      struct net_device *slave_dev)
{
	struct slave *slave = NULL;

	slave = kzalloc(sizeof(*slave), GFP_KERNEL);
	if (!slave)
		return NULL;

	slave->bond = bond;
	slave->dev = slave_dev;
	INIT_DELAYED_WORK(&slave->notify_work, bond_netdev_notify_work);

	if (bond_kobj_init(slave))
		return NULL;

	if (BOND_MODE(bond) == BOND_MODE_8023AD) {
		SLAVE_AD_INFO(slave) = kzalloc(sizeof(struct ad_slave_info),
					       GFP_KERNEL);
		if (!SLAVE_AD_INFO(slave)) {
			kobject_put(&slave->kobj);
			return NULL;
		}
	}

	return slave;
}

static void bond_fill_ifbond(struct bonding *bond, struct ifbond *info)
{
	info->bond_mode = BOND_MODE(bond);
	info->miimon = bond->params.miimon;
	info->num_slaves = bond->slave_cnt;
}

static void bond_fill_ifslave(struct slave *slave, struct ifslave *info)
{
	strcpy(info->slave_name, slave->dev->name);
	info->link = slave->link;
	info->state = bond_slave_state(slave);
	info->link_failure_count = slave->link_failure_count;
}

static void bond_netdev_notify_work(struct work_struct *_work)
{
	struct slave *slave = container_of(_work, struct slave,
					   notify_work.work);

	if (rtnl_trylock()) {
		struct netdev_bonding_info binfo;

		bond_fill_ifslave(slave, &binfo.slave);
		bond_fill_ifbond(slave->bond, &binfo.master);
		netdev_bonding_info_change(slave->dev, &binfo);
		rtnl_unlock();
	} else {
		queue_delayed_work(slave->bond->wq, &slave->notify_work, 1);
	}
}

void bond_queue_slave_event(struct slave *slave)
{
	queue_delayed_work(slave->bond->wq, &slave->notify_work, 0);
<<<<<<< HEAD
=======
}

void bond_lower_state_changed(struct slave *slave)
{
	struct netdev_lag_lower_state_info info;

	info.link_up = slave->link == BOND_LINK_UP ||
		       slave->link == BOND_LINK_FAIL;
	info.tx_enabled = bond_is_active_slave(slave);
	netdev_lower_state_changed(slave->dev, &info);
>>>>>>> 286cd8c7
}

/* enslave device <slave> to bond device <master> */
int bond_enslave(struct net_device *bond_dev, struct net_device *slave_dev,
		 struct netlink_ext_ack *extack)
{
	struct bonding *bond = netdev_priv(bond_dev);
	const struct net_device_ops *slave_ops = slave_dev->netdev_ops;
	struct slave *new_slave = NULL, *prev_slave;
	struct sockaddr_storage ss;
	int link_reporting;
	int res = 0, i;

	if (!bond->params.use_carrier &&
	    slave_dev->ethtool_ops->get_link == NULL &&
	    slave_ops->ndo_do_ioctl == NULL) {
		netdev_warn(bond_dev, "no link monitoring support for %s\n",
			    slave_dev->name);
	}

	/* already in-use? */
	if (netdev_is_rx_handler_busy(slave_dev)) {
<<<<<<< HEAD
=======
		NL_SET_ERR_MSG(extack, "Device is in use and cannot be enslaved");
>>>>>>> 286cd8c7
		netdev_err(bond_dev,
			   "Error: Device is in use and cannot be enslaved\n");
		return -EBUSY;
	}

	if (bond_dev == slave_dev) {
		NL_SET_ERR_MSG(extack, "Cannot enslave bond to itself.");
		netdev_err(bond_dev, "cannot enslave bond to itself.\n");
		return -EPERM;
	}

	/* vlan challenged mutual exclusion */
	/* no need to lock since we're protected by rtnl_lock */
	if (slave_dev->features & NETIF_F_VLAN_CHALLENGED) {
		netdev_dbg(bond_dev, "%s is NETIF_F_VLAN_CHALLENGED\n",
			   slave_dev->name);
		if (vlan_uses_dev(bond_dev)) {
			NL_SET_ERR_MSG(extack, "Can not enslave VLAN challenged device to VLAN enabled bond");
			netdev_err(bond_dev, "Error: cannot enslave VLAN challenged slave %s on VLAN enabled bond %s\n",
				   slave_dev->name, bond_dev->name);
			return -EPERM;
		} else {
			netdev_warn(bond_dev, "enslaved VLAN challenged slave %s. Adding VLANs will be blocked as long as %s is part of bond %s\n",
				    slave_dev->name, slave_dev->name,
				    bond_dev->name);
		}
	} else {
		netdev_dbg(bond_dev, "%s is !NETIF_F_VLAN_CHALLENGED\n",
			   slave_dev->name);
	}

	/* Old ifenslave binaries are no longer supported.  These can
	 * be identified with moderate accuracy by the state of the slave:
	 * the current ifenslave will set the interface down prior to
	 * enslaving it; the old ifenslave will not.
	 */
	if (slave_dev->flags & IFF_UP) {
		NL_SET_ERR_MSG(extack, "Device can not be enslaved while up");
		netdev_err(bond_dev, "%s is up - this may be due to an out of date ifenslave\n",
			   slave_dev->name);
		return -EPERM;
	}

	/* set bonding device ether type by slave - bonding netdevices are
	 * created with ether_setup, so when the slave type is not ARPHRD_ETHER
	 * there is a need to override some of the type dependent attribs/funcs.
	 *
	 * bond ether type mutual exclusion - don't allow slaves of dissimilar
	 * ether type (eg ARPHRD_ETHER and ARPHRD_INFINIBAND) share the same bond
	 */
	if (!bond_has_slaves(bond)) {
		if (bond_dev->type != slave_dev->type) {
			netdev_dbg(bond_dev, "change device type from %d to %d\n",
				   bond_dev->type, slave_dev->type);

			res = call_netdevice_notifiers(NETDEV_PRE_TYPE_CHANGE,
						       bond_dev);
			res = notifier_to_errno(res);
			if (res) {
				netdev_err(bond_dev, "refused to change device type\n");
				return -EBUSY;
			}

			/* Flush unicast and multicast addresses */
			dev_uc_flush(bond_dev);
			dev_mc_flush(bond_dev);

			if (slave_dev->type != ARPHRD_ETHER)
				bond_setup_by_slave(bond_dev, slave_dev);
			else {
				ether_setup(bond_dev);
				bond_dev->priv_flags &= ~IFF_TX_SKB_SHARING;
			}

			call_netdevice_notifiers(NETDEV_POST_TYPE_CHANGE,
						 bond_dev);
		}
	} else if (bond_dev->type != slave_dev->type) {
		NL_SET_ERR_MSG(extack, "Device type is different from other slaves");
		netdev_err(bond_dev, "%s ether type (%d) is different from other slaves (%d), can not enslave it\n",
			   slave_dev->name, slave_dev->type, bond_dev->type);
		return -EINVAL;
	}

	if (slave_dev->type == ARPHRD_INFINIBAND &&
	    BOND_MODE(bond) != BOND_MODE_ACTIVEBACKUP) {
		NL_SET_ERR_MSG(extack, "Only active-backup mode is supported for infiniband slaves");
		netdev_warn(bond_dev, "Type (%d) supports only active-backup mode\n",
			    slave_dev->type);
		res = -EOPNOTSUPP;
		goto err_undo_flags;
	}

	if (!slave_ops->ndo_set_mac_address ||
	    slave_dev->type == ARPHRD_INFINIBAND) {
		netdev_warn(bond_dev, "The slave device specified does not support setting the MAC address\n");
		if (BOND_MODE(bond) == BOND_MODE_ACTIVEBACKUP &&
		    bond->params.fail_over_mac != BOND_FOM_ACTIVE) {
			if (!bond_has_slaves(bond)) {
				bond->params.fail_over_mac = BOND_FOM_ACTIVE;
				netdev_warn(bond_dev, "Setting fail_over_mac to active for active-backup mode\n");
			} else {
				NL_SET_ERR_MSG(extack, "Slave device does not support setting the MAC address, but fail_over_mac is not set to active");
				netdev_err(bond_dev, "The slave device specified does not support setting the MAC address, but fail_over_mac is not set to active\n");
				res = -EOPNOTSUPP;
				goto err_undo_flags;
			}
		}
	}

	call_netdevice_notifiers(NETDEV_JOIN, slave_dev);

	/* If this is the first slave, then we need to set the master's hardware
	 * address to be the same as the slave's.
	 */
	if (!bond_has_slaves(bond) &&
	    bond->dev->addr_assign_type == NET_ADDR_RANDOM)
		bond_set_dev_addr(bond->dev, slave_dev);

	new_slave = bond_alloc_slave(bond, slave_dev);
	if (!new_slave) {
		res = -ENOMEM;
		goto err_undo_flags;
	}

	/* Set the new_slave's queue_id to be zero.  Queue ID mapping
	 * is set via sysfs or module option if desired.
	 */
	new_slave->queue_id = 0;

	/* Save slave's original mtu and then set it to match the bond */
	new_slave->original_mtu = slave_dev->mtu;
	res = dev_set_mtu(slave_dev, bond->dev->mtu);
	if (res) {
		netdev_dbg(bond_dev, "Error %d calling dev_set_mtu\n", res);
		goto err_free;
	}

	/* Save slave's original ("permanent") mac address for modes
	 * that need it, and for restoring it upon release, and then
	 * set it to the master's address
	 */
	bond_hw_addr_copy(new_slave->perm_hwaddr, slave_dev->dev_addr,
			  slave_dev->addr_len);

	if (!bond->params.fail_over_mac ||
	    BOND_MODE(bond) != BOND_MODE_ACTIVEBACKUP) {
		/* Set slave to master's mac address.  The application already
		 * set the master's mac address to that of the first slave
		 */
		memcpy(ss.__data, bond_dev->dev_addr, bond_dev->addr_len);
		ss.ss_family = slave_dev->type;
		res = dev_set_mac_address(slave_dev, (struct sockaddr *)&ss);
		if (res) {
			netdev_dbg(bond_dev, "Error %d calling set_mac_address\n", res);
			goto err_restore_mtu;
		}
	}

	/* set slave flag before open to prevent IPv6 addrconf */
	slave_dev->flags |= IFF_SLAVE;

	/* open the slave since the application closed it */
	res = dev_open(slave_dev);
	if (res) {
		netdev_dbg(bond_dev, "Opening slave %s failed\n", slave_dev->name);
		goto err_restore_mac;
	}

	slave_dev->priv_flags |= IFF_BONDING;
	/* initialize slave stats */
	dev_get_stats(new_slave->dev, &new_slave->slave_stats);

	if (bond_is_lb(bond)) {
		/* bond_alb_init_slave() must be called before all other stages since
		 * it might fail and we do not want to have to undo everything
		 */
		res = bond_alb_init_slave(bond, new_slave);
		if (res)
			goto err_close;
	}

	res = vlan_vids_add_by_dev(slave_dev, bond_dev);
	if (res) {
		netdev_err(bond_dev, "Couldn't add bond vlan ids to %s\n",
			   slave_dev->name);
		goto err_close;
	}

	prev_slave = bond_last_slave(bond);

	new_slave->delay = 0;
	new_slave->link_failure_count = 0;

	if (bond_update_speed_duplex(new_slave) &&
	    bond_needs_speed_duplex(bond))
		new_slave->link = BOND_LINK_DOWN;

	new_slave->last_rx = jiffies -
		(msecs_to_jiffies(bond->params.arp_interval) + 1);
	for (i = 0; i < BOND_MAX_ARP_TARGETS; i++)
		new_slave->target_last_arp_rx[i] = new_slave->last_rx;

	if (bond->params.miimon && !bond->params.use_carrier) {
		link_reporting = bond_check_dev_link(bond, slave_dev, 1);

		if ((link_reporting == -1) && !bond->params.arp_interval) {
			/* miimon is set but a bonded network driver
			 * does not support ETHTOOL/MII and
			 * arp_interval is not set.  Note: if
			 * use_carrier is enabled, we will never go
			 * here (because netif_carrier is always
			 * supported); thus, we don't need to change
			 * the messages for netif_carrier.
			 */
			netdev_warn(bond_dev, "MII and ETHTOOL support not available for interface %s, and arp_interval/arp_ip_target module parameters not specified, thus bonding will not detect link failures! see bonding.txt for details\n",
				    slave_dev->name);
		} else if (link_reporting == -1) {
			/* unable get link status using mii/ethtool */
			netdev_warn(bond_dev, "can't get link status from interface %s; the network driver associated with this interface does not support MII or ETHTOOL link status reporting, thus miimon has no effect on this interface\n",
				    slave_dev->name);
		}
	}

	/* check for initial state */
	new_slave->link = BOND_LINK_NOCHANGE;
	if (bond->params.miimon) {
		if (bond_check_dev_link(bond, slave_dev, 0) == BMSR_LSTATUS) {
			if (bond->params.updelay) {
				bond_set_slave_link_state(new_slave,
							  BOND_LINK_BACK,
							  BOND_SLAVE_NOTIFY_NOW);
				new_slave->delay = bond->params.updelay;
			} else {
				bond_set_slave_link_state(new_slave,
							  BOND_LINK_UP,
							  BOND_SLAVE_NOTIFY_NOW);
			}
		} else {
			bond_set_slave_link_state(new_slave, BOND_LINK_DOWN,
						  BOND_SLAVE_NOTIFY_NOW);
		}
	} else if (bond->params.arp_interval) {
		bond_set_slave_link_state(new_slave,
					  (netif_carrier_ok(slave_dev) ?
					  BOND_LINK_UP : BOND_LINK_DOWN),
					  BOND_SLAVE_NOTIFY_NOW);
	} else {
		bond_set_slave_link_state(new_slave, BOND_LINK_UP,
					  BOND_SLAVE_NOTIFY_NOW);
	}

	if (new_slave->link != BOND_LINK_DOWN)
		new_slave->last_link_up = jiffies;
	netdev_dbg(bond_dev, "Initial state of slave_dev is BOND_LINK_%s\n",
		   new_slave->link == BOND_LINK_DOWN ? "DOWN" :
		   (new_slave->link == BOND_LINK_UP ? "UP" : "BACK"));

	if (bond_uses_primary(bond) && bond->params.primary[0]) {
		/* if there is a primary slave, remember it */
		if (strcmp(bond->params.primary, new_slave->dev->name) == 0) {
			rcu_assign_pointer(bond->primary_slave, new_slave);
			bond->force_primary = true;
		}
	}

	switch (BOND_MODE(bond)) {
	case BOND_MODE_ACTIVEBACKUP:
		bond_set_slave_inactive_flags(new_slave,
					      BOND_SLAVE_NOTIFY_NOW);
		break;
	case BOND_MODE_8023AD:
		/* in 802.3ad mode, the internal mechanism
		 * will activate the slaves in the selected
		 * aggregator
		 */
		bond_set_slave_inactive_flags(new_slave, BOND_SLAVE_NOTIFY_NOW);
		/* if this is the first slave */
		if (!prev_slave) {
			SLAVE_AD_INFO(new_slave)->id = 1;
			/* Initialize AD with the number of times that the AD timer is called in 1 second
			 * can be called only after the mac address of the bond is set
			 */
			bond_3ad_initialize(bond, 1000/AD_TIMER_INTERVAL);
		} else {
			SLAVE_AD_INFO(new_slave)->id =
				SLAVE_AD_INFO(prev_slave)->id + 1;
		}

		bond_3ad_bind_slave(new_slave);
		break;
	case BOND_MODE_TLB:
	case BOND_MODE_ALB:
		bond_set_active_slave(new_slave);
		bond_set_slave_inactive_flags(new_slave, BOND_SLAVE_NOTIFY_NOW);
		break;
	default:
		netdev_dbg(bond_dev, "This slave is always active in trunk mode\n");

		/* always active in trunk mode */
		bond_set_active_slave(new_slave);

		/* In trunking mode there is little meaning to curr_active_slave
		 * anyway (it holds no special properties of the bond device),
		 * so we can change it without calling change_active_interface()
		 */
		if (!rcu_access_pointer(bond->curr_active_slave) &&
		    new_slave->link == BOND_LINK_UP)
			rcu_assign_pointer(bond->curr_active_slave, new_slave);

		break;
	} /* switch(bond_mode) */

#ifdef CONFIG_NET_POLL_CONTROLLER
	if (bond->dev->npinfo) {
		if (slave_enable_netpoll(new_slave)) {
			netdev_info(bond_dev, "master_dev is using netpoll, but new slave device does not support netpoll\n");
			res = -EBUSY;
			goto err_detach;
		}
	}
#endif

	if (!(bond_dev->features & NETIF_F_LRO))
		dev_disable_lro(slave_dev);

	res = netdev_rx_handler_register(slave_dev, bond_handle_frame,
					 new_slave);
	if (res) {
		netdev_dbg(bond_dev, "Error %d calling netdev_rx_handler_register\n", res);
		goto err_detach;
	}

	res = bond_master_upper_dev_link(bond, new_slave, extack);
	if (res) {
		netdev_dbg(bond_dev, "Error %d calling bond_master_upper_dev_link\n", res);
		goto err_unregister;
	}

	res = bond_sysfs_slave_add(new_slave);
	if (res) {
		netdev_dbg(bond_dev, "Error %d calling bond_sysfs_slave_add\n", res);
		goto err_upper_unlink;
	}

<<<<<<< HEAD
=======
	bond->nest_level = dev_get_nest_level(bond_dev) + 1;

>>>>>>> 286cd8c7
	/* If the mode uses primary, then the following is handled by
	 * bond_change_active_slave().
	 */
	if (!bond_uses_primary(bond)) {
		/* set promiscuity level to new slave */
		if (bond_dev->flags & IFF_PROMISC) {
			res = dev_set_promiscuity(slave_dev, 1);
			if (res)
				goto err_sysfs_del;
		}

		/* set allmulti level to new slave */
		if (bond_dev->flags & IFF_ALLMULTI) {
			res = dev_set_allmulti(slave_dev, 1);
			if (res) {
				if (bond_dev->flags & IFF_PROMISC)
					dev_set_promiscuity(slave_dev, -1);
				goto err_sysfs_del;
			}
		}

		netif_addr_lock_bh(bond_dev);
		dev_mc_sync_multiple(slave_dev, bond_dev);
		dev_uc_sync_multiple(slave_dev, bond_dev);
		netif_addr_unlock_bh(bond_dev);

		if (BOND_MODE(bond) == BOND_MODE_8023AD) {
			/* add lacpdu mc addr to mc list */
			u8 lacpdu_multicast[ETH_ALEN] = MULTICAST_LACPDU_ADDR;

			dev_mc_add(slave_dev, lacpdu_multicast);
		}
	}

	bond->slave_cnt++;
	bond_compute_features(bond);
	bond_set_carrier(bond);

	if (bond_uses_primary(bond)) {
		block_netpoll_tx();
		bond_select_active_slave(bond);
		unblock_netpoll_tx();
	}

	if (bond_mode_can_use_xmit_hash(bond))
		bond_update_slave_arr(bond, NULL);


	netdev_info(bond_dev, "Enslaving %s as %s interface with %s link\n",
		    slave_dev->name,
		    bond_is_active_slave(new_slave) ? "an active" : "a backup",
		    new_slave->link != BOND_LINK_DOWN ? "an up" : "a down");

	/* enslave is successful */
	bond_queue_slave_event(new_slave);
	return 0;

/* Undo stages on error */
err_sysfs_del:
	bond_sysfs_slave_del(new_slave);

err_upper_unlink:
	bond_upper_dev_unlink(bond, new_slave);

err_unregister:
	netdev_rx_handler_unregister(slave_dev);

err_detach:
	vlan_vids_del_by_dev(slave_dev, bond_dev);
	if (rcu_access_pointer(bond->primary_slave) == new_slave)
		RCU_INIT_POINTER(bond->primary_slave, NULL);
	if (rcu_access_pointer(bond->curr_active_slave) == new_slave) {
		block_netpoll_tx();
		bond_change_active_slave(bond, NULL);
		bond_select_active_slave(bond);
		unblock_netpoll_tx();
	}
	/* either primary_slave or curr_active_slave might've changed */
	synchronize_rcu();
	slave_disable_netpoll(new_slave);

err_close:
	if (!netif_is_bond_master(slave_dev))
		slave_dev->priv_flags &= ~IFF_BONDING;
	dev_close(slave_dev);

err_restore_mac:
	slave_dev->flags &= ~IFF_SLAVE;
	if (!bond->params.fail_over_mac ||
	    BOND_MODE(bond) != BOND_MODE_ACTIVEBACKUP) {
		/* XXX TODO - fom follow mode needs to change master's
		 * MAC if this slave's MAC is in use by the bond, or at
		 * least print a warning.
		 */
		bond_hw_addr_copy(ss.__data, new_slave->perm_hwaddr,
				  new_slave->dev->addr_len);
		ss.ss_family = slave_dev->type;
		dev_set_mac_address(slave_dev, (struct sockaddr *)&ss);
	}

err_restore_mtu:
	dev_set_mtu(slave_dev, new_slave->original_mtu);

err_free:
	kobject_put(&new_slave->kobj);

err_undo_flags:
	/* Enslave of first slave has failed and we need to fix master's mac */
	if (!bond_has_slaves(bond)) {
		if (ether_addr_equal_64bits(bond_dev->dev_addr,
					    slave_dev->dev_addr))
			eth_hw_addr_random(bond_dev);
		if (bond_dev->type != ARPHRD_ETHER) {
			dev_close(bond_dev);
			ether_setup(bond_dev);
			bond_dev->flags |= IFF_MASTER;
			bond_dev->priv_flags &= ~IFF_TX_SKB_SHARING;
		}
	}

	return res;
}

/* Try to release the slave device <slave> from the bond device <master>
 * It is legal to access curr_active_slave without a lock because all the function
 * is RTNL-locked. If "all" is true it means that the function is being called
 * while destroying a bond interface and all slaves are being released.
 *
 * The rules for slave state should be:
 *   for Active/Backup:
 *     Active stays on all backups go down
 *   for Bonded connections:
 *     The first up interface should be left on and all others downed.
 */
static int __bond_release_one(struct net_device *bond_dev,
			      struct net_device *slave_dev,
			      bool all, bool unregister)
{
	struct bonding *bond = netdev_priv(bond_dev);
	struct slave *slave, *oldcurrent;
	struct sockaddr_storage ss;
	int old_flags = bond_dev->flags;
	netdev_features_t old_features = bond_dev->features;

	/* slave is not a slave or master is not master of this slave */
	if (!(slave_dev->flags & IFF_SLAVE) ||
	    !netdev_has_upper_dev(slave_dev, bond_dev)) {
		netdev_dbg(bond_dev, "cannot release %s\n",
			   slave_dev->name);
		return -EINVAL;
	}

	block_netpoll_tx();

	slave = bond_get_slave_by_dev(bond, slave_dev);
	if (!slave) {
		/* not a slave of this bond */
		netdev_info(bond_dev, "%s not enslaved\n",
			    slave_dev->name);
		unblock_netpoll_tx();
		return -EINVAL;
	}

	bond_set_slave_inactive_flags(slave, BOND_SLAVE_NOTIFY_NOW);

	bond_sysfs_slave_del(slave);

	/* recompute stats just before removing the slave */
	bond_get_stats(bond->dev, &bond->bond_stats);

	/* unregister rx_handler early so bond_handle_frame wouldn't be called
	 * for this slave anymore.
	 */
	netdev_rx_handler_unregister(slave_dev);

	if (BOND_MODE(bond) == BOND_MODE_8023AD)
		bond_3ad_unbind_slave(slave);

	bond_upper_dev_unlink(bond, slave);

	if (bond_mode_can_use_xmit_hash(bond))
		bond_update_slave_arr(bond, slave);

	netdev_info(bond_dev, "Releasing %s interface %s\n",
		    bond_is_active_slave(slave) ? "active" : "backup",
		    slave_dev->name);

	oldcurrent = rcu_access_pointer(bond->curr_active_slave);

	RCU_INIT_POINTER(bond->current_arp_slave, NULL);

	if (!all && (!bond->params.fail_over_mac ||
		     BOND_MODE(bond) != BOND_MODE_ACTIVEBACKUP)) {
		if (ether_addr_equal_64bits(bond_dev->dev_addr, slave->perm_hwaddr) &&
		    bond_has_slaves(bond))
			netdev_warn(bond_dev, "the permanent HWaddr of %s - %pM - is still in use by %s - set the HWaddr of %s to a different address to avoid conflicts\n",
				    slave_dev->name, slave->perm_hwaddr,
				    bond_dev->name, slave_dev->name);
	}

	if (rtnl_dereference(bond->primary_slave) == slave)
		RCU_INIT_POINTER(bond->primary_slave, NULL);

	if (oldcurrent == slave)
		bond_change_active_slave(bond, NULL);

	if (bond_is_lb(bond)) {
		/* Must be called only after the slave has been
		 * detached from the list and the curr_active_slave
		 * has been cleared (if our_slave == old_current),
		 * but before a new active slave is selected.
		 */
		bond_alb_deinit_slave(bond, slave);
	}

	if (all) {
		RCU_INIT_POINTER(bond->curr_active_slave, NULL);
	} else if (oldcurrent == slave) {
		/* Note that we hold RTNL over this sequence, so there
		 * is no concern that another slave add/remove event
		 * will interfere.
		 */
		bond_select_active_slave(bond);
	}

	if (!bond_has_slaves(bond)) {
		bond_set_carrier(bond);
		eth_hw_addr_random(bond_dev);
		bond->nest_level = SINGLE_DEPTH_NESTING;
	} else {
		bond->nest_level = dev_get_nest_level(bond_dev) + 1;
	}

	unblock_netpoll_tx();
	synchronize_rcu();
	bond->slave_cnt--;

	if (!bond_has_slaves(bond)) {
		call_netdevice_notifiers(NETDEV_CHANGEADDR, bond->dev);
		call_netdevice_notifiers(NETDEV_RELEASE, bond->dev);
	}

	bond_compute_features(bond);
	if (!(bond_dev->features & NETIF_F_VLAN_CHALLENGED) &&
	    (old_features & NETIF_F_VLAN_CHALLENGED))
		netdev_info(bond_dev, "last VLAN challenged slave %s left bond %s - VLAN blocking is removed\n",
			    slave_dev->name, bond_dev->name);

	vlan_vids_del_by_dev(slave_dev, bond_dev);

	/* If the mode uses primary, then this case was handled above by
	 * bond_change_active_slave(..., NULL)
	 */
	if (!bond_uses_primary(bond)) {
		/* unset promiscuity level from slave
		 * NOTE: The NETDEV_CHANGEADDR call above may change the value
		 * of the IFF_PROMISC flag in the bond_dev, but we need the
		 * value of that flag before that change, as that was the value
		 * when this slave was attached, so we cache at the start of the
		 * function and use it here. Same goes for ALLMULTI below
		 */
		if (old_flags & IFF_PROMISC)
			dev_set_promiscuity(slave_dev, -1);

		/* unset allmulti level from slave */
		if (old_flags & IFF_ALLMULTI)
			dev_set_allmulti(slave_dev, -1);

		bond_hw_addr_flush(bond_dev, slave_dev);
	}

	slave_disable_netpoll(slave);

	/* close slave before restoring its mac address */
	dev_close(slave_dev);

	if (bond->params.fail_over_mac != BOND_FOM_ACTIVE ||
	    BOND_MODE(bond) != BOND_MODE_ACTIVEBACKUP) {
		/* restore original ("permanent") mac address */
		bond_hw_addr_copy(ss.__data, slave->perm_hwaddr,
				  slave->dev->addr_len);
		ss.ss_family = slave_dev->type;
		dev_set_mac_address(slave_dev, (struct sockaddr *)&ss);
	}

	if (unregister)
		__dev_set_mtu(slave_dev, slave->original_mtu);
	else
		dev_set_mtu(slave_dev, slave->original_mtu);

	if (!netif_is_bond_master(slave_dev))
		slave_dev->priv_flags &= ~IFF_BONDING;

	kobject_put(&slave->kobj);

	return 0;
}

/* A wrapper used because of ndo_del_link */
int bond_release(struct net_device *bond_dev, struct net_device *slave_dev)
{
	return __bond_release_one(bond_dev, slave_dev, false, false);
}

/* First release a slave and then destroy the bond if no more slaves are left.
 * Must be under rtnl_lock when this function is called.
 */
static int  bond_release_and_destroy(struct net_device *bond_dev,
				     struct net_device *slave_dev)
{
	struct bonding *bond = netdev_priv(bond_dev);
	int ret;

<<<<<<< HEAD
	ret = bond_release(bond_dev, slave_dev);
=======
	ret = __bond_release_one(bond_dev, slave_dev, false, true);
>>>>>>> 286cd8c7
	if (ret == 0 && !bond_has_slaves(bond) &&
	    bond_dev->reg_state != NETREG_UNREGISTERING) {
		bond_dev->priv_flags |= IFF_DISABLE_NETPOLL;
		netdev_info(bond_dev, "Destroying bond %s\n",
			    bond_dev->name);
		bond_remove_proc_entry(bond);
		unregister_netdevice(bond_dev);
	}
	return ret;
}

static void bond_info_query(struct net_device *bond_dev, struct ifbond *info)
{
	struct bonding *bond = netdev_priv(bond_dev);
	bond_fill_ifbond(bond, info);
}

static int bond_slave_info_query(struct net_device *bond_dev, struct ifslave *info)
{
	struct bonding *bond = netdev_priv(bond_dev);
	struct list_head *iter;
	int i = 0, res = -ENODEV;
	struct slave *slave;

	bond_for_each_slave(bond, slave, iter) {
		if (i++ == (int)info->slave_id) {
			res = 0;
			bond_fill_ifslave(slave, info);
			break;
		}
	}

	return res;
}

/*-------------------------------- Monitoring -------------------------------*/

/* called with rcu_read_lock() */
static int bond_miimon_inspect(struct bonding *bond)
{
	bool ignore_updelay = false;
	int link_state, commit = 0;
	struct list_head *iter;
	struct slave *slave;

	ignore_updelay = !rcu_dereference(bond->curr_active_slave);

	bond_for_each_slave_rcu(bond, slave, iter) {
		bond_propose_link_state(slave, BOND_LINK_NOCHANGE);

		link_state = bond_check_dev_link(bond, slave->dev, 0);

		switch (slave->link) {
		case BOND_LINK_UP:
			if (link_state)
				continue;

			bond_propose_link_state(slave, BOND_LINK_FAIL);
			commit++;
			slave->delay = bond->params.downdelay;
			if (slave->delay) {
				netdev_info(bond->dev, "link status down for %sinterface %s, disabling it in %d ms\n",
					    (BOND_MODE(bond) ==
					     BOND_MODE_ACTIVEBACKUP) ?
					     (bond_is_active_slave(slave) ?
					      "active " : "backup ") : "",
					    slave->dev->name,
					    bond->params.downdelay * bond->params.miimon);
			}
			/*FALLTHRU*/
		case BOND_LINK_FAIL:
			if (link_state) {
				/* recovered before downdelay expired */
				bond_propose_link_state(slave, BOND_LINK_UP);
				slave->last_link_up = jiffies;
				netdev_info(bond->dev, "link status up again after %d ms for interface %s\n",
					    (bond->params.downdelay - slave->delay) *
					    bond->params.miimon,
					    slave->dev->name);
				commit++;
				continue;
			}

			if (slave->delay <= 0) {
				bond_propose_link_state(slave, BOND_LINK_DOWN);
				commit++;
				continue;
			}

			slave->delay--;
			break;

		case BOND_LINK_DOWN:
			if (!link_state)
				continue;

			bond_propose_link_state(slave, BOND_LINK_BACK);
			commit++;
			slave->delay = bond->params.updelay;

			if (slave->delay) {
				netdev_info(bond->dev, "link status up for interface %s, enabling it in %d ms\n",
					    slave->dev->name,
					    ignore_updelay ? 0 :
					    bond->params.updelay *
					    bond->params.miimon);
			}
			/*FALLTHRU*/
		case BOND_LINK_BACK:
			if (!link_state) {
				bond_propose_link_state(slave, BOND_LINK_DOWN);
				netdev_info(bond->dev, "link status down again after %d ms for interface %s\n",
					    (bond->params.updelay - slave->delay) *
					    bond->params.miimon,
					    slave->dev->name);
				commit++;
				continue;
			}

			if (ignore_updelay)
				slave->delay = 0;

			if (slave->delay <= 0) {
				bond_propose_link_state(slave, BOND_LINK_UP);
				commit++;
				ignore_updelay = false;
				continue;
			}

			slave->delay--;
			break;
		}
	}

	return commit;
}

static void bond_miimon_link_change(struct bonding *bond,
				    struct slave *slave,
				    char link)
{
	switch (BOND_MODE(bond)) {
	case BOND_MODE_8023AD:
		bond_3ad_handle_link_change(slave, link);
		break;
	case BOND_MODE_TLB:
	case BOND_MODE_ALB:
		bond_alb_handle_link_change(bond, slave, link);
		break;
	case BOND_MODE_XOR:
		bond_update_slave_arr(bond, NULL);
		break;
	}
}

static void bond_miimon_commit(struct bonding *bond)
{
	struct list_head *iter;
	struct slave *slave, *primary;

	bond_for_each_slave(bond, slave, iter) {
		switch (slave->link_new_state) {
		case BOND_LINK_NOCHANGE:
			/* For 802.3ad mode, check current slave speed and
			 * duplex again in case its port was disabled after
			 * invalid speed/duplex reporting but recovered before
			 * link monitoring could make a decision on the actual
			 * link status
			 */
			if (BOND_MODE(bond) == BOND_MODE_8023AD &&
			    slave->link == BOND_LINK_UP)
				bond_3ad_adapter_speed_duplex_changed(slave);
			continue;

		case BOND_LINK_UP:
			if (bond_update_speed_duplex(slave) &&
			    bond_needs_speed_duplex(bond)) {
				slave->link = BOND_LINK_DOWN;
				if (net_ratelimit())
					netdev_warn(bond->dev,
						    "failed to get link speed/duplex for %s\n",
						    slave->dev->name);
				continue;
			}
			bond_set_slave_link_state(slave, BOND_LINK_UP,
						  BOND_SLAVE_NOTIFY_NOW);
			slave->last_link_up = jiffies;

			primary = rtnl_dereference(bond->primary_slave);
			if (BOND_MODE(bond) == BOND_MODE_8023AD) {
				/* prevent it from being the active one */
				bond_set_backup_slave(slave);
			} else if (BOND_MODE(bond) != BOND_MODE_ACTIVEBACKUP) {
				/* make it immediately active */
				bond_set_active_slave(slave);
			}

			netdev_info(bond->dev, "link status definitely up for interface %s, %u Mbps %s duplex\n",
				    slave->dev->name,
				    slave->speed == SPEED_UNKNOWN ? 0 : slave->speed,
				    slave->duplex ? "full" : "half");

			bond_miimon_link_change(bond, slave, BOND_LINK_UP);

			if (!bond->curr_active_slave || slave == primary)
				goto do_failover;

			continue;

		case BOND_LINK_DOWN:
			if (slave->link_failure_count < UINT_MAX)
				slave->link_failure_count++;

			bond_set_slave_link_state(slave, BOND_LINK_DOWN,
						  BOND_SLAVE_NOTIFY_NOW);

			if (BOND_MODE(bond) == BOND_MODE_ACTIVEBACKUP ||
			    BOND_MODE(bond) == BOND_MODE_8023AD)
				bond_set_slave_inactive_flags(slave,
							      BOND_SLAVE_NOTIFY_NOW);

			netdev_info(bond->dev, "link status definitely down for interface %s, disabling it\n",
				    slave->dev->name);

			bond_miimon_link_change(bond, slave, BOND_LINK_DOWN);

			if (slave == rcu_access_pointer(bond->curr_active_slave))
				goto do_failover;

			continue;

		default:
			netdev_err(bond->dev, "invalid new link %d on slave %s\n",
				   slave->link_new_state, slave->dev->name);
			bond_propose_link_state(slave, BOND_LINK_NOCHANGE);

			continue;
		}

do_failover:
		block_netpoll_tx();
		bond_select_active_slave(bond);
		unblock_netpoll_tx();
	}

	bond_set_carrier(bond);
}

/* bond_mii_monitor
 *
 * Really a wrapper that splits the mii monitor into two phases: an
 * inspection, then (if inspection indicates something needs to be done)
 * an acquisition of appropriate locks followed by a commit phase to
 * implement whatever link state changes are indicated.
 */
static void bond_mii_monitor(struct work_struct *work)
{
	struct bonding *bond = container_of(work, struct bonding,
					    mii_work.work);
	bool should_notify_peers = false;
	unsigned long delay;
	struct slave *slave;
	struct list_head *iter;

	delay = msecs_to_jiffies(bond->params.miimon);

	if (!bond_has_slaves(bond))
		goto re_arm;

	rcu_read_lock();

	should_notify_peers = bond_should_notify_peers(bond);

	if (bond_miimon_inspect(bond)) {
		rcu_read_unlock();

		/* Race avoidance with bond_close cancel of workqueue */
		if (!rtnl_trylock()) {
			delay = 1;
			should_notify_peers = false;
			goto re_arm;
		}

		bond_for_each_slave(bond, slave, iter) {
			bond_commit_link_state(slave, BOND_SLAVE_NOTIFY_LATER);
		}
		bond_miimon_commit(bond);

		rtnl_unlock();	/* might sleep, hold no other locks */
	} else
		rcu_read_unlock();

re_arm:
	if (bond->params.miimon)
		queue_delayed_work(bond->wq, &bond->mii_work, delay);

	if (should_notify_peers) {
		if (!rtnl_trylock())
			return;
		call_netdevice_notifiers(NETDEV_NOTIFY_PEERS, bond->dev);
		rtnl_unlock();
	}
}

static int bond_upper_dev_walk(struct net_device *upper, void *data)
{
	__be32 ip = *((__be32 *)data);

	return ip == bond_confirm_addr(upper, 0, ip);
}

static bool bond_has_this_ip(struct bonding *bond, __be32 ip)
{
	bool ret = false;

	if (ip == bond_confirm_addr(bond->dev, 0, ip))
		return true;

	rcu_read_lock();
	if (netdev_walk_all_upper_dev_rcu(bond->dev, bond_upper_dev_walk, &ip))
		ret = true;
	rcu_read_unlock();

	return ret;
}

/* We go to the (large) trouble of VLAN tagging ARP frames because
 * switches in VLAN mode (especially if ports are configured as
 * "native" to a VLAN) might not pass non-tagged frames.
 */
static void bond_arp_send(struct net_device *slave_dev, int arp_op,
			  __be32 dest_ip, __be32 src_ip,
			  struct bond_vlan_tag *tags)
{
	struct sk_buff *skb;
	struct bond_vlan_tag *outer_tag = tags;

	netdev_dbg(slave_dev, "arp %d on slave %s: dst %pI4 src %pI4\n",
		   arp_op, slave_dev->name, &dest_ip, &src_ip);

	skb = arp_create(arp_op, ETH_P_ARP, dest_ip, slave_dev, src_ip,
			 NULL, slave_dev->dev_addr, NULL);

	if (!skb) {
		net_err_ratelimited("ARP packet allocation failed\n");
		return;
	}

	if (!tags || tags->vlan_proto == VLAN_N_VID)
		goto xmit;

	tags++;

	/* Go through all the tags backwards and add them to the packet */
	while (tags->vlan_proto != VLAN_N_VID) {
		if (!tags->vlan_id) {
			tags++;
			continue;
		}

		netdev_dbg(slave_dev, "inner tag: proto %X vid %X\n",
			   ntohs(outer_tag->vlan_proto), tags->vlan_id);
		skb = vlan_insert_tag_set_proto(skb, tags->vlan_proto,
						tags->vlan_id);
		if (!skb) {
			net_err_ratelimited("failed to insert inner VLAN tag\n");
			return;
		}

		tags++;
	}
	/* Set the outer tag */
	if (outer_tag->vlan_id) {
		netdev_dbg(slave_dev, "outer tag: proto %X vid %X\n",
			   ntohs(outer_tag->vlan_proto), outer_tag->vlan_id);
		__vlan_hwaccel_put_tag(skb, outer_tag->vlan_proto,
				       outer_tag->vlan_id);
	}

xmit:
	arp_xmit(skb);
}

/* Validate the device path between the @start_dev and the @end_dev.
 * The path is valid if the @end_dev is reachable through device
 * stacking.
 * When the path is validated, collect any vlan information in the
 * path.
 */
struct bond_vlan_tag *bond_verify_device_path(struct net_device *start_dev,
					      struct net_device *end_dev,
					      int level)
{
	struct bond_vlan_tag *tags;
	struct net_device *upper;
	struct list_head  *iter;

	if (start_dev == end_dev) {
		tags = kcalloc(level + 1, sizeof(*tags), GFP_ATOMIC);
		if (!tags)
			return ERR_PTR(-ENOMEM);
		tags[level].vlan_proto = VLAN_N_VID;
		return tags;
	}

	netdev_for_each_upper_dev_rcu(start_dev, upper, iter) {
		tags = bond_verify_device_path(upper, end_dev, level + 1);
		if (IS_ERR_OR_NULL(tags)) {
			if (IS_ERR(tags))
				return tags;
			continue;
		}
		if (is_vlan_dev(upper)) {
			tags[level].vlan_proto = vlan_dev_vlan_proto(upper);
			tags[level].vlan_id = vlan_dev_vlan_id(upper);
		}

		return tags;
	}

	return NULL;
}

static void bond_arp_send_all(struct bonding *bond, struct slave *slave)
{
	struct rtable *rt;
	struct bond_vlan_tag *tags;
	__be32 *targets = bond->params.arp_targets, addr;
	int i;

	for (i = 0; i < BOND_MAX_ARP_TARGETS && targets[i]; i++) {
		netdev_dbg(bond->dev, "basa: target %pI4\n", &targets[i]);
		tags = NULL;

		/* Find out through which dev should the packet go */
		rt = ip_route_output(dev_net(bond->dev), targets[i], 0,
				     RTO_ONLINK, 0);
		if (IS_ERR(rt)) {
			/* there's no route to target - try to send arp
			 * probe to generate any traffic (arp_validate=0)
			 */
			if (bond->params.arp_validate)
				net_warn_ratelimited("%s: no route to arp_ip_target %pI4 and arp_validate is set\n",
						     bond->dev->name,
						     &targets[i]);
			bond_arp_send(slave->dev, ARPOP_REQUEST, targets[i],
				      0, tags);
			continue;
		}

		/* bond device itself */
		if (rt->dst.dev == bond->dev)
			goto found;

		rcu_read_lock();
		tags = bond_verify_device_path(bond->dev, rt->dst.dev, 0);
		rcu_read_unlock();

		if (!IS_ERR_OR_NULL(tags))
			goto found;

		/* Not our device - skip */
		netdev_dbg(bond->dev, "no path to arp_ip_target %pI4 via rt.dev %s\n",
			   &targets[i], rt->dst.dev ? rt->dst.dev->name : "NULL");

		ip_rt_put(rt);
		continue;

found:
		addr = bond_confirm_addr(rt->dst.dev, targets[i], 0);
		ip_rt_put(rt);
		bond_arp_send(slave->dev, ARPOP_REQUEST, targets[i],
			      addr, tags);
		kfree(tags);
	}
}

static void bond_validate_arp(struct bonding *bond, struct slave *slave, __be32 sip, __be32 tip)
{
	int i;

	if (!sip || !bond_has_this_ip(bond, tip)) {
		netdev_dbg(bond->dev, "bva: sip %pI4 tip %pI4 not found\n",
			   &sip, &tip);
		return;
	}

	i = bond_get_targets_ip(bond->params.arp_targets, sip);
	if (i == -1) {
		netdev_dbg(bond->dev, "bva: sip %pI4 not found in targets\n",
			   &sip);
		return;
	}
	slave->last_rx = jiffies;
	slave->target_last_arp_rx[i] = jiffies;
}

int bond_arp_rcv(const struct sk_buff *skb, struct bonding *bond,
		 struct slave *slave)
{
	struct arphdr *arp = (struct arphdr *)skb->data;
	struct slave *curr_active_slave, *curr_arp_slave;
	unsigned char *arp_ptr;
	__be32 sip, tip;
	int is_arp = skb->protocol == __cpu_to_be16(ETH_P_ARP);
	unsigned int alen;

	if (!slave_do_arp_validate(bond, slave)) {
		if ((slave_do_arp_validate_only(bond) && is_arp) ||
		    !slave_do_arp_validate_only(bond))
			slave->last_rx = jiffies;
		return RX_HANDLER_ANOTHER;
	} else if (!is_arp) {
		return RX_HANDLER_ANOTHER;
	}

	alen = arp_hdr_len(bond->dev);

	netdev_dbg(bond->dev, "bond_arp_rcv: skb->dev %s\n",
		   skb->dev->name);

	if (alen > skb_headlen(skb)) {
		arp = kmalloc(alen, GFP_ATOMIC);
		if (!arp)
			goto out_unlock;
		if (skb_copy_bits(skb, 0, arp, alen) < 0)
			goto out_unlock;
	}

	if (arp->ar_hln != bond->dev->addr_len ||
	    skb->pkt_type == PACKET_OTHERHOST ||
	    skb->pkt_type == PACKET_LOOPBACK ||
	    arp->ar_hrd != htons(ARPHRD_ETHER) ||
	    arp->ar_pro != htons(ETH_P_IP) ||
	    arp->ar_pln != 4)
		goto out_unlock;

	arp_ptr = (unsigned char *)(arp + 1);
	arp_ptr += bond->dev->addr_len;
	memcpy(&sip, arp_ptr, 4);
	arp_ptr += 4 + bond->dev->addr_len;
	memcpy(&tip, arp_ptr, 4);

	netdev_dbg(bond->dev, "bond_arp_rcv: %s/%d av %d sv %d sip %pI4 tip %pI4\n",
		   slave->dev->name, bond_slave_state(slave),
		     bond->params.arp_validate, slave_do_arp_validate(bond, slave),
		     &sip, &tip);

	curr_active_slave = rcu_dereference(bond->curr_active_slave);
	curr_arp_slave = rcu_dereference(bond->current_arp_slave);

	/* We 'trust' the received ARP enough to validate it if:
	 *
	 * (a) the slave receiving the ARP is active (which includes the
	 * current ARP slave, if any), or
<<<<<<< HEAD
	 *
	 * (b) the receiving slave isn't active, but there is a currently
	 * active slave and it received valid arp reply(s) after it became
	 * the currently active slave, or
	 *
	 * (c) there is an ARP slave that sent an ARP during the prior ARP
	 * interval, and we receive an ARP reply on any slave.  We accept
	 * these because switch FDB update delays may deliver the ARP
	 * reply to a slave other than the sender of the ARP request.
	 *
	 * Note: for (b), backup slaves are receiving the broadcast ARP
	 * request, not a reply.  This request passes from the sending
	 * slave through the L2 switch(es) to the receiving slave.  Since
	 * this is checking the request, sip/tip are swapped for
	 * validation.
	 *
=======
	 *
	 * (b) the receiving slave isn't active, but there is a currently
	 * active slave and it received valid arp reply(s) after it became
	 * the currently active slave, or
	 *
	 * (c) there is an ARP slave that sent an ARP during the prior ARP
	 * interval, and we receive an ARP reply on any slave.  We accept
	 * these because switch FDB update delays may deliver the ARP
	 * reply to a slave other than the sender of the ARP request.
	 *
	 * Note: for (b), backup slaves are receiving the broadcast ARP
	 * request, not a reply.  This request passes from the sending
	 * slave through the L2 switch(es) to the receiving slave.  Since
	 * this is checking the request, sip/tip are swapped for
	 * validation.
	 *
>>>>>>> 286cd8c7
	 * This is done to avoid endless looping when we can't reach the
	 * arp_ip_target and fool ourselves with our own arp requests.
	 */
	if (bond_is_active_slave(slave))
		bond_validate_arp(bond, slave, sip, tip);
	else if (curr_active_slave &&
		 time_after(slave_last_rx(bond, curr_active_slave),
			    curr_active_slave->last_link_up))
		bond_validate_arp(bond, slave, tip, sip);
	else if (curr_arp_slave && (arp->ar_op == htons(ARPOP_REPLY)) &&
		 bond_time_in_interval(bond,
				       dev_trans_start(curr_arp_slave->dev), 1))
		bond_validate_arp(bond, slave, sip, tip);

out_unlock:
	if (arp != (struct arphdr *)skb->data)
		kfree(arp);
	return RX_HANDLER_ANOTHER;
}

/* function to verify if we're in the arp_interval timeslice, returns true if
 * (last_act - arp_interval) <= jiffies <= (last_act + mod * arp_interval +
 * arp_interval/2) . the arp_interval/2 is needed for really fast networks.
 */
static bool bond_time_in_interval(struct bonding *bond, unsigned long last_act,
				  int mod)
{
	int delta_in_ticks = msecs_to_jiffies(bond->params.arp_interval);

	return time_in_range(jiffies,
			     last_act - delta_in_ticks,
			     last_act + mod * delta_in_ticks + delta_in_ticks/2);
}

/* This function is called regularly to monitor each slave's link
 * ensuring that traffic is being sent and received when arp monitoring
 * is used in load-balancing mode. if the adapter has been dormant, then an
 * arp is transmitted to generate traffic. see activebackup_arp_monitor for
 * arp monitoring in active backup mode.
 */
static void bond_loadbalance_arp_mon(struct bonding *bond)
{
	struct slave *slave, *oldcurrent;
	struct list_head *iter;
	int do_failover = 0, slave_state_changed = 0;

	if (!bond_has_slaves(bond))
		goto re_arm;

	rcu_read_lock();

	oldcurrent = rcu_dereference(bond->curr_active_slave);
	/* see if any of the previous devices are up now (i.e. they have
	 * xmt and rcv traffic). the curr_active_slave does not come into
	 * the picture unless it is null. also, slave->last_link_up is not
	 * needed here because we send an arp on each slave and give a slave
	 * as long as it needs to get the tx/rx within the delta.
	 * TODO: what about up/down delay in arp mode? it wasn't here before
	 *       so it can wait
	 */
	bond_for_each_slave_rcu(bond, slave, iter) {
		unsigned long trans_start = dev_trans_start(slave->dev);

<<<<<<< HEAD
		slave->new_link = BOND_LINK_NOCHANGE;
=======
		bond_propose_link_state(slave, BOND_LINK_NOCHANGE);
>>>>>>> 286cd8c7

		if (slave->link != BOND_LINK_UP) {
			if (bond_time_in_interval(bond, trans_start, 1) &&
			    bond_time_in_interval(bond, slave->last_rx, 1)) {

<<<<<<< HEAD
				slave->new_link = BOND_LINK_UP;
=======
				bond_propose_link_state(slave, BOND_LINK_UP);
>>>>>>> 286cd8c7
				slave_state_changed = 1;

				/* primary_slave has no meaning in round-robin
				 * mode. the window of a slave being up and
				 * curr_active_slave being null after enslaving
				 * is closed.
				 */
				if (!oldcurrent) {
					netdev_info(bond->dev, "link status definitely up for interface %s\n",
						    slave->dev->name);
					do_failover = 1;
				} else {
					netdev_info(bond->dev, "interface %s is now up\n",
						    slave->dev->name);
				}
			}
		} else {
			/* slave->link == BOND_LINK_UP */

			/* not all switches will respond to an arp request
			 * when the source ip is 0, so don't take the link down
			 * if we don't know our ip yet
			 */
			if (!bond_time_in_interval(bond, trans_start, 2) ||
			    !bond_time_in_interval(bond, slave->last_rx, 2)) {

<<<<<<< HEAD
				slave->new_link = BOND_LINK_DOWN;
=======
				bond_propose_link_state(slave, BOND_LINK_DOWN);
>>>>>>> 286cd8c7
				slave_state_changed = 1;

				if (slave->link_failure_count < UINT_MAX)
					slave->link_failure_count++;

				netdev_info(bond->dev, "interface %s is now down\n",
					    slave->dev->name);

				if (slave == oldcurrent)
					do_failover = 1;
			}
		}

		/* note: if switch is in round-robin mode, all links
		 * must tx arp to ensure all links rx an arp - otherwise
		 * links may oscillate or not come up at all; if switch is
		 * in something like xor mode, there is nothing we can
		 * do - all replies will be rx'ed on same link causing slaves
		 * to be unstable during low/no traffic periods
		 */
		if (bond_slave_is_up(slave))
			bond_arp_send_all(bond, slave);
	}

	rcu_read_unlock();

	if (do_failover || slave_state_changed) {
		if (!rtnl_trylock())
			goto re_arm;

		bond_for_each_slave(bond, slave, iter) {
<<<<<<< HEAD
			if (slave->new_link != BOND_LINK_NOCHANGE)
				slave->link = slave->new_link;
=======
			if (slave->link_new_state != BOND_LINK_NOCHANGE)
				slave->link = slave->link_new_state;
>>>>>>> 286cd8c7
		}

		if (slave_state_changed) {
			bond_slave_state_change(bond);
			if (BOND_MODE(bond) == BOND_MODE_XOR)
				bond_update_slave_arr(bond, NULL);
		}
		if (do_failover) {
			block_netpoll_tx();
			bond_select_active_slave(bond);
			unblock_netpoll_tx();
		}
		rtnl_unlock();
	}

re_arm:
	if (bond->params.arp_interval)
		queue_delayed_work(bond->wq, &bond->arp_work,
				   msecs_to_jiffies(bond->params.arp_interval));
}

/* Called to inspect slaves for active-backup mode ARP monitor link state
 * changes.  Sets proposed link state in slaves to specify what action
 * should take place for the slave.  Returns 0 if no changes are found, >0
 * if changes to link states must be committed.
 *
 * Called with rcu_read_lock held.
 */
static int bond_ab_arp_inspect(struct bonding *bond)
{
	unsigned long trans_start, last_rx;
	struct list_head *iter;
	struct slave *slave;
	int commit = 0;

	bond_for_each_slave_rcu(bond, slave, iter) {
		bond_propose_link_state(slave, BOND_LINK_NOCHANGE);
		last_rx = slave_last_rx(bond, slave);

		if (slave->link != BOND_LINK_UP) {
			if (bond_time_in_interval(bond, last_rx, 1)) {
				bond_propose_link_state(slave, BOND_LINK_UP);
				commit++;
			} else if (slave->link == BOND_LINK_BACK) {
				bond_propose_link_state(slave, BOND_LINK_FAIL);
				commit++;
			}
			continue;
		}

		/* Give slaves 2*delta after being enslaved or made
		 * active.  This avoids bouncing, as the last receive
		 * times need a full ARP monitor cycle to be updated.
		 */
		if (bond_time_in_interval(bond, slave->last_link_up, 2))
			continue;

		/* Backup slave is down if:
		 * - No current_arp_slave AND
		 * - more than 3*delta since last receive AND
		 * - the bond has an IP address
		 *
		 * Note: a non-null current_arp_slave indicates
		 * the curr_active_slave went down and we are
		 * searching for a new one; under this condition
		 * we only take the curr_active_slave down - this
		 * gives each slave a chance to tx/rx traffic
		 * before being taken out
		 */
		if (!bond_is_active_slave(slave) &&
		    !rcu_access_pointer(bond->current_arp_slave) &&
		    !bond_time_in_interval(bond, last_rx, 3)) {
			bond_propose_link_state(slave, BOND_LINK_DOWN);
			commit++;
		}

		/* Active slave is down if:
		 * - more than 2*delta since transmitting OR
		 * - (more than 2*delta since receive AND
		 *    the bond has an IP address)
		 */
		trans_start = dev_trans_start(slave->dev);
		if (bond_is_active_slave(slave) &&
		    (!bond_time_in_interval(bond, trans_start, 2) ||
		     !bond_time_in_interval(bond, last_rx, 2))) {
			bond_propose_link_state(slave, BOND_LINK_DOWN);
			commit++;
		}
	}

	return commit;
}

/* Called to commit link state changes noted by inspection step of
 * active-backup mode ARP monitor.
 *
 * Called with RTNL hold.
 */
static void bond_ab_arp_commit(struct bonding *bond)
{
	unsigned long trans_start;
	struct list_head *iter;
	struct slave *slave;

	bond_for_each_slave(bond, slave, iter) {
		switch (slave->link_new_state) {
		case BOND_LINK_NOCHANGE:
			continue;

		case BOND_LINK_UP:
			trans_start = dev_trans_start(slave->dev);
			if (rtnl_dereference(bond->curr_active_slave) != slave ||
			    (!rtnl_dereference(bond->curr_active_slave) &&
			     bond_time_in_interval(bond, trans_start, 1))) {
				struct slave *current_arp_slave;

				current_arp_slave = rtnl_dereference(bond->current_arp_slave);
				bond_set_slave_link_state(slave, BOND_LINK_UP,
							  BOND_SLAVE_NOTIFY_NOW);
				if (current_arp_slave) {
					bond_set_slave_inactive_flags(
						current_arp_slave,
						BOND_SLAVE_NOTIFY_NOW);
					RCU_INIT_POINTER(bond->current_arp_slave, NULL);
				}

				netdev_info(bond->dev, "link status definitely up for interface %s\n",
					    slave->dev->name);

				if (!rtnl_dereference(bond->curr_active_slave) ||
				    slave == rtnl_dereference(bond->primary_slave))
					goto do_failover;

			}

			continue;

		case BOND_LINK_DOWN:
			if (slave->link_failure_count < UINT_MAX)
				slave->link_failure_count++;

			bond_set_slave_link_state(slave, BOND_LINK_DOWN,
						  BOND_SLAVE_NOTIFY_NOW);
			bond_set_slave_inactive_flags(slave,
						      BOND_SLAVE_NOTIFY_NOW);

			netdev_info(bond->dev, "link status definitely down for interface %s, disabling it\n",
				    slave->dev->name);

			if (slave == rtnl_dereference(bond->curr_active_slave)) {
				RCU_INIT_POINTER(bond->current_arp_slave, NULL);
				goto do_failover;
			}

			continue;

		case BOND_LINK_FAIL:
			bond_set_slave_link_state(slave, BOND_LINK_FAIL,
						  BOND_SLAVE_NOTIFY_NOW);
			bond_set_slave_inactive_flags(slave,
						      BOND_SLAVE_NOTIFY_NOW);

			/* A slave has just been enslaved and has become
			 * the current active slave.
			 */
			if (rtnl_dereference(bond->curr_active_slave))
				RCU_INIT_POINTER(bond->current_arp_slave, NULL);
			continue;

		default:
			netdev_err(bond->dev, "impossible: new_link %d on slave %s\n",
				   slave->link_new_state, slave->dev->name);
			continue;
		}

do_failover:
		block_netpoll_tx();
		bond_select_active_slave(bond);
		unblock_netpoll_tx();
	}

	bond_set_carrier(bond);
}

/* Send ARP probes for active-backup mode ARP monitor.
 *
 * Called with rcu_read_lock held.
 */
static bool bond_ab_arp_probe(struct bonding *bond)
{
	struct slave *slave, *before = NULL, *new_slave = NULL,
		     *curr_arp_slave = rcu_dereference(bond->current_arp_slave),
		     *curr_active_slave = rcu_dereference(bond->curr_active_slave);
	struct list_head *iter;
	bool found = false;
	bool should_notify_rtnl = BOND_SLAVE_NOTIFY_LATER;

	if (curr_arp_slave && curr_active_slave)
		netdev_info(bond->dev, "PROBE: c_arp %s && cas %s BAD\n",
			    curr_arp_slave->dev->name,
			    curr_active_slave->dev->name);

	if (curr_active_slave) {
		bond_arp_send_all(bond, curr_active_slave);
		return should_notify_rtnl;
	}

	/* if we don't have a curr_active_slave, search for the next available
	 * backup slave from the current_arp_slave and make it the candidate
	 * for becoming the curr_active_slave
	 */

	if (!curr_arp_slave) {
		curr_arp_slave = bond_first_slave_rcu(bond);
		if (!curr_arp_slave)
			return should_notify_rtnl;
	}

	bond_for_each_slave_rcu(bond, slave, iter) {
		if (!found && !before && bond_slave_is_up(slave))
			before = slave;

		if (found && !new_slave && bond_slave_is_up(slave))
			new_slave = slave;
		/* if the link state is up at this point, we
		 * mark it down - this can happen if we have
		 * simultaneous link failures and
		 * reselect_active_interface doesn't make this
		 * one the current slave so it is still marked
		 * up when it is actually down
		 */
		if (!bond_slave_is_up(slave) && slave->link == BOND_LINK_UP) {
			bond_set_slave_link_state(slave, BOND_LINK_DOWN,
						  BOND_SLAVE_NOTIFY_LATER);
			if (slave->link_failure_count < UINT_MAX)
				slave->link_failure_count++;

			bond_set_slave_inactive_flags(slave,
						      BOND_SLAVE_NOTIFY_LATER);

			netdev_info(bond->dev, "backup interface %s is now down\n",
				    slave->dev->name);
		}
		if (slave == curr_arp_slave)
			found = true;
	}

	if (!new_slave && before)
		new_slave = before;

	if (!new_slave)
		goto check_state;

	bond_set_slave_link_state(new_slave, BOND_LINK_BACK,
				  BOND_SLAVE_NOTIFY_LATER);
	bond_set_slave_active_flags(new_slave, BOND_SLAVE_NOTIFY_LATER);
	bond_arp_send_all(bond, new_slave);
	new_slave->last_link_up = jiffies;
	rcu_assign_pointer(bond->current_arp_slave, new_slave);

check_state:
	bond_for_each_slave_rcu(bond, slave, iter) {
		if (slave->should_notify || slave->should_notify_link) {
			should_notify_rtnl = BOND_SLAVE_NOTIFY_NOW;
			break;
		}
	}
	return should_notify_rtnl;
}

static void bond_activebackup_arp_mon(struct bonding *bond)
{
	bool should_notify_peers = false;
	bool should_notify_rtnl = false;
	int delta_in_ticks;

	delta_in_ticks = msecs_to_jiffies(bond->params.arp_interval);

	if (!bond_has_slaves(bond))
		goto re_arm;

	rcu_read_lock();

	should_notify_peers = bond_should_notify_peers(bond);

	if (bond_ab_arp_inspect(bond)) {
		rcu_read_unlock();

		/* Race avoidance with bond_close flush of workqueue */
		if (!rtnl_trylock()) {
			delta_in_ticks = 1;
			should_notify_peers = false;
			goto re_arm;
		}

		bond_ab_arp_commit(bond);

		rtnl_unlock();
		rcu_read_lock();
	}

	should_notify_rtnl = bond_ab_arp_probe(bond);
	rcu_read_unlock();

re_arm:
	if (bond->params.arp_interval)
		queue_delayed_work(bond->wq, &bond->arp_work, delta_in_ticks);

	if (should_notify_peers || should_notify_rtnl) {
		if (!rtnl_trylock())
			return;

		if (should_notify_peers) {
			bond->send_peer_notif--;
			call_netdevice_notifiers(NETDEV_NOTIFY_PEERS,
						 bond->dev);
		}
		if (should_notify_rtnl) {
			bond_slave_state_notify(bond);
			bond_slave_link_notify(bond);
		}

		rtnl_unlock();
	}
}

static void bond_arp_monitor(struct work_struct *work)
{
	struct bonding *bond = container_of(work, struct bonding,
					    arp_work.work);

	if (BOND_MODE(bond) == BOND_MODE_ACTIVEBACKUP)
		bond_activebackup_arp_mon(bond);
	else
		bond_loadbalance_arp_mon(bond);
}

/*-------------------------- netdev event handling --------------------------*/

/* Change device name */
static int bond_event_changename(struct bonding *bond)
{
	bond_remove_proc_entry(bond);
	bond_create_proc_entry(bond);

	bond_debug_reregister(bond);

	return NOTIFY_DONE;
}

static int bond_master_netdev_event(unsigned long event,
				    struct net_device *bond_dev)
{
	struct bonding *event_bond = netdev_priv(bond_dev);

	switch (event) {
	case NETDEV_CHANGENAME:
		return bond_event_changename(event_bond);
	case NETDEV_UNREGISTER:
		bond_remove_proc_entry(event_bond);
		break;
	case NETDEV_REGISTER:
		bond_create_proc_entry(event_bond);
		break;
	case NETDEV_NOTIFY_PEERS:
		if (event_bond->send_peer_notif)
			event_bond->send_peer_notif--;
		break;
	default:
		break;
	}

	return NOTIFY_DONE;
}

static int bond_slave_netdev_event(unsigned long event,
				   struct net_device *slave_dev)
{
	struct slave *slave = bond_slave_get_rtnl(slave_dev), *primary;
	struct bonding *bond;
	struct net_device *bond_dev;

	/* A netdev event can be generated while enslaving a device
	 * before netdev_rx_handler_register is called in which case
	 * slave will be NULL
	 */
	if (!slave)
		return NOTIFY_DONE;
	bond_dev = slave->bond->dev;
	bond = slave->bond;
	primary = rtnl_dereference(bond->primary_slave);

	switch (event) {
	case NETDEV_UNREGISTER:
		if (bond_dev->type != ARPHRD_ETHER)
			bond_release_and_destroy(bond_dev, slave_dev);
		else
			__bond_release_one(bond_dev, slave_dev, false, true);
		break;
	case NETDEV_UP:
	case NETDEV_CHANGE:
		/* For 802.3ad mode only:
		 * Getting invalid Speed/Duplex values here will put slave
		 * in weird state. Mark it as link-fail if the link was
		 * previously up or link-down if it hasn't yet come up, and
		 * let link-monitoring (miimon) set it right when correct
		 * speeds/duplex are available.
		 */
		if (bond_update_speed_duplex(slave) &&
		    BOND_MODE(bond) == BOND_MODE_8023AD) {
			if (slave->last_link_up)
				slave->link = BOND_LINK_FAIL;
			else
				slave->link = BOND_LINK_DOWN;
		}

		if (BOND_MODE(bond) == BOND_MODE_8023AD)
			bond_3ad_adapter_speed_duplex_changed(slave);
		/* Fallthrough */
	case NETDEV_DOWN:
		/* Refresh slave-array if applicable!
		 * If the setup does not use miimon or arpmon (mode-specific!),
		 * then these events will not cause the slave-array to be
		 * refreshed. This will cause xmit to use a slave that is not
		 * usable. Avoid such situation by refeshing the array at these
		 * events. If these (miimon/arpmon) parameters are configured
		 * then array gets refreshed twice and that should be fine!
		 */
		if (bond_mode_can_use_xmit_hash(bond))
			bond_update_slave_arr(bond, NULL);
		break;
	case NETDEV_CHANGEMTU:
		/* TODO: Should slaves be allowed to
		 * independently alter their MTU?  For
		 * an active-backup bond, slaves need
		 * not be the same type of device, so
		 * MTUs may vary.  For other modes,
		 * slaves arguably should have the
		 * same MTUs. To do this, we'd need to
		 * take over the slave's change_mtu
		 * function for the duration of their
		 * servitude.
		 */
		break;
	case NETDEV_CHANGENAME:
		/* we don't care if we don't have primary set */
		if (!bond_uses_primary(bond) ||
		    !bond->params.primary[0])
			break;

		if (slave == primary) {
			/* slave's name changed - he's no longer primary */
			RCU_INIT_POINTER(bond->primary_slave, NULL);
		} else if (!strcmp(slave_dev->name, bond->params.primary)) {
			/* we have a new primary slave */
			rcu_assign_pointer(bond->primary_slave, slave);
		} else { /* we didn't change primary - exit */
			break;
		}

		netdev_info(bond->dev, "Primary slave changed to %s, reselecting active slave\n",
			    primary ? slave_dev->name : "none");

		block_netpoll_tx();
		bond_select_active_slave(bond);
		unblock_netpoll_tx();
		break;
	case NETDEV_FEAT_CHANGE:
		bond_compute_features(bond);
		break;
	case NETDEV_RESEND_IGMP:
		/* Propagate to master device */
		call_netdevice_notifiers(event, slave->bond->dev);
		break;
	default:
		break;
	}

	return NOTIFY_DONE;
}

/* bond_netdev_event: handle netdev notifier chain events.
 *
 * This function receives events for the netdev chain.  The caller (an
 * ioctl handler calling blocking_notifier_call_chain) holds the necessary
 * locks for us to safely manipulate the slave devices (RTNL lock,
 * dev_probe_lock).
 */
static int bond_netdev_event(struct notifier_block *this,
			     unsigned long event, void *ptr)
{
	struct net_device *event_dev = netdev_notifier_info_to_dev(ptr);

	netdev_dbg(event_dev, "event: %lx\n", event);

	if (!(event_dev->priv_flags & IFF_BONDING))
		return NOTIFY_DONE;

	if (event_dev->flags & IFF_MASTER) {
		int ret;

		netdev_dbg(event_dev, "IFF_MASTER\n");
		ret = bond_master_netdev_event(event, event_dev);
		if (ret != NOTIFY_DONE)
			return ret;
	}

	if (event_dev->flags & IFF_SLAVE) {
		netdev_dbg(event_dev, "IFF_SLAVE\n");
		return bond_slave_netdev_event(event, event_dev);
	}

	return NOTIFY_DONE;
}

static struct notifier_block bond_netdev_notifier = {
	.notifier_call = bond_netdev_event,
};

/*---------------------------- Hashing Policies -----------------------------*/

/* L2 hash helper */
static inline u32 bond_eth_hash(struct sk_buff *skb)
{
	struct ethhdr *ep, hdr_tmp;

	ep = skb_header_pointer(skb, 0, sizeof(hdr_tmp), &hdr_tmp);
	if (ep)
		return ep->h_dest[5] ^ ep->h_source[5] ^ ep->h_proto;
	return 0;
}

/* Extract the appropriate headers based on bond's xmit policy */
static bool bond_flow_dissect(struct bonding *bond, struct sk_buff *skb,
			      struct flow_keys *fk)
{
	const struct ipv6hdr *iph6;
	const struct iphdr *iph;
	int noff, proto = -1;

	if (bond->params.xmit_policy > BOND_XMIT_POLICY_LAYER23)
		return skb_flow_dissect_flow_keys(skb, fk, 0);

	fk->ports.ports = 0;
	noff = skb_network_offset(skb);
	if (skb->protocol == htons(ETH_P_IP)) {
		if (unlikely(!pskb_may_pull(skb, noff + sizeof(*iph))))
			return false;
		iph = ip_hdr(skb);
		iph_to_flow_copy_v4addrs(fk, iph);
		noff += iph->ihl << 2;
		if (!ip_is_fragment(iph))
			proto = iph->protocol;
	} else if (skb->protocol == htons(ETH_P_IPV6)) {
		if (unlikely(!pskb_may_pull(skb, noff + sizeof(*iph6))))
			return false;
		iph6 = ipv6_hdr(skb);
		iph_to_flow_copy_v6addrs(fk, iph6);
		noff += sizeof(*iph6);
		proto = iph6->nexthdr;
	} else {
		return false;
	}
	if (bond->params.xmit_policy == BOND_XMIT_POLICY_LAYER34 && proto >= 0)
		fk->ports.ports = skb_flow_get_ports(skb, noff, proto);

	return true;
}

/**
 * bond_xmit_hash - generate a hash value based on the xmit policy
 * @bond: bonding device
 * @skb: buffer to use for headers
 *
 * This function will extract the necessary headers from the skb buffer and use
 * them to generate a hash based on the xmit_policy set in the bonding device
 */
u32 bond_xmit_hash(struct bonding *bond, struct sk_buff *skb)
{
	struct flow_keys flow;
	u32 hash;

	if (bond->params.xmit_policy == BOND_XMIT_POLICY_ENCAP34 &&
	    skb->l4_hash)
		return skb->hash;

	if (bond->params.xmit_policy == BOND_XMIT_POLICY_LAYER2 ||
	    !bond_flow_dissect(bond, skb, &flow))
		return bond_eth_hash(skb);

	if (bond->params.xmit_policy == BOND_XMIT_POLICY_LAYER23 ||
	    bond->params.xmit_policy == BOND_XMIT_POLICY_ENCAP23)
		hash = bond_eth_hash(skb);
	else
		hash = (__force u32)flow.ports.ports;
	hash ^= (__force u32)flow_get_u32_dst(&flow) ^
		(__force u32)flow_get_u32_src(&flow);
	hash ^= (hash >> 16);
	hash ^= (hash >> 8);

	return hash >> 1;
}

/*-------------------------- Device entry points ----------------------------*/

void bond_work_init_all(struct bonding *bond)
{
	INIT_DELAYED_WORK(&bond->mcast_work,
			  bond_resend_igmp_join_requests_delayed);
	INIT_DELAYED_WORK(&bond->alb_work, bond_alb_monitor);
	INIT_DELAYED_WORK(&bond->mii_work, bond_mii_monitor);
	INIT_DELAYED_WORK(&bond->arp_work, bond_arp_monitor);
	INIT_DELAYED_WORK(&bond->ad_work, bond_3ad_state_machine_handler);
	INIT_DELAYED_WORK(&bond->slave_arr_work, bond_slave_arr_handler);
}

static void bond_work_cancel_all(struct bonding *bond)
{
	cancel_delayed_work_sync(&bond->mii_work);
	cancel_delayed_work_sync(&bond->arp_work);
	cancel_delayed_work_sync(&bond->alb_work);
	cancel_delayed_work_sync(&bond->ad_work);
	cancel_delayed_work_sync(&bond->mcast_work);
	cancel_delayed_work_sync(&bond->slave_arr_work);
}

static int bond_open(struct net_device *bond_dev)
{
	struct bonding *bond = netdev_priv(bond_dev);
	struct list_head *iter;
	struct slave *slave;

	/* reset slave->backup and slave->inactive */
	if (bond_has_slaves(bond)) {
		bond_for_each_slave(bond, slave, iter) {
			if (bond_uses_primary(bond) &&
			    slave != rcu_access_pointer(bond->curr_active_slave)) {
				bond_set_slave_inactive_flags(slave,
							      BOND_SLAVE_NOTIFY_NOW);
			} else if (BOND_MODE(bond) != BOND_MODE_8023AD) {
				bond_set_slave_active_flags(slave,
							    BOND_SLAVE_NOTIFY_NOW);
			}
		}
	}

	if (bond_is_lb(bond)) {
		/* bond_alb_initialize must be called before the timer
		 * is started.
		 */
		if (bond_alb_initialize(bond, (BOND_MODE(bond) == BOND_MODE_ALB)))
			return -ENOMEM;
		if (bond->params.tlb_dynamic_lb || BOND_MODE(bond) == BOND_MODE_ALB)
			queue_delayed_work(bond->wq, &bond->alb_work, 0);
	}

	if (bond->params.miimon)  /* link check interval, in milliseconds. */
		queue_delayed_work(bond->wq, &bond->mii_work, 0);

	if (bond->params.arp_interval) {  /* arp interval, in milliseconds. */
		queue_delayed_work(bond->wq, &bond->arp_work, 0);
		bond->recv_probe = bond_arp_rcv;
	}

	if (BOND_MODE(bond) == BOND_MODE_8023AD) {
		queue_delayed_work(bond->wq, &bond->ad_work, 0);
		/* register to receive LACPDUs */
		bond->recv_probe = bond_3ad_lacpdu_recv;
		bond_3ad_initiate_agg_selection(bond, 1);
	}

	if (bond_mode_can_use_xmit_hash(bond))
		bond_update_slave_arr(bond, NULL);

	return 0;
}

static int bond_close(struct net_device *bond_dev)
{
	struct bonding *bond = netdev_priv(bond_dev);

	bond_work_cancel_all(bond);
	bond->send_peer_notif = 0;
	if (bond_is_lb(bond))
		bond_alb_deinitialize(bond);
	bond->recv_probe = NULL;

	return 0;
}

/* fold stats, assuming all rtnl_link_stats64 fields are u64, but
 * that some drivers can provide 32bit values only.
 */
static void bond_fold_stats(struct rtnl_link_stats64 *_res,
			    const struct rtnl_link_stats64 *_new,
			    const struct rtnl_link_stats64 *_old)
{
	const u64 *new = (const u64 *)_new;
	const u64 *old = (const u64 *)_old;
	u64 *res = (u64 *)_res;
	int i;

	for (i = 0; i < sizeof(*_res) / sizeof(u64); i++) {
		u64 nv = new[i];
		u64 ov = old[i];
		s64 delta = nv - ov;

		/* detects if this particular field is 32bit only */
		if (((nv | ov) >> 32) == 0)
			delta = (s64)(s32)((u32)nv - (u32)ov);

		/* filter anomalies, some drivers reset their stats
		 * at down/up events.
		 */
		if (delta > 0)
			res[i] += delta;
	}
}

<<<<<<< HEAD
static struct rtnl_link_stats64 *bond_get_stats(struct net_device *bond_dev,
						struct rtnl_link_stats64 *stats)
=======
static int bond_get_nest_level(struct net_device *bond_dev)
{
	struct bonding *bond = netdev_priv(bond_dev);

	return bond->nest_level;
}

static void bond_get_stats(struct net_device *bond_dev,
			   struct rtnl_link_stats64 *stats)
>>>>>>> 286cd8c7
{
	struct bonding *bond = netdev_priv(bond_dev);
	struct rtnl_link_stats64 temp;
	struct list_head *iter;
	struct slave *slave;

<<<<<<< HEAD
	spin_lock(&bond->stats_lock);
=======
	spin_lock_nested(&bond->stats_lock, bond_get_nest_level(bond_dev));
>>>>>>> 286cd8c7
	memcpy(stats, &bond->bond_stats, sizeof(*stats));

	rcu_read_lock();
	bond_for_each_slave_rcu(bond, slave, iter) {
		const struct rtnl_link_stats64 *new =
			dev_get_stats(slave->dev, &temp);

		bond_fold_stats(stats, new, &slave->slave_stats);

		/* save off the slave stats for the next run */
		memcpy(&slave->slave_stats, new, sizeof(*new));
	}
	rcu_read_unlock();
<<<<<<< HEAD

	memcpy(&bond->bond_stats, stats, sizeof(*stats));
	spin_unlock(&bond->stats_lock);
=======
>>>>>>> 286cd8c7

	memcpy(&bond->bond_stats, stats, sizeof(*stats));
	spin_unlock(&bond->stats_lock);
}

static int bond_do_ioctl(struct net_device *bond_dev, struct ifreq *ifr, int cmd)
{
	struct bonding *bond = netdev_priv(bond_dev);
	struct net_device *slave_dev = NULL;
	struct ifbond k_binfo;
	struct ifbond __user *u_binfo = NULL;
	struct ifslave k_sinfo;
	struct ifslave __user *u_sinfo = NULL;
	struct mii_ioctl_data *mii = NULL;
	struct bond_opt_value newval;
	struct net *net;
	int res = 0;

	netdev_dbg(bond_dev, "bond_ioctl: cmd=%d\n", cmd);

	switch (cmd) {
	case SIOCGMIIPHY:
		mii = if_mii(ifr);
		if (!mii)
			return -EINVAL;

		mii->phy_id = 0;
		/* Fall Through */
	case SIOCGMIIREG:
		/* We do this again just in case we were called by SIOCGMIIREG
		 * instead of SIOCGMIIPHY.
		 */
		mii = if_mii(ifr);
		if (!mii)
			return -EINVAL;

		if (mii->reg_num == 1) {
			mii->val_out = 0;
			if (netif_carrier_ok(bond->dev))
				mii->val_out = BMSR_LSTATUS;
		}

		return 0;
	case BOND_INFO_QUERY_OLD:
	case SIOCBONDINFOQUERY:
		u_binfo = (struct ifbond __user *)ifr->ifr_data;

		if (copy_from_user(&k_binfo, u_binfo, sizeof(ifbond)))
			return -EFAULT;

		bond_info_query(bond_dev, &k_binfo);
		if (copy_to_user(u_binfo, &k_binfo, sizeof(ifbond)))
			return -EFAULT;

		return 0;
	case BOND_SLAVE_INFO_QUERY_OLD:
	case SIOCBONDSLAVEINFOQUERY:
		u_sinfo = (struct ifslave __user *)ifr->ifr_data;

		if (copy_from_user(&k_sinfo, u_sinfo, sizeof(ifslave)))
			return -EFAULT;

		res = bond_slave_info_query(bond_dev, &k_sinfo);
		if (res == 0 &&
		    copy_to_user(u_sinfo, &k_sinfo, sizeof(ifslave)))
			return -EFAULT;

		return res;
	default:
		break;
	}

	net = dev_net(bond_dev);

	if (!ns_capable(net->user_ns, CAP_NET_ADMIN))
		return -EPERM;

	slave_dev = __dev_get_by_name(net, ifr->ifr_slave);

	netdev_dbg(bond_dev, "slave_dev=%p:\n", slave_dev);

	if (!slave_dev)
		return -ENODEV;

	netdev_dbg(bond_dev, "slave_dev->name=%s:\n", slave_dev->name);
	switch (cmd) {
	case BOND_ENSLAVE_OLD:
	case SIOCBONDENSLAVE:
		res = bond_enslave(bond_dev, slave_dev, NULL);
		break;
	case BOND_RELEASE_OLD:
	case SIOCBONDRELEASE:
		res = bond_release(bond_dev, slave_dev);
		break;
	case BOND_SETHWADDR_OLD:
	case SIOCBONDSETHWADDR:
		bond_set_dev_addr(bond_dev, slave_dev);
		res = 0;
		break;
	case BOND_CHANGE_ACTIVE_OLD:
	case SIOCBONDCHANGEACTIVE:
		bond_opt_initstr(&newval, slave_dev->name);
		res = __bond_opt_set_notify(bond, BOND_OPT_ACTIVE_SLAVE,
					    &newval);
		break;
	default:
		res = -EOPNOTSUPP;
	}

	return res;
}

static void bond_change_rx_flags(struct net_device *bond_dev, int change)
{
	struct bonding *bond = netdev_priv(bond_dev);

	if (change & IFF_PROMISC)
		bond_set_promiscuity(bond,
				     bond_dev->flags & IFF_PROMISC ? 1 : -1);

	if (change & IFF_ALLMULTI)
		bond_set_allmulti(bond,
				  bond_dev->flags & IFF_ALLMULTI ? 1 : -1);
}

static void bond_set_rx_mode(struct net_device *bond_dev)
{
	struct bonding *bond = netdev_priv(bond_dev);
	struct list_head *iter;
	struct slave *slave;

	rcu_read_lock();
	if (bond_uses_primary(bond)) {
		slave = rcu_dereference(bond->curr_active_slave);
		if (slave) {
			dev_uc_sync(slave->dev, bond_dev);
			dev_mc_sync(slave->dev, bond_dev);
		}
	} else {
		bond_for_each_slave_rcu(bond, slave, iter) {
			dev_uc_sync_multiple(slave->dev, bond_dev);
			dev_mc_sync_multiple(slave->dev, bond_dev);
		}
	}
	rcu_read_unlock();
}

static int bond_neigh_init(struct neighbour *n)
{
	struct bonding *bond = netdev_priv(n->dev);
	const struct net_device_ops *slave_ops;
	struct neigh_parms parms;
	struct slave *slave;
	int ret;

	slave = bond_first_slave(bond);
	if (!slave)
		return 0;
	slave_ops = slave->dev->netdev_ops;
	if (!slave_ops->ndo_neigh_setup)
		return 0;

	parms.neigh_setup = NULL;
	parms.neigh_cleanup = NULL;
	ret = slave_ops->ndo_neigh_setup(slave->dev, &parms);
	if (ret)
		return ret;

	/* Assign slave's neigh_cleanup to neighbour in case cleanup is called
	 * after the last slave has been detached.  Assumes that all slaves
	 * utilize the same neigh_cleanup (true at this writing as only user
	 * is ipoib).
	 */
	n->parms->neigh_cleanup = parms.neigh_cleanup;

	if (!parms.neigh_setup)
		return 0;

	return parms.neigh_setup(n);
}

/* The bonding ndo_neigh_setup is called at init time beofre any
 * slave exists. So we must declare proxy setup function which will
 * be used at run time to resolve the actual slave neigh param setup.
 *
 * It's also called by master devices (such as vlans) to setup their
 * underlying devices. In that case - do nothing, we're already set up from
 * our init.
 */
static int bond_neigh_setup(struct net_device *dev,
			    struct neigh_parms *parms)
{
	/* modify only our neigh_parms */
	if (parms->dev == dev)
		parms->neigh_setup = bond_neigh_init;

	return 0;
}

/* Change the MTU of all of a master's slaves to match the master */
static int bond_change_mtu(struct net_device *bond_dev, int new_mtu)
{
	struct bonding *bond = netdev_priv(bond_dev);
	struct slave *slave, *rollback_slave;
	struct list_head *iter;
	int res = 0;

	netdev_dbg(bond_dev, "bond=%p, new_mtu=%d\n", bond, new_mtu);

	bond_for_each_slave(bond, slave, iter) {
		netdev_dbg(bond_dev, "s %p c_m %p\n",
			   slave, slave->dev->netdev_ops->ndo_change_mtu);

		res = dev_set_mtu(slave->dev, new_mtu);

		if (res) {
			/* If we failed to set the slave's mtu to the new value
			 * we must abort the operation even in ACTIVE_BACKUP
			 * mode, because if we allow the backup slaves to have
			 * different mtu values than the active slave we'll
			 * need to change their mtu when doing a failover. That
			 * means changing their mtu from timer context, which
			 * is probably not a good idea.
			 */
			netdev_dbg(bond_dev, "err %d %s\n", res,
				   slave->dev->name);
			goto unwind;
		}
	}

	bond_dev->mtu = new_mtu;

	return 0;

unwind:
	/* unwind from head to the slave that failed */
	bond_for_each_slave(bond, rollback_slave, iter) {
		int tmp_res;

		if (rollback_slave == slave)
			break;

		tmp_res = dev_set_mtu(rollback_slave->dev, bond_dev->mtu);
		if (tmp_res) {
			netdev_dbg(bond_dev, "unwind err %d dev %s\n",
				   tmp_res, rollback_slave->dev->name);
		}
	}

	return res;
}

/* Change HW address
 *
 * Note that many devices must be down to change the HW address, and
 * downing the master releases all slaves.  We can make bonds full of
 * bonding devices to test this, however.
 */
static int bond_set_mac_address(struct net_device *bond_dev, void *addr)
{
	struct bonding *bond = netdev_priv(bond_dev);
	struct slave *slave, *rollback_slave;
	struct sockaddr_storage *ss = addr, tmp_ss;
	struct list_head *iter;
	int res = 0;

	if (BOND_MODE(bond) == BOND_MODE_ALB)
		return bond_alb_set_mac_address(bond_dev, addr);


	netdev_dbg(bond_dev, "bond=%p\n", bond);

	/* If fail_over_mac is enabled, do nothing and return success.
	 * Returning an error causes ifenslave to fail.
	 */
	if (bond->params.fail_over_mac &&
	    BOND_MODE(bond) == BOND_MODE_ACTIVEBACKUP)
		return 0;

	if (!is_valid_ether_addr(ss->__data))
		return -EADDRNOTAVAIL;

	bond_for_each_slave(bond, slave, iter) {
		netdev_dbg(bond_dev, "slave %p %s\n", slave, slave->dev->name);
		res = dev_set_mac_address(slave->dev, addr);
		if (res) {
			/* TODO: consider downing the slave
			 * and retry ?
			 * User should expect communications
			 * breakage anyway until ARP finish
			 * updating, so...
			 */
			netdev_dbg(bond_dev, "err %d %s\n", res, slave->dev->name);
			goto unwind;
		}
	}

	/* success */
	memcpy(bond_dev->dev_addr, ss->__data, bond_dev->addr_len);
	return 0;

unwind:
	memcpy(tmp_ss.__data, bond_dev->dev_addr, bond_dev->addr_len);
	tmp_ss.ss_family = bond_dev->type;

	/* unwind from head to the slave that failed */
	bond_for_each_slave(bond, rollback_slave, iter) {
		int tmp_res;

		if (rollback_slave == slave)
			break;

		tmp_res = dev_set_mac_address(rollback_slave->dev,
					      (struct sockaddr *)&tmp_ss);
		if (tmp_res) {
			netdev_dbg(bond_dev, "unwind err %d dev %s\n",
				   tmp_res, rollback_slave->dev->name);
		}
	}

	return res;
}

/**
 * bond_xmit_slave_id - transmit skb through slave with slave_id
 * @bond: bonding device that is transmitting
 * @skb: buffer to transmit
 * @slave_id: slave id up to slave_cnt-1 through which to transmit
 *
 * This function tries to transmit through slave with slave_id but in case
 * it fails, it tries to find the first available slave for transmission.
 * The skb is consumed in all cases, thus the function is void.
 */
static void bond_xmit_slave_id(struct bonding *bond, struct sk_buff *skb, int slave_id)
{
	struct list_head *iter;
	struct slave *slave;
	int i = slave_id;

	/* Here we start from the slave with slave_id */
	bond_for_each_slave_rcu(bond, slave, iter) {
		if (--i < 0) {
			if (bond_slave_can_tx(slave)) {
				bond_dev_queue_xmit(bond, skb, slave->dev);
				return;
			}
		}
	}

	/* Here we start from the first slave up to slave_id */
	i = slave_id;
	bond_for_each_slave_rcu(bond, slave, iter) {
		if (--i < 0)
			break;
		if (bond_slave_can_tx(slave)) {
			bond_dev_queue_xmit(bond, skb, slave->dev);
			return;
		}
	}
	/* no slave that can tx has been found */
	bond_tx_drop(bond->dev, skb);
}

/**
 * bond_rr_gen_slave_id - generate slave id based on packets_per_slave
 * @bond: bonding device to use
 *
 * Based on the value of the bonding device's packets_per_slave parameter
 * this function generates a slave id, which is usually used as the next
 * slave to transmit through.
 */
static u32 bond_rr_gen_slave_id(struct bonding *bond)
{
	u32 slave_id;
	struct reciprocal_value reciprocal_packets_per_slave;
	int packets_per_slave = bond->params.packets_per_slave;

	switch (packets_per_slave) {
	case 0:
		slave_id = prandom_u32();
		break;
	case 1:
		slave_id = bond->rr_tx_counter;
		break;
	default:
		reciprocal_packets_per_slave =
			bond->params.reciprocal_packets_per_slave;
		slave_id = reciprocal_divide(bond->rr_tx_counter,
					     reciprocal_packets_per_slave);
		break;
	}
	bond->rr_tx_counter++;

	return slave_id;
}

static netdev_tx_t bond_xmit_roundrobin(struct sk_buff *skb,
					struct net_device *bond_dev)
{
	struct bonding *bond = netdev_priv(bond_dev);
	struct slave *slave;
	int slave_cnt;
	u32 slave_id;

	/* Start with the curr_active_slave that joined the bond as the
	 * default for sending IGMP traffic.  For failover purposes one
	 * needs to maintain some consistency for the interface that will
	 * send the join/membership reports.  The curr_active_slave found
	 * will send all of this type of traffic.
	 */
	if (skb->protocol == htons(ETH_P_IP)) {
		int noff = skb_network_offset(skb);
		struct iphdr *iph;

		if (unlikely(!pskb_may_pull(skb, noff + sizeof(*iph))))
			goto non_igmp;

		iph = ip_hdr(skb);
		if (iph->protocol == IPPROTO_IGMP) {
			slave = rcu_dereference(bond->curr_active_slave);
			if (slave)
				bond_dev_queue_xmit(bond, skb, slave->dev);
			else
				bond_xmit_slave_id(bond, skb, 0);
			return NETDEV_TX_OK;
		}
	}

non_igmp:
<<<<<<< HEAD
	slave_cnt = ACCESS_ONCE(bond->slave_cnt);
=======
	slave_cnt = READ_ONCE(bond->slave_cnt);
>>>>>>> 286cd8c7
	if (likely(slave_cnt)) {
		slave_id = bond_rr_gen_slave_id(bond);
		bond_xmit_slave_id(bond, skb, slave_id % slave_cnt);
	} else {
		bond_tx_drop(bond_dev, skb);
	}
	return NETDEV_TX_OK;
}

/* In active-backup mode, we know that bond->curr_active_slave is always valid if
 * the bond has a usable interface.
 */
static netdev_tx_t bond_xmit_activebackup(struct sk_buff *skb,
					  struct net_device *bond_dev)
{
	struct bonding *bond = netdev_priv(bond_dev);
	struct slave *slave;

	slave = rcu_dereference(bond->curr_active_slave);
	if (slave)
		bond_dev_queue_xmit(bond, skb, slave->dev);
	else
		bond_tx_drop(bond_dev, skb);

	return NETDEV_TX_OK;
}

/* Use this to update slave_array when (a) it's not appropriate to update
 * slave_array right away (note that update_slave_array() may sleep)
 * and / or (b) RTNL is not held.
 */
void bond_slave_arr_work_rearm(struct bonding *bond, unsigned long delay)
{
	queue_delayed_work(bond->wq, &bond->slave_arr_work, delay);
}

/* Slave array work handler. Holds only RTNL */
static void bond_slave_arr_handler(struct work_struct *work)
{
	struct bonding *bond = container_of(work, struct bonding,
					    slave_arr_work.work);
	int ret;

	if (!rtnl_trylock())
		goto err;

	ret = bond_update_slave_arr(bond, NULL);
	rtnl_unlock();
	if (ret) {
		pr_warn_ratelimited("Failed to update slave array from WT\n");
		goto err;
	}
	return;

err:
	bond_slave_arr_work_rearm(bond, 1);
}

static void bond_skip_slave(struct bond_up_slave *slaves,
			    struct slave *skipslave)
{
	int idx;

	/* Rare situation where caller has asked to skip a specific
	 * slave but allocation failed (most likely!). BTW this is
	 * only possible when the call is initiated from
	 * __bond_release_one(). In this situation; overwrite the
	 * skipslave entry in the array with the last entry from the
	 * array to avoid a situation where the xmit path may choose
	 * this to-be-skipped slave to send a packet out.
	 */
	for (idx = 0; slaves && idx < slaves->count; idx++) {
		if (skipslave == slaves->arr[idx]) {
			slaves->arr[idx] =
				slaves->arr[slaves->count - 1];
			slaves->count--;
			break;
		}
	}
}

/* Build the usable slaves array in control path for modes that use xmit-hash
 * to determine the slave interface -
 * (a) BOND_MODE_8023AD
 * (b) BOND_MODE_XOR
 * (c) (BOND_MODE_TLB || BOND_MODE_ALB) && tlb_dynamic_lb == 0
 *
 * The caller is expected to hold RTNL only and NO other lock!
 */
int bond_update_slave_arr(struct bonding *bond, struct slave *skipslave)
{
	struct slave *slave;
	struct list_head *iter;
	struct bond_up_slave *new_arr, *old_arr;
	int agg_id = 0;
	int ret = 0;

#ifdef CONFIG_LOCKDEP
	WARN_ON(lockdep_is_held(&bond->mode_lock));
#endif

	new_arr = kzalloc(offsetof(struct bond_up_slave, arr[bond->slave_cnt]),
			  GFP_KERNEL);
	if (!new_arr) {
		ret = -ENOMEM;
		pr_err("Failed to build slave-array.\n");
		goto out;
	}
	if (BOND_MODE(bond) == BOND_MODE_8023AD) {
		struct ad_info ad_info;

		if (bond_3ad_get_active_agg_info(bond, &ad_info)) {
			pr_debug("bond_3ad_get_active_agg_info failed\n");
			kfree_rcu(new_arr, rcu);
			/* No active aggragator means it's not safe to use
			 * the previous array.
			 */
			old_arr = rtnl_dereference(bond->slave_arr);
			if (old_arr) {
				RCU_INIT_POINTER(bond->slave_arr, NULL);
				kfree_rcu(old_arr, rcu);
			}
			goto out;
		}
		agg_id = ad_info.aggregator_id;
	}
	bond_for_each_slave(bond, slave, iter) {
		if (BOND_MODE(bond) == BOND_MODE_8023AD) {
			struct aggregator *agg;

			agg = SLAVE_AD_INFO(slave)->port.aggregator;
			if (!agg || agg->aggregator_identifier != agg_id)
				continue;
		}
		if (!bond_slave_can_tx(slave))
			continue;
		if (skipslave == slave)
			continue;

		netdev_dbg(bond->dev,
			   "Adding slave dev %s to tx hash array[%d]\n",
			   slave->dev->name, new_arr->count);

		new_arr->arr[new_arr->count++] = slave;
	}

	old_arr = rtnl_dereference(bond->slave_arr);
	rcu_assign_pointer(bond->slave_arr, new_arr);
	if (old_arr)
		kfree_rcu(old_arr, rcu);
out:
<<<<<<< HEAD
	if (ret != 0 && skipslave) {
		int idx;

		/* Rare situation where caller has asked to skip a specific
		 * slave but allocation failed (most likely!). BTW this is
		 * only possible when the call is initiated from
		 * __bond_release_one(). In this situation; overwrite the
		 * skipslave entry in the array with the last entry from the
		 * array to avoid a situation where the xmit path may choose
		 * this to-be-skipped slave to send a packet out.
		 */
		old_arr = rtnl_dereference(bond->slave_arr);
		for (idx = 0; old_arr != NULL && idx < old_arr->count; idx++) {
			if (skipslave == old_arr->arr[idx]) {
				old_arr->arr[idx] =
				    old_arr->arr[old_arr->count-1];
				old_arr->count--;
				break;
			}
		}
	}
=======
	if (ret != 0 && skipslave)
		bond_skip_slave(rtnl_dereference(bond->slave_arr), skipslave);

>>>>>>> 286cd8c7
	return ret;
}

/* Use this Xmit function for 3AD as well as XOR modes. The current
 * usable slave array is formed in the control path. The xmit function
 * just calculates hash and sends the packet out.
 */
static netdev_tx_t bond_3ad_xor_xmit(struct sk_buff *skb,
				     struct net_device *dev)
{
	struct bonding *bond = netdev_priv(dev);
	struct slave *slave;
	struct bond_up_slave *slaves;
	unsigned int count;

	slaves = rcu_dereference(bond->slave_arr);
	count = slaves ? READ_ONCE(slaves->count) : 0;
	if (likely(count)) {
		slave = slaves->arr[bond_xmit_hash(bond, skb) % count];
		bond_dev_queue_xmit(bond, skb, slave->dev);
	} else {
		bond_tx_drop(dev, skb);
	}

	return NETDEV_TX_OK;
}

/* in broadcast mode, we send everything to all usable interfaces. */
static netdev_tx_t bond_xmit_broadcast(struct sk_buff *skb,
				       struct net_device *bond_dev)
{
	struct bonding *bond = netdev_priv(bond_dev);
	struct slave *slave = NULL;
	struct list_head *iter;

	bond_for_each_slave_rcu(bond, slave, iter) {
		if (bond_is_last_slave(bond, slave))
			break;
		if (bond_slave_is_up(slave) && slave->link == BOND_LINK_UP) {
			struct sk_buff *skb2 = skb_clone(skb, GFP_ATOMIC);

			if (!skb2) {
				net_err_ratelimited("%s: Error: %s: skb_clone() failed\n",
						    bond_dev->name, __func__);
				continue;
			}
			bond_dev_queue_xmit(bond, skb2, slave->dev);
		}
	}
	if (slave && bond_slave_is_up(slave) && slave->link == BOND_LINK_UP)
		bond_dev_queue_xmit(bond, skb, slave->dev);
	else
		bond_tx_drop(bond_dev, skb);

	return NETDEV_TX_OK;
}

/*------------------------- Device initialization ---------------------------*/

/* Lookup the slave that corresponds to a qid */
static inline int bond_slave_override(struct bonding *bond,
				      struct sk_buff *skb)
{
	struct slave *slave = NULL;
	struct list_head *iter;

	if (!skb_rx_queue_recorded(skb))
		return 1;

	/* Find out if any slaves have the same mapping as this skb. */
	bond_for_each_slave_rcu(bond, slave, iter) {
		if (slave->queue_id == skb_get_queue_mapping(skb)) {
			if (bond_slave_is_up(slave) &&
			    slave->link == BOND_LINK_UP) {
				bond_dev_queue_xmit(bond, skb, slave->dev);
				return 0;
			}
			/* If the slave isn't UP, use default transmit policy. */
			break;
		}
	}

	return 1;
}


static u16 bond_select_queue(struct net_device *dev, struct sk_buff *skb,
			     struct net_device *sb_dev,
			     select_queue_fallback_t fallback)
{
	/* This helper function exists to help dev_pick_tx get the correct
	 * destination queue.  Using a helper function skips a call to
	 * skb_tx_hash and will put the skbs in the queue we expect on their
	 * way down to the bonding driver.
	 */
	u16 txq = skb_rx_queue_recorded(skb) ? skb_get_rx_queue(skb) : 0;

	/* Save the original txq to restore before passing to the driver */
	qdisc_skb_cb(skb)->slave_dev_queue_mapping = skb_get_queue_mapping(skb);

	if (unlikely(txq >= dev->real_num_tx_queues)) {
		do {
			txq -= dev->real_num_tx_queues;
		} while (txq >= dev->real_num_tx_queues);
	}
	return txq;
}

static netdev_tx_t __bond_start_xmit(struct sk_buff *skb, struct net_device *dev)
{
	struct bonding *bond = netdev_priv(dev);

	if (bond_should_override_tx_queue(bond) &&
	    !bond_slave_override(bond, skb))
		return NETDEV_TX_OK;

	switch (BOND_MODE(bond)) {
	case BOND_MODE_ROUNDROBIN:
		return bond_xmit_roundrobin(skb, dev);
	case BOND_MODE_ACTIVEBACKUP:
		return bond_xmit_activebackup(skb, dev);
	case BOND_MODE_8023AD:
	case BOND_MODE_XOR:
		return bond_3ad_xor_xmit(skb, dev);
	case BOND_MODE_BROADCAST:
		return bond_xmit_broadcast(skb, dev);
	case BOND_MODE_ALB:
		return bond_alb_xmit(skb, dev);
	case BOND_MODE_TLB:
		return bond_tlb_xmit(skb, dev);
	default:
		/* Should never happen, mode already checked */
		netdev_err(dev, "Unknown bonding mode %d\n", BOND_MODE(bond));
		WARN_ON_ONCE(1);
		bond_tx_drop(dev, skb);
		return NETDEV_TX_OK;
	}
}

static netdev_tx_t bond_start_xmit(struct sk_buff *skb, struct net_device *dev)
{
	struct bonding *bond = netdev_priv(dev);
	netdev_tx_t ret = NETDEV_TX_OK;

	/* If we risk deadlock from transmitting this in the
	 * netpoll path, tell netpoll to queue the frame for later tx
	 */
	if (unlikely(is_netpoll_tx_blocked(dev)))
		return NETDEV_TX_BUSY;

	rcu_read_lock();
	if (bond_has_slaves(bond))
		ret = __bond_start_xmit(skb, dev);
	else
		bond_tx_drop(dev, skb);
	rcu_read_unlock();

	return ret;
}

static u32 bond_mode_bcast_speed(struct slave *slave, u32 speed)
{
	if (speed == 0 || speed == SPEED_UNKNOWN)
		speed = slave->speed;
	else
		speed = min(speed, slave->speed);

	return speed;
}

<<<<<<< HEAD
static int bond_ethtool_get_settings(struct net_device *bond_dev,
				     struct ethtool_cmd *ecmd)
=======
static int bond_ethtool_get_link_ksettings(struct net_device *bond_dev,
					   struct ethtool_link_ksettings *cmd)
>>>>>>> 286cd8c7
{
	struct bonding *bond = netdev_priv(bond_dev);
	struct list_head *iter;
	struct slave *slave;
	u32 speed = 0;

	cmd->base.duplex = DUPLEX_UNKNOWN;
	cmd->base.port = PORT_OTHER;

	/* Since bond_slave_can_tx returns false for all inactive or down slaves, we
	 * do not need to check mode.  Though link speed might not represent
	 * the true receive or transmit bandwidth (not all modes are symmetric)
	 * this is an accurate maximum.
	 */
	bond_for_each_slave(bond, slave, iter) {
		if (bond_slave_can_tx(slave)) {
			if (slave->speed != SPEED_UNKNOWN) {
				if (BOND_MODE(bond) == BOND_MODE_BROADCAST)
					speed = bond_mode_bcast_speed(slave,
								      speed);
				else
					speed += slave->speed;
			}
<<<<<<< HEAD
			if (ecmd->duplex == DUPLEX_UNKNOWN &&
=======
			if (cmd->base.duplex == DUPLEX_UNKNOWN &&
>>>>>>> 286cd8c7
			    slave->duplex != DUPLEX_UNKNOWN)
				cmd->base.duplex = slave->duplex;
		}
	}
	cmd->base.speed = speed ? : SPEED_UNKNOWN;

	return 0;
}

static void bond_ethtool_get_drvinfo(struct net_device *bond_dev,
				     struct ethtool_drvinfo *drvinfo)
{
	strlcpy(drvinfo->driver, DRV_NAME, sizeof(drvinfo->driver));
	strlcpy(drvinfo->version, DRV_VERSION, sizeof(drvinfo->version));
	snprintf(drvinfo->fw_version, sizeof(drvinfo->fw_version), "%d",
		 BOND_ABI_VERSION);
}

static const struct ethtool_ops bond_ethtool_ops = {
	.get_drvinfo		= bond_ethtool_get_drvinfo,
	.get_link		= ethtool_op_get_link,
	.get_link_ksettings	= bond_ethtool_get_link_ksettings,
};

static const struct net_device_ops bond_netdev_ops = {
	.ndo_init		= bond_init,
	.ndo_uninit		= bond_uninit,
	.ndo_open		= bond_open,
	.ndo_stop		= bond_close,
	.ndo_start_xmit		= bond_start_xmit,
	.ndo_select_queue	= bond_select_queue,
	.ndo_get_stats64	= bond_get_stats,
	.ndo_do_ioctl		= bond_do_ioctl,
	.ndo_change_rx_flags	= bond_change_rx_flags,
	.ndo_set_rx_mode	= bond_set_rx_mode,
	.ndo_change_mtu		= bond_change_mtu,
	.ndo_set_mac_address	= bond_set_mac_address,
	.ndo_neigh_setup	= bond_neigh_setup,
	.ndo_vlan_rx_add_vid	= bond_vlan_rx_add_vid,
	.ndo_vlan_rx_kill_vid	= bond_vlan_rx_kill_vid,
	.ndo_get_lock_subclass  = bond_get_nest_level,
#ifdef CONFIG_NET_POLL_CONTROLLER
	.ndo_netpoll_setup	= bond_netpoll_setup,
	.ndo_netpoll_cleanup	= bond_netpoll_cleanup,
	.ndo_poll_controller	= bond_poll_controller,
#endif
	.ndo_add_slave		= bond_enslave,
	.ndo_del_slave		= bond_release,
	.ndo_fix_features	= bond_fix_features,
	.ndo_features_check	= passthru_features_check,
};

static const struct device_type bond_type = {
	.name = "bond",
};

static void bond_destructor(struct net_device *bond_dev)
{
	struct bonding *bond = netdev_priv(bond_dev);
	if (bond->wq)
		destroy_workqueue(bond->wq);
}

void bond_setup(struct net_device *bond_dev)
{
	struct bonding *bond = netdev_priv(bond_dev);

	spin_lock_init(&bond->mode_lock);
	spin_lock_init(&bond->stats_lock);
	bond->params = bonding_defaults;

	/* Initialize pointers */
	bond->dev = bond_dev;

	/* Initialize the device entry points */
	ether_setup(bond_dev);
	bond_dev->max_mtu = ETH_MAX_MTU;
	bond_dev->netdev_ops = &bond_netdev_ops;
	bond_dev->ethtool_ops = &bond_ethtool_ops;

	bond_dev->needs_free_netdev = true;
	bond_dev->priv_destructor = bond_destructor;

	SET_NETDEV_DEVTYPE(bond_dev, &bond_type);

	/* Initialize the device options */
	bond_dev->flags |= IFF_MASTER;
	bond_dev->priv_flags |= IFF_BONDING | IFF_UNICAST_FLT | IFF_NO_QUEUE;
	bond_dev->priv_flags &= ~(IFF_XMIT_DST_RELEASE | IFF_TX_SKB_SHARING);

	/* don't acquire bond device's netif_tx_lock when transmitting */
	bond_dev->features |= NETIF_F_LLTX;

	/* By default, we declare the bond to be fully
	 * VLAN hardware accelerated capable. Special
	 * care is taken in the various xmit functions
	 * when there are slaves that are not hw accel
	 * capable
	 */

	/* Don't allow bond devices to change network namespaces. */
	bond_dev->features |= NETIF_F_NETNS_LOCAL;

	bond_dev->hw_features = BOND_VLAN_FEATURES |
				NETIF_F_HW_VLAN_CTAG_RX |
				NETIF_F_HW_VLAN_CTAG_FILTER |
				NETIF_F_HW_VLAN_STAG_RX |
				NETIF_F_HW_VLAN_STAG_FILTER;

	bond_dev->hw_features |= NETIF_F_GSO_ENCAP_ALL | NETIF_F_GSO_UDP_L4;
	bond_dev->features |= bond_dev->hw_features;
<<<<<<< HEAD
	bond_dev->features |= NETIF_F_HW_VLAN_CTAG_TX;
=======
	bond_dev->features |= NETIF_F_HW_VLAN_CTAG_TX | NETIF_F_HW_VLAN_STAG_TX;
>>>>>>> 286cd8c7
}

/* Destroy a bonding device.
 * Must be under rtnl_lock when this function is called.
 */
static void bond_uninit(struct net_device *bond_dev)
{
	struct bonding *bond = netdev_priv(bond_dev);
	struct list_head *iter;
	struct slave *slave;
	struct bond_up_slave *arr;

	bond_netpoll_cleanup(bond_dev);

	/* Release the bonded slaves */
	bond_for_each_slave(bond, slave, iter)
		__bond_release_one(bond_dev, slave->dev, true, true);
	netdev_info(bond_dev, "Released all slaves\n");

	arr = rtnl_dereference(bond->slave_arr);
	if (arr) {
		RCU_INIT_POINTER(bond->slave_arr, NULL);
		kfree_rcu(arr, rcu);
	}

	list_del(&bond->bond_list);

	bond_debug_unregister(bond);
}

/*------------------------- Module initialization ---------------------------*/

static int bond_check_params(struct bond_params *params)
{
	int arp_validate_value, fail_over_mac_value, primary_reselect_value, i;
	struct bond_opt_value newval;
	const struct bond_opt_value *valptr;
	int arp_all_targets_value = 0;
	u16 ad_actor_sys_prio = 0;
	u16 ad_user_port_key = 0;
	__be32 arp_target[BOND_MAX_ARP_TARGETS] = { 0 };
	int arp_ip_count;
	int bond_mode	= BOND_MODE_ROUNDROBIN;
	int xmit_hashtype = BOND_XMIT_POLICY_LAYER2;
	int lacp_fast = 0;
	int tlb_dynamic_lb;

	/* Convert string parameters. */
	if (mode) {
		bond_opt_initstr(&newval, mode);
		valptr = bond_opt_parse(bond_opt_get(BOND_OPT_MODE), &newval);
		if (!valptr) {
			pr_err("Error: Invalid bonding mode \"%s\"\n", mode);
			return -EINVAL;
		}
		bond_mode = valptr->value;
	}

	if (xmit_hash_policy) {
		if (bond_mode == BOND_MODE_ROUNDROBIN ||
		    bond_mode == BOND_MODE_ACTIVEBACKUP ||
		    bond_mode == BOND_MODE_BROADCAST) {
			pr_info("xmit_hash_policy param is irrelevant in mode %s\n",
				bond_mode_name(bond_mode));
		} else {
			bond_opt_initstr(&newval, xmit_hash_policy);
			valptr = bond_opt_parse(bond_opt_get(BOND_OPT_XMIT_HASH),
						&newval);
			if (!valptr) {
				pr_err("Error: Invalid xmit_hash_policy \"%s\"\n",
				       xmit_hash_policy);
				return -EINVAL;
			}
			xmit_hashtype = valptr->value;
		}
	}

	if (lacp_rate) {
		if (bond_mode != BOND_MODE_8023AD) {
			pr_info("lacp_rate param is irrelevant in mode %s\n",
				bond_mode_name(bond_mode));
		} else {
			bond_opt_initstr(&newval, lacp_rate);
			valptr = bond_opt_parse(bond_opt_get(BOND_OPT_LACP_RATE),
						&newval);
			if (!valptr) {
				pr_err("Error: Invalid lacp rate \"%s\"\n",
				       lacp_rate);
				return -EINVAL;
			}
			lacp_fast = valptr->value;
		}
	}

	if (ad_select) {
		bond_opt_initstr(&newval, ad_select);
		valptr = bond_opt_parse(bond_opt_get(BOND_OPT_AD_SELECT),
					&newval);
		if (!valptr) {
			pr_err("Error: Invalid ad_select \"%s\"\n", ad_select);
			return -EINVAL;
		}
		params->ad_select = valptr->value;
		if (bond_mode != BOND_MODE_8023AD)
			pr_warn("ad_select param only affects 802.3ad mode\n");
	} else {
		params->ad_select = BOND_AD_STABLE;
	}

	if (max_bonds < 0) {
		pr_warn("Warning: max_bonds (%d) not in range %d-%d, so it was reset to BOND_DEFAULT_MAX_BONDS (%d)\n",
			max_bonds, 0, INT_MAX, BOND_DEFAULT_MAX_BONDS);
		max_bonds = BOND_DEFAULT_MAX_BONDS;
	}

	if (miimon < 0) {
		pr_warn("Warning: miimon module parameter (%d), not in range 0-%d, so it was reset to 0\n",
			miimon, INT_MAX);
		miimon = 0;
	}

	if (updelay < 0) {
		pr_warn("Warning: updelay module parameter (%d), not in range 0-%d, so it was reset to 0\n",
			updelay, INT_MAX);
		updelay = 0;
	}

	if (downdelay < 0) {
		pr_warn("Warning: downdelay module parameter (%d), not in range 0-%d, so it was reset to 0\n",
			downdelay, INT_MAX);
		downdelay = 0;
	}

	if ((use_carrier != 0) && (use_carrier != 1)) {
		pr_warn("Warning: use_carrier module parameter (%d), not of valid value (0/1), so it was set to 1\n",
			use_carrier);
		use_carrier = 1;
	}

	if (num_peer_notif < 0 || num_peer_notif > 255) {
		pr_warn("Warning: num_grat_arp/num_unsol_na (%d) not in range 0-255 so it was reset to 1\n",
			num_peer_notif);
		num_peer_notif = 1;
	}

	/* reset values for 802.3ad/TLB/ALB */
	if (!bond_mode_uses_arp(bond_mode)) {
		if (!miimon) {
			pr_warn("Warning: miimon must be specified, otherwise bonding will not detect link failure, speed and duplex which are essential for 802.3ad operation\n");
			pr_warn("Forcing miimon to 100msec\n");
			miimon = BOND_DEFAULT_MIIMON;
		}
	}

	if (tx_queues < 1 || tx_queues > 255) {
		pr_warn("Warning: tx_queues (%d) should be between 1 and 255, resetting to %d\n",
			tx_queues, BOND_DEFAULT_TX_QUEUES);
		tx_queues = BOND_DEFAULT_TX_QUEUES;
	}

	if ((all_slaves_active != 0) && (all_slaves_active != 1)) {
		pr_warn("Warning: all_slaves_active module parameter (%d), not of valid value (0/1), so it was set to 0\n",
			all_slaves_active);
		all_slaves_active = 0;
	}

	if (resend_igmp < 0 || resend_igmp > 255) {
		pr_warn("Warning: resend_igmp (%d) should be between 0 and 255, resetting to %d\n",
			resend_igmp, BOND_DEFAULT_RESEND_IGMP);
		resend_igmp = BOND_DEFAULT_RESEND_IGMP;
	}

	bond_opt_initval(&newval, packets_per_slave);
	if (!bond_opt_parse(bond_opt_get(BOND_OPT_PACKETS_PER_SLAVE), &newval)) {
		pr_warn("Warning: packets_per_slave (%d) should be between 0 and %u resetting to 1\n",
			packets_per_slave, USHRT_MAX);
		packets_per_slave = 1;
	}

	if (bond_mode == BOND_MODE_ALB) {
		pr_notice("In ALB mode you might experience client disconnections upon reconnection of a link if the bonding module updelay parameter (%d msec) is incompatible with the forwarding delay time of the switch\n",
			  updelay);
	}

	if (!miimon) {
		if (updelay || downdelay) {
			/* just warn the user the up/down delay will have
			 * no effect since miimon is zero...
			 */
			pr_warn("Warning: miimon module parameter not set and updelay (%d) or downdelay (%d) module parameter is set; updelay and downdelay have no effect unless miimon is set\n",
				updelay, downdelay);
		}
	} else {
		/* don't allow arp monitoring */
		if (arp_interval) {
			pr_warn("Warning: miimon (%d) and arp_interval (%d) can't be used simultaneously, disabling ARP monitoring\n",
				miimon, arp_interval);
			arp_interval = 0;
		}

		if ((updelay % miimon) != 0) {
			pr_warn("Warning: updelay (%d) is not a multiple of miimon (%d), updelay rounded to %d ms\n",
				updelay, miimon, (updelay / miimon) * miimon);
		}

		updelay /= miimon;

		if ((downdelay % miimon) != 0) {
			pr_warn("Warning: downdelay (%d) is not a multiple of miimon (%d), downdelay rounded to %d ms\n",
				downdelay, miimon,
				(downdelay / miimon) * miimon);
		}

		downdelay /= miimon;
	}

	if (arp_interval < 0) {
		pr_warn("Warning: arp_interval module parameter (%d), not in range 0-%d, so it was reset to 0\n",
			arp_interval, INT_MAX);
		arp_interval = 0;
	}

	for (arp_ip_count = 0, i = 0;
	     (arp_ip_count < BOND_MAX_ARP_TARGETS) && arp_ip_target[i]; i++) {
		__be32 ip;

		/* not a complete check, but good enough to catch mistakes */
		if (!in4_pton(arp_ip_target[i], -1, (u8 *)&ip, -1, NULL) ||
		    !bond_is_ip_target_ok(ip)) {
			pr_warn("Warning: bad arp_ip_target module parameter (%s), ARP monitoring will not be performed\n",
				arp_ip_target[i]);
			arp_interval = 0;
		} else {
			if (bond_get_targets_ip(arp_target, ip) == -1)
				arp_target[arp_ip_count++] = ip;
			else
				pr_warn("Warning: duplicate address %pI4 in arp_ip_target, skipping\n",
					&ip);
		}
	}

	if (arp_interval && !arp_ip_count) {
		/* don't allow arping if no arp_ip_target given... */
		pr_warn("Warning: arp_interval module parameter (%d) specified without providing an arp_ip_target parameter, arp_interval was reset to 0\n",
			arp_interval);
		arp_interval = 0;
	}

	if (arp_validate) {
		if (!arp_interval) {
			pr_err("arp_validate requires arp_interval\n");
			return -EINVAL;
		}

		bond_opt_initstr(&newval, arp_validate);
		valptr = bond_opt_parse(bond_opt_get(BOND_OPT_ARP_VALIDATE),
					&newval);
		if (!valptr) {
			pr_err("Error: invalid arp_validate \"%s\"\n",
			       arp_validate);
			return -EINVAL;
		}
		arp_validate_value = valptr->value;
	} else {
		arp_validate_value = 0;
	}

	if (arp_all_targets) {
		bond_opt_initstr(&newval, arp_all_targets);
		valptr = bond_opt_parse(bond_opt_get(BOND_OPT_ARP_ALL_TARGETS),
					&newval);
		if (!valptr) {
			pr_err("Error: invalid arp_all_targets_value \"%s\"\n",
			       arp_all_targets);
			arp_all_targets_value = 0;
		} else {
			arp_all_targets_value = valptr->value;
		}
	}

	if (miimon) {
		pr_info("MII link monitoring set to %d ms\n", miimon);
	} else if (arp_interval) {
		valptr = bond_opt_get_val(BOND_OPT_ARP_VALIDATE,
					  arp_validate_value);
		pr_info("ARP monitoring set to %d ms, validate %s, with %d target(s):",
			arp_interval, valptr->string, arp_ip_count);

		for (i = 0; i < arp_ip_count; i++)
			pr_cont(" %s", arp_ip_target[i]);

		pr_cont("\n");

	} else if (max_bonds) {
		/* miimon and arp_interval not set, we need one so things
		 * work as expected, see bonding.txt for details
		 */
		pr_debug("Warning: either miimon or arp_interval and arp_ip_target module parameters must be specified, otherwise bonding will not detect link failures! see bonding.txt for details\n");
	}

	if (primary && !bond_mode_uses_primary(bond_mode)) {
		/* currently, using a primary only makes sense
		 * in active backup, TLB or ALB modes
		 */
		pr_warn("Warning: %s primary device specified but has no effect in %s mode\n",
			primary, bond_mode_name(bond_mode));
		primary = NULL;
	}

	if (primary && primary_reselect) {
		bond_opt_initstr(&newval, primary_reselect);
		valptr = bond_opt_parse(bond_opt_get(BOND_OPT_PRIMARY_RESELECT),
					&newval);
		if (!valptr) {
			pr_err("Error: Invalid primary_reselect \"%s\"\n",
			       primary_reselect);
			return -EINVAL;
		}
		primary_reselect_value = valptr->value;
	} else {
		primary_reselect_value = BOND_PRI_RESELECT_ALWAYS;
	}

	if (fail_over_mac) {
		bond_opt_initstr(&newval, fail_over_mac);
		valptr = bond_opt_parse(bond_opt_get(BOND_OPT_FAIL_OVER_MAC),
					&newval);
		if (!valptr) {
			pr_err("Error: invalid fail_over_mac \"%s\"\n",
			       fail_over_mac);
			return -EINVAL;
		}
		fail_over_mac_value = valptr->value;
		if (bond_mode != BOND_MODE_ACTIVEBACKUP)
			pr_warn("Warning: fail_over_mac only affects active-backup mode\n");
	} else {
		fail_over_mac_value = BOND_FOM_NONE;
	}

	bond_opt_initstr(&newval, "default");
	valptr = bond_opt_parse(
			bond_opt_get(BOND_OPT_AD_ACTOR_SYS_PRIO),
				     &newval);
	if (!valptr) {
		pr_err("Error: No ad_actor_sys_prio default value");
		return -EINVAL;
	}
	ad_actor_sys_prio = valptr->value;

	valptr = bond_opt_parse(bond_opt_get(BOND_OPT_AD_USER_PORT_KEY),
				&newval);
	if (!valptr) {
		pr_err("Error: No ad_user_port_key default value");
		return -EINVAL;
	}
	ad_user_port_key = valptr->value;

	bond_opt_initstr(&newval, "default");
	valptr = bond_opt_parse(bond_opt_get(BOND_OPT_TLB_DYNAMIC_LB), &newval);
	if (!valptr) {
		pr_err("Error: No tlb_dynamic_lb default value");
		return -EINVAL;
	}
	tlb_dynamic_lb = valptr->value;

	if (lp_interval == 0) {
		pr_warn("Warning: ip_interval must be between 1 and %d, so it was reset to %d\n",
			INT_MAX, BOND_ALB_DEFAULT_LP_INTERVAL);
		lp_interval = BOND_ALB_DEFAULT_LP_INTERVAL;
	}

	/* fill params struct with the proper values */
	params->mode = bond_mode;
	params->xmit_policy = xmit_hashtype;
	params->miimon = miimon;
	params->num_peer_notif = num_peer_notif;
	params->arp_interval = arp_interval;
	params->arp_validate = arp_validate_value;
	params->arp_all_targets = arp_all_targets_value;
	params->updelay = updelay;
	params->downdelay = downdelay;
	params->use_carrier = use_carrier;
	params->lacp_fast = lacp_fast;
	params->primary[0] = 0;
	params->primary_reselect = primary_reselect_value;
	params->fail_over_mac = fail_over_mac_value;
	params->tx_queues = tx_queues;
	params->all_slaves_active = all_slaves_active;
	params->resend_igmp = resend_igmp;
	params->min_links = min_links;
	params->lp_interval = lp_interval;
	params->packets_per_slave = packets_per_slave;
	params->tlb_dynamic_lb = tlb_dynamic_lb;
	params->ad_actor_sys_prio = ad_actor_sys_prio;
	eth_zero_addr(params->ad_actor_system);
	params->ad_user_port_key = ad_user_port_key;
	if (packets_per_slave > 0) {
		params->reciprocal_packets_per_slave =
			reciprocal_value(packets_per_slave);
	} else {
		/* reciprocal_packets_per_slave is unused if
		 * packets_per_slave is 0 or 1, just initialize it
		 */
		params->reciprocal_packets_per_slave =
			(struct reciprocal_value) { 0 };
	}

	if (primary) {
		strncpy(params->primary, primary, IFNAMSIZ);
		params->primary[IFNAMSIZ - 1] = 0;
	}

	memcpy(params->arp_targets, arp_target, sizeof(arp_target));

	return 0;
}

/* Called from registration process */
static int bond_init(struct net_device *bond_dev)
{
	struct bonding *bond = netdev_priv(bond_dev);
	struct bond_net *bn = net_generic(dev_net(bond_dev), bond_net_id);

	netdev_dbg(bond_dev, "Begin bond_init\n");

	bond->wq = alloc_ordered_workqueue(bond_dev->name, WQ_MEM_RECLAIM);
	if (!bond->wq)
		return -ENOMEM;

	bond->nest_level = SINGLE_DEPTH_NESTING;
	netdev_lockdep_set_classes(bond_dev);

	list_add_tail(&bond->bond_list, &bn->dev_list);

	bond_prepare_sysfs_group(bond);

	bond_debug_register(bond);

	/* Ensure valid dev_addr */
	if (is_zero_ether_addr(bond_dev->dev_addr) &&
	    bond_dev->addr_assign_type == NET_ADDR_PERM)
		eth_hw_addr_random(bond_dev);

	return 0;
}

unsigned int bond_get_num_tx_queues(void)
{
	return tx_queues;
}

/* Create a new bond based on the specified name and bonding parameters.
 * If name is NULL, obtain a suitable "bond%d" name for us.
 * Caller must NOT hold rtnl_lock; we need to release it here before we
 * set up our sysfs entries.
 */
int bond_create(struct net *net, const char *name)
{
	struct net_device *bond_dev;
	struct bonding *bond;
	struct alb_bond_info *bond_info;
	int res;

	rtnl_lock();

	bond_dev = alloc_netdev_mq(sizeof(struct bonding),
				   name ? name : "bond%d", NET_NAME_UNKNOWN,
				   bond_setup, tx_queues);
	if (!bond_dev) {
		pr_err("%s: eek! can't alloc netdev!\n", name);
		rtnl_unlock();
		return -ENOMEM;
	}

	/*
	 * Initialize rx_hashtbl_used_head to RLB_NULL_INDEX.
	 * It is set to 0 by default which is wrong.
	 */
	bond = netdev_priv(bond_dev);
	bond_info = &(BOND_ALB_INFO(bond));
	bond_info->rx_hashtbl_used_head = RLB_NULL_INDEX;

	dev_net_set(bond_dev, net);
	bond_dev->rtnl_link_ops = &bond_link_ops;

	res = register_netdevice(bond_dev);
	if (res < 0) {
		free_netdev(bond_dev);
		rtnl_unlock();

		return res;
	}

	netif_carrier_off(bond_dev);

	bond_work_init_all(bond);

	rtnl_unlock();
	return 0;
}

static int __net_init bond_net_init(struct net *net)
{
	struct bond_net *bn = net_generic(net, bond_net_id);

	bn->net = net;
	INIT_LIST_HEAD(&bn->dev_list);

	bond_create_proc_dir(bn);
	bond_create_sysfs(bn);

	return 0;
}

static void __net_exit bond_net_exit(struct net *net)
{
	struct bond_net *bn = net_generic(net, bond_net_id);
	struct bonding *bond, *tmp_bond;
	LIST_HEAD(list);

	bond_destroy_sysfs(bn);

	/* Kill off any bonds created after unregistering bond rtnl ops */
	rtnl_lock();
	list_for_each_entry_safe(bond, tmp_bond, &bn->dev_list, bond_list)
		unregister_netdevice_queue(bond->dev, &list);
	unregister_netdevice_many(&list);
	rtnl_unlock();

	bond_destroy_proc_dir(bn);
}

static struct pernet_operations bond_net_ops = {
	.init = bond_net_init,
	.exit = bond_net_exit,
	.id   = &bond_net_id,
	.size = sizeof(struct bond_net),
};

static int __init bonding_init(void)
{
	int i;
	int res;

	pr_info("%s", bond_version);

	res = bond_check_params(&bonding_defaults);
	if (res)
		goto out;

	res = register_pernet_subsys(&bond_net_ops);
	if (res)
		goto out;

	res = bond_netlink_init();
	if (res)
		goto err_link;

	bond_create_debugfs();

	for (i = 0; i < max_bonds; i++) {
		res = bond_create(&init_net, NULL);
		if (res)
			goto err;
	}

	register_netdevice_notifier(&bond_netdev_notifier);
out:
	return res;
err:
	bond_destroy_debugfs();
	bond_netlink_fini();
err_link:
	unregister_pernet_subsys(&bond_net_ops);
	goto out;

}

static void __exit bonding_exit(void)
{
	unregister_netdevice_notifier(&bond_netdev_notifier);

	bond_destroy_debugfs();

	bond_netlink_fini();
	unregister_pernet_subsys(&bond_net_ops);

#ifdef CONFIG_NET_POLL_CONTROLLER
	/* Make sure we don't have an imbalance on our netpoll blocking */
	WARN_ON(atomic_read(&netpoll_block_tx));
#endif
}

module_init(bonding_init);
module_exit(bonding_exit);
MODULE_LICENSE("GPL");
MODULE_VERSION(DRV_VERSION);
MODULE_DESCRIPTION(DRV_DESCRIPTION ", v" DRV_VERSION);
MODULE_AUTHOR("Thomas Davis, tadavis@lbl.gov and many others");<|MERGE_RESOLUTION|>--- conflicted
+++ resolved
@@ -1103,12 +1103,8 @@
 	bond_dev->vlan_features = vlan_features;
 	bond_dev->hw_enc_features = enc_features | NETIF_F_GSO_ENCAP_ALL |
 				    NETIF_F_HW_VLAN_CTAG_TX |
-<<<<<<< HEAD
-				    NETIF_F_HW_VLAN_STAG_TX;
-=======
 				    NETIF_F_HW_VLAN_STAG_TX |
 				    NETIF_F_GSO_UDP_L4;
->>>>>>> 286cd8c7
 	bond_dev->gso_max_segs = gso_max_segs;
 	netif_set_gso_max_size(bond_dev, gso_max_size);
 
@@ -1235,13 +1231,6 @@
 	}
 }
 
-<<<<<<< HEAD
-	err = netdev_master_upper_dev_link_private(slave_dev, bond_dev, slave);
-	if (err)
-		return err;
-	rtmsg_ifinfo(RTM_NEWLINK, slave_dev, IFF_SLAVE, GFP_KERNEL);
-	return 0;
-=======
 static enum netdev_lag_hash bond_lag_hash_type(struct bonding *bond,
 					       enum netdev_lag_tx_type type)
 {
@@ -1262,7 +1251,6 @@
 	default:
 		return NETDEV_LAG_HASH_UNKNOWN;
 	}
->>>>>>> 286cd8c7
 }
 
 static int bond_master_upper_dev_link(struct bonding *bond, struct slave *slave,
@@ -1297,21 +1285,6 @@
 	kfree(slave);
 }
 
-<<<<<<< HEAD
-static void slave_kobj_release(struct kobject *kobj)
-{
-	struct slave *slave = to_slave(kobj);
-	struct bonding *bond = bond_get_bond_by_slave(slave);
-
-	cancel_delayed_work_sync(&slave->notify_work);
-	if (BOND_MODE(bond) == BOND_MODE_8023AD)
-		kfree(SLAVE_AD_INFO(slave));
-
-	kfree(slave);
-}
-
-=======
->>>>>>> 286cd8c7
 static struct kobj_type slave_ktype = {
 	.release = slave_kobj_release,
 #ifdef CONFIG_SYSFS
@@ -1394,8 +1367,6 @@
 void bond_queue_slave_event(struct slave *slave)
 {
 	queue_delayed_work(slave->bond->wq, &slave->notify_work, 0);
-<<<<<<< HEAD
-=======
 }
 
 void bond_lower_state_changed(struct slave *slave)
@@ -1406,7 +1377,6 @@
 		       slave->link == BOND_LINK_FAIL;
 	info.tx_enabled = bond_is_active_slave(slave);
 	netdev_lower_state_changed(slave->dev, &info);
->>>>>>> 286cd8c7
 }
 
 /* enslave device <slave> to bond device <master> */
@@ -1429,10 +1399,7 @@
 
 	/* already in-use? */
 	if (netdev_is_rx_handler_busy(slave_dev)) {
-<<<<<<< HEAD
-=======
 		NL_SET_ERR_MSG(extack, "Device is in use and cannot be enslaved");
->>>>>>> 286cd8c7
 		netdev_err(bond_dev,
 			   "Error: Device is in use and cannot be enslaved\n");
 		return -EBUSY;
@@ -1778,11 +1745,8 @@
 		goto err_upper_unlink;
 	}
 
-<<<<<<< HEAD
-=======
 	bond->nest_level = dev_get_nest_level(bond_dev) + 1;
 
->>>>>>> 286cd8c7
 	/* If the mode uses primary, then the following is handled by
 	 * bond_change_active_slave().
 	 */
@@ -2096,11 +2060,7 @@
 	struct bonding *bond = netdev_priv(bond_dev);
 	int ret;
 
-<<<<<<< HEAD
-	ret = bond_release(bond_dev, slave_dev);
-=======
 	ret = __bond_release_one(bond_dev, slave_dev, false, true);
->>>>>>> 286cd8c7
 	if (ret == 0 && !bond_has_slaves(bond) &&
 	    bond_dev->reg_state != NETREG_UNREGISTERING) {
 		bond_dev->priv_flags |= IFF_DISABLE_NETPOLL;
@@ -2656,7 +2616,6 @@
 	 *
 	 * (a) the slave receiving the ARP is active (which includes the
 	 * current ARP slave, if any), or
-<<<<<<< HEAD
 	 *
 	 * (b) the receiving slave isn't active, but there is a currently
 	 * active slave and it received valid arp reply(s) after it became
@@ -2673,24 +2632,6 @@
 	 * this is checking the request, sip/tip are swapped for
 	 * validation.
 	 *
-=======
-	 *
-	 * (b) the receiving slave isn't active, but there is a currently
-	 * active slave and it received valid arp reply(s) after it became
-	 * the currently active slave, or
-	 *
-	 * (c) there is an ARP slave that sent an ARP during the prior ARP
-	 * interval, and we receive an ARP reply on any slave.  We accept
-	 * these because switch FDB update delays may deliver the ARP
-	 * reply to a slave other than the sender of the ARP request.
-	 *
-	 * Note: for (b), backup slaves are receiving the broadcast ARP
-	 * request, not a reply.  This request passes from the sending
-	 * slave through the L2 switch(es) to the receiving slave.  Since
-	 * this is checking the request, sip/tip are swapped for
-	 * validation.
-	 *
->>>>>>> 286cd8c7
 	 * This is done to avoid endless looping when we can't reach the
 	 * arp_ip_target and fool ourselves with our own arp requests.
 	 */
@@ -2754,21 +2695,13 @@
 	bond_for_each_slave_rcu(bond, slave, iter) {
 		unsigned long trans_start = dev_trans_start(slave->dev);
 
-<<<<<<< HEAD
-		slave->new_link = BOND_LINK_NOCHANGE;
-=======
 		bond_propose_link_state(slave, BOND_LINK_NOCHANGE);
->>>>>>> 286cd8c7
 
 		if (slave->link != BOND_LINK_UP) {
 			if (bond_time_in_interval(bond, trans_start, 1) &&
 			    bond_time_in_interval(bond, slave->last_rx, 1)) {
 
-<<<<<<< HEAD
-				slave->new_link = BOND_LINK_UP;
-=======
 				bond_propose_link_state(slave, BOND_LINK_UP);
->>>>>>> 286cd8c7
 				slave_state_changed = 1;
 
 				/* primary_slave has no meaning in round-robin
@@ -2795,11 +2728,7 @@
 			if (!bond_time_in_interval(bond, trans_start, 2) ||
 			    !bond_time_in_interval(bond, slave->last_rx, 2)) {
 
-<<<<<<< HEAD
-				slave->new_link = BOND_LINK_DOWN;
-=======
 				bond_propose_link_state(slave, BOND_LINK_DOWN);
->>>>>>> 286cd8c7
 				slave_state_changed = 1;
 
 				if (slave->link_failure_count < UINT_MAX)
@@ -2831,13 +2760,8 @@
 			goto re_arm;
 
 		bond_for_each_slave(bond, slave, iter) {
-<<<<<<< HEAD
-			if (slave->new_link != BOND_LINK_NOCHANGE)
-				slave->link = slave->new_link;
-=======
 			if (slave->link_new_state != BOND_LINK_NOCHANGE)
 				slave->link = slave->link_new_state;
->>>>>>> 286cd8c7
 		}
 
 		if (slave_state_changed) {
@@ -3557,10 +3481,6 @@
 	}
 }
 
-<<<<<<< HEAD
-static struct rtnl_link_stats64 *bond_get_stats(struct net_device *bond_dev,
-						struct rtnl_link_stats64 *stats)
-=======
 static int bond_get_nest_level(struct net_device *bond_dev)
 {
 	struct bonding *bond = netdev_priv(bond_dev);
@@ -3570,18 +3490,13 @@
 
 static void bond_get_stats(struct net_device *bond_dev,
 			   struct rtnl_link_stats64 *stats)
->>>>>>> 286cd8c7
 {
 	struct bonding *bond = netdev_priv(bond_dev);
 	struct rtnl_link_stats64 temp;
 	struct list_head *iter;
 	struct slave *slave;
 
-<<<<<<< HEAD
-	spin_lock(&bond->stats_lock);
-=======
 	spin_lock_nested(&bond->stats_lock, bond_get_nest_level(bond_dev));
->>>>>>> 286cd8c7
 	memcpy(stats, &bond->bond_stats, sizeof(*stats));
 
 	rcu_read_lock();
@@ -3595,12 +3510,6 @@
 		memcpy(&slave->slave_stats, new, sizeof(*new));
 	}
 	rcu_read_unlock();
-<<<<<<< HEAD
-
-	memcpy(&bond->bond_stats, stats, sizeof(*stats));
-	spin_unlock(&bond->stats_lock);
-=======
->>>>>>> 286cd8c7
 
 	memcpy(&bond->bond_stats, stats, sizeof(*stats));
 	spin_unlock(&bond->stats_lock);
@@ -4030,11 +3939,7 @@
 	}
 
 non_igmp:
-<<<<<<< HEAD
-	slave_cnt = ACCESS_ONCE(bond->slave_cnt);
-=======
 	slave_cnt = READ_ONCE(bond->slave_cnt);
->>>>>>> 286cd8c7
 	if (likely(slave_cnt)) {
 		slave_id = bond_rr_gen_slave_id(bond);
 		bond_xmit_slave_id(bond, skb, slave_id % slave_cnt);
@@ -4186,33 +4091,9 @@
 	if (old_arr)
 		kfree_rcu(old_arr, rcu);
 out:
-<<<<<<< HEAD
-	if (ret != 0 && skipslave) {
-		int idx;
-
-		/* Rare situation where caller has asked to skip a specific
-		 * slave but allocation failed (most likely!). BTW this is
-		 * only possible when the call is initiated from
-		 * __bond_release_one(). In this situation; overwrite the
-		 * skipslave entry in the array with the last entry from the
-		 * array to avoid a situation where the xmit path may choose
-		 * this to-be-skipped slave to send a packet out.
-		 */
-		old_arr = rtnl_dereference(bond->slave_arr);
-		for (idx = 0; old_arr != NULL && idx < old_arr->count; idx++) {
-			if (skipslave == old_arr->arr[idx]) {
-				old_arr->arr[idx] =
-				    old_arr->arr[old_arr->count-1];
-				old_arr->count--;
-				break;
-			}
-		}
-	}
-=======
 	if (ret != 0 && skipslave)
 		bond_skip_slave(rtnl_dereference(bond->slave_arr), skipslave);
 
->>>>>>> 286cd8c7
 	return ret;
 }
 
@@ -4383,13 +4264,8 @@
 	return speed;
 }
 
-<<<<<<< HEAD
-static int bond_ethtool_get_settings(struct net_device *bond_dev,
-				     struct ethtool_cmd *ecmd)
-=======
 static int bond_ethtool_get_link_ksettings(struct net_device *bond_dev,
 					   struct ethtool_link_ksettings *cmd)
->>>>>>> 286cd8c7
 {
 	struct bonding *bond = netdev_priv(bond_dev);
 	struct list_head *iter;
@@ -4413,11 +4289,7 @@
 				else
 					speed += slave->speed;
 			}
-<<<<<<< HEAD
-			if (ecmd->duplex == DUPLEX_UNKNOWN &&
-=======
 			if (cmd->base.duplex == DUPLEX_UNKNOWN &&
->>>>>>> 286cd8c7
 			    slave->duplex != DUPLEX_UNKNOWN)
 				cmd->base.duplex = slave->duplex;
 		}
@@ -4529,11 +4401,7 @@
 
 	bond_dev->hw_features |= NETIF_F_GSO_ENCAP_ALL | NETIF_F_GSO_UDP_L4;
 	bond_dev->features |= bond_dev->hw_features;
-<<<<<<< HEAD
-	bond_dev->features |= NETIF_F_HW_VLAN_CTAG_TX;
-=======
 	bond_dev->features |= NETIF_F_HW_VLAN_CTAG_TX | NETIF_F_HW_VLAN_STAG_TX;
->>>>>>> 286cd8c7
 }
 
 /* Destroy a bonding device.
