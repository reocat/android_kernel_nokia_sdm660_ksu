--- conflicted
+++ resolved
@@ -64,22 +64,7 @@
  * at once, the weight is chosen so that the EWMA will be insensitive to short-
  * term, transient changes in packet size.
  */
-<<<<<<< HEAD
-DECLARE_EWMA(pkt_len, 1, 64)
-
-/* With mergeable buffers we align buffer address and use the low bits to
- * encode its true size. Buffer size is up to 1 page so we need to align to
- * square root of page size to ensure we reserve enough bits to encode the true
- * size.
- */
-#define MERGEABLE_BUFFER_MIN_ALIGN_SHIFT ((PAGE_SHIFT + 1) / 2)
-
-/* Minimum alignment for mergeable packet buffers. */
-#define MERGEABLE_BUFFER_ALIGN max(L1_CACHE_BYTES, \
-				   1 << MERGEABLE_BUFFER_MIN_ALIGN_SHIFT)
-=======
 DECLARE_EWMA(pkt_len, 0, 64)
->>>>>>> 286cd8c7
 
 #define VIRTNET_DRIVER_VERSION "1.0.0"
 
@@ -1132,28 +1117,12 @@
 	if (unlikely(!skb_page_frag_refill(len, alloc_frag, gfp)))
 		return -ENOMEM;
 
-<<<<<<< HEAD
-	skb_put(skb, GOOD_PACKET_LEN);
-
-	hdr = skb_vnet_hdr(skb);
-	sg_init_table(rq->sg, 2);
-	sg_set_buf(rq->sg, hdr, vi->hdr_len);
-
-	err = skb_to_sgvec(skb, rq->sg + 1, 0, skb->len);
-	if (unlikely(err < 0)) {
-		dev_kfree_skb(skb);
-		return err;
-	}
-
-	err = virtqueue_add_inbuf(rq->vq, rq->sg, 2, skb, gfp);
-=======
 	buf = (char *)page_address(alloc_frag->page) + alloc_frag->offset;
 	get_page(alloc_frag->page);
 	alloc_frag->offset += len;
 	sg_init_one(rq->sg, buf + VIRTNET_RX_PAD + xdp_headroom,
 		    vi->hdr_len + GOOD_PACKET_LEN);
 	err = virtqueue_add_inbuf_ctx(rq->vq, rq->sg, 1, buf, ctx, gfp);
->>>>>>> 286cd8c7
 	if (err < 0)
 		put_page(virt_to_head_page(buf));
 	return err;
@@ -2452,20 +2421,6 @@
 		return -EINVAL;
 	}
 
-<<<<<<< HEAD
-	get_online_cpus();
-	err = virtnet_set_queues(vi, queue_pairs);
-	if (err) {
-		put_online_cpus();
-		goto err;
-	}
-	virtnet_set_affinity(vi);
-	put_online_cpus();
-
-	netif_set_real_num_tx_queues(dev, queue_pairs);
-	netif_set_real_num_rx_queues(dev, queue_pairs);
-err:
-=======
 	curr_qp = vi->curr_queue_pairs - vi->xdp_queue_pairs;
 	if (prog)
 		xdp_qp = nr_cpu_ids;
@@ -2547,7 +2502,6 @@
 	}
 	if (prog)
 		bpf_prog_sub(prog, vi->max_queue_pairs - 1);
->>>>>>> 286cd8c7
 	return err;
 }
 
@@ -2604,20 +2558,10 @@
 	.ndo_get_stats64     = virtnet_stats,
 	.ndo_vlan_rx_add_vid = virtnet_vlan_rx_add_vid,
 	.ndo_vlan_rx_kill_vid = virtnet_vlan_rx_kill_vid,
-<<<<<<< HEAD
-#ifdef CONFIG_NET_POLL_CONTROLLER
-	.ndo_poll_controller = virtnet_netpoll,
-#endif
-#ifdef CONFIG_NET_RX_BUSY_POLL
-	.ndo_busy_poll		= virtnet_busy_poll,
-#endif
-	.ndo_features_check	= passthru_features_check,
-=======
 	.ndo_bpf		= virtnet_xdp,
 	.ndo_xdp_xmit		= virtnet_xdp_xmit,
 	.ndo_features_check	= passthru_features_check,
 	.ndo_get_phys_port_name	= virtnet_get_phys_port_name,
->>>>>>> 286cd8c7
 };
 
 static void virtnet_config_changed_work(struct work_struct *work)
