/*
 *  FUJITSU Extended Socket Network Device driver
 *  Copyright (c) 2015 FUJITSU LIMITED
 *
 * This program is free software; you can redistribute it and/or modify it
 * under the terms and conditions of the GNU General Public License,
 * version 2, as published by the Free Software Foundation.
 *
 * This program is distributed in the hope it will be useful, but WITHOUT
 * ANY WARRANTY; without even the implied warranty of MERCHANTABILITY or
 * FITNESS FOR A PARTICULAR PURPOSE.  See the GNU General Public License for
 * more details.
 *
 * You should have received a copy of the GNU General Public License along with
 * this program; if not, see <http://www.gnu.org/licenses/>.
 *
 * The full GNU General Public License is included in this distribution in
 * the file called "COPYING".
 *
 */

#include <linux/module.h>
#include <linux/types.h>
#include <linux/nls.h>
#include <linux/platform_device.h>
#include <linux/netdevice.h>
#include <linux/interrupt.h>

#include "fjes.h"
#include "fjes_trace.h"

#define MAJ 1
#define MIN 2
#define DRV_VERSION __stringify(MAJ) "." __stringify(MIN)
#define DRV_NAME	"fjes"
char fjes_driver_name[] = DRV_NAME;
char fjes_driver_version[] = DRV_VERSION;
static const char fjes_driver_string[] =
		"FUJITSU Extended Socket Network Device Driver";
static const char fjes_copyright[] =
		"Copyright (c) 2015 FUJITSU LIMITED";

MODULE_AUTHOR("Taku Izumi <izumi.taku@jp.fujitsu.com>");
MODULE_DESCRIPTION("FUJITSU Extended Socket Network Device Driver");
MODULE_LICENSE("GPL");
MODULE_VERSION(DRV_VERSION);

#define ACPI_MOTHERBOARD_RESOURCE_HID "PNP0C02"

static int fjes_request_irq(struct fjes_adapter *);
static void fjes_free_irq(struct fjes_adapter *);

static int fjes_open(struct net_device *);
static int fjes_close(struct net_device *);
static int fjes_setup_resources(struct fjes_adapter *);
static void fjes_free_resources(struct fjes_adapter *);
static netdev_tx_t fjes_xmit_frame(struct sk_buff *, struct net_device *);
static void fjes_raise_intr_rxdata_task(struct work_struct *);
static void fjes_tx_stall_task(struct work_struct *);
static void fjes_force_close_task(struct work_struct *);
static irqreturn_t fjes_intr(int, void*);
static void fjes_get_stats64(struct net_device *, struct rtnl_link_stats64 *);
static int fjes_change_mtu(struct net_device *, int);
static int fjes_vlan_rx_add_vid(struct net_device *, __be16 proto, u16);
static int fjes_vlan_rx_kill_vid(struct net_device *, __be16 proto, u16);
static void fjes_tx_retry(struct net_device *);

static int fjes_acpi_add(struct acpi_device *);
static int fjes_acpi_remove(struct acpi_device *);
static acpi_status fjes_get_acpi_resource(struct acpi_resource *, void*);

static int fjes_probe(struct platform_device *);
static int fjes_remove(struct platform_device *);

static int fjes_sw_init(struct fjes_adapter *);
static void fjes_netdev_setup(struct net_device *);
static void fjes_irq_watch_task(struct work_struct *);
static void fjes_watch_unshare_task(struct work_struct *);
static void fjes_rx_irq(struct fjes_adapter *, int);
static int fjes_poll(struct napi_struct *, int);

static const struct acpi_device_id fjes_acpi_ids[] = {
	{ACPI_MOTHERBOARD_RESOURCE_HID, 0},
	{"", 0},
};
MODULE_DEVICE_TABLE(acpi, fjes_acpi_ids);

static struct acpi_driver fjes_acpi_driver = {
	.name = DRV_NAME,
	.class = DRV_NAME,
	.owner = THIS_MODULE,
	.ids = fjes_acpi_ids,
	.ops = {
		.add = fjes_acpi_add,
		.remove = fjes_acpi_remove,
	},
};

static struct platform_driver fjes_driver = {
	.driver = {
		.name = DRV_NAME,
	},
	.probe = fjes_probe,
	.remove = fjes_remove,
};

static struct resource fjes_resource[] = {
	{
		.flags = IORESOURCE_MEM,
		.start = 0,
		.end = 0,
	},
	{
		.flags = IORESOURCE_IRQ,
		.start = 0,
		.end = 0,
	},
};

static bool is_extended_socket_device(struct acpi_device *device)
{
	struct acpi_buffer buffer = { ACPI_ALLOCATE_BUFFER, NULL};
	char str_buf[sizeof(FJES_ACPI_SYMBOL) + 1];
	union acpi_object *str;
	acpi_status status;
	int result;

	status = acpi_evaluate_object(device->handle, "_STR", NULL, &buffer);
	if (ACPI_FAILURE(status))
		return false;

	str = buffer.pointer;
	result = utf16s_to_utf8s((wchar_t *)str->string.pointer,
				 str->string.length, UTF16_LITTLE_ENDIAN,
				 str_buf, sizeof(str_buf) - 1);
	str_buf[result] = 0;

	if (strncmp(FJES_ACPI_SYMBOL, str_buf, strlen(FJES_ACPI_SYMBOL)) != 0) {
		kfree(buffer.pointer);
		return false;
	}
	kfree(buffer.pointer);

	return true;
}

static int acpi_check_extended_socket_status(struct acpi_device *device)
{
	unsigned long long sta;
	acpi_status status;

	status = acpi_evaluate_integer(device->handle, "_STA", NULL, &sta);
	if (ACPI_FAILURE(status))
		return -ENODEV;

	if (!((sta & ACPI_STA_DEVICE_PRESENT) &&
	      (sta & ACPI_STA_DEVICE_ENABLED) &&
	      (sta & ACPI_STA_DEVICE_UI) &&
	      (sta & ACPI_STA_DEVICE_FUNCTIONING)))
		return -ENODEV;

	return 0;
}

static int fjes_acpi_add(struct acpi_device *device)
{
	struct platform_device *plat_dev;
	acpi_status status;

	if (!is_extended_socket_device(device))
		return -ENODEV;

	if (acpi_check_extended_socket_status(device))
		return -ENODEV;

	status = acpi_walk_resources(device->handle, METHOD_NAME__CRS,
				     fjes_get_acpi_resource, fjes_resource);
	if (ACPI_FAILURE(status))
		return -ENODEV;

	/* create platform_device */
	plat_dev = platform_device_register_simple(DRV_NAME, 0, fjes_resource,
						   ARRAY_SIZE(fjes_resource));
	if (IS_ERR(plat_dev))
		return PTR_ERR(plat_dev);

	device->driver_data = plat_dev;

	return 0;
}

static int fjes_acpi_remove(struct acpi_device *device)
{
	struct platform_device *plat_dev;

	plat_dev = (struct platform_device *)acpi_driver_data(device);
	platform_device_unregister(plat_dev);

	return 0;
}

static acpi_status
fjes_get_acpi_resource(struct acpi_resource *acpi_res, void *data)
{
	struct acpi_resource_address32 *addr;
	struct acpi_resource_irq *irq;
	struct resource *res = data;

	switch (acpi_res->type) {
	case ACPI_RESOURCE_TYPE_ADDRESS32:
		addr = &acpi_res->data.address32;
		res[0].start = addr->address.minimum;
		res[0].end = addr->address.minimum +
			addr->address.address_length - 1;
		break;

	case ACPI_RESOURCE_TYPE_IRQ:
		irq = &acpi_res->data.irq;
		if (irq->interrupt_count != 1)
			return AE_ERROR;
		res[1].start = irq->interrupts[0];
		res[1].end = irq->interrupts[0];
		break;

	default:
		break;
	}

	return AE_OK;
}

static int fjes_request_irq(struct fjes_adapter *adapter)
{
	struct net_device *netdev = adapter->netdev;
	int result = -1;

	adapter->interrupt_watch_enable = true;
	if (!delayed_work_pending(&adapter->interrupt_watch_task)) {
		queue_delayed_work(adapter->control_wq,
				   &adapter->interrupt_watch_task,
				   FJES_IRQ_WATCH_DELAY);
	}

	if (!adapter->irq_registered) {
		result = request_irq(adapter->hw.hw_res.irq, fjes_intr,
				     IRQF_SHARED, netdev->name, adapter);
		if (result)
			adapter->irq_registered = false;
		else
			adapter->irq_registered = true;
	}

	return result;
}

static void fjes_free_irq(struct fjes_adapter *adapter)
{
	struct fjes_hw *hw = &adapter->hw;

	adapter->interrupt_watch_enable = false;
	cancel_delayed_work_sync(&adapter->interrupt_watch_task);

	fjes_hw_set_irqmask(hw, REG_ICTL_MASK_ALL, true);

	if (adapter->irq_registered) {
		free_irq(adapter->hw.hw_res.irq, adapter);
		adapter->irq_registered = false;
	}
}

static const struct net_device_ops fjes_netdev_ops = {
	.ndo_open		= fjes_open,
	.ndo_stop		= fjes_close,
	.ndo_start_xmit		= fjes_xmit_frame,
	.ndo_get_stats64	= fjes_get_stats64,
	.ndo_change_mtu		= fjes_change_mtu,
	.ndo_tx_timeout		= fjes_tx_retry,
	.ndo_vlan_rx_add_vid	= fjes_vlan_rx_add_vid,
	.ndo_vlan_rx_kill_vid = fjes_vlan_rx_kill_vid,
};

/* fjes_open - Called when a network interface is made active */
static int fjes_open(struct net_device *netdev)
{
	struct fjes_adapter *adapter = netdev_priv(netdev);
	struct fjes_hw *hw = &adapter->hw;
	int result;

	if (adapter->open_guard)
		return -ENXIO;

	result = fjes_setup_resources(adapter);
	if (result)
		goto err_setup_res;

	hw->txrx_stop_req_bit = 0;
	hw->epstop_req_bit = 0;

	napi_enable(&adapter->napi);

	fjes_hw_capture_interrupt_status(hw);

	result = fjes_request_irq(adapter);
	if (result)
		goto err_req_irq;

	fjes_hw_set_irqmask(hw, REG_ICTL_MASK_ALL, false);

	netif_tx_start_all_queues(netdev);
	netif_carrier_on(netdev);

	return 0;

err_req_irq:
	fjes_free_irq(adapter);
	napi_disable(&adapter->napi);

err_setup_res:
	fjes_free_resources(adapter);
	return result;
}

/* fjes_close - Disables a network interface */
static int fjes_close(struct net_device *netdev)
{
	struct fjes_adapter *adapter = netdev_priv(netdev);
	struct fjes_hw *hw = &adapter->hw;
	unsigned long flags;
	int epidx;

	netif_tx_stop_all_queues(netdev);
	netif_carrier_off(netdev);

	fjes_hw_raise_epstop(hw);

	napi_disable(&adapter->napi);

	spin_lock_irqsave(&hw->rx_status_lock, flags);
	for (epidx = 0; epidx < hw->max_epid; epidx++) {
		if (epidx == hw->my_epid)
			continue;

		if (fjes_hw_get_partner_ep_status(hw, epidx) ==
		    EP_PARTNER_SHARED)
			adapter->hw.ep_shm_info[epidx]
				   .tx.info->v1i.rx_status &=
				~FJES_RX_POLL_WORK;
	}
	spin_unlock_irqrestore(&hw->rx_status_lock, flags);

	fjes_free_irq(adapter);

	cancel_delayed_work_sync(&adapter->interrupt_watch_task);
	cancel_work_sync(&adapter->unshare_watch_task);
	adapter->unshare_watch_bitmask = 0;
	cancel_work_sync(&adapter->raise_intr_rxdata_task);
	cancel_work_sync(&adapter->tx_stall_task);

	cancel_work_sync(&hw->update_zone_task);
	cancel_work_sync(&hw->epstop_task);

	fjes_hw_wait_epstop(hw);

	fjes_free_resources(adapter);

	return 0;
}

static int fjes_setup_resources(struct fjes_adapter *adapter)
{
	struct net_device *netdev = adapter->netdev;
	struct ep_share_mem_info *buf_pair;
	struct fjes_hw *hw = &adapter->hw;
	unsigned long flags;
	int result;
	int epidx;

	mutex_lock(&hw->hw_info.lock);
	result = fjes_hw_request_info(hw);
	switch (result) {
	case 0:
		for (epidx = 0; epidx < hw->max_epid; epidx++) {
			hw->ep_shm_info[epidx].es_status =
			    hw->hw_info.res_buf->info.info[epidx].es_status;
			hw->ep_shm_info[epidx].zone =
			    hw->hw_info.res_buf->info.info[epidx].zone;
		}
		break;
	default:
	case -ENOMSG:
	case -EBUSY:
		adapter->force_reset = true;

		mutex_unlock(&hw->hw_info.lock);
		return result;
	}
	mutex_unlock(&hw->hw_info.lock);

	for (epidx = 0; epidx < (hw->max_epid); epidx++) {
		if ((epidx != hw->my_epid) &&
		    (hw->ep_shm_info[epidx].es_status ==
		     FJES_ZONING_STATUS_ENABLE)) {
			fjes_hw_raise_interrupt(hw, epidx,
						REG_ICTL_MASK_INFO_UPDATE);
			hw->ep_shm_info[epidx].ep_stats
				.send_intr_zoneupdate += 1;
		}
	}

	msleep(FJES_OPEN_ZONE_UPDATE_WAIT * hw->max_epid);

	for (epidx = 0; epidx < (hw->max_epid); epidx++) {
		if (epidx == hw->my_epid)
			continue;

		buf_pair = &hw->ep_shm_info[epidx];

		spin_lock_irqsave(&hw->rx_status_lock, flags);
		fjes_hw_setup_epbuf(&buf_pair->tx, netdev->dev_addr,
				    netdev->mtu);
		spin_unlock_irqrestore(&hw->rx_status_lock, flags);

		if (fjes_hw_epid_is_same_zone(hw, epidx)) {
			mutex_lock(&hw->hw_info.lock);
			result =
			fjes_hw_register_buff_addr(hw, epidx, buf_pair);
			mutex_unlock(&hw->hw_info.lock);

			switch (result) {
			case 0:
				break;
			case -ENOMSG:
			case -EBUSY:
			default:
				adapter->force_reset = true;
				return result;
			}

			hw->ep_shm_info[epidx].ep_stats
				.com_regist_buf_exec += 1;
		}
	}

	return 0;
}

static void fjes_free_resources(struct fjes_adapter *adapter)
{
	struct net_device *netdev = adapter->netdev;
	struct fjes_device_command_param param;
	struct ep_share_mem_info *buf_pair;
	struct fjes_hw *hw = &adapter->hw;
	bool reset_flag = false;
	unsigned long flags;
	int result;
	int epidx;

	for (epidx = 0; epidx < hw->max_epid; epidx++) {
		if (epidx == hw->my_epid)
			continue;

		mutex_lock(&hw->hw_info.lock);
		result = fjes_hw_unregister_buff_addr(hw, epidx);
		mutex_unlock(&hw->hw_info.lock);

		hw->ep_shm_info[epidx].ep_stats.com_unregist_buf_exec += 1;

		if (result)
			reset_flag = true;

		buf_pair = &hw->ep_shm_info[epidx];

		spin_lock_irqsave(&hw->rx_status_lock, flags);
		fjes_hw_setup_epbuf(&buf_pair->tx,
				    netdev->dev_addr, netdev->mtu);
		spin_unlock_irqrestore(&hw->rx_status_lock, flags);

		clear_bit(epidx, &hw->txrx_stop_req_bit);
	}

	if (reset_flag || adapter->force_reset) {
		result = fjes_hw_reset(hw);

		adapter->force_reset = false;

		if (result)
			adapter->open_guard = true;

		hw->hw_info.buffer_share_bit = 0;

		memset((void *)&param, 0, sizeof(param));

		param.req_len = hw->hw_info.req_buf_size;
		param.req_start = __pa(hw->hw_info.req_buf);
		param.res_len = hw->hw_info.res_buf_size;
		param.res_start = __pa(hw->hw_info.res_buf);
		param.share_start = __pa(hw->hw_info.share->ep_status);

		fjes_hw_init_command_registers(hw, &param);
	}
}

static void fjes_tx_stall_task(struct work_struct *work)
{
	struct fjes_adapter *adapter = container_of(work,
			struct fjes_adapter, tx_stall_task);
	struct net_device *netdev = adapter->netdev;
	struct fjes_hw *hw = &adapter->hw;
	int all_queue_available, sendable;
	enum ep_partner_status pstatus;
	int max_epid, my_epid, epid;
	union ep_buffer_info *info;
	int i;

	if (((long)jiffies -
		dev_trans_start(netdev)) > FJES_TX_TX_STALL_TIMEOUT) {
		netif_wake_queue(netdev);
		return;
	}

	my_epid = hw->my_epid;
	max_epid = hw->max_epid;

	for (i = 0; i < 5; i++) {
		all_queue_available = 1;

		for (epid = 0; epid < max_epid; epid++) {
			if (my_epid == epid)
				continue;

			pstatus = fjes_hw_get_partner_ep_status(hw, epid);
			sendable = (pstatus == EP_PARTNER_SHARED);
			if (!sendable)
				continue;

			info = adapter->hw.ep_shm_info[epid].tx.info;

			if (!(info->v1i.rx_status & FJES_RX_MTU_CHANGING_DONE))
				return;

			if (EP_RING_FULL(info->v1i.head, info->v1i.tail,
					 info->v1i.count_max)) {
				all_queue_available = 0;
				break;
			}
		}

		if (all_queue_available) {
			netif_wake_queue(netdev);
			return;
		}
	}

	usleep_range(50, 100);

	queue_work(adapter->txrx_wq, &adapter->tx_stall_task);
}

static void fjes_force_close_task(struct work_struct *work)
{
	struct fjes_adapter *adapter = container_of(work,
			struct fjes_adapter, force_close_task);
	struct net_device *netdev = adapter->netdev;

	rtnl_lock();
	dev_close(netdev);
	rtnl_unlock();
}

static void fjes_raise_intr_rxdata_task(struct work_struct *work)
{
	struct fjes_adapter *adapter = container_of(work,
			struct fjes_adapter, raise_intr_rxdata_task);
	struct fjes_hw *hw = &adapter->hw;
	enum ep_partner_status pstatus;
	int max_epid, my_epid, epid;

	my_epid = hw->my_epid;
	max_epid = hw->max_epid;

	for (epid = 0; epid < max_epid; epid++)
		hw->ep_shm_info[epid].tx_status_work = 0;

	for (epid = 0; epid < max_epid; epid++) {
		if (epid == my_epid)
			continue;

		pstatus = fjes_hw_get_partner_ep_status(hw, epid);
		if (pstatus == EP_PARTNER_SHARED) {
			hw->ep_shm_info[epid].tx_status_work =
				hw->ep_shm_info[epid].tx.info->v1i.tx_status;

			if (hw->ep_shm_info[epid].tx_status_work ==
				FJES_TX_DELAY_SEND_PENDING) {
				hw->ep_shm_info[epid].tx.info->v1i.tx_status =
					FJES_TX_DELAY_SEND_NONE;
			}
		}
	}

	for (epid = 0; epid < max_epid; epid++) {
		if (epid == my_epid)
			continue;

		pstatus = fjes_hw_get_partner_ep_status(hw, epid);
		if ((hw->ep_shm_info[epid].tx_status_work ==
		     FJES_TX_DELAY_SEND_PENDING) &&
		    (pstatus == EP_PARTNER_SHARED) &&
		    !(hw->ep_shm_info[epid].rx.info->v1i.rx_status &
		      FJES_RX_POLL_WORK)) {
			fjes_hw_raise_interrupt(hw, epid,
						REG_ICTL_MASK_RX_DATA);
			hw->ep_shm_info[epid].ep_stats.send_intr_rx += 1;
		}
	}

	usleep_range(500, 1000);
}

static int fjes_tx_send(struct fjes_adapter *adapter, int dest,
			void *data, size_t len)
{
	int retval;

	retval = fjes_hw_epbuf_tx_pkt_send(&adapter->hw.ep_shm_info[dest].tx,
					   data, len);
	if (retval)
		return retval;

	adapter->hw.ep_shm_info[dest].tx.info->v1i.tx_status =
		FJES_TX_DELAY_SEND_PENDING;
	if (!work_pending(&adapter->raise_intr_rxdata_task))
		queue_work(adapter->txrx_wq,
			   &adapter->raise_intr_rxdata_task);

	retval = 0;
	return retval;
}

static netdev_tx_t
fjes_xmit_frame(struct sk_buff *skb, struct net_device *netdev)
{
	struct fjes_adapter *adapter = netdev_priv(netdev);
	struct fjes_hw *hw = &adapter->hw;

	int max_epid, my_epid, dest_epid;
	enum ep_partner_status pstatus;
	struct netdev_queue *cur_queue;
	char shortpkt[VLAN_ETH_HLEN];
	bool is_multi, vlan;
	struct ethhdr *eth;
	u16 queue_no = 0;
	u16 vlan_id = 0;
	netdev_tx_t ret;
	char *data;
	int len;

	ret = NETDEV_TX_OK;
	is_multi = false;
	cur_queue = netdev_get_tx_queue(netdev, queue_no);

	eth = (struct ethhdr *)skb->data;
	my_epid = hw->my_epid;

	vlan = (vlan_get_tag(skb, &vlan_id) == 0) ? true : false;

	data = skb->data;
	len = skb->len;

	if (is_multicast_ether_addr(eth->h_dest)) {
		dest_epid = 0;
		max_epid = hw->max_epid;
		is_multi = true;
	} else if (is_local_ether_addr(eth->h_dest)) {
		dest_epid = eth->h_dest[ETH_ALEN - 1];
		max_epid = dest_epid + 1;

		if ((eth->h_dest[0] == 0x02) &&
		    (0x00 == (eth->h_dest[1] | eth->h_dest[2] |
			      eth->h_dest[3] | eth->h_dest[4])) &&
		    (dest_epid < hw->max_epid)) {
			;
		} else {
			dest_epid = 0;
			max_epid = 0;
			ret = NETDEV_TX_OK;

			adapter->stats64.tx_packets += 1;
			hw->ep_shm_info[my_epid].net_stats.tx_packets += 1;
			adapter->stats64.tx_bytes += len;
			hw->ep_shm_info[my_epid].net_stats.tx_bytes += len;
		}
	} else {
		dest_epid = 0;
		max_epid = 0;
		ret = NETDEV_TX_OK;

		adapter->stats64.tx_packets += 1;
		hw->ep_shm_info[my_epid].net_stats.tx_packets += 1;
		adapter->stats64.tx_bytes += len;
		hw->ep_shm_info[my_epid].net_stats.tx_bytes += len;
	}

	for (; dest_epid < max_epid; dest_epid++) {
		if (my_epid == dest_epid)
			continue;

		pstatus = fjes_hw_get_partner_ep_status(hw, dest_epid);
		if (pstatus != EP_PARTNER_SHARED) {
			if (!is_multi)
				hw->ep_shm_info[dest_epid].ep_stats
					.tx_dropped_not_shared += 1;
			ret = NETDEV_TX_OK;
		} else if (!fjes_hw_check_epbuf_version(
				&adapter->hw.ep_shm_info[dest_epid].rx, 0)) {
			/* version is NOT 0 */
			adapter->stats64.tx_carrier_errors += 1;
			hw->ep_shm_info[dest_epid].net_stats
						.tx_carrier_errors += 1;
			hw->ep_shm_info[dest_epid].ep_stats
					.tx_dropped_ver_mismatch += 1;

			ret = NETDEV_TX_OK;
		} else if (!fjes_hw_check_mtu(
				&adapter->hw.ep_shm_info[dest_epid].rx,
				netdev->mtu)) {
			adapter->stats64.tx_dropped += 1;
			hw->ep_shm_info[dest_epid].net_stats.tx_dropped += 1;
			adapter->stats64.tx_errors += 1;
			hw->ep_shm_info[dest_epid].net_stats.tx_errors += 1;
			hw->ep_shm_info[dest_epid].ep_stats
					.tx_dropped_buf_size_mismatch += 1;

			ret = NETDEV_TX_OK;
		} else if (vlan &&
			   !fjes_hw_check_vlan_id(
				&adapter->hw.ep_shm_info[dest_epid].rx,
				vlan_id)) {
			hw->ep_shm_info[dest_epid].ep_stats
				.tx_dropped_vlanid_mismatch += 1;
			ret = NETDEV_TX_OK;
		} else {
			if (len < VLAN_ETH_HLEN) {
				memset(shortpkt, 0, VLAN_ETH_HLEN);
				memcpy(shortpkt, skb->data, skb->len);
				len = VLAN_ETH_HLEN;
				data = shortpkt;
			}

			if (adapter->tx_retry_count == 0) {
				adapter->tx_start_jiffies = jiffies;
				adapter->tx_retry_count = 1;
			} else {
				adapter->tx_retry_count++;
			}

			if (fjes_tx_send(adapter, dest_epid, data, len)) {
				if (is_multi) {
					ret = NETDEV_TX_OK;
				} else if (
					   ((long)jiffies -
					    (long)adapter->tx_start_jiffies) >=
					    FJES_TX_RETRY_TIMEOUT) {
					adapter->stats64.tx_fifo_errors += 1;
					hw->ep_shm_info[dest_epid].net_stats
								.tx_fifo_errors += 1;
					adapter->stats64.tx_errors += 1;
					hw->ep_shm_info[dest_epid].net_stats
								.tx_errors += 1;

					ret = NETDEV_TX_OK;
				} else {
					netif_trans_update(netdev);
					hw->ep_shm_info[dest_epid].ep_stats
						.tx_buffer_full += 1;
					netif_tx_stop_queue(cur_queue);

					if (!work_pending(&adapter->tx_stall_task))
						queue_work(adapter->txrx_wq,
							   &adapter->tx_stall_task);

					ret = NETDEV_TX_BUSY;
				}
			} else {
				if (!is_multi) {
					adapter->stats64.tx_packets += 1;
					hw->ep_shm_info[dest_epid].net_stats
								.tx_packets += 1;
					adapter->stats64.tx_bytes += len;
					hw->ep_shm_info[dest_epid].net_stats
								.tx_bytes += len;
				}

				adapter->tx_retry_count = 0;
				ret = NETDEV_TX_OK;
			}
		}
	}

	if (ret == NETDEV_TX_OK) {
		dev_kfree_skb(skb);
		if (is_multi) {
			adapter->stats64.tx_packets += 1;
			hw->ep_shm_info[my_epid].net_stats.tx_packets += 1;
			adapter->stats64.tx_bytes += 1;
			hw->ep_shm_info[my_epid].net_stats.tx_bytes += len;
		}
	}

	return ret;
}

static void fjes_tx_retry(struct net_device *netdev)
{
	struct netdev_queue *queue = netdev_get_tx_queue(netdev, 0);

	netif_tx_wake_queue(queue);
}

static void
fjes_get_stats64(struct net_device *netdev, struct rtnl_link_stats64 *stats)
{
	struct fjes_adapter *adapter = netdev_priv(netdev);

	memcpy(stats, &adapter->stats64, sizeof(struct rtnl_link_stats64));
}

static int fjes_change_mtu(struct net_device *netdev, int new_mtu)
{
	struct fjes_adapter *adapter = netdev_priv(netdev);
	bool running = netif_running(netdev);
	struct fjes_hw *hw = &adapter->hw;
	unsigned long flags;
	int ret = -EINVAL;
	int idx, epidx;

	for (idx = 0; fjes_support_mtu[idx] != 0; idx++) {
		if (new_mtu <= fjes_support_mtu[idx]) {
			new_mtu = fjes_support_mtu[idx];
			if (new_mtu == netdev->mtu)
				return 0;

			ret = 0;
			break;
		}
	}

	if (ret)
		return ret;

	if (running) {
		spin_lock_irqsave(&hw->rx_status_lock, flags);
		for (epidx = 0; epidx < hw->max_epid; epidx++) {
			if (epidx == hw->my_epid)
				continue;
			hw->ep_shm_info[epidx].tx.info->v1i.rx_status &=
				~FJES_RX_MTU_CHANGING_DONE;
		}
		spin_unlock_irqrestore(&hw->rx_status_lock, flags);

		netif_tx_stop_all_queues(netdev);
		netif_carrier_off(netdev);
		cancel_work_sync(&adapter->tx_stall_task);
		napi_disable(&adapter->napi);

		msleep(1000);

		netif_tx_stop_all_queues(netdev);
	}

	netdev->mtu = new_mtu;

	if (running) {
		for (epidx = 0; epidx < hw->max_epid; epidx++) {
			if (epidx == hw->my_epid)
				continue;

			spin_lock_irqsave(&hw->rx_status_lock, flags);
			fjes_hw_setup_epbuf(&hw->ep_shm_info[epidx].tx,
					    netdev->dev_addr,
					    netdev->mtu);

			hw->ep_shm_info[epidx].tx.info->v1i.rx_status |=
				FJES_RX_MTU_CHANGING_DONE;
			spin_unlock_irqrestore(&hw->rx_status_lock, flags);
		}

		netif_tx_wake_all_queues(netdev);
		netif_carrier_on(netdev);
		napi_enable(&adapter->napi);
		napi_schedule(&adapter->napi);
	}

	return ret;
}

static int fjes_vlan_rx_add_vid(struct net_device *netdev,
				__be16 proto, u16 vid)
{
	struct fjes_adapter *adapter = netdev_priv(netdev);
	bool ret = true;
	int epid;

	for (epid = 0; epid < adapter->hw.max_epid; epid++) {
		if (epid == adapter->hw.my_epid)
			continue;

		if (!fjes_hw_check_vlan_id(
			&adapter->hw.ep_shm_info[epid].tx, vid))
			ret = fjes_hw_set_vlan_id(
				&adapter->hw.ep_shm_info[epid].tx, vid);
	}

	return ret ? 0 : -ENOSPC;
}

static int fjes_vlan_rx_kill_vid(struct net_device *netdev,
				 __be16 proto, u16 vid)
{
	struct fjes_adapter *adapter = netdev_priv(netdev);
	int epid;

	for (epid = 0; epid < adapter->hw.max_epid; epid++) {
		if (epid == adapter->hw.my_epid)
			continue;

		fjes_hw_del_vlan_id(&adapter->hw.ep_shm_info[epid].tx, vid);
	}

	return 0;
}

static void fjes_txrx_stop_req_irq(struct fjes_adapter *adapter,
				   int src_epid)
{
	struct fjes_hw *hw = &adapter->hw;
	enum ep_partner_status status;
	unsigned long flags;

	status = fjes_hw_get_partner_ep_status(hw, src_epid);
	trace_fjes_txrx_stop_req_irq_pre(hw, src_epid, status);
	switch (status) {
	case EP_PARTNER_UNSHARE:
	case EP_PARTNER_COMPLETE:
	default:
		break;
	case EP_PARTNER_WAITING:
		if (src_epid < hw->my_epid) {
			spin_lock_irqsave(&hw->rx_status_lock, flags);
			hw->ep_shm_info[src_epid].tx.info->v1i.rx_status |=
				FJES_RX_STOP_REQ_DONE;
			spin_unlock_irqrestore(&hw->rx_status_lock, flags);

			clear_bit(src_epid, &hw->txrx_stop_req_bit);
			set_bit(src_epid, &adapter->unshare_watch_bitmask);

			if (!work_pending(&adapter->unshare_watch_task))
				queue_work(adapter->control_wq,
					   &adapter->unshare_watch_task);
		}
		break;
	case EP_PARTNER_SHARED:
		if (hw->ep_shm_info[src_epid].rx.info->v1i.rx_status &
		    FJES_RX_STOP_REQ_REQUEST) {
			set_bit(src_epid, &hw->epstop_req_bit);
			if (!work_pending(&hw->epstop_task))
				queue_work(adapter->control_wq,
					   &hw->epstop_task);
		}
		break;
	}
	trace_fjes_txrx_stop_req_irq_post(hw, src_epid);
}

static void fjes_stop_req_irq(struct fjes_adapter *adapter, int src_epid)
{
	struct fjes_hw *hw = &adapter->hw;
	enum ep_partner_status status;
	unsigned long flags;

	set_bit(src_epid, &hw->hw_info.buffer_unshare_reserve_bit);

	status = fjes_hw_get_partner_ep_status(hw, src_epid);
	trace_fjes_stop_req_irq_pre(hw, src_epid, status);
	switch (status) {
	case EP_PARTNER_WAITING:
		spin_lock_irqsave(&hw->rx_status_lock, flags);
		hw->ep_shm_info[src_epid].tx.info->v1i.rx_status |=
				FJES_RX_STOP_REQ_DONE;
		spin_unlock_irqrestore(&hw->rx_status_lock, flags);
		clear_bit(src_epid, &hw->txrx_stop_req_bit);
		/* fall through */
	case EP_PARTNER_UNSHARE:
	case EP_PARTNER_COMPLETE:
	default:
		set_bit(src_epid, &adapter->unshare_watch_bitmask);
		if (!work_pending(&adapter->unshare_watch_task))
			queue_work(adapter->control_wq,
				   &adapter->unshare_watch_task);
		break;
	case EP_PARTNER_SHARED:
		set_bit(src_epid, &hw->epstop_req_bit);

		if (!work_pending(&hw->epstop_task))
			queue_work(adapter->control_wq, &hw->epstop_task);
		break;
	}
	trace_fjes_stop_req_irq_post(hw, src_epid);
}

static void fjes_update_zone_irq(struct fjes_adapter *adapter,
				 int src_epid)
{
	struct fjes_hw *hw = &adapter->hw;

	if (!work_pending(&hw->update_zone_task))
		queue_work(adapter->control_wq, &hw->update_zone_task);
}

static irqreturn_t fjes_intr(int irq, void *data)
{
	struct fjes_adapter *adapter = data;
	struct fjes_hw *hw = &adapter->hw;
	irqreturn_t ret;
	u32 icr;

	icr = fjes_hw_capture_interrupt_status(hw);

	if (icr & REG_IS_MASK_IS_ASSERT) {
		if (icr & REG_ICTL_MASK_RX_DATA) {
			fjes_rx_irq(adapter, icr & REG_IS_MASK_EPID);
			hw->ep_shm_info[icr & REG_IS_MASK_EPID].ep_stats
				.recv_intr_rx += 1;
		}

		if (icr & REG_ICTL_MASK_DEV_STOP_REQ) {
			fjes_stop_req_irq(adapter, icr & REG_IS_MASK_EPID);
			hw->ep_shm_info[icr & REG_IS_MASK_EPID].ep_stats
				.recv_intr_stop += 1;
		}

		if (icr & REG_ICTL_MASK_TXRX_STOP_REQ) {
			fjes_txrx_stop_req_irq(adapter, icr & REG_IS_MASK_EPID);
			hw->ep_shm_info[icr & REG_IS_MASK_EPID].ep_stats
				.recv_intr_unshare += 1;
		}

		if (icr & REG_ICTL_MASK_TXRX_STOP_DONE)
			fjes_hw_set_irqmask(hw,
					    REG_ICTL_MASK_TXRX_STOP_DONE, true);

		if (icr & REG_ICTL_MASK_INFO_UPDATE) {
			fjes_update_zone_irq(adapter, icr & REG_IS_MASK_EPID);
			hw->ep_shm_info[icr & REG_IS_MASK_EPID].ep_stats
				.recv_intr_zoneupdate += 1;
		}

		ret = IRQ_HANDLED;
	} else {
		ret = IRQ_NONE;
	}

	return ret;
}

static int fjes_rxframe_search_exist(struct fjes_adapter *adapter,
				     int start_epid)
{
	struct fjes_hw *hw = &adapter->hw;
	enum ep_partner_status pstatus;
	int max_epid, cur_epid;
	int i;

	max_epid = hw->max_epid;
	start_epid = (start_epid + 1 + max_epid) % max_epid;

	for (i = 0; i < max_epid; i++) {
		cur_epid = (start_epid + i) % max_epid;
		if (cur_epid == hw->my_epid)
			continue;

		pstatus = fjes_hw_get_partner_ep_status(hw, cur_epid);
		if (pstatus == EP_PARTNER_SHARED) {
			if (!fjes_hw_epbuf_rx_is_empty(
				&hw->ep_shm_info[cur_epid].rx))
				return cur_epid;
		}
	}
	return -1;
}

static void *fjes_rxframe_get(struct fjes_adapter *adapter, size_t *psize,
			      int *cur_epid)
{
	void *frame;

	*cur_epid = fjes_rxframe_search_exist(adapter, *cur_epid);
	if (*cur_epid < 0)
		return NULL;

	frame =
	fjes_hw_epbuf_rx_curpkt_get_addr(
		&adapter->hw.ep_shm_info[*cur_epid].rx, psize);

	return frame;
}

static void fjes_rxframe_release(struct fjes_adapter *adapter, int cur_epid)
{
	fjes_hw_epbuf_rx_curpkt_drop(&adapter->hw.ep_shm_info[cur_epid].rx);
}

static void fjes_rx_irq(struct fjes_adapter *adapter, int src_epid)
{
	struct fjes_hw *hw = &adapter->hw;

	fjes_hw_set_irqmask(hw, REG_ICTL_MASK_RX_DATA, true);

	adapter->unset_rx_last = true;
	napi_schedule(&adapter->napi);
}

static int fjes_poll(struct napi_struct *napi, int budget)
{
	struct fjes_adapter *adapter =
			container_of(napi, struct fjes_adapter, napi);
	struct net_device *netdev = napi->dev;
	struct fjes_hw *hw = &adapter->hw;
	struct sk_buff *skb;
	int work_done = 0;
	int cur_epid = 0;
	int epidx;
	size_t frame_len;
	void *frame;

	spin_lock(&hw->rx_status_lock);
	for (epidx = 0; epidx < hw->max_epid; epidx++) {
		if (epidx == hw->my_epid)
			continue;

		if (fjes_hw_get_partner_ep_status(hw, epidx) ==
		    EP_PARTNER_SHARED)
			adapter->hw.ep_shm_info[epidx]
				   .tx.info->v1i.rx_status |= FJES_RX_POLL_WORK;
	}
	spin_unlock(&hw->rx_status_lock);

	while (work_done < budget) {
		prefetch(&adapter->hw);
		frame = fjes_rxframe_get(adapter, &frame_len, &cur_epid);

		if (frame) {
			skb = napi_alloc_skb(napi, frame_len);
			if (!skb) {
				adapter->stats64.rx_dropped += 1;
				hw->ep_shm_info[cur_epid].net_stats
							 .rx_dropped += 1;
				adapter->stats64.rx_errors += 1;
				hw->ep_shm_info[cur_epid].net_stats
							 .rx_errors += 1;
			} else {
				skb_put_data(skb, frame, frame_len);
				skb->protocol = eth_type_trans(skb, netdev);
				skb->ip_summed = CHECKSUM_UNNECESSARY;

				netif_receive_skb(skb);

				work_done++;

				adapter->stats64.rx_packets += 1;
				hw->ep_shm_info[cur_epid].net_stats
							 .rx_packets += 1;
				adapter->stats64.rx_bytes += frame_len;
				hw->ep_shm_info[cur_epid].net_stats
							 .rx_bytes += frame_len;

				if (is_multicast_ether_addr(
					((struct ethhdr *)frame)->h_dest)) {
					adapter->stats64.multicast += 1;
					hw->ep_shm_info[cur_epid].net_stats
								 .multicast += 1;
				}
			}

			fjes_rxframe_release(adapter, cur_epid);
			adapter->unset_rx_last = true;
		} else {
			break;
		}
	}

	if (work_done < budget) {
		napi_complete_done(napi, work_done);

		if (adapter->unset_rx_last) {
			adapter->rx_last_jiffies = jiffies;
			adapter->unset_rx_last = false;
		}

		if (((long)jiffies - (long)adapter->rx_last_jiffies) < 3) {
			napi_reschedule(napi);
		} else {
			spin_lock(&hw->rx_status_lock);
			for (epidx = 0; epidx < hw->max_epid; epidx++) {
				if (epidx == hw->my_epid)
					continue;
				if (fjes_hw_get_partner_ep_status(hw, epidx) ==
				    EP_PARTNER_SHARED)
					adapter->hw.ep_shm_info[epidx].tx
						   .info->v1i.rx_status &=
						~FJES_RX_POLL_WORK;
			}
			spin_unlock(&hw->rx_status_lock);

			fjes_hw_set_irqmask(hw, REG_ICTL_MASK_RX_DATA, false);
		}
	}

	return work_done;
}

/* fjes_probe - Device Initialization Routine */
static int fjes_probe(struct platform_device *plat_dev)
{
	struct fjes_adapter *adapter;
	struct net_device *netdev;
	struct resource *res;
	struct fjes_hw *hw;
	int err;

	err = -ENOMEM;
	netdev = alloc_netdev_mq(sizeof(struct fjes_adapter), "es%d",
				 NET_NAME_UNKNOWN, fjes_netdev_setup,
				 FJES_MAX_QUEUES);

	if (!netdev)
		goto err_out;

	SET_NETDEV_DEV(netdev, &plat_dev->dev);

	dev_set_drvdata(&plat_dev->dev, netdev);
	adapter = netdev_priv(netdev);
	adapter->netdev = netdev;
	adapter->plat_dev = plat_dev;
	hw = &adapter->hw;
	hw->back = adapter;

	/* setup the private structure */
	err = fjes_sw_init(adapter);
	if (err)
		goto err_free_netdev;

	INIT_WORK(&adapter->force_close_task, fjes_force_close_task);
	adapter->force_reset = false;
	adapter->open_guard = false;

	adapter->txrx_wq = alloc_workqueue(DRV_NAME "/txrx", WQ_MEM_RECLAIM, 0);
	if (unlikely(!adapter->txrx_wq)) {
		err = -ENOMEM;
		goto err_free_netdev;
	}

	adapter->control_wq = alloc_workqueue(DRV_NAME "/control",
					      WQ_MEM_RECLAIM, 0);
	if (unlikely(!adapter->control_wq)) {
		err = -ENOMEM;
		goto err_free_txrx_wq;
	}

	INIT_WORK(&adapter->tx_stall_task, fjes_tx_stall_task);
	INIT_WORK(&adapter->raise_intr_rxdata_task,
		  fjes_raise_intr_rxdata_task);
	INIT_WORK(&adapter->unshare_watch_task, fjes_watch_unshare_task);
	adapter->unshare_watch_bitmask = 0;

	INIT_DELAYED_WORK(&adapter->interrupt_watch_task, fjes_irq_watch_task);
	adapter->interrupt_watch_enable = false;

	res = platform_get_resource(plat_dev, IORESOURCE_MEM, 0);
	if (!res) {
		err = -EINVAL;
		goto err_free_control_wq;
	}
	hw->hw_res.start = res->start;
	hw->hw_res.size = resource_size(res);
	hw->hw_res.irq = platform_get_irq(plat_dev, 0);
	if (hw->hw_res.irq < 0) {
		err = hw->hw_res.irq;
		goto err_free_control_wq;
	}

	err = fjes_hw_init(&adapter->hw);
	if (err)
		goto err_free_control_wq;

	/* setup MAC address (02:00:00:00:00:[epid])*/
	netdev->dev_addr[0] = 2;
	netdev->dev_addr[1] = 0;
	netdev->dev_addr[2] = 0;
	netdev->dev_addr[3] = 0;
	netdev->dev_addr[4] = 0;
	netdev->dev_addr[5] = hw->my_epid; /* EPID */

	err = register_netdev(netdev);
	if (err)
		goto err_hw_exit;

	netif_carrier_off(netdev);

	fjes_dbg_adapter_init(adapter);

	return 0;

err_hw_exit:
	fjes_hw_exit(&adapter->hw);
err_free_control_wq:
	destroy_workqueue(adapter->control_wq);
err_free_txrx_wq:
	destroy_workqueue(adapter->txrx_wq);
err_free_netdev:
	free_netdev(netdev);
err_out:
	return err;
}

/* fjes_remove - Device Removal Routine */
static int fjes_remove(struct platform_device *plat_dev)
{
	struct net_device *netdev = dev_get_drvdata(&plat_dev->dev);
	struct fjes_adapter *adapter = netdev_priv(netdev);
	struct fjes_hw *hw = &adapter->hw;

	fjes_dbg_adapter_exit(adapter);

	cancel_delayed_work_sync(&adapter->interrupt_watch_task);
	cancel_work_sync(&adapter->unshare_watch_task);
	cancel_work_sync(&adapter->raise_intr_rxdata_task);
	cancel_work_sync(&adapter->tx_stall_task);
	if (adapter->control_wq)
		destroy_workqueue(adapter->control_wq);
	if (adapter->txrx_wq)
		destroy_workqueue(adapter->txrx_wq);

	unregister_netdev(netdev);

	fjes_hw_exit(hw);

	netif_napi_del(&adapter->napi);

	free_netdev(netdev);

	return 0;
}

static int fjes_sw_init(struct fjes_adapter *adapter)
{
	struct net_device *netdev = adapter->netdev;

	netif_napi_add(netdev, &adapter->napi, fjes_poll, 64);

	return 0;
}

/* fjes_netdev_setup - netdevice initialization routine */
static void fjes_netdev_setup(struct net_device *netdev)
{
	ether_setup(netdev);

	netdev->watchdog_timeo = FJES_TX_RETRY_INTERVAL;
	netdev->netdev_ops = &fjes_netdev_ops;
	fjes_set_ethtool_ops(netdev);
<<<<<<< HEAD
	netdev->mtu = fjes_support_mtu[0];
	netdev->flags |= IFF_BROADCAST;
=======
	netdev->mtu = fjes_support_mtu[3];
	netdev->min_mtu = fjes_support_mtu[0];
	netdev->max_mtu = fjes_support_mtu[3];
>>>>>>> 286cd8c7
	netdev->features |= NETIF_F_HW_VLAN_CTAG_FILTER;
}

static void fjes_irq_watch_task(struct work_struct *work)
{
	struct fjes_adapter *adapter = container_of(to_delayed_work(work),
			struct fjes_adapter, interrupt_watch_task);

	local_irq_disable();
	fjes_intr(adapter->hw.hw_res.irq, adapter);
	local_irq_enable();

	if (fjes_rxframe_search_exist(adapter, 0) >= 0)
		napi_schedule(&adapter->napi);

	if (adapter->interrupt_watch_enable) {
		if (!delayed_work_pending(&adapter->interrupt_watch_task))
			queue_delayed_work(adapter->control_wq,
					   &adapter->interrupt_watch_task,
					   FJES_IRQ_WATCH_DELAY);
	}
}

static void fjes_watch_unshare_task(struct work_struct *work)
{
	struct fjes_adapter *adapter =
	container_of(work, struct fjes_adapter, unshare_watch_task);

	struct net_device *netdev = adapter->netdev;
	struct fjes_hw *hw = &adapter->hw;

	int unshare_watch, unshare_reserve;
	int max_epid, my_epid, epidx;
	int stop_req, stop_req_done;
	ulong unshare_watch_bitmask;
	unsigned long flags;
	int wait_time = 0;
	int is_shared;
	int ret;

	my_epid = hw->my_epid;
	max_epid = hw->max_epid;

	unshare_watch_bitmask = adapter->unshare_watch_bitmask;
	adapter->unshare_watch_bitmask = 0;

	while ((unshare_watch_bitmask || hw->txrx_stop_req_bit) &&
	       (wait_time < 3000)) {
		for (epidx = 0; epidx < max_epid; epidx++) {
			if (epidx == my_epid)
				continue;

			is_shared = fjes_hw_epid_is_shared(hw->hw_info.share,
							   epidx);

			stop_req = test_bit(epidx, &hw->txrx_stop_req_bit);

			stop_req_done = hw->ep_shm_info[epidx].rx.info->v1i.rx_status &
					FJES_RX_STOP_REQ_DONE;

			unshare_watch = test_bit(epidx, &unshare_watch_bitmask);

			unshare_reserve = test_bit(epidx,
						   &hw->hw_info.buffer_unshare_reserve_bit);

			if ((!stop_req ||
			     (is_shared && (!is_shared || !stop_req_done))) &&
			    (is_shared || !unshare_watch || !unshare_reserve))
				continue;

			mutex_lock(&hw->hw_info.lock);
			ret = fjes_hw_unregister_buff_addr(hw, epidx);
			switch (ret) {
			case 0:
				break;
			case -ENOMSG:
			case -EBUSY:
			default:
				if (!work_pending(
					&adapter->force_close_task)) {
					adapter->force_reset = true;
					schedule_work(
						&adapter->force_close_task);
				}
				break;
			}
			mutex_unlock(&hw->hw_info.lock);
			hw->ep_shm_info[epidx].ep_stats
					.com_unregist_buf_exec += 1;

			spin_lock_irqsave(&hw->rx_status_lock, flags);
			fjes_hw_setup_epbuf(&hw->ep_shm_info[epidx].tx,
					    netdev->dev_addr, netdev->mtu);
			spin_unlock_irqrestore(&hw->rx_status_lock, flags);

			clear_bit(epidx, &hw->txrx_stop_req_bit);
			clear_bit(epidx, &unshare_watch_bitmask);
			clear_bit(epidx,
				  &hw->hw_info.buffer_unshare_reserve_bit);
		}

		msleep(100);
		wait_time += 100;
	}

	if (hw->hw_info.buffer_unshare_reserve_bit) {
		for (epidx = 0; epidx < max_epid; epidx++) {
			if (epidx == my_epid)
				continue;

			if (test_bit(epidx,
				     &hw->hw_info.buffer_unshare_reserve_bit)) {
				mutex_lock(&hw->hw_info.lock);

				ret = fjes_hw_unregister_buff_addr(hw, epidx);
				switch (ret) {
				case 0:
					break;
				case -ENOMSG:
				case -EBUSY:
				default:
					if (!work_pending(
						&adapter->force_close_task)) {
						adapter->force_reset = true;
						schedule_work(
							&adapter->force_close_task);
					}
					break;
				}
				mutex_unlock(&hw->hw_info.lock);

				hw->ep_shm_info[epidx].ep_stats
					.com_unregist_buf_exec += 1;

				spin_lock_irqsave(&hw->rx_status_lock, flags);
				fjes_hw_setup_epbuf(
					&hw->ep_shm_info[epidx].tx,
					netdev->dev_addr, netdev->mtu);
				spin_unlock_irqrestore(&hw->rx_status_lock,
						       flags);

				clear_bit(epidx, &hw->txrx_stop_req_bit);
				clear_bit(epidx, &unshare_watch_bitmask);
				clear_bit(epidx, &hw->hw_info.buffer_unshare_reserve_bit);
			}

			if (test_bit(epidx, &unshare_watch_bitmask)) {
				spin_lock_irqsave(&hw->rx_status_lock, flags);
				hw->ep_shm_info[epidx].tx.info->v1i.rx_status &=
						~FJES_RX_STOP_REQ_DONE;
				spin_unlock_irqrestore(&hw->rx_status_lock,
						       flags);
			}
		}
	}
}

static acpi_status
acpi_find_extended_socket_device(acpi_handle obj_handle, u32 level,
				 void *context, void **return_value)
{
	struct acpi_device *device;
	bool *found = context;
	int result;

	result = acpi_bus_get_device(obj_handle, &device);
	if (result)
		return AE_OK;

	if (strcmp(acpi_device_hid(device), ACPI_MOTHERBOARD_RESOURCE_HID))
		return AE_OK;

	if (!is_extended_socket_device(device))
		return AE_OK;

	if (acpi_check_extended_socket_status(device))
		return AE_OK;

	*found = true;
	return AE_CTRL_TERMINATE;
}

/* fjes_init_module - Driver Registration Routine */
static int __init fjes_init_module(void)
{
	bool found = false;
	int result;

	acpi_walk_namespace(ACPI_TYPE_DEVICE, ACPI_ROOT_OBJECT, ACPI_UINT32_MAX,
			    acpi_find_extended_socket_device, NULL, &found,
			    NULL);

	if (!found)
		return -ENODEV;

	pr_info("%s - version %s - %s\n",
		fjes_driver_string, fjes_driver_version, fjes_copyright);

	fjes_dbg_init();

	result = platform_driver_register(&fjes_driver);
	if (result < 0) {
		fjes_dbg_exit();
		return result;
	}

	result = acpi_bus_register_driver(&fjes_acpi_driver);
	if (result < 0)
		goto fail_acpi_driver;

	return 0;

fail_acpi_driver:
	platform_driver_unregister(&fjes_driver);
	fjes_dbg_exit();
	return result;
}

module_init(fjes_init_module);

/* fjes_exit_module - Driver Exit Cleanup Routine */
static void __exit fjes_exit_module(void)
{
	acpi_bus_unregister_driver(&fjes_acpi_driver);
	platform_driver_unregister(&fjes_driver);
	fjes_dbg_exit();
}

module_exit(fjes_exit_module);<|MERGE_RESOLUTION|>--- conflicted
+++ resolved
@@ -1369,14 +1369,9 @@
 	netdev->watchdog_timeo = FJES_TX_RETRY_INTERVAL;
 	netdev->netdev_ops = &fjes_netdev_ops;
 	fjes_set_ethtool_ops(netdev);
-<<<<<<< HEAD
-	netdev->mtu = fjes_support_mtu[0];
-	netdev->flags |= IFF_BROADCAST;
-=======
 	netdev->mtu = fjes_support_mtu[3];
 	netdev->min_mtu = fjes_support_mtu[0];
 	netdev->max_mtu = fjes_support_mtu[3];
->>>>>>> 286cd8c7
 	netdev->features |= NETIF_F_HW_VLAN_CTAG_FILTER;
 }
 
