/*
 * linux/drivers/net/ethernet/ethoc.c
 *
 * Copyright (C) 2007-2008 Avionic Design Development GmbH
 * Copyright (C) 2008-2009 Avionic Design GmbH
 *
 * This program is free software; you can redistribute it and/or modify
 * it under the terms of the GNU General Public License version 2 as
 * published by the Free Software Foundation.
 *
 * Written by Thierry Reding <thierry.reding@avionic-design.de>
 */

#include <linux/dma-mapping.h>
#include <linux/etherdevice.h>
#include <linux/clk.h>
#include <linux/crc32.h>
#include <linux/interrupt.h>
#include <linux/io.h>
#include <linux/mii.h>
#include <linux/phy.h>
#include <linux/platform_device.h>
#include <linux/sched.h>
#include <linux/slab.h>
#include <linux/of.h>
#include <linux/of_net.h>
#include <linux/module.h>
#include <net/ethoc.h>

static int buffer_size = 0x8000; /* 32 KBytes */
module_param(buffer_size, int, 0);
MODULE_PARM_DESC(buffer_size, "DMA buffer allocation size");

/* register offsets */
#define	MODER		0x00
#define	INT_SOURCE	0x04
#define	INT_MASK	0x08
#define	IPGT		0x0c
#define	IPGR1		0x10
#define	IPGR2		0x14
#define	PACKETLEN	0x18
#define	COLLCONF	0x1c
#define	TX_BD_NUM	0x20
#define	CTRLMODER	0x24
#define	MIIMODER	0x28
#define	MIICOMMAND	0x2c
#define	MIIADDRESS	0x30
#define	MIITX_DATA	0x34
#define	MIIRX_DATA	0x38
#define	MIISTATUS	0x3c
#define	MAC_ADDR0	0x40
#define	MAC_ADDR1	0x44
#define	ETH_HASH0	0x48
#define	ETH_HASH1	0x4c
#define	ETH_TXCTRL	0x50
#define	ETH_END		0x54

/* mode register */
#define	MODER_RXEN	(1 <<  0) /* receive enable */
#define	MODER_TXEN	(1 <<  1) /* transmit enable */
#define	MODER_NOPRE	(1 <<  2) /* no preamble */
#define	MODER_BRO	(1 <<  3) /* broadcast address */
#define	MODER_IAM	(1 <<  4) /* individual address mode */
#define	MODER_PRO	(1 <<  5) /* promiscuous mode */
#define	MODER_IFG	(1 <<  6) /* interframe gap for incoming frames */
#define	MODER_LOOP	(1 <<  7) /* loopback */
#define	MODER_NBO	(1 <<  8) /* no back-off */
#define	MODER_EDE	(1 <<  9) /* excess defer enable */
#define	MODER_FULLD	(1 << 10) /* full duplex */
#define	MODER_RESET	(1 << 11) /* FIXME: reset (undocumented) */
#define	MODER_DCRC	(1 << 12) /* delayed CRC enable */
#define	MODER_CRC	(1 << 13) /* CRC enable */
#define	MODER_HUGE	(1 << 14) /* huge packets enable */
#define	MODER_PAD	(1 << 15) /* padding enabled */
#define	MODER_RSM	(1 << 16) /* receive small packets */

/* interrupt source and mask registers */
#define	INT_MASK_TXF	(1 << 0) /* transmit frame */
#define	INT_MASK_TXE	(1 << 1) /* transmit error */
#define	INT_MASK_RXF	(1 << 2) /* receive frame */
#define	INT_MASK_RXE	(1 << 3) /* receive error */
#define	INT_MASK_BUSY	(1 << 4)
#define	INT_MASK_TXC	(1 << 5) /* transmit control frame */
#define	INT_MASK_RXC	(1 << 6) /* receive control frame */

#define	INT_MASK_TX	(INT_MASK_TXF | INT_MASK_TXE)
#define	INT_MASK_RX	(INT_MASK_RXF | INT_MASK_RXE)

#define	INT_MASK_ALL ( \
		INT_MASK_TXF | INT_MASK_TXE | \
		INT_MASK_RXF | INT_MASK_RXE | \
		INT_MASK_TXC | INT_MASK_RXC | \
		INT_MASK_BUSY \
	)

/* packet length register */
#define	PACKETLEN_MIN(min)		(((min) & 0xffff) << 16)
#define	PACKETLEN_MAX(max)		(((max) & 0xffff) <<  0)
#define	PACKETLEN_MIN_MAX(min, max)	(PACKETLEN_MIN(min) | \
					PACKETLEN_MAX(max))

/* transmit buffer number register */
#define	TX_BD_NUM_VAL(x)	(((x) <= 0x80) ? (x) : 0x80)

/* control module mode register */
#define	CTRLMODER_PASSALL	(1 << 0) /* pass all receive frames */
#define	CTRLMODER_RXFLOW	(1 << 1) /* receive control flow */
#define	CTRLMODER_TXFLOW	(1 << 2) /* transmit control flow */

/* MII mode register */
#define	MIIMODER_CLKDIV(x)	((x) & 0xfe) /* needs to be an even number */
#define	MIIMODER_NOPRE		(1 << 8) /* no preamble */

/* MII command register */
#define	MIICOMMAND_SCAN		(1 << 0) /* scan status */
#define	MIICOMMAND_READ		(1 << 1) /* read status */
#define	MIICOMMAND_WRITE	(1 << 2) /* write control data */

/* MII address register */
#define	MIIADDRESS_FIAD(x)		(((x) & 0x1f) << 0)
#define	MIIADDRESS_RGAD(x)		(((x) & 0x1f) << 8)
#define	MIIADDRESS_ADDR(phy, reg)	(MIIADDRESS_FIAD(phy) | \
					MIIADDRESS_RGAD(reg))

/* MII transmit data register */
#define	MIITX_DATA_VAL(x)	((x) & 0xffff)

/* MII receive data register */
#define	MIIRX_DATA_VAL(x)	((x) & 0xffff)

/* MII status register */
#define	MIISTATUS_LINKFAIL	(1 << 0)
#define	MIISTATUS_BUSY		(1 << 1)
#define	MIISTATUS_INVALID	(1 << 2)

/* TX buffer descriptor */
#define	TX_BD_CS		(1 <<  0) /* carrier sense lost */
#define	TX_BD_DF		(1 <<  1) /* defer indication */
#define	TX_BD_LC		(1 <<  2) /* late collision */
#define	TX_BD_RL		(1 <<  3) /* retransmission limit */
#define	TX_BD_RETRY_MASK	(0x00f0)
#define	TX_BD_RETRY(x)		(((x) & 0x00f0) >>  4)
#define	TX_BD_UR		(1 <<  8) /* transmitter underrun */
#define	TX_BD_CRC		(1 << 11) /* TX CRC enable */
#define	TX_BD_PAD		(1 << 12) /* pad enable for short packets */
#define	TX_BD_WRAP		(1 << 13)
#define	TX_BD_IRQ		(1 << 14) /* interrupt request enable */
#define	TX_BD_READY		(1 << 15) /* TX buffer ready */
#define	TX_BD_LEN(x)		(((x) & 0xffff) << 16)
#define	TX_BD_LEN_MASK		(0xffff << 16)

#define	TX_BD_STATS		(TX_BD_CS | TX_BD_DF | TX_BD_LC | \
				TX_BD_RL | TX_BD_RETRY_MASK | TX_BD_UR)

/* RX buffer descriptor */
#define	RX_BD_LC	(1 <<  0) /* late collision */
#define	RX_BD_CRC	(1 <<  1) /* RX CRC error */
#define	RX_BD_SF	(1 <<  2) /* short frame */
#define	RX_BD_TL	(1 <<  3) /* too long */
#define	RX_BD_DN	(1 <<  4) /* dribble nibble */
#define	RX_BD_IS	(1 <<  5) /* invalid symbol */
#define	RX_BD_OR	(1 <<  6) /* receiver overrun */
#define	RX_BD_MISS	(1 <<  7)
#define	RX_BD_CF	(1 <<  8) /* control frame */
#define	RX_BD_WRAP	(1 << 13)
#define	RX_BD_IRQ	(1 << 14) /* interrupt request enable */
#define	RX_BD_EMPTY	(1 << 15)
#define	RX_BD_LEN(x)	(((x) & 0xffff) << 16)

#define	RX_BD_STATS	(RX_BD_LC | RX_BD_CRC | RX_BD_SF | RX_BD_TL | \
			RX_BD_DN | RX_BD_IS | RX_BD_OR | RX_BD_MISS)

#define	ETHOC_BUFSIZ		1536
#define	ETHOC_ZLEN		64
#define	ETHOC_BD_BASE		0x400
#define	ETHOC_TIMEOUT		(HZ / 2)
#define	ETHOC_MII_TIMEOUT	(1 + (HZ / 5))

/**
 * struct ethoc - driver-private device structure
 * @iobase:	pointer to I/O memory region
 * @membase:	pointer to buffer memory region
 * @num_bd:	number of buffer descriptors
 * @num_tx:	number of send buffers
 * @cur_tx:	last send buffer written
 * @dty_tx:	last buffer actually sent
 * @num_rx:	number of receive buffers
 * @cur_rx:	current receive buffer
 * @vma:        pointer to array of virtual memory addresses for buffers
 * @netdev:	pointer to network device structure
 * @napi:	NAPI structure
 * @msg_enable:	device state flags
 * @lock:	device lock
 * @mdio:	MDIO bus for PHY access
 * @phy_id:	address of attached PHY
 */
struct ethoc {
	void __iomem *iobase;
	void __iomem *membase;
	bool big_endian;

	unsigned int num_bd;
	unsigned int num_tx;
	unsigned int cur_tx;
	unsigned int dty_tx;

	unsigned int num_rx;
	unsigned int cur_rx;

	void **vma;

	struct net_device *netdev;
	struct napi_struct napi;
	u32 msg_enable;

	spinlock_t lock;

	struct mii_bus *mdio;
	struct clk *clk;
	s8 phy_id;

	int old_link;
	int old_duplex;
};

/**
 * struct ethoc_bd - buffer descriptor
 * @stat:	buffer statistics
 * @addr:	physical memory address
 */
struct ethoc_bd {
	u32 stat;
	u32 addr;
};

static inline u32 ethoc_read(struct ethoc *dev, loff_t offset)
{
	if (dev->big_endian)
		return ioread32be(dev->iobase + offset);
	else
		return ioread32(dev->iobase + offset);
}

static inline void ethoc_write(struct ethoc *dev, loff_t offset, u32 data)
{
	if (dev->big_endian)
		iowrite32be(data, dev->iobase + offset);
	else
		iowrite32(data, dev->iobase + offset);
}

static inline void ethoc_read_bd(struct ethoc *dev, int index,
		struct ethoc_bd *bd)
{
	loff_t offset = ETHOC_BD_BASE + (index * sizeof(struct ethoc_bd));
	bd->stat = ethoc_read(dev, offset + 0);
	bd->addr = ethoc_read(dev, offset + 4);
}

static inline void ethoc_write_bd(struct ethoc *dev, int index,
		const struct ethoc_bd *bd)
{
	loff_t offset = ETHOC_BD_BASE + (index * sizeof(struct ethoc_bd));
	ethoc_write(dev, offset + 0, bd->stat);
	ethoc_write(dev, offset + 4, bd->addr);
}

static inline void ethoc_enable_irq(struct ethoc *dev, u32 mask)
{
	u32 imask = ethoc_read(dev, INT_MASK);
	imask |= mask;
	ethoc_write(dev, INT_MASK, imask);
}

static inline void ethoc_disable_irq(struct ethoc *dev, u32 mask)
{
	u32 imask = ethoc_read(dev, INT_MASK);
	imask &= ~mask;
	ethoc_write(dev, INT_MASK, imask);
}

static inline void ethoc_ack_irq(struct ethoc *dev, u32 mask)
{
	ethoc_write(dev, INT_SOURCE, mask);
}

static inline void ethoc_enable_rx_and_tx(struct ethoc *dev)
{
	u32 mode = ethoc_read(dev, MODER);
	mode |= MODER_RXEN | MODER_TXEN;
	ethoc_write(dev, MODER, mode);
}

static inline void ethoc_disable_rx_and_tx(struct ethoc *dev)
{
	u32 mode = ethoc_read(dev, MODER);
	mode &= ~(MODER_RXEN | MODER_TXEN);
	ethoc_write(dev, MODER, mode);
}

static int ethoc_init_ring(struct ethoc *dev, unsigned long mem_start)
{
	struct ethoc_bd bd;
	int i;
	void *vma;

	dev->cur_tx = 0;
	dev->dty_tx = 0;
	dev->cur_rx = 0;

	ethoc_write(dev, TX_BD_NUM, dev->num_tx);

	/* setup transmission buffers */
	bd.addr = mem_start;
	bd.stat = TX_BD_IRQ | TX_BD_CRC;
	vma = dev->membase;

	for (i = 0; i < dev->num_tx; i++) {
		if (i == dev->num_tx - 1)
			bd.stat |= TX_BD_WRAP;

		ethoc_write_bd(dev, i, &bd);
		bd.addr += ETHOC_BUFSIZ;

		dev->vma[i] = vma;
		vma += ETHOC_BUFSIZ;
	}

	bd.stat = RX_BD_EMPTY | RX_BD_IRQ;

	for (i = 0; i < dev->num_rx; i++) {
		if (i == dev->num_rx - 1)
			bd.stat |= RX_BD_WRAP;

		ethoc_write_bd(dev, dev->num_tx + i, &bd);
		bd.addr += ETHOC_BUFSIZ;

		dev->vma[dev->num_tx + i] = vma;
		vma += ETHOC_BUFSIZ;
	}

	return 0;
}

static int ethoc_reset(struct ethoc *dev)
{
	u32 mode;

	/* TODO: reset controller? */

	ethoc_disable_rx_and_tx(dev);

	/* TODO: setup registers */

	/* enable FCS generation and automatic padding */
	mode = ethoc_read(dev, MODER);
	mode |= MODER_CRC | MODER_PAD;
	ethoc_write(dev, MODER, mode);

	/* set full-duplex mode */
	mode = ethoc_read(dev, MODER);
	mode |= MODER_FULLD;
	ethoc_write(dev, MODER, mode);
	ethoc_write(dev, IPGT, 0x15);

	ethoc_ack_irq(dev, INT_MASK_ALL);
	ethoc_enable_irq(dev, INT_MASK_ALL);
	ethoc_enable_rx_and_tx(dev);
	return 0;
}

static unsigned int ethoc_update_rx_stats(struct ethoc *dev,
		struct ethoc_bd *bd)
{
	struct net_device *netdev = dev->netdev;
	unsigned int ret = 0;

	if (bd->stat & RX_BD_TL) {
		dev_err(&netdev->dev, "RX: frame too long\n");
		netdev->stats.rx_length_errors++;
		ret++;
	}

	if (bd->stat & RX_BD_SF) {
		dev_err(&netdev->dev, "RX: frame too short\n");
		netdev->stats.rx_length_errors++;
		ret++;
	}

	if (bd->stat & RX_BD_DN) {
		dev_err(&netdev->dev, "RX: dribble nibble\n");
		netdev->stats.rx_frame_errors++;
	}

	if (bd->stat & RX_BD_CRC) {
		dev_err(&netdev->dev, "RX: wrong CRC\n");
		netdev->stats.rx_crc_errors++;
		ret++;
	}

	if (bd->stat & RX_BD_OR) {
		dev_err(&netdev->dev, "RX: overrun\n");
		netdev->stats.rx_over_errors++;
		ret++;
	}

	if (bd->stat & RX_BD_MISS)
		netdev->stats.rx_missed_errors++;

	if (bd->stat & RX_BD_LC) {
		dev_err(&netdev->dev, "RX: late collision\n");
		netdev->stats.collisions++;
		ret++;
	}

	return ret;
}

static int ethoc_rx(struct net_device *dev, int limit)
{
	struct ethoc *priv = netdev_priv(dev);
	int count;

	for (count = 0; count < limit; ++count) {
		unsigned int entry;
		struct ethoc_bd bd;

		entry = priv->num_tx + priv->cur_rx;
		ethoc_read_bd(priv, entry, &bd);
		if (bd.stat & RX_BD_EMPTY) {
			ethoc_ack_irq(priv, INT_MASK_RX);
			/* If packet (interrupt) came in between checking
			 * BD_EMTPY and clearing the interrupt source, then we
			 * risk missing the packet as the RX interrupt won't
			 * trigger right away when we reenable it; hence, check
			 * BD_EMTPY here again to make sure there isn't such a
			 * packet waiting for us...
			 */
			ethoc_read_bd(priv, entry, &bd);
			if (bd.stat & RX_BD_EMPTY)
				break;
		}

		if (ethoc_update_rx_stats(priv, &bd) == 0) {
			int size = bd.stat >> 16;
			struct sk_buff *skb;

			size -= 4; /* strip the CRC */
			skb = netdev_alloc_skb_ip_align(dev, size);

			if (likely(skb)) {
				void *src = priv->vma[entry];
				memcpy_fromio(skb_put(skb, size), src, size);
				skb->protocol = eth_type_trans(skb, dev);
				dev->stats.rx_packets++;
				dev->stats.rx_bytes += size;
				netif_receive_skb(skb);
			} else {
				if (net_ratelimit())
					dev_warn(&dev->dev,
					    "low on memory - packet dropped\n");

				dev->stats.rx_dropped++;
				break;
			}
		}

		/* clear the buffer descriptor so it can be reused */
		bd.stat &= ~RX_BD_STATS;
		bd.stat |=  RX_BD_EMPTY;
		ethoc_write_bd(priv, entry, &bd);
		if (++priv->cur_rx == priv->num_rx)
			priv->cur_rx = 0;
	}

	return count;
}

static void ethoc_update_tx_stats(struct ethoc *dev, struct ethoc_bd *bd)
{
	struct net_device *netdev = dev->netdev;

	if (bd->stat & TX_BD_LC) {
		dev_err(&netdev->dev, "TX: late collision\n");
		netdev->stats.tx_window_errors++;
	}

	if (bd->stat & TX_BD_RL) {
		dev_err(&netdev->dev, "TX: retransmit limit\n");
		netdev->stats.tx_aborted_errors++;
	}

	if (bd->stat & TX_BD_UR) {
		dev_err(&netdev->dev, "TX: underrun\n");
		netdev->stats.tx_fifo_errors++;
	}

	if (bd->stat & TX_BD_CS) {
		dev_err(&netdev->dev, "TX: carrier sense lost\n");
		netdev->stats.tx_carrier_errors++;
	}

	if (bd->stat & TX_BD_STATS)
		netdev->stats.tx_errors++;

	netdev->stats.collisions += (bd->stat >> 4) & 0xf;
	netdev->stats.tx_bytes += bd->stat >> 16;
	netdev->stats.tx_packets++;
}

static int ethoc_tx(struct net_device *dev, int limit)
{
	struct ethoc *priv = netdev_priv(dev);
	int count;
	struct ethoc_bd bd;

	for (count = 0; count < limit; ++count) {
		unsigned int entry;

		entry = priv->dty_tx & (priv->num_tx-1);

		ethoc_read_bd(priv, entry, &bd);

		if (bd.stat & TX_BD_READY || (priv->dty_tx == priv->cur_tx)) {
			ethoc_ack_irq(priv, INT_MASK_TX);
			/* If interrupt came in between reading in the BD
			 * and clearing the interrupt source, then we risk
			 * missing the event as the TX interrupt won't trigger
			 * right away when we reenable it; hence, check
			 * BD_EMPTY here again to make sure there isn't such an
			 * event pending...
			 */
			ethoc_read_bd(priv, entry, &bd);
			if (bd.stat & TX_BD_READY ||
			    (priv->dty_tx == priv->cur_tx))
				break;
		}

		ethoc_update_tx_stats(priv, &bd);
		priv->dty_tx++;
	}

	if ((priv->cur_tx - priv->dty_tx) <= (priv->num_tx / 2))
		netif_wake_queue(dev);

	return count;
}

static irqreturn_t ethoc_interrupt(int irq, void *dev_id)
{
	struct net_device *dev = dev_id;
	struct ethoc *priv = netdev_priv(dev);
	u32 pending;
	u32 mask;

	/* Figure out what triggered the interrupt...
	 * The tricky bit here is that the interrupt source bits get
	 * set in INT_SOURCE for an event regardless of whether that
	 * event is masked or not.  Thus, in order to figure out what
	 * triggered the interrupt, we need to remove the sources
	 * for all events that are currently masked.  This behaviour
	 * is not particularly well documented but reasonable...
	 */
	mask = ethoc_read(priv, INT_MASK);
	pending = ethoc_read(priv, INT_SOURCE);
	pending &= mask;

	if (unlikely(pending == 0))
		return IRQ_NONE;

	ethoc_ack_irq(priv, pending);

	/* We always handle the dropped packet interrupt */
	if (pending & INT_MASK_BUSY) {
		dev_dbg(&dev->dev, "packet dropped\n");
		dev->stats.rx_dropped++;
	}

	/* Handle receive/transmit event by switching to polling */
	if (pending & (INT_MASK_TX | INT_MASK_RX)) {
		ethoc_disable_irq(priv, INT_MASK_TX | INT_MASK_RX);
		napi_schedule(&priv->napi);
	}

	return IRQ_HANDLED;
}

static int ethoc_get_mac_address(struct net_device *dev, void *addr)
{
	struct ethoc *priv = netdev_priv(dev);
	u8 *mac = (u8 *)addr;
	u32 reg;

	reg = ethoc_read(priv, MAC_ADDR0);
	mac[2] = (reg >> 24) & 0xff;
	mac[3] = (reg >> 16) & 0xff;
	mac[4] = (reg >>  8) & 0xff;
	mac[5] = (reg >>  0) & 0xff;

	reg = ethoc_read(priv, MAC_ADDR1);
	mac[0] = (reg >>  8) & 0xff;
	mac[1] = (reg >>  0) & 0xff;

	return 0;
}

static int ethoc_poll(struct napi_struct *napi, int budget)
{
	struct ethoc *priv = container_of(napi, struct ethoc, napi);
	int rx_work_done = 0;
	int tx_work_done = 0;

	rx_work_done = ethoc_rx(priv->netdev, budget);
	tx_work_done = ethoc_tx(priv->netdev, budget);

	if (rx_work_done < budget && tx_work_done < budget) {
		napi_complete_done(napi, rx_work_done);
		ethoc_enable_irq(priv, INT_MASK_TX | INT_MASK_RX);
	}

	return rx_work_done;
}

static int ethoc_mdio_read(struct mii_bus *bus, int phy, int reg)
{
	struct ethoc *priv = bus->priv;
	int i;

	ethoc_write(priv, MIIADDRESS, MIIADDRESS_ADDR(phy, reg));
	ethoc_write(priv, MIICOMMAND, MIICOMMAND_READ);

	for (i = 0; i < 5; i++) {
		u32 status = ethoc_read(priv, MIISTATUS);
		if (!(status & MIISTATUS_BUSY)) {
			u32 data = ethoc_read(priv, MIIRX_DATA);
			/* reset MII command register */
			ethoc_write(priv, MIICOMMAND, 0);
			return data;
		}
		usleep_range(100, 200);
	}

	return -EBUSY;
}

static int ethoc_mdio_write(struct mii_bus *bus, int phy, int reg, u16 val)
{
	struct ethoc *priv = bus->priv;
	int i;

	ethoc_write(priv, MIIADDRESS, MIIADDRESS_ADDR(phy, reg));
	ethoc_write(priv, MIITX_DATA, val);
	ethoc_write(priv, MIICOMMAND, MIICOMMAND_WRITE);

	for (i = 0; i < 5; i++) {
		u32 stat = ethoc_read(priv, MIISTATUS);
		if (!(stat & MIISTATUS_BUSY)) {
			/* reset MII command register */
			ethoc_write(priv, MIICOMMAND, 0);
			return 0;
		}
		usleep_range(100, 200);
	}

	return -EBUSY;
}

static void ethoc_mdio_poll(struct net_device *dev)
{
	struct ethoc *priv = netdev_priv(dev);
	struct phy_device *phydev = dev->phydev;
	bool changed = false;
	u32 mode;

	if (priv->old_link != phydev->link) {
		changed = true;
		priv->old_link = phydev->link;
	}

	if (priv->old_duplex != phydev->duplex) {
		changed = true;
		priv->old_duplex = phydev->duplex;
	}

	if (!changed)
		return;

	mode = ethoc_read(priv, MODER);
	if (phydev->duplex == DUPLEX_FULL)
		mode |= MODER_FULLD;
	else
		mode &= ~MODER_FULLD;
	ethoc_write(priv, MODER, mode);

	phy_print_status(phydev);
}

static int ethoc_mdio_probe(struct net_device *dev)
{
	struct ethoc *priv = netdev_priv(dev);
	struct phy_device *phy;
	int err;

	if (priv->phy_id != -1)
		phy = mdiobus_get_phy(priv->mdio, priv->phy_id);
	else
		phy = phy_find_first(priv->mdio);

	if (!phy) {
		dev_err(&dev->dev, "no PHY found\n");
		return -ENXIO;
	}

	priv->old_duplex = -1;
	priv->old_link = -1;

	err = phy_connect_direct(dev, phy, ethoc_mdio_poll,
				 PHY_INTERFACE_MODE_GMII);
	if (err) {
		dev_err(&dev->dev, "could not attach to PHY\n");
		return err;
	}

	phy->advertising &= ~(ADVERTISED_1000baseT_Full |
			      ADVERTISED_1000baseT_Half);
	phy->supported &= ~(SUPPORTED_1000baseT_Full |
			    SUPPORTED_1000baseT_Half);

	return 0;
}

static int ethoc_open(struct net_device *dev)
{
	struct ethoc *priv = netdev_priv(dev);
	int ret;

	ret = request_irq(dev->irq, ethoc_interrupt, IRQF_SHARED,
			dev->name, dev);
	if (ret)
		return ret;

	napi_enable(&priv->napi);

	ethoc_init_ring(priv, dev->mem_start);
	ethoc_reset(priv);

	if (netif_queue_stopped(dev)) {
		dev_dbg(&dev->dev, " resuming queue\n");
		netif_wake_queue(dev);
	} else {
		dev_dbg(&dev->dev, " starting queue\n");
		netif_start_queue(dev);
	}

<<<<<<< HEAD
	phy_start(priv->phy);
=======
	priv->old_link = -1;
	priv->old_duplex = -1;

	phy_start(dev->phydev);
>>>>>>> 286cd8c7

	if (netif_msg_ifup(priv)) {
		dev_info(&dev->dev, "I/O: %08lx Memory: %08lx-%08lx\n",
				dev->base_addr, dev->mem_start, dev->mem_end);
	}

	return 0;
}

static int ethoc_stop(struct net_device *dev)
{
	struct ethoc *priv = netdev_priv(dev);

	napi_disable(&priv->napi);

	if (dev->phydev)
		phy_stop(dev->phydev);

	ethoc_disable_rx_and_tx(priv);
	free_irq(dev->irq, dev);

	if (!netif_queue_stopped(dev))
		netif_stop_queue(dev);

	return 0;
}

static int ethoc_ioctl(struct net_device *dev, struct ifreq *ifr, int cmd)
{
	struct ethoc *priv = netdev_priv(dev);
	struct mii_ioctl_data *mdio = if_mii(ifr);
	struct phy_device *phy = NULL;

	if (!netif_running(dev))
		return -EINVAL;

	if (cmd != SIOCGMIIPHY) {
		if (mdio->phy_id >= PHY_MAX_ADDR)
			return -ERANGE;

		phy = mdiobus_get_phy(priv->mdio, mdio->phy_id);
		if (!phy)
			return -ENODEV;
	} else {
		phy = dev->phydev;
	}

	return phy_mii_ioctl(phy, ifr, cmd);
}

static void ethoc_do_set_mac_address(struct net_device *dev)
{
	struct ethoc *priv = netdev_priv(dev);
	unsigned char *mac = dev->dev_addr;

	ethoc_write(priv, MAC_ADDR0, (mac[2] << 24) | (mac[3] << 16) |
				     (mac[4] <<  8) | (mac[5] <<  0));
	ethoc_write(priv, MAC_ADDR1, (mac[0] <<  8) | (mac[1] <<  0));
}

static int ethoc_set_mac_address(struct net_device *dev, void *p)
{
	const struct sockaddr *addr = p;

	if (!is_valid_ether_addr(addr->sa_data))
		return -EADDRNOTAVAIL;
	memcpy(dev->dev_addr, addr->sa_data, ETH_ALEN);
	ethoc_do_set_mac_address(dev);
	return 0;
}

static void ethoc_set_multicast_list(struct net_device *dev)
{
	struct ethoc *priv = netdev_priv(dev);
	u32 mode = ethoc_read(priv, MODER);
	struct netdev_hw_addr *ha;
	u32 hash[2] = { 0, 0 };

	/* set loopback mode if requested */
	if (dev->flags & IFF_LOOPBACK)
		mode |=  MODER_LOOP;
	else
		mode &= ~MODER_LOOP;

	/* receive broadcast frames if requested */
	if (dev->flags & IFF_BROADCAST)
		mode &= ~MODER_BRO;
	else
		mode |=  MODER_BRO;

	/* enable promiscuous mode if requested */
	if (dev->flags & IFF_PROMISC)
		mode |=  MODER_PRO;
	else
		mode &= ~MODER_PRO;

	ethoc_write(priv, MODER, mode);

	/* receive multicast frames */
	if (dev->flags & IFF_ALLMULTI) {
		hash[0] = 0xffffffff;
		hash[1] = 0xffffffff;
	} else {
		netdev_for_each_mc_addr(ha, dev) {
			u32 crc = ether_crc(ETH_ALEN, ha->addr);
			int bit = (crc >> 26) & 0x3f;
			hash[bit >> 5] |= 1 << (bit & 0x1f);
		}
	}

	ethoc_write(priv, ETH_HASH0, hash[0]);
	ethoc_write(priv, ETH_HASH1, hash[1]);
}

static int ethoc_change_mtu(struct net_device *dev, int new_mtu)
{
	return -ENOSYS;
}

static void ethoc_tx_timeout(struct net_device *dev)
{
	struct ethoc *priv = netdev_priv(dev);
	u32 pending = ethoc_read(priv, INT_SOURCE);
	if (likely(pending))
		ethoc_interrupt(dev->irq, dev);
}

static netdev_tx_t ethoc_start_xmit(struct sk_buff *skb, struct net_device *dev)
{
	struct ethoc *priv = netdev_priv(dev);
	struct ethoc_bd bd;
	unsigned int entry;
	void *dest;

	if (skb_put_padto(skb, ETHOC_ZLEN)) {
		dev->stats.tx_errors++;
		goto out_no_free;
	}

	if (unlikely(skb->len > ETHOC_BUFSIZ)) {
		dev->stats.tx_errors++;
		goto out;
	}

	entry = priv->cur_tx % priv->num_tx;
	spin_lock_irq(&priv->lock);
	priv->cur_tx++;

	ethoc_read_bd(priv, entry, &bd);
	if (unlikely(skb->len < ETHOC_ZLEN))
		bd.stat |=  TX_BD_PAD;
	else
		bd.stat &= ~TX_BD_PAD;

	dest = priv->vma[entry];
	memcpy_toio(dest, skb->data, skb->len);

	bd.stat &= ~(TX_BD_STATS | TX_BD_LEN_MASK);
	bd.stat |= TX_BD_LEN(skb->len);
	ethoc_write_bd(priv, entry, &bd);

	bd.stat |= TX_BD_READY;
	ethoc_write_bd(priv, entry, &bd);

	if (priv->cur_tx == (priv->dty_tx + priv->num_tx)) {
		dev_dbg(&dev->dev, "stopping queue\n");
		netif_stop_queue(dev);
	}

	spin_unlock_irq(&priv->lock);
	skb_tx_timestamp(skb);
out:
	dev_kfree_skb(skb);
out_no_free:
	return NETDEV_TX_OK;
}

static int ethoc_get_regs_len(struct net_device *netdev)
{
	return ETH_END;
}

static void ethoc_get_regs(struct net_device *dev, struct ethtool_regs *regs,
			   void *p)
{
	struct ethoc *priv = netdev_priv(dev);
	u32 *regs_buff = p;
	unsigned i;

	regs->version = 0;
	for (i = 0; i < ETH_END / sizeof(u32); ++i)
		regs_buff[i] = ethoc_read(priv, i * sizeof(u32));
}

static void ethoc_get_ringparam(struct net_device *dev,
				struct ethtool_ringparam *ring)
{
	struct ethoc *priv = netdev_priv(dev);

	ring->rx_max_pending = priv->num_bd - 1;
	ring->rx_mini_max_pending = 0;
	ring->rx_jumbo_max_pending = 0;
	ring->tx_max_pending = priv->num_bd - 1;

	ring->rx_pending = priv->num_rx;
	ring->rx_mini_pending = 0;
	ring->rx_jumbo_pending = 0;
	ring->tx_pending = priv->num_tx;
}

static int ethoc_set_ringparam(struct net_device *dev,
			       struct ethtool_ringparam *ring)
{
	struct ethoc *priv = netdev_priv(dev);

	if (ring->tx_pending < 1 || ring->rx_pending < 1 ||
	    ring->tx_pending + ring->rx_pending > priv->num_bd)
		return -EINVAL;
	if (ring->rx_mini_pending || ring->rx_jumbo_pending)
		return -EINVAL;

	if (netif_running(dev)) {
		netif_tx_disable(dev);
		ethoc_disable_rx_and_tx(priv);
		ethoc_disable_irq(priv, INT_MASK_TX | INT_MASK_RX);
		synchronize_irq(dev->irq);
	}

	priv->num_tx = rounddown_pow_of_two(ring->tx_pending);
	priv->num_rx = ring->rx_pending;
	ethoc_init_ring(priv, dev->mem_start);

	if (netif_running(dev)) {
		ethoc_enable_irq(priv, INT_MASK_TX | INT_MASK_RX);
		ethoc_enable_rx_and_tx(priv);
		netif_wake_queue(dev);
	}
	return 0;
}

static const struct ethtool_ops ethoc_ethtool_ops = {
	.get_regs_len = ethoc_get_regs_len,
	.get_regs = ethoc_get_regs,
	.nway_reset = phy_ethtool_nway_reset,
	.get_link = ethtool_op_get_link,
	.get_ringparam = ethoc_get_ringparam,
	.set_ringparam = ethoc_set_ringparam,
	.get_ts_info = ethtool_op_get_ts_info,
	.get_link_ksettings = phy_ethtool_get_link_ksettings,
	.set_link_ksettings = phy_ethtool_set_link_ksettings,
};

static const struct net_device_ops ethoc_netdev_ops = {
	.ndo_open = ethoc_open,
	.ndo_stop = ethoc_stop,
	.ndo_do_ioctl = ethoc_ioctl,
	.ndo_set_mac_address = ethoc_set_mac_address,
	.ndo_set_rx_mode = ethoc_set_multicast_list,
	.ndo_change_mtu = ethoc_change_mtu,
	.ndo_tx_timeout = ethoc_tx_timeout,
	.ndo_start_xmit = ethoc_start_xmit,
};

/**
 * ethoc_probe - initialize OpenCores ethernet MAC
 * pdev:	platform device
 */
static int ethoc_probe(struct platform_device *pdev)
{
	struct net_device *netdev = NULL;
	struct resource *res = NULL;
	struct resource *mmio = NULL;
	struct resource *mem = NULL;
	struct ethoc *priv = NULL;
	int num_bd;
	int ret = 0;
	struct ethoc_platform_data *pdata = dev_get_platdata(&pdev->dev);
	u32 eth_clkfreq = pdata ? pdata->eth_clkfreq : 0;

	/* allocate networking device */
	netdev = alloc_etherdev(sizeof(struct ethoc));
	if (!netdev) {
		ret = -ENOMEM;
		goto out;
	}

	SET_NETDEV_DEV(netdev, &pdev->dev);
	platform_set_drvdata(pdev, netdev);

	/* obtain I/O memory space */
	res = platform_get_resource(pdev, IORESOURCE_MEM, 0);
	if (!res) {
		dev_err(&pdev->dev, "cannot obtain I/O memory space\n");
		ret = -ENXIO;
		goto free;
	}

	mmio = devm_request_mem_region(&pdev->dev, res->start,
			resource_size(res), res->name);
	if (!mmio) {
		dev_err(&pdev->dev, "cannot request I/O memory space\n");
		ret = -ENXIO;
		goto free;
	}

	netdev->base_addr = mmio->start;

	/* obtain buffer memory space */
	res = platform_get_resource(pdev, IORESOURCE_MEM, 1);
	if (res) {
		mem = devm_request_mem_region(&pdev->dev, res->start,
			resource_size(res), res->name);
		if (!mem) {
			dev_err(&pdev->dev, "cannot request memory space\n");
			ret = -ENXIO;
			goto free;
		}

		netdev->mem_start = mem->start;
		netdev->mem_end   = mem->end;
	}


	/* obtain device IRQ number */
	res = platform_get_resource(pdev, IORESOURCE_IRQ, 0);
	if (!res) {
		dev_err(&pdev->dev, "cannot obtain IRQ\n");
		ret = -ENXIO;
		goto free;
	}

	netdev->irq = res->start;

	/* setup driver-private data */
	priv = netdev_priv(netdev);
	priv->netdev = netdev;

	priv->iobase = devm_ioremap_nocache(&pdev->dev, netdev->base_addr,
			resource_size(mmio));
	if (!priv->iobase) {
		dev_err(&pdev->dev, "cannot remap I/O memory space\n");
		ret = -ENXIO;
		goto free;
	}

	if (netdev->mem_end) {
		priv->membase = devm_ioremap_nocache(&pdev->dev,
			netdev->mem_start, resource_size(mem));
		if (!priv->membase) {
			dev_err(&pdev->dev, "cannot remap memory space\n");
			ret = -ENXIO;
			goto free;
		}
	} else {
		/* Allocate buffer memory */
		priv->membase = dmam_alloc_coherent(&pdev->dev,
			buffer_size, (void *)&netdev->mem_start,
			GFP_KERNEL);
		if (!priv->membase) {
			dev_err(&pdev->dev, "cannot allocate %dB buffer\n",
				buffer_size);
			ret = -ENOMEM;
			goto free;
		}
		netdev->mem_end = netdev->mem_start + buffer_size;
	}

	priv->big_endian = pdata ? pdata->big_endian :
		of_device_is_big_endian(pdev->dev.of_node);

	/* calculate the number of TX/RX buffers, maximum 128 supported */
	num_bd = min_t(unsigned int,
		128, (netdev->mem_end - netdev->mem_start + 1) / ETHOC_BUFSIZ);
	if (num_bd < 4) {
		ret = -ENODEV;
		goto free;
	}
	priv->num_bd = num_bd;
	/* num_tx must be a power of two */
	priv->num_tx = rounddown_pow_of_two(num_bd >> 1);
	priv->num_rx = num_bd - priv->num_tx;

	dev_dbg(&pdev->dev, "ethoc: num_tx: %d num_rx: %d\n",
		priv->num_tx, priv->num_rx);

	priv->vma = devm_kcalloc(&pdev->dev, num_bd, sizeof(void *),
				 GFP_KERNEL);
	if (!priv->vma) {
		ret = -ENOMEM;
		goto free;
	}

	/* Allow the platform setup code to pass in a MAC address. */
	if (pdata) {
		ether_addr_copy(netdev->dev_addr, pdata->hwaddr);
		priv->phy_id = pdata->phy_id;
	} else {
		const void *mac;

		mac = of_get_mac_address(pdev->dev.of_node);
		if (mac)
			ether_addr_copy(netdev->dev_addr, mac);
		priv->phy_id = -1;
	}

	/* Check that the given MAC address is valid. If it isn't, read the
	 * current MAC from the controller.
	 */
	if (!is_valid_ether_addr(netdev->dev_addr))
		ethoc_get_mac_address(netdev, netdev->dev_addr);

	/* Check the MAC again for validity, if it still isn't choose and
	 * program a random one.
	 */
	if (!is_valid_ether_addr(netdev->dev_addr))
		eth_hw_addr_random(netdev);

	ethoc_do_set_mac_address(netdev);

	/* Allow the platform setup code to adjust MII management bus clock. */
	if (!eth_clkfreq) {
		struct clk *clk = devm_clk_get(&pdev->dev, NULL);

		if (!IS_ERR(clk)) {
			priv->clk = clk;
			clk_prepare_enable(clk);
			eth_clkfreq = clk_get_rate(clk);
		}
	}
	if (eth_clkfreq) {
		u32 clkdiv = MIIMODER_CLKDIV(eth_clkfreq / 2500000 + 1);

		if (!clkdiv)
			clkdiv = 2;
		dev_dbg(&pdev->dev, "setting MII clkdiv to %u\n", clkdiv);
		ethoc_write(priv, MIIMODER,
			    (ethoc_read(priv, MIIMODER) & MIIMODER_NOPRE) |
			    clkdiv);
	}

	/* register MII bus */
	priv->mdio = mdiobus_alloc();
	if (!priv->mdio) {
		ret = -ENOMEM;
		goto free2;
	}

	priv->mdio->name = "ethoc-mdio";
	snprintf(priv->mdio->id, MII_BUS_ID_SIZE, "%s-%d",
			priv->mdio->name, pdev->id);
	priv->mdio->read = ethoc_mdio_read;
	priv->mdio->write = ethoc_mdio_write;
	priv->mdio->priv = priv;

	ret = mdiobus_register(priv->mdio);
	if (ret) {
		dev_err(&netdev->dev, "failed to register MDIO bus\n");
		goto free3;
	}

	ret = ethoc_mdio_probe(netdev);
	if (ret) {
		dev_err(&netdev->dev, "failed to probe MDIO bus\n");
		goto error;
	}

	/* setup the net_device structure */
	netdev->netdev_ops = &ethoc_netdev_ops;
	netdev->watchdog_timeo = ETHOC_TIMEOUT;
	netdev->features |= 0;
	netdev->ethtool_ops = &ethoc_ethtool_ops;

	/* setup NAPI */
	netif_napi_add(netdev, &priv->napi, ethoc_poll, 64);

	spin_lock_init(&priv->lock);

	ret = register_netdev(netdev);
	if (ret < 0) {
		dev_err(&netdev->dev, "failed to register interface\n");
		goto error2;
	}

	goto out;

error2:
	netif_napi_del(&priv->napi);
error:
	mdiobus_unregister(priv->mdio);
free3:
	mdiobus_free(priv->mdio);
free2:
	clk_disable_unprepare(priv->clk);
free:
	free_netdev(netdev);
out:
	return ret;
}

/**
 * ethoc_remove - shutdown OpenCores ethernet MAC
 * @pdev:	platform device
 */
static int ethoc_remove(struct platform_device *pdev)
{
	struct net_device *netdev = platform_get_drvdata(pdev);
	struct ethoc *priv = netdev_priv(netdev);

	if (netdev) {
		netif_napi_del(&priv->napi);
		phy_disconnect(netdev->phydev);

		if (priv->mdio) {
			mdiobus_unregister(priv->mdio);
			mdiobus_free(priv->mdio);
		}
		clk_disable_unprepare(priv->clk);
		unregister_netdev(netdev);
		free_netdev(netdev);
	}

	return 0;
}

#ifdef CONFIG_PM
static int ethoc_suspend(struct platform_device *pdev, pm_message_t state)
{
	return -ENOSYS;
}

static int ethoc_resume(struct platform_device *pdev)
{
	return -ENOSYS;
}
#else
# define ethoc_suspend NULL
# define ethoc_resume  NULL
#endif

static const struct of_device_id ethoc_match[] = {
	{ .compatible = "opencores,ethoc", },
	{},
};
MODULE_DEVICE_TABLE(of, ethoc_match);

static struct platform_driver ethoc_driver = {
	.probe   = ethoc_probe,
	.remove  = ethoc_remove,
	.suspend = ethoc_suspend,
	.resume  = ethoc_resume,
	.driver  = {
		.name = "ethoc",
		.of_match_table = ethoc_match,
	},
};

module_platform_driver(ethoc_driver);

MODULE_AUTHOR("Thierry Reding <thierry.reding@avionic-design.de>");
MODULE_DESCRIPTION("OpenCores Ethernet MAC driver");
MODULE_LICENSE("GPL v2");
<|MERGE_RESOLUTION|>--- conflicted
+++ resolved
@@ -752,14 +752,10 @@
 		netif_start_queue(dev);
 	}
 
-<<<<<<< HEAD
-	phy_start(priv->phy);
-=======
 	priv->old_link = -1;
 	priv->old_duplex = -1;
 
 	phy_start(dev->phydev);
->>>>>>> 286cd8c7
 
 	if (netif_msg_ifup(priv)) {
 		dev_info(&dev->dev, "I/O: %08lx Memory: %08lx-%08lx\n",
