/* Broadcom NetXtreme-C/E network driver.
 *
 * Copyright (c) 2014-2016 Broadcom Corporation
 * Copyright (c) 2016-2018 Broadcom Limited
 *
 * This program is free software; you can redistribute it and/or modify
 * it under the terms of the GNU General Public License as published by
 * the Free Software Foundation.
 */

#include <linux/module.h>
#include <linux/pci.h>
#include <linux/netdevice.h>
#include <linux/if_vlan.h>
#include <linux/interrupt.h>
#include <linux/etherdevice.h>
#include "bnxt_hsi.h"
#include "bnxt.h"
#include "bnxt_ulp.h"
#include "bnxt_sriov.h"
#include "bnxt_vfr.h"
#include "bnxt_ethtool.h"

#ifdef CONFIG_BNXT_SRIOV
static int bnxt_hwrm_fwd_async_event_cmpl(struct bnxt *bp,
					  struct bnxt_vf_info *vf, u16 event_id)
{
	struct hwrm_fwd_async_event_cmpl_output *resp = bp->hwrm_cmd_resp_addr;
	struct hwrm_fwd_async_event_cmpl_input req = {0};
	struct hwrm_async_event_cmpl *async_cmpl;
	int rc = 0;

	bnxt_hwrm_cmd_hdr_init(bp, &req, HWRM_FWD_ASYNC_EVENT_CMPL, -1, -1);
	if (vf)
		req.encap_async_event_target_id = cpu_to_le16(vf->fw_fid);
	else
		/* broadcast this async event to all VFs */
		req.encap_async_event_target_id = cpu_to_le16(0xffff);
	async_cmpl = (struct hwrm_async_event_cmpl *)req.encap_async_event_cmpl;
	async_cmpl->type = cpu_to_le16(ASYNC_EVENT_CMPL_TYPE_HWRM_ASYNC_EVENT);
	async_cmpl->event_id = cpu_to_le16(event_id);

	mutex_lock(&bp->hwrm_cmd_lock);
	rc = _hwrm_send_message(bp, &req, sizeof(req), HWRM_CMD_TIMEOUT);

	if (rc) {
		netdev_err(bp->dev, "hwrm_fwd_async_event_cmpl failed. rc:%d\n",
			   rc);
		goto fwd_async_event_cmpl_exit;
	}

	if (resp->error_code) {
		netdev_err(bp->dev, "hwrm_fwd_async_event_cmpl error %d\n",
			   resp->error_code);
		rc = -1;
	}

fwd_async_event_cmpl_exit:
	mutex_unlock(&bp->hwrm_cmd_lock);
	return rc;
}

static int bnxt_vf_ndo_prep(struct bnxt *bp, int vf_id)
{
	if (!test_bit(BNXT_STATE_OPEN, &bp->state)) {
		netdev_err(bp->dev, "vf ndo called though PF is down\n");
		return -EINVAL;
	}
	if (!bp->pf.active_vfs) {
		netdev_err(bp->dev, "vf ndo called though sriov is disabled\n");
		return -EINVAL;
	}
	if (vf_id >= bp->pf.active_vfs) {
		netdev_err(bp->dev, "Invalid VF id %d\n", vf_id);
		return -EINVAL;
	}
	return 0;
}

int bnxt_set_vf_spoofchk(struct net_device *dev, int vf_id, bool setting)
{
	struct hwrm_func_cfg_input req = {0};
	struct bnxt *bp = netdev_priv(dev);
	struct bnxt_vf_info *vf;
	bool old_setting = false;
	u32 func_flags;
	int rc;

	if (bp->hwrm_spec_code < 0x10701)
		return -ENOTSUPP;

	rc = bnxt_vf_ndo_prep(bp, vf_id);
	if (rc)
		return rc;

	vf = &bp->pf.vf[vf_id];
	if (vf->flags & BNXT_VF_SPOOFCHK)
		old_setting = true;
	if (old_setting == setting)
		return 0;

	if (setting)
		func_flags = FUNC_CFG_REQ_FLAGS_SRC_MAC_ADDR_CHECK_ENABLE;
	else
		func_flags = FUNC_CFG_REQ_FLAGS_SRC_MAC_ADDR_CHECK_DISABLE;
	/*TODO: if the driver supports VLAN filter on guest VLAN,
	 * the spoof check should also include vlan anti-spoofing
	 */
	bnxt_hwrm_cmd_hdr_init(bp, &req, HWRM_FUNC_CFG, -1, -1);
	req.fid = cpu_to_le16(vf->fw_fid);
	req.flags = cpu_to_le32(func_flags);
	rc = hwrm_send_message(bp, &req, sizeof(req), HWRM_CMD_TIMEOUT);
	if (!rc) {
		if (setting)
			vf->flags |= BNXT_VF_SPOOFCHK;
		else
			vf->flags &= ~BNXT_VF_SPOOFCHK;
	}
	return rc;
}

int bnxt_set_vf_trust(struct net_device *dev, int vf_id, bool trusted)
{
	struct bnxt *bp = netdev_priv(dev);
	struct bnxt_vf_info *vf;

	if (bnxt_vf_ndo_prep(bp, vf_id))
		return -EINVAL;

	vf = &bp->pf.vf[vf_id];
	if (trusted)
		vf->flags |= BNXT_VF_TRUST;
	else
		vf->flags &= ~BNXT_VF_TRUST;

	return 0;
}

int bnxt_get_vf_config(struct net_device *dev, int vf_id,
		       struct ifla_vf_info *ivi)
{
	struct bnxt *bp = netdev_priv(dev);
	struct bnxt_vf_info *vf;
	int rc;

	rc = bnxt_vf_ndo_prep(bp, vf_id);
	if (rc)
		return rc;

	ivi->vf = vf_id;
	vf = &bp->pf.vf[vf_id];

	if (is_valid_ether_addr(vf->mac_addr))
		memcpy(&ivi->mac, vf->mac_addr, ETH_ALEN);
	else
		memcpy(&ivi->mac, vf->vf_mac_addr, ETH_ALEN);
	ivi->max_tx_rate = vf->max_tx_rate;
	ivi->min_tx_rate = vf->min_tx_rate;
	ivi->vlan = vf->vlan;
	if (vf->flags & BNXT_VF_QOS)
		ivi->qos = vf->vlan >> VLAN_PRIO_SHIFT;
	else
		ivi->qos = 0;
	ivi->spoofchk = !!(vf->flags & BNXT_VF_SPOOFCHK);
	ivi->trusted = !!(vf->flags & BNXT_VF_TRUST);
	if (!(vf->flags & BNXT_VF_LINK_FORCED))
		ivi->linkstate = IFLA_VF_LINK_STATE_AUTO;
	else if (vf->flags & BNXT_VF_LINK_UP)
		ivi->linkstate = IFLA_VF_LINK_STATE_ENABLE;
	else
		ivi->linkstate = IFLA_VF_LINK_STATE_DISABLE;

	return 0;
}

int bnxt_set_vf_mac(struct net_device *dev, int vf_id, u8 *mac)
{
	struct hwrm_func_cfg_input req = {0};
	struct bnxt *bp = netdev_priv(dev);
	struct bnxt_vf_info *vf;
	int rc;

	rc = bnxt_vf_ndo_prep(bp, vf_id);
	if (rc)
		return rc;
	/* reject bc or mc mac addr, zero mac addr means allow
	 * VF to use its own mac addr
	 */
	if (is_multicast_ether_addr(mac)) {
		netdev_err(dev, "Invalid VF ethernet address\n");
		return -EINVAL;
	}
	vf = &bp->pf.vf[vf_id];

	memcpy(vf->mac_addr, mac, ETH_ALEN);
	bnxt_hwrm_cmd_hdr_init(bp, &req, HWRM_FUNC_CFG, -1, -1);
	req.fid = cpu_to_le16(vf->fw_fid);
	req.enables = cpu_to_le32(FUNC_CFG_REQ_ENABLES_DFLT_MAC_ADDR);
	memcpy(req.dflt_mac_addr, mac, ETH_ALEN);
	return hwrm_send_message(bp, &req, sizeof(req), HWRM_CMD_TIMEOUT);
}

int bnxt_set_vf_vlan(struct net_device *dev, int vf_id, u16 vlan_id, u8 qos,
		     __be16 vlan_proto)
{
	struct hwrm_func_cfg_input req = {0};
	struct bnxt *bp = netdev_priv(dev);
	struct bnxt_vf_info *vf;
	u16 vlan_tag;
	int rc;

	if (bp->hwrm_spec_code < 0x10201)
		return -ENOTSUPP;

	if (vlan_proto != htons(ETH_P_8021Q))
		return -EPROTONOSUPPORT;

	rc = bnxt_vf_ndo_prep(bp, vf_id);
	if (rc)
		return rc;

	/* TODO: needed to implement proper handling of user priority,
	 * currently fail the command if there is valid priority
	 */
	if (vlan_id > 4095 || qos)
		return -EINVAL;

	vf = &bp->pf.vf[vf_id];
	vlan_tag = vlan_id;
	if (vlan_tag == vf->vlan)
		return 0;

	bnxt_hwrm_cmd_hdr_init(bp, &req, HWRM_FUNC_CFG, -1, -1);
	req.fid = cpu_to_le16(vf->fw_fid);
	req.dflt_vlan = cpu_to_le16(vlan_tag);
	req.enables = cpu_to_le32(FUNC_CFG_REQ_ENABLES_DFLT_VLAN);
	rc = hwrm_send_message(bp, &req, sizeof(req), HWRM_CMD_TIMEOUT);
	if (!rc)
		vf->vlan = vlan_tag;
	return rc;
}

int bnxt_set_vf_bw(struct net_device *dev, int vf_id, int min_tx_rate,
		   int max_tx_rate)
{
	struct hwrm_func_cfg_input req = {0};
	struct bnxt *bp = netdev_priv(dev);
	struct bnxt_vf_info *vf;
	u32 pf_link_speed;
	int rc;

	rc = bnxt_vf_ndo_prep(bp, vf_id);
	if (rc)
		return rc;

	vf = &bp->pf.vf[vf_id];
	pf_link_speed = bnxt_fw_to_ethtool_speed(bp->link_info.link_speed);
	if (max_tx_rate > pf_link_speed) {
		netdev_info(bp->dev, "max tx rate %d exceed PF link speed for VF %d\n",
			    max_tx_rate, vf_id);
		return -EINVAL;
	}

	if (min_tx_rate > pf_link_speed || min_tx_rate > max_tx_rate) {
		netdev_info(bp->dev, "min tx rate %d is invalid for VF %d\n",
			    min_tx_rate, vf_id);
		return -EINVAL;
	}
	if (min_tx_rate == vf->min_tx_rate && max_tx_rate == vf->max_tx_rate)
		return 0;
	bnxt_hwrm_cmd_hdr_init(bp, &req, HWRM_FUNC_CFG, -1, -1);
	req.fid = cpu_to_le16(vf->fw_fid);
	req.enables = cpu_to_le32(FUNC_CFG_REQ_ENABLES_MAX_BW);
	req.max_bw = cpu_to_le32(max_tx_rate);
	req.enables |= cpu_to_le32(FUNC_CFG_REQ_ENABLES_MIN_BW);
	req.min_bw = cpu_to_le32(min_tx_rate);
	rc = hwrm_send_message(bp, &req, sizeof(req), HWRM_CMD_TIMEOUT);
	if (!rc) {
		vf->min_tx_rate = min_tx_rate;
		vf->max_tx_rate = max_tx_rate;
	}
	return rc;
}

int bnxt_set_vf_link_state(struct net_device *dev, int vf_id, int link)
{
	struct bnxt *bp = netdev_priv(dev);
	struct bnxt_vf_info *vf;
	int rc;

	rc = bnxt_vf_ndo_prep(bp, vf_id);
	if (rc)
		return rc;

	vf = &bp->pf.vf[vf_id];

	vf->flags &= ~(BNXT_VF_LINK_UP | BNXT_VF_LINK_FORCED);
	switch (link) {
	case IFLA_VF_LINK_STATE_AUTO:
		vf->flags |= BNXT_VF_LINK_UP;
		break;
	case IFLA_VF_LINK_STATE_DISABLE:
		vf->flags |= BNXT_VF_LINK_FORCED;
		break;
	case IFLA_VF_LINK_STATE_ENABLE:
		vf->flags |= BNXT_VF_LINK_UP | BNXT_VF_LINK_FORCED;
		break;
	default:
		netdev_err(bp->dev, "Invalid link option\n");
		rc = -EINVAL;
		break;
	}
	if (vf->flags & (BNXT_VF_LINK_UP | BNXT_VF_LINK_FORCED))
		rc = bnxt_hwrm_fwd_async_event_cmpl(bp, vf,
			ASYNC_EVENT_CMPL_EVENT_ID_LINK_STATUS_CHANGE);
	return rc;
}

static int bnxt_set_vf_attr(struct bnxt *bp, int num_vfs)
{
	int i;
	struct bnxt_vf_info *vf;

	for (i = 0; i < num_vfs; i++) {
		vf = &bp->pf.vf[i];
		memset(vf, 0, sizeof(*vf));
	}
	return 0;
}

static int bnxt_hwrm_func_vf_resource_free(struct bnxt *bp, int num_vfs)
{
	int i, rc = 0;
	struct bnxt_pf_info *pf = &bp->pf;
	struct hwrm_func_vf_resc_free_input req = {0};

	bnxt_hwrm_cmd_hdr_init(bp, &req, HWRM_FUNC_VF_RESC_FREE, -1, -1);

	mutex_lock(&bp->hwrm_cmd_lock);
	for (i = pf->first_vf_id; i < pf->first_vf_id + num_vfs; i++) {
		req.vf_id = cpu_to_le16(i);
		rc = _hwrm_send_message(bp, &req, sizeof(req),
					HWRM_CMD_TIMEOUT);
		if (rc)
			break;
	}
	mutex_unlock(&bp->hwrm_cmd_lock);
	return rc;
}

static void bnxt_free_vf_resources(struct bnxt *bp)
{
	struct pci_dev *pdev = bp->pdev;
	int i;

	kfree(bp->pf.vf_event_bmap);
	bp->pf.vf_event_bmap = NULL;

	for (i = 0; i < 4; i++) {
		if (bp->pf.hwrm_cmd_req_addr[i]) {
			dma_free_coherent(&pdev->dev, BNXT_PAGE_SIZE,
					  bp->pf.hwrm_cmd_req_addr[i],
					  bp->pf.hwrm_cmd_req_dma_addr[i]);
			bp->pf.hwrm_cmd_req_addr[i] = NULL;
		}
	}

	bp->pf.active_vfs = 0;
	kfree(bp->pf.vf);
	bp->pf.vf = NULL;
}

static int bnxt_alloc_vf_resources(struct bnxt *bp, int num_vfs)
{
	struct pci_dev *pdev = bp->pdev;
	u32 nr_pages, size, i, j, k = 0;

	bp->pf.vf = kcalloc(num_vfs, sizeof(struct bnxt_vf_info), GFP_KERNEL);
	if (!bp->pf.vf)
		return -ENOMEM;

	bnxt_set_vf_attr(bp, num_vfs);

	size = num_vfs * BNXT_HWRM_REQ_MAX_SIZE;
	nr_pages = size / BNXT_PAGE_SIZE;
	if (size & (BNXT_PAGE_SIZE - 1))
		nr_pages++;

	for (i = 0; i < nr_pages; i++) {
		bp->pf.hwrm_cmd_req_addr[i] =
			dma_alloc_coherent(&pdev->dev, BNXT_PAGE_SIZE,
					   &bp->pf.hwrm_cmd_req_dma_addr[i],
					   GFP_KERNEL);

		if (!bp->pf.hwrm_cmd_req_addr[i])
			return -ENOMEM;

		for (j = 0; j < BNXT_HWRM_REQS_PER_PAGE && k < num_vfs; j++) {
			struct bnxt_vf_info *vf = &bp->pf.vf[k];

			vf->hwrm_cmd_req_addr = bp->pf.hwrm_cmd_req_addr[i] +
						j * BNXT_HWRM_REQ_MAX_SIZE;
			vf->hwrm_cmd_req_dma_addr =
				bp->pf.hwrm_cmd_req_dma_addr[i] + j *
				BNXT_HWRM_REQ_MAX_SIZE;
			k++;
		}
	}

	/* Max 128 VF's */
	bp->pf.vf_event_bmap = kzalloc(16, GFP_KERNEL);
	if (!bp->pf.vf_event_bmap)
		return -ENOMEM;

	bp->pf.hwrm_cmd_req_pages = nr_pages;
	return 0;
}

static int bnxt_hwrm_func_buf_rgtr(struct bnxt *bp)
{
	struct hwrm_func_buf_rgtr_input req = {0};

	bnxt_hwrm_cmd_hdr_init(bp, &req, HWRM_FUNC_BUF_RGTR, -1, -1);

	req.req_buf_num_pages = cpu_to_le16(bp->pf.hwrm_cmd_req_pages);
	req.req_buf_page_size = cpu_to_le16(BNXT_PAGE_SHIFT);
	req.req_buf_len = cpu_to_le16(BNXT_HWRM_REQ_MAX_SIZE);
	req.req_buf_page_addr0 = cpu_to_le64(bp->pf.hwrm_cmd_req_dma_addr[0]);
	req.req_buf_page_addr1 = cpu_to_le64(bp->pf.hwrm_cmd_req_dma_addr[1]);
	req.req_buf_page_addr2 = cpu_to_le64(bp->pf.hwrm_cmd_req_dma_addr[2]);
	req.req_buf_page_addr3 = cpu_to_le64(bp->pf.hwrm_cmd_req_dma_addr[3]);

	return hwrm_send_message(bp, &req, sizeof(req), HWRM_CMD_TIMEOUT);
}

/* Only called by PF to reserve resources for VFs, returns actual number of
 * VFs configured, or < 0 on error.
 */
static int bnxt_hwrm_func_vf_resc_cfg(struct bnxt *bp, int num_vfs)
{
	struct hwrm_func_vf_resource_cfg_input req = {0};
	struct bnxt_hw_resc *hw_resc = &bp->hw_resc;
	u16 vf_tx_rings, vf_rx_rings, vf_cp_rings;
	u16 vf_stat_ctx, vf_vnics, vf_ring_grps;
	struct bnxt_pf_info *pf = &bp->pf;
	int i, rc = 0, min = 1;

	bnxt_hwrm_cmd_hdr_init(bp, &req, HWRM_FUNC_VF_RESOURCE_CFG, -1, -1);

	vf_cp_rings = bnxt_get_max_func_cp_rings_for_en(bp) - bp->cp_nr_rings;
	vf_stat_ctx = hw_resc->max_stat_ctxs - bp->num_stat_ctxs;
	if (bp->flags & BNXT_FLAG_AGG_RINGS)
		vf_rx_rings = hw_resc->max_rx_rings - bp->rx_nr_rings * 2;
	else
		vf_rx_rings = hw_resc->max_rx_rings - bp->rx_nr_rings;
	vf_ring_grps = hw_resc->max_hw_ring_grps - bp->rx_nr_rings;
	vf_tx_rings = hw_resc->max_tx_rings - bp->tx_nr_rings;
	vf_vnics = hw_resc->max_vnics - bp->nr_vnics;
	vf_vnics = min_t(u16, vf_vnics, vf_rx_rings);

	req.min_rsscos_ctx = cpu_to_le16(BNXT_VF_MIN_RSS_CTX);
	req.max_rsscos_ctx = cpu_to_le16(BNXT_VF_MAX_RSS_CTX);
	if (pf->vf_resv_strategy == BNXT_VF_RESV_STRATEGY_MINIMAL_STATIC) {
		min = 0;
		req.min_rsscos_ctx = cpu_to_le16(min);
	}
	if (pf->vf_resv_strategy == BNXT_VF_RESV_STRATEGY_MINIMAL ||
	    pf->vf_resv_strategy == BNXT_VF_RESV_STRATEGY_MINIMAL_STATIC) {
		req.min_cmpl_rings = cpu_to_le16(min);
		req.min_tx_rings = cpu_to_le16(min);
		req.min_rx_rings = cpu_to_le16(min);
		req.min_l2_ctxs = cpu_to_le16(min);
		req.min_vnics = cpu_to_le16(min);
		req.min_stat_ctx = cpu_to_le16(min);
		req.min_hw_ring_grps = cpu_to_le16(min);
	} else {
		vf_cp_rings /= num_vfs;
		vf_tx_rings /= num_vfs;
		vf_rx_rings /= num_vfs;
		vf_vnics /= num_vfs;
		vf_stat_ctx /= num_vfs;
		vf_ring_grps /= num_vfs;

		req.min_cmpl_rings = cpu_to_le16(vf_cp_rings);
		req.min_tx_rings = cpu_to_le16(vf_tx_rings);
		req.min_rx_rings = cpu_to_le16(vf_rx_rings);
		req.min_l2_ctxs = cpu_to_le16(BNXT_VF_MAX_L2_CTX);
		req.min_vnics = cpu_to_le16(vf_vnics);
		req.min_stat_ctx = cpu_to_le16(vf_stat_ctx);
		req.min_hw_ring_grps = cpu_to_le16(vf_ring_grps);
	}
	req.max_cmpl_rings = cpu_to_le16(vf_cp_rings);
	req.max_tx_rings = cpu_to_le16(vf_tx_rings);
	req.max_rx_rings = cpu_to_le16(vf_rx_rings);
	req.max_l2_ctxs = cpu_to_le16(BNXT_VF_MAX_L2_CTX);
	req.max_vnics = cpu_to_le16(vf_vnics);
	req.max_stat_ctx = cpu_to_le16(vf_stat_ctx);
	req.max_hw_ring_grps = cpu_to_le16(vf_ring_grps);

	mutex_lock(&bp->hwrm_cmd_lock);
	for (i = 0; i < num_vfs; i++) {
		req.vf_id = cpu_to_le16(pf->first_vf_id + i);
		rc = _hwrm_send_message(bp, &req, sizeof(req),
					HWRM_CMD_TIMEOUT);
		if (rc) {
			rc = -ENOMEM;
			break;
		}
		pf->active_vfs = i + 1;
		pf->vf[i].fw_fid = pf->first_vf_id + i;
	}
	mutex_unlock(&bp->hwrm_cmd_lock);
	if (pf->active_vfs) {
		u16 n = pf->active_vfs;

		hw_resc->max_tx_rings -= le16_to_cpu(req.min_tx_rings) * n;
		hw_resc->max_rx_rings -= le16_to_cpu(req.min_rx_rings) * n;
		hw_resc->max_hw_ring_grps -= le16_to_cpu(req.min_hw_ring_grps) *
					     n;
		hw_resc->max_cp_rings -= le16_to_cpu(req.min_cmpl_rings) * n;
		hw_resc->max_rsscos_ctxs -= pf->active_vfs;
		hw_resc->max_stat_ctxs -= le16_to_cpu(req.min_stat_ctx) * n;
		hw_resc->max_vnics -= le16_to_cpu(req.min_vnics) * n;

		rc = pf->active_vfs;
	}
	return rc;
}

/* Only called by PF to reserve resources for VFs, returns actual number of
 * VFs configured, or < 0 on error.
 */
static int bnxt_hwrm_func_cfg(struct bnxt *bp, int num_vfs)
{
	u32 rc = 0, mtu, i;
	u16 vf_tx_rings, vf_rx_rings, vf_cp_rings, vf_stat_ctx, vf_vnics;
	struct bnxt_hw_resc *hw_resc = &bp->hw_resc;
	u16 vf_ring_grps, max_stat_ctxs;
	struct hwrm_func_cfg_input req = {0};
	struct bnxt_pf_info *pf = &bp->pf;
	int total_vf_tx_rings = 0;

	bnxt_hwrm_cmd_hdr_init(bp, &req, HWRM_FUNC_CFG, -1, -1);

	max_stat_ctxs = hw_resc->max_stat_ctxs;

	/* Remaining rings are distributed equally amongs VF's for now */
	vf_cp_rings = (bnxt_get_max_func_cp_rings_for_en(bp) -
		       bp->cp_nr_rings) / num_vfs;
	vf_stat_ctx = (max_stat_ctxs - bp->num_stat_ctxs) / num_vfs;
	if (bp->flags & BNXT_FLAG_AGG_RINGS)
		vf_rx_rings = (hw_resc->max_rx_rings - bp->rx_nr_rings * 2) /
			      num_vfs;
	else
		vf_rx_rings = (hw_resc->max_rx_rings - bp->rx_nr_rings) /
			      num_vfs;
	vf_ring_grps = (hw_resc->max_hw_ring_grps - bp->rx_nr_rings) / num_vfs;
	vf_tx_rings = (hw_resc->max_tx_rings - bp->tx_nr_rings) / num_vfs;
	vf_vnics = (hw_resc->max_vnics - bp->nr_vnics) / num_vfs;
	vf_vnics = min_t(u16, vf_vnics, vf_rx_rings);

	req.enables = cpu_to_le32(FUNC_CFG_REQ_ENABLES_MTU |
				  FUNC_CFG_REQ_ENABLES_MRU |
				  FUNC_CFG_REQ_ENABLES_NUM_RSSCOS_CTXS |
				  FUNC_CFG_REQ_ENABLES_NUM_STAT_CTXS |
				  FUNC_CFG_REQ_ENABLES_NUM_CMPL_RINGS |
				  FUNC_CFG_REQ_ENABLES_NUM_TX_RINGS |
				  FUNC_CFG_REQ_ENABLES_NUM_RX_RINGS |
				  FUNC_CFG_REQ_ENABLES_NUM_L2_CTXS |
				  FUNC_CFG_REQ_ENABLES_NUM_VNICS |
				  FUNC_CFG_REQ_ENABLES_NUM_HW_RING_GRPS);

	mtu = bp->dev->mtu + ETH_HLEN + ETH_FCS_LEN + VLAN_HLEN;
	req.mru = cpu_to_le16(mtu);
	req.mtu = cpu_to_le16(mtu);

	req.num_rsscos_ctxs = cpu_to_le16(1);
	req.num_cmpl_rings = cpu_to_le16(vf_cp_rings);
	req.num_tx_rings = cpu_to_le16(vf_tx_rings);
	req.num_rx_rings = cpu_to_le16(vf_rx_rings);
	req.num_hw_ring_grps = cpu_to_le16(vf_ring_grps);
	req.num_l2_ctxs = cpu_to_le16(4);

	req.num_vnics = cpu_to_le16(vf_vnics);
	/* FIXME spec currently uses 1 bit for stats ctx */
	req.num_stat_ctxs = cpu_to_le16(vf_stat_ctx);

	mutex_lock(&bp->hwrm_cmd_lock);
	for (i = 0; i < num_vfs; i++) {
		int vf_tx_rsvd = vf_tx_rings;

		req.fid = cpu_to_le16(pf->first_vf_id + i);
		rc = _hwrm_send_message(bp, &req, sizeof(req),
					HWRM_CMD_TIMEOUT);
		if (rc)
			break;
		pf->active_vfs = i + 1;
		pf->vf[i].fw_fid = le16_to_cpu(req.fid);
		rc = __bnxt_hwrm_get_tx_rings(bp, pf->vf[i].fw_fid,
					      &vf_tx_rsvd);
		if (rc)
			break;
		total_vf_tx_rings += vf_tx_rsvd;
	}
	mutex_unlock(&bp->hwrm_cmd_lock);
	if (rc)
		rc = -ENOMEM;
	if (pf->active_vfs) {
		hw_resc->max_tx_rings -= total_vf_tx_rings;
		hw_resc->max_rx_rings -= vf_rx_rings * num_vfs;
		hw_resc->max_hw_ring_grps -= vf_ring_grps * num_vfs;
		hw_resc->max_cp_rings -= vf_cp_rings * num_vfs;
		hw_resc->max_rsscos_ctxs -= num_vfs;
		hw_resc->max_stat_ctxs -= vf_stat_ctx * num_vfs;
		hw_resc->max_vnics -= vf_vnics * num_vfs;
		rc = pf->active_vfs;
	}
	return rc;
}

static int bnxt_func_cfg(struct bnxt *bp, int num_vfs)
{
	if (BNXT_NEW_RM(bp))
		return bnxt_hwrm_func_vf_resc_cfg(bp, num_vfs);
	else
		return bnxt_hwrm_func_cfg(bp, num_vfs);
}

static int bnxt_sriov_enable(struct bnxt *bp, int *num_vfs)
{
	int rc = 0, vfs_supported;
	int min_rx_rings, min_tx_rings, min_rss_ctxs;
	struct bnxt_hw_resc *hw_resc = &bp->hw_resc;
	int tx_ok = 0, rx_ok = 0, rss_ok = 0;
	int avail_cp, avail_stat;

	/* Check if we can enable requested num of vf's. At a mininum
	 * we require 1 RX 1 TX rings for each VF. In this minimum conf
	 * features like TPA will not be available.
	 */
	vfs_supported = *num_vfs;

	avail_cp = bnxt_get_max_func_cp_rings_for_en(bp) - bp->cp_nr_rings;
	avail_stat = hw_resc->max_stat_ctxs - bp->num_stat_ctxs;
	avail_cp = min_t(int, avail_cp, avail_stat);

	while (vfs_supported) {
		min_rx_rings = vfs_supported;
		min_tx_rings = vfs_supported;
		min_rss_ctxs = vfs_supported;

		if (bp->flags & BNXT_FLAG_AGG_RINGS) {
			if (hw_resc->max_rx_rings - bp->rx_nr_rings * 2 >=
			    min_rx_rings)
				rx_ok = 1;
		} else {
			if (hw_resc->max_rx_rings - bp->rx_nr_rings >=
			    min_rx_rings)
				rx_ok = 1;
		}
		if (hw_resc->max_vnics - bp->nr_vnics < min_rx_rings ||
		    avail_cp < min_rx_rings)
			rx_ok = 0;

		if (hw_resc->max_tx_rings - bp->tx_nr_rings >= min_tx_rings &&
		    avail_cp >= min_tx_rings)
			tx_ok = 1;

		if (hw_resc->max_rsscos_ctxs - bp->rsscos_nr_ctxs >=
		    min_rss_ctxs)
			rss_ok = 1;

		if (tx_ok && rx_ok && rss_ok)
			break;

		vfs_supported--;
	}

	if (!vfs_supported) {
		netdev_err(bp->dev, "Cannot enable VF's as all resources are used by PF\n");
		return -EINVAL;
	}

	if (vfs_supported != *num_vfs) {
		netdev_info(bp->dev, "Requested VFs %d, can enable %d\n",
			    *num_vfs, vfs_supported);
		*num_vfs = vfs_supported;
	}

	rc = bnxt_alloc_vf_resources(bp, *num_vfs);
	if (rc)
		goto err_out1;

	/* Reserve resources for VFs */
	rc = bnxt_func_cfg(bp, *num_vfs);
	if (rc != *num_vfs) {
		if (rc <= 0) {
			netdev_warn(bp->dev, "Unable to reserve resources for SRIOV.\n");
			*num_vfs = 0;
			goto err_out2;
		}
		netdev_warn(bp->dev, "Only able to reserve resources for %d VFs.\n", rc);
		*num_vfs = rc;
	}

	/* Register buffers for VFs */
	rc = bnxt_hwrm_func_buf_rgtr(bp);
	if (rc)
		goto err_out2;

	bnxt_ulp_sriov_cfg(bp, *num_vfs);

	rc = pci_enable_sriov(bp->pdev, *num_vfs);
	if (rc)
		goto err_out2;

	return 0;

err_out2:
	/* Free the resources reserved for various VF's */
	bnxt_hwrm_func_vf_resource_free(bp, *num_vfs);

err_out1:
	bnxt_free_vf_resources(bp);

	return rc;
}

void bnxt_sriov_disable(struct bnxt *bp)
{
	u16 num_vfs = pci_num_vf(bp->pdev);

	if (!num_vfs)
		return;

	/* synchronize VF and VF-rep create and destroy */
	mutex_lock(&bp->sriov_lock);
	bnxt_vf_reps_destroy(bp);

	if (pci_vfs_assigned(bp->pdev)) {
		bnxt_hwrm_fwd_async_event_cmpl(
			bp, NULL, ASYNC_EVENT_CMPL_EVENT_ID_PF_DRVR_UNLOAD);
		netdev_warn(bp->dev, "Unable to free %d VFs because some are assigned to VMs.\n",
			    num_vfs);
	} else {
		pci_disable_sriov(bp->pdev);
		/* Free the HW resources reserved for various VF's */
		bnxt_hwrm_func_vf_resource_free(bp, num_vfs);
	}
	mutex_unlock(&bp->sriov_lock);

	bnxt_free_vf_resources(bp);

<<<<<<< HEAD
	bp->pf.max_pf_rx_rings = bp->pf.max_rx_rings;
	bp->pf.max_pf_tx_rings = bp->pf.max_tx_rings;
=======
	/* Reclaim all resources for the PF. */
	rtnl_lock();
	bnxt_restore_pf_fw_resources(bp);
	rtnl_unlock();

	bnxt_ulp_sriov_cfg(bp, 0);
>>>>>>> 286cd8c7
}

int bnxt_sriov_configure(struct pci_dev *pdev, int num_vfs)
{
	struct net_device *dev = pci_get_drvdata(pdev);
	struct bnxt *bp = netdev_priv(dev);

	if (!(bp->flags & BNXT_FLAG_USING_MSIX)) {
		netdev_warn(dev, "Not allow SRIOV if the irq mode is not MSIX\n");
		return 0;
	}

	rtnl_lock();
	if (!netif_running(dev)) {
		netdev_warn(dev, "Reject SRIOV config request since if is down!\n");
		rtnl_unlock();
		return 0;
	}
	bp->sriov_cfg = true;
	rtnl_unlock();

	if (pci_vfs_assigned(bp->pdev)) {
		netdev_warn(dev, "Unable to configure SRIOV since some VFs are assigned to VMs.\n");
		num_vfs = 0;
		goto sriov_cfg_exit;
	}

	/* Check if enabled VFs is same as requested */
	if (num_vfs && num_vfs == bp->pf.active_vfs)
		goto sriov_cfg_exit;

	/* if there are previous existing VFs, clean them up */
	bnxt_sriov_disable(bp);
	if (!num_vfs)
		goto sriov_cfg_exit;

	bnxt_sriov_enable(bp, &num_vfs);

sriov_cfg_exit:
	bp->sriov_cfg = false;
	wake_up(&bp->sriov_cfg_wait);

	return num_vfs;
}

static int bnxt_hwrm_fwd_resp(struct bnxt *bp, struct bnxt_vf_info *vf,
			      void *encap_resp, __le64 encap_resp_addr,
			      __le16 encap_resp_cpr, u32 msg_size)
{
	int rc = 0;
	struct hwrm_fwd_resp_input req = {0};
	struct hwrm_fwd_resp_output *resp = bp->hwrm_cmd_resp_addr;

	if (BNXT_FWD_RESP_SIZE_ERR(msg_size))
		return -EINVAL;

	bnxt_hwrm_cmd_hdr_init(bp, &req, HWRM_FWD_RESP, -1, -1);

	/* Set the new target id */
	req.target_id = cpu_to_le16(vf->fw_fid);
	req.encap_resp_target_id = cpu_to_le16(vf->fw_fid);
	req.encap_resp_len = cpu_to_le16(msg_size);
	req.encap_resp_addr = encap_resp_addr;
	req.encap_resp_cmpl_ring = encap_resp_cpr;
	memcpy(req.encap_resp, encap_resp, msg_size);

	mutex_lock(&bp->hwrm_cmd_lock);
	rc = _hwrm_send_message(bp, &req, sizeof(req), HWRM_CMD_TIMEOUT);

	if (rc) {
		netdev_err(bp->dev, "hwrm_fwd_resp failed. rc:%d\n", rc);
		goto fwd_resp_exit;
	}

	if (resp->error_code) {
		netdev_err(bp->dev, "hwrm_fwd_resp error %d\n",
			   resp->error_code);
		rc = -1;
	}

fwd_resp_exit:
	mutex_unlock(&bp->hwrm_cmd_lock);
	return rc;
}

static int bnxt_hwrm_fwd_err_resp(struct bnxt *bp, struct bnxt_vf_info *vf,
				  u32 msg_size)
{
	int rc = 0;
	struct hwrm_reject_fwd_resp_input req = {0};
	struct hwrm_reject_fwd_resp_output *resp = bp->hwrm_cmd_resp_addr;

	if (BNXT_REJ_FWD_RESP_SIZE_ERR(msg_size))
		return -EINVAL;

	bnxt_hwrm_cmd_hdr_init(bp, &req, HWRM_REJECT_FWD_RESP, -1, -1);
	/* Set the new target id */
	req.target_id = cpu_to_le16(vf->fw_fid);
	req.encap_resp_target_id = cpu_to_le16(vf->fw_fid);
	memcpy(req.encap_request, vf->hwrm_cmd_req_addr, msg_size);

	mutex_lock(&bp->hwrm_cmd_lock);
	rc = _hwrm_send_message(bp, &req, sizeof(req), HWRM_CMD_TIMEOUT);

	if (rc) {
		netdev_err(bp->dev, "hwrm_fwd_err_resp failed. rc:%d\n", rc);
		goto fwd_err_resp_exit;
	}

	if (resp->error_code) {
		netdev_err(bp->dev, "hwrm_fwd_err_resp error %d\n",
			   resp->error_code);
		rc = -1;
	}

fwd_err_resp_exit:
	mutex_unlock(&bp->hwrm_cmd_lock);
	return rc;
}

static int bnxt_hwrm_exec_fwd_resp(struct bnxt *bp, struct bnxt_vf_info *vf,
				   u32 msg_size)
{
	int rc = 0;
	struct hwrm_exec_fwd_resp_input req = {0};
	struct hwrm_exec_fwd_resp_output *resp = bp->hwrm_cmd_resp_addr;

	if (BNXT_EXEC_FWD_RESP_SIZE_ERR(msg_size))
		return -EINVAL;

	bnxt_hwrm_cmd_hdr_init(bp, &req, HWRM_EXEC_FWD_RESP, -1, -1);
	/* Set the new target id */
	req.target_id = cpu_to_le16(vf->fw_fid);
	req.encap_resp_target_id = cpu_to_le16(vf->fw_fid);
	memcpy(req.encap_request, vf->hwrm_cmd_req_addr, msg_size);

	mutex_lock(&bp->hwrm_cmd_lock);
	rc = _hwrm_send_message(bp, &req, sizeof(req), HWRM_CMD_TIMEOUT);

	if (rc) {
		netdev_err(bp->dev, "hwrm_exec_fw_resp failed. rc:%d\n", rc);
		goto exec_fwd_resp_exit;
	}

	if (resp->error_code) {
		netdev_err(bp->dev, "hwrm_exec_fw_resp error %d\n",
			   resp->error_code);
		rc = -1;
	}

exec_fwd_resp_exit:
	mutex_unlock(&bp->hwrm_cmd_lock);
	return rc;
}

static int bnxt_vf_configure_mac(struct bnxt *bp, struct bnxt_vf_info *vf)
{
	u32 msg_size = sizeof(struct hwrm_func_vf_cfg_input);
	struct hwrm_func_vf_cfg_input *req =
		(struct hwrm_func_vf_cfg_input *)vf->hwrm_cmd_req_addr;

	/* Allow VF to set a valid MAC address, if trust is set to on or
	 * if the PF assigned MAC address is zero
	 */
	if (req->enables & cpu_to_le32(FUNC_VF_CFG_REQ_ENABLES_DFLT_MAC_ADDR)) {
		if (is_valid_ether_addr(req->dflt_mac_addr) &&
		    ((vf->flags & BNXT_VF_TRUST) ||
		     !is_valid_ether_addr(vf->mac_addr) ||
		     ether_addr_equal(req->dflt_mac_addr, vf->mac_addr))) {
			ether_addr_copy(vf->vf_mac_addr, req->dflt_mac_addr);
			return bnxt_hwrm_exec_fwd_resp(bp, vf, msg_size);
		}
		return bnxt_hwrm_fwd_err_resp(bp, vf, msg_size);
	}
	return bnxt_hwrm_exec_fwd_resp(bp, vf, msg_size);
}

static int bnxt_vf_validate_set_mac(struct bnxt *bp, struct bnxt_vf_info *vf)
{
	u32 msg_size = sizeof(struct hwrm_cfa_l2_filter_alloc_input);
	struct hwrm_cfa_l2_filter_alloc_input *req =
		(struct hwrm_cfa_l2_filter_alloc_input *)vf->hwrm_cmd_req_addr;
	bool mac_ok = false;

	if (!is_valid_ether_addr((const u8 *)req->l2_addr))
		return bnxt_hwrm_fwd_err_resp(bp, vf, msg_size);

	/* Allow VF to set a valid MAC address, if trust is set to on.
	 * Or VF MAC address must first match MAC address in PF's context.
	 * Otherwise, it must match the VF MAC address if firmware spec >=
	 * 1.2.2
	 */
	if (vf->flags & BNXT_VF_TRUST) {
		mac_ok = true;
	} else if (is_valid_ether_addr(vf->mac_addr)) {
		if (ether_addr_equal((const u8 *)req->l2_addr, vf->mac_addr))
			mac_ok = true;
	} else if (is_valid_ether_addr(vf->vf_mac_addr)) {
		if (ether_addr_equal((const u8 *)req->l2_addr, vf->vf_mac_addr))
			mac_ok = true;
	} else {
		/* There are two cases:
		 * 1.If firmware spec < 0x10202,VF MAC address is not forwarded
		 *   to the PF and so it doesn't have to match
		 * 2.Allow VF to modify it's own MAC when PF has not assigned a
		 *   valid MAC address and firmware spec >= 0x10202
		 */
		mac_ok = true;
	}
	if (mac_ok)
		return bnxt_hwrm_exec_fwd_resp(bp, vf, msg_size);
	return bnxt_hwrm_fwd_err_resp(bp, vf, msg_size);
}

static int bnxt_vf_set_link(struct bnxt *bp, struct bnxt_vf_info *vf)
{
	int rc = 0;

	if (!(vf->flags & BNXT_VF_LINK_FORCED)) {
		/* real link */
		rc = bnxt_hwrm_exec_fwd_resp(
			bp, vf, sizeof(struct hwrm_port_phy_qcfg_input));
	} else {
		struct hwrm_port_phy_qcfg_output phy_qcfg_resp;
		struct hwrm_port_phy_qcfg_input *phy_qcfg_req;

		phy_qcfg_req =
		(struct hwrm_port_phy_qcfg_input *)vf->hwrm_cmd_req_addr;
		mutex_lock(&bp->hwrm_cmd_lock);
		memcpy(&phy_qcfg_resp, &bp->link_info.phy_qcfg_resp,
		       sizeof(phy_qcfg_resp));
		mutex_unlock(&bp->hwrm_cmd_lock);
		phy_qcfg_resp.resp_len = cpu_to_le16(sizeof(phy_qcfg_resp));
		phy_qcfg_resp.seq_id = phy_qcfg_req->seq_id;
		phy_qcfg_resp.valid = 1;

		if (vf->flags & BNXT_VF_LINK_UP) {
			/* if physical link is down, force link up on VF */
			if (phy_qcfg_resp.link !=
			    PORT_PHY_QCFG_RESP_LINK_LINK) {
				phy_qcfg_resp.link =
					PORT_PHY_QCFG_RESP_LINK_LINK;
				phy_qcfg_resp.link_speed = cpu_to_le16(
					PORT_PHY_QCFG_RESP_LINK_SPEED_10GB);
				phy_qcfg_resp.duplex_cfg =
					PORT_PHY_QCFG_RESP_DUPLEX_CFG_FULL;
				phy_qcfg_resp.duplex_state =
					PORT_PHY_QCFG_RESP_DUPLEX_STATE_FULL;
				phy_qcfg_resp.pause =
					(PORT_PHY_QCFG_RESP_PAUSE_TX |
					 PORT_PHY_QCFG_RESP_PAUSE_RX);
			}
		} else {
			/* force link down */
			phy_qcfg_resp.link = PORT_PHY_QCFG_RESP_LINK_NO_LINK;
			phy_qcfg_resp.link_speed = 0;
			phy_qcfg_resp.duplex_state =
				PORT_PHY_QCFG_RESP_DUPLEX_STATE_HALF;
			phy_qcfg_resp.pause = 0;
		}
		rc = bnxt_hwrm_fwd_resp(bp, vf, &phy_qcfg_resp,
					phy_qcfg_req->resp_addr,
					phy_qcfg_req->cmpl_ring,
					sizeof(phy_qcfg_resp));
	}
	return rc;
}

static int bnxt_vf_req_validate_snd(struct bnxt *bp, struct bnxt_vf_info *vf)
{
	int rc = 0;
	struct input *encap_req = vf->hwrm_cmd_req_addr;
	u32 req_type = le16_to_cpu(encap_req->req_type);

	switch (req_type) {
	case HWRM_FUNC_VF_CFG:
		rc = bnxt_vf_configure_mac(bp, vf);
		break;
	case HWRM_CFA_L2_FILTER_ALLOC:
		rc = bnxt_vf_validate_set_mac(bp, vf);
		break;
	case HWRM_FUNC_CFG:
		/* TODO Validate if VF is allowed to change mac address,
		 * mtu, num of rings etc
		 */
		rc = bnxt_hwrm_exec_fwd_resp(
			bp, vf, sizeof(struct hwrm_func_cfg_input));
		break;
	case HWRM_PORT_PHY_QCFG:
		rc = bnxt_vf_set_link(bp, vf);
		break;
	default:
		break;
	}
	return rc;
}

void bnxt_hwrm_exec_fwd_req(struct bnxt *bp)
{
	u32 i = 0, active_vfs = bp->pf.active_vfs, vf_id;

	/* Scan through VF's and process commands */
	while (1) {
		vf_id = find_next_bit(bp->pf.vf_event_bmap, active_vfs, i);
		if (vf_id >= active_vfs)
			break;

		clear_bit(vf_id, bp->pf.vf_event_bmap);
		bnxt_vf_req_validate_snd(bp, &bp->pf.vf[vf_id]);
		i = vf_id + 1;
	}
}

void bnxt_update_vf_mac(struct bnxt *bp)
{
	struct hwrm_func_qcaps_input req = {0};
	struct hwrm_func_qcaps_output *resp = bp->hwrm_cmd_resp_addr;

	bnxt_hwrm_cmd_hdr_init(bp, &req, HWRM_FUNC_QCAPS, -1, -1);
	req.fid = cpu_to_le16(0xffff);

	mutex_lock(&bp->hwrm_cmd_lock);
	if (_hwrm_send_message(bp, &req, sizeof(req), HWRM_CMD_TIMEOUT))
		goto update_vf_mac_exit;

	/* Store MAC address from the firmware.  There are 2 cases:
	 * 1. MAC address is valid.  It is assigned from the PF and we
	 *    need to override the current VF MAC address with it.
	 * 2. MAC address is zero.  The VF will use a random MAC address by
	 *    default but the stored zero MAC will allow the VF user to change
	 *    the random MAC address using ndo_set_mac_address() if he wants.
	 */
	if (!ether_addr_equal(resp->mac_address, bp->vf.mac_addr))
		memcpy(bp->vf.mac_addr, resp->mac_address, ETH_ALEN);

	/* overwrite netdev dev_addr with admin VF MAC */
	if (is_valid_ether_addr(bp->vf.mac_addr))
		memcpy(bp->dev->dev_addr, bp->vf.mac_addr, ETH_ALEN);
update_vf_mac_exit:
	mutex_unlock(&bp->hwrm_cmd_lock);
}

int bnxt_approve_mac(struct bnxt *bp, u8 *mac, bool strict)
{
	struct hwrm_func_vf_cfg_input req = {0};
	int rc = 0;

	if (!BNXT_VF(bp))
		return 0;

	if (bp->hwrm_spec_code < 0x10202) {
		if (is_valid_ether_addr(bp->vf.mac_addr))
			rc = -EADDRNOTAVAIL;
		goto mac_done;
	}
	bnxt_hwrm_cmd_hdr_init(bp, &req, HWRM_FUNC_VF_CFG, -1, -1);
	req.enables = cpu_to_le32(FUNC_VF_CFG_REQ_ENABLES_DFLT_MAC_ADDR);
	memcpy(req.dflt_mac_addr, mac, ETH_ALEN);
	rc = hwrm_send_message(bp, &req, sizeof(req), HWRM_CMD_TIMEOUT);
mac_done:
	if (rc && strict) {
		rc = -EADDRNOTAVAIL;
		netdev_warn(bp->dev, "VF MAC address %pM not approved by the PF\n",
			    mac);
		return rc;
	}
	return 0;
}
#else

void bnxt_sriov_disable(struct bnxt *bp)
{
}

void bnxt_hwrm_exec_fwd_req(struct bnxt *bp)
{
	netdev_err(bp->dev, "Invalid VF message received when SRIOV is not enable\n");
}

void bnxt_update_vf_mac(struct bnxt *bp)
{
}

int bnxt_approve_mac(struct bnxt *bp, u8 *mac, bool strict)
{
	return 0;
}
#endif<|MERGE_RESOLUTION|>--- conflicted
+++ resolved
@@ -751,17 +751,12 @@
 
 	bnxt_free_vf_resources(bp);
 
-<<<<<<< HEAD
-	bp->pf.max_pf_rx_rings = bp->pf.max_rx_rings;
-	bp->pf.max_pf_tx_rings = bp->pf.max_tx_rings;
-=======
 	/* Reclaim all resources for the PF. */
 	rtnl_lock();
 	bnxt_restore_pf_fw_resources(bp);
 	rtnl_unlock();
 
 	bnxt_ulp_sriov_cfg(bp, 0);
->>>>>>> 286cd8c7
 }
 
 int bnxt_sriov_configure(struct pci_dev *pdev, int num_vfs)
