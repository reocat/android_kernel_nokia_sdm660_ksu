--- conflicted
+++ resolved
@@ -1759,11 +1759,7 @@
 	}
 	ret = clk_prepare_enable(priv->mac_clk);
 	if (ret)
-<<<<<<< HEAD
-		goto out_put_clk_mac;
-=======
 		goto out;
->>>>>>> 286cd8c7
 
 	/* initialize default and fetch platform data */
 	priv->rx_ring_size = BCMENET_DEF_RX_DESC;
@@ -1801,11 +1797,7 @@
 		}
 		ret = clk_prepare_enable(priv->phy_clk);
 		if (ret)
-<<<<<<< HEAD
-			goto out_put_clk_phy;
-=======
 			goto out_disable_clk_mac;
->>>>>>> 286cd8c7
 	}
 
 	/* do minimal hardware init to be able to probe mii bus */
@@ -1897,24 +1889,10 @@
 out_uninit_hw:
 	/* turn off mdc clock */
 	enet_writel(priv, 0, ENET_MIISC_REG);
-<<<<<<< HEAD
-	if (priv->phy_clk)
-		clk_disable_unprepare(priv->phy_clk);
-
-out_put_clk_phy:
-	if (priv->phy_clk)
-		clk_put(priv->phy_clk);
+	clk_disable_unprepare(priv->phy_clk);
 
 out_disable_clk_mac:
 	clk_disable_unprepare(priv->mac_clk);
-out_put_clk_mac:
-	clk_put(priv->mac_clk);
-=======
-	clk_disable_unprepare(priv->phy_clk);
-
-out_disable_clk_mac:
-	clk_disable_unprepare(priv->mac_clk);
->>>>>>> 286cd8c7
 out:
 	free_netdev(dev);
 	return ret;
@@ -2742,11 +2720,7 @@
 	}
 	ret = clk_prepare_enable(priv->mac_clk);
 	if (ret)
-<<<<<<< HEAD
-		goto out_put_clk;
-=======
 		goto out;
->>>>>>> 286cd8c7
 
 	priv->rx_chan = 0;
 	priv->tx_chan = 1;
@@ -2776,18 +2750,6 @@
 
 out_disable_clk:
 	clk_disable_unprepare(priv->mac_clk);
-<<<<<<< HEAD
-
-out_put_clk:
-	clk_put(priv->mac_clk);
-
-out_unmap:
-	iounmap(priv->base);
-
-out_release_mem:
-	release_mem_region(res_mem->start, resource_size(res_mem));
-=======
->>>>>>> 286cd8c7
 out:
 	free_netdev(dev);
 	return ret;
