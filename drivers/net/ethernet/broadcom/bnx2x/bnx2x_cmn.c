/* bnx2x_cmn.c: QLogic Everest network driver.
 *
 * Copyright (c) 2007-2013 Broadcom Corporation
 * Copyright (c) 2014 QLogic Corporation
 * All rights reserved
 *
 * This program is free software; you can redistribute it and/or modify
 * it under the terms of the GNU General Public License as published by
 * the Free Software Foundation.
 *
 * Maintained by: Ariel Elior <ariel.elior@qlogic.com>
 * Written by: Eliezer Tamir
 * Based on code from Michael Chan's bnx2 driver
 * UDP CSUM errata workaround by Arik Gendelman
 * Slowpath and fastpath rework by Vladislav Zolotarov
 * Statistics and Link management by Yitchak Gertner
 *
 */

#define pr_fmt(fmt) KBUILD_MODNAME ": " fmt

#include <linux/etherdevice.h>
#include <linux/if_vlan.h>
#include <linux/interrupt.h>
#include <linux/ip.h>
#include <linux/crash_dump.h>
#include <net/tcp.h>
#include <net/ipv6.h>
#include <net/ip6_checksum.h>
#include <net/busy_poll.h>
#include <linux/prefetch.h>
#include "bnx2x_cmn.h"
#include "bnx2x_init.h"
#include "bnx2x_sp.h"

static void bnx2x_free_fp_mem_cnic(struct bnx2x *bp);
static int bnx2x_alloc_fp_mem_cnic(struct bnx2x *bp);
static int bnx2x_alloc_fp_mem(struct bnx2x *bp);
static int bnx2x_poll(struct napi_struct *napi, int budget);

static void bnx2x_add_all_napi_cnic(struct bnx2x *bp)
{
	int i;

	/* Add NAPI objects */
	for_each_rx_queue_cnic(bp, i) {
		netif_napi_add(bp->dev, &bnx2x_fp(bp, i, napi),
			       bnx2x_poll, NAPI_POLL_WEIGHT);
	}
}

static void bnx2x_add_all_napi(struct bnx2x *bp)
{
	int i;

	/* Add NAPI objects */
	for_each_eth_queue(bp, i) {
		netif_napi_add(bp->dev, &bnx2x_fp(bp, i, napi),
			       bnx2x_poll, NAPI_POLL_WEIGHT);
	}
}

static int bnx2x_calc_num_queues(struct bnx2x *bp)
{
	int nq = bnx2x_num_queues ? : netif_get_num_default_rss_queues();

	/* Reduce memory usage in kdump environment by using only one queue */
	if (is_kdump_kernel())
		nq = 1;

	nq = clamp(nq, 1, BNX2X_MAX_QUEUES(bp));
	return nq;
}

/**
 * bnx2x_move_fp - move content of the fastpath structure.
 *
 * @bp:		driver handle
 * @from:	source FP index
 * @to:		destination FP index
 *
 * Makes sure the contents of the bp->fp[to].napi is kept
 * intact. This is done by first copying the napi struct from
 * the target to the source, and then mem copying the entire
 * source onto the target. Update txdata pointers and related
 * content.
 */
static inline void bnx2x_move_fp(struct bnx2x *bp, int from, int to)
{
	struct bnx2x_fastpath *from_fp = &bp->fp[from];
	struct bnx2x_fastpath *to_fp = &bp->fp[to];
	struct bnx2x_sp_objs *from_sp_objs = &bp->sp_objs[from];
	struct bnx2x_sp_objs *to_sp_objs = &bp->sp_objs[to];
	struct bnx2x_fp_stats *from_fp_stats = &bp->fp_stats[from];
	struct bnx2x_fp_stats *to_fp_stats = &bp->fp_stats[to];
	int old_max_eth_txqs, new_max_eth_txqs;
	int old_txdata_index = 0, new_txdata_index = 0;
	struct bnx2x_agg_info *old_tpa_info = to_fp->tpa_info;

	/* Copy the NAPI object as it has been already initialized */
	from_fp->napi = to_fp->napi;

	/* Move bnx2x_fastpath contents */
	memcpy(to_fp, from_fp, sizeof(*to_fp));
	to_fp->index = to;

	/* Retain the tpa_info of the original `to' version as we don't want
	 * 2 FPs to contain the same tpa_info pointer.
	 */
	to_fp->tpa_info = old_tpa_info;

	/* move sp_objs contents as well, as their indices match fp ones */
	memcpy(to_sp_objs, from_sp_objs, sizeof(*to_sp_objs));

	/* move fp_stats contents as well, as their indices match fp ones */
	memcpy(to_fp_stats, from_fp_stats, sizeof(*to_fp_stats));

	/* Update txdata pointers in fp and move txdata content accordingly:
	 * Each fp consumes 'max_cos' txdata structures, so the index should be
	 * decremented by max_cos x delta.
	 */

	old_max_eth_txqs = BNX2X_NUM_ETH_QUEUES(bp) * (bp)->max_cos;
	new_max_eth_txqs = (BNX2X_NUM_ETH_QUEUES(bp) - from + to) *
				(bp)->max_cos;
	if (from == FCOE_IDX(bp)) {
		old_txdata_index = old_max_eth_txqs + FCOE_TXQ_IDX_OFFSET;
		new_txdata_index = new_max_eth_txqs + FCOE_TXQ_IDX_OFFSET;
	}

	memcpy(&bp->bnx2x_txq[new_txdata_index],
	       &bp->bnx2x_txq[old_txdata_index],
	       sizeof(struct bnx2x_fp_txdata));
	to_fp->txdata_ptr[0] = &bp->bnx2x_txq[new_txdata_index];
}

/**
 * bnx2x_fill_fw_str - Fill buffer with FW version string.
 *
 * @bp:        driver handle
 * @buf:       character buffer to fill with the fw name
 * @buf_len:   length of the above buffer
 *
 */
void bnx2x_fill_fw_str(struct bnx2x *bp, char *buf, size_t buf_len)
{
	if (IS_PF(bp)) {
		u8 phy_fw_ver[PHY_FW_VER_LEN];

		phy_fw_ver[0] = '\0';
		bnx2x_get_ext_phy_fw_version(&bp->link_params,
					     phy_fw_ver, PHY_FW_VER_LEN);
		strlcpy(buf, bp->fw_ver, buf_len);
		snprintf(buf + strlen(bp->fw_ver), 32 - strlen(bp->fw_ver),
			 "bc %d.%d.%d%s%s",
			 (bp->common.bc_ver & 0xff0000) >> 16,
			 (bp->common.bc_ver & 0xff00) >> 8,
			 (bp->common.bc_ver & 0xff),
			 ((phy_fw_ver[0] != '\0') ? " phy " : ""), phy_fw_ver);
	} else {
		bnx2x_vf_fill_fw_str(bp, buf, buf_len);
	}
}

/**
 * bnx2x_shrink_eth_fp - guarantees fastpath structures stay intact
 *
 * @bp:	driver handle
 * @delta:	number of eth queues which were not allocated
 */
static void bnx2x_shrink_eth_fp(struct bnx2x *bp, int delta)
{
	int i, cos, old_eth_num = BNX2X_NUM_ETH_QUEUES(bp);

	/* Queue pointer cannot be re-set on an fp-basis, as moving pointer
	 * backward along the array could cause memory to be overridden
	 */
	for (cos = 1; cos < bp->max_cos; cos++) {
		for (i = 0; i < old_eth_num - delta; i++) {
			struct bnx2x_fastpath *fp = &bp->fp[i];
			int new_idx = cos * (old_eth_num - delta) + i;

			memcpy(&bp->bnx2x_txq[new_idx], fp->txdata_ptr[cos],
			       sizeof(struct bnx2x_fp_txdata));
			fp->txdata_ptr[cos] = &bp->bnx2x_txq[new_idx];
		}
	}
}

int bnx2x_load_count[2][3] = { {0} }; /* per-path: 0-common, 1-port0, 2-port1 */

/* free skb in the packet ring at pos idx
 * return idx of last bd freed
 */
static u16 bnx2x_free_tx_pkt(struct bnx2x *bp, struct bnx2x_fp_txdata *txdata,
			     u16 idx, unsigned int *pkts_compl,
			     unsigned int *bytes_compl)
{
	struct sw_tx_bd *tx_buf = &txdata->tx_buf_ring[idx];
	struct eth_tx_start_bd *tx_start_bd;
	struct eth_tx_bd *tx_data_bd;
	struct sk_buff *skb = tx_buf->skb;
	u16 bd_idx = TX_BD(tx_buf->first_bd), new_cons;
	int nbd;
	u16 split_bd_len = 0;

	/* prefetch skb end pointer to speedup dev_kfree_skb() */
	prefetch(&skb->end);

	DP(NETIF_MSG_TX_DONE, "fp[%d]: pkt_idx %d  buff @(%p)->skb %p\n",
	   txdata->txq_index, idx, tx_buf, skb);

	tx_start_bd = &txdata->tx_desc_ring[bd_idx].start_bd;

	nbd = le16_to_cpu(tx_start_bd->nbd) - 1;
#ifdef BNX2X_STOP_ON_ERROR
	if ((nbd - 1) > (MAX_SKB_FRAGS + 2)) {
		BNX2X_ERR("BAD nbd!\n");
		bnx2x_panic();
	}
#endif
	new_cons = nbd + tx_buf->first_bd;

	/* Get the next bd */
	bd_idx = TX_BD(NEXT_TX_IDX(bd_idx));

	/* Skip a parse bd... */
	--nbd;
	bd_idx = TX_BD(NEXT_TX_IDX(bd_idx));

	if (tx_buf->flags & BNX2X_HAS_SECOND_PBD) {
		/* Skip second parse bd... */
		--nbd;
		bd_idx = TX_BD(NEXT_TX_IDX(bd_idx));
	}

	/* TSO headers+data bds share a common mapping. See bnx2x_tx_split() */
	if (tx_buf->flags & BNX2X_TSO_SPLIT_BD) {
		tx_data_bd = &txdata->tx_desc_ring[bd_idx].reg_bd;
		split_bd_len = BD_UNMAP_LEN(tx_data_bd);
		--nbd;
		bd_idx = TX_BD(NEXT_TX_IDX(bd_idx));
	}

	/* unmap first bd */
	dma_unmap_single(&bp->pdev->dev, BD_UNMAP_ADDR(tx_start_bd),
			 BD_UNMAP_LEN(tx_start_bd) + split_bd_len,
			 DMA_TO_DEVICE);

	/* now free frags */
	while (nbd > 0) {

		tx_data_bd = &txdata->tx_desc_ring[bd_idx].reg_bd;
		dma_unmap_page(&bp->pdev->dev, BD_UNMAP_ADDR(tx_data_bd),
			       BD_UNMAP_LEN(tx_data_bd), DMA_TO_DEVICE);
		if (--nbd)
			bd_idx = TX_BD(NEXT_TX_IDX(bd_idx));
	}

	/* release skb */
	WARN_ON(!skb);
	if (likely(skb)) {
		(*pkts_compl)++;
		(*bytes_compl) += skb->len;
		dev_kfree_skb_any(skb);
	}

	tx_buf->first_bd = 0;
	tx_buf->skb = NULL;

	return new_cons;
}

int bnx2x_tx_int(struct bnx2x *bp, struct bnx2x_fp_txdata *txdata)
{
	struct netdev_queue *txq;
	u16 hw_cons, sw_cons, bd_cons = txdata->tx_bd_cons;
	unsigned int pkts_compl = 0, bytes_compl = 0;

#ifdef BNX2X_STOP_ON_ERROR
	if (unlikely(bp->panic))
		return -1;
#endif

	txq = netdev_get_tx_queue(bp->dev, txdata->txq_index);
	hw_cons = le16_to_cpu(*txdata->tx_cons_sb);
	sw_cons = txdata->tx_pkt_cons;

	/* Ensure subsequent loads occur after hw_cons */
	smp_rmb();

	while (sw_cons != hw_cons) {
		u16 pkt_cons;

		pkt_cons = TX_BD(sw_cons);

		DP(NETIF_MSG_TX_DONE,
		   "queue[%d]: hw_cons %u  sw_cons %u  pkt_cons %u\n",
		   txdata->txq_index, hw_cons, sw_cons, pkt_cons);

		bd_cons = bnx2x_free_tx_pkt(bp, txdata, pkt_cons,
					    &pkts_compl, &bytes_compl);

		sw_cons++;
	}

	netdev_tx_completed_queue(txq, pkts_compl, bytes_compl);

	txdata->tx_pkt_cons = sw_cons;
	txdata->tx_bd_cons = bd_cons;

	/* Need to make the tx_bd_cons update visible to start_xmit()
	 * before checking for netif_tx_queue_stopped().  Without the
	 * memory barrier, there is a small possibility that
	 * start_xmit() will miss it and cause the queue to be stopped
	 * forever.
	 * On the other hand we need an rmb() here to ensure the proper
	 * ordering of bit testing in the following
	 * netif_tx_queue_stopped(txq) call.
	 */
	smp_mb();

	if (unlikely(netif_tx_queue_stopped(txq))) {
		/* Taking tx_lock() is needed to prevent re-enabling the queue
		 * while it's empty. This could have happen if rx_action() gets
		 * suspended in bnx2x_tx_int() after the condition before
		 * netif_tx_wake_queue(), while tx_action (bnx2x_start_xmit()):
		 *
		 * stops the queue->sees fresh tx_bd_cons->releases the queue->
		 * sends some packets consuming the whole queue again->
		 * stops the queue
		 */

		__netif_tx_lock(txq, smp_processor_id());

		if ((netif_tx_queue_stopped(txq)) &&
		    (bp->state == BNX2X_STATE_OPEN) &&
		    (bnx2x_tx_avail(bp, txdata) >= MAX_DESC_PER_TX_PKT))
			netif_tx_wake_queue(txq);

		__netif_tx_unlock(txq);
	}
	return 0;
}

static inline void bnx2x_update_last_max_sge(struct bnx2x_fastpath *fp,
					     u16 idx)
{
	u16 last_max = fp->last_max_sge;

	if (SUB_S16(idx, last_max) > 0)
		fp->last_max_sge = idx;
}

static inline void bnx2x_update_sge_prod(struct bnx2x_fastpath *fp,
					 u16 sge_len,
					 struct eth_end_agg_rx_cqe *cqe)
{
	struct bnx2x *bp = fp->bp;
	u16 last_max, last_elem, first_elem;
	u16 delta = 0;
	u16 i;

	if (!sge_len)
		return;

	/* First mark all used pages */
	for (i = 0; i < sge_len; i++)
		BIT_VEC64_CLEAR_BIT(fp->sge_mask,
			RX_SGE(le16_to_cpu(cqe->sgl_or_raw_data.sgl[i])));

	DP(NETIF_MSG_RX_STATUS, "fp_cqe->sgl[%d] = %d\n",
	   sge_len - 1, le16_to_cpu(cqe->sgl_or_raw_data.sgl[sge_len - 1]));

	/* Here we assume that the last SGE index is the biggest */
	prefetch((void *)(fp->sge_mask));
	bnx2x_update_last_max_sge(fp,
		le16_to_cpu(cqe->sgl_or_raw_data.sgl[sge_len - 1]));

	last_max = RX_SGE(fp->last_max_sge);
	last_elem = last_max >> BIT_VEC64_ELEM_SHIFT;
	first_elem = RX_SGE(fp->rx_sge_prod) >> BIT_VEC64_ELEM_SHIFT;

	/* If ring is not full */
	if (last_elem + 1 != first_elem)
		last_elem++;

	/* Now update the prod */
	for (i = first_elem; i != last_elem; i = NEXT_SGE_MASK_ELEM(i)) {
		if (likely(fp->sge_mask[i]))
			break;

		fp->sge_mask[i] = BIT_VEC64_ELEM_ONE_MASK;
		delta += BIT_VEC64_ELEM_SZ;
	}

	if (delta > 0) {
		fp->rx_sge_prod += delta;
		/* clear page-end entries */
		bnx2x_clear_sge_mask_next_elems(fp);
	}

	DP(NETIF_MSG_RX_STATUS,
	   "fp->last_max_sge = %d  fp->rx_sge_prod = %d\n",
	   fp->last_max_sge, fp->rx_sge_prod);
}

/* Get Toeplitz hash value in the skb using the value from the
 * CQE (calculated by HW).
 */
static u32 bnx2x_get_rxhash(const struct bnx2x *bp,
			    const struct eth_fast_path_rx_cqe *cqe,
			    enum pkt_hash_types *rxhash_type)
{
	/* Get Toeplitz hash from CQE */
	if ((bp->dev->features & NETIF_F_RXHASH) &&
	    (cqe->status_flags & ETH_FAST_PATH_RX_CQE_RSS_HASH_FLG)) {
		enum eth_rss_hash_type htype;

		htype = cqe->status_flags & ETH_FAST_PATH_RX_CQE_RSS_HASH_TYPE;
		*rxhash_type = ((htype == TCP_IPV4_HASH_TYPE) ||
				(htype == TCP_IPV6_HASH_TYPE)) ?
			       PKT_HASH_TYPE_L4 : PKT_HASH_TYPE_L3;

		return le32_to_cpu(cqe->rss_hash_result);
	}
	*rxhash_type = PKT_HASH_TYPE_NONE;
	return 0;
}

static void bnx2x_tpa_start(struct bnx2x_fastpath *fp, u16 queue,
			    u16 cons, u16 prod,
			    struct eth_fast_path_rx_cqe *cqe)
{
	struct bnx2x *bp = fp->bp;
	struct sw_rx_bd *cons_rx_buf = &fp->rx_buf_ring[cons];
	struct sw_rx_bd *prod_rx_buf = &fp->rx_buf_ring[prod];
	struct eth_rx_bd *prod_bd = &fp->rx_desc_ring[prod];
	dma_addr_t mapping;
	struct bnx2x_agg_info *tpa_info = &fp->tpa_info[queue];
	struct sw_rx_bd *first_buf = &tpa_info->first_buf;

	/* print error if current state != stop */
	if (tpa_info->tpa_state != BNX2X_TPA_STOP)
		BNX2X_ERR("start of bin not in stop [%d]\n", queue);

	/* Try to map an empty data buffer from the aggregation info  */
	mapping = dma_map_single(&bp->pdev->dev,
				 first_buf->data + NET_SKB_PAD,
				 fp->rx_buf_size, DMA_FROM_DEVICE);
	/*
	 *  ...if it fails - move the skb from the consumer to the producer
	 *  and set the current aggregation state as ERROR to drop it
	 *  when TPA_STOP arrives.
	 */

	if (unlikely(dma_mapping_error(&bp->pdev->dev, mapping))) {
		/* Move the BD from the consumer to the producer */
		bnx2x_reuse_rx_data(fp, cons, prod);
		tpa_info->tpa_state = BNX2X_TPA_ERROR;
		return;
	}

	/* move empty data from pool to prod */
	prod_rx_buf->data = first_buf->data;
	dma_unmap_addr_set(prod_rx_buf, mapping, mapping);
	/* point prod_bd to new data */
	prod_bd->addr_hi = cpu_to_le32(U64_HI(mapping));
	prod_bd->addr_lo = cpu_to_le32(U64_LO(mapping));

	/* move partial skb from cons to pool (don't unmap yet) */
	*first_buf = *cons_rx_buf;

	/* mark bin state as START */
	tpa_info->parsing_flags =
		le16_to_cpu(cqe->pars_flags.flags);
	tpa_info->vlan_tag = le16_to_cpu(cqe->vlan_tag);
	tpa_info->tpa_state = BNX2X_TPA_START;
	tpa_info->len_on_bd = le16_to_cpu(cqe->len_on_bd);
	tpa_info->placement_offset = cqe->placement_offset;
	tpa_info->rxhash = bnx2x_get_rxhash(bp, cqe, &tpa_info->rxhash_type);
	if (fp->mode == TPA_MODE_GRO) {
		u16 gro_size = le16_to_cpu(cqe->pkt_len_or_gro_seg_len);
		tpa_info->full_page = SGE_PAGES / gro_size * gro_size;
		tpa_info->gro_size = gro_size;
	}

#ifdef BNX2X_STOP_ON_ERROR
	fp->tpa_queue_used |= (1 << queue);
	DP(NETIF_MSG_RX_STATUS, "fp->tpa_queue_used = 0x%llx\n",
	   fp->tpa_queue_used);
#endif
}

/* Timestamp option length allowed for TPA aggregation:
 *
 *		nop nop kind length echo val
 */
#define TPA_TSTAMP_OPT_LEN	12
/**
 * bnx2x_set_gro_params - compute GRO values
 *
 * @skb:		packet skb
 * @parsing_flags:	parsing flags from the START CQE
 * @len_on_bd:		total length of the first packet for the
 *			aggregation.
 * @pkt_len:		length of all segments
 *
 * Approximate value of the MSS for this aggregation calculated using
 * the first packet of it.
 * Compute number of aggregated segments, and gso_type.
 */
static void bnx2x_set_gro_params(struct sk_buff *skb, u16 parsing_flags,
				 u16 len_on_bd, unsigned int pkt_len,
				 u16 num_of_coalesced_segs)
{
	/* TPA aggregation won't have either IP options or TCP options
	 * other than timestamp or IPv6 extension headers.
	 */
	u16 hdrs_len = ETH_HLEN + sizeof(struct tcphdr);

	if (GET_FLAG(parsing_flags, PARSING_FLAGS_OVER_ETHERNET_PROTOCOL) ==
	    PRS_FLAG_OVERETH_IPV6) {
		hdrs_len += sizeof(struct ipv6hdr);
		skb_shinfo(skb)->gso_type = SKB_GSO_TCPV6;
	} else {
		hdrs_len += sizeof(struct iphdr);
		skb_shinfo(skb)->gso_type = SKB_GSO_TCPV4;
	}

	/* Check if there was a TCP timestamp, if there is it's will
	 * always be 12 bytes length: nop nop kind length echo val.
	 *
	 * Otherwise FW would close the aggregation.
	 */
	if (parsing_flags & PARSING_FLAGS_TIME_STAMP_EXIST_FLAG)
		hdrs_len += TPA_TSTAMP_OPT_LEN;

	skb_shinfo(skb)->gso_size = len_on_bd - hdrs_len;

	/* tcp_gro_complete() will copy NAPI_GRO_CB(skb)->count
	 * to skb_shinfo(skb)->gso_segs
	 */
	NAPI_GRO_CB(skb)->count = num_of_coalesced_segs;
}

static int bnx2x_alloc_rx_sge(struct bnx2x *bp, struct bnx2x_fastpath *fp,
			      u16 index, gfp_t gfp_mask)
{
	struct sw_rx_page *sw_buf = &fp->rx_page_ring[index];
	struct eth_rx_sge *sge = &fp->rx_sge_ring[index];
	struct bnx2x_alloc_pool *pool = &fp->page_pool;
	dma_addr_t mapping;

	if (!pool->page) {
		pool->page = alloc_pages(gfp_mask, PAGES_PER_SGE_SHIFT);
		if (unlikely(!pool->page))
			return -ENOMEM;

		pool->offset = 0;
	}

	mapping = dma_map_page(&bp->pdev->dev, pool->page,
			       pool->offset, SGE_PAGE_SIZE, DMA_FROM_DEVICE);
	if (unlikely(dma_mapping_error(&bp->pdev->dev, mapping))) {
		BNX2X_ERR("Can't map sge\n");
		return -ENOMEM;
	}

	sw_buf->page = pool->page;
	sw_buf->offset = pool->offset;

	dma_unmap_addr_set(sw_buf, mapping, mapping);

	sge->addr_hi = cpu_to_le32(U64_HI(mapping));
	sge->addr_lo = cpu_to_le32(U64_LO(mapping));

	pool->offset += SGE_PAGE_SIZE;
	if (PAGE_SIZE - pool->offset >= SGE_PAGE_SIZE)
		get_page(pool->page);
	else
		pool->page = NULL;
	return 0;
}

static int bnx2x_fill_frag_skb(struct bnx2x *bp, struct bnx2x_fastpath *fp,
			       struct bnx2x_agg_info *tpa_info,
			       u16 pages,
			       struct sk_buff *skb,
			       struct eth_end_agg_rx_cqe *cqe,
			       u16 cqe_idx)
{
	struct sw_rx_page *rx_pg, old_rx_pg;
	u32 i, frag_len, frag_size;
	int err, j, frag_id = 0;
	u16 len_on_bd = tpa_info->len_on_bd;
	u16 full_page = 0, gro_size = 0;

	frag_size = le16_to_cpu(cqe->pkt_len) - len_on_bd;

	if (fp->mode == TPA_MODE_GRO) {
		gro_size = tpa_info->gro_size;
		full_page = tpa_info->full_page;
	}

	/* This is needed in order to enable forwarding support */
	if (frag_size)
		bnx2x_set_gro_params(skb, tpa_info->parsing_flags, len_on_bd,
				     le16_to_cpu(cqe->pkt_len),
				     le16_to_cpu(cqe->num_of_coalesced_segs));

#ifdef BNX2X_STOP_ON_ERROR
	if (pages > min_t(u32, 8, MAX_SKB_FRAGS) * SGE_PAGES) {
		BNX2X_ERR("SGL length is too long: %d. CQE index is %d\n",
			  pages, cqe_idx);
		BNX2X_ERR("cqe->pkt_len = %d\n", cqe->pkt_len);
		bnx2x_panic();
		return -EINVAL;
	}
#endif

	/* Run through the SGL and compose the fragmented skb */
	for (i = 0, j = 0; i < pages; i += PAGES_PER_SGE, j++) {
		u16 sge_idx = RX_SGE(le16_to_cpu(cqe->sgl_or_raw_data.sgl[j]));

		/* FW gives the indices of the SGE as if the ring is an array
		   (meaning that "next" element will consume 2 indices) */
		if (fp->mode == TPA_MODE_GRO)
			frag_len = min_t(u32, frag_size, (u32)full_page);
		else /* LRO */
			frag_len = min_t(u32, frag_size, (u32)SGE_PAGES);

		rx_pg = &fp->rx_page_ring[sge_idx];
		old_rx_pg = *rx_pg;

		/* If we fail to allocate a substitute page, we simply stop
		   where we are and drop the whole packet */
		err = bnx2x_alloc_rx_sge(bp, fp, sge_idx, GFP_ATOMIC);
		if (unlikely(err)) {
			bnx2x_fp_qstats(bp, fp)->rx_skb_alloc_failed++;
			return err;
		}

		dma_unmap_page(&bp->pdev->dev,
			       dma_unmap_addr(&old_rx_pg, mapping),
			       SGE_PAGE_SIZE, DMA_FROM_DEVICE);
		/* Add one frag and update the appropriate fields in the skb */
		if (fp->mode == TPA_MODE_LRO)
			skb_fill_page_desc(skb, j, old_rx_pg.page,
					   old_rx_pg.offset, frag_len);
		else { /* GRO */
			int rem;
			int offset = 0;
			for (rem = frag_len; rem > 0; rem -= gro_size) {
				int len = rem > gro_size ? gro_size : rem;
				skb_fill_page_desc(skb, frag_id++,
						   old_rx_pg.page,
						   old_rx_pg.offset + offset,
						   len);
				if (offset)
					get_page(old_rx_pg.page);
				offset += len;
			}
		}

		skb->data_len += frag_len;
		skb->truesize += SGE_PAGES;
		skb->len += frag_len;

		frag_size -= frag_len;
	}

	return 0;
}

static void bnx2x_frag_free(const struct bnx2x_fastpath *fp, void *data)
{
	if (fp->rx_frag_size)
		skb_free_frag(data);
	else
		kfree(data);
}

static void *bnx2x_frag_alloc(const struct bnx2x_fastpath *fp, gfp_t gfp_mask)
{
	if (fp->rx_frag_size) {
		/* GFP_KERNEL allocations are used only during initialization */
		if (unlikely(gfpflags_allow_blocking(gfp_mask)))
			return (void *)__get_free_page(gfp_mask);

		return netdev_alloc_frag(fp->rx_frag_size);
	}

	return kmalloc(fp->rx_buf_size + NET_SKB_PAD, gfp_mask);
}

#ifdef CONFIG_INET
static void bnx2x_gro_ip_csum(struct bnx2x *bp, struct sk_buff *skb)
{
	const struct iphdr *iph = ip_hdr(skb);
	struct tcphdr *th;

	skb_set_transport_header(skb, sizeof(struct iphdr));
	th = tcp_hdr(skb);

	th->check = ~tcp_v4_check(skb->len - skb_transport_offset(skb),
				  iph->saddr, iph->daddr, 0);
}

static void bnx2x_gro_ipv6_csum(struct bnx2x *bp, struct sk_buff *skb)
{
	struct ipv6hdr *iph = ipv6_hdr(skb);
	struct tcphdr *th;

	skb_set_transport_header(skb, sizeof(struct ipv6hdr));
	th = tcp_hdr(skb);

	th->check = ~tcp_v6_check(skb->len - skb_transport_offset(skb),
				  &iph->saddr, &iph->daddr, 0);
}

static void bnx2x_gro_csum(struct bnx2x *bp, struct sk_buff *skb,
			    void (*gro_func)(struct bnx2x*, struct sk_buff*))
{
	skb_reset_network_header(skb);
	gro_func(bp, skb);
	tcp_gro_complete(skb);
}
#endif

static void bnx2x_gro_receive(struct bnx2x *bp, struct bnx2x_fastpath *fp,
			       struct sk_buff *skb)
{
#ifdef CONFIG_INET
	if (skb_shinfo(skb)->gso_size) {
		switch (be16_to_cpu(skb->protocol)) {
		case ETH_P_IP:
			bnx2x_gro_csum(bp, skb, bnx2x_gro_ip_csum);
			break;
		case ETH_P_IPV6:
			bnx2x_gro_csum(bp, skb, bnx2x_gro_ipv6_csum);
			break;
		default:
			netdev_WARN_ONCE(bp->dev,
					 "Error: FW GRO supports only IPv4/IPv6, not 0x%04x\n",
					 be16_to_cpu(skb->protocol));
		}
	}
#endif
	skb_record_rx_queue(skb, fp->rx_queue);
	napi_gro_receive(&fp->napi, skb);
}

static void bnx2x_tpa_stop(struct bnx2x *bp, struct bnx2x_fastpath *fp,
			   struct bnx2x_agg_info *tpa_info,
			   u16 pages,
			   struct eth_end_agg_rx_cqe *cqe,
			   u16 cqe_idx)
{
	struct sw_rx_bd *rx_buf = &tpa_info->first_buf;
	u8 pad = tpa_info->placement_offset;
	u16 len = tpa_info->len_on_bd;
	struct sk_buff *skb = NULL;
	u8 *new_data, *data = rx_buf->data;
	u8 old_tpa_state = tpa_info->tpa_state;

	tpa_info->tpa_state = BNX2X_TPA_STOP;

	/* If we there was an error during the handling of the TPA_START -
	 * drop this aggregation.
	 */
	if (old_tpa_state == BNX2X_TPA_ERROR)
		goto drop;

	/* Try to allocate the new data */
	new_data = bnx2x_frag_alloc(fp, GFP_ATOMIC);
	/* Unmap skb in the pool anyway, as we are going to change
	   pool entry status to BNX2X_TPA_STOP even if new skb allocation
	   fails. */
	dma_unmap_single(&bp->pdev->dev, dma_unmap_addr(rx_buf, mapping),
			 fp->rx_buf_size, DMA_FROM_DEVICE);
	if (likely(new_data))
		skb = build_skb(data, fp->rx_frag_size);

	if (likely(skb)) {
#ifdef BNX2X_STOP_ON_ERROR
		if (pad + len > fp->rx_buf_size) {
			BNX2X_ERR("skb_put is about to fail...  pad %d  len %d  rx_buf_size %d\n",
				  pad, len, fp->rx_buf_size);
			bnx2x_panic();
			bnx2x_frag_free(fp, new_data);
			return;
		}
#endif

		skb_reserve(skb, pad + NET_SKB_PAD);
		skb_put(skb, len);
		skb_set_hash(skb, tpa_info->rxhash, tpa_info->rxhash_type);

		skb->protocol = eth_type_trans(skb, bp->dev);
		skb->ip_summed = CHECKSUM_UNNECESSARY;

		if (!bnx2x_fill_frag_skb(bp, fp, tpa_info, pages,
					 skb, cqe, cqe_idx)) {
			if (tpa_info->parsing_flags & PARSING_FLAGS_VLAN)
				__vlan_hwaccel_put_tag(skb, htons(ETH_P_8021Q), tpa_info->vlan_tag);
			bnx2x_gro_receive(bp, fp, skb);
		} else {
			DP(NETIF_MSG_RX_STATUS,
			   "Failed to allocate new pages - dropping packet!\n");
			dev_kfree_skb_any(skb);
		}

		/* put new data in bin */
		rx_buf->data = new_data;

		return;
	}
	if (new_data)
		bnx2x_frag_free(fp, new_data);
drop:
	/* drop the packet and keep the buffer in the bin */
	DP(NETIF_MSG_RX_STATUS,
	   "Failed to allocate or map a new skb - dropping packet!\n");
	bnx2x_fp_stats(bp, fp)->eth_q_stats.rx_skb_alloc_failed++;
}

static int bnx2x_alloc_rx_data(struct bnx2x *bp, struct bnx2x_fastpath *fp,
			       u16 index, gfp_t gfp_mask)
{
	u8 *data;
	struct sw_rx_bd *rx_buf = &fp->rx_buf_ring[index];
	struct eth_rx_bd *rx_bd = &fp->rx_desc_ring[index];
	dma_addr_t mapping;

	data = bnx2x_frag_alloc(fp, gfp_mask);
	if (unlikely(data == NULL))
		return -ENOMEM;

	mapping = dma_map_single(&bp->pdev->dev, data + NET_SKB_PAD,
				 fp->rx_buf_size,
				 DMA_FROM_DEVICE);
	if (unlikely(dma_mapping_error(&bp->pdev->dev, mapping))) {
		bnx2x_frag_free(fp, data);
		BNX2X_ERR("Can't map rx data\n");
		return -ENOMEM;
	}

	rx_buf->data = data;
	dma_unmap_addr_set(rx_buf, mapping, mapping);

	rx_bd->addr_hi = cpu_to_le32(U64_HI(mapping));
	rx_bd->addr_lo = cpu_to_le32(U64_LO(mapping));

	return 0;
}

static
void bnx2x_csum_validate(struct sk_buff *skb, union eth_rx_cqe *cqe,
				 struct bnx2x_fastpath *fp,
				 struct bnx2x_eth_q_stats *qstats)
{
	/* Do nothing if no L4 csum validation was done.
	 * We do not check whether IP csum was validated. For IPv4 we assume
	 * that if the card got as far as validating the L4 csum, it also
	 * validated the IP csum. IPv6 has no IP csum.
	 */
	if (cqe->fast_path_cqe.status_flags &
	    ETH_FAST_PATH_RX_CQE_L4_XSUM_NO_VALIDATION_FLG)
		return;

	/* If L4 validation was done, check if an error was found. */

	if (cqe->fast_path_cqe.type_error_flags &
	    (ETH_FAST_PATH_RX_CQE_IP_BAD_XSUM_FLG |
	     ETH_FAST_PATH_RX_CQE_L4_BAD_XSUM_FLG))
		qstats->hw_csum_err++;
	else
		skb->ip_summed = CHECKSUM_UNNECESSARY;
}

static int bnx2x_rx_int(struct bnx2x_fastpath *fp, int budget)
{
	struct bnx2x *bp = fp->bp;
	u16 bd_cons, bd_prod, bd_prod_fw, comp_ring_cons;
	u16 sw_comp_cons, sw_comp_prod;
	int rx_pkt = 0;
	union eth_rx_cqe *cqe;
	struct eth_fast_path_rx_cqe *cqe_fp;

#ifdef BNX2X_STOP_ON_ERROR
	if (unlikely(bp->panic))
		return 0;
#endif
	if (budget <= 0)
		return rx_pkt;

	bd_cons = fp->rx_bd_cons;
	bd_prod = fp->rx_bd_prod;
	bd_prod_fw = bd_prod;
	sw_comp_cons = fp->rx_comp_cons;
	sw_comp_prod = fp->rx_comp_prod;

	comp_ring_cons = RCQ_BD(sw_comp_cons);
	cqe = &fp->rx_comp_ring[comp_ring_cons];
	cqe_fp = &cqe->fast_path_cqe;

	DP(NETIF_MSG_RX_STATUS,
	   "queue[%d]: sw_comp_cons %u\n", fp->index, sw_comp_cons);

	while (BNX2X_IS_CQE_COMPLETED(cqe_fp)) {
		struct sw_rx_bd *rx_buf = NULL;
		struct sk_buff *skb;
		u8 cqe_fp_flags;
		enum eth_rx_cqe_type cqe_fp_type;
		u16 len, pad, queue;
		u8 *data;
		u32 rxhash;
		enum pkt_hash_types rxhash_type;

#ifdef BNX2X_STOP_ON_ERROR
		if (unlikely(bp->panic))
			return 0;
#endif

		bd_prod = RX_BD(bd_prod);
		bd_cons = RX_BD(bd_cons);

		/* A rmb() is required to ensure that the CQE is not read
		 * before it is written by the adapter DMA.  PCI ordering
		 * rules will make sure the other fields are written before
		 * the marker at the end of struct eth_fast_path_rx_cqe
		 * but without rmb() a weakly ordered processor can process
		 * stale data.  Without the barrier TPA state-machine might
		 * enter inconsistent state and kernel stack might be
		 * provided with incorrect packet description - these lead
		 * to various kernel crashed.
		 */
		rmb();

		cqe_fp_flags = cqe_fp->type_error_flags;
		cqe_fp_type = cqe_fp_flags & ETH_FAST_PATH_RX_CQE_TYPE;

		DP(NETIF_MSG_RX_STATUS,
		   "CQE type %x  err %x  status %x  queue %x  vlan %x  len %u\n",
		   CQE_TYPE(cqe_fp_flags),
		   cqe_fp_flags, cqe_fp->status_flags,
		   le32_to_cpu(cqe_fp->rss_hash_result),
		   le16_to_cpu(cqe_fp->vlan_tag),
		   le16_to_cpu(cqe_fp->pkt_len_or_gro_seg_len));

		/* is this a slowpath msg? */
		if (unlikely(CQE_TYPE_SLOW(cqe_fp_type))) {
			bnx2x_sp_event(fp, cqe);
			goto next_cqe;
		}

		rx_buf = &fp->rx_buf_ring[bd_cons];
		data = rx_buf->data;

		if (!CQE_TYPE_FAST(cqe_fp_type)) {
			struct bnx2x_agg_info *tpa_info;
			u16 frag_size, pages;
#ifdef BNX2X_STOP_ON_ERROR
			/* sanity check */
			if (fp->mode == TPA_MODE_DISABLED &&
			    (CQE_TYPE_START(cqe_fp_type) ||
			     CQE_TYPE_STOP(cqe_fp_type)))
				BNX2X_ERR("START/STOP packet while TPA disabled, type %x\n",
					  CQE_TYPE(cqe_fp_type));
#endif

			if (CQE_TYPE_START(cqe_fp_type)) {
				u16 queue = cqe_fp->queue_index;
				DP(NETIF_MSG_RX_STATUS,
				   "calling tpa_start on queue %d\n",
				   queue);

				bnx2x_tpa_start(fp, queue,
						bd_cons, bd_prod,
						cqe_fp);

				goto next_rx;
			}
			queue = cqe->end_agg_cqe.queue_index;
			tpa_info = &fp->tpa_info[queue];
			DP(NETIF_MSG_RX_STATUS,
			   "calling tpa_stop on queue %d\n",
			   queue);

			frag_size = le16_to_cpu(cqe->end_agg_cqe.pkt_len) -
				    tpa_info->len_on_bd;

			if (fp->mode == TPA_MODE_GRO)
				pages = (frag_size + tpa_info->full_page - 1) /
					 tpa_info->full_page;
			else
				pages = SGE_PAGE_ALIGN(frag_size) >>
					SGE_PAGE_SHIFT;

			bnx2x_tpa_stop(bp, fp, tpa_info, pages,
				       &cqe->end_agg_cqe, comp_ring_cons);
#ifdef BNX2X_STOP_ON_ERROR
			if (bp->panic)
				return 0;
#endif

			bnx2x_update_sge_prod(fp, pages, &cqe->end_agg_cqe);
			goto next_cqe;
		}
		/* non TPA */
		len = le16_to_cpu(cqe_fp->pkt_len_or_gro_seg_len);
		pad = cqe_fp->placement_offset;
		dma_sync_single_for_cpu(&bp->pdev->dev,
					dma_unmap_addr(rx_buf, mapping),
					pad + RX_COPY_THRESH,
					DMA_FROM_DEVICE);
		pad += NET_SKB_PAD;
		prefetch(data + pad); /* speedup eth_type_trans() */
		/* is this an error packet? */
		if (unlikely(cqe_fp_flags & ETH_RX_ERROR_FALGS)) {
			DP(NETIF_MSG_RX_ERR | NETIF_MSG_RX_STATUS,
			   "ERROR  flags %x  rx packet %u\n",
			   cqe_fp_flags, sw_comp_cons);
			bnx2x_fp_qstats(bp, fp)->rx_err_discard_pkt++;
			goto reuse_rx;
		}

		/* Since we don't have a jumbo ring
		 * copy small packets if mtu > 1500
		 */
		if ((bp->dev->mtu > ETH_MAX_PACKET_SIZE) &&
		    (len <= RX_COPY_THRESH)) {
			skb = napi_alloc_skb(&fp->napi, len);
			if (skb == NULL) {
				DP(NETIF_MSG_RX_ERR | NETIF_MSG_RX_STATUS,
				   "ERROR  packet dropped because of alloc failure\n");
				bnx2x_fp_qstats(bp, fp)->rx_skb_alloc_failed++;
				goto reuse_rx;
			}
			memcpy(skb->data, data + pad, len);
			bnx2x_reuse_rx_data(fp, bd_cons, bd_prod);
		} else {
			if (likely(bnx2x_alloc_rx_data(bp, fp, bd_prod,
						       GFP_ATOMIC) == 0)) {
				dma_unmap_single(&bp->pdev->dev,
						 dma_unmap_addr(rx_buf, mapping),
						 fp->rx_buf_size,
						 DMA_FROM_DEVICE);
				skb = build_skb(data, fp->rx_frag_size);
				if (unlikely(!skb)) {
					bnx2x_frag_free(fp, data);
					bnx2x_fp_qstats(bp, fp)->
							rx_skb_alloc_failed++;
					goto next_rx;
				}
				skb_reserve(skb, pad);
			} else {
				DP(NETIF_MSG_RX_ERR | NETIF_MSG_RX_STATUS,
				   "ERROR  packet dropped because of alloc failure\n");
				bnx2x_fp_qstats(bp, fp)->rx_skb_alloc_failed++;
reuse_rx:
				bnx2x_reuse_rx_data(fp, bd_cons, bd_prod);
				goto next_rx;
			}
		}

		skb_put(skb, len);
		skb->protocol = eth_type_trans(skb, bp->dev);

		/* Set Toeplitz hash for a none-LRO skb */
		rxhash = bnx2x_get_rxhash(bp, cqe_fp, &rxhash_type);
		skb_set_hash(skb, rxhash, rxhash_type);

		skb_checksum_none_assert(skb);

		if (bp->dev->features & NETIF_F_RXCSUM)
			bnx2x_csum_validate(skb, cqe, fp,
					    bnx2x_fp_qstats(bp, fp));

		skb_record_rx_queue(skb, fp->rx_queue);

		/* Check if this packet was timestamped */
		if (unlikely(cqe->fast_path_cqe.type_error_flags &
			     (1 << ETH_FAST_PATH_RX_CQE_PTP_PKT_SHIFT)))
			bnx2x_set_rx_ts(bp, skb);

		if (le16_to_cpu(cqe_fp->pars_flags.flags) &
		    PARSING_FLAGS_VLAN)
			__vlan_hwaccel_put_tag(skb, htons(ETH_P_8021Q),
					       le16_to_cpu(cqe_fp->vlan_tag));

		napi_gro_receive(&fp->napi, skb);
next_rx:
		rx_buf->data = NULL;

		bd_cons = NEXT_RX_IDX(bd_cons);
		bd_prod = NEXT_RX_IDX(bd_prod);
		bd_prod_fw = NEXT_RX_IDX(bd_prod_fw);
		rx_pkt++;
next_cqe:
		sw_comp_prod = NEXT_RCQ_IDX(sw_comp_prod);
		sw_comp_cons = NEXT_RCQ_IDX(sw_comp_cons);

		/* mark CQE as free */
		BNX2X_SEED_CQE(cqe_fp);

		if (rx_pkt == budget)
			break;

		comp_ring_cons = RCQ_BD(sw_comp_cons);
		cqe = &fp->rx_comp_ring[comp_ring_cons];
		cqe_fp = &cqe->fast_path_cqe;
	} /* while */

	fp->rx_bd_cons = bd_cons;
	fp->rx_bd_prod = bd_prod_fw;
	fp->rx_comp_cons = sw_comp_cons;
	fp->rx_comp_prod = sw_comp_prod;

	/* Update producers */
	bnx2x_update_rx_prod(bp, fp, bd_prod_fw, sw_comp_prod,
			     fp->rx_sge_prod);

	return rx_pkt;
}

static irqreturn_t bnx2x_msix_fp_int(int irq, void *fp_cookie)
{
	struct bnx2x_fastpath *fp = fp_cookie;
	struct bnx2x *bp = fp->bp;
	u8 cos;

	DP(NETIF_MSG_INTR,
	   "got an MSI-X interrupt on IDX:SB [fp %d fw_sd %d igusb %d]\n",
	   fp->index, fp->fw_sb_id, fp->igu_sb_id);

	bnx2x_ack_sb(bp, fp->igu_sb_id, USTORM_ID, 0, IGU_INT_DISABLE, 0);

#ifdef BNX2X_STOP_ON_ERROR
	if (unlikely(bp->panic))
		return IRQ_HANDLED;
#endif

	/* Handle Rx and Tx according to MSI-X vector */
	for_each_cos_in_tx_queue(fp, cos)
		prefetch(fp->txdata_ptr[cos]->tx_cons_sb);

	prefetch(&fp->sb_running_index[SM_RX_ID]);
	napi_schedule_irqoff(&bnx2x_fp(bp, fp->index, napi));

	return IRQ_HANDLED;
}

/* HW Lock for shared dual port PHYs */
void bnx2x_acquire_phy_lock(struct bnx2x *bp)
{
	mutex_lock(&bp->port.phy_mutex);

	bnx2x_acquire_hw_lock(bp, HW_LOCK_RESOURCE_MDIO);
}

void bnx2x_release_phy_lock(struct bnx2x *bp)
{
	bnx2x_release_hw_lock(bp, HW_LOCK_RESOURCE_MDIO);

	mutex_unlock(&bp->port.phy_mutex);
}

/* calculates MF speed according to current linespeed and MF configuration */
u16 bnx2x_get_mf_speed(struct bnx2x *bp)
{
	u16 line_speed = bp->link_vars.line_speed;
	if (IS_MF(bp)) {
		u16 maxCfg = bnx2x_extract_max_cfg(bp,
						   bp->mf_config[BP_VN(bp)]);

		/* Calculate the current MAX line speed limit for the MF
		 * devices
		 */
		if (IS_MF_PERCENT_BW(bp))
			line_speed = (line_speed * maxCfg) / 100;
		else { /* SD mode */
			u16 vn_max_rate = maxCfg * 100;

			if (vn_max_rate < line_speed)
				line_speed = vn_max_rate;
		}
	}

	return line_speed;
}

/**
 * bnx2x_fill_report_data - fill link report data to report
 *
 * @bp:		driver handle
 * @data:	link state to update
 *
 * It uses a none-atomic bit operations because is called under the mutex.
 */
static void bnx2x_fill_report_data(struct bnx2x *bp,
				   struct bnx2x_link_report_data *data)
{
	memset(data, 0, sizeof(*data));

	if (IS_PF(bp)) {
		/* Fill the report data: effective line speed */
		data->line_speed = bnx2x_get_mf_speed(bp);

		/* Link is down */
		if (!bp->link_vars.link_up || (bp->flags & MF_FUNC_DIS))
			__set_bit(BNX2X_LINK_REPORT_LINK_DOWN,
				  &data->link_report_flags);

		if (!BNX2X_NUM_ETH_QUEUES(bp))
			__set_bit(BNX2X_LINK_REPORT_LINK_DOWN,
				  &data->link_report_flags);

		/* Full DUPLEX */
		if (bp->link_vars.duplex == DUPLEX_FULL)
			__set_bit(BNX2X_LINK_REPORT_FD,
				  &data->link_report_flags);

		/* Rx Flow Control is ON */
		if (bp->link_vars.flow_ctrl & BNX2X_FLOW_CTRL_RX)
			__set_bit(BNX2X_LINK_REPORT_RX_FC_ON,
				  &data->link_report_flags);

		/* Tx Flow Control is ON */
		if (bp->link_vars.flow_ctrl & BNX2X_FLOW_CTRL_TX)
			__set_bit(BNX2X_LINK_REPORT_TX_FC_ON,
				  &data->link_report_flags);
	} else { /* VF */
		*data = bp->vf_link_vars;
	}
}

/**
 * bnx2x_link_report - report link status to OS.
 *
 * @bp:		driver handle
 *
 * Calls the __bnx2x_link_report() under the same locking scheme
 * as a link/PHY state managing code to ensure a consistent link
 * reporting.
 */

void bnx2x_link_report(struct bnx2x *bp)
{
	bnx2x_acquire_phy_lock(bp);
	__bnx2x_link_report(bp);
	bnx2x_release_phy_lock(bp);
}

/**
 * __bnx2x_link_report - report link status to OS.
 *
 * @bp:		driver handle
 *
 * None atomic implementation.
 * Should be called under the phy_lock.
 */
void __bnx2x_link_report(struct bnx2x *bp)
{
	struct bnx2x_link_report_data cur_data;

	if (bp->force_link_down) {
		bp->link_vars.link_up = 0;
		return;
	}

	/* reread mf_cfg */
	if (IS_PF(bp) && !CHIP_IS_E1(bp))
		bnx2x_read_mf_cfg(bp);

	/* Read the current link report info */
	bnx2x_fill_report_data(bp, &cur_data);

	/* Don't report link down or exactly the same link status twice */
	if (!memcmp(&cur_data, &bp->last_reported_link, sizeof(cur_data)) ||
	    (test_bit(BNX2X_LINK_REPORT_LINK_DOWN,
		      &bp->last_reported_link.link_report_flags) &&
	     test_bit(BNX2X_LINK_REPORT_LINK_DOWN,
		      &cur_data.link_report_flags)))
		return;

	bp->link_cnt++;

	/* We are going to report a new link parameters now -
	 * remember the current data for the next time.
	 */
	memcpy(&bp->last_reported_link, &cur_data, sizeof(cur_data));

	/* propagate status to VFs */
	if (IS_PF(bp))
		bnx2x_iov_link_update(bp);

	if (test_bit(BNX2X_LINK_REPORT_LINK_DOWN,
		     &cur_data.link_report_flags)) {
		netif_carrier_off(bp->dev);
		netdev_err(bp->dev, "NIC Link is Down\n");
		return;
	} else {
		const char *duplex;
		const char *flow;

		netif_carrier_on(bp->dev);

		if (test_and_clear_bit(BNX2X_LINK_REPORT_FD,
				       &cur_data.link_report_flags))
			duplex = "full";
		else
			duplex = "half";

		/* Handle the FC at the end so that only these flags would be
		 * possibly set. This way we may easily check if there is no FC
		 * enabled.
		 */
		if (cur_data.link_report_flags) {
			if (test_bit(BNX2X_LINK_REPORT_RX_FC_ON,
				     &cur_data.link_report_flags)) {
				if (test_bit(BNX2X_LINK_REPORT_TX_FC_ON,
				     &cur_data.link_report_flags))
					flow = "ON - receive & transmit";
				else
					flow = "ON - receive";
			} else {
				flow = "ON - transmit";
			}
		} else {
			flow = "none";
		}
		netdev_info(bp->dev, "NIC Link is Up, %d Mbps %s duplex, Flow control: %s\n",
			    cur_data.line_speed, duplex, flow);
	}
}

static void bnx2x_set_next_page_sgl(struct bnx2x_fastpath *fp)
{
	int i;

	for (i = 1; i <= NUM_RX_SGE_PAGES; i++) {
		struct eth_rx_sge *sge;

		sge = &fp->rx_sge_ring[RX_SGE_CNT * i - 2];
		sge->addr_hi =
			cpu_to_le32(U64_HI(fp->rx_sge_mapping +
			BCM_PAGE_SIZE*(i % NUM_RX_SGE_PAGES)));

		sge->addr_lo =
			cpu_to_le32(U64_LO(fp->rx_sge_mapping +
			BCM_PAGE_SIZE*(i % NUM_RX_SGE_PAGES)));
	}
}

static void bnx2x_free_tpa_pool(struct bnx2x *bp,
				struct bnx2x_fastpath *fp, int last)
{
	int i;

	for (i = 0; i < last; i++) {
		struct bnx2x_agg_info *tpa_info = &fp->tpa_info[i];
		struct sw_rx_bd *first_buf = &tpa_info->first_buf;
		u8 *data = first_buf->data;

		if (data == NULL) {
			DP(NETIF_MSG_IFDOWN, "tpa bin %d empty on free\n", i);
			continue;
		}
		if (tpa_info->tpa_state == BNX2X_TPA_START)
			dma_unmap_single(&bp->pdev->dev,
					 dma_unmap_addr(first_buf, mapping),
					 fp->rx_buf_size, DMA_FROM_DEVICE);
		bnx2x_frag_free(fp, data);
		first_buf->data = NULL;
	}
}

void bnx2x_init_rx_rings_cnic(struct bnx2x *bp)
{
	int j;

	for_each_rx_queue_cnic(bp, j) {
		struct bnx2x_fastpath *fp = &bp->fp[j];

		fp->rx_bd_cons = 0;

		/* Activate BD ring */
		/* Warning!
		 * this will generate an interrupt (to the TSTORM)
		 * must only be done after chip is initialized
		 */
		bnx2x_update_rx_prod(bp, fp, fp->rx_bd_prod, fp->rx_comp_prod,
				     fp->rx_sge_prod);
	}
}

void bnx2x_init_rx_rings(struct bnx2x *bp)
{
	int func = BP_FUNC(bp);
	u16 ring_prod;
	int i, j;

	/* Allocate TPA resources */
	for_each_eth_queue(bp, j) {
		struct bnx2x_fastpath *fp = &bp->fp[j];

		DP(NETIF_MSG_IFUP,
		   "mtu %d  rx_buf_size %d\n", bp->dev->mtu, fp->rx_buf_size);

		if (fp->mode != TPA_MODE_DISABLED) {
			/* Fill the per-aggregation pool */
			for (i = 0; i < MAX_AGG_QS(bp); i++) {
				struct bnx2x_agg_info *tpa_info =
					&fp->tpa_info[i];
				struct sw_rx_bd *first_buf =
					&tpa_info->first_buf;

				first_buf->data =
					bnx2x_frag_alloc(fp, GFP_KERNEL);
				if (!first_buf->data) {
					BNX2X_ERR("Failed to allocate TPA skb pool for queue[%d] - disabling TPA on this queue!\n",
						  j);
					bnx2x_free_tpa_pool(bp, fp, i);
					fp->mode = TPA_MODE_DISABLED;
					break;
				}
				dma_unmap_addr_set(first_buf, mapping, 0);
				tpa_info->tpa_state = BNX2X_TPA_STOP;
			}

			/* "next page" elements initialization */
			bnx2x_set_next_page_sgl(fp);

			/* set SGEs bit mask */
			bnx2x_init_sge_ring_bit_mask(fp);

			/* Allocate SGEs and initialize the ring elements */
			for (i = 0, ring_prod = 0;
			     i < MAX_RX_SGE_CNT*NUM_RX_SGE_PAGES; i++) {

				if (bnx2x_alloc_rx_sge(bp, fp, ring_prod,
						       GFP_KERNEL) < 0) {
					BNX2X_ERR("was only able to allocate %d rx sges\n",
						  i);
					BNX2X_ERR("disabling TPA for queue[%d]\n",
						  j);
					/* Cleanup already allocated elements */
					bnx2x_free_rx_sge_range(bp, fp,
								ring_prod);
					bnx2x_free_tpa_pool(bp, fp,
							    MAX_AGG_QS(bp));
					fp->mode = TPA_MODE_DISABLED;
					ring_prod = 0;
					break;
				}
				ring_prod = NEXT_SGE_IDX(ring_prod);
			}

			fp->rx_sge_prod = ring_prod;
		}
	}

	for_each_eth_queue(bp, j) {
		struct bnx2x_fastpath *fp = &bp->fp[j];

		fp->rx_bd_cons = 0;

		/* Activate BD ring */
		/* Warning!
		 * this will generate an interrupt (to the TSTORM)
		 * must only be done after chip is initialized
		 */
		bnx2x_update_rx_prod(bp, fp, fp->rx_bd_prod, fp->rx_comp_prod,
				     fp->rx_sge_prod);

		if (j != 0)
			continue;

		if (CHIP_IS_E1(bp)) {
			REG_WR(bp, BAR_USTRORM_INTMEM +
			       USTORM_MEM_WORKAROUND_ADDRESS_OFFSET(func),
			       U64_LO(fp->rx_comp_mapping));
			REG_WR(bp, BAR_USTRORM_INTMEM +
			       USTORM_MEM_WORKAROUND_ADDRESS_OFFSET(func) + 4,
			       U64_HI(fp->rx_comp_mapping));
		}
	}
}

static void bnx2x_free_tx_skbs_queue(struct bnx2x_fastpath *fp)
{
	u8 cos;
	struct bnx2x *bp = fp->bp;

	for_each_cos_in_tx_queue(fp, cos) {
		struct bnx2x_fp_txdata *txdata = fp->txdata_ptr[cos];
		unsigned pkts_compl = 0, bytes_compl = 0;

		u16 sw_prod = txdata->tx_pkt_prod;
		u16 sw_cons = txdata->tx_pkt_cons;

		while (sw_cons != sw_prod) {
			bnx2x_free_tx_pkt(bp, txdata, TX_BD(sw_cons),
					  &pkts_compl, &bytes_compl);
			sw_cons++;
		}

		netdev_tx_reset_queue(
			netdev_get_tx_queue(bp->dev,
					    txdata->txq_index));
	}
}

static void bnx2x_free_tx_skbs_cnic(struct bnx2x *bp)
{
	int i;

	for_each_tx_queue_cnic(bp, i) {
		bnx2x_free_tx_skbs_queue(&bp->fp[i]);
	}
}

static void bnx2x_free_tx_skbs(struct bnx2x *bp)
{
	int i;

	for_each_eth_queue(bp, i) {
		bnx2x_free_tx_skbs_queue(&bp->fp[i]);
	}
}

static void bnx2x_free_rx_bds(struct bnx2x_fastpath *fp)
{
	struct bnx2x *bp = fp->bp;
	int i;

	/* ring wasn't allocated */
	if (fp->rx_buf_ring == NULL)
		return;

	for (i = 0; i < NUM_RX_BD; i++) {
		struct sw_rx_bd *rx_buf = &fp->rx_buf_ring[i];
		u8 *data = rx_buf->data;

		if (data == NULL)
			continue;
		dma_unmap_single(&bp->pdev->dev,
				 dma_unmap_addr(rx_buf, mapping),
				 fp->rx_buf_size, DMA_FROM_DEVICE);

		rx_buf->data = NULL;
		bnx2x_frag_free(fp, data);
	}
}

static void bnx2x_free_rx_skbs_cnic(struct bnx2x *bp)
{
	int j;

	for_each_rx_queue_cnic(bp, j) {
		bnx2x_free_rx_bds(&bp->fp[j]);
	}
}

static void bnx2x_free_rx_skbs(struct bnx2x *bp)
{
	int j;

	for_each_eth_queue(bp, j) {
		struct bnx2x_fastpath *fp = &bp->fp[j];

		bnx2x_free_rx_bds(fp);

		if (fp->mode != TPA_MODE_DISABLED)
			bnx2x_free_tpa_pool(bp, fp, MAX_AGG_QS(bp));
	}
}

static void bnx2x_free_skbs_cnic(struct bnx2x *bp)
{
	bnx2x_free_tx_skbs_cnic(bp);
	bnx2x_free_rx_skbs_cnic(bp);
}

void bnx2x_free_skbs(struct bnx2x *bp)
{
	bnx2x_free_tx_skbs(bp);
	bnx2x_free_rx_skbs(bp);
}

void bnx2x_update_max_mf_config(struct bnx2x *bp, u32 value)
{
	/* load old values */
	u32 mf_cfg = bp->mf_config[BP_VN(bp)];

	if (value != bnx2x_extract_max_cfg(bp, mf_cfg)) {
		/* leave all but MAX value */
		mf_cfg &= ~FUNC_MF_CFG_MAX_BW_MASK;

		/* set new MAX value */
		mf_cfg |= (value << FUNC_MF_CFG_MAX_BW_SHIFT)
				& FUNC_MF_CFG_MAX_BW_MASK;

		bnx2x_fw_command(bp, DRV_MSG_CODE_SET_MF_BW, mf_cfg);
	}
}

/**
 * bnx2x_free_msix_irqs - free previously requested MSI-X IRQ vectors
 *
 * @bp:		driver handle
 * @nvecs:	number of vectors to be released
 */
static void bnx2x_free_msix_irqs(struct bnx2x *bp, int nvecs)
{
	int i, offset = 0;

	if (nvecs == offset)
		return;

	/* VFs don't have a default SB */
	if (IS_PF(bp)) {
		free_irq(bp->msix_table[offset].vector, bp->dev);
		DP(NETIF_MSG_IFDOWN, "released sp irq (%d)\n",
		   bp->msix_table[offset].vector);
		offset++;
	}

	if (CNIC_SUPPORT(bp)) {
		if (nvecs == offset)
			return;
		offset++;
	}

	for_each_eth_queue(bp, i) {
		if (nvecs == offset)
			return;
		DP(NETIF_MSG_IFDOWN, "about to release fp #%d->%d irq\n",
		   i, bp->msix_table[offset].vector);

		free_irq(bp->msix_table[offset++].vector, &bp->fp[i]);
	}
}

void bnx2x_free_irq(struct bnx2x *bp)
{
	if (bp->flags & USING_MSIX_FLAG &&
	    !(bp->flags & USING_SINGLE_MSIX_FLAG)) {
		int nvecs = BNX2X_NUM_ETH_QUEUES(bp) + CNIC_SUPPORT(bp);

		/* vfs don't have a default status block */
		if (IS_PF(bp))
			nvecs++;

		bnx2x_free_msix_irqs(bp, nvecs);
	} else {
		free_irq(bp->dev->irq, bp->dev);
	}
}

int bnx2x_enable_msix(struct bnx2x *bp)
{
	int msix_vec = 0, i, rc;

	/* VFs don't have a default status block */
	if (IS_PF(bp)) {
		bp->msix_table[msix_vec].entry = msix_vec;
		BNX2X_DEV_INFO("msix_table[0].entry = %d (slowpath)\n",
			       bp->msix_table[0].entry);
		msix_vec++;
	}

	/* Cnic requires an msix vector for itself */
	if (CNIC_SUPPORT(bp)) {
		bp->msix_table[msix_vec].entry = msix_vec;
		BNX2X_DEV_INFO("msix_table[%d].entry = %d (CNIC)\n",
			       msix_vec, bp->msix_table[msix_vec].entry);
		msix_vec++;
	}

	/* We need separate vectors for ETH queues only (not FCoE) */
	for_each_eth_queue(bp, i) {
		bp->msix_table[msix_vec].entry = msix_vec;
		BNX2X_DEV_INFO("msix_table[%d].entry = %d (fastpath #%u)\n",
			       msix_vec, msix_vec, i);
		msix_vec++;
	}

	DP(BNX2X_MSG_SP, "about to request enable msix with %d vectors\n",
	   msix_vec);

	rc = pci_enable_msix_range(bp->pdev, &bp->msix_table[0],
				   BNX2X_MIN_MSIX_VEC_CNT(bp), msix_vec);
	/*
	 * reconfigure number of tx/rx queues according to available
	 * MSI-X vectors
	 */
	if (rc == -ENOSPC) {
		/* Get by with single vector */
		rc = pci_enable_msix_range(bp->pdev, &bp->msix_table[0], 1, 1);
		if (rc < 0) {
			BNX2X_DEV_INFO("Single MSI-X is not attainable rc %d\n",
				       rc);
			goto no_msix;
		}

		BNX2X_DEV_INFO("Using single MSI-X vector\n");
		bp->flags |= USING_SINGLE_MSIX_FLAG;

		BNX2X_DEV_INFO("set number of queues to 1\n");
		bp->num_ethernet_queues = 1;
		bp->num_queues = bp->num_ethernet_queues + bp->num_cnic_queues;
	} else if (rc < 0) {
		BNX2X_DEV_INFO("MSI-X is not attainable rc %d\n", rc);
		goto no_msix;
	} else if (rc < msix_vec) {
		/* how less vectors we will have? */
		int diff = msix_vec - rc;

		BNX2X_DEV_INFO("Trying to use less MSI-X vectors: %d\n", rc);

		/*
		 * decrease number of queues by number of unallocated entries
		 */
		bp->num_ethernet_queues -= diff;
		bp->num_queues = bp->num_ethernet_queues + bp->num_cnic_queues;

		BNX2X_DEV_INFO("New queue configuration set: %d\n",
			       bp->num_queues);
	}

	bp->flags |= USING_MSIX_FLAG;

	return 0;

no_msix:
	/* fall to INTx if not enough memory */
	if (rc == -ENOMEM)
		bp->flags |= DISABLE_MSI_FLAG;

	return rc;
}

static int bnx2x_req_msix_irqs(struct bnx2x *bp)
{
	int i, rc, offset = 0;

	/* no default status block for vf */
	if (IS_PF(bp)) {
		rc = request_irq(bp->msix_table[offset++].vector,
				 bnx2x_msix_sp_int, 0,
				 bp->dev->name, bp->dev);
		if (rc) {
			BNX2X_ERR("request sp irq failed\n");
			return -EBUSY;
		}
	}

	if (CNIC_SUPPORT(bp))
		offset++;

	for_each_eth_queue(bp, i) {
		struct bnx2x_fastpath *fp = &bp->fp[i];
		snprintf(fp->name, sizeof(fp->name), "%s-fp-%d",
			 bp->dev->name, i);

		rc = request_irq(bp->msix_table[offset].vector,
				 bnx2x_msix_fp_int, 0, fp->name, fp);
		if (rc) {
			BNX2X_ERR("request fp #%d irq (%d) failed  rc %d\n", i,
			      bp->msix_table[offset].vector, rc);
			bnx2x_free_msix_irqs(bp, offset);
			return -EBUSY;
		}

		offset++;
	}

	i = BNX2X_NUM_ETH_QUEUES(bp);
	if (IS_PF(bp)) {
		offset = 1 + CNIC_SUPPORT(bp);
		netdev_info(bp->dev,
			    "using MSI-X  IRQs: sp %d  fp[%d] %d ... fp[%d] %d\n",
			    bp->msix_table[0].vector,
			    0, bp->msix_table[offset].vector,
			    i - 1, bp->msix_table[offset + i - 1].vector);
	} else {
		offset = CNIC_SUPPORT(bp);
		netdev_info(bp->dev,
			    "using MSI-X  IRQs: fp[%d] %d ... fp[%d] %d\n",
			    0, bp->msix_table[offset].vector,
			    i - 1, bp->msix_table[offset + i - 1].vector);
	}
	return 0;
}

int bnx2x_enable_msi(struct bnx2x *bp)
{
	int rc;

	rc = pci_enable_msi(bp->pdev);
	if (rc) {
		BNX2X_DEV_INFO("MSI is not attainable\n");
		return -1;
	}
	bp->flags |= USING_MSI_FLAG;

	return 0;
}

static int bnx2x_req_irq(struct bnx2x *bp)
{
	unsigned long flags;
	unsigned int irq;

	if (bp->flags & (USING_MSI_FLAG | USING_MSIX_FLAG))
		flags = 0;
	else
		flags = IRQF_SHARED;

	if (bp->flags & USING_MSIX_FLAG)
		irq = bp->msix_table[0].vector;
	else
		irq = bp->pdev->irq;

	return request_irq(irq, bnx2x_interrupt, flags, bp->dev->name, bp->dev);
}

static int bnx2x_setup_irqs(struct bnx2x *bp)
{
	int rc = 0;
	if (bp->flags & USING_MSIX_FLAG &&
	    !(bp->flags & USING_SINGLE_MSIX_FLAG)) {
		rc = bnx2x_req_msix_irqs(bp);
		if (rc)
			return rc;
	} else {
		rc = bnx2x_req_irq(bp);
		if (rc) {
			BNX2X_ERR("IRQ request failed  rc %d, aborting\n", rc);
			return rc;
		}
		if (bp->flags & USING_MSI_FLAG) {
			bp->dev->irq = bp->pdev->irq;
			netdev_info(bp->dev, "using MSI IRQ %d\n",
				    bp->dev->irq);
		}
		if (bp->flags & USING_MSIX_FLAG) {
			bp->dev->irq = bp->msix_table[0].vector;
			netdev_info(bp->dev, "using MSIX IRQ %d\n",
				    bp->dev->irq);
		}
	}

	return 0;
}

static void bnx2x_napi_enable_cnic(struct bnx2x *bp)
{
	int i;

	for_each_rx_queue_cnic(bp, i) {
		napi_enable(&bnx2x_fp(bp, i, napi));
	}
}

static void bnx2x_napi_enable(struct bnx2x *bp)
{
	int i;

	for_each_eth_queue(bp, i) {
		napi_enable(&bnx2x_fp(bp, i, napi));
	}
}

static void bnx2x_napi_disable_cnic(struct bnx2x *bp)
{
	int i;

	for_each_rx_queue_cnic(bp, i) {
		napi_disable(&bnx2x_fp(bp, i, napi));
	}
}

static void bnx2x_napi_disable(struct bnx2x *bp)
{
	int i;

	for_each_eth_queue(bp, i) {
		napi_disable(&bnx2x_fp(bp, i, napi));
	}
}

void bnx2x_netif_start(struct bnx2x *bp)
{
	if (netif_running(bp->dev)) {
		bnx2x_napi_enable(bp);
		if (CNIC_LOADED(bp))
			bnx2x_napi_enable_cnic(bp);
		bnx2x_int_enable(bp);
		if (bp->state == BNX2X_STATE_OPEN)
			netif_tx_wake_all_queues(bp->dev);
	}
}

void bnx2x_netif_stop(struct bnx2x *bp, int disable_hw)
{
	bnx2x_int_disable_sync(bp, disable_hw);
	bnx2x_napi_disable(bp);
	if (CNIC_LOADED(bp))
		bnx2x_napi_disable_cnic(bp);
}

u16 bnx2x_select_queue(struct net_device *dev, struct sk_buff *skb,
		       struct net_device *sb_dev,
		       select_queue_fallback_t fallback)
{
	struct bnx2x *bp = netdev_priv(dev);

	if (CNIC_LOADED(bp) && !NO_FCOE(bp)) {
		struct ethhdr *hdr = (struct ethhdr *)skb->data;
		u16 ether_type = ntohs(hdr->h_proto);

		/* Skip VLAN tag if present */
		if (ether_type == ETH_P_8021Q) {
			struct vlan_ethhdr *vhdr =
				(struct vlan_ethhdr *)skb->data;

			ether_type = ntohs(vhdr->h_vlan_encapsulated_proto);
		}

		/* If ethertype is FCoE or FIP - use FCoE ring */
		if ((ether_type == ETH_P_FCOE) || (ether_type == ETH_P_FIP))
			return bnx2x_fcoe_tx(bp, txq_index);
	}

	/* select a non-FCoE queue */
<<<<<<< HEAD
	return fallback(dev, skb) % (BNX2X_NUM_ETH_QUEUES(bp));
=======
	return fallback(dev, skb, NULL) % (BNX2X_NUM_ETH_QUEUES(bp));
>>>>>>> 286cd8c7
}

void bnx2x_set_num_queues(struct bnx2x *bp)
{
	/* RSS queues */
	bp->num_ethernet_queues = bnx2x_calc_num_queues(bp);

	/* override in STORAGE SD modes */
	if (IS_MF_STORAGE_ONLY(bp))
		bp->num_ethernet_queues = 1;

	/* Add special queues */
	bp->num_cnic_queues = CNIC_SUPPORT(bp); /* For FCOE */
	bp->num_queues = bp->num_ethernet_queues + bp->num_cnic_queues;

	BNX2X_DEV_INFO("set number of queues to %d\n", bp->num_queues);
}

/**
 * bnx2x_set_real_num_queues - configure netdev->real_num_[tx,rx]_queues
 *
 * @bp:		Driver handle
 *
 * We currently support for at most 16 Tx queues for each CoS thus we will
 * allocate a multiple of 16 for ETH L2 rings according to the value of the
 * bp->max_cos.
 *
 * If there is an FCoE L2 queue the appropriate Tx queue will have the next
 * index after all ETH L2 indices.
 *
 * If the actual number of Tx queues (for each CoS) is less than 16 then there
 * will be the holes at the end of each group of 16 ETh L2 indices (0..15,
 * 16..31,...) with indices that are not coupled with any real Tx queue.
 *
 * The proper configuration of skb->queue_mapping is handled by
 * bnx2x_select_queue() and __skb_tx_hash().
 *
 * bnx2x_setup_tc() takes care of the proper TC mappings so that __skb_tx_hash()
 * will return a proper Tx index if TC is enabled (netdev->num_tc > 0).
 */
static int bnx2x_set_real_num_queues(struct bnx2x *bp, int include_cnic)
{
	int rc, tx, rx;

	tx = BNX2X_NUM_ETH_QUEUES(bp) * bp->max_cos;
	rx = BNX2X_NUM_ETH_QUEUES(bp);

/* account for fcoe queue */
	if (include_cnic && !NO_FCOE(bp)) {
		rx++;
		tx++;
	}

	rc = netif_set_real_num_tx_queues(bp->dev, tx);
	if (rc) {
		BNX2X_ERR("Failed to set real number of Tx queues: %d\n", rc);
		return rc;
	}
	rc = netif_set_real_num_rx_queues(bp->dev, rx);
	if (rc) {
		BNX2X_ERR("Failed to set real number of Rx queues: %d\n", rc);
		return rc;
	}

	DP(NETIF_MSG_IFUP, "Setting real num queues to (tx, rx) (%d, %d)\n",
			  tx, rx);

	return rc;
}

static void bnx2x_set_rx_buf_size(struct bnx2x *bp)
{
	int i;

	for_each_queue(bp, i) {
		struct bnx2x_fastpath *fp = &bp->fp[i];
		u32 mtu;

		/* Always use a mini-jumbo MTU for the FCoE L2 ring */
		if (IS_FCOE_IDX(i))
			/*
			 * Although there are no IP frames expected to arrive to
			 * this ring we still want to add an
			 * IP_HEADER_ALIGNMENT_PADDING to prevent a buffer
			 * overrun attack.
			 */
			mtu = BNX2X_FCOE_MINI_JUMBO_MTU;
		else
			mtu = bp->dev->mtu;
		fp->rx_buf_size = BNX2X_FW_RX_ALIGN_START +
				  IP_HEADER_ALIGNMENT_PADDING +
				  ETH_OVERHEAD +
				  mtu +
				  BNX2X_FW_RX_ALIGN_END;
		fp->rx_buf_size = SKB_DATA_ALIGN(fp->rx_buf_size);
		/* Note : rx_buf_size doesn't take into account NET_SKB_PAD */
		if (fp->rx_buf_size + NET_SKB_PAD <= PAGE_SIZE)
			fp->rx_frag_size = fp->rx_buf_size + NET_SKB_PAD;
		else
			fp->rx_frag_size = 0;
	}
}

static int bnx2x_init_rss(struct bnx2x *bp)
{
	int i;
	u8 num_eth_queues = BNX2X_NUM_ETH_QUEUES(bp);

	/* Prepare the initial contents for the indirection table if RSS is
	 * enabled
	 */
	for (i = 0; i < sizeof(bp->rss_conf_obj.ind_table); i++)
		bp->rss_conf_obj.ind_table[i] =
			bp->fp->cl_id +
			ethtool_rxfh_indir_default(i, num_eth_queues);

	/*
	 * For 57710 and 57711 SEARCHER configuration (rss_keys) is
	 * per-port, so if explicit configuration is needed , do it only
	 * for a PMF.
	 *
	 * For 57712 and newer on the other hand it's a per-function
	 * configuration.
	 */
	return bnx2x_config_rss_eth(bp, bp->port.pmf || !CHIP_IS_E1x(bp));
}

int bnx2x_rss(struct bnx2x *bp, struct bnx2x_rss_config_obj *rss_obj,
	      bool config_hash, bool enable)
{
	struct bnx2x_config_rss_params params = {NULL};

	/* Although RSS is meaningless when there is a single HW queue we
	 * still need it enabled in order to have HW Rx hash generated.
	 *
	 * if (!is_eth_multi(bp))
	 *      bp->multi_mode = ETH_RSS_MODE_DISABLED;
	 */

	params.rss_obj = rss_obj;

	__set_bit(RAMROD_COMP_WAIT, &params.ramrod_flags);

	if (enable) {
		__set_bit(BNX2X_RSS_MODE_REGULAR, &params.rss_flags);

		/* RSS configuration */
		__set_bit(BNX2X_RSS_IPV4, &params.rss_flags);
		__set_bit(BNX2X_RSS_IPV4_TCP, &params.rss_flags);
		__set_bit(BNX2X_RSS_IPV6, &params.rss_flags);
		__set_bit(BNX2X_RSS_IPV6_TCP, &params.rss_flags);
		if (rss_obj->udp_rss_v4)
			__set_bit(BNX2X_RSS_IPV4_UDP, &params.rss_flags);
		if (rss_obj->udp_rss_v6)
			__set_bit(BNX2X_RSS_IPV6_UDP, &params.rss_flags);

		if (!CHIP_IS_E1x(bp)) {
			/* valid only for TUNN_MODE_VXLAN tunnel mode */
			__set_bit(BNX2X_RSS_IPV4_VXLAN, &params.rss_flags);
			__set_bit(BNX2X_RSS_IPV6_VXLAN, &params.rss_flags);

			/* valid only for TUNN_MODE_GRE tunnel mode */
			__set_bit(BNX2X_RSS_TUNN_INNER_HDRS, &params.rss_flags);
		}
	} else {
		__set_bit(BNX2X_RSS_MODE_DISABLED, &params.rss_flags);
	}

	/* Hash bits */
	params.rss_result_mask = MULTI_MASK;

	memcpy(params.ind_table, rss_obj->ind_table, sizeof(params.ind_table));

	if (config_hash) {
		/* RSS keys */
		netdev_rss_key_fill(params.rss_key, T_ETH_RSS_KEY * 4);
		__set_bit(BNX2X_RSS_SET_SRCH, &params.rss_flags);
	}

	if (IS_PF(bp))
		return bnx2x_config_rss(bp, &params);
	else
		return bnx2x_vfpf_config_rss(bp, &params);
}

static int bnx2x_init_hw(struct bnx2x *bp, u32 load_code)
{
	struct bnx2x_func_state_params func_params = {NULL};

	/* Prepare parameters for function state transitions */
	__set_bit(RAMROD_COMP_WAIT, &func_params.ramrod_flags);

	func_params.f_obj = &bp->func_obj;
	func_params.cmd = BNX2X_F_CMD_HW_INIT;

	func_params.params.hw_init.load_phase = load_code;

	return bnx2x_func_state_change(bp, &func_params);
}

/*
 * Cleans the object that have internal lists without sending
 * ramrods. Should be run when interrupts are disabled.
 */
void bnx2x_squeeze_objects(struct bnx2x *bp)
{
	int rc;
	unsigned long ramrod_flags = 0, vlan_mac_flags = 0;
	struct bnx2x_mcast_ramrod_params rparam = {NULL};
	struct bnx2x_vlan_mac_obj *mac_obj = &bp->sp_objs->mac_obj;

	/***************** Cleanup MACs' object first *************************/

	/* Wait for completion of requested */
	__set_bit(RAMROD_COMP_WAIT, &ramrod_flags);
	/* Perform a dry cleanup */
	__set_bit(RAMROD_DRV_CLR_ONLY, &ramrod_flags);

	/* Clean ETH primary MAC */
	__set_bit(BNX2X_ETH_MAC, &vlan_mac_flags);
	rc = mac_obj->delete_all(bp, &bp->sp_objs->mac_obj, &vlan_mac_flags,
				 &ramrod_flags);
	if (rc != 0)
		BNX2X_ERR("Failed to clean ETH MACs: %d\n", rc);

	/* Cleanup UC list */
	vlan_mac_flags = 0;
	__set_bit(BNX2X_UC_LIST_MAC, &vlan_mac_flags);
	rc = mac_obj->delete_all(bp, mac_obj, &vlan_mac_flags,
				 &ramrod_flags);
	if (rc != 0)
		BNX2X_ERR("Failed to clean UC list MACs: %d\n", rc);

	/***************** Now clean mcast object *****************************/
	rparam.mcast_obj = &bp->mcast_obj;
	__set_bit(RAMROD_DRV_CLR_ONLY, &rparam.ramrod_flags);

	/* Add a DEL command... - Since we're doing a driver cleanup only,
	 * we take a lock surrounding both the initial send and the CONTs,
	 * as we don't want a true completion to disrupt us in the middle.
	 */
	netif_addr_lock_bh(bp->dev);
	rc = bnx2x_config_mcast(bp, &rparam, BNX2X_MCAST_CMD_DEL);
	if (rc < 0)
		BNX2X_ERR("Failed to add a new DEL command to a multi-cast object: %d\n",
			  rc);

	/* ...and wait until all pending commands are cleared */
	rc = bnx2x_config_mcast(bp, &rparam, BNX2X_MCAST_CMD_CONT);
	while (rc != 0) {
		if (rc < 0) {
			BNX2X_ERR("Failed to clean multi-cast object: %d\n",
				  rc);
			netif_addr_unlock_bh(bp->dev);
			return;
		}

		rc = bnx2x_config_mcast(bp, &rparam, BNX2X_MCAST_CMD_CONT);
	}
	netif_addr_unlock_bh(bp->dev);
}

#ifndef BNX2X_STOP_ON_ERROR
#define LOAD_ERROR_EXIT(bp, label) \
	do { \
		(bp)->state = BNX2X_STATE_ERROR; \
		goto label; \
	} while (0)

#define LOAD_ERROR_EXIT_CNIC(bp, label) \
	do { \
		bp->cnic_loaded = false; \
		goto label; \
	} while (0)
#else /*BNX2X_STOP_ON_ERROR*/
#define LOAD_ERROR_EXIT(bp, label) \
	do { \
		(bp)->state = BNX2X_STATE_ERROR; \
		(bp)->panic = 1; \
		return -EBUSY; \
	} while (0)
#define LOAD_ERROR_EXIT_CNIC(bp, label) \
	do { \
		bp->cnic_loaded = false; \
		(bp)->panic = 1; \
		return -EBUSY; \
	} while (0)
#endif /*BNX2X_STOP_ON_ERROR*/

static void bnx2x_free_fw_stats_mem(struct bnx2x *bp)
{
	BNX2X_PCI_FREE(bp->fw_stats, bp->fw_stats_mapping,
		       bp->fw_stats_data_sz + bp->fw_stats_req_sz);
	return;
}

static int bnx2x_alloc_fw_stats_mem(struct bnx2x *bp)
{
	int num_groups, vf_headroom = 0;
	int is_fcoe_stats = NO_FCOE(bp) ? 0 : 1;

	/* number of queues for statistics is number of eth queues + FCoE */
	u8 num_queue_stats = BNX2X_NUM_ETH_QUEUES(bp) + is_fcoe_stats;

	/* Total number of FW statistics requests =
	 * 1 for port stats + 1 for PF stats + potential 2 for FCoE (fcoe proper
	 * and fcoe l2 queue) stats + num of queues (which includes another 1
	 * for fcoe l2 queue if applicable)
	 */
	bp->fw_stats_num = 2 + is_fcoe_stats + num_queue_stats;

	/* vf stats appear in the request list, but their data is allocated by
	 * the VFs themselves. We don't include them in the bp->fw_stats_num as
	 * it is used to determine where to place the vf stats queries in the
	 * request struct
	 */
	if (IS_SRIOV(bp))
		vf_headroom = bnx2x_vf_headroom(bp);

	/* Request is built from stats_query_header and an array of
	 * stats_query_cmd_group each of which contains
	 * STATS_QUERY_CMD_COUNT rules. The real number or requests is
	 * configured in the stats_query_header.
	 */
	num_groups =
		(((bp->fw_stats_num + vf_headroom) / STATS_QUERY_CMD_COUNT) +
		 (((bp->fw_stats_num + vf_headroom) % STATS_QUERY_CMD_COUNT) ?
		 1 : 0));

	DP(BNX2X_MSG_SP, "stats fw_stats_num %d, vf headroom %d, num_groups %d\n",
	   bp->fw_stats_num, vf_headroom, num_groups);
	bp->fw_stats_req_sz = sizeof(struct stats_query_header) +
		num_groups * sizeof(struct stats_query_cmd_group);

	/* Data for statistics requests + stats_counter
	 * stats_counter holds per-STORM counters that are incremented
	 * when STORM has finished with the current request.
	 * memory for FCoE offloaded statistics are counted anyway,
	 * even if they will not be sent.
	 * VF stats are not accounted for here as the data of VF stats is stored
	 * in memory allocated by the VF, not here.
	 */
	bp->fw_stats_data_sz = sizeof(struct per_port_stats) +
		sizeof(struct per_pf_stats) +
		sizeof(struct fcoe_statistics_params) +
		sizeof(struct per_queue_stats) * num_queue_stats +
		sizeof(struct stats_counter);

	bp->fw_stats = BNX2X_PCI_ALLOC(&bp->fw_stats_mapping,
				       bp->fw_stats_data_sz + bp->fw_stats_req_sz);
	if (!bp->fw_stats)
		goto alloc_mem_err;

	/* Set shortcuts */
	bp->fw_stats_req = (struct bnx2x_fw_stats_req *)bp->fw_stats;
	bp->fw_stats_req_mapping = bp->fw_stats_mapping;
	bp->fw_stats_data = (struct bnx2x_fw_stats_data *)
		((u8 *)bp->fw_stats + bp->fw_stats_req_sz);
	bp->fw_stats_data_mapping = bp->fw_stats_mapping +
		bp->fw_stats_req_sz;

	DP(BNX2X_MSG_SP, "statistics request base address set to %x %x\n",
	   U64_HI(bp->fw_stats_req_mapping),
	   U64_LO(bp->fw_stats_req_mapping));
	DP(BNX2X_MSG_SP, "statistics data base address set to %x %x\n",
	   U64_HI(bp->fw_stats_data_mapping),
	   U64_LO(bp->fw_stats_data_mapping));
	return 0;

alloc_mem_err:
	bnx2x_free_fw_stats_mem(bp);
	BNX2X_ERR("Can't allocate FW stats memory\n");
	return -ENOMEM;
}

/* send load request to mcp and analyze response */
static int bnx2x_nic_load_request(struct bnx2x *bp, u32 *load_code)
{
	u32 param;

	/* init fw_seq */
	bp->fw_seq =
		(SHMEM_RD(bp, func_mb[BP_FW_MB_IDX(bp)].drv_mb_header) &
		 DRV_MSG_SEQ_NUMBER_MASK);
	BNX2X_DEV_INFO("fw_seq 0x%08x\n", bp->fw_seq);

	/* Get current FW pulse sequence */
	bp->fw_drv_pulse_wr_seq =
		(SHMEM_RD(bp, func_mb[BP_FW_MB_IDX(bp)].drv_pulse_mb) &
		 DRV_PULSE_SEQ_MASK);
	BNX2X_DEV_INFO("drv_pulse 0x%x\n", bp->fw_drv_pulse_wr_seq);

	param = DRV_MSG_CODE_LOAD_REQ_WITH_LFA;

	if (IS_MF_SD(bp) && bnx2x_port_after_undi(bp))
		param |= DRV_MSG_CODE_LOAD_REQ_FORCE_LFA;

	/* load request */
	(*load_code) = bnx2x_fw_command(bp, DRV_MSG_CODE_LOAD_REQ, param);

	/* if mcp fails to respond we must abort */
	if (!(*load_code)) {
		BNX2X_ERR("MCP response failure, aborting\n");
		return -EBUSY;
	}

	/* If mcp refused (e.g. other port is in diagnostic mode) we
	 * must abort
	 */
	if ((*load_code) == FW_MSG_CODE_DRV_LOAD_REFUSED) {
		BNX2X_ERR("MCP refused load request, aborting\n");
		return -EBUSY;
	}
	return 0;
}

/* check whether another PF has already loaded FW to chip. In
 * virtualized environments a pf from another VM may have already
 * initialized the device including loading FW
 */
int bnx2x_compare_fw_ver(struct bnx2x *bp, u32 load_code, bool print_err)
{
	/* is another pf loaded on this engine? */
	if (load_code != FW_MSG_CODE_DRV_LOAD_COMMON_CHIP &&
	    load_code != FW_MSG_CODE_DRV_LOAD_COMMON) {
		/* build my FW version dword */
		u32 my_fw = (BCM_5710_FW_MAJOR_VERSION) +
			(BCM_5710_FW_MINOR_VERSION << 8) +
			(BCM_5710_FW_REVISION_VERSION << 16) +
			(BCM_5710_FW_ENGINEERING_VERSION << 24);

		/* read loaded FW from chip */
		u32 loaded_fw = REG_RD(bp, XSEM_REG_PRAM);

		DP(BNX2X_MSG_SP, "loaded fw %x, my fw %x\n",
		   loaded_fw, my_fw);

		/* abort nic load if version mismatch */
		if (my_fw != loaded_fw) {
			if (print_err)
				BNX2X_ERR("bnx2x with FW %x was already loaded which mismatches my %x FW. Aborting\n",
					  loaded_fw, my_fw);
			else
				BNX2X_DEV_INFO("bnx2x with FW %x was already loaded which mismatches my %x FW, possibly due to MF UNDI\n",
					       loaded_fw, my_fw);
			return -EBUSY;
		}
	}
	return 0;
}

/* returns the "mcp load_code" according to global load_count array */
static int bnx2x_nic_load_no_mcp(struct bnx2x *bp, int port)
{
	int path = BP_PATH(bp);

	DP(NETIF_MSG_IFUP, "NO MCP - load counts[%d]      %d, %d, %d\n",
	   path, bnx2x_load_count[path][0], bnx2x_load_count[path][1],
	   bnx2x_load_count[path][2]);
	bnx2x_load_count[path][0]++;
	bnx2x_load_count[path][1 + port]++;
	DP(NETIF_MSG_IFUP, "NO MCP - new load counts[%d]  %d, %d, %d\n",
	   path, bnx2x_load_count[path][0], bnx2x_load_count[path][1],
	   bnx2x_load_count[path][2]);
	if (bnx2x_load_count[path][0] == 1)
		return FW_MSG_CODE_DRV_LOAD_COMMON;
	else if (bnx2x_load_count[path][1 + port] == 1)
		return FW_MSG_CODE_DRV_LOAD_PORT;
	else
		return FW_MSG_CODE_DRV_LOAD_FUNCTION;
}

/* mark PMF if applicable */
static void bnx2x_nic_load_pmf(struct bnx2x *bp, u32 load_code)
{
	if ((load_code == FW_MSG_CODE_DRV_LOAD_COMMON) ||
	    (load_code == FW_MSG_CODE_DRV_LOAD_COMMON_CHIP) ||
	    (load_code == FW_MSG_CODE_DRV_LOAD_PORT)) {
		bp->port.pmf = 1;
		/* We need the barrier to ensure the ordering between the
		 * writing to bp->port.pmf here and reading it from the
		 * bnx2x_periodic_task().
		 */
		smp_mb();
	} else {
		bp->port.pmf = 0;
	}

	DP(NETIF_MSG_LINK, "pmf %d\n", bp->port.pmf);
}

static void bnx2x_nic_load_afex_dcc(struct bnx2x *bp, int load_code)
{
	if (((load_code == FW_MSG_CODE_DRV_LOAD_COMMON) ||
	     (load_code == FW_MSG_CODE_DRV_LOAD_COMMON_CHIP)) &&
	    (bp->common.shmem2_base)) {
		if (SHMEM2_HAS(bp, dcc_support))
			SHMEM2_WR(bp, dcc_support,
				  (SHMEM_DCC_SUPPORT_DISABLE_ENABLE_PF_TLV |
				   SHMEM_DCC_SUPPORT_BANDWIDTH_ALLOCATION_TLV));
		if (SHMEM2_HAS(bp, afex_driver_support))
			SHMEM2_WR(bp, afex_driver_support,
				  SHMEM_AFEX_SUPPORTED_VERSION_ONE);
	}

	/* Set AFEX default VLAN tag to an invalid value */
	bp->afex_def_vlan_tag = -1;
}

/**
 * bnx2x_bz_fp - zero content of the fastpath structure.
 *
 * @bp:		driver handle
 * @index:	fastpath index to be zeroed
 *
 * Makes sure the contents of the bp->fp[index].napi is kept
 * intact.
 */
static void bnx2x_bz_fp(struct bnx2x *bp, int index)
{
	struct bnx2x_fastpath *fp = &bp->fp[index];
	int cos;
	struct napi_struct orig_napi = fp->napi;
	struct bnx2x_agg_info *orig_tpa_info = fp->tpa_info;

	/* bzero bnx2x_fastpath contents */
	if (fp->tpa_info)
		memset(fp->tpa_info, 0, ETH_MAX_AGGREGATION_QUEUES_E1H_E2 *
		       sizeof(struct bnx2x_agg_info));
	memset(fp, 0, sizeof(*fp));

	/* Restore the NAPI object as it has been already initialized */
	fp->napi = orig_napi;
	fp->tpa_info = orig_tpa_info;
	fp->bp = bp;
	fp->index = index;
	if (IS_ETH_FP(fp))
		fp->max_cos = bp->max_cos;
	else
		/* Special queues support only one CoS */
		fp->max_cos = 1;

	/* Init txdata pointers */
	if (IS_FCOE_FP(fp))
		fp->txdata_ptr[0] = &bp->bnx2x_txq[FCOE_TXQ_IDX(bp)];
	if (IS_ETH_FP(fp))
		for_each_cos_in_tx_queue(fp, cos)
			fp->txdata_ptr[cos] = &bp->bnx2x_txq[cos *
				BNX2X_NUM_ETH_QUEUES(bp) + index];

	/* set the tpa flag for each queue. The tpa flag determines the queue
	 * minimal size so it must be set prior to queue memory allocation
	 */
	if (bp->dev->features & NETIF_F_LRO)
		fp->mode = TPA_MODE_LRO;
	else if (bp->dev->features & NETIF_F_GRO_HW)
		fp->mode = TPA_MODE_GRO;
	else
		fp->mode = TPA_MODE_DISABLED;

	/* We don't want TPA if it's disabled in bp
	 * or if this is an FCoE L2 ring.
	 */
	if (bp->disable_tpa || IS_FCOE_FP(fp))
		fp->mode = TPA_MODE_DISABLED;
}

void bnx2x_set_os_driver_state(struct bnx2x *bp, u32 state)
{
	u32 cur;

	if (!IS_MF_BD(bp) || !SHMEM2_HAS(bp, os_driver_state) || IS_VF(bp))
		return;

	cur = SHMEM2_RD(bp, os_driver_state[BP_FW_MB_IDX(bp)]);
	DP(NETIF_MSG_IFUP, "Driver state %08x-->%08x\n",
	   cur, state);

	SHMEM2_WR(bp, os_driver_state[BP_FW_MB_IDX(bp)], state);
}

int bnx2x_load_cnic(struct bnx2x *bp)
{
	int i, rc, port = BP_PORT(bp);

	DP(NETIF_MSG_IFUP, "Starting CNIC-related load\n");

	mutex_init(&bp->cnic_mutex);

	if (IS_PF(bp)) {
		rc = bnx2x_alloc_mem_cnic(bp);
		if (rc) {
			BNX2X_ERR("Unable to allocate bp memory for cnic\n");
			LOAD_ERROR_EXIT_CNIC(bp, load_error_cnic0);
		}
	}

	rc = bnx2x_alloc_fp_mem_cnic(bp);
	if (rc) {
		BNX2X_ERR("Unable to allocate memory for cnic fps\n");
		LOAD_ERROR_EXIT_CNIC(bp, load_error_cnic0);
	}

	/* Update the number of queues with the cnic queues */
	rc = bnx2x_set_real_num_queues(bp, 1);
	if (rc) {
		BNX2X_ERR("Unable to set real_num_queues including cnic\n");
		LOAD_ERROR_EXIT_CNIC(bp, load_error_cnic0);
	}

	/* Add all CNIC NAPI objects */
	bnx2x_add_all_napi_cnic(bp);
	DP(NETIF_MSG_IFUP, "cnic napi added\n");
	bnx2x_napi_enable_cnic(bp);

	rc = bnx2x_init_hw_func_cnic(bp);
	if (rc)
		LOAD_ERROR_EXIT_CNIC(bp, load_error_cnic1);

	bnx2x_nic_init_cnic(bp);

	if (IS_PF(bp)) {
		/* Enable Timer scan */
		REG_WR(bp, TM_REG_EN_LINEAR0_TIMER + port*4, 1);

		/* setup cnic queues */
		for_each_cnic_queue(bp, i) {
			rc = bnx2x_setup_queue(bp, &bp->fp[i], 0);
			if (rc) {
				BNX2X_ERR("Queue setup failed\n");
				LOAD_ERROR_EXIT(bp, load_error_cnic2);
			}
		}
	}

	/* Initialize Rx filter. */
	bnx2x_set_rx_mode_inner(bp);

	/* re-read iscsi info */
	bnx2x_get_iscsi_info(bp);
	bnx2x_setup_cnic_irq_info(bp);
	bnx2x_setup_cnic_info(bp);
	bp->cnic_loaded = true;
	if (bp->state == BNX2X_STATE_OPEN)
		bnx2x_cnic_notify(bp, CNIC_CTL_START_CMD);

	DP(NETIF_MSG_IFUP, "Ending successfully CNIC-related load\n");

	return 0;

#ifndef BNX2X_STOP_ON_ERROR
load_error_cnic2:
	/* Disable Timer scan */
	REG_WR(bp, TM_REG_EN_LINEAR0_TIMER + port*4, 0);

load_error_cnic1:
	bnx2x_napi_disable_cnic(bp);
	/* Update the number of queues without the cnic queues */
	if (bnx2x_set_real_num_queues(bp, 0))
		BNX2X_ERR("Unable to set real_num_queues not including cnic\n");
load_error_cnic0:
	BNX2X_ERR("CNIC-related load failed\n");
	bnx2x_free_fp_mem_cnic(bp);
	bnx2x_free_mem_cnic(bp);
	return rc;
#endif /* ! BNX2X_STOP_ON_ERROR */
}

/* must be called with rtnl_lock */
int bnx2x_nic_load(struct bnx2x *bp, int load_mode)
{
	int port = BP_PORT(bp);
	int i, rc = 0, load_code = 0;

	DP(NETIF_MSG_IFUP, "Starting NIC load\n");
	DP(NETIF_MSG_IFUP,
	   "CNIC is %s\n", CNIC_ENABLED(bp) ? "enabled" : "disabled");

#ifdef BNX2X_STOP_ON_ERROR
	if (unlikely(bp->panic)) {
		BNX2X_ERR("Can't load NIC when there is panic\n");
		return -EPERM;
	}
#endif

	bp->state = BNX2X_STATE_OPENING_WAIT4_LOAD;

	/* zero the structure w/o any lock, before SP handler is initialized */
	memset(&bp->last_reported_link, 0, sizeof(bp->last_reported_link));
	__set_bit(BNX2X_LINK_REPORT_LINK_DOWN,
		&bp->last_reported_link.link_report_flags);

	if (IS_PF(bp))
		/* must be called before memory allocation and HW init */
		bnx2x_ilt_set_info(bp);

	/*
	 * Zero fastpath structures preserving invariants like napi, which are
	 * allocated only once, fp index, max_cos, bp pointer.
	 * Also set fp->mode and txdata_ptr.
	 */
	DP(NETIF_MSG_IFUP, "num queues: %d", bp->num_queues);
	for_each_queue(bp, i)
		bnx2x_bz_fp(bp, i);
	memset(bp->bnx2x_txq, 0, (BNX2X_MAX_RSS_COUNT(bp) * BNX2X_MULTI_TX_COS +
				  bp->num_cnic_queues) *
				  sizeof(struct bnx2x_fp_txdata));

	bp->fcoe_init = false;

	/* Set the receive queues buffer size */
	bnx2x_set_rx_buf_size(bp);

	if (IS_PF(bp)) {
		rc = bnx2x_alloc_mem(bp);
		if (rc) {
			BNX2X_ERR("Unable to allocate bp memory\n");
			return rc;
		}
	}

	/* need to be done after alloc mem, since it's self adjusting to amount
	 * of memory available for RSS queues
	 */
	rc = bnx2x_alloc_fp_mem(bp);
	if (rc) {
		BNX2X_ERR("Unable to allocate memory for fps\n");
		LOAD_ERROR_EXIT(bp, load_error0);
	}

	/* Allocated memory for FW statistics  */
	rc = bnx2x_alloc_fw_stats_mem(bp);
	if (rc)
		LOAD_ERROR_EXIT(bp, load_error0);

	/* request pf to initialize status blocks */
	if (IS_VF(bp)) {
		rc = bnx2x_vfpf_init(bp);
		if (rc)
			LOAD_ERROR_EXIT(bp, load_error0);
	}

	/* As long as bnx2x_alloc_mem() may possibly update
	 * bp->num_queues, bnx2x_set_real_num_queues() should always
	 * come after it. At this stage cnic queues are not counted.
	 */
	rc = bnx2x_set_real_num_queues(bp, 0);
	if (rc) {
		BNX2X_ERR("Unable to set real_num_queues\n");
		LOAD_ERROR_EXIT(bp, load_error0);
	}

	/* configure multi cos mappings in kernel.
	 * this configuration may be overridden by a multi class queue
	 * discipline or by a dcbx negotiation result.
	 */
	bnx2x_setup_tc(bp->dev, bp->max_cos);

	/* Add all NAPI objects */
	bnx2x_add_all_napi(bp);
	DP(NETIF_MSG_IFUP, "napi added\n");
	bnx2x_napi_enable(bp);

	if (IS_PF(bp)) {
		/* set pf load just before approaching the MCP */
		bnx2x_set_pf_load(bp);

		/* if mcp exists send load request and analyze response */
		if (!BP_NOMCP(bp)) {
			/* attempt to load pf */
			rc = bnx2x_nic_load_request(bp, &load_code);
			if (rc)
				LOAD_ERROR_EXIT(bp, load_error1);

			/* what did mcp say? */
			rc = bnx2x_compare_fw_ver(bp, load_code, true);
			if (rc) {
				bnx2x_fw_command(bp, DRV_MSG_CODE_LOAD_DONE, 0);
				LOAD_ERROR_EXIT(bp, load_error2);
			}
		} else {
			load_code = bnx2x_nic_load_no_mcp(bp, port);
		}

		/* mark pmf if applicable */
		bnx2x_nic_load_pmf(bp, load_code);

		/* Init Function state controlling object */
		bnx2x__init_func_obj(bp);

		/* Initialize HW */
		rc = bnx2x_init_hw(bp, load_code);
		if (rc) {
			BNX2X_ERR("HW init failed, aborting\n");
			bnx2x_fw_command(bp, DRV_MSG_CODE_LOAD_DONE, 0);
			LOAD_ERROR_EXIT(bp, load_error2);
		}
	}

	bnx2x_pre_irq_nic_init(bp);

	/* Connect to IRQs */
	rc = bnx2x_setup_irqs(bp);
	if (rc) {
		BNX2X_ERR("setup irqs failed\n");
		if (IS_PF(bp))
			bnx2x_fw_command(bp, DRV_MSG_CODE_LOAD_DONE, 0);
		LOAD_ERROR_EXIT(bp, load_error2);
	}

	/* Init per-function objects */
	if (IS_PF(bp)) {
		/* Setup NIC internals and enable interrupts */
		bnx2x_post_irq_nic_init(bp, load_code);

		bnx2x_init_bp_objs(bp);
		bnx2x_iov_nic_init(bp);

		/* Set AFEX default VLAN tag to an invalid value */
		bp->afex_def_vlan_tag = -1;
		bnx2x_nic_load_afex_dcc(bp, load_code);
		bp->state = BNX2X_STATE_OPENING_WAIT4_PORT;
		rc = bnx2x_func_start(bp);
		if (rc) {
			BNX2X_ERR("Function start failed!\n");
			bnx2x_fw_command(bp, DRV_MSG_CODE_LOAD_DONE, 0);

			LOAD_ERROR_EXIT(bp, load_error3);
		}

		/* Send LOAD_DONE command to MCP */
		if (!BP_NOMCP(bp)) {
			load_code = bnx2x_fw_command(bp,
						     DRV_MSG_CODE_LOAD_DONE, 0);
			if (!load_code) {
				BNX2X_ERR("MCP response failure, aborting\n");
				rc = -EBUSY;
				LOAD_ERROR_EXIT(bp, load_error3);
			}
		}

		/* initialize FW coalescing state machines in RAM */
		bnx2x_update_coalesce(bp);
	}

	/* setup the leading queue */
	rc = bnx2x_setup_leading(bp);
	if (rc) {
		BNX2X_ERR("Setup leading failed!\n");
		LOAD_ERROR_EXIT(bp, load_error3);
	}

	/* set up the rest of the queues */
	for_each_nondefault_eth_queue(bp, i) {
		if (IS_PF(bp))
			rc = bnx2x_setup_queue(bp, &bp->fp[i], false);
		else /* VF */
			rc = bnx2x_vfpf_setup_q(bp, &bp->fp[i], false);
		if (rc) {
			BNX2X_ERR("Queue %d setup failed\n", i);
			LOAD_ERROR_EXIT(bp, load_error3);
		}
	}

	/* setup rss */
	rc = bnx2x_init_rss(bp);
	if (rc) {
		BNX2X_ERR("PF RSS init failed\n");
		LOAD_ERROR_EXIT(bp, load_error3);
	}

	/* Now when Clients are configured we are ready to work */
	bp->state = BNX2X_STATE_OPEN;

	/* Configure a ucast MAC */
	if (IS_PF(bp))
		rc = bnx2x_set_eth_mac(bp, true);
	else /* vf */
		rc = bnx2x_vfpf_config_mac(bp, bp->dev->dev_addr, bp->fp->index,
					   true);
	if (rc) {
		BNX2X_ERR("Setting Ethernet MAC failed\n");
		LOAD_ERROR_EXIT(bp, load_error3);
	}

	if (IS_PF(bp) && bp->pending_max) {
		bnx2x_update_max_mf_config(bp, bp->pending_max);
		bp->pending_max = 0;
	}

	bp->force_link_down = false;
	if (bp->port.pmf) {
		rc = bnx2x_initial_phy_init(bp, load_mode);
		if (rc)
			LOAD_ERROR_EXIT(bp, load_error3);
	}
	bp->link_params.feature_config_flags &= ~FEATURE_CONFIG_BOOT_FROM_SAN;

	/* Start fast path */

	/* Re-configure vlan filters */
	rc = bnx2x_vlan_reconfigure_vid(bp);
	if (rc)
		LOAD_ERROR_EXIT(bp, load_error3);

	/* Initialize Rx filter. */
	bnx2x_set_rx_mode_inner(bp);

	if (bp->flags & PTP_SUPPORTED) {
		bnx2x_init_ptp(bp);
		bnx2x_configure_ptp_filters(bp);
	}
	/* Start Tx */
	switch (load_mode) {
	case LOAD_NORMAL:
		/* Tx queue should be only re-enabled */
		netif_tx_wake_all_queues(bp->dev);
		break;

	case LOAD_OPEN:
		netif_tx_start_all_queues(bp->dev);
		smp_mb__after_atomic();
		break;

	case LOAD_DIAG:
	case LOAD_LOOPBACK_EXT:
		bp->state = BNX2X_STATE_DIAG;
		break;

	default:
		break;
	}

	if (bp->port.pmf)
		bnx2x_update_drv_flags(bp, 1 << DRV_FLAGS_PORT_MASK, 0);
	else
		bnx2x__link_status_update(bp);

	/* start the timer */
	mod_timer(&bp->timer, jiffies + bp->current_interval);

	if (CNIC_ENABLED(bp))
		bnx2x_load_cnic(bp);

	if (IS_PF(bp))
		bnx2x_schedule_sp_rtnl(bp, BNX2X_SP_RTNL_GET_DRV_VERSION, 0);

	if (IS_PF(bp) && SHMEM2_HAS(bp, drv_capabilities_flag)) {
		/* mark driver is loaded in shmem2 */
		u32 val;
		val = SHMEM2_RD(bp, drv_capabilities_flag[BP_FW_MB_IDX(bp)]);
		val &= ~DRV_FLAGS_MTU_MASK;
		val |= (bp->dev->mtu << DRV_FLAGS_MTU_SHIFT);
		SHMEM2_WR(bp, drv_capabilities_flag[BP_FW_MB_IDX(bp)],
			  val | DRV_FLAGS_CAPABILITIES_LOADED_SUPPORTED |
			  DRV_FLAGS_CAPABILITIES_LOADED_L2);
	}

	/* Wait for all pending SP commands to complete */
	if (IS_PF(bp) && !bnx2x_wait_sp_comp(bp, ~0x0UL)) {
		BNX2X_ERR("Timeout waiting for SP elements to complete\n");
		bnx2x_nic_unload(bp, UNLOAD_CLOSE, false);
		return -EBUSY;
	}

	/* Update driver data for On-Chip MFW dump. */
	if (IS_PF(bp))
		bnx2x_update_mfw_dump(bp);

	/* If PMF - send ADMIN DCBX msg to MFW to initiate DCBX FSM */
	if (bp->port.pmf && (bp->state != BNX2X_STATE_DIAG))
		bnx2x_dcbx_init(bp, false);

	if (!IS_MF_SD_STORAGE_PERSONALITY_ONLY(bp))
		bnx2x_set_os_driver_state(bp, OS_DRIVER_STATE_ACTIVE);

	DP(NETIF_MSG_IFUP, "Ending successfully NIC load\n");

	return 0;

#ifndef BNX2X_STOP_ON_ERROR
load_error3:
	if (IS_PF(bp)) {
		bnx2x_int_disable_sync(bp, 1);

		/* Clean queueable objects */
		bnx2x_squeeze_objects(bp);
	}

	/* Free SKBs, SGEs, TPA pool and driver internals */
	bnx2x_free_skbs(bp);
	for_each_rx_queue(bp, i)
		bnx2x_free_rx_sge_range(bp, bp->fp + i, NUM_RX_SGE);

	/* Release IRQs */
	bnx2x_free_irq(bp);
load_error2:
	if (IS_PF(bp) && !BP_NOMCP(bp)) {
		bnx2x_fw_command(bp, DRV_MSG_CODE_UNLOAD_REQ_WOL_MCP, 0);
		bnx2x_fw_command(bp, DRV_MSG_CODE_UNLOAD_DONE, 0);
	}

	bp->port.pmf = 0;
load_error1:
	bnx2x_napi_disable(bp);
	bnx2x_del_all_napi(bp);

	/* clear pf_load status, as it was already set */
	if (IS_PF(bp))
		bnx2x_clear_pf_load(bp);
load_error0:
	bnx2x_free_fw_stats_mem(bp);
	bnx2x_free_fp_mem(bp);
	bnx2x_free_mem(bp);

	return rc;
#endif /* ! BNX2X_STOP_ON_ERROR */
}

int bnx2x_drain_tx_queues(struct bnx2x *bp)
{
	u8 rc = 0, cos, i;

	/* Wait until tx fastpath tasks complete */
	for_each_tx_queue(bp, i) {
		struct bnx2x_fastpath *fp = &bp->fp[i];

		for_each_cos_in_tx_queue(fp, cos)
			rc = bnx2x_clean_tx_queue(bp, fp->txdata_ptr[cos]);
		if (rc)
			return rc;
	}
	return 0;
}

/* must be called with rtnl_lock */
int bnx2x_nic_unload(struct bnx2x *bp, int unload_mode, bool keep_link)
{
	int i;
	bool global = false;

	DP(NETIF_MSG_IFUP, "Starting NIC unload\n");

	if (!IS_MF_SD_STORAGE_PERSONALITY_ONLY(bp))
		bnx2x_set_os_driver_state(bp, OS_DRIVER_STATE_DISABLED);

	/* mark driver is unloaded in shmem2 */
	if (IS_PF(bp) && SHMEM2_HAS(bp, drv_capabilities_flag)) {
		u32 val;
		val = SHMEM2_RD(bp, drv_capabilities_flag[BP_FW_MB_IDX(bp)]);
		SHMEM2_WR(bp, drv_capabilities_flag[BP_FW_MB_IDX(bp)],
			  val & ~DRV_FLAGS_CAPABILITIES_LOADED_L2);
	}

	if (IS_PF(bp) && bp->recovery_state != BNX2X_RECOVERY_DONE &&
	    (bp->state == BNX2X_STATE_CLOSED ||
	     bp->state == BNX2X_STATE_ERROR)) {
		/* We can get here if the driver has been unloaded
		 * during parity error recovery and is either waiting for a
		 * leader to complete or for other functions to unload and
		 * then ifdown has been issued. In this case we want to
		 * unload and let other functions to complete a recovery
		 * process.
		 */
		bp->recovery_state = BNX2X_RECOVERY_DONE;
		bp->is_leader = 0;
		bnx2x_release_leader_lock(bp);
		smp_mb();

		DP(NETIF_MSG_IFDOWN, "Releasing a leadership...\n");
		BNX2X_ERR("Can't unload in closed or error state\n");
		return -EINVAL;
	}

	/* Nothing to do during unload if previous bnx2x_nic_load()
	 * have not completed successfully - all resources are released.
	 *
	 * we can get here only after unsuccessful ndo_* callback, during which
	 * dev->IFF_UP flag is still on.
	 */
	if (bp->state == BNX2X_STATE_CLOSED || bp->state == BNX2X_STATE_ERROR)
		return 0;

	/* It's important to set the bp->state to the value different from
	 * BNX2X_STATE_OPEN and only then stop the Tx. Otherwise bnx2x_tx_int()
	 * may restart the Tx from the NAPI context (see bnx2x_tx_int()).
	 */
	bp->state = BNX2X_STATE_CLOSING_WAIT4_HALT;
	smp_mb();

	/* indicate to VFs that the PF is going down */
	bnx2x_iov_channel_down(bp);

	if (CNIC_LOADED(bp))
		bnx2x_cnic_notify(bp, CNIC_CTL_STOP_CMD);

	/* Stop Tx */
	bnx2x_tx_disable(bp);
	netdev_reset_tc(bp->dev);

	bp->rx_mode = BNX2X_RX_MODE_NONE;

	del_timer_sync(&bp->timer);

	if (IS_PF(bp) && !BP_NOMCP(bp)) {
		/* Set ALWAYS_ALIVE bit in shmem */
		bp->fw_drv_pulse_wr_seq |= DRV_PULSE_ALWAYS_ALIVE;
		bnx2x_drv_pulse(bp);
		bnx2x_stats_handle(bp, STATS_EVENT_STOP);
		bnx2x_save_statistics(bp);
	}

	/* wait till consumers catch up with producers in all queues.
	 * If we're recovering, FW can't write to host so no reason
	 * to wait for the queues to complete all Tx.
	 */
	if (unload_mode != UNLOAD_RECOVERY)
		bnx2x_drain_tx_queues(bp);

	/* if VF indicate to PF this function is going down (PF will delete sp
	 * elements and clear initializations
	 */
	if (IS_VF(bp)) {
		bnx2x_clear_vlan_info(bp);
		bnx2x_vfpf_close_vf(bp);
	} else if (unload_mode != UNLOAD_RECOVERY) {
		/* if this is a normal/close unload need to clean up chip*/
		bnx2x_chip_cleanup(bp, unload_mode, keep_link);
	} else {
		/* Send the UNLOAD_REQUEST to the MCP */
		bnx2x_send_unload_req(bp, unload_mode);

		/* Prevent transactions to host from the functions on the
		 * engine that doesn't reset global blocks in case of global
		 * attention once global blocks are reset and gates are opened
		 * (the engine which leader will perform the recovery
		 * last).
		 */
		if (!CHIP_IS_E1x(bp))
			bnx2x_pf_disable(bp);

		/* Disable HW interrupts, NAPI */
		bnx2x_netif_stop(bp, 1);
		/* Delete all NAPI objects */
		bnx2x_del_all_napi(bp);
		if (CNIC_LOADED(bp))
			bnx2x_del_all_napi_cnic(bp);
		/* Release IRQs */
		bnx2x_free_irq(bp);

		/* Report UNLOAD_DONE to MCP */
		bnx2x_send_unload_done(bp, false);
	}

	/*
	 * At this stage no more interrupts will arrive so we may safely clean
	 * the queueable objects here in case they failed to get cleaned so far.
	 */
	if (IS_PF(bp))
		bnx2x_squeeze_objects(bp);

	/* There should be no more pending SP commands at this stage */
	bp->sp_state = 0;

	bp->port.pmf = 0;

	/* clear pending work in rtnl task */
	bp->sp_rtnl_state = 0;
	smp_mb();

	/* Free SKBs, SGEs, TPA pool and driver internals */
	bnx2x_free_skbs(bp);
	if (CNIC_LOADED(bp))
		bnx2x_free_skbs_cnic(bp);
	for_each_rx_queue(bp, i)
		bnx2x_free_rx_sge_range(bp, bp->fp + i, NUM_RX_SGE);

	bnx2x_free_fp_mem(bp);
	if (CNIC_LOADED(bp))
		bnx2x_free_fp_mem_cnic(bp);

	if (IS_PF(bp)) {
		if (CNIC_LOADED(bp))
			bnx2x_free_mem_cnic(bp);
	}
	bnx2x_free_mem(bp);

	bp->state = BNX2X_STATE_CLOSED;
	bp->cnic_loaded = false;

	/* Clear driver version indication in shmem */
	if (IS_PF(bp) && !BP_NOMCP(bp))
		bnx2x_update_mng_version(bp);

	/* Check if there are pending parity attentions. If there are - set
	 * RECOVERY_IN_PROGRESS.
	 */
	if (IS_PF(bp) && bnx2x_chk_parity_attn(bp, &global, false)) {
		bnx2x_set_reset_in_progress(bp);

		/* Set RESET_IS_GLOBAL if needed */
		if (global)
			bnx2x_set_reset_global(bp);
	}

	/* The last driver must disable a "close the gate" if there is no
	 * parity attention or "process kill" pending.
	 */
	if (IS_PF(bp) &&
	    !bnx2x_clear_pf_load(bp) &&
	    bnx2x_reset_is_done(bp, BP_PATH(bp)))
		bnx2x_disable_close_the_gate(bp);

	DP(NETIF_MSG_IFUP, "Ending NIC unload\n");

	return 0;
}

int bnx2x_set_power_state(struct bnx2x *bp, pci_power_t state)
{
	u16 pmcsr;

	/* If there is no power capability, silently succeed */
	if (!bp->pdev->pm_cap) {
		BNX2X_DEV_INFO("No power capability. Breaking.\n");
		return 0;
	}

	pci_read_config_word(bp->pdev, bp->pdev->pm_cap + PCI_PM_CTRL, &pmcsr);

	switch (state) {
	case PCI_D0:
		pci_write_config_word(bp->pdev, bp->pdev->pm_cap + PCI_PM_CTRL,
				      ((pmcsr & ~PCI_PM_CTRL_STATE_MASK) |
				       PCI_PM_CTRL_PME_STATUS));

		if (pmcsr & PCI_PM_CTRL_STATE_MASK)
			/* delay required during transition out of D3hot */
			msleep(20);
		break;

	case PCI_D3hot:
		/* If there are other clients above don't
		   shut down the power */
		if (atomic_read(&bp->pdev->enable_cnt) != 1)
			return 0;
		/* Don't shut down the power for emulation and FPGA */
		if (CHIP_REV_IS_SLOW(bp))
			return 0;

		pmcsr &= ~PCI_PM_CTRL_STATE_MASK;
		pmcsr |= 3;

		if (bp->wol)
			pmcsr |= PCI_PM_CTRL_PME_ENABLE;

		pci_write_config_word(bp->pdev, bp->pdev->pm_cap + PCI_PM_CTRL,
				      pmcsr);

		/* No more memory access after this point until
		* device is brought back to D0.
		*/
		break;

	default:
		dev_err(&bp->pdev->dev, "Can't support state = %d\n", state);
		return -EINVAL;
	}
	return 0;
}

/*
 * net_device service functions
 */
static int bnx2x_poll(struct napi_struct *napi, int budget)
{
	struct bnx2x_fastpath *fp = container_of(napi, struct bnx2x_fastpath,
						 napi);
	struct bnx2x *bp = fp->bp;
	int rx_work_done;
	u8 cos;

#ifdef BNX2X_STOP_ON_ERROR
	if (unlikely(bp->panic)) {
		napi_complete(napi);
		return 0;
	}
#endif
	for_each_cos_in_tx_queue(fp, cos)
		if (bnx2x_tx_queue_has_work(fp->txdata_ptr[cos]))
			bnx2x_tx_int(bp, fp->txdata_ptr[cos]);

	rx_work_done = (bnx2x_has_rx_work(fp)) ? bnx2x_rx_int(fp, budget) : 0;

	if (rx_work_done < budget) {
		/* No need to update SB for FCoE L2 ring as long as
		 * it's connected to the default SB and the SB
		 * has been updated when NAPI was scheduled.
		 */
		if (IS_FCOE_FP(fp)) {
			napi_complete_done(napi, rx_work_done);
		} else {
			bnx2x_update_fpsb_idx(fp);
			/* bnx2x_has_rx_work() reads the status block,
			 * thus we need to ensure that status block indices
			 * have been actually read (bnx2x_update_fpsb_idx)
			 * prior to this check (bnx2x_has_rx_work) so that
			 * we won't write the "newer" value of the status block
			 * to IGU (if there was a DMA right after
			 * bnx2x_has_rx_work and if there is no rmb, the memory
			 * reading (bnx2x_update_fpsb_idx) may be postponed
			 * to right before bnx2x_ack_sb). In this case there
			 * will never be another interrupt until there is
			 * another update of the status block, while there
			 * is still unhandled work.
			 */
			rmb();

			if (!(bnx2x_has_rx_work(fp) || bnx2x_has_tx_work(fp))) {
				if (napi_complete_done(napi, rx_work_done)) {
					/* Re-enable interrupts */
					DP(NETIF_MSG_RX_STATUS,
					   "Update index to %d\n", fp->fp_hc_idx);
					bnx2x_ack_sb(bp, fp->igu_sb_id, USTORM_ID,
						     le16_to_cpu(fp->fp_hc_idx),
						     IGU_INT_ENABLE, 1);
				}
			} else {
				rx_work_done = budget;
			}
		}
	}

	return rx_work_done;
}

/* we split the first BD into headers and data BDs
 * to ease the pain of our fellow microcode engineers
 * we use one mapping for both BDs
 */
static u16 bnx2x_tx_split(struct bnx2x *bp,
			  struct bnx2x_fp_txdata *txdata,
			  struct sw_tx_bd *tx_buf,
			  struct eth_tx_start_bd **tx_bd, u16 hlen,
			  u16 bd_prod)
{
	struct eth_tx_start_bd *h_tx_bd = *tx_bd;
	struct eth_tx_bd *d_tx_bd;
	dma_addr_t mapping;
	int old_len = le16_to_cpu(h_tx_bd->nbytes);

	/* first fix first BD */
	h_tx_bd->nbytes = cpu_to_le16(hlen);

	DP(NETIF_MSG_TX_QUEUED,	"TSO split header size is %d (%x:%x)\n",
	   h_tx_bd->nbytes, h_tx_bd->addr_hi, h_tx_bd->addr_lo);

	/* now get a new data BD
	 * (after the pbd) and fill it */
	bd_prod = TX_BD(NEXT_TX_IDX(bd_prod));
	d_tx_bd = &txdata->tx_desc_ring[bd_prod].reg_bd;

	mapping = HILO_U64(le32_to_cpu(h_tx_bd->addr_hi),
			   le32_to_cpu(h_tx_bd->addr_lo)) + hlen;

	d_tx_bd->addr_hi = cpu_to_le32(U64_HI(mapping));
	d_tx_bd->addr_lo = cpu_to_le32(U64_LO(mapping));
	d_tx_bd->nbytes = cpu_to_le16(old_len - hlen);

	/* this marks the BD as one that has no individual mapping */
	tx_buf->flags |= BNX2X_TSO_SPLIT_BD;

	DP(NETIF_MSG_TX_QUEUED,
	   "TSO split data size is %d (%x:%x)\n",
	   d_tx_bd->nbytes, d_tx_bd->addr_hi, d_tx_bd->addr_lo);

	/* update tx_bd */
	*tx_bd = (struct eth_tx_start_bd *)d_tx_bd;

	return bd_prod;
}

#define bswab32(b32) ((__force __le32) swab32((__force __u32) (b32)))
#define bswab16(b16) ((__force __le16) swab16((__force __u16) (b16)))
static __le16 bnx2x_csum_fix(unsigned char *t_header, u16 csum, s8 fix)
{
	__sum16 tsum = (__force __sum16) csum;

	if (fix > 0)
		tsum = ~csum_fold(csum_sub((__force __wsum) csum,
				  csum_partial(t_header - fix, fix, 0)));

	else if (fix < 0)
		tsum = ~csum_fold(csum_add((__force __wsum) csum,
				  csum_partial(t_header, -fix, 0)));

	return bswab16(tsum);
}

static u32 bnx2x_xmit_type(struct bnx2x *bp, struct sk_buff *skb)
{
	u32 rc;
	__u8 prot = 0;
	__be16 protocol;

	if (skb->ip_summed != CHECKSUM_PARTIAL)
		return XMIT_PLAIN;

	protocol = vlan_get_protocol(skb);
	if (protocol == htons(ETH_P_IPV6)) {
		rc = XMIT_CSUM_V6;
		prot = ipv6_hdr(skb)->nexthdr;
	} else {
		rc = XMIT_CSUM_V4;
		prot = ip_hdr(skb)->protocol;
	}

	if (!CHIP_IS_E1x(bp) && skb->encapsulation) {
		if (inner_ip_hdr(skb)->version == 6) {
			rc |= XMIT_CSUM_ENC_V6;
			if (inner_ipv6_hdr(skb)->nexthdr == IPPROTO_TCP)
				rc |= XMIT_CSUM_TCP;
		} else {
			rc |= XMIT_CSUM_ENC_V4;
			if (inner_ip_hdr(skb)->protocol == IPPROTO_TCP)
				rc |= XMIT_CSUM_TCP;
		}
	}
	if (prot == IPPROTO_TCP)
		rc |= XMIT_CSUM_TCP;

	if (skb_is_gso(skb)) {
		if (skb_is_gso_v6(skb)) {
			rc |= (XMIT_GSO_V6 | XMIT_CSUM_TCP);
			if (rc & XMIT_CSUM_ENC)
				rc |= XMIT_GSO_ENC_V6;
		} else {
			rc |= (XMIT_GSO_V4 | XMIT_CSUM_TCP);
			if (rc & XMIT_CSUM_ENC)
				rc |= XMIT_GSO_ENC_V4;
		}
	}

	return rc;
}

/* VXLAN: 4 = 1 (for linear data BD) + 3 (2 for PBD and last BD) */
#define BNX2X_NUM_VXLAN_TSO_WIN_SUB_BDS         4

/* Regular: 3 = 1 (for linear data BD) + 2 (for PBD and last BD) */
#define BNX2X_NUM_TSO_WIN_SUB_BDS               3

#if (MAX_SKB_FRAGS >= MAX_FETCH_BD - BDS_PER_TX_PKT)
/* check if packet requires linearization (packet is too fragmented)
   no need to check fragmentation if page size > 8K (there will be no
   violation to FW restrictions) */
static int bnx2x_pkt_req_lin(struct bnx2x *bp, struct sk_buff *skb,
			     u32 xmit_type)
{
	int first_bd_sz = 0, num_tso_win_sub = BNX2X_NUM_TSO_WIN_SUB_BDS;
	int to_copy = 0, hlen = 0;

	if (xmit_type & XMIT_GSO_ENC)
		num_tso_win_sub = BNX2X_NUM_VXLAN_TSO_WIN_SUB_BDS;

	if (skb_shinfo(skb)->nr_frags >= (MAX_FETCH_BD - num_tso_win_sub)) {
		if (xmit_type & XMIT_GSO) {
			unsigned short lso_mss = skb_shinfo(skb)->gso_size;
			int wnd_size = MAX_FETCH_BD - num_tso_win_sub;
			/* Number of windows to check */
			int num_wnds = skb_shinfo(skb)->nr_frags - wnd_size;
			int wnd_idx = 0;
			int frag_idx = 0;
			u32 wnd_sum = 0;

			/* Headers length */
			if (xmit_type & XMIT_GSO_ENC)
				hlen = (int)(skb_inner_transport_header(skb) -
					     skb->data) +
					     inner_tcp_hdrlen(skb);
			else
				hlen = (int)(skb_transport_header(skb) -
					     skb->data) + tcp_hdrlen(skb);

			/* Amount of data (w/o headers) on linear part of SKB*/
			first_bd_sz = skb_headlen(skb) - hlen;

			wnd_sum  = first_bd_sz;

			/* Calculate the first sum - it's special */
			for (frag_idx = 0; frag_idx < wnd_size - 1; frag_idx++)
				wnd_sum +=
					skb_frag_size(&skb_shinfo(skb)->frags[frag_idx]);

			/* If there was data on linear skb data - check it */
			if (first_bd_sz > 0) {
				if (unlikely(wnd_sum < lso_mss)) {
					to_copy = 1;
					goto exit_lbl;
				}

				wnd_sum -= first_bd_sz;
			}

			/* Others are easier: run through the frag list and
			   check all windows */
			for (wnd_idx = 0; wnd_idx <= num_wnds; wnd_idx++) {
				wnd_sum +=
			  skb_frag_size(&skb_shinfo(skb)->frags[wnd_idx + wnd_size - 1]);

				if (unlikely(wnd_sum < lso_mss)) {
					to_copy = 1;
					break;
				}
				wnd_sum -=
					skb_frag_size(&skb_shinfo(skb)->frags[wnd_idx]);
			}
		} else {
			/* in non-LSO too fragmented packet should always
			   be linearized */
			to_copy = 1;
		}
	}

exit_lbl:
	if (unlikely(to_copy))
		DP(NETIF_MSG_TX_QUEUED,
		   "Linearization IS REQUIRED for %s packet. num_frags %d  hlen %d  first_bd_sz %d\n",
		   (xmit_type & XMIT_GSO) ? "LSO" : "non-LSO",
		   skb_shinfo(skb)->nr_frags, hlen, first_bd_sz);

	return to_copy;
}
#endif

/**
 * bnx2x_set_pbd_gso - update PBD in GSO case.
 *
 * @skb:	packet skb
 * @pbd:	parse BD
 * @xmit_type:	xmit flags
 */
static void bnx2x_set_pbd_gso(struct sk_buff *skb,
			      struct eth_tx_parse_bd_e1x *pbd,
			      u32 xmit_type)
{
	pbd->lso_mss = cpu_to_le16(skb_shinfo(skb)->gso_size);
	pbd->tcp_send_seq = bswab32(tcp_hdr(skb)->seq);
	pbd->tcp_flags = pbd_tcp_flags(tcp_hdr(skb));

	if (xmit_type & XMIT_GSO_V4) {
		pbd->ip_id = bswab16(ip_hdr(skb)->id);
		pbd->tcp_pseudo_csum =
			bswab16(~csum_tcpudp_magic(ip_hdr(skb)->saddr,
						   ip_hdr(skb)->daddr,
						   0, IPPROTO_TCP, 0));
	} else {
		pbd->tcp_pseudo_csum =
			bswab16(~csum_ipv6_magic(&ipv6_hdr(skb)->saddr,
						 &ipv6_hdr(skb)->daddr,
						 0, IPPROTO_TCP, 0));
	}

	pbd->global_data |=
		cpu_to_le16(ETH_TX_PARSE_BD_E1X_PSEUDO_CS_WITHOUT_LEN);
}

/**
 * bnx2x_set_pbd_csum_enc - update PBD with checksum and return header length
 *
 * @bp:			driver handle
 * @skb:		packet skb
 * @parsing_data:	data to be updated
 * @xmit_type:		xmit flags
 *
 * 57712/578xx related, when skb has encapsulation
 */
static u8 bnx2x_set_pbd_csum_enc(struct bnx2x *bp, struct sk_buff *skb,
				 u32 *parsing_data, u32 xmit_type)
{
	*parsing_data |=
		((((u8 *)skb_inner_transport_header(skb) - skb->data) >> 1) <<
		ETH_TX_PARSE_BD_E2_L4_HDR_START_OFFSET_W_SHIFT) &
		ETH_TX_PARSE_BD_E2_L4_HDR_START_OFFSET_W;

	if (xmit_type & XMIT_CSUM_TCP) {
		*parsing_data |= ((inner_tcp_hdrlen(skb) / 4) <<
			ETH_TX_PARSE_BD_E2_TCP_HDR_LENGTH_DW_SHIFT) &
			ETH_TX_PARSE_BD_E2_TCP_HDR_LENGTH_DW;

		return skb_inner_transport_header(skb) +
			inner_tcp_hdrlen(skb) - skb->data;
	}

	/* We support checksum offload for TCP and UDP only.
	 * No need to pass the UDP header length - it's a constant.
	 */
	return skb_inner_transport_header(skb) +
		sizeof(struct udphdr) - skb->data;
}

/**
 * bnx2x_set_pbd_csum_e2 - update PBD with checksum and return header length
 *
 * @bp:			driver handle
 * @skb:		packet skb
 * @parsing_data:	data to be updated
 * @xmit_type:		xmit flags
 *
 * 57712/578xx related
 */
static u8 bnx2x_set_pbd_csum_e2(struct bnx2x *bp, struct sk_buff *skb,
				u32 *parsing_data, u32 xmit_type)
{
	*parsing_data |=
		((((u8 *)skb_transport_header(skb) - skb->data) >> 1) <<
		ETH_TX_PARSE_BD_E2_L4_HDR_START_OFFSET_W_SHIFT) &
		ETH_TX_PARSE_BD_E2_L4_HDR_START_OFFSET_W;

	if (xmit_type & XMIT_CSUM_TCP) {
		*parsing_data |= ((tcp_hdrlen(skb) / 4) <<
			ETH_TX_PARSE_BD_E2_TCP_HDR_LENGTH_DW_SHIFT) &
			ETH_TX_PARSE_BD_E2_TCP_HDR_LENGTH_DW;

		return skb_transport_header(skb) + tcp_hdrlen(skb) - skb->data;
	}
	/* We support checksum offload for TCP and UDP only.
	 * No need to pass the UDP header length - it's a constant.
	 */
	return skb_transport_header(skb) + sizeof(struct udphdr) - skb->data;
}

/* set FW indication according to inner or outer protocols if tunneled */
static void bnx2x_set_sbd_csum(struct bnx2x *bp, struct sk_buff *skb,
			       struct eth_tx_start_bd *tx_start_bd,
			       u32 xmit_type)
{
	tx_start_bd->bd_flags.as_bitfield |= ETH_TX_BD_FLAGS_L4_CSUM;

	if (xmit_type & (XMIT_CSUM_ENC_V6 | XMIT_CSUM_V6))
		tx_start_bd->bd_flags.as_bitfield |= ETH_TX_BD_FLAGS_IPV6;

	if (!(xmit_type & XMIT_CSUM_TCP))
		tx_start_bd->bd_flags.as_bitfield |= ETH_TX_BD_FLAGS_IS_UDP;
}

/**
 * bnx2x_set_pbd_csum - update PBD with checksum and return header length
 *
 * @bp:		driver handle
 * @skb:	packet skb
 * @pbd:	parse BD to be updated
 * @xmit_type:	xmit flags
 */
static u8 bnx2x_set_pbd_csum(struct bnx2x *bp, struct sk_buff *skb,
			     struct eth_tx_parse_bd_e1x *pbd,
			     u32 xmit_type)
{
	u8 hlen = (skb_network_header(skb) - skb->data) >> 1;

	/* for now NS flag is not used in Linux */
	pbd->global_data =
		cpu_to_le16(hlen |
			    ((skb->protocol == cpu_to_be16(ETH_P_8021Q)) <<
			     ETH_TX_PARSE_BD_E1X_LLC_SNAP_EN_SHIFT));

	pbd->ip_hlen_w = (skb_transport_header(skb) -
			skb_network_header(skb)) >> 1;

	hlen += pbd->ip_hlen_w;

	/* We support checksum offload for TCP and UDP only */
	if (xmit_type & XMIT_CSUM_TCP)
		hlen += tcp_hdrlen(skb) / 2;
	else
		hlen += sizeof(struct udphdr) / 2;

	pbd->total_hlen_w = cpu_to_le16(hlen);
	hlen = hlen*2;

	if (xmit_type & XMIT_CSUM_TCP) {
		pbd->tcp_pseudo_csum = bswab16(tcp_hdr(skb)->check);

	} else {
		s8 fix = SKB_CS_OFF(skb); /* signed! */

		DP(NETIF_MSG_TX_QUEUED,
		   "hlen %d  fix %d  csum before fix %x\n",
		   le16_to_cpu(pbd->total_hlen_w), fix, SKB_CS(skb));

		/* HW bug: fixup the CSUM */
		pbd->tcp_pseudo_csum =
			bnx2x_csum_fix(skb_transport_header(skb),
				       SKB_CS(skb), fix);

		DP(NETIF_MSG_TX_QUEUED, "csum after fix %x\n",
		   pbd->tcp_pseudo_csum);
	}

	return hlen;
}

static void bnx2x_update_pbds_gso_enc(struct sk_buff *skb,
				      struct eth_tx_parse_bd_e2 *pbd_e2,
				      struct eth_tx_parse_2nd_bd *pbd2,
				      u16 *global_data,
				      u32 xmit_type)
{
	u16 hlen_w = 0;
	u8 outerip_off, outerip_len = 0;

	/* from outer IP to transport */
	hlen_w = (skb_inner_transport_header(skb) -
		  skb_network_header(skb)) >> 1;

	/* transport len */
	hlen_w += inner_tcp_hdrlen(skb) >> 1;

	pbd2->fw_ip_hdr_to_payload_w = hlen_w;

	/* outer IP header info */
	if (xmit_type & XMIT_CSUM_V4) {
		struct iphdr *iph = ip_hdr(skb);
		u32 csum = (__force u32)(~iph->check) -
			   (__force u32)iph->tot_len -
			   (__force u32)iph->frag_off;

		outerip_len = iph->ihl << 1;

		pbd2->fw_ip_csum_wo_len_flags_frag =
			bswab16(csum_fold((__force __wsum)csum));
	} else {
		pbd2->fw_ip_hdr_to_payload_w =
			hlen_w - ((sizeof(struct ipv6hdr)) >> 1);
		pbd_e2->data.tunnel_data.flags |=
			ETH_TUNNEL_DATA_IPV6_OUTER;
	}

	pbd2->tcp_send_seq = bswab32(inner_tcp_hdr(skb)->seq);

	pbd2->tcp_flags = pbd_tcp_flags(inner_tcp_hdr(skb));

	/* inner IP header info */
	if (xmit_type & XMIT_CSUM_ENC_V4) {
		pbd2->hw_ip_id = bswab16(inner_ip_hdr(skb)->id);

		pbd_e2->data.tunnel_data.pseudo_csum =
			bswab16(~csum_tcpudp_magic(
					inner_ip_hdr(skb)->saddr,
					inner_ip_hdr(skb)->daddr,
					0, IPPROTO_TCP, 0));
	} else {
		pbd_e2->data.tunnel_data.pseudo_csum =
			bswab16(~csum_ipv6_magic(
					&inner_ipv6_hdr(skb)->saddr,
					&inner_ipv6_hdr(skb)->daddr,
					0, IPPROTO_TCP, 0));
	}

	outerip_off = (skb_network_header(skb) - skb->data) >> 1;

	*global_data |=
		outerip_off |
		(outerip_len <<
			ETH_TX_PARSE_2ND_BD_IP_HDR_LEN_OUTER_W_SHIFT) |
		((skb->protocol == cpu_to_be16(ETH_P_8021Q)) <<
			ETH_TX_PARSE_2ND_BD_LLC_SNAP_EN_SHIFT);

	if (ip_hdr(skb)->protocol == IPPROTO_UDP) {
		SET_FLAG(*global_data, ETH_TX_PARSE_2ND_BD_TUNNEL_UDP_EXIST, 1);
		pbd2->tunnel_udp_hdr_start_w = skb_transport_offset(skb) >> 1;
	}
}

static inline void bnx2x_set_ipv6_ext_e2(struct sk_buff *skb, u32 *parsing_data,
					 u32 xmit_type)
{
	struct ipv6hdr *ipv6;

	if (!(xmit_type & (XMIT_GSO_ENC_V6 | XMIT_GSO_V6)))
		return;

	if (xmit_type & XMIT_GSO_ENC_V6)
		ipv6 = inner_ipv6_hdr(skb);
	else /* XMIT_GSO_V6 */
		ipv6 = ipv6_hdr(skb);

	if (ipv6->nexthdr == NEXTHDR_IPV6)
		*parsing_data |= ETH_TX_PARSE_BD_E2_IPV6_WITH_EXT_HDR;
}

/* called with netif_tx_lock
 * bnx2x_tx_int() runs without netif_tx_lock unless it needs to call
 * netif_wake_queue()
 */
netdev_tx_t bnx2x_start_xmit(struct sk_buff *skb, struct net_device *dev)
{
	struct bnx2x *bp = netdev_priv(dev);

	struct netdev_queue *txq;
	struct bnx2x_fp_txdata *txdata;
	struct sw_tx_bd *tx_buf;
	struct eth_tx_start_bd *tx_start_bd, *first_bd;
	struct eth_tx_bd *tx_data_bd, *total_pkt_bd = NULL;
	struct eth_tx_parse_bd_e1x *pbd_e1x = NULL;
	struct eth_tx_parse_bd_e2 *pbd_e2 = NULL;
	struct eth_tx_parse_2nd_bd *pbd2 = NULL;
	u32 pbd_e2_parsing_data = 0;
	u16 pkt_prod, bd_prod;
	int nbd, txq_index;
	dma_addr_t mapping;
	u32 xmit_type = bnx2x_xmit_type(bp, skb);
	int i;
	u8 hlen = 0;
	__le16 pkt_size = 0;
	struct ethhdr *eth;
	u8 mac_type = UNICAST_ADDRESS;

#ifdef BNX2X_STOP_ON_ERROR
	if (unlikely(bp->panic))
		return NETDEV_TX_BUSY;
#endif

	txq_index = skb_get_queue_mapping(skb);
	txq = netdev_get_tx_queue(dev, txq_index);

	BUG_ON(txq_index >= MAX_ETH_TXQ_IDX(bp) + (CNIC_LOADED(bp) ? 1 : 0));

	txdata = &bp->bnx2x_txq[txq_index];

	/* enable this debug print to view the transmission queue being used
	DP(NETIF_MSG_TX_QUEUED, "indices: txq %d, fp %d, txdata %d\n",
	   txq_index, fp_index, txdata_index); */

	/* enable this debug print to view the transmission details
	DP(NETIF_MSG_TX_QUEUED,
	   "transmitting packet cid %d fp index %d txdata_index %d tx_data ptr %p fp pointer %p\n",
	   txdata->cid, fp_index, txdata_index, txdata, fp); */

	if (unlikely(bnx2x_tx_avail(bp, txdata) <
			skb_shinfo(skb)->nr_frags +
			BDS_PER_TX_PKT +
			NEXT_CNT_PER_TX_PKT(MAX_BDS_PER_TX_PKT))) {
		/* Handle special storage cases separately */
		if (txdata->tx_ring_size == 0) {
			struct bnx2x_eth_q_stats *q_stats =
				bnx2x_fp_qstats(bp, txdata->parent_fp);
			q_stats->driver_filtered_tx_pkt++;
			dev_kfree_skb(skb);
			return NETDEV_TX_OK;
		}
		bnx2x_fp_qstats(bp, txdata->parent_fp)->driver_xoff++;
		netif_tx_stop_queue(txq);
		BNX2X_ERR("BUG! Tx ring full when queue awake!\n");

		return NETDEV_TX_BUSY;
	}

	DP(NETIF_MSG_TX_QUEUED,
	   "queue[%d]: SKB: summed %x  protocol %x protocol(%x,%x) gso type %x  xmit_type %x len %d\n",
	   txq_index, skb->ip_summed, skb->protocol, ipv6_hdr(skb)->nexthdr,
	   ip_hdr(skb)->protocol, skb_shinfo(skb)->gso_type, xmit_type,
	   skb->len);

	eth = (struct ethhdr *)skb->data;

	/* set flag according to packet type (UNICAST_ADDRESS is default)*/
	if (unlikely(is_multicast_ether_addr(eth->h_dest))) {
		if (is_broadcast_ether_addr(eth->h_dest))
			mac_type = BROADCAST_ADDRESS;
		else
			mac_type = MULTICAST_ADDRESS;
	}

#if (MAX_SKB_FRAGS >= MAX_FETCH_BD - BDS_PER_TX_PKT)
	/* First, check if we need to linearize the skb (due to FW
	   restrictions). No need to check fragmentation if page size > 8K
	   (there will be no violation to FW restrictions) */
	if (bnx2x_pkt_req_lin(bp, skb, xmit_type)) {
		/* Statistics of linearization */
		bp->lin_cnt++;
		if (skb_linearize(skb) != 0) {
			DP(NETIF_MSG_TX_QUEUED,
			   "SKB linearization failed - silently dropping this SKB\n");
			dev_kfree_skb_any(skb);
			return NETDEV_TX_OK;
		}
	}
#endif
	/* Map skb linear data for DMA */
	mapping = dma_map_single(&bp->pdev->dev, skb->data,
				 skb_headlen(skb), DMA_TO_DEVICE);
	if (unlikely(dma_mapping_error(&bp->pdev->dev, mapping))) {
		DP(NETIF_MSG_TX_QUEUED,
		   "SKB mapping failed - silently dropping this SKB\n");
		dev_kfree_skb_any(skb);
		return NETDEV_TX_OK;
	}
	/*
	Please read carefully. First we use one BD which we mark as start,
	then we have a parsing info BD (used for TSO or xsum),
	and only then we have the rest of the TSO BDs.
	(don't forget to mark the last one as last,
	and to unmap only AFTER you write to the BD ...)
	And above all, all pdb sizes are in words - NOT DWORDS!
	*/

	/* get current pkt produced now - advance it just before sending packet
	 * since mapping of pages may fail and cause packet to be dropped
	 */
	pkt_prod = txdata->tx_pkt_prod;
	bd_prod = TX_BD(txdata->tx_bd_prod);

	/* get a tx_buf and first BD
	 * tx_start_bd may be changed during SPLIT,
	 * but first_bd will always stay first
	 */
	tx_buf = &txdata->tx_buf_ring[TX_BD(pkt_prod)];
	tx_start_bd = &txdata->tx_desc_ring[bd_prod].start_bd;
	first_bd = tx_start_bd;

	tx_start_bd->bd_flags.as_bitfield = ETH_TX_BD_FLAGS_START_BD;

	if (unlikely(skb_shinfo(skb)->tx_flags & SKBTX_HW_TSTAMP)) {
		if (!(bp->flags & TX_TIMESTAMPING_EN)) {
			bp->eth_stats.ptp_skip_tx_ts++;
			BNX2X_ERR("Tx timestamping was not enabled, this packet will not be timestamped\n");
		} else if (bp->ptp_tx_skb) {
			bp->eth_stats.ptp_skip_tx_ts++;
			netdev_err_once(bp->dev,
					"Device supports only a single outstanding packet to timestamp, this packet won't be timestamped\n");
		} else {
			skb_shinfo(skb)->tx_flags |= SKBTX_IN_PROGRESS;
			/* schedule check for Tx timestamp */
			bp->ptp_tx_skb = skb_get(skb);
			bp->ptp_tx_start = jiffies;
			schedule_work(&bp->ptp_task);
		}
	}

	/* header nbd: indirectly zero other flags! */
	tx_start_bd->general_data = 1 << ETH_TX_START_BD_HDR_NBDS_SHIFT;

	/* remember the first BD of the packet */
	tx_buf->first_bd = txdata->tx_bd_prod;
	tx_buf->skb = skb;
	tx_buf->flags = 0;

	DP(NETIF_MSG_TX_QUEUED,
	   "sending pkt %u @%p  next_idx %u  bd %u @%p\n",
	   pkt_prod, tx_buf, txdata->tx_pkt_prod, bd_prod, tx_start_bd);

	if (skb_vlan_tag_present(skb)) {
		tx_start_bd->vlan_or_ethertype =
		    cpu_to_le16(skb_vlan_tag_get(skb));
		tx_start_bd->bd_flags.as_bitfield |=
		    (X_ETH_OUTBAND_VLAN << ETH_TX_BD_FLAGS_VLAN_MODE_SHIFT);
	} else {
		/* when transmitting in a vf, start bd must hold the ethertype
		 * for fw to enforce it
		 */
		u16 vlan_tci = 0;
#ifndef BNX2X_STOP_ON_ERROR
		if (IS_VF(bp)) {
#endif
			/* Still need to consider inband vlan for enforced */
			if (__vlan_get_tag(skb, &vlan_tci)) {
				tx_start_bd->vlan_or_ethertype =
					cpu_to_le16(ntohs(eth->h_proto));
			} else {
				tx_start_bd->bd_flags.as_bitfield |=
					(X_ETH_INBAND_VLAN <<
					 ETH_TX_BD_FLAGS_VLAN_MODE_SHIFT);
				tx_start_bd->vlan_or_ethertype =
					cpu_to_le16(vlan_tci);
			}
#ifndef BNX2X_STOP_ON_ERROR
		} else {
			/* used by FW for packet accounting */
			tx_start_bd->vlan_or_ethertype = cpu_to_le16(pkt_prod);
		}
#endif
	}

	nbd = 2; /* start_bd + pbd + frags (updated when pages are mapped) */

	/* turn on parsing and get a BD */
	bd_prod = TX_BD(NEXT_TX_IDX(bd_prod));

	if (xmit_type & XMIT_CSUM)
		bnx2x_set_sbd_csum(bp, skb, tx_start_bd, xmit_type);

	if (!CHIP_IS_E1x(bp)) {
		pbd_e2 = &txdata->tx_desc_ring[bd_prod].parse_bd_e2;
		memset(pbd_e2, 0, sizeof(struct eth_tx_parse_bd_e2));

		if (xmit_type & XMIT_CSUM_ENC) {
			u16 global_data = 0;

			/* Set PBD in enc checksum offload case */
			hlen = bnx2x_set_pbd_csum_enc(bp, skb,
						      &pbd_e2_parsing_data,
						      xmit_type);

			/* turn on 2nd parsing and get a BD */
			bd_prod = TX_BD(NEXT_TX_IDX(bd_prod));

			pbd2 = &txdata->tx_desc_ring[bd_prod].parse_2nd_bd;

			memset(pbd2, 0, sizeof(*pbd2));

			pbd_e2->data.tunnel_data.ip_hdr_start_inner_w =
				(skb_inner_network_header(skb) -
				 skb->data) >> 1;

			if (xmit_type & XMIT_GSO_ENC)
				bnx2x_update_pbds_gso_enc(skb, pbd_e2, pbd2,
							  &global_data,
							  xmit_type);

			pbd2->global_data = cpu_to_le16(global_data);

			/* add addition parse BD indication to start BD */
			SET_FLAG(tx_start_bd->general_data,
				 ETH_TX_START_BD_PARSE_NBDS, 1);
			/* set encapsulation flag in start BD */
			SET_FLAG(tx_start_bd->general_data,
				 ETH_TX_START_BD_TUNNEL_EXIST, 1);

			tx_buf->flags |= BNX2X_HAS_SECOND_PBD;

			nbd++;
		} else if (xmit_type & XMIT_CSUM) {
			/* Set PBD in checksum offload case w/o encapsulation */
			hlen = bnx2x_set_pbd_csum_e2(bp, skb,
						     &pbd_e2_parsing_data,
						     xmit_type);
		}

		bnx2x_set_ipv6_ext_e2(skb, &pbd_e2_parsing_data, xmit_type);
		/* Add the macs to the parsing BD if this is a vf or if
		 * Tx Switching is enabled.
		 */
		if (IS_VF(bp)) {
			/* override GRE parameters in BD */
			bnx2x_set_fw_mac_addr(&pbd_e2->data.mac_addr.src_hi,
					      &pbd_e2->data.mac_addr.src_mid,
					      &pbd_e2->data.mac_addr.src_lo,
					      eth->h_source);

			bnx2x_set_fw_mac_addr(&pbd_e2->data.mac_addr.dst_hi,
					      &pbd_e2->data.mac_addr.dst_mid,
					      &pbd_e2->data.mac_addr.dst_lo,
					      eth->h_dest);
		} else {
			if (bp->flags & TX_SWITCHING)
				bnx2x_set_fw_mac_addr(
						&pbd_e2->data.mac_addr.dst_hi,
						&pbd_e2->data.mac_addr.dst_mid,
						&pbd_e2->data.mac_addr.dst_lo,
						eth->h_dest);
#ifdef BNX2X_STOP_ON_ERROR
			/* Enforce security is always set in Stop on Error -
			 * source mac should be present in the parsing BD
			 */
			bnx2x_set_fw_mac_addr(&pbd_e2->data.mac_addr.src_hi,
					      &pbd_e2->data.mac_addr.src_mid,
					      &pbd_e2->data.mac_addr.src_lo,
					      eth->h_source);
#endif
		}

		SET_FLAG(pbd_e2_parsing_data,
			 ETH_TX_PARSE_BD_E2_ETH_ADDR_TYPE, mac_type);
	} else {
		u16 global_data = 0;
		pbd_e1x = &txdata->tx_desc_ring[bd_prod].parse_bd_e1x;
		memset(pbd_e1x, 0, sizeof(struct eth_tx_parse_bd_e1x));
		/* Set PBD in checksum offload case */
		if (xmit_type & XMIT_CSUM)
			hlen = bnx2x_set_pbd_csum(bp, skb, pbd_e1x, xmit_type);

		SET_FLAG(global_data,
			 ETH_TX_PARSE_BD_E1X_ETH_ADDR_TYPE, mac_type);
		pbd_e1x->global_data |= cpu_to_le16(global_data);
	}

	/* Setup the data pointer of the first BD of the packet */
	tx_start_bd->addr_hi = cpu_to_le32(U64_HI(mapping));
	tx_start_bd->addr_lo = cpu_to_le32(U64_LO(mapping));
	tx_start_bd->nbytes = cpu_to_le16(skb_headlen(skb));
	pkt_size = tx_start_bd->nbytes;

	DP(NETIF_MSG_TX_QUEUED,
	   "first bd @%p  addr (%x:%x)  nbytes %d  flags %x  vlan %x\n",
	   tx_start_bd, tx_start_bd->addr_hi, tx_start_bd->addr_lo,
	   le16_to_cpu(tx_start_bd->nbytes),
	   tx_start_bd->bd_flags.as_bitfield,
	   le16_to_cpu(tx_start_bd->vlan_or_ethertype));

	if (xmit_type & XMIT_GSO) {

		DP(NETIF_MSG_TX_QUEUED,
		   "TSO packet len %d  hlen %d  total len %d  tso size %d\n",
		   skb->len, hlen, skb_headlen(skb),
		   skb_shinfo(skb)->gso_size);

		tx_start_bd->bd_flags.as_bitfield |= ETH_TX_BD_FLAGS_SW_LSO;

		if (unlikely(skb_headlen(skb) > hlen)) {
			nbd++;
			bd_prod = bnx2x_tx_split(bp, txdata, tx_buf,
						 &tx_start_bd, hlen,
						 bd_prod);
		}
		if (!CHIP_IS_E1x(bp))
			pbd_e2_parsing_data |=
				(skb_shinfo(skb)->gso_size <<
				 ETH_TX_PARSE_BD_E2_LSO_MSS_SHIFT) &
				 ETH_TX_PARSE_BD_E2_LSO_MSS;
		else
			bnx2x_set_pbd_gso(skb, pbd_e1x, xmit_type);
	}

	/* Set the PBD's parsing_data field if not zero
	 * (for the chips newer than 57711).
	 */
	if (pbd_e2_parsing_data)
		pbd_e2->parsing_data = cpu_to_le32(pbd_e2_parsing_data);

	tx_data_bd = (struct eth_tx_bd *)tx_start_bd;

	/* Handle fragmented skb */
	for (i = 0; i < skb_shinfo(skb)->nr_frags; i++) {
		skb_frag_t *frag = &skb_shinfo(skb)->frags[i];

		mapping = skb_frag_dma_map(&bp->pdev->dev, frag, 0,
					   skb_frag_size(frag), DMA_TO_DEVICE);
		if (unlikely(dma_mapping_error(&bp->pdev->dev, mapping))) {
			unsigned int pkts_compl = 0, bytes_compl = 0;

			DP(NETIF_MSG_TX_QUEUED,
			   "Unable to map page - dropping packet...\n");

			/* we need unmap all buffers already mapped
			 * for this SKB;
			 * first_bd->nbd need to be properly updated
			 * before call to bnx2x_free_tx_pkt
			 */
			first_bd->nbd = cpu_to_le16(nbd);
			bnx2x_free_tx_pkt(bp, txdata,
					  TX_BD(txdata->tx_pkt_prod),
					  &pkts_compl, &bytes_compl);
			return NETDEV_TX_OK;
		}

		bd_prod = TX_BD(NEXT_TX_IDX(bd_prod));
		tx_data_bd = &txdata->tx_desc_ring[bd_prod].reg_bd;
		if (total_pkt_bd == NULL)
			total_pkt_bd = &txdata->tx_desc_ring[bd_prod].reg_bd;

		tx_data_bd->addr_hi = cpu_to_le32(U64_HI(mapping));
		tx_data_bd->addr_lo = cpu_to_le32(U64_LO(mapping));
		tx_data_bd->nbytes = cpu_to_le16(skb_frag_size(frag));
		le16_add_cpu(&pkt_size, skb_frag_size(frag));
		nbd++;

		DP(NETIF_MSG_TX_QUEUED,
		   "frag %d  bd @%p  addr (%x:%x)  nbytes %d\n",
		   i, tx_data_bd, tx_data_bd->addr_hi, tx_data_bd->addr_lo,
		   le16_to_cpu(tx_data_bd->nbytes));
	}

	DP(NETIF_MSG_TX_QUEUED, "last bd @%p\n", tx_data_bd);

	/* update with actual num BDs */
	first_bd->nbd = cpu_to_le16(nbd);

	bd_prod = TX_BD(NEXT_TX_IDX(bd_prod));

	/* now send a tx doorbell, counting the next BD
	 * if the packet contains or ends with it
	 */
	if (TX_BD_POFF(bd_prod) < nbd)
		nbd++;

	/* total_pkt_bytes should be set on the first data BD if
	 * it's not an LSO packet and there is more than one
	 * data BD. In this case pkt_size is limited by an MTU value.
	 * However we prefer to set it for an LSO packet (while we don't
	 * have to) in order to save some CPU cycles in a none-LSO
	 * case, when we much more care about them.
	 */
	if (total_pkt_bd != NULL)
		total_pkt_bd->total_pkt_bytes = pkt_size;

	if (pbd_e1x)
		DP(NETIF_MSG_TX_QUEUED,
		   "PBD (E1X) @%p  ip_data %x  ip_hlen %u  ip_id %u  lso_mss %u  tcp_flags %x  xsum %x  seq %u  hlen %u\n",
		   pbd_e1x, pbd_e1x->global_data, pbd_e1x->ip_hlen_w,
		   pbd_e1x->ip_id, pbd_e1x->lso_mss, pbd_e1x->tcp_flags,
		   pbd_e1x->tcp_pseudo_csum, pbd_e1x->tcp_send_seq,
		    le16_to_cpu(pbd_e1x->total_hlen_w));
	if (pbd_e2)
		DP(NETIF_MSG_TX_QUEUED,
		   "PBD (E2) @%p  dst %x %x %x src %x %x %x parsing_data %x\n",
		   pbd_e2,
		   pbd_e2->data.mac_addr.dst_hi,
		   pbd_e2->data.mac_addr.dst_mid,
		   pbd_e2->data.mac_addr.dst_lo,
		   pbd_e2->data.mac_addr.src_hi,
		   pbd_e2->data.mac_addr.src_mid,
		   pbd_e2->data.mac_addr.src_lo,
		   pbd_e2->parsing_data);
	DP(NETIF_MSG_TX_QUEUED, "doorbell: nbd %d  bd %u\n", nbd, bd_prod);

	netdev_tx_sent_queue(txq, skb->len);

	skb_tx_timestamp(skb);

	txdata->tx_pkt_prod++;
	/*
	 * Make sure that the BD data is updated before updating the producer
	 * since FW might read the BD right after the producer is updated.
	 * This is only applicable for weak-ordered memory model archs such
	 * as IA-64. The following barrier is also mandatory since FW will
	 * assumes packets must have BDs.
	 */
	wmb();

	txdata->tx_db.data.prod += nbd;
	/* make sure descriptor update is observed by HW */
	wmb();

	DOORBELL_RELAXED(bp, txdata->cid, txdata->tx_db.raw);

	mmiowb();

	txdata->tx_bd_prod += nbd;

	if (unlikely(bnx2x_tx_avail(bp, txdata) < MAX_DESC_PER_TX_PKT)) {
		netif_tx_stop_queue(txq);

		/* paired memory barrier is in bnx2x_tx_int(), we have to keep
		 * ordering of set_bit() in netif_tx_stop_queue() and read of
		 * fp->bd_tx_cons */
		smp_mb();

		bnx2x_fp_qstats(bp, txdata->parent_fp)->driver_xoff++;
		if (bnx2x_tx_avail(bp, txdata) >= MAX_DESC_PER_TX_PKT)
			netif_tx_wake_queue(txq);
	}
	txdata->tx_pkt++;

	return NETDEV_TX_OK;
}

void bnx2x_get_c2s_mapping(struct bnx2x *bp, u8 *c2s_map, u8 *c2s_default)
{
	int mfw_vn = BP_FW_MB_IDX(bp);
	u32 tmp;

	/* If the shmem shouldn't affect configuration, reflect */
	if (!IS_MF_BD(bp)) {
		int i;

		for (i = 0; i < BNX2X_MAX_PRIORITY; i++)
			c2s_map[i] = i;
		*c2s_default = 0;

		return;
	}

	tmp = SHMEM2_RD(bp, c2s_pcp_map_lower[mfw_vn]);
	tmp = (__force u32)be32_to_cpu((__force __be32)tmp);
	c2s_map[0] = tmp & 0xff;
	c2s_map[1] = (tmp >> 8) & 0xff;
	c2s_map[2] = (tmp >> 16) & 0xff;
	c2s_map[3] = (tmp >> 24) & 0xff;

	tmp = SHMEM2_RD(bp, c2s_pcp_map_upper[mfw_vn]);
	tmp = (__force u32)be32_to_cpu((__force __be32)tmp);
	c2s_map[4] = tmp & 0xff;
	c2s_map[5] = (tmp >> 8) & 0xff;
	c2s_map[6] = (tmp >> 16) & 0xff;
	c2s_map[7] = (tmp >> 24) & 0xff;

	tmp = SHMEM2_RD(bp, c2s_pcp_map_default[mfw_vn]);
	tmp = (__force u32)be32_to_cpu((__force __be32)tmp);
	*c2s_default = (tmp >> (8 * mfw_vn)) & 0xff;
}

/**
 * bnx2x_setup_tc - routine to configure net_device for multi tc
 *
 * @netdev: net device to configure
 * @tc: number of traffic classes to enable
 *
 * callback connected to the ndo_setup_tc function pointer
 */
int bnx2x_setup_tc(struct net_device *dev, u8 num_tc)
{
	struct bnx2x *bp = netdev_priv(dev);
	u8 c2s_map[BNX2X_MAX_PRIORITY], c2s_def;
	int cos, prio, count, offset;

	/* setup tc must be called under rtnl lock */
	ASSERT_RTNL();

	/* no traffic classes requested. Aborting */
	if (!num_tc) {
		netdev_reset_tc(dev);
		return 0;
	}

	/* requested to support too many traffic classes */
	if (num_tc > bp->max_cos) {
		BNX2X_ERR("support for too many traffic classes requested: %d. Max supported is %d\n",
			  num_tc, bp->max_cos);
		return -EINVAL;
	}

	/* declare amount of supported traffic classes */
	if (netdev_set_num_tc(dev, num_tc)) {
		BNX2X_ERR("failed to declare %d traffic classes\n", num_tc);
		return -EINVAL;
	}

	bnx2x_get_c2s_mapping(bp, c2s_map, &c2s_def);

	/* configure priority to traffic class mapping */
	for (prio = 0; prio < BNX2X_MAX_PRIORITY; prio++) {
		int outer_prio = c2s_map[prio];

		netdev_set_prio_tc_map(dev, prio, bp->prio_to_cos[outer_prio]);
		DP(BNX2X_MSG_SP | NETIF_MSG_IFUP,
		   "mapping priority %d to tc %d\n",
		   outer_prio, bp->prio_to_cos[outer_prio]);
	}

	/* Use this configuration to differentiate tc0 from other COSes
	   This can be used for ets or pfc, and save the effort of setting
	   up a multio class queue disc or negotiating DCBX with a switch
	netdev_set_prio_tc_map(dev, 0, 0);
	DP(BNX2X_MSG_SP, "mapping priority %d to tc %d\n", 0, 0);
	for (prio = 1; prio < 16; prio++) {
		netdev_set_prio_tc_map(dev, prio, 1);
		DP(BNX2X_MSG_SP, "mapping priority %d to tc %d\n", prio, 1);
	} */

	/* configure traffic class to transmission queue mapping */
	for (cos = 0; cos < bp->max_cos; cos++) {
		count = BNX2X_NUM_ETH_QUEUES(bp);
		offset = cos * BNX2X_NUM_NON_CNIC_QUEUES(bp);
		netdev_set_tc_queue(dev, cos, count, offset);
		DP(BNX2X_MSG_SP | NETIF_MSG_IFUP,
		   "mapping tc %d to offset %d count %d\n",
		   cos, offset, count);
	}

	return 0;
}

int __bnx2x_setup_tc(struct net_device *dev, enum tc_setup_type type,
		     void *type_data)
{
	struct tc_mqprio_qopt *mqprio = type_data;

	if (type != TC_SETUP_QDISC_MQPRIO)
		return -EOPNOTSUPP;

	mqprio->hw = TC_MQPRIO_HW_OFFLOAD_TCS;

	return bnx2x_setup_tc(dev, mqprio->num_tc);
}

/* called with rtnl_lock */
int bnx2x_change_mac_addr(struct net_device *dev, void *p)
{
	struct sockaddr *addr = p;
	struct bnx2x *bp = netdev_priv(dev);
	int rc = 0;

	if (!is_valid_ether_addr(addr->sa_data)) {
		BNX2X_ERR("Requested MAC address is not valid\n");
		return -EINVAL;
	}

	if (IS_MF_STORAGE_ONLY(bp)) {
		BNX2X_ERR("Can't change address on STORAGE ONLY function\n");
		return -EINVAL;
	}

	if (netif_running(dev))  {
		rc = bnx2x_set_eth_mac(bp, false);
		if (rc)
			return rc;
	}

	memcpy(dev->dev_addr, addr->sa_data, dev->addr_len);

	if (netif_running(dev))
		rc = bnx2x_set_eth_mac(bp, true);

	if (IS_PF(bp) && SHMEM2_HAS(bp, curr_cfg))
		SHMEM2_WR(bp, curr_cfg, CURR_CFG_MET_OS);

	return rc;
}

static void bnx2x_free_fp_mem_at(struct bnx2x *bp, int fp_index)
{
	union host_hc_status_block *sb = &bnx2x_fp(bp, fp_index, status_blk);
	struct bnx2x_fastpath *fp = &bp->fp[fp_index];
	u8 cos;

	/* Common */

	if (IS_FCOE_IDX(fp_index)) {
		memset(sb, 0, sizeof(union host_hc_status_block));
		fp->status_blk_mapping = 0;
	} else {
		/* status blocks */
		if (!CHIP_IS_E1x(bp))
			BNX2X_PCI_FREE(sb->e2_sb,
				       bnx2x_fp(bp, fp_index,
						status_blk_mapping),
				       sizeof(struct host_hc_status_block_e2));
		else
			BNX2X_PCI_FREE(sb->e1x_sb,
				       bnx2x_fp(bp, fp_index,
						status_blk_mapping),
				       sizeof(struct host_hc_status_block_e1x));
	}

	/* Rx */
	if (!skip_rx_queue(bp, fp_index)) {
		bnx2x_free_rx_bds(fp);

		/* fastpath rx rings: rx_buf rx_desc rx_comp */
		BNX2X_FREE(bnx2x_fp(bp, fp_index, rx_buf_ring));
		BNX2X_PCI_FREE(bnx2x_fp(bp, fp_index, rx_desc_ring),
			       bnx2x_fp(bp, fp_index, rx_desc_mapping),
			       sizeof(struct eth_rx_bd) * NUM_RX_BD);

		BNX2X_PCI_FREE(bnx2x_fp(bp, fp_index, rx_comp_ring),
			       bnx2x_fp(bp, fp_index, rx_comp_mapping),
			       sizeof(struct eth_fast_path_rx_cqe) *
			       NUM_RCQ_BD);

		/* SGE ring */
		BNX2X_FREE(bnx2x_fp(bp, fp_index, rx_page_ring));
		BNX2X_PCI_FREE(bnx2x_fp(bp, fp_index, rx_sge_ring),
			       bnx2x_fp(bp, fp_index, rx_sge_mapping),
			       BCM_PAGE_SIZE * NUM_RX_SGE_PAGES);
	}

	/* Tx */
	if (!skip_tx_queue(bp, fp_index)) {
		/* fastpath tx rings: tx_buf tx_desc */
		for_each_cos_in_tx_queue(fp, cos) {
			struct bnx2x_fp_txdata *txdata = fp->txdata_ptr[cos];

			DP(NETIF_MSG_IFDOWN,
			   "freeing tx memory of fp %d cos %d cid %d\n",
			   fp_index, cos, txdata->cid);

			BNX2X_FREE(txdata->tx_buf_ring);
			BNX2X_PCI_FREE(txdata->tx_desc_ring,
				txdata->tx_desc_mapping,
				sizeof(union eth_tx_bd_types) * NUM_TX_BD);
		}
	}
	/* end of fastpath */
}

static void bnx2x_free_fp_mem_cnic(struct bnx2x *bp)
{
	int i;
	for_each_cnic_queue(bp, i)
		bnx2x_free_fp_mem_at(bp, i);
}

void bnx2x_free_fp_mem(struct bnx2x *bp)
{
	int i;
	for_each_eth_queue(bp, i)
		bnx2x_free_fp_mem_at(bp, i);
}

static void set_sb_shortcuts(struct bnx2x *bp, int index)
{
	union host_hc_status_block status_blk = bnx2x_fp(bp, index, status_blk);
	if (!CHIP_IS_E1x(bp)) {
		bnx2x_fp(bp, index, sb_index_values) =
			(__le16 *)status_blk.e2_sb->sb.index_values;
		bnx2x_fp(bp, index, sb_running_index) =
			(__le16 *)status_blk.e2_sb->sb.running_index;
	} else {
		bnx2x_fp(bp, index, sb_index_values) =
			(__le16 *)status_blk.e1x_sb->sb.index_values;
		bnx2x_fp(bp, index, sb_running_index) =
			(__le16 *)status_blk.e1x_sb->sb.running_index;
	}
}

/* Returns the number of actually allocated BDs */
static int bnx2x_alloc_rx_bds(struct bnx2x_fastpath *fp,
			      int rx_ring_size)
{
	struct bnx2x *bp = fp->bp;
	u16 ring_prod, cqe_ring_prod;
	int i, failure_cnt = 0;

	fp->rx_comp_cons = 0;
	cqe_ring_prod = ring_prod = 0;

	/* This routine is called only during fo init so
	 * fp->eth_q_stats.rx_skb_alloc_failed = 0
	 */
	for (i = 0; i < rx_ring_size; i++) {
		if (bnx2x_alloc_rx_data(bp, fp, ring_prod, GFP_KERNEL) < 0) {
			failure_cnt++;
			continue;
		}
		ring_prod = NEXT_RX_IDX(ring_prod);
		cqe_ring_prod = NEXT_RCQ_IDX(cqe_ring_prod);
		WARN_ON(ring_prod <= (i - failure_cnt));
	}

	if (failure_cnt)
		BNX2X_ERR("was only able to allocate %d rx skbs on queue[%d]\n",
			  i - failure_cnt, fp->index);

	fp->rx_bd_prod = ring_prod;
	/* Limit the CQE producer by the CQE ring size */
	fp->rx_comp_prod = min_t(u16, NUM_RCQ_RINGS*RCQ_DESC_CNT,
			       cqe_ring_prod);

	bnx2x_fp_stats(bp, fp)->eth_q_stats.rx_skb_alloc_failed += failure_cnt;

	return i - failure_cnt;
}

static void bnx2x_set_next_page_rx_cq(struct bnx2x_fastpath *fp)
{
	int i;

	for (i = 1; i <= NUM_RCQ_RINGS; i++) {
		struct eth_rx_cqe_next_page *nextpg;

		nextpg = (struct eth_rx_cqe_next_page *)
			&fp->rx_comp_ring[RCQ_DESC_CNT * i - 1];
		nextpg->addr_hi =
			cpu_to_le32(U64_HI(fp->rx_comp_mapping +
				   BCM_PAGE_SIZE*(i % NUM_RCQ_RINGS)));
		nextpg->addr_lo =
			cpu_to_le32(U64_LO(fp->rx_comp_mapping +
				   BCM_PAGE_SIZE*(i % NUM_RCQ_RINGS)));
	}
}

static int bnx2x_alloc_fp_mem_at(struct bnx2x *bp, int index)
{
	union host_hc_status_block *sb;
	struct bnx2x_fastpath *fp = &bp->fp[index];
	int ring_size = 0;
	u8 cos;
	int rx_ring_size = 0;

	if (!bp->rx_ring_size && IS_MF_STORAGE_ONLY(bp)) {
		rx_ring_size = MIN_RX_SIZE_NONTPA;
		bp->rx_ring_size = rx_ring_size;
	} else if (!bp->rx_ring_size) {
		rx_ring_size = MAX_RX_AVAIL/BNX2X_NUM_RX_QUEUES(bp);

		if (CHIP_IS_E3(bp)) {
			u32 cfg = SHMEM_RD(bp,
					   dev_info.port_hw_config[BP_PORT(bp)].
					   default_cfg);

			/* Decrease ring size for 1G functions */
			if ((cfg & PORT_HW_CFG_NET_SERDES_IF_MASK) ==
			    PORT_HW_CFG_NET_SERDES_IF_SGMII)
				rx_ring_size /= 10;
		}

		/* allocate at least number of buffers required by FW */
		rx_ring_size = max_t(int, bp->disable_tpa ? MIN_RX_SIZE_NONTPA :
				     MIN_RX_SIZE_TPA, rx_ring_size);

		bp->rx_ring_size = rx_ring_size;
	} else /* if rx_ring_size specified - use it */
		rx_ring_size = bp->rx_ring_size;

	DP(BNX2X_MSG_SP, "calculated rx_ring_size %d\n", rx_ring_size);

	/* Common */
	sb = &bnx2x_fp(bp, index, status_blk);

	if (!IS_FCOE_IDX(index)) {
		/* status blocks */
		if (!CHIP_IS_E1x(bp)) {
			sb->e2_sb = BNX2X_PCI_ALLOC(&bnx2x_fp(bp, index, status_blk_mapping),
						    sizeof(struct host_hc_status_block_e2));
			if (!sb->e2_sb)
				goto alloc_mem_err;
		} else {
			sb->e1x_sb = BNX2X_PCI_ALLOC(&bnx2x_fp(bp, index, status_blk_mapping),
						     sizeof(struct host_hc_status_block_e1x));
			if (!sb->e1x_sb)
				goto alloc_mem_err;
		}
	}

	/* FCoE Queue uses Default SB and doesn't ACK the SB, thus no need to
	 * set shortcuts for it.
	 */
	if (!IS_FCOE_IDX(index))
		set_sb_shortcuts(bp, index);

	/* Tx */
	if (!skip_tx_queue(bp, index)) {
		/* fastpath tx rings: tx_buf tx_desc */
		for_each_cos_in_tx_queue(fp, cos) {
			struct bnx2x_fp_txdata *txdata = fp->txdata_ptr[cos];

			DP(NETIF_MSG_IFUP,
			   "allocating tx memory of fp %d cos %d\n",
			   index, cos);

			txdata->tx_buf_ring = kcalloc(NUM_TX_BD,
						      sizeof(struct sw_tx_bd),
						      GFP_KERNEL);
			if (!txdata->tx_buf_ring)
				goto alloc_mem_err;
			txdata->tx_desc_ring = BNX2X_PCI_ALLOC(&txdata->tx_desc_mapping,
							       sizeof(union eth_tx_bd_types) * NUM_TX_BD);
			if (!txdata->tx_desc_ring)
				goto alloc_mem_err;
		}
	}

	/* Rx */
	if (!skip_rx_queue(bp, index)) {
		/* fastpath rx rings: rx_buf rx_desc rx_comp */
		bnx2x_fp(bp, index, rx_buf_ring) =
			kcalloc(NUM_RX_BD, sizeof(struct sw_rx_bd), GFP_KERNEL);
		if (!bnx2x_fp(bp, index, rx_buf_ring))
			goto alloc_mem_err;
		bnx2x_fp(bp, index, rx_desc_ring) =
			BNX2X_PCI_ALLOC(&bnx2x_fp(bp, index, rx_desc_mapping),
					sizeof(struct eth_rx_bd) * NUM_RX_BD);
		if (!bnx2x_fp(bp, index, rx_desc_ring))
			goto alloc_mem_err;

		/* Seed all CQEs by 1s */
		bnx2x_fp(bp, index, rx_comp_ring) =
			BNX2X_PCI_FALLOC(&bnx2x_fp(bp, index, rx_comp_mapping),
					 sizeof(struct eth_fast_path_rx_cqe) * NUM_RCQ_BD);
		if (!bnx2x_fp(bp, index, rx_comp_ring))
			goto alloc_mem_err;

		/* SGE ring */
		bnx2x_fp(bp, index, rx_page_ring) =
			kcalloc(NUM_RX_SGE, sizeof(struct sw_rx_page),
				GFP_KERNEL);
		if (!bnx2x_fp(bp, index, rx_page_ring))
			goto alloc_mem_err;
		bnx2x_fp(bp, index, rx_sge_ring) =
			BNX2X_PCI_ALLOC(&bnx2x_fp(bp, index, rx_sge_mapping),
					BCM_PAGE_SIZE * NUM_RX_SGE_PAGES);
		if (!bnx2x_fp(bp, index, rx_sge_ring))
			goto alloc_mem_err;
		/* RX BD ring */
		bnx2x_set_next_page_rx_bd(fp);

		/* CQ ring */
		bnx2x_set_next_page_rx_cq(fp);

		/* BDs */
		ring_size = bnx2x_alloc_rx_bds(fp, rx_ring_size);
		if (ring_size < rx_ring_size)
			goto alloc_mem_err;
	}

	return 0;

/* handles low memory cases */
alloc_mem_err:
	BNX2X_ERR("Unable to allocate full memory for queue %d (size %d)\n",
						index, ring_size);
	/* FW will drop all packets if queue is not big enough,
	 * In these cases we disable the queue
	 * Min size is different for OOO, TPA and non-TPA queues
	 */
	if (ring_size < (fp->mode == TPA_MODE_DISABLED ?
				MIN_RX_SIZE_NONTPA : MIN_RX_SIZE_TPA)) {
			/* release memory allocated for this queue */
			bnx2x_free_fp_mem_at(bp, index);
			return -ENOMEM;
	}
	return 0;
}

static int bnx2x_alloc_fp_mem_cnic(struct bnx2x *bp)
{
	if (!NO_FCOE(bp))
		/* FCoE */
		if (bnx2x_alloc_fp_mem_at(bp, FCOE_IDX(bp)))
			/* we will fail load process instead of mark
			 * NO_FCOE_FLAG
			 */
			return -ENOMEM;

	return 0;
}

static int bnx2x_alloc_fp_mem(struct bnx2x *bp)
{
	int i;

	/* 1. Allocate FP for leading - fatal if error
	 * 2. Allocate RSS - fix number of queues if error
	 */

	/* leading */
	if (bnx2x_alloc_fp_mem_at(bp, 0))
		return -ENOMEM;

	/* RSS */
	for_each_nondefault_eth_queue(bp, i)
		if (bnx2x_alloc_fp_mem_at(bp, i))
			break;

	/* handle memory failures */
	if (i != BNX2X_NUM_ETH_QUEUES(bp)) {
		int delta = BNX2X_NUM_ETH_QUEUES(bp) - i;

		WARN_ON(delta < 0);
		bnx2x_shrink_eth_fp(bp, delta);
		if (CNIC_SUPPORT(bp))
			/* move non eth FPs next to last eth FP
			 * must be done in that order
			 * FCOE_IDX < FWD_IDX < OOO_IDX
			 */

			/* move FCoE fp even NO_FCOE_FLAG is on */
			bnx2x_move_fp(bp, FCOE_IDX(bp), FCOE_IDX(bp) - delta);
		bp->num_ethernet_queues -= delta;
		bp->num_queues = bp->num_ethernet_queues +
				 bp->num_cnic_queues;
		BNX2X_ERR("Adjusted num of queues from %d to %d\n",
			  bp->num_queues + delta, bp->num_queues);
	}

	return 0;
}

void bnx2x_free_mem_bp(struct bnx2x *bp)
{
	int i;

	for (i = 0; i < bp->fp_array_size; i++)
		kfree(bp->fp[i].tpa_info);
	kfree(bp->fp);
	kfree(bp->sp_objs);
	kfree(bp->fp_stats);
	kfree(bp->bnx2x_txq);
	kfree(bp->msix_table);
	kfree(bp->ilt);
}

int bnx2x_alloc_mem_bp(struct bnx2x *bp)
{
	struct bnx2x_fastpath *fp;
	struct msix_entry *tbl;
	struct bnx2x_ilt *ilt;
	int msix_table_size = 0;
	int fp_array_size, txq_array_size;
	int i;

	/*
	 * The biggest MSI-X table we might need is as a maximum number of fast
	 * path IGU SBs plus default SB (for PF only).
	 */
	msix_table_size = bp->igu_sb_cnt;
	if (IS_PF(bp))
		msix_table_size++;
	BNX2X_DEV_INFO("msix_table_size %d\n", msix_table_size);

	/* fp array: RSS plus CNIC related L2 queues */
	fp_array_size = BNX2X_MAX_RSS_COUNT(bp) + CNIC_SUPPORT(bp);
	bp->fp_array_size = fp_array_size;
	BNX2X_DEV_INFO("fp_array_size %d\n", bp->fp_array_size);

	fp = kcalloc(bp->fp_array_size, sizeof(*fp), GFP_KERNEL);
	if (!fp)
		goto alloc_err;
	for (i = 0; i < bp->fp_array_size; i++) {
		fp[i].tpa_info =
			kcalloc(ETH_MAX_AGGREGATION_QUEUES_E1H_E2,
				sizeof(struct bnx2x_agg_info), GFP_KERNEL);
		if (!(fp[i].tpa_info))
			goto alloc_err;
	}

	bp->fp = fp;

	/* allocate sp objs */
	bp->sp_objs = kcalloc(bp->fp_array_size, sizeof(struct bnx2x_sp_objs),
			      GFP_KERNEL);
	if (!bp->sp_objs)
		goto alloc_err;

	/* allocate fp_stats */
	bp->fp_stats = kcalloc(bp->fp_array_size, sizeof(struct bnx2x_fp_stats),
			       GFP_KERNEL);
	if (!bp->fp_stats)
		goto alloc_err;

	/* Allocate memory for the transmission queues array */
	txq_array_size =
		BNX2X_MAX_RSS_COUNT(bp) * BNX2X_MULTI_TX_COS + CNIC_SUPPORT(bp);
	BNX2X_DEV_INFO("txq_array_size %d", txq_array_size);

	bp->bnx2x_txq = kcalloc(txq_array_size, sizeof(struct bnx2x_fp_txdata),
				GFP_KERNEL);
	if (!bp->bnx2x_txq)
		goto alloc_err;

	/* msix table */
	tbl = kcalloc(msix_table_size, sizeof(*tbl), GFP_KERNEL);
	if (!tbl)
		goto alloc_err;
	bp->msix_table = tbl;

	/* ilt */
	ilt = kzalloc(sizeof(*ilt), GFP_KERNEL);
	if (!ilt)
		goto alloc_err;
	bp->ilt = ilt;

	return 0;
alloc_err:
	bnx2x_free_mem_bp(bp);
	return -ENOMEM;
}

int bnx2x_reload_if_running(struct net_device *dev)
{
	struct bnx2x *bp = netdev_priv(dev);

	if (unlikely(!netif_running(dev)))
		return 0;

	bnx2x_nic_unload(bp, UNLOAD_NORMAL, true);
	return bnx2x_nic_load(bp, LOAD_NORMAL);
}

int bnx2x_get_cur_phy_idx(struct bnx2x *bp)
{
	u32 sel_phy_idx = 0;
	if (bp->link_params.num_phys <= 1)
		return INT_PHY;

	if (bp->link_vars.link_up) {
		sel_phy_idx = EXT_PHY1;
		/* In case link is SERDES, check if the EXT_PHY2 is the one */
		if ((bp->link_vars.link_status & LINK_STATUS_SERDES_LINK) &&
		    (bp->link_params.phy[EXT_PHY2].supported & SUPPORTED_FIBRE))
			sel_phy_idx = EXT_PHY2;
	} else {

		switch (bnx2x_phy_selection(&bp->link_params)) {
		case PORT_HW_CFG_PHY_SELECTION_HARDWARE_DEFAULT:
		case PORT_HW_CFG_PHY_SELECTION_FIRST_PHY:
		case PORT_HW_CFG_PHY_SELECTION_FIRST_PHY_PRIORITY:
		       sel_phy_idx = EXT_PHY1;
		       break;
		case PORT_HW_CFG_PHY_SELECTION_SECOND_PHY:
		case PORT_HW_CFG_PHY_SELECTION_SECOND_PHY_PRIORITY:
		       sel_phy_idx = EXT_PHY2;
		       break;
		}
	}

	return sel_phy_idx;
}
int bnx2x_get_link_cfg_idx(struct bnx2x *bp)
{
	u32 sel_phy_idx = bnx2x_get_cur_phy_idx(bp);
	/*
	 * The selected activated PHY is always after swapping (in case PHY
	 * swapping is enabled). So when swapping is enabled, we need to reverse
	 * the configuration
	 */

	if (bp->link_params.multi_phy_config &
	    PORT_HW_CFG_PHY_SWAPPED_ENABLED) {
		if (sel_phy_idx == EXT_PHY1)
			sel_phy_idx = EXT_PHY2;
		else if (sel_phy_idx == EXT_PHY2)
			sel_phy_idx = EXT_PHY1;
	}
	return LINK_CONFIG_IDX(sel_phy_idx);
}

#ifdef NETDEV_FCOE_WWNN
int bnx2x_fcoe_get_wwn(struct net_device *dev, u64 *wwn, int type)
{
	struct bnx2x *bp = netdev_priv(dev);
	struct cnic_eth_dev *cp = &bp->cnic_eth_dev;

	switch (type) {
	case NETDEV_FCOE_WWNN:
		*wwn = HILO_U64(cp->fcoe_wwn_node_name_hi,
				cp->fcoe_wwn_node_name_lo);
		break;
	case NETDEV_FCOE_WWPN:
		*wwn = HILO_U64(cp->fcoe_wwn_port_name_hi,
				cp->fcoe_wwn_port_name_lo);
		break;
	default:
		BNX2X_ERR("Wrong WWN type requested - %d\n", type);
		return -EINVAL;
	}

	return 0;
}
#endif

/* called with rtnl_lock */
int bnx2x_change_mtu(struct net_device *dev, int new_mtu)
{
	struct bnx2x *bp = netdev_priv(dev);

	if (pci_num_vf(bp->pdev)) {
		DP(BNX2X_MSG_IOV, "VFs are enabled, can not change MTU\n");
		return -EPERM;
	}

	if (bp->recovery_state != BNX2X_RECOVERY_DONE) {
		BNX2X_ERR("Can't perform change MTU during parity recovery\n");
		return -EAGAIN;
	}

	/* This does not race with packet allocation
	 * because the actual alloc size is
	 * only updated as part of load
	 */
	dev->mtu = new_mtu;

	if (!bnx2x_mtu_allows_gro(new_mtu))
		dev->features &= ~NETIF_F_GRO_HW;

	if (IS_PF(bp) && SHMEM2_HAS(bp, curr_cfg))
		SHMEM2_WR(bp, curr_cfg, CURR_CFG_MET_OS);

	return bnx2x_reload_if_running(dev);
}

netdev_features_t bnx2x_fix_features(struct net_device *dev,
				     netdev_features_t features)
{
	struct bnx2x *bp = netdev_priv(dev);

	if (pci_num_vf(bp->pdev)) {
		netdev_features_t changed = dev->features ^ features;

		/* Revert the requested changes in features if they
		 * would require internal reload of PF in bnx2x_set_features().
		 */
		if (!(features & NETIF_F_RXCSUM) && !bp->disable_tpa) {
			features &= ~NETIF_F_RXCSUM;
			features |= dev->features & NETIF_F_RXCSUM;
		}

		if (changed & NETIF_F_LOOPBACK) {
			features &= ~NETIF_F_LOOPBACK;
			features |= dev->features & NETIF_F_LOOPBACK;
		}
	}

	/* TPA requires Rx CSUM offloading */
	if (!(features & NETIF_F_RXCSUM))
		features &= ~NETIF_F_LRO;

	if (!(features & NETIF_F_GRO) || !bnx2x_mtu_allows_gro(dev->mtu))
		features &= ~NETIF_F_GRO_HW;
	if (features & NETIF_F_GRO_HW)
		features &= ~NETIF_F_LRO;

	return features;
}

int bnx2x_set_features(struct net_device *dev, netdev_features_t features)
{
	struct bnx2x *bp = netdev_priv(dev);
	netdev_features_t changes = features ^ dev->features;
	bool bnx2x_reload = false;
	int rc;

	/* VFs or non SRIOV PFs should be able to change loopback feature */
	if (!pci_num_vf(bp->pdev)) {
		if (features & NETIF_F_LOOPBACK) {
			if (bp->link_params.loopback_mode != LOOPBACK_BMAC) {
				bp->link_params.loopback_mode = LOOPBACK_BMAC;
				bnx2x_reload = true;
			}
		} else {
			if (bp->link_params.loopback_mode != LOOPBACK_NONE) {
				bp->link_params.loopback_mode = LOOPBACK_NONE;
				bnx2x_reload = true;
			}
		}
	}

	/* Don't care about GRO changes */
	changes &= ~NETIF_F_GRO;

	if (changes)
		bnx2x_reload = true;

	if (bnx2x_reload) {
		if (bp->recovery_state == BNX2X_RECOVERY_DONE) {
			dev->features = features;
			rc = bnx2x_reload_if_running(dev);
			return rc ? rc : 1;
		}
		/* else: bnx2x_nic_load() will be called at end of recovery */
	}

	return 0;
}

void bnx2x_tx_timeout(struct net_device *dev)
{
	struct bnx2x *bp = netdev_priv(dev);

	/* We want the information of the dump logged,
	 * but calling bnx2x_panic() would kill all chances of recovery.
	 */
	if (!bp->panic)
#ifndef BNX2X_STOP_ON_ERROR
		bnx2x_panic_dump(bp, false);
#else
		bnx2x_panic();
#endif

	/* This allows the netif to be shutdown gracefully before resetting */
	bnx2x_schedule_sp_rtnl(bp, BNX2X_SP_RTNL_TX_TIMEOUT, 0);
}

int bnx2x_suspend(struct pci_dev *pdev, pm_message_t state)
{
	struct net_device *dev = pci_get_drvdata(pdev);
	struct bnx2x *bp;

	if (!dev) {
		dev_err(&pdev->dev, "BAD net device from bnx2x_init_one\n");
		return -ENODEV;
	}
	bp = netdev_priv(dev);

	rtnl_lock();

	pci_save_state(pdev);

	if (!netif_running(dev)) {
		rtnl_unlock();
		return 0;
	}

	netif_device_detach(dev);

	bnx2x_nic_unload(bp, UNLOAD_CLOSE, false);

	bnx2x_set_power_state(bp, pci_choose_state(pdev, state));

	rtnl_unlock();

	return 0;
}

int bnx2x_resume(struct pci_dev *pdev)
{
	struct net_device *dev = pci_get_drvdata(pdev);
	struct bnx2x *bp;
	int rc;

	if (!dev) {
		dev_err(&pdev->dev, "BAD net device from bnx2x_init_one\n");
		return -ENODEV;
	}
	bp = netdev_priv(dev);

	if (bp->recovery_state != BNX2X_RECOVERY_DONE) {
		BNX2X_ERR("Handling parity error recovery. Try again later\n");
		return -EAGAIN;
	}

	rtnl_lock();

	pci_restore_state(pdev);

	if (!netif_running(dev)) {
		rtnl_unlock();
		return 0;
	}

	bnx2x_set_power_state(bp, PCI_D0);
	netif_device_attach(dev);

	rc = bnx2x_nic_load(bp, LOAD_OPEN);

	rtnl_unlock();

	return rc;
}

void bnx2x_set_ctx_validation(struct bnx2x *bp, struct eth_context *cxt,
			      u32 cid)
{
	if (!cxt) {
		BNX2X_ERR("bad context pointer %p\n", cxt);
		return;
	}

	/* ustorm cxt validation */
	cxt->ustorm_ag_context.cdu_usage =
		CDU_RSRVD_VALUE_TYPE_A(HW_CID(bp, cid),
			CDU_REGION_NUMBER_UCM_AG, ETH_CONNECTION_TYPE);
	/* xcontext validation */
	cxt->xstorm_ag_context.cdu_reserved =
		CDU_RSRVD_VALUE_TYPE_A(HW_CID(bp, cid),
			CDU_REGION_NUMBER_XCM_AG, ETH_CONNECTION_TYPE);
}

static void storm_memset_hc_timeout(struct bnx2x *bp, u8 port,
				    u8 fw_sb_id, u8 sb_index,
				    u8 ticks)
{
	u32 addr = BAR_CSTRORM_INTMEM +
		   CSTORM_STATUS_BLOCK_DATA_TIMEOUT_OFFSET(fw_sb_id, sb_index);
	REG_WR8(bp, addr, ticks);
	DP(NETIF_MSG_IFUP,
	   "port %x fw_sb_id %d sb_index %d ticks %d\n",
	   port, fw_sb_id, sb_index, ticks);
}

static void storm_memset_hc_disable(struct bnx2x *bp, u8 port,
				    u16 fw_sb_id, u8 sb_index,
				    u8 disable)
{
	u32 enable_flag = disable ? 0 : (1 << HC_INDEX_DATA_HC_ENABLED_SHIFT);
	u32 addr = BAR_CSTRORM_INTMEM +
		   CSTORM_STATUS_BLOCK_DATA_FLAGS_OFFSET(fw_sb_id, sb_index);
	u8 flags = REG_RD8(bp, addr);
	/* clear and set */
	flags &= ~HC_INDEX_DATA_HC_ENABLED;
	flags |= enable_flag;
	REG_WR8(bp, addr, flags);
	DP(NETIF_MSG_IFUP,
	   "port %x fw_sb_id %d sb_index %d disable %d\n",
	   port, fw_sb_id, sb_index, disable);
}

void bnx2x_update_coalesce_sb_index(struct bnx2x *bp, u8 fw_sb_id,
				    u8 sb_index, u8 disable, u16 usec)
{
	int port = BP_PORT(bp);
	u8 ticks = usec / BNX2X_BTR;

	storm_memset_hc_timeout(bp, port, fw_sb_id, sb_index, ticks);

	disable = disable ? 1 : (usec ? 0 : 1);
	storm_memset_hc_disable(bp, port, fw_sb_id, sb_index, disable);
}

void bnx2x_schedule_sp_rtnl(struct bnx2x *bp, enum sp_rtnl_flag flag,
			    u32 verbose)
{
	smp_mb__before_atomic();
	set_bit(flag, &bp->sp_rtnl_state);
	smp_mb__after_atomic();
	DP((BNX2X_MSG_SP | verbose), "Scheduling sp_rtnl task [Flag: %d]\n",
	   flag);
	schedule_delayed_work(&bp->sp_rtnl_task, 0);
}<|MERGE_RESOLUTION|>--- conflicted
+++ resolved
@@ -1937,11 +1937,7 @@
 	}
 
 	/* select a non-FCoE queue */
-<<<<<<< HEAD
-	return fallback(dev, skb) % (BNX2X_NUM_ETH_QUEUES(bp));
-=======
 	return fallback(dev, skb, NULL) % (BNX2X_NUM_ETH_QUEUES(bp));
->>>>>>> 286cd8c7
 }
 
 void bnx2x_set_num_queues(struct bnx2x *bp)
