/*
 * Broadcom GENET (Gigabit Ethernet) Wake-on-LAN support
 *
 * Copyright (c) 2014-2017 Broadcom
 *
 * This program is free software; you can redistribute it and/or modify
 * it under the terms of the GNU General Public License version 2 as
 * published by the Free Software Foundation.
 */

#define pr_fmt(fmt)				"bcmgenet_wol: " fmt

#include <linux/kernel.h>
#include <linux/module.h>
#include <linux/sched.h>
#include <linux/types.h>
#include <linux/interrupt.h>
#include <linux/string.h>
#include <linux/init.h>
#include <linux/errno.h>
#include <linux/delay.h>
#include <linux/pm.h>
#include <linux/clk.h>
#include <linux/version.h>
#include <linux/platform_device.h>
#include <net/arp.h>

#include <linux/mii.h>
#include <linux/ethtool.h>
#include <linux/netdevice.h>
#include <linux/inetdevice.h>
#include <linux/etherdevice.h>
#include <linux/skbuff.h>
#include <linux/in.h>
#include <linux/ip.h>
#include <linux/ipv6.h>
#include <linux/phy.h>

#include "bcmgenet.h"

/* ethtool function - get WOL (Wake on LAN) settings, Only Magic Packet
 * Detection is supported through ethtool
 */
void bcmgenet_get_wol(struct net_device *dev, struct ethtool_wolinfo *wol)
{
	struct bcmgenet_priv *priv = netdev_priv(dev);
	u32 reg;

	wol->supported = WAKE_MAGIC | WAKE_MAGICSECURE;
	wol->wolopts = priv->wolopts;
	memset(wol->sopass, 0, sizeof(wol->sopass));

	if (wol->wolopts & WAKE_MAGICSECURE) {
		reg = bcmgenet_umac_readl(priv, UMAC_MPD_PW_MS);
		put_unaligned_be16(reg, &wol->sopass[0]);
		reg = bcmgenet_umac_readl(priv, UMAC_MPD_PW_LS);
		put_unaligned_be32(reg, &wol->sopass[2]);
	}
}

/* ethtool function - set WOL (Wake on LAN) settings.
 * Only for magic packet detection mode.
 */
int bcmgenet_set_wol(struct net_device *dev, struct ethtool_wolinfo *wol)
{
	struct bcmgenet_priv *priv = netdev_priv(dev);
	struct device *kdev = &priv->pdev->dev;
	u32 reg;

	if (!device_can_wakeup(kdev))
		return -ENOTSUPP;

	if (wol->wolopts & ~(WAKE_MAGIC | WAKE_MAGICSECURE))
		return -EINVAL;

	reg = bcmgenet_umac_readl(priv, UMAC_MPD_CTRL);
	if (wol->wolopts & WAKE_MAGICSECURE) {
		bcmgenet_umac_writel(priv, get_unaligned_be16(&wol->sopass[0]),
				     UMAC_MPD_PW_MS);
		bcmgenet_umac_writel(priv, get_unaligned_be32(&wol->sopass[2]),
				     UMAC_MPD_PW_LS);
		reg |= MPD_PW_EN;
	} else {
		reg &= ~MPD_PW_EN;
	}
	bcmgenet_umac_writel(priv, reg, UMAC_MPD_CTRL);

	/* Flag the device and relevant IRQ as wakeup capable */
	if (wol->wolopts) {
		device_set_wakeup_enable(kdev, 1);
		/* Avoid unbalanced enable_irq_wake calls */
		if (priv->wol_irq_disabled)
			enable_irq_wake(priv->wol_irq);
		priv->wol_irq_disabled = false;
	} else {
		device_set_wakeup_enable(kdev, 0);
		/* Avoid unbalanced disable_irq_wake calls */
		if (!priv->wol_irq_disabled)
			disable_irq_wake(priv->wol_irq);
		priv->wol_irq_disabled = true;
	}

	priv->wolopts = wol->wolopts;

	return 0;
}

static int bcmgenet_poll_wol_status(struct bcmgenet_priv *priv)
{
	struct net_device *dev = priv->dev;
	int retries = 0;

	while (!(bcmgenet_rbuf_readl(priv, RBUF_STATUS)
		& RBUF_STATUS_WOL)) {
		retries++;
		if (retries > 5) {
			netdev_crit(dev, "polling wol mode timeout\n");
			return -ETIMEDOUT;
		}
		mdelay(1);
	}

	return retries;
}

int bcmgenet_wol_power_down_cfg(struct bcmgenet_priv *priv,
				enum bcmgenet_power_mode mode)
{
	struct net_device *dev = priv->dev;
	int retries = 0;
	u32 reg;

	if (mode != GENET_POWER_WOL_MAGIC) {
		netif_err(priv, wol, dev, "unsupported mode: %d\n", mode);
		return -EINVAL;
	}

	/* disable RX */
	reg = bcmgenet_umac_readl(priv, UMAC_CMD);
	reg &= ~CMD_RX_EN;
	bcmgenet_umac_writel(priv, reg, UMAC_CMD);
	mdelay(10);

	reg = bcmgenet_umac_readl(priv, UMAC_MPD_CTRL);
	reg |= MPD_EN;
	bcmgenet_umac_writel(priv, reg, UMAC_MPD_CTRL);

	/* Do not leave UniMAC in MPD mode only */
	retries = bcmgenet_poll_wol_status(priv);
	if (retries < 0) {
		reg = bcmgenet_umac_readl(priv, UMAC_MPD_CTRL);
		reg &= ~MPD_EN;
		bcmgenet_umac_writel(priv, reg, UMAC_MPD_CTRL);
		return retries;
	}

	netif_dbg(priv, wol, dev, "MPD WOL-ready status set after %d msec\n",
		  retries);

	/* Enable CRC forward */
	reg = bcmgenet_umac_readl(priv, UMAC_CMD);
	priv->crc_fwd_en = 1;
	reg |= CMD_CRC_FWD;

	/* Receiver must be enabled for WOL MP detection */
	reg |= CMD_RX_EN;
	bcmgenet_umac_writel(priv, reg, UMAC_CMD);

<<<<<<< HEAD
	/* Enable the MPD interrupt */
	cpu_mask_clear = UMAC_IRQ_MPD_R;

	bcmgenet_intrl2_0_writel(priv, cpu_mask_clear, INTRL2_CPU_MASK_CLEAR);

=======
>>>>>>> 286cd8c7
	return 0;
}

void bcmgenet_wol_power_up_cfg(struct bcmgenet_priv *priv,
			       enum bcmgenet_power_mode mode)
{
	u32 reg;

	if (mode != GENET_POWER_WOL_MAGIC) {
		netif_err(priv, wol, priv->dev, "invalid mode: %d\n", mode);
		return;
	}

	reg = bcmgenet_umac_readl(priv, UMAC_MPD_CTRL);
	if (!(reg & MPD_EN))
		return;	/* already powered up so skip the rest */
	reg &= ~MPD_EN;
	bcmgenet_umac_writel(priv, reg, UMAC_MPD_CTRL);

	/* Disable CRC Forward */
	reg = bcmgenet_umac_readl(priv, UMAC_CMD);
	reg &= ~CMD_CRC_FWD;
	bcmgenet_umac_writel(priv, reg, UMAC_CMD);
	priv->crc_fwd_en = 0;
}<|MERGE_RESOLUTION|>--- conflicted
+++ resolved
@@ -166,14 +166,6 @@
 	reg |= CMD_RX_EN;
 	bcmgenet_umac_writel(priv, reg, UMAC_CMD);
 
-<<<<<<< HEAD
-	/* Enable the MPD interrupt */
-	cpu_mask_clear = UMAC_IRQ_MPD_R;
-
-	bcmgenet_intrl2_0_writel(priv, cpu_mask_clear, INTRL2_CPU_MASK_CLEAR);
-
-=======
->>>>>>> 286cd8c7
 	return 0;
 }
 
