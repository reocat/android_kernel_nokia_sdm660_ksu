/*
 * Broadcom BCM7xxx System Port Ethernet MAC driver
 *
 * Copyright (C) 2014 Broadcom Corporation
 *
 * This program is free software; you can redistribute it and/or modify
 * it under the terms of the GNU General Public License version 2 as
 * published by the Free Software Foundation.
 */

#define pr_fmt(fmt)	KBUILD_MODNAME ": " fmt

#include <linux/init.h>
#include <linux/interrupt.h>
#include <linux/module.h>
#include <linux/kernel.h>
#include <linux/netdevice.h>
#include <linux/etherdevice.h>
#include <linux/platform_device.h>
#include <linux/of.h>
#include <linux/of_net.h>
#include <linux/of_mdio.h>
#include <linux/phy.h>
#include <linux/phy_fixed.h>
#include <net/dsa.h>
#include <net/ip.h>
#include <net/ipv6.h>

#include "bcmsysport.h"

/* I/O accessors register helpers */
#define BCM_SYSPORT_IO_MACRO(name, offset) \
static inline u32 name##_readl(struct bcm_sysport_priv *priv, u32 off)	\
{									\
	u32 reg = readl_relaxed(priv->base + offset + off);		\
	return reg;							\
}									\
static inline void name##_writel(struct bcm_sysport_priv *priv,		\
				  u32 val, u32 off)			\
{									\
	writel_relaxed(val, priv->base + offset + off);			\
}									\

BCM_SYSPORT_IO_MACRO(intrl2_0, SYS_PORT_INTRL2_0_OFFSET);
BCM_SYSPORT_IO_MACRO(intrl2_1, SYS_PORT_INTRL2_1_OFFSET);
BCM_SYSPORT_IO_MACRO(umac, SYS_PORT_UMAC_OFFSET);
BCM_SYSPORT_IO_MACRO(gib, SYS_PORT_GIB_OFFSET);
BCM_SYSPORT_IO_MACRO(tdma, SYS_PORT_TDMA_OFFSET);
BCM_SYSPORT_IO_MACRO(rxchk, SYS_PORT_RXCHK_OFFSET);
BCM_SYSPORT_IO_MACRO(txchk, SYS_PORT_TXCHK_OFFSET);
BCM_SYSPORT_IO_MACRO(rbuf, SYS_PORT_RBUF_OFFSET);
BCM_SYSPORT_IO_MACRO(tbuf, SYS_PORT_TBUF_OFFSET);
BCM_SYSPORT_IO_MACRO(topctrl, SYS_PORT_TOPCTRL_OFFSET);

/* On SYSTEMPORT Lite, any register after RDMA_STATUS has the exact
 * same layout, except it has been moved by 4 bytes up, *sigh*
 */
static inline u32 rdma_readl(struct bcm_sysport_priv *priv, u32 off)
{
	if (priv->is_lite && off >= RDMA_STATUS)
		off += 4;
	return readl_relaxed(priv->base + SYS_PORT_RDMA_OFFSET + off);
}

static inline void rdma_writel(struct bcm_sysport_priv *priv, u32 val, u32 off)
{
	if (priv->is_lite && off >= RDMA_STATUS)
		off += 4;
	writel_relaxed(val, priv->base + SYS_PORT_RDMA_OFFSET + off);
}

static inline u32 tdma_control_bit(struct bcm_sysport_priv *priv, u32 bit)
{
	if (!priv->is_lite) {
		return BIT(bit);
	} else {
		if (bit >= ACB_ALGO)
			return BIT(bit + 1);
		else
			return BIT(bit);
	}
}

/* L2-interrupt masking/unmasking helpers, does automatic saving of the applied
 * mask in a software copy to avoid CPU_MASK_STATUS reads in hot-paths.
  */
#define BCM_SYSPORT_INTR_L2(which)	\
static inline void intrl2_##which##_mask_clear(struct bcm_sysport_priv *priv, \
						u32 mask)		\
{									\
	priv->irq##which##_mask &= ~(mask);				\
	intrl2_##which##_writel(priv, mask, INTRL2_CPU_MASK_CLEAR);	\
}									\
static inline void intrl2_##which##_mask_set(struct bcm_sysport_priv *priv, \
						u32 mask)		\
{									\
	intrl2_## which##_writel(priv, mask, INTRL2_CPU_MASK_SET);	\
	priv->irq##which##_mask |= (mask);				\
}									\

BCM_SYSPORT_INTR_L2(0)
BCM_SYSPORT_INTR_L2(1)

/* Register accesses to GISB/RBUS registers are expensive (few hundred
 * nanoseconds), so keep the check for 64-bits explicit here to save
 * one register write per-packet on 32-bits platforms.
 */
static inline void dma_desc_set_addr(struct bcm_sysport_priv *priv,
				     void __iomem *d,
				     dma_addr_t addr)
{
#ifdef CONFIG_PHYS_ADDR_T_64BIT
	writel_relaxed(upper_32_bits(addr) & DESC_ADDR_HI_MASK,
		     d + DESC_ADDR_HI_STATUS_LEN);
#endif
	writel_relaxed(lower_32_bits(addr), d + DESC_ADDR_LO);
}

static inline void tdma_port_write_desc_addr(struct bcm_sysport_priv *priv,
					     struct dma_desc *desc,
					     unsigned int port)
{
	unsigned long desc_flags;

	/* Ports are latched, so write upper address first */
	spin_lock_irqsave(&priv->desc_lock, desc_flags);
	tdma_writel(priv, desc->addr_status_len, TDMA_WRITE_PORT_HI(port));
	tdma_writel(priv, desc->addr_lo, TDMA_WRITE_PORT_LO(port));
	spin_unlock_irqrestore(&priv->desc_lock, desc_flags);
}

/* Ethtool operations */
static int bcm_sysport_set_rx_csum(struct net_device *dev,
				   netdev_features_t wanted)
{
	struct bcm_sysport_priv *priv = netdev_priv(dev);
	u32 reg;

	priv->rx_chk_en = !!(wanted & NETIF_F_RXCSUM);
	reg = rxchk_readl(priv, RXCHK_CONTROL);
	/* Clear L2 header checks, which would prevent BPDUs
	 * from being received.
	 */
	reg &= ~RXCHK_L2_HDR_DIS;
	if (priv->rx_chk_en)
		reg |= RXCHK_EN;
	else
		reg &= ~RXCHK_EN;

	/* If UniMAC forwards CRC, we need to skip over it to get
	 * a valid CHK bit to be set in the per-packet status word
	 */
	if (priv->rx_chk_en && priv->crc_fwd)
		reg |= RXCHK_SKIP_FCS;
	else
		reg &= ~RXCHK_SKIP_FCS;

	/* If Broadcom tags are enabled (e.g: using a switch), make
	 * sure we tell the RXCHK hardware to expect a 4-bytes Broadcom
	 * tag after the Ethernet MAC Source Address.
	 */
	if (netdev_uses_dsa(dev))
		reg |= RXCHK_BRCM_TAG_EN;
	else
		reg &= ~RXCHK_BRCM_TAG_EN;

	rxchk_writel(priv, reg, RXCHK_CONTROL);

	return 0;
}

static int bcm_sysport_set_tx_csum(struct net_device *dev,
				   netdev_features_t wanted)
{
	struct bcm_sysport_priv *priv = netdev_priv(dev);
	u32 reg;

	/* Hardware transmit checksum requires us to enable the Transmit status
	 * block prepended to the packet contents
	 */
	priv->tsb_en = !!(wanted & (NETIF_F_IP_CSUM | NETIF_F_IPV6_CSUM));
	reg = tdma_readl(priv, TDMA_CONTROL);
	if (priv->tsb_en)
		reg |= tdma_control_bit(priv, TSB_EN);
	else
		reg &= ~tdma_control_bit(priv, TSB_EN);
	tdma_writel(priv, reg, TDMA_CONTROL);

	return 0;
}

static int bcm_sysport_set_features(struct net_device *dev,
				    netdev_features_t features)
{
	netdev_features_t changed = features ^ dev->features;
	netdev_features_t wanted = dev->wanted_features;
	int ret = 0;

	if (changed & NETIF_F_RXCSUM)
		ret = bcm_sysport_set_rx_csum(dev, wanted);
	if (changed & (NETIF_F_IP_CSUM | NETIF_F_IPV6_CSUM))
		ret = bcm_sysport_set_tx_csum(dev, wanted);

	return ret;
}

/* Hardware counters must be kept in sync because the order/offset
 * is important here (order in structure declaration = order in hardware)
 */
static const struct bcm_sysport_stats bcm_sysport_gstrings_stats[] = {
	/* general stats */
	STAT_NETDEV64(rx_packets),
	STAT_NETDEV64(tx_packets),
	STAT_NETDEV64(rx_bytes),
	STAT_NETDEV64(tx_bytes),
	STAT_NETDEV(rx_errors),
	STAT_NETDEV(tx_errors),
	STAT_NETDEV(rx_dropped),
	STAT_NETDEV(tx_dropped),
	STAT_NETDEV(multicast),
	/* UniMAC RSV counters */
	STAT_MIB_RX("rx_64_octets", mib.rx.pkt_cnt.cnt_64),
	STAT_MIB_RX("rx_65_127_oct", mib.rx.pkt_cnt.cnt_127),
	STAT_MIB_RX("rx_128_255_oct", mib.rx.pkt_cnt.cnt_255),
	STAT_MIB_RX("rx_256_511_oct", mib.rx.pkt_cnt.cnt_511),
	STAT_MIB_RX("rx_512_1023_oct", mib.rx.pkt_cnt.cnt_1023),
	STAT_MIB_RX("rx_1024_1518_oct", mib.rx.pkt_cnt.cnt_1518),
	STAT_MIB_RX("rx_vlan_1519_1522_oct", mib.rx.pkt_cnt.cnt_mgv),
	STAT_MIB_RX("rx_1522_2047_oct", mib.rx.pkt_cnt.cnt_2047),
	STAT_MIB_RX("rx_2048_4095_oct", mib.rx.pkt_cnt.cnt_4095),
	STAT_MIB_RX("rx_4096_9216_oct", mib.rx.pkt_cnt.cnt_9216),
	STAT_MIB_RX("rx_pkts", mib.rx.pkt),
	STAT_MIB_RX("rx_bytes", mib.rx.bytes),
	STAT_MIB_RX("rx_multicast", mib.rx.mca),
	STAT_MIB_RX("rx_broadcast", mib.rx.bca),
	STAT_MIB_RX("rx_fcs", mib.rx.fcs),
	STAT_MIB_RX("rx_control", mib.rx.cf),
	STAT_MIB_RX("rx_pause", mib.rx.pf),
	STAT_MIB_RX("rx_unknown", mib.rx.uo),
	STAT_MIB_RX("rx_align", mib.rx.aln),
	STAT_MIB_RX("rx_outrange", mib.rx.flr),
	STAT_MIB_RX("rx_code", mib.rx.cde),
	STAT_MIB_RX("rx_carrier", mib.rx.fcr),
	STAT_MIB_RX("rx_oversize", mib.rx.ovr),
	STAT_MIB_RX("rx_jabber", mib.rx.jbr),
	STAT_MIB_RX("rx_mtu_err", mib.rx.mtue),
	STAT_MIB_RX("rx_good_pkts", mib.rx.pok),
	STAT_MIB_RX("rx_unicast", mib.rx.uc),
	STAT_MIB_RX("rx_ppp", mib.rx.ppp),
	STAT_MIB_RX("rx_crc", mib.rx.rcrc),
	/* UniMAC TSV counters */
	STAT_MIB_TX("tx_64_octets", mib.tx.pkt_cnt.cnt_64),
	STAT_MIB_TX("tx_65_127_oct", mib.tx.pkt_cnt.cnt_127),
	STAT_MIB_TX("tx_128_255_oct", mib.tx.pkt_cnt.cnt_255),
	STAT_MIB_TX("tx_256_511_oct", mib.tx.pkt_cnt.cnt_511),
	STAT_MIB_TX("tx_512_1023_oct", mib.tx.pkt_cnt.cnt_1023),
	STAT_MIB_TX("tx_1024_1518_oct", mib.tx.pkt_cnt.cnt_1518),
	STAT_MIB_TX("tx_vlan_1519_1522_oct", mib.tx.pkt_cnt.cnt_mgv),
	STAT_MIB_TX("tx_1522_2047_oct", mib.tx.pkt_cnt.cnt_2047),
	STAT_MIB_TX("tx_2048_4095_oct", mib.tx.pkt_cnt.cnt_4095),
	STAT_MIB_TX("tx_4096_9216_oct", mib.tx.pkt_cnt.cnt_9216),
	STAT_MIB_TX("tx_pkts", mib.tx.pkts),
	STAT_MIB_TX("tx_multicast", mib.tx.mca),
	STAT_MIB_TX("tx_broadcast", mib.tx.bca),
	STAT_MIB_TX("tx_pause", mib.tx.pf),
	STAT_MIB_TX("tx_control", mib.tx.cf),
	STAT_MIB_TX("tx_fcs_err", mib.tx.fcs),
	STAT_MIB_TX("tx_oversize", mib.tx.ovr),
	STAT_MIB_TX("tx_defer", mib.tx.drf),
	STAT_MIB_TX("tx_excess_defer", mib.tx.edf),
	STAT_MIB_TX("tx_single_col", mib.tx.scl),
	STAT_MIB_TX("tx_multi_col", mib.tx.mcl),
	STAT_MIB_TX("tx_late_col", mib.tx.lcl),
	STAT_MIB_TX("tx_excess_col", mib.tx.ecl),
	STAT_MIB_TX("tx_frags", mib.tx.frg),
	STAT_MIB_TX("tx_total_col", mib.tx.ncl),
	STAT_MIB_TX("tx_jabber", mib.tx.jbr),
	STAT_MIB_TX("tx_bytes", mib.tx.bytes),
	STAT_MIB_TX("tx_good_pkts", mib.tx.pok),
	STAT_MIB_TX("tx_unicast", mib.tx.uc),
	/* UniMAC RUNT counters */
	STAT_RUNT("rx_runt_pkts", mib.rx_runt_cnt),
	STAT_RUNT("rx_runt_valid_fcs", mib.rx_runt_fcs),
	STAT_RUNT("rx_runt_inval_fcs_align", mib.rx_runt_fcs_align),
	STAT_RUNT("rx_runt_bytes", mib.rx_runt_bytes),
	/* RXCHK misc statistics */
	STAT_RXCHK("rxchk_bad_csum", mib.rxchk_bad_csum, RXCHK_BAD_CSUM_CNTR),
	STAT_RXCHK("rxchk_other_pkt_disc", mib.rxchk_other_pkt_disc,
		   RXCHK_OTHER_DISC_CNTR),
	/* RBUF misc statistics */
	STAT_RBUF("rbuf_ovflow_cnt", mib.rbuf_ovflow_cnt, RBUF_OVFL_DISC_CNTR),
	STAT_RBUF("rbuf_err_cnt", mib.rbuf_err_cnt, RBUF_ERR_PKT_CNTR),
	STAT_MIB_SOFT("alloc_rx_buff_failed", mib.alloc_rx_buff_failed),
	STAT_MIB_SOFT("rx_dma_failed", mib.rx_dma_failed),
	STAT_MIB_SOFT("tx_dma_failed", mib.tx_dma_failed),
	/* Per TX-queue statistics are dynamically appended */
};

#define BCM_SYSPORT_STATS_LEN	ARRAY_SIZE(bcm_sysport_gstrings_stats)

static void bcm_sysport_get_drvinfo(struct net_device *dev,
				    struct ethtool_drvinfo *info)
{
	strlcpy(info->driver, KBUILD_MODNAME, sizeof(info->driver));
	strlcpy(info->version, "0.1", sizeof(info->version));
	strlcpy(info->bus_info, "platform", sizeof(info->bus_info));
}

static u32 bcm_sysport_get_msglvl(struct net_device *dev)
{
	struct bcm_sysport_priv *priv = netdev_priv(dev);

	return priv->msg_enable;
}

static void bcm_sysport_set_msglvl(struct net_device *dev, u32 enable)
{
	struct bcm_sysport_priv *priv = netdev_priv(dev);

	priv->msg_enable = enable;
}

static inline bool bcm_sysport_lite_stat_valid(enum bcm_sysport_stat_type type)
{
	switch (type) {
	case BCM_SYSPORT_STAT_NETDEV:
	case BCM_SYSPORT_STAT_NETDEV64:
	case BCM_SYSPORT_STAT_RXCHK:
	case BCM_SYSPORT_STAT_RBUF:
	case BCM_SYSPORT_STAT_SOFT:
		return true;
	default:
		return false;
	}
}

static int bcm_sysport_get_sset_count(struct net_device *dev, int string_set)
{
	struct bcm_sysport_priv *priv = netdev_priv(dev);
	const struct bcm_sysport_stats *s;
	unsigned int i, j;

	switch (string_set) {
	case ETH_SS_STATS:
		for (i = 0, j = 0; i < BCM_SYSPORT_STATS_LEN; i++) {
			s = &bcm_sysport_gstrings_stats[i];
			if (priv->is_lite &&
			    !bcm_sysport_lite_stat_valid(s->type))
				continue;
			j++;
		}
		/* Include per-queue statistics */
		return j + dev->num_tx_queues * NUM_SYSPORT_TXQ_STAT;
	default:
		return -EOPNOTSUPP;
	}
}

static void bcm_sysport_get_strings(struct net_device *dev,
				    u32 stringset, u8 *data)
{
	struct bcm_sysport_priv *priv = netdev_priv(dev);
	const struct bcm_sysport_stats *s;
	char buf[128];
	int i, j;

	switch (stringset) {
	case ETH_SS_STATS:
		for (i = 0, j = 0; i < BCM_SYSPORT_STATS_LEN; i++) {
			s = &bcm_sysport_gstrings_stats[i];
			if (priv->is_lite &&
			    !bcm_sysport_lite_stat_valid(s->type))
				continue;

			memcpy(data + j * ETH_GSTRING_LEN, s->stat_string,
			       ETH_GSTRING_LEN);
			j++;
		}

		for (i = 0; i < dev->num_tx_queues; i++) {
			snprintf(buf, sizeof(buf), "txq%d_packets", i);
			memcpy(data + j * ETH_GSTRING_LEN, buf,
			       ETH_GSTRING_LEN);
			j++;

			snprintf(buf, sizeof(buf), "txq%d_bytes", i);
			memcpy(data + j * ETH_GSTRING_LEN, buf,
			       ETH_GSTRING_LEN);
			j++;
		}
		break;
	default:
		break;
	}
}

static void bcm_sysport_update_mib_counters(struct bcm_sysport_priv *priv)
{
	int i, j = 0;

	for (i = 0; i < BCM_SYSPORT_STATS_LEN; i++) {
		const struct bcm_sysport_stats *s;
		u8 offset = 0;
		u32 val = 0;
		char *p;

		s = &bcm_sysport_gstrings_stats[i];
		switch (s->type) {
		case BCM_SYSPORT_STAT_NETDEV:
		case BCM_SYSPORT_STAT_NETDEV64:
		case BCM_SYSPORT_STAT_SOFT:
			continue;
		case BCM_SYSPORT_STAT_MIB_RX:
		case BCM_SYSPORT_STAT_MIB_TX:
		case BCM_SYSPORT_STAT_RUNT:
			if (priv->is_lite)
				continue;

			if (s->type != BCM_SYSPORT_STAT_MIB_RX)
				offset = UMAC_MIB_STAT_OFFSET;
			val = umac_readl(priv, UMAC_MIB_START + j + offset);
			break;
		case BCM_SYSPORT_STAT_RXCHK:
			val = rxchk_readl(priv, s->reg_offset);
			if (val == ~0)
				rxchk_writel(priv, 0, s->reg_offset);
			break;
		case BCM_SYSPORT_STAT_RBUF:
			val = rbuf_readl(priv, s->reg_offset);
			if (val == ~0)
				rbuf_writel(priv, 0, s->reg_offset);
			break;
		}

		j += s->stat_sizeof;
		p = (char *)priv + s->stat_offset;
		*(u32 *)p = val;
	}

	netif_dbg(priv, hw, priv->netdev, "updated MIB counters\n");
}

static void bcm_sysport_update_tx_stats(struct bcm_sysport_priv *priv,
					u64 *tx_bytes, u64 *tx_packets)
{
	struct bcm_sysport_tx_ring *ring;
	u64 bytes = 0, packets = 0;
	unsigned int start;
	unsigned int q;

	for (q = 0; q < priv->netdev->num_tx_queues; q++) {
		ring = &priv->tx_rings[q];
		do {
			start = u64_stats_fetch_begin_irq(&priv->syncp);
			bytes = ring->bytes;
			packets = ring->packets;
		} while (u64_stats_fetch_retry_irq(&priv->syncp, start));

		*tx_bytes += bytes;
		*tx_packets += packets;
	}
}

static void bcm_sysport_get_stats(struct net_device *dev,
				  struct ethtool_stats *stats, u64 *data)
{
	struct bcm_sysport_priv *priv = netdev_priv(dev);
	struct bcm_sysport_stats64 *stats64 = &priv->stats64;
	struct u64_stats_sync *syncp = &priv->syncp;
	struct bcm_sysport_tx_ring *ring;
	u64 tx_bytes = 0, tx_packets = 0;
	unsigned int start;
	int i, j;

	if (netif_running(dev)) {
		bcm_sysport_update_mib_counters(priv);
		bcm_sysport_update_tx_stats(priv, &tx_bytes, &tx_packets);
		stats64->tx_bytes = tx_bytes;
		stats64->tx_packets = tx_packets;
	}

	for (i =  0, j = 0; i < BCM_SYSPORT_STATS_LEN; i++) {
		const struct bcm_sysport_stats *s;
		char *p;

		s = &bcm_sysport_gstrings_stats[i];
		if (s->type == BCM_SYSPORT_STAT_NETDEV)
			p = (char *)&dev->stats;
		else if (s->type == BCM_SYSPORT_STAT_NETDEV64)
			p = (char *)stats64;
		else
			p = (char *)priv;

		if (priv->is_lite && !bcm_sysport_lite_stat_valid(s->type))
			continue;
		p += s->stat_offset;
<<<<<<< HEAD
		data[i] = *(unsigned long *)p;
=======

		if (s->stat_sizeof == sizeof(u64) &&
		    s->type == BCM_SYSPORT_STAT_NETDEV64) {
			do {
				start = u64_stats_fetch_begin_irq(syncp);
				data[i] = *(u64 *)p;
			} while (u64_stats_fetch_retry_irq(syncp, start));
		} else
			data[i] = *(u32 *)p;
		j++;
	}

	/* For SYSTEMPORT Lite since we have holes in our statistics, j would
	 * be equal to BCM_SYSPORT_STATS_LEN at the end of the loop, but it
	 * needs to point to how many total statistics we have minus the
	 * number of per TX queue statistics
	 */
	j = bcm_sysport_get_sset_count(dev, ETH_SS_STATS) -
	    dev->num_tx_queues * NUM_SYSPORT_TXQ_STAT;

	for (i = 0; i < dev->num_tx_queues; i++) {
		ring = &priv->tx_rings[i];
		data[j] = ring->packets;
		j++;
		data[j] = ring->bytes;
		j++;
>>>>>>> 286cd8c7
	}
}

static void bcm_sysport_get_wol(struct net_device *dev,
				struct ethtool_wolinfo *wol)
{
	struct bcm_sysport_priv *priv = netdev_priv(dev);

	wol->supported = WAKE_MAGIC | WAKE_MAGICSECURE | WAKE_FILTER;
	wol->wolopts = priv->wolopts;

	if (!(priv->wolopts & WAKE_MAGICSECURE))
		return;

	memcpy(wol->sopass, priv->sopass, sizeof(priv->sopass));
}

static int bcm_sysport_set_wol(struct net_device *dev,
			       struct ethtool_wolinfo *wol)
{
	struct bcm_sysport_priv *priv = netdev_priv(dev);
	struct device *kdev = &priv->pdev->dev;
	u32 supported = WAKE_MAGIC | WAKE_MAGICSECURE | WAKE_FILTER;

	if (!device_can_wakeup(kdev))
		return -ENOTSUPP;

	if (wol->wolopts & ~supported)
		return -EINVAL;

	if (wol->wolopts & WAKE_MAGICSECURE)
		memcpy(priv->sopass, wol->sopass, sizeof(priv->sopass));

	/* Flag the device and relevant IRQ as wakeup capable */
	if (wol->wolopts) {
		device_set_wakeup_enable(kdev, 1);
		if (priv->wol_irq_disabled)
			enable_irq_wake(priv->wol_irq);
		priv->wol_irq_disabled = 0;
	} else {
		device_set_wakeup_enable(kdev, 0);
		/* Avoid unbalanced disable_irq_wake calls */
		if (!priv->wol_irq_disabled)
			disable_irq_wake(priv->wol_irq);
		priv->wol_irq_disabled = 1;
	}

	priv->wolopts = wol->wolopts;

	return 0;
}

static void bcm_sysport_set_rx_coalesce(struct bcm_sysport_priv *priv,
					u32 usecs, u32 pkts)
{
	u32 reg;

	reg = rdma_readl(priv, RDMA_MBDONE_INTR);
	reg &= ~(RDMA_INTR_THRESH_MASK |
		 RDMA_TIMEOUT_MASK << RDMA_TIMEOUT_SHIFT);
	reg |= pkts;
	reg |= DIV_ROUND_UP(usecs * 1000, 8192) << RDMA_TIMEOUT_SHIFT;
	rdma_writel(priv, reg, RDMA_MBDONE_INTR);
}

static void bcm_sysport_set_tx_coalesce(struct bcm_sysport_tx_ring *ring,
					struct ethtool_coalesce *ec)
{
	struct bcm_sysport_priv *priv = ring->priv;
	u32 reg;

	reg = tdma_readl(priv, TDMA_DESC_RING_INTR_CONTROL(ring->index));
	reg &= ~(RING_INTR_THRESH_MASK |
		 RING_TIMEOUT_MASK << RING_TIMEOUT_SHIFT);
	reg |= ec->tx_max_coalesced_frames;
	reg |= DIV_ROUND_UP(ec->tx_coalesce_usecs * 1000, 8192) <<
			    RING_TIMEOUT_SHIFT;
	tdma_writel(priv, reg, TDMA_DESC_RING_INTR_CONTROL(ring->index));
}

static int bcm_sysport_get_coalesce(struct net_device *dev,
				    struct ethtool_coalesce *ec)
{
	struct bcm_sysport_priv *priv = netdev_priv(dev);
	u32 reg;

	reg = tdma_readl(priv, TDMA_DESC_RING_INTR_CONTROL(0));

	ec->tx_coalesce_usecs = (reg >> RING_TIMEOUT_SHIFT) * 8192 / 1000;
	ec->tx_max_coalesced_frames = reg & RING_INTR_THRESH_MASK;

	reg = rdma_readl(priv, RDMA_MBDONE_INTR);

	ec->rx_coalesce_usecs = (reg >> RDMA_TIMEOUT_SHIFT) * 8192 / 1000;
	ec->rx_max_coalesced_frames = reg & RDMA_INTR_THRESH_MASK;
	ec->use_adaptive_rx_coalesce = priv->dim.use_dim;

	return 0;
}

static int bcm_sysport_set_coalesce(struct net_device *dev,
				    struct ethtool_coalesce *ec)
{
	struct bcm_sysport_priv *priv = netdev_priv(dev);
	struct net_dim_cq_moder moder;
	u32 usecs, pkts;
	unsigned int i;

	/* Base system clock is 125Mhz, DMA timeout is this reference clock
	 * divided by 1024, which yield roughly 8.192 us, our maximum value has
	 * to fit in the RING_TIMEOUT_MASK (16 bits).
	 */
	if (ec->tx_max_coalesced_frames > RING_INTR_THRESH_MASK ||
	    ec->tx_coalesce_usecs > (RING_TIMEOUT_MASK * 8) + 1 ||
	    ec->rx_max_coalesced_frames > RDMA_INTR_THRESH_MASK ||
	    ec->rx_coalesce_usecs > (RDMA_TIMEOUT_MASK * 8) + 1)
		return -EINVAL;

	if ((ec->tx_coalesce_usecs == 0 && ec->tx_max_coalesced_frames == 0) ||
	    (ec->rx_coalesce_usecs == 0 && ec->rx_max_coalesced_frames == 0) ||
	    ec->use_adaptive_tx_coalesce)
		return -EINVAL;

	for (i = 0; i < dev->num_tx_queues; i++)
		bcm_sysport_set_tx_coalesce(&priv->tx_rings[i], ec);

	priv->rx_coalesce_usecs = ec->rx_coalesce_usecs;
	priv->rx_max_coalesced_frames = ec->rx_max_coalesced_frames;
	usecs = priv->rx_coalesce_usecs;
	pkts = priv->rx_max_coalesced_frames;

	if (ec->use_adaptive_rx_coalesce && !priv->dim.use_dim) {
		moder = net_dim_get_def_rx_moderation(priv->dim.dim.mode);
		usecs = moder.usec;
		pkts = moder.pkts;
	}

	priv->dim.use_dim = ec->use_adaptive_rx_coalesce;

	/* Apply desired coalescing parameters */
	bcm_sysport_set_rx_coalesce(priv, usecs, pkts);

	return 0;
}

static void bcm_sysport_free_cb(struct bcm_sysport_cb *cb)
{
	dev_consume_skb_any(cb->skb);
	cb->skb = NULL;
	dma_unmap_addr_set(cb, dma_addr, 0);
}

static struct sk_buff *bcm_sysport_rx_refill(struct bcm_sysport_priv *priv,
					     struct bcm_sysport_cb *cb)
{
	struct device *kdev = &priv->pdev->dev;
	struct net_device *ndev = priv->netdev;
	struct sk_buff *skb, *rx_skb;
	dma_addr_t mapping;

	/* Allocate a new SKB for a new packet */
	skb = __netdev_alloc_skb(priv->netdev, RX_BUF_LENGTH,
				 GFP_ATOMIC | __GFP_NOWARN);
	if (!skb) {
		priv->mib.alloc_rx_buff_failed++;
		netif_err(priv, rx_err, ndev, "SKB alloc failed\n");
		return NULL;
	}

	mapping = dma_map_single(kdev, skb->data,
				 RX_BUF_LENGTH, DMA_FROM_DEVICE);
	if (dma_mapping_error(kdev, mapping)) {
		priv->mib.rx_dma_failed++;
		dev_kfree_skb_any(skb);
		netif_err(priv, rx_err, ndev, "DMA mapping failure\n");
		return NULL;
	}

	/* Grab the current SKB on the ring */
	rx_skb = cb->skb;
	if (likely(rx_skb))
		dma_unmap_single(kdev, dma_unmap_addr(cb, dma_addr),
				 RX_BUF_LENGTH, DMA_FROM_DEVICE);

	/* Put the new SKB on the ring */
	cb->skb = skb;
	dma_unmap_addr_set(cb, dma_addr, mapping);
	dma_desc_set_addr(priv, cb->bd_addr, mapping);

	netif_dbg(priv, rx_status, ndev, "RX refill\n");

	/* Return the current SKB to the caller */
	return rx_skb;
}

static int bcm_sysport_alloc_rx_bufs(struct bcm_sysport_priv *priv)
{
	struct bcm_sysport_cb *cb;
	struct sk_buff *skb;
	unsigned int i;

	for (i = 0; i < priv->num_rx_bds; i++) {
		cb = &priv->rx_cbs[i];
		skb = bcm_sysport_rx_refill(priv, cb);
		if (skb)
			dev_kfree_skb(skb);
		if (!cb->skb)
			return -ENOMEM;
	}

	return 0;
}

/* Poll the hardware for up to budget packets to process */
static unsigned int bcm_sysport_desc_rx(struct bcm_sysport_priv *priv,
					unsigned int budget)
{
	struct bcm_sysport_stats64 *stats64 = &priv->stats64;
	struct net_device *ndev = priv->netdev;
	unsigned int processed = 0, to_process;
	unsigned int processed_bytes = 0;
	struct bcm_sysport_cb *cb;
	struct sk_buff *skb;
	unsigned int p_index;
	u16 len, status;
	struct bcm_rsb *rsb;

	/* Clear status before servicing to reduce spurious interrupts */
	intrl2_0_writel(priv, INTRL2_0_RDMA_MBDONE, INTRL2_CPU_CLEAR);

	/* Determine how much we should process since last call, SYSTEMPORT Lite
	 * groups the producer and consumer indexes into the same 32-bit
	 * which we access using RDMA_CONS_INDEX
	 */
	if (!priv->is_lite)
		p_index = rdma_readl(priv, RDMA_PROD_INDEX);
	else
		p_index = rdma_readl(priv, RDMA_CONS_INDEX);
	p_index &= RDMA_PROD_INDEX_MASK;

	to_process = (p_index - priv->rx_c_index) & RDMA_CONS_INDEX_MASK;

	netif_dbg(priv, rx_status, ndev,
		  "p_index=%d rx_c_index=%d to_process=%d\n",
		  p_index, priv->rx_c_index, to_process);

	while ((processed < to_process) && (processed < budget)) {
		cb = &priv->rx_cbs[priv->rx_read_ptr];
		skb = bcm_sysport_rx_refill(priv, cb);


		/* We do not have a backing SKB, so we do not a corresponding
		 * DMA mapping for this incoming packet since
		 * bcm_sysport_rx_refill always either has both skb and mapping
		 * or none.
		 */
		if (unlikely(!skb)) {
			netif_err(priv, rx_err, ndev, "out of memory!\n");
			ndev->stats.rx_dropped++;
			ndev->stats.rx_errors++;
			goto next;
		}

		/* Extract the Receive Status Block prepended */
		rsb = (struct bcm_rsb *)skb->data;
		len = (rsb->rx_status_len >> DESC_LEN_SHIFT) & DESC_LEN_MASK;
		status = (rsb->rx_status_len >> DESC_STATUS_SHIFT) &
			  DESC_STATUS_MASK;

		netif_dbg(priv, rx_status, ndev,
			  "p=%d, c=%d, rd_ptr=%d, len=%d, flag=0x%04x\n",
			  p_index, priv->rx_c_index, priv->rx_read_ptr,
			  len, status);

		if (unlikely(len > RX_BUF_LENGTH)) {
			netif_err(priv, rx_status, ndev, "oversized packet\n");
			ndev->stats.rx_length_errors++;
			ndev->stats.rx_errors++;
			dev_kfree_skb_any(skb);
			goto next;
		}

		if (unlikely(!(status & DESC_EOP) || !(status & DESC_SOP))) {
			netif_err(priv, rx_status, ndev, "fragmented packet!\n");
			ndev->stats.rx_dropped++;
			ndev->stats.rx_errors++;
			dev_kfree_skb_any(skb);
			goto next;
		}

		if (unlikely(status & (RX_STATUS_ERR | RX_STATUS_OVFLOW))) {
			netif_err(priv, rx_err, ndev, "error packet\n");
			if (status & RX_STATUS_OVFLOW)
				ndev->stats.rx_over_errors++;
			ndev->stats.rx_dropped++;
			ndev->stats.rx_errors++;
			dev_kfree_skb_any(skb);
			goto next;
		}

		skb_put(skb, len);

		/* Hardware validated our checksum */
		if (likely(status & DESC_L4_CSUM))
			skb->ip_summed = CHECKSUM_UNNECESSARY;

		/* Hardware pre-pends packets with 2bytes before Ethernet
		 * header plus we have the Receive Status Block, strip off all
		 * of this from the SKB.
		 */
		skb_pull(skb, sizeof(*rsb) + 2);
		len -= (sizeof(*rsb) + 2);
		processed_bytes += len;

		/* UniMAC may forward CRC */
		if (priv->crc_fwd) {
			skb_trim(skb, len - ETH_FCS_LEN);
			len -= ETH_FCS_LEN;
		}

		skb->protocol = eth_type_trans(skb, ndev);
		ndev->stats.rx_packets++;
		ndev->stats.rx_bytes += len;
		u64_stats_update_begin(&priv->syncp);
		stats64->rx_packets++;
		stats64->rx_bytes += len;
		u64_stats_update_end(&priv->syncp);

		napi_gro_receive(&priv->napi, skb);
next:
		processed++;
		priv->rx_read_ptr++;

		if (priv->rx_read_ptr == priv->num_rx_bds)
			priv->rx_read_ptr = 0;
	}

	priv->dim.packets = processed;
	priv->dim.bytes = processed_bytes;

	return processed;
}

static void bcm_sysport_tx_reclaim_one(struct bcm_sysport_tx_ring *ring,
				       struct bcm_sysport_cb *cb,
				       unsigned int *bytes_compl,
				       unsigned int *pkts_compl)
{
	struct bcm_sysport_priv *priv = ring->priv;
	struct device *kdev = &priv->pdev->dev;

	if (cb->skb) {
		*bytes_compl += cb->skb->len;
		dma_unmap_single(kdev, dma_unmap_addr(cb, dma_addr),
				 dma_unmap_len(cb, dma_len),
				 DMA_TO_DEVICE);
		(*pkts_compl)++;
		bcm_sysport_free_cb(cb);
	/* SKB fragment */
	} else if (dma_unmap_addr(cb, dma_addr)) {
		*bytes_compl += dma_unmap_len(cb, dma_len);
		dma_unmap_page(kdev, dma_unmap_addr(cb, dma_addr),
			       dma_unmap_len(cb, dma_len), DMA_TO_DEVICE);
		dma_unmap_addr_set(cb, dma_addr, 0);
	}
}

/* Reclaim queued SKBs for transmission completion, lockless version */
static unsigned int __bcm_sysport_tx_reclaim(struct bcm_sysport_priv *priv,
					     struct bcm_sysport_tx_ring *ring)
{
<<<<<<< HEAD
	struct net_device *ndev = priv->netdev;
	unsigned int pkts_compl = 0, bytes_compl = 0;
=======
	unsigned int pkts_compl = 0, bytes_compl = 0;
	struct net_device *ndev = priv->netdev;
>>>>>>> 286cd8c7
	unsigned int txbds_processed = 0;
	struct bcm_sysport_cb *cb;
	unsigned int txbds_ready;
	unsigned int c_index;
	u32 hw_ind;

<<<<<<< HEAD
=======
	/* Clear status before servicing to reduce spurious interrupts */
	if (!ring->priv->is_lite)
		intrl2_1_writel(ring->priv, BIT(ring->index), INTRL2_CPU_CLEAR);
	else
		intrl2_0_writel(ring->priv, BIT(ring->index +
				INTRL2_0_TDMA_MBDONE_SHIFT), INTRL2_CPU_CLEAR);

>>>>>>> 286cd8c7
	/* Compute how many descriptors have been processed since last call */
	hw_ind = tdma_readl(priv, TDMA_DESC_RING_PROD_CONS_INDEX(ring->index));
	c_index = (hw_ind >> RING_CONS_INDEX_SHIFT) & RING_CONS_INDEX_MASK;
	txbds_ready = (c_index - ring->c_index) & RING_CONS_INDEX_MASK;

	netif_dbg(priv, tx_done, ndev,
		  "ring=%d old_c_index=%u c_index=%u txbds_ready=%u\n",
		  ring->index, ring->c_index, c_index, txbds_ready);

	while (txbds_processed < txbds_ready) {
		cb = &ring->cbs[ring->clean_index];
<<<<<<< HEAD
		bcm_sysport_tx_reclaim_one(priv, cb, &bytes_compl, &pkts_compl);
=======
		bcm_sysport_tx_reclaim_one(ring, cb, &bytes_compl, &pkts_compl);
>>>>>>> 286cd8c7

		ring->desc_count++;
		txbds_processed++;

		if (likely(ring->clean_index < ring->size - 1))
			ring->clean_index++;
		else
			ring->clean_index = 0;
	}

	u64_stats_update_begin(&priv->syncp);
	ring->packets += pkts_compl;
	ring->bytes += bytes_compl;
	u64_stats_update_end(&priv->syncp);

<<<<<<< HEAD
=======
	ring->c_index = c_index;

>>>>>>> 286cd8c7
	netif_dbg(priv, tx_done, ndev,
		  "ring=%d c_index=%d pkts_compl=%d, bytes_compl=%d\n",
		  ring->index, ring->c_index, pkts_compl, bytes_compl);

	return pkts_compl;
}

/* Locked version of the per-ring TX reclaim routine */
static unsigned int bcm_sysport_tx_reclaim(struct bcm_sysport_priv *priv,
					   struct bcm_sysport_tx_ring *ring)
{
	struct netdev_queue *txq;
	unsigned int released;
	unsigned long flags;

	txq = netdev_get_tx_queue(priv->netdev, ring->index);

	spin_lock_irqsave(&ring->lock, flags);
	released = __bcm_sysport_tx_reclaim(priv, ring);
	if (released)
		netif_tx_wake_queue(txq);

	spin_unlock_irqrestore(&ring->lock, flags);

	return released;
}

/* Locked version of the per-ring TX reclaim, but does not wake the queue */
static void bcm_sysport_tx_clean(struct bcm_sysport_priv *priv,
				 struct bcm_sysport_tx_ring *ring)
{
	unsigned long flags;

	spin_lock_irqsave(&ring->lock, flags);
	__bcm_sysport_tx_reclaim(priv, ring);
	spin_unlock_irqrestore(&ring->lock, flags);
}

static int bcm_sysport_tx_poll(struct napi_struct *napi, int budget)
{
	struct bcm_sysport_tx_ring *ring =
		container_of(napi, struct bcm_sysport_tx_ring, napi);
	unsigned int work_done = 0;

	work_done = bcm_sysport_tx_reclaim(ring->priv, ring);

	if (work_done == 0) {
		napi_complete(napi);
		/* re-enable TX interrupt */
		if (!ring->priv->is_lite)
			intrl2_1_mask_clear(ring->priv, BIT(ring->index));
		else
			intrl2_0_mask_clear(ring->priv, BIT(ring->index +
					    INTRL2_0_TDMA_MBDONE_SHIFT));

		return 0;
	}

	return budget;
}

static void bcm_sysport_tx_reclaim_all(struct bcm_sysport_priv *priv)
{
	unsigned int q;

	for (q = 0; q < priv->netdev->num_tx_queues; q++)
		bcm_sysport_tx_reclaim(priv, &priv->tx_rings[q]);
}

static int bcm_sysport_poll(struct napi_struct *napi, int budget)
{
	struct bcm_sysport_priv *priv =
		container_of(napi, struct bcm_sysport_priv, napi);
	struct net_dim_sample dim_sample;
	unsigned int work_done = 0;

	work_done = bcm_sysport_desc_rx(priv, budget);

	priv->rx_c_index += work_done;
	priv->rx_c_index &= RDMA_CONS_INDEX_MASK;

	/* SYSTEMPORT Lite groups the producer/consumer index, producer is
	 * maintained by HW, but writes to it will be ignore while RDMA
	 * is active
	 */
	if (!priv->is_lite)
		rdma_writel(priv, priv->rx_c_index, RDMA_CONS_INDEX);
	else
		rdma_writel(priv, priv->rx_c_index << 16, RDMA_CONS_INDEX);

	if (work_done < budget) {
		napi_complete_done(napi, work_done);
		/* re-enable RX interrupts */
		intrl2_0_mask_clear(priv, INTRL2_0_RDMA_MBDONE);
	}

	if (priv->dim.use_dim) {
		net_dim_sample(priv->dim.event_ctr, priv->dim.packets,
			       priv->dim.bytes, &dim_sample);
		net_dim(&priv->dim.dim, dim_sample);
	}

	return work_done;
}

static void mpd_enable_set(struct bcm_sysport_priv *priv, bool enable)
{
	u32 reg, bit;

	reg = umac_readl(priv, UMAC_MPD_CTRL);
	if (enable)
		reg |= MPD_EN;
	else
		reg &= ~MPD_EN;
	umac_writel(priv, reg, UMAC_MPD_CTRL);

	if (priv->is_lite)
		bit = RBUF_ACPI_EN_LITE;
	else
		bit = RBUF_ACPI_EN;

	reg = rbuf_readl(priv, RBUF_CONTROL);
	if (enable)
		reg |= bit;
	else
		reg &= ~bit;
	rbuf_writel(priv, reg, RBUF_CONTROL);
}

static void bcm_sysport_resume_from_wol(struct bcm_sysport_priv *priv)
{
	u32 reg;

<<<<<<< HEAD
=======
	/* Disable RXCHK, active filters and Broadcom tag matching */
	reg = rxchk_readl(priv, RXCHK_CONTROL);
	reg &= ~(RXCHK_BRCM_TAG_MATCH_MASK <<
		 RXCHK_BRCM_TAG_MATCH_SHIFT | RXCHK_EN | RXCHK_BRCM_TAG_EN);
	rxchk_writel(priv, reg, RXCHK_CONTROL);

>>>>>>> 286cd8c7
	/* Clear the MagicPacket detection logic */
	mpd_enable_set(priv, false);

	reg = intrl2_0_readl(priv, INTRL2_CPU_STATUS);
	if (reg & INTRL2_0_MPD)
		netdev_info(priv->netdev, "Wake-on-LAN (MPD) interrupt!\n");

	if (reg & INTRL2_0_BRCM_MATCH_TAG) {
		reg = rxchk_readl(priv, RXCHK_BRCM_TAG_MATCH_STATUS) &
				  RXCHK_BRCM_TAG_MATCH_MASK;
		netdev_info(priv->netdev,
			    "Wake-on-LAN (filters 0x%02x) interrupt!\n", reg);
	}

	reg = intrl2_0_readl(priv, INTRL2_CPU_STATUS);
	if (reg & INTRL2_0_MPD)
		netdev_info(priv->netdev, "Wake-on-LAN (MPD) interrupt!\n");

	if (reg & INTRL2_0_BRCM_MATCH_TAG) {
		reg = rxchk_readl(priv, RXCHK_BRCM_TAG_MATCH_STATUS) &
				  RXCHK_BRCM_TAG_MATCH_MASK;
		netdev_info(priv->netdev,
			    "Wake-on-LAN (filters 0x%02x) interrupt!\n", reg);
	}

	netif_dbg(priv, wol, priv->netdev, "resumed from WOL\n");
}

static void bcm_sysport_dim_work(struct work_struct *work)
{
	struct net_dim *dim = container_of(work, struct net_dim, work);
	struct bcm_sysport_net_dim *ndim =
			container_of(dim, struct bcm_sysport_net_dim, dim);
	struct bcm_sysport_priv *priv =
			container_of(ndim, struct bcm_sysport_priv, dim);
	struct net_dim_cq_moder cur_profile =
			net_dim_get_rx_moderation(dim->mode, dim->profile_ix);

	bcm_sysport_set_rx_coalesce(priv, cur_profile.usec, cur_profile.pkts);
	dim->state = NET_DIM_START_MEASURE;
}

/* RX and misc interrupt routine */
static irqreturn_t bcm_sysport_rx_isr(int irq, void *dev_id)
{
	struct net_device *dev = dev_id;
	struct bcm_sysport_priv *priv = netdev_priv(dev);
	struct bcm_sysport_tx_ring *txr;
	unsigned int ring, ring_bit;

	priv->irq0_stat = intrl2_0_readl(priv, INTRL2_CPU_STATUS) &
			  ~intrl2_0_readl(priv, INTRL2_CPU_MASK_STATUS);
	intrl2_0_writel(priv, priv->irq0_stat, INTRL2_CPU_CLEAR);

	if (unlikely(priv->irq0_stat == 0)) {
		netdev_warn(priv->netdev, "spurious RX interrupt\n");
		return IRQ_NONE;
	}

	if (priv->irq0_stat & INTRL2_0_RDMA_MBDONE) {
		priv->dim.event_ctr++;
		if (likely(napi_schedule_prep(&priv->napi))) {
			/* disable RX interrupts */
			intrl2_0_mask_set(priv, INTRL2_0_RDMA_MBDONE);
			__napi_schedule_irqoff(&priv->napi);
		}
	}

	/* TX ring is full, perform a full reclaim since we do not know
	 * which one would trigger this interrupt
	 */
	if (priv->irq0_stat & INTRL2_0_TX_RING_FULL)
		bcm_sysport_tx_reclaim_all(priv);

<<<<<<< HEAD
=======
	if (!priv->is_lite)
		goto out;

	for (ring = 0; ring < dev->num_tx_queues; ring++) {
		ring_bit = BIT(ring + INTRL2_0_TDMA_MBDONE_SHIFT);
		if (!(priv->irq0_stat & ring_bit))
			continue;

		txr = &priv->tx_rings[ring];

		if (likely(napi_schedule_prep(&txr->napi))) {
			intrl2_0_mask_set(priv, ring_bit);
			__napi_schedule(&txr->napi);
		}
	}
out:
>>>>>>> 286cd8c7
	return IRQ_HANDLED;
}

/* TX interrupt service routine */
static irqreturn_t bcm_sysport_tx_isr(int irq, void *dev_id)
{
	struct net_device *dev = dev_id;
	struct bcm_sysport_priv *priv = netdev_priv(dev);
	struct bcm_sysport_tx_ring *txr;
	unsigned int ring;

	priv->irq1_stat = intrl2_1_readl(priv, INTRL2_CPU_STATUS) &
				~intrl2_1_readl(priv, INTRL2_CPU_MASK_STATUS);
	intrl2_1_writel(priv, 0xffffffff, INTRL2_CPU_CLEAR);

	if (unlikely(priv->irq1_stat == 0)) {
		netdev_warn(priv->netdev, "spurious TX interrupt\n");
		return IRQ_NONE;
	}

	for (ring = 0; ring < dev->num_tx_queues; ring++) {
		if (!(priv->irq1_stat & BIT(ring)))
			continue;

		txr = &priv->tx_rings[ring];

		if (likely(napi_schedule_prep(&txr->napi))) {
			intrl2_1_mask_set(priv, BIT(ring));
			__napi_schedule_irqoff(&txr->napi);
		}
	}

	return IRQ_HANDLED;
}

static irqreturn_t bcm_sysport_wol_isr(int irq, void *dev_id)
{
	struct bcm_sysport_priv *priv = dev_id;

	pm_wakeup_event(&priv->pdev->dev, 0);

	return IRQ_HANDLED;
}

#ifdef CONFIG_NET_POLL_CONTROLLER
static void bcm_sysport_poll_controller(struct net_device *dev)
{
	struct bcm_sysport_priv *priv = netdev_priv(dev);

	disable_irq(priv->irq0);
	bcm_sysport_rx_isr(priv->irq0, priv);
	enable_irq(priv->irq0);

	if (!priv->is_lite) {
		disable_irq(priv->irq1);
		bcm_sysport_tx_isr(priv->irq1, priv);
		enable_irq(priv->irq1);
	}
}
#endif

static struct sk_buff *bcm_sysport_insert_tsb(struct sk_buff *skb,
					      struct net_device *dev)
{
	struct sk_buff *nskb;
	struct bcm_tsb *tsb;
	u32 csum_info;
	u8 ip_proto;
	u16 csum_start;
	__be16 ip_ver;

	/* Re-allocate SKB if needed */
	if (unlikely(skb_headroom(skb) < sizeof(*tsb))) {
		nskb = skb_realloc_headroom(skb, sizeof(*tsb));
		dev_kfree_skb(skb);
		if (!nskb) {
			dev->stats.tx_errors++;
			dev->stats.tx_dropped++;
			return NULL;
		}
		skb = nskb;
	}

	tsb = skb_push(skb, sizeof(*tsb));
	/* Zero-out TSB by default */
	memset(tsb, 0, sizeof(*tsb));

	if (skb->ip_summed == CHECKSUM_PARTIAL) {
		ip_ver = skb->protocol;
		switch (ip_ver) {
		case htons(ETH_P_IP):
			ip_proto = ip_hdr(skb)->protocol;
			break;
		case htons(ETH_P_IPV6):
			ip_proto = ipv6_hdr(skb)->nexthdr;
			break;
		default:
			return skb;
		}

		/* Get the checksum offset and the L4 (transport) offset */
		csum_start = skb_checksum_start_offset(skb) - sizeof(*tsb);
		csum_info = (csum_start + skb->csum_offset) & L4_CSUM_PTR_MASK;
		csum_info |= (csum_start << L4_PTR_SHIFT);

		if (ip_proto == IPPROTO_TCP || ip_proto == IPPROTO_UDP) {
			csum_info |= L4_LENGTH_VALID;
			if (ip_proto == IPPROTO_UDP &&
			    ip_ver == htons(ETH_P_IP))
				csum_info |= L4_UDP;
		} else {
			csum_info = 0;
		}

		tsb->l4_ptr_dest_map = csum_info;
	}

	return skb;
}

static netdev_tx_t bcm_sysport_xmit(struct sk_buff *skb,
				    struct net_device *dev)
{
	struct bcm_sysport_priv *priv = netdev_priv(dev);
	struct device *kdev = &priv->pdev->dev;
	struct bcm_sysport_tx_ring *ring;
	struct bcm_sysport_cb *cb;
	struct netdev_queue *txq;
	struct dma_desc *desc;
	unsigned int skb_len;
	unsigned long flags;
	dma_addr_t mapping;
	u32 len_status;
	u16 queue;
	int ret;

	queue = skb_get_queue_mapping(skb);
	txq = netdev_get_tx_queue(dev, queue);
	ring = &priv->tx_rings[queue];

	/* lock against tx reclaim in BH context and TX ring full interrupt */
	spin_lock_irqsave(&ring->lock, flags);
	if (unlikely(ring->desc_count == 0)) {
		netif_tx_stop_queue(txq);
		netdev_err(dev, "queue %d awake and ring full!\n", queue);
		ret = NETDEV_TX_BUSY;
		goto out;
	}

<<<<<<< HEAD
	/* The Ethernet switch we are interfaced with needs packets to be at
	 * least 64 bytes (including FCS) otherwise they will be discarded when
	 * they enter the switch port logic. When Broadcom tags are enabled, we
	 * need to make sure that packets are at least 68 bytes
	 * (including FCS and tag) because the length verification is done after
	 * the Broadcom tag is stripped off the ingress packet.
	 */
	if (skb_put_padto(skb, ETH_ZLEN + ENET_BRCM_TAG_LEN)) {
		ret = NETDEV_TX_OK;
		goto out;
	}

=======
>>>>>>> 286cd8c7
	/* Insert TSB and checksum infos */
	if (priv->tsb_en) {
		skb = bcm_sysport_insert_tsb(skb, dev);
		if (!skb) {
			ret = NETDEV_TX_OK;
			goto out;
		}
	}

	skb_len = skb->len;

	mapping = dma_map_single(kdev, skb->data, skb_len, DMA_TO_DEVICE);
	if (dma_mapping_error(kdev, mapping)) {
		priv->mib.tx_dma_failed++;
		netif_err(priv, tx_err, dev, "DMA map failed at %p (len=%d)\n",
			  skb->data, skb_len);
		ret = NETDEV_TX_OK;
		goto out;
	}

	/* Remember the SKB for future freeing */
	cb = &ring->cbs[ring->curr_desc];
	cb->skb = skb;
	dma_unmap_addr_set(cb, dma_addr, mapping);
	dma_unmap_len_set(cb, dma_len, skb_len);

	/* Fetch a descriptor entry from our pool */
	desc = ring->desc_cpu;

	desc->addr_lo = lower_32_bits(mapping);
	len_status = upper_32_bits(mapping) & DESC_ADDR_HI_MASK;
	len_status |= (skb_len << DESC_LEN_SHIFT);
	len_status |= (DESC_SOP | DESC_EOP | TX_STATUS_APP_CRC) <<
		       DESC_STATUS_SHIFT;
	if (skb->ip_summed == CHECKSUM_PARTIAL)
		len_status |= (DESC_L4_CSUM << DESC_STATUS_SHIFT);

	ring->curr_desc++;
	if (ring->curr_desc == ring->size)
		ring->curr_desc = 0;
	ring->desc_count--;

	/* Ensure write completion of the descriptor status/length
	 * in DRAM before the System Port WRITE_PORT register latches
	 * the value
	 */
	wmb();
	desc->addr_status_len = len_status;
	wmb();

	/* Write this descriptor address to the RING write port */
	tdma_port_write_desc_addr(priv, desc, ring->index);

	/* Check ring space and update SW control flow */
	if (ring->desc_count == 0)
		netif_tx_stop_queue(txq);

	netif_dbg(priv, tx_queued, dev, "ring=%d desc_count=%d, curr_desc=%d\n",
		  ring->index, ring->desc_count, ring->curr_desc);

	ret = NETDEV_TX_OK;
out:
	spin_unlock_irqrestore(&ring->lock, flags);
	return ret;
}

static void bcm_sysport_tx_timeout(struct net_device *dev)
{
	netdev_warn(dev, "transmit timeout!\n");

	netif_trans_update(dev);
	dev->stats.tx_errors++;

	netif_tx_wake_all_queues(dev);
}

/* phylib adjust link callback */
static void bcm_sysport_adj_link(struct net_device *dev)
{
	struct bcm_sysport_priv *priv = netdev_priv(dev);
	struct phy_device *phydev = dev->phydev;
	unsigned int changed = 0;
	u32 cmd_bits = 0, reg;

	if (priv->old_link != phydev->link) {
		changed = 1;
		priv->old_link = phydev->link;
	}

	if (priv->old_duplex != phydev->duplex) {
		changed = 1;
		priv->old_duplex = phydev->duplex;
	}

	if (priv->is_lite)
		goto out;

	switch (phydev->speed) {
	case SPEED_2500:
		cmd_bits = CMD_SPEED_2500;
		break;
	case SPEED_1000:
		cmd_bits = CMD_SPEED_1000;
		break;
	case SPEED_100:
		cmd_bits = CMD_SPEED_100;
		break;
	case SPEED_10:
		cmd_bits = CMD_SPEED_10;
		break;
	default:
		break;
	}
	cmd_bits <<= CMD_SPEED_SHIFT;

	if (phydev->duplex == DUPLEX_HALF)
		cmd_bits |= CMD_HD_EN;

	if (priv->old_pause != phydev->pause) {
		changed = 1;
		priv->old_pause = phydev->pause;
	}

	if (!phydev->pause)
		cmd_bits |= CMD_RX_PAUSE_IGNORE | CMD_TX_PAUSE_IGNORE;

	if (!changed)
		return;

	if (phydev->link) {
		reg = umac_readl(priv, UMAC_CMD);
		reg &= ~((CMD_SPEED_MASK << CMD_SPEED_SHIFT) |
			CMD_HD_EN | CMD_RX_PAUSE_IGNORE |
			CMD_TX_PAUSE_IGNORE);
		reg |= cmd_bits;
		umac_writel(priv, reg, UMAC_CMD);
	}
out:
	if (changed)
		phy_print_status(phydev);
}

static void bcm_sysport_init_dim(struct bcm_sysport_priv *priv,
				 void (*cb)(struct work_struct *work))
{
	struct bcm_sysport_net_dim *dim = &priv->dim;

	INIT_WORK(&dim->dim.work, cb);
	dim->dim.mode = NET_DIM_CQ_PERIOD_MODE_START_FROM_EQE;
	dim->event_ctr = 0;
	dim->packets = 0;
	dim->bytes = 0;
}

static void bcm_sysport_init_rx_coalesce(struct bcm_sysport_priv *priv)
{
	struct bcm_sysport_net_dim *dim = &priv->dim;
	struct net_dim_cq_moder moder;
	u32 usecs, pkts;

	usecs = priv->rx_coalesce_usecs;
	pkts = priv->rx_max_coalesced_frames;

	/* If DIM was enabled, re-apply default parameters */
	if (dim->use_dim) {
		moder = net_dim_get_def_rx_moderation(dim->dim.mode);
		usecs = moder.usec;
		pkts = moder.pkts;
	}

	bcm_sysport_set_rx_coalesce(priv, usecs, pkts);
}

static int bcm_sysport_init_tx_ring(struct bcm_sysport_priv *priv,
				    unsigned int index)
{
	struct bcm_sysport_tx_ring *ring = &priv->tx_rings[index];
	struct device *kdev = &priv->pdev->dev;
	size_t size;
	void *p;
	u32 reg;

	/* Simple descriptors partitioning for now */
	size = 256;

	/* We just need one DMA descriptor which is DMA-able, since writing to
	 * the port will allocate a new descriptor in its internal linked-list
	 */
	p = dma_zalloc_coherent(kdev, sizeof(struct dma_desc), &ring->desc_dma,
				GFP_KERNEL);
	if (!p) {
		netif_err(priv, hw, priv->netdev, "DMA alloc failed\n");
		return -ENOMEM;
	}

	ring->cbs = kcalloc(size, sizeof(struct bcm_sysport_cb), GFP_KERNEL);
	if (!ring->cbs) {
		dma_free_coherent(kdev, sizeof(struct dma_desc),
				  ring->desc_cpu, ring->desc_dma);
		netif_err(priv, hw, priv->netdev, "CB allocation failed\n");
		return -ENOMEM;
	}

	/* Initialize SW view of the ring */
	spin_lock_init(&ring->lock);
	ring->priv = priv;
	netif_tx_napi_add(priv->netdev, &ring->napi, bcm_sysport_tx_poll, 64);
	ring->index = index;
	ring->size = size;
	ring->clean_index = 0;
	ring->alloc_size = ring->size;
	ring->desc_cpu = p;
	ring->desc_count = ring->size;
	ring->curr_desc = 0;

	/* Initialize HW ring */
	tdma_writel(priv, RING_EN, TDMA_DESC_RING_HEAD_TAIL_PTR(index));
	tdma_writel(priv, 0, TDMA_DESC_RING_COUNT(index));
	tdma_writel(priv, 1, TDMA_DESC_RING_INTR_CONTROL(index));
	tdma_writel(priv, 0, TDMA_DESC_RING_PROD_CONS_INDEX(index));

	/* Configure QID and port mapping */
	reg = tdma_readl(priv, TDMA_DESC_RING_MAPPING(index));
	reg &= ~(RING_QID_MASK | RING_PORT_ID_MASK << RING_PORT_ID_SHIFT);
	if (ring->inspect) {
		reg |= ring->switch_queue & RING_QID_MASK;
		reg |= ring->switch_port << RING_PORT_ID_SHIFT;
	} else {
		reg |= RING_IGNORE_STATUS;
	}
	tdma_writel(priv, reg, TDMA_DESC_RING_MAPPING(index));
	tdma_writel(priv, 0, TDMA_DESC_RING_PCP_DEI_VID(index));

	/* Enable ACB algorithm 2 */
	reg = tdma_readl(priv, TDMA_CONTROL);
	reg |= tdma_control_bit(priv, ACB_ALGO);
	tdma_writel(priv, reg, TDMA_CONTROL);

	/* Do not use tdma_control_bit() here because TSB_SWAP1 collides
	 * with the original definition of ACB_ALGO
	 */
	reg = tdma_readl(priv, TDMA_CONTROL);
	if (priv->is_lite)
		reg &= ~BIT(TSB_SWAP1);
	/* Set a correct TSB format based on host endian */
	if (!IS_ENABLED(CONFIG_CPU_BIG_ENDIAN))
		reg |= tdma_control_bit(priv, TSB_SWAP0);
	else
		reg &= ~tdma_control_bit(priv, TSB_SWAP0);
	tdma_writel(priv, reg, TDMA_CONTROL);

	/* Program the number of descriptors as MAX_THRESHOLD and half of
	 * its size for the hysteresis trigger
	 */
	tdma_writel(priv, ring->size |
			1 << RING_HYST_THRESH_SHIFT,
			TDMA_DESC_RING_MAX_HYST(index));

	/* Enable the ring queue in the arbiter */
	reg = tdma_readl(priv, TDMA_TIER1_ARB_0_QUEUE_EN);
	reg |= (1 << index);
	tdma_writel(priv, reg, TDMA_TIER1_ARB_0_QUEUE_EN);

	napi_enable(&ring->napi);

	netif_dbg(priv, hw, priv->netdev,
		  "TDMA cfg, size=%d, desc_cpu=%p switch q=%d,port=%d\n",
		  ring->size, ring->desc_cpu, ring->switch_queue,
		  ring->switch_port);

	return 0;
}

static void bcm_sysport_fini_tx_ring(struct bcm_sysport_priv *priv,
				     unsigned int index)
{
	struct bcm_sysport_tx_ring *ring = &priv->tx_rings[index];
	struct device *kdev = &priv->pdev->dev;
	u32 reg;

	/* Caller should stop the TDMA engine */
	reg = tdma_readl(priv, TDMA_STATUS);
	if (!(reg & TDMA_DISABLED))
		netdev_warn(priv->netdev, "TDMA not stopped!\n");

	/* ring->cbs is the last part in bcm_sysport_init_tx_ring which could
	 * fail, so by checking this pointer we know whether the TX ring was
	 * fully initialized or not.
	 */
	if (!ring->cbs)
		return;

	napi_disable(&ring->napi);
	netif_napi_del(&ring->napi);

	bcm_sysport_tx_clean(priv, ring);

	kfree(ring->cbs);
	ring->cbs = NULL;

	if (ring->desc_dma) {
		dma_free_coherent(kdev, sizeof(struct dma_desc),
				  ring->desc_cpu, ring->desc_dma);
		ring->desc_dma = 0;
	}
	ring->size = 0;
	ring->alloc_size = 0;

	netif_dbg(priv, hw, priv->netdev, "TDMA fini done\n");
}

/* RDMA helper */
static inline int rdma_enable_set(struct bcm_sysport_priv *priv,
				  unsigned int enable)
{
	unsigned int timeout = 1000;
	u32 reg;

	reg = rdma_readl(priv, RDMA_CONTROL);
	if (enable)
		reg |= RDMA_EN;
	else
		reg &= ~RDMA_EN;
	rdma_writel(priv, reg, RDMA_CONTROL);

	/* Poll for RMDA disabling completion */
	do {
		reg = rdma_readl(priv, RDMA_STATUS);
		if (!!(reg & RDMA_DISABLED) == !enable)
			return 0;
		usleep_range(1000, 2000);
	} while (timeout-- > 0);

	netdev_err(priv->netdev, "timeout waiting for RDMA to finish\n");

	return -ETIMEDOUT;
}

/* TDMA helper */
static inline int tdma_enable_set(struct bcm_sysport_priv *priv,
				  unsigned int enable)
{
	unsigned int timeout = 1000;
	u32 reg;

	reg = tdma_readl(priv, TDMA_CONTROL);
	if (enable)
		reg |= tdma_control_bit(priv, TDMA_EN);
	else
		reg &= ~tdma_control_bit(priv, TDMA_EN);
	tdma_writel(priv, reg, TDMA_CONTROL);

	/* Poll for TMDA disabling completion */
	do {
		reg = tdma_readl(priv, TDMA_STATUS);
		if (!!(reg & TDMA_DISABLED) == !enable)
			return 0;

		usleep_range(1000, 2000);
	} while (timeout-- > 0);

	netdev_err(priv->netdev, "timeout waiting for TDMA to finish\n");

	return -ETIMEDOUT;
}

static int bcm_sysport_init_rx_ring(struct bcm_sysport_priv *priv)
{
	struct bcm_sysport_cb *cb;
	u32 reg;
	int ret;
	int i;

	/* Initialize SW view of the RX ring */
	priv->num_rx_bds = priv->num_rx_desc_words / WORDS_PER_DESC;
	priv->rx_bds = priv->base + SYS_PORT_RDMA_OFFSET;
	priv->rx_c_index = 0;
	priv->rx_read_ptr = 0;
	priv->rx_cbs = kcalloc(priv->num_rx_bds, sizeof(struct bcm_sysport_cb),
				GFP_KERNEL);
	if (!priv->rx_cbs) {
		netif_err(priv, hw, priv->netdev, "CB allocation failed\n");
		return -ENOMEM;
	}

	for (i = 0; i < priv->num_rx_bds; i++) {
		cb = priv->rx_cbs + i;
		cb->bd_addr = priv->rx_bds + i * DESC_SIZE;
	}

	ret = bcm_sysport_alloc_rx_bufs(priv);
	if (ret) {
		netif_err(priv, hw, priv->netdev, "SKB allocation failed\n");
		return ret;
	}

	/* Initialize HW, ensure RDMA is disabled */
	reg = rdma_readl(priv, RDMA_STATUS);
	if (!(reg & RDMA_DISABLED))
		rdma_enable_set(priv, 0);

	rdma_writel(priv, 0, RDMA_WRITE_PTR_LO);
	rdma_writel(priv, 0, RDMA_WRITE_PTR_HI);
	rdma_writel(priv, 0, RDMA_PROD_INDEX);
	rdma_writel(priv, 0, RDMA_CONS_INDEX);
	rdma_writel(priv, priv->num_rx_bds << RDMA_RING_SIZE_SHIFT |
			  RX_BUF_LENGTH, RDMA_RING_BUF_SIZE);
	/* Operate the queue in ring mode */
	rdma_writel(priv, 0, RDMA_START_ADDR_HI);
	rdma_writel(priv, 0, RDMA_START_ADDR_LO);
	rdma_writel(priv, 0, RDMA_END_ADDR_HI);
	rdma_writel(priv, priv->num_rx_desc_words - 1, RDMA_END_ADDR_LO);

	netif_dbg(priv, hw, priv->netdev,
		  "RDMA cfg, num_rx_bds=%d, rx_bds=%p\n",
		  priv->num_rx_bds, priv->rx_bds);

	return 0;
}

static void bcm_sysport_fini_rx_ring(struct bcm_sysport_priv *priv)
{
	struct bcm_sysport_cb *cb;
	unsigned int i;
	u32 reg;

	/* Caller should ensure RDMA is disabled */
	reg = rdma_readl(priv, RDMA_STATUS);
	if (!(reg & RDMA_DISABLED))
		netdev_warn(priv->netdev, "RDMA not stopped!\n");

	for (i = 0; i < priv->num_rx_bds; i++) {
		cb = &priv->rx_cbs[i];
		if (dma_unmap_addr(cb, dma_addr))
			dma_unmap_single(&priv->pdev->dev,
					 dma_unmap_addr(cb, dma_addr),
					 RX_BUF_LENGTH, DMA_FROM_DEVICE);
		bcm_sysport_free_cb(cb);
	}

	kfree(priv->rx_cbs);
	priv->rx_cbs = NULL;

	netif_dbg(priv, hw, priv->netdev, "RDMA fini done\n");
}

static void bcm_sysport_set_rx_mode(struct net_device *dev)
{
	struct bcm_sysport_priv *priv = netdev_priv(dev);
	u32 reg;

	if (priv->is_lite)
		return;

	reg = umac_readl(priv, UMAC_CMD);
	if (dev->flags & IFF_PROMISC)
		reg |= CMD_PROMISC;
	else
		reg &= ~CMD_PROMISC;
	umac_writel(priv, reg, UMAC_CMD);

	/* No support for ALLMULTI */
	if (dev->flags & IFF_ALLMULTI)
		return;
}

static inline void umac_enable_set(struct bcm_sysport_priv *priv,
				   u32 mask, unsigned int enable)
{
	u32 reg;

	if (!priv->is_lite) {
		reg = umac_readl(priv, UMAC_CMD);
		if (enable)
			reg |= mask;
		else
			reg &= ~mask;
		umac_writel(priv, reg, UMAC_CMD);
	} else {
		reg = gib_readl(priv, GIB_CONTROL);
		if (enable)
			reg |= mask;
		else
			reg &= ~mask;
		gib_writel(priv, reg, GIB_CONTROL);
	}

	/* UniMAC stops on a packet boundary, wait for a full-sized packet
	 * to be processed (1 msec).
	 */
	if (enable == 0)
		usleep_range(1000, 2000);
}

static inline void umac_reset(struct bcm_sysport_priv *priv)
{
	u32 reg;

	if (priv->is_lite)
		return;

	reg = umac_readl(priv, UMAC_CMD);
	reg |= CMD_SW_RESET;
	umac_writel(priv, reg, UMAC_CMD);
	udelay(10);
	reg = umac_readl(priv, UMAC_CMD);
	reg &= ~CMD_SW_RESET;
	umac_writel(priv, reg, UMAC_CMD);
}

static void umac_set_hw_addr(struct bcm_sysport_priv *priv,
			     unsigned char *addr)
{
	u32 mac0 = (addr[0] << 24) | (addr[1] << 16) | (addr[2] << 8) |
		    addr[3];
	u32 mac1 = (addr[4] << 8) | addr[5];

	if (!priv->is_lite) {
		umac_writel(priv, mac0, UMAC_MAC0);
		umac_writel(priv, mac1, UMAC_MAC1);
	} else {
		gib_writel(priv, mac0, GIB_MAC0);
		gib_writel(priv, mac1, GIB_MAC1);
	}
}

static void topctrl_flush(struct bcm_sysport_priv *priv)
{
	topctrl_writel(priv, RX_FLUSH, RX_FLUSH_CNTL);
	topctrl_writel(priv, TX_FLUSH, TX_FLUSH_CNTL);
	mdelay(1);
	topctrl_writel(priv, 0, RX_FLUSH_CNTL);
	topctrl_writel(priv, 0, TX_FLUSH_CNTL);
}

static int bcm_sysport_change_mac(struct net_device *dev, void *p)
{
	struct bcm_sysport_priv *priv = netdev_priv(dev);
	struct sockaddr *addr = p;

	if (!is_valid_ether_addr(addr->sa_data))
		return -EINVAL;

	memcpy(dev->dev_addr, addr->sa_data, dev->addr_len);

	/* interface is disabled, changes to MAC will be reflected on next
	 * open call
	 */
	if (!netif_running(dev))
		return 0;

	umac_set_hw_addr(priv, dev->dev_addr);

	return 0;
}

static void bcm_sysport_get_stats64(struct net_device *dev,
				    struct rtnl_link_stats64 *stats)
{
	struct bcm_sysport_priv *priv = netdev_priv(dev);
	struct bcm_sysport_stats64 *stats64 = &priv->stats64;
	unsigned int start;

	netdev_stats_to_stats64(stats, &dev->stats);

	bcm_sysport_update_tx_stats(priv, &stats->tx_bytes,
				    &stats->tx_packets);

	do {
		start = u64_stats_fetch_begin_irq(&priv->syncp);
		stats->rx_packets = stats64->rx_packets;
		stats->rx_bytes = stats64->rx_bytes;
	} while (u64_stats_fetch_retry_irq(&priv->syncp, start));
}

static void bcm_sysport_netif_start(struct net_device *dev)
{
	struct bcm_sysport_priv *priv = netdev_priv(dev);

	/* Enable NAPI */
	bcm_sysport_init_dim(priv, bcm_sysport_dim_work);
	bcm_sysport_init_rx_coalesce(priv);
	napi_enable(&priv->napi);

	/* Enable RX interrupt and TX ring full interrupt */
	intrl2_0_mask_clear(priv, INTRL2_0_RDMA_MBDONE | INTRL2_0_TX_RING_FULL);

	phy_start(dev->phydev);

	/* Enable TX interrupts for the TXQs */
	if (!priv->is_lite)
		intrl2_1_mask_clear(priv, 0xffffffff);
	else
		intrl2_0_mask_clear(priv, INTRL2_0_TDMA_MBDONE_MASK);
}

static void rbuf_init(struct bcm_sysport_priv *priv)
{
	u32 reg;

	reg = rbuf_readl(priv, RBUF_CONTROL);
	reg |= RBUF_4B_ALGN | RBUF_RSB_EN;
	/* Set a correct RSB format on SYSTEMPORT Lite */
	if (priv->is_lite)
		reg &= ~RBUF_RSB_SWAP1;

	/* Set a correct RSB format based on host endian */
	if (!IS_ENABLED(CONFIG_CPU_BIG_ENDIAN))
		reg |= RBUF_RSB_SWAP0;
	else
		reg &= ~RBUF_RSB_SWAP0;
	rbuf_writel(priv, reg, RBUF_CONTROL);
}

static inline void bcm_sysport_mask_all_intrs(struct bcm_sysport_priv *priv)
{
	intrl2_0_mask_set(priv, 0xffffffff);
	intrl2_0_writel(priv, 0xffffffff, INTRL2_CPU_CLEAR);
	if (!priv->is_lite) {
		intrl2_1_mask_set(priv, 0xffffffff);
		intrl2_1_writel(priv, 0xffffffff, INTRL2_CPU_CLEAR);
	}
}

static inline void gib_set_pad_extension(struct bcm_sysport_priv *priv)
{
	u32 reg;

	reg = gib_readl(priv, GIB_CONTROL);
	/* Include Broadcom tag in pad extension and fix up IPG_LENGTH */
	if (netdev_uses_dsa(priv->netdev)) {
		reg &= ~(GIB_PAD_EXTENSION_MASK << GIB_PAD_EXTENSION_SHIFT);
		reg |= ENET_BRCM_TAG_LEN << GIB_PAD_EXTENSION_SHIFT;
	}
	reg &= ~(GIB_IPG_LEN_MASK << GIB_IPG_LEN_SHIFT);
	reg |= 12 << GIB_IPG_LEN_SHIFT;
	gib_writel(priv, reg, GIB_CONTROL);
}

static int bcm_sysport_open(struct net_device *dev)
{
	struct bcm_sysport_priv *priv = netdev_priv(dev);
	struct phy_device *phydev;
	unsigned int i;
	int ret;

	/* Reset UniMAC */
	umac_reset(priv);

	/* Flush TX and RX FIFOs at TOPCTRL level */
	topctrl_flush(priv);

	/* Disable the UniMAC RX/TX */
	umac_enable_set(priv, CMD_RX_EN | CMD_TX_EN, 0);

	/* Enable RBUF 2bytes alignment and Receive Status Block */
	rbuf_init(priv);

	/* Set maximum frame length */
	if (!priv->is_lite)
		umac_writel(priv, UMAC_MAX_MTU_SIZE, UMAC_MAX_FRAME_LEN);
	else
		gib_set_pad_extension(priv);

	/* Set MAC address */
	umac_set_hw_addr(priv, dev->dev_addr);

	/* Read CRC forward */
	if (!priv->is_lite)
		priv->crc_fwd = !!(umac_readl(priv, UMAC_CMD) & CMD_CRC_FWD);
	else
		priv->crc_fwd = !((gib_readl(priv, GIB_CONTROL) &
				  GIB_FCS_STRIP) >> GIB_FCS_STRIP_SHIFT);

	phydev = of_phy_connect(dev, priv->phy_dn, bcm_sysport_adj_link,
				0, priv->phy_interface);
	if (!phydev) {
		netdev_err(dev, "could not attach to PHY\n");
		return -ENODEV;
	}

	/* Reset house keeping link status */
	priv->old_duplex = -1;
	priv->old_link = -1;
	priv->old_pause = -1;

	/* mask all interrupts and request them */
	bcm_sysport_mask_all_intrs(priv);

	ret = request_irq(priv->irq0, bcm_sysport_rx_isr, 0, dev->name, dev);
	if (ret) {
		netdev_err(dev, "failed to request RX interrupt\n");
		goto out_phy_disconnect;
	}

	if (!priv->is_lite) {
		ret = request_irq(priv->irq1, bcm_sysport_tx_isr, 0,
				  dev->name, dev);
		if (ret) {
			netdev_err(dev, "failed to request TX interrupt\n");
			goto out_free_irq0;
		}
	}

	/* Initialize both hardware and software ring */
	spin_lock_init(&priv->desc_lock);
	for (i = 0; i < dev->num_tx_queues; i++) {
		ret = bcm_sysport_init_tx_ring(priv, i);
		if (ret) {
			netdev_err(dev, "failed to initialize TX ring %d\n",
				   i);
			goto out_free_tx_ring;
		}
	}

	/* Initialize linked-list */
	tdma_writel(priv, TDMA_LL_RAM_INIT_BUSY, TDMA_STATUS);

	/* Initialize RX ring */
	ret = bcm_sysport_init_rx_ring(priv);
	if (ret) {
		netdev_err(dev, "failed to initialize RX ring\n");
		goto out_free_rx_ring;
	}

	/* Turn on RDMA */
	ret = rdma_enable_set(priv, 1);
	if (ret)
		goto out_free_rx_ring;

	/* Turn on TDMA */
	ret = tdma_enable_set(priv, 1);
	if (ret)
		goto out_clear_rx_int;

	/* Turn on UniMAC TX/RX */
	umac_enable_set(priv, CMD_RX_EN | CMD_TX_EN, 1);

	bcm_sysport_netif_start(dev);

	netif_tx_start_all_queues(dev);

	return 0;

out_clear_rx_int:
	intrl2_0_mask_set(priv, INTRL2_0_RDMA_MBDONE | INTRL2_0_TX_RING_FULL);
out_free_rx_ring:
	bcm_sysport_fini_rx_ring(priv);
out_free_tx_ring:
	for (i = 0; i < dev->num_tx_queues; i++)
		bcm_sysport_fini_tx_ring(priv, i);
	if (!priv->is_lite)
		free_irq(priv->irq1, dev);
out_free_irq0:
	free_irq(priv->irq0, dev);
out_phy_disconnect:
	phy_disconnect(phydev);
	return ret;
}

static void bcm_sysport_netif_stop(struct net_device *dev)
{
	struct bcm_sysport_priv *priv = netdev_priv(dev);

	/* stop all software from updating hardware */
	netif_tx_disable(dev);
	napi_disable(&priv->napi);
	cancel_work_sync(&priv->dim.dim.work);
	phy_stop(dev->phydev);

	/* mask all interrupts */
	bcm_sysport_mask_all_intrs(priv);
}

static int bcm_sysport_stop(struct net_device *dev)
{
	struct bcm_sysport_priv *priv = netdev_priv(dev);
	unsigned int i;
	int ret;

	bcm_sysport_netif_stop(dev);

	/* Disable UniMAC RX */
	umac_enable_set(priv, CMD_RX_EN, 0);

	ret = tdma_enable_set(priv, 0);
	if (ret) {
		netdev_err(dev, "timeout disabling RDMA\n");
		return ret;
	}

	/* Wait for a maximum packet size to be drained */
	usleep_range(2000, 3000);

	ret = rdma_enable_set(priv, 0);
	if (ret) {
		netdev_err(dev, "timeout disabling TDMA\n");
		return ret;
	}

	/* Disable UniMAC TX */
	umac_enable_set(priv, CMD_TX_EN, 0);

	/* Free RX/TX rings SW structures */
	for (i = 0; i < dev->num_tx_queues; i++)
		bcm_sysport_fini_tx_ring(priv, i);
	bcm_sysport_fini_rx_ring(priv);

	free_irq(priv->irq0, dev);
	if (!priv->is_lite)
		free_irq(priv->irq1, dev);

	/* Disconnect from PHY */
	phy_disconnect(dev->phydev);

	return 0;
}

static int bcm_sysport_rule_find(struct bcm_sysport_priv *priv,
				 u64 location)
{
	unsigned int index;
	u32 reg;

	for_each_set_bit(index, priv->filters, RXCHK_BRCM_TAG_MAX) {
		reg = rxchk_readl(priv, RXCHK_BRCM_TAG(index));
		reg >>= RXCHK_BRCM_TAG_CID_SHIFT;
		reg &= RXCHK_BRCM_TAG_CID_MASK;
		if (reg == location)
			return index;
	}

	return -EINVAL;
}

static int bcm_sysport_rule_get(struct bcm_sysport_priv *priv,
				struct ethtool_rxnfc *nfc)
{
	int index;

	/* This is not a rule that we know about */
	index = bcm_sysport_rule_find(priv, nfc->fs.location);
	if (index < 0)
		return -EOPNOTSUPP;

	nfc->fs.ring_cookie = RX_CLS_FLOW_WAKE;

	return 0;
}

static int bcm_sysport_rule_set(struct bcm_sysport_priv *priv,
				struct ethtool_rxnfc *nfc)
{
	unsigned int index;
	u32 reg;

	/* We cannot match locations greater than what the classification ID
	 * permits (256 entries)
	 */
	if (nfc->fs.location > RXCHK_BRCM_TAG_CID_MASK)
		return -E2BIG;

	/* We cannot support flows that are not destined for a wake-up */
	if (nfc->fs.ring_cookie != RX_CLS_FLOW_WAKE)
		return -EOPNOTSUPP;

	/* All filters are already in use, we cannot match more rules */
	if (bitmap_weight(priv->filters, RXCHK_BRCM_TAG_MAX) ==
	    RXCHK_BRCM_TAG_MAX)
		return -ENOSPC;

	index = find_first_zero_bit(priv->filters, RXCHK_BRCM_TAG_MAX);
	if (index >= RXCHK_BRCM_TAG_MAX)
		return -ENOSPC;

	/* Location is the classification ID, and index is the position
	 * within one of our 8 possible filters to be programmed
	 */
	reg = rxchk_readl(priv, RXCHK_BRCM_TAG(index));
	reg &= ~(RXCHK_BRCM_TAG_CID_MASK << RXCHK_BRCM_TAG_CID_SHIFT);
	reg |= nfc->fs.location << RXCHK_BRCM_TAG_CID_SHIFT;
	rxchk_writel(priv, reg, RXCHK_BRCM_TAG(index));
	rxchk_writel(priv, 0xff00ffff, RXCHK_BRCM_TAG_MASK(index));

	set_bit(index, priv->filters);

	return 0;
}

static int bcm_sysport_rule_del(struct bcm_sysport_priv *priv,
				u64 location)
{
	int index;

	/* This is not a rule that we know about */
	index = bcm_sysport_rule_find(priv, location);
	if (index < 0)
		return -EOPNOTSUPP;

	/* No need to disable this filter if it was enabled, this will
	 * be taken care of during suspend time by bcm_sysport_suspend_to_wol
	 */
	clear_bit(index, priv->filters);

	return 0;
}

static int bcm_sysport_get_rxnfc(struct net_device *dev,
				 struct ethtool_rxnfc *nfc, u32 *rule_locs)
{
	struct bcm_sysport_priv *priv = netdev_priv(dev);
	int ret = -EOPNOTSUPP;

	switch (nfc->cmd) {
	case ETHTOOL_GRXCLSRULE:
		ret = bcm_sysport_rule_get(priv, nfc);
		break;
	default:
		break;
	}

	return ret;
}

static int bcm_sysport_set_rxnfc(struct net_device *dev,
				 struct ethtool_rxnfc *nfc)
{
	struct bcm_sysport_priv *priv = netdev_priv(dev);
	int ret = -EOPNOTSUPP;

	switch (nfc->cmd) {
	case ETHTOOL_SRXCLSRLINS:
		ret = bcm_sysport_rule_set(priv, nfc);
		break;
	case ETHTOOL_SRXCLSRLDEL:
		ret = bcm_sysport_rule_del(priv, nfc->fs.location);
		break;
	default:
		break;
	}

	return ret;
}

static const struct ethtool_ops bcm_sysport_ethtool_ops = {
	.get_drvinfo		= bcm_sysport_get_drvinfo,
	.get_msglevel		= bcm_sysport_get_msglvl,
	.set_msglevel		= bcm_sysport_set_msglvl,
	.get_link		= ethtool_op_get_link,
	.get_strings		= bcm_sysport_get_strings,
	.get_ethtool_stats	= bcm_sysport_get_stats,
	.get_sset_count		= bcm_sysport_get_sset_count,
	.get_wol		= bcm_sysport_get_wol,
	.set_wol		= bcm_sysport_set_wol,
	.get_coalesce		= bcm_sysport_get_coalesce,
	.set_coalesce		= bcm_sysport_set_coalesce,
	.get_link_ksettings     = phy_ethtool_get_link_ksettings,
	.set_link_ksettings     = phy_ethtool_set_link_ksettings,
	.get_rxnfc		= bcm_sysport_get_rxnfc,
	.set_rxnfc		= bcm_sysport_set_rxnfc,
};

static u16 bcm_sysport_select_queue(struct net_device *dev, struct sk_buff *skb,
				    struct net_device *sb_dev,
				    select_queue_fallback_t fallback)
{
	struct bcm_sysport_priv *priv = netdev_priv(dev);
	u16 queue = skb_get_queue_mapping(skb);
	struct bcm_sysport_tx_ring *tx_ring;
	unsigned int q, port;

	if (!netdev_uses_dsa(dev))
		return fallback(dev, skb, NULL);

	/* DSA tagging layer will have configured the correct queue */
	q = BRCM_TAG_GET_QUEUE(queue);
	port = BRCM_TAG_GET_PORT(queue);
	tx_ring = priv->ring_map[q + port * priv->per_port_num_tx_queues];

	if (unlikely(!tx_ring))
		return fallback(dev, skb, NULL);

	return tx_ring->index;
}

static const struct net_device_ops bcm_sysport_netdev_ops = {
	.ndo_start_xmit		= bcm_sysport_xmit,
	.ndo_tx_timeout		= bcm_sysport_tx_timeout,
	.ndo_open		= bcm_sysport_open,
	.ndo_stop		= bcm_sysport_stop,
	.ndo_set_features	= bcm_sysport_set_features,
	.ndo_set_rx_mode	= bcm_sysport_set_rx_mode,
	.ndo_set_mac_address	= bcm_sysport_change_mac,
#ifdef CONFIG_NET_POLL_CONTROLLER
	.ndo_poll_controller	= bcm_sysport_poll_controller,
#endif
	.ndo_get_stats64	= bcm_sysport_get_stats64,
	.ndo_select_queue	= bcm_sysport_select_queue,
};

static int bcm_sysport_map_queues(struct notifier_block *nb,
				  struct dsa_notifier_register_info *info)
{
	struct bcm_sysport_tx_ring *ring;
	struct bcm_sysport_priv *priv;
	struct net_device *slave_dev;
	unsigned int num_tx_queues;
	unsigned int q, start, port;
	struct net_device *dev;

	priv = container_of(nb, struct bcm_sysport_priv, dsa_notifier);
	if (priv->netdev != info->master)
		return 0;

	dev = info->master;

	/* We can't be setting up queue inspection for non directly attached
	 * switches
	 */
	if (info->switch_number)
		return 0;

	if (dev->netdev_ops != &bcm_sysport_netdev_ops)
		return 0;

	port = info->port_number;
	slave_dev = info->info.dev;

	/* On SYSTEMPORT Lite we have twice as less queues, so we cannot do a
	 * 1:1 mapping, we can only do a 2:1 mapping. By reducing the number of
	 * per-port (slave_dev) network devices queue, we achieve just that.
	 * This need to happen now before any slave network device is used such
	 * it accurately reflects the number of real TX queues.
	 */
	if (priv->is_lite)
		netif_set_real_num_tx_queues(slave_dev,
					     slave_dev->num_tx_queues / 2);

	num_tx_queues = slave_dev->real_num_tx_queues;

	if (priv->per_port_num_tx_queues &&
	    priv->per_port_num_tx_queues != num_tx_queues)
		netdev_warn(slave_dev, "asymmetric number of per-port queues\n");

	priv->per_port_num_tx_queues = num_tx_queues;

	start = find_first_zero_bit(&priv->queue_bitmap, dev->num_tx_queues);
	for (q = 0; q < num_tx_queues; q++) {
		ring = &priv->tx_rings[q + start];

		/* Just remember the mapping actual programming done
		 * during bcm_sysport_init_tx_ring
		 */
		ring->switch_queue = q;
		ring->switch_port = port;
		ring->inspect = true;
		priv->ring_map[q + port * num_tx_queues] = ring;

		/* Set all queues as being used now */
		set_bit(q + start, &priv->queue_bitmap);
	}

	return 0;
}

static int bcm_sysport_dsa_notifier(struct notifier_block *nb,
				    unsigned long event, void *ptr)
{
	struct dsa_notifier_register_info *info;

	if (event != DSA_PORT_REGISTER)
		return NOTIFY_DONE;

	info = ptr;

	return notifier_from_errno(bcm_sysport_map_queues(nb, info));
}

#define REV_FMT	"v%2x.%02x"

static const struct bcm_sysport_hw_params bcm_sysport_params[] = {
	[SYSTEMPORT] = {
		.is_lite = false,
		.num_rx_desc_words = SP_NUM_HW_RX_DESC_WORDS,
	},
	[SYSTEMPORT_LITE] = {
		.is_lite = true,
		.num_rx_desc_words = SP_LT_NUM_HW_RX_DESC_WORDS,
	},
};

static const struct of_device_id bcm_sysport_of_match[] = {
	{ .compatible = "brcm,systemportlite-v1.00",
	  .data = &bcm_sysport_params[SYSTEMPORT_LITE] },
	{ .compatible = "brcm,systemport-v1.00",
	  .data = &bcm_sysport_params[SYSTEMPORT] },
	{ .compatible = "brcm,systemport",
	  .data = &bcm_sysport_params[SYSTEMPORT] },
	{ /* sentinel */ }
};
MODULE_DEVICE_TABLE(of, bcm_sysport_of_match);

static int bcm_sysport_probe(struct platform_device *pdev)
{
	const struct bcm_sysport_hw_params *params;
	const struct of_device_id *of_id = NULL;
	struct bcm_sysport_priv *priv;
	struct device_node *dn;
	struct net_device *dev;
	const void *macaddr;
	struct resource *r;
	u32 txq, rxq;
	int ret;

	dn = pdev->dev.of_node;
	r = platform_get_resource(pdev, IORESOURCE_MEM, 0);
	of_id = of_match_node(bcm_sysport_of_match, dn);
	if (!of_id || !of_id->data)
		return -EINVAL;

	/* Fairly quickly we need to know the type of adapter we have */
	params = of_id->data;

	/* Read the Transmit/Receive Queue properties */
	if (of_property_read_u32(dn, "systemport,num-txq", &txq))
		txq = TDMA_NUM_RINGS;
	if (of_property_read_u32(dn, "systemport,num-rxq", &rxq))
		rxq = 1;

	/* Sanity check the number of transmit queues */
	if (!txq || txq > TDMA_NUM_RINGS)
		return -EINVAL;

	dev = alloc_etherdev_mqs(sizeof(*priv), txq, rxq);
	if (!dev)
		return -ENOMEM;

	/* Initialize private members */
	priv = netdev_priv(dev);

	/* Allocate number of TX rings */
	priv->tx_rings = devm_kcalloc(&pdev->dev, txq,
				      sizeof(struct bcm_sysport_tx_ring),
				      GFP_KERNEL);
	if (!priv->tx_rings) {
		ret = -ENOMEM;
		goto err_free_netdev;
	}

	priv->is_lite = params->is_lite;
	priv->num_rx_desc_words = params->num_rx_desc_words;

	priv->irq0 = platform_get_irq(pdev, 0);
	if (!priv->is_lite) {
		priv->irq1 = platform_get_irq(pdev, 1);
		priv->wol_irq = platform_get_irq(pdev, 2);
	} else {
		priv->wol_irq = platform_get_irq(pdev, 1);
	}
	if (priv->irq0 <= 0 || (priv->irq1 <= 0 && !priv->is_lite)) {
		dev_err(&pdev->dev, "invalid interrupts\n");
		ret = -EINVAL;
		goto err_free_netdev;
	}

	priv->base = devm_ioremap_resource(&pdev->dev, r);
	if (IS_ERR(priv->base)) {
		ret = PTR_ERR(priv->base);
		goto err_free_netdev;
	}

	priv->netdev = dev;
	priv->pdev = pdev;

	priv->phy_interface = of_get_phy_mode(dn);
	/* Default to GMII interface mode */
	if ((int)priv->phy_interface < 0)
		priv->phy_interface = PHY_INTERFACE_MODE_GMII;

	/* In the case of a fixed PHY, the DT node associated
	 * to the PHY is the Ethernet MAC DT node.
	 */
	if (of_phy_is_fixed_link(dn)) {
		ret = of_phy_register_fixed_link(dn);
		if (ret) {
			dev_err(&pdev->dev, "failed to register fixed PHY\n");
			goto err_free_netdev;
		}

		priv->phy_dn = dn;
	}

	/* Initialize netdevice members */
	macaddr = of_get_mac_address(dn);
	if (!macaddr || !is_valid_ether_addr(macaddr)) {
		dev_warn(&pdev->dev, "using random Ethernet MAC\n");
		eth_hw_addr_random(dev);
	} else {
		ether_addr_copy(dev->dev_addr, macaddr);
	}

	SET_NETDEV_DEV(dev, &pdev->dev);
	dev_set_drvdata(&pdev->dev, dev);
	dev->ethtool_ops = &bcm_sysport_ethtool_ops;
	dev->netdev_ops = &bcm_sysport_netdev_ops;
	netif_napi_add(dev, &priv->napi, bcm_sysport_poll, 64);

	/* HW supported features, none enabled by default */
	dev->hw_features |= NETIF_F_RXCSUM | NETIF_F_HIGHDMA |
				NETIF_F_IP_CSUM | NETIF_F_IPV6_CSUM;
	dev->max_mtu = UMAC_MAX_MTU_SIZE;

	/* Request the WOL interrupt and advertise suspend if available */
	priv->wol_irq_disabled = 1;
	ret = devm_request_irq(&pdev->dev, priv->wol_irq,
			       bcm_sysport_wol_isr, 0, dev->name, priv);
	if (!ret)
		device_set_wakeup_capable(&pdev->dev, 1);

	/* Set the needed headroom once and for all */
	BUILD_BUG_ON(sizeof(struct bcm_tsb) != 8);
	dev->needed_headroom += sizeof(struct bcm_tsb);

	/* libphy will adjust the link state accordingly */
	netif_carrier_off(dev);

	priv->rx_max_coalesced_frames = 1;
	u64_stats_init(&priv->syncp);

	priv->dsa_notifier.notifier_call = bcm_sysport_dsa_notifier;

	ret = register_dsa_notifier(&priv->dsa_notifier);
	if (ret) {
		dev_err(&pdev->dev, "failed to register DSA notifier\n");
		goto err_deregister_fixed_link;
	}

	ret = register_netdev(dev);
	if (ret) {
		dev_err(&pdev->dev, "failed to register net_device\n");
		goto err_deregister_notifier;
	}

	priv->rev = topctrl_readl(priv, REV_CNTL) & REV_MASK;
	dev_info(&pdev->dev,
		 "Broadcom SYSTEMPORT%s" REV_FMT
		 " at 0x%p (irqs: %d, %d, TXQs: %d, RXQs: %d)\n",
		 priv->is_lite ? " Lite" : "",
		 (priv->rev >> 8) & 0xff, priv->rev & 0xff,
		 priv->base, priv->irq0, priv->irq1, txq, rxq);

	return 0;

err_deregister_notifier:
	unregister_dsa_notifier(&priv->dsa_notifier);
err_deregister_fixed_link:
	if (of_phy_is_fixed_link(dn))
		of_phy_deregister_fixed_link(dn);
err_free_netdev:
	free_netdev(dev);
	return ret;
}

static int bcm_sysport_remove(struct platform_device *pdev)
{
	struct net_device *dev = dev_get_drvdata(&pdev->dev);
	struct bcm_sysport_priv *priv = netdev_priv(dev);
	struct device_node *dn = pdev->dev.of_node;

	/* Not much to do, ndo_close has been called
	 * and we use managed allocations
	 */
	unregister_dsa_notifier(&priv->dsa_notifier);
	unregister_netdev(dev);
	if (of_phy_is_fixed_link(dn))
		of_phy_deregister_fixed_link(dn);
	free_netdev(dev);
	dev_set_drvdata(&pdev->dev, NULL);

	return 0;
}

static int bcm_sysport_suspend_to_wol(struct bcm_sysport_priv *priv)
{
	struct net_device *ndev = priv->netdev;
	unsigned int timeout = 1000;
	unsigned int index, i = 0;
	u32 reg;

	reg = umac_readl(priv, UMAC_MPD_CTRL);
	if (priv->wolopts & (WAKE_MAGIC | WAKE_MAGICSECURE))
		reg |= MPD_EN;
	reg &= ~PSW_EN;
	if (priv->wolopts & WAKE_MAGICSECURE) {
		/* Program the SecureOn password */
		umac_writel(priv, get_unaligned_be16(&priv->sopass[0]),
			    UMAC_PSW_MS);
		umac_writel(priv, get_unaligned_be32(&priv->sopass[2]),
			    UMAC_PSW_LS);
		reg |= PSW_EN;
	}
	umac_writel(priv, reg, UMAC_MPD_CTRL);

	if (priv->wolopts & WAKE_FILTER) {
		/* Turn on ACPI matching to steal packets from RBUF */
		reg = rbuf_readl(priv, RBUF_CONTROL);
		if (priv->is_lite)
			reg |= RBUF_ACPI_EN_LITE;
		else
			reg |= RBUF_ACPI_EN;
		rbuf_writel(priv, reg, RBUF_CONTROL);

		/* Enable RXCHK, active filters and Broadcom tag matching */
		reg = rxchk_readl(priv, RXCHK_CONTROL);
		reg &= ~(RXCHK_BRCM_TAG_MATCH_MASK <<
			 RXCHK_BRCM_TAG_MATCH_SHIFT);
		for_each_set_bit(index, priv->filters, RXCHK_BRCM_TAG_MAX) {
			reg |= BIT(RXCHK_BRCM_TAG_MATCH_SHIFT + i);
			i++;
		}
		reg |= RXCHK_EN | RXCHK_BRCM_TAG_EN;
		rxchk_writel(priv, reg, RXCHK_CONTROL);
	}

	/* Make sure RBUF entered WoL mode as result */
	do {
		reg = rbuf_readl(priv, RBUF_STATUS);
		if (reg & RBUF_WOL_MODE)
			break;

		udelay(10);
	} while (timeout-- > 0);

	/* Do not leave the UniMAC RBUF matching only MPD packets */
	if (!timeout) {
		mpd_enable_set(priv, false);
		netif_err(priv, wol, ndev, "failed to enter WOL mode\n");
		return -ETIMEDOUT;
	}

	/* UniMAC receive needs to be turned on */
	umac_enable_set(priv, CMD_RX_EN, 1);

	netif_dbg(priv, wol, ndev, "entered WOL mode\n");

	return 0;
}

static int __maybe_unused bcm_sysport_suspend(struct device *d)
{
	struct net_device *dev = dev_get_drvdata(d);
	struct bcm_sysport_priv *priv = netdev_priv(dev);
	unsigned int i;
	int ret = 0;
	u32 reg;

	if (!netif_running(dev))
		return 0;

	netif_device_detach(dev);

	bcm_sysport_netif_stop(dev);

	phy_suspend(dev->phydev);

	/* Disable UniMAC RX */
	umac_enable_set(priv, CMD_RX_EN, 0);

	ret = rdma_enable_set(priv, 0);
	if (ret) {
		netdev_err(dev, "RDMA timeout!\n");
		return ret;
	}

	/* Disable RXCHK if enabled */
	if (priv->rx_chk_en) {
		reg = rxchk_readl(priv, RXCHK_CONTROL);
		reg &= ~RXCHK_EN;
		rxchk_writel(priv, reg, RXCHK_CONTROL);
	}

	/* Flush RX pipe */
	if (!priv->wolopts)
		topctrl_writel(priv, RX_FLUSH, RX_FLUSH_CNTL);

	ret = tdma_enable_set(priv, 0);
	if (ret) {
		netdev_err(dev, "TDMA timeout!\n");
		return ret;
	}

	/* Wait for a packet boundary */
	usleep_range(2000, 3000);

	umac_enable_set(priv, CMD_TX_EN, 0);

	topctrl_writel(priv, TX_FLUSH, TX_FLUSH_CNTL);

	/* Free RX/TX rings SW structures */
	for (i = 0; i < dev->num_tx_queues; i++)
		bcm_sysport_fini_tx_ring(priv, i);
	bcm_sysport_fini_rx_ring(priv);

	/* Get prepared for Wake-on-LAN */
	if (device_may_wakeup(d) && priv->wolopts)
		ret = bcm_sysport_suspend_to_wol(priv);

	return ret;
}

static int __maybe_unused bcm_sysport_resume(struct device *d)
{
	struct net_device *dev = dev_get_drvdata(d);
	struct bcm_sysport_priv *priv = netdev_priv(dev);
	unsigned int i;
	u32 reg;
	int ret;

	if (!netif_running(dev))
		return 0;

	umac_reset(priv);

	/* Disable the UniMAC RX/TX */
	umac_enable_set(priv, CMD_RX_EN | CMD_TX_EN, 0);

	/* We may have been suspended and never received a WOL event that
	 * would turn off MPD detection, take care of that now
	 */
	bcm_sysport_resume_from_wol(priv);

	/* Initialize both hardware and software ring */
	for (i = 0; i < dev->num_tx_queues; i++) {
		ret = bcm_sysport_init_tx_ring(priv, i);
		if (ret) {
			netdev_err(dev, "failed to initialize TX ring %d\n",
				   i);
			goto out_free_tx_rings;
		}
	}

	/* Initialize linked-list */
	tdma_writel(priv, TDMA_LL_RAM_INIT_BUSY, TDMA_STATUS);

	/* Initialize RX ring */
	ret = bcm_sysport_init_rx_ring(priv);
	if (ret) {
		netdev_err(dev, "failed to initialize RX ring\n");
		goto out_free_rx_ring;
	}

	/* RX pipe enable */
	topctrl_writel(priv, 0, RX_FLUSH_CNTL);

	ret = rdma_enable_set(priv, 1);
	if (ret) {
		netdev_err(dev, "failed to enable RDMA\n");
		goto out_free_rx_ring;
	}

	/* Enable rxhck */
	if (priv->rx_chk_en) {
		reg = rxchk_readl(priv, RXCHK_CONTROL);
		reg |= RXCHK_EN;
		rxchk_writel(priv, reg, RXCHK_CONTROL);
	}

	rbuf_init(priv);

	/* Set maximum frame length */
	if (!priv->is_lite)
		umac_writel(priv, UMAC_MAX_MTU_SIZE, UMAC_MAX_FRAME_LEN);
	else
		gib_set_pad_extension(priv);

	/* Set MAC address */
	umac_set_hw_addr(priv, dev->dev_addr);

	umac_enable_set(priv, CMD_RX_EN, 1);

	/* TX pipe enable */
	topctrl_writel(priv, 0, TX_FLUSH_CNTL);

	umac_enable_set(priv, CMD_TX_EN, 1);

	ret = tdma_enable_set(priv, 1);
	if (ret) {
		netdev_err(dev, "TDMA timeout!\n");
		goto out_free_rx_ring;
	}

	phy_resume(dev->phydev);

	bcm_sysport_netif_start(dev);

	netif_device_attach(dev);

	return 0;

out_free_rx_ring:
	bcm_sysport_fini_rx_ring(priv);
out_free_tx_rings:
	for (i = 0; i < dev->num_tx_queues; i++)
		bcm_sysport_fini_tx_ring(priv, i);
	return ret;
}

static SIMPLE_DEV_PM_OPS(bcm_sysport_pm_ops,
		bcm_sysport_suspend, bcm_sysport_resume);

static struct platform_driver bcm_sysport_driver = {
	.probe	= bcm_sysport_probe,
	.remove	= bcm_sysport_remove,
	.driver =  {
		.name = "brcm-systemport",
		.of_match_table = bcm_sysport_of_match,
		.pm = &bcm_sysport_pm_ops,
	},
};
module_platform_driver(bcm_sysport_driver);

MODULE_AUTHOR("Broadcom Corporation");
MODULE_DESCRIPTION("Broadcom System Port Ethernet MAC driver");
MODULE_ALIAS("platform:brcm-systemport");
MODULE_LICENSE("GPL");<|MERGE_RESOLUTION|>--- conflicted
+++ resolved
@@ -494,9 +494,6 @@
 		if (priv->is_lite && !bcm_sysport_lite_stat_valid(s->type))
 			continue;
 		p += s->stat_offset;
-<<<<<<< HEAD
-		data[i] = *(unsigned long *)p;
-=======
 
 		if (s->stat_sizeof == sizeof(u64) &&
 		    s->type == BCM_SYSPORT_STAT_NETDEV64) {
@@ -523,7 +520,6 @@
 		j++;
 		data[j] = ring->bytes;
 		j++;
->>>>>>> 286cd8c7
 	}
 }
 
@@ -895,21 +891,14 @@
 static unsigned int __bcm_sysport_tx_reclaim(struct bcm_sysport_priv *priv,
 					     struct bcm_sysport_tx_ring *ring)
 {
-<<<<<<< HEAD
-	struct net_device *ndev = priv->netdev;
-	unsigned int pkts_compl = 0, bytes_compl = 0;
-=======
 	unsigned int pkts_compl = 0, bytes_compl = 0;
 	struct net_device *ndev = priv->netdev;
->>>>>>> 286cd8c7
 	unsigned int txbds_processed = 0;
 	struct bcm_sysport_cb *cb;
 	unsigned int txbds_ready;
 	unsigned int c_index;
 	u32 hw_ind;
 
-<<<<<<< HEAD
-=======
 	/* Clear status before servicing to reduce spurious interrupts */
 	if (!ring->priv->is_lite)
 		intrl2_1_writel(ring->priv, BIT(ring->index), INTRL2_CPU_CLEAR);
@@ -917,7 +906,6 @@
 		intrl2_0_writel(ring->priv, BIT(ring->index +
 				INTRL2_0_TDMA_MBDONE_SHIFT), INTRL2_CPU_CLEAR);
 
->>>>>>> 286cd8c7
 	/* Compute how many descriptors have been processed since last call */
 	hw_ind = tdma_readl(priv, TDMA_DESC_RING_PROD_CONS_INDEX(ring->index));
 	c_index = (hw_ind >> RING_CONS_INDEX_SHIFT) & RING_CONS_INDEX_MASK;
@@ -929,11 +917,7 @@
 
 	while (txbds_processed < txbds_ready) {
 		cb = &ring->cbs[ring->clean_index];
-<<<<<<< HEAD
-		bcm_sysport_tx_reclaim_one(priv, cb, &bytes_compl, &pkts_compl);
-=======
 		bcm_sysport_tx_reclaim_one(ring, cb, &bytes_compl, &pkts_compl);
->>>>>>> 286cd8c7
 
 		ring->desc_count++;
 		txbds_processed++;
@@ -949,11 +933,8 @@
 	ring->bytes += bytes_compl;
 	u64_stats_update_end(&priv->syncp);
 
-<<<<<<< HEAD
-=======
 	ring->c_index = c_index;
 
->>>>>>> 286cd8c7
 	netif_dbg(priv, tx_done, ndev,
 		  "ring=%d c_index=%d pkts_compl=%d, bytes_compl=%d\n",
 		  ring->index, ring->c_index, pkts_compl, bytes_compl);
@@ -1087,15 +1068,12 @@
 {
 	u32 reg;
 
-<<<<<<< HEAD
-=======
 	/* Disable RXCHK, active filters and Broadcom tag matching */
 	reg = rxchk_readl(priv, RXCHK_CONTROL);
 	reg &= ~(RXCHK_BRCM_TAG_MATCH_MASK <<
 		 RXCHK_BRCM_TAG_MATCH_SHIFT | RXCHK_EN | RXCHK_BRCM_TAG_EN);
 	rxchk_writel(priv, reg, RXCHK_CONTROL);
 
->>>>>>> 286cd8c7
 	/* Clear the MagicPacket detection logic */
 	mpd_enable_set(priv, false);
 
@@ -1170,8 +1148,6 @@
 	if (priv->irq0_stat & INTRL2_0_TX_RING_FULL)
 		bcm_sysport_tx_reclaim_all(priv);
 
-<<<<<<< HEAD
-=======
 	if (!priv->is_lite)
 		goto out;
 
@@ -1188,7 +1164,6 @@
 		}
 	}
 out:
->>>>>>> 286cd8c7
 	return IRQ_HANDLED;
 }
 
@@ -1338,7 +1313,6 @@
 		goto out;
 	}
 
-<<<<<<< HEAD
 	/* The Ethernet switch we are interfaced with needs packets to be at
 	 * least 64 bytes (including FCS) otherwise they will be discarded when
 	 * they enter the switch port logic. When Broadcom tags are enabled, we
@@ -1351,8 +1325,6 @@
 		goto out;
 	}
 
-=======
->>>>>>> 286cd8c7
 	/* Insert TSB and checksum infos */
 	if (priv->tsb_en) {
 		skb = bcm_sysport_insert_tsb(skb, dev);
