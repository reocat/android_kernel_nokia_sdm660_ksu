--- conflicted
+++ resolved
@@ -11,10 +11,7 @@
 #ifndef __BCM_SYSPORT_H
 #define __BCM_SYSPORT_H
 
-<<<<<<< HEAD
-=======
 #include <linux/bitmap.h>
->>>>>>> 286cd8c7
 #include <linux/ethtool.h>
 #include <linux/if_vlan.h>
 #include <linux/net_dim.h>
@@ -755,11 +752,7 @@
 
 	/* Transmit rings */
 	spinlock_t		desc_lock;
-<<<<<<< HEAD
-	struct bcm_sysport_tx_ring tx_rings[TDMA_NUM_RINGS];
-=======
 	struct bcm_sysport_tx_ring *tx_rings;
->>>>>>> 286cd8c7
 
 	/* Receive queue */
 	void __iomem		*rx_bds;
