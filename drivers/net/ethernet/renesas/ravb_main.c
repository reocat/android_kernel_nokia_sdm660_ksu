--- conflicted
+++ resolved
@@ -228,11 +228,7 @@
 					       le32_to_cpu(desc->dptr)))
 				dma_unmap_single(ndev->dev.parent,
 						 le32_to_cpu(desc->dptr),
-<<<<<<< HEAD
-						 PKT_BUF_SZ,
-=======
 						 priv->rx_buf_sz,
->>>>>>> 286cd8c7
 						 DMA_FROM_DEVICE);
 		}
 		ring_size = sizeof(struct ravb_ex_rx_desc) *
@@ -939,11 +935,7 @@
 		if (tis & mask) {
 			spin_lock_irqsave(&priv->lock, flags);
 			/* Clear TX interrupt */
-<<<<<<< HEAD
-			ravb_write(ndev, ~mask, TIS);
-=======
 			ravb_write(ndev, ~(mask | TIS_RESERVED), TIS);
->>>>>>> 286cd8c7
 			ravb_tx_free(ndev, q, true);
 			netif_wake_subqueue(ndev, q);
 			mmiowb();
@@ -1713,10 +1705,6 @@
 			of_phy_deregister_fixed_link(np);
 	}
 
-<<<<<<< HEAD
-	if (priv->chip_id == RCAR_GEN3)
-		free_irq(priv->emac_irq, ndev);
-=======
 	if (priv->chip_id != RCAR_GEN2) {
 		free_irq(priv->tx_irqs[RAVB_NC], ndev);
 		free_irq(priv->rx_irqs[RAVB_NC], ndev);
@@ -1724,7 +1712,6 @@
 		free_irq(priv->rx_irqs[RAVB_BE], ndev);
 		free_irq(priv->emac_irq, ndev);
 	}
->>>>>>> 286cd8c7
 	free_irq(ndev->irq, ndev);
 
 	napi_disable(&priv->napi[RAVB_NC]);
