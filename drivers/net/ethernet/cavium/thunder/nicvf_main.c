--- conflicted
+++ resolved
@@ -769,12 +769,8 @@
 
 static void nicvf_rcv_pkt_handler(struct net_device *netdev,
 				  struct napi_struct *napi,
-<<<<<<< HEAD
-				  struct cqe_rx_t *cqe_rx)
-=======
 				  struct cqe_rx_t *cqe_rx,
 				  struct snd_queue *sq, struct rcv_queue *rq)
->>>>>>> 286cd8c7
 {
 	struct sk_buff *skb = NULL;
 	struct nicvf *nic = netdev_priv(netdev);
@@ -791,17 +787,11 @@
 	}
 
 	/* Check for errors */
-<<<<<<< HEAD
-	err = nicvf_check_cqe_rx_errs(nic, cqe_rx);
-	if (err && !cqe_rx->rb_cnt)
-		return;
-=======
 	if (cqe_rx->err_level || cqe_rx->err_opcode) {
 		err = nicvf_check_cqe_rx_errs(nic, cqe_rx);
 		if (err && !cqe_rx->rb_cnt)
 			return;
 	}
->>>>>>> 286cd8c7
 
 	/* For XDP, ignore pkts spanning multiple pages */
 	if (nic->xdp_prog && (cqe_rx->rb_cnt == 1)) {
@@ -895,11 +885,7 @@
 
 		switch (cq_desc->cqe_type) {
 		case CQE_TYPE_RX:
-<<<<<<< HEAD
-			nicvf_rcv_pkt_handler(netdev, napi, cq_desc);
-=======
 			nicvf_rcv_pkt_handler(netdev, napi, cq_desc, sq, rq);
->>>>>>> 286cd8c7
 			work_done++;
 		break;
 		case CQE_TYPE_SEND:
@@ -1675,17 +1661,6 @@
 	stats->tx_mcast_frames = GET_TX_STATS(TX_MCAST);
 	stats->tx_drops = GET_TX_STATS(TX_DROP);
 
-<<<<<<< HEAD
-	drv_stats->tx_frames_ok = stats->tx_ucast_frames_ok +
-				  stats->tx_bcast_frames_ok +
-				  stats->tx_mcast_frames_ok;
-	drv_stats->rx_frames_ok = stats->rx_ucast_frames +
-				  stats->rx_bcast_frames +
-				  stats->rx_mcast_frames;
-	drv_stats->rx_drops = stats->rx_drop_red +
-			      stats->rx_drop_overrun;
-	drv_stats->tx_drops = stats->tx_drops;
-=======
 	/* On T88 pass 2.0, the dummy SQE added for TSO notification
 	 * via CQE has 'dont_send' set. Hence HW drops the pkt pointed
 	 * pointed by dummy SQE and results in tx_drops counter being
@@ -1707,7 +1682,6 @@
 			   stats->rx_mcast_frames;
 	stats->rx_drops = stats->rx_drop_red +
 			  stats->rx_drop_overrun;
->>>>>>> 286cd8c7
 
 	/* Update RQ and SQ stats */
 	for (qidx = 0; qidx < qs->rq_cnt; qidx++)
