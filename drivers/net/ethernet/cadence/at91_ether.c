/*
 * Ethernet driver for the Atmel AT91RM9200 (Thunder)
 *
 *  Copyright (C) 2003 SAN People (Pty) Ltd
 *
 * Based on an earlier Atmel EMAC macrocell driver by Atmel and Lineo Inc.
 * Initial version by Rick Bronson 01/11/2003
 *
 * This program is free software; you can redistribute it and/or
 * modify it under the terms of the GNU General Public License
 * as published by the Free Software Foundation; either version
 * 2 of the License, or (at your option) any later version.
 */

#include <linux/module.h>
#include <linux/init.h>
#include <linux/interrupt.h>
#include <linux/netdevice.h>
#include <linux/etherdevice.h>
#include <linux/skbuff.h>
#include <linux/dma-mapping.h>
#include <linux/ethtool.h>
#include <linux/platform_data/macb.h>
#include <linux/platform_device.h>
#include <linux/clk.h>
#include <linux/gfp.h>
#include <linux/phy.h>
<<<<<<< HEAD
#include <linux/platform_data/atmel.h>

#include <asm/io.h>
#include <asm/uaccess.h>
#include <asm/mach-types.h>

#include <mach/at91rm9200_emac.h>
#include <asm/gpio.h>

#include "at91_ether.h"

#define DRV_NAME	"at91_ether"
#define DRV_VERSION	"1.0"

#define LINK_POLL_INTERVAL	(HZ)

/* ..................................................................... */

/*
 * Read from a EMAC register.
 */
static inline unsigned long at91_emac_read(struct at91_private *lp, unsigned int reg)
{
	return __raw_readl(lp->emac_base + reg);
}

/*
 * Write to a EMAC register.
 */
static inline void at91_emac_write(struct at91_private *lp, unsigned int reg, unsigned long value)
{
	__raw_writel(value, lp->emac_base + reg);
}

/* ........................... PHY INTERFACE ........................... */

/*
 * Enable the MDIO bit in MAC control register
 * When not called from an interrupt-handler, access to the PHY must be
 *  protected by a spinlock.
 */
static void enable_mdi(struct at91_private *lp)
{
	unsigned long ctl;

	ctl = at91_emac_read(lp, AT91_EMAC_CTL);
	at91_emac_write(lp, AT91_EMAC_CTL, ctl | AT91_EMAC_MPE);	/* enable management port */
}

/*
 * Disable the MDIO bit in the MAC control register
 */
static void disable_mdi(struct at91_private *lp)
{
	unsigned long ctl;

	ctl = at91_emac_read(lp, AT91_EMAC_CTL);
	at91_emac_write(lp, AT91_EMAC_CTL, ctl & ~AT91_EMAC_MPE);	/* disable management port */
}

/*
 * Wait until the PHY operation is complete.
 */
static inline void at91_phy_wait(struct at91_private *lp)
{
	unsigned long timeout = jiffies + 2;

	while (!(at91_emac_read(lp, AT91_EMAC_SR) & AT91_EMAC_SR_IDLE)) {
		if (time_after(jiffies, timeout)) {
			printk("at91_ether: MIO timeout\n");
			break;
		}
		cpu_relax();
	}
}

/*
 * Write value to the a PHY register
 * Note: MDI interface is assumed to already have been enabled.
 */
static void write_phy(struct at91_private *lp, unsigned char phy_addr, unsigned char address, unsigned int value)
{
	at91_emac_write(lp, AT91_EMAC_MAN, AT91_EMAC_MAN_802_3 | AT91_EMAC_RW_W
		| ((phy_addr & 0x1f) << 23) | (address << 18) | (value & AT91_EMAC_DATA));

	/* Wait until IDLE bit in Network Status register is cleared */
	at91_phy_wait(lp);
}

/*
 * Read value stored in a PHY register.
 * Note: MDI interface is assumed to already have been enabled.
 */
static void read_phy(struct at91_private *lp, unsigned char phy_addr, unsigned char address, unsigned int *value)
{
	at91_emac_write(lp, AT91_EMAC_MAN, AT91_EMAC_MAN_802_3 | AT91_EMAC_RW_R
		| ((phy_addr & 0x1f) << 23) | (address << 18));

	/* Wait until IDLE bit in Network Status register is cleared */
	at91_phy_wait(lp);

	*value = at91_emac_read(lp, AT91_EMAC_MAN) & AT91_EMAC_DATA;
}

/* ........................... PHY MANAGEMENT .......................... */

/*
 * Access the PHY to determine the current link speed and mode, and update the
 * MAC accordingly.
 * If no link or auto-negotiation is busy, then no changes are made.
 */
static void update_linkspeed(struct net_device *dev, int silent)
{
	struct at91_private *lp = netdev_priv(dev);
	unsigned int bmsr, bmcr, lpa, mac_cfg;
	unsigned int speed, duplex;

	if (!mii_link_ok(&lp->mii)) {		/* no link */
		netif_carrier_off(dev);
		if (!silent)
			printk(KERN_INFO "%s: Link down.\n", dev->name);
		return;
	}

	/* Link up, or auto-negotiation still in progress */
	read_phy(lp, lp->phy_address, MII_BMSR, &bmsr);
	read_phy(lp, lp->phy_address, MII_BMCR, &bmcr);
	if (bmcr & BMCR_ANENABLE) {				/* AutoNegotiation is enabled */
		if (!(bmsr & BMSR_ANEGCOMPLETE))
			return;			/* Do nothing - another interrupt generated when negotiation complete */

		read_phy(lp, lp->phy_address, MII_LPA, &lpa);
		if ((lpa & LPA_100FULL) || (lpa & LPA_100HALF)) speed = SPEED_100;
		else speed = SPEED_10;
		if ((lpa & LPA_100FULL) || (lpa & LPA_10FULL)) duplex = DUPLEX_FULL;
		else duplex = DUPLEX_HALF;
	} else {
		speed = (bmcr & BMCR_SPEED100) ? SPEED_100 : SPEED_10;
		duplex = (bmcr & BMCR_FULLDPLX) ? DUPLEX_FULL : DUPLEX_HALF;
	}

	/* Update the MAC */
	mac_cfg = at91_emac_read(lp, AT91_EMAC_CFG) & ~(AT91_EMAC_SPD | AT91_EMAC_FD);
	if (speed == SPEED_100) {
		if (duplex == DUPLEX_FULL)		/* 100 Full Duplex */
			mac_cfg |= AT91_EMAC_SPD | AT91_EMAC_FD;
		else					/* 100 Half Duplex */
			mac_cfg |= AT91_EMAC_SPD;
	} else {
		if (duplex == DUPLEX_FULL)		/* 10 Full Duplex */
			mac_cfg |= AT91_EMAC_FD;
		else {}					/* 10 Half Duplex */
	}
	at91_emac_write(lp, AT91_EMAC_CFG, mac_cfg);

	if (!silent)
		printk(KERN_INFO "%s: Link now %i-%s\n", dev->name, speed, (duplex == DUPLEX_FULL) ? "FullDuplex" : "HalfDuplex");
	netif_carrier_on(dev);
}

/*
 * Handle interrupts from the PHY
 */
static irqreturn_t at91ether_phy_interrupt(int irq, void *dev_id)
{
	struct net_device *dev = (struct net_device *) dev_id;
	struct at91_private *lp = netdev_priv(dev);
	unsigned int phy;

	/*
	 * This hander is triggered on both edges, but the PHY chips expect
	 * level-triggering.  We therefore have to check if the PHY actually has
	 * an IRQ pending.
	 */
	enable_mdi(lp);
	if ((lp->phy_type == MII_DM9161_ID) || (lp->phy_type == MII_DM9161A_ID)) {
		read_phy(lp, lp->phy_address, MII_DSINTR_REG, &phy);	/* ack interrupt in Davicom PHY */
		if (!(phy & (1 << 0)))
			goto done;
	}
	else if (lp->phy_type == MII_LXT971A_ID) {
		read_phy(lp, lp->phy_address, MII_ISINTS_REG, &phy);	/* ack interrupt in Intel PHY */
		if (!(phy & (1 << 2)))
			goto done;
	}
	else if (lp->phy_type == MII_BCM5221_ID) {
		read_phy(lp, lp->phy_address, MII_BCMINTR_REG, &phy);	/* ack interrupt in Broadcom PHY */
		if (!(phy & (1 << 0)))
			goto done;
	}
	else if (lp->phy_type == MII_KS8721_ID) {
		read_phy(lp, lp->phy_address, MII_TPISTATUS, &phy);		/* ack interrupt in Micrel PHY */
		if (!(phy & ((1 << 2) | 1)))
			goto done;
	}
	else if (lp->phy_type == MII_T78Q21x3_ID) {					/* ack interrupt in Teridian PHY */
		read_phy(lp, lp->phy_address, MII_T78Q21INT_REG, &phy);
		if (!(phy & ((1 << 2) | 1)))
			goto done;
	}
	else if (lp->phy_type == MII_DP83848_ID) {
		read_phy(lp, lp->phy_address, MII_DPPHYSTS_REG, &phy);	/* ack interrupt in DP83848 PHY */
		if (!(phy & (1 << 7)))
			goto done;
	}

	update_linkspeed(dev, 0);

done:
	disable_mdi(lp);

	return IRQ_HANDLED;
}

/*
 * Initialize and enable the PHY interrupt for link-state changes
 */
static void enable_phyirq(struct net_device *dev)
{
	struct at91_private *lp = netdev_priv(dev);
	unsigned int dsintr, irq_number;
	int status;

	if (!gpio_is_valid(lp->board_data.phy_irq_pin)) {
		/*
		 * PHY doesn't have an IRQ pin (RTL8201, DP83847, AC101L),
		 * or board does not have it connected.
		 */
		mod_timer(&lp->check_timer, jiffies + LINK_POLL_INTERVAL);
		return;
	}

	irq_number = gpio_to_irq(lp->board_data.phy_irq_pin);
	status = request_irq(irq_number, at91ether_phy_interrupt, 0, dev->name, dev);
	if (status) {
		printk(KERN_ERR "at91_ether: PHY IRQ %d request failed - status %d!\n", irq_number, status);
		return;
	}

	spin_lock_irq(&lp->lock);
	enable_mdi(lp);

	if ((lp->phy_type == MII_DM9161_ID) || (lp->phy_type == MII_DM9161A_ID)) {	/* for Davicom PHY */
		read_phy(lp, lp->phy_address, MII_DSINTR_REG, &dsintr);
		dsintr = dsintr & ~0xf00;		/* clear bits 8..11 */
		write_phy(lp, lp->phy_address, MII_DSINTR_REG, dsintr);
	}
	else if (lp->phy_type == MII_LXT971A_ID) {	/* for Intel PHY */
		read_phy(lp, lp->phy_address, MII_ISINTE_REG, &dsintr);
		dsintr = dsintr | 0xf2;			/* set bits 1, 4..7 */
		write_phy(lp, lp->phy_address, MII_ISINTE_REG, dsintr);
	}
	else if (lp->phy_type == MII_BCM5221_ID) {	/* for Broadcom PHY */
		dsintr = (1 << 15) | ( 1 << 14);
		write_phy(lp, lp->phy_address, MII_BCMINTR_REG, dsintr);
	}
	else if (lp->phy_type == MII_KS8721_ID) {	/* for Micrel PHY */
		dsintr = (1 << 10) | ( 1 << 8);
		write_phy(lp, lp->phy_address, MII_TPISTATUS, dsintr);
	}
	else if (lp->phy_type == MII_T78Q21x3_ID) {	/* for Teridian PHY */
		read_phy(lp, lp->phy_address, MII_T78Q21INT_REG, &dsintr);
		dsintr = dsintr | 0x500;		/* set bits 8, 10 */
		write_phy(lp, lp->phy_address, MII_T78Q21INT_REG, dsintr);
	}
	else if (lp->phy_type == MII_DP83848_ID) {	/* National Semiconductor DP83848 PHY */
		read_phy(lp, lp->phy_address, MII_DPMISR_REG, &dsintr);
		dsintr = dsintr | 0x3c;			/* set bits 2..5 */
		write_phy(lp, lp->phy_address, MII_DPMISR_REG, dsintr);
		read_phy(lp, lp->phy_address, MII_DPMICR_REG, &dsintr);
		dsintr = dsintr | 0x3;			/* set bits 0,1 */
		write_phy(lp, lp->phy_address, MII_DPMICR_REG, dsintr);
	}

	disable_mdi(lp);
	spin_unlock_irq(&lp->lock);
}

/*
 * Disable the PHY interrupt
 */
static void disable_phyirq(struct net_device *dev)
{
	struct at91_private *lp = netdev_priv(dev);
	unsigned int dsintr;
	unsigned int irq_number;

	if (!gpio_is_valid(lp->board_data.phy_irq_pin)) {
		del_timer_sync(&lp->check_timer);
		return;
	}

	spin_lock_irq(&lp->lock);
	enable_mdi(lp);

	if ((lp->phy_type == MII_DM9161_ID) || (lp->phy_type == MII_DM9161A_ID)) {	/* for Davicom PHY */
		read_phy(lp, lp->phy_address, MII_DSINTR_REG, &dsintr);
		dsintr = dsintr | 0xf00;			/* set bits 8..11 */
		write_phy(lp, lp->phy_address, MII_DSINTR_REG, dsintr);
	}
	else if (lp->phy_type == MII_LXT971A_ID) {	/* for Intel PHY */
		read_phy(lp, lp->phy_address, MII_ISINTE_REG, &dsintr);
		dsintr = dsintr & ~0xf2;			/* clear bits 1, 4..7 */
		write_phy(lp, lp->phy_address, MII_ISINTE_REG, dsintr);
	}
	else if (lp->phy_type == MII_BCM5221_ID) {	/* for Broadcom PHY */
		read_phy(lp, lp->phy_address, MII_BCMINTR_REG, &dsintr);
		dsintr = ~(1 << 14);
		write_phy(lp, lp->phy_address, MII_BCMINTR_REG, dsintr);
	}
	else if (lp->phy_type == MII_KS8721_ID) {	/* for Micrel PHY */
		read_phy(lp, lp->phy_address, MII_TPISTATUS, &dsintr);
		dsintr = ~((1 << 10) | (1 << 8));
		write_phy(lp, lp->phy_address, MII_TPISTATUS, dsintr);
	}
	else if (lp->phy_type == MII_T78Q21x3_ID) {	/* for Teridian PHY */
		read_phy(lp, lp->phy_address, MII_T78Q21INT_REG, &dsintr);
		dsintr = dsintr & ~0x500;			/* clear bits 8, 10 */
		write_phy(lp, lp->phy_address, MII_T78Q21INT_REG, dsintr);
	}
	else if (lp->phy_type == MII_DP83848_ID) {	/* National Semiconductor DP83848 PHY */
		read_phy(lp, lp->phy_address, MII_DPMICR_REG, &dsintr);
		dsintr = dsintr & ~0x3;				/* clear bits 0, 1 */
		write_phy(lp, lp->phy_address, MII_DPMICR_REG, dsintr);
		read_phy(lp, lp->phy_address, MII_DPMISR_REG, &dsintr);
		dsintr = dsintr & ~0x3c;			/* clear bits 2..5 */
		write_phy(lp, lp->phy_address, MII_DPMISR_REG, dsintr);
	}

	disable_mdi(lp);
	spin_unlock_irq(&lp->lock);

	irq_number = gpio_to_irq(lp->board_data.phy_irq_pin);
	free_irq(irq_number, dev);			/* Free interrupt handler */
}

/*
 * Perform a software reset of the PHY.
 */
#if 0
static void reset_phy(struct net_device *dev)
{
	struct at91_private *lp = netdev_priv(dev);
	unsigned int bmcr;

	spin_lock_irq(&lp->lock);
	enable_mdi(lp);

	/* Perform PHY reset */
	write_phy(lp, lp->phy_address, MII_BMCR, BMCR_RESET);

	/* Wait until PHY reset is complete */
	do {
		read_phy(lp, lp->phy_address, MII_BMCR, &bmcr);
	} while (!(bmcr & BMCR_RESET));

	disable_mdi(lp);
	spin_unlock_irq(&lp->lock);
}
#endif

static void at91ether_check_link(unsigned long dev_id)
{
	struct net_device *dev = (struct net_device *) dev_id;
	struct at91_private *lp = netdev_priv(dev);

	enable_mdi(lp);
	update_linkspeed(dev, 1);
	disable_mdi(lp);

	mod_timer(&lp->check_timer, jiffies + LINK_POLL_INTERVAL);
}

/*
 * Perform any PHY-specific initialization.
 */
static void __init initialize_phy(struct at91_private *lp)
{
	unsigned int val;

	spin_lock_irq(&lp->lock);
	enable_mdi(lp);

	if ((lp->phy_type == MII_DM9161_ID) || (lp->phy_type == MII_DM9161A_ID)) {
		read_phy(lp, lp->phy_address, MII_DSCR_REG, &val);
		if ((val & (1 << 10)) == 0)			/* DSCR bit 10 is 0 -- fiber mode */
			lp->phy_media = PORT_FIBRE;
	} else if (machine_is_csb337()) {
		/* mix link activity status into LED2 link state */
		write_phy(lp, lp->phy_address, MII_LEDCTRL_REG, 0x0d22);
	} else if (machine_is_ecbat91())
		write_phy(lp, lp->phy_address, MII_LEDCTRL_REG, 0x156A);

	disable_mdi(lp);
	spin_unlock_irq(&lp->lock);
}

/* ......................... ADDRESS MANAGEMENT ........................ */

/*
 * NOTE: Your bootloader must always set the MAC address correctly before
 * booting into Linux.
 *
 * - It must always set the MAC address after reset, even if it doesn't
 *   happen to access the Ethernet while it's booting.  Some versions of
 *   U-Boot on the AT91RM9200-DK do not do this.
 *
 * - Likewise it must store the addresses in the correct byte order.
 *   MicroMonitor (uMon) on the CSB337 does this incorrectly (and
 *   continues to do so, for bug-compatibility).
 */

static short __init unpack_mac_address(struct net_device *dev, unsigned int hi, unsigned int lo)
{
	char addr[6];

	if (machine_is_csb337()) {
		addr[5] = (lo & 0xff);			/* The CSB337 bootloader stores the MAC the wrong-way around */
		addr[4] = (lo & 0xff00) >> 8;
		addr[3] = (lo & 0xff0000) >> 16;
		addr[2] = (lo & 0xff000000) >> 24;
		addr[1] = (hi & 0xff);
		addr[0] = (hi & 0xff00) >> 8;
	}
	else {
		addr[0] = (lo & 0xff);
		addr[1] = (lo & 0xff00) >> 8;
		addr[2] = (lo & 0xff0000) >> 16;
		addr[3] = (lo & 0xff000000) >> 24;
		addr[4] = (hi & 0xff);
		addr[5] = (hi & 0xff00) >> 8;
	}

	if (is_valid_ether_addr(addr)) {
		memcpy(dev->dev_addr, &addr, 6);
		return 1;
	}
	return 0;
}

/*
 * Set the ethernet MAC address in dev->dev_addr
 */
static void __init get_mac_address(struct net_device *dev)
{
	struct at91_private *lp = netdev_priv(dev);

	/* Check Specific-Address 1 */
	if (unpack_mac_address(dev, at91_emac_read(lp, AT91_EMAC_SA1H), at91_emac_read(lp, AT91_EMAC_SA1L)))
		return;
	/* Check Specific-Address 2 */
	if (unpack_mac_address(dev, at91_emac_read(lp, AT91_EMAC_SA2H), at91_emac_read(lp, AT91_EMAC_SA2L)))
		return;
	/* Check Specific-Address 3 */
	if (unpack_mac_address(dev, at91_emac_read(lp, AT91_EMAC_SA3H), at91_emac_read(lp, AT91_EMAC_SA3L)))
		return;
	/* Check Specific-Address 4 */
	if (unpack_mac_address(dev, at91_emac_read(lp, AT91_EMAC_SA4H), at91_emac_read(lp, AT91_EMAC_SA4L)))
		return;

	printk(KERN_ERR "at91_ether: Your bootloader did not configure a MAC address.\n");
}

/*
 * Program the hardware MAC address from dev->dev_addr.
 */
static void update_mac_address(struct net_device *dev)
{
	struct at91_private *lp = netdev_priv(dev);

	at91_emac_write(lp, AT91_EMAC_SA1L, (dev->dev_addr[3] << 24) | (dev->dev_addr[2] << 16) | (dev->dev_addr[1] << 8) | (dev->dev_addr[0]));
	at91_emac_write(lp, AT91_EMAC_SA1H, (dev->dev_addr[5] << 8) | (dev->dev_addr[4]));

	at91_emac_write(lp, AT91_EMAC_SA2L, 0);
	at91_emac_write(lp, AT91_EMAC_SA2H, 0);
}

/*
 * Store the new hardware address in dev->dev_addr, and update the MAC.
 */
static int set_mac_address(struct net_device *dev, void* addr)
{
	struct sockaddr *address = addr;

	if (!is_valid_ether_addr(address->sa_data))
		return -EADDRNOTAVAIL;

	memcpy(dev->dev_addr, address->sa_data, dev->addr_len);
	update_mac_address(dev);

	printk("%s: Setting MAC address to %pM\n", dev->name,
	       dev->dev_addr);
=======
#include <linux/io.h>
#include <linux/of.h>
#include <linux/of_device.h>
#include <linux/of_net.h>
#include <linux/pinctrl/consumer.h>

#include "macb.h"
>>>>>>> 520dfe3a

/* 1518 rounded up */
#define MAX_RBUFF_SZ	0x600
/* max number of receive buffers */
#define MAX_RX_DESCR	9

/* Initialize and start the Receiver and Transmit subsystems */
static int at91ether_start(struct net_device *dev)
{
	struct macb *lp = netdev_priv(dev);
	dma_addr_t addr;
	u32 ctl;
	int i;

	lp->rx_ring = dma_alloc_coherent(&lp->pdev->dev,
					MAX_RX_DESCR * sizeof(struct macb_dma_desc),
					&lp->rx_ring_dma, GFP_KERNEL);
	if (!lp->rx_ring) {
		netdev_err(dev, "unable to alloc rx ring DMA buffer\n");
		return -ENOMEM;
	}

	lp->rx_buffers = dma_alloc_coherent(&lp->pdev->dev,
					MAX_RX_DESCR * MAX_RBUFF_SZ,
					&lp->rx_buffers_dma, GFP_KERNEL);
	if (!lp->rx_buffers) {
		netdev_err(dev, "unable to alloc rx data DMA buffer\n");

		dma_free_coherent(&lp->pdev->dev,
					MAX_RX_DESCR * sizeof(struct macb_dma_desc),
					lp->rx_ring, lp->rx_ring_dma);
		lp->rx_ring = NULL;
		return -ENOMEM;
	}

	addr = lp->rx_buffers_dma;
	for (i = 0; i < MAX_RX_DESCR; i++) {
		lp->rx_ring[i].addr = addr;
		lp->rx_ring[i].ctrl = 0;
		addr += MAX_RBUFF_SZ;
	}

	/* Set the Wrap bit on the last descriptor */
	lp->rx_ring[MAX_RX_DESCR - 1].addr |= MACB_BIT(RX_WRAP);

	/* Reset buffer index */
	lp->rx_tail = 0;

	/* Program address of descriptor list in Rx Buffer Queue register */
	macb_writel(lp, RBQP, lp->rx_ring_dma);

	/* Enable Receive and Transmit */
	ctl = macb_readl(lp, NCR);
	macb_writel(lp, NCR, ctl | MACB_BIT(RE) | MACB_BIT(TE));

	return 0;
}

/* Open the ethernet interface */
static int at91ether_open(struct net_device *dev)
{
	struct macb *lp = netdev_priv(dev);
	u32 ctl;
	int ret;

	/* Clear internal statistics */
	ctl = macb_readl(lp, NCR);
	macb_writel(lp, NCR, ctl | MACB_BIT(CLRSTAT));

	macb_set_hwaddr(lp);

	ret = at91ether_start(dev);
	if (ret)
		return ret;

	/* Enable MAC interrupts */
	macb_writel(lp, IER, MACB_BIT(RCOMP)	|
			     MACB_BIT(RXUBR)	|
			     MACB_BIT(ISR_TUND)	|
			     MACB_BIT(ISR_RLE)	|
			     MACB_BIT(TCOMP)	|
			     MACB_BIT(ISR_ROVR)	|
			     MACB_BIT(HRESP));

	/* schedule a link state check */
	phy_start(lp->phy_dev);

	netif_start_queue(dev);

	return 0;
}

/* Close the interface */
static int at91ether_close(struct net_device *dev)
{
	struct macb *lp = netdev_priv(dev);
	u32 ctl;

	/* Disable Receiver and Transmitter */
	ctl = macb_readl(lp, NCR);
	macb_writel(lp, NCR, ctl & ~(MACB_BIT(TE) | MACB_BIT(RE)));

	/* Disable MAC interrupts */
	macb_writel(lp, IDR, MACB_BIT(RCOMP)	|
			     MACB_BIT(RXUBR)	|
			     MACB_BIT(ISR_TUND)	|
			     MACB_BIT(ISR_RLE)	|
			     MACB_BIT(TCOMP)	|
			     MACB_BIT(ISR_ROVR) |
			     MACB_BIT(HRESP));

	netif_stop_queue(dev);

	dma_free_coherent(&lp->pdev->dev,
				MAX_RX_DESCR * sizeof(struct macb_dma_desc),
				lp->rx_ring, lp->rx_ring_dma);
	lp->rx_ring = NULL;

	dma_free_coherent(&lp->pdev->dev,
				MAX_RX_DESCR * MAX_RBUFF_SZ,
				lp->rx_buffers, lp->rx_buffers_dma);
	lp->rx_buffers = NULL;

	return 0;
}

/* Transmit packet */
static int at91ether_start_xmit(struct sk_buff *skb, struct net_device *dev)
{
	struct macb *lp = netdev_priv(dev);

	if (macb_readl(lp, TSR) & MACB_BIT(RM9200_BNQ)) {
		netif_stop_queue(dev);

		/* Store packet information (to free when Tx completed) */
		lp->skb = skb;
		lp->skb_length = skb->len;
		lp->skb_physaddr = dma_map_single(NULL, skb->data, skb->len,
							DMA_TO_DEVICE);

		/* Set address of the data in the Transmit Address register */
		macb_writel(lp, TAR, lp->skb_physaddr);
		/* Set length of the packet in the Transmit Control register */
		macb_writel(lp, TCR, skb->len);

	} else {
		netdev_err(dev, "%s called, but device is busy!\n", __func__);
		return NETDEV_TX_BUSY;
	}

	return NETDEV_TX_OK;
}

/* Extract received frame from buffer descriptors and sent to upper layers.
 * (Called from interrupt context)
 */
static void at91ether_rx(struct net_device *dev)
{
	struct macb *lp = netdev_priv(dev);
	unsigned char *p_recv;
	struct sk_buff *skb;
	unsigned int pktlen;

	while (lp->rx_ring[lp->rx_tail].addr & MACB_BIT(RX_USED)) {
		p_recv = lp->rx_buffers + lp->rx_tail * MAX_RBUFF_SZ;
		pktlen = MACB_BF(RX_FRMLEN, lp->rx_ring[lp->rx_tail].ctrl);
		skb = netdev_alloc_skb(dev, pktlen + 2);
		if (skb) {
			skb_reserve(skb, 2);
			memcpy(skb_put(skb, pktlen), p_recv, pktlen);

			skb->protocol = eth_type_trans(skb, dev);
			lp->stats.rx_packets++;
			lp->stats.rx_bytes += pktlen;
			netif_rx(skb);
		} else {
			lp->stats.rx_dropped++;
			netdev_notice(dev, "Memory squeeze, dropping packet.\n");
		}

		if (lp->rx_ring[lp->rx_tail].ctrl & MACB_BIT(RX_MHASH_MATCH))
			lp->stats.multicast++;

		/* reset ownership bit */
		lp->rx_ring[lp->rx_tail].addr &= ~MACB_BIT(RX_USED);

		/* wrap after last buffer */
		if (lp->rx_tail == MAX_RX_DESCR - 1)
			lp->rx_tail = 0;
		else
			lp->rx_tail++;
	}
}

/* MAC interrupt handler */
static irqreturn_t at91ether_interrupt(int irq, void *dev_id)
{
	struct net_device *dev = dev_id;
	struct macb *lp = netdev_priv(dev);
	u32 intstatus, ctl;

	/* MAC Interrupt Status register indicates what interrupts are pending.
	 * It is automatically cleared once read.
	 */
	intstatus = macb_readl(lp, ISR);

	/* Receive complete */
	if (intstatus & MACB_BIT(RCOMP))
		at91ether_rx(dev);

	/* Transmit complete */
	if (intstatus & MACB_BIT(TCOMP)) {
		/* The TCOM bit is set even if the transmission failed */
		if (intstatus & (MACB_BIT(ISR_TUND) | MACB_BIT(ISR_RLE)))
			lp->stats.tx_errors++;

		if (lp->skb) {
			dev_kfree_skb_irq(lp->skb);
			lp->skb = NULL;
			dma_unmap_single(NULL, lp->skb_physaddr, lp->skb_length, DMA_TO_DEVICE);
			lp->stats.tx_packets++;
			lp->stats.tx_bytes += lp->skb_length;
		}
		netif_wake_queue(dev);
	}

	/* Work-around for EMAC Errata section 41.3.1 */
	if (intstatus & MACB_BIT(RXUBR)) {
		ctl = macb_readl(lp, NCR);
		macb_writel(lp, NCR, ctl & ~MACB_BIT(RE));
		macb_writel(lp, NCR, ctl | MACB_BIT(RE));
	}

	if (intstatus & MACB_BIT(ISR_ROVR))
		netdev_err(dev, "ROVR error\n");

	return IRQ_HANDLED;
}

#ifdef CONFIG_NET_POLL_CONTROLLER
static void at91ether_poll_controller(struct net_device *dev)
{
	unsigned long flags;

	local_irq_save(flags);
	at91ether_interrupt(dev->irq, dev);
	local_irq_restore(flags);
}
#endif

static const struct net_device_ops at91ether_netdev_ops = {
	.ndo_open		= at91ether_open,
	.ndo_stop		= at91ether_close,
	.ndo_start_xmit		= at91ether_start_xmit,
	.ndo_get_stats		= macb_get_stats,
	.ndo_set_rx_mode	= macb_set_rx_mode,
	.ndo_set_mac_address	= eth_mac_addr,
	.ndo_do_ioctl		= macb_ioctl,
	.ndo_validate_addr	= eth_validate_addr,
	.ndo_change_mtu		= eth_change_mtu,
#ifdef CONFIG_NET_POLL_CONTROLLER
	.ndo_poll_controller	= at91ether_poll_controller,
#endif
};

#if defined(CONFIG_OF)
static const struct of_device_id at91ether_dt_ids[] = {
	{ .compatible = "cdns,at91rm9200-emac" },
	{ .compatible = "cdns,emac" },
	{ /* sentinel */ }
};

MODULE_DEVICE_TABLE(of, at91ether_dt_ids);

static int at91ether_get_phy_mode_dt(struct platform_device *pdev)
{
	struct device_node *np = pdev->dev.of_node;

	if (np)
		return of_get_phy_mode(np);

	return -ENODEV;
}

static int at91ether_get_hwaddr_dt(struct macb *bp)
{
	struct device_node *np = bp->pdev->dev.of_node;

	if (np) {
		const char *mac = of_get_mac_address(np);
		if (mac) {
			memcpy(bp->dev->dev_addr, mac, ETH_ALEN);
			return 0;
		}
	}

	return -ENODEV;
}
#else
static int at91ether_get_phy_mode_dt(struct platform_device *pdev)
{
	return -ENODEV;
}
static int at91ether_get_hwaddr_dt(struct macb *bp)
{
	return -ENODEV;
}
#endif

/* Detect MAC & PHY and perform ethernet interface initialization */
static int __init at91ether_probe(struct platform_device *pdev)
{
	struct macb_platform_data *board_data = pdev->dev.platform_data;
	struct resource *regs;
	struct net_device *dev;
	struct phy_device *phydev;
	struct pinctrl *pinctrl;
	struct macb *lp;
	int res;
	u32 reg;

	regs = platform_get_resource(pdev, IORESOURCE_MEM, 0);
	if (!regs)
		return -ENOENT;

	pinctrl = devm_pinctrl_get_select_default(&pdev->dev);
	if (IS_ERR(pinctrl)) {
		res = PTR_ERR(pinctrl);
		if (res == -EPROBE_DEFER)
			return res;

		dev_warn(&pdev->dev, "No pinctrl provided\n");
	}

	dev = alloc_etherdev(sizeof(struct macb));
	if (!dev)
		return -ENOMEM;

	lp = netdev_priv(dev);
	lp->pdev = pdev;
	lp->dev = dev;
	spin_lock_init(&lp->lock);

	/* physical base address */
	dev->base_addr = regs->start;
	lp->regs = devm_ioremap(&pdev->dev, regs->start, resource_size(regs));
	if (!lp->regs) {
		res = -ENOMEM;
		goto err_free_dev;
	}

	/* Clock */
	lp->pclk = devm_clk_get(&pdev->dev, "ether_clk");
	if (IS_ERR(lp->pclk)) {
		res = PTR_ERR(lp->pclk);
		goto err_free_dev;
	}
	clk_enable(lp->pclk);

	/* Install the interrupt handler */
	dev->irq = platform_get_irq(pdev, 0);
	res = devm_request_irq(&pdev->dev, dev->irq, at91ether_interrupt, 0, dev->name, dev);
	if (res)
		goto err_disable_clock;

	ether_setup(dev);
	dev->netdev_ops = &at91ether_netdev_ops;
	dev->ethtool_ops = &macb_ethtool_ops;
	platform_set_drvdata(pdev, dev);
	SET_NETDEV_DEV(dev, &pdev->dev);

	res = at91ether_get_hwaddr_dt(lp);
	if (res < 0)
		macb_get_hwaddr(lp);

	res = at91ether_get_phy_mode_dt(pdev);
	if (res < 0) {
		if (board_data && board_data->is_rmii)
			lp->phy_interface = PHY_INTERFACE_MODE_RMII;
		else
			lp->phy_interface = PHY_INTERFACE_MODE_MII;
	} else {
		lp->phy_interface = res;
	}

	macb_writel(lp, NCR, 0);

	reg = MACB_BF(CLK, MACB_CLK_DIV32) | MACB_BIT(BIG);
	if (lp->phy_interface == PHY_INTERFACE_MODE_RMII)
		reg |= MACB_BIT(RM9200_RMII);

	macb_writel(lp, NCFGR, reg);

	/* Register the network interface */
	res = register_netdev(dev);
	if (res)
		goto err_disable_clock;

	if (macb_mii_init(lp) != 0)
		goto err_out_unregister_netdev;

	/* will be enabled in open() */
	netif_carrier_off(dev);

	phydev = lp->phy_dev;
	netdev_info(dev, "attached PHY driver [%s] (mii_bus:phy_addr=%s, irq=%d)\n",
				phydev->drv->name, dev_name(&phydev->dev),
				phydev->irq);

	/* Display ethernet banner */
	netdev_info(dev, "AT91 ethernet at 0x%08lx int=%d (%pM)\n",
				dev->base_addr, dev->irq, dev->dev_addr);

	return 0;

err_out_unregister_netdev:
	unregister_netdev(dev);
err_disable_clock:
	clk_disable(lp->pclk);
err_free_dev:
	free_netdev(dev);
	return res;
}

static int at91ether_remove(struct platform_device *pdev)
{
	struct net_device *dev = platform_get_drvdata(pdev);
	struct macb *lp = netdev_priv(dev);

	if (lp->phy_dev)
		phy_disconnect(lp->phy_dev);

	mdiobus_unregister(lp->mii_bus);
	kfree(lp->mii_bus->irq);
	mdiobus_free(lp->mii_bus);
	unregister_netdev(dev);
	clk_disable(lp->pclk);
	free_netdev(dev);
	platform_set_drvdata(pdev, NULL);

	return 0;
}

#ifdef CONFIG_PM
static int at91ether_suspend(struct platform_device *pdev, pm_message_t mesg)
{
	struct net_device *net_dev = platform_get_drvdata(pdev);
	struct macb *lp = netdev_priv(net_dev);

	if (netif_running(net_dev)) {
		netif_stop_queue(net_dev);
		netif_device_detach(net_dev);

		clk_disable(lp->pclk);
	}
	return 0;
}

static int at91ether_resume(struct platform_device *pdev)
{
	struct net_device *net_dev = platform_get_drvdata(pdev);
	struct macb *lp = netdev_priv(net_dev);

	if (netif_running(net_dev)) {
		clk_enable(lp->pclk);

		netif_device_attach(net_dev);
		netif_start_queue(net_dev);
	}
	return 0;
}
#else
#define at91ether_suspend	NULL
#define at91ether_resume	NULL
#endif

static struct platform_driver at91ether_driver = {
	.remove		= at91ether_remove,
	.suspend	= at91ether_suspend,
	.resume		= at91ether_resume,
	.driver		= {
		.name	= "at91_ether",
		.owner	= THIS_MODULE,
		.of_match_table	= of_match_ptr(at91ether_dt_ids),
	},
};

static int __init at91ether_init(void)
{
	return platform_driver_probe(&at91ether_driver, at91ether_probe);
}

static void __exit at91ether_exit(void)
{
	platform_driver_unregister(&at91ether_driver);
}

module_init(at91ether_init)
module_exit(at91ether_exit)

MODULE_LICENSE("GPL");
MODULE_DESCRIPTION("AT91RM9200 EMAC Ethernet driver");
MODULE_AUTHOR("Andrew Victor");
MODULE_ALIAS("platform:at91_ether");<|MERGE_RESOLUTION|>--- conflicted
+++ resolved
@@ -25,500 +25,6 @@
 #include <linux/clk.h>
 #include <linux/gfp.h>
 #include <linux/phy.h>
-<<<<<<< HEAD
-#include <linux/platform_data/atmel.h>
-
-#include <asm/io.h>
-#include <asm/uaccess.h>
-#include <asm/mach-types.h>
-
-#include <mach/at91rm9200_emac.h>
-#include <asm/gpio.h>
-
-#include "at91_ether.h"
-
-#define DRV_NAME	"at91_ether"
-#define DRV_VERSION	"1.0"
-
-#define LINK_POLL_INTERVAL	(HZ)
-
-/* ..................................................................... */
-
-/*
- * Read from a EMAC register.
- */
-static inline unsigned long at91_emac_read(struct at91_private *lp, unsigned int reg)
-{
-	return __raw_readl(lp->emac_base + reg);
-}
-
-/*
- * Write to a EMAC register.
- */
-static inline void at91_emac_write(struct at91_private *lp, unsigned int reg, unsigned long value)
-{
-	__raw_writel(value, lp->emac_base + reg);
-}
-
-/* ........................... PHY INTERFACE ........................... */
-
-/*
- * Enable the MDIO bit in MAC control register
- * When not called from an interrupt-handler, access to the PHY must be
- *  protected by a spinlock.
- */
-static void enable_mdi(struct at91_private *lp)
-{
-	unsigned long ctl;
-
-	ctl = at91_emac_read(lp, AT91_EMAC_CTL);
-	at91_emac_write(lp, AT91_EMAC_CTL, ctl | AT91_EMAC_MPE);	/* enable management port */
-}
-
-/*
- * Disable the MDIO bit in the MAC control register
- */
-static void disable_mdi(struct at91_private *lp)
-{
-	unsigned long ctl;
-
-	ctl = at91_emac_read(lp, AT91_EMAC_CTL);
-	at91_emac_write(lp, AT91_EMAC_CTL, ctl & ~AT91_EMAC_MPE);	/* disable management port */
-}
-
-/*
- * Wait until the PHY operation is complete.
- */
-static inline void at91_phy_wait(struct at91_private *lp)
-{
-	unsigned long timeout = jiffies + 2;
-
-	while (!(at91_emac_read(lp, AT91_EMAC_SR) & AT91_EMAC_SR_IDLE)) {
-		if (time_after(jiffies, timeout)) {
-			printk("at91_ether: MIO timeout\n");
-			break;
-		}
-		cpu_relax();
-	}
-}
-
-/*
- * Write value to the a PHY register
- * Note: MDI interface is assumed to already have been enabled.
- */
-static void write_phy(struct at91_private *lp, unsigned char phy_addr, unsigned char address, unsigned int value)
-{
-	at91_emac_write(lp, AT91_EMAC_MAN, AT91_EMAC_MAN_802_3 | AT91_EMAC_RW_W
-		| ((phy_addr & 0x1f) << 23) | (address << 18) | (value & AT91_EMAC_DATA));
-
-	/* Wait until IDLE bit in Network Status register is cleared */
-	at91_phy_wait(lp);
-}
-
-/*
- * Read value stored in a PHY register.
- * Note: MDI interface is assumed to already have been enabled.
- */
-static void read_phy(struct at91_private *lp, unsigned char phy_addr, unsigned char address, unsigned int *value)
-{
-	at91_emac_write(lp, AT91_EMAC_MAN, AT91_EMAC_MAN_802_3 | AT91_EMAC_RW_R
-		| ((phy_addr & 0x1f) << 23) | (address << 18));
-
-	/* Wait until IDLE bit in Network Status register is cleared */
-	at91_phy_wait(lp);
-
-	*value = at91_emac_read(lp, AT91_EMAC_MAN) & AT91_EMAC_DATA;
-}
-
-/* ........................... PHY MANAGEMENT .......................... */
-
-/*
- * Access the PHY to determine the current link speed and mode, and update the
- * MAC accordingly.
- * If no link or auto-negotiation is busy, then no changes are made.
- */
-static void update_linkspeed(struct net_device *dev, int silent)
-{
-	struct at91_private *lp = netdev_priv(dev);
-	unsigned int bmsr, bmcr, lpa, mac_cfg;
-	unsigned int speed, duplex;
-
-	if (!mii_link_ok(&lp->mii)) {		/* no link */
-		netif_carrier_off(dev);
-		if (!silent)
-			printk(KERN_INFO "%s: Link down.\n", dev->name);
-		return;
-	}
-
-	/* Link up, or auto-negotiation still in progress */
-	read_phy(lp, lp->phy_address, MII_BMSR, &bmsr);
-	read_phy(lp, lp->phy_address, MII_BMCR, &bmcr);
-	if (bmcr & BMCR_ANENABLE) {				/* AutoNegotiation is enabled */
-		if (!(bmsr & BMSR_ANEGCOMPLETE))
-			return;			/* Do nothing - another interrupt generated when negotiation complete */
-
-		read_phy(lp, lp->phy_address, MII_LPA, &lpa);
-		if ((lpa & LPA_100FULL) || (lpa & LPA_100HALF)) speed = SPEED_100;
-		else speed = SPEED_10;
-		if ((lpa & LPA_100FULL) || (lpa & LPA_10FULL)) duplex = DUPLEX_FULL;
-		else duplex = DUPLEX_HALF;
-	} else {
-		speed = (bmcr & BMCR_SPEED100) ? SPEED_100 : SPEED_10;
-		duplex = (bmcr & BMCR_FULLDPLX) ? DUPLEX_FULL : DUPLEX_HALF;
-	}
-
-	/* Update the MAC */
-	mac_cfg = at91_emac_read(lp, AT91_EMAC_CFG) & ~(AT91_EMAC_SPD | AT91_EMAC_FD);
-	if (speed == SPEED_100) {
-		if (duplex == DUPLEX_FULL)		/* 100 Full Duplex */
-			mac_cfg |= AT91_EMAC_SPD | AT91_EMAC_FD;
-		else					/* 100 Half Duplex */
-			mac_cfg |= AT91_EMAC_SPD;
-	} else {
-		if (duplex == DUPLEX_FULL)		/* 10 Full Duplex */
-			mac_cfg |= AT91_EMAC_FD;
-		else {}					/* 10 Half Duplex */
-	}
-	at91_emac_write(lp, AT91_EMAC_CFG, mac_cfg);
-
-	if (!silent)
-		printk(KERN_INFO "%s: Link now %i-%s\n", dev->name, speed, (duplex == DUPLEX_FULL) ? "FullDuplex" : "HalfDuplex");
-	netif_carrier_on(dev);
-}
-
-/*
- * Handle interrupts from the PHY
- */
-static irqreturn_t at91ether_phy_interrupt(int irq, void *dev_id)
-{
-	struct net_device *dev = (struct net_device *) dev_id;
-	struct at91_private *lp = netdev_priv(dev);
-	unsigned int phy;
-
-	/*
-	 * This hander is triggered on both edges, but the PHY chips expect
-	 * level-triggering.  We therefore have to check if the PHY actually has
-	 * an IRQ pending.
-	 */
-	enable_mdi(lp);
-	if ((lp->phy_type == MII_DM9161_ID) || (lp->phy_type == MII_DM9161A_ID)) {
-		read_phy(lp, lp->phy_address, MII_DSINTR_REG, &phy);	/* ack interrupt in Davicom PHY */
-		if (!(phy & (1 << 0)))
-			goto done;
-	}
-	else if (lp->phy_type == MII_LXT971A_ID) {
-		read_phy(lp, lp->phy_address, MII_ISINTS_REG, &phy);	/* ack interrupt in Intel PHY */
-		if (!(phy & (1 << 2)))
-			goto done;
-	}
-	else if (lp->phy_type == MII_BCM5221_ID) {
-		read_phy(lp, lp->phy_address, MII_BCMINTR_REG, &phy);	/* ack interrupt in Broadcom PHY */
-		if (!(phy & (1 << 0)))
-			goto done;
-	}
-	else if (lp->phy_type == MII_KS8721_ID) {
-		read_phy(lp, lp->phy_address, MII_TPISTATUS, &phy);		/* ack interrupt in Micrel PHY */
-		if (!(phy & ((1 << 2) | 1)))
-			goto done;
-	}
-	else if (lp->phy_type == MII_T78Q21x3_ID) {					/* ack interrupt in Teridian PHY */
-		read_phy(lp, lp->phy_address, MII_T78Q21INT_REG, &phy);
-		if (!(phy & ((1 << 2) | 1)))
-			goto done;
-	}
-	else if (lp->phy_type == MII_DP83848_ID) {
-		read_phy(lp, lp->phy_address, MII_DPPHYSTS_REG, &phy);	/* ack interrupt in DP83848 PHY */
-		if (!(phy & (1 << 7)))
-			goto done;
-	}
-
-	update_linkspeed(dev, 0);
-
-done:
-	disable_mdi(lp);
-
-	return IRQ_HANDLED;
-}
-
-/*
- * Initialize and enable the PHY interrupt for link-state changes
- */
-static void enable_phyirq(struct net_device *dev)
-{
-	struct at91_private *lp = netdev_priv(dev);
-	unsigned int dsintr, irq_number;
-	int status;
-
-	if (!gpio_is_valid(lp->board_data.phy_irq_pin)) {
-		/*
-		 * PHY doesn't have an IRQ pin (RTL8201, DP83847, AC101L),
-		 * or board does not have it connected.
-		 */
-		mod_timer(&lp->check_timer, jiffies + LINK_POLL_INTERVAL);
-		return;
-	}
-
-	irq_number = gpio_to_irq(lp->board_data.phy_irq_pin);
-	status = request_irq(irq_number, at91ether_phy_interrupt, 0, dev->name, dev);
-	if (status) {
-		printk(KERN_ERR "at91_ether: PHY IRQ %d request failed - status %d!\n", irq_number, status);
-		return;
-	}
-
-	spin_lock_irq(&lp->lock);
-	enable_mdi(lp);
-
-	if ((lp->phy_type == MII_DM9161_ID) || (lp->phy_type == MII_DM9161A_ID)) {	/* for Davicom PHY */
-		read_phy(lp, lp->phy_address, MII_DSINTR_REG, &dsintr);
-		dsintr = dsintr & ~0xf00;		/* clear bits 8..11 */
-		write_phy(lp, lp->phy_address, MII_DSINTR_REG, dsintr);
-	}
-	else if (lp->phy_type == MII_LXT971A_ID) {	/* for Intel PHY */
-		read_phy(lp, lp->phy_address, MII_ISINTE_REG, &dsintr);
-		dsintr = dsintr | 0xf2;			/* set bits 1, 4..7 */
-		write_phy(lp, lp->phy_address, MII_ISINTE_REG, dsintr);
-	}
-	else if (lp->phy_type == MII_BCM5221_ID) {	/* for Broadcom PHY */
-		dsintr = (1 << 15) | ( 1 << 14);
-		write_phy(lp, lp->phy_address, MII_BCMINTR_REG, dsintr);
-	}
-	else if (lp->phy_type == MII_KS8721_ID) {	/* for Micrel PHY */
-		dsintr = (1 << 10) | ( 1 << 8);
-		write_phy(lp, lp->phy_address, MII_TPISTATUS, dsintr);
-	}
-	else if (lp->phy_type == MII_T78Q21x3_ID) {	/* for Teridian PHY */
-		read_phy(lp, lp->phy_address, MII_T78Q21INT_REG, &dsintr);
-		dsintr = dsintr | 0x500;		/* set bits 8, 10 */
-		write_phy(lp, lp->phy_address, MII_T78Q21INT_REG, dsintr);
-	}
-	else if (lp->phy_type == MII_DP83848_ID) {	/* National Semiconductor DP83848 PHY */
-		read_phy(lp, lp->phy_address, MII_DPMISR_REG, &dsintr);
-		dsintr = dsintr | 0x3c;			/* set bits 2..5 */
-		write_phy(lp, lp->phy_address, MII_DPMISR_REG, dsintr);
-		read_phy(lp, lp->phy_address, MII_DPMICR_REG, &dsintr);
-		dsintr = dsintr | 0x3;			/* set bits 0,1 */
-		write_phy(lp, lp->phy_address, MII_DPMICR_REG, dsintr);
-	}
-
-	disable_mdi(lp);
-	spin_unlock_irq(&lp->lock);
-}
-
-/*
- * Disable the PHY interrupt
- */
-static void disable_phyirq(struct net_device *dev)
-{
-	struct at91_private *lp = netdev_priv(dev);
-	unsigned int dsintr;
-	unsigned int irq_number;
-
-	if (!gpio_is_valid(lp->board_data.phy_irq_pin)) {
-		del_timer_sync(&lp->check_timer);
-		return;
-	}
-
-	spin_lock_irq(&lp->lock);
-	enable_mdi(lp);
-
-	if ((lp->phy_type == MII_DM9161_ID) || (lp->phy_type == MII_DM9161A_ID)) {	/* for Davicom PHY */
-		read_phy(lp, lp->phy_address, MII_DSINTR_REG, &dsintr);
-		dsintr = dsintr | 0xf00;			/* set bits 8..11 */
-		write_phy(lp, lp->phy_address, MII_DSINTR_REG, dsintr);
-	}
-	else if (lp->phy_type == MII_LXT971A_ID) {	/* for Intel PHY */
-		read_phy(lp, lp->phy_address, MII_ISINTE_REG, &dsintr);
-		dsintr = dsintr & ~0xf2;			/* clear bits 1, 4..7 */
-		write_phy(lp, lp->phy_address, MII_ISINTE_REG, dsintr);
-	}
-	else if (lp->phy_type == MII_BCM5221_ID) {	/* for Broadcom PHY */
-		read_phy(lp, lp->phy_address, MII_BCMINTR_REG, &dsintr);
-		dsintr = ~(1 << 14);
-		write_phy(lp, lp->phy_address, MII_BCMINTR_REG, dsintr);
-	}
-	else if (lp->phy_type == MII_KS8721_ID) {	/* for Micrel PHY */
-		read_phy(lp, lp->phy_address, MII_TPISTATUS, &dsintr);
-		dsintr = ~((1 << 10) | (1 << 8));
-		write_phy(lp, lp->phy_address, MII_TPISTATUS, dsintr);
-	}
-	else if (lp->phy_type == MII_T78Q21x3_ID) {	/* for Teridian PHY */
-		read_phy(lp, lp->phy_address, MII_T78Q21INT_REG, &dsintr);
-		dsintr = dsintr & ~0x500;			/* clear bits 8, 10 */
-		write_phy(lp, lp->phy_address, MII_T78Q21INT_REG, dsintr);
-	}
-	else if (lp->phy_type == MII_DP83848_ID) {	/* National Semiconductor DP83848 PHY */
-		read_phy(lp, lp->phy_address, MII_DPMICR_REG, &dsintr);
-		dsintr = dsintr & ~0x3;				/* clear bits 0, 1 */
-		write_phy(lp, lp->phy_address, MII_DPMICR_REG, dsintr);
-		read_phy(lp, lp->phy_address, MII_DPMISR_REG, &dsintr);
-		dsintr = dsintr & ~0x3c;			/* clear bits 2..5 */
-		write_phy(lp, lp->phy_address, MII_DPMISR_REG, dsintr);
-	}
-
-	disable_mdi(lp);
-	spin_unlock_irq(&lp->lock);
-
-	irq_number = gpio_to_irq(lp->board_data.phy_irq_pin);
-	free_irq(irq_number, dev);			/* Free interrupt handler */
-}
-
-/*
- * Perform a software reset of the PHY.
- */
-#if 0
-static void reset_phy(struct net_device *dev)
-{
-	struct at91_private *lp = netdev_priv(dev);
-	unsigned int bmcr;
-
-	spin_lock_irq(&lp->lock);
-	enable_mdi(lp);
-
-	/* Perform PHY reset */
-	write_phy(lp, lp->phy_address, MII_BMCR, BMCR_RESET);
-
-	/* Wait until PHY reset is complete */
-	do {
-		read_phy(lp, lp->phy_address, MII_BMCR, &bmcr);
-	} while (!(bmcr & BMCR_RESET));
-
-	disable_mdi(lp);
-	spin_unlock_irq(&lp->lock);
-}
-#endif
-
-static void at91ether_check_link(unsigned long dev_id)
-{
-	struct net_device *dev = (struct net_device *) dev_id;
-	struct at91_private *lp = netdev_priv(dev);
-
-	enable_mdi(lp);
-	update_linkspeed(dev, 1);
-	disable_mdi(lp);
-
-	mod_timer(&lp->check_timer, jiffies + LINK_POLL_INTERVAL);
-}
-
-/*
- * Perform any PHY-specific initialization.
- */
-static void __init initialize_phy(struct at91_private *lp)
-{
-	unsigned int val;
-
-	spin_lock_irq(&lp->lock);
-	enable_mdi(lp);
-
-	if ((lp->phy_type == MII_DM9161_ID) || (lp->phy_type == MII_DM9161A_ID)) {
-		read_phy(lp, lp->phy_address, MII_DSCR_REG, &val);
-		if ((val & (1 << 10)) == 0)			/* DSCR bit 10 is 0 -- fiber mode */
-			lp->phy_media = PORT_FIBRE;
-	} else if (machine_is_csb337()) {
-		/* mix link activity status into LED2 link state */
-		write_phy(lp, lp->phy_address, MII_LEDCTRL_REG, 0x0d22);
-	} else if (machine_is_ecbat91())
-		write_phy(lp, lp->phy_address, MII_LEDCTRL_REG, 0x156A);
-
-	disable_mdi(lp);
-	spin_unlock_irq(&lp->lock);
-}
-
-/* ......................... ADDRESS MANAGEMENT ........................ */
-
-/*
- * NOTE: Your bootloader must always set the MAC address correctly before
- * booting into Linux.
- *
- * - It must always set the MAC address after reset, even if it doesn't
- *   happen to access the Ethernet while it's booting.  Some versions of
- *   U-Boot on the AT91RM9200-DK do not do this.
- *
- * - Likewise it must store the addresses in the correct byte order.
- *   MicroMonitor (uMon) on the CSB337 does this incorrectly (and
- *   continues to do so, for bug-compatibility).
- */
-
-static short __init unpack_mac_address(struct net_device *dev, unsigned int hi, unsigned int lo)
-{
-	char addr[6];
-
-	if (machine_is_csb337()) {
-		addr[5] = (lo & 0xff);			/* The CSB337 bootloader stores the MAC the wrong-way around */
-		addr[4] = (lo & 0xff00) >> 8;
-		addr[3] = (lo & 0xff0000) >> 16;
-		addr[2] = (lo & 0xff000000) >> 24;
-		addr[1] = (hi & 0xff);
-		addr[0] = (hi & 0xff00) >> 8;
-	}
-	else {
-		addr[0] = (lo & 0xff);
-		addr[1] = (lo & 0xff00) >> 8;
-		addr[2] = (lo & 0xff0000) >> 16;
-		addr[3] = (lo & 0xff000000) >> 24;
-		addr[4] = (hi & 0xff);
-		addr[5] = (hi & 0xff00) >> 8;
-	}
-
-	if (is_valid_ether_addr(addr)) {
-		memcpy(dev->dev_addr, &addr, 6);
-		return 1;
-	}
-	return 0;
-}
-
-/*
- * Set the ethernet MAC address in dev->dev_addr
- */
-static void __init get_mac_address(struct net_device *dev)
-{
-	struct at91_private *lp = netdev_priv(dev);
-
-	/* Check Specific-Address 1 */
-	if (unpack_mac_address(dev, at91_emac_read(lp, AT91_EMAC_SA1H), at91_emac_read(lp, AT91_EMAC_SA1L)))
-		return;
-	/* Check Specific-Address 2 */
-	if (unpack_mac_address(dev, at91_emac_read(lp, AT91_EMAC_SA2H), at91_emac_read(lp, AT91_EMAC_SA2L)))
-		return;
-	/* Check Specific-Address 3 */
-	if (unpack_mac_address(dev, at91_emac_read(lp, AT91_EMAC_SA3H), at91_emac_read(lp, AT91_EMAC_SA3L)))
-		return;
-	/* Check Specific-Address 4 */
-	if (unpack_mac_address(dev, at91_emac_read(lp, AT91_EMAC_SA4H), at91_emac_read(lp, AT91_EMAC_SA4L)))
-		return;
-
-	printk(KERN_ERR "at91_ether: Your bootloader did not configure a MAC address.\n");
-}
-
-/*
- * Program the hardware MAC address from dev->dev_addr.
- */
-static void update_mac_address(struct net_device *dev)
-{
-	struct at91_private *lp = netdev_priv(dev);
-
-	at91_emac_write(lp, AT91_EMAC_SA1L, (dev->dev_addr[3] << 24) | (dev->dev_addr[2] << 16) | (dev->dev_addr[1] << 8) | (dev->dev_addr[0]));
-	at91_emac_write(lp, AT91_EMAC_SA1H, (dev->dev_addr[5] << 8) | (dev->dev_addr[4]));
-
-	at91_emac_write(lp, AT91_EMAC_SA2L, 0);
-	at91_emac_write(lp, AT91_EMAC_SA2H, 0);
-}
-
-/*
- * Store the new hardware address in dev->dev_addr, and update the MAC.
- */
-static int set_mac_address(struct net_device *dev, void* addr)
-{
-	struct sockaddr *address = addr;
-
-	if (!is_valid_ether_addr(address->sa_data))
-		return -EADDRNOTAVAIL;
-
-	memcpy(dev->dev_addr, address->sa_data, dev->addr_len);
-	update_mac_address(dev);
-
-	printk("%s: Setting MAC address to %pM\n", dev->name,
-	       dev->dev_addr);
-=======
 #include <linux/io.h>
 #include <linux/of.h>
 #include <linux/of_device.h>
@@ -526,7 +32,6 @@
 #include <linux/pinctrl/consumer.h>
 
 #include "macb.h"
->>>>>>> 520dfe3a
 
 /* 1518 rounded up */
 #define MAX_RBUFF_SZ	0x600
