/*
 * DaVinci Ethernet Medium Access Controller
 *
 * DaVinci EMAC is based upon CPPI 3.0 TI DMA engine
 *
 * Copyright (C) 2009 Texas Instruments.
 *
 * ---------------------------------------------------------------------------
 *
 * This program is free software; you can redistribute it and/or modify
 * it under the terms of the GNU General Public License as published by
 * the Free Software Foundation; either version 2 of the License, or
 * (at your option) any later version.
 *
 * This program is distributed in the hope that it will be useful,
 * but WITHOUT ANY WARRANTY; without even the implied warranty of
 * MERCHANTABILITY or FITNESS FOR A PARTICULAR PURPOSE.  See the
 * GNU General Public License for more details.
 *
 * You should have received a copy of the GNU General Public License
 * along with this program; if not, write to the Free Software
 * Foundation, Inc., 675 Mass Ave, Cambridge, MA 02139, USA.
 * ---------------------------------------------------------------------------
 * History:
 * 0-5 A number of folks worked on this driver in bits and pieces but the major
 *     contribution came from Suraj Iyer and Anant Gole
 * 6.0 Anant Gole - rewrote the driver as per Linux conventions
 * 6.1 Chaithrika U S - added support for Gigabit and RMII features,
 *     PHY layer usage
 */

#include <linux/module.h>
#include <linux/kernel.h>
#include <linux/sched.h>
#include <linux/string.h>
#include <linux/timer.h>
#include <linux/errno.h>
#include <linux/in.h>
#include <linux/ioport.h>
#include <linux/slab.h>
#include <linux/mm.h>
#include <linux/interrupt.h>
#include <linux/init.h>
#include <linux/netdevice.h>
#include <linux/etherdevice.h>
#include <linux/skbuff.h>
#include <linux/ethtool.h>
#include <linux/highmem.h>
#include <linux/proc_fs.h>
#include <linux/ctype.h>
#include <linux/spinlock.h>
#include <linux/dma-mapping.h>
#include <linux/clk.h>
#include <linux/platform_device.h>
#include <linux/regmap.h>
#include <linux/semaphore.h>
#include <linux/phy.h>
#include <linux/bitops.h>
#include <linux/io.h>
#include <linux/uaccess.h>
#include <linux/pm_runtime.h>
#include <linux/davinci_emac.h>
#include <linux/of.h>
#include <linux/of_address.h>
#include <linux/of_device.h>
#include <linux/of_mdio.h>
#include <linux/of_irq.h>
#include <linux/of_net.h>
#include <linux/mfd/syscon.h>

#include <asm/irq.h>
#include <asm/page.h>

#include "cpsw.h"
#include "davinci_cpdma.h"

static int debug_level;
module_param(debug_level, int, 0);
MODULE_PARM_DESC(debug_level, "DaVinci EMAC debug level (NETIF_MSG bits)");

/* Netif debug messages possible */
#define DAVINCI_EMAC_DEBUG	(NETIF_MSG_DRV | \
				NETIF_MSG_PROBE | \
				NETIF_MSG_LINK | \
				NETIF_MSG_TIMER | \
				NETIF_MSG_IFDOWN | \
				NETIF_MSG_IFUP | \
				NETIF_MSG_RX_ERR | \
				NETIF_MSG_TX_ERR | \
				NETIF_MSG_TX_QUEUED | \
				NETIF_MSG_INTR | \
				NETIF_MSG_TX_DONE | \
				NETIF_MSG_RX_STATUS | \
				NETIF_MSG_PKTDATA | \
				NETIF_MSG_HW | \
				NETIF_MSG_WOL)

/* version info */
#define EMAC_MAJOR_VERSION	6
#define EMAC_MINOR_VERSION	1
#define EMAC_MODULE_VERSION	"6.1"
MODULE_VERSION(EMAC_MODULE_VERSION);
static const char emac_version_string[] = "TI DaVinci EMAC Linux v6.1";

/* Configuration items */
#define EMAC_DEF_PASS_CRC		(0) /* Do not pass CRC up to frames */
#define EMAC_DEF_QOS_EN			(0) /* EMAC proprietary QoS disabled */
#define EMAC_DEF_NO_BUFF_CHAIN		(0) /* No buffer chain */
#define EMAC_DEF_MACCTRL_FRAME_EN	(0) /* Discard Maccontrol frames */
#define EMAC_DEF_SHORT_FRAME_EN		(0) /* Discard short frames */
#define EMAC_DEF_ERROR_FRAME_EN		(0) /* Discard error frames */
#define EMAC_DEF_PROM_EN		(0) /* Promiscuous disabled */
#define EMAC_DEF_PROM_CH		(0) /* Promiscuous channel is 0 */
#define EMAC_DEF_BCAST_EN		(1) /* Broadcast enabled */
#define EMAC_DEF_BCAST_CH		(0) /* Broadcast channel is 0 */
#define EMAC_DEF_MCAST_EN		(1) /* Multicast enabled */
#define EMAC_DEF_MCAST_CH		(0) /* Multicast channel is 0 */

#define EMAC_DEF_TXPRIO_FIXED		(1) /* TX Priority is fixed */
#define EMAC_DEF_TXPACING_EN		(0) /* TX pacing NOT supported*/

#define EMAC_DEF_BUFFER_OFFSET		(0) /* Buffer offset to DMA (future) */
#define EMAC_DEF_MIN_ETHPKTSIZE		(60) /* Minimum ethernet pkt size */
#define EMAC_DEF_MAX_FRAME_SIZE		(1500 + 14 + 4 + 4)
#define EMAC_DEF_TX_CH			(0) /* Default 0th channel */
#define EMAC_DEF_RX_CH			(0) /* Default 0th channel */
#define EMAC_DEF_RX_NUM_DESC		(128)
#define EMAC_DEF_MAX_TX_CH		(1) /* Max TX channels configured */
#define EMAC_DEF_MAX_RX_CH		(1) /* Max RX channels configured */
#define EMAC_POLL_WEIGHT		(64) /* Default NAPI poll weight */

/* Buffer descriptor parameters */
#define EMAC_DEF_TX_MAX_SERVICE		(32) /* TX max service BD's */
#define EMAC_DEF_RX_MAX_SERVICE		(64) /* should = netdev->weight */

/* EMAC register related defines */
#define EMAC_ALL_MULTI_REG_VALUE	(0xFFFFFFFF)
#define EMAC_NUM_MULTICAST_BITS		(64)
#define EMAC_TX_CONTROL_TX_ENABLE_VAL	(0x1)
#define EMAC_RX_CONTROL_RX_ENABLE_VAL	(0x1)
#define EMAC_MAC_HOST_ERR_INTMASK_VAL	(0x2)
#define EMAC_RX_UNICAST_CLEAR_ALL	(0xFF)
#define EMAC_INT_MASK_CLEAR		(0xFF)

/* RX MBP register bit positions */
#define EMAC_RXMBP_PASSCRC_MASK		BIT(30)
#define EMAC_RXMBP_QOSEN_MASK		BIT(29)
#define EMAC_RXMBP_NOCHAIN_MASK		BIT(28)
#define EMAC_RXMBP_CMFEN_MASK		BIT(24)
#define EMAC_RXMBP_CSFEN_MASK		BIT(23)
#define EMAC_RXMBP_CEFEN_MASK		BIT(22)
#define EMAC_RXMBP_CAFEN_MASK		BIT(21)
#define EMAC_RXMBP_PROMCH_SHIFT		(16)
#define EMAC_RXMBP_PROMCH_MASK		(0x7 << 16)
#define EMAC_RXMBP_BROADEN_MASK		BIT(13)
#define EMAC_RXMBP_BROADCH_SHIFT	(8)
#define EMAC_RXMBP_BROADCH_MASK		(0x7 << 8)
#define EMAC_RXMBP_MULTIEN_MASK		BIT(5)
#define EMAC_RXMBP_MULTICH_SHIFT	(0)
#define EMAC_RXMBP_MULTICH_MASK		(0x7)
#define EMAC_RXMBP_CHMASK		(0x7)

/* EMAC register definitions/bit maps used */
# define EMAC_MBP_RXPROMISC		(0x00200000)
# define EMAC_MBP_PROMISCCH(ch)		(((ch) & 0x7) << 16)
# define EMAC_MBP_RXBCAST		(0x00002000)
# define EMAC_MBP_BCASTCHAN(ch)		(((ch) & 0x7) << 8)
# define EMAC_MBP_RXMCAST		(0x00000020)
# define EMAC_MBP_MCASTCHAN(ch)		((ch) & 0x7)

/* EMAC mac_control register */
#define EMAC_MACCONTROL_TXPTYPE		BIT(9)
#define EMAC_MACCONTROL_TXPACEEN	BIT(6)
#define EMAC_MACCONTROL_GMIIEN		BIT(5)
#define EMAC_MACCONTROL_GIGABITEN	BIT(7)
#define EMAC_MACCONTROL_FULLDUPLEXEN	BIT(0)
#define EMAC_MACCONTROL_RMIISPEED_MASK	BIT(15)

/* GIGABIT MODE related bits */
#define EMAC_DM646X_MACCONTORL_GIG	BIT(7)
#define EMAC_DM646X_MACCONTORL_GIGFORCE	BIT(17)

/* EMAC mac_status register */
#define EMAC_MACSTATUS_TXERRCODE_MASK	(0xF00000)
#define EMAC_MACSTATUS_TXERRCODE_SHIFT	(20)
#define EMAC_MACSTATUS_TXERRCH_MASK	(0x70000)
#define EMAC_MACSTATUS_TXERRCH_SHIFT	(16)
#define EMAC_MACSTATUS_RXERRCODE_MASK	(0xF000)
#define EMAC_MACSTATUS_RXERRCODE_SHIFT	(12)
#define EMAC_MACSTATUS_RXERRCH_MASK	(0x700)
#define EMAC_MACSTATUS_RXERRCH_SHIFT	(8)

/* EMAC RX register masks */
#define EMAC_RX_MAX_LEN_MASK		(0xFFFF)
#define EMAC_RX_BUFFER_OFFSET_MASK	(0xFFFF)

/* MAC_IN_VECTOR (0x180) register bit fields */
#define EMAC_DM644X_MAC_IN_VECTOR_HOST_INT	BIT(17)
#define EMAC_DM644X_MAC_IN_VECTOR_STATPEND_INT	BIT(16)
#define EMAC_DM644X_MAC_IN_VECTOR_RX_INT_VEC	BIT(8)
#define EMAC_DM644X_MAC_IN_VECTOR_TX_INT_VEC	BIT(0)

/** NOTE:: For DM646x the IN_VECTOR has changed */
#define EMAC_DM646X_MAC_IN_VECTOR_RX_INT_VEC	BIT(EMAC_DEF_RX_CH)
#define EMAC_DM646X_MAC_IN_VECTOR_TX_INT_VEC	BIT(16 + EMAC_DEF_TX_CH)
#define EMAC_DM646X_MAC_IN_VECTOR_HOST_INT	BIT(26)
#define EMAC_DM646X_MAC_IN_VECTOR_STATPEND_INT	BIT(27)

/* CPPI bit positions */
#define EMAC_CPPI_SOP_BIT		BIT(31)
#define EMAC_CPPI_EOP_BIT		BIT(30)
#define EMAC_CPPI_OWNERSHIP_BIT		BIT(29)
#define EMAC_CPPI_EOQ_BIT		BIT(28)
#define EMAC_CPPI_TEARDOWN_COMPLETE_BIT BIT(27)
#define EMAC_CPPI_PASS_CRC_BIT		BIT(26)
#define EMAC_RX_BD_BUF_SIZE		(0xFFFF)
#define EMAC_BD_LENGTH_FOR_CACHE	(16) /* only CPPI bytes */
#define EMAC_RX_BD_PKT_LENGTH_MASK	(0xFFFF)

/* Max hardware defines */
#define EMAC_MAX_TXRX_CHANNELS		 (8)  /* Max hardware channels */
#define EMAC_DEF_MAX_MULTICAST_ADDRESSES (64) /* Max mcast addr's */

/* EMAC Peripheral Device Register Memory Layout structure */
#define EMAC_MACINVECTOR	0x90

#define EMAC_DM646X_MACEOIVECTOR	0x94

#define EMAC_MACINTSTATRAW	0xB0
#define EMAC_MACINTSTATMASKED	0xB4
#define EMAC_MACINTMASKSET	0xB8
#define EMAC_MACINTMASKCLEAR	0xBC

#define EMAC_RXMBPENABLE	0x100
#define EMAC_RXUNICASTSET	0x104
#define EMAC_RXUNICASTCLEAR	0x108
#define EMAC_RXMAXLEN		0x10C
#define EMAC_RXBUFFEROFFSET	0x110
#define EMAC_RXFILTERLOWTHRESH	0x114

#define EMAC_MACCONTROL		0x160
#define EMAC_MACSTATUS		0x164
#define EMAC_EMCONTROL		0x168
#define EMAC_FIFOCONTROL	0x16C
#define EMAC_MACCONFIG		0x170
#define EMAC_SOFTRESET		0x174
#define EMAC_MACSRCADDRLO	0x1D0
#define EMAC_MACSRCADDRHI	0x1D4
#define EMAC_MACHASH1		0x1D8
#define EMAC_MACHASH2		0x1DC
#define EMAC_MACADDRLO		0x500
#define EMAC_MACADDRHI		0x504
#define EMAC_MACINDEX		0x508

/* EMAC statistics registers */
#define EMAC_RXGOODFRAMES	0x200
#define EMAC_RXBCASTFRAMES	0x204
#define EMAC_RXMCASTFRAMES	0x208
#define EMAC_RXPAUSEFRAMES	0x20C
#define EMAC_RXCRCERRORS	0x210
#define EMAC_RXALIGNCODEERRORS	0x214
#define EMAC_RXOVERSIZED	0x218
#define EMAC_RXJABBER		0x21C
#define EMAC_RXUNDERSIZED	0x220
#define EMAC_RXFRAGMENTS	0x224
#define EMAC_RXFILTERED		0x228
#define EMAC_RXQOSFILTERED	0x22C
#define EMAC_RXOCTETS		0x230
#define EMAC_TXGOODFRAMES	0x234
#define EMAC_TXBCASTFRAMES	0x238
#define EMAC_TXMCASTFRAMES	0x23C
#define EMAC_TXPAUSEFRAMES	0x240
#define EMAC_TXDEFERRED		0x244
#define EMAC_TXCOLLISION	0x248
#define EMAC_TXSINGLECOLL	0x24C
#define EMAC_TXMULTICOLL	0x250
#define EMAC_TXEXCESSIVECOLL	0x254
#define EMAC_TXLATECOLL		0x258
#define EMAC_TXUNDERRUN		0x25C
#define EMAC_TXCARRIERSENSE	0x260
#define EMAC_TXOCTETS		0x264
#define EMAC_NETOCTETS		0x280
#define EMAC_RXSOFOVERRUNS	0x284
#define EMAC_RXMOFOVERRUNS	0x288
#define EMAC_RXDMAOVERRUNS	0x28C

/* EMAC DM644x control registers */
#define EMAC_CTRL_EWCTL		(0x4)
#define EMAC_CTRL_EWINTTCNT	(0x8)

/* EMAC DM644x control module masks */
#define EMAC_DM644X_EWINTCNT_MASK	0x1FFFF
#define EMAC_DM644X_INTMIN_INTVL	0x1
#define EMAC_DM644X_INTMAX_INTVL	(EMAC_DM644X_EWINTCNT_MASK)

/* EMAC DM646X control module registers */
#define EMAC_DM646X_CMINTCTRL	0x0C
#define EMAC_DM646X_CMRXINTEN	0x14
#define EMAC_DM646X_CMTXINTEN	0x18
#define EMAC_DM646X_CMRXINTMAX	0x70
#define EMAC_DM646X_CMTXINTMAX	0x74

/* EMAC DM646X control module masks */
#define EMAC_DM646X_INTPACEEN		(0x3 << 16)
#define EMAC_DM646X_INTPRESCALE_MASK	(0x7FF << 0)
#define EMAC_DM646X_CMINTMAX_CNT	63
#define EMAC_DM646X_CMINTMIN_CNT	2
#define EMAC_DM646X_CMINTMAX_INTVL	(1000 / EMAC_DM646X_CMINTMIN_CNT)
#define EMAC_DM646X_CMINTMIN_INTVL	((1000 / EMAC_DM646X_CMINTMAX_CNT) + 1)


/* EMAC EOI codes for C0 */
#define EMAC_DM646X_MAC_EOI_C0_RXEN	(0x01)
#define EMAC_DM646X_MAC_EOI_C0_TXEN	(0x02)

/* EMAC Stats Clear Mask */
#define EMAC_STATS_CLR_MASK    (0xFFFFFFFF)

/* emac_priv: EMAC private data structure
 *
 * EMAC adapter private data structure
 */
struct emac_priv {
	u32 msg_enable;
	struct net_device *ndev;
	struct platform_device *pdev;
	struct napi_struct napi;
	char mac_addr[6];
	void __iomem *remap_addr;
	u32 emac_base_phys;
	void __iomem *emac_base;
	void __iomem *ctrl_base;
	struct cpdma_ctlr *dma;
	struct cpdma_chan *txchan;
	struct cpdma_chan *rxchan;
	u32 link; /* 1=link on, 0=link off */
	u32 speed; /* 0=Auto Neg, 1=No PHY, 10,100, 1000 - mbps */
	u32 duplex; /* Link duplex: 0=Half, 1=Full */
	u32 rx_buf_size;
	u32 isr_count;
	u32 coal_intvl;
	u32 bus_freq_mhz;
	u8 rmii_en;
	u8 version;
	u32 mac_hash1;
	u32 mac_hash2;
	u32 multicast_hash_cnt[EMAC_NUM_MULTICAST_BITS];
	u32 rx_addr_type;
	const char *phy_id;
	struct device_node *phy_node;
	spinlock_t lock;
	/*platform specific members*/
	void (*int_enable) (void);
	void (*int_disable) (void);
};

/* EMAC TX Host Error description strings */
static char *emac_txhost_errcodes[16] = {
	"No error", "SOP error", "Ownership bit not set in SOP buffer",
	"Zero Next Buffer Descriptor Pointer Without EOP",
	"Zero Buffer Pointer", "Zero Buffer Length", "Packet Length Error",
	"Reserved", "Reserved", "Reserved", "Reserved", "Reserved",
	"Reserved", "Reserved", "Reserved", "Reserved"
};

/* EMAC RX Host Error description strings */
static char *emac_rxhost_errcodes[16] = {
	"No error", "Reserved", "Ownership bit not set in input buffer",
	"Reserved", "Zero Buffer Pointer", "Reserved", "Reserved",
	"Reserved", "Reserved", "Reserved", "Reserved", "Reserved",
	"Reserved", "Reserved", "Reserved", "Reserved"
};

/* Helper macros */
#define emac_read(reg)		  ioread32(priv->emac_base + (reg))
#define emac_write(reg, val)      iowrite32(val, priv->emac_base + (reg))

#define emac_ctrl_read(reg)	  ioread32((priv->ctrl_base + (reg)))
#define emac_ctrl_write(reg, val) iowrite32(val, (priv->ctrl_base + (reg)))

/**
 * emac_get_drvinfo - Get EMAC driver information
 * @ndev: The DaVinci EMAC network adapter
 * @info: ethtool info structure containing name and version
 *
 * Returns EMAC driver information (name and version)
 *
 */
static void emac_get_drvinfo(struct net_device *ndev,
			     struct ethtool_drvinfo *info)
{
	strlcpy(info->driver, emac_version_string, sizeof(info->driver));
	strlcpy(info->version, EMAC_MODULE_VERSION, sizeof(info->version));
}

/**
 * emac_get_coalesce - Get interrupt coalesce settings for this device
 * @ndev : The DaVinci EMAC network adapter
 * @coal : ethtool coalesce settings structure
 *
 * Fetch the current interrupt coalesce settings
 *
 */
static int emac_get_coalesce(struct net_device *ndev,
				struct ethtool_coalesce *coal)
{
	struct emac_priv *priv = netdev_priv(ndev);

	coal->rx_coalesce_usecs = priv->coal_intvl;
	return 0;

}

/**
 * emac_set_coalesce - Set interrupt coalesce settings for this device
 * @ndev : The DaVinci EMAC network adapter
 * @coal : ethtool coalesce settings structure
 *
 * Set interrupt coalesce parameters
 *
 */
static int emac_set_coalesce(struct net_device *ndev,
				struct ethtool_coalesce *coal)
{
	struct emac_priv *priv = netdev_priv(ndev);
	u32 int_ctrl, num_interrupts = 0;
	u32 prescale = 0, addnl_dvdr = 1, coal_intvl = 0;

	if (!coal->rx_coalesce_usecs) {
		priv->coal_intvl = 0;

		switch (priv->version) {
		case EMAC_VERSION_2:
			emac_ctrl_write(EMAC_DM646X_CMINTCTRL, 0);
			break;
		default:
			emac_ctrl_write(EMAC_CTRL_EWINTTCNT, 0);
			break;
		}

		return 0;
	}

	coal_intvl = coal->rx_coalesce_usecs;

	switch (priv->version) {
	case EMAC_VERSION_2:
		int_ctrl =  emac_ctrl_read(EMAC_DM646X_CMINTCTRL);
		prescale = priv->bus_freq_mhz * 4;

		if (coal_intvl < EMAC_DM646X_CMINTMIN_INTVL)
			coal_intvl = EMAC_DM646X_CMINTMIN_INTVL;

		if (coal_intvl > EMAC_DM646X_CMINTMAX_INTVL) {
			/*
			 * Interrupt pacer works with 4us Pulse, we can
			 * throttle further by dilating the 4us pulse.
			 */
			addnl_dvdr = EMAC_DM646X_INTPRESCALE_MASK / prescale;

			if (addnl_dvdr > 1) {
				prescale *= addnl_dvdr;
				if (coal_intvl > (EMAC_DM646X_CMINTMAX_INTVL
							* addnl_dvdr))
					coal_intvl = (EMAC_DM646X_CMINTMAX_INTVL
							* addnl_dvdr);
			} else {
				addnl_dvdr = 1;
				coal_intvl = EMAC_DM646X_CMINTMAX_INTVL;
			}
		}

		num_interrupts = (1000 * addnl_dvdr) / coal_intvl;

		int_ctrl |= EMAC_DM646X_INTPACEEN;
		int_ctrl &= (~EMAC_DM646X_INTPRESCALE_MASK);
		int_ctrl |= (prescale & EMAC_DM646X_INTPRESCALE_MASK);
		emac_ctrl_write(EMAC_DM646X_CMINTCTRL, int_ctrl);

		emac_ctrl_write(EMAC_DM646X_CMRXINTMAX, num_interrupts);
		emac_ctrl_write(EMAC_DM646X_CMTXINTMAX, num_interrupts);

		break;
	default:
		int_ctrl = emac_ctrl_read(EMAC_CTRL_EWINTTCNT);
		int_ctrl &= (~EMAC_DM644X_EWINTCNT_MASK);
		prescale = coal_intvl * priv->bus_freq_mhz;
		if (prescale > EMAC_DM644X_EWINTCNT_MASK) {
			prescale = EMAC_DM644X_EWINTCNT_MASK;
			coal_intvl = prescale / priv->bus_freq_mhz;
		}
		emac_ctrl_write(EMAC_CTRL_EWINTTCNT, (int_ctrl | prescale));

		break;
	}

	printk(KERN_INFO"Set coalesce to %d usecs.\n", coal_intvl);
	priv->coal_intvl = coal_intvl;

	return 0;

}


/* ethtool_ops: DaVinci EMAC Ethtool structure
 *
 * Ethtool support for EMAC adapter
 */
static const struct ethtool_ops ethtool_ops = {
	.get_drvinfo = emac_get_drvinfo,
	.get_link = ethtool_op_get_link,
	.get_coalesce = emac_get_coalesce,
	.set_coalesce =  emac_set_coalesce,
	.get_ts_info = ethtool_op_get_ts_info,
	.get_link_ksettings = phy_ethtool_get_link_ksettings,
	.set_link_ksettings = phy_ethtool_set_link_ksettings,
};

/**
 * emac_update_phystatus - Update Phy status
 * @priv: The DaVinci EMAC private adapter structure
 *
 * Updates phy status and takes action for network queue if required
 * based upon link status
 *
 */
static void emac_update_phystatus(struct emac_priv *priv)
{
	u32 mac_control;
	u32 new_duplex;
	u32 cur_duplex;
	struct net_device *ndev = priv->ndev;

	mac_control = emac_read(EMAC_MACCONTROL);
	cur_duplex = (mac_control & EMAC_MACCONTROL_FULLDUPLEXEN) ?
			DUPLEX_FULL : DUPLEX_HALF;
	if (ndev->phydev)
		new_duplex = ndev->phydev->duplex;
	else
		new_duplex = DUPLEX_FULL;

	/* We get called only if link has changed (speed/duplex/status) */
	if ((priv->link) && (new_duplex != cur_duplex)) {
		priv->duplex = new_duplex;
		if (DUPLEX_FULL == priv->duplex)
			mac_control |= (EMAC_MACCONTROL_FULLDUPLEXEN);
		else
			mac_control &= ~(EMAC_MACCONTROL_FULLDUPLEXEN);
	}

	if (priv->speed == SPEED_1000 && (priv->version == EMAC_VERSION_2)) {
		mac_control = emac_read(EMAC_MACCONTROL);
		mac_control |= (EMAC_DM646X_MACCONTORL_GIG |
				EMAC_DM646X_MACCONTORL_GIGFORCE);
	} else {
		/* Clear the GIG bit and GIGFORCE bit */
		mac_control &= ~(EMAC_DM646X_MACCONTORL_GIGFORCE |
					EMAC_DM646X_MACCONTORL_GIG);

		if (priv->rmii_en && (priv->speed == SPEED_100))
			mac_control |= EMAC_MACCONTROL_RMIISPEED_MASK;
		else
			mac_control &= ~EMAC_MACCONTROL_RMIISPEED_MASK;
	}

	/* Update mac_control if changed */
	emac_write(EMAC_MACCONTROL, mac_control);

	if (priv->link) {
		/* link ON */
		if (!netif_carrier_ok(ndev))
			netif_carrier_on(ndev);
	/* reactivate the transmit queue if it is stopped */
		if (netif_running(ndev) && netif_queue_stopped(ndev))
			netif_wake_queue(ndev);
	} else {
		/* link OFF */
		if (netif_carrier_ok(ndev))
			netif_carrier_off(ndev);
		if (!netif_queue_stopped(ndev))
			netif_stop_queue(ndev);
	}
}

/**
 * hash_get - Calculate hash value from mac address
 * @addr: mac address to delete from hash table
 *
 * Calculates hash value from mac address
 *
 */
static u32 hash_get(u8 *addr)
{
	u32 hash;
	u8 tmpval;
	int cnt;
	hash = 0;

	for (cnt = 0; cnt < 2; cnt++) {
		tmpval = *addr++;
		hash ^= (tmpval >> 2) ^ (tmpval << 4);
		tmpval = *addr++;
		hash ^= (tmpval >> 4) ^ (tmpval << 2);
		tmpval = *addr++;
		hash ^= (tmpval >> 6) ^ (tmpval);
	}

	return hash & 0x3F;
}

/**
 * emac_hash_add - Hash function to add mac addr from hash table
 * @priv: The DaVinci EMAC private adapter structure
 * @mac_addr: mac address to delete from hash table
 *
 * Adds mac address to the internal hash table
 *
 */
static int emac_hash_add(struct emac_priv *priv, u8 *mac_addr)
{
	struct device *emac_dev = &priv->ndev->dev;
	u32 rc = 0;
	u32 hash_bit;
	u32 hash_value = hash_get(mac_addr);

	if (hash_value >= EMAC_NUM_MULTICAST_BITS) {
		if (netif_msg_drv(priv)) {
			dev_err(emac_dev, "DaVinci EMAC: emac_hash_add(): Invalid "\
				"Hash %08x, should not be greater than %08x",
				hash_value, (EMAC_NUM_MULTICAST_BITS - 1));
		}
		return -1;
	}

	/* set the hash bit only if not previously set */
	if (priv->multicast_hash_cnt[hash_value] == 0) {
		rc = 1; /* hash value changed */
		if (hash_value < 32) {
			hash_bit = BIT(hash_value);
			priv->mac_hash1 |= hash_bit;
		} else {
			hash_bit = BIT((hash_value - 32));
			priv->mac_hash2 |= hash_bit;
		}
	}

	/* incr counter for num of mcast addr's mapped to "this" hash bit */
	++priv->multicast_hash_cnt[hash_value];

	return rc;
}

/**
 * emac_hash_del - Hash function to delete mac addr from hash table
 * @priv: The DaVinci EMAC private adapter structure
 * @mac_addr: mac address to delete from hash table
 *
 * Removes mac address from the internal hash table
 *
 */
static int emac_hash_del(struct emac_priv *priv, u8 *mac_addr)
{
	u32 hash_value;
	u32 hash_bit;

	hash_value = hash_get(mac_addr);
	if (priv->multicast_hash_cnt[hash_value] > 0) {
		/* dec cntr for num of mcast addr's mapped to this hash bit */
		--priv->multicast_hash_cnt[hash_value];
	}

	/* if counter still > 0, at least one multicast address refers
	 * to this hash bit. so return 0 */
	if (priv->multicast_hash_cnt[hash_value] > 0)
		return 0;

	if (hash_value < 32) {
		hash_bit = BIT(hash_value);
		priv->mac_hash1 &= ~hash_bit;
	} else {
		hash_bit = BIT((hash_value - 32));
		priv->mac_hash2 &= ~hash_bit;
	}

	/* return 1 to indicate change in mac_hash registers reqd */
	return 1;
}

/* EMAC multicast operation */
#define EMAC_MULTICAST_ADD	0
#define EMAC_MULTICAST_DEL	1
#define EMAC_ALL_MULTI_SET	2
#define EMAC_ALL_MULTI_CLR	3

/**
 * emac_add_mcast - Set multicast address in the EMAC adapter (Internal)
 * @priv: The DaVinci EMAC private adapter structure
 * @action: multicast operation to perform
 * mac_addr: mac address to set
 *
 * Set multicast addresses in EMAC adapter - internal function
 *
 */
static void emac_add_mcast(struct emac_priv *priv, u32 action, u8 *mac_addr)
{
	struct device *emac_dev = &priv->ndev->dev;
	int update = -1;

	switch (action) {
	case EMAC_MULTICAST_ADD:
		update = emac_hash_add(priv, mac_addr);
		break;
	case EMAC_MULTICAST_DEL:
		update = emac_hash_del(priv, mac_addr);
		break;
	case EMAC_ALL_MULTI_SET:
		update = 1;
		priv->mac_hash1 = EMAC_ALL_MULTI_REG_VALUE;
		priv->mac_hash2 = EMAC_ALL_MULTI_REG_VALUE;
		break;
	case EMAC_ALL_MULTI_CLR:
		update = 1;
		priv->mac_hash1 = 0;
		priv->mac_hash2 = 0;
		memset(&(priv->multicast_hash_cnt[0]), 0,
		sizeof(priv->multicast_hash_cnt[0]) *
		       EMAC_NUM_MULTICAST_BITS);
		break;
	default:
		if (netif_msg_drv(priv))
			dev_err(emac_dev, "DaVinci EMAC: add_mcast"\
				": bad operation %d", action);
		break;
	}

	/* write to the hardware only if the register status chances */
	if (update > 0) {
		emac_write(EMAC_MACHASH1, priv->mac_hash1);
		emac_write(EMAC_MACHASH2, priv->mac_hash2);
	}
}

/**
 * emac_dev_mcast_set - Set multicast address in the EMAC adapter
 * @ndev: The DaVinci EMAC network adapter
 *
 * Set multicast addresses in EMAC adapter
 *
 */
static void emac_dev_mcast_set(struct net_device *ndev)
{
	u32 mbp_enable;
	struct emac_priv *priv = netdev_priv(ndev);

	mbp_enable = emac_read(EMAC_RXMBPENABLE);
	if (ndev->flags & IFF_PROMISC) {
		mbp_enable &= (~EMAC_MBP_PROMISCCH(EMAC_DEF_PROM_CH));
		mbp_enable |= (EMAC_MBP_RXPROMISC);
	} else {
		mbp_enable = (mbp_enable & ~EMAC_MBP_RXPROMISC);
		if ((ndev->flags & IFF_ALLMULTI) ||
		    netdev_mc_count(ndev) > EMAC_DEF_MAX_MULTICAST_ADDRESSES) {
			mbp_enable = (mbp_enable | EMAC_MBP_RXMCAST);
			emac_add_mcast(priv, EMAC_ALL_MULTI_SET, NULL);
		} else if (!netdev_mc_empty(ndev)) {
			struct netdev_hw_addr *ha;

			mbp_enable = (mbp_enable | EMAC_MBP_RXMCAST);
			emac_add_mcast(priv, EMAC_ALL_MULTI_CLR, NULL);
			/* program multicast address list into EMAC hardware */
			netdev_for_each_mc_addr(ha, ndev) {
				emac_add_mcast(priv, EMAC_MULTICAST_ADD,
					       (u8 *) ha->addr);
			}
		} else {
			mbp_enable = (mbp_enable & ~EMAC_MBP_RXMCAST);
			emac_add_mcast(priv, EMAC_ALL_MULTI_CLR, NULL);
		}
	}
	/* Set mbp config register */
	emac_write(EMAC_RXMBPENABLE, mbp_enable);
}

/*************************************************************************
 *  EMAC Hardware manipulation
 *************************************************************************/

/**
 * emac_int_disable - Disable EMAC module interrupt (from adapter)
 * @priv: The DaVinci EMAC private adapter structure
 *
 * Disable EMAC interrupt on the adapter
 *
 */
static void emac_int_disable(struct emac_priv *priv)
{
	if (priv->version == EMAC_VERSION_2) {
		unsigned long flags;

		local_irq_save(flags);

		/* Program C0_Int_En to zero to turn off
		* interrupts to the CPU */
		emac_ctrl_write(EMAC_DM646X_CMRXINTEN, 0x0);
		emac_ctrl_write(EMAC_DM646X_CMTXINTEN, 0x0);
		/* NOTE: Rx Threshold and Misc interrupts are not disabled */
		if (priv->int_disable)
			priv->int_disable();

		/* NOTE: Rx Threshold and Misc interrupts are not enabled */

		/* ack rxen only then a new pulse will be generated */
		emac_write(EMAC_DM646X_MACEOIVECTOR,
			EMAC_DM646X_MAC_EOI_C0_RXEN);

		/* ack txen- only then a new pulse will be generated */
		emac_write(EMAC_DM646X_MACEOIVECTOR,
			EMAC_DM646X_MAC_EOI_C0_TXEN);

		local_irq_restore(flags);

	} else {
		/* Set DM644x control registers for interrupt control */
		emac_ctrl_write(EMAC_CTRL_EWCTL, 0x0);
	}
}

/**
 * emac_int_enable - Enable EMAC module interrupt (from adapter)
 * @priv: The DaVinci EMAC private adapter structure
 *
 * Enable EMAC interrupt on the adapter
 *
 */
static void emac_int_enable(struct emac_priv *priv)
{
	if (priv->version == EMAC_VERSION_2) {
		if (priv->int_enable)
			priv->int_enable();

		emac_ctrl_write(EMAC_DM646X_CMRXINTEN, 0xff);
		emac_ctrl_write(EMAC_DM646X_CMTXINTEN, 0xff);

		/* In addition to turning on interrupt Enable, we need
		 * ack by writing appropriate values to the EOI
		 * register */

		/* NOTE: Rx Threshold and Misc interrupts are not enabled */
	} else {
		/* Set DM644x control registers for interrupt control */
		emac_ctrl_write(EMAC_CTRL_EWCTL, 0x1);
	}
}

/**
 * emac_irq - EMAC interrupt handler
 * @irq: interrupt number
 * @dev_id: EMAC network adapter data structure ptr
 *
 * EMAC Interrupt handler - we only schedule NAPI and not process any packets
 * here. EVen the interrupt status is checked (TX/RX/Err) in NAPI poll function
 *
 * Returns interrupt handled condition
 */
static irqreturn_t emac_irq(int irq, void *dev_id)
{
	struct net_device *ndev = (struct net_device *)dev_id;
	struct emac_priv *priv = netdev_priv(ndev);

	++priv->isr_count;
	if (likely(netif_running(priv->ndev))) {
		emac_int_disable(priv);
		napi_schedule(&priv->napi);
	} else {
		/* we are closing down, so dont process anything */
	}
	return IRQ_HANDLED;
}

static struct sk_buff *emac_rx_alloc(struct emac_priv *priv)
{
	struct sk_buff *skb = netdev_alloc_skb(priv->ndev, priv->rx_buf_size);
	if (WARN_ON(!skb))
		return NULL;
	skb_reserve(skb, NET_IP_ALIGN);
	return skb;
}

static void emac_rx_handler(void *token, int len, int status)
{
	struct sk_buff		*skb = token;
	struct net_device	*ndev = skb->dev;
	struct emac_priv	*priv = netdev_priv(ndev);
	struct device		*emac_dev = &ndev->dev;
	int			ret;

	/* free and bail if we are shutting down */
	if (unlikely(!netif_running(ndev))) {
		dev_kfree_skb_any(skb);
		return;
	}

	/* recycle on receive error */
	if (status < 0) {
		ndev->stats.rx_errors++;
		goto recycle;
	}

	/* feed received packet up the stack */
	skb_put(skb, len);
	skb->protocol = eth_type_trans(skb, ndev);
	netif_receive_skb(skb);
	ndev->stats.rx_bytes += len;
	ndev->stats.rx_packets++;

	/* alloc a new packet for receive */
	skb = emac_rx_alloc(priv);
	if (!skb) {
		if (netif_msg_rx_err(priv) && net_ratelimit())
			dev_err(emac_dev, "failed rx buffer alloc\n");
		return;
	}

recycle:
	ret = cpdma_chan_submit(priv->rxchan, skb, skb->data,
			skb_tailroom(skb), 0);

	WARN_ON(ret == -ENOMEM);
	if (unlikely(ret < 0))
		dev_kfree_skb_any(skb);
}

static void emac_tx_handler(void *token, int len, int status)
{
	struct sk_buff		*skb = token;
	struct net_device	*ndev = skb->dev;

	/* Check whether the queue is stopped due to stalled tx dma, if the
	 * queue is stopped then start the queue as we have free desc for tx
	 */
	if (unlikely(netif_queue_stopped(ndev)))
		netif_wake_queue(ndev);
	ndev->stats.tx_packets++;
	ndev->stats.tx_bytes += len;
	dev_kfree_skb_any(skb);
}

/**
 * emac_dev_xmit - EMAC Transmit function
 * @skb: SKB pointer
 * @ndev: The DaVinci EMAC network adapter
 *
 * Called by the system to transmit a packet  - we queue the packet in
 * EMAC hardware transmit queue
 *
 * Returns success(NETDEV_TX_OK) or error code (typically out of desc's)
 */
static int emac_dev_xmit(struct sk_buff *skb, struct net_device *ndev)
{
	struct device *emac_dev = &ndev->dev;
	int ret_code;
	struct emac_priv *priv = netdev_priv(ndev);

	/* If no link, return */
	if (unlikely(!priv->link)) {
		if (netif_msg_tx_err(priv) && net_ratelimit())
			dev_err(emac_dev, "DaVinci EMAC: No link to transmit");
		goto fail_tx;
	}

	ret_code = skb_padto(skb, EMAC_DEF_MIN_ETHPKTSIZE);
	if (unlikely(ret_code < 0)) {
		if (netif_msg_tx_err(priv) && net_ratelimit())
			dev_err(emac_dev, "DaVinci EMAC: packet pad failed");
		goto fail_tx;
	}

	skb_tx_timestamp(skb);

	ret_code = cpdma_chan_submit(priv->txchan, skb, skb->data, skb->len,
				     0);
	if (unlikely(ret_code != 0)) {
		if (netif_msg_tx_err(priv) && net_ratelimit())
			dev_err(emac_dev, "DaVinci EMAC: desc submit failed");
		goto fail_tx;
	}

	/* If there is no more tx desc left free then we need to
	 * tell the kernel to stop sending us tx frames.
	 */
	if (unlikely(!cpdma_check_free_tx_desc(priv->txchan)))
		netif_stop_queue(ndev);

	return NETDEV_TX_OK;

fail_tx:
	ndev->stats.tx_dropped++;
	netif_stop_queue(ndev);
	return NETDEV_TX_BUSY;
}

/**
 * emac_dev_tx_timeout - EMAC Transmit timeout function
 * @ndev: The DaVinci EMAC network adapter
 *
 * Called when system detects that a skb timeout period has expired
 * potentially due to a fault in the adapter in not being able to send
 * it out on the wire. We teardown the TX channel assuming a hardware
 * error and re-initialize the TX channel for hardware operation
 *
 */
static void emac_dev_tx_timeout(struct net_device *ndev)
{
	struct emac_priv *priv = netdev_priv(ndev);
	struct device *emac_dev = &ndev->dev;

	if (netif_msg_tx_err(priv))
		dev_err(emac_dev, "DaVinci EMAC: xmit timeout, restarting TX");

	ndev->stats.tx_errors++;
	emac_int_disable(priv);
	cpdma_chan_stop(priv->txchan);
	cpdma_chan_start(priv->txchan);
	emac_int_enable(priv);
}

/**
 * emac_set_type0addr - Set EMAC Type0 mac address
 * @priv: The DaVinci EMAC private adapter structure
 * @ch: RX channel number
 * @mac_addr: MAC address to set in device
 *
 * Called internally to set Type0 mac address of the adapter (Device)
 *
 * Returns success (0) or appropriate error code (none as of now)
 */
static void emac_set_type0addr(struct emac_priv *priv, u32 ch, char *mac_addr)
{
	u32 val;
	val = ((mac_addr[5] << 8) | (mac_addr[4]));
	emac_write(EMAC_MACSRCADDRLO, val);

	val = ((mac_addr[3] << 24) | (mac_addr[2] << 16) | \
	       (mac_addr[1] << 8) | (mac_addr[0]));
	emac_write(EMAC_MACSRCADDRHI, val);
	val = emac_read(EMAC_RXUNICASTSET);
	val |= BIT(ch);
	emac_write(EMAC_RXUNICASTSET, val);
	val = emac_read(EMAC_RXUNICASTCLEAR);
	val &= ~BIT(ch);
	emac_write(EMAC_RXUNICASTCLEAR, val);
}

/**
 * emac_set_type1addr - Set EMAC Type1 mac address
 * @priv: The DaVinci EMAC private adapter structure
 * @ch: RX channel number
 * @mac_addr: MAC address to set in device
 *
 * Called internally to set Type1 mac address of the adapter (Device)
 *
 * Returns success (0) or appropriate error code (none as of now)
 */
static void emac_set_type1addr(struct emac_priv *priv, u32 ch, char *mac_addr)
{
	u32 val;
	emac_write(EMAC_MACINDEX, ch);
	val = ((mac_addr[5] << 8) | mac_addr[4]);
	emac_write(EMAC_MACADDRLO, val);
	val = ((mac_addr[3] << 24) | (mac_addr[2] << 16) | \
	       (mac_addr[1] << 8) | (mac_addr[0]));
	emac_write(EMAC_MACADDRHI, val);
	emac_set_type0addr(priv, ch, mac_addr);
}

/**
 * emac_set_type2addr - Set EMAC Type2 mac address
 * @priv: The DaVinci EMAC private adapter structure
 * @ch: RX channel number
 * @mac_addr: MAC address to set in device
 * @index: index into RX address entries
 * @match: match parameter for RX address matching logic
 *
 * Called internally to set Type2 mac address of the adapter (Device)
 *
 * Returns success (0) or appropriate error code (none as of now)
 */
static void emac_set_type2addr(struct emac_priv *priv, u32 ch,
			       char *mac_addr, int index, int match)
{
	u32 val;
	emac_write(EMAC_MACINDEX, index);
	val = ((mac_addr[3] << 24) | (mac_addr[2] << 16) | \
	       (mac_addr[1] << 8) | (mac_addr[0]));
	emac_write(EMAC_MACADDRHI, val);
	val = ((mac_addr[5] << 8) | mac_addr[4] | ((ch & 0x7) << 16) | \
	       (match << 19) | BIT(20));
	emac_write(EMAC_MACADDRLO, val);
	emac_set_type0addr(priv, ch, mac_addr);
}

/**
 * emac_setmac - Set mac address in the adapter (internal function)
 * @priv: The DaVinci EMAC private adapter structure
 * @ch: RX channel number
 * @mac_addr: MAC address to set in device
 *
 * Called internally to set the mac address of the adapter (Device)
 *
 * Returns success (0) or appropriate error code (none as of now)
 */
static void emac_setmac(struct emac_priv *priv, u32 ch, char *mac_addr)
{
	struct device *emac_dev = &priv->ndev->dev;

	if (priv->rx_addr_type == 0) {
		emac_set_type0addr(priv, ch, mac_addr);
	} else if (priv->rx_addr_type == 1) {
		u32 cnt;
		for (cnt = 0; cnt < EMAC_MAX_TXRX_CHANNELS; cnt++)
			emac_set_type1addr(priv, ch, mac_addr);
	} else if (priv->rx_addr_type == 2) {
		emac_set_type2addr(priv, ch, mac_addr, ch, 1);
		emac_set_type0addr(priv, ch, mac_addr);
	} else {
		if (netif_msg_drv(priv))
			dev_err(emac_dev, "DaVinci EMAC: Wrong addressing\n");
	}
}

/**
 * emac_dev_setmac_addr - Set mac address in the adapter
 * @ndev: The DaVinci EMAC network adapter
 * @addr: MAC address to set in device
 *
 * Called by the system to set the mac address of the adapter (Device)
 *
 * Returns success (0) or appropriate error code (none as of now)
 */
static int emac_dev_setmac_addr(struct net_device *ndev, void *addr)
{
	struct emac_priv *priv = netdev_priv(ndev);
	struct device *emac_dev = &priv->ndev->dev;
	struct sockaddr *sa = addr;

	if (!is_valid_ether_addr(sa->sa_data))
		return -EADDRNOTAVAIL;

	/* Store mac addr in priv and rx channel and set it in EMAC hw */
	memcpy(priv->mac_addr, sa->sa_data, ndev->addr_len);
	memcpy(ndev->dev_addr, sa->sa_data, ndev->addr_len);

	/* MAC address is configured only after the interface is enabled. */
	if (netif_running(ndev)) {
		emac_setmac(priv, EMAC_DEF_RX_CH, priv->mac_addr);
	}

	if (netif_msg_drv(priv))
		dev_notice(emac_dev, "DaVinci EMAC: emac_dev_setmac_addr %pM\n",
					priv->mac_addr);

	return 0;
}

/**
 * emac_hw_enable - Enable EMAC hardware for packet transmission/reception
 * @priv: The DaVinci EMAC private adapter structure
 *
 * Enables EMAC hardware for packet processing - enables PHY, enables RX
 * for packet reception and enables device interrupts and then NAPI
 *
 * Returns success (0) or appropriate error code (none right now)
 */
static int emac_hw_enable(struct emac_priv *priv)
{
	u32 val, mbp_enable, mac_control;

	/* Soft reset */
	emac_write(EMAC_SOFTRESET, 1);
	while (emac_read(EMAC_SOFTRESET))
		cpu_relax();

	/* Disable interrupt & Set pacing for more interrupts initially */
	emac_int_disable(priv);

	/* Full duplex enable bit set when auto negotiation happens */
	mac_control =
		(((EMAC_DEF_TXPRIO_FIXED) ? (EMAC_MACCONTROL_TXPTYPE) : 0x0) |
		((priv->speed == 1000) ? EMAC_MACCONTROL_GIGABITEN : 0x0) |
		((EMAC_DEF_TXPACING_EN) ? (EMAC_MACCONTROL_TXPACEEN) : 0x0) |
		((priv->duplex == DUPLEX_FULL) ? 0x1 : 0));
	emac_write(EMAC_MACCONTROL, mac_control);

	mbp_enable =
		(((EMAC_DEF_PASS_CRC) ? (EMAC_RXMBP_PASSCRC_MASK) : 0x0) |
		((EMAC_DEF_QOS_EN) ? (EMAC_RXMBP_QOSEN_MASK) : 0x0) |
		 ((EMAC_DEF_NO_BUFF_CHAIN) ? (EMAC_RXMBP_NOCHAIN_MASK) : 0x0) |
		 ((EMAC_DEF_MACCTRL_FRAME_EN) ? (EMAC_RXMBP_CMFEN_MASK) : 0x0) |
		 ((EMAC_DEF_SHORT_FRAME_EN) ? (EMAC_RXMBP_CSFEN_MASK) : 0x0) |
		 ((EMAC_DEF_ERROR_FRAME_EN) ? (EMAC_RXMBP_CEFEN_MASK) : 0x0) |
		 ((EMAC_DEF_PROM_EN) ? (EMAC_RXMBP_CAFEN_MASK) : 0x0) |
		 ((EMAC_DEF_PROM_CH & EMAC_RXMBP_CHMASK) << \
			EMAC_RXMBP_PROMCH_SHIFT) |
		 ((EMAC_DEF_BCAST_EN) ? (EMAC_RXMBP_BROADEN_MASK) : 0x0) |
		 ((EMAC_DEF_BCAST_CH & EMAC_RXMBP_CHMASK) << \
			EMAC_RXMBP_BROADCH_SHIFT) |
		 ((EMAC_DEF_MCAST_EN) ? (EMAC_RXMBP_MULTIEN_MASK) : 0x0) |
		 ((EMAC_DEF_MCAST_CH & EMAC_RXMBP_CHMASK) << \
			EMAC_RXMBP_MULTICH_SHIFT));
	emac_write(EMAC_RXMBPENABLE, mbp_enable);
	emac_write(EMAC_RXMAXLEN, (EMAC_DEF_MAX_FRAME_SIZE &
				   EMAC_RX_MAX_LEN_MASK));
	emac_write(EMAC_RXBUFFEROFFSET, (EMAC_DEF_BUFFER_OFFSET &
					 EMAC_RX_BUFFER_OFFSET_MASK));
	emac_write(EMAC_RXFILTERLOWTHRESH, 0);
	emac_write(EMAC_RXUNICASTCLEAR, EMAC_RX_UNICAST_CLEAR_ALL);
	priv->rx_addr_type = (emac_read(EMAC_MACCONFIG) >> 8) & 0xFF;

	emac_write(EMAC_MACINTMASKSET, EMAC_MAC_HOST_ERR_INTMASK_VAL);

	emac_setmac(priv, EMAC_DEF_RX_CH, priv->mac_addr);

	/* Enable MII */
	val = emac_read(EMAC_MACCONTROL);
	val |= (EMAC_MACCONTROL_GMIIEN);
	emac_write(EMAC_MACCONTROL, val);

	/* Enable NAPI and interrupts */
	napi_enable(&priv->napi);
	emac_int_enable(priv);
	return 0;

}

/**
 * emac_poll - EMAC NAPI Poll function
 * @ndev: The DaVinci EMAC network adapter
 * @budget: Number of receive packets to process (as told by NAPI layer)
 *
 * NAPI Poll function implemented to process packets as per budget. We check
 * the type of interrupt on the device and accordingly call the TX or RX
 * packet processing functions. We follow the budget for RX processing and
 * also put a cap on number of TX pkts processed through config param. The
 * NAPI schedule function is called if more packets pending.
 *
 * Returns number of packets received (in most cases; else TX pkts - rarely)
 */
static int emac_poll(struct napi_struct *napi, int budget)
{
	unsigned int mask;
	struct emac_priv *priv = container_of(napi, struct emac_priv, napi);
	struct net_device *ndev = priv->ndev;
	struct device *emac_dev = &ndev->dev;
	u32 status = 0;
	u32 num_rx_pkts = 0;

	/* Check interrupt vectors and call packet processing */
	status = emac_read(EMAC_MACINVECTOR);

	mask = EMAC_DM644X_MAC_IN_VECTOR_TX_INT_VEC;

	if (priv->version == EMAC_VERSION_2)
		mask = EMAC_DM646X_MAC_IN_VECTOR_TX_INT_VEC;

	if (status & mask) {
		cpdma_chan_process(priv->txchan, EMAC_DEF_TX_MAX_SERVICE);
	} /* TX processing */

	mask = EMAC_DM644X_MAC_IN_VECTOR_RX_INT_VEC;

	if (priv->version == EMAC_VERSION_2)
		mask = EMAC_DM646X_MAC_IN_VECTOR_RX_INT_VEC;

	if (status & mask) {
		num_rx_pkts = cpdma_chan_process(priv->rxchan, budget);
	} /* RX processing */

	mask = EMAC_DM644X_MAC_IN_VECTOR_HOST_INT;
	if (priv->version == EMAC_VERSION_2)
		mask = EMAC_DM646X_MAC_IN_VECTOR_HOST_INT;

	if (unlikely(status & mask)) {
		u32 ch, cause;
		dev_err(emac_dev, "DaVinci EMAC: Fatal Hardware Error\n");
		netif_stop_queue(ndev);
		napi_disable(&priv->napi);

		status = emac_read(EMAC_MACSTATUS);
		cause = ((status & EMAC_MACSTATUS_TXERRCODE_MASK) >>
			 EMAC_MACSTATUS_TXERRCODE_SHIFT);
		if (cause) {
			ch = ((status & EMAC_MACSTATUS_TXERRCH_MASK) >>
			      EMAC_MACSTATUS_TXERRCH_SHIFT);
			if (net_ratelimit()) {
				dev_err(emac_dev, "TX Host error %s on ch=%d\n",
					&emac_txhost_errcodes[cause][0], ch);
			}
		}
		cause = ((status & EMAC_MACSTATUS_RXERRCODE_MASK) >>
			 EMAC_MACSTATUS_RXERRCODE_SHIFT);
		if (cause) {
			ch = ((status & EMAC_MACSTATUS_RXERRCH_MASK) >>
			      EMAC_MACSTATUS_RXERRCH_SHIFT);
			if (netif_msg_hw(priv) && net_ratelimit())
				dev_err(emac_dev, "RX Host error %s on ch=%d\n",
					&emac_rxhost_errcodes[cause][0], ch);
		}
	} else if (num_rx_pkts < budget) {
		napi_complete_done(napi, num_rx_pkts);
		emac_int_enable(priv);
	}

	return num_rx_pkts;
}

#ifdef CONFIG_NET_POLL_CONTROLLER
/**
 * emac_poll_controller - EMAC Poll controller function
 * @ndev: The DaVinci EMAC network adapter
 *
 * Polled functionality used by netconsole and others in non interrupt mode
 *
 */
static void emac_poll_controller(struct net_device *ndev)
{
	struct emac_priv *priv = netdev_priv(ndev);

	emac_int_disable(priv);
	emac_irq(ndev->irq, ndev);
	emac_int_enable(priv);
}
#endif

static void emac_adjust_link(struct net_device *ndev)
{
	struct emac_priv *priv = netdev_priv(ndev);
	struct phy_device *phydev = ndev->phydev;
	unsigned long flags;
	int new_state = 0;

	spin_lock_irqsave(&priv->lock, flags);

	if (phydev->link) {
		/* check the mode of operation - full/half duplex */
		if (phydev->duplex != priv->duplex) {
			new_state = 1;
			priv->duplex = phydev->duplex;
		}
		if (phydev->speed != priv->speed) {
			new_state = 1;
			priv->speed = phydev->speed;
		}
		if (!priv->link) {
			new_state = 1;
			priv->link = 1;
		}

	} else if (priv->link) {
		new_state = 1;
		priv->link = 0;
		priv->speed = 0;
		priv->duplex = ~0;
	}
	if (new_state) {
		emac_update_phystatus(priv);
		phy_print_status(ndev->phydev);
	}

	spin_unlock_irqrestore(&priv->lock, flags);
}

/*************************************************************************
 *  Linux Driver Model
 *************************************************************************/

/**
 * emac_devioctl - EMAC adapter ioctl
 * @ndev: The DaVinci EMAC network adapter
 * @ifrq: request parameter
 * @cmd: command parameter
 *
 * EMAC driver ioctl function
 *
 * Returns success(0) or appropriate error code
 */
static int emac_devioctl(struct net_device *ndev, struct ifreq *ifrq, int cmd)
{
	if (!(netif_running(ndev)))
		return -EINVAL;

	/* TODO: Add phy read and write and private statistics get feature */

<<<<<<< HEAD
	if (priv->phydev)
		return phy_mii_ioctl(priv->phydev, ifrq, cmd);
=======
	if (ndev->phydev)
		return phy_mii_ioctl(ndev->phydev, ifrq, cmd);
>>>>>>> 286cd8c7
	else
		return -EOPNOTSUPP;
}

static int match_first_device(struct device *dev, void *data)
{
	if (dev->parent && dev->parent->of_node)
		return of_device_is_compatible(dev->parent->of_node,
					       "ti,davinci_mdio");

	return !strncmp(dev_name(dev), "davinci_mdio", 12);
}

/**
 * emac_dev_open - EMAC device open
 * @ndev: The DaVinci EMAC network adapter
 *
 * Called when system wants to start the interface. We init TX/RX channels
 * and enable the hardware for packet reception/transmission and start the
 * network queue.
 *
 * Returns 0 for a successful open, or appropriate error code
 */
static int emac_dev_open(struct net_device *ndev)
{
	struct device *emac_dev = &ndev->dev;
	u32 cnt;
	struct resource *res;
	int q, m, ret;
	int res_num = 0, irq_num = 0;
	int i = 0;
	struct emac_priv *priv = netdev_priv(ndev);
	struct phy_device *phydev = NULL;
	struct device *phy = NULL;

	ret = pm_runtime_get_sync(&priv->pdev->dev);
	if (ret < 0) {
		pm_runtime_put_noidle(&priv->pdev->dev);
		dev_err(&priv->pdev->dev, "%s: failed to get_sync(%d)\n",
			__func__, ret);
		return ret;
	}

	netif_carrier_off(ndev);
	for (cnt = 0; cnt < ETH_ALEN; cnt++)
		ndev->dev_addr[cnt] = priv->mac_addr[cnt];

	/* Configuration items */
	priv->rx_buf_size = EMAC_DEF_MAX_FRAME_SIZE + NET_IP_ALIGN;

	priv->mac_hash1 = 0;
	priv->mac_hash2 = 0;
	emac_write(EMAC_MACHASH1, 0);
	emac_write(EMAC_MACHASH2, 0);

	for (i = 0; i < EMAC_DEF_RX_NUM_DESC; i++) {
		struct sk_buff *skb = emac_rx_alloc(priv);

		if (!skb)
			break;

		ret = cpdma_chan_submit(priv->rxchan, skb, skb->data,
					skb_tailroom(skb), 0);
		if (WARN_ON(ret < 0))
			break;
	}

	/* Request IRQ */
	while ((res = platform_get_resource(priv->pdev, IORESOURCE_IRQ,
					    res_num))) {
		for (irq_num = res->start; irq_num <= res->end; irq_num++) {
			if (request_irq(irq_num, emac_irq, 0, ndev->name,
					ndev)) {
				dev_err(emac_dev,
					"DaVinci EMAC: request_irq() failed\n");
				ret = -EBUSY;

				goto rollback;
			}
		}
		res_num++;
	}
	/* prepare counters for rollback in case of an error */
	res_num--;
	irq_num--;

	/* Start/Enable EMAC hardware */
	emac_hw_enable(priv);

	/* Enable Interrupt pacing if configured */
	if (priv->coal_intvl != 0) {
		struct ethtool_coalesce coal;

		coal.rx_coalesce_usecs = (priv->coal_intvl << 4);
		emac_set_coalesce(ndev, &coal);
	}

	cpdma_ctlr_start(priv->dma);

	if (priv->phy_node) {
		phydev = of_phy_connect(ndev, priv->phy_node,
					&emac_adjust_link, 0, 0);
		if (!phydev) {
			dev_err(emac_dev, "could not connect to phy %pOF\n",
				priv->phy_node);
			ret = -ENODEV;
			goto err;
		}
	}

	/* use the first phy on the bus if pdata did not give us a phy id */
	if (!phydev && !priv->phy_id) {
		/* NOTE: we can't use bus_find_device_by_name() here because
		 * the device name is not guaranteed to be 'davinci_mdio'. On
		 * some systems it can be 'davinci_mdio.0' so we need to use
		 * strncmp() against the first part of the string to correctly
		 * match it.
		 */
		phy = bus_find_device(&mdio_bus_type, NULL, NULL,
				      match_first_device);
		if (phy) {
			priv->phy_id = dev_name(phy);
			if (!priv->phy_id || !*priv->phy_id)
				put_device(phy);
		}
	}

	if (!phydev && priv->phy_id && *priv->phy_id) {
		phydev = phy_connect(ndev, priv->phy_id,
				     &emac_adjust_link,
				     PHY_INTERFACE_MODE_MII);
		put_device(phy);	/* reference taken by bus_find_device */
		if (IS_ERR(phydev)) {
			dev_err(emac_dev, "could not connect to phy %s\n",
				priv->phy_id);
			ret = PTR_ERR(phydev);
			goto err;
		}

		priv->link = 0;
		priv->speed = 0;
		priv->duplex = ~0;

		phy_attached_info(phydev);
	}

	if (!phydev) {
		/* No PHY , fix the link, speed and duplex settings */
		dev_notice(emac_dev, "no phy, defaulting to 100/full\n");
		priv->link = 1;
		priv->speed = SPEED_100;
		priv->duplex = DUPLEX_FULL;
		emac_update_phystatus(priv);
	}

	if (netif_msg_drv(priv))
		dev_notice(emac_dev, "DaVinci EMAC: Opened %s\n", ndev->name);

	if (phydev)
		phy_start(phydev);

	return 0;

err:
	emac_int_disable(priv);
	napi_disable(&priv->napi);

rollback:
	for (q = res_num; q >= 0; q--) {
		res = platform_get_resource(priv->pdev, IORESOURCE_IRQ, q);
		/* at the first iteration, irq_num is already set to the
		 * right value
		 */
		if (q != res_num)
			irq_num = res->end;

		for (m = irq_num; m >= res->start; m--)
			free_irq(m, ndev);
	}
	cpdma_ctlr_stop(priv->dma);
	pm_runtime_put(&priv->pdev->dev);
	return ret;
}

/**
 * emac_dev_stop - EMAC device stop
 * @ndev: The DaVinci EMAC network adapter
 *
 * Called when system wants to stop or down the interface. We stop the network
 * queue, disable interrupts and cleanup TX/RX channels.
 *
 * We return the statistics in net_device_stats structure pulled from emac
 */
static int emac_dev_stop(struct net_device *ndev)
{
	struct resource *res;
	int i = 0;
	int irq_num;
	struct emac_priv *priv = netdev_priv(ndev);
	struct device *emac_dev = &ndev->dev;

	/* inform the upper layers. */
	netif_stop_queue(ndev);
	napi_disable(&priv->napi);

	netif_carrier_off(ndev);
	emac_int_disable(priv);
	cpdma_ctlr_stop(priv->dma);
	emac_write(EMAC_SOFTRESET, 1);

	if (ndev->phydev)
		phy_disconnect(ndev->phydev);

	/* Free IRQ */
	while ((res = platform_get_resource(priv->pdev, IORESOURCE_IRQ, i))) {
		for (irq_num = res->start; irq_num <= res->end; irq_num++)
			free_irq(irq_num, priv->ndev);
		i++;
	}

	if (netif_msg_drv(priv))
		dev_notice(emac_dev, "DaVinci EMAC: %s stopped\n", ndev->name);

	pm_runtime_put(&priv->pdev->dev);
	return 0;
}

/**
 * emac_dev_getnetstats - EMAC get statistics function
 * @ndev: The DaVinci EMAC network adapter
 *
 * Called when system wants to get statistics from the device.
 *
 * We return the statistics in net_device_stats structure pulled from emac
 */
static struct net_device_stats *emac_dev_getnetstats(struct net_device *ndev)
{
	struct emac_priv *priv = netdev_priv(ndev);
	u32 mac_control;
	u32 stats_clear_mask;
	int err;

	err = pm_runtime_get_sync(&priv->pdev->dev);
	if (err < 0) {
		pm_runtime_put_noidle(&priv->pdev->dev);
		dev_err(&priv->pdev->dev, "%s: failed to get_sync(%d)\n",
			__func__, err);
		return &ndev->stats;
	}

	/* update emac hardware stats and reset the registers*/

	mac_control = emac_read(EMAC_MACCONTROL);

	if (mac_control & EMAC_MACCONTROL_GMIIEN)
		stats_clear_mask = EMAC_STATS_CLR_MASK;
	else
		stats_clear_mask = 0;

	ndev->stats.multicast += emac_read(EMAC_RXMCASTFRAMES);
	emac_write(EMAC_RXMCASTFRAMES, stats_clear_mask);

	ndev->stats.collisions += (emac_read(EMAC_TXCOLLISION) +
					   emac_read(EMAC_TXSINGLECOLL) +
					   emac_read(EMAC_TXMULTICOLL));
	emac_write(EMAC_TXCOLLISION, stats_clear_mask);
	emac_write(EMAC_TXSINGLECOLL, stats_clear_mask);
	emac_write(EMAC_TXMULTICOLL, stats_clear_mask);

	ndev->stats.rx_length_errors += (emac_read(EMAC_RXOVERSIZED) +
						emac_read(EMAC_RXJABBER) +
						emac_read(EMAC_RXUNDERSIZED));
	emac_write(EMAC_RXOVERSIZED, stats_clear_mask);
	emac_write(EMAC_RXJABBER, stats_clear_mask);
	emac_write(EMAC_RXUNDERSIZED, stats_clear_mask);

	ndev->stats.rx_over_errors += (emac_read(EMAC_RXSOFOVERRUNS) +
					       emac_read(EMAC_RXMOFOVERRUNS));
	emac_write(EMAC_RXSOFOVERRUNS, stats_clear_mask);
	emac_write(EMAC_RXMOFOVERRUNS, stats_clear_mask);

	ndev->stats.rx_fifo_errors += emac_read(EMAC_RXDMAOVERRUNS);
	emac_write(EMAC_RXDMAOVERRUNS, stats_clear_mask);

	ndev->stats.tx_carrier_errors +=
		emac_read(EMAC_TXCARRIERSENSE);
	emac_write(EMAC_TXCARRIERSENSE, stats_clear_mask);

	ndev->stats.tx_fifo_errors += emac_read(EMAC_TXUNDERRUN);
	emac_write(EMAC_TXUNDERRUN, stats_clear_mask);

	pm_runtime_put(&priv->pdev->dev);

	return &ndev->stats;
}

static const struct net_device_ops emac_netdev_ops = {
	.ndo_open		= emac_dev_open,
	.ndo_stop		= emac_dev_stop,
	.ndo_start_xmit		= emac_dev_xmit,
	.ndo_set_rx_mode	= emac_dev_mcast_set,
	.ndo_set_mac_address	= emac_dev_setmac_addr,
	.ndo_do_ioctl		= emac_devioctl,
	.ndo_tx_timeout		= emac_dev_tx_timeout,
	.ndo_get_stats		= emac_dev_getnetstats,
#ifdef CONFIG_NET_POLL_CONTROLLER
	.ndo_poll_controller	= emac_poll_controller,
#endif
};

static const struct of_device_id davinci_emac_of_match[];

static struct emac_platform_data *
davinci_emac_of_get_pdata(struct platform_device *pdev, struct emac_priv *priv)
{
	struct device_node *np;
	const struct of_device_id *match;
	const struct emac_platform_data *auxdata;
	struct emac_platform_data *pdata = NULL;
	const u8 *mac_addr;

	if (!IS_ENABLED(CONFIG_OF) || !pdev->dev.of_node)
		return dev_get_platdata(&pdev->dev);

	pdata = devm_kzalloc(&pdev->dev, sizeof(*pdata), GFP_KERNEL);
	if (!pdata)
		return NULL;

	np = pdev->dev.of_node;
	pdata->version = EMAC_VERSION_2;

	if (!is_valid_ether_addr(pdata->mac_addr)) {
		mac_addr = of_get_mac_address(np);
		if (mac_addr)
			ether_addr_copy(pdata->mac_addr, mac_addr);
	}

	of_property_read_u32(np, "ti,davinci-ctrl-reg-offset",
			     &pdata->ctrl_reg_offset);

	of_property_read_u32(np, "ti,davinci-ctrl-mod-reg-offset",
			     &pdata->ctrl_mod_reg_offset);

	of_property_read_u32(np, "ti,davinci-ctrl-ram-offset",
			     &pdata->ctrl_ram_offset);

	of_property_read_u32(np, "ti,davinci-ctrl-ram-size",
			     &pdata->ctrl_ram_size);

	of_property_read_u8(np, "ti,davinci-rmii-en", &pdata->rmii_en);

	pdata->no_bd_ram = of_property_read_bool(np, "ti,davinci-no-bd-ram");

	priv->phy_node = of_parse_phandle(np, "phy-handle", 0);
	if (!priv->phy_node) {
		if (!of_phy_is_fixed_link(np))
			pdata->phy_id = NULL;
		else if (of_phy_register_fixed_link(np) >= 0)
			priv->phy_node = of_node_get(np);
	}

	auxdata = pdev->dev.platform_data;
	if (auxdata) {
		pdata->interrupt_enable = auxdata->interrupt_enable;
		pdata->interrupt_disable = auxdata->interrupt_disable;
	}

	match = of_match_device(davinci_emac_of_match, &pdev->dev);
	if (match && match->data) {
		auxdata = match->data;
		pdata->version = auxdata->version;
		pdata->hw_ram_addr = auxdata->hw_ram_addr;
	}

	return  pdata;
}

static int davinci_emac_try_get_mac(struct platform_device *pdev,
				    int instance, u8 *mac_addr)
{
	if (!pdev->dev.of_node)
		return -EINVAL;

	return ti_cm_get_macid(&pdev->dev, instance, mac_addr);
}

/**
 * davinci_emac_probe - EMAC device probe
 * @pdev: The DaVinci EMAC device that we are removing
 *
 * Called when probing for emac devicesr. We get details of instances and
 * resource information from platform init and register a network device
 * and allocate resources necessary for driver to perform
 */
static int davinci_emac_probe(struct platform_device *pdev)
{
	struct device_node *np = pdev->dev.of_node;
	int rc = 0;
	struct resource *res, *res_ctrl;
	struct net_device *ndev;
	struct emac_priv *priv;
	unsigned long hw_ram_addr;
	struct emac_platform_data *pdata;
	struct cpdma_params dma_params;
	struct clk *emac_clk;
	unsigned long emac_bus_frequency;


	/* obtain emac clock from kernel */
	emac_clk = devm_clk_get(&pdev->dev, NULL);
	if (IS_ERR(emac_clk)) {
		dev_err(&pdev->dev, "failed to get EMAC clock\n");
		return -EBUSY;
	}
	emac_bus_frequency = clk_get_rate(emac_clk);
	devm_clk_put(&pdev->dev, emac_clk);

	/* TODO: Probe PHY here if possible */

	ndev = alloc_etherdev(sizeof(struct emac_priv));
	if (!ndev)
		return -ENOMEM;

	platform_set_drvdata(pdev, ndev);
	priv = netdev_priv(ndev);
	priv->pdev = pdev;
	priv->ndev = ndev;
	priv->msg_enable = netif_msg_init(debug_level, DAVINCI_EMAC_DEBUG);

	spin_lock_init(&priv->lock);

	pdata = davinci_emac_of_get_pdata(pdev, priv);
	if (!pdata) {
		dev_err(&pdev->dev, "no platform data\n");
		rc = -ENODEV;
		goto err_free_netdev;
	}

	/* MAC addr and PHY mask , RMII enable info from platform_data */
	memcpy(priv->mac_addr, pdata->mac_addr, ETH_ALEN);
	priv->phy_id = pdata->phy_id;
	priv->rmii_en = pdata->rmii_en;
	priv->version = pdata->version;
	priv->int_enable = pdata->interrupt_enable;
	priv->int_disable = pdata->interrupt_disable;

	priv->coal_intvl = 0;
	priv->bus_freq_mhz = (u32)(emac_bus_frequency / 1000000);

	/* Get EMAC platform data */
	res = platform_get_resource(pdev, IORESOURCE_MEM, 0);
	priv->emac_base_phys = res->start + pdata->ctrl_reg_offset;
	priv->remap_addr = devm_ioremap_resource(&pdev->dev, res);
	if (IS_ERR(priv->remap_addr)) {
		rc = PTR_ERR(priv->remap_addr);
		goto no_pdata;
	}

	res_ctrl = platform_get_resource(pdev, IORESOURCE_MEM, 1);
	if (res_ctrl) {
		priv->ctrl_base =
			devm_ioremap_resource(&pdev->dev, res_ctrl);
		if (IS_ERR(priv->ctrl_base)) {
			rc = PTR_ERR(priv->ctrl_base);
			goto no_pdata;
		}
	} else {
		priv->ctrl_base = priv->remap_addr + pdata->ctrl_mod_reg_offset;
	}

	priv->emac_base = priv->remap_addr + pdata->ctrl_reg_offset;
	ndev->base_addr = (unsigned long)priv->remap_addr;

	hw_ram_addr = pdata->hw_ram_addr;
	if (!hw_ram_addr)
		hw_ram_addr = (u32 __force)res->start + pdata->ctrl_ram_offset;

	memset(&dma_params, 0, sizeof(dma_params));
	dma_params.dev			= &pdev->dev;
	dma_params.dmaregs		= priv->emac_base;
	dma_params.rxthresh		= priv->emac_base + 0x120;
	dma_params.rxfree		= priv->emac_base + 0x140;
	dma_params.txhdp		= priv->emac_base + 0x600;
	dma_params.rxhdp		= priv->emac_base + 0x620;
	dma_params.txcp			= priv->emac_base + 0x640;
	dma_params.rxcp			= priv->emac_base + 0x660;
	dma_params.num_chan		= EMAC_MAX_TXRX_CHANNELS;
	dma_params.min_packet_size	= EMAC_DEF_MIN_ETHPKTSIZE;
	dma_params.desc_hw_addr		= hw_ram_addr;
	dma_params.desc_mem_size	= pdata->ctrl_ram_size;
	dma_params.desc_align		= 16;

	dma_params.desc_mem_phys = pdata->no_bd_ram ? 0 :
			(u32 __force)res->start + pdata->ctrl_ram_offset;

	priv->dma = cpdma_ctlr_create(&dma_params);
	if (!priv->dma) {
		dev_err(&pdev->dev, "error initializing DMA\n");
		rc = -ENOMEM;
		goto no_pdata;
	}

	priv->txchan = cpdma_chan_create(priv->dma, EMAC_DEF_TX_CH,
					 emac_tx_handler, 0);
	if (IS_ERR(priv->txchan)) {
		dev_err(&pdev->dev, "error initializing tx dma channel\n");
		rc = PTR_ERR(priv->txchan);
		goto err_free_dma;
	}

	priv->rxchan = cpdma_chan_create(priv->dma, EMAC_DEF_RX_CH,
					 emac_rx_handler, 1);
	if (IS_ERR(priv->rxchan)) {
		dev_err(&pdev->dev, "error initializing rx dma channel\n");
		rc = PTR_ERR(priv->rxchan);
		goto err_free_txchan;
	}

	res = platform_get_resource(pdev, IORESOURCE_IRQ, 0);
	if (!res) {
		dev_err(&pdev->dev, "error getting irq res\n");
		rc = -ENOENT;
		goto err_free_rxchan;
	}
	ndev->irq = res->start;

	rc = davinci_emac_try_get_mac(pdev, res_ctrl ? 0 : 1, priv->mac_addr);
	if (!rc)
		ether_addr_copy(ndev->dev_addr, priv->mac_addr);

	if (!is_valid_ether_addr(priv->mac_addr)) {
		/* Use random MAC if none passed */
		eth_hw_addr_random(ndev);
		memcpy(priv->mac_addr, ndev->dev_addr, ndev->addr_len);
		dev_warn(&pdev->dev, "using random MAC addr: %pM\n",
							priv->mac_addr);
	}

	ndev->netdev_ops = &emac_netdev_ops;
	ndev->ethtool_ops = &ethtool_ops;
	netif_napi_add(ndev, &priv->napi, emac_poll, EMAC_POLL_WEIGHT);

	pm_runtime_enable(&pdev->dev);
	rc = pm_runtime_get_sync(&pdev->dev);
	if (rc < 0) {
		pm_runtime_put_noidle(&pdev->dev);
		dev_err(&pdev->dev, "%s: failed to get_sync(%d)\n",
			__func__, rc);
		goto err_napi_del;
	}

	/* register the network device */
	SET_NETDEV_DEV(ndev, &pdev->dev);
	rc = register_netdev(ndev);
	if (rc) {
		dev_err(&pdev->dev, "error in register_netdev\n");
		rc = -ENODEV;
		pm_runtime_put(&pdev->dev);
		goto err_napi_del;
	}


	if (netif_msg_probe(priv)) {
		dev_notice(&pdev->dev, "DaVinci EMAC Probe found device "
			   "(regs: %pa, irq: %d)\n",
			   &priv->emac_base_phys, ndev->irq);
	}
	pm_runtime_put(&pdev->dev);

	return 0;

err_napi_del:
	netif_napi_del(&priv->napi);
err_free_rxchan:
	cpdma_chan_destroy(priv->rxchan);
err_free_txchan:
	cpdma_chan_destroy(priv->txchan);
err_free_dma:
	cpdma_ctlr_destroy(priv->dma);
no_pdata:
	if (of_phy_is_fixed_link(np))
		of_phy_deregister_fixed_link(np);
	of_node_put(priv->phy_node);
err_free_netdev:
	free_netdev(ndev);
	return rc;
}

/**
 * davinci_emac_remove - EMAC device remove
 * @pdev: The DaVinci EMAC device that we are removing
 *
 * Called when removing the device driver. We disable clock usage and release
 * the resources taken up by the driver and unregister network device
 */
static int davinci_emac_remove(struct platform_device *pdev)
{
	struct net_device *ndev = platform_get_drvdata(pdev);
	struct emac_priv *priv = netdev_priv(ndev);
	struct device_node *np = pdev->dev.of_node;

	dev_notice(&ndev->dev, "DaVinci EMAC: davinci_emac_remove()\n");

	if (priv->txchan)
		cpdma_chan_destroy(priv->txchan);
	if (priv->rxchan)
		cpdma_chan_destroy(priv->rxchan);
	cpdma_ctlr_destroy(priv->dma);

	unregister_netdev(ndev);
	of_node_put(priv->phy_node);
<<<<<<< HEAD
=======
	pm_runtime_disable(&pdev->dev);
	if (of_phy_is_fixed_link(np))
		of_phy_deregister_fixed_link(np);
>>>>>>> 286cd8c7
	free_netdev(ndev);

	return 0;
}

static int davinci_emac_suspend(struct device *dev)
{
	struct platform_device *pdev = to_platform_device(dev);
	struct net_device *ndev = platform_get_drvdata(pdev);

	if (netif_running(ndev))
		emac_dev_stop(ndev);

	return 0;
}

static int davinci_emac_resume(struct device *dev)
{
	struct platform_device *pdev = to_platform_device(dev);
	struct net_device *ndev = platform_get_drvdata(pdev);

	if (netif_running(ndev))
		emac_dev_open(ndev);

	return 0;
}

static const struct dev_pm_ops davinci_emac_pm_ops = {
	.suspend	= davinci_emac_suspend,
	.resume		= davinci_emac_resume,
};

#if IS_ENABLED(CONFIG_OF)
static const struct emac_platform_data am3517_emac_data = {
	.version		= EMAC_VERSION_2,
	.hw_ram_addr		= 0x01e20000,
};

static const struct emac_platform_data dm816_emac_data = {
	.version		= EMAC_VERSION_2,
};

static const struct of_device_id davinci_emac_of_match[] = {
	{.compatible = "ti,davinci-dm6467-emac", },
	{.compatible = "ti,am3517-emac", .data = &am3517_emac_data, },
	{.compatible = "ti,dm816-emac", .data = &dm816_emac_data, },
	{},
};
MODULE_DEVICE_TABLE(of, davinci_emac_of_match);
#endif

/* davinci_emac_driver: EMAC platform driver structure */
static struct platform_driver davinci_emac_driver = {
	.driver = {
		.name	 = "davinci_emac",
		.pm	 = &davinci_emac_pm_ops,
		.of_match_table = of_match_ptr(davinci_emac_of_match),
	},
	.probe = davinci_emac_probe,
	.remove = davinci_emac_remove,
};

/**
 * davinci_emac_init - EMAC driver module init
 *
 * Called when initializing the driver. We register the driver with
 * the platform.
 */
static int __init davinci_emac_init(void)
{
	return platform_driver_register(&davinci_emac_driver);
}
late_initcall(davinci_emac_init);

/**
 * davinci_emac_exit - EMAC driver module exit
 *
 * Called when exiting the driver completely. We unregister the driver with
 * the platform and exit
 */
static void __exit davinci_emac_exit(void)
{
	platform_driver_unregister(&davinci_emac_driver);
}
module_exit(davinci_emac_exit);

MODULE_LICENSE("GPL");
MODULE_AUTHOR("DaVinci EMAC Maintainer: Anant Gole <anantgole@ti.com>");
MODULE_AUTHOR("DaVinci EMAC Maintainer: Chaithrika U S <chaithrika@ti.com>");
MODULE_DESCRIPTION("DaVinci EMAC Ethernet driver");<|MERGE_RESOLUTION|>--- conflicted
+++ resolved
@@ -1390,13 +1390,8 @@
 
 	/* TODO: Add phy read and write and private statistics get feature */
 
-<<<<<<< HEAD
-	if (priv->phydev)
-		return phy_mii_ioctl(priv->phydev, ifrq, cmd);
-=======
 	if (ndev->phydev)
 		return phy_mii_ioctl(ndev->phydev, ifrq, cmd);
->>>>>>> 286cd8c7
 	else
 		return -EOPNOTSUPP;
 }
@@ -2008,12 +2003,9 @@
 
 	unregister_netdev(ndev);
 	of_node_put(priv->phy_node);
-<<<<<<< HEAD
-=======
 	pm_runtime_disable(&pdev->dev);
 	if (of_phy_is_fixed_link(np))
 		of_phy_deregister_fixed_link(np);
->>>>>>> 286cd8c7
 	free_netdev(ndev);
 
 	return 0;
