--- conflicted
+++ resolved
@@ -205,13 +205,7 @@
  * devices (e.g. cpsw switches) use plain old memory.  Descriptor pools
  * abstract out these details
  */
-<<<<<<< HEAD
-static struct cpdma_desc_pool *
-cpdma_desc_pool_create(struct device *dev, u32 phys, dma_addr_t hw_addr,
-				int size, int align)
-=======
 static int cpdma_desc_pool_create(struct cpdma_ctlr *ctlr)
->>>>>>> 286cd8c7
 {
 	struct cpdma_params *cpdma_params = &ctlr->params;
 	struct cpdma_desc_pool *pool;
@@ -247,15 +241,6 @@
 		goto gen_pool_create_fail;
 	}
 
-<<<<<<< HEAD
-	if (phys) {
-		pool->phys  = phys;
-		pool->iomap = ioremap(phys, size); /* should be memremap? */
-		pool->hw_addr = hw_addr;
-	} else {
-		pool->cpumap = dma_alloc_coherent(dev, size, &pool->hw_addr,
-						  GFP_KERNEL);
-=======
 	if (cpdma_params->desc_mem_phys) {
 		pool->phys  = cpdma_params->desc_mem_phys;
 		pool->iomap = devm_ioremap(ctlr->dev, pool->phys,
@@ -264,7 +249,6 @@
 	} else {
 		pool->cpumap = dma_alloc_coherent(ctlr->dev,  pool->mem_size,
 						  &pool->hw_addr, GFP_KERNEL);
->>>>>>> 286cd8c7
 		pool->iomap = (void __iomem __force *)pool->cpumap;
 		pool->phys = pool->hw_addr; /* assumes no IOMMU, don't use this value */
 	}
