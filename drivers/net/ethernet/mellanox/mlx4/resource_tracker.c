/*
 * Copyright (c) 2004, 2005 Topspin Communications.  All rights reserved.
 * Copyright (c) 2005, 2006, 2007, 2008 Mellanox Technologies.
 * All rights reserved.
 * Copyright (c) 2005, 2006, 2007 Cisco Systems, Inc.  All rights reserved.
 *
 * This software is available to you under a choice of one of two
 * licenses.  You may choose to be licensed under the terms of the GNU
 * General Public License (GPL) Version 2, available from the file
 * COPYING in the main directory of this source tree, or the
 * OpenIB.org BSD license below:
 *
 *     Redistribution and use in source and binary forms, with or
 *     without modification, are permitted provided that the following
 *     conditions are met:
 *
 *      - Redistributions of source code must retain the above
 *        copyright notice, this list of conditions and the following
 *        disclaimer.
 *
 *      - Redistributions in binary form must reproduce the above
 *        copyright notice, this list of conditions and the following
 *        disclaimer in the documentation and/or other materials
 *        provided with the distribution.
 *
 * THE SOFTWARE IS PROVIDED "AS IS", WITHOUT WARRANTY OF ANY KIND,
 * EXPRESS OR IMPLIED, INCLUDING BUT NOT LIMITED TO THE WARRANTIES OF
 * MERCHANTABILITY, FITNESS FOR A PARTICULAR PURPOSE AND
 * NONINFRINGEMENT. IN NO EVENT SHALL THE AUTHORS OR COPYRIGHT HOLDERS
 * BE LIABLE FOR ANY CLAIM, DAMAGES OR OTHER LIABILITY, WHETHER IN AN
 * ACTION OF CONTRACT, TORT OR OTHERWISE, ARISING FROM, OUT OF OR IN
 * CONNECTION WITH THE SOFTWARE OR THE USE OR OTHER DEALINGS IN THE
 * SOFTWARE.
 */

#include <linux/sched.h>
#include <linux/pci.h>
#include <linux/errno.h>
#include <linux/kernel.h>
#include <linux/io.h>
#include <linux/slab.h>
#include <linux/mlx4/cmd.h>
#include <linux/mlx4/qp.h>
#include <linux/if_ether.h>
#include <linux/etherdevice.h>

#include "mlx4.h"
#include "fw.h"
#include "mlx4_stats.h"

#define MLX4_MAC_VALID		(1ull << 63)
#define MLX4_PF_COUNTERS_PER_PORT	2
#define MLX4_VF_COUNTERS_PER_PORT	1

struct mac_res {
	struct list_head list;
	u64 mac;
	int ref_count;
	u8 smac_index;
	u8 port;
};

struct vlan_res {
	struct list_head list;
	u16 vlan;
	int ref_count;
	int vlan_index;
	u8 port;
};

struct res_common {
	struct list_head	list;
	struct rb_node		node;
	u64		        res_id;
	int			owner;
	int			state;
	int			from_state;
	int			to_state;
	int			removing;
	const char		*func_name;
};

enum {
	RES_ANY_BUSY = 1
};

struct res_gid {
	struct list_head	list;
	u8			gid[16];
	enum mlx4_protocol	prot;
	enum mlx4_steer_type	steer;
	u64			reg_id;
};

enum res_qp_states {
	RES_QP_BUSY = RES_ANY_BUSY,

	/* QP number was allocated */
	RES_QP_RESERVED,

	/* ICM memory for QP context was mapped */
	RES_QP_MAPPED,

	/* QP is in hw ownership */
	RES_QP_HW
};

struct res_qp {
	struct res_common	com;
	struct res_mtt	       *mtt;
	struct res_cq	       *rcq;
	struct res_cq	       *scq;
	struct res_srq	       *srq;
	struct list_head	mcg_list;
	spinlock_t		mcg_spl;
	int			local_qpn;
	atomic_t		ref_count;
	u32			qpc_flags;
	/* saved qp params before VST enforcement in order to restore on VGT */
	u8			sched_queue;
	__be32			param3;
	u8			vlan_control;
	u8			fvl_rx;
	u8			pri_path_fl;
	u8			vlan_index;
	u8			feup;
};

enum res_mtt_states {
	RES_MTT_BUSY = RES_ANY_BUSY,
	RES_MTT_ALLOCATED,
};

static inline const char *mtt_states_str(enum res_mtt_states state)
{
	switch (state) {
	case RES_MTT_BUSY: return "RES_MTT_BUSY";
	case RES_MTT_ALLOCATED: return "RES_MTT_ALLOCATED";
	default: return "Unknown";
	}
}

struct res_mtt {
	struct res_common	com;
	int			order;
	atomic_t		ref_count;
};

enum res_mpt_states {
	RES_MPT_BUSY = RES_ANY_BUSY,
	RES_MPT_RESERVED,
	RES_MPT_MAPPED,
	RES_MPT_HW,
};

struct res_mpt {
	struct res_common	com;
	struct res_mtt	       *mtt;
	int			key;
};

enum res_eq_states {
	RES_EQ_BUSY = RES_ANY_BUSY,
	RES_EQ_RESERVED,
	RES_EQ_HW,
};

struct res_eq {
	struct res_common	com;
	struct res_mtt	       *mtt;
};

enum res_cq_states {
	RES_CQ_BUSY = RES_ANY_BUSY,
	RES_CQ_ALLOCATED,
	RES_CQ_HW,
};

struct res_cq {
	struct res_common	com;
	struct res_mtt	       *mtt;
	atomic_t		ref_count;
};

enum res_srq_states {
	RES_SRQ_BUSY = RES_ANY_BUSY,
	RES_SRQ_ALLOCATED,
	RES_SRQ_HW,
};

struct res_srq {
	struct res_common	com;
	struct res_mtt	       *mtt;
	struct res_cq	       *cq;
	atomic_t		ref_count;
};

enum res_counter_states {
	RES_COUNTER_BUSY = RES_ANY_BUSY,
	RES_COUNTER_ALLOCATED,
};

struct res_counter {
	struct res_common	com;
	int			port;
};

enum res_xrcdn_states {
	RES_XRCD_BUSY = RES_ANY_BUSY,
	RES_XRCD_ALLOCATED,
};

struct res_xrcdn {
	struct res_common	com;
	int			port;
};

enum res_fs_rule_states {
	RES_FS_RULE_BUSY = RES_ANY_BUSY,
	RES_FS_RULE_ALLOCATED,
};

struct res_fs_rule {
	struct res_common	com;
	int			qpn;
	/* VF DMFS mbox with port flipped */
	void			*mirr_mbox;
	/* > 0 --> apply mirror when getting into HA mode      */
	/* = 0 --> un-apply mirror when getting out of HA mode */
	u32			mirr_mbox_size;
	struct list_head	mirr_list;
	u64			mirr_rule_id;
};

static void *res_tracker_lookup(struct rb_root *root, u64 res_id)
{
	struct rb_node *node = root->rb_node;

	while (node) {
		struct res_common *res = rb_entry(node, struct res_common,
						  node);

		if (res_id < res->res_id)
			node = node->rb_left;
		else if (res_id > res->res_id)
			node = node->rb_right;
		else
			return res;
	}
	return NULL;
}

static int res_tracker_insert(struct rb_root *root, struct res_common *res)
{
	struct rb_node **new = &(root->rb_node), *parent = NULL;

	/* Figure out where to put new node */
	while (*new) {
		struct res_common *this = rb_entry(*new, struct res_common,
						   node);

		parent = *new;
		if (res->res_id < this->res_id)
			new = &((*new)->rb_left);
		else if (res->res_id > this->res_id)
			new = &((*new)->rb_right);
		else
			return -EEXIST;
	}

	/* Add new node and rebalance tree. */
	rb_link_node(&res->node, parent, new);
	rb_insert_color(&res->node, root);

	return 0;
}

enum qp_transition {
	QP_TRANS_INIT2RTR,
	QP_TRANS_RTR2RTS,
	QP_TRANS_RTS2RTS,
	QP_TRANS_SQERR2RTS,
	QP_TRANS_SQD2SQD,
	QP_TRANS_SQD2RTS
};

/* For Debug uses */
static const char *resource_str(enum mlx4_resource rt)
{
	switch (rt) {
	case RES_QP: return "RES_QP";
	case RES_CQ: return "RES_CQ";
	case RES_SRQ: return "RES_SRQ";
	case RES_MPT: return "RES_MPT";
	case RES_MTT: return "RES_MTT";
	case RES_MAC: return  "RES_MAC";
	case RES_VLAN: return  "RES_VLAN";
	case RES_EQ: return "RES_EQ";
	case RES_COUNTER: return "RES_COUNTER";
	case RES_FS_RULE: return "RES_FS_RULE";
	case RES_XRCD: return "RES_XRCD";
	default: return "Unknown resource type !!!";
	};
}

static void rem_slave_vlans(struct mlx4_dev *dev, int slave);
static inline int mlx4_grant_resource(struct mlx4_dev *dev, int slave,
				      enum mlx4_resource res_type, int count,
				      int port)
{
	struct mlx4_priv *priv = mlx4_priv(dev);
	struct resource_allocator *res_alloc =
		&priv->mfunc.master.res_tracker.res_alloc[res_type];
	int err = -EDQUOT;
	int allocated, free, reserved, guaranteed, from_free;
	int from_rsvd;

	if (slave > dev->persist->num_vfs)
		return -EINVAL;

	spin_lock(&res_alloc->alloc_lock);
	allocated = (port > 0) ?
		res_alloc->allocated[(port - 1) *
		(dev->persist->num_vfs + 1) + slave] :
		res_alloc->allocated[slave];
	free = (port > 0) ? res_alloc->res_port_free[port - 1] :
		res_alloc->res_free;
	reserved = (port > 0) ? res_alloc->res_port_rsvd[port - 1] :
		res_alloc->res_reserved;
	guaranteed = res_alloc->guaranteed[slave];

	if (allocated + count > res_alloc->quota[slave]) {
		mlx4_warn(dev, "VF %d port %d res %s: quota exceeded, count %d alloc %d quota %d\n",
			  slave, port, resource_str(res_type), count,
			  allocated, res_alloc->quota[slave]);
		goto out;
	}

	if (allocated + count <= guaranteed) {
		err = 0;
		from_rsvd = count;
	} else {
		/* portion may need to be obtained from free area */
		if (guaranteed - allocated > 0)
			from_free = count - (guaranteed - allocated);
		else
			from_free = count;

		from_rsvd = count - from_free;

		if (free - from_free >= reserved)
			err = 0;
		else
			mlx4_warn(dev, "VF %d port %d res %s: free pool empty, free %d from_free %d rsvd %d\n",
				  slave, port, resource_str(res_type), free,
				  from_free, reserved);
	}

	if (!err) {
		/* grant the request */
		if (port > 0) {
			res_alloc->allocated[(port - 1) *
			(dev->persist->num_vfs + 1) + slave] += count;
			res_alloc->res_port_free[port - 1] -= count;
			res_alloc->res_port_rsvd[port - 1] -= from_rsvd;
		} else {
			res_alloc->allocated[slave] += count;
			res_alloc->res_free -= count;
			res_alloc->res_reserved -= from_rsvd;
		}
	}

out:
	spin_unlock(&res_alloc->alloc_lock);
	return err;
}

static inline void mlx4_release_resource(struct mlx4_dev *dev, int slave,
				    enum mlx4_resource res_type, int count,
				    int port)
{
	struct mlx4_priv *priv = mlx4_priv(dev);
	struct resource_allocator *res_alloc =
		&priv->mfunc.master.res_tracker.res_alloc[res_type];
	int allocated, guaranteed, from_rsvd;

	if (slave > dev->persist->num_vfs)
		return;

	spin_lock(&res_alloc->alloc_lock);

	allocated = (port > 0) ?
		res_alloc->allocated[(port - 1) *
		(dev->persist->num_vfs + 1) + slave] :
		res_alloc->allocated[slave];
	guaranteed = res_alloc->guaranteed[slave];

	if (allocated - count >= guaranteed) {
		from_rsvd = 0;
	} else {
		/* portion may need to be returned to reserved area */
		if (allocated - guaranteed > 0)
			from_rsvd = count - (allocated - guaranteed);
		else
			from_rsvd = count;
	}

	if (port > 0) {
		res_alloc->allocated[(port - 1) *
		(dev->persist->num_vfs + 1) + slave] -= count;
		res_alloc->res_port_free[port - 1] += count;
		res_alloc->res_port_rsvd[port - 1] += from_rsvd;
	} else {
		res_alloc->allocated[slave] -= count;
		res_alloc->res_free += count;
		res_alloc->res_reserved += from_rsvd;
	}

	spin_unlock(&res_alloc->alloc_lock);
	return;
}

static inline void initialize_res_quotas(struct mlx4_dev *dev,
					 struct resource_allocator *res_alloc,
					 enum mlx4_resource res_type,
					 int vf, int num_instances)
{
	res_alloc->guaranteed[vf] = num_instances /
				    (2 * (dev->persist->num_vfs + 1));
	res_alloc->quota[vf] = (num_instances / 2) + res_alloc->guaranteed[vf];
	if (vf == mlx4_master_func_num(dev)) {
		res_alloc->res_free = num_instances;
		if (res_type == RES_MTT) {
			/* reserved mtts will be taken out of the PF allocation */
			res_alloc->res_free += dev->caps.reserved_mtts;
			res_alloc->guaranteed[vf] += dev->caps.reserved_mtts;
			res_alloc->quota[vf] += dev->caps.reserved_mtts;
		}
	}
}

void mlx4_init_quotas(struct mlx4_dev *dev)
{
	struct mlx4_priv *priv = mlx4_priv(dev);
	int pf;

	/* quotas for VFs are initialized in mlx4_slave_cap */
	if (mlx4_is_slave(dev))
		return;

	if (!mlx4_is_mfunc(dev)) {
		dev->quotas.qp = dev->caps.num_qps - dev->caps.reserved_qps -
			mlx4_num_reserved_sqps(dev);
		dev->quotas.cq = dev->caps.num_cqs - dev->caps.reserved_cqs;
		dev->quotas.srq = dev->caps.num_srqs - dev->caps.reserved_srqs;
		dev->quotas.mtt = dev->caps.num_mtts - dev->caps.reserved_mtts;
		dev->quotas.mpt = dev->caps.num_mpts - dev->caps.reserved_mrws;
		return;
	}

	pf = mlx4_master_func_num(dev);
	dev->quotas.qp =
		priv->mfunc.master.res_tracker.res_alloc[RES_QP].quota[pf];
	dev->quotas.cq =
		priv->mfunc.master.res_tracker.res_alloc[RES_CQ].quota[pf];
	dev->quotas.srq =
		priv->mfunc.master.res_tracker.res_alloc[RES_SRQ].quota[pf];
	dev->quotas.mtt =
		priv->mfunc.master.res_tracker.res_alloc[RES_MTT].quota[pf];
	dev->quotas.mpt =
		priv->mfunc.master.res_tracker.res_alloc[RES_MPT].quota[pf];
}

static int
mlx4_calc_res_counter_guaranteed(struct mlx4_dev *dev,
				 struct resource_allocator *res_alloc,
				 int vf)
{
	struct mlx4_active_ports actv_ports;
	int ports, counters_guaranteed;

	/* For master, only allocate according to the number of phys ports */
	if (vf == mlx4_master_func_num(dev))
		return MLX4_PF_COUNTERS_PER_PORT * dev->caps.num_ports;

	/* calculate real number of ports for the VF */
	actv_ports = mlx4_get_active_ports(dev, vf);
	ports = bitmap_weight(actv_ports.ports, dev->caps.num_ports);
	counters_guaranteed = ports * MLX4_VF_COUNTERS_PER_PORT;

	/* If we do not have enough counters for this VF, do not
	 * allocate any for it. '-1' to reduce the sink counter.
	 */
	if ((res_alloc->res_reserved + counters_guaranteed) >
	    (dev->caps.max_counters - 1))
		return 0;

	return counters_guaranteed;
}

int mlx4_init_resource_tracker(struct mlx4_dev *dev)
{
	struct mlx4_priv *priv = mlx4_priv(dev);
	int i, j;
	int t;

	priv->mfunc.master.res_tracker.slave_list =
		kcalloc(dev->num_slaves, sizeof(struct slave_list),
			GFP_KERNEL);
	if (!priv->mfunc.master.res_tracker.slave_list)
		return -ENOMEM;

	for (i = 0 ; i < dev->num_slaves; i++) {
		for (t = 0; t < MLX4_NUM_OF_RESOURCE_TYPE; ++t)
			INIT_LIST_HEAD(&priv->mfunc.master.res_tracker.
				       slave_list[i].res_list[t]);
		mutex_init(&priv->mfunc.master.res_tracker.slave_list[i].mutex);
	}

	mlx4_dbg(dev, "Started init_resource_tracker: %ld slaves\n",
		 dev->num_slaves);
	for (i = 0 ; i < MLX4_NUM_OF_RESOURCE_TYPE; i++)
		priv->mfunc.master.res_tracker.res_tree[i] = RB_ROOT;

	for (i = 0; i < MLX4_NUM_OF_RESOURCE_TYPE; i++) {
		struct resource_allocator *res_alloc =
			&priv->mfunc.master.res_tracker.res_alloc[i];
		res_alloc->quota = kmalloc_array(dev->persist->num_vfs + 1,
						 sizeof(int),
						 GFP_KERNEL);
		res_alloc->guaranteed = kmalloc_array(dev->persist->num_vfs + 1,
						      sizeof(int),
						      GFP_KERNEL);
		if (i == RES_MAC || i == RES_VLAN)
			res_alloc->allocated =
				kcalloc(MLX4_MAX_PORTS *
						(dev->persist->num_vfs + 1),
					sizeof(int), GFP_KERNEL);
		else
			res_alloc->allocated =
				kcalloc(dev->persist->num_vfs + 1,
					sizeof(int), GFP_KERNEL);
		/* Reduce the sink counter */
		if (i == RES_COUNTER)
			res_alloc->res_free = dev->caps.max_counters - 1;

		if (!res_alloc->quota || !res_alloc->guaranteed ||
		    !res_alloc->allocated)
			goto no_mem_err;

		spin_lock_init(&res_alloc->alloc_lock);
		for (t = 0; t < dev->persist->num_vfs + 1; t++) {
			struct mlx4_active_ports actv_ports =
				mlx4_get_active_ports(dev, t);
			switch (i) {
			case RES_QP:
				initialize_res_quotas(dev, res_alloc, RES_QP,
						      t, dev->caps.num_qps -
						      dev->caps.reserved_qps -
						      mlx4_num_reserved_sqps(dev));
				break;
			case RES_CQ:
				initialize_res_quotas(dev, res_alloc, RES_CQ,
						      t, dev->caps.num_cqs -
						      dev->caps.reserved_cqs);
				break;
			case RES_SRQ:
				initialize_res_quotas(dev, res_alloc, RES_SRQ,
						      t, dev->caps.num_srqs -
						      dev->caps.reserved_srqs);
				break;
			case RES_MPT:
				initialize_res_quotas(dev, res_alloc, RES_MPT,
						      t, dev->caps.num_mpts -
						      dev->caps.reserved_mrws);
				break;
			case RES_MTT:
				initialize_res_quotas(dev, res_alloc, RES_MTT,
						      t, dev->caps.num_mtts -
						      dev->caps.reserved_mtts);
				break;
			case RES_MAC:
				if (t == mlx4_master_func_num(dev)) {
					int max_vfs_pport = 0;
					/* Calculate the max vfs per port for */
					/* both ports.			      */
					for (j = 0; j < dev->caps.num_ports;
					     j++) {
						struct mlx4_slaves_pport slaves_pport =
							mlx4_phys_to_slaves_pport(dev, j + 1);
						unsigned current_slaves =
							bitmap_weight(slaves_pport.slaves,
								      dev->caps.num_ports) - 1;
						if (max_vfs_pport < current_slaves)
							max_vfs_pport =
								current_slaves;
					}
					res_alloc->quota[t] =
						MLX4_MAX_MAC_NUM -
						2 * max_vfs_pport;
					res_alloc->guaranteed[t] = 2;
					for (j = 0; j < MLX4_MAX_PORTS; j++)
						res_alloc->res_port_free[j] =
							MLX4_MAX_MAC_NUM;
				} else {
					res_alloc->quota[t] = MLX4_MAX_MAC_NUM;
					res_alloc->guaranteed[t] = 2;
				}
				break;
			case RES_VLAN:
				if (t == mlx4_master_func_num(dev)) {
					res_alloc->quota[t] = MLX4_MAX_VLAN_NUM;
					res_alloc->guaranteed[t] = MLX4_MAX_VLAN_NUM / 2;
					for (j = 0; j < MLX4_MAX_PORTS; j++)
						res_alloc->res_port_free[j] =
							res_alloc->quota[t];
				} else {
					res_alloc->quota[t] = MLX4_MAX_VLAN_NUM / 2;
					res_alloc->guaranteed[t] = 0;
				}
				break;
			case RES_COUNTER:
				res_alloc->quota[t] = dev->caps.max_counters;
				res_alloc->guaranteed[t] =
					mlx4_calc_res_counter_guaranteed(dev, res_alloc, t);
<<<<<<< HEAD
				res_alloc->res_free -= res_alloc->guaranteed[t];
=======
>>>>>>> 286cd8c7
				break;
			default:
				break;
			}
			if (i == RES_MAC || i == RES_VLAN) {
				for (j = 0; j < dev->caps.num_ports; j++)
					if (test_bit(j, actv_ports.ports))
						res_alloc->res_port_rsvd[j] +=
							res_alloc->guaranteed[t];
			} else {
				res_alloc->res_reserved += res_alloc->guaranteed[t];
			}
		}
	}
	spin_lock_init(&priv->mfunc.master.res_tracker.lock);
	return 0;

no_mem_err:
	for (i = 0; i < MLX4_NUM_OF_RESOURCE_TYPE; i++) {
		kfree(priv->mfunc.master.res_tracker.res_alloc[i].allocated);
		priv->mfunc.master.res_tracker.res_alloc[i].allocated = NULL;
		kfree(priv->mfunc.master.res_tracker.res_alloc[i].guaranteed);
		priv->mfunc.master.res_tracker.res_alloc[i].guaranteed = NULL;
		kfree(priv->mfunc.master.res_tracker.res_alloc[i].quota);
		priv->mfunc.master.res_tracker.res_alloc[i].quota = NULL;
	}
	return -ENOMEM;
}

void mlx4_free_resource_tracker(struct mlx4_dev *dev,
				enum mlx4_res_tracker_free_type type)
{
	struct mlx4_priv *priv = mlx4_priv(dev);
	int i;

	if (priv->mfunc.master.res_tracker.slave_list) {
		if (type != RES_TR_FREE_STRUCTS_ONLY) {
			for (i = 0; i < dev->num_slaves; i++) {
				if (type == RES_TR_FREE_ALL ||
				    dev->caps.function != i)
					mlx4_delete_all_resources_for_slave(dev, i);
			}
			/* free master's vlans */
			i = dev->caps.function;
			mlx4_reset_roce_gids(dev, i);
			mutex_lock(&priv->mfunc.master.res_tracker.slave_list[i].mutex);
			rem_slave_vlans(dev, i);
			mutex_unlock(&priv->mfunc.master.res_tracker.slave_list[i].mutex);
		}

		if (type != RES_TR_FREE_SLAVES_ONLY) {
			for (i = 0; i < MLX4_NUM_OF_RESOURCE_TYPE; i++) {
				kfree(priv->mfunc.master.res_tracker.res_alloc[i].allocated);
				priv->mfunc.master.res_tracker.res_alloc[i].allocated = NULL;
				kfree(priv->mfunc.master.res_tracker.res_alloc[i].guaranteed);
				priv->mfunc.master.res_tracker.res_alloc[i].guaranteed = NULL;
				kfree(priv->mfunc.master.res_tracker.res_alloc[i].quota);
				priv->mfunc.master.res_tracker.res_alloc[i].quota = NULL;
			}
			kfree(priv->mfunc.master.res_tracker.slave_list);
			priv->mfunc.master.res_tracker.slave_list = NULL;
		}
	}
}

static void update_pkey_index(struct mlx4_dev *dev, int slave,
			      struct mlx4_cmd_mailbox *inbox)
{
	u8 sched = *(u8 *)(inbox->buf + 64);
	u8 orig_index = *(u8 *)(inbox->buf + 35);
	u8 new_index;
	struct mlx4_priv *priv = mlx4_priv(dev);
	int port;

	port = (sched >> 6 & 1) + 1;

	new_index = priv->virt2phys_pkey[slave][port - 1][orig_index];
	*(u8 *)(inbox->buf + 35) = new_index;
}

static void update_gid(struct mlx4_dev *dev, struct mlx4_cmd_mailbox *inbox,
		       u8 slave)
{
	struct mlx4_qp_context	*qp_ctx = inbox->buf + 8;
	enum mlx4_qp_optpar	optpar = be32_to_cpu(*(__be32 *) inbox->buf);
	u32			ts = (be32_to_cpu(qp_ctx->flags) >> 16) & 0xff;
	int port;

	if (MLX4_QP_ST_UD == ts) {
		port = (qp_ctx->pri_path.sched_queue >> 6 & 1) + 1;
		if (mlx4_is_eth(dev, port))
			qp_ctx->pri_path.mgid_index =
				mlx4_get_base_gid_ix(dev, slave, port) | 0x80;
		else
			qp_ctx->pri_path.mgid_index = slave | 0x80;

	} else if (MLX4_QP_ST_RC == ts || MLX4_QP_ST_XRC == ts || MLX4_QP_ST_UC == ts) {
		if (optpar & MLX4_QP_OPTPAR_PRIMARY_ADDR_PATH) {
			port = (qp_ctx->pri_path.sched_queue >> 6 & 1) + 1;
			if (mlx4_is_eth(dev, port)) {
				qp_ctx->pri_path.mgid_index +=
					mlx4_get_base_gid_ix(dev, slave, port);
				qp_ctx->pri_path.mgid_index &= 0x7f;
			} else {
				qp_ctx->pri_path.mgid_index = slave & 0x7F;
			}
		}
		if (optpar & MLX4_QP_OPTPAR_ALT_ADDR_PATH) {
			port = (qp_ctx->alt_path.sched_queue >> 6 & 1) + 1;
			if (mlx4_is_eth(dev, port)) {
				qp_ctx->alt_path.mgid_index +=
					mlx4_get_base_gid_ix(dev, slave, port);
				qp_ctx->alt_path.mgid_index &= 0x7f;
			} else {
				qp_ctx->alt_path.mgid_index = slave & 0x7F;
			}
		}
	}
}

static int handle_counter(struct mlx4_dev *dev, struct mlx4_qp_context *qpc,
			  u8 slave, int port);

static int update_vport_qp_param(struct mlx4_dev *dev,
				 struct mlx4_cmd_mailbox *inbox,
				 u8 slave, u32 qpn)
{
	struct mlx4_qp_context	*qpc = inbox->buf + 8;
	struct mlx4_vport_oper_state *vp_oper;
	struct mlx4_priv *priv;
	u32 qp_type;
	int port, err = 0;

	port = (qpc->pri_path.sched_queue & 0x40) ? 2 : 1;
	priv = mlx4_priv(dev);
	vp_oper = &priv->mfunc.master.vf_oper[slave].vport[port];
	qp_type	= (be32_to_cpu(qpc->flags) >> 16) & 0xff;

	err = handle_counter(dev, qpc, slave, port);
	if (err)
		goto out;

	if (MLX4_VGT != vp_oper->state.default_vlan) {
		/* the reserved QPs (special, proxy, tunnel)
		 * do not operate over vlans
		 */
		if (mlx4_is_qp_reserved(dev, qpn))
			return 0;

		/* force strip vlan by clear vsd, MLX QP refers to Raw Ethernet */
		if (qp_type == MLX4_QP_ST_UD ||
		    (qp_type == MLX4_QP_ST_MLX && mlx4_is_eth(dev, port))) {
			if (dev->caps.bmme_flags & MLX4_BMME_FLAG_VSD_INIT2RTR) {
				*(__be32 *)inbox->buf =
					cpu_to_be32(be32_to_cpu(*(__be32 *)inbox->buf) |
					MLX4_QP_OPTPAR_VLAN_STRIPPING);
				qpc->param3 &= ~cpu_to_be32(MLX4_STRIP_VLAN);
			} else {
				struct mlx4_update_qp_params params = {.flags = 0};

				err = mlx4_update_qp(dev, qpn, MLX4_UPDATE_QP_VSD, &params);
				if (err)
					goto out;
			}
		}

		/* preserve IF_COUNTER flag */
		qpc->pri_path.vlan_control &=
			MLX4_CTRL_ETH_SRC_CHECK_IF_COUNTER;
		if (vp_oper->state.link_state == IFLA_VF_LINK_STATE_DISABLE &&
		    dev->caps.flags2 & MLX4_DEV_CAP_FLAG2_UPDATE_QP) {
			qpc->pri_path.vlan_control |=
				MLX4_VLAN_CTRL_ETH_TX_BLOCK_TAGGED |
				MLX4_VLAN_CTRL_ETH_TX_BLOCK_PRIO_TAGGED |
				MLX4_VLAN_CTRL_ETH_TX_BLOCK_UNTAGGED |
				MLX4_VLAN_CTRL_ETH_RX_BLOCK_PRIO_TAGGED |
				MLX4_VLAN_CTRL_ETH_RX_BLOCK_UNTAGGED |
				MLX4_VLAN_CTRL_ETH_RX_BLOCK_TAGGED;
		} else if (0 != vp_oper->state.default_vlan) {
			if (vp_oper->state.vlan_proto == htons(ETH_P_8021AD)) {
				/* vst QinQ should block untagged on TX,
				 * but cvlan is in payload and phv is set so
				 * hw see it as untagged. Block tagged instead.
				 */
				qpc->pri_path.vlan_control |=
					MLX4_VLAN_CTRL_ETH_TX_BLOCK_PRIO_TAGGED |
					MLX4_VLAN_CTRL_ETH_TX_BLOCK_TAGGED |
					MLX4_VLAN_CTRL_ETH_RX_BLOCK_PRIO_TAGGED |
					MLX4_VLAN_CTRL_ETH_RX_BLOCK_UNTAGGED;
			} else { /* vst 802.1Q */
				qpc->pri_path.vlan_control |=
					MLX4_VLAN_CTRL_ETH_TX_BLOCK_TAGGED |
					MLX4_VLAN_CTRL_ETH_RX_BLOCK_PRIO_TAGGED |
					MLX4_VLAN_CTRL_ETH_RX_BLOCK_UNTAGGED;
			}
		} else { /* priority tagged */
			qpc->pri_path.vlan_control |=
				MLX4_VLAN_CTRL_ETH_TX_BLOCK_TAGGED |
				MLX4_VLAN_CTRL_ETH_RX_BLOCK_TAGGED;
		}

		qpc->pri_path.fvl_rx |= MLX4_FVL_RX_FORCE_ETH_VLAN;
		qpc->pri_path.vlan_index = vp_oper->vlan_idx;
		qpc->pri_path.fl |= MLX4_FL_ETH_HIDE_CQE_VLAN;
		if (vp_oper->state.vlan_proto == htons(ETH_P_8021AD))
			qpc->pri_path.fl |= MLX4_FL_SV;
		else
			qpc->pri_path.fl |= MLX4_FL_CV;
		qpc->pri_path.feup |= MLX4_FEUP_FORCE_ETH_UP | MLX4_FVL_FORCE_ETH_VLAN;
		qpc->pri_path.sched_queue &= 0xC7;
		qpc->pri_path.sched_queue |= (vp_oper->state.default_qos) << 3;
		qpc->qos_vport = vp_oper->state.qos_vport;
	}
	if (vp_oper->state.spoofchk) {
		qpc->pri_path.feup |= MLX4_FSM_FORCE_ETH_SRC_MAC;
		qpc->pri_path.grh_mylmc = (0x80 & qpc->pri_path.grh_mylmc) + vp_oper->mac_idx;
	}
out:
	return err;
}

static int mpt_mask(struct mlx4_dev *dev)
{
	return dev->caps.num_mpts - 1;
}

static const char *mlx4_resource_type_to_str(enum mlx4_resource t)
{
	switch (t) {
	case RES_QP:
		return "QP";
	case RES_CQ:
		return "CQ";
	case RES_SRQ:
		return "SRQ";
	case RES_XRCD:
		return "XRCD";
	case RES_MPT:
		return "MPT";
	case RES_MTT:
		return "MTT";
	case RES_MAC:
		return "MAC";
	case RES_VLAN:
		return "VLAN";
	case RES_COUNTER:
		return "COUNTER";
	case RES_FS_RULE:
		return "FS_RULE";
	case RES_EQ:
		return "EQ";
	default:
		return "INVALID RESOURCE";
	}
}

static void *find_res(struct mlx4_dev *dev, u64 res_id,
		      enum mlx4_resource type)
{
	struct mlx4_priv *priv = mlx4_priv(dev);

	return res_tracker_lookup(&priv->mfunc.master.res_tracker.res_tree[type],
				  res_id);
}

static int _get_res(struct mlx4_dev *dev, int slave, u64 res_id,
		    enum mlx4_resource type,
		    void *res, const char *func_name)
{
	struct res_common *r;
	int err = 0;

	spin_lock_irq(mlx4_tlock(dev));
	r = find_res(dev, res_id, type);
	if (!r) {
		err = -ENONET;
		goto exit;
	}

	if (r->state == RES_ANY_BUSY) {
		mlx4_warn(dev,
			  "%s(%d) trying to get resource %llx of type %s, but it's already taken by %s\n",
			  func_name, slave, res_id, mlx4_resource_type_to_str(type),
			  r->func_name);
		err = -EBUSY;
		goto exit;
	}

	if (r->owner != slave) {
		err = -EPERM;
		goto exit;
	}

	r->from_state = r->state;
	r->state = RES_ANY_BUSY;
	r->func_name = func_name;

	if (res)
		*((struct res_common **)res) = r;

exit:
	spin_unlock_irq(mlx4_tlock(dev));
	return err;
}

#define get_res(dev, slave, res_id, type, res) \
	_get_res((dev), (slave), (res_id), (type), (res), __func__)

int mlx4_get_slave_from_resource_id(struct mlx4_dev *dev,
				    enum mlx4_resource type,
				    u64 res_id, int *slave)
{

	struct res_common *r;
	int err = -ENOENT;
	int id = res_id;

	if (type == RES_QP)
		id &= 0x7fffff;
	spin_lock(mlx4_tlock(dev));

	r = find_res(dev, id, type);
	if (r) {
		*slave = r->owner;
		err = 0;
	}
	spin_unlock(mlx4_tlock(dev));

	return err;
}

static void put_res(struct mlx4_dev *dev, int slave, u64 res_id,
		    enum mlx4_resource type)
{
	struct res_common *r;

	spin_lock_irq(mlx4_tlock(dev));
	r = find_res(dev, res_id, type);
	if (r) {
		r->state = r->from_state;
		r->func_name = "";
	}
	spin_unlock_irq(mlx4_tlock(dev));
}

static int counter_alloc_res(struct mlx4_dev *dev, int slave, int op, int cmd,
			     u64 in_param, u64 *out_param, int port);

static int handle_existing_counter(struct mlx4_dev *dev, u8 slave, int port,
				   int counter_index)
{
	struct res_common *r;
	struct res_counter *counter;
	int ret = 0;

	if (counter_index == MLX4_SINK_COUNTER_INDEX(dev))
		return ret;

	spin_lock_irq(mlx4_tlock(dev));
	r = find_res(dev, counter_index, RES_COUNTER);
	if (!r || r->owner != slave) {
		ret = -EINVAL;
	} else {
		counter = container_of(r, struct res_counter, com);
		if (!counter->port)
			counter->port = port;
	}

	spin_unlock_irq(mlx4_tlock(dev));
	return ret;
}

static int handle_unexisting_counter(struct mlx4_dev *dev,
				     struct mlx4_qp_context *qpc, u8 slave,
				     int port)
{
	struct mlx4_priv *priv = mlx4_priv(dev);
	struct mlx4_resource_tracker *tracker = &priv->mfunc.master.res_tracker;
	struct res_common *tmp;
	struct res_counter *counter;
	u64 counter_idx = MLX4_SINK_COUNTER_INDEX(dev);
	int err = 0;

	spin_lock_irq(mlx4_tlock(dev));
	list_for_each_entry(tmp,
			    &tracker->slave_list[slave].res_list[RES_COUNTER],
			    list) {
		counter = container_of(tmp, struct res_counter, com);
		if (port == counter->port) {
			qpc->pri_path.counter_index  = counter->com.res_id;
			spin_unlock_irq(mlx4_tlock(dev));
			return 0;
		}
	}
	spin_unlock_irq(mlx4_tlock(dev));

	/* No existing counter, need to allocate a new counter */
	err = counter_alloc_res(dev, slave, RES_OP_RESERVE, 0, 0, &counter_idx,
				port);
	if (err == -ENOENT) {
		err = 0;
	} else if (err && err != -ENOSPC) {
		mlx4_err(dev, "%s: failed to create new counter for slave %d err %d\n",
			 __func__, slave, err);
	} else {
		qpc->pri_path.counter_index = counter_idx;
		mlx4_dbg(dev, "%s: alloc new counter for slave %d index %d\n",
			 __func__, slave, qpc->pri_path.counter_index);
		err = 0;
	}

	return err;
}

static int handle_counter(struct mlx4_dev *dev, struct mlx4_qp_context *qpc,
			  u8 slave, int port)
{
	if (qpc->pri_path.counter_index != MLX4_SINK_COUNTER_INDEX(dev))
		return handle_existing_counter(dev, slave, port,
					       qpc->pri_path.counter_index);

	return handle_unexisting_counter(dev, qpc, slave, port);
}

static struct res_common *alloc_qp_tr(int id)
{
	struct res_qp *ret;

	ret = kzalloc(sizeof(*ret), GFP_KERNEL);
	if (!ret)
		return NULL;

	ret->com.res_id = id;
	ret->com.state = RES_QP_RESERVED;
	ret->local_qpn = id;
	INIT_LIST_HEAD(&ret->mcg_list);
	spin_lock_init(&ret->mcg_spl);
	atomic_set(&ret->ref_count, 0);

	return &ret->com;
}

static struct res_common *alloc_mtt_tr(int id, int order)
{
	struct res_mtt *ret;

	ret = kzalloc(sizeof(*ret), GFP_KERNEL);
	if (!ret)
		return NULL;

	ret->com.res_id = id;
	ret->order = order;
	ret->com.state = RES_MTT_ALLOCATED;
	atomic_set(&ret->ref_count, 0);

	return &ret->com;
}

static struct res_common *alloc_mpt_tr(int id, int key)
{
	struct res_mpt *ret;

	ret = kzalloc(sizeof(*ret), GFP_KERNEL);
	if (!ret)
		return NULL;

	ret->com.res_id = id;
	ret->com.state = RES_MPT_RESERVED;
	ret->key = key;

	return &ret->com;
}

static struct res_common *alloc_eq_tr(int id)
{
	struct res_eq *ret;

	ret = kzalloc(sizeof(*ret), GFP_KERNEL);
	if (!ret)
		return NULL;

	ret->com.res_id = id;
	ret->com.state = RES_EQ_RESERVED;

	return &ret->com;
}

static struct res_common *alloc_cq_tr(int id)
{
	struct res_cq *ret;

	ret = kzalloc(sizeof(*ret), GFP_KERNEL);
	if (!ret)
		return NULL;

	ret->com.res_id = id;
	ret->com.state = RES_CQ_ALLOCATED;
	atomic_set(&ret->ref_count, 0);

	return &ret->com;
}

static struct res_common *alloc_srq_tr(int id)
{
	struct res_srq *ret;

	ret = kzalloc(sizeof(*ret), GFP_KERNEL);
	if (!ret)
		return NULL;

	ret->com.res_id = id;
	ret->com.state = RES_SRQ_ALLOCATED;
	atomic_set(&ret->ref_count, 0);

	return &ret->com;
}

static struct res_common *alloc_counter_tr(int id, int port)
{
	struct res_counter *ret;

	ret = kzalloc(sizeof(*ret), GFP_KERNEL);
	if (!ret)
		return NULL;

	ret->com.res_id = id;
	ret->com.state = RES_COUNTER_ALLOCATED;
	ret->port = port;

	return &ret->com;
}

static struct res_common *alloc_xrcdn_tr(int id)
{
	struct res_xrcdn *ret;

	ret = kzalloc(sizeof(*ret), GFP_KERNEL);
	if (!ret)
		return NULL;

	ret->com.res_id = id;
	ret->com.state = RES_XRCD_ALLOCATED;

	return &ret->com;
}

static struct res_common *alloc_fs_rule_tr(u64 id, int qpn)
{
	struct res_fs_rule *ret;

	ret = kzalloc(sizeof(*ret), GFP_KERNEL);
	if (!ret)
		return NULL;

	ret->com.res_id = id;
	ret->com.state = RES_FS_RULE_ALLOCATED;
	ret->qpn = qpn;
	return &ret->com;
}

static struct res_common *alloc_tr(u64 id, enum mlx4_resource type, int slave,
				   int extra)
{
	struct res_common *ret;

	switch (type) {
	case RES_QP:
		ret = alloc_qp_tr(id);
		break;
	case RES_MPT:
		ret = alloc_mpt_tr(id, extra);
		break;
	case RES_MTT:
		ret = alloc_mtt_tr(id, extra);
		break;
	case RES_EQ:
		ret = alloc_eq_tr(id);
		break;
	case RES_CQ:
		ret = alloc_cq_tr(id);
		break;
	case RES_SRQ:
		ret = alloc_srq_tr(id);
		break;
	case RES_MAC:
		pr_err("implementation missing\n");
		return NULL;
	case RES_COUNTER:
		ret = alloc_counter_tr(id, extra);
		break;
	case RES_XRCD:
		ret = alloc_xrcdn_tr(id);
		break;
	case RES_FS_RULE:
		ret = alloc_fs_rule_tr(id, extra);
		break;
	default:
		return NULL;
	}
	if (ret)
		ret->owner = slave;

	return ret;
}

int mlx4_calc_vf_counters(struct mlx4_dev *dev, int slave, int port,
			  struct mlx4_counter *data)
{
	struct mlx4_priv *priv = mlx4_priv(dev);
	struct mlx4_resource_tracker *tracker = &priv->mfunc.master.res_tracker;
	struct res_common *tmp;
	struct res_counter *counter;
	int *counters_arr;
	int i = 0, err = 0;

	memset(data, 0, sizeof(*data));

	counters_arr = kmalloc_array(dev->caps.max_counters,
				     sizeof(*counters_arr), GFP_KERNEL);
	if (!counters_arr)
		return -ENOMEM;

	spin_lock_irq(mlx4_tlock(dev));
	list_for_each_entry(tmp,
			    &tracker->slave_list[slave].res_list[RES_COUNTER],
			    list) {
		counter = container_of(tmp, struct res_counter, com);
		if (counter->port == port) {
			counters_arr[i] = (int)tmp->res_id;
			i++;
		}
	}
	spin_unlock_irq(mlx4_tlock(dev));
	counters_arr[i] = -1;

	i = 0;

	while (counters_arr[i] != -1) {
		err = mlx4_get_counter_stats(dev, counters_arr[i], data,
					     0);
		if (err) {
			memset(data, 0, sizeof(*data));
			goto table_changed;
		}
		i++;
	}

table_changed:
	kfree(counters_arr);
	return 0;
}

static int add_res_range(struct mlx4_dev *dev, int slave, u64 base, int count,
			 enum mlx4_resource type, int extra)
{
	int i;
	int err;
	struct mlx4_priv *priv = mlx4_priv(dev);
	struct res_common **res_arr;
	struct mlx4_resource_tracker *tracker = &priv->mfunc.master.res_tracker;
	struct rb_root *root = &tracker->res_tree[type];

	res_arr = kcalloc(count, sizeof(*res_arr), GFP_KERNEL);
	if (!res_arr)
		return -ENOMEM;

	for (i = 0; i < count; ++i) {
		res_arr[i] = alloc_tr(base + i, type, slave, extra);
		if (!res_arr[i]) {
			for (--i; i >= 0; --i)
				kfree(res_arr[i]);

			kfree(res_arr);
			return -ENOMEM;
		}
	}

	spin_lock_irq(mlx4_tlock(dev));
	for (i = 0; i < count; ++i) {
		if (find_res(dev, base + i, type)) {
			err = -EEXIST;
			goto undo;
		}
		err = res_tracker_insert(root, res_arr[i]);
		if (err)
			goto undo;
		list_add_tail(&res_arr[i]->list,
			      &tracker->slave_list[slave].res_list[type]);
	}
	spin_unlock_irq(mlx4_tlock(dev));
	kfree(res_arr);

	return 0;

undo:
	for (--i; i >= 0; --i) {
		rb_erase(&res_arr[i]->node, root);
		list_del_init(&res_arr[i]->list);
	}

	spin_unlock_irq(mlx4_tlock(dev));

	for (i = 0; i < count; ++i)
		kfree(res_arr[i]);

	kfree(res_arr);

	return err;
}

static int remove_qp_ok(struct res_qp *res)
{
	if (res->com.state == RES_QP_BUSY || atomic_read(&res->ref_count) ||
	    !list_empty(&res->mcg_list)) {
		pr_err("resource tracker: fail to remove qp, state %d, ref_count %d\n",
		       res->com.state, atomic_read(&res->ref_count));
		return -EBUSY;
	} else if (res->com.state != RES_QP_RESERVED) {
		return -EPERM;
	}

	return 0;
}

static int remove_mtt_ok(struct res_mtt *res, int order)
{
	if (res->com.state == RES_MTT_BUSY ||
	    atomic_read(&res->ref_count)) {
		pr_devel("%s-%d: state %s, ref_count %d\n",
			 __func__, __LINE__,
			 mtt_states_str(res->com.state),
			 atomic_read(&res->ref_count));
		return -EBUSY;
	} else if (res->com.state != RES_MTT_ALLOCATED)
		return -EPERM;
	else if (res->order != order)
		return -EINVAL;

	return 0;
}

static int remove_mpt_ok(struct res_mpt *res)
{
	if (res->com.state == RES_MPT_BUSY)
		return -EBUSY;
	else if (res->com.state != RES_MPT_RESERVED)
		return -EPERM;

	return 0;
}

static int remove_eq_ok(struct res_eq *res)
{
	if (res->com.state == RES_MPT_BUSY)
		return -EBUSY;
	else if (res->com.state != RES_MPT_RESERVED)
		return -EPERM;

	return 0;
}

static int remove_counter_ok(struct res_counter *res)
{
	if (res->com.state == RES_COUNTER_BUSY)
		return -EBUSY;
	else if (res->com.state != RES_COUNTER_ALLOCATED)
		return -EPERM;

	return 0;
}

static int remove_xrcdn_ok(struct res_xrcdn *res)
{
	if (res->com.state == RES_XRCD_BUSY)
		return -EBUSY;
	else if (res->com.state != RES_XRCD_ALLOCATED)
		return -EPERM;

	return 0;
}

static int remove_fs_rule_ok(struct res_fs_rule *res)
{
	if (res->com.state == RES_FS_RULE_BUSY)
		return -EBUSY;
	else if (res->com.state != RES_FS_RULE_ALLOCATED)
		return -EPERM;

	return 0;
}

static int remove_cq_ok(struct res_cq *res)
{
	if (res->com.state == RES_CQ_BUSY)
		return -EBUSY;
	else if (res->com.state != RES_CQ_ALLOCATED)
		return -EPERM;

	return 0;
}

static int remove_srq_ok(struct res_srq *res)
{
	if (res->com.state == RES_SRQ_BUSY)
		return -EBUSY;
	else if (res->com.state != RES_SRQ_ALLOCATED)
		return -EPERM;

	return 0;
}

static int remove_ok(struct res_common *res, enum mlx4_resource type, int extra)
{
	switch (type) {
	case RES_QP:
		return remove_qp_ok((struct res_qp *)res);
	case RES_CQ:
		return remove_cq_ok((struct res_cq *)res);
	case RES_SRQ:
		return remove_srq_ok((struct res_srq *)res);
	case RES_MPT:
		return remove_mpt_ok((struct res_mpt *)res);
	case RES_MTT:
		return remove_mtt_ok((struct res_mtt *)res, extra);
	case RES_MAC:
		return -EOPNOTSUPP;
	case RES_EQ:
		return remove_eq_ok((struct res_eq *)res);
	case RES_COUNTER:
		return remove_counter_ok((struct res_counter *)res);
	case RES_XRCD:
		return remove_xrcdn_ok((struct res_xrcdn *)res);
	case RES_FS_RULE:
		return remove_fs_rule_ok((struct res_fs_rule *)res);
	default:
		return -EINVAL;
	}
}

static int rem_res_range(struct mlx4_dev *dev, int slave, u64 base, int count,
			 enum mlx4_resource type, int extra)
{
	u64 i;
	int err;
	struct mlx4_priv *priv = mlx4_priv(dev);
	struct mlx4_resource_tracker *tracker = &priv->mfunc.master.res_tracker;
	struct res_common *r;

	spin_lock_irq(mlx4_tlock(dev));
	for (i = base; i < base + count; ++i) {
		r = res_tracker_lookup(&tracker->res_tree[type], i);
		if (!r) {
			err = -ENOENT;
			goto out;
		}
		if (r->owner != slave) {
			err = -EPERM;
			goto out;
		}
		err = remove_ok(r, type, extra);
		if (err)
			goto out;
	}

	for (i = base; i < base + count; ++i) {
		r = res_tracker_lookup(&tracker->res_tree[type], i);
		rb_erase(&r->node, &tracker->res_tree[type]);
		list_del(&r->list);
		kfree(r);
	}
	err = 0;

out:
	spin_unlock_irq(mlx4_tlock(dev));

	return err;
}

static int qp_res_start_move_to(struct mlx4_dev *dev, int slave, int qpn,
				enum res_qp_states state, struct res_qp **qp,
				int alloc)
{
	struct mlx4_priv *priv = mlx4_priv(dev);
	struct mlx4_resource_tracker *tracker = &priv->mfunc.master.res_tracker;
	struct res_qp *r;
	int err = 0;

	spin_lock_irq(mlx4_tlock(dev));
	r = res_tracker_lookup(&tracker->res_tree[RES_QP], qpn);
	if (!r)
		err = -ENOENT;
	else if (r->com.owner != slave)
		err = -EPERM;
	else {
		switch (state) {
		case RES_QP_BUSY:
			mlx4_dbg(dev, "%s: failed RES_QP, 0x%llx\n",
				 __func__, r->com.res_id);
			err = -EBUSY;
			break;

		case RES_QP_RESERVED:
			if (r->com.state == RES_QP_MAPPED && !alloc)
				break;

			mlx4_dbg(dev, "failed RES_QP, 0x%llx\n", r->com.res_id);
			err = -EINVAL;
			break;

		case RES_QP_MAPPED:
			if ((r->com.state == RES_QP_RESERVED && alloc) ||
			    r->com.state == RES_QP_HW)
				break;
			else {
				mlx4_dbg(dev, "failed RES_QP, 0x%llx\n",
					  r->com.res_id);
				err = -EINVAL;
			}

			break;

		case RES_QP_HW:
			if (r->com.state != RES_QP_MAPPED)
				err = -EINVAL;
			break;
		default:
			err = -EINVAL;
		}

		if (!err) {
			r->com.from_state = r->com.state;
			r->com.to_state = state;
			r->com.state = RES_QP_BUSY;
			if (qp)
				*qp = r;
		}
	}

	spin_unlock_irq(mlx4_tlock(dev));

	return err;
}

static int mr_res_start_move_to(struct mlx4_dev *dev, int slave, int index,
				enum res_mpt_states state, struct res_mpt **mpt)
{
	struct mlx4_priv *priv = mlx4_priv(dev);
	struct mlx4_resource_tracker *tracker = &priv->mfunc.master.res_tracker;
	struct res_mpt *r;
	int err = 0;

	spin_lock_irq(mlx4_tlock(dev));
	r = res_tracker_lookup(&tracker->res_tree[RES_MPT], index);
	if (!r)
		err = -ENOENT;
	else if (r->com.owner != slave)
		err = -EPERM;
	else {
		switch (state) {
		case RES_MPT_BUSY:
			err = -EINVAL;
			break;

		case RES_MPT_RESERVED:
			if (r->com.state != RES_MPT_MAPPED)
				err = -EINVAL;
			break;

		case RES_MPT_MAPPED:
			if (r->com.state != RES_MPT_RESERVED &&
			    r->com.state != RES_MPT_HW)
				err = -EINVAL;
			break;

		case RES_MPT_HW:
			if (r->com.state != RES_MPT_MAPPED)
				err = -EINVAL;
			break;
		default:
			err = -EINVAL;
		}

		if (!err) {
			r->com.from_state = r->com.state;
			r->com.to_state = state;
			r->com.state = RES_MPT_BUSY;
			if (mpt)
				*mpt = r;
		}
	}

	spin_unlock_irq(mlx4_tlock(dev));

	return err;
}

static int eq_res_start_move_to(struct mlx4_dev *dev, int slave, int index,
				enum res_eq_states state, struct res_eq **eq)
{
	struct mlx4_priv *priv = mlx4_priv(dev);
	struct mlx4_resource_tracker *tracker = &priv->mfunc.master.res_tracker;
	struct res_eq *r;
	int err = 0;

	spin_lock_irq(mlx4_tlock(dev));
	r = res_tracker_lookup(&tracker->res_tree[RES_EQ], index);
	if (!r)
		err = -ENOENT;
	else if (r->com.owner != slave)
		err = -EPERM;
	else {
		switch (state) {
		case RES_EQ_BUSY:
			err = -EINVAL;
			break;

		case RES_EQ_RESERVED:
			if (r->com.state != RES_EQ_HW)
				err = -EINVAL;
			break;

		case RES_EQ_HW:
			if (r->com.state != RES_EQ_RESERVED)
				err = -EINVAL;
			break;

		default:
			err = -EINVAL;
		}

		if (!err) {
			r->com.from_state = r->com.state;
			r->com.to_state = state;
			r->com.state = RES_EQ_BUSY;
		}
	}

	spin_unlock_irq(mlx4_tlock(dev));

	if (!err && eq)
		*eq = r;

	return err;
}

static int cq_res_start_move_to(struct mlx4_dev *dev, int slave, int cqn,
				enum res_cq_states state, struct res_cq **cq)
{
	struct mlx4_priv *priv = mlx4_priv(dev);
	struct mlx4_resource_tracker *tracker = &priv->mfunc.master.res_tracker;
	struct res_cq *r;
	int err;

	spin_lock_irq(mlx4_tlock(dev));
	r = res_tracker_lookup(&tracker->res_tree[RES_CQ], cqn);
	if (!r) {
		err = -ENOENT;
	} else if (r->com.owner != slave) {
		err = -EPERM;
	} else if (state == RES_CQ_ALLOCATED) {
		if (r->com.state != RES_CQ_HW)
			err = -EINVAL;
		else if (atomic_read(&r->ref_count))
			err = -EBUSY;
		else
			err = 0;
	} else if (state != RES_CQ_HW || r->com.state != RES_CQ_ALLOCATED) {
		err = -EINVAL;
	} else {
		err = 0;
	}

	if (!err) {
		r->com.from_state = r->com.state;
		r->com.to_state = state;
		r->com.state = RES_CQ_BUSY;
		if (cq)
			*cq = r;
	}

	spin_unlock_irq(mlx4_tlock(dev));

	return err;
}

static int srq_res_start_move_to(struct mlx4_dev *dev, int slave, int index,
				 enum res_srq_states state, struct res_srq **srq)
{
	struct mlx4_priv *priv = mlx4_priv(dev);
	struct mlx4_resource_tracker *tracker = &priv->mfunc.master.res_tracker;
	struct res_srq *r;
	int err = 0;

	spin_lock_irq(mlx4_tlock(dev));
	r = res_tracker_lookup(&tracker->res_tree[RES_SRQ], index);
	if (!r) {
		err = -ENOENT;
	} else if (r->com.owner != slave) {
		err = -EPERM;
	} else if (state == RES_SRQ_ALLOCATED) {
		if (r->com.state != RES_SRQ_HW)
			err = -EINVAL;
		else if (atomic_read(&r->ref_count))
			err = -EBUSY;
	} else if (state != RES_SRQ_HW || r->com.state != RES_SRQ_ALLOCATED) {
		err = -EINVAL;
	}

	if (!err) {
		r->com.from_state = r->com.state;
		r->com.to_state = state;
		r->com.state = RES_SRQ_BUSY;
		if (srq)
			*srq = r;
	}

	spin_unlock_irq(mlx4_tlock(dev));

	return err;
}

static void res_abort_move(struct mlx4_dev *dev, int slave,
			   enum mlx4_resource type, int id)
{
	struct mlx4_priv *priv = mlx4_priv(dev);
	struct mlx4_resource_tracker *tracker = &priv->mfunc.master.res_tracker;
	struct res_common *r;

	spin_lock_irq(mlx4_tlock(dev));
	r = res_tracker_lookup(&tracker->res_tree[type], id);
	if (r && (r->owner == slave))
		r->state = r->from_state;
	spin_unlock_irq(mlx4_tlock(dev));
}

static void res_end_move(struct mlx4_dev *dev, int slave,
			 enum mlx4_resource type, int id)
{
	struct mlx4_priv *priv = mlx4_priv(dev);
	struct mlx4_resource_tracker *tracker = &priv->mfunc.master.res_tracker;
	struct res_common *r;

	spin_lock_irq(mlx4_tlock(dev));
	r = res_tracker_lookup(&tracker->res_tree[type], id);
	if (r && (r->owner == slave))
		r->state = r->to_state;
	spin_unlock_irq(mlx4_tlock(dev));
}

static int valid_reserved(struct mlx4_dev *dev, int slave, int qpn)
{
	return mlx4_is_qp_reserved(dev, qpn) &&
		(mlx4_is_master(dev) || mlx4_is_guest_proxy(dev, slave, qpn));
}

static int fw_reserved(struct mlx4_dev *dev, int qpn)
{
	return qpn < dev->caps.reserved_qps_cnt[MLX4_QP_REGION_FW];
}

static int qp_alloc_res(struct mlx4_dev *dev, int slave, int op, int cmd,
			u64 in_param, u64 *out_param)
{
	int err;
	int count;
	int align;
	int base;
	int qpn;
	u8 flags;

	switch (op) {
	case RES_OP_RESERVE:
		count = get_param_l(&in_param) & 0xffffff;
		/* Turn off all unsupported QP allocation flags that the
		 * slave tries to set.
		 */
		flags = (get_param_l(&in_param) >> 24) & dev->caps.alloc_res_qp_mask;
		align = get_param_h(&in_param);
		err = mlx4_grant_resource(dev, slave, RES_QP, count, 0);
		if (err)
			return err;

		err = __mlx4_qp_reserve_range(dev, count, align, &base, flags);
		if (err) {
			mlx4_release_resource(dev, slave, RES_QP, count, 0);
			return err;
		}

		err = add_res_range(dev, slave, base, count, RES_QP, 0);
		if (err) {
			mlx4_release_resource(dev, slave, RES_QP, count, 0);
			__mlx4_qp_release_range(dev, base, count);
			return err;
		}
		set_param_l(out_param, base);
		break;
	case RES_OP_MAP_ICM:
		qpn = get_param_l(&in_param) & 0x7fffff;
		if (valid_reserved(dev, slave, qpn)) {
			err = add_res_range(dev, slave, qpn, 1, RES_QP, 0);
			if (err)
				return err;
		}

		err = qp_res_start_move_to(dev, slave, qpn, RES_QP_MAPPED,
					   NULL, 1);
		if (err)
			return err;

		if (!fw_reserved(dev, qpn)) {
			err = __mlx4_qp_alloc_icm(dev, qpn);
			if (err) {
				res_abort_move(dev, slave, RES_QP, qpn);
				return err;
			}
		}

		res_end_move(dev, slave, RES_QP, qpn);
		break;

	default:
		err = -EINVAL;
		break;
	}
	return err;
}

static int mtt_alloc_res(struct mlx4_dev *dev, int slave, int op, int cmd,
			 u64 in_param, u64 *out_param)
{
	int err = -EINVAL;
	int base;
	int order;

	if (op != RES_OP_RESERVE_AND_MAP)
		return err;

	order = get_param_l(&in_param);

	err = mlx4_grant_resource(dev, slave, RES_MTT, 1 << order, 0);
	if (err)
		return err;

	base = __mlx4_alloc_mtt_range(dev, order);
	if (base == -1) {
		mlx4_release_resource(dev, slave, RES_MTT, 1 << order, 0);
		return -ENOMEM;
	}

	err = add_res_range(dev, slave, base, 1, RES_MTT, order);
	if (err) {
		mlx4_release_resource(dev, slave, RES_MTT, 1 << order, 0);
		__mlx4_free_mtt_range(dev, base, order);
	} else {
		set_param_l(out_param, base);
	}

	return err;
}

static int mpt_alloc_res(struct mlx4_dev *dev, int slave, int op, int cmd,
			 u64 in_param, u64 *out_param)
{
	int err = -EINVAL;
	int index;
	int id;
	struct res_mpt *mpt;

	switch (op) {
	case RES_OP_RESERVE:
		err = mlx4_grant_resource(dev, slave, RES_MPT, 1, 0);
		if (err)
			break;

		index = __mlx4_mpt_reserve(dev);
		if (index == -1) {
			mlx4_release_resource(dev, slave, RES_MPT, 1, 0);
			break;
		}
		id = index & mpt_mask(dev);

		err = add_res_range(dev, slave, id, 1, RES_MPT, index);
		if (err) {
			mlx4_release_resource(dev, slave, RES_MPT, 1, 0);
			__mlx4_mpt_release(dev, index);
			break;
		}
		set_param_l(out_param, index);
		break;
	case RES_OP_MAP_ICM:
		index = get_param_l(&in_param);
		id = index & mpt_mask(dev);
		err = mr_res_start_move_to(dev, slave, id,
					   RES_MPT_MAPPED, &mpt);
		if (err)
			return err;

		err = __mlx4_mpt_alloc_icm(dev, mpt->key);
		if (err) {
			res_abort_move(dev, slave, RES_MPT, id);
			return err;
		}

		res_end_move(dev, slave, RES_MPT, id);
		break;
	}
	return err;
}

static int cq_alloc_res(struct mlx4_dev *dev, int slave, int op, int cmd,
			u64 in_param, u64 *out_param)
{
	int cqn;
	int err;

	switch (op) {
	case RES_OP_RESERVE_AND_MAP:
		err = mlx4_grant_resource(dev, slave, RES_CQ, 1, 0);
		if (err)
			break;

		err = __mlx4_cq_alloc_icm(dev, &cqn);
		if (err) {
			mlx4_release_resource(dev, slave, RES_CQ, 1, 0);
			break;
		}

		err = add_res_range(dev, slave, cqn, 1, RES_CQ, 0);
		if (err) {
			mlx4_release_resource(dev, slave, RES_CQ, 1, 0);
			__mlx4_cq_free_icm(dev, cqn);
			break;
		}

		set_param_l(out_param, cqn);
		break;

	default:
		err = -EINVAL;
	}

	return err;
}

static int srq_alloc_res(struct mlx4_dev *dev, int slave, int op, int cmd,
			 u64 in_param, u64 *out_param)
{
	int srqn;
	int err;

	switch (op) {
	case RES_OP_RESERVE_AND_MAP:
		err = mlx4_grant_resource(dev, slave, RES_SRQ, 1, 0);
		if (err)
			break;

		err = __mlx4_srq_alloc_icm(dev, &srqn);
		if (err) {
			mlx4_release_resource(dev, slave, RES_SRQ, 1, 0);
			break;
		}

		err = add_res_range(dev, slave, srqn, 1, RES_SRQ, 0);
		if (err) {
			mlx4_release_resource(dev, slave, RES_SRQ, 1, 0);
			__mlx4_srq_free_icm(dev, srqn);
			break;
		}

		set_param_l(out_param, srqn);
		break;

	default:
		err = -EINVAL;
	}

	return err;
}

static int mac_find_smac_ix_in_slave(struct mlx4_dev *dev, int slave, int port,
				     u8 smac_index, u64 *mac)
{
	struct mlx4_priv *priv = mlx4_priv(dev);
	struct mlx4_resource_tracker *tracker = &priv->mfunc.master.res_tracker;
	struct list_head *mac_list =
		&tracker->slave_list[slave].res_list[RES_MAC];
	struct mac_res *res, *tmp;

	list_for_each_entry_safe(res, tmp, mac_list, list) {
		if (res->smac_index == smac_index && res->port == (u8) port) {
			*mac = res->mac;
			return 0;
		}
	}
	return -ENOENT;
}

static int mac_add_to_slave(struct mlx4_dev *dev, int slave, u64 mac, int port, u8 smac_index)
{
	struct mlx4_priv *priv = mlx4_priv(dev);
	struct mlx4_resource_tracker *tracker = &priv->mfunc.master.res_tracker;
	struct list_head *mac_list =
		&tracker->slave_list[slave].res_list[RES_MAC];
	struct mac_res *res, *tmp;

	list_for_each_entry_safe(res, tmp, mac_list, list) {
		if (res->mac == mac && res->port == (u8) port) {
			/* mac found. update ref count */
			++res->ref_count;
			return 0;
		}
	}

	if (mlx4_grant_resource(dev, slave, RES_MAC, 1, port))
		return -EINVAL;
	res = kzalloc(sizeof(*res), GFP_KERNEL);
	if (!res) {
		mlx4_release_resource(dev, slave, RES_MAC, 1, port);
		return -ENOMEM;
	}
	res->mac = mac;
	res->port = (u8) port;
	res->smac_index = smac_index;
	res->ref_count = 1;
	list_add_tail(&res->list,
		      &tracker->slave_list[slave].res_list[RES_MAC]);
	return 0;
}

static void mac_del_from_slave(struct mlx4_dev *dev, int slave, u64 mac,
			       int port)
{
	struct mlx4_priv *priv = mlx4_priv(dev);
	struct mlx4_resource_tracker *tracker = &priv->mfunc.master.res_tracker;
	struct list_head *mac_list =
		&tracker->slave_list[slave].res_list[RES_MAC];
	struct mac_res *res, *tmp;

	list_for_each_entry_safe(res, tmp, mac_list, list) {
		if (res->mac == mac && res->port == (u8) port) {
			if (!--res->ref_count) {
				list_del(&res->list);
				mlx4_release_resource(dev, slave, RES_MAC, 1, port);
				kfree(res);
			}
			break;
		}
	}
}

static void rem_slave_macs(struct mlx4_dev *dev, int slave)
{
	struct mlx4_priv *priv = mlx4_priv(dev);
	struct mlx4_resource_tracker *tracker = &priv->mfunc.master.res_tracker;
	struct list_head *mac_list =
		&tracker->slave_list[slave].res_list[RES_MAC];
	struct mac_res *res, *tmp;
	int i;

	list_for_each_entry_safe(res, tmp, mac_list, list) {
		list_del(&res->list);
		/* dereference the mac the num times the slave referenced it */
		for (i = 0; i < res->ref_count; i++)
			__mlx4_unregister_mac(dev, res->port, res->mac);
		mlx4_release_resource(dev, slave, RES_MAC, 1, res->port);
		kfree(res);
	}
}

static int mac_alloc_res(struct mlx4_dev *dev, int slave, int op, int cmd,
			 u64 in_param, u64 *out_param, int in_port)
{
	int err = -EINVAL;
	int port;
	u64 mac;
	u8 smac_index;

	if (op != RES_OP_RESERVE_AND_MAP)
		return err;

	port = !in_port ? get_param_l(out_param) : in_port;
	port = mlx4_slave_convert_port(
			dev, slave, port);

	if (port < 0)
		return -EINVAL;
	mac = in_param;

	err = __mlx4_register_mac(dev, port, mac);
	if (err >= 0) {
		smac_index = err;
		set_param_l(out_param, err);
		err = 0;
	}

	if (!err) {
		err = mac_add_to_slave(dev, slave, mac, port, smac_index);
		if (err)
			__mlx4_unregister_mac(dev, port, mac);
	}
	return err;
}

static int vlan_add_to_slave(struct mlx4_dev *dev, int slave, u16 vlan,
			     int port, int vlan_index)
{
	struct mlx4_priv *priv = mlx4_priv(dev);
	struct mlx4_resource_tracker *tracker = &priv->mfunc.master.res_tracker;
	struct list_head *vlan_list =
		&tracker->slave_list[slave].res_list[RES_VLAN];
	struct vlan_res *res, *tmp;

	list_for_each_entry_safe(res, tmp, vlan_list, list) {
		if (res->vlan == vlan && res->port == (u8) port) {
			/* vlan found. update ref count */
			++res->ref_count;
			return 0;
		}
	}

	if (mlx4_grant_resource(dev, slave, RES_VLAN, 1, port))
		return -EINVAL;
	res = kzalloc(sizeof(*res), GFP_KERNEL);
	if (!res) {
		mlx4_release_resource(dev, slave, RES_VLAN, 1, port);
		return -ENOMEM;
	}
	res->vlan = vlan;
	res->port = (u8) port;
	res->vlan_index = vlan_index;
	res->ref_count = 1;
	list_add_tail(&res->list,
		      &tracker->slave_list[slave].res_list[RES_VLAN]);
	return 0;
}


static void vlan_del_from_slave(struct mlx4_dev *dev, int slave, u16 vlan,
				int port)
{
	struct mlx4_priv *priv = mlx4_priv(dev);
	struct mlx4_resource_tracker *tracker = &priv->mfunc.master.res_tracker;
	struct list_head *vlan_list =
		&tracker->slave_list[slave].res_list[RES_VLAN];
	struct vlan_res *res, *tmp;

	list_for_each_entry_safe(res, tmp, vlan_list, list) {
		if (res->vlan == vlan && res->port == (u8) port) {
			if (!--res->ref_count) {
				list_del(&res->list);
				mlx4_release_resource(dev, slave, RES_VLAN,
						      1, port);
				kfree(res);
			}
			break;
		}
	}
}

static void rem_slave_vlans(struct mlx4_dev *dev, int slave)
{
	struct mlx4_priv *priv = mlx4_priv(dev);
	struct mlx4_resource_tracker *tracker = &priv->mfunc.master.res_tracker;
	struct list_head *vlan_list =
		&tracker->slave_list[slave].res_list[RES_VLAN];
	struct vlan_res *res, *tmp;
	int i;

	list_for_each_entry_safe(res, tmp, vlan_list, list) {
		list_del(&res->list);
		/* dereference the vlan the num times the slave referenced it */
		for (i = 0; i < res->ref_count; i++)
			__mlx4_unregister_vlan(dev, res->port, res->vlan);
		mlx4_release_resource(dev, slave, RES_VLAN, 1, res->port);
		kfree(res);
	}
}

static int vlan_alloc_res(struct mlx4_dev *dev, int slave, int op, int cmd,
			  u64 in_param, u64 *out_param, int in_port)
{
	struct mlx4_priv *priv = mlx4_priv(dev);
	struct mlx4_slave_state *slave_state = priv->mfunc.master.slave_state;
	int err;
	u16 vlan;
	int vlan_index;
	int port;

	port = !in_port ? get_param_l(out_param) : in_port;

	if (!port || op != RES_OP_RESERVE_AND_MAP)
		return -EINVAL;

	port = mlx4_slave_convert_port(
			dev, slave, port);

	if (port < 0)
		return -EINVAL;
	/* upstream kernels had NOP for reg/unreg vlan. Continue this. */
	if (!in_port && port > 0 && port <= dev->caps.num_ports) {
		slave_state[slave].old_vlan_api = true;
		return 0;
	}

	vlan = (u16) in_param;

	err = __mlx4_register_vlan(dev, port, vlan, &vlan_index);
	if (!err) {
		set_param_l(out_param, (u32) vlan_index);
		err = vlan_add_to_slave(dev, slave, vlan, port, vlan_index);
		if (err)
			__mlx4_unregister_vlan(dev, port, vlan);
	}
	return err;
}

static int counter_alloc_res(struct mlx4_dev *dev, int slave, int op, int cmd,
			     u64 in_param, u64 *out_param, int port)
{
	u32 index;
	int err;

	if (op != RES_OP_RESERVE)
		return -EINVAL;

	err = mlx4_grant_resource(dev, slave, RES_COUNTER, 1, 0);
	if (err)
		return err;

	err = __mlx4_counter_alloc(dev, &index);
	if (err) {
		mlx4_release_resource(dev, slave, RES_COUNTER, 1, 0);
		return err;
	}

	err = add_res_range(dev, slave, index, 1, RES_COUNTER, port);
	if (err) {
		__mlx4_counter_free(dev, index);
		mlx4_release_resource(dev, slave, RES_COUNTER, 1, 0);
	} else {
		set_param_l(out_param, index);
	}

	return err;
}

static int xrcdn_alloc_res(struct mlx4_dev *dev, int slave, int op, int cmd,
			   u64 in_param, u64 *out_param)
{
	u32 xrcdn;
	int err;

	if (op != RES_OP_RESERVE)
		return -EINVAL;

	err = __mlx4_xrcd_alloc(dev, &xrcdn);
	if (err)
		return err;

	err = add_res_range(dev, slave, xrcdn, 1, RES_XRCD, 0);
	if (err)
		__mlx4_xrcd_free(dev, xrcdn);
	else
		set_param_l(out_param, xrcdn);

	return err;
}

int mlx4_ALLOC_RES_wrapper(struct mlx4_dev *dev, int slave,
			   struct mlx4_vhcr *vhcr,
			   struct mlx4_cmd_mailbox *inbox,
			   struct mlx4_cmd_mailbox *outbox,
			   struct mlx4_cmd_info *cmd)
{
	int err;
	int alop = vhcr->op_modifier;

	switch (vhcr->in_modifier & 0xFF) {
	case RES_QP:
		err = qp_alloc_res(dev, slave, vhcr->op_modifier, alop,
				   vhcr->in_param, &vhcr->out_param);
		break;

	case RES_MTT:
		err = mtt_alloc_res(dev, slave, vhcr->op_modifier, alop,
				    vhcr->in_param, &vhcr->out_param);
		break;

	case RES_MPT:
		err = mpt_alloc_res(dev, slave, vhcr->op_modifier, alop,
				    vhcr->in_param, &vhcr->out_param);
		break;

	case RES_CQ:
		err = cq_alloc_res(dev, slave, vhcr->op_modifier, alop,
				   vhcr->in_param, &vhcr->out_param);
		break;

	case RES_SRQ:
		err = srq_alloc_res(dev, slave, vhcr->op_modifier, alop,
				    vhcr->in_param, &vhcr->out_param);
		break;

	case RES_MAC:
		err = mac_alloc_res(dev, slave, vhcr->op_modifier, alop,
				    vhcr->in_param, &vhcr->out_param,
				    (vhcr->in_modifier >> 8) & 0xFF);
		break;

	case RES_VLAN:
		err = vlan_alloc_res(dev, slave, vhcr->op_modifier, alop,
				     vhcr->in_param, &vhcr->out_param,
				     (vhcr->in_modifier >> 8) & 0xFF);
		break;

	case RES_COUNTER:
		err = counter_alloc_res(dev, slave, vhcr->op_modifier, alop,
					vhcr->in_param, &vhcr->out_param, 0);
		break;

	case RES_XRCD:
		err = xrcdn_alloc_res(dev, slave, vhcr->op_modifier, alop,
				      vhcr->in_param, &vhcr->out_param);
		break;

	default:
		err = -EINVAL;
		break;
	}

	return err;
}

static int qp_free_res(struct mlx4_dev *dev, int slave, int op, int cmd,
		       u64 in_param)
{
	int err;
	int count;
	int base;
	int qpn;

	switch (op) {
	case RES_OP_RESERVE:
		base = get_param_l(&in_param) & 0x7fffff;
		count = get_param_h(&in_param);
		err = rem_res_range(dev, slave, base, count, RES_QP, 0);
		if (err)
			break;
		mlx4_release_resource(dev, slave, RES_QP, count, 0);
		__mlx4_qp_release_range(dev, base, count);
		break;
	case RES_OP_MAP_ICM:
		qpn = get_param_l(&in_param) & 0x7fffff;
		err = qp_res_start_move_to(dev, slave, qpn, RES_QP_RESERVED,
					   NULL, 0);
		if (err)
			return err;

		if (!fw_reserved(dev, qpn))
			__mlx4_qp_free_icm(dev, qpn);

		res_end_move(dev, slave, RES_QP, qpn);

		if (valid_reserved(dev, slave, qpn))
			err = rem_res_range(dev, slave, qpn, 1, RES_QP, 0);
		break;
	default:
		err = -EINVAL;
		break;
	}
	return err;
}

static int mtt_free_res(struct mlx4_dev *dev, int slave, int op, int cmd,
			u64 in_param, u64 *out_param)
{
	int err = -EINVAL;
	int base;
	int order;

	if (op != RES_OP_RESERVE_AND_MAP)
		return err;

	base = get_param_l(&in_param);
	order = get_param_h(&in_param);
	err = rem_res_range(dev, slave, base, 1, RES_MTT, order);
	if (!err) {
		mlx4_release_resource(dev, slave, RES_MTT, 1 << order, 0);
		__mlx4_free_mtt_range(dev, base, order);
	}
	return err;
}

static int mpt_free_res(struct mlx4_dev *dev, int slave, int op, int cmd,
			u64 in_param)
{
	int err = -EINVAL;
	int index;
	int id;
	struct res_mpt *mpt;

	switch (op) {
	case RES_OP_RESERVE:
		index = get_param_l(&in_param);
		id = index & mpt_mask(dev);
		err = get_res(dev, slave, id, RES_MPT, &mpt);
		if (err)
			break;
		index = mpt->key;
		put_res(dev, slave, id, RES_MPT);

		err = rem_res_range(dev, slave, id, 1, RES_MPT, 0);
		if (err)
			break;
		mlx4_release_resource(dev, slave, RES_MPT, 1, 0);
		__mlx4_mpt_release(dev, index);
		break;
	case RES_OP_MAP_ICM:
		index = get_param_l(&in_param);
		id = index & mpt_mask(dev);
		err = mr_res_start_move_to(dev, slave, id,
					   RES_MPT_RESERVED, &mpt);
		if (err)
			return err;

		__mlx4_mpt_free_icm(dev, mpt->key);
		res_end_move(dev, slave, RES_MPT, id);
		break;
	default:
		err = -EINVAL;
		break;
	}
	return err;
}

static int cq_free_res(struct mlx4_dev *dev, int slave, int op, int cmd,
		       u64 in_param, u64 *out_param)
{
	int cqn;
	int err;

	switch (op) {
	case RES_OP_RESERVE_AND_MAP:
		cqn = get_param_l(&in_param);
		err = rem_res_range(dev, slave, cqn, 1, RES_CQ, 0);
		if (err)
			break;

		mlx4_release_resource(dev, slave, RES_CQ, 1, 0);
		__mlx4_cq_free_icm(dev, cqn);
		break;

	default:
		err = -EINVAL;
		break;
	}

	return err;
}

static int srq_free_res(struct mlx4_dev *dev, int slave, int op, int cmd,
			u64 in_param, u64 *out_param)
{
	int srqn;
	int err;

	switch (op) {
	case RES_OP_RESERVE_AND_MAP:
		srqn = get_param_l(&in_param);
		err = rem_res_range(dev, slave, srqn, 1, RES_SRQ, 0);
		if (err)
			break;

		mlx4_release_resource(dev, slave, RES_SRQ, 1, 0);
		__mlx4_srq_free_icm(dev, srqn);
		break;

	default:
		err = -EINVAL;
		break;
	}

	return err;
}

static int mac_free_res(struct mlx4_dev *dev, int slave, int op, int cmd,
			    u64 in_param, u64 *out_param, int in_port)
{
	int port;
	int err = 0;

	switch (op) {
	case RES_OP_RESERVE_AND_MAP:
		port = !in_port ? get_param_l(out_param) : in_port;
		port = mlx4_slave_convert_port(
				dev, slave, port);

		if (port < 0)
			return -EINVAL;
		mac_del_from_slave(dev, slave, in_param, port);
		__mlx4_unregister_mac(dev, port, in_param);
		break;
	default:
		err = -EINVAL;
		break;
	}

	return err;

}

static int vlan_free_res(struct mlx4_dev *dev, int slave, int op, int cmd,
			    u64 in_param, u64 *out_param, int port)
{
	struct mlx4_priv *priv = mlx4_priv(dev);
	struct mlx4_slave_state *slave_state = priv->mfunc.master.slave_state;
	int err = 0;

	port = mlx4_slave_convert_port(
			dev, slave, port);

	if (port < 0)
		return -EINVAL;
	switch (op) {
	case RES_OP_RESERVE_AND_MAP:
		if (slave_state[slave].old_vlan_api)
			return 0;
		if (!port)
			return -EINVAL;
		vlan_del_from_slave(dev, slave, in_param, port);
		__mlx4_unregister_vlan(dev, port, in_param);
		break;
	default:
		err = -EINVAL;
		break;
	}

	return err;
}

static int counter_free_res(struct mlx4_dev *dev, int slave, int op, int cmd,
			    u64 in_param, u64 *out_param)
{
	int index;
	int err;

	if (op != RES_OP_RESERVE)
		return -EINVAL;

	index = get_param_l(&in_param);
	if (index == MLX4_SINK_COUNTER_INDEX(dev))
		return 0;

	err = rem_res_range(dev, slave, index, 1, RES_COUNTER, 0);
	if (err)
		return err;

	__mlx4_counter_free(dev, index);
	mlx4_release_resource(dev, slave, RES_COUNTER, 1, 0);

	return err;
}

static int xrcdn_free_res(struct mlx4_dev *dev, int slave, int op, int cmd,
			  u64 in_param, u64 *out_param)
{
	int xrcdn;
	int err;

	if (op != RES_OP_RESERVE)
		return -EINVAL;

	xrcdn = get_param_l(&in_param);
	err = rem_res_range(dev, slave, xrcdn, 1, RES_XRCD, 0);
	if (err)
		return err;

	__mlx4_xrcd_free(dev, xrcdn);

	return err;
}

int mlx4_FREE_RES_wrapper(struct mlx4_dev *dev, int slave,
			  struct mlx4_vhcr *vhcr,
			  struct mlx4_cmd_mailbox *inbox,
			  struct mlx4_cmd_mailbox *outbox,
			  struct mlx4_cmd_info *cmd)
{
	int err = -EINVAL;
	int alop = vhcr->op_modifier;

	switch (vhcr->in_modifier & 0xFF) {
	case RES_QP:
		err = qp_free_res(dev, slave, vhcr->op_modifier, alop,
				  vhcr->in_param);
		break;

	case RES_MTT:
		err = mtt_free_res(dev, slave, vhcr->op_modifier, alop,
				   vhcr->in_param, &vhcr->out_param);
		break;

	case RES_MPT:
		err = mpt_free_res(dev, slave, vhcr->op_modifier, alop,
				   vhcr->in_param);
		break;

	case RES_CQ:
		err = cq_free_res(dev, slave, vhcr->op_modifier, alop,
				  vhcr->in_param, &vhcr->out_param);
		break;

	case RES_SRQ:
		err = srq_free_res(dev, slave, vhcr->op_modifier, alop,
				   vhcr->in_param, &vhcr->out_param);
		break;

	case RES_MAC:
		err = mac_free_res(dev, slave, vhcr->op_modifier, alop,
				   vhcr->in_param, &vhcr->out_param,
				   (vhcr->in_modifier >> 8) & 0xFF);
		break;

	case RES_VLAN:
		err = vlan_free_res(dev, slave, vhcr->op_modifier, alop,
				    vhcr->in_param, &vhcr->out_param,
				    (vhcr->in_modifier >> 8) & 0xFF);
		break;

	case RES_COUNTER:
		err = counter_free_res(dev, slave, vhcr->op_modifier, alop,
				       vhcr->in_param, &vhcr->out_param);
		break;

	case RES_XRCD:
		err = xrcdn_free_res(dev, slave, vhcr->op_modifier, alop,
				     vhcr->in_param, &vhcr->out_param);

	default:
		break;
	}
	return err;
}

/* ugly but other choices are uglier */
static int mr_phys_mpt(struct mlx4_mpt_entry *mpt)
{
	return (be32_to_cpu(mpt->flags) >> 9) & 1;
}

static int mr_get_mtt_addr(struct mlx4_mpt_entry *mpt)
{
	return (int)be64_to_cpu(mpt->mtt_addr) & 0xfffffff8;
}

static int mr_get_mtt_size(struct mlx4_mpt_entry *mpt)
{
	return be32_to_cpu(mpt->mtt_sz);
}

static u32 mr_get_pd(struct mlx4_mpt_entry *mpt)
{
	return be32_to_cpu(mpt->pd_flags) & 0x00ffffff;
}

static int mr_is_fmr(struct mlx4_mpt_entry *mpt)
{
	return be32_to_cpu(mpt->pd_flags) & MLX4_MPT_PD_FLAG_FAST_REG;
}

static int mr_is_bind_enabled(struct mlx4_mpt_entry *mpt)
{
	return be32_to_cpu(mpt->flags) & MLX4_MPT_FLAG_BIND_ENABLE;
}

static int mr_is_region(struct mlx4_mpt_entry *mpt)
{
	return be32_to_cpu(mpt->flags) & MLX4_MPT_FLAG_REGION;
}

static int qp_get_mtt_addr(struct mlx4_qp_context *qpc)
{
	return be32_to_cpu(qpc->mtt_base_addr_l) & 0xfffffff8;
}

static int srq_get_mtt_addr(struct mlx4_srq_context *srqc)
{
	return be32_to_cpu(srqc->mtt_base_addr_l) & 0xfffffff8;
}

static int qp_get_mtt_size(struct mlx4_qp_context *qpc)
{
	int page_shift = (qpc->log_page_size & 0x3f) + 12;
	int log_sq_size = (qpc->sq_size_stride >> 3) & 0xf;
	int log_sq_sride = qpc->sq_size_stride & 7;
	int log_rq_size = (qpc->rq_size_stride >> 3) & 0xf;
	int log_rq_stride = qpc->rq_size_stride & 7;
	int srq = (be32_to_cpu(qpc->srqn) >> 24) & 1;
	int rss = (be32_to_cpu(qpc->flags) >> 13) & 1;
	u32 ts = (be32_to_cpu(qpc->flags) >> 16) & 0xff;
	int xrc = (ts == MLX4_QP_ST_XRC) ? 1 : 0;
	int sq_size;
	int rq_size;
	int total_pages;
	int total_mem;
	int page_offset = (be32_to_cpu(qpc->params2) >> 6) & 0x3f;
	int tot;

	sq_size = 1 << (log_sq_size + log_sq_sride + 4);
	rq_size = (srq|rss|xrc) ? 0 : (1 << (log_rq_size + log_rq_stride + 4));
	total_mem = sq_size + rq_size;
	tot = (total_mem + (page_offset << 6)) >> page_shift;
	total_pages = !tot ? 1 : roundup_pow_of_two(tot);

	return total_pages;
}

static int check_mtt_range(struct mlx4_dev *dev, int slave, int start,
			   int size, struct res_mtt *mtt)
{
	int res_start = mtt->com.res_id;
	int res_size = (1 << mtt->order);

	if (start < res_start || start + size > res_start + res_size)
		return -EPERM;
	return 0;
}

int mlx4_SW2HW_MPT_wrapper(struct mlx4_dev *dev, int slave,
			   struct mlx4_vhcr *vhcr,
			   struct mlx4_cmd_mailbox *inbox,
			   struct mlx4_cmd_mailbox *outbox,
			   struct mlx4_cmd_info *cmd)
{
	int err;
	int index = vhcr->in_modifier;
	struct res_mtt *mtt;
	struct res_mpt *mpt = NULL;
	int mtt_base = mr_get_mtt_addr(inbox->buf) / dev->caps.mtt_entry_sz;
	int phys;
	int id;
	u32 pd;
	int pd_slave;

	id = index & mpt_mask(dev);
	err = mr_res_start_move_to(dev, slave, id, RES_MPT_HW, &mpt);
	if (err)
		return err;

	/* Disable memory windows for VFs. */
	if (!mr_is_region(inbox->buf)) {
		err = -EPERM;
		goto ex_abort;
	}

	/* Make sure that the PD bits related to the slave id are zeros. */
	pd = mr_get_pd(inbox->buf);
	pd_slave = (pd >> 17) & 0x7f;
	if (pd_slave != 0 && --pd_slave != slave) {
		err = -EPERM;
		goto ex_abort;
	}

	if (mr_is_fmr(inbox->buf)) {
		/* FMR and Bind Enable are forbidden in slave devices. */
		if (mr_is_bind_enabled(inbox->buf)) {
			err = -EPERM;
			goto ex_abort;
		}
		/* FMR and Memory Windows are also forbidden. */
		if (!mr_is_region(inbox->buf)) {
			err = -EPERM;
			goto ex_abort;
		}
	}

	phys = mr_phys_mpt(inbox->buf);
	if (!phys) {
		err = get_res(dev, slave, mtt_base, RES_MTT, &mtt);
		if (err)
			goto ex_abort;

		err = check_mtt_range(dev, slave, mtt_base,
				      mr_get_mtt_size(inbox->buf), mtt);
		if (err)
			goto ex_put;

		mpt->mtt = mtt;
	}

	err = mlx4_DMA_wrapper(dev, slave, vhcr, inbox, outbox, cmd);
	if (err)
		goto ex_put;

	if (!phys) {
		atomic_inc(&mtt->ref_count);
		put_res(dev, slave, mtt->com.res_id, RES_MTT);
	}

	res_end_move(dev, slave, RES_MPT, id);
	return 0;

ex_put:
	if (!phys)
		put_res(dev, slave, mtt->com.res_id, RES_MTT);
ex_abort:
	res_abort_move(dev, slave, RES_MPT, id);

	return err;
}

int mlx4_HW2SW_MPT_wrapper(struct mlx4_dev *dev, int slave,
			   struct mlx4_vhcr *vhcr,
			   struct mlx4_cmd_mailbox *inbox,
			   struct mlx4_cmd_mailbox *outbox,
			   struct mlx4_cmd_info *cmd)
{
	int err;
	int index = vhcr->in_modifier;
	struct res_mpt *mpt;
	int id;

	id = index & mpt_mask(dev);
	err = mr_res_start_move_to(dev, slave, id, RES_MPT_MAPPED, &mpt);
	if (err)
		return err;

	err = mlx4_DMA_wrapper(dev, slave, vhcr, inbox, outbox, cmd);
	if (err)
		goto ex_abort;

	if (mpt->mtt)
		atomic_dec(&mpt->mtt->ref_count);

	res_end_move(dev, slave, RES_MPT, id);
	return 0;

ex_abort:
	res_abort_move(dev, slave, RES_MPT, id);

	return err;
}

int mlx4_QUERY_MPT_wrapper(struct mlx4_dev *dev, int slave,
			   struct mlx4_vhcr *vhcr,
			   struct mlx4_cmd_mailbox *inbox,
			   struct mlx4_cmd_mailbox *outbox,
			   struct mlx4_cmd_info *cmd)
{
	int err;
	int index = vhcr->in_modifier;
	struct res_mpt *mpt;
	int id;

	id = index & mpt_mask(dev);
	err = get_res(dev, slave, id, RES_MPT, &mpt);
	if (err)
		return err;

	if (mpt->com.from_state == RES_MPT_MAPPED) {
		/* In order to allow rereg in SRIOV, we need to alter the MPT entry. To do
		 * that, the VF must read the MPT. But since the MPT entry memory is not
		 * in the VF's virtual memory space, it must use QUERY_MPT to obtain the
		 * entry contents. To guarantee that the MPT cannot be changed, the driver
		 * must perform HW2SW_MPT before this query and return the MPT entry to HW
		 * ownership fofollowing the change. The change here allows the VF to
		 * perform QUERY_MPT also when the entry is in SW ownership.
		 */
		struct mlx4_mpt_entry *mpt_entry = mlx4_table_find(
					&mlx4_priv(dev)->mr_table.dmpt_table,
					mpt->key, NULL);

		if (NULL == mpt_entry || NULL == outbox->buf) {
			err = -EINVAL;
			goto out;
		}

		memcpy(outbox->buf, mpt_entry, sizeof(*mpt_entry));

		err = 0;
	} else if (mpt->com.from_state == RES_MPT_HW) {
		err = mlx4_DMA_wrapper(dev, slave, vhcr, inbox, outbox, cmd);
	} else {
		err = -EBUSY;
		goto out;
	}


out:
	put_res(dev, slave, id, RES_MPT);
	return err;
}

static int qp_get_rcqn(struct mlx4_qp_context *qpc)
{
	return be32_to_cpu(qpc->cqn_recv) & 0xffffff;
}

static int qp_get_scqn(struct mlx4_qp_context *qpc)
{
	return be32_to_cpu(qpc->cqn_send) & 0xffffff;
}

static u32 qp_get_srqn(struct mlx4_qp_context *qpc)
{
	return be32_to_cpu(qpc->srqn) & 0x1ffffff;
}

static void adjust_proxy_tun_qkey(struct mlx4_dev *dev, struct mlx4_vhcr *vhcr,
				  struct mlx4_qp_context *context)
{
	u32 qpn = vhcr->in_modifier & 0xffffff;
	u32 qkey = 0;

	if (mlx4_get_parav_qkey(dev, qpn, &qkey))
		return;

	/* adjust qkey in qp context */
	context->qkey = cpu_to_be32(qkey);
}

static int adjust_qp_sched_queue(struct mlx4_dev *dev, int slave,
				 struct mlx4_qp_context *qpc,
				 struct mlx4_cmd_mailbox *inbox);

int mlx4_RST2INIT_QP_wrapper(struct mlx4_dev *dev, int slave,
			     struct mlx4_vhcr *vhcr,
			     struct mlx4_cmd_mailbox *inbox,
			     struct mlx4_cmd_mailbox *outbox,
			     struct mlx4_cmd_info *cmd)
{
	int err;
	int qpn = vhcr->in_modifier & 0x7fffff;
	struct res_mtt *mtt;
	struct res_qp *qp;
	struct mlx4_qp_context *qpc = inbox->buf + 8;
	int mtt_base = qp_get_mtt_addr(qpc) / dev->caps.mtt_entry_sz;
	int mtt_size = qp_get_mtt_size(qpc);
	struct res_cq *rcq;
	struct res_cq *scq;
	int rcqn = qp_get_rcqn(qpc);
	int scqn = qp_get_scqn(qpc);
	u32 srqn = qp_get_srqn(qpc) & 0xffffff;
	int use_srq = (qp_get_srqn(qpc) >> 24) & 1;
	struct res_srq *srq;
	int local_qpn = vhcr->in_modifier & 0xffffff;

	err = adjust_qp_sched_queue(dev, slave, qpc, inbox);
	if (err)
		return err;

	err = qp_res_start_move_to(dev, slave, qpn, RES_QP_HW, &qp, 0);
	if (err)
		return err;
	qp->local_qpn = local_qpn;
	qp->sched_queue = 0;
	qp->param3 = 0;
	qp->vlan_control = 0;
	qp->fvl_rx = 0;
	qp->pri_path_fl = 0;
	qp->vlan_index = 0;
	qp->feup = 0;
	qp->qpc_flags = be32_to_cpu(qpc->flags);

	err = get_res(dev, slave, mtt_base, RES_MTT, &mtt);
	if (err)
		goto ex_abort;

	err = check_mtt_range(dev, slave, mtt_base, mtt_size, mtt);
	if (err)
		goto ex_put_mtt;

	err = get_res(dev, slave, rcqn, RES_CQ, &rcq);
	if (err)
		goto ex_put_mtt;

	if (scqn != rcqn) {
		err = get_res(dev, slave, scqn, RES_CQ, &scq);
		if (err)
			goto ex_put_rcq;
	} else
		scq = rcq;

	if (use_srq) {
		err = get_res(dev, slave, srqn, RES_SRQ, &srq);
		if (err)
			goto ex_put_scq;
	}

	adjust_proxy_tun_qkey(dev, vhcr, qpc);
	update_pkey_index(dev, slave, inbox);
	err = mlx4_DMA_wrapper(dev, slave, vhcr, inbox, outbox, cmd);
	if (err)
		goto ex_put_srq;
	atomic_inc(&mtt->ref_count);
	qp->mtt = mtt;
	atomic_inc(&rcq->ref_count);
	qp->rcq = rcq;
	atomic_inc(&scq->ref_count);
	qp->scq = scq;

	if (scqn != rcqn)
		put_res(dev, slave, scqn, RES_CQ);

	if (use_srq) {
		atomic_inc(&srq->ref_count);
		put_res(dev, slave, srqn, RES_SRQ);
		qp->srq = srq;
	}

	/* Save param3 for dynamic changes from VST back to VGT */
	qp->param3 = qpc->param3;
	put_res(dev, slave, rcqn, RES_CQ);
	put_res(dev, slave, mtt_base, RES_MTT);
	res_end_move(dev, slave, RES_QP, qpn);

	return 0;

ex_put_srq:
	if (use_srq)
		put_res(dev, slave, srqn, RES_SRQ);
ex_put_scq:
	if (scqn != rcqn)
		put_res(dev, slave, scqn, RES_CQ);
ex_put_rcq:
	put_res(dev, slave, rcqn, RES_CQ);
ex_put_mtt:
	put_res(dev, slave, mtt_base, RES_MTT);
ex_abort:
	res_abort_move(dev, slave, RES_QP, qpn);

	return err;
}

static int eq_get_mtt_addr(struct mlx4_eq_context *eqc)
{
	return be32_to_cpu(eqc->mtt_base_addr_l) & 0xfffffff8;
}

static int eq_get_mtt_size(struct mlx4_eq_context *eqc)
{
	int log_eq_size = eqc->log_eq_size & 0x1f;
	int page_shift = (eqc->log_page_size & 0x3f) + 12;

	if (log_eq_size + 5 < page_shift)
		return 1;

	return 1 << (log_eq_size + 5 - page_shift);
}

static int cq_get_mtt_addr(struct mlx4_cq_context *cqc)
{
	return be32_to_cpu(cqc->mtt_base_addr_l) & 0xfffffff8;
}

static int cq_get_mtt_size(struct mlx4_cq_context *cqc)
{
	int log_cq_size = (be32_to_cpu(cqc->logsize_usrpage) >> 24) & 0x1f;
	int page_shift = (cqc->log_page_size & 0x3f) + 12;

	if (log_cq_size + 5 < page_shift)
		return 1;

	return 1 << (log_cq_size + 5 - page_shift);
}

int mlx4_SW2HW_EQ_wrapper(struct mlx4_dev *dev, int slave,
			  struct mlx4_vhcr *vhcr,
			  struct mlx4_cmd_mailbox *inbox,
			  struct mlx4_cmd_mailbox *outbox,
			  struct mlx4_cmd_info *cmd)
{
	int err;
	int eqn = vhcr->in_modifier;
	int res_id = (slave << 10) | eqn;
	struct mlx4_eq_context *eqc = inbox->buf;
	int mtt_base = eq_get_mtt_addr(eqc) / dev->caps.mtt_entry_sz;
	int mtt_size = eq_get_mtt_size(eqc);
	struct res_eq *eq;
	struct res_mtt *mtt;

	err = add_res_range(dev, slave, res_id, 1, RES_EQ, 0);
	if (err)
		return err;
	err = eq_res_start_move_to(dev, slave, res_id, RES_EQ_HW, &eq);
	if (err)
		goto out_add;

	err = get_res(dev, slave, mtt_base, RES_MTT, &mtt);
	if (err)
		goto out_move;

	err = check_mtt_range(dev, slave, mtt_base, mtt_size, mtt);
	if (err)
		goto out_put;

	err = mlx4_DMA_wrapper(dev, slave, vhcr, inbox, outbox, cmd);
	if (err)
		goto out_put;

	atomic_inc(&mtt->ref_count);
	eq->mtt = mtt;
	put_res(dev, slave, mtt->com.res_id, RES_MTT);
	res_end_move(dev, slave, RES_EQ, res_id);
	return 0;

out_put:
	put_res(dev, slave, mtt->com.res_id, RES_MTT);
out_move:
	res_abort_move(dev, slave, RES_EQ, res_id);
out_add:
	rem_res_range(dev, slave, res_id, 1, RES_EQ, 0);
	return err;
}

int mlx4_CONFIG_DEV_wrapper(struct mlx4_dev *dev, int slave,
			    struct mlx4_vhcr *vhcr,
			    struct mlx4_cmd_mailbox *inbox,
			    struct mlx4_cmd_mailbox *outbox,
			    struct mlx4_cmd_info *cmd)
{
	int err;
	u8 get = vhcr->op_modifier;

	if (get != 1)
		return -EPERM;

	err = mlx4_DMA_wrapper(dev, slave, vhcr, inbox, outbox, cmd);

	return err;
}

static int get_containing_mtt(struct mlx4_dev *dev, int slave, int start,
			      int len, struct res_mtt **res)
{
	struct mlx4_priv *priv = mlx4_priv(dev);
	struct mlx4_resource_tracker *tracker = &priv->mfunc.master.res_tracker;
	struct res_mtt *mtt;
	int err = -EINVAL;

	spin_lock_irq(mlx4_tlock(dev));
	list_for_each_entry(mtt, &tracker->slave_list[slave].res_list[RES_MTT],
			    com.list) {
		if (!check_mtt_range(dev, slave, start, len, mtt)) {
			*res = mtt;
			mtt->com.from_state = mtt->com.state;
			mtt->com.state = RES_MTT_BUSY;
			err = 0;
			break;
		}
	}
	spin_unlock_irq(mlx4_tlock(dev));

	return err;
}

static int verify_qp_parameters(struct mlx4_dev *dev,
				struct mlx4_vhcr *vhcr,
				struct mlx4_cmd_mailbox *inbox,
				enum qp_transition transition, u8 slave)
{
	u32			qp_type;
	u32			qpn;
	struct mlx4_qp_context	*qp_ctx;
	enum mlx4_qp_optpar	optpar;
	int port;
	int num_gids;

	qp_ctx  = inbox->buf + 8;
	qp_type	= (be32_to_cpu(qp_ctx->flags) >> 16) & 0xff;
	optpar	= be32_to_cpu(*(__be32 *) inbox->buf);

	if (slave != mlx4_master_func_num(dev)) {
		qp_ctx->params2 &= ~cpu_to_be32(MLX4_QP_BIT_FPP);
		/* setting QP rate-limit is disallowed for VFs */
		if (qp_ctx->rate_limit_params)
			return -EPERM;
	}

	switch (qp_type) {
	case MLX4_QP_ST_RC:
	case MLX4_QP_ST_XRC:
	case MLX4_QP_ST_UC:
		switch (transition) {
		case QP_TRANS_INIT2RTR:
		case QP_TRANS_RTR2RTS:
		case QP_TRANS_RTS2RTS:
		case QP_TRANS_SQD2SQD:
		case QP_TRANS_SQD2RTS:
			if (slave != mlx4_master_func_num(dev)) {
				if (optpar & MLX4_QP_OPTPAR_PRIMARY_ADDR_PATH) {
					port = (qp_ctx->pri_path.sched_queue >> 6 & 1) + 1;
					if (dev->caps.port_mask[port] != MLX4_PORT_TYPE_IB)
						num_gids = mlx4_get_slave_num_gids(dev, slave, port);
					else
						num_gids = 1;
					if (qp_ctx->pri_path.mgid_index >= num_gids)
						return -EINVAL;
				}
				if (optpar & MLX4_QP_OPTPAR_ALT_ADDR_PATH) {
					port = (qp_ctx->alt_path.sched_queue >> 6 & 1) + 1;
					if (dev->caps.port_mask[port] != MLX4_PORT_TYPE_IB)
						num_gids = mlx4_get_slave_num_gids(dev, slave, port);
					else
						num_gids = 1;
					if (qp_ctx->alt_path.mgid_index >= num_gids)
						return -EINVAL;
				}
			}
			break;
		default:
			break;
		}
		break;

	case MLX4_QP_ST_MLX:
		qpn = vhcr->in_modifier & 0x7fffff;
		port = (qp_ctx->pri_path.sched_queue >> 6 & 1) + 1;
		if (transition == QP_TRANS_INIT2RTR &&
		    slave != mlx4_master_func_num(dev) &&
		    mlx4_is_qp_reserved(dev, qpn) &&
		    !mlx4_vf_smi_enabled(dev, slave, port)) {
			/* only enabled VFs may create MLX proxy QPs */
			mlx4_err(dev, "%s: unprivileged slave %d attempting to create an MLX proxy special QP on port %d\n",
				 __func__, slave, port);
			return -EPERM;
		}
		break;

	default:
		break;
	}

	return 0;
}

int mlx4_WRITE_MTT_wrapper(struct mlx4_dev *dev, int slave,
			   struct mlx4_vhcr *vhcr,
			   struct mlx4_cmd_mailbox *inbox,
			   struct mlx4_cmd_mailbox *outbox,
			   struct mlx4_cmd_info *cmd)
{
	struct mlx4_mtt mtt;
	__be64 *page_list = inbox->buf;
	u64 *pg_list = (u64 *)page_list;
	int i;
	struct res_mtt *rmtt = NULL;
	int start = be64_to_cpu(page_list[0]);
	int npages = vhcr->in_modifier;
	int err;

	err = get_containing_mtt(dev, slave, start, npages, &rmtt);
	if (err)
		return err;

	/* Call the SW implementation of write_mtt:
	 * - Prepare a dummy mtt struct
	 * - Translate inbox contents to simple addresses in host endianness */
	mtt.offset = 0;  /* TBD this is broken but I don't handle it since
			    we don't really use it */
	mtt.order = 0;
	mtt.page_shift = 0;
	for (i = 0; i < npages; ++i)
		pg_list[i + 2] = (be64_to_cpu(page_list[i + 2]) & ~1ULL);

	err = __mlx4_write_mtt(dev, &mtt, be64_to_cpu(page_list[0]), npages,
			       ((u64 *)page_list + 2));

	if (rmtt)
		put_res(dev, slave, rmtt->com.res_id, RES_MTT);

	return err;
}

int mlx4_HW2SW_EQ_wrapper(struct mlx4_dev *dev, int slave,
			  struct mlx4_vhcr *vhcr,
			  struct mlx4_cmd_mailbox *inbox,
			  struct mlx4_cmd_mailbox *outbox,
			  struct mlx4_cmd_info *cmd)
{
	int eqn = vhcr->in_modifier;
	int res_id = eqn | (slave << 10);
	struct res_eq *eq;
	int err;

	err = eq_res_start_move_to(dev, slave, res_id, RES_EQ_RESERVED, &eq);
	if (err)
		return err;

	err = get_res(dev, slave, eq->mtt->com.res_id, RES_MTT, NULL);
	if (err)
		goto ex_abort;

	err = mlx4_DMA_wrapper(dev, slave, vhcr, inbox, outbox, cmd);
	if (err)
		goto ex_put;

	atomic_dec(&eq->mtt->ref_count);
	put_res(dev, slave, eq->mtt->com.res_id, RES_MTT);
	res_end_move(dev, slave, RES_EQ, res_id);
	rem_res_range(dev, slave, res_id, 1, RES_EQ, 0);

	return 0;

ex_put:
	put_res(dev, slave, eq->mtt->com.res_id, RES_MTT);
ex_abort:
	res_abort_move(dev, slave, RES_EQ, res_id);

	return err;
}

int mlx4_GEN_EQE(struct mlx4_dev *dev, int slave, struct mlx4_eqe *eqe)
{
	struct mlx4_priv *priv = mlx4_priv(dev);
	struct mlx4_slave_event_eq_info *event_eq;
	struct mlx4_cmd_mailbox *mailbox;
	u32 in_modifier = 0;
	int err;
	int res_id;
	struct res_eq *req;

	if (!priv->mfunc.master.slave_state)
		return -EINVAL;

	/* check for slave valid, slave not PF, and slave active */
	if (slave < 0 || slave > dev->persist->num_vfs ||
	    slave == dev->caps.function ||
	    !priv->mfunc.master.slave_state[slave].active)
		return 0;

	event_eq = &priv->mfunc.master.slave_state[slave].event_eq[eqe->type];

	/* Create the event only if the slave is registered */
	if (event_eq->eqn < 0)
		return 0;

	mutex_lock(&priv->mfunc.master.gen_eqe_mutex[slave]);
	res_id = (slave << 10) | event_eq->eqn;
	err = get_res(dev, slave, res_id, RES_EQ, &req);
	if (err)
		goto unlock;

	if (req->com.from_state != RES_EQ_HW) {
		err = -EINVAL;
		goto put;
	}

	mailbox = mlx4_alloc_cmd_mailbox(dev);
	if (IS_ERR(mailbox)) {
		err = PTR_ERR(mailbox);
		goto put;
	}

	if (eqe->type == MLX4_EVENT_TYPE_CMD) {
		++event_eq->token;
		eqe->event.cmd.token = cpu_to_be16(event_eq->token);
	}

	memcpy(mailbox->buf, (u8 *) eqe, 28);

	in_modifier = (slave & 0xff) | ((event_eq->eqn & 0x3ff) << 16);

	err = mlx4_cmd(dev, mailbox->dma, in_modifier, 0,
		       MLX4_CMD_GEN_EQE, MLX4_CMD_TIME_CLASS_B,
		       MLX4_CMD_NATIVE);

	put_res(dev, slave, res_id, RES_EQ);
	mutex_unlock(&priv->mfunc.master.gen_eqe_mutex[slave]);
	mlx4_free_cmd_mailbox(dev, mailbox);
	return err;

put:
	put_res(dev, slave, res_id, RES_EQ);

unlock:
	mutex_unlock(&priv->mfunc.master.gen_eqe_mutex[slave]);
	return err;
}

int mlx4_QUERY_EQ_wrapper(struct mlx4_dev *dev, int slave,
			  struct mlx4_vhcr *vhcr,
			  struct mlx4_cmd_mailbox *inbox,
			  struct mlx4_cmd_mailbox *outbox,
			  struct mlx4_cmd_info *cmd)
{
	int eqn = vhcr->in_modifier;
	int res_id = eqn | (slave << 10);
	struct res_eq *eq;
	int err;

	err = get_res(dev, slave, res_id, RES_EQ, &eq);
	if (err)
		return err;

	if (eq->com.from_state != RES_EQ_HW) {
		err = -EINVAL;
		goto ex_put;
	}

	err = mlx4_DMA_wrapper(dev, slave, vhcr, inbox, outbox, cmd);

ex_put:
	put_res(dev, slave, res_id, RES_EQ);
	return err;
}

int mlx4_SW2HW_CQ_wrapper(struct mlx4_dev *dev, int slave,
			  struct mlx4_vhcr *vhcr,
			  struct mlx4_cmd_mailbox *inbox,
			  struct mlx4_cmd_mailbox *outbox,
			  struct mlx4_cmd_info *cmd)
{
	int err;
	int cqn = vhcr->in_modifier;
	struct mlx4_cq_context *cqc = inbox->buf;
	int mtt_base = cq_get_mtt_addr(cqc) / dev->caps.mtt_entry_sz;
	struct res_cq *cq = NULL;
	struct res_mtt *mtt;

	err = cq_res_start_move_to(dev, slave, cqn, RES_CQ_HW, &cq);
	if (err)
		return err;
	err = get_res(dev, slave, mtt_base, RES_MTT, &mtt);
	if (err)
		goto out_move;
	err = check_mtt_range(dev, slave, mtt_base, cq_get_mtt_size(cqc), mtt);
	if (err)
		goto out_put;
	err = mlx4_DMA_wrapper(dev, slave, vhcr, inbox, outbox, cmd);
	if (err)
		goto out_put;
	atomic_inc(&mtt->ref_count);
	cq->mtt = mtt;
	put_res(dev, slave, mtt->com.res_id, RES_MTT);
	res_end_move(dev, slave, RES_CQ, cqn);
	return 0;

out_put:
	put_res(dev, slave, mtt->com.res_id, RES_MTT);
out_move:
	res_abort_move(dev, slave, RES_CQ, cqn);
	return err;
}

int mlx4_HW2SW_CQ_wrapper(struct mlx4_dev *dev, int slave,
			  struct mlx4_vhcr *vhcr,
			  struct mlx4_cmd_mailbox *inbox,
			  struct mlx4_cmd_mailbox *outbox,
			  struct mlx4_cmd_info *cmd)
{
	int err;
	int cqn = vhcr->in_modifier;
	struct res_cq *cq = NULL;

	err = cq_res_start_move_to(dev, slave, cqn, RES_CQ_ALLOCATED, &cq);
	if (err)
		return err;
	err = mlx4_DMA_wrapper(dev, slave, vhcr, inbox, outbox, cmd);
	if (err)
		goto out_move;
	atomic_dec(&cq->mtt->ref_count);
	res_end_move(dev, slave, RES_CQ, cqn);
	return 0;

out_move:
	res_abort_move(dev, slave, RES_CQ, cqn);
	return err;
}

int mlx4_QUERY_CQ_wrapper(struct mlx4_dev *dev, int slave,
			  struct mlx4_vhcr *vhcr,
			  struct mlx4_cmd_mailbox *inbox,
			  struct mlx4_cmd_mailbox *outbox,
			  struct mlx4_cmd_info *cmd)
{
	int cqn = vhcr->in_modifier;
	struct res_cq *cq;
	int err;

	err = get_res(dev, slave, cqn, RES_CQ, &cq);
	if (err)
		return err;

	if (cq->com.from_state != RES_CQ_HW)
		goto ex_put;

	err = mlx4_DMA_wrapper(dev, slave, vhcr, inbox, outbox, cmd);
ex_put:
	put_res(dev, slave, cqn, RES_CQ);

	return err;
}

static int handle_resize(struct mlx4_dev *dev, int slave,
			 struct mlx4_vhcr *vhcr,
			 struct mlx4_cmd_mailbox *inbox,
			 struct mlx4_cmd_mailbox *outbox,
			 struct mlx4_cmd_info *cmd,
			 struct res_cq *cq)
{
	int err;
	struct res_mtt *orig_mtt;
	struct res_mtt *mtt;
	struct mlx4_cq_context *cqc = inbox->buf;
	int mtt_base = cq_get_mtt_addr(cqc) / dev->caps.mtt_entry_sz;

	err = get_res(dev, slave, cq->mtt->com.res_id, RES_MTT, &orig_mtt);
	if (err)
		return err;

	if (orig_mtt != cq->mtt) {
		err = -EINVAL;
		goto ex_put;
	}

	err = get_res(dev, slave, mtt_base, RES_MTT, &mtt);
	if (err)
		goto ex_put;

	err = check_mtt_range(dev, slave, mtt_base, cq_get_mtt_size(cqc), mtt);
	if (err)
		goto ex_put1;
	err = mlx4_DMA_wrapper(dev, slave, vhcr, inbox, outbox, cmd);
	if (err)
		goto ex_put1;
	atomic_dec(&orig_mtt->ref_count);
	put_res(dev, slave, orig_mtt->com.res_id, RES_MTT);
	atomic_inc(&mtt->ref_count);
	cq->mtt = mtt;
	put_res(dev, slave, mtt->com.res_id, RES_MTT);
	return 0;

ex_put1:
	put_res(dev, slave, mtt->com.res_id, RES_MTT);
ex_put:
	put_res(dev, slave, orig_mtt->com.res_id, RES_MTT);

	return err;

}

int mlx4_MODIFY_CQ_wrapper(struct mlx4_dev *dev, int slave,
			   struct mlx4_vhcr *vhcr,
			   struct mlx4_cmd_mailbox *inbox,
			   struct mlx4_cmd_mailbox *outbox,
			   struct mlx4_cmd_info *cmd)
{
	int cqn = vhcr->in_modifier;
	struct res_cq *cq;
	int err;

	err = get_res(dev, slave, cqn, RES_CQ, &cq);
	if (err)
		return err;

	if (cq->com.from_state != RES_CQ_HW)
		goto ex_put;

	if (vhcr->op_modifier == 0) {
		err = handle_resize(dev, slave, vhcr, inbox, outbox, cmd, cq);
		goto ex_put;
	}

	err = mlx4_DMA_wrapper(dev, slave, vhcr, inbox, outbox, cmd);
ex_put:
	put_res(dev, slave, cqn, RES_CQ);

	return err;
}

static int srq_get_mtt_size(struct mlx4_srq_context *srqc)
{
	int log_srq_size = (be32_to_cpu(srqc->state_logsize_srqn) >> 24) & 0xf;
	int log_rq_stride = srqc->logstride & 7;
	int page_shift = (srqc->log_page_size & 0x3f) + 12;

	if (log_srq_size + log_rq_stride + 4 < page_shift)
		return 1;

	return 1 << (log_srq_size + log_rq_stride + 4 - page_shift);
}

int mlx4_SW2HW_SRQ_wrapper(struct mlx4_dev *dev, int slave,
			   struct mlx4_vhcr *vhcr,
			   struct mlx4_cmd_mailbox *inbox,
			   struct mlx4_cmd_mailbox *outbox,
			   struct mlx4_cmd_info *cmd)
{
	int err;
	int srqn = vhcr->in_modifier;
	struct res_mtt *mtt;
	struct res_srq *srq = NULL;
	struct mlx4_srq_context *srqc = inbox->buf;
	int mtt_base = srq_get_mtt_addr(srqc) / dev->caps.mtt_entry_sz;

	if (srqn != (be32_to_cpu(srqc->state_logsize_srqn) & 0xffffff))
		return -EINVAL;

	err = srq_res_start_move_to(dev, slave, srqn, RES_SRQ_HW, &srq);
	if (err)
		return err;
	err = get_res(dev, slave, mtt_base, RES_MTT, &mtt);
	if (err)
		goto ex_abort;
	err = check_mtt_range(dev, slave, mtt_base, srq_get_mtt_size(srqc),
			      mtt);
	if (err)
		goto ex_put_mtt;

	err = mlx4_DMA_wrapper(dev, slave, vhcr, inbox, outbox, cmd);
	if (err)
		goto ex_put_mtt;

	atomic_inc(&mtt->ref_count);
	srq->mtt = mtt;
	put_res(dev, slave, mtt->com.res_id, RES_MTT);
	res_end_move(dev, slave, RES_SRQ, srqn);
	return 0;

ex_put_mtt:
	put_res(dev, slave, mtt->com.res_id, RES_MTT);
ex_abort:
	res_abort_move(dev, slave, RES_SRQ, srqn);

	return err;
}

int mlx4_HW2SW_SRQ_wrapper(struct mlx4_dev *dev, int slave,
			   struct mlx4_vhcr *vhcr,
			   struct mlx4_cmd_mailbox *inbox,
			   struct mlx4_cmd_mailbox *outbox,
			   struct mlx4_cmd_info *cmd)
{
	int err;
	int srqn = vhcr->in_modifier;
	struct res_srq *srq = NULL;

	err = srq_res_start_move_to(dev, slave, srqn, RES_SRQ_ALLOCATED, &srq);
	if (err)
		return err;
	err = mlx4_DMA_wrapper(dev, slave, vhcr, inbox, outbox, cmd);
	if (err)
		goto ex_abort;
	atomic_dec(&srq->mtt->ref_count);
	if (srq->cq)
		atomic_dec(&srq->cq->ref_count);
	res_end_move(dev, slave, RES_SRQ, srqn);

	return 0;

ex_abort:
	res_abort_move(dev, slave, RES_SRQ, srqn);

	return err;
}

int mlx4_QUERY_SRQ_wrapper(struct mlx4_dev *dev, int slave,
			   struct mlx4_vhcr *vhcr,
			   struct mlx4_cmd_mailbox *inbox,
			   struct mlx4_cmd_mailbox *outbox,
			   struct mlx4_cmd_info *cmd)
{
	int err;
	int srqn = vhcr->in_modifier;
	struct res_srq *srq;

	err = get_res(dev, slave, srqn, RES_SRQ, &srq);
	if (err)
		return err;
	if (srq->com.from_state != RES_SRQ_HW) {
		err = -EBUSY;
		goto out;
	}
	err = mlx4_DMA_wrapper(dev, slave, vhcr, inbox, outbox, cmd);
out:
	put_res(dev, slave, srqn, RES_SRQ);
	return err;
}

int mlx4_ARM_SRQ_wrapper(struct mlx4_dev *dev, int slave,
			 struct mlx4_vhcr *vhcr,
			 struct mlx4_cmd_mailbox *inbox,
			 struct mlx4_cmd_mailbox *outbox,
			 struct mlx4_cmd_info *cmd)
{
	int err;
	int srqn = vhcr->in_modifier;
	struct res_srq *srq;

	err = get_res(dev, slave, srqn, RES_SRQ, &srq);
	if (err)
		return err;

	if (srq->com.from_state != RES_SRQ_HW) {
		err = -EBUSY;
		goto out;
	}

	err = mlx4_DMA_wrapper(dev, slave, vhcr, inbox, outbox, cmd);
out:
	put_res(dev, slave, srqn, RES_SRQ);
	return err;
}

int mlx4_GEN_QP_wrapper(struct mlx4_dev *dev, int slave,
			struct mlx4_vhcr *vhcr,
			struct mlx4_cmd_mailbox *inbox,
			struct mlx4_cmd_mailbox *outbox,
			struct mlx4_cmd_info *cmd)
{
	int err;
	int qpn = vhcr->in_modifier & 0x7fffff;
	struct res_qp *qp;

	err = get_res(dev, slave, qpn, RES_QP, &qp);
	if (err)
		return err;
	if (qp->com.from_state != RES_QP_HW) {
		err = -EBUSY;
		goto out;
	}

	err = mlx4_DMA_wrapper(dev, slave, vhcr, inbox, outbox, cmd);
out:
	put_res(dev, slave, qpn, RES_QP);
	return err;
}

int mlx4_INIT2INIT_QP_wrapper(struct mlx4_dev *dev, int slave,
			      struct mlx4_vhcr *vhcr,
			      struct mlx4_cmd_mailbox *inbox,
			      struct mlx4_cmd_mailbox *outbox,
			      struct mlx4_cmd_info *cmd)
{
	struct mlx4_qp_context *context = inbox->buf + 8;
	adjust_proxy_tun_qkey(dev, vhcr, context);
	update_pkey_index(dev, slave, inbox);
	return mlx4_GEN_QP_wrapper(dev, slave, vhcr, inbox, outbox, cmd);
}

static int adjust_qp_sched_queue(struct mlx4_dev *dev, int slave,
				  struct mlx4_qp_context *qpc,
				  struct mlx4_cmd_mailbox *inbox)
{
	enum mlx4_qp_optpar optpar = be32_to_cpu(*(__be32 *)inbox->buf);
	u8 pri_sched_queue;
	int port = mlx4_slave_convert_port(
		   dev, slave, (qpc->pri_path.sched_queue >> 6 & 1) + 1) - 1;

	if (port < 0)
		return -EINVAL;

	pri_sched_queue = (qpc->pri_path.sched_queue & ~(1 << 6)) |
			  ((port & 1) << 6);

	if (optpar & (MLX4_QP_OPTPAR_PRIMARY_ADDR_PATH | MLX4_QP_OPTPAR_SCHED_QUEUE) ||
	    qpc->pri_path.sched_queue || mlx4_is_eth(dev, port + 1)) {
		qpc->pri_path.sched_queue = pri_sched_queue;
	}

	if (optpar & MLX4_QP_OPTPAR_ALT_ADDR_PATH) {
		port = mlx4_slave_convert_port(
				dev, slave, (qpc->alt_path.sched_queue >> 6 & 1)
				+ 1) - 1;
		if (port < 0)
			return -EINVAL;
		qpc->alt_path.sched_queue =
			(qpc->alt_path.sched_queue & ~(1 << 6)) |
			(port & 1) << 6;
	}
	return 0;
}

static int roce_verify_mac(struct mlx4_dev *dev, int slave,
				struct mlx4_qp_context *qpc,
				struct mlx4_cmd_mailbox *inbox)
{
	u64 mac;
	int port;
	u32 ts = (be32_to_cpu(qpc->flags) >> 16) & 0xff;
	u8 sched = *(u8 *)(inbox->buf + 64);
	u8 smac_ix;

	port = (sched >> 6 & 1) + 1;
	if (mlx4_is_eth(dev, port) && (ts != MLX4_QP_ST_MLX)) {
		smac_ix = qpc->pri_path.grh_mylmc & 0x7f;
		if (mac_find_smac_ix_in_slave(dev, slave, port, smac_ix, &mac))
			return -ENOENT;
	}
	return 0;
}

int mlx4_INIT2RTR_QP_wrapper(struct mlx4_dev *dev, int slave,
			     struct mlx4_vhcr *vhcr,
			     struct mlx4_cmd_mailbox *inbox,
			     struct mlx4_cmd_mailbox *outbox,
			     struct mlx4_cmd_info *cmd)
{
	int err;
	struct mlx4_qp_context *qpc = inbox->buf + 8;
	int qpn = vhcr->in_modifier & 0x7fffff;
	struct res_qp *qp;
	u8 orig_sched_queue;
	u8 orig_vlan_control = qpc->pri_path.vlan_control;
	u8 orig_fvl_rx = qpc->pri_path.fvl_rx;
	u8 orig_pri_path_fl = qpc->pri_path.fl;
	u8 orig_vlan_index = qpc->pri_path.vlan_index;
	u8 orig_feup = qpc->pri_path.feup;

	err = adjust_qp_sched_queue(dev, slave, qpc, inbox);
	if (err)
		return err;
	err = verify_qp_parameters(dev, vhcr, inbox, QP_TRANS_INIT2RTR, slave);
	if (err)
		return err;

	if (roce_verify_mac(dev, slave, qpc, inbox))
		return -EINVAL;

	update_pkey_index(dev, slave, inbox);
	update_gid(dev, inbox, (u8)slave);
	adjust_proxy_tun_qkey(dev, vhcr, qpc);
	orig_sched_queue = qpc->pri_path.sched_queue;

	err = get_res(dev, slave, qpn, RES_QP, &qp);
	if (err)
		return err;
	if (qp->com.from_state != RES_QP_HW) {
		err = -EBUSY;
		goto out;
	}

	err = update_vport_qp_param(dev, inbox, slave, qpn);
	if (err)
		goto out;

	err = mlx4_DMA_wrapper(dev, slave, vhcr, inbox, outbox, cmd);
out:
	/* if no error, save sched queue value passed in by VF. This is
	 * essentially the QOS value provided by the VF. This will be useful
	 * if we allow dynamic changes from VST back to VGT
	 */
	if (!err) {
		qp->sched_queue = orig_sched_queue;
		qp->vlan_control = orig_vlan_control;
		qp->fvl_rx	=  orig_fvl_rx;
		qp->pri_path_fl = orig_pri_path_fl;
		qp->vlan_index  = orig_vlan_index;
		qp->feup	= orig_feup;
	}
	put_res(dev, slave, qpn, RES_QP);
	return err;
}

int mlx4_RTR2RTS_QP_wrapper(struct mlx4_dev *dev, int slave,
			    struct mlx4_vhcr *vhcr,
			    struct mlx4_cmd_mailbox *inbox,
			    struct mlx4_cmd_mailbox *outbox,
			    struct mlx4_cmd_info *cmd)
{
	int err;
	struct mlx4_qp_context *context = inbox->buf + 8;

	err = adjust_qp_sched_queue(dev, slave, context, inbox);
	if (err)
		return err;
	err = verify_qp_parameters(dev, vhcr, inbox, QP_TRANS_RTR2RTS, slave);
	if (err)
		return err;

	update_pkey_index(dev, slave, inbox);
	update_gid(dev, inbox, (u8)slave);
	adjust_proxy_tun_qkey(dev, vhcr, context);
	return mlx4_GEN_QP_wrapper(dev, slave, vhcr, inbox, outbox, cmd);
}

int mlx4_RTS2RTS_QP_wrapper(struct mlx4_dev *dev, int slave,
			    struct mlx4_vhcr *vhcr,
			    struct mlx4_cmd_mailbox *inbox,
			    struct mlx4_cmd_mailbox *outbox,
			    struct mlx4_cmd_info *cmd)
{
	int err;
	struct mlx4_qp_context *context = inbox->buf + 8;

	err = adjust_qp_sched_queue(dev, slave, context, inbox);
	if (err)
		return err;
	err = verify_qp_parameters(dev, vhcr, inbox, QP_TRANS_RTS2RTS, slave);
	if (err)
		return err;

	update_pkey_index(dev, slave, inbox);
	update_gid(dev, inbox, (u8)slave);
	adjust_proxy_tun_qkey(dev, vhcr, context);
	return mlx4_GEN_QP_wrapper(dev, slave, vhcr, inbox, outbox, cmd);
}


int mlx4_SQERR2RTS_QP_wrapper(struct mlx4_dev *dev, int slave,
			      struct mlx4_vhcr *vhcr,
			      struct mlx4_cmd_mailbox *inbox,
			      struct mlx4_cmd_mailbox *outbox,
			      struct mlx4_cmd_info *cmd)
{
	struct mlx4_qp_context *context = inbox->buf + 8;
	int err = adjust_qp_sched_queue(dev, slave, context, inbox);
	if (err)
		return err;
	adjust_proxy_tun_qkey(dev, vhcr, context);
	return mlx4_GEN_QP_wrapper(dev, slave, vhcr, inbox, outbox, cmd);
}

int mlx4_SQD2SQD_QP_wrapper(struct mlx4_dev *dev, int slave,
			    struct mlx4_vhcr *vhcr,
			    struct mlx4_cmd_mailbox *inbox,
			    struct mlx4_cmd_mailbox *outbox,
			    struct mlx4_cmd_info *cmd)
{
	int err;
	struct mlx4_qp_context *context = inbox->buf + 8;

	err = adjust_qp_sched_queue(dev, slave, context, inbox);
	if (err)
		return err;
	err = verify_qp_parameters(dev, vhcr, inbox, QP_TRANS_SQD2SQD, slave);
	if (err)
		return err;

	adjust_proxy_tun_qkey(dev, vhcr, context);
	update_gid(dev, inbox, (u8)slave);
	update_pkey_index(dev, slave, inbox);
	return mlx4_GEN_QP_wrapper(dev, slave, vhcr, inbox, outbox, cmd);
}

int mlx4_SQD2RTS_QP_wrapper(struct mlx4_dev *dev, int slave,
			    struct mlx4_vhcr *vhcr,
			    struct mlx4_cmd_mailbox *inbox,
			    struct mlx4_cmd_mailbox *outbox,
			    struct mlx4_cmd_info *cmd)
{
	int err;
	struct mlx4_qp_context *context = inbox->buf + 8;

	err = adjust_qp_sched_queue(dev, slave, context, inbox);
	if (err)
		return err;
	err = verify_qp_parameters(dev, vhcr, inbox, QP_TRANS_SQD2RTS, slave);
	if (err)
		return err;

	adjust_proxy_tun_qkey(dev, vhcr, context);
	update_gid(dev, inbox, (u8)slave);
	update_pkey_index(dev, slave, inbox);
	return mlx4_GEN_QP_wrapper(dev, slave, vhcr, inbox, outbox, cmd);
}

int mlx4_2RST_QP_wrapper(struct mlx4_dev *dev, int slave,
			 struct mlx4_vhcr *vhcr,
			 struct mlx4_cmd_mailbox *inbox,
			 struct mlx4_cmd_mailbox *outbox,
			 struct mlx4_cmd_info *cmd)
{
	int err;
	int qpn = vhcr->in_modifier & 0x7fffff;
	struct res_qp *qp;

	err = qp_res_start_move_to(dev, slave, qpn, RES_QP_MAPPED, &qp, 0);
	if (err)
		return err;
	err = mlx4_DMA_wrapper(dev, slave, vhcr, inbox, outbox, cmd);
	if (err)
		goto ex_abort;

	atomic_dec(&qp->mtt->ref_count);
	atomic_dec(&qp->rcq->ref_count);
	atomic_dec(&qp->scq->ref_count);
	if (qp->srq)
		atomic_dec(&qp->srq->ref_count);
	res_end_move(dev, slave, RES_QP, qpn);
	return 0;

ex_abort:
	res_abort_move(dev, slave, RES_QP, qpn);

	return err;
}

static struct res_gid *find_gid(struct mlx4_dev *dev, int slave,
				struct res_qp *rqp, u8 *gid)
{
	struct res_gid *res;

	list_for_each_entry(res, &rqp->mcg_list, list) {
		if (!memcmp(res->gid, gid, 16))
			return res;
	}
	return NULL;
}

static int add_mcg_res(struct mlx4_dev *dev, int slave, struct res_qp *rqp,
		       u8 *gid, enum mlx4_protocol prot,
		       enum mlx4_steer_type steer, u64 reg_id)
{
	struct res_gid *res;
	int err;

	res = kzalloc(sizeof(*res), GFP_KERNEL);
	if (!res)
		return -ENOMEM;

	spin_lock_irq(&rqp->mcg_spl);
	if (find_gid(dev, slave, rqp, gid)) {
		kfree(res);
		err = -EEXIST;
	} else {
		memcpy(res->gid, gid, 16);
		res->prot = prot;
		res->steer = steer;
		res->reg_id = reg_id;
		list_add_tail(&res->list, &rqp->mcg_list);
		err = 0;
	}
	spin_unlock_irq(&rqp->mcg_spl);

	return err;
}

static int rem_mcg_res(struct mlx4_dev *dev, int slave, struct res_qp *rqp,
		       u8 *gid, enum mlx4_protocol prot,
		       enum mlx4_steer_type steer, u64 *reg_id)
{
	struct res_gid *res;
	int err;

	spin_lock_irq(&rqp->mcg_spl);
	res = find_gid(dev, slave, rqp, gid);
	if (!res || res->prot != prot || res->steer != steer)
		err = -EINVAL;
	else {
		*reg_id = res->reg_id;
		list_del(&res->list);
		kfree(res);
		err = 0;
	}
	spin_unlock_irq(&rqp->mcg_spl);

	return err;
}

static int qp_attach(struct mlx4_dev *dev, int slave, struct mlx4_qp *qp,
		     u8 gid[16], int block_loopback, enum mlx4_protocol prot,
		     enum mlx4_steer_type type, u64 *reg_id)
{
	switch (dev->caps.steering_mode) {
	case MLX4_STEERING_MODE_DEVICE_MANAGED: {
		int port = mlx4_slave_convert_port(dev, slave, gid[5]);
		if (port < 0)
			return port;
		return mlx4_trans_to_dmfs_attach(dev, qp, gid, port,
						block_loopback, prot,
						reg_id);
	}
	case MLX4_STEERING_MODE_B0:
		if (prot == MLX4_PROT_ETH) {
			int port = mlx4_slave_convert_port(dev, slave, gid[5]);
			if (port < 0)
				return port;
			gid[5] = port;
		}
		return mlx4_qp_attach_common(dev, qp, gid,
					    block_loopback, prot, type);
	default:
		return -EINVAL;
	}
}

static int qp_detach(struct mlx4_dev *dev, struct mlx4_qp *qp,
		     u8 gid[16], enum mlx4_protocol prot,
		     enum mlx4_steer_type type, u64 reg_id)
{
	switch (dev->caps.steering_mode) {
	case MLX4_STEERING_MODE_DEVICE_MANAGED:
		return mlx4_flow_detach(dev, reg_id);
	case MLX4_STEERING_MODE_B0:
		return mlx4_qp_detach_common(dev, qp, gid, prot, type);
	default:
		return -EINVAL;
	}
}

static int mlx4_adjust_port(struct mlx4_dev *dev, int slave,
			    u8 *gid, enum mlx4_protocol prot)
{
	int real_port;

	if (prot != MLX4_PROT_ETH)
		return 0;

	if (dev->caps.steering_mode == MLX4_STEERING_MODE_B0 ||
	    dev->caps.steering_mode == MLX4_STEERING_MODE_DEVICE_MANAGED) {
		real_port = mlx4_slave_convert_port(dev, slave, gid[5]);
		if (real_port < 0)
			return -EINVAL;
		gid[5] = real_port;
	}

	return 0;
}

int mlx4_QP_ATTACH_wrapper(struct mlx4_dev *dev, int slave,
			       struct mlx4_vhcr *vhcr,
			       struct mlx4_cmd_mailbox *inbox,
			       struct mlx4_cmd_mailbox *outbox,
			       struct mlx4_cmd_info *cmd)
{
	struct mlx4_qp qp; /* dummy for calling attach/detach */
	u8 *gid = inbox->buf;
	enum mlx4_protocol prot = (vhcr->in_modifier >> 28) & 0x7;
	int err;
	int qpn;
	struct res_qp *rqp;
	u64 reg_id = 0;
	int attach = vhcr->op_modifier;
	int block_loopback = vhcr->in_modifier >> 31;
	u8 steer_type_mask = 2;
	enum mlx4_steer_type type = (gid[7] & steer_type_mask) >> 1;

	qpn = vhcr->in_modifier & 0xffffff;
	err = get_res(dev, slave, qpn, RES_QP, &rqp);
	if (err)
		return err;

	qp.qpn = qpn;
	if (attach) {
		err = qp_attach(dev, slave, &qp, gid, block_loopback, prot,
				type, &reg_id);
		if (err) {
			pr_err("Fail to attach rule to qp 0x%x\n", qpn);
			goto ex_put;
		}
		err = add_mcg_res(dev, slave, rqp, gid, prot, type, reg_id);
		if (err)
			goto ex_detach;
	} else {
		err = mlx4_adjust_port(dev, slave, gid, prot);
		if (err)
			goto ex_put;

		err = rem_mcg_res(dev, slave, rqp, gid, prot, type, &reg_id);
		if (err)
			goto ex_put;

		err = qp_detach(dev, &qp, gid, prot, type, reg_id);
		if (err)
			pr_err("Fail to detach rule from qp 0x%x reg_id = 0x%llx\n",
			       qpn, reg_id);
	}
	put_res(dev, slave, qpn, RES_QP);
	return err;

ex_detach:
	qp_detach(dev, &qp, gid, prot, type, reg_id);
ex_put:
	put_res(dev, slave, qpn, RES_QP);
	return err;
}

/*
 * MAC validation for Flow Steering rules.
 * VF can attach rules only with a mac address which is assigned to it.
 */
static int validate_eth_header_mac(int slave, struct _rule_hw *eth_header,
				   struct list_head *rlist)
{
	struct mac_res *res, *tmp;
	__be64 be_mac;

	/* make sure it isn't multicast or broadcast mac*/
	if (!is_multicast_ether_addr(eth_header->eth.dst_mac) &&
	    !is_broadcast_ether_addr(eth_header->eth.dst_mac)) {
		list_for_each_entry_safe(res, tmp, rlist, list) {
			be_mac = cpu_to_be64(res->mac << 16);
			if (ether_addr_equal((u8 *)&be_mac, eth_header->eth.dst_mac))
				return 0;
		}
		pr_err("MAC %pM doesn't belong to VF %d, Steering rule rejected\n",
		       eth_header->eth.dst_mac, slave);
		return -EINVAL;
	}
	return 0;
}

/*
 * In case of missing eth header, append eth header with a MAC address
 * assigned to the VF.
 */
static int add_eth_header(struct mlx4_dev *dev, int slave,
			  struct mlx4_cmd_mailbox *inbox,
			  struct list_head *rlist, int header_id)
{
	struct mac_res *res, *tmp;
	u8 port;
	struct mlx4_net_trans_rule_hw_ctrl *ctrl;
	struct mlx4_net_trans_rule_hw_eth *eth_header;
	struct mlx4_net_trans_rule_hw_ipv4 *ip_header;
	struct mlx4_net_trans_rule_hw_tcp_udp *l4_header;
	__be64 be_mac = 0;
	__be64 mac_msk = cpu_to_be64(MLX4_MAC_MASK << 16);

	ctrl = (struct mlx4_net_trans_rule_hw_ctrl *)inbox->buf;
	port = ctrl->port;
	eth_header = (struct mlx4_net_trans_rule_hw_eth *)(ctrl + 1);

	/* Clear a space in the inbox for eth header */
	switch (header_id) {
	case MLX4_NET_TRANS_RULE_ID_IPV4:
		ip_header =
			(struct mlx4_net_trans_rule_hw_ipv4 *)(eth_header + 1);
		memmove(ip_header, eth_header,
			sizeof(*ip_header) + sizeof(*l4_header));
		break;
	case MLX4_NET_TRANS_RULE_ID_TCP:
	case MLX4_NET_TRANS_RULE_ID_UDP:
		l4_header = (struct mlx4_net_trans_rule_hw_tcp_udp *)
			    (eth_header + 1);
		memmove(l4_header, eth_header, sizeof(*l4_header));
		break;
	default:
		return -EINVAL;
	}
	list_for_each_entry_safe(res, tmp, rlist, list) {
		if (port == res->port) {
			be_mac = cpu_to_be64(res->mac << 16);
			break;
		}
	}
	if (!be_mac) {
		pr_err("Failed adding eth header to FS rule, Can't find matching MAC for port %d\n",
		       port);
		return -EINVAL;
	}

	memset(eth_header, 0, sizeof(*eth_header));
	eth_header->size = sizeof(*eth_header) >> 2;
	eth_header->id = cpu_to_be16(__sw_id_hw[MLX4_NET_TRANS_RULE_ID_ETH]);
	memcpy(eth_header->dst_mac, &be_mac, ETH_ALEN);
	memcpy(eth_header->dst_mac_msk, &mac_msk, ETH_ALEN);

	return 0;

}

#define MLX4_UPD_QP_PATH_MASK_SUPPORTED      (                                \
	1ULL << MLX4_UPD_QP_PATH_MASK_MAC_INDEX                     |\
	1ULL << MLX4_UPD_QP_PATH_MASK_ETH_SRC_CHECK_MC_LB)
int mlx4_UPDATE_QP_wrapper(struct mlx4_dev *dev, int slave,
			   struct mlx4_vhcr *vhcr,
			   struct mlx4_cmd_mailbox *inbox,
			   struct mlx4_cmd_mailbox *outbox,
			   struct mlx4_cmd_info *cmd_info)
{
	int err;
	u32 qpn = vhcr->in_modifier & 0xffffff;
	struct res_qp *rqp;
	u64 mac;
	unsigned port;
	u64 pri_addr_path_mask;
	struct mlx4_update_qp_context *cmd;
	int smac_index;

	cmd = (struct mlx4_update_qp_context *)inbox->buf;

	pri_addr_path_mask = be64_to_cpu(cmd->primary_addr_path_mask);
	if (cmd->qp_mask || cmd->secondary_addr_path_mask ||
	    (pri_addr_path_mask & ~MLX4_UPD_QP_PATH_MASK_SUPPORTED))
		return -EPERM;

	if ((pri_addr_path_mask &
	     (1ULL << MLX4_UPD_QP_PATH_MASK_ETH_SRC_CHECK_MC_LB)) &&
		!(dev->caps.flags2 &
		  MLX4_DEV_CAP_FLAG2_UPDATE_QP_SRC_CHECK_LB)) {
		mlx4_warn(dev, "Src check LB for slave %d isn't supported\n",
			  slave);
		return -EOPNOTSUPP;
	}

	/* Just change the smac for the QP */
	err = get_res(dev, slave, qpn, RES_QP, &rqp);
	if (err) {
		mlx4_err(dev, "Updating qpn 0x%x for slave %d rejected\n", qpn, slave);
		return err;
	}

	port = (rqp->sched_queue >> 6 & 1) + 1;

	if (pri_addr_path_mask & (1ULL << MLX4_UPD_QP_PATH_MASK_MAC_INDEX)) {
		smac_index = cmd->qp_context.pri_path.grh_mylmc;
		err = mac_find_smac_ix_in_slave(dev, slave, port,
						smac_index, &mac);

		if (err) {
			mlx4_err(dev, "Failed to update qpn 0x%x, MAC is invalid. smac_ix: %d\n",
				 qpn, smac_index);
			goto err_mac;
		}
	}

	err = mlx4_cmd(dev, inbox->dma,
		       vhcr->in_modifier, 0,
		       MLX4_CMD_UPDATE_QP, MLX4_CMD_TIME_CLASS_A,
		       MLX4_CMD_NATIVE);
	if (err) {
		mlx4_err(dev, "Failed to update qpn on qpn 0x%x, command failed\n", qpn);
		goto err_mac;
	}

err_mac:
	put_res(dev, slave, qpn, RES_QP);
	return err;
}

static u32 qp_attach_mbox_size(void *mbox)
{
	u32 size = sizeof(struct mlx4_net_trans_rule_hw_ctrl);
	struct _rule_hw  *rule_header;

	rule_header = (struct _rule_hw *)(mbox + size);

	while (rule_header->size) {
		size += rule_header->size * sizeof(u32);
		rule_header += 1;
	}
	return size;
}

static int mlx4_do_mirror_rule(struct mlx4_dev *dev, struct res_fs_rule *fs_rule);

int mlx4_QP_FLOW_STEERING_ATTACH_wrapper(struct mlx4_dev *dev, int slave,
					 struct mlx4_vhcr *vhcr,
					 struct mlx4_cmd_mailbox *inbox,
					 struct mlx4_cmd_mailbox *outbox,
					 struct mlx4_cmd_info *cmd)
{

	struct mlx4_priv *priv = mlx4_priv(dev);
	struct mlx4_resource_tracker *tracker = &priv->mfunc.master.res_tracker;
	struct list_head *rlist = &tracker->slave_list[slave].res_list[RES_MAC];
	int err;
	int qpn;
	struct res_qp *rqp;
	struct mlx4_net_trans_rule_hw_ctrl *ctrl;
	struct _rule_hw  *rule_header;
	int header_id;
	struct res_fs_rule *rrule;
	u32 mbox_size;

	if (dev->caps.steering_mode !=
	    MLX4_STEERING_MODE_DEVICE_MANAGED)
		return -EOPNOTSUPP;

	ctrl = (struct mlx4_net_trans_rule_hw_ctrl *)inbox->buf;
	err = mlx4_slave_convert_port(dev, slave, ctrl->port);
	if (err <= 0)
		return -EINVAL;
	ctrl->port = err;
	qpn = be32_to_cpu(ctrl->qpn) & 0xffffff;
	err = get_res(dev, slave, qpn, RES_QP, &rqp);
	if (err) {
		pr_err("Steering rule with qpn 0x%x rejected\n", qpn);
		return err;
	}
	rule_header = (struct _rule_hw *)(ctrl + 1);
	header_id = map_hw_to_sw_id(be16_to_cpu(rule_header->id));

	if (header_id == MLX4_NET_TRANS_RULE_ID_ETH)
		mlx4_handle_eth_header_mcast_prio(ctrl, rule_header);

	switch (header_id) {
	case MLX4_NET_TRANS_RULE_ID_ETH:
		if (validate_eth_header_mac(slave, rule_header, rlist)) {
			err = -EINVAL;
			goto err_put_qp;
		}
		break;
	case MLX4_NET_TRANS_RULE_ID_IB:
		break;
	case MLX4_NET_TRANS_RULE_ID_IPV4:
	case MLX4_NET_TRANS_RULE_ID_TCP:
	case MLX4_NET_TRANS_RULE_ID_UDP:
		pr_warn("Can't attach FS rule without L2 headers, adding L2 header\n");
		if (add_eth_header(dev, slave, inbox, rlist, header_id)) {
			err = -EINVAL;
			goto err_put_qp;
		}
		vhcr->in_modifier +=
			sizeof(struct mlx4_net_trans_rule_hw_eth) >> 2;
		break;
	default:
		pr_err("Corrupted mailbox\n");
		err = -EINVAL;
		goto err_put_qp;
	}

	err = mlx4_cmd_imm(dev, inbox->dma, &vhcr->out_param,
			   vhcr->in_modifier, 0,
			   MLX4_QP_FLOW_STEERING_ATTACH, MLX4_CMD_TIME_CLASS_A,
			   MLX4_CMD_NATIVE);
	if (err)
		goto err_put_qp;


	err = add_res_range(dev, slave, vhcr->out_param, 1, RES_FS_RULE, qpn);
	if (err) {
		mlx4_err(dev, "Fail to add flow steering resources\n");
		goto err_detach;
	}

	err = get_res(dev, slave, vhcr->out_param, RES_FS_RULE, &rrule);
	if (err)
		goto err_detach;

	mbox_size = qp_attach_mbox_size(inbox->buf);
	rrule->mirr_mbox = kmalloc(mbox_size, GFP_KERNEL);
	if (!rrule->mirr_mbox) {
		err = -ENOMEM;
		goto err_put_rule;
	}
	rrule->mirr_mbox_size = mbox_size;
	rrule->mirr_rule_id = 0;
	memcpy(rrule->mirr_mbox, inbox->buf, mbox_size);

	/* set different port */
	ctrl = (struct mlx4_net_trans_rule_hw_ctrl *)rrule->mirr_mbox;
	if (ctrl->port == 1)
		ctrl->port = 2;
	else
		ctrl->port = 1;

	if (mlx4_is_bonded(dev))
		mlx4_do_mirror_rule(dev, rrule);

	atomic_inc(&rqp->ref_count);

err_put_rule:
	put_res(dev, slave, vhcr->out_param, RES_FS_RULE);
err_detach:
	/* detach rule on error */
	if (err)
		mlx4_cmd(dev, vhcr->out_param, 0, 0,
			 MLX4_QP_FLOW_STEERING_DETACH, MLX4_CMD_TIME_CLASS_A,
			 MLX4_CMD_NATIVE);
err_put_qp:
	put_res(dev, slave, qpn, RES_QP);
	return err;
}

static int mlx4_undo_mirror_rule(struct mlx4_dev *dev, struct res_fs_rule *fs_rule)
{
	int err;

	err = rem_res_range(dev, fs_rule->com.owner, fs_rule->com.res_id, 1, RES_FS_RULE, 0);
	if (err) {
		mlx4_err(dev, "Fail to remove flow steering resources\n");
		return err;
	}

	mlx4_cmd(dev, fs_rule->com.res_id, 0, 0, MLX4_QP_FLOW_STEERING_DETACH,
		 MLX4_CMD_TIME_CLASS_A, MLX4_CMD_NATIVE);
	return 0;
}

int mlx4_QP_FLOW_STEERING_DETACH_wrapper(struct mlx4_dev *dev, int slave,
					 struct mlx4_vhcr *vhcr,
					 struct mlx4_cmd_mailbox *inbox,
					 struct mlx4_cmd_mailbox *outbox,
					 struct mlx4_cmd_info *cmd)
{
	int err;
	struct res_qp *rqp;
	struct res_fs_rule *rrule;
	u64 mirr_reg_id;
	int qpn;

	if (dev->caps.steering_mode !=
	    MLX4_STEERING_MODE_DEVICE_MANAGED)
		return -EOPNOTSUPP;

	err = get_res(dev, slave, vhcr->in_param, RES_FS_RULE, &rrule);
	if (err)
		return err;

	if (!rrule->mirr_mbox) {
		mlx4_err(dev, "Mirror rules cannot be removed explicitly\n");
		put_res(dev, slave, vhcr->in_param, RES_FS_RULE);
		return -EINVAL;
	}
	mirr_reg_id = rrule->mirr_rule_id;
	kfree(rrule->mirr_mbox);
	qpn = rrule->qpn;

	/* Release the rule form busy state before removal */
	put_res(dev, slave, vhcr->in_param, RES_FS_RULE);
	err = get_res(dev, slave, qpn, RES_QP, &rqp);
	if (err)
		return err;

	if (mirr_reg_id && mlx4_is_bonded(dev)) {
		err = get_res(dev, slave, mirr_reg_id, RES_FS_RULE, &rrule);
		if (err) {
			mlx4_err(dev, "Fail to get resource of mirror rule\n");
		} else {
			put_res(dev, slave, mirr_reg_id, RES_FS_RULE);
			mlx4_undo_mirror_rule(dev, rrule);
		}
	}
	err = rem_res_range(dev, slave, vhcr->in_param, 1, RES_FS_RULE, 0);
	if (err) {
		mlx4_err(dev, "Fail to remove flow steering resources\n");
		goto out;
	}

	err = mlx4_cmd(dev, vhcr->in_param, 0, 0,
		       MLX4_QP_FLOW_STEERING_DETACH, MLX4_CMD_TIME_CLASS_A,
		       MLX4_CMD_NATIVE);
	if (!err)
		atomic_dec(&rqp->ref_count);
out:
	put_res(dev, slave, qpn, RES_QP);
	return err;
}

enum {
	BUSY_MAX_RETRIES = 10
};

int mlx4_QUERY_IF_STAT_wrapper(struct mlx4_dev *dev, int slave,
			       struct mlx4_vhcr *vhcr,
			       struct mlx4_cmd_mailbox *inbox,
			       struct mlx4_cmd_mailbox *outbox,
			       struct mlx4_cmd_info *cmd)
{
	int err;
	int index = vhcr->in_modifier & 0xffff;

	err = get_res(dev, slave, index, RES_COUNTER, NULL);
	if (err)
		return err;

	err = mlx4_DMA_wrapper(dev, slave, vhcr, inbox, outbox, cmd);
	put_res(dev, slave, index, RES_COUNTER);
	return err;
}

static void detach_qp(struct mlx4_dev *dev, int slave, struct res_qp *rqp)
{
	struct res_gid *rgid;
	struct res_gid *tmp;
	struct mlx4_qp qp; /* dummy for calling attach/detach */

	list_for_each_entry_safe(rgid, tmp, &rqp->mcg_list, list) {
		switch (dev->caps.steering_mode) {
		case MLX4_STEERING_MODE_DEVICE_MANAGED:
			mlx4_flow_detach(dev, rgid->reg_id);
			break;
		case MLX4_STEERING_MODE_B0:
			qp.qpn = rqp->local_qpn;
			(void) mlx4_qp_detach_common(dev, &qp, rgid->gid,
						     rgid->prot, rgid->steer);
			break;
		}
		list_del(&rgid->list);
		kfree(rgid);
	}
}

static int _move_all_busy(struct mlx4_dev *dev, int slave,
			  enum mlx4_resource type, int print)
{
	struct mlx4_priv *priv = mlx4_priv(dev);
	struct mlx4_resource_tracker *tracker =
		&priv->mfunc.master.res_tracker;
	struct list_head *rlist = &tracker->slave_list[slave].res_list[type];
	struct res_common *r;
	struct res_common *tmp;
	int busy;

	busy = 0;
	spin_lock_irq(mlx4_tlock(dev));
	list_for_each_entry_safe(r, tmp, rlist, list) {
		if (r->owner == slave) {
			if (!r->removing) {
				if (r->state == RES_ANY_BUSY) {
					if (print)
						mlx4_dbg(dev,
							 "%s id 0x%llx is busy\n",
							  resource_str(type),
							  r->res_id);
					++busy;
				} else {
					r->from_state = r->state;
					r->state = RES_ANY_BUSY;
					r->removing = 1;
				}
			}
		}
	}
	spin_unlock_irq(mlx4_tlock(dev));

	return busy;
}

static int move_all_busy(struct mlx4_dev *dev, int slave,
			 enum mlx4_resource type)
{
	unsigned long begin;
	int busy;

	begin = jiffies;
	do {
		busy = _move_all_busy(dev, slave, type, 0);
		if (time_after(jiffies, begin + 5 * HZ))
			break;
		if (busy)
			cond_resched();
	} while (busy);

	if (busy)
		busy = _move_all_busy(dev, slave, type, 1);

	return busy;
}
static void rem_slave_qps(struct mlx4_dev *dev, int slave)
{
	struct mlx4_priv *priv = mlx4_priv(dev);
	struct mlx4_resource_tracker *tracker = &priv->mfunc.master.res_tracker;
	struct list_head *qp_list =
		&tracker->slave_list[slave].res_list[RES_QP];
	struct res_qp *qp;
	struct res_qp *tmp;
	int state;
	u64 in_param;
	int qpn;
	int err;

	err = move_all_busy(dev, slave, RES_QP);
	if (err)
		mlx4_warn(dev, "rem_slave_qps: Could not move all qps to busy for slave %d\n",
			  slave);

	spin_lock_irq(mlx4_tlock(dev));
	list_for_each_entry_safe(qp, tmp, qp_list, com.list) {
		spin_unlock_irq(mlx4_tlock(dev));
		if (qp->com.owner == slave) {
			qpn = qp->com.res_id;
			detach_qp(dev, slave, qp);
			state = qp->com.from_state;
			while (state != 0) {
				switch (state) {
				case RES_QP_RESERVED:
					spin_lock_irq(mlx4_tlock(dev));
					rb_erase(&qp->com.node,
						 &tracker->res_tree[RES_QP]);
					list_del(&qp->com.list);
					spin_unlock_irq(mlx4_tlock(dev));
					if (!valid_reserved(dev, slave, qpn)) {
						__mlx4_qp_release_range(dev, qpn, 1);
						mlx4_release_resource(dev, slave,
								      RES_QP, 1, 0);
					}
					kfree(qp);
					state = 0;
					break;
				case RES_QP_MAPPED:
					if (!valid_reserved(dev, slave, qpn))
						__mlx4_qp_free_icm(dev, qpn);
					state = RES_QP_RESERVED;
					break;
				case RES_QP_HW:
					in_param = slave;
					err = mlx4_cmd(dev, in_param,
						       qp->local_qpn, 2,
						       MLX4_CMD_2RST_QP,
						       MLX4_CMD_TIME_CLASS_A,
						       MLX4_CMD_NATIVE);
					if (err)
						mlx4_dbg(dev, "rem_slave_qps: failed to move slave %d qpn %d to reset\n",
							 slave, qp->local_qpn);
					atomic_dec(&qp->rcq->ref_count);
					atomic_dec(&qp->scq->ref_count);
					atomic_dec(&qp->mtt->ref_count);
					if (qp->srq)
						atomic_dec(&qp->srq->ref_count);
					state = RES_QP_MAPPED;
					break;
				default:
					state = 0;
				}
			}
		}
		spin_lock_irq(mlx4_tlock(dev));
	}
	spin_unlock_irq(mlx4_tlock(dev));
}

static void rem_slave_srqs(struct mlx4_dev *dev, int slave)
{
	struct mlx4_priv *priv = mlx4_priv(dev);
	struct mlx4_resource_tracker *tracker = &priv->mfunc.master.res_tracker;
	struct list_head *srq_list =
		&tracker->slave_list[slave].res_list[RES_SRQ];
	struct res_srq *srq;
	struct res_srq *tmp;
	int state;
	u64 in_param;
	LIST_HEAD(tlist);
	int srqn;
	int err;

	err = move_all_busy(dev, slave, RES_SRQ);
	if (err)
		mlx4_warn(dev, "rem_slave_srqs: Could not move all srqs - too busy for slave %d\n",
			  slave);

	spin_lock_irq(mlx4_tlock(dev));
	list_for_each_entry_safe(srq, tmp, srq_list, com.list) {
		spin_unlock_irq(mlx4_tlock(dev));
		if (srq->com.owner == slave) {
			srqn = srq->com.res_id;
			state = srq->com.from_state;
			while (state != 0) {
				switch (state) {
				case RES_SRQ_ALLOCATED:
					__mlx4_srq_free_icm(dev, srqn);
					spin_lock_irq(mlx4_tlock(dev));
					rb_erase(&srq->com.node,
						 &tracker->res_tree[RES_SRQ]);
					list_del(&srq->com.list);
					spin_unlock_irq(mlx4_tlock(dev));
					mlx4_release_resource(dev, slave,
							      RES_SRQ, 1, 0);
					kfree(srq);
					state = 0;
					break;

				case RES_SRQ_HW:
					in_param = slave;
					err = mlx4_cmd(dev, in_param, srqn, 1,
						       MLX4_CMD_HW2SW_SRQ,
						       MLX4_CMD_TIME_CLASS_A,
						       MLX4_CMD_NATIVE);
					if (err)
						mlx4_dbg(dev, "rem_slave_srqs: failed to move slave %d srq %d to SW ownership\n",
							 slave, srqn);

					atomic_dec(&srq->mtt->ref_count);
					if (srq->cq)
						atomic_dec(&srq->cq->ref_count);
					state = RES_SRQ_ALLOCATED;
					break;

				default:
					state = 0;
				}
			}
		}
		spin_lock_irq(mlx4_tlock(dev));
	}
	spin_unlock_irq(mlx4_tlock(dev));
}

static void rem_slave_cqs(struct mlx4_dev *dev, int slave)
{
	struct mlx4_priv *priv = mlx4_priv(dev);
	struct mlx4_resource_tracker *tracker = &priv->mfunc.master.res_tracker;
	struct list_head *cq_list =
		&tracker->slave_list[slave].res_list[RES_CQ];
	struct res_cq *cq;
	struct res_cq *tmp;
	int state;
	u64 in_param;
	LIST_HEAD(tlist);
	int cqn;
	int err;

	err = move_all_busy(dev, slave, RES_CQ);
	if (err)
		mlx4_warn(dev, "rem_slave_cqs: Could not move all cqs - too busy for slave %d\n",
			  slave);

	spin_lock_irq(mlx4_tlock(dev));
	list_for_each_entry_safe(cq, tmp, cq_list, com.list) {
		spin_unlock_irq(mlx4_tlock(dev));
		if (cq->com.owner == slave && !atomic_read(&cq->ref_count)) {
			cqn = cq->com.res_id;
			state = cq->com.from_state;
			while (state != 0) {
				switch (state) {
				case RES_CQ_ALLOCATED:
					__mlx4_cq_free_icm(dev, cqn);
					spin_lock_irq(mlx4_tlock(dev));
					rb_erase(&cq->com.node,
						 &tracker->res_tree[RES_CQ]);
					list_del(&cq->com.list);
					spin_unlock_irq(mlx4_tlock(dev));
					mlx4_release_resource(dev, slave,
							      RES_CQ, 1, 0);
					kfree(cq);
					state = 0;
					break;

				case RES_CQ_HW:
					in_param = slave;
					err = mlx4_cmd(dev, in_param, cqn, 1,
						       MLX4_CMD_HW2SW_CQ,
						       MLX4_CMD_TIME_CLASS_A,
						       MLX4_CMD_NATIVE);
					if (err)
						mlx4_dbg(dev, "rem_slave_cqs: failed to move slave %d cq %d to SW ownership\n",
							 slave, cqn);
					atomic_dec(&cq->mtt->ref_count);
					state = RES_CQ_ALLOCATED;
					break;

				default:
					state = 0;
				}
			}
		}
		spin_lock_irq(mlx4_tlock(dev));
	}
	spin_unlock_irq(mlx4_tlock(dev));
}

static void rem_slave_mrs(struct mlx4_dev *dev, int slave)
{
	struct mlx4_priv *priv = mlx4_priv(dev);
	struct mlx4_resource_tracker *tracker = &priv->mfunc.master.res_tracker;
	struct list_head *mpt_list =
		&tracker->slave_list[slave].res_list[RES_MPT];
	struct res_mpt *mpt;
	struct res_mpt *tmp;
	int state;
	u64 in_param;
	LIST_HEAD(tlist);
	int mptn;
	int err;

	err = move_all_busy(dev, slave, RES_MPT);
	if (err)
		mlx4_warn(dev, "rem_slave_mrs: Could not move all mpts - too busy for slave %d\n",
			  slave);

	spin_lock_irq(mlx4_tlock(dev));
	list_for_each_entry_safe(mpt, tmp, mpt_list, com.list) {
		spin_unlock_irq(mlx4_tlock(dev));
		if (mpt->com.owner == slave) {
			mptn = mpt->com.res_id;
			state = mpt->com.from_state;
			while (state != 0) {
				switch (state) {
				case RES_MPT_RESERVED:
					__mlx4_mpt_release(dev, mpt->key);
					spin_lock_irq(mlx4_tlock(dev));
					rb_erase(&mpt->com.node,
						 &tracker->res_tree[RES_MPT]);
					list_del(&mpt->com.list);
					spin_unlock_irq(mlx4_tlock(dev));
					mlx4_release_resource(dev, slave,
							      RES_MPT, 1, 0);
					kfree(mpt);
					state = 0;
					break;

				case RES_MPT_MAPPED:
					__mlx4_mpt_free_icm(dev, mpt->key);
					state = RES_MPT_RESERVED;
					break;

				case RES_MPT_HW:
					in_param = slave;
					err = mlx4_cmd(dev, in_param, mptn, 0,
						     MLX4_CMD_HW2SW_MPT,
						     MLX4_CMD_TIME_CLASS_A,
						     MLX4_CMD_NATIVE);
					if (err)
						mlx4_dbg(dev, "rem_slave_mrs: failed to move slave %d mpt %d to SW ownership\n",
							 slave, mptn);
					if (mpt->mtt)
						atomic_dec(&mpt->mtt->ref_count);
					state = RES_MPT_MAPPED;
					break;
				default:
					state = 0;
				}
			}
		}
		spin_lock_irq(mlx4_tlock(dev));
	}
	spin_unlock_irq(mlx4_tlock(dev));
}

static void rem_slave_mtts(struct mlx4_dev *dev, int slave)
{
	struct mlx4_priv *priv = mlx4_priv(dev);
	struct mlx4_resource_tracker *tracker =
		&priv->mfunc.master.res_tracker;
	struct list_head *mtt_list =
		&tracker->slave_list[slave].res_list[RES_MTT];
	struct res_mtt *mtt;
	struct res_mtt *tmp;
	int state;
	LIST_HEAD(tlist);
	int base;
	int err;

	err = move_all_busy(dev, slave, RES_MTT);
	if (err)
		mlx4_warn(dev, "rem_slave_mtts: Could not move all mtts  - too busy for slave %d\n",
			  slave);

	spin_lock_irq(mlx4_tlock(dev));
	list_for_each_entry_safe(mtt, tmp, mtt_list, com.list) {
		spin_unlock_irq(mlx4_tlock(dev));
		if (mtt->com.owner == slave) {
			base = mtt->com.res_id;
			state = mtt->com.from_state;
			while (state != 0) {
				switch (state) {
				case RES_MTT_ALLOCATED:
					__mlx4_free_mtt_range(dev, base,
							      mtt->order);
					spin_lock_irq(mlx4_tlock(dev));
					rb_erase(&mtt->com.node,
						 &tracker->res_tree[RES_MTT]);
					list_del(&mtt->com.list);
					spin_unlock_irq(mlx4_tlock(dev));
					mlx4_release_resource(dev, slave, RES_MTT,
							      1 << mtt->order, 0);
					kfree(mtt);
					state = 0;
					break;

				default:
					state = 0;
				}
			}
		}
		spin_lock_irq(mlx4_tlock(dev));
	}
	spin_unlock_irq(mlx4_tlock(dev));
}

static int mlx4_do_mirror_rule(struct mlx4_dev *dev, struct res_fs_rule *fs_rule)
{
	struct mlx4_cmd_mailbox *mailbox;
	int err;
	struct res_fs_rule *mirr_rule;
	u64 reg_id;

	mailbox = mlx4_alloc_cmd_mailbox(dev);
	if (IS_ERR(mailbox))
		return PTR_ERR(mailbox);

	if (!fs_rule->mirr_mbox) {
		mlx4_err(dev, "rule mirroring mailbox is null\n");
		mlx4_free_cmd_mailbox(dev, mailbox);
		return -EINVAL;
	}
	memcpy(mailbox->buf, fs_rule->mirr_mbox, fs_rule->mirr_mbox_size);
	err = mlx4_cmd_imm(dev, mailbox->dma, &reg_id, fs_rule->mirr_mbox_size >> 2, 0,
			   MLX4_QP_FLOW_STEERING_ATTACH, MLX4_CMD_TIME_CLASS_A,
			   MLX4_CMD_NATIVE);
	mlx4_free_cmd_mailbox(dev, mailbox);

	if (err)
		goto err;

	err = add_res_range(dev, fs_rule->com.owner, reg_id, 1, RES_FS_RULE, fs_rule->qpn);
	if (err)
		goto err_detach;

	err = get_res(dev, fs_rule->com.owner, reg_id, RES_FS_RULE, &mirr_rule);
	if (err)
		goto err_rem;

	fs_rule->mirr_rule_id = reg_id;
	mirr_rule->mirr_rule_id = 0;
	mirr_rule->mirr_mbox_size = 0;
	mirr_rule->mirr_mbox = NULL;
	put_res(dev, fs_rule->com.owner, reg_id, RES_FS_RULE);

	return 0;
err_rem:
	rem_res_range(dev, fs_rule->com.owner, reg_id, 1, RES_FS_RULE, 0);
err_detach:
	mlx4_cmd(dev, reg_id, 0, 0, MLX4_QP_FLOW_STEERING_DETACH,
		 MLX4_CMD_TIME_CLASS_A, MLX4_CMD_NATIVE);
err:
	return err;
}

static int mlx4_mirror_fs_rules(struct mlx4_dev *dev, bool bond)
{
	struct mlx4_priv *priv = mlx4_priv(dev);
	struct mlx4_resource_tracker *tracker =
		&priv->mfunc.master.res_tracker;
	struct rb_root *root = &tracker->res_tree[RES_FS_RULE];
	struct rb_node *p;
	struct res_fs_rule *fs_rule;
	int err = 0;
	LIST_HEAD(mirr_list);

	for (p = rb_first(root); p; p = rb_next(p)) {
		fs_rule = rb_entry(p, struct res_fs_rule, com.node);
		if ((bond && fs_rule->mirr_mbox_size) ||
		    (!bond && !fs_rule->mirr_mbox_size))
			list_add_tail(&fs_rule->mirr_list, &mirr_list);
	}

	list_for_each_entry(fs_rule, &mirr_list, mirr_list) {
		if (bond)
			err += mlx4_do_mirror_rule(dev, fs_rule);
		else
			err += mlx4_undo_mirror_rule(dev, fs_rule);
	}
	return err;
}

int mlx4_bond_fs_rules(struct mlx4_dev *dev)
{
	return mlx4_mirror_fs_rules(dev, true);
}

int mlx4_unbond_fs_rules(struct mlx4_dev *dev)
{
	return mlx4_mirror_fs_rules(dev, false);
}

static void rem_slave_fs_rule(struct mlx4_dev *dev, int slave)
{
	struct mlx4_priv *priv = mlx4_priv(dev);
	struct mlx4_resource_tracker *tracker =
		&priv->mfunc.master.res_tracker;
	struct list_head *fs_rule_list =
		&tracker->slave_list[slave].res_list[RES_FS_RULE];
	struct res_fs_rule *fs_rule;
	struct res_fs_rule *tmp;
	int state;
	u64 base;
	int err;

	err = move_all_busy(dev, slave, RES_FS_RULE);
	if (err)
		mlx4_warn(dev, "rem_slave_fs_rule: Could not move all mtts to busy for slave %d\n",
			  slave);

	spin_lock_irq(mlx4_tlock(dev));
	list_for_each_entry_safe(fs_rule, tmp, fs_rule_list, com.list) {
		spin_unlock_irq(mlx4_tlock(dev));
		if (fs_rule->com.owner == slave) {
			base = fs_rule->com.res_id;
			state = fs_rule->com.from_state;
			while (state != 0) {
				switch (state) {
				case RES_FS_RULE_ALLOCATED:
					/* detach rule */
					err = mlx4_cmd(dev, base, 0, 0,
						       MLX4_QP_FLOW_STEERING_DETACH,
						       MLX4_CMD_TIME_CLASS_A,
						       MLX4_CMD_NATIVE);

					spin_lock_irq(mlx4_tlock(dev));
					rb_erase(&fs_rule->com.node,
						 &tracker->res_tree[RES_FS_RULE]);
					list_del(&fs_rule->com.list);
					spin_unlock_irq(mlx4_tlock(dev));
					kfree(fs_rule->mirr_mbox);
					kfree(fs_rule);
					state = 0;
					break;

				default:
					state = 0;
				}
			}
		}
		spin_lock_irq(mlx4_tlock(dev));
	}
	spin_unlock_irq(mlx4_tlock(dev));
}

static void rem_slave_eqs(struct mlx4_dev *dev, int slave)
{
	struct mlx4_priv *priv = mlx4_priv(dev);
	struct mlx4_resource_tracker *tracker = &priv->mfunc.master.res_tracker;
	struct list_head *eq_list =
		&tracker->slave_list[slave].res_list[RES_EQ];
	struct res_eq *eq;
	struct res_eq *tmp;
	int err;
	int state;
	LIST_HEAD(tlist);
	int eqn;

	err = move_all_busy(dev, slave, RES_EQ);
	if (err)
		mlx4_warn(dev, "rem_slave_eqs: Could not move all eqs - too busy for slave %d\n",
			  slave);

	spin_lock_irq(mlx4_tlock(dev));
	list_for_each_entry_safe(eq, tmp, eq_list, com.list) {
		spin_unlock_irq(mlx4_tlock(dev));
		if (eq->com.owner == slave) {
			eqn = eq->com.res_id;
			state = eq->com.from_state;
			while (state != 0) {
				switch (state) {
				case RES_EQ_RESERVED:
					spin_lock_irq(mlx4_tlock(dev));
					rb_erase(&eq->com.node,
						 &tracker->res_tree[RES_EQ]);
					list_del(&eq->com.list);
					spin_unlock_irq(mlx4_tlock(dev));
					kfree(eq);
					state = 0;
					break;

				case RES_EQ_HW:
					err = mlx4_cmd(dev, slave, eqn & 0x3ff,
						       1, MLX4_CMD_HW2SW_EQ,
						       MLX4_CMD_TIME_CLASS_A,
						       MLX4_CMD_NATIVE);
					if (err)
						mlx4_dbg(dev, "rem_slave_eqs: failed to move slave %d eqs %d to SW ownership\n",
							 slave, eqn & 0x3ff);
					atomic_dec(&eq->mtt->ref_count);
					state = RES_EQ_RESERVED;
					break;

				default:
					state = 0;
				}
			}
		}
		spin_lock_irq(mlx4_tlock(dev));
	}
	spin_unlock_irq(mlx4_tlock(dev));
}

static void rem_slave_counters(struct mlx4_dev *dev, int slave)
{
	struct mlx4_priv *priv = mlx4_priv(dev);
	struct mlx4_resource_tracker *tracker = &priv->mfunc.master.res_tracker;
	struct list_head *counter_list =
		&tracker->slave_list[slave].res_list[RES_COUNTER];
	struct res_counter *counter;
	struct res_counter *tmp;
	int err;
	int *counters_arr = NULL;
	int i, j;

	err = move_all_busy(dev, slave, RES_COUNTER);
	if (err)
		mlx4_warn(dev, "rem_slave_counters: Could not move all counters - too busy for slave %d\n",
			  slave);

	counters_arr = kmalloc_array(dev->caps.max_counters,
				     sizeof(*counters_arr), GFP_KERNEL);
	if (!counters_arr)
		return;

	do {
		i = 0;
		j = 0;
		spin_lock_irq(mlx4_tlock(dev));
		list_for_each_entry_safe(counter, tmp, counter_list, com.list) {
			if (counter->com.owner == slave) {
				counters_arr[i++] = counter->com.res_id;
				rb_erase(&counter->com.node,
					 &tracker->res_tree[RES_COUNTER]);
				list_del(&counter->com.list);
				kfree(counter);
			}
		}
		spin_unlock_irq(mlx4_tlock(dev));

		while (j < i) {
			__mlx4_counter_free(dev, counters_arr[j++]);
			mlx4_release_resource(dev, slave, RES_COUNTER, 1, 0);
		}
	} while (i);

	kfree(counters_arr);
}

static void rem_slave_xrcdns(struct mlx4_dev *dev, int slave)
{
	struct mlx4_priv *priv = mlx4_priv(dev);
	struct mlx4_resource_tracker *tracker = &priv->mfunc.master.res_tracker;
	struct list_head *xrcdn_list =
		&tracker->slave_list[slave].res_list[RES_XRCD];
	struct res_xrcdn *xrcd;
	struct res_xrcdn *tmp;
	int err;
	int xrcdn;

	err = move_all_busy(dev, slave, RES_XRCD);
	if (err)
		mlx4_warn(dev, "rem_slave_xrcdns: Could not move all xrcdns - too busy for slave %d\n",
			  slave);

	spin_lock_irq(mlx4_tlock(dev));
	list_for_each_entry_safe(xrcd, tmp, xrcdn_list, com.list) {
		if (xrcd->com.owner == slave) {
			xrcdn = xrcd->com.res_id;
			rb_erase(&xrcd->com.node, &tracker->res_tree[RES_XRCD]);
			list_del(&xrcd->com.list);
			kfree(xrcd);
			__mlx4_xrcd_free(dev, xrcdn);
		}
	}
	spin_unlock_irq(mlx4_tlock(dev));
}

void mlx4_delete_all_resources_for_slave(struct mlx4_dev *dev, int slave)
{
	struct mlx4_priv *priv = mlx4_priv(dev);
	mlx4_reset_roce_gids(dev, slave);
	mutex_lock(&priv->mfunc.master.res_tracker.slave_list[slave].mutex);
	rem_slave_vlans(dev, slave);
	rem_slave_macs(dev, slave);
	rem_slave_fs_rule(dev, slave);
	rem_slave_qps(dev, slave);
	rem_slave_srqs(dev, slave);
	rem_slave_cqs(dev, slave);
	rem_slave_mrs(dev, slave);
	rem_slave_eqs(dev, slave);
	rem_slave_mtts(dev, slave);
	rem_slave_counters(dev, slave);
	rem_slave_xrcdns(dev, slave);
	mutex_unlock(&priv->mfunc.master.res_tracker.slave_list[slave].mutex);
}

static void update_qos_vpp(struct mlx4_update_qp_context *ctx,
			   struct mlx4_vf_immed_vlan_work *work)
{
	ctx->qp_mask |= cpu_to_be64(1ULL << MLX4_UPD_QP_MASK_QOS_VPP);
	ctx->qp_context.qos_vport = work->qos_vport;
}

void mlx4_vf_immed_vlan_work_handler(struct work_struct *_work)
{
	struct mlx4_vf_immed_vlan_work *work =
		container_of(_work, struct mlx4_vf_immed_vlan_work, work);
	struct mlx4_cmd_mailbox *mailbox;
	struct mlx4_update_qp_context *upd_context;
	struct mlx4_dev *dev = &work->priv->dev;
	struct mlx4_resource_tracker *tracker =
		&work->priv->mfunc.master.res_tracker;
	struct list_head *qp_list =
		&tracker->slave_list[work->slave].res_list[RES_QP];
	struct res_qp *qp;
	struct res_qp *tmp;
	u64 qp_path_mask_vlan_ctrl =
		       ((1ULL << MLX4_UPD_QP_PATH_MASK_ETH_TX_BLOCK_UNTAGGED) |
		       (1ULL << MLX4_UPD_QP_PATH_MASK_ETH_TX_BLOCK_1P) |
		       (1ULL << MLX4_UPD_QP_PATH_MASK_ETH_TX_BLOCK_TAGGED) |
		       (1ULL << MLX4_UPD_QP_PATH_MASK_ETH_RX_BLOCK_UNTAGGED) |
		       (1ULL << MLX4_UPD_QP_PATH_MASK_ETH_RX_BLOCK_1P) |
		       (1ULL << MLX4_UPD_QP_PATH_MASK_ETH_RX_BLOCK_TAGGED));

	u64 qp_path_mask = ((1ULL << MLX4_UPD_QP_PATH_MASK_VLAN_INDEX) |
		       (1ULL << MLX4_UPD_QP_PATH_MASK_FVL) |
		       (1ULL << MLX4_UPD_QP_PATH_MASK_CV) |
		       (1ULL << MLX4_UPD_QP_PATH_MASK_SV) |
		       (1ULL << MLX4_UPD_QP_PATH_MASK_ETH_HIDE_CQE_VLAN) |
		       (1ULL << MLX4_UPD_QP_PATH_MASK_FEUP) |
		       (1ULL << MLX4_UPD_QP_PATH_MASK_FVL_RX) |
		       (1ULL << MLX4_UPD_QP_PATH_MASK_SCHED_QUEUE));

	int err;
	int port, errors = 0;
	u8 vlan_control;

	if (mlx4_is_slave(dev)) {
		mlx4_warn(dev, "Trying to update-qp in slave %d\n",
			  work->slave);
		goto out;
	}

	mailbox = mlx4_alloc_cmd_mailbox(dev);
	if (IS_ERR(mailbox))
		goto out;
	if (work->flags & MLX4_VF_IMMED_VLAN_FLAG_LINK_DISABLE) /* block all */
		vlan_control = MLX4_VLAN_CTRL_ETH_TX_BLOCK_TAGGED |
			MLX4_VLAN_CTRL_ETH_TX_BLOCK_PRIO_TAGGED |
			MLX4_VLAN_CTRL_ETH_TX_BLOCK_UNTAGGED |
			MLX4_VLAN_CTRL_ETH_RX_BLOCK_PRIO_TAGGED |
			MLX4_VLAN_CTRL_ETH_RX_BLOCK_UNTAGGED |
			MLX4_VLAN_CTRL_ETH_RX_BLOCK_TAGGED;
	else if (!work->vlan_id)
		vlan_control = MLX4_VLAN_CTRL_ETH_TX_BLOCK_TAGGED |
			MLX4_VLAN_CTRL_ETH_RX_BLOCK_TAGGED;
	else if (work->vlan_proto == htons(ETH_P_8021AD))
		vlan_control = MLX4_VLAN_CTRL_ETH_TX_BLOCK_PRIO_TAGGED |
			MLX4_VLAN_CTRL_ETH_TX_BLOCK_TAGGED |
			MLX4_VLAN_CTRL_ETH_RX_BLOCK_PRIO_TAGGED |
			MLX4_VLAN_CTRL_ETH_RX_BLOCK_UNTAGGED;
	else  /* vst 802.1Q */
		vlan_control = MLX4_VLAN_CTRL_ETH_TX_BLOCK_TAGGED |
			MLX4_VLAN_CTRL_ETH_RX_BLOCK_PRIO_TAGGED |
			MLX4_VLAN_CTRL_ETH_RX_BLOCK_UNTAGGED;

	upd_context = mailbox->buf;
	upd_context->qp_mask = cpu_to_be64(1ULL << MLX4_UPD_QP_MASK_VSD);

	spin_lock_irq(mlx4_tlock(dev));
	list_for_each_entry_safe(qp, tmp, qp_list, com.list) {
		spin_unlock_irq(mlx4_tlock(dev));
		if (qp->com.owner == work->slave) {
			if (qp->com.from_state != RES_QP_HW ||
			    !qp->sched_queue ||  /* no INIT2RTR trans yet */
			    mlx4_is_qp_reserved(dev, qp->local_qpn) ||
			    qp->qpc_flags & (1 << MLX4_RSS_QPC_FLAG_OFFSET)) {
				spin_lock_irq(mlx4_tlock(dev));
				continue;
			}
			port = (qp->sched_queue >> 6 & 1) + 1;
			if (port != work->port) {
				spin_lock_irq(mlx4_tlock(dev));
				continue;
			}
			if (MLX4_QP_ST_RC == ((qp->qpc_flags >> 16) & 0xff))
				upd_context->primary_addr_path_mask = cpu_to_be64(qp_path_mask);
			else
				upd_context->primary_addr_path_mask =
					cpu_to_be64(qp_path_mask | qp_path_mask_vlan_ctrl);
			if (work->vlan_id == MLX4_VGT) {
				upd_context->qp_context.param3 = qp->param3;
				upd_context->qp_context.pri_path.vlan_control = qp->vlan_control;
				upd_context->qp_context.pri_path.fvl_rx = qp->fvl_rx;
				upd_context->qp_context.pri_path.vlan_index = qp->vlan_index;
				upd_context->qp_context.pri_path.fl = qp->pri_path_fl;
				upd_context->qp_context.pri_path.feup = qp->feup;
				upd_context->qp_context.pri_path.sched_queue =
					qp->sched_queue;
			} else {
				upd_context->qp_context.param3 = qp->param3 & ~cpu_to_be32(MLX4_STRIP_VLAN);
				upd_context->qp_context.pri_path.vlan_control = vlan_control;
				upd_context->qp_context.pri_path.vlan_index = work->vlan_ix;
				upd_context->qp_context.pri_path.fvl_rx =
					qp->fvl_rx | MLX4_FVL_RX_FORCE_ETH_VLAN;
				upd_context->qp_context.pri_path.fl =
					qp->pri_path_fl | MLX4_FL_ETH_HIDE_CQE_VLAN;
				if (work->vlan_proto == htons(ETH_P_8021AD))
					upd_context->qp_context.pri_path.fl |= MLX4_FL_SV;
				else
					upd_context->qp_context.pri_path.fl |= MLX4_FL_CV;
				upd_context->qp_context.pri_path.feup =
					qp->feup | MLX4_FEUP_FORCE_ETH_UP | MLX4_FVL_FORCE_ETH_VLAN;
				upd_context->qp_context.pri_path.sched_queue =
					qp->sched_queue & 0xC7;
				upd_context->qp_context.pri_path.sched_queue |=
					((work->qos & 0x7) << 3);

				if (dev->caps.flags2 &
				    MLX4_DEV_CAP_FLAG2_QOS_VPP)
					update_qos_vpp(upd_context, work);
			}

			err = mlx4_cmd(dev, mailbox->dma,
				       qp->local_qpn & 0xffffff,
				       0, MLX4_CMD_UPDATE_QP,
				       MLX4_CMD_TIME_CLASS_C, MLX4_CMD_NATIVE);
			if (err) {
				mlx4_info(dev, "UPDATE_QP failed for slave %d, port %d, qpn %d (%d)\n",
					  work->slave, port, qp->local_qpn, err);
				errors++;
			}
		}
		spin_lock_irq(mlx4_tlock(dev));
	}
	spin_unlock_irq(mlx4_tlock(dev));
	mlx4_free_cmd_mailbox(dev, mailbox);

	if (errors)
		mlx4_err(dev, "%d UPDATE_QP failures for slave %d, port %d\n",
			 errors, work->slave, work->port);

	/* unregister previous vlan_id if needed and we had no errors
	 * while updating the QPs
	 */
	if (work->flags & MLX4_VF_IMMED_VLAN_FLAG_VLAN && !errors &&
	    NO_INDX != work->orig_vlan_ix)
		__mlx4_unregister_vlan(&work->priv->dev, work->port,
				       work->orig_vlan_id);
out:
	kfree(work);
	return;
}<|MERGE_RESOLUTION|>--- conflicted
+++ resolved
@@ -623,10 +623,6 @@
 				res_alloc->quota[t] = dev->caps.max_counters;
 				res_alloc->guaranteed[t] =
 					mlx4_calc_res_counter_guaranteed(dev, res_alloc, t);
-<<<<<<< HEAD
-				res_alloc->res_free -= res_alloc->guaranteed[t];
-=======
->>>>>>> 286cd8c7
 				break;
 			default:
 				break;
