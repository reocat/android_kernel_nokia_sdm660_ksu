/*
 * Copyright (c) 2004, 2005 Topspin Communications.  All rights reserved.
 * Copyright (c) 2005 Sun Microsystems, Inc. All rights reserved.
 * Copyright (c) 2005, 2006, 2007, 2008 Mellanox Technologies. All rights reserved.
 * Copyright (c) 2006, 2007 Cisco Systems, Inc. All rights reserved.
 *
 * This software is available to you under a choice of one of two
 * licenses.  You may choose to be licensed under the terms of the GNU
 * General Public License (GPL) Version 2, available from the file
 * COPYING in the main directory of this source tree, or the
 * OpenIB.org BSD license below:
 *
 *     Redistribution and use in source and binary forms, with or
 *     without modification, are permitted provided that the following
 *     conditions are met:
 *
 *      - Redistributions of source code must retain the above
 *        copyright notice, this list of conditions and the following
 *        disclaimer.
 *
 *      - Redistributions in binary form must reproduce the above
 *        copyright notice, this list of conditions and the following
 *        disclaimer in the documentation and/or other materials
 *        provided with the distribution.
 *
 * THE SOFTWARE IS PROVIDED "AS IS", WITHOUT WARRANTY OF ANY KIND,
 * EXPRESS OR IMPLIED, INCLUDING BUT NOT LIMITED TO THE WARRANTIES OF
 * MERCHANTABILITY, FITNESS FOR A PARTICULAR PURPOSE AND
 * NONINFRINGEMENT. IN NO EVENT SHALL THE AUTHORS OR COPYRIGHT HOLDERS
 * BE LIABLE FOR ANY CLAIM, DAMAGES OR OTHER LIABILITY, WHETHER IN AN
 * ACTION OF CONTRACT, TORT OR OTHERWISE, ARISING FROM, OUT OF OR IN
 * CONNECTION WITH THE SOFTWARE OR THE USE OR OTHER DEALINGS IN THE
 * SOFTWARE.
 */

#include <linux/module.h>
#include <linux/kernel.h>
#include <linux/init.h>
#include <linux/errno.h>
#include <linux/pci.h>
#include <linux/dma-mapping.h>
#include <linux/slab.h>
#include <linux/io-mapping.h>
#include <linux/delay.h>
#include <linux/kmod.h>
#include <linux/etherdevice.h>
#include <net/devlink.h>

#include <uapi/rdma/mlx4-abi.h>
#include <linux/mlx4/device.h>
#include <linux/mlx4/doorbell.h>

#include "mlx4.h"
#include "fw.h"
#include "icm.h"

MODULE_AUTHOR("Roland Dreier");
MODULE_DESCRIPTION("Mellanox ConnectX HCA low-level driver");
MODULE_LICENSE("Dual BSD/GPL");
MODULE_VERSION(DRV_VERSION);

struct workqueue_struct *mlx4_wq;

#ifdef CONFIG_MLX4_DEBUG

int mlx4_debug_level = 0;
module_param_named(debug_level, mlx4_debug_level, int, 0644);
MODULE_PARM_DESC(debug_level, "Enable debug tracing if > 0");

#endif /* CONFIG_MLX4_DEBUG */

#ifdef CONFIG_PCI_MSI

static int msi_x = 1;
module_param(msi_x, int, 0444);
MODULE_PARM_DESC(msi_x, "0 - don't use MSI-X, 1 - use MSI-X, >1 - limit number of MSI-X irqs to msi_x");

#else /* CONFIG_PCI_MSI */

#define msi_x (0)

#endif /* CONFIG_PCI_MSI */

static uint8_t num_vfs[3] = {0, 0, 0};
static int num_vfs_argc;
module_param_array(num_vfs, byte , &num_vfs_argc, 0444);
MODULE_PARM_DESC(num_vfs, "enable #num_vfs functions if num_vfs > 0\n"
			  "num_vfs=port1,port2,port1+2");

static uint8_t probe_vf[3] = {0, 0, 0};
static int probe_vfs_argc;
module_param_array(probe_vf, byte, &probe_vfs_argc, 0444);
MODULE_PARM_DESC(probe_vf, "number of vfs to probe by pf driver (num_vfs > 0)\n"
			   "probe_vf=port1,port2,port1+2");

static int mlx4_log_num_mgm_entry_size = MLX4_DEFAULT_MGM_LOG_ENTRY_SIZE;
module_param_named(log_num_mgm_entry_size,
			mlx4_log_num_mgm_entry_size, int, 0444);
MODULE_PARM_DESC(log_num_mgm_entry_size, "log mgm size, that defines the num"
					 " of qp per mcg, for example:"
					 " 10 gives 248.range: 7 <="
					 " log_num_mgm_entry_size <= 12."
					 " To activate device managed"
					 " flow steering when available, set to -1");

static bool enable_64b_cqe_eqe = true;
module_param(enable_64b_cqe_eqe, bool, 0444);
MODULE_PARM_DESC(enable_64b_cqe_eqe,
		 "Enable 64 byte CQEs/EQEs when the FW supports this (default: True)");

static bool enable_4k_uar;
module_param(enable_4k_uar, bool, 0444);
MODULE_PARM_DESC(enable_4k_uar,
		 "Enable using 4K UAR. Should not be enabled if have VFs which do not support 4K UARs (default: false)");

#define PF_CONTEXT_BEHAVIOUR_MASK	(MLX4_FUNC_CAP_64B_EQE_CQE | \
					 MLX4_FUNC_CAP_EQE_CQE_STRIDE | \
					 MLX4_FUNC_CAP_DMFS_A0_STATIC)

#define RESET_PERSIST_MASK_FLAGS	(MLX4_FLAG_SRIOV)

static char mlx4_version[] =
	DRV_NAME ": Mellanox ConnectX core driver v"
	DRV_VERSION "\n";

static const struct mlx4_profile default_profile = {
	.num_qp		= 1 << 18,
	.num_srq	= 1 << 16,
	.rdmarc_per_qp	= 1 << 4,
	.num_cq		= 1 << 16,
	.num_mcg	= 1 << 13,
	.num_mpt	= 1 << 19,
	.num_mtt	= 1 << 20, /* It is really num mtt segements */
};

static const struct mlx4_profile low_mem_profile = {
	.num_qp		= 1 << 17,
	.num_srq	= 1 << 6,
	.rdmarc_per_qp	= 1 << 4,
	.num_cq		= 1 << 8,
	.num_mcg	= 1 << 8,
	.num_mpt	= 1 << 9,
	.num_mtt	= 1 << 7,
};

static int log_num_mac = 7;
module_param_named(log_num_mac, log_num_mac, int, 0444);
MODULE_PARM_DESC(log_num_mac, "Log2 max number of MACs per ETH port (1-7)");

static int log_num_vlan;
module_param_named(log_num_vlan, log_num_vlan, int, 0444);
MODULE_PARM_DESC(log_num_vlan, "Log2 max number of VLANs per ETH port (0-7)");
/* Log2 max number of VLANs per ETH port (0-7) */
#define MLX4_LOG_NUM_VLANS 7
#define MLX4_MIN_LOG_NUM_VLANS 0
#define MLX4_MIN_LOG_NUM_MAC 1

static bool use_prio;
module_param_named(use_prio, use_prio, bool, 0444);
MODULE_PARM_DESC(use_prio, "Enable steering by VLAN priority on ETH ports (deprecated)");

int log_mtts_per_seg = ilog2(1);
module_param_named(log_mtts_per_seg, log_mtts_per_seg, int, 0444);
MODULE_PARM_DESC(log_mtts_per_seg, "Log2 number of MTT entries per segment "
		 "(0-7) (default: 0)");

static int port_type_array[2] = {MLX4_PORT_TYPE_NONE, MLX4_PORT_TYPE_NONE};
static int arr_argc = 2;
module_param_array(port_type_array, int, &arr_argc, 0444);
MODULE_PARM_DESC(port_type_array, "Array of port types: HW_DEFAULT (0) is default "
				"1 for IB, 2 for Ethernet");

struct mlx4_port_config {
	struct list_head list;
	enum mlx4_port_type port_type[MLX4_MAX_PORTS + 1];
	struct pci_dev *pdev;
};

static atomic_t pf_loading = ATOMIC_INIT(0);

static int mlx4_devlink_ierr_reset_get(struct devlink *devlink, u32 id,
				       struct devlink_param_gset_ctx *ctx)
{
	ctx->val.vbool = !!mlx4_internal_err_reset;
	return 0;
}

static int mlx4_devlink_ierr_reset_set(struct devlink *devlink, u32 id,
				       struct devlink_param_gset_ctx *ctx)
{
	mlx4_internal_err_reset = ctx->val.vbool;
	return 0;
}

static int mlx4_devlink_crdump_snapshot_get(struct devlink *devlink, u32 id,
					    struct devlink_param_gset_ctx *ctx)
{
	struct mlx4_priv *priv = devlink_priv(devlink);
	struct mlx4_dev *dev = &priv->dev;

	ctx->val.vbool = dev->persist->crdump.snapshot_enable;
	return 0;
}

static int mlx4_devlink_crdump_snapshot_set(struct devlink *devlink, u32 id,
					    struct devlink_param_gset_ctx *ctx)
{
	struct mlx4_priv *priv = devlink_priv(devlink);
	struct mlx4_dev *dev = &priv->dev;

	dev->persist->crdump.snapshot_enable = ctx->val.vbool;
	return 0;
}

static int
mlx4_devlink_max_macs_validate(struct devlink *devlink, u32 id,
			       union devlink_param_value val,
			       struct netlink_ext_ack *extack)
{
	u32 value = val.vu32;

	if (value < 1 || value > 128)
		return -ERANGE;

	if (!is_power_of_2(value)) {
		NL_SET_ERR_MSG_MOD(extack, "max_macs supported must be power of 2");
		return -EINVAL;
	}

	return 0;
}

enum mlx4_devlink_param_id {
	MLX4_DEVLINK_PARAM_ID_BASE = DEVLINK_PARAM_GENERIC_ID_MAX,
	MLX4_DEVLINK_PARAM_ID_ENABLE_64B_CQE_EQE,
	MLX4_DEVLINK_PARAM_ID_ENABLE_4K_UAR,
};

static const struct devlink_param mlx4_devlink_params[] = {
	DEVLINK_PARAM_GENERIC(INT_ERR_RESET,
			      BIT(DEVLINK_PARAM_CMODE_RUNTIME) |
			      BIT(DEVLINK_PARAM_CMODE_DRIVERINIT),
			      mlx4_devlink_ierr_reset_get,
			      mlx4_devlink_ierr_reset_set, NULL),
	DEVLINK_PARAM_GENERIC(MAX_MACS,
			      BIT(DEVLINK_PARAM_CMODE_DRIVERINIT),
			      NULL, NULL, mlx4_devlink_max_macs_validate),
	DEVLINK_PARAM_GENERIC(REGION_SNAPSHOT,
			      BIT(DEVLINK_PARAM_CMODE_RUNTIME) |
			      BIT(DEVLINK_PARAM_CMODE_DRIVERINIT),
			      mlx4_devlink_crdump_snapshot_get,
			      mlx4_devlink_crdump_snapshot_set, NULL),
	DEVLINK_PARAM_DRIVER(MLX4_DEVLINK_PARAM_ID_ENABLE_64B_CQE_EQE,
			     "enable_64b_cqe_eqe", DEVLINK_PARAM_TYPE_BOOL,
			     BIT(DEVLINK_PARAM_CMODE_DRIVERINIT),
			     NULL, NULL, NULL),
	DEVLINK_PARAM_DRIVER(MLX4_DEVLINK_PARAM_ID_ENABLE_4K_UAR,
			     "enable_4k_uar", DEVLINK_PARAM_TYPE_BOOL,
			     BIT(DEVLINK_PARAM_CMODE_DRIVERINIT),
			     NULL, NULL, NULL),
};

static void mlx4_devlink_set_params_init_values(struct devlink *devlink)
{
	union devlink_param_value value;

	value.vbool = !!mlx4_internal_err_reset;
	devlink_param_driverinit_value_set(devlink,
					   DEVLINK_PARAM_GENERIC_ID_INT_ERR_RESET,
					   value);

	value.vu32 = 1UL << log_num_mac;
	devlink_param_driverinit_value_set(devlink,
					   DEVLINK_PARAM_GENERIC_ID_MAX_MACS,
					   value);

	value.vbool = enable_64b_cqe_eqe;
	devlink_param_driverinit_value_set(devlink,
					   MLX4_DEVLINK_PARAM_ID_ENABLE_64B_CQE_EQE,
					   value);

	value.vbool = enable_4k_uar;
	devlink_param_driverinit_value_set(devlink,
					   MLX4_DEVLINK_PARAM_ID_ENABLE_4K_UAR,
					   value);

	value.vbool = false;
	devlink_param_driverinit_value_set(devlink,
					   DEVLINK_PARAM_GENERIC_ID_REGION_SNAPSHOT,
					   value);
}

static inline void mlx4_set_num_reserved_uars(struct mlx4_dev *dev,
					      struct mlx4_dev_cap *dev_cap)
{
	/* The reserved_uars is calculated by system page size unit.
	 * Therefore, adjustment is added when the uar page size is less
	 * than the system page size
	 */
	dev->caps.reserved_uars	=
		max_t(int,
		      mlx4_get_num_reserved_uar(dev),
		      dev_cap->reserved_uars /
			(1 << (PAGE_SHIFT - dev->uar_page_shift)));
}

int mlx4_check_port_params(struct mlx4_dev *dev,
			   enum mlx4_port_type *port_type)
{
	int i;

	if (!(dev->caps.flags & MLX4_DEV_CAP_FLAG_DPDP)) {
		for (i = 0; i < dev->caps.num_ports - 1; i++) {
			if (port_type[i] != port_type[i + 1]) {
				mlx4_err(dev, "Only same port types supported on this HCA, aborting\n");
				return -EOPNOTSUPP;
			}
		}
	}

	for (i = 0; i < dev->caps.num_ports; i++) {
		if (!(port_type[i] & dev->caps.supported_type[i+1])) {
			mlx4_err(dev, "Requested port type for port %d is not supported on this HCA\n",
				 i + 1);
			return -EOPNOTSUPP;
		}
	}
	return 0;
}

static void mlx4_set_port_mask(struct mlx4_dev *dev)
{
	int i;

	for (i = 1; i <= dev->caps.num_ports; ++i)
		dev->caps.port_mask[i] = dev->caps.port_type[i];
}

enum {
	MLX4_QUERY_FUNC_NUM_SYS_EQS = 1 << 0,
};

static int mlx4_query_func(struct mlx4_dev *dev, struct mlx4_dev_cap *dev_cap)
{
	int err = 0;
	struct mlx4_func func;

	if (dev->caps.flags2 & MLX4_DEV_CAP_FLAG2_SYS_EQS) {
		err = mlx4_QUERY_FUNC(dev, &func, 0);
		if (err) {
			mlx4_err(dev, "QUERY_DEV_CAP command failed, aborting.\n");
			return err;
		}
		dev_cap->max_eqs = func.max_eq;
		dev_cap->reserved_eqs = func.rsvd_eqs;
		dev_cap->reserved_uars = func.rsvd_uars;
		err |= MLX4_QUERY_FUNC_NUM_SYS_EQS;
	}
	return err;
}

static void mlx4_enable_cqe_eqe_stride(struct mlx4_dev *dev)
{
	struct mlx4_caps *dev_cap = &dev->caps;

	/* FW not supporting or cancelled by user */
	if (!(dev_cap->flags2 & MLX4_DEV_CAP_FLAG2_EQE_STRIDE) ||
	    !(dev_cap->flags2 & MLX4_DEV_CAP_FLAG2_CQE_STRIDE))
		return;

	/* Must have 64B CQE_EQE enabled by FW to use bigger stride
	 * When FW has NCSI it may decide not to report 64B CQE/EQEs
	 */
	if (!(dev_cap->flags & MLX4_DEV_CAP_FLAG_64B_EQE) ||
	    !(dev_cap->flags & MLX4_DEV_CAP_FLAG_64B_CQE)) {
		dev_cap->flags2 &= ~MLX4_DEV_CAP_FLAG2_CQE_STRIDE;
		dev_cap->flags2 &= ~MLX4_DEV_CAP_FLAG2_EQE_STRIDE;
		return;
	}

	if (cache_line_size() == 128 || cache_line_size() == 256) {
		mlx4_dbg(dev, "Enabling CQE stride cacheLine supported\n");
		/* Changing the real data inside CQE size to 32B */
		dev_cap->flags &= ~MLX4_DEV_CAP_FLAG_64B_CQE;
		dev_cap->flags &= ~MLX4_DEV_CAP_FLAG_64B_EQE;

		if (mlx4_is_master(dev))
			dev_cap->function_caps |= MLX4_FUNC_CAP_EQE_CQE_STRIDE;
	} else {
		if (cache_line_size() != 32  && cache_line_size() != 64)
			mlx4_dbg(dev, "Disabling CQE stride, cacheLine size unsupported\n");
		dev_cap->flags2 &= ~MLX4_DEV_CAP_FLAG2_CQE_STRIDE;
		dev_cap->flags2 &= ~MLX4_DEV_CAP_FLAG2_EQE_STRIDE;
	}
}

static int _mlx4_dev_port(struct mlx4_dev *dev, int port,
			  struct mlx4_port_cap *port_cap)
{
	dev->caps.vl_cap[port]	    = port_cap->max_vl;
	dev->caps.ib_mtu_cap[port]	    = port_cap->ib_mtu;
	dev->phys_caps.gid_phys_table_len[port]  = port_cap->max_gids;
	dev->phys_caps.pkey_phys_table_len[port] = port_cap->max_pkeys;
	/* set gid and pkey table operating lengths by default
	 * to non-sriov values
	 */
	dev->caps.gid_table_len[port]  = port_cap->max_gids;
	dev->caps.pkey_table_len[port] = port_cap->max_pkeys;
	dev->caps.port_width_cap[port] = port_cap->max_port_width;
	dev->caps.eth_mtu_cap[port]    = port_cap->eth_mtu;
	dev->caps.max_tc_eth	       = port_cap->max_tc_eth;
	dev->caps.def_mac[port]        = port_cap->def_mac;
	dev->caps.supported_type[port] = port_cap->supported_port_types;
	dev->caps.suggested_type[port] = port_cap->suggested_type;
	dev->caps.default_sense[port] = port_cap->default_sense;
	dev->caps.trans_type[port]	    = port_cap->trans_type;
	dev->caps.vendor_oui[port]     = port_cap->vendor_oui;
	dev->caps.wavelength[port]     = port_cap->wavelength;
	dev->caps.trans_code[port]     = port_cap->trans_code;

	return 0;
}

static int mlx4_dev_port(struct mlx4_dev *dev, int port,
			 struct mlx4_port_cap *port_cap)
{
	int err = 0;

	err = mlx4_QUERY_PORT(dev, port, port_cap);

	if (err)
		mlx4_err(dev, "QUERY_PORT command failed.\n");

	return err;
}

static inline void mlx4_enable_ignore_fcs(struct mlx4_dev *dev)
{
	if (!(dev->caps.flags2 & MLX4_DEV_CAP_FLAG2_IGNORE_FCS))
		return;

	if (mlx4_is_mfunc(dev)) {
		mlx4_dbg(dev, "SRIOV mode - Disabling Ignore FCS");
		dev->caps.flags2 &= ~MLX4_DEV_CAP_FLAG2_IGNORE_FCS;
		return;
	}

	if (!(dev->caps.flags & MLX4_DEV_CAP_FLAG_FCS_KEEP)) {
		mlx4_dbg(dev,
			 "Keep FCS is not supported - Disabling Ignore FCS");
		dev->caps.flags2 &= ~MLX4_DEV_CAP_FLAG2_IGNORE_FCS;
		return;
	}
}

#define MLX4_A0_STEERING_TABLE_SIZE	256
static int mlx4_dev_cap(struct mlx4_dev *dev, struct mlx4_dev_cap *dev_cap)
{
	int err;
	int i;

	err = mlx4_QUERY_DEV_CAP(dev, dev_cap);
	if (err) {
		mlx4_err(dev, "QUERY_DEV_CAP command failed, aborting\n");
		return err;
	}
	mlx4_dev_cap_dump(dev, dev_cap);

	if (dev_cap->min_page_sz > PAGE_SIZE) {
		mlx4_err(dev, "HCA minimum page size of %d bigger than kernel PAGE_SIZE of %ld, aborting\n",
			 dev_cap->min_page_sz, PAGE_SIZE);
		return -ENODEV;
	}
	if (dev_cap->num_ports > MLX4_MAX_PORTS) {
		mlx4_err(dev, "HCA has %d ports, but we only support %d, aborting\n",
			 dev_cap->num_ports, MLX4_MAX_PORTS);
		return -ENODEV;
	}

	if (dev_cap->uar_size > pci_resource_len(dev->persist->pdev, 2)) {
		mlx4_err(dev, "HCA reported UAR size of 0x%x bigger than PCI resource 2 size of 0x%llx, aborting\n",
			 dev_cap->uar_size,
			 (unsigned long long)
			 pci_resource_len(dev->persist->pdev, 2));
		return -ENODEV;
	}

	dev->caps.num_ports	     = dev_cap->num_ports;
	dev->caps.num_sys_eqs = dev_cap->num_sys_eqs;
	dev->phys_caps.num_phys_eqs = dev_cap->flags2 & MLX4_DEV_CAP_FLAG2_SYS_EQS ?
				      dev->caps.num_sys_eqs :
				      MLX4_MAX_EQ_NUM;
	for (i = 1; i <= dev->caps.num_ports; ++i) {
		err = _mlx4_dev_port(dev, i, dev_cap->port_cap + i);
		if (err) {
			mlx4_err(dev, "QUERY_PORT command failed, aborting\n");
			return err;
		}
	}

	dev->caps.map_clock_to_user  = dev_cap->map_clock_to_user;
	dev->caps.uar_page_size	     = PAGE_SIZE;
	dev->caps.num_uars	     = dev_cap->uar_size / PAGE_SIZE;
	dev->caps.local_ca_ack_delay = dev_cap->local_ca_ack_delay;
	dev->caps.bf_reg_size	     = dev_cap->bf_reg_size;
	dev->caps.bf_regs_per_page   = dev_cap->bf_regs_per_page;
	dev->caps.max_sq_sg	     = dev_cap->max_sq_sg;
	dev->caps.max_rq_sg	     = dev_cap->max_rq_sg;
	dev->caps.max_wqes	     = dev_cap->max_qp_sz;
	dev->caps.max_qp_init_rdma   = dev_cap->max_requester_per_qp;
	dev->caps.max_srq_wqes	     = dev_cap->max_srq_sz;
	dev->caps.max_srq_sge	     = dev_cap->max_rq_sg - 1;
	dev->caps.reserved_srqs	     = dev_cap->reserved_srqs;
	dev->caps.max_sq_desc_sz     = dev_cap->max_sq_desc_sz;
	dev->caps.max_rq_desc_sz     = dev_cap->max_rq_desc_sz;
	/*
	 * Subtract 1 from the limit because we need to allocate a
	 * spare CQE so the HCA HW can tell the difference between an
	 * empty CQ and a full CQ.
	 */
	dev->caps.max_cqes	     = dev_cap->max_cq_sz - 1;
	dev->caps.reserved_cqs	     = dev_cap->reserved_cqs;
	dev->caps.reserved_eqs	     = dev_cap->reserved_eqs;
	dev->caps.reserved_mtts      = dev_cap->reserved_mtts;
	dev->caps.reserved_mrws	     = dev_cap->reserved_mrws;

	dev->caps.reserved_pds	     = dev_cap->reserved_pds;
	dev->caps.reserved_xrcds     = (dev->caps.flags & MLX4_DEV_CAP_FLAG_XRC) ?
					dev_cap->reserved_xrcds : 0;
	dev->caps.max_xrcds          = (dev->caps.flags & MLX4_DEV_CAP_FLAG_XRC) ?
					dev_cap->max_xrcds : 0;
	dev->caps.mtt_entry_sz       = dev_cap->mtt_entry_sz;

	dev->caps.max_msg_sz         = dev_cap->max_msg_sz;
	dev->caps.page_size_cap	     = ~(u32) (dev_cap->min_page_sz - 1);
	dev->caps.flags		     = dev_cap->flags;
	dev->caps.flags2	     = dev_cap->flags2;
	dev->caps.bmme_flags	     = dev_cap->bmme_flags;
	dev->caps.reserved_lkey	     = dev_cap->reserved_lkey;
	dev->caps.stat_rate_support  = dev_cap->stat_rate_support;
	dev->caps.max_gso_sz	     = dev_cap->max_gso_sz;
	dev->caps.max_rss_tbl_sz     = dev_cap->max_rss_tbl_sz;
	dev->caps.wol_port[1]          = dev_cap->wol_port[1];
	dev->caps.wol_port[2]          = dev_cap->wol_port[2];
	dev->caps.health_buffer_addrs  = dev_cap->health_buffer_addrs;

	/* Save uar page shift */
	if (!mlx4_is_slave(dev)) {
		/* Virtual PCI function needs to determine UAR page size from
		 * firmware. Only master PCI function can set the uar page size
		 */
		if (enable_4k_uar || !dev->persist->num_vfs)
			dev->uar_page_shift = DEFAULT_UAR_PAGE_SHIFT;
		else
			dev->uar_page_shift = PAGE_SHIFT;

		mlx4_set_num_reserved_uars(dev, dev_cap);
	}

	if (dev->caps.flags2 & MLX4_DEV_CAP_FLAG2_PHV_EN) {
		struct mlx4_init_hca_param hca_param;

		memset(&hca_param, 0, sizeof(hca_param));
		err = mlx4_QUERY_HCA(dev, &hca_param);
		/* Turn off PHV_EN flag in case phv_check_en is set.
		 * phv_check_en is a HW check that parse the packet and verify
		 * phv bit was reported correctly in the wqe. To allow QinQ
		 * PHV_EN flag should be set and phv_check_en must be cleared
		 * otherwise QinQ packets will be drop by the HW.
		 */
		if (err || hca_param.phv_check_en)
			dev->caps.flags2 &= ~MLX4_DEV_CAP_FLAG2_PHV_EN;
	}

	/* Sense port always allowed on supported devices for ConnectX-1 and -2 */
	if (mlx4_priv(dev)->pci_dev_data & MLX4_PCI_DEV_FORCE_SENSE_PORT)
		dev->caps.flags |= MLX4_DEV_CAP_FLAG_SENSE_SUPPORT;
	/* Don't do sense port on multifunction devices (for now at least) */
	if (mlx4_is_mfunc(dev))
		dev->caps.flags &= ~MLX4_DEV_CAP_FLAG_SENSE_SUPPORT;

	if (mlx4_low_memory_profile()) {
		dev->caps.log_num_macs  = MLX4_MIN_LOG_NUM_MAC;
		dev->caps.log_num_vlans = MLX4_MIN_LOG_NUM_VLANS;
	} else {
		dev->caps.log_num_macs  = log_num_mac;
		dev->caps.log_num_vlans = MLX4_LOG_NUM_VLANS;
	}

	for (i = 1; i <= dev->caps.num_ports; ++i) {
		dev->caps.port_type[i] = MLX4_PORT_TYPE_NONE;
		if (dev->caps.supported_type[i]) {
			/* if only ETH is supported - assign ETH */
			if (dev->caps.supported_type[i] == MLX4_PORT_TYPE_ETH)
				dev->caps.port_type[i] = MLX4_PORT_TYPE_ETH;
			/* if only IB is supported, assign IB */
			else if (dev->caps.supported_type[i] ==
				 MLX4_PORT_TYPE_IB)
				dev->caps.port_type[i] = MLX4_PORT_TYPE_IB;
			else {
				/* if IB and ETH are supported, we set the port
				 * type according to user selection of port type;
				 * if user selected none, take the FW hint */
				if (port_type_array[i - 1] == MLX4_PORT_TYPE_NONE)
					dev->caps.port_type[i] = dev->caps.suggested_type[i] ?
						MLX4_PORT_TYPE_ETH : MLX4_PORT_TYPE_IB;
				else
					dev->caps.port_type[i] = port_type_array[i - 1];
			}
		}
		/*
		 * Link sensing is allowed on the port if 3 conditions are true:
		 * 1. Both protocols are supported on the port.
		 * 2. Different types are supported on the port
		 * 3. FW declared that it supports link sensing
		 */
		mlx4_priv(dev)->sense.sense_allowed[i] =
			((dev->caps.supported_type[i] == MLX4_PORT_TYPE_AUTO) &&
			 (dev->caps.flags & MLX4_DEV_CAP_FLAG_DPDP) &&
			 (dev->caps.flags & MLX4_DEV_CAP_FLAG_SENSE_SUPPORT));

		/*
		 * If "default_sense" bit is set, we move the port to "AUTO" mode
		 * and perform sense_port FW command to try and set the correct
		 * port type from beginning
		 */
		if (mlx4_priv(dev)->sense.sense_allowed[i] && dev->caps.default_sense[i]) {
			enum mlx4_port_type sensed_port = MLX4_PORT_TYPE_NONE;
			dev->caps.possible_type[i] = MLX4_PORT_TYPE_AUTO;
			mlx4_SENSE_PORT(dev, i, &sensed_port);
			if (sensed_port != MLX4_PORT_TYPE_NONE)
				dev->caps.port_type[i] = sensed_port;
		} else {
			dev->caps.possible_type[i] = dev->caps.port_type[i];
		}

		if (dev->caps.log_num_macs > dev_cap->port_cap[i].log_max_macs) {
			dev->caps.log_num_macs = dev_cap->port_cap[i].log_max_macs;
			mlx4_warn(dev, "Requested number of MACs is too much for port %d, reducing to %d\n",
				  i, 1 << dev->caps.log_num_macs);
		}
		if (dev->caps.log_num_vlans > dev_cap->port_cap[i].log_max_vlans) {
			dev->caps.log_num_vlans = dev_cap->port_cap[i].log_max_vlans;
			mlx4_warn(dev, "Requested number of VLANs is too much for port %d, reducing to %d\n",
				  i, 1 << dev->caps.log_num_vlans);
		}
	}

	if (mlx4_is_master(dev) && (dev->caps.num_ports == 2) &&
	    (port_type_array[0] == MLX4_PORT_TYPE_IB) &&
	    (port_type_array[1] == MLX4_PORT_TYPE_ETH)) {
		mlx4_warn(dev,
			  "Granular QoS per VF not supported with IB/Eth configuration\n");
		dev->caps.flags2 &= ~MLX4_DEV_CAP_FLAG2_QOS_VPP;
	}

	dev->caps.max_counters = dev_cap->max_counters;

	dev->caps.reserved_qps_cnt[MLX4_QP_REGION_FW] = dev_cap->reserved_qps;
	dev->caps.reserved_qps_cnt[MLX4_QP_REGION_ETH_ADDR] =
		dev->caps.reserved_qps_cnt[MLX4_QP_REGION_FC_ADDR] =
		(1 << dev->caps.log_num_macs) *
		(1 << dev->caps.log_num_vlans) *
		dev->caps.num_ports;
	dev->caps.reserved_qps_cnt[MLX4_QP_REGION_FC_EXCH] = MLX4_NUM_FEXCH;

	if (dev_cap->dmfs_high_rate_qpn_base > 0 &&
	    dev->caps.flags2 & MLX4_DEV_CAP_FLAG2_FS_EN)
		dev->caps.dmfs_high_rate_qpn_base = dev_cap->dmfs_high_rate_qpn_base;
	else
		dev->caps.dmfs_high_rate_qpn_base =
			dev->caps.reserved_qps_cnt[MLX4_QP_REGION_FW];

	if (dev_cap->dmfs_high_rate_qpn_range > 0 &&
	    dev->caps.flags2 & MLX4_DEV_CAP_FLAG2_FS_EN) {
		dev->caps.dmfs_high_rate_qpn_range = dev_cap->dmfs_high_rate_qpn_range;
		dev->caps.dmfs_high_steer_mode = MLX4_STEERING_DMFS_A0_DEFAULT;
		dev->caps.flags2 |= MLX4_DEV_CAP_FLAG2_FS_A0;
	} else {
		dev->caps.dmfs_high_steer_mode = MLX4_STEERING_DMFS_A0_NOT_SUPPORTED;
		dev->caps.dmfs_high_rate_qpn_base =
			dev->caps.reserved_qps_cnt[MLX4_QP_REGION_FW];
		dev->caps.dmfs_high_rate_qpn_range = MLX4_A0_STEERING_TABLE_SIZE;
	}

	dev->caps.rl_caps = dev_cap->rl_caps;

	dev->caps.reserved_qps_cnt[MLX4_QP_REGION_RSS_RAW_ETH] =
		dev->caps.dmfs_high_rate_qpn_range;

	dev->caps.reserved_qps = dev->caps.reserved_qps_cnt[MLX4_QP_REGION_FW] +
		dev->caps.reserved_qps_cnt[MLX4_QP_REGION_ETH_ADDR] +
		dev->caps.reserved_qps_cnt[MLX4_QP_REGION_FC_ADDR] +
		dev->caps.reserved_qps_cnt[MLX4_QP_REGION_FC_EXCH];

	dev->caps.sqp_demux = (mlx4_is_master(dev)) ? MLX4_MAX_NUM_SLAVES : 0;

	if (!enable_64b_cqe_eqe && !mlx4_is_slave(dev)) {
		if (dev_cap->flags &
		    (MLX4_DEV_CAP_FLAG_64B_CQE | MLX4_DEV_CAP_FLAG_64B_EQE)) {
			mlx4_warn(dev, "64B EQEs/CQEs supported by the device but not enabled\n");
			dev->caps.flags &= ~MLX4_DEV_CAP_FLAG_64B_CQE;
			dev->caps.flags &= ~MLX4_DEV_CAP_FLAG_64B_EQE;
		}

		if (dev_cap->flags2 &
		    (MLX4_DEV_CAP_FLAG2_CQE_STRIDE |
		     MLX4_DEV_CAP_FLAG2_EQE_STRIDE)) {
			mlx4_warn(dev, "Disabling EQE/CQE stride per user request\n");
			dev_cap->flags2 &= ~MLX4_DEV_CAP_FLAG2_CQE_STRIDE;
			dev_cap->flags2 &= ~MLX4_DEV_CAP_FLAG2_EQE_STRIDE;
		}
	}

	if ((dev->caps.flags &
	    (MLX4_DEV_CAP_FLAG_64B_CQE | MLX4_DEV_CAP_FLAG_64B_EQE)) &&
	    mlx4_is_master(dev))
		dev->caps.function_caps |= MLX4_FUNC_CAP_64B_EQE_CQE;

	if (!mlx4_is_slave(dev)) {
		mlx4_enable_cqe_eqe_stride(dev);
		dev->caps.alloc_res_qp_mask =
			(dev->caps.bf_reg_size ? MLX4_RESERVE_ETH_BF_QP : 0) |
			MLX4_RESERVE_A0_QP;

		if (!(dev->caps.flags2 & MLX4_DEV_CAP_FLAG2_ETS_CFG) &&
		    dev->caps.flags & MLX4_DEV_CAP_FLAG_SET_ETH_SCHED) {
			mlx4_warn(dev, "Old device ETS support detected\n");
			mlx4_warn(dev, "Consider upgrading device FW.\n");
			dev->caps.flags2 |= MLX4_DEV_CAP_FLAG2_ETS_CFG;
		}

	} else {
		dev->caps.alloc_res_qp_mask = 0;
	}

	mlx4_enable_ignore_fcs(dev);

	return 0;
}

/*The function checks if there are live vf, return the num of them*/
static int mlx4_how_many_lives_vf(struct mlx4_dev *dev)
{
	struct mlx4_priv *priv = mlx4_priv(dev);
	struct mlx4_slave_state *s_state;
	int i;
	int ret = 0;

	for (i = 1/*the ppf is 0*/; i < dev->num_slaves; ++i) {
		s_state = &priv->mfunc.master.slave_state[i];
		if (s_state->active && s_state->last_cmd !=
		    MLX4_COMM_CMD_RESET) {
			mlx4_warn(dev, "%s: slave: %d is still active\n",
				  __func__, i);
			ret++;
		}
	}
	return ret;
}

int mlx4_get_parav_qkey(struct mlx4_dev *dev, u32 qpn, u32 *qkey)
{
	u32 qk = MLX4_RESERVED_QKEY_BASE;

	if (qpn >= dev->phys_caps.base_tunnel_sqpn + 8 * MLX4_MFUNC_MAX ||
	    qpn < dev->phys_caps.base_proxy_sqpn)
		return -EINVAL;

	if (qpn >= dev->phys_caps.base_tunnel_sqpn)
		/* tunnel qp */
		qk += qpn - dev->phys_caps.base_tunnel_sqpn;
	else
		qk += qpn - dev->phys_caps.base_proxy_sqpn;
	*qkey = qk;
	return 0;
}
EXPORT_SYMBOL(mlx4_get_parav_qkey);

void mlx4_sync_pkey_table(struct mlx4_dev *dev, int slave, int port, int i, int val)
{
	struct mlx4_priv *priv = container_of(dev, struct mlx4_priv, dev);

	if (!mlx4_is_master(dev))
		return;

	priv->virt2phys_pkey[slave][port - 1][i] = val;
}
EXPORT_SYMBOL(mlx4_sync_pkey_table);

void mlx4_put_slave_node_guid(struct mlx4_dev *dev, int slave, __be64 guid)
{
	struct mlx4_priv *priv = container_of(dev, struct mlx4_priv, dev);

	if (!mlx4_is_master(dev))
		return;

	priv->slave_node_guids[slave] = guid;
}
EXPORT_SYMBOL(mlx4_put_slave_node_guid);

__be64 mlx4_get_slave_node_guid(struct mlx4_dev *dev, int slave)
{
	struct mlx4_priv *priv = container_of(dev, struct mlx4_priv, dev);

	if (!mlx4_is_master(dev))
		return 0;

	return priv->slave_node_guids[slave];
}
EXPORT_SYMBOL(mlx4_get_slave_node_guid);

int mlx4_is_slave_active(struct mlx4_dev *dev, int slave)
{
	struct mlx4_priv *priv = mlx4_priv(dev);
	struct mlx4_slave_state *s_slave;

	if (!mlx4_is_master(dev))
		return 0;

	s_slave = &priv->mfunc.master.slave_state[slave];
	return !!s_slave->active;
}
EXPORT_SYMBOL(mlx4_is_slave_active);

void mlx4_handle_eth_header_mcast_prio(struct mlx4_net_trans_rule_hw_ctrl *ctrl,
				       struct _rule_hw *eth_header)
{
	if (is_multicast_ether_addr(eth_header->eth.dst_mac) ||
	    is_broadcast_ether_addr(eth_header->eth.dst_mac)) {
		struct mlx4_net_trans_rule_hw_eth *eth =
			(struct mlx4_net_trans_rule_hw_eth *)eth_header;
		struct _rule_hw *next_rule = (struct _rule_hw *)(eth + 1);
		bool last_rule = next_rule->size == 0 && next_rule->id == 0 &&
			next_rule->rsvd == 0;

		if (last_rule)
			ctrl->prio = cpu_to_be16(MLX4_DOMAIN_NIC);
	}
}
EXPORT_SYMBOL(mlx4_handle_eth_header_mcast_prio);

static void slave_adjust_steering_mode(struct mlx4_dev *dev,
				       struct mlx4_dev_cap *dev_cap,
				       struct mlx4_init_hca_param *hca_param)
{
	dev->caps.steering_mode = hca_param->steering_mode;
	if (dev->caps.steering_mode == MLX4_STEERING_MODE_DEVICE_MANAGED) {
		dev->caps.num_qp_per_mgm = dev_cap->fs_max_num_qp_per_entry;
		dev->caps.fs_log_max_ucast_qp_range_size =
			dev_cap->fs_log_max_ucast_qp_range_size;
	} else
		dev->caps.num_qp_per_mgm =
			4 * ((1 << hca_param->log_mc_entry_sz)/16 - 2);

	mlx4_dbg(dev, "Steering mode is: %s\n",
		 mlx4_steering_mode_str(dev->caps.steering_mode));
}

static void mlx4_slave_destroy_special_qp_cap(struct mlx4_dev *dev)
{
	kfree(dev->caps.spec_qps);
	dev->caps.spec_qps = NULL;
}

static int mlx4_slave_special_qp_cap(struct mlx4_dev *dev)
{
	struct mlx4_func_cap *func_cap = NULL;
	struct mlx4_caps *caps = &dev->caps;
	int i, err = 0;

	func_cap = kzalloc(sizeof(*func_cap), GFP_KERNEL);
	caps->spec_qps = kcalloc(caps->num_ports, sizeof(*caps->spec_qps), GFP_KERNEL);

	if (!func_cap || !caps->spec_qps) {
		mlx4_err(dev, "Failed to allocate memory for special qps cap\n");
		err = -ENOMEM;
		goto err_mem;
	}

	for (i = 1; i <= caps->num_ports; ++i) {
		err = mlx4_QUERY_FUNC_CAP(dev, i, func_cap);
		if (err) {
			mlx4_err(dev, "QUERY_FUNC_CAP port command failed for port %d, aborting (%d)\n",
				 i, err);
			goto err_mem;
		}
		caps->spec_qps[i - 1] = func_cap->spec_qps;
		caps->port_mask[i] = caps->port_type[i];
		caps->phys_port_id[i] = func_cap->phys_port_id;
		err = mlx4_get_slave_pkey_gid_tbl_len(dev, i,
						      &caps->gid_table_len[i],
						      &caps->pkey_table_len[i]);
		if (err) {
			mlx4_err(dev, "QUERY_PORT command failed for port %d, aborting (%d)\n",
				 i, err);
			goto err_mem;
		}
	}

err_mem:
	if (err)
		mlx4_slave_destroy_special_qp_cap(dev);
	kfree(func_cap);
	return err;
}

static int mlx4_slave_cap(struct mlx4_dev *dev)
{
	int			   err;
	u32			   page_size;
	struct mlx4_dev_cap	   *dev_cap = NULL;
	struct mlx4_func_cap	   *func_cap = NULL;
	struct mlx4_init_hca_param *hca_param = NULL;

	hca_param = kzalloc(sizeof(*hca_param), GFP_KERNEL);
	func_cap = kzalloc(sizeof(*func_cap), GFP_KERNEL);
	dev_cap = kzalloc(sizeof(*dev_cap), GFP_KERNEL);
	if (!hca_param || !func_cap || !dev_cap) {
		mlx4_err(dev, "Failed to allocate memory for slave_cap\n");
		err = -ENOMEM;
		goto free_mem;
	}

	err = mlx4_QUERY_HCA(dev, hca_param);
	if (err) {
		mlx4_err(dev, "QUERY_HCA command failed, aborting\n");
		goto free_mem;
	}

	/* fail if the hca has an unknown global capability
	 * at this time global_caps should be always zeroed
	 */
	if (hca_param->global_caps) {
		mlx4_err(dev, "Unknown hca global capabilities\n");
		err = -EINVAL;
		goto free_mem;
	}

<<<<<<< HEAD
	dev->caps.hca_core_clock = hca_param.hca_core_clock;
=======
	dev->caps.hca_core_clock = hca_param->hca_core_clock;
>>>>>>> 286cd8c7

	dev->caps.max_qp_dest_rdma = 1 << hca_param->log_rd_per_qp;
	err = mlx4_dev_cap(dev, dev_cap);
	if (err) {
		mlx4_err(dev, "QUERY_DEV_CAP command failed, aborting\n");
		goto free_mem;
	}

	err = mlx4_QUERY_FW(dev);
	if (err)
		mlx4_err(dev, "QUERY_FW command failed: could not get FW version\n");

	page_size = ~dev->caps.page_size_cap + 1;
	mlx4_warn(dev, "HCA minimum page size:%d\n", page_size);
	if (page_size > PAGE_SIZE) {
		mlx4_err(dev, "HCA minimum page size of %d bigger than kernel PAGE_SIZE of %ld, aborting\n",
			 page_size, PAGE_SIZE);
		err = -ENODEV;
		goto free_mem;
	}

	/* Set uar_page_shift for VF */
	dev->uar_page_shift = hca_param->uar_page_sz + 12;

	/* Make sure the master uar page size is valid */
	if (dev->uar_page_shift > PAGE_SHIFT) {
		mlx4_err(dev,
			 "Invalid configuration: uar page size is larger than system page size\n");
		err = -ENODEV;
		goto free_mem;
	}

	/* Set reserved_uars based on the uar_page_shift */
	mlx4_set_num_reserved_uars(dev, dev_cap);

	/* Although uar page size in FW differs from system page size,
	 * upper software layers (mlx4_ib, mlx4_en and part of mlx4_core)
	 * still works with assumption that uar page size == system page size
	 */
	dev->caps.uar_page_size = PAGE_SIZE;

	err = mlx4_QUERY_FUNC_CAP(dev, 0, func_cap);
	if (err) {
		mlx4_err(dev, "QUERY_FUNC_CAP general command failed, aborting (%d)\n",
			 err);
		goto free_mem;
	}

	if ((func_cap->pf_context_behaviour | PF_CONTEXT_BEHAVIOUR_MASK) !=
	    PF_CONTEXT_BEHAVIOUR_MASK) {
		mlx4_err(dev, "Unknown pf context behaviour %x known flags %x\n",
			 func_cap->pf_context_behaviour,
			 PF_CONTEXT_BEHAVIOUR_MASK);
		err = -EINVAL;
		goto free_mem;
	}

	dev->caps.num_ports		= func_cap->num_ports;
	dev->quotas.qp			= func_cap->qp_quota;
	dev->quotas.srq			= func_cap->srq_quota;
	dev->quotas.cq			= func_cap->cq_quota;
	dev->quotas.mpt			= func_cap->mpt_quota;
	dev->quotas.mtt			= func_cap->mtt_quota;
	dev->caps.num_qps		= 1 << hca_param->log_num_qps;
	dev->caps.num_srqs		= 1 << hca_param->log_num_srqs;
	dev->caps.num_cqs		= 1 << hca_param->log_num_cqs;
	dev->caps.num_mpts		= 1 << hca_param->log_mpt_sz;
	dev->caps.num_eqs		= func_cap->max_eq;
	dev->caps.reserved_eqs		= func_cap->reserved_eq;
	dev->caps.reserved_lkey		= func_cap->reserved_lkey;
	dev->caps.num_pds               = MLX4_NUM_PDS;
	dev->caps.num_mgms              = 0;
	dev->caps.num_amgms             = 0;

	if (dev->caps.num_ports > MLX4_MAX_PORTS) {
		mlx4_err(dev, "HCA has %d ports, but we only support %d, aborting\n",
			 dev->caps.num_ports, MLX4_MAX_PORTS);
		err = -ENODEV;
		goto free_mem;
	}

	mlx4_replace_zero_macs(dev);

	err = mlx4_slave_special_qp_cap(dev);
	if (err) {
		mlx4_err(dev, "Set special QP caps failed. aborting\n");
		goto free_mem;
	}

	if (dev->caps.uar_page_size * (dev->caps.num_uars -
				       dev->caps.reserved_uars) >
				       pci_resource_len(dev->persist->pdev,
							2)) {
		mlx4_err(dev, "HCA reported UAR region size of 0x%x bigger than PCI resource 2 size of 0x%llx, aborting\n",
			 dev->caps.uar_page_size * dev->caps.num_uars,
			 (unsigned long long)
			 pci_resource_len(dev->persist->pdev, 2));
		err = -ENOMEM;
		goto err_mem;
	}

	if (hca_param->dev_cap_enabled & MLX4_DEV_CAP_64B_EQE_ENABLED) {
		dev->caps.eqe_size   = 64;
		dev->caps.eqe_factor = 1;
	} else {
		dev->caps.eqe_size   = 32;
		dev->caps.eqe_factor = 0;
	}

	if (hca_param->dev_cap_enabled & MLX4_DEV_CAP_64B_CQE_ENABLED) {
		dev->caps.cqe_size   = 64;
		dev->caps.userspace_caps |= MLX4_USER_DEV_CAP_LARGE_CQE;
	} else {
		dev->caps.cqe_size   = 32;
	}

	if (hca_param->dev_cap_enabled & MLX4_DEV_CAP_EQE_STRIDE_ENABLED) {
		dev->caps.eqe_size = hca_param->eqe_size;
		dev->caps.eqe_factor = 0;
	}

	if (hca_param->dev_cap_enabled & MLX4_DEV_CAP_CQE_STRIDE_ENABLED) {
		dev->caps.cqe_size = hca_param->cqe_size;
		/* User still need to know when CQE > 32B */
		dev->caps.userspace_caps |= MLX4_USER_DEV_CAP_LARGE_CQE;
	}

	dev->caps.flags2 &= ~MLX4_DEV_CAP_FLAG2_TS;
	mlx4_warn(dev, "Timestamping is not supported in slave mode\n");

	dev->caps.flags2 &= ~MLX4_DEV_CAP_FLAG2_USER_MAC_EN;
	mlx4_dbg(dev, "User MAC FW update is not supported in slave mode\n");

	slave_adjust_steering_mode(dev, dev_cap, hca_param);
	mlx4_dbg(dev, "RSS support for IP fragments is %s\n",
		 hca_param->rss_ip_frags ? "on" : "off");

	if (func_cap->extra_flags & MLX4_QUERY_FUNC_FLAGS_BF_RES_QP &&
	    dev->caps.bf_reg_size)
		dev->caps.alloc_res_qp_mask |= MLX4_RESERVE_ETH_BF_QP;

	if (func_cap->extra_flags & MLX4_QUERY_FUNC_FLAGS_A0_RES_QP)
		dev->caps.alloc_res_qp_mask |= MLX4_RESERVE_A0_QP;

err_mem:
	if (err)
		mlx4_slave_destroy_special_qp_cap(dev);
free_mem:
	kfree(hca_param);
	kfree(func_cap);
	kfree(dev_cap);
	return err;
}

static void mlx4_request_modules(struct mlx4_dev *dev)
{
	int port;
	int has_ib_port = false;
	int has_eth_port = false;
#define EN_DRV_NAME	"mlx4_en"
#define IB_DRV_NAME	"mlx4_ib"

	for (port = 1; port <= dev->caps.num_ports; port++) {
		if (dev->caps.port_type[port] == MLX4_PORT_TYPE_IB)
			has_ib_port = true;
		else if (dev->caps.port_type[port] == MLX4_PORT_TYPE_ETH)
			has_eth_port = true;
	}

	if (has_eth_port)
		request_module_nowait(EN_DRV_NAME);
	if (has_ib_port || (dev->caps.flags & MLX4_DEV_CAP_FLAG_IBOE))
		request_module_nowait(IB_DRV_NAME);
}

/*
 * Change the port configuration of the device.
 * Every user of this function must hold the port mutex.
 */
int mlx4_change_port_types(struct mlx4_dev *dev,
			   enum mlx4_port_type *port_types)
{
	int err = 0;
	int change = 0;
	int port;

	for (port = 0; port <  dev->caps.num_ports; port++) {
		/* Change the port type only if the new type is different
		 * from the current, and not set to Auto */
		if (port_types[port] != dev->caps.port_type[port + 1])
			change = 1;
	}
	if (change) {
		mlx4_unregister_device(dev);
		for (port = 1; port <= dev->caps.num_ports; port++) {
			mlx4_CLOSE_PORT(dev, port);
			dev->caps.port_type[port] = port_types[port - 1];
			err = mlx4_SET_PORT(dev, port, -1);
			if (err) {
				mlx4_err(dev, "Failed to set port %d, aborting\n",
					 port);
				goto out;
			}
		}
		mlx4_set_port_mask(dev);
		err = mlx4_register_device(dev);
		if (err) {
			mlx4_err(dev, "Failed to register device\n");
			goto out;
		}
		mlx4_request_modules(dev);
	}

out:
	return err;
}

static ssize_t show_port_type(struct device *dev,
			      struct device_attribute *attr,
			      char *buf)
{
	struct mlx4_port_info *info = container_of(attr, struct mlx4_port_info,
						   port_attr);
	struct mlx4_dev *mdev = info->dev;
	char type[8];

	sprintf(type, "%s",
		(mdev->caps.port_type[info->port] == MLX4_PORT_TYPE_IB) ?
		"ib" : "eth");
	if (mdev->caps.possible_type[info->port] == MLX4_PORT_TYPE_AUTO)
		sprintf(buf, "auto (%s)\n", type);
	else
		sprintf(buf, "%s\n", type);

	return strlen(buf);
}

static int __set_port_type(struct mlx4_port_info *info,
			   enum mlx4_port_type port_type)
{
	struct mlx4_dev *mdev = info->dev;
	struct mlx4_priv *priv = mlx4_priv(mdev);
	enum mlx4_port_type types[MLX4_MAX_PORTS];
	enum mlx4_port_type new_types[MLX4_MAX_PORTS];
	int i;
	int err = 0;

	if ((port_type & mdev->caps.supported_type[info->port]) != port_type) {
		mlx4_err(mdev,
			 "Requested port type for port %d is not supported on this HCA\n",
			 info->port);
		return -EOPNOTSUPP;
	}

	mlx4_stop_sense(mdev);
	mutex_lock(&priv->port_mutex);
	info->tmp_type = port_type;

	/* Possible type is always the one that was delivered */
	mdev->caps.possible_type[info->port] = info->tmp_type;

	for (i = 0; i < mdev->caps.num_ports; i++) {
		types[i] = priv->port[i+1].tmp_type ? priv->port[i+1].tmp_type :
					mdev->caps.possible_type[i+1];
		if (types[i] == MLX4_PORT_TYPE_AUTO)
			types[i] = mdev->caps.port_type[i+1];
	}

	if (!(mdev->caps.flags & MLX4_DEV_CAP_FLAG_DPDP) &&
	    !(mdev->caps.flags & MLX4_DEV_CAP_FLAG_SENSE_SUPPORT)) {
		for (i = 1; i <= mdev->caps.num_ports; i++) {
			if (mdev->caps.possible_type[i] == MLX4_PORT_TYPE_AUTO) {
				mdev->caps.possible_type[i] = mdev->caps.port_type[i];
				err = -EOPNOTSUPP;
			}
		}
	}
	if (err) {
		mlx4_err(mdev, "Auto sensing is not supported on this HCA. Set only 'eth' or 'ib' for both ports (should be the same)\n");
		goto out;
	}

	mlx4_do_sense_ports(mdev, new_types, types);

	err = mlx4_check_port_params(mdev, new_types);
	if (err)
		goto out;

	/* We are about to apply the changes after the configuration
	 * was verified, no need to remember the temporary types
	 * any more */
	for (i = 0; i < mdev->caps.num_ports; i++)
		priv->port[i + 1].tmp_type = 0;

	err = mlx4_change_port_types(mdev, new_types);

out:
	mlx4_start_sense(mdev);
	mutex_unlock(&priv->port_mutex);

	return err;
}

static ssize_t set_port_type(struct device *dev,
			     struct device_attribute *attr,
			     const char *buf, size_t count)
{
	struct mlx4_port_info *info = container_of(attr, struct mlx4_port_info,
						   port_attr);
	struct mlx4_dev *mdev = info->dev;
	enum mlx4_port_type port_type;
	static DEFINE_MUTEX(set_port_type_mutex);
	int err;

	mutex_lock(&set_port_type_mutex);

	if (!strcmp(buf, "ib\n")) {
		port_type = MLX4_PORT_TYPE_IB;
	} else if (!strcmp(buf, "eth\n")) {
		port_type = MLX4_PORT_TYPE_ETH;
	} else if (!strcmp(buf, "auto\n")) {
		port_type = MLX4_PORT_TYPE_AUTO;
	} else {
		mlx4_err(mdev, "%s is not supported port type\n", buf);
		err = -EINVAL;
		goto err_out;
	}

	err = __set_port_type(info, port_type);

err_out:
	mutex_unlock(&set_port_type_mutex);

	return err ? err : count;
}

enum ibta_mtu {
	IB_MTU_256  = 1,
	IB_MTU_512  = 2,
	IB_MTU_1024 = 3,
	IB_MTU_2048 = 4,
	IB_MTU_4096 = 5
};

static inline int int_to_ibta_mtu(int mtu)
{
	switch (mtu) {
	case 256:  return IB_MTU_256;
	case 512:  return IB_MTU_512;
	case 1024: return IB_MTU_1024;
	case 2048: return IB_MTU_2048;
	case 4096: return IB_MTU_4096;
	default: return -1;
	}
}

static inline int ibta_mtu_to_int(enum ibta_mtu mtu)
{
	switch (mtu) {
	case IB_MTU_256:  return  256;
	case IB_MTU_512:  return  512;
	case IB_MTU_1024: return 1024;
	case IB_MTU_2048: return 2048;
	case IB_MTU_4096: return 4096;
	default: return -1;
	}
}

static ssize_t show_port_ib_mtu(struct device *dev,
			     struct device_attribute *attr,
			     char *buf)
{
	struct mlx4_port_info *info = container_of(attr, struct mlx4_port_info,
						   port_mtu_attr);
	struct mlx4_dev *mdev = info->dev;

	if (mdev->caps.port_type[info->port] == MLX4_PORT_TYPE_ETH)
		mlx4_warn(mdev, "port level mtu is only used for IB ports\n");

	sprintf(buf, "%d\n",
			ibta_mtu_to_int(mdev->caps.port_ib_mtu[info->port]));
	return strlen(buf);
}

static ssize_t set_port_ib_mtu(struct device *dev,
			     struct device_attribute *attr,
			     const char *buf, size_t count)
{
	struct mlx4_port_info *info = container_of(attr, struct mlx4_port_info,
						   port_mtu_attr);
	struct mlx4_dev *mdev = info->dev;
	struct mlx4_priv *priv = mlx4_priv(mdev);
	int err, port, mtu, ibta_mtu = -1;

	if (mdev->caps.port_type[info->port] == MLX4_PORT_TYPE_ETH) {
		mlx4_warn(mdev, "port level mtu is only used for IB ports\n");
		return -EINVAL;
	}

	err = kstrtoint(buf, 0, &mtu);
	if (!err)
		ibta_mtu = int_to_ibta_mtu(mtu);

	if (err || ibta_mtu < 0) {
		mlx4_err(mdev, "%s is invalid IBTA mtu\n", buf);
		return -EINVAL;
	}

	mdev->caps.port_ib_mtu[info->port] = ibta_mtu;

	mlx4_stop_sense(mdev);
	mutex_lock(&priv->port_mutex);
	mlx4_unregister_device(mdev);
	for (port = 1; port <= mdev->caps.num_ports; port++) {
		mlx4_CLOSE_PORT(mdev, port);
		err = mlx4_SET_PORT(mdev, port, -1);
		if (err) {
			mlx4_err(mdev, "Failed to set port %d, aborting\n",
				 port);
			goto err_set_port;
		}
	}
	err = mlx4_register_device(mdev);
err_set_port:
	mutex_unlock(&priv->port_mutex);
	mlx4_start_sense(mdev);
	return err ? err : count;
}

/* bond for multi-function device */
#define MAX_MF_BOND_ALLOWED_SLAVES 63
static int mlx4_mf_bond(struct mlx4_dev *dev)
{
	int err = 0;
	int nvfs;
	struct mlx4_slaves_pport slaves_port1;
	struct mlx4_slaves_pport slaves_port2;
	DECLARE_BITMAP(slaves_port_1_2, MLX4_MFUNC_MAX);

	slaves_port1 = mlx4_phys_to_slaves_pport(dev, 1);
	slaves_port2 = mlx4_phys_to_slaves_pport(dev, 2);
	bitmap_and(slaves_port_1_2,
		   slaves_port1.slaves, slaves_port2.slaves,
		   dev->persist->num_vfs + 1);

	/* only single port vfs are allowed */
	if (bitmap_weight(slaves_port_1_2, dev->persist->num_vfs + 1) > 1) {
		mlx4_warn(dev, "HA mode unsupported for dual ported VFs\n");
		return -EINVAL;
	}

	/* number of virtual functions is number of total functions minus one
	 * physical function for each port.
	 */
	nvfs = bitmap_weight(slaves_port1.slaves, dev->persist->num_vfs + 1) +
		bitmap_weight(slaves_port2.slaves, dev->persist->num_vfs + 1) - 2;

	/* limit on maximum allowed VFs */
	if (nvfs > MAX_MF_BOND_ALLOWED_SLAVES) {
		mlx4_warn(dev, "HA mode is not supported for %d VFs (max %d are allowed)\n",
			  nvfs, MAX_MF_BOND_ALLOWED_SLAVES);
		return -EINVAL;
	}

	if (dev->caps.steering_mode != MLX4_STEERING_MODE_DEVICE_MANAGED) {
		mlx4_warn(dev, "HA mode unsupported for NON DMFS steering\n");
		return -EINVAL;
	}

	err = mlx4_bond_mac_table(dev);
	if (err)
		return err;
	err = mlx4_bond_vlan_table(dev);
	if (err)
		goto err1;
	err = mlx4_bond_fs_rules(dev);
	if (err)
		goto err2;

	return 0;
err2:
	(void)mlx4_unbond_vlan_table(dev);
err1:
	(void)mlx4_unbond_mac_table(dev);
	return err;
}

static int mlx4_mf_unbond(struct mlx4_dev *dev)
{
	int ret, ret1;

	ret = mlx4_unbond_fs_rules(dev);
	if (ret)
		mlx4_warn(dev, "multifunction unbond for flow rules failed (%d)\n", ret);
	ret1 = mlx4_unbond_mac_table(dev);
	if (ret1) {
		mlx4_warn(dev, "multifunction unbond for MAC table failed (%d)\n", ret1);
		ret = ret1;
	}
	ret1 = mlx4_unbond_vlan_table(dev);
	if (ret1) {
		mlx4_warn(dev, "multifunction unbond for VLAN table failed (%d)\n", ret1);
		ret = ret1;
	}
	return ret;
}

int mlx4_bond(struct mlx4_dev *dev)
{
	int ret = 0;
	struct mlx4_priv *priv = mlx4_priv(dev);

	mutex_lock(&priv->bond_mutex);

	if (!mlx4_is_bonded(dev)) {
		ret = mlx4_do_bond(dev, true);
		if (ret)
			mlx4_err(dev, "Failed to bond device: %d\n", ret);
		if (!ret && mlx4_is_master(dev)) {
			ret = mlx4_mf_bond(dev);
			if (ret) {
				mlx4_err(dev, "bond for multifunction failed\n");
				mlx4_do_bond(dev, false);
			}
		}
	}

	mutex_unlock(&priv->bond_mutex);
	if (!ret)
		mlx4_dbg(dev, "Device is bonded\n");

	return ret;
}
EXPORT_SYMBOL_GPL(mlx4_bond);

int mlx4_unbond(struct mlx4_dev *dev)
{
	int ret = 0;
	struct mlx4_priv *priv = mlx4_priv(dev);

	mutex_lock(&priv->bond_mutex);

	if (mlx4_is_bonded(dev)) {
		int ret2 = 0;

		ret = mlx4_do_bond(dev, false);
		if (ret)
			mlx4_err(dev, "Failed to unbond device: %d\n", ret);
		if (mlx4_is_master(dev))
			ret2 = mlx4_mf_unbond(dev);
		if (ret2) {
			mlx4_warn(dev, "Failed to unbond device for multifunction (%d)\n", ret2);
			ret = ret2;
		}
	}

	mutex_unlock(&priv->bond_mutex);
	if (!ret)
		mlx4_dbg(dev, "Device is unbonded\n");

	return ret;
}
EXPORT_SYMBOL_GPL(mlx4_unbond);


int mlx4_port_map_set(struct mlx4_dev *dev, struct mlx4_port_map *v2p)
{
	u8 port1 = v2p->port1;
	u8 port2 = v2p->port2;
	struct mlx4_priv *priv = mlx4_priv(dev);
	int err;

	if (!(dev->caps.flags2 & MLX4_DEV_CAP_FLAG2_PORT_REMAP))
		return -EOPNOTSUPP;

	mutex_lock(&priv->bond_mutex);

	/* zero means keep current mapping for this port */
	if (port1 == 0)
		port1 = priv->v2p.port1;
	if (port2 == 0)
		port2 = priv->v2p.port2;

	if ((port1 < 1) || (port1 > MLX4_MAX_PORTS) ||
	    (port2 < 1) || (port2 > MLX4_MAX_PORTS) ||
	    (port1 == 2 && port2 == 1)) {
		/* besides boundary checks cross mapping makes
		 * no sense and therefore not allowed */
		err = -EINVAL;
	} else if ((port1 == priv->v2p.port1) &&
		 (port2 == priv->v2p.port2)) {
		err = 0;
	} else {
		err = mlx4_virt2phy_port_map(dev, port1, port2);
		if (!err) {
			mlx4_dbg(dev, "port map changed: [%d][%d]\n",
				 port1, port2);
			priv->v2p.port1 = port1;
			priv->v2p.port2 = port2;
		} else {
			mlx4_err(dev, "Failed to change port mape: %d\n", err);
		}
	}

	mutex_unlock(&priv->bond_mutex);
	return err;
}
EXPORT_SYMBOL_GPL(mlx4_port_map_set);

static int mlx4_load_fw(struct mlx4_dev *dev)
{
	struct mlx4_priv *priv = mlx4_priv(dev);
	int err;

	priv->fw.fw_icm = mlx4_alloc_icm(dev, priv->fw.fw_pages,
					 GFP_HIGHUSER | __GFP_NOWARN, 0);
	if (!priv->fw.fw_icm) {
		mlx4_err(dev, "Couldn't allocate FW area, aborting\n");
		return -ENOMEM;
	}

	err = mlx4_MAP_FA(dev, priv->fw.fw_icm);
	if (err) {
		mlx4_err(dev, "MAP_FA command failed, aborting\n");
		goto err_free;
	}

	err = mlx4_RUN_FW(dev);
	if (err) {
		mlx4_err(dev, "RUN_FW command failed, aborting\n");
		goto err_unmap_fa;
	}

	return 0;

err_unmap_fa:
	mlx4_UNMAP_FA(dev);

err_free:
	mlx4_free_icm(dev, priv->fw.fw_icm, 0);
	return err;
}

static int mlx4_init_cmpt_table(struct mlx4_dev *dev, u64 cmpt_base,
				int cmpt_entry_sz)
{
	struct mlx4_priv *priv = mlx4_priv(dev);
	int err;
	int num_eqs;

	err = mlx4_init_icm_table(dev, &priv->qp_table.cmpt_table,
				  cmpt_base +
				  ((u64) (MLX4_CMPT_TYPE_QP *
					  cmpt_entry_sz) << MLX4_CMPT_SHIFT),
				  cmpt_entry_sz, dev->caps.num_qps,
				  dev->caps.reserved_qps_cnt[MLX4_QP_REGION_FW],
				  0, 0);
	if (err)
		goto err;

	err = mlx4_init_icm_table(dev, &priv->srq_table.cmpt_table,
				  cmpt_base +
				  ((u64) (MLX4_CMPT_TYPE_SRQ *
					  cmpt_entry_sz) << MLX4_CMPT_SHIFT),
				  cmpt_entry_sz, dev->caps.num_srqs,
				  dev->caps.reserved_srqs, 0, 0);
	if (err)
		goto err_qp;

	err = mlx4_init_icm_table(dev, &priv->cq_table.cmpt_table,
				  cmpt_base +
				  ((u64) (MLX4_CMPT_TYPE_CQ *
					  cmpt_entry_sz) << MLX4_CMPT_SHIFT),
				  cmpt_entry_sz, dev->caps.num_cqs,
				  dev->caps.reserved_cqs, 0, 0);
	if (err)
		goto err_srq;

	num_eqs = dev->phys_caps.num_phys_eqs;
	err = mlx4_init_icm_table(dev, &priv->eq_table.cmpt_table,
				  cmpt_base +
				  ((u64) (MLX4_CMPT_TYPE_EQ *
					  cmpt_entry_sz) << MLX4_CMPT_SHIFT),
				  cmpt_entry_sz, num_eqs, num_eqs, 0, 0);
	if (err)
		goto err_cq;

	return 0;

err_cq:
	mlx4_cleanup_icm_table(dev, &priv->cq_table.cmpt_table);

err_srq:
	mlx4_cleanup_icm_table(dev, &priv->srq_table.cmpt_table);

err_qp:
	mlx4_cleanup_icm_table(dev, &priv->qp_table.cmpt_table);

err:
	return err;
}

static int mlx4_init_icm(struct mlx4_dev *dev, struct mlx4_dev_cap *dev_cap,
			 struct mlx4_init_hca_param *init_hca, u64 icm_size)
{
	struct mlx4_priv *priv = mlx4_priv(dev);
	u64 aux_pages;
	int num_eqs;
	int err;

	err = mlx4_SET_ICM_SIZE(dev, icm_size, &aux_pages);
	if (err) {
		mlx4_err(dev, "SET_ICM_SIZE command failed, aborting\n");
		return err;
	}

	mlx4_dbg(dev, "%lld KB of HCA context requires %lld KB aux memory\n",
		 (unsigned long long) icm_size >> 10,
		 (unsigned long long) aux_pages << 2);

	priv->fw.aux_icm = mlx4_alloc_icm(dev, aux_pages,
					  GFP_HIGHUSER | __GFP_NOWARN, 0);
	if (!priv->fw.aux_icm) {
		mlx4_err(dev, "Couldn't allocate aux memory, aborting\n");
		return -ENOMEM;
	}

	err = mlx4_MAP_ICM_AUX(dev, priv->fw.aux_icm);
	if (err) {
		mlx4_err(dev, "MAP_ICM_AUX command failed, aborting\n");
		goto err_free_aux;
	}

	err = mlx4_init_cmpt_table(dev, init_hca->cmpt_base, dev_cap->cmpt_entry_sz);
	if (err) {
		mlx4_err(dev, "Failed to map cMPT context memory, aborting\n");
		goto err_unmap_aux;
	}


	num_eqs = dev->phys_caps.num_phys_eqs;
	err = mlx4_init_icm_table(dev, &priv->eq_table.table,
				  init_hca->eqc_base, dev_cap->eqc_entry_sz,
				  num_eqs, num_eqs, 0, 0);
	if (err) {
		mlx4_err(dev, "Failed to map EQ context memory, aborting\n");
		goto err_unmap_cmpt;
	}

	/*
	 * Reserved MTT entries must be aligned up to a cacheline
	 * boundary, since the FW will write to them, while the driver
	 * writes to all other MTT entries. (The variable
	 * dev->caps.mtt_entry_sz below is really the MTT segment
	 * size, not the raw entry size)
	 */
	dev->caps.reserved_mtts =
		ALIGN(dev->caps.reserved_mtts * dev->caps.mtt_entry_sz,
		      dma_get_cache_alignment()) / dev->caps.mtt_entry_sz;

	err = mlx4_init_icm_table(dev, &priv->mr_table.mtt_table,
				  init_hca->mtt_base,
				  dev->caps.mtt_entry_sz,
				  dev->caps.num_mtts,
				  dev->caps.reserved_mtts, 1, 0);
	if (err) {
		mlx4_err(dev, "Failed to map MTT context memory, aborting\n");
		goto err_unmap_eq;
	}

	err = mlx4_init_icm_table(dev, &priv->mr_table.dmpt_table,
				  init_hca->dmpt_base,
				  dev_cap->dmpt_entry_sz,
				  dev->caps.num_mpts,
				  dev->caps.reserved_mrws, 1, 1);
	if (err) {
		mlx4_err(dev, "Failed to map dMPT context memory, aborting\n");
		goto err_unmap_mtt;
	}

	err = mlx4_init_icm_table(dev, &priv->qp_table.qp_table,
				  init_hca->qpc_base,
				  dev_cap->qpc_entry_sz,
				  dev->caps.num_qps,
				  dev->caps.reserved_qps_cnt[MLX4_QP_REGION_FW],
				  0, 0);
	if (err) {
		mlx4_err(dev, "Failed to map QP context memory, aborting\n");
		goto err_unmap_dmpt;
	}

	err = mlx4_init_icm_table(dev, &priv->qp_table.auxc_table,
				  init_hca->auxc_base,
				  dev_cap->aux_entry_sz,
				  dev->caps.num_qps,
				  dev->caps.reserved_qps_cnt[MLX4_QP_REGION_FW],
				  0, 0);
	if (err) {
		mlx4_err(dev, "Failed to map AUXC context memory, aborting\n");
		goto err_unmap_qp;
	}

	err = mlx4_init_icm_table(dev, &priv->qp_table.altc_table,
				  init_hca->altc_base,
				  dev_cap->altc_entry_sz,
				  dev->caps.num_qps,
				  dev->caps.reserved_qps_cnt[MLX4_QP_REGION_FW],
				  0, 0);
	if (err) {
		mlx4_err(dev, "Failed to map ALTC context memory, aborting\n");
		goto err_unmap_auxc;
	}

	err = mlx4_init_icm_table(dev, &priv->qp_table.rdmarc_table,
				  init_hca->rdmarc_base,
				  dev_cap->rdmarc_entry_sz << priv->qp_table.rdmarc_shift,
				  dev->caps.num_qps,
				  dev->caps.reserved_qps_cnt[MLX4_QP_REGION_FW],
				  0, 0);
	if (err) {
		mlx4_err(dev, "Failed to map RDMARC context memory, aborting\n");
		goto err_unmap_altc;
	}

	err = mlx4_init_icm_table(dev, &priv->cq_table.table,
				  init_hca->cqc_base,
				  dev_cap->cqc_entry_sz,
				  dev->caps.num_cqs,
				  dev->caps.reserved_cqs, 0, 0);
	if (err) {
		mlx4_err(dev, "Failed to map CQ context memory, aborting\n");
		goto err_unmap_rdmarc;
	}

	err = mlx4_init_icm_table(dev, &priv->srq_table.table,
				  init_hca->srqc_base,
				  dev_cap->srq_entry_sz,
				  dev->caps.num_srqs,
				  dev->caps.reserved_srqs, 0, 0);
	if (err) {
		mlx4_err(dev, "Failed to map SRQ context memory, aborting\n");
		goto err_unmap_cq;
	}

	/*
	 * For flow steering device managed mode it is required to use
	 * mlx4_init_icm_table. For B0 steering mode it's not strictly
	 * required, but for simplicity just map the whole multicast
	 * group table now.  The table isn't very big and it's a lot
	 * easier than trying to track ref counts.
	 */
	err = mlx4_init_icm_table(dev, &priv->mcg_table.table,
				  init_hca->mc_base,
				  mlx4_get_mgm_entry_size(dev),
				  dev->caps.num_mgms + dev->caps.num_amgms,
				  dev->caps.num_mgms + dev->caps.num_amgms,
				  0, 0);
	if (err) {
		mlx4_err(dev, "Failed to map MCG context memory, aborting\n");
		goto err_unmap_srq;
	}

	return 0;

err_unmap_srq:
	mlx4_cleanup_icm_table(dev, &priv->srq_table.table);

err_unmap_cq:
	mlx4_cleanup_icm_table(dev, &priv->cq_table.table);

err_unmap_rdmarc:
	mlx4_cleanup_icm_table(dev, &priv->qp_table.rdmarc_table);

err_unmap_altc:
	mlx4_cleanup_icm_table(dev, &priv->qp_table.altc_table);

err_unmap_auxc:
	mlx4_cleanup_icm_table(dev, &priv->qp_table.auxc_table);

err_unmap_qp:
	mlx4_cleanup_icm_table(dev, &priv->qp_table.qp_table);

err_unmap_dmpt:
	mlx4_cleanup_icm_table(dev, &priv->mr_table.dmpt_table);

err_unmap_mtt:
	mlx4_cleanup_icm_table(dev, &priv->mr_table.mtt_table);

err_unmap_eq:
	mlx4_cleanup_icm_table(dev, &priv->eq_table.table);

err_unmap_cmpt:
	mlx4_cleanup_icm_table(dev, &priv->eq_table.cmpt_table);
	mlx4_cleanup_icm_table(dev, &priv->cq_table.cmpt_table);
	mlx4_cleanup_icm_table(dev, &priv->srq_table.cmpt_table);
	mlx4_cleanup_icm_table(dev, &priv->qp_table.cmpt_table);

err_unmap_aux:
	mlx4_UNMAP_ICM_AUX(dev);

err_free_aux:
	mlx4_free_icm(dev, priv->fw.aux_icm, 0);

	return err;
}

static void mlx4_free_icms(struct mlx4_dev *dev)
{
	struct mlx4_priv *priv = mlx4_priv(dev);

	mlx4_cleanup_icm_table(dev, &priv->mcg_table.table);
	mlx4_cleanup_icm_table(dev, &priv->srq_table.table);
	mlx4_cleanup_icm_table(dev, &priv->cq_table.table);
	mlx4_cleanup_icm_table(dev, &priv->qp_table.rdmarc_table);
	mlx4_cleanup_icm_table(dev, &priv->qp_table.altc_table);
	mlx4_cleanup_icm_table(dev, &priv->qp_table.auxc_table);
	mlx4_cleanup_icm_table(dev, &priv->qp_table.qp_table);
	mlx4_cleanup_icm_table(dev, &priv->mr_table.dmpt_table);
	mlx4_cleanup_icm_table(dev, &priv->mr_table.mtt_table);
	mlx4_cleanup_icm_table(dev, &priv->eq_table.table);
	mlx4_cleanup_icm_table(dev, &priv->eq_table.cmpt_table);
	mlx4_cleanup_icm_table(dev, &priv->cq_table.cmpt_table);
	mlx4_cleanup_icm_table(dev, &priv->srq_table.cmpt_table);
	mlx4_cleanup_icm_table(dev, &priv->qp_table.cmpt_table);

	mlx4_UNMAP_ICM_AUX(dev);
	mlx4_free_icm(dev, priv->fw.aux_icm, 0);
}

static void mlx4_slave_exit(struct mlx4_dev *dev)
{
	struct mlx4_priv *priv = mlx4_priv(dev);

	mutex_lock(&priv->cmd.slave_cmd_mutex);
	if (mlx4_comm_cmd(dev, MLX4_COMM_CMD_RESET, 0, MLX4_COMM_CMD_NA_OP,
			  MLX4_COMM_TIME))
		mlx4_warn(dev, "Failed to close slave function\n");
	mutex_unlock(&priv->cmd.slave_cmd_mutex);
}

static int map_bf_area(struct mlx4_dev *dev)
{
	struct mlx4_priv *priv = mlx4_priv(dev);
	resource_size_t bf_start;
	resource_size_t bf_len;
	int err = 0;

	if (!dev->caps.bf_reg_size)
		return -ENXIO;

	bf_start = pci_resource_start(dev->persist->pdev, 2) +
			(dev->caps.num_uars << PAGE_SHIFT);
	bf_len = pci_resource_len(dev->persist->pdev, 2) -
			(dev->caps.num_uars << PAGE_SHIFT);
	priv->bf_mapping = io_mapping_create_wc(bf_start, bf_len);
	if (!priv->bf_mapping)
		err = -ENOMEM;

	return err;
}

static void unmap_bf_area(struct mlx4_dev *dev)
{
	if (mlx4_priv(dev)->bf_mapping)
		io_mapping_free(mlx4_priv(dev)->bf_mapping);
}

u64 mlx4_read_clock(struct mlx4_dev *dev)
{
	u32 clockhi, clocklo, clockhi1;
	u64 cycles;
	int i;
	struct mlx4_priv *priv = mlx4_priv(dev);

	for (i = 0; i < 10; i++) {
		clockhi = swab32(readl(priv->clock_mapping));
		clocklo = swab32(readl(priv->clock_mapping + 4));
		clockhi1 = swab32(readl(priv->clock_mapping));
		if (clockhi == clockhi1)
			break;
	}

	cycles = (u64) clockhi << 32 | (u64) clocklo;

	return cycles;
}
EXPORT_SYMBOL_GPL(mlx4_read_clock);


static int map_internal_clock(struct mlx4_dev *dev)
{
	struct mlx4_priv *priv = mlx4_priv(dev);

	priv->clock_mapping =
		ioremap(pci_resource_start(dev->persist->pdev,
					   priv->fw.clock_bar) +
			priv->fw.clock_offset, MLX4_CLOCK_SIZE);

	if (!priv->clock_mapping)
		return -ENOMEM;

	return 0;
}

int mlx4_get_internal_clock_params(struct mlx4_dev *dev,
				   struct mlx4_clock_params *params)
{
	struct mlx4_priv *priv = mlx4_priv(dev);

	if (mlx4_is_slave(dev))
		return -EOPNOTSUPP;

	if (!dev->caps.map_clock_to_user) {
		mlx4_dbg(dev, "Map clock to user is not supported.\n");
		return -EOPNOTSUPP;
	}

	if (!params)
		return -EINVAL;

	params->bar = priv->fw.clock_bar;
	params->offset = priv->fw.clock_offset;
	params->size = MLX4_CLOCK_SIZE;

	return 0;
}
EXPORT_SYMBOL_GPL(mlx4_get_internal_clock_params);

static void unmap_internal_clock(struct mlx4_dev *dev)
{
	struct mlx4_priv *priv = mlx4_priv(dev);

	if (priv->clock_mapping)
		iounmap(priv->clock_mapping);
}

static void mlx4_close_hca(struct mlx4_dev *dev)
{
	unmap_internal_clock(dev);
	unmap_bf_area(dev);
	if (mlx4_is_slave(dev))
		mlx4_slave_exit(dev);
	else {
		mlx4_CLOSE_HCA(dev, 0);
		mlx4_free_icms(dev);
	}
}

static void mlx4_close_fw(struct mlx4_dev *dev)
{
	if (!mlx4_is_slave(dev)) {
		mlx4_UNMAP_FA(dev);
		mlx4_free_icm(dev, mlx4_priv(dev)->fw.fw_icm, 0);
	}
}

static int mlx4_comm_check_offline(struct mlx4_dev *dev)
{
#define COMM_CHAN_OFFLINE_OFFSET 0x09

	u32 comm_flags;
	u32 offline_bit;
	unsigned long end;
	struct mlx4_priv *priv = mlx4_priv(dev);

	end = msecs_to_jiffies(MLX4_COMM_OFFLINE_TIME_OUT) + jiffies;
	while (time_before(jiffies, end)) {
		comm_flags = swab32(readl((__iomem char *)priv->mfunc.comm +
					  MLX4_COMM_CHAN_FLAGS));
		offline_bit = (comm_flags &
			       (u32)(1 << COMM_CHAN_OFFLINE_OFFSET));
		if (!offline_bit)
			return 0;

		/* If device removal has been requested,
		 * do not continue retrying.
		 */
		if (dev->persist->interface_state &
		    MLX4_INTERFACE_STATE_NOWAIT)
			break;

		/* There are cases as part of AER/Reset flow that PF needs
		 * around 100 msec to load. We therefore sleep for 100 msec
		 * to allow other tasks to make use of that CPU during this
		 * time interval.
		 */
		msleep(100);
	}
	mlx4_err(dev, "Communication channel is offline.\n");
	return -EIO;
}

static void mlx4_reset_vf_support(struct mlx4_dev *dev)
{
#define COMM_CHAN_RST_OFFSET 0x1e

	struct mlx4_priv *priv = mlx4_priv(dev);
	u32 comm_rst;
	u32 comm_caps;

	comm_caps = swab32(readl((__iomem char *)priv->mfunc.comm +
				 MLX4_COMM_CHAN_CAPS));
	comm_rst = (comm_caps & (u32)(1 << COMM_CHAN_RST_OFFSET));

	if (comm_rst)
		dev->caps.vf_caps |= MLX4_VF_CAP_FLAG_RESET;
}

static int mlx4_init_slave(struct mlx4_dev *dev)
{
	struct mlx4_priv *priv = mlx4_priv(dev);
	u64 dma = (u64) priv->mfunc.vhcr_dma;
	int ret_from_reset = 0;
	u32 slave_read;
	u32 cmd_channel_ver;

	if (atomic_read(&pf_loading)) {
		mlx4_warn(dev, "PF is not ready - Deferring probe\n");
		return -EPROBE_DEFER;
	}

	mutex_lock(&priv->cmd.slave_cmd_mutex);
	priv->cmd.max_cmds = 1;
	if (mlx4_comm_check_offline(dev)) {
		mlx4_err(dev, "PF is not responsive, skipping initialization\n");
		goto err_offline;
	}

	mlx4_reset_vf_support(dev);
	mlx4_warn(dev, "Sending reset\n");
	ret_from_reset = mlx4_comm_cmd(dev, MLX4_COMM_CMD_RESET, 0,
				       MLX4_COMM_CMD_NA_OP, MLX4_COMM_TIME);
	/* if we are in the middle of flr the slave will try
	 * NUM_OF_RESET_RETRIES times before leaving.*/
	if (ret_from_reset) {
		if (MLX4_DELAY_RESET_SLAVE == ret_from_reset) {
			mlx4_warn(dev, "slave is currently in the middle of FLR - Deferring probe\n");
			mutex_unlock(&priv->cmd.slave_cmd_mutex);
			return -EPROBE_DEFER;
		} else
			goto err;
	}

	/* check the driver version - the slave I/F revision
	 * must match the master's */
	slave_read = swab32(readl(&priv->mfunc.comm->slave_read));
	cmd_channel_ver = mlx4_comm_get_version();

	if (MLX4_COMM_GET_IF_REV(cmd_channel_ver) !=
		MLX4_COMM_GET_IF_REV(slave_read)) {
		mlx4_err(dev, "slave driver version is not supported by the master\n");
		goto err;
	}

	mlx4_warn(dev, "Sending vhcr0\n");
	if (mlx4_comm_cmd(dev, MLX4_COMM_CMD_VHCR0, dma >> 48,
			     MLX4_COMM_CMD_NA_OP, MLX4_COMM_TIME))
		goto err;
	if (mlx4_comm_cmd(dev, MLX4_COMM_CMD_VHCR1, dma >> 32,
			     MLX4_COMM_CMD_NA_OP, MLX4_COMM_TIME))
		goto err;
	if (mlx4_comm_cmd(dev, MLX4_COMM_CMD_VHCR2, dma >> 16,
			     MLX4_COMM_CMD_NA_OP, MLX4_COMM_TIME))
		goto err;
	if (mlx4_comm_cmd(dev, MLX4_COMM_CMD_VHCR_EN, dma,
			  MLX4_COMM_CMD_NA_OP, MLX4_COMM_TIME))
		goto err;

	mutex_unlock(&priv->cmd.slave_cmd_mutex);
	return 0;

err:
	mlx4_comm_cmd(dev, MLX4_COMM_CMD_RESET, 0, MLX4_COMM_CMD_NA_OP, 0);
err_offline:
	mutex_unlock(&priv->cmd.slave_cmd_mutex);
	return -EIO;
}

static void mlx4_parav_master_pf_caps(struct mlx4_dev *dev)
{
	int i;

	for (i = 1; i <= dev->caps.num_ports; i++) {
		if (dev->caps.port_type[i] == MLX4_PORT_TYPE_ETH)
			dev->caps.gid_table_len[i] =
				mlx4_get_slave_num_gids(dev, 0, i);
		else
			dev->caps.gid_table_len[i] = 1;
		dev->caps.pkey_table_len[i] =
			dev->phys_caps.pkey_phys_table_len[i] - 1;
	}
}

static int choose_log_fs_mgm_entry_size(int qp_per_entry)
{
	int i = MLX4_MIN_MGM_LOG_ENTRY_SIZE;

	for (i = MLX4_MIN_MGM_LOG_ENTRY_SIZE; i <= MLX4_MAX_MGM_LOG_ENTRY_SIZE;
	      i++) {
		if (qp_per_entry <= 4 * ((1 << i) / 16 - 2))
			break;
	}

	return (i <= MLX4_MAX_MGM_LOG_ENTRY_SIZE) ? i : -1;
}

static const char *dmfs_high_rate_steering_mode_str(int dmfs_high_steer_mode)
{
	switch (dmfs_high_steer_mode) {
	case MLX4_STEERING_DMFS_A0_DEFAULT:
		return "default performance";

	case MLX4_STEERING_DMFS_A0_DYNAMIC:
		return "dynamic hybrid mode";

	case MLX4_STEERING_DMFS_A0_STATIC:
		return "performance optimized for limited rule configuration (static)";

	case MLX4_STEERING_DMFS_A0_DISABLE:
		return "disabled performance optimized steering";

	case MLX4_STEERING_DMFS_A0_NOT_SUPPORTED:
		return "performance optimized steering not supported";

	default:
		return "Unrecognized mode";
	}
}

#define MLX4_DMFS_A0_STEERING			(1UL << 2)

static void choose_steering_mode(struct mlx4_dev *dev,
				 struct mlx4_dev_cap *dev_cap)
{
	if (mlx4_log_num_mgm_entry_size <= 0) {
		if ((-mlx4_log_num_mgm_entry_size) & MLX4_DMFS_A0_STEERING) {
			if (dev->caps.dmfs_high_steer_mode ==
			    MLX4_STEERING_DMFS_A0_NOT_SUPPORTED)
				mlx4_err(dev, "DMFS high rate mode not supported\n");
			else
				dev->caps.dmfs_high_steer_mode =
					MLX4_STEERING_DMFS_A0_STATIC;
		}
	}

	if (mlx4_log_num_mgm_entry_size <= 0 &&
	    dev_cap->flags2 & MLX4_DEV_CAP_FLAG2_FS_EN &&
	    (!mlx4_is_mfunc(dev) ||
	     (dev_cap->fs_max_num_qp_per_entry >=
	     (dev->persist->num_vfs + 1))) &&
	    choose_log_fs_mgm_entry_size(dev_cap->fs_max_num_qp_per_entry) >=
		MLX4_MIN_MGM_LOG_ENTRY_SIZE) {
		dev->oper_log_mgm_entry_size =
			choose_log_fs_mgm_entry_size(dev_cap->fs_max_num_qp_per_entry);
		dev->caps.steering_mode = MLX4_STEERING_MODE_DEVICE_MANAGED;
		dev->caps.num_qp_per_mgm = dev_cap->fs_max_num_qp_per_entry;
		dev->caps.fs_log_max_ucast_qp_range_size =
			dev_cap->fs_log_max_ucast_qp_range_size;
	} else {
		if (dev->caps.dmfs_high_steer_mode !=
		    MLX4_STEERING_DMFS_A0_NOT_SUPPORTED)
			dev->caps.dmfs_high_steer_mode = MLX4_STEERING_DMFS_A0_DISABLE;
		if (dev->caps.flags & MLX4_DEV_CAP_FLAG_VEP_UC_STEER &&
		    dev->caps.flags & MLX4_DEV_CAP_FLAG_VEP_MC_STEER)
			dev->caps.steering_mode = MLX4_STEERING_MODE_B0;
		else {
			dev->caps.steering_mode = MLX4_STEERING_MODE_A0;

			if (dev->caps.flags & MLX4_DEV_CAP_FLAG_VEP_UC_STEER ||
			    dev->caps.flags & MLX4_DEV_CAP_FLAG_VEP_MC_STEER)
				mlx4_warn(dev, "Must have both UC_STEER and MC_STEER flags set to use B0 steering - falling back to A0 steering mode\n");
		}
		dev->oper_log_mgm_entry_size =
			mlx4_log_num_mgm_entry_size > 0 ?
			mlx4_log_num_mgm_entry_size :
			MLX4_DEFAULT_MGM_LOG_ENTRY_SIZE;
		dev->caps.num_qp_per_mgm = mlx4_get_qp_per_mgm(dev);
	}
	mlx4_dbg(dev, "Steering mode is: %s, oper_log_mgm_entry_size = %d, modparam log_num_mgm_entry_size = %d\n",
		 mlx4_steering_mode_str(dev->caps.steering_mode),
		 dev->oper_log_mgm_entry_size,
		 mlx4_log_num_mgm_entry_size);
}

static void choose_tunnel_offload_mode(struct mlx4_dev *dev,
				       struct mlx4_dev_cap *dev_cap)
{
	if (dev->caps.steering_mode == MLX4_STEERING_MODE_DEVICE_MANAGED &&
	    dev_cap->flags2 & MLX4_DEV_CAP_FLAG2_VXLAN_OFFLOADS)
		dev->caps.tunnel_offload_mode = MLX4_TUNNEL_OFFLOAD_MODE_VXLAN;
	else
		dev->caps.tunnel_offload_mode = MLX4_TUNNEL_OFFLOAD_MODE_NONE;

	mlx4_dbg(dev, "Tunneling offload mode is: %s\n",  (dev->caps.tunnel_offload_mode
		 == MLX4_TUNNEL_OFFLOAD_MODE_VXLAN) ? "vxlan" : "none");
}

static int mlx4_validate_optimized_steering(struct mlx4_dev *dev)
{
	int i;
	struct mlx4_port_cap port_cap;

	if (dev->caps.dmfs_high_steer_mode == MLX4_STEERING_DMFS_A0_NOT_SUPPORTED)
		return -EINVAL;

	for (i = 1; i <= dev->caps.num_ports; i++) {
		if (mlx4_dev_port(dev, i, &port_cap)) {
			mlx4_err(dev,
				 "QUERY_DEV_CAP command failed, can't veify DMFS high rate steering.\n");
		} else if ((dev->caps.dmfs_high_steer_mode !=
			    MLX4_STEERING_DMFS_A0_DEFAULT) &&
			   (port_cap.dmfs_optimized_state ==
			    !!(dev->caps.dmfs_high_steer_mode ==
			    MLX4_STEERING_DMFS_A0_DISABLE))) {
			mlx4_err(dev,
				 "DMFS high rate steer mode differ, driver requested %s but %s in FW.\n",
				 dmfs_high_rate_steering_mode_str(
					dev->caps.dmfs_high_steer_mode),
				 (port_cap.dmfs_optimized_state ?
					"enabled" : "disabled"));
		}
	}

	return 0;
}

static int mlx4_init_fw(struct mlx4_dev *dev)
{
	struct mlx4_mod_stat_cfg   mlx4_cfg;
	int err = 0;

	if (!mlx4_is_slave(dev)) {
		err = mlx4_QUERY_FW(dev);
		if (err) {
			if (err == -EACCES)
				mlx4_info(dev, "non-primary physical function, skipping\n");
			else
				mlx4_err(dev, "QUERY_FW command failed, aborting\n");
			return err;
		}

		err = mlx4_load_fw(dev);
		if (err) {
			mlx4_err(dev, "Failed to start FW, aborting\n");
			return err;
		}

		mlx4_cfg.log_pg_sz_m = 1;
		mlx4_cfg.log_pg_sz = 0;
		err = mlx4_MOD_STAT_CFG(dev, &mlx4_cfg);
		if (err)
			mlx4_warn(dev, "Failed to override log_pg_sz parameter\n");
	}

	return err;
}

static int mlx4_init_hca(struct mlx4_dev *dev)
{
	struct mlx4_priv	  *priv = mlx4_priv(dev);
	struct mlx4_adapter	   adapter;
	struct mlx4_dev_cap	   dev_cap;
	struct mlx4_profile	   profile;
	struct mlx4_init_hca_param init_hca;
	u64 icm_size;
	struct mlx4_config_dev_params params;
	int err;

	if (!mlx4_is_slave(dev)) {
		err = mlx4_dev_cap(dev, &dev_cap);
		if (err) {
			mlx4_err(dev, "QUERY_DEV_CAP command failed, aborting\n");
			return err;
		}

		choose_steering_mode(dev, &dev_cap);
		choose_tunnel_offload_mode(dev, &dev_cap);

		if (dev->caps.dmfs_high_steer_mode == MLX4_STEERING_DMFS_A0_STATIC &&
		    mlx4_is_master(dev))
			dev->caps.function_caps |= MLX4_FUNC_CAP_DMFS_A0_STATIC;

		err = mlx4_get_phys_port_id(dev);
		if (err)
			mlx4_err(dev, "Fail to get physical port id\n");

		if (mlx4_is_master(dev))
			mlx4_parav_master_pf_caps(dev);

		if (mlx4_low_memory_profile()) {
			mlx4_info(dev, "Running from within kdump kernel. Using low memory profile\n");
			profile = low_mem_profile;
		} else {
			profile = default_profile;
		}
		if (dev->caps.steering_mode ==
		    MLX4_STEERING_MODE_DEVICE_MANAGED)
			profile.num_mcg = MLX4_FS_NUM_MCG;

		icm_size = mlx4_make_profile(dev, &profile, &dev_cap,
					     &init_hca);
		if ((long long) icm_size < 0) {
			err = icm_size;
			return err;
		}

		dev->caps.max_fmr_maps = (1 << (32 - ilog2(dev->caps.num_mpts))) - 1;

		if (enable_4k_uar || !dev->persist->num_vfs) {
			init_hca.log_uar_sz = ilog2(dev->caps.num_uars) +
						    PAGE_SHIFT - DEFAULT_UAR_PAGE_SHIFT;
			init_hca.uar_page_sz = DEFAULT_UAR_PAGE_SHIFT - 12;
		} else {
			init_hca.log_uar_sz = ilog2(dev->caps.num_uars);
			init_hca.uar_page_sz = PAGE_SHIFT - 12;
		}

		init_hca.mw_enabled = 0;
		if (dev->caps.flags & MLX4_DEV_CAP_FLAG_MEM_WINDOW ||
		    dev->caps.bmme_flags & MLX4_BMME_FLAG_TYPE_2_WIN)
			init_hca.mw_enabled = INIT_HCA_TPT_MW_ENABLE;

		err = mlx4_init_icm(dev, &dev_cap, &init_hca, icm_size);
		if (err)
			return err;

		err = mlx4_INIT_HCA(dev, &init_hca);
		if (err) {
			mlx4_err(dev, "INIT_HCA command failed, aborting\n");
			goto err_free_icm;
		}

		if (dev_cap.flags2 & MLX4_DEV_CAP_FLAG2_SYS_EQS) {
			err = mlx4_query_func(dev, &dev_cap);
			if (err < 0) {
				mlx4_err(dev, "QUERY_FUNC command failed, aborting.\n");
				goto err_close;
			} else if (err & MLX4_QUERY_FUNC_NUM_SYS_EQS) {
				dev->caps.num_eqs = dev_cap.max_eqs;
				dev->caps.reserved_eqs = dev_cap.reserved_eqs;
				dev->caps.reserved_uars = dev_cap.reserved_uars;
			}
		}

		/*
		 * If TS is supported by FW
		 * read HCA frequency by QUERY_HCA command
		 */
		if (dev->caps.flags2 & MLX4_DEV_CAP_FLAG2_TS) {
			memset(&init_hca, 0, sizeof(init_hca));
			err = mlx4_QUERY_HCA(dev, &init_hca);
			if (err) {
				mlx4_err(dev, "QUERY_HCA command failed, disable timestamp\n");
				dev->caps.flags2 &= ~MLX4_DEV_CAP_FLAG2_TS;
			} else {
				dev->caps.hca_core_clock =
					init_hca.hca_core_clock;
			}

			/* In case we got HCA frequency 0 - disable timestamping
			 * to avoid dividing by zero
			 */
			if (!dev->caps.hca_core_clock) {
				dev->caps.flags2 &= ~MLX4_DEV_CAP_FLAG2_TS;
				mlx4_err(dev,
					 "HCA frequency is 0 - timestamping is not supported\n");
			} else if (map_internal_clock(dev)) {
				/*
				 * Map internal clock,
				 * in case of failure disable timestamping
				 */
				dev->caps.flags2 &= ~MLX4_DEV_CAP_FLAG2_TS;
				mlx4_err(dev, "Failed to map internal clock. Timestamping is not supported\n");
			}
		}

		if (dev->caps.dmfs_high_steer_mode !=
		    MLX4_STEERING_DMFS_A0_NOT_SUPPORTED) {
			if (mlx4_validate_optimized_steering(dev))
				mlx4_warn(dev, "Optimized steering validation failed\n");

			if (dev->caps.dmfs_high_steer_mode ==
			    MLX4_STEERING_DMFS_A0_DISABLE) {
				dev->caps.dmfs_high_rate_qpn_base =
					dev->caps.reserved_qps_cnt[MLX4_QP_REGION_FW];
				dev->caps.dmfs_high_rate_qpn_range =
					MLX4_A0_STEERING_TABLE_SIZE;
			}

			mlx4_info(dev, "DMFS high rate steer mode is: %s\n",
				  dmfs_high_rate_steering_mode_str(
					dev->caps.dmfs_high_steer_mode));
		}
	} else {
		err = mlx4_init_slave(dev);
		if (err) {
			if (err != -EPROBE_DEFER)
				mlx4_err(dev, "Failed to initialize slave\n");
			return err;
		}

		err = mlx4_slave_cap(dev);
		if (err) {
			mlx4_err(dev, "Failed to obtain slave caps\n");
			goto err_close;
		}
	}

	if (map_bf_area(dev))
		mlx4_dbg(dev, "Failed to map blue flame area\n");

	/*Only the master set the ports, all the rest got it from it.*/
	if (!mlx4_is_slave(dev))
		mlx4_set_port_mask(dev);

	err = mlx4_QUERY_ADAPTER(dev, &adapter);
	if (err) {
		mlx4_err(dev, "QUERY_ADAPTER command failed, aborting\n");
		goto unmap_bf;
	}

	/* Query CONFIG_DEV parameters */
	err = mlx4_config_dev_retrieval(dev, &params);
	if (err && err != -EOPNOTSUPP) {
		mlx4_err(dev, "Failed to query CONFIG_DEV parameters\n");
	} else if (!err) {
		dev->caps.rx_checksum_flags_port[1] = params.rx_csum_flags_port_1;
		dev->caps.rx_checksum_flags_port[2] = params.rx_csum_flags_port_2;
	}
	priv->eq_table.inta_pin = adapter.inta_pin;
	memcpy(dev->board_id, adapter.board_id, sizeof(dev->board_id));

	return 0;

unmap_bf:
	unmap_internal_clock(dev);
	unmap_bf_area(dev);

	if (mlx4_is_slave(dev))
		mlx4_slave_destroy_special_qp_cap(dev);

err_close:
	if (mlx4_is_slave(dev))
		mlx4_slave_exit(dev);
	else
		mlx4_CLOSE_HCA(dev, 0);

err_free_icm:
	if (!mlx4_is_slave(dev))
		mlx4_free_icms(dev);

	return err;
}

static int mlx4_init_counters_table(struct mlx4_dev *dev)
{
	struct mlx4_priv *priv = mlx4_priv(dev);
	int nent_pow2;

	if (!(dev->caps.flags & MLX4_DEV_CAP_FLAG_COUNTERS))
		return -ENOENT;

	if (!dev->caps.max_counters)
		return -ENOSPC;

	nent_pow2 = roundup_pow_of_two(dev->caps.max_counters);
	/* reserve last counter index for sink counter */
	return mlx4_bitmap_init(&priv->counters_bitmap, nent_pow2,
				nent_pow2 - 1, 0,
				nent_pow2 - dev->caps.max_counters + 1);
}

static void mlx4_cleanup_counters_table(struct mlx4_dev *dev)
{
	if (!(dev->caps.flags & MLX4_DEV_CAP_FLAG_COUNTERS))
		return;

	if (!dev->caps.max_counters)
		return;

	mlx4_bitmap_cleanup(&mlx4_priv(dev)->counters_bitmap);
}

static void mlx4_cleanup_default_counters(struct mlx4_dev *dev)
{
	struct mlx4_priv *priv = mlx4_priv(dev);
	int port;

	for (port = 0; port < dev->caps.num_ports; port++)
		if (priv->def_counter[port] != -1)
			mlx4_counter_free(dev,  priv->def_counter[port]);
}

static int mlx4_allocate_default_counters(struct mlx4_dev *dev)
{
	struct mlx4_priv *priv = mlx4_priv(dev);
	int port, err = 0;
	u32 idx;

	for (port = 0; port < dev->caps.num_ports; port++)
		priv->def_counter[port] = -1;

	for (port = 0; port < dev->caps.num_ports; port++) {
		err = mlx4_counter_alloc(dev, &idx, MLX4_RES_USAGE_DRIVER);

		if (!err || err == -ENOSPC) {
			priv->def_counter[port] = idx;
			err = 0;
		} else if (err == -ENOENT) {
			err = 0;
			continue;
		} else if (mlx4_is_slave(dev) && err == -EINVAL) {
			priv->def_counter[port] = MLX4_SINK_COUNTER_INDEX(dev);
			mlx4_warn(dev, "can't allocate counter from old PF driver, using index %d\n",
				  MLX4_SINK_COUNTER_INDEX(dev));
			err = 0;
		} else {
			mlx4_err(dev, "%s: failed to allocate default counter port %d err %d\n",
				 __func__, port + 1, err);
			mlx4_cleanup_default_counters(dev);
			return err;
		}

		mlx4_dbg(dev, "%s: default counter index %d for port %d\n",
			 __func__, priv->def_counter[port], port + 1);
	}

	return err;
}

int __mlx4_counter_alloc(struct mlx4_dev *dev, u32 *idx)
{
	struct mlx4_priv *priv = mlx4_priv(dev);

	if (!(dev->caps.flags & MLX4_DEV_CAP_FLAG_COUNTERS))
		return -ENOENT;

	*idx = mlx4_bitmap_alloc(&priv->counters_bitmap);
	if (*idx == -1) {
		*idx = MLX4_SINK_COUNTER_INDEX(dev);
		return -ENOSPC;
	}

	return 0;
}

int mlx4_counter_alloc(struct mlx4_dev *dev, u32 *idx, u8 usage)
{
	u32 in_modifier = RES_COUNTER | (((u32)usage & 3) << 30);
	u64 out_param;
	int err;

	if (mlx4_is_mfunc(dev)) {
		err = mlx4_cmd_imm(dev, 0, &out_param, in_modifier,
				   RES_OP_RESERVE, MLX4_CMD_ALLOC_RES,
				   MLX4_CMD_TIME_CLASS_A, MLX4_CMD_WRAPPED);
		if (!err)
			*idx = get_param_l(&out_param);
		if (WARN_ON(err == -ENOSPC))
			err = -EINVAL;
		return err;
	}
	return __mlx4_counter_alloc(dev, idx);
}
EXPORT_SYMBOL_GPL(mlx4_counter_alloc);

static int __mlx4_clear_if_stat(struct mlx4_dev *dev,
				u8 counter_index)
{
	struct mlx4_cmd_mailbox *if_stat_mailbox;
	int err;
	u32 if_stat_in_mod = (counter_index & 0xff) | MLX4_QUERY_IF_STAT_RESET;

	if_stat_mailbox = mlx4_alloc_cmd_mailbox(dev);
	if (IS_ERR(if_stat_mailbox))
		return PTR_ERR(if_stat_mailbox);

	err = mlx4_cmd_box(dev, 0, if_stat_mailbox->dma, if_stat_in_mod, 0,
			   MLX4_CMD_QUERY_IF_STAT, MLX4_CMD_TIME_CLASS_C,
			   MLX4_CMD_NATIVE);

	mlx4_free_cmd_mailbox(dev, if_stat_mailbox);
	return err;
}

void __mlx4_counter_free(struct mlx4_dev *dev, u32 idx)
{
	if (!(dev->caps.flags & MLX4_DEV_CAP_FLAG_COUNTERS))
		return;

	if (idx == MLX4_SINK_COUNTER_INDEX(dev))
		return;

	__mlx4_clear_if_stat(dev, idx);

	mlx4_bitmap_free(&mlx4_priv(dev)->counters_bitmap, idx, MLX4_USE_RR);
	return;
}

void mlx4_counter_free(struct mlx4_dev *dev, u32 idx)
{
	u64 in_param = 0;

	if (mlx4_is_mfunc(dev)) {
		set_param_l(&in_param, idx);
		mlx4_cmd(dev, in_param, RES_COUNTER, RES_OP_RESERVE,
			 MLX4_CMD_FREE_RES, MLX4_CMD_TIME_CLASS_A,
			 MLX4_CMD_WRAPPED);
		return;
	}
	__mlx4_counter_free(dev, idx);
}
EXPORT_SYMBOL_GPL(mlx4_counter_free);

int mlx4_get_default_counter_index(struct mlx4_dev *dev, int port)
{
	struct mlx4_priv *priv = mlx4_priv(dev);

	return priv->def_counter[port - 1];
}
EXPORT_SYMBOL_GPL(mlx4_get_default_counter_index);

void mlx4_set_admin_guid(struct mlx4_dev *dev, __be64 guid, int entry, int port)
{
	struct mlx4_priv *priv = mlx4_priv(dev);

	priv->mfunc.master.vf_admin[entry].vport[port].guid = guid;
}
EXPORT_SYMBOL_GPL(mlx4_set_admin_guid);

__be64 mlx4_get_admin_guid(struct mlx4_dev *dev, int entry, int port)
{
	struct mlx4_priv *priv = mlx4_priv(dev);

	return priv->mfunc.master.vf_admin[entry].vport[port].guid;
}
EXPORT_SYMBOL_GPL(mlx4_get_admin_guid);

void mlx4_set_random_admin_guid(struct mlx4_dev *dev, int entry, int port)
{
	struct mlx4_priv *priv = mlx4_priv(dev);
	__be64 guid;

	/* hw GUID */
	if (entry == 0)
		return;

	get_random_bytes((char *)&guid, sizeof(guid));
	guid &= ~(cpu_to_be64(1ULL << 56));
	guid |= cpu_to_be64(1ULL << 57);
	priv->mfunc.master.vf_admin[entry].vport[port].guid = guid;
}

static int mlx4_setup_hca(struct mlx4_dev *dev)
{
	struct mlx4_priv *priv = mlx4_priv(dev);
	int err;
	int port;
	__be32 ib_port_default_caps;

	err = mlx4_init_uar_table(dev);
	if (err) {
		mlx4_err(dev, "Failed to initialize user access region table, aborting\n");
		return err;
	}

	err = mlx4_uar_alloc(dev, &priv->driver_uar);
	if (err) {
		mlx4_err(dev, "Failed to allocate driver access region, aborting\n");
		goto err_uar_table_free;
	}

	priv->kar = ioremap((phys_addr_t) priv->driver_uar.pfn << PAGE_SHIFT, PAGE_SIZE);
	if (!priv->kar) {
		mlx4_err(dev, "Couldn't map kernel access region, aborting\n");
		err = -ENOMEM;
		goto err_uar_free;
	}

	err = mlx4_init_pd_table(dev);
	if (err) {
		mlx4_err(dev, "Failed to initialize protection domain table, aborting\n");
		goto err_kar_unmap;
	}

	err = mlx4_init_xrcd_table(dev);
	if (err) {
		mlx4_err(dev, "Failed to initialize reliable connection domain table, aborting\n");
		goto err_pd_table_free;
	}

	err = mlx4_init_mr_table(dev);
	if (err) {
		mlx4_err(dev, "Failed to initialize memory region table, aborting\n");
		goto err_xrcd_table_free;
	}

	if (!mlx4_is_slave(dev)) {
		err = mlx4_init_mcg_table(dev);
		if (err) {
			mlx4_err(dev, "Failed to initialize multicast group table, aborting\n");
			goto err_mr_table_free;
		}
		err = mlx4_config_mad_demux(dev);
		if (err) {
			mlx4_err(dev, "Failed in config_mad_demux, aborting\n");
			goto err_mcg_table_free;
		}
	}

	err = mlx4_init_eq_table(dev);
	if (err) {
		mlx4_err(dev, "Failed to initialize event queue table, aborting\n");
		goto err_mcg_table_free;
	}

	err = mlx4_cmd_use_events(dev);
	if (err) {
		mlx4_err(dev, "Failed to switch to event-driven firmware commands, aborting\n");
		goto err_eq_table_free;
	}

	err = mlx4_NOP(dev);
	if (err) {
		if (dev->flags & MLX4_FLAG_MSI_X) {
			mlx4_warn(dev, "NOP command failed to generate MSI-X interrupt IRQ %d)\n",
				  priv->eq_table.eq[MLX4_EQ_ASYNC].irq);
			mlx4_warn(dev, "Trying again without MSI-X\n");
		} else {
			mlx4_err(dev, "NOP command failed to generate interrupt (IRQ %d), aborting\n",
				 priv->eq_table.eq[MLX4_EQ_ASYNC].irq);
			mlx4_err(dev, "BIOS or ACPI interrupt routing problem?\n");
		}

		goto err_cmd_poll;
	}

	mlx4_dbg(dev, "NOP command IRQ test passed\n");

	err = mlx4_init_cq_table(dev);
	if (err) {
		mlx4_err(dev, "Failed to initialize completion queue table, aborting\n");
		goto err_cmd_poll;
	}

	err = mlx4_init_srq_table(dev);
	if (err) {
		mlx4_err(dev, "Failed to initialize shared receive queue table, aborting\n");
		goto err_cq_table_free;
	}

	err = mlx4_init_qp_table(dev);
	if (err) {
		mlx4_err(dev, "Failed to initialize queue pair table, aborting\n");
		goto err_srq_table_free;
	}

	if (!mlx4_is_slave(dev)) {
		err = mlx4_init_counters_table(dev);
		if (err && err != -ENOENT) {
			mlx4_err(dev, "Failed to initialize counters table, aborting\n");
			goto err_qp_table_free;
		}
	}

	err = mlx4_allocate_default_counters(dev);
	if (err) {
		mlx4_err(dev, "Failed to allocate default counters, aborting\n");
		goto err_counters_table_free;
	}

	if (!mlx4_is_slave(dev)) {
		for (port = 1; port <= dev->caps.num_ports; port++) {
			ib_port_default_caps = 0;
			err = mlx4_get_port_ib_caps(dev, port,
						    &ib_port_default_caps);
			if (err)
				mlx4_warn(dev, "failed to get port %d default ib capabilities (%d). Continuing with caps = 0\n",
					  port, err);
			dev->caps.ib_port_def_cap[port] = ib_port_default_caps;

			/* initialize per-slave default ib port capabilities */
			if (mlx4_is_master(dev)) {
				int i;
				for (i = 0; i < dev->num_slaves; i++) {
					if (i == mlx4_master_func_num(dev))
						continue;
					priv->mfunc.master.slave_state[i].ib_cap_mask[port] =
						ib_port_default_caps;
				}
			}

			if (mlx4_is_mfunc(dev))
				dev->caps.port_ib_mtu[port] = IB_MTU_2048;
			else
				dev->caps.port_ib_mtu[port] = IB_MTU_4096;

			err = mlx4_SET_PORT(dev, port, mlx4_is_master(dev) ?
					    dev->caps.pkey_table_len[port] : -1);
			if (err) {
				mlx4_err(dev, "Failed to set port %d, aborting\n",
					 port);
				goto err_default_countes_free;
			}
		}
	}

	return 0;

err_default_countes_free:
	mlx4_cleanup_default_counters(dev);

err_counters_table_free:
	if (!mlx4_is_slave(dev))
		mlx4_cleanup_counters_table(dev);

err_qp_table_free:
	mlx4_cleanup_qp_table(dev);

err_srq_table_free:
	mlx4_cleanup_srq_table(dev);

err_cq_table_free:
	mlx4_cleanup_cq_table(dev);

err_cmd_poll:
	mlx4_cmd_use_polling(dev);

err_eq_table_free:
	mlx4_cleanup_eq_table(dev);

err_mcg_table_free:
	if (!mlx4_is_slave(dev))
		mlx4_cleanup_mcg_table(dev);

err_mr_table_free:
	mlx4_cleanup_mr_table(dev);

err_xrcd_table_free:
	mlx4_cleanup_xrcd_table(dev);

err_pd_table_free:
	mlx4_cleanup_pd_table(dev);

err_kar_unmap:
	iounmap(priv->kar);

err_uar_free:
	mlx4_uar_free(dev, &priv->driver_uar);

err_uar_table_free:
	mlx4_cleanup_uar_table(dev);
	return err;
}

static int mlx4_init_affinity_hint(struct mlx4_dev *dev, int port, int eqn)
{
	int requested_cpu = 0;
	struct mlx4_priv *priv = mlx4_priv(dev);
	struct mlx4_eq *eq;
	int off = 0;
	int i;

	if (eqn > dev->caps.num_comp_vectors)
		return -EINVAL;

	for (i = 1; i < port; i++)
		off += mlx4_get_eqs_per_port(dev, i);

	requested_cpu = eqn - off - !!(eqn > MLX4_EQ_ASYNC);

	/* Meaning EQs are shared, and this call comes from the second port */
	if (requested_cpu < 0)
		return 0;

	eq = &priv->eq_table.eq[eqn];

	if (!zalloc_cpumask_var(&eq->affinity_mask, GFP_KERNEL))
		return -ENOMEM;

	cpumask_set_cpu(requested_cpu, eq->affinity_mask);

	return 0;
}

static void mlx4_enable_msi_x(struct mlx4_dev *dev)
{
	struct mlx4_priv *priv = mlx4_priv(dev);
	struct msix_entry *entries;
	int i;
	int port = 0;

	if (msi_x) {
		int nreq = min3(dev->caps.num_ports *
				(int)num_online_cpus() + 1,
				dev->caps.num_eqs - dev->caps.reserved_eqs,
				MAX_MSIX);

		if (msi_x > 1)
			nreq = min_t(int, nreq, msi_x);

		entries = kcalloc(nreq, sizeof(*entries), GFP_KERNEL);
		if (!entries)
			goto no_msi;

		for (i = 0; i < nreq; ++i)
			entries[i].entry = i;

		nreq = pci_enable_msix_range(dev->persist->pdev, entries, 2,
					     nreq);

		if (nreq < 0 || nreq < MLX4_EQ_ASYNC) {
			kfree(entries);
			goto no_msi;
		}
		/* 1 is reserved for events (asyncrounous EQ) */
		dev->caps.num_comp_vectors = nreq - 1;

		priv->eq_table.eq[MLX4_EQ_ASYNC].irq = entries[0].vector;
		bitmap_zero(priv->eq_table.eq[MLX4_EQ_ASYNC].actv_ports.ports,
			    dev->caps.num_ports);

		for (i = 0; i < dev->caps.num_comp_vectors + 1; i++) {
			if (i == MLX4_EQ_ASYNC)
				continue;

			priv->eq_table.eq[i].irq =
				entries[i + 1 - !!(i > MLX4_EQ_ASYNC)].vector;

			if (MLX4_IS_LEGACY_EQ_MODE(dev->caps)) {
				bitmap_fill(priv->eq_table.eq[i].actv_ports.ports,
					    dev->caps.num_ports);
				/* We don't set affinity hint when there
				 * aren't enough EQs
				 */
			} else {
				set_bit(port,
					priv->eq_table.eq[i].actv_ports.ports);
				if (mlx4_init_affinity_hint(dev, port + 1, i))
					mlx4_warn(dev, "Couldn't init hint cpumask for EQ %d\n",
						  i);
			}
			/* We divide the Eqs evenly between the two ports.
			 * (dev->caps.num_comp_vectors / dev->caps.num_ports)
			 * refers to the number of Eqs per port
			 * (i.e eqs_per_port). Theoretically, we would like to
			 * write something like (i + 1) % eqs_per_port == 0.
			 * However, since there's an asynchronous Eq, we have
			 * to skip over it by comparing this condition to
			 * !!((i + 1) > MLX4_EQ_ASYNC).
			 */
			if ((dev->caps.num_comp_vectors > dev->caps.num_ports) &&
			    ((i + 1) %
			     (dev->caps.num_comp_vectors / dev->caps.num_ports)) ==
			    !!((i + 1) > MLX4_EQ_ASYNC))
				/* If dev->caps.num_comp_vectors < dev->caps.num_ports,
				 * everything is shared anyway.
				 */
				port++;
		}

		dev->flags |= MLX4_FLAG_MSI_X;

		kfree(entries);
		return;
	}

no_msi:
	dev->caps.num_comp_vectors = 1;

	BUG_ON(MLX4_EQ_ASYNC >= 2);
	for (i = 0; i < 2; ++i) {
		priv->eq_table.eq[i].irq = dev->persist->pdev->irq;
		if (i != MLX4_EQ_ASYNC) {
			bitmap_fill(priv->eq_table.eq[i].actv_ports.ports,
				    dev->caps.num_ports);
		}
	}
}

static int mlx4_init_port_info(struct mlx4_dev *dev, int port)
{
	struct devlink *devlink = priv_to_devlink(mlx4_priv(dev));
	struct mlx4_port_info *info = &mlx4_priv(dev)->port[port];
	int err;

	err = devlink_port_register(devlink, &info->devlink_port, port);
	if (err)
		return err;

	info->dev = dev;
	info->port = port;
	if (!mlx4_is_slave(dev)) {
		mlx4_init_mac_table(dev, &info->mac_table);
		mlx4_init_vlan_table(dev, &info->vlan_table);
		mlx4_init_roce_gid_table(dev, &info->gid_table);
		info->base_qpn = mlx4_get_base_qpn(dev, port);
	}

	sprintf(info->dev_name, "mlx4_port%d", port);
	info->port_attr.attr.name = info->dev_name;
	if (mlx4_is_mfunc(dev)) {
		info->port_attr.attr.mode = 0444;
	} else {
		info->port_attr.attr.mode = 0644;
		info->port_attr.store     = set_port_type;
	}
	info->port_attr.show      = show_port_type;
	sysfs_attr_init(&info->port_attr.attr);

	err = device_create_file(&dev->persist->pdev->dev, &info->port_attr);
	if (err) {
		mlx4_err(dev, "Failed to create file for port %d\n", port);
		devlink_port_unregister(&info->devlink_port);
		info->port = -1;
		return err;
	}

	sprintf(info->dev_mtu_name, "mlx4_port%d_mtu", port);
	info->port_mtu_attr.attr.name = info->dev_mtu_name;
	if (mlx4_is_mfunc(dev)) {
		info->port_mtu_attr.attr.mode = 0444;
	} else {
		info->port_mtu_attr.attr.mode = 0644;
		info->port_mtu_attr.store     = set_port_ib_mtu;
	}
	info->port_mtu_attr.show      = show_port_ib_mtu;
	sysfs_attr_init(&info->port_mtu_attr.attr);

	err = device_create_file(&dev->persist->pdev->dev,
				 &info->port_mtu_attr);
	if (err) {
		mlx4_err(dev, "Failed to create mtu file for port %d\n", port);
		device_remove_file(&info->dev->persist->pdev->dev,
				   &info->port_attr);
		devlink_port_unregister(&info->devlink_port);
		info->port = -1;
		return err;
	}

	return 0;
}

static void mlx4_cleanup_port_info(struct mlx4_port_info *info)
{
	if (info->port < 0)
		return;

	device_remove_file(&info->dev->persist->pdev->dev, &info->port_attr);
	device_remove_file(&info->dev->persist->pdev->dev,
			   &info->port_mtu_attr);
	devlink_port_unregister(&info->devlink_port);

#ifdef CONFIG_RFS_ACCEL
	free_irq_cpu_rmap(info->rmap);
	info->rmap = NULL;
#endif
}

static int mlx4_init_steering(struct mlx4_dev *dev)
{
	struct mlx4_priv *priv = mlx4_priv(dev);
	int num_entries = dev->caps.num_ports;
	int i, j;

	priv->steer = kcalloc(num_entries, sizeof(struct mlx4_steer),
			      GFP_KERNEL);
	if (!priv->steer)
		return -ENOMEM;

	for (i = 0; i < num_entries; i++)
		for (j = 0; j < MLX4_NUM_STEERS; j++) {
			INIT_LIST_HEAD(&priv->steer[i].promisc_qps[j]);
			INIT_LIST_HEAD(&priv->steer[i].steer_entries[j]);
		}
	return 0;
}

static void mlx4_clear_steering(struct mlx4_dev *dev)
{
	struct mlx4_priv *priv = mlx4_priv(dev);
	struct mlx4_steer_index *entry, *tmp_entry;
	struct mlx4_promisc_qp *pqp, *tmp_pqp;
	int num_entries = dev->caps.num_ports;
	int i, j;

	for (i = 0; i < num_entries; i++) {
		for (j = 0; j < MLX4_NUM_STEERS; j++) {
			list_for_each_entry_safe(pqp, tmp_pqp,
						 &priv->steer[i].promisc_qps[j],
						 list) {
				list_del(&pqp->list);
				kfree(pqp);
			}
			list_for_each_entry_safe(entry, tmp_entry,
						 &priv->steer[i].steer_entries[j],
						 list) {
				list_del(&entry->list);
				list_for_each_entry_safe(pqp, tmp_pqp,
							 &entry->duplicates,
							 list) {
					list_del(&pqp->list);
					kfree(pqp);
				}
				kfree(entry);
			}
		}
	}
	kfree(priv->steer);
}

static int extended_func_num(struct pci_dev *pdev)
{
	return PCI_SLOT(pdev->devfn) * 8 + PCI_FUNC(pdev->devfn);
}

#define MLX4_OWNER_BASE	0x8069c
#define MLX4_OWNER_SIZE	4

static int mlx4_get_ownership(struct mlx4_dev *dev)
{
	void __iomem *owner;
	u32 ret;

	if (pci_channel_offline(dev->persist->pdev))
		return -EIO;

	owner = ioremap(pci_resource_start(dev->persist->pdev, 0) +
			MLX4_OWNER_BASE,
			MLX4_OWNER_SIZE);
	if (!owner) {
		mlx4_err(dev, "Failed to obtain ownership bit\n");
		return -ENOMEM;
	}

	ret = readl(owner);
	iounmap(owner);
	return (int) !!ret;
}

static void mlx4_free_ownership(struct mlx4_dev *dev)
{
	void __iomem *owner;

	if (pci_channel_offline(dev->persist->pdev))
		return;

	owner = ioremap(pci_resource_start(dev->persist->pdev, 0) +
			MLX4_OWNER_BASE,
			MLX4_OWNER_SIZE);
	if (!owner) {
		mlx4_err(dev, "Failed to obtain ownership bit\n");
		return;
	}
	writel(0, owner);
	msleep(1000);
	iounmap(owner);
}

#define SRIOV_VALID_STATE(flags) (!!((flags) & MLX4_FLAG_SRIOV)	==\
				  !!((flags) & MLX4_FLAG_MASTER))

static u64 mlx4_enable_sriov(struct mlx4_dev *dev, struct pci_dev *pdev,
			     u8 total_vfs, int existing_vfs, int reset_flow)
{
	u64 dev_flags = dev->flags;
	int err = 0;
	int fw_enabled_sriov_vfs = min(pci_sriov_get_totalvfs(pdev),
					MLX4_MAX_NUM_VF);

	if (reset_flow) {
		dev->dev_vfs = kcalloc(total_vfs, sizeof(*dev->dev_vfs),
				       GFP_KERNEL);
		if (!dev->dev_vfs)
			goto free_mem;
		return dev_flags;
	}

	atomic_inc(&pf_loading);
	if (dev->flags &  MLX4_FLAG_SRIOV) {
		if (existing_vfs != total_vfs) {
			mlx4_err(dev, "SR-IOV was already enabled, but with num_vfs (%d) different than requested (%d)\n",
				 existing_vfs, total_vfs);
			total_vfs = existing_vfs;
		}
	}

	dev->dev_vfs = kcalloc(total_vfs, sizeof(*dev->dev_vfs), GFP_KERNEL);
	if (NULL == dev->dev_vfs) {
		mlx4_err(dev, "Failed to allocate memory for VFs\n");
		goto disable_sriov;
	}

	if (!(dev->flags &  MLX4_FLAG_SRIOV)) {
		if (total_vfs > fw_enabled_sriov_vfs) {
			mlx4_err(dev, "requested vfs (%d) > available vfs (%d). Continuing without SR_IOV\n",
				 total_vfs, fw_enabled_sriov_vfs);
			err = -ENOMEM;
			goto disable_sriov;
		}
		mlx4_warn(dev, "Enabling SR-IOV with %d VFs\n", total_vfs);
		err = pci_enable_sriov(pdev, total_vfs);
	}
	if (err) {
		mlx4_err(dev, "Failed to enable SR-IOV, continuing without SR-IOV (err = %d)\n",
			 err);
		goto disable_sriov;
	} else {
		mlx4_warn(dev, "Running in master mode\n");
		dev_flags |= MLX4_FLAG_SRIOV |
			MLX4_FLAG_MASTER;
		dev_flags &= ~MLX4_FLAG_SLAVE;
		dev->persist->num_vfs = total_vfs;
	}
	return dev_flags;

disable_sriov:
	atomic_dec(&pf_loading);
free_mem:
	dev->persist->num_vfs = 0;
	kfree(dev->dev_vfs);
        dev->dev_vfs = NULL;
	return dev_flags & ~MLX4_FLAG_MASTER;
}

enum {
	MLX4_DEV_CAP_CHECK_NUM_VFS_ABOVE_64 = -1,
};

static int mlx4_check_dev_cap(struct mlx4_dev *dev, struct mlx4_dev_cap *dev_cap,
			      int *nvfs)
{
	int requested_vfs = nvfs[0] + nvfs[1] + nvfs[2];
	/* Checking for 64 VFs as a limitation of CX2 */
	if (!(dev_cap->flags2 & MLX4_DEV_CAP_FLAG2_80_VFS) &&
	    requested_vfs >= 64) {
		mlx4_err(dev, "Requested %d VFs, but FW does not support more than 64\n",
			 requested_vfs);
		return MLX4_DEV_CAP_CHECK_NUM_VFS_ABOVE_64;
	}
	return 0;
}

static int mlx4_pci_enable_device(struct mlx4_dev *dev)
{
	struct pci_dev *pdev = dev->persist->pdev;
	int err = 0;

	mutex_lock(&dev->persist->pci_status_mutex);
	if (dev->persist->pci_status == MLX4_PCI_STATUS_DISABLED) {
		err = pci_enable_device(pdev);
		if (!err)
			dev->persist->pci_status = MLX4_PCI_STATUS_ENABLED;
	}
	mutex_unlock(&dev->persist->pci_status_mutex);

	return err;
}

static void mlx4_pci_disable_device(struct mlx4_dev *dev)
{
	struct pci_dev *pdev = dev->persist->pdev;

	mutex_lock(&dev->persist->pci_status_mutex);
	if (dev->persist->pci_status == MLX4_PCI_STATUS_ENABLED) {
		pci_disable_device(pdev);
		dev->persist->pci_status = MLX4_PCI_STATUS_DISABLED;
	}
	mutex_unlock(&dev->persist->pci_status_mutex);
}

static int mlx4_load_one(struct pci_dev *pdev, int pci_dev_data,
			 int total_vfs, int *nvfs, struct mlx4_priv *priv,
			 int reset_flow)
{
	struct mlx4_dev *dev;
	unsigned sum = 0;
	int err;
	int port;
	int i;
	struct mlx4_dev_cap *dev_cap = NULL;
	int existing_vfs = 0;

	dev = &priv->dev;

	INIT_LIST_HEAD(&priv->ctx_list);
	spin_lock_init(&priv->ctx_lock);

	mutex_init(&priv->port_mutex);
	mutex_init(&priv->bond_mutex);

	INIT_LIST_HEAD(&priv->pgdir_list);
	mutex_init(&priv->pgdir_mutex);
	spin_lock_init(&priv->cmd.context_lock);

	INIT_LIST_HEAD(&priv->bf_list);
	mutex_init(&priv->bf_mutex);

	dev->rev_id = pdev->revision;
	dev->numa_node = dev_to_node(&pdev->dev);

	/* Detect if this device is a virtual function */
	if (pci_dev_data & MLX4_PCI_DEV_IS_VF) {
		mlx4_warn(dev, "Detected virtual function - running in slave mode\n");
		dev->flags |= MLX4_FLAG_SLAVE;
	} else {
		/* We reset the device and enable SRIOV only for physical
		 * devices.  Try to claim ownership on the device;
		 * if already taken, skip -- do not allow multiple PFs */
		err = mlx4_get_ownership(dev);
		if (err) {
			if (err < 0)
				return err;
			else {
				mlx4_warn(dev, "Multiple PFs not yet supported - Skipping PF\n");
				return -EINVAL;
			}
		}

		atomic_set(&priv->opreq_count, 0);
		INIT_WORK(&priv->opreq_task, mlx4_opreq_action);

		/*
		 * Now reset the HCA before we touch the PCI capabilities or
		 * attempt a firmware command, since a boot ROM may have left
		 * the HCA in an undefined state.
		 */
		err = mlx4_reset(dev);
		if (err) {
			mlx4_err(dev, "Failed to reset HCA, aborting\n");
			goto err_sriov;
		}

		if (total_vfs) {
			dev->flags = MLX4_FLAG_MASTER;
			existing_vfs = pci_num_vf(pdev);
			if (existing_vfs)
				dev->flags |= MLX4_FLAG_SRIOV;
			dev->persist->num_vfs = total_vfs;
		}
	}

	/* on load remove any previous indication of internal error,
	 * device is up.
	 */
	dev->persist->state = MLX4_DEVICE_STATE_UP;

slave_start:
	err = mlx4_cmd_init(dev);
	if (err) {
		mlx4_err(dev, "Failed to init command interface, aborting\n");
		goto err_sriov;
	}

	/* In slave functions, the communication channel must be initialized
	 * before posting commands. Also, init num_slaves before calling
	 * mlx4_init_hca */
	if (mlx4_is_mfunc(dev)) {
		if (mlx4_is_master(dev)) {
			dev->num_slaves = MLX4_MAX_NUM_SLAVES;

		} else {
			dev->num_slaves = 0;
			err = mlx4_multi_func_init(dev);
			if (err) {
				mlx4_err(dev, "Failed to init slave mfunc interface, aborting\n");
				goto err_cmd;
			}
		}
	}

	err = mlx4_init_fw(dev);
	if (err) {
		mlx4_err(dev, "Failed to init fw, aborting.\n");
		goto err_mfunc;
	}

	if (mlx4_is_master(dev)) {
		/* when we hit the goto slave_start below, dev_cap already initialized */
		if (!dev_cap) {
			dev_cap = kzalloc(sizeof(*dev_cap), GFP_KERNEL);

			if (!dev_cap) {
				err = -ENOMEM;
				goto err_fw;
			}

			err = mlx4_QUERY_DEV_CAP(dev, dev_cap);
			if (err) {
				mlx4_err(dev, "QUERY_DEV_CAP command failed, aborting.\n");
				goto err_fw;
			}

			if (mlx4_check_dev_cap(dev, dev_cap, nvfs))
				goto err_fw;

			if (!(dev_cap->flags2 & MLX4_DEV_CAP_FLAG2_SYS_EQS)) {
				u64 dev_flags = mlx4_enable_sriov(dev, pdev,
								  total_vfs,
								  existing_vfs,
								  reset_flow);

				mlx4_close_fw(dev);
				mlx4_cmd_cleanup(dev, MLX4_CMD_CLEANUP_ALL);
				dev->flags = dev_flags;
				if (!SRIOV_VALID_STATE(dev->flags)) {
					mlx4_err(dev, "Invalid SRIOV state\n");
					goto err_sriov;
				}
				err = mlx4_reset(dev);
				if (err) {
					mlx4_err(dev, "Failed to reset HCA, aborting.\n");
					goto err_sriov;
				}
				goto slave_start;
			}
		} else {
			/* Legacy mode FW requires SRIOV to be enabled before
			 * doing QUERY_DEV_CAP, since max_eq's value is different if
			 * SRIOV is enabled.
			 */
			memset(dev_cap, 0, sizeof(*dev_cap));
			err = mlx4_QUERY_DEV_CAP(dev, dev_cap);
			if (err) {
				mlx4_err(dev, "QUERY_DEV_CAP command failed, aborting.\n");
				goto err_fw;
			}

			if (mlx4_check_dev_cap(dev, dev_cap, nvfs))
				goto err_fw;
		}
	}

	err = mlx4_init_hca(dev);
	if (err) {
		if (err == -EACCES) {
			/* Not primary Physical function
			 * Running in slave mode */
			mlx4_cmd_cleanup(dev, MLX4_CMD_CLEANUP_ALL);
			/* We're not a PF */
			if (dev->flags & MLX4_FLAG_SRIOV) {
				if (!existing_vfs)
					pci_disable_sriov(pdev);
				if (mlx4_is_master(dev) && !reset_flow)
					atomic_dec(&pf_loading);
				dev->flags &= ~MLX4_FLAG_SRIOV;
			}
			if (!mlx4_is_slave(dev))
				mlx4_free_ownership(dev);
			dev->flags |= MLX4_FLAG_SLAVE;
			dev->flags &= ~MLX4_FLAG_MASTER;
			goto slave_start;
		} else
			goto err_fw;
	}

	if (mlx4_is_master(dev) && (dev_cap->flags2 & MLX4_DEV_CAP_FLAG2_SYS_EQS)) {
		u64 dev_flags = mlx4_enable_sriov(dev, pdev, total_vfs,
						  existing_vfs, reset_flow);

		if ((dev->flags ^ dev_flags) & (MLX4_FLAG_MASTER | MLX4_FLAG_SLAVE)) {
			mlx4_cmd_cleanup(dev, MLX4_CMD_CLEANUP_VHCR);
			dev->flags = dev_flags;
			err = mlx4_cmd_init(dev);
			if (err) {
				/* Only VHCR is cleaned up, so could still
				 * send FW commands
				 */
				mlx4_err(dev, "Failed to init VHCR command interface, aborting\n");
				goto err_close;
			}
		} else {
			dev->flags = dev_flags;
		}

		if (!SRIOV_VALID_STATE(dev->flags)) {
			mlx4_err(dev, "Invalid SRIOV state\n");
			err = -EINVAL;
			goto err_close;
		}
	}

	/* check if the device is functioning at its maximum possible speed.
	 * No return code for this call, just warn the user in case of PCI
	 * express device capabilities are under-satisfied by the bus.
	 */
	if (!mlx4_is_slave(dev))
		pcie_print_link_status(dev->persist->pdev);

	/* In master functions, the communication channel must be initialized
	 * after obtaining its address from fw */
	if (mlx4_is_master(dev)) {
		if (dev->caps.num_ports < 2 &&
		    num_vfs_argc > 1) {
			err = -EINVAL;
			mlx4_err(dev,
				 "Error: Trying to configure VFs on port 2, but HCA has only %d physical ports\n",
				 dev->caps.num_ports);
			goto err_close;
		}
		memcpy(dev->persist->nvfs, nvfs, sizeof(dev->persist->nvfs));

		for (i = 0;
		     i < sizeof(dev->persist->nvfs)/
		     sizeof(dev->persist->nvfs[0]); i++) {
			unsigned j;

			for (j = 0; j < dev->persist->nvfs[i]; ++sum, ++j) {
				dev->dev_vfs[sum].min_port = i < 2 ? i + 1 : 1;
				dev->dev_vfs[sum].n_ports = i < 2 ? 1 :
					dev->caps.num_ports;
			}
		}

		/* In master functions, the communication channel
		 * must be initialized after obtaining its address from fw
		 */
		err = mlx4_multi_func_init(dev);
		if (err) {
			mlx4_err(dev, "Failed to init master mfunc interface, aborting.\n");
			goto err_close;
		}
	}

	err = mlx4_alloc_eq_table(dev);
	if (err)
		goto err_master_mfunc;

	bitmap_zero(priv->msix_ctl.pool_bm, MAX_MSIX);
	mutex_init(&priv->msix_ctl.pool_lock);

	mlx4_enable_msi_x(dev);
	if ((mlx4_is_mfunc(dev)) &&
	    !(dev->flags & MLX4_FLAG_MSI_X)) {
		err = -EOPNOTSUPP;
		mlx4_err(dev, "INTx is not supported in multi-function mode, aborting\n");
		goto err_free_eq;
	}

	if (!mlx4_is_slave(dev)) {
		err = mlx4_init_steering(dev);
		if (err)
			goto err_disable_msix;
	}

	mlx4_init_quotas(dev);

	err = mlx4_setup_hca(dev);
	if (err == -EBUSY && (dev->flags & MLX4_FLAG_MSI_X) &&
	    !mlx4_is_mfunc(dev)) {
		dev->flags &= ~MLX4_FLAG_MSI_X;
		dev->caps.num_comp_vectors = 1;
		pci_disable_msix(pdev);
		err = mlx4_setup_hca(dev);
	}

	if (err)
		goto err_steer;

	/* When PF resources are ready arm its comm channel to enable
	 * getting commands
	 */
	if (mlx4_is_master(dev)) {
		err = mlx4_ARM_COMM_CHANNEL(dev);
		if (err) {
			mlx4_err(dev, " Failed to arm comm channel eq: %x\n",
				 err);
			goto err_steer;
		}
	}

	for (port = 1; port <= dev->caps.num_ports; port++) {
		err = mlx4_init_port_info(dev, port);
		if (err)
			goto err_port;
	}

	priv->v2p.port1 = 1;
	priv->v2p.port2 = 2;

	err = mlx4_register_device(dev);
	if (err)
		goto err_port;

	mlx4_request_modules(dev);

	mlx4_sense_init(dev);
	mlx4_start_sense(dev);

	priv->removed = 0;

	if (mlx4_is_master(dev) && dev->persist->num_vfs && !reset_flow)
		atomic_dec(&pf_loading);

	kfree(dev_cap);
	return 0;

err_port:
	for (--port; port >= 1; --port)
		mlx4_cleanup_port_info(&priv->port[port]);

	mlx4_cleanup_default_counters(dev);
	if (!mlx4_is_slave(dev))
		mlx4_cleanup_counters_table(dev);
	mlx4_cleanup_qp_table(dev);
	mlx4_cleanup_srq_table(dev);
	mlx4_cleanup_cq_table(dev);
	mlx4_cmd_use_polling(dev);
	mlx4_cleanup_eq_table(dev);
	mlx4_cleanup_mcg_table(dev);
	mlx4_cleanup_mr_table(dev);
	mlx4_cleanup_xrcd_table(dev);
	mlx4_cleanup_pd_table(dev);
	mlx4_cleanup_uar_table(dev);

err_steer:
	if (!mlx4_is_slave(dev))
		mlx4_clear_steering(dev);

err_disable_msix:
	if (dev->flags & MLX4_FLAG_MSI_X)
		pci_disable_msix(pdev);

err_free_eq:
	mlx4_free_eq_table(dev);

err_master_mfunc:
	if (mlx4_is_master(dev)) {
		mlx4_free_resource_tracker(dev, RES_TR_FREE_STRUCTS_ONLY);
		mlx4_multi_func_cleanup(dev);
	}

	if (mlx4_is_slave(dev))
		mlx4_slave_destroy_special_qp_cap(dev);

err_close:
	mlx4_close_hca(dev);

err_fw:
	mlx4_close_fw(dev);

err_mfunc:
	if (mlx4_is_slave(dev))
		mlx4_multi_func_cleanup(dev);

err_cmd:
	mlx4_cmd_cleanup(dev, MLX4_CMD_CLEANUP_ALL);

err_sriov:
	if (dev->flags & MLX4_FLAG_SRIOV && !existing_vfs) {
		pci_disable_sriov(pdev);
		dev->flags &= ~MLX4_FLAG_SRIOV;
	}

	if (mlx4_is_master(dev) && dev->persist->num_vfs && !reset_flow)
		atomic_dec(&pf_loading);

	kfree(priv->dev.dev_vfs);

	if (!mlx4_is_slave(dev))
		mlx4_free_ownership(dev);

	kfree(dev_cap);
	return err;
}

static int __mlx4_init_one(struct pci_dev *pdev, int pci_dev_data,
			   struct mlx4_priv *priv)
{
	int err;
	int nvfs[MLX4_MAX_PORTS + 1] = {0, 0, 0};
	int prb_vf[MLX4_MAX_PORTS + 1] = {0, 0, 0};
	const int param_map[MLX4_MAX_PORTS + 1][MLX4_MAX_PORTS + 1] = {
		{2, 0, 0}, {0, 1, 2}, {0, 1, 2} };
	unsigned total_vfs = 0;
	unsigned int i;

	pr_info(DRV_NAME ": Initializing %s\n", pci_name(pdev));

	err = mlx4_pci_enable_device(&priv->dev);
	if (err) {
		dev_err(&pdev->dev, "Cannot enable PCI device, aborting\n");
		return err;
	}

	/* Due to requirement that all VFs and the PF are *guaranteed* 2 MACS
	 * per port, we must limit the number of VFs to 63 (since their are
	 * 128 MACs)
	 */
	for (i = 0; i < ARRAY_SIZE(nvfs) && i < num_vfs_argc;
	     total_vfs += nvfs[param_map[num_vfs_argc - 1][i]], i++) {
		nvfs[param_map[num_vfs_argc - 1][i]] = num_vfs[i];
		if (nvfs[i] < 0) {
			dev_err(&pdev->dev, "num_vfs module parameter cannot be negative\n");
			err = -EINVAL;
			goto err_disable_pdev;
		}
	}
	for (i = 0; i < ARRAY_SIZE(prb_vf) && i < probe_vfs_argc;
	     i++) {
		prb_vf[param_map[probe_vfs_argc - 1][i]] = probe_vf[i];
		if (prb_vf[i] < 0 || prb_vf[i] > nvfs[i]) {
			dev_err(&pdev->dev, "probe_vf module parameter cannot be negative or greater than num_vfs\n");
			err = -EINVAL;
			goto err_disable_pdev;
		}
	}
	if (total_vfs > MLX4_MAX_NUM_VF) {
		dev_err(&pdev->dev,
			"Requested more VF's (%d) than allowed by hw (%d)\n",
			total_vfs, MLX4_MAX_NUM_VF);
		err = -EINVAL;
		goto err_disable_pdev;
	}

	for (i = 0; i < MLX4_MAX_PORTS; i++) {
		if (nvfs[i] + nvfs[2] > MLX4_MAX_NUM_VF_P_PORT) {
			dev_err(&pdev->dev,
				"Requested more VF's (%d) for port (%d) than allowed by driver (%d)\n",
				nvfs[i] + nvfs[2], i + 1,
				MLX4_MAX_NUM_VF_P_PORT);
			err = -EINVAL;
			goto err_disable_pdev;
		}
	}

	/* Check for BARs. */
	if (!(pci_dev_data & MLX4_PCI_DEV_IS_VF) &&
	    !(pci_resource_flags(pdev, 0) & IORESOURCE_MEM)) {
		dev_err(&pdev->dev, "Missing DCS, aborting (driver_data: 0x%x, pci_resource_flags(pdev, 0):0x%lx)\n",
			pci_dev_data, pci_resource_flags(pdev, 0));
		err = -ENODEV;
		goto err_disable_pdev;
	}
	if (!(pci_resource_flags(pdev, 2) & IORESOURCE_MEM)) {
		dev_err(&pdev->dev, "Missing UAR, aborting\n");
		err = -ENODEV;
		goto err_disable_pdev;
	}

	err = pci_request_regions(pdev, DRV_NAME);
	if (err) {
		dev_err(&pdev->dev, "Couldn't get PCI resources, aborting\n");
		goto err_disable_pdev;
	}

	pci_set_master(pdev);

	err = pci_set_dma_mask(pdev, DMA_BIT_MASK(64));
	if (err) {
		dev_warn(&pdev->dev, "Warning: couldn't set 64-bit PCI DMA mask\n");
		err = pci_set_dma_mask(pdev, DMA_BIT_MASK(32));
		if (err) {
			dev_err(&pdev->dev, "Can't set PCI DMA mask, aborting\n");
			goto err_release_regions;
		}
	}
	err = pci_set_consistent_dma_mask(pdev, DMA_BIT_MASK(64));
	if (err) {
		dev_warn(&pdev->dev, "Warning: couldn't set 64-bit consistent PCI DMA mask\n");
		err = pci_set_consistent_dma_mask(pdev, DMA_BIT_MASK(32));
		if (err) {
			dev_err(&pdev->dev, "Can't set consistent PCI DMA mask, aborting\n");
			goto err_release_regions;
		}
	}

	/* Allow large DMA segments, up to the firmware limit of 1 GB */
	dma_set_max_seg_size(&pdev->dev, 1024 * 1024 * 1024);
	/* Detect if this device is a virtual function */
	if (pci_dev_data & MLX4_PCI_DEV_IS_VF) {
		/* When acting as pf, we normally skip vfs unless explicitly
		 * requested to probe them.
		 */
		if (total_vfs) {
			unsigned vfs_offset = 0;

			for (i = 0; i < ARRAY_SIZE(nvfs) &&
			     vfs_offset + nvfs[i] < extended_func_num(pdev);
			     vfs_offset += nvfs[i], i++)
				;
			if (i == ARRAY_SIZE(nvfs)) {
				err = -ENODEV;
				goto err_release_regions;
			}
			if ((extended_func_num(pdev) - vfs_offset)
			    > prb_vf[i]) {
				dev_warn(&pdev->dev, "Skipping virtual function:%d\n",
					 extended_func_num(pdev));
				err = -ENODEV;
				goto err_release_regions;
			}
		}
	}

	err = mlx4_crdump_init(&priv->dev);
	if (err)
		goto err_release_regions;

	err = mlx4_catas_init(&priv->dev);
	if (err)
		goto err_crdump;

	err = mlx4_load_one(pdev, pci_dev_data, total_vfs, nvfs, priv, 0);
	if (err)
		goto err_catas;

	return 0;

err_catas:
	mlx4_catas_end(&priv->dev);

err_crdump:
	mlx4_crdump_end(&priv->dev);

err_release_regions:
	pci_release_regions(pdev);

err_disable_pdev:
	mlx4_pci_disable_device(&priv->dev);
	return err;
}

static int mlx4_devlink_port_type_set(struct devlink_port *devlink_port,
				      enum devlink_port_type port_type)
{
	struct mlx4_port_info *info = container_of(devlink_port,
						   struct mlx4_port_info,
						   devlink_port);
	enum mlx4_port_type mlx4_port_type;

	switch (port_type) {
	case DEVLINK_PORT_TYPE_AUTO:
		mlx4_port_type = MLX4_PORT_TYPE_AUTO;
		break;
	case DEVLINK_PORT_TYPE_ETH:
		mlx4_port_type = MLX4_PORT_TYPE_ETH;
		break;
	case DEVLINK_PORT_TYPE_IB:
		mlx4_port_type = MLX4_PORT_TYPE_IB;
		break;
	default:
		return -EOPNOTSUPP;
	}

	return __set_port_type(info, mlx4_port_type);
}

static void mlx4_devlink_param_load_driverinit_values(struct devlink *devlink)
{
	struct mlx4_priv *priv = devlink_priv(devlink);
	struct mlx4_dev *dev = &priv->dev;
	struct mlx4_fw_crdump *crdump = &dev->persist->crdump;
	union devlink_param_value saved_value;
	int err;

	err = devlink_param_driverinit_value_get(devlink,
						 DEVLINK_PARAM_GENERIC_ID_INT_ERR_RESET,
						 &saved_value);
	if (!err && mlx4_internal_err_reset != saved_value.vbool) {
		mlx4_internal_err_reset = saved_value.vbool;
		/* Notify on value changed on runtime configuration mode */
		devlink_param_value_changed(devlink,
					    DEVLINK_PARAM_GENERIC_ID_INT_ERR_RESET);
	}
	err = devlink_param_driverinit_value_get(devlink,
						 DEVLINK_PARAM_GENERIC_ID_MAX_MACS,
						 &saved_value);
	if (!err)
		log_num_mac = order_base_2(saved_value.vu32);
	err = devlink_param_driverinit_value_get(devlink,
						 MLX4_DEVLINK_PARAM_ID_ENABLE_64B_CQE_EQE,
						 &saved_value);
	if (!err)
		enable_64b_cqe_eqe = saved_value.vbool;
	err = devlink_param_driverinit_value_get(devlink,
						 MLX4_DEVLINK_PARAM_ID_ENABLE_4K_UAR,
						 &saved_value);
	if (!err)
		enable_4k_uar = saved_value.vbool;
	err = devlink_param_driverinit_value_get(devlink,
						 DEVLINK_PARAM_GENERIC_ID_REGION_SNAPSHOT,
						 &saved_value);
	if (!err && crdump->snapshot_enable != saved_value.vbool) {
		crdump->snapshot_enable = saved_value.vbool;
		devlink_param_value_changed(devlink,
					    DEVLINK_PARAM_GENERIC_ID_REGION_SNAPSHOT);
	}
}

static int mlx4_devlink_reload(struct devlink *devlink,
			       struct netlink_ext_ack *extack)
{
	struct mlx4_priv *priv = devlink_priv(devlink);
	struct mlx4_dev *dev = &priv->dev;
	struct mlx4_dev_persistent *persist = dev->persist;
	int err;

	if (persist->num_vfs)
		mlx4_warn(persist->dev, "Reload performed on PF, will cause reset on operating Virtual Functions\n");
	err = mlx4_restart_one(persist->pdev, true, devlink);
	if (err)
		mlx4_err(persist->dev, "mlx4_restart_one failed, ret=%d\n", err);

	return err;
}

static const struct devlink_ops mlx4_devlink_ops = {
	.port_type_set	= mlx4_devlink_port_type_set,
	.reload		= mlx4_devlink_reload,
};

static int mlx4_init_one(struct pci_dev *pdev, const struct pci_device_id *id)
{
	struct devlink *devlink;
	struct mlx4_priv *priv;
	struct mlx4_dev *dev;
	int ret;

	printk_once(KERN_INFO "%s", mlx4_version);

	devlink = devlink_alloc(&mlx4_devlink_ops, sizeof(*priv));
	if (!devlink)
		return -ENOMEM;
	priv = devlink_priv(devlink);

	dev       = &priv->dev;
	dev->persist = kzalloc(sizeof(*dev->persist), GFP_KERNEL);
	if (!dev->persist) {
		ret = -ENOMEM;
		goto err_devlink_free;
	}
	dev->persist->pdev = pdev;
	dev->persist->dev = dev;
	pci_set_drvdata(pdev, dev->persist);
	priv->pci_dev_data = id->driver_data;
	mutex_init(&dev->persist->device_state_mutex);
	mutex_init(&dev->persist->interface_state_mutex);
	mutex_init(&dev->persist->pci_status_mutex);

	ret = devlink_register(devlink, &pdev->dev);
	if (ret)
		goto err_persist_free;
	ret = devlink_params_register(devlink, mlx4_devlink_params,
				      ARRAY_SIZE(mlx4_devlink_params));
	if (ret)
		goto err_devlink_unregister;
	mlx4_devlink_set_params_init_values(devlink);
	ret =  __mlx4_init_one(pdev, id->driver_data, priv);
	if (ret)
		goto err_params_unregister;

	pci_save_state(pdev);
	return 0;

err_params_unregister:
	devlink_params_unregister(devlink, mlx4_devlink_params,
				  ARRAY_SIZE(mlx4_devlink_params));
err_devlink_unregister:
	devlink_unregister(devlink);
err_persist_free:
	kfree(dev->persist);
err_devlink_free:
	devlink_free(devlink);
	return ret;
}

static void mlx4_clean_dev(struct mlx4_dev *dev)
{
	struct mlx4_dev_persistent *persist = dev->persist;
	struct mlx4_priv *priv = mlx4_priv(dev);
	unsigned long	flags = (dev->flags & RESET_PERSIST_MASK_FLAGS);

	memset(priv, 0, sizeof(*priv));
	priv->dev.persist = persist;
	priv->dev.flags = flags;
}

static void mlx4_unload_one(struct pci_dev *pdev)
{
	struct mlx4_dev_persistent *persist = pci_get_drvdata(pdev);
	struct mlx4_dev  *dev  = persist->dev;
	struct mlx4_priv *priv = mlx4_priv(dev);
	int               pci_dev_data;
	int p, i;

	if (priv->removed)
		return;

	/* saving current ports type for further use */
	for (i = 0; i < dev->caps.num_ports; i++) {
		dev->persist->curr_port_type[i] = dev->caps.port_type[i + 1];
		dev->persist->curr_port_poss_type[i] = dev->caps.
						       possible_type[i + 1];
	}

	pci_dev_data = priv->pci_dev_data;

	mlx4_stop_sense(dev);
	mlx4_unregister_device(dev);

	for (p = 1; p <= dev->caps.num_ports; p++) {
		mlx4_cleanup_port_info(&priv->port[p]);
		mlx4_CLOSE_PORT(dev, p);
	}

	if (mlx4_is_master(dev))
		mlx4_free_resource_tracker(dev,
					   RES_TR_FREE_SLAVES_ONLY);

	mlx4_cleanup_default_counters(dev);
	if (!mlx4_is_slave(dev))
		mlx4_cleanup_counters_table(dev);
	mlx4_cleanup_qp_table(dev);
	mlx4_cleanup_srq_table(dev);
	mlx4_cleanup_cq_table(dev);
	mlx4_cmd_use_polling(dev);
	mlx4_cleanup_eq_table(dev);
	mlx4_cleanup_mcg_table(dev);
	mlx4_cleanup_mr_table(dev);
	mlx4_cleanup_xrcd_table(dev);
	mlx4_cleanup_pd_table(dev);

	if (mlx4_is_master(dev))
		mlx4_free_resource_tracker(dev,
					   RES_TR_FREE_STRUCTS_ONLY);

	iounmap(priv->kar);
	mlx4_uar_free(dev, &priv->driver_uar);
	mlx4_cleanup_uar_table(dev);
	if (!mlx4_is_slave(dev))
		mlx4_clear_steering(dev);
	mlx4_free_eq_table(dev);
	if (mlx4_is_master(dev))
		mlx4_multi_func_cleanup(dev);
	mlx4_close_hca(dev);
	mlx4_close_fw(dev);
	if (mlx4_is_slave(dev))
		mlx4_multi_func_cleanup(dev);
	mlx4_cmd_cleanup(dev, MLX4_CMD_CLEANUP_ALL);

	if (dev->flags & MLX4_FLAG_MSI_X)
		pci_disable_msix(pdev);

	if (!mlx4_is_slave(dev))
		mlx4_free_ownership(dev);

	mlx4_slave_destroy_special_qp_cap(dev);
	kfree(dev->dev_vfs);

	mlx4_clean_dev(dev);
	priv->pci_dev_data = pci_dev_data;
	priv->removed = 1;
}

static void mlx4_remove_one(struct pci_dev *pdev)
{
	struct mlx4_dev_persistent *persist = pci_get_drvdata(pdev);
	struct mlx4_dev  *dev  = persist->dev;
	struct mlx4_priv *priv = mlx4_priv(dev);
	struct devlink *devlink = priv_to_devlink(priv);
	int active_vfs = 0;

	if (mlx4_is_slave(dev))
		persist->interface_state |= MLX4_INTERFACE_STATE_NOWAIT;

	mutex_lock(&persist->interface_state_mutex);
	persist->interface_state |= MLX4_INTERFACE_STATE_DELETION;
	mutex_unlock(&persist->interface_state_mutex);

	/* Disabling SR-IOV is not allowed while there are active vf's */
	if (mlx4_is_master(dev) && dev->flags & MLX4_FLAG_SRIOV) {
		active_vfs = mlx4_how_many_lives_vf(dev);
		if (active_vfs) {
			pr_warn("Removing PF when there are active VF's !!\n");
			pr_warn("Will not disable SR-IOV.\n");
		}
	}

	/* device marked to be under deletion running now without the lock
	 * letting other tasks to be terminated
	 */
	if (persist->interface_state & MLX4_INTERFACE_STATE_UP)
		mlx4_unload_one(pdev);
	else
		mlx4_info(dev, "%s: interface is down\n", __func__);
	mlx4_catas_end(dev);
	mlx4_crdump_end(dev);
	if (dev->flags & MLX4_FLAG_SRIOV && !active_vfs) {
		mlx4_warn(dev, "Disabling SR-IOV\n");
		pci_disable_sriov(pdev);
	}

	pci_release_regions(pdev);
	mlx4_pci_disable_device(dev);
	devlink_params_unregister(devlink, mlx4_devlink_params,
				  ARRAY_SIZE(mlx4_devlink_params));
	devlink_unregister(devlink);
	kfree(dev->persist);
	devlink_free(devlink);
}

static int restore_current_port_types(struct mlx4_dev *dev,
				      enum mlx4_port_type *types,
				      enum mlx4_port_type *poss_types)
{
	struct mlx4_priv *priv = mlx4_priv(dev);
	int err, i;

	mlx4_stop_sense(dev);

	mutex_lock(&priv->port_mutex);
	for (i = 0; i < dev->caps.num_ports; i++)
		dev->caps.possible_type[i + 1] = poss_types[i];
	err = mlx4_change_port_types(dev, types);
	mlx4_start_sense(dev);
	mutex_unlock(&priv->port_mutex);

	return err;
}

int mlx4_restart_one(struct pci_dev *pdev, bool reload, struct devlink *devlink)
{
	struct mlx4_dev_persistent *persist = pci_get_drvdata(pdev);
	struct mlx4_dev	 *dev  = persist->dev;
	struct mlx4_priv *priv = mlx4_priv(dev);
	int nvfs[MLX4_MAX_PORTS + 1] = {0, 0, 0};
	int pci_dev_data, err, total_vfs;

	pci_dev_data = priv->pci_dev_data;
	total_vfs = dev->persist->num_vfs;
	memcpy(nvfs, dev->persist->nvfs, sizeof(dev->persist->nvfs));

	mlx4_unload_one(pdev);
	if (reload)
		mlx4_devlink_param_load_driverinit_values(devlink);
	err = mlx4_load_one(pdev, pci_dev_data, total_vfs, nvfs, priv, 1);
	if (err) {
		mlx4_err(dev, "%s: ERROR: mlx4_load_one failed, pci_name=%s, err=%d\n",
			 __func__, pci_name(pdev), err);
		return err;
	}

	err = restore_current_port_types(dev, dev->persist->curr_port_type,
					 dev->persist->curr_port_poss_type);
	if (err)
		mlx4_err(dev, "could not restore original port types (%d)\n",
			 err);

	return err;
}

#define MLX_SP(id) { PCI_VDEVICE(MELLANOX, id), MLX4_PCI_DEV_FORCE_SENSE_PORT }
#define MLX_VF(id) { PCI_VDEVICE(MELLANOX, id), MLX4_PCI_DEV_IS_VF }
#define MLX_GN(id) { PCI_VDEVICE(MELLANOX, id), 0 }

static const struct pci_device_id mlx4_pci_table[] = {
#ifdef CONFIG_MLX4_CORE_GEN2
	/* MT25408 "Hermon" */
	MLX_SP(PCI_DEVICE_ID_MELLANOX_HERMON_SDR),	/* SDR */
	MLX_SP(PCI_DEVICE_ID_MELLANOX_HERMON_DDR),	/* DDR */
	MLX_SP(PCI_DEVICE_ID_MELLANOX_HERMON_QDR),	/* QDR */
	MLX_SP(PCI_DEVICE_ID_MELLANOX_HERMON_DDR_GEN2), /* DDR Gen2 */
	MLX_SP(PCI_DEVICE_ID_MELLANOX_HERMON_QDR_GEN2),	/* QDR Gen2 */
	MLX_SP(PCI_DEVICE_ID_MELLANOX_HERMON_EN),	/* EN 10GigE */
	MLX_SP(PCI_DEVICE_ID_MELLANOX_HERMON_EN_GEN2),  /* EN 10GigE Gen2 */
	/* MT25458 ConnectX EN 10GBASE-T */
	MLX_SP(PCI_DEVICE_ID_MELLANOX_CONNECTX_EN),
	MLX_SP(PCI_DEVICE_ID_MELLANOX_CONNECTX_EN_T_GEN2),	/* Gen2 */
	/* MT26468 ConnectX EN 10GigE PCIe Gen2*/
	MLX_SP(PCI_DEVICE_ID_MELLANOX_CONNECTX_EN_GEN2),
	/* MT26438 ConnectX EN 40GigE PCIe Gen2 5GT/s */
	MLX_SP(PCI_DEVICE_ID_MELLANOX_CONNECTX_EN_5_GEN2),
	/* MT26478 ConnectX2 40GigE PCIe Gen2 */
	MLX_SP(PCI_DEVICE_ID_MELLANOX_CONNECTX2),
	/* MT25400 Family [ConnectX-2] */
	MLX_VF(0x1002),					/* Virtual Function */
#endif /* CONFIG_MLX4_CORE_GEN2 */
	/* MT27500 Family [ConnectX-3] */
	MLX_GN(PCI_DEVICE_ID_MELLANOX_CONNECTX3),
	MLX_VF(0x1004),					/* Virtual Function */
	MLX_GN(0x1005),					/* MT27510 Family */
	MLX_GN(0x1006),					/* MT27511 Family */
	MLX_GN(PCI_DEVICE_ID_MELLANOX_CONNECTX3_PRO),	/* MT27520 Family */
	MLX_GN(0x1008),					/* MT27521 Family */
	MLX_GN(0x1009),					/* MT27530 Family */
	MLX_GN(0x100a),					/* MT27531 Family */
	MLX_GN(0x100b),					/* MT27540 Family */
	MLX_GN(0x100c),					/* MT27541 Family */
	MLX_GN(0x100d),					/* MT27550 Family */
	MLX_GN(0x100e),					/* MT27551 Family */
	MLX_GN(0x100f),					/* MT27560 Family */
	MLX_GN(0x1010),					/* MT27561 Family */

	/*
	 * See the mellanox_check_broken_intx_masking() quirk when
	 * adding devices
	 */

	{ 0, }
};

MODULE_DEVICE_TABLE(pci, mlx4_pci_table);

static pci_ers_result_t mlx4_pci_err_detected(struct pci_dev *pdev,
					      pci_channel_state_t state)
{
	struct mlx4_dev_persistent *persist = pci_get_drvdata(pdev);

	mlx4_err(persist->dev, "mlx4_pci_err_detected was called\n");
	mlx4_enter_error_state(persist);

	mutex_lock(&persist->interface_state_mutex);
	if (persist->interface_state & MLX4_INTERFACE_STATE_UP)
		mlx4_unload_one(pdev);

	mutex_unlock(&persist->interface_state_mutex);
	if (state == pci_channel_io_perm_failure)
		return PCI_ERS_RESULT_DISCONNECT;

	mlx4_pci_disable_device(persist->dev);
	return PCI_ERS_RESULT_NEED_RESET;
}

static pci_ers_result_t mlx4_pci_slot_reset(struct pci_dev *pdev)
{
	struct mlx4_dev_persistent *persist = pci_get_drvdata(pdev);
	struct mlx4_dev	 *dev  = persist->dev;
	int err;

	mlx4_err(dev, "mlx4_pci_slot_reset was called\n");
<<<<<<< HEAD
	err = pci_enable_device(pdev);
=======
	err = mlx4_pci_enable_device(dev);
>>>>>>> 286cd8c7
	if (err) {
		mlx4_err(dev, "Can not re-enable device, err=%d\n", err);
		return PCI_ERS_RESULT_DISCONNECT;
	}

	pci_set_master(pdev);
	pci_restore_state(pdev);
	pci_save_state(pdev);
	return PCI_ERS_RESULT_RECOVERED;
}

static void mlx4_pci_resume(struct pci_dev *pdev)
{
	struct mlx4_dev_persistent *persist = pci_get_drvdata(pdev);
	struct mlx4_dev	 *dev  = persist->dev;
	struct mlx4_priv *priv = mlx4_priv(dev);
	int nvfs[MLX4_MAX_PORTS + 1] = {0, 0, 0};
	int total_vfs;
	int err;

	mlx4_err(dev, "%s was called\n", __func__);
	total_vfs = dev->persist->num_vfs;
	memcpy(nvfs, dev->persist->nvfs, sizeof(dev->persist->nvfs));

	mutex_lock(&persist->interface_state_mutex);
	if (!(persist->interface_state & MLX4_INTERFACE_STATE_UP)) {
		err = mlx4_load_one(pdev, priv->pci_dev_data, total_vfs, nvfs,
				    priv, 1);
		if (err) {
			mlx4_err(dev, "%s: mlx4_load_one failed, err=%d\n",
				 __func__,  err);
			goto end;
		}

		err = restore_current_port_types(dev, dev->persist->
						 curr_port_type, dev->persist->
						 curr_port_poss_type);
		if (err)
			mlx4_err(dev, "could not restore original port types (%d)\n", err);
	}
end:
	mutex_unlock(&persist->interface_state_mutex);

}

static void mlx4_shutdown(struct pci_dev *pdev)
{
	struct mlx4_dev_persistent *persist = pci_get_drvdata(pdev);
	struct mlx4_dev *dev = persist->dev;

	mlx4_info(persist->dev, "mlx4_shutdown was called\n");
	mutex_lock(&persist->interface_state_mutex);
	if (persist->interface_state & MLX4_INTERFACE_STATE_UP)
		mlx4_unload_one(pdev);
	mutex_unlock(&persist->interface_state_mutex);
	mlx4_pci_disable_device(dev);
}

static const struct pci_error_handlers mlx4_err_handler = {
	.error_detected = mlx4_pci_err_detected,
	.slot_reset     = mlx4_pci_slot_reset,
	.resume		= mlx4_pci_resume,
};

static int mlx4_suspend(struct pci_dev *pdev, pm_message_t state)
{
	struct mlx4_dev_persistent *persist = pci_get_drvdata(pdev);
	struct mlx4_dev	*dev = persist->dev;

	mlx4_err(dev, "suspend was called\n");
	mutex_lock(&persist->interface_state_mutex);
	if (persist->interface_state & MLX4_INTERFACE_STATE_UP)
		mlx4_unload_one(pdev);
	mutex_unlock(&persist->interface_state_mutex);

	return 0;
}

static int mlx4_resume(struct pci_dev *pdev)
{
	struct mlx4_dev_persistent *persist = pci_get_drvdata(pdev);
	struct mlx4_dev	*dev = persist->dev;
	struct mlx4_priv *priv = mlx4_priv(dev);
	int nvfs[MLX4_MAX_PORTS + 1] = {0, 0, 0};
	int total_vfs;
	int ret = 0;

	mlx4_err(dev, "resume was called\n");
	total_vfs = dev->persist->num_vfs;
	memcpy(nvfs, dev->persist->nvfs, sizeof(dev->persist->nvfs));

	mutex_lock(&persist->interface_state_mutex);
	if (!(persist->interface_state & MLX4_INTERFACE_STATE_UP)) {
		ret = mlx4_load_one(pdev, priv->pci_dev_data, total_vfs,
				    nvfs, priv, 1);
		if (!ret) {
			ret = restore_current_port_types(dev,
					dev->persist->curr_port_type,
					dev->persist->curr_port_poss_type);
			if (ret)
				mlx4_err(dev, "resume: could not restore original port types (%d)\n", ret);
		}
	}
	mutex_unlock(&persist->interface_state_mutex);

	return ret;
}

static struct pci_driver mlx4_driver = {
	.name		= DRV_NAME,
	.id_table	= mlx4_pci_table,
	.probe		= mlx4_init_one,
	.shutdown	= mlx4_shutdown,
	.remove		= mlx4_remove_one,
	.suspend	= mlx4_suspend,
	.resume		= mlx4_resume,
	.err_handler    = &mlx4_err_handler,
};

static int __init mlx4_verify_params(void)
{
	if (msi_x < 0) {
		pr_warn("mlx4_core: bad msi_x: %d\n", msi_x);
		return -1;
	}

	if ((log_num_mac < 0) || (log_num_mac > 7)) {
		pr_warn("mlx4_core: bad num_mac: %d\n", log_num_mac);
		return -1;
	}

	if (log_num_vlan != 0)
		pr_warn("mlx4_core: log_num_vlan - obsolete module param, using %d\n",
			MLX4_LOG_NUM_VLANS);

	if (use_prio != 0)
		pr_warn("mlx4_core: use_prio - obsolete module param, ignored\n");

	if ((log_mtts_per_seg < 0) || (log_mtts_per_seg > 7)) {
		pr_warn("mlx4_core: bad log_mtts_per_seg: %d\n",
			log_mtts_per_seg);
		return -1;
	}

	/* Check if module param for ports type has legal combination */
	if (port_type_array[0] == false && port_type_array[1] == true) {
		pr_warn("Module parameter configuration ETH/IB is not supported. Switching to default configuration IB/IB\n");
		port_type_array[0] = true;
	}

	if (mlx4_log_num_mgm_entry_size < -7 ||
	    (mlx4_log_num_mgm_entry_size > 0 &&
	     (mlx4_log_num_mgm_entry_size < MLX4_MIN_MGM_LOG_ENTRY_SIZE ||
	      mlx4_log_num_mgm_entry_size > MLX4_MAX_MGM_LOG_ENTRY_SIZE))) {
		pr_warn("mlx4_core: mlx4_log_num_mgm_entry_size (%d) not in legal range (-7..0 or %d..%d)\n",
			mlx4_log_num_mgm_entry_size,
			MLX4_MIN_MGM_LOG_ENTRY_SIZE,
			MLX4_MAX_MGM_LOG_ENTRY_SIZE);
		return -1;
	}

	return 0;
}

static int __init mlx4_init(void)
{
	int ret;

	if (mlx4_verify_params())
		return -EINVAL;


	mlx4_wq = create_singlethread_workqueue("mlx4");
	if (!mlx4_wq)
		return -ENOMEM;

	ret = pci_register_driver(&mlx4_driver);
	if (ret < 0)
		destroy_workqueue(mlx4_wq);
	return ret < 0 ? ret : 0;
}

static void __exit mlx4_cleanup(void)
{
	pci_unregister_driver(&mlx4_driver);
	destroy_workqueue(mlx4_wq);
}

module_init(mlx4_init);
module_exit(mlx4_cleanup);<|MERGE_RESOLUTION|>--- conflicted
+++ resolved
@@ -937,11 +937,7 @@
 		goto free_mem;
 	}
 
-<<<<<<< HEAD
-	dev->caps.hca_core_clock = hca_param.hca_core_clock;
-=======
 	dev->caps.hca_core_clock = hca_param->hca_core_clock;
->>>>>>> 286cd8c7
 
 	dev->caps.max_qp_dest_rdma = 1 << hca_param->log_rd_per_qp;
 	err = mlx4_dev_cap(dev, dev_cap);
@@ -4273,11 +4269,7 @@
 	int err;
 
 	mlx4_err(dev, "mlx4_pci_slot_reset was called\n");
-<<<<<<< HEAD
-	err = pci_enable_device(pdev);
-=======
 	err = mlx4_pci_enable_device(dev);
->>>>>>> 286cd8c7
 	if (err) {
 		mlx4_err(dev, "Can not re-enable device, err=%d\n", err);
 		return PCI_ERS_RESULT_DISCONNECT;
