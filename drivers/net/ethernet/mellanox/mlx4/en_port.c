--- conflicted
+++ resolved
@@ -322,24 +322,10 @@
 	stats->rx_dropped = be32_to_cpu(mlx4_en_stats->RDROP) +
 			    sw_rx_dropped;
 	stats->rx_length_errors = be32_to_cpu(mlx4_en_stats->RdropLength);
-<<<<<<< HEAD
-	stats->rx_over_errors = 0;
-=======
->>>>>>> 286cd8c7
 	stats->rx_crc_errors = be32_to_cpu(mlx4_en_stats->RCRC);
 	stats->rx_fifo_errors = be32_to_cpu(mlx4_en_stats->RdropOvflw);
-<<<<<<< HEAD
-	stats->rx_missed_errors = 0;
-	stats->tx_aborted_errors = 0;
-	stats->tx_carrier_errors = 0;
-	stats->tx_fifo_errors = 0;
-	stats->tx_heartbeat_errors = 0;
-	stats->tx_window_errors = 0;
-	stats->tx_dropped = be32_to_cpu(mlx4_en_stats->TDROP);
-=======
 	stats->tx_dropped = be32_to_cpu(mlx4_en_stats->TDROP) +
 			    sw_tx_dropped;
->>>>>>> 286cd8c7
 
 	/* RX stats */
 	priv->pkstats.rx_multicast_packets = stats->multicast;
@@ -400,34 +386,6 @@
 	priv->pkstats.tx_prio[8][0] = be64_to_cpu(mlx4_en_stats->TTOT_novlan);
 	priv->pkstats.tx_prio[8][1] = be64_to_cpu(mlx4_en_stats->TOCT_novlan);
 
-<<<<<<< HEAD
-	spin_unlock_bh(&priv->stats_lock);
-
-	memset(&tmp_counter_stats, 0, sizeof(tmp_counter_stats));
-	counter_index = mlx4_get_default_counter_index(mdev->dev, port);
-	err = mlx4_get_counter_stats(mdev->dev, counter_index,
-				     &tmp_counter_stats, reset);
-
-	/* 0xffs indicates invalid value */
-	memset(mailbox->buf, 0xff, sizeof(*flowstats) * MLX4_NUM_PRIORITIES);
-
-	if (mdev->dev->caps.flags2 & MLX4_DEV_CAP_FLAG2_FLOWSTATS_EN) {
-		memset(mailbox->buf, 0,
-		       sizeof(*flowstats) * MLX4_NUM_PRIORITIES);
-		err = mlx4_cmd_box(mdev->dev, 0, mailbox->dma,
-				   in_mod | MLX4_DUMP_ETH_STATS_FLOW_CONTROL,
-				   0, MLX4_CMD_DUMP_ETH_STATS,
-				   MLX4_CMD_TIME_CLASS_B, MLX4_CMD_NATIVE);
-		if (err)
-			goto out;
-	}
-
-	flowstats = mailbox->buf;
-
-	spin_lock_bh(&priv->stats_lock);
-
-=======
->>>>>>> 286cd8c7
 	if (tmp_counter_stats.counter_mode == 0) {
 		priv->pf_stats.rx_bytes   = be64_to_cpu(tmp_counter_stats.rx_bytes);
 		priv->pf_stats.tx_bytes   = be64_to_cpu(tmp_counter_stats.tx_bytes);
