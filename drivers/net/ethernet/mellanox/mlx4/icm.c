--- conflicted
+++ resolved
@@ -119,16 +119,6 @@
 	if (!buf->addr)
 		return -ENOMEM;
 
-<<<<<<< HEAD
-	if (offset_in_page(buf)) {
-		dma_free_coherent(dev, PAGE_SIZE << order,
-				  buf, sg_dma_address(mem));
-		return -ENOMEM;
-	}
-
-	sg_set_buf(mem, buf, PAGE_SIZE << order);
-	sg_dma_len(mem) = PAGE_SIZE << order;
-=======
 	if (offset_in_page(buf->addr)) {
 		dma_free_coherent(dev, PAGE_SIZE << order, buf->addr,
 				  buf->dma_addr);
@@ -136,7 +126,6 @@
 	}
 
 	buf->size = PAGE_SIZE << order;
->>>>>>> 286cd8c7
 	return 0;
 }
 
