--- conflicted
+++ resolved
@@ -115,18 +115,9 @@
 
 	for (i = 0; i <= buddy->max_order; ++i) {
 		s = BITS_TO_LONGS(1UL << (buddy->max_order - i));
-<<<<<<< HEAD
-		buddy->bits[i] = kcalloc(s, sizeof (long), GFP_KERNEL | __GFP_NOWARN);
-		if (!buddy->bits[i]) {
-			buddy->bits[i] = vzalloc(s * sizeof(long));
-			if (!buddy->bits[i])
-				goto err_out_free;
-		}
-=======
 		buddy->bits[i] = kvmalloc_array(s, sizeof(long), GFP_KERNEL | __GFP_ZERO);
 		if (!buddy->bits[i])
 			goto err_out_free;
->>>>>>> 286cd8c7
 	}
 
 	set_bit(0, buddy->bits[buddy->max_order]);
