--- conflicted
+++ resolved
@@ -183,10 +183,7 @@
 	} else {
 		mlx4_crdump_collect(dev);
 		err = mlx4_reset_master(dev);
-<<<<<<< HEAD
-=======
-	}
->>>>>>> 286cd8c7
+	}
 
 	if (!err) {
 		mlx4_err(dev, "device was reset successfully\n");
