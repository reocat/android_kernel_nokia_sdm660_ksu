--- conflicted
+++ resolved
@@ -252,19 +252,9 @@
 {
 	u32 freq_khz = freq * 1000;
 	u64 max_val_cycles = freq_khz * 1000 * MLX4_EN_WRAP_AROUND_SEC;
-<<<<<<< HEAD
-	u64 tmp_rounded =
-		roundup_pow_of_two(max_val_cycles) > max_val_cycles ?
-		roundup_pow_of_two(max_val_cycles) - 1 : UINT_MAX;
-	u64 max_val_cycles_rounded = is_power_of_2(max_val_cycles + 1) ?
-		max_val_cycles : tmp_rounded;
-	/* calculate max possible multiplier in order to fit in 64bit */
-	u64 max_mul = div_u64(0xffffffffffffffffULL, max_val_cycles_rounded);
-=======
 	u64 max_val_cycles_rounded = 1ULL << fls64(max_val_cycles - 1);
 	/* calculate max possible multiplier in order to fit in 64bit */
 	u64 max_mul = div64_u64(ULLONG_MAX, max_val_cycles_rounded);
->>>>>>> 286cd8c7
 
 	/* This comes from the reverse of clocksource_khz2mult */
 	return ilog2(div_u64(max_mul * freq_khz, 1000000));
@@ -295,11 +285,7 @@
 	write_seqlock_irqsave(&mdev->clock_lock, flags);
 	timecounter_init(&mdev->clock, &mdev->cycles,
 			 ktime_to_ns(ktime_get_real()));
-<<<<<<< HEAD
-	write_unlock_irqrestore(&mdev->clock_lock, flags);
-=======
-	write_sequnlock_irqrestore(&mdev->clock_lock, flags);
->>>>>>> 286cd8c7
+	write_sequnlock_irqrestore(&mdev->clock_lock, flags);
 
 	/* Configure the PHC */
 	mdev->ptp_clock_info = mlx4_en_ptp_clock_info;
