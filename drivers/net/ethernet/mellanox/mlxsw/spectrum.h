--- conflicted
+++ resolved
@@ -136,20 +136,6 @@
 
 	struct mlxsw_sp_counter_pool *counter_pool;
 	struct {
-<<<<<<< HEAD
-		struct delayed_work dw;
-#define MLXSW_SP_DEFAULT_LEARNING_INTERVAL 100
-		unsigned int interval; /* ms */
-	} fdb_notify;
-#define MLXSW_SP_MIN_AGEING_TIME 10
-#define MLXSW_SP_MAX_AGEING_TIME 1000000
-#define MLXSW_SP_DEFAULT_AGEING_TIME 300
-	u32 ageing_time;
-	struct {
-		struct net_device *dev;
-		unsigned int ref_count;
-	} master_bridge;
-=======
 		struct mlxsw_sp_span_entry *entries;
 		int entries_count;
 	} span;
@@ -160,7 +146,6 @@
 	const struct mlxsw_afk_ops *afk_ops;
 	const struct mlxsw_sp_mr_tcam_ops *mr_tcam_ops;
 	const struct mlxsw_sp_acl_tcam_ops *acl_tcam_ops;
->>>>>>> 286cd8c7
 };
 
 static inline struct mlxsw_sp_upper *
