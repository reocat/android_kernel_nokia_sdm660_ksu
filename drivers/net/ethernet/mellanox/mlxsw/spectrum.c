--- conflicted
+++ resolved
@@ -2382,27 +2382,7 @@
 			     cmd->link_modes.advertising))
 			ptys_proto |= mlxsw_sp_port_link_mode[i].mask;
 	}
-<<<<<<< HEAD
-	mlxsw_reg_ptys_unpack(ptys_pl, &eth_proto_cap,
-			      &eth_proto_admin, &eth_proto_oper);
-
-	cmd->supported = mlxsw_sp_from_ptys_supported_port(eth_proto_cap) |
-			 mlxsw_sp_from_ptys_supported_link(eth_proto_cap) |
-			 SUPPORTED_Pause | SUPPORTED_Asym_Pause |
-			 SUPPORTED_Autoneg;
-	cmd->advertising = mlxsw_sp_from_ptys_advert_link(eth_proto_admin);
-	mlxsw_sp_from_ptys_speed_duplex(netif_carrier_ok(dev),
-					eth_proto_oper, cmd);
-
-	eth_proto_oper = eth_proto_oper ? eth_proto_oper : eth_proto_cap;
-	cmd->port = mlxsw_sp_port_connector_port(eth_proto_oper);
-	cmd->lp_advertising = mlxsw_sp_from_ptys_advert_link(eth_proto_oper);
-
-	cmd->transceiver = XCVR_INTERNAL;
-	return 0;
-=======
 	return ptys_proto;
->>>>>>> 286cd8c7
 }
 
 static u32 mlxsw_sp_to_ptys_speed(u32 speed)
@@ -2983,22 +2963,6 @@
 	 * headers.
 	 */
 	dev->needed_headroom = MLXSW_TXHDR_LEN;
-<<<<<<< HEAD
-
-	err = mlxsw_sp_port_module_check(mlxsw_sp_port, &usable);
-	if (err) {
-		dev_err(mlxsw_sp->bus_info->dev, "Port %d: Failed to check module\n",
-			mlxsw_sp_port->local_port);
-		goto err_port_module_check;
-	}
-
-	if (!usable) {
-		dev_dbg(mlxsw_sp->bus_info->dev, "Port %d: Not usable, skipping initialization\n",
-			mlxsw_sp_port->local_port);
-		goto port_not_usable;
-	}
-=======
->>>>>>> 286cd8c7
 
 	err = mlxsw_sp_port_system_port_mapping_set(mlxsw_sp_port);
 	if (err) {
