--- conflicted
+++ resolved
@@ -17,17 +17,8 @@
 
 #define MLXSW_PORT_MID			0xd000
 
-<<<<<<< HEAD
-#define MLXSW_PORT_MAX_PHY_PORTS	0x40
-#define MLXSW_PORT_MAX_PORTS		(MLXSW_PORT_MAX_PHY_PORTS + 1)
-
-#define MLXSW_PORT_DEVID_BITS_OFFSET	10
-#define MLXSW_PORT_PHY_BITS_OFFSET	4
-#define MLXSW_PORT_PHY_BITS_MASK	(MLXSW_PORT_MAX_PHY_PORTS - 1)
-=======
 #define MLXSW_PORT_MAX_IB_PHY_PORTS	36
 #define MLXSW_PORT_MAX_IB_PORTS		(MLXSW_PORT_MAX_IB_PHY_PORTS + 1)
->>>>>>> 286cd8c7
 
 #define MLXSW_PORT_CPU_PORT		0x0
 
