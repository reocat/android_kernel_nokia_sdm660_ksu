// SPDX-License-Identifier: BSD-3-Clause OR GPL-2.0
/* Copyright (c) 2015-2018 Mellanox Technologies. All rights reserved */

#include <linux/kernel.h>
#include <linux/module.h>
#include <linux/types.h>
#include <linux/pci.h>
#include <linux/netdevice.h>
#include <linux/etherdevice.h>
#include <linux/slab.h>
#include <linux/device.h>
#include <linux/skbuff.h>
#include <linux/if_vlan.h>
#include <net/switchdev.h>

#include "pci.h"
#include "core.h"
#include "reg.h"
#include "port.h"
#include "trap.h"
#include "txheader.h"
#include "ib.h"

static const char mlxsw_sx_driver_name[] = "mlxsw_switchx2";
static const char mlxsw_sx_driver_version[] = "1.0";

struct mlxsw_sx_port;

struct mlxsw_sx {
	struct mlxsw_sx_port **ports;
	struct mlxsw_core *core;
	const struct mlxsw_bus_info *bus_info;
	u8 hw_id[ETH_ALEN];
};

struct mlxsw_sx_port_pcpu_stats {
	u64			rx_packets;
	u64			rx_bytes;
	u64			tx_packets;
	u64			tx_bytes;
	struct u64_stats_sync	syncp;
	u32			tx_dropped;
};

struct mlxsw_sx_port {
	struct net_device *dev;
	struct mlxsw_sx_port_pcpu_stats __percpu *pcpu_stats;
	struct mlxsw_sx *mlxsw_sx;
	u8 local_port;
	struct {
		u8 module;
	} mapping;
};

/* tx_hdr_version
 * Tx header version.
 * Must be set to 0.
 */
MLXSW_ITEM32(tx, hdr, version, 0x00, 28, 4);

/* tx_hdr_ctl
 * Packet control type.
 * 0 - Ethernet control (e.g. EMADs, LACP)
 * 1 - Ethernet data
 */
MLXSW_ITEM32(tx, hdr, ctl, 0x00, 26, 2);

/* tx_hdr_proto
 * Packet protocol type. Must be set to 1 (Ethernet).
 */
MLXSW_ITEM32(tx, hdr, proto, 0x00, 21, 3);

/* tx_hdr_etclass
 * Egress TClass to be used on the egress device on the egress port.
 * The MSB is specified in the 'ctclass3' field.
 * Range is 0-15, where 15 is the highest priority.
 */
MLXSW_ITEM32(tx, hdr, etclass, 0x00, 18, 3);

/* tx_hdr_swid
 * Switch partition ID.
 */
MLXSW_ITEM32(tx, hdr, swid, 0x00, 12, 3);

/* tx_hdr_port_mid
 * Destination local port for unicast packets.
 * Destination multicast ID for multicast packets.
 *
 * Control packets are directed to a specific egress port, while data
 * packets are transmitted through the CPU port (0) into the switch partition,
 * where forwarding rules are applied.
 */
MLXSW_ITEM32(tx, hdr, port_mid, 0x04, 16, 16);

/* tx_hdr_ctclass3
 * See field 'etclass'.
 */
MLXSW_ITEM32(tx, hdr, ctclass3, 0x04, 14, 1);

/* tx_hdr_rdq
 * RDQ for control packets sent to remote CPU.
 * Must be set to 0x1F for EMADs, otherwise 0.
 */
MLXSW_ITEM32(tx, hdr, rdq, 0x04, 9, 5);

/* tx_hdr_cpu_sig
 * Signature control for packets going to CPU. Must be set to 0.
 */
MLXSW_ITEM32(tx, hdr, cpu_sig, 0x04, 0, 9);

/* tx_hdr_sig
 * Stacking protocl signature. Must be set to 0xE0E0.
 */
MLXSW_ITEM32(tx, hdr, sig, 0x0C, 16, 16);

/* tx_hdr_stclass
 * Stacking TClass.
 */
MLXSW_ITEM32(tx, hdr, stclass, 0x0C, 13, 3);

/* tx_hdr_emad
 * EMAD bit. Must be set for EMADs.
 */
MLXSW_ITEM32(tx, hdr, emad, 0x0C, 5, 1);

/* tx_hdr_type
 * 0 - Data packets
 * 6 - Control packets
 */
MLXSW_ITEM32(tx, hdr, type, 0x0C, 0, 4);

static void mlxsw_sx_txhdr_construct(struct sk_buff *skb,
				     const struct mlxsw_tx_info *tx_info)
{
	char *txhdr = skb_push(skb, MLXSW_TXHDR_LEN);
	bool is_emad = tx_info->is_emad;

	memset(txhdr, 0, MLXSW_TXHDR_LEN);

	/* We currently set default values for the egress tclass (QoS). */
	mlxsw_tx_hdr_version_set(txhdr, MLXSW_TXHDR_VERSION_0);
	mlxsw_tx_hdr_ctl_set(txhdr, MLXSW_TXHDR_ETH_CTL);
	mlxsw_tx_hdr_proto_set(txhdr, MLXSW_TXHDR_PROTO_ETH);
	mlxsw_tx_hdr_etclass_set(txhdr, is_emad ? MLXSW_TXHDR_ETCLASS_6 :
						  MLXSW_TXHDR_ETCLASS_5);
	mlxsw_tx_hdr_swid_set(txhdr, 0);
	mlxsw_tx_hdr_port_mid_set(txhdr, tx_info->local_port);
	mlxsw_tx_hdr_ctclass3_set(txhdr, MLXSW_TXHDR_CTCLASS3);
	mlxsw_tx_hdr_rdq_set(txhdr, is_emad ? MLXSW_TXHDR_RDQ_EMAD :
					      MLXSW_TXHDR_RDQ_OTHER);
	mlxsw_tx_hdr_cpu_sig_set(txhdr, MLXSW_TXHDR_CPU_SIG);
	mlxsw_tx_hdr_sig_set(txhdr, MLXSW_TXHDR_SIG);
	mlxsw_tx_hdr_stclass_set(txhdr, MLXSW_TXHDR_STCLASS_NONE);
	mlxsw_tx_hdr_emad_set(txhdr, is_emad ? MLXSW_TXHDR_EMAD :
					       MLXSW_TXHDR_NOT_EMAD);
	mlxsw_tx_hdr_type_set(txhdr, MLXSW_TXHDR_TYPE_CONTROL);
}

static int mlxsw_sx_port_admin_status_set(struct mlxsw_sx_port *mlxsw_sx_port,
					  bool is_up)
{
	struct mlxsw_sx *mlxsw_sx = mlxsw_sx_port->mlxsw_sx;
	char paos_pl[MLXSW_REG_PAOS_LEN];

	mlxsw_reg_paos_pack(paos_pl, mlxsw_sx_port->local_port,
			    is_up ? MLXSW_PORT_ADMIN_STATUS_UP :
			    MLXSW_PORT_ADMIN_STATUS_DOWN);
	return mlxsw_reg_write(mlxsw_sx->core, MLXSW_REG(paos), paos_pl);
}

static int mlxsw_sx_port_oper_status_get(struct mlxsw_sx_port *mlxsw_sx_port,
					 bool *p_is_up)
{
	struct mlxsw_sx *mlxsw_sx = mlxsw_sx_port->mlxsw_sx;
	char paos_pl[MLXSW_REG_PAOS_LEN];
	u8 oper_status;
	int err;

	mlxsw_reg_paos_pack(paos_pl, mlxsw_sx_port->local_port, 0);
	err = mlxsw_reg_query(mlxsw_sx->core, MLXSW_REG(paos), paos_pl);
	if (err)
		return err;
	oper_status = mlxsw_reg_paos_oper_status_get(paos_pl);
	*p_is_up = oper_status == MLXSW_PORT_ADMIN_STATUS_UP ? true : false;
	return 0;
}

static int __mlxsw_sx_port_mtu_set(struct mlxsw_sx_port *mlxsw_sx_port,
				   u16 mtu)
{
	struct mlxsw_sx *mlxsw_sx = mlxsw_sx_port->mlxsw_sx;
	char pmtu_pl[MLXSW_REG_PMTU_LEN];
	int max_mtu;
	int err;

	mlxsw_reg_pmtu_pack(pmtu_pl, mlxsw_sx_port->local_port, 0);
	err = mlxsw_reg_query(mlxsw_sx->core, MLXSW_REG(pmtu), pmtu_pl);
	if (err)
		return err;
	max_mtu = mlxsw_reg_pmtu_max_mtu_get(pmtu_pl);

	if (mtu > max_mtu)
		return -EINVAL;

	mlxsw_reg_pmtu_pack(pmtu_pl, mlxsw_sx_port->local_port, mtu);
	return mlxsw_reg_write(mlxsw_sx->core, MLXSW_REG(pmtu), pmtu_pl);
}

static int mlxsw_sx_port_mtu_eth_set(struct mlxsw_sx_port *mlxsw_sx_port,
				     u16 mtu)
{
	mtu += MLXSW_TXHDR_LEN + ETH_HLEN;
	return __mlxsw_sx_port_mtu_set(mlxsw_sx_port, mtu);
}

static int mlxsw_sx_port_mtu_ib_set(struct mlxsw_sx_port *mlxsw_sx_port,
				    u16 mtu)
{
	return __mlxsw_sx_port_mtu_set(mlxsw_sx_port, mtu);
}

static int mlxsw_sx_port_ib_port_set(struct mlxsw_sx_port *mlxsw_sx_port,
				     u8 ib_port)
{
	struct mlxsw_sx *mlxsw_sx = mlxsw_sx_port->mlxsw_sx;
	char plib_pl[MLXSW_REG_PLIB_LEN] = {0};
	int err;

	mlxsw_reg_plib_local_port_set(plib_pl, mlxsw_sx_port->local_port);
	mlxsw_reg_plib_ib_port_set(plib_pl, ib_port);
	err = mlxsw_reg_write(mlxsw_sx->core, MLXSW_REG(plib), plib_pl);
	return err;
}

static int mlxsw_sx_port_swid_set(struct mlxsw_sx_port *mlxsw_sx_port, u8 swid)
{
	struct mlxsw_sx *mlxsw_sx = mlxsw_sx_port->mlxsw_sx;
	char pspa_pl[MLXSW_REG_PSPA_LEN];

	mlxsw_reg_pspa_pack(pspa_pl, swid, mlxsw_sx_port->local_port);
	return mlxsw_reg_write(mlxsw_sx->core, MLXSW_REG(pspa), pspa_pl);
}

static int
mlxsw_sx_port_system_port_mapping_set(struct mlxsw_sx_port *mlxsw_sx_port)
{
	struct mlxsw_sx *mlxsw_sx = mlxsw_sx_port->mlxsw_sx;
	char sspr_pl[MLXSW_REG_SSPR_LEN];

	mlxsw_reg_sspr_pack(sspr_pl, mlxsw_sx_port->local_port);
	return mlxsw_reg_write(mlxsw_sx->core, MLXSW_REG(sspr), sspr_pl);
}

static int mlxsw_sx_port_module_info_get(struct mlxsw_sx *mlxsw_sx,
					 u8 local_port, u8 *p_module,
					 u8 *p_width)
{
	char pmlp_pl[MLXSW_REG_PMLP_LEN];
	int err;

	mlxsw_reg_pmlp_pack(pmlp_pl, local_port);
	err = mlxsw_reg_query(mlxsw_sx->core, MLXSW_REG(pmlp), pmlp_pl);
	if (err)
		return err;
	*p_module = mlxsw_reg_pmlp_module_get(pmlp_pl, 0);
	*p_width = mlxsw_reg_pmlp_width_get(pmlp_pl);
	return 0;
}

static int mlxsw_sx_port_open(struct net_device *dev)
{
	struct mlxsw_sx_port *mlxsw_sx_port = netdev_priv(dev);
	int err;

	err = mlxsw_sx_port_admin_status_set(mlxsw_sx_port, true);
	if (err)
		return err;
	netif_start_queue(dev);
	return 0;
}

static int mlxsw_sx_port_stop(struct net_device *dev)
{
	struct mlxsw_sx_port *mlxsw_sx_port = netdev_priv(dev);

	netif_stop_queue(dev);
	return mlxsw_sx_port_admin_status_set(mlxsw_sx_port, false);
}

static netdev_tx_t mlxsw_sx_port_xmit(struct sk_buff *skb,
				      struct net_device *dev)
{
	struct mlxsw_sx_port *mlxsw_sx_port = netdev_priv(dev);
	struct mlxsw_sx *mlxsw_sx = mlxsw_sx_port->mlxsw_sx;
	struct mlxsw_sx_port_pcpu_stats *pcpu_stats;
	const struct mlxsw_tx_info tx_info = {
		.local_port = mlxsw_sx_port->local_port,
		.is_emad = false,
	};
	u64 len;
	int err;

	if (mlxsw_core_skb_transmit_busy(mlxsw_sx->core, &tx_info))
		return NETDEV_TX_BUSY;

	if (unlikely(skb_headroom(skb) < MLXSW_TXHDR_LEN)) {
		struct sk_buff *skb_orig = skb;

		skb = skb_realloc_headroom(skb, MLXSW_TXHDR_LEN);
		if (!skb) {
			this_cpu_inc(mlxsw_sx_port->pcpu_stats->tx_dropped);
			dev_kfree_skb_any(skb_orig);
			return NETDEV_TX_OK;
		}
		dev_consume_skb_any(skb_orig);
	}
	mlxsw_sx_txhdr_construct(skb, &tx_info);
	/* TX header is consumed by HW on the way so we shouldn't count its
	 * bytes as being sent.
	 */
	len = skb->len - MLXSW_TXHDR_LEN;
	/* Due to a race we might fail here because of a full queue. In that
	 * unlikely case we simply drop the packet.
	 */
	err = mlxsw_core_skb_transmit(mlxsw_sx->core, skb, &tx_info);

	if (!err) {
		pcpu_stats = this_cpu_ptr(mlxsw_sx_port->pcpu_stats);
		u64_stats_update_begin(&pcpu_stats->syncp);
		pcpu_stats->tx_packets++;
		pcpu_stats->tx_bytes += len;
		u64_stats_update_end(&pcpu_stats->syncp);
	} else {
		this_cpu_inc(mlxsw_sx_port->pcpu_stats->tx_dropped);
		dev_kfree_skb_any(skb);
	}
	return NETDEV_TX_OK;
}

static int mlxsw_sx_port_change_mtu(struct net_device *dev, int mtu)
{
	struct mlxsw_sx_port *mlxsw_sx_port = netdev_priv(dev);
	int err;

	err = mlxsw_sx_port_mtu_eth_set(mlxsw_sx_port, mtu);
	if (err)
		return err;
	dev->mtu = mtu;
	return 0;
}

static void
mlxsw_sx_port_get_stats64(struct net_device *dev,
			  struct rtnl_link_stats64 *stats)
{
	struct mlxsw_sx_port *mlxsw_sx_port = netdev_priv(dev);
	struct mlxsw_sx_port_pcpu_stats *p;
	u64 rx_packets, rx_bytes, tx_packets, tx_bytes;
	u32 tx_dropped = 0;
	unsigned int start;
	int i;

	for_each_possible_cpu(i) {
		p = per_cpu_ptr(mlxsw_sx_port->pcpu_stats, i);
		do {
			start = u64_stats_fetch_begin_irq(&p->syncp);
			rx_packets	= p->rx_packets;
			rx_bytes	= p->rx_bytes;
			tx_packets	= p->tx_packets;
			tx_bytes	= p->tx_bytes;
		} while (u64_stats_fetch_retry_irq(&p->syncp, start));

		stats->rx_packets	+= rx_packets;
		stats->rx_bytes		+= rx_bytes;
		stats->tx_packets	+= tx_packets;
		stats->tx_bytes		+= tx_bytes;
		/* tx_dropped is u32, updated without syncp protection. */
		tx_dropped	+= p->tx_dropped;
	}
	stats->tx_dropped	= tx_dropped;
}

static int mlxsw_sx_port_get_phys_port_name(struct net_device *dev, char *name,
					    size_t len)
{
	struct mlxsw_sx_port *mlxsw_sx_port = netdev_priv(dev);

	return mlxsw_core_port_get_phys_port_name(mlxsw_sx_port->mlxsw_sx->core,
						  mlxsw_sx_port->local_port,
						  name, len);
}

static const struct net_device_ops mlxsw_sx_port_netdev_ops = {
	.ndo_open		= mlxsw_sx_port_open,
	.ndo_stop		= mlxsw_sx_port_stop,
	.ndo_start_xmit		= mlxsw_sx_port_xmit,
	.ndo_change_mtu		= mlxsw_sx_port_change_mtu,
	.ndo_get_stats64	= mlxsw_sx_port_get_stats64,
	.ndo_get_phys_port_name = mlxsw_sx_port_get_phys_port_name,
};

static void mlxsw_sx_port_get_drvinfo(struct net_device *dev,
				      struct ethtool_drvinfo *drvinfo)
{
	struct mlxsw_sx_port *mlxsw_sx_port = netdev_priv(dev);
	struct mlxsw_sx *mlxsw_sx = mlxsw_sx_port->mlxsw_sx;

	strlcpy(drvinfo->driver, mlxsw_sx_driver_name, sizeof(drvinfo->driver));
	strlcpy(drvinfo->version, mlxsw_sx_driver_version,
		sizeof(drvinfo->version));
	snprintf(drvinfo->fw_version, sizeof(drvinfo->fw_version),
		 "%d.%d.%d",
		 mlxsw_sx->bus_info->fw_rev.major,
		 mlxsw_sx->bus_info->fw_rev.minor,
		 mlxsw_sx->bus_info->fw_rev.subminor);
	strlcpy(drvinfo->bus_info, mlxsw_sx->bus_info->device_name,
		sizeof(drvinfo->bus_info));
}

struct mlxsw_sx_port_hw_stats {
	char str[ETH_GSTRING_LEN];
	u64 (*getter)(const char *payload);
};

static const struct mlxsw_sx_port_hw_stats mlxsw_sx_port_hw_stats[] = {
	{
		.str = "a_frames_transmitted_ok",
		.getter = mlxsw_reg_ppcnt_a_frames_transmitted_ok_get,
	},
	{
		.str = "a_frames_received_ok",
		.getter = mlxsw_reg_ppcnt_a_frames_received_ok_get,
	},
	{
		.str = "a_frame_check_sequence_errors",
		.getter = mlxsw_reg_ppcnt_a_frame_check_sequence_errors_get,
	},
	{
		.str = "a_alignment_errors",
		.getter = mlxsw_reg_ppcnt_a_alignment_errors_get,
	},
	{
		.str = "a_octets_transmitted_ok",
		.getter = mlxsw_reg_ppcnt_a_octets_transmitted_ok_get,
	},
	{
		.str = "a_octets_received_ok",
		.getter = mlxsw_reg_ppcnt_a_octets_received_ok_get,
	},
	{
		.str = "a_multicast_frames_xmitted_ok",
		.getter = mlxsw_reg_ppcnt_a_multicast_frames_xmitted_ok_get,
	},
	{
		.str = "a_broadcast_frames_xmitted_ok",
		.getter = mlxsw_reg_ppcnt_a_broadcast_frames_xmitted_ok_get,
	},
	{
		.str = "a_multicast_frames_received_ok",
		.getter = mlxsw_reg_ppcnt_a_multicast_frames_received_ok_get,
	},
	{
		.str = "a_broadcast_frames_received_ok",
		.getter = mlxsw_reg_ppcnt_a_broadcast_frames_received_ok_get,
	},
	{
		.str = "a_in_range_length_errors",
		.getter = mlxsw_reg_ppcnt_a_in_range_length_errors_get,
	},
	{
		.str = "a_out_of_range_length_field",
		.getter = mlxsw_reg_ppcnt_a_out_of_range_length_field_get,
	},
	{
		.str = "a_frame_too_long_errors",
		.getter = mlxsw_reg_ppcnt_a_frame_too_long_errors_get,
	},
	{
		.str = "a_symbol_error_during_carrier",
		.getter = mlxsw_reg_ppcnt_a_symbol_error_during_carrier_get,
	},
	{
		.str = "a_mac_control_frames_transmitted",
		.getter = mlxsw_reg_ppcnt_a_mac_control_frames_transmitted_get,
	},
	{
		.str = "a_mac_control_frames_received",
		.getter = mlxsw_reg_ppcnt_a_mac_control_frames_received_get,
	},
	{
		.str = "a_unsupported_opcodes_received",
		.getter = mlxsw_reg_ppcnt_a_unsupported_opcodes_received_get,
	},
	{
		.str = "a_pause_mac_ctrl_frames_received",
		.getter = mlxsw_reg_ppcnt_a_pause_mac_ctrl_frames_received_get,
	},
	{
		.str = "a_pause_mac_ctrl_frames_xmitted",
		.getter = mlxsw_reg_ppcnt_a_pause_mac_ctrl_frames_transmitted_get,
	},
};

#define MLXSW_SX_PORT_HW_STATS_LEN ARRAY_SIZE(mlxsw_sx_port_hw_stats)

static void mlxsw_sx_port_get_strings(struct net_device *dev,
				      u32 stringset, u8 *data)
{
	u8 *p = data;
	int i;

	switch (stringset) {
	case ETH_SS_STATS:
		for (i = 0; i < MLXSW_SX_PORT_HW_STATS_LEN; i++) {
			memcpy(p, mlxsw_sx_port_hw_stats[i].str,
			       ETH_GSTRING_LEN);
			p += ETH_GSTRING_LEN;
		}
		break;
	}
}

static void mlxsw_sx_port_get_stats(struct net_device *dev,
				    struct ethtool_stats *stats, u64 *data)
{
	struct mlxsw_sx_port *mlxsw_sx_port = netdev_priv(dev);
	struct mlxsw_sx *mlxsw_sx = mlxsw_sx_port->mlxsw_sx;
	char ppcnt_pl[MLXSW_REG_PPCNT_LEN];
	int i;
	int err;

	mlxsw_reg_ppcnt_pack(ppcnt_pl, mlxsw_sx_port->local_port,
			     MLXSW_REG_PPCNT_IEEE_8023_CNT, 0);
	err = mlxsw_reg_query(mlxsw_sx->core, MLXSW_REG(ppcnt), ppcnt_pl);
	for (i = 0; i < MLXSW_SX_PORT_HW_STATS_LEN; i++)
		data[i] = !err ? mlxsw_sx_port_hw_stats[i].getter(ppcnt_pl) : 0;
}

static int mlxsw_sx_port_get_sset_count(struct net_device *dev, int sset)
{
	switch (sset) {
	case ETH_SS_STATS:
		return MLXSW_SX_PORT_HW_STATS_LEN;
	default:
		return -EOPNOTSUPP;
	}
}

struct mlxsw_sx_port_link_mode {
	u32 mask;
	u32 supported;
	u32 advertised;
	u32 speed;
};

static const struct mlxsw_sx_port_link_mode mlxsw_sx_port_link_mode[] = {
	{
		.mask		= MLXSW_REG_PTYS_ETH_SPEED_100BASE_T,
		.supported	= SUPPORTED_100baseT_Full,
		.advertised	= ADVERTISED_100baseT_Full,
		.speed		= 100,
	},
	{
		.mask		= MLXSW_REG_PTYS_ETH_SPEED_100BASE_TX,
		.speed		= 100,
	},
	{
		.mask		= MLXSW_REG_PTYS_ETH_SPEED_SGMII |
				  MLXSW_REG_PTYS_ETH_SPEED_1000BASE_KX,
		.supported	= SUPPORTED_1000baseKX_Full,
		.advertised	= ADVERTISED_1000baseKX_Full,
		.speed		= 1000,
	},
	{
		.mask		= MLXSW_REG_PTYS_ETH_SPEED_10GBASE_T,
		.supported	= SUPPORTED_10000baseT_Full,
		.advertised	= ADVERTISED_10000baseT_Full,
		.speed		= 10000,
	},
	{
		.mask		= MLXSW_REG_PTYS_ETH_SPEED_10GBASE_CX4 |
				  MLXSW_REG_PTYS_ETH_SPEED_10GBASE_KX4,
		.supported	= SUPPORTED_10000baseKX4_Full,
		.advertised	= ADVERTISED_10000baseKX4_Full,
		.speed		= 10000,
	},
	{
		.mask		= MLXSW_REG_PTYS_ETH_SPEED_10GBASE_KR |
				  MLXSW_REG_PTYS_ETH_SPEED_10GBASE_CR |
				  MLXSW_REG_PTYS_ETH_SPEED_10GBASE_SR |
				  MLXSW_REG_PTYS_ETH_SPEED_10GBASE_ER_LR,
		.supported	= SUPPORTED_10000baseKR_Full,
		.advertised	= ADVERTISED_10000baseKR_Full,
		.speed		= 10000,
	},
	{
		.mask		= MLXSW_REG_PTYS_ETH_SPEED_20GBASE_KR2,
		.supported	= SUPPORTED_20000baseKR2_Full,
		.advertised	= ADVERTISED_20000baseKR2_Full,
		.speed		= 20000,
	},
	{
		.mask		= MLXSW_REG_PTYS_ETH_SPEED_40GBASE_CR4,
		.supported	= SUPPORTED_40000baseCR4_Full,
		.advertised	= ADVERTISED_40000baseCR4_Full,
		.speed		= 40000,
	},
	{
		.mask		= MLXSW_REG_PTYS_ETH_SPEED_40GBASE_KR4,
		.supported	= SUPPORTED_40000baseKR4_Full,
		.advertised	= ADVERTISED_40000baseKR4_Full,
		.speed		= 40000,
	},
	{
		.mask		= MLXSW_REG_PTYS_ETH_SPEED_40GBASE_SR4,
		.supported	= SUPPORTED_40000baseSR4_Full,
		.advertised	= ADVERTISED_40000baseSR4_Full,
		.speed		= 40000,
	},
	{
		.mask		= MLXSW_REG_PTYS_ETH_SPEED_40GBASE_LR4_ER4,
		.supported	= SUPPORTED_40000baseLR4_Full,
		.advertised	= ADVERTISED_40000baseLR4_Full,
		.speed		= 40000,
	},
	{
		.mask		= MLXSW_REG_PTYS_ETH_SPEED_25GBASE_CR |
				  MLXSW_REG_PTYS_ETH_SPEED_25GBASE_KR |
				  MLXSW_REG_PTYS_ETH_SPEED_25GBASE_SR,
		.speed		= 25000,
	},
	{
		.mask		= MLXSW_REG_PTYS_ETH_SPEED_50GBASE_KR4 |
				  MLXSW_REG_PTYS_ETH_SPEED_50GBASE_CR2 |
				  MLXSW_REG_PTYS_ETH_SPEED_50GBASE_KR2,
		.speed		= 50000,
	},
	{
		.mask		= MLXSW_REG_PTYS_ETH_SPEED_56GBASE_R4,
		.supported	= SUPPORTED_56000baseKR4_Full,
		.advertised	= ADVERTISED_56000baseKR4_Full,
		.speed		= 56000,
	},
	{
		.mask		= MLXSW_REG_PTYS_ETH_SPEED_100GBASE_CR4 |
				  MLXSW_REG_PTYS_ETH_SPEED_100GBASE_SR4 |
				  MLXSW_REG_PTYS_ETH_SPEED_100GBASE_KR4 |
				  MLXSW_REG_PTYS_ETH_SPEED_100GBASE_LR4_ER4,
		.speed		= 100000,
	},
};

#define MLXSW_SX_PORT_LINK_MODE_LEN ARRAY_SIZE(mlxsw_sx_port_link_mode)
#define MLXSW_SX_PORT_BASE_SPEED 10000 /* Mb/s */

static u32 mlxsw_sx_from_ptys_supported_port(u32 ptys_eth_proto)
{
	if (ptys_eth_proto & (MLXSW_REG_PTYS_ETH_SPEED_10GBASE_CR |
			      MLXSW_REG_PTYS_ETH_SPEED_10GBASE_SR |
			      MLXSW_REG_PTYS_ETH_SPEED_40GBASE_CR4 |
			      MLXSW_REG_PTYS_ETH_SPEED_40GBASE_SR4 |
			      MLXSW_REG_PTYS_ETH_SPEED_100GBASE_SR4 |
			      MLXSW_REG_PTYS_ETH_SPEED_SGMII))
		return SUPPORTED_FIBRE;

	if (ptys_eth_proto & (MLXSW_REG_PTYS_ETH_SPEED_10GBASE_KR |
			      MLXSW_REG_PTYS_ETH_SPEED_10GBASE_KX4 |
			      MLXSW_REG_PTYS_ETH_SPEED_40GBASE_KR4 |
			      MLXSW_REG_PTYS_ETH_SPEED_100GBASE_KR4 |
			      MLXSW_REG_PTYS_ETH_SPEED_1000BASE_KX))
		return SUPPORTED_Backplane;
	return 0;
}

static u32 mlxsw_sx_from_ptys_supported_link(u32 ptys_eth_proto)
{
	u32 modes = 0;
	int i;

	for (i = 0; i < MLXSW_SX_PORT_LINK_MODE_LEN; i++) {
		if (ptys_eth_proto & mlxsw_sx_port_link_mode[i].mask)
			modes |= mlxsw_sx_port_link_mode[i].supported;
	}
	return modes;
}

static u32 mlxsw_sx_from_ptys_advert_link(u32 ptys_eth_proto)
{
	u32 modes = 0;
	int i;

	for (i = 0; i < MLXSW_SX_PORT_LINK_MODE_LEN; i++) {
		if (ptys_eth_proto & mlxsw_sx_port_link_mode[i].mask)
			modes |= mlxsw_sx_port_link_mode[i].advertised;
	}
	return modes;
}

static void mlxsw_sx_from_ptys_speed_duplex(bool carrier_ok, u32 ptys_eth_proto,
					    struct ethtool_link_ksettings *cmd)
{
	u32 speed = SPEED_UNKNOWN;
	u8 duplex = DUPLEX_UNKNOWN;
	int i;

	if (!carrier_ok)
		goto out;

	for (i = 0; i < MLXSW_SX_PORT_LINK_MODE_LEN; i++) {
		if (ptys_eth_proto & mlxsw_sx_port_link_mode[i].mask) {
			speed = mlxsw_sx_port_link_mode[i].speed;
			duplex = DUPLEX_FULL;
			break;
		}
	}
out:
	cmd->base.speed = speed;
	cmd->base.duplex = duplex;
}

static u8 mlxsw_sx_port_connector_port(u32 ptys_eth_proto)
{
	if (ptys_eth_proto & (MLXSW_REG_PTYS_ETH_SPEED_10GBASE_SR |
			      MLXSW_REG_PTYS_ETH_SPEED_40GBASE_SR4 |
			      MLXSW_REG_PTYS_ETH_SPEED_100GBASE_SR4 |
			      MLXSW_REG_PTYS_ETH_SPEED_SGMII))
		return PORT_FIBRE;

	if (ptys_eth_proto & (MLXSW_REG_PTYS_ETH_SPEED_10GBASE_CR |
			      MLXSW_REG_PTYS_ETH_SPEED_40GBASE_CR4 |
			      MLXSW_REG_PTYS_ETH_SPEED_100GBASE_CR4))
		return PORT_DA;

	if (ptys_eth_proto & (MLXSW_REG_PTYS_ETH_SPEED_10GBASE_KR |
			      MLXSW_REG_PTYS_ETH_SPEED_10GBASE_KX4 |
			      MLXSW_REG_PTYS_ETH_SPEED_40GBASE_KR4 |
			      MLXSW_REG_PTYS_ETH_SPEED_100GBASE_KR4))
		return PORT_NONE;

	return PORT_OTHER;
}

static int
mlxsw_sx_port_get_link_ksettings(struct net_device *dev,
				 struct ethtool_link_ksettings *cmd)
{
	struct mlxsw_sx_port *mlxsw_sx_port = netdev_priv(dev);
	struct mlxsw_sx *mlxsw_sx = mlxsw_sx_port->mlxsw_sx;
	char ptys_pl[MLXSW_REG_PTYS_LEN];
	u32 eth_proto_cap;
	u32 eth_proto_admin;
	u32 eth_proto_oper;
	u32 supported, advertising, lp_advertising;
	int err;

	mlxsw_reg_ptys_eth_pack(ptys_pl, mlxsw_sx_port->local_port, 0, false);
	err = mlxsw_reg_query(mlxsw_sx->core, MLXSW_REG(ptys), ptys_pl);
	if (err) {
		netdev_err(dev, "Failed to get proto");
		return err;
	}
	mlxsw_reg_ptys_eth_unpack(ptys_pl, &eth_proto_cap,
				  &eth_proto_admin, &eth_proto_oper);

	supported = mlxsw_sx_from_ptys_supported_port(eth_proto_cap) |
			 mlxsw_sx_from_ptys_supported_link(eth_proto_cap) |
			 SUPPORTED_Pause | SUPPORTED_Asym_Pause;
	advertising = mlxsw_sx_from_ptys_advert_link(eth_proto_admin);
	mlxsw_sx_from_ptys_speed_duplex(netif_carrier_ok(dev),
					eth_proto_oper, cmd);

	eth_proto_oper = eth_proto_oper ? eth_proto_oper : eth_proto_cap;
	cmd->base.port = mlxsw_sx_port_connector_port(eth_proto_oper);
	lp_advertising = mlxsw_sx_from_ptys_advert_link(eth_proto_oper);

	ethtool_convert_legacy_u32_to_link_mode(cmd->link_modes.supported,
						supported);
	ethtool_convert_legacy_u32_to_link_mode(cmd->link_modes.advertising,
						advertising);
	ethtool_convert_legacy_u32_to_link_mode(cmd->link_modes.lp_advertising,
						lp_advertising);

	return 0;
}

static u32 mlxsw_sx_to_ptys_advert_link(u32 advertising)
{
	u32 ptys_proto = 0;
	int i;

	for (i = 0; i < MLXSW_SX_PORT_LINK_MODE_LEN; i++) {
		if (advertising & mlxsw_sx_port_link_mode[i].advertised)
			ptys_proto |= mlxsw_sx_port_link_mode[i].mask;
	}
	return ptys_proto;
}

static u32 mlxsw_sx_to_ptys_speed(u32 speed)
{
	u32 ptys_proto = 0;
	int i;

	for (i = 0; i < MLXSW_SX_PORT_LINK_MODE_LEN; i++) {
		if (speed == mlxsw_sx_port_link_mode[i].speed)
			ptys_proto |= mlxsw_sx_port_link_mode[i].mask;
	}
	return ptys_proto;
}

static u32 mlxsw_sx_to_ptys_upper_speed(u32 upper_speed)
{
	u32 ptys_proto = 0;
	int i;

	for (i = 0; i < MLXSW_SX_PORT_LINK_MODE_LEN; i++) {
		if (mlxsw_sx_port_link_mode[i].speed <= upper_speed)
			ptys_proto |= mlxsw_sx_port_link_mode[i].mask;
	}
	return ptys_proto;
}

static int
mlxsw_sx_port_set_link_ksettings(struct net_device *dev,
				 const struct ethtool_link_ksettings *cmd)
{
	struct mlxsw_sx_port *mlxsw_sx_port = netdev_priv(dev);
	struct mlxsw_sx *mlxsw_sx = mlxsw_sx_port->mlxsw_sx;
	char ptys_pl[MLXSW_REG_PTYS_LEN];
	u32 speed;
	u32 eth_proto_new;
	u32 eth_proto_cap;
	u32 eth_proto_admin;
	u32 advertising;
	bool is_up;
	int err;

	speed = cmd->base.speed;

	ethtool_convert_link_mode_to_legacy_u32(&advertising,
						cmd->link_modes.advertising);

	eth_proto_new = cmd->base.autoneg == AUTONEG_ENABLE ?
		mlxsw_sx_to_ptys_advert_link(advertising) :
		mlxsw_sx_to_ptys_speed(speed);

	mlxsw_reg_ptys_eth_pack(ptys_pl, mlxsw_sx_port->local_port, 0, false);
	err = mlxsw_reg_query(mlxsw_sx->core, MLXSW_REG(ptys), ptys_pl);
	if (err) {
		netdev_err(dev, "Failed to get proto");
		return err;
	}
	mlxsw_reg_ptys_eth_unpack(ptys_pl, &eth_proto_cap, &eth_proto_admin,
				  NULL);

	eth_proto_new = eth_proto_new & eth_proto_cap;
	if (!eth_proto_new) {
		netdev_err(dev, "Not supported proto admin requested");
		return -EINVAL;
	}
	if (eth_proto_new == eth_proto_admin)
		return 0;

	mlxsw_reg_ptys_eth_pack(ptys_pl, mlxsw_sx_port->local_port,
				eth_proto_new, true);
	err = mlxsw_reg_write(mlxsw_sx->core, MLXSW_REG(ptys), ptys_pl);
	if (err) {
		netdev_err(dev, "Failed to set proto admin");
		return err;
	}

	err = mlxsw_sx_port_oper_status_get(mlxsw_sx_port, &is_up);
	if (err) {
		netdev_err(dev, "Failed to get oper status");
		return err;
	}
	if (!is_up)
		return 0;

	err = mlxsw_sx_port_admin_status_set(mlxsw_sx_port, false);
	if (err) {
		netdev_err(dev, "Failed to set admin status");
		return err;
	}

	err = mlxsw_sx_port_admin_status_set(mlxsw_sx_port, true);
	if (err) {
		netdev_err(dev, "Failed to set admin status");
		return err;
	}

	return 0;
}

static const struct ethtool_ops mlxsw_sx_port_ethtool_ops = {
	.get_drvinfo		= mlxsw_sx_port_get_drvinfo,
	.get_link		= ethtool_op_get_link,
	.get_strings		= mlxsw_sx_port_get_strings,
	.get_ethtool_stats	= mlxsw_sx_port_get_stats,
	.get_sset_count		= mlxsw_sx_port_get_sset_count,
	.get_link_ksettings	= mlxsw_sx_port_get_link_ksettings,
	.set_link_ksettings	= mlxsw_sx_port_set_link_ksettings,
};

static int mlxsw_sx_port_attr_get(struct net_device *dev,
				  struct switchdev_attr *attr)
{
	struct mlxsw_sx_port *mlxsw_sx_port = netdev_priv(dev);
	struct mlxsw_sx *mlxsw_sx = mlxsw_sx_port->mlxsw_sx;

	switch (attr->id) {
	case SWITCHDEV_ATTR_ID_PORT_PARENT_ID:
		attr->u.ppid.id_len = sizeof(mlxsw_sx->hw_id);
		memcpy(&attr->u.ppid.id, &mlxsw_sx->hw_id, attr->u.ppid.id_len);
		break;
	default:
		return -EOPNOTSUPP;
	}

	return 0;
}

static const struct switchdev_ops mlxsw_sx_port_switchdev_ops = {
	.switchdev_port_attr_get	= mlxsw_sx_port_attr_get,
};

static int mlxsw_sx_hw_id_get(struct mlxsw_sx *mlxsw_sx)
{
	char spad_pl[MLXSW_REG_SPAD_LEN] = {0};
	int err;

	err = mlxsw_reg_query(mlxsw_sx->core, MLXSW_REG(spad), spad_pl);
	if (err)
		return err;
	mlxsw_reg_spad_base_mac_memcpy_from(spad_pl, mlxsw_sx->hw_id);
	return 0;
}

static int mlxsw_sx_port_dev_addr_get(struct mlxsw_sx_port *mlxsw_sx_port)
{
	struct mlxsw_sx *mlxsw_sx = mlxsw_sx_port->mlxsw_sx;
	struct net_device *dev = mlxsw_sx_port->dev;
	char ppad_pl[MLXSW_REG_PPAD_LEN];
	int err;

	mlxsw_reg_ppad_pack(ppad_pl, false, 0);
	err = mlxsw_reg_query(mlxsw_sx->core, MLXSW_REG(ppad), ppad_pl);
	if (err)
		return err;
	mlxsw_reg_ppad_mac_memcpy_from(ppad_pl, dev->dev_addr);
	/* The last byte value in base mac address is guaranteed
	 * to be such it does not overflow when adding local_port
	 * value.
	 */
	dev->dev_addr[ETH_ALEN - 1] += mlxsw_sx_port->local_port;
	return 0;
}

static int mlxsw_sx_port_stp_state_set(struct mlxsw_sx_port *mlxsw_sx_port,
				       u16 vid, enum mlxsw_reg_spms_state state)
{
	struct mlxsw_sx *mlxsw_sx = mlxsw_sx_port->mlxsw_sx;
	char *spms_pl;
	int err;

	spms_pl = kmalloc(MLXSW_REG_SPMS_LEN, GFP_KERNEL);
	if (!spms_pl)
		return -ENOMEM;
	mlxsw_reg_spms_pack(spms_pl, mlxsw_sx_port->local_port);
	mlxsw_reg_spms_vid_pack(spms_pl, vid, state);
	err = mlxsw_reg_write(mlxsw_sx->core, MLXSW_REG(spms), spms_pl);
	kfree(spms_pl);
	return err;
}

static int mlxsw_sx_port_ib_speed_set(struct mlxsw_sx_port *mlxsw_sx_port,
				      u16 speed, u16 width)
{
	struct mlxsw_sx *mlxsw_sx = mlxsw_sx_port->mlxsw_sx;
	char ptys_pl[MLXSW_REG_PTYS_LEN];

	mlxsw_reg_ptys_ib_pack(ptys_pl, mlxsw_sx_port->local_port, speed,
			       width);
	return mlxsw_reg_write(mlxsw_sx->core, MLXSW_REG(ptys), ptys_pl);
}

static int
mlxsw_sx_port_speed_by_width_set(struct mlxsw_sx_port *mlxsw_sx_port, u8 width)
{
	struct mlxsw_sx *mlxsw_sx = mlxsw_sx_port->mlxsw_sx;
	u32 upper_speed = MLXSW_SX_PORT_BASE_SPEED * width;
	char ptys_pl[MLXSW_REG_PTYS_LEN];
	u32 eth_proto_admin;

	eth_proto_admin = mlxsw_sx_to_ptys_upper_speed(upper_speed);
	mlxsw_reg_ptys_eth_pack(ptys_pl, mlxsw_sx_port->local_port,
				eth_proto_admin, true);
	return mlxsw_reg_write(mlxsw_sx->core, MLXSW_REG(ptys), ptys_pl);
}

static int
mlxsw_sx_port_mac_learning_mode_set(struct mlxsw_sx_port *mlxsw_sx_port,
				    enum mlxsw_reg_spmlr_learn_mode mode)
{
	struct mlxsw_sx *mlxsw_sx = mlxsw_sx_port->mlxsw_sx;
	char spmlr_pl[MLXSW_REG_SPMLR_LEN];

	mlxsw_reg_spmlr_pack(spmlr_pl, mlxsw_sx_port->local_port, mode);
	return mlxsw_reg_write(mlxsw_sx->core, MLXSW_REG(spmlr), spmlr_pl);
}

static int __mlxsw_sx_port_eth_create(struct mlxsw_sx *mlxsw_sx, u8 local_port,
				      u8 module, u8 width)
{
	struct mlxsw_sx_port *mlxsw_sx_port;
	struct net_device *dev;
	int err;

	dev = alloc_etherdev(sizeof(struct mlxsw_sx_port));
	if (!dev)
		return -ENOMEM;
	SET_NETDEV_DEV(dev, mlxsw_sx->bus_info->dev);
	mlxsw_sx_port = netdev_priv(dev);
	mlxsw_sx_port->dev = dev;
	mlxsw_sx_port->mlxsw_sx = mlxsw_sx;
	mlxsw_sx_port->local_port = local_port;
	mlxsw_sx_port->mapping.module = module;

	mlxsw_sx_port->pcpu_stats =
		netdev_alloc_pcpu_stats(struct mlxsw_sx_port_pcpu_stats);
	if (!mlxsw_sx_port->pcpu_stats) {
		err = -ENOMEM;
		goto err_alloc_stats;
	}

	dev->netdev_ops = &mlxsw_sx_port_netdev_ops;
	dev->ethtool_ops = &mlxsw_sx_port_ethtool_ops;
	dev->switchdev_ops = &mlxsw_sx_port_switchdev_ops;

	err = mlxsw_sx_port_dev_addr_get(mlxsw_sx_port);
	if (err) {
		dev_err(mlxsw_sx->bus_info->dev, "Port %d: Unable to get port mac address\n",
			mlxsw_sx_port->local_port);
		goto err_dev_addr_get;
	}

	netif_carrier_off(dev);

	dev->features |= NETIF_F_NETNS_LOCAL | NETIF_F_LLTX | NETIF_F_SG |
			 NETIF_F_VLAN_CHALLENGED;

	dev->min_mtu = 0;
	dev->max_mtu = ETH_MAX_MTU;

	/* Each packet needs to have a Tx header (metadata) on top all other
	 * headers.
	 */
	dev->needed_headroom = MLXSW_TXHDR_LEN;
<<<<<<< HEAD

	err = mlxsw_sx_port_module_check(mlxsw_sx_port, &usable);
	if (err) {
		dev_err(mlxsw_sx->bus_info->dev, "Port %d: Failed to check module\n",
			mlxsw_sx_port->local_port);
		goto err_port_module_check;
	}

	if (!usable) {
		dev_dbg(mlxsw_sx->bus_info->dev, "Port %d: Not usable, skipping initialization\n",
			mlxsw_sx_port->local_port);
		goto port_not_usable;
	}
=======
>>>>>>> 286cd8c7

	err = mlxsw_sx_port_system_port_mapping_set(mlxsw_sx_port);
	if (err) {
		dev_err(mlxsw_sx->bus_info->dev, "Port %d: Failed to set system port mapping\n",
			mlxsw_sx_port->local_port);
		goto err_port_system_port_mapping_set;
	}

	err = mlxsw_sx_port_swid_set(mlxsw_sx_port, 0);
	if (err) {
		dev_err(mlxsw_sx->bus_info->dev, "Port %d: Failed to set SWID\n",
			mlxsw_sx_port->local_port);
		goto err_port_swid_set;
	}

	err = mlxsw_sx_port_speed_by_width_set(mlxsw_sx_port, width);
	if (err) {
		dev_err(mlxsw_sx->bus_info->dev, "Port %d: Failed to set speed\n",
			mlxsw_sx_port->local_port);
		goto err_port_speed_set;
	}

	err = mlxsw_sx_port_mtu_eth_set(mlxsw_sx_port, ETH_DATA_LEN);
	if (err) {
		dev_err(mlxsw_sx->bus_info->dev, "Port %d: Failed to set MTU\n",
			mlxsw_sx_port->local_port);
		goto err_port_mtu_set;
	}

	err = mlxsw_sx_port_admin_status_set(mlxsw_sx_port, false);
	if (err)
		goto err_port_admin_status_set;

	err = mlxsw_sx_port_stp_state_set(mlxsw_sx_port,
					  MLXSW_PORT_DEFAULT_VID,
					  MLXSW_REG_SPMS_STATE_FORWARDING);
	if (err) {
		dev_err(mlxsw_sx->bus_info->dev, "Port %d: Failed to set STP state\n",
			mlxsw_sx_port->local_port);
		goto err_port_stp_state_set;
	}

	err = mlxsw_sx_port_mac_learning_mode_set(mlxsw_sx_port,
						  MLXSW_REG_SPMLR_LEARN_MODE_DISABLE);
	if (err) {
		dev_err(mlxsw_sx->bus_info->dev, "Port %d: Failed to set MAC learning mode\n",
			mlxsw_sx_port->local_port);
		goto err_port_mac_learning_mode_set;
	}

	err = register_netdev(dev);
	if (err) {
		dev_err(mlxsw_sx->bus_info->dev, "Port %d: Failed to register netdev\n",
			mlxsw_sx_port->local_port);
		goto err_register_netdev;
	}

	mlxsw_core_port_eth_set(mlxsw_sx->core, mlxsw_sx_port->local_port,
				mlxsw_sx_port, dev, module + 1, false, 0);
	mlxsw_sx->ports[local_port] = mlxsw_sx_port;
	return 0;

err_register_netdev:
err_port_mac_learning_mode_set:
err_port_stp_state_set:
err_port_admin_status_set:
err_port_mtu_set:
err_port_speed_set:
	mlxsw_sx_port_swid_set(mlxsw_sx_port, MLXSW_PORT_SWID_DISABLED_PORT);
err_port_swid_set:
err_port_system_port_mapping_set:
err_dev_addr_get:
	free_percpu(mlxsw_sx_port->pcpu_stats);
err_alloc_stats:
	free_netdev(dev);
	return err;
}

static int mlxsw_sx_port_eth_create(struct mlxsw_sx *mlxsw_sx, u8 local_port,
				    u8 module, u8 width)
{
	int err;

	err = mlxsw_core_port_init(mlxsw_sx->core, local_port);
	if (err) {
		dev_err(mlxsw_sx->bus_info->dev, "Port %d: Failed to init core port\n",
			local_port);
		return err;
	}
	err = __mlxsw_sx_port_eth_create(mlxsw_sx, local_port, module, width);
	if (err)
		goto err_port_create;

	return 0;

err_port_create:
	mlxsw_core_port_fini(mlxsw_sx->core, local_port);
	return err;
}

static void __mlxsw_sx_port_eth_remove(struct mlxsw_sx *mlxsw_sx, u8 local_port)
{
	struct mlxsw_sx_port *mlxsw_sx_port = mlxsw_sx->ports[local_port];

	mlxsw_core_port_clear(mlxsw_sx->core, local_port, mlxsw_sx);
	unregister_netdev(mlxsw_sx_port->dev); /* This calls ndo_stop */
	mlxsw_sx->ports[local_port] = NULL;
	mlxsw_sx_port_swid_set(mlxsw_sx_port, MLXSW_PORT_SWID_DISABLED_PORT);
	free_percpu(mlxsw_sx_port->pcpu_stats);
	free_netdev(mlxsw_sx_port->dev);
}

static bool mlxsw_sx_port_created(struct mlxsw_sx *mlxsw_sx, u8 local_port)
{
	return mlxsw_sx->ports[local_port] != NULL;
}

static int __mlxsw_sx_port_ib_create(struct mlxsw_sx *mlxsw_sx, u8 local_port,
				     u8 module, u8 width)
{
	struct mlxsw_sx_port *mlxsw_sx_port;
	int err;

	mlxsw_sx_port = kzalloc(sizeof(*mlxsw_sx_port), GFP_KERNEL);
	if (!mlxsw_sx_port)
		return -ENOMEM;
	mlxsw_sx_port->mlxsw_sx = mlxsw_sx;
	mlxsw_sx_port->local_port = local_port;
	mlxsw_sx_port->mapping.module = module;

	err = mlxsw_sx_port_system_port_mapping_set(mlxsw_sx_port);
	if (err) {
		dev_err(mlxsw_sx->bus_info->dev, "Port %d: Failed to set system port mapping\n",
			mlxsw_sx_port->local_port);
		goto err_port_system_port_mapping_set;
	}

	/* Adding port to Infiniband swid (1) */
	err = mlxsw_sx_port_swid_set(mlxsw_sx_port, 1);
	if (err) {
		dev_err(mlxsw_sx->bus_info->dev, "Port %d: Failed to set SWID\n",
			mlxsw_sx_port->local_port);
		goto err_port_swid_set;
	}

	/* Expose the IB port number as it's front panel name */
	err = mlxsw_sx_port_ib_port_set(mlxsw_sx_port, module + 1);
	if (err) {
		dev_err(mlxsw_sx->bus_info->dev, "Port %d: Failed to set IB port\n",
			mlxsw_sx_port->local_port);
		goto err_port_ib_set;
	}

	/* Supports all speeds from SDR to FDR (bitmask) and support bus width
	 * of 1x, 2x and 4x (3 bits bitmask)
	 */
	err = mlxsw_sx_port_ib_speed_set(mlxsw_sx_port,
					 MLXSW_REG_PTYS_IB_SPEED_EDR - 1,
					 BIT(3) - 1);
	if (err) {
		dev_err(mlxsw_sx->bus_info->dev, "Port %d: Failed to set speed\n",
			mlxsw_sx_port->local_port);
		goto err_port_speed_set;
	}

	/* Change to the maximum MTU the device supports, the SMA will take
	 * care of the active MTU
	 */
	err = mlxsw_sx_port_mtu_ib_set(mlxsw_sx_port, MLXSW_IB_DEFAULT_MTU);
	if (err) {
		dev_err(mlxsw_sx->bus_info->dev, "Port %d: Failed to set MTU\n",
			mlxsw_sx_port->local_port);
		goto err_port_mtu_set;
	}

	err = mlxsw_sx_port_admin_status_set(mlxsw_sx_port, true);
	if (err) {
		dev_err(mlxsw_sx->bus_info->dev, "Port %d: Failed to change admin state to UP\n",
			mlxsw_sx_port->local_port);
		goto err_port_admin_set;
	}

	mlxsw_core_port_ib_set(mlxsw_sx->core, mlxsw_sx_port->local_port,
			       mlxsw_sx_port);
	mlxsw_sx->ports[local_port] = mlxsw_sx_port;
	return 0;

err_port_admin_set:
err_port_mtu_set:
err_port_speed_set:
err_port_ib_set:
	mlxsw_sx_port_swid_set(mlxsw_sx_port, MLXSW_PORT_SWID_DISABLED_PORT);
err_port_swid_set:
err_port_system_port_mapping_set:
	kfree(mlxsw_sx_port);
	return err;
}

static void __mlxsw_sx_port_ib_remove(struct mlxsw_sx *mlxsw_sx, u8 local_port)
{
	struct mlxsw_sx_port *mlxsw_sx_port = mlxsw_sx->ports[local_port];

	mlxsw_core_port_clear(mlxsw_sx->core, local_port, mlxsw_sx);
	mlxsw_sx->ports[local_port] = NULL;
	mlxsw_sx_port_admin_status_set(mlxsw_sx_port, false);
	mlxsw_sx_port_swid_set(mlxsw_sx_port, MLXSW_PORT_SWID_DISABLED_PORT);
	kfree(mlxsw_sx_port);
}

static void __mlxsw_sx_port_remove(struct mlxsw_sx *mlxsw_sx, u8 local_port)
{
	enum devlink_port_type port_type =
		mlxsw_core_port_type_get(mlxsw_sx->core, local_port);

	if (port_type == DEVLINK_PORT_TYPE_ETH)
		__mlxsw_sx_port_eth_remove(mlxsw_sx, local_port);
	else if (port_type == DEVLINK_PORT_TYPE_IB)
		__mlxsw_sx_port_ib_remove(mlxsw_sx, local_port);
}

static void mlxsw_sx_port_remove(struct mlxsw_sx *mlxsw_sx, u8 local_port)
{
	__mlxsw_sx_port_remove(mlxsw_sx, local_port);
	mlxsw_core_port_fini(mlxsw_sx->core, local_port);
}

static void mlxsw_sx_ports_remove(struct mlxsw_sx *mlxsw_sx)
{
	int i;

	for (i = 1; i < mlxsw_core_max_ports(mlxsw_sx->core); i++)
		if (mlxsw_sx_port_created(mlxsw_sx, i))
			mlxsw_sx_port_remove(mlxsw_sx, i);
	kfree(mlxsw_sx->ports);
	mlxsw_sx->ports = NULL;
}

static int mlxsw_sx_ports_create(struct mlxsw_sx *mlxsw_sx)
{
	unsigned int max_ports = mlxsw_core_max_ports(mlxsw_sx->core);
	size_t alloc_size;
	u8 module, width;
	int i;
	int err;

	alloc_size = sizeof(struct mlxsw_sx_port *) * max_ports;
	mlxsw_sx->ports = kzalloc(alloc_size, GFP_KERNEL);
	if (!mlxsw_sx->ports)
		return -ENOMEM;

	for (i = 1; i < max_ports; i++) {
		err = mlxsw_sx_port_module_info_get(mlxsw_sx, i, &module,
						    &width);
		if (err)
			goto err_port_module_info_get;
		if (!width)
			continue;
		err = mlxsw_sx_port_eth_create(mlxsw_sx, i, module, width);
		if (err)
			goto err_port_create;
	}
	return 0;

err_port_create:
err_port_module_info_get:
	for (i--; i >= 1; i--)
		if (mlxsw_sx_port_created(mlxsw_sx, i))
			mlxsw_sx_port_remove(mlxsw_sx, i);
	kfree(mlxsw_sx->ports);
	mlxsw_sx->ports = NULL;
	return err;
}

static void mlxsw_sx_pude_eth_event_func(struct mlxsw_sx_port *mlxsw_sx_port,
					 enum mlxsw_reg_pude_oper_status status)
{
	if (status == MLXSW_PORT_OPER_STATUS_UP) {
		netdev_info(mlxsw_sx_port->dev, "link up\n");
		netif_carrier_on(mlxsw_sx_port->dev);
	} else {
		netdev_info(mlxsw_sx_port->dev, "link down\n");
		netif_carrier_off(mlxsw_sx_port->dev);
	}
}

static void mlxsw_sx_pude_ib_event_func(struct mlxsw_sx_port *mlxsw_sx_port,
					enum mlxsw_reg_pude_oper_status status)
{
	if (status == MLXSW_PORT_OPER_STATUS_UP)
		pr_info("ib link for port %d - up\n",
			mlxsw_sx_port->mapping.module + 1);
	else
		pr_info("ib link for port %d - down\n",
			mlxsw_sx_port->mapping.module + 1);
}

static void mlxsw_sx_pude_event_func(const struct mlxsw_reg_info *reg,
				     char *pude_pl, void *priv)
{
	struct mlxsw_sx *mlxsw_sx = priv;
	struct mlxsw_sx_port *mlxsw_sx_port;
	enum mlxsw_reg_pude_oper_status status;
	enum devlink_port_type port_type;
	u8 local_port;

	local_port = mlxsw_reg_pude_local_port_get(pude_pl);
	mlxsw_sx_port = mlxsw_sx->ports[local_port];
	if (!mlxsw_sx_port) {
		dev_warn(mlxsw_sx->bus_info->dev, "Port %d: Link event received for non-existent port\n",
			 local_port);
		return;
	}

	status = mlxsw_reg_pude_oper_status_get(pude_pl);
	port_type = mlxsw_core_port_type_get(mlxsw_sx->core, local_port);
	if (port_type == DEVLINK_PORT_TYPE_ETH)
		mlxsw_sx_pude_eth_event_func(mlxsw_sx_port, status);
	else if (port_type == DEVLINK_PORT_TYPE_IB)
		mlxsw_sx_pude_ib_event_func(mlxsw_sx_port, status);
}

static void mlxsw_sx_rx_listener_func(struct sk_buff *skb, u8 local_port,
				      void *priv)
{
	struct mlxsw_sx *mlxsw_sx = priv;
	struct mlxsw_sx_port *mlxsw_sx_port = mlxsw_sx->ports[local_port];
	struct mlxsw_sx_port_pcpu_stats *pcpu_stats;

	if (unlikely(!mlxsw_sx_port)) {
		dev_warn_ratelimited(mlxsw_sx->bus_info->dev, "Port %d: skb received for non-existent port\n",
				     local_port);
		return;
	}

	skb->dev = mlxsw_sx_port->dev;

	pcpu_stats = this_cpu_ptr(mlxsw_sx_port->pcpu_stats);
	u64_stats_update_begin(&pcpu_stats->syncp);
	pcpu_stats->rx_packets++;
	pcpu_stats->rx_bytes += skb->len;
	u64_stats_update_end(&pcpu_stats->syncp);

	skb->protocol = eth_type_trans(skb, skb->dev);
	netif_receive_skb(skb);
}

static int mlxsw_sx_port_type_set(struct mlxsw_core *mlxsw_core, u8 local_port,
				  enum devlink_port_type new_type)
{
	struct mlxsw_sx *mlxsw_sx = mlxsw_core_driver_priv(mlxsw_core);
	u8 module, width;
	int err;

	if (!mlxsw_sx->ports || !mlxsw_sx->ports[local_port]) {
		dev_err(mlxsw_sx->bus_info->dev, "Port number \"%d\" does not exist\n",
			local_port);
		return -EINVAL;
	}

	if (new_type == DEVLINK_PORT_TYPE_AUTO)
		return -EOPNOTSUPP;

	__mlxsw_sx_port_remove(mlxsw_sx, local_port);
	err = mlxsw_sx_port_module_info_get(mlxsw_sx, local_port, &module,
					    &width);
	if (err)
		goto err_port_module_info_get;

	if (new_type == DEVLINK_PORT_TYPE_ETH)
		err = __mlxsw_sx_port_eth_create(mlxsw_sx, local_port, module,
						 width);
	else if (new_type == DEVLINK_PORT_TYPE_IB)
		err = __mlxsw_sx_port_ib_create(mlxsw_sx, local_port, module,
						width);

err_port_module_info_get:
	return err;
}

#define MLXSW_SX_RXL(_trap_id) \
	MLXSW_RXL(mlxsw_sx_rx_listener_func, _trap_id, TRAP_TO_CPU,	\
		  false, SX2_RX, FORWARD)

static const struct mlxsw_listener mlxsw_sx_listener[] = {
	MLXSW_EVENTL(mlxsw_sx_pude_event_func, PUDE, EMAD),
	MLXSW_SX_RXL(FDB_MC),
	MLXSW_SX_RXL(STP),
	MLXSW_SX_RXL(LACP),
	MLXSW_SX_RXL(EAPOL),
	MLXSW_SX_RXL(LLDP),
	MLXSW_SX_RXL(MMRP),
	MLXSW_SX_RXL(MVRP),
	MLXSW_SX_RXL(RPVST),
	MLXSW_SX_RXL(DHCP),
	MLXSW_SX_RXL(IGMP_QUERY),
	MLXSW_SX_RXL(IGMP_V1_REPORT),
	MLXSW_SX_RXL(IGMP_V2_REPORT),
	MLXSW_SX_RXL(IGMP_V2_LEAVE),
	MLXSW_SX_RXL(IGMP_V3_REPORT),
};

static int mlxsw_sx_traps_init(struct mlxsw_sx *mlxsw_sx)
{
	char htgt_pl[MLXSW_REG_HTGT_LEN];
	int i;
	int err;

	mlxsw_reg_htgt_pack(htgt_pl, MLXSW_REG_HTGT_TRAP_GROUP_SX2_RX,
			    MLXSW_REG_HTGT_INVALID_POLICER,
			    MLXSW_REG_HTGT_DEFAULT_PRIORITY,
			    MLXSW_REG_HTGT_DEFAULT_TC);
	mlxsw_reg_htgt_local_path_rdq_set(htgt_pl,
					  MLXSW_REG_HTGT_LOCAL_PATH_RDQ_SX2_RX);

	err = mlxsw_reg_write(mlxsw_sx->core, MLXSW_REG(htgt), htgt_pl);
	if (err)
		return err;

	mlxsw_reg_htgt_pack(htgt_pl, MLXSW_REG_HTGT_TRAP_GROUP_SX2_CTRL,
			    MLXSW_REG_HTGT_INVALID_POLICER,
			    MLXSW_REG_HTGT_DEFAULT_PRIORITY,
			    MLXSW_REG_HTGT_DEFAULT_TC);
	mlxsw_reg_htgt_local_path_rdq_set(htgt_pl,
					MLXSW_REG_HTGT_LOCAL_PATH_RDQ_SX2_CTRL);

	err = mlxsw_reg_write(mlxsw_sx->core, MLXSW_REG(htgt), htgt_pl);
	if (err)
		return err;

	for (i = 0; i < ARRAY_SIZE(mlxsw_sx_listener); i++) {
		err = mlxsw_core_trap_register(mlxsw_sx->core,
					       &mlxsw_sx_listener[i],
					       mlxsw_sx);
		if (err)
			goto err_listener_register;

	}
	return 0;

err_listener_register:
	for (i--; i >= 0; i--) {
		mlxsw_core_trap_unregister(mlxsw_sx->core,
					   &mlxsw_sx_listener[i],
					   mlxsw_sx);
	}
	return err;
}

static void mlxsw_sx_traps_fini(struct mlxsw_sx *mlxsw_sx)
{
	int i;

	for (i = 0; i < ARRAY_SIZE(mlxsw_sx_listener); i++) {
		mlxsw_core_trap_unregister(mlxsw_sx->core,
					   &mlxsw_sx_listener[i],
					   mlxsw_sx);
	}
}

static int mlxsw_sx_flood_init(struct mlxsw_sx *mlxsw_sx)
{
	char sfgc_pl[MLXSW_REG_SFGC_LEN];
	char sgcr_pl[MLXSW_REG_SGCR_LEN];
	char *sftr_pl;
	int err;

	/* Configure a flooding table, which includes only CPU port. */
	sftr_pl = kmalloc(MLXSW_REG_SFTR_LEN, GFP_KERNEL);
	if (!sftr_pl)
		return -ENOMEM;
	mlxsw_reg_sftr_pack(sftr_pl, 0, 0, MLXSW_REG_SFGC_TABLE_TYPE_SINGLE, 0,
			    MLXSW_PORT_CPU_PORT, true);
	err = mlxsw_reg_write(mlxsw_sx->core, MLXSW_REG(sftr), sftr_pl);
	kfree(sftr_pl);
	if (err)
		return err;

	/* Flood different packet types using the flooding table. */
	mlxsw_reg_sfgc_pack(sfgc_pl,
			    MLXSW_REG_SFGC_TYPE_UNKNOWN_UNICAST,
			    MLXSW_REG_SFGC_BRIDGE_TYPE_1Q_FID,
			    MLXSW_REG_SFGC_TABLE_TYPE_SINGLE,
			    0);
	err = mlxsw_reg_write(mlxsw_sx->core, MLXSW_REG(sfgc), sfgc_pl);
	if (err)
		return err;

	mlxsw_reg_sfgc_pack(sfgc_pl,
			    MLXSW_REG_SFGC_TYPE_BROADCAST,
			    MLXSW_REG_SFGC_BRIDGE_TYPE_1Q_FID,
			    MLXSW_REG_SFGC_TABLE_TYPE_SINGLE,
			    0);
	err = mlxsw_reg_write(mlxsw_sx->core, MLXSW_REG(sfgc), sfgc_pl);
	if (err)
		return err;

	mlxsw_reg_sfgc_pack(sfgc_pl,
			    MLXSW_REG_SFGC_TYPE_UNREGISTERED_MULTICAST_NON_IP,
			    MLXSW_REG_SFGC_BRIDGE_TYPE_1Q_FID,
			    MLXSW_REG_SFGC_TABLE_TYPE_SINGLE,
			    0);
	err = mlxsw_reg_write(mlxsw_sx->core, MLXSW_REG(sfgc), sfgc_pl);
	if (err)
		return err;

	mlxsw_reg_sfgc_pack(sfgc_pl,
			    MLXSW_REG_SFGC_TYPE_UNREGISTERED_MULTICAST_IPV6,
			    MLXSW_REG_SFGC_BRIDGE_TYPE_1Q_FID,
			    MLXSW_REG_SFGC_TABLE_TYPE_SINGLE,
			    0);
	err = mlxsw_reg_write(mlxsw_sx->core, MLXSW_REG(sfgc), sfgc_pl);
	if (err)
		return err;

	mlxsw_reg_sfgc_pack(sfgc_pl,
			    MLXSW_REG_SFGC_TYPE_UNREGISTERED_MULTICAST_IPV4,
			    MLXSW_REG_SFGC_BRIDGE_TYPE_1Q_FID,
			    MLXSW_REG_SFGC_TABLE_TYPE_SINGLE,
			    0);
	err = mlxsw_reg_write(mlxsw_sx->core, MLXSW_REG(sfgc), sfgc_pl);
	if (err)
		return err;

	mlxsw_reg_sgcr_pack(sgcr_pl, true);
	return mlxsw_reg_write(mlxsw_sx->core, MLXSW_REG(sgcr), sgcr_pl);
}

static int mlxsw_sx_basic_trap_groups_set(struct mlxsw_core *mlxsw_core)
{
	char htgt_pl[MLXSW_REG_HTGT_LEN];

	mlxsw_reg_htgt_pack(htgt_pl, MLXSW_REG_HTGT_TRAP_GROUP_EMAD,
			    MLXSW_REG_HTGT_INVALID_POLICER,
			    MLXSW_REG_HTGT_DEFAULT_PRIORITY,
			    MLXSW_REG_HTGT_DEFAULT_TC);
	mlxsw_reg_htgt_swid_set(htgt_pl, MLXSW_PORT_SWID_ALL_SWIDS);
	mlxsw_reg_htgt_local_path_rdq_set(htgt_pl,
					MLXSW_REG_HTGT_LOCAL_PATH_RDQ_SX2_EMAD);
	return mlxsw_reg_write(mlxsw_core, MLXSW_REG(htgt), htgt_pl);
}

static int mlxsw_sx_init(struct mlxsw_core *mlxsw_core,
			 const struct mlxsw_bus_info *mlxsw_bus_info)
{
	struct mlxsw_sx *mlxsw_sx = mlxsw_core_driver_priv(mlxsw_core);
	int err;

	mlxsw_sx->core = mlxsw_core;
	mlxsw_sx->bus_info = mlxsw_bus_info;

	err = mlxsw_sx_hw_id_get(mlxsw_sx);
	if (err) {
		dev_err(mlxsw_sx->bus_info->dev, "Failed to get switch HW ID\n");
		return err;
	}

	err = mlxsw_sx_ports_create(mlxsw_sx);
	if (err) {
		dev_err(mlxsw_sx->bus_info->dev, "Failed to create ports\n");
		return err;
	}

	err = mlxsw_sx_traps_init(mlxsw_sx);
	if (err) {
		dev_err(mlxsw_sx->bus_info->dev, "Failed to set traps\n");
		goto err_listener_register;
	}

	err = mlxsw_sx_flood_init(mlxsw_sx);
	if (err) {
		dev_err(mlxsw_sx->bus_info->dev, "Failed to initialize flood tables\n");
		goto err_flood_init;
	}

	return 0;

err_flood_init:
	mlxsw_sx_traps_fini(mlxsw_sx);
err_listener_register:
	mlxsw_sx_ports_remove(mlxsw_sx);
	return err;
}

static void mlxsw_sx_fini(struct mlxsw_core *mlxsw_core)
{
	struct mlxsw_sx *mlxsw_sx = mlxsw_core_driver_priv(mlxsw_core);

	mlxsw_sx_traps_fini(mlxsw_sx);
	mlxsw_sx_ports_remove(mlxsw_sx);
}

static const struct mlxsw_config_profile mlxsw_sx_config_profile = {
	.used_max_vepa_channels		= 1,
	.max_vepa_channels		= 0,
	.used_max_mid			= 1,
	.max_mid			= 7000,
	.used_max_pgt			= 1,
	.max_pgt			= 0,
	.used_max_system_port		= 1,
	.max_system_port		= 48000,
	.used_max_vlan_groups		= 1,
	.max_vlan_groups		= 127,
	.used_max_regions		= 1,
	.max_regions			= 400,
	.used_flood_tables		= 1,
	.max_flood_tables		= 2,
	.max_vid_flood_tables		= 1,
	.used_flood_mode		= 1,
	.flood_mode			= 3,
	.used_max_ib_mc			= 1,
	.max_ib_mc			= 6,
	.used_max_pkey			= 1,
	.max_pkey			= 0,
	.swid_config			= {
		{
			.used_type	= 1,
			.type		= MLXSW_PORT_SWID_TYPE_ETH,
		},
		{
			.used_type	= 1,
			.type		= MLXSW_PORT_SWID_TYPE_IB,
		}
	},
};

static struct mlxsw_driver mlxsw_sx_driver = {
	.kind			= mlxsw_sx_driver_name,
	.priv_size		= sizeof(struct mlxsw_sx),
	.init			= mlxsw_sx_init,
	.fini			= mlxsw_sx_fini,
	.basic_trap_groups_set	= mlxsw_sx_basic_trap_groups_set,
	.txhdr_construct	= mlxsw_sx_txhdr_construct,
	.txhdr_len		= MLXSW_TXHDR_LEN,
	.profile		= &mlxsw_sx_config_profile,
	.port_type_set		= mlxsw_sx_port_type_set,
};

static const struct pci_device_id mlxsw_sx_pci_id_table[] = {
	{PCI_VDEVICE(MELLANOX, PCI_DEVICE_ID_MELLANOX_SWITCHX2), 0},
	{0, },
};

static struct pci_driver mlxsw_sx_pci_driver = {
	.name = mlxsw_sx_driver_name,
	.id_table = mlxsw_sx_pci_id_table,
};

static int __init mlxsw_sx_module_init(void)
{
	int err;

	err = mlxsw_core_driver_register(&mlxsw_sx_driver);
	if (err)
		return err;

	err = mlxsw_pci_driver_register(&mlxsw_sx_pci_driver);
	if (err)
		goto err_pci_driver_register;

	return 0;

err_pci_driver_register:
	mlxsw_core_driver_unregister(&mlxsw_sx_driver);
	return err;
}

static void __exit mlxsw_sx_module_exit(void)
{
	mlxsw_pci_driver_unregister(&mlxsw_sx_pci_driver);
	mlxsw_core_driver_unregister(&mlxsw_sx_driver);
}

module_init(mlxsw_sx_module_init);
module_exit(mlxsw_sx_module_exit);

MODULE_LICENSE("Dual BSD/GPL");
MODULE_AUTHOR("Jiri Pirko <jiri@mellanox.com>");
MODULE_DESCRIPTION("Mellanox SwitchX-2 driver");
MODULE_DEVICE_TABLE(pci, mlxsw_sx_pci_id_table);<|MERGE_RESOLUTION|>--- conflicted
+++ resolved
@@ -1055,22 +1055,6 @@
 	 * headers.
 	 */
 	dev->needed_headroom = MLXSW_TXHDR_LEN;
-<<<<<<< HEAD
-
-	err = mlxsw_sx_port_module_check(mlxsw_sx_port, &usable);
-	if (err) {
-		dev_err(mlxsw_sx->bus_info->dev, "Port %d: Failed to check module\n",
-			mlxsw_sx_port->local_port);
-		goto err_port_module_check;
-	}
-
-	if (!usable) {
-		dev_dbg(mlxsw_sx->bus_info->dev, "Port %d: Not usable, skipping initialization\n",
-			mlxsw_sx_port->local_port);
-		goto port_not_usable;
-	}
-=======
->>>>>>> 286cd8c7
 
 	err = mlxsw_sx_port_system_port_mapping_set(mlxsw_sx_port);
 	if (err) {
