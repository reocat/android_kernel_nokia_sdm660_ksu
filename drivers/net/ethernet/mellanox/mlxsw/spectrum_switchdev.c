// SPDX-License-Identifier: BSD-3-Clause OR GPL-2.0
/* Copyright (c) 2015-2018 Mellanox Technologies. All rights reserved */

#include <linux/kernel.h>
#include <linux/types.h>
#include <linux/netdevice.h>
#include <linux/etherdevice.h>
#include <linux/slab.h>
#include <linux/device.h>
#include <linux/skbuff.h>
#include <linux/if_vlan.h>
#include <linux/if_bridge.h>
#include <linux/workqueue.h>
#include <linux/jiffies.h>
#include <linux/rtnetlink.h>
<<<<<<< HEAD
=======
#include <linux/netlink.h>
>>>>>>> 286cd8c7
#include <net/switchdev.h>

#include "spectrum_span.h"
#include "spectrum_router.h"
#include "spectrum_switchdev.h"
#include "spectrum.h"
#include "core.h"
#include "reg.h"

struct mlxsw_sp_bridge_ops;

struct mlxsw_sp_bridge {
	struct mlxsw_sp *mlxsw_sp;
	struct {
		struct delayed_work dw;
#define MLXSW_SP_DEFAULT_LEARNING_INTERVAL 100
		unsigned int interval; /* ms */
	} fdb_notify;
#define MLXSW_SP_MIN_AGEING_TIME 10
#define MLXSW_SP_MAX_AGEING_TIME 1000000
#define MLXSW_SP_DEFAULT_AGEING_TIME 300
	u32 ageing_time;
	bool vlan_enabled_exists;
	struct list_head bridges_list;
	DECLARE_BITMAP(mids_bitmap, MLXSW_SP_MID_MAX);
	const struct mlxsw_sp_bridge_ops *bridge_8021q_ops;
	const struct mlxsw_sp_bridge_ops *bridge_8021d_ops;
};

struct mlxsw_sp_bridge_device {
	struct net_device *dev;
	struct list_head list;
	struct list_head ports_list;
	struct list_head mids_list;
	u8 vlan_enabled:1,
	   multicast_enabled:1,
	   mrouter:1;
	const struct mlxsw_sp_bridge_ops *ops;
};

struct mlxsw_sp_bridge_port {
	struct net_device *dev;
	struct mlxsw_sp_bridge_device *bridge_device;
	struct list_head list;
	struct list_head vlans_list;
	unsigned int ref_count;
	u8 stp_state;
	unsigned long flags;
	bool mrouter;
	bool lagged;
	union {
		u16 lag_id;
		u16 system_port;
	};
};

struct mlxsw_sp_bridge_vlan {
	struct list_head list;
	struct list_head port_vlan_list;
	u16 vid;
};

struct mlxsw_sp_bridge_ops {
	int (*port_join)(struct mlxsw_sp_bridge_device *bridge_device,
			 struct mlxsw_sp_bridge_port *bridge_port,
			 struct mlxsw_sp_port *mlxsw_sp_port,
			 struct netlink_ext_ack *extack);
	void (*port_leave)(struct mlxsw_sp_bridge_device *bridge_device,
			   struct mlxsw_sp_bridge_port *bridge_port,
			   struct mlxsw_sp_port *mlxsw_sp_port);
	struct mlxsw_sp_fid *
		(*fid_get)(struct mlxsw_sp_bridge_device *bridge_device,
			   u16 vid);
};

static int
mlxsw_sp_bridge_port_fdb_flush(struct mlxsw_sp *mlxsw_sp,
			       struct mlxsw_sp_bridge_port *bridge_port,
			       u16 fid_index);

static void
mlxsw_sp_bridge_port_mdb_flush(struct mlxsw_sp_port *mlxsw_sp_port,
			       struct mlxsw_sp_bridge_port *bridge_port);

static void
mlxsw_sp_bridge_mdb_mc_enable_sync(struct mlxsw_sp_port *mlxsw_sp_port,
				   struct mlxsw_sp_bridge_device
				   *bridge_device);

static void
mlxsw_sp_port_mrouter_update_mdb(struct mlxsw_sp_port *mlxsw_sp_port,
				 struct mlxsw_sp_bridge_port *bridge_port,
				 bool add);

static struct mlxsw_sp_bridge_device *
mlxsw_sp_bridge_device_find(const struct mlxsw_sp_bridge *bridge,
			    const struct net_device *br_dev)
{
	struct mlxsw_sp_bridge_device *bridge_device;

	list_for_each_entry(bridge_device, &bridge->bridges_list, list)
		if (bridge_device->dev == br_dev)
			return bridge_device;

	return NULL;
}

bool mlxsw_sp_bridge_device_is_offloaded(const struct mlxsw_sp *mlxsw_sp,
					 const struct net_device *br_dev)
{
	return !!mlxsw_sp_bridge_device_find(mlxsw_sp->bridge, br_dev);
}

static int mlxsw_sp_bridge_device_upper_rif_destroy(struct net_device *dev,
						    void *data)
{
	struct mlxsw_sp *mlxsw_sp = data;

	mlxsw_sp_rif_destroy_by_dev(mlxsw_sp, dev);
	return 0;
}

static void mlxsw_sp_bridge_device_rifs_destroy(struct mlxsw_sp *mlxsw_sp,
						struct net_device *dev)
{
	mlxsw_sp_rif_destroy_by_dev(mlxsw_sp, dev);
	netdev_walk_all_upper_dev_rcu(dev,
				      mlxsw_sp_bridge_device_upper_rif_destroy,
				      mlxsw_sp);
}

static struct mlxsw_sp_bridge_device *
mlxsw_sp_bridge_device_create(struct mlxsw_sp_bridge *bridge,
			      struct net_device *br_dev)
{
	struct device *dev = bridge->mlxsw_sp->bus_info->dev;
	struct mlxsw_sp_bridge_device *bridge_device;
	bool vlan_enabled = br_vlan_enabled(br_dev);

	if (vlan_enabled && bridge->vlan_enabled_exists) {
		dev_err(dev, "Only one VLAN-aware bridge is supported\n");
		return ERR_PTR(-EINVAL);
	}

	bridge_device = kzalloc(sizeof(*bridge_device), GFP_KERNEL);
	if (!bridge_device)
		return ERR_PTR(-ENOMEM);

	bridge_device->dev = br_dev;
	bridge_device->vlan_enabled = vlan_enabled;
	bridge_device->multicast_enabled = br_multicast_enabled(br_dev);
	bridge_device->mrouter = br_multicast_router(br_dev);
	INIT_LIST_HEAD(&bridge_device->ports_list);
	if (vlan_enabled) {
		bridge->vlan_enabled_exists = true;
		bridge_device->ops = bridge->bridge_8021q_ops;
	} else {
		bridge_device->ops = bridge->bridge_8021d_ops;
	}
	INIT_LIST_HEAD(&bridge_device->mids_list);
	list_add(&bridge_device->list, &bridge->bridges_list);

	return bridge_device;
}

static void
mlxsw_sp_bridge_device_destroy(struct mlxsw_sp_bridge *bridge,
			       struct mlxsw_sp_bridge_device *bridge_device)
{
	mlxsw_sp_bridge_device_rifs_destroy(bridge->mlxsw_sp,
					    bridge_device->dev);
	list_del(&bridge_device->list);
	if (bridge_device->vlan_enabled)
		bridge->vlan_enabled_exists = false;
	WARN_ON(!list_empty(&bridge_device->ports_list));
	WARN_ON(!list_empty(&bridge_device->mids_list));
	kfree(bridge_device);
}

static struct mlxsw_sp_bridge_device *
mlxsw_sp_bridge_device_get(struct mlxsw_sp_bridge *bridge,
			   struct net_device *br_dev)
{
	struct mlxsw_sp_bridge_device *bridge_device;

	bridge_device = mlxsw_sp_bridge_device_find(bridge, br_dev);
	if (bridge_device)
		return bridge_device;

	return mlxsw_sp_bridge_device_create(bridge, br_dev);
}

static void
mlxsw_sp_bridge_device_put(struct mlxsw_sp_bridge *bridge,
			   struct mlxsw_sp_bridge_device *bridge_device)
{
	if (list_empty(&bridge_device->ports_list))
		mlxsw_sp_bridge_device_destroy(bridge, bridge_device);
}

static struct mlxsw_sp_bridge_port *
__mlxsw_sp_bridge_port_find(const struct mlxsw_sp_bridge_device *bridge_device,
			    const struct net_device *brport_dev)
{
	struct mlxsw_sp_bridge_port *bridge_port;

	list_for_each_entry(bridge_port, &bridge_device->ports_list, list) {
		if (bridge_port->dev == brport_dev)
			return bridge_port;
	}

	return NULL;
}

struct mlxsw_sp_bridge_port *
mlxsw_sp_bridge_port_find(struct mlxsw_sp_bridge *bridge,
			  struct net_device *brport_dev)
{
	struct net_device *br_dev = netdev_master_upper_dev_get(brport_dev);
	struct mlxsw_sp_bridge_device *bridge_device;

	if (!br_dev)
		return NULL;

	bridge_device = mlxsw_sp_bridge_device_find(bridge, br_dev);
	if (!bridge_device)
		return NULL;

	return __mlxsw_sp_bridge_port_find(bridge_device, brport_dev);
}

static struct mlxsw_sp_bridge_port *
mlxsw_sp_bridge_port_create(struct mlxsw_sp_bridge_device *bridge_device,
			    struct net_device *brport_dev)
{
	struct mlxsw_sp_bridge_port *bridge_port;
	struct mlxsw_sp_port *mlxsw_sp_port;

	bridge_port = kzalloc(sizeof(*bridge_port), GFP_KERNEL);
	if (!bridge_port)
		return NULL;

	mlxsw_sp_port = mlxsw_sp_port_dev_lower_find(brport_dev);
	bridge_port->lagged = mlxsw_sp_port->lagged;
	if (bridge_port->lagged)
		bridge_port->lag_id = mlxsw_sp_port->lag_id;
	else
		bridge_port->system_port = mlxsw_sp_port->local_port;
	bridge_port->dev = brport_dev;
	bridge_port->bridge_device = bridge_device;
	bridge_port->stp_state = BR_STATE_DISABLED;
	bridge_port->flags = BR_LEARNING | BR_FLOOD | BR_LEARNING_SYNC |
			     BR_MCAST_FLOOD;
	INIT_LIST_HEAD(&bridge_port->vlans_list);
	list_add(&bridge_port->list, &bridge_device->ports_list);
	bridge_port->ref_count = 1;

	return bridge_port;
}

static void
mlxsw_sp_bridge_port_destroy(struct mlxsw_sp_bridge_port *bridge_port)
{
	list_del(&bridge_port->list);
	WARN_ON(!list_empty(&bridge_port->vlans_list));
	kfree(bridge_port);
}

static struct mlxsw_sp_bridge_port *
mlxsw_sp_bridge_port_get(struct mlxsw_sp_bridge *bridge,
			 struct net_device *brport_dev)
{
	struct net_device *br_dev = netdev_master_upper_dev_get(brport_dev);
	struct mlxsw_sp_bridge_device *bridge_device;
	struct mlxsw_sp_bridge_port *bridge_port;
	int err;

	bridge_port = mlxsw_sp_bridge_port_find(bridge, brport_dev);
	if (bridge_port) {
		bridge_port->ref_count++;
		return bridge_port;
	}

	bridge_device = mlxsw_sp_bridge_device_get(bridge, br_dev);
	if (IS_ERR(bridge_device))
		return ERR_CAST(bridge_device);

	bridge_port = mlxsw_sp_bridge_port_create(bridge_device, brport_dev);
	if (!bridge_port) {
		err = -ENOMEM;
		goto err_bridge_port_create;
	}

	return bridge_port;

err_bridge_port_create:
	mlxsw_sp_bridge_device_put(bridge, bridge_device);
	return ERR_PTR(err);
}

static void mlxsw_sp_bridge_port_put(struct mlxsw_sp_bridge *bridge,
				     struct mlxsw_sp_bridge_port *bridge_port)
{
	struct mlxsw_sp_bridge_device *bridge_device;

	if (--bridge_port->ref_count != 0)
		return;
	bridge_device = bridge_port->bridge_device;
	mlxsw_sp_bridge_port_destroy(bridge_port);
	mlxsw_sp_bridge_device_put(bridge, bridge_device);
}

static struct mlxsw_sp_port_vlan *
mlxsw_sp_port_vlan_find_by_bridge(struct mlxsw_sp_port *mlxsw_sp_port,
				  const struct mlxsw_sp_bridge_device *
				  bridge_device,
				  u16 vid)
{
	struct mlxsw_sp_port_vlan *mlxsw_sp_port_vlan;

	list_for_each_entry(mlxsw_sp_port_vlan, &mlxsw_sp_port->vlans_list,
			    list) {
		if (!mlxsw_sp_port_vlan->bridge_port)
			continue;
		if (mlxsw_sp_port_vlan->bridge_port->bridge_device !=
		    bridge_device)
			continue;
		if (bridge_device->vlan_enabled &&
		    mlxsw_sp_port_vlan->vid != vid)
			continue;
		return mlxsw_sp_port_vlan;
	}

	return NULL;
}

static struct mlxsw_sp_port_vlan*
mlxsw_sp_port_vlan_find_by_fid(struct mlxsw_sp_port *mlxsw_sp_port,
			       u16 fid_index)
{
	struct mlxsw_sp_port_vlan *mlxsw_sp_port_vlan;

	list_for_each_entry(mlxsw_sp_port_vlan, &mlxsw_sp_port->vlans_list,
			    list) {
		struct mlxsw_sp_fid *fid = mlxsw_sp_port_vlan->fid;

		if (fid && mlxsw_sp_fid_index(fid) == fid_index)
			return mlxsw_sp_port_vlan;
	}

	return NULL;
}

static struct mlxsw_sp_bridge_vlan *
mlxsw_sp_bridge_vlan_find(const struct mlxsw_sp_bridge_port *bridge_port,
			  u16 vid)
{
	struct mlxsw_sp_bridge_vlan *bridge_vlan;

	list_for_each_entry(bridge_vlan, &bridge_port->vlans_list, list) {
		if (bridge_vlan->vid == vid)
			return bridge_vlan;
	}

	return NULL;
}

static struct mlxsw_sp_bridge_vlan *
mlxsw_sp_bridge_vlan_create(struct mlxsw_sp_bridge_port *bridge_port, u16 vid)
{
	struct mlxsw_sp_bridge_vlan *bridge_vlan;

	bridge_vlan = kzalloc(sizeof(*bridge_vlan), GFP_KERNEL);
	if (!bridge_vlan)
		return NULL;

	INIT_LIST_HEAD(&bridge_vlan->port_vlan_list);
	bridge_vlan->vid = vid;
	list_add(&bridge_vlan->list, &bridge_port->vlans_list);

	return bridge_vlan;
}

static void
mlxsw_sp_bridge_vlan_destroy(struct mlxsw_sp_bridge_vlan *bridge_vlan)
{
	list_del(&bridge_vlan->list);
	WARN_ON(!list_empty(&bridge_vlan->port_vlan_list));
	kfree(bridge_vlan);
}

static struct mlxsw_sp_bridge_vlan *
mlxsw_sp_bridge_vlan_get(struct mlxsw_sp_bridge_port *bridge_port, u16 vid)
{
	struct mlxsw_sp_bridge_vlan *bridge_vlan;

	bridge_vlan = mlxsw_sp_bridge_vlan_find(bridge_port, vid);
	if (bridge_vlan)
		return bridge_vlan;

	return mlxsw_sp_bridge_vlan_create(bridge_port, vid);
}

static void mlxsw_sp_bridge_vlan_put(struct mlxsw_sp_bridge_vlan *bridge_vlan)
{
	if (list_empty(&bridge_vlan->port_vlan_list))
		mlxsw_sp_bridge_vlan_destroy(bridge_vlan);
}

static void mlxsw_sp_port_bridge_flags_get(struct mlxsw_sp_bridge *bridge,
					   struct net_device *dev,
					   unsigned long *brport_flags)
{
	struct mlxsw_sp_bridge_port *bridge_port;

	bridge_port = mlxsw_sp_bridge_port_find(bridge, dev);
	if (WARN_ON(!bridge_port))
		return;

	memcpy(brport_flags, &bridge_port->flags, sizeof(*brport_flags));
}

static int mlxsw_sp_port_attr_get(struct net_device *dev,
				  struct switchdev_attr *attr)
{
	struct mlxsw_sp_port *mlxsw_sp_port = netdev_priv(dev);
	struct mlxsw_sp *mlxsw_sp = mlxsw_sp_port->mlxsw_sp;

	switch (attr->id) {
	case SWITCHDEV_ATTR_ID_PORT_PARENT_ID:
		attr->u.ppid.id_len = sizeof(mlxsw_sp->base_mac);
		memcpy(&attr->u.ppid.id, &mlxsw_sp->base_mac,
		       attr->u.ppid.id_len);
		break;
	case SWITCHDEV_ATTR_ID_PORT_BRIDGE_FLAGS:
		mlxsw_sp_port_bridge_flags_get(mlxsw_sp->bridge, attr->orig_dev,
					       &attr->u.brport_flags);
		break;
	case SWITCHDEV_ATTR_ID_PORT_BRIDGE_FLAGS_SUPPORT:
		attr->u.brport_flags_support = BR_LEARNING | BR_FLOOD |
					       BR_MCAST_FLOOD;
		break;
	default:
		return -EOPNOTSUPP;
	}

	return 0;
}

static int
mlxsw_sp_port_bridge_vlan_stp_set(struct mlxsw_sp_port *mlxsw_sp_port,
				  struct mlxsw_sp_bridge_vlan *bridge_vlan,
				  u8 state)
{
	struct mlxsw_sp_port_vlan *mlxsw_sp_port_vlan;

	list_for_each_entry(mlxsw_sp_port_vlan, &bridge_vlan->port_vlan_list,
			    bridge_vlan_node) {
		if (mlxsw_sp_port_vlan->mlxsw_sp_port != mlxsw_sp_port)
			continue;
		return mlxsw_sp_port_vid_stp_set(mlxsw_sp_port,
						 bridge_vlan->vid, state);
	}

	return 0;
}

static int mlxsw_sp_port_attr_stp_state_set(struct mlxsw_sp_port *mlxsw_sp_port,
					    struct switchdev_trans *trans,
					    struct net_device *orig_dev,
					    u8 state)
{
	struct mlxsw_sp_bridge_port *bridge_port;
	struct mlxsw_sp_bridge_vlan *bridge_vlan;
	int err;

	if (switchdev_trans_ph_prepare(trans))
		return 0;

	/* It's possible we failed to enslave the port, yet this
	 * operation is executed due to it being deferred.
	 */
	bridge_port = mlxsw_sp_bridge_port_find(mlxsw_sp_port->mlxsw_sp->bridge,
						orig_dev);
	if (!bridge_port)
		return 0;

	list_for_each_entry(bridge_vlan, &bridge_port->vlans_list, list) {
		err = mlxsw_sp_port_bridge_vlan_stp_set(mlxsw_sp_port,
							bridge_vlan, state);
		if (err)
			goto err_port_bridge_vlan_stp_set;
	}

	bridge_port->stp_state = state;

	return 0;

err_port_bridge_vlan_stp_set:
	list_for_each_entry_continue_reverse(bridge_vlan,
					     &bridge_port->vlans_list, list)
		mlxsw_sp_port_bridge_vlan_stp_set(mlxsw_sp_port, bridge_vlan,
						  bridge_port->stp_state);
	return err;
}

static int
mlxsw_sp_port_bridge_vlan_flood_set(struct mlxsw_sp_port *mlxsw_sp_port,
				    struct mlxsw_sp_bridge_vlan *bridge_vlan,
				    enum mlxsw_sp_flood_type packet_type,
				    bool member)
{
	struct mlxsw_sp_port_vlan *mlxsw_sp_port_vlan;

	list_for_each_entry(mlxsw_sp_port_vlan, &bridge_vlan->port_vlan_list,
			    bridge_vlan_node) {
		if (mlxsw_sp_port_vlan->mlxsw_sp_port != mlxsw_sp_port)
			continue;
		return mlxsw_sp_fid_flood_set(mlxsw_sp_port_vlan->fid,
					      packet_type,
					      mlxsw_sp_port->local_port,
					      member);
	}

	return 0;
}

static int
mlxsw_sp_bridge_port_flood_table_set(struct mlxsw_sp_port *mlxsw_sp_port,
				     struct mlxsw_sp_bridge_port *bridge_port,
				     enum mlxsw_sp_flood_type packet_type,
				     bool member)
{
	struct mlxsw_sp_bridge_vlan *bridge_vlan;
	int err;

	list_for_each_entry(bridge_vlan, &bridge_port->vlans_list, list) {
		err = mlxsw_sp_port_bridge_vlan_flood_set(mlxsw_sp_port,
							  bridge_vlan,
							  packet_type,
							  member);
		if (err)
			goto err_port_bridge_vlan_flood_set;
	}

	return 0;

err_port_bridge_vlan_flood_set:
	list_for_each_entry_continue_reverse(bridge_vlan,
					     &bridge_port->vlans_list, list)
		mlxsw_sp_port_bridge_vlan_flood_set(mlxsw_sp_port, bridge_vlan,
						    packet_type, !member);
	return err;
}

static int
mlxsw_sp_port_bridge_vlan_learning_set(struct mlxsw_sp_port *mlxsw_sp_port,
				       struct mlxsw_sp_bridge_vlan *bridge_vlan,
				       bool set)
{
	struct mlxsw_sp_port_vlan *mlxsw_sp_port_vlan;
	u16 vid = bridge_vlan->vid;

	list_for_each_entry(mlxsw_sp_port_vlan, &bridge_vlan->port_vlan_list,
			    bridge_vlan_node) {
		if (mlxsw_sp_port_vlan->mlxsw_sp_port != mlxsw_sp_port)
			continue;
		return mlxsw_sp_port_vid_learning_set(mlxsw_sp_port, vid, set);
	}

	return 0;
}

static int
mlxsw_sp_bridge_port_learning_set(struct mlxsw_sp_port *mlxsw_sp_port,
				  struct mlxsw_sp_bridge_port *bridge_port,
				  bool set)
{
	struct mlxsw_sp_bridge_vlan *bridge_vlan;
	int err;

	list_for_each_entry(bridge_vlan, &bridge_port->vlans_list, list) {
		err = mlxsw_sp_port_bridge_vlan_learning_set(mlxsw_sp_port,
							     bridge_vlan, set);
		if (err)
			goto err_port_bridge_vlan_learning_set;
	}

	return 0;

err_port_bridge_vlan_learning_set:
	list_for_each_entry_continue_reverse(bridge_vlan,
					     &bridge_port->vlans_list, list)
		mlxsw_sp_port_bridge_vlan_learning_set(mlxsw_sp_port,
						       bridge_vlan, !set);
	return err;
}

static int mlxsw_sp_port_attr_br_flags_set(struct mlxsw_sp_port *mlxsw_sp_port,
					   struct switchdev_trans *trans,
					   struct net_device *orig_dev,
					   unsigned long brport_flags)
{
	struct mlxsw_sp_bridge_port *bridge_port;
	int err;

	if (switchdev_trans_ph_prepare(trans))
		return 0;

	bridge_port = mlxsw_sp_bridge_port_find(mlxsw_sp_port->mlxsw_sp->bridge,
						orig_dev);
	if (!bridge_port)
		return 0;

	err = mlxsw_sp_bridge_port_flood_table_set(mlxsw_sp_port, bridge_port,
						   MLXSW_SP_FLOOD_TYPE_UC,
						   brport_flags & BR_FLOOD);
	if (err)
		return err;

	err = mlxsw_sp_bridge_port_learning_set(mlxsw_sp_port, bridge_port,
						brport_flags & BR_LEARNING);
	if (err)
		return err;

	if (bridge_port->bridge_device->multicast_enabled)
		goto out;

	err = mlxsw_sp_bridge_port_flood_table_set(mlxsw_sp_port, bridge_port,
						   MLXSW_SP_FLOOD_TYPE_MC,
						   brport_flags &
						   BR_MCAST_FLOOD);
	if (err)
		return err;

out:
	memcpy(&bridge_port->flags, &brport_flags, sizeof(brport_flags));
	return 0;
}

static int mlxsw_sp_ageing_set(struct mlxsw_sp *mlxsw_sp, u32 ageing_time)
{
	char sfdat_pl[MLXSW_REG_SFDAT_LEN];
	int err;

	mlxsw_reg_sfdat_pack(sfdat_pl, ageing_time);
	err = mlxsw_reg_write(mlxsw_sp->core, MLXSW_REG(sfdat), sfdat_pl);
	if (err)
		return err;
	mlxsw_sp->bridge->ageing_time = ageing_time;
	return 0;
}

static int mlxsw_sp_port_attr_br_ageing_set(struct mlxsw_sp_port *mlxsw_sp_port,
					    struct switchdev_trans *trans,
					    unsigned long ageing_clock_t)
{
	struct mlxsw_sp *mlxsw_sp = mlxsw_sp_port->mlxsw_sp;
	unsigned long ageing_jiffies = clock_t_to_jiffies(ageing_clock_t);
	u32 ageing_time = jiffies_to_msecs(ageing_jiffies) / 1000;

	if (switchdev_trans_ph_prepare(trans)) {
		if (ageing_time < MLXSW_SP_MIN_AGEING_TIME ||
		    ageing_time > MLXSW_SP_MAX_AGEING_TIME)
			return -ERANGE;
		else
			return 0;
	}

	return mlxsw_sp_ageing_set(mlxsw_sp, ageing_time);
}

static int mlxsw_sp_port_attr_br_vlan_set(struct mlxsw_sp_port *mlxsw_sp_port,
					  struct switchdev_trans *trans,
					  struct net_device *orig_dev,
					  bool vlan_enabled)
{
	struct mlxsw_sp *mlxsw_sp = mlxsw_sp_port->mlxsw_sp;
	struct mlxsw_sp_bridge_device *bridge_device;

	if (!switchdev_trans_ph_prepare(trans))
		return 0;

	bridge_device = mlxsw_sp_bridge_device_find(mlxsw_sp->bridge, orig_dev);
	if (WARN_ON(!bridge_device))
		return -EINVAL;

	if (bridge_device->vlan_enabled == vlan_enabled)
		return 0;

	netdev_err(bridge_device->dev, "VLAN filtering can't be changed for existing bridge\n");
	return -EINVAL;
}

static int mlxsw_sp_port_attr_mrouter_set(struct mlxsw_sp_port *mlxsw_sp_port,
					  struct switchdev_trans *trans,
					  struct net_device *orig_dev,
					  bool is_port_mrouter)
{
	struct mlxsw_sp_bridge_port *bridge_port;
	int err;

	if (switchdev_trans_ph_prepare(trans))
		return 0;

	bridge_port = mlxsw_sp_bridge_port_find(mlxsw_sp_port->mlxsw_sp->bridge,
						orig_dev);
	if (!bridge_port)
		return 0;

	if (!bridge_port->bridge_device->multicast_enabled)
		goto out;

	err = mlxsw_sp_bridge_port_flood_table_set(mlxsw_sp_port, bridge_port,
						   MLXSW_SP_FLOOD_TYPE_MC,
						   is_port_mrouter);
	if (err)
		return err;

	mlxsw_sp_port_mrouter_update_mdb(mlxsw_sp_port, bridge_port,
					 is_port_mrouter);
out:
	bridge_port->mrouter = is_port_mrouter;
	return 0;
}

static bool mlxsw_sp_mc_flood(const struct mlxsw_sp_bridge_port *bridge_port)
{
	const struct mlxsw_sp_bridge_device *bridge_device;

	bridge_device = bridge_port->bridge_device;
	return bridge_device->multicast_enabled ? bridge_port->mrouter :
					bridge_port->flags & BR_MCAST_FLOOD;
}

static int mlxsw_sp_port_mc_disabled_set(struct mlxsw_sp_port *mlxsw_sp_port,
					 struct switchdev_trans *trans,
					 struct net_device *orig_dev,
					 bool mc_disabled)
{
	struct mlxsw_sp *mlxsw_sp = mlxsw_sp_port->mlxsw_sp;
	struct mlxsw_sp_bridge_device *bridge_device;
	struct mlxsw_sp_bridge_port *bridge_port;
	int err;

	if (switchdev_trans_ph_prepare(trans))
		return 0;

	/* It's possible we failed to enslave the port, yet this
	 * operation is executed due to it being deferred.
	 */
	bridge_device = mlxsw_sp_bridge_device_find(mlxsw_sp->bridge, orig_dev);
	if (!bridge_device)
		return 0;

	if (bridge_device->multicast_enabled != !mc_disabled) {
		bridge_device->multicast_enabled = !mc_disabled;
		mlxsw_sp_bridge_mdb_mc_enable_sync(mlxsw_sp_port,
						   bridge_device);
	}

	list_for_each_entry(bridge_port, &bridge_device->ports_list, list) {
		enum mlxsw_sp_flood_type packet_type = MLXSW_SP_FLOOD_TYPE_MC;
		bool member = mlxsw_sp_mc_flood(bridge_port);

		err = mlxsw_sp_bridge_port_flood_table_set(mlxsw_sp_port,
							   bridge_port,
							   packet_type, member);
		if (err)
			return err;
	}

	bridge_device->multicast_enabled = !mc_disabled;

	return 0;
}

static int mlxsw_sp_smid_router_port_set(struct mlxsw_sp *mlxsw_sp,
					 u16 mid_idx, bool add)
{
	char *smid_pl;
	int err;

	smid_pl = kmalloc(MLXSW_REG_SMID_LEN, GFP_KERNEL);
	if (!smid_pl)
		return -ENOMEM;

	mlxsw_reg_smid_pack(smid_pl, mid_idx,
			    mlxsw_sp_router_port(mlxsw_sp), add);
	err = mlxsw_reg_write(mlxsw_sp->core, MLXSW_REG(smid), smid_pl);
	kfree(smid_pl);
	return err;
}

static void
mlxsw_sp_bridge_mrouter_update_mdb(struct mlxsw_sp *mlxsw_sp,
				   struct mlxsw_sp_bridge_device *bridge_device,
				   bool add)
{
	struct mlxsw_sp_mid *mid;

	list_for_each_entry(mid, &bridge_device->mids_list, list)
		mlxsw_sp_smid_router_port_set(mlxsw_sp, mid->mid, add);
}

static int
mlxsw_sp_port_attr_br_mrouter_set(struct mlxsw_sp_port *mlxsw_sp_port,
				  struct switchdev_trans *trans,
				  struct net_device *orig_dev,
				  bool is_mrouter)
{
	struct mlxsw_sp *mlxsw_sp = mlxsw_sp_port->mlxsw_sp;
	struct mlxsw_sp_bridge_device *bridge_device;

	if (switchdev_trans_ph_prepare(trans))
		return 0;

	/* It's possible we failed to enslave the port, yet this
	 * operation is executed due to it being deferred.
	 */
	bridge_device = mlxsw_sp_bridge_device_find(mlxsw_sp->bridge, orig_dev);
	if (!bridge_device)
		return 0;

	if (bridge_device->mrouter != is_mrouter)
		mlxsw_sp_bridge_mrouter_update_mdb(mlxsw_sp, bridge_device,
						   is_mrouter);
	bridge_device->mrouter = is_mrouter;
	return 0;
}

static int mlxsw_sp_port_attr_set(struct net_device *dev,
				  const struct switchdev_attr *attr,
				  struct switchdev_trans *trans)
{
	struct mlxsw_sp_port *mlxsw_sp_port = netdev_priv(dev);
	int err;

	switch (attr->id) {
	case SWITCHDEV_ATTR_ID_PORT_STP_STATE:
		err = mlxsw_sp_port_attr_stp_state_set(mlxsw_sp_port, trans,
						       attr->orig_dev,
						       attr->u.stp_state);
		break;
	case SWITCHDEV_ATTR_ID_PORT_BRIDGE_FLAGS:
		err = mlxsw_sp_port_attr_br_flags_set(mlxsw_sp_port, trans,
						      attr->orig_dev,
						      attr->u.brport_flags);
		break;
	case SWITCHDEV_ATTR_ID_BRIDGE_AGEING_TIME:
		err = mlxsw_sp_port_attr_br_ageing_set(mlxsw_sp_port, trans,
						       attr->u.ageing_time);
		break;
	case SWITCHDEV_ATTR_ID_BRIDGE_VLAN_FILTERING:
		err = mlxsw_sp_port_attr_br_vlan_set(mlxsw_sp_port, trans,
						     attr->orig_dev,
						     attr->u.vlan_filtering);
		break;
	case SWITCHDEV_ATTR_ID_PORT_MROUTER:
		err = mlxsw_sp_port_attr_mrouter_set(mlxsw_sp_port, trans,
						     attr->orig_dev,
						     attr->u.mrouter);
		break;
	case SWITCHDEV_ATTR_ID_BRIDGE_MC_DISABLED:
		err = mlxsw_sp_port_mc_disabled_set(mlxsw_sp_port, trans,
						    attr->orig_dev,
						    attr->u.mc_disabled);
		break;
	case SWITCHDEV_ATTR_ID_BRIDGE_MROUTER:
		err = mlxsw_sp_port_attr_br_mrouter_set(mlxsw_sp_port, trans,
							attr->orig_dev,
							attr->u.mrouter);
		break;
	default:
		err = -EOPNOTSUPP;
		break;
	}

	if (switchdev_trans_ph_commit(trans))
		mlxsw_sp_span_respin(mlxsw_sp_port->mlxsw_sp);

	return err;
}

static int
mlxsw_sp_port_vlan_fid_join(struct mlxsw_sp_port_vlan *mlxsw_sp_port_vlan,
			    struct mlxsw_sp_bridge_port *bridge_port)
{
	struct mlxsw_sp_port *mlxsw_sp_port = mlxsw_sp_port_vlan->mlxsw_sp_port;
	struct mlxsw_sp_bridge_device *bridge_device;
	u8 local_port = mlxsw_sp_port->local_port;
	u16 vid = mlxsw_sp_port_vlan->vid;
	struct mlxsw_sp_fid *fid;
	int err;

	bridge_device = bridge_port->bridge_device;
	fid = bridge_device->ops->fid_get(bridge_device, vid);
	if (IS_ERR(fid))
		return PTR_ERR(fid);

	err = mlxsw_sp_fid_flood_set(fid, MLXSW_SP_FLOOD_TYPE_UC, local_port,
				     bridge_port->flags & BR_FLOOD);
	if (err)
		goto err_fid_uc_flood_set;

	err = mlxsw_sp_fid_flood_set(fid, MLXSW_SP_FLOOD_TYPE_MC, local_port,
				     mlxsw_sp_mc_flood(bridge_port));
	if (err)
		goto err_fid_mc_flood_set;

	err = mlxsw_sp_fid_flood_set(fid, MLXSW_SP_FLOOD_TYPE_BC, local_port,
				     true);
	if (err)
		goto err_fid_bc_flood_set;

	err = mlxsw_sp_fid_port_vid_map(fid, mlxsw_sp_port, vid);
	if (err)
		goto err_fid_port_vid_map;

	mlxsw_sp_port_vlan->fid = fid;

	return 0;

err_fid_port_vid_map:
	mlxsw_sp_fid_flood_set(fid, MLXSW_SP_FLOOD_TYPE_BC, local_port, false);
err_fid_bc_flood_set:
	mlxsw_sp_fid_flood_set(fid, MLXSW_SP_FLOOD_TYPE_MC, local_port, false);
err_fid_mc_flood_set:
	mlxsw_sp_fid_flood_set(fid, MLXSW_SP_FLOOD_TYPE_UC, local_port, false);
err_fid_uc_flood_set:
	mlxsw_sp_fid_put(fid);
	return err;
}

static void
mlxsw_sp_port_vlan_fid_leave(struct mlxsw_sp_port_vlan *mlxsw_sp_port_vlan)
{
	struct mlxsw_sp_port *mlxsw_sp_port = mlxsw_sp_port_vlan->mlxsw_sp_port;
	struct mlxsw_sp_fid *fid = mlxsw_sp_port_vlan->fid;
	u8 local_port = mlxsw_sp_port->local_port;
	u16 vid = mlxsw_sp_port_vlan->vid;

	mlxsw_sp_port_vlan->fid = NULL;
	mlxsw_sp_fid_port_vid_unmap(fid, mlxsw_sp_port, vid);
	mlxsw_sp_fid_flood_set(fid, MLXSW_SP_FLOOD_TYPE_BC, local_port, false);
	mlxsw_sp_fid_flood_set(fid, MLXSW_SP_FLOOD_TYPE_MC, local_port, false);
	mlxsw_sp_fid_flood_set(fid, MLXSW_SP_FLOOD_TYPE_UC, local_port, false);
	mlxsw_sp_fid_put(fid);
}

static u16
mlxsw_sp_port_pvid_determine(const struct mlxsw_sp_port *mlxsw_sp_port,
			     u16 vid, bool is_pvid)
{
	if (is_pvid)
		return vid;
	else if (mlxsw_sp_port->pvid == vid)
		return 0;	/* Dis-allow untagged packets */
	else
		return mlxsw_sp_port->pvid;
}

static int
mlxsw_sp_port_vlan_bridge_join(struct mlxsw_sp_port_vlan *mlxsw_sp_port_vlan,
			       struct mlxsw_sp_bridge_port *bridge_port)
{
	struct mlxsw_sp_port *mlxsw_sp_port = mlxsw_sp_port_vlan->mlxsw_sp_port;
	struct mlxsw_sp_bridge_vlan *bridge_vlan;
	u16 vid = mlxsw_sp_port_vlan->vid;
	int err;

	/* No need to continue if only VLAN flags were changed */
	if (mlxsw_sp_port_vlan->bridge_port) {
		mlxsw_sp_port_vlan_put(mlxsw_sp_port_vlan);
		return 0;
	}

	err = mlxsw_sp_port_vlan_fid_join(mlxsw_sp_port_vlan, bridge_port);
	if (err)
		return err;

	err = mlxsw_sp_port_vid_learning_set(mlxsw_sp_port, vid,
					     bridge_port->flags & BR_LEARNING);
	if (err)
		goto err_port_vid_learning_set;

	err = mlxsw_sp_port_vid_stp_set(mlxsw_sp_port, vid,
					bridge_port->stp_state);
	if (err)
		goto err_port_vid_stp_set;

	bridge_vlan = mlxsw_sp_bridge_vlan_get(bridge_port, vid);
	if (!bridge_vlan) {
		err = -ENOMEM;
		goto err_bridge_vlan_get;
	}

	list_add(&mlxsw_sp_port_vlan->bridge_vlan_node,
		 &bridge_vlan->port_vlan_list);

	mlxsw_sp_bridge_port_get(mlxsw_sp_port->mlxsw_sp->bridge,
				 bridge_port->dev);
	mlxsw_sp_port_vlan->bridge_port = bridge_port;

	return 0;

err_bridge_vlan_get:
	mlxsw_sp_port_vid_stp_set(mlxsw_sp_port, vid, BR_STATE_DISABLED);
err_port_vid_stp_set:
	mlxsw_sp_port_vid_learning_set(mlxsw_sp_port, vid, false);
err_port_vid_learning_set:
	mlxsw_sp_port_vlan_fid_leave(mlxsw_sp_port_vlan);
	return err;
}

void
mlxsw_sp_port_vlan_bridge_leave(struct mlxsw_sp_port_vlan *mlxsw_sp_port_vlan)
{
	struct mlxsw_sp_port *mlxsw_sp_port = mlxsw_sp_port_vlan->mlxsw_sp_port;
	struct mlxsw_sp_fid *fid = mlxsw_sp_port_vlan->fid;
	struct mlxsw_sp_bridge_vlan *bridge_vlan;
	struct mlxsw_sp_bridge_port *bridge_port;
	u16 vid = mlxsw_sp_port_vlan->vid;
	bool last_port, last_vlan;

	if (WARN_ON(mlxsw_sp_fid_type(fid) != MLXSW_SP_FID_TYPE_8021Q &&
		    mlxsw_sp_fid_type(fid) != MLXSW_SP_FID_TYPE_8021D))
		return;

	bridge_port = mlxsw_sp_port_vlan->bridge_port;
	last_vlan = list_is_singular(&bridge_port->vlans_list);
	bridge_vlan = mlxsw_sp_bridge_vlan_find(bridge_port, vid);
	last_port = list_is_singular(&bridge_vlan->port_vlan_list);

	list_del(&mlxsw_sp_port_vlan->bridge_vlan_node);
	mlxsw_sp_bridge_vlan_put(bridge_vlan);
	mlxsw_sp_port_vid_stp_set(mlxsw_sp_port, vid, BR_STATE_DISABLED);
	mlxsw_sp_port_vid_learning_set(mlxsw_sp_port, vid, false);
	if (last_port)
		mlxsw_sp_bridge_port_fdb_flush(mlxsw_sp_port->mlxsw_sp,
					       bridge_port,
					       mlxsw_sp_fid_index(fid));
	if (last_vlan)
		mlxsw_sp_bridge_port_mdb_flush(mlxsw_sp_port, bridge_port);

	mlxsw_sp_port_vlan_fid_leave(mlxsw_sp_port_vlan);

	mlxsw_sp_bridge_port_put(mlxsw_sp_port->mlxsw_sp->bridge, bridge_port);
	mlxsw_sp_port_vlan->bridge_port = NULL;
}

static int
mlxsw_sp_bridge_port_vlan_add(struct mlxsw_sp_port *mlxsw_sp_port,
			      struct mlxsw_sp_bridge_port *bridge_port,
			      u16 vid, bool is_untagged, bool is_pvid)
{
	u16 pvid = mlxsw_sp_port_pvid_determine(mlxsw_sp_port, vid, is_pvid);
	struct mlxsw_sp_port_vlan *mlxsw_sp_port_vlan;
	u16 old_pvid = mlxsw_sp_port->pvid;
	int err;

	mlxsw_sp_port_vlan = mlxsw_sp_port_vlan_get(mlxsw_sp_port, vid);
	if (IS_ERR(mlxsw_sp_port_vlan))
		return PTR_ERR(mlxsw_sp_port_vlan);

	err = mlxsw_sp_port_vlan_set(mlxsw_sp_port, vid, vid, true,
				     is_untagged);
	if (err)
		goto err_port_vlan_set;

	err = mlxsw_sp_port_pvid_set(mlxsw_sp_port, pvid);
	if (err)
		goto err_port_pvid_set;

	err = mlxsw_sp_port_vlan_bridge_join(mlxsw_sp_port_vlan, bridge_port);
	if (err)
		goto err_port_vlan_bridge_join;

	return 0;

err_port_vlan_bridge_join:
	mlxsw_sp_port_pvid_set(mlxsw_sp_port, old_pvid);
err_port_pvid_set:
	mlxsw_sp_port_vlan_set(mlxsw_sp_port, vid, vid, false, false);
err_port_vlan_set:
	mlxsw_sp_port_vlan_put(mlxsw_sp_port_vlan);
	return err;
}

static int
mlxsw_sp_br_ban_rif_pvid_change(struct mlxsw_sp *mlxsw_sp,
				const struct net_device *br_dev,
				const struct switchdev_obj_port_vlan *vlan)
{
	struct mlxsw_sp_rif *rif;
	struct mlxsw_sp_fid *fid;
	u16 pvid;
	u16 vid;

	rif = mlxsw_sp_rif_find_by_dev(mlxsw_sp, br_dev);
	if (!rif)
		return 0;
	fid = mlxsw_sp_rif_fid(rif);
	pvid = mlxsw_sp_fid_8021q_vid(fid);

	for (vid = vlan->vid_begin; vid <= vlan->vid_end; ++vid) {
		if (vlan->flags & BRIDGE_VLAN_INFO_PVID) {
			if (vid != pvid) {
				netdev_err(br_dev, "Can't change PVID, it's used by router interface\n");
				return -EBUSY;
			}
		} else {
			if (vid == pvid) {
				netdev_err(br_dev, "Can't remove PVID, it's used by router interface\n");
				return -EBUSY;
			}
		}
	}

	return 0;
}

static int mlxsw_sp_port_vlans_add(struct mlxsw_sp_port *mlxsw_sp_port,
				   const struct switchdev_obj_port_vlan *vlan,
				   struct switchdev_trans *trans)
{
	bool flag_untagged = vlan->flags & BRIDGE_VLAN_INFO_UNTAGGED;
	bool flag_pvid = vlan->flags & BRIDGE_VLAN_INFO_PVID;
	struct mlxsw_sp *mlxsw_sp = mlxsw_sp_port->mlxsw_sp;
	struct net_device *orig_dev = vlan->obj.orig_dev;
	struct mlxsw_sp_bridge_port *bridge_port;
	u16 vid;

<<<<<<< HEAD
	switch (state) {
	case BR_STATE_FORWARDING:
		spms_state = MLXSW_REG_SPMS_STATE_FORWARDING;
		break;
	case BR_STATE_LEARNING:
		spms_state = MLXSW_REG_SPMS_STATE_LEARNING;
		break;
	case BR_STATE_LISTENING: /* fall-through */
	case BR_STATE_DISABLED: /* fall-through */
	case BR_STATE_BLOCKING:
		spms_state = MLXSW_REG_SPMS_STATE_DISCARDING;
		break;
	default:
		BUG();
=======
	if (netif_is_bridge_master(orig_dev)) {
		int err = 0;

		if ((vlan->flags & BRIDGE_VLAN_INFO_BRENTRY) &&
		    br_vlan_enabled(orig_dev) &&
		    switchdev_trans_ph_prepare(trans))
			err = mlxsw_sp_br_ban_rif_pvid_change(mlxsw_sp,
							      orig_dev, vlan);
		if (!err)
			err = -EOPNOTSUPP;
		return err;
>>>>>>> 286cd8c7
	}

	if (switchdev_trans_ph_prepare(trans))
		return 0;

	bridge_port = mlxsw_sp_bridge_port_find(mlxsw_sp->bridge, orig_dev);
	if (WARN_ON(!bridge_port))
		return -EINVAL;

	if (!bridge_port->bridge_device->vlan_enabled)
		return 0;

	for (vid = vlan->vid_begin; vid <= vlan->vid_end; vid++) {
		int err;

		err = mlxsw_sp_bridge_port_vlan_add(mlxsw_sp_port, bridge_port,
						    vid, flag_untagged,
						    flag_pvid);
		if (err)
			return err;
	}

	return 0;
}

static enum mlxsw_reg_sfdf_flush_type mlxsw_sp_fdb_flush_type(bool lagged)
{
	return lagged ? MLXSW_REG_SFDF_FLUSH_PER_LAG_AND_FID :
			MLXSW_REG_SFDF_FLUSH_PER_PORT_AND_FID;
}

static int
mlxsw_sp_bridge_port_fdb_flush(struct mlxsw_sp *mlxsw_sp,
			       struct mlxsw_sp_bridge_port *bridge_port,
			       u16 fid_index)
{
	bool lagged = bridge_port->lagged;
	char sfdf_pl[MLXSW_REG_SFDF_LEN];
	u16 system_port;

	system_port = lagged ? bridge_port->lag_id : bridge_port->system_port;
	mlxsw_reg_sfdf_pack(sfdf_pl, mlxsw_sp_fdb_flush_type(lagged));
	mlxsw_reg_sfdf_fid_set(sfdf_pl, fid_index);
	mlxsw_reg_sfdf_port_fid_system_port_set(sfdf_pl, system_port);

	return mlxsw_reg_write(mlxsw_sp->core, MLXSW_REG(sfdf), sfdf_pl);
}

static enum mlxsw_reg_sfd_rec_policy mlxsw_sp_sfd_rec_policy(bool dynamic)
{
	return dynamic ? MLXSW_REG_SFD_REC_POLICY_DYNAMIC_ENTRY_INGRESS :
			 MLXSW_REG_SFD_REC_POLICY_DYNAMIC_ENTRY_MLAG;
}

static enum mlxsw_reg_sfd_op mlxsw_sp_sfd_op(bool adding)
{
	return adding ? MLXSW_REG_SFD_OP_WRITE_EDIT :
			MLXSW_REG_SFD_OP_WRITE_REMOVE;
}

static int __mlxsw_sp_port_fdb_uc_op(struct mlxsw_sp *mlxsw_sp, u8 local_port,
				     const char *mac, u16 fid, bool adding,
				     enum mlxsw_reg_sfd_rec_action action,
				     enum mlxsw_reg_sfd_rec_policy policy)
{
	char *sfd_pl;
	u8 num_rec;
	int err;

	sfd_pl = kmalloc(MLXSW_REG_SFD_LEN, GFP_KERNEL);
	if (!sfd_pl)
		return -ENOMEM;

	mlxsw_reg_sfd_pack(sfd_pl, mlxsw_sp_sfd_op(adding), 0);
	mlxsw_reg_sfd_uc_pack(sfd_pl, 0, policy, mac, fid, action, local_port);
	num_rec = mlxsw_reg_sfd_num_rec_get(sfd_pl);
	err = mlxsw_reg_write(mlxsw_sp->core, MLXSW_REG(sfd), sfd_pl);
	if (err)
		goto out;

	if (num_rec != mlxsw_reg_sfd_num_rec_get(sfd_pl))
		err = -EBUSY;

out:
	kfree(sfd_pl);
	return err;
}

static int mlxsw_sp_port_fdb_uc_op(struct mlxsw_sp *mlxsw_sp, u8 local_port,
				   const char *mac, u16 fid, bool adding,
				   bool dynamic)
{
	return __mlxsw_sp_port_fdb_uc_op(mlxsw_sp, local_port, mac, fid, adding,
					 MLXSW_REG_SFD_REC_ACTION_NOP,
					 mlxsw_sp_sfd_rec_policy(dynamic));
}

int mlxsw_sp_rif_fdb_op(struct mlxsw_sp *mlxsw_sp, const char *mac, u16 fid,
			bool adding)
{
	return __mlxsw_sp_port_fdb_uc_op(mlxsw_sp, 0, mac, fid, adding,
					 MLXSW_REG_SFD_REC_ACTION_FORWARD_IP_ROUTER,
					 MLXSW_REG_SFD_REC_POLICY_STATIC_ENTRY);
}

static int mlxsw_sp_port_fdb_uc_lag_op(struct mlxsw_sp *mlxsw_sp, u16 lag_id,
				       const char *mac, u16 fid, u16 lag_vid,
				       bool adding, bool dynamic)
{
	char *sfd_pl;
	u8 num_rec;
	int err;

	sfd_pl = kmalloc(MLXSW_REG_SFD_LEN, GFP_KERNEL);
	if (!sfd_pl)
		return -ENOMEM;

	mlxsw_reg_sfd_pack(sfd_pl, mlxsw_sp_sfd_op(adding), 0);
	mlxsw_reg_sfd_uc_lag_pack(sfd_pl, 0, mlxsw_sp_sfd_rec_policy(dynamic),
				  mac, fid, MLXSW_REG_SFD_REC_ACTION_NOP,
				  lag_vid, lag_id);
	num_rec = mlxsw_reg_sfd_num_rec_get(sfd_pl);
	err = mlxsw_reg_write(mlxsw_sp->core, MLXSW_REG(sfd), sfd_pl);
	if (err)
		goto out;

	if (num_rec != mlxsw_reg_sfd_num_rec_get(sfd_pl))
		err = -EBUSY;

out:
	kfree(sfd_pl);
	return err;
}

static int
mlxsw_sp_port_fdb_set(struct mlxsw_sp_port *mlxsw_sp_port,
		      struct switchdev_notifier_fdb_info *fdb_info, bool adding)
{
	struct mlxsw_sp *mlxsw_sp = mlxsw_sp_port->mlxsw_sp;
	struct net_device *orig_dev = fdb_info->info.dev;
	struct mlxsw_sp_port_vlan *mlxsw_sp_port_vlan;
	struct mlxsw_sp_bridge_device *bridge_device;
	struct mlxsw_sp_bridge_port *bridge_port;
	u16 fid_index, vid;

	bridge_port = mlxsw_sp_bridge_port_find(mlxsw_sp->bridge, orig_dev);
	if (!bridge_port)
		return -EINVAL;

	bridge_device = bridge_port->bridge_device;
	mlxsw_sp_port_vlan = mlxsw_sp_port_vlan_find_by_bridge(mlxsw_sp_port,
							       bridge_device,
							       fdb_info->vid);
	if (!mlxsw_sp_port_vlan)
		return 0;

	fid_index = mlxsw_sp_fid_index(mlxsw_sp_port_vlan->fid);
	vid = mlxsw_sp_port_vlan->vid;

	if (!bridge_port->lagged)
		return mlxsw_sp_port_fdb_uc_op(mlxsw_sp,
					       bridge_port->system_port,
					       fdb_info->addr, fid_index,
					       adding, false);
	else
		return mlxsw_sp_port_fdb_uc_lag_op(mlxsw_sp,
						   bridge_port->lag_id,
						   fdb_info->addr, fid_index,
						   vid, adding, false);
}

static int mlxsw_sp_port_mdb_op(struct mlxsw_sp *mlxsw_sp, const char *addr,
				u16 fid, u16 mid_idx, bool adding)
{
	char *sfd_pl;
	u8 num_rec;
	int err;

	sfd_pl = kmalloc(MLXSW_REG_SFD_LEN, GFP_KERNEL);
	if (!sfd_pl)
		return -ENOMEM;

	mlxsw_reg_sfd_pack(sfd_pl, mlxsw_sp_sfd_op(adding), 0);
	mlxsw_reg_sfd_mc_pack(sfd_pl, 0, addr, fid,
			      MLXSW_REG_SFD_REC_ACTION_NOP, mid_idx);
	num_rec = mlxsw_reg_sfd_num_rec_get(sfd_pl);
	err = mlxsw_reg_write(mlxsw_sp->core, MLXSW_REG(sfd), sfd_pl);
	if (err)
		goto out;

	if (num_rec != mlxsw_reg_sfd_num_rec_get(sfd_pl))
		err = -EBUSY;

out:
	kfree(sfd_pl);
	return err;
}

static int mlxsw_sp_port_smid_full_entry(struct mlxsw_sp *mlxsw_sp, u16 mid_idx,
					 long *ports_bitmap,
					 bool set_router_port)
{
	char *smid_pl;
	int err, i;

	smid_pl = kmalloc(MLXSW_REG_SMID_LEN, GFP_KERNEL);
	if (!smid_pl)
		return -ENOMEM;

	mlxsw_reg_smid_pack(smid_pl, mid_idx, 0, false);
	for (i = 1; i < mlxsw_core_max_ports(mlxsw_sp->core); i++) {
		if (mlxsw_sp->ports[i])
			mlxsw_reg_smid_port_mask_set(smid_pl, i, 1);
	}

	mlxsw_reg_smid_port_mask_set(smid_pl,
				     mlxsw_sp_router_port(mlxsw_sp), 1);

	for_each_set_bit(i, ports_bitmap, mlxsw_core_max_ports(mlxsw_sp->core))
		mlxsw_reg_smid_port_set(smid_pl, i, 1);

	mlxsw_reg_smid_port_set(smid_pl, mlxsw_sp_router_port(mlxsw_sp),
				set_router_port);

	err = mlxsw_reg_write(mlxsw_sp->core, MLXSW_REG(smid), smid_pl);
	kfree(smid_pl);
	return err;
}

static int mlxsw_sp_port_smid_set(struct mlxsw_sp_port *mlxsw_sp_port,
				  u16 mid_idx, bool add)
{
	struct mlxsw_sp *mlxsw_sp = mlxsw_sp_port->mlxsw_sp;
	char *smid_pl;
	int err;

<<<<<<< HEAD
	if (switchdev_trans_ph_prepare(trans)) {
		if (ageing_time < MLXSW_SP_MIN_AGEING_TIME ||
		    ageing_time > MLXSW_SP_MAX_AGEING_TIME)
			return -ERANGE;
		else
			return 0;
	}
=======
	smid_pl = kmalloc(MLXSW_REG_SMID_LEN, GFP_KERNEL);
	if (!smid_pl)
		return -ENOMEM;
>>>>>>> 286cd8c7

	mlxsw_reg_smid_pack(smid_pl, mid_idx, mlxsw_sp_port->local_port, add);
	err = mlxsw_reg_write(mlxsw_sp->core, MLXSW_REG(smid), smid_pl);
	kfree(smid_pl);
	return err;
}

static struct
mlxsw_sp_mid *__mlxsw_sp_mc_get(struct mlxsw_sp_bridge_device *bridge_device,
				const unsigned char *addr,
				u16 fid)
{
	struct mlxsw_sp_mid *mid;

	list_for_each_entry(mid, &bridge_device->mids_list, list) {
		if (ether_addr_equal(mid->addr, addr) && mid->fid == fid)
			return mid;
	}
	return NULL;
}

static void
mlxsw_sp_bridge_port_get_ports_bitmap(struct mlxsw_sp *mlxsw_sp,
				      struct mlxsw_sp_bridge_port *bridge_port,
				      unsigned long *ports_bitmap)
{
	struct mlxsw_sp_port *mlxsw_sp_port;
	u64 max_lag_members, i;
	int lag_id;

	if (!bridge_port->lagged) {
		set_bit(bridge_port->system_port, ports_bitmap);
	} else {
		max_lag_members = MLXSW_CORE_RES_GET(mlxsw_sp->core,
						     MAX_LAG_MEMBERS);
		lag_id = bridge_port->lag_id;
		for (i = 0; i < max_lag_members; i++) {
			mlxsw_sp_port = mlxsw_sp_port_lagged_get(mlxsw_sp,
								 lag_id, i);
			if (mlxsw_sp_port)
				set_bit(mlxsw_sp_port->local_port,
					ports_bitmap);
		}
	}
}

static void
mlxsw_sp_mc_get_mrouters_bitmap(unsigned long *flood_bitmap,
				struct mlxsw_sp_bridge_device *bridge_device,
				struct mlxsw_sp *mlxsw_sp)
{
	struct mlxsw_sp_bridge_port *bridge_port;

	list_for_each_entry(bridge_port, &bridge_device->ports_list, list) {
		if (bridge_port->mrouter) {
			mlxsw_sp_bridge_port_get_ports_bitmap(mlxsw_sp,
							      bridge_port,
							      flood_bitmap);
		}
	}
}

static bool
mlxsw_sp_mc_write_mdb_entry(struct mlxsw_sp *mlxsw_sp,
			    struct mlxsw_sp_mid *mid,
			    struct mlxsw_sp_bridge_device *bridge_device)
{
	long *flood_bitmap;
	int num_of_ports;
	int alloc_size;
	u16 mid_idx;
	int err;

	mid_idx = find_first_zero_bit(mlxsw_sp->bridge->mids_bitmap,
				      MLXSW_SP_MID_MAX);
	if (mid_idx == MLXSW_SP_MID_MAX)
		return false;

	num_of_ports = mlxsw_core_max_ports(mlxsw_sp->core);
	alloc_size = sizeof(long) * BITS_TO_LONGS(num_of_ports);
	flood_bitmap = kzalloc(alloc_size, GFP_KERNEL);
	if (!flood_bitmap)
		return false;

	bitmap_copy(flood_bitmap,  mid->ports_in_mid, num_of_ports);
	mlxsw_sp_mc_get_mrouters_bitmap(flood_bitmap, bridge_device, mlxsw_sp);

	mid->mid = mid_idx;
	err = mlxsw_sp_port_smid_full_entry(mlxsw_sp, mid_idx, flood_bitmap,
					    bridge_device->mrouter);
	kfree(flood_bitmap);
	if (err)
		return false;

	err = mlxsw_sp_port_mdb_op(mlxsw_sp, mid->addr, mid->fid, mid_idx,
				   true);
	if (err)
		return false;

	set_bit(mid_idx, mlxsw_sp->bridge->mids_bitmap);
	mid->in_hw = true;
	return true;
}

static int mlxsw_sp_mc_remove_mdb_entry(struct mlxsw_sp *mlxsw_sp,
					struct mlxsw_sp_mid *mid)
{
	if (!mid->in_hw)
		return 0;

	clear_bit(mid->mid, mlxsw_sp->bridge->mids_bitmap);
	mid->in_hw = false;
	return mlxsw_sp_port_mdb_op(mlxsw_sp, mid->addr, mid->fid, mid->mid,
				    false);
}

static struct
mlxsw_sp_mid *__mlxsw_sp_mc_alloc(struct mlxsw_sp *mlxsw_sp,
				  struct mlxsw_sp_bridge_device *bridge_device,
				  const unsigned char *addr,
				  u16 fid)
{
	struct mlxsw_sp_mid *mid;
	size_t alloc_size;

	mid = kzalloc(sizeof(*mid), GFP_KERNEL);
	if (!mid)
		return NULL;

	alloc_size = sizeof(unsigned long) *
		     BITS_TO_LONGS(mlxsw_core_max_ports(mlxsw_sp->core));

	mid->ports_in_mid = kzalloc(alloc_size, GFP_KERNEL);
	if (!mid->ports_in_mid)
		goto err_ports_in_mid_alloc;

	ether_addr_copy(mid->addr, addr);
	mid->fid = fid;
	mid->in_hw = false;

	if (!bridge_device->multicast_enabled)
		goto out;

	if (!mlxsw_sp_mc_write_mdb_entry(mlxsw_sp, mid, bridge_device))
		goto err_write_mdb_entry;

out:
	list_add_tail(&mid->list, &bridge_device->mids_list);
	return mid;

err_write_mdb_entry:
	kfree(mid->ports_in_mid);
err_ports_in_mid_alloc:
	kfree(mid);
	return NULL;
}

static int mlxsw_sp_port_remove_from_mid(struct mlxsw_sp_port *mlxsw_sp_port,
					 struct mlxsw_sp_mid *mid)
{
	struct mlxsw_sp *mlxsw_sp = mlxsw_sp_port->mlxsw_sp;
	int err = 0;

	clear_bit(mlxsw_sp_port->local_port, mid->ports_in_mid);
	if (bitmap_empty(mid->ports_in_mid,
			 mlxsw_core_max_ports(mlxsw_sp->core))) {
		err = mlxsw_sp_mc_remove_mdb_entry(mlxsw_sp, mid);
		list_del(&mid->list);
		kfree(mid->ports_in_mid);
		kfree(mid);
	}
	return err;
}

static int mlxsw_sp_port_mdb_add(struct mlxsw_sp_port *mlxsw_sp_port,
				 const struct switchdev_obj_port_mdb *mdb,
				 struct switchdev_trans *trans)
{
	struct mlxsw_sp *mlxsw_sp = mlxsw_sp_port->mlxsw_sp;
	struct net_device *orig_dev = mdb->obj.orig_dev;
	struct mlxsw_sp_port_vlan *mlxsw_sp_port_vlan;
	struct net_device *dev = mlxsw_sp_port->dev;
	struct mlxsw_sp_bridge_device *bridge_device;
	struct mlxsw_sp_bridge_port *bridge_port;
	struct mlxsw_sp_mid *mid;
	u16 fid_index;
	int err = 0;

	if (switchdev_trans_ph_commit(trans))
		return 0;

	bridge_port = mlxsw_sp_bridge_port_find(mlxsw_sp->bridge, orig_dev);
	if (!bridge_port)
		return 0;

	bridge_device = bridge_port->bridge_device;
	mlxsw_sp_port_vlan = mlxsw_sp_port_vlan_find_by_bridge(mlxsw_sp_port,
							       bridge_device,
							       mdb->vid);
	if (!mlxsw_sp_port_vlan)
		return 0;

	fid_index = mlxsw_sp_fid_index(mlxsw_sp_port_vlan->fid);

	mid = __mlxsw_sp_mc_get(bridge_device, mdb->addr, fid_index);
	if (!mid) {
		mid = __mlxsw_sp_mc_alloc(mlxsw_sp, bridge_device, mdb->addr,
					  fid_index);
		if (!mid) {
			netdev_err(dev, "Unable to allocate MC group\n");
			return -ENOMEM;
		}
	}
	set_bit(mlxsw_sp_port->local_port, mid->ports_in_mid);

	if (!bridge_device->multicast_enabled)
		return 0;

	if (bridge_port->mrouter)
		return 0;

	err = mlxsw_sp_port_smid_set(mlxsw_sp_port, mid->mid, true);
	if (err) {
		netdev_err(dev, "Unable to set SMID\n");
		goto err_out;
	}

	return 0;

err_out:
	mlxsw_sp_port_remove_from_mid(mlxsw_sp_port, mid);
	return err;
}

static void
mlxsw_sp_bridge_mdb_mc_enable_sync(struct mlxsw_sp_port *mlxsw_sp_port,
				   struct mlxsw_sp_bridge_device
				   *bridge_device)
{
	struct mlxsw_sp *mlxsw_sp = mlxsw_sp_port->mlxsw_sp;
	struct mlxsw_sp_mid *mid;
	bool mc_enabled;

	mc_enabled = bridge_device->multicast_enabled;

	list_for_each_entry(mid, &bridge_device->mids_list, list) {
		if (mc_enabled)
			mlxsw_sp_mc_write_mdb_entry(mlxsw_sp, mid,
						    bridge_device);
		else
			mlxsw_sp_mc_remove_mdb_entry(mlxsw_sp, mid);
	}
}

static void
mlxsw_sp_port_mrouter_update_mdb(struct mlxsw_sp_port *mlxsw_sp_port,
				 struct mlxsw_sp_bridge_port *bridge_port,
				 bool add)
{
	struct mlxsw_sp_bridge_device *bridge_device;
	struct mlxsw_sp_mid *mid;

	bridge_device = bridge_port->bridge_device;

	list_for_each_entry(mid, &bridge_device->mids_list, list) {
		if (!test_bit(mlxsw_sp_port->local_port, mid->ports_in_mid))
			mlxsw_sp_port_smid_set(mlxsw_sp_port, mid->mid, add);
	}
}

struct mlxsw_sp_span_respin_work {
	struct work_struct work;
	struct mlxsw_sp *mlxsw_sp;
};

static void mlxsw_sp_span_respin_work(struct work_struct *work)
{
	struct mlxsw_sp_span_respin_work *respin_work =
		container_of(work, struct mlxsw_sp_span_respin_work, work);

	rtnl_lock();
	mlxsw_sp_span_respin(respin_work->mlxsw_sp);
	rtnl_unlock();
	kfree(respin_work);
}

static void mlxsw_sp_span_respin_schedule(struct mlxsw_sp *mlxsw_sp)
{
	struct mlxsw_sp_span_respin_work *respin_work;

	respin_work = kzalloc(sizeof(*respin_work), GFP_ATOMIC);
	if (!respin_work)
		return;

	INIT_WORK(&respin_work->work, mlxsw_sp_span_respin_work);
	respin_work->mlxsw_sp = mlxsw_sp;

	mlxsw_core_schedule_work(&respin_work->work);
}

static int mlxsw_sp_port_obj_add(struct net_device *dev,
				 const struct switchdev_obj *obj,
				 struct switchdev_trans *trans)
{
	struct mlxsw_sp_port *mlxsw_sp_port = netdev_priv(dev);
	const struct switchdev_obj_port_vlan *vlan;
	int err = 0;

	switch (obj->id) {
	case SWITCHDEV_OBJ_ID_PORT_VLAN:
		vlan = SWITCHDEV_OBJ_PORT_VLAN(obj);
		err = mlxsw_sp_port_vlans_add(mlxsw_sp_port, vlan, trans);

		if (switchdev_trans_ph_prepare(trans)) {
			/* The event is emitted before the changes are actually
			 * applied to the bridge. Therefore schedule the respin
			 * call for later, so that the respin logic sees the
			 * updated bridge state.
			 */
			mlxsw_sp_span_respin_schedule(mlxsw_sp_port->mlxsw_sp);
		}
		break;
	case SWITCHDEV_OBJ_ID_PORT_MDB:
		err = mlxsw_sp_port_mdb_add(mlxsw_sp_port,
					    SWITCHDEV_OBJ_PORT_MDB(obj),
					    trans);
		break;
	default:
		err = -EOPNOTSUPP;
		break;
	}

	return err;
}

static void
mlxsw_sp_bridge_port_vlan_del(struct mlxsw_sp_port *mlxsw_sp_port,
			      struct mlxsw_sp_bridge_port *bridge_port, u16 vid)
{
	u16 pvid = mlxsw_sp_port->pvid == vid ? 0 : mlxsw_sp_port->pvid;
	struct mlxsw_sp_port_vlan *mlxsw_sp_port_vlan;

	mlxsw_sp_port_vlan = mlxsw_sp_port_vlan_find_by_vid(mlxsw_sp_port, vid);
	if (WARN_ON(!mlxsw_sp_port_vlan))
		return;

	mlxsw_sp_port_vlan_bridge_leave(mlxsw_sp_port_vlan);
	mlxsw_sp_port_pvid_set(mlxsw_sp_port, pvid);
	mlxsw_sp_port_vlan_set(mlxsw_sp_port, vid, vid, false, false);
	mlxsw_sp_port_vlan_put(mlxsw_sp_port_vlan);
}

static int mlxsw_sp_port_vlans_del(struct mlxsw_sp_port *mlxsw_sp_port,
				   const struct switchdev_obj_port_vlan *vlan)
{
	struct mlxsw_sp *mlxsw_sp = mlxsw_sp_port->mlxsw_sp;
	struct net_device *orig_dev = vlan->obj.orig_dev;
	struct mlxsw_sp_bridge_port *bridge_port;
	u16 vid;

	if (netif_is_bridge_master(orig_dev))
		return -EOPNOTSUPP;

	bridge_port = mlxsw_sp_bridge_port_find(mlxsw_sp->bridge, orig_dev);
	if (WARN_ON(!bridge_port))
		return -EINVAL;

	if (!bridge_port->bridge_device->vlan_enabled)
		return 0;

	for (vid = vlan->vid_begin; vid <= vlan->vid_end; vid++)
		mlxsw_sp_bridge_port_vlan_del(mlxsw_sp_port, bridge_port, vid);

	return 0;
}

static int
__mlxsw_sp_port_mdb_del(struct mlxsw_sp_port *mlxsw_sp_port,
			struct mlxsw_sp_bridge_port *bridge_port,
			struct mlxsw_sp_mid *mid)
{
	struct net_device *dev = mlxsw_sp_port->dev;
	int err;

	if (bridge_port->bridge_device->multicast_enabled &&
	    !bridge_port->mrouter) {
		err = mlxsw_sp_port_smid_set(mlxsw_sp_port, mid->mid, false);
		if (err)
			netdev_err(dev, "Unable to remove port from SMID\n");
	}

	err = mlxsw_sp_port_remove_from_mid(mlxsw_sp_port, mid);
	if (err)
		netdev_err(dev, "Unable to remove MC SFD\n");

	return err;
}

static int mlxsw_sp_port_mdb_del(struct mlxsw_sp_port *mlxsw_sp_port,
				 const struct switchdev_obj_port_mdb *mdb)
{
	struct mlxsw_sp *mlxsw_sp = mlxsw_sp_port->mlxsw_sp;
	struct net_device *orig_dev = mdb->obj.orig_dev;
	struct mlxsw_sp_port_vlan *mlxsw_sp_port_vlan;
	struct mlxsw_sp_bridge_device *bridge_device;
	struct net_device *dev = mlxsw_sp_port->dev;
	struct mlxsw_sp_bridge_port *bridge_port;
	struct mlxsw_sp_mid *mid;
	u16 fid_index;

	bridge_port = mlxsw_sp_bridge_port_find(mlxsw_sp->bridge, orig_dev);
	if (!bridge_port)
		return 0;

	bridge_device = bridge_port->bridge_device;
	mlxsw_sp_port_vlan = mlxsw_sp_port_vlan_find_by_bridge(mlxsw_sp_port,
							       bridge_device,
							       mdb->vid);
	if (!mlxsw_sp_port_vlan)
		return 0;

	fid_index = mlxsw_sp_fid_index(mlxsw_sp_port_vlan->fid);

	mid = __mlxsw_sp_mc_get(bridge_device, mdb->addr, fid_index);
	if (!mid) {
		netdev_err(dev, "Unable to remove port from MC DB\n");
		return -EINVAL;
	}

	return __mlxsw_sp_port_mdb_del(mlxsw_sp_port, bridge_port, mid);
}

static void
mlxsw_sp_bridge_port_mdb_flush(struct mlxsw_sp_port *mlxsw_sp_port,
			       struct mlxsw_sp_bridge_port *bridge_port)
{
	struct mlxsw_sp_bridge_device *bridge_device;
	struct mlxsw_sp_mid *mid, *tmp;

	bridge_device = bridge_port->bridge_device;

	list_for_each_entry_safe(mid, tmp, &bridge_device->mids_list, list) {
		if (test_bit(mlxsw_sp_port->local_port, mid->ports_in_mid)) {
			__mlxsw_sp_port_mdb_del(mlxsw_sp_port, bridge_port,
						mid);
		} else if (bridge_device->multicast_enabled &&
			   bridge_port->mrouter) {
			mlxsw_sp_port_smid_set(mlxsw_sp_port, mid->mid, false);
		}
	}
}

static int mlxsw_sp_port_obj_del(struct net_device *dev,
				 const struct switchdev_obj *obj)
{
	struct mlxsw_sp_port *mlxsw_sp_port = netdev_priv(dev);
	int err = 0;

	switch (obj->id) {
	case SWITCHDEV_OBJ_ID_PORT_VLAN:
		err = mlxsw_sp_port_vlans_del(mlxsw_sp_port,
					      SWITCHDEV_OBJ_PORT_VLAN(obj));
		break;
	case SWITCHDEV_OBJ_ID_PORT_MDB:
		err = mlxsw_sp_port_mdb_del(mlxsw_sp_port,
					    SWITCHDEV_OBJ_PORT_MDB(obj));
		break;
	default:
		err = -EOPNOTSUPP;
		break;
	}

	mlxsw_sp_span_respin_schedule(mlxsw_sp_port->mlxsw_sp);

	return err;
}

static struct mlxsw_sp_port *mlxsw_sp_lag_rep_port(struct mlxsw_sp *mlxsw_sp,
						   u16 lag_id)
{
	struct mlxsw_sp_port *mlxsw_sp_port;
	u64 max_lag_members;
	int i;

	max_lag_members = MLXSW_CORE_RES_GET(mlxsw_sp->core,
					     MAX_LAG_MEMBERS);
	for (i = 0; i < max_lag_members; i++) {
		mlxsw_sp_port = mlxsw_sp_port_lagged_get(mlxsw_sp, lag_id, i);
		if (mlxsw_sp_port)
			return mlxsw_sp_port;
	}
	return NULL;
}

static const struct switchdev_ops mlxsw_sp_port_switchdev_ops = {
	.switchdev_port_attr_get	= mlxsw_sp_port_attr_get,
	.switchdev_port_attr_set	= mlxsw_sp_port_attr_set,
	.switchdev_port_obj_add		= mlxsw_sp_port_obj_add,
	.switchdev_port_obj_del		= mlxsw_sp_port_obj_del,
};

static int
mlxsw_sp_bridge_8021q_port_join(struct mlxsw_sp_bridge_device *bridge_device,
				struct mlxsw_sp_bridge_port *bridge_port,
				struct mlxsw_sp_port *mlxsw_sp_port,
				struct netlink_ext_ack *extack)
{
	struct mlxsw_sp_port_vlan *mlxsw_sp_port_vlan;

	if (is_vlan_dev(bridge_port->dev)) {
		NL_SET_ERR_MSG_MOD(extack, "Can not enslave a VLAN device to a VLAN-aware bridge");
		return -EINVAL;
	}

	mlxsw_sp_port_vlan = mlxsw_sp_port_vlan_find_by_vid(mlxsw_sp_port, 1);
	if (WARN_ON(!mlxsw_sp_port_vlan))
		return -EINVAL;

	/* Let VLAN-aware bridge take care of its own VLANs */
	mlxsw_sp_port_vlan_put(mlxsw_sp_port_vlan);

	return 0;
}

static void
mlxsw_sp_bridge_8021q_port_leave(struct mlxsw_sp_bridge_device *bridge_device,
				 struct mlxsw_sp_bridge_port *bridge_port,
				 struct mlxsw_sp_port *mlxsw_sp_port)
{
	mlxsw_sp_port_vlan_get(mlxsw_sp_port, 1);
	/* Make sure untagged frames are allowed to ingress */
	mlxsw_sp_port_pvid_set(mlxsw_sp_port, 1);
}

static struct mlxsw_sp_fid *
mlxsw_sp_bridge_8021q_fid_get(struct mlxsw_sp_bridge_device *bridge_device,
			      u16 vid)
{
	struct mlxsw_sp *mlxsw_sp = mlxsw_sp_lower_get(bridge_device->dev);

	return mlxsw_sp_fid_8021q_get(mlxsw_sp, vid);
}

static const struct mlxsw_sp_bridge_ops mlxsw_sp_bridge_8021q_ops = {
	.port_join	= mlxsw_sp_bridge_8021q_port_join,
	.port_leave	= mlxsw_sp_bridge_8021q_port_leave,
	.fid_get	= mlxsw_sp_bridge_8021q_fid_get,
};

static bool
mlxsw_sp_port_is_br_member(const struct mlxsw_sp_port *mlxsw_sp_port,
			   const struct net_device *br_dev)
{
	struct mlxsw_sp_port_vlan *mlxsw_sp_port_vlan;

	list_for_each_entry(mlxsw_sp_port_vlan, &mlxsw_sp_port->vlans_list,
			    list) {
		if (mlxsw_sp_port_vlan->bridge_port &&
		    mlxsw_sp_port_vlan->bridge_port->bridge_device->dev ==
		    br_dev)
			return true;
	}

	return false;
}

static int
mlxsw_sp_bridge_8021d_port_join(struct mlxsw_sp_bridge_device *bridge_device,
				struct mlxsw_sp_bridge_port *bridge_port,
				struct mlxsw_sp_port *mlxsw_sp_port,
				struct netlink_ext_ack *extack)
{
	struct mlxsw_sp_port_vlan *mlxsw_sp_port_vlan;
	struct net_device *dev = bridge_port->dev;
	u16 vid;

	vid = is_vlan_dev(dev) ? vlan_dev_vlan_id(dev) : 1;
	mlxsw_sp_port_vlan = mlxsw_sp_port_vlan_find_by_vid(mlxsw_sp_port, vid);
	if (WARN_ON(!mlxsw_sp_port_vlan))
		return -EINVAL;

	if (mlxsw_sp_port_is_br_member(mlxsw_sp_port, bridge_device->dev)) {
		NL_SET_ERR_MSG_MOD(extack, "Can not bridge VLAN uppers of the same port");
		return -EINVAL;
	}

	/* Port is no longer usable as a router interface */
	if (mlxsw_sp_port_vlan->fid)
		mlxsw_sp_port_vlan_router_leave(mlxsw_sp_port_vlan);

	return mlxsw_sp_port_vlan_bridge_join(mlxsw_sp_port_vlan, bridge_port);
}

static void
mlxsw_sp_bridge_8021d_port_leave(struct mlxsw_sp_bridge_device *bridge_device,
				 struct mlxsw_sp_bridge_port *bridge_port,
				 struct mlxsw_sp_port *mlxsw_sp_port)
{
	struct mlxsw_sp_port_vlan *mlxsw_sp_port_vlan;
	struct net_device *dev = bridge_port->dev;
	u16 vid;

	vid = is_vlan_dev(dev) ? vlan_dev_vlan_id(dev) : 1;
	mlxsw_sp_port_vlan = mlxsw_sp_port_vlan_find_by_vid(mlxsw_sp_port, vid);
	if (!mlxsw_sp_port_vlan)
		return;

	mlxsw_sp_port_vlan_bridge_leave(mlxsw_sp_port_vlan);
}

static struct mlxsw_sp_fid *
mlxsw_sp_bridge_8021d_fid_get(struct mlxsw_sp_bridge_device *bridge_device,
			      u16 vid)
{
	struct mlxsw_sp *mlxsw_sp = mlxsw_sp_lower_get(bridge_device->dev);

	return mlxsw_sp_fid_8021d_get(mlxsw_sp, bridge_device->dev->ifindex);
}

static const struct mlxsw_sp_bridge_ops mlxsw_sp_bridge_8021d_ops = {
	.port_join	= mlxsw_sp_bridge_8021d_port_join,
	.port_leave	= mlxsw_sp_bridge_8021d_port_leave,
	.fid_get	= mlxsw_sp_bridge_8021d_fid_get,
};

int mlxsw_sp_port_bridge_join(struct mlxsw_sp_port *mlxsw_sp_port,
			      struct net_device *brport_dev,
			      struct net_device *br_dev,
			      struct netlink_ext_ack *extack)
{
	struct mlxsw_sp *mlxsw_sp = mlxsw_sp_port->mlxsw_sp;
	struct mlxsw_sp_bridge_device *bridge_device;
	struct mlxsw_sp_bridge_port *bridge_port;
	int err;

	bridge_port = mlxsw_sp_bridge_port_get(mlxsw_sp->bridge, brport_dev);
	if (IS_ERR(bridge_port))
		return PTR_ERR(bridge_port);
	bridge_device = bridge_port->bridge_device;

	err = bridge_device->ops->port_join(bridge_device, bridge_port,
					    mlxsw_sp_port, extack);
	if (err)
		goto err_port_join;

	return 0;

err_port_join:
	mlxsw_sp_bridge_port_put(mlxsw_sp->bridge, bridge_port);
	return err;
}

void mlxsw_sp_port_bridge_leave(struct mlxsw_sp_port *mlxsw_sp_port,
				struct net_device *brport_dev,
				struct net_device *br_dev)
{
	struct mlxsw_sp *mlxsw_sp = mlxsw_sp_port->mlxsw_sp;
	struct mlxsw_sp_bridge_device *bridge_device;
	struct mlxsw_sp_bridge_port *bridge_port;

	bridge_device = mlxsw_sp_bridge_device_find(mlxsw_sp->bridge, br_dev);
	if (!bridge_device)
		return;
	bridge_port = __mlxsw_sp_bridge_port_find(bridge_device, brport_dev);
	if (!bridge_port)
		return;

	bridge_device->ops->port_leave(bridge_device, bridge_port,
				       mlxsw_sp_port);
	mlxsw_sp_bridge_port_put(mlxsw_sp->bridge, bridge_port);
}

static void
mlxsw_sp_fdb_call_notifiers(enum switchdev_notifier_type type,
			    const char *mac, u16 vid,
			    struct net_device *dev)
{
	struct switchdev_notifier_fdb_info info;

	info.addr = mac;
	info.vid = vid;
	call_switchdev_notifiers(type, dev, &info.info);
}

static void mlxsw_sp_fdb_notify_mac_process(struct mlxsw_sp *mlxsw_sp,
					    char *sfn_pl, int rec_index,
					    bool adding)
{
	struct mlxsw_sp_port_vlan *mlxsw_sp_port_vlan;
	struct mlxsw_sp_bridge_device *bridge_device;
	struct mlxsw_sp_bridge_port *bridge_port;
	struct mlxsw_sp_port *mlxsw_sp_port;
	enum switchdev_notifier_type type;
	char mac[ETH_ALEN];
	u8 local_port;
	u16 vid, fid;
	bool do_notification = true;
	int err;

	mlxsw_reg_sfn_mac_unpack(sfn_pl, rec_index, mac, &fid, &local_port);
	mlxsw_sp_port = mlxsw_sp->ports[local_port];
	if (!mlxsw_sp_port) {
		dev_err_ratelimited(mlxsw_sp->bus_info->dev, "Incorrect local port in FDB notification\n");
		goto just_remove;
	}

	mlxsw_sp_port_vlan = mlxsw_sp_port_vlan_find_by_fid(mlxsw_sp_port, fid);
	if (!mlxsw_sp_port_vlan) {
		netdev_err(mlxsw_sp_port->dev, "Failed to find a matching {Port, VID} following FDB notification\n");
		goto just_remove;
	}

	bridge_port = mlxsw_sp_port_vlan->bridge_port;
	if (!bridge_port) {
		netdev_err(mlxsw_sp_port->dev, "{Port, VID} not associated with a bridge\n");
		goto just_remove;
	}

	bridge_device = bridge_port->bridge_device;
	vid = bridge_device->vlan_enabled ? mlxsw_sp_port_vlan->vid : 0;

do_fdb_op:
	err = mlxsw_sp_port_fdb_uc_op(mlxsw_sp, local_port, mac, fid,
				      adding, true);
	if (err) {
		dev_err_ratelimited(mlxsw_sp->bus_info->dev, "Failed to set FDB entry\n");
		return;
	}

	if (!do_notification)
		return;
	type = adding ? SWITCHDEV_FDB_ADD_TO_BRIDGE : SWITCHDEV_FDB_DEL_TO_BRIDGE;
	mlxsw_sp_fdb_call_notifiers(type, mac, vid, bridge_port->dev);

	return;

just_remove:
	adding = false;
	do_notification = false;
	goto do_fdb_op;
}

static void mlxsw_sp_fdb_notify_mac_lag_process(struct mlxsw_sp *mlxsw_sp,
						char *sfn_pl, int rec_index,
						bool adding)
{
	struct mlxsw_sp_port_vlan *mlxsw_sp_port_vlan;
	struct mlxsw_sp_bridge_device *bridge_device;
	struct mlxsw_sp_bridge_port *bridge_port;
	struct mlxsw_sp_port *mlxsw_sp_port;
	enum switchdev_notifier_type type;
	char mac[ETH_ALEN];
	u16 lag_vid = 0;
	u16 lag_id;
	u16 vid, fid;
	bool do_notification = true;
	int err;

	mlxsw_reg_sfn_mac_lag_unpack(sfn_pl, rec_index, mac, &fid, &lag_id);
	mlxsw_sp_port = mlxsw_sp_lag_rep_port(mlxsw_sp, lag_id);
	if (!mlxsw_sp_port) {
		dev_err_ratelimited(mlxsw_sp->bus_info->dev, "Cannot find port representor for LAG\n");
		goto just_remove;
	}

	mlxsw_sp_port_vlan = mlxsw_sp_port_vlan_find_by_fid(mlxsw_sp_port, fid);
	if (!mlxsw_sp_port_vlan) {
		netdev_err(mlxsw_sp_port->dev, "Failed to find a matching {Port, VID} following FDB notification\n");
		goto just_remove;
	}

	bridge_port = mlxsw_sp_port_vlan->bridge_port;
	if (!bridge_port) {
		netdev_err(mlxsw_sp_port->dev, "{Port, VID} not associated with a bridge\n");
		goto just_remove;
	}

	bridge_device = bridge_port->bridge_device;
	vid = bridge_device->vlan_enabled ? mlxsw_sp_port_vlan->vid : 0;
	lag_vid = mlxsw_sp_port_vlan->vid;

do_fdb_op:
	err = mlxsw_sp_port_fdb_uc_lag_op(mlxsw_sp, lag_id, mac, fid, lag_vid,
					  adding, true);
	if (err) {
		dev_err_ratelimited(mlxsw_sp->bus_info->dev, "Failed to set FDB entry\n");
		return;
	}

	if (!do_notification)
		return;
	type = adding ? SWITCHDEV_FDB_ADD_TO_BRIDGE : SWITCHDEV_FDB_DEL_TO_BRIDGE;
	mlxsw_sp_fdb_call_notifiers(type, mac, vid, bridge_port->dev);

	return;

just_remove:
	adding = false;
	do_notification = false;
	goto do_fdb_op;
}

static void mlxsw_sp_fdb_notify_rec_process(struct mlxsw_sp *mlxsw_sp,
					    char *sfn_pl, int rec_index)
{
	switch (mlxsw_reg_sfn_rec_type_get(sfn_pl, rec_index)) {
	case MLXSW_REG_SFN_REC_TYPE_LEARNED_MAC:
		mlxsw_sp_fdb_notify_mac_process(mlxsw_sp, sfn_pl,
						rec_index, true);
		break;
	case MLXSW_REG_SFN_REC_TYPE_AGED_OUT_MAC:
		mlxsw_sp_fdb_notify_mac_process(mlxsw_sp, sfn_pl,
						rec_index, false);
		break;
	case MLXSW_REG_SFN_REC_TYPE_LEARNED_MAC_LAG:
		mlxsw_sp_fdb_notify_mac_lag_process(mlxsw_sp, sfn_pl,
						    rec_index, true);
		break;
	case MLXSW_REG_SFN_REC_TYPE_AGED_OUT_MAC_LAG:
		mlxsw_sp_fdb_notify_mac_lag_process(mlxsw_sp, sfn_pl,
						    rec_index, false);
		break;
	}
}

static void mlxsw_sp_fdb_notify_work_schedule(struct mlxsw_sp *mlxsw_sp)
{
	struct mlxsw_sp_bridge *bridge = mlxsw_sp->bridge;

	mlxsw_core_schedule_dw(&bridge->fdb_notify.dw,
			       msecs_to_jiffies(bridge->fdb_notify.interval));
}

static void mlxsw_sp_fdb_notify_work(struct work_struct *work)
{
	struct mlxsw_sp_bridge *bridge;
	struct mlxsw_sp *mlxsw_sp;
	char *sfn_pl;
	u8 num_rec;
	int i;
	int err;

	sfn_pl = kmalloc(MLXSW_REG_SFN_LEN, GFP_KERNEL);
	if (!sfn_pl)
		return;

<<<<<<< HEAD
	mlxsw_sp = container_of(work, struct mlxsw_sp, fdb_notify.dw.work);

	rtnl_lock();
	do {
		mlxsw_reg_sfn_pack(sfn_pl);
		err = mlxsw_reg_query(mlxsw_sp->core, MLXSW_REG(sfn), sfn_pl);
		if (err) {
			dev_err_ratelimited(mlxsw_sp->bus_info->dev, "Failed to get FDB notifications\n");
			break;
		}
		num_rec = mlxsw_reg_sfn_num_rec_get(sfn_pl);
		for (i = 0; i < num_rec; i++)
			mlxsw_sp_fdb_notify_rec_process(mlxsw_sp, sfn_pl, i);

	} while (num_rec);
	rtnl_unlock();
=======
	bridge = container_of(work, struct mlxsw_sp_bridge, fdb_notify.dw.work);
	mlxsw_sp = bridge->mlxsw_sp;

	rtnl_lock();
	mlxsw_reg_sfn_pack(sfn_pl);
	err = mlxsw_reg_query(mlxsw_sp->core, MLXSW_REG(sfn), sfn_pl);
	if (err) {
		dev_err_ratelimited(mlxsw_sp->bus_info->dev, "Failed to get FDB notifications\n");
		goto out;
	}
	num_rec = mlxsw_reg_sfn_num_rec_get(sfn_pl);
	for (i = 0; i < num_rec; i++)
		mlxsw_sp_fdb_notify_rec_process(mlxsw_sp, sfn_pl, i);
>>>>>>> 286cd8c7

out:
	rtnl_unlock();
	kfree(sfn_pl);
	mlxsw_sp_fdb_notify_work_schedule(mlxsw_sp);
}

struct mlxsw_sp_switchdev_event_work {
	struct work_struct work;
	struct switchdev_notifier_fdb_info fdb_info;
	struct net_device *dev;
	unsigned long event;
};

static void mlxsw_sp_switchdev_event_work(struct work_struct *work)
{
	struct mlxsw_sp_switchdev_event_work *switchdev_work =
		container_of(work, struct mlxsw_sp_switchdev_event_work, work);
	struct net_device *dev = switchdev_work->dev;
	struct switchdev_notifier_fdb_info *fdb_info;
	struct mlxsw_sp_port *mlxsw_sp_port;
	int err;

	rtnl_lock();
	mlxsw_sp_port = mlxsw_sp_port_dev_lower_find(dev);
	if (!mlxsw_sp_port)
		goto out;

	switch (switchdev_work->event) {
	case SWITCHDEV_FDB_ADD_TO_DEVICE:
		fdb_info = &switchdev_work->fdb_info;
		if (!fdb_info->added_by_user)
			break;
		err = mlxsw_sp_port_fdb_set(mlxsw_sp_port, fdb_info, true);
		if (err)
			break;
		mlxsw_sp_fdb_call_notifiers(SWITCHDEV_FDB_OFFLOADED,
					    fdb_info->addr,
					    fdb_info->vid, dev);
		break;
	case SWITCHDEV_FDB_DEL_TO_DEVICE:
		fdb_info = &switchdev_work->fdb_info;
		mlxsw_sp_port_fdb_set(mlxsw_sp_port, fdb_info, false);
		break;
	case SWITCHDEV_FDB_ADD_TO_BRIDGE: /* fall through */
	case SWITCHDEV_FDB_DEL_TO_BRIDGE:
		/* These events are only used to potentially update an existing
		 * SPAN mirror.
		 */
		break;
	}

	mlxsw_sp_span_respin(mlxsw_sp_port->mlxsw_sp);

out:
	rtnl_unlock();
	kfree(switchdev_work->fdb_info.addr);
	kfree(switchdev_work);
	dev_put(dev);
}

/* Called under rcu_read_lock() */
static int mlxsw_sp_switchdev_event(struct notifier_block *unused,
				    unsigned long event, void *ptr)
{
	struct net_device *dev = switchdev_notifier_info_to_dev(ptr);
	struct mlxsw_sp_switchdev_event_work *switchdev_work;
	struct switchdev_notifier_fdb_info *fdb_info = ptr;
	struct net_device *br_dev;

	/* Tunnel devices are not our uppers, so check their master instead */
	br_dev = netdev_master_upper_dev_get_rcu(dev);
	if (!br_dev)
		return NOTIFY_DONE;
	if (!netif_is_bridge_master(br_dev))
		return NOTIFY_DONE;
	if (!mlxsw_sp_port_dev_lower_find_rcu(br_dev))
		return NOTIFY_DONE;

	switchdev_work = kzalloc(sizeof(*switchdev_work), GFP_ATOMIC);
	if (!switchdev_work)
		return NOTIFY_BAD;

	INIT_WORK(&switchdev_work->work, mlxsw_sp_switchdev_event_work);
	switchdev_work->dev = dev;
	switchdev_work->event = event;

	switch (event) {
	case SWITCHDEV_FDB_ADD_TO_DEVICE: /* fall through */
	case SWITCHDEV_FDB_DEL_TO_DEVICE: /* fall through */
	case SWITCHDEV_FDB_ADD_TO_BRIDGE: /* fall through */
	case SWITCHDEV_FDB_DEL_TO_BRIDGE:
		memcpy(&switchdev_work->fdb_info, ptr,
		       sizeof(switchdev_work->fdb_info));
		switchdev_work->fdb_info.addr = kzalloc(ETH_ALEN, GFP_ATOMIC);
		if (!switchdev_work->fdb_info.addr)
			goto err_addr_alloc;
		ether_addr_copy((u8 *)switchdev_work->fdb_info.addr,
				fdb_info->addr);
		/* Take a reference on the device. This can be either
		 * upper device containig mlxsw_sp_port or just a
		 * mlxsw_sp_port
		 */
		dev_hold(dev);
		break;
	default:
		kfree(switchdev_work);
		return NOTIFY_DONE;
	}

	mlxsw_core_schedule_work(&switchdev_work->work);

	return NOTIFY_DONE;

err_addr_alloc:
	kfree(switchdev_work);
	return NOTIFY_BAD;
}

static struct notifier_block mlxsw_sp_switchdev_notifier = {
	.notifier_call = mlxsw_sp_switchdev_event,
};

u8
mlxsw_sp_bridge_port_stp_state(struct mlxsw_sp_bridge_port *bridge_port)
{
	return bridge_port->stp_state;
}

static int mlxsw_sp_fdb_init(struct mlxsw_sp *mlxsw_sp)
{
	struct mlxsw_sp_bridge *bridge = mlxsw_sp->bridge;
	int err;

	err = mlxsw_sp_ageing_set(mlxsw_sp, MLXSW_SP_DEFAULT_AGEING_TIME);
	if (err) {
		dev_err(mlxsw_sp->bus_info->dev, "Failed to set default ageing time\n");
		return err;
	}

	err = register_switchdev_notifier(&mlxsw_sp_switchdev_notifier);
	if (err) {
		dev_err(mlxsw_sp->bus_info->dev, "Failed to register switchdev notifier\n");
		return err;
	}

	INIT_DELAYED_WORK(&bridge->fdb_notify.dw, mlxsw_sp_fdb_notify_work);
	bridge->fdb_notify.interval = MLXSW_SP_DEFAULT_LEARNING_INTERVAL;
	mlxsw_sp_fdb_notify_work_schedule(mlxsw_sp);
	return 0;
}

static void mlxsw_sp_fdb_fini(struct mlxsw_sp *mlxsw_sp)
{
	cancel_delayed_work_sync(&mlxsw_sp->bridge->fdb_notify.dw);
	unregister_switchdev_notifier(&mlxsw_sp_switchdev_notifier);

}

int mlxsw_sp_switchdev_init(struct mlxsw_sp *mlxsw_sp)
{
	struct mlxsw_sp_bridge *bridge;

	bridge = kzalloc(sizeof(*mlxsw_sp->bridge), GFP_KERNEL);
	if (!bridge)
		return -ENOMEM;
	mlxsw_sp->bridge = bridge;
	bridge->mlxsw_sp = mlxsw_sp;

	INIT_LIST_HEAD(&mlxsw_sp->bridge->bridges_list);

	bridge->bridge_8021q_ops = &mlxsw_sp_bridge_8021q_ops;
	bridge->bridge_8021d_ops = &mlxsw_sp_bridge_8021d_ops;

	return mlxsw_sp_fdb_init(mlxsw_sp);
}

void mlxsw_sp_switchdev_fini(struct mlxsw_sp *mlxsw_sp)
{
	mlxsw_sp_fdb_fini(mlxsw_sp);
	WARN_ON(!list_empty(&mlxsw_sp->bridge->bridges_list));
	kfree(mlxsw_sp->bridge);
}

void mlxsw_sp_port_switchdev_init(struct mlxsw_sp_port *mlxsw_sp_port)
{
	mlxsw_sp_port->dev->switchdev_ops = &mlxsw_sp_port_switchdev_ops;
}

void mlxsw_sp_port_switchdev_fini(struct mlxsw_sp_port *mlxsw_sp_port)
{
}<|MERGE_RESOLUTION|>--- conflicted
+++ resolved
@@ -13,10 +13,7 @@
 #include <linux/workqueue.h>
 #include <linux/jiffies.h>
 #include <linux/rtnetlink.h>
-<<<<<<< HEAD
-=======
 #include <linux/netlink.h>
->>>>>>> 286cd8c7
 #include <net/switchdev.h>
 
 #include "spectrum_span.h"
@@ -1150,22 +1147,6 @@
 	struct mlxsw_sp_bridge_port *bridge_port;
 	u16 vid;
 
-<<<<<<< HEAD
-	switch (state) {
-	case BR_STATE_FORWARDING:
-		spms_state = MLXSW_REG_SPMS_STATE_FORWARDING;
-		break;
-	case BR_STATE_LEARNING:
-		spms_state = MLXSW_REG_SPMS_STATE_LEARNING;
-		break;
-	case BR_STATE_LISTENING: /* fall-through */
-	case BR_STATE_DISABLED: /* fall-through */
-	case BR_STATE_BLOCKING:
-		spms_state = MLXSW_REG_SPMS_STATE_DISCARDING;
-		break;
-	default:
-		BUG();
-=======
 	if (netif_is_bridge_master(orig_dev)) {
 		int err = 0;
 
@@ -1177,7 +1158,6 @@
 		if (!err)
 			err = -EOPNOTSUPP;
 		return err;
->>>>>>> 286cd8c7
 	}
 
 	if (switchdev_trans_ph_prepare(trans))
@@ -1414,19 +1394,9 @@
 	char *smid_pl;
 	int err;
 
-<<<<<<< HEAD
-	if (switchdev_trans_ph_prepare(trans)) {
-		if (ageing_time < MLXSW_SP_MIN_AGEING_TIME ||
-		    ageing_time > MLXSW_SP_MAX_AGEING_TIME)
-			return -ERANGE;
-		else
-			return 0;
-	}
-=======
 	smid_pl = kmalloc(MLXSW_REG_SMID_LEN, GFP_KERNEL);
 	if (!smid_pl)
 		return -ENOMEM;
->>>>>>> 286cd8c7
 
 	mlxsw_reg_smid_pack(smid_pl, mid_idx, mlxsw_sp_port->local_port, add);
 	err = mlxsw_reg_write(mlxsw_sp->core, MLXSW_REG(smid), smid_pl);
@@ -2273,24 +2243,6 @@
 	if (!sfn_pl)
 		return;
 
-<<<<<<< HEAD
-	mlxsw_sp = container_of(work, struct mlxsw_sp, fdb_notify.dw.work);
-
-	rtnl_lock();
-	do {
-		mlxsw_reg_sfn_pack(sfn_pl);
-		err = mlxsw_reg_query(mlxsw_sp->core, MLXSW_REG(sfn), sfn_pl);
-		if (err) {
-			dev_err_ratelimited(mlxsw_sp->bus_info->dev, "Failed to get FDB notifications\n");
-			break;
-		}
-		num_rec = mlxsw_reg_sfn_num_rec_get(sfn_pl);
-		for (i = 0; i < num_rec; i++)
-			mlxsw_sp_fdb_notify_rec_process(mlxsw_sp, sfn_pl, i);
-
-	} while (num_rec);
-	rtnl_unlock();
-=======
 	bridge = container_of(work, struct mlxsw_sp_bridge, fdb_notify.dw.work);
 	mlxsw_sp = bridge->mlxsw_sp;
 
@@ -2304,7 +2256,6 @@
 	num_rec = mlxsw_reg_sfn_num_rec_get(sfn_pl);
 	for (i = 0; i < num_rec; i++)
 		mlxsw_sp_fdb_notify_rec_process(mlxsw_sp, sfn_pl, i);
->>>>>>> 286cd8c7
 
 out:
 	rtnl_unlock();
