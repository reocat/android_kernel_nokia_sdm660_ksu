/*
 * Copyright (c) 2013-2016, Mellanox Technologies. All rights reserved.
 *
 * This software is available to you under a choice of one of two
 * licenses.  You may choose to be licensed under the terms of the GNU
 * General Public License (GPL) Version 2, available from the file
 * COPYING in the main directory of this source tree, or the
 * OpenIB.org BSD license below:
 *
 *     Redistribution and use in source and binary forms, with or
 *     without modification, are permitted provided that the following
 *     conditions are met:
 *
 *      - Redistributions of source code must retain the above
 *        copyright notice, this list of conditions and the following
 *        disclaimer.
 *
 *      - Redistributions in binary form must reproduce the above
 *        copyright notice, this list of conditions and the following
 *        disclaimer in the documentation and/or other materials
 *        provided with the distribution.
 *
 * THE SOFTWARE IS PROVIDED "AS IS", WITHOUT WARRANTY OF ANY KIND,
 * EXPRESS OR IMPLIED, INCLUDING BUT NOT LIMITED TO THE WARRANTIES OF
 * MERCHANTABILITY, FITNESS FOR A PARTICULAR PURPOSE AND
 * NONINFRINGEMENT. IN NO EVENT SHALL THE AUTHORS OR COPYRIGHT HOLDERS
 * BE LIABLE FOR ANY CLAIM, DAMAGES OR OTHER LIABILITY, WHETHER IN AN
 * ACTION OF CONTRACT, TORT OR OTHERWISE, ARISING FROM, OUT OF OR IN
 * CONNECTION WITH THE SOFTWARE OR THE USE OR OTHER DEALINGS IN THE
 * SOFTWARE.
 */

#include <linux/highmem.h>
#include <linux/module.h>
#include <linux/errno.h>
#include <linux/pci.h>
#include <linux/dma-mapping.h>
#include <linux/slab.h>
#include <linux/delay.h>
#include <linux/random.h>
#include <linux/io-mapping.h>
#include <linux/mlx5/driver.h>
#include <linux/debugfs.h>

#include "mlx5_core.h"

enum {
	CMD_IF_REV = 5,
};

enum {
	CMD_MODE_POLLING,
	CMD_MODE_EVENTS
};

enum {
	MLX5_CMD_DELIVERY_STAT_OK			= 0x0,
	MLX5_CMD_DELIVERY_STAT_SIGNAT_ERR		= 0x1,
	MLX5_CMD_DELIVERY_STAT_TOK_ERR			= 0x2,
	MLX5_CMD_DELIVERY_STAT_BAD_BLK_NUM_ERR		= 0x3,
	MLX5_CMD_DELIVERY_STAT_OUT_PTR_ALIGN_ERR	= 0x4,
	MLX5_CMD_DELIVERY_STAT_IN_PTR_ALIGN_ERR		= 0x5,
	MLX5_CMD_DELIVERY_STAT_FW_ERR			= 0x6,
	MLX5_CMD_DELIVERY_STAT_IN_LENGTH_ERR		= 0x7,
	MLX5_CMD_DELIVERY_STAT_OUT_LENGTH_ERR		= 0x8,
	MLX5_CMD_DELIVERY_STAT_RES_FLD_NOT_CLR_ERR	= 0x9,
	MLX5_CMD_DELIVERY_STAT_CMD_DESCR_ERR		= 0x10,
};

static struct mlx5_cmd_work_ent *alloc_cmd(struct mlx5_cmd *cmd,
					   struct mlx5_cmd_msg *in,
					   struct mlx5_cmd_msg *out,
					   void *uout, int uout_size,
					   mlx5_cmd_cbk_t cbk,
					   void *context, int page_queue)
{
	gfp_t alloc_flags = cbk ? GFP_ATOMIC : GFP_KERNEL;
	struct mlx5_cmd_work_ent *ent;

	ent = kzalloc(sizeof(*ent), alloc_flags);
	if (!ent)
		return ERR_PTR(-ENOMEM);

	ent->in		= in;
	ent->out	= out;
	ent->uout	= uout;
	ent->uout_size	= uout_size;
	ent->callback	= cbk;
	ent->context	= context;
	ent->cmd	= cmd;
	ent->page_queue = page_queue;

	return ent;
}

static u8 alloc_token(struct mlx5_cmd *cmd)
{
	u8 token;

	spin_lock(&cmd->token_lock);
	cmd->token++;
	if (cmd->token == 0)
		cmd->token++;
	token = cmd->token;
	spin_unlock(&cmd->token_lock);

	return token;
}

static int alloc_ent(struct mlx5_cmd *cmd)
{
	unsigned long flags;
	int ret;

	spin_lock_irqsave(&cmd->alloc_lock, flags);
	ret = find_first_bit(&cmd->bitmask, cmd->max_reg_cmds);
	if (ret < cmd->max_reg_cmds)
		clear_bit(ret, &cmd->bitmask);
	spin_unlock_irqrestore(&cmd->alloc_lock, flags);

	return ret < cmd->max_reg_cmds ? ret : -ENOMEM;
}

static void free_ent(struct mlx5_cmd *cmd, int idx)
{
	unsigned long flags;

	spin_lock_irqsave(&cmd->alloc_lock, flags);
	set_bit(idx, &cmd->bitmask);
	spin_unlock_irqrestore(&cmd->alloc_lock, flags);
}

static struct mlx5_cmd_layout *get_inst(struct mlx5_cmd *cmd, int idx)
{
	return cmd->cmd_buf + (idx << cmd->log_stride);
}

<<<<<<< HEAD
=======
static int mlx5_calc_cmd_blocks(struct mlx5_cmd_msg *msg)
{
	int size = msg->len;
	int blen = size - min_t(int, sizeof(msg->first.data), size);

	return DIV_ROUND_UP(blen, MLX5_CMD_DATA_BLOCK_SIZE);
}

>>>>>>> 286cd8c7
static u8 xor8_buf(void *buf, size_t offset, int len)
{
	u8 *ptr = buf;
	u8 sum = 0;
	int i;
	int end = len + offset;

	for (i = offset; i < end; i++)
		sum ^= ptr[i];

	return sum;
}

static int verify_block_sig(struct mlx5_cmd_prot_block *block)
{
	size_t rsvd0_off = offsetof(struct mlx5_cmd_prot_block, rsvd0);
	int xor_len = sizeof(*block) - sizeof(block->data) - 1;

	if (xor8_buf(block, rsvd0_off, xor_len) != 0xff)
		return -EINVAL;

	if (xor8_buf(block, 0, sizeof(*block)) != 0xff)
		return -EINVAL;

	return 0;
}

static void calc_block_sig(struct mlx5_cmd_prot_block *block)
{
	int ctrl_xor_len = sizeof(*block) - sizeof(block->data) - 2;
	size_t rsvd0_off = offsetof(struct mlx5_cmd_prot_block, rsvd0);

	block->ctrl_sig = ~xor8_buf(block, rsvd0_off, ctrl_xor_len);
	block->sig = ~xor8_buf(block, 0, sizeof(*block) - 1);
}

static void calc_chain_sig(struct mlx5_cmd_msg *msg)
{
	struct mlx5_cmd_mailbox *next = msg->next;
<<<<<<< HEAD
	int size = msg->len;
	int blen = size - min_t(int, sizeof(msg->first.data), size);
	int n = (blen + MLX5_CMD_DATA_BLOCK_SIZE - 1)
		/ MLX5_CMD_DATA_BLOCK_SIZE;
=======
	int n = mlx5_calc_cmd_blocks(msg);
>>>>>>> 286cd8c7
	int i = 0;

	for (i = 0; i < n && next; i++)  {
		calc_block_sig(next->buf);
		next = next->next;
	}
}

static void set_signature(struct mlx5_cmd_work_ent *ent, int csum)
{
	ent->lay->sig = ~xor8_buf(ent->lay, 0,  sizeof(*ent->lay));
	if (csum) {
		calc_chain_sig(ent->in);
		calc_chain_sig(ent->out);
	}
}

static void poll_timeout(struct mlx5_cmd_work_ent *ent)
{
	unsigned long poll_end = jiffies + msecs_to_jiffies(MLX5_CMD_TIMEOUT_MSEC + 1000);
	u8 own;

	do {
		own = READ_ONCE(ent->lay->status_own);
		if (!(own & CMD_OWNER_HW)) {
			ent->ret = 0;
			return;
		}
		cond_resched();
	} while (time_before(jiffies, poll_end));

	ent->ret = -ETIMEDOUT;
}

static void free_cmd(struct mlx5_cmd_work_ent *ent)
{
	kfree(ent);
}

static int verify_signature(struct mlx5_cmd_work_ent *ent)
{
	struct mlx5_cmd_mailbox *next = ent->out->next;
	int n = mlx5_calc_cmd_blocks(ent->out);
	int err;
	u8 sig;
<<<<<<< HEAD
	int size = ent->out->len;
	int blen = size - min_t(int, sizeof(ent->out->first.data), size);
	int n = (blen + MLX5_CMD_DATA_BLOCK_SIZE - 1)
		/ MLX5_CMD_DATA_BLOCK_SIZE;
=======
>>>>>>> 286cd8c7
	int i = 0;

	sig = xor8_buf(ent->lay, 0, sizeof(*ent->lay));
	if (sig != 0xff)
		return -EINVAL;

	for (i = 0; i < n && next; i++) {
		err = verify_block_sig(next->buf);
		if (err)
			return err;

		next = next->next;
	}

	return 0;
}

static void dump_buf(void *buf, int size, int data_only, int offset)
{
	__be32 *p = buf;
	int i;

	for (i = 0; i < size; i += 16) {
		pr_debug("%03x: %08x %08x %08x %08x\n", offset, be32_to_cpu(p[0]),
			 be32_to_cpu(p[1]), be32_to_cpu(p[2]),
			 be32_to_cpu(p[3]));
		p += 4;
		offset += 16;
	}
	if (!data_only)
		pr_debug("\n");
}

static int mlx5_internal_err_ret_value(struct mlx5_core_dev *dev, u16 op,
				       u32 *synd, u8 *status)
{
	*synd = 0;
	*status = 0;

	switch (op) {
	case MLX5_CMD_OP_TEARDOWN_HCA:
	case MLX5_CMD_OP_DISABLE_HCA:
	case MLX5_CMD_OP_MANAGE_PAGES:
	case MLX5_CMD_OP_DESTROY_MKEY:
	case MLX5_CMD_OP_DESTROY_EQ:
	case MLX5_CMD_OP_DESTROY_CQ:
	case MLX5_CMD_OP_DESTROY_QP:
	case MLX5_CMD_OP_DESTROY_PSV:
	case MLX5_CMD_OP_DESTROY_SRQ:
	case MLX5_CMD_OP_DESTROY_XRC_SRQ:
	case MLX5_CMD_OP_DESTROY_XRQ:
	case MLX5_CMD_OP_DESTROY_DCT:
	case MLX5_CMD_OP_DEALLOC_Q_COUNTER:
	case MLX5_CMD_OP_DESTROY_SCHEDULING_ELEMENT:
	case MLX5_CMD_OP_DESTROY_QOS_PARA_VPORT:
	case MLX5_CMD_OP_DEALLOC_PD:
	case MLX5_CMD_OP_DEALLOC_UAR:
	case MLX5_CMD_OP_DETACH_FROM_MCG:
	case MLX5_CMD_OP_DEALLOC_XRCD:
	case MLX5_CMD_OP_DEALLOC_TRANSPORT_DOMAIN:
	case MLX5_CMD_OP_DELETE_VXLAN_UDP_DPORT:
	case MLX5_CMD_OP_DELETE_L2_TABLE_ENTRY:
	case MLX5_CMD_OP_DESTROY_LAG:
	case MLX5_CMD_OP_DESTROY_VPORT_LAG:
	case MLX5_CMD_OP_DESTROY_TIR:
	case MLX5_CMD_OP_DESTROY_SQ:
	case MLX5_CMD_OP_DESTROY_RQ:
	case MLX5_CMD_OP_DESTROY_RMP:
	case MLX5_CMD_OP_DESTROY_TIS:
	case MLX5_CMD_OP_DESTROY_RQT:
	case MLX5_CMD_OP_DESTROY_FLOW_TABLE:
	case MLX5_CMD_OP_DESTROY_FLOW_GROUP:
	case MLX5_CMD_OP_DELETE_FLOW_TABLE_ENTRY:
	case MLX5_CMD_OP_DEALLOC_FLOW_COUNTER:
	case MLX5_CMD_OP_2ERR_QP:
	case MLX5_CMD_OP_2RST_QP:
	case MLX5_CMD_OP_MODIFY_NIC_VPORT_CONTEXT:
	case MLX5_CMD_OP_MODIFY_FLOW_TABLE:
	case MLX5_CMD_OP_SET_FLOW_TABLE_ENTRY:
	case MLX5_CMD_OP_SET_FLOW_TABLE_ROOT:
	case MLX5_CMD_OP_DEALLOC_ENCAP_HEADER:
	case MLX5_CMD_OP_DEALLOC_MODIFY_HEADER_CONTEXT:
	case MLX5_CMD_OP_FPGA_DESTROY_QP:
	case MLX5_CMD_OP_DESTROY_GENERAL_OBJECT:
		return MLX5_CMD_STAT_OK;

	case MLX5_CMD_OP_QUERY_HCA_CAP:
	case MLX5_CMD_OP_QUERY_ADAPTER:
	case MLX5_CMD_OP_INIT_HCA:
	case MLX5_CMD_OP_ENABLE_HCA:
	case MLX5_CMD_OP_QUERY_PAGES:
	case MLX5_CMD_OP_SET_HCA_CAP:
	case MLX5_CMD_OP_QUERY_ISSI:
	case MLX5_CMD_OP_SET_ISSI:
	case MLX5_CMD_OP_CREATE_MKEY:
	case MLX5_CMD_OP_QUERY_MKEY:
	case MLX5_CMD_OP_QUERY_SPECIAL_CONTEXTS:
	case MLX5_CMD_OP_PAGE_FAULT_RESUME:
	case MLX5_CMD_OP_CREATE_EQ:
	case MLX5_CMD_OP_QUERY_EQ:
	case MLX5_CMD_OP_GEN_EQE:
	case MLX5_CMD_OP_CREATE_CQ:
	case MLX5_CMD_OP_QUERY_CQ:
	case MLX5_CMD_OP_MODIFY_CQ:
	case MLX5_CMD_OP_CREATE_QP:
	case MLX5_CMD_OP_RST2INIT_QP:
	case MLX5_CMD_OP_INIT2RTR_QP:
	case MLX5_CMD_OP_RTR2RTS_QP:
	case MLX5_CMD_OP_RTS2RTS_QP:
	case MLX5_CMD_OP_SQERR2RTS_QP:
	case MLX5_CMD_OP_QUERY_QP:
	case MLX5_CMD_OP_SQD_RTS_QP:
	case MLX5_CMD_OP_INIT2INIT_QP:
	case MLX5_CMD_OP_CREATE_PSV:
	case MLX5_CMD_OP_CREATE_SRQ:
	case MLX5_CMD_OP_QUERY_SRQ:
	case MLX5_CMD_OP_ARM_RQ:
	case MLX5_CMD_OP_CREATE_XRC_SRQ:
	case MLX5_CMD_OP_QUERY_XRC_SRQ:
	case MLX5_CMD_OP_ARM_XRC_SRQ:
	case MLX5_CMD_OP_CREATE_XRQ:
	case MLX5_CMD_OP_QUERY_XRQ:
	case MLX5_CMD_OP_ARM_XRQ:
	case MLX5_CMD_OP_CREATE_DCT:
	case MLX5_CMD_OP_DRAIN_DCT:
	case MLX5_CMD_OP_QUERY_DCT:
	case MLX5_CMD_OP_ARM_DCT_FOR_KEY_VIOLATION:
	case MLX5_CMD_OP_QUERY_VPORT_STATE:
	case MLX5_CMD_OP_MODIFY_VPORT_STATE:
	case MLX5_CMD_OP_QUERY_ESW_VPORT_CONTEXT:
	case MLX5_CMD_OP_MODIFY_ESW_VPORT_CONTEXT:
	case MLX5_CMD_OP_QUERY_NIC_VPORT_CONTEXT:
	case MLX5_CMD_OP_QUERY_ROCE_ADDRESS:
	case MLX5_CMD_OP_SET_ROCE_ADDRESS:
	case MLX5_CMD_OP_QUERY_HCA_VPORT_CONTEXT:
	case MLX5_CMD_OP_MODIFY_HCA_VPORT_CONTEXT:
	case MLX5_CMD_OP_QUERY_HCA_VPORT_GID:
	case MLX5_CMD_OP_QUERY_HCA_VPORT_PKEY:
	case MLX5_CMD_OP_QUERY_VNIC_ENV:
	case MLX5_CMD_OP_QUERY_VPORT_COUNTER:
	case MLX5_CMD_OP_ALLOC_Q_COUNTER:
	case MLX5_CMD_OP_QUERY_Q_COUNTER:
	case MLX5_CMD_OP_SET_PP_RATE_LIMIT:
	case MLX5_CMD_OP_QUERY_RATE_LIMIT:
	case MLX5_CMD_OP_CREATE_SCHEDULING_ELEMENT:
	case MLX5_CMD_OP_QUERY_SCHEDULING_ELEMENT:
	case MLX5_CMD_OP_MODIFY_SCHEDULING_ELEMENT:
	case MLX5_CMD_OP_CREATE_QOS_PARA_VPORT:
	case MLX5_CMD_OP_ALLOC_PD:
	case MLX5_CMD_OP_ALLOC_UAR:
	case MLX5_CMD_OP_CONFIG_INT_MODERATION:
	case MLX5_CMD_OP_ACCESS_REG:
	case MLX5_CMD_OP_ATTACH_TO_MCG:
	case MLX5_CMD_OP_GET_DROPPED_PACKET_LOG:
	case MLX5_CMD_OP_MAD_IFC:
	case MLX5_CMD_OP_QUERY_MAD_DEMUX:
	case MLX5_CMD_OP_SET_MAD_DEMUX:
	case MLX5_CMD_OP_NOP:
	case MLX5_CMD_OP_ALLOC_XRCD:
	case MLX5_CMD_OP_ALLOC_TRANSPORT_DOMAIN:
	case MLX5_CMD_OP_QUERY_CONG_STATUS:
	case MLX5_CMD_OP_MODIFY_CONG_STATUS:
	case MLX5_CMD_OP_QUERY_CONG_PARAMS:
	case MLX5_CMD_OP_MODIFY_CONG_PARAMS:
	case MLX5_CMD_OP_QUERY_CONG_STATISTICS:
	case MLX5_CMD_OP_ADD_VXLAN_UDP_DPORT:
	case MLX5_CMD_OP_SET_L2_TABLE_ENTRY:
	case MLX5_CMD_OP_QUERY_L2_TABLE_ENTRY:
	case MLX5_CMD_OP_CREATE_LAG:
	case MLX5_CMD_OP_MODIFY_LAG:
	case MLX5_CMD_OP_QUERY_LAG:
	case MLX5_CMD_OP_CREATE_VPORT_LAG:
	case MLX5_CMD_OP_CREATE_TIR:
	case MLX5_CMD_OP_MODIFY_TIR:
	case MLX5_CMD_OP_QUERY_TIR:
	case MLX5_CMD_OP_CREATE_SQ:
	case MLX5_CMD_OP_MODIFY_SQ:
	case MLX5_CMD_OP_QUERY_SQ:
	case MLX5_CMD_OP_CREATE_RQ:
	case MLX5_CMD_OP_MODIFY_RQ:
	case MLX5_CMD_OP_QUERY_RQ:
	case MLX5_CMD_OP_CREATE_RMP:
	case MLX5_CMD_OP_MODIFY_RMP:
	case MLX5_CMD_OP_QUERY_RMP:
	case MLX5_CMD_OP_CREATE_TIS:
	case MLX5_CMD_OP_MODIFY_TIS:
	case MLX5_CMD_OP_QUERY_TIS:
	case MLX5_CMD_OP_CREATE_RQT:
	case MLX5_CMD_OP_MODIFY_RQT:
	case MLX5_CMD_OP_QUERY_RQT:

	case MLX5_CMD_OP_CREATE_FLOW_TABLE:
	case MLX5_CMD_OP_QUERY_FLOW_TABLE:
	case MLX5_CMD_OP_CREATE_FLOW_GROUP:
	case MLX5_CMD_OP_QUERY_FLOW_GROUP:
	case MLX5_CMD_OP_QUERY_FLOW_TABLE_ENTRY:
	case MLX5_CMD_OP_ALLOC_FLOW_COUNTER:
	case MLX5_CMD_OP_QUERY_FLOW_COUNTER:
	case MLX5_CMD_OP_ALLOC_ENCAP_HEADER:
	case MLX5_CMD_OP_ALLOC_MODIFY_HEADER_CONTEXT:
	case MLX5_CMD_OP_FPGA_CREATE_QP:
	case MLX5_CMD_OP_FPGA_MODIFY_QP:
	case MLX5_CMD_OP_FPGA_QUERY_QP:
	case MLX5_CMD_OP_FPGA_QUERY_QP_COUNTERS:
	case MLX5_CMD_OP_CREATE_GENERAL_OBJECT:
	case MLX5_CMD_OP_MODIFY_GENERAL_OBJECT:
	case MLX5_CMD_OP_QUERY_GENERAL_OBJECT:
		*status = MLX5_DRIVER_STATUS_ABORTED;
		*synd = MLX5_DRIVER_SYND;
		return -EIO;
	default:
		mlx5_core_err(dev, "Unknown FW command (%d)\n", op);
		return -EINVAL;
	}
}

const char *mlx5_command_str(int command)
{
#define MLX5_COMMAND_STR_CASE(__cmd) case MLX5_CMD_OP_ ## __cmd: return #__cmd

	switch (command) {
	MLX5_COMMAND_STR_CASE(QUERY_HCA_CAP);
	MLX5_COMMAND_STR_CASE(QUERY_ADAPTER);
	MLX5_COMMAND_STR_CASE(INIT_HCA);
	MLX5_COMMAND_STR_CASE(TEARDOWN_HCA);
	MLX5_COMMAND_STR_CASE(ENABLE_HCA);
	MLX5_COMMAND_STR_CASE(DISABLE_HCA);
	MLX5_COMMAND_STR_CASE(QUERY_PAGES);
	MLX5_COMMAND_STR_CASE(MANAGE_PAGES);
	MLX5_COMMAND_STR_CASE(SET_HCA_CAP);
	MLX5_COMMAND_STR_CASE(QUERY_ISSI);
	MLX5_COMMAND_STR_CASE(SET_ISSI);
	MLX5_COMMAND_STR_CASE(SET_DRIVER_VERSION);
	MLX5_COMMAND_STR_CASE(CREATE_MKEY);
	MLX5_COMMAND_STR_CASE(QUERY_MKEY);
	MLX5_COMMAND_STR_CASE(DESTROY_MKEY);
	MLX5_COMMAND_STR_CASE(QUERY_SPECIAL_CONTEXTS);
	MLX5_COMMAND_STR_CASE(PAGE_FAULT_RESUME);
	MLX5_COMMAND_STR_CASE(CREATE_EQ);
	MLX5_COMMAND_STR_CASE(DESTROY_EQ);
	MLX5_COMMAND_STR_CASE(QUERY_EQ);
	MLX5_COMMAND_STR_CASE(GEN_EQE);
	MLX5_COMMAND_STR_CASE(CREATE_CQ);
	MLX5_COMMAND_STR_CASE(DESTROY_CQ);
	MLX5_COMMAND_STR_CASE(QUERY_CQ);
	MLX5_COMMAND_STR_CASE(MODIFY_CQ);
	MLX5_COMMAND_STR_CASE(CREATE_QP);
	MLX5_COMMAND_STR_CASE(DESTROY_QP);
	MLX5_COMMAND_STR_CASE(RST2INIT_QP);
	MLX5_COMMAND_STR_CASE(INIT2RTR_QP);
	MLX5_COMMAND_STR_CASE(RTR2RTS_QP);
	MLX5_COMMAND_STR_CASE(RTS2RTS_QP);
	MLX5_COMMAND_STR_CASE(SQERR2RTS_QP);
	MLX5_COMMAND_STR_CASE(2ERR_QP);
	MLX5_COMMAND_STR_CASE(2RST_QP);
	MLX5_COMMAND_STR_CASE(QUERY_QP);
	MLX5_COMMAND_STR_CASE(SQD_RTS_QP);
	MLX5_COMMAND_STR_CASE(INIT2INIT_QP);
	MLX5_COMMAND_STR_CASE(CREATE_PSV);
	MLX5_COMMAND_STR_CASE(DESTROY_PSV);
	MLX5_COMMAND_STR_CASE(CREATE_SRQ);
	MLX5_COMMAND_STR_CASE(DESTROY_SRQ);
	MLX5_COMMAND_STR_CASE(QUERY_SRQ);
	MLX5_COMMAND_STR_CASE(ARM_RQ);
	MLX5_COMMAND_STR_CASE(CREATE_XRC_SRQ);
	MLX5_COMMAND_STR_CASE(DESTROY_XRC_SRQ);
	MLX5_COMMAND_STR_CASE(QUERY_XRC_SRQ);
	MLX5_COMMAND_STR_CASE(ARM_XRC_SRQ);
	MLX5_COMMAND_STR_CASE(CREATE_DCT);
	MLX5_COMMAND_STR_CASE(DESTROY_DCT);
	MLX5_COMMAND_STR_CASE(DRAIN_DCT);
	MLX5_COMMAND_STR_CASE(QUERY_DCT);
	MLX5_COMMAND_STR_CASE(ARM_DCT_FOR_KEY_VIOLATION);
	MLX5_COMMAND_STR_CASE(QUERY_VPORT_STATE);
	MLX5_COMMAND_STR_CASE(MODIFY_VPORT_STATE);
	MLX5_COMMAND_STR_CASE(QUERY_ESW_VPORT_CONTEXT);
	MLX5_COMMAND_STR_CASE(MODIFY_ESW_VPORT_CONTEXT);
	MLX5_COMMAND_STR_CASE(QUERY_NIC_VPORT_CONTEXT);
	MLX5_COMMAND_STR_CASE(MODIFY_NIC_VPORT_CONTEXT);
	MLX5_COMMAND_STR_CASE(QUERY_ROCE_ADDRESS);
	MLX5_COMMAND_STR_CASE(SET_ROCE_ADDRESS);
	MLX5_COMMAND_STR_CASE(QUERY_HCA_VPORT_CONTEXT);
	MLX5_COMMAND_STR_CASE(MODIFY_HCA_VPORT_CONTEXT);
	MLX5_COMMAND_STR_CASE(QUERY_HCA_VPORT_GID);
	MLX5_COMMAND_STR_CASE(QUERY_HCA_VPORT_PKEY);
	MLX5_COMMAND_STR_CASE(QUERY_VNIC_ENV);
	MLX5_COMMAND_STR_CASE(QUERY_VPORT_COUNTER);
	MLX5_COMMAND_STR_CASE(ALLOC_Q_COUNTER);
	MLX5_COMMAND_STR_CASE(DEALLOC_Q_COUNTER);
	MLX5_COMMAND_STR_CASE(QUERY_Q_COUNTER);
	MLX5_COMMAND_STR_CASE(SET_PP_RATE_LIMIT);
	MLX5_COMMAND_STR_CASE(QUERY_RATE_LIMIT);
	MLX5_COMMAND_STR_CASE(CREATE_SCHEDULING_ELEMENT);
	MLX5_COMMAND_STR_CASE(DESTROY_SCHEDULING_ELEMENT);
	MLX5_COMMAND_STR_CASE(QUERY_SCHEDULING_ELEMENT);
	MLX5_COMMAND_STR_CASE(MODIFY_SCHEDULING_ELEMENT);
	MLX5_COMMAND_STR_CASE(CREATE_QOS_PARA_VPORT);
	MLX5_COMMAND_STR_CASE(DESTROY_QOS_PARA_VPORT);
	MLX5_COMMAND_STR_CASE(ALLOC_PD);
	MLX5_COMMAND_STR_CASE(DEALLOC_PD);
	MLX5_COMMAND_STR_CASE(ALLOC_UAR);
	MLX5_COMMAND_STR_CASE(DEALLOC_UAR);
	MLX5_COMMAND_STR_CASE(CONFIG_INT_MODERATION);
	MLX5_COMMAND_STR_CASE(ACCESS_REG);
	MLX5_COMMAND_STR_CASE(ATTACH_TO_MCG);
	MLX5_COMMAND_STR_CASE(DETACH_FROM_MCG);
	MLX5_COMMAND_STR_CASE(GET_DROPPED_PACKET_LOG);
	MLX5_COMMAND_STR_CASE(MAD_IFC);
	MLX5_COMMAND_STR_CASE(QUERY_MAD_DEMUX);
	MLX5_COMMAND_STR_CASE(SET_MAD_DEMUX);
	MLX5_COMMAND_STR_CASE(NOP);
	MLX5_COMMAND_STR_CASE(ALLOC_XRCD);
	MLX5_COMMAND_STR_CASE(DEALLOC_XRCD);
	MLX5_COMMAND_STR_CASE(ALLOC_TRANSPORT_DOMAIN);
	MLX5_COMMAND_STR_CASE(DEALLOC_TRANSPORT_DOMAIN);
	MLX5_COMMAND_STR_CASE(QUERY_CONG_STATUS);
	MLX5_COMMAND_STR_CASE(MODIFY_CONG_STATUS);
	MLX5_COMMAND_STR_CASE(QUERY_CONG_PARAMS);
	MLX5_COMMAND_STR_CASE(MODIFY_CONG_PARAMS);
	MLX5_COMMAND_STR_CASE(QUERY_CONG_STATISTICS);
	MLX5_COMMAND_STR_CASE(ADD_VXLAN_UDP_DPORT);
	MLX5_COMMAND_STR_CASE(DELETE_VXLAN_UDP_DPORT);
	MLX5_COMMAND_STR_CASE(SET_L2_TABLE_ENTRY);
	MLX5_COMMAND_STR_CASE(QUERY_L2_TABLE_ENTRY);
	MLX5_COMMAND_STR_CASE(DELETE_L2_TABLE_ENTRY);
	MLX5_COMMAND_STR_CASE(SET_WOL_ROL);
	MLX5_COMMAND_STR_CASE(QUERY_WOL_ROL);
	MLX5_COMMAND_STR_CASE(CREATE_LAG);
	MLX5_COMMAND_STR_CASE(MODIFY_LAG);
	MLX5_COMMAND_STR_CASE(QUERY_LAG);
	MLX5_COMMAND_STR_CASE(DESTROY_LAG);
	MLX5_COMMAND_STR_CASE(CREATE_VPORT_LAG);
	MLX5_COMMAND_STR_CASE(DESTROY_VPORT_LAG);
	MLX5_COMMAND_STR_CASE(CREATE_TIR);
	MLX5_COMMAND_STR_CASE(MODIFY_TIR);
	MLX5_COMMAND_STR_CASE(DESTROY_TIR);
	MLX5_COMMAND_STR_CASE(QUERY_TIR);
	MLX5_COMMAND_STR_CASE(CREATE_SQ);
	MLX5_COMMAND_STR_CASE(MODIFY_SQ);
	MLX5_COMMAND_STR_CASE(DESTROY_SQ);
	MLX5_COMMAND_STR_CASE(QUERY_SQ);
	MLX5_COMMAND_STR_CASE(CREATE_RQ);
	MLX5_COMMAND_STR_CASE(MODIFY_RQ);
	MLX5_COMMAND_STR_CASE(DESTROY_RQ);
	MLX5_COMMAND_STR_CASE(QUERY_RQ);
	MLX5_COMMAND_STR_CASE(CREATE_RMP);
	MLX5_COMMAND_STR_CASE(MODIFY_RMP);
	MLX5_COMMAND_STR_CASE(DESTROY_RMP);
	MLX5_COMMAND_STR_CASE(QUERY_RMP);
	MLX5_COMMAND_STR_CASE(CREATE_TIS);
	MLX5_COMMAND_STR_CASE(MODIFY_TIS);
	MLX5_COMMAND_STR_CASE(DESTROY_TIS);
	MLX5_COMMAND_STR_CASE(QUERY_TIS);
	MLX5_COMMAND_STR_CASE(CREATE_RQT);
	MLX5_COMMAND_STR_CASE(MODIFY_RQT);
	MLX5_COMMAND_STR_CASE(DESTROY_RQT);
	MLX5_COMMAND_STR_CASE(QUERY_RQT);
	MLX5_COMMAND_STR_CASE(SET_FLOW_TABLE_ROOT);
	MLX5_COMMAND_STR_CASE(CREATE_FLOW_TABLE);
	MLX5_COMMAND_STR_CASE(DESTROY_FLOW_TABLE);
	MLX5_COMMAND_STR_CASE(QUERY_FLOW_TABLE);
	MLX5_COMMAND_STR_CASE(CREATE_FLOW_GROUP);
	MLX5_COMMAND_STR_CASE(DESTROY_FLOW_GROUP);
	MLX5_COMMAND_STR_CASE(QUERY_FLOW_GROUP);
	MLX5_COMMAND_STR_CASE(SET_FLOW_TABLE_ENTRY);
	MLX5_COMMAND_STR_CASE(QUERY_FLOW_TABLE_ENTRY);
	MLX5_COMMAND_STR_CASE(DELETE_FLOW_TABLE_ENTRY);
	MLX5_COMMAND_STR_CASE(ALLOC_FLOW_COUNTER);
	MLX5_COMMAND_STR_CASE(DEALLOC_FLOW_COUNTER);
	MLX5_COMMAND_STR_CASE(QUERY_FLOW_COUNTER);
	MLX5_COMMAND_STR_CASE(MODIFY_FLOW_TABLE);
	MLX5_COMMAND_STR_CASE(ALLOC_ENCAP_HEADER);
	MLX5_COMMAND_STR_CASE(DEALLOC_ENCAP_HEADER);
	MLX5_COMMAND_STR_CASE(ALLOC_MODIFY_HEADER_CONTEXT);
	MLX5_COMMAND_STR_CASE(DEALLOC_MODIFY_HEADER_CONTEXT);
	MLX5_COMMAND_STR_CASE(FPGA_CREATE_QP);
	MLX5_COMMAND_STR_CASE(FPGA_MODIFY_QP);
	MLX5_COMMAND_STR_CASE(FPGA_QUERY_QP);
	MLX5_COMMAND_STR_CASE(FPGA_QUERY_QP_COUNTERS);
	MLX5_COMMAND_STR_CASE(FPGA_DESTROY_QP);
	MLX5_COMMAND_STR_CASE(CREATE_XRQ);
	MLX5_COMMAND_STR_CASE(DESTROY_XRQ);
	MLX5_COMMAND_STR_CASE(QUERY_XRQ);
	MLX5_COMMAND_STR_CASE(ARM_XRQ);
	MLX5_COMMAND_STR_CASE(CREATE_GENERAL_OBJECT);
	MLX5_COMMAND_STR_CASE(DESTROY_GENERAL_OBJECT);
	MLX5_COMMAND_STR_CASE(MODIFY_GENERAL_OBJECT);
	MLX5_COMMAND_STR_CASE(QUERY_GENERAL_OBJECT);
	MLX5_COMMAND_STR_CASE(QUERY_MODIFY_HEADER_CONTEXT);
	default: return "unknown command opcode";
	}
}

static const char *cmd_status_str(u8 status)
{
	switch (status) {
	case MLX5_CMD_STAT_OK:
		return "OK";
	case MLX5_CMD_STAT_INT_ERR:
		return "internal error";
	case MLX5_CMD_STAT_BAD_OP_ERR:
		return "bad operation";
	case MLX5_CMD_STAT_BAD_PARAM_ERR:
		return "bad parameter";
	case MLX5_CMD_STAT_BAD_SYS_STATE_ERR:
		return "bad system state";
	case MLX5_CMD_STAT_BAD_RES_ERR:
		return "bad resource";
	case MLX5_CMD_STAT_RES_BUSY:
		return "resource busy";
	case MLX5_CMD_STAT_LIM_ERR:
		return "limits exceeded";
	case MLX5_CMD_STAT_BAD_RES_STATE_ERR:
		return "bad resource state";
	case MLX5_CMD_STAT_IX_ERR:
		return "bad index";
	case MLX5_CMD_STAT_NO_RES_ERR:
		return "no resources";
	case MLX5_CMD_STAT_BAD_INP_LEN_ERR:
		return "bad input length";
	case MLX5_CMD_STAT_BAD_OUTP_LEN_ERR:
		return "bad output length";
	case MLX5_CMD_STAT_BAD_QP_STATE_ERR:
		return "bad QP state";
	case MLX5_CMD_STAT_BAD_PKT_ERR:
		return "bad packet (discarded)";
	case MLX5_CMD_STAT_BAD_SIZE_OUTS_CQES_ERR:
		return "bad size too many outstanding CQEs";
	default:
		return "unknown status";
	}
}

static int cmd_status_to_err(u8 status)
{
	switch (status) {
	case MLX5_CMD_STAT_OK:				return 0;
	case MLX5_CMD_STAT_INT_ERR:			return -EIO;
	case MLX5_CMD_STAT_BAD_OP_ERR:			return -EINVAL;
	case MLX5_CMD_STAT_BAD_PARAM_ERR:		return -EINVAL;
	case MLX5_CMD_STAT_BAD_SYS_STATE_ERR:		return -EIO;
	case MLX5_CMD_STAT_BAD_RES_ERR:			return -EINVAL;
	case MLX5_CMD_STAT_RES_BUSY:			return -EBUSY;
	case MLX5_CMD_STAT_LIM_ERR:			return -ENOMEM;
	case MLX5_CMD_STAT_BAD_RES_STATE_ERR:		return -EINVAL;
	case MLX5_CMD_STAT_IX_ERR:			return -EINVAL;
	case MLX5_CMD_STAT_NO_RES_ERR:			return -EAGAIN;
	case MLX5_CMD_STAT_BAD_INP_LEN_ERR:		return -EIO;
	case MLX5_CMD_STAT_BAD_OUTP_LEN_ERR:		return -EIO;
	case MLX5_CMD_STAT_BAD_QP_STATE_ERR:		return -EINVAL;
	case MLX5_CMD_STAT_BAD_PKT_ERR:			return -EINVAL;
	case MLX5_CMD_STAT_BAD_SIZE_OUTS_CQES_ERR:	return -EINVAL;
	default:					return -EIO;
	}
}

struct mlx5_ifc_mbox_out_bits {
	u8         status[0x8];
	u8         reserved_at_8[0x18];

	u8         syndrome[0x20];

	u8         reserved_at_40[0x40];
};

struct mlx5_ifc_mbox_in_bits {
	u8         opcode[0x10];
	u8         uid[0x10];

	u8         reserved_at_20[0x10];
	u8         op_mod[0x10];

	u8         reserved_at_40[0x40];
};

void mlx5_cmd_mbox_status(void *out, u8 *status, u32 *syndrome)
{
	*status = MLX5_GET(mbox_out, out, status);
	*syndrome = MLX5_GET(mbox_out, out, syndrome);
}

static int mlx5_cmd_check(struct mlx5_core_dev *dev, void *in, void *out)
{
	u32 syndrome;
	u8  status;
	u16 opcode;
	u16 op_mod;
	u16 uid;

	mlx5_cmd_mbox_status(out, &status, &syndrome);
	if (!status)
		return 0;

	opcode = MLX5_GET(mbox_in, in, opcode);
	op_mod = MLX5_GET(mbox_in, in, op_mod);
	uid    = MLX5_GET(mbox_in, in, uid);

	if (!uid && opcode != MLX5_CMD_OP_DESTROY_MKEY)
		mlx5_core_err_rl(dev,
			"%s(0x%x) op_mod(0x%x) failed, status %s(0x%x), syndrome (0x%x)\n",
			mlx5_command_str(opcode), opcode, op_mod,
			cmd_status_str(status), status, syndrome);
	else
		mlx5_core_dbg(dev,
		      "%s(0x%x) op_mod(0x%x) failed, status %s(0x%x), syndrome (0x%x)\n",
		      mlx5_command_str(opcode),
		      opcode, op_mod,
		      cmd_status_str(status),
		      status,
		      syndrome);

	return cmd_status_to_err(status);
}

static void dump_command(struct mlx5_core_dev *dev,
			 struct mlx5_cmd_work_ent *ent, int input)
{
	struct mlx5_cmd_msg *msg = input ? ent->in : ent->out;
	u16 op = MLX5_GET(mbox_in, ent->lay->in, opcode);
	struct mlx5_cmd_mailbox *next = msg->next;
	int n = mlx5_calc_cmd_blocks(msg);
	int data_only;
	u32 offset = 0;
	int dump_len;
	int i;

	data_only = !!(mlx5_core_debug_mask & (1 << MLX5_CMD_DATA));

	if (data_only)
		mlx5_core_dbg_mask(dev, 1 << MLX5_CMD_DATA,
				   "dump command data %s(0x%x) %s\n",
				   mlx5_command_str(op), op,
				   input ? "INPUT" : "OUTPUT");
	else
		mlx5_core_dbg(dev, "dump command %s(0x%x) %s\n",
			      mlx5_command_str(op), op,
			      input ? "INPUT" : "OUTPUT");

	if (data_only) {
		if (input) {
			dump_buf(ent->lay->in, sizeof(ent->lay->in), 1, offset);
			offset += sizeof(ent->lay->in);
		} else {
			dump_buf(ent->lay->out, sizeof(ent->lay->out), 1, offset);
			offset += sizeof(ent->lay->out);
		}
	} else {
		dump_buf(ent->lay, sizeof(*ent->lay), 0, offset);
		offset += sizeof(*ent->lay);
	}

	for (i = 0; i < n && next; i++)  {
		if (data_only) {
			dump_len = min_t(int, MLX5_CMD_DATA_BLOCK_SIZE, msg->len - offset);
			dump_buf(next->buf, dump_len, 1, offset);
			offset += MLX5_CMD_DATA_BLOCK_SIZE;
		} else {
			mlx5_core_dbg(dev, "command block:\n");
			dump_buf(next->buf, sizeof(struct mlx5_cmd_prot_block), 0, offset);
			offset += sizeof(struct mlx5_cmd_prot_block);
		}
		next = next->next;
	}

	if (data_only)
		pr_debug("\n");
}

<<<<<<< HEAD
static void free_msg(struct mlx5_core_dev *dev, struct mlx5_cmd_msg *msg);
static void mlx5_free_cmd_msg(struct mlx5_core_dev *dev,
			      struct mlx5_cmd_msg *msg);

static u16 msg_to_opcode(struct mlx5_cmd_msg *in)
{
	struct mlx5_inbox_hdr *hdr = (struct mlx5_inbox_hdr *)(in->first.data);

	return be16_to_cpu(hdr->opcode);
=======
static u16 msg_to_opcode(struct mlx5_cmd_msg *in)
{
	return MLX5_GET(mbox_in, in->first.data, opcode);
>>>>>>> 286cd8c7
}

static void cb_timeout_handler(struct work_struct *work)
{
	struct delayed_work *dwork = container_of(work, struct delayed_work,
						  work);
	struct mlx5_cmd_work_ent *ent = container_of(dwork,
						     struct mlx5_cmd_work_ent,
						     cb_timeout_work);
	struct mlx5_core_dev *dev = container_of(ent->cmd, struct mlx5_core_dev,
						 cmd);

	ent->ret = -ETIMEDOUT;
	mlx5_core_warn(dev, "%s(0x%x) timeout. Will cause a leak of a command resource\n",
		       mlx5_command_str(msg_to_opcode(ent->in)),
		       msg_to_opcode(ent->in));
<<<<<<< HEAD
	mlx5_cmd_comp_handler(dev, 1UL << ent->idx);
}

=======
	mlx5_cmd_comp_handler(dev, 1UL << ent->idx, true);
}

static void free_msg(struct mlx5_core_dev *dev, struct mlx5_cmd_msg *msg);
static void mlx5_free_cmd_msg(struct mlx5_core_dev *dev,
			      struct mlx5_cmd_msg *msg);

>>>>>>> 286cd8c7
static void cmd_work_handler(struct work_struct *work)
{
	struct mlx5_cmd_work_ent *ent = container_of(work, struct mlx5_cmd_work_ent, work);
	struct mlx5_cmd *cmd = ent->cmd;
	struct mlx5_core_dev *dev = container_of(cmd, struct mlx5_core_dev, cmd);
	unsigned long cb_timeout = msecs_to_jiffies(MLX5_CMD_TIMEOUT_MSEC);
	struct mlx5_cmd_layout *lay;
	struct semaphore *sem;
	unsigned long flags;
<<<<<<< HEAD
=======
	bool poll_cmd = ent->polling;
>>>>>>> 286cd8c7
	int alloc_ret;
	int cmd_mode;

	complete(&ent->handling);
	sem = ent->page_queue ? &cmd->pages_sem : &cmd->sem;
	down(sem);
	if (!ent->page_queue) {
		alloc_ret = alloc_ent(cmd);
		if (alloc_ret < 0) {
<<<<<<< HEAD
			if (ent->callback) {
				ent->callback(-EAGAIN, ent->context);
				mlx5_free_cmd_msg(dev, ent->out);
				free_msg(dev, ent->in);
				free_cmd(ent);
			} else {
				ent->ret = -EAGAIN;
				complete(&ent->done);
			}
=======
>>>>>>> 286cd8c7
			mlx5_core_err(dev, "failed to allocate command entry\n");
			if (ent->callback) {
				ent->callback(-EAGAIN, ent->context);
				mlx5_free_cmd_msg(dev, ent->out);
				free_msg(dev, ent->in);
				free_cmd(ent);
			} else {
				ent->ret = -EAGAIN;
				complete(&ent->done);
			}
			up(sem);
			return;
		}
		ent->idx = alloc_ret;
	} else {
		ent->idx = cmd->max_reg_cmds;
		spin_lock_irqsave(&cmd->alloc_lock, flags);
		clear_bit(ent->idx, &cmd->bitmask);
		spin_unlock_irqrestore(&cmd->alloc_lock, flags);
	}

	cmd->ent_arr[ent->idx] = ent;
	lay = get_inst(cmd, ent->idx);
	ent->lay = lay;
	memset(lay, 0, sizeof(*lay));
	memcpy(lay->in, ent->in->first.data, sizeof(lay->in));
	ent->op = be32_to_cpu(lay->in[0]) >> 16;
	if (ent->in->next)
		lay->in_ptr = cpu_to_be64(ent->in->next->dma);
	lay->inlen = cpu_to_be32(ent->in->len);
	if (ent->out->next)
		lay->out_ptr = cpu_to_be64(ent->out->next->dma);
	lay->outlen = cpu_to_be32(ent->out->len);
	lay->type = MLX5_PCI_CMD_XPORT;
	lay->token = ent->token;
	lay->status_own = CMD_OWNER_HW;
	set_signature(ent, !cmd->checksum_disabled);
	dump_command(dev, ent, 1);
	ent->ts1 = ktime_get_ns();
	cmd_mode = cmd->mode;

	if (ent->callback)
		schedule_delayed_work(&ent->cb_timeout_work, cb_timeout);
<<<<<<< HEAD
=======
	set_bit(MLX5_CMD_ENT_STATE_PENDING_COMP, &ent->state);

	/* Skip sending command to fw if internal error */
	if (pci_channel_offline(dev->pdev) ||
	    dev->state == MLX5_DEVICE_STATE_INTERNAL_ERROR) {
		u8 status = 0;
		u32 drv_synd;

		ent->ret = mlx5_internal_err_ret_value(dev, msg_to_opcode(ent->in), &drv_synd, &status);
		MLX5_SET(mbox_out, ent->out, status, status);
		MLX5_SET(mbox_out, ent->out, syndrome, drv_synd);

		mlx5_cmd_comp_handler(dev, 1UL << ent->idx, true);
		/* no doorbell, no need to keep the entry */
		free_ent(cmd, ent->idx);
		if (ent->callback)
			free_cmd(ent);
		return;
	}
>>>>>>> 286cd8c7

	/* ring doorbell after the descriptor is valid */
	mlx5_core_dbg(dev, "writing 0x%x to command doorbell\n", 1 << ent->idx);
	wmb();
	iowrite32be(1 << ent->idx, &dev->iseg->cmd_dbell);
	mmiowb();
	/* if not in polling don't use ent after this point */
<<<<<<< HEAD
	if (cmd_mode == CMD_MODE_POLLING) {
=======
	if (cmd_mode == CMD_MODE_POLLING || poll_cmd) {
>>>>>>> 286cd8c7
		poll_timeout(ent);
		/* make sure we read the descriptor after ownership is SW */
		rmb();
		mlx5_cmd_comp_handler(dev, 1UL << ent->idx, (ent->ret == -ETIMEDOUT));
	}
}

static const char *deliv_status_to_str(u8 status)
{
	switch (status) {
	case MLX5_CMD_DELIVERY_STAT_OK:
		return "no errors";
	case MLX5_CMD_DELIVERY_STAT_SIGNAT_ERR:
		return "signature error";
	case MLX5_CMD_DELIVERY_STAT_TOK_ERR:
		return "token error";
	case MLX5_CMD_DELIVERY_STAT_BAD_BLK_NUM_ERR:
		return "bad block number";
	case MLX5_CMD_DELIVERY_STAT_OUT_PTR_ALIGN_ERR:
		return "output pointer not aligned to block size";
	case MLX5_CMD_DELIVERY_STAT_IN_PTR_ALIGN_ERR:
		return "input pointer not aligned to block size";
	case MLX5_CMD_DELIVERY_STAT_FW_ERR:
		return "firmware internal error";
	case MLX5_CMD_DELIVERY_STAT_IN_LENGTH_ERR:
		return "command input length error";
	case MLX5_CMD_DELIVERY_STAT_OUT_LENGTH_ERR:
		return "command output length error";
	case MLX5_CMD_DELIVERY_STAT_RES_FLD_NOT_CLR_ERR:
		return "reserved fields not cleared";
	case MLX5_CMD_DELIVERY_STAT_CMD_DESCR_ERR:
		return "bad command descriptor type";
	default:
		return "unknown status code";
	}
}

static int wait_func(struct mlx5_core_dev *dev, struct mlx5_cmd_work_ent *ent)
{
	unsigned long timeout = msecs_to_jiffies(MLX5_CMD_TIMEOUT_MSEC);
	struct mlx5_cmd *cmd = &dev->cmd;
	int err;

	if (!wait_for_completion_timeout(&ent->handling, timeout) &&
	    cancel_work_sync(&ent->work)) {
		ent->ret = -ECANCELED;
		goto out_err;
	}
<<<<<<< HEAD

	if (cmd->mode == CMD_MODE_POLLING) {
		wait_for_completion(&ent->done);
	} else if (!wait_for_completion_timeout(&ent->done, timeout)) {
		ent->ret = -ETIMEDOUT;
		mlx5_cmd_comp_handler(dev, 1UL << ent->idx);
=======
	if (cmd->mode == CMD_MODE_POLLING || ent->polling) {
		wait_for_completion(&ent->done);
	} else if (!wait_for_completion_timeout(&ent->done, timeout)) {
		ent->ret = -ETIMEDOUT;
		mlx5_cmd_comp_handler(dev, 1UL << ent->idx, true);
>>>>>>> 286cd8c7
	}

out_err:
	err = ent->ret;

	if (err == -ETIMEDOUT) {
		mlx5_core_warn(dev, "%s(0x%x) timeout. Will cause a leak of a command resource\n",
			       mlx5_command_str(msg_to_opcode(ent->in)),
			       msg_to_opcode(ent->in));
	} else if (err == -ECANCELED) {
		mlx5_core_warn(dev, "%s(0x%x) canceled on out of queue timeout.\n",
			       mlx5_command_str(msg_to_opcode(ent->in)),
			       msg_to_opcode(ent->in));
	}
	mlx5_core_dbg(dev, "err %d, delivery status %s(%d)\n",
		      err, deliv_status_to_str(ent->status), ent->status);

	return err;
}

/*  Notes:
 *    1. Callback functions may not sleep
 *    2. page queue commands do not support asynchrous completion
 */
static int mlx5_cmd_invoke(struct mlx5_core_dev *dev, struct mlx5_cmd_msg *in,
			   struct mlx5_cmd_msg *out, void *uout, int uout_size,
			   mlx5_cmd_cbk_t callback,
			   void *context, int page_queue, u8 *status,
<<<<<<< HEAD
			   u8 token)
=======
			   u8 token, bool force_polling)
>>>>>>> 286cd8c7
{
	struct mlx5_cmd *cmd = &dev->cmd;
	struct mlx5_cmd_work_ent *ent;
	struct mlx5_cmd_stats *stats;
	int err = 0;
	s64 ds;
	u16 op;

	if (callback && page_queue)
		return -EINVAL;

	ent = alloc_cmd(cmd, in, out, uout, uout_size, callback, context,
			page_queue);
	if (IS_ERR(ent))
		return PTR_ERR(ent);

	ent->token = token;
<<<<<<< HEAD
=======
	ent->polling = force_polling;
>>>>>>> 286cd8c7

	init_completion(&ent->handling);
	if (!callback)
		init_completion(&ent->done);

	INIT_DELAYED_WORK(&ent->cb_timeout_work, cb_timeout_handler);
	INIT_WORK(&ent->work, cmd_work_handler);
	if (page_queue) {
		cmd_work_handler(&ent->work);
	} else if (!queue_work(cmd->wq, &ent->work)) {
		mlx5_core_warn(dev, "failed to queue work\n");
		err = -ENOMEM;
		goto out_free;
	}

	if (callback)
		goto out;
<<<<<<< HEAD
	if (err == -ECANCELED)
		goto out_free;

	err = wait_func(dev, ent);
	if (err == -ETIMEDOUT)
		goto out_free;

	ds = ent->ts2 - ent->ts1;
	op = be16_to_cpu(((struct mlx5_inbox_hdr *)in->first.data)->opcode);
=======

	err = wait_func(dev, ent);
	if (err == -ETIMEDOUT)
		goto out;
	if (err == -ECANCELED)
		goto out_free;

	ds = ent->ts2 - ent->ts1;
	op = MLX5_GET(mbox_in, in->first.data, opcode);
>>>>>>> 286cd8c7
	if (op < ARRAY_SIZE(cmd->stats)) {
		stats = &cmd->stats[op];
		spin_lock_irq(&stats->lock);
		stats->sum += ds;
		++stats->n;
		spin_unlock_irq(&stats->lock);
	}
	mlx5_core_dbg_mask(dev, 1 << MLX5_CMD_TIME,
			   "fw exec time for %s is %lld nsec\n",
			   mlx5_command_str(op), ds);
	*status = ent->status;

out_free:
	free_cmd(ent);
out:
	return err;
}

static ssize_t dbg_write(struct file *filp, const char __user *buf,
			 size_t count, loff_t *pos)
{
	struct mlx5_core_dev *dev = filp->private_data;
	struct mlx5_cmd_debug *dbg = &dev->cmd.dbg;
	char lbuf[3];
	int err;

	if (!dbg->in_msg || !dbg->out_msg)
		return -ENOMEM;

	if (count < sizeof(lbuf) - 1)
		return -EINVAL;

	if (copy_from_user(lbuf, buf, sizeof(lbuf) - 1))
		return -EFAULT;

	lbuf[sizeof(lbuf) - 1] = 0;

	if (strcmp(lbuf, "go"))
		return -EINVAL;

	err = mlx5_cmd_exec(dev, dbg->in_msg, dbg->inlen, dbg->out_msg, dbg->outlen);

	return err ? err : count;
}

static const struct file_operations fops = {
	.owner	= THIS_MODULE,
	.open	= simple_open,
	.write	= dbg_write,
};

static int mlx5_copy_to_msg(struct mlx5_cmd_msg *to, void *from, int size,
			    u8 token)
{
	struct mlx5_cmd_prot_block *block;
	struct mlx5_cmd_mailbox *next;
	int copy;

	if (!to || !from)
		return -ENOMEM;

	copy = min_t(int, size, sizeof(to->first.data));
	memcpy(to->first.data, from, copy);
	size -= copy;
	from += copy;

	next = to->next;
	while (size) {
		if (!next) {
			/* this is a BUG */
			return -ENOMEM;
		}

		copy = min_t(int, size, MLX5_CMD_DATA_BLOCK_SIZE);
		block = next->buf;
		memcpy(block->data, from, copy);
		from += copy;
		size -= copy;
		block->token = token;
		next = next->next;
	}

	return 0;
}

static int mlx5_copy_from_msg(void *to, struct mlx5_cmd_msg *from, int size)
{
	struct mlx5_cmd_prot_block *block;
	struct mlx5_cmd_mailbox *next;
	int copy;

	if (!to || !from)
		return -ENOMEM;

	copy = min_t(int, size, sizeof(from->first.data));
	memcpy(to, from->first.data, copy);
	size -= copy;
	to += copy;

	next = from->next;
	while (size) {
		if (!next) {
			/* this is a BUG */
			return -ENOMEM;
		}

		copy = min_t(int, size, MLX5_CMD_DATA_BLOCK_SIZE);
		block = next->buf;

		memcpy(to, block->data, copy);
		to += copy;
		size -= copy;
		next = next->next;
	}

	return 0;
}

static struct mlx5_cmd_mailbox *alloc_cmd_box(struct mlx5_core_dev *dev,
					      gfp_t flags)
{
	struct mlx5_cmd_mailbox *mailbox;

	mailbox = kmalloc(sizeof(*mailbox), flags);
	if (!mailbox)
		return ERR_PTR(-ENOMEM);

	mailbox->buf = dma_pool_zalloc(dev->cmd.pool, flags,
				       &mailbox->dma);
	if (!mailbox->buf) {
		mlx5_core_dbg(dev, "failed allocation\n");
		kfree(mailbox);
		return ERR_PTR(-ENOMEM);
	}
	mailbox->next = NULL;

	return mailbox;
}

static void free_cmd_box(struct mlx5_core_dev *dev,
			 struct mlx5_cmd_mailbox *mailbox)
{
	dma_pool_free(dev->cmd.pool, mailbox->buf, mailbox->dma);
	kfree(mailbox);
}

static struct mlx5_cmd_msg *mlx5_alloc_cmd_msg(struct mlx5_core_dev *dev,
					       gfp_t flags, int size,
					       u8 token)
{
	struct mlx5_cmd_mailbox *tmp, *head = NULL;
	struct mlx5_cmd_prot_block *block;
	struct mlx5_cmd_msg *msg;
	int err;
	int n;
	int i;

	msg = kzalloc(sizeof(*msg), flags);
	if (!msg)
		return ERR_PTR(-ENOMEM);

	msg->len = size;
	n = mlx5_calc_cmd_blocks(msg);

	for (i = 0; i < n; i++) {
		tmp = alloc_cmd_box(dev, flags);
		if (IS_ERR(tmp)) {
			mlx5_core_warn(dev, "failed allocating block\n");
			err = PTR_ERR(tmp);
			goto err_alloc;
		}

		block = tmp->buf;
		tmp->next = head;
		block->next = cpu_to_be64(tmp->next ? tmp->next->dma : 0);
		block->block_num = cpu_to_be32(n - i - 1);
		block->token = token;
		head = tmp;
	}
	msg->next = head;
	return msg;

err_alloc:
	while (head) {
		tmp = head->next;
		free_cmd_box(dev, head);
		head = tmp;
	}
	kfree(msg);

	return ERR_PTR(err);
}

static void mlx5_free_cmd_msg(struct mlx5_core_dev *dev,
			      struct mlx5_cmd_msg *msg)
{
	struct mlx5_cmd_mailbox *head = msg->next;
	struct mlx5_cmd_mailbox *next;

	while (head) {
		next = head->next;
		free_cmd_box(dev, head);
		head = next;
	}
	kfree(msg);
}

static ssize_t data_write(struct file *filp, const char __user *buf,
			  size_t count, loff_t *pos)
{
	struct mlx5_core_dev *dev = filp->private_data;
	struct mlx5_cmd_debug *dbg = &dev->cmd.dbg;
	void *ptr;

	if (*pos != 0)
		return -EINVAL;

	kfree(dbg->in_msg);
	dbg->in_msg = NULL;
	dbg->inlen = 0;
	ptr = memdup_user(buf, count);
	if (IS_ERR(ptr))
		return PTR_ERR(ptr);
	dbg->in_msg = ptr;
	dbg->inlen = count;

	*pos = count;

	return count;
}

static ssize_t data_read(struct file *filp, char __user *buf, size_t count,
			 loff_t *pos)
{
	struct mlx5_core_dev *dev = filp->private_data;
	struct mlx5_cmd_debug *dbg = &dev->cmd.dbg;

	if (!dbg->out_msg)
		return -ENOMEM;

	return simple_read_from_buffer(buf, count, pos, dbg->out_msg,
				       dbg->outlen);
}

static const struct file_operations dfops = {
	.owner	= THIS_MODULE,
	.open	= simple_open,
	.write	= data_write,
	.read	= data_read,
};

static ssize_t outlen_read(struct file *filp, char __user *buf, size_t count,
			   loff_t *pos)
{
	struct mlx5_core_dev *dev = filp->private_data;
	struct mlx5_cmd_debug *dbg = &dev->cmd.dbg;
	char outlen[8];
	int err;

	err = snprintf(outlen, sizeof(outlen), "%d", dbg->outlen);
	if (err < 0)
		return err;

	return simple_read_from_buffer(buf, count, pos, outlen, err);
}

static ssize_t outlen_write(struct file *filp, const char __user *buf,
			    size_t count, loff_t *pos)
{
	struct mlx5_core_dev *dev = filp->private_data;
	struct mlx5_cmd_debug *dbg = &dev->cmd.dbg;
	char outlen_str[8] = {0};
	int outlen;
	void *ptr;
	int err;

	if (*pos != 0 || count > 6)
		return -EINVAL;

	kfree(dbg->out_msg);
	dbg->out_msg = NULL;
	dbg->outlen = 0;

	if (copy_from_user(outlen_str, buf, count))
		return -EFAULT;

	err = sscanf(outlen_str, "%d", &outlen);
	if (err != 1)
		return -EINVAL;

	ptr = kzalloc(outlen, GFP_KERNEL);
	if (!ptr)
		return -ENOMEM;

	dbg->out_msg = ptr;
	dbg->outlen = outlen;

	*pos = count;

	return count;
}

static const struct file_operations olfops = {
	.owner	= THIS_MODULE,
	.open	= simple_open,
	.write	= outlen_write,
	.read	= outlen_read,
};

static void set_wqname(struct mlx5_core_dev *dev)
{
	struct mlx5_cmd *cmd = &dev->cmd;

	snprintf(cmd->wq_name, sizeof(cmd->wq_name), "mlx5_cmd_%s",
		 dev_name(&dev->pdev->dev));
}

static void clean_debug_files(struct mlx5_core_dev *dev)
{
	struct mlx5_cmd_debug *dbg = &dev->cmd.dbg;

	if (!mlx5_debugfs_root)
		return;

	mlx5_cmdif_debugfs_cleanup(dev);
	debugfs_remove_recursive(dbg->dbg_root);
}

static int create_debugfs_files(struct mlx5_core_dev *dev)
{
	struct mlx5_cmd_debug *dbg = &dev->cmd.dbg;
	int err = -ENOMEM;

	if (!mlx5_debugfs_root)
		return 0;

	dbg->dbg_root = debugfs_create_dir("cmd", dev->priv.dbg_root);
	if (!dbg->dbg_root)
		return err;

	dbg->dbg_in = debugfs_create_file("in", 0400, dbg->dbg_root,
					  dev, &dfops);
	if (!dbg->dbg_in)
		goto err_dbg;

	dbg->dbg_out = debugfs_create_file("out", 0200, dbg->dbg_root,
					   dev, &dfops);
	if (!dbg->dbg_out)
		goto err_dbg;

	dbg->dbg_outlen = debugfs_create_file("out_len", 0600, dbg->dbg_root,
					      dev, &olfops);
	if (!dbg->dbg_outlen)
		goto err_dbg;

	dbg->dbg_status = debugfs_create_u8("status", 0600, dbg->dbg_root,
					    &dbg->status);
	if (!dbg->dbg_status)
		goto err_dbg;

	dbg->dbg_run = debugfs_create_file("run", 0200, dbg->dbg_root, dev, &fops);
	if (!dbg->dbg_run)
		goto err_dbg;

	mlx5_cmdif_debugfs_init(dev);

	return 0;

err_dbg:
	clean_debug_files(dev);
	return err;
}

static void mlx5_cmd_change_mod(struct mlx5_core_dev *dev, int mode)
{
	struct mlx5_cmd *cmd = &dev->cmd;
	int i;

	for (i = 0; i < cmd->max_reg_cmds; i++)
		down(&cmd->sem);
	down(&cmd->pages_sem);

	cmd->mode = mode;

	up(&cmd->pages_sem);
	for (i = 0; i < cmd->max_reg_cmds; i++)
		up(&cmd->sem);
}

void mlx5_cmd_use_events(struct mlx5_core_dev *dev)
{
	mlx5_cmd_change_mod(dev, CMD_MODE_EVENTS);
}

void mlx5_cmd_use_polling(struct mlx5_core_dev *dev)
{
	mlx5_cmd_change_mod(dev, CMD_MODE_POLLING);
}

static void free_msg(struct mlx5_core_dev *dev, struct mlx5_cmd_msg *msg)
{
	unsigned long flags;

	if (msg->parent) {
		spin_lock_irqsave(&msg->parent->lock, flags);
		list_add_tail(&msg->list, &msg->parent->head);
		spin_unlock_irqrestore(&msg->parent->lock, flags);
	} else {
		mlx5_free_cmd_msg(dev, msg);
	}
}

void mlx5_cmd_comp_handler(struct mlx5_core_dev *dev, u64 vec, bool forced)
{
	struct mlx5_cmd *cmd = &dev->cmd;
	struct mlx5_cmd_work_ent *ent;
	mlx5_cmd_cbk_t callback;
	void *context;
	int err;
	int i;
	s64 ds;
	struct mlx5_cmd_stats *stats;
	unsigned long flags;
	unsigned long vector;

	/* there can be at most 32 command queues */
	vector = vec & 0xffffffff;
	for (i = 0; i < (1 << cmd->log_sz); i++) {
		if (test_bit(i, &vector)) {
			struct semaphore *sem;

			ent = cmd->ent_arr[i];
<<<<<<< HEAD
=======

			/* if we already completed the command, ignore it */
			if (!test_and_clear_bit(MLX5_CMD_ENT_STATE_PENDING_COMP,
						&ent->state)) {
				/* only real completion can free the cmd slot */
				if (!forced) {
					mlx5_core_err(dev, "Command completion arrived after timeout (entry idx = %d).\n",
						      ent->idx);
					free_ent(cmd, ent->idx);
					free_cmd(ent);
				}
				continue;
			}

>>>>>>> 286cd8c7
			if (ent->callback)
				cancel_delayed_work(&ent->cb_timeout_work);
			if (ent->page_queue)
				sem = &cmd->pages_sem;
			else
				sem = &cmd->sem;
			ent->ts2 = ktime_get_ns();
			memcpy(ent->out->first.data, ent->lay->out, sizeof(ent->lay->out));
			dump_command(dev, ent, 0);
			if (!ent->ret) {
				if (!cmd->checksum_disabled)
					ent->ret = verify_signature(ent);
				else
					ent->ret = 0;
				if (vec & MLX5_TRIGGERED_CMD_COMP)
					ent->status = MLX5_DRIVER_STATUS_ABORTED;
				else
					ent->status = ent->lay->status_own >> 1;

				mlx5_core_dbg(dev, "command completed. ret 0x%x, delivery status %s(0x%x)\n",
					      ent->ret, deliv_status_to_str(ent->status), ent->status);
			}

			/* only real completion will free the entry slot */
			if (!forced)
				free_ent(cmd, ent->idx);

			if (ent->callback) {
				ds = ent->ts2 - ent->ts1;
				if (ent->op < ARRAY_SIZE(cmd->stats)) {
					stats = &cmd->stats[ent->op];
					spin_lock_irqsave(&stats->lock, flags);
					stats->sum += ds;
					++stats->n;
					spin_unlock_irqrestore(&stats->lock, flags);
				}

				callback = ent->callback;
				context = ent->context;
				err = ent->ret;
				if (!err) {
					err = mlx5_copy_from_msg(ent->uout,
								 ent->out,
								 ent->uout_size);

					err = err ? err : mlx5_cmd_check(dev,
									ent->in->first.data,
									ent->uout);
				}

				mlx5_free_cmd_msg(dev, ent->out);
				free_msg(dev, ent->in);

				err = err ? err : ent->status;
				if (!forced)
					free_cmd(ent);
				callback(err, context);
			} else {
				complete(&ent->done);
			}
			up(sem);
		}
	}
}
EXPORT_SYMBOL(mlx5_cmd_comp_handler);

static int status_to_err(u8 status)
{
	return status ? -1 : 0; /* TBD more meaningful codes */
}

static struct mlx5_cmd_msg *alloc_msg(struct mlx5_core_dev *dev, int in_size,
				      gfp_t gfp)
{
	struct mlx5_cmd_msg *msg = ERR_PTR(-ENOMEM);
	struct cmd_msg_cache *ch = NULL;
	struct mlx5_cmd *cmd = &dev->cmd;
	int i;

	if (in_size <= 16)
		goto cache_miss;

	for (i = 0; i < MLX5_NUM_COMMAND_CACHES; i++) {
		ch = &cmd->cache[i];
		if (in_size > ch->max_inbox_size)
			continue;
		spin_lock_irq(&ch->lock);
		if (list_empty(&ch->head)) {
			spin_unlock_irq(&ch->lock);
			continue;
		}
		msg = list_entry(ch->head.next, typeof(*msg), list);
		/* For cached lists, we must explicitly state what is
		 * the real size
		 */
		msg->len = in_size;
		list_del(&msg->list);
		spin_unlock_irq(&ch->lock);
		break;
	}

<<<<<<< HEAD
	if (IS_ERR(msg))
		msg = mlx5_alloc_cmd_msg(dev, gfp, in_size, 0);
=======
	if (!IS_ERR(msg))
		return msg;
>>>>>>> 286cd8c7

cache_miss:
	msg = mlx5_alloc_cmd_msg(dev, gfp, in_size, 0);
	return msg;
}

static int is_manage_pages(void *in)
{
	return MLX5_GET(mbox_in, in, opcode) == MLX5_CMD_OP_MANAGE_PAGES;
}

static int cmd_exec(struct mlx5_core_dev *dev, void *in, int in_size, void *out,
		    int out_size, mlx5_cmd_cbk_t callback, void *context,
		    bool force_polling)
{
	struct mlx5_cmd_msg *inb;
	struct mlx5_cmd_msg *outb;
	int pages_queue;
	gfp_t gfp;
	int err;
	u8 status = 0;
	u32 drv_synd;
	u8 token;

	if (pci_channel_offline(dev->pdev) ||
	    dev->state == MLX5_DEVICE_STATE_INTERNAL_ERROR) {
		u16 opcode = MLX5_GET(mbox_in, in, opcode);

		err = mlx5_internal_err_ret_value(dev, opcode, &drv_synd, &status);
		MLX5_SET(mbox_out, out, status, status);
		MLX5_SET(mbox_out, out, syndrome, drv_synd);
		return err;
	}

	pages_queue = is_manage_pages(in);
	gfp = callback ? GFP_ATOMIC : GFP_KERNEL;

	inb = alloc_msg(dev, in_size, gfp);
	if (IS_ERR(inb)) {
		err = PTR_ERR(inb);
		return err;
	}

	token = alloc_token(&dev->cmd);

	err = mlx5_copy_to_msg(inb, in, in_size, token);
	if (err) {
		mlx5_core_warn(dev, "err %d\n", err);
		goto out_in;
	}

	outb = mlx5_alloc_cmd_msg(dev, gfp, out_size, token);
	if (IS_ERR(outb)) {
		err = PTR_ERR(outb);
		goto out_in;
	}

	err = mlx5_cmd_invoke(dev, inb, outb, out, out_size, callback, context,
<<<<<<< HEAD
			      pages_queue, &status, token);
=======
			      pages_queue, &status, token, force_polling);
>>>>>>> 286cd8c7
	if (err)
		goto out_out;

	mlx5_core_dbg(dev, "err %d, status %d\n", err, status);
	if (status) {
		err = status_to_err(status);
		goto out_out;
	}

	if (!callback)
		err = mlx5_copy_from_msg(out, outb, out_size);

out_out:
	if (!callback)
		mlx5_free_cmd_msg(dev, outb);

out_in:
	if (!callback)
		free_msg(dev, inb);
	return err;
}

int mlx5_cmd_exec(struct mlx5_core_dev *dev, void *in, int in_size, void *out,
		  int out_size)
{
	int err;

	err = cmd_exec(dev, in, in_size, out, out_size, NULL, NULL, false);
	return err ? : mlx5_cmd_check(dev, in, out);
}
EXPORT_SYMBOL(mlx5_cmd_exec);

int mlx5_cmd_exec_cb(struct mlx5_core_dev *dev, void *in, int in_size,
		     void *out, int out_size, mlx5_cmd_cbk_t callback,
		     void *context)
{
	return cmd_exec(dev, in, in_size, out, out_size, callback, context,
			false);
}
EXPORT_SYMBOL(mlx5_cmd_exec_cb);

int mlx5_cmd_exec_polling(struct mlx5_core_dev *dev, void *in, int in_size,
			  void *out, int out_size)
{
	int err;

	err = cmd_exec(dev, in, in_size, out, out_size, NULL, NULL, true);

	return err ? : mlx5_cmd_check(dev, in, out);
}
EXPORT_SYMBOL(mlx5_cmd_exec_polling);

static void destroy_msg_cache(struct mlx5_core_dev *dev)
{
	struct cmd_msg_cache *ch;
	struct mlx5_cmd_msg *msg;
	struct mlx5_cmd_msg *n;
	int i;

<<<<<<< HEAD
	spin_lock_init(&cmd->cache.large.lock);
	INIT_LIST_HEAD(&cmd->cache.large.head);
	spin_lock_init(&cmd->cache.med.lock);
	INIT_LIST_HEAD(&cmd->cache.med.head);

	for (i = 0; i < NUM_LONG_LISTS; i++) {
		msg = mlx5_alloc_cmd_msg(dev, GFP_KERNEL, LONG_LIST_SIZE, 0);
		if (IS_ERR(msg)) {
			err = PTR_ERR(msg);
			goto ex_err;
=======
	for (i = 0; i < MLX5_NUM_COMMAND_CACHES; i++) {
		ch = &dev->cmd.cache[i];
		list_for_each_entry_safe(msg, n, &ch->head, list) {
			list_del(&msg->list);
			mlx5_free_cmd_msg(dev, msg);
>>>>>>> 286cd8c7
		}
	}
}

<<<<<<< HEAD
	for (i = 0; i < NUM_MED_LISTS; i++) {
		msg = mlx5_alloc_cmd_msg(dev, GFP_KERNEL, MED_LIST_SIZE, 0);
		if (IS_ERR(msg)) {
			err = PTR_ERR(msg);
			goto ex_err;
		}
		msg->cache = &cmd->cache.med;
		list_add_tail(&msg->list, &cmd->cache.med.head);
	}
=======
static unsigned cmd_cache_num_ent[MLX5_NUM_COMMAND_CACHES] = {
	512, 32, 16, 8, 2
};
>>>>>>> 286cd8c7

static unsigned cmd_cache_ent_size[MLX5_NUM_COMMAND_CACHES] = {
	16 + MLX5_CMD_DATA_BLOCK_SIZE,
	16 + MLX5_CMD_DATA_BLOCK_SIZE * 2,
	16 + MLX5_CMD_DATA_BLOCK_SIZE * 16,
	16 + MLX5_CMD_DATA_BLOCK_SIZE * 256,
	16 + MLX5_CMD_DATA_BLOCK_SIZE * 512,
};

static void create_msg_cache(struct mlx5_core_dev *dev)
{
	struct mlx5_cmd *cmd = &dev->cmd;
	struct cmd_msg_cache *ch;
	struct mlx5_cmd_msg *msg;
	int i;
	int k;

	/* Initialize and fill the caches with initial entries */
	for (k = 0; k < MLX5_NUM_COMMAND_CACHES; k++) {
		ch = &cmd->cache[k];
		spin_lock_init(&ch->lock);
		INIT_LIST_HEAD(&ch->head);
		ch->num_ent = cmd_cache_num_ent[k];
		ch->max_inbox_size = cmd_cache_ent_size[k];
		for (i = 0; i < ch->num_ent; i++) {
			msg = mlx5_alloc_cmd_msg(dev, GFP_KERNEL | __GFP_NOWARN,
						 ch->max_inbox_size, 0);
			if (IS_ERR(msg))
				break;
			msg->parent = ch;
			list_add_tail(&msg->list, &ch->head);
		}
	}
}

static int alloc_cmd_page(struct mlx5_core_dev *dev, struct mlx5_cmd *cmd)
{
	struct device *ddev = &dev->pdev->dev;

	cmd->cmd_alloc_buf = dma_zalloc_coherent(ddev, MLX5_ADAPTER_PAGE_SIZE,
						 &cmd->alloc_dma, GFP_KERNEL);
	if (!cmd->cmd_alloc_buf)
		return -ENOMEM;

	/* make sure it is aligned to 4K */
	if (!((uintptr_t)cmd->cmd_alloc_buf & (MLX5_ADAPTER_PAGE_SIZE - 1))) {
		cmd->cmd_buf = cmd->cmd_alloc_buf;
		cmd->dma = cmd->alloc_dma;
		cmd->alloc_size = MLX5_ADAPTER_PAGE_SIZE;
		return 0;
	}

	dma_free_coherent(ddev, MLX5_ADAPTER_PAGE_SIZE, cmd->cmd_alloc_buf,
			  cmd->alloc_dma);
	cmd->cmd_alloc_buf = dma_zalloc_coherent(ddev,
						 2 * MLX5_ADAPTER_PAGE_SIZE - 1,
						 &cmd->alloc_dma, GFP_KERNEL);
	if (!cmd->cmd_alloc_buf)
		return -ENOMEM;

	cmd->cmd_buf = PTR_ALIGN(cmd->cmd_alloc_buf, MLX5_ADAPTER_PAGE_SIZE);
	cmd->dma = ALIGN(cmd->alloc_dma, MLX5_ADAPTER_PAGE_SIZE);
	cmd->alloc_size = 2 * MLX5_ADAPTER_PAGE_SIZE - 1;
	return 0;
}

static void free_cmd_page(struct mlx5_core_dev *dev, struct mlx5_cmd *cmd)
{
	struct device *ddev = &dev->pdev->dev;

	dma_free_coherent(ddev, cmd->alloc_size, cmd->cmd_alloc_buf,
			  cmd->alloc_dma);
}

int mlx5_cmd_init(struct mlx5_core_dev *dev)
{
	int size = sizeof(struct mlx5_cmd_prot_block);
	int align = roundup_pow_of_two(size);
	struct mlx5_cmd *cmd = &dev->cmd;
	u32 cmd_h, cmd_l;
	u16 cmd_if_rev;
	int err;
	int i;

	memset(cmd, 0, sizeof(*cmd));
	cmd_if_rev = cmdif_rev(dev);
	if (cmd_if_rev != CMD_IF_REV) {
		dev_err(&dev->pdev->dev,
			"Driver cmdif rev(%d) differs from firmware's(%d)\n",
			CMD_IF_REV, cmd_if_rev);
		return -EINVAL;
	}

	cmd->pool = dma_pool_create("mlx5_cmd", &dev->pdev->dev, size, align,
				    0);
	if (!cmd->pool)
		return -ENOMEM;

	err = alloc_cmd_page(dev, cmd);
	if (err)
		goto err_free_pool;

	cmd_l = ioread32be(&dev->iseg->cmdq_addr_l_sz) & 0xff;
	cmd->log_sz = cmd_l >> 4 & 0xf;
	cmd->log_stride = cmd_l & 0xf;
	if (1 << cmd->log_sz > MLX5_MAX_COMMANDS) {
		dev_err(&dev->pdev->dev, "firmware reports too many outstanding commands %d\n",
			1 << cmd->log_sz);
		err = -EINVAL;
		goto err_free_page;
	}

	if (cmd->log_sz + cmd->log_stride > MLX5_ADAPTER_PAGE_SHIFT) {
		dev_err(&dev->pdev->dev, "command queue size overflow\n");
		err = -EINVAL;
		goto err_free_page;
	}

	cmd->checksum_disabled = 1;
	cmd->max_reg_cmds = (1 << cmd->log_sz) - 1;
	cmd->bitmask = (1UL << cmd->max_reg_cmds) - 1;

	cmd->cmdif_rev = ioread32be(&dev->iseg->cmdif_rev_fw_sub) >> 16;
	if (cmd->cmdif_rev > CMD_IF_REV) {
		dev_err(&dev->pdev->dev, "driver does not support command interface version. driver %d, firmware %d\n",
			CMD_IF_REV, cmd->cmdif_rev);
		err = -EOPNOTSUPP;
		goto err_free_page;
	}

	spin_lock_init(&cmd->alloc_lock);
	spin_lock_init(&cmd->token_lock);
	for (i = 0; i < ARRAY_SIZE(cmd->stats); i++)
		spin_lock_init(&cmd->stats[i].lock);

	sema_init(&cmd->sem, cmd->max_reg_cmds);
	sema_init(&cmd->pages_sem, 1);

	cmd_h = (u32)((u64)(cmd->dma) >> 32);
	cmd_l = (u32)(cmd->dma);
	if (cmd_l & 0xfff) {
		dev_err(&dev->pdev->dev, "invalid command queue address\n");
		err = -ENOMEM;
		goto err_free_page;
	}

	iowrite32be(cmd_h, &dev->iseg->cmdq_addr_h);
	iowrite32be(cmd_l, &dev->iseg->cmdq_addr_l_sz);

	/* Make sure firmware sees the complete address before we proceed */
	wmb();

	mlx5_core_dbg(dev, "descriptor at dma 0x%llx\n", (unsigned long long)(cmd->dma));

	cmd->mode = CMD_MODE_POLLING;

	create_msg_cache(dev);

	set_wqname(dev);
	cmd->wq = create_singlethread_workqueue(cmd->wq_name);
	if (!cmd->wq) {
		dev_err(&dev->pdev->dev, "failed to create command workqueue\n");
		err = -ENOMEM;
		goto err_cache;
	}

	err = create_debugfs_files(dev);
	if (err) {
		err = -ENOMEM;
		goto err_wq;
	}

	return 0;

err_wq:
	destroy_workqueue(cmd->wq);

err_cache:
	destroy_msg_cache(dev);

err_free_page:
	free_cmd_page(dev, cmd);

err_free_pool:
	dma_pool_destroy(cmd->pool);

	return err;
}
EXPORT_SYMBOL(mlx5_cmd_init);

void mlx5_cmd_cleanup(struct mlx5_core_dev *dev)
{
	struct mlx5_cmd *cmd = &dev->cmd;

	clean_debug_files(dev);
	destroy_workqueue(cmd->wq);
	destroy_msg_cache(dev);
	free_cmd_page(dev, cmd);
	dma_pool_destroy(cmd->pool);
}
EXPORT_SYMBOL(mlx5_cmd_cleanup);<|MERGE_RESOLUTION|>--- conflicted
+++ resolved
@@ -135,8 +135,6 @@
 	return cmd->cmd_buf + (idx << cmd->log_stride);
 }
 
-<<<<<<< HEAD
-=======
 static int mlx5_calc_cmd_blocks(struct mlx5_cmd_msg *msg)
 {
 	int size = msg->len;
@@ -145,7 +143,6 @@
 	return DIV_ROUND_UP(blen, MLX5_CMD_DATA_BLOCK_SIZE);
 }
 
->>>>>>> 286cd8c7
 static u8 xor8_buf(void *buf, size_t offset, int len)
 {
 	u8 *ptr = buf;
@@ -185,14 +182,7 @@
 static void calc_chain_sig(struct mlx5_cmd_msg *msg)
 {
 	struct mlx5_cmd_mailbox *next = msg->next;
-<<<<<<< HEAD
-	int size = msg->len;
-	int blen = size - min_t(int, sizeof(msg->first.data), size);
-	int n = (blen + MLX5_CMD_DATA_BLOCK_SIZE - 1)
-		/ MLX5_CMD_DATA_BLOCK_SIZE;
-=======
 	int n = mlx5_calc_cmd_blocks(msg);
->>>>>>> 286cd8c7
 	int i = 0;
 
 	for (i = 0; i < n && next; i++)  {
@@ -238,13 +228,6 @@
 	int n = mlx5_calc_cmd_blocks(ent->out);
 	int err;
 	u8 sig;
-<<<<<<< HEAD
-	int size = ent->out->len;
-	int blen = size - min_t(int, sizeof(ent->out->first.data), size);
-	int n = (blen + MLX5_CMD_DATA_BLOCK_SIZE - 1)
-		/ MLX5_CMD_DATA_BLOCK_SIZE;
-=======
->>>>>>> 286cd8c7
 	int i = 0;
 
 	sig = xor8_buf(ent->lay, 0, sizeof(*ent->lay));
@@ -813,21 +796,9 @@
 		pr_debug("\n");
 }
 
-<<<<<<< HEAD
-static void free_msg(struct mlx5_core_dev *dev, struct mlx5_cmd_msg *msg);
-static void mlx5_free_cmd_msg(struct mlx5_core_dev *dev,
-			      struct mlx5_cmd_msg *msg);
-
 static u16 msg_to_opcode(struct mlx5_cmd_msg *in)
 {
-	struct mlx5_inbox_hdr *hdr = (struct mlx5_inbox_hdr *)(in->first.data);
-
-	return be16_to_cpu(hdr->opcode);
-=======
-static u16 msg_to_opcode(struct mlx5_cmd_msg *in)
-{
 	return MLX5_GET(mbox_in, in->first.data, opcode);
->>>>>>> 286cd8c7
 }
 
 static void cb_timeout_handler(struct work_struct *work)
@@ -844,11 +815,6 @@
 	mlx5_core_warn(dev, "%s(0x%x) timeout. Will cause a leak of a command resource\n",
 		       mlx5_command_str(msg_to_opcode(ent->in)),
 		       msg_to_opcode(ent->in));
-<<<<<<< HEAD
-	mlx5_cmd_comp_handler(dev, 1UL << ent->idx);
-}
-
-=======
 	mlx5_cmd_comp_handler(dev, 1UL << ent->idx, true);
 }
 
@@ -856,7 +822,6 @@
 static void mlx5_free_cmd_msg(struct mlx5_core_dev *dev,
 			      struct mlx5_cmd_msg *msg);
 
->>>>>>> 286cd8c7
 static void cmd_work_handler(struct work_struct *work)
 {
 	struct mlx5_cmd_work_ent *ent = container_of(work, struct mlx5_cmd_work_ent, work);
@@ -866,10 +831,7 @@
 	struct mlx5_cmd_layout *lay;
 	struct semaphore *sem;
 	unsigned long flags;
-<<<<<<< HEAD
-=======
 	bool poll_cmd = ent->polling;
->>>>>>> 286cd8c7
 	int alloc_ret;
 	int cmd_mode;
 
@@ -879,18 +841,6 @@
 	if (!ent->page_queue) {
 		alloc_ret = alloc_ent(cmd);
 		if (alloc_ret < 0) {
-<<<<<<< HEAD
-			if (ent->callback) {
-				ent->callback(-EAGAIN, ent->context);
-				mlx5_free_cmd_msg(dev, ent->out);
-				free_msg(dev, ent->in);
-				free_cmd(ent);
-			} else {
-				ent->ret = -EAGAIN;
-				complete(&ent->done);
-			}
-=======
->>>>>>> 286cd8c7
 			mlx5_core_err(dev, "failed to allocate command entry\n");
 			if (ent->callback) {
 				ent->callback(-EAGAIN, ent->context);
@@ -934,8 +884,6 @@
 
 	if (ent->callback)
 		schedule_delayed_work(&ent->cb_timeout_work, cb_timeout);
-<<<<<<< HEAD
-=======
 	set_bit(MLX5_CMD_ENT_STATE_PENDING_COMP, &ent->state);
 
 	/* Skip sending command to fw if internal error */
@@ -955,7 +903,6 @@
 			free_cmd(ent);
 		return;
 	}
->>>>>>> 286cd8c7
 
 	/* ring doorbell after the descriptor is valid */
 	mlx5_core_dbg(dev, "writing 0x%x to command doorbell\n", 1 << ent->idx);
@@ -963,11 +910,7 @@
 	iowrite32be(1 << ent->idx, &dev->iseg->cmd_dbell);
 	mmiowb();
 	/* if not in polling don't use ent after this point */
-<<<<<<< HEAD
-	if (cmd_mode == CMD_MODE_POLLING) {
-=======
 	if (cmd_mode == CMD_MODE_POLLING || poll_cmd) {
->>>>>>> 286cd8c7
 		poll_timeout(ent);
 		/* make sure we read the descriptor after ownership is SW */
 		rmb();
@@ -1016,20 +959,11 @@
 		ent->ret = -ECANCELED;
 		goto out_err;
 	}
-<<<<<<< HEAD
-
-	if (cmd->mode == CMD_MODE_POLLING) {
-		wait_for_completion(&ent->done);
-	} else if (!wait_for_completion_timeout(&ent->done, timeout)) {
-		ent->ret = -ETIMEDOUT;
-		mlx5_cmd_comp_handler(dev, 1UL << ent->idx);
-=======
 	if (cmd->mode == CMD_MODE_POLLING || ent->polling) {
 		wait_for_completion(&ent->done);
 	} else if (!wait_for_completion_timeout(&ent->done, timeout)) {
 		ent->ret = -ETIMEDOUT;
 		mlx5_cmd_comp_handler(dev, 1UL << ent->idx, true);
->>>>>>> 286cd8c7
 	}
 
 out_err:
@@ -1058,11 +992,7 @@
 			   struct mlx5_cmd_msg *out, void *uout, int uout_size,
 			   mlx5_cmd_cbk_t callback,
 			   void *context, int page_queue, u8 *status,
-<<<<<<< HEAD
-			   u8 token)
-=======
 			   u8 token, bool force_polling)
->>>>>>> 286cd8c7
 {
 	struct mlx5_cmd *cmd = &dev->cmd;
 	struct mlx5_cmd_work_ent *ent;
@@ -1080,10 +1010,7 @@
 		return PTR_ERR(ent);
 
 	ent->token = token;
-<<<<<<< HEAD
-=======
 	ent->polling = force_polling;
->>>>>>> 286cd8c7
 
 	init_completion(&ent->handling);
 	if (!callback)
@@ -1101,17 +1028,6 @@
 
 	if (callback)
 		goto out;
-<<<<<<< HEAD
-	if (err == -ECANCELED)
-		goto out_free;
-
-	err = wait_func(dev, ent);
-	if (err == -ETIMEDOUT)
-		goto out_free;
-
-	ds = ent->ts2 - ent->ts1;
-	op = be16_to_cpu(((struct mlx5_inbox_hdr *)in->first.data)->opcode);
-=======
 
 	err = wait_func(dev, ent);
 	if (err == -ETIMEDOUT)
@@ -1121,7 +1037,6 @@
 
 	ds = ent->ts2 - ent->ts1;
 	op = MLX5_GET(mbox_in, in->first.data, opcode);
->>>>>>> 286cd8c7
 	if (op < ARRAY_SIZE(cmd->stats)) {
 		stats = &cmd->stats[op];
 		spin_lock_irq(&stats->lock);
@@ -1554,8 +1469,6 @@
 			struct semaphore *sem;
 
 			ent = cmd->ent_arr[i];
-<<<<<<< HEAD
-=======
 
 			/* if we already completed the command, ignore it */
 			if (!test_and_clear_bit(MLX5_CMD_ENT_STATE_PENDING_COMP,
@@ -1570,7 +1483,6 @@
 				continue;
 			}
 
->>>>>>> 286cd8c7
 			if (ent->callback)
 				cancel_delayed_work(&ent->cb_timeout_work);
 			if (ent->page_queue)
@@ -1672,13 +1584,8 @@
 		break;
 	}
 
-<<<<<<< HEAD
-	if (IS_ERR(msg))
-		msg = mlx5_alloc_cmd_msg(dev, gfp, in_size, 0);
-=======
 	if (!IS_ERR(msg))
 		return msg;
->>>>>>> 286cd8c7
 
 cache_miss:
 	msg = mlx5_alloc_cmd_msg(dev, gfp, in_size, 0);
@@ -1737,11 +1644,7 @@
 	}
 
 	err = mlx5_cmd_invoke(dev, inb, outb, out, out_size, callback, context,
-<<<<<<< HEAD
-			      pages_queue, &status, token);
-=======
 			      pages_queue, &status, token, force_polling);
->>>>>>> 286cd8c7
 	if (err)
 		goto out_out;
 
@@ -1801,43 +1704,18 @@
 	struct mlx5_cmd_msg *n;
 	int i;
 
-<<<<<<< HEAD
-	spin_lock_init(&cmd->cache.large.lock);
-	INIT_LIST_HEAD(&cmd->cache.large.head);
-	spin_lock_init(&cmd->cache.med.lock);
-	INIT_LIST_HEAD(&cmd->cache.med.head);
-
-	for (i = 0; i < NUM_LONG_LISTS; i++) {
-		msg = mlx5_alloc_cmd_msg(dev, GFP_KERNEL, LONG_LIST_SIZE, 0);
-		if (IS_ERR(msg)) {
-			err = PTR_ERR(msg);
-			goto ex_err;
-=======
 	for (i = 0; i < MLX5_NUM_COMMAND_CACHES; i++) {
 		ch = &dev->cmd.cache[i];
 		list_for_each_entry_safe(msg, n, &ch->head, list) {
 			list_del(&msg->list);
 			mlx5_free_cmd_msg(dev, msg);
->>>>>>> 286cd8c7
 		}
 	}
 }
 
-<<<<<<< HEAD
-	for (i = 0; i < NUM_MED_LISTS; i++) {
-		msg = mlx5_alloc_cmd_msg(dev, GFP_KERNEL, MED_LIST_SIZE, 0);
-		if (IS_ERR(msg)) {
-			err = PTR_ERR(msg);
-			goto ex_err;
-		}
-		msg->cache = &cmd->cache.med;
-		list_add_tail(&msg->list, &cmd->cache.med.head);
-	}
-=======
 static unsigned cmd_cache_num_ent[MLX5_NUM_COMMAND_CACHES] = {
 	512, 32, 16, 8, 2
 };
->>>>>>> 286cd8c7
 
 static unsigned cmd_cache_ent_size[MLX5_NUM_COMMAND_CACHES] = {
 	16 + MLX5_CMD_DATA_BLOCK_SIZE,
