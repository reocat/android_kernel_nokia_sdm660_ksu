--- conflicted
+++ resolved
@@ -227,7 +227,6 @@
 		mlx5_core_warn(dev, "failed dma mapping page\n");
 		err = -ENOMEM;
 		goto err_mapping;
-<<<<<<< HEAD
 	}
 
 	/* Firmware doesn't support page with physical address 0 */
@@ -236,16 +235,6 @@
 		goto map;
 	}
 
-=======
-	}
-
-	/* Firmware doesn't support page with physical address 0 */
-	if (addr == 0) {
-		zero_addr = addr;
-		goto map;
-	}
-
->>>>>>> 286cd8c7
 	err = insert_page(dev, addr, page, func_id);
 	if (err) {
 		mlx5_core_err(dev, "failed to track allocated page\n");
