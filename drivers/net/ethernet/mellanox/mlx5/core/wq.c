/*
 * Copyright (c) 2013-2015, Mellanox Technologies, Ltd.  All rights reserved.
 *
 * This software is available to you under a choice of one of two
 * licenses.  You may choose to be licensed under the terms of the GNU
 * General Public License (GPL) Version 2, available from the file
 * COPYING in the main directory of this source tree, or the
 * OpenIB.org BSD license below:
 *
 *     Redistribution and use in source and binary forms, with or
 *     without modification, are permitted provided that the following
 *     conditions are met:
 *
 *      - Redistributions of source code must retain the above
 *        copyright notice, this list of conditions and the following
 *        disclaimer.
 *
 *      - Redistributions in binary form must reproduce the above
 *        copyright notice, this list of conditions and the following
 *        disclaimer in the documentation and/or other materials
 *        provided with the distribution.
 *
 * THE SOFTWARE IS PROVIDED "AS IS", WITHOUT WARRANTY OF ANY KIND,
 * EXPRESS OR IMPLIED, INCLUDING BUT NOT LIMITED TO THE WARRANTIES OF
 * MERCHANTABILITY, FITNESS FOR A PARTICULAR PURPOSE AND
 * NONINFRINGEMENT. IN NO EVENT SHALL THE AUTHORS OR COPYRIGHT HOLDERS
 * BE LIABLE FOR ANY CLAIM, DAMAGES OR OTHER LIABILITY, WHETHER IN AN
 * ACTION OF CONTRACT, TORT OR OTHERWISE, ARISING FROM, OUT OF OR IN
 * CONNECTION WITH THE SOFTWARE OR THE USE OR OTHER DEALINGS IN THE
 * SOFTWARE.
 */

#include <linux/mlx5/driver.h>
#include "wq.h"
#include "mlx5_core.h"

u32 mlx5_wq_cyc_get_size(struct mlx5_wq_cyc *wq)
{
	return (u32)wq->fbc.sz_m1 + 1;
}

u32 mlx5_cqwq_get_size(struct mlx5_cqwq *wq)
{
	return wq->fbc.sz_m1 + 1;
}

u32 mlx5_wq_ll_get_size(struct mlx5_wq_ll *wq)
{
	return (u32)wq->fbc.sz_m1 + 1;
}

static u32 mlx5_wq_cyc_get_byte_size(struct mlx5_wq_cyc *wq)
{
	return mlx5_wq_cyc_get_size(wq) << wq->fbc.log_stride;
}

static u32 mlx5_wq_qp_get_byte_size(struct mlx5_wq_qp *wq)
{
	return mlx5_wq_cyc_get_byte_size(&wq->rq) +
	       mlx5_wq_cyc_get_byte_size(&wq->sq);
}

static u32 mlx5_cqwq_get_byte_size(struct mlx5_cqwq *wq)
{
	return mlx5_cqwq_get_size(wq) << wq->fbc.log_stride;
}

static u32 mlx5_wq_ll_get_byte_size(struct mlx5_wq_ll *wq)
{
	return mlx5_wq_ll_get_size(wq) << wq->fbc.log_stride;
}

int mlx5_wq_cyc_create(struct mlx5_core_dev *mdev, struct mlx5_wq_param *param,
		       void *wqc, struct mlx5_wq_cyc *wq,
		       struct mlx5_wq_ctrl *wq_ctrl)
{
	struct mlx5_frag_buf_ctrl *fbc = &wq->fbc;
	int err;

	mlx5_fill_fbc(MLX5_GET(wq, wqc, log_wq_stride),
		      MLX5_GET(wq, wqc, log_wq_sz),
		      fbc);
	wq->sz    = wq->fbc.sz_m1 + 1;

	err = mlx5_db_alloc_node(mdev, &wq_ctrl->db, param->db_numa_node);
	if (err) {
		mlx5_core_warn(mdev, "mlx5_db_alloc_node() failed, %d\n", err);
		return err;
	}

	err = mlx5_frag_buf_alloc_node(mdev, mlx5_wq_cyc_get_byte_size(wq),
				       &wq_ctrl->buf, param->buf_numa_node);
	if (err) {
<<<<<<< HEAD
		mlx5_core_warn(mdev, "mlx5_buf_alloc_node() failed, %d\n", err);
=======
		mlx5_core_warn(mdev, "mlx5_frag_buf_alloc_node() failed, %d\n", err);
>>>>>>> 286cd8c7
		goto err_db_free;
	}

	fbc->frag_buf = wq_ctrl->buf;
	wq->db  = wq_ctrl->db.db;

	wq_ctrl->mdev = mdev;

	return 0;

err_db_free:
	mlx5_db_free(mdev, &wq_ctrl->db);

	return err;
}

static void mlx5_qp_set_frag_buf(struct mlx5_frag_buf *buf,
				 struct mlx5_wq_qp *qp)
{
	struct mlx5_frag_buf_ctrl *sq_fbc;
	struct mlx5_frag_buf *rqb, *sqb;

	rqb  = &qp->rq.fbc.frag_buf;
	*rqb = *buf;
	rqb->size   = mlx5_wq_cyc_get_byte_size(&qp->rq);
	rqb->npages = DIV_ROUND_UP(rqb->size, PAGE_SIZE);

	sq_fbc = &qp->sq.fbc;
	sqb    = &sq_fbc->frag_buf;
	*sqb   = *buf;
	sqb->size   = mlx5_wq_cyc_get_byte_size(&qp->sq);
	sqb->npages = DIV_ROUND_UP(sqb->size, PAGE_SIZE);
	sqb->frags += rqb->npages; /* first part is for the rq */
	if (sq_fbc->strides_offset)
		sqb->frags--;
}

int mlx5_wq_qp_create(struct mlx5_core_dev *mdev, struct mlx5_wq_param *param,
		      void *qpc, struct mlx5_wq_qp *wq,
		      struct mlx5_wq_ctrl *wq_ctrl)
{
	u16 sq_strides_offset;
	u32 rq_pg_remainder;
	int err;

	mlx5_fill_fbc(MLX5_GET(qpc, qpc, log_rq_stride) + 4,
		      MLX5_GET(qpc, qpc, log_rq_size),
		      &wq->rq.fbc);

	rq_pg_remainder   = mlx5_wq_cyc_get_byte_size(&wq->rq) % PAGE_SIZE;
	sq_strides_offset = rq_pg_remainder / MLX5_SEND_WQE_BB;

	mlx5_fill_fbc_offset(ilog2(MLX5_SEND_WQE_BB),
			     MLX5_GET(qpc, qpc, log_sq_size),
			     sq_strides_offset,
			     &wq->sq.fbc);

	err = mlx5_db_alloc_node(mdev, &wq_ctrl->db, param->db_numa_node);
	if (err) {
		mlx5_core_warn(mdev, "mlx5_db_alloc_node() failed, %d\n", err);
		return err;
	}

	err = mlx5_frag_buf_alloc_node(mdev, mlx5_wq_qp_get_byte_size(wq),
				       &wq_ctrl->buf, param->buf_numa_node);
	if (err) {
		mlx5_core_warn(mdev, "mlx5_frag_buf_alloc_node() failed, %d\n", err);
		goto err_db_free;
	}

	mlx5_qp_set_frag_buf(&wq_ctrl->buf, wq);

	wq->rq.db  = &wq_ctrl->db.db[MLX5_RCV_DBR];
	wq->sq.db  = &wq_ctrl->db.db[MLX5_SND_DBR];

	wq_ctrl->mdev = mdev;

	return 0;

err_db_free:
	mlx5_db_free(mdev, &wq_ctrl->db);

	return err;
}

int mlx5_cqwq_create(struct mlx5_core_dev *mdev, struct mlx5_wq_param *param,
		     void *cqc, struct mlx5_cqwq *wq,
		     struct mlx5_wq_ctrl *wq_ctrl)
{
	int err;

	mlx5_core_init_cq_frag_buf(&wq->fbc, cqc);

	err = mlx5_db_alloc_node(mdev, &wq_ctrl->db, param->db_numa_node);
	if (err) {
		mlx5_core_warn(mdev, "mlx5_db_alloc_node() failed, %d\n", err);
		return err;
	}

	err = mlx5_frag_buf_alloc_node(mdev, mlx5_cqwq_get_byte_size(wq),
				       &wq_ctrl->buf,
				       param->buf_numa_node);
	if (err) {
<<<<<<< HEAD
		mlx5_core_warn(mdev, "mlx5_buf_alloc_node() failed, %d\n", err);
=======
		mlx5_core_warn(mdev, "mlx5_frag_buf_alloc_node() failed, %d\n",
			       err);
>>>>>>> 286cd8c7
		goto err_db_free;
	}

	wq->fbc.frag_buf = wq_ctrl->buf;
	wq->db  = wq_ctrl->db.db;

	wq_ctrl->mdev = mdev;

	return 0;

err_db_free:
	mlx5_db_free(mdev, &wq_ctrl->db);

	return err;
}

int mlx5_wq_ll_create(struct mlx5_core_dev *mdev, struct mlx5_wq_param *param,
		      void *wqc, struct mlx5_wq_ll *wq,
		      struct mlx5_wq_ctrl *wq_ctrl)
{
	struct mlx5_frag_buf_ctrl *fbc = &wq->fbc;
	struct mlx5_wqe_srq_next_seg *next_seg;
	int err;
	int i;

	mlx5_fill_fbc(MLX5_GET(wq, wqc, log_wq_stride),
		      MLX5_GET(wq, wqc, log_wq_sz),
		      fbc);

	err = mlx5_db_alloc_node(mdev, &wq_ctrl->db, param->db_numa_node);
	if (err) {
		mlx5_core_warn(mdev, "mlx5_db_alloc_node() failed, %d\n", err);
		return err;
	}

<<<<<<< HEAD
	err = mlx5_buf_alloc_node(mdev, mlx5_wq_ll_get_byte_size(wq),
				  &wq_ctrl->buf, param->buf_numa_node);
	if (err) {
		mlx5_core_warn(mdev, "mlx5_buf_alloc_node() failed, %d\n", err);
=======
	err = mlx5_frag_buf_alloc_node(mdev, mlx5_wq_ll_get_byte_size(wq),
				       &wq_ctrl->buf, param->buf_numa_node);
	if (err) {
		mlx5_core_warn(mdev, "mlx5_frag_buf_alloc_node() failed, %d\n", err);
>>>>>>> 286cd8c7
		goto err_db_free;
	}

	wq->fbc.frag_buf = wq_ctrl->buf;
	wq->db  = wq_ctrl->db.db;

	for (i = 0; i < fbc->sz_m1; i++) {
		next_seg = mlx5_wq_ll_get_wqe(wq, i);
		next_seg->next_wqe_index = cpu_to_be16(i + 1);
	}
	next_seg = mlx5_wq_ll_get_wqe(wq, i);
	wq->tail_next = &next_seg->next_wqe_index;

	wq_ctrl->mdev = mdev;

	return 0;

err_db_free:
	mlx5_db_free(mdev, &wq_ctrl->db);

	return err;
}

void mlx5_wq_destroy(struct mlx5_wq_ctrl *wq_ctrl)
{
	mlx5_frag_buf_free(wq_ctrl->mdev, &wq_ctrl->buf);
	mlx5_db_free(wq_ctrl->mdev, &wq_ctrl->db);
}
<|MERGE_RESOLUTION|>--- conflicted
+++ resolved
@@ -91,11 +91,7 @@
 	err = mlx5_frag_buf_alloc_node(mdev, mlx5_wq_cyc_get_byte_size(wq),
 				       &wq_ctrl->buf, param->buf_numa_node);
 	if (err) {
-<<<<<<< HEAD
-		mlx5_core_warn(mdev, "mlx5_buf_alloc_node() failed, %d\n", err);
-=======
 		mlx5_core_warn(mdev, "mlx5_frag_buf_alloc_node() failed, %d\n", err);
->>>>>>> 286cd8c7
 		goto err_db_free;
 	}
 
@@ -199,12 +195,8 @@
 				       &wq_ctrl->buf,
 				       param->buf_numa_node);
 	if (err) {
-<<<<<<< HEAD
-		mlx5_core_warn(mdev, "mlx5_buf_alloc_node() failed, %d\n", err);
-=======
 		mlx5_core_warn(mdev, "mlx5_frag_buf_alloc_node() failed, %d\n",
 			       err);
->>>>>>> 286cd8c7
 		goto err_db_free;
 	}
 
@@ -240,17 +232,10 @@
 		return err;
 	}
 
-<<<<<<< HEAD
-	err = mlx5_buf_alloc_node(mdev, mlx5_wq_ll_get_byte_size(wq),
-				  &wq_ctrl->buf, param->buf_numa_node);
-	if (err) {
-		mlx5_core_warn(mdev, "mlx5_buf_alloc_node() failed, %d\n", err);
-=======
 	err = mlx5_frag_buf_alloc_node(mdev, mlx5_wq_ll_get_byte_size(wq),
 				       &wq_ctrl->buf, param->buf_numa_node);
 	if (err) {
 		mlx5_core_warn(mdev, "mlx5_frag_buf_alloc_node() failed, %d\n", err);
->>>>>>> 286cd8c7
 		goto err_db_free;
 	}
 
