--- conflicted
+++ resolved
@@ -1390,15 +1390,6 @@
 
 static void mlx5e_close_txqsq(struct mlx5e_txqsq *sq)
 {
-<<<<<<< HEAD
-	struct mlx5e_priv *priv = c->priv;
-	struct mlx5_core_dev *mdev = priv->mdev;
-	struct mlx5_core_cq *mcq = &cq->mcq;
-	int eqn_not_used;
-	unsigned int irqn;
-	int err;
-	u32 i;
-=======
 	struct mlx5e_channel *c = sq->channel;
 	struct mlx5_core_dev *mdev = c->mdev;
 	struct mlx5_rate_limit rl = {0};
@@ -1412,7 +1403,6 @@
 	mlx5e_free_txqsq_descs(sq);
 	mlx5e_free_txqsq(sq);
 }
->>>>>>> 286cd8c7
 
 static int mlx5e_wait_for_sq_flush(struct mlx5e_txqsq *sq)
 {
@@ -1754,19 +1744,10 @@
 
 	err = mlx5e_create_cq(cq, param);
 	if (err)
-<<<<<<< HEAD
-		goto err_destroy_cq;
-
-	if (MLX5_CAP_GEN(mdev, cq_moderation))
-		mlx5_core_modify_cq_moderation(mdev, &cq->mcq,
-					       moderation_usecs,
-					       moderation_frames);
-=======
 		goto err_free_cq;
 
 	if (MLX5_CAP_GEN(mdev, cq_moderation))
 		mlx5_core_modify_cq_moderation(mdev, &cq->mcq, moder.usec, moder.pkts);
->>>>>>> 286cd8c7
 	return 0;
 
 err_free_cq:
@@ -2396,23 +2377,8 @@
 {
 	int i;
 
-<<<<<<< HEAD
-	for (i = 0; i < MLX5E_INDIR_RQT_SIZE; i++) {
-		int ix = i;
-
-		if (priv->params.rss_hfunc == ETH_RSS_HASH_XOR)
-			ix = mlx5e_bits_invert(i, MLX5E_LOG_INDIR_RQT_SIZE);
-
-		ix = priv->params.indirection_rqt[ix];
-		MLX5_SET(rqtc, rqtc, rq_num[i],
-			 test_bit(MLX5E_STATE_OPENED, &priv->state) ?
-			 priv->channel[ix]->rq.rqn :
-			 priv->drop_rq.rqn);
-	}
-=======
 	for (i = 0; i < chs->num; i++)
 		mlx5e_deactivate_channel(chs->c[i]);
->>>>>>> 286cd8c7
 }
 
 void mlx5e_close_channels(struct mlx5e_channels *chs)
@@ -2523,44 +2489,16 @@
 	return inv;
 }
 
-<<<<<<< HEAD
-static int mlx5e_modify_tirs_lro(struct mlx5e_priv *priv)
-{
-	struct mlx5_core_dev *mdev = priv->mdev;
-
-	void *in;
-	void *tirc;
-	int inlen;
-	int err;
-	int tt;
-
-	inlen = MLX5_ST_SZ_BYTES(modify_tir_in);
-	in = mlx5_vzalloc(inlen);
-	if (!in)
-		return -ENOMEM;
-
-	MLX5_SET(modify_tir_in, in, bitmask.lro, 1);
-	tirc = MLX5_ADDR_OF(modify_tir_in, in, ctx);
-=======
 static void mlx5e_fill_rqt_rqns(struct mlx5e_priv *priv, int sz,
 				struct mlx5e_redirect_rqt_param rrp, void *rqtc)
 {
 	int i;
->>>>>>> 286cd8c7
 
 	for (i = 0; i < sz; i++) {
 		u32 rqn;
 
-<<<<<<< HEAD
-	for (tt = 0; tt < MLX5E_NUM_TT; tt++) {
-		err = mlx5_core_modify_tir(mdev, priv->tirn[tt], in, inlen);
-		if (err)
-			break;
-	}
-=======
 		if (rrp.is_rss) {
 			int ix = i;
->>>>>>> 286cd8c7
 
 			if (rrp.rss.hfunc == ETH_RSS_HASH_XOR)
 				ix = mlx5e_bits_invert(i, ilog2(sz));
@@ -2602,19 +2540,8 @@
 static u32 mlx5e_get_direct_rqn(struct mlx5e_priv *priv, int ix,
 				struct mlx5e_redirect_rqt_param rrp)
 {
-<<<<<<< HEAD
-	struct mlx5e_priv *priv = netdev_priv(netdev);
-	struct mlx5_core_dev *mdev = priv->mdev;
-	u16 hw_mtu;
-	int err;
-
-	err = mlx5_set_port_mtu(mdev, MLX5E_SW2HW_MTU(netdev->mtu), 1);
-	if (err)
-		return err;
-=======
 	if (!rrp.is_rss)
 		return rrp.rqn;
->>>>>>> 286cd8c7
 
 	if (ix >= rrp.rss.channels->num)
 		return priv->drop_rq.rqn;
@@ -2713,24 +2640,12 @@
 				 MLX5_HASH_FIELD_SEL_DST_IP   |\
 				 MLX5_HASH_FIELD_SEL_IPSEC_SPI)
 
-<<<<<<< HEAD
-static int mlx5e_create_drop_cq(struct mlx5e_priv *priv,
-				struct mlx5e_cq *cq,
-				struct mlx5e_cq_param *param)
-{
-	struct mlx5_core_dev *mdev = priv->mdev;
-	struct mlx5_core_cq *mcq = &cq->mcq;
-	int eqn_not_used;
-	unsigned int irqn;
-	int err;
-=======
 	MLX5_SET(tirc, tirc, rx_hash_fn, mlx5e_rx_hash_fn(params->rss_hfunc));
 	if (params->rss_hfunc == ETH_RSS_HASH_TOP) {
 		void *rss_key = MLX5_ADDR_OF(tirc, tirc,
 					     rx_hash_toeplitz_key);
 		size_t len = MLX5_FLD_SZ_BYTES(tirc,
 					       rx_hash_toeplitz_key);
->>>>>>> 286cd8c7
 
 		MLX5_SET(tirc, tirc, rx_hash_symmetric, 1);
 		memcpy(rss_key, params->toeplitz_hash_key, len);
@@ -3061,16 +2976,8 @@
 	if (priv->profile->update_carrier)
 		priv->profile->update_carrier(priv);
 
-<<<<<<< HEAD
-		priv->params.lro_en = !!(features & NETIF_F_LRO);
-		err = mlx5e_modify_tirs_lro(priv);
-		if (err)
-			mlx5_core_warn(priv->mdev, "lro modify failed, %d\n",
-				       err);
-=======
 	if (priv->profile->update_stats)
 		queue_delayed_work(priv->wq, &priv->update_stats_work, 0);
->>>>>>> 286cd8c7
 
 	return 0;
 
@@ -3096,31 +3003,6 @@
 	return err;
 }
 
-<<<<<<< HEAD
-#define MXL5_HW_MIN_MTU 64
-#define MXL5E_MIN_MTU (MXL5_HW_MIN_MTU + ETH_FCS_LEN)
-
-static int mlx5e_change_mtu(struct net_device *netdev, int new_mtu)
-{
-	struct mlx5e_priv *priv = netdev_priv(netdev);
-	struct mlx5_core_dev *mdev = priv->mdev;
-	bool was_opened;
-	u16 max_mtu;
-	u16 min_mtu;
-	int err = 0;
-
-	mlx5_query_port_max_mtu(mdev, &max_mtu, 1);
-
-	max_mtu = MLX5E_HW2SW_MTU(max_mtu);
-	min_mtu = MLX5E_HW2SW_MTU(MXL5E_MIN_MTU);
-
-	if (new_mtu > max_mtu || new_mtu < min_mtu) {
-		netdev_err(netdev,
-			   "%s: Bad MTU (%d), valid range is: [%d..%d]\n",
-			   __func__, new_mtu, min_mtu, max_mtu);
-		return -EINVAL;
-	}
-=======
 int mlx5e_close_locked(struct net_device *netdev)
 {
 	struct mlx5e_priv *priv = netdev_priv(netdev);
@@ -3132,7 +3014,6 @@
 		return 0;
 
 	clear_bit(MLX5E_STATE_OPENED, &priv->state);
->>>>>>> 286cd8c7
 
 	netif_carrier_off(priv->netdev);
 	mlx5e_deactivate_priv_channels(priv);
@@ -4542,11 +4423,7 @@
 	if (!MLX5_CAP_ETH(mdev, self_lb_en_modifiable))
 		mlx5_core_warn(mdev, "Self loop back prevention is not supported\n");
 	if (!MLX5_CAP_GEN(mdev, cq_moderation))
-<<<<<<< HEAD
-		mlx5_core_warn(mdev, "CQ modiration is not supported\n");
-=======
 		mlx5_core_warn(mdev, "CQ moderation is not supported\n");
->>>>>>> 286cd8c7
 
 	return 0;
 }
@@ -4560,22 +4437,6 @@
 		indirection_rqt[i] = i % num_channels;
 }
 
-<<<<<<< HEAD
-void mlx5e_build_default_indir_rqt(u32 *indirection_rqt, int len,
-				   int num_channels)
-{
-	int i;
-
-	for (i = 0; i < len; i++)
-		indirection_rqt[i] = i % num_channels;
-}
-
-static void mlx5e_build_netdev_priv(struct mlx5_core_dev *mdev,
-				    struct net_device *netdev,
-				    int num_channels)
-{
-	struct mlx5e_priv *priv = netdev_priv(netdev);
-=======
 static bool slow_pci_heuristic(struct mlx5_core_dev *mdev)
 {
 	u32 link_speed = 0;
@@ -4658,7 +4519,6 @@
 static u32 mlx5e_choose_lro_timeout(struct mlx5_core_dev *mdev, u32 wanted_timeout)
 {
 	int i;
->>>>>>> 286cd8c7
 
 	/* The supported periods are organized in ascending order */
 	for (i = 0; i < MLX5E_LRO_TIMEOUT_ARR_SIZE - 1; i++)
@@ -4683,40 +4543,6 @@
 	params->log_sq_size = is_kdump_kernel() ?
 		MLX5E_PARAMS_MINIMUM_LOG_SQ_SIZE :
 		MLX5E_PARAMS_DEFAULT_LOG_SQ_SIZE;
-<<<<<<< HEAD
-	priv->params.log_rq_size           =
-		MLX5E_PARAMS_DEFAULT_LOG_RQ_SIZE;
-	priv->params.rx_cq_moderation_usec =
-		MLX5E_PARAMS_DEFAULT_RX_CQ_MODERATION_USEC;
-	priv->params.rx_cq_moderation_pkts =
-		MLX5E_PARAMS_DEFAULT_RX_CQ_MODERATION_PKTS;
-	priv->params.tx_cq_moderation_usec =
-		MLX5E_PARAMS_DEFAULT_TX_CQ_MODERATION_USEC;
-	priv->params.tx_cq_moderation_pkts =
-		MLX5E_PARAMS_DEFAULT_TX_CQ_MODERATION_PKTS;
-	priv->params.tx_max_inline         = mlx5e_get_max_inline_cap(mdev);
-	priv->params.min_rx_wqes           =
-		MLX5E_PARAMS_DEFAULT_MIN_RX_WQES;
-	priv->params.num_tc                = 1;
-	priv->params.default_vlan_prio     = 0;
-	priv->params.rss_hfunc             = ETH_RSS_HASH_XOR;
-
-	netdev_rss_key_fill(priv->params.toeplitz_hash_key,
-			    sizeof(priv->params.toeplitz_hash_key));
-
-	mlx5e_build_default_indir_rqt(priv->params.indirection_rqt,
-				      MLX5E_INDIR_RQT_SIZE, num_channels);
-
-	priv->params.lro_wqe_sz            =
-		MLX5E_PARAMS_DEFAULT_LRO_WQE_SZ;
-
-	priv->mdev                         = mdev;
-	priv->netdev                       = netdev;
-	priv->params.num_channels          = num_channels;
-	priv->default_vlan_prio            = priv->params.default_vlan_prio;
-
-	spin_lock_init(&priv->async_events_spinlock);
-=======
 
 	/* set CQE compression */
 	params->rx_cqe_compress_def = false;
@@ -4785,7 +4611,6 @@
 	mlx5e_build_nic_params(mdev, &priv->channels.params,
 			       profile->max_nch(mdev), netdev->mtu);
 
->>>>>>> 286cd8c7
 	mutex_init(&priv->state_lock);
 
 	INIT_WORK(&priv->update_carrier_work, mlx5e_update_carrier_work);
