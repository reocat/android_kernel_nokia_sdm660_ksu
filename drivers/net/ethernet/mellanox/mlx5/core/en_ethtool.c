/*
 * Copyright (c) 2015, Mellanox Technologies. All rights reserved.
 *
 * This software is available to you under a choice of one of two
 * licenses.  You may choose to be licensed under the terms of the GNU
 * General Public License (GPL) Version 2, available from the file
 * COPYING in the main directory of this source tree, or the
 * OpenIB.org BSD license below:
 *
 *     Redistribution and use in source and binary forms, with or
 *     without modification, are permitted provided that the following
 *     conditions are met:
 *
 *      - Redistributions of source code must retain the above
 *        copyright notice, this list of conditions and the following
 *        disclaimer.
 *
 *      - Redistributions in binary form must reproduce the above
 *        copyright notice, this list of conditions and the following
 *        disclaimer in the documentation and/or other materials
 *        provided with the distribution.
 *
 * THE SOFTWARE IS PROVIDED "AS IS", WITHOUT WARRANTY OF ANY KIND,
 * EXPRESS OR IMPLIED, INCLUDING BUT NOT LIMITED TO THE WARRANTIES OF
 * MERCHANTABILITY, FITNESS FOR A PARTICULAR PURPOSE AND
 * NONINFRINGEMENT. IN NO EVENT SHALL THE AUTHORS OR COPYRIGHT HOLDERS
 * BE LIABLE FOR ANY CLAIM, DAMAGES OR OTHER LIABILITY, WHETHER IN AN
 * ACTION OF CONTRACT, TORT OR OTHERWISE, ARISING FROM, OUT OF OR IN
 * CONNECTION WITH THE SOFTWARE OR THE USE OR OTHER DEALINGS IN THE
 * SOFTWARE.
 */

#include "en.h"
#include "en/port.h"
#include "lib/clock.h"

void mlx5e_ethtool_get_drvinfo(struct mlx5e_priv *priv,
			       struct ethtool_drvinfo *drvinfo)
{
	struct mlx5_core_dev *mdev = priv->mdev;

	strlcpy(drvinfo->driver, DRIVER_NAME, sizeof(drvinfo->driver));
	strlcpy(drvinfo->version, DRIVER_VERSION,
		sizeof(drvinfo->version));
	snprintf(drvinfo->fw_version, sizeof(drvinfo->fw_version),
		 "%d.%d.%04d (%.16s)",
		 fw_rev_maj(mdev), fw_rev_min(mdev), fw_rev_sub(mdev),
		 mdev->board_id);
	strlcpy(drvinfo->bus_info, pci_name(mdev->pdev),
		sizeof(drvinfo->bus_info));
}

<<<<<<< HEAD
static const struct {
	u32 supported;
	u32 advertised;
	u32 speed;
} ptys2ethtool_table[MLX5E_LINK_MODES_NUMBER] = {
	[MLX5E_1000BASE_CX_SGMII] = {
		.supported  = SUPPORTED_1000baseKX_Full,
		.advertised = ADVERTISED_1000baseKX_Full,
		.speed      = 1000,
	},
	[MLX5E_1000BASE_KX] = {
		.supported  = SUPPORTED_1000baseKX_Full,
		.advertised = ADVERTISED_1000baseKX_Full,
		.speed      = 1000,
	},
	[MLX5E_10GBASE_CX4] = {
		.supported  = SUPPORTED_10000baseKX4_Full,
		.advertised = ADVERTISED_10000baseKX4_Full,
		.speed      = 10000,
	},
	[MLX5E_10GBASE_KX4] = {
		.supported  = SUPPORTED_10000baseKX4_Full,
		.advertised = ADVERTISED_10000baseKX4_Full,
		.speed      = 10000,
	},
	[MLX5E_10GBASE_KR] = {
		.supported  = SUPPORTED_10000baseKR_Full,
		.advertised = ADVERTISED_10000baseKR_Full,
		.speed      = 10000,
	},
	[MLX5E_20GBASE_KR2] = {
		.supported  = SUPPORTED_20000baseKR2_Full,
		.advertised = ADVERTISED_20000baseKR2_Full,
		.speed      = 20000,
	},
	[MLX5E_40GBASE_CR4] = {
		.supported  = SUPPORTED_40000baseCR4_Full,
		.advertised = ADVERTISED_40000baseCR4_Full,
		.speed      = 40000,
	},
	[MLX5E_40GBASE_KR4] = {
		.supported  = SUPPORTED_40000baseKR4_Full,
		.advertised = ADVERTISED_40000baseKR4_Full,
		.speed      = 40000,
	},
	[MLX5E_56GBASE_R4] = {
		.supported  = SUPPORTED_56000baseKR4_Full,
		.advertised = ADVERTISED_56000baseKR4_Full,
		.speed      = 56000,
	},
	[MLX5E_10GBASE_CR] = {
		.supported  = SUPPORTED_10000baseKR_Full,
		.advertised = ADVERTISED_10000baseKR_Full,
		.speed      = 10000,
	},
	[MLX5E_10GBASE_SR] = {
		.supported  = SUPPORTED_10000baseKR_Full,
		.advertised = ADVERTISED_10000baseKR_Full,
		.speed      = 10000,
	},
	[MLX5E_10GBASE_ER] = {
		.supported  = SUPPORTED_10000baseKR_Full,
		.advertised = ADVERTISED_10000baseKR_Full,
		.speed      = 10000,
	},
	[MLX5E_40GBASE_SR4] = {
		.supported  = SUPPORTED_40000baseSR4_Full,
		.advertised = ADVERTISED_40000baseSR4_Full,
		.speed      = 40000,
	},
	[MLX5E_40GBASE_LR4] = {
		.supported  = SUPPORTED_40000baseLR4_Full,
		.advertised = ADVERTISED_40000baseLR4_Full,
		.speed      = 40000,
	},
	[MLX5E_100GBASE_CR4] = {
		.speed      = 100000,
	},
	[MLX5E_100GBASE_SR4] = {
		.speed      = 100000,
	},
	[MLX5E_100GBASE_KR4] = {
		.speed      = 100000,
	},
	[MLX5E_100GBASE_LR4] = {
		.speed      = 100000,
	},
	[MLX5E_100BASE_TX]   = {
		.speed      = 100,
	},
	[MLX5E_1000BASE_T]    = {
		.supported  = SUPPORTED_1000baseT_Full,
		.advertised = ADVERTISED_1000baseT_Full,
		.speed      = 1000,
	},
	[MLX5E_10GBASE_T]    = {
		.supported  = SUPPORTED_10000baseT_Full,
		.advertised = ADVERTISED_10000baseT_Full,
		.speed      = 1000,
	},
	[MLX5E_25GBASE_CR]   = {
		.speed      = 25000,
	},
	[MLX5E_25GBASE_KR]   = {
		.speed      = 25000,
	},
	[MLX5E_25GBASE_SR]   = {
		.speed      = 25000,
	},
	[MLX5E_50GBASE_CR2]  = {
		.speed      = 50000,
	},
	[MLX5E_50GBASE_KR2]  = {
		.speed      = 50000,
	},
=======
static void mlx5e_get_drvinfo(struct net_device *dev,
			      struct ethtool_drvinfo *drvinfo)
{
	struct mlx5e_priv *priv = netdev_priv(dev);

	mlx5e_ethtool_get_drvinfo(priv, drvinfo);
}

struct ptys2ethtool_config {
	__ETHTOOL_DECLARE_LINK_MODE_MASK(supported);
	__ETHTOOL_DECLARE_LINK_MODE_MASK(advertised);
>>>>>>> 286cd8c7
};

static struct ptys2ethtool_config ptys2ethtool_table[MLX5E_LINK_MODES_NUMBER];

#define MLX5_BUILD_PTYS2ETHTOOL_CONFIG(reg_, ...)                       \
	({                                                              \
		struct ptys2ethtool_config *cfg;                        \
		const unsigned int modes[] = { __VA_ARGS__ };           \
		unsigned int i;                                         \
		cfg = &ptys2ethtool_table[reg_];                        \
		bitmap_zero(cfg->supported,                             \
			    __ETHTOOL_LINK_MODE_MASK_NBITS);            \
		bitmap_zero(cfg->advertised,                            \
			    __ETHTOOL_LINK_MODE_MASK_NBITS);            \
		for (i = 0 ; i < ARRAY_SIZE(modes) ; ++i) {             \
			__set_bit(modes[i], cfg->supported);            \
			__set_bit(modes[i], cfg->advertised);           \
		}                                                       \
	})

void mlx5e_build_ptys2ethtool_map(void)
{
	MLX5_BUILD_PTYS2ETHTOOL_CONFIG(MLX5E_1000BASE_CX_SGMII,
				       ETHTOOL_LINK_MODE_1000baseKX_Full_BIT);
	MLX5_BUILD_PTYS2ETHTOOL_CONFIG(MLX5E_1000BASE_KX,
				       ETHTOOL_LINK_MODE_1000baseKX_Full_BIT);
	MLX5_BUILD_PTYS2ETHTOOL_CONFIG(MLX5E_10GBASE_CX4,
				       ETHTOOL_LINK_MODE_10000baseKX4_Full_BIT);
	MLX5_BUILD_PTYS2ETHTOOL_CONFIG(MLX5E_10GBASE_KX4,
				       ETHTOOL_LINK_MODE_10000baseKX4_Full_BIT);
	MLX5_BUILD_PTYS2ETHTOOL_CONFIG(MLX5E_10GBASE_KR,
				       ETHTOOL_LINK_MODE_10000baseKR_Full_BIT);
	MLX5_BUILD_PTYS2ETHTOOL_CONFIG(MLX5E_20GBASE_KR2,
				       ETHTOOL_LINK_MODE_20000baseKR2_Full_BIT);
	MLX5_BUILD_PTYS2ETHTOOL_CONFIG(MLX5E_40GBASE_CR4,
				       ETHTOOL_LINK_MODE_40000baseCR4_Full_BIT);
	MLX5_BUILD_PTYS2ETHTOOL_CONFIG(MLX5E_40GBASE_KR4,
				       ETHTOOL_LINK_MODE_40000baseKR4_Full_BIT);
	MLX5_BUILD_PTYS2ETHTOOL_CONFIG(MLX5E_56GBASE_R4,
				       ETHTOOL_LINK_MODE_56000baseKR4_Full_BIT);
	MLX5_BUILD_PTYS2ETHTOOL_CONFIG(MLX5E_10GBASE_CR,
				       ETHTOOL_LINK_MODE_10000baseKR_Full_BIT);
	MLX5_BUILD_PTYS2ETHTOOL_CONFIG(MLX5E_10GBASE_SR,
				       ETHTOOL_LINK_MODE_10000baseKR_Full_BIT);
	MLX5_BUILD_PTYS2ETHTOOL_CONFIG(MLX5E_10GBASE_ER,
				       ETHTOOL_LINK_MODE_10000baseKR_Full_BIT);
	MLX5_BUILD_PTYS2ETHTOOL_CONFIG(MLX5E_40GBASE_SR4,
				       ETHTOOL_LINK_MODE_40000baseSR4_Full_BIT);
	MLX5_BUILD_PTYS2ETHTOOL_CONFIG(MLX5E_40GBASE_LR4,
				       ETHTOOL_LINK_MODE_40000baseLR4_Full_BIT);
	MLX5_BUILD_PTYS2ETHTOOL_CONFIG(MLX5E_50GBASE_SR2,
				       ETHTOOL_LINK_MODE_50000baseSR2_Full_BIT);
	MLX5_BUILD_PTYS2ETHTOOL_CONFIG(MLX5E_100GBASE_CR4,
				       ETHTOOL_LINK_MODE_100000baseCR4_Full_BIT);
	MLX5_BUILD_PTYS2ETHTOOL_CONFIG(MLX5E_100GBASE_SR4,
				       ETHTOOL_LINK_MODE_100000baseSR4_Full_BIT);
	MLX5_BUILD_PTYS2ETHTOOL_CONFIG(MLX5E_100GBASE_KR4,
				       ETHTOOL_LINK_MODE_100000baseKR4_Full_BIT);
	MLX5_BUILD_PTYS2ETHTOOL_CONFIG(MLX5E_100GBASE_LR4,
				       ETHTOOL_LINK_MODE_100000baseLR4_ER4_Full_BIT);
	MLX5_BUILD_PTYS2ETHTOOL_CONFIG(MLX5E_10GBASE_T,
				       ETHTOOL_LINK_MODE_10000baseT_Full_BIT);
	MLX5_BUILD_PTYS2ETHTOOL_CONFIG(MLX5E_25GBASE_CR,
				       ETHTOOL_LINK_MODE_25000baseCR_Full_BIT);
	MLX5_BUILD_PTYS2ETHTOOL_CONFIG(MLX5E_25GBASE_KR,
				       ETHTOOL_LINK_MODE_25000baseKR_Full_BIT);
	MLX5_BUILD_PTYS2ETHTOOL_CONFIG(MLX5E_25GBASE_SR,
				       ETHTOOL_LINK_MODE_25000baseSR_Full_BIT);
	MLX5_BUILD_PTYS2ETHTOOL_CONFIG(MLX5E_50GBASE_CR2,
				       ETHTOOL_LINK_MODE_50000baseCR2_Full_BIT);
	MLX5_BUILD_PTYS2ETHTOOL_CONFIG(MLX5E_50GBASE_KR2,
				       ETHTOOL_LINK_MODE_50000baseKR2_Full_BIT);
}

int mlx5e_ethtool_get_sset_count(struct mlx5e_priv *priv, int sset)
{
	int i, num_stats = 0;

	switch (sset) {
	case ETH_SS_STATS:
		for (i = 0; i < mlx5e_num_stats_grps; i++)
			num_stats += mlx5e_stats_grps[i].get_num_stats(priv);
		return num_stats;
	case ETH_SS_PRIV_FLAGS:
		return ARRAY_SIZE(mlx5e_priv_flags);
	case ETH_SS_TEST:
		return mlx5e_self_test_num(priv);
	/* fallthrough */
	default:
		return -EOPNOTSUPP;
	}
}

static int mlx5e_get_sset_count(struct net_device *dev, int sset)
{
	struct mlx5e_priv *priv = netdev_priv(dev);

	return mlx5e_ethtool_get_sset_count(priv, sset);
}

static void mlx5e_fill_stats_strings(struct mlx5e_priv *priv, u8 *data)
{
	int i, idx = 0;

	for (i = 0; i < mlx5e_num_stats_grps; i++)
		idx = mlx5e_stats_grps[i].fill_strings(priv, data, idx);
}

void mlx5e_ethtool_get_strings(struct mlx5e_priv *priv, u32 stringset, u8 *data)
{
	int i;

	switch (stringset) {
	case ETH_SS_PRIV_FLAGS:
		for (i = 0; i < ARRAY_SIZE(mlx5e_priv_flags); i++)
			strcpy(data + i * ETH_GSTRING_LEN, mlx5e_priv_flags[i]);
		break;

	case ETH_SS_TEST:
		for (i = 0; i < mlx5e_self_test_num(priv); i++)
			strcpy(data + i * ETH_GSTRING_LEN,
			       mlx5e_self_tests[i]);
		break;

	case ETH_SS_STATS:
		mlx5e_fill_stats_strings(priv, data);
		break;
	}
}

static void mlx5e_get_strings(struct net_device *dev, u32 stringset, u8 *data)
{
	struct mlx5e_priv *priv = netdev_priv(dev);

	mlx5e_ethtool_get_strings(priv, stringset, data);
}

void mlx5e_ethtool_get_ethtool_stats(struct mlx5e_priv *priv,
				     struct ethtool_stats *stats, u64 *data)
{
	int i, idx = 0;

	mutex_lock(&priv->state_lock);
	mlx5e_update_stats(priv);
	mutex_unlock(&priv->state_lock);

	for (i = 0; i < mlx5e_num_stats_grps; i++)
		idx = mlx5e_stats_grps[i].fill_stats(priv, data, idx);
}

static void mlx5e_get_ethtool_stats(struct net_device *dev,
				    struct ethtool_stats *stats,
				    u64 *data)
{
	struct mlx5e_priv *priv = netdev_priv(dev);

	mlx5e_ethtool_get_ethtool_stats(priv, stats, data);
}

void mlx5e_ethtool_get_ringparam(struct mlx5e_priv *priv,
				 struct ethtool_ringparam *param)
{
	param->rx_max_pending = 1 << MLX5E_PARAMS_MAXIMUM_LOG_RQ_SIZE;
	param->tx_max_pending = 1 << MLX5E_PARAMS_MAXIMUM_LOG_SQ_SIZE;
	param->rx_pending     = 1 << priv->channels.params.log_rq_mtu_frames;
	param->tx_pending     = 1 << priv->channels.params.log_sq_size;
}

static void mlx5e_get_ringparam(struct net_device *dev,
				struct ethtool_ringparam *param)
{
	struct mlx5e_priv *priv = netdev_priv(dev);

	mlx5e_ethtool_get_ringparam(priv, param);
}

int mlx5e_ethtool_set_ringparam(struct mlx5e_priv *priv,
				struct ethtool_ringparam *param)
{
	struct mlx5e_channels new_channels = {};
	u8 log_rq_size;
	u8 log_sq_size;
	int err = 0;

	if (param->rx_jumbo_pending) {
		netdev_info(priv->netdev, "%s: rx_jumbo_pending not supported\n",
			    __func__);
		return -EINVAL;
	}
	if (param->rx_mini_pending) {
		netdev_info(priv->netdev, "%s: rx_mini_pending not supported\n",
			    __func__);
		return -EINVAL;
	}

	if (param->rx_pending < (1 << MLX5E_PARAMS_MINIMUM_LOG_RQ_SIZE)) {
		netdev_info(priv->netdev, "%s: rx_pending (%d) < min (%d)\n",
			    __func__, param->rx_pending,
			    1 << MLX5E_PARAMS_MINIMUM_LOG_RQ_SIZE);
		return -EINVAL;
	}

	if (param->tx_pending < (1 << MLX5E_PARAMS_MINIMUM_LOG_SQ_SIZE)) {
		netdev_info(priv->netdev, "%s: tx_pending (%d) < min (%d)\n",
			    __func__, param->tx_pending,
			    1 << MLX5E_PARAMS_MINIMUM_LOG_SQ_SIZE);
		return -EINVAL;
	}

	log_rq_size = order_base_2(param->rx_pending);
	log_sq_size = order_base_2(param->tx_pending);

	if (log_rq_size == priv->channels.params.log_rq_mtu_frames &&
	    log_sq_size == priv->channels.params.log_sq_size)
		return 0;

	mutex_lock(&priv->state_lock);

	new_channels.params = priv->channels.params;
	new_channels.params.log_rq_mtu_frames = log_rq_size;
	new_channels.params.log_sq_size = log_sq_size;

	if (!test_bit(MLX5E_STATE_OPENED, &priv->state)) {
		priv->channels.params = new_channels.params;
		goto unlock;
	}

	err = mlx5e_open_channels(priv, &new_channels);
	if (err)
		goto unlock;

	mlx5e_switch_priv_channels(priv, &new_channels, NULL);

unlock:
	mutex_unlock(&priv->state_lock);

	return err;
}

static int mlx5e_set_ringparam(struct net_device *dev,
			       struct ethtool_ringparam *param)
{
	struct mlx5e_priv *priv = netdev_priv(dev);

	return mlx5e_ethtool_set_ringparam(priv, param);
}

void mlx5e_ethtool_get_channels(struct mlx5e_priv *priv,
				struct ethtool_channels *ch)
{
	ch->max_combined   = priv->profile->max_nch(priv->mdev);
	ch->combined_count = priv->channels.params.num_channels;
}

static void mlx5e_get_channels(struct net_device *dev,
			       struct ethtool_channels *ch)
{
	struct mlx5e_priv *priv = netdev_priv(dev);

	mlx5e_ethtool_get_channels(priv, ch);
}

int mlx5e_ethtool_set_channels(struct mlx5e_priv *priv,
			       struct ethtool_channels *ch)
{
	unsigned int count = ch->combined_count;
	struct mlx5e_channels new_channels = {};
	bool arfs_enabled;
	int err = 0;

	if (!count) {
		netdev_info(priv->netdev, "%s: combined_count=0 not supported\n",
			    __func__);
		return -EINVAL;
	}

	if (priv->channels.params.num_channels == count)
		return 0;

	mutex_lock(&priv->state_lock);

	new_channels.params = priv->channels.params;
	new_channels.params.num_channels = count;
	if (!netif_is_rxfh_configured(priv->netdev))
		mlx5e_build_default_indir_rqt(new_channels.params.indirection_rqt,
					      MLX5E_INDIR_RQT_SIZE, count);

	if (!test_bit(MLX5E_STATE_OPENED, &priv->state)) {
		priv->channels.params = new_channels.params;
		goto out;
	}

	/* Create fresh channels with new parameters */
	err = mlx5e_open_channels(priv, &new_channels);
	if (err)
		goto out;

	arfs_enabled = priv->netdev->features & NETIF_F_NTUPLE;
	if (arfs_enabled)
		mlx5e_arfs_disable(priv);

<<<<<<< HEAD
	priv->params.num_channels = count;
	mlx5e_build_default_indir_rqt(priv->params.indirection_rqt,
				      MLX5E_INDIR_RQT_SIZE, count);
=======
	/* Switch to new channels, set new parameters and close old ones */
	mlx5e_switch_priv_channels(priv, &new_channels, NULL);
>>>>>>> 286cd8c7

	if (arfs_enabled) {
		err = mlx5e_arfs_enable(priv);
		if (err)
			netdev_err(priv->netdev, "%s: mlx5e_arfs_enable failed: %d\n",
				   __func__, err);
	}

out:
	mutex_unlock(&priv->state_lock);

	return err;
}

static int mlx5e_set_channels(struct net_device *dev,
			      struct ethtool_channels *ch)
{
	struct mlx5e_priv *priv = netdev_priv(dev);

	return mlx5e_ethtool_set_channels(priv, ch);
}

int mlx5e_ethtool_get_coalesce(struct mlx5e_priv *priv,
			       struct ethtool_coalesce *coal)
{
	struct net_dim_cq_moder *rx_moder, *tx_moder;

	if (!MLX5_CAP_GEN(priv->mdev, cq_moderation))
		return -EOPNOTSUPP;

<<<<<<< HEAD
	if (!MLX5_CAP_GEN(priv->mdev, cq_moderation))
		return -ENOTSUPP;

	coal->rx_coalesce_usecs       = priv->params.rx_cq_moderation_usec;
	coal->rx_max_coalesced_frames = priv->params.rx_cq_moderation_pkts;
	coal->tx_coalesce_usecs       = priv->params.tx_cq_moderation_usec;
	coal->tx_max_coalesced_frames = priv->params.tx_cq_moderation_pkts;
=======
	rx_moder = &priv->channels.params.rx_cq_moderation;
	coal->rx_coalesce_usecs		= rx_moder->usec;
	coal->rx_max_coalesced_frames	= rx_moder->pkts;
	coal->use_adaptive_rx_coalesce	= priv->channels.params.rx_dim_enabled;

	tx_moder = &priv->channels.params.tx_cq_moderation;
	coal->tx_coalesce_usecs		= tx_moder->usec;
	coal->tx_max_coalesced_frames	= tx_moder->pkts;
	coal->use_adaptive_tx_coalesce	= priv->channels.params.tx_dim_enabled;
>>>>>>> 286cd8c7

	return 0;
}

static int mlx5e_get_coalesce(struct net_device *netdev,
			      struct ethtool_coalesce *coal)
{
	struct mlx5e_priv *priv = netdev_priv(netdev);

	return mlx5e_ethtool_get_coalesce(priv, coal);
}

#define MLX5E_MAX_COAL_TIME		MLX5_MAX_CQ_PERIOD
#define MLX5E_MAX_COAL_FRAMES		MLX5_MAX_CQ_COUNT

static void
mlx5e_set_priv_channels_coalesce(struct mlx5e_priv *priv, struct ethtool_coalesce *coal)
{
	struct mlx5_core_dev *mdev = priv->mdev;
	int tc;
	int i;

<<<<<<< HEAD
	if (!MLX5_CAP_GEN(mdev, cq_moderation))
		return -ENOTSUPP;

	mutex_lock(&priv->state_lock);
	priv->params.tx_cq_moderation_usec = coal->tx_coalesce_usecs;
	priv->params.tx_cq_moderation_pkts = coal->tx_max_coalesced_frames;
	priv->params.rx_cq_moderation_usec = coal->rx_coalesce_usecs;
	priv->params.rx_cq_moderation_pkts = coal->rx_max_coalesced_frames;

	if (!test_bit(MLX5E_STATE_OPENED, &priv->state))
		goto out;

	for (i = 0; i < priv->params.num_channels; ++i) {
		c = priv->channel[i];
=======
	for (i = 0; i < priv->channels.num; ++i) {
		struct mlx5e_channel *c = priv->channels.c[i];
>>>>>>> 286cd8c7

		for (tc = 0; tc < c->num_tc; tc++) {
			mlx5_core_modify_cq_moderation(mdev,
						&c->sq[tc].cq.mcq,
						coal->tx_coalesce_usecs,
						coal->tx_max_coalesced_frames);
		}

		mlx5_core_modify_cq_moderation(mdev, &c->rq.cq.mcq,
					       coal->rx_coalesce_usecs,
					       coal->rx_max_coalesced_frames);
	}
<<<<<<< HEAD

out:
	mutex_unlock(&priv->state_lock);
	return 0;
=======
>>>>>>> 286cd8c7
}

int mlx5e_ethtool_set_coalesce(struct mlx5e_priv *priv,
			       struct ethtool_coalesce *coal)
{
	struct net_dim_cq_moder *rx_moder, *tx_moder;
	struct mlx5_core_dev *mdev = priv->mdev;
	struct mlx5e_channels new_channels = {};
	int err = 0;
	bool reset;

	if (!MLX5_CAP_GEN(mdev, cq_moderation))
		return -EOPNOTSUPP;

	if (coal->tx_coalesce_usecs > MLX5E_MAX_COAL_TIME ||
	    coal->rx_coalesce_usecs > MLX5E_MAX_COAL_TIME) {
		netdev_info(priv->netdev, "%s: maximum coalesce time supported is %lu usecs\n",
			    __func__, MLX5E_MAX_COAL_TIME);
		return -ERANGE;
	}

	if (coal->tx_max_coalesced_frames > MLX5E_MAX_COAL_FRAMES ||
	    coal->rx_max_coalesced_frames > MLX5E_MAX_COAL_FRAMES) {
		netdev_info(priv->netdev, "%s: maximum coalesced frames supported is %lu\n",
			    __func__, MLX5E_MAX_COAL_FRAMES);
		return -ERANGE;
	}

	mutex_lock(&priv->state_lock);
	new_channels.params = priv->channels.params;

	rx_moder          = &new_channels.params.rx_cq_moderation;
	rx_moder->usec    = coal->rx_coalesce_usecs;
	rx_moder->pkts    = coal->rx_max_coalesced_frames;
	new_channels.params.rx_dim_enabled = !!coal->use_adaptive_rx_coalesce;

	tx_moder          = &new_channels.params.tx_cq_moderation;
	tx_moder->usec    = coal->tx_coalesce_usecs;
	tx_moder->pkts    = coal->tx_max_coalesced_frames;
	new_channels.params.tx_dim_enabled = !!coal->use_adaptive_tx_coalesce;

	if (!test_bit(MLX5E_STATE_OPENED, &priv->state)) {
		priv->channels.params = new_channels.params;
		goto out;
	}
	/* we are opened */

	reset = (!!coal->use_adaptive_rx_coalesce != priv->channels.params.rx_dim_enabled) ||
		(!!coal->use_adaptive_tx_coalesce != priv->channels.params.tx_dim_enabled);

	if (!reset) {
		mlx5e_set_priv_channels_coalesce(priv, coal);
		priv->channels.params = new_channels.params;
		goto out;
	}

	/* open fresh channels with new coal parameters */
	err = mlx5e_open_channels(priv, &new_channels);
	if (err)
		goto out;

	mlx5e_switch_priv_channels(priv, &new_channels, NULL);

out:
	mutex_unlock(&priv->state_lock);
	return err;
}

static int mlx5e_set_coalesce(struct net_device *netdev,
			      struct ethtool_coalesce *coal)
{
	struct mlx5e_priv *priv    = netdev_priv(netdev);

	return mlx5e_ethtool_set_coalesce(priv, coal);
}

static void ptys2ethtool_supported_link(unsigned long *supported_modes,
					u32 eth_proto_cap)
{
	unsigned long proto_cap = eth_proto_cap;
	int proto;

	for_each_set_bit(proto, &proto_cap, MLX5E_LINK_MODES_NUMBER)
		bitmap_or(supported_modes, supported_modes,
			  ptys2ethtool_table[proto].supported,
			  __ETHTOOL_LINK_MODE_MASK_NBITS);
}

static void ptys2ethtool_adver_link(unsigned long *advertising_modes,
				    u32 eth_proto_cap)
{
	unsigned long proto_cap = eth_proto_cap;
	int proto;

	for_each_set_bit(proto, &proto_cap, MLX5E_LINK_MODES_NUMBER)
		bitmap_or(advertising_modes, advertising_modes,
			  ptys2ethtool_table[proto].advertised,
			  __ETHTOOL_LINK_MODE_MASK_NBITS);
}

static void ptys2ethtool_supported_advertised_port(struct ethtool_link_ksettings *link_ksettings,
						   u32 eth_proto_cap,
						   u8 connector_type)
{
	if (!connector_type || connector_type >= MLX5E_CONNECTOR_TYPE_NUMBER) {
		if (eth_proto_cap & (MLX5E_PROT_MASK(MLX5E_10GBASE_CR)
				   | MLX5E_PROT_MASK(MLX5E_10GBASE_SR)
				   | MLX5E_PROT_MASK(MLX5E_40GBASE_CR4)
				   | MLX5E_PROT_MASK(MLX5E_40GBASE_SR4)
				   | MLX5E_PROT_MASK(MLX5E_100GBASE_SR4)
				   | MLX5E_PROT_MASK(MLX5E_1000BASE_CX_SGMII))) {
			ethtool_link_ksettings_add_link_mode(link_ksettings,
							     supported,
							     FIBRE);
			ethtool_link_ksettings_add_link_mode(link_ksettings,
							     advertising,
							     FIBRE);
		}

		if (eth_proto_cap & (MLX5E_PROT_MASK(MLX5E_100GBASE_KR4)
				   | MLX5E_PROT_MASK(MLX5E_40GBASE_KR4)
				   | MLX5E_PROT_MASK(MLX5E_10GBASE_KR)
				   | MLX5E_PROT_MASK(MLX5E_10GBASE_KX4)
				   | MLX5E_PROT_MASK(MLX5E_1000BASE_KX))) {
			ethtool_link_ksettings_add_link_mode(link_ksettings,
							     supported,
							     Backplane);
			ethtool_link_ksettings_add_link_mode(link_ksettings,
							     advertising,
							     Backplane);
		}
		return;
	}

	switch (connector_type) {
	case MLX5E_PORT_TP:
		ethtool_link_ksettings_add_link_mode(link_ksettings,
						     supported, TP);
		ethtool_link_ksettings_add_link_mode(link_ksettings,
						     advertising, TP);
		break;
	case MLX5E_PORT_AUI:
		ethtool_link_ksettings_add_link_mode(link_ksettings,
						     supported, AUI);
		ethtool_link_ksettings_add_link_mode(link_ksettings,
						     advertising, AUI);
		break;
	case MLX5E_PORT_BNC:
		ethtool_link_ksettings_add_link_mode(link_ksettings,
						     supported, BNC);
		ethtool_link_ksettings_add_link_mode(link_ksettings,
						     advertising, BNC);
		break;
	case MLX5E_PORT_MII:
		ethtool_link_ksettings_add_link_mode(link_ksettings,
						     supported, MII);
		ethtool_link_ksettings_add_link_mode(link_ksettings,
						     advertising, MII);
		break;
	case MLX5E_PORT_FIBRE:
		ethtool_link_ksettings_add_link_mode(link_ksettings,
						     supported, FIBRE);
		ethtool_link_ksettings_add_link_mode(link_ksettings,
						     advertising, FIBRE);
		break;
	case MLX5E_PORT_DA:
		ethtool_link_ksettings_add_link_mode(link_ksettings,
						     supported, Backplane);
		ethtool_link_ksettings_add_link_mode(link_ksettings,
						     advertising, Backplane);
		break;
	case MLX5E_PORT_NONE:
	case MLX5E_PORT_OTHER:
	default:
		break;
	}
}

static void get_speed_duplex(struct net_device *netdev,
			     u32 eth_proto_oper,
			     struct ethtool_link_ksettings *link_ksettings)
{
	u32 speed = SPEED_UNKNOWN;
	u8 duplex = DUPLEX_UNKNOWN;

	if (!netif_carrier_ok(netdev))
		goto out;

	speed = mlx5e_port_ptys2speed(eth_proto_oper);
	if (!speed) {
		speed = SPEED_UNKNOWN;
		goto out;
	}

	duplex = DUPLEX_FULL;

out:
	link_ksettings->base.speed = speed;
	link_ksettings->base.duplex = duplex;
}

static void get_supported(u32 eth_proto_cap,
			  struct ethtool_link_ksettings *link_ksettings)
{
	unsigned long *supported = link_ksettings->link_modes.supported;

	ptys2ethtool_supported_link(supported, eth_proto_cap);
	ethtool_link_ksettings_add_link_mode(link_ksettings, supported, Pause);
}

static void get_advertising(u32 eth_proto_cap, u8 tx_pause,
			    u8 rx_pause,
			    struct ethtool_link_ksettings *link_ksettings)
{
	unsigned long *advertising = link_ksettings->link_modes.advertising;

	ptys2ethtool_adver_link(advertising, eth_proto_cap);
	if (rx_pause)
		ethtool_link_ksettings_add_link_mode(link_ksettings, advertising, Pause);
	if (tx_pause ^ rx_pause)
		ethtool_link_ksettings_add_link_mode(link_ksettings, advertising, Asym_Pause);
}

static int ptys2connector_type[MLX5E_CONNECTOR_TYPE_NUMBER] = {
		[MLX5E_PORT_UNKNOWN]            = PORT_OTHER,
		[MLX5E_PORT_NONE]               = PORT_NONE,
		[MLX5E_PORT_TP]                 = PORT_TP,
		[MLX5E_PORT_AUI]                = PORT_AUI,
		[MLX5E_PORT_BNC]                = PORT_BNC,
		[MLX5E_PORT_MII]                = PORT_MII,
		[MLX5E_PORT_FIBRE]              = PORT_FIBRE,
		[MLX5E_PORT_DA]                 = PORT_DA,
		[MLX5E_PORT_OTHER]              = PORT_OTHER,
	};

static u8 get_connector_port(u32 eth_proto, u8 connector_type)
{
	if (connector_type && connector_type < MLX5E_CONNECTOR_TYPE_NUMBER)
		return ptys2connector_type[connector_type];

	if (eth_proto &
	    (MLX5E_PROT_MASK(MLX5E_10GBASE_SR)   |
	     MLX5E_PROT_MASK(MLX5E_40GBASE_SR4)  |
	     MLX5E_PROT_MASK(MLX5E_100GBASE_SR4) |
	     MLX5E_PROT_MASK(MLX5E_1000BASE_CX_SGMII))) {
		return PORT_FIBRE;
	}

	if (eth_proto &
	    (MLX5E_PROT_MASK(MLX5E_40GBASE_CR4) |
	     MLX5E_PROT_MASK(MLX5E_10GBASE_CR)  |
	     MLX5E_PROT_MASK(MLX5E_100GBASE_CR4))) {
		return PORT_DA;
	}

	if (eth_proto &
	    (MLX5E_PROT_MASK(MLX5E_10GBASE_KX4) |
	     MLX5E_PROT_MASK(MLX5E_10GBASE_KR)  |
	     MLX5E_PROT_MASK(MLX5E_40GBASE_KR4) |
	     MLX5E_PROT_MASK(MLX5E_100GBASE_KR4))) {
		return PORT_NONE;
	}

	return PORT_OTHER;
}

static void get_lp_advertising(u32 eth_proto_lp,
			       struct ethtool_link_ksettings *link_ksettings)
{
	unsigned long *lp_advertising = link_ksettings->link_modes.lp_advertising;

	ptys2ethtool_adver_link(lp_advertising, eth_proto_lp);
}

static int mlx5e_get_link_ksettings(struct net_device *netdev,
				    struct ethtool_link_ksettings *link_ksettings)
{
	struct mlx5e_priv *priv    = netdev_priv(netdev);
	struct mlx5_core_dev *mdev = priv->mdev;
	u32 out[MLX5_ST_SZ_DW(ptys_reg)] = {0};
	u32 rx_pause = 0;
	u32 tx_pause = 0;
	u32 eth_proto_cap;
	u32 eth_proto_admin;
	u32 eth_proto_lp;
	u32 eth_proto_oper;
	u8 an_disable_admin;
	u8 an_status;
	u8 connector_type;
	int err;

	err = mlx5_query_port_ptys(mdev, out, sizeof(out), MLX5_PTYS_EN, 1);
	if (err) {
		netdev_err(netdev, "%s: query port ptys failed: %d\n",
			   __func__, err);
		goto err_query_ptys;
	}

	eth_proto_cap    = MLX5_GET(ptys_reg, out, eth_proto_capability);
	eth_proto_admin  = MLX5_GET(ptys_reg, out, eth_proto_admin);
	eth_proto_oper   = MLX5_GET(ptys_reg, out, eth_proto_oper);
	eth_proto_lp     = MLX5_GET(ptys_reg, out, eth_proto_lp_advertise);
	an_disable_admin = MLX5_GET(ptys_reg, out, an_disable_admin);
	an_status        = MLX5_GET(ptys_reg, out, an_status);
	connector_type   = MLX5_GET(ptys_reg, out, connector_type);

	mlx5_query_port_pause(mdev, &rx_pause, &tx_pause);

	ethtool_link_ksettings_zero_link_mode(link_ksettings, supported);
	ethtool_link_ksettings_zero_link_mode(link_ksettings, advertising);

	get_supported(eth_proto_cap, link_ksettings);
	get_advertising(eth_proto_admin, tx_pause, rx_pause, link_ksettings);
	get_speed_duplex(netdev, eth_proto_oper, link_ksettings);

	eth_proto_oper = eth_proto_oper ? eth_proto_oper : eth_proto_cap;

	link_ksettings->base.port = get_connector_port(eth_proto_oper,
						       connector_type);
	ptys2ethtool_supported_advertised_port(link_ksettings, eth_proto_admin,
					       connector_type);
	get_lp_advertising(eth_proto_lp, link_ksettings);

	if (an_status == MLX5_AN_COMPLETE)
		ethtool_link_ksettings_add_link_mode(link_ksettings,
						     lp_advertising, Autoneg);

	link_ksettings->base.autoneg = an_disable_admin ? AUTONEG_DISABLE :
							  AUTONEG_ENABLE;
	ethtool_link_ksettings_add_link_mode(link_ksettings, supported,
					     Autoneg);
	if (!an_disable_admin)
		ethtool_link_ksettings_add_link_mode(link_ksettings,
						     advertising, Autoneg);

err_query_ptys:
	return err;
}

static u32 mlx5e_ethtool2ptys_adver_link(const unsigned long *link_modes)
{
	u32 i, ptys_modes = 0;

	for (i = 0; i < MLX5E_LINK_MODES_NUMBER; ++i) {
		if (bitmap_intersects(ptys2ethtool_table[i].advertised,
				      link_modes,
				      __ETHTOOL_LINK_MODE_MASK_NBITS))
			ptys_modes |= MLX5E_PROT_MASK(i);
	}

	return ptys_modes;
}

static int mlx5e_set_link_ksettings(struct net_device *netdev,
				    const struct ethtool_link_ksettings *link_ksettings)
{
	struct mlx5e_priv *priv    = netdev_priv(netdev);
	struct mlx5_core_dev *mdev = priv->mdev;
	u32 eth_proto_cap, eth_proto_admin;
	bool an_changes = false;
	u8 an_disable_admin;
	u8 an_disable_cap;
	bool an_disable;
	u32 link_modes;
	u8 an_status;
	u32 speed;
	int err;

	speed = link_ksettings->base.speed;

	link_modes = link_ksettings->base.autoneg == AUTONEG_ENABLE ?
		mlx5e_ethtool2ptys_adver_link(link_ksettings->link_modes.advertising) :
		mlx5e_port_speed2linkmodes(speed);

	err = mlx5_query_port_proto_cap(mdev, &eth_proto_cap, MLX5_PTYS_EN);
	if (err) {
		netdev_err(netdev, "%s: query port eth proto cap failed: %d\n",
			   __func__, err);
		goto out;
	}

	link_modes = link_modes & eth_proto_cap;
	if (!link_modes) {
		netdev_err(netdev, "%s: Not supported link mode(s) requested",
			   __func__);
		err = -EINVAL;
		goto out;
	}

	err = mlx5_query_port_proto_admin(mdev, &eth_proto_admin, MLX5_PTYS_EN);
	if (err) {
		netdev_err(netdev, "%s: query port eth proto admin failed: %d\n",
			   __func__, err);
		goto out;
	}

	mlx5_query_port_autoneg(mdev, MLX5_PTYS_EN, &an_status,
				&an_disable_cap, &an_disable_admin);

	an_disable = link_ksettings->base.autoneg == AUTONEG_DISABLE;
	an_changes = ((!an_disable && an_disable_admin) ||
		      (an_disable && !an_disable_admin));

	if (!an_changes && link_modes == eth_proto_admin)
		goto out;

	mlx5_set_port_ptys(mdev, an_disable, link_modes, MLX5_PTYS_EN);
	mlx5_toggle_port_link(mdev);

out:
	return err;
}

static u32 mlx5e_get_rxfh_key_size(struct net_device *netdev)
{
	struct mlx5e_priv *priv = netdev_priv(netdev);

	return sizeof(priv->channels.params.toeplitz_hash_key);
}

static u32 mlx5e_get_rxfh_indir_size(struct net_device *netdev)
{
	return MLX5E_INDIR_RQT_SIZE;
}

static int mlx5e_get_rxfh(struct net_device *netdev, u32 *indir, u8 *key,
			  u8 *hfunc)
{
	struct mlx5e_priv *priv = netdev_priv(netdev);

	if (indir)
		memcpy(indir, priv->channels.params.indirection_rqt,
		       sizeof(priv->channels.params.indirection_rqt));

	if (key)
		memcpy(key, priv->channels.params.toeplitz_hash_key,
		       sizeof(priv->channels.params.toeplitz_hash_key));

	if (hfunc)
		*hfunc = priv->channels.params.rss_hfunc;

	return 0;
}

static void mlx5e_modify_tirs_hash(struct mlx5e_priv *priv, void *in, int inlen)
{
	void *tirc = MLX5_ADDR_OF(modify_tir_in, in, ctx);
	struct mlx5_core_dev *mdev = priv->mdev;
	int ctxlen = MLX5_ST_SZ_BYTES(tirc);
	int tt;

	MLX5_SET(modify_tir_in, in, bitmask.hash, 1);

	for (tt = 0; tt < MLX5E_NUM_INDIR_TIRS; tt++) {
		memset(tirc, 0, ctxlen);
		mlx5e_build_indir_tir_ctx_hash(&priv->channels.params, tt, tirc, false);
		mlx5_core_modify_tir(mdev, priv->indir_tir[tt].tirn, in, inlen);
	}

	if (!mlx5e_tunnel_inner_ft_supported(priv->mdev))
		return;

	for (tt = 0; tt < MLX5E_NUM_INDIR_TIRS; tt++) {
		memset(tirc, 0, ctxlen);
		mlx5e_build_indir_tir_ctx_hash(&priv->channels.params, tt, tirc, true);
		mlx5_core_modify_tir(mdev, priv->inner_indir_tir[tt].tirn, in, inlen);
	}
}

static int mlx5e_set_rxfh(struct net_device *dev, const u32 *indir,
			  const u8 *key, const u8 hfunc)
{
	struct mlx5e_priv *priv = netdev_priv(dev);
	int inlen = MLX5_ST_SZ_BYTES(modify_tir_in);
	bool hash_changed = false;
	void *in;

	if ((hfunc != ETH_RSS_HASH_NO_CHANGE) &&
	    (hfunc != ETH_RSS_HASH_XOR) &&
	    (hfunc != ETH_RSS_HASH_TOP))
		return -EINVAL;

	in = kvzalloc(inlen, GFP_KERNEL);
	if (!in)
		return -ENOMEM;

	mutex_lock(&priv->state_lock);

	if (hfunc != ETH_RSS_HASH_NO_CHANGE &&
	    hfunc != priv->channels.params.rss_hfunc) {
		priv->channels.params.rss_hfunc = hfunc;
		hash_changed = true;
	}

	if (indir) {
		memcpy(priv->channels.params.indirection_rqt, indir,
		       sizeof(priv->channels.params.indirection_rqt));

		if (test_bit(MLX5E_STATE_OPENED, &priv->state)) {
			u32 rqtn = priv->indir_rqt.rqtn;
			struct mlx5e_redirect_rqt_param rrp = {
				.is_rss = true,
				{
					.rss = {
						.hfunc = priv->channels.params.rss_hfunc,
						.channels  = &priv->channels,
					},
				},
			};

			mlx5e_redirect_rqt(priv, rqtn, MLX5E_INDIR_RQT_SIZE, rrp);
		}
	}

	if (key) {
		memcpy(priv->channels.params.toeplitz_hash_key, key,
		       sizeof(priv->channels.params.toeplitz_hash_key));
		hash_changed = hash_changed ||
			       priv->channels.params.rss_hfunc == ETH_RSS_HASH_TOP;
	}

	if (hash_changed)
		mlx5e_modify_tirs_hash(priv, in, inlen);

	mutex_unlock(&priv->state_lock);

	kvfree(in);

	return 0;
}

#define MLX5E_PFC_PREVEN_AUTO_TOUT_MSEC		100
#define MLX5E_PFC_PREVEN_TOUT_MAX_MSEC		8000
#define MLX5E_PFC_PREVEN_MINOR_PRECENT		85
#define MLX5E_PFC_PREVEN_TOUT_MIN_MSEC		80
#define MLX5E_DEVICE_STALL_MINOR_WATERMARK(critical_tout) \
	max_t(u16, MLX5E_PFC_PREVEN_TOUT_MIN_MSEC, \
	      (critical_tout * MLX5E_PFC_PREVEN_MINOR_PRECENT) / 100)

static int mlx5e_get_pfc_prevention_tout(struct net_device *netdev,
					 u16 *pfc_prevention_tout)
{
	struct mlx5e_priv *priv    = netdev_priv(netdev);
	struct mlx5_core_dev *mdev = priv->mdev;

	if (!MLX5_CAP_PCAM_FEATURE((priv)->mdev, pfcc_mask) ||
	    !MLX5_CAP_DEBUG((priv)->mdev, stall_detect))
		return -EOPNOTSUPP;

	return mlx5_query_port_stall_watermark(mdev, pfc_prevention_tout, NULL);
}

static int mlx5e_set_pfc_prevention_tout(struct net_device *netdev,
					 u16 pfc_preven)
{
	struct mlx5e_priv *priv = netdev_priv(netdev);
	struct mlx5_core_dev *mdev = priv->mdev;
	u16 critical_tout;
	u16 minor;

	if (!MLX5_CAP_PCAM_FEATURE((priv)->mdev, pfcc_mask) ||
	    !MLX5_CAP_DEBUG((priv)->mdev, stall_detect))
		return -EOPNOTSUPP;

	critical_tout = (pfc_preven == PFC_STORM_PREVENTION_AUTO) ?
			MLX5E_PFC_PREVEN_AUTO_TOUT_MSEC :
			pfc_preven;

	if (critical_tout != PFC_STORM_PREVENTION_DISABLE &&
	    (critical_tout > MLX5E_PFC_PREVEN_TOUT_MAX_MSEC ||
	     critical_tout < MLX5E_PFC_PREVEN_TOUT_MIN_MSEC)) {
		netdev_info(netdev, "%s: pfc prevention tout not in range (%d-%d)\n",
			    __func__, MLX5E_PFC_PREVEN_TOUT_MIN_MSEC,
			    MLX5E_PFC_PREVEN_TOUT_MAX_MSEC);
		return -EINVAL;
	}

	minor = MLX5E_DEVICE_STALL_MINOR_WATERMARK(critical_tout);
	return mlx5_set_port_stall_watermark(mdev, critical_tout,
					     minor);
}

static int mlx5e_get_tunable(struct net_device *dev,
			     const struct ethtool_tunable *tuna,
			     void *data)
{
	int err;

	switch (tuna->id) {
	case ETHTOOL_PFC_PREVENTION_TOUT:
		err = mlx5e_get_pfc_prevention_tout(dev, data);
		break;
	default:
		err = -EINVAL;
		break;
	}

	return err;
}

static int mlx5e_set_tunable(struct net_device *dev,
			     const struct ethtool_tunable *tuna,
			     const void *data)
{
	struct mlx5e_priv *priv = netdev_priv(dev);
	int err;

	mutex_lock(&priv->state_lock);

	switch (tuna->id) {
	case ETHTOOL_PFC_PREVENTION_TOUT:
		err = mlx5e_set_pfc_prevention_tout(dev, *(u16 *)data);
		break;
	default:
		err = -EINVAL;
		break;
	}

	mutex_unlock(&priv->state_lock);
	return err;
}

static void mlx5e_get_pauseparam(struct net_device *netdev,
				 struct ethtool_pauseparam *pauseparam)
{
	struct mlx5e_priv *priv    = netdev_priv(netdev);
	struct mlx5_core_dev *mdev = priv->mdev;
	int err;

	err = mlx5_query_port_pause(mdev, &pauseparam->rx_pause,
				    &pauseparam->tx_pause);
	if (err) {
		netdev_err(netdev, "%s: mlx5_query_port_pause failed:0x%x\n",
			   __func__, err);
	}
}

static int mlx5e_set_pauseparam(struct net_device *netdev,
				struct ethtool_pauseparam *pauseparam)
{
	struct mlx5e_priv *priv    = netdev_priv(netdev);
	struct mlx5_core_dev *mdev = priv->mdev;
	int err;

	if (!MLX5_CAP_GEN(mdev, vport_group_manager))
		return -EOPNOTSUPP;

	if (pauseparam->autoneg)
		return -EINVAL;

	err = mlx5_set_port_pause(mdev,
				  pauseparam->rx_pause ? 1 : 0,
				  pauseparam->tx_pause ? 1 : 0);
	if (err) {
		netdev_err(netdev, "%s: mlx5_set_port_pause failed:0x%x\n",
			   __func__, err);
	}

	return err;
}

int mlx5e_ethtool_get_ts_info(struct mlx5e_priv *priv,
			      struct ethtool_ts_info *info)
{
	struct mlx5_core_dev *mdev = priv->mdev;

	info->phc_index = mlx5_clock_get_ptp_index(mdev);

	if (!MLX5_CAP_GEN(priv->mdev, device_frequency_khz) ||
	    info->phc_index == -1)
		return 0;

	info->so_timestamping = SOF_TIMESTAMPING_TX_HARDWARE |
				SOF_TIMESTAMPING_RX_HARDWARE |
				SOF_TIMESTAMPING_RAW_HARDWARE;

	info->tx_types = BIT(HWTSTAMP_TX_OFF) |
			 BIT(HWTSTAMP_TX_ON);

	info->rx_filters = BIT(HWTSTAMP_FILTER_NONE) |
			   BIT(HWTSTAMP_FILTER_ALL);

	return 0;
}

static int mlx5e_get_ts_info(struct net_device *dev,
			     struct ethtool_ts_info *info)
{
	struct mlx5e_priv *priv = netdev_priv(dev);

	return mlx5e_ethtool_get_ts_info(priv, info);
}

static __u32 mlx5e_get_wol_supported(struct mlx5_core_dev *mdev)
{
	__u32 ret = 0;

	if (MLX5_CAP_GEN(mdev, wol_g))
		ret |= WAKE_MAGIC;

	if (MLX5_CAP_GEN(mdev, wol_s))
		ret |= WAKE_MAGICSECURE;

	if (MLX5_CAP_GEN(mdev, wol_a))
		ret |= WAKE_ARP;

	if (MLX5_CAP_GEN(mdev, wol_b))
		ret |= WAKE_BCAST;

	if (MLX5_CAP_GEN(mdev, wol_m))
		ret |= WAKE_MCAST;

	if (MLX5_CAP_GEN(mdev, wol_u))
		ret |= WAKE_UCAST;

	if (MLX5_CAP_GEN(mdev, wol_p))
		ret |= WAKE_PHY;

	return ret;
}

static __u32 mlx5e_refomrat_wol_mode_mlx5_to_linux(u8 mode)
{
	__u32 ret = 0;

	if (mode & MLX5_WOL_MAGIC)
		ret |= WAKE_MAGIC;

	if (mode & MLX5_WOL_SECURED_MAGIC)
		ret |= WAKE_MAGICSECURE;

	if (mode & MLX5_WOL_ARP)
		ret |= WAKE_ARP;

	if (mode & MLX5_WOL_BROADCAST)
		ret |= WAKE_BCAST;

	if (mode & MLX5_WOL_MULTICAST)
		ret |= WAKE_MCAST;

	if (mode & MLX5_WOL_UNICAST)
		ret |= WAKE_UCAST;

	if (mode & MLX5_WOL_PHY_ACTIVITY)
		ret |= WAKE_PHY;

	return ret;
}

static u8 mlx5e_refomrat_wol_mode_linux_to_mlx5(__u32 mode)
{
	u8 ret = 0;

	if (mode & WAKE_MAGIC)
		ret |= MLX5_WOL_MAGIC;

	if (mode & WAKE_MAGICSECURE)
		ret |= MLX5_WOL_SECURED_MAGIC;

	if (mode & WAKE_ARP)
		ret |= MLX5_WOL_ARP;

	if (mode & WAKE_BCAST)
		ret |= MLX5_WOL_BROADCAST;

	if (mode & WAKE_MCAST)
		ret |= MLX5_WOL_MULTICAST;

	if (mode & WAKE_UCAST)
		ret |= MLX5_WOL_UNICAST;

	if (mode & WAKE_PHY)
		ret |= MLX5_WOL_PHY_ACTIVITY;

	return ret;
}

static void mlx5e_get_wol(struct net_device *netdev,
			  struct ethtool_wolinfo *wol)
{
	struct mlx5e_priv *priv = netdev_priv(netdev);
	struct mlx5_core_dev *mdev = priv->mdev;
	u8 mlx5_wol_mode;
	int err;

	memset(wol, 0, sizeof(*wol));

	wol->supported = mlx5e_get_wol_supported(mdev);
	if (!wol->supported)
		return;

	err = mlx5_query_port_wol(mdev, &mlx5_wol_mode);
	if (err)
		return;

	wol->wolopts = mlx5e_refomrat_wol_mode_mlx5_to_linux(mlx5_wol_mode);
}

static int mlx5e_set_wol(struct net_device *netdev, struct ethtool_wolinfo *wol)
{
	struct mlx5e_priv *priv = netdev_priv(netdev);
	struct mlx5_core_dev *mdev = priv->mdev;
	__u32 wol_supported = mlx5e_get_wol_supported(mdev);
	u32 mlx5_wol_mode;

	if (!wol_supported)
		return -EOPNOTSUPP;

	if (wol->wolopts & ~wol_supported)
		return -EINVAL;

	mlx5_wol_mode = mlx5e_refomrat_wol_mode_linux_to_mlx5(wol->wolopts);

	return mlx5_set_port_wol(mdev, mlx5_wol_mode);
}

static u32 mlx5e_get_msglevel(struct net_device *dev)
{
	return ((struct mlx5e_priv *)netdev_priv(dev))->msglevel;
}

static void mlx5e_set_msglevel(struct net_device *dev, u32 val)
{
	((struct mlx5e_priv *)netdev_priv(dev))->msglevel = val;
}

static int mlx5e_set_phys_id(struct net_device *dev,
			     enum ethtool_phys_id_state state)
{
	struct mlx5e_priv *priv = netdev_priv(dev);
	struct mlx5_core_dev *mdev = priv->mdev;
	u16 beacon_duration;

	if (!MLX5_CAP_GEN(mdev, beacon_led))
		return -EOPNOTSUPP;

	switch (state) {
	case ETHTOOL_ID_ACTIVE:
		beacon_duration = MLX5_BEACON_DURATION_INF;
		break;
	case ETHTOOL_ID_INACTIVE:
		beacon_duration = MLX5_BEACON_DURATION_OFF;
		break;
	default:
		return -EOPNOTSUPP;
	}

	return mlx5_set_port_beacon(mdev, beacon_duration);
}

static int mlx5e_get_module_info(struct net_device *netdev,
				 struct ethtool_modinfo *modinfo)
{
	struct mlx5e_priv *priv = netdev_priv(netdev);
	struct mlx5_core_dev *dev = priv->mdev;
	int size_read = 0;
	u8 data[4];

	size_read = mlx5_query_module_eeprom(dev, 0, 2, data);
	if (size_read < 2)
		return -EIO;

	/* data[0] = identifier byte */
	switch (data[0]) {
	case MLX5_MODULE_ID_QSFP:
		modinfo->type       = ETH_MODULE_SFF_8436;
		modinfo->eeprom_len = ETH_MODULE_SFF_8436_LEN;
		break;
	case MLX5_MODULE_ID_QSFP_PLUS:
	case MLX5_MODULE_ID_QSFP28:
		/* data[1] = revision id */
		if (data[0] == MLX5_MODULE_ID_QSFP28 || data[1] >= 0x3) {
			modinfo->type       = ETH_MODULE_SFF_8636;
			modinfo->eeprom_len = ETH_MODULE_SFF_8636_LEN;
		} else {
			modinfo->type       = ETH_MODULE_SFF_8436;
			modinfo->eeprom_len = ETH_MODULE_SFF_8436_LEN;
		}
		break;
	case MLX5_MODULE_ID_SFP:
		modinfo->type       = ETH_MODULE_SFF_8472;
		modinfo->eeprom_len = ETH_MODULE_SFF_8472_LEN;
		break;
	default:
		netdev_err(priv->netdev, "%s: cable type not recognized:0x%x\n",
			   __func__, data[0]);
		return -EINVAL;
	}

	return 0;
}

static int mlx5e_get_module_eeprom(struct net_device *netdev,
				   struct ethtool_eeprom *ee,
				   u8 *data)
{
	struct mlx5e_priv *priv = netdev_priv(netdev);
	struct mlx5_core_dev *mdev = priv->mdev;
	int offset = ee->offset;
	int size_read;
	int i = 0;

	if (!ee->len)
		return -EINVAL;

	memset(data, 0, ee->len);

	while (i < ee->len) {
		size_read = mlx5_query_module_eeprom(mdev, offset, ee->len - i,
						     data + i);

		if (!size_read)
			/* Done reading */
			return 0;

		if (size_read < 0) {
			netdev_err(priv->netdev, "%s: mlx5_query_eeprom failed:0x%x\n",
				   __func__, size_read);
			return size_read;
		}

		i += size_read;
		offset += size_read;
	}

	return 0;
}

typedef int (*mlx5e_pflag_handler)(struct net_device *netdev, bool enable);

static int set_pflag_cqe_based_moder(struct net_device *netdev, bool enable,
				     bool is_rx_cq)
{
	struct mlx5e_priv *priv = netdev_priv(netdev);
	struct mlx5_core_dev *mdev = priv->mdev;
	struct mlx5e_channels new_channels = {};
	bool mode_changed;
	u8 cq_period_mode, current_cq_period_mode;
	int err = 0;

	cq_period_mode = enable ?
		MLX5_CQ_PERIOD_MODE_START_FROM_CQE :
		MLX5_CQ_PERIOD_MODE_START_FROM_EQE;
	current_cq_period_mode = is_rx_cq ?
		priv->channels.params.rx_cq_moderation.cq_period_mode :
		priv->channels.params.tx_cq_moderation.cq_period_mode;
	mode_changed = cq_period_mode != current_cq_period_mode;

	if (cq_period_mode == MLX5_CQ_PERIOD_MODE_START_FROM_CQE &&
	    !MLX5_CAP_GEN(mdev, cq_period_start_from_cqe))
		return -EOPNOTSUPP;

	if (!mode_changed)
		return 0;

	new_channels.params = priv->channels.params;
	if (is_rx_cq)
		mlx5e_set_rx_cq_mode_params(&new_channels.params, cq_period_mode);
	else
		mlx5e_set_tx_cq_mode_params(&new_channels.params, cq_period_mode);

	if (!test_bit(MLX5E_STATE_OPENED, &priv->state)) {
		priv->channels.params = new_channels.params;
		return 0;
	}

	err = mlx5e_open_channels(priv, &new_channels);
	if (err)
		return err;

	mlx5e_switch_priv_channels(priv, &new_channels, NULL);
	return 0;
}

static int set_pflag_tx_cqe_based_moder(struct net_device *netdev, bool enable)
{
	return set_pflag_cqe_based_moder(netdev, enable, false);
}

static int set_pflag_rx_cqe_based_moder(struct net_device *netdev, bool enable)
{
	return set_pflag_cqe_based_moder(netdev, enable, true);
}

int mlx5e_modify_rx_cqe_compression_locked(struct mlx5e_priv *priv, bool new_val)
{
	bool curr_val = MLX5E_GET_PFLAG(&priv->channels.params, MLX5E_PFLAG_RX_CQE_COMPRESS);
	struct mlx5e_channels new_channels = {};
	int err = 0;

	if (!MLX5_CAP_GEN(priv->mdev, cqe_compression))
		return new_val ? -EOPNOTSUPP : 0;

	if (curr_val == new_val)
		return 0;

	new_channels.params = priv->channels.params;
	MLX5E_SET_PFLAG(&new_channels.params, MLX5E_PFLAG_RX_CQE_COMPRESS, new_val);

	if (!test_bit(MLX5E_STATE_OPENED, &priv->state)) {
		priv->channels.params = new_channels.params;
		return 0;
	}

	err = mlx5e_open_channels(priv, &new_channels);
	if (err)
		return err;

	mlx5e_switch_priv_channels(priv, &new_channels, NULL);
	mlx5e_dbg(DRV, priv, "MLX5E: RxCqeCmprss was turned %s\n",
		  MLX5E_GET_PFLAG(&priv->channels.params,
				  MLX5E_PFLAG_RX_CQE_COMPRESS) ? "ON" : "OFF");

	return 0;
}

static int set_pflag_rx_cqe_compress(struct net_device *netdev,
				     bool enable)
{
	struct mlx5e_priv *priv = netdev_priv(netdev);
	struct mlx5_core_dev *mdev = priv->mdev;
	int err;

	if (!MLX5_CAP_GEN(mdev, cqe_compression))
		return -EOPNOTSUPP;

	if (enable && priv->tstamp.rx_filter != HWTSTAMP_FILTER_NONE) {
		netdev_err(netdev, "Can't enable cqe compression while timestamping is enabled.\n");
		return -EINVAL;
	}

	err = mlx5e_modify_rx_cqe_compression_locked(priv, enable);
	if (err)
		return err;

	priv->channels.params.rx_cqe_compress_def = enable;

	return 0;
}

static int set_pflag_rx_striding_rq(struct net_device *netdev, bool enable)
{
	struct mlx5e_priv *priv = netdev_priv(netdev);
	struct mlx5_core_dev *mdev = priv->mdev;
	struct mlx5e_channels new_channels = {};
	int err;

	if (enable) {
		if (!mlx5e_check_fragmented_striding_rq_cap(mdev))
			return -EOPNOTSUPP;
		if (!mlx5e_striding_rq_possible(mdev, &priv->channels.params))
			return -EINVAL;
	} else if (priv->channels.params.lro_en) {
		netdev_warn(netdev, "Can't set legacy RQ with LRO, disable LRO first\n");
		return -EINVAL;
	}

	new_channels.params = priv->channels.params;

	MLX5E_SET_PFLAG(&new_channels.params, MLX5E_PFLAG_RX_STRIDING_RQ, enable);
	mlx5e_set_rq_type(mdev, &new_channels.params);

	if (!test_bit(MLX5E_STATE_OPENED, &priv->state)) {
		priv->channels.params = new_channels.params;
		return 0;
	}

	err = mlx5e_open_channels(priv, &new_channels);
	if (err)
		return err;

	mlx5e_switch_priv_channels(priv, &new_channels, NULL);
	return 0;
}

static int set_pflag_rx_no_csum_complete(struct net_device *netdev, bool enable)
{
	struct mlx5e_priv *priv = netdev_priv(netdev);
	struct mlx5e_channels *channels = &priv->channels;
	struct mlx5e_channel *c;
	int i;

	if (!test_bit(MLX5E_STATE_OPENED, &priv->state) ||
	    priv->channels.params.xdp_prog)
		return 0;

	for (i = 0; i < channels->num; i++) {
		c = channels->c[i];
		if (enable)
			__set_bit(MLX5E_RQ_STATE_NO_CSUM_COMPLETE, &c->rq.state);
		else
			__clear_bit(MLX5E_RQ_STATE_NO_CSUM_COMPLETE, &c->rq.state);
	}

	return 0;
}

static int mlx5e_handle_pflag(struct net_device *netdev,
			      u32 wanted_flags,
			      enum mlx5e_priv_flag flag,
			      mlx5e_pflag_handler pflag_handler)
{
	struct mlx5e_priv *priv = netdev_priv(netdev);
	bool enable = !!(wanted_flags & flag);
	u32 changes = wanted_flags ^ priv->channels.params.pflags;
	int err;

	if (!(changes & flag))
		return 0;

	err = pflag_handler(netdev, enable);
	if (err) {
		netdev_err(netdev, "%s private flag 0x%x failed err %d\n",
			   enable ? "Enable" : "Disable", flag, err);
		return err;
	}

	MLX5E_SET_PFLAG(&priv->channels.params, flag, enable);
	return 0;
}

static int mlx5e_set_priv_flags(struct net_device *netdev, u32 pflags)
{
	struct mlx5e_priv *priv = netdev_priv(netdev);
	int err;

	mutex_lock(&priv->state_lock);
	err = mlx5e_handle_pflag(netdev, pflags,
				 MLX5E_PFLAG_RX_CQE_BASED_MODER,
				 set_pflag_rx_cqe_based_moder);
	if (err)
		goto out;

	err = mlx5e_handle_pflag(netdev, pflags,
				 MLX5E_PFLAG_TX_CQE_BASED_MODER,
				 set_pflag_tx_cqe_based_moder);
	if (err)
		goto out;

	err = mlx5e_handle_pflag(netdev, pflags,
				 MLX5E_PFLAG_RX_CQE_COMPRESS,
				 set_pflag_rx_cqe_compress);
	if (err)
		goto out;

	err = mlx5e_handle_pflag(netdev, pflags,
				 MLX5E_PFLAG_RX_STRIDING_RQ,
				 set_pflag_rx_striding_rq);
	if (err)
		goto out;

	err = mlx5e_handle_pflag(netdev, pflags,
				 MLX5E_PFLAG_RX_NO_CSUM_COMPLETE,
				 set_pflag_rx_no_csum_complete);

out:
	mutex_unlock(&priv->state_lock);

	/* Need to fix some features.. */
	netdev_update_features(netdev);

	return err;
}

static u32 mlx5e_get_priv_flags(struct net_device *netdev)
{
	struct mlx5e_priv *priv = netdev_priv(netdev);

	return priv->channels.params.pflags;
}

int mlx5e_ethtool_flash_device(struct mlx5e_priv *priv,
			       struct ethtool_flash *flash)
{
	struct mlx5_core_dev *mdev = priv->mdev;
	struct net_device *dev = priv->netdev;
	const struct firmware *fw;
	int err;

	if (flash->region != ETHTOOL_FLASH_ALL_REGIONS)
		return -EOPNOTSUPP;

	err = request_firmware_direct(&fw, flash->data, &dev->dev);
	if (err)
		return err;

	dev_hold(dev);
	rtnl_unlock();

	err = mlx5_firmware_flash(mdev, fw);
	release_firmware(fw);

	rtnl_lock();
	dev_put(dev);
	return err;
}

static int mlx5e_flash_device(struct net_device *dev,
			      struct ethtool_flash *flash)
{
	struct mlx5e_priv *priv = netdev_priv(dev);

	return mlx5e_ethtool_flash_device(priv, flash);
}

#ifndef CONFIG_MLX5_EN_RXNFC
/* When CONFIG_MLX5_EN_RXNFC=n we only support ETHTOOL_GRXRINGS
 * otherwise this function will be defined from en_fs_ethtool.c
 */
static int mlx5e_get_rxnfc(struct net_device *dev, struct ethtool_rxnfc *info, u32 *rule_locs)
{
	struct mlx5e_priv *priv = netdev_priv(dev);

	if (info->cmd != ETHTOOL_GRXRINGS)
		return -EOPNOTSUPP;
	/* ring_count is needed by ethtool -x */
	info->data = priv->channels.params.num_channels;
	return 0;
}
#endif

const struct ethtool_ops mlx5e_ethtool_ops = {
	.get_drvinfo       = mlx5e_get_drvinfo,
	.get_link          = ethtool_op_get_link,
	.get_strings       = mlx5e_get_strings,
	.get_sset_count    = mlx5e_get_sset_count,
	.get_ethtool_stats = mlx5e_get_ethtool_stats,
	.get_ringparam     = mlx5e_get_ringparam,
	.set_ringparam     = mlx5e_set_ringparam,
	.get_channels      = mlx5e_get_channels,
	.set_channels      = mlx5e_set_channels,
	.get_coalesce      = mlx5e_get_coalesce,
	.set_coalesce      = mlx5e_set_coalesce,
	.get_link_ksettings  = mlx5e_get_link_ksettings,
	.set_link_ksettings  = mlx5e_set_link_ksettings,
	.get_rxfh_key_size   = mlx5e_get_rxfh_key_size,
	.get_rxfh_indir_size = mlx5e_get_rxfh_indir_size,
	.get_rxfh          = mlx5e_get_rxfh,
	.set_rxfh          = mlx5e_set_rxfh,
	.get_rxnfc         = mlx5e_get_rxnfc,
#ifdef CONFIG_MLX5_EN_RXNFC
	.set_rxnfc         = mlx5e_set_rxnfc,
#endif
	.flash_device      = mlx5e_flash_device,
	.get_tunable       = mlx5e_get_tunable,
	.set_tunable       = mlx5e_set_tunable,
	.get_pauseparam    = mlx5e_get_pauseparam,
	.set_pauseparam    = mlx5e_set_pauseparam,
	.get_ts_info       = mlx5e_get_ts_info,
	.set_phys_id       = mlx5e_set_phys_id,
	.get_wol	   = mlx5e_get_wol,
	.set_wol	   = mlx5e_set_wol,
	.get_module_info   = mlx5e_get_module_info,
	.get_module_eeprom = mlx5e_get_module_eeprom,
	.get_priv_flags    = mlx5e_get_priv_flags,
	.set_priv_flags    = mlx5e_set_priv_flags,
	.self_test         = mlx5e_self_test,
	.get_msglevel      = mlx5e_get_msglevel,
	.set_msglevel      = mlx5e_set_msglevel,
};<|MERGE_RESOLUTION|>--- conflicted
+++ resolved
@@ -50,123 +50,6 @@
 		sizeof(drvinfo->bus_info));
 }
 
-<<<<<<< HEAD
-static const struct {
-	u32 supported;
-	u32 advertised;
-	u32 speed;
-} ptys2ethtool_table[MLX5E_LINK_MODES_NUMBER] = {
-	[MLX5E_1000BASE_CX_SGMII] = {
-		.supported  = SUPPORTED_1000baseKX_Full,
-		.advertised = ADVERTISED_1000baseKX_Full,
-		.speed      = 1000,
-	},
-	[MLX5E_1000BASE_KX] = {
-		.supported  = SUPPORTED_1000baseKX_Full,
-		.advertised = ADVERTISED_1000baseKX_Full,
-		.speed      = 1000,
-	},
-	[MLX5E_10GBASE_CX4] = {
-		.supported  = SUPPORTED_10000baseKX4_Full,
-		.advertised = ADVERTISED_10000baseKX4_Full,
-		.speed      = 10000,
-	},
-	[MLX5E_10GBASE_KX4] = {
-		.supported  = SUPPORTED_10000baseKX4_Full,
-		.advertised = ADVERTISED_10000baseKX4_Full,
-		.speed      = 10000,
-	},
-	[MLX5E_10GBASE_KR] = {
-		.supported  = SUPPORTED_10000baseKR_Full,
-		.advertised = ADVERTISED_10000baseKR_Full,
-		.speed      = 10000,
-	},
-	[MLX5E_20GBASE_KR2] = {
-		.supported  = SUPPORTED_20000baseKR2_Full,
-		.advertised = ADVERTISED_20000baseKR2_Full,
-		.speed      = 20000,
-	},
-	[MLX5E_40GBASE_CR4] = {
-		.supported  = SUPPORTED_40000baseCR4_Full,
-		.advertised = ADVERTISED_40000baseCR4_Full,
-		.speed      = 40000,
-	},
-	[MLX5E_40GBASE_KR4] = {
-		.supported  = SUPPORTED_40000baseKR4_Full,
-		.advertised = ADVERTISED_40000baseKR4_Full,
-		.speed      = 40000,
-	},
-	[MLX5E_56GBASE_R4] = {
-		.supported  = SUPPORTED_56000baseKR4_Full,
-		.advertised = ADVERTISED_56000baseKR4_Full,
-		.speed      = 56000,
-	},
-	[MLX5E_10GBASE_CR] = {
-		.supported  = SUPPORTED_10000baseKR_Full,
-		.advertised = ADVERTISED_10000baseKR_Full,
-		.speed      = 10000,
-	},
-	[MLX5E_10GBASE_SR] = {
-		.supported  = SUPPORTED_10000baseKR_Full,
-		.advertised = ADVERTISED_10000baseKR_Full,
-		.speed      = 10000,
-	},
-	[MLX5E_10GBASE_ER] = {
-		.supported  = SUPPORTED_10000baseKR_Full,
-		.advertised = ADVERTISED_10000baseKR_Full,
-		.speed      = 10000,
-	},
-	[MLX5E_40GBASE_SR4] = {
-		.supported  = SUPPORTED_40000baseSR4_Full,
-		.advertised = ADVERTISED_40000baseSR4_Full,
-		.speed      = 40000,
-	},
-	[MLX5E_40GBASE_LR4] = {
-		.supported  = SUPPORTED_40000baseLR4_Full,
-		.advertised = ADVERTISED_40000baseLR4_Full,
-		.speed      = 40000,
-	},
-	[MLX5E_100GBASE_CR4] = {
-		.speed      = 100000,
-	},
-	[MLX5E_100GBASE_SR4] = {
-		.speed      = 100000,
-	},
-	[MLX5E_100GBASE_KR4] = {
-		.speed      = 100000,
-	},
-	[MLX5E_100GBASE_LR4] = {
-		.speed      = 100000,
-	},
-	[MLX5E_100BASE_TX]   = {
-		.speed      = 100,
-	},
-	[MLX5E_1000BASE_T]    = {
-		.supported  = SUPPORTED_1000baseT_Full,
-		.advertised = ADVERTISED_1000baseT_Full,
-		.speed      = 1000,
-	},
-	[MLX5E_10GBASE_T]    = {
-		.supported  = SUPPORTED_10000baseT_Full,
-		.advertised = ADVERTISED_10000baseT_Full,
-		.speed      = 1000,
-	},
-	[MLX5E_25GBASE_CR]   = {
-		.speed      = 25000,
-	},
-	[MLX5E_25GBASE_KR]   = {
-		.speed      = 25000,
-	},
-	[MLX5E_25GBASE_SR]   = {
-		.speed      = 25000,
-	},
-	[MLX5E_50GBASE_CR2]  = {
-		.speed      = 50000,
-	},
-	[MLX5E_50GBASE_KR2]  = {
-		.speed      = 50000,
-	},
-=======
 static void mlx5e_get_drvinfo(struct net_device *dev,
 			      struct ethtool_drvinfo *drvinfo)
 {
@@ -178,7 +61,6 @@
 struct ptys2ethtool_config {
 	__ETHTOOL_DECLARE_LINK_MODE_MASK(supported);
 	__ETHTOOL_DECLARE_LINK_MODE_MASK(advertised);
->>>>>>> 286cd8c7
 };
 
 static struct ptys2ethtool_config ptys2ethtool_table[MLX5E_LINK_MODES_NUMBER];
@@ -480,14 +362,8 @@
 	if (arfs_enabled)
 		mlx5e_arfs_disable(priv);
 
-<<<<<<< HEAD
-	priv->params.num_channels = count;
-	mlx5e_build_default_indir_rqt(priv->params.indirection_rqt,
-				      MLX5E_INDIR_RQT_SIZE, count);
-=======
 	/* Switch to new channels, set new parameters and close old ones */
 	mlx5e_switch_priv_channels(priv, &new_channels, NULL);
->>>>>>> 286cd8c7
 
 	if (arfs_enabled) {
 		err = mlx5e_arfs_enable(priv);
@@ -518,15 +394,6 @@
 	if (!MLX5_CAP_GEN(priv->mdev, cq_moderation))
 		return -EOPNOTSUPP;
 
-<<<<<<< HEAD
-	if (!MLX5_CAP_GEN(priv->mdev, cq_moderation))
-		return -ENOTSUPP;
-
-	coal->rx_coalesce_usecs       = priv->params.rx_cq_moderation_usec;
-	coal->rx_max_coalesced_frames = priv->params.rx_cq_moderation_pkts;
-	coal->tx_coalesce_usecs       = priv->params.tx_cq_moderation_usec;
-	coal->tx_max_coalesced_frames = priv->params.tx_cq_moderation_pkts;
-=======
 	rx_moder = &priv->channels.params.rx_cq_moderation;
 	coal->rx_coalesce_usecs		= rx_moder->usec;
 	coal->rx_max_coalesced_frames	= rx_moder->pkts;
@@ -536,7 +403,6 @@
 	coal->tx_coalesce_usecs		= tx_moder->usec;
 	coal->tx_max_coalesced_frames	= tx_moder->pkts;
 	coal->use_adaptive_tx_coalesce	= priv->channels.params.tx_dim_enabled;
->>>>>>> 286cd8c7
 
 	return 0;
 }
@@ -559,25 +425,8 @@
 	int tc;
 	int i;
 
-<<<<<<< HEAD
-	if (!MLX5_CAP_GEN(mdev, cq_moderation))
-		return -ENOTSUPP;
-
-	mutex_lock(&priv->state_lock);
-	priv->params.tx_cq_moderation_usec = coal->tx_coalesce_usecs;
-	priv->params.tx_cq_moderation_pkts = coal->tx_max_coalesced_frames;
-	priv->params.rx_cq_moderation_usec = coal->rx_coalesce_usecs;
-	priv->params.rx_cq_moderation_pkts = coal->rx_max_coalesced_frames;
-
-	if (!test_bit(MLX5E_STATE_OPENED, &priv->state))
-		goto out;
-
-	for (i = 0; i < priv->params.num_channels; ++i) {
-		c = priv->channel[i];
-=======
 	for (i = 0; i < priv->channels.num; ++i) {
 		struct mlx5e_channel *c = priv->channels.c[i];
->>>>>>> 286cd8c7
 
 		for (tc = 0; tc < c->num_tc; tc++) {
 			mlx5_core_modify_cq_moderation(mdev,
@@ -590,13 +439,6 @@
 					       coal->rx_coalesce_usecs,
 					       coal->rx_max_coalesced_frames);
 	}
-<<<<<<< HEAD
-
-out:
-	mutex_unlock(&priv->state_lock);
-	return 0;
-=======
->>>>>>> 286cd8c7
 }
 
 int mlx5e_ethtool_set_coalesce(struct mlx5e_priv *priv,
