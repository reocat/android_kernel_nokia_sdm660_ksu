--- conflicted
+++ resolved
@@ -728,49 +728,8 @@
 	int	max_tc;
 };
 
-<<<<<<< HEAD
-struct mlx5e_rx_wqe {
-	struct mlx5_wqe_srq_next_seg  next;
-	struct mlx5_wqe_data_seg      data;
-};
-
-enum mlx5e_link_mode {
-	MLX5E_1000BASE_CX_SGMII	 = 0,
-	MLX5E_1000BASE_KX	 = 1,
-	MLX5E_10GBASE_CX4	 = 2,
-	MLX5E_10GBASE_KX4	 = 3,
-	MLX5E_10GBASE_KR	 = 4,
-	MLX5E_20GBASE_KR2	 = 5,
-	MLX5E_40GBASE_CR4	 = 6,
-	MLX5E_40GBASE_KR4	 = 7,
-	MLX5E_56GBASE_R4	 = 8,
-	MLX5E_10GBASE_CR	 = 12,
-	MLX5E_10GBASE_SR	 = 13,
-	MLX5E_10GBASE_ER	 = 14,
-	MLX5E_40GBASE_SR4	 = 15,
-	MLX5E_40GBASE_LR4	 = 16,
-	MLX5E_100GBASE_CR4	 = 20,
-	MLX5E_100GBASE_SR4	 = 21,
-	MLX5E_100GBASE_KR4	 = 22,
-	MLX5E_100GBASE_LR4	 = 23,
-	MLX5E_100BASE_TX	 = 24,
-	MLX5E_1000BASE_T	 = 25,
-	MLX5E_10GBASE_T		 = 26,
-	MLX5E_25GBASE_CR	 = 27,
-	MLX5E_25GBASE_KR	 = 28,
-	MLX5E_25GBASE_SR	 = 29,
-	MLX5E_50GBASE_CR2	 = 30,
-	MLX5E_50GBASE_KR2	 = 31,
-	MLX5E_LINK_MODES_NUMBER,
-};
-
-#define MLX5E_PROT_MASK(link_mode) (1 << link_mode)
-
-void mlx5e_send_nop(struct mlx5e_sq *sq, bool notify_hw);
-=======
 void mlx5e_build_ptys2ethtool_map(void);
 
->>>>>>> 286cd8c7
 u16 mlx5e_select_queue(struct net_device *dev, struct sk_buff *skb,
 		       struct net_device *sb_dev,
 		       select_queue_fallback_t fallback);
