--- conflicted
+++ resolved
@@ -513,25 +513,10 @@
 	u32 in[MLX5_ST_SZ_DW(alloc_xrcd_in)]   = {0};
 	int err;
 
-<<<<<<< HEAD
-	memset(&in, 0, sizeof(in));
-	memset(&out, 0, sizeof(out));
-	in.hdr.opcode = cpu_to_be16(MLX5_CMD_OP_ALLOC_XRCD);
-	err = mlx5_cmd_exec(dev, &in, sizeof(in), &out, sizeof(out));
-	if (err)
-		return err;
-
-	if (out.hdr.status)
-		err = mlx5_cmd_status_to_err(&out.hdr);
-	else
-		*xrcdn = be32_to_cpu(out.xrcdn) & 0xffffff;
-
-=======
 	MLX5_SET(alloc_xrcd_in, in, opcode, MLX5_CMD_OP_ALLOC_XRCD);
 	err = mlx5_cmd_exec(dev, in, sizeof(in), out, sizeof(out));
 	if (!err)
 		*xrcdn = MLX5_GET(alloc_xrcd_out, out, xrcd);
->>>>>>> 286cd8c7
 	return err;
 }
 EXPORT_SYMBOL_GPL(mlx5_core_xrcd_alloc);
