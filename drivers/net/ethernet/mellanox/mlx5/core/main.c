/*
 * Copyright (c) 2013-2015, Mellanox Technologies. All rights reserved.
 *
 * This software is available to you under a choice of one of two
 * licenses.  You may choose to be licensed under the terms of the GNU
 * General Public License (GPL) Version 2, available from the file
 * COPYING in the main directory of this source tree, or the
 * OpenIB.org BSD license below:
 *
 *     Redistribution and use in source and binary forms, with or
 *     without modification, are permitted provided that the following
 *     conditions are met:
 *
 *      - Redistributions of source code must retain the above
 *        copyright notice, this list of conditions and the following
 *        disclaimer.
 *
 *      - Redistributions in binary form must reproduce the above
 *        copyright notice, this list of conditions and the following
 *        disclaimer in the documentation and/or other materials
 *        provided with the distribution.
 *
 * THE SOFTWARE IS PROVIDED "AS IS", WITHOUT WARRANTY OF ANY KIND,
 * EXPRESS OR IMPLIED, INCLUDING BUT NOT LIMITED TO THE WARRANTIES OF
 * MERCHANTABILITY, FITNESS FOR A PARTICULAR PURPOSE AND
 * NONINFRINGEMENT. IN NO EVENT SHALL THE AUTHORS OR COPYRIGHT HOLDERS
 * BE LIABLE FOR ANY CLAIM, DAMAGES OR OTHER LIABILITY, WHETHER IN AN
 * ACTION OF CONTRACT, TORT OR OTHERWISE, ARISING FROM, OUT OF OR IN
 * CONNECTION WITH THE SOFTWARE OR THE USE OR OTHER DEALINGS IN THE
 * SOFTWARE.
 */

#include <linux/highmem.h>
#include <linux/module.h>
#include <linux/init.h>
#include <linux/errno.h>
#include <linux/pci.h>
#include <linux/dma-mapping.h>
#include <linux/slab.h>
#include <linux/io-mapping.h>
#include <linux/interrupt.h>
#include <linux/delay.h>
#include <linux/mlx5/driver.h>
#include <linux/mlx5/cq.h>
#include <linux/mlx5/qp.h>
#include <linux/mlx5/srq.h>
#include <linux/debugfs.h>
#include <linux/kmod.h>
#include <linux/mlx5/mlx5_ifc.h>
#include <linux/mlx5/vport.h>
#ifdef CONFIG_RFS_ACCEL
#include <linux/cpu_rmap.h>
#endif
#include <linux/version.h>
#include <net/devlink.h>
#include "mlx5_core.h"
#include "fs_core.h"
#include "lib/mpfs.h"
#include "eswitch.h"
#include "lib/mlx5.h"
#include "fpga/core.h"
#include "fpga/ipsec.h"
#include "accel/ipsec.h"
#include "accel/tls.h"
#include "lib/clock.h"
#include "lib/vxlan.h"
#include "diag/fw_tracer.h"

MODULE_AUTHOR("Eli Cohen <eli@mellanox.com>");
MODULE_DESCRIPTION("Mellanox 5th generation network adapters (ConnectX series) core driver");
MODULE_LICENSE("Dual BSD/GPL");
MODULE_VERSION(DRIVER_VERSION);

unsigned int mlx5_core_debug_mask;
module_param_named(debug_mask, mlx5_core_debug_mask, uint, 0644);
MODULE_PARM_DESC(debug_mask, "debug mask: 1 = dump cmd data, 2 = dump cmd exec time, 3 = both. Default=0");

#define MLX5_DEFAULT_PROF	2
static unsigned int prof_sel = MLX5_DEFAULT_PROF;
module_param_named(prof_sel, prof_sel, uint, 0444);
MODULE_PARM_DESC(prof_sel, "profile selector. Valid range 0 - 2");

static u32 sw_owner_id[4];

enum {
	MLX5_ATOMIC_REQ_MODE_BE = 0x0,
	MLX5_ATOMIC_REQ_MODE_HOST_ENDIANNESS = 0x1,
};

static struct mlx5_profile profile[] = {
	[0] = {
		.mask           = 0,
	},
	[1] = {
		.mask		= MLX5_PROF_MASK_QP_SIZE,
		.log_max_qp	= 12,
	},
	[2] = {
		.mask		= MLX5_PROF_MASK_QP_SIZE |
				  MLX5_PROF_MASK_MR_CACHE,
		.log_max_qp	= 18,
		.mr_cache[0]	= {
			.size	= 500,
			.limit	= 250
		},
		.mr_cache[1]	= {
			.size	= 500,
			.limit	= 250
		},
		.mr_cache[2]	= {
			.size	= 500,
			.limit	= 250
		},
		.mr_cache[3]	= {
			.size	= 500,
			.limit	= 250
		},
		.mr_cache[4]	= {
			.size	= 500,
			.limit	= 250
		},
		.mr_cache[5]	= {
			.size	= 500,
			.limit	= 250
		},
		.mr_cache[6]	= {
			.size	= 500,
			.limit	= 250
		},
		.mr_cache[7]	= {
			.size	= 500,
			.limit	= 250
		},
		.mr_cache[8]	= {
			.size	= 500,
			.limit	= 250
		},
		.mr_cache[9]	= {
			.size	= 500,
			.limit	= 250
		},
		.mr_cache[10]	= {
			.size	= 500,
			.limit	= 250
		},
		.mr_cache[11]	= {
			.size	= 500,
			.limit	= 250
		},
		.mr_cache[12]	= {
			.size	= 64,
			.limit	= 32
		},
		.mr_cache[13]	= {
			.size	= 32,
			.limit	= 16
		},
		.mr_cache[14]	= {
			.size	= 16,
			.limit	= 8
		},
		.mr_cache[15]	= {
			.size	= 8,
			.limit	= 4
		},
	},
};

#define FW_INIT_TIMEOUT_MILI		2000
#define FW_INIT_WAIT_MS			2
#define FW_PRE_INIT_TIMEOUT_MILI	10000

static int wait_fw_init(struct mlx5_core_dev *dev, u32 max_wait_mili)
{
	unsigned long end = jiffies + msecs_to_jiffies(max_wait_mili);
	int err = 0;

	while (fw_initializing(dev)) {
		if (time_after(jiffies, end)) {
			err = -EBUSY;
			break;
		}
		msleep(FW_INIT_WAIT_MS);
	}

	return err;
}

static void mlx5_set_driver_version(struct mlx5_core_dev *dev)
{
	int driver_ver_sz = MLX5_FLD_SZ_BYTES(set_driver_version_in,
					      driver_version);
	u8 in[MLX5_ST_SZ_BYTES(set_driver_version_in)] = {0};
	u8 out[MLX5_ST_SZ_BYTES(set_driver_version_out)] = {0};
	int remaining_size = driver_ver_sz;
	char *string;

	if (!MLX5_CAP_GEN(dev, driver_version))
		return;

	string = MLX5_ADDR_OF(set_driver_version_in, in, driver_version);

	strncpy(string, "Linux", remaining_size);

	remaining_size = max_t(int, 0, driver_ver_sz - strlen(string));
	strncat(string, ",", remaining_size);

	remaining_size = max_t(int, 0, driver_ver_sz - strlen(string));
	strncat(string, DRIVER_NAME, remaining_size);

	remaining_size = max_t(int, 0, driver_ver_sz - strlen(string));
	strncat(string, ",", remaining_size);

	remaining_size = max_t(int, 0, driver_ver_sz - strlen(string));

	snprintf(string + strlen(string), remaining_size, "%u.%u.%u",
		 (u8)((LINUX_VERSION_CODE >> 16) & 0xff), (u8)((LINUX_VERSION_CODE >> 8) & 0xff),
		 (u16)(LINUX_VERSION_CODE & 0xffff));

	/*Send the command*/
	MLX5_SET(set_driver_version_in, in, opcode,
		 MLX5_CMD_OP_SET_DRIVER_VERSION);

	mlx5_cmd_exec(dev, in, sizeof(in), out, sizeof(out));
}

static int set_dma_caps(struct pci_dev *pdev)
{
	int err;

	err = pci_set_dma_mask(pdev, DMA_BIT_MASK(64));
	if (err) {
		dev_warn(&pdev->dev, "Warning: couldn't set 64-bit PCI DMA mask\n");
		err = pci_set_dma_mask(pdev, DMA_BIT_MASK(32));
		if (err) {
			dev_err(&pdev->dev, "Can't set PCI DMA mask, aborting\n");
			return err;
		}
	}

	err = pci_set_consistent_dma_mask(pdev, DMA_BIT_MASK(64));
	if (err) {
		dev_warn(&pdev->dev,
			 "Warning: couldn't set 64-bit consistent PCI DMA mask\n");
		err = pci_set_consistent_dma_mask(pdev, DMA_BIT_MASK(32));
		if (err) {
			dev_err(&pdev->dev,
				"Can't set consistent PCI DMA mask, aborting\n");
			return err;
		}
	}

	dma_set_max_seg_size(&pdev->dev, 2u * 1024 * 1024 * 1024);
	return err;
}

static int mlx5_pci_enable_device(struct mlx5_core_dev *dev)
{
	struct pci_dev *pdev = dev->pdev;
	int err = 0;

	mutex_lock(&dev->pci_status_mutex);
	if (dev->pci_status == MLX5_PCI_STATUS_DISABLED) {
		err = pci_enable_device(pdev);
		if (!err)
			dev->pci_status = MLX5_PCI_STATUS_ENABLED;
	}
	mutex_unlock(&dev->pci_status_mutex);

	return err;
}

static void mlx5_pci_disable_device(struct mlx5_core_dev *dev)
{
	struct pci_dev *pdev = dev->pdev;

	mutex_lock(&dev->pci_status_mutex);
	if (dev->pci_status == MLX5_PCI_STATUS_ENABLED) {
		pci_disable_device(pdev);
		dev->pci_status = MLX5_PCI_STATUS_DISABLED;
	}
	mutex_unlock(&dev->pci_status_mutex);
}

static int request_bar(struct pci_dev *pdev)
{
	int err = 0;

	if (!(pci_resource_flags(pdev, 0) & IORESOURCE_MEM)) {
		dev_err(&pdev->dev, "Missing registers BAR, aborting\n");
		return -ENODEV;
	}

	err = pci_request_regions(pdev, DRIVER_NAME);
	if (err)
		dev_err(&pdev->dev, "Couldn't get PCI resources, aborting\n");

	return err;
}

static void release_bar(struct pci_dev *pdev)
{
	pci_release_regions(pdev);
}

static int mlx5_alloc_irq_vectors(struct mlx5_core_dev *dev)
{
	struct mlx5_priv *priv = &dev->priv;
	struct mlx5_eq_table *table = &priv->eq_table;
	int num_eqs = MLX5_CAP_GEN(dev, max_num_eqs) ?
		      MLX5_CAP_GEN(dev, max_num_eqs) :
		      1 << MLX5_CAP_GEN(dev, log_max_eq);
	int nvec;
	int err;

	nvec = MLX5_CAP_GEN(dev, num_ports) * num_online_cpus() +
	       MLX5_EQ_VEC_COMP_BASE;
	nvec = min_t(int, nvec, num_eqs);
	if (nvec <= MLX5_EQ_VEC_COMP_BASE)
		return -ENOMEM;

	priv->irq_info = kcalloc(nvec, sizeof(*priv->irq_info), GFP_KERNEL);
	if (!priv->irq_info)
		return -ENOMEM;

	nvec = pci_alloc_irq_vectors(dev->pdev,
			MLX5_EQ_VEC_COMP_BASE + 1, nvec,
			PCI_IRQ_MSIX);
	if (nvec < 0) {
		err = nvec;
		goto err_free_irq_info;
	}

	table->num_comp_vectors = nvec - MLX5_EQ_VEC_COMP_BASE;

	return 0;

err_free_irq_info:
	kfree(priv->irq_info);
	return err;
}

static void mlx5_free_irq_vectors(struct mlx5_core_dev *dev)
{
	struct mlx5_priv *priv = &dev->priv;

	pci_free_irq_vectors(dev->pdev);
	kfree(priv->irq_info);
}

struct mlx5_reg_host_endianness {
	u8	he;
	u8      rsvd[15];
};

#define CAP_MASK(pos, size) ((u64)((1 << (size)) - 1) << (pos))

enum {
	MLX5_CAP_BITS_RW_MASK = CAP_MASK(MLX5_CAP_OFF_CMDIF_CSUM, 2) |
				MLX5_DEV_CAP_FLAG_DCT,
};

static u16 to_fw_pkey_sz(struct mlx5_core_dev *dev, u32 size)
{
	switch (size) {
	case 128:
		return 0;
	case 256:
		return 1;
	case 512:
		return 2;
	case 1024:
		return 3;
	case 2048:
		return 4;
	case 4096:
		return 5;
	default:
		mlx5_core_warn(dev, "invalid pkey table size %d\n", size);
		return 0;
	}
}

static int mlx5_core_get_caps_mode(struct mlx5_core_dev *dev,
				   enum mlx5_cap_type cap_type,
				   enum mlx5_cap_mode cap_mode)
{
	u8 in[MLX5_ST_SZ_BYTES(query_hca_cap_in)];
	int out_sz = MLX5_ST_SZ_BYTES(query_hca_cap_out);
	void *out, *hca_caps;
	u16 opmod = (cap_type << 1) | (cap_mode & 0x01);
	int err;

	memset(in, 0, sizeof(in));
	out = kzalloc(out_sz, GFP_KERNEL);
	if (!out)
		return -ENOMEM;

	MLX5_SET(query_hca_cap_in, in, opcode, MLX5_CMD_OP_QUERY_HCA_CAP);
	MLX5_SET(query_hca_cap_in, in, op_mod, opmod);
	err = mlx5_cmd_exec(dev, in, sizeof(in), out, out_sz);
	if (err) {
		mlx5_core_warn(dev,
			       "QUERY_HCA_CAP : type(%x) opmode(%x) Failed(%d)\n",
			       cap_type, cap_mode, err);
		goto query_ex;
	}

	hca_caps =  MLX5_ADDR_OF(query_hca_cap_out, out, capability);

	switch (cap_mode) {
	case HCA_CAP_OPMOD_GET_MAX:
		memcpy(dev->caps.hca_max[cap_type], hca_caps,
		       MLX5_UN_SZ_BYTES(hca_cap_union));
		break;
	case HCA_CAP_OPMOD_GET_CUR:
		memcpy(dev->caps.hca_cur[cap_type], hca_caps,
		       MLX5_UN_SZ_BYTES(hca_cap_union));
		break;
	default:
		mlx5_core_warn(dev,
			       "Tried to query dev cap type(%x) with wrong opmode(%x)\n",
			       cap_type, cap_mode);
		err = -EINVAL;
		break;
	}
query_ex:
	kfree(out);
	return err;
}

int mlx5_core_get_caps(struct mlx5_core_dev *dev, enum mlx5_cap_type cap_type)
{
	int ret;

	ret = mlx5_core_get_caps_mode(dev, cap_type, HCA_CAP_OPMOD_GET_CUR);
	if (ret)
		return ret;
	return mlx5_core_get_caps_mode(dev, cap_type, HCA_CAP_OPMOD_GET_MAX);
}

static int set_caps(struct mlx5_core_dev *dev, void *in, int in_sz, int opmod)
{
	u32 out[MLX5_ST_SZ_DW(set_hca_cap_out)] = {0};

	MLX5_SET(set_hca_cap_in, in, opcode, MLX5_CMD_OP_SET_HCA_CAP);
	MLX5_SET(set_hca_cap_in, in, op_mod, opmod << 1);
	return mlx5_cmd_exec(dev, in, in_sz, out, sizeof(out));
}

static int handle_hca_cap_atomic(struct mlx5_core_dev *dev)
{
	void *set_ctx;
	void *set_hca_cap;
	int set_sz = MLX5_ST_SZ_BYTES(set_hca_cap_in);
	int req_endianness;
	int err;

	if (MLX5_CAP_GEN(dev, atomic)) {
		err = mlx5_core_get_caps(dev, MLX5_CAP_ATOMIC);
		if (err)
			return err;
	} else {
		return 0;
	}

	req_endianness =
		MLX5_CAP_ATOMIC(dev,
				supported_atomic_req_8B_endianness_mode_1);

	if (req_endianness != MLX5_ATOMIC_REQ_MODE_HOST_ENDIANNESS)
		return 0;

	set_ctx = kzalloc(set_sz, GFP_KERNEL);
	if (!set_ctx)
		return -ENOMEM;

	set_hca_cap = MLX5_ADDR_OF(set_hca_cap_in, set_ctx, capability);

	/* Set requestor to host endianness */
	MLX5_SET(atomic_caps, set_hca_cap, atomic_req_8B_endianness_mode,
		 MLX5_ATOMIC_REQ_MODE_HOST_ENDIANNESS);

	err = set_caps(dev, set_ctx, set_sz, MLX5_SET_HCA_CAP_OP_MOD_ATOMIC);

	kfree(set_ctx);
	return err;
}

static int handle_hca_cap(struct mlx5_core_dev *dev)
{
	void *set_ctx = NULL;
	struct mlx5_profile *prof = dev->profile;
	int err = -ENOMEM;
	int set_sz = MLX5_ST_SZ_BYTES(set_hca_cap_in);
	void *set_hca_cap;

	set_ctx = kzalloc(set_sz, GFP_KERNEL);
	if (!set_ctx)
		goto query_ex;

	err = mlx5_core_get_caps(dev, MLX5_CAP_GENERAL);
	if (err)
		goto query_ex;

	set_hca_cap = MLX5_ADDR_OF(set_hca_cap_in, set_ctx,
				   capability);
	memcpy(set_hca_cap, dev->caps.hca_cur[MLX5_CAP_GENERAL],
	       MLX5_ST_SZ_BYTES(cmd_hca_cap));

	mlx5_core_dbg(dev, "Current Pkey table size %d Setting new size %d\n",
		      mlx5_to_sw_pkey_sz(MLX5_CAP_GEN(dev, pkey_table_size)),
		      128);
	/* we limit the size of the pkey table to 128 entries for now */
	MLX5_SET(cmd_hca_cap, set_hca_cap, pkey_table_size,
<<<<<<< HEAD
		 to_fw_pkey_sz(128));
=======
		 to_fw_pkey_sz(dev, 128));
>>>>>>> 286cd8c7

	/* Check log_max_qp from HCA caps to set in current profile */
	if (MLX5_CAP_GEN_MAX(dev, log_max_qp) < profile[prof_sel].log_max_qp) {
		mlx5_core_warn(dev, "log_max_qp value in current profile is %d, changing it to HCA capability limit (%d)\n",
			       profile[prof_sel].log_max_qp,
			       MLX5_CAP_GEN_MAX(dev, log_max_qp));
		profile[prof_sel].log_max_qp = MLX5_CAP_GEN_MAX(dev, log_max_qp);
	}
	if (prof->mask & MLX5_PROF_MASK_QP_SIZE)
		MLX5_SET(cmd_hca_cap, set_hca_cap, log_max_qp,
			 prof->log_max_qp);

	/* disable cmdif checksum */
	MLX5_SET(cmd_hca_cap, set_hca_cap, cmdif_checksum, 0);

	/* Enable 4K UAR only when HCA supports it and page size is bigger
	 * than 4K.
	 */
	if (MLX5_CAP_GEN_MAX(dev, uar_4k) && PAGE_SIZE > 4096)
		MLX5_SET(cmd_hca_cap, set_hca_cap, uar_4k, 1);

	MLX5_SET(cmd_hca_cap, set_hca_cap, log_uar_page_sz, PAGE_SHIFT - 12);

	if (MLX5_CAP_GEN_MAX(dev, cache_line_128byte))
		MLX5_SET(cmd_hca_cap,
			 set_hca_cap,
			 cache_line_128byte,
			 cache_line_size() >= 128 ? 1 : 0);

	if (MLX5_CAP_GEN_MAX(dev, dct))
		MLX5_SET(cmd_hca_cap, set_hca_cap, dct, 1);

	if (MLX5_CAP_GEN_MAX(dev, num_vhca_ports))
		MLX5_SET(cmd_hca_cap,
			 set_hca_cap,
			 num_vhca_ports,
			 MLX5_CAP_GEN_MAX(dev, num_vhca_ports));

	err = set_caps(dev, set_ctx, set_sz,
		       MLX5_SET_HCA_CAP_OP_MOD_GENERAL_DEVICE);

query_ex:
	kfree(set_ctx);
	return err;
}

static int set_hca_ctrl(struct mlx5_core_dev *dev)
{
	struct mlx5_reg_host_endianness he_in;
	struct mlx5_reg_host_endianness he_out;
	int err;

	if (!mlx5_core_is_pf(dev))
		return 0;

	memset(&he_in, 0, sizeof(he_in));
	he_in.he = MLX5_SET_HOST_ENDIANNESS;
	err = mlx5_core_access_reg(dev, &he_in,  sizeof(he_in),
					&he_out, sizeof(he_out),
					MLX5_REG_HOST_ENDIANNESS, 0, 1);
	return err;
}

static int mlx5_core_set_hca_defaults(struct mlx5_core_dev *dev)
{
	int ret = 0;

	/* Disable local_lb by default */
	if (MLX5_CAP_GEN(dev, port_type) == MLX5_CAP_PORT_TYPE_ETH)
		ret = mlx5_nic_vport_update_local_lb(dev, false);

	return ret;
}

int mlx5_core_enable_hca(struct mlx5_core_dev *dev, u16 func_id)
{
	u32 out[MLX5_ST_SZ_DW(enable_hca_out)] = {0};
	u32 in[MLX5_ST_SZ_DW(enable_hca_in)]   = {0};

	MLX5_SET(enable_hca_in, in, opcode, MLX5_CMD_OP_ENABLE_HCA);
	MLX5_SET(enable_hca_in, in, function_id, func_id);
	return mlx5_cmd_exec(dev, &in, sizeof(in), &out, sizeof(out));
}

int mlx5_core_disable_hca(struct mlx5_core_dev *dev, u16 func_id)
{
	u32 out[MLX5_ST_SZ_DW(disable_hca_out)] = {0};
	u32 in[MLX5_ST_SZ_DW(disable_hca_in)]   = {0};

	MLX5_SET(disable_hca_in, in, opcode, MLX5_CMD_OP_DISABLE_HCA);
	MLX5_SET(disable_hca_in, in, function_id, func_id);
	return mlx5_cmd_exec(dev, in, sizeof(in), out, sizeof(out));
}

u64 mlx5_read_internal_timer(struct mlx5_core_dev *dev)
{
	u32 timer_h, timer_h1, timer_l;

	timer_h = ioread32be(&dev->iseg->internal_timer_h);
	timer_l = ioread32be(&dev->iseg->internal_timer_l);
	timer_h1 = ioread32be(&dev->iseg->internal_timer_h);
	if (timer_h != timer_h1) /* wrap around */
		timer_l = ioread32be(&dev->iseg->internal_timer_l);

	return (u64)timer_l | (u64)timer_h1 << 32;
}

static int mlx5_irq_set_affinity_hint(struct mlx5_core_dev *mdev, int i)
{
	struct mlx5_priv *priv  = &mdev->priv;
<<<<<<< HEAD
	struct msix_entry *msix = priv->msix_arr;
	int irq                 = msix[i + MLX5_EQ_VEC_COMP_BASE].vector;
=======
	int vecidx = MLX5_EQ_VEC_COMP_BASE + i;
	int irq = pci_irq_vector(mdev->pdev, vecidx);
>>>>>>> 286cd8c7

	if (!zalloc_cpumask_var(&priv->irq_info[vecidx].mask, GFP_KERNEL)) {
		mlx5_core_warn(mdev, "zalloc_cpumask_var failed");
		return -ENOMEM;
	}

	cpumask_set_cpu(cpumask_local_spread(i, priv->numa_node),
<<<<<<< HEAD
			priv->irq_info[i].mask);

	if (IS_ENABLED(CONFIG_SMP) &&
	    irq_set_affinity_hint(irq, priv->irq_info[i].mask))
=======
			priv->irq_info[vecidx].mask);

	if (IS_ENABLED(CONFIG_SMP) &&
	    irq_set_affinity_hint(irq, priv->irq_info[vecidx].mask))
>>>>>>> 286cd8c7
		mlx5_core_warn(mdev, "irq_set_affinity_hint failed, irq 0x%.4x", irq);

	return 0;
}

static void mlx5_irq_clear_affinity_hint(struct mlx5_core_dev *mdev, int i)
{
	int vecidx = MLX5_EQ_VEC_COMP_BASE + i;
	struct mlx5_priv *priv  = &mdev->priv;
	int irq = pci_irq_vector(mdev->pdev, vecidx);

	irq_set_affinity_hint(irq, NULL);
	free_cpumask_var(priv->irq_info[vecidx].mask);
}

static int mlx5_irq_set_affinity_hints(struct mlx5_core_dev *mdev)
{
	int err;
	int i;

	for (i = 0; i < mdev->priv.eq_table.num_comp_vectors; i++) {
		err = mlx5_irq_set_affinity_hint(mdev, i);
		if (err)
			goto err_out;
	}

	return 0;

err_out:
	for (i--; i >= 0; i--)
		mlx5_irq_clear_affinity_hint(mdev, i);

	return err;
}

static void mlx5_irq_clear_affinity_hints(struct mlx5_core_dev *mdev)
{
	int i;

	for (i = 0; i < mdev->priv.eq_table.num_comp_vectors; i++)
		mlx5_irq_clear_affinity_hint(mdev, i);
}

int mlx5_vector2eqn(struct mlx5_core_dev *dev, int vector, int *eqn,
		    unsigned int *irqn)
{
	struct mlx5_eq_table *table = &dev->priv.eq_table;
	struct mlx5_eq *eq, *n;
	int err = -ENOENT;

	spin_lock(&table->lock);
	list_for_each_entry_safe(eq, n, &table->comp_eqs_list, list) {
		if (eq->index == vector) {
			*eqn = eq->eqn;
			*irqn = eq->irqn;
			err = 0;
			break;
		}
	}
	spin_unlock(&table->lock);

	return err;
}
EXPORT_SYMBOL(mlx5_vector2eqn);

struct mlx5_eq *mlx5_eqn2eq(struct mlx5_core_dev *dev, int eqn)
{
	struct mlx5_eq_table *table = &dev->priv.eq_table;
	struct mlx5_eq *eq;

	spin_lock(&table->lock);
	list_for_each_entry(eq, &table->comp_eqs_list, list)
		if (eq->eqn == eqn) {
			spin_unlock(&table->lock);
			return eq;
		}

	spin_unlock(&table->lock);

	return ERR_PTR(-ENOENT);
}

static void free_comp_eqs(struct mlx5_core_dev *dev)
{
	struct mlx5_eq_table *table = &dev->priv.eq_table;
	struct mlx5_eq *eq, *n;

#ifdef CONFIG_RFS_ACCEL
	if (dev->rmap) {
		free_irq_cpu_rmap(dev->rmap);
		dev->rmap = NULL;
	}
#endif
	spin_lock(&table->lock);
	list_for_each_entry_safe(eq, n, &table->comp_eqs_list, list) {
		list_del(&eq->list);
		spin_unlock(&table->lock);
		if (mlx5_destroy_unmap_eq(dev, eq))
			mlx5_core_warn(dev, "failed to destroy EQ 0x%x\n",
				       eq->eqn);
		kfree(eq);
		spin_lock(&table->lock);
	}
	spin_unlock(&table->lock);
}

static int alloc_comp_eqs(struct mlx5_core_dev *dev)
{
	struct mlx5_eq_table *table = &dev->priv.eq_table;
	char name[MLX5_MAX_IRQ_NAME];
	struct mlx5_eq *eq;
	int ncomp_vec;
	int nent;
	int err;
	int i;

	INIT_LIST_HEAD(&table->comp_eqs_list);
	ncomp_vec = table->num_comp_vectors;
	nent = MLX5_COMP_EQ_SIZE;
#ifdef CONFIG_RFS_ACCEL
	dev->rmap = alloc_irq_cpu_rmap(ncomp_vec);
	if (!dev->rmap)
		return -ENOMEM;
#endif
	for (i = 0; i < ncomp_vec; i++) {
		eq = kzalloc(sizeof(*eq), GFP_KERNEL);
		if (!eq) {
			err = -ENOMEM;
			goto clean;
		}

#ifdef CONFIG_RFS_ACCEL
		irq_cpu_rmap_add(dev->rmap, pci_irq_vector(dev->pdev,
				 MLX5_EQ_VEC_COMP_BASE + i));
#endif
		snprintf(name, MLX5_MAX_IRQ_NAME, "mlx5_comp%d", i);
		err = mlx5_create_map_eq(dev, eq,
					 i + MLX5_EQ_VEC_COMP_BASE, nent, 0,
					 name, MLX5_EQ_TYPE_COMP);
		if (err) {
			kfree(eq);
			goto clean;
		}
		mlx5_core_dbg(dev, "allocated completion EQN %d\n", eq->eqn);
		eq->index = i;
		spin_lock(&table->lock);
		list_add_tail(&eq->list, &table->comp_eqs_list);
		spin_unlock(&table->lock);
	}

	return 0;

clean:
	free_comp_eqs(dev);
	return err;
}

static int mlx5_core_set_issi(struct mlx5_core_dev *dev)
{
	u32 query_in[MLX5_ST_SZ_DW(query_issi_in)]   = {0};
	u32 query_out[MLX5_ST_SZ_DW(query_issi_out)] = {0};
	u32 sup_issi;
	int err;

	MLX5_SET(query_issi_in, query_in, opcode, MLX5_CMD_OP_QUERY_ISSI);
	err = mlx5_cmd_exec(dev, query_in, sizeof(query_in),
			    query_out, sizeof(query_out));
	if (err) {
		u32 syndrome;
		u8 status;

		mlx5_cmd_mbox_status(query_out, &status, &syndrome);
		if (!status || syndrome == MLX5_DRIVER_SYND) {
			mlx5_core_err(dev, "Failed to query ISSI err(%d) status(%d) synd(%d)\n",
				      err, status, syndrome);
			return err;
		}

		mlx5_core_warn(dev, "Query ISSI is not supported by FW, ISSI is 0\n");
		dev->issi = 0;
		return 0;
	}

	sup_issi = MLX5_GET(query_issi_out, query_out, supported_issi_dw0);

	if (sup_issi & (1 << 1)) {
		u32 set_in[MLX5_ST_SZ_DW(set_issi_in)]   = {0};
		u32 set_out[MLX5_ST_SZ_DW(set_issi_out)] = {0};

		MLX5_SET(set_issi_in, set_in, opcode, MLX5_CMD_OP_SET_ISSI);
		MLX5_SET(set_issi_in, set_in, current_issi, 1);
		err = mlx5_cmd_exec(dev, set_in, sizeof(set_in),
				    set_out, sizeof(set_out));
		if (err) {
			mlx5_core_err(dev, "Failed to set ISSI to 1 err(%d)\n",
				      err);
			return err;
		}

		dev->issi = 1;

		return 0;
	} else if (sup_issi & (1 << 0) || !sup_issi) {
		return 0;
	}

	return -EOPNOTSUPP;
}

<<<<<<< HEAD
static void mlx5_unregister_device(struct mlx5_core_dev *dev)
{
	struct mlx5_priv *priv = &dev->priv;
	struct mlx5_interface *intf;

	mutex_lock(&intf_mutex);
	list_for_each_entry_reverse(intf, &intf_list, list)
		mlx5_remove_device(intf, priv);
	list_del(&priv->dev_list);
	mutex_unlock(&intf_mutex);
}

int mlx5_register_interface(struct mlx5_interface *intf)
{
	struct mlx5_priv *priv;

	if (!intf->add || !intf->remove)
		return -EINVAL;

	mutex_lock(&intf_mutex);
	list_add_tail(&intf->list, &intf_list);
	list_for_each_entry(priv, &dev_list, dev_list)
		mlx5_add_device(intf, priv);
	mutex_unlock(&intf_mutex);

	return 0;
}
EXPORT_SYMBOL(mlx5_register_interface);

void mlx5_unregister_interface(struct mlx5_interface *intf)
{
	struct mlx5_priv *priv;

	mutex_lock(&intf_mutex);
	list_for_each_entry(priv, &dev_list, dev_list)
		mlx5_remove_device(intf, priv);
	list_del(&intf->list);
	mutex_unlock(&intf_mutex);
}
EXPORT_SYMBOL(mlx5_unregister_interface);

void *mlx5_get_protocol_dev(struct mlx5_core_dev *mdev, int protocol)
{
	struct mlx5_priv *priv = &mdev->priv;
	struct mlx5_device_context *dev_ctx;
	unsigned long flags;
	void *result = NULL;

	spin_lock_irqsave(&priv->ctx_lock, flags);

	list_for_each_entry(dev_ctx, &mdev->priv.ctx_list, list)
		if ((dev_ctx->intf->protocol == protocol) &&
		    dev_ctx->intf->get_dev) {
			result = dev_ctx->intf->get_dev(dev_ctx->context);
			break;
		}

	spin_unlock_irqrestore(&priv->ctx_lock, flags);

	return result;
}
EXPORT_SYMBOL(mlx5_get_protocol_dev);

=======
>>>>>>> 286cd8c7
static int mlx5_pci_init(struct mlx5_core_dev *dev, struct mlx5_priv *priv)
{
	struct pci_dev *pdev = dev->pdev;
	int err = 0;

	pci_set_drvdata(dev->pdev, dev);
	strncpy(priv->name, dev_name(&pdev->dev), MLX5_MAX_NAME_LEN);
	priv->name[MLX5_MAX_NAME_LEN - 1] = 0;

	mutex_init(&priv->pgdir_mutex);
	INIT_LIST_HEAD(&priv->pgdir_list);
	spin_lock_init(&priv->mkey_lock);

	mutex_init(&priv->alloc_mutex);

	priv->numa_node = dev_to_node(&dev->pdev->dev);

	if (mlx5_debugfs_root)
		priv->dbg_root =
			debugfs_create_dir(pci_name(pdev), mlx5_debugfs_root);

	err = mlx5_pci_enable_device(dev);
	if (err) {
		dev_err(&pdev->dev, "Cannot enable PCI device, aborting\n");
		goto err_dbg;
	}

	err = request_bar(pdev);
	if (err) {
		dev_err(&pdev->dev, "error requesting BARs, aborting\n");
		goto err_disable;
	}

	pci_set_master(pdev);

	err = set_dma_caps(pdev);
	if (err) {
		dev_err(&pdev->dev, "Failed setting DMA capabilities mask, aborting\n");
		goto err_clr_master;
	}

	dev->iseg_base = pci_resource_start(dev->pdev, 0);
	dev->iseg = ioremap(dev->iseg_base, sizeof(*dev->iseg));
	if (!dev->iseg) {
		err = -ENOMEM;
		dev_err(&pdev->dev, "Failed mapping initialization segment, aborting\n");
		goto err_clr_master;
	}

	return 0;

err_clr_master:
	pci_clear_master(dev->pdev);
	release_bar(dev->pdev);
err_disable:
	mlx5_pci_disable_device(dev);

err_dbg:
	debugfs_remove(priv->dbg_root);
	return err;
}

static void mlx5_pci_close(struct mlx5_core_dev *dev, struct mlx5_priv *priv)
{
	iounmap(dev->iseg);
	pci_clear_master(dev->pdev);
	release_bar(dev->pdev);
	mlx5_pci_disable_device(dev);
	debugfs_remove_recursive(priv->dbg_root);
}

static int mlx5_init_once(struct mlx5_core_dev *dev, struct mlx5_priv *priv)
{
	struct pci_dev *pdev = dev->pdev;
	int err;

	err = mlx5_query_board_id(dev);
	if (err) {
		dev_err(&pdev->dev, "query board id failed\n");
		goto out;
	}

	err = mlx5_eq_init(dev);
	if (err) {
		dev_err(&pdev->dev, "failed to initialize eq\n");
		goto out;
	}

	err = mlx5_cq_debugfs_init(dev);
	if (err) {
		dev_err(&pdev->dev, "failed to initialize cq debugfs\n");
		goto err_eq_cleanup;
	}

	mlx5_init_qp_table(dev);

	mlx5_init_srq_table(dev);

	mlx5_init_mkey_table(dev);

	mlx5_init_reserved_gids(dev);

	mlx5_init_clock(dev);

	dev->vxlan = mlx5_vxlan_create(dev);

	err = mlx5_init_rl_table(dev);
	if (err) {
		dev_err(&pdev->dev, "Failed to init rate limiting\n");
		goto err_tables_cleanup;
	}

	err = mlx5_mpfs_init(dev);
	if (err) {
		dev_err(&pdev->dev, "Failed to init l2 table %d\n", err);
		goto err_rl_cleanup;
	}

	err = mlx5_eswitch_init(dev);
	if (err) {
		dev_err(&pdev->dev, "Failed to init eswitch %d\n", err);
		goto err_mpfs_cleanup;
	}

	err = mlx5_sriov_init(dev);
	if (err) {
		dev_err(&pdev->dev, "Failed to init sriov %d\n", err);
		goto err_eswitch_cleanup;
	}

	err = mlx5_fpga_init(dev);
	if (err) {
		dev_err(&pdev->dev, "Failed to init fpga device %d\n", err);
		goto err_sriov_cleanup;
	}

	dev->tracer = mlx5_fw_tracer_create(dev);

	return 0;

err_sriov_cleanup:
	mlx5_sriov_cleanup(dev);
err_eswitch_cleanup:
	mlx5_eswitch_cleanup(dev->priv.eswitch);
err_mpfs_cleanup:
	mlx5_mpfs_cleanup(dev);
err_rl_cleanup:
	mlx5_cleanup_rl_table(dev);
err_tables_cleanup:
	mlx5_vxlan_destroy(dev->vxlan);
	mlx5_cleanup_mkey_table(dev);
	mlx5_cleanup_srq_table(dev);
	mlx5_cleanup_qp_table(dev);
	mlx5_cq_debugfs_cleanup(dev);

err_eq_cleanup:
	mlx5_eq_cleanup(dev);

out:
	return err;
}

static void mlx5_cleanup_once(struct mlx5_core_dev *dev)
{
	mlx5_fw_tracer_destroy(dev->tracer);
	mlx5_fpga_cleanup(dev);
	mlx5_sriov_cleanup(dev);
	mlx5_eswitch_cleanup(dev->priv.eswitch);
	mlx5_mpfs_cleanup(dev);
	mlx5_cleanup_rl_table(dev);
	mlx5_vxlan_destroy(dev->vxlan);
	mlx5_cleanup_clock(dev);
	mlx5_cleanup_reserved_gids(dev);
	mlx5_cleanup_mkey_table(dev);
	mlx5_cleanup_srq_table(dev);
	mlx5_cleanup_qp_table(dev);
	mlx5_cq_debugfs_cleanup(dev);
	mlx5_eq_cleanup(dev);
}

static int mlx5_load_one(struct mlx5_core_dev *dev, struct mlx5_priv *priv,
			 bool boot)
{
	struct pci_dev *pdev = dev->pdev;
	int err;

	mutex_lock(&dev->intf_state_mutex);
	if (test_bit(MLX5_INTERFACE_STATE_UP, &dev->intf_state)) {
		dev_warn(&dev->pdev->dev, "%s: interface is up, NOP\n",
			 __func__);
		goto out;
	}

	dev_info(&pdev->dev, "firmware version: %d.%d.%d\n", fw_rev_maj(dev),
		 fw_rev_min(dev), fw_rev_sub(dev));

	/* Only PFs hold the relevant PCIe information for this query */
	if (mlx5_core_is_pf(dev))
		pcie_print_link_status(dev->pdev);

	/* on load removing any previous indication of internal error, device is
	 * up
	 */
	dev->state = MLX5_DEVICE_STATE_UP;

	/* wait for firmware to accept initialization segments configurations
	 */
	err = wait_fw_init(dev, FW_PRE_INIT_TIMEOUT_MILI);
	if (err) {
		dev_err(&dev->pdev->dev, "Firmware over %d MS in pre-initializing state, aborting\n",
			FW_PRE_INIT_TIMEOUT_MILI);
		goto out_err;
	}

	err = mlx5_cmd_init(dev);
	if (err) {
		dev_err(&pdev->dev, "Failed initializing command interface, aborting\n");
		goto out_err;
	}

	err = wait_fw_init(dev, FW_INIT_TIMEOUT_MILI);
	if (err) {
		dev_err(&dev->pdev->dev, "Firmware over %d MS in initializing state, aborting\n",
			FW_INIT_TIMEOUT_MILI);
		goto err_cmd_cleanup;
	}

	err = mlx5_core_enable_hca(dev, 0);
	if (err) {
		dev_err(&pdev->dev, "enable hca failed\n");
		goto err_cmd_cleanup;
	}

	err = mlx5_core_set_issi(dev);
	if (err) {
		dev_err(&pdev->dev, "failed to set issi\n");
		goto err_disable_hca;
	}

	err = mlx5_satisfy_startup_pages(dev, 1);
	if (err) {
		dev_err(&pdev->dev, "failed to allocate boot pages\n");
		goto err_disable_hca;
	}

	err = set_hca_ctrl(dev);
	if (err) {
		dev_err(&pdev->dev, "set_hca_ctrl failed\n");
		goto reclaim_boot_pages;
	}

	err = handle_hca_cap(dev);
	if (err) {
		dev_err(&pdev->dev, "handle_hca_cap failed\n");
		goto reclaim_boot_pages;
	}

	err = handle_hca_cap_atomic(dev);
	if (err) {
		dev_err(&pdev->dev, "handle_hca_cap_atomic failed\n");
		goto reclaim_boot_pages;
	}

	err = mlx5_satisfy_startup_pages(dev, 0);
	if (err) {
		dev_err(&pdev->dev, "failed to allocate init pages\n");
		goto reclaim_boot_pages;
	}

	err = mlx5_pagealloc_start(dev);
	if (err) {
		dev_err(&pdev->dev, "mlx5_pagealloc_start failed\n");
		goto reclaim_boot_pages;
	}

	err = mlx5_cmd_init_hca(dev, sw_owner_id);
	if (err) {
		dev_err(&pdev->dev, "init hca failed\n");
		goto err_pagealloc_stop;
	}

	mlx5_set_driver_version(dev);

	mlx5_start_health_poll(dev);

	err = mlx5_query_hca_caps(dev);
	if (err) {
		dev_err(&pdev->dev, "query hca failed\n");
		goto err_stop_poll;
	}

	if (boot) {
		err = mlx5_init_once(dev, priv);
		if (err) {
			dev_err(&pdev->dev, "sw objs init failed\n");
			goto err_stop_poll;
		}
	}

	err = mlx5_alloc_irq_vectors(dev);
	if (err) {
		dev_err(&pdev->dev, "alloc irq vectors failed\n");
		goto err_cleanup_once;
	}

	dev->priv.uar = mlx5_get_uars_page(dev);
	if (IS_ERR(dev->priv.uar)) {
		dev_err(&pdev->dev, "Failed allocating uar, aborting\n");
		err = PTR_ERR(dev->priv.uar);
		goto err_disable_msix;
	}

	err = mlx5_start_eqs(dev);
	if (err) {
		dev_err(&pdev->dev, "Failed to start pages and async EQs\n");
		goto err_put_uars;
	}

	err = mlx5_fw_tracer_init(dev->tracer);
	if (err) {
		dev_err(&pdev->dev, "Failed to init FW tracer\n");
		goto err_fw_tracer;
	}

	err = alloc_comp_eqs(dev);
	if (err) {
		dev_err(&pdev->dev, "Failed to alloc completion EQs\n");
		goto err_comp_eqs;
	}

	err = mlx5_irq_set_affinity_hints(dev);
	if (err) {
		dev_err(&pdev->dev, "Failed to alloc affinity hint cpumask\n");
		goto err_affinity_hints;
	}

	err = mlx5_fpga_device_start(dev);
	if (err) {
		dev_err(&pdev->dev, "fpga device start failed %d\n", err);
		goto err_fpga_start;
	}

	err = mlx5_accel_ipsec_init(dev);
	if (err) {
		dev_err(&pdev->dev, "IPSec device start failed %d\n", err);
		goto err_ipsec_start;
	}

	err = mlx5_accel_tls_init(dev);
	if (err) {
		dev_err(&pdev->dev, "TLS device start failed %d\n", err);
		goto err_tls_start;
	}

	err = mlx5_init_fs(dev);
	if (err) {
		dev_err(&pdev->dev, "Failed to init flow steering\n");
		goto err_fs;
	}

	err = mlx5_core_set_hca_defaults(dev);
	if (err) {
		dev_err(&pdev->dev, "Failed to set hca defaults\n");
		goto err_fs;
	}

	err = mlx5_sriov_attach(dev);
	if (err) {
		dev_err(&pdev->dev, "sriov init failed %d\n", err);
		goto err_sriov;
	}

	if (mlx5_device_registered(dev)) {
		mlx5_attach_device(dev);
	} else {
		err = mlx5_register_device(dev);
		if (err) {
			dev_err(&pdev->dev, "mlx5_register_device failed %d\n", err);
			goto err_reg_dev;
		}
	}

	set_bit(MLX5_INTERFACE_STATE_UP, &dev->intf_state);
out:
	mutex_unlock(&dev->intf_state_mutex);

	return 0;

err_reg_dev:
	mlx5_sriov_detach(dev);

err_sriov:
	mlx5_cleanup_fs(dev);

err_fs:
	mlx5_accel_tls_cleanup(dev);

err_tls_start:
	mlx5_accel_ipsec_cleanup(dev);

err_ipsec_start:
	mlx5_fpga_device_stop(dev);

err_fpga_start:
	mlx5_irq_clear_affinity_hints(dev);

err_affinity_hints:
	free_comp_eqs(dev);

err_comp_eqs:
	mlx5_fw_tracer_cleanup(dev->tracer);

err_fw_tracer:
	mlx5_stop_eqs(dev);

err_put_uars:
	mlx5_put_uars_page(dev, priv->uar);

err_disable_msix:
	mlx5_free_irq_vectors(dev);

err_cleanup_once:
	if (boot)
		mlx5_cleanup_once(dev);

err_stop_poll:
	mlx5_stop_health_poll(dev, boot);
	if (mlx5_cmd_teardown_hca(dev)) {
		dev_err(&dev->pdev->dev, "tear_down_hca failed, skip cleanup\n");
		goto out_err;
	}

err_pagealloc_stop:
	mlx5_pagealloc_stop(dev);

reclaim_boot_pages:
	mlx5_reclaim_startup_pages(dev);

err_disable_hca:
	mlx5_core_disable_hca(dev, 0);

err_cmd_cleanup:
	mlx5_cmd_cleanup(dev);

out_err:
	dev->state = MLX5_DEVICE_STATE_INTERNAL_ERROR;
	mutex_unlock(&dev->intf_state_mutex);

	return err;
}

static int mlx5_unload_one(struct mlx5_core_dev *dev, struct mlx5_priv *priv,
			   bool cleanup)
{
	int err = 0;

	if (cleanup)
		mlx5_drain_health_recovery(dev);

	mutex_lock(&dev->intf_state_mutex);
	if (!test_bit(MLX5_INTERFACE_STATE_UP, &dev->intf_state)) {
		dev_warn(&dev->pdev->dev, "%s: interface is down, NOP\n",
			 __func__);
		if (cleanup)
			mlx5_cleanup_once(dev);
		goto out;
	}

	clear_bit(MLX5_INTERFACE_STATE_UP, &dev->intf_state);

	if (mlx5_device_registered(dev))
		mlx5_detach_device(dev);

	mlx5_sriov_detach(dev);
	mlx5_cleanup_fs(dev);
	mlx5_accel_ipsec_cleanup(dev);
	mlx5_accel_tls_cleanup(dev);
	mlx5_fpga_device_stop(dev);
	mlx5_irq_clear_affinity_hints(dev);
	free_comp_eqs(dev);
	mlx5_fw_tracer_cleanup(dev->tracer);
	mlx5_stop_eqs(dev);
	mlx5_put_uars_page(dev, priv->uar);
	mlx5_free_irq_vectors(dev);
	if (cleanup)
		mlx5_cleanup_once(dev);
	mlx5_stop_health_poll(dev, cleanup);
	err = mlx5_cmd_teardown_hca(dev);
	if (err) {
		dev_err(&dev->pdev->dev, "tear_down_hca failed, skip cleanup\n");
		goto out;
	}
	mlx5_pagealloc_stop(dev);
	mlx5_reclaim_startup_pages(dev);
	mlx5_core_disable_hca(dev, 0);
	mlx5_cmd_cleanup(dev);

out:
	mutex_unlock(&dev->intf_state_mutex);
	return err;
}

struct mlx5_core_event_handler {
	void (*event)(struct mlx5_core_dev *dev,
		      enum mlx5_dev_event event,
		      void *data);
};

static const struct devlink_ops mlx5_devlink_ops = {
#ifdef CONFIG_MLX5_ESWITCH
	.eswitch_mode_set = mlx5_devlink_eswitch_mode_set,
	.eswitch_mode_get = mlx5_devlink_eswitch_mode_get,
	.eswitch_inline_mode_set = mlx5_devlink_eswitch_inline_mode_set,
	.eswitch_inline_mode_get = mlx5_devlink_eswitch_inline_mode_get,
	.eswitch_encap_mode_set = mlx5_devlink_eswitch_encap_mode_set,
	.eswitch_encap_mode_get = mlx5_devlink_eswitch_encap_mode_get,
#endif
};

#define MLX5_IB_MOD "mlx5_ib"
static int init_one(struct pci_dev *pdev,
		    const struct pci_device_id *id)
{
	struct mlx5_core_dev *dev;
	struct devlink *devlink;
	struct mlx5_priv *priv;
	int err;

	devlink = devlink_alloc(&mlx5_devlink_ops, sizeof(*dev));
	if (!devlink) {
		dev_err(&pdev->dev, "kzalloc failed\n");
		return -ENOMEM;
	}

	dev = devlink_priv(devlink);
	priv = &dev->priv;
	priv->pci_dev_data = id->driver_data;

	pci_set_drvdata(pdev, dev);

	dev->pdev = pdev;
	dev->event = mlx5_core_event;
	dev->profile = &profile[prof_sel];

	INIT_LIST_HEAD(&priv->ctx_list);
	spin_lock_init(&priv->ctx_lock);
	mutex_init(&dev->pci_status_mutex);
	mutex_init(&dev->intf_state_mutex);

	INIT_LIST_HEAD(&priv->waiting_events_list);
	priv->is_accum_events = false;

#ifdef CONFIG_INFINIBAND_ON_DEMAND_PAGING
	err = init_srcu_struct(&priv->pfault_srcu);
	if (err) {
		dev_err(&pdev->dev, "init_srcu_struct failed with error code %d\n",
			err);
		goto clean_dev;
	}
#endif
	mutex_init(&priv->bfregs.reg_head.lock);
	mutex_init(&priv->bfregs.wc_head.lock);
	INIT_LIST_HEAD(&priv->bfregs.reg_head.list);
	INIT_LIST_HEAD(&priv->bfregs.wc_head.list);

	err = mlx5_pci_init(dev, priv);
	if (err) {
		dev_err(&pdev->dev, "mlx5_pci_init failed with error code %d\n", err);
		goto clean_srcu;
	}

	err = mlx5_health_init(dev);
	if (err) {
		dev_err(&pdev->dev, "mlx5_health_init failed with error code %d\n", err);
		goto close_pci;
	}

	mlx5_pagealloc_init(dev);

	err = mlx5_load_one(dev, priv, true);
	if (err) {
		dev_err(&pdev->dev, "mlx5_load_one failed with error code %d\n", err);
		goto clean_health;
	}

	request_module_nowait(MLX5_IB_MOD);

	err = devlink_register(devlink, &pdev->dev);
	if (err)
		goto clean_load;

	pci_save_state(pdev);
	return 0;

clean_load:
	mlx5_unload_one(dev, priv, true);
clean_health:
	mlx5_pagealloc_cleanup(dev);
	mlx5_health_cleanup(dev);
close_pci:
	mlx5_pci_close(dev, priv);
clean_srcu:
#ifdef CONFIG_INFINIBAND_ON_DEMAND_PAGING
	cleanup_srcu_struct(&priv->pfault_srcu);
clean_dev:
#endif
	devlink_free(devlink);

	return err;
}

static void remove_one(struct pci_dev *pdev)
{
	struct mlx5_core_dev *dev  = pci_get_drvdata(pdev);
	struct devlink *devlink = priv_to_devlink(dev);
	struct mlx5_priv *priv = &dev->priv;

	devlink_unregister(devlink);
	mlx5_unregister_device(dev);

	if (mlx5_unload_one(dev, priv, true)) {
		dev_err(&dev->pdev->dev, "mlx5_unload_one failed\n");
		mlx5_health_cleanup(dev);
		return;
	}

	mlx5_pagealloc_cleanup(dev);
	mlx5_health_cleanup(dev);
	mlx5_pci_close(dev, priv);
#ifdef CONFIG_INFINIBAND_ON_DEMAND_PAGING
	cleanup_srcu_struct(&priv->pfault_srcu);
#endif
	devlink_free(devlink);
}

static pci_ers_result_t mlx5_pci_err_detected(struct pci_dev *pdev,
					      pci_channel_state_t state)
{
	struct mlx5_core_dev *dev = pci_get_drvdata(pdev);
	struct mlx5_priv *priv = &dev->priv;

	dev_info(&pdev->dev, "%s was called\n", __func__);
<<<<<<< HEAD
	mlx5_enter_error_state(dev);
	mlx5_unload_one(dev, priv);
	pci_save_state(pdev);
	mlx5_pci_disable_device(dev);
=======

	mlx5_enter_error_state(dev, false);
	mlx5_unload_one(dev, priv, false);
	/* In case of kernel call drain the health wq */
	if (state) {
		mlx5_drain_health_wq(dev);
		mlx5_pci_disable_device(dev);
	}

>>>>>>> 286cd8c7
	return state == pci_channel_io_perm_failure ?
		PCI_ERS_RESULT_DISCONNECT : PCI_ERS_RESULT_NEED_RESET;
}

/* wait for the device to show vital signs by waiting
 * for the health counter to start counting.
 */
static int wait_vital(struct pci_dev *pdev)
{
	struct mlx5_core_dev *dev = pci_get_drvdata(pdev);
	struct mlx5_core_health *health = &dev->priv.health;
	const int niter = 100;
	u32 last_count = 0;
	u32 count;
	int i;

	for (i = 0; i < niter; i++) {
		count = ioread32be(health->health_counter);
		if (count && count != 0xffffffff) {
			if (last_count && last_count != count) {
				dev_info(&pdev->dev, "Counter value 0x%x after %d iterations\n", count, i);
				return 0;
			}
			last_count = count;
		}
		msleep(50);
	}

	return -ETIMEDOUT;
}

static pci_ers_result_t mlx5_pci_slot_reset(struct pci_dev *pdev)
{
	struct mlx5_core_dev *dev = pci_get_drvdata(pdev);
	int err;

	dev_info(&pdev->dev, "%s was called\n", __func__);

	err = mlx5_pci_enable_device(dev);
	if (err) {
		dev_err(&pdev->dev, "%s: mlx5_pci_enable_device failed with error code: %d\n"
			, __func__, err);
		return PCI_ERS_RESULT_DISCONNECT;
	}

	pci_set_master(pdev);
	pci_restore_state(pdev);
	pci_save_state(pdev);

	if (wait_vital(pdev)) {
		dev_err(&pdev->dev, "%s: wait_vital timed out\n", __func__);
		return PCI_ERS_RESULT_DISCONNECT;
	}

	return PCI_ERS_RESULT_RECOVERED;
}

<<<<<<< HEAD
void mlx5_disable_device(struct mlx5_core_dev *dev)
{
	mlx5_pci_err_detected(dev->pdev, 0);
}

=======
>>>>>>> 286cd8c7
static void mlx5_pci_resume(struct pci_dev *pdev)
{
	struct mlx5_core_dev *dev = pci_get_drvdata(pdev);
	struct mlx5_priv *priv = &dev->priv;
	int err;

	dev_info(&pdev->dev, "%s was called\n", __func__);

<<<<<<< HEAD
	err = mlx5_load_one(dev, priv);
=======
	err = mlx5_load_one(dev, priv, false);
>>>>>>> 286cd8c7
	if (err)
		dev_err(&pdev->dev, "%s: mlx5_load_one failed with error code: %d\n"
			, __func__, err);
	else
		dev_info(&pdev->dev, "%s: device recovered\n", __func__);
}

static const struct pci_error_handlers mlx5_err_handler = {
	.error_detected = mlx5_pci_err_detected,
	.slot_reset	= mlx5_pci_slot_reset,
	.resume		= mlx5_pci_resume
};

static int mlx5_try_fast_unload(struct mlx5_core_dev *dev)
{
	int ret;

	if (!MLX5_CAP_GEN(dev, force_teardown)) {
		mlx5_core_dbg(dev, "force teardown is not supported in the firmware\n");
		return -EOPNOTSUPP;
	}

	if (dev->state == MLX5_DEVICE_STATE_INTERNAL_ERROR) {
		mlx5_core_dbg(dev, "Device in internal error state, giving up\n");
		return -EAGAIN;
	}

	/* Panic tear down fw command will stop the PCI bus communication
	 * with the HCA, so the health polll is no longer needed.
	 */
	mlx5_drain_health_wq(dev);
	mlx5_stop_health_poll(dev, false);

	ret = mlx5_cmd_force_teardown_hca(dev);
	if (ret) {
		mlx5_core_dbg(dev, "Firmware couldn't do fast unload error: %d\n", ret);
		mlx5_start_health_poll(dev);
		return ret;
	}

	mlx5_enter_error_state(dev, true);

	/* Some platforms requiring freeing the IRQ's in the shutdown
	 * flow. If they aren't freed they can't be allocated after
	 * kexec. There is no need to cleanup the mlx5_core software
	 * contexts.
	 */
	mlx5_irq_clear_affinity_hints(dev);
	mlx5_core_eq_free_irqs(dev);

	return 0;
}

static void shutdown(struct pci_dev *pdev)
{
	struct mlx5_core_dev *dev  = pci_get_drvdata(pdev);
	struct mlx5_priv *priv = &dev->priv;
	int err;

	dev_info(&pdev->dev, "Shutdown was called\n");
	err = mlx5_try_fast_unload(dev);
	if (err)
		mlx5_unload_one(dev, priv, false);
	mlx5_pci_disable_device(dev);
}

static const struct pci_device_id mlx5_core_pci_table[] = {
	{ PCI_VDEVICE(MELLANOX, PCI_DEVICE_ID_MELLANOX_CONNECTIB) },
	{ PCI_VDEVICE(MELLANOX, 0x1012), MLX5_PCI_DEV_IS_VF},	/* Connect-IB VF */
	{ PCI_VDEVICE(MELLANOX, PCI_DEVICE_ID_MELLANOX_CONNECTX4) },
	{ PCI_VDEVICE(MELLANOX, 0x1014), MLX5_PCI_DEV_IS_VF},	/* ConnectX-4 VF */
	{ PCI_VDEVICE(MELLANOX, PCI_DEVICE_ID_MELLANOX_CONNECTX4_LX) },
	{ PCI_VDEVICE(MELLANOX, 0x1016), MLX5_PCI_DEV_IS_VF},	/* ConnectX-4LX VF */
	{ PCI_VDEVICE(MELLANOX, 0x1017) },			/* ConnectX-5, PCIe 3.0 */
	{ PCI_VDEVICE(MELLANOX, 0x1018), MLX5_PCI_DEV_IS_VF},	/* ConnectX-5 VF */
	{ PCI_VDEVICE(MELLANOX, 0x1019) },			/* ConnectX-5 Ex */
	{ PCI_VDEVICE(MELLANOX, 0x101a), MLX5_PCI_DEV_IS_VF},	/* ConnectX-5 Ex VF */
	{ PCI_VDEVICE(MELLANOX, 0x101b) },			/* ConnectX-6 */
	{ PCI_VDEVICE(MELLANOX, 0x101c), MLX5_PCI_DEV_IS_VF},	/* ConnectX-6 VF */
	{ PCI_VDEVICE(MELLANOX, 0xa2d2) },			/* BlueField integrated ConnectX-5 network controller */
	{ PCI_VDEVICE(MELLANOX, 0xa2d3), MLX5_PCI_DEV_IS_VF},	/* BlueField integrated ConnectX-5 network controller VF */
	{ PCI_VDEVICE(MELLANOX, 0xa2d6) },			/* BlueField-2 integrated ConnectX-6 Dx network controller */
	{ 0, }
};

MODULE_DEVICE_TABLE(pci, mlx5_core_pci_table);

void mlx5_disable_device(struct mlx5_core_dev *dev)
{
	mlx5_pci_err_detected(dev->pdev, 0);
}

void mlx5_recover_device(struct mlx5_core_dev *dev)
{
	mlx5_pci_disable_device(dev);
	if (mlx5_pci_slot_reset(dev->pdev) == PCI_ERS_RESULT_RECOVERED)
		mlx5_pci_resume(dev->pdev);
}

static struct pci_driver mlx5_core_driver = {
	.name           = DRIVER_NAME,
	.id_table       = mlx5_core_pci_table,
	.probe          = init_one,
	.remove         = remove_one,
	.shutdown	= shutdown,
	.err_handler	= &mlx5_err_handler,
	.sriov_configure   = mlx5_core_sriov_configure,
};

static void mlx5_core_verify_params(void)
{
	if (prof_sel >= ARRAY_SIZE(profile)) {
		pr_warn("mlx5_core: WARNING: Invalid module parameter prof_sel %d, valid range 0-%zu, changing back to default(%d)\n",
			prof_sel,
			ARRAY_SIZE(profile) - 1,
			MLX5_DEFAULT_PROF);
		prof_sel = MLX5_DEFAULT_PROF;
	}
}

static int __init mlx5_init(void)
{
	int err;

	get_random_bytes(&sw_owner_id, sizeof(sw_owner_id));

	mlx5_core_verify_params();
	mlx5_fpga_ipsec_build_fs_cmds();
	mlx5_register_debugfs();

	err = pci_register_driver(&mlx5_core_driver);
	if (err)
		goto err_debug;

#ifdef CONFIG_MLX5_CORE_EN
	mlx5e_init();
#endif

	return 0;

err_debug:
	mlx5_unregister_debugfs();
	return err;
}

static void __exit mlx5_cleanup(void)
{
#ifdef CONFIG_MLX5_CORE_EN
	mlx5e_cleanup();
#endif
	pci_unregister_driver(&mlx5_core_driver);
	mlx5_unregister_debugfs();
}

module_init(mlx5_init);
module_exit(mlx5_cleanup);<|MERGE_RESOLUTION|>--- conflicted
+++ resolved
@@ -513,11 +513,7 @@
 		      128);
 	/* we limit the size of the pkey table to 128 entries for now */
 	MLX5_SET(cmd_hca_cap, set_hca_cap, pkey_table_size,
-<<<<<<< HEAD
-		 to_fw_pkey_sz(128));
-=======
 		 to_fw_pkey_sz(dev, 128));
->>>>>>> 286cd8c7
 
 	/* Check log_max_qp from HCA caps to set in current profile */
 	if (MLX5_CAP_GEN_MAX(dev, log_max_qp) < profile[prof_sel].log_max_qp) {
@@ -628,13 +624,8 @@
 static int mlx5_irq_set_affinity_hint(struct mlx5_core_dev *mdev, int i)
 {
 	struct mlx5_priv *priv  = &mdev->priv;
-<<<<<<< HEAD
-	struct msix_entry *msix = priv->msix_arr;
-	int irq                 = msix[i + MLX5_EQ_VEC_COMP_BASE].vector;
-=======
 	int vecidx = MLX5_EQ_VEC_COMP_BASE + i;
 	int irq = pci_irq_vector(mdev->pdev, vecidx);
->>>>>>> 286cd8c7
 
 	if (!zalloc_cpumask_var(&priv->irq_info[vecidx].mask, GFP_KERNEL)) {
 		mlx5_core_warn(mdev, "zalloc_cpumask_var failed");
@@ -642,17 +633,10 @@
 	}
 
 	cpumask_set_cpu(cpumask_local_spread(i, priv->numa_node),
-<<<<<<< HEAD
-			priv->irq_info[i].mask);
-
-	if (IS_ENABLED(CONFIG_SMP) &&
-	    irq_set_affinity_hint(irq, priv->irq_info[i].mask))
-=======
 			priv->irq_info[vecidx].mask);
 
 	if (IS_ENABLED(CONFIG_SMP) &&
 	    irq_set_affinity_hint(irq, priv->irq_info[vecidx].mask))
->>>>>>> 286cd8c7
 		mlx5_core_warn(mdev, "irq_set_affinity_hint failed, irq 0x%.4x", irq);
 
 	return 0;
@@ -862,72 +846,6 @@
 	return -EOPNOTSUPP;
 }
 
-<<<<<<< HEAD
-static void mlx5_unregister_device(struct mlx5_core_dev *dev)
-{
-	struct mlx5_priv *priv = &dev->priv;
-	struct mlx5_interface *intf;
-
-	mutex_lock(&intf_mutex);
-	list_for_each_entry_reverse(intf, &intf_list, list)
-		mlx5_remove_device(intf, priv);
-	list_del(&priv->dev_list);
-	mutex_unlock(&intf_mutex);
-}
-
-int mlx5_register_interface(struct mlx5_interface *intf)
-{
-	struct mlx5_priv *priv;
-
-	if (!intf->add || !intf->remove)
-		return -EINVAL;
-
-	mutex_lock(&intf_mutex);
-	list_add_tail(&intf->list, &intf_list);
-	list_for_each_entry(priv, &dev_list, dev_list)
-		mlx5_add_device(intf, priv);
-	mutex_unlock(&intf_mutex);
-
-	return 0;
-}
-EXPORT_SYMBOL(mlx5_register_interface);
-
-void mlx5_unregister_interface(struct mlx5_interface *intf)
-{
-	struct mlx5_priv *priv;
-
-	mutex_lock(&intf_mutex);
-	list_for_each_entry(priv, &dev_list, dev_list)
-		mlx5_remove_device(intf, priv);
-	list_del(&intf->list);
-	mutex_unlock(&intf_mutex);
-}
-EXPORT_SYMBOL(mlx5_unregister_interface);
-
-void *mlx5_get_protocol_dev(struct mlx5_core_dev *mdev, int protocol)
-{
-	struct mlx5_priv *priv = &mdev->priv;
-	struct mlx5_device_context *dev_ctx;
-	unsigned long flags;
-	void *result = NULL;
-
-	spin_lock_irqsave(&priv->ctx_lock, flags);
-
-	list_for_each_entry(dev_ctx, &mdev->priv.ctx_list, list)
-		if ((dev_ctx->intf->protocol == protocol) &&
-		    dev_ctx->intf->get_dev) {
-			result = dev_ctx->intf->get_dev(dev_ctx->context);
-			break;
-		}
-
-	spin_unlock_irqrestore(&priv->ctx_lock, flags);
-
-	return result;
-}
-EXPORT_SYMBOL(mlx5_get_protocol_dev);
-
-=======
->>>>>>> 286cd8c7
 static int mlx5_pci_init(struct mlx5_core_dev *dev, struct mlx5_priv *priv)
 {
 	struct pci_dev *pdev = dev->pdev;
@@ -1570,12 +1488,6 @@
 	struct mlx5_priv *priv = &dev->priv;
 
 	dev_info(&pdev->dev, "%s was called\n", __func__);
-<<<<<<< HEAD
-	mlx5_enter_error_state(dev);
-	mlx5_unload_one(dev, priv);
-	pci_save_state(pdev);
-	mlx5_pci_disable_device(dev);
-=======
 
 	mlx5_enter_error_state(dev, false);
 	mlx5_unload_one(dev, priv, false);
@@ -1585,7 +1497,6 @@
 		mlx5_pci_disable_device(dev);
 	}
 
->>>>>>> 286cd8c7
 	return state == pci_channel_io_perm_failure ?
 		PCI_ERS_RESULT_DISCONNECT : PCI_ERS_RESULT_NEED_RESET;
 }
@@ -1643,14 +1554,6 @@
 	return PCI_ERS_RESULT_RECOVERED;
 }
 
-<<<<<<< HEAD
-void mlx5_disable_device(struct mlx5_core_dev *dev)
-{
-	mlx5_pci_err_detected(dev->pdev, 0);
-}
-
-=======
->>>>>>> 286cd8c7
 static void mlx5_pci_resume(struct pci_dev *pdev)
 {
 	struct mlx5_core_dev *dev = pci_get_drvdata(pdev);
@@ -1659,11 +1562,7 @@
 
 	dev_info(&pdev->dev, "%s was called\n", __func__);
 
-<<<<<<< HEAD
-	err = mlx5_load_one(dev, priv);
-=======
 	err = mlx5_load_one(dev, priv, false);
->>>>>>> 286cd8c7
 	if (err)
 		dev_err(&pdev->dev, "%s: mlx5_load_one failed with error code: %d\n"
 			, __func__, err);
