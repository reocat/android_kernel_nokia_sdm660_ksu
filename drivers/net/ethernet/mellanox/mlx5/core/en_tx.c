--- conflicted
+++ resolved
@@ -141,13 +141,6 @@
 
 static inline int mlx5e_skb_l2_header_offset(struct sk_buff *skb)
 {
-<<<<<<< HEAD
-	/* Some NIC TX decisions, e.g loopback, are based on the packet
-	 * headers and occur before the data gather.
-	 * Therefore these headers must be copied into the WQE
-	 */
-=======
->>>>>>> 286cd8c7
 #define MLX5E_MIN_INLINE (ETH_HLEN + VLAN_HLEN)
 
 	return max(skb_network_offset(skb), MLX5E_MIN_INLINE);
@@ -165,9 +158,6 @@
 		return mlx5e_skb_l2_header_offset(skb);
 }
 
-<<<<<<< HEAD
-	return max(skb_network_offset(skb), MLX5E_MIN_INLINE);
-=======
 static inline u16 mlx5e_calc_min_inline(enum mlx5_inline_modes mode,
 					struct sk_buff *skb)
 {
@@ -196,7 +186,6 @@
 		hlen = mlx5e_skb_l2_header_offset(skb);
 	}
 	return min_t(u16, hlen, skb_headlen(skb));
->>>>>>> 286cd8c7
 }
 
 static inline void mlx5e_insert_vlan(void *start, struct sk_buff *skb, u16 ihs)
@@ -436,14 +425,9 @@
 		stats->added_vlan_packets++;
 	}
 
-<<<<<<< HEAD
-	if (bf)
-		sq->bf_budget--;
-=======
 	num_dma = mlx5e_txwqe_build_dsegs(sq, skb, skb->data + ihs, headlen, dseg);
 	if (unlikely(num_dma < 0))
 		goto err_drop;
->>>>>>> 286cd8c7
 
 	mlx5e_txwqe_complete(sq, skb, opcode, ds_cnt, num_wqebbs, num_bytes,
 			     num_dma, wi, cseg);
