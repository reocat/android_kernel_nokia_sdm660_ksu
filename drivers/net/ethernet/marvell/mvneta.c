--- conflicted
+++ resolved
@@ -3197,17 +3197,11 @@
 	/* start the Rx/Tx activity */
 	mvneta_port_enable(pp);
 
-<<<<<<< HEAD
-	/* Enable polling on the port */
-	for_each_online_cpu(cpu) {
-		struct mvneta_pcpu_port *port = per_cpu_ptr(pp->ports, cpu);
-=======
 	if (!pp->neta_armada3700) {
 		/* Enable polling on the port */
 		for_each_online_cpu(cpu) {
 			struct mvneta_pcpu_port *port =
 				per_cpu_ptr(pp->ports, cpu);
->>>>>>> 286cd8c7
 
 			napi_enable(&port->napi);
 		}
@@ -3232,15 +3226,10 @@
 
 	phylink_stop(pp->phylink);
 
-<<<<<<< HEAD
-	for_each_online_cpu(cpu) {
-		struct mvneta_pcpu_port *port = per_cpu_ptr(pp->ports, cpu);
-=======
 	if (!pp->neta_armada3700) {
 		for_each_online_cpu(cpu) {
 			struct mvneta_pcpu_port *port =
 				per_cpu_ptr(pp->ports, cpu);
->>>>>>> 286cd8c7
 
 			napi_disable(&port->napi);
 		}
@@ -3888,13 +3877,6 @@
 {
 	struct mvneta_port *pp = netdev_priv(dev);
 
-<<<<<<< HEAD
-	mvneta_stop_dev(pp);
-	mvneta_mdio_remove(pp);
-	unregister_cpu_notifier(&pp->cpu_notifier);
-	on_each_cpu(mvneta_percpu_disable, pp, true);
-	free_percpu_irq(dev->irq, pp->ports);
-=======
 	if (!pp->neta_armada3700) {
 		/* Inform that we are stopping so we don't want to setup the
 		 * driver for new CPUs in the notifiers. The code of the
@@ -3920,7 +3902,6 @@
 		free_irq(dev->irq, pp);
 	}
 
->>>>>>> 286cd8c7
 	mvneta_cleanup_rxqs(pp);
 	mvneta_cleanup_txqs(pp);
 
@@ -4084,13 +4065,8 @@
 {
 	const struct mvneta_statistic *s;
 	void __iomem *base = pp->base;
-<<<<<<< HEAD
-	u32 high, low, val;
-	u64 val64;
-=======
 	u32 high, low;
 	u64 val;
->>>>>>> 286cd8c7
 	int i;
 
 	for (i = 0, s = mvneta_statistics;
