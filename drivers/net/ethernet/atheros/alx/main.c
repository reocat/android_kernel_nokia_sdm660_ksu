/*
 * Copyright (c) 2013 Johannes Berg <johannes@sipsolutions.net>
 *
 *  This file is free software: you may copy, redistribute and/or modify it
 *  under the terms of the GNU General Public License as published by the
 *  Free Software Foundation, either version 2 of the License, or (at your
 *  option) any later version.
 *
 *  This file is distributed in the hope that it will be useful, but
 *  WITHOUT ANY WARRANTY; without even the implied warranty of
 *  MERCHANTABILITY or FITNESS FOR A PARTICULAR PURPOSE.  See the GNU
 *  General Public License for more details.
 *
 *  You should have received a copy of the GNU General Public License
 *  along with this program.  If not, see <http://www.gnu.org/licenses/>.
 *
 * This file incorporates work covered by the following copyright and
 * permission notice:
 *
 * Copyright (c) 2012 Qualcomm Atheros, Inc.
 *
 * Permission to use, copy, modify, and/or distribute this software for any
 * purpose with or without fee is hereby granted, provided that the above
 * copyright notice and this permission notice appear in all copies.
 *
 * THE SOFTWARE IS PROVIDED "AS IS" AND THE AUTHOR DISCLAIMS ALL WARRANTIES
 * WITH REGARD TO THIS SOFTWARE INCLUDING ALL IMPLIED WARRANTIES OF
 * MERCHANTABILITY AND FITNESS. IN NO EVENT SHALL THE AUTHOR BE LIABLE FOR
 * ANY SPECIAL, DIRECT, INDIRECT, OR CONSEQUENTIAL DAMAGES OR ANY DAMAGES
 * WHATSOEVER RESULTING FROM LOSS OF USE, DATA OR PROFITS, WHETHER IN AN
 * ACTION OF CONTRACT, NEGLIGENCE OR OTHER TORTIOUS ACTION, ARISING OUT OF
 * OR IN CONNECTION WITH THE USE OR PERFORMANCE OF THIS SOFTWARE.
 */

#include <linux/module.h>
#include <linux/pci.h>
#include <linux/interrupt.h>
#include <linux/ip.h>
#include <linux/ipv6.h>
#include <linux/if_vlan.h>
#include <linux/mdio.h>
#include <linux/aer.h>
#include <linux/bitops.h>
#include <linux/netdevice.h>
#include <linux/etherdevice.h>
#include <net/ip6_checksum.h>
#include <linux/crc32.h>
#include "alx.h"
#include "hw.h"
#include "reg.h"

const char alx_drv_name[] = "alx";

static void alx_free_txbuf(struct alx_tx_queue *txq, int entry)
{
	struct alx_buffer *txb = &txq->bufs[entry];

	if (dma_unmap_len(txb, size)) {
		dma_unmap_single(txq->dev,
				 dma_unmap_addr(txb, dma),
				 dma_unmap_len(txb, size),
				 DMA_TO_DEVICE);
		dma_unmap_len_set(txb, size, 0);
	}

	if (txb->skb) {
		dev_kfree_skb_any(txb->skb);
		txb->skb = NULL;
	}
}

static int alx_refill_rx_ring(struct alx_priv *alx, gfp_t gfp)
{
	struct alx_rx_queue *rxq = alx->qnapi[0]->rxq;
	struct sk_buff *skb;
	struct alx_buffer *cur_buf;
	dma_addr_t dma;
	u16 cur, next, count = 0;

	next = cur = rxq->write_idx;
	if (++next == alx->rx_ringsz)
		next = 0;
	cur_buf = &rxq->bufs[cur];

	while (!cur_buf->skb && next != rxq->read_idx) {
		struct alx_rfd *rfd = &rxq->rfd[cur];

<<<<<<< HEAD
=======
		/*
		 * When DMA RX address is set to something like
		 * 0x....fc0, it will be very likely to cause DMA
		 * RFD overflow issue.
		 *
		 * To work around it, we apply rx skb with 64 bytes
		 * longer space, and offset the address whenever
		 * 0x....fc0 is detected.
		 */
>>>>>>> 286cd8c7
		skb = __netdev_alloc_skb(alx->dev, alx->rxbuf_size + 64, gfp);
		if (!skb)
			break;

<<<<<<< HEAD
		/* Workround for the HW RX DMA overflow issue */
=======
>>>>>>> 286cd8c7
		if (((unsigned long)skb->data & 0xfff) == 0xfc0)
			skb_reserve(skb, 64);

		dma = dma_map_single(&alx->hw.pdev->dev,
				     skb->data, alx->rxbuf_size,
				     DMA_FROM_DEVICE);
		if (dma_mapping_error(&alx->hw.pdev->dev, dma)) {
			dev_kfree_skb(skb);
			break;
		}

		/* Unfortunately, RX descriptor buffers must be 4-byte
		 * aligned, so we can't use IP alignment.
		 */
		if (WARN_ON(dma & 3)) {
			dev_kfree_skb(skb);
			break;
		}

		cur_buf->skb = skb;
		dma_unmap_len_set(cur_buf, size, alx->rxbuf_size);
		dma_unmap_addr_set(cur_buf, dma, dma);
		rfd->addr = cpu_to_le64(dma);

		cur = next;
		if (++next == alx->rx_ringsz)
			next = 0;
		cur_buf = &rxq->bufs[cur];
		count++;
	}

	if (count) {
		/* flush all updates before updating hardware */
		wmb();
		rxq->write_idx = cur;
		alx_write_mem16(&alx->hw, ALX_RFD_PIDX, cur);
	}

	return count;
}

static struct alx_tx_queue *alx_tx_queue_mapping(struct alx_priv *alx,
						 struct sk_buff *skb)
{
	unsigned int r_idx = skb->queue_mapping;

	if (r_idx >= alx->num_txq)
		r_idx = r_idx % alx->num_txq;

	return alx->qnapi[r_idx]->txq;
}

static struct netdev_queue *alx_get_tx_queue(const struct alx_tx_queue *txq)
{
	return netdev_get_tx_queue(txq->netdev, txq->queue_idx);
}

static inline int alx_tpd_avail(struct alx_tx_queue *txq)
{
	if (txq->write_idx >= txq->read_idx)
		return txq->count + txq->read_idx - txq->write_idx - 1;
	return txq->read_idx - txq->write_idx - 1;
}

static bool alx_clean_tx_irq(struct alx_tx_queue *txq)
{
	struct alx_priv *alx;
	struct netdev_queue *tx_queue;
	u16 hw_read_idx, sw_read_idx;
	unsigned int total_bytes = 0, total_packets = 0;
	int budget = ALX_DEFAULT_TX_WORK;

	alx = netdev_priv(txq->netdev);
	tx_queue = alx_get_tx_queue(txq);

	sw_read_idx = txq->read_idx;
	hw_read_idx = alx_read_mem16(&alx->hw, txq->c_reg);

	if (sw_read_idx != hw_read_idx) {
		while (sw_read_idx != hw_read_idx && budget > 0) {
			struct sk_buff *skb;

			skb = txq->bufs[sw_read_idx].skb;
			if (skb) {
				total_bytes += skb->len;
				total_packets++;
				budget--;
			}

			alx_free_txbuf(txq, sw_read_idx);

			if (++sw_read_idx == txq->count)
				sw_read_idx = 0;
		}
		txq->read_idx = sw_read_idx;

		netdev_tx_completed_queue(tx_queue, total_packets, total_bytes);
	}

	if (netif_tx_queue_stopped(tx_queue) && netif_carrier_ok(alx->dev) &&
	    alx_tpd_avail(txq) > txq->count / 4)
		netif_tx_wake_queue(tx_queue);

	return sw_read_idx == hw_read_idx;
}

static void alx_schedule_link_check(struct alx_priv *alx)
{
	schedule_work(&alx->link_check_wk);
}

static void alx_schedule_reset(struct alx_priv *alx)
{
	schedule_work(&alx->reset_wk);
}

static int alx_clean_rx_irq(struct alx_rx_queue *rxq, int budget)
{
	struct alx_priv *alx;
	struct alx_rrd *rrd;
	struct alx_buffer *rxb;
	struct sk_buff *skb;
	u16 length, rfd_cleaned = 0;
	int work = 0;

	alx = netdev_priv(rxq->netdev);

	while (work < budget) {
		rrd = &rxq->rrd[rxq->rrd_read_idx];
		if (!(rrd->word3 & cpu_to_le32(1 << RRD_UPDATED_SHIFT)))
			break;
		rrd->word3 &= ~cpu_to_le32(1 << RRD_UPDATED_SHIFT);

		if (ALX_GET_FIELD(le32_to_cpu(rrd->word0),
				  RRD_SI) != rxq->read_idx ||
		    ALX_GET_FIELD(le32_to_cpu(rrd->word0),
				  RRD_NOR) != 1) {
			alx_schedule_reset(alx);
			return work;
		}

		rxb = &rxq->bufs[rxq->read_idx];
		dma_unmap_single(rxq->dev,
				 dma_unmap_addr(rxb, dma),
				 dma_unmap_len(rxb, size),
				 DMA_FROM_DEVICE);
		dma_unmap_len_set(rxb, size, 0);
		skb = rxb->skb;
		rxb->skb = NULL;

		if (rrd->word3 & cpu_to_le32(1 << RRD_ERR_RES_SHIFT) ||
		    rrd->word3 & cpu_to_le32(1 << RRD_ERR_LEN_SHIFT)) {
			rrd->word3 = 0;
			dev_kfree_skb_any(skb);
			goto next_pkt;
		}

		length = ALX_GET_FIELD(le32_to_cpu(rrd->word3),
				       RRD_PKTLEN) - ETH_FCS_LEN;
		skb_put(skb, length);
		skb->protocol = eth_type_trans(skb, rxq->netdev);

		skb_checksum_none_assert(skb);
		if (alx->dev->features & NETIF_F_RXCSUM &&
		    !(rrd->word3 & (cpu_to_le32(1 << RRD_ERR_L4_SHIFT) |
				    cpu_to_le32(1 << RRD_ERR_IPV4_SHIFT)))) {
			switch (ALX_GET_FIELD(le32_to_cpu(rrd->word2),
					      RRD_PID)) {
			case RRD_PID_IPV6UDP:
			case RRD_PID_IPV4UDP:
			case RRD_PID_IPV4TCP:
			case RRD_PID_IPV6TCP:
				skb->ip_summed = CHECKSUM_UNNECESSARY;
				break;
			}
		}

		napi_gro_receive(&rxq->np->napi, skb);
		work++;

next_pkt:
		if (++rxq->read_idx == rxq->count)
			rxq->read_idx = 0;
		if (++rxq->rrd_read_idx == rxq->count)
			rxq->rrd_read_idx = 0;

		if (++rfd_cleaned > ALX_RX_ALLOC_THRESH)
			rfd_cleaned -= alx_refill_rx_ring(alx, GFP_ATOMIC);
	}

	if (rfd_cleaned)
		alx_refill_rx_ring(alx, GFP_ATOMIC);

	return work;
}

static int alx_poll(struct napi_struct *napi, int budget)
{
	struct alx_napi *np = container_of(napi, struct alx_napi, napi);
	struct alx_priv *alx = np->alx;
	struct alx_hw *hw = &alx->hw;
	unsigned long flags;
	bool tx_complete = true;
	int work = 0;

	if (np->txq)
		tx_complete = alx_clean_tx_irq(np->txq);
	if (np->rxq)
		work = alx_clean_rx_irq(np->rxq, budget);

	if (!tx_complete || work == budget)
		return budget;

	napi_complete_done(&np->napi, work);

	/* enable interrupt */
	if (alx->hw.pdev->msix_enabled) {
		alx_mask_msix(hw, np->vec_idx, false);
	} else {
		spin_lock_irqsave(&alx->irq_lock, flags);
		alx->int_mask |= ALX_ISR_TX_Q0 | ALX_ISR_RX_Q0;
		alx_write_mem32(hw, ALX_IMR, alx->int_mask);
		spin_unlock_irqrestore(&alx->irq_lock, flags);
	}

	alx_post_write(hw);

	return work;
}

static bool alx_intr_handle_misc(struct alx_priv *alx, u32 intr)
{
	struct alx_hw *hw = &alx->hw;

	if (intr & ALX_ISR_FATAL) {
		netif_warn(alx, hw, alx->dev,
			   "fatal interrupt 0x%x, resetting\n", intr);
		alx_schedule_reset(alx);
		return true;
	}

	if (intr & ALX_ISR_ALERT)
		netdev_warn(alx->dev, "alert interrupt: 0x%x\n", intr);

	if (intr & ALX_ISR_PHY) {
		/* suppress PHY interrupt, because the source
		 * is from PHY internal. only the internal status
		 * is cleared, the interrupt status could be cleared.
		 */
		alx->int_mask &= ~ALX_ISR_PHY;
		alx_write_mem32(hw, ALX_IMR, alx->int_mask);
		alx_schedule_link_check(alx);
	}

	return false;
}

static irqreturn_t alx_intr_handle(struct alx_priv *alx, u32 intr)
{
	struct alx_hw *hw = &alx->hw;

	spin_lock(&alx->irq_lock);

	/* ACK interrupt */
	alx_write_mem32(hw, ALX_ISR, intr | ALX_ISR_DIS);
	intr &= alx->int_mask;

	if (alx_intr_handle_misc(alx, intr))
		goto out;

	if (intr & (ALX_ISR_TX_Q0 | ALX_ISR_RX_Q0)) {
		napi_schedule(&alx->qnapi[0]->napi);
		/* mask rx/tx interrupt, enable them when napi complete */
		alx->int_mask &= ~ALX_ISR_ALL_QUEUES;
		alx_write_mem32(hw, ALX_IMR, alx->int_mask);
	}

	alx_write_mem32(hw, ALX_ISR, 0);

 out:
	spin_unlock(&alx->irq_lock);
	return IRQ_HANDLED;
}

static irqreturn_t alx_intr_msix_ring(int irq, void *data)
{
	struct alx_napi *np = data;
	struct alx_hw *hw = &np->alx->hw;

	/* mask interrupt to ACK chip */
	alx_mask_msix(hw, np->vec_idx, true);
	/* clear interrupt status */
	alx_write_mem32(hw, ALX_ISR, np->vec_mask);

	napi_schedule(&np->napi);

	return IRQ_HANDLED;
}

static irqreturn_t alx_intr_msix_misc(int irq, void *data)
{
	struct alx_priv *alx = data;
	struct alx_hw *hw = &alx->hw;
	u32 intr;

	/* mask interrupt to ACK chip */
	alx_mask_msix(hw, 0, true);

	/* read interrupt status */
	intr = alx_read_mem32(hw, ALX_ISR);
	intr &= (alx->int_mask & ~ALX_ISR_ALL_QUEUES);

	if (alx_intr_handle_misc(alx, intr))
		return IRQ_HANDLED;

	/* clear interrupt status */
	alx_write_mem32(hw, ALX_ISR, intr);

	/* enable interrupt again */
	alx_mask_msix(hw, 0, false);

	return IRQ_HANDLED;
}

static irqreturn_t alx_intr_msi(int irq, void *data)
{
	struct alx_priv *alx = data;

	return alx_intr_handle(alx, alx_read_mem32(&alx->hw, ALX_ISR));
}

static irqreturn_t alx_intr_legacy(int irq, void *data)
{
	struct alx_priv *alx = data;
	struct alx_hw *hw = &alx->hw;
	u32 intr;

	intr = alx_read_mem32(hw, ALX_ISR);

	if (intr & ALX_ISR_DIS || !(intr & alx->int_mask))
		return IRQ_NONE;

	return alx_intr_handle(alx, intr);
}

static const u16 txring_header_reg[] = {ALX_TPD_PRI0_ADDR_LO,
					ALX_TPD_PRI1_ADDR_LO,
					ALX_TPD_PRI2_ADDR_LO,
					ALX_TPD_PRI3_ADDR_LO};

static void alx_init_ring_ptrs(struct alx_priv *alx)
{
	struct alx_hw *hw = &alx->hw;
	u32 addr_hi = ((u64)alx->descmem.dma) >> 32;
	struct alx_napi *np;
	int i;

	for (i = 0; i < alx->num_napi; i++) {
		np = alx->qnapi[i];
		if (np->txq) {
			np->txq->read_idx = 0;
			np->txq->write_idx = 0;
			alx_write_mem32(hw,
					txring_header_reg[np->txq->queue_idx],
					np->txq->tpd_dma);
		}

		if (np->rxq) {
			np->rxq->read_idx = 0;
			np->rxq->write_idx = 0;
			np->rxq->rrd_read_idx = 0;
			alx_write_mem32(hw, ALX_RRD_ADDR_LO, np->rxq->rrd_dma);
			alx_write_mem32(hw, ALX_RFD_ADDR_LO, np->rxq->rfd_dma);
		}
	}

	alx_write_mem32(hw, ALX_TX_BASE_ADDR_HI, addr_hi);
	alx_write_mem32(hw, ALX_TPD_RING_SZ, alx->tx_ringsz);

	alx_write_mem32(hw, ALX_RX_BASE_ADDR_HI, addr_hi);
	alx_write_mem32(hw, ALX_RRD_RING_SZ, alx->rx_ringsz);
	alx_write_mem32(hw, ALX_RFD_RING_SZ, alx->rx_ringsz);
	alx_write_mem32(hw, ALX_RFD_BUF_SZ, alx->rxbuf_size);

	/* load these pointers into the chip */
	alx_write_mem32(hw, ALX_SRAM9, ALX_SRAM_LOAD_PTR);
}

static void alx_free_txring_buf(struct alx_tx_queue *txq)
{
	int i;

	if (!txq->bufs)
		return;

	for (i = 0; i < txq->count; i++)
		alx_free_txbuf(txq, i);

	memset(txq->bufs, 0, txq->count * sizeof(struct alx_buffer));
	memset(txq->tpd, 0, txq->count * sizeof(struct alx_txd));
	txq->write_idx = 0;
	txq->read_idx = 0;

	netdev_tx_reset_queue(alx_get_tx_queue(txq));
}

static void alx_free_rxring_buf(struct alx_rx_queue *rxq)
{
	struct alx_buffer *cur_buf;
	u16 i;

	if (!rxq->bufs)
		return;

	for (i = 0; i < rxq->count; i++) {
		cur_buf = rxq->bufs + i;
		if (cur_buf->skb) {
			dma_unmap_single(rxq->dev,
					 dma_unmap_addr(cur_buf, dma),
					 dma_unmap_len(cur_buf, size),
					 DMA_FROM_DEVICE);
			dev_kfree_skb(cur_buf->skb);
			cur_buf->skb = NULL;
			dma_unmap_len_set(cur_buf, size, 0);
			dma_unmap_addr_set(cur_buf, dma, 0);
		}
	}

	rxq->write_idx = 0;
	rxq->read_idx = 0;
	rxq->rrd_read_idx = 0;
}

static void alx_free_buffers(struct alx_priv *alx)
{
	int i;

	for (i = 0; i < alx->num_txq; i++)
		if (alx->qnapi[i] && alx->qnapi[i]->txq)
			alx_free_txring_buf(alx->qnapi[i]->txq);

	if (alx->qnapi[0] && alx->qnapi[0]->rxq)
		alx_free_rxring_buf(alx->qnapi[0]->rxq);
}

static int alx_reinit_rings(struct alx_priv *alx)
{
	alx_free_buffers(alx);

	alx_init_ring_ptrs(alx);

	if (!alx_refill_rx_ring(alx, GFP_KERNEL))
		return -ENOMEM;

	return 0;
}

static void alx_add_mc_addr(struct alx_hw *hw, const u8 *addr, u32 *mc_hash)
{
	u32 crc32, bit, reg;

	crc32 = ether_crc(ETH_ALEN, addr);
	reg = (crc32 >> 31) & 0x1;
	bit = (crc32 >> 26) & 0x1F;

	mc_hash[reg] |= BIT(bit);
}

static void __alx_set_rx_mode(struct net_device *netdev)
{
	struct alx_priv *alx = netdev_priv(netdev);
	struct alx_hw *hw = &alx->hw;
	struct netdev_hw_addr *ha;
	u32 mc_hash[2] = {};

	if (!(netdev->flags & IFF_ALLMULTI)) {
		netdev_for_each_mc_addr(ha, netdev)
			alx_add_mc_addr(hw, ha->addr, mc_hash);

		alx_write_mem32(hw, ALX_HASH_TBL0, mc_hash[0]);
		alx_write_mem32(hw, ALX_HASH_TBL1, mc_hash[1]);
	}

	hw->rx_ctrl &= ~(ALX_MAC_CTRL_MULTIALL_EN | ALX_MAC_CTRL_PROMISC_EN);
	if (netdev->flags & IFF_PROMISC)
		hw->rx_ctrl |= ALX_MAC_CTRL_PROMISC_EN;
	if (netdev->flags & IFF_ALLMULTI)
		hw->rx_ctrl |= ALX_MAC_CTRL_MULTIALL_EN;

	alx_write_mem32(hw, ALX_MAC_CTRL, hw->rx_ctrl);
}

static void alx_set_rx_mode(struct net_device *netdev)
{
	__alx_set_rx_mode(netdev);
}

static int alx_set_mac_address(struct net_device *netdev, void *data)
{
	struct alx_priv *alx = netdev_priv(netdev);
	struct alx_hw *hw = &alx->hw;
	struct sockaddr *addr = data;

	if (!is_valid_ether_addr(addr->sa_data))
		return -EADDRNOTAVAIL;

	if (netdev->addr_assign_type & NET_ADDR_RANDOM)
		netdev->addr_assign_type ^= NET_ADDR_RANDOM;

	memcpy(netdev->dev_addr, addr->sa_data, netdev->addr_len);
	memcpy(hw->mac_addr, addr->sa_data, netdev->addr_len);
	alx_set_macaddr(hw, hw->mac_addr);

	return 0;
}

static int alx_alloc_tx_ring(struct alx_priv *alx, struct alx_tx_queue *txq,
			     int offset)
{
	txq->bufs = kcalloc(txq->count, sizeof(struct alx_buffer), GFP_KERNEL);
	if (!txq->bufs)
		return -ENOMEM;

	txq->tpd = alx->descmem.virt + offset;
	txq->tpd_dma = alx->descmem.dma + offset;
	offset += sizeof(struct alx_txd) * txq->count;

	return offset;
}

static int alx_alloc_rx_ring(struct alx_priv *alx, struct alx_rx_queue *rxq,
			     int offset)
{
	rxq->bufs = kcalloc(rxq->count, sizeof(struct alx_buffer), GFP_KERNEL);
	if (!rxq->bufs)
		return -ENOMEM;

	rxq->rrd = alx->descmem.virt + offset;
	rxq->rrd_dma = alx->descmem.dma + offset;
	offset += sizeof(struct alx_rrd) * rxq->count;

	rxq->rfd = alx->descmem.virt + offset;
	rxq->rfd_dma = alx->descmem.dma + offset;
	offset += sizeof(struct alx_rfd) * rxq->count;

	return offset;
}

static int alx_alloc_rings(struct alx_priv *alx)
{
	int i, offset = 0;

	/* physical tx/rx ring descriptors
	 *
	 * Allocate them as a single chunk because they must not cross a
	 * 4G boundary (hardware has a single register for high 32 bits
	 * of addresses only)
	 */
	alx->descmem.size = sizeof(struct alx_txd) * alx->tx_ringsz *
			    alx->num_txq +
			    sizeof(struct alx_rrd) * alx->rx_ringsz +
			    sizeof(struct alx_rfd) * alx->rx_ringsz;
	alx->descmem.virt = dma_zalloc_coherent(&alx->hw.pdev->dev,
						alx->descmem.size,
						&alx->descmem.dma,
						GFP_KERNEL);
	if (!alx->descmem.virt)
		return -ENOMEM;

	/* alignment requirements */
	BUILD_BUG_ON(sizeof(struct alx_txd) % 8);
	BUILD_BUG_ON(sizeof(struct alx_rrd) % 8);

	for (i = 0; i < alx->num_txq; i++) {
		offset = alx_alloc_tx_ring(alx, alx->qnapi[i]->txq, offset);
		if (offset < 0) {
			netdev_err(alx->dev, "Allocation of tx buffer failed!\n");
			return -ENOMEM;
		}
	}

	offset = alx_alloc_rx_ring(alx, alx->qnapi[0]->rxq, offset);
	if (offset < 0) {
		netdev_err(alx->dev, "Allocation of rx buffer failed!\n");
		return -ENOMEM;
	}

	return 0;
}

static void alx_free_rings(struct alx_priv *alx)
{
	int i;

	alx_free_buffers(alx);

	for (i = 0; i < alx->num_txq; i++)
		if (alx->qnapi[i] && alx->qnapi[i]->txq)
			kfree(alx->qnapi[i]->txq->bufs);

	if (alx->qnapi[0] && alx->qnapi[0]->rxq)
		kfree(alx->qnapi[0]->rxq->bufs);

	if (alx->descmem.virt)
		dma_free_coherent(&alx->hw.pdev->dev,
				  alx->descmem.size,
				  alx->descmem.virt,
				  alx->descmem.dma);
}

static void alx_free_napis(struct alx_priv *alx)
{
	struct alx_napi *np;
	int i;

	for (i = 0; i < alx->num_napi; i++) {
		np = alx->qnapi[i];
		if (!np)
			continue;

		netif_napi_del(&np->napi);
		kfree(np->txq);
		kfree(np->rxq);
		kfree(np);
		alx->qnapi[i] = NULL;
	}
}

static const u16 tx_pidx_reg[] = {ALX_TPD_PRI0_PIDX, ALX_TPD_PRI1_PIDX,
				  ALX_TPD_PRI2_PIDX, ALX_TPD_PRI3_PIDX};
static const u16 tx_cidx_reg[] = {ALX_TPD_PRI0_CIDX, ALX_TPD_PRI1_CIDX,
				  ALX_TPD_PRI2_CIDX, ALX_TPD_PRI3_CIDX};
static const u32 tx_vect_mask[] = {ALX_ISR_TX_Q0, ALX_ISR_TX_Q1,
				   ALX_ISR_TX_Q2, ALX_ISR_TX_Q3};
static const u32 rx_vect_mask[] = {ALX_ISR_RX_Q0, ALX_ISR_RX_Q1,
				   ALX_ISR_RX_Q2, ALX_ISR_RX_Q3,
				   ALX_ISR_RX_Q4, ALX_ISR_RX_Q5,
				   ALX_ISR_RX_Q6, ALX_ISR_RX_Q7};

static int alx_alloc_napis(struct alx_priv *alx)
{
	struct alx_napi *np;
	struct alx_rx_queue *rxq;
	struct alx_tx_queue *txq;
	int i;

	alx->int_mask &= ~ALX_ISR_ALL_QUEUES;

	/* allocate alx_napi structures */
	for (i = 0; i < alx->num_napi; i++) {
		np = kzalloc(sizeof(struct alx_napi), GFP_KERNEL);
		if (!np)
			goto err_out;

		np->alx = alx;
		netif_napi_add(alx->dev, &np->napi, alx_poll, 64);
		alx->qnapi[i] = np;
	}

	/* allocate tx queues */
	for (i = 0; i < alx->num_txq; i++) {
		np = alx->qnapi[i];
		txq = kzalloc(sizeof(*txq), GFP_KERNEL);
		if (!txq)
			goto err_out;

		np->txq = txq;
		txq->p_reg = tx_pidx_reg[i];
		txq->c_reg = tx_cidx_reg[i];
		txq->queue_idx = i;
		txq->count = alx->tx_ringsz;
		txq->netdev = alx->dev;
		txq->dev = &alx->hw.pdev->dev;
		np->vec_mask |= tx_vect_mask[i];
		alx->int_mask |= tx_vect_mask[i];
	}

	/* allocate rx queues */
	np = alx->qnapi[0];
	rxq = kzalloc(sizeof(*rxq), GFP_KERNEL);
	if (!rxq)
		goto err_out;

	np->rxq = rxq;
	rxq->np = alx->qnapi[0];
	rxq->queue_idx = 0;
	rxq->count = alx->rx_ringsz;
	rxq->netdev = alx->dev;
	rxq->dev = &alx->hw.pdev->dev;
	np->vec_mask |= rx_vect_mask[0];
	alx->int_mask |= rx_vect_mask[0];

	return 0;

err_out:
	netdev_err(alx->dev, "error allocating internal structures\n");
	alx_free_napis(alx);
	return -ENOMEM;
}

static const int txq_vec_mapping_shift[] = {
	0, ALX_MSI_MAP_TBL1_TXQ0_SHIFT,
	0, ALX_MSI_MAP_TBL1_TXQ1_SHIFT,
	1, ALX_MSI_MAP_TBL2_TXQ2_SHIFT,
	1, ALX_MSI_MAP_TBL2_TXQ3_SHIFT,
};

static void alx_config_vector_mapping(struct alx_priv *alx)
{
	struct alx_hw *hw = &alx->hw;
	u32 tbl[2] = {0, 0};
	int i, vector, idx, shift;

	if (alx->hw.pdev->msix_enabled) {
		/* tx mappings */
		for (i = 0, vector = 1; i < alx->num_txq; i++, vector++) {
			idx = txq_vec_mapping_shift[i * 2];
			shift = txq_vec_mapping_shift[i * 2 + 1];
			tbl[idx] |= vector << shift;
		}

		/* rx mapping */
		tbl[0] |= 1 << ALX_MSI_MAP_TBL1_RXQ0_SHIFT;
	}

	alx_write_mem32(hw, ALX_MSI_MAP_TBL1, tbl[0]);
	alx_write_mem32(hw, ALX_MSI_MAP_TBL2, tbl[1]);
	alx_write_mem32(hw, ALX_MSI_ID_MAP, 0);
}

static int alx_enable_msix(struct alx_priv *alx)
{
	int err, num_vec, num_txq, num_rxq;

	num_txq = min_t(int, num_online_cpus(), ALX_MAX_TX_QUEUES);
	num_rxq = 1;
	num_vec = max_t(int, num_txq, num_rxq) + 1;

	err = pci_alloc_irq_vectors(alx->hw.pdev, num_vec, num_vec,
			PCI_IRQ_MSIX);
	if (err < 0) {
		netdev_warn(alx->dev, "Enabling MSI-X interrupts failed!\n");
		return err;
	}

	alx->num_vec = num_vec;
	alx->num_napi = num_vec - 1;
	alx->num_txq = num_txq;
	alx->num_rxq = num_rxq;

	return err;
}

static int alx_request_msix(struct alx_priv *alx)
{
	struct net_device *netdev = alx->dev;
	int i, err, vector = 0, free_vector = 0;

	err = request_irq(pci_irq_vector(alx->hw.pdev, 0), alx_intr_msix_misc,
			  0, netdev->name, alx);
	if (err)
		goto out_err;

	for (i = 0; i < alx->num_napi; i++) {
		struct alx_napi *np = alx->qnapi[i];

		vector++;

		if (np->txq && np->rxq)
			sprintf(np->irq_lbl, "%s-TxRx-%u", netdev->name,
				np->txq->queue_idx);
		else if (np->txq)
			sprintf(np->irq_lbl, "%s-tx-%u", netdev->name,
				np->txq->queue_idx);
		else if (np->rxq)
			sprintf(np->irq_lbl, "%s-rx-%u", netdev->name,
				np->rxq->queue_idx);
		else
			sprintf(np->irq_lbl, "%s-unused", netdev->name);

		np->vec_idx = vector;
		err = request_irq(pci_irq_vector(alx->hw.pdev, vector),
				  alx_intr_msix_ring, 0, np->irq_lbl, np);
		if (err)
			goto out_free;
	}
	return 0;

out_free:
	free_irq(pci_irq_vector(alx->hw.pdev, free_vector++), alx);

	vector--;
	for (i = 0; i < vector; i++)
		free_irq(pci_irq_vector(alx->hw.pdev,free_vector++),
			 alx->qnapi[i]);

out_err:
	return err;
}

static int alx_init_intr(struct alx_priv *alx)
{
	int ret;

	ret = pci_alloc_irq_vectors(alx->hw.pdev, 1, 1,
			PCI_IRQ_MSI | PCI_IRQ_LEGACY);
	if (ret < 0)
		return ret;

	alx->num_vec = 1;
	alx->num_napi = 1;
	alx->num_txq = 1;
	alx->num_rxq = 1;
	return 0;
}

static void alx_irq_enable(struct alx_priv *alx)
{
	struct alx_hw *hw = &alx->hw;
	int i;

	/* level-1 interrupt switch */
	alx_write_mem32(hw, ALX_ISR, 0);
	alx_write_mem32(hw, ALX_IMR, alx->int_mask);
	alx_post_write(hw);

	if (alx->hw.pdev->msix_enabled) {
		/* enable all msix irqs */
		for (i = 0; i < alx->num_vec; i++)
			alx_mask_msix(hw, i, false);
	}
}

static void alx_irq_disable(struct alx_priv *alx)
{
	struct alx_hw *hw = &alx->hw;
	int i;

	alx_write_mem32(hw, ALX_ISR, ALX_ISR_DIS);
	alx_write_mem32(hw, ALX_IMR, 0);
	alx_post_write(hw);

	if (alx->hw.pdev->msix_enabled) {
		for (i = 0; i < alx->num_vec; i++) {
			alx_mask_msix(hw, i, true);
			synchronize_irq(pci_irq_vector(alx->hw.pdev, i));
		}
	} else {
		synchronize_irq(pci_irq_vector(alx->hw.pdev, 0));
	}
}

static int alx_realloc_resources(struct alx_priv *alx)
{
	int err;

	alx_free_rings(alx);
	alx_free_napis(alx);
	pci_free_irq_vectors(alx->hw.pdev);

	err = alx_init_intr(alx);
	if (err)
		return err;

	err = alx_alloc_napis(alx);
	if (err)
		return err;

	err = alx_alloc_rings(alx);
	if (err)
		return err;

	return 0;
}

static int alx_request_irq(struct alx_priv *alx)
{
	struct pci_dev *pdev = alx->hw.pdev;
	struct alx_hw *hw = &alx->hw;
	int err;
	u32 msi_ctrl;

	msi_ctrl = (hw->imt >> 1) << ALX_MSI_RETRANS_TM_SHIFT;

	if (alx->hw.pdev->msix_enabled) {
		alx_write_mem32(hw, ALX_MSI_RETRANS_TIMER, msi_ctrl);
		err = alx_request_msix(alx);
		if (!err)
			goto out;

		/* msix request failed, realloc resources */
		err = alx_realloc_resources(alx);
		if (err)
			goto out;
	}

	if (alx->hw.pdev->msi_enabled) {
		alx_write_mem32(hw, ALX_MSI_RETRANS_TIMER,
				msi_ctrl | ALX_MSI_MASK_SEL_LINE);
		err = request_irq(pci_irq_vector(pdev, 0), alx_intr_msi, 0,
				  alx->dev->name, alx);
		if (!err)
			goto out;

		/* fall back to legacy interrupt */
		pci_free_irq_vectors(alx->hw.pdev);
	}

	alx_write_mem32(hw, ALX_MSI_RETRANS_TIMER, 0);
	err = request_irq(pci_irq_vector(pdev, 0), alx_intr_legacy, IRQF_SHARED,
			  alx->dev->name, alx);
out:
	if (!err)
		alx_config_vector_mapping(alx);
	else
		netdev_err(alx->dev, "IRQ registration failed!\n");
	return err;
}

static void alx_free_irq(struct alx_priv *alx)
{
	struct pci_dev *pdev = alx->hw.pdev;
	int i;

	free_irq(pci_irq_vector(pdev, 0), alx);
	if (alx->hw.pdev->msix_enabled) {
		for (i = 0; i < alx->num_napi; i++)
			free_irq(pci_irq_vector(pdev, i + 1), alx->qnapi[i]);
	}

	pci_free_irq_vectors(pdev);
}

static int alx_identify_hw(struct alx_priv *alx)
{
	struct alx_hw *hw = &alx->hw;
	int rev = alx_hw_revision(hw);

	if (rev > ALX_REV_C0)
		return -EINVAL;

	hw->max_dma_chnl = rev >= ALX_REV_B0 ? 4 : 2;

	return 0;
}

static int alx_init_sw(struct alx_priv *alx)
{
	struct pci_dev *pdev = alx->hw.pdev;
	struct alx_hw *hw = &alx->hw;
	int err;

	err = alx_identify_hw(alx);
	if (err) {
		dev_err(&pdev->dev, "unrecognized chip, aborting\n");
		return err;
	}

	alx->hw.lnk_patch =
		pdev->device == ALX_DEV_ID_AR8161 &&
		pdev->subsystem_vendor == PCI_VENDOR_ID_ATTANSIC &&
		pdev->subsystem_device == 0x0091 &&
		pdev->revision == 0;

	hw->smb_timer = 400;
	hw->mtu = alx->dev->mtu;
	alx->rxbuf_size = ALX_MAX_FRAME_LEN(hw->mtu);
	/* MTU range: 34 - 9256 */
	alx->dev->min_mtu = 34;
	alx->dev->max_mtu = ALX_MAX_FRAME_LEN(ALX_MAX_FRAME_SIZE);
	alx->tx_ringsz = 256;
	alx->rx_ringsz = 512;
	hw->imt = 200;
	alx->int_mask = ALX_ISR_MISC;
	hw->dma_chnl = hw->max_dma_chnl;
	hw->ith_tpd = alx->tx_ringsz / 3;
	hw->link_speed = SPEED_UNKNOWN;
	hw->duplex = DUPLEX_UNKNOWN;
	hw->adv_cfg = ADVERTISED_Autoneg |
		      ADVERTISED_10baseT_Half |
		      ADVERTISED_10baseT_Full |
		      ADVERTISED_100baseT_Full |
		      ADVERTISED_100baseT_Half |
		      ADVERTISED_1000baseT_Full;
	hw->flowctrl = ALX_FC_ANEG | ALX_FC_RX | ALX_FC_TX;

	hw->rx_ctrl = ALX_MAC_CTRL_WOLSPED_SWEN |
		      ALX_MAC_CTRL_MHASH_ALG_HI5B |
		      ALX_MAC_CTRL_BRD_EN |
		      ALX_MAC_CTRL_PCRCE |
		      ALX_MAC_CTRL_CRCE |
		      ALX_MAC_CTRL_RXFC_EN |
		      ALX_MAC_CTRL_TXFC_EN |
		      7 << ALX_MAC_CTRL_PRMBLEN_SHIFT;

	return err;
}


static netdev_features_t alx_fix_features(struct net_device *netdev,
					  netdev_features_t features)
{
	if (netdev->mtu > ALX_MAX_TSO_PKT_SIZE)
		features &= ~(NETIF_F_TSO | NETIF_F_TSO6);

	return features;
}

static void alx_netif_stop(struct alx_priv *alx)
{
	int i;

	netif_trans_update(alx->dev);
	if (netif_carrier_ok(alx->dev)) {
		netif_carrier_off(alx->dev);
		netif_tx_disable(alx->dev);
		for (i = 0; i < alx->num_napi; i++)
			napi_disable(&alx->qnapi[i]->napi);
	}
}

static void alx_halt(struct alx_priv *alx)
{
	struct alx_hw *hw = &alx->hw;

	alx_netif_stop(alx);
	hw->link_speed = SPEED_UNKNOWN;
	hw->duplex = DUPLEX_UNKNOWN;

	alx_reset_mac(hw);

	/* disable l0s/l1 */
	alx_enable_aspm(hw, false, false);
	alx_irq_disable(alx);
	alx_free_buffers(alx);
}

static void alx_configure(struct alx_priv *alx)
{
	struct alx_hw *hw = &alx->hw;

	alx_configure_basic(hw);
	alx_disable_rss(hw);
	__alx_set_rx_mode(alx->dev);

	alx_write_mem32(hw, ALX_MAC_CTRL, hw->rx_ctrl);
}

static void alx_activate(struct alx_priv *alx)
{
	/* hardware setting lost, restore it */
	alx_reinit_rings(alx);
	alx_configure(alx);

	/* clear old interrupts */
	alx_write_mem32(&alx->hw, ALX_ISR, ~(u32)ALX_ISR_DIS);

	alx_irq_enable(alx);

	alx_schedule_link_check(alx);
}

static void alx_reinit(struct alx_priv *alx)
{
	ASSERT_RTNL();

	alx_halt(alx);
	alx_activate(alx);
}

static int alx_change_mtu(struct net_device *netdev, int mtu)
{
	struct alx_priv *alx = netdev_priv(netdev);
	int max_frame = ALX_MAX_FRAME_LEN(mtu);

	netdev->mtu = mtu;
	alx->hw.mtu = mtu;
	alx->rxbuf_size = max(max_frame, ALX_DEF_RXBUF_SIZE);
	netdev_update_features(netdev);
	if (netif_running(netdev))
		alx_reinit(alx);
	return 0;
}

static void alx_netif_start(struct alx_priv *alx)
{
	int i;

	netif_tx_wake_all_queues(alx->dev);
	for (i = 0; i < alx->num_napi; i++)
		napi_enable(&alx->qnapi[i]->napi);
	netif_carrier_on(alx->dev);
}

static int __alx_open(struct alx_priv *alx, bool resume)
{
	int err;

	err = alx_enable_msix(alx);
	if (err < 0) {
		err = alx_init_intr(alx);
		if (err)
			return err;
	}

	if (!resume)
		netif_carrier_off(alx->dev);

	err = alx_alloc_napis(alx);
	if (err)
		goto out_disable_adv_intr;

	err = alx_alloc_rings(alx);
	if (err)
		goto out_free_rings;

	alx_configure(alx);

	err = alx_request_irq(alx);
	if (err)
		goto out_free_rings;

	/* must be called after alx_request_irq because the chip stops working
	 * if we copy the dma addresses in alx_init_ring_ptrs twice when
	 * requesting msi-x interrupts failed
	 */
	alx_reinit_rings(alx);

	netif_set_real_num_tx_queues(alx->dev, alx->num_txq);
	netif_set_real_num_rx_queues(alx->dev, alx->num_rxq);

	/* clear old interrupts */
	alx_write_mem32(&alx->hw, ALX_ISR, ~(u32)ALX_ISR_DIS);

	alx_irq_enable(alx);

	if (!resume)
		netif_tx_start_all_queues(alx->dev);

	alx_schedule_link_check(alx);
	return 0;

out_free_rings:
	alx_free_rings(alx);
	alx_free_napis(alx);
out_disable_adv_intr:
	pci_free_irq_vectors(alx->hw.pdev);
	return err;
}

static void __alx_stop(struct alx_priv *alx)
{
	alx_free_irq(alx);

	cancel_work_sync(&alx->link_check_wk);
	cancel_work_sync(&alx->reset_wk);

	alx_halt(alx);
	alx_free_rings(alx);
	alx_free_napis(alx);
}

static const char *alx_speed_desc(struct alx_hw *hw)
{
	switch (alx_speed_to_ethadv(hw->link_speed, hw->duplex)) {
	case ADVERTISED_1000baseT_Full:
		return "1 Gbps Full";
	case ADVERTISED_100baseT_Full:
		return "100 Mbps Full";
	case ADVERTISED_100baseT_Half:
		return "100 Mbps Half";
	case ADVERTISED_10baseT_Full:
		return "10 Mbps Full";
	case ADVERTISED_10baseT_Half:
		return "10 Mbps Half";
	default:
		return "Unknown speed";
	}
}

static void alx_check_link(struct alx_priv *alx)
{
	struct alx_hw *hw = &alx->hw;
	unsigned long flags;
	int old_speed;
	int err;

	/* clear PHY internal interrupt status, otherwise the main
	 * interrupt status will be asserted forever
	 */
	alx_clear_phy_intr(hw);

	old_speed = hw->link_speed;
	err = alx_read_phy_link(hw);
	if (err < 0)
		goto reset;

	spin_lock_irqsave(&alx->irq_lock, flags);
	alx->int_mask |= ALX_ISR_PHY;
	alx_write_mem32(hw, ALX_IMR, alx->int_mask);
	spin_unlock_irqrestore(&alx->irq_lock, flags);

	if (old_speed == hw->link_speed)
		return;

	if (hw->link_speed != SPEED_UNKNOWN) {
		netif_info(alx, link, alx->dev,
			   "NIC Up: %s\n", alx_speed_desc(hw));
		alx_post_phy_link(hw);
		alx_enable_aspm(hw, true, true);
		alx_start_mac(hw);

		if (old_speed == SPEED_UNKNOWN)
			alx_netif_start(alx);
	} else {
		/* link is now down */
		alx_netif_stop(alx);
		netif_info(alx, link, alx->dev, "Link Down\n");
		err = alx_reset_mac(hw);
		if (err)
			goto reset;
		alx_irq_disable(alx);

		/* MAC reset causes all HW settings to be lost, restore all */
		err = alx_reinit_rings(alx);
		if (err)
			goto reset;
		alx_configure(alx);
		alx_enable_aspm(hw, false, true);
		alx_post_phy_link(hw);
		alx_irq_enable(alx);
	}

	return;

reset:
	alx_schedule_reset(alx);
}

static int alx_open(struct net_device *netdev)
{
	return __alx_open(netdev_priv(netdev), false);
}

static int alx_stop(struct net_device *netdev)
{
	__alx_stop(netdev_priv(netdev));
	return 0;
}

static void alx_link_check(struct work_struct *work)
{
	struct alx_priv *alx;

	alx = container_of(work, struct alx_priv, link_check_wk);

	rtnl_lock();
	alx_check_link(alx);
	rtnl_unlock();
}

static void alx_reset(struct work_struct *work)
{
	struct alx_priv *alx = container_of(work, struct alx_priv, reset_wk);

	rtnl_lock();
	alx_reinit(alx);
	rtnl_unlock();
}

static int alx_tpd_req(struct sk_buff *skb)
{
	int num;

	num = skb_shinfo(skb)->nr_frags + 1;
	/* we need one extra descriptor for LSOv2 */
	if (skb_is_gso(skb) && skb_shinfo(skb)->gso_type & SKB_GSO_TCPV6)
		num++;

	return num;
}

static int alx_tx_csum(struct sk_buff *skb, struct alx_txd *first)
{
	u8 cso, css;

	if (skb->ip_summed != CHECKSUM_PARTIAL)
		return 0;

	cso = skb_checksum_start_offset(skb);
	if (cso & 1)
		return -EINVAL;

	css = cso + skb->csum_offset;
	first->word1 |= cpu_to_le32((cso >> 1) << TPD_CXSUMSTART_SHIFT);
	first->word1 |= cpu_to_le32((css >> 1) << TPD_CXSUMOFFSET_SHIFT);
	first->word1 |= cpu_to_le32(1 << TPD_CXSUM_EN_SHIFT);

	return 0;
}

static int alx_tso(struct sk_buff *skb, struct alx_txd *first)
{
	int err;

	if (skb->ip_summed != CHECKSUM_PARTIAL)
		return 0;

	if (!skb_is_gso(skb))
		return 0;

	err = skb_cow_head(skb, 0);
	if (err < 0)
		return err;

	if (skb->protocol == htons(ETH_P_IP)) {
		struct iphdr *iph = ip_hdr(skb);

		iph->check = 0;
		tcp_hdr(skb)->check = ~csum_tcpudp_magic(iph->saddr, iph->daddr,
							 0, IPPROTO_TCP, 0);
		first->word1 |= 1 << TPD_IPV4_SHIFT;
	} else if (skb_is_gso_v6(skb)) {
		ipv6_hdr(skb)->payload_len = 0;
		tcp_hdr(skb)->check = ~csum_ipv6_magic(&ipv6_hdr(skb)->saddr,
						       &ipv6_hdr(skb)->daddr,
						       0, IPPROTO_TCP, 0);
		/* LSOv2: the first TPD only provides the packet length */
		first->adrl.l.pkt_len = skb->len;
		first->word1 |= 1 << TPD_LSO_V2_SHIFT;
	}

	first->word1 |= 1 << TPD_LSO_EN_SHIFT;
	first->word1 |= (skb_transport_offset(skb) &
			 TPD_L4HDROFFSET_MASK) << TPD_L4HDROFFSET_SHIFT;
	first->word1 |= (skb_shinfo(skb)->gso_size &
			 TPD_MSS_MASK) << TPD_MSS_SHIFT;
	return 1;
}

static int alx_map_tx_skb(struct alx_tx_queue *txq, struct sk_buff *skb)
{
	struct alx_txd *tpd, *first_tpd;
	dma_addr_t dma;
	int maplen, f, first_idx = txq->write_idx;

	first_tpd = &txq->tpd[txq->write_idx];
	tpd = first_tpd;

	if (tpd->word1 & (1 << TPD_LSO_V2_SHIFT)) {
		if (++txq->write_idx == txq->count)
			txq->write_idx = 0;

		tpd = &txq->tpd[txq->write_idx];
		tpd->len = first_tpd->len;
		tpd->vlan_tag = first_tpd->vlan_tag;
		tpd->word1 = first_tpd->word1;
	}

	maplen = skb_headlen(skb);
	dma = dma_map_single(txq->dev, skb->data, maplen,
			     DMA_TO_DEVICE);
	if (dma_mapping_error(txq->dev, dma))
		goto err_dma;

	dma_unmap_len_set(&txq->bufs[txq->write_idx], size, maplen);
	dma_unmap_addr_set(&txq->bufs[txq->write_idx], dma, dma);

	tpd->adrl.addr = cpu_to_le64(dma);
	tpd->len = cpu_to_le16(maplen);

	for (f = 0; f < skb_shinfo(skb)->nr_frags; f++) {
		struct skb_frag_struct *frag;

		frag = &skb_shinfo(skb)->frags[f];

		if (++txq->write_idx == txq->count)
			txq->write_idx = 0;
		tpd = &txq->tpd[txq->write_idx];

		tpd->word1 = first_tpd->word1;

		maplen = skb_frag_size(frag);
		dma = skb_frag_dma_map(txq->dev, frag, 0,
				       maplen, DMA_TO_DEVICE);
		if (dma_mapping_error(txq->dev, dma))
			goto err_dma;
		dma_unmap_len_set(&txq->bufs[txq->write_idx], size, maplen);
		dma_unmap_addr_set(&txq->bufs[txq->write_idx], dma, dma);

		tpd->adrl.addr = cpu_to_le64(dma);
		tpd->len = cpu_to_le16(maplen);
	}

	/* last TPD, set EOP flag and store skb */
	tpd->word1 |= cpu_to_le32(1 << TPD_EOP_SHIFT);
	txq->bufs[txq->write_idx].skb = skb;

	if (++txq->write_idx == txq->count)
		txq->write_idx = 0;

	return 0;

err_dma:
	f = first_idx;
	while (f != txq->write_idx) {
		alx_free_txbuf(txq, f);
		if (++f == txq->count)
			f = 0;
	}
	return -ENOMEM;
}

static netdev_tx_t alx_start_xmit_ring(struct sk_buff *skb,
				       struct alx_tx_queue *txq)
{
	struct alx_priv *alx;
	struct alx_txd *first;
	int tso;

	alx = netdev_priv(txq->netdev);

	if (alx_tpd_avail(txq) < alx_tpd_req(skb)) {
		netif_tx_stop_queue(alx_get_tx_queue(txq));
		goto drop;
	}

	first = &txq->tpd[txq->write_idx];
	memset(first, 0, sizeof(*first));

	tso = alx_tso(skb, first);
	if (tso < 0)
		goto drop;
	else if (!tso && alx_tx_csum(skb, first))
		goto drop;

	if (alx_map_tx_skb(txq, skb) < 0)
		goto drop;

	netdev_tx_sent_queue(alx_get_tx_queue(txq), skb->len);

	/* flush updates before updating hardware */
	wmb();
	alx_write_mem16(&alx->hw, txq->p_reg, txq->write_idx);

	if (alx_tpd_avail(txq) < txq->count / 8)
		netif_tx_stop_queue(alx_get_tx_queue(txq));

	return NETDEV_TX_OK;

drop:
	dev_kfree_skb_any(skb);
	return NETDEV_TX_OK;
}

static netdev_tx_t alx_start_xmit(struct sk_buff *skb,
				  struct net_device *netdev)
{
	struct alx_priv *alx = netdev_priv(netdev);
	return alx_start_xmit_ring(skb, alx_tx_queue_mapping(alx, skb));
}

static void alx_tx_timeout(struct net_device *dev)
{
	struct alx_priv *alx = netdev_priv(dev);

	alx_schedule_reset(alx);
}

static int alx_mdio_read(struct net_device *netdev,
			 int prtad, int devad, u16 addr)
{
	struct alx_priv *alx = netdev_priv(netdev);
	struct alx_hw *hw = &alx->hw;
	u16 val;
	int err;

	if (prtad != hw->mdio.prtad)
		return -EINVAL;

	if (devad == MDIO_DEVAD_NONE)
		err = alx_read_phy_reg(hw, addr, &val);
	else
		err = alx_read_phy_ext(hw, devad, addr, &val);

	if (err)
		return err;
	return val;
}

static int alx_mdio_write(struct net_device *netdev,
			  int prtad, int devad, u16 addr, u16 val)
{
	struct alx_priv *alx = netdev_priv(netdev);
	struct alx_hw *hw = &alx->hw;

	if (prtad != hw->mdio.prtad)
		return -EINVAL;

	if (devad == MDIO_DEVAD_NONE)
		return alx_write_phy_reg(hw, addr, val);

	return alx_write_phy_ext(hw, devad, addr, val);
}

static int alx_ioctl(struct net_device *netdev, struct ifreq *ifr, int cmd)
{
	struct alx_priv *alx = netdev_priv(netdev);

	if (!netif_running(netdev))
		return -EAGAIN;

	return mdio_mii_ioctl(&alx->hw.mdio, if_mii(ifr), cmd);
}

#ifdef CONFIG_NET_POLL_CONTROLLER
static void alx_poll_controller(struct net_device *netdev)
{
	struct alx_priv *alx = netdev_priv(netdev);
	int i;

	if (alx->hw.pdev->msix_enabled) {
		alx_intr_msix_misc(0, alx);
		for (i = 0; i < alx->num_txq; i++)
			alx_intr_msix_ring(0, alx->qnapi[i]);
	} else if (alx->hw.pdev->msi_enabled)
		alx_intr_msi(0, alx);
	else
		alx_intr_legacy(0, alx);
}
#endif

static void alx_get_stats64(struct net_device *dev,
			    struct rtnl_link_stats64 *net_stats)
{
	struct alx_priv *alx = netdev_priv(dev);
	struct alx_hw_stats *hw_stats = &alx->hw.stats;

	spin_lock(&alx->stats_lock);

	alx_update_hw_stats(&alx->hw);

	net_stats->tx_bytes   = hw_stats->tx_byte_cnt;
	net_stats->rx_bytes   = hw_stats->rx_byte_cnt;
	net_stats->multicast  = hw_stats->rx_mcast;
	net_stats->collisions = hw_stats->tx_single_col +
				hw_stats->tx_multi_col +
				hw_stats->tx_late_col +
				hw_stats->tx_abort_col;

	net_stats->rx_errors  = hw_stats->rx_frag +
				hw_stats->rx_fcs_err +
				hw_stats->rx_len_err +
				hw_stats->rx_ov_sz +
				hw_stats->rx_ov_rrd +
				hw_stats->rx_align_err +
				hw_stats->rx_ov_rxf;

	net_stats->rx_fifo_errors   = hw_stats->rx_ov_rxf;
	net_stats->rx_length_errors = hw_stats->rx_len_err;
	net_stats->rx_crc_errors    = hw_stats->rx_fcs_err;
	net_stats->rx_frame_errors  = hw_stats->rx_align_err;
	net_stats->rx_dropped       = hw_stats->rx_ov_rrd;

	net_stats->tx_errors = hw_stats->tx_late_col +
			       hw_stats->tx_abort_col +
			       hw_stats->tx_underrun +
			       hw_stats->tx_trunc;

	net_stats->tx_aborted_errors = hw_stats->tx_abort_col;
	net_stats->tx_fifo_errors    = hw_stats->tx_underrun;
	net_stats->tx_window_errors  = hw_stats->tx_late_col;

	net_stats->tx_packets = hw_stats->tx_ok + net_stats->tx_errors;
	net_stats->rx_packets = hw_stats->rx_ok + net_stats->rx_errors;

	spin_unlock(&alx->stats_lock);
}

static const struct net_device_ops alx_netdev_ops = {
	.ndo_open               = alx_open,
	.ndo_stop               = alx_stop,
	.ndo_start_xmit         = alx_start_xmit,
	.ndo_get_stats64        = alx_get_stats64,
	.ndo_set_rx_mode        = alx_set_rx_mode,
	.ndo_validate_addr      = eth_validate_addr,
	.ndo_set_mac_address    = alx_set_mac_address,
	.ndo_change_mtu         = alx_change_mtu,
	.ndo_do_ioctl           = alx_ioctl,
	.ndo_tx_timeout         = alx_tx_timeout,
	.ndo_fix_features	= alx_fix_features,
#ifdef CONFIG_NET_POLL_CONTROLLER
	.ndo_poll_controller    = alx_poll_controller,
#endif
};

static int alx_probe(struct pci_dev *pdev, const struct pci_device_id *ent)
{
	struct net_device *netdev;
	struct alx_priv *alx;
	struct alx_hw *hw;
	bool phy_configured;
	int err;

	err = pci_enable_device_mem(pdev);
	if (err)
		return err;

	/* The alx chip can DMA to 64-bit addresses, but it uses a single
	 * shared register for the high 32 bits, so only a single, aligned,
	 * 4 GB physical address range can be used for descriptors.
	 */
	if (!dma_set_mask_and_coherent(&pdev->dev, DMA_BIT_MASK(64))) {
		dev_dbg(&pdev->dev, "DMA to 64-BIT addresses\n");
	} else {
		err = dma_set_mask_and_coherent(&pdev->dev, DMA_BIT_MASK(32));
		if (err) {
			dev_err(&pdev->dev, "No usable DMA config, aborting\n");
			goto out_pci_disable;
		}
	}

	err = pci_request_mem_regions(pdev, alx_drv_name);
	if (err) {
		dev_err(&pdev->dev,
			"pci_request_mem_regions failed\n");
		goto out_pci_disable;
	}

	pci_enable_pcie_error_reporting(pdev);
	pci_set_master(pdev);

	if (!pdev->pm_cap) {
		dev_err(&pdev->dev,
			"Can't find power management capability, aborting\n");
		err = -EIO;
		goto out_pci_release;
	}

	netdev = alloc_etherdev_mqs(sizeof(*alx),
				    ALX_MAX_TX_QUEUES, 1);
	if (!netdev) {
		err = -ENOMEM;
		goto out_pci_release;
	}

	SET_NETDEV_DEV(netdev, &pdev->dev);
	alx = netdev_priv(netdev);
	spin_lock_init(&alx->hw.mdio_lock);
	spin_lock_init(&alx->irq_lock);
	spin_lock_init(&alx->stats_lock);
	alx->dev = netdev;
	alx->hw.pdev = pdev;
	alx->msg_enable = NETIF_MSG_LINK | NETIF_MSG_HW | NETIF_MSG_IFUP |
			  NETIF_MSG_TX_ERR | NETIF_MSG_RX_ERR | NETIF_MSG_WOL;
	hw = &alx->hw;
	pci_set_drvdata(pdev, alx);

	hw->hw_addr = pci_ioremap_bar(pdev, 0);
	if (!hw->hw_addr) {
		dev_err(&pdev->dev, "cannot map device registers\n");
		err = -EIO;
		goto out_free_netdev;
	}

	netdev->netdev_ops = &alx_netdev_ops;
	netdev->ethtool_ops = &alx_ethtool_ops;
	netdev->irq = pci_irq_vector(pdev, 0);
	netdev->watchdog_timeo = ALX_WATCHDOG_TIME;

	if (ent->driver_data & ALX_DEV_QUIRK_MSI_INTX_DISABLE_BUG)
		pdev->dev_flags |= PCI_DEV_FLAGS_MSI_INTX_DISABLE_BUG;

	err = alx_init_sw(alx);
	if (err) {
		dev_err(&pdev->dev, "net device private data init failed\n");
		goto out_unmap;
	}

	alx_reset_pcie(hw);

	phy_configured = alx_phy_configured(hw);

	if (!phy_configured)
		alx_reset_phy(hw);

	err = alx_reset_mac(hw);
	if (err) {
		dev_err(&pdev->dev, "MAC Reset failed, error = %d\n", err);
		goto out_unmap;
	}

	/* setup link to put it in a known good starting state */
	if (!phy_configured) {
		err = alx_setup_speed_duplex(hw, hw->adv_cfg, hw->flowctrl);
		if (err) {
			dev_err(&pdev->dev,
				"failed to configure PHY speed/duplex (err=%d)\n",
				err);
			goto out_unmap;
		}
	}

	netdev->hw_features = NETIF_F_SG |
			      NETIF_F_HW_CSUM |
			      NETIF_F_RXCSUM |
			      NETIF_F_TSO |
			      NETIF_F_TSO6;

	if (alx_get_perm_macaddr(hw, hw->perm_addr)) {
		dev_warn(&pdev->dev,
			 "Invalid permanent address programmed, using random one\n");
		eth_hw_addr_random(netdev);
		memcpy(hw->perm_addr, netdev->dev_addr, netdev->addr_len);
	}

	memcpy(hw->mac_addr, hw->perm_addr, ETH_ALEN);
	memcpy(netdev->dev_addr, hw->mac_addr, ETH_ALEN);
	memcpy(netdev->perm_addr, hw->perm_addr, ETH_ALEN);

	hw->mdio.prtad = 0;
	hw->mdio.mmds = 0;
	hw->mdio.dev = netdev;
	hw->mdio.mode_support = MDIO_SUPPORTS_C45 |
				MDIO_SUPPORTS_C22 |
				MDIO_EMULATE_C22;
	hw->mdio.mdio_read = alx_mdio_read;
	hw->mdio.mdio_write = alx_mdio_write;

	if (!alx_get_phy_info(hw)) {
		dev_err(&pdev->dev, "failed to identify PHY\n");
		err = -EIO;
		goto out_unmap;
	}

	INIT_WORK(&alx->link_check_wk, alx_link_check);
	INIT_WORK(&alx->reset_wk, alx_reset);
	netif_carrier_off(netdev);

	err = register_netdev(netdev);
	if (err) {
		dev_err(&pdev->dev, "register netdevice failed\n");
		goto out_unmap;
	}

	netdev_info(netdev,
		    "Qualcomm Atheros AR816x/AR817x Ethernet [%pM]\n",
		    netdev->dev_addr);

	return 0;

out_unmap:
	iounmap(hw->hw_addr);
out_free_netdev:
	free_netdev(netdev);
out_pci_release:
	pci_release_mem_regions(pdev);
	pci_disable_pcie_error_reporting(pdev);
out_pci_disable:
	pci_disable_device(pdev);
	return err;
}

static void alx_remove(struct pci_dev *pdev)
{
	struct alx_priv *alx = pci_get_drvdata(pdev);
	struct alx_hw *hw = &alx->hw;

	/* restore permanent mac address */
	alx_set_macaddr(hw, hw->perm_addr);

	unregister_netdev(alx->dev);
	iounmap(hw->hw_addr);
	pci_release_mem_regions(pdev);

	pci_disable_pcie_error_reporting(pdev);
	pci_disable_device(pdev);

	free_netdev(alx->dev);
}

#ifdef CONFIG_PM_SLEEP
static int alx_suspend(struct device *dev)
{
	struct pci_dev *pdev = to_pci_dev(dev);
	struct alx_priv *alx = pci_get_drvdata(pdev);

	if (!netif_running(alx->dev))
		return 0;
	netif_device_detach(alx->dev);
	__alx_stop(alx);
	return 0;
}

static int alx_resume(struct device *dev)
{
	struct pci_dev *pdev = to_pci_dev(dev);
	struct alx_priv *alx = pci_get_drvdata(pdev);
	struct alx_hw *hw = &alx->hw;
	int err;

	alx_reset_phy(hw);

	if (!netif_running(alx->dev))
		return 0;

	rtnl_lock();
	err = __alx_open(alx, true);
	rtnl_unlock();
	if (err)
		return err;

	netif_device_attach(alx->dev);

	return 0;
}

static SIMPLE_DEV_PM_OPS(alx_pm_ops, alx_suspend, alx_resume);
#define ALX_PM_OPS      (&alx_pm_ops)
#else
#define ALX_PM_OPS      NULL
#endif


static pci_ers_result_t alx_pci_error_detected(struct pci_dev *pdev,
					       pci_channel_state_t state)
{
	struct alx_priv *alx = pci_get_drvdata(pdev);
	struct net_device *netdev = alx->dev;
	pci_ers_result_t rc = PCI_ERS_RESULT_NEED_RESET;

	dev_info(&pdev->dev, "pci error detected\n");

	rtnl_lock();

	if (netif_running(netdev)) {
		netif_device_detach(netdev);
		alx_halt(alx);
	}

	if (state == pci_channel_io_perm_failure)
		rc = PCI_ERS_RESULT_DISCONNECT;
	else
		pci_disable_device(pdev);

	rtnl_unlock();

	return rc;
}

static pci_ers_result_t alx_pci_error_slot_reset(struct pci_dev *pdev)
{
	struct alx_priv *alx = pci_get_drvdata(pdev);
	struct alx_hw *hw = &alx->hw;
	pci_ers_result_t rc = PCI_ERS_RESULT_DISCONNECT;

	dev_info(&pdev->dev, "pci error slot reset\n");

	rtnl_lock();

	if (pci_enable_device(pdev)) {
		dev_err(&pdev->dev, "Failed to re-enable PCI device after reset\n");
		goto out;
	}

	pci_set_master(pdev);

	alx_reset_pcie(hw);
	if (!alx_reset_mac(hw))
		rc = PCI_ERS_RESULT_RECOVERED;
out:
	pci_cleanup_aer_uncorrect_error_status(pdev);

	rtnl_unlock();

	return rc;
}

static void alx_pci_error_resume(struct pci_dev *pdev)
{
	struct alx_priv *alx = pci_get_drvdata(pdev);
	struct net_device *netdev = alx->dev;

	dev_info(&pdev->dev, "pci error resume\n");

	rtnl_lock();

	if (netif_running(netdev)) {
		alx_activate(alx);
		netif_device_attach(netdev);
	}

	rtnl_unlock();
}

static const struct pci_error_handlers alx_err_handlers = {
	.error_detected = alx_pci_error_detected,
	.slot_reset     = alx_pci_error_slot_reset,
	.resume         = alx_pci_error_resume,
};

static const struct pci_device_id alx_pci_tbl[] = {
	{ PCI_VDEVICE(ATTANSIC, ALX_DEV_ID_AR8161),
	  .driver_data = ALX_DEV_QUIRK_MSI_INTX_DISABLE_BUG },
	{ PCI_VDEVICE(ATTANSIC, ALX_DEV_ID_E2200),
	  .driver_data = ALX_DEV_QUIRK_MSI_INTX_DISABLE_BUG },
	{ PCI_VDEVICE(ATTANSIC, ALX_DEV_ID_E2400),
	  .driver_data = ALX_DEV_QUIRK_MSI_INTX_DISABLE_BUG },
	{ PCI_VDEVICE(ATTANSIC, ALX_DEV_ID_E2500),
	  .driver_data = ALX_DEV_QUIRK_MSI_INTX_DISABLE_BUG },
	{ PCI_VDEVICE(ATTANSIC, ALX_DEV_ID_AR8162),
	  .driver_data = ALX_DEV_QUIRK_MSI_INTX_DISABLE_BUG },
	{ PCI_VDEVICE(ATTANSIC, ALX_DEV_ID_AR8171) },
	{ PCI_VDEVICE(ATTANSIC, ALX_DEV_ID_AR8172) },
	{}
};

static struct pci_driver alx_driver = {
	.name        = alx_drv_name,
	.id_table    = alx_pci_tbl,
	.probe       = alx_probe,
	.remove      = alx_remove,
	.err_handler = &alx_err_handlers,
	.driver.pm   = ALX_PM_OPS,
};

module_pci_driver(alx_driver);
MODULE_DEVICE_TABLE(pci, alx_pci_tbl);
MODULE_AUTHOR("Johannes Berg <johannes@sipsolutions.net>");
MODULE_AUTHOR("Qualcomm Corporation, <nic-devel@qualcomm.com>");
MODULE_DESCRIPTION(
	"Qualcomm Atheros(R) AR816x/AR817x PCI-E Ethernet Network Driver");
MODULE_LICENSE("GPL");<|MERGE_RESOLUTION|>--- conflicted
+++ resolved
@@ -85,8 +85,6 @@
 	while (!cur_buf->skb && next != rxq->read_idx) {
 		struct alx_rfd *rfd = &rxq->rfd[cur];
 
-<<<<<<< HEAD
-=======
 		/*
 		 * When DMA RX address is set to something like
 		 * 0x....fc0, it will be very likely to cause DMA
@@ -96,15 +94,10 @@
 		 * longer space, and offset the address whenever
 		 * 0x....fc0 is detected.
 		 */
->>>>>>> 286cd8c7
 		skb = __netdev_alloc_skb(alx->dev, alx->rxbuf_size + 64, gfp);
 		if (!skb)
 			break;
 
-<<<<<<< HEAD
-		/* Workround for the HW RX DMA overflow issue */
-=======
->>>>>>> 286cd8c7
 		if (((unsigned long)skb->data & 0xfff) == 0xfc0)
 			skb_reserve(skb, 64);
 
