/*
 * Copyright(c) 2006 - 2007 Atheros Corporation. All rights reserved.
 * Copyright(c) 2007 - 2008 Chris Snook <csnook@redhat.com>
 *
 * Derived from Intel e1000 driver
 * Copyright(c) 1999 - 2005 Intel Corporation. All rights reserved.
 *
 * This program is free software; you can redistribute it and/or modify it
 * under the terms of the GNU General Public License as published by the Free
 * Software Foundation; either version 2 of the License, or (at your option)
 * any later version.
 *
 * This program is distributed in the hope that it will be useful, but WITHOUT
 * ANY WARRANTY; without even the implied warranty of MERCHANTABILITY or
 * FITNESS FOR A PARTICULAR PURPOSE.  See the GNU General Public License for
 * more details.
 *
 * You should have received a copy of the GNU General Public License along with
 * this program; if not, write to the Free Software Foundation, Inc., 59
 * Temple Place - Suite 330, Boston, MA  02111-1307, USA.
 */

#include <linux/atomic.h>
#include <linux/crc32.h>
#include <linux/dma-mapping.h>
#include <linux/etherdevice.h>
#include <linux/ethtool.h>
#include <linux/hardirq.h>
#include <linux/if_vlan.h>
#include <linux/in.h>
#include <linux/interrupt.h>
#include <linux/ip.h>
#include <linux/irqflags.h>
#include <linux/irqreturn.h>
#include <linux/mii.h>
#include <linux/net.h>
#include <linux/netdevice.h>
#include <linux/pci.h>
#include <linux/pci_ids.h>
#include <linux/pm.h>
#include <linux/skbuff.h>
#include <linux/slab.h>
#include <linux/spinlock.h>
#include <linux/string.h>
#include <linux/tcp.h>
#include <linux/timer.h>
#include <linux/types.h>
#include <linux/workqueue.h>

#include "atl2.h"

#define ATL2_DRV_VERSION "2.2.3"

static const char atl2_driver_name[] = "atl2";
static const char atl2_driver_string[] = "Atheros(R) L2 Ethernet Driver";
static const char atl2_copyright[] = "Copyright (c) 2007 Atheros Corporation.";
static const char atl2_driver_version[] = ATL2_DRV_VERSION;
static const struct ethtool_ops atl2_ethtool_ops;

MODULE_AUTHOR("Atheros Corporation <xiong.huang@atheros.com>, Chris Snook <csnook@redhat.com>");
MODULE_DESCRIPTION("Atheros Fast Ethernet Network Driver");
MODULE_LICENSE("GPL");
MODULE_VERSION(ATL2_DRV_VERSION);

/*
 * atl2_pci_tbl - PCI Device ID Table
 */
static const struct pci_device_id atl2_pci_tbl[] = {
	{PCI_DEVICE(PCI_VENDOR_ID_ATTANSIC, PCI_DEVICE_ID_ATTANSIC_L2)},
	/* required last entry */
	{0,}
};
MODULE_DEVICE_TABLE(pci, atl2_pci_tbl);

static void atl2_check_options(struct atl2_adapter *adapter);

/**
 * atl2_sw_init - Initialize general software structures (struct atl2_adapter)
 * @adapter: board private structure to initialize
 *
 * atl2_sw_init initializes the Adapter private data structure.
 * Fields are initialized based on PCI device information and
 * OS network device settings (MTU size).
 */
static int atl2_sw_init(struct atl2_adapter *adapter)
{
	struct atl2_hw *hw = &adapter->hw;
	struct pci_dev *pdev = adapter->pdev;

	/* PCI config space info */
	hw->vendor_id = pdev->vendor;
	hw->device_id = pdev->device;
	hw->subsystem_vendor_id = pdev->subsystem_vendor;
	hw->subsystem_id = pdev->subsystem_device;
	hw->revision_id  = pdev->revision;

	pci_read_config_word(pdev, PCI_COMMAND, &hw->pci_cmd_word);

	adapter->wol = 0;
	adapter->ict = 50000;  /* ~100ms */
	adapter->link_speed = SPEED_0;   /* hardware init */
	adapter->link_duplex = FULL_DUPLEX;

	hw->phy_configured = false;
	hw->preamble_len = 7;
	hw->ipgt = 0x60;
	hw->min_ifg = 0x50;
	hw->ipgr1 = 0x40;
	hw->ipgr2 = 0x60;
	hw->retry_buf = 2;
	hw->max_retry = 0xf;
	hw->lcol = 0x37;
	hw->jam_ipg = 7;
	hw->fc_rxd_hi = 0;
	hw->fc_rxd_lo = 0;
	hw->max_frame_size = adapter->netdev->mtu;

	spin_lock_init(&adapter->stats_lock);

	set_bit(__ATL2_DOWN, &adapter->flags);

	return 0;
}

/**
 * atl2_set_multi - Multicast and Promiscuous mode set
 * @netdev: network interface device structure
 *
 * The set_multi entry point is called whenever the multicast address
 * list or the network interface flags are updated.  This routine is
 * responsible for configuring the hardware for proper multicast,
 * promiscuous mode, and all-multi behavior.
 */
static void atl2_set_multi(struct net_device *netdev)
{
	struct atl2_adapter *adapter = netdev_priv(netdev);
	struct atl2_hw *hw = &adapter->hw;
	struct netdev_hw_addr *ha;
	u32 rctl;
	u32 hash_value;

	/* Check for Promiscuous and All Multicast modes */
	rctl = ATL2_READ_REG(hw, REG_MAC_CTRL);

	if (netdev->flags & IFF_PROMISC) {
		rctl |= MAC_CTRL_PROMIS_EN;
	} else if (netdev->flags & IFF_ALLMULTI) {
		rctl |= MAC_CTRL_MC_ALL_EN;
		rctl &= ~MAC_CTRL_PROMIS_EN;
	} else
		rctl &= ~(MAC_CTRL_PROMIS_EN | MAC_CTRL_MC_ALL_EN);

	ATL2_WRITE_REG(hw, REG_MAC_CTRL, rctl);

	/* clear the old settings from the multicast hash table */
	ATL2_WRITE_REG(hw, REG_RX_HASH_TABLE, 0);
	ATL2_WRITE_REG_ARRAY(hw, REG_RX_HASH_TABLE, 1, 0);

	/* comoute mc addresses' hash value ,and put it into hash table */
	netdev_for_each_mc_addr(ha, netdev) {
		hash_value = atl2_hash_mc_addr(hw, ha->addr);
		atl2_hash_set(hw, hash_value);
	}
}

static void init_ring_ptrs(struct atl2_adapter *adapter)
{
	/* Read / Write Ptr Initialize: */
	adapter->txd_write_ptr = 0;
	atomic_set(&adapter->txd_read_ptr, 0);

	adapter->rxd_read_ptr = 0;
	adapter->rxd_write_ptr = 0;

	atomic_set(&adapter->txs_write_ptr, 0);
	adapter->txs_next_clear = 0;
}

/**
 * atl2_configure - Configure Transmit&Receive Unit after Reset
 * @adapter: board private structure
 *
 * Configure the Tx /Rx unit of the MAC after a reset.
 */
static int atl2_configure(struct atl2_adapter *adapter)
{
	struct atl2_hw *hw = &adapter->hw;
	u32 value;

	/* clear interrupt status */
	ATL2_WRITE_REG(&adapter->hw, REG_ISR, 0xffffffff);

	/* set MAC Address */
	value = (((u32)hw->mac_addr[2]) << 24) |
		(((u32)hw->mac_addr[3]) << 16) |
		(((u32)hw->mac_addr[4]) << 8) |
		(((u32)hw->mac_addr[5]));
	ATL2_WRITE_REG(hw, REG_MAC_STA_ADDR, value);
	value = (((u32)hw->mac_addr[0]) << 8) |
		(((u32)hw->mac_addr[1]));
	ATL2_WRITE_REG(hw, (REG_MAC_STA_ADDR+4), value);

	/* HI base address */
	ATL2_WRITE_REG(hw, REG_DESC_BASE_ADDR_HI,
		(u32)((adapter->ring_dma & 0xffffffff00000000ULL) >> 32));

	/* LO base address */
	ATL2_WRITE_REG(hw, REG_TXD_BASE_ADDR_LO,
		(u32)(adapter->txd_dma & 0x00000000ffffffffULL));
	ATL2_WRITE_REG(hw, REG_TXS_BASE_ADDR_LO,
		(u32)(adapter->txs_dma & 0x00000000ffffffffULL));
	ATL2_WRITE_REG(hw, REG_RXD_BASE_ADDR_LO,
		(u32)(adapter->rxd_dma & 0x00000000ffffffffULL));

	/* element count */
	ATL2_WRITE_REGW(hw, REG_TXD_MEM_SIZE, (u16)(adapter->txd_ring_size/4));
	ATL2_WRITE_REGW(hw, REG_TXS_MEM_SIZE, (u16)adapter->txs_ring_size);
	ATL2_WRITE_REGW(hw, REG_RXD_BUF_NUM,  (u16)adapter->rxd_ring_size);

	/* config Internal SRAM */
/*
    ATL2_WRITE_REGW(hw, REG_SRAM_TXRAM_END, sram_tx_end);
    ATL2_WRITE_REGW(hw, REG_SRAM_TXRAM_END, sram_rx_end);
*/

	/* config IPG/IFG */
	value = (((u32)hw->ipgt & MAC_IPG_IFG_IPGT_MASK) <<
		MAC_IPG_IFG_IPGT_SHIFT) |
		(((u32)hw->min_ifg & MAC_IPG_IFG_MIFG_MASK) <<
		MAC_IPG_IFG_MIFG_SHIFT) |
		(((u32)hw->ipgr1 & MAC_IPG_IFG_IPGR1_MASK) <<
		MAC_IPG_IFG_IPGR1_SHIFT)|
		(((u32)hw->ipgr2 & MAC_IPG_IFG_IPGR2_MASK) <<
		MAC_IPG_IFG_IPGR2_SHIFT);
	ATL2_WRITE_REG(hw, REG_MAC_IPG_IFG, value);

	/* config  Half-Duplex Control */
	value = ((u32)hw->lcol & MAC_HALF_DUPLX_CTRL_LCOL_MASK) |
		(((u32)hw->max_retry & MAC_HALF_DUPLX_CTRL_RETRY_MASK) <<
		MAC_HALF_DUPLX_CTRL_RETRY_SHIFT) |
		MAC_HALF_DUPLX_CTRL_EXC_DEF_EN |
		(0xa << MAC_HALF_DUPLX_CTRL_ABEBT_SHIFT) |
		(((u32)hw->jam_ipg & MAC_HALF_DUPLX_CTRL_JAMIPG_MASK) <<
		MAC_HALF_DUPLX_CTRL_JAMIPG_SHIFT);
	ATL2_WRITE_REG(hw, REG_MAC_HALF_DUPLX_CTRL, value);

	/* set Interrupt Moderator Timer */
	ATL2_WRITE_REGW(hw, REG_IRQ_MODU_TIMER_INIT, adapter->imt);
	ATL2_WRITE_REG(hw, REG_MASTER_CTRL, MASTER_CTRL_ITIMER_EN);

	/* set Interrupt Clear Timer */
	ATL2_WRITE_REGW(hw, REG_CMBDISDMA_TIMER, adapter->ict);

	/* set MTU */
	ATL2_WRITE_REG(hw, REG_MTU, adapter->netdev->mtu +
		ETH_HLEN + VLAN_HLEN + ETH_FCS_LEN);

	/* 1590 */
	ATL2_WRITE_REG(hw, REG_TX_CUT_THRESH, 0x177);

	/* flow control */
	ATL2_WRITE_REGW(hw, REG_PAUSE_ON_TH, hw->fc_rxd_hi);
	ATL2_WRITE_REGW(hw, REG_PAUSE_OFF_TH, hw->fc_rxd_lo);

	/* Init mailbox */
	ATL2_WRITE_REGW(hw, REG_MB_TXD_WR_IDX, (u16)adapter->txd_write_ptr);
	ATL2_WRITE_REGW(hw, REG_MB_RXD_RD_IDX, (u16)adapter->rxd_read_ptr);

	/* enable DMA read/write */
	ATL2_WRITE_REGB(hw, REG_DMAR, DMAR_EN);
	ATL2_WRITE_REGB(hw, REG_DMAW, DMAW_EN);

	value = ATL2_READ_REG(&adapter->hw, REG_ISR);
	if ((value & ISR_PHY_LINKDOWN) != 0)
		value = 1; /* config failed */
	else
		value = 0;

	/* clear all interrupt status */
	ATL2_WRITE_REG(&adapter->hw, REG_ISR, 0x3fffffff);
	ATL2_WRITE_REG(&adapter->hw, REG_ISR, 0);
	return value;
}

/**
 * atl2_setup_ring_resources - allocate Tx / RX descriptor resources
 * @adapter: board private structure
 *
 * Return 0 on success, negative on failure
 */
static s32 atl2_setup_ring_resources(struct atl2_adapter *adapter)
{
	struct pci_dev *pdev = adapter->pdev;
	int size;
	u8 offset = 0;

	/* real ring DMA buffer */
	adapter->ring_size = size =
		adapter->txd_ring_size * 1 + 7 +	/* dword align */
		adapter->txs_ring_size * 4 + 7 +	/* dword align */
		adapter->rxd_ring_size * 1536 + 127;	/* 128bytes align */

	adapter->ring_vir_addr = pci_alloc_consistent(pdev, size,
		&adapter->ring_dma);
	if (!adapter->ring_vir_addr)
		return -ENOMEM;
	memset(adapter->ring_vir_addr, 0, adapter->ring_size);

	/* Init TXD Ring */
	adapter->txd_dma = adapter->ring_dma ;
	offset = (adapter->txd_dma & 0x7) ? (8 - (adapter->txd_dma & 0x7)) : 0;
	adapter->txd_dma += offset;
	adapter->txd_ring = adapter->ring_vir_addr + offset;

	/* Init TXS Ring */
	adapter->txs_dma = adapter->txd_dma + adapter->txd_ring_size;
	offset = (adapter->txs_dma & 0x7) ? (8 - (adapter->txs_dma & 0x7)) : 0;
	adapter->txs_dma += offset;
	adapter->txs_ring = (struct tx_pkt_status *)
		(((u8 *)adapter->txd_ring) + (adapter->txd_ring_size + offset));

	/* Init RXD Ring */
	adapter->rxd_dma = adapter->txs_dma + adapter->txs_ring_size * 4;
	offset = (adapter->rxd_dma & 127) ?
		(128 - (adapter->rxd_dma & 127)) : 0;
	if (offset > 7)
		offset -= 8;
	else
		offset += (128 - 8);

	adapter->rxd_dma += offset;
	adapter->rxd_ring = (struct rx_desc *) (((u8 *)adapter->txs_ring) +
		(adapter->txs_ring_size * 4 + offset));

/*
 * Read / Write Ptr Initialize:
 *      init_ring_ptrs(adapter);
 */
	return 0;
}

/**
 * atl2_irq_enable - Enable default interrupt generation settings
 * @adapter: board private structure
 */
static inline void atl2_irq_enable(struct atl2_adapter *adapter)
{
	ATL2_WRITE_REG(&adapter->hw, REG_IMR, IMR_NORMAL_MASK);
	ATL2_WRITE_FLUSH(&adapter->hw);
}

/**
 * atl2_irq_disable - Mask off interrupt generation on the NIC
 * @adapter: board private structure
 */
static inline void atl2_irq_disable(struct atl2_adapter *adapter)
{
    ATL2_WRITE_REG(&adapter->hw, REG_IMR, 0);
    ATL2_WRITE_FLUSH(&adapter->hw);
    synchronize_irq(adapter->pdev->irq);
}

static void __atl2_vlan_mode(netdev_features_t features, u32 *ctrl)
{
	if (features & NETIF_F_HW_VLAN_CTAG_RX) {
		/* enable VLAN tag insert/strip */
		*ctrl |= MAC_CTRL_RMV_VLAN;
	} else {
		/* disable VLAN tag insert/strip */
		*ctrl &= ~MAC_CTRL_RMV_VLAN;
	}
}

static void atl2_vlan_mode(struct net_device *netdev,
	netdev_features_t features)
{
	struct atl2_adapter *adapter = netdev_priv(netdev);
	u32 ctrl;

	atl2_irq_disable(adapter);

	ctrl = ATL2_READ_REG(&adapter->hw, REG_MAC_CTRL);
	__atl2_vlan_mode(features, &ctrl);
	ATL2_WRITE_REG(&adapter->hw, REG_MAC_CTRL, ctrl);

	atl2_irq_enable(adapter);
}

static void atl2_restore_vlan(struct atl2_adapter *adapter)
{
	atl2_vlan_mode(adapter->netdev, adapter->netdev->features);
}

static netdev_features_t atl2_fix_features(struct net_device *netdev,
	netdev_features_t features)
{
	/*
	 * Since there is no support for separate rx/tx vlan accel
	 * enable/disable make sure tx flag is always in same state as rx.
	 */
	if (features & NETIF_F_HW_VLAN_CTAG_RX)
		features |= NETIF_F_HW_VLAN_CTAG_TX;
	else
		features &= ~NETIF_F_HW_VLAN_CTAG_TX;

	return features;
}

static int atl2_set_features(struct net_device *netdev,
	netdev_features_t features)
{
	netdev_features_t changed = netdev->features ^ features;

	if (changed & NETIF_F_HW_VLAN_CTAG_RX)
		atl2_vlan_mode(netdev, features);

	return 0;
}

static void atl2_intr_rx(struct atl2_adapter *adapter)
{
	struct net_device *netdev = adapter->netdev;
	struct rx_desc *rxd;
	struct sk_buff *skb;

	do {
		rxd = adapter->rxd_ring+adapter->rxd_write_ptr;
		if (!rxd->status.update)
			break; /* end of tx */

		/* clear this flag at once */
		rxd->status.update = 0;

		if (rxd->status.ok && rxd->status.pkt_size >= 60) {
			int rx_size = (int)(rxd->status.pkt_size - 4);
			/* alloc new buffer */
			skb = netdev_alloc_skb_ip_align(netdev, rx_size);
			if (NULL == skb) {
				/*
				 * Check that some rx space is free. If not,
				 * free one and mark stats->rx_dropped++.
				 */
				netdev->stats.rx_dropped++;
				break;
			}
			memcpy(skb->data, rxd->packet, rx_size);
			skb_put(skb, rx_size);
			skb->protocol = eth_type_trans(skb, netdev);
			if (rxd->status.vlan) {
				u16 vlan_tag = (rxd->status.vtag>>4) |
					((rxd->status.vtag&7) << 13) |
					((rxd->status.vtag&8) << 9);

				__vlan_hwaccel_put_tag(skb, htons(ETH_P_8021Q), vlan_tag);
			}
			netif_rx(skb);
			netdev->stats.rx_bytes += rx_size;
			netdev->stats.rx_packets++;
		} else {
			netdev->stats.rx_errors++;

			if (rxd->status.ok && rxd->status.pkt_size <= 60)
				netdev->stats.rx_length_errors++;
			if (rxd->status.mcast)
				netdev->stats.multicast++;
			if (rxd->status.crc)
				netdev->stats.rx_crc_errors++;
			if (rxd->status.align)
				netdev->stats.rx_frame_errors++;
		}

		/* advance write ptr */
		if (++adapter->rxd_write_ptr == adapter->rxd_ring_size)
			adapter->rxd_write_ptr = 0;
	} while (1);

	/* update mailbox? */
	adapter->rxd_read_ptr = adapter->rxd_write_ptr;
	ATL2_WRITE_REGW(&adapter->hw, REG_MB_RXD_RD_IDX, adapter->rxd_read_ptr);
}

static void atl2_intr_tx(struct atl2_adapter *adapter)
{
	struct net_device *netdev = adapter->netdev;
	u32 txd_read_ptr;
	u32 txs_write_ptr;
	struct tx_pkt_status *txs;
	struct tx_pkt_header *txph;
	int free_hole = 0;

	do {
		txs_write_ptr = (u32) atomic_read(&adapter->txs_write_ptr);
		txs = adapter->txs_ring + txs_write_ptr;
		if (!txs->update)
			break; /* tx stop here */

		free_hole = 1;
		txs->update = 0;

		if (++txs_write_ptr == adapter->txs_ring_size)
			txs_write_ptr = 0;
		atomic_set(&adapter->txs_write_ptr, (int)txs_write_ptr);

		txd_read_ptr = (u32) atomic_read(&adapter->txd_read_ptr);
		txph = (struct tx_pkt_header *)
			(((u8 *)adapter->txd_ring) + txd_read_ptr);

		if (txph->pkt_size != txs->pkt_size) {
			struct tx_pkt_status *old_txs = txs;
			printk(KERN_WARNING
				"%s: txs packet size not consistent with txd"
				" txd_:0x%08x, txs_:0x%08x!\n",
				adapter->netdev->name,
				*(u32 *)txph, *(u32 *)txs);
			printk(KERN_WARNING
				"txd read ptr: 0x%x\n",
				txd_read_ptr);
			txs = adapter->txs_ring + txs_write_ptr;
			printk(KERN_WARNING
				"txs-behind:0x%08x\n",
				*(u32 *)txs);
			if (txs_write_ptr < 2) {
				txs = adapter->txs_ring +
					(adapter->txs_ring_size +
					txs_write_ptr - 2);
			} else {
				txs = adapter->txs_ring + (txs_write_ptr - 2);
			}
			printk(KERN_WARNING
				"txs-before:0x%08x\n",
				*(u32 *)txs);
			txs = old_txs;
		}

		 /* 4for TPH */
		txd_read_ptr += (((u32)(txph->pkt_size) + 7) & ~3);
		if (txd_read_ptr >= adapter->txd_ring_size)
			txd_read_ptr -= adapter->txd_ring_size;

		atomic_set(&adapter->txd_read_ptr, (int)txd_read_ptr);

		/* tx statistics: */
		if (txs->ok) {
			netdev->stats.tx_bytes += txs->pkt_size;
			netdev->stats.tx_packets++;
		}
		else
			netdev->stats.tx_errors++;

		if (txs->defer)
			netdev->stats.collisions++;
		if (txs->abort_col)
			netdev->stats.tx_aborted_errors++;
		if (txs->late_col)
			netdev->stats.tx_window_errors++;
		if (txs->underun)
			netdev->stats.tx_fifo_errors++;
	} while (1);

	if (free_hole) {
		if (netif_queue_stopped(adapter->netdev) &&
			netif_carrier_ok(adapter->netdev))
			netif_wake_queue(adapter->netdev);
	}
}

static void atl2_check_for_link(struct atl2_adapter *adapter)
{
	struct net_device *netdev = adapter->netdev;
	u16 phy_data = 0;

	spin_lock(&adapter->stats_lock);
	atl2_read_phy_reg(&adapter->hw, MII_BMSR, &phy_data);
	atl2_read_phy_reg(&adapter->hw, MII_BMSR, &phy_data);
	spin_unlock(&adapter->stats_lock);

	/* notify upper layer link down ASAP */
	if (!(phy_data & BMSR_LSTATUS)) { /* Link Down */
		if (netif_carrier_ok(netdev)) { /* old link state: Up */
		printk(KERN_INFO "%s: %s NIC Link is Down\n",
			atl2_driver_name, netdev->name);
		adapter->link_speed = SPEED_0;
		netif_carrier_off(netdev);
		netif_stop_queue(netdev);
		}
	}
	schedule_work(&adapter->link_chg_task);
}

static inline void atl2_clear_phy_int(struct atl2_adapter *adapter)
{
	u16 phy_data;
	spin_lock(&adapter->stats_lock);
	atl2_read_phy_reg(&adapter->hw, 19, &phy_data);
	spin_unlock(&adapter->stats_lock);
}

/**
 * atl2_intr - Interrupt Handler
 * @irq: interrupt number
 * @data: pointer to a network interface device structure
 */
static irqreturn_t atl2_intr(int irq, void *data)
{
	struct atl2_adapter *adapter = netdev_priv(data);
	struct atl2_hw *hw = &adapter->hw;
	u32 status;

	status = ATL2_READ_REG(hw, REG_ISR);
	if (0 == status)
		return IRQ_NONE;

	/* link event */
	if (status & ISR_PHY)
		atl2_clear_phy_int(adapter);

	/* clear ISR status, and Enable CMB DMA/Disable Interrupt */
	ATL2_WRITE_REG(hw, REG_ISR, status | ISR_DIS_INT);

	/* check if PCIE PHY Link down */
	if (status & ISR_PHY_LINKDOWN) {
		if (netif_running(adapter->netdev)) { /* reset MAC */
			ATL2_WRITE_REG(hw, REG_ISR, 0);
			ATL2_WRITE_REG(hw, REG_IMR, 0);
			ATL2_WRITE_FLUSH(hw);
			schedule_work(&adapter->reset_task);
			return IRQ_HANDLED;
		}
	}

	/* check if DMA read/write error? */
	if (status & (ISR_DMAR_TO_RST | ISR_DMAW_TO_RST)) {
		ATL2_WRITE_REG(hw, REG_ISR, 0);
		ATL2_WRITE_REG(hw, REG_IMR, 0);
		ATL2_WRITE_FLUSH(hw);
		schedule_work(&adapter->reset_task);
		return IRQ_HANDLED;
	}

	/* link event */
	if (status & (ISR_PHY | ISR_MANUAL)) {
		adapter->netdev->stats.tx_carrier_errors++;
		atl2_check_for_link(adapter);
	}

	/* transmit event */
	if (status & ISR_TX_EVENT)
		atl2_intr_tx(adapter);

	/* rx exception */
	if (status & ISR_RX_EVENT)
		atl2_intr_rx(adapter);

	/* re-enable Interrupt */
	ATL2_WRITE_REG(&adapter->hw, REG_ISR, 0);
	return IRQ_HANDLED;
}

static int atl2_request_irq(struct atl2_adapter *adapter)
{
	struct net_device *netdev = adapter->netdev;
	int flags, err = 0;

	flags = IRQF_SHARED;
	adapter->have_msi = true;
	err = pci_enable_msi(adapter->pdev);
	if (err)
		adapter->have_msi = false;

	if (adapter->have_msi)
		flags &= ~IRQF_SHARED;

	return request_irq(adapter->pdev->irq, atl2_intr, flags, netdev->name,
		netdev);
}

/**
 * atl2_free_ring_resources - Free Tx / RX descriptor Resources
 * @adapter: board private structure
 *
 * Free all transmit software resources
 */
static void atl2_free_ring_resources(struct atl2_adapter *adapter)
{
	struct pci_dev *pdev = adapter->pdev;
	pci_free_consistent(pdev, adapter->ring_size, adapter->ring_vir_addr,
		adapter->ring_dma);
}

/**
 * atl2_open - Called when a network interface is made active
 * @netdev: network interface device structure
 *
 * Returns 0 on success, negative value on failure
 *
 * The open entry point is called when a network interface is made
 * active by the system (IFF_UP).  At this point all resources needed
 * for transmit and receive operations are allocated, the interrupt
 * handler is registered with the OS, the watchdog timer is started,
 * and the stack is notified that the interface is ready.
 */
static int atl2_open(struct net_device *netdev)
{
	struct atl2_adapter *adapter = netdev_priv(netdev);
	int err;
	u32 val;

	/* disallow open during test */
	if (test_bit(__ATL2_TESTING, &adapter->flags))
		return -EBUSY;

	/* allocate transmit descriptors */
	err = atl2_setup_ring_resources(adapter);
	if (err)
		return err;

	err = atl2_init_hw(&adapter->hw);
	if (err) {
		err = -EIO;
		goto err_init_hw;
	}

	/* hardware has been reset, we need to reload some things */
	atl2_set_multi(netdev);
	init_ring_ptrs(adapter);

	atl2_restore_vlan(adapter);

	if (atl2_configure(adapter)) {
		err = -EIO;
		goto err_config;
	}

	err = atl2_request_irq(adapter);
	if (err)
		goto err_req_irq;

	clear_bit(__ATL2_DOWN, &adapter->flags);

	mod_timer(&adapter->watchdog_timer, round_jiffies(jiffies + 4*HZ));

	val = ATL2_READ_REG(&adapter->hw, REG_MASTER_CTRL);
	ATL2_WRITE_REG(&adapter->hw, REG_MASTER_CTRL,
		val | MASTER_CTRL_MANUAL_INT);

	atl2_irq_enable(adapter);

	return 0;

err_init_hw:
err_req_irq:
err_config:
	atl2_free_ring_resources(adapter);
	atl2_reset_hw(&adapter->hw);

	return err;
}

static void atl2_down(struct atl2_adapter *adapter)
{
	struct net_device *netdev = adapter->netdev;

	/* signal that we're down so the interrupt handler does not
	 * reschedule our watchdog timer */
	set_bit(__ATL2_DOWN, &adapter->flags);

	netif_tx_disable(netdev);

	/* reset MAC to disable all RX/TX */
	atl2_reset_hw(&adapter->hw);
	msleep(1);

	atl2_irq_disable(adapter);

	del_timer_sync(&adapter->watchdog_timer);
	del_timer_sync(&adapter->phy_config_timer);
	clear_bit(0, &adapter->cfg_phy);

	netif_carrier_off(netdev);
	adapter->link_speed = SPEED_0;
	adapter->link_duplex = -1;
}

static void atl2_free_irq(struct atl2_adapter *adapter)
{
	struct net_device *netdev = adapter->netdev;

	free_irq(adapter->pdev->irq, netdev);

#ifdef CONFIG_PCI_MSI
	if (adapter->have_msi)
		pci_disable_msi(adapter->pdev);
#endif
}

/**
 * atl2_close - Disables a network interface
 * @netdev: network interface device structure
 *
 * Returns 0, this is not allowed to fail
 *
 * The close entry point is called when an interface is de-activated
 * by the OS.  The hardware is still under the drivers control, but
 * needs to be disabled.  A global MAC reset is issued to stop the
 * hardware, and all transmit and receive resources are freed.
 */
static int atl2_close(struct net_device *netdev)
{
	struct atl2_adapter *adapter = netdev_priv(netdev);

	WARN_ON(test_bit(__ATL2_RESETTING, &adapter->flags));

	atl2_down(adapter);
	atl2_free_irq(adapter);
	atl2_free_ring_resources(adapter);

	return 0;
}

static inline int TxsFreeUnit(struct atl2_adapter *adapter)
{
	u32 txs_write_ptr = (u32) atomic_read(&adapter->txs_write_ptr);

	return (adapter->txs_next_clear >= txs_write_ptr) ?
		(int) (adapter->txs_ring_size - adapter->txs_next_clear +
		txs_write_ptr - 1) :
		(int) (txs_write_ptr - adapter->txs_next_clear - 1);
}

static inline int TxdFreeBytes(struct atl2_adapter *adapter)
{
	u32 txd_read_ptr = (u32)atomic_read(&adapter->txd_read_ptr);

	return (adapter->txd_write_ptr >= txd_read_ptr) ?
		(int) (adapter->txd_ring_size - adapter->txd_write_ptr +
		txd_read_ptr - 1) :
		(int) (txd_read_ptr - adapter->txd_write_ptr - 1);
}

static netdev_tx_t atl2_xmit_frame(struct sk_buff *skb,
					 struct net_device *netdev)
{
	struct atl2_adapter *adapter = netdev_priv(netdev);
	struct tx_pkt_header *txph;
	u32 offset, copy_len;
	int txs_unused;
	int txbuf_unused;

	if (test_bit(__ATL2_DOWN, &adapter->flags)) {
		dev_kfree_skb_any(skb);
		return NETDEV_TX_OK;
	}

	if (unlikely(skb->len <= 0)) {
		dev_kfree_skb_any(skb);
		return NETDEV_TX_OK;
	}

	txs_unused = TxsFreeUnit(adapter);
	txbuf_unused = TxdFreeBytes(adapter);

	if (skb->len + sizeof(struct tx_pkt_header) + 4  > txbuf_unused ||
		txs_unused < 1) {
		/* not enough resources */
		netif_stop_queue(netdev);
		return NETDEV_TX_BUSY;
	}

	offset = adapter->txd_write_ptr;

	txph = (struct tx_pkt_header *) (((u8 *)adapter->txd_ring) + offset);

	*(u32 *)txph = 0;
	txph->pkt_size = skb->len;

	offset += 4;
	if (offset >= adapter->txd_ring_size)
		offset -= adapter->txd_ring_size;
	copy_len = adapter->txd_ring_size - offset;
	if (copy_len >= skb->len) {
		memcpy(((u8 *)adapter->txd_ring) + offset, skb->data, skb->len);
		offset += ((u32)(skb->len + 3) & ~3);
	} else {
		memcpy(((u8 *)adapter->txd_ring)+offset, skb->data, copy_len);
		memcpy((u8 *)adapter->txd_ring, skb->data+copy_len,
			skb->len-copy_len);
		offset = ((u32)(skb->len-copy_len + 3) & ~3);
	}
#ifdef NETIF_F_HW_VLAN_CTAG_TX
	if (skb_vlan_tag_present(skb)) {
		u16 vlan_tag = skb_vlan_tag_get(skb);
		vlan_tag = (vlan_tag << 4) |
			(vlan_tag >> 13) |
			((vlan_tag >> 9) & 0x8);
		txph->ins_vlan = 1;
		txph->vlan = vlan_tag;
	}
#endif
	if (offset >= adapter->txd_ring_size)
		offset -= adapter->txd_ring_size;
	adapter->txd_write_ptr = offset;

	/* clear txs before send */
	adapter->txs_ring[adapter->txs_next_clear].update = 0;
	if (++adapter->txs_next_clear == adapter->txs_ring_size)
		adapter->txs_next_clear = 0;

	ATL2_WRITE_REGW(&adapter->hw, REG_MB_TXD_WR_IDX,
		(adapter->txd_write_ptr >> 2));

	mmiowb();
	dev_kfree_skb_any(skb);
	return NETDEV_TX_OK;
}

/**
 * atl2_change_mtu - Change the Maximum Transfer Unit
 * @netdev: network interface device structure
 * @new_mtu: new value for maximum frame size
 *
 * Returns 0 on success, negative on failure
 */
static int atl2_change_mtu(struct net_device *netdev, int new_mtu)
{
	struct atl2_adapter *adapter = netdev_priv(netdev);
	struct atl2_hw *hw = &adapter->hw;

	/* set MTU */
	netdev->mtu = new_mtu;
	hw->max_frame_size = new_mtu;
	ATL2_WRITE_REG(hw, REG_MTU, new_mtu + ETH_HLEN +
		       VLAN_HLEN + ETH_FCS_LEN);

	return 0;
}

/**
 * atl2_set_mac - Change the Ethernet Address of the NIC
 * @netdev: network interface device structure
 * @p: pointer to an address structure
 *
 * Returns 0 on success, negative on failure
 */
static int atl2_set_mac(struct net_device *netdev, void *p)
{
	struct atl2_adapter *adapter = netdev_priv(netdev);
	struct sockaddr *addr = p;

	if (!is_valid_ether_addr(addr->sa_data))
		return -EADDRNOTAVAIL;

	if (netif_running(netdev))
		return -EBUSY;

	memcpy(netdev->dev_addr, addr->sa_data, netdev->addr_len);
	memcpy(adapter->hw.mac_addr, addr->sa_data, netdev->addr_len);

	atl2_set_mac_addr(&adapter->hw);

	return 0;
}

static int atl2_mii_ioctl(struct net_device *netdev, struct ifreq *ifr, int cmd)
{
	struct atl2_adapter *adapter = netdev_priv(netdev);
	struct mii_ioctl_data *data = if_mii(ifr);
	unsigned long flags;

	switch (cmd) {
	case SIOCGMIIPHY:
		data->phy_id = 0;
		break;
	case SIOCGMIIREG:
		spin_lock_irqsave(&adapter->stats_lock, flags);
		if (atl2_read_phy_reg(&adapter->hw,
			data->reg_num & 0x1F, &data->val_out)) {
			spin_unlock_irqrestore(&adapter->stats_lock, flags);
			return -EIO;
		}
		spin_unlock_irqrestore(&adapter->stats_lock, flags);
		break;
	case SIOCSMIIREG:
		if (data->reg_num & ~(0x1F))
			return -EFAULT;
		spin_lock_irqsave(&adapter->stats_lock, flags);
		if (atl2_write_phy_reg(&adapter->hw, data->reg_num,
			data->val_in)) {
			spin_unlock_irqrestore(&adapter->stats_lock, flags);
			return -EIO;
		}
		spin_unlock_irqrestore(&adapter->stats_lock, flags);
		break;
	default:
		return -EOPNOTSUPP;
	}
	return 0;
}

static int atl2_ioctl(struct net_device *netdev, struct ifreq *ifr, int cmd)
{
	switch (cmd) {
	case SIOCGMIIPHY:
	case SIOCGMIIREG:
	case SIOCSMIIREG:
		return atl2_mii_ioctl(netdev, ifr, cmd);
#ifdef ETHTOOL_OPS_COMPAT
	case SIOCETHTOOL:
		return ethtool_ioctl(ifr);
#endif
	default:
		return -EOPNOTSUPP;
	}
}

/**
 * atl2_tx_timeout - Respond to a Tx Hang
 * @netdev: network interface device structure
 */
static void atl2_tx_timeout(struct net_device *netdev)
{
	struct atl2_adapter *adapter = netdev_priv(netdev);

	/* Do the reset outside of interrupt context */
	schedule_work(&adapter->reset_task);
}

/**
 * atl2_watchdog - Timer Call-back
 * @data: pointer to netdev cast into an unsigned long
 */
static void atl2_watchdog(struct timer_list *t)
{
	struct atl2_adapter *adapter = from_timer(adapter, t, watchdog_timer);

	if (!test_bit(__ATL2_DOWN, &adapter->flags)) {
		u32 drop_rxd, drop_rxs;
		unsigned long flags;

		spin_lock_irqsave(&adapter->stats_lock, flags);
		drop_rxd = ATL2_READ_REG(&adapter->hw, REG_STS_RXD_OV);
		drop_rxs = ATL2_READ_REG(&adapter->hw, REG_STS_RXS_OV);
		spin_unlock_irqrestore(&adapter->stats_lock, flags);

		adapter->netdev->stats.rx_over_errors += drop_rxd + drop_rxs;

		/* Reset the timer */
		mod_timer(&adapter->watchdog_timer,
			  round_jiffies(jiffies + 4 * HZ));
	}
}

/**
 * atl2_phy_config - Timer Call-back
 * @data: pointer to netdev cast into an unsigned long
 */
static void atl2_phy_config(struct timer_list *t)
{
	struct atl2_adapter *adapter = from_timer(adapter, t,
						  phy_config_timer);
	struct atl2_hw *hw = &adapter->hw;
	unsigned long flags;

	spin_lock_irqsave(&adapter->stats_lock, flags);
	atl2_write_phy_reg(hw, MII_ADVERTISE, hw->mii_autoneg_adv_reg);
	atl2_write_phy_reg(hw, MII_BMCR, MII_CR_RESET | MII_CR_AUTO_NEG_EN |
		MII_CR_RESTART_AUTO_NEG);
	spin_unlock_irqrestore(&adapter->stats_lock, flags);
	clear_bit(0, &adapter->cfg_phy);
}

static int atl2_up(struct atl2_adapter *adapter)
{
	struct net_device *netdev = adapter->netdev;
	int err = 0;
	u32 val;

	/* hardware has been reset, we need to reload some things */

	err = atl2_init_hw(&adapter->hw);
	if (err) {
		err = -EIO;
		return err;
	}

	atl2_set_multi(netdev);
	init_ring_ptrs(adapter);

	atl2_restore_vlan(adapter);

	if (atl2_configure(adapter)) {
		err = -EIO;
		goto err_up;
	}

	clear_bit(__ATL2_DOWN, &adapter->flags);

	val = ATL2_READ_REG(&adapter->hw, REG_MASTER_CTRL);
	ATL2_WRITE_REG(&adapter->hw, REG_MASTER_CTRL, val |
		MASTER_CTRL_MANUAL_INT);

	atl2_irq_enable(adapter);

err_up:
	return err;
}

static void atl2_reinit_locked(struct atl2_adapter *adapter)
{
	WARN_ON(in_interrupt());
	while (test_and_set_bit(__ATL2_RESETTING, &adapter->flags))
		msleep(1);
	atl2_down(adapter);
	atl2_up(adapter);
	clear_bit(__ATL2_RESETTING, &adapter->flags);
}

static void atl2_reset_task(struct work_struct *work)
{
	struct atl2_adapter *adapter;
	adapter = container_of(work, struct atl2_adapter, reset_task);

	atl2_reinit_locked(adapter);
}

static void atl2_setup_mac_ctrl(struct atl2_adapter *adapter)
{
	u32 value;
	struct atl2_hw *hw = &adapter->hw;
	struct net_device *netdev = adapter->netdev;

	/* Config MAC CTRL Register */
	value = MAC_CTRL_TX_EN | MAC_CTRL_RX_EN | MAC_CTRL_MACLP_CLK_PHY;

	/* duplex */
	if (FULL_DUPLEX == adapter->link_duplex)
		value |= MAC_CTRL_DUPLX;

	/* flow control */
	value |= (MAC_CTRL_TX_FLOW | MAC_CTRL_RX_FLOW);

	/* PAD & CRC */
	value |= (MAC_CTRL_ADD_CRC | MAC_CTRL_PAD);

	/* preamble length */
	value |= (((u32)adapter->hw.preamble_len & MAC_CTRL_PRMLEN_MASK) <<
		MAC_CTRL_PRMLEN_SHIFT);

	/* vlan */
	__atl2_vlan_mode(netdev->features, &value);

	/* filter mode */
	value |= MAC_CTRL_BC_EN;
	if (netdev->flags & IFF_PROMISC)
		value |= MAC_CTRL_PROMIS_EN;
	else if (netdev->flags & IFF_ALLMULTI)
		value |= MAC_CTRL_MC_ALL_EN;

	/* half retry buffer */
	value |= (((u32)(adapter->hw.retry_buf &
		MAC_CTRL_HALF_LEFT_BUF_MASK)) << MAC_CTRL_HALF_LEFT_BUF_SHIFT);

	ATL2_WRITE_REG(hw, REG_MAC_CTRL, value);
}

static int atl2_check_link(struct atl2_adapter *adapter)
{
	struct atl2_hw *hw = &adapter->hw;
	struct net_device *netdev = adapter->netdev;
	int ret_val;
	u16 speed, duplex, phy_data;
	int reconfig = 0;

	/* MII_BMSR must read twise */
	atl2_read_phy_reg(hw, MII_BMSR, &phy_data);
	atl2_read_phy_reg(hw, MII_BMSR, &phy_data);
	if (!(phy_data&BMSR_LSTATUS)) { /* link down */
		if (netif_carrier_ok(netdev)) { /* old link state: Up */
			u32 value;
			/* disable rx */
			value = ATL2_READ_REG(hw, REG_MAC_CTRL);
			value &= ~MAC_CTRL_RX_EN;
			ATL2_WRITE_REG(hw, REG_MAC_CTRL, value);
			adapter->link_speed = SPEED_0;
			netif_carrier_off(netdev);
			netif_stop_queue(netdev);
		}
		return 0;
	}

	/* Link Up */
	ret_val = atl2_get_speed_and_duplex(hw, &speed, &duplex);
	if (ret_val)
		return ret_val;
	switch (hw->MediaType) {
	case MEDIA_TYPE_100M_FULL:
		if (speed  != SPEED_100 || duplex != FULL_DUPLEX)
			reconfig = 1;
		break;
	case MEDIA_TYPE_100M_HALF:
		if (speed  != SPEED_100 || duplex != HALF_DUPLEX)
			reconfig = 1;
		break;
	case MEDIA_TYPE_10M_FULL:
		if (speed != SPEED_10 || duplex != FULL_DUPLEX)
			reconfig = 1;
		break;
	case MEDIA_TYPE_10M_HALF:
		if (speed  != SPEED_10 || duplex != HALF_DUPLEX)
			reconfig = 1;
		break;
	}
	/* link result is our setting */
	if (reconfig == 0) {
		if (adapter->link_speed != speed ||
			adapter->link_duplex != duplex) {
			adapter->link_speed = speed;
			adapter->link_duplex = duplex;
			atl2_setup_mac_ctrl(adapter);
			printk(KERN_INFO "%s: %s NIC Link is Up<%d Mbps %s>\n",
				atl2_driver_name, netdev->name,
				adapter->link_speed,
				adapter->link_duplex == FULL_DUPLEX ?
					"Full Duplex" : "Half Duplex");
		}

		if (!netif_carrier_ok(netdev)) { /* Link down -> Up */
			netif_carrier_on(netdev);
			netif_wake_queue(netdev);
		}
		return 0;
	}

	/* change original link status */
	if (netif_carrier_ok(netdev)) {
		u32 value;
		/* disable rx */
		value = ATL2_READ_REG(hw, REG_MAC_CTRL);
		value &= ~MAC_CTRL_RX_EN;
		ATL2_WRITE_REG(hw, REG_MAC_CTRL, value);

		adapter->link_speed = SPEED_0;
		netif_carrier_off(netdev);
		netif_stop_queue(netdev);
	}

	/* auto-neg, insert timer to re-config phy
	 * (if interval smaller than 5 seconds, something strange) */
	if (!test_bit(__ATL2_DOWN, &adapter->flags)) {
		if (!test_and_set_bit(0, &adapter->cfg_phy))
			mod_timer(&adapter->phy_config_timer,
				  round_jiffies(jiffies + 5 * HZ));
	}

	return 0;
}

/**
 * atl2_link_chg_task - deal with link change event Out of interrupt context
 */
static void atl2_link_chg_task(struct work_struct *work)
{
	struct atl2_adapter *adapter;
	unsigned long flags;

	adapter = container_of(work, struct atl2_adapter, link_chg_task);

	spin_lock_irqsave(&adapter->stats_lock, flags);
	atl2_check_link(adapter);
	spin_unlock_irqrestore(&adapter->stats_lock, flags);
}

static void atl2_setup_pcicmd(struct pci_dev *pdev)
{
	u16 cmd;

	pci_read_config_word(pdev, PCI_COMMAND, &cmd);

	if (cmd & PCI_COMMAND_INTX_DISABLE)
		cmd &= ~PCI_COMMAND_INTX_DISABLE;
	if (cmd & PCI_COMMAND_IO)
		cmd &= ~PCI_COMMAND_IO;
	if (0 == (cmd & PCI_COMMAND_MEMORY))
		cmd |= PCI_COMMAND_MEMORY;
	if (0 == (cmd & PCI_COMMAND_MASTER))
		cmd |= PCI_COMMAND_MASTER;
	pci_write_config_word(pdev, PCI_COMMAND, cmd);

	/*
	 * some motherboards BIOS(PXE/EFI) driver may set PME
	 * while they transfer control to OS (Windows/Linux)
	 * so we should clear this bit before NIC work normally
	 */
	pci_write_config_dword(pdev, REG_PM_CTRLSTAT, 0);
}

#ifdef CONFIG_NET_POLL_CONTROLLER
static void atl2_poll_controller(struct net_device *netdev)
{
	disable_irq(netdev->irq);
	atl2_intr(netdev->irq, netdev);
	enable_irq(netdev->irq);
}
#endif


static const struct net_device_ops atl2_netdev_ops = {
	.ndo_open		= atl2_open,
	.ndo_stop		= atl2_close,
	.ndo_start_xmit		= atl2_xmit_frame,
	.ndo_set_rx_mode	= atl2_set_multi,
	.ndo_validate_addr	= eth_validate_addr,
	.ndo_set_mac_address	= atl2_set_mac,
	.ndo_change_mtu		= atl2_change_mtu,
	.ndo_fix_features	= atl2_fix_features,
	.ndo_set_features	= atl2_set_features,
	.ndo_do_ioctl		= atl2_ioctl,
	.ndo_tx_timeout		= atl2_tx_timeout,
#ifdef CONFIG_NET_POLL_CONTROLLER
	.ndo_poll_controller	= atl2_poll_controller,
#endif
};

/**
 * atl2_probe - Device Initialization Routine
 * @pdev: PCI device information struct
 * @ent: entry in atl2_pci_tbl
 *
 * Returns 0 on success, negative on failure
 *
 * atl2_probe initializes an adapter identified by a pci_dev structure.
 * The OS initialization, configuring of the adapter private structure,
 * and a hardware reset occur.
 */
static int atl2_probe(struct pci_dev *pdev, const struct pci_device_id *ent)
{
	struct net_device *netdev;
	struct atl2_adapter *adapter;
	static int cards_found = 0;
	unsigned long mmio_start;
	int mmio_len;
	int err;

	err = pci_enable_device(pdev);
	if (err)
		return err;

	/*
	 * atl2 is a shared-high-32-bit device, so we're stuck with 32-bit DMA
	 * until the kernel has the proper infrastructure to support 64-bit DMA
	 * on these devices.
	 */
	if (pci_set_dma_mask(pdev, DMA_BIT_MASK(32)) &&
		pci_set_consistent_dma_mask(pdev, DMA_BIT_MASK(32))) {
		printk(KERN_ERR "atl2: No usable DMA configuration, aborting\n");
		err = -EIO;
		goto err_dma;
	}

	/* Mark all PCI regions associated with PCI device
	 * pdev as being reserved by owner atl2_driver_name */
	err = pci_request_regions(pdev, atl2_driver_name);
	if (err)
		goto err_pci_reg;

	/* Enables bus-mastering on the device and calls
	 * pcibios_set_master to do the needed arch specific settings */
	pci_set_master(pdev);

	netdev = alloc_etherdev(sizeof(struct atl2_adapter));
	if (!netdev) {
		err = -ENOMEM;
		goto err_alloc_etherdev;
	}

	SET_NETDEV_DEV(netdev, &pdev->dev);

	pci_set_drvdata(pdev, netdev);
	adapter = netdev_priv(netdev);
	adapter->netdev = netdev;
	adapter->pdev = pdev;
	adapter->hw.back = adapter;

	mmio_start = pci_resource_start(pdev, 0x0);
	mmio_len = pci_resource_len(pdev, 0x0);

	adapter->hw.mem_rang = (u32)mmio_len;
	adapter->hw.hw_addr = ioremap(mmio_start, mmio_len);
	if (!adapter->hw.hw_addr) {
		err = -EIO;
		goto err_ioremap;
	}

	atl2_setup_pcicmd(pdev);

	netdev->netdev_ops = &atl2_netdev_ops;
	netdev->ethtool_ops = &atl2_ethtool_ops;
	netdev->watchdog_timeo = 5 * HZ;
	netdev->min_mtu = 40;
	netdev->max_mtu = ETH_DATA_LEN + VLAN_HLEN;
	strncpy(netdev->name, pci_name(pdev), sizeof(netdev->name) - 1);

	netdev->mem_start = mmio_start;
	netdev->mem_end = mmio_start + mmio_len;
	adapter->bd_number = cards_found;
	adapter->pci_using_64 = false;

	/* setup the private structure */
	err = atl2_sw_init(adapter);
	if (err)
		goto err_sw_init;

<<<<<<< HEAD
	err = -EIO;

=======
>>>>>>> 286cd8c7
	netdev->hw_features = NETIF_F_HW_VLAN_CTAG_RX;
	netdev->features |= (NETIF_F_HW_VLAN_CTAG_TX | NETIF_F_HW_VLAN_CTAG_RX);

	/* Init PHY as early as possible due to power saving issue  */
	atl2_phy_init(&adapter->hw);

	/* reset the controller to
	 * put the device in a known good starting state */

	if (atl2_reset_hw(&adapter->hw)) {
		err = -EIO;
		goto err_reset;
	}

	/* copy the MAC address out of the EEPROM */
	atl2_read_mac_addr(&adapter->hw);
	memcpy(netdev->dev_addr, adapter->hw.mac_addr, netdev->addr_len);
	if (!is_valid_ether_addr(netdev->dev_addr)) {
		err = -EIO;
		goto err_eeprom;
	}

	atl2_check_options(adapter);

	timer_setup(&adapter->watchdog_timer, atl2_watchdog, 0);

	timer_setup(&adapter->phy_config_timer, atl2_phy_config, 0);

	INIT_WORK(&adapter->reset_task, atl2_reset_task);
	INIT_WORK(&adapter->link_chg_task, atl2_link_chg_task);

	strcpy(netdev->name, "eth%d"); /* ?? */
	err = register_netdev(netdev);
	if (err)
		goto err_register;

	/* assume we have no link for now */
	netif_carrier_off(netdev);
	netif_stop_queue(netdev);

	cards_found++;

	return 0;

err_reset:
err_register:
err_sw_init:
err_eeprom:
	iounmap(adapter->hw.hw_addr);
err_ioremap:
	free_netdev(netdev);
err_alloc_etherdev:
	pci_release_regions(pdev);
err_pci_reg:
err_dma:
	pci_disable_device(pdev);
	return err;
}

/**
 * atl2_remove - Device Removal Routine
 * @pdev: PCI device information struct
 *
 * atl2_remove is called by the PCI subsystem to alert the driver
 * that it should release a PCI device.  The could be caused by a
 * Hot-Plug event, or because the driver is going to be removed from
 * memory.
 */
/* FIXME: write the original MAC address back in case it was changed from a
 * BIOS-set value, as in atl1 -- CHS */
static void atl2_remove(struct pci_dev *pdev)
{
	struct net_device *netdev = pci_get_drvdata(pdev);
	struct atl2_adapter *adapter = netdev_priv(netdev);

	/* flush_scheduled work may reschedule our watchdog task, so
	 * explicitly disable watchdog tasks from being rescheduled  */
	set_bit(__ATL2_DOWN, &adapter->flags);

	del_timer_sync(&adapter->watchdog_timer);
	del_timer_sync(&adapter->phy_config_timer);
	cancel_work_sync(&adapter->reset_task);
	cancel_work_sync(&adapter->link_chg_task);

	unregister_netdev(netdev);

	atl2_force_ps(&adapter->hw);

	iounmap(adapter->hw.hw_addr);
	pci_release_regions(pdev);

	free_netdev(netdev);

	pci_disable_device(pdev);
}

static int atl2_suspend(struct pci_dev *pdev, pm_message_t state)
{
	struct net_device *netdev = pci_get_drvdata(pdev);
	struct atl2_adapter *adapter = netdev_priv(netdev);
	struct atl2_hw *hw = &adapter->hw;
	u16 speed, duplex;
	u32 ctrl = 0;
	u32 wufc = adapter->wol;

#ifdef CONFIG_PM
	int retval = 0;
#endif

	netif_device_detach(netdev);

	if (netif_running(netdev)) {
		WARN_ON(test_bit(__ATL2_RESETTING, &adapter->flags));
		atl2_down(adapter);
	}

#ifdef CONFIG_PM
	retval = pci_save_state(pdev);
	if (retval)
		return retval;
#endif

	atl2_read_phy_reg(hw, MII_BMSR, (u16 *)&ctrl);
	atl2_read_phy_reg(hw, MII_BMSR, (u16 *)&ctrl);
	if (ctrl & BMSR_LSTATUS)
		wufc &= ~ATLX_WUFC_LNKC;

	if (0 != (ctrl & BMSR_LSTATUS) && 0 != wufc) {
		u32 ret_val;
		/* get current link speed & duplex */
		ret_val = atl2_get_speed_and_duplex(hw, &speed, &duplex);
		if (ret_val) {
			printk(KERN_DEBUG
				"%s: get speed&duplex error while suspend\n",
				atl2_driver_name);
			goto wol_dis;
		}

		ctrl = 0;

		/* turn on magic packet wol */
		if (wufc & ATLX_WUFC_MAG)
			ctrl |= (WOL_MAGIC_EN | WOL_MAGIC_PME_EN);

		/* ignore Link Chg event when Link is up */
		ATL2_WRITE_REG(hw, REG_WOL_CTRL, ctrl);

		/* Config MAC CTRL Register */
		ctrl = MAC_CTRL_RX_EN | MAC_CTRL_MACLP_CLK_PHY;
		if (FULL_DUPLEX == adapter->link_duplex)
			ctrl |= MAC_CTRL_DUPLX;
		ctrl |= (MAC_CTRL_ADD_CRC | MAC_CTRL_PAD);
		ctrl |= (((u32)adapter->hw.preamble_len &
			MAC_CTRL_PRMLEN_MASK) << MAC_CTRL_PRMLEN_SHIFT);
		ctrl |= (((u32)(adapter->hw.retry_buf &
			MAC_CTRL_HALF_LEFT_BUF_MASK)) <<
			MAC_CTRL_HALF_LEFT_BUF_SHIFT);
		if (wufc & ATLX_WUFC_MAG) {
			/* magic packet maybe Broadcast&multicast&Unicast */
			ctrl |= MAC_CTRL_BC_EN;
		}

		ATL2_WRITE_REG(hw, REG_MAC_CTRL, ctrl);

		/* pcie patch */
		ctrl = ATL2_READ_REG(hw, REG_PCIE_PHYMISC);
		ctrl |= PCIE_PHYMISC_FORCE_RCV_DET;
		ATL2_WRITE_REG(hw, REG_PCIE_PHYMISC, ctrl);
		ctrl = ATL2_READ_REG(hw, REG_PCIE_DLL_TX_CTRL1);
		ctrl |= PCIE_DLL_TX_CTRL1_SEL_NOR_CLK;
		ATL2_WRITE_REG(hw, REG_PCIE_DLL_TX_CTRL1, ctrl);

		pci_enable_wake(pdev, pci_choose_state(pdev, state), 1);
		goto suspend_exit;
	}

	if (0 == (ctrl&BMSR_LSTATUS) && 0 != (wufc&ATLX_WUFC_LNKC)) {
		/* link is down, so only LINK CHG WOL event enable */
		ctrl |= (WOL_LINK_CHG_EN | WOL_LINK_CHG_PME_EN);
		ATL2_WRITE_REG(hw, REG_WOL_CTRL, ctrl);
		ATL2_WRITE_REG(hw, REG_MAC_CTRL, 0);

		/* pcie patch */
		ctrl = ATL2_READ_REG(hw, REG_PCIE_PHYMISC);
		ctrl |= PCIE_PHYMISC_FORCE_RCV_DET;
		ATL2_WRITE_REG(hw, REG_PCIE_PHYMISC, ctrl);
		ctrl = ATL2_READ_REG(hw, REG_PCIE_DLL_TX_CTRL1);
		ctrl |= PCIE_DLL_TX_CTRL1_SEL_NOR_CLK;
		ATL2_WRITE_REG(hw, REG_PCIE_DLL_TX_CTRL1, ctrl);

		hw->phy_configured = false; /* re-init PHY when resume */

		pci_enable_wake(pdev, pci_choose_state(pdev, state), 1);

		goto suspend_exit;
	}

wol_dis:
	/* WOL disabled */
	ATL2_WRITE_REG(hw, REG_WOL_CTRL, 0);

	/* pcie patch */
	ctrl = ATL2_READ_REG(hw, REG_PCIE_PHYMISC);
	ctrl |= PCIE_PHYMISC_FORCE_RCV_DET;
	ATL2_WRITE_REG(hw, REG_PCIE_PHYMISC, ctrl);
	ctrl = ATL2_READ_REG(hw, REG_PCIE_DLL_TX_CTRL1);
	ctrl |= PCIE_DLL_TX_CTRL1_SEL_NOR_CLK;
	ATL2_WRITE_REG(hw, REG_PCIE_DLL_TX_CTRL1, ctrl);

	atl2_force_ps(hw);
	hw->phy_configured = false; /* re-init PHY when resume */

	pci_enable_wake(pdev, pci_choose_state(pdev, state), 0);

suspend_exit:
	if (netif_running(netdev))
		atl2_free_irq(adapter);

	pci_disable_device(pdev);

	pci_set_power_state(pdev, pci_choose_state(pdev, state));

	return 0;
}

#ifdef CONFIG_PM
static int atl2_resume(struct pci_dev *pdev)
{
	struct net_device *netdev = pci_get_drvdata(pdev);
	struct atl2_adapter *adapter = netdev_priv(netdev);
	u32 err;

	pci_set_power_state(pdev, PCI_D0);
	pci_restore_state(pdev);

	err = pci_enable_device(pdev);
	if (err) {
		printk(KERN_ERR
			"atl2: Cannot enable PCI device from suspend\n");
		return err;
	}

	pci_set_master(pdev);

	ATL2_READ_REG(&adapter->hw, REG_WOL_CTRL); /* clear WOL status */

	pci_enable_wake(pdev, PCI_D3hot, 0);
	pci_enable_wake(pdev, PCI_D3cold, 0);

	ATL2_WRITE_REG(&adapter->hw, REG_WOL_CTRL, 0);

	if (netif_running(netdev)) {
		err = atl2_request_irq(adapter);
		if (err)
			return err;
	}

	atl2_reset_hw(&adapter->hw);

	if (netif_running(netdev))
		atl2_up(adapter);

	netif_device_attach(netdev);

	return 0;
}
#endif

static void atl2_shutdown(struct pci_dev *pdev)
{
	atl2_suspend(pdev, PMSG_SUSPEND);
}

static struct pci_driver atl2_driver = {
	.name     = atl2_driver_name,
	.id_table = atl2_pci_tbl,
	.probe    = atl2_probe,
	.remove   = atl2_remove,
	/* Power Management Hooks */
	.suspend  = atl2_suspend,
#ifdef CONFIG_PM
	.resume   = atl2_resume,
#endif
	.shutdown = atl2_shutdown,
};

/**
 * atl2_init_module - Driver Registration Routine
 *
 * atl2_init_module is the first routine called when the driver is
 * loaded. All it does is register with the PCI subsystem.
 */
static int __init atl2_init_module(void)
{
	printk(KERN_INFO "%s - version %s\n", atl2_driver_string,
		atl2_driver_version);
	printk(KERN_INFO "%s\n", atl2_copyright);
	return pci_register_driver(&atl2_driver);
}
module_init(atl2_init_module);

/**
 * atl2_exit_module - Driver Exit Cleanup Routine
 *
 * atl2_exit_module is called just before the driver is removed
 * from memory.
 */
static void __exit atl2_exit_module(void)
{
	pci_unregister_driver(&atl2_driver);
}
module_exit(atl2_exit_module);

static void atl2_read_pci_cfg(struct atl2_hw *hw, u32 reg, u16 *value)
{
	struct atl2_adapter *adapter = hw->back;
	pci_read_config_word(adapter->pdev, reg, value);
}

static void atl2_write_pci_cfg(struct atl2_hw *hw, u32 reg, u16 *value)
{
	struct atl2_adapter *adapter = hw->back;
	pci_write_config_word(adapter->pdev, reg, *value);
}

static int atl2_get_link_ksettings(struct net_device *netdev,
				   struct ethtool_link_ksettings *cmd)
{
	struct atl2_adapter *adapter = netdev_priv(netdev);
	struct atl2_hw *hw = &adapter->hw;
	u32 supported, advertising;

	supported = (SUPPORTED_10baseT_Half |
		SUPPORTED_10baseT_Full |
		SUPPORTED_100baseT_Half |
		SUPPORTED_100baseT_Full |
		SUPPORTED_Autoneg |
		SUPPORTED_TP);
	advertising = ADVERTISED_TP;

	advertising |= ADVERTISED_Autoneg;
	advertising |= hw->autoneg_advertised;

	cmd->base.port = PORT_TP;
	cmd->base.phy_address = 0;

	if (adapter->link_speed != SPEED_0) {
		cmd->base.speed = adapter->link_speed;
		if (adapter->link_duplex == FULL_DUPLEX)
			cmd->base.duplex = DUPLEX_FULL;
		else
			cmd->base.duplex = DUPLEX_HALF;
	} else {
		cmd->base.speed = SPEED_UNKNOWN;
		cmd->base.duplex = DUPLEX_UNKNOWN;
	}

	cmd->base.autoneg = AUTONEG_ENABLE;

	ethtool_convert_legacy_u32_to_link_mode(cmd->link_modes.supported,
						supported);
	ethtool_convert_legacy_u32_to_link_mode(cmd->link_modes.advertising,
						advertising);

	return 0;
}

static int atl2_set_link_ksettings(struct net_device *netdev,
				   const struct ethtool_link_ksettings *cmd)
{
	struct atl2_adapter *adapter = netdev_priv(netdev);
	struct atl2_hw *hw = &adapter->hw;
	u32 advertising;

	ethtool_convert_link_mode_to_legacy_u32(&advertising,
						cmd->link_modes.advertising);

	while (test_and_set_bit(__ATL2_RESETTING, &adapter->flags))
		msleep(1);

	if (cmd->base.autoneg == AUTONEG_ENABLE) {
#define MY_ADV_MASK	(ADVERTISE_10_HALF | \
			 ADVERTISE_10_FULL | \
			 ADVERTISE_100_HALF| \
			 ADVERTISE_100_FULL)

		if ((advertising & MY_ADV_MASK) == MY_ADV_MASK) {
			hw->MediaType = MEDIA_TYPE_AUTO_SENSOR;
			hw->autoneg_advertised =  MY_ADV_MASK;
		} else if ((advertising & MY_ADV_MASK) == ADVERTISE_100_FULL) {
			hw->MediaType = MEDIA_TYPE_100M_FULL;
			hw->autoneg_advertised = ADVERTISE_100_FULL;
		} else if ((advertising & MY_ADV_MASK) == ADVERTISE_100_HALF) {
			hw->MediaType = MEDIA_TYPE_100M_HALF;
			hw->autoneg_advertised = ADVERTISE_100_HALF;
		} else if ((advertising & MY_ADV_MASK) == ADVERTISE_10_FULL) {
			hw->MediaType = MEDIA_TYPE_10M_FULL;
			hw->autoneg_advertised = ADVERTISE_10_FULL;
		}  else if ((advertising & MY_ADV_MASK) == ADVERTISE_10_HALF) {
			hw->MediaType = MEDIA_TYPE_10M_HALF;
			hw->autoneg_advertised = ADVERTISE_10_HALF;
		} else {
			clear_bit(__ATL2_RESETTING, &adapter->flags);
			return -EINVAL;
		}
		advertising = hw->autoneg_advertised |
			ADVERTISED_TP | ADVERTISED_Autoneg;
	} else {
		clear_bit(__ATL2_RESETTING, &adapter->flags);
		return -EINVAL;
	}

	/* reset the link */
	if (netif_running(adapter->netdev)) {
		atl2_down(adapter);
		atl2_up(adapter);
	} else
		atl2_reset_hw(&adapter->hw);

	clear_bit(__ATL2_RESETTING, &adapter->flags);
	return 0;
}

static u32 atl2_get_msglevel(struct net_device *netdev)
{
	return 0;
}

/*
 * It's sane for this to be empty, but we might want to take advantage of this.
 */
static void atl2_set_msglevel(struct net_device *netdev, u32 data)
{
}

static int atl2_get_regs_len(struct net_device *netdev)
{
#define ATL2_REGS_LEN 42
	return sizeof(u32) * ATL2_REGS_LEN;
}

static void atl2_get_regs(struct net_device *netdev,
	struct ethtool_regs *regs, void *p)
{
	struct atl2_adapter *adapter = netdev_priv(netdev);
	struct atl2_hw *hw = &adapter->hw;
	u32 *regs_buff = p;
	u16 phy_data;

	memset(p, 0, sizeof(u32) * ATL2_REGS_LEN);

	regs->version = (1 << 24) | (hw->revision_id << 16) | hw->device_id;

	regs_buff[0]  = ATL2_READ_REG(hw, REG_VPD_CAP);
	regs_buff[1]  = ATL2_READ_REG(hw, REG_SPI_FLASH_CTRL);
	regs_buff[2]  = ATL2_READ_REG(hw, REG_SPI_FLASH_CONFIG);
	regs_buff[3]  = ATL2_READ_REG(hw, REG_TWSI_CTRL);
	regs_buff[4]  = ATL2_READ_REG(hw, REG_PCIE_DEV_MISC_CTRL);
	regs_buff[5]  = ATL2_READ_REG(hw, REG_MASTER_CTRL);
	regs_buff[6]  = ATL2_READ_REG(hw, REG_MANUAL_TIMER_INIT);
	regs_buff[7]  = ATL2_READ_REG(hw, REG_IRQ_MODU_TIMER_INIT);
	regs_buff[8]  = ATL2_READ_REG(hw, REG_PHY_ENABLE);
	regs_buff[9]  = ATL2_READ_REG(hw, REG_CMBDISDMA_TIMER);
	regs_buff[10] = ATL2_READ_REG(hw, REG_IDLE_STATUS);
	regs_buff[11] = ATL2_READ_REG(hw, REG_MDIO_CTRL);
	regs_buff[12] = ATL2_READ_REG(hw, REG_SERDES_LOCK);
	regs_buff[13] = ATL2_READ_REG(hw, REG_MAC_CTRL);
	regs_buff[14] = ATL2_READ_REG(hw, REG_MAC_IPG_IFG);
	regs_buff[15] = ATL2_READ_REG(hw, REG_MAC_STA_ADDR);
	regs_buff[16] = ATL2_READ_REG(hw, REG_MAC_STA_ADDR+4);
	regs_buff[17] = ATL2_READ_REG(hw, REG_RX_HASH_TABLE);
	regs_buff[18] = ATL2_READ_REG(hw, REG_RX_HASH_TABLE+4);
	regs_buff[19] = ATL2_READ_REG(hw, REG_MAC_HALF_DUPLX_CTRL);
	regs_buff[20] = ATL2_READ_REG(hw, REG_MTU);
	regs_buff[21] = ATL2_READ_REG(hw, REG_WOL_CTRL);
	regs_buff[22] = ATL2_READ_REG(hw, REG_SRAM_TXRAM_END);
	regs_buff[23] = ATL2_READ_REG(hw, REG_DESC_BASE_ADDR_HI);
	regs_buff[24] = ATL2_READ_REG(hw, REG_TXD_BASE_ADDR_LO);
	regs_buff[25] = ATL2_READ_REG(hw, REG_TXD_MEM_SIZE);
	regs_buff[26] = ATL2_READ_REG(hw, REG_TXS_BASE_ADDR_LO);
	regs_buff[27] = ATL2_READ_REG(hw, REG_TXS_MEM_SIZE);
	regs_buff[28] = ATL2_READ_REG(hw, REG_RXD_BASE_ADDR_LO);
	regs_buff[29] = ATL2_READ_REG(hw, REG_RXD_BUF_NUM);
	regs_buff[30] = ATL2_READ_REG(hw, REG_DMAR);
	regs_buff[31] = ATL2_READ_REG(hw, REG_TX_CUT_THRESH);
	regs_buff[32] = ATL2_READ_REG(hw, REG_DMAW);
	regs_buff[33] = ATL2_READ_REG(hw, REG_PAUSE_ON_TH);
	regs_buff[34] = ATL2_READ_REG(hw, REG_PAUSE_OFF_TH);
	regs_buff[35] = ATL2_READ_REG(hw, REG_MB_TXD_WR_IDX);
	regs_buff[36] = ATL2_READ_REG(hw, REG_MB_RXD_RD_IDX);
	regs_buff[38] = ATL2_READ_REG(hw, REG_ISR);
	regs_buff[39] = ATL2_READ_REG(hw, REG_IMR);

	atl2_read_phy_reg(hw, MII_BMCR, &phy_data);
	regs_buff[40] = (u32)phy_data;
	atl2_read_phy_reg(hw, MII_BMSR, &phy_data);
	regs_buff[41] = (u32)phy_data;
}

static int atl2_get_eeprom_len(struct net_device *netdev)
{
	struct atl2_adapter *adapter = netdev_priv(netdev);

	if (!atl2_check_eeprom_exist(&adapter->hw))
		return 512;
	else
		return 0;
}

static int atl2_get_eeprom(struct net_device *netdev,
	struct ethtool_eeprom *eeprom, u8 *bytes)
{
	struct atl2_adapter *adapter = netdev_priv(netdev);
	struct atl2_hw *hw = &adapter->hw;
	u32 *eeprom_buff;
	int first_dword, last_dword;
	int ret_val = 0;
	int i;

	if (eeprom->len == 0)
		return -EINVAL;

	if (atl2_check_eeprom_exist(hw))
		return -EINVAL;

	eeprom->magic = hw->vendor_id | (hw->device_id << 16);

	first_dword = eeprom->offset >> 2;
	last_dword = (eeprom->offset + eeprom->len - 1) >> 2;

	eeprom_buff = kmalloc_array(last_dword - first_dword + 1, sizeof(u32),
				    GFP_KERNEL);
	if (!eeprom_buff)
		return -ENOMEM;

	for (i = first_dword; i < last_dword; i++) {
		if (!atl2_read_eeprom(hw, i*4, &(eeprom_buff[i-first_dword]))) {
			ret_val = -EIO;
			goto free;
		}
	}

	memcpy(bytes, (u8 *)eeprom_buff + (eeprom->offset & 3),
		eeprom->len);
free:
	kfree(eeprom_buff);

	return ret_val;
}

static int atl2_set_eeprom(struct net_device *netdev,
	struct ethtool_eeprom *eeprom, u8 *bytes)
{
	struct atl2_adapter *adapter = netdev_priv(netdev);
	struct atl2_hw *hw = &adapter->hw;
	u32 *eeprom_buff;
	u32 *ptr;
	int max_len, first_dword, last_dword, ret_val = 0;
	int i;

	if (eeprom->len == 0)
		return -EOPNOTSUPP;

	if (eeprom->magic != (hw->vendor_id | (hw->device_id << 16)))
		return -EFAULT;

	max_len = 512;

	first_dword = eeprom->offset >> 2;
	last_dword = (eeprom->offset + eeprom->len - 1) >> 2;
	eeprom_buff = kmalloc(max_len, GFP_KERNEL);
	if (!eeprom_buff)
		return -ENOMEM;

	ptr = eeprom_buff;

	if (eeprom->offset & 3) {
		/* need read/modify/write of first changed EEPROM word */
		/* only the second byte of the word is being modified */
		if (!atl2_read_eeprom(hw, first_dword*4, &(eeprom_buff[0]))) {
			ret_val = -EIO;
			goto out;
		}
		ptr++;
	}
	if (((eeprom->offset + eeprom->len) & 3)) {
		/*
		 * need read/modify/write of last changed EEPROM word
		 * only the first byte of the word is being modified
		 */
		if (!atl2_read_eeprom(hw, last_dword * 4,
					&(eeprom_buff[last_dword - first_dword]))) {
			ret_val = -EIO;
			goto out;
		}
	}

	/* Device's eeprom is always little-endian, word addressable */
	memcpy(ptr, bytes, eeprom->len);

	for (i = 0; i < last_dword - first_dword + 1; i++) {
		if (!atl2_write_eeprom(hw, ((first_dword+i)*4), eeprom_buff[i])) {
			ret_val = -EIO;
			goto out;
		}
	}
 out:
	kfree(eeprom_buff);
	return ret_val;
}

static void atl2_get_drvinfo(struct net_device *netdev,
	struct ethtool_drvinfo *drvinfo)
{
	struct atl2_adapter *adapter = netdev_priv(netdev);

	strlcpy(drvinfo->driver,  atl2_driver_name, sizeof(drvinfo->driver));
	strlcpy(drvinfo->version, atl2_driver_version,
		sizeof(drvinfo->version));
	strlcpy(drvinfo->fw_version, "L2", sizeof(drvinfo->fw_version));
	strlcpy(drvinfo->bus_info, pci_name(adapter->pdev),
		sizeof(drvinfo->bus_info));
}

static void atl2_get_wol(struct net_device *netdev,
	struct ethtool_wolinfo *wol)
{
	struct atl2_adapter *adapter = netdev_priv(netdev);

	wol->supported = WAKE_MAGIC;
	wol->wolopts = 0;

	if (adapter->wol & ATLX_WUFC_EX)
		wol->wolopts |= WAKE_UCAST;
	if (adapter->wol & ATLX_WUFC_MC)
		wol->wolopts |= WAKE_MCAST;
	if (adapter->wol & ATLX_WUFC_BC)
		wol->wolopts |= WAKE_BCAST;
	if (adapter->wol & ATLX_WUFC_MAG)
		wol->wolopts |= WAKE_MAGIC;
	if (adapter->wol & ATLX_WUFC_LNKC)
		wol->wolopts |= WAKE_PHY;
}

static int atl2_set_wol(struct net_device *netdev, struct ethtool_wolinfo *wol)
{
	struct atl2_adapter *adapter = netdev_priv(netdev);

	if (wol->wolopts & (WAKE_ARP | WAKE_MAGICSECURE))
		return -EOPNOTSUPP;

	if (wol->wolopts & (WAKE_UCAST | WAKE_BCAST | WAKE_MCAST))
		return -EOPNOTSUPP;

	/* these settings will always override what we currently have */
	adapter->wol = 0;

	if (wol->wolopts & WAKE_MAGIC)
		adapter->wol |= ATLX_WUFC_MAG;
	if (wol->wolopts & WAKE_PHY)
		adapter->wol |= ATLX_WUFC_LNKC;

	return 0;
}

static int atl2_nway_reset(struct net_device *netdev)
{
	struct atl2_adapter *adapter = netdev_priv(netdev);
	if (netif_running(netdev))
		atl2_reinit_locked(adapter);
	return 0;
}

static const struct ethtool_ops atl2_ethtool_ops = {
	.get_drvinfo		= atl2_get_drvinfo,
	.get_regs_len		= atl2_get_regs_len,
	.get_regs		= atl2_get_regs,
	.get_wol		= atl2_get_wol,
	.set_wol		= atl2_set_wol,
	.get_msglevel		= atl2_get_msglevel,
	.set_msglevel		= atl2_set_msglevel,
	.nway_reset		= atl2_nway_reset,
	.get_link		= ethtool_op_get_link,
	.get_eeprom_len		= atl2_get_eeprom_len,
	.get_eeprom		= atl2_get_eeprom,
	.set_eeprom		= atl2_set_eeprom,
	.get_link_ksettings	= atl2_get_link_ksettings,
	.set_link_ksettings	= atl2_set_link_ksettings,
};

#define LBYTESWAP(a)  ((((a) & 0x00ff00ff) << 8) | \
	(((a) & 0xff00ff00) >> 8))
#define LONGSWAP(a)   ((LBYTESWAP(a) << 16) | (LBYTESWAP(a) >> 16))
#define SHORTSWAP(a)  (((a) << 8) | ((a) >> 8))

/*
 * Reset the transmit and receive units; mask and clear all interrupts.
 *
 * hw - Struct containing variables accessed by shared code
 * return : 0  or  idle status (if error)
 */
static s32 atl2_reset_hw(struct atl2_hw *hw)
{
	u32 icr;
	u16 pci_cfg_cmd_word;
	int i;

	/* Workaround for PCI problem when BIOS sets MMRBC incorrectly. */
	atl2_read_pci_cfg(hw, PCI_REG_COMMAND, &pci_cfg_cmd_word);
	if ((pci_cfg_cmd_word &
		(CMD_IO_SPACE|CMD_MEMORY_SPACE|CMD_BUS_MASTER)) !=
		(CMD_IO_SPACE|CMD_MEMORY_SPACE|CMD_BUS_MASTER)) {
		pci_cfg_cmd_word |=
			(CMD_IO_SPACE|CMD_MEMORY_SPACE|CMD_BUS_MASTER);
		atl2_write_pci_cfg(hw, PCI_REG_COMMAND, &pci_cfg_cmd_word);
	}

	/* Clear Interrupt mask to stop board from generating
	 * interrupts & Clear any pending interrupt events
	 */
	/* FIXME */
	/* ATL2_WRITE_REG(hw, REG_IMR, 0); */
	/* ATL2_WRITE_REG(hw, REG_ISR, 0xffffffff); */

	/* Issue Soft Reset to the MAC.  This will reset the chip's
	 * transmit, receive, DMA.  It will not effect
	 * the current PCI configuration.  The global reset bit is self-
	 * clearing, and should clear within a microsecond.
	 */
	ATL2_WRITE_REG(hw, REG_MASTER_CTRL, MASTER_CTRL_SOFT_RST);
	wmb();
	msleep(1); /* delay about 1ms */

	/* Wait at least 10ms for All module to be Idle */
	for (i = 0; i < 10; i++) {
		icr = ATL2_READ_REG(hw, REG_IDLE_STATUS);
		if (!icr)
			break;
		msleep(1); /* delay 1 ms */
		cpu_relax();
	}

	if (icr)
		return icr;

	return 0;
}

#define CUSTOM_SPI_CS_SETUP        2
#define CUSTOM_SPI_CLK_HI          2
#define CUSTOM_SPI_CLK_LO          2
#define CUSTOM_SPI_CS_HOLD         2
#define CUSTOM_SPI_CS_HI           3

static struct atl2_spi_flash_dev flash_table[] =
{
/* MFR    WRSR  READ  PROGRAM WREN  WRDI  RDSR  RDID  SECTOR_ERASE CHIP_ERASE */
{"Atmel", 0x0,  0x03, 0x02,   0x06, 0x04, 0x05, 0x15, 0x52,        0x62 },
{"SST",   0x01, 0x03, 0x02,   0x06, 0x04, 0x05, 0x90, 0x20,        0x60 },
{"ST",    0x01, 0x03, 0x02,   0x06, 0x04, 0x05, 0xAB, 0xD8,        0xC7 },
};

static bool atl2_spi_read(struct atl2_hw *hw, u32 addr, u32 *buf)
{
	int i;
	u32 value;

	ATL2_WRITE_REG(hw, REG_SPI_DATA, 0);
	ATL2_WRITE_REG(hw, REG_SPI_ADDR, addr);

	value = SPI_FLASH_CTRL_WAIT_READY |
		(CUSTOM_SPI_CS_SETUP & SPI_FLASH_CTRL_CS_SETUP_MASK) <<
			SPI_FLASH_CTRL_CS_SETUP_SHIFT |
		(CUSTOM_SPI_CLK_HI & SPI_FLASH_CTRL_CLK_HI_MASK) <<
			SPI_FLASH_CTRL_CLK_HI_SHIFT |
		(CUSTOM_SPI_CLK_LO & SPI_FLASH_CTRL_CLK_LO_MASK) <<
			SPI_FLASH_CTRL_CLK_LO_SHIFT |
		(CUSTOM_SPI_CS_HOLD & SPI_FLASH_CTRL_CS_HOLD_MASK) <<
			SPI_FLASH_CTRL_CS_HOLD_SHIFT |
		(CUSTOM_SPI_CS_HI & SPI_FLASH_CTRL_CS_HI_MASK) <<
			SPI_FLASH_CTRL_CS_HI_SHIFT |
		(0x1 & SPI_FLASH_CTRL_INS_MASK) << SPI_FLASH_CTRL_INS_SHIFT;

	ATL2_WRITE_REG(hw, REG_SPI_FLASH_CTRL, value);

	value |= SPI_FLASH_CTRL_START;

	ATL2_WRITE_REG(hw, REG_SPI_FLASH_CTRL, value);

	for (i = 0; i < 10; i++) {
		msleep(1);
		value = ATL2_READ_REG(hw, REG_SPI_FLASH_CTRL);
		if (!(value & SPI_FLASH_CTRL_START))
			break;
	}

	if (value & SPI_FLASH_CTRL_START)
		return false;

	*buf = ATL2_READ_REG(hw, REG_SPI_DATA);

	return true;
}

/*
 * get_permanent_address
 * return 0 if get valid mac address,
 */
static int get_permanent_address(struct atl2_hw *hw)
{
	u32 Addr[2];
	u32 i, Control;
	u16 Register;
	u8  EthAddr[ETH_ALEN];
	bool KeyValid;

	if (is_valid_ether_addr(hw->perm_mac_addr))
		return 0;

	Addr[0] = 0;
	Addr[1] = 0;

	if (!atl2_check_eeprom_exist(hw)) { /* eeprom exists */
		Register = 0;
		KeyValid = false;

		/* Read out all EEPROM content */
		i = 0;
		while (1) {
			if (atl2_read_eeprom(hw, i + 0x100, &Control)) {
				if (KeyValid) {
					if (Register == REG_MAC_STA_ADDR)
						Addr[0] = Control;
					else if (Register ==
						(REG_MAC_STA_ADDR + 4))
						Addr[1] = Control;
					KeyValid = false;
				} else if ((Control & 0xff) == 0x5A) {
					KeyValid = true;
					Register = (u16) (Control >> 16);
				} else {
			/* assume data end while encount an invalid KEYWORD */
					break;
				}
			} else {
				break; /* read error */
			}
			i += 4;
		}

		*(u32 *) &EthAddr[2] = LONGSWAP(Addr[0]);
		*(u16 *) &EthAddr[0] = SHORTSWAP(*(u16 *) &Addr[1]);

		if (is_valid_ether_addr(EthAddr)) {
			memcpy(hw->perm_mac_addr, EthAddr, ETH_ALEN);
			return 0;
		}
		return 1;
	}

	/* see if SPI flash exists? */
	Addr[0] = 0;
	Addr[1] = 0;
	Register = 0;
	KeyValid = false;
	i = 0;
	while (1) {
		if (atl2_spi_read(hw, i + 0x1f000, &Control)) {
			if (KeyValid) {
				if (Register == REG_MAC_STA_ADDR)
					Addr[0] = Control;
				else if (Register == (REG_MAC_STA_ADDR + 4))
					Addr[1] = Control;
				KeyValid = false;
			} else if ((Control & 0xff) == 0x5A) {
				KeyValid = true;
				Register = (u16) (Control >> 16);
			} else {
				break; /* data end */
			}
		} else {
			break; /* read error */
		}
		i += 4;
	}

	*(u32 *) &EthAddr[2] = LONGSWAP(Addr[0]);
	*(u16 *) &EthAddr[0] = SHORTSWAP(*(u16 *)&Addr[1]);
	if (is_valid_ether_addr(EthAddr)) {
		memcpy(hw->perm_mac_addr, EthAddr, ETH_ALEN);
		return 0;
	}
	/* maybe MAC-address is from BIOS */
	Addr[0] = ATL2_READ_REG(hw, REG_MAC_STA_ADDR);
	Addr[1] = ATL2_READ_REG(hw, REG_MAC_STA_ADDR + 4);
	*(u32 *) &EthAddr[2] = LONGSWAP(Addr[0]);
	*(u16 *) &EthAddr[0] = SHORTSWAP(*(u16 *) &Addr[1]);

	if (is_valid_ether_addr(EthAddr)) {
		memcpy(hw->perm_mac_addr, EthAddr, ETH_ALEN);
		return 0;
	}

	return 1;
}

/*
 * Reads the adapter's MAC address from the EEPROM
 *
 * hw - Struct containing variables accessed by shared code
 */
static s32 atl2_read_mac_addr(struct atl2_hw *hw)
{
	if (get_permanent_address(hw)) {
		/* for test */
		/* FIXME: shouldn't we use eth_random_addr() here? */
		hw->perm_mac_addr[0] = 0x00;
		hw->perm_mac_addr[1] = 0x13;
		hw->perm_mac_addr[2] = 0x74;
		hw->perm_mac_addr[3] = 0x00;
		hw->perm_mac_addr[4] = 0x5c;
		hw->perm_mac_addr[5] = 0x38;
	}

	memcpy(hw->mac_addr, hw->perm_mac_addr, ETH_ALEN);

	return 0;
}

/*
 * Hashes an address to determine its location in the multicast table
 *
 * hw - Struct containing variables accessed by shared code
 * mc_addr - the multicast address to hash
 *
 * atl2_hash_mc_addr
 *  purpose
 *      set hash value for a multicast address
 *      hash calcu processing :
 *          1. calcu 32bit CRC for multicast address
 *          2. reverse crc with MSB to LSB
 */
static u32 atl2_hash_mc_addr(struct atl2_hw *hw, u8 *mc_addr)
{
	u32 crc32, value;
	int i;

	value = 0;
	crc32 = ether_crc_le(6, mc_addr);

	for (i = 0; i < 32; i++)
		value |= (((crc32 >> i) & 1) << (31 - i));

	return value;
}

/*
 * Sets the bit in the multicast table corresponding to the hash value.
 *
 * hw - Struct containing variables accessed by shared code
 * hash_value - Multicast address hash value
 */
static void atl2_hash_set(struct atl2_hw *hw, u32 hash_value)
{
	u32 hash_bit, hash_reg;
	u32 mta;

	/* The HASH Table  is a register array of 2 32-bit registers.
	 * It is treated like an array of 64 bits.  We want to set
	 * bit BitArray[hash_value]. So we figure out what register
	 * the bit is in, read it, OR in the new bit, then write
	 * back the new value.  The register is determined by the
	 * upper 7 bits of the hash value and the bit within that
	 * register are determined by the lower 5 bits of the value.
	 */
	hash_reg = (hash_value >> 31) & 0x1;
	hash_bit = (hash_value >> 26) & 0x1F;

	mta = ATL2_READ_REG_ARRAY(hw, REG_RX_HASH_TABLE, hash_reg);

	mta |= (1 << hash_bit);

	ATL2_WRITE_REG_ARRAY(hw, REG_RX_HASH_TABLE, hash_reg, mta);
}

/*
 * atl2_init_pcie - init PCIE module
 */
static void atl2_init_pcie(struct atl2_hw *hw)
{
    u32 value;
    value = LTSSM_TEST_MODE_DEF;
    ATL2_WRITE_REG(hw, REG_LTSSM_TEST_MODE, value);

    value = PCIE_DLL_TX_CTRL1_DEF;
    ATL2_WRITE_REG(hw, REG_PCIE_DLL_TX_CTRL1, value);
}

static void atl2_init_flash_opcode(struct atl2_hw *hw)
{
	if (hw->flash_vendor >= ARRAY_SIZE(flash_table))
		hw->flash_vendor = 0; /* ATMEL */

	/* Init OP table */
	ATL2_WRITE_REGB(hw, REG_SPI_FLASH_OP_PROGRAM,
		flash_table[hw->flash_vendor].cmdPROGRAM);
	ATL2_WRITE_REGB(hw, REG_SPI_FLASH_OP_SC_ERASE,
		flash_table[hw->flash_vendor].cmdSECTOR_ERASE);
	ATL2_WRITE_REGB(hw, REG_SPI_FLASH_OP_CHIP_ERASE,
		flash_table[hw->flash_vendor].cmdCHIP_ERASE);
	ATL2_WRITE_REGB(hw, REG_SPI_FLASH_OP_RDID,
		flash_table[hw->flash_vendor].cmdRDID);
	ATL2_WRITE_REGB(hw, REG_SPI_FLASH_OP_WREN,
		flash_table[hw->flash_vendor].cmdWREN);
	ATL2_WRITE_REGB(hw, REG_SPI_FLASH_OP_RDSR,
		flash_table[hw->flash_vendor].cmdRDSR);
	ATL2_WRITE_REGB(hw, REG_SPI_FLASH_OP_WRSR,
		flash_table[hw->flash_vendor].cmdWRSR);
	ATL2_WRITE_REGB(hw, REG_SPI_FLASH_OP_READ,
		flash_table[hw->flash_vendor].cmdREAD);
}

/********************************************************************
* Performs basic configuration of the adapter.
*
* hw - Struct containing variables accessed by shared code
* Assumes that the controller has previously been reset and is in a
* post-reset uninitialized state. Initializes multicast table,
* and  Calls routines to setup link
* Leaves the transmit and receive units disabled and uninitialized.
********************************************************************/
static s32 atl2_init_hw(struct atl2_hw *hw)
{
	u32 ret_val = 0;

	atl2_init_pcie(hw);

	/* Zero out the Multicast HASH table */
	/* clear the old settings from the multicast hash table */
	ATL2_WRITE_REG(hw, REG_RX_HASH_TABLE, 0);
	ATL2_WRITE_REG_ARRAY(hw, REG_RX_HASH_TABLE, 1, 0);

	atl2_init_flash_opcode(hw);

	ret_val = atl2_phy_init(hw);

	return ret_val;
}

/*
 * Detects the current speed and duplex settings of the hardware.
 *
 * hw - Struct containing variables accessed by shared code
 * speed - Speed of the connection
 * duplex - Duplex setting of the connection
 */
static s32 atl2_get_speed_and_duplex(struct atl2_hw *hw, u16 *speed,
	u16 *duplex)
{
	s32 ret_val;
	u16 phy_data;

	/* Read PHY Specific Status Register (17) */
	ret_val = atl2_read_phy_reg(hw, MII_ATLX_PSSR, &phy_data);
	if (ret_val)
		return ret_val;

	if (!(phy_data & MII_ATLX_PSSR_SPD_DPLX_RESOLVED))
		return ATLX_ERR_PHY_RES;

	switch (phy_data & MII_ATLX_PSSR_SPEED) {
	case MII_ATLX_PSSR_100MBS:
		*speed = SPEED_100;
		break;
	case MII_ATLX_PSSR_10MBS:
		*speed = SPEED_10;
		break;
	default:
		return ATLX_ERR_PHY_SPEED;
	}

	if (phy_data & MII_ATLX_PSSR_DPLX)
		*duplex = FULL_DUPLEX;
	else
		*duplex = HALF_DUPLEX;

	return 0;
}

/*
 * Reads the value from a PHY register
 * hw - Struct containing variables accessed by shared code
 * reg_addr - address of the PHY register to read
 */
static s32 atl2_read_phy_reg(struct atl2_hw *hw, u16 reg_addr, u16 *phy_data)
{
	u32 val;
	int i;

	val = ((u32)(reg_addr & MDIO_REG_ADDR_MASK)) << MDIO_REG_ADDR_SHIFT |
		MDIO_START |
		MDIO_SUP_PREAMBLE |
		MDIO_RW |
		MDIO_CLK_25_4 << MDIO_CLK_SEL_SHIFT;
	ATL2_WRITE_REG(hw, REG_MDIO_CTRL, val);

	wmb();

	for (i = 0; i < MDIO_WAIT_TIMES; i++) {
		udelay(2);
		val = ATL2_READ_REG(hw, REG_MDIO_CTRL);
		if (!(val & (MDIO_START | MDIO_BUSY)))
			break;
		wmb();
	}
	if (!(val & (MDIO_START | MDIO_BUSY))) {
		*phy_data = (u16)val;
		return 0;
	}

	return ATLX_ERR_PHY;
}

/*
 * Writes a value to a PHY register
 * hw - Struct containing variables accessed by shared code
 * reg_addr - address of the PHY register to write
 * data - data to write to the PHY
 */
static s32 atl2_write_phy_reg(struct atl2_hw *hw, u32 reg_addr, u16 phy_data)
{
	int i;
	u32 val;

	val = ((u32)(phy_data & MDIO_DATA_MASK)) << MDIO_DATA_SHIFT |
		(reg_addr & MDIO_REG_ADDR_MASK) << MDIO_REG_ADDR_SHIFT |
		MDIO_SUP_PREAMBLE |
		MDIO_START |
		MDIO_CLK_25_4 << MDIO_CLK_SEL_SHIFT;
	ATL2_WRITE_REG(hw, REG_MDIO_CTRL, val);

	wmb();

	for (i = 0; i < MDIO_WAIT_TIMES; i++) {
		udelay(2);
		val = ATL2_READ_REG(hw, REG_MDIO_CTRL);
		if (!(val & (MDIO_START | MDIO_BUSY)))
			break;

		wmb();
	}

	if (!(val & (MDIO_START | MDIO_BUSY)))
		return 0;

	return ATLX_ERR_PHY;
}

/*
 * Configures PHY autoneg and flow control advertisement settings
 *
 * hw - Struct containing variables accessed by shared code
 */
static s32 atl2_phy_setup_autoneg_adv(struct atl2_hw *hw)
{
	s32 ret_val;
	s16 mii_autoneg_adv_reg;

	/* Read the MII Auto-Neg Advertisement Register (Address 4). */
	mii_autoneg_adv_reg = MII_AR_DEFAULT_CAP_MASK;

	/* Need to parse autoneg_advertised  and set up
	 * the appropriate PHY registers.  First we will parse for
	 * autoneg_advertised software override.  Since we can advertise
	 * a plethora of combinations, we need to check each bit
	 * individually.
	 */

	/* First we clear all the 10/100 mb speed bits in the Auto-Neg
	 * Advertisement Register (Address 4) and the 1000 mb speed bits in
	 * the  1000Base-T Control Register (Address 9). */
	mii_autoneg_adv_reg &= ~MII_AR_SPEED_MASK;

	/* Need to parse MediaType and setup the
	 * appropriate PHY registers. */
	switch (hw->MediaType) {
	case MEDIA_TYPE_AUTO_SENSOR:
		mii_autoneg_adv_reg |=
			(MII_AR_10T_HD_CAPS |
			MII_AR_10T_FD_CAPS  |
			MII_AR_100TX_HD_CAPS|
			MII_AR_100TX_FD_CAPS);
		hw->autoneg_advertised =
			ADVERTISE_10_HALF |
			ADVERTISE_10_FULL |
			ADVERTISE_100_HALF|
			ADVERTISE_100_FULL;
		break;
	case MEDIA_TYPE_100M_FULL:
		mii_autoneg_adv_reg |= MII_AR_100TX_FD_CAPS;
		hw->autoneg_advertised = ADVERTISE_100_FULL;
		break;
	case MEDIA_TYPE_100M_HALF:
		mii_autoneg_adv_reg |= MII_AR_100TX_HD_CAPS;
		hw->autoneg_advertised = ADVERTISE_100_HALF;
		break;
	case MEDIA_TYPE_10M_FULL:
		mii_autoneg_adv_reg |= MII_AR_10T_FD_CAPS;
		hw->autoneg_advertised = ADVERTISE_10_FULL;
		break;
	default:
		mii_autoneg_adv_reg |= MII_AR_10T_HD_CAPS;
		hw->autoneg_advertised = ADVERTISE_10_HALF;
		break;
	}

	/* flow control fixed to enable all */
	mii_autoneg_adv_reg |= (MII_AR_ASM_DIR | MII_AR_PAUSE);

	hw->mii_autoneg_adv_reg = mii_autoneg_adv_reg;

	ret_val = atl2_write_phy_reg(hw, MII_ADVERTISE, mii_autoneg_adv_reg);

	if (ret_val)
		return ret_val;

	return 0;
}

/*
 * Resets the PHY and make all config validate
 *
 * hw - Struct containing variables accessed by shared code
 *
 * Sets bit 15 and 12 of the MII Control regiser (for F001 bug)
 */
static s32 atl2_phy_commit(struct atl2_hw *hw)
{
	s32 ret_val;
	u16 phy_data;

	phy_data = MII_CR_RESET | MII_CR_AUTO_NEG_EN | MII_CR_RESTART_AUTO_NEG;
	ret_val = atl2_write_phy_reg(hw, MII_BMCR, phy_data);
	if (ret_val) {
		u32 val;
		int i;
		/* pcie serdes link may be down ! */
		for (i = 0; i < 25; i++) {
			msleep(1);
			val = ATL2_READ_REG(hw, REG_MDIO_CTRL);
			if (!(val & (MDIO_START | MDIO_BUSY)))
				break;
		}

		if (0 != (val & (MDIO_START | MDIO_BUSY))) {
			printk(KERN_ERR "atl2: PCIe link down for at least 25ms !\n");
			return ret_val;
		}
	}
	return 0;
}

static s32 atl2_phy_init(struct atl2_hw *hw)
{
	s32 ret_val;
	u16 phy_val;

	if (hw->phy_configured)
		return 0;

	/* Enable PHY */
	ATL2_WRITE_REGW(hw, REG_PHY_ENABLE, 1);
	ATL2_WRITE_FLUSH(hw);
	msleep(1);

	/* check if the PHY is in powersaving mode */
	atl2_write_phy_reg(hw, MII_DBG_ADDR, 0);
	atl2_read_phy_reg(hw, MII_DBG_DATA, &phy_val);

	/* 024E / 124E 0r 0274 / 1274 ? */
	if (phy_val & 0x1000) {
		phy_val &= ~0x1000;
		atl2_write_phy_reg(hw, MII_DBG_DATA, phy_val);
	}

	msleep(1);

	/*Enable PHY LinkChange Interrupt */
	ret_val = atl2_write_phy_reg(hw, 18, 0xC00);
	if (ret_val)
		return ret_val;

	/* setup AutoNeg parameters */
	ret_val = atl2_phy_setup_autoneg_adv(hw);
	if (ret_val)
		return ret_val;

	/* SW.Reset & En-Auto-Neg to restart Auto-Neg */
	ret_val = atl2_phy_commit(hw);
	if (ret_val)
		return ret_val;

	hw->phy_configured = true;

	return ret_val;
}

static void atl2_set_mac_addr(struct atl2_hw *hw)
{
	u32 value;
	/* 00-0B-6A-F6-00-DC
	 * 0:  6AF600DC   1: 000B
	 * low dword */
	value = (((u32)hw->mac_addr[2]) << 24) |
		(((u32)hw->mac_addr[3]) << 16) |
		(((u32)hw->mac_addr[4]) << 8)  |
		(((u32)hw->mac_addr[5]));
	ATL2_WRITE_REG_ARRAY(hw, REG_MAC_STA_ADDR, 0, value);
	/* hight dword */
	value = (((u32)hw->mac_addr[0]) << 8) |
		(((u32)hw->mac_addr[1]));
	ATL2_WRITE_REG_ARRAY(hw, REG_MAC_STA_ADDR, 1, value);
}

/*
 * check_eeprom_exist
 * return 0 if eeprom exist
 */
static int atl2_check_eeprom_exist(struct atl2_hw *hw)
{
	u32 value;

	value = ATL2_READ_REG(hw, REG_SPI_FLASH_CTRL);
	if (value & SPI_FLASH_CTRL_EN_VPD) {
		value &= ~SPI_FLASH_CTRL_EN_VPD;
		ATL2_WRITE_REG(hw, REG_SPI_FLASH_CTRL, value);
	}
	value = ATL2_READ_REGW(hw, REG_PCIE_CAP_LIST);
	return ((value & 0xFF00) == 0x6C00) ? 0 : 1;
}

/* FIXME: This doesn't look right. -- CHS */
static bool atl2_write_eeprom(struct atl2_hw *hw, u32 offset, u32 value)
{
	return true;
}

static bool atl2_read_eeprom(struct atl2_hw *hw, u32 Offset, u32 *pValue)
{
	int i;
	u32    Control;

	if (Offset & 0x3)
		return false; /* address do not align */

	ATL2_WRITE_REG(hw, REG_VPD_DATA, 0);
	Control = (Offset & VPD_CAP_VPD_ADDR_MASK) << VPD_CAP_VPD_ADDR_SHIFT;
	ATL2_WRITE_REG(hw, REG_VPD_CAP, Control);

	for (i = 0; i < 10; i++) {
		msleep(2);
		Control = ATL2_READ_REG(hw, REG_VPD_CAP);
		if (Control & VPD_CAP_VPD_FLAG)
			break;
	}

	if (Control & VPD_CAP_VPD_FLAG) {
		*pValue = ATL2_READ_REG(hw, REG_VPD_DATA);
		return true;
	}
	return false; /* timeout */
}

static void atl2_force_ps(struct atl2_hw *hw)
{
	u16 phy_val;

	atl2_write_phy_reg(hw, MII_DBG_ADDR, 0);
	atl2_read_phy_reg(hw, MII_DBG_DATA, &phy_val);
	atl2_write_phy_reg(hw, MII_DBG_DATA, phy_val | 0x1000);

	atl2_write_phy_reg(hw, MII_DBG_ADDR, 2);
	atl2_write_phy_reg(hw, MII_DBG_DATA, 0x3000);
	atl2_write_phy_reg(hw, MII_DBG_ADDR, 3);
	atl2_write_phy_reg(hw, MII_DBG_DATA, 0);
}

/* This is the only thing that needs to be changed to adjust the
 * maximum number of ports that the driver can manage.
 */
#define ATL2_MAX_NIC 4

#define OPTION_UNSET    -1
#define OPTION_DISABLED 0
#define OPTION_ENABLED  1

/* All parameters are treated the same, as an integer array of values.
 * This macro just reduces the need to repeat the same declaration code
 * over and over (plus this helps to avoid typo bugs).
 */
#define ATL2_PARAM_INIT {[0 ... ATL2_MAX_NIC] = OPTION_UNSET}
#ifndef module_param_array
/* Module Parameters are always initialized to -1, so that the driver
 * can tell the difference between no user specified value or the
 * user asking for the default value.
 * The true default values are loaded in when atl2_check_options is called.
 *
 * This is a GCC extension to ANSI C.
 * See the item "Labeled Elements in Initializers" in the section
 * "Extensions to the C Language Family" of the GCC documentation.
 */

#define ATL2_PARAM(X, desc) \
    static const int X[ATL2_MAX_NIC + 1] = ATL2_PARAM_INIT; \
    MODULE_PARM(X, "1-" __MODULE_STRING(ATL2_MAX_NIC) "i"); \
    MODULE_PARM_DESC(X, desc);
#else
#define ATL2_PARAM(X, desc) \
    static int X[ATL2_MAX_NIC+1] = ATL2_PARAM_INIT; \
    static unsigned int num_##X; \
    module_param_array_named(X, X, int, &num_##X, 0); \
    MODULE_PARM_DESC(X, desc);
#endif

/*
 * Transmit Memory Size
 * Valid Range: 64-2048
 * Default Value: 128
 */
#define ATL2_MIN_TX_MEMSIZE		4	/* 4KB */
#define ATL2_MAX_TX_MEMSIZE		64	/* 64KB */
#define ATL2_DEFAULT_TX_MEMSIZE		8	/* 8KB */
ATL2_PARAM(TxMemSize, "Bytes of Transmit Memory");

/*
 * Receive Memory Block Count
 * Valid Range: 16-512
 * Default Value: 128
 */
#define ATL2_MIN_RXD_COUNT		16
#define ATL2_MAX_RXD_COUNT		512
#define ATL2_DEFAULT_RXD_COUNT		64
ATL2_PARAM(RxMemBlock, "Number of receive memory block");

/*
 * User Specified MediaType Override
 *
 * Valid Range: 0-5
 *  - 0    - auto-negotiate at all supported speeds
 *  - 1    - only link at 1000Mbps Full Duplex
 *  - 2    - only link at 100Mbps Full Duplex
 *  - 3    - only link at 100Mbps Half Duplex
 *  - 4    - only link at 10Mbps Full Duplex
 *  - 5    - only link at 10Mbps Half Duplex
 * Default Value: 0
 */
ATL2_PARAM(MediaType, "MediaType Select");

/*
 * Interrupt Moderate Timer in units of 2048 ns (~2 us)
 * Valid Range: 10-65535
 * Default Value: 45000(90ms)
 */
#define INT_MOD_DEFAULT_CNT	100 /* 200us */
#define INT_MOD_MAX_CNT		65000
#define INT_MOD_MIN_CNT		50
ATL2_PARAM(IntModTimer, "Interrupt Moderator Timer");

/*
 * FlashVendor
 * Valid Range: 0-2
 * 0 - Atmel
 * 1 - SST
 * 2 - ST
 */
ATL2_PARAM(FlashVendor, "SPI Flash Vendor");

#define AUTONEG_ADV_DEFAULT	0x2F
#define AUTONEG_ADV_MASK	0x2F
#define FLOW_CONTROL_DEFAULT	FLOW_CONTROL_FULL

#define FLASH_VENDOR_DEFAULT	0
#define FLASH_VENDOR_MIN	0
#define FLASH_VENDOR_MAX	2

struct atl2_option {
	enum { enable_option, range_option, list_option } type;
	char *name;
	char *err;
	int  def;
	union {
		struct { /* range_option info */
			int min;
			int max;
		} r;
		struct { /* list_option info */
			int nr;
			struct atl2_opt_list { int i; char *str; } *p;
		} l;
	} arg;
};

static int atl2_validate_option(int *value, struct atl2_option *opt)
{
	int i;
	struct atl2_opt_list *ent;

	if (*value == OPTION_UNSET) {
		*value = opt->def;
		return 0;
	}

	switch (opt->type) {
	case enable_option:
		switch (*value) {
		case OPTION_ENABLED:
			printk(KERN_INFO "%s Enabled\n", opt->name);
			return 0;
		case OPTION_DISABLED:
			printk(KERN_INFO "%s Disabled\n", opt->name);
			return 0;
		}
		break;
	case range_option:
		if (*value >= opt->arg.r.min && *value <= opt->arg.r.max) {
			printk(KERN_INFO "%s set to %i\n", opt->name, *value);
			return 0;
		}
		break;
	case list_option:
		for (i = 0; i < opt->arg.l.nr; i++) {
			ent = &opt->arg.l.p[i];
			if (*value == ent->i) {
				if (ent->str[0] != '\0')
					printk(KERN_INFO "%s\n", ent->str);
			return 0;
			}
		}
		break;
	default:
		BUG();
	}

	printk(KERN_INFO "Invalid %s specified (%i) %s\n",
		opt->name, *value, opt->err);
	*value = opt->def;
	return -1;
}

/**
 * atl2_check_options - Range Checking for Command Line Parameters
 * @adapter: board private structure
 *
 * This routine checks all command line parameters for valid user
 * input.  If an invalid value is given, or if no user specified
 * value exists, a default value is used.  The final value is stored
 * in a variable in the adapter structure.
 */
static void atl2_check_options(struct atl2_adapter *adapter)
{
	int val;
	struct atl2_option opt;
	int bd = adapter->bd_number;
	if (bd >= ATL2_MAX_NIC) {
		printk(KERN_NOTICE "Warning: no configuration for board #%i\n",
			bd);
		printk(KERN_NOTICE "Using defaults for all values\n");
#ifndef module_param_array
		bd = ATL2_MAX_NIC;
#endif
	}

	/* Bytes of Transmit Memory */
	opt.type = range_option;
	opt.name = "Bytes of Transmit Memory";
	opt.err = "using default of " __MODULE_STRING(ATL2_DEFAULT_TX_MEMSIZE);
	opt.def = ATL2_DEFAULT_TX_MEMSIZE;
	opt.arg.r.min = ATL2_MIN_TX_MEMSIZE;
	opt.arg.r.max = ATL2_MAX_TX_MEMSIZE;
#ifdef module_param_array
	if (num_TxMemSize > bd) {
#endif
		val = TxMemSize[bd];
		atl2_validate_option(&val, &opt);
		adapter->txd_ring_size = ((u32) val) * 1024;
#ifdef module_param_array
	} else
		adapter->txd_ring_size = ((u32)opt.def) * 1024;
#endif
	/* txs ring size: */
	adapter->txs_ring_size = adapter->txd_ring_size / 128;
	if (adapter->txs_ring_size > 160)
		adapter->txs_ring_size = 160;

	/* Receive Memory Block Count */
	opt.type = range_option;
	opt.name = "Number of receive memory block";
	opt.err = "using default of " __MODULE_STRING(ATL2_DEFAULT_RXD_COUNT);
	opt.def = ATL2_DEFAULT_RXD_COUNT;
	opt.arg.r.min = ATL2_MIN_RXD_COUNT;
	opt.arg.r.max = ATL2_MAX_RXD_COUNT;
#ifdef module_param_array
	if (num_RxMemBlock > bd) {
#endif
		val = RxMemBlock[bd];
		atl2_validate_option(&val, &opt);
		adapter->rxd_ring_size = (u32)val;
		/* FIXME */
		/* ((u16)val)&~1; */	/* even number */
#ifdef module_param_array
	} else
		adapter->rxd_ring_size = (u32)opt.def;
#endif
	/* init RXD Flow control value */
	adapter->hw.fc_rxd_hi = (adapter->rxd_ring_size / 8) * 7;
	adapter->hw.fc_rxd_lo = (ATL2_MIN_RXD_COUNT / 8) >
		(adapter->rxd_ring_size / 12) ? (ATL2_MIN_RXD_COUNT / 8) :
		(adapter->rxd_ring_size / 12);

	/* Interrupt Moderate Timer */
	opt.type = range_option;
	opt.name = "Interrupt Moderate Timer";
	opt.err = "using default of " __MODULE_STRING(INT_MOD_DEFAULT_CNT);
	opt.def = INT_MOD_DEFAULT_CNT;
	opt.arg.r.min = INT_MOD_MIN_CNT;
	opt.arg.r.max = INT_MOD_MAX_CNT;
#ifdef module_param_array
	if (num_IntModTimer > bd) {
#endif
		val = IntModTimer[bd];
		atl2_validate_option(&val, &opt);
		adapter->imt = (u16) val;
#ifdef module_param_array
	} else
		adapter->imt = (u16)(opt.def);
#endif
	/* Flash Vendor */
	opt.type = range_option;
	opt.name = "SPI Flash Vendor";
	opt.err = "using default of " __MODULE_STRING(FLASH_VENDOR_DEFAULT);
	opt.def = FLASH_VENDOR_DEFAULT;
	opt.arg.r.min = FLASH_VENDOR_MIN;
	opt.arg.r.max = FLASH_VENDOR_MAX;
#ifdef module_param_array
	if (num_FlashVendor > bd) {
#endif
		val = FlashVendor[bd];
		atl2_validate_option(&val, &opt);
		adapter->hw.flash_vendor = (u8) val;
#ifdef module_param_array
	} else
		adapter->hw.flash_vendor = (u8)(opt.def);
#endif
	/* MediaType */
	opt.type = range_option;
	opt.name = "Speed/Duplex Selection";
	opt.err = "using default of " __MODULE_STRING(MEDIA_TYPE_AUTO_SENSOR);
	opt.def = MEDIA_TYPE_AUTO_SENSOR;
	opt.arg.r.min = MEDIA_TYPE_AUTO_SENSOR;
	opt.arg.r.max = MEDIA_TYPE_10M_HALF;
#ifdef module_param_array
	if (num_MediaType > bd) {
#endif
		val = MediaType[bd];
		atl2_validate_option(&val, &opt);
		adapter->hw.MediaType = (u16) val;
#ifdef module_param_array
	} else
		adapter->hw.MediaType = (u16)(opt.def);
#endif
}<|MERGE_RESOLUTION|>--- conflicted
+++ resolved
@@ -1409,11 +1409,6 @@
 	if (err)
 		goto err_sw_init;
 
-<<<<<<< HEAD
-	err = -EIO;
-
-=======
->>>>>>> 286cd8c7
 	netdev->hw_features = NETIF_F_HW_VLAN_CTAG_RX;
 	netdev->features |= (NETIF_F_HW_VLAN_CTAG_TX | NETIF_F_HW_VLAN_CTAG_RX);
 
