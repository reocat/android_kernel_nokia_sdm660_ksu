/*
 * This file is part of the Chelsio T4 Ethernet driver for Linux.
 *
 * Copyright (c) 2003-2016 Chelsio Communications, Inc. All rights reserved.
 *
 * This software is available to you under a choice of one of two
 * licenses.  You may choose to be licensed under the terms of the GNU
 * General Public License (GPL) Version 2, available from the file
 * COPYING in the main directory of this source tree, or the
 * OpenIB.org BSD license below:
 *
 *     Redistribution and use in source and binary forms, with or
 *     without modification, are permitted provided that the following
 *     conditions are met:
 *
 *      - Redistributions of source code must retain the above
 *        copyright notice, this list of conditions and the following
 *        disclaimer.
 *
 *      - Redistributions in binary form must reproduce the above
 *        copyright notice, this list of conditions and the following
 *        disclaimer in the documentation and/or other materials
 *        provided with the distribution.
 *
 * THE SOFTWARE IS PROVIDED "AS IS", WITHOUT WARRANTY OF ANY KIND,
 * EXPRESS OR IMPLIED, INCLUDING BUT NOT LIMITED TO THE WARRANTIES OF
 * MERCHANTABILITY, FITNESS FOR A PARTICULAR PURPOSE AND
 * NONINFRINGEMENT. IN NO EVENT SHALL THE AUTHORS OR COPYRIGHT HOLDERS
 * BE LIABLE FOR ANY CLAIM, DAMAGES OR OTHER LIABILITY, WHETHER IN AN
 * ACTION OF CONTRACT, TORT OR OTHERWISE, ARISING FROM, OUT OF OR IN
 * CONNECTION WITH THE SOFTWARE OR THE USE OR OTHER DEALINGS IN THE
 * SOFTWARE.
 */

#define pr_fmt(fmt) KBUILD_MODNAME ": " fmt

#include <linux/bitmap.h>
#include <linux/crc32.h>
#include <linux/ctype.h>
#include <linux/debugfs.h>
#include <linux/err.h>
#include <linux/etherdevice.h>
#include <linux/firmware.h>
#include <linux/if.h>
#include <linux/if_vlan.h>
#include <linux/init.h>
#include <linux/log2.h>
#include <linux/mdio.h>
#include <linux/module.h>
#include <linux/moduleparam.h>
#include <linux/mutex.h>
#include <linux/netdevice.h>
#include <linux/pci.h>
#include <linux/aer.h>
#include <linux/rtnetlink.h>
#include <linux/sched.h>
#include <linux/seq_file.h>
#include <linux/sockios.h>
#include <linux/vmalloc.h>
#include <linux/workqueue.h>
#include <net/neighbour.h>
#include <net/netevent.h>
#include <net/addrconf.h>
#include <net/bonding.h>
#include <net/addrconf.h>
#include <linux/uaccess.h>
#include <linux/crash_dump.h>
#include <net/udp_tunnel.h>

#include "cxgb4.h"
#include "cxgb4_filter.h"
#include "t4_regs.h"
#include "t4_values.h"
#include "t4_msg.h"
#include "t4fw_api.h"
#include "t4fw_version.h"
#include "cxgb4_dcb.h"
#include "srq.h"
#include "cxgb4_debugfs.h"
#include "clip_tbl.h"
#include "l2t.h"
#include "smt.h"
#include "sched.h"
#include "cxgb4_tc_u32.h"
#include "cxgb4_tc_flower.h"
#include "cxgb4_ptp.h"
#include "cxgb4_cudbg.h"

char cxgb4_driver_name[] = KBUILD_MODNAME;

#ifdef DRV_VERSION
#undef DRV_VERSION
#endif
#define DRV_VERSION "2.0.0-ko"
const char cxgb4_driver_version[] = DRV_VERSION;
#define DRV_DESC "Chelsio T4/T5/T6 Network Driver"

#define DFLT_MSG_ENABLE (NETIF_MSG_DRV | NETIF_MSG_PROBE | NETIF_MSG_LINK | \
			 NETIF_MSG_TIMER | NETIF_MSG_IFDOWN | NETIF_MSG_IFUP |\
			 NETIF_MSG_RX_ERR | NETIF_MSG_TX_ERR)

/* Macros needed to support the PCI Device ID Table ...
 */
#define CH_PCI_DEVICE_ID_TABLE_DEFINE_BEGIN \
	static const struct pci_device_id cxgb4_pci_tbl[] = {
#define CXGB4_UNIFIED_PF 0x4

#define CH_PCI_DEVICE_ID_FUNCTION CXGB4_UNIFIED_PF

/* Include PCI Device IDs for both PF4 and PF0-3 so our PCI probe() routine is
 * called for both.
 */
#define CH_PCI_DEVICE_ID_FUNCTION2 0x0

#define CH_PCI_ID_TABLE_ENTRY(devid) \
		{PCI_VDEVICE(CHELSIO, (devid)), CXGB4_UNIFIED_PF}

#define CH_PCI_DEVICE_ID_TABLE_DEFINE_END \
		{ 0, } \
	}

#include "t4_pci_id_tbl.h"

#define FW4_FNAME "cxgb4/t4fw.bin"
#define FW5_FNAME "cxgb4/t5fw.bin"
#define FW6_FNAME "cxgb4/t6fw.bin"
#define FW4_CFNAME "cxgb4/t4-config.txt"
#define FW5_CFNAME "cxgb4/t5-config.txt"
#define FW6_CFNAME "cxgb4/t6-config.txt"
#define PHY_AQ1202_FIRMWARE "cxgb4/aq1202_fw.cld"
#define PHY_BCM84834_FIRMWARE "cxgb4/bcm8483.bin"
#define PHY_AQ1202_DEVICEID 0x4409
#define PHY_BCM84834_DEVICEID 0x4486

MODULE_DESCRIPTION(DRV_DESC);
MODULE_AUTHOR("Chelsio Communications");
MODULE_LICENSE("Dual BSD/GPL");
MODULE_VERSION(DRV_VERSION);
MODULE_DEVICE_TABLE(pci, cxgb4_pci_tbl);
MODULE_FIRMWARE(FW4_FNAME);
MODULE_FIRMWARE(FW5_FNAME);
MODULE_FIRMWARE(FW6_FNAME);

/*
 * The driver uses the best interrupt scheme available on a platform in the
 * order MSI-X, MSI, legacy INTx interrupts.  This parameter determines which
 * of these schemes the driver may consider as follows:
 *
 * msi = 2: choose from among all three options
 * msi = 1: only consider MSI and INTx interrupts
 * msi = 0: force INTx interrupts
 */
static int msi = 2;

module_param(msi, int, 0644);
MODULE_PARM_DESC(msi, "whether to use INTx (0), MSI (1) or MSI-X (2)");

/*
 * Normally we tell the chip to deliver Ingress Packets into our DMA buffers
 * offset by 2 bytes in order to have the IP headers line up on 4-byte
 * boundaries.  This is a requirement for many architectures which will throw
 * a machine check fault if an attempt is made to access one of the 4-byte IP
 * header fields on a non-4-byte boundary.  And it's a major performance issue
 * even on some architectures which allow it like some implementations of the
 * x86 ISA.  However, some architectures don't mind this and for some very
 * edge-case performance sensitive applications (like forwarding large volumes
 * of small packets), setting this DMA offset to 0 will decrease the number of
 * PCI-E Bus transfers enough to measurably affect performance.
 */
static int rx_dma_offset = 2;

/* TX Queue select used to determine what algorithm to use for selecting TX
 * queue. Select between the kernel provided function (select_queue=0) or user
 * cxgb_select_queue function (select_queue=1)
 *
 * Default: select_queue=0
 */
static int select_queue;
module_param(select_queue, int, 0644);
MODULE_PARM_DESC(select_queue,
		 "Select between kernel provided method of selecting or driver method of selecting TX queue. Default is kernel method.");

static struct dentry *cxgb4_debugfs_root;

LIST_HEAD(adapter_list);
DEFINE_MUTEX(uld_mutex);

static void link_report(struct net_device *dev)
{
	if (!netif_carrier_ok(dev))
		netdev_info(dev, "link down\n");
	else {
		static const char *fc[] = { "no", "Rx", "Tx", "Tx/Rx" };

		const char *s;
		const struct port_info *p = netdev_priv(dev);

		switch (p->link_cfg.speed) {
		case 100:
			s = "100Mbps";
			break;
		case 1000:
			s = "1Gbps";
			break;
		case 10000:
			s = "10Gbps";
			break;
		case 25000:
			s = "25Gbps";
			break;
		case 40000:
			s = "40Gbps";
			break;
		case 50000:
			s = "50Gbps";
			break;
		case 100000:
			s = "100Gbps";
			break;
		default:
			pr_info("%s: unsupported speed: %d\n",
				dev->name, p->link_cfg.speed);
			return;
		}

		netdev_info(dev, "link up, %s, full-duplex, %s PAUSE\n", s,
			    fc[p->link_cfg.fc]);
	}
}

#ifdef CONFIG_CHELSIO_T4_DCB
/* Set up/tear down Data Center Bridging Priority mapping for a net device. */
static void dcb_tx_queue_prio_enable(struct net_device *dev, int enable)
{
	struct port_info *pi = netdev_priv(dev);
	struct adapter *adap = pi->adapter;
	struct sge_eth_txq *txq = &adap->sge.ethtxq[pi->first_qset];
	int i;

	/* We use a simple mapping of Port TX Queue Index to DCB
	 * Priority when we're enabling DCB.
	 */
	for (i = 0; i < pi->nqsets; i++, txq++) {
		u32 name, value;
		int err;

		name = (FW_PARAMS_MNEM_V(FW_PARAMS_MNEM_DMAQ) |
			FW_PARAMS_PARAM_X_V(
				FW_PARAMS_PARAM_DMAQ_EQ_DCBPRIO_ETH) |
			FW_PARAMS_PARAM_YZ_V(txq->q.cntxt_id));
		value = enable ? i : 0xffffffff;

		/* Since we can be called while atomic (from "interrupt
		 * level") we need to issue the Set Parameters Commannd
		 * without sleeping (timeout < 0).
		 */
		err = t4_set_params_timeout(adap, adap->mbox, adap->pf, 0, 1,
					    &name, &value,
					    -FW_CMD_MAX_TIMEOUT);

		if (err)
			dev_err(adap->pdev_dev,
				"Can't %s DCB Priority on port %d, TX Queue %d: err=%d\n",
				enable ? "set" : "unset", pi->port_id, i, -err);
		else
			txq->dcb_prio = enable ? value : 0;
	}
}

int cxgb4_dcb_enabled(const struct net_device *dev)
{
	struct port_info *pi = netdev_priv(dev);

	if (!pi->dcb.enabled)
		return 0;

	return ((pi->dcb.state == CXGB4_DCB_STATE_FW_ALLSYNCED) ||
		(pi->dcb.state == CXGB4_DCB_STATE_HOST));
}
#endif /* CONFIG_CHELSIO_T4_DCB */

void t4_os_link_changed(struct adapter *adapter, int port_id, int link_stat)
{
	struct net_device *dev = adapter->port[port_id];

	/* Skip changes from disabled ports. */
	if (netif_running(dev) && link_stat != netif_carrier_ok(dev)) {
		if (link_stat)
			netif_carrier_on(dev);
		else {
#ifdef CONFIG_CHELSIO_T4_DCB
			if (cxgb4_dcb_enabled(dev)) {
				cxgb4_dcb_reset(dev);
				dcb_tx_queue_prio_enable(dev, false);
			}
#endif /* CONFIG_CHELSIO_T4_DCB */
			netif_carrier_off(dev);
		}

		link_report(dev);
	}
}

void t4_os_portmod_changed(struct adapter *adap, int port_id)
{
	static const char *mod_str[] = {
		NULL, "LR", "SR", "ER", "passive DA", "active DA", "LRM"
	};

	struct net_device *dev = adap->port[port_id];
	struct port_info *pi = netdev_priv(dev);

	if (pi->mod_type == FW_PORT_MOD_TYPE_NONE)
		netdev_info(dev, "port module unplugged\n");
	else if (pi->mod_type < ARRAY_SIZE(mod_str))
		netdev_info(dev, "%s module inserted\n", mod_str[pi->mod_type]);
	else if (pi->mod_type == FW_PORT_MOD_TYPE_NOTSUPPORTED)
		netdev_info(dev, "%s: unsupported port module inserted\n",
			    dev->name);
	else if (pi->mod_type == FW_PORT_MOD_TYPE_UNKNOWN)
		netdev_info(dev, "%s: unknown port module inserted\n",
			    dev->name);
	else if (pi->mod_type == FW_PORT_MOD_TYPE_ERROR)
		netdev_info(dev, "%s: transceiver module error\n", dev->name);
	else
		netdev_info(dev, "%s: unknown module type %d inserted\n",
			    dev->name, pi->mod_type);

	/* If the interface is running, then we'll need any "sticky" Link
	 * Parameters redone with a new Transceiver Module.
	 */
	pi->link_cfg.redo_l1cfg = netif_running(dev);
}

int dbfifo_int_thresh = 10; /* 10 == 640 entry threshold */
module_param(dbfifo_int_thresh, int, 0644);
MODULE_PARM_DESC(dbfifo_int_thresh, "doorbell fifo interrupt threshold");

/*
 * usecs to sleep while draining the dbfifo
 */
static int dbfifo_drain_delay = 1000;
module_param(dbfifo_drain_delay, int, 0644);
MODULE_PARM_DESC(dbfifo_drain_delay,
		 "usecs to sleep while draining the dbfifo");

static inline int cxgb4_set_addr_hash(struct port_info *pi)
{
	struct adapter *adap = pi->adapter;
	u64 vec = 0;
	bool ucast = false;
	struct hash_mac_addr *entry;

	/* Calculate the hash vector for the updated list and program it */
	list_for_each_entry(entry, &adap->mac_hlist, list) {
		ucast |= is_unicast_ether_addr(entry->addr);
		vec |= (1ULL << hash_mac_addr(entry->addr));
	}
	return t4_set_addr_hash(adap, adap->mbox, pi->viid, ucast,
				vec, false);
}

static int cxgb4_mac_sync(struct net_device *netdev, const u8 *mac_addr)
{
	struct port_info *pi = netdev_priv(netdev);
	struct adapter *adap = pi->adapter;
	int ret;
	u64 mhash = 0;
	u64 uhash = 0;
	bool free = false;
	bool ucast = is_unicast_ether_addr(mac_addr);
	const u8 *maclist[1] = {mac_addr};
	struct hash_mac_addr *new_entry;

	ret = t4_alloc_mac_filt(adap, adap->mbox, pi->viid, free, 1, maclist,
				NULL, ucast ? &uhash : &mhash, false);
	if (ret < 0)
		goto out;
	/* if hash != 0, then add the addr to hash addr list
	 * so on the end we will calculate the hash for the
	 * list and program it
	 */
	if (uhash || mhash) {
		new_entry = kzalloc(sizeof(*new_entry), GFP_ATOMIC);
		if (!new_entry)
			return -ENOMEM;
		ether_addr_copy(new_entry->addr, mac_addr);
		list_add_tail(&new_entry->list, &adap->mac_hlist);
		ret = cxgb4_set_addr_hash(pi);
	}
out:
	return ret < 0 ? ret : 0;
}

static int cxgb4_mac_unsync(struct net_device *netdev, const u8 *mac_addr)
{
	struct port_info *pi = netdev_priv(netdev);
	struct adapter *adap = pi->adapter;
	int ret;
	const u8 *maclist[1] = {mac_addr};
	struct hash_mac_addr *entry, *tmp;

	/* If the MAC address to be removed is in the hash addr
	 * list, delete it from the list and update hash vector
	 */
	list_for_each_entry_safe(entry, tmp, &adap->mac_hlist, list) {
		if (ether_addr_equal(entry->addr, mac_addr)) {
			list_del(&entry->list);
			kfree(entry);
			return cxgb4_set_addr_hash(pi);
		}
	}

	ret = t4_free_mac_filt(adap, adap->mbox, pi->viid, 1, maclist, false);
	return ret < 0 ? -EINVAL : 0;
}

/*
 * Set Rx properties of a port, such as promiscruity, address filters, and MTU.
 * If @mtu is -1 it is left unchanged.
 */
static int set_rxmode(struct net_device *dev, int mtu, bool sleep_ok)
{
	struct port_info *pi = netdev_priv(dev);
	struct adapter *adapter = pi->adapter;

	__dev_uc_sync(dev, cxgb4_mac_sync, cxgb4_mac_unsync);
	__dev_mc_sync(dev, cxgb4_mac_sync, cxgb4_mac_unsync);

	return t4_set_rxmode(adapter, adapter->mbox, pi->viid, mtu,
			     (dev->flags & IFF_PROMISC) ? 1 : 0,
			     (dev->flags & IFF_ALLMULTI) ? 1 : 0, 1, -1,
			     sleep_ok);
}

/**
 *	link_start - enable a port
 *	@dev: the port to enable
 *
 *	Performs the MAC and PHY actions needed to enable a port.
 */
static int link_start(struct net_device *dev)
{
	int ret;
	struct port_info *pi = netdev_priv(dev);
	unsigned int mb = pi->adapter->pf;

	/*
	 * We do not set address filters and promiscuity here, the stack does
	 * that step explicitly.
	 */
	ret = t4_set_rxmode(pi->adapter, mb, pi->viid, dev->mtu, -1, -1, -1,
			    !!(dev->features & NETIF_F_HW_VLAN_CTAG_RX), true);
	if (ret == 0) {
		ret = t4_change_mac(pi->adapter, mb, pi->viid,
				    pi->xact_addr_filt, dev->dev_addr, true,
				    true);
		if (ret >= 0) {
			pi->xact_addr_filt = ret;
			ret = 0;
		}
	}
	if (ret == 0)
		ret = t4_link_l1cfg(pi->adapter, mb, pi->tx_chan,
				    &pi->link_cfg);
	if (ret == 0) {
		local_bh_disable();
		ret = t4_enable_pi_params(pi->adapter, mb, pi, true,
					  true, CXGB4_DCB_ENABLED);
		local_bh_enable();
	}

	return ret;
}

#ifdef CONFIG_CHELSIO_T4_DCB
/* Handle a Data Center Bridging update message from the firmware. */
static void dcb_rpl(struct adapter *adap, const struct fw_port_cmd *pcmd)
{
	int port = FW_PORT_CMD_PORTID_G(ntohl(pcmd->op_to_portid));
	struct net_device *dev = adap->port[adap->chan_map[port]];
	int old_dcb_enabled = cxgb4_dcb_enabled(dev);
	int new_dcb_enabled;

	cxgb4_dcb_handle_fw_update(adap, pcmd);
	new_dcb_enabled = cxgb4_dcb_enabled(dev);

	/* If the DCB has become enabled or disabled on the port then we're
	 * going to need to set up/tear down DCB Priority parameters for the
	 * TX Queues associated with the port.
	 */
	if (new_dcb_enabled != old_dcb_enabled)
		dcb_tx_queue_prio_enable(dev, new_dcb_enabled);
}
#endif /* CONFIG_CHELSIO_T4_DCB */

/* Response queue handler for the FW event queue.
 */
static int fwevtq_handler(struct sge_rspq *q, const __be64 *rsp,
			  const struct pkt_gl *gl)
{
	u8 opcode = ((const struct rss_header *)rsp)->opcode;

	rsp++;                                          /* skip RSS header */

	/* FW can send EGR_UPDATEs encapsulated in a CPL_FW4_MSG.
	 */
	if (unlikely(opcode == CPL_FW4_MSG &&
	   ((const struct cpl_fw4_msg *)rsp)->type == FW_TYPE_RSSCPL)) {
		rsp++;
		opcode = ((const struct rss_header *)rsp)->opcode;
		rsp++;
		if (opcode != CPL_SGE_EGR_UPDATE) {
			dev_err(q->adap->pdev_dev, "unexpected FW4/CPL %#x on FW event queue\n"
				, opcode);
			goto out;
		}
	}

	if (likely(opcode == CPL_SGE_EGR_UPDATE)) {
		const struct cpl_sge_egr_update *p = (void *)rsp;
		unsigned int qid = EGR_QID_G(ntohl(p->opcode_qid));
		struct sge_txq *txq;

		txq = q->adap->sge.egr_map[qid - q->adap->sge.egr_start];
		txq->restarts++;
		if (txq->q_type == CXGB4_TXQ_ETH) {
			struct sge_eth_txq *eq;

			eq = container_of(txq, struct sge_eth_txq, q);
			netif_tx_wake_queue(eq->txq);
		} else {
			struct sge_uld_txq *oq;

			oq = container_of(txq, struct sge_uld_txq, q);
			tasklet_schedule(&oq->qresume_tsk);
		}
	} else if (opcode == CPL_FW6_MSG || opcode == CPL_FW4_MSG) {
		const struct cpl_fw6_msg *p = (void *)rsp;

#ifdef CONFIG_CHELSIO_T4_DCB
		const struct fw_port_cmd *pcmd = (const void *)p->data;
		unsigned int cmd = FW_CMD_OP_G(ntohl(pcmd->op_to_portid));
		unsigned int action =
			FW_PORT_CMD_ACTION_G(ntohl(pcmd->action_to_len16));

		if (cmd == FW_PORT_CMD &&
		    (action == FW_PORT_ACTION_GET_PORT_INFO ||
		     action == FW_PORT_ACTION_GET_PORT_INFO32)) {
			int port = FW_PORT_CMD_PORTID_G(
					be32_to_cpu(pcmd->op_to_portid));
			struct net_device *dev;
			int dcbxdis, state_input;

			dev = q->adap->port[q->adap->chan_map[port]];
			dcbxdis = (action == FW_PORT_ACTION_GET_PORT_INFO
			  ? !!(pcmd->u.info.dcbxdis_pkd & FW_PORT_CMD_DCBXDIS_F)
			  : !!(be32_to_cpu(pcmd->u.info32.lstatus32_to_cbllen32)
			       & FW_PORT_CMD_DCBXDIS32_F));
			state_input = (dcbxdis
				       ? CXGB4_DCB_INPUT_FW_DISABLED
				       : CXGB4_DCB_INPUT_FW_ENABLED);

			cxgb4_dcb_state_fsm(dev, state_input);
		}

		if (cmd == FW_PORT_CMD &&
		    action == FW_PORT_ACTION_L2_DCB_CFG)
			dcb_rpl(q->adap, pcmd);
		else
#endif
			if (p->type == 0)
				t4_handle_fw_rpl(q->adap, p->data);
	} else if (opcode == CPL_L2T_WRITE_RPL) {
		const struct cpl_l2t_write_rpl *p = (void *)rsp;

		do_l2t_write_rpl(q->adap, p);
	} else if (opcode == CPL_SMT_WRITE_RPL) {
		const struct cpl_smt_write_rpl *p = (void *)rsp;

		do_smt_write_rpl(q->adap, p);
	} else if (opcode == CPL_SET_TCB_RPL) {
		const struct cpl_set_tcb_rpl *p = (void *)rsp;

		filter_rpl(q->adap, p);
	} else if (opcode == CPL_ACT_OPEN_RPL) {
		const struct cpl_act_open_rpl *p = (void *)rsp;

		hash_filter_rpl(q->adap, p);
	} else if (opcode == CPL_ABORT_RPL_RSS) {
		const struct cpl_abort_rpl_rss *p = (void *)rsp;

		hash_del_filter_rpl(q->adap, p);
	} else if (opcode == CPL_SRQ_TABLE_RPL) {
		const struct cpl_srq_table_rpl *p = (void *)rsp;

		do_srq_table_rpl(q->adap, p);
	} else
		dev_err(q->adap->pdev_dev,
			"unexpected CPL %#x on FW event queue\n", opcode);
out:
	return 0;
}

static void disable_msi(struct adapter *adapter)
{
	if (adapter->flags & USING_MSIX) {
		pci_disable_msix(adapter->pdev);
		adapter->flags &= ~USING_MSIX;
	} else if (adapter->flags & USING_MSI) {
		pci_disable_msi(adapter->pdev);
		adapter->flags &= ~USING_MSI;
	}
}

/*
 * Interrupt handler for non-data events used with MSI-X.
 */
static irqreturn_t t4_nondata_intr(int irq, void *cookie)
{
	struct adapter *adap = cookie;
	u32 v = t4_read_reg(adap, MYPF_REG(PL_PF_INT_CAUSE_A));

	if (v & PFSW_F) {
		adap->swintr = 1;
		t4_write_reg(adap, MYPF_REG(PL_PF_INT_CAUSE_A), v);
	}
	if (adap->flags & MASTER_PF)
		t4_slow_intr_handler(adap);
	return IRQ_HANDLED;
}

/*
 * Name the MSI-X interrupts.
 */
static void name_msix_vecs(struct adapter *adap)
{
	int i, j, msi_idx = 2, n = sizeof(adap->msix_info[0].desc);

	/* non-data interrupts */
	snprintf(adap->msix_info[0].desc, n, "%s", adap->port[0]->name);

	/* FW events */
	snprintf(adap->msix_info[1].desc, n, "%s-FWeventq",
		 adap->port[0]->name);

	/* Ethernet queues */
	for_each_port(adap, j) {
		struct net_device *d = adap->port[j];
		const struct port_info *pi = netdev_priv(d);

		for (i = 0; i < pi->nqsets; i++, msi_idx++)
			snprintf(adap->msix_info[msi_idx].desc, n, "%s-Rx%d",
				 d->name, i);
	}
}

static int request_msix_queue_irqs(struct adapter *adap)
{
	struct sge *s = &adap->sge;
	int err, ethqidx;
	int msi_index = 2;

	err = request_irq(adap->msix_info[1].vec, t4_sge_intr_msix, 0,
			  adap->msix_info[1].desc, &s->fw_evtq);
	if (err)
		return err;

	for_each_ethrxq(s, ethqidx) {
		err = request_irq(adap->msix_info[msi_index].vec,
				  t4_sge_intr_msix, 0,
				  adap->msix_info[msi_index].desc,
				  &s->ethrxq[ethqidx].rspq);
		if (err)
			goto unwind;
		msi_index++;
	}
	return 0;

unwind:
	while (--ethqidx >= 0)
		free_irq(adap->msix_info[--msi_index].vec,
			 &s->ethrxq[ethqidx].rspq);
	free_irq(adap->msix_info[1].vec, &s->fw_evtq);
	return err;
}

static void free_msix_queue_irqs(struct adapter *adap)
{
	int i, msi_index = 2;
	struct sge *s = &adap->sge;

	free_irq(adap->msix_info[1].vec, &s->fw_evtq);
	for_each_ethrxq(s, i)
		free_irq(adap->msix_info[msi_index++].vec, &s->ethrxq[i].rspq);
}

/**
 *	cxgb4_write_rss - write the RSS table for a given port
 *	@pi: the port
 *	@queues: array of queue indices for RSS
 *
 *	Sets up the portion of the HW RSS table for the port's VI to distribute
 *	packets to the Rx queues in @queues.
 *	Should never be called before setting up sge eth rx queues
 */
int cxgb4_write_rss(const struct port_info *pi, const u16 *queues)
{
	u16 *rss;
	int i, err;
	struct adapter *adapter = pi->adapter;
	const struct sge_eth_rxq *rxq;

	rxq = &adapter->sge.ethrxq[pi->first_qset];
	rss = kmalloc_array(pi->rss_size, sizeof(u16), GFP_KERNEL);
	if (!rss)
		return -ENOMEM;

	/* map the queue indices to queue ids */
	for (i = 0; i < pi->rss_size; i++, queues++)
		rss[i] = rxq[*queues].rspq.abs_id;

	err = t4_config_rss_range(adapter, adapter->pf, pi->viid, 0,
				  pi->rss_size, rss, pi->rss_size);
	/* If Tunnel All Lookup isn't specified in the global RSS
	 * Configuration, then we need to specify a default Ingress
	 * Queue for any ingress packets which aren't hashed.  We'll
	 * use our first ingress queue ...
	 */
	if (!err)
		err = t4_config_vi_rss(adapter, adapter->mbox, pi->viid,
				       FW_RSS_VI_CONFIG_CMD_IP6FOURTUPEN_F |
				       FW_RSS_VI_CONFIG_CMD_IP6TWOTUPEN_F |
				       FW_RSS_VI_CONFIG_CMD_IP4FOURTUPEN_F |
				       FW_RSS_VI_CONFIG_CMD_IP4TWOTUPEN_F |
				       FW_RSS_VI_CONFIG_CMD_UDPEN_F,
				       rss[0]);
	kfree(rss);
	return err;
}

/**
 *	setup_rss - configure RSS
 *	@adap: the adapter
 *
 *	Sets up RSS for each port.
 */
static int setup_rss(struct adapter *adap)
{
	int i, j, err;

	for_each_port(adap, i) {
		const struct port_info *pi = adap2pinfo(adap, i);

		/* Fill default values with equal distribution */
		for (j = 0; j < pi->rss_size; j++)
			pi->rss[j] = j % pi->nqsets;

		err = cxgb4_write_rss(pi, pi->rss);
		if (err)
			return err;
	}
	return 0;
}

/*
 * Return the channel of the ingress queue with the given qid.
 */
static unsigned int rxq_to_chan(const struct sge *p, unsigned int qid)
{
	qid -= p->ingr_start;
	return netdev2pinfo(p->ingr_map[qid]->netdev)->tx_chan;
}

/*
 * Wait until all NAPI handlers are descheduled.
 */
static void quiesce_rx(struct adapter *adap)
{
	int i;

	for (i = 0; i < adap->sge.ingr_sz; i++) {
		struct sge_rspq *q = adap->sge.ingr_map[i];

		if (q && q->handler)
			napi_disable(&q->napi);
	}
}

/* Disable interrupt and napi handler */
static void disable_interrupts(struct adapter *adap)
{
	if (adap->flags & FULL_INIT_DONE) {
		t4_intr_disable(adap);
		if (adap->flags & USING_MSIX) {
			free_msix_queue_irqs(adap);
			free_irq(adap->msix_info[0].vec, adap);
		} else {
			free_irq(adap->pdev->irq, adap);
		}
		quiesce_rx(adap);
	}
}

/*
 * Enable NAPI scheduling and interrupt generation for all Rx queues.
 */
static void enable_rx(struct adapter *adap)
{
	int i;

	for (i = 0; i < adap->sge.ingr_sz; i++) {
		struct sge_rspq *q = adap->sge.ingr_map[i];

		if (!q)
			continue;
		if (q->handler)
			napi_enable(&q->napi);

		/* 0-increment GTS to start the timer and enable interrupts */
		t4_write_reg(adap, MYPF_REG(SGE_PF_GTS_A),
			     SEINTARM_V(q->intr_params) |
			     INGRESSQID_V(q->cntxt_id));
	}
}


static int setup_fw_sge_queues(struct adapter *adap)
{
	struct sge *s = &adap->sge;
	int err = 0;

	bitmap_zero(s->starving_fl, s->egr_sz);
	bitmap_zero(s->txq_maperr, s->egr_sz);

	if (adap->flags & USING_MSIX)
		adap->msi_idx = 1;         /* vector 0 is for non-queue interrupts */
	else {
		err = t4_sge_alloc_rxq(adap, &s->intrq, false, adap->port[0], 0,
				       NULL, NULL, NULL, -1);
		if (err)
			return err;
		adap->msi_idx = -((int)s->intrq.abs_id + 1);
	}

	err = t4_sge_alloc_rxq(adap, &s->fw_evtq, true, adap->port[0],
			       adap->msi_idx, NULL, fwevtq_handler, NULL, -1);
	return err;
}

/**
 *	setup_sge_queues - configure SGE Tx/Rx/response queues
 *	@adap: the adapter
 *
 *	Determines how many sets of SGE queues to use and initializes them.
 *	We support multiple queue sets per port if we have MSI-X, otherwise
 *	just one queue set per port.
 */
static int setup_sge_queues(struct adapter *adap)
{
	int err, i, j;
	struct sge *s = &adap->sge;
	struct sge_uld_rxq_info *rxq_info = NULL;
	unsigned int cmplqid = 0;

	if (is_uld(adap))
		rxq_info = s->uld_rxq_info[CXGB4_ULD_RDMA];

	for_each_port(adap, i) {
		struct net_device *dev = adap->port[i];
		struct port_info *pi = netdev_priv(dev);
		struct sge_eth_rxq *q = &s->ethrxq[pi->first_qset];
		struct sge_eth_txq *t = &s->ethtxq[pi->first_qset];

		for (j = 0; j < pi->nqsets; j++, q++) {
			if (adap->msi_idx > 0)
				adap->msi_idx++;
			err = t4_sge_alloc_rxq(adap, &q->rspq, false, dev,
					       adap->msi_idx, &q->fl,
					       t4_ethrx_handler,
					       NULL,
					       t4_get_tp_ch_map(adap,
								pi->tx_chan));
			if (err)
				goto freeout;
			q->rspq.idx = j;
			memset(&q->stats, 0, sizeof(q->stats));
		}
		for (j = 0; j < pi->nqsets; j++, t++) {
			err = t4_sge_alloc_eth_txq(adap, t, dev,
					netdev_get_tx_queue(dev, j),
					s->fw_evtq.cntxt_id);
			if (err)
				goto freeout;
		}
	}

	for_each_port(adap, i) {
		/* Note that cmplqid below is 0 if we don't
		 * have RDMA queues, and that's the right value.
		 */
		if (rxq_info)
			cmplqid	= rxq_info->uldrxq[i].rspq.cntxt_id;

		err = t4_sge_alloc_ctrl_txq(adap, &s->ctrlq[i], adap->port[i],
					    s->fw_evtq.cntxt_id, cmplqid);
		if (err)
			goto freeout;
	}

	if (!is_t4(adap->params.chip)) {
		err = t4_sge_alloc_eth_txq(adap, &s->ptptxq, adap->port[0],
					   netdev_get_tx_queue(adap->port[0], 0)
					   , s->fw_evtq.cntxt_id);
		if (err)
			goto freeout;
	}

	t4_write_reg(adap, is_t4(adap->params.chip) ?
				MPS_TRC_RSS_CONTROL_A :
				MPS_T5_TRC_RSS_CONTROL_A,
		     RSSCONTROL_V(netdev2pinfo(adap->port[0])->tx_chan) |
		     QUEUENUMBER_V(s->ethrxq[0].rspq.abs_id));
	return 0;
freeout:
	dev_err(adap->pdev_dev, "Can't allocate queues, err=%d\n", -err);
	t4_free_sge_resources(adap);
	return err;
}

static u16 cxgb_select_queue(struct net_device *dev, struct sk_buff *skb,
			     struct net_device *sb_dev,
			     select_queue_fallback_t fallback)
{
	int txq;

#ifdef CONFIG_CHELSIO_T4_DCB
	/* If a Data Center Bridging has been successfully negotiated on this
	 * link then we'll use the skb's priority to map it to a TX Queue.
	 * The skb's priority is determined via the VLAN Tag Priority Code
	 * Point field.
	 */
	if (cxgb4_dcb_enabled(dev) && !is_kdump_kernel()) {
		u16 vlan_tci;
		int err;

		err = vlan_get_tag(skb, &vlan_tci);
		if (unlikely(err)) {
			if (net_ratelimit())
				netdev_warn(dev,
					    "TX Packet without VLAN Tag on DCB Link\n");
			txq = 0;
		} else {
			txq = (vlan_tci & VLAN_PRIO_MASK) >> VLAN_PRIO_SHIFT;
#ifdef CONFIG_CHELSIO_T4_FCOE
			if (skb->protocol == htons(ETH_P_FCOE))
				txq = skb->priority & 0x7;
#endif /* CONFIG_CHELSIO_T4_FCOE */
		}
		return txq;
	}
#endif /* CONFIG_CHELSIO_T4_DCB */

	if (select_queue) {
		txq = (skb_rx_queue_recorded(skb)
			? skb_get_rx_queue(skb)
			: smp_processor_id());

		while (unlikely(txq >= dev->real_num_tx_queues))
			txq -= dev->real_num_tx_queues;

		return txq;
	}

	return fallback(dev, skb, NULL) % dev->real_num_tx_queues;
}

static int closest_timer(const struct sge *s, int time)
{
	int i, delta, match = 0, min_delta = INT_MAX;

	for (i = 0; i < ARRAY_SIZE(s->timer_val); i++) {
		delta = time - s->timer_val[i];
		if (delta < 0)
			delta = -delta;
		if (delta < min_delta) {
			min_delta = delta;
			match = i;
		}
	}
	return match;
}

static int closest_thres(const struct sge *s, int thres)
{
	int i, delta, match = 0, min_delta = INT_MAX;

	for (i = 0; i < ARRAY_SIZE(s->counter_val); i++) {
		delta = thres - s->counter_val[i];
		if (delta < 0)
			delta = -delta;
		if (delta < min_delta) {
			min_delta = delta;
			match = i;
		}
	}
	return match;
}

/**
 *	cxgb4_set_rspq_intr_params - set a queue's interrupt holdoff parameters
 *	@q: the Rx queue
 *	@us: the hold-off time in us, or 0 to disable timer
 *	@cnt: the hold-off packet count, or 0 to disable counter
 *
 *	Sets an Rx queue's interrupt hold-off time and packet count.  At least
 *	one of the two needs to be enabled for the queue to generate interrupts.
 */
int cxgb4_set_rspq_intr_params(struct sge_rspq *q,
			       unsigned int us, unsigned int cnt)
{
	struct adapter *adap = q->adap;

	if ((us | cnt) == 0)
		cnt = 1;

	if (cnt) {
		int err;
		u32 v, new_idx;

		new_idx = closest_thres(&adap->sge, cnt);
		if (q->desc && q->pktcnt_idx != new_idx) {
			/* the queue has already been created, update it */
			v = FW_PARAMS_MNEM_V(FW_PARAMS_MNEM_DMAQ) |
			    FW_PARAMS_PARAM_X_V(
					FW_PARAMS_PARAM_DMAQ_IQ_INTCNTTHRESH) |
			    FW_PARAMS_PARAM_YZ_V(q->cntxt_id);
			err = t4_set_params(adap, adap->mbox, adap->pf, 0, 1,
					    &v, &new_idx);
			if (err)
				return err;
		}
		q->pktcnt_idx = new_idx;
	}

	us = us == 0 ? 6 : closest_timer(&adap->sge, us);
	q->intr_params = QINTR_TIMER_IDX_V(us) | QINTR_CNT_EN_V(cnt > 0);
	return 0;
}

static int cxgb_set_features(struct net_device *dev, netdev_features_t features)
{
	const struct port_info *pi = netdev_priv(dev);
	netdev_features_t changed = dev->features ^ features;
	int err;

	if (!(changed & NETIF_F_HW_VLAN_CTAG_RX))
		return 0;

	err = t4_set_rxmode(pi->adapter, pi->adapter->pf, pi->viid, -1,
			    -1, -1, -1,
			    !!(features & NETIF_F_HW_VLAN_CTAG_RX), true);
	if (unlikely(err))
		dev->features = features ^ NETIF_F_HW_VLAN_CTAG_RX;
	return err;
}

static int setup_debugfs(struct adapter *adap)
{
	if (IS_ERR_OR_NULL(adap->debugfs_root))
		return -1;

#ifdef CONFIG_DEBUG_FS
	t4_setup_debugfs(adap);
#endif
	return 0;
}

/*
 * upper-layer driver support
 */

/*
 * Allocate an active-open TID and set it to the supplied value.
 */
int cxgb4_alloc_atid(struct tid_info *t, void *data)
{
	int atid = -1;

	spin_lock_bh(&t->atid_lock);
	if (t->afree) {
		union aopen_entry *p = t->afree;

		atid = (p - t->atid_tab) + t->atid_base;
		t->afree = p->next;
		p->data = data;
		t->atids_in_use++;
	}
	spin_unlock_bh(&t->atid_lock);
	return atid;
}
EXPORT_SYMBOL(cxgb4_alloc_atid);

/*
 * Release an active-open TID.
 */
void cxgb4_free_atid(struct tid_info *t, unsigned int atid)
{
	union aopen_entry *p = &t->atid_tab[atid - t->atid_base];

	spin_lock_bh(&t->atid_lock);
	p->next = t->afree;
	t->afree = p;
	t->atids_in_use--;
	spin_unlock_bh(&t->atid_lock);
}
EXPORT_SYMBOL(cxgb4_free_atid);

/*
 * Allocate a server TID and set it to the supplied value.
 */
int cxgb4_alloc_stid(struct tid_info *t, int family, void *data)
{
	int stid;

	spin_lock_bh(&t->stid_lock);
	if (family == PF_INET) {
		stid = find_first_zero_bit(t->stid_bmap, t->nstids);
		if (stid < t->nstids)
			__set_bit(stid, t->stid_bmap);
		else
			stid = -1;
	} else {
		stid = bitmap_find_free_region(t->stid_bmap, t->nstids, 1);
		if (stid < 0)
			stid = -1;
	}
	if (stid >= 0) {
		t->stid_tab[stid].data = data;
		stid += t->stid_base;
		/* IPv6 requires max of 520 bits or 16 cells in TCAM
		 * This is equivalent to 4 TIDs. With CLIP enabled it
		 * needs 2 TIDs.
		 */
		if (family == PF_INET6) {
			t->stids_in_use += 2;
			t->v6_stids_in_use += 2;
		} else {
			t->stids_in_use++;
		}
	}
	spin_unlock_bh(&t->stid_lock);
	return stid;
}
EXPORT_SYMBOL(cxgb4_alloc_stid);

/* Allocate a server filter TID and set it to the supplied value.
 */
int cxgb4_alloc_sftid(struct tid_info *t, int family, void *data)
{
	int stid;

	spin_lock_bh(&t->stid_lock);
	if (family == PF_INET) {
		stid = find_next_zero_bit(t->stid_bmap,
				t->nstids + t->nsftids, t->nstids);
		if (stid < (t->nstids + t->nsftids))
			__set_bit(stid, t->stid_bmap);
		else
			stid = -1;
	} else {
		stid = -1;
	}
	if (stid >= 0) {
		t->stid_tab[stid].data = data;
		stid -= t->nstids;
		stid += t->sftid_base;
		t->sftids_in_use++;
	}
	spin_unlock_bh(&t->stid_lock);
	return stid;
}
EXPORT_SYMBOL(cxgb4_alloc_sftid);

/* Release a server TID.
 */
void cxgb4_free_stid(struct tid_info *t, unsigned int stid, int family)
{
	/* Is it a server filter TID? */
	if (t->nsftids && (stid >= t->sftid_base)) {
		stid -= t->sftid_base;
		stid += t->nstids;
	} else {
		stid -= t->stid_base;
	}

	spin_lock_bh(&t->stid_lock);
	if (family == PF_INET)
		__clear_bit(stid, t->stid_bmap);
	else
		bitmap_release_region(t->stid_bmap, stid, 1);
	t->stid_tab[stid].data = NULL;
	if (stid < t->nstids) {
		if (family == PF_INET6) {
			t->stids_in_use -= 2;
			t->v6_stids_in_use -= 2;
		} else {
			t->stids_in_use--;
		}
	} else {
		t->sftids_in_use--;
	}

	spin_unlock_bh(&t->stid_lock);
}
EXPORT_SYMBOL(cxgb4_free_stid);

/*
 * Populate a TID_RELEASE WR.  Caller must properly size the skb.
 */
static void mk_tid_release(struct sk_buff *skb, unsigned int chan,
			   unsigned int tid)
{
	struct cpl_tid_release *req;

	set_wr_txq(skb, CPL_PRIORITY_SETUP, chan);
	req = __skb_put(skb, sizeof(*req));
	INIT_TP_WR(req, tid);
	OPCODE_TID(req) = htonl(MK_OPCODE_TID(CPL_TID_RELEASE, tid));
}

/*
 * Queue a TID release request and if necessary schedule a work queue to
 * process it.
 */
static void cxgb4_queue_tid_release(struct tid_info *t, unsigned int chan,
				    unsigned int tid)
{
	void **p = &t->tid_tab[tid];
	struct adapter *adap = container_of(t, struct adapter, tids);

	spin_lock_bh(&adap->tid_release_lock);
	*p = adap->tid_release_head;
	/* Low 2 bits encode the Tx channel number */
	adap->tid_release_head = (void **)((uintptr_t)p | chan);
	if (!adap->tid_release_task_busy) {
		adap->tid_release_task_busy = true;
		queue_work(adap->workq, &adap->tid_release_task);
	}
	spin_unlock_bh(&adap->tid_release_lock);
}

/*
 * Process the list of pending TID release requests.
 */
static void process_tid_release_list(struct work_struct *work)
{
	struct sk_buff *skb;
	struct adapter *adap;

	adap = container_of(work, struct adapter, tid_release_task);

	spin_lock_bh(&adap->tid_release_lock);
	while (adap->tid_release_head) {
		void **p = adap->tid_release_head;
		unsigned int chan = (uintptr_t)p & 3;
		p = (void *)p - chan;

		adap->tid_release_head = *p;
		*p = NULL;
		spin_unlock_bh(&adap->tid_release_lock);

		while (!(skb = alloc_skb(sizeof(struct cpl_tid_release),
					 GFP_KERNEL)))
			schedule_timeout_uninterruptible(1);

		mk_tid_release(skb, chan, p - adap->tids.tid_tab);
		t4_ofld_send(adap, skb);
		spin_lock_bh(&adap->tid_release_lock);
	}
	adap->tid_release_task_busy = false;
	spin_unlock_bh(&adap->tid_release_lock);
}

/*
 * Release a TID and inform HW.  If we are unable to allocate the release
 * message we defer to a work queue.
 */
void cxgb4_remove_tid(struct tid_info *t, unsigned int chan, unsigned int tid,
		      unsigned short family)
{
	struct sk_buff *skb;
	struct adapter *adap = container_of(t, struct adapter, tids);

	WARN_ON(tid >= t->ntids);

	if (t->tid_tab[tid]) {
		t->tid_tab[tid] = NULL;
		atomic_dec(&t->conns_in_use);
		if (t->hash_base && (tid >= t->hash_base)) {
			if (family == AF_INET6)
				atomic_sub(2, &t->hash_tids_in_use);
			else
				atomic_dec(&t->hash_tids_in_use);
		} else {
			if (family == AF_INET6)
				atomic_sub(2, &t->tids_in_use);
			else
				atomic_dec(&t->tids_in_use);
		}
	}

	skb = alloc_skb(sizeof(struct cpl_tid_release), GFP_ATOMIC);
	if (likely(skb)) {
		mk_tid_release(skb, chan, tid);
		t4_ofld_send(adap, skb);
	} else
		cxgb4_queue_tid_release(t, chan, tid);
}
EXPORT_SYMBOL(cxgb4_remove_tid);

/*
 * Allocate and initialize the TID tables.  Returns 0 on success.
 */
static int tid_init(struct tid_info *t)
{
	struct adapter *adap = container_of(t, struct adapter, tids);
	unsigned int max_ftids = t->nftids + t->nsftids;
	unsigned int natids = t->natids;
	unsigned int stid_bmap_size;
	unsigned int ftid_bmap_size;
	size_t size;

	stid_bmap_size = BITS_TO_LONGS(t->nstids + t->nsftids);
	ftid_bmap_size = BITS_TO_LONGS(t->nftids);
	size = t->ntids * sizeof(*t->tid_tab) +
	       natids * sizeof(*t->atid_tab) +
	       t->nstids * sizeof(*t->stid_tab) +
	       t->nsftids * sizeof(*t->stid_tab) +
	       stid_bmap_size * sizeof(long) +
	       max_ftids * sizeof(*t->ftid_tab) +
	       ftid_bmap_size * sizeof(long);

	t->tid_tab = kvzalloc(size, GFP_KERNEL);
	if (!t->tid_tab)
		return -ENOMEM;

	t->atid_tab = (union aopen_entry *)&t->tid_tab[t->ntids];
	t->stid_tab = (struct serv_entry *)&t->atid_tab[natids];
	t->stid_bmap = (unsigned long *)&t->stid_tab[t->nstids + t->nsftids];
	t->ftid_tab = (struct filter_entry *)&t->stid_bmap[stid_bmap_size];
	t->ftid_bmap = (unsigned long *)&t->ftid_tab[max_ftids];
	spin_lock_init(&t->stid_lock);
	spin_lock_init(&t->atid_lock);
	spin_lock_init(&t->ftid_lock);

	t->stids_in_use = 0;
	t->v6_stids_in_use = 0;
	t->sftids_in_use = 0;
	t->afree = NULL;
	t->atids_in_use = 0;
	atomic_set(&t->tids_in_use, 0);
	atomic_set(&t->conns_in_use, 0);
	atomic_set(&t->hash_tids_in_use, 0);

	/* Setup the free list for atid_tab and clear the stid bitmap. */
	if (natids) {
		while (--natids)
			t->atid_tab[natids - 1].next = &t->atid_tab[natids];
		t->afree = t->atid_tab;
	}

	if (is_offload(adap)) {
		bitmap_zero(t->stid_bmap, t->nstids + t->nsftids);
		/* Reserve stid 0 for T4/T5 adapters */
		if (!t->stid_base &&
		    CHELSIO_CHIP_VERSION(adap->params.chip) <= CHELSIO_T5)
			__set_bit(0, t->stid_bmap);
	}

	bitmap_zero(t->ftid_bmap, t->nftids);
	return 0;
}

/**
 *	cxgb4_create_server - create an IP server
 *	@dev: the device
 *	@stid: the server TID
 *	@sip: local IP address to bind server to
 *	@sport: the server's TCP port
 *	@queue: queue to direct messages from this server to
 *
 *	Create an IP server for the given port and address.
 *	Returns <0 on error and one of the %NET_XMIT_* values on success.
 */
int cxgb4_create_server(const struct net_device *dev, unsigned int stid,
			__be32 sip, __be16 sport, __be16 vlan,
			unsigned int queue)
{
	unsigned int chan;
	struct sk_buff *skb;
	struct adapter *adap;
	struct cpl_pass_open_req *req;
	int ret;

	skb = alloc_skb(sizeof(*req), GFP_KERNEL);
	if (!skb)
		return -ENOMEM;

	adap = netdev2adap(dev);
	req = __skb_put(skb, sizeof(*req));
	INIT_TP_WR(req, 0);
	OPCODE_TID(req) = htonl(MK_OPCODE_TID(CPL_PASS_OPEN_REQ, stid));
	req->local_port = sport;
	req->peer_port = htons(0);
	req->local_ip = sip;
	req->peer_ip = htonl(0);
	chan = rxq_to_chan(&adap->sge, queue);
	req->opt0 = cpu_to_be64(TX_CHAN_V(chan));
	req->opt1 = cpu_to_be64(CONN_POLICY_V(CPL_CONN_POLICY_ASK) |
				SYN_RSS_ENABLE_F | SYN_RSS_QUEUE_V(queue));
	ret = t4_mgmt_tx(adap, skb);
	return net_xmit_eval(ret);
}
EXPORT_SYMBOL(cxgb4_create_server);

/*	cxgb4_create_server6 - create an IPv6 server
 *	@dev: the device
 *	@stid: the server TID
 *	@sip: local IPv6 address to bind server to
 *	@sport: the server's TCP port
 *	@queue: queue to direct messages from this server to
 *
 *	Create an IPv6 server for the given port and address.
 *	Returns <0 on error and one of the %NET_XMIT_* values on success.
 */
int cxgb4_create_server6(const struct net_device *dev, unsigned int stid,
			 const struct in6_addr *sip, __be16 sport,
			 unsigned int queue)
{
	unsigned int chan;
	struct sk_buff *skb;
	struct adapter *adap;
	struct cpl_pass_open_req6 *req;
	int ret;

	skb = alloc_skb(sizeof(*req), GFP_KERNEL);
	if (!skb)
		return -ENOMEM;

	adap = netdev2adap(dev);
	req = __skb_put(skb, sizeof(*req));
	INIT_TP_WR(req, 0);
	OPCODE_TID(req) = htonl(MK_OPCODE_TID(CPL_PASS_OPEN_REQ6, stid));
	req->local_port = sport;
	req->peer_port = htons(0);
	req->local_ip_hi = *(__be64 *)(sip->s6_addr);
	req->local_ip_lo = *(__be64 *)(sip->s6_addr + 8);
	req->peer_ip_hi = cpu_to_be64(0);
	req->peer_ip_lo = cpu_to_be64(0);
	chan = rxq_to_chan(&adap->sge, queue);
	req->opt0 = cpu_to_be64(TX_CHAN_V(chan));
	req->opt1 = cpu_to_be64(CONN_POLICY_V(CPL_CONN_POLICY_ASK) |
				SYN_RSS_ENABLE_F | SYN_RSS_QUEUE_V(queue));
	ret = t4_mgmt_tx(adap, skb);
	return net_xmit_eval(ret);
}
EXPORT_SYMBOL(cxgb4_create_server6);

int cxgb4_remove_server(const struct net_device *dev, unsigned int stid,
			unsigned int queue, bool ipv6)
{
	struct sk_buff *skb;
	struct adapter *adap;
	struct cpl_close_listsvr_req *req;
	int ret;

	adap = netdev2adap(dev);

	skb = alloc_skb(sizeof(*req), GFP_KERNEL);
	if (!skb)
		return -ENOMEM;

	req = __skb_put(skb, sizeof(*req));
	INIT_TP_WR(req, 0);
	OPCODE_TID(req) = htonl(MK_OPCODE_TID(CPL_CLOSE_LISTSRV_REQ, stid));
	req->reply_ctrl = htons(NO_REPLY_V(0) | (ipv6 ? LISTSVR_IPV6_V(1) :
				LISTSVR_IPV6_V(0)) | QUEUENO_V(queue));
	ret = t4_mgmt_tx(adap, skb);
	return net_xmit_eval(ret);
}
EXPORT_SYMBOL(cxgb4_remove_server);

/**
 *	cxgb4_best_mtu - find the entry in the MTU table closest to an MTU
 *	@mtus: the HW MTU table
 *	@mtu: the target MTU
 *	@idx: index of selected entry in the MTU table
 *
 *	Returns the index and the value in the HW MTU table that is closest to
 *	but does not exceed @mtu, unless @mtu is smaller than any value in the
 *	table, in which case that smallest available value is selected.
 */
unsigned int cxgb4_best_mtu(const unsigned short *mtus, unsigned short mtu,
			    unsigned int *idx)
{
	unsigned int i = 0;

	while (i < NMTUS - 1 && mtus[i + 1] <= mtu)
		++i;
	if (idx)
		*idx = i;
	return mtus[i];
}
EXPORT_SYMBOL(cxgb4_best_mtu);

/**
 *     cxgb4_best_aligned_mtu - find best MTU, [hopefully] data size aligned
 *     @mtus: the HW MTU table
 *     @header_size: Header Size
 *     @data_size_max: maximum Data Segment Size
 *     @data_size_align: desired Data Segment Size Alignment (2^N)
 *     @mtu_idxp: HW MTU Table Index return value pointer (possibly NULL)
 *
 *     Similar to cxgb4_best_mtu() but instead of searching the Hardware
 *     MTU Table based solely on a Maximum MTU parameter, we break that
 *     parameter up into a Header Size and Maximum Data Segment Size, and
 *     provide a desired Data Segment Size Alignment.  If we find an MTU in
 *     the Hardware MTU Table which will result in a Data Segment Size with
 *     the requested alignment _and_ that MTU isn't "too far" from the
 *     closest MTU, then we'll return that rather than the closest MTU.
 */
unsigned int cxgb4_best_aligned_mtu(const unsigned short *mtus,
				    unsigned short header_size,
				    unsigned short data_size_max,
				    unsigned short data_size_align,
				    unsigned int *mtu_idxp)
{
	unsigned short max_mtu = header_size + data_size_max;
	unsigned short data_size_align_mask = data_size_align - 1;
	int mtu_idx, aligned_mtu_idx;

	/* Scan the MTU Table till we find an MTU which is larger than our
	 * Maximum MTU or we reach the end of the table.  Along the way,
	 * record the last MTU found, if any, which will result in a Data
	 * Segment Length matching the requested alignment.
	 */
	for (mtu_idx = 0, aligned_mtu_idx = -1; mtu_idx < NMTUS; mtu_idx++) {
		unsigned short data_size = mtus[mtu_idx] - header_size;

		/* If this MTU minus the Header Size would result in a
		 * Data Segment Size of the desired alignment, remember it.
		 */
		if ((data_size & data_size_align_mask) == 0)
			aligned_mtu_idx = mtu_idx;

		/* If we're not at the end of the Hardware MTU Table and the
		 * next element is larger than our Maximum MTU, drop out of
		 * the loop.
		 */
		if (mtu_idx+1 < NMTUS && mtus[mtu_idx+1] > max_mtu)
			break;
	}

	/* If we fell out of the loop because we ran to the end of the table,
	 * then we just have to use the last [largest] entry.
	 */
	if (mtu_idx == NMTUS)
		mtu_idx--;

	/* If we found an MTU which resulted in the requested Data Segment
	 * Length alignment and that's "not far" from the largest MTU which is
	 * less than or equal to the maximum MTU, then use that.
	 */
	if (aligned_mtu_idx >= 0 &&
	    mtu_idx - aligned_mtu_idx <= 1)
		mtu_idx = aligned_mtu_idx;

	/* If the caller has passed in an MTU Index pointer, pass the
	 * MTU Index back.  Return the MTU value.
	 */
	if (mtu_idxp)
		*mtu_idxp = mtu_idx;
	return mtus[mtu_idx];
}
EXPORT_SYMBOL(cxgb4_best_aligned_mtu);

/**
 *	cxgb4_tp_smt_idx - Get the Source Mac Table index for this VI
 *	@chip: chip type
 *	@viid: VI id of the given port
 *
 *	Return the SMT index for this VI.
 */
unsigned int cxgb4_tp_smt_idx(enum chip_type chip, unsigned int viid)
{
	/* In T4/T5, SMT contains 256 SMAC entries organized in
	 * 128 rows of 2 entries each.
	 * In T6, SMT contains 256 SMAC entries in 256 rows.
	 * TODO: The below code needs to be updated when we add support
	 * for 256 VFs.
	 */
	if (CHELSIO_CHIP_VERSION(chip) <= CHELSIO_T5)
		return ((viid & 0x7f) << 1);
	else
		return (viid & 0x7f);
}
EXPORT_SYMBOL(cxgb4_tp_smt_idx);

/**
 *	cxgb4_port_chan - get the HW channel of a port
 *	@dev: the net device for the port
 *
 *	Return the HW Tx channel of the given port.
 */
unsigned int cxgb4_port_chan(const struct net_device *dev)
{
	return netdev2pinfo(dev)->tx_chan;
}
EXPORT_SYMBOL(cxgb4_port_chan);

unsigned int cxgb4_dbfifo_count(const struct net_device *dev, int lpfifo)
{
	struct adapter *adap = netdev2adap(dev);
	u32 v1, v2, lp_count, hp_count;

	v1 = t4_read_reg(adap, SGE_DBFIFO_STATUS_A);
	v2 = t4_read_reg(adap, SGE_DBFIFO_STATUS2_A);
	if (is_t4(adap->params.chip)) {
		lp_count = LP_COUNT_G(v1);
		hp_count = HP_COUNT_G(v1);
	} else {
		lp_count = LP_COUNT_T5_G(v1);
		hp_count = HP_COUNT_T5_G(v2);
	}
	return lpfifo ? lp_count : hp_count;
}
EXPORT_SYMBOL(cxgb4_dbfifo_count);

/**
 *	cxgb4_port_viid - get the VI id of a port
 *	@dev: the net device for the port
 *
 *	Return the VI id of the given port.
 */
unsigned int cxgb4_port_viid(const struct net_device *dev)
{
	return netdev2pinfo(dev)->viid;
}
EXPORT_SYMBOL(cxgb4_port_viid);

/**
 *	cxgb4_port_idx - get the index of a port
 *	@dev: the net device for the port
 *
 *	Return the index of the given port.
 */
unsigned int cxgb4_port_idx(const struct net_device *dev)
{
	return netdev2pinfo(dev)->port_id;
}
EXPORT_SYMBOL(cxgb4_port_idx);

void cxgb4_get_tcp_stats(struct pci_dev *pdev, struct tp_tcp_stats *v4,
			 struct tp_tcp_stats *v6)
{
	struct adapter *adap = pci_get_drvdata(pdev);

	spin_lock(&adap->stats_lock);
	t4_tp_get_tcp_stats(adap, v4, v6, false);
	spin_unlock(&adap->stats_lock);
}
EXPORT_SYMBOL(cxgb4_get_tcp_stats);

void cxgb4_iscsi_init(struct net_device *dev, unsigned int tag_mask,
		      const unsigned int *pgsz_order)
{
	struct adapter *adap = netdev2adap(dev);

	t4_write_reg(adap, ULP_RX_ISCSI_TAGMASK_A, tag_mask);
	t4_write_reg(adap, ULP_RX_ISCSI_PSZ_A, HPZ0_V(pgsz_order[0]) |
		     HPZ1_V(pgsz_order[1]) | HPZ2_V(pgsz_order[2]) |
		     HPZ3_V(pgsz_order[3]));
}
EXPORT_SYMBOL(cxgb4_iscsi_init);

int cxgb4_flush_eq_cache(struct net_device *dev)
{
	struct adapter *adap = netdev2adap(dev);

	return t4_sge_ctxt_flush(adap, adap->mbox, CTXT_EGRESS);
}
EXPORT_SYMBOL(cxgb4_flush_eq_cache);

static int read_eq_indices(struct adapter *adap, u16 qid, u16 *pidx, u16 *cidx)
{
	u32 addr = t4_read_reg(adap, SGE_DBQ_CTXT_BADDR_A) + 24 * qid + 8;
	__be64 indices;
	int ret;

	spin_lock(&adap->win0_lock);
	ret = t4_memory_rw(adap, 0, MEM_EDC0, addr,
			   sizeof(indices), (__be32 *)&indices,
			   T4_MEMORY_READ);
	spin_unlock(&adap->win0_lock);
	if (!ret) {
		*cidx = (be64_to_cpu(indices) >> 25) & 0xffff;
		*pidx = (be64_to_cpu(indices) >> 9) & 0xffff;
	}
	return ret;
}

int cxgb4_sync_txq_pidx(struct net_device *dev, u16 qid, u16 pidx,
			u16 size)
{
	struct adapter *adap = netdev2adap(dev);
	u16 hw_pidx, hw_cidx;
	int ret;

	ret = read_eq_indices(adap, qid, &hw_pidx, &hw_cidx);
	if (ret)
		goto out;

	if (pidx != hw_pidx) {
		u16 delta;
		u32 val;

		if (pidx >= hw_pidx)
			delta = pidx - hw_pidx;
		else
			delta = size - hw_pidx + pidx;

		if (is_t4(adap->params.chip))
			val = PIDX_V(delta);
		else
			val = PIDX_T5_V(delta);
		wmb();
		t4_write_reg(adap, MYPF_REG(SGE_PF_KDOORBELL_A),
			     QID_V(qid) | val);
	}
out:
	return ret;
}
EXPORT_SYMBOL(cxgb4_sync_txq_pidx);

int cxgb4_read_tpte(struct net_device *dev, u32 stag, __be32 *tpte)
{
	u32 edc0_size, edc1_size, mc0_size, mc1_size, size;
	u32 edc0_end, edc1_end, mc0_end, mc1_end;
	u32 offset, memtype, memaddr;
	struct adapter *adap;
	u32 hma_size = 0;
	int ret;

	adap = netdev2adap(dev);

	offset = ((stag >> 8) * 32) + adap->vres.stag.start;

	/* Figure out where the offset lands in the Memory Type/Address scheme.
	 * This code assumes that the memory is laid out starting at offset 0
	 * with no breaks as: EDC0, EDC1, MC0, MC1. All cards have both EDC0
	 * and EDC1.  Some cards will have neither MC0 nor MC1, most cards have
	 * MC0, and some have both MC0 and MC1.
	 */
	size = t4_read_reg(adap, MA_EDRAM0_BAR_A);
	edc0_size = EDRAM0_SIZE_G(size) << 20;
	size = t4_read_reg(adap, MA_EDRAM1_BAR_A);
	edc1_size = EDRAM1_SIZE_G(size) << 20;
	size = t4_read_reg(adap, MA_EXT_MEMORY0_BAR_A);
	mc0_size = EXT_MEM0_SIZE_G(size) << 20;

	if (t4_read_reg(adap, MA_TARGET_MEM_ENABLE_A) & HMA_MUX_F) {
		size = t4_read_reg(adap, MA_EXT_MEMORY1_BAR_A);
		hma_size = EXT_MEM1_SIZE_G(size) << 20;
	}
	edc0_end = edc0_size;
	edc1_end = edc0_end + edc1_size;
	mc0_end = edc1_end + mc0_size;

	if (offset < edc0_end) {
		memtype = MEM_EDC0;
		memaddr = offset;
	} else if (offset < edc1_end) {
		memtype = MEM_EDC1;
		memaddr = offset - edc0_end;
	} else {
		if (hma_size && (offset < (edc1_end + hma_size))) {
			memtype = MEM_HMA;
			memaddr = offset - edc1_end;
		} else if (offset < mc0_end) {
			memtype = MEM_MC0;
			memaddr = offset - edc1_end;
		} else if (is_t5(adap->params.chip)) {
			size = t4_read_reg(adap, MA_EXT_MEMORY1_BAR_A);
			mc1_size = EXT_MEM1_SIZE_G(size) << 20;
			mc1_end = mc0_end + mc1_size;
			if (offset < mc1_end) {
				memtype = MEM_MC1;
				memaddr = offset - mc0_end;
			} else {
				/* offset beyond the end of any memory */
				goto err;
			}
		} else {
			/* T4/T6 only has a single memory channel */
			goto err;
		}
	}

	spin_lock(&adap->win0_lock);
	ret = t4_memory_rw(adap, 0, memtype, memaddr, 32, tpte, T4_MEMORY_READ);
	spin_unlock(&adap->win0_lock);
	return ret;

err:
	dev_err(adap->pdev_dev, "stag %#x, offset %#x out of range\n",
		stag, offset);
	return -EINVAL;
}
EXPORT_SYMBOL(cxgb4_read_tpte);

u64 cxgb4_read_sge_timestamp(struct net_device *dev)
{
	u32 hi, lo;
	struct adapter *adap;

	adap = netdev2adap(dev);
	lo = t4_read_reg(adap, SGE_TIMESTAMP_LO_A);
	hi = TSVAL_G(t4_read_reg(adap, SGE_TIMESTAMP_HI_A));

	return ((u64)hi << 32) | (u64)lo;
}
EXPORT_SYMBOL(cxgb4_read_sge_timestamp);

int cxgb4_bar2_sge_qregs(struct net_device *dev,
			 unsigned int qid,
			 enum cxgb4_bar2_qtype qtype,
			 int user,
			 u64 *pbar2_qoffset,
			 unsigned int *pbar2_qid)
{
	return t4_bar2_sge_qregs(netdev2adap(dev),
				 qid,
				 (qtype == CXGB4_BAR2_QTYPE_EGRESS
				  ? T4_BAR2_QTYPE_EGRESS
				  : T4_BAR2_QTYPE_INGRESS),
				 user,
				 pbar2_qoffset,
				 pbar2_qid);
}
EXPORT_SYMBOL(cxgb4_bar2_sge_qregs);

static struct pci_driver cxgb4_driver;

static void check_neigh_update(struct neighbour *neigh)
{
	const struct device *parent;
	const struct net_device *netdev = neigh->dev;

	if (is_vlan_dev(netdev))
		netdev = vlan_dev_real_dev(netdev);
	parent = netdev->dev.parent;
	if (parent && parent->driver == &cxgb4_driver.driver)
		t4_l2t_update(dev_get_drvdata(parent), neigh);
}

static int netevent_cb(struct notifier_block *nb, unsigned long event,
		       void *data)
{
	switch (event) {
	case NETEVENT_NEIGH_UPDATE:
		check_neigh_update(data);
		break;
	case NETEVENT_REDIRECT:
	default:
		break;
	}
	return 0;
}

static bool netevent_registered;
static struct notifier_block cxgb4_netevent_nb = {
	.notifier_call = netevent_cb
};

static void drain_db_fifo(struct adapter *adap, int usecs)
{
	u32 v1, v2, lp_count, hp_count;

	do {
		v1 = t4_read_reg(adap, SGE_DBFIFO_STATUS_A);
		v2 = t4_read_reg(adap, SGE_DBFIFO_STATUS2_A);
		if (is_t4(adap->params.chip)) {
			lp_count = LP_COUNT_G(v1);
			hp_count = HP_COUNT_G(v1);
		} else {
			lp_count = LP_COUNT_T5_G(v1);
			hp_count = HP_COUNT_T5_G(v2);
		}

		if (lp_count == 0 && hp_count == 0)
			break;
		set_current_state(TASK_UNINTERRUPTIBLE);
		schedule_timeout(usecs_to_jiffies(usecs));
	} while (1);
}

static void disable_txq_db(struct sge_txq *q)
{
	unsigned long flags;

	spin_lock_irqsave(&q->db_lock, flags);
	q->db_disabled = 1;
	spin_unlock_irqrestore(&q->db_lock, flags);
}

static void enable_txq_db(struct adapter *adap, struct sge_txq *q)
{
	spin_lock_irq(&q->db_lock);
	if (q->db_pidx_inc) {
		/* Make sure that all writes to the TX descriptors
		 * are committed before we tell HW about them.
		 */
		wmb();
		t4_write_reg(adap, MYPF_REG(SGE_PF_KDOORBELL_A),
			     QID_V(q->cntxt_id) | PIDX_V(q->db_pidx_inc));
		q->db_pidx_inc = 0;
	}
	q->db_disabled = 0;
	spin_unlock_irq(&q->db_lock);
}

static void disable_dbs(struct adapter *adap)
{
	int i;

	for_each_ethrxq(&adap->sge, i)
		disable_txq_db(&adap->sge.ethtxq[i].q);
	if (is_offload(adap)) {
		struct sge_uld_txq_info *txq_info =
			adap->sge.uld_txq_info[CXGB4_TX_OFLD];

		if (txq_info) {
			for_each_ofldtxq(&adap->sge, i) {
				struct sge_uld_txq *txq = &txq_info->uldtxq[i];

				disable_txq_db(&txq->q);
			}
		}
	}
	for_each_port(adap, i)
		disable_txq_db(&adap->sge.ctrlq[i].q);
}

static void enable_dbs(struct adapter *adap)
{
	int i;

	for_each_ethrxq(&adap->sge, i)
		enable_txq_db(adap, &adap->sge.ethtxq[i].q);
	if (is_offload(adap)) {
		struct sge_uld_txq_info *txq_info =
			adap->sge.uld_txq_info[CXGB4_TX_OFLD];

		if (txq_info) {
			for_each_ofldtxq(&adap->sge, i) {
				struct sge_uld_txq *txq = &txq_info->uldtxq[i];

				enable_txq_db(adap, &txq->q);
			}
		}
	}
	for_each_port(adap, i)
		enable_txq_db(adap, &adap->sge.ctrlq[i].q);
}

static void notify_rdma_uld(struct adapter *adap, enum cxgb4_control cmd)
{
	enum cxgb4_uld type = CXGB4_ULD_RDMA;

	if (adap->uld && adap->uld[type].handle)
		adap->uld[type].control(adap->uld[type].handle, cmd);
}

static void process_db_full(struct work_struct *work)
{
	struct adapter *adap;

	adap = container_of(work, struct adapter, db_full_task);

	drain_db_fifo(adap, dbfifo_drain_delay);
	enable_dbs(adap);
	notify_rdma_uld(adap, CXGB4_CONTROL_DB_EMPTY);
	if (CHELSIO_CHIP_VERSION(adap->params.chip) <= CHELSIO_T5)
		t4_set_reg_field(adap, SGE_INT_ENABLE3_A,
				 DBFIFO_HP_INT_F | DBFIFO_LP_INT_F,
				 DBFIFO_HP_INT_F | DBFIFO_LP_INT_F);
	else
		t4_set_reg_field(adap, SGE_INT_ENABLE3_A,
				 DBFIFO_LP_INT_F, DBFIFO_LP_INT_F);
}

static void sync_txq_pidx(struct adapter *adap, struct sge_txq *q)
{
	u16 hw_pidx, hw_cidx;
	int ret;

	spin_lock_irq(&q->db_lock);
	ret = read_eq_indices(adap, (u16)q->cntxt_id, &hw_pidx, &hw_cidx);
	if (ret)
		goto out;
	if (q->db_pidx != hw_pidx) {
		u16 delta;
		u32 val;

		if (q->db_pidx >= hw_pidx)
			delta = q->db_pidx - hw_pidx;
		else
			delta = q->size - hw_pidx + q->db_pidx;

		if (is_t4(adap->params.chip))
			val = PIDX_V(delta);
		else
			val = PIDX_T5_V(delta);
		wmb();
		t4_write_reg(adap, MYPF_REG(SGE_PF_KDOORBELL_A),
			     QID_V(q->cntxt_id) | val);
	}
out:
	q->db_disabled = 0;
	q->db_pidx_inc = 0;
	spin_unlock_irq(&q->db_lock);
	if (ret)
		CH_WARN(adap, "DB drop recovery failed.\n");
}

static void recover_all_queues(struct adapter *adap)
{
	int i;

	for_each_ethrxq(&adap->sge, i)
		sync_txq_pidx(adap, &adap->sge.ethtxq[i].q);
	if (is_offload(adap)) {
		struct sge_uld_txq_info *txq_info =
			adap->sge.uld_txq_info[CXGB4_TX_OFLD];
		if (txq_info) {
			for_each_ofldtxq(&adap->sge, i) {
				struct sge_uld_txq *txq = &txq_info->uldtxq[i];

				sync_txq_pidx(adap, &txq->q);
			}
		}
	}
	for_each_port(adap, i)
		sync_txq_pidx(adap, &adap->sge.ctrlq[i].q);
}

static void process_db_drop(struct work_struct *work)
{
	struct adapter *adap;

	adap = container_of(work, struct adapter, db_drop_task);

	if (is_t4(adap->params.chip)) {
		drain_db_fifo(adap, dbfifo_drain_delay);
		notify_rdma_uld(adap, CXGB4_CONTROL_DB_DROP);
		drain_db_fifo(adap, dbfifo_drain_delay);
		recover_all_queues(adap);
		drain_db_fifo(adap, dbfifo_drain_delay);
		enable_dbs(adap);
		notify_rdma_uld(adap, CXGB4_CONTROL_DB_EMPTY);
	} else if (is_t5(adap->params.chip)) {
		u32 dropped_db = t4_read_reg(adap, 0x010ac);
		u16 qid = (dropped_db >> 15) & 0x1ffff;
		u16 pidx_inc = dropped_db & 0x1fff;
		u64 bar2_qoffset;
		unsigned int bar2_qid;
		int ret;

		ret = t4_bar2_sge_qregs(adap, qid, T4_BAR2_QTYPE_EGRESS,
					0, &bar2_qoffset, &bar2_qid);
		if (ret)
			dev_err(adap->pdev_dev, "doorbell drop recovery: "
				"qid=%d, pidx_inc=%d\n", qid, pidx_inc);
		else
			writel(PIDX_T5_V(pidx_inc) | QID_V(bar2_qid),
			       adap->bar2 + bar2_qoffset + SGE_UDB_KDOORBELL);

		/* Re-enable BAR2 WC */
		t4_set_reg_field(adap, 0x10b0, 1<<15, 1<<15);
	}

	if (CHELSIO_CHIP_VERSION(adap->params.chip) <= CHELSIO_T5)
		t4_set_reg_field(adap, SGE_DOORBELL_CONTROL_A, DROPPED_DB_F, 0);
}

void t4_db_full(struct adapter *adap)
{
	if (is_t4(adap->params.chip)) {
		disable_dbs(adap);
		notify_rdma_uld(adap, CXGB4_CONTROL_DB_FULL);
		t4_set_reg_field(adap, SGE_INT_ENABLE3_A,
				 DBFIFO_HP_INT_F | DBFIFO_LP_INT_F, 0);
		queue_work(adap->workq, &adap->db_full_task);
	}
}

void t4_db_dropped(struct adapter *adap)
{
	if (is_t4(adap->params.chip)) {
		disable_dbs(adap);
		notify_rdma_uld(adap, CXGB4_CONTROL_DB_FULL);
	}
	queue_work(adap->workq, &adap->db_drop_task);
}

void t4_register_netevent_notifier(void)
{
	if (!netevent_registered) {
		register_netevent_notifier(&cxgb4_netevent_nb);
		netevent_registered = true;
	}
}

static void detach_ulds(struct adapter *adap)
{
	unsigned int i;

	mutex_lock(&uld_mutex);
	list_del(&adap->list_node);

	for (i = 0; i < CXGB4_ULD_MAX; i++)
		if (adap->uld && adap->uld[i].handle)
			adap->uld[i].state_change(adap->uld[i].handle,
					     CXGB4_STATE_DETACH);

	if (netevent_registered && list_empty(&adapter_list)) {
		unregister_netevent_notifier(&cxgb4_netevent_nb);
		netevent_registered = false;
	}
	mutex_unlock(&uld_mutex);
}

static void notify_ulds(struct adapter *adap, enum cxgb4_state new_state)
{
	unsigned int i;

	mutex_lock(&uld_mutex);
	for (i = 0; i < CXGB4_ULD_MAX; i++)
		if (adap->uld && adap->uld[i].handle)
			adap->uld[i].state_change(adap->uld[i].handle,
						  new_state);
	mutex_unlock(&uld_mutex);
}

#if IS_ENABLED(CONFIG_IPV6)
static int cxgb4_inet6addr_handler(struct notifier_block *this,
				   unsigned long event, void *data)
{
	struct inet6_ifaddr *ifa = data;
	struct net_device *event_dev = ifa->idev->dev;
	const struct device *parent = NULL;
#if IS_ENABLED(CONFIG_BONDING)
	struct adapter *adap;
#endif
	if (is_vlan_dev(event_dev))
		event_dev = vlan_dev_real_dev(event_dev);
#if IS_ENABLED(CONFIG_BONDING)
	if (event_dev->flags & IFF_MASTER) {
		list_for_each_entry(adap, &adapter_list, list_node) {
			switch (event) {
			case NETDEV_UP:
				cxgb4_clip_get(adap->port[0],
					       (const u32 *)ifa, 1);
				break;
			case NETDEV_DOWN:
				cxgb4_clip_release(adap->port[0],
						   (const u32 *)ifa, 1);
				break;
			default:
				break;
			}
		}
		return NOTIFY_OK;
	}
#endif

	if (event_dev)
		parent = event_dev->dev.parent;

	if (parent && parent->driver == &cxgb4_driver.driver) {
		switch (event) {
		case NETDEV_UP:
			cxgb4_clip_get(event_dev, (const u32 *)ifa, 1);
			break;
		case NETDEV_DOWN:
			cxgb4_clip_release(event_dev, (const u32 *)ifa, 1);
			break;
		default:
			break;
		}
	}
	return NOTIFY_OK;
}

static bool inet6addr_registered;
static struct notifier_block cxgb4_inet6addr_notifier = {
	.notifier_call = cxgb4_inet6addr_handler
};

static void update_clip(const struct adapter *adap)
{
	int i;
	struct net_device *dev;
	int ret;

	rcu_read_lock();

	for (i = 0; i < MAX_NPORTS; i++) {
		dev = adap->port[i];
		ret = 0;

		if (dev)
			ret = cxgb4_update_root_dev_clip(dev);

		if (ret < 0)
			break;
	}
	rcu_read_unlock();
}
#endif /* IS_ENABLED(CONFIG_IPV6) */

/**
 *	cxgb_up - enable the adapter
 *	@adap: adapter being enabled
 *
 *	Called when the first port is enabled, this function performs the
 *	actions necessary to make an adapter operational, such as completing
 *	the initialization of HW modules, and enabling interrupts.
 *
 *	Must be called with the rtnl lock held.
 */
static int cxgb_up(struct adapter *adap)
{
	int err;

	mutex_lock(&uld_mutex);
	err = setup_sge_queues(adap);
	if (err)
		goto rel_lock;
	err = setup_rss(adap);
	if (err)
		goto freeq;

	if (adap->flags & USING_MSIX) {
		name_msix_vecs(adap);
		err = request_irq(adap->msix_info[0].vec, t4_nondata_intr, 0,
				  adap->msix_info[0].desc, adap);
		if (err)
			goto irq_err;
		err = request_msix_queue_irqs(adap);
		if (err) {
			free_irq(adap->msix_info[0].vec, adap);
			goto irq_err;
		}
	} else {
		err = request_irq(adap->pdev->irq, t4_intr_handler(adap),
				  (adap->flags & USING_MSI) ? 0 : IRQF_SHARED,
				  adap->port[0]->name, adap);
		if (err)
			goto irq_err;
	}

<<<<<<< HEAD
	mutex_lock(&uld_mutex);
=======
>>>>>>> 286cd8c7
	enable_rx(adap);
	t4_sge_start(adap);
	t4_intr_enable(adap);
	adap->flags |= FULL_INIT_DONE;
	mutex_unlock(&uld_mutex);

	notify_ulds(adap, CXGB4_STATE_UP);
#if IS_ENABLED(CONFIG_IPV6)
	update_clip(adap);
#endif
	return err;

 irq_err:
	dev_err(adap->pdev_dev, "request_irq failed, err %d\n", err);
 freeq:
	t4_free_sge_resources(adap);
 rel_lock:
	mutex_unlock(&uld_mutex);
	return err;
}

static void cxgb_down(struct adapter *adapter)
{
	cancel_work_sync(&adapter->tid_release_task);
	cancel_work_sync(&adapter->db_full_task);
	cancel_work_sync(&adapter->db_drop_task);
	adapter->tid_release_task_busy = false;
	adapter->tid_release_head = NULL;

	t4_sge_stop(adapter);
	t4_free_sge_resources(adapter);

	adapter->flags &= ~FULL_INIT_DONE;
}

/*
 * net_device operations
 */
static int cxgb_open(struct net_device *dev)
{
	int err;
	struct port_info *pi = netdev_priv(dev);
	struct adapter *adapter = pi->adapter;

	netif_carrier_off(dev);

	if (!(adapter->flags & FULL_INIT_DONE)) {
		err = cxgb_up(adapter);
		if (err < 0)
			return err;
	}

	/* It's possible that the basic port information could have
	 * changed since we first read it.
	 */
	err = t4_update_port_info(pi);
	if (err < 0)
		return err;

	err = link_start(dev);
	if (!err)
		netif_tx_start_all_queues(dev);
	return err;
}

static int cxgb_close(struct net_device *dev)
{
	struct port_info *pi = netdev_priv(dev);
	struct adapter *adapter = pi->adapter;
	int ret;

	netif_tx_stop_all_queues(dev);
	netif_carrier_off(dev);
	ret = t4_enable_pi_params(adapter, adapter->pf, pi,
				  false, false, false);
#ifdef CONFIG_CHELSIO_T4_DCB
	cxgb4_dcb_reset(dev);
	dcb_tx_queue_prio_enable(dev, false);
#endif
	return ret;
}

int cxgb4_create_server_filter(const struct net_device *dev, unsigned int stid,
		__be32 sip, __be16 sport, __be16 vlan,
		unsigned int queue, unsigned char port, unsigned char mask)
{
	int ret;
	struct filter_entry *f;
	struct adapter *adap;
	int i;
	u8 *val;

	adap = netdev2adap(dev);

	/* Adjust stid to correct filter index */
	stid -= adap->tids.sftid_base;
	stid += adap->tids.nftids;

	/* Check to make sure the filter requested is writable ...
	 */
	f = &adap->tids.ftid_tab[stid];
	ret = writable_filter(f);
	if (ret)
		return ret;

	/* Clear out any old resources being used by the filter before
	 * we start constructing the new filter.
	 */
	if (f->valid)
		clear_filter(adap, f);

	/* Clear out filter specifications */
	memset(&f->fs, 0, sizeof(struct ch_filter_specification));
	f->fs.val.lport = cpu_to_be16(sport);
	f->fs.mask.lport  = ~0;
	val = (u8 *)&sip;
	if ((val[0] | val[1] | val[2] | val[3]) != 0) {
		for (i = 0; i < 4; i++) {
			f->fs.val.lip[i] = val[i];
			f->fs.mask.lip[i] = ~0;
		}
		if (adap->params.tp.vlan_pri_map & PORT_F) {
			f->fs.val.iport = port;
			f->fs.mask.iport = mask;
		}
	}

	if (adap->params.tp.vlan_pri_map & PROTOCOL_F) {
		f->fs.val.proto = IPPROTO_TCP;
		f->fs.mask.proto = ~0;
	}

	f->fs.dirsteer = 1;
	f->fs.iq = queue;
	/* Mark filter as locked */
	f->locked = 1;
	f->fs.rpttid = 1;

	/* Save the actual tid. We need this to get the corresponding
	 * filter entry structure in filter_rpl.
	 */
	f->tid = stid + adap->tids.ftid_base;
	ret = set_filter_wr(adap, stid);
	if (ret) {
		clear_filter(adap, f);
		return ret;
	}

	return 0;
}
EXPORT_SYMBOL(cxgb4_create_server_filter);

int cxgb4_remove_server_filter(const struct net_device *dev, unsigned int stid,
		unsigned int queue, bool ipv6)
{
	struct filter_entry *f;
	struct adapter *adap;

	adap = netdev2adap(dev);

	/* Adjust stid to correct filter index */
	stid -= adap->tids.sftid_base;
	stid += adap->tids.nftids;

	f = &adap->tids.ftid_tab[stid];
	/* Unlock the filter */
	f->locked = 0;

	return delete_filter(adap, stid);
}
EXPORT_SYMBOL(cxgb4_remove_server_filter);

static void cxgb_get_stats(struct net_device *dev,
			   struct rtnl_link_stats64 *ns)
{
	struct port_stats stats;
	struct port_info *p = netdev_priv(dev);
	struct adapter *adapter = p->adapter;

	/* Block retrieving statistics during EEH error
	 * recovery. Otherwise, the recovery might fail
	 * and the PCI device will be removed permanently
	 */
	spin_lock(&adapter->stats_lock);
	if (!netif_device_present(dev)) {
		spin_unlock(&adapter->stats_lock);
		return;
	}
	t4_get_port_stats_offset(adapter, p->tx_chan, &stats,
				 &p->stats_base);
	spin_unlock(&adapter->stats_lock);

	ns->tx_bytes   = stats.tx_octets;
	ns->tx_packets = stats.tx_frames;
	ns->rx_bytes   = stats.rx_octets;
	ns->rx_packets = stats.rx_frames;
	ns->multicast  = stats.rx_mcast_frames;

	/* detailed rx_errors */
	ns->rx_length_errors = stats.rx_jabber + stats.rx_too_long +
			       stats.rx_runt;
	ns->rx_over_errors   = 0;
	ns->rx_crc_errors    = stats.rx_fcs_err;
	ns->rx_frame_errors  = stats.rx_symbol_err;
	ns->rx_dropped	     = stats.rx_ovflow0 + stats.rx_ovflow1 +
			       stats.rx_ovflow2 + stats.rx_ovflow3 +
			       stats.rx_trunc0 + stats.rx_trunc1 +
			       stats.rx_trunc2 + stats.rx_trunc3;
	ns->rx_missed_errors = 0;

	/* detailed tx_errors */
	ns->tx_aborted_errors   = 0;
	ns->tx_carrier_errors   = 0;
	ns->tx_fifo_errors      = 0;
	ns->tx_heartbeat_errors = 0;
	ns->tx_window_errors    = 0;

	ns->tx_errors = stats.tx_error_frames;
	ns->rx_errors = stats.rx_symbol_err + stats.rx_fcs_err +
		ns->rx_length_errors + stats.rx_len_err + ns->rx_fifo_errors;
}

static int cxgb_ioctl(struct net_device *dev, struct ifreq *req, int cmd)
{
	unsigned int mbox;
	int ret = 0, prtad, devad;
	struct port_info *pi = netdev_priv(dev);
	struct adapter *adapter = pi->adapter;
	struct mii_ioctl_data *data = (struct mii_ioctl_data *)&req->ifr_data;

	switch (cmd) {
	case SIOCGMIIPHY:
		if (pi->mdio_addr < 0)
			return -EOPNOTSUPP;
		data->phy_id = pi->mdio_addr;
		break;
	case SIOCGMIIREG:
	case SIOCSMIIREG:
		if (mdio_phy_id_is_c45(data->phy_id)) {
			prtad = mdio_phy_id_prtad(data->phy_id);
			devad = mdio_phy_id_devad(data->phy_id);
		} else if (data->phy_id < 32) {
			prtad = data->phy_id;
			devad = 0;
			data->reg_num &= 0x1f;
		} else
			return -EINVAL;

		mbox = pi->adapter->pf;
		if (cmd == SIOCGMIIREG)
			ret = t4_mdio_rd(pi->adapter, mbox, prtad, devad,
					 data->reg_num, &data->val_out);
		else
			ret = t4_mdio_wr(pi->adapter, mbox, prtad, devad,
					 data->reg_num, data->val_in);
		break;
	case SIOCGHWTSTAMP:
		return copy_to_user(req->ifr_data, &pi->tstamp_config,
				    sizeof(pi->tstamp_config)) ?
			-EFAULT : 0;
	case SIOCSHWTSTAMP:
		if (copy_from_user(&pi->tstamp_config, req->ifr_data,
				   sizeof(pi->tstamp_config)))
			return -EFAULT;

		if (!is_t4(adapter->params.chip)) {
			switch (pi->tstamp_config.tx_type) {
			case HWTSTAMP_TX_OFF:
			case HWTSTAMP_TX_ON:
				break;
			default:
				return -ERANGE;
			}

			switch (pi->tstamp_config.rx_filter) {
			case HWTSTAMP_FILTER_NONE:
				pi->rxtstamp = false;
				break;
			case HWTSTAMP_FILTER_PTP_V1_L4_EVENT:
			case HWTSTAMP_FILTER_PTP_V2_L4_EVENT:
				cxgb4_ptprx_timestamping(pi, pi->port_id,
							 PTP_TS_L4);
				break;
			case HWTSTAMP_FILTER_PTP_V2_EVENT:
				cxgb4_ptprx_timestamping(pi, pi->port_id,
							 PTP_TS_L2_L4);
				break;
			case HWTSTAMP_FILTER_ALL:
			case HWTSTAMP_FILTER_PTP_V1_L4_SYNC:
			case HWTSTAMP_FILTER_PTP_V1_L4_DELAY_REQ:
			case HWTSTAMP_FILTER_PTP_V2_L4_SYNC:
			case HWTSTAMP_FILTER_PTP_V2_L4_DELAY_REQ:
				pi->rxtstamp = true;
				break;
			default:
				pi->tstamp_config.rx_filter =
					HWTSTAMP_FILTER_NONE;
				return -ERANGE;
			}

			if ((pi->tstamp_config.tx_type == HWTSTAMP_TX_OFF) &&
			    (pi->tstamp_config.rx_filter ==
				HWTSTAMP_FILTER_NONE)) {
				if (cxgb4_ptp_txtype(adapter, pi->port_id) >= 0)
					pi->ptp_enable = false;
			}

			if (pi->tstamp_config.rx_filter !=
				HWTSTAMP_FILTER_NONE) {
				if (cxgb4_ptp_redirect_rx_packet(adapter,
								 pi) >= 0)
					pi->ptp_enable = true;
			}
		} else {
			/* For T4 Adapters */
			switch (pi->tstamp_config.rx_filter) {
			case HWTSTAMP_FILTER_NONE:
			pi->rxtstamp = false;
			break;
			case HWTSTAMP_FILTER_ALL:
			pi->rxtstamp = true;
			break;
			default:
			pi->tstamp_config.rx_filter =
			HWTSTAMP_FILTER_NONE;
			return -ERANGE;
			}
		}
		return copy_to_user(req->ifr_data, &pi->tstamp_config,
				    sizeof(pi->tstamp_config)) ?
			-EFAULT : 0;
	default:
		return -EOPNOTSUPP;
	}
	return ret;
}

static void cxgb_set_rxmode(struct net_device *dev)
{
	/* unfortunately we can't return errors to the stack */
	set_rxmode(dev, -1, false);
}

static int cxgb_change_mtu(struct net_device *dev, int new_mtu)
{
	int ret;
	struct port_info *pi = netdev_priv(dev);

	ret = t4_set_rxmode(pi->adapter, pi->adapter->pf, pi->viid, new_mtu, -1,
			    -1, -1, -1, true);
	if (!ret)
		dev->mtu = new_mtu;
	return ret;
}

#ifdef CONFIG_PCI_IOV
static int cxgb4_mgmt_open(struct net_device *dev)
{
	/* Turn carrier off since we don't have to transmit anything on this
	 * interface.
	 */
	netif_carrier_off(dev);
	return 0;
}

/* Fill MAC address that will be assigned by the FW */
static void cxgb4_mgmt_fill_vf_station_mac_addr(struct adapter *adap)
{
	u8 hw_addr[ETH_ALEN], macaddr[ETH_ALEN];
	unsigned int i, vf, nvfs;
	u16 a, b;
	int err;
	u8 *na;

	adap->params.pci.vpd_cap_addr = pci_find_capability(adap->pdev,
							    PCI_CAP_ID_VPD);
	err = t4_get_raw_vpd_params(adap, &adap->params.vpd);
	if (err)
		return;

	na = adap->params.vpd.na;
	for (i = 0; i < ETH_ALEN; i++)
		hw_addr[i] = (hex2val(na[2 * i + 0]) * 16 +
			      hex2val(na[2 * i + 1]));

	a = (hw_addr[0] << 8) | hw_addr[1];
	b = (hw_addr[1] << 8) | hw_addr[2];
	a ^= b;
	a |= 0x0200;    /* locally assigned Ethernet MAC address */
	a &= ~0x0100;   /* not a multicast Ethernet MAC address */
	macaddr[0] = a >> 8;
	macaddr[1] = a & 0xff;

	for (i = 2; i < 5; i++)
		macaddr[i] = hw_addr[i + 1];

	for (vf = 0, nvfs = pci_sriov_get_totalvfs(adap->pdev);
		vf < nvfs; vf++) {
		macaddr[5] = adap->pf * 16 + vf;
		ether_addr_copy(adap->vfinfo[vf].vf_mac_addr, macaddr);
	}
}

static int cxgb4_mgmt_set_vf_mac(struct net_device *dev, int vf, u8 *mac)
{
	struct port_info *pi = netdev_priv(dev);
	struct adapter *adap = pi->adapter;
	int ret;

	/* verify MAC addr is valid */
	if (!is_valid_ether_addr(mac)) {
		dev_err(pi->adapter->pdev_dev,
			"Invalid Ethernet address %pM for VF %d\n",
			mac, vf);
		return -EINVAL;
	}

	dev_info(pi->adapter->pdev_dev,
		 "Setting MAC %pM on VF %d\n", mac, vf);
	ret = t4_set_vf_mac_acl(adap, vf + 1, 1, mac);
	if (!ret)
		ether_addr_copy(adap->vfinfo[vf].vf_mac_addr, mac);
	return ret;
}

static int cxgb4_mgmt_get_vf_config(struct net_device *dev,
				    int vf, struct ifla_vf_info *ivi)
{
	struct port_info *pi = netdev_priv(dev);
	struct adapter *adap = pi->adapter;
	struct vf_info *vfinfo;

	if (vf >= adap->num_vfs)
		return -EINVAL;
	vfinfo = &adap->vfinfo[vf];

	ivi->vf = vf;
	ivi->max_tx_rate = vfinfo->tx_rate;
	ivi->min_tx_rate = 0;
	ether_addr_copy(ivi->mac, vfinfo->vf_mac_addr);
	ivi->vlan = vfinfo->vlan;
	return 0;
}

static int cxgb4_mgmt_get_phys_port_id(struct net_device *dev,
				       struct netdev_phys_item_id *ppid)
{
	struct port_info *pi = netdev_priv(dev);
	unsigned int phy_port_id;

	phy_port_id = pi->adapter->adap_idx * 10 + pi->port_id;
	ppid->id_len = sizeof(phy_port_id);
	memcpy(ppid->id, &phy_port_id, ppid->id_len);
	return 0;
}

static int cxgb4_mgmt_set_vf_rate(struct net_device *dev, int vf,
				  int min_tx_rate, int max_tx_rate)
{
	struct port_info *pi = netdev_priv(dev);
	struct adapter *adap = pi->adapter;
	unsigned int link_ok, speed, mtu;
	u32 fw_pfvf, fw_class;
	int class_id = vf;
	int ret;
	u16 pktsize;

	if (vf >= adap->num_vfs)
		return -EINVAL;

	if (min_tx_rate) {
		dev_err(adap->pdev_dev,
			"Min tx rate (%d) (> 0) for VF %d is Invalid.\n",
			min_tx_rate, vf);
		return -EINVAL;
	}

	ret = t4_get_link_params(pi, &link_ok, &speed, &mtu);
	if (ret != FW_SUCCESS) {
		dev_err(adap->pdev_dev,
			"Failed to get link information for VF %d\n", vf);
		return -EINVAL;
	}

	if (!link_ok) {
		dev_err(adap->pdev_dev, "Link down for VF %d\n", vf);
		return -EINVAL;
	}

	if (max_tx_rate > speed) {
		dev_err(adap->pdev_dev,
			"Max tx rate %d for VF %d can't be > link-speed %u",
			max_tx_rate, vf, speed);
		return -EINVAL;
	}

	pktsize = mtu;
	/* subtract ethhdr size and 4 bytes crc since, f/w appends it */
	pktsize = pktsize - sizeof(struct ethhdr) - 4;
	/* subtract ipv4 hdr size, tcp hdr size to get typical IPv4 MSS size */
	pktsize = pktsize - sizeof(struct iphdr) - sizeof(struct tcphdr);
	/* configure Traffic Class for rate-limiting */
	ret = t4_sched_params(adap, SCHED_CLASS_TYPE_PACKET,
			      SCHED_CLASS_LEVEL_CL_RL,
			      SCHED_CLASS_MODE_CLASS,
			      SCHED_CLASS_RATEUNIT_BITS,
			      SCHED_CLASS_RATEMODE_ABS,
			      pi->tx_chan, class_id, 0,
			      max_tx_rate * 1000, 0, pktsize);
	if (ret) {
		dev_err(adap->pdev_dev, "Err %d for Traffic Class config\n",
			ret);
		return -EINVAL;
	}
	dev_info(adap->pdev_dev,
		 "Class %d with MSS %u configured with rate %u\n",
		 class_id, pktsize, max_tx_rate);

	/* bind VF to configured Traffic Class */
	fw_pfvf = (FW_PARAMS_MNEM_V(FW_PARAMS_MNEM_PFVF) |
		   FW_PARAMS_PARAM_X_V(FW_PARAMS_PARAM_PFVF_SCHEDCLASS_ETH));
	fw_class = class_id;
	ret = t4_set_params(adap, adap->mbox, adap->pf, vf + 1, 1, &fw_pfvf,
			    &fw_class);
	if (ret) {
		dev_err(adap->pdev_dev,
			"Err %d in binding VF %d to Traffic Class %d\n",
			ret, vf, class_id);
		return -EINVAL;
	}
	dev_info(adap->pdev_dev, "PF %d VF %d is bound to Class %d\n",
		 adap->pf, vf, class_id);
	adap->vfinfo[vf].tx_rate = max_tx_rate;
	return 0;
}

static int cxgb4_mgmt_set_vf_vlan(struct net_device *dev, int vf,
				  u16 vlan, u8 qos, __be16 vlan_proto)
{
	struct port_info *pi = netdev_priv(dev);
	struct adapter *adap = pi->adapter;
	int ret;

	if (vf >= adap->num_vfs || vlan > 4095 || qos > 7)
		return -EINVAL;

	if (vlan_proto != htons(ETH_P_8021Q) || qos != 0)
		return -EPROTONOSUPPORT;

	ret = t4_set_vlan_acl(adap, adap->mbox, vf + 1, vlan);
	if (!ret) {
		adap->vfinfo[vf].vlan = vlan;
		return 0;
	}

	dev_err(adap->pdev_dev, "Err %d %s VLAN ACL for PF/VF %d/%d\n",
		ret, (vlan ? "setting" : "clearing"), adap->pf, vf);
	return ret;
}
#endif /* CONFIG_PCI_IOV */

static int cxgb_set_mac_addr(struct net_device *dev, void *p)
{
	int ret;
	struct sockaddr *addr = p;
	struct port_info *pi = netdev_priv(dev);

	if (!is_valid_ether_addr(addr->sa_data))
		return -EADDRNOTAVAIL;

	ret = t4_change_mac(pi->adapter, pi->adapter->pf, pi->viid,
			    pi->xact_addr_filt, addr->sa_data, true, true);
	if (ret < 0)
		return ret;

	memcpy(dev->dev_addr, addr->sa_data, dev->addr_len);
	pi->xact_addr_filt = ret;
	return 0;
}

#ifdef CONFIG_NET_POLL_CONTROLLER
static void cxgb_netpoll(struct net_device *dev)
{
	struct port_info *pi = netdev_priv(dev);
	struct adapter *adap = pi->adapter;

	if (adap->flags & USING_MSIX) {
		int i;
		struct sge_eth_rxq *rx = &adap->sge.ethrxq[pi->first_qset];

		for (i = pi->nqsets; i; i--, rx++)
			t4_sge_intr_msix(0, &rx->rspq);
	} else
		t4_intr_handler(adap)(0, adap);
}
#endif

static int cxgb_set_tx_maxrate(struct net_device *dev, int index, u32 rate)
{
	struct port_info *pi = netdev_priv(dev);
	struct adapter *adap = pi->adapter;
	struct sched_class *e;
	struct ch_sched_params p;
	struct ch_sched_queue qe;
	u32 req_rate;
	int err = 0;

	if (!can_sched(dev))
		return -ENOTSUPP;

	if (index < 0 || index > pi->nqsets - 1)
		return -EINVAL;

	if (!(adap->flags & FULL_INIT_DONE)) {
		dev_err(adap->pdev_dev,
			"Failed to rate limit on queue %d. Link Down?\n",
			index);
		return -EINVAL;
	}

	/* Convert from Mbps to Kbps */
	req_rate = rate * 1000;

	/* Max rate is 100 Gbps */
	if (req_rate > SCHED_MAX_RATE_KBPS) {
		dev_err(adap->pdev_dev,
			"Invalid rate %u Mbps, Max rate is %u Mbps\n",
			rate, SCHED_MAX_RATE_KBPS / 1000);
		return -ERANGE;
	}

	/* First unbind the queue from any existing class */
	memset(&qe, 0, sizeof(qe));
	qe.queue = index;
	qe.class = SCHED_CLS_NONE;

	err = cxgb4_sched_class_unbind(dev, (void *)(&qe), SCHED_QUEUE);
	if (err) {
		dev_err(adap->pdev_dev,
			"Unbinding Queue %d on port %d fail. Err: %d\n",
			index, pi->port_id, err);
		return err;
	}

	/* Queue already unbound */
	if (!req_rate)
		return 0;

	/* Fetch any available unused or matching scheduling class */
	memset(&p, 0, sizeof(p));
	p.type = SCHED_CLASS_TYPE_PACKET;
	p.u.params.level    = SCHED_CLASS_LEVEL_CL_RL;
	p.u.params.mode     = SCHED_CLASS_MODE_CLASS;
	p.u.params.rateunit = SCHED_CLASS_RATEUNIT_BITS;
	p.u.params.ratemode = SCHED_CLASS_RATEMODE_ABS;
	p.u.params.channel  = pi->tx_chan;
	p.u.params.class    = SCHED_CLS_NONE;
	p.u.params.minrate  = 0;
	p.u.params.maxrate  = req_rate;
	p.u.params.weight   = 0;
	p.u.params.pktsize  = dev->mtu;

	e = cxgb4_sched_class_alloc(dev, &p);
	if (!e)
		return -ENOMEM;

	/* Bind the queue to a scheduling class */
	memset(&qe, 0, sizeof(qe));
	qe.queue = index;
	qe.class = e->idx;

	err = cxgb4_sched_class_bind(dev, (void *)(&qe), SCHED_QUEUE);
	if (err)
		dev_err(adap->pdev_dev,
			"Queue rate limiting failed. Err: %d\n", err);
	return err;
}

static int cxgb_setup_tc_flower(struct net_device *dev,
				struct tc_cls_flower_offload *cls_flower)
{
	switch (cls_flower->command) {
	case TC_CLSFLOWER_REPLACE:
		return cxgb4_tc_flower_replace(dev, cls_flower);
	case TC_CLSFLOWER_DESTROY:
		return cxgb4_tc_flower_destroy(dev, cls_flower);
	case TC_CLSFLOWER_STATS:
		return cxgb4_tc_flower_stats(dev, cls_flower);
	default:
		return -EOPNOTSUPP;
	}
}

static int cxgb_setup_tc_cls_u32(struct net_device *dev,
				 struct tc_cls_u32_offload *cls_u32)
{
	switch (cls_u32->command) {
	case TC_CLSU32_NEW_KNODE:
	case TC_CLSU32_REPLACE_KNODE:
		return cxgb4_config_knode(dev, cls_u32);
	case TC_CLSU32_DELETE_KNODE:
		return cxgb4_delete_knode(dev, cls_u32);
	default:
		return -EOPNOTSUPP;
	}
}

static int cxgb_setup_tc_block_cb(enum tc_setup_type type, void *type_data,
				  void *cb_priv)
{
	struct net_device *dev = cb_priv;
	struct port_info *pi = netdev2pinfo(dev);
	struct adapter *adap = netdev2adap(dev);

	if (!(adap->flags & FULL_INIT_DONE)) {
		dev_err(adap->pdev_dev,
			"Failed to setup tc on port %d. Link Down?\n",
			pi->port_id);
		return -EINVAL;
	}

	if (!tc_cls_can_offload_and_chain0(dev, type_data))
		return -EOPNOTSUPP;

	switch (type) {
	case TC_SETUP_CLSU32:
		return cxgb_setup_tc_cls_u32(dev, type_data);
	case TC_SETUP_CLSFLOWER:
		return cxgb_setup_tc_flower(dev, type_data);
	default:
		return -EOPNOTSUPP;
	}
}

static int cxgb_setup_tc_block(struct net_device *dev,
			       struct tc_block_offload *f)
{
	struct port_info *pi = netdev2pinfo(dev);

	if (f->binder_type != TCF_BLOCK_BINDER_TYPE_CLSACT_INGRESS)
		return -EOPNOTSUPP;

	switch (f->command) {
	case TC_BLOCK_BIND:
		return tcf_block_cb_register(f->block, cxgb_setup_tc_block_cb,
					     pi, dev, f->extack);
	case TC_BLOCK_UNBIND:
		tcf_block_cb_unregister(f->block, cxgb_setup_tc_block_cb, pi);
		return 0;
	default:
		return -EOPNOTSUPP;
	}
}

static int cxgb_setup_tc(struct net_device *dev, enum tc_setup_type type,
			 void *type_data)
{
	switch (type) {
	case TC_SETUP_BLOCK:
		return cxgb_setup_tc_block(dev, type_data);
	default:
		return -EOPNOTSUPP;
	}
}

static void cxgb_del_udp_tunnel(struct net_device *netdev,
				struct udp_tunnel_info *ti)
{
	struct port_info *pi = netdev_priv(netdev);
	struct adapter *adapter = pi->adapter;
	unsigned int chip_ver = CHELSIO_CHIP_VERSION(adapter->params.chip);
	u8 match_all_mac[] = { 0, 0, 0, 0, 0, 0 };
	int ret = 0, i;

	if (chip_ver < CHELSIO_T6)
		return;

	switch (ti->type) {
	case UDP_TUNNEL_TYPE_VXLAN:
		if (!adapter->vxlan_port_cnt ||
		    adapter->vxlan_port != ti->port)
			return; /* Invalid VxLAN destination port */

		adapter->vxlan_port_cnt--;
		if (adapter->vxlan_port_cnt)
			return;

		adapter->vxlan_port = 0;
		t4_write_reg(adapter, MPS_RX_VXLAN_TYPE_A, 0);
		break;
	case UDP_TUNNEL_TYPE_GENEVE:
		if (!adapter->geneve_port_cnt ||
		    adapter->geneve_port != ti->port)
			return; /* Invalid GENEVE destination port */

		adapter->geneve_port_cnt--;
		if (adapter->geneve_port_cnt)
			return;

		adapter->geneve_port = 0;
		t4_write_reg(adapter, MPS_RX_GENEVE_TYPE_A, 0);
		break;
	default:
		return;
	}

	/* Matchall mac entries can be deleted only after all tunnel ports
	 * are brought down or removed.
	 */
	if (!adapter->rawf_cnt)
		return;
	for_each_port(adapter, i) {
		pi = adap2pinfo(adapter, i);
		ret = t4_free_raw_mac_filt(adapter, pi->viid,
					   match_all_mac, match_all_mac,
					   adapter->rawf_start +
					    pi->port_id,
					   1, pi->port_id, false);
		if (ret < 0) {
			netdev_info(netdev, "Failed to free mac filter entry, for port %d\n",
				    i);
			return;
		}
		atomic_dec(&adapter->mps_encap[adapter->rawf_start +
			   pi->port_id].refcnt);
	}
}

static void cxgb_add_udp_tunnel(struct net_device *netdev,
				struct udp_tunnel_info *ti)
{
	struct port_info *pi = netdev_priv(netdev);
	struct adapter *adapter = pi->adapter;
	unsigned int chip_ver = CHELSIO_CHIP_VERSION(adapter->params.chip);
	u8 match_all_mac[] = { 0, 0, 0, 0, 0, 0 };
	int i, ret;

	if (chip_ver < CHELSIO_T6 || !adapter->rawf_cnt)
		return;

	switch (ti->type) {
	case UDP_TUNNEL_TYPE_VXLAN:
		/* Callback for adding vxlan port can be called with the same
		 * port for both IPv4 and IPv6. We should not disable the
		 * offloading when the same port for both protocols is added
		 * and later one of them is removed.
		 */
		if (adapter->vxlan_port_cnt &&
		    adapter->vxlan_port == ti->port) {
			adapter->vxlan_port_cnt++;
			return;
		}

		/* We will support only one VxLAN port */
		if (adapter->vxlan_port_cnt) {
			netdev_info(netdev, "UDP port %d already offloaded, not adding port %d\n",
				    be16_to_cpu(adapter->vxlan_port),
				    be16_to_cpu(ti->port));
			return;
		}

		adapter->vxlan_port = ti->port;
		adapter->vxlan_port_cnt = 1;

		t4_write_reg(adapter, MPS_RX_VXLAN_TYPE_A,
			     VXLAN_V(be16_to_cpu(ti->port)) | VXLAN_EN_F);
		break;
	case UDP_TUNNEL_TYPE_GENEVE:
		if (adapter->geneve_port_cnt &&
		    adapter->geneve_port == ti->port) {
			adapter->geneve_port_cnt++;
			return;
		}

		/* We will support only one GENEVE port */
		if (adapter->geneve_port_cnt) {
			netdev_info(netdev, "UDP port %d already offloaded, not adding port %d\n",
				    be16_to_cpu(adapter->geneve_port),
				    be16_to_cpu(ti->port));
			return;
		}

		adapter->geneve_port = ti->port;
		adapter->geneve_port_cnt = 1;

		t4_write_reg(adapter, MPS_RX_GENEVE_TYPE_A,
			     GENEVE_V(be16_to_cpu(ti->port)) | GENEVE_EN_F);
		break;
	default:
		return;
	}

	/* Create a 'match all' mac filter entry for inner mac,
	 * if raw mac interface is supported. Once the linux kernel provides
	 * driver entry points for adding/deleting the inner mac addresses,
	 * we will remove this 'match all' entry and fallback to adding
	 * exact match filters.
	 */
	for_each_port(adapter, i) {
		pi = adap2pinfo(adapter, i);

		ret = t4_alloc_raw_mac_filt(adapter, pi->viid,
					    match_all_mac,
					    match_all_mac,
					    adapter->rawf_start +
					    pi->port_id,
					    1, pi->port_id, false);
		if (ret < 0) {
			netdev_info(netdev, "Failed to allocate a mac filter entry, not adding port %d\n",
				    be16_to_cpu(ti->port));
			cxgb_del_udp_tunnel(netdev, ti);
			return;
		}
		atomic_inc(&adapter->mps_encap[ret].refcnt);
	}
}

static netdev_features_t cxgb_features_check(struct sk_buff *skb,
					     struct net_device *dev,
					     netdev_features_t features)
{
	struct port_info *pi = netdev_priv(dev);
	struct adapter *adapter = pi->adapter;

	if (CHELSIO_CHIP_VERSION(adapter->params.chip) < CHELSIO_T6)
		return features;

	/* Check if hw supports offload for this packet */
	if (!skb->encapsulation || cxgb_encap_offload_supported(skb))
		return features;

	/* Offload is not supported for this encapsulated packet */
	return features & ~(NETIF_F_CSUM_MASK | NETIF_F_GSO_MASK);
}

static netdev_features_t cxgb_fix_features(struct net_device *dev,
					   netdev_features_t features)
{
	/* Disable GRO, if RX_CSUM is disabled */
	if (!(features & NETIF_F_RXCSUM))
		features &= ~NETIF_F_GRO;

	return features;
}

static const struct net_device_ops cxgb4_netdev_ops = {
	.ndo_open             = cxgb_open,
	.ndo_stop             = cxgb_close,
	.ndo_start_xmit       = t4_start_xmit,
	.ndo_select_queue     =	cxgb_select_queue,
	.ndo_get_stats64      = cxgb_get_stats,
	.ndo_set_rx_mode      = cxgb_set_rxmode,
	.ndo_set_mac_address  = cxgb_set_mac_addr,
	.ndo_set_features     = cxgb_set_features,
	.ndo_validate_addr    = eth_validate_addr,
	.ndo_do_ioctl         = cxgb_ioctl,
	.ndo_change_mtu       = cxgb_change_mtu,
#ifdef CONFIG_NET_POLL_CONTROLLER
	.ndo_poll_controller  = cxgb_netpoll,
#endif
#ifdef CONFIG_CHELSIO_T4_FCOE
	.ndo_fcoe_enable      = cxgb_fcoe_enable,
	.ndo_fcoe_disable     = cxgb_fcoe_disable,
#endif /* CONFIG_CHELSIO_T4_FCOE */
	.ndo_set_tx_maxrate   = cxgb_set_tx_maxrate,
	.ndo_setup_tc         = cxgb_setup_tc,
	.ndo_udp_tunnel_add   = cxgb_add_udp_tunnel,
	.ndo_udp_tunnel_del   = cxgb_del_udp_tunnel,
	.ndo_features_check   = cxgb_features_check,
	.ndo_fix_features     = cxgb_fix_features,
};

#ifdef CONFIG_PCI_IOV
static const struct net_device_ops cxgb4_mgmt_netdev_ops = {
	.ndo_open             = cxgb4_mgmt_open,
	.ndo_set_vf_mac       = cxgb4_mgmt_set_vf_mac,
	.ndo_get_vf_config    = cxgb4_mgmt_get_vf_config,
	.ndo_set_vf_rate      = cxgb4_mgmt_set_vf_rate,
	.ndo_get_phys_port_id = cxgb4_mgmt_get_phys_port_id,
	.ndo_set_vf_vlan      = cxgb4_mgmt_set_vf_vlan,
};
#endif

static void cxgb4_mgmt_get_drvinfo(struct net_device *dev,
				   struct ethtool_drvinfo *info)
{
	struct adapter *adapter = netdev2adap(dev);

	strlcpy(info->driver, cxgb4_driver_name, sizeof(info->driver));
	strlcpy(info->version, cxgb4_driver_version,
		sizeof(info->version));
	strlcpy(info->bus_info, pci_name(adapter->pdev),
		sizeof(info->bus_info));
}

static const struct ethtool_ops cxgb4_mgmt_ethtool_ops = {
	.get_drvinfo       = cxgb4_mgmt_get_drvinfo,
};

static void notify_fatal_err(struct work_struct *work)
{
	struct adapter *adap;

	adap = container_of(work, struct adapter, fatal_err_notify_task);
	notify_ulds(adap, CXGB4_STATE_FATAL_ERROR);
}

void t4_fatal_err(struct adapter *adap)
{
	int port;

	if (pci_channel_offline(adap->pdev))
		return;

	/* Disable the SGE since ULDs are going to free resources that
	 * could be exposed to the adapter.  RDMA MWs for example...
	 */
	t4_shutdown_adapter(adap);
	for_each_port(adap, port) {
		struct net_device *dev = adap->port[port];

		/* If we get here in very early initialization the network
		 * devices may not have been set up yet.
		 */
		if (!dev)
			continue;

		netif_tx_stop_all_queues(dev);
		netif_carrier_off(dev);
	}
	dev_alert(adap->pdev_dev, "encountered fatal error, adapter stopped\n");
	queue_work(adap->workq, &adap->fatal_err_notify_task);
}

static void setup_memwin(struct adapter *adap)
{
	u32 nic_win_base = t4_get_util_window(adap);

	t4_setup_memwin(adap, nic_win_base, MEMWIN_NIC);
}

static void setup_memwin_rdma(struct adapter *adap)
{
	if (adap->vres.ocq.size) {
		u32 start;
		unsigned int sz_kb;

		start = t4_read_pcie_cfg4(adap, PCI_BASE_ADDRESS_2);
		start &= PCI_BASE_ADDRESS_MEM_MASK;
		start += OCQ_WIN_OFFSET(adap->pdev, &adap->vres);
		sz_kb = roundup_pow_of_two(adap->vres.ocq.size) >> 10;
		t4_write_reg(adap,
			     PCIE_MEM_ACCESS_REG(PCIE_MEM_ACCESS_BASE_WIN_A, 3),
			     start | BIR_V(1) | WINDOW_V(ilog2(sz_kb)));
		t4_write_reg(adap,
			     PCIE_MEM_ACCESS_REG(PCIE_MEM_ACCESS_OFFSET_A, 3),
			     adap->vres.ocq.start);
		t4_read_reg(adap,
			    PCIE_MEM_ACCESS_REG(PCIE_MEM_ACCESS_OFFSET_A, 3));
	}
}

/* HMA Definitions */

/* The maximum number of address that can be send in a single FW cmd */
#define HMA_MAX_ADDR_IN_CMD	5

#define HMA_PAGE_SIZE		PAGE_SIZE

#define HMA_MAX_NO_FW_ADDRESS	(16 << 10)  /* FW supports 16K addresses */

#define HMA_PAGE_ORDER					\
	((HMA_PAGE_SIZE < HMA_MAX_NO_FW_ADDRESS) ?	\
	ilog2(HMA_MAX_NO_FW_ADDRESS / HMA_PAGE_SIZE) : 0)

/* The minimum and maximum possible HMA sizes that can be specified in the FW
 * configuration(in units of MB).
 */
#define HMA_MIN_TOTAL_SIZE	1
#define HMA_MAX_TOTAL_SIZE				\
	(((HMA_PAGE_SIZE << HMA_PAGE_ORDER) *		\
	  HMA_MAX_NO_FW_ADDRESS) >> 20)

static void adap_free_hma_mem(struct adapter *adapter)
{
	struct scatterlist *iter;
	struct page *page;
	int i;

	if (!adapter->hma.sgt)
		return;

	if (adapter->hma.flags & HMA_DMA_MAPPED_FLAG) {
		dma_unmap_sg(adapter->pdev_dev, adapter->hma.sgt->sgl,
			     adapter->hma.sgt->nents, PCI_DMA_BIDIRECTIONAL);
		adapter->hma.flags &= ~HMA_DMA_MAPPED_FLAG;
	}

	for_each_sg(adapter->hma.sgt->sgl, iter,
		    adapter->hma.sgt->orig_nents, i) {
		page = sg_page(iter);
		if (page)
			__free_pages(page, HMA_PAGE_ORDER);
	}

	kfree(adapter->hma.phy_addr);
	sg_free_table(adapter->hma.sgt);
	kfree(adapter->hma.sgt);
	adapter->hma.sgt = NULL;
}

static int adap_config_hma(struct adapter *adapter)
{
	struct scatterlist *sgl, *iter;
	struct sg_table *sgt;
	struct page *newpage;
	unsigned int i, j, k;
	u32 param, hma_size;
	unsigned int ncmds;
	size_t page_size;
	u32 page_order;
	int node, ret;

	/* HMA is supported only for T6+ cards.
	 * Avoid initializing HMA in kdump kernels.
	 */
	if (is_kdump_kernel() ||
	    CHELSIO_CHIP_VERSION(adapter->params.chip) < CHELSIO_T6)
		return 0;

	/* Get the HMA region size required by fw */
	param = (FW_PARAMS_MNEM_V(FW_PARAMS_MNEM_DEV) |
		 FW_PARAMS_PARAM_X_V(FW_PARAMS_PARAM_DEV_HMA_SIZE));
	ret = t4_query_params(adapter, adapter->mbox, adapter->pf, 0,
			      1, &param, &hma_size);
	/* An error means card has its own memory or HMA is not supported by
	 * the firmware. Return without any errors.
	 */
	if (ret || !hma_size)
		return 0;

	if (hma_size < HMA_MIN_TOTAL_SIZE ||
	    hma_size > HMA_MAX_TOTAL_SIZE) {
		dev_err(adapter->pdev_dev,
			"HMA size %uMB beyond bounds(%u-%lu)MB\n",
			hma_size, HMA_MIN_TOTAL_SIZE, HMA_MAX_TOTAL_SIZE);
		return -EINVAL;
	}

	page_size = HMA_PAGE_SIZE;
	page_order = HMA_PAGE_ORDER;
	adapter->hma.sgt = kzalloc(sizeof(*adapter->hma.sgt), GFP_KERNEL);
	if (unlikely(!adapter->hma.sgt)) {
		dev_err(adapter->pdev_dev, "HMA SG table allocation failed\n");
		return -ENOMEM;
	}
	sgt = adapter->hma.sgt;
	/* FW returned value will be in MB's
	 */
	sgt->orig_nents = (hma_size << 20) / (page_size << page_order);
	if (sg_alloc_table(sgt, sgt->orig_nents, GFP_KERNEL)) {
		dev_err(adapter->pdev_dev, "HMA SGL allocation failed\n");
		kfree(adapter->hma.sgt);
		adapter->hma.sgt = NULL;
		return -ENOMEM;
	}

	sgl = adapter->hma.sgt->sgl;
	node = dev_to_node(adapter->pdev_dev);
	for_each_sg(sgl, iter, sgt->orig_nents, i) {
		newpage = alloc_pages_node(node, __GFP_NOWARN | GFP_KERNEL |
					   __GFP_ZERO, page_order);
		if (!newpage) {
			dev_err(adapter->pdev_dev,
				"Not enough memory for HMA page allocation\n");
			ret = -ENOMEM;
			goto free_hma;
		}
		sg_set_page(iter, newpage, page_size << page_order, 0);
	}

	sgt->nents = dma_map_sg(adapter->pdev_dev, sgl, sgt->orig_nents,
				DMA_BIDIRECTIONAL);
	if (!sgt->nents) {
		dev_err(adapter->pdev_dev,
			"Not enough memory for HMA DMA mapping");
		ret = -ENOMEM;
		goto free_hma;
	}
	adapter->hma.flags |= HMA_DMA_MAPPED_FLAG;

	adapter->hma.phy_addr = kcalloc(sgt->nents, sizeof(dma_addr_t),
					GFP_KERNEL);
	if (unlikely(!adapter->hma.phy_addr))
		goto free_hma;

	for_each_sg(sgl, iter, sgt->nents, i) {
		newpage = sg_page(iter);
		adapter->hma.phy_addr[i] = sg_dma_address(iter);
	}

	ncmds = DIV_ROUND_UP(sgt->nents, HMA_MAX_ADDR_IN_CMD);
	/* Pass on the addresses to firmware */
	for (i = 0, k = 0; i < ncmds; i++, k += HMA_MAX_ADDR_IN_CMD) {
		struct fw_hma_cmd hma_cmd;
		u8 naddr = HMA_MAX_ADDR_IN_CMD;
		u8 soc = 0, eoc = 0;
		u8 hma_mode = 1; /* Presently we support only Page table mode */

		soc = (i == 0) ? 1 : 0;
		eoc = (i == ncmds - 1) ? 1 : 0;

		/* For last cmd, set naddr corresponding to remaining
		 * addresses
		 */
		if (i == ncmds - 1) {
			naddr = sgt->nents % HMA_MAX_ADDR_IN_CMD;
			naddr = naddr ? naddr : HMA_MAX_ADDR_IN_CMD;
		}
		memset(&hma_cmd, 0, sizeof(hma_cmd));
		hma_cmd.op_pkd = htonl(FW_CMD_OP_V(FW_HMA_CMD) |
				       FW_CMD_REQUEST_F | FW_CMD_WRITE_F);
		hma_cmd.retval_len16 = htonl(FW_LEN16(hma_cmd));

		hma_cmd.mode_to_pcie_params =
			htonl(FW_HMA_CMD_MODE_V(hma_mode) |
			      FW_HMA_CMD_SOC_V(soc) | FW_HMA_CMD_EOC_V(eoc));

		/* HMA cmd size specified in MB's */
		hma_cmd.naddr_size =
			htonl(FW_HMA_CMD_SIZE_V(hma_size) |
			      FW_HMA_CMD_NADDR_V(naddr));

		/* Total Page size specified in units of 4K */
		hma_cmd.addr_size_pkd =
			htonl(FW_HMA_CMD_ADDR_SIZE_V
				((page_size << page_order) >> 12));

		/* Fill the 5 addresses */
		for (j = 0; j < naddr; j++) {
			hma_cmd.phy_address[j] =
				cpu_to_be64(adapter->hma.phy_addr[j + k]);
		}
		ret = t4_wr_mbox(adapter, adapter->mbox, &hma_cmd,
				 sizeof(hma_cmd), &hma_cmd);
		if (ret) {
			dev_err(adapter->pdev_dev,
				"HMA FW command failed with err %d\n", ret);
			goto free_hma;
		}
	}

	if (!ret)
		dev_info(adapter->pdev_dev,
			 "Reserved %uMB host memory for HMA\n", hma_size);
	return ret;

free_hma:
	adap_free_hma_mem(adapter);
	return ret;
}

static int adap_init1(struct adapter *adap, struct fw_caps_config_cmd *c)
{
	u32 v;
	int ret;

	/* Now that we've successfully configured and initialized the adapter
	 * can ask the Firmware what resources it has provisioned for us.
	 */
	ret = t4_get_pfres(adap);
	if (ret) {
		dev_err(adap->pdev_dev,
			"Unable to retrieve resource provisioning information\n");
		return ret;
	}

	/* get device capabilities */
	memset(c, 0, sizeof(*c));
	c->op_to_write = htonl(FW_CMD_OP_V(FW_CAPS_CONFIG_CMD) |
			       FW_CMD_REQUEST_F | FW_CMD_READ_F);
	c->cfvalid_to_len16 = htonl(FW_LEN16(*c));
	ret = t4_wr_mbox(adap, adap->mbox, c, sizeof(*c), c);
	if (ret < 0)
		return ret;

	c->op_to_write = htonl(FW_CMD_OP_V(FW_CAPS_CONFIG_CMD) |
			       FW_CMD_REQUEST_F | FW_CMD_WRITE_F);
	ret = t4_wr_mbox(adap, adap->mbox, c, sizeof(*c), NULL);
	if (ret < 0)
		return ret;

	ret = t4_config_glbl_rss(adap, adap->pf,
				 FW_RSS_GLB_CONFIG_CMD_MODE_BASICVIRTUAL,
				 FW_RSS_GLB_CONFIG_CMD_TNLMAPEN_F |
				 FW_RSS_GLB_CONFIG_CMD_TNLALLLKP_F);
	if (ret < 0)
		return ret;

	ret = t4_cfg_pfvf(adap, adap->mbox, adap->pf, 0, adap->sge.egr_sz, 64,
			  MAX_INGQ, 0, 0, 4, 0xf, 0xf, 16, FW_CMD_CAP_PF,
			  FW_CMD_CAP_PF);
	if (ret < 0)
		return ret;

	t4_sge_init(adap);

	/* tweak some settings */
	t4_write_reg(adap, TP_SHIFT_CNT_A, 0x64f8849);
	t4_write_reg(adap, ULP_RX_TDDP_PSZ_A, HPZ0_V(PAGE_SHIFT - 12));
	t4_write_reg(adap, TP_PIO_ADDR_A, TP_INGRESS_CONFIG_A);
	v = t4_read_reg(adap, TP_PIO_DATA_A);
	t4_write_reg(adap, TP_PIO_DATA_A, v & ~CSUM_HAS_PSEUDO_HDR_F);

	/* first 4 Tx modulation queues point to consecutive Tx channels */
	adap->params.tp.tx_modq_map = 0xE4;
	t4_write_reg(adap, TP_TX_MOD_QUEUE_REQ_MAP_A,
		     TX_MOD_QUEUE_REQ_MAP_V(adap->params.tp.tx_modq_map));

	/* associate each Tx modulation queue with consecutive Tx channels */
	v = 0x84218421;
	t4_write_indirect(adap, TP_PIO_ADDR_A, TP_PIO_DATA_A,
			  &v, 1, TP_TX_SCHED_HDR_A);
	t4_write_indirect(adap, TP_PIO_ADDR_A, TP_PIO_DATA_A,
			  &v, 1, TP_TX_SCHED_FIFO_A);
	t4_write_indirect(adap, TP_PIO_ADDR_A, TP_PIO_DATA_A,
			  &v, 1, TP_TX_SCHED_PCMD_A);

#define T4_TX_MODQ_10G_WEIGHT_DEFAULT 16 /* in KB units */
	if (is_offload(adap)) {
		t4_write_reg(adap, TP_TX_MOD_QUEUE_WEIGHT0_A,
			     TX_MODQ_WEIGHT0_V(T4_TX_MODQ_10G_WEIGHT_DEFAULT) |
			     TX_MODQ_WEIGHT1_V(T4_TX_MODQ_10G_WEIGHT_DEFAULT) |
			     TX_MODQ_WEIGHT2_V(T4_TX_MODQ_10G_WEIGHT_DEFAULT) |
			     TX_MODQ_WEIGHT3_V(T4_TX_MODQ_10G_WEIGHT_DEFAULT));
		t4_write_reg(adap, TP_TX_MOD_CHANNEL_WEIGHT_A,
			     TX_MODQ_WEIGHT0_V(T4_TX_MODQ_10G_WEIGHT_DEFAULT) |
			     TX_MODQ_WEIGHT1_V(T4_TX_MODQ_10G_WEIGHT_DEFAULT) |
			     TX_MODQ_WEIGHT2_V(T4_TX_MODQ_10G_WEIGHT_DEFAULT) |
			     TX_MODQ_WEIGHT3_V(T4_TX_MODQ_10G_WEIGHT_DEFAULT));
	}

	/* get basic stuff going */
	return t4_early_init(adap, adap->pf);
}

/*
 * Max # of ATIDs.  The absolute HW max is 16K but we keep it lower.
 */
#define MAX_ATIDS 8192U

/*
 * Phase 0 of initialization: contact FW, obtain config, perform basic init.
 *
 * If the firmware we're dealing with has Configuration File support, then
 * we use that to perform all configuration
 */

/*
 * Tweak configuration based on module parameters, etc.  Most of these have
 * defaults assigned to them by Firmware Configuration Files (if we're using
 * them) but need to be explicitly set if we're using hard-coded
 * initialization.  But even in the case of using Firmware Configuration
 * Files, we'd like to expose the ability to change these via module
 * parameters so these are essentially common tweaks/settings for
 * Configuration Files and hard-coded initialization ...
 */
static int adap_init0_tweaks(struct adapter *adapter)
{
	/*
	 * Fix up various Host-Dependent Parameters like Page Size, Cache
	 * Line Size, etc.  The firmware default is for a 4KB Page Size and
	 * 64B Cache Line Size ...
	 */
	t4_fixup_host_params(adapter, PAGE_SIZE, L1_CACHE_BYTES);

	/*
	 * Process module parameters which affect early initialization.
	 */
	if (rx_dma_offset != 2 && rx_dma_offset != 0) {
		dev_err(&adapter->pdev->dev,
			"Ignoring illegal rx_dma_offset=%d, using 2\n",
			rx_dma_offset);
		rx_dma_offset = 2;
	}
	t4_set_reg_field(adapter, SGE_CONTROL_A,
			 PKTSHIFT_V(PKTSHIFT_M),
			 PKTSHIFT_V(rx_dma_offset));

	/*
	 * Don't include the "IP Pseudo Header" in CPL_RX_PKT checksums: Linux
	 * adds the pseudo header itself.
	 */
	t4_tp_wr_bits_indirect(adapter, TP_INGRESS_CONFIG_A,
			       CSUM_HAS_PSEUDO_HDR_F, 0);

	return 0;
}

/* 10Gb/s-BT PHY Support. chip-external 10Gb/s-BT PHYs are complex chips
 * unto themselves and they contain their own firmware to perform their
 * tasks ...
 */
static int phy_aq1202_version(const u8 *phy_fw_data,
			      size_t phy_fw_size)
{
	int offset;

	/* At offset 0x8 you're looking for the primary image's
	 * starting offset which is 3 Bytes wide
	 *
	 * At offset 0xa of the primary image, you look for the offset
	 * of the DRAM segment which is 3 Bytes wide.
	 *
	 * The FW version is at offset 0x27e of the DRAM and is 2 Bytes
	 * wide
	 */
	#define be16(__p) (((__p)[0] << 8) | (__p)[1])
	#define le16(__p) ((__p)[0] | ((__p)[1] << 8))
	#define le24(__p) (le16(__p) | ((__p)[2] << 16))

	offset = le24(phy_fw_data + 0x8) << 12;
	offset = le24(phy_fw_data + offset + 0xa);
	return be16(phy_fw_data + offset + 0x27e);

	#undef be16
	#undef le16
	#undef le24
}

static struct info_10gbt_phy_fw {
	unsigned int phy_fw_id;		/* PCI Device ID */
	char *phy_fw_file;		/* /lib/firmware/ PHY Firmware file */
	int (*phy_fw_version)(const u8 *phy_fw_data, size_t phy_fw_size);
	int phy_flash;			/* Has FLASH for PHY Firmware */
} phy_info_array[] = {
	{
		PHY_AQ1202_DEVICEID,
		PHY_AQ1202_FIRMWARE,
		phy_aq1202_version,
		1,
	},
	{
		PHY_BCM84834_DEVICEID,
		PHY_BCM84834_FIRMWARE,
		NULL,
		0,
	},
	{ 0, NULL, NULL },
};

static struct info_10gbt_phy_fw *find_phy_info(int devid)
{
	int i;

	for (i = 0; i < ARRAY_SIZE(phy_info_array); i++) {
		if (phy_info_array[i].phy_fw_id == devid)
			return &phy_info_array[i];
	}
	return NULL;
}

/* Handle updating of chip-external 10Gb/s-BT PHY firmware.  This needs to
 * happen after the FW_RESET_CMD but before the FW_INITIALIZE_CMD.  On error
 * we return a negative error number.  If we transfer new firmware we return 1
 * (from t4_load_phy_fw()).  If we don't do anything we return 0.
 */
static int adap_init0_phy(struct adapter *adap)
{
	const struct firmware *phyf;
	int ret;
	struct info_10gbt_phy_fw *phy_info;

	/* Use the device ID to determine which PHY file to flash.
	 */
	phy_info = find_phy_info(adap->pdev->device);
	if (!phy_info) {
		dev_warn(adap->pdev_dev,
			 "No PHY Firmware file found for this PHY\n");
		return -EOPNOTSUPP;
	}

	/* If we have a T4 PHY firmware file under /lib/firmware/cxgb4/, then
	 * use that. The adapter firmware provides us with a memory buffer
	 * where we can load a PHY firmware file from the host if we want to
	 * override the PHY firmware File in flash.
	 */
	ret = request_firmware_direct(&phyf, phy_info->phy_fw_file,
				      adap->pdev_dev);
	if (ret < 0) {
		/* For adapters without FLASH attached to PHY for their
		 * firmware, it's obviously a fatal error if we can't get the
		 * firmware to the adapter.  For adapters with PHY firmware
		 * FLASH storage, it's worth a warning if we can't find the
		 * PHY Firmware but we'll neuter the error ...
		 */
		dev_err(adap->pdev_dev, "unable to find PHY Firmware image "
			"/lib/firmware/%s, error %d\n",
			phy_info->phy_fw_file, -ret);
		if (phy_info->phy_flash) {
			int cur_phy_fw_ver = 0;

			t4_phy_fw_ver(adap, &cur_phy_fw_ver);
			dev_warn(adap->pdev_dev, "continuing with, on-adapter "
				 "FLASH copy, version %#x\n", cur_phy_fw_ver);
			ret = 0;
		}

		return ret;
	}

	/* Load PHY Firmware onto adapter.
	 */
	ret = t4_load_phy_fw(adap, MEMWIN_NIC, &adap->win0_lock,
			     phy_info->phy_fw_version,
			     (u8 *)phyf->data, phyf->size);
	if (ret < 0)
		dev_err(adap->pdev_dev, "PHY Firmware transfer error %d\n",
			-ret);
	else if (ret > 0) {
		int new_phy_fw_ver = 0;

		if (phy_info->phy_fw_version)
			new_phy_fw_ver = phy_info->phy_fw_version(phyf->data,
								  phyf->size);
		dev_info(adap->pdev_dev, "Successfully transferred PHY "
			 "Firmware /lib/firmware/%s, version %#x\n",
			 phy_info->phy_fw_file, new_phy_fw_ver);
	}

	release_firmware(phyf);

	return ret;
}

/*
 * Attempt to initialize the adapter via a Firmware Configuration File.
 */
static int adap_init0_config(struct adapter *adapter, int reset)
{
	struct fw_caps_config_cmd caps_cmd;
	const struct firmware *cf;
	unsigned long mtype = 0, maddr = 0;
	u32 finiver, finicsum, cfcsum;
	int ret;
	int config_issued = 0;
	char *fw_config_file, fw_config_file_path[256];
	char *config_name = NULL;

	/*
	 * Reset device if necessary.
	 */
	if (reset) {
		ret = t4_fw_reset(adapter, adapter->mbox,
				  PIORSTMODE_F | PIORST_F);
		if (ret < 0)
			goto bye;
	}

	/* If this is a 10Gb/s-BT adapter make sure the chip-external
	 * 10Gb/s-BT PHYs have up-to-date firmware.  Note that this step needs
	 * to be performed after any global adapter RESET above since some
	 * PHYs only have local RAM copies of the PHY firmware.
	 */
	if (is_10gbt_device(adapter->pdev->device)) {
		ret = adap_init0_phy(adapter);
		if (ret < 0)
			goto bye;
	}
	/*
	 * If we have a T4 configuration file under /lib/firmware/cxgb4/,
	 * then use that.  Otherwise, use the configuration file stored
	 * in the adapter flash ...
	 */
	switch (CHELSIO_CHIP_VERSION(adapter->params.chip)) {
	case CHELSIO_T4:
		fw_config_file = FW4_CFNAME;
		break;
	case CHELSIO_T5:
		fw_config_file = FW5_CFNAME;
		break;
	case CHELSIO_T6:
		fw_config_file = FW6_CFNAME;
		break;
	default:
		dev_err(adapter->pdev_dev, "Device %d is not supported\n",
		       adapter->pdev->device);
		ret = -EINVAL;
		goto bye;
	}

	ret = request_firmware(&cf, fw_config_file, adapter->pdev_dev);
	if (ret < 0) {
		config_name = "On FLASH";
		mtype = FW_MEMTYPE_CF_FLASH;
		maddr = t4_flash_cfg_addr(adapter);
	} else {
		u32 params[7], val[7];

		sprintf(fw_config_file_path,
			"/lib/firmware/%s", fw_config_file);
		config_name = fw_config_file_path;

		if (cf->size >= FLASH_CFG_MAX_SIZE)
			ret = -ENOMEM;
		else {
			params[0] = (FW_PARAMS_MNEM_V(FW_PARAMS_MNEM_DEV) |
			     FW_PARAMS_PARAM_X_V(FW_PARAMS_PARAM_DEV_CF));
			ret = t4_query_params(adapter, adapter->mbox,
					      adapter->pf, 0, 1, params, val);
			if (ret == 0) {
				/*
				 * For t4_memory_rw() below addresses and
				 * sizes have to be in terms of multiples of 4
				 * bytes.  So, if the Configuration File isn't
				 * a multiple of 4 bytes in length we'll have
				 * to write that out separately since we can't
				 * guarantee that the bytes following the
				 * residual byte in the buffer returned by
				 * request_firmware() are zeroed out ...
				 */
				size_t resid = cf->size & 0x3;
				size_t size = cf->size & ~0x3;
				__be32 *data = (__be32 *)cf->data;

				mtype = FW_PARAMS_PARAM_Y_G(val[0]);
				maddr = FW_PARAMS_PARAM_Z_G(val[0]) << 16;

				spin_lock(&adapter->win0_lock);
				ret = t4_memory_rw(adapter, 0, mtype, maddr,
						   size, data, T4_MEMORY_WRITE);
				if (ret == 0 && resid != 0) {
					union {
						__be32 word;
						char buf[4];
					} last;
					int i;

					last.word = data[size >> 2];
					for (i = resid; i < 4; i++)
						last.buf[i] = 0;
					ret = t4_memory_rw(adapter, 0, mtype,
							   maddr + size,
							   4, &last.word,
							   T4_MEMORY_WRITE);
				}
				spin_unlock(&adapter->win0_lock);
			}
		}

		release_firmware(cf);
		if (ret)
			goto bye;
	}

	/*
	 * Issue a Capability Configuration command to the firmware to get it
	 * to parse the Configuration File.  We don't use t4_fw_config_file()
	 * because we want the ability to modify various features after we've
	 * processed the configuration file ...
	 */
	memset(&caps_cmd, 0, sizeof(caps_cmd));
	caps_cmd.op_to_write =
		htonl(FW_CMD_OP_V(FW_CAPS_CONFIG_CMD) |
		      FW_CMD_REQUEST_F |
		      FW_CMD_READ_F);
	caps_cmd.cfvalid_to_len16 =
		htonl(FW_CAPS_CONFIG_CMD_CFVALID_F |
		      FW_CAPS_CONFIG_CMD_MEMTYPE_CF_V(mtype) |
		      FW_CAPS_CONFIG_CMD_MEMADDR64K_CF_V(maddr >> 16) |
		      FW_LEN16(caps_cmd));
	ret = t4_wr_mbox(adapter, adapter->mbox, &caps_cmd, sizeof(caps_cmd),
			 &caps_cmd);

	/* If the CAPS_CONFIG failed with an ENOENT (for a Firmware
	 * Configuration File in FLASH), our last gasp effort is to use the
	 * Firmware Configuration File which is embedded in the firmware.  A
	 * very few early versions of the firmware didn't have one embedded
	 * but we can ignore those.
	 */
	if (ret == -ENOENT) {
		memset(&caps_cmd, 0, sizeof(caps_cmd));
		caps_cmd.op_to_write =
			htonl(FW_CMD_OP_V(FW_CAPS_CONFIG_CMD) |
					FW_CMD_REQUEST_F |
					FW_CMD_READ_F);
		caps_cmd.cfvalid_to_len16 = htonl(FW_LEN16(caps_cmd));
		ret = t4_wr_mbox(adapter, adapter->mbox, &caps_cmd,
				sizeof(caps_cmd), &caps_cmd);
		config_name = "Firmware Default";
	}

	config_issued = 1;
	if (ret < 0)
		goto bye;

	finiver = ntohl(caps_cmd.finiver);
	finicsum = ntohl(caps_cmd.finicsum);
	cfcsum = ntohl(caps_cmd.cfcsum);
	if (finicsum != cfcsum)
		dev_warn(adapter->pdev_dev, "Configuration File checksum "\
			 "mismatch: [fini] csum=%#x, computed csum=%#x\n",
			 finicsum, cfcsum);

	/*
	 * And now tell the firmware to use the configuration we just loaded.
	 */
	caps_cmd.op_to_write =
		htonl(FW_CMD_OP_V(FW_CAPS_CONFIG_CMD) |
		      FW_CMD_REQUEST_F |
		      FW_CMD_WRITE_F);
	caps_cmd.cfvalid_to_len16 = htonl(FW_LEN16(caps_cmd));
	ret = t4_wr_mbox(adapter, adapter->mbox, &caps_cmd, sizeof(caps_cmd),
			 NULL);
	if (ret < 0)
		goto bye;

	/*
	 * Tweak configuration based on system architecture, module
	 * parameters, etc.
	 */
	ret = adap_init0_tweaks(adapter);
	if (ret < 0)
		goto bye;

	/* We will proceed even if HMA init fails. */
	ret = adap_config_hma(adapter);
	if (ret)
		dev_err(adapter->pdev_dev,
			"HMA configuration failed with error %d\n", ret);

	/*
	 * And finally tell the firmware to initialize itself using the
	 * parameters from the Configuration File.
	 */
	ret = t4_fw_initialize(adapter, adapter->mbox);
	if (ret < 0)
		goto bye;

	/* Emit Firmware Configuration File information and return
	 * successfully.
	 */
	dev_info(adapter->pdev_dev, "Successfully configured using Firmware "\
		 "Configuration File \"%s\", version %#x, computed checksum %#x\n",
		 config_name, finiver, cfcsum);
	return 0;

	/*
	 * Something bad happened.  Return the error ...  (If the "error"
	 * is that there's no Configuration File on the adapter we don't
	 * want to issue a warning since this is fairly common.)
	 */
bye:
	if (config_issued && ret != -ENOENT)
		dev_warn(adapter->pdev_dev, "\"%s\" configuration file error %d\n",
			 config_name, -ret);
	return ret;
}

static struct fw_info fw_info_array[] = {
	{
		.chip = CHELSIO_T4,
		.fs_name = FW4_CFNAME,
		.fw_mod_name = FW4_FNAME,
		.fw_hdr = {
			.chip = FW_HDR_CHIP_T4,
			.fw_ver = __cpu_to_be32(FW_VERSION(T4)),
			.intfver_nic = FW_INTFVER(T4, NIC),
			.intfver_vnic = FW_INTFVER(T4, VNIC),
			.intfver_ri = FW_INTFVER(T4, RI),
			.intfver_iscsi = FW_INTFVER(T4, ISCSI),
			.intfver_fcoe = FW_INTFVER(T4, FCOE),
		},
	}, {
		.chip = CHELSIO_T5,
		.fs_name = FW5_CFNAME,
		.fw_mod_name = FW5_FNAME,
		.fw_hdr = {
			.chip = FW_HDR_CHIP_T5,
			.fw_ver = __cpu_to_be32(FW_VERSION(T5)),
			.intfver_nic = FW_INTFVER(T5, NIC),
			.intfver_vnic = FW_INTFVER(T5, VNIC),
			.intfver_ri = FW_INTFVER(T5, RI),
			.intfver_iscsi = FW_INTFVER(T5, ISCSI),
			.intfver_fcoe = FW_INTFVER(T5, FCOE),
		},
	}, {
		.chip = CHELSIO_T6,
		.fs_name = FW6_CFNAME,
		.fw_mod_name = FW6_FNAME,
		.fw_hdr = {
			.chip = FW_HDR_CHIP_T6,
			.fw_ver = __cpu_to_be32(FW_VERSION(T6)),
			.intfver_nic = FW_INTFVER(T6, NIC),
			.intfver_vnic = FW_INTFVER(T6, VNIC),
			.intfver_ofld = FW_INTFVER(T6, OFLD),
			.intfver_ri = FW_INTFVER(T6, RI),
			.intfver_iscsipdu = FW_INTFVER(T6, ISCSIPDU),
			.intfver_iscsi = FW_INTFVER(T6, ISCSI),
			.intfver_fcoepdu = FW_INTFVER(T6, FCOEPDU),
			.intfver_fcoe = FW_INTFVER(T6, FCOE),
		},
	}

};

static struct fw_info *find_fw_info(int chip)
{
	int i;

	for (i = 0; i < ARRAY_SIZE(fw_info_array); i++) {
		if (fw_info_array[i].chip == chip)
			return &fw_info_array[i];
	}
	return NULL;
}

/*
 * Phase 0 of initialization: contact FW, obtain config, perform basic init.
 */
static int adap_init0(struct adapter *adap)
{
	int ret;
	u32 v, port_vec;
	enum dev_state state;
	u32 params[7], val[7];
	struct fw_caps_config_cmd caps_cmd;
	int reset = 1;

	/* Grab Firmware Device Log parameters as early as possible so we have
	 * access to it for debugging, etc.
	 */
	ret = t4_init_devlog_params(adap);
	if (ret < 0)
		return ret;

	/* Contact FW, advertising Master capability */
	ret = t4_fw_hello(adap, adap->mbox, adap->mbox,
			  is_kdump_kernel() ? MASTER_MUST : MASTER_MAY, &state);
	if (ret < 0) {
		dev_err(adap->pdev_dev, "could not connect to FW, error %d\n",
			ret);
		return ret;
	}
	if (ret == adap->mbox)
		adap->flags |= MASTER_PF;

	/*
	 * If we're the Master PF Driver and the device is uninitialized,
	 * then let's consider upgrading the firmware ...  (We always want
	 * to check the firmware version number in order to A. get it for
	 * later reporting and B. to warn if the currently loaded firmware
	 * is excessively mismatched relative to the driver.)
	 */

	t4_get_version_info(adap);
	ret = t4_check_fw_version(adap);
	/* If firmware is too old (not supported by driver) force an update. */
	if (ret)
		state = DEV_STATE_UNINIT;
	if ((adap->flags & MASTER_PF) && state != DEV_STATE_INIT) {
		struct fw_info *fw_info;
		struct fw_hdr *card_fw;
		const struct firmware *fw;
		const u8 *fw_data = NULL;
		unsigned int fw_size = 0;

		/* This is the firmware whose headers the driver was compiled
		 * against
		 */
		fw_info = find_fw_info(CHELSIO_CHIP_VERSION(adap->params.chip));
		if (fw_info == NULL) {
			dev_err(adap->pdev_dev,
				"unable to get firmware info for chip %d.\n",
				CHELSIO_CHIP_VERSION(adap->params.chip));
			return -EINVAL;
		}

		/* allocate memory to read the header of the firmware on the
		 * card
		 */
		card_fw = kvzalloc(sizeof(*card_fw), GFP_KERNEL);
		if (!card_fw) {
			ret = -ENOMEM;
			goto bye;
		}

		/* Get FW from from /lib/firmware/ */
		ret = request_firmware(&fw, fw_info->fw_mod_name,
				       adap->pdev_dev);
		if (ret < 0) {
			dev_err(adap->pdev_dev,
				"unable to load firmware image %s, error %d\n",
				fw_info->fw_mod_name, ret);
		} else {
			fw_data = fw->data;
			fw_size = fw->size;
		}

		/* upgrade FW logic */
		ret = t4_prep_fw(adap, fw_info, fw_data, fw_size, card_fw,
				 state, &reset);

		/* Cleaning up */
		release_firmware(fw);
		kvfree(card_fw);

		if (ret < 0)
			goto bye;
	}

	/* If the firmware is initialized already, emit a simply note to that
	 * effect. Otherwise, it's time to try initializing the adapter.
	 */
	if (state == DEV_STATE_INIT) {
		ret = adap_config_hma(adap);
		if (ret)
			dev_err(adap->pdev_dev,
				"HMA configuration failed with error %d\n",
				ret);
		dev_info(adap->pdev_dev, "Coming up as %s: "\
			 "Adapter already initialized\n",
			 adap->flags & MASTER_PF ? "MASTER" : "SLAVE");
	} else {
		dev_info(adap->pdev_dev, "Coming up as MASTER: "\
			 "Initializing adapter\n");

		/* Find out whether we're dealing with a version of the
		 * firmware which has configuration file support.
		 */
		params[0] = (FW_PARAMS_MNEM_V(FW_PARAMS_MNEM_DEV) |
			     FW_PARAMS_PARAM_X_V(FW_PARAMS_PARAM_DEV_CF));
		ret = t4_query_params(adap, adap->mbox, adap->pf, 0, 1,
				      params, val);

		/* If the firmware doesn't support Configuration Files,
		 * return an error.
		 */
		if (ret < 0) {
			dev_err(adap->pdev_dev, "firmware doesn't support "
				"Firmware Configuration Files\n");
			goto bye;
		}

		/* The firmware provides us with a memory buffer where we can
		 * load a Configuration File from the host if we want to
		 * override the Configuration File in flash.
		 */
		ret = adap_init0_config(adap, reset);
		if (ret == -ENOENT) {
			dev_err(adap->pdev_dev, "no Configuration File "
				"present on adapter.\n");
			goto bye;
		}
		if (ret < 0) {
			dev_err(adap->pdev_dev, "could not initialize "
				"adapter, error %d\n", -ret);
			goto bye;
		}
	}

	/* Now that we've successfully configured and initialized the adapter
	 * (or found it already initialized), we can ask the Firmware what
	 * resources it has provisioned for us.
	 */
	ret = t4_get_pfres(adap);
	if (ret) {
		dev_err(adap->pdev_dev,
			"Unable to retrieve resource provisioning information\n");
		goto bye;
	}

	/* Grab VPD parameters.  This should be done after we establish a
	 * connection to the firmware since some of the VPD parameters
	 * (notably the Core Clock frequency) are retrieved via requests to
	 * the firmware.  On the other hand, we need these fairly early on
	 * so we do this right after getting ahold of the firmware.
	 *
	 * We need to do this after initializing the adapter because someone
	 * could have FLASHed a new VPD which won't be read by the firmware
	 * until we do the RESET ...
	 */
	ret = t4_get_vpd_params(adap, &adap->params.vpd);
	if (ret < 0)
		goto bye;

	/* Find out what ports are available to us.  Note that we need to do
	 * this before calling adap_init0_no_config() since it needs nports
	 * and portvec ...
	 */
	v =
	    FW_PARAMS_MNEM_V(FW_PARAMS_MNEM_DEV) |
	    FW_PARAMS_PARAM_X_V(FW_PARAMS_PARAM_DEV_PORTVEC);
	ret = t4_query_params(adap, adap->mbox, adap->pf, 0, 1, &v, &port_vec);
	if (ret < 0)
		goto bye;

	adap->params.nports = hweight32(port_vec);
	adap->params.portvec = port_vec;

	/* Give the SGE code a chance to pull in anything that it needs ...
	 * Note that this must be called after we retrieve our VPD parameters
	 * in order to know how to convert core ticks to seconds, etc.
	 */
	ret = t4_sge_init(adap);
	if (ret < 0)
		goto bye;

	if (is_bypass_device(adap->pdev->device))
		adap->params.bypass = 1;

	/*
	 * Grab some of our basic fundamental operating parameters.
	 */
#define FW_PARAM_DEV(param) \
	(FW_PARAMS_MNEM_V(FW_PARAMS_MNEM_DEV) | \
	FW_PARAMS_PARAM_X_V(FW_PARAMS_PARAM_DEV_##param))

#define FW_PARAM_PFVF(param) \
	FW_PARAMS_MNEM_V(FW_PARAMS_MNEM_PFVF) | \
	FW_PARAMS_PARAM_X_V(FW_PARAMS_PARAM_PFVF_##param)|  \
	FW_PARAMS_PARAM_Y_V(0) | \
	FW_PARAMS_PARAM_Z_V(0)

	params[0] = FW_PARAM_PFVF(EQ_START);
	params[1] = FW_PARAM_PFVF(L2T_START);
	params[2] = FW_PARAM_PFVF(L2T_END);
	params[3] = FW_PARAM_PFVF(FILTER_START);
	params[4] = FW_PARAM_PFVF(FILTER_END);
	params[5] = FW_PARAM_PFVF(IQFLINT_START);
	ret = t4_query_params(adap, adap->mbox, adap->pf, 0, 6, params, val);
	if (ret < 0)
		goto bye;
	adap->sge.egr_start = val[0];
	adap->l2t_start = val[1];
	adap->l2t_end = val[2];
	adap->tids.ftid_base = val[3];
	adap->tids.nftids = val[4] - val[3] + 1;
	adap->sge.ingr_start = val[5];

	if (CHELSIO_CHIP_VERSION(adap->params.chip) > CHELSIO_T5) {
		/* Read the raw mps entries. In T6, the last 2 tcam entries
		 * are reserved for raw mac addresses (rawf = 2, one per port).
		 */
		params[0] = FW_PARAM_PFVF(RAWF_START);
		params[1] = FW_PARAM_PFVF(RAWF_END);
		ret = t4_query_params(adap, adap->mbox, adap->pf, 0, 2,
				      params, val);
		if (ret == 0) {
			adap->rawf_start = val[0];
			adap->rawf_cnt = val[1] - val[0] + 1;
		}
	}

	/* qids (ingress/egress) returned from firmware can be anywhere
	 * in the range from EQ(IQFLINT)_START to EQ(IQFLINT)_END.
	 * Hence driver needs to allocate memory for this range to
	 * store the queue info. Get the highest IQFLINT/EQ index returned
	 * in FW_EQ_*_CMD.alloc command.
	 */
	params[0] = FW_PARAM_PFVF(EQ_END);
	params[1] = FW_PARAM_PFVF(IQFLINT_END);
	ret = t4_query_params(adap, adap->mbox, adap->pf, 0, 2, params, val);
	if (ret < 0)
		goto bye;
	adap->sge.egr_sz = val[0] - adap->sge.egr_start + 1;
	adap->sge.ingr_sz = val[1] - adap->sge.ingr_start + 1;

	adap->sge.egr_map = kcalloc(adap->sge.egr_sz,
				    sizeof(*adap->sge.egr_map), GFP_KERNEL);
	if (!adap->sge.egr_map) {
		ret = -ENOMEM;
		goto bye;
	}

	adap->sge.ingr_map = kcalloc(adap->sge.ingr_sz,
				     sizeof(*adap->sge.ingr_map), GFP_KERNEL);
	if (!adap->sge.ingr_map) {
		ret = -ENOMEM;
		goto bye;
	}

	/* Allocate the memory for the vaious egress queue bitmaps
	 * ie starving_fl, txq_maperr and blocked_fl.
	 */
	adap->sge.starving_fl =	kcalloc(BITS_TO_LONGS(adap->sge.egr_sz),
					sizeof(long), GFP_KERNEL);
	if (!adap->sge.starving_fl) {
		ret = -ENOMEM;
		goto bye;
	}

	adap->sge.txq_maperr = kcalloc(BITS_TO_LONGS(adap->sge.egr_sz),
				       sizeof(long), GFP_KERNEL);
	if (!adap->sge.txq_maperr) {
		ret = -ENOMEM;
		goto bye;
	}

#ifdef CONFIG_DEBUG_FS
	adap->sge.blocked_fl = kcalloc(BITS_TO_LONGS(adap->sge.egr_sz),
				       sizeof(long), GFP_KERNEL);
	if (!adap->sge.blocked_fl) {
		ret = -ENOMEM;
		goto bye;
	}
#endif

	params[0] = FW_PARAM_PFVF(CLIP_START);
	params[1] = FW_PARAM_PFVF(CLIP_END);
	ret = t4_query_params(adap, adap->mbox, adap->pf, 0, 2, params, val);
	if (ret < 0)
		goto bye;
	adap->clipt_start = val[0];
	adap->clipt_end = val[1];

	/* We don't yet have a PARAMs calls to retrieve the number of Traffic
	 * Classes supported by the hardware/firmware so we hard code it here
	 * for now.
	 */
	adap->params.nsched_cls = is_t4(adap->params.chip) ? 15 : 16;

	/* query params related to active filter region */
	params[0] = FW_PARAM_PFVF(ACTIVE_FILTER_START);
	params[1] = FW_PARAM_PFVF(ACTIVE_FILTER_END);
	ret = t4_query_params(adap, adap->mbox, adap->pf, 0, 2, params, val);
	/* If Active filter size is set we enable establishing
	 * offload connection through firmware work request
	 */
	if ((val[0] != val[1]) && (ret >= 0)) {
		adap->flags |= FW_OFLD_CONN;
		adap->tids.aftid_base = val[0];
		adap->tids.aftid_end = val[1];
	}

	/* If we're running on newer firmware, let it know that we're
	 * prepared to deal with encapsulated CPL messages.  Older
	 * firmware won't understand this and we'll just get
	 * unencapsulated messages ...
	 */
	params[0] = FW_PARAM_PFVF(CPLFW4MSG_ENCAP);
	val[0] = 1;
	(void)t4_set_params(adap, adap->mbox, adap->pf, 0, 1, params, val);

	/*
	 * Find out whether we're allowed to use the T5+ ULPTX MEMWRITE DSGL
	 * capability.  Earlier versions of the firmware didn't have the
	 * ULPTX_MEMWRITE_DSGL so we'll interpret a query failure as no
	 * permission to use ULPTX MEMWRITE DSGL.
	 */
	if (is_t4(adap->params.chip)) {
		adap->params.ulptx_memwrite_dsgl = false;
	} else {
		params[0] = FW_PARAM_DEV(ULPTX_MEMWRITE_DSGL);
		ret = t4_query_params(adap, adap->mbox, adap->pf, 0,
				      1, params, val);
		adap->params.ulptx_memwrite_dsgl = (ret == 0 && val[0] != 0);
	}

	/* See if FW supports FW_RI_FR_NSMR_TPTE_WR work request */
	params[0] = FW_PARAM_DEV(RI_FR_NSMR_TPTE_WR);
	ret = t4_query_params(adap, adap->mbox, adap->pf, 0,
			      1, params, val);
	adap->params.fr_nsmr_tpte_wr_support = (ret == 0 && val[0] != 0);

	/* See if FW supports FW_FILTER2 work request */
	if (is_t4(adap->params.chip)) {
		adap->params.filter2_wr_support = 0;
	} else {
		params[0] = FW_PARAM_DEV(FILTER2_WR);
		ret = t4_query_params(adap, adap->mbox, adap->pf, 0,
				      1, params, val);
		adap->params.filter2_wr_support = (ret == 0 && val[0] != 0);
	}

	/*
	 * Get device capabilities so we can determine what resources we need
	 * to manage.
	 */
	memset(&caps_cmd, 0, sizeof(caps_cmd));
	caps_cmd.op_to_write = htonl(FW_CMD_OP_V(FW_CAPS_CONFIG_CMD) |
				     FW_CMD_REQUEST_F | FW_CMD_READ_F);
	caps_cmd.cfvalid_to_len16 = htonl(FW_LEN16(caps_cmd));
	ret = t4_wr_mbox(adap, adap->mbox, &caps_cmd, sizeof(caps_cmd),
			 &caps_cmd);
	if (ret < 0)
		goto bye;

	if (caps_cmd.ofldcaps ||
	    (caps_cmd.niccaps & htons(FW_CAPS_CONFIG_NIC_HASHFILTER))) {
		/* query offload-related parameters */
		params[0] = FW_PARAM_DEV(NTID);
		params[1] = FW_PARAM_PFVF(SERVER_START);
		params[2] = FW_PARAM_PFVF(SERVER_END);
		params[3] = FW_PARAM_PFVF(TDDP_START);
		params[4] = FW_PARAM_PFVF(TDDP_END);
		params[5] = FW_PARAM_DEV(FLOWC_BUFFIFO_SZ);
		ret = t4_query_params(adap, adap->mbox, adap->pf, 0, 6,
				      params, val);
		if (ret < 0)
			goto bye;
		adap->tids.ntids = val[0];
		adap->tids.natids = min(adap->tids.ntids / 2, MAX_ATIDS);
		adap->tids.stid_base = val[1];
		adap->tids.nstids = val[2] - val[1] + 1;
		/*
		 * Setup server filter region. Divide the available filter
		 * region into two parts. Regular filters get 1/3rd and server
		 * filters get 2/3rd part. This is only enabled if workarond
		 * path is enabled.
		 * 1. For regular filters.
		 * 2. Server filter: This are special filters which are used
		 * to redirect SYN packets to offload queue.
		 */
		if (adap->flags & FW_OFLD_CONN && !is_bypass(adap)) {
			adap->tids.sftid_base = adap->tids.ftid_base +
					DIV_ROUND_UP(adap->tids.nftids, 3);
			adap->tids.nsftids = adap->tids.nftids -
					 DIV_ROUND_UP(adap->tids.nftids, 3);
			adap->tids.nftids = adap->tids.sftid_base -
						adap->tids.ftid_base;
		}
		adap->vres.ddp.start = val[3];
		adap->vres.ddp.size = val[4] - val[3] + 1;
		adap->params.ofldq_wr_cred = val[5];

		if (caps_cmd.niccaps & htons(FW_CAPS_CONFIG_NIC_HASHFILTER)) {
			ret = init_hash_filter(adap);
			if (ret < 0)
				goto bye;
		} else {
			adap->params.offload = 1;
			adap->num_ofld_uld += 1;
		}
	}
	if (caps_cmd.rdmacaps) {
		params[0] = FW_PARAM_PFVF(STAG_START);
		params[1] = FW_PARAM_PFVF(STAG_END);
		params[2] = FW_PARAM_PFVF(RQ_START);
		params[3] = FW_PARAM_PFVF(RQ_END);
		params[4] = FW_PARAM_PFVF(PBL_START);
		params[5] = FW_PARAM_PFVF(PBL_END);
		ret = t4_query_params(adap, adap->mbox, adap->pf, 0, 6,
				      params, val);
		if (ret < 0)
			goto bye;
		adap->vres.stag.start = val[0];
		adap->vres.stag.size = val[1] - val[0] + 1;
		adap->vres.rq.start = val[2];
		adap->vres.rq.size = val[3] - val[2] + 1;
		adap->vres.pbl.start = val[4];
		adap->vres.pbl.size = val[5] - val[4] + 1;

		params[0] = FW_PARAM_PFVF(SRQ_START);
		params[1] = FW_PARAM_PFVF(SRQ_END);
		ret = t4_query_params(adap, adap->mbox, adap->pf, 0, 2,
				      params, val);
		if (!ret) {
			adap->vres.srq.start = val[0];
			adap->vres.srq.size = val[1] - val[0] + 1;
		}
		if (adap->vres.srq.size) {
			adap->srq = t4_init_srq(adap->vres.srq.size);
			if (!adap->srq)
				dev_warn(&adap->pdev->dev, "could not allocate SRQ, continuing\n");
		}

		params[0] = FW_PARAM_PFVF(SQRQ_START);
		params[1] = FW_PARAM_PFVF(SQRQ_END);
		params[2] = FW_PARAM_PFVF(CQ_START);
		params[3] = FW_PARAM_PFVF(CQ_END);
		params[4] = FW_PARAM_PFVF(OCQ_START);
		params[5] = FW_PARAM_PFVF(OCQ_END);
		ret = t4_query_params(adap, adap->mbox, adap->pf, 0, 6, params,
				      val);
		if (ret < 0)
			goto bye;
		adap->vres.qp.start = val[0];
		adap->vres.qp.size = val[1] - val[0] + 1;
		adap->vres.cq.start = val[2];
		adap->vres.cq.size = val[3] - val[2] + 1;
		adap->vres.ocq.start = val[4];
		adap->vres.ocq.size = val[5] - val[4] + 1;

		params[0] = FW_PARAM_DEV(MAXORDIRD_QP);
		params[1] = FW_PARAM_DEV(MAXIRD_ADAPTER);
		ret = t4_query_params(adap, adap->mbox, adap->pf, 0, 2, params,
				      val);
		if (ret < 0) {
			adap->params.max_ordird_qp = 8;
			adap->params.max_ird_adapter = 32 * adap->tids.ntids;
			ret = 0;
		} else {
			adap->params.max_ordird_qp = val[0];
			adap->params.max_ird_adapter = val[1];
		}
		dev_info(adap->pdev_dev,
			 "max_ordird_qp %d max_ird_adapter %d\n",
			 adap->params.max_ordird_qp,
			 adap->params.max_ird_adapter);

		/* Enable write_with_immediate if FW supports it */
		params[0] = FW_PARAM_DEV(RDMA_WRITE_WITH_IMM);
		ret = t4_query_params(adap, adap->mbox, adap->pf, 0, 1, params,
				      val);
		adap->params.write_w_imm_support = (ret == 0 && val[0] != 0);

		/* Enable write_cmpl if FW supports it */
		params[0] = FW_PARAM_DEV(RI_WRITE_CMPL_WR);
		ret = t4_query_params(adap, adap->mbox, adap->pf, 0, 1, params,
				      val);
		adap->params.write_cmpl_support = (ret == 0 && val[0] != 0);
		adap->num_ofld_uld += 2;
	}
	if (caps_cmd.iscsicaps) {
		params[0] = FW_PARAM_PFVF(ISCSI_START);
		params[1] = FW_PARAM_PFVF(ISCSI_END);
		ret = t4_query_params(adap, adap->mbox, adap->pf, 0, 2,
				      params, val);
		if (ret < 0)
			goto bye;
		adap->vres.iscsi.start = val[0];
		adap->vres.iscsi.size = val[1] - val[0] + 1;
		/* LIO target and cxgb4i initiaitor */
		adap->num_ofld_uld += 2;
	}
	if (caps_cmd.cryptocaps) {
		if (ntohs(caps_cmd.cryptocaps) &
		    FW_CAPS_CONFIG_CRYPTO_LOOKASIDE) {
			params[0] = FW_PARAM_PFVF(NCRYPTO_LOOKASIDE);
			ret = t4_query_params(adap, adap->mbox, adap->pf, 0,
					      2, params, val);
			if (ret < 0) {
				if (ret != -EINVAL)
					goto bye;
			} else {
				adap->vres.ncrypto_fc = val[0];
			}
			adap->num_ofld_uld += 1;
		}
		if (ntohs(caps_cmd.cryptocaps) &
		    FW_CAPS_CONFIG_TLS_INLINE) {
			params[0] = FW_PARAM_PFVF(TLS_START);
			params[1] = FW_PARAM_PFVF(TLS_END);
			ret = t4_query_params(adap, adap->mbox, adap->pf, 0,
					      2, params, val);
			if (ret < 0)
				goto bye;
			adap->vres.key.start = val[0];
			adap->vres.key.size = val[1] - val[0] + 1;
			adap->num_uld += 1;
		}
		adap->params.crypto = ntohs(caps_cmd.cryptocaps);
	}
#undef FW_PARAM_PFVF
#undef FW_PARAM_DEV

	/* The MTU/MSS Table is initialized by now, so load their values.  If
	 * we're initializing the adapter, then we'll make any modifications
	 * we want to the MTU/MSS Table and also initialize the congestion
	 * parameters.
	 */
	t4_read_mtu_tbl(adap, adap->params.mtus, NULL);
	if (state != DEV_STATE_INIT) {
		int i;

		/* The default MTU Table contains values 1492 and 1500.
		 * However, for TCP, it's better to have two values which are
		 * a multiple of 8 +/- 4 bytes apart near this popular MTU.
		 * This allows us to have a TCP Data Payload which is a
		 * multiple of 8 regardless of what combination of TCP Options
		 * are in use (always a multiple of 4 bytes) which is
		 * important for performance reasons.  For instance, if no
		 * options are in use, then we have a 20-byte IP header and a
		 * 20-byte TCP header.  In this case, a 1500-byte MSS would
		 * result in a TCP Data Payload of 1500 - 40 == 1460 bytes
		 * which is not a multiple of 8.  So using an MSS of 1488 in
		 * this case results in a TCP Data Payload of 1448 bytes which
		 * is a multiple of 8.  On the other hand, if 12-byte TCP Time
		 * Stamps have been negotiated, then an MTU of 1500 bytes
		 * results in a TCP Data Payload of 1448 bytes which, as
		 * above, is a multiple of 8 bytes ...
		 */
		for (i = 0; i < NMTUS; i++)
			if (adap->params.mtus[i] == 1492) {
				adap->params.mtus[i] = 1488;
				break;
			}

		t4_load_mtus(adap, adap->params.mtus, adap->params.a_wnd,
			     adap->params.b_wnd);
	}
	t4_init_sge_params(adap);
	adap->flags |= FW_OK;
	t4_init_tp_params(adap, true);
	return 0;

	/*
	 * Something bad happened.  If a command timed out or failed with EIO
	 * FW does not operate within its spec or something catastrophic
	 * happened to HW/FW, stop issuing commands.
	 */
bye:
	adap_free_hma_mem(adap);
	kfree(adap->sge.egr_map);
	kfree(adap->sge.ingr_map);
	kfree(adap->sge.starving_fl);
	kfree(adap->sge.txq_maperr);
#ifdef CONFIG_DEBUG_FS
	kfree(adap->sge.blocked_fl);
#endif
	if (ret != -ETIMEDOUT && ret != -EIO)
		t4_fw_bye(adap, adap->mbox);
	return ret;
}

/* EEH callbacks */

static pci_ers_result_t eeh_err_detected(struct pci_dev *pdev,
					 pci_channel_state_t state)
{
	int i;
	struct adapter *adap = pci_get_drvdata(pdev);

	if (!adap)
		goto out;

	rtnl_lock();
	adap->flags &= ~FW_OK;
	notify_ulds(adap, CXGB4_STATE_START_RECOVERY);
	spin_lock(&adap->stats_lock);
	for_each_port(adap, i) {
		struct net_device *dev = adap->port[i];
		if (dev) {
			netif_device_detach(dev);
			netif_carrier_off(dev);
		}
	}
	spin_unlock(&adap->stats_lock);
	disable_interrupts(adap);
	if (adap->flags & FULL_INIT_DONE)
		cxgb_down(adap);
	rtnl_unlock();
	if ((adap->flags & DEV_ENABLED)) {
		pci_disable_device(pdev);
		adap->flags &= ~DEV_ENABLED;
	}
out:	return state == pci_channel_io_perm_failure ?
		PCI_ERS_RESULT_DISCONNECT : PCI_ERS_RESULT_NEED_RESET;
}

static pci_ers_result_t eeh_slot_reset(struct pci_dev *pdev)
{
	int i, ret;
	struct fw_caps_config_cmd c;
	struct adapter *adap = pci_get_drvdata(pdev);

	if (!adap) {
		pci_restore_state(pdev);
		pci_save_state(pdev);
		return PCI_ERS_RESULT_RECOVERED;
	}

	if (!(adap->flags & DEV_ENABLED)) {
		if (pci_enable_device(pdev)) {
			dev_err(&pdev->dev, "Cannot reenable PCI "
					    "device after reset\n");
			return PCI_ERS_RESULT_DISCONNECT;
		}
		adap->flags |= DEV_ENABLED;
	}

	pci_set_master(pdev);
	pci_restore_state(pdev);
	pci_save_state(pdev);
	pci_cleanup_aer_uncorrect_error_status(pdev);

	if (t4_wait_dev_ready(adap->regs) < 0)
		return PCI_ERS_RESULT_DISCONNECT;
	if (t4_fw_hello(adap, adap->mbox, adap->pf, MASTER_MUST, NULL) < 0)
		return PCI_ERS_RESULT_DISCONNECT;
	adap->flags |= FW_OK;
	if (adap_init1(adap, &c))
		return PCI_ERS_RESULT_DISCONNECT;

	for_each_port(adap, i) {
		struct port_info *p = adap2pinfo(adap, i);

		ret = t4_alloc_vi(adap, adap->mbox, p->tx_chan, adap->pf, 0, 1,
				  NULL, NULL);
		if (ret < 0)
			return PCI_ERS_RESULT_DISCONNECT;
		p->viid = ret;
		p->xact_addr_filt = -1;
	}

	t4_load_mtus(adap, adap->params.mtus, adap->params.a_wnd,
		     adap->params.b_wnd);
	setup_memwin(adap);
	if (cxgb_up(adap))
		return PCI_ERS_RESULT_DISCONNECT;
	return PCI_ERS_RESULT_RECOVERED;
}

static void eeh_resume(struct pci_dev *pdev)
{
	int i;
	struct adapter *adap = pci_get_drvdata(pdev);

	if (!adap)
		return;

	rtnl_lock();
	for_each_port(adap, i) {
		struct net_device *dev = adap->port[i];
		if (dev) {
			if (netif_running(dev)) {
				link_start(dev);
				cxgb_set_rxmode(dev);
			}
			netif_device_attach(dev);
		}
	}
	rtnl_unlock();
}

static const struct pci_error_handlers cxgb4_eeh = {
	.error_detected = eeh_err_detected,
	.slot_reset     = eeh_slot_reset,
	.resume         = eeh_resume,
};

/* Return true if the Link Configuration supports "High Speeds" (those greater
 * than 1Gb/s).
 */
static inline bool is_x_10g_port(const struct link_config *lc)
{
	unsigned int speeds, high_speeds;

	speeds = FW_PORT_CAP32_SPEED_V(FW_PORT_CAP32_SPEED_G(lc->pcaps));
	high_speeds = speeds &
			~(FW_PORT_CAP32_SPEED_100M | FW_PORT_CAP32_SPEED_1G);

	return high_speeds != 0;
}

/*
 * Perform default configuration of DMA queues depending on the number and type
 * of ports we found and the number of available CPUs.  Most settings can be
 * modified by the admin prior to actual use.
 */
static int cfg_queues(struct adapter *adap)
{
	struct sge *s = &adap->sge;
	int i, n10g = 0, qidx = 0;
	int niqflint, neq, avail_eth_qsets;
	int max_eth_qsets = 32;
#ifndef CONFIG_CHELSIO_T4_DCB
	int q10g = 0;
#endif

	/* Reduce memory usage in kdump environment, disable all offload.
	 */
	if (is_kdump_kernel() || (is_uld(adap) && t4_uld_mem_alloc(adap))) {
		adap->params.offload = 0;
		adap->params.crypto = 0;
	}

	/* Calculate the number of Ethernet Queue Sets available based on
	 * resources provisioned for us.  We always have an Asynchronous
	 * Firmware Event Ingress Queue.  If we're operating in MSI or Legacy
	 * IRQ Pin Interrupt mode, then we'll also have a Forwarded Interrupt
	 * Ingress Queue.  Meanwhile, we need two Egress Queues for each
	 * Queue Set: one for the Free List and one for the Ethernet TX Queue.
	 *
	 * Note that we should also take into account all of the various
	 * Offload Queues.  But, in any situation where we're operating in
	 * a Resource Constrained Provisioning environment, doing any Offload
	 * at all is problematic ...
	 */
	niqflint = adap->params.pfres.niqflint - 1;
	if (!(adap->flags & USING_MSIX))
		niqflint--;
	neq = adap->params.pfres.neq / 2;
	avail_eth_qsets = min(niqflint, neq);

	if (avail_eth_qsets > max_eth_qsets)
		avail_eth_qsets = max_eth_qsets;

	if (avail_eth_qsets < adap->params.nports) {
		dev_err(adap->pdev_dev, "avail_eth_qsets=%d < nports=%d\n",
			avail_eth_qsets, adap->params.nports);
		return -ENOMEM;
	}

	/* Count the number of 10Gb/s or better ports */
	for_each_port(adap, i)
		n10g += is_x_10g_port(&adap2pinfo(adap, i)->link_cfg);

#ifdef CONFIG_CHELSIO_T4_DCB
	/* For Data Center Bridging support we need to be able to support up
	 * to 8 Traffic Priorities; each of which will be assigned to its
	 * own TX Queue in order to prevent Head-Of-Line Blocking.
	 */
	if (adap->params.nports * 8 > avail_eth_qsets) {
		dev_err(adap->pdev_dev, "DCB avail_eth_qsets=%d < %d!\n",
			avail_eth_qsets, adap->params.nports * 8);
		return -ENOMEM;
	}

	for_each_port(adap, i) {
		struct port_info *pi = adap2pinfo(adap, i);

		pi->first_qset = qidx;
		pi->nqsets = is_kdump_kernel() ? 1 : 8;
		qidx += pi->nqsets;
	}
#else /* !CONFIG_CHELSIO_T4_DCB */
	/*
	 * We default to 1 queue per non-10G port and up to # of cores queues
	 * per 10G port.
	 */
	if (n10g)
		q10g = (avail_eth_qsets - (adap->params.nports - n10g)) / n10g;
	if (q10g > netif_get_num_default_rss_queues())
		q10g = netif_get_num_default_rss_queues();

	if (is_kdump_kernel())
		q10g = 1;

	for_each_port(adap, i) {
		struct port_info *pi = adap2pinfo(adap, i);

		pi->first_qset = qidx;
		pi->nqsets = is_x_10g_port(&pi->link_cfg) ? q10g : 1;
		qidx += pi->nqsets;
	}
#endif /* !CONFIG_CHELSIO_T4_DCB */

	s->ethqsets = qidx;
	s->max_ethqsets = qidx;   /* MSI-X may lower it later */

	if (is_uld(adap)) {
		/*
		 * For offload we use 1 queue/channel if all ports are up to 1G,
		 * otherwise we divide all available queues amongst the channels
		 * capped by the number of available cores.
		 */
		if (n10g) {
			i = min_t(int, MAX_OFLD_QSETS, num_online_cpus());
			s->ofldqsets = roundup(i, adap->params.nports);
		} else {
			s->ofldqsets = adap->params.nports;
		}
	}

	for (i = 0; i < ARRAY_SIZE(s->ethrxq); i++) {
		struct sge_eth_rxq *r = &s->ethrxq[i];

		init_rspq(adap, &r->rspq, 5, 10, 1024, 64);
		r->fl.size = 72;
	}

	for (i = 0; i < ARRAY_SIZE(s->ethtxq); i++)
		s->ethtxq[i].q.size = 1024;

	for (i = 0; i < ARRAY_SIZE(s->ctrlq); i++)
		s->ctrlq[i].q.size = 512;

	if (!is_t4(adap->params.chip))
		s->ptptxq.q.size = 8;

	init_rspq(adap, &s->fw_evtq, 0, 1, 1024, 64);
	init_rspq(adap, &s->intrq, 0, 1, 512, 64);

	return 0;
}

/*
 * Reduce the number of Ethernet queues across all ports to at most n.
 * n provides at least one queue per port.
 */
static void reduce_ethqs(struct adapter *adap, int n)
{
	int i;
	struct port_info *pi;

	while (n < adap->sge.ethqsets)
		for_each_port(adap, i) {
			pi = adap2pinfo(adap, i);
			if (pi->nqsets > 1) {
				pi->nqsets--;
				adap->sge.ethqsets--;
				if (adap->sge.ethqsets <= n)
					break;
			}
		}

	n = 0;
	for_each_port(adap, i) {
		pi = adap2pinfo(adap, i);
		pi->first_qset = n;
		n += pi->nqsets;
	}
}

static int get_msix_info(struct adapter *adap)
{
	struct uld_msix_info *msix_info;
	unsigned int max_ingq = 0;

	if (is_offload(adap))
		max_ingq += MAX_OFLD_QSETS * adap->num_ofld_uld;
	if (is_pci_uld(adap))
		max_ingq += MAX_OFLD_QSETS * adap->num_uld;

	if (!max_ingq)
		goto out;

	msix_info = kcalloc(max_ingq, sizeof(*msix_info), GFP_KERNEL);
	if (!msix_info)
		return -ENOMEM;

	adap->msix_bmap_ulds.msix_bmap = kcalloc(BITS_TO_LONGS(max_ingq),
						 sizeof(long), GFP_KERNEL);
	if (!adap->msix_bmap_ulds.msix_bmap) {
		kfree(msix_info);
		return -ENOMEM;
	}
	spin_lock_init(&adap->msix_bmap_ulds.lock);
	adap->msix_info_ulds = msix_info;
out:
	return 0;
}

static void free_msix_info(struct adapter *adap)
{
	if (!(adap->num_uld && adap->num_ofld_uld))
		return;

	kfree(adap->msix_info_ulds);
	kfree(adap->msix_bmap_ulds.msix_bmap);
}

/* 2 MSI-X vectors needed for the FW queue and non-data interrupts */
#define EXTRA_VECS 2

static int enable_msix(struct adapter *adap)
{
	int ofld_need = 0, uld_need = 0;
	int i, j, want, need, allocated;
	struct sge *s = &adap->sge;
	unsigned int nchan = adap->params.nports;
	struct msix_entry *entries;
	int max_ingq = MAX_INGQ;

	if (is_pci_uld(adap))
		max_ingq += (MAX_OFLD_QSETS * adap->num_uld);
	if (is_offload(adap))
		max_ingq += (MAX_OFLD_QSETS * adap->num_ofld_uld);
	entries = kmalloc_array(max_ingq + 1, sizeof(*entries),
				GFP_KERNEL);
	if (!entries)
		return -ENOMEM;

	/* map for msix */
	if (get_msix_info(adap)) {
		adap->params.offload = 0;
		adap->params.crypto = 0;
	}

	for (i = 0; i < max_ingq + 1; ++i)
		entries[i].entry = i;

	want = s->max_ethqsets + EXTRA_VECS;
	if (is_offload(adap)) {
		want += adap->num_ofld_uld * s->ofldqsets;
		ofld_need = adap->num_ofld_uld * nchan;
	}
	if (is_pci_uld(adap)) {
		want += adap->num_uld * s->ofldqsets;
		uld_need = adap->num_uld * nchan;
	}
#ifdef CONFIG_CHELSIO_T4_DCB
	/* For Data Center Bridging we need 8 Ethernet TX Priority Queues for
	 * each port.
	 */
	need = 8 * adap->params.nports + EXTRA_VECS + ofld_need + uld_need;
#else
	need = adap->params.nports + EXTRA_VECS + ofld_need + uld_need;
#endif
	allocated = pci_enable_msix_range(adap->pdev, entries, need, want);
	if (allocated < 0) {
		dev_info(adap->pdev_dev, "not enough MSI-X vectors left,"
			 " not using MSI-X\n");
		kfree(entries);
		return allocated;
	}

	/* Distribute available vectors to the various queue groups.
	 * Every group gets its minimum requirement and NIC gets top
	 * priority for leftovers.
	 */
	i = allocated - EXTRA_VECS - ofld_need - uld_need;
	if (i < s->max_ethqsets) {
		s->max_ethqsets = i;
		if (i < s->ethqsets)
			reduce_ethqs(adap, i);
	}
	if (is_uld(adap)) {
		if (allocated < want)
			s->nqs_per_uld = nchan;
		else
			s->nqs_per_uld = s->ofldqsets;
	}

	for (i = 0; i < (s->max_ethqsets + EXTRA_VECS); ++i)
		adap->msix_info[i].vec = entries[i].vector;
	if (is_uld(adap)) {
		for (j = 0 ; i < allocated; ++i, j++) {
			adap->msix_info_ulds[j].vec = entries[i].vector;
			adap->msix_info_ulds[j].idx = i;
		}
		adap->msix_bmap_ulds.mapsize = j;
	}
	dev_info(adap->pdev_dev, "%d MSI-X vectors allocated, "
		 "nic %d per uld %d\n",
		 allocated, s->max_ethqsets, s->nqs_per_uld);

	kfree(entries);
	return 0;
}

#undef EXTRA_VECS

static int init_rss(struct adapter *adap)
{
	unsigned int i;
	int err;

	err = t4_init_rss_mode(adap, adap->mbox);
	if (err)
		return err;

	for_each_port(adap, i) {
		struct port_info *pi = adap2pinfo(adap, i);

		pi->rss = kcalloc(pi->rss_size, sizeof(u16), GFP_KERNEL);
		if (!pi->rss)
			return -ENOMEM;
	}
	return 0;
}

/* Dump basic information about the adapter */
static void print_adapter_info(struct adapter *adapter)
{
	/* Hardware/Firmware/etc. Version/Revision IDs */
	t4_dump_version_info(adapter);

	/* Software/Hardware configuration */
	dev_info(adapter->pdev_dev, "Configuration: %sNIC %s, %s capable\n",
		 is_offload(adapter) ? "R" : "",
		 ((adapter->flags & USING_MSIX) ? "MSI-X" :
		  (adapter->flags & USING_MSI) ? "MSI" : ""),
		 is_offload(adapter) ? "Offload" : "non-Offload");
}

static void print_port_info(const struct net_device *dev)
{
	char buf[80];
	char *bufp = buf;
	const struct port_info *pi = netdev_priv(dev);
	const struct adapter *adap = pi->adapter;

	if (pi->link_cfg.pcaps & FW_PORT_CAP32_SPEED_100M)
		bufp += sprintf(bufp, "100M/");
	if (pi->link_cfg.pcaps & FW_PORT_CAP32_SPEED_1G)
		bufp += sprintf(bufp, "1G/");
	if (pi->link_cfg.pcaps & FW_PORT_CAP32_SPEED_10G)
		bufp += sprintf(bufp, "10G/");
	if (pi->link_cfg.pcaps & FW_PORT_CAP32_SPEED_25G)
		bufp += sprintf(bufp, "25G/");
	if (pi->link_cfg.pcaps & FW_PORT_CAP32_SPEED_40G)
		bufp += sprintf(bufp, "40G/");
	if (pi->link_cfg.pcaps & FW_PORT_CAP32_SPEED_50G)
		bufp += sprintf(bufp, "50G/");
	if (pi->link_cfg.pcaps & FW_PORT_CAP32_SPEED_100G)
		bufp += sprintf(bufp, "100G/");
	if (pi->link_cfg.pcaps & FW_PORT_CAP32_SPEED_200G)
		bufp += sprintf(bufp, "200G/");
	if (pi->link_cfg.pcaps & FW_PORT_CAP32_SPEED_400G)
		bufp += sprintf(bufp, "400G/");
	if (bufp != buf)
		--bufp;
	sprintf(bufp, "BASE-%s", t4_get_port_type_description(pi->port_type));

	netdev_info(dev, "%s: Chelsio %s (%s) %s\n",
		    dev->name, adap->params.vpd.id, adap->name, buf);
}

/*
 * Free the following resources:
 * - memory used for tables
 * - MSI/MSI-X
 * - net devices
 * - resources FW is holding for us
 */
static void free_some_resources(struct adapter *adapter)
{
	unsigned int i;

	kvfree(adapter->mps_encap);
	kvfree(adapter->smt);
	kvfree(adapter->l2t);
	kvfree(adapter->srq);
	t4_cleanup_sched(adapter);
	kvfree(adapter->tids.tid_tab);
	cxgb4_cleanup_tc_flower(adapter);
	cxgb4_cleanup_tc_u32(adapter);
	kfree(adapter->sge.egr_map);
	kfree(adapter->sge.ingr_map);
	kfree(adapter->sge.starving_fl);
	kfree(adapter->sge.txq_maperr);
#ifdef CONFIG_DEBUG_FS
	kfree(adapter->sge.blocked_fl);
#endif
	disable_msi(adapter);

	for_each_port(adapter, i)
		if (adapter->port[i]) {
			struct port_info *pi = adap2pinfo(adapter, i);

			if (pi->viid != 0)
				t4_free_vi(adapter, adapter->mbox, adapter->pf,
					   0, pi->viid);
			kfree(adap2pinfo(adapter, i)->rss);
			free_netdev(adapter->port[i]);
		}
	if (adapter->flags & FW_OK)
		t4_fw_bye(adapter, adapter->pf);
}

#define TSO_FLAGS (NETIF_F_TSO | NETIF_F_TSO6 | NETIF_F_TSO_ECN)
#define VLAN_FEAT (NETIF_F_SG | NETIF_F_IP_CSUM | TSO_FLAGS | \
		   NETIF_F_IPV6_CSUM | NETIF_F_HIGHDMA)
#define SEGMENT_SIZE 128

static int t4_get_chip_type(struct adapter *adap, int ver)
{
	u32 pl_rev = REV_G(t4_read_reg(adap, PL_REV_A));

	switch (ver) {
	case CHELSIO_T4:
		return CHELSIO_CHIP_CODE(CHELSIO_T4, pl_rev);
	case CHELSIO_T5:
		return CHELSIO_CHIP_CODE(CHELSIO_T5, pl_rev);
	case CHELSIO_T6:
		return CHELSIO_CHIP_CODE(CHELSIO_T6, pl_rev);
	default:
		break;
	}
	return -EINVAL;
}

#ifdef CONFIG_PCI_IOV
static void cxgb4_mgmt_setup(struct net_device *dev)
{
	dev->type = ARPHRD_NONE;
	dev->mtu = 0;
	dev->hard_header_len = 0;
	dev->addr_len = 0;
	dev->tx_queue_len = 0;
	dev->flags |= IFF_NOARP;
	dev->priv_flags |= IFF_NO_QUEUE;

	/* Initialize the device structure. */
	dev->netdev_ops = &cxgb4_mgmt_netdev_ops;
	dev->ethtool_ops = &cxgb4_mgmt_ethtool_ops;
}

static int cxgb4_iov_configure(struct pci_dev *pdev, int num_vfs)
{
	struct adapter *adap = pci_get_drvdata(pdev);
	int err = 0;
	int current_vfs = pci_num_vf(pdev);
	u32 pcie_fw;

	pcie_fw = readl(adap->regs + PCIE_FW_A);
	/* Check if fw is initialized */
	if (!(pcie_fw & PCIE_FW_INIT_F)) {
		dev_warn(&pdev->dev, "Device not initialized\n");
		return -EOPNOTSUPP;
	}

	/* If any of the VF's is already assigned to Guest OS, then
	 * SRIOV for the same cannot be modified
	 */
	if (current_vfs && pci_vfs_assigned(pdev)) {
		dev_err(&pdev->dev,
			"Cannot modify SR-IOV while VFs are assigned\n");
		return current_vfs;
	}
	/* Note that the upper-level code ensures that we're never called with
	 * a non-zero "num_vfs" when we already have VFs instantiated.  But
	 * it never hurts to code defensively.
	 */
	if (num_vfs != 0 && current_vfs != 0)
		return -EBUSY;

	/* Nothing to do for no change. */
	if (num_vfs == current_vfs)
		return num_vfs;

	/* Disable SRIOV when zero is passed. */
	if (!num_vfs) {
		pci_disable_sriov(pdev);
		/* free VF Management Interface */
		unregister_netdev(adap->port[0]);
		free_netdev(adap->port[0]);
		adap->port[0] = NULL;

		/* free VF resources */
		adap->num_vfs = 0;
		kfree(adap->vfinfo);
		adap->vfinfo = NULL;
		return 0;
	}

	if (!current_vfs) {
		struct fw_pfvf_cmd port_cmd, port_rpl;
		struct net_device *netdev;
		unsigned int pmask, port;
		struct pci_dev *pbridge;
		struct port_info *pi;
		char name[IFNAMSIZ];
		u32 devcap2;
		u16 flags;
		int pos;

		/* If we want to instantiate Virtual Functions, then our
		 * parent bridge's PCI-E needs to support Alternative Routing
		 * ID (ARI) because our VFs will show up at function offset 8
		 * and above.
		 */
		pbridge = pdev->bus->self;
		pos = pci_find_capability(pbridge, PCI_CAP_ID_EXP);
		pci_read_config_word(pbridge, pos + PCI_EXP_FLAGS, &flags);
		pci_read_config_dword(pbridge, pos + PCI_EXP_DEVCAP2, &devcap2);

		if ((flags & PCI_EXP_FLAGS_VERS) < 2 ||
		    !(devcap2 & PCI_EXP_DEVCAP2_ARI)) {
			/* Our parent bridge does not support ARI so issue a
			 * warning and skip instantiating the VFs.  They
			 * won't be reachable.
			 */
			dev_warn(&pdev->dev, "Parent bridge %02x:%02x.%x doesn't support ARI; can't instantiate Virtual Functions\n",
				 pbridge->bus->number, PCI_SLOT(pbridge->devfn),
				 PCI_FUNC(pbridge->devfn));
			return -ENOTSUPP;
		}
		memset(&port_cmd, 0, sizeof(port_cmd));
		port_cmd.op_to_vfn = cpu_to_be32(FW_CMD_OP_V(FW_PFVF_CMD) |
						 FW_CMD_REQUEST_F |
						 FW_CMD_READ_F |
						 FW_PFVF_CMD_PFN_V(adap->pf) |
						 FW_PFVF_CMD_VFN_V(0));
		port_cmd.retval_len16 = cpu_to_be32(FW_LEN16(port_cmd));
		err = t4_wr_mbox(adap, adap->mbox, &port_cmd, sizeof(port_cmd),
				 &port_rpl);
		if (err)
			return err;
		pmask = FW_PFVF_CMD_PMASK_G(be32_to_cpu(port_rpl.type_to_neq));
		port = ffs(pmask) - 1;
		/* Allocate VF Management Interface. */
		snprintf(name, IFNAMSIZ, "mgmtpf%d,%d", adap->adap_idx,
			 adap->pf);
		netdev = alloc_netdev(sizeof(struct port_info),
				      name, NET_NAME_UNKNOWN, cxgb4_mgmt_setup);
		if (!netdev)
			return -ENOMEM;

		pi = netdev_priv(netdev);
		pi->adapter = adap;
		pi->lport = port;
		pi->tx_chan = port;
		SET_NETDEV_DEV(netdev, &pdev->dev);

		adap->port[0] = netdev;
		pi->port_id = 0;

		err = register_netdev(adap->port[0]);
		if (err) {
			pr_info("Unable to register VF mgmt netdev %s\n", name);
			free_netdev(adap->port[0]);
			adap->port[0] = NULL;
			return err;
		}
		/* Allocate and set up VF Information. */
		adap->vfinfo = kcalloc(pci_sriov_get_totalvfs(pdev),
				       sizeof(struct vf_info), GFP_KERNEL);
		if (!adap->vfinfo) {
			unregister_netdev(adap->port[0]);
			free_netdev(adap->port[0]);
			adap->port[0] = NULL;
			return -ENOMEM;
		}
		cxgb4_mgmt_fill_vf_station_mac_addr(adap);
	}
	/* Instantiate the requested number of VFs. */
	err = pci_enable_sriov(pdev, num_vfs);
	if (err) {
		pr_info("Unable to instantiate %d VFs\n", num_vfs);
		if (!current_vfs) {
			unregister_netdev(adap->port[0]);
			free_netdev(adap->port[0]);
			adap->port[0] = NULL;
			kfree(adap->vfinfo);
			adap->vfinfo = NULL;
		}
		return err;
	}

	adap->num_vfs = num_vfs;
	return num_vfs;
}
#endif /* CONFIG_PCI_IOV */

static int init_one(struct pci_dev *pdev, const struct pci_device_id *ent)
{
	struct net_device *netdev;
	struct adapter *adapter;
	static int adap_idx = 1;
	int s_qpp, qpp, num_seg;
	struct port_info *pi;
	bool highdma = false;
	enum chip_type chip;
	void __iomem *regs;
	int func, chip_ver;
	u16 device_id;
	int i, err;
	u32 whoami;

	printk_once(KERN_INFO "%s - version %s\n", DRV_DESC, DRV_VERSION);

	err = pci_request_regions(pdev, KBUILD_MODNAME);
	if (err) {
		/* Just info, some other driver may have claimed the device. */
		dev_info(&pdev->dev, "cannot obtain PCI resources\n");
		return err;
	}

	err = pci_enable_device(pdev);
	if (err) {
		dev_err(&pdev->dev, "cannot enable PCI device\n");
		goto out_release_regions;
	}

	regs = pci_ioremap_bar(pdev, 0);
	if (!regs) {
		dev_err(&pdev->dev, "cannot map device registers\n");
		err = -ENOMEM;
		goto out_disable_device;
	}

	adapter = kzalloc(sizeof(*adapter), GFP_KERNEL);
	if (!adapter) {
		err = -ENOMEM;
		goto out_unmap_bar0;
	}

	adapter->regs = regs;
	err = t4_wait_dev_ready(regs);
	if (err < 0)
		goto out_free_adapter;

	/* We control everything through one PF */
	whoami = t4_read_reg(adapter, PL_WHOAMI_A);
	pci_read_config_word(pdev, PCI_DEVICE_ID, &device_id);
	chip = t4_get_chip_type(adapter, CHELSIO_PCI_ID_VER(device_id));
	if ((int)chip < 0) {
		dev_err(&pdev->dev, "Device %d is not supported\n", device_id);
		err = chip;
		goto out_free_adapter;
	}
	chip_ver = CHELSIO_CHIP_VERSION(chip);
	func = chip_ver <= CHELSIO_T5 ?
	       SOURCEPF_G(whoami) : T6_SOURCEPF_G(whoami);

	adapter->pdev = pdev;
	adapter->pdev_dev = &pdev->dev;
	adapter->name = pci_name(pdev);
	adapter->mbox = func;
	adapter->pf = func;
	adapter->params.chip = chip;
	adapter->adap_idx = adap_idx;
	adapter->msg_enable = DFLT_MSG_ENABLE;
	adapter->mbox_log = kzalloc(sizeof(*adapter->mbox_log) +
				    (sizeof(struct mbox_cmd) *
				     T4_OS_LOG_MBOX_CMDS),
				    GFP_KERNEL);
	if (!adapter->mbox_log) {
		err = -ENOMEM;
		goto out_free_adapter;
	}
	spin_lock_init(&adapter->mbox_lock);
	INIT_LIST_HEAD(&adapter->mlist.list);
	adapter->mbox_log->size = T4_OS_LOG_MBOX_CMDS;
	pci_set_drvdata(pdev, adapter);

	if (func != ent->driver_data) {
		pci_disable_device(pdev);
		pci_save_state(pdev);        /* to restore SR-IOV later */
		return 0;
	}

	if (!pci_set_dma_mask(pdev, DMA_BIT_MASK(64))) {
		highdma = true;
		err = pci_set_consistent_dma_mask(pdev, DMA_BIT_MASK(64));
		if (err) {
			dev_err(&pdev->dev, "unable to obtain 64-bit DMA for "
				"coherent allocations\n");
			goto out_free_adapter;
		}
	} else {
		err = pci_set_dma_mask(pdev, DMA_BIT_MASK(32));
		if (err) {
			dev_err(&pdev->dev, "no usable DMA configuration\n");
			goto out_free_adapter;
		}
	}

	pci_enable_pcie_error_reporting(pdev);
	pci_set_master(pdev);
	pci_save_state(pdev);
	adap_idx++;
	adapter->workq = create_singlethread_workqueue("cxgb4");
	if (!adapter->workq) {
		err = -ENOMEM;
		goto out_free_adapter;
	}

	/* PCI device has been enabled */
	adapter->flags |= DEV_ENABLED;
	memset(adapter->chan_map, 0xff, sizeof(adapter->chan_map));

	/* If possible, we use PCIe Relaxed Ordering Attribute to deliver
	 * Ingress Packet Data to Free List Buffers in order to allow for
	 * chipset performance optimizations between the Root Complex and
	 * Memory Controllers.  (Messages to the associated Ingress Queue
	 * notifying new Packet Placement in the Free Lists Buffers will be
	 * send without the Relaxed Ordering Attribute thus guaranteeing that
	 * all preceding PCIe Transaction Layer Packets will be processed
	 * first.)  But some Root Complexes have various issues with Upstream
	 * Transaction Layer Packets with the Relaxed Ordering Attribute set.
	 * The PCIe devices which under the Root Complexes will be cleared the
	 * Relaxed Ordering bit in the configuration space, So we check our
	 * PCIe configuration space to see if it's flagged with advice against
	 * using Relaxed Ordering.
	 */
	if (!pcie_relaxed_ordering_enabled(pdev))
		adapter->flags |= ROOT_NO_RELAXED_ORDERING;

	spin_lock_init(&adapter->stats_lock);
	spin_lock_init(&adapter->tid_release_lock);
	spin_lock_init(&adapter->win0_lock);

	INIT_WORK(&adapter->tid_release_task, process_tid_release_list);
	INIT_WORK(&adapter->db_full_task, process_db_full);
	INIT_WORK(&adapter->db_drop_task, process_db_drop);
	INIT_WORK(&adapter->fatal_err_notify_task, notify_fatal_err);

	err = t4_prep_adapter(adapter);
	if (err)
		goto out_free_adapter;

	if (is_kdump_kernel()) {
		/* Collect hardware state and append to /proc/vmcore */
		err = cxgb4_cudbg_vmcore_add_dump(adapter);
		if (err) {
			dev_warn(adapter->pdev_dev,
				 "Fail collecting vmcore device dump, err: %d. Continuing\n",
				 err);
			err = 0;
		}
	}

	if (!is_t4(adapter->params.chip)) {
		s_qpp = (QUEUESPERPAGEPF0_S +
			(QUEUESPERPAGEPF1_S - QUEUESPERPAGEPF0_S) *
			adapter->pf);
		qpp = 1 << QUEUESPERPAGEPF0_G(t4_read_reg(adapter,
		      SGE_EGRESS_QUEUES_PER_PAGE_PF_A) >> s_qpp);
		num_seg = PAGE_SIZE / SEGMENT_SIZE;

		/* Each segment size is 128B. Write coalescing is enabled only
		 * when SGE_EGRESS_QUEUES_PER_PAGE_PF reg value for the
		 * queue is less no of segments that can be accommodated in
		 * a page size.
		 */
		if (qpp > num_seg) {
			dev_err(&pdev->dev,
				"Incorrect number of egress queues per page\n");
			err = -EINVAL;
			goto out_free_adapter;
		}
		adapter->bar2 = ioremap_wc(pci_resource_start(pdev, 2),
		pci_resource_len(pdev, 2));
		if (!adapter->bar2) {
			dev_err(&pdev->dev, "cannot map device bar2 region\n");
			err = -ENOMEM;
			goto out_free_adapter;
		}
	}

	setup_memwin(adapter);
	err = adap_init0(adapter);
#ifdef CONFIG_DEBUG_FS
	bitmap_zero(adapter->sge.blocked_fl, adapter->sge.egr_sz);
#endif
	setup_memwin_rdma(adapter);
	if (err)
		goto out_unmap_bar;

	/* configure SGE_STAT_CFG_A to read WC stats */
	if (!is_t4(adapter->params.chip))
		t4_write_reg(adapter, SGE_STAT_CFG_A, STATSOURCE_T5_V(7) |
			     (is_t5(adapter->params.chip) ? STATMODE_V(0) :
			      T6_STATMODE_V(0)));

	/* Initialize hash mac addr list */
	INIT_LIST_HEAD(&adapter->mac_hlist);

	for_each_port(adapter, i) {
		netdev = alloc_etherdev_mq(sizeof(struct port_info),
					   MAX_ETH_QSETS);
		if (!netdev) {
			err = -ENOMEM;
			goto out_free_dev;
		}

		SET_NETDEV_DEV(netdev, &pdev->dev);

		adapter->port[i] = netdev;
		pi = netdev_priv(netdev);
		pi->adapter = adapter;
		pi->xact_addr_filt = -1;
		pi->port_id = i;
		netdev->irq = pdev->irq;

		netdev->hw_features = NETIF_F_SG | TSO_FLAGS |
			NETIF_F_IP_CSUM | NETIF_F_IPV6_CSUM |
			NETIF_F_RXCSUM | NETIF_F_RXHASH |
			NETIF_F_HW_VLAN_CTAG_TX | NETIF_F_HW_VLAN_CTAG_RX |
			NETIF_F_HW_TC;

		if (chip_ver > CHELSIO_T5) {
			netdev->hw_enc_features |= NETIF_F_IP_CSUM |
						   NETIF_F_IPV6_CSUM |
						   NETIF_F_RXCSUM |
						   NETIF_F_GSO_UDP_TUNNEL |
						   NETIF_F_TSO | NETIF_F_TSO6;

			netdev->hw_features |= NETIF_F_GSO_UDP_TUNNEL;
		}

		if (highdma)
			netdev->hw_features |= NETIF_F_HIGHDMA;
		netdev->features |= netdev->hw_features;
		netdev->vlan_features = netdev->features & VLAN_FEAT;

		netdev->priv_flags |= IFF_UNICAST_FLT;

		/* MTU range: 81 - 9600 */
		netdev->min_mtu = 81;              /* accommodate SACK */
		netdev->max_mtu = MAX_MTU;

		netdev->netdev_ops = &cxgb4_netdev_ops;
#ifdef CONFIG_CHELSIO_T4_DCB
		netdev->dcbnl_ops = &cxgb4_dcb_ops;
		cxgb4_dcb_state_init(netdev);
		cxgb4_dcb_version_init(netdev);
#endif
		cxgb4_set_ethtool_ops(netdev);
	}

	cxgb4_init_ethtool_dump(adapter);

	pci_set_drvdata(pdev, adapter);

	if (adapter->flags & FW_OK) {
		err = t4_port_init(adapter, func, func, 0);
		if (err)
			goto out_free_dev;
	} else if (adapter->params.nports == 1) {
		/* If we don't have a connection to the firmware -- possibly
		 * because of an error -- grab the raw VPD parameters so we
		 * can set the proper MAC Address on the debug network
		 * interface that we've created.
		 */
		u8 hw_addr[ETH_ALEN];
		u8 *na = adapter->params.vpd.na;

		err = t4_get_raw_vpd_params(adapter, &adapter->params.vpd);
		if (!err) {
			for (i = 0; i < ETH_ALEN; i++)
				hw_addr[i] = (hex2val(na[2 * i + 0]) * 16 +
					      hex2val(na[2 * i + 1]));
			t4_set_hw_addr(adapter, 0, hw_addr);
		}
	}

	if (!(adapter->flags & FW_OK))
		goto fw_attach_fail;

	/* Configure queues and allocate tables now, they can be needed as
	 * soon as the first register_netdev completes.
	 */
	err = cfg_queues(adapter);
	if (err)
		goto out_free_dev;

	adapter->smt = t4_init_smt();
	if (!adapter->smt) {
		/* We tolerate a lack of SMT, giving up some functionality */
		dev_warn(&pdev->dev, "could not allocate SMT, continuing\n");
	}

	adapter->l2t = t4_init_l2t(adapter->l2t_start, adapter->l2t_end);
	if (!adapter->l2t) {
		/* We tolerate a lack of L2T, giving up some functionality */
		dev_warn(&pdev->dev, "could not allocate L2T, continuing\n");
		adapter->params.offload = 0;
	}

	adapter->mps_encap = kvcalloc(adapter->params.arch.mps_tcam_size,
				      sizeof(struct mps_encap_entry),
				      GFP_KERNEL);
	if (!adapter->mps_encap)
		dev_warn(&pdev->dev, "could not allocate MPS Encap entries, continuing\n");

#if IS_ENABLED(CONFIG_IPV6)
	if (chip_ver <= CHELSIO_T5 &&
	    (!(t4_read_reg(adapter, LE_DB_CONFIG_A) & ASLIPCOMPEN_F))) {
		/* CLIP functionality is not present in hardware,
		 * hence disable all offload features
		 */
		dev_warn(&pdev->dev,
			 "CLIP not enabled in hardware, continuing\n");
		adapter->params.offload = 0;
	} else {
		adapter->clipt = t4_init_clip_tbl(adapter->clipt_start,
						  adapter->clipt_end);
		if (!adapter->clipt) {
			/* We tolerate a lack of clip_table, giving up
			 * some functionality
			 */
			dev_warn(&pdev->dev,
				 "could not allocate Clip table, continuing\n");
			adapter->params.offload = 0;
		}
	}
#endif

	for_each_port(adapter, i) {
		pi = adap2pinfo(adapter, i);
		pi->sched_tbl = t4_init_sched(adapter->params.nsched_cls);
		if (!pi->sched_tbl)
			dev_warn(&pdev->dev,
				 "could not activate scheduling on port %d\n",
				 i);
	}

	if (tid_init(&adapter->tids) < 0) {
		dev_warn(&pdev->dev, "could not allocate TID table, "
			 "continuing\n");
		adapter->params.offload = 0;
	} else {
		adapter->tc_u32 = cxgb4_init_tc_u32(adapter);
		if (!adapter->tc_u32)
			dev_warn(&pdev->dev,
				 "could not offload tc u32, continuing\n");

		if (cxgb4_init_tc_flower(adapter))
			dev_warn(&pdev->dev,
				 "could not offload tc flower, continuing\n");
	}

	if (is_offload(adapter) || is_hashfilter(adapter)) {
		if (t4_read_reg(adapter, LE_DB_CONFIG_A) & HASHEN_F) {
			u32 hash_base, hash_reg;

			if (chip_ver <= CHELSIO_T5) {
				hash_reg = LE_DB_TID_HASHBASE_A;
				hash_base = t4_read_reg(adapter, hash_reg);
				adapter->tids.hash_base = hash_base / 4;
			} else {
				hash_reg = T6_LE_DB_HASH_TID_BASE_A;
				hash_base = t4_read_reg(adapter, hash_reg);
				adapter->tids.hash_base = hash_base;
			}
		}
	}

	/* See what interrupts we'll be using */
	if (msi > 1 && enable_msix(adapter) == 0)
		adapter->flags |= USING_MSIX;
	else if (msi > 0 && pci_enable_msi(pdev) == 0) {
		adapter->flags |= USING_MSI;
		if (msi > 1)
			free_msix_info(adapter);
	}

	/* check for PCI Express bandwidth capabiltites */
	pcie_print_link_status(pdev);

	err = init_rss(adapter);
	if (err)
		goto out_free_dev;

	err = setup_fw_sge_queues(adapter);
	if (err) {
		dev_err(adapter->pdev_dev,
			"FW sge queue allocation failed, err %d", err);
		goto out_free_dev;
	}

fw_attach_fail:
	/*
	 * The card is now ready to go.  If any errors occur during device
	 * registration we do not fail the whole card but rather proceed only
	 * with the ports we manage to register successfully.  However we must
	 * register at least one net device.
	 */
	for_each_port(adapter, i) {
		pi = adap2pinfo(adapter, i);
		adapter->port[i]->dev_port = pi->lport;
		netif_set_real_num_tx_queues(adapter->port[i], pi->nqsets);
		netif_set_real_num_rx_queues(adapter->port[i], pi->nqsets);

		netif_carrier_off(adapter->port[i]);

		err = register_netdev(adapter->port[i]);
		if (err)
			break;
		adapter->chan_map[pi->tx_chan] = i;
		print_port_info(adapter->port[i]);
	}
	if (i == 0) {
		dev_err(&pdev->dev, "could not register any net devices\n");
		goto out_free_dev;
	}
	if (err) {
		dev_warn(&pdev->dev, "only %d net devices registered\n", i);
		err = 0;
	}

	if (cxgb4_debugfs_root) {
		adapter->debugfs_root = debugfs_create_dir(pci_name(pdev),
							   cxgb4_debugfs_root);
		setup_debugfs(adapter);
	}

	/* PCIe EEH recovery on powerpc platforms needs fundamental reset */
	pdev->needs_freset = 1;

	if (is_uld(adapter)) {
		mutex_lock(&uld_mutex);
		list_add_tail(&adapter->list_node, &adapter_list);
		mutex_unlock(&uld_mutex);
	}

	if (!is_t4(adapter->params.chip))
		cxgb4_ptp_init(adapter);

	print_adapter_info(adapter);
	return 0;

 out_free_dev:
	t4_free_sge_resources(adapter);
	free_some_resources(adapter);
	if (adapter->flags & USING_MSIX)
		free_msix_info(adapter);
	if (adapter->num_uld || adapter->num_ofld_uld)
		t4_uld_mem_free(adapter);
 out_unmap_bar:
	if (!is_t4(adapter->params.chip))
		iounmap(adapter->bar2);
 out_free_adapter:
	if (adapter->workq)
		destroy_workqueue(adapter->workq);

	kfree(adapter->mbox_log);
	kfree(adapter);
 out_unmap_bar0:
	iounmap(regs);
 out_disable_device:
	pci_disable_pcie_error_reporting(pdev);
	pci_disable_device(pdev);
 out_release_regions:
	pci_release_regions(pdev);
	return err;
}

static void remove_one(struct pci_dev *pdev)
{
	struct adapter *adapter = pci_get_drvdata(pdev);
	struct hash_mac_addr *entry, *tmp;

	if (!adapter) {
		pci_release_regions(pdev);
		return;
	}

	adapter->flags |= SHUTTING_DOWN;

	if (adapter->pf == 4) {
		int i;

		/* Tear down per-adapter Work Queue first since it can contain
		 * references to our adapter data structure.
		 */
		destroy_workqueue(adapter->workq);

		if (is_uld(adapter)) {
			detach_ulds(adapter);
			t4_uld_clean_up(adapter);
		}

		adap_free_hma_mem(adapter);

		disable_interrupts(adapter);

		for_each_port(adapter, i)
			if (adapter->port[i]->reg_state == NETREG_REGISTERED)
				unregister_netdev(adapter->port[i]);

		debugfs_remove_recursive(adapter->debugfs_root);

		if (!is_t4(adapter->params.chip))
			cxgb4_ptp_stop(adapter);

		/* If we allocated filters, free up state associated with any
		 * valid filters ...
		 */
		clear_all_filters(adapter);

		if (adapter->flags & FULL_INIT_DONE)
			cxgb_down(adapter);

		if (adapter->flags & USING_MSIX)
			free_msix_info(adapter);
		if (adapter->num_uld || adapter->num_ofld_uld)
			t4_uld_mem_free(adapter);
		free_some_resources(adapter);
		list_for_each_entry_safe(entry, tmp, &adapter->mac_hlist,
					 list) {
			list_del(&entry->list);
			kfree(entry);
		}

#if IS_ENABLED(CONFIG_IPV6)
		t4_cleanup_clip_tbl(adapter);
#endif
		if (!is_t4(adapter->params.chip))
			iounmap(adapter->bar2);
	}
#ifdef CONFIG_PCI_IOV
	else {
		cxgb4_iov_configure(adapter->pdev, 0);
	}
#endif
	iounmap(adapter->regs);
	pci_disable_pcie_error_reporting(pdev);
	if ((adapter->flags & DEV_ENABLED)) {
		pci_disable_device(pdev);
		adapter->flags &= ~DEV_ENABLED;
	}
	pci_release_regions(pdev);
	kfree(adapter->mbox_log);
	synchronize_rcu();
	kfree(adapter);
}

/* "Shutdown" quiesces the device, stopping Ingress Packet and Interrupt
 * delivery.  This is essentially a stripped down version of the PCI remove()
 * function where we do the minimal amount of work necessary to shutdown any
 * further activity.
 */
static void shutdown_one(struct pci_dev *pdev)
{
	struct adapter *adapter = pci_get_drvdata(pdev);

	/* As with remove_one() above (see extended comment), we only want do
	 * do cleanup on PCI Devices which went all the way through init_one()
	 * ...
	 */
	if (!adapter) {
		pci_release_regions(pdev);
		return;
	}

	adapter->flags |= SHUTTING_DOWN;

	if (adapter->pf == 4) {
		int i;

		for_each_port(adapter, i)
			if (adapter->port[i]->reg_state == NETREG_REGISTERED)
				cxgb_close(adapter->port[i]);

		if (is_uld(adapter)) {
			detach_ulds(adapter);
			t4_uld_clean_up(adapter);
		}

		disable_interrupts(adapter);
		disable_msi(adapter);

		t4_sge_stop(adapter);
		if (adapter->flags & FW_OK)
			t4_fw_bye(adapter, adapter->mbox);
	}
}

static struct pci_driver cxgb4_driver = {
	.name     = KBUILD_MODNAME,
	.id_table = cxgb4_pci_tbl,
	.probe    = init_one,
	.remove   = remove_one,
	.shutdown = shutdown_one,
#ifdef CONFIG_PCI_IOV
	.sriov_configure = cxgb4_iov_configure,
#endif
	.err_handler = &cxgb4_eeh,
};

static int __init cxgb4_init_module(void)
{
	int ret;

	/* Debugfs support is optional, just warn if this fails */
	cxgb4_debugfs_root = debugfs_create_dir(KBUILD_MODNAME, NULL);
	if (!cxgb4_debugfs_root)
		pr_warn("could not create debugfs entry, continuing\n");

	ret = pci_register_driver(&cxgb4_driver);
	if (ret < 0)
		goto err_pci;

#if IS_ENABLED(CONFIG_IPV6)
	if (!inet6addr_registered) {
		ret = register_inet6addr_notifier(&cxgb4_inet6addr_notifier);
		if (ret)
			pci_unregister_driver(&cxgb4_driver);
		else
			inet6addr_registered = true;
	}
#endif

	if (ret == 0)
		return ret;

err_pci:
	debugfs_remove(cxgb4_debugfs_root);

	return ret;
}

static void __exit cxgb4_cleanup_module(void)
{
#if IS_ENABLED(CONFIG_IPV6)
	if (inet6addr_registered) {
		unregister_inet6addr_notifier(&cxgb4_inet6addr_notifier);
		inet6addr_registered = false;
	}
#endif
	pci_unregister_driver(&cxgb4_driver);
	debugfs_remove(cxgb4_debugfs_root);  /* NULL ok */
}

module_init(cxgb4_init_module);
module_exit(cxgb4_cleanup_module);<|MERGE_RESOLUTION|>--- conflicted
+++ resolved
@@ -2271,10 +2271,6 @@
 			goto irq_err;
 	}
 
-<<<<<<< HEAD
-	mutex_lock(&uld_mutex);
-=======
->>>>>>> 286cd8c7
 	enable_rx(adap);
 	t4_sge_start(adap);
 	t4_intr_enable(adap);
