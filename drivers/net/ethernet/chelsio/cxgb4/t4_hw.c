/*
 * This file is part of the Chelsio T4 Ethernet driver for Linux.
 *
 * Copyright (c) 2003-2016 Chelsio Communications, Inc. All rights reserved.
 *
 * This software is available to you under a choice of one of two
 * licenses.  You may choose to be licensed under the terms of the GNU
 * General Public License (GPL) Version 2, available from the file
 * COPYING in the main directory of this source tree, or the
 * OpenIB.org BSD license below:
 *
 *     Redistribution and use in source and binary forms, with or
 *     without modification, are permitted provided that the following
 *     conditions are met:
 *
 *      - Redistributions of source code must retain the above
 *        copyright notice, this list of conditions and the following
 *        disclaimer.
 *
 *      - Redistributions in binary form must reproduce the above
 *        copyright notice, this list of conditions and the following
 *        disclaimer in the documentation and/or other materials
 *        provided with the distribution.
 *
 * THE SOFTWARE IS PROVIDED "AS IS", WITHOUT WARRANTY OF ANY KIND,
 * EXPRESS OR IMPLIED, INCLUDING BUT NOT LIMITED TO THE WARRANTIES OF
 * MERCHANTABILITY, FITNESS FOR A PARTICULAR PURPOSE AND
 * NONINFRINGEMENT. IN NO EVENT SHALL THE AUTHORS OR COPYRIGHT HOLDERS
 * BE LIABLE FOR ANY CLAIM, DAMAGES OR OTHER LIABILITY, WHETHER IN AN
 * ACTION OF CONTRACT, TORT OR OTHERWISE, ARISING FROM, OUT OF OR IN
 * CONNECTION WITH THE SOFTWARE OR THE USE OR OTHER DEALINGS IN THE
 * SOFTWARE.
 */

#include <linux/delay.h>
#include "cxgb4.h"
#include "t4_regs.h"
#include "t4_values.h"
#include "t4fw_api.h"
#include "t4fw_version.h"

/**
 *	t4_wait_op_done_val - wait until an operation is completed
 *	@adapter: the adapter performing the operation
 *	@reg: the register to check for completion
 *	@mask: a single-bit field within @reg that indicates completion
 *	@polarity: the value of the field when the operation is completed
 *	@attempts: number of check iterations
 *	@delay: delay in usecs between iterations
 *	@valp: where to store the value of the register at completion time
 *
 *	Wait until an operation is completed by checking a bit in a register
 *	up to @attempts times.  If @valp is not NULL the value of the register
 *	at the time it indicated completion is stored there.  Returns 0 if the
 *	operation completes and	-EAGAIN	otherwise.
 */
static int t4_wait_op_done_val(struct adapter *adapter, int reg, u32 mask,
			       int polarity, int attempts, int delay, u32 *valp)
{
	while (1) {
		u32 val = t4_read_reg(adapter, reg);

		if (!!(val & mask) == polarity) {
			if (valp)
				*valp = val;
			return 0;
		}
		if (--attempts == 0)
			return -EAGAIN;
		if (delay)
			udelay(delay);
	}
}

static inline int t4_wait_op_done(struct adapter *adapter, int reg, u32 mask,
				  int polarity, int attempts, int delay)
{
	return t4_wait_op_done_val(adapter, reg, mask, polarity, attempts,
				   delay, NULL);
}

/**
 *	t4_set_reg_field - set a register field to a value
 *	@adapter: the adapter to program
 *	@addr: the register address
 *	@mask: specifies the portion of the register to modify
 *	@val: the new value for the register field
 *
 *	Sets a register field specified by the supplied mask to the
 *	given value.
 */
void t4_set_reg_field(struct adapter *adapter, unsigned int addr, u32 mask,
		      u32 val)
{
	u32 v = t4_read_reg(adapter, addr) & ~mask;

	t4_write_reg(adapter, addr, v | val);
	(void) t4_read_reg(adapter, addr);      /* flush */
}

/**
 *	t4_read_indirect - read indirectly addressed registers
 *	@adap: the adapter
 *	@addr_reg: register holding the indirect address
 *	@data_reg: register holding the value of the indirect register
 *	@vals: where the read register values are stored
 *	@nregs: how many indirect registers to read
 *	@start_idx: index of first indirect register to read
 *
 *	Reads registers that are accessed indirectly through an address/data
 *	register pair.
 */
void t4_read_indirect(struct adapter *adap, unsigned int addr_reg,
			     unsigned int data_reg, u32 *vals,
			     unsigned int nregs, unsigned int start_idx)
{
	while (nregs--) {
		t4_write_reg(adap, addr_reg, start_idx);
		*vals++ = t4_read_reg(adap, data_reg);
		start_idx++;
	}
}

/**
 *	t4_write_indirect - write indirectly addressed registers
 *	@adap: the adapter
 *	@addr_reg: register holding the indirect addresses
 *	@data_reg: register holding the value for the indirect registers
 *	@vals: values to write
 *	@nregs: how many indirect registers to write
 *	@start_idx: address of first indirect register to write
 *
 *	Writes a sequential block of registers that are accessed indirectly
 *	through an address/data register pair.
 */
void t4_write_indirect(struct adapter *adap, unsigned int addr_reg,
		       unsigned int data_reg, const u32 *vals,
		       unsigned int nregs, unsigned int start_idx)
{
	while (nregs--) {
		t4_write_reg(adap, addr_reg, start_idx++);
		t4_write_reg(adap, data_reg, *vals++);
	}
}

/*
 * Read a 32-bit PCI Configuration Space register via the PCI-E backdoor
 * mechanism.  This guarantees that we get the real value even if we're
 * operating within a Virtual Machine and the Hypervisor is trapping our
 * Configuration Space accesses.
 */
void t4_hw_pci_read_cfg4(struct adapter *adap, int reg, u32 *val)
{
	u32 req = FUNCTION_V(adap->pf) | REGISTER_V(reg);

	if (CHELSIO_CHIP_VERSION(adap->params.chip) <= CHELSIO_T5)
		req |= ENABLE_F;
	else
		req |= T6_ENABLE_F;

	if (is_t4(adap->params.chip))
		req |= LOCALCFG_F;

	t4_write_reg(adap, PCIE_CFG_SPACE_REQ_A, req);
	*val = t4_read_reg(adap, PCIE_CFG_SPACE_DATA_A);

	/* Reset ENABLE to 0 so reads of PCIE_CFG_SPACE_DATA won't cause a
	 * Configuration Space read.  (None of the other fields matter when
	 * ENABLE is 0 so a simple register write is easier than a
	 * read-modify-write via t4_set_reg_field().)
	 */
	t4_write_reg(adap, PCIE_CFG_SPACE_REQ_A, 0);
}

/*
 * t4_report_fw_error - report firmware error
 * @adap: the adapter
 *
 * The adapter firmware can indicate error conditions to the host.
 * If the firmware has indicated an error, print out the reason for
 * the firmware error.
 */
static void t4_report_fw_error(struct adapter *adap)
{
	static const char *const reason[] = {
		"Crash",                        /* PCIE_FW_EVAL_CRASH */
		"During Device Preparation",    /* PCIE_FW_EVAL_PREP */
		"During Device Configuration",  /* PCIE_FW_EVAL_CONF */
		"During Device Initialization", /* PCIE_FW_EVAL_INIT */
		"Unexpected Event",             /* PCIE_FW_EVAL_UNEXPECTEDEVENT */
		"Insufficient Airflow",         /* PCIE_FW_EVAL_OVERHEAT */
		"Device Shutdown",              /* PCIE_FW_EVAL_DEVICESHUTDOWN */
		"Reserved",                     /* reserved */
	};
	u32 pcie_fw;

	pcie_fw = t4_read_reg(adap, PCIE_FW_A);
	if (pcie_fw & PCIE_FW_ERR_F) {
		dev_err(adap->pdev_dev, "Firmware reports adapter error: %s\n",
			reason[PCIE_FW_EVAL_G(pcie_fw)]);
		adap->flags &= ~FW_OK;
	}
}

/*
 * Get the reply to a mailbox command and store it in @rpl in big-endian order.
 */
static void get_mbox_rpl(struct adapter *adap, __be64 *rpl, int nflit,
			 u32 mbox_addr)
{
	for ( ; nflit; nflit--, mbox_addr += 8)
		*rpl++ = cpu_to_be64(t4_read_reg64(adap, mbox_addr));
}

/*
 * Handle a FW assertion reported in a mailbox.
 */
static void fw_asrt(struct adapter *adap, u32 mbox_addr)
{
	struct fw_debug_cmd asrt;

	get_mbox_rpl(adap, (__be64 *)&asrt, sizeof(asrt) / 8, mbox_addr);
	dev_alert(adap->pdev_dev,
		  "FW assertion at %.16s:%u, val0 %#x, val1 %#x\n",
		  asrt.u.assert.filename_0_7, be32_to_cpu(asrt.u.assert.line),
		  be32_to_cpu(asrt.u.assert.x), be32_to_cpu(asrt.u.assert.y));
}

/**
 *	t4_record_mbox - record a Firmware Mailbox Command/Reply in the log
 *	@adapter: the adapter
 *	@cmd: the Firmware Mailbox Command or Reply
 *	@size: command length in bytes
 *	@access: the time (ms) needed to access the Firmware Mailbox
 *	@execute: the time (ms) the command spent being executed
 */
static void t4_record_mbox(struct adapter *adapter,
			   const __be64 *cmd, unsigned int size,
			   int access, int execute)
{
	struct mbox_cmd_log *log = adapter->mbox_log;
	struct mbox_cmd *entry;
	int i;

	entry = mbox_cmd_log_entry(log, log->cursor++);
	if (log->cursor == log->size)
		log->cursor = 0;

	for (i = 0; i < size / 8; i++)
		entry->cmd[i] = be64_to_cpu(cmd[i]);
	while (i < MBOX_LEN / 8)
		entry->cmd[i++] = 0;
	entry->timestamp = jiffies;
	entry->seqno = log->seqno++;
	entry->access = access;
	entry->execute = execute;
}

/**
 *	t4_wr_mbox_meat_timeout - send a command to FW through the given mailbox
 *	@adap: the adapter
 *	@mbox: index of the mailbox to use
 *	@cmd: the command to write
 *	@size: command length in bytes
 *	@rpl: where to optionally store the reply
 *	@sleep_ok: if true we may sleep while awaiting command completion
 *	@timeout: time to wait for command to finish before timing out
 *
 *	Sends the given command to FW through the selected mailbox and waits
 *	for the FW to execute the command.  If @rpl is not %NULL it is used to
 *	store the FW's reply to the command.  The command and its optional
 *	reply are of the same length.  FW can take up to %FW_CMD_MAX_TIMEOUT ms
 *	to respond.  @sleep_ok determines whether we may sleep while awaiting
 *	the response.  If sleeping is allowed we use progressive backoff
 *	otherwise we spin.
 *
 *	The return value is 0 on success or a negative errno on failure.  A
 *	failure can happen either because we are not able to execute the
 *	command or FW executes it but signals an error.  In the latter case
 *	the return value is the error code indicated by FW (negated).
 */
int t4_wr_mbox_meat_timeout(struct adapter *adap, int mbox, const void *cmd,
			    int size, void *rpl, bool sleep_ok, int timeout)
{
	static const int delay[] = {
		1, 1, 3, 5, 10, 10, 20, 50, 100, 200
	};

	struct mbox_list entry;
	u16 access = 0;
	u16 execute = 0;
	u32 v;
	u64 res;
	int i, ms, delay_idx, ret;
	const __be64 *p = cmd;
	u32 data_reg = PF_REG(mbox, CIM_PF_MAILBOX_DATA_A);
	u32 ctl_reg = PF_REG(mbox, CIM_PF_MAILBOX_CTRL_A);
	__be64 cmd_rpl[MBOX_LEN / 8];
	u32 pcie_fw;

	if ((size & 15) || size > MBOX_LEN)
		return -EINVAL;

	/*
	 * If the device is off-line, as in EEH, commands will time out.
	 * Fail them early so we don't waste time waiting.
	 */
	if (adap->pdev->error_state != pci_channel_io_normal)
		return -EIO;

	/* If we have a negative timeout, that implies that we can't sleep. */
	if (timeout < 0) {
		sleep_ok = false;
		timeout = -timeout;
	}

	/* Queue ourselves onto the mailbox access list.  When our entry is at
	 * the front of the list, we have rights to access the mailbox.  So we
	 * wait [for a while] till we're at the front [or bail out with an
	 * EBUSY] ...
	 */
	spin_lock_bh(&adap->mbox_lock);
	list_add_tail(&entry.list, &adap->mlist.list);
	spin_unlock_bh(&adap->mbox_lock);

	delay_idx = 0;
	ms = delay[0];

	for (i = 0; ; i += ms) {
		/* If we've waited too long, return a busy indication.  This
		 * really ought to be based on our initial position in the
		 * mailbox access list but this is a start.  We very rearely
		 * contend on access to the mailbox ...
		 */
		pcie_fw = t4_read_reg(adap, PCIE_FW_A);
		if (i > FW_CMD_MAX_TIMEOUT || (pcie_fw & PCIE_FW_ERR_F)) {
			spin_lock_bh(&adap->mbox_lock);
			list_del(&entry.list);
			spin_unlock_bh(&adap->mbox_lock);
			ret = (pcie_fw & PCIE_FW_ERR_F) ? -ENXIO : -EBUSY;
			t4_record_mbox(adap, cmd, size, access, ret);
			return ret;
		}

		/* If we're at the head, break out and start the mailbox
		 * protocol.
		 */
		if (list_first_entry(&adap->mlist.list, struct mbox_list,
				     list) == &entry)
			break;

		/* Delay for a bit before checking again ... */
		if (sleep_ok) {
			ms = delay[delay_idx];  /* last element may repeat */
			if (delay_idx < ARRAY_SIZE(delay) - 1)
				delay_idx++;
			msleep(ms);
		} else {
			mdelay(ms);
		}
	}

	/* Loop trying to get ownership of the mailbox.  Return an error
	 * if we can't gain ownership.
	 */
	v = MBOWNER_G(t4_read_reg(adap, ctl_reg));
	for (i = 0; v == MBOX_OWNER_NONE && i < 3; i++)
		v = MBOWNER_G(t4_read_reg(adap, ctl_reg));
	if (v != MBOX_OWNER_DRV) {
		spin_lock_bh(&adap->mbox_lock);
		list_del(&entry.list);
		spin_unlock_bh(&adap->mbox_lock);
		ret = (v == MBOX_OWNER_FW) ? -EBUSY : -ETIMEDOUT;
		t4_record_mbox(adap, cmd, size, access, ret);
		return ret;
	}

	/* Copy in the new mailbox command and send it on its way ... */
	t4_record_mbox(adap, cmd, size, access, 0);
	for (i = 0; i < size; i += 8)
		t4_write_reg64(adap, data_reg + i, be64_to_cpu(*p++));

	t4_write_reg(adap, ctl_reg, MBMSGVALID_F | MBOWNER_V(MBOX_OWNER_FW));
	t4_read_reg(adap, ctl_reg);          /* flush write */

	delay_idx = 0;
	ms = delay[0];

	for (i = 0;
	     !((pcie_fw = t4_read_reg(adap, PCIE_FW_A)) & PCIE_FW_ERR_F) &&
	     i < timeout;
	     i += ms) {
		if (sleep_ok) {
			ms = delay[delay_idx];  /* last element may repeat */
			if (delay_idx < ARRAY_SIZE(delay) - 1)
				delay_idx++;
			msleep(ms);
		} else
			mdelay(ms);

		v = t4_read_reg(adap, ctl_reg);
		if (MBOWNER_G(v) == MBOX_OWNER_DRV) {
			if (!(v & MBMSGVALID_F)) {
				t4_write_reg(adap, ctl_reg, 0);
				continue;
			}

			get_mbox_rpl(adap, cmd_rpl, MBOX_LEN / 8, data_reg);
			res = be64_to_cpu(cmd_rpl[0]);

			if (FW_CMD_OP_G(res >> 32) == FW_DEBUG_CMD) {
				fw_asrt(adap, data_reg);
				res = FW_CMD_RETVAL_V(EIO);
			} else if (rpl) {
				memcpy(rpl, cmd_rpl, size);
			}

			t4_write_reg(adap, ctl_reg, 0);

			execute = i + ms;
			t4_record_mbox(adap, cmd_rpl,
				       MBOX_LEN, access, execute);
			spin_lock_bh(&adap->mbox_lock);
			list_del(&entry.list);
			spin_unlock_bh(&adap->mbox_lock);
			return -FW_CMD_RETVAL_G((int)res);
		}
	}

	ret = (pcie_fw & PCIE_FW_ERR_F) ? -ENXIO : -ETIMEDOUT;
	t4_record_mbox(adap, cmd, size, access, ret);
	dev_err(adap->pdev_dev, "command %#x in mailbox %d timed out\n",
		*(const u8 *)cmd, mbox);
	t4_report_fw_error(adap);
	spin_lock_bh(&adap->mbox_lock);
	list_del(&entry.list);
	spin_unlock_bh(&adap->mbox_lock);
	t4_fatal_err(adap);
	return ret;
}

int t4_wr_mbox_meat(struct adapter *adap, int mbox, const void *cmd, int size,
		    void *rpl, bool sleep_ok)
{
	return t4_wr_mbox_meat_timeout(adap, mbox, cmd, size, rpl, sleep_ok,
				       FW_CMD_MAX_TIMEOUT);
}

static int t4_edc_err_read(struct adapter *adap, int idx)
{
	u32 edc_ecc_err_addr_reg;
	u32 rdata_reg;

	if (is_t4(adap->params.chip)) {
		CH_WARN(adap, "%s: T4 NOT supported.\n", __func__);
		return 0;
	}
	if (idx != 0 && idx != 1) {
		CH_WARN(adap, "%s: idx %d NOT supported.\n", __func__, idx);
		return 0;
	}

	edc_ecc_err_addr_reg = EDC_T5_REG(EDC_H_ECC_ERR_ADDR_A, idx);
	rdata_reg = EDC_T5_REG(EDC_H_BIST_STATUS_RDATA_A, idx);

	CH_WARN(adap,
		"edc%d err addr 0x%x: 0x%x.\n",
		idx, edc_ecc_err_addr_reg,
		t4_read_reg(adap, edc_ecc_err_addr_reg));
	CH_WARN(adap,
		"bist: 0x%x, status %llx %llx %llx %llx %llx %llx %llx %llx %llx.\n",
		rdata_reg,
		(unsigned long long)t4_read_reg64(adap, rdata_reg),
		(unsigned long long)t4_read_reg64(adap, rdata_reg + 8),
		(unsigned long long)t4_read_reg64(adap, rdata_reg + 16),
		(unsigned long long)t4_read_reg64(adap, rdata_reg + 24),
		(unsigned long long)t4_read_reg64(adap, rdata_reg + 32),
		(unsigned long long)t4_read_reg64(adap, rdata_reg + 40),
		(unsigned long long)t4_read_reg64(adap, rdata_reg + 48),
		(unsigned long long)t4_read_reg64(adap, rdata_reg + 56),
		(unsigned long long)t4_read_reg64(adap, rdata_reg + 64));

	return 0;
}

/**
 * t4_memory_rw_init - Get memory window relative offset, base, and size.
 * @adap: the adapter
 * @win: PCI-E Memory Window to use
 * @mtype: memory type: MEM_EDC0, MEM_EDC1, MEM_HMA or MEM_MC
 * @mem_off: memory relative offset with respect to @mtype.
 * @mem_base: configured memory base address.
 * @mem_aperture: configured memory window aperture.
 *
 * Get the configured memory window's relative offset, base, and size.
 */
int t4_memory_rw_init(struct adapter *adap, int win, int mtype, u32 *mem_off,
		      u32 *mem_base, u32 *mem_aperture)
{
	u32 edc_size, mc_size, mem_reg;

	/* Offset into the region of memory which is being accessed
	 * MEM_EDC0 = 0
	 * MEM_EDC1 = 1
	 * MEM_MC   = 2 -- MEM_MC for chips with only 1 memory controller
	 * MEM_MC1  = 3 -- for chips with 2 memory controllers (e.g. T5)
	 * MEM_HMA  = 4
	 */
	edc_size  = EDRAM0_SIZE_G(t4_read_reg(adap, MA_EDRAM0_BAR_A));
	if (mtype == MEM_HMA) {
		*mem_off = 2 * (edc_size * 1024 * 1024);
	} else if (mtype != MEM_MC1) {
		*mem_off = (mtype * (edc_size * 1024 * 1024));
	} else {
		mc_size = EXT_MEM0_SIZE_G(t4_read_reg(adap,
						      MA_EXT_MEMORY0_BAR_A));
		*mem_off = (MEM_MC0 * edc_size + mc_size) * 1024 * 1024;
	}

	/* Each PCI-E Memory Window is programmed with a window size -- or
	 * "aperture" -- which controls the granularity of its mapping onto
	 * adapter memory.  We need to grab that aperture in order to know
	 * how to use the specified window.  The window is also programmed
	 * with the base address of the Memory Window in BAR0's address
	 * space.  For T4 this is an absolute PCI-E Bus Address.  For T5
	 * the address is relative to BAR0.
	 */
	mem_reg = t4_read_reg(adap,
			      PCIE_MEM_ACCESS_REG(PCIE_MEM_ACCESS_BASE_WIN_A,
						  win));
	/* a dead adapter will return 0xffffffff for PIO reads */
	if (mem_reg == 0xffffffff)
		return -ENXIO;

	*mem_aperture = 1 << (WINDOW_G(mem_reg) + WINDOW_SHIFT_X);
	*mem_base = PCIEOFST_G(mem_reg) << PCIEOFST_SHIFT_X;
	if (is_t4(adap->params.chip))
		*mem_base -= adap->t4_bar0;

	return 0;
}

/**
 * t4_memory_update_win - Move memory window to specified address.
 * @adap: the adapter
 * @win: PCI-E Memory Window to use
 * @addr: location to move.
 *
 * Move memory window to specified address.
 */
void t4_memory_update_win(struct adapter *adap, int win, u32 addr)
{
	t4_write_reg(adap,
		     PCIE_MEM_ACCESS_REG(PCIE_MEM_ACCESS_OFFSET_A, win),
		     addr);
	/* Read it back to ensure that changes propagate before we
	 * attempt to use the new value.
	 */
	t4_read_reg(adap,
		    PCIE_MEM_ACCESS_REG(PCIE_MEM_ACCESS_OFFSET_A, win));
}

/**
 * t4_memory_rw_residual - Read/Write residual data.
 * @adap: the adapter
 * @off: relative offset within residual to start read/write.
 * @addr: address within indicated memory type.
 * @buf: host memory buffer
 * @dir: direction of transfer T4_MEMORY_READ (1) or T4_MEMORY_WRITE (0)
 *
 * Read/Write residual data less than 32-bits.
 */
void t4_memory_rw_residual(struct adapter *adap, u32 off, u32 addr, u8 *buf,
			   int dir)
{
	union {
		u32 word;
		char byte[4];
	} last;
	unsigned char *bp;
	int i;

	if (dir == T4_MEMORY_READ) {
		last.word = le32_to_cpu((__force __le32)
					t4_read_reg(adap, addr));
		for (bp = (unsigned char *)buf, i = off; i < 4; i++)
			bp[i] = last.byte[i];
	} else {
		last.word = *buf;
		for (i = off; i < 4; i++)
			last.byte[i] = 0;
		t4_write_reg(adap, addr,
			     (__force u32)cpu_to_le32(last.word));
	}
}

/**
 *	t4_memory_rw - read/write EDC 0, EDC 1 or MC via PCIE memory window
 *	@adap: the adapter
 *	@win: PCI-E Memory Window to use
 *	@mtype: memory type: MEM_EDC0, MEM_EDC1 or MEM_MC
 *	@addr: address within indicated memory type
 *	@len: amount of memory to transfer
 *	@hbuf: host memory buffer
 *	@dir: direction of transfer T4_MEMORY_READ (1) or T4_MEMORY_WRITE (0)
 *
 *	Reads/writes an [almost] arbitrary memory region in the firmware: the
 *	firmware memory address and host buffer must be aligned on 32-bit
 *	boudaries; the length may be arbitrary.  The memory is transferred as
 *	a raw byte sequence from/to the firmware's memory.  If this memory
 *	contains data structures which contain multi-byte integers, it's the
 *	caller's responsibility to perform appropriate byte order conversions.
 */
int t4_memory_rw(struct adapter *adap, int win, int mtype, u32 addr,
		 u32 len, void *hbuf, int dir)
{
	u32 pos, offset, resid, memoffset;
	u32 win_pf, mem_aperture, mem_base;
	u32 *buf;
	int ret;

	/* Argument sanity checks ...
	 */
	if (addr & 0x3 || (uintptr_t)hbuf & 0x3)
		return -EINVAL;
	buf = (u32 *)hbuf;

	/* It's convenient to be able to handle lengths which aren't a
	 * multiple of 32-bits because we often end up transferring files to
	 * the firmware.  So we'll handle that by normalizing the length here
	 * and then handling any residual transfer at the end.
	 */
	resid = len & 0x3;
	len -= resid;

	ret = t4_memory_rw_init(adap, win, mtype, &memoffset, &mem_base,
				&mem_aperture);
	if (ret)
		return ret;

	/* Determine the PCIE_MEM_ACCESS_OFFSET */
	addr = addr + memoffset;

	win_pf = is_t4(adap->params.chip) ? 0 : PFNUM_V(adap->pf);

	/* Calculate our initial PCI-E Memory Window Position and Offset into
	 * that Window.
	 */
	pos = addr & ~(mem_aperture - 1);
	offset = addr - pos;

	/* Set up initial PCI-E Memory Window to cover the start of our
	 * transfer.
	 */
	t4_memory_update_win(adap, win, pos | win_pf);

	/* Transfer data to/from the adapter as long as there's an integral
	 * number of 32-bit transfers to complete.
	 *
	 * A note on Endianness issues:
	 *
	 * The "register" reads and writes below from/to the PCI-E Memory
	 * Window invoke the standard adapter Big-Endian to PCI-E Link
	 * Little-Endian "swizzel."  As a result, if we have the following
	 * data in adapter memory:
	 *
	 *     Memory:  ... | b0 | b1 | b2 | b3 | ...
	 *     Address:      i+0  i+1  i+2  i+3
	 *
	 * Then a read of the adapter memory via the PCI-E Memory Window
	 * will yield:
	 *
	 *     x = readl(i)
	 *         31                  0
	 *         [ b3 | b2 | b1 | b0 ]
	 *
	 * If this value is stored into local memory on a Little-Endian system
	 * it will show up correctly in local memory as:
	 *
	 *     ( ..., b0, b1, b2, b3, ... )
	 *
	 * But on a Big-Endian system, the store will show up in memory
	 * incorrectly swizzled as:
	 *
	 *     ( ..., b3, b2, b1, b0, ... )
	 *
	 * So we need to account for this in the reads and writes to the
	 * PCI-E Memory Window below by undoing the register read/write
	 * swizzels.
	 */
	while (len > 0) {
		if (dir == T4_MEMORY_READ)
			*buf++ = le32_to_cpu((__force __le32)t4_read_reg(adap,
						mem_base + offset));
		else
			t4_write_reg(adap, mem_base + offset,
				     (__force u32)cpu_to_le32(*buf++));
		offset += sizeof(__be32);
		len -= sizeof(__be32);

		/* If we've reached the end of our current window aperture,
		 * move the PCI-E Memory Window on to the next.  Note that
		 * doing this here after "len" may be 0 allows us to set up
		 * the PCI-E Memory Window for a possible final residual
		 * transfer below ...
		 */
		if (offset == mem_aperture) {
			pos += mem_aperture;
			offset = 0;
			t4_memory_update_win(adap, win, pos | win_pf);
		}
	}

	/* If the original transfer had a length which wasn't a multiple of
	 * 32-bits, now's where we need to finish off the transfer of the
	 * residual amount.  The PCI-E Memory Window has already been moved
	 * above (if necessary) to cover this final transfer.
	 */
	if (resid)
		t4_memory_rw_residual(adap, resid, mem_base + offset,
				      (u8 *)buf, dir);

	return 0;
}

/* Return the specified PCI-E Configuration Space register from our Physical
 * Function.  We try first via a Firmware LDST Command since we prefer to let
 * the firmware own all of these registers, but if that fails we go for it
 * directly ourselves.
 */
u32 t4_read_pcie_cfg4(struct adapter *adap, int reg)
{
	u32 val, ldst_addrspace;

	/* If fw_attach != 0, construct and send the Firmware LDST Command to
	 * retrieve the specified PCI-E Configuration Space register.
	 */
	struct fw_ldst_cmd ldst_cmd;
	int ret;

	memset(&ldst_cmd, 0, sizeof(ldst_cmd));
	ldst_addrspace = FW_LDST_CMD_ADDRSPACE_V(FW_LDST_ADDRSPC_FUNC_PCIE);
	ldst_cmd.op_to_addrspace = cpu_to_be32(FW_CMD_OP_V(FW_LDST_CMD) |
					       FW_CMD_REQUEST_F |
					       FW_CMD_READ_F |
					       ldst_addrspace);
	ldst_cmd.cycles_to_len16 = cpu_to_be32(FW_LEN16(ldst_cmd));
	ldst_cmd.u.pcie.select_naccess = FW_LDST_CMD_NACCESS_V(1);
	ldst_cmd.u.pcie.ctrl_to_fn =
		(FW_LDST_CMD_LC_F | FW_LDST_CMD_FN_V(adap->pf));
	ldst_cmd.u.pcie.r = reg;

	/* If the LDST Command succeeds, return the result, otherwise
	 * fall through to reading it directly ourselves ...
	 */
	ret = t4_wr_mbox(adap, adap->mbox, &ldst_cmd, sizeof(ldst_cmd),
			 &ldst_cmd);
	if (ret == 0)
		val = be32_to_cpu(ldst_cmd.u.pcie.data[0]);
	else
		/* Read the desired Configuration Space register via the PCI-E
		 * Backdoor mechanism.
		 */
		t4_hw_pci_read_cfg4(adap, reg, &val);
	return val;
}

/* Get the window based on base passed to it.
 * Window aperture is currently unhandled, but there is no use case for it
 * right now
 */
static u32 t4_get_window(struct adapter *adap, u32 pci_base, u64 pci_mask,
			 u32 memwin_base)
{
	u32 ret;

	if (is_t4(adap->params.chip)) {
		u32 bar0;

		/* Truncation intentional: we only read the bottom 32-bits of
		 * the 64-bit BAR0/BAR1 ...  We use the hardware backdoor
		 * mechanism to read BAR0 instead of using
		 * pci_resource_start() because we could be operating from
		 * within a Virtual Machine which is trapping our accesses to
		 * our Configuration Space and we need to set up the PCI-E
		 * Memory Window decoders with the actual addresses which will
		 * be coming across the PCI-E link.
		 */
		bar0 = t4_read_pcie_cfg4(adap, pci_base);
		bar0 &= pci_mask;
		adap->t4_bar0 = bar0;

		ret = bar0 + memwin_base;
	} else {
		/* For T5, only relative offset inside the PCIe BAR is passed */
		ret = memwin_base;
	}
	return ret;
}

/* Get the default utility window (win0) used by everyone */
u32 t4_get_util_window(struct adapter *adap)
{
	return t4_get_window(adap, PCI_BASE_ADDRESS_0,
			     PCI_BASE_ADDRESS_MEM_MASK, MEMWIN0_BASE);
}

/* Set up memory window for accessing adapter memory ranges.  (Read
 * back MA register to ensure that changes propagate before we attempt
 * to use the new values.)
 */
void t4_setup_memwin(struct adapter *adap, u32 memwin_base, u32 window)
{
	t4_write_reg(adap,
		     PCIE_MEM_ACCESS_REG(PCIE_MEM_ACCESS_BASE_WIN_A, window),
		     memwin_base | BIR_V(0) |
		     WINDOW_V(ilog2(MEMWIN0_APERTURE) - WINDOW_SHIFT_X));
	t4_read_reg(adap,
		    PCIE_MEM_ACCESS_REG(PCIE_MEM_ACCESS_BASE_WIN_A, window));
}

/**
 *	t4_get_regs_len - return the size of the chips register set
 *	@adapter: the adapter
 *
 *	Returns the size of the chip's BAR0 register space.
 */
unsigned int t4_get_regs_len(struct adapter *adapter)
{
	unsigned int chip_version = CHELSIO_CHIP_VERSION(adapter->params.chip);

	switch (chip_version) {
	case CHELSIO_T4:
		return T4_REGMAP_SIZE;

	case CHELSIO_T5:
	case CHELSIO_T6:
		return T5_REGMAP_SIZE;
	}

	dev_err(adapter->pdev_dev,
		"Unsupported chip version %d\n", chip_version);
	return 0;
}

/**
 *	t4_get_regs - read chip registers into provided buffer
 *	@adap: the adapter
 *	@buf: register buffer
 *	@buf_size: size (in bytes) of register buffer
 *
 *	If the provided register buffer isn't large enough for the chip's
 *	full register range, the register dump will be truncated to the
 *	register buffer's size.
 */
void t4_get_regs(struct adapter *adap, void *buf, size_t buf_size)
{
	static const unsigned int t4_reg_ranges[] = {
		0x1008, 0x1108,
		0x1180, 0x1184,
		0x1190, 0x1194,
		0x11a0, 0x11a4,
		0x11b0, 0x11b4,
		0x11fc, 0x123c,
		0x1300, 0x173c,
		0x1800, 0x18fc,
		0x3000, 0x30d8,
		0x30e0, 0x30e4,
		0x30ec, 0x5910,
		0x5920, 0x5924,
		0x5960, 0x5960,
		0x5968, 0x5968,
		0x5970, 0x5970,
		0x5978, 0x5978,
		0x5980, 0x5980,
		0x5988, 0x5988,
		0x5990, 0x5990,
		0x5998, 0x5998,
		0x59a0, 0x59d4,
		0x5a00, 0x5ae0,
		0x5ae8, 0x5ae8,
		0x5af0, 0x5af0,
		0x5af8, 0x5af8,
		0x6000, 0x6098,
		0x6100, 0x6150,
		0x6200, 0x6208,
		0x6240, 0x6248,
		0x6280, 0x62b0,
		0x62c0, 0x6338,
		0x6370, 0x638c,
		0x6400, 0x643c,
		0x6500, 0x6524,
		0x6a00, 0x6a04,
		0x6a14, 0x6a38,
		0x6a60, 0x6a70,
		0x6a78, 0x6a78,
		0x6b00, 0x6b0c,
		0x6b1c, 0x6b84,
		0x6bf0, 0x6bf8,
		0x6c00, 0x6c0c,
		0x6c1c, 0x6c84,
		0x6cf0, 0x6cf8,
		0x6d00, 0x6d0c,
		0x6d1c, 0x6d84,
		0x6df0, 0x6df8,
		0x6e00, 0x6e0c,
		0x6e1c, 0x6e84,
		0x6ef0, 0x6ef8,
		0x6f00, 0x6f0c,
		0x6f1c, 0x6f84,
		0x6ff0, 0x6ff8,
		0x7000, 0x700c,
		0x701c, 0x7084,
		0x70f0, 0x70f8,
		0x7100, 0x710c,
		0x711c, 0x7184,
		0x71f0, 0x71f8,
		0x7200, 0x720c,
		0x721c, 0x7284,
		0x72f0, 0x72f8,
		0x7300, 0x730c,
		0x731c, 0x7384,
		0x73f0, 0x73f8,
		0x7400, 0x7450,
		0x7500, 0x7530,
		0x7600, 0x760c,
		0x7614, 0x761c,
		0x7680, 0x76cc,
		0x7700, 0x7798,
		0x77c0, 0x77fc,
		0x7900, 0x79fc,
		0x7b00, 0x7b58,
		0x7b60, 0x7b84,
		0x7b8c, 0x7c38,
		0x7d00, 0x7d38,
		0x7d40, 0x7d80,
		0x7d8c, 0x7ddc,
		0x7de4, 0x7e04,
		0x7e10, 0x7e1c,
		0x7e24, 0x7e38,
		0x7e40, 0x7e44,
		0x7e4c, 0x7e78,
		0x7e80, 0x7ea4,
		0x7eac, 0x7edc,
		0x7ee8, 0x7efc,
		0x8dc0, 0x8e04,
		0x8e10, 0x8e1c,
		0x8e30, 0x8e78,
		0x8ea0, 0x8eb8,
		0x8ec0, 0x8f6c,
		0x8fc0, 0x9008,
		0x9010, 0x9058,
		0x9060, 0x9060,
		0x9068, 0x9074,
		0x90fc, 0x90fc,
		0x9400, 0x9408,
		0x9410, 0x9458,
		0x9600, 0x9600,
		0x9608, 0x9638,
		0x9640, 0x96bc,
		0x9800, 0x9808,
		0x9820, 0x983c,
		0x9850, 0x9864,
		0x9c00, 0x9c6c,
		0x9c80, 0x9cec,
		0x9d00, 0x9d6c,
		0x9d80, 0x9dec,
		0x9e00, 0x9e6c,
		0x9e80, 0x9eec,
		0x9f00, 0x9f6c,
		0x9f80, 0x9fec,
		0xd004, 0xd004,
		0xd010, 0xd03c,
		0xdfc0, 0xdfe0,
		0xe000, 0xea7c,
		0xf000, 0x11110,
		0x11118, 0x11190,
		0x19040, 0x1906c,
		0x19078, 0x19080,
		0x1908c, 0x190e4,
		0x190f0, 0x190f8,
		0x19100, 0x19110,
		0x19120, 0x19124,
		0x19150, 0x19194,
		0x1919c, 0x191b0,
		0x191d0, 0x191e8,
		0x19238, 0x1924c,
		0x193f8, 0x1943c,
		0x1944c, 0x19474,
		0x19490, 0x194e0,
		0x194f0, 0x194f8,
		0x19800, 0x19c08,
		0x19c10, 0x19c90,
		0x19ca0, 0x19ce4,
		0x19cf0, 0x19d40,
		0x19d50, 0x19d94,
		0x19da0, 0x19de8,
		0x19df0, 0x19e40,
		0x19e50, 0x19e90,
		0x19ea0, 0x19f4c,
		0x1a000, 0x1a004,
		0x1a010, 0x1a06c,
		0x1a0b0, 0x1a0e4,
		0x1a0ec, 0x1a0f4,
		0x1a100, 0x1a108,
		0x1a114, 0x1a120,
		0x1a128, 0x1a130,
		0x1a138, 0x1a138,
		0x1a190, 0x1a1c4,
		0x1a1fc, 0x1a1fc,
		0x1e040, 0x1e04c,
		0x1e284, 0x1e28c,
		0x1e2c0, 0x1e2c0,
		0x1e2e0, 0x1e2e0,
		0x1e300, 0x1e384,
		0x1e3c0, 0x1e3c8,
		0x1e440, 0x1e44c,
		0x1e684, 0x1e68c,
		0x1e6c0, 0x1e6c0,
		0x1e6e0, 0x1e6e0,
		0x1e700, 0x1e784,
		0x1e7c0, 0x1e7c8,
		0x1e840, 0x1e84c,
		0x1ea84, 0x1ea8c,
		0x1eac0, 0x1eac0,
		0x1eae0, 0x1eae0,
		0x1eb00, 0x1eb84,
		0x1ebc0, 0x1ebc8,
		0x1ec40, 0x1ec4c,
		0x1ee84, 0x1ee8c,
		0x1eec0, 0x1eec0,
		0x1eee0, 0x1eee0,
		0x1ef00, 0x1ef84,
		0x1efc0, 0x1efc8,
		0x1f040, 0x1f04c,
		0x1f284, 0x1f28c,
		0x1f2c0, 0x1f2c0,
		0x1f2e0, 0x1f2e0,
		0x1f300, 0x1f384,
		0x1f3c0, 0x1f3c8,
		0x1f440, 0x1f44c,
		0x1f684, 0x1f68c,
		0x1f6c0, 0x1f6c0,
		0x1f6e0, 0x1f6e0,
		0x1f700, 0x1f784,
		0x1f7c0, 0x1f7c8,
		0x1f840, 0x1f84c,
		0x1fa84, 0x1fa8c,
		0x1fac0, 0x1fac0,
		0x1fae0, 0x1fae0,
		0x1fb00, 0x1fb84,
		0x1fbc0, 0x1fbc8,
		0x1fc40, 0x1fc4c,
		0x1fe84, 0x1fe8c,
		0x1fec0, 0x1fec0,
		0x1fee0, 0x1fee0,
		0x1ff00, 0x1ff84,
		0x1ffc0, 0x1ffc8,
		0x20000, 0x2002c,
		0x20100, 0x2013c,
		0x20190, 0x201a0,
		0x201a8, 0x201b8,
		0x201c4, 0x201c8,
		0x20200, 0x20318,
		0x20400, 0x204b4,
		0x204c0, 0x20528,
		0x20540, 0x20614,
		0x21000, 0x21040,
		0x2104c, 0x21060,
		0x210c0, 0x210ec,
		0x21200, 0x21268,
		0x21270, 0x21284,
		0x212fc, 0x21388,
		0x21400, 0x21404,
		0x21500, 0x21500,
		0x21510, 0x21518,
		0x2152c, 0x21530,
		0x2153c, 0x2153c,
		0x21550, 0x21554,
		0x21600, 0x21600,
		0x21608, 0x2161c,
		0x21624, 0x21628,
		0x21630, 0x21634,
		0x2163c, 0x2163c,
		0x21700, 0x2171c,
		0x21780, 0x2178c,
		0x21800, 0x21818,
		0x21820, 0x21828,
		0x21830, 0x21848,
		0x21850, 0x21854,
		0x21860, 0x21868,
		0x21870, 0x21870,
		0x21878, 0x21898,
		0x218a0, 0x218a8,
		0x218b0, 0x218c8,
		0x218d0, 0x218d4,
		0x218e0, 0x218e8,
		0x218f0, 0x218f0,
		0x218f8, 0x21a18,
		0x21a20, 0x21a28,
		0x21a30, 0x21a48,
		0x21a50, 0x21a54,
		0x21a60, 0x21a68,
		0x21a70, 0x21a70,
		0x21a78, 0x21a98,
		0x21aa0, 0x21aa8,
		0x21ab0, 0x21ac8,
		0x21ad0, 0x21ad4,
		0x21ae0, 0x21ae8,
		0x21af0, 0x21af0,
		0x21af8, 0x21c18,
		0x21c20, 0x21c20,
		0x21c28, 0x21c30,
		0x21c38, 0x21c38,
		0x21c80, 0x21c98,
		0x21ca0, 0x21ca8,
		0x21cb0, 0x21cc8,
		0x21cd0, 0x21cd4,
		0x21ce0, 0x21ce8,
		0x21cf0, 0x21cf0,
		0x21cf8, 0x21d7c,
		0x21e00, 0x21e04,
		0x22000, 0x2202c,
		0x22100, 0x2213c,
		0x22190, 0x221a0,
		0x221a8, 0x221b8,
		0x221c4, 0x221c8,
		0x22200, 0x22318,
		0x22400, 0x224b4,
		0x224c0, 0x22528,
		0x22540, 0x22614,
		0x23000, 0x23040,
		0x2304c, 0x23060,
		0x230c0, 0x230ec,
		0x23200, 0x23268,
		0x23270, 0x23284,
		0x232fc, 0x23388,
		0x23400, 0x23404,
		0x23500, 0x23500,
		0x23510, 0x23518,
		0x2352c, 0x23530,
		0x2353c, 0x2353c,
		0x23550, 0x23554,
		0x23600, 0x23600,
		0x23608, 0x2361c,
		0x23624, 0x23628,
		0x23630, 0x23634,
		0x2363c, 0x2363c,
		0x23700, 0x2371c,
		0x23780, 0x2378c,
		0x23800, 0x23818,
		0x23820, 0x23828,
		0x23830, 0x23848,
		0x23850, 0x23854,
		0x23860, 0x23868,
		0x23870, 0x23870,
		0x23878, 0x23898,
		0x238a0, 0x238a8,
		0x238b0, 0x238c8,
		0x238d0, 0x238d4,
		0x238e0, 0x238e8,
		0x238f0, 0x238f0,
		0x238f8, 0x23a18,
		0x23a20, 0x23a28,
		0x23a30, 0x23a48,
		0x23a50, 0x23a54,
		0x23a60, 0x23a68,
		0x23a70, 0x23a70,
		0x23a78, 0x23a98,
		0x23aa0, 0x23aa8,
		0x23ab0, 0x23ac8,
		0x23ad0, 0x23ad4,
		0x23ae0, 0x23ae8,
		0x23af0, 0x23af0,
		0x23af8, 0x23c18,
		0x23c20, 0x23c20,
		0x23c28, 0x23c30,
		0x23c38, 0x23c38,
		0x23c80, 0x23c98,
		0x23ca0, 0x23ca8,
		0x23cb0, 0x23cc8,
		0x23cd0, 0x23cd4,
		0x23ce0, 0x23ce8,
		0x23cf0, 0x23cf0,
		0x23cf8, 0x23d7c,
		0x23e00, 0x23e04,
		0x24000, 0x2402c,
		0x24100, 0x2413c,
		0x24190, 0x241a0,
		0x241a8, 0x241b8,
		0x241c4, 0x241c8,
		0x24200, 0x24318,
		0x24400, 0x244b4,
		0x244c0, 0x24528,
		0x24540, 0x24614,
		0x25000, 0x25040,
		0x2504c, 0x25060,
		0x250c0, 0x250ec,
		0x25200, 0x25268,
		0x25270, 0x25284,
		0x252fc, 0x25388,
		0x25400, 0x25404,
		0x25500, 0x25500,
		0x25510, 0x25518,
		0x2552c, 0x25530,
		0x2553c, 0x2553c,
		0x25550, 0x25554,
		0x25600, 0x25600,
		0x25608, 0x2561c,
		0x25624, 0x25628,
		0x25630, 0x25634,
		0x2563c, 0x2563c,
		0x25700, 0x2571c,
		0x25780, 0x2578c,
		0x25800, 0x25818,
		0x25820, 0x25828,
		0x25830, 0x25848,
		0x25850, 0x25854,
		0x25860, 0x25868,
		0x25870, 0x25870,
		0x25878, 0x25898,
		0x258a0, 0x258a8,
		0x258b0, 0x258c8,
		0x258d0, 0x258d4,
		0x258e0, 0x258e8,
		0x258f0, 0x258f0,
		0x258f8, 0x25a18,
		0x25a20, 0x25a28,
		0x25a30, 0x25a48,
		0x25a50, 0x25a54,
		0x25a60, 0x25a68,
		0x25a70, 0x25a70,
		0x25a78, 0x25a98,
		0x25aa0, 0x25aa8,
		0x25ab0, 0x25ac8,
		0x25ad0, 0x25ad4,
		0x25ae0, 0x25ae8,
		0x25af0, 0x25af0,
		0x25af8, 0x25c18,
		0x25c20, 0x25c20,
		0x25c28, 0x25c30,
		0x25c38, 0x25c38,
		0x25c80, 0x25c98,
		0x25ca0, 0x25ca8,
		0x25cb0, 0x25cc8,
		0x25cd0, 0x25cd4,
		0x25ce0, 0x25ce8,
		0x25cf0, 0x25cf0,
		0x25cf8, 0x25d7c,
		0x25e00, 0x25e04,
		0x26000, 0x2602c,
		0x26100, 0x2613c,
		0x26190, 0x261a0,
		0x261a8, 0x261b8,
		0x261c4, 0x261c8,
		0x26200, 0x26318,
		0x26400, 0x264b4,
		0x264c0, 0x26528,
		0x26540, 0x26614,
		0x27000, 0x27040,
		0x2704c, 0x27060,
		0x270c0, 0x270ec,
		0x27200, 0x27268,
		0x27270, 0x27284,
		0x272fc, 0x27388,
		0x27400, 0x27404,
		0x27500, 0x27500,
		0x27510, 0x27518,
		0x2752c, 0x27530,
		0x2753c, 0x2753c,
		0x27550, 0x27554,
		0x27600, 0x27600,
		0x27608, 0x2761c,
		0x27624, 0x27628,
		0x27630, 0x27634,
		0x2763c, 0x2763c,
		0x27700, 0x2771c,
		0x27780, 0x2778c,
		0x27800, 0x27818,
		0x27820, 0x27828,
		0x27830, 0x27848,
		0x27850, 0x27854,
		0x27860, 0x27868,
		0x27870, 0x27870,
		0x27878, 0x27898,
		0x278a0, 0x278a8,
		0x278b0, 0x278c8,
		0x278d0, 0x278d4,
		0x278e0, 0x278e8,
		0x278f0, 0x278f0,
		0x278f8, 0x27a18,
		0x27a20, 0x27a28,
		0x27a30, 0x27a48,
		0x27a50, 0x27a54,
		0x27a60, 0x27a68,
		0x27a70, 0x27a70,
		0x27a78, 0x27a98,
		0x27aa0, 0x27aa8,
		0x27ab0, 0x27ac8,
		0x27ad0, 0x27ad4,
		0x27ae0, 0x27ae8,
		0x27af0, 0x27af0,
		0x27af8, 0x27c18,
		0x27c20, 0x27c20,
		0x27c28, 0x27c30,
		0x27c38, 0x27c38,
		0x27c80, 0x27c98,
		0x27ca0, 0x27ca8,
		0x27cb0, 0x27cc8,
		0x27cd0, 0x27cd4,
		0x27ce0, 0x27ce8,
		0x27cf0, 0x27cf0,
		0x27cf8, 0x27d7c,
		0x27e00, 0x27e04,
	};

	static const unsigned int t5_reg_ranges[] = {
		0x1008, 0x10c0,
		0x10cc, 0x10f8,
		0x1100, 0x1100,
		0x110c, 0x1148,
		0x1180, 0x1184,
		0x1190, 0x1194,
		0x11a0, 0x11a4,
		0x11b0, 0x11b4,
		0x11fc, 0x123c,
		0x1280, 0x173c,
		0x1800, 0x18fc,
		0x3000, 0x3028,
		0x3060, 0x30b0,
		0x30b8, 0x30d8,
		0x30e0, 0x30fc,
		0x3140, 0x357c,
		0x35a8, 0x35cc,
		0x35ec, 0x35ec,
		0x3600, 0x5624,
		0x56cc, 0x56ec,
		0x56f4, 0x5720,
		0x5728, 0x575c,
		0x580c, 0x5814,
		0x5890, 0x589c,
		0x58a4, 0x58ac,
		0x58b8, 0x58bc,
		0x5940, 0x59c8,
		0x59d0, 0x59dc,
		0x59fc, 0x5a18,
		0x5a60, 0x5a70,
		0x5a80, 0x5a9c,
		0x5b94, 0x5bfc,
		0x6000, 0x6020,
		0x6028, 0x6040,
		0x6058, 0x609c,
		0x60a8, 0x614c,
		0x7700, 0x7798,
		0x77c0, 0x78fc,
		0x7b00, 0x7b58,
		0x7b60, 0x7b84,
		0x7b8c, 0x7c54,
		0x7d00, 0x7d38,
		0x7d40, 0x7d80,
		0x7d8c, 0x7ddc,
		0x7de4, 0x7e04,
		0x7e10, 0x7e1c,
		0x7e24, 0x7e38,
		0x7e40, 0x7e44,
		0x7e4c, 0x7e78,
		0x7e80, 0x7edc,
		0x7ee8, 0x7efc,
		0x8dc0, 0x8de0,
		0x8df8, 0x8e04,
		0x8e10, 0x8e84,
		0x8ea0, 0x8f84,
		0x8fc0, 0x9058,
		0x9060, 0x9060,
		0x9068, 0x90f8,
		0x9400, 0x9408,
		0x9410, 0x9470,
		0x9600, 0x9600,
		0x9608, 0x9638,
		0x9640, 0x96f4,
		0x9800, 0x9808,
		0x9820, 0x983c,
		0x9850, 0x9864,
		0x9c00, 0x9c6c,
		0x9c80, 0x9cec,
		0x9d00, 0x9d6c,
		0x9d80, 0x9dec,
		0x9e00, 0x9e6c,
		0x9e80, 0x9eec,
		0x9f00, 0x9f6c,
		0x9f80, 0xa020,
		0xd004, 0xd004,
		0xd010, 0xd03c,
		0xdfc0, 0xdfe0,
		0xe000, 0x1106c,
		0x11074, 0x11088,
		0x1109c, 0x1117c,
		0x11190, 0x11204,
		0x19040, 0x1906c,
		0x19078, 0x19080,
		0x1908c, 0x190e8,
		0x190f0, 0x190f8,
		0x19100, 0x19110,
		0x19120, 0x19124,
		0x19150, 0x19194,
		0x1919c, 0x191b0,
		0x191d0, 0x191e8,
		0x19238, 0x19290,
		0x193f8, 0x19428,
		0x19430, 0x19444,
		0x1944c, 0x1946c,
		0x19474, 0x19474,
		0x19490, 0x194cc,
		0x194f0, 0x194f8,
		0x19c00, 0x19c08,
		0x19c10, 0x19c60,
		0x19c94, 0x19ce4,
		0x19cf0, 0x19d40,
		0x19d50, 0x19d94,
		0x19da0, 0x19de8,
		0x19df0, 0x19e10,
		0x19e50, 0x19e90,
		0x19ea0, 0x19f24,
		0x19f34, 0x19f34,
		0x19f40, 0x19f50,
		0x19f90, 0x19fb4,
		0x19fc4, 0x19fe4,
		0x1a000, 0x1a004,
		0x1a010, 0x1a06c,
		0x1a0b0, 0x1a0e4,
		0x1a0ec, 0x1a0f8,
		0x1a100, 0x1a108,
		0x1a114, 0x1a120,
		0x1a128, 0x1a130,
		0x1a138, 0x1a138,
		0x1a190, 0x1a1c4,
		0x1a1fc, 0x1a1fc,
		0x1e008, 0x1e00c,
		0x1e040, 0x1e044,
		0x1e04c, 0x1e04c,
		0x1e284, 0x1e290,
		0x1e2c0, 0x1e2c0,
		0x1e2e0, 0x1e2e0,
		0x1e300, 0x1e384,
		0x1e3c0, 0x1e3c8,
		0x1e408, 0x1e40c,
		0x1e440, 0x1e444,
		0x1e44c, 0x1e44c,
		0x1e684, 0x1e690,
		0x1e6c0, 0x1e6c0,
		0x1e6e0, 0x1e6e0,
		0x1e700, 0x1e784,
		0x1e7c0, 0x1e7c8,
		0x1e808, 0x1e80c,
		0x1e840, 0x1e844,
		0x1e84c, 0x1e84c,
		0x1ea84, 0x1ea90,
		0x1eac0, 0x1eac0,
		0x1eae0, 0x1eae0,
		0x1eb00, 0x1eb84,
		0x1ebc0, 0x1ebc8,
		0x1ec08, 0x1ec0c,
		0x1ec40, 0x1ec44,
		0x1ec4c, 0x1ec4c,
		0x1ee84, 0x1ee90,
		0x1eec0, 0x1eec0,
		0x1eee0, 0x1eee0,
		0x1ef00, 0x1ef84,
		0x1efc0, 0x1efc8,
		0x1f008, 0x1f00c,
		0x1f040, 0x1f044,
		0x1f04c, 0x1f04c,
		0x1f284, 0x1f290,
		0x1f2c0, 0x1f2c0,
		0x1f2e0, 0x1f2e0,
		0x1f300, 0x1f384,
		0x1f3c0, 0x1f3c8,
		0x1f408, 0x1f40c,
		0x1f440, 0x1f444,
		0x1f44c, 0x1f44c,
		0x1f684, 0x1f690,
		0x1f6c0, 0x1f6c0,
		0x1f6e0, 0x1f6e0,
		0x1f700, 0x1f784,
		0x1f7c0, 0x1f7c8,
		0x1f808, 0x1f80c,
		0x1f840, 0x1f844,
		0x1f84c, 0x1f84c,
		0x1fa84, 0x1fa90,
		0x1fac0, 0x1fac0,
		0x1fae0, 0x1fae0,
		0x1fb00, 0x1fb84,
		0x1fbc0, 0x1fbc8,
		0x1fc08, 0x1fc0c,
		0x1fc40, 0x1fc44,
		0x1fc4c, 0x1fc4c,
		0x1fe84, 0x1fe90,
		0x1fec0, 0x1fec0,
		0x1fee0, 0x1fee0,
		0x1ff00, 0x1ff84,
		0x1ffc0, 0x1ffc8,
		0x30000, 0x30030,
		0x30100, 0x30144,
		0x30190, 0x301a0,
		0x301a8, 0x301b8,
		0x301c4, 0x301c8,
		0x301d0, 0x301d0,
		0x30200, 0x30318,
		0x30400, 0x304b4,
		0x304c0, 0x3052c,
		0x30540, 0x3061c,
		0x30800, 0x30828,
		0x30834, 0x30834,
		0x308c0, 0x30908,
		0x30910, 0x309ac,
		0x30a00, 0x30a14,
		0x30a1c, 0x30a2c,
		0x30a44, 0x30a50,
		0x30a74, 0x30a74,
		0x30a7c, 0x30afc,
		0x30b08, 0x30c24,
		0x30d00, 0x30d00,
		0x30d08, 0x30d14,
		0x30d1c, 0x30d20,
		0x30d3c, 0x30d3c,
		0x30d48, 0x30d50,
		0x31200, 0x3120c,
		0x31220, 0x31220,
		0x31240, 0x31240,
		0x31600, 0x3160c,
		0x31a00, 0x31a1c,
		0x31e00, 0x31e20,
		0x31e38, 0x31e3c,
		0x31e80, 0x31e80,
		0x31e88, 0x31ea8,
		0x31eb0, 0x31eb4,
		0x31ec8, 0x31ed4,
		0x31fb8, 0x32004,
		0x32200, 0x32200,
		0x32208, 0x32240,
		0x32248, 0x32280,
		0x32288, 0x322c0,
		0x322c8, 0x322fc,
		0x32600, 0x32630,
		0x32a00, 0x32abc,
		0x32b00, 0x32b10,
		0x32b20, 0x32b30,
		0x32b40, 0x32b50,
		0x32b60, 0x32b70,
		0x33000, 0x33028,
		0x33030, 0x33048,
		0x33060, 0x33068,
		0x33070, 0x3309c,
		0x330f0, 0x33128,
		0x33130, 0x33148,
		0x33160, 0x33168,
		0x33170, 0x3319c,
		0x331f0, 0x33238,
		0x33240, 0x33240,
		0x33248, 0x33250,
		0x3325c, 0x33264,
		0x33270, 0x332b8,
		0x332c0, 0x332e4,
		0x332f8, 0x33338,
		0x33340, 0x33340,
		0x33348, 0x33350,
		0x3335c, 0x33364,
		0x33370, 0x333b8,
		0x333c0, 0x333e4,
		0x333f8, 0x33428,
		0x33430, 0x33448,
		0x33460, 0x33468,
		0x33470, 0x3349c,
		0x334f0, 0x33528,
		0x33530, 0x33548,
		0x33560, 0x33568,
		0x33570, 0x3359c,
		0x335f0, 0x33638,
		0x33640, 0x33640,
		0x33648, 0x33650,
		0x3365c, 0x33664,
		0x33670, 0x336b8,
		0x336c0, 0x336e4,
		0x336f8, 0x33738,
		0x33740, 0x33740,
		0x33748, 0x33750,
		0x3375c, 0x33764,
		0x33770, 0x337b8,
		0x337c0, 0x337e4,
		0x337f8, 0x337fc,
		0x33814, 0x33814,
		0x3382c, 0x3382c,
		0x33880, 0x3388c,
		0x338e8, 0x338ec,
		0x33900, 0x33928,
		0x33930, 0x33948,
		0x33960, 0x33968,
		0x33970, 0x3399c,
		0x339f0, 0x33a38,
		0x33a40, 0x33a40,
		0x33a48, 0x33a50,
		0x33a5c, 0x33a64,
		0x33a70, 0x33ab8,
		0x33ac0, 0x33ae4,
		0x33af8, 0x33b10,
		0x33b28, 0x33b28,
		0x33b3c, 0x33b50,
		0x33bf0, 0x33c10,
		0x33c28, 0x33c28,
		0x33c3c, 0x33c50,
		0x33cf0, 0x33cfc,
		0x34000, 0x34030,
		0x34100, 0x34144,
		0x34190, 0x341a0,
		0x341a8, 0x341b8,
		0x341c4, 0x341c8,
		0x341d0, 0x341d0,
		0x34200, 0x34318,
		0x34400, 0x344b4,
		0x344c0, 0x3452c,
		0x34540, 0x3461c,
		0x34800, 0x34828,
		0x34834, 0x34834,
		0x348c0, 0x34908,
		0x34910, 0x349ac,
		0x34a00, 0x34a14,
		0x34a1c, 0x34a2c,
		0x34a44, 0x34a50,
		0x34a74, 0x34a74,
		0x34a7c, 0x34afc,
		0x34b08, 0x34c24,
		0x34d00, 0x34d00,
		0x34d08, 0x34d14,
		0x34d1c, 0x34d20,
		0x34d3c, 0x34d3c,
		0x34d48, 0x34d50,
		0x35200, 0x3520c,
		0x35220, 0x35220,
		0x35240, 0x35240,
		0x35600, 0x3560c,
		0x35a00, 0x35a1c,
		0x35e00, 0x35e20,
		0x35e38, 0x35e3c,
		0x35e80, 0x35e80,
		0x35e88, 0x35ea8,
		0x35eb0, 0x35eb4,
		0x35ec8, 0x35ed4,
		0x35fb8, 0x36004,
		0x36200, 0x36200,
		0x36208, 0x36240,
		0x36248, 0x36280,
		0x36288, 0x362c0,
		0x362c8, 0x362fc,
		0x36600, 0x36630,
		0x36a00, 0x36abc,
		0x36b00, 0x36b10,
		0x36b20, 0x36b30,
		0x36b40, 0x36b50,
		0x36b60, 0x36b70,
		0x37000, 0x37028,
		0x37030, 0x37048,
		0x37060, 0x37068,
		0x37070, 0x3709c,
		0x370f0, 0x37128,
		0x37130, 0x37148,
		0x37160, 0x37168,
		0x37170, 0x3719c,
		0x371f0, 0x37238,
		0x37240, 0x37240,
		0x37248, 0x37250,
		0x3725c, 0x37264,
		0x37270, 0x372b8,
		0x372c0, 0x372e4,
		0x372f8, 0x37338,
		0x37340, 0x37340,
		0x37348, 0x37350,
		0x3735c, 0x37364,
		0x37370, 0x373b8,
		0x373c0, 0x373e4,
		0x373f8, 0x37428,
		0x37430, 0x37448,
		0x37460, 0x37468,
		0x37470, 0x3749c,
		0x374f0, 0x37528,
		0x37530, 0x37548,
		0x37560, 0x37568,
		0x37570, 0x3759c,
		0x375f0, 0x37638,
		0x37640, 0x37640,
		0x37648, 0x37650,
		0x3765c, 0x37664,
		0x37670, 0x376b8,
		0x376c0, 0x376e4,
		0x376f8, 0x37738,
		0x37740, 0x37740,
		0x37748, 0x37750,
		0x3775c, 0x37764,
		0x37770, 0x377b8,
		0x377c0, 0x377e4,
		0x377f8, 0x377fc,
		0x37814, 0x37814,
		0x3782c, 0x3782c,
		0x37880, 0x3788c,
		0x378e8, 0x378ec,
		0x37900, 0x37928,
		0x37930, 0x37948,
		0x37960, 0x37968,
		0x37970, 0x3799c,
		0x379f0, 0x37a38,
		0x37a40, 0x37a40,
		0x37a48, 0x37a50,
		0x37a5c, 0x37a64,
		0x37a70, 0x37ab8,
		0x37ac0, 0x37ae4,
		0x37af8, 0x37b10,
		0x37b28, 0x37b28,
		0x37b3c, 0x37b50,
		0x37bf0, 0x37c10,
		0x37c28, 0x37c28,
		0x37c3c, 0x37c50,
		0x37cf0, 0x37cfc,
		0x38000, 0x38030,
		0x38100, 0x38144,
		0x38190, 0x381a0,
		0x381a8, 0x381b8,
		0x381c4, 0x381c8,
		0x381d0, 0x381d0,
		0x38200, 0x38318,
		0x38400, 0x384b4,
		0x384c0, 0x3852c,
		0x38540, 0x3861c,
		0x38800, 0x38828,
		0x38834, 0x38834,
		0x388c0, 0x38908,
		0x38910, 0x389ac,
		0x38a00, 0x38a14,
		0x38a1c, 0x38a2c,
		0x38a44, 0x38a50,
		0x38a74, 0x38a74,
		0x38a7c, 0x38afc,
		0x38b08, 0x38c24,
		0x38d00, 0x38d00,
		0x38d08, 0x38d14,
		0x38d1c, 0x38d20,
		0x38d3c, 0x38d3c,
		0x38d48, 0x38d50,
		0x39200, 0x3920c,
		0x39220, 0x39220,
		0x39240, 0x39240,
		0x39600, 0x3960c,
		0x39a00, 0x39a1c,
		0x39e00, 0x39e20,
		0x39e38, 0x39e3c,
		0x39e80, 0x39e80,
		0x39e88, 0x39ea8,
		0x39eb0, 0x39eb4,
		0x39ec8, 0x39ed4,
		0x39fb8, 0x3a004,
		0x3a200, 0x3a200,
		0x3a208, 0x3a240,
		0x3a248, 0x3a280,
		0x3a288, 0x3a2c0,
		0x3a2c8, 0x3a2fc,
		0x3a600, 0x3a630,
		0x3aa00, 0x3aabc,
		0x3ab00, 0x3ab10,
		0x3ab20, 0x3ab30,
		0x3ab40, 0x3ab50,
		0x3ab60, 0x3ab70,
		0x3b000, 0x3b028,
		0x3b030, 0x3b048,
		0x3b060, 0x3b068,
		0x3b070, 0x3b09c,
		0x3b0f0, 0x3b128,
		0x3b130, 0x3b148,
		0x3b160, 0x3b168,
		0x3b170, 0x3b19c,
		0x3b1f0, 0x3b238,
		0x3b240, 0x3b240,
		0x3b248, 0x3b250,
		0x3b25c, 0x3b264,
		0x3b270, 0x3b2b8,
		0x3b2c0, 0x3b2e4,
		0x3b2f8, 0x3b338,
		0x3b340, 0x3b340,
		0x3b348, 0x3b350,
		0x3b35c, 0x3b364,
		0x3b370, 0x3b3b8,
		0x3b3c0, 0x3b3e4,
		0x3b3f8, 0x3b428,
		0x3b430, 0x3b448,
		0x3b460, 0x3b468,
		0x3b470, 0x3b49c,
		0x3b4f0, 0x3b528,
		0x3b530, 0x3b548,
		0x3b560, 0x3b568,
		0x3b570, 0x3b59c,
		0x3b5f0, 0x3b638,
		0x3b640, 0x3b640,
		0x3b648, 0x3b650,
		0x3b65c, 0x3b664,
		0x3b670, 0x3b6b8,
		0x3b6c0, 0x3b6e4,
		0x3b6f8, 0x3b738,
		0x3b740, 0x3b740,
		0x3b748, 0x3b750,
		0x3b75c, 0x3b764,
		0x3b770, 0x3b7b8,
		0x3b7c0, 0x3b7e4,
		0x3b7f8, 0x3b7fc,
		0x3b814, 0x3b814,
		0x3b82c, 0x3b82c,
		0x3b880, 0x3b88c,
		0x3b8e8, 0x3b8ec,
		0x3b900, 0x3b928,
		0x3b930, 0x3b948,
		0x3b960, 0x3b968,
		0x3b970, 0x3b99c,
		0x3b9f0, 0x3ba38,
		0x3ba40, 0x3ba40,
		0x3ba48, 0x3ba50,
		0x3ba5c, 0x3ba64,
		0x3ba70, 0x3bab8,
		0x3bac0, 0x3bae4,
		0x3baf8, 0x3bb10,
		0x3bb28, 0x3bb28,
		0x3bb3c, 0x3bb50,
		0x3bbf0, 0x3bc10,
		0x3bc28, 0x3bc28,
		0x3bc3c, 0x3bc50,
		0x3bcf0, 0x3bcfc,
		0x3c000, 0x3c030,
		0x3c100, 0x3c144,
		0x3c190, 0x3c1a0,
		0x3c1a8, 0x3c1b8,
		0x3c1c4, 0x3c1c8,
		0x3c1d0, 0x3c1d0,
		0x3c200, 0x3c318,
		0x3c400, 0x3c4b4,
		0x3c4c0, 0x3c52c,
		0x3c540, 0x3c61c,
		0x3c800, 0x3c828,
		0x3c834, 0x3c834,
		0x3c8c0, 0x3c908,
		0x3c910, 0x3c9ac,
		0x3ca00, 0x3ca14,
		0x3ca1c, 0x3ca2c,
		0x3ca44, 0x3ca50,
		0x3ca74, 0x3ca74,
		0x3ca7c, 0x3cafc,
		0x3cb08, 0x3cc24,
		0x3cd00, 0x3cd00,
		0x3cd08, 0x3cd14,
		0x3cd1c, 0x3cd20,
		0x3cd3c, 0x3cd3c,
		0x3cd48, 0x3cd50,
		0x3d200, 0x3d20c,
		0x3d220, 0x3d220,
		0x3d240, 0x3d240,
		0x3d600, 0x3d60c,
		0x3da00, 0x3da1c,
		0x3de00, 0x3de20,
		0x3de38, 0x3de3c,
		0x3de80, 0x3de80,
		0x3de88, 0x3dea8,
		0x3deb0, 0x3deb4,
		0x3dec8, 0x3ded4,
		0x3dfb8, 0x3e004,
		0x3e200, 0x3e200,
		0x3e208, 0x3e240,
		0x3e248, 0x3e280,
		0x3e288, 0x3e2c0,
		0x3e2c8, 0x3e2fc,
		0x3e600, 0x3e630,
		0x3ea00, 0x3eabc,
		0x3eb00, 0x3eb10,
		0x3eb20, 0x3eb30,
		0x3eb40, 0x3eb50,
		0x3eb60, 0x3eb70,
		0x3f000, 0x3f028,
		0x3f030, 0x3f048,
		0x3f060, 0x3f068,
		0x3f070, 0x3f09c,
		0x3f0f0, 0x3f128,
		0x3f130, 0x3f148,
		0x3f160, 0x3f168,
		0x3f170, 0x3f19c,
		0x3f1f0, 0x3f238,
		0x3f240, 0x3f240,
		0x3f248, 0x3f250,
		0x3f25c, 0x3f264,
		0x3f270, 0x3f2b8,
		0x3f2c0, 0x3f2e4,
		0x3f2f8, 0x3f338,
		0x3f340, 0x3f340,
		0x3f348, 0x3f350,
		0x3f35c, 0x3f364,
		0x3f370, 0x3f3b8,
		0x3f3c0, 0x3f3e4,
		0x3f3f8, 0x3f428,
		0x3f430, 0x3f448,
		0x3f460, 0x3f468,
		0x3f470, 0x3f49c,
		0x3f4f0, 0x3f528,
		0x3f530, 0x3f548,
		0x3f560, 0x3f568,
		0x3f570, 0x3f59c,
		0x3f5f0, 0x3f638,
		0x3f640, 0x3f640,
		0x3f648, 0x3f650,
		0x3f65c, 0x3f664,
		0x3f670, 0x3f6b8,
		0x3f6c0, 0x3f6e4,
		0x3f6f8, 0x3f738,
		0x3f740, 0x3f740,
		0x3f748, 0x3f750,
		0x3f75c, 0x3f764,
		0x3f770, 0x3f7b8,
		0x3f7c0, 0x3f7e4,
		0x3f7f8, 0x3f7fc,
		0x3f814, 0x3f814,
		0x3f82c, 0x3f82c,
		0x3f880, 0x3f88c,
		0x3f8e8, 0x3f8ec,
		0x3f900, 0x3f928,
		0x3f930, 0x3f948,
		0x3f960, 0x3f968,
		0x3f970, 0x3f99c,
		0x3f9f0, 0x3fa38,
		0x3fa40, 0x3fa40,
		0x3fa48, 0x3fa50,
		0x3fa5c, 0x3fa64,
		0x3fa70, 0x3fab8,
		0x3fac0, 0x3fae4,
		0x3faf8, 0x3fb10,
		0x3fb28, 0x3fb28,
		0x3fb3c, 0x3fb50,
		0x3fbf0, 0x3fc10,
		0x3fc28, 0x3fc28,
		0x3fc3c, 0x3fc50,
		0x3fcf0, 0x3fcfc,
		0x40000, 0x4000c,
		0x40040, 0x40050,
		0x40060, 0x40068,
		0x4007c, 0x4008c,
		0x40094, 0x400b0,
		0x400c0, 0x40144,
		0x40180, 0x4018c,
		0x40200, 0x40254,
		0x40260, 0x40264,
		0x40270, 0x40288,
		0x40290, 0x40298,
		0x402ac, 0x402c8,
		0x402d0, 0x402e0,
		0x402f0, 0x402f0,
		0x40300, 0x4033c,
		0x403f8, 0x403fc,
		0x41304, 0x413c4,
		0x41400, 0x4140c,
		0x41414, 0x4141c,
		0x41480, 0x414d0,
		0x44000, 0x44054,
		0x4405c, 0x44078,
		0x440c0, 0x44174,
		0x44180, 0x441ac,
		0x441b4, 0x441b8,
		0x441c0, 0x44254,
		0x4425c, 0x44278,
		0x442c0, 0x44374,
		0x44380, 0x443ac,
		0x443b4, 0x443b8,
		0x443c0, 0x44454,
		0x4445c, 0x44478,
		0x444c0, 0x44574,
		0x44580, 0x445ac,
		0x445b4, 0x445b8,
		0x445c0, 0x44654,
		0x4465c, 0x44678,
		0x446c0, 0x44774,
		0x44780, 0x447ac,
		0x447b4, 0x447b8,
		0x447c0, 0x44854,
		0x4485c, 0x44878,
		0x448c0, 0x44974,
		0x44980, 0x449ac,
		0x449b4, 0x449b8,
		0x449c0, 0x449fc,
		0x45000, 0x45004,
		0x45010, 0x45030,
		0x45040, 0x45060,
		0x45068, 0x45068,
		0x45080, 0x45084,
		0x450a0, 0x450b0,
		0x45200, 0x45204,
		0x45210, 0x45230,
		0x45240, 0x45260,
		0x45268, 0x45268,
		0x45280, 0x45284,
		0x452a0, 0x452b0,
		0x460c0, 0x460e4,
		0x47000, 0x4703c,
		0x47044, 0x4708c,
		0x47200, 0x47250,
		0x47400, 0x47408,
		0x47414, 0x47420,
		0x47600, 0x47618,
		0x47800, 0x47814,
		0x48000, 0x4800c,
		0x48040, 0x48050,
		0x48060, 0x48068,
		0x4807c, 0x4808c,
		0x48094, 0x480b0,
		0x480c0, 0x48144,
		0x48180, 0x4818c,
		0x48200, 0x48254,
		0x48260, 0x48264,
		0x48270, 0x48288,
		0x48290, 0x48298,
		0x482ac, 0x482c8,
		0x482d0, 0x482e0,
		0x482f0, 0x482f0,
		0x48300, 0x4833c,
		0x483f8, 0x483fc,
		0x49304, 0x493c4,
		0x49400, 0x4940c,
		0x49414, 0x4941c,
		0x49480, 0x494d0,
		0x4c000, 0x4c054,
		0x4c05c, 0x4c078,
		0x4c0c0, 0x4c174,
		0x4c180, 0x4c1ac,
		0x4c1b4, 0x4c1b8,
		0x4c1c0, 0x4c254,
		0x4c25c, 0x4c278,
		0x4c2c0, 0x4c374,
		0x4c380, 0x4c3ac,
		0x4c3b4, 0x4c3b8,
		0x4c3c0, 0x4c454,
		0x4c45c, 0x4c478,
		0x4c4c0, 0x4c574,
		0x4c580, 0x4c5ac,
		0x4c5b4, 0x4c5b8,
		0x4c5c0, 0x4c654,
		0x4c65c, 0x4c678,
		0x4c6c0, 0x4c774,
		0x4c780, 0x4c7ac,
		0x4c7b4, 0x4c7b8,
		0x4c7c0, 0x4c854,
		0x4c85c, 0x4c878,
		0x4c8c0, 0x4c974,
		0x4c980, 0x4c9ac,
		0x4c9b4, 0x4c9b8,
		0x4c9c0, 0x4c9fc,
		0x4d000, 0x4d004,
		0x4d010, 0x4d030,
		0x4d040, 0x4d060,
		0x4d068, 0x4d068,
		0x4d080, 0x4d084,
		0x4d0a0, 0x4d0b0,
		0x4d200, 0x4d204,
		0x4d210, 0x4d230,
		0x4d240, 0x4d260,
		0x4d268, 0x4d268,
		0x4d280, 0x4d284,
		0x4d2a0, 0x4d2b0,
		0x4e0c0, 0x4e0e4,
		0x4f000, 0x4f03c,
		0x4f044, 0x4f08c,
		0x4f200, 0x4f250,
		0x4f400, 0x4f408,
		0x4f414, 0x4f420,
		0x4f600, 0x4f618,
		0x4f800, 0x4f814,
		0x50000, 0x50084,
		0x50090, 0x500cc,
		0x50400, 0x50400,
		0x50800, 0x50884,
		0x50890, 0x508cc,
		0x50c00, 0x50c00,
		0x51000, 0x5101c,
		0x51300, 0x51308,
	};

	static const unsigned int t6_reg_ranges[] = {
		0x1008, 0x101c,
		0x1024, 0x10a8,
		0x10b4, 0x10f8,
		0x1100, 0x1114,
		0x111c, 0x112c,
		0x1138, 0x113c,
		0x1144, 0x114c,
		0x1180, 0x1184,
		0x1190, 0x1194,
		0x11a0, 0x11a4,
		0x11b0, 0x11b4,
		0x11fc, 0x123c,
		0x1254, 0x1274,
		0x1280, 0x133c,
		0x1800, 0x18fc,
		0x3000, 0x302c,
		0x3060, 0x30b0,
		0x30b8, 0x30d8,
		0x30e0, 0x30fc,
		0x3140, 0x357c,
		0x35a8, 0x35cc,
		0x35ec, 0x35ec,
		0x3600, 0x5624,
		0x56cc, 0x56ec,
		0x56f4, 0x5720,
		0x5728, 0x575c,
		0x580c, 0x5814,
		0x5890, 0x589c,
		0x58a4, 0x58ac,
		0x58b8, 0x58bc,
		0x5940, 0x595c,
		0x5980, 0x598c,
		0x59b0, 0x59c8,
		0x59d0, 0x59dc,
		0x59fc, 0x5a18,
		0x5a60, 0x5a6c,
		0x5a80, 0x5a8c,
		0x5a94, 0x5a9c,
		0x5b94, 0x5bfc,
		0x5c10, 0x5e48,
		0x5e50, 0x5e94,
		0x5ea0, 0x5eb0,
		0x5ec0, 0x5ec0,
		0x5ec8, 0x5ed0,
		0x5ee0, 0x5ee0,
		0x5ef0, 0x5ef0,
		0x5f00, 0x5f00,
		0x6000, 0x6020,
		0x6028, 0x6040,
		0x6058, 0x609c,
		0x60a8, 0x619c,
		0x7700, 0x7798,
		0x77c0, 0x7880,
		0x78cc, 0x78fc,
		0x7b00, 0x7b58,
		0x7b60, 0x7b84,
		0x7b8c, 0x7c54,
		0x7d00, 0x7d38,
		0x7d40, 0x7d84,
		0x7d8c, 0x7ddc,
		0x7de4, 0x7e04,
		0x7e10, 0x7e1c,
		0x7e24, 0x7e38,
		0x7e40, 0x7e44,
		0x7e4c, 0x7e78,
		0x7e80, 0x7edc,
		0x7ee8, 0x7efc,
		0x8dc0, 0x8de4,
		0x8df8, 0x8e04,
		0x8e10, 0x8e84,
		0x8ea0, 0x8f88,
		0x8fb8, 0x9058,
		0x9060, 0x9060,
		0x9068, 0x90f8,
		0x9100, 0x9124,
		0x9400, 0x9470,
		0x9600, 0x9600,
		0x9608, 0x9638,
		0x9640, 0x9704,
		0x9710, 0x971c,
		0x9800, 0x9808,
		0x9820, 0x983c,
		0x9850, 0x9864,
		0x9c00, 0x9c6c,
		0x9c80, 0x9cec,
		0x9d00, 0x9d6c,
		0x9d80, 0x9dec,
		0x9e00, 0x9e6c,
		0x9e80, 0x9eec,
		0x9f00, 0x9f6c,
		0x9f80, 0xa020,
		0xd004, 0xd03c,
		0xd100, 0xd118,
		0xd200, 0xd214,
		0xd220, 0xd234,
		0xd240, 0xd254,
		0xd260, 0xd274,
		0xd280, 0xd294,
		0xd2a0, 0xd2b4,
		0xd2c0, 0xd2d4,
		0xd2e0, 0xd2f4,
		0xd300, 0xd31c,
		0xdfc0, 0xdfe0,
		0xe000, 0xf008,
		0xf010, 0xf018,
		0xf020, 0xf028,
		0x11000, 0x11014,
		0x11048, 0x1106c,
		0x11074, 0x11088,
		0x11098, 0x11120,
		0x1112c, 0x1117c,
		0x11190, 0x112e0,
		0x11300, 0x1130c,
		0x12000, 0x1206c,
		0x19040, 0x1906c,
		0x19078, 0x19080,
		0x1908c, 0x190e8,
		0x190f0, 0x190f8,
		0x19100, 0x19110,
		0x19120, 0x19124,
		0x19150, 0x19194,
		0x1919c, 0x191b0,
		0x191d0, 0x191e8,
		0x19238, 0x19290,
		0x192a4, 0x192b0,
		0x192bc, 0x192bc,
		0x19348, 0x1934c,
		0x193f8, 0x19418,
		0x19420, 0x19428,
		0x19430, 0x19444,
		0x1944c, 0x1946c,
		0x19474, 0x19474,
		0x19490, 0x194cc,
		0x194f0, 0x194f8,
		0x19c00, 0x19c48,
		0x19c50, 0x19c80,
		0x19c94, 0x19c98,
		0x19ca0, 0x19cbc,
		0x19ce4, 0x19ce4,
		0x19cf0, 0x19cf8,
		0x19d00, 0x19d28,
		0x19d50, 0x19d78,
		0x19d94, 0x19d98,
		0x19da0, 0x19dc8,
		0x19df0, 0x19e10,
		0x19e50, 0x19e6c,
		0x19ea0, 0x19ebc,
		0x19ec4, 0x19ef4,
		0x19f04, 0x19f2c,
		0x19f34, 0x19f34,
		0x19f40, 0x19f50,
		0x19f90, 0x19fac,
		0x19fc4, 0x19fc8,
		0x19fd0, 0x19fe4,
		0x1a000, 0x1a004,
		0x1a010, 0x1a06c,
		0x1a0b0, 0x1a0e4,
		0x1a0ec, 0x1a0f8,
		0x1a100, 0x1a108,
		0x1a114, 0x1a120,
		0x1a128, 0x1a130,
		0x1a138, 0x1a138,
		0x1a190, 0x1a1c4,
		0x1a1fc, 0x1a1fc,
		0x1e008, 0x1e00c,
		0x1e040, 0x1e044,
		0x1e04c, 0x1e04c,
		0x1e284, 0x1e290,
		0x1e2c0, 0x1e2c0,
		0x1e2e0, 0x1e2e0,
		0x1e300, 0x1e384,
		0x1e3c0, 0x1e3c8,
		0x1e408, 0x1e40c,
		0x1e440, 0x1e444,
		0x1e44c, 0x1e44c,
		0x1e684, 0x1e690,
		0x1e6c0, 0x1e6c0,
		0x1e6e0, 0x1e6e0,
		0x1e700, 0x1e784,
		0x1e7c0, 0x1e7c8,
		0x1e808, 0x1e80c,
		0x1e840, 0x1e844,
		0x1e84c, 0x1e84c,
		0x1ea84, 0x1ea90,
		0x1eac0, 0x1eac0,
		0x1eae0, 0x1eae0,
		0x1eb00, 0x1eb84,
		0x1ebc0, 0x1ebc8,
		0x1ec08, 0x1ec0c,
		0x1ec40, 0x1ec44,
		0x1ec4c, 0x1ec4c,
		0x1ee84, 0x1ee90,
		0x1eec0, 0x1eec0,
		0x1eee0, 0x1eee0,
		0x1ef00, 0x1ef84,
		0x1efc0, 0x1efc8,
		0x1f008, 0x1f00c,
		0x1f040, 0x1f044,
		0x1f04c, 0x1f04c,
		0x1f284, 0x1f290,
		0x1f2c0, 0x1f2c0,
		0x1f2e0, 0x1f2e0,
		0x1f300, 0x1f384,
		0x1f3c0, 0x1f3c8,
		0x1f408, 0x1f40c,
		0x1f440, 0x1f444,
		0x1f44c, 0x1f44c,
		0x1f684, 0x1f690,
		0x1f6c0, 0x1f6c0,
		0x1f6e0, 0x1f6e0,
		0x1f700, 0x1f784,
		0x1f7c0, 0x1f7c8,
		0x1f808, 0x1f80c,
		0x1f840, 0x1f844,
		0x1f84c, 0x1f84c,
		0x1fa84, 0x1fa90,
		0x1fac0, 0x1fac0,
		0x1fae0, 0x1fae0,
		0x1fb00, 0x1fb84,
		0x1fbc0, 0x1fbc8,
		0x1fc08, 0x1fc0c,
		0x1fc40, 0x1fc44,
		0x1fc4c, 0x1fc4c,
		0x1fe84, 0x1fe90,
		0x1fec0, 0x1fec0,
		0x1fee0, 0x1fee0,
		0x1ff00, 0x1ff84,
		0x1ffc0, 0x1ffc8,
		0x30000, 0x30030,
		0x30100, 0x30168,
		0x30190, 0x301a0,
		0x301a8, 0x301b8,
		0x301c4, 0x301c8,
		0x301d0, 0x301d0,
		0x30200, 0x30320,
		0x30400, 0x304b4,
		0x304c0, 0x3052c,
		0x30540, 0x3061c,
		0x30800, 0x308a0,
		0x308c0, 0x30908,
		0x30910, 0x309b8,
		0x30a00, 0x30a04,
		0x30a0c, 0x30a14,
		0x30a1c, 0x30a2c,
		0x30a44, 0x30a50,
		0x30a74, 0x30a74,
		0x30a7c, 0x30afc,
		0x30b08, 0x30c24,
		0x30d00, 0x30d14,
		0x30d1c, 0x30d3c,
		0x30d44, 0x30d4c,
		0x30d54, 0x30d74,
		0x30d7c, 0x30d7c,
		0x30de0, 0x30de0,
		0x30e00, 0x30ed4,
		0x30f00, 0x30fa4,
		0x30fc0, 0x30fc4,
		0x31000, 0x31004,
		0x31080, 0x310fc,
		0x31208, 0x31220,
		0x3123c, 0x31254,
		0x31300, 0x31300,
		0x31308, 0x3131c,
		0x31338, 0x3133c,
		0x31380, 0x31380,
		0x31388, 0x313a8,
		0x313b4, 0x313b4,
		0x31400, 0x31420,
		0x31438, 0x3143c,
		0x31480, 0x31480,
		0x314a8, 0x314a8,
		0x314b0, 0x314b4,
		0x314c8, 0x314d4,
		0x31a40, 0x31a4c,
		0x31af0, 0x31b20,
		0x31b38, 0x31b3c,
		0x31b80, 0x31b80,
		0x31ba8, 0x31ba8,
		0x31bb0, 0x31bb4,
		0x31bc8, 0x31bd4,
		0x32140, 0x3218c,
		0x321f0, 0x321f4,
		0x32200, 0x32200,
		0x32218, 0x32218,
		0x32400, 0x32400,
		0x32408, 0x3241c,
		0x32618, 0x32620,
		0x32664, 0x32664,
		0x326a8, 0x326a8,
		0x326ec, 0x326ec,
		0x32a00, 0x32abc,
		0x32b00, 0x32b18,
		0x32b20, 0x32b38,
		0x32b40, 0x32b58,
		0x32b60, 0x32b78,
		0x32c00, 0x32c00,
		0x32c08, 0x32c3c,
		0x33000, 0x3302c,
		0x33034, 0x33050,
		0x33058, 0x33058,
		0x33060, 0x3308c,
		0x3309c, 0x330ac,
		0x330c0, 0x330c0,
		0x330c8, 0x330d0,
		0x330d8, 0x330e0,
		0x330ec, 0x3312c,
		0x33134, 0x33150,
		0x33158, 0x33158,
		0x33160, 0x3318c,
		0x3319c, 0x331ac,
		0x331c0, 0x331c0,
		0x331c8, 0x331d0,
		0x331d8, 0x331e0,
		0x331ec, 0x33290,
		0x33298, 0x332c4,
		0x332e4, 0x33390,
		0x33398, 0x333c4,
		0x333e4, 0x3342c,
		0x33434, 0x33450,
		0x33458, 0x33458,
		0x33460, 0x3348c,
		0x3349c, 0x334ac,
		0x334c0, 0x334c0,
		0x334c8, 0x334d0,
		0x334d8, 0x334e0,
		0x334ec, 0x3352c,
		0x33534, 0x33550,
		0x33558, 0x33558,
		0x33560, 0x3358c,
		0x3359c, 0x335ac,
		0x335c0, 0x335c0,
		0x335c8, 0x335d0,
		0x335d8, 0x335e0,
		0x335ec, 0x33690,
		0x33698, 0x336c4,
		0x336e4, 0x33790,
		0x33798, 0x337c4,
		0x337e4, 0x337fc,
		0x33814, 0x33814,
		0x33854, 0x33868,
		0x33880, 0x3388c,
		0x338c0, 0x338d0,
		0x338e8, 0x338ec,
		0x33900, 0x3392c,
		0x33934, 0x33950,
		0x33958, 0x33958,
		0x33960, 0x3398c,
		0x3399c, 0x339ac,
		0x339c0, 0x339c0,
		0x339c8, 0x339d0,
		0x339d8, 0x339e0,
		0x339ec, 0x33a90,
		0x33a98, 0x33ac4,
		0x33ae4, 0x33b10,
		0x33b24, 0x33b28,
		0x33b38, 0x33b50,
		0x33bf0, 0x33c10,
		0x33c24, 0x33c28,
		0x33c38, 0x33c50,
		0x33cf0, 0x33cfc,
		0x34000, 0x34030,
		0x34100, 0x34168,
		0x34190, 0x341a0,
		0x341a8, 0x341b8,
		0x341c4, 0x341c8,
		0x341d0, 0x341d0,
		0x34200, 0x34320,
		0x34400, 0x344b4,
		0x344c0, 0x3452c,
		0x34540, 0x3461c,
		0x34800, 0x348a0,
		0x348c0, 0x34908,
		0x34910, 0x349b8,
		0x34a00, 0x34a04,
		0x34a0c, 0x34a14,
		0x34a1c, 0x34a2c,
		0x34a44, 0x34a50,
		0x34a74, 0x34a74,
		0x34a7c, 0x34afc,
		0x34b08, 0x34c24,
		0x34d00, 0x34d14,
		0x34d1c, 0x34d3c,
		0x34d44, 0x34d4c,
		0x34d54, 0x34d74,
		0x34d7c, 0x34d7c,
		0x34de0, 0x34de0,
		0x34e00, 0x34ed4,
		0x34f00, 0x34fa4,
		0x34fc0, 0x34fc4,
		0x35000, 0x35004,
		0x35080, 0x350fc,
		0x35208, 0x35220,
		0x3523c, 0x35254,
		0x35300, 0x35300,
		0x35308, 0x3531c,
		0x35338, 0x3533c,
		0x35380, 0x35380,
		0x35388, 0x353a8,
		0x353b4, 0x353b4,
		0x35400, 0x35420,
		0x35438, 0x3543c,
		0x35480, 0x35480,
		0x354a8, 0x354a8,
		0x354b0, 0x354b4,
		0x354c8, 0x354d4,
		0x35a40, 0x35a4c,
		0x35af0, 0x35b20,
		0x35b38, 0x35b3c,
		0x35b80, 0x35b80,
		0x35ba8, 0x35ba8,
		0x35bb0, 0x35bb4,
		0x35bc8, 0x35bd4,
		0x36140, 0x3618c,
		0x361f0, 0x361f4,
		0x36200, 0x36200,
		0x36218, 0x36218,
		0x36400, 0x36400,
		0x36408, 0x3641c,
		0x36618, 0x36620,
		0x36664, 0x36664,
		0x366a8, 0x366a8,
		0x366ec, 0x366ec,
		0x36a00, 0x36abc,
		0x36b00, 0x36b18,
		0x36b20, 0x36b38,
		0x36b40, 0x36b58,
		0x36b60, 0x36b78,
		0x36c00, 0x36c00,
		0x36c08, 0x36c3c,
		0x37000, 0x3702c,
		0x37034, 0x37050,
		0x37058, 0x37058,
		0x37060, 0x3708c,
		0x3709c, 0x370ac,
		0x370c0, 0x370c0,
		0x370c8, 0x370d0,
		0x370d8, 0x370e0,
		0x370ec, 0x3712c,
		0x37134, 0x37150,
		0x37158, 0x37158,
		0x37160, 0x3718c,
		0x3719c, 0x371ac,
		0x371c0, 0x371c0,
		0x371c8, 0x371d0,
		0x371d8, 0x371e0,
		0x371ec, 0x37290,
		0x37298, 0x372c4,
		0x372e4, 0x37390,
		0x37398, 0x373c4,
		0x373e4, 0x3742c,
		0x37434, 0x37450,
		0x37458, 0x37458,
		0x37460, 0x3748c,
		0x3749c, 0x374ac,
		0x374c0, 0x374c0,
		0x374c8, 0x374d0,
		0x374d8, 0x374e0,
		0x374ec, 0x3752c,
		0x37534, 0x37550,
		0x37558, 0x37558,
		0x37560, 0x3758c,
		0x3759c, 0x375ac,
		0x375c0, 0x375c0,
		0x375c8, 0x375d0,
		0x375d8, 0x375e0,
		0x375ec, 0x37690,
		0x37698, 0x376c4,
		0x376e4, 0x37790,
		0x37798, 0x377c4,
		0x377e4, 0x377fc,
		0x37814, 0x37814,
		0x37854, 0x37868,
		0x37880, 0x3788c,
		0x378c0, 0x378d0,
		0x378e8, 0x378ec,
		0x37900, 0x3792c,
		0x37934, 0x37950,
		0x37958, 0x37958,
		0x37960, 0x3798c,
		0x3799c, 0x379ac,
		0x379c0, 0x379c0,
		0x379c8, 0x379d0,
		0x379d8, 0x379e0,
		0x379ec, 0x37a90,
		0x37a98, 0x37ac4,
		0x37ae4, 0x37b10,
		0x37b24, 0x37b28,
		0x37b38, 0x37b50,
		0x37bf0, 0x37c10,
		0x37c24, 0x37c28,
		0x37c38, 0x37c50,
		0x37cf0, 0x37cfc,
		0x40040, 0x40040,
		0x40080, 0x40084,
		0x40100, 0x40100,
		0x40140, 0x401bc,
		0x40200, 0x40214,
		0x40228, 0x40228,
		0x40240, 0x40258,
		0x40280, 0x40280,
		0x40304, 0x40304,
		0x40330, 0x4033c,
		0x41304, 0x413c8,
		0x413d0, 0x413dc,
		0x413f0, 0x413f0,
		0x41400, 0x4140c,
		0x41414, 0x4141c,
		0x41480, 0x414d0,
		0x44000, 0x4407c,
		0x440c0, 0x441ac,
		0x441b4, 0x4427c,
		0x442c0, 0x443ac,
		0x443b4, 0x4447c,
		0x444c0, 0x445ac,
		0x445b4, 0x4467c,
		0x446c0, 0x447ac,
		0x447b4, 0x4487c,
		0x448c0, 0x449ac,
		0x449b4, 0x44a7c,
		0x44ac0, 0x44bac,
		0x44bb4, 0x44c7c,
		0x44cc0, 0x44dac,
		0x44db4, 0x44e7c,
		0x44ec0, 0x44fac,
		0x44fb4, 0x4507c,
		0x450c0, 0x451ac,
		0x451b4, 0x451fc,
		0x45800, 0x45804,
		0x45810, 0x45830,
		0x45840, 0x45860,
		0x45868, 0x45868,
		0x45880, 0x45884,
		0x458a0, 0x458b0,
		0x45a00, 0x45a04,
		0x45a10, 0x45a30,
		0x45a40, 0x45a60,
		0x45a68, 0x45a68,
		0x45a80, 0x45a84,
		0x45aa0, 0x45ab0,
		0x460c0, 0x460e4,
		0x47000, 0x4703c,
		0x47044, 0x4708c,
		0x47200, 0x47250,
		0x47400, 0x47408,
		0x47414, 0x47420,
		0x47600, 0x47618,
		0x47800, 0x47814,
		0x47820, 0x4782c,
		0x50000, 0x50084,
		0x50090, 0x500cc,
		0x50300, 0x50384,
		0x50400, 0x50400,
		0x50800, 0x50884,
		0x50890, 0x508cc,
		0x50b00, 0x50b84,
		0x50c00, 0x50c00,
		0x51000, 0x51020,
		0x51028, 0x510b0,
		0x51300, 0x51324,
	};

	u32 *buf_end = (u32 *)((char *)buf + buf_size);
	const unsigned int *reg_ranges;
	int reg_ranges_size, range;
	unsigned int chip_version = CHELSIO_CHIP_VERSION(adap->params.chip);

	/* Select the right set of register ranges to dump depending on the
	 * adapter chip type.
	 */
	switch (chip_version) {
	case CHELSIO_T4:
		reg_ranges = t4_reg_ranges;
		reg_ranges_size = ARRAY_SIZE(t4_reg_ranges);
		break;

	case CHELSIO_T5:
		reg_ranges = t5_reg_ranges;
		reg_ranges_size = ARRAY_SIZE(t5_reg_ranges);
		break;

	case CHELSIO_T6:
		reg_ranges = t6_reg_ranges;
		reg_ranges_size = ARRAY_SIZE(t6_reg_ranges);
		break;

	default:
		dev_err(adap->pdev_dev,
			"Unsupported chip version %d\n", chip_version);
		return;
	}

	/* Clear the register buffer and insert the appropriate register
	 * values selected by the above register ranges.
	 */
	memset(buf, 0, buf_size);
	for (range = 0; range < reg_ranges_size; range += 2) {
		unsigned int reg = reg_ranges[range];
		unsigned int last_reg = reg_ranges[range + 1];
		u32 *bufp = (u32 *)((char *)buf + reg);

		/* Iterate across the register range filling in the register
		 * buffer but don't write past the end of the register buffer.
		 */
		while (reg <= last_reg && bufp < buf_end) {
			*bufp++ = t4_read_reg(adap, reg);
			reg += sizeof(u32);
		}
	}
}

#define EEPROM_STAT_ADDR   0x7bfc
#define VPD_BASE           0x400
#define VPD_BASE_OLD       0
#define VPD_LEN            1024
#define CHELSIO_VPD_UNIQUE_ID 0x82

/**
 * t4_eeprom_ptov - translate a physical EEPROM address to virtual
 * @phys_addr: the physical EEPROM address
 * @fn: the PCI function number
 * @sz: size of function-specific area
 *
 * Translate a physical EEPROM address to virtual.  The first 1K is
 * accessed through virtual addresses starting at 31K, the rest is
 * accessed through virtual addresses starting at 0.
 *
 * The mapping is as follows:
 * [0..1K) -> [31K..32K)
 * [1K..1K+A) -> [31K-A..31K)
 * [1K+A..ES) -> [0..ES-A-1K)
 *
 * where A = @fn * @sz, and ES = EEPROM size.
 */
int t4_eeprom_ptov(unsigned int phys_addr, unsigned int fn, unsigned int sz)
{
	fn *= sz;
	if (phys_addr < 1024)
		return phys_addr + (31 << 10);
	if (phys_addr < 1024 + fn)
		return 31744 - fn + phys_addr - 1024;
	if (phys_addr < EEPROMSIZE)
		return phys_addr - 1024 - fn;
	return -EINVAL;
}

/**
 *	t4_seeprom_wp - enable/disable EEPROM write protection
 *	@adapter: the adapter
 *	@enable: whether to enable or disable write protection
 *
 *	Enables or disables write protection on the serial EEPROM.
 */
int t4_seeprom_wp(struct adapter *adapter, bool enable)
{
	unsigned int v = enable ? 0xc : 0;
	int ret = pci_write_vpd(adapter->pdev, EEPROM_STAT_ADDR, 4, &v);
	return ret < 0 ? ret : 0;
}

/**
 *	t4_get_raw_vpd_params - read VPD parameters from VPD EEPROM
 *	@adapter: adapter to read
 *	@p: where to store the parameters
 *
 *	Reads card parameters stored in VPD EEPROM.
 */
int t4_get_raw_vpd_params(struct adapter *adapter, struct vpd_params *p)
{
	int i, ret = 0, addr;
	int ec, sn, pn, na;
	u8 *vpd, csum;
	unsigned int vpdr_len, kw_offset, id_len;

	vpd = vmalloc(VPD_LEN);
	if (!vpd)
		return -ENOMEM;

	/* Card information normally starts at VPD_BASE but early cards had
	 * it at 0.
	 */
	ret = pci_read_vpd(adapter->pdev, VPD_BASE, sizeof(u32), vpd);
	if (ret < 0)
		goto out;

	/* The VPD shall have a unique identifier specified by the PCI SIG.
	 * For chelsio adapters, the identifier is 0x82. The first byte of a VPD
	 * shall be CHELSIO_VPD_UNIQUE_ID (0x82). The VPD programming software
	 * is expected to automatically put this entry at the
	 * beginning of the VPD.
	 */
	addr = *vpd == CHELSIO_VPD_UNIQUE_ID ? VPD_BASE : VPD_BASE_OLD;

	ret = pci_read_vpd(adapter->pdev, addr, VPD_LEN, vpd);
	if (ret < 0)
		goto out;

	if (vpd[0] != PCI_VPD_LRDT_ID_STRING) {
		dev_err(adapter->pdev_dev, "missing VPD ID string\n");
		ret = -EINVAL;
		goto out;
	}

	id_len = pci_vpd_lrdt_size(vpd);
	if (id_len > ID_LEN)
		id_len = ID_LEN;

	i = pci_vpd_find_tag(vpd, 0, VPD_LEN, PCI_VPD_LRDT_RO_DATA);
	if (i < 0) {
		dev_err(adapter->pdev_dev, "missing VPD-R section\n");
		ret = -EINVAL;
		goto out;
	}

	vpdr_len = pci_vpd_lrdt_size(&vpd[i]);
	kw_offset = i + PCI_VPD_LRDT_TAG_SIZE;
	if (vpdr_len + kw_offset > VPD_LEN) {
		dev_err(adapter->pdev_dev, "bad VPD-R length %u\n", vpdr_len);
		ret = -EINVAL;
		goto out;
	}

#define FIND_VPD_KW(var, name) do { \
	var = pci_vpd_find_info_keyword(vpd, kw_offset, vpdr_len, name); \
	if (var < 0) { \
		dev_err(adapter->pdev_dev, "missing VPD keyword " name "\n"); \
		ret = -EINVAL; \
		goto out; \
	} \
	var += PCI_VPD_INFO_FLD_HDR_SIZE; \
} while (0)

	FIND_VPD_KW(i, "RV");
	for (csum = 0; i >= 0; i--)
		csum += vpd[i];

	if (csum) {
		dev_err(adapter->pdev_dev,
			"corrupted VPD EEPROM, actual csum %u\n", csum);
		ret = -EINVAL;
		goto out;
	}

	FIND_VPD_KW(ec, "EC");
	FIND_VPD_KW(sn, "SN");
	FIND_VPD_KW(pn, "PN");
	FIND_VPD_KW(na, "NA");
#undef FIND_VPD_KW

	memcpy(p->id, vpd + PCI_VPD_LRDT_TAG_SIZE, id_len);
	strim(p->id);
	memcpy(p->ec, vpd + ec, EC_LEN);
	strim(p->ec);
	i = pci_vpd_info_field_size(vpd + sn - PCI_VPD_INFO_FLD_HDR_SIZE);
	memcpy(p->sn, vpd + sn, min(i, SERNUM_LEN));
	strim(p->sn);
	i = pci_vpd_info_field_size(vpd + pn - PCI_VPD_INFO_FLD_HDR_SIZE);
	memcpy(p->pn, vpd + pn, min(i, PN_LEN));
	strim(p->pn);
	memcpy(p->na, vpd + na, min(i, MACADDR_LEN));
	strim((char *)p->na);

out:
	vfree(vpd);
	return ret < 0 ? ret : 0;
}

/**
 *	t4_get_vpd_params - read VPD parameters & retrieve Core Clock
 *	@adapter: adapter to read
 *	@p: where to store the parameters
 *
 *	Reads card parameters stored in VPD EEPROM and retrieves the Core
 *	Clock.  This can only be called after a connection to the firmware
 *	is established.
 */
int t4_get_vpd_params(struct adapter *adapter, struct vpd_params *p)
{
	u32 cclk_param, cclk_val;
	int ret;

	/* Grab the raw VPD parameters.
	 */
	ret = t4_get_raw_vpd_params(adapter, p);
	if (ret)
		return ret;

	/* Ask firmware for the Core Clock since it knows how to translate the
	 * Reference Clock ('V2') VPD field into a Core Clock value ...
	 */
	cclk_param = (FW_PARAMS_MNEM_V(FW_PARAMS_MNEM_DEV) |
		      FW_PARAMS_PARAM_X_V(FW_PARAMS_PARAM_DEV_CCLK));
	ret = t4_query_params(adapter, adapter->mbox, adapter->pf, 0,
			      1, &cclk_param, &cclk_val);

	if (ret)
		return ret;
	p->cclk = cclk_val;

	return 0;
}

/**
 *	t4_get_pfres - retrieve VF resource limits
 *	@adapter: the adapter
 *
 *	Retrieves configured resource limits and capabilities for a physical
 *	function.  The results are stored in @adapter->pfres.
 */
int t4_get_pfres(struct adapter *adapter)
{
	struct pf_resources *pfres = &adapter->params.pfres;
	struct fw_pfvf_cmd cmd, rpl;
	int v;
	u32 word;

	/* Execute PFVF Read command to get VF resource limits; bail out early
	 * with error on command failure.
	 */
	memset(&cmd, 0, sizeof(cmd));
	cmd.op_to_vfn = cpu_to_be32(FW_CMD_OP_V(FW_PFVF_CMD) |
				    FW_CMD_REQUEST_F |
				    FW_CMD_READ_F |
				    FW_PFVF_CMD_PFN_V(adapter->pf) |
				    FW_PFVF_CMD_VFN_V(0));
	cmd.retval_len16 = cpu_to_be32(FW_LEN16(cmd));
	v = t4_wr_mbox(adapter, adapter->mbox, &cmd, sizeof(cmd), &rpl);
	if (v != FW_SUCCESS)
		return v;

	/* Extract PF resource limits and return success.
	 */
	word = be32_to_cpu(rpl.niqflint_niq);
	pfres->niqflint = FW_PFVF_CMD_NIQFLINT_G(word);
	pfres->niq = FW_PFVF_CMD_NIQ_G(word);

	word = be32_to_cpu(rpl.type_to_neq);
	pfres->neq = FW_PFVF_CMD_NEQ_G(word);
	pfres->pmask = FW_PFVF_CMD_PMASK_G(word);

	word = be32_to_cpu(rpl.tc_to_nexactf);
	pfres->tc = FW_PFVF_CMD_TC_G(word);
	pfres->nvi = FW_PFVF_CMD_NVI_G(word);
	pfres->nexactf = FW_PFVF_CMD_NEXACTF_G(word);

	word = be32_to_cpu(rpl.r_caps_to_nethctrl);
	pfres->r_caps = FW_PFVF_CMD_R_CAPS_G(word);
	pfres->wx_caps = FW_PFVF_CMD_WX_CAPS_G(word);
	pfres->nethctrl = FW_PFVF_CMD_NETHCTRL_G(word);

	return 0;
}

/* serial flash and firmware constants */
enum {
	SF_ATTEMPTS = 10,             /* max retries for SF operations */

	/* flash command opcodes */
	SF_PROG_PAGE    = 2,          /* program page */
	SF_WR_DISABLE   = 4,          /* disable writes */
	SF_RD_STATUS    = 5,          /* read status register */
	SF_WR_ENABLE    = 6,          /* enable writes */
	SF_RD_DATA_FAST = 0xb,        /* read flash */
	SF_RD_ID        = 0x9f,       /* read ID */
	SF_ERASE_SECTOR = 0xd8,       /* erase sector */
};

/**
 *	sf1_read - read data from the serial flash
 *	@adapter: the adapter
 *	@byte_cnt: number of bytes to read
 *	@cont: whether another operation will be chained
 *	@lock: whether to lock SF for PL access only
 *	@valp: where to store the read data
 *
 *	Reads up to 4 bytes of data from the serial flash.  The location of
 *	the read needs to be specified prior to calling this by issuing the
 *	appropriate commands to the serial flash.
 */
static int sf1_read(struct adapter *adapter, unsigned int byte_cnt, int cont,
		    int lock, u32 *valp)
{
	int ret;

	if (!byte_cnt || byte_cnt > 4)
		return -EINVAL;
	if (t4_read_reg(adapter, SF_OP_A) & SF_BUSY_F)
		return -EBUSY;
	t4_write_reg(adapter, SF_OP_A, SF_LOCK_V(lock) |
		     SF_CONT_V(cont) | BYTECNT_V(byte_cnt - 1));
	ret = t4_wait_op_done(adapter, SF_OP_A, SF_BUSY_F, 0, SF_ATTEMPTS, 5);
	if (!ret)
		*valp = t4_read_reg(adapter, SF_DATA_A);
	return ret;
}

/**
 *	sf1_write - write data to the serial flash
 *	@adapter: the adapter
 *	@byte_cnt: number of bytes to write
 *	@cont: whether another operation will be chained
 *	@lock: whether to lock SF for PL access only
 *	@val: value to write
 *
 *	Writes up to 4 bytes of data to the serial flash.  The location of
 *	the write needs to be specified prior to calling this by issuing the
 *	appropriate commands to the serial flash.
 */
static int sf1_write(struct adapter *adapter, unsigned int byte_cnt, int cont,
		     int lock, u32 val)
{
	if (!byte_cnt || byte_cnt > 4)
		return -EINVAL;
	if (t4_read_reg(adapter, SF_OP_A) & SF_BUSY_F)
		return -EBUSY;
	t4_write_reg(adapter, SF_DATA_A, val);
	t4_write_reg(adapter, SF_OP_A, SF_LOCK_V(lock) |
		     SF_CONT_V(cont) | BYTECNT_V(byte_cnt - 1) | OP_V(1));
	return t4_wait_op_done(adapter, SF_OP_A, SF_BUSY_F, 0, SF_ATTEMPTS, 5);
}

/**
 *	flash_wait_op - wait for a flash operation to complete
 *	@adapter: the adapter
 *	@attempts: max number of polls of the status register
 *	@delay: delay between polls in ms
 *
 *	Wait for a flash operation to complete by polling the status register.
 */
static int flash_wait_op(struct adapter *adapter, int attempts, int delay)
{
	int ret;
	u32 status;

	while (1) {
		if ((ret = sf1_write(adapter, 1, 1, 1, SF_RD_STATUS)) != 0 ||
		    (ret = sf1_read(adapter, 1, 0, 1, &status)) != 0)
			return ret;
		if (!(status & 1))
			return 0;
		if (--attempts == 0)
			return -EAGAIN;
		if (delay)
			msleep(delay);
	}
}

/**
 *	t4_read_flash - read words from serial flash
 *	@adapter: the adapter
 *	@addr: the start address for the read
 *	@nwords: how many 32-bit words to read
 *	@data: where to store the read data
 *	@byte_oriented: whether to store data as bytes or as words
 *
 *	Read the specified number of 32-bit words from the serial flash.
 *	If @byte_oriented is set the read data is stored as a byte array
 *	(i.e., big-endian), otherwise as 32-bit words in the platform's
 *	natural endianness.
 */
int t4_read_flash(struct adapter *adapter, unsigned int addr,
		  unsigned int nwords, u32 *data, int byte_oriented)
{
	int ret;

	if (addr + nwords * sizeof(u32) > adapter->params.sf_size || (addr & 3))
		return -EINVAL;

	addr = swab32(addr) | SF_RD_DATA_FAST;

	if ((ret = sf1_write(adapter, 4, 1, 0, addr)) != 0 ||
	    (ret = sf1_read(adapter, 1, 1, 0, data)) != 0)
		return ret;

	for ( ; nwords; nwords--, data++) {
		ret = sf1_read(adapter, 4, nwords > 1, nwords == 1, data);
		if (nwords == 1)
			t4_write_reg(adapter, SF_OP_A, 0);    /* unlock SF */
		if (ret)
			return ret;
		if (byte_oriented)
			*data = (__force __u32)(cpu_to_be32(*data));
	}
	return 0;
}

/**
 *	t4_write_flash - write up to a page of data to the serial flash
 *	@adapter: the adapter
 *	@addr: the start address to write
 *	@n: length of data to write in bytes
 *	@data: the data to write
 *
 *	Writes up to a page of data (256 bytes) to the serial flash starting
 *	at the given address.  All the data must be written to the same page.
 */
static int t4_write_flash(struct adapter *adapter, unsigned int addr,
			  unsigned int n, const u8 *data)
{
	int ret;
	u32 buf[64];
	unsigned int i, c, left, val, offset = addr & 0xff;

	if (addr >= adapter->params.sf_size || offset + n > SF_PAGE_SIZE)
		return -EINVAL;

	val = swab32(addr) | SF_PROG_PAGE;

	if ((ret = sf1_write(adapter, 1, 0, 1, SF_WR_ENABLE)) != 0 ||
	    (ret = sf1_write(adapter, 4, 1, 1, val)) != 0)
		goto unlock;

	for (left = n; left; left -= c) {
		c = min(left, 4U);
		for (val = 0, i = 0; i < c; ++i)
			val = (val << 8) + *data++;

		ret = sf1_write(adapter, c, c != left, 1, val);
		if (ret)
			goto unlock;
	}
	ret = flash_wait_op(adapter, 8, 1);
	if (ret)
		goto unlock;

	t4_write_reg(adapter, SF_OP_A, 0);    /* unlock SF */

	/* Read the page to verify the write succeeded */
	ret = t4_read_flash(adapter, addr & ~0xff, ARRAY_SIZE(buf), buf, 1);
	if (ret)
		return ret;

	if (memcmp(data - n, (u8 *)buf + offset, n)) {
		dev_err(adapter->pdev_dev,
			"failed to correctly write the flash page at %#x\n",
			addr);
		return -EIO;
	}
	return 0;

unlock:
	t4_write_reg(adapter, SF_OP_A, 0);    /* unlock SF */
	return ret;
}

/**
 *	t4_get_fw_version - read the firmware version
 *	@adapter: the adapter
 *	@vers: where to place the version
 *
 *	Reads the FW version from flash.
 */
int t4_get_fw_version(struct adapter *adapter, u32 *vers)
{
	return t4_read_flash(adapter, FLASH_FW_START +
			     offsetof(struct fw_hdr, fw_ver), 1,
			     vers, 0);
}

/**
 *	t4_get_bs_version - read the firmware bootstrap version
 *	@adapter: the adapter
 *	@vers: where to place the version
 *
 *	Reads the FW Bootstrap version from flash.
 */
int t4_get_bs_version(struct adapter *adapter, u32 *vers)
{
	return t4_read_flash(adapter, FLASH_FWBOOTSTRAP_START +
			     offsetof(struct fw_hdr, fw_ver), 1,
			     vers, 0);
}

/**
 *	t4_get_tp_version - read the TP microcode version
 *	@adapter: the adapter
 *	@vers: where to place the version
 *
 *	Reads the TP microcode version from flash.
 */
int t4_get_tp_version(struct adapter *adapter, u32 *vers)
{
	return t4_read_flash(adapter, FLASH_FW_START +
			     offsetof(struct fw_hdr, tp_microcode_ver),
			     1, vers, 0);
}

/**
 *	t4_get_exprom_version - return the Expansion ROM version (if any)
 *	@adapter: the adapter
 *	@vers: where to place the version
 *
 *	Reads the Expansion ROM header from FLASH and returns the version
 *	number (if present) through the @vers return value pointer.  We return
 *	this in the Firmware Version Format since it's convenient.  Return
 *	0 on success, -ENOENT if no Expansion ROM is present.
 */
int t4_get_exprom_version(struct adapter *adap, u32 *vers)
{
	struct exprom_header {
		unsigned char hdr_arr[16];	/* must start with 0x55aa */
		unsigned char hdr_ver[4];	/* Expansion ROM version */
	} *hdr;
	u32 exprom_header_buf[DIV_ROUND_UP(sizeof(struct exprom_header),
					   sizeof(u32))];
	int ret;

	ret = t4_read_flash(adap, FLASH_EXP_ROM_START,
			    ARRAY_SIZE(exprom_header_buf), exprom_header_buf,
			    0);
	if (ret)
		return ret;

	hdr = (struct exprom_header *)exprom_header_buf;
	if (hdr->hdr_arr[0] != 0x55 || hdr->hdr_arr[1] != 0xaa)
		return -ENOENT;

	*vers = (FW_HDR_FW_VER_MAJOR_V(hdr->hdr_ver[0]) |
		 FW_HDR_FW_VER_MINOR_V(hdr->hdr_ver[1]) |
		 FW_HDR_FW_VER_MICRO_V(hdr->hdr_ver[2]) |
		 FW_HDR_FW_VER_BUILD_V(hdr->hdr_ver[3]));
	return 0;
}

/**
 *      t4_get_vpd_version - return the VPD version
 *      @adapter: the adapter
 *      @vers: where to place the version
 *
 *      Reads the VPD via the Firmware interface (thus this can only be called
 *      once we're ready to issue Firmware commands).  The format of the
 *      VPD version is adapter specific.  Returns 0 on success, an error on
 *      failure.
 *
 *      Note that early versions of the Firmware didn't include the ability
 *      to retrieve the VPD version, so we zero-out the return-value parameter
 *      in that case to avoid leaving it with garbage in it.
 *
 *      Also note that the Firmware will return its cached copy of the VPD
 *      Revision ID, not the actual Revision ID as written in the Serial
 *      EEPROM.  This is only an issue if a new VPD has been written and the
 *      Firmware/Chip haven't yet gone through a RESET sequence.  So it's best
 *      to defer calling this routine till after a FW_RESET_CMD has been issued
 *      if the Host Driver will be performing a full adapter initialization.
 */
int t4_get_vpd_version(struct adapter *adapter, u32 *vers)
{
	u32 vpdrev_param;
	int ret;

	vpdrev_param = (FW_PARAMS_MNEM_V(FW_PARAMS_MNEM_DEV) |
			FW_PARAMS_PARAM_X_V(FW_PARAMS_PARAM_DEV_VPDREV));
	ret = t4_query_params(adapter, adapter->mbox, adapter->pf, 0,
			      1, &vpdrev_param, vers);
	if (ret)
		*vers = 0;
	return ret;
}

/**
 *      t4_get_scfg_version - return the Serial Configuration version
 *      @adapter: the adapter
 *      @vers: where to place the version
 *
 *      Reads the Serial Configuration Version via the Firmware interface
 *      (thus this can only be called once we're ready to issue Firmware
 *      commands).  The format of the Serial Configuration version is
 *      adapter specific.  Returns 0 on success, an error on failure.
 *
 *      Note that early versions of the Firmware didn't include the ability
 *      to retrieve the Serial Configuration version, so we zero-out the
 *      return-value parameter in that case to avoid leaving it with
 *      garbage in it.
 *
 *      Also note that the Firmware will return its cached copy of the Serial
 *      Initialization Revision ID, not the actual Revision ID as written in
 *      the Serial EEPROM.  This is only an issue if a new VPD has been written
 *      and the Firmware/Chip haven't yet gone through a RESET sequence.  So
 *      it's best to defer calling this routine till after a FW_RESET_CMD has
 *      been issued if the Host Driver will be performing a full adapter
 *      initialization.
 */
int t4_get_scfg_version(struct adapter *adapter, u32 *vers)
{
	u32 scfgrev_param;
	int ret;

	scfgrev_param = (FW_PARAMS_MNEM_V(FW_PARAMS_MNEM_DEV) |
			 FW_PARAMS_PARAM_X_V(FW_PARAMS_PARAM_DEV_SCFGREV));
	ret = t4_query_params(adapter, adapter->mbox, adapter->pf, 0,
			      1, &scfgrev_param, vers);
	if (ret)
		*vers = 0;
	return ret;
}

/**
 *      t4_get_version_info - extract various chip/firmware version information
 *      @adapter: the adapter
 *
 *      Reads various chip/firmware version numbers and stores them into the
 *      adapter Adapter Parameters structure.  If any of the efforts fails
 *      the first failure will be returned, but all of the version numbers
 *      will be read.
 */
int t4_get_version_info(struct adapter *adapter)
{
	int ret = 0;

	#define FIRST_RET(__getvinfo) \
	do { \
		int __ret = __getvinfo; \
		if (__ret && !ret) \
			ret = __ret; \
	} while (0)

	FIRST_RET(t4_get_fw_version(adapter, &adapter->params.fw_vers));
	FIRST_RET(t4_get_bs_version(adapter, &adapter->params.bs_vers));
	FIRST_RET(t4_get_tp_version(adapter, &adapter->params.tp_vers));
	FIRST_RET(t4_get_exprom_version(adapter, &adapter->params.er_vers));
	FIRST_RET(t4_get_scfg_version(adapter, &adapter->params.scfg_vers));
	FIRST_RET(t4_get_vpd_version(adapter, &adapter->params.vpd_vers));

	#undef FIRST_RET
	return ret;
}

/**
 *      t4_dump_version_info - dump all of the adapter configuration IDs
 *      @adapter: the adapter
 *
 *      Dumps all of the various bits of adapter configuration version/revision
 *      IDs information.  This is typically called at some point after
 *      t4_get_version_info() has been called.
 */
void t4_dump_version_info(struct adapter *adapter)
{
	/* Device information */
	dev_info(adapter->pdev_dev, "Chelsio %s rev %d\n",
		 adapter->params.vpd.id,
		 CHELSIO_CHIP_RELEASE(adapter->params.chip));
	dev_info(adapter->pdev_dev, "S/N: %s, P/N: %s\n",
		 adapter->params.vpd.sn, adapter->params.vpd.pn);

	/* Firmware Version */
	if (!adapter->params.fw_vers)
		dev_warn(adapter->pdev_dev, "No firmware loaded\n");
	else
		dev_info(adapter->pdev_dev, "Firmware version: %u.%u.%u.%u\n",
			 FW_HDR_FW_VER_MAJOR_G(adapter->params.fw_vers),
			 FW_HDR_FW_VER_MINOR_G(adapter->params.fw_vers),
			 FW_HDR_FW_VER_MICRO_G(adapter->params.fw_vers),
			 FW_HDR_FW_VER_BUILD_G(adapter->params.fw_vers));

	/* Bootstrap Firmware Version. (Some adapters don't have Bootstrap
	 * Firmware, so dev_info() is more appropriate here.)
	 */
	if (!adapter->params.bs_vers)
		dev_info(adapter->pdev_dev, "No bootstrap loaded\n");
	else
		dev_info(adapter->pdev_dev, "Bootstrap version: %u.%u.%u.%u\n",
			 FW_HDR_FW_VER_MAJOR_G(adapter->params.bs_vers),
			 FW_HDR_FW_VER_MINOR_G(adapter->params.bs_vers),
			 FW_HDR_FW_VER_MICRO_G(adapter->params.bs_vers),
			 FW_HDR_FW_VER_BUILD_G(adapter->params.bs_vers));

	/* TP Microcode Version */
	if (!adapter->params.tp_vers)
		dev_warn(adapter->pdev_dev, "No TP Microcode loaded\n");
	else
		dev_info(adapter->pdev_dev,
			 "TP Microcode version: %u.%u.%u.%u\n",
			 FW_HDR_FW_VER_MAJOR_G(adapter->params.tp_vers),
			 FW_HDR_FW_VER_MINOR_G(adapter->params.tp_vers),
			 FW_HDR_FW_VER_MICRO_G(adapter->params.tp_vers),
			 FW_HDR_FW_VER_BUILD_G(adapter->params.tp_vers));

	/* Expansion ROM version */
	if (!adapter->params.er_vers)
		dev_info(adapter->pdev_dev, "No Expansion ROM loaded\n");
	else
		dev_info(adapter->pdev_dev,
			 "Expansion ROM version: %u.%u.%u.%u\n",
			 FW_HDR_FW_VER_MAJOR_G(adapter->params.er_vers),
			 FW_HDR_FW_VER_MINOR_G(adapter->params.er_vers),
			 FW_HDR_FW_VER_MICRO_G(adapter->params.er_vers),
			 FW_HDR_FW_VER_BUILD_G(adapter->params.er_vers));

	/* Serial Configuration version */
	dev_info(adapter->pdev_dev, "Serial Configuration version: %#x\n",
		 adapter->params.scfg_vers);

	/* VPD Version */
	dev_info(adapter->pdev_dev, "VPD version: %#x\n",
		 adapter->params.vpd_vers);
}

/**
 *	t4_check_fw_version - check if the FW is supported with this driver
 *	@adap: the adapter
 *
 *	Checks if an adapter's FW is compatible with the driver.  Returns 0
 *	if there's exact match, a negative error if the version could not be
 *	read or there's a major version mismatch
 */
int t4_check_fw_version(struct adapter *adap)
{
	int i, ret, major, minor, micro;
	int exp_major, exp_minor, exp_micro;
	unsigned int chip_version = CHELSIO_CHIP_VERSION(adap->params.chip);

	ret = t4_get_fw_version(adap, &adap->params.fw_vers);
	/* Try multiple times before returning error */
	for (i = 0; (ret == -EBUSY || ret == -EAGAIN) && i < 3; i++)
		ret = t4_get_fw_version(adap, &adap->params.fw_vers);

	if (ret)
		return ret;

	major = FW_HDR_FW_VER_MAJOR_G(adap->params.fw_vers);
	minor = FW_HDR_FW_VER_MINOR_G(adap->params.fw_vers);
	micro = FW_HDR_FW_VER_MICRO_G(adap->params.fw_vers);

	switch (chip_version) {
	case CHELSIO_T4:
		exp_major = T4FW_MIN_VERSION_MAJOR;
		exp_minor = T4FW_MIN_VERSION_MINOR;
		exp_micro = T4FW_MIN_VERSION_MICRO;
		break;
	case CHELSIO_T5:
		exp_major = T5FW_MIN_VERSION_MAJOR;
		exp_minor = T5FW_MIN_VERSION_MINOR;
		exp_micro = T5FW_MIN_VERSION_MICRO;
		break;
	case CHELSIO_T6:
		exp_major = T6FW_MIN_VERSION_MAJOR;
		exp_minor = T6FW_MIN_VERSION_MINOR;
		exp_micro = T6FW_MIN_VERSION_MICRO;
		break;
	default:
		dev_err(adap->pdev_dev, "Unsupported chip type, %x\n",
			adap->chip);
		return -EINVAL;
	}

	if (major < exp_major || (major == exp_major && minor < exp_minor) ||
	    (major == exp_major && minor == exp_minor && micro < exp_micro)) {
		dev_err(adap->pdev_dev,
			"Card has firmware version %u.%u.%u, minimum "
			"supported firmware is %u.%u.%u.\n", major, minor,
			micro, exp_major, exp_minor, exp_micro);
		return -EFAULT;
	}
	return 0;
}

/* Is the given firmware API compatible with the one the driver was compiled
 * with?
 */
static int fw_compatible(const struct fw_hdr *hdr1, const struct fw_hdr *hdr2)
{

	/* short circuit if it's the exact same firmware version */
	if (hdr1->chip == hdr2->chip && hdr1->fw_ver == hdr2->fw_ver)
		return 1;

#define SAME_INTF(x) (hdr1->intfver_##x == hdr2->intfver_##x)
	if (hdr1->chip == hdr2->chip && SAME_INTF(nic) && SAME_INTF(vnic) &&
	    SAME_INTF(ri) && SAME_INTF(iscsi) && SAME_INTF(fcoe))
		return 1;
#undef SAME_INTF

	return 0;
}

/* The firmware in the filesystem is usable, but should it be installed?
 * This routine explains itself in detail if it indicates the filesystem
 * firmware should be installed.
 */
static int should_install_fs_fw(struct adapter *adap, int card_fw_usable,
				int k, int c)
{
	const char *reason;

	if (!card_fw_usable) {
		reason = "incompatible or unusable";
		goto install;
	}

	if (k > c) {
		reason = "older than the version supported with this driver";
		goto install;
	}

	return 0;

install:
	dev_err(adap->pdev_dev, "firmware on card (%u.%u.%u.%u) is %s, "
		"installing firmware %u.%u.%u.%u on card.\n",
		FW_HDR_FW_VER_MAJOR_G(c), FW_HDR_FW_VER_MINOR_G(c),
		FW_HDR_FW_VER_MICRO_G(c), FW_HDR_FW_VER_BUILD_G(c), reason,
		FW_HDR_FW_VER_MAJOR_G(k), FW_HDR_FW_VER_MINOR_G(k),
		FW_HDR_FW_VER_MICRO_G(k), FW_HDR_FW_VER_BUILD_G(k));

	return 1;
}

int t4_prep_fw(struct adapter *adap, struct fw_info *fw_info,
	       const u8 *fw_data, unsigned int fw_size,
	       struct fw_hdr *card_fw, enum dev_state state,
	       int *reset)
{
	int ret, card_fw_usable, fs_fw_usable;
	const struct fw_hdr *fs_fw;
	const struct fw_hdr *drv_fw;

	drv_fw = &fw_info->fw_hdr;

	/* Read the header of the firmware on the card */
	ret = t4_read_flash(adap, FLASH_FW_START,
			    sizeof(*card_fw) / sizeof(uint32_t),
			    (uint32_t *)card_fw, 1);
	if (ret == 0) {
		card_fw_usable = fw_compatible(drv_fw, (const void *)card_fw);
	} else {
		dev_err(adap->pdev_dev,
			"Unable to read card's firmware header: %d\n", ret);
		card_fw_usable = 0;
	}

	if (fw_data != NULL) {
		fs_fw = (const void *)fw_data;
		fs_fw_usable = fw_compatible(drv_fw, fs_fw);
	} else {
		fs_fw = NULL;
		fs_fw_usable = 0;
	}

	if (card_fw_usable && card_fw->fw_ver == drv_fw->fw_ver &&
	    (!fs_fw_usable || fs_fw->fw_ver == drv_fw->fw_ver)) {
		/* Common case: the firmware on the card is an exact match and
		 * the filesystem one is an exact match too, or the filesystem
		 * one is absent/incompatible.
		 */
	} else if (fs_fw_usable && state == DEV_STATE_UNINIT &&
		   should_install_fs_fw(adap, card_fw_usable,
					be32_to_cpu(fs_fw->fw_ver),
					be32_to_cpu(card_fw->fw_ver))) {
		ret = t4_fw_upgrade(adap, adap->mbox, fw_data,
				    fw_size, 0);
		if (ret != 0) {
			dev_err(adap->pdev_dev,
				"failed to install firmware: %d\n", ret);
			goto bye;
		}

		/* Installed successfully, update the cached header too. */
		*card_fw = *fs_fw;
		card_fw_usable = 1;
		*reset = 0;	/* already reset as part of load_fw */
	}

	if (!card_fw_usable) {
		uint32_t d, c, k;

		d = be32_to_cpu(drv_fw->fw_ver);
		c = be32_to_cpu(card_fw->fw_ver);
		k = fs_fw ? be32_to_cpu(fs_fw->fw_ver) : 0;

		dev_err(adap->pdev_dev, "Cannot find a usable firmware: "
			"chip state %d, "
			"driver compiled with %d.%d.%d.%d, "
			"card has %d.%d.%d.%d, filesystem has %d.%d.%d.%d\n",
			state,
			FW_HDR_FW_VER_MAJOR_G(d), FW_HDR_FW_VER_MINOR_G(d),
			FW_HDR_FW_VER_MICRO_G(d), FW_HDR_FW_VER_BUILD_G(d),
			FW_HDR_FW_VER_MAJOR_G(c), FW_HDR_FW_VER_MINOR_G(c),
			FW_HDR_FW_VER_MICRO_G(c), FW_HDR_FW_VER_BUILD_G(c),
			FW_HDR_FW_VER_MAJOR_G(k), FW_HDR_FW_VER_MINOR_G(k),
			FW_HDR_FW_VER_MICRO_G(k), FW_HDR_FW_VER_BUILD_G(k));
		ret = -EINVAL;
		goto bye;
	}

	/* We're using whatever's on the card and it's known to be good. */
	adap->params.fw_vers = be32_to_cpu(card_fw->fw_ver);
	adap->params.tp_vers = be32_to_cpu(card_fw->tp_microcode_ver);

bye:
	return ret;
}

/**
 *	t4_flash_erase_sectors - erase a range of flash sectors
 *	@adapter: the adapter
 *	@start: the first sector to erase
 *	@end: the last sector to erase
 *
 *	Erases the sectors in the given inclusive range.
 */
static int t4_flash_erase_sectors(struct adapter *adapter, int start, int end)
{
	int ret = 0;

	if (end >= adapter->params.sf_nsec)
		return -EINVAL;

	while (start <= end) {
		if ((ret = sf1_write(adapter, 1, 0, 1, SF_WR_ENABLE)) != 0 ||
		    (ret = sf1_write(adapter, 4, 0, 1,
				     SF_ERASE_SECTOR | (start << 8))) != 0 ||
		    (ret = flash_wait_op(adapter, 14, 500)) != 0) {
			dev_err(adapter->pdev_dev,
				"erase of flash sector %d failed, error %d\n",
				start, ret);
			break;
		}
		start++;
	}
	t4_write_reg(adapter, SF_OP_A, 0);    /* unlock SF */
	return ret;
}

/**
 *	t4_flash_cfg_addr - return the address of the flash configuration file
 *	@adapter: the adapter
 *
 *	Return the address within the flash where the Firmware Configuration
 *	File is stored.
 */
unsigned int t4_flash_cfg_addr(struct adapter *adapter)
{
	if (adapter->params.sf_size == 0x100000)
		return FLASH_FPGA_CFG_START;
	else
		return FLASH_CFG_START;
}

/* Return TRUE if the specified firmware matches the adapter.  I.e. T4
 * firmware for T4 adapters, T5 firmware for T5 adapters, etc.  We go ahead
 * and emit an error message for mismatched firmware to save our caller the
 * effort ...
 */
static bool t4_fw_matches_chip(const struct adapter *adap,
			       const struct fw_hdr *hdr)
{
	/* The expression below will return FALSE for any unsupported adapter
	 * which will keep us "honest" in the future ...
	 */
	if ((is_t4(adap->params.chip) && hdr->chip == FW_HDR_CHIP_T4) ||
	    (is_t5(adap->params.chip) && hdr->chip == FW_HDR_CHIP_T5) ||
	    (is_t6(adap->params.chip) && hdr->chip == FW_HDR_CHIP_T6))
		return true;

	dev_err(adap->pdev_dev,
		"FW image (%d) is not suitable for this adapter (%d)\n",
		hdr->chip, CHELSIO_CHIP_VERSION(adap->params.chip));
	return false;
}

/**
 *	t4_load_fw - download firmware
 *	@adap: the adapter
 *	@fw_data: the firmware image to write
 *	@size: image size
 *
 *	Write the supplied firmware image to the card's serial flash.
 */
int t4_load_fw(struct adapter *adap, const u8 *fw_data, unsigned int size)
{
	u32 csum;
	int ret, addr;
	unsigned int i;
	u8 first_page[SF_PAGE_SIZE];
	const __be32 *p = (const __be32 *)fw_data;
	const struct fw_hdr *hdr = (const struct fw_hdr *)fw_data;
	unsigned int sf_sec_size = adap->params.sf_size / adap->params.sf_nsec;
	unsigned int fw_start_sec = FLASH_FW_START_SEC;
	unsigned int fw_size = FLASH_FW_MAX_SIZE;
	unsigned int fw_start = FLASH_FW_START;

	if (!size) {
		dev_err(adap->pdev_dev, "FW image has no data\n");
		return -EINVAL;
	}
	if (size & 511) {
		dev_err(adap->pdev_dev,
			"FW image size not multiple of 512 bytes\n");
		return -EINVAL;
	}
	if ((unsigned int)be16_to_cpu(hdr->len512) * 512 != size) {
		dev_err(adap->pdev_dev,
			"FW image size differs from size in FW header\n");
		return -EINVAL;
	}
	if (size > fw_size) {
		dev_err(adap->pdev_dev, "FW image too large, max is %u bytes\n",
			fw_size);
		return -EFBIG;
	}
	if (!t4_fw_matches_chip(adap, hdr))
		return -EINVAL;

	for (csum = 0, i = 0; i < size / sizeof(csum); i++)
		csum += be32_to_cpu(p[i]);

	if (csum != 0xffffffff) {
		dev_err(adap->pdev_dev,
			"corrupted firmware image, checksum %#x\n", csum);
		return -EINVAL;
	}

	i = DIV_ROUND_UP(size, sf_sec_size);        /* # of sectors spanned */
	ret = t4_flash_erase_sectors(adap, fw_start_sec, fw_start_sec + i - 1);
	if (ret)
		goto out;

	/*
	 * We write the correct version at the end so the driver can see a bad
	 * version if the FW write fails.  Start by writing a copy of the
	 * first page with a bad version.
	 */
	memcpy(first_page, fw_data, SF_PAGE_SIZE);
	((struct fw_hdr *)first_page)->fw_ver = cpu_to_be32(0xffffffff);
	ret = t4_write_flash(adap, fw_start, SF_PAGE_SIZE, first_page);
	if (ret)
		goto out;

	addr = fw_start;
	for (size -= SF_PAGE_SIZE; size; size -= SF_PAGE_SIZE) {
		addr += SF_PAGE_SIZE;
		fw_data += SF_PAGE_SIZE;
		ret = t4_write_flash(adap, addr, SF_PAGE_SIZE, fw_data);
		if (ret)
			goto out;
	}

	ret = t4_write_flash(adap,
			     fw_start + offsetof(struct fw_hdr, fw_ver),
			     sizeof(hdr->fw_ver), (const u8 *)&hdr->fw_ver);
out:
	if (ret)
		dev_err(adap->pdev_dev, "firmware download failed, error %d\n",
			ret);
	else
		ret = t4_get_fw_version(adap, &adap->params.fw_vers);
	return ret;
}

/**
 *	t4_phy_fw_ver - return current PHY firmware version
 *	@adap: the adapter
 *	@phy_fw_ver: return value buffer for PHY firmware version
 *
 *	Returns the current version of external PHY firmware on the
 *	adapter.
 */
int t4_phy_fw_ver(struct adapter *adap, int *phy_fw_ver)
{
	u32 param, val;
	int ret;

	param = (FW_PARAMS_MNEM_V(FW_PARAMS_MNEM_DEV) |
		 FW_PARAMS_PARAM_X_V(FW_PARAMS_PARAM_DEV_PHYFW) |
		 FW_PARAMS_PARAM_Y_V(adap->params.portvec) |
		 FW_PARAMS_PARAM_Z_V(FW_PARAMS_PARAM_DEV_PHYFW_VERSION));
	ret = t4_query_params(adap, adap->mbox, adap->pf, 0, 1,
			      &param, &val);
	if (ret)
		return ret;
	*phy_fw_ver = val;
	return 0;
}

/**
 *	t4_load_phy_fw - download port PHY firmware
 *	@adap: the adapter
 *	@win: the PCI-E Memory Window index to use for t4_memory_rw()
 *	@win_lock: the lock to use to guard the memory copy
 *	@phy_fw_version: function to check PHY firmware versions
 *	@phy_fw_data: the PHY firmware image to write
 *	@phy_fw_size: image size
 *
 *	Transfer the specified PHY firmware to the adapter.  If a non-NULL
 *	@phy_fw_version is supplied, then it will be used to determine if
 *	it's necessary to perform the transfer by comparing the version
 *	of any existing adapter PHY firmware with that of the passed in
 *	PHY firmware image.  If @win_lock is non-NULL then it will be used
 *	around the call to t4_memory_rw() which transfers the PHY firmware
 *	to the adapter.
 *
 *	A negative error number will be returned if an error occurs.  If
 *	version number support is available and there's no need to upgrade
 *	the firmware, 0 will be returned.  If firmware is successfully
 *	transferred to the adapter, 1 will be retured.
 *
 *	NOTE: some adapters only have local RAM to store the PHY firmware.  As
 *	a result, a RESET of the adapter would cause that RAM to lose its
 *	contents.  Thus, loading PHY firmware on such adapters must happen
 *	after any FW_RESET_CMDs ...
 */
int t4_load_phy_fw(struct adapter *adap,
		   int win, spinlock_t *win_lock,
		   int (*phy_fw_version)(const u8 *, size_t),
		   const u8 *phy_fw_data, size_t phy_fw_size)
{
	unsigned long mtype = 0, maddr = 0;
	u32 param, val;
	int cur_phy_fw_ver = 0, new_phy_fw_vers = 0;
	int ret;

	/* If we have version number support, then check to see if the adapter
	 * already has up-to-date PHY firmware loaded.
	 */
	 if (phy_fw_version) {
		new_phy_fw_vers = phy_fw_version(phy_fw_data, phy_fw_size);
		ret = t4_phy_fw_ver(adap, &cur_phy_fw_ver);
		if (ret < 0)
			return ret;

		if (cur_phy_fw_ver >= new_phy_fw_vers) {
			CH_WARN(adap, "PHY Firmware already up-to-date, "
				"version %#x\n", cur_phy_fw_ver);
			return 0;
		}
	}

	/* Ask the firmware where it wants us to copy the PHY firmware image.
	 * The size of the file requires a special version of the READ coommand
	 * which will pass the file size via the values field in PARAMS_CMD and
	 * retrieve the return value from firmware and place it in the same
	 * buffer values
	 */
	param = (FW_PARAMS_MNEM_V(FW_PARAMS_MNEM_DEV) |
		 FW_PARAMS_PARAM_X_V(FW_PARAMS_PARAM_DEV_PHYFW) |
		 FW_PARAMS_PARAM_Y_V(adap->params.portvec) |
		 FW_PARAMS_PARAM_Z_V(FW_PARAMS_PARAM_DEV_PHYFW_DOWNLOAD));
	val = phy_fw_size;
	ret = t4_query_params_rw(adap, adap->mbox, adap->pf, 0, 1,
				 &param, &val, 1, true);
	if (ret < 0)
		return ret;
	mtype = val >> 8;
	maddr = (val & 0xff) << 16;

	/* Copy the supplied PHY Firmware image to the adapter memory location
	 * allocated by the adapter firmware.
	 */
	if (win_lock)
		spin_lock_bh(win_lock);
	ret = t4_memory_rw(adap, win, mtype, maddr,
			   phy_fw_size, (__be32 *)phy_fw_data,
			   T4_MEMORY_WRITE);
	if (win_lock)
		spin_unlock_bh(win_lock);
	if (ret)
		return ret;

	/* Tell the firmware that the PHY firmware image has been written to
	 * RAM and it can now start copying it over to the PHYs.  The chip
	 * firmware will RESET the affected PHYs as part of this operation
	 * leaving them running the new PHY firmware image.
	 */
	param = (FW_PARAMS_MNEM_V(FW_PARAMS_MNEM_DEV) |
		 FW_PARAMS_PARAM_X_V(FW_PARAMS_PARAM_DEV_PHYFW) |
		 FW_PARAMS_PARAM_Y_V(adap->params.portvec) |
		 FW_PARAMS_PARAM_Z_V(FW_PARAMS_PARAM_DEV_PHYFW_DOWNLOAD));
	ret = t4_set_params_timeout(adap, adap->mbox, adap->pf, 0, 1,
				    &param, &val, 30000);

	/* If we have version number support, then check to see that the new
	 * firmware got loaded properly.
	 */
	if (phy_fw_version) {
		ret = t4_phy_fw_ver(adap, &cur_phy_fw_ver);
		if (ret < 0)
			return ret;

		if (cur_phy_fw_ver != new_phy_fw_vers) {
			CH_WARN(adap, "PHY Firmware did not update: "
				"version on adapter %#x, "
				"version flashed %#x\n",
				cur_phy_fw_ver, new_phy_fw_vers);
			return -ENXIO;
		}
	}

	return 1;
}

/**
 *	t4_fwcache - firmware cache operation
 *	@adap: the adapter
 *	@op  : the operation (flush or flush and invalidate)
 */
int t4_fwcache(struct adapter *adap, enum fw_params_param_dev_fwcache op)
{
	struct fw_params_cmd c;

	memset(&c, 0, sizeof(c));
	c.op_to_vfn =
		cpu_to_be32(FW_CMD_OP_V(FW_PARAMS_CMD) |
			    FW_CMD_REQUEST_F | FW_CMD_WRITE_F |
			    FW_PARAMS_CMD_PFN_V(adap->pf) |
			    FW_PARAMS_CMD_VFN_V(0));
	c.retval_len16 = cpu_to_be32(FW_LEN16(c));
	c.param[0].mnem =
		cpu_to_be32(FW_PARAMS_MNEM_V(FW_PARAMS_MNEM_DEV) |
			    FW_PARAMS_PARAM_X_V(FW_PARAMS_PARAM_DEV_FWCACHE));
	c.param[0].val = cpu_to_be32(op);

	return t4_wr_mbox(adap, adap->mbox, &c, sizeof(c), NULL);
}

void t4_cim_read_pif_la(struct adapter *adap, u32 *pif_req, u32 *pif_rsp,
			unsigned int *pif_req_wrptr,
			unsigned int *pif_rsp_wrptr)
{
	int i, j;
	u32 cfg, val, req, rsp;

	cfg = t4_read_reg(adap, CIM_DEBUGCFG_A);
	if (cfg & LADBGEN_F)
		t4_write_reg(adap, CIM_DEBUGCFG_A, cfg ^ LADBGEN_F);

	val = t4_read_reg(adap, CIM_DEBUGSTS_A);
	req = POLADBGWRPTR_G(val);
	rsp = PILADBGWRPTR_G(val);
	if (pif_req_wrptr)
		*pif_req_wrptr = req;
	if (pif_rsp_wrptr)
		*pif_rsp_wrptr = rsp;

	for (i = 0; i < CIM_PIFLA_SIZE; i++) {
		for (j = 0; j < 6; j++) {
			t4_write_reg(adap, CIM_DEBUGCFG_A, POLADBGRDPTR_V(req) |
				     PILADBGRDPTR_V(rsp));
			*pif_req++ = t4_read_reg(adap, CIM_PO_LA_DEBUGDATA_A);
			*pif_rsp++ = t4_read_reg(adap, CIM_PI_LA_DEBUGDATA_A);
			req++;
			rsp++;
		}
		req = (req + 2) & POLADBGRDPTR_M;
		rsp = (rsp + 2) & PILADBGRDPTR_M;
	}
	t4_write_reg(adap, CIM_DEBUGCFG_A, cfg);
}

void t4_cim_read_ma_la(struct adapter *adap, u32 *ma_req, u32 *ma_rsp)
{
	u32 cfg;
	int i, j, idx;

	cfg = t4_read_reg(adap, CIM_DEBUGCFG_A);
	if (cfg & LADBGEN_F)
		t4_write_reg(adap, CIM_DEBUGCFG_A, cfg ^ LADBGEN_F);

	for (i = 0; i < CIM_MALA_SIZE; i++) {
		for (j = 0; j < 5; j++) {
			idx = 8 * i + j;
			t4_write_reg(adap, CIM_DEBUGCFG_A, POLADBGRDPTR_V(idx) |
				     PILADBGRDPTR_V(idx));
			*ma_req++ = t4_read_reg(adap, CIM_PO_LA_MADEBUGDATA_A);
			*ma_rsp++ = t4_read_reg(adap, CIM_PI_LA_MADEBUGDATA_A);
		}
	}
	t4_write_reg(adap, CIM_DEBUGCFG_A, cfg);
}

void t4_ulprx_read_la(struct adapter *adap, u32 *la_buf)
{
	unsigned int i, j;

	for (i = 0; i < 8; i++) {
		u32 *p = la_buf + i;

		t4_write_reg(adap, ULP_RX_LA_CTL_A, i);
		j = t4_read_reg(adap, ULP_RX_LA_WRPTR_A);
		t4_write_reg(adap, ULP_RX_LA_RDPTR_A, j);
		for (j = 0; j < ULPRX_LA_SIZE; j++, p += 8)
			*p = t4_read_reg(adap, ULP_RX_LA_RDDATA_A);
	}
}

#define ADVERT_MASK (FW_PORT_CAP32_SPEED_V(FW_PORT_CAP32_SPEED_M) | \
		     FW_PORT_CAP32_ANEG)

/**
 *	fwcaps16_to_caps32 - convert 16-bit Port Capabilities to 32-bits
 *	@caps16: a 16-bit Port Capabilities value
 *
 *	Returns the equivalent 32-bit Port Capabilities value.
 */
static fw_port_cap32_t fwcaps16_to_caps32(fw_port_cap16_t caps16)
{
	fw_port_cap32_t caps32 = 0;

	#define CAP16_TO_CAP32(__cap) \
		do { \
			if (caps16 & FW_PORT_CAP_##__cap) \
				caps32 |= FW_PORT_CAP32_##__cap; \
		} while (0)

	CAP16_TO_CAP32(SPEED_100M);
	CAP16_TO_CAP32(SPEED_1G);
	CAP16_TO_CAP32(SPEED_25G);
	CAP16_TO_CAP32(SPEED_10G);
	CAP16_TO_CAP32(SPEED_40G);
	CAP16_TO_CAP32(SPEED_100G);
	CAP16_TO_CAP32(FC_RX);
	CAP16_TO_CAP32(FC_TX);
	CAP16_TO_CAP32(ANEG);
	CAP16_TO_CAP32(FORCE_PAUSE);
	CAP16_TO_CAP32(MDIAUTO);
	CAP16_TO_CAP32(MDISTRAIGHT);
	CAP16_TO_CAP32(FEC_RS);
	CAP16_TO_CAP32(FEC_BASER_RS);
	CAP16_TO_CAP32(802_3_PAUSE);
	CAP16_TO_CAP32(802_3_ASM_DIR);

	#undef CAP16_TO_CAP32

	return caps32;
}

/**
 *	fwcaps32_to_caps16 - convert 32-bit Port Capabilities to 16-bits
 *	@caps32: a 32-bit Port Capabilities value
 *
 *	Returns the equivalent 16-bit Port Capabilities value.  Note that
 *	not all 32-bit Port Capabilities can be represented in the 16-bit
 *	Port Capabilities and some fields/values may not make it.
 */
static fw_port_cap16_t fwcaps32_to_caps16(fw_port_cap32_t caps32)
{
	fw_port_cap16_t caps16 = 0;

	#define CAP32_TO_CAP16(__cap) \
		do { \
			if (caps32 & FW_PORT_CAP32_##__cap) \
				caps16 |= FW_PORT_CAP_##__cap; \
		} while (0)

	CAP32_TO_CAP16(SPEED_100M);
	CAP32_TO_CAP16(SPEED_1G);
	CAP32_TO_CAP16(SPEED_10G);
	CAP32_TO_CAP16(SPEED_25G);
	CAP32_TO_CAP16(SPEED_40G);
	CAP32_TO_CAP16(SPEED_100G);
	CAP32_TO_CAP16(FC_RX);
	CAP32_TO_CAP16(FC_TX);
	CAP32_TO_CAP16(802_3_PAUSE);
	CAP32_TO_CAP16(802_3_ASM_DIR);
	CAP32_TO_CAP16(ANEG);
	CAP32_TO_CAP16(FORCE_PAUSE);
	CAP32_TO_CAP16(MDIAUTO);
	CAP32_TO_CAP16(MDISTRAIGHT);
	CAP32_TO_CAP16(FEC_RS);
	CAP32_TO_CAP16(FEC_BASER_RS);

	#undef CAP32_TO_CAP16

	return caps16;
}

/* Translate Firmware Port Capabilities Pause specification to Common Code */
static inline enum cc_pause fwcap_to_cc_pause(fw_port_cap32_t fw_pause)
{
	enum cc_pause cc_pause = 0;

	if (fw_pause & FW_PORT_CAP32_FC_RX)
		cc_pause |= PAUSE_RX;
	if (fw_pause & FW_PORT_CAP32_FC_TX)
		cc_pause |= PAUSE_TX;

	return cc_pause;
}

/* Translate Common Code Pause specification into Firmware Port Capabilities */
static inline fw_port_cap32_t cc_to_fwcap_pause(enum cc_pause cc_pause)
{
	fw_port_cap32_t fw_pause = 0;

	if (cc_pause & PAUSE_RX)
		fw_pause |= FW_PORT_CAP32_FC_RX;
	if (cc_pause & PAUSE_TX)
		fw_pause |= FW_PORT_CAP32_FC_TX;
	if (!(cc_pause & PAUSE_AUTONEG))
		fw_pause |= FW_PORT_CAP32_FORCE_PAUSE;

	return fw_pause;
}

/* Translate Firmware Forward Error Correction specification to Common Code */
static inline enum cc_fec fwcap_to_cc_fec(fw_port_cap32_t fw_fec)
{
	enum cc_fec cc_fec = 0;

	if (fw_fec & FW_PORT_CAP32_FEC_RS)
		cc_fec |= FEC_RS;
	if (fw_fec & FW_PORT_CAP32_FEC_BASER_RS)
		cc_fec |= FEC_BASER_RS;

	return cc_fec;
}

/* Translate Common Code Forward Error Correction specification to Firmware */
static inline fw_port_cap32_t cc_to_fwcap_fec(enum cc_fec cc_fec)
{
	fw_port_cap32_t fw_fec = 0;

	if (cc_fec & FEC_RS)
		fw_fec |= FW_PORT_CAP32_FEC_RS;
	if (cc_fec & FEC_BASER_RS)
		fw_fec |= FW_PORT_CAP32_FEC_BASER_RS;

	return fw_fec;
}

/**
 *	t4_link_l1cfg - apply link configuration to MAC/PHY
 *	@adapter: the adapter
 *	@mbox: the Firmware Mailbox to use
 *	@port: the Port ID
 *	@lc: the Port's Link Configuration
 *
 *	Set up a port's MAC and PHY according to a desired link configuration.
 *	- If the PHY can auto-negotiate first decide what to advertise, then
 *	  enable/disable auto-negotiation as desired, and reset.
 *	- If the PHY does not auto-negotiate just reset it.
 *	- If auto-negotiation is off set the MAC to the proper speed/duplex/FC,
 *	  otherwise do it later based on the outcome of auto-negotiation.
 */
int t4_link_l1cfg_core(struct adapter *adapter, unsigned int mbox,
		       unsigned int port, struct link_config *lc,
		       bool sleep_ok, int timeout)
{
	unsigned int fw_caps = adapter->params.fw_caps_support;
	fw_port_cap32_t fw_fc, cc_fec, fw_fec, rcap;
	struct fw_port_cmd cmd;
	unsigned int fw_mdi;
	int ret;

	fw_mdi = (FW_PORT_CAP32_MDI_V(FW_PORT_CAP32_MDI_AUTO) & lc->pcaps);
	/* Convert driver coding of Pause Frame Flow Control settings into the
	 * Firmware's API.
	 */
	fw_fc = cc_to_fwcap_pause(lc->requested_fc);

	/* Convert Common Code Forward Error Control settings into the
	 * Firmware's API.  If the current Requested FEC has "Automatic"
	 * (IEEE 802.3) specified, then we use whatever the Firmware
	 * sent us as part of it's IEEE 802.3-based interpratation of
	 * the Transceiver Module EPROM FEC parameters.  Otherwise we
	 * use whatever is in the current Requested FEC settings.
	 */
	if (lc->requested_fec & FEC_AUTO)
		cc_fec = fwcap_to_cc_fec(lc->def_acaps);
	else
		cc_fec = lc->requested_fec;
	fw_fec = cc_to_fwcap_fec(cc_fec);

	/* Figure out what our Requested Port Capabilities are going to be.
	 */
	if (!(lc->pcaps & FW_PORT_CAP32_ANEG)) {
		rcap = lc->acaps | fw_fc | fw_fec;
		lc->fc = lc->requested_fc & ~PAUSE_AUTONEG;
		lc->fec = cc_fec;
	} else if (lc->autoneg == AUTONEG_DISABLE) {
		rcap = lc->speed_caps | fw_fc | fw_fec | fw_mdi;
		lc->fc = lc->requested_fc & ~PAUSE_AUTONEG;
		lc->fec = cc_fec;
	} else {
		rcap = lc->acaps | fw_fc | fw_fec | fw_mdi;
	}

	/* Note that older Firmware doesn't have FW_PORT_CAP32_FORCE_PAUSE, so
	 * we need to exclude this from this check in order to maintain
	 * compatibility ...
	 */
	if ((rcap & ~lc->pcaps) & ~FW_PORT_CAP32_FORCE_PAUSE) {
		dev_err(adapter->pdev_dev,
			"Requested Port Capabilities %#x exceed Physical Port Capabilities %#x\n",
			rcap, lc->pcaps);
		return -EINVAL;
	}

	/* And send that on to the Firmware ...
	 */
	memset(&cmd, 0, sizeof(cmd));
	cmd.op_to_portid = cpu_to_be32(FW_CMD_OP_V(FW_PORT_CMD) |
				       FW_CMD_REQUEST_F | FW_CMD_EXEC_F |
				       FW_PORT_CMD_PORTID_V(port));
	cmd.action_to_len16 =
		cpu_to_be32(FW_PORT_CMD_ACTION_V(fw_caps == FW_CAPS16
						 ? FW_PORT_ACTION_L1_CFG
						 : FW_PORT_ACTION_L1_CFG32) |
						 FW_LEN16(cmd));
	if (fw_caps == FW_CAPS16)
		cmd.u.l1cfg.rcap = cpu_to_be32(fwcaps32_to_caps16(rcap));
	else
		cmd.u.l1cfg32.rcap32 = cpu_to_be32(rcap);

	ret = t4_wr_mbox_meat_timeout(adapter, mbox, &cmd, sizeof(cmd), NULL,
				      sleep_ok, timeout);
	if (ret) {
		dev_err(adapter->pdev_dev,
			"Requested Port Capabilities %#x rejected, error %d\n",
			rcap, -ret);
		return ret;
	}
	return ret;
}

/**
 *	t4_restart_aneg - restart autonegotiation
 *	@adap: the adapter
 *	@mbox: mbox to use for the FW command
 *	@port: the port id
 *
 *	Restarts autonegotiation for the selected port.
 */
int t4_restart_aneg(struct adapter *adap, unsigned int mbox, unsigned int port)
{
	struct fw_port_cmd c;

	memset(&c, 0, sizeof(c));
	c.op_to_portid = cpu_to_be32(FW_CMD_OP_V(FW_PORT_CMD) |
				     FW_CMD_REQUEST_F | FW_CMD_EXEC_F |
				     FW_PORT_CMD_PORTID_V(port));
	c.action_to_len16 =
		cpu_to_be32(FW_PORT_CMD_ACTION_V(FW_PORT_ACTION_L1_CFG) |
			    FW_LEN16(c));
	c.u.l1cfg.rcap = cpu_to_be32(FW_PORT_CAP32_ANEG);
	return t4_wr_mbox(adap, mbox, &c, sizeof(c), NULL);
}

typedef void (*int_handler_t)(struct adapter *adap);

struct intr_info {
	unsigned int mask;       /* bits to check in interrupt status */
	const char *msg;         /* message to print or NULL */
	short stat_idx;          /* stat counter to increment or -1 */
	unsigned short fatal;    /* whether the condition reported is fatal */
	int_handler_t int_handler; /* platform-specific int handler */
};

/**
 *	t4_handle_intr_status - table driven interrupt handler
 *	@adapter: the adapter that generated the interrupt
 *	@reg: the interrupt status register to process
 *	@acts: table of interrupt actions
 *
 *	A table driven interrupt handler that applies a set of masks to an
 *	interrupt status word and performs the corresponding actions if the
 *	interrupts described by the mask have occurred.  The actions include
 *	optionally emitting a warning or alert message.  The table is terminated
 *	by an entry specifying mask 0.  Returns the number of fatal interrupt
 *	conditions.
 */
static int t4_handle_intr_status(struct adapter *adapter, unsigned int reg,
				 const struct intr_info *acts)
{
	int fatal = 0;
	unsigned int mask = 0;
	unsigned int status = t4_read_reg(adapter, reg);

	for ( ; acts->mask; ++acts) {
		if (!(status & acts->mask))
			continue;
		if (acts->fatal) {
			fatal++;
			dev_alert(adapter->pdev_dev, "%s (0x%x)\n", acts->msg,
				  status & acts->mask);
		} else if (acts->msg && printk_ratelimit())
			dev_warn(adapter->pdev_dev, "%s (0x%x)\n", acts->msg,
				 status & acts->mask);
		if (acts->int_handler)
			acts->int_handler(adapter);
		mask |= acts->mask;
	}
	status &= mask;
	if (status)                           /* clear processed interrupts */
		t4_write_reg(adapter, reg, status);
	return fatal;
}

/*
 * Interrupt handler for the PCIE module.
 */
static void pcie_intr_handler(struct adapter *adapter)
{
	static const struct intr_info sysbus_intr_info[] = {
		{ RNPP_F, "RXNP array parity error", -1, 1 },
		{ RPCP_F, "RXPC array parity error", -1, 1 },
		{ RCIP_F, "RXCIF array parity error", -1, 1 },
		{ RCCP_F, "Rx completions control array parity error", -1, 1 },
		{ RFTP_F, "RXFT array parity error", -1, 1 },
		{ 0 }
	};
	static const struct intr_info pcie_port_intr_info[] = {
		{ TPCP_F, "TXPC array parity error", -1, 1 },
		{ TNPP_F, "TXNP array parity error", -1, 1 },
		{ TFTP_F, "TXFT array parity error", -1, 1 },
		{ TCAP_F, "TXCA array parity error", -1, 1 },
		{ TCIP_F, "TXCIF array parity error", -1, 1 },
		{ RCAP_F, "RXCA array parity error", -1, 1 },
		{ OTDD_F, "outbound request TLP discarded", -1, 1 },
		{ RDPE_F, "Rx data parity error", -1, 1 },
		{ TDUE_F, "Tx uncorrectable data error", -1, 1 },
		{ 0 }
	};
	static const struct intr_info pcie_intr_info[] = {
		{ MSIADDRLPERR_F, "MSI AddrL parity error", -1, 1 },
		{ MSIADDRHPERR_F, "MSI AddrH parity error", -1, 1 },
		{ MSIDATAPERR_F, "MSI data parity error", -1, 1 },
		{ MSIXADDRLPERR_F, "MSI-X AddrL parity error", -1, 1 },
		{ MSIXADDRHPERR_F, "MSI-X AddrH parity error", -1, 1 },
		{ MSIXDATAPERR_F, "MSI-X data parity error", -1, 1 },
		{ MSIXDIPERR_F, "MSI-X DI parity error", -1, 1 },
		{ PIOCPLPERR_F, "PCI PIO completion FIFO parity error", -1, 1 },
		{ PIOREQPERR_F, "PCI PIO request FIFO parity error", -1, 1 },
		{ TARTAGPERR_F, "PCI PCI target tag FIFO parity error", -1, 1 },
		{ CCNTPERR_F, "PCI CMD channel count parity error", -1, 1 },
		{ CREQPERR_F, "PCI CMD channel request parity error", -1, 1 },
		{ CRSPPERR_F, "PCI CMD channel response parity error", -1, 1 },
		{ DCNTPERR_F, "PCI DMA channel count parity error", -1, 1 },
		{ DREQPERR_F, "PCI DMA channel request parity error", -1, 1 },
		{ DRSPPERR_F, "PCI DMA channel response parity error", -1, 1 },
		{ HCNTPERR_F, "PCI HMA channel count parity error", -1, 1 },
		{ HREQPERR_F, "PCI HMA channel request parity error", -1, 1 },
		{ HRSPPERR_F, "PCI HMA channel response parity error", -1, 1 },
		{ CFGSNPPERR_F, "PCI config snoop FIFO parity error", -1, 1 },
		{ FIDPERR_F, "PCI FID parity error", -1, 1 },
		{ INTXCLRPERR_F, "PCI INTx clear parity error", -1, 1 },
		{ MATAGPERR_F, "PCI MA tag parity error", -1, 1 },
		{ PIOTAGPERR_F, "PCI PIO tag parity error", -1, 1 },
		{ RXCPLPERR_F, "PCI Rx completion parity error", -1, 1 },
		{ RXWRPERR_F, "PCI Rx write parity error", -1, 1 },
		{ RPLPERR_F, "PCI replay buffer parity error", -1, 1 },
		{ PCIESINT_F, "PCI core secondary fault", -1, 1 },
		{ PCIEPINT_F, "PCI core primary fault", -1, 1 },
		{ UNXSPLCPLERR_F, "PCI unexpected split completion error",
		  -1, 0 },
		{ 0 }
	};

	static struct intr_info t5_pcie_intr_info[] = {
		{ MSTGRPPERR_F, "Master Response Read Queue parity error",
		  -1, 1 },
		{ MSTTIMEOUTPERR_F, "Master Timeout FIFO parity error", -1, 1 },
		{ MSIXSTIPERR_F, "MSI-X STI SRAM parity error", -1, 1 },
		{ MSIXADDRLPERR_F, "MSI-X AddrL parity error", -1, 1 },
		{ MSIXADDRHPERR_F, "MSI-X AddrH parity error", -1, 1 },
		{ MSIXDATAPERR_F, "MSI-X data parity error", -1, 1 },
		{ MSIXDIPERR_F, "MSI-X DI parity error", -1, 1 },
		{ PIOCPLGRPPERR_F, "PCI PIO completion Group FIFO parity error",
		  -1, 1 },
		{ PIOREQGRPPERR_F, "PCI PIO request Group FIFO parity error",
		  -1, 1 },
		{ TARTAGPERR_F, "PCI PCI target tag FIFO parity error", -1, 1 },
		{ MSTTAGQPERR_F, "PCI master tag queue parity error", -1, 1 },
		{ CREQPERR_F, "PCI CMD channel request parity error", -1, 1 },
		{ CRSPPERR_F, "PCI CMD channel response parity error", -1, 1 },
		{ DREQWRPERR_F, "PCI DMA channel write request parity error",
		  -1, 1 },
		{ DREQPERR_F, "PCI DMA channel request parity error", -1, 1 },
		{ DRSPPERR_F, "PCI DMA channel response parity error", -1, 1 },
		{ HREQWRPERR_F, "PCI HMA channel count parity error", -1, 1 },
		{ HREQPERR_F, "PCI HMA channel request parity error", -1, 1 },
		{ HRSPPERR_F, "PCI HMA channel response parity error", -1, 1 },
		{ CFGSNPPERR_F, "PCI config snoop FIFO parity error", -1, 1 },
		{ FIDPERR_F, "PCI FID parity error", -1, 1 },
		{ VFIDPERR_F, "PCI INTx clear parity error", -1, 1 },
		{ MAGRPPERR_F, "PCI MA group FIFO parity error", -1, 1 },
		{ PIOTAGPERR_F, "PCI PIO tag parity error", -1, 1 },
		{ IPRXHDRGRPPERR_F, "PCI IP Rx header group parity error",
		  -1, 1 },
		{ IPRXDATAGRPPERR_F, "PCI IP Rx data group parity error",
		  -1, 1 },
		{ RPLPERR_F, "PCI IP replay buffer parity error", -1, 1 },
		{ IPSOTPERR_F, "PCI IP SOT buffer parity error", -1, 1 },
		{ TRGT1GRPPERR_F, "PCI TRGT1 group FIFOs parity error", -1, 1 },
		{ READRSPERR_F, "Outbound read error", -1, 0 },
		{ 0 }
	};

	int fat;

	if (is_t4(adapter->params.chip))
		fat = t4_handle_intr_status(adapter,
				PCIE_CORE_UTL_SYSTEM_BUS_AGENT_STATUS_A,
				sysbus_intr_info) +
			t4_handle_intr_status(adapter,
					PCIE_CORE_UTL_PCI_EXPRESS_PORT_STATUS_A,
					pcie_port_intr_info) +
			t4_handle_intr_status(adapter, PCIE_INT_CAUSE_A,
					      pcie_intr_info);
	else
		fat = t4_handle_intr_status(adapter, PCIE_INT_CAUSE_A,
					    t5_pcie_intr_info);

	if (fat)
		t4_fatal_err(adapter);
}

/*
 * TP interrupt handler.
 */
static void tp_intr_handler(struct adapter *adapter)
{
	static const struct intr_info tp_intr_info[] = {
		{ 0x3fffffff, "TP parity error", -1, 1 },
		{ FLMTXFLSTEMPTY_F, "TP out of Tx pages", -1, 1 },
		{ 0 }
	};

	if (t4_handle_intr_status(adapter, TP_INT_CAUSE_A, tp_intr_info))
		t4_fatal_err(adapter);
}

/*
 * SGE interrupt handler.
 */
static void sge_intr_handler(struct adapter *adapter)
{
	u64 v;
	u32 err;

	static const struct intr_info sge_intr_info[] = {
		{ ERR_CPL_EXCEED_IQE_SIZE_F,
		  "SGE received CPL exceeding IQE size", -1, 1 },
		{ ERR_INVALID_CIDX_INC_F,
		  "SGE GTS CIDX increment too large", -1, 0 },
		{ ERR_CPL_OPCODE_0_F, "SGE received 0-length CPL", -1, 0 },
		{ DBFIFO_LP_INT_F, NULL, -1, 0, t4_db_full },
		{ ERR_DATA_CPL_ON_HIGH_QID1_F | ERR_DATA_CPL_ON_HIGH_QID0_F,
		  "SGE IQID > 1023 received CPL for FL", -1, 0 },
		{ ERR_BAD_DB_PIDX3_F, "SGE DBP 3 pidx increment too large", -1,
		  0 },
		{ ERR_BAD_DB_PIDX2_F, "SGE DBP 2 pidx increment too large", -1,
		  0 },
		{ ERR_BAD_DB_PIDX1_F, "SGE DBP 1 pidx increment too large", -1,
		  0 },
		{ ERR_BAD_DB_PIDX0_F, "SGE DBP 0 pidx increment too large", -1,
		  0 },
		{ ERR_ING_CTXT_PRIO_F,
		  "SGE too many priority ingress contexts", -1, 0 },
		{ INGRESS_SIZE_ERR_F, "SGE illegal ingress QID", -1, 0 },
		{ EGRESS_SIZE_ERR_F, "SGE illegal egress QID", -1, 0 },
		{ 0 }
	};

	static struct intr_info t4t5_sge_intr_info[] = {
		{ ERR_DROPPED_DB_F, NULL, -1, 0, t4_db_dropped },
		{ DBFIFO_HP_INT_F, NULL, -1, 0, t4_db_full },
		{ ERR_EGR_CTXT_PRIO_F,
		  "SGE too many priority egress contexts", -1, 0 },
		{ 0 }
	};

	v = (u64)t4_read_reg(adapter, SGE_INT_CAUSE1_A) |
		((u64)t4_read_reg(adapter, SGE_INT_CAUSE2_A) << 32);
	if (v) {
		dev_alert(adapter->pdev_dev, "SGE parity error (%#llx)\n",
				(unsigned long long)v);
		t4_write_reg(adapter, SGE_INT_CAUSE1_A, v);
		t4_write_reg(adapter, SGE_INT_CAUSE2_A, v >> 32);
	}

	v |= t4_handle_intr_status(adapter, SGE_INT_CAUSE3_A, sge_intr_info);
	if (CHELSIO_CHIP_VERSION(adapter->params.chip) <= CHELSIO_T5)
		v |= t4_handle_intr_status(adapter, SGE_INT_CAUSE3_A,
					   t4t5_sge_intr_info);

	err = t4_read_reg(adapter, SGE_ERROR_STATS_A);
	if (err & ERROR_QID_VALID_F) {
		dev_err(adapter->pdev_dev, "SGE error for queue %u\n",
			ERROR_QID_G(err));
		if (err & UNCAPTURED_ERROR_F)
			dev_err(adapter->pdev_dev,
				"SGE UNCAPTURED_ERROR set (clearing)\n");
		t4_write_reg(adapter, SGE_ERROR_STATS_A, ERROR_QID_VALID_F |
			     UNCAPTURED_ERROR_F);
	}

	if (v != 0)
		t4_fatal_err(adapter);
}

#define CIM_OBQ_INTR (OBQULP0PARERR_F | OBQULP1PARERR_F | OBQULP2PARERR_F |\
		      OBQULP3PARERR_F | OBQSGEPARERR_F | OBQNCSIPARERR_F)
#define CIM_IBQ_INTR (IBQTP0PARERR_F | IBQTP1PARERR_F | IBQULPPARERR_F |\
		      IBQSGEHIPARERR_F | IBQSGELOPARERR_F | IBQNCSIPARERR_F)

/*
 * CIM interrupt handler.
 */
static void cim_intr_handler(struct adapter *adapter)
{
	static const struct intr_info cim_intr_info[] = {
		{ PREFDROPINT_F, "CIM control register prefetch drop", -1, 1 },
		{ CIM_OBQ_INTR, "CIM OBQ parity error", -1, 1 },
		{ CIM_IBQ_INTR, "CIM IBQ parity error", -1, 1 },
		{ MBUPPARERR_F, "CIM mailbox uP parity error", -1, 1 },
		{ MBHOSTPARERR_F, "CIM mailbox host parity error", -1, 1 },
		{ TIEQINPARERRINT_F, "CIM TIEQ outgoing parity error", -1, 1 },
		{ TIEQOUTPARERRINT_F, "CIM TIEQ incoming parity error", -1, 1 },
		{ TIMER0INT_F, "CIM TIMER0 interrupt", -1, 1 },
		{ 0 }
	};
	static const struct intr_info cim_upintr_info[] = {
		{ RSVDSPACEINT_F, "CIM reserved space access", -1, 1 },
		{ ILLTRANSINT_F, "CIM illegal transaction", -1, 1 },
		{ ILLWRINT_F, "CIM illegal write", -1, 1 },
		{ ILLRDINT_F, "CIM illegal read", -1, 1 },
		{ ILLRDBEINT_F, "CIM illegal read BE", -1, 1 },
		{ ILLWRBEINT_F, "CIM illegal write BE", -1, 1 },
		{ SGLRDBOOTINT_F, "CIM single read from boot space", -1, 1 },
		{ SGLWRBOOTINT_F, "CIM single write to boot space", -1, 1 },
		{ BLKWRBOOTINT_F, "CIM block write to boot space", -1, 1 },
		{ SGLRDFLASHINT_F, "CIM single read from flash space", -1, 1 },
		{ SGLWRFLASHINT_F, "CIM single write to flash space", -1, 1 },
		{ BLKWRFLASHINT_F, "CIM block write to flash space", -1, 1 },
		{ SGLRDEEPROMINT_F, "CIM single EEPROM read", -1, 1 },
		{ SGLWREEPROMINT_F, "CIM single EEPROM write", -1, 1 },
		{ BLKRDEEPROMINT_F, "CIM block EEPROM read", -1, 1 },
		{ BLKWREEPROMINT_F, "CIM block EEPROM write", -1, 1 },
		{ SGLRDCTLINT_F, "CIM single read from CTL space", -1, 1 },
		{ SGLWRCTLINT_F, "CIM single write to CTL space", -1, 1 },
		{ BLKRDCTLINT_F, "CIM block read from CTL space", -1, 1 },
		{ BLKWRCTLINT_F, "CIM block write to CTL space", -1, 1 },
		{ SGLRDPLINT_F, "CIM single read from PL space", -1, 1 },
		{ SGLWRPLINT_F, "CIM single write to PL space", -1, 1 },
		{ BLKRDPLINT_F, "CIM block read from PL space", -1, 1 },
		{ BLKWRPLINT_F, "CIM block write to PL space", -1, 1 },
		{ REQOVRLOOKUPINT_F, "CIM request FIFO overwrite", -1, 1 },
		{ RSPOVRLOOKUPINT_F, "CIM response FIFO overwrite", -1, 1 },
		{ TIMEOUTINT_F, "CIM PIF timeout", -1, 1 },
		{ TIMEOUTMAINT_F, "CIM PIF MA timeout", -1, 1 },
		{ 0 }
	};

	u32 val, fw_err;
	int fat;

	fw_err = t4_read_reg(adapter, PCIE_FW_A);
	if (fw_err & PCIE_FW_ERR_F)
		t4_report_fw_error(adapter);

	/* When the Firmware detects an internal error which normally
	 * wouldn't raise a Host Interrupt, it forces a CIM Timer0 interrupt
	 * in order to make sure the Host sees the Firmware Crash.  So
	 * if we have a Timer0 interrupt and don't see a Firmware Crash,
	 * ignore the Timer0 interrupt.
	 */

	val = t4_read_reg(adapter, CIM_HOST_INT_CAUSE_A);
	if (val & TIMER0INT_F)
		if (!(fw_err & PCIE_FW_ERR_F) ||
		    (PCIE_FW_EVAL_G(fw_err) != PCIE_FW_EVAL_CRASH))
			t4_write_reg(adapter, CIM_HOST_INT_CAUSE_A,
				     TIMER0INT_F);

	fat = t4_handle_intr_status(adapter, CIM_HOST_INT_CAUSE_A,
				    cim_intr_info) +
	      t4_handle_intr_status(adapter, CIM_HOST_UPACC_INT_CAUSE_A,
				    cim_upintr_info);
	if (fat)
		t4_fatal_err(adapter);
}

/*
 * ULP RX interrupt handler.
 */
static void ulprx_intr_handler(struct adapter *adapter)
{
	static const struct intr_info ulprx_intr_info[] = {
		{ 0x1800000, "ULPRX context error", -1, 1 },
		{ 0x7fffff, "ULPRX parity error", -1, 1 },
		{ 0 }
	};

	if (t4_handle_intr_status(adapter, ULP_RX_INT_CAUSE_A, ulprx_intr_info))
		t4_fatal_err(adapter);
}

/*
 * ULP TX interrupt handler.
 */
static void ulptx_intr_handler(struct adapter *adapter)
{
	static const struct intr_info ulptx_intr_info[] = {
		{ PBL_BOUND_ERR_CH3_F, "ULPTX channel 3 PBL out of bounds", -1,
		  0 },
		{ PBL_BOUND_ERR_CH2_F, "ULPTX channel 2 PBL out of bounds", -1,
		  0 },
		{ PBL_BOUND_ERR_CH1_F, "ULPTX channel 1 PBL out of bounds", -1,
		  0 },
		{ PBL_BOUND_ERR_CH0_F, "ULPTX channel 0 PBL out of bounds", -1,
		  0 },
		{ 0xfffffff, "ULPTX parity error", -1, 1 },
		{ 0 }
	};

	if (t4_handle_intr_status(adapter, ULP_TX_INT_CAUSE_A, ulptx_intr_info))
		t4_fatal_err(adapter);
}

/*
 * PM TX interrupt handler.
 */
static void pmtx_intr_handler(struct adapter *adapter)
{
	static const struct intr_info pmtx_intr_info[] = {
		{ PCMD_LEN_OVFL0_F, "PMTX channel 0 pcmd too large", -1, 1 },
		{ PCMD_LEN_OVFL1_F, "PMTX channel 1 pcmd too large", -1, 1 },
		{ PCMD_LEN_OVFL2_F, "PMTX channel 2 pcmd too large", -1, 1 },
		{ ZERO_C_CMD_ERROR_F, "PMTX 0-length pcmd", -1, 1 },
		{ PMTX_FRAMING_ERROR_F, "PMTX framing error", -1, 1 },
		{ OESPI_PAR_ERROR_F, "PMTX oespi parity error", -1, 1 },
		{ DB_OPTIONS_PAR_ERROR_F, "PMTX db_options parity error",
		  -1, 1 },
		{ ICSPI_PAR_ERROR_F, "PMTX icspi parity error", -1, 1 },
		{ PMTX_C_PCMD_PAR_ERROR_F, "PMTX c_pcmd parity error", -1, 1},
		{ 0 }
	};

	if (t4_handle_intr_status(adapter, PM_TX_INT_CAUSE_A, pmtx_intr_info))
		t4_fatal_err(adapter);
}

/*
 * PM RX interrupt handler.
 */
static void pmrx_intr_handler(struct adapter *adapter)
{
	static const struct intr_info pmrx_intr_info[] = {
		{ ZERO_E_CMD_ERROR_F, "PMRX 0-length pcmd", -1, 1 },
		{ PMRX_FRAMING_ERROR_F, "PMRX framing error", -1, 1 },
		{ OCSPI_PAR_ERROR_F, "PMRX ocspi parity error", -1, 1 },
		{ DB_OPTIONS_PAR_ERROR_F, "PMRX db_options parity error",
		  -1, 1 },
		{ IESPI_PAR_ERROR_F, "PMRX iespi parity error", -1, 1 },
		{ PMRX_E_PCMD_PAR_ERROR_F, "PMRX e_pcmd parity error", -1, 1},
		{ 0 }
	};

	if (t4_handle_intr_status(adapter, PM_RX_INT_CAUSE_A, pmrx_intr_info))
		t4_fatal_err(adapter);
}

/*
 * CPL switch interrupt handler.
 */
static void cplsw_intr_handler(struct adapter *adapter)
{
	static const struct intr_info cplsw_intr_info[] = {
		{ CIM_OP_MAP_PERR_F, "CPLSW CIM op_map parity error", -1, 1 },
		{ CIM_OVFL_ERROR_F, "CPLSW CIM overflow", -1, 1 },
		{ TP_FRAMING_ERROR_F, "CPLSW TP framing error", -1, 1 },
		{ SGE_FRAMING_ERROR_F, "CPLSW SGE framing error", -1, 1 },
		{ CIM_FRAMING_ERROR_F, "CPLSW CIM framing error", -1, 1 },
		{ ZERO_SWITCH_ERROR_F, "CPLSW no-switch error", -1, 1 },
		{ 0 }
	};

	if (t4_handle_intr_status(adapter, CPL_INTR_CAUSE_A, cplsw_intr_info))
		t4_fatal_err(adapter);
}

/*
 * LE interrupt handler.
 */
static void le_intr_handler(struct adapter *adap)
{
	enum chip_type chip = CHELSIO_CHIP_VERSION(adap->params.chip);
	static const struct intr_info le_intr_info[] = {
		{ LIPMISS_F, "LE LIP miss", -1, 0 },
		{ LIP0_F, "LE 0 LIP error", -1, 0 },
		{ PARITYERR_F, "LE parity error", -1, 1 },
		{ UNKNOWNCMD_F, "LE unknown command", -1, 1 },
		{ REQQPARERR_F, "LE request queue parity error", -1, 1 },
		{ 0 }
	};

	static struct intr_info t6_le_intr_info[] = {
		{ T6_LIPMISS_F, "LE LIP miss", -1, 0 },
		{ T6_LIP0_F, "LE 0 LIP error", -1, 0 },
		{ TCAMINTPERR_F, "LE parity error", -1, 1 },
		{ T6_UNKNOWNCMD_F, "LE unknown command", -1, 1 },
		{ SSRAMINTPERR_F, "LE request queue parity error", -1, 1 },
		{ 0 }
	};

	if (t4_handle_intr_status(adap, LE_DB_INT_CAUSE_A,
				  (chip <= CHELSIO_T5) ?
				  le_intr_info : t6_le_intr_info))
		t4_fatal_err(adap);
}

/*
 * MPS interrupt handler.
 */
static void mps_intr_handler(struct adapter *adapter)
{
	static const struct intr_info mps_rx_intr_info[] = {
		{ 0xffffff, "MPS Rx parity error", -1, 1 },
		{ 0 }
	};
	static const struct intr_info mps_tx_intr_info[] = {
		{ TPFIFO_V(TPFIFO_M), "MPS Tx TP FIFO parity error", -1, 1 },
		{ NCSIFIFO_F, "MPS Tx NC-SI FIFO parity error", -1, 1 },
		{ TXDATAFIFO_V(TXDATAFIFO_M), "MPS Tx data FIFO parity error",
		  -1, 1 },
		{ TXDESCFIFO_V(TXDESCFIFO_M), "MPS Tx desc FIFO parity error",
		  -1, 1 },
		{ BUBBLE_F, "MPS Tx underflow", -1, 1 },
		{ SECNTERR_F, "MPS Tx SOP/EOP error", -1, 1 },
		{ FRMERR_F, "MPS Tx framing error", -1, 1 },
		{ 0 }
	};
	static const struct intr_info t6_mps_tx_intr_info[] = {
		{ TPFIFO_V(TPFIFO_M), "MPS Tx TP FIFO parity error", -1, 1 },
		{ NCSIFIFO_F, "MPS Tx NC-SI FIFO parity error", -1, 1 },
		{ TXDATAFIFO_V(TXDATAFIFO_M), "MPS Tx data FIFO parity error",
		  -1, 1 },
		{ TXDESCFIFO_V(TXDESCFIFO_M), "MPS Tx desc FIFO parity error",
		  -1, 1 },
		/* MPS Tx Bubble is normal for T6 */
		{ SECNTERR_F, "MPS Tx SOP/EOP error", -1, 1 },
		{ FRMERR_F, "MPS Tx framing error", -1, 1 },
		{ 0 }
	};
	static const struct intr_info mps_trc_intr_info[] = {
		{ FILTMEM_V(FILTMEM_M), "MPS TRC filter parity error", -1, 1 },
		{ PKTFIFO_V(PKTFIFO_M), "MPS TRC packet FIFO parity error",
		  -1, 1 },
		{ MISCPERR_F, "MPS TRC misc parity error", -1, 1 },
		{ 0 }
	};
	static const struct intr_info mps_stat_sram_intr_info[] = {
		{ 0x1fffff, "MPS statistics SRAM parity error", -1, 1 },
		{ 0 }
	};
	static const struct intr_info mps_stat_tx_intr_info[] = {
		{ 0xfffff, "MPS statistics Tx FIFO parity error", -1, 1 },
		{ 0 }
	};
	static const struct intr_info mps_stat_rx_intr_info[] = {
		{ 0xffffff, "MPS statistics Rx FIFO parity error", -1, 1 },
		{ 0 }
	};
	static const struct intr_info mps_cls_intr_info[] = {
		{ MATCHSRAM_F, "MPS match SRAM parity error", -1, 1 },
		{ MATCHTCAM_F, "MPS match TCAM parity error", -1, 1 },
		{ HASHSRAM_F, "MPS hash SRAM parity error", -1, 1 },
		{ 0 }
	};

	int fat;

	fat = t4_handle_intr_status(adapter, MPS_RX_PERR_INT_CAUSE_A,
				    mps_rx_intr_info) +
	      t4_handle_intr_status(adapter, MPS_TX_INT_CAUSE_A,
				    is_t6(adapter->params.chip)
				    ? t6_mps_tx_intr_info
				    : mps_tx_intr_info) +
	      t4_handle_intr_status(adapter, MPS_TRC_INT_CAUSE_A,
				    mps_trc_intr_info) +
	      t4_handle_intr_status(adapter, MPS_STAT_PERR_INT_CAUSE_SRAM_A,
				    mps_stat_sram_intr_info) +
	      t4_handle_intr_status(adapter, MPS_STAT_PERR_INT_CAUSE_TX_FIFO_A,
				    mps_stat_tx_intr_info) +
	      t4_handle_intr_status(adapter, MPS_STAT_PERR_INT_CAUSE_RX_FIFO_A,
				    mps_stat_rx_intr_info) +
	      t4_handle_intr_status(adapter, MPS_CLS_INT_CAUSE_A,
				    mps_cls_intr_info);

	t4_write_reg(adapter, MPS_INT_CAUSE_A, 0);
	t4_read_reg(adapter, MPS_INT_CAUSE_A);                    /* flush */
	if (fat)
		t4_fatal_err(adapter);
}

#define MEM_INT_MASK (PERR_INT_CAUSE_F | ECC_CE_INT_CAUSE_F | \
		      ECC_UE_INT_CAUSE_F)

/*
 * EDC/MC interrupt handler.
 */
static void mem_intr_handler(struct adapter *adapter, int idx)
{
	static const char name[4][7] = { "EDC0", "EDC1", "MC/MC0", "MC1" };

	unsigned int addr, cnt_addr, v;

	if (idx <= MEM_EDC1) {
		addr = EDC_REG(EDC_INT_CAUSE_A, idx);
		cnt_addr = EDC_REG(EDC_ECC_STATUS_A, idx);
	} else if (idx == MEM_MC) {
		if (is_t4(adapter->params.chip)) {
			addr = MC_INT_CAUSE_A;
			cnt_addr = MC_ECC_STATUS_A;
		} else {
			addr = MC_P_INT_CAUSE_A;
			cnt_addr = MC_P_ECC_STATUS_A;
		}
	} else {
		addr = MC_REG(MC_P_INT_CAUSE_A, 1);
		cnt_addr = MC_REG(MC_P_ECC_STATUS_A, 1);
	}

	v = t4_read_reg(adapter, addr) & MEM_INT_MASK;
	if (v & PERR_INT_CAUSE_F)
		dev_alert(adapter->pdev_dev, "%s FIFO parity error\n",
			  name[idx]);
	if (v & ECC_CE_INT_CAUSE_F) {
		u32 cnt = ECC_CECNT_G(t4_read_reg(adapter, cnt_addr));

		t4_edc_err_read(adapter, idx);

		t4_write_reg(adapter, cnt_addr, ECC_CECNT_V(ECC_CECNT_M));
		if (printk_ratelimit())
			dev_warn(adapter->pdev_dev,
				 "%u %s correctable ECC data error%s\n",
				 cnt, name[idx], cnt > 1 ? "s" : "");
	}
	if (v & ECC_UE_INT_CAUSE_F)
		dev_alert(adapter->pdev_dev,
			  "%s uncorrectable ECC data error\n", name[idx]);

	t4_write_reg(adapter, addr, v);
	if (v & (PERR_INT_CAUSE_F | ECC_UE_INT_CAUSE_F))
		t4_fatal_err(adapter);
}

/*
 * MA interrupt handler.
 */
static void ma_intr_handler(struct adapter *adap)
{
	u32 v, status = t4_read_reg(adap, MA_INT_CAUSE_A);

	if (status & MEM_PERR_INT_CAUSE_F) {
		dev_alert(adap->pdev_dev,
			  "MA parity error, parity status %#x\n",
			  t4_read_reg(adap, MA_PARITY_ERROR_STATUS1_A));
		if (is_t5(adap->params.chip))
			dev_alert(adap->pdev_dev,
				  "MA parity error, parity status %#x\n",
				  t4_read_reg(adap,
					      MA_PARITY_ERROR_STATUS2_A));
	}
	if (status & MEM_WRAP_INT_CAUSE_F) {
		v = t4_read_reg(adap, MA_INT_WRAP_STATUS_A);
		dev_alert(adap->pdev_dev, "MA address wrap-around error by "
			  "client %u to address %#x\n",
			  MEM_WRAP_CLIENT_NUM_G(v),
			  MEM_WRAP_ADDRESS_G(v) << 4);
	}
	t4_write_reg(adap, MA_INT_CAUSE_A, status);
	t4_fatal_err(adap);
}

/*
 * SMB interrupt handler.
 */
static void smb_intr_handler(struct adapter *adap)
{
	static const struct intr_info smb_intr_info[] = {
		{ MSTTXFIFOPARINT_F, "SMB master Tx FIFO parity error", -1, 1 },
		{ MSTRXFIFOPARINT_F, "SMB master Rx FIFO parity error", -1, 1 },
		{ SLVFIFOPARINT_F, "SMB slave FIFO parity error", -1, 1 },
		{ 0 }
	};

	if (t4_handle_intr_status(adap, SMB_INT_CAUSE_A, smb_intr_info))
		t4_fatal_err(adap);
}

/*
 * NC-SI interrupt handler.
 */
static void ncsi_intr_handler(struct adapter *adap)
{
	static const struct intr_info ncsi_intr_info[] = {
		{ CIM_DM_PRTY_ERR_F, "NC-SI CIM parity error", -1, 1 },
		{ MPS_DM_PRTY_ERR_F, "NC-SI MPS parity error", -1, 1 },
		{ TXFIFO_PRTY_ERR_F, "NC-SI Tx FIFO parity error", -1, 1 },
		{ RXFIFO_PRTY_ERR_F, "NC-SI Rx FIFO parity error", -1, 1 },
		{ 0 }
	};

	if (t4_handle_intr_status(adap, NCSI_INT_CAUSE_A, ncsi_intr_info))
		t4_fatal_err(adap);
}

/*
 * XGMAC interrupt handler.
 */
static void xgmac_intr_handler(struct adapter *adap, int port)
{
	u32 v, int_cause_reg;

	if (is_t4(adap->params.chip))
		int_cause_reg = PORT_REG(port, XGMAC_PORT_INT_CAUSE_A);
	else
		int_cause_reg = T5_PORT_REG(port, MAC_PORT_INT_CAUSE_A);

	v = t4_read_reg(adap, int_cause_reg);

	v &= TXFIFO_PRTY_ERR_F | RXFIFO_PRTY_ERR_F;
	if (!v)
		return;

	if (v & TXFIFO_PRTY_ERR_F)
		dev_alert(adap->pdev_dev, "XGMAC %d Tx FIFO parity error\n",
			  port);
	if (v & RXFIFO_PRTY_ERR_F)
		dev_alert(adap->pdev_dev, "XGMAC %d Rx FIFO parity error\n",
			  port);
	t4_write_reg(adap, PORT_REG(port, XGMAC_PORT_INT_CAUSE_A), v);
	t4_fatal_err(adap);
}

/*
 * PL interrupt handler.
 */
static void pl_intr_handler(struct adapter *adap)
{
	static const struct intr_info pl_intr_info[] = {
		{ FATALPERR_F, "T4 fatal parity error", -1, 1 },
		{ PERRVFID_F, "PL VFID_MAP parity error", -1, 1 },
		{ 0 }
	};

	if (t4_handle_intr_status(adap, PL_PL_INT_CAUSE_A, pl_intr_info))
		t4_fatal_err(adap);
}

#define PF_INTR_MASK (PFSW_F)
#define GLBL_INTR_MASK (CIM_F | MPS_F | PL_F | PCIE_F | MC_F | EDC0_F | \
		EDC1_F | LE_F | TP_F | MA_F | PM_TX_F | PM_RX_F | ULP_RX_F | \
		CPL_SWITCH_F | SGE_F | ULP_TX_F | SF_F)

/**
 *	t4_slow_intr_handler - control path interrupt handler
 *	@adapter: the adapter
 *
 *	T4 interrupt handler for non-data global interrupt events, e.g., errors.
 *	The designation 'slow' is because it involves register reads, while
 *	data interrupts typically don't involve any MMIOs.
 */
int t4_slow_intr_handler(struct adapter *adapter)
{
	u32 cause = t4_read_reg(adapter, PL_INT_CAUSE_A);

	if (!(cause & GLBL_INTR_MASK))
		return 0;
	if (cause & CIM_F)
		cim_intr_handler(adapter);
	if (cause & MPS_F)
		mps_intr_handler(adapter);
	if (cause & NCSI_F)
		ncsi_intr_handler(adapter);
	if (cause & PL_F)
		pl_intr_handler(adapter);
	if (cause & SMB_F)
		smb_intr_handler(adapter);
	if (cause & XGMAC0_F)
		xgmac_intr_handler(adapter, 0);
	if (cause & XGMAC1_F)
		xgmac_intr_handler(adapter, 1);
	if (cause & XGMAC_KR0_F)
		xgmac_intr_handler(adapter, 2);
	if (cause & XGMAC_KR1_F)
		xgmac_intr_handler(adapter, 3);
	if (cause & PCIE_F)
		pcie_intr_handler(adapter);
	if (cause & MC_F)
		mem_intr_handler(adapter, MEM_MC);
	if (is_t5(adapter->params.chip) && (cause & MC1_F))
		mem_intr_handler(adapter, MEM_MC1);
	if (cause & EDC0_F)
		mem_intr_handler(adapter, MEM_EDC0);
	if (cause & EDC1_F)
		mem_intr_handler(adapter, MEM_EDC1);
	if (cause & LE_F)
		le_intr_handler(adapter);
	if (cause & TP_F)
		tp_intr_handler(adapter);
	if (cause & MA_F)
		ma_intr_handler(adapter);
	if (cause & PM_TX_F)
		pmtx_intr_handler(adapter);
	if (cause & PM_RX_F)
		pmrx_intr_handler(adapter);
	if (cause & ULP_RX_F)
		ulprx_intr_handler(adapter);
	if (cause & CPL_SWITCH_F)
		cplsw_intr_handler(adapter);
	if (cause & SGE_F)
		sge_intr_handler(adapter);
	if (cause & ULP_TX_F)
		ulptx_intr_handler(adapter);

	/* Clear the interrupts just processed for which we are the master. */
	t4_write_reg(adapter, PL_INT_CAUSE_A, cause & GLBL_INTR_MASK);
	(void)t4_read_reg(adapter, PL_INT_CAUSE_A); /* flush */
	return 1;
}

/**
 *	t4_intr_enable - enable interrupts
 *	@adapter: the adapter whose interrupts should be enabled
 *
 *	Enable PF-specific interrupts for the calling function and the top-level
 *	interrupt concentrator for global interrupts.  Interrupts are already
 *	enabled at each module,	here we just enable the roots of the interrupt
 *	hierarchies.
 *
 *	Note: this function should be called only when the driver manages
 *	non PF-specific interrupts from the various HW modules.  Only one PCI
 *	function at a time should be doing this.
 */
void t4_intr_enable(struct adapter *adapter)
{
	u32 val = 0;
	u32 whoami = t4_read_reg(adapter, PL_WHOAMI_A);
	u32 pf = CHELSIO_CHIP_VERSION(adapter->params.chip) <= CHELSIO_T5 ?
			SOURCEPF_G(whoami) : T6_SOURCEPF_G(whoami);

	if (CHELSIO_CHIP_VERSION(adapter->params.chip) <= CHELSIO_T5)
		val = ERR_DROPPED_DB_F | ERR_EGR_CTXT_PRIO_F | DBFIFO_HP_INT_F;
	t4_write_reg(adapter, SGE_INT_ENABLE3_A, ERR_CPL_EXCEED_IQE_SIZE_F |
		     ERR_INVALID_CIDX_INC_F | ERR_CPL_OPCODE_0_F |
		     ERR_DATA_CPL_ON_HIGH_QID1_F | INGRESS_SIZE_ERR_F |
		     ERR_DATA_CPL_ON_HIGH_QID0_F | ERR_BAD_DB_PIDX3_F |
		     ERR_BAD_DB_PIDX2_F | ERR_BAD_DB_PIDX1_F |
		     ERR_BAD_DB_PIDX0_F | ERR_ING_CTXT_PRIO_F |
		     DBFIFO_LP_INT_F | EGRESS_SIZE_ERR_F | val);
	t4_write_reg(adapter, MYPF_REG(PL_PF_INT_ENABLE_A), PF_INTR_MASK);
	t4_set_reg_field(adapter, PL_INT_MAP0_A, 0, 1 << pf);
}

/**
 *	t4_intr_disable - disable interrupts
 *	@adapter: the adapter whose interrupts should be disabled
 *
 *	Disable interrupts.  We only disable the top-level interrupt
 *	concentrators.  The caller must be a PCI function managing global
 *	interrupts.
 */
void t4_intr_disable(struct adapter *adapter)
{
	u32 whoami, pf;

	if (pci_channel_offline(adapter->pdev))
		return;

	whoami = t4_read_reg(adapter, PL_WHOAMI_A);
	pf = CHELSIO_CHIP_VERSION(adapter->params.chip) <= CHELSIO_T5 ?
			SOURCEPF_G(whoami) : T6_SOURCEPF_G(whoami);

	t4_write_reg(adapter, MYPF_REG(PL_PF_INT_ENABLE_A), 0);
	t4_set_reg_field(adapter, PL_INT_MAP0_A, 1 << pf, 0);
}

unsigned int t4_chip_rss_size(struct adapter *adap)
{
	if (CHELSIO_CHIP_VERSION(adap->params.chip) <= CHELSIO_T5)
		return RSS_NENTRIES;
	else
		return T6_RSS_NENTRIES;
}

/**
 *	t4_config_rss_range - configure a portion of the RSS mapping table
 *	@adapter: the adapter
 *	@mbox: mbox to use for the FW command
 *	@viid: virtual interface whose RSS subtable is to be written
 *	@start: start entry in the table to write
 *	@n: how many table entries to write
 *	@rspq: values for the response queue lookup table
 *	@nrspq: number of values in @rspq
 *
 *	Programs the selected part of the VI's RSS mapping table with the
 *	provided values.  If @nrspq < @n the supplied values are used repeatedly
 *	until the full table range is populated.
 *
 *	The caller must ensure the values in @rspq are in the range allowed for
 *	@viid.
 */
int t4_config_rss_range(struct adapter *adapter, int mbox, unsigned int viid,
			int start, int n, const u16 *rspq, unsigned int nrspq)
{
	int ret;
	const u16 *rsp = rspq;
	const u16 *rsp_end = rspq + nrspq;
	struct fw_rss_ind_tbl_cmd cmd;

	memset(&cmd, 0, sizeof(cmd));
	cmd.op_to_viid = cpu_to_be32(FW_CMD_OP_V(FW_RSS_IND_TBL_CMD) |
			       FW_CMD_REQUEST_F | FW_CMD_WRITE_F |
			       FW_RSS_IND_TBL_CMD_VIID_V(viid));
	cmd.retval_len16 = cpu_to_be32(FW_LEN16(cmd));

	/* each fw_rss_ind_tbl_cmd takes up to 32 entries */
	while (n > 0) {
		int nq = min(n, 32);
		__be32 *qp = &cmd.iq0_to_iq2;

		cmd.niqid = cpu_to_be16(nq);
		cmd.startidx = cpu_to_be16(start);

		start += nq;
		n -= nq;

		while (nq > 0) {
			unsigned int v;

			v = FW_RSS_IND_TBL_CMD_IQ0_V(*rsp);
			if (++rsp >= rsp_end)
				rsp = rspq;
			v |= FW_RSS_IND_TBL_CMD_IQ1_V(*rsp);
			if (++rsp >= rsp_end)
				rsp = rspq;
			v |= FW_RSS_IND_TBL_CMD_IQ2_V(*rsp);
			if (++rsp >= rsp_end)
				rsp = rspq;

			*qp++ = cpu_to_be32(v);
			nq -= 3;
		}

		ret = t4_wr_mbox(adapter, mbox, &cmd, sizeof(cmd), NULL);
		if (ret)
			return ret;
	}
	return 0;
}

/**
 *	t4_config_glbl_rss - configure the global RSS mode
 *	@adapter: the adapter
 *	@mbox: mbox to use for the FW command
 *	@mode: global RSS mode
 *	@flags: mode-specific flags
 *
 *	Sets the global RSS mode.
 */
int t4_config_glbl_rss(struct adapter *adapter, int mbox, unsigned int mode,
		       unsigned int flags)
{
	struct fw_rss_glb_config_cmd c;

	memset(&c, 0, sizeof(c));
	c.op_to_write = cpu_to_be32(FW_CMD_OP_V(FW_RSS_GLB_CONFIG_CMD) |
				    FW_CMD_REQUEST_F | FW_CMD_WRITE_F);
	c.retval_len16 = cpu_to_be32(FW_LEN16(c));
	if (mode == FW_RSS_GLB_CONFIG_CMD_MODE_MANUAL) {
		c.u.manual.mode_pkd =
			cpu_to_be32(FW_RSS_GLB_CONFIG_CMD_MODE_V(mode));
	} else if (mode == FW_RSS_GLB_CONFIG_CMD_MODE_BASICVIRTUAL) {
		c.u.basicvirtual.mode_pkd =
			cpu_to_be32(FW_RSS_GLB_CONFIG_CMD_MODE_V(mode));
		c.u.basicvirtual.synmapen_to_hashtoeplitz = cpu_to_be32(flags);
	} else
		return -EINVAL;
	return t4_wr_mbox(adapter, mbox, &c, sizeof(c), NULL);
}

/**
 *	t4_config_vi_rss - configure per VI RSS settings
 *	@adapter: the adapter
 *	@mbox: mbox to use for the FW command
 *	@viid: the VI id
 *	@flags: RSS flags
 *	@defq: id of the default RSS queue for the VI.
 *
 *	Configures VI-specific RSS properties.
 */
int t4_config_vi_rss(struct adapter *adapter, int mbox, unsigned int viid,
		     unsigned int flags, unsigned int defq)
{
	struct fw_rss_vi_config_cmd c;

	memset(&c, 0, sizeof(c));
	c.op_to_viid = cpu_to_be32(FW_CMD_OP_V(FW_RSS_VI_CONFIG_CMD) |
				   FW_CMD_REQUEST_F | FW_CMD_WRITE_F |
				   FW_RSS_VI_CONFIG_CMD_VIID_V(viid));
	c.retval_len16 = cpu_to_be32(FW_LEN16(c));
	c.u.basicvirtual.defaultq_to_udpen = cpu_to_be32(flags |
					FW_RSS_VI_CONFIG_CMD_DEFAULTQ_V(defq));
	return t4_wr_mbox(adapter, mbox, &c, sizeof(c), NULL);
}

/* Read an RSS table row */
static int rd_rss_row(struct adapter *adap, int row, u32 *val)
{
	t4_write_reg(adap, TP_RSS_LKP_TABLE_A, 0xfff00000 | row);
	return t4_wait_op_done_val(adap, TP_RSS_LKP_TABLE_A, LKPTBLROWVLD_F, 1,
				   5, 0, val);
}

/**
 *	t4_read_rss - read the contents of the RSS mapping table
 *	@adapter: the adapter
 *	@map: holds the contents of the RSS mapping table
 *
 *	Reads the contents of the RSS hash->queue mapping table.
 */
int t4_read_rss(struct adapter *adapter, u16 *map)
{
	int i, ret, nentries;
	u32 val;

	nentries = t4_chip_rss_size(adapter);
	for (i = 0; i < nentries / 2; ++i) {
		ret = rd_rss_row(adapter, i, &val);
		if (ret)
			return ret;
		*map++ = LKPTBLQUEUE0_G(val);
		*map++ = LKPTBLQUEUE1_G(val);
	}
	return 0;
}

static unsigned int t4_use_ldst(struct adapter *adap)
{
	return (adap->flags & FW_OK) && !adap->use_bd;
}

/**
 * t4_tp_fw_ldst_rw - Access TP indirect register through LDST
 * @adap: the adapter
 * @cmd: TP fw ldst address space type
 * @vals: where the indirect register values are stored/written
 * @nregs: how many indirect registers to read/write
 * @start_idx: index of first indirect register to read/write
 * @rw: Read (1) or Write (0)
 * @sleep_ok: if true we may sleep while awaiting command completion
 *
 * Access TP indirect registers through LDST
 */
static int t4_tp_fw_ldst_rw(struct adapter *adap, int cmd, u32 *vals,
			    unsigned int nregs, unsigned int start_index,
			    unsigned int rw, bool sleep_ok)
{
	int ret = 0;
	unsigned int i;
	struct fw_ldst_cmd c;

	for (i = 0; i < nregs; i++) {
		memset(&c, 0, sizeof(c));
		c.op_to_addrspace = cpu_to_be32(FW_CMD_OP_V(FW_LDST_CMD) |
						FW_CMD_REQUEST_F |
						(rw ? FW_CMD_READ_F :
						      FW_CMD_WRITE_F) |
						FW_LDST_CMD_ADDRSPACE_V(cmd));
		c.cycles_to_len16 = cpu_to_be32(FW_LEN16(c));

		c.u.addrval.addr = cpu_to_be32(start_index + i);
		c.u.addrval.val  = rw ? 0 : cpu_to_be32(vals[i]);
		ret = t4_wr_mbox_meat(adap, adap->mbox, &c, sizeof(c), &c,
				      sleep_ok);
		if (ret)
			return ret;

		if (rw)
			vals[i] = be32_to_cpu(c.u.addrval.val);
	}
	return 0;
}

/**
 * t4_tp_indirect_rw - Read/Write TP indirect register through LDST or backdoor
 * @adap: the adapter
 * @reg_addr: Address Register
 * @reg_data: Data register
 * @buff: where the indirect register values are stored/written
 * @nregs: how many indirect registers to read/write
 * @start_index: index of first indirect register to read/write
 * @rw: READ(1) or WRITE(0)
 * @sleep_ok: if true we may sleep while awaiting command completion
 *
 * Read/Write TP indirect registers through LDST if possible.
 * Else, use backdoor access
 **/
static void t4_tp_indirect_rw(struct adapter *adap, u32 reg_addr, u32 reg_data,
			      u32 *buff, u32 nregs, u32 start_index, int rw,
			      bool sleep_ok)
{
	int rc = -EINVAL;
	int cmd;

	switch (reg_addr) {
	case TP_PIO_ADDR_A:
		cmd = FW_LDST_ADDRSPC_TP_PIO;
		break;
	case TP_TM_PIO_ADDR_A:
		cmd = FW_LDST_ADDRSPC_TP_TM_PIO;
		break;
	case TP_MIB_INDEX_A:
		cmd = FW_LDST_ADDRSPC_TP_MIB;
		break;
	default:
		goto indirect_access;
	}

	if (t4_use_ldst(adap))
		rc = t4_tp_fw_ldst_rw(adap, cmd, buff, nregs, start_index, rw,
				      sleep_ok);

indirect_access:

	if (rc) {
		if (rw)
			t4_read_indirect(adap, reg_addr, reg_data, buff, nregs,
					 start_index);
		else
			t4_write_indirect(adap, reg_addr, reg_data, buff, nregs,
					  start_index);
	}
}

/**
 * t4_tp_pio_read - Read TP PIO registers
 * @adap: the adapter
 * @buff: where the indirect register values are written
 * @nregs: how many indirect registers to read
 * @start_index: index of first indirect register to read
 * @sleep_ok: if true we may sleep while awaiting command completion
 *
 * Read TP PIO Registers
 **/
void t4_tp_pio_read(struct adapter *adap, u32 *buff, u32 nregs,
		    u32 start_index, bool sleep_ok)
{
	t4_tp_indirect_rw(adap, TP_PIO_ADDR_A, TP_PIO_DATA_A, buff, nregs,
			  start_index, 1, sleep_ok);
}

/**
 * t4_tp_pio_write - Write TP PIO registers
 * @adap: the adapter
 * @buff: where the indirect register values are stored
 * @nregs: how many indirect registers to write
 * @start_index: index of first indirect register to write
 * @sleep_ok: if true we may sleep while awaiting command completion
 *
 * Write TP PIO Registers
 **/
static void t4_tp_pio_write(struct adapter *adap, u32 *buff, u32 nregs,
			    u32 start_index, bool sleep_ok)
{
	t4_tp_indirect_rw(adap, TP_PIO_ADDR_A, TP_PIO_DATA_A, buff, nregs,
			  start_index, 0, sleep_ok);
}

/**
 * t4_tp_tm_pio_read - Read TP TM PIO registers
 * @adap: the adapter
 * @buff: where the indirect register values are written
 * @nregs: how many indirect registers to read
 * @start_index: index of first indirect register to read
 * @sleep_ok: if true we may sleep while awaiting command completion
 *
 * Read TP TM PIO Registers
 **/
void t4_tp_tm_pio_read(struct adapter *adap, u32 *buff, u32 nregs,
		       u32 start_index, bool sleep_ok)
{
	t4_tp_indirect_rw(adap, TP_TM_PIO_ADDR_A, TP_TM_PIO_DATA_A, buff,
			  nregs, start_index, 1, sleep_ok);
}

/**
 * t4_tp_mib_read - Read TP MIB registers
 * @adap: the adapter
 * @buff: where the indirect register values are written
 * @nregs: how many indirect registers to read
 * @start_index: index of first indirect register to read
 * @sleep_ok: if true we may sleep while awaiting command completion
 *
 * Read TP MIB Registers
 **/
void t4_tp_mib_read(struct adapter *adap, u32 *buff, u32 nregs, u32 start_index,
		    bool sleep_ok)
{
	t4_tp_indirect_rw(adap, TP_MIB_INDEX_A, TP_MIB_DATA_A, buff, nregs,
			  start_index, 1, sleep_ok);
}

/**
 *	t4_read_rss_key - read the global RSS key
 *	@adap: the adapter
 *	@key: 10-entry array holding the 320-bit RSS key
 *      @sleep_ok: if true we may sleep while awaiting command completion
 *
 *	Reads the global 320-bit RSS key.
 */
void t4_read_rss_key(struct adapter *adap, u32 *key, bool sleep_ok)
{
	t4_tp_pio_read(adap, key, 10, TP_RSS_SECRET_KEY0_A, sleep_ok);
}

/**
 *	t4_write_rss_key - program one of the RSS keys
 *	@adap: the adapter
 *	@key: 10-entry array holding the 320-bit RSS key
 *	@idx: which RSS key to write
 *      @sleep_ok: if true we may sleep while awaiting command completion
 *
 *	Writes one of the RSS keys with the given 320-bit value.  If @idx is
 *	0..15 the corresponding entry in the RSS key table is written,
 *	otherwise the global RSS key is written.
 */
void t4_write_rss_key(struct adapter *adap, const u32 *key, int idx,
		      bool sleep_ok)
{
	u8 rss_key_addr_cnt = 16;
	u32 vrt = t4_read_reg(adap, TP_RSS_CONFIG_VRT_A);

	/* T6 and later: for KeyMode 3 (per-vf and per-vf scramble),
	 * allows access to key addresses 16-63 by using KeyWrAddrX
	 * as index[5:4](upper 2) into key table
	 */
	if ((CHELSIO_CHIP_VERSION(adap->params.chip) > CHELSIO_T5) &&
	    (vrt & KEYEXTEND_F) && (KEYMODE_G(vrt) == 3))
		rss_key_addr_cnt = 32;

	t4_tp_pio_write(adap, (void *)key, 10, TP_RSS_SECRET_KEY0_A, sleep_ok);

	if (idx >= 0 && idx < rss_key_addr_cnt) {
		if (rss_key_addr_cnt > 16)
			t4_write_reg(adap, TP_RSS_CONFIG_VRT_A,
				     KEYWRADDRX_V(idx >> 4) |
				     T6_VFWRADDR_V(idx) | KEYWREN_F);
		else
			t4_write_reg(adap, TP_RSS_CONFIG_VRT_A,
				     KEYWRADDR_V(idx) | KEYWREN_F);
	}
}

/**
 *	t4_read_rss_pf_config - read PF RSS Configuration Table
 *	@adapter: the adapter
 *	@index: the entry in the PF RSS table to read
 *	@valp: where to store the returned value
 *      @sleep_ok: if true we may sleep while awaiting command completion
 *
 *	Reads the PF RSS Configuration Table at the specified index and returns
 *	the value found there.
 */
void t4_read_rss_pf_config(struct adapter *adapter, unsigned int index,
			   u32 *valp, bool sleep_ok)
{
	t4_tp_pio_read(adapter, valp, 1, TP_RSS_PF0_CONFIG_A + index, sleep_ok);
}

/**
 *	t4_read_rss_vf_config - read VF RSS Configuration Table
 *	@adapter: the adapter
 *	@index: the entry in the VF RSS table to read
 *	@vfl: where to store the returned VFL
 *	@vfh: where to store the returned VFH
 *      @sleep_ok: if true we may sleep while awaiting command completion
 *
 *	Reads the VF RSS Configuration Table at the specified index and returns
 *	the (VFL, VFH) values found there.
 */
void t4_read_rss_vf_config(struct adapter *adapter, unsigned int index,
			   u32 *vfl, u32 *vfh, bool sleep_ok)
{
	u32 vrt, mask, data;

	if (CHELSIO_CHIP_VERSION(adapter->params.chip) <= CHELSIO_T5) {
		mask = VFWRADDR_V(VFWRADDR_M);
		data = VFWRADDR_V(index);
	} else {
		 mask =  T6_VFWRADDR_V(T6_VFWRADDR_M);
		 data = T6_VFWRADDR_V(index);
	}

	/* Request that the index'th VF Table values be read into VFL/VFH.
	 */
	vrt = t4_read_reg(adapter, TP_RSS_CONFIG_VRT_A);
	vrt &= ~(VFRDRG_F | VFWREN_F | KEYWREN_F | mask);
	vrt |= data | VFRDEN_F;
	t4_write_reg(adapter, TP_RSS_CONFIG_VRT_A, vrt);

	/* Grab the VFL/VFH values ...
	 */
	t4_tp_pio_read(adapter, vfl, 1, TP_RSS_VFL_CONFIG_A, sleep_ok);
	t4_tp_pio_read(adapter, vfh, 1, TP_RSS_VFH_CONFIG_A, sleep_ok);
}

/**
 *	t4_read_rss_pf_map - read PF RSS Map
 *	@adapter: the adapter
 *      @sleep_ok: if true we may sleep while awaiting command completion
 *
 *	Reads the PF RSS Map register and returns its value.
 */
u32 t4_read_rss_pf_map(struct adapter *adapter, bool sleep_ok)
{
	u32 pfmap;

	t4_tp_pio_read(adapter, &pfmap, 1, TP_RSS_PF_MAP_A, sleep_ok);
	return pfmap;
}

/**
 *	t4_read_rss_pf_mask - read PF RSS Mask
 *	@adapter: the adapter
 *      @sleep_ok: if true we may sleep while awaiting command completion
 *
 *	Reads the PF RSS Mask register and returns its value.
 */
u32 t4_read_rss_pf_mask(struct adapter *adapter, bool sleep_ok)
{
	u32 pfmask;

	t4_tp_pio_read(adapter, &pfmask, 1, TP_RSS_PF_MSK_A, sleep_ok);
	return pfmask;
}

/**
 *	t4_tp_get_tcp_stats - read TP's TCP MIB counters
 *	@adap: the adapter
 *	@v4: holds the TCP/IP counter values
 *	@v6: holds the TCP/IPv6 counter values
 *      @sleep_ok: if true we may sleep while awaiting command completion
 *
 *	Returns the values of TP's TCP/IP and TCP/IPv6 MIB counters.
 *	Either @v4 or @v6 may be %NULL to skip the corresponding stats.
 */
void t4_tp_get_tcp_stats(struct adapter *adap, struct tp_tcp_stats *v4,
			 struct tp_tcp_stats *v6, bool sleep_ok)
{
	u32 val[TP_MIB_TCP_RXT_SEG_LO_A - TP_MIB_TCP_OUT_RST_A + 1];

#define STAT_IDX(x) ((TP_MIB_TCP_##x##_A) - TP_MIB_TCP_OUT_RST_A)
#define STAT(x)     val[STAT_IDX(x)]
#define STAT64(x)   (((u64)STAT(x##_HI) << 32) | STAT(x##_LO))

	if (v4) {
		t4_tp_mib_read(adap, val, ARRAY_SIZE(val),
			       TP_MIB_TCP_OUT_RST_A, sleep_ok);
		v4->tcp_out_rsts = STAT(OUT_RST);
		v4->tcp_in_segs  = STAT64(IN_SEG);
		v4->tcp_out_segs = STAT64(OUT_SEG);
		v4->tcp_retrans_segs = STAT64(RXT_SEG);
	}
	if (v6) {
		t4_tp_mib_read(adap, val, ARRAY_SIZE(val),
			       TP_MIB_TCP_V6OUT_RST_A, sleep_ok);
		v6->tcp_out_rsts = STAT(OUT_RST);
		v6->tcp_in_segs  = STAT64(IN_SEG);
		v6->tcp_out_segs = STAT64(OUT_SEG);
		v6->tcp_retrans_segs = STAT64(RXT_SEG);
	}
#undef STAT64
#undef STAT
#undef STAT_IDX
}

/**
 *	t4_tp_get_err_stats - read TP's error MIB counters
 *	@adap: the adapter
 *	@st: holds the counter values
 *      @sleep_ok: if true we may sleep while awaiting command completion
 *
 *	Returns the values of TP's error counters.
 */
void t4_tp_get_err_stats(struct adapter *adap, struct tp_err_stats *st,
			 bool sleep_ok)
{
	int nchan = adap->params.arch.nchan;

	t4_tp_mib_read(adap, st->mac_in_errs, nchan, TP_MIB_MAC_IN_ERR_0_A,
		       sleep_ok);
	t4_tp_mib_read(adap, st->hdr_in_errs, nchan, TP_MIB_HDR_IN_ERR_0_A,
		       sleep_ok);
	t4_tp_mib_read(adap, st->tcp_in_errs, nchan, TP_MIB_TCP_IN_ERR_0_A,
		       sleep_ok);
	t4_tp_mib_read(adap, st->tnl_cong_drops, nchan,
		       TP_MIB_TNL_CNG_DROP_0_A, sleep_ok);
	t4_tp_mib_read(adap, st->ofld_chan_drops, nchan,
		       TP_MIB_OFD_CHN_DROP_0_A, sleep_ok);
	t4_tp_mib_read(adap, st->tnl_tx_drops, nchan, TP_MIB_TNL_DROP_0_A,
		       sleep_ok);
	t4_tp_mib_read(adap, st->ofld_vlan_drops, nchan,
		       TP_MIB_OFD_VLN_DROP_0_A, sleep_ok);
	t4_tp_mib_read(adap, st->tcp6_in_errs, nchan,
		       TP_MIB_TCP_V6IN_ERR_0_A, sleep_ok);
	t4_tp_mib_read(adap, &st->ofld_no_neigh, 2, TP_MIB_OFD_ARP_DROP_A,
		       sleep_ok);
}

/**
 *	t4_tp_get_cpl_stats - read TP's CPL MIB counters
 *	@adap: the adapter
 *	@st: holds the counter values
 *      @sleep_ok: if true we may sleep while awaiting command completion
 *
 *	Returns the values of TP's CPL counters.
 */
void t4_tp_get_cpl_stats(struct adapter *adap, struct tp_cpl_stats *st,
			 bool sleep_ok)
{
	int nchan = adap->params.arch.nchan;

	t4_tp_mib_read(adap, st->req, nchan, TP_MIB_CPL_IN_REQ_0_A, sleep_ok);

	t4_tp_mib_read(adap, st->rsp, nchan, TP_MIB_CPL_OUT_RSP_0_A, sleep_ok);
}

/**
 *	t4_tp_get_rdma_stats - read TP's RDMA MIB counters
 *	@adap: the adapter
 *	@st: holds the counter values
 *      @sleep_ok: if true we may sleep while awaiting command completion
 *
 *	Returns the values of TP's RDMA counters.
 */
void t4_tp_get_rdma_stats(struct adapter *adap, struct tp_rdma_stats *st,
			  bool sleep_ok)
{
	t4_tp_mib_read(adap, &st->rqe_dfr_pkt, 2, TP_MIB_RQE_DFR_PKT_A,
		       sleep_ok);
}

/**
 *	t4_get_fcoe_stats - read TP's FCoE MIB counters for a port
 *	@adap: the adapter
 *	@idx: the port index
 *	@st: holds the counter values
 *      @sleep_ok: if true we may sleep while awaiting command completion
 *
 *	Returns the values of TP's FCoE counters for the selected port.
 */
void t4_get_fcoe_stats(struct adapter *adap, unsigned int idx,
		       struct tp_fcoe_stats *st, bool sleep_ok)
{
	u32 val[2];

	t4_tp_mib_read(adap, &st->frames_ddp, 1, TP_MIB_FCOE_DDP_0_A + idx,
		       sleep_ok);

	t4_tp_mib_read(adap, &st->frames_drop, 1,
		       TP_MIB_FCOE_DROP_0_A + idx, sleep_ok);

	t4_tp_mib_read(adap, val, 2, TP_MIB_FCOE_BYTE_0_HI_A + 2 * idx,
		       sleep_ok);

	st->octets_ddp = ((u64)val[0] << 32) | val[1];
}

/**
 *	t4_get_usm_stats - read TP's non-TCP DDP MIB counters
 *	@adap: the adapter
 *	@st: holds the counter values
 *      @sleep_ok: if true we may sleep while awaiting command completion
 *
 *	Returns the values of TP's counters for non-TCP directly-placed packets.
 */
void t4_get_usm_stats(struct adapter *adap, struct tp_usm_stats *st,
		      bool sleep_ok)
{
	u32 val[4];

	t4_tp_mib_read(adap, val, 4, TP_MIB_USM_PKTS_A, sleep_ok);
	st->frames = val[0];
	st->drops = val[1];
	st->octets = ((u64)val[2] << 32) | val[3];
}

/**
 *	t4_read_mtu_tbl - returns the values in the HW path MTU table
 *	@adap: the adapter
 *	@mtus: where to store the MTU values
 *	@mtu_log: where to store the MTU base-2 log (may be %NULL)
 *
 *	Reads the HW path MTU table.
 */
void t4_read_mtu_tbl(struct adapter *adap, u16 *mtus, u8 *mtu_log)
{
	u32 v;
	int i;

	for (i = 0; i < NMTUS; ++i) {
		t4_write_reg(adap, TP_MTU_TABLE_A,
			     MTUINDEX_V(0xff) | MTUVALUE_V(i));
		v = t4_read_reg(adap, TP_MTU_TABLE_A);
		mtus[i] = MTUVALUE_G(v);
		if (mtu_log)
			mtu_log[i] = MTUWIDTH_G(v);
	}
}

/**
 *	t4_read_cong_tbl - reads the congestion control table
 *	@adap: the adapter
 *	@incr: where to store the alpha values
 *
 *	Reads the additive increments programmed into the HW congestion
 *	control table.
 */
void t4_read_cong_tbl(struct adapter *adap, u16 incr[NMTUS][NCCTRL_WIN])
{
	unsigned int mtu, w;

	for (mtu = 0; mtu < NMTUS; ++mtu)
		for (w = 0; w < NCCTRL_WIN; ++w) {
			t4_write_reg(adap, TP_CCTRL_TABLE_A,
				     ROWINDEX_V(0xffff) | (mtu << 5) | w);
			incr[mtu][w] = (u16)t4_read_reg(adap,
						TP_CCTRL_TABLE_A) & 0x1fff;
		}
}

/**
 *	t4_tp_wr_bits_indirect - set/clear bits in an indirect TP register
 *	@adap: the adapter
 *	@addr: the indirect TP register address
 *	@mask: specifies the field within the register to modify
 *	@val: new value for the field
 *
 *	Sets a field of an indirect TP register to the given value.
 */
void t4_tp_wr_bits_indirect(struct adapter *adap, unsigned int addr,
			    unsigned int mask, unsigned int val)
{
	t4_write_reg(adap, TP_PIO_ADDR_A, addr);
	val |= t4_read_reg(adap, TP_PIO_DATA_A) & ~mask;
	t4_write_reg(adap, TP_PIO_DATA_A, val);
}

/**
 *	init_cong_ctrl - initialize congestion control parameters
 *	@a: the alpha values for congestion control
 *	@b: the beta values for congestion control
 *
 *	Initialize the congestion control parameters.
 */
static void init_cong_ctrl(unsigned short *a, unsigned short *b)
{
	a[0] = a[1] = a[2] = a[3] = a[4] = a[5] = a[6] = a[7] = a[8] = 1;
	a[9] = 2;
	a[10] = 3;
	a[11] = 4;
	a[12] = 5;
	a[13] = 6;
	a[14] = 7;
	a[15] = 8;
	a[16] = 9;
	a[17] = 10;
	a[18] = 14;
	a[19] = 17;
	a[20] = 21;
	a[21] = 25;
	a[22] = 30;
	a[23] = 35;
	a[24] = 45;
	a[25] = 60;
	a[26] = 80;
	a[27] = 100;
	a[28] = 200;
	a[29] = 300;
	a[30] = 400;
	a[31] = 500;

	b[0] = b[1] = b[2] = b[3] = b[4] = b[5] = b[6] = b[7] = b[8] = 0;
	b[9] = b[10] = 1;
	b[11] = b[12] = 2;
	b[13] = b[14] = b[15] = b[16] = 3;
	b[17] = b[18] = b[19] = b[20] = b[21] = 4;
	b[22] = b[23] = b[24] = b[25] = b[26] = b[27] = 5;
	b[28] = b[29] = 6;
	b[30] = b[31] = 7;
}

/* The minimum additive increment value for the congestion control table */
#define CC_MIN_INCR 2U

/**
 *	t4_load_mtus - write the MTU and congestion control HW tables
 *	@adap: the adapter
 *	@mtus: the values for the MTU table
 *	@alpha: the values for the congestion control alpha parameter
 *	@beta: the values for the congestion control beta parameter
 *
 *	Write the HW MTU table with the supplied MTUs and the high-speed
 *	congestion control table with the supplied alpha, beta, and MTUs.
 *	We write the two tables together because the additive increments
 *	depend on the MTUs.
 */
void t4_load_mtus(struct adapter *adap, const unsigned short *mtus,
		  const unsigned short *alpha, const unsigned short *beta)
{
	static const unsigned int avg_pkts[NCCTRL_WIN] = {
		2, 6, 10, 14, 20, 28, 40, 56, 80, 112, 160, 224, 320, 448, 640,
		896, 1281, 1792, 2560, 3584, 5120, 7168, 10240, 14336, 20480,
		28672, 40960, 57344, 81920, 114688, 163840, 229376
	};

	unsigned int i, w;

	for (i = 0; i < NMTUS; ++i) {
		unsigned int mtu = mtus[i];
		unsigned int log2 = fls(mtu);

		if (!(mtu & ((1 << log2) >> 2)))     /* round */
			log2--;
		t4_write_reg(adap, TP_MTU_TABLE_A, MTUINDEX_V(i) |
			     MTUWIDTH_V(log2) | MTUVALUE_V(mtu));

		for (w = 0; w < NCCTRL_WIN; ++w) {
			unsigned int inc;

			inc = max(((mtu - 40) * alpha[w]) / avg_pkts[w],
				  CC_MIN_INCR);

			t4_write_reg(adap, TP_CCTRL_TABLE_A, (i << 21) |
				     (w << 16) | (beta[w] << 13) | inc);
		}
	}
}

/* Calculates a rate in bytes/s given the number of 256-byte units per 4K core
 * clocks.  The formula is
 *
 * bytes/s = bytes256 * 256 * ClkFreq / 4096
 *
 * which is equivalent to
 *
 * bytes/s = 62.5 * bytes256 * ClkFreq_ms
 */
static u64 chan_rate(struct adapter *adap, unsigned int bytes256)
{
	u64 v = bytes256 * adap->params.vpd.cclk;

	return v * 62 + v / 2;
}

/**
 *	t4_get_chan_txrate - get the current per channel Tx rates
 *	@adap: the adapter
 *	@nic_rate: rates for NIC traffic
 *	@ofld_rate: rates for offloaded traffic
 *
 *	Return the current Tx rates in bytes/s for NIC and offloaded traffic
 *	for each channel.
 */
void t4_get_chan_txrate(struct adapter *adap, u64 *nic_rate, u64 *ofld_rate)
{
	u32 v;

	v = t4_read_reg(adap, TP_TX_TRATE_A);
	nic_rate[0] = chan_rate(adap, TNLRATE0_G(v));
	nic_rate[1] = chan_rate(adap, TNLRATE1_G(v));
	if (adap->params.arch.nchan == NCHAN) {
		nic_rate[2] = chan_rate(adap, TNLRATE2_G(v));
		nic_rate[3] = chan_rate(adap, TNLRATE3_G(v));
	}

	v = t4_read_reg(adap, TP_TX_ORATE_A);
	ofld_rate[0] = chan_rate(adap, OFDRATE0_G(v));
	ofld_rate[1] = chan_rate(adap, OFDRATE1_G(v));
	if (adap->params.arch.nchan == NCHAN) {
		ofld_rate[2] = chan_rate(adap, OFDRATE2_G(v));
		ofld_rate[3] = chan_rate(adap, OFDRATE3_G(v));
	}
}

/**
 *	t4_set_trace_filter - configure one of the tracing filters
 *	@adap: the adapter
 *	@tp: the desired trace filter parameters
 *	@idx: which filter to configure
 *	@enable: whether to enable or disable the filter
 *
 *	Configures one of the tracing filters available in HW.  If @enable is
 *	%0 @tp is not examined and may be %NULL. The user is responsible to
 *	set the single/multiple trace mode by writing to MPS_TRC_CFG_A register
 */
int t4_set_trace_filter(struct adapter *adap, const struct trace_params *tp,
			int idx, int enable)
{
	int i, ofst = idx * 4;
	u32 data_reg, mask_reg, cfg;
	u32 multitrc = TRCMULTIFILTER_F;

	if (!enable) {
		t4_write_reg(adap, MPS_TRC_FILTER_MATCH_CTL_A_A + ofst, 0);
		return 0;
	}

	cfg = t4_read_reg(adap, MPS_TRC_CFG_A);
	if (cfg & TRCMULTIFILTER_F) {
		/* If multiple tracers are enabled, then maximum
		 * capture size is 2.5KB (FIFO size of a single channel)
		 * minus 2 flits for CPL_TRACE_PKT header.
		 */
		if (tp->snap_len > ((10 * 1024 / 4) - (2 * 8)))
			return -EINVAL;
	} else {
		/* If multiple tracers are disabled, to avoid deadlocks
		 * maximum packet capture size of 9600 bytes is recommended.
		 * Also in this mode, only trace0 can be enabled and running.
		 */
		multitrc = 0;
		if (tp->snap_len > 9600 || idx)
			return -EINVAL;
	}

	if (tp->port > (is_t4(adap->params.chip) ? 11 : 19) || tp->invert > 1 ||
	    tp->skip_len > TFLENGTH_M || tp->skip_ofst > TFOFFSET_M ||
	    tp->min_len > TFMINPKTSIZE_M)
		return -EINVAL;

	/* stop the tracer we'll be changing */
	t4_write_reg(adap, MPS_TRC_FILTER_MATCH_CTL_A_A + ofst, 0);

	idx *= (MPS_TRC_FILTER1_MATCH_A - MPS_TRC_FILTER0_MATCH_A);
	data_reg = MPS_TRC_FILTER0_MATCH_A + idx;
	mask_reg = MPS_TRC_FILTER0_DONT_CARE_A + idx;

	for (i = 0; i < TRACE_LEN / 4; i++, data_reg += 4, mask_reg += 4) {
		t4_write_reg(adap, data_reg, tp->data[i]);
		t4_write_reg(adap, mask_reg, ~tp->mask[i]);
	}
	t4_write_reg(adap, MPS_TRC_FILTER_MATCH_CTL_B_A + ofst,
		     TFCAPTUREMAX_V(tp->snap_len) |
		     TFMINPKTSIZE_V(tp->min_len));
	t4_write_reg(adap, MPS_TRC_FILTER_MATCH_CTL_A_A + ofst,
		     TFOFFSET_V(tp->skip_ofst) | TFLENGTH_V(tp->skip_len) |
		     (is_t4(adap->params.chip) ?
		     TFPORT_V(tp->port) | TFEN_F | TFINVERTMATCH_V(tp->invert) :
		     T5_TFPORT_V(tp->port) | T5_TFEN_F |
		     T5_TFINVERTMATCH_V(tp->invert)));

	return 0;
}

/**
 *	t4_get_trace_filter - query one of the tracing filters
 *	@adap: the adapter
 *	@tp: the current trace filter parameters
 *	@idx: which trace filter to query
 *	@enabled: non-zero if the filter is enabled
 *
 *	Returns the current settings of one of the HW tracing filters.
 */
void t4_get_trace_filter(struct adapter *adap, struct trace_params *tp, int idx,
			 int *enabled)
{
	u32 ctla, ctlb;
	int i, ofst = idx * 4;
	u32 data_reg, mask_reg;

	ctla = t4_read_reg(adap, MPS_TRC_FILTER_MATCH_CTL_A_A + ofst);
	ctlb = t4_read_reg(adap, MPS_TRC_FILTER_MATCH_CTL_B_A + ofst);

	if (is_t4(adap->params.chip)) {
		*enabled = !!(ctla & TFEN_F);
		tp->port =  TFPORT_G(ctla);
		tp->invert = !!(ctla & TFINVERTMATCH_F);
	} else {
		*enabled = !!(ctla & T5_TFEN_F);
		tp->port = T5_TFPORT_G(ctla);
		tp->invert = !!(ctla & T5_TFINVERTMATCH_F);
	}
	tp->snap_len = TFCAPTUREMAX_G(ctlb);
	tp->min_len = TFMINPKTSIZE_G(ctlb);
	tp->skip_ofst = TFOFFSET_G(ctla);
	tp->skip_len = TFLENGTH_G(ctla);

	ofst = (MPS_TRC_FILTER1_MATCH_A - MPS_TRC_FILTER0_MATCH_A) * idx;
	data_reg = MPS_TRC_FILTER0_MATCH_A + ofst;
	mask_reg = MPS_TRC_FILTER0_DONT_CARE_A + ofst;

	for (i = 0; i < TRACE_LEN / 4; i++, data_reg += 4, mask_reg += 4) {
		tp->mask[i] = ~t4_read_reg(adap, mask_reg);
		tp->data[i] = t4_read_reg(adap, data_reg) & tp->mask[i];
	}
}

/**
 *	t4_pmtx_get_stats - returns the HW stats from PMTX
 *	@adap: the adapter
 *	@cnt: where to store the count statistics
 *	@cycles: where to store the cycle statistics
 *
 *	Returns performance statistics from PMTX.
 */
void t4_pmtx_get_stats(struct adapter *adap, u32 cnt[], u64 cycles[])
{
	int i;
	u32 data[2];

	for (i = 0; i < adap->params.arch.pm_stats_cnt; i++) {
		t4_write_reg(adap, PM_TX_STAT_CONFIG_A, i + 1);
		cnt[i] = t4_read_reg(adap, PM_TX_STAT_COUNT_A);
		if (is_t4(adap->params.chip)) {
			cycles[i] = t4_read_reg64(adap, PM_TX_STAT_LSB_A);
		} else {
			t4_read_indirect(adap, PM_TX_DBG_CTRL_A,
					 PM_TX_DBG_DATA_A, data, 2,
					 PM_TX_DBG_STAT_MSB_A);
			cycles[i] = (((u64)data[0] << 32) | data[1]);
		}
	}
}

/**
 *	t4_pmrx_get_stats - returns the HW stats from PMRX
 *	@adap: the adapter
 *	@cnt: where to store the count statistics
 *	@cycles: where to store the cycle statistics
 *
 *	Returns performance statistics from PMRX.
 */
void t4_pmrx_get_stats(struct adapter *adap, u32 cnt[], u64 cycles[])
{
	int i;
	u32 data[2];

	for (i = 0; i < adap->params.arch.pm_stats_cnt; i++) {
		t4_write_reg(adap, PM_RX_STAT_CONFIG_A, i + 1);
		cnt[i] = t4_read_reg(adap, PM_RX_STAT_COUNT_A);
		if (is_t4(adap->params.chip)) {
			cycles[i] = t4_read_reg64(adap, PM_RX_STAT_LSB_A);
		} else {
			t4_read_indirect(adap, PM_RX_DBG_CTRL_A,
					 PM_RX_DBG_DATA_A, data, 2,
					 PM_RX_DBG_STAT_MSB_A);
			cycles[i] = (((u64)data[0] << 32) | data[1]);
		}
	}
}

/**
 *	compute_mps_bg_map - compute the MPS Buffer Group Map for a Port
 *	@adap: the adapter
 *	@pidx: the port index
 *
 *	Computes and returns a bitmap indicating which MPS buffer groups are
 *	associated with the given Port.  Bit i is set if buffer group i is
 *	used by the Port.
 */
static inline unsigned int compute_mps_bg_map(struct adapter *adapter,
					      int pidx)
{
	unsigned int chip_version, nports;

	chip_version = CHELSIO_CHIP_VERSION(adapter->params.chip);
	nports = 1 << NUMPORTS_G(t4_read_reg(adapter, MPS_CMN_CTL_A));

	switch (chip_version) {
	case CHELSIO_T4:
	case CHELSIO_T5:
		switch (nports) {
		case 1: return 0xf;
		case 2: return 3 << (2 * pidx);
		case 4: return 1 << pidx;
		}
		break;

	case CHELSIO_T6:
		switch (nports) {
		case 2: return 1 << (2 * pidx);
		}
		break;
	}

	dev_err(adapter->pdev_dev, "Need MPS Buffer Group Map for Chip %0x, Nports %d\n",
		chip_version, nports);

	return 0;
}

/**
 *	t4_get_mps_bg_map - return the buffer groups associated with a port
 *	@adapter: the adapter
 *	@pidx: the port index
 *
 *	Returns a bitmap indicating which MPS buffer groups are associated
 *	with the given Port.  Bit i is set if buffer group i is used by the
 *	Port.
 */
unsigned int t4_get_mps_bg_map(struct adapter *adapter, int pidx)
{
	u8 *mps_bg_map;
	unsigned int nports;

	nports = 1 << NUMPORTS_G(t4_read_reg(adapter, MPS_CMN_CTL_A));
	if (pidx >= nports) {
		CH_WARN(adapter, "MPS Port Index %d >= Nports %d\n",
			pidx, nports);
		return 0;
	}

	/* If we've already retrieved/computed this, just return the result.
	 */
	mps_bg_map = adapter->params.mps_bg_map;
	if (mps_bg_map[pidx])
		return mps_bg_map[pidx];

	/* Newer Firmware can tell us what the MPS Buffer Group Map is.
	 * If we're talking to such Firmware, let it tell us.  If the new
	 * API isn't supported, revert back to old hardcoded way.  The value
	 * obtained from Firmware is encoded in below format:
	 *
	 * val = (( MPSBGMAP[Port 3] << 24 ) |
	 *        ( MPSBGMAP[Port 2] << 16 ) |
	 *        ( MPSBGMAP[Port 1] <<  8 ) |
	 *        ( MPSBGMAP[Port 0] <<  0 ))
	 */
	if (adapter->flags & FW_OK) {
		u32 param, val;
		int ret;

		param = (FW_PARAMS_MNEM_V(FW_PARAMS_MNEM_DEV) |
			 FW_PARAMS_PARAM_X_V(FW_PARAMS_PARAM_DEV_MPSBGMAP));
		ret = t4_query_params_ns(adapter, adapter->mbox, adapter->pf,
					 0, 1, &param, &val);
		if (!ret) {
			int p;

			/* Store the BG Map for all of the Ports in order to
			 * avoid more calls to the Firmware in the future.
			 */
			for (p = 0; p < MAX_NPORTS; p++, val >>= 8)
				mps_bg_map[p] = val & 0xff;

			return mps_bg_map[pidx];
		}
	}

	/* Either we're not talking to the Firmware or we're dealing with
	 * older Firmware which doesn't support the new API to get the MPS
	 * Buffer Group Map.  Fall back to computing it ourselves.
	 */
	mps_bg_map[pidx] = compute_mps_bg_map(adapter, pidx);
	return mps_bg_map[pidx];
}

/**
 *	t4_get_tp_ch_map - return TP ingress channels associated with a port
 *	@adapter: the adapter
 *	@pidx: the port index
 *
 *	Returns a bitmap indicating which TP Ingress Channels are associated
 *	with a given Port.  Bit i is set if TP Ingress Channel i is used by
 *	the Port.
 */
unsigned int t4_get_tp_ch_map(struct adapter *adap, int pidx)
{
	unsigned int chip_version = CHELSIO_CHIP_VERSION(adap->params.chip);
	unsigned int nports = 1 << NUMPORTS_G(t4_read_reg(adap, MPS_CMN_CTL_A));

	if (pidx >= nports) {
		dev_warn(adap->pdev_dev, "TP Port Index %d >= Nports %d\n",
			 pidx, nports);
		return 0;
	}

	switch (chip_version) {
	case CHELSIO_T4:
	case CHELSIO_T5:
		/* Note that this happens to be the same values as the MPS
		 * Buffer Group Map for these Chips.  But we replicate the code
		 * here because they're really separate concepts.
		 */
		switch (nports) {
		case 1: return 0xf;
		case 2: return 3 << (2 * pidx);
		case 4: return 1 << pidx;
		}
		break;

	case CHELSIO_T6:
		switch (nports) {
		case 1:
		case 2: return 1 << pidx;
		}
		break;
	}

	dev_err(adap->pdev_dev, "Need TP Channel Map for Chip %0x, Nports %d\n",
		chip_version, nports);
	return 0;
}

/**
 *      t4_get_port_type_description - return Port Type string description
 *      @port_type: firmware Port Type enumeration
 */
const char *t4_get_port_type_description(enum fw_port_type port_type)
{
	static const char *const port_type_description[] = {
		"Fiber_XFI",
		"Fiber_XAUI",
		"BT_SGMII",
		"BT_XFI",
		"BT_XAUI",
		"KX4",
		"CX4",
		"KX",
		"KR",
		"SFP",
		"BP_AP",
		"BP4_AP",
		"QSFP_10G",
		"QSA",
		"QSFP",
		"BP40_BA",
		"KR4_100G",
		"CR4_QSFP",
		"CR_QSFP",
		"CR2_QSFP",
		"SFP28",
		"KR_SFP28",
		"KR_XLAUI"
	};

	if (port_type < ARRAY_SIZE(port_type_description))
		return port_type_description[port_type];
	return "UNKNOWN";
}

/**
 *      t4_get_port_stats_offset - collect port stats relative to a previous
 *                                 snapshot
 *      @adap: The adapter
 *      @idx: The port
 *      @stats: Current stats to fill
 *      @offset: Previous stats snapshot
 */
void t4_get_port_stats_offset(struct adapter *adap, int idx,
			      struct port_stats *stats,
			      struct port_stats *offset)
{
	u64 *s, *o;
	int i;

	t4_get_port_stats(adap, idx, stats);
	for (i = 0, s = (u64 *)stats, o = (u64 *)offset;
			i < (sizeof(struct port_stats) / sizeof(u64));
			i++, s++, o++)
		*s -= *o;
}

/**
 *	t4_get_port_stats - collect port statistics
 *	@adap: the adapter
 *	@idx: the port index
 *	@p: the stats structure to fill
 *
 *	Collect statistics related to the given port from HW.
 */
void t4_get_port_stats(struct adapter *adap, int idx, struct port_stats *p)
{
	u32 bgmap = t4_get_mps_bg_map(adap, idx);
	u32 stat_ctl = t4_read_reg(adap, MPS_STAT_CTL_A);

#define GET_STAT(name) \
	t4_read_reg64(adap, \
	(is_t4(adap->params.chip) ? PORT_REG(idx, MPS_PORT_STAT_##name##_L) : \
	T5_PORT_REG(idx, MPS_PORT_STAT_##name##_L)))
#define GET_STAT_COM(name) t4_read_reg64(adap, MPS_STAT_##name##_L)

	p->tx_octets           = GET_STAT(TX_PORT_BYTES);
	p->tx_frames           = GET_STAT(TX_PORT_FRAMES);
	p->tx_bcast_frames     = GET_STAT(TX_PORT_BCAST);
	p->tx_mcast_frames     = GET_STAT(TX_PORT_MCAST);
	p->tx_ucast_frames     = GET_STAT(TX_PORT_UCAST);
	p->tx_error_frames     = GET_STAT(TX_PORT_ERROR);
	p->tx_frames_64        = GET_STAT(TX_PORT_64B);
	p->tx_frames_65_127    = GET_STAT(TX_PORT_65B_127B);
	p->tx_frames_128_255   = GET_STAT(TX_PORT_128B_255B);
	p->tx_frames_256_511   = GET_STAT(TX_PORT_256B_511B);
	p->tx_frames_512_1023  = GET_STAT(TX_PORT_512B_1023B);
	p->tx_frames_1024_1518 = GET_STAT(TX_PORT_1024B_1518B);
	p->tx_frames_1519_max  = GET_STAT(TX_PORT_1519B_MAX);
	p->tx_drop             = GET_STAT(TX_PORT_DROP);
	p->tx_pause            = GET_STAT(TX_PORT_PAUSE);
	p->tx_ppp0             = GET_STAT(TX_PORT_PPP0);
	p->tx_ppp1             = GET_STAT(TX_PORT_PPP1);
	p->tx_ppp2             = GET_STAT(TX_PORT_PPP2);
	p->tx_ppp3             = GET_STAT(TX_PORT_PPP3);
	p->tx_ppp4             = GET_STAT(TX_PORT_PPP4);
	p->tx_ppp5             = GET_STAT(TX_PORT_PPP5);
	p->tx_ppp6             = GET_STAT(TX_PORT_PPP6);
	p->tx_ppp7             = GET_STAT(TX_PORT_PPP7);

	if (CHELSIO_CHIP_VERSION(adap->params.chip) >= CHELSIO_T5) {
		if (stat_ctl & COUNTPAUSESTATTX_F)
			p->tx_frames_64 -= p->tx_pause;
		if (stat_ctl & COUNTPAUSEMCTX_F)
			p->tx_mcast_frames -= p->tx_pause;
	}
	p->rx_octets           = GET_STAT(RX_PORT_BYTES);
	p->rx_frames           = GET_STAT(RX_PORT_FRAMES);
	p->rx_bcast_frames     = GET_STAT(RX_PORT_BCAST);
	p->rx_mcast_frames     = GET_STAT(RX_PORT_MCAST);
	p->rx_ucast_frames     = GET_STAT(RX_PORT_UCAST);
	p->rx_too_long         = GET_STAT(RX_PORT_MTU_ERROR);
	p->rx_jabber           = GET_STAT(RX_PORT_MTU_CRC_ERROR);
	p->rx_fcs_err          = GET_STAT(RX_PORT_CRC_ERROR);
	p->rx_len_err          = GET_STAT(RX_PORT_LEN_ERROR);
	p->rx_symbol_err       = GET_STAT(RX_PORT_SYM_ERROR);
	p->rx_runt             = GET_STAT(RX_PORT_LESS_64B);
	p->rx_frames_64        = GET_STAT(RX_PORT_64B);
	p->rx_frames_65_127    = GET_STAT(RX_PORT_65B_127B);
	p->rx_frames_128_255   = GET_STAT(RX_PORT_128B_255B);
	p->rx_frames_256_511   = GET_STAT(RX_PORT_256B_511B);
	p->rx_frames_512_1023  = GET_STAT(RX_PORT_512B_1023B);
	p->rx_frames_1024_1518 = GET_STAT(RX_PORT_1024B_1518B);
	p->rx_frames_1519_max  = GET_STAT(RX_PORT_1519B_MAX);
	p->rx_pause            = GET_STAT(RX_PORT_PAUSE);
	p->rx_ppp0             = GET_STAT(RX_PORT_PPP0);
	p->rx_ppp1             = GET_STAT(RX_PORT_PPP1);
	p->rx_ppp2             = GET_STAT(RX_PORT_PPP2);
	p->rx_ppp3             = GET_STAT(RX_PORT_PPP3);
	p->rx_ppp4             = GET_STAT(RX_PORT_PPP4);
	p->rx_ppp5             = GET_STAT(RX_PORT_PPP5);
	p->rx_ppp6             = GET_STAT(RX_PORT_PPP6);
	p->rx_ppp7             = GET_STAT(RX_PORT_PPP7);

	if (CHELSIO_CHIP_VERSION(adap->params.chip) >= CHELSIO_T5) {
		if (stat_ctl & COUNTPAUSESTATRX_F)
			p->rx_frames_64 -= p->rx_pause;
		if (stat_ctl & COUNTPAUSEMCRX_F)
			p->rx_mcast_frames -= p->rx_pause;
	}

	p->rx_ovflow0 = (bgmap & 1) ? GET_STAT_COM(RX_BG_0_MAC_DROP_FRAME) : 0;
	p->rx_ovflow1 = (bgmap & 2) ? GET_STAT_COM(RX_BG_1_MAC_DROP_FRAME) : 0;
	p->rx_ovflow2 = (bgmap & 4) ? GET_STAT_COM(RX_BG_2_MAC_DROP_FRAME) : 0;
	p->rx_ovflow3 = (bgmap & 8) ? GET_STAT_COM(RX_BG_3_MAC_DROP_FRAME) : 0;
	p->rx_trunc0 = (bgmap & 1) ? GET_STAT_COM(RX_BG_0_MAC_TRUNC_FRAME) : 0;
	p->rx_trunc1 = (bgmap & 2) ? GET_STAT_COM(RX_BG_1_MAC_TRUNC_FRAME) : 0;
	p->rx_trunc2 = (bgmap & 4) ? GET_STAT_COM(RX_BG_2_MAC_TRUNC_FRAME) : 0;
	p->rx_trunc3 = (bgmap & 8) ? GET_STAT_COM(RX_BG_3_MAC_TRUNC_FRAME) : 0;

#undef GET_STAT
#undef GET_STAT_COM
}

/**
 *	t4_get_lb_stats - collect loopback port statistics
 *	@adap: the adapter
 *	@idx: the loopback port index
 *	@p: the stats structure to fill
 *
 *	Return HW statistics for the given loopback port.
 */
void t4_get_lb_stats(struct adapter *adap, int idx, struct lb_port_stats *p)
{
	u32 bgmap = t4_get_mps_bg_map(adap, idx);

#define GET_STAT(name) \
	t4_read_reg64(adap, \
	(is_t4(adap->params.chip) ? \
	PORT_REG(idx, MPS_PORT_STAT_LB_PORT_##name##_L) : \
	T5_PORT_REG(idx, MPS_PORT_STAT_LB_PORT_##name##_L)))
#define GET_STAT_COM(name) t4_read_reg64(adap, MPS_STAT_##name##_L)

	p->octets           = GET_STAT(BYTES);
	p->frames           = GET_STAT(FRAMES);
	p->bcast_frames     = GET_STAT(BCAST);
	p->mcast_frames     = GET_STAT(MCAST);
	p->ucast_frames     = GET_STAT(UCAST);
	p->error_frames     = GET_STAT(ERROR);

	p->frames_64        = GET_STAT(64B);
	p->frames_65_127    = GET_STAT(65B_127B);
	p->frames_128_255   = GET_STAT(128B_255B);
	p->frames_256_511   = GET_STAT(256B_511B);
	p->frames_512_1023  = GET_STAT(512B_1023B);
	p->frames_1024_1518 = GET_STAT(1024B_1518B);
	p->frames_1519_max  = GET_STAT(1519B_MAX);
	p->drop             = GET_STAT(DROP_FRAMES);

	p->ovflow0 = (bgmap & 1) ? GET_STAT_COM(RX_BG_0_LB_DROP_FRAME) : 0;
	p->ovflow1 = (bgmap & 2) ? GET_STAT_COM(RX_BG_1_LB_DROP_FRAME) : 0;
	p->ovflow2 = (bgmap & 4) ? GET_STAT_COM(RX_BG_2_LB_DROP_FRAME) : 0;
	p->ovflow3 = (bgmap & 8) ? GET_STAT_COM(RX_BG_3_LB_DROP_FRAME) : 0;
	p->trunc0 = (bgmap & 1) ? GET_STAT_COM(RX_BG_0_LB_TRUNC_FRAME) : 0;
	p->trunc1 = (bgmap & 2) ? GET_STAT_COM(RX_BG_1_LB_TRUNC_FRAME) : 0;
	p->trunc2 = (bgmap & 4) ? GET_STAT_COM(RX_BG_2_LB_TRUNC_FRAME) : 0;
	p->trunc3 = (bgmap & 8) ? GET_STAT_COM(RX_BG_3_LB_TRUNC_FRAME) : 0;

#undef GET_STAT
#undef GET_STAT_COM
}

/*     t4_mk_filtdelwr - create a delete filter WR
 *     @ftid: the filter ID
 *     @wr: the filter work request to populate
 *     @qid: ingress queue to receive the delete notification
 *
 *     Creates a filter work request to delete the supplied filter.  If @qid is
 *     negative the delete notification is suppressed.
 */
void t4_mk_filtdelwr(unsigned int ftid, struct fw_filter_wr *wr, int qid)
{
	memset(wr, 0, sizeof(*wr));
	wr->op_pkd = cpu_to_be32(FW_WR_OP_V(FW_FILTER_WR));
	wr->len16_pkd = cpu_to_be32(FW_WR_LEN16_V(sizeof(*wr) / 16));
	wr->tid_to_iq = cpu_to_be32(FW_FILTER_WR_TID_V(ftid) |
				    FW_FILTER_WR_NOREPLY_V(qid < 0));
	wr->del_filter_to_l2tix = cpu_to_be32(FW_FILTER_WR_DEL_FILTER_F);
	if (qid >= 0)
		wr->rx_chan_rx_rpl_iq =
			cpu_to_be16(FW_FILTER_WR_RX_RPL_IQ_V(qid));
}

#define INIT_CMD(var, cmd, rd_wr) do { \
	(var).op_to_write = cpu_to_be32(FW_CMD_OP_V(FW_##cmd##_CMD) | \
					FW_CMD_REQUEST_F | \
					FW_CMD_##rd_wr##_F); \
	(var).retval_len16 = cpu_to_be32(FW_LEN16(var)); \
} while (0)

int t4_fwaddrspace_write(struct adapter *adap, unsigned int mbox,
			  u32 addr, u32 val)
{
	u32 ldst_addrspace;
	struct fw_ldst_cmd c;

	memset(&c, 0, sizeof(c));
	ldst_addrspace = FW_LDST_CMD_ADDRSPACE_V(FW_LDST_ADDRSPC_FIRMWARE);
	c.op_to_addrspace = cpu_to_be32(FW_CMD_OP_V(FW_LDST_CMD) |
					FW_CMD_REQUEST_F |
					FW_CMD_WRITE_F |
					ldst_addrspace);
	c.cycles_to_len16 = cpu_to_be32(FW_LEN16(c));
	c.u.addrval.addr = cpu_to_be32(addr);
	c.u.addrval.val = cpu_to_be32(val);

	return t4_wr_mbox(adap, mbox, &c, sizeof(c), NULL);
}

/**
 *	t4_mdio_rd - read a PHY register through MDIO
 *	@adap: the adapter
 *	@mbox: mailbox to use for the FW command
 *	@phy_addr: the PHY address
 *	@mmd: the PHY MMD to access (0 for clause 22 PHYs)
 *	@reg: the register to read
 *	@valp: where to store the value
 *
 *	Issues a FW command through the given mailbox to read a PHY register.
 */
int t4_mdio_rd(struct adapter *adap, unsigned int mbox, unsigned int phy_addr,
	       unsigned int mmd, unsigned int reg, u16 *valp)
{
	int ret;
	u32 ldst_addrspace;
	struct fw_ldst_cmd c;

	memset(&c, 0, sizeof(c));
	ldst_addrspace = FW_LDST_CMD_ADDRSPACE_V(FW_LDST_ADDRSPC_MDIO);
	c.op_to_addrspace = cpu_to_be32(FW_CMD_OP_V(FW_LDST_CMD) |
					FW_CMD_REQUEST_F | FW_CMD_READ_F |
					ldst_addrspace);
	c.cycles_to_len16 = cpu_to_be32(FW_LEN16(c));
	c.u.mdio.paddr_mmd = cpu_to_be16(FW_LDST_CMD_PADDR_V(phy_addr) |
					 FW_LDST_CMD_MMD_V(mmd));
	c.u.mdio.raddr = cpu_to_be16(reg);

	ret = t4_wr_mbox(adap, mbox, &c, sizeof(c), &c);
	if (ret == 0)
		*valp = be16_to_cpu(c.u.mdio.rval);
	return ret;
}

/**
 *	t4_mdio_wr - write a PHY register through MDIO
 *	@adap: the adapter
 *	@mbox: mailbox to use for the FW command
 *	@phy_addr: the PHY address
 *	@mmd: the PHY MMD to access (0 for clause 22 PHYs)
 *	@reg: the register to write
 *	@valp: value to write
 *
 *	Issues a FW command through the given mailbox to write a PHY register.
 */
int t4_mdio_wr(struct adapter *adap, unsigned int mbox, unsigned int phy_addr,
	       unsigned int mmd, unsigned int reg, u16 val)
{
	u32 ldst_addrspace;
	struct fw_ldst_cmd c;

	memset(&c, 0, sizeof(c));
	ldst_addrspace = FW_LDST_CMD_ADDRSPACE_V(FW_LDST_ADDRSPC_MDIO);
	c.op_to_addrspace = cpu_to_be32(FW_CMD_OP_V(FW_LDST_CMD) |
					FW_CMD_REQUEST_F | FW_CMD_WRITE_F |
					ldst_addrspace);
	c.cycles_to_len16 = cpu_to_be32(FW_LEN16(c));
	c.u.mdio.paddr_mmd = cpu_to_be16(FW_LDST_CMD_PADDR_V(phy_addr) |
					 FW_LDST_CMD_MMD_V(mmd));
	c.u.mdio.raddr = cpu_to_be16(reg);
	c.u.mdio.rval = cpu_to_be16(val);

	return t4_wr_mbox(adap, mbox, &c, sizeof(c), NULL);
}

/**
 *	t4_sge_decode_idma_state - decode the idma state
 *	@adap: the adapter
 *	@state: the state idma is stuck in
 */
void t4_sge_decode_idma_state(struct adapter *adapter, int state)
{
	static const char * const t4_decode[] = {
		"IDMA_IDLE",
		"IDMA_PUSH_MORE_CPL_FIFO",
		"IDMA_PUSH_CPL_MSG_HEADER_TO_FIFO",
		"Not used",
		"IDMA_PHYSADDR_SEND_PCIEHDR",
		"IDMA_PHYSADDR_SEND_PAYLOAD_FIRST",
		"IDMA_PHYSADDR_SEND_PAYLOAD",
		"IDMA_SEND_FIFO_TO_IMSG",
		"IDMA_FL_REQ_DATA_FL_PREP",
		"IDMA_FL_REQ_DATA_FL",
		"IDMA_FL_DROP",
		"IDMA_FL_H_REQ_HEADER_FL",
		"IDMA_FL_H_SEND_PCIEHDR",
		"IDMA_FL_H_PUSH_CPL_FIFO",
		"IDMA_FL_H_SEND_CPL",
		"IDMA_FL_H_SEND_IP_HDR_FIRST",
		"IDMA_FL_H_SEND_IP_HDR",
		"IDMA_FL_H_REQ_NEXT_HEADER_FL",
		"IDMA_FL_H_SEND_NEXT_PCIEHDR",
		"IDMA_FL_H_SEND_IP_HDR_PADDING",
		"IDMA_FL_D_SEND_PCIEHDR",
		"IDMA_FL_D_SEND_CPL_AND_IP_HDR",
		"IDMA_FL_D_REQ_NEXT_DATA_FL",
		"IDMA_FL_SEND_PCIEHDR",
		"IDMA_FL_PUSH_CPL_FIFO",
		"IDMA_FL_SEND_CPL",
		"IDMA_FL_SEND_PAYLOAD_FIRST",
		"IDMA_FL_SEND_PAYLOAD",
		"IDMA_FL_REQ_NEXT_DATA_FL",
		"IDMA_FL_SEND_NEXT_PCIEHDR",
		"IDMA_FL_SEND_PADDING",
		"IDMA_FL_SEND_COMPLETION_TO_IMSG",
		"IDMA_FL_SEND_FIFO_TO_IMSG",
		"IDMA_FL_REQ_DATAFL_DONE",
		"IDMA_FL_REQ_HEADERFL_DONE",
	};
	static const char * const t5_decode[] = {
		"IDMA_IDLE",
		"IDMA_ALMOST_IDLE",
		"IDMA_PUSH_MORE_CPL_FIFO",
		"IDMA_PUSH_CPL_MSG_HEADER_TO_FIFO",
		"IDMA_SGEFLRFLUSH_SEND_PCIEHDR",
		"IDMA_PHYSADDR_SEND_PCIEHDR",
		"IDMA_PHYSADDR_SEND_PAYLOAD_FIRST",
		"IDMA_PHYSADDR_SEND_PAYLOAD",
		"IDMA_SEND_FIFO_TO_IMSG",
		"IDMA_FL_REQ_DATA_FL",
		"IDMA_FL_DROP",
		"IDMA_FL_DROP_SEND_INC",
		"IDMA_FL_H_REQ_HEADER_FL",
		"IDMA_FL_H_SEND_PCIEHDR",
		"IDMA_FL_H_PUSH_CPL_FIFO",
		"IDMA_FL_H_SEND_CPL",
		"IDMA_FL_H_SEND_IP_HDR_FIRST",
		"IDMA_FL_H_SEND_IP_HDR",
		"IDMA_FL_H_REQ_NEXT_HEADER_FL",
		"IDMA_FL_H_SEND_NEXT_PCIEHDR",
		"IDMA_FL_H_SEND_IP_HDR_PADDING",
		"IDMA_FL_D_SEND_PCIEHDR",
		"IDMA_FL_D_SEND_CPL_AND_IP_HDR",
		"IDMA_FL_D_REQ_NEXT_DATA_FL",
		"IDMA_FL_SEND_PCIEHDR",
		"IDMA_FL_PUSH_CPL_FIFO",
		"IDMA_FL_SEND_CPL",
		"IDMA_FL_SEND_PAYLOAD_FIRST",
		"IDMA_FL_SEND_PAYLOAD",
		"IDMA_FL_REQ_NEXT_DATA_FL",
		"IDMA_FL_SEND_NEXT_PCIEHDR",
		"IDMA_FL_SEND_PADDING",
		"IDMA_FL_SEND_COMPLETION_TO_IMSG",
	};
	static const char * const t6_decode[] = {
		"IDMA_IDLE",
		"IDMA_PUSH_MORE_CPL_FIFO",
		"IDMA_PUSH_CPL_MSG_HEADER_TO_FIFO",
		"IDMA_SGEFLRFLUSH_SEND_PCIEHDR",
		"IDMA_PHYSADDR_SEND_PCIEHDR",
		"IDMA_PHYSADDR_SEND_PAYLOAD_FIRST",
		"IDMA_PHYSADDR_SEND_PAYLOAD",
		"IDMA_FL_REQ_DATA_FL",
		"IDMA_FL_DROP",
		"IDMA_FL_DROP_SEND_INC",
		"IDMA_FL_H_REQ_HEADER_FL",
		"IDMA_FL_H_SEND_PCIEHDR",
		"IDMA_FL_H_PUSH_CPL_FIFO",
		"IDMA_FL_H_SEND_CPL",
		"IDMA_FL_H_SEND_IP_HDR_FIRST",
		"IDMA_FL_H_SEND_IP_HDR",
		"IDMA_FL_H_REQ_NEXT_HEADER_FL",
		"IDMA_FL_H_SEND_NEXT_PCIEHDR",
		"IDMA_FL_H_SEND_IP_HDR_PADDING",
		"IDMA_FL_D_SEND_PCIEHDR",
		"IDMA_FL_D_SEND_CPL_AND_IP_HDR",
		"IDMA_FL_D_REQ_NEXT_DATA_FL",
		"IDMA_FL_SEND_PCIEHDR",
		"IDMA_FL_PUSH_CPL_FIFO",
		"IDMA_FL_SEND_CPL",
		"IDMA_FL_SEND_PAYLOAD_FIRST",
		"IDMA_FL_SEND_PAYLOAD",
		"IDMA_FL_REQ_NEXT_DATA_FL",
		"IDMA_FL_SEND_NEXT_PCIEHDR",
		"IDMA_FL_SEND_PADDING",
		"IDMA_FL_SEND_COMPLETION_TO_IMSG",
	};
	static const u32 sge_regs[] = {
		SGE_DEBUG_DATA_LOW_INDEX_2_A,
		SGE_DEBUG_DATA_LOW_INDEX_3_A,
		SGE_DEBUG_DATA_HIGH_INDEX_10_A,
	};
	const char **sge_idma_decode;
	int sge_idma_decode_nstates;
	int i;
	unsigned int chip_version = CHELSIO_CHIP_VERSION(adapter->params.chip);

	/* Select the right set of decode strings to dump depending on the
	 * adapter chip type.
	 */
	switch (chip_version) {
	case CHELSIO_T4:
		sge_idma_decode = (const char **)t4_decode;
		sge_idma_decode_nstates = ARRAY_SIZE(t4_decode);
		break;

	case CHELSIO_T5:
		sge_idma_decode = (const char **)t5_decode;
		sge_idma_decode_nstates = ARRAY_SIZE(t5_decode);
		break;

	case CHELSIO_T6:
		sge_idma_decode = (const char **)t6_decode;
		sge_idma_decode_nstates = ARRAY_SIZE(t6_decode);
		break;

	default:
		dev_err(adapter->pdev_dev,
			"Unsupported chip version %d\n", chip_version);
		return;
	}

	if (is_t4(adapter->params.chip)) {
		sge_idma_decode = (const char **)t4_decode;
		sge_idma_decode_nstates = ARRAY_SIZE(t4_decode);
	} else {
		sge_idma_decode = (const char **)t5_decode;
		sge_idma_decode_nstates = ARRAY_SIZE(t5_decode);
	}

	if (state < sge_idma_decode_nstates)
		CH_WARN(adapter, "idma state %s\n", sge_idma_decode[state]);
	else
		CH_WARN(adapter, "idma state %d unknown\n", state);

	for (i = 0; i < ARRAY_SIZE(sge_regs); i++)
		CH_WARN(adapter, "SGE register %#x value %#x\n",
			sge_regs[i], t4_read_reg(adapter, sge_regs[i]));
}

/**
 *      t4_sge_ctxt_flush - flush the SGE context cache
 *      @adap: the adapter
 *      @mbox: mailbox to use for the FW command
 *      @ctx_type: Egress or Ingress
 *
 *      Issues a FW command through the given mailbox to flush the
 *      SGE context cache.
 */
int t4_sge_ctxt_flush(struct adapter *adap, unsigned int mbox, int ctxt_type)
{
	int ret;
	u32 ldst_addrspace;
	struct fw_ldst_cmd c;

	memset(&c, 0, sizeof(c));
	ldst_addrspace = FW_LDST_CMD_ADDRSPACE_V(ctxt_type == CTXT_EGRESS ?
						 FW_LDST_ADDRSPC_SGE_EGRC :
						 FW_LDST_ADDRSPC_SGE_INGC);
	c.op_to_addrspace = cpu_to_be32(FW_CMD_OP_V(FW_LDST_CMD) |
					FW_CMD_REQUEST_F | FW_CMD_READ_F |
					ldst_addrspace);
	c.cycles_to_len16 = cpu_to_be32(FW_LEN16(c));
	c.u.idctxt.msg_ctxtflush = cpu_to_be32(FW_LDST_CMD_CTXTFLUSH_F);

	ret = t4_wr_mbox(adap, mbox, &c, sizeof(c), &c);
	return ret;
}

/**
 *      t4_fw_hello - establish communication with FW
 *      @adap: the adapter
 *      @mbox: mailbox to use for the FW command
 *      @evt_mbox: mailbox to receive async FW events
 *      @master: specifies the caller's willingness to be the device master
 *	@state: returns the current device state (if non-NULL)
 *
 *	Issues a command to establish communication with FW.  Returns either
 *	an error (negative integer) or the mailbox of the Master PF.
 */
int t4_fw_hello(struct adapter *adap, unsigned int mbox, unsigned int evt_mbox,
		enum dev_master master, enum dev_state *state)
{
	int ret;
	struct fw_hello_cmd c;
	u32 v;
	unsigned int master_mbox;
	int retries = FW_CMD_HELLO_RETRIES;

retry:
	memset(&c, 0, sizeof(c));
	INIT_CMD(c, HELLO, WRITE);
	c.err_to_clearinit = cpu_to_be32(
		FW_HELLO_CMD_MASTERDIS_V(master == MASTER_CANT) |
		FW_HELLO_CMD_MASTERFORCE_V(master == MASTER_MUST) |
		FW_HELLO_CMD_MBMASTER_V(master == MASTER_MUST ?
					mbox : FW_HELLO_CMD_MBMASTER_M) |
		FW_HELLO_CMD_MBASYNCNOT_V(evt_mbox) |
		FW_HELLO_CMD_STAGE_V(fw_hello_cmd_stage_os) |
		FW_HELLO_CMD_CLEARINIT_F);

	/*
	 * Issue the HELLO command to the firmware.  If it's not successful
	 * but indicates that we got a "busy" or "timeout" condition, retry
	 * the HELLO until we exhaust our retry limit.  If we do exceed our
	 * retry limit, check to see if the firmware left us any error
	 * information and report that if so.
	 */
	ret = t4_wr_mbox(adap, mbox, &c, sizeof(c), &c);
	if (ret < 0) {
		if ((ret == -EBUSY || ret == -ETIMEDOUT) && retries-- > 0)
			goto retry;
		if (t4_read_reg(adap, PCIE_FW_A) & PCIE_FW_ERR_F)
			t4_report_fw_error(adap);
		return ret;
	}

	v = be32_to_cpu(c.err_to_clearinit);
	master_mbox = FW_HELLO_CMD_MBMASTER_G(v);
	if (state) {
		if (v & FW_HELLO_CMD_ERR_F)
			*state = DEV_STATE_ERR;
		else if (v & FW_HELLO_CMD_INIT_F)
			*state = DEV_STATE_INIT;
		else
			*state = DEV_STATE_UNINIT;
	}

	/*
	 * If we're not the Master PF then we need to wait around for the
	 * Master PF Driver to finish setting up the adapter.
	 *
	 * Note that we also do this wait if we're a non-Master-capable PF and
	 * there is no current Master PF; a Master PF may show up momentarily
	 * and we wouldn't want to fail pointlessly.  (This can happen when an
	 * OS loads lots of different drivers rapidly at the same time).  In
	 * this case, the Master PF returned by the firmware will be
	 * PCIE_FW_MASTER_M so the test below will work ...
	 */
	if ((v & (FW_HELLO_CMD_ERR_F|FW_HELLO_CMD_INIT_F)) == 0 &&
	    master_mbox != mbox) {
		int waiting = FW_CMD_HELLO_TIMEOUT;

		/*
		 * Wait for the firmware to either indicate an error or
		 * initialized state.  If we see either of these we bail out
		 * and report the issue to the caller.  If we exhaust the
		 * "hello timeout" and we haven't exhausted our retries, try
		 * again.  Otherwise bail with a timeout error.
		 */
		for (;;) {
			u32 pcie_fw;

			msleep(50);
			waiting -= 50;

			/*
			 * If neither Error nor Initialialized are indicated
			 * by the firmware keep waiting till we exaust our
			 * timeout ... and then retry if we haven't exhausted
			 * our retries ...
			 */
			pcie_fw = t4_read_reg(adap, PCIE_FW_A);
			if (!(pcie_fw & (PCIE_FW_ERR_F|PCIE_FW_INIT_F))) {
				if (waiting <= 0) {
					if (retries-- > 0)
						goto retry;

					return -ETIMEDOUT;
				}
				continue;
			}

			/*
			 * We either have an Error or Initialized condition
			 * report errors preferentially.
			 */
			if (state) {
				if (pcie_fw & PCIE_FW_ERR_F)
					*state = DEV_STATE_ERR;
				else if (pcie_fw & PCIE_FW_INIT_F)
					*state = DEV_STATE_INIT;
			}

			/*
			 * If we arrived before a Master PF was selected and
			 * there's not a valid Master PF, grab its identity
			 * for our caller.
			 */
			if (master_mbox == PCIE_FW_MASTER_M &&
			    (pcie_fw & PCIE_FW_MASTER_VLD_F))
				master_mbox = PCIE_FW_MASTER_G(pcie_fw);
			break;
		}
	}

	return master_mbox;
}

/**
 *	t4_fw_bye - end communication with FW
 *	@adap: the adapter
 *	@mbox: mailbox to use for the FW command
 *
 *	Issues a command to terminate communication with FW.
 */
int t4_fw_bye(struct adapter *adap, unsigned int mbox)
{
	struct fw_bye_cmd c;

	memset(&c, 0, sizeof(c));
	INIT_CMD(c, BYE, WRITE);
	return t4_wr_mbox(adap, mbox, &c, sizeof(c), NULL);
}

/**
 *	t4_init_cmd - ask FW to initialize the device
 *	@adap: the adapter
 *	@mbox: mailbox to use for the FW command
 *
 *	Issues a command to FW to partially initialize the device.  This
 *	performs initialization that generally doesn't depend on user input.
 */
int t4_early_init(struct adapter *adap, unsigned int mbox)
{
	struct fw_initialize_cmd c;

	memset(&c, 0, sizeof(c));
	INIT_CMD(c, INITIALIZE, WRITE);
	return t4_wr_mbox(adap, mbox, &c, sizeof(c), NULL);
}

/**
 *	t4_fw_reset - issue a reset to FW
 *	@adap: the adapter
 *	@mbox: mailbox to use for the FW command
 *	@reset: specifies the type of reset to perform
 *
 *	Issues a reset command of the specified type to FW.
 */
int t4_fw_reset(struct adapter *adap, unsigned int mbox, int reset)
{
	struct fw_reset_cmd c;

	memset(&c, 0, sizeof(c));
	INIT_CMD(c, RESET, WRITE);
	c.val = cpu_to_be32(reset);
	return t4_wr_mbox(adap, mbox, &c, sizeof(c), NULL);
}

/**
 *	t4_fw_halt - issue a reset/halt to FW and put uP into RESET
 *	@adap: the adapter
 *	@mbox: mailbox to use for the FW RESET command (if desired)
 *	@force: force uP into RESET even if FW RESET command fails
 *
 *	Issues a RESET command to firmware (if desired) with a HALT indication
 *	and then puts the microprocessor into RESET state.  The RESET command
 *	will only be issued if a legitimate mailbox is provided (mbox <=
 *	PCIE_FW_MASTER_M).
 *
 *	This is generally used in order for the host to safely manipulate the
 *	adapter without fear of conflicting with whatever the firmware might
 *	be doing.  The only way out of this state is to RESTART the firmware
 *	...
 */
static int t4_fw_halt(struct adapter *adap, unsigned int mbox, int force)
{
	int ret = 0;

	/*
	 * If a legitimate mailbox is provided, issue a RESET command
	 * with a HALT indication.
	 */
	if (mbox <= PCIE_FW_MASTER_M) {
		struct fw_reset_cmd c;

		memset(&c, 0, sizeof(c));
		INIT_CMD(c, RESET, WRITE);
		c.val = cpu_to_be32(PIORST_F | PIORSTMODE_F);
		c.halt_pkd = cpu_to_be32(FW_RESET_CMD_HALT_F);
		ret = t4_wr_mbox(adap, mbox, &c, sizeof(c), NULL);
	}

	/*
	 * Normally we won't complete the operation if the firmware RESET
	 * command fails but if our caller insists we'll go ahead and put the
	 * uP into RESET.  This can be useful if the firmware is hung or even
	 * missing ...  We'll have to take the risk of putting the uP into
	 * RESET without the cooperation of firmware in that case.
	 *
	 * We also force the firmware's HALT flag to be on in case we bypassed
	 * the firmware RESET command above or we're dealing with old firmware
	 * which doesn't have the HALT capability.  This will serve as a flag
	 * for the incoming firmware to know that it's coming out of a HALT
	 * rather than a RESET ... if it's new enough to understand that ...
	 */
	if (ret == 0 || force) {
		t4_set_reg_field(adap, CIM_BOOT_CFG_A, UPCRST_F, UPCRST_F);
		t4_set_reg_field(adap, PCIE_FW_A, PCIE_FW_HALT_F,
				 PCIE_FW_HALT_F);
	}

	/*
	 * And we always return the result of the firmware RESET command
	 * even when we force the uP into RESET ...
	 */
	return ret;
}

/**
 *	t4_fw_restart - restart the firmware by taking the uP out of RESET
 *	@adap: the adapter
 *	@reset: if we want to do a RESET to restart things
 *
 *	Restart firmware previously halted by t4_fw_halt().  On successful
 *	return the previous PF Master remains as the new PF Master and there
 *	is no need to issue a new HELLO command, etc.
 *
 *	We do this in two ways:
 *
 *	 1. If we're dealing with newer firmware we'll simply want to take
 *	    the chip's microprocessor out of RESET.  This will cause the
 *	    firmware to start up from its start vector.  And then we'll loop
 *	    until the firmware indicates it's started again (PCIE_FW.HALT
 *	    reset to 0) or we timeout.
 *
 *	 2. If we're dealing with older firmware then we'll need to RESET
 *	    the chip since older firmware won't recognize the PCIE_FW.HALT
 *	    flag and automatically RESET itself on startup.
 */
static int t4_fw_restart(struct adapter *adap, unsigned int mbox, int reset)
{
	if (reset) {
		/*
		 * Since we're directing the RESET instead of the firmware
		 * doing it automatically, we need to clear the PCIE_FW.HALT
		 * bit.
		 */
		t4_set_reg_field(adap, PCIE_FW_A, PCIE_FW_HALT_F, 0);

		/*
		 * If we've been given a valid mailbox, first try to get the
		 * firmware to do the RESET.  If that works, great and we can
		 * return success.  Otherwise, if we haven't been given a
		 * valid mailbox or the RESET command failed, fall back to
		 * hitting the chip with a hammer.
		 */
		if (mbox <= PCIE_FW_MASTER_M) {
			t4_set_reg_field(adap, CIM_BOOT_CFG_A, UPCRST_F, 0);
			msleep(100);
			if (t4_fw_reset(adap, mbox,
					PIORST_F | PIORSTMODE_F) == 0)
				return 0;
		}

		t4_write_reg(adap, PL_RST_A, PIORST_F | PIORSTMODE_F);
		msleep(2000);
	} else {
		int ms;

		t4_set_reg_field(adap, CIM_BOOT_CFG_A, UPCRST_F, 0);
		for (ms = 0; ms < FW_CMD_MAX_TIMEOUT; ) {
			if (!(t4_read_reg(adap, PCIE_FW_A) & PCIE_FW_HALT_F))
				return 0;
			msleep(100);
			ms += 100;
		}
		return -ETIMEDOUT;
	}
	return 0;
}

/**
 *	t4_fw_upgrade - perform all of the steps necessary to upgrade FW
 *	@adap: the adapter
 *	@mbox: mailbox to use for the FW RESET command (if desired)
 *	@fw_data: the firmware image to write
 *	@size: image size
 *	@force: force upgrade even if firmware doesn't cooperate
 *
 *	Perform all of the steps necessary for upgrading an adapter's
 *	firmware image.  Normally this requires the cooperation of the
 *	existing firmware in order to halt all existing activities
 *	but if an invalid mailbox token is passed in we skip that step
 *	(though we'll still put the adapter microprocessor into RESET in
 *	that case).
 *
 *	On successful return the new firmware will have been loaded and
 *	the adapter will have been fully RESET losing all previous setup
 *	state.  On unsuccessful return the adapter may be completely hosed ...
 *	positive errno indicates that the adapter is ~probably~ intact, a
 *	negative errno indicates that things are looking bad ...
 */
int t4_fw_upgrade(struct adapter *adap, unsigned int mbox,
		  const u8 *fw_data, unsigned int size, int force)
{
	const struct fw_hdr *fw_hdr = (const struct fw_hdr *)fw_data;
	int reset, ret;

	if (!t4_fw_matches_chip(adap, fw_hdr))
		return -EINVAL;

	/* Disable FW_OK flag so that mbox commands with FW_OK flag set
	 * wont be sent when we are flashing FW.
	 */
	adap->flags &= ~FW_OK;

	ret = t4_fw_halt(adap, mbox, force);
	if (ret < 0 && !force)
		goto out;

	ret = t4_load_fw(adap, fw_data, size);
	if (ret < 0)
		goto out;
<<<<<<< HEAD
=======

	/*
	 * If there was a Firmware Configuration File stored in FLASH,
	 * there's a good chance that it won't be compatible with the new
	 * Firmware.  In order to prevent difficult to diagnose adapter
	 * initialization issues, we clear out the Firmware Configuration File
	 * portion of the FLASH .  The user will need to re-FLASH a new
	 * Firmware Configuration File which is compatible with the new
	 * Firmware if that's desired.
	 */
	(void)t4_load_cfg(adap, NULL, 0);
>>>>>>> 286cd8c7

	/*
	 * Older versions of the firmware don't understand the new
	 * PCIE_FW.HALT flag and so won't know to perform a RESET when they
	 * restart.  So for newly loaded older firmware we'll have to do the
	 * RESET for it so it starts up on a clean slate.  We can tell if
	 * the newly loaded firmware will handle this right by checking
	 * its header flags to see if it advertises the capability.
	 */
	reset = ((be32_to_cpu(fw_hdr->flags) & FW_HDR_FLAGS_RESET_HALT) == 0);
	ret = t4_fw_restart(adap, mbox, reset);

	/* Grab potentially new Firmware Device Log parameters so we can see
	 * how healthy the new Firmware is.  It's okay to contact the new
	 * Firmware for these parameters even though, as far as it's
	 * concerned, we've never said "HELLO" to it ...
	 */
	(void)t4_init_devlog_params(adap);
out:
	adap->flags |= FW_OK;
	return ret;
<<<<<<< HEAD
=======
}

/**
 *	t4_fl_pkt_align - return the fl packet alignment
 *	@adap: the adapter
 *
 *	T4 has a single field to specify the packing and padding boundary.
 *	T5 onwards has separate fields for this and hence the alignment for
 *	next packet offset is maximum of these two.
 *
 */
int t4_fl_pkt_align(struct adapter *adap)
{
	u32 sge_control, sge_control2;
	unsigned int ingpadboundary, ingpackboundary, fl_align, ingpad_shift;

	sge_control = t4_read_reg(adap, SGE_CONTROL_A);

	/* T4 uses a single control field to specify both the PCIe Padding and
	 * Packing Boundary.  T5 introduced the ability to specify these
	 * separately.  The actual Ingress Packet Data alignment boundary
	 * within Packed Buffer Mode is the maximum of these two
	 * specifications.  (Note that it makes no real practical sense to
	 * have the Pading Boudary be larger than the Packing Boundary but you
	 * could set the chip up that way and, in fact, legacy T4 code would
	 * end doing this because it would initialize the Padding Boundary and
	 * leave the Packing Boundary initialized to 0 (16 bytes).)
	 * Padding Boundary values in T6 starts from 8B,
	 * where as it is 32B for T4 and T5.
	 */
	if (CHELSIO_CHIP_VERSION(adap->params.chip) <= CHELSIO_T5)
		ingpad_shift = INGPADBOUNDARY_SHIFT_X;
	else
		ingpad_shift = T6_INGPADBOUNDARY_SHIFT_X;

	ingpadboundary = 1 << (INGPADBOUNDARY_G(sge_control) + ingpad_shift);

	fl_align = ingpadboundary;
	if (!is_t4(adap->params.chip)) {
		/* T5 has a weird interpretation of one of the PCIe Packing
		 * Boundary values.  No idea why ...
		 */
		sge_control2 = t4_read_reg(adap, SGE_CONTROL2_A);
		ingpackboundary = INGPACKBOUNDARY_G(sge_control2);
		if (ingpackboundary == INGPACKBOUNDARY_16B_X)
			ingpackboundary = 16;
		else
			ingpackboundary = 1 << (ingpackboundary +
						INGPACKBOUNDARY_SHIFT_X);

		fl_align = max(ingpadboundary, ingpackboundary);
	}
	return fl_align;
>>>>>>> 286cd8c7
}

/**
 *	t4_fixup_host_params - fix up host-dependent parameters
 *	@adap: the adapter
 *	@page_size: the host's Base Page Size
 *	@cache_line_size: the host's Cache Line Size
 *
 *	Various registers in T4 contain values which are dependent on the
 *	host's Base Page and Cache Line Sizes.  This function will fix all of
 *	those registers with the appropriate values as passed in ...
 */
int t4_fixup_host_params(struct adapter *adap, unsigned int page_size,
			 unsigned int cache_line_size)
{
	unsigned int page_shift = fls(page_size) - 1;
	unsigned int sge_hps = page_shift - 10;
	unsigned int stat_len = cache_line_size > 64 ? 128 : 64;
	unsigned int fl_align = cache_line_size < 32 ? 32 : cache_line_size;
	unsigned int fl_align_log = fls(fl_align) - 1;

	t4_write_reg(adap, SGE_HOST_PAGE_SIZE_A,
		     HOSTPAGESIZEPF0_V(sge_hps) |
		     HOSTPAGESIZEPF1_V(sge_hps) |
		     HOSTPAGESIZEPF2_V(sge_hps) |
		     HOSTPAGESIZEPF3_V(sge_hps) |
		     HOSTPAGESIZEPF4_V(sge_hps) |
		     HOSTPAGESIZEPF5_V(sge_hps) |
		     HOSTPAGESIZEPF6_V(sge_hps) |
		     HOSTPAGESIZEPF7_V(sge_hps));

	if (is_t4(adap->params.chip)) {
		t4_set_reg_field(adap, SGE_CONTROL_A,
				 INGPADBOUNDARY_V(INGPADBOUNDARY_M) |
				 EGRSTATUSPAGESIZE_F,
				 INGPADBOUNDARY_V(fl_align_log -
						  INGPADBOUNDARY_SHIFT_X) |
				 EGRSTATUSPAGESIZE_V(stat_len != 64));
	} else {
		unsigned int pack_align;
		unsigned int ingpad, ingpack;
		unsigned int pcie_cap;

		/* T5 introduced the separation of the Free List Padding and
		 * Packing Boundaries.  Thus, we can select a smaller Padding
		 * Boundary to avoid uselessly chewing up PCIe Link and Memory
		 * Bandwidth, and use a Packing Boundary which is large enough
		 * to avoid false sharing between CPUs, etc.
		 *
		 * For the PCI Link, the smaller the Padding Boundary the
		 * better.  For the Memory Controller, a smaller Padding
		 * Boundary is better until we cross under the Memory Line
		 * Size (the minimum unit of transfer to/from Memory).  If we
		 * have a Padding Boundary which is smaller than the Memory
		 * Line Size, that'll involve a Read-Modify-Write cycle on the
		 * Memory Controller which is never good.
		 */

		/* We want the Packing Boundary to be based on the Cache Line
		 * Size in order to help avoid False Sharing performance
		 * issues between CPUs, etc.  We also want the Packing
		 * Boundary to incorporate the PCI-E Maximum Payload Size.  We
		 * get best performance when the Packing Boundary is a
		 * multiple of the Maximum Payload Size.
		 */
		pack_align = fl_align;
		pcie_cap = pci_find_capability(adap->pdev, PCI_CAP_ID_EXP);
		if (pcie_cap) {
			unsigned int mps, mps_log;
			u16 devctl;

			/* The PCIe Device Control Maximum Payload Size field
			 * [bits 7:5] encodes sizes as powers of 2 starting at
			 * 128 bytes.
			 */
			pci_read_config_word(adap->pdev,
					     pcie_cap + PCI_EXP_DEVCTL,
					     &devctl);
			mps_log = ((devctl & PCI_EXP_DEVCTL_PAYLOAD) >> 5) + 7;
			mps = 1 << mps_log;
			if (mps > pack_align)
				pack_align = mps;
		}

		/* N.B. T5/T6 have a crazy special interpretation of the "0"
		 * value for the Packing Boundary.  This corresponds to 16
		 * bytes instead of the expected 32 bytes.  So if we want 32
		 * bytes, the best we can really do is 64 bytes ...
		 */
		if (pack_align <= 16) {
			ingpack = INGPACKBOUNDARY_16B_X;
			fl_align = 16;
		} else if (pack_align == 32) {
			ingpack = INGPACKBOUNDARY_64B_X;
			fl_align = 64;
		} else {
			unsigned int pack_align_log = fls(pack_align) - 1;

			ingpack = pack_align_log - INGPACKBOUNDARY_SHIFT_X;
			fl_align = pack_align;
		}

		/* Use the smallest Ingress Padding which isn't smaller than
		 * the Memory Controller Read/Write Size.  We'll take that as
		 * being 8 bytes since we don't know of any system with a
		 * wider Memory Controller Bus Width.
		 */
		if (is_t5(adap->params.chip))
			ingpad = INGPADBOUNDARY_32B_X;
		else
			ingpad = T6_INGPADBOUNDARY_8B_X;

		t4_set_reg_field(adap, SGE_CONTROL_A,
				 INGPADBOUNDARY_V(INGPADBOUNDARY_M) |
				 EGRSTATUSPAGESIZE_F,
				 INGPADBOUNDARY_V(ingpad) |
				 EGRSTATUSPAGESIZE_V(stat_len != 64));
		t4_set_reg_field(adap, SGE_CONTROL2_A,
				 INGPACKBOUNDARY_V(INGPACKBOUNDARY_M),
				 INGPACKBOUNDARY_V(ingpack));
	}
	/*
	 * Adjust various SGE Free List Host Buffer Sizes.
	 *
	 * This is something of a crock since we're using fixed indices into
	 * the array which are also known by the sge.c code and the T4
	 * Firmware Configuration File.  We need to come up with a much better
	 * approach to managing this array.  For now, the first four entries
	 * are:
	 *
	 *   0: Host Page Size
	 *   1: 64KB
	 *   2: Buffer size corresponding to 1500 byte MTU (unpacked mode)
	 *   3: Buffer size corresponding to 9000 byte MTU (unpacked mode)
	 *
	 * For the single-MTU buffers in unpacked mode we need to include
	 * space for the SGE Control Packet Shift, 14 byte Ethernet header,
	 * possible 4 byte VLAN tag, all rounded up to the next Ingress Packet
	 * Padding boundary.  All of these are accommodated in the Factory
	 * Default Firmware Configuration File but we need to adjust it for
	 * this host's cache line size.
	 */
	t4_write_reg(adap, SGE_FL_BUFFER_SIZE0_A, page_size);
	t4_write_reg(adap, SGE_FL_BUFFER_SIZE2_A,
		     (t4_read_reg(adap, SGE_FL_BUFFER_SIZE2_A) + fl_align-1)
		     & ~(fl_align-1));
	t4_write_reg(adap, SGE_FL_BUFFER_SIZE3_A,
		     (t4_read_reg(adap, SGE_FL_BUFFER_SIZE3_A) + fl_align-1)
		     & ~(fl_align-1));

	t4_write_reg(adap, ULP_RX_TDDP_PSZ_A, HPZ0_V(page_shift - 12));

	return 0;
}

/**
 *	t4_fw_initialize - ask FW to initialize the device
 *	@adap: the adapter
 *	@mbox: mailbox to use for the FW command
 *
 *	Issues a command to FW to partially initialize the device.  This
 *	performs initialization that generally doesn't depend on user input.
 */
int t4_fw_initialize(struct adapter *adap, unsigned int mbox)
{
	struct fw_initialize_cmd c;

	memset(&c, 0, sizeof(c));
	INIT_CMD(c, INITIALIZE, WRITE);
	return t4_wr_mbox(adap, mbox, &c, sizeof(c), NULL);
}

/**
 *	t4_query_params_rw - query FW or device parameters
 *	@adap: the adapter
 *	@mbox: mailbox to use for the FW command
 *	@pf: the PF
 *	@vf: the VF
 *	@nparams: the number of parameters
 *	@params: the parameter names
 *	@val: the parameter values
 *	@rw: Write and read flag
 *	@sleep_ok: if true, we may sleep awaiting mbox cmd completion
 *
 *	Reads the value of FW or device parameters.  Up to 7 parameters can be
 *	queried at once.
 */
int t4_query_params_rw(struct adapter *adap, unsigned int mbox, unsigned int pf,
		       unsigned int vf, unsigned int nparams, const u32 *params,
		       u32 *val, int rw, bool sleep_ok)
{
	int i, ret;
	struct fw_params_cmd c;
	__be32 *p = &c.param[0].mnem;

	if (nparams > 7)
		return -EINVAL;

	memset(&c, 0, sizeof(c));
	c.op_to_vfn = cpu_to_be32(FW_CMD_OP_V(FW_PARAMS_CMD) |
				  FW_CMD_REQUEST_F | FW_CMD_READ_F |
				  FW_PARAMS_CMD_PFN_V(pf) |
				  FW_PARAMS_CMD_VFN_V(vf));
	c.retval_len16 = cpu_to_be32(FW_LEN16(c));

	for (i = 0; i < nparams; i++) {
		*p++ = cpu_to_be32(*params++);
		if (rw)
			*p = cpu_to_be32(*(val + i));
		p++;
	}

	ret = t4_wr_mbox_meat(adap, mbox, &c, sizeof(c), &c, sleep_ok);
	if (ret == 0)
		for (i = 0, p = &c.param[0].val; i < nparams; i++, p += 2)
			*val++ = be32_to_cpu(*p);
	return ret;
}

int t4_query_params(struct adapter *adap, unsigned int mbox, unsigned int pf,
		    unsigned int vf, unsigned int nparams, const u32 *params,
		    u32 *val)
{
	return t4_query_params_rw(adap, mbox, pf, vf, nparams, params, val, 0,
				  true);
}

int t4_query_params_ns(struct adapter *adap, unsigned int mbox, unsigned int pf,
		       unsigned int vf, unsigned int nparams, const u32 *params,
		       u32 *val)
{
	return t4_query_params_rw(adap, mbox, pf, vf, nparams, params, val, 0,
				  false);
}

/**
 *      t4_set_params_timeout - sets FW or device parameters
 *      @adap: the adapter
 *      @mbox: mailbox to use for the FW command
 *      @pf: the PF
 *      @vf: the VF
 *      @nparams: the number of parameters
 *      @params: the parameter names
 *      @val: the parameter values
 *      @timeout: the timeout time
 *
 *      Sets the value of FW or device parameters.  Up to 7 parameters can be
 *      specified at once.
 */
int t4_set_params_timeout(struct adapter *adap, unsigned int mbox,
			  unsigned int pf, unsigned int vf,
			  unsigned int nparams, const u32 *params,
			  const u32 *val, int timeout)
{
	struct fw_params_cmd c;
	__be32 *p = &c.param[0].mnem;

	if (nparams > 7)
		return -EINVAL;

	memset(&c, 0, sizeof(c));
	c.op_to_vfn = cpu_to_be32(FW_CMD_OP_V(FW_PARAMS_CMD) |
				  FW_CMD_REQUEST_F | FW_CMD_WRITE_F |
				  FW_PARAMS_CMD_PFN_V(pf) |
				  FW_PARAMS_CMD_VFN_V(vf));
	c.retval_len16 = cpu_to_be32(FW_LEN16(c));

	while (nparams--) {
		*p++ = cpu_to_be32(*params++);
		*p++ = cpu_to_be32(*val++);
	}

	return t4_wr_mbox_timeout(adap, mbox, &c, sizeof(c), NULL, timeout);
}

/**
 *	t4_set_params - sets FW or device parameters
 *	@adap: the adapter
 *	@mbox: mailbox to use for the FW command
 *	@pf: the PF
 *	@vf: the VF
 *	@nparams: the number of parameters
 *	@params: the parameter names
 *	@val: the parameter values
 *
 *	Sets the value of FW or device parameters.  Up to 7 parameters can be
 *	specified at once.
 */
int t4_set_params(struct adapter *adap, unsigned int mbox, unsigned int pf,
		  unsigned int vf, unsigned int nparams, const u32 *params,
		  const u32 *val)
{
	return t4_set_params_timeout(adap, mbox, pf, vf, nparams, params, val,
				     FW_CMD_MAX_TIMEOUT);
}

/**
 *	t4_cfg_pfvf - configure PF/VF resource limits
 *	@adap: the adapter
 *	@mbox: mailbox to use for the FW command
 *	@pf: the PF being configured
 *	@vf: the VF being configured
 *	@txq: the max number of egress queues
 *	@txq_eth_ctrl: the max number of egress Ethernet or control queues
 *	@rxqi: the max number of interrupt-capable ingress queues
 *	@rxq: the max number of interruptless ingress queues
 *	@tc: the PCI traffic class
 *	@vi: the max number of virtual interfaces
 *	@cmask: the channel access rights mask for the PF/VF
 *	@pmask: the port access rights mask for the PF/VF
 *	@nexact: the maximum number of exact MPS filters
 *	@rcaps: read capabilities
 *	@wxcaps: write/execute capabilities
 *
 *	Configures resource limits and capabilities for a physical or virtual
 *	function.
 */
int t4_cfg_pfvf(struct adapter *adap, unsigned int mbox, unsigned int pf,
		unsigned int vf, unsigned int txq, unsigned int txq_eth_ctrl,
		unsigned int rxqi, unsigned int rxq, unsigned int tc,
		unsigned int vi, unsigned int cmask, unsigned int pmask,
		unsigned int nexact, unsigned int rcaps, unsigned int wxcaps)
{
	struct fw_pfvf_cmd c;

	memset(&c, 0, sizeof(c));
	c.op_to_vfn = cpu_to_be32(FW_CMD_OP_V(FW_PFVF_CMD) | FW_CMD_REQUEST_F |
				  FW_CMD_WRITE_F | FW_PFVF_CMD_PFN_V(pf) |
				  FW_PFVF_CMD_VFN_V(vf));
	c.retval_len16 = cpu_to_be32(FW_LEN16(c));
	c.niqflint_niq = cpu_to_be32(FW_PFVF_CMD_NIQFLINT_V(rxqi) |
				     FW_PFVF_CMD_NIQ_V(rxq));
	c.type_to_neq = cpu_to_be32(FW_PFVF_CMD_CMASK_V(cmask) |
				    FW_PFVF_CMD_PMASK_V(pmask) |
				    FW_PFVF_CMD_NEQ_V(txq));
	c.tc_to_nexactf = cpu_to_be32(FW_PFVF_CMD_TC_V(tc) |
				      FW_PFVF_CMD_NVI_V(vi) |
				      FW_PFVF_CMD_NEXACTF_V(nexact));
	c.r_caps_to_nethctrl = cpu_to_be32(FW_PFVF_CMD_R_CAPS_V(rcaps) |
					FW_PFVF_CMD_WX_CAPS_V(wxcaps) |
					FW_PFVF_CMD_NETHCTRL_V(txq_eth_ctrl));
	return t4_wr_mbox(adap, mbox, &c, sizeof(c), NULL);
}

/**
 *	t4_alloc_vi - allocate a virtual interface
 *	@adap: the adapter
 *	@mbox: mailbox to use for the FW command
 *	@port: physical port associated with the VI
 *	@pf: the PF owning the VI
 *	@vf: the VF owning the VI
 *	@nmac: number of MAC addresses needed (1 to 5)
 *	@mac: the MAC addresses of the VI
 *	@rss_size: size of RSS table slice associated with this VI
 *
 *	Allocates a virtual interface for the given physical port.  If @mac is
 *	not %NULL it contains the MAC addresses of the VI as assigned by FW.
 *	@mac should be large enough to hold @nmac Ethernet addresses, they are
 *	stored consecutively so the space needed is @nmac * 6 bytes.
 *	Returns a negative error number or the non-negative VI id.
 */
int t4_alloc_vi(struct adapter *adap, unsigned int mbox, unsigned int port,
		unsigned int pf, unsigned int vf, unsigned int nmac, u8 *mac,
		unsigned int *rss_size)
{
	int ret;
	struct fw_vi_cmd c;

	memset(&c, 0, sizeof(c));
	c.op_to_vfn = cpu_to_be32(FW_CMD_OP_V(FW_VI_CMD) | FW_CMD_REQUEST_F |
				  FW_CMD_WRITE_F | FW_CMD_EXEC_F |
				  FW_VI_CMD_PFN_V(pf) | FW_VI_CMD_VFN_V(vf));
	c.alloc_to_len16 = cpu_to_be32(FW_VI_CMD_ALLOC_F | FW_LEN16(c));
	c.portid_pkd = FW_VI_CMD_PORTID_V(port);
	c.nmac = nmac - 1;

	ret = t4_wr_mbox(adap, mbox, &c, sizeof(c), &c);
	if (ret)
		return ret;

	if (mac) {
		memcpy(mac, c.mac, sizeof(c.mac));
		switch (nmac) {
		case 5:
			memcpy(mac + 24, c.nmac3, sizeof(c.nmac3));
			/* Fall through */
		case 4:
			memcpy(mac + 18, c.nmac2, sizeof(c.nmac2));
			/* Fall through */
		case 3:
			memcpy(mac + 12, c.nmac1, sizeof(c.nmac1));
			/* Fall through */
		case 2:
			memcpy(mac + 6,  c.nmac0, sizeof(c.nmac0));
		}
	}
	if (rss_size)
		*rss_size = FW_VI_CMD_RSSSIZE_G(be16_to_cpu(c.rsssize_pkd));
	return FW_VI_CMD_VIID_G(be16_to_cpu(c.type_viid));
}

/**
 *	t4_free_vi - free a virtual interface
 *	@adap: the adapter
 *	@mbox: mailbox to use for the FW command
 *	@pf: the PF owning the VI
 *	@vf: the VF owning the VI
 *	@viid: virtual interface identifiler
 *
 *	Free a previously allocated virtual interface.
 */
int t4_free_vi(struct adapter *adap, unsigned int mbox, unsigned int pf,
	       unsigned int vf, unsigned int viid)
{
	struct fw_vi_cmd c;

	memset(&c, 0, sizeof(c));
	c.op_to_vfn = cpu_to_be32(FW_CMD_OP_V(FW_VI_CMD) |
				  FW_CMD_REQUEST_F |
				  FW_CMD_EXEC_F |
				  FW_VI_CMD_PFN_V(pf) |
				  FW_VI_CMD_VFN_V(vf));
	c.alloc_to_len16 = cpu_to_be32(FW_VI_CMD_FREE_F | FW_LEN16(c));
	c.type_viid = cpu_to_be16(FW_VI_CMD_VIID_V(viid));

	return t4_wr_mbox(adap, mbox, &c, sizeof(c), &c);
}

/**
 *	t4_set_rxmode - set Rx properties of a virtual interface
 *	@adap: the adapter
 *	@mbox: mailbox to use for the FW command
 *	@viid: the VI id
 *	@mtu: the new MTU or -1
 *	@promisc: 1 to enable promiscuous mode, 0 to disable it, -1 no change
 *	@all_multi: 1 to enable all-multi mode, 0 to disable it, -1 no change
 *	@bcast: 1 to enable broadcast Rx, 0 to disable it, -1 no change
 *	@vlanex: 1 to enable HW VLAN extraction, 0 to disable it, -1 no change
 *	@sleep_ok: if true we may sleep while awaiting command completion
 *
 *	Sets Rx properties of a virtual interface.
 */
int t4_set_rxmode(struct adapter *adap, unsigned int mbox, unsigned int viid,
		  int mtu, int promisc, int all_multi, int bcast, int vlanex,
		  bool sleep_ok)
{
	struct fw_vi_rxmode_cmd c;

	/* convert to FW values */
	if (mtu < 0)
		mtu = FW_RXMODE_MTU_NO_CHG;
	if (promisc < 0)
		promisc = FW_VI_RXMODE_CMD_PROMISCEN_M;
	if (all_multi < 0)
		all_multi = FW_VI_RXMODE_CMD_ALLMULTIEN_M;
	if (bcast < 0)
		bcast = FW_VI_RXMODE_CMD_BROADCASTEN_M;
	if (vlanex < 0)
		vlanex = FW_VI_RXMODE_CMD_VLANEXEN_M;

	memset(&c, 0, sizeof(c));
	c.op_to_viid = cpu_to_be32(FW_CMD_OP_V(FW_VI_RXMODE_CMD) |
				   FW_CMD_REQUEST_F | FW_CMD_WRITE_F |
				   FW_VI_RXMODE_CMD_VIID_V(viid));
	c.retval_len16 = cpu_to_be32(FW_LEN16(c));
	c.mtu_to_vlanexen =
		cpu_to_be32(FW_VI_RXMODE_CMD_MTU_V(mtu) |
			    FW_VI_RXMODE_CMD_PROMISCEN_V(promisc) |
			    FW_VI_RXMODE_CMD_ALLMULTIEN_V(all_multi) |
			    FW_VI_RXMODE_CMD_BROADCASTEN_V(bcast) |
			    FW_VI_RXMODE_CMD_VLANEXEN_V(vlanex));
	return t4_wr_mbox_meat(adap, mbox, &c, sizeof(c), NULL, sleep_ok);
}

/**
 *      t4_free_encap_mac_filt - frees MPS entry at given index
 *      @adap: the adapter
 *      @viid: the VI id
 *      @idx: index of MPS entry to be freed
 *      @sleep_ok: call is allowed to sleep
 *
 *      Frees the MPS entry at supplied index
 *
 *      Returns a negative error number or zero on success
 */
int t4_free_encap_mac_filt(struct adapter *adap, unsigned int viid,
			   int idx, bool sleep_ok)
{
	struct fw_vi_mac_exact *p;
	u8 addr[] = {0, 0, 0, 0, 0, 0};
	struct fw_vi_mac_cmd c;
	int ret = 0;
	u32 exact;

	memset(&c, 0, sizeof(c));
	c.op_to_viid = cpu_to_be32(FW_CMD_OP_V(FW_VI_MAC_CMD) |
				   FW_CMD_REQUEST_F | FW_CMD_WRITE_F |
				   FW_CMD_EXEC_V(0) |
				   FW_VI_MAC_CMD_VIID_V(viid));
	exact = FW_VI_MAC_CMD_ENTRY_TYPE_V(FW_VI_MAC_TYPE_EXACTMAC);
	c.freemacs_to_len16 = cpu_to_be32(FW_VI_MAC_CMD_FREEMACS_V(0) |
					  exact |
					  FW_CMD_LEN16_V(1));
	p = c.u.exact;
	p->valid_to_idx = cpu_to_be16(FW_VI_MAC_CMD_VALID_F |
				      FW_VI_MAC_CMD_IDX_V(idx));
	memcpy(p->macaddr, addr, sizeof(p->macaddr));
	ret = t4_wr_mbox_meat(adap, adap->mbox, &c, sizeof(c), &c, sleep_ok);
	return ret;
}

/**
 *	t4_free_raw_mac_filt - Frees a raw mac entry in mps tcam
 *	@adap: the adapter
 *	@viid: the VI id
 *	@addr: the MAC address
 *	@mask: the mask
 *	@idx: index of the entry in mps tcam
 *	@lookup_type: MAC address for inner (1) or outer (0) header
 *	@port_id: the port index
 *	@sleep_ok: call is allowed to sleep
 *
 *	Removes the mac entry at the specified index using raw mac interface.
 *
 *	Returns a negative error number on failure.
 */
int t4_free_raw_mac_filt(struct adapter *adap, unsigned int viid,
			 const u8 *addr, const u8 *mask, unsigned int idx,
			 u8 lookup_type, u8 port_id, bool sleep_ok)
{
	struct fw_vi_mac_cmd c;
	struct fw_vi_mac_raw *p = &c.u.raw;
	u32 val;

	memset(&c, 0, sizeof(c));
	c.op_to_viid = cpu_to_be32(FW_CMD_OP_V(FW_VI_MAC_CMD) |
				   FW_CMD_REQUEST_F | FW_CMD_WRITE_F |
				   FW_CMD_EXEC_V(0) |
				   FW_VI_MAC_CMD_VIID_V(viid));
	val = FW_CMD_LEN16_V(1) |
	      FW_VI_MAC_CMD_ENTRY_TYPE_V(FW_VI_MAC_TYPE_RAW);
	c.freemacs_to_len16 = cpu_to_be32(FW_VI_MAC_CMD_FREEMACS_V(0) |
					  FW_CMD_LEN16_V(val));

	p->raw_idx_pkd = cpu_to_be32(FW_VI_MAC_CMD_RAW_IDX_V(idx) |
				     FW_VI_MAC_ID_BASED_FREE);

	/* Lookup Type. Outer header: 0, Inner header: 1 */
	p->data0_pkd = cpu_to_be32(DATALKPTYPE_V(lookup_type) |
				   DATAPORTNUM_V(port_id));
	/* Lookup mask and port mask */
	p->data0m_pkd = cpu_to_be64(DATALKPTYPE_V(DATALKPTYPE_M) |
				    DATAPORTNUM_V(DATAPORTNUM_M));

	/* Copy the address and the mask */
	memcpy((u8 *)&p->data1[0] + 2, addr, ETH_ALEN);
	memcpy((u8 *)&p->data1m[0] + 2, mask, ETH_ALEN);

	return t4_wr_mbox_meat(adap, adap->mbox, &c, sizeof(c), &c, sleep_ok);
}

/**
 *      t4_alloc_encap_mac_filt - Adds a mac entry in mps tcam with VNI support
 *      @adap: the adapter
 *      @viid: the VI id
 *      @mac: the MAC address
 *      @mask: the mask
 *      @vni: the VNI id for the tunnel protocol
 *      @vni_mask: mask for the VNI id
 *      @dip_hit: to enable DIP match for the MPS entry
 *      @lookup_type: MAC address for inner (1) or outer (0) header
 *      @sleep_ok: call is allowed to sleep
 *
 *      Allocates an MPS entry with specified MAC address and VNI value.
 *
 *      Returns a negative error number or the allocated index for this mac.
 */
int t4_alloc_encap_mac_filt(struct adapter *adap, unsigned int viid,
			    const u8 *addr, const u8 *mask, unsigned int vni,
			    unsigned int vni_mask, u8 dip_hit, u8 lookup_type,
			    bool sleep_ok)
{
	struct fw_vi_mac_cmd c;
	struct fw_vi_mac_vni *p = c.u.exact_vni;
	int ret = 0;
	u32 val;

	memset(&c, 0, sizeof(c));
	c.op_to_viid = cpu_to_be32(FW_CMD_OP_V(FW_VI_MAC_CMD) |
				   FW_CMD_REQUEST_F | FW_CMD_WRITE_F |
				   FW_VI_MAC_CMD_VIID_V(viid));
	val = FW_CMD_LEN16_V(1) |
	      FW_VI_MAC_CMD_ENTRY_TYPE_V(FW_VI_MAC_TYPE_EXACTMAC_VNI);
	c.freemacs_to_len16 = cpu_to_be32(val);
	p->valid_to_idx = cpu_to_be16(FW_VI_MAC_CMD_VALID_F |
				      FW_VI_MAC_CMD_IDX_V(FW_VI_MAC_ADD_MAC));
	memcpy(p->macaddr, addr, sizeof(p->macaddr));
	memcpy(p->macaddr_mask, mask, sizeof(p->macaddr_mask));

	p->lookup_type_to_vni =
		cpu_to_be32(FW_VI_MAC_CMD_VNI_V(vni) |
			    FW_VI_MAC_CMD_DIP_HIT_V(dip_hit) |
			    FW_VI_MAC_CMD_LOOKUP_TYPE_V(lookup_type));
	p->vni_mask_pkd = cpu_to_be32(FW_VI_MAC_CMD_VNI_MASK_V(vni_mask));
	ret = t4_wr_mbox_meat(adap, adap->mbox, &c, sizeof(c), &c, sleep_ok);
	if (ret == 0)
		ret = FW_VI_MAC_CMD_IDX_G(be16_to_cpu(p->valid_to_idx));
	return ret;
}

/**
 *	t4_alloc_raw_mac_filt - Adds a mac entry in mps tcam
 *	@adap: the adapter
 *	@viid: the VI id
 *	@mac: the MAC address
 *	@mask: the mask
 *	@idx: index at which to add this entry
 *	@port_id: the port index
 *	@lookup_type: MAC address for inner (1) or outer (0) header
 *	@sleep_ok: call is allowed to sleep
 *
 *	Adds the mac entry at the specified index using raw mac interface.
 *
 *	Returns a negative error number or the allocated index for this mac.
 */
int t4_alloc_raw_mac_filt(struct adapter *adap, unsigned int viid,
			  const u8 *addr, const u8 *mask, unsigned int idx,
			  u8 lookup_type, u8 port_id, bool sleep_ok)
{
	int ret = 0;
	struct fw_vi_mac_cmd c;
	struct fw_vi_mac_raw *p = &c.u.raw;
	u32 val;

	memset(&c, 0, sizeof(c));
	c.op_to_viid = cpu_to_be32(FW_CMD_OP_V(FW_VI_MAC_CMD) |
				   FW_CMD_REQUEST_F | FW_CMD_WRITE_F |
				   FW_VI_MAC_CMD_VIID_V(viid));
	val = FW_CMD_LEN16_V(1) |
	      FW_VI_MAC_CMD_ENTRY_TYPE_V(FW_VI_MAC_TYPE_RAW);
	c.freemacs_to_len16 = cpu_to_be32(val);

	/* Specify that this is an inner mac address */
	p->raw_idx_pkd = cpu_to_be32(FW_VI_MAC_CMD_RAW_IDX_V(idx));

	/* Lookup Type. Outer header: 0, Inner header: 1 */
	p->data0_pkd = cpu_to_be32(DATALKPTYPE_V(lookup_type) |
				   DATAPORTNUM_V(port_id));
	/* Lookup mask and port mask */
	p->data0m_pkd = cpu_to_be64(DATALKPTYPE_V(DATALKPTYPE_M) |
				    DATAPORTNUM_V(DATAPORTNUM_M));

	/* Copy the address and the mask */
	memcpy((u8 *)&p->data1[0] + 2, addr, ETH_ALEN);
	memcpy((u8 *)&p->data1m[0] + 2, mask, ETH_ALEN);

	ret = t4_wr_mbox_meat(adap, adap->mbox, &c, sizeof(c), &c, sleep_ok);
	if (ret == 0) {
		ret = FW_VI_MAC_CMD_RAW_IDX_G(be32_to_cpu(p->raw_idx_pkd));
		if (ret != idx)
			ret = -ENOMEM;
	}

	return ret;
}

/**
 *	t4_alloc_mac_filt - allocates exact-match filters for MAC addresses
 *	@adap: the adapter
 *	@mbox: mailbox to use for the FW command
 *	@viid: the VI id
 *	@free: if true any existing filters for this VI id are first removed
 *	@naddr: the number of MAC addresses to allocate filters for (up to 7)
 *	@addr: the MAC address(es)
 *	@idx: where to store the index of each allocated filter
 *	@hash: pointer to hash address filter bitmap
 *	@sleep_ok: call is allowed to sleep
 *
 *	Allocates an exact-match filter for each of the supplied addresses and
 *	sets it to the corresponding address.  If @idx is not %NULL it should
 *	have at least @naddr entries, each of which will be set to the index of
 *	the filter allocated for the corresponding MAC address.  If a filter
 *	could not be allocated for an address its index is set to 0xffff.
 *	If @hash is not %NULL addresses that fail to allocate an exact filter
 *	are hashed and update the hash filter bitmap pointed at by @hash.
 *
 *	Returns a negative error number or the number of filters allocated.
 */
int t4_alloc_mac_filt(struct adapter *adap, unsigned int mbox,
		      unsigned int viid, bool free, unsigned int naddr,
		      const u8 **addr, u16 *idx, u64 *hash, bool sleep_ok)
{
	int offset, ret = 0;
	struct fw_vi_mac_cmd c;
	unsigned int nfilters = 0;
	unsigned int max_naddr = adap->params.arch.mps_tcam_size;
	unsigned int rem = naddr;

	if (naddr > max_naddr)
		return -EINVAL;

	for (offset = 0; offset < naddr ; /**/) {
		unsigned int fw_naddr = (rem < ARRAY_SIZE(c.u.exact) ?
					 rem : ARRAY_SIZE(c.u.exact));
		size_t len16 = DIV_ROUND_UP(offsetof(struct fw_vi_mac_cmd,
						     u.exact[fw_naddr]), 16);
		struct fw_vi_mac_exact *p;
		int i;

		memset(&c, 0, sizeof(c));
		c.op_to_viid = cpu_to_be32(FW_CMD_OP_V(FW_VI_MAC_CMD) |
					   FW_CMD_REQUEST_F |
					   FW_CMD_WRITE_F |
					   FW_CMD_EXEC_V(free) |
					   FW_VI_MAC_CMD_VIID_V(viid));
		c.freemacs_to_len16 =
			cpu_to_be32(FW_VI_MAC_CMD_FREEMACS_V(free) |
				    FW_CMD_LEN16_V(len16));

		for (i = 0, p = c.u.exact; i < fw_naddr; i++, p++) {
			p->valid_to_idx =
				cpu_to_be16(FW_VI_MAC_CMD_VALID_F |
					    FW_VI_MAC_CMD_IDX_V(
						    FW_VI_MAC_ADD_MAC));
			memcpy(p->macaddr, addr[offset + i],
			       sizeof(p->macaddr));
		}

		/* It's okay if we run out of space in our MAC address arena.
		 * Some of the addresses we submit may get stored so we need
		 * to run through the reply to see what the results were ...
		 */
		ret = t4_wr_mbox_meat(adap, mbox, &c, sizeof(c), &c, sleep_ok);
		if (ret && ret != -FW_ENOMEM)
			break;

		for (i = 0, p = c.u.exact; i < fw_naddr; i++, p++) {
			u16 index = FW_VI_MAC_CMD_IDX_G(
					be16_to_cpu(p->valid_to_idx));

			if (idx)
				idx[offset + i] = (index >= max_naddr ?
						   0xffff : index);
			if (index < max_naddr)
				nfilters++;
			else if (hash)
				*hash |= (1ULL <<
					  hash_mac_addr(addr[offset + i]));
		}

		free = false;
		offset += fw_naddr;
		rem -= fw_naddr;
	}

	if (ret == 0 || ret == -FW_ENOMEM)
		ret = nfilters;
	return ret;
}

/**
 *	t4_free_mac_filt - frees exact-match filters of given MAC addresses
 *	@adap: the adapter
 *	@mbox: mailbox to use for the FW command
 *	@viid: the VI id
 *	@naddr: the number of MAC addresses to allocate filters for (up to 7)
 *	@addr: the MAC address(es)
 *	@sleep_ok: call is allowed to sleep
 *
 *	Frees the exact-match filter for each of the supplied addresses
 *
 *	Returns a negative error number or the number of filters freed.
 */
int t4_free_mac_filt(struct adapter *adap, unsigned int mbox,
		     unsigned int viid, unsigned int naddr,
		     const u8 **addr, bool sleep_ok)
{
	int offset, ret = 0;
	struct fw_vi_mac_cmd c;
	unsigned int nfilters = 0;
	unsigned int max_naddr = is_t4(adap->params.chip) ?
				       NUM_MPS_CLS_SRAM_L_INSTANCES :
				       NUM_MPS_T5_CLS_SRAM_L_INSTANCES;
	unsigned int rem = naddr;

	if (naddr > max_naddr)
		return -EINVAL;

	for (offset = 0; offset < (int)naddr ; /**/) {
		unsigned int fw_naddr = (rem < ARRAY_SIZE(c.u.exact)
					 ? rem
					 : ARRAY_SIZE(c.u.exact));
		size_t len16 = DIV_ROUND_UP(offsetof(struct fw_vi_mac_cmd,
						     u.exact[fw_naddr]), 16);
		struct fw_vi_mac_exact *p;
		int i;

		memset(&c, 0, sizeof(c));
		c.op_to_viid = cpu_to_be32(FW_CMD_OP_V(FW_VI_MAC_CMD) |
				     FW_CMD_REQUEST_F |
				     FW_CMD_WRITE_F |
				     FW_CMD_EXEC_V(0) |
				     FW_VI_MAC_CMD_VIID_V(viid));
		c.freemacs_to_len16 =
				cpu_to_be32(FW_VI_MAC_CMD_FREEMACS_V(0) |
					    FW_CMD_LEN16_V(len16));

		for (i = 0, p = c.u.exact; i < (int)fw_naddr; i++, p++) {
			p->valid_to_idx = cpu_to_be16(
				FW_VI_MAC_CMD_VALID_F |
				FW_VI_MAC_CMD_IDX_V(FW_VI_MAC_MAC_BASED_FREE));
			memcpy(p->macaddr, addr[offset+i], sizeof(p->macaddr));
		}

		ret = t4_wr_mbox_meat(adap, mbox, &c, sizeof(c), &c, sleep_ok);
		if (ret)
			break;

		for (i = 0, p = c.u.exact; i < fw_naddr; i++, p++) {
			u16 index = FW_VI_MAC_CMD_IDX_G(
						be16_to_cpu(p->valid_to_idx));

			if (index < max_naddr)
				nfilters++;
		}

		offset += fw_naddr;
		rem -= fw_naddr;
	}

	if (ret == 0)
		ret = nfilters;
	return ret;
}

/**
 *	t4_change_mac - modifies the exact-match filter for a MAC address
 *	@adap: the adapter
 *	@mbox: mailbox to use for the FW command
 *	@viid: the VI id
 *	@idx: index of existing filter for old value of MAC address, or -1
 *	@addr: the new MAC address value
 *	@persist: whether a new MAC allocation should be persistent
 *	@add_smt: if true also add the address to the HW SMT
 *
 *	Modifies an exact-match filter and sets it to the new MAC address.
 *	Note that in general it is not possible to modify the value of a given
 *	filter so the generic way to modify an address filter is to free the one
 *	being used by the old address value and allocate a new filter for the
 *	new address value.  @idx can be -1 if the address is a new addition.
 *
 *	Returns a negative error number or the index of the filter with the new
 *	MAC value.
 */
int t4_change_mac(struct adapter *adap, unsigned int mbox, unsigned int viid,
		  int idx, const u8 *addr, bool persist, bool add_smt)
{
	int ret, mode;
	struct fw_vi_mac_cmd c;
	struct fw_vi_mac_exact *p = c.u.exact;
	unsigned int max_mac_addr = adap->params.arch.mps_tcam_size;

	if (idx < 0)                             /* new allocation */
		idx = persist ? FW_VI_MAC_ADD_PERSIST_MAC : FW_VI_MAC_ADD_MAC;
	mode = add_smt ? FW_VI_MAC_SMT_AND_MPSTCAM : FW_VI_MAC_MPS_TCAM_ENTRY;

	memset(&c, 0, sizeof(c));
	c.op_to_viid = cpu_to_be32(FW_CMD_OP_V(FW_VI_MAC_CMD) |
				   FW_CMD_REQUEST_F | FW_CMD_WRITE_F |
				   FW_VI_MAC_CMD_VIID_V(viid));
	c.freemacs_to_len16 = cpu_to_be32(FW_CMD_LEN16_V(1));
	p->valid_to_idx = cpu_to_be16(FW_VI_MAC_CMD_VALID_F |
				      FW_VI_MAC_CMD_SMAC_RESULT_V(mode) |
				      FW_VI_MAC_CMD_IDX_V(idx));
	memcpy(p->macaddr, addr, sizeof(p->macaddr));

	ret = t4_wr_mbox(adap, mbox, &c, sizeof(c), &c);
	if (ret == 0) {
		ret = FW_VI_MAC_CMD_IDX_G(be16_to_cpu(p->valid_to_idx));
		if (ret >= max_mac_addr)
			ret = -ENOMEM;
	}
	return ret;
}

/**
 *	t4_set_addr_hash - program the MAC inexact-match hash filter
 *	@adap: the adapter
 *	@mbox: mailbox to use for the FW command
 *	@viid: the VI id
 *	@ucast: whether the hash filter should also match unicast addresses
 *	@vec: the value to be written to the hash filter
 *	@sleep_ok: call is allowed to sleep
 *
 *	Sets the 64-bit inexact-match hash filter for a virtual interface.
 */
int t4_set_addr_hash(struct adapter *adap, unsigned int mbox, unsigned int viid,
		     bool ucast, u64 vec, bool sleep_ok)
{
	struct fw_vi_mac_cmd c;

	memset(&c, 0, sizeof(c));
	c.op_to_viid = cpu_to_be32(FW_CMD_OP_V(FW_VI_MAC_CMD) |
				   FW_CMD_REQUEST_F | FW_CMD_WRITE_F |
				   FW_VI_ENABLE_CMD_VIID_V(viid));
	c.freemacs_to_len16 = cpu_to_be32(FW_VI_MAC_CMD_HASHVECEN_F |
					  FW_VI_MAC_CMD_HASHUNIEN_V(ucast) |
					  FW_CMD_LEN16_V(1));
	c.u.hash.hashvec = cpu_to_be64(vec);
	return t4_wr_mbox_meat(adap, mbox, &c, sizeof(c), NULL, sleep_ok);
}

/**
 *      t4_enable_vi_params - enable/disable a virtual interface
 *      @adap: the adapter
 *      @mbox: mailbox to use for the FW command
 *      @viid: the VI id
 *      @rx_en: 1=enable Rx, 0=disable Rx
 *      @tx_en: 1=enable Tx, 0=disable Tx
 *      @dcb_en: 1=enable delivery of Data Center Bridging messages.
 *
 *      Enables/disables a virtual interface.  Note that setting DCB Enable
 *      only makes sense when enabling a Virtual Interface ...
 */
int t4_enable_vi_params(struct adapter *adap, unsigned int mbox,
			unsigned int viid, bool rx_en, bool tx_en, bool dcb_en)
{
	struct fw_vi_enable_cmd c;

	memset(&c, 0, sizeof(c));
	c.op_to_viid = cpu_to_be32(FW_CMD_OP_V(FW_VI_ENABLE_CMD) |
				   FW_CMD_REQUEST_F | FW_CMD_EXEC_F |
				   FW_VI_ENABLE_CMD_VIID_V(viid));
	c.ien_to_len16 = cpu_to_be32(FW_VI_ENABLE_CMD_IEN_V(rx_en) |
				     FW_VI_ENABLE_CMD_EEN_V(tx_en) |
				     FW_VI_ENABLE_CMD_DCB_INFO_V(dcb_en) |
				     FW_LEN16(c));
	return t4_wr_mbox_ns(adap, mbox, &c, sizeof(c), NULL);
}

/**
 *	t4_enable_vi - enable/disable a virtual interface
 *	@adap: the adapter
 *	@mbox: mailbox to use for the FW command
 *	@viid: the VI id
 *	@rx_en: 1=enable Rx, 0=disable Rx
 *	@tx_en: 1=enable Tx, 0=disable Tx
 *
 *	Enables/disables a virtual interface.
 */
int t4_enable_vi(struct adapter *adap, unsigned int mbox, unsigned int viid,
		 bool rx_en, bool tx_en)
{
	return t4_enable_vi_params(adap, mbox, viid, rx_en, tx_en, 0);
}

/**
 *	t4_enable_pi_params - enable/disable a Port's Virtual Interface
 *      @adap: the adapter
 *      @mbox: mailbox to use for the FW command
 *      @pi: the Port Information structure
 *      @rx_en: 1=enable Rx, 0=disable Rx
 *      @tx_en: 1=enable Tx, 0=disable Tx
 *      @dcb_en: 1=enable delivery of Data Center Bridging messages.
 *
 *      Enables/disables a Port's Virtual Interface.  Note that setting DCB
 *	Enable only makes sense when enabling a Virtual Interface ...
 *	If the Virtual Interface enable/disable operation is successful,
 *	we notify the OS-specific code of a potential Link Status change
 *	via the OS Contract API t4_os_link_changed().
 */
int t4_enable_pi_params(struct adapter *adap, unsigned int mbox,
			struct port_info *pi,
			bool rx_en, bool tx_en, bool dcb_en)
{
	int ret = t4_enable_vi_params(adap, mbox, pi->viid,
				      rx_en, tx_en, dcb_en);
	if (ret)
		return ret;
	t4_os_link_changed(adap, pi->port_id,
			   rx_en && tx_en && pi->link_cfg.link_ok);
	return 0;
}

/**
 *	t4_identify_port - identify a VI's port by blinking its LED
 *	@adap: the adapter
 *	@mbox: mailbox to use for the FW command
 *	@viid: the VI id
 *	@nblinks: how many times to blink LED at 2.5 Hz
 *
 *	Identifies a VI's port by blinking its LED.
 */
int t4_identify_port(struct adapter *adap, unsigned int mbox, unsigned int viid,
		     unsigned int nblinks)
{
	struct fw_vi_enable_cmd c;

	memset(&c, 0, sizeof(c));
	c.op_to_viid = cpu_to_be32(FW_CMD_OP_V(FW_VI_ENABLE_CMD) |
				   FW_CMD_REQUEST_F | FW_CMD_EXEC_F |
				   FW_VI_ENABLE_CMD_VIID_V(viid));
	c.ien_to_len16 = cpu_to_be32(FW_VI_ENABLE_CMD_LED_F | FW_LEN16(c));
	c.blinkdur = cpu_to_be16(nblinks);
	return t4_wr_mbox(adap, mbox, &c, sizeof(c), NULL);
}

/**
 *	t4_iq_stop - stop an ingress queue and its FLs
 *	@adap: the adapter
 *	@mbox: mailbox to use for the FW command
 *	@pf: the PF owning the queues
 *	@vf: the VF owning the queues
 *	@iqtype: the ingress queue type (FW_IQ_TYPE_FL_INT_CAP, etc.)
 *	@iqid: ingress queue id
 *	@fl0id: FL0 queue id or 0xffff if no attached FL0
 *	@fl1id: FL1 queue id or 0xffff if no attached FL1
 *
 *	Stops an ingress queue and its associated FLs, if any.  This causes
 *	any current or future data/messages destined for these queues to be
 *	tossed.
 */
int t4_iq_stop(struct adapter *adap, unsigned int mbox, unsigned int pf,
	       unsigned int vf, unsigned int iqtype, unsigned int iqid,
	       unsigned int fl0id, unsigned int fl1id)
{
	struct fw_iq_cmd c;

	memset(&c, 0, sizeof(c));
	c.op_to_vfn = cpu_to_be32(FW_CMD_OP_V(FW_IQ_CMD) | FW_CMD_REQUEST_F |
				  FW_CMD_EXEC_F | FW_IQ_CMD_PFN_V(pf) |
				  FW_IQ_CMD_VFN_V(vf));
	c.alloc_to_len16 = cpu_to_be32(FW_IQ_CMD_IQSTOP_F | FW_LEN16(c));
	c.type_to_iqandstindex = cpu_to_be32(FW_IQ_CMD_TYPE_V(iqtype));
	c.iqid = cpu_to_be16(iqid);
	c.fl0id = cpu_to_be16(fl0id);
	c.fl1id = cpu_to_be16(fl1id);
	return t4_wr_mbox(adap, mbox, &c, sizeof(c), NULL);
}

/**
 *	t4_iq_free - free an ingress queue and its FLs
 *	@adap: the adapter
 *	@mbox: mailbox to use for the FW command
 *	@pf: the PF owning the queues
 *	@vf: the VF owning the queues
 *	@iqtype: the ingress queue type
 *	@iqid: ingress queue id
 *	@fl0id: FL0 queue id or 0xffff if no attached FL0
 *	@fl1id: FL1 queue id or 0xffff if no attached FL1
 *
 *	Frees an ingress queue and its associated FLs, if any.
 */
int t4_iq_free(struct adapter *adap, unsigned int mbox, unsigned int pf,
	       unsigned int vf, unsigned int iqtype, unsigned int iqid,
	       unsigned int fl0id, unsigned int fl1id)
{
	struct fw_iq_cmd c;

	memset(&c, 0, sizeof(c));
	c.op_to_vfn = cpu_to_be32(FW_CMD_OP_V(FW_IQ_CMD) | FW_CMD_REQUEST_F |
				  FW_CMD_EXEC_F | FW_IQ_CMD_PFN_V(pf) |
				  FW_IQ_CMD_VFN_V(vf));
	c.alloc_to_len16 = cpu_to_be32(FW_IQ_CMD_FREE_F | FW_LEN16(c));
	c.type_to_iqandstindex = cpu_to_be32(FW_IQ_CMD_TYPE_V(iqtype));
	c.iqid = cpu_to_be16(iqid);
	c.fl0id = cpu_to_be16(fl0id);
	c.fl1id = cpu_to_be16(fl1id);
	return t4_wr_mbox(adap, mbox, &c, sizeof(c), NULL);
}

/**
 *	t4_eth_eq_free - free an Ethernet egress queue
 *	@adap: the adapter
 *	@mbox: mailbox to use for the FW command
 *	@pf: the PF owning the queue
 *	@vf: the VF owning the queue
 *	@eqid: egress queue id
 *
 *	Frees an Ethernet egress queue.
 */
int t4_eth_eq_free(struct adapter *adap, unsigned int mbox, unsigned int pf,
		   unsigned int vf, unsigned int eqid)
{
	struct fw_eq_eth_cmd c;

	memset(&c, 0, sizeof(c));
	c.op_to_vfn = cpu_to_be32(FW_CMD_OP_V(FW_EQ_ETH_CMD) |
				  FW_CMD_REQUEST_F | FW_CMD_EXEC_F |
				  FW_EQ_ETH_CMD_PFN_V(pf) |
				  FW_EQ_ETH_CMD_VFN_V(vf));
	c.alloc_to_len16 = cpu_to_be32(FW_EQ_ETH_CMD_FREE_F | FW_LEN16(c));
	c.eqid_pkd = cpu_to_be32(FW_EQ_ETH_CMD_EQID_V(eqid));
	return t4_wr_mbox(adap, mbox, &c, sizeof(c), NULL);
}

/**
 *	t4_ctrl_eq_free - free a control egress queue
 *	@adap: the adapter
 *	@mbox: mailbox to use for the FW command
 *	@pf: the PF owning the queue
 *	@vf: the VF owning the queue
 *	@eqid: egress queue id
 *
 *	Frees a control egress queue.
 */
int t4_ctrl_eq_free(struct adapter *adap, unsigned int mbox, unsigned int pf,
		    unsigned int vf, unsigned int eqid)
{
	struct fw_eq_ctrl_cmd c;

	memset(&c, 0, sizeof(c));
	c.op_to_vfn = cpu_to_be32(FW_CMD_OP_V(FW_EQ_CTRL_CMD) |
				  FW_CMD_REQUEST_F | FW_CMD_EXEC_F |
				  FW_EQ_CTRL_CMD_PFN_V(pf) |
				  FW_EQ_CTRL_CMD_VFN_V(vf));
	c.alloc_to_len16 = cpu_to_be32(FW_EQ_CTRL_CMD_FREE_F | FW_LEN16(c));
	c.cmpliqid_eqid = cpu_to_be32(FW_EQ_CTRL_CMD_EQID_V(eqid));
	return t4_wr_mbox(adap, mbox, &c, sizeof(c), NULL);
}

/**
 *	t4_ofld_eq_free - free an offload egress queue
 *	@adap: the adapter
 *	@mbox: mailbox to use for the FW command
 *	@pf: the PF owning the queue
 *	@vf: the VF owning the queue
 *	@eqid: egress queue id
 *
 *	Frees a control egress queue.
 */
int t4_ofld_eq_free(struct adapter *adap, unsigned int mbox, unsigned int pf,
		    unsigned int vf, unsigned int eqid)
{
	struct fw_eq_ofld_cmd c;

	memset(&c, 0, sizeof(c));
	c.op_to_vfn = cpu_to_be32(FW_CMD_OP_V(FW_EQ_OFLD_CMD) |
				  FW_CMD_REQUEST_F | FW_CMD_EXEC_F |
				  FW_EQ_OFLD_CMD_PFN_V(pf) |
				  FW_EQ_OFLD_CMD_VFN_V(vf));
	c.alloc_to_len16 = cpu_to_be32(FW_EQ_OFLD_CMD_FREE_F | FW_LEN16(c));
	c.eqid_pkd = cpu_to_be32(FW_EQ_OFLD_CMD_EQID_V(eqid));
	return t4_wr_mbox(adap, mbox, &c, sizeof(c), NULL);
}

/**
 *	t4_link_down_rc_str - return a string for a Link Down Reason Code
 *	@adap: the adapter
 *	@link_down_rc: Link Down Reason Code
 *
 *	Returns a string representation of the Link Down Reason Code.
 */
static const char *t4_link_down_rc_str(unsigned char link_down_rc)
{
	static const char * const reason[] = {
		"Link Down",
		"Remote Fault",
		"Auto-negotiation Failure",
		"Reserved",
		"Insufficient Airflow",
		"Unable To Determine Reason",
		"No RX Signal Detected",
		"Reserved",
	};

	if (link_down_rc >= ARRAY_SIZE(reason))
		return "Bad Reason Code";

	return reason[link_down_rc];
}

/**
 * Return the highest speed set in the port capabilities, in Mb/s.
 */
static unsigned int fwcap_to_speed(fw_port_cap32_t caps)
{
	#define TEST_SPEED_RETURN(__caps_speed, __speed) \
		do { \
			if (caps & FW_PORT_CAP32_SPEED_##__caps_speed) \
				return __speed; \
		} while (0)

	TEST_SPEED_RETURN(400G, 400000);
	TEST_SPEED_RETURN(200G, 200000);
	TEST_SPEED_RETURN(100G, 100000);
	TEST_SPEED_RETURN(50G,   50000);
	TEST_SPEED_RETURN(40G,   40000);
	TEST_SPEED_RETURN(25G,   25000);
	TEST_SPEED_RETURN(10G,   10000);
	TEST_SPEED_RETURN(1G,     1000);
	TEST_SPEED_RETURN(100M,    100);

	#undef TEST_SPEED_RETURN

	return 0;
}

/**
 *	fwcap_to_fwspeed - return highest speed in Port Capabilities
 *	@acaps: advertised Port Capabilities
 *
 *	Get the highest speed for the port from the advertised Port
 *	Capabilities.  It will be either the highest speed from the list of
 *	speeds or whatever user has set using ethtool.
 */
static fw_port_cap32_t fwcap_to_fwspeed(fw_port_cap32_t acaps)
{
	#define TEST_SPEED_RETURN(__caps_speed) \
		do { \
			if (acaps & FW_PORT_CAP32_SPEED_##__caps_speed) \
				return FW_PORT_CAP32_SPEED_##__caps_speed; \
		} while (0)

	TEST_SPEED_RETURN(400G);
	TEST_SPEED_RETURN(200G);
	TEST_SPEED_RETURN(100G);
	TEST_SPEED_RETURN(50G);
	TEST_SPEED_RETURN(40G);
	TEST_SPEED_RETURN(25G);
	TEST_SPEED_RETURN(10G);
	TEST_SPEED_RETURN(1G);
	TEST_SPEED_RETURN(100M);

	#undef TEST_SPEED_RETURN

	return 0;
}

/**
 *	lstatus_to_fwcap - translate old lstatus to 32-bit Port Capabilities
 *	@lstatus: old FW_PORT_ACTION_GET_PORT_INFO lstatus value
 *
 *	Translates old FW_PORT_ACTION_GET_PORT_INFO lstatus field into new
 *	32-bit Port Capabilities value.
 */
static fw_port_cap32_t lstatus_to_fwcap(u32 lstatus)
{
	fw_port_cap32_t linkattr = 0;

	/* Unfortunately the format of the Link Status in the old
	 * 16-bit Port Information message isn't the same as the
	 * 16-bit Port Capabilities bitfield used everywhere else ...
	 */
	if (lstatus & FW_PORT_CMD_RXPAUSE_F)
		linkattr |= FW_PORT_CAP32_FC_RX;
	if (lstatus & FW_PORT_CMD_TXPAUSE_F)
		linkattr |= FW_PORT_CAP32_FC_TX;
	if (lstatus & FW_PORT_CMD_LSPEED_V(FW_PORT_CAP_SPEED_100M))
		linkattr |= FW_PORT_CAP32_SPEED_100M;
	if (lstatus & FW_PORT_CMD_LSPEED_V(FW_PORT_CAP_SPEED_1G))
		linkattr |= FW_PORT_CAP32_SPEED_1G;
	if (lstatus & FW_PORT_CMD_LSPEED_V(FW_PORT_CAP_SPEED_10G))
		linkattr |= FW_PORT_CAP32_SPEED_10G;
	if (lstatus & FW_PORT_CMD_LSPEED_V(FW_PORT_CAP_SPEED_25G))
		linkattr |= FW_PORT_CAP32_SPEED_25G;
	if (lstatus & FW_PORT_CMD_LSPEED_V(FW_PORT_CAP_SPEED_40G))
		linkattr |= FW_PORT_CAP32_SPEED_40G;
	if (lstatus & FW_PORT_CMD_LSPEED_V(FW_PORT_CAP_SPEED_100G))
		linkattr |= FW_PORT_CAP32_SPEED_100G;

	return linkattr;
}

/**
 *	t4_handle_get_port_info - process a FW reply message
 *	@pi: the port info
 *	@rpl: start of the FW message
 *
 *	Processes a GET_PORT_INFO FW reply message.
 */
void t4_handle_get_port_info(struct port_info *pi, const __be64 *rpl)
{
	const struct fw_port_cmd *cmd = (const void *)rpl;
	int action = FW_PORT_CMD_ACTION_G(be32_to_cpu(cmd->action_to_len16));
	struct adapter *adapter = pi->adapter;
	struct link_config *lc = &pi->link_cfg;
	int link_ok, linkdnrc;
	enum fw_port_type port_type;
	enum fw_port_module_type mod_type;
	unsigned int speed, fc, fec;
	fw_port_cap32_t pcaps, acaps, lpacaps, linkattr;

	/* Extract the various fields from the Port Information message.
	 */
	switch (action) {
	case FW_PORT_ACTION_GET_PORT_INFO: {
		u32 lstatus = be32_to_cpu(cmd->u.info.lstatus_to_modtype);

		link_ok = (lstatus & FW_PORT_CMD_LSTATUS_F) != 0;
		linkdnrc = FW_PORT_CMD_LINKDNRC_G(lstatus);
		port_type = FW_PORT_CMD_PTYPE_G(lstatus);
		mod_type = FW_PORT_CMD_MODTYPE_G(lstatus);
		pcaps = fwcaps16_to_caps32(be16_to_cpu(cmd->u.info.pcap));
		acaps = fwcaps16_to_caps32(be16_to_cpu(cmd->u.info.acap));
		lpacaps = fwcaps16_to_caps32(be16_to_cpu(cmd->u.info.lpacap));
		linkattr = lstatus_to_fwcap(lstatus);
		break;
	}

	case FW_PORT_ACTION_GET_PORT_INFO32: {
		u32 lstatus32;

		lstatus32 = be32_to_cpu(cmd->u.info32.lstatus32_to_cbllen32);
		link_ok = (lstatus32 & FW_PORT_CMD_LSTATUS32_F) != 0;
		linkdnrc = FW_PORT_CMD_LINKDNRC32_G(lstatus32);
		port_type = FW_PORT_CMD_PORTTYPE32_G(lstatus32);
		mod_type = FW_PORT_CMD_MODTYPE32_G(lstatus32);
		pcaps = be32_to_cpu(cmd->u.info32.pcaps32);
		acaps = be32_to_cpu(cmd->u.info32.acaps32);
		lpacaps = be32_to_cpu(cmd->u.info32.lpacaps32);
		linkattr = be32_to_cpu(cmd->u.info32.linkattr32);
		break;
	}

	default:
		dev_err(adapter->pdev_dev, "Handle Port Information: Bad Command/Action %#x\n",
			be32_to_cpu(cmd->action_to_len16));
		return;
	}

	fec = fwcap_to_cc_fec(acaps);
	fc = fwcap_to_cc_pause(linkattr);
	speed = fwcap_to_speed(linkattr);

	lc->new_module = false;
	lc->redo_l1cfg = false;

	if (mod_type != pi->mod_type) {
		/* With the newer SFP28 and QSFP28 Transceiver Module Types,
		 * various fundamental Port Capabilities which used to be
		 * immutable can now change radically.  We can now have
		 * Speeds, Auto-Negotiation, Forward Error Correction, etc.
		 * all change based on what Transceiver Module is inserted.
		 * So we need to record the Physical "Port" Capabilities on
		 * every Transceiver Module change.
		 */
		lc->pcaps = pcaps;

		/* When a new Transceiver Module is inserted, the Firmware
		 * will examine its i2c EPROM to determine its type and
		 * general operating parameters including things like Forward
		 * Error Control, etc.  Various IEEE 802.3 standards dictate
		 * how to interpret these i2c values to determine default
		 * "sutomatic" settings.  We record these for future use when
		 * the user explicitly requests these standards-based values.
		 */
		lc->def_acaps = acaps;

		/* Some versions of the early T6 Firmware "cheated" when
		 * handling different Transceiver Modules by changing the
		 * underlaying Port Type reported to the Host Drivers.  As
		 * such we need to capture whatever Port Type the Firmware
		 * sends us and record it in case it's different from what we
		 * were told earlier.  Unfortunately, since Firmware is
		 * forever, we'll need to keep this code here forever, but in
		 * later T6 Firmware it should just be an assignment of the
		 * same value already recorded.
		 */
		pi->port_type = port_type;

		pi->mod_type = mod_type;

		lc->new_module = t4_is_inserted_mod_type(mod_type);
		t4_os_portmod_changed(adapter, pi->port_id);
	}

	if (link_ok != lc->link_ok || speed != lc->speed ||
	    fc != lc->fc || fec != lc->fec) {	/* something changed */
		if (!link_ok && lc->link_ok) {
			lc->link_down_rc = linkdnrc;
			dev_warn(adapter->pdev_dev, "Port %d link down, reason: %s\n",
				 pi->tx_chan, t4_link_down_rc_str(linkdnrc));
		}
		lc->link_ok = link_ok;
		lc->speed = speed;
		lc->fc = fc;
		lc->fec = fec;

		lc->lpacaps = lpacaps;
		lc->acaps = acaps & ADVERT_MASK;

		if (!(lc->acaps & FW_PORT_CAP32_ANEG)) {
			lc->autoneg = AUTONEG_DISABLE;
		} else if (lc->acaps & FW_PORT_CAP32_ANEG) {
			lc->autoneg = AUTONEG_ENABLE;
		} else {
			/* When Autoneg is disabled, user needs to set
			 * single speed.
			 * Similar to cxgb4_ethtool.c: set_link_ksettings
			 */
			lc->acaps = 0;
			lc->speed_caps = fwcap_to_fwspeed(acaps);
			lc->autoneg = AUTONEG_DISABLE;
		}

		t4_os_link_changed(adapter, pi->port_id, link_ok);
	}

	if (lc->new_module && lc->redo_l1cfg) {
		struct link_config old_lc;
		int ret;

		/* Save the current L1 Configuration and restore it if an
		 * error occurs.  We probably should fix the l1_cfg*()
		 * routines not to change the link_config when an error
		 * occurs ...
		 */
		old_lc = *lc;
		ret = t4_link_l1cfg_ns(adapter, adapter->mbox, pi->lport, lc);
		if (ret) {
			*lc = old_lc;
			dev_warn(adapter->pdev_dev,
				 "Attempt to update new Transceiver Module settings failed\n");
		}
	}
	lc->new_module = false;
	lc->redo_l1cfg = false;
}

/**
 *	t4_update_port_info - retrieve and update port information if changed
 *	@pi: the port_info
 *
 *	We issue a Get Port Information Command to the Firmware and, if
 *	successful, we check to see if anything is different from what we
 *	last recorded and update things accordingly.
 */
int t4_update_port_info(struct port_info *pi)
{
	unsigned int fw_caps = pi->adapter->params.fw_caps_support;
	struct fw_port_cmd port_cmd;
	int ret;

	memset(&port_cmd, 0, sizeof(port_cmd));
	port_cmd.op_to_portid = cpu_to_be32(FW_CMD_OP_V(FW_PORT_CMD) |
					    FW_CMD_REQUEST_F | FW_CMD_READ_F |
					    FW_PORT_CMD_PORTID_V(pi->tx_chan));
	port_cmd.action_to_len16 = cpu_to_be32(
		FW_PORT_CMD_ACTION_V(fw_caps == FW_CAPS16
				     ? FW_PORT_ACTION_GET_PORT_INFO
				     : FW_PORT_ACTION_GET_PORT_INFO32) |
		FW_LEN16(port_cmd));
	ret = t4_wr_mbox(pi->adapter, pi->adapter->mbox,
			 &port_cmd, sizeof(port_cmd), &port_cmd);
	if (ret)
		return ret;

	t4_handle_get_port_info(pi, (__be64 *)&port_cmd);
	return 0;
}

/**
 *	t4_get_link_params - retrieve basic link parameters for given port
 *	@pi: the port
 *	@link_okp: value return pointer for link up/down
 *	@speedp: value return pointer for speed (Mb/s)
 *	@mtup: value return pointer for mtu
 *
 *	Retrieves basic link parameters for a port: link up/down, speed (Mb/s),
 *	and MTU for a specified port.  A negative error is returned on
 *	failure; 0 on success.
 */
int t4_get_link_params(struct port_info *pi, unsigned int *link_okp,
		       unsigned int *speedp, unsigned int *mtup)
{
	unsigned int fw_caps = pi->adapter->params.fw_caps_support;
	struct fw_port_cmd port_cmd;
	unsigned int action, link_ok, speed, mtu;
	fw_port_cap32_t linkattr;
	int ret;

	memset(&port_cmd, 0, sizeof(port_cmd));
	port_cmd.op_to_portid = cpu_to_be32(FW_CMD_OP_V(FW_PORT_CMD) |
					    FW_CMD_REQUEST_F | FW_CMD_READ_F |
					    FW_PORT_CMD_PORTID_V(pi->tx_chan));
	action = (fw_caps == FW_CAPS16
		  ? FW_PORT_ACTION_GET_PORT_INFO
		  : FW_PORT_ACTION_GET_PORT_INFO32);
	port_cmd.action_to_len16 = cpu_to_be32(
		FW_PORT_CMD_ACTION_V(action) |
		FW_LEN16(port_cmd));
	ret = t4_wr_mbox(pi->adapter, pi->adapter->mbox,
			 &port_cmd, sizeof(port_cmd), &port_cmd);
	if (ret)
		return ret;

	if (action == FW_PORT_ACTION_GET_PORT_INFO) {
		u32 lstatus = be32_to_cpu(port_cmd.u.info.lstatus_to_modtype);

		link_ok = !!(lstatus & FW_PORT_CMD_LSTATUS_F);
		linkattr = lstatus_to_fwcap(lstatus);
		mtu = be16_to_cpu(port_cmd.u.info.mtu);
	} else {
		u32 lstatus32 =
			   be32_to_cpu(port_cmd.u.info32.lstatus32_to_cbllen32);

		link_ok = !!(lstatus32 & FW_PORT_CMD_LSTATUS32_F);
		linkattr = be32_to_cpu(port_cmd.u.info32.linkattr32);
		mtu = FW_PORT_CMD_MTU32_G(
			be32_to_cpu(port_cmd.u.info32.auxlinfo32_mtu32));
	}
	speed = fwcap_to_speed(linkattr);

	*link_okp = link_ok;
	*speedp = fwcap_to_speed(linkattr);
	*mtup = mtu;

	return 0;
}

/**
 *      t4_handle_fw_rpl - process a FW reply message
 *      @adap: the adapter
 *      @rpl: start of the FW message
 *
 *      Processes a FW message, such as link state change messages.
 */
int t4_handle_fw_rpl(struct adapter *adap, const __be64 *rpl)
{
	u8 opcode = *(const u8 *)rpl;

	/* This might be a port command ... this simplifies the following
	 * conditionals ...  We can get away with pre-dereferencing
	 * action_to_len16 because it's in the first 16 bytes and all messages
	 * will be at least that long.
	 */
	const struct fw_port_cmd *p = (const void *)rpl;
	unsigned int action =
		FW_PORT_CMD_ACTION_G(be32_to_cpu(p->action_to_len16));

	if (opcode == FW_PORT_CMD &&
	    (action == FW_PORT_ACTION_GET_PORT_INFO ||
	     action == FW_PORT_ACTION_GET_PORT_INFO32)) {
		int i;
		int chan = FW_PORT_CMD_PORTID_G(be32_to_cpu(p->op_to_portid));
		struct port_info *pi = NULL;

		for_each_port(adap, i) {
			pi = adap2pinfo(adap, i);
			if (pi->tx_chan == chan)
				break;
		}

		t4_handle_get_port_info(pi, rpl);
	} else {
		dev_warn(adap->pdev_dev, "Unknown firmware reply %d\n",
			 opcode);
		return -EINVAL;
	}
	return 0;
}

static void get_pci_mode(struct adapter *adapter, struct pci_params *p)
{
	u16 val;

	if (pci_is_pcie(adapter->pdev)) {
		pcie_capability_read_word(adapter->pdev, PCI_EXP_LNKSTA, &val);
		p->speed = val & PCI_EXP_LNKSTA_CLS;
		p->width = (val & PCI_EXP_LNKSTA_NLW) >> 4;
	}
}

/**
 *	init_link_config - initialize a link's SW state
 *	@lc: pointer to structure holding the link state
 *	@pcaps: link Port Capabilities
 *	@acaps: link current Advertised Port Capabilities
 *
 *	Initializes the SW state maintained for each link, including the link's
 *	capabilities and default speed/flow-control/autonegotiation settings.
 */
static void init_link_config(struct link_config *lc, fw_port_cap32_t pcaps,
			     fw_port_cap32_t acaps)
{
	lc->pcaps = pcaps;
	lc->def_acaps = acaps;
	lc->lpacaps = 0;
	lc->speed_caps = 0;
	lc->speed = 0;
	lc->requested_fc = lc->fc = PAUSE_RX | PAUSE_TX;

	/* For Forward Error Control, we default to whatever the Firmware
	 * tells us the Link is currently advertising.
	 */
	lc->requested_fec = FEC_AUTO;
	lc->fec = fwcap_to_cc_fec(lc->def_acaps);

	/* If the Port is capable of Auto-Negtotiation, initialize it as
	 * "enabled" and copy over all of the Physical Port Capabilities
	 * to the Advertised Port Capabilities.  Otherwise mark it as
	 * Auto-Negotiate disabled and select the highest supported speed
	 * for the link.  Note parallel structure in t4_link_l1cfg_core()
	 * and t4_handle_get_port_info().
	 */
	if (lc->pcaps & FW_PORT_CAP32_ANEG) {
		lc->acaps = lc->pcaps & ADVERT_MASK;
		lc->autoneg = AUTONEG_ENABLE;
		lc->requested_fc |= PAUSE_AUTONEG;
	} else {
		lc->acaps = 0;
		lc->autoneg = AUTONEG_DISABLE;
		lc->speed_caps = fwcap_to_fwspeed(acaps);
	}
}

#define CIM_PF_NOACCESS 0xeeeeeeee

int t4_wait_dev_ready(void __iomem *regs)
{
	u32 whoami;

	whoami = readl(regs + PL_WHOAMI_A);
	if (whoami != 0xffffffff && whoami != CIM_PF_NOACCESS)
		return 0;

	msleep(500);
	whoami = readl(regs + PL_WHOAMI_A);
	return (whoami != 0xffffffff && whoami != CIM_PF_NOACCESS ? 0 : -EIO);
}

struct flash_desc {
	u32 vendor_and_model_id;
	u32 size_mb;
};

static int t4_get_flash_params(struct adapter *adap)
{
	/* Table for non-Numonix supported flash parts.  Numonix parts are left
	 * to the preexisting code.  All flash parts have 64KB sectors.
	 */
	static struct flash_desc supported_flash[] = {
		{ 0x150201, 4 << 20 },       /* Spansion 4MB S25FL032P */
	};

	unsigned int part, manufacturer;
	unsigned int density, size = 0;
	u32 flashid = 0;
	int ret;

	/* Issue a Read ID Command to the Flash part.  We decode supported
	 * Flash parts and their sizes from this.  There's a newer Query
	 * Command which can retrieve detailed geometry information but many
	 * Flash parts don't support it.
	 */

	ret = sf1_write(adap, 1, 1, 0, SF_RD_ID);
	if (!ret)
		ret = sf1_read(adap, 3, 0, 1, &flashid);
	t4_write_reg(adap, SF_OP_A, 0);                    /* unlock SF */
	if (ret)
		return ret;

	/* Check to see if it's one of our non-standard supported Flash parts.
	 */
	for (part = 0; part < ARRAY_SIZE(supported_flash); part++)
		if (supported_flash[part].vendor_and_model_id == flashid) {
			adap->params.sf_size = supported_flash[part].size_mb;
			adap->params.sf_nsec =
				adap->params.sf_size / SF_SEC_SIZE;
			goto found;
		}

	/* Decode Flash part size.  The code below looks repetative with
	 * common encodings, but that's not guaranteed in the JEDEC
	 * specification for the Read JADEC ID command.  The only thing that
	 * we're guaranteed by the JADEC specification is where the
	 * Manufacturer ID is in the returned result.  After that each
	 * Manufacturer ~could~ encode things completely differently.
	 * Note, all Flash parts must have 64KB sectors.
	 */
	manufacturer = flashid & 0xff;
	switch (manufacturer) {
	case 0x20: { /* Micron/Numonix */
		/* This Density -> Size decoding table is taken from Micron
		 * Data Sheets.
		 */
		density = (flashid >> 16) & 0xff;
		switch (density) {
		case 0x14: /* 1MB */
			size = 1 << 20;
			break;
		case 0x15: /* 2MB */
			size = 1 << 21;
			break;
		case 0x16: /* 4MB */
			size = 1 << 22;
			break;
		case 0x17: /* 8MB */
			size = 1 << 23;
			break;
		case 0x18: /* 16MB */
			size = 1 << 24;
			break;
		case 0x19: /* 32MB */
			size = 1 << 25;
			break;
		case 0x20: /* 64MB */
			size = 1 << 26;
			break;
		case 0x21: /* 128MB */
			size = 1 << 27;
			break;
		case 0x22: /* 256MB */
			size = 1 << 28;
			break;
		}
		break;
	}
	case 0x9d: { /* ISSI -- Integrated Silicon Solution, Inc. */
		/* This Density -> Size decoding table is taken from ISSI
		 * Data Sheets.
		 */
		density = (flashid >> 16) & 0xff;
		switch (density) {
		case 0x16: /* 32 MB */
			size = 1 << 25;
			break;
		case 0x17: /* 64MB */
			size = 1 << 26;
			break;
		}
		break;
	}
	case 0xc2: { /* Macronix */
		/* This Density -> Size decoding table is taken from Macronix
		 * Data Sheets.
		 */
		density = (flashid >> 16) & 0xff;
		switch (density) {
		case 0x17: /* 8MB */
			size = 1 << 23;
			break;
		case 0x18: /* 16MB */
			size = 1 << 24;
			break;
		}
		break;
	}
	case 0xef: { /* Winbond */
		/* This Density -> Size decoding table is taken from Winbond
		 * Data Sheets.
		 */
		density = (flashid >> 16) & 0xff;
		switch (density) {
		case 0x17: /* 8MB */
			size = 1 << 23;
			break;
		case 0x18: /* 16MB */
			size = 1 << 24;
			break;
		}
		break;
	}
	}

	/* If we didn't recognize the FLASH part, that's no real issue: the
	 * Hardware/Software contract says that Hardware will _*ALWAYS*_
	 * use a FLASH part which is at least 4MB in size and has 64KB
	 * sectors.  The unrecognized FLASH part is likely to be much larger
	 * than 4MB, but that's all we really need.
	 */
	if (size == 0) {
		dev_warn(adap->pdev_dev, "Unknown Flash Part, ID = %#x, assuming 4MB\n",
			 flashid);
		size = 1 << 22;
	}

	/* Store decoded Flash size and fall through into vetting code. */
	adap->params.sf_size = size;
	adap->params.sf_nsec = size / SF_SEC_SIZE;

found:
	if (adap->params.sf_size < FLASH_MIN_SIZE)
		dev_warn(adap->pdev_dev, "WARNING: Flash Part ID %#x, size %#x < %#x\n",
			 flashid, adap->params.sf_size, FLASH_MIN_SIZE);
	return 0;
}

/**
 *	t4_prep_adapter - prepare SW and HW for operation
 *	@adapter: the adapter
 *	@reset: if true perform a HW reset
 *
 *	Initialize adapter SW state for the various HW modules, set initial
 *	values for some adapter tunables, take PHYs out of reset, and
 *	initialize the MDIO interface.
 */
int t4_prep_adapter(struct adapter *adapter)
{
	int ret, ver;
	uint16_t device_id;
	u32 pl_rev;

	get_pci_mode(adapter, &adapter->params.pci);
	pl_rev = REV_G(t4_read_reg(adapter, PL_REV_A));

	ret = t4_get_flash_params(adapter);
	if (ret < 0) {
		dev_err(adapter->pdev_dev, "error %d identifying flash\n", ret);
		return ret;
	}

	/* Retrieve adapter's device ID
	 */
	pci_read_config_word(adapter->pdev, PCI_DEVICE_ID, &device_id);
	ver = device_id >> 12;
	adapter->params.chip = 0;
	switch (ver) {
	case CHELSIO_T4:
		adapter->params.chip |= CHELSIO_CHIP_CODE(CHELSIO_T4, pl_rev);
		adapter->params.arch.sge_fl_db = DBPRIO_F;
		adapter->params.arch.mps_tcam_size =
				 NUM_MPS_CLS_SRAM_L_INSTANCES;
		adapter->params.arch.mps_rplc_size = 128;
		adapter->params.arch.nchan = NCHAN;
		adapter->params.arch.pm_stats_cnt = PM_NSTATS;
		adapter->params.arch.vfcount = 128;
		/* Congestion map is for 4 channels so that
		 * MPS can have 4 priority per port.
		 */
		adapter->params.arch.cng_ch_bits_log = 2;
		break;
	case CHELSIO_T5:
		adapter->params.chip |= CHELSIO_CHIP_CODE(CHELSIO_T5, pl_rev);
		adapter->params.arch.sge_fl_db = DBPRIO_F | DBTYPE_F;
		adapter->params.arch.mps_tcam_size =
				 NUM_MPS_T5_CLS_SRAM_L_INSTANCES;
		adapter->params.arch.mps_rplc_size = 128;
		adapter->params.arch.nchan = NCHAN;
		adapter->params.arch.pm_stats_cnt = PM_NSTATS;
		adapter->params.arch.vfcount = 128;
		adapter->params.arch.cng_ch_bits_log = 2;
		break;
	case CHELSIO_T6:
		adapter->params.chip |= CHELSIO_CHIP_CODE(CHELSIO_T6, pl_rev);
		adapter->params.arch.sge_fl_db = 0;
		adapter->params.arch.mps_tcam_size =
				 NUM_MPS_T5_CLS_SRAM_L_INSTANCES;
		adapter->params.arch.mps_rplc_size = 256;
		adapter->params.arch.nchan = 2;
		adapter->params.arch.pm_stats_cnt = T6_PM_NSTATS;
		adapter->params.arch.vfcount = 256;
		/* Congestion map will be for 2 channels so that
		 * MPS can have 8 priority per port.
		 */
		adapter->params.arch.cng_ch_bits_log = 3;
		break;
	default:
		dev_err(adapter->pdev_dev, "Device %d is not supported\n",
			device_id);
		return -EINVAL;
	}

	adapter->params.cim_la_size = CIMLA_SIZE;
	init_cong_ctrl(adapter->params.a_wnd, adapter->params.b_wnd);

	/*
	 * Default port for debugging in case we can't reach FW.
	 */
	adapter->params.nports = 1;
	adapter->params.portvec = 1;
	adapter->params.vpd.cclk = 50000;

	/* Set PCIe completion timeout to 4 seconds. */
	pcie_capability_clear_and_set_word(adapter->pdev, PCI_EXP_DEVCTL2,
					   PCI_EXP_DEVCTL2_COMP_TIMEOUT, 0xd);
	return 0;
}

/**
 *	t4_shutdown_adapter - shut down adapter, host & wire
 *	@adapter: the adapter
 *
 *	Perform an emergency shutdown of the adapter and stop it from
 *	continuing any further communication on the ports or DMA to the
 *	host.  This is typically used when the adapter and/or firmware
 *	have crashed and we want to prevent any further accidental
 *	communication with the rest of the world.  This will also force
 *	the port Link Status to go down -- if register writes work --
 *	which should help our peers figure out that we're down.
 */
int t4_shutdown_adapter(struct adapter *adapter)
{
	int port;

	t4_intr_disable(adapter);
	t4_write_reg(adapter, DBG_GPIO_EN_A, 0);
	for_each_port(adapter, port) {
		u32 a_port_cfg = is_t4(adapter->params.chip) ?
				       PORT_REG(port, XGMAC_PORT_CFG_A) :
				       T5_PORT_REG(port, MAC_PORT_CFG_A);

		t4_write_reg(adapter, a_port_cfg,
			     t4_read_reg(adapter, a_port_cfg)
			     & ~SIGNAL_DET_V(1));
	}
	t4_set_reg_field(adapter, SGE_CONTROL_A, GLOBALENABLE_F, 0);

	return 0;
}

/**
 *	t4_bar2_sge_qregs - return BAR2 SGE Queue register information
 *	@adapter: the adapter
 *	@qid: the Queue ID
 *	@qtype: the Ingress or Egress type for @qid
 *	@user: true if this request is for a user mode queue
 *	@pbar2_qoffset: BAR2 Queue Offset
 *	@pbar2_qid: BAR2 Queue ID or 0 for Queue ID inferred SGE Queues
 *
 *	Returns the BAR2 SGE Queue Registers information associated with the
 *	indicated Absolute Queue ID.  These are passed back in return value
 *	pointers.  @qtype should be T4_BAR2_QTYPE_EGRESS for Egress Queue
 *	and T4_BAR2_QTYPE_INGRESS for Ingress Queues.
 *
 *	This may return an error which indicates that BAR2 SGE Queue
 *	registers aren't available.  If an error is not returned, then the
 *	following values are returned:
 *
 *	  *@pbar2_qoffset: the BAR2 Offset of the @qid Registers
 *	  *@pbar2_qid: the BAR2 SGE Queue ID or 0 of @qid
 *
 *	If the returned BAR2 Queue ID is 0, then BAR2 SGE registers which
 *	require the "Inferred Queue ID" ability may be used.  E.g. the
 *	Write Combining Doorbell Buffer. If the BAR2 Queue ID is not 0,
 *	then these "Inferred Queue ID" register may not be used.
 */
int t4_bar2_sge_qregs(struct adapter *adapter,
		      unsigned int qid,
		      enum t4_bar2_qtype qtype,
		      int user,
		      u64 *pbar2_qoffset,
		      unsigned int *pbar2_qid)
{
	unsigned int page_shift, page_size, qpp_shift, qpp_mask;
	u64 bar2_page_offset, bar2_qoffset;
	unsigned int bar2_qid, bar2_qid_offset, bar2_qinferred;

	/* T4 doesn't support BAR2 SGE Queue registers for kernel mode queues */
	if (!user && is_t4(adapter->params.chip))
		return -EINVAL;

	/* Get our SGE Page Size parameters.
	 */
	page_shift = adapter->params.sge.hps + 10;
	page_size = 1 << page_shift;

	/* Get the right Queues per Page parameters for our Queue.
	 */
	qpp_shift = (qtype == T4_BAR2_QTYPE_EGRESS
		     ? adapter->params.sge.eq_qpp
		     : adapter->params.sge.iq_qpp);
	qpp_mask = (1 << qpp_shift) - 1;

	/*  Calculate the basics of the BAR2 SGE Queue register area:
	 *  o The BAR2 page the Queue registers will be in.
	 *  o The BAR2 Queue ID.
	 *  o The BAR2 Queue ID Offset into the BAR2 page.
	 */
	bar2_page_offset = ((u64)(qid >> qpp_shift) << page_shift);
	bar2_qid = qid & qpp_mask;
	bar2_qid_offset = bar2_qid * SGE_UDB_SIZE;

	/* If the BAR2 Queue ID Offset is less than the Page Size, then the
	 * hardware will infer the Absolute Queue ID simply from the writes to
	 * the BAR2 Queue ID Offset within the BAR2 Page (and we need to use a
	 * BAR2 Queue ID of 0 for those writes).  Otherwise, we'll simply
	 * write to the first BAR2 SGE Queue Area within the BAR2 Page with
	 * the BAR2 Queue ID and the hardware will infer the Absolute Queue ID
	 * from the BAR2 Page and BAR2 Queue ID.
	 *
	 * One important censequence of this is that some BAR2 SGE registers
	 * have a "Queue ID" field and we can write the BAR2 SGE Queue ID
	 * there.  But other registers synthesize the SGE Queue ID purely
	 * from the writes to the registers -- the Write Combined Doorbell
	 * Buffer is a good example.  These BAR2 SGE Registers are only
	 * available for those BAR2 SGE Register areas where the SGE Absolute
	 * Queue ID can be inferred from simple writes.
	 */
	bar2_qoffset = bar2_page_offset;
	bar2_qinferred = (bar2_qid_offset < page_size);
	if (bar2_qinferred) {
		bar2_qoffset += bar2_qid_offset;
		bar2_qid = 0;
	}

	*pbar2_qoffset = bar2_qoffset;
	*pbar2_qid = bar2_qid;
	return 0;
}

/**
 *	t4_init_devlog_params - initialize adapter->params.devlog
 *	@adap: the adapter
 *
 *	Initialize various fields of the adapter's Firmware Device Log
 *	Parameters structure.
 */
int t4_init_devlog_params(struct adapter *adap)
{
	struct devlog_params *dparams = &adap->params.devlog;
	u32 pf_dparams;
	unsigned int devlog_meminfo;
	struct fw_devlog_cmd devlog_cmd;
	int ret;

	/* If we're dealing with newer firmware, the Device Log Paramerters
	 * are stored in a designated register which allows us to access the
	 * Device Log even if we can't talk to the firmware.
	 */
	pf_dparams =
		t4_read_reg(adap, PCIE_FW_REG(PCIE_FW_PF_A, PCIE_FW_PF_DEVLOG));
	if (pf_dparams) {
		unsigned int nentries, nentries128;

		dparams->memtype = PCIE_FW_PF_DEVLOG_MEMTYPE_G(pf_dparams);
		dparams->start = PCIE_FW_PF_DEVLOG_ADDR16_G(pf_dparams) << 4;

		nentries128 = PCIE_FW_PF_DEVLOG_NENTRIES128_G(pf_dparams);
		nentries = (nentries128 + 1) * 128;
		dparams->size = nentries * sizeof(struct fw_devlog_e);

		return 0;
	}

	/* Otherwise, ask the firmware for it's Device Log Parameters.
	 */
	memset(&devlog_cmd, 0, sizeof(devlog_cmd));
	devlog_cmd.op_to_write = cpu_to_be32(FW_CMD_OP_V(FW_DEVLOG_CMD) |
					     FW_CMD_REQUEST_F | FW_CMD_READ_F);
	devlog_cmd.retval_len16 = cpu_to_be32(FW_LEN16(devlog_cmd));
	ret = t4_wr_mbox(adap, adap->mbox, &devlog_cmd, sizeof(devlog_cmd),
			 &devlog_cmd);
	if (ret)
		return ret;

	devlog_meminfo =
		be32_to_cpu(devlog_cmd.memtype_devlog_memaddr16_devlog);
	dparams->memtype = FW_DEVLOG_CMD_MEMTYPE_DEVLOG_G(devlog_meminfo);
	dparams->start = FW_DEVLOG_CMD_MEMADDR16_DEVLOG_G(devlog_meminfo) << 4;
	dparams->size = be32_to_cpu(devlog_cmd.memsize_devlog);

	return 0;
}

/**
 *	t4_init_sge_params - initialize adap->params.sge
 *	@adapter: the adapter
 *
 *	Initialize various fields of the adapter's SGE Parameters structure.
 */
int t4_init_sge_params(struct adapter *adapter)
{
	struct sge_params *sge_params = &adapter->params.sge;
	u32 hps, qpp;
	unsigned int s_hps, s_qpp;

	/* Extract the SGE Page Size for our PF.
	 */
	hps = t4_read_reg(adapter, SGE_HOST_PAGE_SIZE_A);
	s_hps = (HOSTPAGESIZEPF0_S +
		 (HOSTPAGESIZEPF1_S - HOSTPAGESIZEPF0_S) * adapter->pf);
	sge_params->hps = ((hps >> s_hps) & HOSTPAGESIZEPF0_M);

	/* Extract the SGE Egress and Ingess Queues Per Page for our PF.
	 */
	s_qpp = (QUEUESPERPAGEPF0_S +
		(QUEUESPERPAGEPF1_S - QUEUESPERPAGEPF0_S) * adapter->pf);
	qpp = t4_read_reg(adapter, SGE_EGRESS_QUEUES_PER_PAGE_PF_A);
	sge_params->eq_qpp = ((qpp >> s_qpp) & QUEUESPERPAGEPF0_M);
	qpp = t4_read_reg(adapter, SGE_INGRESS_QUEUES_PER_PAGE_PF_A);
	sge_params->iq_qpp = ((qpp >> s_qpp) & QUEUESPERPAGEPF0_M);

	return 0;
}

/**
 *      t4_init_tp_params - initialize adap->params.tp
 *      @adap: the adapter
 *      @sleep_ok: if true we may sleep while awaiting command completion
 *
 *      Initialize various fields of the adapter's TP Parameters structure.
 */
int t4_init_tp_params(struct adapter *adap, bool sleep_ok)
{
	int chan;
	u32 v;

	v = t4_read_reg(adap, TP_TIMER_RESOLUTION_A);
	adap->params.tp.tre = TIMERRESOLUTION_G(v);
	adap->params.tp.dack_re = DELAYEDACKRESOLUTION_G(v);

	/* MODQ_REQ_MAP defaults to setting queues 0-3 to chan 0-3 */
	for (chan = 0; chan < NCHAN; chan++)
		adap->params.tp.tx_modq[chan] = chan;

	/* Cache the adapter's Compressed Filter Mode and global Incress
	 * Configuration.
	 */
	t4_tp_pio_read(adap, &adap->params.tp.vlan_pri_map, 1,
		       TP_VLAN_PRI_MAP_A, sleep_ok);
	t4_tp_pio_read(adap, &adap->params.tp.ingress_config, 1,
		       TP_INGRESS_CONFIG_A, sleep_ok);

	/* For T6, cache the adapter's compressed error vector
	 * and passing outer header info for encapsulated packets.
	 */
	if (CHELSIO_CHIP_VERSION(adap->params.chip) > CHELSIO_T5) {
		v = t4_read_reg(adap, TP_OUT_CONFIG_A);
		adap->params.tp.rx_pkt_encap = (v & CRXPKTENC_F) ? 1 : 0;
	}

	/* Now that we have TP_VLAN_PRI_MAP cached, we can calculate the field
	 * shift positions of several elements of the Compressed Filter Tuple
	 * for this adapter which we need frequently ...
	 */
	adap->params.tp.fcoe_shift = t4_filter_field_shift(adap, FCOE_F);
	adap->params.tp.port_shift = t4_filter_field_shift(adap, PORT_F);
	adap->params.tp.vnic_shift = t4_filter_field_shift(adap, VNIC_ID_F);
	adap->params.tp.vlan_shift = t4_filter_field_shift(adap, VLAN_F);
	adap->params.tp.tos_shift = t4_filter_field_shift(adap, TOS_F);
	adap->params.tp.protocol_shift = t4_filter_field_shift(adap,
							       PROTOCOL_F);
	adap->params.tp.ethertype_shift = t4_filter_field_shift(adap,
								ETHERTYPE_F);
	adap->params.tp.macmatch_shift = t4_filter_field_shift(adap,
							       MACMATCH_F);
	adap->params.tp.matchtype_shift = t4_filter_field_shift(adap,
								MPSHITTYPE_F);
	adap->params.tp.frag_shift = t4_filter_field_shift(adap,
							   FRAGMENTATION_F);

	/* If TP_INGRESS_CONFIG.VNID == 0, then TP_VLAN_PRI_MAP.VNIC_ID
	 * represents the presence of an Outer VLAN instead of a VNIC ID.
	 */
	if ((adap->params.tp.ingress_config & VNIC_F) == 0)
		adap->params.tp.vnic_shift = -1;

	v = t4_read_reg(adap, LE_3_DB_HASH_MASK_GEN_IPV4_T6_A);
	adap->params.tp.hash_filter_mask = v;
	v = t4_read_reg(adap, LE_4_DB_HASH_MASK_GEN_IPV4_T6_A);
	adap->params.tp.hash_filter_mask |= ((u64)v << 32);
	return 0;
}

/**
 *      t4_filter_field_shift - calculate filter field shift
 *      @adap: the adapter
 *      @filter_sel: the desired field (from TP_VLAN_PRI_MAP bits)
 *
 *      Return the shift position of a filter field within the Compressed
 *      Filter Tuple.  The filter field is specified via its selection bit
 *      within TP_VLAN_PRI_MAL (filter mode).  E.g. F_VLAN.
 */
int t4_filter_field_shift(const struct adapter *adap, int filter_sel)
{
	unsigned int filter_mode = adap->params.tp.vlan_pri_map;
	unsigned int sel;
	int field_shift;

	if ((filter_mode & filter_sel) == 0)
		return -1;

	for (sel = 1, field_shift = 0; sel < filter_sel; sel <<= 1) {
		switch (filter_mode & sel) {
		case FCOE_F:
			field_shift += FT_FCOE_W;
			break;
		case PORT_F:
			field_shift += FT_PORT_W;
			break;
		case VNIC_ID_F:
			field_shift += FT_VNIC_ID_W;
			break;
		case VLAN_F:
			field_shift += FT_VLAN_W;
			break;
		case TOS_F:
			field_shift += FT_TOS_W;
			break;
		case PROTOCOL_F:
			field_shift += FT_PROTOCOL_W;
			break;
		case ETHERTYPE_F:
			field_shift += FT_ETHERTYPE_W;
			break;
		case MACMATCH_F:
			field_shift += FT_MACMATCH_W;
			break;
		case MPSHITTYPE_F:
			field_shift += FT_MPSHITTYPE_W;
			break;
		case FRAGMENTATION_F:
			field_shift += FT_FRAGMENTATION_W;
			break;
		}
	}
	return field_shift;
}

int t4_init_rss_mode(struct adapter *adap, int mbox)
{
	int i, ret;
	struct fw_rss_vi_config_cmd rvc;

	memset(&rvc, 0, sizeof(rvc));

	for_each_port(adap, i) {
		struct port_info *p = adap2pinfo(adap, i);

		rvc.op_to_viid =
			cpu_to_be32(FW_CMD_OP_V(FW_RSS_VI_CONFIG_CMD) |
				    FW_CMD_REQUEST_F | FW_CMD_READ_F |
				    FW_RSS_VI_CONFIG_CMD_VIID_V(p->viid));
		rvc.retval_len16 = cpu_to_be32(FW_LEN16(rvc));
		ret = t4_wr_mbox(adap, mbox, &rvc, sizeof(rvc), &rvc);
		if (ret)
			return ret;
		p->rss_mode = be32_to_cpu(rvc.u.basicvirtual.defaultq_to_udpen);
	}
	return 0;
}

/**
 *	t4_init_portinfo - allocate a virtual interface and initialize port_info
 *	@pi: the port_info
 *	@mbox: mailbox to use for the FW command
 *	@port: physical port associated with the VI
 *	@pf: the PF owning the VI
 *	@vf: the VF owning the VI
 *	@mac: the MAC address of the VI
 *
 *	Allocates a virtual interface for the given physical port.  If @mac is
 *	not %NULL it contains the MAC address of the VI as assigned by FW.
 *	@mac should be large enough to hold an Ethernet address.
 *	Returns < 0 on error.
 */
int t4_init_portinfo(struct port_info *pi, int mbox,
		     int port, int pf, int vf, u8 mac[])
{
	struct adapter *adapter = pi->adapter;
	unsigned int fw_caps = adapter->params.fw_caps_support;
	struct fw_port_cmd cmd;
	unsigned int rss_size;
	enum fw_port_type port_type;
	int mdio_addr;
	fw_port_cap32_t pcaps, acaps;
	int ret;

	/* If we haven't yet determined whether we're talking to Firmware
	 * which knows the new 32-bit Port Capabilities, it's time to find
	 * out now.  This will also tell new Firmware to send us Port Status
	 * Updates using the new 32-bit Port Capabilities version of the
	 * Port Information message.
	 */
	if (fw_caps == FW_CAPS_UNKNOWN) {
		u32 param, val;

		param = (FW_PARAMS_MNEM_V(FW_PARAMS_MNEM_PFVF) |
			 FW_PARAMS_PARAM_X_V(FW_PARAMS_PARAM_PFVF_PORT_CAPS32));
		val = 1;
		ret = t4_set_params(adapter, mbox, pf, vf, 1, &param, &val);
		fw_caps = (ret == 0 ? FW_CAPS32 : FW_CAPS16);
		adapter->params.fw_caps_support = fw_caps;
	}

	memset(&cmd, 0, sizeof(cmd));
	cmd.op_to_portid = cpu_to_be32(FW_CMD_OP_V(FW_PORT_CMD) |
				       FW_CMD_REQUEST_F | FW_CMD_READ_F |
				       FW_PORT_CMD_PORTID_V(port));
	cmd.action_to_len16 = cpu_to_be32(
		FW_PORT_CMD_ACTION_V(fw_caps == FW_CAPS16
				     ? FW_PORT_ACTION_GET_PORT_INFO
				     : FW_PORT_ACTION_GET_PORT_INFO32) |
		FW_LEN16(cmd));
	ret = t4_wr_mbox(pi->adapter, mbox, &cmd, sizeof(cmd), &cmd);
	if (ret)
		return ret;

	/* Extract the various fields from the Port Information message.
	 */
	if (fw_caps == FW_CAPS16) {
		u32 lstatus = be32_to_cpu(cmd.u.info.lstatus_to_modtype);

		port_type = FW_PORT_CMD_PTYPE_G(lstatus);
		mdio_addr = ((lstatus & FW_PORT_CMD_MDIOCAP_F)
			     ? FW_PORT_CMD_MDIOADDR_G(lstatus)
			     : -1);
		pcaps = fwcaps16_to_caps32(be16_to_cpu(cmd.u.info.pcap));
		acaps = fwcaps16_to_caps32(be16_to_cpu(cmd.u.info.acap));
	} else {
		u32 lstatus32 = be32_to_cpu(cmd.u.info32.lstatus32_to_cbllen32);

		port_type = FW_PORT_CMD_PORTTYPE32_G(lstatus32);
		mdio_addr = ((lstatus32 & FW_PORT_CMD_MDIOCAP32_F)
			     ? FW_PORT_CMD_MDIOADDR32_G(lstatus32)
			     : -1);
		pcaps = be32_to_cpu(cmd.u.info32.pcaps32);
		acaps = be32_to_cpu(cmd.u.info32.acaps32);
	}

	ret = t4_alloc_vi(pi->adapter, mbox, port, pf, vf, 1, mac, &rss_size);
	if (ret < 0)
		return ret;

	pi->viid = ret;
	pi->tx_chan = port;
	pi->lport = port;
	pi->rss_size = rss_size;

	pi->port_type = port_type;
	pi->mdio_addr = mdio_addr;
	pi->mod_type = FW_PORT_MOD_TYPE_NA;

	init_link_config(&pi->link_cfg, pcaps, acaps);
	return 0;
}

int t4_port_init(struct adapter *adap, int mbox, int pf, int vf)
{
	u8 addr[6];
	int ret, i, j = 0;

	for_each_port(adap, i) {
		struct port_info *pi = adap2pinfo(adap, i);

		while ((adap->params.portvec & (1 << j)) == 0)
			j++;

		ret = t4_init_portinfo(pi, mbox, j, pf, vf, addr);
		if (ret)
			return ret;

		memcpy(adap->port[i]->dev_addr, addr, ETH_ALEN);
		j++;
	}
	return 0;
}

/**
 *	t4_read_cimq_cfg - read CIM queue configuration
 *	@adap: the adapter
 *	@base: holds the queue base addresses in bytes
 *	@size: holds the queue sizes in bytes
 *	@thres: holds the queue full thresholds in bytes
 *
 *	Returns the current configuration of the CIM queues, starting with
 *	the IBQs, then the OBQs.
 */
void t4_read_cimq_cfg(struct adapter *adap, u16 *base, u16 *size, u16 *thres)
{
	unsigned int i, v;
	int cim_num_obq = is_t4(adap->params.chip) ?
				CIM_NUM_OBQ : CIM_NUM_OBQ_T5;

	for (i = 0; i < CIM_NUM_IBQ; i++) {
		t4_write_reg(adap, CIM_QUEUE_CONFIG_REF_A, IBQSELECT_F |
			     QUENUMSELECT_V(i));
		v = t4_read_reg(adap, CIM_QUEUE_CONFIG_CTRL_A);
		/* value is in 256-byte units */
		*base++ = CIMQBASE_G(v) * 256;
		*size++ = CIMQSIZE_G(v) * 256;
		*thres++ = QUEFULLTHRSH_G(v) * 8; /* 8-byte unit */
	}
	for (i = 0; i < cim_num_obq; i++) {
		t4_write_reg(adap, CIM_QUEUE_CONFIG_REF_A, OBQSELECT_F |
			     QUENUMSELECT_V(i));
		v = t4_read_reg(adap, CIM_QUEUE_CONFIG_CTRL_A);
		/* value is in 256-byte units */
		*base++ = CIMQBASE_G(v) * 256;
		*size++ = CIMQSIZE_G(v) * 256;
	}
}

/**
 *	t4_read_cim_ibq - read the contents of a CIM inbound queue
 *	@adap: the adapter
 *	@qid: the queue index
 *	@data: where to store the queue contents
 *	@n: capacity of @data in 32-bit words
 *
 *	Reads the contents of the selected CIM queue starting at address 0 up
 *	to the capacity of @data.  @n must be a multiple of 4.  Returns < 0 on
 *	error and the number of 32-bit words actually read on success.
 */
int t4_read_cim_ibq(struct adapter *adap, unsigned int qid, u32 *data, size_t n)
{
	int i, err, attempts;
	unsigned int addr;
	const unsigned int nwords = CIM_IBQ_SIZE * 4;

	if (qid > 5 || (n & 3))
		return -EINVAL;

	addr = qid * nwords;
	if (n > nwords)
		n = nwords;

	/* It might take 3-10ms before the IBQ debug read access is allowed.
	 * Wait for 1 Sec with a delay of 1 usec.
	 */
	attempts = 1000000;

	for (i = 0; i < n; i++, addr++) {
		t4_write_reg(adap, CIM_IBQ_DBG_CFG_A, IBQDBGADDR_V(addr) |
			     IBQDBGEN_F);
		err = t4_wait_op_done(adap, CIM_IBQ_DBG_CFG_A, IBQDBGBUSY_F, 0,
				      attempts, 1);
		if (err)
			return err;
		*data++ = t4_read_reg(adap, CIM_IBQ_DBG_DATA_A);
	}
	t4_write_reg(adap, CIM_IBQ_DBG_CFG_A, 0);
	return i;
}

/**
 *	t4_read_cim_obq - read the contents of a CIM outbound queue
 *	@adap: the adapter
 *	@qid: the queue index
 *	@data: where to store the queue contents
 *	@n: capacity of @data in 32-bit words
 *
 *	Reads the contents of the selected CIM queue starting at address 0 up
 *	to the capacity of @data.  @n must be a multiple of 4.  Returns < 0 on
 *	error and the number of 32-bit words actually read on success.
 */
int t4_read_cim_obq(struct adapter *adap, unsigned int qid, u32 *data, size_t n)
{
	int i, err;
	unsigned int addr, v, nwords;
	int cim_num_obq = is_t4(adap->params.chip) ?
				CIM_NUM_OBQ : CIM_NUM_OBQ_T5;

	if ((qid > (cim_num_obq - 1)) || (n & 3))
		return -EINVAL;

	t4_write_reg(adap, CIM_QUEUE_CONFIG_REF_A, OBQSELECT_F |
		     QUENUMSELECT_V(qid));
	v = t4_read_reg(adap, CIM_QUEUE_CONFIG_CTRL_A);

	addr = CIMQBASE_G(v) * 64;    /* muliple of 256 -> muliple of 4 */
	nwords = CIMQSIZE_G(v) * 64;  /* same */
	if (n > nwords)
		n = nwords;

	for (i = 0; i < n; i++, addr++) {
		t4_write_reg(adap, CIM_OBQ_DBG_CFG_A, OBQDBGADDR_V(addr) |
			     OBQDBGEN_F);
		err = t4_wait_op_done(adap, CIM_OBQ_DBG_CFG_A, OBQDBGBUSY_F, 0,
				      2, 1);
		if (err)
			return err;
		*data++ = t4_read_reg(adap, CIM_OBQ_DBG_DATA_A);
	}
	t4_write_reg(adap, CIM_OBQ_DBG_CFG_A, 0);
	return i;
}

/**
 *	t4_cim_read - read a block from CIM internal address space
 *	@adap: the adapter
 *	@addr: the start address within the CIM address space
 *	@n: number of words to read
 *	@valp: where to store the result
 *
 *	Reads a block of 4-byte words from the CIM intenal address space.
 */
int t4_cim_read(struct adapter *adap, unsigned int addr, unsigned int n,
		unsigned int *valp)
{
	int ret = 0;

	if (t4_read_reg(adap, CIM_HOST_ACC_CTRL_A) & HOSTBUSY_F)
		return -EBUSY;

	for ( ; !ret && n--; addr += 4) {
		t4_write_reg(adap, CIM_HOST_ACC_CTRL_A, addr);
		ret = t4_wait_op_done(adap, CIM_HOST_ACC_CTRL_A, HOSTBUSY_F,
				      0, 5, 2);
		if (!ret)
			*valp++ = t4_read_reg(adap, CIM_HOST_ACC_DATA_A);
	}
	return ret;
}

/**
 *	t4_cim_write - write a block into CIM internal address space
 *	@adap: the adapter
 *	@addr: the start address within the CIM address space
 *	@n: number of words to write
 *	@valp: set of values to write
 *
 *	Writes a block of 4-byte words into the CIM intenal address space.
 */
int t4_cim_write(struct adapter *adap, unsigned int addr, unsigned int n,
		 const unsigned int *valp)
{
	int ret = 0;

	if (t4_read_reg(adap, CIM_HOST_ACC_CTRL_A) & HOSTBUSY_F)
		return -EBUSY;

	for ( ; !ret && n--; addr += 4) {
		t4_write_reg(adap, CIM_HOST_ACC_DATA_A, *valp++);
		t4_write_reg(adap, CIM_HOST_ACC_CTRL_A, addr | HOSTWRITE_F);
		ret = t4_wait_op_done(adap, CIM_HOST_ACC_CTRL_A, HOSTBUSY_F,
				      0, 5, 2);
	}
	return ret;
}

static int t4_cim_write1(struct adapter *adap, unsigned int addr,
			 unsigned int val)
{
	return t4_cim_write(adap, addr, 1, &val);
}

/**
 *	t4_cim_read_la - read CIM LA capture buffer
 *	@adap: the adapter
 *	@la_buf: where to store the LA data
 *	@wrptr: the HW write pointer within the capture buffer
 *
 *	Reads the contents of the CIM LA buffer with the most recent entry at
 *	the end	of the returned data and with the entry at @wrptr first.
 *	We try to leave the LA in the running state we find it in.
 */
int t4_cim_read_la(struct adapter *adap, u32 *la_buf, unsigned int *wrptr)
{
	int i, ret;
	unsigned int cfg, val, idx;

	ret = t4_cim_read(adap, UP_UP_DBG_LA_CFG_A, 1, &cfg);
	if (ret)
		return ret;

	if (cfg & UPDBGLAEN_F) {	/* LA is running, freeze it */
		ret = t4_cim_write1(adap, UP_UP_DBG_LA_CFG_A, 0);
		if (ret)
			return ret;
	}

	ret = t4_cim_read(adap, UP_UP_DBG_LA_CFG_A, 1, &val);
	if (ret)
		goto restart;

	idx = UPDBGLAWRPTR_G(val);
	if (wrptr)
		*wrptr = idx;

	for (i = 0; i < adap->params.cim_la_size; i++) {
		ret = t4_cim_write1(adap, UP_UP_DBG_LA_CFG_A,
				    UPDBGLARDPTR_V(idx) | UPDBGLARDEN_F);
		if (ret)
			break;
		ret = t4_cim_read(adap, UP_UP_DBG_LA_CFG_A, 1, &val);
		if (ret)
			break;
		if (val & UPDBGLARDEN_F) {
			ret = -ETIMEDOUT;
			break;
		}
		ret = t4_cim_read(adap, UP_UP_DBG_LA_DATA_A, 1, &la_buf[i]);
		if (ret)
			break;

		/* Bits 0-3 of UpDbgLaRdPtr can be between 0000 to 1001 to
		 * identify the 32-bit portion of the full 312-bit data
		 */
		if (is_t6(adap->params.chip) && (idx & 0xf) >= 9)
			idx = (idx & 0xff0) + 0x10;
		else
			idx++;
		/* address can't exceed 0xfff */
		idx &= UPDBGLARDPTR_M;
	}
restart:
	if (cfg & UPDBGLAEN_F) {
		int r = t4_cim_write1(adap, UP_UP_DBG_LA_CFG_A,
				      cfg & ~UPDBGLARDEN_F);
		if (!ret)
			ret = r;
	}
	return ret;
}

/**
 *	t4_tp_read_la - read TP LA capture buffer
 *	@adap: the adapter
 *	@la_buf: where to store the LA data
 *	@wrptr: the HW write pointer within the capture buffer
 *
 *	Reads the contents of the TP LA buffer with the most recent entry at
 *	the end	of the returned data and with the entry at @wrptr first.
 *	We leave the LA in the running state we find it in.
 */
void t4_tp_read_la(struct adapter *adap, u64 *la_buf, unsigned int *wrptr)
{
	bool last_incomplete;
	unsigned int i, cfg, val, idx;

	cfg = t4_read_reg(adap, TP_DBG_LA_CONFIG_A) & 0xffff;
	if (cfg & DBGLAENABLE_F)			/* freeze LA */
		t4_write_reg(adap, TP_DBG_LA_CONFIG_A,
			     adap->params.tp.la_mask | (cfg ^ DBGLAENABLE_F));

	val = t4_read_reg(adap, TP_DBG_LA_CONFIG_A);
	idx = DBGLAWPTR_G(val);
	last_incomplete = DBGLAMODE_G(val) >= 2 && (val & DBGLAWHLF_F) == 0;
	if (last_incomplete)
		idx = (idx + 1) & DBGLARPTR_M;
	if (wrptr)
		*wrptr = idx;

	val &= 0xffff;
	val &= ~DBGLARPTR_V(DBGLARPTR_M);
	val |= adap->params.tp.la_mask;

	for (i = 0; i < TPLA_SIZE; i++) {
		t4_write_reg(adap, TP_DBG_LA_CONFIG_A, DBGLARPTR_V(idx) | val);
		la_buf[i] = t4_read_reg64(adap, TP_DBG_LA_DATAL_A);
		idx = (idx + 1) & DBGLARPTR_M;
	}

	/* Wipe out last entry if it isn't valid */
	if (last_incomplete)
		la_buf[TPLA_SIZE - 1] = ~0ULL;

	if (cfg & DBGLAENABLE_F)                    /* restore running state */
		t4_write_reg(adap, TP_DBG_LA_CONFIG_A,
			     cfg | adap->params.tp.la_mask);
}

/* SGE Hung Ingress DMA Warning Threshold time and Warning Repeat Rate (in
 * seconds).  If we find one of the SGE Ingress DMA State Machines in the same
 * state for more than the Warning Threshold then we'll issue a warning about
 * a potential hang.  We'll repeat the warning as the SGE Ingress DMA Channel
 * appears to be hung every Warning Repeat second till the situation clears.
 * If the situation clears, we'll note that as well.
 */
#define SGE_IDMA_WARN_THRESH 1
#define SGE_IDMA_WARN_REPEAT 300

/**
 *	t4_idma_monitor_init - initialize SGE Ingress DMA Monitor
 *	@adapter: the adapter
 *	@idma: the adapter IDMA Monitor state
 *
 *	Initialize the state of an SGE Ingress DMA Monitor.
 */
void t4_idma_monitor_init(struct adapter *adapter,
			  struct sge_idma_monitor_state *idma)
{
	/* Initialize the state variables for detecting an SGE Ingress DMA
	 * hang.  The SGE has internal counters which count up on each clock
	 * tick whenever the SGE finds its Ingress DMA State Engines in the
	 * same state they were on the previous clock tick.  The clock used is
	 * the Core Clock so we have a limit on the maximum "time" they can
	 * record; typically a very small number of seconds.  For instance,
	 * with a 600MHz Core Clock, we can only count up to a bit more than
	 * 7s.  So we'll synthesize a larger counter in order to not run the
	 * risk of having the "timers" overflow and give us the flexibility to
	 * maintain a Hung SGE State Machine of our own which operates across
	 * a longer time frame.
	 */
	idma->idma_1s_thresh = core_ticks_per_usec(adapter) * 1000000; /* 1s */
	idma->idma_stalled[0] = 0;
	idma->idma_stalled[1] = 0;
}

/**
 *	t4_idma_monitor - monitor SGE Ingress DMA state
 *	@adapter: the adapter
 *	@idma: the adapter IDMA Monitor state
 *	@hz: number of ticks/second
 *	@ticks: number of ticks since the last IDMA Monitor call
 */
void t4_idma_monitor(struct adapter *adapter,
		     struct sge_idma_monitor_state *idma,
		     int hz, int ticks)
{
	int i, idma_same_state_cnt[2];

	 /* Read the SGE Debug Ingress DMA Same State Count registers.  These
	  * are counters inside the SGE which count up on each clock when the
	  * SGE finds its Ingress DMA State Engines in the same states they
	  * were in the previous clock.  The counters will peg out at
	  * 0xffffffff without wrapping around so once they pass the 1s
	  * threshold they'll stay above that till the IDMA state changes.
	  */
	t4_write_reg(adapter, SGE_DEBUG_INDEX_A, 13);
	idma_same_state_cnt[0] = t4_read_reg(adapter, SGE_DEBUG_DATA_HIGH_A);
	idma_same_state_cnt[1] = t4_read_reg(adapter, SGE_DEBUG_DATA_LOW_A);

	for (i = 0; i < 2; i++) {
		u32 debug0, debug11;

		/* If the Ingress DMA Same State Counter ("timer") is less
		 * than 1s, then we can reset our synthesized Stall Timer and
		 * continue.  If we have previously emitted warnings about a
		 * potential stalled Ingress Queue, issue a note indicating
		 * that the Ingress Queue has resumed forward progress.
		 */
		if (idma_same_state_cnt[i] < idma->idma_1s_thresh) {
			if (idma->idma_stalled[i] >= SGE_IDMA_WARN_THRESH * hz)
				dev_warn(adapter->pdev_dev, "SGE idma%d, queue %u, "
					 "resumed after %d seconds\n",
					 i, idma->idma_qid[i],
					 idma->idma_stalled[i] / hz);
			idma->idma_stalled[i] = 0;
			continue;
		}

		/* Synthesize an SGE Ingress DMA Same State Timer in the Hz
		 * domain.  The first time we get here it'll be because we
		 * passed the 1s Threshold; each additional time it'll be
		 * because the RX Timer Callback is being fired on its regular
		 * schedule.
		 *
		 * If the stall is below our Potential Hung Ingress Queue
		 * Warning Threshold, continue.
		 */
		if (idma->idma_stalled[i] == 0) {
			idma->idma_stalled[i] = hz;
			idma->idma_warn[i] = 0;
		} else {
			idma->idma_stalled[i] += ticks;
			idma->idma_warn[i] -= ticks;
		}

		if (idma->idma_stalled[i] < SGE_IDMA_WARN_THRESH * hz)
			continue;

		/* We'll issue a warning every SGE_IDMA_WARN_REPEAT seconds.
		 */
		if (idma->idma_warn[i] > 0)
			continue;
		idma->idma_warn[i] = SGE_IDMA_WARN_REPEAT * hz;

		/* Read and save the SGE IDMA State and Queue ID information.
		 * We do this every time in case it changes across time ...
		 * can't be too careful ...
		 */
		t4_write_reg(adapter, SGE_DEBUG_INDEX_A, 0);
		debug0 = t4_read_reg(adapter, SGE_DEBUG_DATA_LOW_A);
		idma->idma_state[i] = (debug0 >> (i * 9)) & 0x3f;

		t4_write_reg(adapter, SGE_DEBUG_INDEX_A, 11);
		debug11 = t4_read_reg(adapter, SGE_DEBUG_DATA_LOW_A);
		idma->idma_qid[i] = (debug11 >> (i * 16)) & 0xffff;

		dev_warn(adapter->pdev_dev, "SGE idma%u, queue %u, potentially stuck in "
			 "state %u for %d seconds (debug0=%#x, debug11=%#x)\n",
			 i, idma->idma_qid[i], idma->idma_state[i],
			 idma->idma_stalled[i] / hz,
			 debug0, debug11);
		t4_sge_decode_idma_state(adapter, idma->idma_state[i]);
	}
}

/**
 *	t4_load_cfg - download config file
 *	@adap: the adapter
 *	@cfg_data: the cfg text file to write
 *	@size: text file size
 *
 *	Write the supplied config text file to the card's serial flash.
 */
int t4_load_cfg(struct adapter *adap, const u8 *cfg_data, unsigned int size)
{
	int ret, i, n, cfg_addr;
	unsigned int addr;
	unsigned int flash_cfg_start_sec;
	unsigned int sf_sec_size = adap->params.sf_size / adap->params.sf_nsec;

	cfg_addr = t4_flash_cfg_addr(adap);
	if (cfg_addr < 0)
		return cfg_addr;

	addr = cfg_addr;
	flash_cfg_start_sec = addr / SF_SEC_SIZE;

	if (size > FLASH_CFG_MAX_SIZE) {
		dev_err(adap->pdev_dev, "cfg file too large, max is %u bytes\n",
			FLASH_CFG_MAX_SIZE);
		return -EFBIG;
	}

	i = DIV_ROUND_UP(FLASH_CFG_MAX_SIZE,	/* # of sectors spanned */
			 sf_sec_size);
	ret = t4_flash_erase_sectors(adap, flash_cfg_start_sec,
				     flash_cfg_start_sec + i - 1);
	/* If size == 0 then we're simply erasing the FLASH sectors associated
	 * with the on-adapter Firmware Configuration File.
	 */
	if (ret || size == 0)
		goto out;

	/* this will write to the flash up to SF_PAGE_SIZE at a time */
	for (i = 0; i < size; i += SF_PAGE_SIZE) {
		if ((size - i) <  SF_PAGE_SIZE)
			n = size - i;
		else
			n = SF_PAGE_SIZE;
		ret = t4_write_flash(adap, addr, n, cfg_data);
		if (ret)
			goto out;

		addr += SF_PAGE_SIZE;
		cfg_data += SF_PAGE_SIZE;
	}

out:
	if (ret)
		dev_err(adap->pdev_dev, "config file %s failed %d\n",
			(size == 0 ? "clear" : "download"), ret);
	return ret;
}

/**
 *	t4_set_vf_mac - Set MAC address for the specified VF
 *	@adapter: The adapter
 *	@vf: one of the VFs instantiated by the specified PF
 *	@naddr: the number of MAC addresses
 *	@addr: the MAC address(es) to be set to the specified VF
 */
int t4_set_vf_mac_acl(struct adapter *adapter, unsigned int vf,
		      unsigned int naddr, u8 *addr)
{
	struct fw_acl_mac_cmd cmd;

	memset(&cmd, 0, sizeof(cmd));
	cmd.op_to_vfn = cpu_to_be32(FW_CMD_OP_V(FW_ACL_MAC_CMD) |
				    FW_CMD_REQUEST_F |
				    FW_CMD_WRITE_F |
				    FW_ACL_MAC_CMD_PFN_V(adapter->pf) |
				    FW_ACL_MAC_CMD_VFN_V(vf));

	/* Note: Do not enable the ACL */
	cmd.en_to_len16 = cpu_to_be32((unsigned int)FW_LEN16(cmd));
	cmd.nmac = naddr;

	switch (adapter->pf) {
	case 3:
		memcpy(cmd.macaddr3, addr, sizeof(cmd.macaddr3));
		break;
	case 2:
		memcpy(cmd.macaddr2, addr, sizeof(cmd.macaddr2));
		break;
	case 1:
		memcpy(cmd.macaddr1, addr, sizeof(cmd.macaddr1));
		break;
	case 0:
		memcpy(cmd.macaddr0, addr, sizeof(cmd.macaddr0));
		break;
	}

	return t4_wr_mbox(adapter, adapter->mbox, &cmd, sizeof(cmd), &cmd);
}

/**
 * t4_read_pace_tbl - read the pace table
 * @adap: the adapter
 * @pace_vals: holds the returned values
 *
 * Returns the values of TP's pace table in microseconds.
 */
void t4_read_pace_tbl(struct adapter *adap, unsigned int pace_vals[NTX_SCHED])
{
	unsigned int i, v;

	for (i = 0; i < NTX_SCHED; i++) {
		t4_write_reg(adap, TP_PACE_TABLE_A, 0xffff0000 + i);
		v = t4_read_reg(adap, TP_PACE_TABLE_A);
		pace_vals[i] = dack_ticks_to_usec(adap, v);
	}
}

/**
 * t4_get_tx_sched - get the configuration of a Tx HW traffic scheduler
 * @adap: the adapter
 * @sched: the scheduler index
 * @kbps: the byte rate in Kbps
 * @ipg: the interpacket delay in tenths of nanoseconds
 * @sleep_ok: if true we may sleep while awaiting command completion
 *
 * Return the current configuration of a HW Tx scheduler.
 */
void t4_get_tx_sched(struct adapter *adap, unsigned int sched,
		     unsigned int *kbps, unsigned int *ipg, bool sleep_ok)
{
	unsigned int v, addr, bpt, cpt;

	if (kbps) {
		addr = TP_TX_MOD_Q1_Q0_RATE_LIMIT_A - sched / 2;
		t4_tp_tm_pio_read(adap, &v, 1, addr, sleep_ok);
		if (sched & 1)
			v >>= 16;
		bpt = (v >> 8) & 0xff;
		cpt = v & 0xff;
		if (!cpt) {
			*kbps = 0;	/* scheduler disabled */
		} else {
			v = (adap->params.vpd.cclk * 1000) / cpt; /* ticks/s */
			*kbps = (v * bpt) / 125;
		}
	}
	if (ipg) {
		addr = TP_TX_MOD_Q1_Q0_TIMER_SEPARATOR_A - sched / 2;
		t4_tp_tm_pio_read(adap, &v, 1, addr, sleep_ok);
		if (sched & 1)
			v >>= 16;
		v &= 0xffff;
		*ipg = (10000 * v) / core_ticks_per_usec(adap);
	}
}

/* t4_sge_ctxt_rd - read an SGE context through FW
 * @adap: the adapter
 * @mbox: mailbox to use for the FW command
 * @cid: the context id
 * @ctype: the context type
 * @data: where to store the context data
 *
 * Issues a FW command through the given mailbox to read an SGE context.
 */
int t4_sge_ctxt_rd(struct adapter *adap, unsigned int mbox, unsigned int cid,
		   enum ctxt_type ctype, u32 *data)
{
	struct fw_ldst_cmd c;
	int ret;

	if (ctype == CTXT_FLM)
		ret = FW_LDST_ADDRSPC_SGE_FLMC;
	else
		ret = FW_LDST_ADDRSPC_SGE_CONMC;

	memset(&c, 0, sizeof(c));
	c.op_to_addrspace = cpu_to_be32(FW_CMD_OP_V(FW_LDST_CMD) |
					FW_CMD_REQUEST_F | FW_CMD_READ_F |
					FW_LDST_CMD_ADDRSPACE_V(ret));
	c.cycles_to_len16 = cpu_to_be32(FW_LEN16(c));
	c.u.idctxt.physid = cpu_to_be32(cid);

	ret = t4_wr_mbox(adap, mbox, &c, sizeof(c), &c);
	if (ret == 0) {
		data[0] = be32_to_cpu(c.u.idctxt.ctxt_data0);
		data[1] = be32_to_cpu(c.u.idctxt.ctxt_data1);
		data[2] = be32_to_cpu(c.u.idctxt.ctxt_data2);
		data[3] = be32_to_cpu(c.u.idctxt.ctxt_data3);
		data[4] = be32_to_cpu(c.u.idctxt.ctxt_data4);
		data[5] = be32_to_cpu(c.u.idctxt.ctxt_data5);
	}
	return ret;
}

/**
 * t4_sge_ctxt_rd_bd - read an SGE context bypassing FW
 * @adap: the adapter
 * @cid: the context id
 * @ctype: the context type
 * @data: where to store the context data
 *
 * Reads an SGE context directly, bypassing FW.  This is only for
 * debugging when FW is unavailable.
 */
int t4_sge_ctxt_rd_bd(struct adapter *adap, unsigned int cid,
		      enum ctxt_type ctype, u32 *data)
{
	int i, ret;

	t4_write_reg(adap, SGE_CTXT_CMD_A, CTXTQID_V(cid) | CTXTTYPE_V(ctype));
	ret = t4_wait_op_done(adap, SGE_CTXT_CMD_A, BUSY_F, 0, 3, 1);
	if (!ret)
		for (i = SGE_CTXT_DATA0_A; i <= SGE_CTXT_DATA5_A; i += 4)
			*data++ = t4_read_reg(adap, i);
	return ret;
}

int t4_sched_params(struct adapter *adapter, int type, int level, int mode,
		    int rateunit, int ratemode, int channel, int class,
		    int minrate, int maxrate, int weight, int pktsize)
{
	struct fw_sched_cmd cmd;

	memset(&cmd, 0, sizeof(cmd));
	cmd.op_to_write = cpu_to_be32(FW_CMD_OP_V(FW_SCHED_CMD) |
				      FW_CMD_REQUEST_F |
				      FW_CMD_WRITE_F);
	cmd.retval_len16 = cpu_to_be32(FW_LEN16(cmd));

	cmd.u.params.sc = FW_SCHED_SC_PARAMS;
	cmd.u.params.type = type;
	cmd.u.params.level = level;
	cmd.u.params.mode = mode;
	cmd.u.params.ch = channel;
	cmd.u.params.cl = class;
	cmd.u.params.unit = rateunit;
	cmd.u.params.rate = ratemode;
	cmd.u.params.min = cpu_to_be32(minrate);
	cmd.u.params.max = cpu_to_be32(maxrate);
	cmd.u.params.weight = cpu_to_be16(weight);
	cmd.u.params.pktsize = cpu_to_be16(pktsize);

	return t4_wr_mbox_meat(adapter, adapter->mbox, &cmd, sizeof(cmd),
			       NULL, 1);
}

/**
 *	t4_i2c_rd - read I2C data from adapter
 *	@adap: the adapter
 *	@port: Port number if per-port device; <0 if not
 *	@devid: per-port device ID or absolute device ID
 *	@offset: byte offset into device I2C space
 *	@len: byte length of I2C space data
 *	@buf: buffer in which to return I2C data
 *
 *	Reads the I2C data from the indicated device and location.
 */
int t4_i2c_rd(struct adapter *adap, unsigned int mbox, int port,
	      unsigned int devid, unsigned int offset,
	      unsigned int len, u8 *buf)
{
	struct fw_ldst_cmd ldst_cmd, ldst_rpl;
	unsigned int i2c_max = sizeof(ldst_cmd.u.i2c.data);
	int ret = 0;

	if (len > I2C_PAGE_SIZE)
		return -EINVAL;

	/* Dont allow reads that spans multiple pages */
	if (offset < I2C_PAGE_SIZE && offset + len > I2C_PAGE_SIZE)
		return -EINVAL;

	memset(&ldst_cmd, 0, sizeof(ldst_cmd));
	ldst_cmd.op_to_addrspace =
		cpu_to_be32(FW_CMD_OP_V(FW_LDST_CMD) |
			    FW_CMD_REQUEST_F |
			    FW_CMD_READ_F |
			    FW_LDST_CMD_ADDRSPACE_V(FW_LDST_ADDRSPC_I2C));
	ldst_cmd.cycles_to_len16 = cpu_to_be32(FW_LEN16(ldst_cmd));
	ldst_cmd.u.i2c.pid = (port < 0 ? 0xff : port);
	ldst_cmd.u.i2c.did = devid;

	while (len > 0) {
		unsigned int i2c_len = (len < i2c_max) ? len : i2c_max;

		ldst_cmd.u.i2c.boffset = offset;
		ldst_cmd.u.i2c.blen = i2c_len;

		ret = t4_wr_mbox(adap, mbox, &ldst_cmd, sizeof(ldst_cmd),
				 &ldst_rpl);
		if (ret)
			break;

		memcpy(buf, ldst_rpl.u.i2c.data, i2c_len);
		offset += i2c_len;
		buf += i2c_len;
		len -= i2c_len;
	}

	return ret;
}

/**
 *      t4_set_vlan_acl - Set a VLAN id for the specified VF
 *      @adapter: the adapter
 *      @mbox: mailbox to use for the FW command
 *      @vf: one of the VFs instantiated by the specified PF
 *      @vlan: The vlanid to be set
 */
int t4_set_vlan_acl(struct adapter *adap, unsigned int mbox, unsigned int vf,
		    u16 vlan)
{
	struct fw_acl_vlan_cmd vlan_cmd;
	unsigned int enable;

	enable = (vlan ? FW_ACL_VLAN_CMD_EN_F : 0);
	memset(&vlan_cmd, 0, sizeof(vlan_cmd));
	vlan_cmd.op_to_vfn = cpu_to_be32(FW_CMD_OP_V(FW_ACL_VLAN_CMD) |
					 FW_CMD_REQUEST_F |
					 FW_CMD_WRITE_F |
					 FW_CMD_EXEC_F |
					 FW_ACL_VLAN_CMD_PFN_V(adap->pf) |
					 FW_ACL_VLAN_CMD_VFN_V(vf));
	vlan_cmd.en_to_len16 = cpu_to_be32(enable | FW_LEN16(vlan_cmd));
	/* Drop all packets that donot match vlan id */
	vlan_cmd.dropnovlan_fm = FW_ACL_VLAN_CMD_FM_F;
	if (enable != 0) {
		vlan_cmd.nvlan = 1;
		vlan_cmd.vlanid[0] = cpu_to_be16(vlan);
	}

	return t4_wr_mbox(adap, adap->mbox, &vlan_cmd, sizeof(vlan_cmd), NULL);
}<|MERGE_RESOLUTION|>--- conflicted
+++ resolved
@@ -7035,8 +7035,6 @@
 	ret = t4_load_fw(adap, fw_data, size);
 	if (ret < 0)
 		goto out;
-<<<<<<< HEAD
-=======
 
 	/*
 	 * If there was a Firmware Configuration File stored in FLASH,
@@ -7048,7 +7046,6 @@
 	 * Firmware if that's desired.
 	 */
 	(void)t4_load_cfg(adap, NULL, 0);
->>>>>>> 286cd8c7
 
 	/*
 	 * Older versions of the firmware don't understand the new
@@ -7070,8 +7067,6 @@
 out:
 	adap->flags |= FW_OK;
 	return ret;
-<<<<<<< HEAD
-=======
 }
 
 /**
@@ -7125,7 +7120,6 @@
 		fl_align = max(ingpadboundary, ingpackboundary);
 	}
 	return fl_align;
->>>>>>> 286cd8c7
 }
 
 /**
