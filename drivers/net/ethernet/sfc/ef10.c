/****************************************************************************
 * Driver for Solarflare network controllers and boards
 * Copyright 2012-2013 Solarflare Communications Inc.
 *
 * This program is free software; you can redistribute it and/or modify it
 * under the terms of the GNU General Public License version 2 as published
 * by the Free Software Foundation, incorporated herein by reference.
 */

#include "net_driver.h"
#include "ef10_regs.h"
#include "io.h"
#include "mcdi.h"
#include "mcdi_pcol.h"
#include "nic.h"
#include "workarounds.h"
#include "selftest.h"
#include "ef10_sriov.h"
#include <linux/in.h>
#include <linux/jhash.h>
#include <linux/wait.h>
#include <linux/workqueue.h>

/* Hardware control for EF10 architecture including 'Huntington'. */

#define EFX_EF10_DRVGEN_EV		7
enum {
	EFX_EF10_TEST = 1,
	EFX_EF10_REFILL,
};
/* The maximum size of a shared RSS context */
/* TODO: this should really be from the mcdi protocol export */
#define EFX_EF10_MAX_SHARED_RSS_CONTEXT_SIZE 64UL

/* The filter table(s) are managed by firmware and we have write-only
 * access.  When removing filters we must identify them to the
 * firmware by a 64-bit handle, but this is too wide for Linux kernel
 * interfaces (32-bit for RX NFC, 16-bit for RFS).  Also, we need to
 * be able to tell in advance whether a requested insertion will
 * replace an existing filter.  Therefore we maintain a software hash
 * table, which should be at least as large as the hardware hash
 * table.
 *
 * Huntington has a single 8K filter table shared between all filter
 * types and both ports.
 */
#define HUNT_FILTER_TBL_ROWS 8192

#define EFX_EF10_FILTER_ID_INVALID 0xffff

#define EFX_EF10_FILTER_DEV_UC_MAX	32
#define EFX_EF10_FILTER_DEV_MC_MAX	256

/* VLAN list entry */
struct efx_ef10_vlan {
	struct list_head list;
	u16 vid;
};

enum efx_ef10_default_filters {
	EFX_EF10_BCAST,
	EFX_EF10_UCDEF,
	EFX_EF10_MCDEF,
	EFX_EF10_VXLAN4_UCDEF,
	EFX_EF10_VXLAN4_MCDEF,
	EFX_EF10_VXLAN6_UCDEF,
	EFX_EF10_VXLAN6_MCDEF,
	EFX_EF10_NVGRE4_UCDEF,
	EFX_EF10_NVGRE4_MCDEF,
	EFX_EF10_NVGRE6_UCDEF,
	EFX_EF10_NVGRE6_MCDEF,
	EFX_EF10_GENEVE4_UCDEF,
	EFX_EF10_GENEVE4_MCDEF,
	EFX_EF10_GENEVE6_UCDEF,
	EFX_EF10_GENEVE6_MCDEF,

	EFX_EF10_NUM_DEFAULT_FILTERS
};

/* Per-VLAN filters information */
struct efx_ef10_filter_vlan {
	struct list_head list;
	u16 vid;
	u16 uc[EFX_EF10_FILTER_DEV_UC_MAX];
	u16 mc[EFX_EF10_FILTER_DEV_MC_MAX];
	u16 default_filters[EFX_EF10_NUM_DEFAULT_FILTERS];
};

struct efx_ef10_dev_addr {
	u8 addr[ETH_ALEN];
};

struct efx_ef10_filter_table {
/* The MCDI match masks supported by this fw & hw, in order of priority */
	u32 rx_match_mcdi_flags[
		MC_CMD_GET_PARSER_DISP_INFO_OUT_SUPPORTED_MATCHES_MAXNUM * 2];
	unsigned int rx_match_count;

	struct rw_semaphore lock; /* Protects entries */
	struct {
		unsigned long spec;	/* pointer to spec plus flag bits */
/* AUTO_OLD is used to mark and sweep MAC filters for the device address lists. */
/* unused flag	1UL */
#define EFX_EF10_FILTER_FLAG_AUTO_OLD	2UL
#define EFX_EF10_FILTER_FLAGS		3UL
		u64 handle;		/* firmware handle */
	} *entry;
/* Shadow of net_device address lists, guarded by mac_lock */
	struct efx_ef10_dev_addr dev_uc_list[EFX_EF10_FILTER_DEV_UC_MAX];
	struct efx_ef10_dev_addr dev_mc_list[EFX_EF10_FILTER_DEV_MC_MAX];
	int dev_uc_count;
	int dev_mc_count;
	bool uc_promisc;
	bool mc_promisc;
/* Whether in multicast promiscuous mode when last changed */
	bool mc_promisc_last;
	bool mc_overflow; /* Too many MC addrs; should always imply mc_promisc */
	bool vlan_filter;
	struct list_head vlan_list;
};

/* An arbitrary search limit for the software hash table */
#define EFX_EF10_FILTER_SEARCH_LIMIT 200

static void efx_ef10_rx_free_indir_table(struct efx_nic *efx);
static void efx_ef10_filter_table_remove(struct efx_nic *efx);
static int efx_ef10_filter_add_vlan(struct efx_nic *efx, u16 vid);
static void efx_ef10_filter_del_vlan_internal(struct efx_nic *efx,
					      struct efx_ef10_filter_vlan *vlan);
static void efx_ef10_filter_del_vlan(struct efx_nic *efx, u16 vid);
static int efx_ef10_set_udp_tnl_ports(struct efx_nic *efx, bool unloading);

static u32 efx_ef10_filter_get_unsafe_id(u32 filter_id)
{
	WARN_ON_ONCE(filter_id == EFX_EF10_FILTER_ID_INVALID);
	return filter_id & (HUNT_FILTER_TBL_ROWS - 1);
}

static unsigned int efx_ef10_filter_get_unsafe_pri(u32 filter_id)
{
	return filter_id / (HUNT_FILTER_TBL_ROWS * 2);
}

static u32 efx_ef10_make_filter_id(unsigned int pri, u16 idx)
{
	return pri * HUNT_FILTER_TBL_ROWS * 2 + idx;
}

static int efx_ef10_get_warm_boot_count(struct efx_nic *efx)
{
	efx_dword_t reg;

	efx_readd(efx, &reg, ER_DZ_BIU_MC_SFT_STATUS);
	return EFX_DWORD_FIELD(reg, EFX_WORD_1) == 0xb007 ?
		EFX_DWORD_FIELD(reg, EFX_WORD_0) : -EIO;
}

/* On all EF10s up to and including SFC9220 (Medford1), all PFs use BAR 0 for
 * I/O space and BAR 2(&3) for memory.  On SFC9250 (Medford2), there is no I/O
 * bar; PFs use BAR 0/1 for memory.
 */
static unsigned int efx_ef10_pf_mem_bar(struct efx_nic *efx)
{
	switch (efx->pci_dev->device) {
	case 0x0b03: /* SFC9250 PF */
		return 0;
	default:
		return 2;
	}
}

/* All VFs use BAR 0/1 for memory */
static unsigned int efx_ef10_vf_mem_bar(struct efx_nic *efx)
{
	return 0;
}

static unsigned int efx_ef10_mem_map_size(struct efx_nic *efx)
{
	int bar;

	bar = efx->type->mem_bar(efx);
	return resource_size(&efx->pci_dev->resource[bar]);
}

static bool efx_ef10_is_vf(struct efx_nic *efx)
{
	return efx->type->is_vf;
}

static int efx_ef10_get_pf_index(struct efx_nic *efx)
{
	MCDI_DECLARE_BUF(outbuf, MC_CMD_GET_FUNCTION_INFO_OUT_LEN);
	struct efx_ef10_nic_data *nic_data = efx->nic_data;
	size_t outlen;
	int rc;

	rc = efx_mcdi_rpc(efx, MC_CMD_GET_FUNCTION_INFO, NULL, 0, outbuf,
			  sizeof(outbuf), &outlen);
	if (rc)
		return rc;
	if (outlen < sizeof(outbuf))
		return -EIO;

	nic_data->pf_index = MCDI_DWORD(outbuf, GET_FUNCTION_INFO_OUT_PF);
	return 0;
}

#ifdef CONFIG_SFC_SRIOV
static int efx_ef10_get_vf_index(struct efx_nic *efx)
{
	MCDI_DECLARE_BUF(outbuf, MC_CMD_GET_FUNCTION_INFO_OUT_LEN);
	struct efx_ef10_nic_data *nic_data = efx->nic_data;
	size_t outlen;
	int rc;

	rc = efx_mcdi_rpc(efx, MC_CMD_GET_FUNCTION_INFO, NULL, 0, outbuf,
			  sizeof(outbuf), &outlen);
	if (rc)
		return rc;
	if (outlen < sizeof(outbuf))
		return -EIO;

	nic_data->vf_index = MCDI_DWORD(outbuf, GET_FUNCTION_INFO_OUT_VF);
	return 0;
}
#endif

static int efx_ef10_init_datapath_caps(struct efx_nic *efx)
{
	MCDI_DECLARE_BUF(outbuf, MC_CMD_GET_CAPABILITIES_V4_OUT_LEN);
	struct efx_ef10_nic_data *nic_data = efx->nic_data;
	size_t outlen;
	int rc;

	BUILD_BUG_ON(MC_CMD_GET_CAPABILITIES_IN_LEN != 0);

	rc = efx_mcdi_rpc(efx, MC_CMD_GET_CAPABILITIES, NULL, 0,
			  outbuf, sizeof(outbuf), &outlen);
	if (rc)
		return rc;
	if (outlen < MC_CMD_GET_CAPABILITIES_OUT_LEN) {
		netif_err(efx, drv, efx->net_dev,
			  "unable to read datapath firmware capabilities\n");
		return -EIO;
	}

	nic_data->datapath_caps =
		MCDI_DWORD(outbuf, GET_CAPABILITIES_OUT_FLAGS1);

	if (outlen >= MC_CMD_GET_CAPABILITIES_V2_OUT_LEN) {
		nic_data->datapath_caps2 = MCDI_DWORD(outbuf,
				GET_CAPABILITIES_V2_OUT_FLAGS2);
		nic_data->piobuf_size = MCDI_WORD(outbuf,
				GET_CAPABILITIES_V2_OUT_SIZE_PIO_BUFF);
	} else {
		nic_data->datapath_caps2 = 0;
		nic_data->piobuf_size = ER_DZ_TX_PIOBUF_SIZE;
	}

	/* record the DPCPU firmware IDs to determine VEB vswitching support.
	 */
	nic_data->rx_dpcpu_fw_id =
		MCDI_WORD(outbuf, GET_CAPABILITIES_OUT_RX_DPCPU_FW_ID);
	nic_data->tx_dpcpu_fw_id =
		MCDI_WORD(outbuf, GET_CAPABILITIES_OUT_TX_DPCPU_FW_ID);

	if (!(nic_data->datapath_caps &
	      (1 << MC_CMD_GET_CAPABILITIES_OUT_RX_PREFIX_LEN_14_LBN))) {
		netif_err(efx, probe, efx->net_dev,
			  "current firmware does not support an RX prefix\n");
		return -ENODEV;
	}

	if (outlen >= MC_CMD_GET_CAPABILITIES_V3_OUT_LEN) {
		u8 vi_window_mode = MCDI_BYTE(outbuf,
				GET_CAPABILITIES_V3_OUT_VI_WINDOW_MODE);

		switch (vi_window_mode) {
		case MC_CMD_GET_CAPABILITIES_V3_OUT_VI_WINDOW_MODE_8K:
			efx->vi_stride = 8192;
			break;
		case MC_CMD_GET_CAPABILITIES_V3_OUT_VI_WINDOW_MODE_16K:
			efx->vi_stride = 16384;
			break;
		case MC_CMD_GET_CAPABILITIES_V3_OUT_VI_WINDOW_MODE_64K:
			efx->vi_stride = 65536;
			break;
		default:
			netif_err(efx, probe, efx->net_dev,
				  "Unrecognised VI window mode %d\n",
				  vi_window_mode);
			return -EIO;
		}
		netif_dbg(efx, probe, efx->net_dev, "vi_stride = %u\n",
			  efx->vi_stride);
	} else {
		/* keep default VI stride */
		netif_dbg(efx, probe, efx->net_dev,
			  "firmware did not report VI window mode, assuming vi_stride = %u\n",
			  efx->vi_stride);
	}

	if (outlen >= MC_CMD_GET_CAPABILITIES_V4_OUT_LEN) {
		efx->num_mac_stats = MCDI_WORD(outbuf,
				GET_CAPABILITIES_V4_OUT_MAC_STATS_NUM_STATS);
		netif_dbg(efx, probe, efx->net_dev,
			  "firmware reports num_mac_stats = %u\n",
			  efx->num_mac_stats);
	} else {
		/* leave num_mac_stats as the default value, MC_CMD_MAC_NSTATS */
		netif_dbg(efx, probe, efx->net_dev,
			  "firmware did not report num_mac_stats, assuming %u\n",
			  efx->num_mac_stats);
	}

	return 0;
}

static void efx_ef10_read_licensed_features(struct efx_nic *efx)
{
	MCDI_DECLARE_BUF(inbuf, MC_CMD_LICENSING_V3_IN_LEN);
	MCDI_DECLARE_BUF(outbuf, MC_CMD_LICENSING_V3_OUT_LEN);
	struct efx_ef10_nic_data *nic_data = efx->nic_data;
	size_t outlen;
	int rc;

	MCDI_SET_DWORD(inbuf, LICENSING_V3_IN_OP,
		       MC_CMD_LICENSING_V3_IN_OP_REPORT_LICENSE);
	rc = efx_mcdi_rpc_quiet(efx, MC_CMD_LICENSING_V3, inbuf, sizeof(inbuf),
				outbuf, sizeof(outbuf), &outlen);
	if (rc || (outlen < MC_CMD_LICENSING_V3_OUT_LEN))
		return;

	nic_data->licensed_features = MCDI_QWORD(outbuf,
					 LICENSING_V3_OUT_LICENSED_FEATURES);
}

static int efx_ef10_get_sysclk_freq(struct efx_nic *efx)
{
	MCDI_DECLARE_BUF(outbuf, MC_CMD_GET_CLOCK_OUT_LEN);
	int rc;

	rc = efx_mcdi_rpc(efx, MC_CMD_GET_CLOCK, NULL, 0,
			  outbuf, sizeof(outbuf), NULL);
	if (rc)
		return rc;
	rc = MCDI_DWORD(outbuf, GET_CLOCK_OUT_SYS_FREQ);
	return rc > 0 ? rc : -ERANGE;
}

static int efx_ef10_get_timer_workarounds(struct efx_nic *efx)
{
	struct efx_ef10_nic_data *nic_data = efx->nic_data;
	unsigned int implemented;
	unsigned int enabled;
	int rc;

	nic_data->workaround_35388 = false;
	nic_data->workaround_61265 = false;

	rc = efx_mcdi_get_workarounds(efx, &implemented, &enabled);

	if (rc == -ENOSYS) {
		/* Firmware without GET_WORKAROUNDS - not a problem. */
		rc = 0;
	} else if (rc == 0) {
		/* Bug61265 workaround is always enabled if implemented. */
		if (enabled & MC_CMD_GET_WORKAROUNDS_OUT_BUG61265)
			nic_data->workaround_61265 = true;

		if (enabled & MC_CMD_GET_WORKAROUNDS_OUT_BUG35388) {
			nic_data->workaround_35388 = true;
		} else if (implemented & MC_CMD_GET_WORKAROUNDS_OUT_BUG35388) {
			/* Workaround is implemented but not enabled.
			 * Try to enable it.
			 */
			rc = efx_mcdi_set_workaround(efx,
						     MC_CMD_WORKAROUND_BUG35388,
						     true, NULL);
			if (rc == 0)
				nic_data->workaround_35388 = true;
			/* If we failed to set the workaround just carry on. */
			rc = 0;
		}
	}

	netif_dbg(efx, probe, efx->net_dev,
		  "workaround for bug 35388 is %sabled\n",
		  nic_data->workaround_35388 ? "en" : "dis");
	netif_dbg(efx, probe, efx->net_dev,
		  "workaround for bug 61265 is %sabled\n",
		  nic_data->workaround_61265 ? "en" : "dis");

	return rc;
}

static void efx_ef10_process_timer_config(struct efx_nic *efx,
					  const efx_dword_t *data)
{
	unsigned int max_count;

	if (EFX_EF10_WORKAROUND_61265(efx)) {
		efx->timer_quantum_ns = MCDI_DWORD(data,
			GET_EVQ_TMR_PROPERTIES_OUT_MCDI_TMR_STEP_NS);
		efx->timer_max_ns = MCDI_DWORD(data,
			GET_EVQ_TMR_PROPERTIES_OUT_MCDI_TMR_MAX_NS);
	} else if (EFX_EF10_WORKAROUND_35388(efx)) {
		efx->timer_quantum_ns = MCDI_DWORD(data,
			GET_EVQ_TMR_PROPERTIES_OUT_BUG35388_TMR_NS_PER_COUNT);
		max_count = MCDI_DWORD(data,
			GET_EVQ_TMR_PROPERTIES_OUT_BUG35388_TMR_MAX_COUNT);
		efx->timer_max_ns = max_count * efx->timer_quantum_ns;
	} else {
		efx->timer_quantum_ns = MCDI_DWORD(data,
			GET_EVQ_TMR_PROPERTIES_OUT_TMR_REG_NS_PER_COUNT);
		max_count = MCDI_DWORD(data,
			GET_EVQ_TMR_PROPERTIES_OUT_TMR_REG_MAX_COUNT);
		efx->timer_max_ns = max_count * efx->timer_quantum_ns;
	}

	netif_dbg(efx, probe, efx->net_dev,
		  "got timer properties from MC: quantum %u ns; max %u ns\n",
		  efx->timer_quantum_ns, efx->timer_max_ns);
}

static int efx_ef10_get_timer_config(struct efx_nic *efx)
{
	MCDI_DECLARE_BUF(outbuf, MC_CMD_GET_EVQ_TMR_PROPERTIES_OUT_LEN);
	int rc;

	rc = efx_ef10_get_timer_workarounds(efx);
	if (rc)
		return rc;

	rc = efx_mcdi_rpc_quiet(efx, MC_CMD_GET_EVQ_TMR_PROPERTIES, NULL, 0,
				outbuf, sizeof(outbuf), NULL);

	if (rc == 0) {
		efx_ef10_process_timer_config(efx, outbuf);
	} else if (rc == -ENOSYS || rc == -EPERM) {
		/* Not available - fall back to Huntington defaults. */
		unsigned int quantum;

		rc = efx_ef10_get_sysclk_freq(efx);
		if (rc < 0)
			return rc;

		quantum = 1536000 / rc; /* 1536 cycles */
		efx->timer_quantum_ns = quantum;
		efx->timer_max_ns = efx->type->timer_period_max * quantum;
		rc = 0;
	} else {
		efx_mcdi_display_error(efx, MC_CMD_GET_EVQ_TMR_PROPERTIES,
				       MC_CMD_GET_EVQ_TMR_PROPERTIES_OUT_LEN,
				       NULL, 0, rc);
	}

	return rc;
}

static int efx_ef10_get_mac_address_pf(struct efx_nic *efx, u8 *mac_address)
{
	MCDI_DECLARE_BUF(outbuf, MC_CMD_GET_MAC_ADDRESSES_OUT_LEN);
	size_t outlen;
	int rc;

	BUILD_BUG_ON(MC_CMD_GET_MAC_ADDRESSES_IN_LEN != 0);

	rc = efx_mcdi_rpc(efx, MC_CMD_GET_MAC_ADDRESSES, NULL, 0,
			  outbuf, sizeof(outbuf), &outlen);
	if (rc)
		return rc;
	if (outlen < MC_CMD_GET_MAC_ADDRESSES_OUT_LEN)
		return -EIO;

	ether_addr_copy(mac_address,
			MCDI_PTR(outbuf, GET_MAC_ADDRESSES_OUT_MAC_ADDR_BASE));
	return 0;
}

static int efx_ef10_get_mac_address_vf(struct efx_nic *efx, u8 *mac_address)
{
	MCDI_DECLARE_BUF(inbuf, MC_CMD_VPORT_GET_MAC_ADDRESSES_IN_LEN);
	MCDI_DECLARE_BUF(outbuf, MC_CMD_VPORT_GET_MAC_ADDRESSES_OUT_LENMAX);
	size_t outlen;
	int num_addrs, rc;

	MCDI_SET_DWORD(inbuf, VPORT_GET_MAC_ADDRESSES_IN_VPORT_ID,
		       EVB_PORT_ID_ASSIGNED);
	rc = efx_mcdi_rpc(efx, MC_CMD_VPORT_GET_MAC_ADDRESSES, inbuf,
			  sizeof(inbuf), outbuf, sizeof(outbuf), &outlen);

	if (rc)
		return rc;
	if (outlen < MC_CMD_VPORT_GET_MAC_ADDRESSES_OUT_LENMIN)
		return -EIO;

	num_addrs = MCDI_DWORD(outbuf,
			       VPORT_GET_MAC_ADDRESSES_OUT_MACADDR_COUNT);

	WARN_ON(num_addrs != 1);

	ether_addr_copy(mac_address,
			MCDI_PTR(outbuf, VPORT_GET_MAC_ADDRESSES_OUT_MACADDR));

	return 0;
}

static ssize_t efx_ef10_show_link_control_flag(struct device *dev,
					       struct device_attribute *attr,
					       char *buf)
{
	struct efx_nic *efx = pci_get_drvdata(to_pci_dev(dev));

	return sprintf(buf, "%d\n",
		       ((efx->mcdi->fn_flags) &
			(1 << MC_CMD_DRV_ATTACH_EXT_OUT_FLAG_LINKCTRL))
		       ? 1 : 0);
}

static ssize_t efx_ef10_show_primary_flag(struct device *dev,
					  struct device_attribute *attr,
					  char *buf)
{
	struct efx_nic *efx = pci_get_drvdata(to_pci_dev(dev));

	return sprintf(buf, "%d\n",
		       ((efx->mcdi->fn_flags) &
			(1 << MC_CMD_DRV_ATTACH_EXT_OUT_FLAG_PRIMARY))
		       ? 1 : 0);
}

static struct efx_ef10_vlan *efx_ef10_find_vlan(struct efx_nic *efx, u16 vid)
{
	struct efx_ef10_nic_data *nic_data = efx->nic_data;
	struct efx_ef10_vlan *vlan;

	WARN_ON(!mutex_is_locked(&nic_data->vlan_lock));

	list_for_each_entry(vlan, &nic_data->vlan_list, list) {
		if (vlan->vid == vid)
			return vlan;
	}

	return NULL;
}

static int efx_ef10_add_vlan(struct efx_nic *efx, u16 vid)
{
	struct efx_ef10_nic_data *nic_data = efx->nic_data;
	struct efx_ef10_vlan *vlan;
	int rc;

	mutex_lock(&nic_data->vlan_lock);

	vlan = efx_ef10_find_vlan(efx, vid);
	if (vlan) {
		/* We add VID 0 on init. 8021q adds it on module init
		 * for all interfaces with VLAN filtring feature.
		 */
		if (vid == 0)
			goto done_unlock;
		netif_warn(efx, drv, efx->net_dev,
			   "VLAN %u already added\n", vid);
		rc = -EALREADY;
		goto fail_exist;
	}

	rc = -ENOMEM;
	vlan = kzalloc(sizeof(*vlan), GFP_KERNEL);
	if (!vlan)
		goto fail_alloc;

	vlan->vid = vid;

	list_add_tail(&vlan->list, &nic_data->vlan_list);

	if (efx->filter_state) {
		mutex_lock(&efx->mac_lock);
		down_write(&efx->filter_sem);
		rc = efx_ef10_filter_add_vlan(efx, vlan->vid);
		up_write(&efx->filter_sem);
		mutex_unlock(&efx->mac_lock);
		if (rc)
			goto fail_filter_add_vlan;
	}

done_unlock:
	mutex_unlock(&nic_data->vlan_lock);
	return 0;

fail_filter_add_vlan:
	list_del(&vlan->list);
	kfree(vlan);
fail_alloc:
fail_exist:
	mutex_unlock(&nic_data->vlan_lock);
	return rc;
}

static void efx_ef10_del_vlan_internal(struct efx_nic *efx,
				       struct efx_ef10_vlan *vlan)
{
	struct efx_ef10_nic_data *nic_data = efx->nic_data;

	WARN_ON(!mutex_is_locked(&nic_data->vlan_lock));

	if (efx->filter_state) {
		down_write(&efx->filter_sem);
		efx_ef10_filter_del_vlan(efx, vlan->vid);
		up_write(&efx->filter_sem);
	}

	list_del(&vlan->list);
	kfree(vlan);
}

static int efx_ef10_del_vlan(struct efx_nic *efx, u16 vid)
{
	struct efx_ef10_nic_data *nic_data = efx->nic_data;
	struct efx_ef10_vlan *vlan;
	int rc = 0;

	/* 8021q removes VID 0 on module unload for all interfaces
	 * with VLAN filtering feature. We need to keep it to receive
	 * untagged traffic.
	 */
	if (vid == 0)
		return 0;

	mutex_lock(&nic_data->vlan_lock);

	vlan = efx_ef10_find_vlan(efx, vid);
	if (!vlan) {
		netif_err(efx, drv, efx->net_dev,
			  "VLAN %u to be deleted not found\n", vid);
		rc = -ENOENT;
	} else {
		efx_ef10_del_vlan_internal(efx, vlan);
	}

	mutex_unlock(&nic_data->vlan_lock);

	return rc;
}

static void efx_ef10_cleanup_vlans(struct efx_nic *efx)
{
	struct efx_ef10_nic_data *nic_data = efx->nic_data;
	struct efx_ef10_vlan *vlan, *next_vlan;

	mutex_lock(&nic_data->vlan_lock);
	list_for_each_entry_safe(vlan, next_vlan, &nic_data->vlan_list, list)
		efx_ef10_del_vlan_internal(efx, vlan);
	mutex_unlock(&nic_data->vlan_lock);
}

static DEVICE_ATTR(link_control_flag, 0444, efx_ef10_show_link_control_flag,
		   NULL);
static DEVICE_ATTR(primary_flag, 0444, efx_ef10_show_primary_flag, NULL);

static int efx_ef10_probe(struct efx_nic *efx)
{
	struct efx_ef10_nic_data *nic_data;
	int i, rc;

	nic_data = kzalloc(sizeof(*nic_data), GFP_KERNEL);
	if (!nic_data)
		return -ENOMEM;
	efx->nic_data = nic_data;

	/* we assume later that we can copy from this buffer in dwords */
	BUILD_BUG_ON(MCDI_CTL_SDU_LEN_MAX_V2 % 4);

	rc = efx_nic_alloc_buffer(efx, &nic_data->mcdi_buf,
				  8 + MCDI_CTL_SDU_LEN_MAX_V2, GFP_KERNEL);
	if (rc)
		goto fail1;

	/* Get the MC's warm boot count.  In case it's rebooting right
	 * now, be prepared to retry.
	 */
	i = 0;
	for (;;) {
		rc = efx_ef10_get_warm_boot_count(efx);
		if (rc >= 0)
			break;
		if (++i == 5)
			goto fail2;
		ssleep(1);
	}
	nic_data->warm_boot_count = rc;

	efx->rss_context.context_id = EFX_EF10_RSS_CONTEXT_INVALID;

	nic_data->vport_id = EVB_PORT_ID_ASSIGNED;

	/* In case we're recovering from a crash (kexec), we want to
	 * cancel any outstanding request by the previous user of this
	 * function.  We send a special message using the least
	 * significant bits of the 'high' (doorbell) register.
	 */
	_efx_writed(efx, cpu_to_le32(1), ER_DZ_MC_DB_HWRD);

	rc = efx_mcdi_init(efx);
	if (rc)
		goto fail2;

	mutex_init(&nic_data->udp_tunnels_lock);

	/* Reset (most) configuration for this function */
	rc = efx_mcdi_reset(efx, RESET_TYPE_ALL);
	if (rc)
		goto fail3;

	/* Enable event logging */
	rc = efx_mcdi_log_ctrl(efx, true, false, 0);
	if (rc)
		goto fail3;

	rc = device_create_file(&efx->pci_dev->dev,
				&dev_attr_link_control_flag);
	if (rc)
		goto fail3;

	rc = device_create_file(&efx->pci_dev->dev, &dev_attr_primary_flag);
	if (rc)
		goto fail4;

	rc = efx_ef10_get_pf_index(efx);
	if (rc)
		goto fail5;

	rc = efx_ef10_init_datapath_caps(efx);
	if (rc < 0)
		goto fail5;

	efx_ef10_read_licensed_features(efx);

	/* We can have one VI for each vi_stride-byte region.
	 * However, until we use TX option descriptors we need two TX queues
	 * per channel.
	 */
	efx->max_channels = min_t(unsigned int,
				  EFX_MAX_CHANNELS,
				  efx_ef10_mem_map_size(efx) /
				  (efx->vi_stride * EFX_TXQ_TYPES));
	efx->max_tx_channels = efx->max_channels;
	if (WARN_ON(efx->max_channels == 0)) {
		rc = -EIO;
		goto fail5;
	}

	efx->rx_packet_len_offset =
		ES_DZ_RX_PREFIX_PKTLEN_OFST - ES_DZ_RX_PREFIX_SIZE;

	if (nic_data->datapath_caps &
	    (1 << MC_CMD_GET_CAPABILITIES_OUT_RX_INCLUDE_FCS_LBN))
		efx->net_dev->hw_features |= NETIF_F_RXFCS;

	rc = efx_mcdi_port_get_number(efx);
	if (rc < 0)
		goto fail5;
	efx->port_num = rc;

	rc = efx->type->get_mac_address(efx, efx->net_dev->perm_addr);
	if (rc)
		goto fail5;

	rc = efx_ef10_get_timer_config(efx);
	if (rc < 0)
		goto fail5;

	rc = efx_mcdi_mon_probe(efx);
	if (rc && rc != -EPERM)
		goto fail5;

	efx_ptp_defer_probe_with_channel(efx);

#ifdef CONFIG_SFC_SRIOV
	if ((efx->pci_dev->physfn) && (!efx->pci_dev->is_physfn)) {
		struct pci_dev *pci_dev_pf = efx->pci_dev->physfn;
		struct efx_nic *efx_pf = pci_get_drvdata(pci_dev_pf);

		efx_pf->type->get_mac_address(efx_pf, nic_data->port_id);
	} else
#endif
		ether_addr_copy(nic_data->port_id, efx->net_dev->perm_addr);

	INIT_LIST_HEAD(&nic_data->vlan_list);
	mutex_init(&nic_data->vlan_lock);

	/* Add unspecified VID to support VLAN filtering being disabled */
	rc = efx_ef10_add_vlan(efx, EFX_FILTER_VID_UNSPEC);
	if (rc)
		goto fail_add_vid_unspec;

	/* If VLAN filtering is enabled, we need VID 0 to get untagged
	 * traffic.  It is added automatically if 8021q module is loaded,
	 * but we can't rely on it since module may be not loaded.
	 */
	rc = efx_ef10_add_vlan(efx, 0);
	if (rc)
		goto fail_add_vid_0;

	return 0;

fail_add_vid_0:
	efx_ef10_cleanup_vlans(efx);
fail_add_vid_unspec:
	mutex_destroy(&nic_data->vlan_lock);
	efx_ptp_remove(efx);
	efx_mcdi_mon_remove(efx);
fail5:
	device_remove_file(&efx->pci_dev->dev, &dev_attr_primary_flag);
fail4:
	device_remove_file(&efx->pci_dev->dev, &dev_attr_link_control_flag);
fail3:
	efx_mcdi_detach(efx);

	mutex_lock(&nic_data->udp_tunnels_lock);
	memset(nic_data->udp_tunnels, 0, sizeof(nic_data->udp_tunnels));
	(void)efx_ef10_set_udp_tnl_ports(efx, true);
	mutex_unlock(&nic_data->udp_tunnels_lock);
	mutex_destroy(&nic_data->udp_tunnels_lock);

	efx_mcdi_fini(efx);
fail2:
	efx_nic_free_buffer(efx, &nic_data->mcdi_buf);
fail1:
	kfree(nic_data);
	efx->nic_data = NULL;
	return rc;
}

static int efx_ef10_free_vis(struct efx_nic *efx)
{
	MCDI_DECLARE_BUF_ERR(outbuf);
	size_t outlen;
	int rc = efx_mcdi_rpc_quiet(efx, MC_CMD_FREE_VIS, NULL, 0,
				    outbuf, sizeof(outbuf), &outlen);

	/* -EALREADY means nothing to free, so ignore */
	if (rc == -EALREADY)
		rc = 0;
	if (rc)
		efx_mcdi_display_error(efx, MC_CMD_FREE_VIS, 0, outbuf, outlen,
				       rc);
	return rc;
}

#ifdef EFX_USE_PIO

static void efx_ef10_free_piobufs(struct efx_nic *efx)
{
	struct efx_ef10_nic_data *nic_data = efx->nic_data;
	MCDI_DECLARE_BUF(inbuf, MC_CMD_FREE_PIOBUF_IN_LEN);
	unsigned int i;
	int rc;

	BUILD_BUG_ON(MC_CMD_FREE_PIOBUF_OUT_LEN != 0);

	for (i = 0; i < nic_data->n_piobufs; i++) {
		MCDI_SET_DWORD(inbuf, FREE_PIOBUF_IN_PIOBUF_HANDLE,
			       nic_data->piobuf_handle[i]);
		rc = efx_mcdi_rpc(efx, MC_CMD_FREE_PIOBUF, inbuf, sizeof(inbuf),
				  NULL, 0, NULL);
		WARN_ON(rc);
	}

	nic_data->n_piobufs = 0;
}

static int efx_ef10_alloc_piobufs(struct efx_nic *efx, unsigned int n)
{
	struct efx_ef10_nic_data *nic_data = efx->nic_data;
	MCDI_DECLARE_BUF(outbuf, MC_CMD_ALLOC_PIOBUF_OUT_LEN);
	unsigned int i;
	size_t outlen;
	int rc = 0;

	BUILD_BUG_ON(MC_CMD_ALLOC_PIOBUF_IN_LEN != 0);

	for (i = 0; i < n; i++) {
		rc = efx_mcdi_rpc_quiet(efx, MC_CMD_ALLOC_PIOBUF, NULL, 0,
					outbuf, sizeof(outbuf), &outlen);
		if (rc) {
			/* Don't display the MC error if we didn't have space
			 * for a VF.
			 */
			if (!(efx_ef10_is_vf(efx) && rc == -ENOSPC))
				efx_mcdi_display_error(efx, MC_CMD_ALLOC_PIOBUF,
						       0, outbuf, outlen, rc);
			break;
		}
		if (outlen < MC_CMD_ALLOC_PIOBUF_OUT_LEN) {
			rc = -EIO;
			break;
		}
		nic_data->piobuf_handle[i] =
			MCDI_DWORD(outbuf, ALLOC_PIOBUF_OUT_PIOBUF_HANDLE);
		netif_dbg(efx, probe, efx->net_dev,
			  "allocated PIO buffer %u handle %x\n", i,
			  nic_data->piobuf_handle[i]);
	}

	nic_data->n_piobufs = i;
	if (rc)
		efx_ef10_free_piobufs(efx);
	return rc;
}

static int efx_ef10_link_piobufs(struct efx_nic *efx)
{
	struct efx_ef10_nic_data *nic_data = efx->nic_data;
	MCDI_DECLARE_BUF(inbuf, MC_CMD_LINK_PIOBUF_IN_LEN);
	struct efx_channel *channel;
	struct efx_tx_queue *tx_queue;
	unsigned int offset, index;
	int rc;

	BUILD_BUG_ON(MC_CMD_LINK_PIOBUF_OUT_LEN != 0);
	BUILD_BUG_ON(MC_CMD_UNLINK_PIOBUF_OUT_LEN != 0);

	/* Link a buffer to each VI in the write-combining mapping */
	for (index = 0; index < nic_data->n_piobufs; ++index) {
		MCDI_SET_DWORD(inbuf, LINK_PIOBUF_IN_PIOBUF_HANDLE,
			       nic_data->piobuf_handle[index]);
		MCDI_SET_DWORD(inbuf, LINK_PIOBUF_IN_TXQ_INSTANCE,
			       nic_data->pio_write_vi_base + index);
		rc = efx_mcdi_rpc(efx, MC_CMD_LINK_PIOBUF,
				  inbuf, MC_CMD_LINK_PIOBUF_IN_LEN,
				  NULL, 0, NULL);
		if (rc) {
			netif_err(efx, drv, efx->net_dev,
				  "failed to link VI %u to PIO buffer %u (%d)\n",
				  nic_data->pio_write_vi_base + index, index,
				  rc);
			goto fail;
		}
		netif_dbg(efx, probe, efx->net_dev,
			  "linked VI %u to PIO buffer %u\n",
			  nic_data->pio_write_vi_base + index, index);
	}

	/* Link a buffer to each TX queue */
	efx_for_each_channel(channel, efx) {
		/* Extra channels, even those with TXQs (PTP), do not require
		 * PIO resources.
		 */
		if (!channel->type->want_pio)
			continue;
		efx_for_each_channel_tx_queue(tx_queue, channel) {
			/* We assign the PIO buffers to queues in
			 * reverse order to allow for the following
			 * special case.
			 */
			offset = ((efx->tx_channel_offset + efx->n_tx_channels -
				   tx_queue->channel->channel - 1) *
				  efx_piobuf_size);
			index = offset / nic_data->piobuf_size;
			offset = offset % nic_data->piobuf_size;

			/* When the host page size is 4K, the first
			 * host page in the WC mapping may be within
			 * the same VI page as the last TX queue.  We
			 * can only link one buffer to each VI.
			 */
			if (tx_queue->queue == nic_data->pio_write_vi_base) {
				BUG_ON(index != 0);
				rc = 0;
			} else {
				MCDI_SET_DWORD(inbuf,
					       LINK_PIOBUF_IN_PIOBUF_HANDLE,
					       nic_data->piobuf_handle[index]);
				MCDI_SET_DWORD(inbuf,
					       LINK_PIOBUF_IN_TXQ_INSTANCE,
					       tx_queue->queue);
				rc = efx_mcdi_rpc(efx, MC_CMD_LINK_PIOBUF,
						  inbuf, MC_CMD_LINK_PIOBUF_IN_LEN,
						  NULL, 0, NULL);
			}

			if (rc) {
				/* This is non-fatal; the TX path just
				 * won't use PIO for this queue
				 */
				netif_err(efx, drv, efx->net_dev,
					  "failed to link VI %u to PIO buffer %u (%d)\n",
					  tx_queue->queue, index, rc);
				tx_queue->piobuf = NULL;
			} else {
				tx_queue->piobuf =
					nic_data->pio_write_base +
					index * efx->vi_stride + offset;
				tx_queue->piobuf_offset = offset;
				netif_dbg(efx, probe, efx->net_dev,
					  "linked VI %u to PIO buffer %u offset %x addr %p\n",
					  tx_queue->queue, index,
					  tx_queue->piobuf_offset,
					  tx_queue->piobuf);
			}
		}
	}

	return 0;

fail:
	/* inbuf was defined for MC_CMD_LINK_PIOBUF.  We can use the same
	 * buffer for MC_CMD_UNLINK_PIOBUF because it's shorter.
	 */
	BUILD_BUG_ON(MC_CMD_LINK_PIOBUF_IN_LEN < MC_CMD_UNLINK_PIOBUF_IN_LEN);
	while (index--) {
		MCDI_SET_DWORD(inbuf, UNLINK_PIOBUF_IN_TXQ_INSTANCE,
			       nic_data->pio_write_vi_base + index);
		efx_mcdi_rpc(efx, MC_CMD_UNLINK_PIOBUF,
			     inbuf, MC_CMD_UNLINK_PIOBUF_IN_LEN,
			     NULL, 0, NULL);
	}
	return rc;
}

static void efx_ef10_forget_old_piobufs(struct efx_nic *efx)
{
	struct efx_channel *channel;
	struct efx_tx_queue *tx_queue;

	/* All our existing PIO buffers went away */
	efx_for_each_channel(channel, efx)
		efx_for_each_channel_tx_queue(tx_queue, channel)
			tx_queue->piobuf = NULL;
}

#else /* !EFX_USE_PIO */

static int efx_ef10_alloc_piobufs(struct efx_nic *efx, unsigned int n)
{
	return n == 0 ? 0 : -ENOBUFS;
}

static int efx_ef10_link_piobufs(struct efx_nic *efx)
{
	return 0;
}

static void efx_ef10_free_piobufs(struct efx_nic *efx)
{
}

static void efx_ef10_forget_old_piobufs(struct efx_nic *efx)
{
}

#endif /* EFX_USE_PIO */

static void efx_ef10_remove(struct efx_nic *efx)
{
	struct efx_ef10_nic_data *nic_data = efx->nic_data;
	int rc;

#ifdef CONFIG_SFC_SRIOV
	struct efx_ef10_nic_data *nic_data_pf;
	struct pci_dev *pci_dev_pf;
	struct efx_nic *efx_pf;
	struct ef10_vf *vf;

	if (efx->pci_dev->is_virtfn) {
		pci_dev_pf = efx->pci_dev->physfn;
		if (pci_dev_pf) {
			efx_pf = pci_get_drvdata(pci_dev_pf);
			nic_data_pf = efx_pf->nic_data;
			vf = nic_data_pf->vf + nic_data->vf_index;
			vf->efx = NULL;
		} else
			netif_info(efx, drv, efx->net_dev,
				   "Could not get the PF id from VF\n");
	}
#endif

	efx_ef10_cleanup_vlans(efx);
	mutex_destroy(&nic_data->vlan_lock);

	efx_ptp_remove(efx);

	efx_mcdi_mon_remove(efx);

	efx_ef10_rx_free_indir_table(efx);

	if (nic_data->wc_membase)
		iounmap(nic_data->wc_membase);

	rc = efx_ef10_free_vis(efx);
	WARN_ON(rc != 0);

	if (!nic_data->must_restore_piobufs)
		efx_ef10_free_piobufs(efx);

	device_remove_file(&efx->pci_dev->dev, &dev_attr_primary_flag);
	device_remove_file(&efx->pci_dev->dev, &dev_attr_link_control_flag);

	efx_mcdi_detach(efx);

	memset(nic_data->udp_tunnels, 0, sizeof(nic_data->udp_tunnels));
	mutex_lock(&nic_data->udp_tunnels_lock);
	(void)efx_ef10_set_udp_tnl_ports(efx, true);
	mutex_unlock(&nic_data->udp_tunnels_lock);

	mutex_destroy(&nic_data->udp_tunnels_lock);

	efx_mcdi_fini(efx);
	efx_nic_free_buffer(efx, &nic_data->mcdi_buf);
	kfree(nic_data);
}

static int efx_ef10_probe_pf(struct efx_nic *efx)
{
	return efx_ef10_probe(efx);
}

int efx_ef10_vadaptor_query(struct efx_nic *efx, unsigned int port_id,
			    u32 *port_flags, u32 *vadaptor_flags,
			    unsigned int *vlan_tags)
{
	struct efx_ef10_nic_data *nic_data = efx->nic_data;
	MCDI_DECLARE_BUF(inbuf, MC_CMD_VADAPTOR_QUERY_IN_LEN);
	MCDI_DECLARE_BUF(outbuf, MC_CMD_VADAPTOR_QUERY_OUT_LEN);
	size_t outlen;
	int rc;

	if (nic_data->datapath_caps &
	    (1 << MC_CMD_GET_CAPABILITIES_OUT_VADAPTOR_QUERY_LBN)) {
		MCDI_SET_DWORD(inbuf, VADAPTOR_QUERY_IN_UPSTREAM_PORT_ID,
			       port_id);

		rc = efx_mcdi_rpc(efx, MC_CMD_VADAPTOR_QUERY, inbuf, sizeof(inbuf),
				  outbuf, sizeof(outbuf), &outlen);
		if (rc)
			return rc;

		if (outlen < sizeof(outbuf)) {
			rc = -EIO;
			return rc;
		}
	}

	if (port_flags)
		*port_flags = MCDI_DWORD(outbuf, VADAPTOR_QUERY_OUT_PORT_FLAGS);
	if (vadaptor_flags)
		*vadaptor_flags =
			MCDI_DWORD(outbuf, VADAPTOR_QUERY_OUT_VADAPTOR_FLAGS);
	if (vlan_tags)
		*vlan_tags =
			MCDI_DWORD(outbuf,
				   VADAPTOR_QUERY_OUT_NUM_AVAILABLE_VLAN_TAGS);

	return 0;
}

int efx_ef10_vadaptor_alloc(struct efx_nic *efx, unsigned int port_id)
{
	MCDI_DECLARE_BUF(inbuf, MC_CMD_VADAPTOR_ALLOC_IN_LEN);

	MCDI_SET_DWORD(inbuf, VADAPTOR_ALLOC_IN_UPSTREAM_PORT_ID, port_id);
	return efx_mcdi_rpc(efx, MC_CMD_VADAPTOR_ALLOC, inbuf, sizeof(inbuf),
			    NULL, 0, NULL);
}

int efx_ef10_vadaptor_free(struct efx_nic *efx, unsigned int port_id)
{
	MCDI_DECLARE_BUF(inbuf, MC_CMD_VADAPTOR_FREE_IN_LEN);

	MCDI_SET_DWORD(inbuf, VADAPTOR_FREE_IN_UPSTREAM_PORT_ID, port_id);
	return efx_mcdi_rpc(efx, MC_CMD_VADAPTOR_FREE, inbuf, sizeof(inbuf),
			    NULL, 0, NULL);
}

int efx_ef10_vport_add_mac(struct efx_nic *efx,
			   unsigned int port_id, u8 *mac)
{
	MCDI_DECLARE_BUF(inbuf, MC_CMD_VPORT_ADD_MAC_ADDRESS_IN_LEN);

	MCDI_SET_DWORD(inbuf, VPORT_ADD_MAC_ADDRESS_IN_VPORT_ID, port_id);
	ether_addr_copy(MCDI_PTR(inbuf, VPORT_ADD_MAC_ADDRESS_IN_MACADDR), mac);

	return efx_mcdi_rpc(efx, MC_CMD_VPORT_ADD_MAC_ADDRESS, inbuf,
			    sizeof(inbuf), NULL, 0, NULL);
}

int efx_ef10_vport_del_mac(struct efx_nic *efx,
			   unsigned int port_id, u8 *mac)
{
	MCDI_DECLARE_BUF(inbuf, MC_CMD_VPORT_DEL_MAC_ADDRESS_IN_LEN);

	MCDI_SET_DWORD(inbuf, VPORT_DEL_MAC_ADDRESS_IN_VPORT_ID, port_id);
	ether_addr_copy(MCDI_PTR(inbuf, VPORT_DEL_MAC_ADDRESS_IN_MACADDR), mac);

	return efx_mcdi_rpc(efx, MC_CMD_VPORT_DEL_MAC_ADDRESS, inbuf,
			    sizeof(inbuf), NULL, 0, NULL);
}

#ifdef CONFIG_SFC_SRIOV
static int efx_ef10_probe_vf(struct efx_nic *efx)
{
	int rc;
	struct pci_dev *pci_dev_pf;

	/* If the parent PF has no VF data structure, it doesn't know about this
	 * VF so fail probe.  The VF needs to be re-created.  This can happen
	 * if the PF driver is unloaded while the VF is assigned to a guest.
	 */
	pci_dev_pf = efx->pci_dev->physfn;
	if (pci_dev_pf) {
		struct efx_nic *efx_pf = pci_get_drvdata(pci_dev_pf);
		struct efx_ef10_nic_data *nic_data_pf = efx_pf->nic_data;

		if (!nic_data_pf->vf) {
			netif_info(efx, drv, efx->net_dev,
				   "The VF cannot link to its parent PF; "
				   "please destroy and re-create the VF\n");
			return -EBUSY;
		}
	}

	rc = efx_ef10_probe(efx);
	if (rc)
		return rc;

	rc = efx_ef10_get_vf_index(efx);
	if (rc)
		goto fail;

	if (efx->pci_dev->is_virtfn) {
		if (efx->pci_dev->physfn) {
			struct efx_nic *efx_pf =
				pci_get_drvdata(efx->pci_dev->physfn);
			struct efx_ef10_nic_data *nic_data_p = efx_pf->nic_data;
			struct efx_ef10_nic_data *nic_data = efx->nic_data;

			nic_data_p->vf[nic_data->vf_index].efx = efx;
			nic_data_p->vf[nic_data->vf_index].pci_dev =
				efx->pci_dev;
		} else
			netif_info(efx, drv, efx->net_dev,
				   "Could not get the PF id from VF\n");
	}

	return 0;

fail:
	efx_ef10_remove(efx);
	return rc;
}
#else
static int efx_ef10_probe_vf(struct efx_nic *efx __attribute__ ((unused)))
{
	return 0;
}
#endif

static int efx_ef10_alloc_vis(struct efx_nic *efx,
			      unsigned int min_vis, unsigned int max_vis)
{
	MCDI_DECLARE_BUF(inbuf, MC_CMD_ALLOC_VIS_IN_LEN);
	MCDI_DECLARE_BUF(outbuf, MC_CMD_ALLOC_VIS_OUT_LEN);
	struct efx_ef10_nic_data *nic_data = efx->nic_data;
	size_t outlen;
	int rc;

	MCDI_SET_DWORD(inbuf, ALLOC_VIS_IN_MIN_VI_COUNT, min_vis);
	MCDI_SET_DWORD(inbuf, ALLOC_VIS_IN_MAX_VI_COUNT, max_vis);
	rc = efx_mcdi_rpc(efx, MC_CMD_ALLOC_VIS, inbuf, sizeof(inbuf),
			  outbuf, sizeof(outbuf), &outlen);
	if (rc != 0)
		return rc;

	if (outlen < MC_CMD_ALLOC_VIS_OUT_LEN)
		return -EIO;

	netif_dbg(efx, drv, efx->net_dev, "base VI is A0x%03x\n",
		  MCDI_DWORD(outbuf, ALLOC_VIS_OUT_VI_BASE));

	nic_data->vi_base = MCDI_DWORD(outbuf, ALLOC_VIS_OUT_VI_BASE);
	nic_data->n_allocated_vis = MCDI_DWORD(outbuf, ALLOC_VIS_OUT_VI_COUNT);
	return 0;
}

/* Note that the failure path of this function does not free
 * resources, as this will be done by efx_ef10_remove().
 */
static int efx_ef10_dimension_resources(struct efx_nic *efx)
{
	struct efx_ef10_nic_data *nic_data = efx->nic_data;
	unsigned int uc_mem_map_size, wc_mem_map_size;
	unsigned int min_vis = max(EFX_TXQ_TYPES,
				   efx_separate_tx_channels ? 2 : 1);
	unsigned int channel_vis, pio_write_vi_base, max_vis;
	void __iomem *membase;
	int rc;

	channel_vis = max(efx->n_channels,
			  (efx->n_tx_channels + efx->n_extra_tx_channels) *
			  EFX_TXQ_TYPES);

#ifdef EFX_USE_PIO
	/* Try to allocate PIO buffers if wanted and if the full
	 * number of PIO buffers would be sufficient to allocate one
	 * copy-buffer per TX channel.  Failure is non-fatal, as there
	 * are only a small number of PIO buffers shared between all
	 * functions of the controller.
	 */
	if (efx_piobuf_size != 0 &&
	    nic_data->piobuf_size / efx_piobuf_size * EF10_TX_PIOBUF_COUNT >=
	    efx->n_tx_channels) {
		unsigned int n_piobufs =
			DIV_ROUND_UP(efx->n_tx_channels,
				     nic_data->piobuf_size / efx_piobuf_size);

		rc = efx_ef10_alloc_piobufs(efx, n_piobufs);
		if (rc == -ENOSPC)
			netif_dbg(efx, probe, efx->net_dev,
				  "out of PIO buffers; cannot allocate more\n");
		else if (rc == -EPERM)
			netif_dbg(efx, probe, efx->net_dev,
				  "not permitted to allocate PIO buffers\n");
		else if (rc)
			netif_err(efx, probe, efx->net_dev,
				  "failed to allocate PIO buffers (%d)\n", rc);
		else
			netif_dbg(efx, probe, efx->net_dev,
				  "allocated %u PIO buffers\n", n_piobufs);
	}
#else
	nic_data->n_piobufs = 0;
#endif

	/* PIO buffers should be mapped with write-combining enabled,
	 * and we want to make single UC and WC mappings rather than
	 * several of each (in fact that's the only option if host
	 * page size is >4K).  So we may allocate some extra VIs just
	 * for writing PIO buffers through.
	 *
	 * The UC mapping contains (channel_vis - 1) complete VIs and the
	 * first 4K of the next VI.  Then the WC mapping begins with
	 * the remainder of this last VI.
	 */
	uc_mem_map_size = PAGE_ALIGN((channel_vis - 1) * efx->vi_stride +
				     ER_DZ_TX_PIOBUF);
	if (nic_data->n_piobufs) {
		/* pio_write_vi_base rounds down to give the number of complete
		 * VIs inside the UC mapping.
		 */
		pio_write_vi_base = uc_mem_map_size / efx->vi_stride;
		wc_mem_map_size = (PAGE_ALIGN((pio_write_vi_base +
					       nic_data->n_piobufs) *
					      efx->vi_stride) -
				   uc_mem_map_size);
		max_vis = pio_write_vi_base + nic_data->n_piobufs;
	} else {
		pio_write_vi_base = 0;
		wc_mem_map_size = 0;
		max_vis = channel_vis;
	}

	/* In case the last attached driver failed to free VIs, do it now */
	rc = efx_ef10_free_vis(efx);
	if (rc != 0)
		return rc;

	rc = efx_ef10_alloc_vis(efx, min_vis, max_vis);
	if (rc != 0)
		return rc;

	if (nic_data->n_allocated_vis < channel_vis) {
		netif_info(efx, drv, efx->net_dev,
			   "Could not allocate enough VIs to satisfy RSS"
			   " requirements. Performance may not be optimal.\n");
		/* We didn't get the VIs to populate our channels.
		 * We could keep what we got but then we'd have more
		 * interrupts than we need.
		 * Instead calculate new max_channels and restart
		 */
		efx->max_channels = nic_data->n_allocated_vis;
		efx->max_tx_channels =
			nic_data->n_allocated_vis / EFX_TXQ_TYPES;

		efx_ef10_free_vis(efx);
		return -EAGAIN;
	}

	/* If we didn't get enough VIs to map all the PIO buffers, free the
	 * PIO buffers
	 */
	if (nic_data->n_piobufs &&
	    nic_data->n_allocated_vis <
	    pio_write_vi_base + nic_data->n_piobufs) {
		netif_dbg(efx, probe, efx->net_dev,
			  "%u VIs are not sufficient to map %u PIO buffers\n",
			  nic_data->n_allocated_vis, nic_data->n_piobufs);
		efx_ef10_free_piobufs(efx);
	}

	/* Shrink the original UC mapping of the memory BAR */
	membase = ioremap_nocache(efx->membase_phys, uc_mem_map_size);
	if (!membase) {
		netif_err(efx, probe, efx->net_dev,
			  "could not shrink memory BAR to %x\n",
			  uc_mem_map_size);
		return -ENOMEM;
	}
	iounmap(efx->membase);
	efx->membase = membase;

	/* Set up the WC mapping if needed */
	if (wc_mem_map_size) {
		nic_data->wc_membase = ioremap_wc(efx->membase_phys +
						  uc_mem_map_size,
						  wc_mem_map_size);
		if (!nic_data->wc_membase) {
			netif_err(efx, probe, efx->net_dev,
				  "could not allocate WC mapping of size %x\n",
				  wc_mem_map_size);
			return -ENOMEM;
		}
		nic_data->pio_write_vi_base = pio_write_vi_base;
		nic_data->pio_write_base =
			nic_data->wc_membase +
			(pio_write_vi_base * efx->vi_stride + ER_DZ_TX_PIOBUF -
			 uc_mem_map_size);

		rc = efx_ef10_link_piobufs(efx);
		if (rc)
			efx_ef10_free_piobufs(efx);
	}

	netif_dbg(efx, probe, efx->net_dev,
		  "memory BAR at %pa (virtual %p+%x UC, %p+%x WC)\n",
		  &efx->membase_phys, efx->membase, uc_mem_map_size,
		  nic_data->wc_membase, wc_mem_map_size);

	return 0;
}

static int efx_ef10_init_nic(struct efx_nic *efx)
{
	struct efx_ef10_nic_data *nic_data = efx->nic_data;
	int rc;

	if (nic_data->must_check_datapath_caps) {
		rc = efx_ef10_init_datapath_caps(efx);
		if (rc)
			return rc;
		nic_data->must_check_datapath_caps = false;
	}

	if (nic_data->must_realloc_vis) {
		/* We cannot let the number of VIs change now */
		rc = efx_ef10_alloc_vis(efx, nic_data->n_allocated_vis,
					nic_data->n_allocated_vis);
		if (rc)
			return rc;
		nic_data->must_realloc_vis = false;
	}

	if (nic_data->must_restore_piobufs && nic_data->n_piobufs) {
		rc = efx_ef10_alloc_piobufs(efx, nic_data->n_piobufs);
		if (rc == 0) {
			rc = efx_ef10_link_piobufs(efx);
			if (rc)
				efx_ef10_free_piobufs(efx);
		}

		/* Log an error on failure, but this is non-fatal.
		 * Permission errors are less important - we've presumably
		 * had the PIO buffer licence removed.
		 */
		if (rc == -EPERM)
			netif_dbg(efx, drv, efx->net_dev,
				  "not permitted to restore PIO buffers\n");
		else if (rc)
			netif_err(efx, drv, efx->net_dev,
				  "failed to restore PIO buffers (%d)\n", rc);
		nic_data->must_restore_piobufs = false;
	}

	/* don't fail init if RSS setup doesn't work */
	rc = efx->type->rx_push_rss_config(efx, false,
					   efx->rss_context.rx_indir_table, NULL);

	return 0;
}

static void efx_ef10_reset_mc_allocations(struct efx_nic *efx)
{
	struct efx_ef10_nic_data *nic_data = efx->nic_data;
#ifdef CONFIG_SFC_SRIOV
	unsigned int i;
#endif

	/* All our allocations have been reset */
	nic_data->must_realloc_vis = true;
	nic_data->must_restore_rss_contexts = true;
	nic_data->must_restore_filters = true;
	nic_data->must_restore_piobufs = true;
	efx_ef10_forget_old_piobufs(efx);
<<<<<<< HEAD
	nic_data->rx_rss_context = EFX_EF10_RSS_CONTEXT_INVALID;
=======
	efx->rss_context.context_id = EFX_EF10_RSS_CONTEXT_INVALID;
>>>>>>> 286cd8c7

	/* Driver-created vswitches and vports must be re-created */
	nic_data->must_probe_vswitching = true;
	nic_data->vport_id = EVB_PORT_ID_ASSIGNED;
#ifdef CONFIG_SFC_SRIOV
	if (nic_data->vf)
		for (i = 0; i < efx->vf_count; i++)
			nic_data->vf[i].vport_id = 0;
#endif
}

static enum reset_type efx_ef10_map_reset_reason(enum reset_type reason)
{
	if (reason == RESET_TYPE_MC_FAILURE)
		return RESET_TYPE_DATAPATH;

	return efx_mcdi_map_reset_reason(reason);
}

static int efx_ef10_map_reset_flags(u32 *flags)
{
	enum {
		EF10_RESET_PORT = ((ETH_RESET_MAC | ETH_RESET_PHY) <<
				   ETH_RESET_SHARED_SHIFT),
		EF10_RESET_MC = ((ETH_RESET_DMA | ETH_RESET_FILTER |
				  ETH_RESET_OFFLOAD | ETH_RESET_MAC |
				  ETH_RESET_PHY | ETH_RESET_MGMT) <<
				 ETH_RESET_SHARED_SHIFT)
	};

	/* We assume for now that our PCI function is permitted to
	 * reset everything.
	 */

	if ((*flags & EF10_RESET_MC) == EF10_RESET_MC) {
		*flags &= ~EF10_RESET_MC;
		return RESET_TYPE_WORLD;
	}

	if ((*flags & EF10_RESET_PORT) == EF10_RESET_PORT) {
		*flags &= ~EF10_RESET_PORT;
		return RESET_TYPE_ALL;
	}

	/* no invisible reset implemented */

	return -EINVAL;
}

static int efx_ef10_reset(struct efx_nic *efx, enum reset_type reset_type)
{
	int rc = efx_mcdi_reset(efx, reset_type);

	/* Unprivileged functions return -EPERM, but need to return success
	 * here so that the datapath is brought back up.
	 */
	if (reset_type == RESET_TYPE_WORLD && rc == -EPERM)
		rc = 0;

	/* If it was a port reset, trigger reallocation of MC resources.
	 * Note that on an MC reset nothing needs to be done now because we'll
	 * detect the MC reset later and handle it then.
	 * For an FLR, we never get an MC reset event, but the MC has reset all
	 * resources assigned to us, so we have to trigger reallocation now.
	 */
	if ((reset_type == RESET_TYPE_ALL ||
	     reset_type == RESET_TYPE_MCDI_TIMEOUT) && !rc)
		efx_ef10_reset_mc_allocations(efx);
	return rc;
}

#define EF10_DMA_STAT(ext_name, mcdi_name)			\
	[EF10_STAT_ ## ext_name] =				\
	{ #ext_name, 64, 8 * MC_CMD_MAC_ ## mcdi_name }
#define EF10_DMA_INVIS_STAT(int_name, mcdi_name)		\
	[EF10_STAT_ ## int_name] =				\
	{ NULL, 64, 8 * MC_CMD_MAC_ ## mcdi_name }
#define EF10_OTHER_STAT(ext_name)				\
	[EF10_STAT_ ## ext_name] = { #ext_name, 0, 0 }
#define GENERIC_SW_STAT(ext_name)				\
	[GENERIC_STAT_ ## ext_name] = { #ext_name, 0, 0 }

static const struct efx_hw_stat_desc efx_ef10_stat_desc[EF10_STAT_COUNT] = {
	EF10_DMA_STAT(port_tx_bytes, TX_BYTES),
	EF10_DMA_STAT(port_tx_packets, TX_PKTS),
	EF10_DMA_STAT(port_tx_pause, TX_PAUSE_PKTS),
	EF10_DMA_STAT(port_tx_control, TX_CONTROL_PKTS),
	EF10_DMA_STAT(port_tx_unicast, TX_UNICAST_PKTS),
	EF10_DMA_STAT(port_tx_multicast, TX_MULTICAST_PKTS),
	EF10_DMA_STAT(port_tx_broadcast, TX_BROADCAST_PKTS),
	EF10_DMA_STAT(port_tx_lt64, TX_LT64_PKTS),
	EF10_DMA_STAT(port_tx_64, TX_64_PKTS),
	EF10_DMA_STAT(port_tx_65_to_127, TX_65_TO_127_PKTS),
	EF10_DMA_STAT(port_tx_128_to_255, TX_128_TO_255_PKTS),
	EF10_DMA_STAT(port_tx_256_to_511, TX_256_TO_511_PKTS),
	EF10_DMA_STAT(port_tx_512_to_1023, TX_512_TO_1023_PKTS),
	EF10_DMA_STAT(port_tx_1024_to_15xx, TX_1024_TO_15XX_PKTS),
	EF10_DMA_STAT(port_tx_15xx_to_jumbo, TX_15XX_TO_JUMBO_PKTS),
	EF10_DMA_STAT(port_rx_bytes, RX_BYTES),
	EF10_DMA_INVIS_STAT(port_rx_bytes_minus_good_bytes, RX_BAD_BYTES),
	EF10_OTHER_STAT(port_rx_good_bytes),
	EF10_OTHER_STAT(port_rx_bad_bytes),
	EF10_DMA_STAT(port_rx_packets, RX_PKTS),
	EF10_DMA_STAT(port_rx_good, RX_GOOD_PKTS),
	EF10_DMA_STAT(port_rx_bad, RX_BAD_FCS_PKTS),
	EF10_DMA_STAT(port_rx_pause, RX_PAUSE_PKTS),
	EF10_DMA_STAT(port_rx_control, RX_CONTROL_PKTS),
	EF10_DMA_STAT(port_rx_unicast, RX_UNICAST_PKTS),
	EF10_DMA_STAT(port_rx_multicast, RX_MULTICAST_PKTS),
	EF10_DMA_STAT(port_rx_broadcast, RX_BROADCAST_PKTS),
	EF10_DMA_STAT(port_rx_lt64, RX_UNDERSIZE_PKTS),
	EF10_DMA_STAT(port_rx_64, RX_64_PKTS),
	EF10_DMA_STAT(port_rx_65_to_127, RX_65_TO_127_PKTS),
	EF10_DMA_STAT(port_rx_128_to_255, RX_128_TO_255_PKTS),
	EF10_DMA_STAT(port_rx_256_to_511, RX_256_TO_511_PKTS),
	EF10_DMA_STAT(port_rx_512_to_1023, RX_512_TO_1023_PKTS),
	EF10_DMA_STAT(port_rx_1024_to_15xx, RX_1024_TO_15XX_PKTS),
	EF10_DMA_STAT(port_rx_15xx_to_jumbo, RX_15XX_TO_JUMBO_PKTS),
	EF10_DMA_STAT(port_rx_gtjumbo, RX_GTJUMBO_PKTS),
	EF10_DMA_STAT(port_rx_bad_gtjumbo, RX_JABBER_PKTS),
	EF10_DMA_STAT(port_rx_overflow, RX_OVERFLOW_PKTS),
	EF10_DMA_STAT(port_rx_align_error, RX_ALIGN_ERROR_PKTS),
	EF10_DMA_STAT(port_rx_length_error, RX_LENGTH_ERROR_PKTS),
	EF10_DMA_STAT(port_rx_nodesc_drops, RX_NODESC_DROPS),
	GENERIC_SW_STAT(rx_nodesc_trunc),
	GENERIC_SW_STAT(rx_noskb_drops),
	EF10_DMA_STAT(port_rx_pm_trunc_bb_overflow, PM_TRUNC_BB_OVERFLOW),
	EF10_DMA_STAT(port_rx_pm_discard_bb_overflow, PM_DISCARD_BB_OVERFLOW),
	EF10_DMA_STAT(port_rx_pm_trunc_vfifo_full, PM_TRUNC_VFIFO_FULL),
	EF10_DMA_STAT(port_rx_pm_discard_vfifo_full, PM_DISCARD_VFIFO_FULL),
	EF10_DMA_STAT(port_rx_pm_trunc_qbb, PM_TRUNC_QBB),
	EF10_DMA_STAT(port_rx_pm_discard_qbb, PM_DISCARD_QBB),
	EF10_DMA_STAT(port_rx_pm_discard_mapping, PM_DISCARD_MAPPING),
	EF10_DMA_STAT(port_rx_dp_q_disabled_packets, RXDP_Q_DISABLED_PKTS),
	EF10_DMA_STAT(port_rx_dp_di_dropped_packets, RXDP_DI_DROPPED_PKTS),
	EF10_DMA_STAT(port_rx_dp_streaming_packets, RXDP_STREAMING_PKTS),
	EF10_DMA_STAT(port_rx_dp_hlb_fetch, RXDP_HLB_FETCH_CONDITIONS),
	EF10_DMA_STAT(port_rx_dp_hlb_wait, RXDP_HLB_WAIT_CONDITIONS),
	EF10_DMA_STAT(rx_unicast, VADAPTER_RX_UNICAST_PACKETS),
	EF10_DMA_STAT(rx_unicast_bytes, VADAPTER_RX_UNICAST_BYTES),
	EF10_DMA_STAT(rx_multicast, VADAPTER_RX_MULTICAST_PACKETS),
	EF10_DMA_STAT(rx_multicast_bytes, VADAPTER_RX_MULTICAST_BYTES),
	EF10_DMA_STAT(rx_broadcast, VADAPTER_RX_BROADCAST_PACKETS),
	EF10_DMA_STAT(rx_broadcast_bytes, VADAPTER_RX_BROADCAST_BYTES),
	EF10_DMA_STAT(rx_bad, VADAPTER_RX_BAD_PACKETS),
	EF10_DMA_STAT(rx_bad_bytes, VADAPTER_RX_BAD_BYTES),
	EF10_DMA_STAT(rx_overflow, VADAPTER_RX_OVERFLOW),
	EF10_DMA_STAT(tx_unicast, VADAPTER_TX_UNICAST_PACKETS),
	EF10_DMA_STAT(tx_unicast_bytes, VADAPTER_TX_UNICAST_BYTES),
	EF10_DMA_STAT(tx_multicast, VADAPTER_TX_MULTICAST_PACKETS),
	EF10_DMA_STAT(tx_multicast_bytes, VADAPTER_TX_MULTICAST_BYTES),
	EF10_DMA_STAT(tx_broadcast, VADAPTER_TX_BROADCAST_PACKETS),
	EF10_DMA_STAT(tx_broadcast_bytes, VADAPTER_TX_BROADCAST_BYTES),
	EF10_DMA_STAT(tx_bad, VADAPTER_TX_BAD_PACKETS),
	EF10_DMA_STAT(tx_bad_bytes, VADAPTER_TX_BAD_BYTES),
	EF10_DMA_STAT(tx_overflow, VADAPTER_TX_OVERFLOW),
	EF10_DMA_STAT(fec_uncorrected_errors, FEC_UNCORRECTED_ERRORS),
	EF10_DMA_STAT(fec_corrected_errors, FEC_CORRECTED_ERRORS),
	EF10_DMA_STAT(fec_corrected_symbols_lane0, FEC_CORRECTED_SYMBOLS_LANE0),
	EF10_DMA_STAT(fec_corrected_symbols_lane1, FEC_CORRECTED_SYMBOLS_LANE1),
	EF10_DMA_STAT(fec_corrected_symbols_lane2, FEC_CORRECTED_SYMBOLS_LANE2),
	EF10_DMA_STAT(fec_corrected_symbols_lane3, FEC_CORRECTED_SYMBOLS_LANE3),
	EF10_DMA_STAT(ctpio_vi_busy_fallback, CTPIO_VI_BUSY_FALLBACK),
	EF10_DMA_STAT(ctpio_long_write_success, CTPIO_LONG_WRITE_SUCCESS),
	EF10_DMA_STAT(ctpio_missing_dbell_fail, CTPIO_MISSING_DBELL_FAIL),
	EF10_DMA_STAT(ctpio_overflow_fail, CTPIO_OVERFLOW_FAIL),
	EF10_DMA_STAT(ctpio_underflow_fail, CTPIO_UNDERFLOW_FAIL),
	EF10_DMA_STAT(ctpio_timeout_fail, CTPIO_TIMEOUT_FAIL),
	EF10_DMA_STAT(ctpio_noncontig_wr_fail, CTPIO_NONCONTIG_WR_FAIL),
	EF10_DMA_STAT(ctpio_frm_clobber_fail, CTPIO_FRM_CLOBBER_FAIL),
	EF10_DMA_STAT(ctpio_invalid_wr_fail, CTPIO_INVALID_WR_FAIL),
	EF10_DMA_STAT(ctpio_vi_clobber_fallback, CTPIO_VI_CLOBBER_FALLBACK),
	EF10_DMA_STAT(ctpio_unqualified_fallback, CTPIO_UNQUALIFIED_FALLBACK),
	EF10_DMA_STAT(ctpio_runt_fallback, CTPIO_RUNT_FALLBACK),
	EF10_DMA_STAT(ctpio_success, CTPIO_SUCCESS),
	EF10_DMA_STAT(ctpio_fallback, CTPIO_FALLBACK),
	EF10_DMA_STAT(ctpio_poison, CTPIO_POISON),
	EF10_DMA_STAT(ctpio_erase, CTPIO_ERASE),
};

#define HUNT_COMMON_STAT_MASK ((1ULL << EF10_STAT_port_tx_bytes) |	\
			       (1ULL << EF10_STAT_port_tx_packets) |	\
			       (1ULL << EF10_STAT_port_tx_pause) |	\
			       (1ULL << EF10_STAT_port_tx_unicast) |	\
			       (1ULL << EF10_STAT_port_tx_multicast) |	\
			       (1ULL << EF10_STAT_port_tx_broadcast) |	\
			       (1ULL << EF10_STAT_port_rx_bytes) |	\
			       (1ULL <<                                 \
				EF10_STAT_port_rx_bytes_minus_good_bytes) | \
			       (1ULL << EF10_STAT_port_rx_good_bytes) |	\
			       (1ULL << EF10_STAT_port_rx_bad_bytes) |	\
			       (1ULL << EF10_STAT_port_rx_packets) |	\
			       (1ULL << EF10_STAT_port_rx_good) |	\
			       (1ULL << EF10_STAT_port_rx_bad) |	\
			       (1ULL << EF10_STAT_port_rx_pause) |	\
			       (1ULL << EF10_STAT_port_rx_control) |	\
			       (1ULL << EF10_STAT_port_rx_unicast) |	\
			       (1ULL << EF10_STAT_port_rx_multicast) |	\
			       (1ULL << EF10_STAT_port_rx_broadcast) |	\
			       (1ULL << EF10_STAT_port_rx_lt64) |	\
			       (1ULL << EF10_STAT_port_rx_64) |		\
			       (1ULL << EF10_STAT_port_rx_65_to_127) |	\
			       (1ULL << EF10_STAT_port_rx_128_to_255) |	\
			       (1ULL << EF10_STAT_port_rx_256_to_511) |	\
			       (1ULL << EF10_STAT_port_rx_512_to_1023) |\
			       (1ULL << EF10_STAT_port_rx_1024_to_15xx) |\
			       (1ULL << EF10_STAT_port_rx_15xx_to_jumbo) |\
			       (1ULL << EF10_STAT_port_rx_gtjumbo) |	\
			       (1ULL << EF10_STAT_port_rx_bad_gtjumbo) |\
			       (1ULL << EF10_STAT_port_rx_overflow) |	\
			       (1ULL << EF10_STAT_port_rx_nodesc_drops) |\
			       (1ULL << GENERIC_STAT_rx_nodesc_trunc) |	\
			       (1ULL << GENERIC_STAT_rx_noskb_drops))

/* On 7000 series NICs, these statistics are only provided by the 10G MAC.
 * For a 10G/40G switchable port we do not expose these because they might
 * not include all the packets they should.
 * On 8000 series NICs these statistics are always provided.
 */
#define HUNT_10G_ONLY_STAT_MASK ((1ULL << EF10_STAT_port_tx_control) |	\
				 (1ULL << EF10_STAT_port_tx_lt64) |	\
				 (1ULL << EF10_STAT_port_tx_64) |	\
				 (1ULL << EF10_STAT_port_tx_65_to_127) |\
				 (1ULL << EF10_STAT_port_tx_128_to_255) |\
				 (1ULL << EF10_STAT_port_tx_256_to_511) |\
				 (1ULL << EF10_STAT_port_tx_512_to_1023) |\
				 (1ULL << EF10_STAT_port_tx_1024_to_15xx) |\
				 (1ULL << EF10_STAT_port_tx_15xx_to_jumbo))

/* These statistics are only provided by the 40G MAC.  For a 10G/40G
 * switchable port we do expose these because the errors will otherwise
 * be silent.
 */
#define HUNT_40G_EXTRA_STAT_MASK ((1ULL << EF10_STAT_port_rx_align_error) |\
				  (1ULL << EF10_STAT_port_rx_length_error))

/* These statistics are only provided if the firmware supports the
 * capability PM_AND_RXDP_COUNTERS.
 */
#define HUNT_PM_AND_RXDP_STAT_MASK (					\
	(1ULL << EF10_STAT_port_rx_pm_trunc_bb_overflow) |		\
	(1ULL << EF10_STAT_port_rx_pm_discard_bb_overflow) |		\
	(1ULL << EF10_STAT_port_rx_pm_trunc_vfifo_full) |		\
	(1ULL << EF10_STAT_port_rx_pm_discard_vfifo_full) |		\
	(1ULL << EF10_STAT_port_rx_pm_trunc_qbb) |			\
	(1ULL << EF10_STAT_port_rx_pm_discard_qbb) |			\
	(1ULL << EF10_STAT_port_rx_pm_discard_mapping) |		\
	(1ULL << EF10_STAT_port_rx_dp_q_disabled_packets) |		\
	(1ULL << EF10_STAT_port_rx_dp_di_dropped_packets) |		\
	(1ULL << EF10_STAT_port_rx_dp_streaming_packets) |		\
	(1ULL << EF10_STAT_port_rx_dp_hlb_fetch) |			\
	(1ULL << EF10_STAT_port_rx_dp_hlb_wait))

/* These statistics are only provided if the NIC supports MC_CMD_MAC_STATS_V2,
 * indicated by returning a value >= MC_CMD_MAC_NSTATS_V2 in
 * MC_CMD_GET_CAPABILITIES_V4_OUT_MAC_STATS_NUM_STATS.
 * These bits are in the second u64 of the raw mask.
 */
#define EF10_FEC_STAT_MASK (						\
	(1ULL << (EF10_STAT_fec_uncorrected_errors - 64)) |		\
	(1ULL << (EF10_STAT_fec_corrected_errors - 64)) |		\
	(1ULL << (EF10_STAT_fec_corrected_symbols_lane0 - 64)) |	\
	(1ULL << (EF10_STAT_fec_corrected_symbols_lane1 - 64)) |	\
	(1ULL << (EF10_STAT_fec_corrected_symbols_lane2 - 64)) |	\
	(1ULL << (EF10_STAT_fec_corrected_symbols_lane3 - 64)))

/* These statistics are only provided if the NIC supports MC_CMD_MAC_STATS_V3,
 * indicated by returning a value >= MC_CMD_MAC_NSTATS_V3 in
 * MC_CMD_GET_CAPABILITIES_V4_OUT_MAC_STATS_NUM_STATS.
 * These bits are in the second u64 of the raw mask.
 */
#define EF10_CTPIO_STAT_MASK (						\
	(1ULL << (EF10_STAT_ctpio_vi_busy_fallback - 64)) |		\
	(1ULL << (EF10_STAT_ctpio_long_write_success - 64)) |		\
	(1ULL << (EF10_STAT_ctpio_missing_dbell_fail - 64)) |		\
	(1ULL << (EF10_STAT_ctpio_overflow_fail - 64)) |		\
	(1ULL << (EF10_STAT_ctpio_underflow_fail - 64)) |		\
	(1ULL << (EF10_STAT_ctpio_timeout_fail - 64)) |			\
	(1ULL << (EF10_STAT_ctpio_noncontig_wr_fail - 64)) |		\
	(1ULL << (EF10_STAT_ctpio_frm_clobber_fail - 64)) |		\
	(1ULL << (EF10_STAT_ctpio_invalid_wr_fail - 64)) |		\
	(1ULL << (EF10_STAT_ctpio_vi_clobber_fallback - 64)) |		\
	(1ULL << (EF10_STAT_ctpio_unqualified_fallback - 64)) |		\
	(1ULL << (EF10_STAT_ctpio_runt_fallback - 64)) |		\
	(1ULL << (EF10_STAT_ctpio_success - 64)) |			\
	(1ULL << (EF10_STAT_ctpio_fallback - 64)) |			\
	(1ULL << (EF10_STAT_ctpio_poison - 64)) |			\
	(1ULL << (EF10_STAT_ctpio_erase - 64)))

static u64 efx_ef10_raw_stat_mask(struct efx_nic *efx)
{
	u64 raw_mask = HUNT_COMMON_STAT_MASK;
	u32 port_caps = efx_mcdi_phy_get_caps(efx);
	struct efx_ef10_nic_data *nic_data = efx->nic_data;

	if (!(efx->mcdi->fn_flags &
	      1 << MC_CMD_DRV_ATTACH_EXT_OUT_FLAG_LINKCTRL))
		return 0;

	if (port_caps & (1 << MC_CMD_PHY_CAP_40000FDX_LBN)) {
		raw_mask |= HUNT_40G_EXTRA_STAT_MASK;
		/* 8000 series have everything even at 40G */
		if (nic_data->datapath_caps2 &
		    (1 << MC_CMD_GET_CAPABILITIES_V2_OUT_MAC_STATS_40G_TX_SIZE_BINS_LBN))
			raw_mask |= HUNT_10G_ONLY_STAT_MASK;
	} else {
		raw_mask |= HUNT_10G_ONLY_STAT_MASK;
	}

	if (nic_data->datapath_caps &
	    (1 << MC_CMD_GET_CAPABILITIES_OUT_PM_AND_RXDP_COUNTERS_LBN))
		raw_mask |= HUNT_PM_AND_RXDP_STAT_MASK;

	return raw_mask;
}

static void efx_ef10_get_stat_mask(struct efx_nic *efx, unsigned long *mask)
{
	struct efx_ef10_nic_data *nic_data = efx->nic_data;
	u64 raw_mask[2];

	raw_mask[0] = efx_ef10_raw_stat_mask(efx);

	/* Only show vadaptor stats when EVB capability is present */
	if (nic_data->datapath_caps &
	    (1 << MC_CMD_GET_CAPABILITIES_OUT_EVB_LBN)) {
		raw_mask[0] |= ~((1ULL << EF10_STAT_rx_unicast) - 1);
		raw_mask[1] = (1ULL << (EF10_STAT_V1_COUNT - 64)) - 1;
	} else {
		raw_mask[1] = 0;
	}
	/* Only show FEC stats when NIC supports MC_CMD_MAC_STATS_V2 */
	if (efx->num_mac_stats >= MC_CMD_MAC_NSTATS_V2)
		raw_mask[1] |= EF10_FEC_STAT_MASK;

	/* CTPIO stats appear in V3. Only show them on devices that actually
	 * support CTPIO. Although this driver doesn't use CTPIO others might,
	 * and we may be reporting the stats for the underlying port.
	 */
	if (efx->num_mac_stats >= MC_CMD_MAC_NSTATS_V3 &&
	    (nic_data->datapath_caps2 &
	     (1 << MC_CMD_GET_CAPABILITIES_V4_OUT_CTPIO_LBN)))
		raw_mask[1] |= EF10_CTPIO_STAT_MASK;

#if BITS_PER_LONG == 64
	BUILD_BUG_ON(BITS_TO_LONGS(EF10_STAT_COUNT) != 2);
	mask[0] = raw_mask[0];
	mask[1] = raw_mask[1];
#else
	BUILD_BUG_ON(BITS_TO_LONGS(EF10_STAT_COUNT) != 3);
	mask[0] = raw_mask[0] & 0xffffffff;
	mask[1] = raw_mask[0] >> 32;
	mask[2] = raw_mask[1] & 0xffffffff;
#endif
}

static size_t efx_ef10_describe_stats(struct efx_nic *efx, u8 *names)
{
	DECLARE_BITMAP(mask, EF10_STAT_COUNT);

	efx_ef10_get_stat_mask(efx, mask);
	return efx_nic_describe_stats(efx_ef10_stat_desc, EF10_STAT_COUNT,
				      mask, names);
}

static size_t efx_ef10_update_stats_common(struct efx_nic *efx, u64 *full_stats,
					   struct rtnl_link_stats64 *core_stats)
{
	DECLARE_BITMAP(mask, EF10_STAT_COUNT);
	struct efx_ef10_nic_data *nic_data = efx->nic_data;
	u64 *stats = nic_data->stats;
	size_t stats_count = 0, index;

	efx_ef10_get_stat_mask(efx, mask);

	if (full_stats) {
		for_each_set_bit(index, mask, EF10_STAT_COUNT) {
			if (efx_ef10_stat_desc[index].name) {
				*full_stats++ = stats[index];
				++stats_count;
			}
		}
	}

	if (!core_stats)
		return stats_count;

	if (nic_data->datapath_caps &
			1 << MC_CMD_GET_CAPABILITIES_OUT_EVB_LBN) {
		/* Use vadaptor stats. */
		core_stats->rx_packets = stats[EF10_STAT_rx_unicast] +
					 stats[EF10_STAT_rx_multicast] +
					 stats[EF10_STAT_rx_broadcast];
		core_stats->tx_packets = stats[EF10_STAT_tx_unicast] +
					 stats[EF10_STAT_tx_multicast] +
					 stats[EF10_STAT_tx_broadcast];
		core_stats->rx_bytes = stats[EF10_STAT_rx_unicast_bytes] +
				       stats[EF10_STAT_rx_multicast_bytes] +
				       stats[EF10_STAT_rx_broadcast_bytes];
		core_stats->tx_bytes = stats[EF10_STAT_tx_unicast_bytes] +
				       stats[EF10_STAT_tx_multicast_bytes] +
				       stats[EF10_STAT_tx_broadcast_bytes];
		core_stats->rx_dropped = stats[GENERIC_STAT_rx_nodesc_trunc] +
					 stats[GENERIC_STAT_rx_noskb_drops];
		core_stats->multicast = stats[EF10_STAT_rx_multicast];
		core_stats->rx_crc_errors = stats[EF10_STAT_rx_bad];
		core_stats->rx_fifo_errors = stats[EF10_STAT_rx_overflow];
		core_stats->rx_errors = core_stats->rx_crc_errors;
		core_stats->tx_errors = stats[EF10_STAT_tx_bad];
	} else {
		/* Use port stats. */
		core_stats->rx_packets = stats[EF10_STAT_port_rx_packets];
		core_stats->tx_packets = stats[EF10_STAT_port_tx_packets];
		core_stats->rx_bytes = stats[EF10_STAT_port_rx_bytes];
		core_stats->tx_bytes = stats[EF10_STAT_port_tx_bytes];
		core_stats->rx_dropped = stats[EF10_STAT_port_rx_nodesc_drops] +
					 stats[GENERIC_STAT_rx_nodesc_trunc] +
					 stats[GENERIC_STAT_rx_noskb_drops];
		core_stats->multicast = stats[EF10_STAT_port_rx_multicast];
		core_stats->rx_length_errors =
				stats[EF10_STAT_port_rx_gtjumbo] +
				stats[EF10_STAT_port_rx_length_error];
		core_stats->rx_crc_errors = stats[EF10_STAT_port_rx_bad];
		core_stats->rx_frame_errors =
				stats[EF10_STAT_port_rx_align_error];
		core_stats->rx_fifo_errors = stats[EF10_STAT_port_rx_overflow];
		core_stats->rx_errors = (core_stats->rx_length_errors +
					 core_stats->rx_crc_errors +
					 core_stats->rx_frame_errors);
	}

	return stats_count;
}

static int efx_ef10_try_update_nic_stats_pf(struct efx_nic *efx)
{
	struct efx_ef10_nic_data *nic_data = efx->nic_data;
	DECLARE_BITMAP(mask, EF10_STAT_COUNT);
	__le64 generation_start, generation_end;
	u64 *stats = nic_data->stats;
	__le64 *dma_stats;

	efx_ef10_get_stat_mask(efx, mask);

	dma_stats = efx->stats_buffer.addr;

	generation_end = dma_stats[efx->num_mac_stats - 1];
	if (generation_end == EFX_MC_STATS_GENERATION_INVALID)
		return 0;
	rmb();
	efx_nic_update_stats(efx_ef10_stat_desc, EF10_STAT_COUNT, mask,
			     stats, efx->stats_buffer.addr, false);
	rmb();
	generation_start = dma_stats[MC_CMD_MAC_GENERATION_START];
	if (generation_end != generation_start)
		return -EAGAIN;

	/* Update derived statistics */
	efx_nic_fix_nodesc_drop_stat(efx,
				     &stats[EF10_STAT_port_rx_nodesc_drops]);
	stats[EF10_STAT_port_rx_good_bytes] =
		stats[EF10_STAT_port_rx_bytes] -
		stats[EF10_STAT_port_rx_bytes_minus_good_bytes];
	efx_update_diff_stat(&stats[EF10_STAT_port_rx_bad_bytes],
			     stats[EF10_STAT_port_rx_bytes_minus_good_bytes]);
	efx_update_sw_stats(efx, stats);
	return 0;
}


static size_t efx_ef10_update_stats_pf(struct efx_nic *efx, u64 *full_stats,
				       struct rtnl_link_stats64 *core_stats)
{
	int retry;

	/* If we're unlucky enough to read statistics during the DMA, wait
	 * up to 10ms for it to finish (typically takes <500us)
	 */
	for (retry = 0; retry < 100; ++retry) {
		if (efx_ef10_try_update_nic_stats_pf(efx) == 0)
			break;
		udelay(100);
	}

	return efx_ef10_update_stats_common(efx, full_stats, core_stats);
}

static int efx_ef10_try_update_nic_stats_vf(struct efx_nic *efx)
{
	MCDI_DECLARE_BUF(inbuf, MC_CMD_MAC_STATS_IN_LEN);
	struct efx_ef10_nic_data *nic_data = efx->nic_data;
	DECLARE_BITMAP(mask, EF10_STAT_COUNT);
	__le64 generation_start, generation_end;
	u64 *stats = nic_data->stats;
	u32 dma_len = efx->num_mac_stats * sizeof(u64);
	struct efx_buffer stats_buf;
	__le64 *dma_stats;
	int rc;

	spin_unlock_bh(&efx->stats_lock);

	if (in_interrupt()) {
		/* If in atomic context, cannot update stats.  Just update the
		 * software stats and return so the caller can continue.
		 */
		spin_lock_bh(&efx->stats_lock);
		efx_update_sw_stats(efx, stats);
		return 0;
	}

	efx_ef10_get_stat_mask(efx, mask);

	rc = efx_nic_alloc_buffer(efx, &stats_buf, dma_len, GFP_ATOMIC);
	if (rc) {
		spin_lock_bh(&efx->stats_lock);
		return rc;
	}

	dma_stats = stats_buf.addr;
	dma_stats[efx->num_mac_stats - 1] = EFX_MC_STATS_GENERATION_INVALID;

	MCDI_SET_QWORD(inbuf, MAC_STATS_IN_DMA_ADDR, stats_buf.dma_addr);
	MCDI_POPULATE_DWORD_1(inbuf, MAC_STATS_IN_CMD,
			      MAC_STATS_IN_DMA, 1);
	MCDI_SET_DWORD(inbuf, MAC_STATS_IN_DMA_LEN, dma_len);
	MCDI_SET_DWORD(inbuf, MAC_STATS_IN_PORT_ID, EVB_PORT_ID_ASSIGNED);

	rc = efx_mcdi_rpc_quiet(efx, MC_CMD_MAC_STATS, inbuf, sizeof(inbuf),
				NULL, 0, NULL);
	spin_lock_bh(&efx->stats_lock);
	if (rc) {
		/* Expect ENOENT if DMA queues have not been set up */
		if (rc != -ENOENT || atomic_read(&efx->active_queues))
			efx_mcdi_display_error(efx, MC_CMD_MAC_STATS,
					       sizeof(inbuf), NULL, 0, rc);
		goto out;
	}

	generation_end = dma_stats[efx->num_mac_stats - 1];
	if (generation_end == EFX_MC_STATS_GENERATION_INVALID) {
		WARN_ON_ONCE(1);
		goto out;
	}
	rmb();
	efx_nic_update_stats(efx_ef10_stat_desc, EF10_STAT_COUNT, mask,
			     stats, stats_buf.addr, false);
	rmb();
	generation_start = dma_stats[MC_CMD_MAC_GENERATION_START];
	if (generation_end != generation_start) {
		rc = -EAGAIN;
		goto out;
	}

	efx_update_sw_stats(efx, stats);
out:
	/* releasing a DMA coherent buffer with BH disabled can panic */
	spin_unlock_bh(&efx->stats_lock);
	efx_nic_free_buffer(efx, &stats_buf);
	spin_lock_bh(&efx->stats_lock);
	return rc;
}

static size_t efx_ef10_update_stats_vf(struct efx_nic *efx, u64 *full_stats,
				       struct rtnl_link_stats64 *core_stats)
{
	if (efx_ef10_try_update_nic_stats_vf(efx))
		return 0;

	return efx_ef10_update_stats_common(efx, full_stats, core_stats);
}

static void efx_ef10_push_irq_moderation(struct efx_channel *channel)
{
	struct efx_nic *efx = channel->efx;
	unsigned int mode, usecs;
	efx_dword_t timer_cmd;

	if (channel->irq_moderation_us) {
		mode = 3;
		usecs = channel->irq_moderation_us;
	} else {
		mode = 0;
		usecs = 0;
	}

	if (EFX_EF10_WORKAROUND_61265(efx)) {
		MCDI_DECLARE_BUF(inbuf, MC_CMD_SET_EVQ_TMR_IN_LEN);
		unsigned int ns = usecs * 1000;

		MCDI_SET_DWORD(inbuf, SET_EVQ_TMR_IN_INSTANCE,
			       channel->channel);
		MCDI_SET_DWORD(inbuf, SET_EVQ_TMR_IN_TMR_LOAD_REQ_NS, ns);
		MCDI_SET_DWORD(inbuf, SET_EVQ_TMR_IN_TMR_RELOAD_REQ_NS, ns);
		MCDI_SET_DWORD(inbuf, SET_EVQ_TMR_IN_TMR_MODE, mode);

		efx_mcdi_rpc_async(efx, MC_CMD_SET_EVQ_TMR,
				   inbuf, sizeof(inbuf), 0, NULL, 0);
	} else if (EFX_EF10_WORKAROUND_35388(efx)) {
		unsigned int ticks = efx_usecs_to_ticks(efx, usecs);

		EFX_POPULATE_DWORD_3(timer_cmd, ERF_DD_EVQ_IND_TIMER_FLAGS,
				     EFE_DD_EVQ_IND_TIMER_FLAGS,
				     ERF_DD_EVQ_IND_TIMER_MODE, mode,
				     ERF_DD_EVQ_IND_TIMER_VAL, ticks);
		efx_writed_page(efx, &timer_cmd, ER_DD_EVQ_INDIRECT,
				channel->channel);
	} else {
		unsigned int ticks = efx_usecs_to_ticks(efx, usecs);

		EFX_POPULATE_DWORD_3(timer_cmd, ERF_DZ_TC_TIMER_MODE, mode,
				     ERF_DZ_TC_TIMER_VAL, ticks,
				     ERF_FZ_TC_TMR_REL_VAL, ticks);
		efx_writed_page(efx, &timer_cmd, ER_DZ_EVQ_TMR,
				channel->channel);
	}
}

static void efx_ef10_get_wol_vf(struct efx_nic *efx,
				struct ethtool_wolinfo *wol) {}

static int efx_ef10_set_wol_vf(struct efx_nic *efx, u32 type)
{
	return -EOPNOTSUPP;
}

static void efx_ef10_get_wol(struct efx_nic *efx, struct ethtool_wolinfo *wol)
{
	wol->supported = 0;
	wol->wolopts = 0;
	memset(&wol->sopass, 0, sizeof(wol->sopass));
}

static int efx_ef10_set_wol(struct efx_nic *efx, u32 type)
{
	if (type != 0)
		return -EINVAL;
	return 0;
}

static void efx_ef10_mcdi_request(struct efx_nic *efx,
				  const efx_dword_t *hdr, size_t hdr_len,
				  const efx_dword_t *sdu, size_t sdu_len)
{
	struct efx_ef10_nic_data *nic_data = efx->nic_data;
	u8 *pdu = nic_data->mcdi_buf.addr;

	memcpy(pdu, hdr, hdr_len);
	memcpy(pdu + hdr_len, sdu, sdu_len);
	wmb();

	/* The hardware provides 'low' and 'high' (doorbell) registers
	 * for passing the 64-bit address of an MCDI request to
	 * firmware.  However the dwords are swapped by firmware.  The
	 * least significant bits of the doorbell are then 0 for all
	 * MCDI requests due to alignment.
	 */
	_efx_writed(efx, cpu_to_le32((u64)nic_data->mcdi_buf.dma_addr >> 32),
		    ER_DZ_MC_DB_LWRD);
	_efx_writed(efx, cpu_to_le32((u32)nic_data->mcdi_buf.dma_addr),
		    ER_DZ_MC_DB_HWRD);
}

static bool efx_ef10_mcdi_poll_response(struct efx_nic *efx)
{
	struct efx_ef10_nic_data *nic_data = efx->nic_data;
	const efx_dword_t hdr = *(const efx_dword_t *)nic_data->mcdi_buf.addr;

	rmb();
	return EFX_DWORD_FIELD(hdr, MCDI_HEADER_RESPONSE);
}

static void
efx_ef10_mcdi_read_response(struct efx_nic *efx, efx_dword_t *outbuf,
			    size_t offset, size_t outlen)
{
	struct efx_ef10_nic_data *nic_data = efx->nic_data;
	const u8 *pdu = nic_data->mcdi_buf.addr;

	memcpy(outbuf, pdu + offset, outlen);
}

static void efx_ef10_mcdi_reboot_detected(struct efx_nic *efx)
{
	struct efx_ef10_nic_data *nic_data = efx->nic_data;

	/* All our allocations have been reset */
	efx_ef10_reset_mc_allocations(efx);

	/* The datapath firmware might have been changed */
	nic_data->must_check_datapath_caps = true;

	/* MAC statistics have been cleared on the NIC; clear the local
	 * statistic that we update with efx_update_diff_stat().
	 */
	nic_data->stats[EF10_STAT_port_rx_bad_bytes] = 0;
}

static int efx_ef10_mcdi_poll_reboot(struct efx_nic *efx)
{
	struct efx_ef10_nic_data *nic_data = efx->nic_data;
	int rc;

	rc = efx_ef10_get_warm_boot_count(efx);
	if (rc < 0) {
		/* The firmware is presumably in the process of
		 * rebooting.  However, we are supposed to report each
		 * reboot just once, so we must only do that once we
		 * can read and store the updated warm boot count.
		 */
		return 0;
	}

	if (rc == nic_data->warm_boot_count)
		return 0;

	nic_data->warm_boot_count = rc;
	efx_ef10_mcdi_reboot_detected(efx);

	return -EIO;
}

/* Handle an MSI interrupt
 *
 * Handle an MSI hardware interrupt.  This routine schedules event
 * queue processing.  No interrupt acknowledgement cycle is necessary.
 * Also, we never need to check that the interrupt is for us, since
 * MSI interrupts cannot be shared.
 */
static irqreturn_t efx_ef10_msi_interrupt(int irq, void *dev_id)
{
	struct efx_msi_context *context = dev_id;
	struct efx_nic *efx = context->efx;

	netif_vdbg(efx, intr, efx->net_dev,
		   "IRQ %d on CPU %d\n", irq, raw_smp_processor_id());

	if (likely(READ_ONCE(efx->irq_soft_enabled))) {
		/* Note test interrupts */
		if (context->index == efx->irq_level)
			efx->last_irq_cpu = raw_smp_processor_id();

		/* Schedule processing of the channel */
		efx_schedule_channel_irq(efx->channel[context->index]);
	}

	return IRQ_HANDLED;
}

static irqreturn_t efx_ef10_legacy_interrupt(int irq, void *dev_id)
{
	struct efx_nic *efx = dev_id;
	bool soft_enabled = READ_ONCE(efx->irq_soft_enabled);
	struct efx_channel *channel;
	efx_dword_t reg;
	u32 queues;

	/* Read the ISR which also ACKs the interrupts */
	efx_readd(efx, &reg, ER_DZ_BIU_INT_ISR);
	queues = EFX_DWORD_FIELD(reg, ERF_DZ_ISR_REG);

	if (queues == 0)
		return IRQ_NONE;

	if (likely(soft_enabled)) {
		/* Note test interrupts */
		if (queues & (1U << efx->irq_level))
			efx->last_irq_cpu = raw_smp_processor_id();

		efx_for_each_channel(channel, efx) {
			if (queues & 1)
				efx_schedule_channel_irq(channel);
			queues >>= 1;
		}
	}

	netif_vdbg(efx, intr, efx->net_dev,
		   "IRQ %d on CPU %d status " EFX_DWORD_FMT "\n",
		   irq, raw_smp_processor_id(), EFX_DWORD_VAL(reg));

	return IRQ_HANDLED;
}

static int efx_ef10_irq_test_generate(struct efx_nic *efx)
{
	MCDI_DECLARE_BUF(inbuf, MC_CMD_TRIGGER_INTERRUPT_IN_LEN);

	if (efx_mcdi_set_workaround(efx, MC_CMD_WORKAROUND_BUG41750, true,
				    NULL) == 0)
		return -ENOTSUPP;

	BUILD_BUG_ON(MC_CMD_TRIGGER_INTERRUPT_OUT_LEN != 0);

	MCDI_SET_DWORD(inbuf, TRIGGER_INTERRUPT_IN_INTR_LEVEL, efx->irq_level);
	return efx_mcdi_rpc(efx, MC_CMD_TRIGGER_INTERRUPT,
			    inbuf, sizeof(inbuf), NULL, 0, NULL);
}

static int efx_ef10_tx_probe(struct efx_tx_queue *tx_queue)
{
	return efx_nic_alloc_buffer(tx_queue->efx, &tx_queue->txd.buf,
				    (tx_queue->ptr_mask + 1) *
				    sizeof(efx_qword_t),
				    GFP_KERNEL);
}

/* This writes to the TX_DESC_WPTR and also pushes data */
static inline void efx_ef10_push_tx_desc(struct efx_tx_queue *tx_queue,
					 const efx_qword_t *txd)
{
	unsigned int write_ptr;
	efx_oword_t reg;

	write_ptr = tx_queue->write_count & tx_queue->ptr_mask;
	EFX_POPULATE_OWORD_1(reg, ERF_DZ_TX_DESC_WPTR, write_ptr);
	reg.qword[0] = *txd;
	efx_writeo_page(tx_queue->efx, &reg,
			ER_DZ_TX_DESC_UPD, tx_queue->queue);
}

/* Add Firmware-Assisted TSO v2 option descriptors to a queue.
 */
static int efx_ef10_tx_tso_desc(struct efx_tx_queue *tx_queue,
				struct sk_buff *skb,
				bool *data_mapped)
{
	struct efx_tx_buffer *buffer;
	struct tcphdr *tcp;
	struct iphdr *ip;

	u16 ipv4_id;
	u32 seqnum;
	u32 mss;

	EFX_WARN_ON_ONCE_PARANOID(tx_queue->tso_version != 2);

	mss = skb_shinfo(skb)->gso_size;

	if (unlikely(mss < 4)) {
		WARN_ONCE(1, "MSS of %u is too small for TSO v2\n", mss);
		return -EINVAL;
	}

	ip = ip_hdr(skb);
	if (ip->version == 4) {
		/* Modify IPv4 header if needed. */
		ip->tot_len = 0;
		ip->check = 0;
		ipv4_id = ntohs(ip->id);
	} else {
		/* Modify IPv6 header if needed. */
		struct ipv6hdr *ipv6 = ipv6_hdr(skb);

		ipv6->payload_len = 0;
		ipv4_id = 0;
	}

	tcp = tcp_hdr(skb);
	seqnum = ntohl(tcp->seq);

	buffer = efx_tx_queue_get_insert_buffer(tx_queue);

	buffer->flags = EFX_TX_BUF_OPTION;
	buffer->len = 0;
	buffer->unmap_len = 0;
	EFX_POPULATE_QWORD_5(buffer->option,
			ESF_DZ_TX_DESC_IS_OPT, 1,
			ESF_DZ_TX_OPTION_TYPE, ESE_DZ_TX_OPTION_DESC_TSO,
			ESF_DZ_TX_TSO_OPTION_TYPE,
			ESE_DZ_TX_TSO_OPTION_DESC_FATSO2A,
			ESF_DZ_TX_TSO_IP_ID, ipv4_id,
			ESF_DZ_TX_TSO_TCP_SEQNO, seqnum
			);
	++tx_queue->insert_count;

	buffer = efx_tx_queue_get_insert_buffer(tx_queue);

	buffer->flags = EFX_TX_BUF_OPTION;
	buffer->len = 0;
	buffer->unmap_len = 0;
	EFX_POPULATE_QWORD_4(buffer->option,
			ESF_DZ_TX_DESC_IS_OPT, 1,
			ESF_DZ_TX_OPTION_TYPE, ESE_DZ_TX_OPTION_DESC_TSO,
			ESF_DZ_TX_TSO_OPTION_TYPE,
			ESE_DZ_TX_TSO_OPTION_DESC_FATSO2B,
			ESF_DZ_TX_TSO_TCP_MSS, mss
			);
	++tx_queue->insert_count;

	return 0;
}

static u32 efx_ef10_tso_versions(struct efx_nic *efx)
{
	struct efx_ef10_nic_data *nic_data = efx->nic_data;
	u32 tso_versions = 0;

	if (nic_data->datapath_caps &
	    (1 << MC_CMD_GET_CAPABILITIES_OUT_TX_TSO_LBN))
		tso_versions |= BIT(1);
	if (nic_data->datapath_caps2 &
	    (1 << MC_CMD_GET_CAPABILITIES_V2_OUT_TX_TSO_V2_LBN))
		tso_versions |= BIT(2);
	return tso_versions;
}

static void efx_ef10_tx_init(struct efx_tx_queue *tx_queue)
{
	MCDI_DECLARE_BUF(inbuf, MC_CMD_INIT_TXQ_IN_LEN(EFX_MAX_DMAQ_SIZE * 8 /
						       EFX_BUF_SIZE));
	bool csum_offload = tx_queue->queue & EFX_TXQ_TYPE_OFFLOAD;
	size_t entries = tx_queue->txd.buf.len / EFX_BUF_SIZE;
	struct efx_channel *channel = tx_queue->channel;
	struct efx_nic *efx = tx_queue->efx;
	struct efx_ef10_nic_data *nic_data = efx->nic_data;
	bool tso_v2 = false;
	size_t inlen;
	dma_addr_t dma_addr;
	efx_qword_t *txd;
	int rc;
	int i;
	BUILD_BUG_ON(MC_CMD_INIT_TXQ_OUT_LEN != 0);

	/* Only attempt to enable TX timestamping if we have the license for it,
	 * otherwise TXQ init will fail
	 */
	if (!(nic_data->licensed_features &
	      (1 << LICENSED_V3_FEATURES_TX_TIMESTAMPS_LBN))) {
		tx_queue->timestamping = false;
		/* Disable sync events on this channel. */
		if (efx->type->ptp_set_ts_sync_events)
			efx->type->ptp_set_ts_sync_events(efx, false, false);
	}

	/* TSOv2 is a limited resource that can only be configured on a limited
	 * number of queues. TSO without checksum offload is not really a thing,
	 * so we only enable it for those queues.
	 * TSOv2 cannot be used with Hardware timestamping.
	 */
	if (csum_offload && (nic_data->datapath_caps2 &
			(1 << MC_CMD_GET_CAPABILITIES_V2_OUT_TX_TSO_V2_LBN)) &&
	    !tx_queue->timestamping) {
		tso_v2 = true;
		netif_dbg(efx, hw, efx->net_dev, "Using TSOv2 for channel %u\n",
				channel->channel);
	}

	MCDI_SET_DWORD(inbuf, INIT_TXQ_IN_SIZE, tx_queue->ptr_mask + 1);
	MCDI_SET_DWORD(inbuf, INIT_TXQ_IN_TARGET_EVQ, channel->channel);
	MCDI_SET_DWORD(inbuf, INIT_TXQ_IN_LABEL, tx_queue->queue);
	MCDI_SET_DWORD(inbuf, INIT_TXQ_IN_INSTANCE, tx_queue->queue);
	MCDI_SET_DWORD(inbuf, INIT_TXQ_IN_OWNER_ID, 0);
	MCDI_SET_DWORD(inbuf, INIT_TXQ_IN_PORT_ID, nic_data->vport_id);

	dma_addr = tx_queue->txd.buf.dma_addr;

	netif_dbg(efx, hw, efx->net_dev, "pushing TXQ %d. %zu entries (%llx)\n",
		  tx_queue->queue, entries, (u64)dma_addr);

	for (i = 0; i < entries; ++i) {
		MCDI_SET_ARRAY_QWORD(inbuf, INIT_TXQ_IN_DMA_ADDR, i, dma_addr);
		dma_addr += EFX_BUF_SIZE;
	}

	inlen = MC_CMD_INIT_TXQ_IN_LEN(entries);

	do {
		MCDI_POPULATE_DWORD_4(inbuf, INIT_TXQ_IN_FLAGS,
				/* This flag was removed from mcdi_pcol.h for
				 * the non-_EXT version of INIT_TXQ.  However,
				 * firmware still honours it.
				 */
				INIT_TXQ_EXT_IN_FLAG_TSOV2_EN, tso_v2,
				INIT_TXQ_IN_FLAG_IP_CSUM_DIS, !csum_offload,
				INIT_TXQ_IN_FLAG_TCP_CSUM_DIS, !csum_offload,
				INIT_TXQ_EXT_IN_FLAG_TIMESTAMP,
						tx_queue->timestamping);

		rc = efx_mcdi_rpc_quiet(efx, MC_CMD_INIT_TXQ, inbuf, inlen,
					NULL, 0, NULL);
		if (rc == -ENOSPC && tso_v2) {
			/* Retry without TSOv2 if we're short on contexts. */
			tso_v2 = false;
			netif_warn(efx, probe, efx->net_dev,
				   "TSOv2 context not available to segment in hardware. TCP performance may be reduced.\n");
		} else if (rc) {
			efx_mcdi_display_error(efx, MC_CMD_INIT_TXQ,
					       MC_CMD_INIT_TXQ_EXT_IN_LEN,
					       NULL, 0, rc);
			goto fail;
		}
	} while (rc);

	/* A previous user of this TX queue might have set us up the
	 * bomb by writing a descriptor to the TX push collector but
	 * not the doorbell.  (Each collector belongs to a port, not a
	 * queue or function, so cannot easily be reset.)  We must
	 * attempt to push a no-op descriptor in its place.
	 */
	tx_queue->buffer[0].flags = EFX_TX_BUF_OPTION;
	tx_queue->insert_count = 1;
	txd = efx_tx_desc(tx_queue, 0);
	EFX_POPULATE_QWORD_5(*txd,
			     ESF_DZ_TX_DESC_IS_OPT, true,
			     ESF_DZ_TX_OPTION_TYPE,
			     ESE_DZ_TX_OPTION_DESC_CRC_CSUM,
			     ESF_DZ_TX_OPTION_UDP_TCP_CSUM, csum_offload,
			     ESF_DZ_TX_OPTION_IP_CSUM, csum_offload,
			     ESF_DZ_TX_TIMESTAMP, tx_queue->timestamping);
	tx_queue->write_count = 1;

	if (tso_v2) {
		tx_queue->handle_tso = efx_ef10_tx_tso_desc;
		tx_queue->tso_version = 2;
	} else if (nic_data->datapath_caps &
			(1 << MC_CMD_GET_CAPABILITIES_OUT_TX_TSO_LBN)) {
		tx_queue->tso_version = 1;
	}

	wmb();
	efx_ef10_push_tx_desc(tx_queue, txd);

	return;

fail:
	netdev_WARN(efx->net_dev, "failed to initialise TXQ %d\n",
		    tx_queue->queue);
}

static void efx_ef10_tx_fini(struct efx_tx_queue *tx_queue)
{
	MCDI_DECLARE_BUF(inbuf, MC_CMD_FINI_TXQ_IN_LEN);
	MCDI_DECLARE_BUF_ERR(outbuf);
	struct efx_nic *efx = tx_queue->efx;
	size_t outlen;
	int rc;

	MCDI_SET_DWORD(inbuf, FINI_TXQ_IN_INSTANCE,
		       tx_queue->queue);

	rc = efx_mcdi_rpc_quiet(efx, MC_CMD_FINI_TXQ, inbuf, sizeof(inbuf),
			  outbuf, sizeof(outbuf), &outlen);

	if (rc && rc != -EALREADY)
		goto fail;

	return;

fail:
	efx_mcdi_display_error(efx, MC_CMD_FINI_TXQ, MC_CMD_FINI_TXQ_IN_LEN,
			       outbuf, outlen, rc);
}

static void efx_ef10_tx_remove(struct efx_tx_queue *tx_queue)
{
	efx_nic_free_buffer(tx_queue->efx, &tx_queue->txd.buf);
}

/* This writes to the TX_DESC_WPTR; write pointer for TX descriptor ring */
static inline void efx_ef10_notify_tx_desc(struct efx_tx_queue *tx_queue)
{
	unsigned int write_ptr;
	efx_dword_t reg;

	write_ptr = tx_queue->write_count & tx_queue->ptr_mask;
	EFX_POPULATE_DWORD_1(reg, ERF_DZ_TX_DESC_WPTR_DWORD, write_ptr);
	efx_writed_page(tx_queue->efx, &reg,
			ER_DZ_TX_DESC_UPD_DWORD, tx_queue->queue);
}

#define EFX_EF10_MAX_TX_DESCRIPTOR_LEN 0x3fff

static unsigned int efx_ef10_tx_limit_len(struct efx_tx_queue *tx_queue,
					  dma_addr_t dma_addr, unsigned int len)
{
	if (len > EFX_EF10_MAX_TX_DESCRIPTOR_LEN) {
		/* If we need to break across multiple descriptors we should
		 * stop at a page boundary. This assumes the length limit is
		 * greater than the page size.
		 */
		dma_addr_t end = dma_addr + EFX_EF10_MAX_TX_DESCRIPTOR_LEN;

		BUILD_BUG_ON(EFX_EF10_MAX_TX_DESCRIPTOR_LEN < EFX_PAGE_SIZE);
		len = (end & (~(EFX_PAGE_SIZE - 1))) - dma_addr;
	}

	return len;
}

static void efx_ef10_tx_write(struct efx_tx_queue *tx_queue)
{
	unsigned int old_write_count = tx_queue->write_count;
	struct efx_tx_buffer *buffer;
	unsigned int write_ptr;
	efx_qword_t *txd;

	tx_queue->xmit_more_available = false;
	if (unlikely(tx_queue->write_count == tx_queue->insert_count))
		return;

	do {
		write_ptr = tx_queue->write_count & tx_queue->ptr_mask;
		buffer = &tx_queue->buffer[write_ptr];
		txd = efx_tx_desc(tx_queue, write_ptr);
		++tx_queue->write_count;

		/* Create TX descriptor ring entry */
		if (buffer->flags & EFX_TX_BUF_OPTION) {
			*txd = buffer->option;
			if (EFX_QWORD_FIELD(*txd, ESF_DZ_TX_OPTION_TYPE) == 1)
				/* PIO descriptor */
				tx_queue->packet_write_count = tx_queue->write_count;
		} else {
			tx_queue->packet_write_count = tx_queue->write_count;
			BUILD_BUG_ON(EFX_TX_BUF_CONT != 1);
			EFX_POPULATE_QWORD_3(
				*txd,
				ESF_DZ_TX_KER_CONT,
				buffer->flags & EFX_TX_BUF_CONT,
				ESF_DZ_TX_KER_BYTE_CNT, buffer->len,
				ESF_DZ_TX_KER_BUF_ADDR, buffer->dma_addr);
		}
	} while (tx_queue->write_count != tx_queue->insert_count);

	wmb(); /* Ensure descriptors are written before they are fetched */

	if (efx_nic_may_push_tx_desc(tx_queue, old_write_count)) {
		txd = efx_tx_desc(tx_queue,
				  old_write_count & tx_queue->ptr_mask);
		efx_ef10_push_tx_desc(tx_queue, txd);
		++tx_queue->pushes;
	} else {
		efx_ef10_notify_tx_desc(tx_queue);
	}
}

#define RSS_MODE_HASH_ADDRS	(1 << RSS_MODE_HASH_SRC_ADDR_LBN |\
				 1 << RSS_MODE_HASH_DST_ADDR_LBN)
#define RSS_MODE_HASH_PORTS	(1 << RSS_MODE_HASH_SRC_PORT_LBN |\
				 1 << RSS_MODE_HASH_DST_PORT_LBN)
#define RSS_CONTEXT_FLAGS_DEFAULT	(1 << MC_CMD_RSS_CONTEXT_GET_FLAGS_OUT_TOEPLITZ_IPV4_EN_LBN |\
					 1 << MC_CMD_RSS_CONTEXT_GET_FLAGS_OUT_TOEPLITZ_TCPV4_EN_LBN |\
					 1 << MC_CMD_RSS_CONTEXT_GET_FLAGS_OUT_TOEPLITZ_IPV6_EN_LBN |\
					 1 << MC_CMD_RSS_CONTEXT_GET_FLAGS_OUT_TOEPLITZ_TCPV6_EN_LBN |\
					 (RSS_MODE_HASH_ADDRS | RSS_MODE_HASH_PORTS) << MC_CMD_RSS_CONTEXT_GET_FLAGS_OUT_TCP_IPV4_RSS_MODE_LBN |\
					 RSS_MODE_HASH_ADDRS << MC_CMD_RSS_CONTEXT_GET_FLAGS_OUT_UDP_IPV4_RSS_MODE_LBN |\
					 RSS_MODE_HASH_ADDRS << MC_CMD_RSS_CONTEXT_GET_FLAGS_OUT_OTHER_IPV4_RSS_MODE_LBN |\
					 (RSS_MODE_HASH_ADDRS | RSS_MODE_HASH_PORTS) << MC_CMD_RSS_CONTEXT_GET_FLAGS_OUT_TCP_IPV6_RSS_MODE_LBN |\
					 RSS_MODE_HASH_ADDRS << MC_CMD_RSS_CONTEXT_GET_FLAGS_OUT_UDP_IPV6_RSS_MODE_LBN |\
					 RSS_MODE_HASH_ADDRS << MC_CMD_RSS_CONTEXT_GET_FLAGS_OUT_OTHER_IPV6_RSS_MODE_LBN)

static int efx_ef10_get_rss_flags(struct efx_nic *efx, u32 context, u32 *flags)
{
	/* Firmware had a bug (sfc bug 61952) where it would not actually
	 * fill in the flags field in the response to MC_CMD_RSS_CONTEXT_GET_FLAGS.
	 * This meant that it would always contain whatever was previously
	 * in the MCDI buffer.  Fortunately, all firmware versions with
	 * this bug have the same default flags value for a newly-allocated
	 * RSS context, and the only time we want to get the flags is just
	 * after allocating.  Moreover, the response has a 32-bit hole
	 * where the context ID would be in the request, so we can use an
	 * overlength buffer in the request and pre-fill the flags field
	 * with what we believe the default to be.  Thus if the firmware
	 * has the bug, it will leave our pre-filled value in the flags
	 * field of the response, and we will get the right answer.
	 *
	 * However, this does mean that this function should NOT be used if
	 * the RSS context flags might not be their defaults - it is ONLY
	 * reliably correct for a newly-allocated RSS context.
	 */
	MCDI_DECLARE_BUF(inbuf, MC_CMD_RSS_CONTEXT_GET_FLAGS_OUT_LEN);
	MCDI_DECLARE_BUF(outbuf, MC_CMD_RSS_CONTEXT_GET_FLAGS_OUT_LEN);
	size_t outlen;
	int rc;

	/* Check we have a hole for the context ID */
	BUILD_BUG_ON(MC_CMD_RSS_CONTEXT_GET_FLAGS_IN_LEN != MC_CMD_RSS_CONTEXT_GET_FLAGS_OUT_FLAGS_OFST);
	MCDI_SET_DWORD(inbuf, RSS_CONTEXT_GET_FLAGS_IN_RSS_CONTEXT_ID, context);
	MCDI_SET_DWORD(inbuf, RSS_CONTEXT_GET_FLAGS_OUT_FLAGS,
		       RSS_CONTEXT_FLAGS_DEFAULT);
	rc = efx_mcdi_rpc(efx, MC_CMD_RSS_CONTEXT_GET_FLAGS, inbuf,
			  sizeof(inbuf), outbuf, sizeof(outbuf), &outlen);
	if (rc == 0) {
		if (outlen < MC_CMD_RSS_CONTEXT_GET_FLAGS_OUT_LEN)
			rc = -EIO;
		else
			*flags = MCDI_DWORD(outbuf, RSS_CONTEXT_GET_FLAGS_OUT_FLAGS);
	}
	return rc;
}

/* Attempt to enable 4-tuple UDP hashing on the specified RSS context.
 * If we fail, we just leave the RSS context at its default hash settings,
 * which is safe but may slightly reduce performance.
 * Defaults are 4-tuple for TCP and 2-tuple for UDP and other-IP, so we
 * just need to set the UDP ports flags (for both IP versions).
 */
static void efx_ef10_set_rss_flags(struct efx_nic *efx,
				   struct efx_rss_context *ctx)
{
	MCDI_DECLARE_BUF(inbuf, MC_CMD_RSS_CONTEXT_SET_FLAGS_IN_LEN);
	u32 flags;

	BUILD_BUG_ON(MC_CMD_RSS_CONTEXT_SET_FLAGS_OUT_LEN != 0);

	if (efx_ef10_get_rss_flags(efx, ctx->context_id, &flags) != 0)
		return;
	MCDI_SET_DWORD(inbuf, RSS_CONTEXT_SET_FLAGS_IN_RSS_CONTEXT_ID,
		       ctx->context_id);
	flags |= RSS_MODE_HASH_PORTS << MC_CMD_RSS_CONTEXT_GET_FLAGS_OUT_UDP_IPV4_RSS_MODE_LBN;
	flags |= RSS_MODE_HASH_PORTS << MC_CMD_RSS_CONTEXT_GET_FLAGS_OUT_UDP_IPV6_RSS_MODE_LBN;
	MCDI_SET_DWORD(inbuf, RSS_CONTEXT_SET_FLAGS_IN_FLAGS, flags);
	if (!efx_mcdi_rpc(efx, MC_CMD_RSS_CONTEXT_SET_FLAGS, inbuf, sizeof(inbuf),
			  NULL, 0, NULL))
		/* Succeeded, so UDP 4-tuple is now enabled */
		ctx->rx_hash_udp_4tuple = true;
}

static int efx_ef10_alloc_rss_context(struct efx_nic *efx, bool exclusive,
				      struct efx_rss_context *ctx,
				      unsigned *context_size)
{
	MCDI_DECLARE_BUF(inbuf, MC_CMD_RSS_CONTEXT_ALLOC_IN_LEN);
	MCDI_DECLARE_BUF(outbuf, MC_CMD_RSS_CONTEXT_ALLOC_OUT_LEN);
	struct efx_ef10_nic_data *nic_data = efx->nic_data;
	size_t outlen;
	int rc;
	u32 alloc_type = exclusive ?
				MC_CMD_RSS_CONTEXT_ALLOC_IN_TYPE_EXCLUSIVE :
				MC_CMD_RSS_CONTEXT_ALLOC_IN_TYPE_SHARED;
	unsigned rss_spread = exclusive ?
				efx->rss_spread :
				min(rounddown_pow_of_two(efx->rss_spread),
				    EFX_EF10_MAX_SHARED_RSS_CONTEXT_SIZE);

	if (!exclusive && rss_spread == 1) {
		ctx->context_id = EFX_EF10_RSS_CONTEXT_INVALID;
		if (context_size)
			*context_size = 1;
		return 0;
	}

	if (nic_data->datapath_caps &
	    1 << MC_CMD_GET_CAPABILITIES_OUT_RX_RSS_LIMITED_LBN)
		return -EOPNOTSUPP;

	MCDI_SET_DWORD(inbuf, RSS_CONTEXT_ALLOC_IN_UPSTREAM_PORT_ID,
		       nic_data->vport_id);
	MCDI_SET_DWORD(inbuf, RSS_CONTEXT_ALLOC_IN_TYPE, alloc_type);
	MCDI_SET_DWORD(inbuf, RSS_CONTEXT_ALLOC_IN_NUM_QUEUES, rss_spread);

	rc = efx_mcdi_rpc(efx, MC_CMD_RSS_CONTEXT_ALLOC, inbuf, sizeof(inbuf),
		outbuf, sizeof(outbuf), &outlen);
	if (rc != 0)
		return rc;

	if (outlen < MC_CMD_RSS_CONTEXT_ALLOC_OUT_LEN)
		return -EIO;

	ctx->context_id = MCDI_DWORD(outbuf, RSS_CONTEXT_ALLOC_OUT_RSS_CONTEXT_ID);

	if (context_size)
		*context_size = rss_spread;

	if (nic_data->datapath_caps &
	    1 << MC_CMD_GET_CAPABILITIES_OUT_ADDITIONAL_RSS_MODES_LBN)
		efx_ef10_set_rss_flags(efx, ctx);

	return 0;
}

static int efx_ef10_free_rss_context(struct efx_nic *efx, u32 context)
{
	MCDI_DECLARE_BUF(inbuf, MC_CMD_RSS_CONTEXT_FREE_IN_LEN);

	MCDI_SET_DWORD(inbuf, RSS_CONTEXT_FREE_IN_RSS_CONTEXT_ID,
		       context);
	return efx_mcdi_rpc(efx, MC_CMD_RSS_CONTEXT_FREE, inbuf, sizeof(inbuf),
			    NULL, 0, NULL);
}

static int efx_ef10_populate_rss_table(struct efx_nic *efx, u32 context,
				       const u32 *rx_indir_table, const u8 *key)
{
	MCDI_DECLARE_BUF(tablebuf, MC_CMD_RSS_CONTEXT_SET_TABLE_IN_LEN);
	MCDI_DECLARE_BUF(keybuf, MC_CMD_RSS_CONTEXT_SET_KEY_IN_LEN);
	int i, rc;

	MCDI_SET_DWORD(tablebuf, RSS_CONTEXT_SET_TABLE_IN_RSS_CONTEXT_ID,
		       context);
	BUILD_BUG_ON(ARRAY_SIZE(efx->rss_context.rx_indir_table) !=
		     MC_CMD_RSS_CONTEXT_SET_TABLE_IN_INDIRECTION_TABLE_LEN);

	/* This iterates over the length of efx->rss_context.rx_indir_table, but
	 * copies bytes from rx_indir_table.  That's because the latter is a
	 * pointer rather than an array, but should have the same length.
	 * The efx->rss_context.rx_hash_key loop below is similar.
	 */
	for (i = 0; i < ARRAY_SIZE(efx->rss_context.rx_indir_table); ++i)
		MCDI_PTR(tablebuf,
			 RSS_CONTEXT_SET_TABLE_IN_INDIRECTION_TABLE)[i] =
				(u8) rx_indir_table[i];

	rc = efx_mcdi_rpc(efx, MC_CMD_RSS_CONTEXT_SET_TABLE, tablebuf,
			  sizeof(tablebuf), NULL, 0, NULL);
	if (rc != 0)
		return rc;

	MCDI_SET_DWORD(keybuf, RSS_CONTEXT_SET_KEY_IN_RSS_CONTEXT_ID,
		       context);
	BUILD_BUG_ON(ARRAY_SIZE(efx->rss_context.rx_hash_key) !=
		     MC_CMD_RSS_CONTEXT_SET_KEY_IN_TOEPLITZ_KEY_LEN);
	for (i = 0; i < ARRAY_SIZE(efx->rss_context.rx_hash_key); ++i)
		MCDI_PTR(keybuf, RSS_CONTEXT_SET_KEY_IN_TOEPLITZ_KEY)[i] = key[i];

	return efx_mcdi_rpc(efx, MC_CMD_RSS_CONTEXT_SET_KEY, keybuf,
			    sizeof(keybuf), NULL, 0, NULL);
}

static void efx_ef10_rx_free_indir_table(struct efx_nic *efx)
{
	int rc;

	if (efx->rss_context.context_id != EFX_EF10_RSS_CONTEXT_INVALID) {
		rc = efx_ef10_free_rss_context(efx, efx->rss_context.context_id);
		WARN_ON(rc != 0);
	}
	efx->rss_context.context_id = EFX_EF10_RSS_CONTEXT_INVALID;
}

static int efx_ef10_rx_push_shared_rss_config(struct efx_nic *efx,
					      unsigned *context_size)
{
	struct efx_ef10_nic_data *nic_data = efx->nic_data;
	int rc = efx_ef10_alloc_rss_context(efx, false, &efx->rss_context,
					    context_size);

	if (rc != 0)
		return rc;

	nic_data->rx_rss_context_exclusive = false;
	efx_set_default_rx_indir_table(efx, &efx->rss_context);
	return 0;
}

static int efx_ef10_rx_push_exclusive_rss_config(struct efx_nic *efx,
						 const u32 *rx_indir_table,
						 const u8 *key)
{
	u32 old_rx_rss_context = efx->rss_context.context_id;
	struct efx_ef10_nic_data *nic_data = efx->nic_data;
	int rc;

	if (efx->rss_context.context_id == EFX_EF10_RSS_CONTEXT_INVALID ||
	    !nic_data->rx_rss_context_exclusive) {
		rc = efx_ef10_alloc_rss_context(efx, true, &efx->rss_context,
						NULL);
		if (rc == -EOPNOTSUPP)
			return rc;
		else if (rc != 0)
			goto fail1;
	}

	rc = efx_ef10_populate_rss_table(efx, efx->rss_context.context_id,
					 rx_indir_table, key);
	if (rc != 0)
		goto fail2;

	if (efx->rss_context.context_id != old_rx_rss_context &&
	    old_rx_rss_context != EFX_EF10_RSS_CONTEXT_INVALID)
		WARN_ON(efx_ef10_free_rss_context(efx, old_rx_rss_context) != 0);
	nic_data->rx_rss_context_exclusive = true;
	if (rx_indir_table != efx->rss_context.rx_indir_table)
		memcpy(efx->rss_context.rx_indir_table, rx_indir_table,
		       sizeof(efx->rss_context.rx_indir_table));
	if (key != efx->rss_context.rx_hash_key)
		memcpy(efx->rss_context.rx_hash_key, key,
		       efx->type->rx_hash_key_size);

	return 0;

fail2:
	if (old_rx_rss_context != efx->rss_context.context_id) {
		WARN_ON(efx_ef10_free_rss_context(efx, efx->rss_context.context_id) != 0);
		efx->rss_context.context_id = old_rx_rss_context;
	}
fail1:
	netif_err(efx, hw, efx->net_dev, "%s: failed rc=%d\n", __func__, rc);
	return rc;
}

static int efx_ef10_rx_push_rss_context_config(struct efx_nic *efx,
					       struct efx_rss_context *ctx,
					       const u32 *rx_indir_table,
					       const u8 *key)
{
	int rc;

	WARN_ON(!mutex_is_locked(&efx->rss_lock));

	if (ctx->context_id == EFX_EF10_RSS_CONTEXT_INVALID) {
		rc = efx_ef10_alloc_rss_context(efx, true, ctx, NULL);
		if (rc)
			return rc;
	}

	if (!rx_indir_table) /* Delete this context */
		return efx_ef10_free_rss_context(efx, ctx->context_id);

	rc = efx_ef10_populate_rss_table(efx, ctx->context_id,
					 rx_indir_table, key);
	if (rc)
		return rc;

	memcpy(ctx->rx_indir_table, rx_indir_table,
	       sizeof(efx->rss_context.rx_indir_table));
	memcpy(ctx->rx_hash_key, key, efx->type->rx_hash_key_size);

	return 0;
}

static int efx_ef10_rx_pull_rss_context_config(struct efx_nic *efx,
					       struct efx_rss_context *ctx)
{
	MCDI_DECLARE_BUF(inbuf, MC_CMD_RSS_CONTEXT_GET_TABLE_IN_LEN);
	MCDI_DECLARE_BUF(tablebuf, MC_CMD_RSS_CONTEXT_GET_TABLE_OUT_LEN);
	MCDI_DECLARE_BUF(keybuf, MC_CMD_RSS_CONTEXT_GET_KEY_OUT_LEN);
	size_t outlen;
	int rc, i;

	WARN_ON(!mutex_is_locked(&efx->rss_lock));

	BUILD_BUG_ON(MC_CMD_RSS_CONTEXT_GET_TABLE_IN_LEN !=
		     MC_CMD_RSS_CONTEXT_GET_KEY_IN_LEN);

	if (ctx->context_id == EFX_EF10_RSS_CONTEXT_INVALID)
		return -ENOENT;

	MCDI_SET_DWORD(inbuf, RSS_CONTEXT_GET_TABLE_IN_RSS_CONTEXT_ID,
		       ctx->context_id);
	BUILD_BUG_ON(ARRAY_SIZE(ctx->rx_indir_table) !=
		     MC_CMD_RSS_CONTEXT_GET_TABLE_OUT_INDIRECTION_TABLE_LEN);
	rc = efx_mcdi_rpc(efx, MC_CMD_RSS_CONTEXT_GET_TABLE, inbuf, sizeof(inbuf),
			  tablebuf, sizeof(tablebuf), &outlen);
	if (rc != 0)
		return rc;

	if (WARN_ON(outlen != MC_CMD_RSS_CONTEXT_GET_TABLE_OUT_LEN))
		return -EIO;

	for (i = 0; i < ARRAY_SIZE(ctx->rx_indir_table); i++)
		ctx->rx_indir_table[i] = MCDI_PTR(tablebuf,
				RSS_CONTEXT_GET_TABLE_OUT_INDIRECTION_TABLE)[i];

	MCDI_SET_DWORD(inbuf, RSS_CONTEXT_GET_KEY_IN_RSS_CONTEXT_ID,
		       ctx->context_id);
	BUILD_BUG_ON(ARRAY_SIZE(ctx->rx_hash_key) !=
		     MC_CMD_RSS_CONTEXT_SET_KEY_IN_TOEPLITZ_KEY_LEN);
	rc = efx_mcdi_rpc(efx, MC_CMD_RSS_CONTEXT_GET_KEY, inbuf, sizeof(inbuf),
			  keybuf, sizeof(keybuf), &outlen);
	if (rc != 0)
		return rc;

	if (WARN_ON(outlen != MC_CMD_RSS_CONTEXT_GET_KEY_OUT_LEN))
		return -EIO;

	for (i = 0; i < ARRAY_SIZE(ctx->rx_hash_key); ++i)
		ctx->rx_hash_key[i] = MCDI_PTR(
				keybuf, RSS_CONTEXT_GET_KEY_OUT_TOEPLITZ_KEY)[i];

	return 0;
}

static int efx_ef10_rx_pull_rss_config(struct efx_nic *efx)
{
	int rc;

	mutex_lock(&efx->rss_lock);
	rc = efx_ef10_rx_pull_rss_context_config(efx, &efx->rss_context);
	mutex_unlock(&efx->rss_lock);
	return rc;
}

static void efx_ef10_rx_restore_rss_contexts(struct efx_nic *efx)
{
	struct efx_ef10_nic_data *nic_data = efx->nic_data;
	struct efx_rss_context *ctx;
	int rc;

	WARN_ON(!mutex_is_locked(&efx->rss_lock));

	if (!nic_data->must_restore_rss_contexts)
		return;

	list_for_each_entry(ctx, &efx->rss_context.list, list) {
		/* previous NIC RSS context is gone */
		ctx->context_id = EFX_EF10_RSS_CONTEXT_INVALID;
		/* so try to allocate a new one */
		rc = efx_ef10_rx_push_rss_context_config(efx, ctx,
							 ctx->rx_indir_table,
							 ctx->rx_hash_key);
		if (rc)
			netif_warn(efx, probe, efx->net_dev,
				   "failed to restore RSS context %u, rc=%d"
				   "; RSS filters may fail to be applied\n",
				   ctx->user_id, rc);
	}
	nic_data->must_restore_rss_contexts = false;
}

static int efx_ef10_pf_rx_push_rss_config(struct efx_nic *efx, bool user,
					  const u32 *rx_indir_table,
					  const u8 *key)
{
	int rc;

	if (efx->rss_spread == 1)
		return 0;

	if (!key)
		key = efx->rss_context.rx_hash_key;

	rc = efx_ef10_rx_push_exclusive_rss_config(efx, rx_indir_table, key);

	if (rc == -ENOBUFS && !user) {
		unsigned context_size;
		bool mismatch = false;
		size_t i;

		for (i = 0;
		     i < ARRAY_SIZE(efx->rss_context.rx_indir_table) && !mismatch;
		     i++)
			mismatch = rx_indir_table[i] !=
				ethtool_rxfh_indir_default(i, efx->rss_spread);

		rc = efx_ef10_rx_push_shared_rss_config(efx, &context_size);
		if (rc == 0) {
			if (context_size != efx->rss_spread)
				netif_warn(efx, probe, efx->net_dev,
					   "Could not allocate an exclusive RSS"
					   " context; allocated a shared one of"
					   " different size."
					   " Wanted %u, got %u.\n",
					   efx->rss_spread, context_size);
			else if (mismatch)
				netif_warn(efx, probe, efx->net_dev,
					   "Could not allocate an exclusive RSS"
					   " context; allocated a shared one but"
					   " could not apply custom"
					   " indirection.\n");
			else
				netif_info(efx, probe, efx->net_dev,
					   "Could not allocate an exclusive RSS"
					   " context; allocated a shared one.\n");
		}
	}
	return rc;
}

static int efx_ef10_vf_rx_push_rss_config(struct efx_nic *efx, bool user,
					  const u32 *rx_indir_table
					  __attribute__ ((unused)),
					  const u8 *key
					  __attribute__ ((unused)))
{
	if (user)
		return -EOPNOTSUPP;
	if (efx->rss_context.context_id != EFX_EF10_RSS_CONTEXT_INVALID)
		return 0;
	return efx_ef10_rx_push_shared_rss_config(efx, NULL);
}

static int efx_ef10_rx_probe(struct efx_rx_queue *rx_queue)
{
	return efx_nic_alloc_buffer(rx_queue->efx, &rx_queue->rxd.buf,
				    (rx_queue->ptr_mask + 1) *
				    sizeof(efx_qword_t),
				    GFP_KERNEL);
}

static void efx_ef10_rx_init(struct efx_rx_queue *rx_queue)
{
	MCDI_DECLARE_BUF(inbuf,
			 MC_CMD_INIT_RXQ_IN_LEN(EFX_MAX_DMAQ_SIZE * 8 /
						EFX_BUF_SIZE));
	struct efx_channel *channel = efx_rx_queue_channel(rx_queue);
	size_t entries = rx_queue->rxd.buf.len / EFX_BUF_SIZE;
	struct efx_nic *efx = rx_queue->efx;
	struct efx_ef10_nic_data *nic_data = efx->nic_data;
	size_t inlen;
	dma_addr_t dma_addr;
	int rc;
	int i;
	BUILD_BUG_ON(MC_CMD_INIT_RXQ_OUT_LEN != 0);

	rx_queue->scatter_n = 0;
	rx_queue->scatter_len = 0;

	MCDI_SET_DWORD(inbuf, INIT_RXQ_IN_SIZE, rx_queue->ptr_mask + 1);
	MCDI_SET_DWORD(inbuf, INIT_RXQ_IN_TARGET_EVQ, channel->channel);
	MCDI_SET_DWORD(inbuf, INIT_RXQ_IN_LABEL, efx_rx_queue_index(rx_queue));
	MCDI_SET_DWORD(inbuf, INIT_RXQ_IN_INSTANCE,
		       efx_rx_queue_index(rx_queue));
	MCDI_POPULATE_DWORD_2(inbuf, INIT_RXQ_IN_FLAGS,
			      INIT_RXQ_IN_FLAG_PREFIX, 1,
			      INIT_RXQ_IN_FLAG_TIMESTAMP, 1);
	MCDI_SET_DWORD(inbuf, INIT_RXQ_IN_OWNER_ID, 0);
	MCDI_SET_DWORD(inbuf, INIT_RXQ_IN_PORT_ID, nic_data->vport_id);

	dma_addr = rx_queue->rxd.buf.dma_addr;

	netif_dbg(efx, hw, efx->net_dev, "pushing RXQ %d. %zu entries (%llx)\n",
		  efx_rx_queue_index(rx_queue), entries, (u64)dma_addr);

	for (i = 0; i < entries; ++i) {
		MCDI_SET_ARRAY_QWORD(inbuf, INIT_RXQ_IN_DMA_ADDR, i, dma_addr);
		dma_addr += EFX_BUF_SIZE;
	}

	inlen = MC_CMD_INIT_RXQ_IN_LEN(entries);

	rc = efx_mcdi_rpc(efx, MC_CMD_INIT_RXQ, inbuf, inlen,
			  NULL, 0, NULL);
	if (rc)
		netdev_WARN(efx->net_dev, "failed to initialise RXQ %d\n",
			    efx_rx_queue_index(rx_queue));
}

static void efx_ef10_rx_fini(struct efx_rx_queue *rx_queue)
{
	MCDI_DECLARE_BUF(inbuf, MC_CMD_FINI_RXQ_IN_LEN);
	MCDI_DECLARE_BUF_ERR(outbuf);
	struct efx_nic *efx = rx_queue->efx;
	size_t outlen;
	int rc;

	MCDI_SET_DWORD(inbuf, FINI_RXQ_IN_INSTANCE,
		       efx_rx_queue_index(rx_queue));

	rc = efx_mcdi_rpc_quiet(efx, MC_CMD_FINI_RXQ, inbuf, sizeof(inbuf),
			  outbuf, sizeof(outbuf), &outlen);

	if (rc && rc != -EALREADY)
		goto fail;

	return;

fail:
	efx_mcdi_display_error(efx, MC_CMD_FINI_RXQ, MC_CMD_FINI_RXQ_IN_LEN,
			       outbuf, outlen, rc);
}

static void efx_ef10_rx_remove(struct efx_rx_queue *rx_queue)
{
	efx_nic_free_buffer(rx_queue->efx, &rx_queue->rxd.buf);
}

/* This creates an entry in the RX descriptor queue */
static inline void
efx_ef10_build_rx_desc(struct efx_rx_queue *rx_queue, unsigned int index)
{
	struct efx_rx_buffer *rx_buf;
	efx_qword_t *rxd;

	rxd = efx_rx_desc(rx_queue, index);
	rx_buf = efx_rx_buffer(rx_queue, index);
	EFX_POPULATE_QWORD_2(*rxd,
			     ESF_DZ_RX_KER_BYTE_CNT, rx_buf->len,
			     ESF_DZ_RX_KER_BUF_ADDR, rx_buf->dma_addr);
}

static void efx_ef10_rx_write(struct efx_rx_queue *rx_queue)
{
	struct efx_nic *efx = rx_queue->efx;
	unsigned int write_count;
	efx_dword_t reg;

	/* Firmware requires that RX_DESC_WPTR be a multiple of 8 */
	write_count = rx_queue->added_count & ~7;
	if (rx_queue->notified_count == write_count)
		return;

	do
		efx_ef10_build_rx_desc(
			rx_queue,
			rx_queue->notified_count & rx_queue->ptr_mask);
	while (++rx_queue->notified_count != write_count);

	wmb();
	EFX_POPULATE_DWORD_1(reg, ERF_DZ_RX_DESC_WPTR,
			     write_count & rx_queue->ptr_mask);
	efx_writed_page(efx, &reg, ER_DZ_RX_DESC_UPD,
			efx_rx_queue_index(rx_queue));
}

static efx_mcdi_async_completer efx_ef10_rx_defer_refill_complete;

static void efx_ef10_rx_defer_refill(struct efx_rx_queue *rx_queue)
{
	struct efx_channel *channel = efx_rx_queue_channel(rx_queue);
	MCDI_DECLARE_BUF(inbuf, MC_CMD_DRIVER_EVENT_IN_LEN);
	efx_qword_t event;

	EFX_POPULATE_QWORD_2(event,
			     ESF_DZ_EV_CODE, EFX_EF10_DRVGEN_EV,
			     ESF_DZ_EV_DATA, EFX_EF10_REFILL);

	MCDI_SET_DWORD(inbuf, DRIVER_EVENT_IN_EVQ, channel->channel);

	/* MCDI_SET_QWORD is not appropriate here since EFX_POPULATE_* has
	 * already swapped the data to little-endian order.
	 */
	memcpy(MCDI_PTR(inbuf, DRIVER_EVENT_IN_DATA), &event.u64[0],
	       sizeof(efx_qword_t));

	efx_mcdi_rpc_async(channel->efx, MC_CMD_DRIVER_EVENT,
			   inbuf, sizeof(inbuf), 0,
			   efx_ef10_rx_defer_refill_complete, 0);
}

static void
efx_ef10_rx_defer_refill_complete(struct efx_nic *efx, unsigned long cookie,
				  int rc, efx_dword_t *outbuf,
				  size_t outlen_actual)
{
	/* nothing to do */
}

static int efx_ef10_ev_probe(struct efx_channel *channel)
{
	return efx_nic_alloc_buffer(channel->efx, &channel->eventq.buf,
				    (channel->eventq_mask + 1) *
				    sizeof(efx_qword_t),
				    GFP_KERNEL);
}

static void efx_ef10_ev_fini(struct efx_channel *channel)
{
	MCDI_DECLARE_BUF(inbuf, MC_CMD_FINI_EVQ_IN_LEN);
	MCDI_DECLARE_BUF_ERR(outbuf);
	struct efx_nic *efx = channel->efx;
	size_t outlen;
	int rc;

	MCDI_SET_DWORD(inbuf, FINI_EVQ_IN_INSTANCE, channel->channel);

	rc = efx_mcdi_rpc_quiet(efx, MC_CMD_FINI_EVQ, inbuf, sizeof(inbuf),
			  outbuf, sizeof(outbuf), &outlen);

	if (rc && rc != -EALREADY)
		goto fail;

	return;

fail:
	efx_mcdi_display_error(efx, MC_CMD_FINI_EVQ, MC_CMD_FINI_EVQ_IN_LEN,
			       outbuf, outlen, rc);
}

static int efx_ef10_ev_init(struct efx_channel *channel)
{
	MCDI_DECLARE_BUF(inbuf,
			 MC_CMD_INIT_EVQ_V2_IN_LEN(EFX_MAX_EVQ_SIZE * 8 /
						   EFX_BUF_SIZE));
	MCDI_DECLARE_BUF(outbuf, MC_CMD_INIT_EVQ_V2_OUT_LEN);
	size_t entries = channel->eventq.buf.len / EFX_BUF_SIZE;
	struct efx_nic *efx = channel->efx;
	struct efx_ef10_nic_data *nic_data;
	size_t inlen, outlen;
	unsigned int enabled, implemented;
	dma_addr_t dma_addr;
	int rc;
	int i;

	nic_data = efx->nic_data;

	/* Fill event queue with all ones (i.e. empty events) */
	memset(channel->eventq.buf.addr, 0xff, channel->eventq.buf.len);

	MCDI_SET_DWORD(inbuf, INIT_EVQ_IN_SIZE, channel->eventq_mask + 1);
	MCDI_SET_DWORD(inbuf, INIT_EVQ_IN_INSTANCE, channel->channel);
	/* INIT_EVQ expects index in vector table, not absolute */
	MCDI_SET_DWORD(inbuf, INIT_EVQ_IN_IRQ_NUM, channel->channel);
	MCDI_SET_DWORD(inbuf, INIT_EVQ_IN_TMR_MODE,
		       MC_CMD_INIT_EVQ_IN_TMR_MODE_DIS);
	MCDI_SET_DWORD(inbuf, INIT_EVQ_IN_TMR_LOAD, 0);
	MCDI_SET_DWORD(inbuf, INIT_EVQ_IN_TMR_RELOAD, 0);
	MCDI_SET_DWORD(inbuf, INIT_EVQ_IN_COUNT_MODE,
		       MC_CMD_INIT_EVQ_IN_COUNT_MODE_DIS);
	MCDI_SET_DWORD(inbuf, INIT_EVQ_IN_COUNT_THRSHLD, 0);

	if (nic_data->datapath_caps2 &
	    1 << MC_CMD_GET_CAPABILITIES_V2_OUT_INIT_EVQ_V2_LBN) {
		/* Use the new generic approach to specifying event queue
		 * configuration, requesting lower latency or higher throughput.
		 * The options that actually get used appear in the output.
		 */
		MCDI_POPULATE_DWORD_2(inbuf, INIT_EVQ_V2_IN_FLAGS,
				      INIT_EVQ_V2_IN_FLAG_INTERRUPTING, 1,
				      INIT_EVQ_V2_IN_FLAG_TYPE,
				      MC_CMD_INIT_EVQ_V2_IN_FLAG_TYPE_AUTO);
	} else {
		bool cut_thru = !(nic_data->datapath_caps &
			1 << MC_CMD_GET_CAPABILITIES_OUT_RX_BATCHING_LBN);

		MCDI_POPULATE_DWORD_4(inbuf, INIT_EVQ_IN_FLAGS,
				      INIT_EVQ_IN_FLAG_INTERRUPTING, 1,
				      INIT_EVQ_IN_FLAG_RX_MERGE, 1,
				      INIT_EVQ_IN_FLAG_TX_MERGE, 1,
				      INIT_EVQ_IN_FLAG_CUT_THRU, cut_thru);
	}

	dma_addr = channel->eventq.buf.dma_addr;
	for (i = 0; i < entries; ++i) {
		MCDI_SET_ARRAY_QWORD(inbuf, INIT_EVQ_IN_DMA_ADDR, i, dma_addr);
		dma_addr += EFX_BUF_SIZE;
	}

	inlen = MC_CMD_INIT_EVQ_IN_LEN(entries);

	rc = efx_mcdi_rpc(efx, MC_CMD_INIT_EVQ, inbuf, inlen,
			  outbuf, sizeof(outbuf), &outlen);

	if (outlen >= MC_CMD_INIT_EVQ_V2_OUT_LEN)
		netif_dbg(efx, drv, efx->net_dev,
			  "Channel %d using event queue flags %08x\n",
			  channel->channel,
			  MCDI_DWORD(outbuf, INIT_EVQ_V2_OUT_FLAGS));

	/* IRQ return is ignored */
	if (channel->channel || rc)
		return rc;

	/* Successfully created event queue on channel 0 */
	rc = efx_mcdi_get_workarounds(efx, &implemented, &enabled);
	if (rc == -ENOSYS) {
		/* GET_WORKAROUNDS was implemented before this workaround,
		 * thus it must be unavailable in this firmware.
		 */
		nic_data->workaround_26807 = false;
		rc = 0;
	} else if (rc) {
		goto fail;
	} else {
		nic_data->workaround_26807 =
			!!(enabled & MC_CMD_GET_WORKAROUNDS_OUT_BUG26807);

		if (implemented & MC_CMD_GET_WORKAROUNDS_OUT_BUG26807 &&
		    !nic_data->workaround_26807) {
			unsigned int flags;

			rc = efx_mcdi_set_workaround(efx,
						     MC_CMD_WORKAROUND_BUG26807,
						     true, &flags);

			if (!rc) {
				if (flags &
				    1 << MC_CMD_WORKAROUND_EXT_OUT_FLR_DONE_LBN) {
					netif_info(efx, drv, efx->net_dev,
						   "other functions on NIC have been reset\n");

					/* With MCFW v4.6.x and earlier, the
					 * boot count will have incremented,
					 * so re-read the warm_boot_count
					 * value now to ensure this function
					 * doesn't think it has changed next
					 * time it checks.
					 */
					rc = efx_ef10_get_warm_boot_count(efx);
					if (rc >= 0) {
						nic_data->warm_boot_count = rc;
						rc = 0;
					}
				}
				nic_data->workaround_26807 = true;
			} else if (rc == -EPERM) {
				rc = 0;
			}
		}
	}

	if (!rc)
		return 0;

fail:
	efx_ef10_ev_fini(channel);
	return rc;
}

static void efx_ef10_ev_remove(struct efx_channel *channel)
{
	efx_nic_free_buffer(channel->efx, &channel->eventq.buf);
}

static void efx_ef10_handle_rx_wrong_queue(struct efx_rx_queue *rx_queue,
					   unsigned int rx_queue_label)
{
	struct efx_nic *efx = rx_queue->efx;

	netif_info(efx, hw, efx->net_dev,
		   "rx event arrived on queue %d labeled as queue %u\n",
		   efx_rx_queue_index(rx_queue), rx_queue_label);

	efx_schedule_reset(efx, RESET_TYPE_DISABLE);
}

static void
efx_ef10_handle_rx_bad_lbits(struct efx_rx_queue *rx_queue,
			     unsigned int actual, unsigned int expected)
{
	unsigned int dropped = (actual - expected) & rx_queue->ptr_mask;
	struct efx_nic *efx = rx_queue->efx;

	netif_info(efx, hw, efx->net_dev,
		   "dropped %d events (index=%d expected=%d)\n",
		   dropped, actual, expected);

	efx_schedule_reset(efx, RESET_TYPE_DISABLE);
}

/* partially received RX was aborted. clean up. */
static void efx_ef10_handle_rx_abort(struct efx_rx_queue *rx_queue)
{
	unsigned int rx_desc_ptr;

	netif_dbg(rx_queue->efx, hw, rx_queue->efx->net_dev,
		  "scattered RX aborted (dropping %u buffers)\n",
		  rx_queue->scatter_n);

	rx_desc_ptr = rx_queue->removed_count & rx_queue->ptr_mask;

	efx_rx_packet(rx_queue, rx_desc_ptr, rx_queue->scatter_n,
		      0, EFX_RX_PKT_DISCARD);

	rx_queue->removed_count += rx_queue->scatter_n;
	rx_queue->scatter_n = 0;
	rx_queue->scatter_len = 0;
	++efx_rx_queue_channel(rx_queue)->n_rx_nodesc_trunc;
}

static u16 efx_ef10_handle_rx_event_errors(struct efx_channel *channel,
					   unsigned int n_packets,
					   unsigned int rx_encap_hdr,
					   unsigned int rx_l3_class,
					   unsigned int rx_l4_class,
					   const efx_qword_t *event)
{
	struct efx_nic *efx = channel->efx;
	bool handled = false;

	if (EFX_QWORD_FIELD(*event, ESF_DZ_RX_ECRC_ERR)) {
		if (!(efx->net_dev->features & NETIF_F_RXALL)) {
			if (!efx->loopback_selftest)
				channel->n_rx_eth_crc_err += n_packets;
			return EFX_RX_PKT_DISCARD;
		}
		handled = true;
	}
	if (EFX_QWORD_FIELD(*event, ESF_DZ_RX_IPCKSUM_ERR)) {
		if (unlikely(rx_encap_hdr != ESE_EZ_ENCAP_HDR_VXLAN &&
			     rx_l3_class != ESE_DZ_L3_CLASS_IP4 &&
			     rx_l3_class != ESE_DZ_L3_CLASS_IP4_FRAG &&
			     rx_l3_class != ESE_DZ_L3_CLASS_IP6 &&
			     rx_l3_class != ESE_DZ_L3_CLASS_IP6_FRAG))
			netdev_WARN(efx->net_dev,
				    "invalid class for RX_IPCKSUM_ERR: event="
				    EFX_QWORD_FMT "\n",
				    EFX_QWORD_VAL(*event));
		if (!efx->loopback_selftest)
			*(rx_encap_hdr ?
			  &channel->n_rx_outer_ip_hdr_chksum_err :
			  &channel->n_rx_ip_hdr_chksum_err) += n_packets;
		return 0;
	}
	if (EFX_QWORD_FIELD(*event, ESF_DZ_RX_TCPUDP_CKSUM_ERR)) {
		if (unlikely(rx_encap_hdr != ESE_EZ_ENCAP_HDR_VXLAN &&
			     ((rx_l3_class != ESE_DZ_L3_CLASS_IP4 &&
			       rx_l3_class != ESE_DZ_L3_CLASS_IP6) ||
			      (rx_l4_class != ESE_FZ_L4_CLASS_TCP &&
			       rx_l4_class != ESE_FZ_L4_CLASS_UDP))))
			netdev_WARN(efx->net_dev,
				    "invalid class for RX_TCPUDP_CKSUM_ERR: event="
				    EFX_QWORD_FMT "\n",
				    EFX_QWORD_VAL(*event));
		if (!efx->loopback_selftest)
			*(rx_encap_hdr ?
			  &channel->n_rx_outer_tcp_udp_chksum_err :
			  &channel->n_rx_tcp_udp_chksum_err) += n_packets;
		return 0;
	}
	if (EFX_QWORD_FIELD(*event, ESF_EZ_RX_IP_INNER_CHKSUM_ERR)) {
		if (unlikely(!rx_encap_hdr))
			netdev_WARN(efx->net_dev,
				    "invalid encapsulation type for RX_IP_INNER_CHKSUM_ERR: event="
				    EFX_QWORD_FMT "\n",
				    EFX_QWORD_VAL(*event));
		else if (unlikely(rx_l3_class != ESE_DZ_L3_CLASS_IP4 &&
				  rx_l3_class != ESE_DZ_L3_CLASS_IP4_FRAG &&
				  rx_l3_class != ESE_DZ_L3_CLASS_IP6 &&
				  rx_l3_class != ESE_DZ_L3_CLASS_IP6_FRAG))
			netdev_WARN(efx->net_dev,
				    "invalid class for RX_IP_INNER_CHKSUM_ERR: event="
				    EFX_QWORD_FMT "\n",
				    EFX_QWORD_VAL(*event));
		if (!efx->loopback_selftest)
			channel->n_rx_inner_ip_hdr_chksum_err += n_packets;
		return 0;
	}
	if (EFX_QWORD_FIELD(*event, ESF_EZ_RX_TCP_UDP_INNER_CHKSUM_ERR)) {
		if (unlikely(!rx_encap_hdr))
			netdev_WARN(efx->net_dev,
				    "invalid encapsulation type for RX_TCP_UDP_INNER_CHKSUM_ERR: event="
				    EFX_QWORD_FMT "\n",
				    EFX_QWORD_VAL(*event));
		else if (unlikely((rx_l3_class != ESE_DZ_L3_CLASS_IP4 &&
				   rx_l3_class != ESE_DZ_L3_CLASS_IP6) ||
				  (rx_l4_class != ESE_FZ_L4_CLASS_TCP &&
				   rx_l4_class != ESE_FZ_L4_CLASS_UDP)))
			netdev_WARN(efx->net_dev,
				    "invalid class for RX_TCP_UDP_INNER_CHKSUM_ERR: event="
				    EFX_QWORD_FMT "\n",
				    EFX_QWORD_VAL(*event));
		if (!efx->loopback_selftest)
			channel->n_rx_inner_tcp_udp_chksum_err += n_packets;
		return 0;
	}

	WARN_ON(!handled); /* No error bits were recognised */
	return 0;
}

static int efx_ef10_handle_rx_event(struct efx_channel *channel,
				    const efx_qword_t *event)
{
	unsigned int rx_bytes, next_ptr_lbits, rx_queue_label;
	unsigned int rx_l3_class, rx_l4_class, rx_encap_hdr;
	unsigned int n_descs, n_packets, i;
	struct efx_nic *efx = channel->efx;
	struct efx_ef10_nic_data *nic_data = efx->nic_data;
	struct efx_rx_queue *rx_queue;
	efx_qword_t errors;
	bool rx_cont;
	u16 flags = 0;

	if (unlikely(READ_ONCE(efx->reset_pending)))
		return 0;

	/* Basic packet information */
	rx_bytes = EFX_QWORD_FIELD(*event, ESF_DZ_RX_BYTES);
	next_ptr_lbits = EFX_QWORD_FIELD(*event, ESF_DZ_RX_DSC_PTR_LBITS);
	rx_queue_label = EFX_QWORD_FIELD(*event, ESF_DZ_RX_QLABEL);
	rx_l3_class = EFX_QWORD_FIELD(*event, ESF_DZ_RX_L3_CLASS);
	rx_l4_class = EFX_QWORD_FIELD(*event, ESF_FZ_RX_L4_CLASS);
	rx_cont = EFX_QWORD_FIELD(*event, ESF_DZ_RX_CONT);
	rx_encap_hdr =
		nic_data->datapath_caps &
			(1 << MC_CMD_GET_CAPABILITIES_OUT_VXLAN_NVGRE_LBN) ?
		EFX_QWORD_FIELD(*event, ESF_EZ_RX_ENCAP_HDR) :
		ESE_EZ_ENCAP_HDR_NONE;

	if (EFX_QWORD_FIELD(*event, ESF_DZ_RX_DROP_EVENT))
		netdev_WARN(efx->net_dev, "saw RX_DROP_EVENT: event="
			    EFX_QWORD_FMT "\n",
			    EFX_QWORD_VAL(*event));

	rx_queue = efx_channel_get_rx_queue(channel);

	if (unlikely(rx_queue_label != efx_rx_queue_index(rx_queue)))
		efx_ef10_handle_rx_wrong_queue(rx_queue, rx_queue_label);

	n_descs = ((next_ptr_lbits - rx_queue->removed_count) &
		   ((1 << ESF_DZ_RX_DSC_PTR_LBITS_WIDTH) - 1));

	if (n_descs != rx_queue->scatter_n + 1) {
		struct efx_ef10_nic_data *nic_data = efx->nic_data;

		/* detect rx abort */
		if (unlikely(n_descs == rx_queue->scatter_n)) {
			if (rx_queue->scatter_n == 0 || rx_bytes != 0)
				netdev_WARN(efx->net_dev,
					    "invalid RX abort: scatter_n=%u event="
					    EFX_QWORD_FMT "\n",
					    rx_queue->scatter_n,
					    EFX_QWORD_VAL(*event));
			efx_ef10_handle_rx_abort(rx_queue);
			return 0;
		}

		/* Check that RX completion merging is valid, i.e.
		 * the current firmware supports it and this is a
		 * non-scattered packet.
		 */
		if (!(nic_data->datapath_caps &
		      (1 << MC_CMD_GET_CAPABILITIES_OUT_RX_BATCHING_LBN)) ||
		    rx_queue->scatter_n != 0 || rx_cont) {
			efx_ef10_handle_rx_bad_lbits(
				rx_queue, next_ptr_lbits,
				(rx_queue->removed_count +
				 rx_queue->scatter_n + 1) &
				((1 << ESF_DZ_RX_DSC_PTR_LBITS_WIDTH) - 1));
			return 0;
		}

		/* Merged completion for multiple non-scattered packets */
		rx_queue->scatter_n = 1;
		rx_queue->scatter_len = 0;
		n_packets = n_descs;
		++channel->n_rx_merge_events;
		channel->n_rx_merge_packets += n_packets;
		flags |= EFX_RX_PKT_PREFIX_LEN;
	} else {
		++rx_queue->scatter_n;
		rx_queue->scatter_len += rx_bytes;
		if (rx_cont)
			return 0;
		n_packets = 1;
	}

	EFX_POPULATE_QWORD_5(errors, ESF_DZ_RX_ECRC_ERR, 1,
				     ESF_DZ_RX_IPCKSUM_ERR, 1,
				     ESF_DZ_RX_TCPUDP_CKSUM_ERR, 1,
				     ESF_EZ_RX_IP_INNER_CHKSUM_ERR, 1,
				     ESF_EZ_RX_TCP_UDP_INNER_CHKSUM_ERR, 1);
	EFX_AND_QWORD(errors, *event, errors);
	if (unlikely(!EFX_QWORD_IS_ZERO(errors))) {
		flags |= efx_ef10_handle_rx_event_errors(channel, n_packets,
							 rx_encap_hdr,
							 rx_l3_class, rx_l4_class,
							 event);
	} else {
		bool tcpudp = rx_l4_class == ESE_FZ_L4_CLASS_TCP ||
			      rx_l4_class == ESE_FZ_L4_CLASS_UDP;

		switch (rx_encap_hdr) {
		case ESE_EZ_ENCAP_HDR_VXLAN: /* VxLAN or GENEVE */
			flags |= EFX_RX_PKT_CSUMMED; /* outer UDP csum */
			if (tcpudp)
				flags |= EFX_RX_PKT_CSUM_LEVEL; /* inner L4 */
			break;
		case ESE_EZ_ENCAP_HDR_GRE:
		case ESE_EZ_ENCAP_HDR_NONE:
			if (tcpudp)
				flags |= EFX_RX_PKT_CSUMMED;
			break;
		default:
			netdev_WARN(efx->net_dev,
				    "unknown encapsulation type: event="
				    EFX_QWORD_FMT "\n",
				    EFX_QWORD_VAL(*event));
		}
	}

	if (rx_l4_class == ESE_FZ_L4_CLASS_TCP)
		flags |= EFX_RX_PKT_TCP;

	channel->irq_mod_score += 2 * n_packets;

	/* Handle received packet(s) */
	for (i = 0; i < n_packets; i++) {
		efx_rx_packet(rx_queue,
			      rx_queue->removed_count & rx_queue->ptr_mask,
			      rx_queue->scatter_n, rx_queue->scatter_len,
			      flags);
		rx_queue->removed_count += rx_queue->scatter_n;
	}

	rx_queue->scatter_n = 0;
	rx_queue->scatter_len = 0;

	return n_packets;
}

static u32 efx_ef10_extract_event_ts(efx_qword_t *event)
{
	u32 tstamp;

	tstamp = EFX_QWORD_FIELD(*event, TX_TIMESTAMP_EVENT_TSTAMP_DATA_HI);
	tstamp <<= 16;
	tstamp |= EFX_QWORD_FIELD(*event, TX_TIMESTAMP_EVENT_TSTAMP_DATA_LO);

	return tstamp;
}

static void
efx_ef10_handle_tx_event(struct efx_channel *channel, efx_qword_t *event)
{
	struct efx_nic *efx = channel->efx;
	struct efx_tx_queue *tx_queue;
	unsigned int tx_ev_desc_ptr;
	unsigned int tx_ev_q_label;
	unsigned int tx_ev_type;
	u64 ts_part;

	if (unlikely(READ_ONCE(efx->reset_pending)))
		return;

	if (unlikely(EFX_QWORD_FIELD(*event, ESF_DZ_TX_DROP_EVENT)))
		return;

	/* Get the transmit queue */
	tx_ev_q_label = EFX_QWORD_FIELD(*event, ESF_DZ_TX_QLABEL);
	tx_queue = efx_channel_get_tx_queue(channel,
					    tx_ev_q_label % EFX_TXQ_TYPES);

	if (!tx_queue->timestamping) {
		/* Transmit completion */
		tx_ev_desc_ptr = EFX_QWORD_FIELD(*event, ESF_DZ_TX_DESCR_INDX);
		efx_xmit_done(tx_queue, tx_ev_desc_ptr & tx_queue->ptr_mask);
		return;
	}

	/* Transmit timestamps are only available for 8XXX series. They result
	 * in three events per packet. These occur in order, and are:
	 *  - the normal completion event
	 *  - the low part of the timestamp
	 *  - the high part of the timestamp
	 *
	 * Each part of the timestamp is itself split across two 16 bit
	 * fields in the event.
	 */
	tx_ev_type = EFX_QWORD_FIELD(*event, ESF_EZ_TX_SOFT1);

	switch (tx_ev_type) {
	case TX_TIMESTAMP_EVENT_TX_EV_COMPLETION:
		/* In case of Queue flush or FLR, we might have received
		 * the previous TX completion event but not the Timestamp
		 * events.
		 */
		if (tx_queue->completed_desc_ptr != tx_queue->ptr_mask)
			efx_xmit_done(tx_queue, tx_queue->completed_desc_ptr);

		tx_ev_desc_ptr = EFX_QWORD_FIELD(*event,
						 ESF_DZ_TX_DESCR_INDX);
		tx_queue->completed_desc_ptr =
					tx_ev_desc_ptr & tx_queue->ptr_mask;
		break;

	case TX_TIMESTAMP_EVENT_TX_EV_TSTAMP_LO:
		ts_part = efx_ef10_extract_event_ts(event);
		tx_queue->completed_timestamp_minor = ts_part;
		break;

	case TX_TIMESTAMP_EVENT_TX_EV_TSTAMP_HI:
		ts_part = efx_ef10_extract_event_ts(event);
		tx_queue->completed_timestamp_major = ts_part;

		efx_xmit_done(tx_queue, tx_queue->completed_desc_ptr);
		tx_queue->completed_desc_ptr = tx_queue->ptr_mask;
		break;

	default:
		netif_err(efx, hw, efx->net_dev,
			  "channel %d unknown tx event type %d (data "
			  EFX_QWORD_FMT ")\n",
			  channel->channel, tx_ev_type,
			  EFX_QWORD_VAL(*event));
		break;
	}
}

static void
efx_ef10_handle_driver_event(struct efx_channel *channel, efx_qword_t *event)
{
	struct efx_nic *efx = channel->efx;
	int subcode;

	subcode = EFX_QWORD_FIELD(*event, ESF_DZ_DRV_SUB_CODE);

	switch (subcode) {
	case ESE_DZ_DRV_TIMER_EV:
	case ESE_DZ_DRV_WAKE_UP_EV:
		break;
	case ESE_DZ_DRV_START_UP_EV:
		/* event queue init complete. ok. */
		break;
	default:
		netif_err(efx, hw, efx->net_dev,
			  "channel %d unknown driver event type %d"
			  " (data " EFX_QWORD_FMT ")\n",
			  channel->channel, subcode,
			  EFX_QWORD_VAL(*event));

	}
}

static void efx_ef10_handle_driver_generated_event(struct efx_channel *channel,
						   efx_qword_t *event)
{
	struct efx_nic *efx = channel->efx;
	u32 subcode;

	subcode = EFX_QWORD_FIELD(*event, EFX_DWORD_0);

	switch (subcode) {
	case EFX_EF10_TEST:
		channel->event_test_cpu = raw_smp_processor_id();
		break;
	case EFX_EF10_REFILL:
		/* The queue must be empty, so we won't receive any rx
		 * events, so efx_process_channel() won't refill the
		 * queue. Refill it here
		 */
		efx_fast_push_rx_descriptors(&channel->rx_queue, true);
		break;
	default:
		netif_err(efx, hw, efx->net_dev,
			  "channel %d unknown driver event type %u"
			  " (data " EFX_QWORD_FMT ")\n",
			  channel->channel, (unsigned) subcode,
			  EFX_QWORD_VAL(*event));
	}
}

static int efx_ef10_ev_process(struct efx_channel *channel, int quota)
{
	struct efx_nic *efx = channel->efx;
	efx_qword_t event, *p_event;
	unsigned int read_ptr;
	int ev_code;
	int spent = 0;

	if (quota <= 0)
		return spent;

	read_ptr = channel->eventq_read_ptr;

	for (;;) {
		p_event = efx_event(channel, read_ptr);
		event = *p_event;

		if (!efx_event_present(&event))
			break;

		EFX_SET_QWORD(*p_event);

		++read_ptr;

		ev_code = EFX_QWORD_FIELD(event, ESF_DZ_EV_CODE);

		netif_vdbg(efx, drv, efx->net_dev,
			   "processing event on %d " EFX_QWORD_FMT "\n",
			   channel->channel, EFX_QWORD_VAL(event));

		switch (ev_code) {
		case ESE_DZ_EV_CODE_MCDI_EV:
			efx_mcdi_process_event(channel, &event);
			break;
		case ESE_DZ_EV_CODE_RX_EV:
			spent += efx_ef10_handle_rx_event(channel, &event);
			if (spent >= quota) {
				/* XXX can we split a merged event to
				 * avoid going over-quota?
				 */
				spent = quota;
				goto out;
			}
			break;
		case ESE_DZ_EV_CODE_TX_EV:
			efx_ef10_handle_tx_event(channel, &event);
			break;
		case ESE_DZ_EV_CODE_DRIVER_EV:
			efx_ef10_handle_driver_event(channel, &event);
			if (++spent == quota)
				goto out;
			break;
		case EFX_EF10_DRVGEN_EV:
			efx_ef10_handle_driver_generated_event(channel, &event);
			break;
		default:
			netif_err(efx, hw, efx->net_dev,
				  "channel %d unknown event type %d"
				  " (data " EFX_QWORD_FMT ")\n",
				  channel->channel, ev_code,
				  EFX_QWORD_VAL(event));
		}
	}

out:
	channel->eventq_read_ptr = read_ptr;
	return spent;
}

static void efx_ef10_ev_read_ack(struct efx_channel *channel)
{
	struct efx_nic *efx = channel->efx;
	efx_dword_t rptr;

	if (EFX_EF10_WORKAROUND_35388(efx)) {
		BUILD_BUG_ON(EFX_MIN_EVQ_SIZE <
			     (1 << ERF_DD_EVQ_IND_RPTR_WIDTH));
		BUILD_BUG_ON(EFX_MAX_EVQ_SIZE >
			     (1 << 2 * ERF_DD_EVQ_IND_RPTR_WIDTH));

		EFX_POPULATE_DWORD_2(rptr, ERF_DD_EVQ_IND_RPTR_FLAGS,
				     EFE_DD_EVQ_IND_RPTR_FLAGS_HIGH,
				     ERF_DD_EVQ_IND_RPTR,
				     (channel->eventq_read_ptr &
				      channel->eventq_mask) >>
				     ERF_DD_EVQ_IND_RPTR_WIDTH);
		efx_writed_page(efx, &rptr, ER_DD_EVQ_INDIRECT,
				channel->channel);
		EFX_POPULATE_DWORD_2(rptr, ERF_DD_EVQ_IND_RPTR_FLAGS,
				     EFE_DD_EVQ_IND_RPTR_FLAGS_LOW,
				     ERF_DD_EVQ_IND_RPTR,
				     channel->eventq_read_ptr &
				     ((1 << ERF_DD_EVQ_IND_RPTR_WIDTH) - 1));
		efx_writed_page(efx, &rptr, ER_DD_EVQ_INDIRECT,
				channel->channel);
	} else {
		EFX_POPULATE_DWORD_1(rptr, ERF_DZ_EVQ_RPTR,
				     channel->eventq_read_ptr &
				     channel->eventq_mask);
		efx_writed_page(efx, &rptr, ER_DZ_EVQ_RPTR, channel->channel);
	}
}

static void efx_ef10_ev_test_generate(struct efx_channel *channel)
{
	MCDI_DECLARE_BUF(inbuf, MC_CMD_DRIVER_EVENT_IN_LEN);
	struct efx_nic *efx = channel->efx;
	efx_qword_t event;
	int rc;

	EFX_POPULATE_QWORD_2(event,
			     ESF_DZ_EV_CODE, EFX_EF10_DRVGEN_EV,
			     ESF_DZ_EV_DATA, EFX_EF10_TEST);

	MCDI_SET_DWORD(inbuf, DRIVER_EVENT_IN_EVQ, channel->channel);

	/* MCDI_SET_QWORD is not appropriate here since EFX_POPULATE_* has
	 * already swapped the data to little-endian order.
	 */
	memcpy(MCDI_PTR(inbuf, DRIVER_EVENT_IN_DATA), &event.u64[0],
	       sizeof(efx_qword_t));

	rc = efx_mcdi_rpc(efx, MC_CMD_DRIVER_EVENT, inbuf, sizeof(inbuf),
			  NULL, 0, NULL);
	if (rc != 0)
		goto fail;

	return;

fail:
	WARN_ON(true);
	netif_err(efx, hw, efx->net_dev, "%s: failed rc=%d\n", __func__, rc);
}

void efx_ef10_handle_drain_event(struct efx_nic *efx)
{
	if (atomic_dec_and_test(&efx->active_queues))
		wake_up(&efx->flush_wq);

	WARN_ON(atomic_read(&efx->active_queues) < 0);
}

static int efx_ef10_fini_dmaq(struct efx_nic *efx)
{
	struct efx_ef10_nic_data *nic_data = efx->nic_data;
	struct efx_channel *channel;
	struct efx_tx_queue *tx_queue;
	struct efx_rx_queue *rx_queue;
	int pending;

	/* If the MC has just rebooted, the TX/RX queues will have already been
	 * torn down, but efx->active_queues needs to be set to zero.
	 */
	if (nic_data->must_realloc_vis) {
		atomic_set(&efx->active_queues, 0);
		return 0;
	}

	/* Do not attempt to write to the NIC during EEH recovery */
	if (efx->state != STATE_RECOVERY) {
		efx_for_each_channel(channel, efx) {
			efx_for_each_channel_rx_queue(rx_queue, channel)
				efx_ef10_rx_fini(rx_queue);
			efx_for_each_channel_tx_queue(tx_queue, channel)
				efx_ef10_tx_fini(tx_queue);
		}

		wait_event_timeout(efx->flush_wq,
				   atomic_read(&efx->active_queues) == 0,
				   msecs_to_jiffies(EFX_MAX_FLUSH_TIME));
		pending = atomic_read(&efx->active_queues);
		if (pending) {
			netif_err(efx, hw, efx->net_dev, "failed to flush %d queues\n",
				  pending);
			return -ETIMEDOUT;
		}
	}

	return 0;
}

static void efx_ef10_prepare_flr(struct efx_nic *efx)
{
	atomic_set(&efx->active_queues, 0);
}

/* Decide whether a filter should be exclusive or else should allow
 * delivery to additional recipients.  Currently we decide that
 * filters for specific local unicast MAC and IP addresses are
 * exclusive.
 */
static bool efx_ef10_filter_is_exclusive(const struct efx_filter_spec *spec)
{
	if (spec->match_flags & EFX_FILTER_MATCH_LOC_MAC &&
	    !is_multicast_ether_addr(spec->loc_mac))
		return true;

	if ((spec->match_flags &
	     (EFX_FILTER_MATCH_ETHER_TYPE | EFX_FILTER_MATCH_LOC_HOST)) ==
	    (EFX_FILTER_MATCH_ETHER_TYPE | EFX_FILTER_MATCH_LOC_HOST)) {
		if (spec->ether_type == htons(ETH_P_IP) &&
		    !ipv4_is_multicast(spec->loc_host[0]))
			return true;
		if (spec->ether_type == htons(ETH_P_IPV6) &&
		    ((const u8 *)spec->loc_host)[0] != 0xff)
			return true;
	}

	return false;
}

static struct efx_filter_spec *
efx_ef10_filter_entry_spec(const struct efx_ef10_filter_table *table,
			   unsigned int filter_idx)
{
	return (struct efx_filter_spec *)(table->entry[filter_idx].spec &
					  ~EFX_EF10_FILTER_FLAGS);
}

static unsigned int
efx_ef10_filter_entry_flags(const struct efx_ef10_filter_table *table,
			   unsigned int filter_idx)
{
	return table->entry[filter_idx].spec & EFX_EF10_FILTER_FLAGS;
}

static void
efx_ef10_filter_set_entry(struct efx_ef10_filter_table *table,
			  unsigned int filter_idx,
			  const struct efx_filter_spec *spec,
			  unsigned int flags)
{
	table->entry[filter_idx].spec =	(unsigned long)spec | flags;
}

static void
efx_ef10_filter_push_prep_set_match_fields(struct efx_nic *efx,
					   const struct efx_filter_spec *spec,
					   efx_dword_t *inbuf)
{
	enum efx_encap_type encap_type = efx_filter_get_encap_type(spec);
	u32 match_fields = 0, uc_match, mc_match;

	MCDI_SET_DWORD(inbuf, FILTER_OP_IN_OP,
		       efx_ef10_filter_is_exclusive(spec) ?
		       MC_CMD_FILTER_OP_IN_OP_INSERT :
		       MC_CMD_FILTER_OP_IN_OP_SUBSCRIBE);

	/* Convert match flags and values.  Unlike almost
	 * everything else in MCDI, these fields are in
	 * network byte order.
	 */
#define COPY_VALUE(value, mcdi_field)					     \
	do {							     \
		match_fields |=					     \
			1 << MC_CMD_FILTER_OP_IN_MATCH_ ##	     \
			mcdi_field ## _LBN;			     \
		BUILD_BUG_ON(					     \
			MC_CMD_FILTER_OP_IN_ ## mcdi_field ## _LEN < \
			sizeof(value));				     \
		memcpy(MCDI_PTR(inbuf, FILTER_OP_IN_ ##	mcdi_field), \
		       &value, sizeof(value));			     \
	} while (0)
#define COPY_FIELD(gen_flag, gen_field, mcdi_field)			     \
	if (spec->match_flags & EFX_FILTER_MATCH_ ## gen_flag) {     \
		COPY_VALUE(spec->gen_field, mcdi_field);	     \
	}
	/* Handle encap filters first.  They will always be mismatch
	 * (unknown UC or MC) filters
	 */
	if (encap_type) {
		/* ether_type and outer_ip_proto need to be variables
		 * because COPY_VALUE wants to memcpy them
		 */
		__be16 ether_type =
			htons(encap_type & EFX_ENCAP_FLAG_IPV6 ?
			      ETH_P_IPV6 : ETH_P_IP);
		u8 vni_type = MC_CMD_FILTER_OP_EXT_IN_VNI_TYPE_GENEVE;
		u8 outer_ip_proto;

		switch (encap_type & EFX_ENCAP_TYPES_MASK) {
		case EFX_ENCAP_TYPE_VXLAN:
			vni_type = MC_CMD_FILTER_OP_EXT_IN_VNI_TYPE_VXLAN;
			/* fallthrough */
		case EFX_ENCAP_TYPE_GENEVE:
			COPY_VALUE(ether_type, ETHER_TYPE);
			outer_ip_proto = IPPROTO_UDP;
			COPY_VALUE(outer_ip_proto, IP_PROTO);
			/* We always need to set the type field, even
			 * though we're not matching on the TNI.
			 */
			MCDI_POPULATE_DWORD_1(inbuf,
				FILTER_OP_EXT_IN_VNI_OR_VSID,
				FILTER_OP_EXT_IN_VNI_TYPE,
				vni_type);
			break;
		case EFX_ENCAP_TYPE_NVGRE:
			COPY_VALUE(ether_type, ETHER_TYPE);
			outer_ip_proto = IPPROTO_GRE;
			COPY_VALUE(outer_ip_proto, IP_PROTO);
			break;
		default:
			WARN_ON(1);
		}

		uc_match = MC_CMD_FILTER_OP_EXT_IN_MATCH_IFRM_UNKNOWN_UCAST_DST_LBN;
		mc_match = MC_CMD_FILTER_OP_EXT_IN_MATCH_IFRM_UNKNOWN_MCAST_DST_LBN;
	} else {
		uc_match = MC_CMD_FILTER_OP_EXT_IN_MATCH_UNKNOWN_UCAST_DST_LBN;
		mc_match = MC_CMD_FILTER_OP_EXT_IN_MATCH_UNKNOWN_MCAST_DST_LBN;
	}

	if (spec->match_flags & EFX_FILTER_MATCH_LOC_MAC_IG)
		match_fields |=
			is_multicast_ether_addr(spec->loc_mac) ?
			1 << mc_match :
			1 << uc_match;
	COPY_FIELD(REM_HOST, rem_host, SRC_IP);
	COPY_FIELD(LOC_HOST, loc_host, DST_IP);
	COPY_FIELD(REM_MAC, rem_mac, SRC_MAC);
	COPY_FIELD(REM_PORT, rem_port, SRC_PORT);
	COPY_FIELD(LOC_MAC, loc_mac, DST_MAC);
	COPY_FIELD(LOC_PORT, loc_port, DST_PORT);
	COPY_FIELD(ETHER_TYPE, ether_type, ETHER_TYPE);
	COPY_FIELD(INNER_VID, inner_vid, INNER_VLAN);
	COPY_FIELD(OUTER_VID, outer_vid, OUTER_VLAN);
	COPY_FIELD(IP_PROTO, ip_proto, IP_PROTO);
#undef COPY_FIELD
#undef COPY_VALUE
	MCDI_SET_DWORD(inbuf, FILTER_OP_IN_MATCH_FIELDS,
		       match_fields);
}

static void efx_ef10_filter_push_prep(struct efx_nic *efx,
				      const struct efx_filter_spec *spec,
				      efx_dword_t *inbuf, u64 handle,
				      struct efx_rss_context *ctx,
				      bool replacing)
{
	struct efx_ef10_nic_data *nic_data = efx->nic_data;
	u32 flags = spec->flags;

	memset(inbuf, 0, MC_CMD_FILTER_OP_EXT_IN_LEN);

	/* If RSS filter, caller better have given us an RSS context */
	if (flags & EFX_FILTER_FLAG_RX_RSS) {
		/* We don't have the ability to return an error, so we'll just
		 * log a warning and disable RSS for the filter.
		 */
		if (WARN_ON_ONCE(!ctx))
			flags &= ~EFX_FILTER_FLAG_RX_RSS;
		else if (WARN_ON_ONCE(ctx->context_id == EFX_EF10_RSS_CONTEXT_INVALID))
			flags &= ~EFX_FILTER_FLAG_RX_RSS;
	}

	if (replacing) {
		MCDI_SET_DWORD(inbuf, FILTER_OP_IN_OP,
			       MC_CMD_FILTER_OP_IN_OP_REPLACE);
		MCDI_SET_QWORD(inbuf, FILTER_OP_IN_HANDLE, handle);
	} else {
		efx_ef10_filter_push_prep_set_match_fields(efx, spec, inbuf);
	}

	MCDI_SET_DWORD(inbuf, FILTER_OP_IN_PORT_ID, nic_data->vport_id);
	MCDI_SET_DWORD(inbuf, FILTER_OP_IN_RX_DEST,
		       spec->dmaq_id == EFX_FILTER_RX_DMAQ_ID_DROP ?
		       MC_CMD_FILTER_OP_IN_RX_DEST_DROP :
		       MC_CMD_FILTER_OP_IN_RX_DEST_HOST);
	MCDI_SET_DWORD(inbuf, FILTER_OP_IN_TX_DOMAIN, 0);
	MCDI_SET_DWORD(inbuf, FILTER_OP_IN_TX_DEST,
		       MC_CMD_FILTER_OP_IN_TX_DEST_DEFAULT);
	MCDI_SET_DWORD(inbuf, FILTER_OP_IN_RX_QUEUE,
		       spec->dmaq_id == EFX_FILTER_RX_DMAQ_ID_DROP ?
		       0 : spec->dmaq_id);
	MCDI_SET_DWORD(inbuf, FILTER_OP_IN_RX_MODE,
		       (flags & EFX_FILTER_FLAG_RX_RSS) ?
		       MC_CMD_FILTER_OP_IN_RX_MODE_RSS :
		       MC_CMD_FILTER_OP_IN_RX_MODE_SIMPLE);
	if (flags & EFX_FILTER_FLAG_RX_RSS)
		MCDI_SET_DWORD(inbuf, FILTER_OP_IN_RX_CONTEXT, ctx->context_id);
}

static int efx_ef10_filter_push(struct efx_nic *efx,
				const struct efx_filter_spec *spec, u64 *handle,
				struct efx_rss_context *ctx, bool replacing)
{
	MCDI_DECLARE_BUF(inbuf, MC_CMD_FILTER_OP_EXT_IN_LEN);
	MCDI_DECLARE_BUF(outbuf, MC_CMD_FILTER_OP_EXT_OUT_LEN);
	int rc;

	efx_ef10_filter_push_prep(efx, spec, inbuf, *handle, ctx, replacing);
	rc = efx_mcdi_rpc(efx, MC_CMD_FILTER_OP, inbuf, sizeof(inbuf),
			  outbuf, sizeof(outbuf), NULL);
	if (rc == 0)
		*handle = MCDI_QWORD(outbuf, FILTER_OP_OUT_HANDLE);
	if (rc == -ENOSPC)
		rc = -EBUSY; /* to match efx_farch_filter_insert() */
	return rc;
}

static u32 efx_ef10_filter_mcdi_flags_from_spec(const struct efx_filter_spec *spec)
{
	enum efx_encap_type encap_type = efx_filter_get_encap_type(spec);
	unsigned int match_flags = spec->match_flags;
	unsigned int uc_match, mc_match;
	u32 mcdi_flags = 0;

#define MAP_FILTER_TO_MCDI_FLAG(gen_flag, mcdi_field, encap) {		\
		unsigned int  old_match_flags = match_flags;		\
		match_flags &= ~EFX_FILTER_MATCH_ ## gen_flag;		\
		if (match_flags != old_match_flags)			\
			mcdi_flags |=					\
				(1 << ((encap) ?			\
				       MC_CMD_FILTER_OP_EXT_IN_MATCH_IFRM_ ## \
				       mcdi_field ## _LBN :		\
				       MC_CMD_FILTER_OP_EXT_IN_MATCH_ ##\
				       mcdi_field ## _LBN));		\
	}
	/* inner or outer based on encap type */
	MAP_FILTER_TO_MCDI_FLAG(REM_HOST, SRC_IP, encap_type);
	MAP_FILTER_TO_MCDI_FLAG(LOC_HOST, DST_IP, encap_type);
	MAP_FILTER_TO_MCDI_FLAG(REM_MAC, SRC_MAC, encap_type);
	MAP_FILTER_TO_MCDI_FLAG(REM_PORT, SRC_PORT, encap_type);
	MAP_FILTER_TO_MCDI_FLAG(LOC_MAC, DST_MAC, encap_type);
	MAP_FILTER_TO_MCDI_FLAG(LOC_PORT, DST_PORT, encap_type);
	MAP_FILTER_TO_MCDI_FLAG(ETHER_TYPE, ETHER_TYPE, encap_type);
	MAP_FILTER_TO_MCDI_FLAG(IP_PROTO, IP_PROTO, encap_type);
	/* always outer */
	MAP_FILTER_TO_MCDI_FLAG(INNER_VID, INNER_VLAN, false);
	MAP_FILTER_TO_MCDI_FLAG(OUTER_VID, OUTER_VLAN, false);
#undef MAP_FILTER_TO_MCDI_FLAG

	/* special handling for encap type, and mismatch */
	if (encap_type) {
		match_flags &= ~EFX_FILTER_MATCH_ENCAP_TYPE;
		mcdi_flags |=
			(1 << MC_CMD_FILTER_OP_EXT_IN_MATCH_ETHER_TYPE_LBN);
		mcdi_flags |= (1 << MC_CMD_FILTER_OP_EXT_IN_MATCH_IP_PROTO_LBN);

		uc_match = MC_CMD_FILTER_OP_EXT_IN_MATCH_IFRM_UNKNOWN_UCAST_DST_LBN;
		mc_match = MC_CMD_FILTER_OP_EXT_IN_MATCH_IFRM_UNKNOWN_MCAST_DST_LBN;
	} else {
		uc_match = MC_CMD_FILTER_OP_EXT_IN_MATCH_UNKNOWN_UCAST_DST_LBN;
		mc_match = MC_CMD_FILTER_OP_EXT_IN_MATCH_UNKNOWN_MCAST_DST_LBN;
	}

	if (match_flags & EFX_FILTER_MATCH_LOC_MAC_IG) {
		match_flags &= ~EFX_FILTER_MATCH_LOC_MAC_IG;
		mcdi_flags |=
			is_multicast_ether_addr(spec->loc_mac) ?
			1 << mc_match :
			1 << uc_match;
	}

	/* Did we map them all? */
	WARN_ON_ONCE(match_flags);

	return mcdi_flags;
}

static int efx_ef10_filter_pri(struct efx_ef10_filter_table *table,
			       const struct efx_filter_spec *spec)
{
	u32 mcdi_flags = efx_ef10_filter_mcdi_flags_from_spec(spec);
	unsigned int match_pri;

	for (match_pri = 0;
	     match_pri < table->rx_match_count;
	     match_pri++)
		if (table->rx_match_mcdi_flags[match_pri] == mcdi_flags)
			return match_pri;

	return -EPROTONOSUPPORT;
}

static s32 efx_ef10_filter_insert_locked(struct efx_nic *efx,
					 struct efx_filter_spec *spec,
					 bool replace_equal)
{
	DECLARE_BITMAP(mc_rem_map, EFX_EF10_FILTER_SEARCH_LIMIT);
	struct efx_ef10_nic_data *nic_data = efx->nic_data;
	struct efx_ef10_filter_table *table;
	struct efx_filter_spec *saved_spec;
	struct efx_rss_context *ctx = NULL;
	unsigned int match_pri, hash;
	unsigned int priv_flags;
	bool rss_locked = false;
	bool replacing = false;
	unsigned int depth, i;
	int ins_index = -1;
	DEFINE_WAIT(wait);
	bool is_mc_recip;
	s32 rc;

	WARN_ON(!rwsem_is_locked(&efx->filter_sem));
	table = efx->filter_state;
	down_write(&table->lock);

	/* For now, only support RX filters */
	if ((spec->flags & (EFX_FILTER_FLAG_RX | EFX_FILTER_FLAG_TX)) !=
	    EFX_FILTER_FLAG_RX) {
		rc = -EINVAL;
		goto out_unlock;
	}

	rc = efx_ef10_filter_pri(table, spec);
	if (rc < 0)
		goto out_unlock;
	match_pri = rc;

	hash = efx_filter_spec_hash(spec);
	is_mc_recip = efx_filter_is_mc_recipient(spec);
	if (is_mc_recip)
		bitmap_zero(mc_rem_map, EFX_EF10_FILTER_SEARCH_LIMIT);

	if (spec->flags & EFX_FILTER_FLAG_RX_RSS) {
		mutex_lock(&efx->rss_lock);
		rss_locked = true;
		if (spec->rss_context)
			ctx = efx_find_rss_context_entry(efx, spec->rss_context);
		else
			ctx = &efx->rss_context;
		if (!ctx) {
			rc = -ENOENT;
			goto out_unlock;
		}
		if (ctx->context_id == EFX_EF10_RSS_CONTEXT_INVALID) {
			rc = -EOPNOTSUPP;
			goto out_unlock;
		}
	}

	/* Find any existing filters with the same match tuple or
	 * else a free slot to insert at.
	 */
	for (depth = 1; depth < EFX_EF10_FILTER_SEARCH_LIMIT; depth++) {
		i = (hash + depth) & (HUNT_FILTER_TBL_ROWS - 1);
		saved_spec = efx_ef10_filter_entry_spec(table, i);

		if (!saved_spec) {
			if (ins_index < 0)
				ins_index = i;
		} else if (efx_filter_spec_equal(spec, saved_spec)) {
			if (spec->priority < saved_spec->priority &&
			    spec->priority != EFX_FILTER_PRI_AUTO) {
				rc = -EPERM;
				goto out_unlock;
			}
			if (!is_mc_recip) {
				/* This is the only one */
				if (spec->priority ==
				    saved_spec->priority &&
				    !replace_equal) {
					rc = -EEXIST;
					goto out_unlock;
				}
				ins_index = i;
				break;
			} else if (spec->priority >
				   saved_spec->priority ||
				   (spec->priority ==
				    saved_spec->priority &&
				    replace_equal)) {
				if (ins_index < 0)
					ins_index = i;
				else
					__set_bit(depth, mc_rem_map);
			}
		}
	}

	/* Once we reach the maximum search depth, use the first suitable
	 * slot, or return -EBUSY if there was none
	 */
	if (ins_index < 0) {
		rc = -EBUSY;
		goto out_unlock;
	}

	/* Create a software table entry if necessary. */
	saved_spec = efx_ef10_filter_entry_spec(table, ins_index);
	if (saved_spec) {
		if (spec->priority == EFX_FILTER_PRI_AUTO &&
		    saved_spec->priority >= EFX_FILTER_PRI_AUTO) {
			/* Just make sure it won't be removed */
			if (saved_spec->priority > EFX_FILTER_PRI_AUTO)
				saved_spec->flags |= EFX_FILTER_FLAG_RX_OVER_AUTO;
			table->entry[ins_index].spec &=
				~EFX_EF10_FILTER_FLAG_AUTO_OLD;
			rc = ins_index;
			goto out_unlock;
		}
		replacing = true;
		priv_flags = efx_ef10_filter_entry_flags(table, ins_index);
	} else {
		saved_spec = kmalloc(sizeof(*spec), GFP_ATOMIC);
		if (!saved_spec) {
			rc = -ENOMEM;
			goto out_unlock;
		}
		*saved_spec = *spec;
		priv_flags = 0;
	}
	efx_ef10_filter_set_entry(table, ins_index, saved_spec, priv_flags);

	/* Actually insert the filter on the HW */
	rc = efx_ef10_filter_push(efx, spec, &table->entry[ins_index].handle,
				  ctx, replacing);

	if (rc == -EINVAL && nic_data->must_realloc_vis)
		/* The MC rebooted under us, causing it to reject our filter
		 * insertion as pointing to an invalid VI (spec->dmaq_id).
		 */
		rc = -EAGAIN;

	/* Finalise the software table entry */
	if (rc == 0) {
		if (replacing) {
			/* Update the fields that may differ */
			if (saved_spec->priority == EFX_FILTER_PRI_AUTO)
				saved_spec->flags |=
					EFX_FILTER_FLAG_RX_OVER_AUTO;
			saved_spec->priority = spec->priority;
			saved_spec->flags &= EFX_FILTER_FLAG_RX_OVER_AUTO;
			saved_spec->flags |= spec->flags;
			saved_spec->rss_context = spec->rss_context;
			saved_spec->dmaq_id = spec->dmaq_id;
		}
	} else if (!replacing) {
		kfree(saved_spec);
		saved_spec = NULL;
	} else {
		/* We failed to replace, so the old filter is still present.
		 * Roll back the software table to reflect this.  In fact the
		 * efx_ef10_filter_set_entry() call below will do the right
		 * thing, so nothing extra is needed here.
		 */
	}
	efx_ef10_filter_set_entry(table, ins_index, saved_spec, priv_flags);

	/* Remove and finalise entries for lower-priority multicast
	 * recipients
	 */
	if (is_mc_recip) {
		MCDI_DECLARE_BUF(inbuf, MC_CMD_FILTER_OP_EXT_IN_LEN);
		unsigned int depth, i;

		memset(inbuf, 0, sizeof(inbuf));

		for (depth = 0; depth < EFX_EF10_FILTER_SEARCH_LIMIT; depth++) {
			if (!test_bit(depth, mc_rem_map))
				continue;

			i = (hash + depth) & (HUNT_FILTER_TBL_ROWS - 1);
			saved_spec = efx_ef10_filter_entry_spec(table, i);
			priv_flags = efx_ef10_filter_entry_flags(table, i);

			if (rc == 0) {
				MCDI_SET_DWORD(inbuf, FILTER_OP_IN_OP,
					       MC_CMD_FILTER_OP_IN_OP_UNSUBSCRIBE);
				MCDI_SET_QWORD(inbuf, FILTER_OP_IN_HANDLE,
					       table->entry[i].handle);
				rc = efx_mcdi_rpc(efx, MC_CMD_FILTER_OP,
						  inbuf, sizeof(inbuf),
						  NULL, 0, NULL);
			}

			if (rc == 0) {
				kfree(saved_spec);
				saved_spec = NULL;
				priv_flags = 0;
			}
			efx_ef10_filter_set_entry(table, i, saved_spec,
						  priv_flags);
		}
	}

	/* If successful, return the inserted filter ID */
	if (rc == 0)
		rc = efx_ef10_make_filter_id(match_pri, ins_index);

out_unlock:
	if (rss_locked)
		mutex_unlock(&efx->rss_lock);
	up_write(&table->lock);
	return rc;
}

static s32 efx_ef10_filter_insert(struct efx_nic *efx,
				  struct efx_filter_spec *spec,
				  bool replace_equal)
{
	s32 ret;

	down_read(&efx->filter_sem);
	ret = efx_ef10_filter_insert_locked(efx, spec, replace_equal);
	up_read(&efx->filter_sem);

	return ret;
}

static void efx_ef10_filter_update_rx_scatter(struct efx_nic *efx)
{
	/* no need to do anything here on EF10 */
}

/* Remove a filter.
 * If !by_index, remove by ID
 * If by_index, remove by index
 * Filter ID may come from userland and must be range-checked.
 * Caller must hold efx->filter_sem for read, and efx->filter_state->lock
 * for write.
 */
static int efx_ef10_filter_remove_internal(struct efx_nic *efx,
					   unsigned int priority_mask,
					   u32 filter_id, bool by_index)
{
	unsigned int filter_idx = efx_ef10_filter_get_unsafe_id(filter_id);
	struct efx_ef10_filter_table *table = efx->filter_state;
	MCDI_DECLARE_BUF(inbuf,
			 MC_CMD_FILTER_OP_IN_HANDLE_OFST +
			 MC_CMD_FILTER_OP_IN_HANDLE_LEN);
	struct efx_filter_spec *spec;
	DEFINE_WAIT(wait);
	int rc;

	spec = efx_ef10_filter_entry_spec(table, filter_idx);
	if (!spec ||
	    (!by_index &&
	     efx_ef10_filter_pri(table, spec) !=
	     efx_ef10_filter_get_unsafe_pri(filter_id)))
		return -ENOENT;

	if (spec->flags & EFX_FILTER_FLAG_RX_OVER_AUTO &&
	    priority_mask == (1U << EFX_FILTER_PRI_AUTO)) {
		/* Just remove flags */
		spec->flags &= ~EFX_FILTER_FLAG_RX_OVER_AUTO;
		table->entry[filter_idx].spec &= ~EFX_EF10_FILTER_FLAG_AUTO_OLD;
		return 0;
	}

	if (!(priority_mask & (1U << spec->priority)))
		return -ENOENT;

	if (spec->flags & EFX_FILTER_FLAG_RX_OVER_AUTO) {
		/* Reset to an automatic filter */

		struct efx_filter_spec new_spec = *spec;

		new_spec.priority = EFX_FILTER_PRI_AUTO;
		new_spec.flags = (EFX_FILTER_FLAG_RX |
				  (efx_rss_active(&efx->rss_context) ?
				   EFX_FILTER_FLAG_RX_RSS : 0));
		new_spec.dmaq_id = 0;
		new_spec.rss_context = 0;
		rc = efx_ef10_filter_push(efx, &new_spec,
					  &table->entry[filter_idx].handle,
					  &efx->rss_context,
					  true);

		if (rc == 0)
			*spec = new_spec;
	} else {
		/* Really remove the filter */

		MCDI_SET_DWORD(inbuf, FILTER_OP_IN_OP,
			       efx_ef10_filter_is_exclusive(spec) ?
			       MC_CMD_FILTER_OP_IN_OP_REMOVE :
			       MC_CMD_FILTER_OP_IN_OP_UNSUBSCRIBE);
		MCDI_SET_QWORD(inbuf, FILTER_OP_IN_HANDLE,
			       table->entry[filter_idx].handle);
		rc = efx_mcdi_rpc_quiet(efx, MC_CMD_FILTER_OP,
					inbuf, sizeof(inbuf), NULL, 0, NULL);

		if ((rc == 0) || (rc == -ENOENT)) {
			/* Filter removed OK or didn't actually exist */
			kfree(spec);
			efx_ef10_filter_set_entry(table, filter_idx, NULL, 0);
		} else {
			efx_mcdi_display_error(efx, MC_CMD_FILTER_OP,
					       MC_CMD_FILTER_OP_EXT_IN_LEN,
					       NULL, 0, rc);
		}
	}

	return rc;
}

static int efx_ef10_filter_remove_safe(struct efx_nic *efx,
				       enum efx_filter_priority priority,
				       u32 filter_id)
{
	struct efx_ef10_filter_table *table;
	int rc;

	down_read(&efx->filter_sem);
	table = efx->filter_state;
	down_write(&table->lock);
	rc = efx_ef10_filter_remove_internal(efx, 1U << priority, filter_id,
					     false);
	up_write(&table->lock);
	up_read(&efx->filter_sem);
	return rc;
}

/* Caller must hold efx->filter_sem for read */
static void efx_ef10_filter_remove_unsafe(struct efx_nic *efx,
					  enum efx_filter_priority priority,
					  u32 filter_id)
{
	struct efx_ef10_filter_table *table = efx->filter_state;

	if (filter_id == EFX_EF10_FILTER_ID_INVALID)
		return;

	down_write(&table->lock);
	efx_ef10_filter_remove_internal(efx, 1U << priority, filter_id,
					true);
	up_write(&table->lock);
}

static int efx_ef10_filter_get_safe(struct efx_nic *efx,
				    enum efx_filter_priority priority,
				    u32 filter_id, struct efx_filter_spec *spec)
{
	unsigned int filter_idx = efx_ef10_filter_get_unsafe_id(filter_id);
	const struct efx_filter_spec *saved_spec;
	struct efx_ef10_filter_table *table;
	int rc;

	down_read(&efx->filter_sem);
	table = efx->filter_state;
	down_read(&table->lock);
	saved_spec = efx_ef10_filter_entry_spec(table, filter_idx);
	if (saved_spec && saved_spec->priority == priority &&
	    efx_ef10_filter_pri(table, saved_spec) ==
	    efx_ef10_filter_get_unsafe_pri(filter_id)) {
		*spec = *saved_spec;
		rc = 0;
	} else {
		rc = -ENOENT;
	}
	up_read(&table->lock);
	up_read(&efx->filter_sem);
	return rc;
}

static int efx_ef10_filter_clear_rx(struct efx_nic *efx,
				    enum efx_filter_priority priority)
{
	struct efx_ef10_filter_table *table;
	unsigned int priority_mask;
	unsigned int i;
	int rc;

	priority_mask = (((1U << (priority + 1)) - 1) &
			 ~(1U << EFX_FILTER_PRI_AUTO));

	down_read(&efx->filter_sem);
	table = efx->filter_state;
	down_write(&table->lock);
	for (i = 0; i < HUNT_FILTER_TBL_ROWS; i++) {
		rc = efx_ef10_filter_remove_internal(efx, priority_mask,
						     i, true);
		if (rc && rc != -ENOENT)
			break;
		rc = 0;
	}

	up_write(&table->lock);
	up_read(&efx->filter_sem);
	return rc;
}

static u32 efx_ef10_filter_count_rx_used(struct efx_nic *efx,
					 enum efx_filter_priority priority)
{
	struct efx_ef10_filter_table *table;
	unsigned int filter_idx;
	s32 count = 0;

	down_read(&efx->filter_sem);
	table = efx->filter_state;
	down_read(&table->lock);
	for (filter_idx = 0; filter_idx < HUNT_FILTER_TBL_ROWS; filter_idx++) {
		if (table->entry[filter_idx].spec &&
		    efx_ef10_filter_entry_spec(table, filter_idx)->priority ==
		    priority)
			++count;
	}
	up_read(&table->lock);
	up_read(&efx->filter_sem);
	return count;
}

static u32 efx_ef10_filter_get_rx_id_limit(struct efx_nic *efx)
{
	struct efx_ef10_filter_table *table = efx->filter_state;

	return table->rx_match_count * HUNT_FILTER_TBL_ROWS * 2;
}

static s32 efx_ef10_filter_get_rx_ids(struct efx_nic *efx,
				      enum efx_filter_priority priority,
				      u32 *buf, u32 size)
{
	struct efx_ef10_filter_table *table;
	struct efx_filter_spec *spec;
	unsigned int filter_idx;
	s32 count = 0;

	down_read(&efx->filter_sem);
	table = efx->filter_state;
	down_read(&table->lock);

	for (filter_idx = 0; filter_idx < HUNT_FILTER_TBL_ROWS; filter_idx++) {
		spec = efx_ef10_filter_entry_spec(table, filter_idx);
		if (spec && spec->priority == priority) {
			if (count == size) {
				count = -EMSGSIZE;
				break;
			}
			buf[count++] =
				efx_ef10_make_filter_id(
					efx_ef10_filter_pri(table, spec),
					filter_idx);
		}
	}
	up_read(&table->lock);
	up_read(&efx->filter_sem);
	return count;
}

#ifdef CONFIG_RFS_ACCEL

static bool efx_ef10_filter_rfs_expire_one(struct efx_nic *efx, u32 flow_id,
					   unsigned int filter_idx)
{
	struct efx_filter_spec *spec, saved_spec;
	struct efx_ef10_filter_table *table;
	struct efx_arfs_rule *rule = NULL;
	bool ret = true, force = false;
	u16 arfs_id;

	down_read(&efx->filter_sem);
	table = efx->filter_state;
	down_write(&table->lock);
	spec = efx_ef10_filter_entry_spec(table, filter_idx);

	if (!spec || spec->priority != EFX_FILTER_PRI_HINT)
		goto out_unlock;

	spin_lock_bh(&efx->rps_hash_lock);
	if (!efx->rps_hash_table) {
		/* In the absence of the table, we always return 0 to ARFS. */
		arfs_id = 0;
	} else {
		rule = efx_rps_hash_find(efx, spec);
		if (!rule)
			/* ARFS table doesn't know of this filter, so remove it */
			goto expire;
		arfs_id = rule->arfs_id;
		ret = efx_rps_check_rule(rule, filter_idx, &force);
		if (force)
			goto expire;
		if (!ret) {
			spin_unlock_bh(&efx->rps_hash_lock);
			goto out_unlock;
		}
	}
	if (!rps_may_expire_flow(efx->net_dev, spec->dmaq_id, flow_id, arfs_id))
		ret = false;
	else if (rule)
		rule->filter_id = EFX_ARFS_FILTER_ID_REMOVING;
expire:
	saved_spec = *spec; /* remove operation will kfree spec */
	spin_unlock_bh(&efx->rps_hash_lock);
	/* At this point (since we dropped the lock), another thread might queue
	 * up a fresh insertion request (but the actual insertion will be held
	 * up by our possession of the filter table lock).  In that case, it
	 * will set rule->filter_id to EFX_ARFS_FILTER_ID_PENDING, meaning that
	 * the rule is not removed by efx_rps_hash_del() below.
	 */
	if (ret)
		ret = efx_ef10_filter_remove_internal(efx, 1U << spec->priority,
						      filter_idx, true) == 0;
	/* While we can't safely dereference rule (we dropped the lock), we can
	 * still test it for NULL.
	 */
	if (ret && rule) {
		/* Expiring, so remove entry from ARFS table */
		spin_lock_bh(&efx->rps_hash_lock);
		efx_rps_hash_del(efx, &saved_spec);
		spin_unlock_bh(&efx->rps_hash_lock);
	}
out_unlock:
	up_write(&table->lock);
	up_read(&efx->filter_sem);
	return ret;
}

#endif /* CONFIG_RFS_ACCEL */

static int efx_ef10_filter_match_flags_from_mcdi(bool encap, u32 mcdi_flags)
{
	int match_flags = 0;

#define MAP_FLAG(gen_flag, mcdi_field) do {				\
		u32 old_mcdi_flags = mcdi_flags;			\
		mcdi_flags &= ~(1 << MC_CMD_FILTER_OP_EXT_IN_MATCH_ ##	\
				     mcdi_field ## _LBN);		\
		if (mcdi_flags != old_mcdi_flags)			\
			match_flags |= EFX_FILTER_MATCH_ ## gen_flag;	\
	} while (0)

	if (encap) {
		/* encap filters must specify encap type */
		match_flags |= EFX_FILTER_MATCH_ENCAP_TYPE;
		/* and imply ethertype and ip proto */
		mcdi_flags &=
			~(1 << MC_CMD_FILTER_OP_EXT_IN_MATCH_IP_PROTO_LBN);
		mcdi_flags &=
			~(1 << MC_CMD_FILTER_OP_EXT_IN_MATCH_ETHER_TYPE_LBN);
		/* VLAN tags refer to the outer packet */
		MAP_FLAG(INNER_VID, INNER_VLAN);
		MAP_FLAG(OUTER_VID, OUTER_VLAN);
		/* everything else refers to the inner packet */
		MAP_FLAG(LOC_MAC_IG, IFRM_UNKNOWN_UCAST_DST);
		MAP_FLAG(LOC_MAC_IG, IFRM_UNKNOWN_MCAST_DST);
		MAP_FLAG(REM_HOST, IFRM_SRC_IP);
		MAP_FLAG(LOC_HOST, IFRM_DST_IP);
		MAP_FLAG(REM_MAC, IFRM_SRC_MAC);
		MAP_FLAG(REM_PORT, IFRM_SRC_PORT);
		MAP_FLAG(LOC_MAC, IFRM_DST_MAC);
		MAP_FLAG(LOC_PORT, IFRM_DST_PORT);
		MAP_FLAG(ETHER_TYPE, IFRM_ETHER_TYPE);
		MAP_FLAG(IP_PROTO, IFRM_IP_PROTO);
	} else {
		MAP_FLAG(LOC_MAC_IG, UNKNOWN_UCAST_DST);
		MAP_FLAG(LOC_MAC_IG, UNKNOWN_MCAST_DST);
		MAP_FLAG(REM_HOST, SRC_IP);
		MAP_FLAG(LOC_HOST, DST_IP);
		MAP_FLAG(REM_MAC, SRC_MAC);
		MAP_FLAG(REM_PORT, SRC_PORT);
		MAP_FLAG(LOC_MAC, DST_MAC);
		MAP_FLAG(LOC_PORT, DST_PORT);
		MAP_FLAG(ETHER_TYPE, ETHER_TYPE);
		MAP_FLAG(INNER_VID, INNER_VLAN);
		MAP_FLAG(OUTER_VID, OUTER_VLAN);
		MAP_FLAG(IP_PROTO, IP_PROTO);
	}
#undef MAP_FLAG

	/* Did we map them all? */
	if (mcdi_flags)
		return -EINVAL;

	return match_flags;
}

static void efx_ef10_filter_cleanup_vlans(struct efx_nic *efx)
{
	struct efx_ef10_filter_table *table = efx->filter_state;
	struct efx_ef10_filter_vlan *vlan, *next_vlan;

	/* See comment in efx_ef10_filter_table_remove() */
	if (!efx_rwsem_assert_write_locked(&efx->filter_sem))
		return;

	if (!table)
		return;

	list_for_each_entry_safe(vlan, next_vlan, &table->vlan_list, list)
		efx_ef10_filter_del_vlan_internal(efx, vlan);
}

static bool efx_ef10_filter_match_supported(struct efx_ef10_filter_table *table,
					    bool encap,
					    enum efx_filter_match_flags match_flags)
{
	unsigned int match_pri;
	int mf;

	for (match_pri = 0;
	     match_pri < table->rx_match_count;
	     match_pri++) {
		mf = efx_ef10_filter_match_flags_from_mcdi(encap,
				table->rx_match_mcdi_flags[match_pri]);
		if (mf == match_flags)
			return true;
	}

	return false;
}

static int
efx_ef10_filter_table_probe_matches(struct efx_nic *efx,
				    struct efx_ef10_filter_table *table,
				    bool encap)
{
	MCDI_DECLARE_BUF(inbuf, MC_CMD_GET_PARSER_DISP_INFO_IN_LEN);
	MCDI_DECLARE_BUF(outbuf, MC_CMD_GET_PARSER_DISP_INFO_OUT_LENMAX);
	unsigned int pd_match_pri, pd_match_count;
	size_t outlen;
	int rc;

	/* Find out which RX filter types are supported, and their priorities */
	MCDI_SET_DWORD(inbuf, GET_PARSER_DISP_INFO_IN_OP,
		       encap ?
		       MC_CMD_GET_PARSER_DISP_INFO_IN_OP_GET_SUPPORTED_ENCAP_RX_MATCHES :
		       MC_CMD_GET_PARSER_DISP_INFO_IN_OP_GET_SUPPORTED_RX_MATCHES);
	rc = efx_mcdi_rpc(efx, MC_CMD_GET_PARSER_DISP_INFO,
			  inbuf, sizeof(inbuf), outbuf, sizeof(outbuf),
			  &outlen);
	if (rc)
		return rc;

	pd_match_count = MCDI_VAR_ARRAY_LEN(
		outlen, GET_PARSER_DISP_INFO_OUT_SUPPORTED_MATCHES);

	for (pd_match_pri = 0; pd_match_pri < pd_match_count; pd_match_pri++) {
		u32 mcdi_flags =
			MCDI_ARRAY_DWORD(
				outbuf,
				GET_PARSER_DISP_INFO_OUT_SUPPORTED_MATCHES,
				pd_match_pri);
		rc = efx_ef10_filter_match_flags_from_mcdi(encap, mcdi_flags);
		if (rc < 0) {
			netif_dbg(efx, probe, efx->net_dev,
				  "%s: fw flags %#x pri %u not supported in driver\n",
				  __func__, mcdi_flags, pd_match_pri);
		} else {
			netif_dbg(efx, probe, efx->net_dev,
				  "%s: fw flags %#x pri %u supported as driver flags %#x pri %u\n",
				  __func__, mcdi_flags, pd_match_pri,
				  rc, table->rx_match_count);
			table->rx_match_mcdi_flags[table->rx_match_count] = mcdi_flags;
			table->rx_match_count++;
		}
	}

	return 0;
}

static int efx_ef10_filter_table_probe(struct efx_nic *efx)
{
	struct efx_ef10_nic_data *nic_data = efx->nic_data;
	struct net_device *net_dev = efx->net_dev;
	struct efx_ef10_filter_table *table;
	struct efx_ef10_vlan *vlan;
	int rc;

	if (!efx_rwsem_assert_write_locked(&efx->filter_sem))
		return -EINVAL;

	if (efx->filter_state) /* already probed */
		return 0;

	table = kzalloc(sizeof(*table), GFP_KERNEL);
	if (!table)
		return -ENOMEM;

	table->rx_match_count = 0;
	rc = efx_ef10_filter_table_probe_matches(efx, table, false);
	if (rc)
		goto fail;
	if (nic_data->datapath_caps &
		   (1 << MC_CMD_GET_CAPABILITIES_OUT_VXLAN_NVGRE_LBN))
		rc = efx_ef10_filter_table_probe_matches(efx, table, true);
	if (rc)
		goto fail;
	if ((efx_supported_features(efx) & NETIF_F_HW_VLAN_CTAG_FILTER) &&
	    !(efx_ef10_filter_match_supported(table, false,
		(EFX_FILTER_MATCH_OUTER_VID | EFX_FILTER_MATCH_LOC_MAC)) &&
	      efx_ef10_filter_match_supported(table, false,
		(EFX_FILTER_MATCH_OUTER_VID | EFX_FILTER_MATCH_LOC_MAC_IG)))) {
		netif_info(efx, probe, net_dev,
			   "VLAN filters are not supported in this firmware variant\n");
		net_dev->features &= ~NETIF_F_HW_VLAN_CTAG_FILTER;
		efx->fixed_features &= ~NETIF_F_HW_VLAN_CTAG_FILTER;
		net_dev->hw_features &= ~NETIF_F_HW_VLAN_CTAG_FILTER;
	}

	table->entry = vzalloc(array_size(HUNT_FILTER_TBL_ROWS,
					  sizeof(*table->entry)));
	if (!table->entry) {
		rc = -ENOMEM;
		goto fail;
	}

	table->mc_promisc_last = false;
	table->vlan_filter =
		!!(efx->net_dev->features & NETIF_F_HW_VLAN_CTAG_FILTER);
	INIT_LIST_HEAD(&table->vlan_list);
	init_rwsem(&table->lock);

	efx->filter_state = table;

	list_for_each_entry(vlan, &nic_data->vlan_list, list) {
		rc = efx_ef10_filter_add_vlan(efx, vlan->vid);
		if (rc)
			goto fail_add_vlan;
	}

	return 0;

fail_add_vlan:
	efx_ef10_filter_cleanup_vlans(efx);
	efx->filter_state = NULL;
fail:
	kfree(table);
	return rc;
}

/* Caller must hold efx->filter_sem for read if race against
 * efx_ef10_filter_table_remove() is possible
 */
static void efx_ef10_filter_table_restore(struct efx_nic *efx)
{
	struct efx_ef10_filter_table *table = efx->filter_state;
	struct efx_ef10_nic_data *nic_data = efx->nic_data;
	unsigned int invalid_filters = 0, failed = 0;
	struct efx_ef10_filter_vlan *vlan;
	struct efx_filter_spec *spec;
	struct efx_rss_context *ctx;
	unsigned int filter_idx;
	u32 mcdi_flags;
	int match_pri;
	int rc, i;

	WARN_ON(!rwsem_is_locked(&efx->filter_sem));

	if (!nic_data->must_restore_filters)
		return;

	if (!table)
		return;

	down_write(&table->lock);
	mutex_lock(&efx->rss_lock);

	for (filter_idx = 0; filter_idx < HUNT_FILTER_TBL_ROWS; filter_idx++) {
		spec = efx_ef10_filter_entry_spec(table, filter_idx);
		if (!spec)
			continue;

		mcdi_flags = efx_ef10_filter_mcdi_flags_from_spec(spec);
		match_pri = 0;
		while (match_pri < table->rx_match_count &&
		       table->rx_match_mcdi_flags[match_pri] != mcdi_flags)
			++match_pri;
		if (match_pri >= table->rx_match_count) {
			invalid_filters++;
			goto not_restored;
		}
		if (spec->rss_context)
			ctx = efx_find_rss_context_entry(efx, spec->rss_context);
		else
			ctx = &efx->rss_context;
		if (spec->flags & EFX_FILTER_FLAG_RX_RSS) {
			if (!ctx) {
				netif_warn(efx, drv, efx->net_dev,
					   "Warning: unable to restore a filter with nonexistent RSS context %u.\n",
					   spec->rss_context);
				invalid_filters++;
				goto not_restored;
			}
			if (ctx->context_id == EFX_EF10_RSS_CONTEXT_INVALID) {
				netif_warn(efx, drv, efx->net_dev,
					   "Warning: unable to restore a filter with RSS context %u as it was not created.\n",
					   spec->rss_context);
				invalid_filters++;
				goto not_restored;
			}
		}

		rc = efx_ef10_filter_push(efx, spec,
					  &table->entry[filter_idx].handle,
					  ctx, false);
		if (rc)
			failed++;

		if (rc) {
not_restored:
			list_for_each_entry(vlan, &table->vlan_list, list)
				for (i = 0; i < EFX_EF10_NUM_DEFAULT_FILTERS; ++i)
					if (vlan->default_filters[i] == filter_idx)
						vlan->default_filters[i] =
							EFX_EF10_FILTER_ID_INVALID;

			kfree(spec);
			efx_ef10_filter_set_entry(table, filter_idx, NULL, 0);
		}
	}

	mutex_unlock(&efx->rss_lock);
	up_write(&table->lock);

	/* This can happen validly if the MC's capabilities have changed, so
	 * is not an error.
	 */
	if (invalid_filters)
		netif_dbg(efx, drv, efx->net_dev,
			  "Did not restore %u filters that are now unsupported.\n",
			  invalid_filters);

	if (failed)
		netif_err(efx, hw, efx->net_dev,
			  "unable to restore %u filters\n", failed);
	else
		nic_data->must_restore_filters = false;
}

static void efx_ef10_filter_table_remove(struct efx_nic *efx)
{
	struct efx_ef10_filter_table *table = efx->filter_state;
	MCDI_DECLARE_BUF(inbuf, MC_CMD_FILTER_OP_EXT_IN_LEN);
	struct efx_filter_spec *spec;
	unsigned int filter_idx;
	int rc;

	efx_ef10_filter_cleanup_vlans(efx);
	efx->filter_state = NULL;
	/* If we were called without locking, then it's not safe to free
	 * the table as others might be using it.  So we just WARN, leak
	 * the memory, and potentially get an inconsistent filter table
	 * state.
	 * This should never actually happen.
	 */
	if (!efx_rwsem_assert_write_locked(&efx->filter_sem))
		return;

	if (!table)
		return;

	for (filter_idx = 0; filter_idx < HUNT_FILTER_TBL_ROWS; filter_idx++) {
		spec = efx_ef10_filter_entry_spec(table, filter_idx);
		if (!spec)
			continue;

		MCDI_SET_DWORD(inbuf, FILTER_OP_IN_OP,
			       efx_ef10_filter_is_exclusive(spec) ?
			       MC_CMD_FILTER_OP_IN_OP_REMOVE :
			       MC_CMD_FILTER_OP_IN_OP_UNSUBSCRIBE);
		MCDI_SET_QWORD(inbuf, FILTER_OP_IN_HANDLE,
			       table->entry[filter_idx].handle);
		rc = efx_mcdi_rpc_quiet(efx, MC_CMD_FILTER_OP, inbuf,
					sizeof(inbuf), NULL, 0, NULL);
		if (rc)
			netif_info(efx, drv, efx->net_dev,
				   "%s: filter %04x remove failed\n",
				   __func__, filter_idx);
		kfree(spec);
	}

	vfree(table->entry);
	kfree(table);
}

static void efx_ef10_filter_mark_one_old(struct efx_nic *efx, uint16_t *id)
{
	struct efx_ef10_filter_table *table = efx->filter_state;
	unsigned int filter_idx;

	efx_rwsem_assert_write_locked(&table->lock);

	if (*id != EFX_EF10_FILTER_ID_INVALID) {
		filter_idx = efx_ef10_filter_get_unsafe_id(*id);
		if (!table->entry[filter_idx].spec)
			netif_dbg(efx, drv, efx->net_dev,
				  "marked null spec old %04x:%04x\n", *id,
				  filter_idx);
		table->entry[filter_idx].spec |= EFX_EF10_FILTER_FLAG_AUTO_OLD;
		*id = EFX_EF10_FILTER_ID_INVALID;
	}
}

/* Mark old per-VLAN filters that may need to be removed */
static void _efx_ef10_filter_vlan_mark_old(struct efx_nic *efx,
					   struct efx_ef10_filter_vlan *vlan)
{
	struct efx_ef10_filter_table *table = efx->filter_state;
	unsigned int i;

	for (i = 0; i < table->dev_uc_count; i++)
		efx_ef10_filter_mark_one_old(efx, &vlan->uc[i]);
	for (i = 0; i < table->dev_mc_count; i++)
		efx_ef10_filter_mark_one_old(efx, &vlan->mc[i]);
	for (i = 0; i < EFX_EF10_NUM_DEFAULT_FILTERS; i++)
		efx_ef10_filter_mark_one_old(efx, &vlan->default_filters[i]);
}

/* Mark old filters that may need to be removed.
 * Caller must hold efx->filter_sem for read if race against
 * efx_ef10_filter_table_remove() is possible
 */
static void efx_ef10_filter_mark_old(struct efx_nic *efx)
{
	struct efx_ef10_filter_table *table = efx->filter_state;
	struct efx_ef10_filter_vlan *vlan;

	down_write(&table->lock);
	list_for_each_entry(vlan, &table->vlan_list, list)
		_efx_ef10_filter_vlan_mark_old(efx, vlan);
	up_write(&table->lock);
}

static void efx_ef10_filter_uc_addr_list(struct efx_nic *efx)
{
	struct efx_ef10_filter_table *table = efx->filter_state;
	struct net_device *net_dev = efx->net_dev;
	struct netdev_hw_addr *uc;
	unsigned int i;

	table->uc_promisc = !!(net_dev->flags & IFF_PROMISC);
	ether_addr_copy(table->dev_uc_list[0].addr, net_dev->dev_addr);
	i = 1;
	netdev_for_each_uc_addr(uc, net_dev) {
		if (i >= EFX_EF10_FILTER_DEV_UC_MAX) {
			table->uc_promisc = true;
			break;
		}
		ether_addr_copy(table->dev_uc_list[i].addr, uc->addr);
		i++;
	}

	table->dev_uc_count = i;
}

static void efx_ef10_filter_mc_addr_list(struct efx_nic *efx)
{
	struct efx_ef10_filter_table *table = efx->filter_state;
	struct net_device *net_dev = efx->net_dev;
	struct netdev_hw_addr *mc;
	unsigned int i;

	table->mc_overflow = false;
	table->mc_promisc = !!(net_dev->flags & (IFF_PROMISC | IFF_ALLMULTI));

	i = 0;
	netdev_for_each_mc_addr(mc, net_dev) {
		if (i >= EFX_EF10_FILTER_DEV_MC_MAX) {
			table->mc_promisc = true;
			table->mc_overflow = true;
			break;
		}
		ether_addr_copy(table->dev_mc_list[i].addr, mc->addr);
		i++;
	}

	table->dev_mc_count = i;
}

static int efx_ef10_filter_insert_addr_list(struct efx_nic *efx,
					    struct efx_ef10_filter_vlan *vlan,
					    bool multicast, bool rollback)
{
	struct efx_ef10_filter_table *table = efx->filter_state;
	struct efx_ef10_dev_addr *addr_list;
	enum efx_filter_flags filter_flags;
	struct efx_filter_spec spec;
	u8 baddr[ETH_ALEN];
	unsigned int i, j;
	int addr_count;
	u16 *ids;
	int rc;

	if (multicast) {
		addr_list = table->dev_mc_list;
		addr_count = table->dev_mc_count;
		ids = vlan->mc;
	} else {
		addr_list = table->dev_uc_list;
		addr_count = table->dev_uc_count;
		ids = vlan->uc;
	}

	filter_flags = efx_rss_active(&efx->rss_context) ? EFX_FILTER_FLAG_RX_RSS : 0;

	/* Insert/renew filters */
	for (i = 0; i < addr_count; i++) {
		EFX_WARN_ON_PARANOID(ids[i] != EFX_EF10_FILTER_ID_INVALID);
		efx_filter_init_rx(&spec, EFX_FILTER_PRI_AUTO, filter_flags, 0);
		efx_filter_set_eth_local(&spec, vlan->vid, addr_list[i].addr);
		rc = efx_ef10_filter_insert_locked(efx, &spec, true);
		if (rc < 0) {
			if (rollback) {
				netif_info(efx, drv, efx->net_dev,
					   "efx_ef10_filter_insert failed rc=%d\n",
					   rc);
				/* Fall back to promiscuous */
				for (j = 0; j < i; j++) {
					efx_ef10_filter_remove_unsafe(
						efx, EFX_FILTER_PRI_AUTO,
						ids[j]);
					ids[j] = EFX_EF10_FILTER_ID_INVALID;
				}
				return rc;
			} else {
				/* keep invalid ID, and carry on */
			}
		} else {
			ids[i] = efx_ef10_filter_get_unsafe_id(rc);
		}
	}

	if (multicast && rollback) {
		/* Also need an Ethernet broadcast filter */
		EFX_WARN_ON_PARANOID(vlan->default_filters[EFX_EF10_BCAST] !=
				     EFX_EF10_FILTER_ID_INVALID);
		efx_filter_init_rx(&spec, EFX_FILTER_PRI_AUTO, filter_flags, 0);
		eth_broadcast_addr(baddr);
		efx_filter_set_eth_local(&spec, vlan->vid, baddr);
		rc = efx_ef10_filter_insert_locked(efx, &spec, true);
		if (rc < 0) {
			netif_warn(efx, drv, efx->net_dev,
				   "Broadcast filter insert failed rc=%d\n", rc);
			/* Fall back to promiscuous */
			for (j = 0; j < i; j++) {
				efx_ef10_filter_remove_unsafe(
					efx, EFX_FILTER_PRI_AUTO,
					ids[j]);
				ids[j] = EFX_EF10_FILTER_ID_INVALID;
			}
			return rc;
		} else {
			vlan->default_filters[EFX_EF10_BCAST] =
				efx_ef10_filter_get_unsafe_id(rc);
		}
	}

	return 0;
}

static int efx_ef10_filter_insert_def(struct efx_nic *efx,
				      struct efx_ef10_filter_vlan *vlan,
				      enum efx_encap_type encap_type,
				      bool multicast, bool rollback)
{
	struct efx_ef10_nic_data *nic_data = efx->nic_data;
	enum efx_filter_flags filter_flags;
	struct efx_filter_spec spec;
	u8 baddr[ETH_ALEN];
	int rc;
	u16 *id;

	filter_flags = efx_rss_active(&efx->rss_context) ? EFX_FILTER_FLAG_RX_RSS : 0;

	efx_filter_init_rx(&spec, EFX_FILTER_PRI_AUTO, filter_flags, 0);

	if (multicast)
		efx_filter_set_mc_def(&spec);
	else
		efx_filter_set_uc_def(&spec);

	if (encap_type) {
		if (nic_data->datapath_caps &
		    (1 << MC_CMD_GET_CAPABILITIES_OUT_VXLAN_NVGRE_LBN))
			efx_filter_set_encap_type(&spec, encap_type);
		else
			/* don't insert encap filters on non-supporting
			 * platforms. ID will be left as INVALID.
			 */
			return 0;
	}

	if (vlan->vid != EFX_FILTER_VID_UNSPEC)
		efx_filter_set_eth_local(&spec, vlan->vid, NULL);

	rc = efx_ef10_filter_insert_locked(efx, &spec, true);
	if (rc < 0) {
		const char *um = multicast ? "Multicast" : "Unicast";
		const char *encap_name = "";
		const char *encap_ipv = "";

		if ((encap_type & EFX_ENCAP_TYPES_MASK) ==
		    EFX_ENCAP_TYPE_VXLAN)
			encap_name = "VXLAN ";
		else if ((encap_type & EFX_ENCAP_TYPES_MASK) ==
			 EFX_ENCAP_TYPE_NVGRE)
			encap_name = "NVGRE ";
		else if ((encap_type & EFX_ENCAP_TYPES_MASK) ==
			 EFX_ENCAP_TYPE_GENEVE)
			encap_name = "GENEVE ";
		if (encap_type & EFX_ENCAP_FLAG_IPV6)
			encap_ipv = "IPv6 ";
		else if (encap_type)
			encap_ipv = "IPv4 ";

		/* unprivileged functions can't insert mismatch filters
		 * for encapsulated or unicast traffic, so downgrade
		 * those warnings to debug.
		 */
		netif_cond_dbg(efx, drv, efx->net_dev,
			       rc == -EPERM && (encap_type || !multicast), warn,
			       "%s%s%s mismatch filter insert failed rc=%d\n",
			       encap_name, encap_ipv, um, rc);
	} else if (multicast) {
		/* mapping from encap types to default filter IDs (multicast) */
		static enum efx_ef10_default_filters map[] = {
			[EFX_ENCAP_TYPE_NONE] = EFX_EF10_MCDEF,
			[EFX_ENCAP_TYPE_VXLAN] = EFX_EF10_VXLAN4_MCDEF,
			[EFX_ENCAP_TYPE_NVGRE] = EFX_EF10_NVGRE4_MCDEF,
			[EFX_ENCAP_TYPE_GENEVE] = EFX_EF10_GENEVE4_MCDEF,
			[EFX_ENCAP_TYPE_VXLAN | EFX_ENCAP_FLAG_IPV6] =
				EFX_EF10_VXLAN6_MCDEF,
			[EFX_ENCAP_TYPE_NVGRE | EFX_ENCAP_FLAG_IPV6] =
				EFX_EF10_NVGRE6_MCDEF,
			[EFX_ENCAP_TYPE_GENEVE | EFX_ENCAP_FLAG_IPV6] =
				EFX_EF10_GENEVE6_MCDEF,
		};

		/* quick bounds check (BCAST result impossible) */
		BUILD_BUG_ON(EFX_EF10_BCAST != 0);
		if (encap_type >= ARRAY_SIZE(map) || map[encap_type] == 0) {
			WARN_ON(1);
			return -EINVAL;
		}
		/* then follow map */
		id = &vlan->default_filters[map[encap_type]];

		EFX_WARN_ON_PARANOID(*id != EFX_EF10_FILTER_ID_INVALID);
		*id = efx_ef10_filter_get_unsafe_id(rc);
		if (!nic_data->workaround_26807 && !encap_type) {
			/* Also need an Ethernet broadcast filter */
			efx_filter_init_rx(&spec, EFX_FILTER_PRI_AUTO,
					   filter_flags, 0);
			eth_broadcast_addr(baddr);
			efx_filter_set_eth_local(&spec, vlan->vid, baddr);
			rc = efx_ef10_filter_insert_locked(efx, &spec, true);
			if (rc < 0) {
				netif_warn(efx, drv, efx->net_dev,
					   "Broadcast filter insert failed rc=%d\n",
					   rc);
				if (rollback) {
					/* Roll back the mc_def filter */
					efx_ef10_filter_remove_unsafe(
							efx, EFX_FILTER_PRI_AUTO,
							*id);
					*id = EFX_EF10_FILTER_ID_INVALID;
					return rc;
				}
			} else {
				EFX_WARN_ON_PARANOID(
					vlan->default_filters[EFX_EF10_BCAST] !=
					EFX_EF10_FILTER_ID_INVALID);
				vlan->default_filters[EFX_EF10_BCAST] =
					efx_ef10_filter_get_unsafe_id(rc);
			}
		}
		rc = 0;
	} else {
		/* mapping from encap types to default filter IDs (unicast) */
		static enum efx_ef10_default_filters map[] = {
			[EFX_ENCAP_TYPE_NONE] = EFX_EF10_UCDEF,
			[EFX_ENCAP_TYPE_VXLAN] = EFX_EF10_VXLAN4_UCDEF,
			[EFX_ENCAP_TYPE_NVGRE] = EFX_EF10_NVGRE4_UCDEF,
			[EFX_ENCAP_TYPE_GENEVE] = EFX_EF10_GENEVE4_UCDEF,
			[EFX_ENCAP_TYPE_VXLAN | EFX_ENCAP_FLAG_IPV6] =
				EFX_EF10_VXLAN6_UCDEF,
			[EFX_ENCAP_TYPE_NVGRE | EFX_ENCAP_FLAG_IPV6] =
				EFX_EF10_NVGRE6_UCDEF,
			[EFX_ENCAP_TYPE_GENEVE | EFX_ENCAP_FLAG_IPV6] =
				EFX_EF10_GENEVE6_UCDEF,
		};

		/* quick bounds check (BCAST result impossible) */
		BUILD_BUG_ON(EFX_EF10_BCAST != 0);
		if (encap_type >= ARRAY_SIZE(map) || map[encap_type] == 0) {
			WARN_ON(1);
			return -EINVAL;
		}
		/* then follow map */
		id = &vlan->default_filters[map[encap_type]];
		EFX_WARN_ON_PARANOID(*id != EFX_EF10_FILTER_ID_INVALID);
		*id = rc;
		rc = 0;
	}
	return rc;
}

/* Remove filters that weren't renewed. */
static void efx_ef10_filter_remove_old(struct efx_nic *efx)
{
	struct efx_ef10_filter_table *table = efx->filter_state;
	int remove_failed = 0;
	int remove_noent = 0;
	int rc;
	int i;

	down_write(&table->lock);
	for (i = 0; i < HUNT_FILTER_TBL_ROWS; i++) {
		if (READ_ONCE(table->entry[i].spec) &
		    EFX_EF10_FILTER_FLAG_AUTO_OLD) {
			rc = efx_ef10_filter_remove_internal(efx,
					1U << EFX_FILTER_PRI_AUTO, i, true);
			if (rc == -ENOENT)
				remove_noent++;
			else if (rc)
				remove_failed++;
		}
	}
	up_write(&table->lock);

	if (remove_failed)
		netif_info(efx, drv, efx->net_dev,
			   "%s: failed to remove %d filters\n",
			   __func__, remove_failed);
	if (remove_noent)
		netif_info(efx, drv, efx->net_dev,
			   "%s: failed to remove %d non-existent filters\n",
			   __func__, remove_noent);
}

static int efx_ef10_vport_set_mac_address(struct efx_nic *efx)
{
	struct efx_ef10_nic_data *nic_data = efx->nic_data;
	u8 mac_old[ETH_ALEN];
	int rc, rc2;

	/* Only reconfigure a PF-created vport */
	if (is_zero_ether_addr(nic_data->vport_mac))
		return 0;

	efx_device_detach_sync(efx);
	efx_net_stop(efx->net_dev);
	down_write(&efx->filter_sem);
	efx_ef10_filter_table_remove(efx);
	up_write(&efx->filter_sem);

	rc = efx_ef10_vadaptor_free(efx, nic_data->vport_id);
	if (rc)
		goto restore_filters;

	ether_addr_copy(mac_old, nic_data->vport_mac);
	rc = efx_ef10_vport_del_mac(efx, nic_data->vport_id,
				    nic_data->vport_mac);
	if (rc)
		goto restore_vadaptor;

	rc = efx_ef10_vport_add_mac(efx, nic_data->vport_id,
				    efx->net_dev->dev_addr);
	if (!rc) {
		ether_addr_copy(nic_data->vport_mac, efx->net_dev->dev_addr);
	} else {
		rc2 = efx_ef10_vport_add_mac(efx, nic_data->vport_id, mac_old);
		if (rc2) {
			/* Failed to add original MAC, so clear vport_mac */
			eth_zero_addr(nic_data->vport_mac);
			goto reset_nic;
		}
	}

restore_vadaptor:
	rc2 = efx_ef10_vadaptor_alloc(efx, nic_data->vport_id);
	if (rc2)
		goto reset_nic;
restore_filters:
	down_write(&efx->filter_sem);
	rc2 = efx_ef10_filter_table_probe(efx);
	up_write(&efx->filter_sem);
	if (rc2)
		goto reset_nic;

	rc2 = efx_net_open(efx->net_dev);
	if (rc2)
		goto reset_nic;

	efx_device_attach_if_not_resetting(efx);

	return rc;

reset_nic:
	netif_err(efx, drv, efx->net_dev,
		  "Failed to restore when changing MAC address - scheduling reset\n");
	efx_schedule_reset(efx, RESET_TYPE_DATAPATH);

	return rc ? rc : rc2;
}

/* Caller must hold efx->filter_sem for read if race against
 * efx_ef10_filter_table_remove() is possible
 */
static void efx_ef10_filter_vlan_sync_rx_mode(struct efx_nic *efx,
					      struct efx_ef10_filter_vlan *vlan)
{
	struct efx_ef10_filter_table *table = efx->filter_state;
	struct efx_ef10_nic_data *nic_data = efx->nic_data;

	/* Do not install unspecified VID if VLAN filtering is enabled.
	 * Do not install all specified VIDs if VLAN filtering is disabled.
	 */
	if ((vlan->vid == EFX_FILTER_VID_UNSPEC) == table->vlan_filter)
		return;

	/* Insert/renew unicast filters */
	if (table->uc_promisc) {
		efx_ef10_filter_insert_def(efx, vlan, EFX_ENCAP_TYPE_NONE,
					   false, false);
		efx_ef10_filter_insert_addr_list(efx, vlan, false, false);
	} else {
		/* If any of the filters failed to insert, fall back to
		 * promiscuous mode - add in the uc_def filter.  But keep
		 * our individual unicast filters.
		 */
		if (efx_ef10_filter_insert_addr_list(efx, vlan, false, false))
			efx_ef10_filter_insert_def(efx, vlan,
						   EFX_ENCAP_TYPE_NONE,
						   false, false);
	}
	efx_ef10_filter_insert_def(efx, vlan, EFX_ENCAP_TYPE_VXLAN,
				   false, false);
	efx_ef10_filter_insert_def(efx, vlan, EFX_ENCAP_TYPE_VXLAN |
					      EFX_ENCAP_FLAG_IPV6,
				   false, false);
	efx_ef10_filter_insert_def(efx, vlan, EFX_ENCAP_TYPE_NVGRE,
				   false, false);
	efx_ef10_filter_insert_def(efx, vlan, EFX_ENCAP_TYPE_NVGRE |
					      EFX_ENCAP_FLAG_IPV6,
				   false, false);
	efx_ef10_filter_insert_def(efx, vlan, EFX_ENCAP_TYPE_GENEVE,
				   false, false);
	efx_ef10_filter_insert_def(efx, vlan, EFX_ENCAP_TYPE_GENEVE |
					      EFX_ENCAP_FLAG_IPV6,
				   false, false);

	/* Insert/renew multicast filters */
	/* If changing promiscuous state with cascaded multicast filters, remove
	 * old filters first, so that packets are dropped rather than duplicated
	 */
	if (nic_data->workaround_26807 &&
	    table->mc_promisc_last != table->mc_promisc)
		efx_ef10_filter_remove_old(efx);
	if (table->mc_promisc) {
		if (nic_data->workaround_26807) {
			/* If we failed to insert promiscuous filters, rollback
			 * and fall back to individual multicast filters
			 */
			if (efx_ef10_filter_insert_def(efx, vlan,
						       EFX_ENCAP_TYPE_NONE,
						       true, true)) {
				/* Changing promisc state, so remove old filters */
				efx_ef10_filter_remove_old(efx);
				efx_ef10_filter_insert_addr_list(efx, vlan,
								 true, false);
			}
		} else {
			/* If we failed to insert promiscuous filters, don't
			 * rollback.  Regardless, also insert the mc_list,
			 * unless it's incomplete due to overflow
			 */
			efx_ef10_filter_insert_def(efx, vlan,
						   EFX_ENCAP_TYPE_NONE,
						   true, false);
			if (!table->mc_overflow)
				efx_ef10_filter_insert_addr_list(efx, vlan,
								 true, false);
		}
	} else {
		/* If any filters failed to insert, rollback and fall back to
		 * promiscuous mode - mc_def filter and maybe broadcast.  If
		 * that fails, roll back again and insert as many of our
		 * individual multicast filters as we can.
		 */
		if (efx_ef10_filter_insert_addr_list(efx, vlan, true, true)) {
			/* Changing promisc state, so remove old filters */
			if (nic_data->workaround_26807)
				efx_ef10_filter_remove_old(efx);
			if (efx_ef10_filter_insert_def(efx, vlan,
						       EFX_ENCAP_TYPE_NONE,
						       true, true))
				efx_ef10_filter_insert_addr_list(efx, vlan,
								 true, false);
		}
	}
	efx_ef10_filter_insert_def(efx, vlan, EFX_ENCAP_TYPE_VXLAN,
				   true, false);
	efx_ef10_filter_insert_def(efx, vlan, EFX_ENCAP_TYPE_VXLAN |
					      EFX_ENCAP_FLAG_IPV6,
				   true, false);
	efx_ef10_filter_insert_def(efx, vlan, EFX_ENCAP_TYPE_NVGRE,
				   true, false);
	efx_ef10_filter_insert_def(efx, vlan, EFX_ENCAP_TYPE_NVGRE |
					      EFX_ENCAP_FLAG_IPV6,
				   true, false);
	efx_ef10_filter_insert_def(efx, vlan, EFX_ENCAP_TYPE_GENEVE,
				   true, false);
	efx_ef10_filter_insert_def(efx, vlan, EFX_ENCAP_TYPE_GENEVE |
					      EFX_ENCAP_FLAG_IPV6,
				   true, false);
}

/* Caller must hold efx->filter_sem for read if race against
 * efx_ef10_filter_table_remove() is possible
 */
static void efx_ef10_filter_sync_rx_mode(struct efx_nic *efx)
{
	struct efx_ef10_filter_table *table = efx->filter_state;
	struct net_device *net_dev = efx->net_dev;
	struct efx_ef10_filter_vlan *vlan;
	bool vlan_filter;

	if (!efx_dev_registered(efx))
		return;

	if (!table)
		return;

	efx_ef10_filter_mark_old(efx);

	/* Copy/convert the address lists; add the primary station
	 * address and broadcast address
	 */
	netif_addr_lock_bh(net_dev);
	efx_ef10_filter_uc_addr_list(efx);
	efx_ef10_filter_mc_addr_list(efx);
	netif_addr_unlock_bh(net_dev);

	/* If VLAN filtering changes, all old filters are finally removed.
	 * Do it in advance to avoid conflicts for unicast untagged and
	 * VLAN 0 tagged filters.
	 */
	vlan_filter = !!(net_dev->features & NETIF_F_HW_VLAN_CTAG_FILTER);
	if (table->vlan_filter != vlan_filter) {
		table->vlan_filter = vlan_filter;
		efx_ef10_filter_remove_old(efx);
	}

	list_for_each_entry(vlan, &table->vlan_list, list)
		efx_ef10_filter_vlan_sync_rx_mode(efx, vlan);

	efx_ef10_filter_remove_old(efx);
	table->mc_promisc_last = table->mc_promisc;
}

static struct efx_ef10_filter_vlan *efx_ef10_filter_find_vlan(struct efx_nic *efx, u16 vid)
{
	struct efx_ef10_filter_table *table = efx->filter_state;
	struct efx_ef10_filter_vlan *vlan;

	WARN_ON(!rwsem_is_locked(&efx->filter_sem));

	list_for_each_entry(vlan, &table->vlan_list, list) {
		if (vlan->vid == vid)
			return vlan;
	}

	return NULL;
}

static int efx_ef10_filter_add_vlan(struct efx_nic *efx, u16 vid)
{
	struct efx_ef10_filter_table *table = efx->filter_state;
	struct efx_ef10_filter_vlan *vlan;
	unsigned int i;

	if (!efx_rwsem_assert_write_locked(&efx->filter_sem))
		return -EINVAL;

	vlan = efx_ef10_filter_find_vlan(efx, vid);
	if (WARN_ON(vlan)) {
		netif_err(efx, drv, efx->net_dev,
			  "VLAN %u already added\n", vid);
		return -EALREADY;
	}

	vlan = kzalloc(sizeof(*vlan), GFP_KERNEL);
	if (!vlan)
		return -ENOMEM;

	vlan->vid = vid;

	for (i = 0; i < ARRAY_SIZE(vlan->uc); i++)
		vlan->uc[i] = EFX_EF10_FILTER_ID_INVALID;
	for (i = 0; i < ARRAY_SIZE(vlan->mc); i++)
		vlan->mc[i] = EFX_EF10_FILTER_ID_INVALID;
	for (i = 0; i < EFX_EF10_NUM_DEFAULT_FILTERS; i++)
		vlan->default_filters[i] = EFX_EF10_FILTER_ID_INVALID;

	list_add_tail(&vlan->list, &table->vlan_list);

	if (efx_dev_registered(efx))
		efx_ef10_filter_vlan_sync_rx_mode(efx, vlan);

	return 0;
}

static void efx_ef10_filter_del_vlan_internal(struct efx_nic *efx,
					      struct efx_ef10_filter_vlan *vlan)
{
	unsigned int i;

	/* See comment in efx_ef10_filter_table_remove() */
	if (!efx_rwsem_assert_write_locked(&efx->filter_sem))
		return;

	list_del(&vlan->list);

	for (i = 0; i < ARRAY_SIZE(vlan->uc); i++)
		efx_ef10_filter_remove_unsafe(efx, EFX_FILTER_PRI_AUTO,
					      vlan->uc[i]);
	for (i = 0; i < ARRAY_SIZE(vlan->mc); i++)
		efx_ef10_filter_remove_unsafe(efx, EFX_FILTER_PRI_AUTO,
					      vlan->mc[i]);
	for (i = 0; i < EFX_EF10_NUM_DEFAULT_FILTERS; i++)
		if (vlan->default_filters[i] != EFX_EF10_FILTER_ID_INVALID)
			efx_ef10_filter_remove_unsafe(efx, EFX_FILTER_PRI_AUTO,
						      vlan->default_filters[i]);

	kfree(vlan);
}

static void efx_ef10_filter_del_vlan(struct efx_nic *efx, u16 vid)
{
	struct efx_ef10_filter_vlan *vlan;

	/* See comment in efx_ef10_filter_table_remove() */
	if (!efx_rwsem_assert_write_locked(&efx->filter_sem))
		return;

	vlan = efx_ef10_filter_find_vlan(efx, vid);
	if (!vlan) {
		netif_err(efx, drv, efx->net_dev,
			  "VLAN %u not found in filter state\n", vid);
		return;
	}

	efx_ef10_filter_del_vlan_internal(efx, vlan);
}

static int efx_ef10_set_mac_address(struct efx_nic *efx)
{
	MCDI_DECLARE_BUF(inbuf, MC_CMD_VADAPTOR_SET_MAC_IN_LEN);
	struct efx_ef10_nic_data *nic_data = efx->nic_data;
	bool was_enabled = efx->port_enabled;
	int rc;

	efx_device_detach_sync(efx);
	efx_net_stop(efx->net_dev);

	mutex_lock(&efx->mac_lock);
	down_write(&efx->filter_sem);
	efx_ef10_filter_table_remove(efx);

	ether_addr_copy(MCDI_PTR(inbuf, VADAPTOR_SET_MAC_IN_MACADDR),
			efx->net_dev->dev_addr);
	MCDI_SET_DWORD(inbuf, VADAPTOR_SET_MAC_IN_UPSTREAM_PORT_ID,
		       nic_data->vport_id);
	rc = efx_mcdi_rpc_quiet(efx, MC_CMD_VADAPTOR_SET_MAC, inbuf,
				sizeof(inbuf), NULL, 0, NULL);

	efx_ef10_filter_table_probe(efx);
	up_write(&efx->filter_sem);
	mutex_unlock(&efx->mac_lock);

	if (was_enabled)
		efx_net_open(efx->net_dev);
	efx_device_attach_if_not_resetting(efx);

#ifdef CONFIG_SFC_SRIOV
	if (efx->pci_dev->is_virtfn && efx->pci_dev->physfn) {
		struct pci_dev *pci_dev_pf = efx->pci_dev->physfn;

		if (rc == -EPERM) {
			struct efx_nic *efx_pf;

			/* Switch to PF and change MAC address on vport */
			efx_pf = pci_get_drvdata(pci_dev_pf);

			rc = efx_ef10_sriov_set_vf_mac(efx_pf,
						       nic_data->vf_index,
						       efx->net_dev->dev_addr);
		} else if (!rc) {
			struct efx_nic *efx_pf = pci_get_drvdata(pci_dev_pf);
			struct efx_ef10_nic_data *nic_data = efx_pf->nic_data;
			unsigned int i;

			/* MAC address successfully changed by VF (with MAC
			 * spoofing) so update the parent PF if possible.
			 */
			for (i = 0; i < efx_pf->vf_count; ++i) {
				struct ef10_vf *vf = nic_data->vf + i;

				if (vf->efx == efx) {
					ether_addr_copy(vf->mac,
							efx->net_dev->dev_addr);
					return 0;
				}
			}
		}
	} else
#endif
	if (rc == -EPERM) {
		netif_err(efx, drv, efx->net_dev,
			  "Cannot change MAC address; use sfboot to enable"
			  " mac-spoofing on this interface\n");
	} else if (rc == -ENOSYS && !efx_ef10_is_vf(efx)) {
		/* If the active MCFW does not support MC_CMD_VADAPTOR_SET_MAC
		 * fall-back to the method of changing the MAC address on the
		 * vport.  This only applies to PFs because such versions of
		 * MCFW do not support VFs.
		 */
		rc = efx_ef10_vport_set_mac_address(efx);
	} else if (rc) {
		efx_mcdi_display_error(efx, MC_CMD_VADAPTOR_SET_MAC,
				       sizeof(inbuf), NULL, 0, rc);
	}

	return rc;
}

static int efx_ef10_mac_reconfigure(struct efx_nic *efx)
{
	efx_ef10_filter_sync_rx_mode(efx);

	return efx_mcdi_set_mac(efx);
}

static int efx_ef10_mac_reconfigure_vf(struct efx_nic *efx)
{
	efx_ef10_filter_sync_rx_mode(efx);

	return 0;
}

static int efx_ef10_start_bist(struct efx_nic *efx, u32 bist_type)
{
	MCDI_DECLARE_BUF(inbuf, MC_CMD_START_BIST_IN_LEN);

	MCDI_SET_DWORD(inbuf, START_BIST_IN_TYPE, bist_type);
	return efx_mcdi_rpc(efx, MC_CMD_START_BIST, inbuf, sizeof(inbuf),
			    NULL, 0, NULL);
}

/* MC BISTs follow a different poll mechanism to phy BISTs.
 * The BIST is done in the poll handler on the MC, and the MCDI command
 * will block until the BIST is done.
 */
static int efx_ef10_poll_bist(struct efx_nic *efx)
{
	int rc;
	MCDI_DECLARE_BUF(outbuf, MC_CMD_POLL_BIST_OUT_LEN);
	size_t outlen;
	u32 result;

	rc = efx_mcdi_rpc(efx, MC_CMD_POLL_BIST, NULL, 0,
			   outbuf, sizeof(outbuf), &outlen);
	if (rc != 0)
		return rc;

	if (outlen < MC_CMD_POLL_BIST_OUT_LEN)
		return -EIO;

	result = MCDI_DWORD(outbuf, POLL_BIST_OUT_RESULT);
	switch (result) {
	case MC_CMD_POLL_BIST_PASSED:
		netif_dbg(efx, hw, efx->net_dev, "BIST passed.\n");
		return 0;
	case MC_CMD_POLL_BIST_TIMEOUT:
		netif_err(efx, hw, efx->net_dev, "BIST timed out\n");
		return -EIO;
	case MC_CMD_POLL_BIST_FAILED:
		netif_err(efx, hw, efx->net_dev, "BIST failed.\n");
		return -EIO;
	default:
		netif_err(efx, hw, efx->net_dev,
			  "BIST returned unknown result %u", result);
		return -EIO;
	}
}

static int efx_ef10_run_bist(struct efx_nic *efx, u32 bist_type)
{
	int rc;

	netif_dbg(efx, drv, efx->net_dev, "starting BIST type %u\n", bist_type);

	rc = efx_ef10_start_bist(efx, bist_type);
	if (rc != 0)
		return rc;

	return efx_ef10_poll_bist(efx);
}

static int
efx_ef10_test_chip(struct efx_nic *efx, struct efx_self_tests *tests)
{
	int rc, rc2;

	efx_reset_down(efx, RESET_TYPE_WORLD);

	rc = efx_mcdi_rpc(efx, MC_CMD_ENABLE_OFFLINE_BIST,
			  NULL, 0, NULL, 0, NULL);
	if (rc != 0)
		goto out;

	tests->memory = efx_ef10_run_bist(efx, MC_CMD_MC_MEM_BIST) ? -1 : 1;
	tests->registers = efx_ef10_run_bist(efx, MC_CMD_REG_BIST) ? -1 : 1;

	rc = efx_mcdi_reset(efx, RESET_TYPE_WORLD);

out:
	if (rc == -EPERM)
		rc = 0;
	rc2 = efx_reset_up(efx, RESET_TYPE_WORLD, rc == 0);
	return rc ? rc : rc2;
}

#ifdef CONFIG_SFC_MTD

struct efx_ef10_nvram_type_info {
	u16 type, type_mask;
	u8 port;
	const char *name;
};

static const struct efx_ef10_nvram_type_info efx_ef10_nvram_types[] = {
	{ NVRAM_PARTITION_TYPE_MC_FIRMWARE,	   0,    0, "sfc_mcfw" },
	{ NVRAM_PARTITION_TYPE_MC_FIRMWARE_BACKUP, 0,    0, "sfc_mcfw_backup" },
	{ NVRAM_PARTITION_TYPE_EXPANSION_ROM,	   0,    0, "sfc_exp_rom" },
	{ NVRAM_PARTITION_TYPE_STATIC_CONFIG,	   0,    0, "sfc_static_cfg" },
	{ NVRAM_PARTITION_TYPE_DYNAMIC_CONFIG,	   0,    0, "sfc_dynamic_cfg" },
	{ NVRAM_PARTITION_TYPE_EXPROM_CONFIG_PORT0, 0,   0, "sfc_exp_rom_cfg" },
	{ NVRAM_PARTITION_TYPE_EXPROM_CONFIG_PORT1, 0,   1, "sfc_exp_rom_cfg" },
	{ NVRAM_PARTITION_TYPE_EXPROM_CONFIG_PORT2, 0,   2, "sfc_exp_rom_cfg" },
	{ NVRAM_PARTITION_TYPE_EXPROM_CONFIG_PORT3, 0,   3, "sfc_exp_rom_cfg" },
	{ NVRAM_PARTITION_TYPE_LICENSE,		   0,    0, "sfc_license" },
	{ NVRAM_PARTITION_TYPE_PHY_MIN,		   0xff, 0, "sfc_phy_fw" },
};
#define EF10_NVRAM_PARTITION_COUNT	ARRAY_SIZE(efx_ef10_nvram_types)

static int efx_ef10_mtd_probe_partition(struct efx_nic *efx,
					struct efx_mcdi_mtd_partition *part,
					unsigned int type,
					unsigned long *found)
{
	MCDI_DECLARE_BUF(inbuf, MC_CMD_NVRAM_METADATA_IN_LEN);
	MCDI_DECLARE_BUF(outbuf, MC_CMD_NVRAM_METADATA_OUT_LENMAX);
	const struct efx_ef10_nvram_type_info *info;
	size_t size, erase_size, outlen;
	int type_idx = 0;
	bool protected;
	int rc;

	for (type_idx = 0; ; type_idx++) {
		if (type_idx == EF10_NVRAM_PARTITION_COUNT)
			return -ENODEV;
		info = efx_ef10_nvram_types + type_idx;
		if ((type & ~info->type_mask) == info->type)
			break;
	}
	if (info->port != efx_port_num(efx))
		return -ENODEV;

	rc = efx_mcdi_nvram_info(efx, type, &size, &erase_size, &protected);
	if (rc)
		return rc;
	if (protected)
		return -ENODEV; /* hide it */

	/* If we've already exposed a partition of this type, hide this
	 * duplicate.  All operations on MTDs are keyed by the type anyway,
	 * so we can't act on the duplicate.
	 */
	if (__test_and_set_bit(type_idx, found))
		return -EEXIST;

	part->nvram_type = type;

	MCDI_SET_DWORD(inbuf, NVRAM_METADATA_IN_TYPE, type);
	rc = efx_mcdi_rpc(efx, MC_CMD_NVRAM_METADATA, inbuf, sizeof(inbuf),
			  outbuf, sizeof(outbuf), &outlen);
	if (rc)
		return rc;
	if (outlen < MC_CMD_NVRAM_METADATA_OUT_LENMIN)
		return -EIO;
	if (MCDI_DWORD(outbuf, NVRAM_METADATA_OUT_FLAGS) &
	    (1 << MC_CMD_NVRAM_METADATA_OUT_SUBTYPE_VALID_LBN))
		part->fw_subtype = MCDI_DWORD(outbuf,
					      NVRAM_METADATA_OUT_SUBTYPE);

	part->common.dev_type_name = "EF10 NVRAM manager";
	part->common.type_name = info->name;

	part->common.mtd.type = MTD_NORFLASH;
	part->common.mtd.flags = MTD_CAP_NORFLASH;
	part->common.mtd.size = size;
	part->common.mtd.erasesize = erase_size;

	return 0;
}

static int efx_ef10_mtd_probe(struct efx_nic *efx)
{
	MCDI_DECLARE_BUF(outbuf, MC_CMD_NVRAM_PARTITIONS_OUT_LENMAX);
	DECLARE_BITMAP(found, EF10_NVRAM_PARTITION_COUNT) = { 0 };
	struct efx_mcdi_mtd_partition *parts;
	size_t outlen, n_parts_total, i, n_parts;
	unsigned int type;
	int rc;

	ASSERT_RTNL();

	BUILD_BUG_ON(MC_CMD_NVRAM_PARTITIONS_IN_LEN != 0);
	rc = efx_mcdi_rpc(efx, MC_CMD_NVRAM_PARTITIONS, NULL, 0,
			  outbuf, sizeof(outbuf), &outlen);
	if (rc)
		return rc;
	if (outlen < MC_CMD_NVRAM_PARTITIONS_OUT_LENMIN)
		return -EIO;

	n_parts_total = MCDI_DWORD(outbuf, NVRAM_PARTITIONS_OUT_NUM_PARTITIONS);
	if (n_parts_total >
	    MCDI_VAR_ARRAY_LEN(outlen, NVRAM_PARTITIONS_OUT_TYPE_ID))
		return -EIO;

	parts = kcalloc(n_parts_total, sizeof(*parts), GFP_KERNEL);
	if (!parts)
		return -ENOMEM;

	n_parts = 0;
	for (i = 0; i < n_parts_total; i++) {
		type = MCDI_ARRAY_DWORD(outbuf, NVRAM_PARTITIONS_OUT_TYPE_ID,
					i);
		rc = efx_ef10_mtd_probe_partition(efx, &parts[n_parts], type,
						  found);
		if (rc == -EEXIST || rc == -ENODEV)
			continue;
		if (rc)
			goto fail;
		n_parts++;
<<<<<<< HEAD
=======
	}

	if (!n_parts) {
		kfree(parts);
		return 0;
>>>>>>> 286cd8c7
	}

	rc = efx_mtd_add(efx, &parts[0].common, n_parts, sizeof(*parts));
fail:
	if (rc)
		kfree(parts);
	return rc;
}

#endif /* CONFIG_SFC_MTD */

static void efx_ef10_ptp_write_host_time(struct efx_nic *efx, u32 host_time)
{
	_efx_writed(efx, cpu_to_le32(host_time), ER_DZ_MC_DB_LWRD);
}

static void efx_ef10_ptp_write_host_time_vf(struct efx_nic *efx,
					    u32 host_time) {}

static int efx_ef10_rx_enable_timestamping(struct efx_channel *channel,
					   bool temp)
{
	MCDI_DECLARE_BUF(inbuf, MC_CMD_PTP_IN_TIME_EVENT_SUBSCRIBE_LEN);
	int rc;

	if (channel->sync_events_state == SYNC_EVENTS_REQUESTED ||
	    channel->sync_events_state == SYNC_EVENTS_VALID ||
	    (temp && channel->sync_events_state == SYNC_EVENTS_DISABLED))
		return 0;
	channel->sync_events_state = SYNC_EVENTS_REQUESTED;

	MCDI_SET_DWORD(inbuf, PTP_IN_OP, MC_CMD_PTP_OP_TIME_EVENT_SUBSCRIBE);
	MCDI_SET_DWORD(inbuf, PTP_IN_PERIPH_ID, 0);
	MCDI_SET_DWORD(inbuf, PTP_IN_TIME_EVENT_SUBSCRIBE_QUEUE,
		       channel->channel);

	rc = efx_mcdi_rpc(channel->efx, MC_CMD_PTP,
			  inbuf, sizeof(inbuf), NULL, 0, NULL);

	if (rc != 0)
		channel->sync_events_state = temp ? SYNC_EVENTS_QUIESCENT :
						    SYNC_EVENTS_DISABLED;

	return rc;
}

static int efx_ef10_rx_disable_timestamping(struct efx_channel *channel,
					    bool temp)
{
	MCDI_DECLARE_BUF(inbuf, MC_CMD_PTP_IN_TIME_EVENT_UNSUBSCRIBE_LEN);
	int rc;

	if (channel->sync_events_state == SYNC_EVENTS_DISABLED ||
	    (temp && channel->sync_events_state == SYNC_EVENTS_QUIESCENT))
		return 0;
	if (channel->sync_events_state == SYNC_EVENTS_QUIESCENT) {
		channel->sync_events_state = SYNC_EVENTS_DISABLED;
		return 0;
	}
	channel->sync_events_state = temp ? SYNC_EVENTS_QUIESCENT :
					    SYNC_EVENTS_DISABLED;

	MCDI_SET_DWORD(inbuf, PTP_IN_OP, MC_CMD_PTP_OP_TIME_EVENT_UNSUBSCRIBE);
	MCDI_SET_DWORD(inbuf, PTP_IN_PERIPH_ID, 0);
	MCDI_SET_DWORD(inbuf, PTP_IN_TIME_EVENT_UNSUBSCRIBE_CONTROL,
		       MC_CMD_PTP_IN_TIME_EVENT_UNSUBSCRIBE_SINGLE);
	MCDI_SET_DWORD(inbuf, PTP_IN_TIME_EVENT_UNSUBSCRIBE_QUEUE,
		       channel->channel);

	rc = efx_mcdi_rpc(channel->efx, MC_CMD_PTP,
			  inbuf, sizeof(inbuf), NULL, 0, NULL);

	return rc;
}

static int efx_ef10_ptp_set_ts_sync_events(struct efx_nic *efx, bool en,
					   bool temp)
{
	int (*set)(struct efx_channel *channel, bool temp);
	struct efx_channel *channel;

	set = en ?
	      efx_ef10_rx_enable_timestamping :
	      efx_ef10_rx_disable_timestamping;

	channel = efx_ptp_channel(efx);
	if (channel) {
		int rc = set(channel, temp);
		if (en && rc != 0) {
			efx_ef10_ptp_set_ts_sync_events(efx, false, temp);
			return rc;
		}
	}

	return 0;
}

static int efx_ef10_ptp_set_ts_config_vf(struct efx_nic *efx,
					 struct hwtstamp_config *init)
{
	return -EOPNOTSUPP;
}

static int efx_ef10_ptp_set_ts_config(struct efx_nic *efx,
				      struct hwtstamp_config *init)
{
	int rc;

	switch (init->rx_filter) {
	case HWTSTAMP_FILTER_NONE:
		efx_ef10_ptp_set_ts_sync_events(efx, false, false);
		/* if TX timestamping is still requested then leave PTP on */
		return efx_ptp_change_mode(efx,
					   init->tx_type != HWTSTAMP_TX_OFF, 0);
	case HWTSTAMP_FILTER_ALL:
	case HWTSTAMP_FILTER_PTP_V1_L4_EVENT:
	case HWTSTAMP_FILTER_PTP_V1_L4_SYNC:
	case HWTSTAMP_FILTER_PTP_V1_L4_DELAY_REQ:
	case HWTSTAMP_FILTER_PTP_V2_L4_EVENT:
	case HWTSTAMP_FILTER_PTP_V2_L4_SYNC:
	case HWTSTAMP_FILTER_PTP_V2_L4_DELAY_REQ:
	case HWTSTAMP_FILTER_PTP_V2_L2_EVENT:
	case HWTSTAMP_FILTER_PTP_V2_L2_SYNC:
	case HWTSTAMP_FILTER_PTP_V2_L2_DELAY_REQ:
	case HWTSTAMP_FILTER_PTP_V2_EVENT:
	case HWTSTAMP_FILTER_PTP_V2_SYNC:
	case HWTSTAMP_FILTER_PTP_V2_DELAY_REQ:
	case HWTSTAMP_FILTER_NTP_ALL:
		init->rx_filter = HWTSTAMP_FILTER_ALL;
		rc = efx_ptp_change_mode(efx, true, 0);
		if (!rc)
			rc = efx_ef10_ptp_set_ts_sync_events(efx, true, false);
		if (rc)
			efx_ptp_change_mode(efx, false, 0);
		return rc;
	default:
		return -ERANGE;
	}
}

static int efx_ef10_get_phys_port_id(struct efx_nic *efx,
				     struct netdev_phys_item_id *ppid)
{
	struct efx_ef10_nic_data *nic_data = efx->nic_data;

	if (!is_valid_ether_addr(nic_data->port_id))
		return -EOPNOTSUPP;

	ppid->id_len = ETH_ALEN;
	memcpy(ppid->id, nic_data->port_id, ppid->id_len);

	return 0;
}

static int efx_ef10_vlan_rx_add_vid(struct efx_nic *efx, __be16 proto, u16 vid)
{
	if (proto != htons(ETH_P_8021Q))
		return -EINVAL;

	return efx_ef10_add_vlan(efx, vid);
}

static int efx_ef10_vlan_rx_kill_vid(struct efx_nic *efx, __be16 proto, u16 vid)
{
	if (proto != htons(ETH_P_8021Q))
		return -EINVAL;

	return efx_ef10_del_vlan(efx, vid);
}

/* We rely on the MCDI wiping out our TX rings if it made any changes to the
 * ports table, ensuring that any TSO descriptors that were made on a now-
 * removed tunnel port will be blown away and won't break things when we try
 * to transmit them using the new ports table.
 */
static int efx_ef10_set_udp_tnl_ports(struct efx_nic *efx, bool unloading)
{
	struct efx_ef10_nic_data *nic_data = efx->nic_data;
	MCDI_DECLARE_BUF(inbuf, MC_CMD_SET_TUNNEL_ENCAP_UDP_PORTS_IN_LENMAX);
	MCDI_DECLARE_BUF(outbuf, MC_CMD_SET_TUNNEL_ENCAP_UDP_PORTS_OUT_LEN);
	bool will_reset = false;
	size_t num_entries = 0;
	size_t inlen, outlen;
	size_t i;
	int rc;
	efx_dword_t flags_and_num_entries;

	WARN_ON(!mutex_is_locked(&nic_data->udp_tunnels_lock));

	nic_data->udp_tunnels_dirty = false;

	if (!(nic_data->datapath_caps &
	    (1 << MC_CMD_GET_CAPABILITIES_OUT_VXLAN_NVGRE_LBN))) {
		efx_device_attach_if_not_resetting(efx);
		return 0;
	}

	BUILD_BUG_ON(ARRAY_SIZE(nic_data->udp_tunnels) >
		     MC_CMD_SET_TUNNEL_ENCAP_UDP_PORTS_IN_ENTRIES_MAXNUM);

	for (i = 0; i < ARRAY_SIZE(nic_data->udp_tunnels); ++i) {
		if (nic_data->udp_tunnels[i].count &&
		    nic_data->udp_tunnels[i].port) {
			efx_dword_t entry;

			EFX_POPULATE_DWORD_2(entry,
				TUNNEL_ENCAP_UDP_PORT_ENTRY_UDP_PORT,
					ntohs(nic_data->udp_tunnels[i].port),
				TUNNEL_ENCAP_UDP_PORT_ENTRY_PROTOCOL,
					nic_data->udp_tunnels[i].type);
			*_MCDI_ARRAY_DWORD(inbuf,
				SET_TUNNEL_ENCAP_UDP_PORTS_IN_ENTRIES,
				num_entries++) = entry;
		}
	}

	BUILD_BUG_ON((MC_CMD_SET_TUNNEL_ENCAP_UDP_PORTS_IN_NUM_ENTRIES_OFST -
		      MC_CMD_SET_TUNNEL_ENCAP_UDP_PORTS_IN_FLAGS_OFST) * 8 !=
		     EFX_WORD_1_LBN);
	BUILD_BUG_ON(MC_CMD_SET_TUNNEL_ENCAP_UDP_PORTS_IN_NUM_ENTRIES_LEN * 8 !=
		     EFX_WORD_1_WIDTH);
	EFX_POPULATE_DWORD_2(flags_and_num_entries,
			     MC_CMD_SET_TUNNEL_ENCAP_UDP_PORTS_IN_UNLOADING,
				!!unloading,
			     EFX_WORD_1, num_entries);
	*_MCDI_DWORD(inbuf, SET_TUNNEL_ENCAP_UDP_PORTS_IN_FLAGS) =
		flags_and_num_entries;

	inlen = MC_CMD_SET_TUNNEL_ENCAP_UDP_PORTS_IN_LEN(num_entries);

	rc = efx_mcdi_rpc_quiet(efx, MC_CMD_SET_TUNNEL_ENCAP_UDP_PORTS,
				inbuf, inlen, outbuf, sizeof(outbuf), &outlen);
	if (rc == -EIO) {
		/* Most likely the MC rebooted due to another function also
		 * setting its tunnel port list. Mark the tunnel port list as
		 * dirty, so it will be pushed upon coming up from the reboot.
		 */
		nic_data->udp_tunnels_dirty = true;
		return 0;
	}

	if (rc) {
		/* expected not available on unprivileged functions */
		if (rc != -EPERM)
			netif_warn(efx, drv, efx->net_dev,
				   "Unable to set UDP tunnel ports; rc=%d.\n", rc);
	} else if (MCDI_DWORD(outbuf, SET_TUNNEL_ENCAP_UDP_PORTS_OUT_FLAGS) &
		   (1 << MC_CMD_SET_TUNNEL_ENCAP_UDP_PORTS_OUT_RESETTING_LBN)) {
		netif_info(efx, drv, efx->net_dev,
			   "Rebooting MC due to UDP tunnel port list change\n");
		will_reset = true;
		if (unloading)
			/* Delay for the MC reset to complete. This will make
			 * unloading other functions a bit smoother. This is a
			 * race, but the other unload will work whichever way
			 * it goes, this just avoids an unnecessary error
			 * message.
			 */
			msleep(100);
	}
	if (!will_reset && !unloading) {
		/* The caller will have detached, relying on the MC reset to
		 * trigger a re-attach.  Since there won't be an MC reset, we
		 * have to do the attach ourselves.
		 */
		efx_device_attach_if_not_resetting(efx);
	}

	return rc;
}

static int efx_ef10_udp_tnl_push_ports(struct efx_nic *efx)
{
	struct efx_ef10_nic_data *nic_data = efx->nic_data;
	int rc = 0;

	mutex_lock(&nic_data->udp_tunnels_lock);
	if (nic_data->udp_tunnels_dirty) {
		/* Make sure all TX are stopped while we modify the table, else
		 * we might race against an efx_features_check().
		 */
		efx_device_detach_sync(efx);
		rc = efx_ef10_set_udp_tnl_ports(efx, false);
	}
	mutex_unlock(&nic_data->udp_tunnels_lock);
	return rc;
}

static struct efx_udp_tunnel *__efx_ef10_udp_tnl_lookup_port(struct efx_nic *efx,
							     __be16 port)
{
	struct efx_ef10_nic_data *nic_data = efx->nic_data;
	size_t i;

	for (i = 0; i < ARRAY_SIZE(nic_data->udp_tunnels); ++i) {
		if (!nic_data->udp_tunnels[i].count)
			continue;
		if (nic_data->udp_tunnels[i].port == port)
			return &nic_data->udp_tunnels[i];
	}
	return NULL;
}

static int efx_ef10_udp_tnl_add_port(struct efx_nic *efx,
				     struct efx_udp_tunnel tnl)
{
	struct efx_ef10_nic_data *nic_data = efx->nic_data;
	struct efx_udp_tunnel *match;
	char typebuf[8];
	size_t i;
	int rc;

	if (!(nic_data->datapath_caps &
	      (1 << MC_CMD_GET_CAPABILITIES_OUT_VXLAN_NVGRE_LBN)))
		return 0;

	efx_get_udp_tunnel_type_name(tnl.type, typebuf, sizeof(typebuf));
	netif_dbg(efx, drv, efx->net_dev, "Adding UDP tunnel (%s) port %d\n",
		  typebuf, ntohs(tnl.port));

	mutex_lock(&nic_data->udp_tunnels_lock);
	/* Make sure all TX are stopped while we add to the table, else we
	 * might race against an efx_features_check().
	 */
	efx_device_detach_sync(efx);

	match = __efx_ef10_udp_tnl_lookup_port(efx, tnl.port);
	if (match != NULL) {
		if (match->type == tnl.type) {
			netif_dbg(efx, drv, efx->net_dev,
				  "Referencing existing tunnel entry\n");
			match->count++;
			/* No need to cause an MCDI update */
			rc = 0;
			goto unlock_out;
		}
		efx_get_udp_tunnel_type_name(match->type,
					     typebuf, sizeof(typebuf));
		netif_dbg(efx, drv, efx->net_dev,
			  "UDP port %d is already in use by %s\n",
			  ntohs(tnl.port), typebuf);
		rc = -EEXIST;
		goto unlock_out;
	}

	for (i = 0; i < ARRAY_SIZE(nic_data->udp_tunnels); ++i)
		if (!nic_data->udp_tunnels[i].count) {
			nic_data->udp_tunnels[i] = tnl;
			nic_data->udp_tunnels[i].count = 1;
			rc = efx_ef10_set_udp_tnl_ports(efx, false);
			goto unlock_out;
		}

	netif_dbg(efx, drv, efx->net_dev,
		  "Unable to add UDP tunnel (%s) port %d; insufficient resources.\n",
		  typebuf, ntohs(tnl.port));

	rc = -ENOMEM;

unlock_out:
	mutex_unlock(&nic_data->udp_tunnels_lock);
	return rc;
}

/* Called under the TX lock with the TX queue running, hence no-one can be
 * in the middle of updating the UDP tunnels table.  However, they could
 * have tried and failed the MCDI, in which case they'll have set the dirty
 * flag before dropping their locks.
 */
static bool efx_ef10_udp_tnl_has_port(struct efx_nic *efx, __be16 port)
{
	struct efx_ef10_nic_data *nic_data = efx->nic_data;

	if (!(nic_data->datapath_caps &
	      (1 << MC_CMD_GET_CAPABILITIES_OUT_VXLAN_NVGRE_LBN)))
		return false;

	if (nic_data->udp_tunnels_dirty)
		/* SW table may not match HW state, so just assume we can't
		 * use any UDP tunnel offloads.
		 */
		return false;

	return __efx_ef10_udp_tnl_lookup_port(efx, port) != NULL;
}

static int efx_ef10_udp_tnl_del_port(struct efx_nic *efx,
				     struct efx_udp_tunnel tnl)
{
	struct efx_ef10_nic_data *nic_data = efx->nic_data;
	struct efx_udp_tunnel *match;
	char typebuf[8];
	int rc;

	if (!(nic_data->datapath_caps &
	      (1 << MC_CMD_GET_CAPABILITIES_OUT_VXLAN_NVGRE_LBN)))
		return 0;

	efx_get_udp_tunnel_type_name(tnl.type, typebuf, sizeof(typebuf));
	netif_dbg(efx, drv, efx->net_dev, "Removing UDP tunnel (%s) port %d\n",
		  typebuf, ntohs(tnl.port));

	mutex_lock(&nic_data->udp_tunnels_lock);
	/* Make sure all TX are stopped while we remove from the table, else we
	 * might race against an efx_features_check().
	 */
	efx_device_detach_sync(efx);

	match = __efx_ef10_udp_tnl_lookup_port(efx, tnl.port);
	if (match != NULL) {
		if (match->type == tnl.type) {
			if (--match->count) {
				/* Port is still in use, so nothing to do */
				netif_dbg(efx, drv, efx->net_dev,
					  "UDP tunnel port %d remains active\n",
					  ntohs(tnl.port));
				rc = 0;
				goto out_unlock;
			}
			rc = efx_ef10_set_udp_tnl_ports(efx, false);
			goto out_unlock;
		}
		efx_get_udp_tunnel_type_name(match->type,
					     typebuf, sizeof(typebuf));
		netif_warn(efx, drv, efx->net_dev,
			   "UDP port %d is actually in use by %s, not removing\n",
			   ntohs(tnl.port), typebuf);
	}
	rc = -ENOENT;

out_unlock:
	mutex_unlock(&nic_data->udp_tunnels_lock);
	return rc;
}

#define EF10_OFFLOAD_FEATURES		\
	(NETIF_F_IP_CSUM |		\
	 NETIF_F_HW_VLAN_CTAG_FILTER |	\
	 NETIF_F_IPV6_CSUM |		\
	 NETIF_F_RXHASH |		\
	 NETIF_F_NTUPLE)

const struct efx_nic_type efx_hunt_a0_vf_nic_type = {
	.is_vf = true,
	.mem_bar = efx_ef10_vf_mem_bar,
	.mem_map_size = efx_ef10_mem_map_size,
	.probe = efx_ef10_probe_vf,
	.remove = efx_ef10_remove,
	.dimension_resources = efx_ef10_dimension_resources,
	.init = efx_ef10_init_nic,
	.fini = efx_port_dummy_op_void,
	.map_reset_reason = efx_ef10_map_reset_reason,
	.map_reset_flags = efx_ef10_map_reset_flags,
	.reset = efx_ef10_reset,
	.probe_port = efx_mcdi_port_probe,
	.remove_port = efx_mcdi_port_remove,
	.fini_dmaq = efx_ef10_fini_dmaq,
	.prepare_flr = efx_ef10_prepare_flr,
	.finish_flr = efx_port_dummy_op_void,
	.describe_stats = efx_ef10_describe_stats,
	.update_stats = efx_ef10_update_stats_vf,
	.start_stats = efx_port_dummy_op_void,
	.pull_stats = efx_port_dummy_op_void,
	.stop_stats = efx_port_dummy_op_void,
	.set_id_led = efx_mcdi_set_id_led,
	.push_irq_moderation = efx_ef10_push_irq_moderation,
	.reconfigure_mac = efx_ef10_mac_reconfigure_vf,
	.check_mac_fault = efx_mcdi_mac_check_fault,
	.reconfigure_port = efx_mcdi_port_reconfigure,
	.get_wol = efx_ef10_get_wol_vf,
	.set_wol = efx_ef10_set_wol_vf,
	.resume_wol = efx_port_dummy_op_void,
	.mcdi_request = efx_ef10_mcdi_request,
	.mcdi_poll_response = efx_ef10_mcdi_poll_response,
	.mcdi_read_response = efx_ef10_mcdi_read_response,
	.mcdi_poll_reboot = efx_ef10_mcdi_poll_reboot,
	.mcdi_reboot_detected = efx_ef10_mcdi_reboot_detected,
	.irq_enable_master = efx_port_dummy_op_void,
	.irq_test_generate = efx_ef10_irq_test_generate,
	.irq_disable_non_ev = efx_port_dummy_op_void,
	.irq_handle_msi = efx_ef10_msi_interrupt,
	.irq_handle_legacy = efx_ef10_legacy_interrupt,
	.tx_probe = efx_ef10_tx_probe,
	.tx_init = efx_ef10_tx_init,
	.tx_remove = efx_ef10_tx_remove,
	.tx_write = efx_ef10_tx_write,
	.tx_limit_len = efx_ef10_tx_limit_len,
	.rx_push_rss_config = efx_ef10_vf_rx_push_rss_config,
	.rx_pull_rss_config = efx_ef10_rx_pull_rss_config,
	.rx_probe = efx_ef10_rx_probe,
	.rx_init = efx_ef10_rx_init,
	.rx_remove = efx_ef10_rx_remove,
	.rx_write = efx_ef10_rx_write,
	.rx_defer_refill = efx_ef10_rx_defer_refill,
	.ev_probe = efx_ef10_ev_probe,
	.ev_init = efx_ef10_ev_init,
	.ev_fini = efx_ef10_ev_fini,
	.ev_remove = efx_ef10_ev_remove,
	.ev_process = efx_ef10_ev_process,
	.ev_read_ack = efx_ef10_ev_read_ack,
	.ev_test_generate = efx_ef10_ev_test_generate,
	.filter_table_probe = efx_ef10_filter_table_probe,
	.filter_table_restore = efx_ef10_filter_table_restore,
	.filter_table_remove = efx_ef10_filter_table_remove,
	.filter_update_rx_scatter = efx_ef10_filter_update_rx_scatter,
	.filter_insert = efx_ef10_filter_insert,
	.filter_remove_safe = efx_ef10_filter_remove_safe,
	.filter_get_safe = efx_ef10_filter_get_safe,
	.filter_clear_rx = efx_ef10_filter_clear_rx,
	.filter_count_rx_used = efx_ef10_filter_count_rx_used,
	.filter_get_rx_id_limit = efx_ef10_filter_get_rx_id_limit,
	.filter_get_rx_ids = efx_ef10_filter_get_rx_ids,
#ifdef CONFIG_RFS_ACCEL
	.filter_rfs_expire_one = efx_ef10_filter_rfs_expire_one,
#endif
#ifdef CONFIG_SFC_MTD
	.mtd_probe = efx_port_dummy_op_int,
#endif
	.ptp_write_host_time = efx_ef10_ptp_write_host_time_vf,
	.ptp_set_ts_config = efx_ef10_ptp_set_ts_config_vf,
	.vlan_rx_add_vid = efx_ef10_vlan_rx_add_vid,
	.vlan_rx_kill_vid = efx_ef10_vlan_rx_kill_vid,
#ifdef CONFIG_SFC_SRIOV
	.vswitching_probe = efx_ef10_vswitching_probe_vf,
	.vswitching_restore = efx_ef10_vswitching_restore_vf,
	.vswitching_remove = efx_ef10_vswitching_remove_vf,
#endif
	.get_mac_address = efx_ef10_get_mac_address_vf,
	.set_mac_address = efx_ef10_set_mac_address,

	.get_phys_port_id = efx_ef10_get_phys_port_id,
	.revision = EFX_REV_HUNT_A0,
	.max_dma_mask = DMA_BIT_MASK(ESF_DZ_TX_KER_BUF_ADDR_WIDTH),
	.rx_prefix_size = ES_DZ_RX_PREFIX_SIZE,
	.rx_hash_offset = ES_DZ_RX_PREFIX_HASH_OFST,
	.rx_ts_offset = ES_DZ_RX_PREFIX_TSTAMP_OFST,
	.can_rx_scatter = true,
	.always_rx_scatter = true,
	.min_interrupt_mode = EFX_INT_MODE_MSIX,
	.max_interrupt_mode = EFX_INT_MODE_MSIX,
	.timer_period_max = 1 << ERF_DD_EVQ_IND_TIMER_VAL_WIDTH,
	.offload_features = EF10_OFFLOAD_FEATURES,
	.mcdi_max_ver = 2,
	.max_rx_ip_filters = HUNT_FILTER_TBL_ROWS,
	.hwtstamp_filters = 1 << HWTSTAMP_FILTER_NONE |
			    1 << HWTSTAMP_FILTER_ALL,
	.rx_hash_key_size = 40,
};

const struct efx_nic_type efx_hunt_a0_nic_type = {
	.is_vf = false,
	.mem_bar = efx_ef10_pf_mem_bar,
	.mem_map_size = efx_ef10_mem_map_size,
	.probe = efx_ef10_probe_pf,
	.remove = efx_ef10_remove,
	.dimension_resources = efx_ef10_dimension_resources,
	.init = efx_ef10_init_nic,
	.fini = efx_port_dummy_op_void,
	.map_reset_reason = efx_ef10_map_reset_reason,
	.map_reset_flags = efx_ef10_map_reset_flags,
	.reset = efx_ef10_reset,
	.probe_port = efx_mcdi_port_probe,
	.remove_port = efx_mcdi_port_remove,
	.fini_dmaq = efx_ef10_fini_dmaq,
	.prepare_flr = efx_ef10_prepare_flr,
	.finish_flr = efx_port_dummy_op_void,
	.describe_stats = efx_ef10_describe_stats,
	.update_stats = efx_ef10_update_stats_pf,
	.start_stats = efx_mcdi_mac_start_stats,
	.pull_stats = efx_mcdi_mac_pull_stats,
	.stop_stats = efx_mcdi_mac_stop_stats,
	.set_id_led = efx_mcdi_set_id_led,
	.push_irq_moderation = efx_ef10_push_irq_moderation,
	.reconfigure_mac = efx_ef10_mac_reconfigure,
	.check_mac_fault = efx_mcdi_mac_check_fault,
	.reconfigure_port = efx_mcdi_port_reconfigure,
	.get_wol = efx_ef10_get_wol,
	.set_wol = efx_ef10_set_wol,
	.resume_wol = efx_port_dummy_op_void,
	.test_chip = efx_ef10_test_chip,
	.test_nvram = efx_mcdi_nvram_test_all,
	.mcdi_request = efx_ef10_mcdi_request,
	.mcdi_poll_response = efx_ef10_mcdi_poll_response,
	.mcdi_read_response = efx_ef10_mcdi_read_response,
	.mcdi_poll_reboot = efx_ef10_mcdi_poll_reboot,
	.mcdi_reboot_detected = efx_ef10_mcdi_reboot_detected,
	.irq_enable_master = efx_port_dummy_op_void,
	.irq_test_generate = efx_ef10_irq_test_generate,
	.irq_disable_non_ev = efx_port_dummy_op_void,
	.irq_handle_msi = efx_ef10_msi_interrupt,
	.irq_handle_legacy = efx_ef10_legacy_interrupt,
	.tx_probe = efx_ef10_tx_probe,
	.tx_init = efx_ef10_tx_init,
	.tx_remove = efx_ef10_tx_remove,
	.tx_write = efx_ef10_tx_write,
	.tx_limit_len = efx_ef10_tx_limit_len,
	.rx_push_rss_config = efx_ef10_pf_rx_push_rss_config,
	.rx_pull_rss_config = efx_ef10_rx_pull_rss_config,
	.rx_push_rss_context_config = efx_ef10_rx_push_rss_context_config,
	.rx_pull_rss_context_config = efx_ef10_rx_pull_rss_context_config,
	.rx_restore_rss_contexts = efx_ef10_rx_restore_rss_contexts,
	.rx_probe = efx_ef10_rx_probe,
	.rx_init = efx_ef10_rx_init,
	.rx_remove = efx_ef10_rx_remove,
	.rx_write = efx_ef10_rx_write,
	.rx_defer_refill = efx_ef10_rx_defer_refill,
	.ev_probe = efx_ef10_ev_probe,
	.ev_init = efx_ef10_ev_init,
	.ev_fini = efx_ef10_ev_fini,
	.ev_remove = efx_ef10_ev_remove,
	.ev_process = efx_ef10_ev_process,
	.ev_read_ack = efx_ef10_ev_read_ack,
	.ev_test_generate = efx_ef10_ev_test_generate,
	.filter_table_probe = efx_ef10_filter_table_probe,
	.filter_table_restore = efx_ef10_filter_table_restore,
	.filter_table_remove = efx_ef10_filter_table_remove,
	.filter_update_rx_scatter = efx_ef10_filter_update_rx_scatter,
	.filter_insert = efx_ef10_filter_insert,
	.filter_remove_safe = efx_ef10_filter_remove_safe,
	.filter_get_safe = efx_ef10_filter_get_safe,
	.filter_clear_rx = efx_ef10_filter_clear_rx,
	.filter_count_rx_used = efx_ef10_filter_count_rx_used,
	.filter_get_rx_id_limit = efx_ef10_filter_get_rx_id_limit,
	.filter_get_rx_ids = efx_ef10_filter_get_rx_ids,
#ifdef CONFIG_RFS_ACCEL
	.filter_rfs_expire_one = efx_ef10_filter_rfs_expire_one,
#endif
#ifdef CONFIG_SFC_MTD
	.mtd_probe = efx_ef10_mtd_probe,
	.mtd_rename = efx_mcdi_mtd_rename,
	.mtd_read = efx_mcdi_mtd_read,
	.mtd_erase = efx_mcdi_mtd_erase,
	.mtd_write = efx_mcdi_mtd_write,
	.mtd_sync = efx_mcdi_mtd_sync,
#endif
	.ptp_write_host_time = efx_ef10_ptp_write_host_time,
	.ptp_set_ts_sync_events = efx_ef10_ptp_set_ts_sync_events,
	.ptp_set_ts_config = efx_ef10_ptp_set_ts_config,
	.vlan_rx_add_vid = efx_ef10_vlan_rx_add_vid,
	.vlan_rx_kill_vid = efx_ef10_vlan_rx_kill_vid,
	.udp_tnl_push_ports = efx_ef10_udp_tnl_push_ports,
	.udp_tnl_add_port = efx_ef10_udp_tnl_add_port,
	.udp_tnl_has_port = efx_ef10_udp_tnl_has_port,
	.udp_tnl_del_port = efx_ef10_udp_tnl_del_port,
#ifdef CONFIG_SFC_SRIOV
	.sriov_configure = efx_ef10_sriov_configure,
	.sriov_init = efx_ef10_sriov_init,
	.sriov_fini = efx_ef10_sriov_fini,
	.sriov_wanted = efx_ef10_sriov_wanted,
	.sriov_reset = efx_ef10_sriov_reset,
	.sriov_flr = efx_ef10_sriov_flr,
	.sriov_set_vf_mac = efx_ef10_sriov_set_vf_mac,
	.sriov_set_vf_vlan = efx_ef10_sriov_set_vf_vlan,
	.sriov_set_vf_spoofchk = efx_ef10_sriov_set_vf_spoofchk,
	.sriov_get_vf_config = efx_ef10_sriov_get_vf_config,
	.sriov_set_vf_link_state = efx_ef10_sriov_set_vf_link_state,
	.vswitching_probe = efx_ef10_vswitching_probe_pf,
	.vswitching_restore = efx_ef10_vswitching_restore_pf,
	.vswitching_remove = efx_ef10_vswitching_remove_pf,
#endif
	.get_mac_address = efx_ef10_get_mac_address_pf,
	.set_mac_address = efx_ef10_set_mac_address,
	.tso_versions = efx_ef10_tso_versions,

	.get_phys_port_id = efx_ef10_get_phys_port_id,
	.revision = EFX_REV_HUNT_A0,
	.max_dma_mask = DMA_BIT_MASK(ESF_DZ_TX_KER_BUF_ADDR_WIDTH),
	.rx_prefix_size = ES_DZ_RX_PREFIX_SIZE,
	.rx_hash_offset = ES_DZ_RX_PREFIX_HASH_OFST,
	.rx_ts_offset = ES_DZ_RX_PREFIX_TSTAMP_OFST,
	.can_rx_scatter = true,
	.always_rx_scatter = true,
	.option_descriptors = true,
	.min_interrupt_mode = EFX_INT_MODE_LEGACY,
	.max_interrupt_mode = EFX_INT_MODE_MSIX,
	.timer_period_max = 1 << ERF_DD_EVQ_IND_TIMER_VAL_WIDTH,
	.offload_features = EF10_OFFLOAD_FEATURES,
	.mcdi_max_ver = 2,
	.max_rx_ip_filters = HUNT_FILTER_TBL_ROWS,
	.hwtstamp_filters = 1 << HWTSTAMP_FILTER_NONE |
			    1 << HWTSTAMP_FILTER_ALL,
	.rx_hash_key_size = 40,
};<|MERGE_RESOLUTION|>--- conflicted
+++ resolved
@@ -1503,11 +1503,7 @@
 	nic_data->must_restore_filters = true;
 	nic_data->must_restore_piobufs = true;
 	efx_ef10_forget_old_piobufs(efx);
-<<<<<<< HEAD
-	nic_data->rx_rss_context = EFX_EF10_RSS_CONTEXT_INVALID;
-=======
 	efx->rss_context.context_id = EFX_EF10_RSS_CONTEXT_INVALID;
->>>>>>> 286cd8c7
 
 	/* Driver-created vswitches and vports must be re-created */
 	nic_data->must_probe_vswitching = true;
@@ -6151,14 +6147,11 @@
 		if (rc)
 			goto fail;
 		n_parts++;
-<<<<<<< HEAD
-=======
 	}
 
 	if (!n_parts) {
 		kfree(parts);
 		return 0;
->>>>>>> 286cd8c7
 	}
 
 	rc = efx_mtd_add(efx, &parts[0].common, n_parts, sizeof(*parts));
