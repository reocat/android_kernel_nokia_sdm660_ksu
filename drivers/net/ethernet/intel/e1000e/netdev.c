--- conflicted
+++ resolved
@@ -1183,11 +1183,7 @@
 		wmb(); /* force write prior to skb_tstamp_tx */
 
 		skb_tstamp_tx(skb, &shhwtstamps);
-<<<<<<< HEAD
-		dev_kfree_skb_any(skb);
-=======
 		dev_consume_skb_any(skb);
->>>>>>> 286cd8c7
 	} else if (time_after(jiffies, adapter->tx_hwtstamp_start
 			      + adapter->tx_timeout_factor * HZ)) {
 		dev_kfree_skb_any(adapter->tx_hwtstamp_skb);
@@ -3508,17 +3504,10 @@
 	switch (hw->mac.type) {
 	case e1000_pch2lan:
 		/* Stable 96MHz frequency */
-<<<<<<< HEAD
-		incperiod = INCPERIOD_96MHz;
-		incvalue = INCVALUE_96MHz;
-		shift = INCVALUE_SHIFT_96MHz;
-		adapter->cc.shift = shift + INCPERIOD_SHIFT_96MHz;
-=======
 		incperiod = INCPERIOD_96MHZ;
 		incvalue = INCVALUE_96MHZ;
 		shift = INCVALUE_SHIFT_96MHZ;
 		adapter->cc.shift = shift + INCPERIOD_SHIFT_96MHZ;
->>>>>>> 286cd8c7
 		break;
 	case e1000_pch_lpt:
 		if (er32(TSYNCRXCTL) & E1000_TSYNCRXCTL_SYSCFI) {
@@ -4218,15 +4207,6 @@
 	e1000_irq_enable(adapter);
 
 	/* Tx queue started by watchdog timer when link is up */
-<<<<<<< HEAD
-
-	/* fire a link change interrupt to start the watchdog */
-	if (adapter->msix_entries)
-		ew32(ICS, E1000_ICS_LSC | E1000_ICR_OTHER);
-	else
-		ew32(ICS, E1000_ICS_LSC);
-=======
->>>>>>> 286cd8c7
 
 	e1000e_trigger_lsc(adapter);
 }
@@ -6373,12 +6353,7 @@
 
 	if (adapter->hw.phy.type == e1000_phy_igp_3) {
 		e1000e_igp3_phy_powerdown_workaround_ich8lan(&adapter->hw);
-<<<<<<< HEAD
-	} else if ((hw->mac.type == e1000_pch_lpt) ||
-		   (hw->mac.type == e1000_pch_spt)) {
-=======
 	} else if (hw->mac.type >= e1000_pch_lpt) {
->>>>>>> 286cd8c7
 		if (wufc && !(wufc & (E1000_WUFC_EX | E1000_WUFC_MC | E1000_WUFC_BC)))
 			/* ULP does not support wake from unicast, multicast
 			 * or broadcast.
