--- conflicted
+++ resolved
@@ -3899,11 +3899,7 @@
 
 	/* Setup and initialize a copy of the hw vlan table array */
 	adapter->shadow_vfta = kcalloc(E1000_VLAN_FILTER_TBL_SIZE, sizeof(u32),
-<<<<<<< HEAD
-				       GFP_ATOMIC);
-=======
 				       GFP_KERNEL);
->>>>>>> 286cd8c7
 	if (!adapter->shadow_vfta)
 		return -ENOMEM;
 
@@ -8808,11 +8804,8 @@
 	if (netif_running(netdev))
 		__igb_close(netdev, true);
 
-<<<<<<< HEAD
-=======
 	igb_ptp_suspend(adapter);
 
->>>>>>> 286cd8c7
 	igb_clear_interrupt_scheme(adapter);
 	rtnl_unlock();
 
@@ -8866,8 +8859,6 @@
 
 static void igb_deliver_wake_packet(struct net_device *netdev)
 {
-<<<<<<< HEAD
-=======
 	struct igb_adapter *adapter = netdev_priv(netdev);
 	struct e1000_hw *hw = &adapter->hw;
 	struct sk_buff *skb;
@@ -8898,7 +8889,6 @@
 
 static int __maybe_unused igb_suspend(struct device *dev)
 {
->>>>>>> 286cd8c7
 	return __igb_shutdown(to_pci_dev(dev), NULL, 0);
 }
 
