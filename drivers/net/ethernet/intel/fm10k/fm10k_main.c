// SPDX-License-Identifier: GPL-2.0
/* Copyright(c) 2013 - 2018 Intel Corporation. */

#include <linux/types.h>
#include <linux/module.h>
#include <net/ipv6.h>
#include <net/ip.h>
#include <net/tcp.h>
#include <linux/if_macvlan.h>
#include <linux/prefetch.h>

#include "fm10k.h"

#define DRV_VERSION	"0.23.4-k"
#define DRV_SUMMARY	"Intel(R) Ethernet Switch Host Interface Driver"
const char fm10k_driver_version[] = DRV_VERSION;
char fm10k_driver_name[] = "fm10k";
static const char fm10k_driver_string[] = DRV_SUMMARY;
static const char fm10k_copyright[] =
	"Copyright(c) 2013 - 2018 Intel Corporation.";

MODULE_AUTHOR("Intel Corporation, <linux.nics@intel.com>");
MODULE_DESCRIPTION(DRV_SUMMARY);
MODULE_LICENSE("GPL");
MODULE_VERSION(DRV_VERSION);

/* single workqueue for entire fm10k driver */
struct workqueue_struct *fm10k_workqueue;

/**
 * fm10k_init_module - Driver Registration Routine
 *
 * fm10k_init_module is the first routine called when the driver is
 * loaded.  All it does is register with the PCI subsystem.
 **/
static int __init fm10k_init_module(void)
{
	pr_info("%s - version %s\n", fm10k_driver_string, fm10k_driver_version);
	pr_info("%s\n", fm10k_copyright);

	/* create driver workqueue */
	fm10k_workqueue = alloc_workqueue("%s", WQ_MEM_RECLAIM, 0,
					  fm10k_driver_name);
	if (!fm10k_workqueue)
		return -ENOMEM;

	fm10k_dbg_init();

	return fm10k_register_pci_driver();
}
module_init(fm10k_init_module);

/**
 * fm10k_exit_module - Driver Exit Cleanup Routine
 *
 * fm10k_exit_module is called just before the driver is removed
 * from memory.
 **/
static void __exit fm10k_exit_module(void)
{
	fm10k_unregister_pci_driver();

	fm10k_dbg_exit();

	/* destroy driver workqueue */
	destroy_workqueue(fm10k_workqueue);
}
module_exit(fm10k_exit_module);

static bool fm10k_alloc_mapped_page(struct fm10k_ring *rx_ring,
				    struct fm10k_rx_buffer *bi)
{
	struct page *page = bi->page;
	dma_addr_t dma;

	/* Only page will be NULL if buffer was consumed */
	if (likely(page))
		return true;

	/* alloc new page for storage */
	page = dev_alloc_page();
	if (unlikely(!page)) {
		rx_ring->rx_stats.alloc_failed++;
		return false;
	}

	/* map page for use */
	dma = dma_map_page(rx_ring->dev, page, 0, PAGE_SIZE, DMA_FROM_DEVICE);

	/* if mapping failed free memory back to system since
	 * there isn't much point in holding memory we can't use
	 */
	if (dma_mapping_error(rx_ring->dev, dma)) {
		__free_page(page);

		rx_ring->rx_stats.alloc_failed++;
		return false;
	}

	bi->dma = dma;
	bi->page = page;
	bi->page_offset = 0;

	return true;
}

/**
 * fm10k_alloc_rx_buffers - Replace used receive buffers
 * @rx_ring: ring to place buffers on
 * @cleaned_count: number of buffers to replace
 **/
void fm10k_alloc_rx_buffers(struct fm10k_ring *rx_ring, u16 cleaned_count)
{
	union fm10k_rx_desc *rx_desc;
	struct fm10k_rx_buffer *bi;
	u16 i = rx_ring->next_to_use;

	/* nothing to do */
	if (!cleaned_count)
		return;

	rx_desc = FM10K_RX_DESC(rx_ring, i);
	bi = &rx_ring->rx_buffer[i];
	i -= rx_ring->count;

	do {
		if (!fm10k_alloc_mapped_page(rx_ring, bi))
			break;

		/* Refresh the desc even if buffer_addrs didn't change
		 * because each write-back erases this info.
		 */
		rx_desc->q.pkt_addr = cpu_to_le64(bi->dma + bi->page_offset);

		rx_desc++;
		bi++;
		i++;
		if (unlikely(!i)) {
			rx_desc = FM10K_RX_DESC(rx_ring, 0);
			bi = rx_ring->rx_buffer;
			i -= rx_ring->count;
		}

		/* clear the status bits for the next_to_use descriptor */
		rx_desc->d.staterr = 0;

		cleaned_count--;
	} while (cleaned_count);

	i += rx_ring->count;

	if (rx_ring->next_to_use != i) {
		/* record the next descriptor to use */
		rx_ring->next_to_use = i;

		/* update next to alloc since we have filled the ring */
		rx_ring->next_to_alloc = i;

		/* Force memory writes to complete before letting h/w
		 * know there are new descriptors to fetch.  (Only
		 * applicable for weak-ordered memory model archs,
		 * such as IA-64).
		 */
		wmb();

		/* notify hardware of new descriptors */
		writel(i, rx_ring->tail);
	}
}

/**
 * fm10k_reuse_rx_page - page flip buffer and store it back on the ring
 * @rx_ring: rx descriptor ring to store buffers on
 * @old_buff: donor buffer to have page reused
 *
 * Synchronizes page for reuse by the interface
 **/
static void fm10k_reuse_rx_page(struct fm10k_ring *rx_ring,
				struct fm10k_rx_buffer *old_buff)
{
	struct fm10k_rx_buffer *new_buff;
	u16 nta = rx_ring->next_to_alloc;

	new_buff = &rx_ring->rx_buffer[nta];

	/* update, and store next to alloc */
	nta++;
	rx_ring->next_to_alloc = (nta < rx_ring->count) ? nta : 0;

	/* transfer page from old buffer to new buffer */
	*new_buff = *old_buff;

	/* sync the buffer for use by the device */
	dma_sync_single_range_for_device(rx_ring->dev, old_buff->dma,
					 old_buff->page_offset,
					 FM10K_RX_BUFSZ,
					 DMA_FROM_DEVICE);
}

static inline bool fm10k_page_is_reserved(struct page *page)
{
	return (page_to_nid(page) != numa_mem_id()) || page_is_pfmemalloc(page);
}

static bool fm10k_can_reuse_rx_page(struct fm10k_rx_buffer *rx_buffer,
				    struct page *page,
				    unsigned int __maybe_unused truesize)
{
	/* avoid re-using remote pages */
	if (unlikely(fm10k_page_is_reserved(page)))
		return false;

#if (PAGE_SIZE < 8192)
	/* if we are only owner of page we can reuse it */
	if (unlikely(page_count(page) != 1))
		return false;

	/* flip page offset to other buffer */
	rx_buffer->page_offset ^= FM10K_RX_BUFSZ;
#else
	/* move offset up to the next cache line */
	rx_buffer->page_offset += truesize;

	if (rx_buffer->page_offset > (PAGE_SIZE - FM10K_RX_BUFSZ))
		return false;
#endif

	/* Even if we own the page, we are not allowed to use atomic_set()
	 * This would break get_page_unless_zero() users.
	 */
	page_ref_inc(page);

	return true;
}

/**
 * fm10k_add_rx_frag - Add contents of Rx buffer to sk_buff
 * @rx_buffer: buffer containing page to add
 * @size: packet size from rx_desc
 * @rx_desc: descriptor containing length of buffer written by hardware
 * @skb: sk_buff to place the data into
 *
 * This function will add the data contained in rx_buffer->page to the skb.
 * This is done either through a direct copy if the data in the buffer is
 * less than the skb header size, otherwise it will just attach the page as
 * a frag to the skb.
 *
 * The function will then update the page offset if necessary and return
 * true if the buffer can be reused by the interface.
 **/
static bool fm10k_add_rx_frag(struct fm10k_rx_buffer *rx_buffer,
			      unsigned int size,
			      union fm10k_rx_desc *rx_desc,
			      struct sk_buff *skb)
{
	struct page *page = rx_buffer->page;
	unsigned char *va = page_address(page) + rx_buffer->page_offset;
#if (PAGE_SIZE < 8192)
	unsigned int truesize = FM10K_RX_BUFSZ;
#else
	unsigned int truesize = ALIGN(size, 512);
#endif
	unsigned int pull_len;

	if (unlikely(skb_is_nonlinear(skb)))
		goto add_tail_frag;

	if (likely(size <= FM10K_RX_HDR_LEN)) {
		memcpy(__skb_put(skb, size), va, ALIGN(size, sizeof(long)));

		/* page is not reserved, we can reuse buffer as-is */
		if (likely(!fm10k_page_is_reserved(page)))
			return true;

		/* this page cannot be reused so discard it */
		__free_page(page);
		return false;
	}

	/* we need the header to contain the greater of either ETH_HLEN or
	 * 60 bytes if the skb->len is less than 60 for skb_pad.
	 */
	pull_len = eth_get_headlen(va, FM10K_RX_HDR_LEN);

	/* align pull length to size of long to optimize memcpy performance */
	memcpy(__skb_put(skb, pull_len), va, ALIGN(pull_len, sizeof(long)));

	/* update all of the pointers */
	va += pull_len;
	size -= pull_len;

add_tail_frag:
	skb_add_rx_frag(skb, skb_shinfo(skb)->nr_frags, page,
			(unsigned long)va & ~PAGE_MASK, size, truesize);

	return fm10k_can_reuse_rx_page(rx_buffer, page, truesize);
}

static struct sk_buff *fm10k_fetch_rx_buffer(struct fm10k_ring *rx_ring,
					     union fm10k_rx_desc *rx_desc,
					     struct sk_buff *skb)
{
	unsigned int size = le16_to_cpu(rx_desc->w.length);
	struct fm10k_rx_buffer *rx_buffer;
	struct page *page;

	rx_buffer = &rx_ring->rx_buffer[rx_ring->next_to_clean];
	page = rx_buffer->page;
	prefetchw(page);

	if (likely(!skb)) {
		void *page_addr = page_address(page) +
				  rx_buffer->page_offset;

		/* prefetch first cache line of first page */
		prefetch(page_addr);
#if L1_CACHE_BYTES < 128
		prefetch(page_addr + L1_CACHE_BYTES);
#endif

		/* allocate a skb to store the frags */
		skb = napi_alloc_skb(&rx_ring->q_vector->napi,
				     FM10K_RX_HDR_LEN);
		if (unlikely(!skb)) {
			rx_ring->rx_stats.alloc_failed++;
			return NULL;
		}

		/* we will be copying header into skb->data in
		 * pskb_may_pull so it is in our interest to prefetch
		 * it now to avoid a possible cache miss
		 */
		prefetchw(skb->data);
	}

	/* we are reusing so sync this buffer for CPU use */
	dma_sync_single_range_for_cpu(rx_ring->dev,
				      rx_buffer->dma,
				      rx_buffer->page_offset,
				      size,
				      DMA_FROM_DEVICE);

	/* pull page into skb */
	if (fm10k_add_rx_frag(rx_buffer, size, rx_desc, skb)) {
		/* hand second half of page back to the ring */
		fm10k_reuse_rx_page(rx_ring, rx_buffer);
	} else {
		/* we are not reusing the buffer so unmap it */
		dma_unmap_page(rx_ring->dev, rx_buffer->dma,
			       PAGE_SIZE, DMA_FROM_DEVICE);
	}

	/* clear contents of rx_buffer */
	rx_buffer->page = NULL;

	return skb;
}

static inline void fm10k_rx_checksum(struct fm10k_ring *ring,
				     union fm10k_rx_desc *rx_desc,
				     struct sk_buff *skb)
{
	skb_checksum_none_assert(skb);

	/* Rx checksum disabled via ethtool */
	if (!(ring->netdev->features & NETIF_F_RXCSUM))
		return;

	/* TCP/UDP checksum error bit is set */
	if (fm10k_test_staterr(rx_desc,
			       FM10K_RXD_STATUS_L4E |
			       FM10K_RXD_STATUS_L4E2 |
			       FM10K_RXD_STATUS_IPE |
			       FM10K_RXD_STATUS_IPE2)) {
		ring->rx_stats.csum_err++;
		return;
	}

	/* It must be a TCP or UDP packet with a valid checksum */
	if (fm10k_test_staterr(rx_desc, FM10K_RXD_STATUS_L4CS2))
		skb->encapsulation = true;
	else if (!fm10k_test_staterr(rx_desc, FM10K_RXD_STATUS_L4CS))
		return;

	skb->ip_summed = CHECKSUM_UNNECESSARY;

	ring->rx_stats.csum_good++;
}

#define FM10K_RSS_L4_TYPES_MASK \
	(BIT(FM10K_RSSTYPE_IPV4_TCP) | \
	 BIT(FM10K_RSSTYPE_IPV4_UDP) | \
	 BIT(FM10K_RSSTYPE_IPV6_TCP) | \
	 BIT(FM10K_RSSTYPE_IPV6_UDP))

static inline void fm10k_rx_hash(struct fm10k_ring *ring,
				 union fm10k_rx_desc *rx_desc,
				 struct sk_buff *skb)
{
	u16 rss_type;

	if (!(ring->netdev->features & NETIF_F_RXHASH))
		return;

	rss_type = le16_to_cpu(rx_desc->w.pkt_info) & FM10K_RXD_RSSTYPE_MASK;
	if (!rss_type)
		return;

	skb_set_hash(skb, le32_to_cpu(rx_desc->d.rss),
		     (BIT(rss_type) & FM10K_RSS_L4_TYPES_MASK) ?
		     PKT_HASH_TYPE_L4 : PKT_HASH_TYPE_L3);
}

static void fm10k_type_trans(struct fm10k_ring *rx_ring,
			     union fm10k_rx_desc __maybe_unused *rx_desc,
			     struct sk_buff *skb)
{
	struct net_device *dev = rx_ring->netdev;
	struct fm10k_l2_accel *l2_accel = rcu_dereference_bh(rx_ring->l2_accel);

	/* check to see if DGLORT belongs to a MACVLAN */
	if (l2_accel) {
		u16 idx = le16_to_cpu(FM10K_CB(skb)->fi.w.dglort) - 1;

		idx -= l2_accel->dglort;
		if (idx < l2_accel->size && l2_accel->macvlan[idx])
			dev = l2_accel->macvlan[idx];
		else
			l2_accel = NULL;
	}

	/* Record Rx queue, or update macvlan statistics */
	if (!l2_accel)
		skb_record_rx_queue(skb, rx_ring->queue_index);
	else
		macvlan_count_rx(netdev_priv(dev), skb->len + ETH_HLEN, true,
				 false);

	skb->protocol = eth_type_trans(skb, dev);
}

/**
 * fm10k_process_skb_fields - Populate skb header fields from Rx descriptor
 * @rx_ring: rx descriptor ring packet is being transacted on
 * @rx_desc: pointer to the EOP Rx descriptor
 * @skb: pointer to current skb being populated
 *
 * This function checks the ring, descriptor, and packet information in
 * order to populate the hash, checksum, VLAN, timestamp, protocol, and
 * other fields within the skb.
 **/
static unsigned int fm10k_process_skb_fields(struct fm10k_ring *rx_ring,
					     union fm10k_rx_desc *rx_desc,
					     struct sk_buff *skb)
{
	unsigned int len = skb->len;

	fm10k_rx_hash(rx_ring, rx_desc, skb);

	fm10k_rx_checksum(rx_ring, rx_desc, skb);

	FM10K_CB(skb)->tstamp = rx_desc->q.timestamp;

	FM10K_CB(skb)->fi.w.vlan = rx_desc->w.vlan;

	FM10K_CB(skb)->fi.d.glort = rx_desc->d.glort;

	if (rx_desc->w.vlan) {
		u16 vid = le16_to_cpu(rx_desc->w.vlan);

		if ((vid & VLAN_VID_MASK) != rx_ring->vid)
			__vlan_hwaccel_put_tag(skb, htons(ETH_P_8021Q), vid);
		else if (vid & VLAN_PRIO_MASK)
			__vlan_hwaccel_put_tag(skb, htons(ETH_P_8021Q),
					       vid & VLAN_PRIO_MASK);
	}

	fm10k_type_trans(rx_ring, rx_desc, skb);

	return len;
}

/**
 * fm10k_is_non_eop - process handling of non-EOP buffers
 * @rx_ring: Rx ring being processed
 * @rx_desc: Rx descriptor for current buffer
 *
 * This function updates next to clean.  If the buffer is an EOP buffer
 * this function exits returning false, otherwise it will place the
 * sk_buff in the next buffer to be chained and return true indicating
 * that this is in fact a non-EOP buffer.
 **/
static bool fm10k_is_non_eop(struct fm10k_ring *rx_ring,
			     union fm10k_rx_desc *rx_desc)
{
	u32 ntc = rx_ring->next_to_clean + 1;

	/* fetch, update, and store next to clean */
	ntc = (ntc < rx_ring->count) ? ntc : 0;
	rx_ring->next_to_clean = ntc;

	prefetch(FM10K_RX_DESC(rx_ring, ntc));

	if (likely(fm10k_test_staterr(rx_desc, FM10K_RXD_STATUS_EOP)))
		return false;

	return true;
}

/**
 * fm10k_cleanup_headers - Correct corrupted or empty headers
 * @rx_ring: rx descriptor ring packet is being transacted on
 * @rx_desc: pointer to the EOP Rx descriptor
 * @skb: pointer to current skb being fixed
 *
 * Address the case where we are pulling data in on pages only
 * and as such no data is present in the skb header.
 *
 * In addition if skb is not at least 60 bytes we need to pad it so that
 * it is large enough to qualify as a valid Ethernet frame.
 *
 * Returns true if an error was encountered and skb was freed.
 **/
static bool fm10k_cleanup_headers(struct fm10k_ring *rx_ring,
				  union fm10k_rx_desc *rx_desc,
				  struct sk_buff *skb)
{
	if (unlikely((fm10k_test_staterr(rx_desc,
					 FM10K_RXD_STATUS_RXE)))) {
#define FM10K_TEST_RXD_BIT(rxd, bit) \
	((rxd)->w.csum_err & cpu_to_le16(bit))
		if (FM10K_TEST_RXD_BIT(rx_desc, FM10K_RXD_ERR_SWITCH_ERROR))
			rx_ring->rx_stats.switch_errors++;
		if (FM10K_TEST_RXD_BIT(rx_desc, FM10K_RXD_ERR_NO_DESCRIPTOR))
			rx_ring->rx_stats.drops++;
		if (FM10K_TEST_RXD_BIT(rx_desc, FM10K_RXD_ERR_PP_ERROR))
			rx_ring->rx_stats.pp_errors++;
		if (FM10K_TEST_RXD_BIT(rx_desc, FM10K_RXD_ERR_SWITCH_READY))
			rx_ring->rx_stats.link_errors++;
		if (FM10K_TEST_RXD_BIT(rx_desc, FM10K_RXD_ERR_TOO_BIG))
			rx_ring->rx_stats.length_errors++;
		dev_kfree_skb_any(skb);
		rx_ring->rx_stats.errors++;
		return true;
	}

	/* if eth_skb_pad returns an error the skb was freed */
	if (eth_skb_pad(skb))
		return true;

	return false;
}

/**
 * fm10k_receive_skb - helper function to handle rx indications
 * @q_vector: structure containing interrupt and ring information
 * @skb: packet to send up
 **/
static void fm10k_receive_skb(struct fm10k_q_vector *q_vector,
			      struct sk_buff *skb)
{
	napi_gro_receive(&q_vector->napi, skb);
}

static int fm10k_clean_rx_irq(struct fm10k_q_vector *q_vector,
			      struct fm10k_ring *rx_ring,
			      int budget)
{
	struct sk_buff *skb = rx_ring->skb;
	unsigned int total_bytes = 0, total_packets = 0;
	u16 cleaned_count = fm10k_desc_unused(rx_ring);

	while (likely(total_packets < budget)) {
		union fm10k_rx_desc *rx_desc;

		/* return some buffers to hardware, one at a time is too slow */
		if (cleaned_count >= FM10K_RX_BUFFER_WRITE) {
			fm10k_alloc_rx_buffers(rx_ring, cleaned_count);
			cleaned_count = 0;
		}

		rx_desc = FM10K_RX_DESC(rx_ring, rx_ring->next_to_clean);

		if (!rx_desc->d.staterr)
			break;

		/* This memory barrier is needed to keep us from reading
		 * any other fields out of the rx_desc until we know the
		 * descriptor has been written back
		 */
		dma_rmb();

		/* retrieve a buffer from the ring */
		skb = fm10k_fetch_rx_buffer(rx_ring, rx_desc, skb);

		/* exit if we failed to retrieve a buffer */
		if (!skb)
			break;

		cleaned_count++;

		/* fetch next buffer in frame if non-eop */
		if (fm10k_is_non_eop(rx_ring, rx_desc))
			continue;

		/* verify the packet layout is correct */
		if (fm10k_cleanup_headers(rx_ring, rx_desc, skb)) {
			skb = NULL;
			continue;
		}

		/* populate checksum, timestamp, VLAN, and protocol */
		total_bytes += fm10k_process_skb_fields(rx_ring, rx_desc, skb);

		fm10k_receive_skb(q_vector, skb);

		/* reset skb pointer */
		skb = NULL;

		/* update budget accounting */
		total_packets++;
	}

	/* place incomplete frames back on ring for completion */
	rx_ring->skb = skb;

	u64_stats_update_begin(&rx_ring->syncp);
	rx_ring->stats.packets += total_packets;
	rx_ring->stats.bytes += total_bytes;
	u64_stats_update_end(&rx_ring->syncp);
	q_vector->rx.total_packets += total_packets;
	q_vector->rx.total_bytes += total_bytes;

	return total_packets;
}

#define VXLAN_HLEN (sizeof(struct udphdr) + 8)
static struct ethhdr *fm10k_port_is_vxlan(struct sk_buff *skb)
{
	struct fm10k_intfc *interface = netdev_priv(skb->dev);
	struct fm10k_udp_port *vxlan_port;

	/* we can only offload a vxlan if we recognize it as such */
	vxlan_port = list_first_entry_or_null(&interface->vxlan_port,
					      struct fm10k_udp_port, list);

	if (!vxlan_port)
		return NULL;
	if (vxlan_port->port != udp_hdr(skb)->dest)
		return NULL;

	/* return offset of udp_hdr plus 8 bytes for VXLAN header */
	return (struct ethhdr *)(skb_transport_header(skb) + VXLAN_HLEN);
}

#define FM10K_NVGRE_RESERVED0_FLAGS htons(0x9FFF)
#define NVGRE_TNI htons(0x2000)
struct fm10k_nvgre_hdr {
	__be16 flags;
	__be16 proto;
	__be32 tni;
};

static struct ethhdr *fm10k_gre_is_nvgre(struct sk_buff *skb)
{
	struct fm10k_nvgre_hdr *nvgre_hdr;
	int hlen = ip_hdrlen(skb);

	/* currently only IPv4 is supported due to hlen above */
	if (vlan_get_protocol(skb) != htons(ETH_P_IP))
		return NULL;

	/* our transport header should be NVGRE */
	nvgre_hdr = (struct fm10k_nvgre_hdr *)(skb_network_header(skb) + hlen);

	/* verify all reserved flags are 0 */
	if (nvgre_hdr->flags & FM10K_NVGRE_RESERVED0_FLAGS)
		return NULL;

	/* report start of ethernet header */
	if (nvgre_hdr->flags & NVGRE_TNI)
		return (struct ethhdr *)(nvgre_hdr + 1);

	return (struct ethhdr *)(&nvgre_hdr->tni);
}

__be16 fm10k_tx_encap_offload(struct sk_buff *skb)
{
	u8 l4_hdr = 0, inner_l4_hdr = 0, inner_l4_hlen;
	struct ethhdr *eth_hdr;

	if (skb->inner_protocol_type != ENCAP_TYPE_ETHER ||
	    skb->inner_protocol != htons(ETH_P_TEB))
		return 0;

	switch (vlan_get_protocol(skb)) {
	case htons(ETH_P_IP):
		l4_hdr = ip_hdr(skb)->protocol;
		break;
	case htons(ETH_P_IPV6):
		l4_hdr = ipv6_hdr(skb)->nexthdr;
		break;
	default:
		return 0;
	}

	switch (l4_hdr) {
	case IPPROTO_UDP:
		eth_hdr = fm10k_port_is_vxlan(skb);
		break;
	case IPPROTO_GRE:
		eth_hdr = fm10k_gre_is_nvgre(skb);
		break;
	default:
		return 0;
	}

	if (!eth_hdr)
		return 0;

	switch (eth_hdr->h_proto) {
	case htons(ETH_P_IP):
		inner_l4_hdr = inner_ip_hdr(skb)->protocol;
		break;
	case htons(ETH_P_IPV6):
		inner_l4_hdr = inner_ipv6_hdr(skb)->nexthdr;
		break;
	default:
		return 0;
	}

	switch (inner_l4_hdr) {
	case IPPROTO_TCP:
		inner_l4_hlen = inner_tcp_hdrlen(skb);
		break;
	case IPPROTO_UDP:
		inner_l4_hlen = 8;
		break;
	default:
		return 0;
	}

	/* The hardware allows tunnel offloads only if the combined inner and
	 * outer header is 184 bytes or less
	 */
	if (skb_inner_transport_header(skb) + inner_l4_hlen -
	    skb_mac_header(skb) > FM10K_TUNNEL_HEADER_LENGTH)
		return 0;

	return eth_hdr->h_proto;
}

static int fm10k_tso(struct fm10k_ring *tx_ring,
		     struct fm10k_tx_buffer *first)
{
	struct sk_buff *skb = first->skb;
	struct fm10k_tx_desc *tx_desc;
	unsigned char *th;
	u8 hdrlen;

	if (skb->ip_summed != CHECKSUM_PARTIAL)
		return 0;

	if (!skb_is_gso(skb))
		return 0;

	/* compute header lengths */
	if (skb->encapsulation) {
		if (!fm10k_tx_encap_offload(skb))
			goto err_vxlan;
		th = skb_inner_transport_header(skb);
	} else {
		th = skb_transport_header(skb);
	}

	/* compute offset from SOF to transport header and add header len */
	hdrlen = (th - skb->data) + (((struct tcphdr *)th)->doff << 2);

	first->tx_flags |= FM10K_TX_FLAGS_CSUM;

	/* update gso size and bytecount with header size */
	first->gso_segs = skb_shinfo(skb)->gso_segs;
	first->bytecount += (first->gso_segs - 1) * hdrlen;

	/* populate Tx descriptor header size and mss */
	tx_desc = FM10K_TX_DESC(tx_ring, tx_ring->next_to_use);
	tx_desc->hdrlen = hdrlen;
	tx_desc->mss = cpu_to_le16(skb_shinfo(skb)->gso_size);

	return 1;

err_vxlan:
	tx_ring->netdev->features &= ~NETIF_F_GSO_UDP_TUNNEL;
	if (net_ratelimit())
		netdev_err(tx_ring->netdev,
			   "TSO requested for unsupported tunnel, disabling offload\n");
	return -1;
}

static void fm10k_tx_csum(struct fm10k_ring *tx_ring,
			  struct fm10k_tx_buffer *first)
{
	struct sk_buff *skb = first->skb;
	struct fm10k_tx_desc *tx_desc;
	union {
		struct iphdr *ipv4;
		struct ipv6hdr *ipv6;
		u8 *raw;
	} network_hdr;
	u8 *transport_hdr;
	__be16 frag_off;
	__be16 protocol;
	u8 l4_hdr = 0;

	if (skb->ip_summed != CHECKSUM_PARTIAL)
		goto no_csum;

	if (skb->encapsulation) {
		protocol = fm10k_tx_encap_offload(skb);
		if (!protocol) {
			if (skb_checksum_help(skb)) {
				dev_warn(tx_ring->dev,
					 "failed to offload encap csum!\n");
				tx_ring->tx_stats.csum_err++;
			}
			goto no_csum;
		}
		network_hdr.raw = skb_inner_network_header(skb);
		transport_hdr = skb_inner_transport_header(skb);
	} else {
		protocol = vlan_get_protocol(skb);
		network_hdr.raw = skb_network_header(skb);
		transport_hdr = skb_transport_header(skb);
	}

	switch (protocol) {
	case htons(ETH_P_IP):
		l4_hdr = network_hdr.ipv4->protocol;
		break;
	case htons(ETH_P_IPV6):
		l4_hdr = network_hdr.ipv6->nexthdr;
		if (likely((transport_hdr - network_hdr.raw) ==
			   sizeof(struct ipv6hdr)))
			break;
		ipv6_skip_exthdr(skb, network_hdr.raw - skb->data +
				      sizeof(struct ipv6hdr),
				 &l4_hdr, &frag_off);
		if (unlikely(frag_off))
			l4_hdr = NEXTHDR_FRAGMENT;
		break;
	default:
		break;
	}

	switch (l4_hdr) {
	case IPPROTO_TCP:
	case IPPROTO_UDP:
		break;
	case IPPROTO_GRE:
		if (skb->encapsulation)
			break;
		/* fall through */
	default:
		if (unlikely(net_ratelimit())) {
			dev_warn(tx_ring->dev,
				 "partial checksum, version=%d l4 proto=%x\n",
				 protocol, l4_hdr);
		}
		skb_checksum_help(skb);
		tx_ring->tx_stats.csum_err++;
		goto no_csum;
	}

	/* update TX checksum flag */
	first->tx_flags |= FM10K_TX_FLAGS_CSUM;
	tx_ring->tx_stats.csum_good++;

no_csum:
	/* populate Tx descriptor header size and mss */
	tx_desc = FM10K_TX_DESC(tx_ring, tx_ring->next_to_use);
	tx_desc->hdrlen = 0;
	tx_desc->mss = 0;
}

#define FM10K_SET_FLAG(_input, _flag, _result) \
	((_flag <= _result) ? \
	 ((u32)(_input & _flag) * (_result / _flag)) : \
	 ((u32)(_input & _flag) / (_flag / _result)))

static u8 fm10k_tx_desc_flags(struct sk_buff *skb, u32 tx_flags)
{
	/* set type for advanced descriptor with frame checksum insertion */
	u32 desc_flags = 0;

	/* set checksum offload bits */
	desc_flags |= FM10K_SET_FLAG(tx_flags, FM10K_TX_FLAGS_CSUM,
				     FM10K_TXD_FLAG_CSUM);

	return desc_flags;
}

static bool fm10k_tx_desc_push(struct fm10k_ring *tx_ring,
			       struct fm10k_tx_desc *tx_desc, u16 i,
			       dma_addr_t dma, unsigned int size, u8 desc_flags)
{
	/* set RS and INT for last frame in a cache line */
	if ((++i & (FM10K_TXD_WB_FIFO_SIZE - 1)) == 0)
		desc_flags |= FM10K_TXD_FLAG_RS | FM10K_TXD_FLAG_INT;

	/* record values to descriptor */
	tx_desc->buffer_addr = cpu_to_le64(dma);
	tx_desc->flags = desc_flags;
	tx_desc->buflen = cpu_to_le16(size);

	/* return true if we just wrapped the ring */
	return i == tx_ring->count;
}

static int __fm10k_maybe_stop_tx(struct fm10k_ring *tx_ring, u16 size)
{
	netif_stop_subqueue(tx_ring->netdev, tx_ring->queue_index);

	/* Memory barrier before checking head and tail */
	smp_mb();

	/* Check again in a case another CPU has just made room available */
	if (likely(fm10k_desc_unused(tx_ring) < size))
		return -EBUSY;

	/* A reprieve! - use start_queue because it doesn't call schedule */
	netif_start_subqueue(tx_ring->netdev, tx_ring->queue_index);
	++tx_ring->tx_stats.restart_queue;
	return 0;
}

static inline int fm10k_maybe_stop_tx(struct fm10k_ring *tx_ring, u16 size)
{
	if (likely(fm10k_desc_unused(tx_ring) >= size))
		return 0;
	return __fm10k_maybe_stop_tx(tx_ring, size);
}

static void fm10k_tx_map(struct fm10k_ring *tx_ring,
			 struct fm10k_tx_buffer *first)
{
	struct sk_buff *skb = first->skb;
	struct fm10k_tx_buffer *tx_buffer;
	struct fm10k_tx_desc *tx_desc;
	struct skb_frag_struct *frag;
	unsigned char *data;
	dma_addr_t dma;
	unsigned int data_len, size;
	u32 tx_flags = first->tx_flags;
	u16 i = tx_ring->next_to_use;
	u8 flags = fm10k_tx_desc_flags(skb, tx_flags);

	tx_desc = FM10K_TX_DESC(tx_ring, i);

	/* add HW VLAN tag */
	if (skb_vlan_tag_present(skb))
		tx_desc->vlan = cpu_to_le16(skb_vlan_tag_get(skb));
	else
		tx_desc->vlan = 0;

	size = skb_headlen(skb);
	data = skb->data;

	dma = dma_map_single(tx_ring->dev, data, size, DMA_TO_DEVICE);

	data_len = skb->data_len;
	tx_buffer = first;

	for (frag = &skb_shinfo(skb)->frags[0];; frag++) {
		if (dma_mapping_error(tx_ring->dev, dma))
			goto dma_error;

		/* record length, and DMA address */
		dma_unmap_len_set(tx_buffer, len, size);
		dma_unmap_addr_set(tx_buffer, dma, dma);

		while (unlikely(size > FM10K_MAX_DATA_PER_TXD)) {
			if (fm10k_tx_desc_push(tx_ring, tx_desc++, i++, dma,
					       FM10K_MAX_DATA_PER_TXD, flags)) {
				tx_desc = FM10K_TX_DESC(tx_ring, 0);
				i = 0;
			}

			dma += FM10K_MAX_DATA_PER_TXD;
			size -= FM10K_MAX_DATA_PER_TXD;
		}

		if (likely(!data_len))
			break;

		if (fm10k_tx_desc_push(tx_ring, tx_desc++, i++,
				       dma, size, flags)) {
			tx_desc = FM10K_TX_DESC(tx_ring, 0);
			i = 0;
		}

		size = skb_frag_size(frag);
		data_len -= size;

		dma = skb_frag_dma_map(tx_ring->dev, frag, 0, size,
				       DMA_TO_DEVICE);

		tx_buffer = &tx_ring->tx_buffer[i];
	}

	/* write last descriptor with LAST bit set */
	flags |= FM10K_TXD_FLAG_LAST;

	if (fm10k_tx_desc_push(tx_ring, tx_desc, i++, dma, size, flags))
		i = 0;

	/* record bytecount for BQL */
	netdev_tx_sent_queue(txring_txq(tx_ring), first->bytecount);

	/* record SW timestamp if HW timestamp is not available */
	skb_tx_timestamp(first->skb);

	/* Force memory writes to complete before letting h/w know there
	 * are new descriptors to fetch.  (Only applicable for weak-ordered
	 * memory model archs, such as IA-64).
	 *
	 * We also need this memory barrier to make certain all of the
	 * status bits have been updated before next_to_watch is written.
	 */
	wmb();

	/* set next_to_watch value indicating a packet is present */
	first->next_to_watch = tx_desc;

	tx_ring->next_to_use = i;

	/* Make sure there is space in the ring for the next send. */
	fm10k_maybe_stop_tx(tx_ring, DESC_NEEDED);

	/* notify HW of packet */
	if (netif_xmit_stopped(txring_txq(tx_ring)) || !skb->xmit_more) {
		writel(i, tx_ring->tail);

		/* we need this if more than one processor can write to our tail
		 * at a time, it synchronizes IO on IA64/Altix systems
		 */
		mmiowb();
	}

	return;
dma_error:
	dev_err(tx_ring->dev, "TX DMA map failed\n");

	/* clear dma mappings for failed tx_buffer map */
	for (;;) {
		tx_buffer = &tx_ring->tx_buffer[i];
		fm10k_unmap_and_free_tx_resource(tx_ring, tx_buffer);
		if (tx_buffer == first)
			break;
		if (i == 0)
			i = tx_ring->count;
		i--;
	}

	tx_ring->next_to_use = i;
}

netdev_tx_t fm10k_xmit_frame_ring(struct sk_buff *skb,
				  struct fm10k_ring *tx_ring)
{
	u16 count = TXD_USE_COUNT(skb_headlen(skb));
	struct fm10k_tx_buffer *first;
	unsigned short f;
	u32 tx_flags = 0;
	int tso;

	/* need: 1 descriptor per page * PAGE_SIZE/FM10K_MAX_DATA_PER_TXD,
	 *       + 1 desc for skb_headlen/FM10K_MAX_DATA_PER_TXD,
	 *       + 2 desc gap to keep tail from touching head
	 * otherwise try next time
	 */
	for (f = 0; f < skb_shinfo(skb)->nr_frags; f++)
		count += TXD_USE_COUNT(skb_shinfo(skb)->frags[f].size);

	if (fm10k_maybe_stop_tx(tx_ring, count + 3)) {
		tx_ring->tx_stats.tx_busy++;
		return NETDEV_TX_BUSY;
	}

	/* record the location of the first descriptor for this packet */
	first = &tx_ring->tx_buffer[tx_ring->next_to_use];
	first->skb = skb;
	first->bytecount = max_t(unsigned int, skb->len, ETH_ZLEN);
	first->gso_segs = 1;

	/* record initial flags and protocol */
	first->tx_flags = tx_flags;

	tso = fm10k_tso(tx_ring, first);
	if (tso < 0)
		goto out_drop;
	else if (!tso)
		fm10k_tx_csum(tx_ring, first);

	fm10k_tx_map(tx_ring, first);

	return NETDEV_TX_OK;

out_drop:
	dev_kfree_skb_any(first->skb);
	first->skb = NULL;

	return NETDEV_TX_OK;
}

static u64 fm10k_get_tx_completed(struct fm10k_ring *ring)
{
	return ring->stats.packets;
}

/**
 * fm10k_get_tx_pending - how many Tx descriptors not processed
 * @ring: the ring structure
 * @in_sw: is tx_pending being checked in SW or in HW?
 */
u64 fm10k_get_tx_pending(struct fm10k_ring *ring, bool in_sw)
{
	struct fm10k_intfc *interface = ring->q_vector->interface;
	struct fm10k_hw *hw = &interface->hw;
	u32 head, tail;

	if (likely(in_sw)) {
		head = ring->next_to_clean;
		tail = ring->next_to_use;
	} else {
		head = fm10k_read_reg(hw, FM10K_TDH(ring->reg_idx));
		tail = fm10k_read_reg(hw, FM10K_TDT(ring->reg_idx));
	}

	return ((head <= tail) ? tail : tail + ring->count) - head;
}

bool fm10k_check_tx_hang(struct fm10k_ring *tx_ring)
{
	u32 tx_done = fm10k_get_tx_completed(tx_ring);
	u32 tx_done_old = tx_ring->tx_stats.tx_done_old;
	u32 tx_pending = fm10k_get_tx_pending(tx_ring, true);

	clear_check_for_tx_hang(tx_ring);

	/* Check for a hung queue, but be thorough. This verifies
	 * that a transmit has been completed since the previous
	 * check AND there is at least one packet pending. By
	 * requiring this to fail twice we avoid races with
	 * clearing the ARMED bit and conditions where we
	 * run the check_tx_hang logic with a transmit completion
	 * pending but without time to complete it yet.
	 */
	if (!tx_pending || (tx_done_old != tx_done)) {
		/* update completed stats and continue */
		tx_ring->tx_stats.tx_done_old = tx_done;
		/* reset the countdown */
		clear_bit(__FM10K_HANG_CHECK_ARMED, tx_ring->state);

		return false;
	}

	/* make sure it is true for two checks in a row */
	return test_and_set_bit(__FM10K_HANG_CHECK_ARMED, tx_ring->state);
}

/**
 * fm10k_tx_timeout_reset - initiate reset due to Tx timeout
 * @interface: driver private struct
 **/
void fm10k_tx_timeout_reset(struct fm10k_intfc *interface)
{
	/* Do the reset outside of interrupt context */
	if (!test_bit(__FM10K_DOWN, interface->state)) {
		interface->tx_timeout_count++;
		set_bit(FM10K_FLAG_RESET_REQUESTED, interface->flags);
		fm10k_service_event_schedule(interface);
	}
}

/**
 * fm10k_clean_tx_irq - Reclaim resources after transmit completes
 * @q_vector: structure containing interrupt and ring information
 * @tx_ring: tx ring to clean
 * @napi_budget: Used to determine if we are in netpoll
 **/
static bool fm10k_clean_tx_irq(struct fm10k_q_vector *q_vector,
			       struct fm10k_ring *tx_ring, int napi_budget)
{
	struct fm10k_intfc *interface = q_vector->interface;
	struct fm10k_tx_buffer *tx_buffer;
	struct fm10k_tx_desc *tx_desc;
	unsigned int total_bytes = 0, total_packets = 0;
	unsigned int budget = q_vector->tx.work_limit;
	unsigned int i = tx_ring->next_to_clean;

	if (test_bit(__FM10K_DOWN, interface->state))
		return true;

	tx_buffer = &tx_ring->tx_buffer[i];
	tx_desc = FM10K_TX_DESC(tx_ring, i);
	i -= tx_ring->count;

	do {
		struct fm10k_tx_desc *eop_desc = tx_buffer->next_to_watch;

		/* if next_to_watch is not set then there is no work pending */
		if (!eop_desc)
			break;

		/* prevent any other reads prior to eop_desc */
		smp_rmb();

		/* if DD is not set pending work has not been completed */
		if (!(eop_desc->flags & FM10K_TXD_FLAG_DONE))
			break;

		/* clear next_to_watch to prevent false hangs */
		tx_buffer->next_to_watch = NULL;

		/* update the statistics for this packet */
		total_bytes += tx_buffer->bytecount;
		total_packets += tx_buffer->gso_segs;

		/* free the skb */
		napi_consume_skb(tx_buffer->skb, napi_budget);

		/* unmap skb header data */
		dma_unmap_single(tx_ring->dev,
				 dma_unmap_addr(tx_buffer, dma),
				 dma_unmap_len(tx_buffer, len),
				 DMA_TO_DEVICE);

		/* clear tx_buffer data */
		tx_buffer->skb = NULL;
		dma_unmap_len_set(tx_buffer, len, 0);

		/* unmap remaining buffers */
		while (tx_desc != eop_desc) {
			tx_buffer++;
			tx_desc++;
			i++;
			if (unlikely(!i)) {
				i -= tx_ring->count;
				tx_buffer = tx_ring->tx_buffer;
				tx_desc = FM10K_TX_DESC(tx_ring, 0);
			}

			/* unmap any remaining paged data */
			if (dma_unmap_len(tx_buffer, len)) {
				dma_unmap_page(tx_ring->dev,
					       dma_unmap_addr(tx_buffer, dma),
					       dma_unmap_len(tx_buffer, len),
					       DMA_TO_DEVICE);
				dma_unmap_len_set(tx_buffer, len, 0);
			}
		}

		/* move us one more past the eop_desc for start of next pkt */
		tx_buffer++;
		tx_desc++;
		i++;
		if (unlikely(!i)) {
			i -= tx_ring->count;
			tx_buffer = tx_ring->tx_buffer;
			tx_desc = FM10K_TX_DESC(tx_ring, 0);
		}

		/* issue prefetch for next Tx descriptor */
		prefetch(tx_desc);

		/* update budget accounting */
		budget--;
	} while (likely(budget));

	i += tx_ring->count;
	tx_ring->next_to_clean = i;
	u64_stats_update_begin(&tx_ring->syncp);
	tx_ring->stats.bytes += total_bytes;
	tx_ring->stats.packets += total_packets;
	u64_stats_update_end(&tx_ring->syncp);
	q_vector->tx.total_bytes += total_bytes;
	q_vector->tx.total_packets += total_packets;

	if (check_for_tx_hang(tx_ring) && fm10k_check_tx_hang(tx_ring)) {
		/* schedule immediate reset if we believe we hung */
		struct fm10k_hw *hw = &interface->hw;

		netif_err(interface, drv, tx_ring->netdev,
			  "Detected Tx Unit Hang\n"
			  "  Tx Queue             <%d>\n"
			  "  TDH, TDT             <%x>, <%x>\n"
			  "  next_to_use          <%x>\n"
			  "  next_to_clean        <%x>\n",
			  tx_ring->queue_index,
			  fm10k_read_reg(hw, FM10K_TDH(tx_ring->reg_idx)),
			  fm10k_read_reg(hw, FM10K_TDT(tx_ring->reg_idx)),
			  tx_ring->next_to_use, i);

		netif_stop_subqueue(tx_ring->netdev,
				    tx_ring->queue_index);

		netif_info(interface, probe, tx_ring->netdev,
			   "tx hang %d detected on queue %d, resetting interface\n",
			   interface->tx_timeout_count + 1,
			   tx_ring->queue_index);

		fm10k_tx_timeout_reset(interface);

		/* the netdev is about to reset, no point in enabling stuff */
		return true;
	}

	/* notify netdev of completed buffers */
	netdev_tx_completed_queue(txring_txq(tx_ring),
				  total_packets, total_bytes);

#define TX_WAKE_THRESHOLD min_t(u16, FM10K_MIN_TXD - 1, DESC_NEEDED * 2)
	if (unlikely(total_packets && netif_carrier_ok(tx_ring->netdev) &&
		     (fm10k_desc_unused(tx_ring) >= TX_WAKE_THRESHOLD))) {
		/* Make sure that anybody stopping the queue after this
		 * sees the new next_to_clean.
		 */
		smp_mb();
		if (__netif_subqueue_stopped(tx_ring->netdev,
					     tx_ring->queue_index) &&
		    !test_bit(__FM10K_DOWN, interface->state)) {
			netif_wake_subqueue(tx_ring->netdev,
					    tx_ring->queue_index);
			++tx_ring->tx_stats.restart_queue;
		}
	}

	return !!budget;
}

/**
 * fm10k_update_itr - update the dynamic ITR value based on packet size
 *
 *      Stores a new ITR value based on strictly on packet size.  The
 *      divisors and thresholds used by this function were determined based
 *      on theoretical maximum wire speed and testing data, in order to
 *      minimize response time while increasing bulk throughput.
 *
 * @ring_container: Container for rings to have ITR updated
 **/
static void fm10k_update_itr(struct fm10k_ring_container *ring_container)
{
	unsigned int avg_wire_size, packets, itr_round;

	/* Only update ITR if we are using adaptive setting */
	if (!ITR_IS_ADAPTIVE(ring_container->itr))
		goto clear_counts;

	packets = ring_container->total_packets;
	if (!packets)
		goto clear_counts;

	avg_wire_size = ring_container->total_bytes / packets;

	/* The following is a crude approximation of:
	 *  wmem_default / (size + overhead) = desired_pkts_per_int
	 *  rate / bits_per_byte / (size + ethernet overhead) = pkt_rate
	 *  (desired_pkt_rate / pkt_rate) * usecs_per_sec = ITR value
	 *
	 * Assuming wmem_default is 212992 and overhead is 640 bytes per
	 * packet, (256 skb, 64 headroom, 320 shared info), we can reduce the
	 * formula down to
	 *
	 *  (34 * (size + 24)) / (size + 640) = ITR
	 *
	 * We first do some math on the packet size and then finally bitshift
	 * by 8 after rounding up. We also have to account for PCIe link speed
	 * difference as ITR scales based on this.
	 */
	if (avg_wire_size <= 360) {
		/* Start at 250K ints/sec and gradually drop to 77K ints/sec */
		avg_wire_size *= 8;
		avg_wire_size += 376;
	} else if (avg_wire_size <= 1152) {
		/* 77K ints/sec to 45K ints/sec */
		avg_wire_size *= 3;
		avg_wire_size += 2176;
	} else if (avg_wire_size <= 1920) {
		/* 45K ints/sec to 38K ints/sec */
		avg_wire_size += 4480;
	} else {
		/* plateau at a limit of 38K ints/sec */
		avg_wire_size = 6656;
	}

	/* Perform final bitshift for division after rounding up to ensure
	 * that the calculation will never get below a 1. The bit shift
	 * accounts for changes in the ITR due to PCIe link speed.
	 */
	itr_round = READ_ONCE(ring_container->itr_scale) + 8;
	avg_wire_size += BIT(itr_round) - 1;
	avg_wire_size >>= itr_round;

	/* write back value and retain adaptive flag */
	ring_container->itr = avg_wire_size | FM10K_ITR_ADAPTIVE;

clear_counts:
	ring_container->total_bytes = 0;
	ring_container->total_packets = 0;
}

static void fm10k_qv_enable(struct fm10k_q_vector *q_vector)
{
	/* Enable auto-mask and clear the current mask */
	u32 itr = FM10K_ITR_ENABLE;

	/* Update Tx ITR */
	fm10k_update_itr(&q_vector->tx);

	/* Update Rx ITR */
	fm10k_update_itr(&q_vector->rx);

	/* Store Tx itr in timer slot 0 */
	itr |= (q_vector->tx.itr & FM10K_ITR_MAX);

	/* Shift Rx itr to timer slot 1 */
	itr |= (q_vector->rx.itr & FM10K_ITR_MAX) << FM10K_ITR_INTERVAL1_SHIFT;

	/* Write the final value to the ITR register */
	writel(itr, q_vector->itr);
}

static int fm10k_poll(struct napi_struct *napi, int budget)
{
	struct fm10k_q_vector *q_vector =
			       container_of(napi, struct fm10k_q_vector, napi);
	struct fm10k_ring *ring;
	int per_ring_budget, work_done = 0;
	bool clean_complete = true;

	fm10k_for_each_ring(ring, q_vector->tx) {
		if (!fm10k_clean_tx_irq(q_vector, ring, budget))
			clean_complete = false;
	}

	/* Handle case where we are called by netpoll with a budget of 0 */
	if (budget <= 0)
		return budget;

	/* Handle case where we are called by netpoll with a budget of 0 */
	if (budget <= 0)
		return budget;

	/* attempt to distribute budget to each queue fairly, but don't
	 * allow the budget to go below 1 because we'll exit polling
	 */
	if (q_vector->rx.count > 1)
		per_ring_budget = max(budget / q_vector->rx.count, 1);
	else
		per_ring_budget = budget;

	fm10k_for_each_ring(ring, q_vector->rx) {
		int work = fm10k_clean_rx_irq(q_vector, ring, per_ring_budget);

		work_done += work;
		if (work >= per_ring_budget)
			clean_complete = false;
	}

	/* If all work not completed, return budget and keep polling */
	if (!clean_complete)
		return budget;

	/* all work done, exit the polling mode */
	napi_complete_done(napi, work_done);

	/* re-enable the q_vector */
	fm10k_qv_enable(q_vector);

	return min(work_done, budget - 1);
}

/**
 * fm10k_set_qos_queues: Allocate queues for a QOS-enabled device
 * @interface: board private structure to initialize
 *
 * When QoS (Quality of Service) is enabled, allocate queues for
 * each traffic class.  If multiqueue isn't available,then abort QoS
 * initialization.
 *
 * This function handles all combinations of Qos and RSS.
 *
 **/
static bool fm10k_set_qos_queues(struct fm10k_intfc *interface)
{
	struct net_device *dev = interface->netdev;
	struct fm10k_ring_feature *f;
	int rss_i, i;
	int pcs;

	/* Map queue offset and counts onto allocated tx queues */
	pcs = netdev_get_num_tc(dev);

	if (pcs <= 1)
		return false;

	/* set QoS mask and indices */
	f = &interface->ring_feature[RING_F_QOS];
	f->indices = pcs;
	f->mask = BIT(fls(pcs - 1)) - 1;

	/* determine the upper limit for our current DCB mode */
	rss_i = interface->hw.mac.max_queues / pcs;
	rss_i = BIT(fls(rss_i) - 1);

	/* set RSS mask and indices */
	f = &interface->ring_feature[RING_F_RSS];
	rss_i = min_t(u16, rss_i, f->limit);
	f->indices = rss_i;
	f->mask = BIT(fls(rss_i - 1)) - 1;

	/* configure pause class to queue mapping */
	for (i = 0; i < pcs; i++)
		netdev_set_tc_queue(dev, i, rss_i, rss_i * i);

	interface->num_rx_queues = rss_i * pcs;
	interface->num_tx_queues = rss_i * pcs;

	return true;
}

/**
 * fm10k_set_rss_queues: Allocate queues for RSS
 * @interface: board private structure to initialize
 *
 * This is our "base" multiqueue mode.  RSS (Receive Side Scaling) will try
 * to allocate one Rx queue per CPU, and if available, one Tx queue per CPU.
 *
 **/
static bool fm10k_set_rss_queues(struct fm10k_intfc *interface)
{
	struct fm10k_ring_feature *f;
	u16 rss_i;

	f = &interface->ring_feature[RING_F_RSS];
	rss_i = min_t(u16, interface->hw.mac.max_queues, f->limit);

	/* record indices and power of 2 mask for RSS */
	f->indices = rss_i;
	f->mask = BIT(fls(rss_i - 1)) - 1;

	interface->num_rx_queues = rss_i;
	interface->num_tx_queues = rss_i;

	return true;
}

/**
 * fm10k_set_num_queues: Allocate queues for device, feature dependent
 * @interface: board private structure to initialize
 *
 * This is the top level queue allocation routine.  The order here is very
 * important, starting with the "most" number of features turned on at once,
 * and ending with the smallest set of features.  This way large combinations
 * can be allocated if they're turned on, and smaller combinations are the
 * fallthrough conditions.
 *
 **/
static void fm10k_set_num_queues(struct fm10k_intfc *interface)
{
	/* Attempt to setup QoS and RSS first */
	if (fm10k_set_qos_queues(interface))
		return;

	/* If we don't have QoS, just fallback to only RSS. */
	fm10k_set_rss_queues(interface);
}

/**
 * fm10k_reset_num_queues - Reset the number of queues to zero
 * @interface: board private structure
 *
 * This function should be called whenever we need to reset the number of
 * queues after an error condition.
 */
static void fm10k_reset_num_queues(struct fm10k_intfc *interface)
{
	interface->num_tx_queues = 0;
	interface->num_rx_queues = 0;
	interface->num_q_vectors = 0;
}

/**
 * fm10k_alloc_q_vector - Allocate memory for a single interrupt vector
 * @interface: board private structure to initialize
 * @v_count: q_vectors allocated on interface, used for ring interleaving
 * @v_idx: index of vector in interface struct
 * @txr_count: total number of Tx rings to allocate
 * @txr_idx: index of first Tx ring to allocate
 * @rxr_count: total number of Rx rings to allocate
 * @rxr_idx: index of first Rx ring to allocate
 *
 * We allocate one q_vector.  If allocation fails we return -ENOMEM.
 **/
static int fm10k_alloc_q_vector(struct fm10k_intfc *interface,
				unsigned int v_count, unsigned int v_idx,
				unsigned int txr_count, unsigned int txr_idx,
				unsigned int rxr_count, unsigned int rxr_idx)
{
	struct fm10k_q_vector *q_vector;
	struct fm10k_ring *ring;
	int ring_count, size;

	ring_count = txr_count + rxr_count;
	size = sizeof(struct fm10k_q_vector) +
	       (sizeof(struct fm10k_ring) * ring_count);

	/* allocate q_vector and rings */
	q_vector = kzalloc(size, GFP_KERNEL);
	if (!q_vector)
		return -ENOMEM;

	/* initialize NAPI */
	netif_napi_add(interface->netdev, &q_vector->napi,
		       fm10k_poll, NAPI_POLL_WEIGHT);

	/* tie q_vector and interface together */
	interface->q_vector[v_idx] = q_vector;
	q_vector->interface = interface;
	q_vector->v_idx = v_idx;

	/* initialize pointer to rings */
	ring = q_vector->ring;

	/* save Tx ring container info */
	q_vector->tx.ring = ring;
	q_vector->tx.work_limit = FM10K_DEFAULT_TX_WORK;
	q_vector->tx.itr = interface->tx_itr;
	q_vector->tx.itr_scale = interface->hw.mac.itr_scale;
	q_vector->tx.count = txr_count;

	while (txr_count) {
		/* assign generic ring traits */
		ring->dev = &interface->pdev->dev;
		ring->netdev = interface->netdev;

		/* configure backlink on ring */
		ring->q_vector = q_vector;

		/* apply Tx specific ring traits */
		ring->count = interface->tx_ring_count;
		ring->queue_index = txr_idx;

		/* assign ring to interface */
		interface->tx_ring[txr_idx] = ring;

		/* update count and index */
		txr_count--;
		txr_idx += v_count;

		/* push pointer to next ring */
		ring++;
	}

	/* save Rx ring container info */
	q_vector->rx.ring = ring;
	q_vector->rx.itr = interface->rx_itr;
	q_vector->rx.itr_scale = interface->hw.mac.itr_scale;
	q_vector->rx.count = rxr_count;

	while (rxr_count) {
		/* assign generic ring traits */
		ring->dev = &interface->pdev->dev;
		ring->netdev = interface->netdev;
		rcu_assign_pointer(ring->l2_accel, interface->l2_accel);

		/* configure backlink on ring */
		ring->q_vector = q_vector;

		/* apply Rx specific ring traits */
		ring->count = interface->rx_ring_count;
		ring->queue_index = rxr_idx;

		/* assign ring to interface */
		interface->rx_ring[rxr_idx] = ring;

		/* update count and index */
		rxr_count--;
		rxr_idx += v_count;

		/* push pointer to next ring */
		ring++;
	}

	fm10k_dbg_q_vector_init(q_vector);

	return 0;
}

/**
 * fm10k_free_q_vector - Free memory allocated for specific interrupt vector
 * @interface: board private structure to initialize
 * @v_idx: Index of vector to be freed
 *
 * This function frees the memory allocated to the q_vector.  In addition if
 * NAPI is enabled it will delete any references to the NAPI struct prior
 * to freeing the q_vector.
 **/
static void fm10k_free_q_vector(struct fm10k_intfc *interface, int v_idx)
{
	struct fm10k_q_vector *q_vector = interface->q_vector[v_idx];
	struct fm10k_ring *ring;

	fm10k_dbg_q_vector_exit(q_vector);

	fm10k_for_each_ring(ring, q_vector->tx)
		interface->tx_ring[ring->queue_index] = NULL;

	fm10k_for_each_ring(ring, q_vector->rx)
		interface->rx_ring[ring->queue_index] = NULL;

	interface->q_vector[v_idx] = NULL;
	netif_napi_del(&q_vector->napi);
	kfree_rcu(q_vector, rcu);
}

/**
 * fm10k_alloc_q_vectors - Allocate memory for interrupt vectors
 * @interface: board private structure to initialize
 *
 * We allocate one q_vector per queue interrupt.  If allocation fails we
 * return -ENOMEM.
 **/
static int fm10k_alloc_q_vectors(struct fm10k_intfc *interface)
{
	unsigned int q_vectors = interface->num_q_vectors;
	unsigned int rxr_remaining = interface->num_rx_queues;
	unsigned int txr_remaining = interface->num_tx_queues;
	unsigned int rxr_idx = 0, txr_idx = 0, v_idx = 0;
	int err;

	if (q_vectors >= (rxr_remaining + txr_remaining)) {
		for (; rxr_remaining; v_idx++) {
			err = fm10k_alloc_q_vector(interface, q_vectors, v_idx,
						   0, 0, 1, rxr_idx);
			if (err)
				goto err_out;

			/* update counts and index */
			rxr_remaining--;
			rxr_idx++;
		}
	}

	for (; v_idx < q_vectors; v_idx++) {
		int rqpv = DIV_ROUND_UP(rxr_remaining, q_vectors - v_idx);
		int tqpv = DIV_ROUND_UP(txr_remaining, q_vectors - v_idx);

		err = fm10k_alloc_q_vector(interface, q_vectors, v_idx,
					   tqpv, txr_idx,
					   rqpv, rxr_idx);

		if (err)
			goto err_out;

		/* update counts and index */
		rxr_remaining -= rqpv;
		txr_remaining -= tqpv;
		rxr_idx++;
		txr_idx++;
	}

	return 0;

err_out:
	fm10k_reset_num_queues(interface);

	while (v_idx--)
		fm10k_free_q_vector(interface, v_idx);

	return -ENOMEM;
}

/**
 * fm10k_free_q_vectors - Free memory allocated for interrupt vectors
 * @interface: board private structure to initialize
 *
 * This function frees the memory allocated to the q_vectors.  In addition if
 * NAPI is enabled it will delete any references to the NAPI struct prior
 * to freeing the q_vector.
 **/
static void fm10k_free_q_vectors(struct fm10k_intfc *interface)
{
	int v_idx = interface->num_q_vectors;

	fm10k_reset_num_queues(interface);

	while (v_idx--)
		fm10k_free_q_vector(interface, v_idx);
}

/**
 * f10k_reset_msix_capability - reset MSI-X capability
 * @interface: board private structure to initialize
 *
 * Reset the MSI-X capability back to its starting state
 **/
static void fm10k_reset_msix_capability(struct fm10k_intfc *interface)
{
	pci_disable_msix(interface->pdev);
	kfree(interface->msix_entries);
	interface->msix_entries = NULL;
}

/**
 * f10k_init_msix_capability - configure MSI-X capability
 * @interface: board private structure to initialize
 *
 * Attempt to configure the interrupts using the best available
 * capabilities of the hardware and the kernel.
 **/
static int fm10k_init_msix_capability(struct fm10k_intfc *interface)
{
	struct fm10k_hw *hw = &interface->hw;
	int v_budget, vector;

	/* It's easy to be greedy for MSI-X vectors, but it really
	 * doesn't do us much good if we have a lot more vectors
	 * than CPU's.  So let's be conservative and only ask for
	 * (roughly) the same number of vectors as there are CPU's.
	 * the default is to use pairs of vectors
	 */
	v_budget = max(interface->num_rx_queues, interface->num_tx_queues);
	v_budget = min_t(u16, v_budget, num_online_cpus());

	/* account for vectors not related to queues */
	v_budget += NON_Q_VECTORS(hw);

	/* At the same time, hardware can only support a maximum of
	 * hw.mac->max_msix_vectors vectors.  With features
	 * such as RSS and VMDq, we can easily surpass the number of Rx and Tx
	 * descriptor queues supported by our device.  Thus, we cap it off in
	 * those rare cases where the cpu count also exceeds our vector limit.
	 */
	v_budget = min_t(int, v_budget, hw->mac.max_msix_vectors);

	/* A failure in MSI-X entry allocation is fatal. */
	interface->msix_entries = kcalloc(v_budget, sizeof(struct msix_entry),
					  GFP_KERNEL);
	if (!interface->msix_entries)
		return -ENOMEM;

	/* populate entry values */
	for (vector = 0; vector < v_budget; vector++)
		interface->msix_entries[vector].entry = vector;

	/* Attempt to enable MSI-X with requested value */
	v_budget = pci_enable_msix_range(interface->pdev,
					 interface->msix_entries,
					 MIN_MSIX_COUNT(hw),
					 v_budget);
	if (v_budget < 0) {
		kfree(interface->msix_entries);
		interface->msix_entries = NULL;
		return v_budget;
	}

	/* record the number of queues available for q_vectors */
	interface->num_q_vectors = v_budget - NON_Q_VECTORS(hw);

	return 0;
}

/**
 * fm10k_cache_ring_qos - Descriptor ring to register mapping for QoS
 * @interface: Interface structure continaining rings and devices
 *
 * Cache the descriptor ring offsets for Qos
 **/
static bool fm10k_cache_ring_qos(struct fm10k_intfc *interface)
{
	struct net_device *dev = interface->netdev;
	int pc, offset, rss_i, i, q_idx;
	u16 pc_stride = interface->ring_feature[RING_F_QOS].mask + 1;
	u8 num_pcs = netdev_get_num_tc(dev);

	if (num_pcs <= 1)
		return false;

	rss_i = interface->ring_feature[RING_F_RSS].indices;

	for (pc = 0, offset = 0; pc < num_pcs; pc++, offset += rss_i) {
		q_idx = pc;
		for (i = 0; i < rss_i; i++) {
			interface->tx_ring[offset + i]->reg_idx = q_idx;
			interface->tx_ring[offset + i]->qos_pc = pc;
			interface->rx_ring[offset + i]->reg_idx = q_idx;
			interface->rx_ring[offset + i]->qos_pc = pc;
			q_idx += pc_stride;
		}
	}

	return true;
}

/**
 * fm10k_cache_ring_rss - Descriptor ring to register mapping for RSS
 * @interface: Interface structure continaining rings and devices
 *
 * Cache the descriptor ring offsets for RSS
 **/
static void fm10k_cache_ring_rss(struct fm10k_intfc *interface)
{
	int i;

	for (i = 0; i < interface->num_rx_queues; i++)
		interface->rx_ring[i]->reg_idx = i;

	for (i = 0; i < interface->num_tx_queues; i++)
		interface->tx_ring[i]->reg_idx = i;
}

/**
 * fm10k_assign_rings - Map rings to network devices
 * @interface: Interface structure containing rings and devices
 *
 * This function is meant to go though and configure both the network
 * devices so that they contain rings, and configure the rings so that
 * they function with their network devices.
 **/
static void fm10k_assign_rings(struct fm10k_intfc *interface)
{
	if (fm10k_cache_ring_qos(interface))
		return;

	fm10k_cache_ring_rss(interface);
}

static void fm10k_init_reta(struct fm10k_intfc *interface)
{
	u16 i, rss_i = interface->ring_feature[RING_F_RSS].indices;
	u32 reta;

	/* If the Rx flow indirection table has been configured manually, we
	 * need to maintain it when possible.
	 */
	if (netif_is_rxfh_configured(interface->netdev)) {
		for (i = FM10K_RETA_SIZE; i--;) {
			reta = interface->reta[i];
			if ((((reta << 24) >> 24) < rss_i) &&
			    (((reta << 16) >> 24) < rss_i) &&
			    (((reta <<  8) >> 24) < rss_i) &&
			    (((reta)       >> 24) < rss_i))
				continue;

			/* this should never happen */
			dev_err(&interface->pdev->dev,
				"RSS indirection table assigned flows out of queue bounds. Reconfiguring.\n");
			goto repopulate_reta;
		}

		/* do nothing if all of the elements are in bounds */
		return;
	}

repopulate_reta:
	fm10k_write_reta(interface, NULL);
}

/**
 * fm10k_init_queueing_scheme - Determine proper queueing scheme
 * @interface: board private structure to initialize
 *
 * We determine which queueing scheme to use based on...
 * - Hardware queue count (num_*_queues)
 *   - defined by miscellaneous hardware support/features (RSS, etc.)
 **/
int fm10k_init_queueing_scheme(struct fm10k_intfc *interface)
{
	int err;

	/* Number of supported queues */
	fm10k_set_num_queues(interface);

	/* Configure MSI-X capability */
	err = fm10k_init_msix_capability(interface);
	if (err) {
		dev_err(&interface->pdev->dev,
			"Unable to initialize MSI-X capability\n");
		goto err_init_msix;
	}

	/* Allocate memory for queues */
	err = fm10k_alloc_q_vectors(interface);
	if (err) {
<<<<<<< HEAD
		fm10k_reset_msix_capability(interface);
		return err;
=======
		dev_err(&interface->pdev->dev,
			"Unable to allocate queue vectors\n");
		goto err_alloc_q_vectors;
>>>>>>> 286cd8c7
	}

	/* Map rings to devices, and map devices to physical queues */
	fm10k_assign_rings(interface);

	/* Initialize RSS redirection table */
	fm10k_init_reta(interface);

	return 0;

err_alloc_q_vectors:
	fm10k_reset_msix_capability(interface);
err_init_msix:
	fm10k_reset_num_queues(interface);
	return err;
}

/**
 * fm10k_clear_queueing_scheme - Clear the current queueing scheme settings
 * @interface: board private structure to clear queueing scheme on
 *
 * We go through and clear queueing specific resources and reset the structure
 * to pre-load conditions
 **/
void fm10k_clear_queueing_scheme(struct fm10k_intfc *interface)
{
	fm10k_free_q_vectors(interface);
	fm10k_reset_msix_capability(interface);
}<|MERGE_RESOLUTION|>--- conflicted
+++ resolved
@@ -1993,14 +1993,9 @@
 	/* Allocate memory for queues */
 	err = fm10k_alloc_q_vectors(interface);
 	if (err) {
-<<<<<<< HEAD
-		fm10k_reset_msix_capability(interface);
-		return err;
-=======
 		dev_err(&interface->pdev->dev,
 			"Unable to allocate queue vectors\n");
 		goto err_alloc_q_vectors;
->>>>>>> 286cd8c7
 	}
 
 	/* Map rings to devices, and map devices to physical queues */
