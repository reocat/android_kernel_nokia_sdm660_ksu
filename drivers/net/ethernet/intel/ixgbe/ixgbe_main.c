// SPDX-License-Identifier: GPL-2.0
/* Copyright(c) 1999 - 2018 Intel Corporation. */

#include <linux/types.h>
#include <linux/module.h>
#include <linux/pci.h>
#include <linux/netdevice.h>
#include <linux/vmalloc.h>
#include <linux/string.h>
#include <linux/in.h>
#include <linux/interrupt.h>
#include <linux/ip.h>
#include <linux/tcp.h>
#include <linux/sctp.h>
#include <linux/pkt_sched.h>
#include <linux/ipv6.h>
#include <linux/slab.h>
#include <net/checksum.h>
#include <net/ip6_checksum.h>
#include <linux/etherdevice.h>
#include <linux/ethtool.h>
#include <linux/if.h>
#include <linux/if_vlan.h>
#include <linux/if_macvlan.h>
#include <linux/if_bridge.h>
#include <linux/prefetch.h>
#include <linux/bpf.h>
#include <linux/bpf_trace.h>
#include <linux/atomic.h>
#include <scsi/fc/fc_fcoe.h>
#include <net/udp_tunnel.h>
#include <net/pkt_cls.h>
#include <net/tc_act/tc_gact.h>
#include <net/tc_act/tc_mirred.h>
#include <net/vxlan.h>
#include <net/mpls.h>
#include <net/xfrm.h>

#include "ixgbe.h"
#include "ixgbe_common.h"
#include "ixgbe_dcb_82599.h"
#include "ixgbe_sriov.h"
#include "ixgbe_model.h"

char ixgbe_driver_name[] = "ixgbe";
static const char ixgbe_driver_string[] =
			      "Intel(R) 10 Gigabit PCI Express Network Driver";
#ifdef IXGBE_FCOE
char ixgbe_default_device_descr[] =
			      "Intel(R) 10 Gigabit Network Connection";
#else
static char ixgbe_default_device_descr[] =
			      "Intel(R) 10 Gigabit Network Connection";
#endif
#define DRV_VERSION "5.1.0-k"
const char ixgbe_driver_version[] = DRV_VERSION;
static const char ixgbe_copyright[] =
				"Copyright (c) 1999-2016 Intel Corporation.";

static const char ixgbe_overheat_msg[] = "Network adapter has been stopped because it has over heated. Restart the computer. If the problem persists, power off the system and replace the adapter";

static const struct ixgbe_info *ixgbe_info_tbl[] = {
	[board_82598]		= &ixgbe_82598_info,
	[board_82599]		= &ixgbe_82599_info,
	[board_X540]		= &ixgbe_X540_info,
	[board_X550]		= &ixgbe_X550_info,
	[board_X550EM_x]	= &ixgbe_X550EM_x_info,
	[board_x550em_x_fw]	= &ixgbe_x550em_x_fw_info,
	[board_x550em_a]	= &ixgbe_x550em_a_info,
	[board_x550em_a_fw]	= &ixgbe_x550em_a_fw_info,
};

/* ixgbe_pci_tbl - PCI Device ID Table
 *
 * Wildcard entries (PCI_ANY_ID) should come last
 * Last entry must be all 0s
 *
 * { Vendor ID, Device ID, SubVendor ID, SubDevice ID,
 *   Class, Class Mask, private data (not used) }
 */
static const struct pci_device_id ixgbe_pci_tbl[] = {
	{PCI_VDEVICE(INTEL, IXGBE_DEV_ID_82598), board_82598 },
	{PCI_VDEVICE(INTEL, IXGBE_DEV_ID_82598AF_DUAL_PORT), board_82598 },
	{PCI_VDEVICE(INTEL, IXGBE_DEV_ID_82598AF_SINGLE_PORT), board_82598 },
	{PCI_VDEVICE(INTEL, IXGBE_DEV_ID_82598AT), board_82598 },
	{PCI_VDEVICE(INTEL, IXGBE_DEV_ID_82598AT2), board_82598 },
	{PCI_VDEVICE(INTEL, IXGBE_DEV_ID_82598EB_CX4), board_82598 },
	{PCI_VDEVICE(INTEL, IXGBE_DEV_ID_82598_CX4_DUAL_PORT), board_82598 },
	{PCI_VDEVICE(INTEL, IXGBE_DEV_ID_82598_DA_DUAL_PORT), board_82598 },
	{PCI_VDEVICE(INTEL, IXGBE_DEV_ID_82598_SR_DUAL_PORT_EM), board_82598 },
	{PCI_VDEVICE(INTEL, IXGBE_DEV_ID_82598EB_XF_LR), board_82598 },
	{PCI_VDEVICE(INTEL, IXGBE_DEV_ID_82598EB_SFP_LOM), board_82598 },
	{PCI_VDEVICE(INTEL, IXGBE_DEV_ID_82598_BX), board_82598 },
	{PCI_VDEVICE(INTEL, IXGBE_DEV_ID_82599_KX4), board_82599 },
	{PCI_VDEVICE(INTEL, IXGBE_DEV_ID_82599_XAUI_LOM), board_82599 },
	{PCI_VDEVICE(INTEL, IXGBE_DEV_ID_82599_KR), board_82599 },
	{PCI_VDEVICE(INTEL, IXGBE_DEV_ID_82599_SFP), board_82599 },
	{PCI_VDEVICE(INTEL, IXGBE_DEV_ID_82599_SFP_EM), board_82599 },
	{PCI_VDEVICE(INTEL, IXGBE_DEV_ID_82599_KX4_MEZZ), board_82599 },
	{PCI_VDEVICE(INTEL, IXGBE_DEV_ID_82599_CX4), board_82599 },
	{PCI_VDEVICE(INTEL, IXGBE_DEV_ID_82599_BACKPLANE_FCOE), board_82599 },
	{PCI_VDEVICE(INTEL, IXGBE_DEV_ID_82599_SFP_FCOE), board_82599 },
	{PCI_VDEVICE(INTEL, IXGBE_DEV_ID_82599_T3_LOM), board_82599 },
	{PCI_VDEVICE(INTEL, IXGBE_DEV_ID_82599_COMBO_BACKPLANE), board_82599 },
	{PCI_VDEVICE(INTEL, IXGBE_DEV_ID_X540T), board_X540 },
	{PCI_VDEVICE(INTEL, IXGBE_DEV_ID_82599_SFP_SF2), board_82599 },
	{PCI_VDEVICE(INTEL, IXGBE_DEV_ID_82599_LS), board_82599 },
	{PCI_VDEVICE(INTEL, IXGBE_DEV_ID_82599_QSFP_SF_QP), board_82599 },
	{PCI_VDEVICE(INTEL, IXGBE_DEV_ID_82599EN_SFP), board_82599 },
	{PCI_VDEVICE(INTEL, IXGBE_DEV_ID_82599_SFP_SF_QP), board_82599 },
	{PCI_VDEVICE(INTEL, IXGBE_DEV_ID_X540T1), board_X540 },
	{PCI_VDEVICE(INTEL, IXGBE_DEV_ID_X550T), board_X550},
	{PCI_VDEVICE(INTEL, IXGBE_DEV_ID_X550T1), board_X550},
	{PCI_VDEVICE(INTEL, IXGBE_DEV_ID_X550EM_X_KX4), board_X550EM_x},
	{PCI_VDEVICE(INTEL, IXGBE_DEV_ID_X550EM_X_XFI), board_X550EM_x},
	{PCI_VDEVICE(INTEL, IXGBE_DEV_ID_X550EM_X_KR), board_X550EM_x},
	{PCI_VDEVICE(INTEL, IXGBE_DEV_ID_X550EM_X_10G_T), board_X550EM_x},
	{PCI_VDEVICE(INTEL, IXGBE_DEV_ID_X550EM_X_SFP), board_X550EM_x},
	{PCI_VDEVICE(INTEL, IXGBE_DEV_ID_X550EM_X_1G_T), board_x550em_x_fw},
	{PCI_VDEVICE(INTEL, IXGBE_DEV_ID_X550EM_A_KR), board_x550em_a },
	{PCI_VDEVICE(INTEL, IXGBE_DEV_ID_X550EM_A_KR_L), board_x550em_a },
	{PCI_VDEVICE(INTEL, IXGBE_DEV_ID_X550EM_A_SFP_N), board_x550em_a },
	{PCI_VDEVICE(INTEL, IXGBE_DEV_ID_X550EM_A_SGMII), board_x550em_a },
	{PCI_VDEVICE(INTEL, IXGBE_DEV_ID_X550EM_A_SGMII_L), board_x550em_a },
	{PCI_VDEVICE(INTEL, IXGBE_DEV_ID_X550EM_A_10G_T), board_x550em_a},
	{PCI_VDEVICE(INTEL, IXGBE_DEV_ID_X550EM_A_SFP), board_x550em_a },
	{PCI_VDEVICE(INTEL, IXGBE_DEV_ID_X550EM_A_1G_T), board_x550em_a_fw },
	{PCI_VDEVICE(INTEL, IXGBE_DEV_ID_X550EM_A_1G_T_L), board_x550em_a_fw },
	/* required last entry */
	{0, }
};
MODULE_DEVICE_TABLE(pci, ixgbe_pci_tbl);

#ifdef CONFIG_IXGBE_DCA
static int ixgbe_notify_dca(struct notifier_block *, unsigned long event,
			    void *p);
static struct notifier_block dca_notifier = {
	.notifier_call = ixgbe_notify_dca,
	.next          = NULL,
	.priority      = 0
};
#endif

#ifdef CONFIG_PCI_IOV
static unsigned int max_vfs;
module_param(max_vfs, uint, 0);
MODULE_PARM_DESC(max_vfs,
		 "Maximum number of virtual functions to allocate per physical function - default is zero and maximum value is 63. (Deprecated)");
#endif /* CONFIG_PCI_IOV */

static unsigned int allow_unsupported_sfp;
module_param(allow_unsupported_sfp, uint, 0);
MODULE_PARM_DESC(allow_unsupported_sfp,
		 "Allow unsupported and untested SFP+ modules on 82599-based adapters");

#define DEFAULT_MSG_ENABLE (NETIF_MSG_DRV|NETIF_MSG_PROBE|NETIF_MSG_LINK)
static int debug = -1;
module_param(debug, int, 0);
MODULE_PARM_DESC(debug, "Debug level (0=none,...,16=all)");

MODULE_AUTHOR("Intel Corporation, <linux.nics@intel.com>");
MODULE_DESCRIPTION("Intel(R) 10 Gigabit PCI Express Network Driver");
MODULE_LICENSE("GPL");
MODULE_VERSION(DRV_VERSION);

static struct workqueue_struct *ixgbe_wq;

static bool ixgbe_check_cfg_remove(struct ixgbe_hw *hw, struct pci_dev *pdev);
static void ixgbe_watchdog_link_is_down(struct ixgbe_adapter *);

static const struct net_device_ops ixgbe_netdev_ops;

static bool netif_is_ixgbe(struct net_device *dev)
{
	return dev && (dev->netdev_ops == &ixgbe_netdev_ops);
}

static int ixgbe_read_pci_cfg_word_parent(struct ixgbe_adapter *adapter,
					  u32 reg, u16 *value)
{
	struct pci_dev *parent_dev;
	struct pci_bus *parent_bus;

	parent_bus = adapter->pdev->bus->parent;
	if (!parent_bus)
		return -1;

	parent_dev = parent_bus->self;
	if (!parent_dev)
		return -1;

	if (!pci_is_pcie(parent_dev))
		return -1;

	pcie_capability_read_word(parent_dev, reg, value);
	if (*value == IXGBE_FAILED_READ_CFG_WORD &&
	    ixgbe_check_cfg_remove(&adapter->hw, parent_dev))
		return -1;
	return 0;
}

static s32 ixgbe_get_parent_bus_info(struct ixgbe_adapter *adapter)
{
	struct ixgbe_hw *hw = &adapter->hw;
	u16 link_status = 0;
	int err;

	hw->bus.type = ixgbe_bus_type_pci_express;

	/* Get the negotiated link width and speed from PCI config space of the
	 * parent, as this device is behind a switch
	 */
	err = ixgbe_read_pci_cfg_word_parent(adapter, 18, &link_status);

	/* assume caller will handle error case */
	if (err)
		return err;

	hw->bus.width = ixgbe_convert_bus_width(link_status);
	hw->bus.speed = ixgbe_convert_bus_speed(link_status);

	return 0;
}

/**
 * ixgbe_check_from_parent - Determine whether PCIe info should come from parent
 * @hw: hw specific details
 *
 * This function is used by probe to determine whether a device's PCI-Express
 * bandwidth details should be gathered from the parent bus instead of from the
 * device. Used to ensure that various locations all have the correct device ID
 * checks.
 */
static inline bool ixgbe_pcie_from_parent(struct ixgbe_hw *hw)
{
	switch (hw->device_id) {
	case IXGBE_DEV_ID_82599_SFP_SF_QP:
	case IXGBE_DEV_ID_82599_QSFP_SF_QP:
		return true;
	default:
		return false;
	}
}

static void ixgbe_check_minimum_link(struct ixgbe_adapter *adapter,
				     int expected_gts)
{
	struct ixgbe_hw *hw = &adapter->hw;
	struct pci_dev *pdev;

	/* Some devices are not connected over PCIe and thus do not negotiate
	 * speed. These devices do not have valid bus info, and thus any report
	 * we generate may not be correct.
	 */
	if (hw->bus.type == ixgbe_bus_type_internal)
		return;

	/* determine whether to use the parent device */
	if (ixgbe_pcie_from_parent(&adapter->hw))
		pdev = adapter->pdev->bus->parent->self;
	else
		pdev = adapter->pdev;

	pcie_print_link_status(pdev);
}

static void ixgbe_service_event_schedule(struct ixgbe_adapter *adapter)
{
	if (!test_bit(__IXGBE_DOWN, &adapter->state) &&
	    !test_bit(__IXGBE_REMOVING, &adapter->state) &&
	    !test_and_set_bit(__IXGBE_SERVICE_SCHED, &adapter->state))
		queue_work(ixgbe_wq, &adapter->service_task);
}

static void ixgbe_remove_adapter(struct ixgbe_hw *hw)
{
	struct ixgbe_adapter *adapter = hw->back;

	if (!hw->hw_addr)
		return;
	hw->hw_addr = NULL;
	e_dev_err("Adapter removed\n");
	if (test_bit(__IXGBE_SERVICE_INITED, &adapter->state))
		ixgbe_service_event_schedule(adapter);
}

static u32 ixgbe_check_remove(struct ixgbe_hw *hw, u32 reg)
{
	u8 __iomem *reg_addr;
	u32 value;
	int i;

	reg_addr = READ_ONCE(hw->hw_addr);
	if (ixgbe_removed(reg_addr))
		return IXGBE_FAILED_READ_REG;

	/* Register read of 0xFFFFFFF can indicate the adapter has been removed,
	 * so perform several status register reads to determine if the adapter
	 * has been removed.
	 */
	for (i = 0; i < IXGBE_FAILED_READ_RETRIES; i++) {
		value = readl(reg_addr + IXGBE_STATUS);
		if (value != IXGBE_FAILED_READ_REG)
			break;
		mdelay(3);
	}

	if (value == IXGBE_FAILED_READ_REG)
		ixgbe_remove_adapter(hw);
	else
		value = readl(reg_addr + reg);
	return value;
}

/**
 * ixgbe_read_reg - Read from device register
 * @hw: hw specific details
 * @reg: offset of register to read
 *
 * Returns : value read or IXGBE_FAILED_READ_REG if removed
 *
 * This function is used to read device registers. It checks for device
 * removal by confirming any read that returns all ones by checking the
 * status register value for all ones. This function avoids reading from
 * the hardware if a removal was previously detected in which case it
 * returns IXGBE_FAILED_READ_REG (all ones).
 */
u32 ixgbe_read_reg(struct ixgbe_hw *hw, u32 reg)
{
	u8 __iomem *reg_addr = READ_ONCE(hw->hw_addr);
	u32 value;

	if (ixgbe_removed(reg_addr))
		return IXGBE_FAILED_READ_REG;
	if (unlikely(hw->phy.nw_mng_if_sel &
		     IXGBE_NW_MNG_IF_SEL_SGMII_ENABLE)) {
		struct ixgbe_adapter *adapter;
		int i;

		for (i = 0; i < 200; ++i) {
			value = readl(reg_addr + IXGBE_MAC_SGMII_BUSY);
			if (likely(!value))
				goto writes_completed;
			if (value == IXGBE_FAILED_READ_REG) {
				ixgbe_remove_adapter(hw);
				return IXGBE_FAILED_READ_REG;
			}
			udelay(5);
		}

		adapter = hw->back;
		e_warn(hw, "register writes incomplete %08x\n", value);
	}

writes_completed:
	value = readl(reg_addr + reg);
	if (unlikely(value == IXGBE_FAILED_READ_REG))
		value = ixgbe_check_remove(hw, reg);
	return value;
}

static bool ixgbe_check_cfg_remove(struct ixgbe_hw *hw, struct pci_dev *pdev)
{
	u16 value;

	pci_read_config_word(pdev, PCI_VENDOR_ID, &value);
	if (value == IXGBE_FAILED_READ_CFG_WORD) {
		ixgbe_remove_adapter(hw);
		return true;
	}
	return false;
}

u16 ixgbe_read_pci_cfg_word(struct ixgbe_hw *hw, u32 reg)
{
	struct ixgbe_adapter *adapter = hw->back;
	u16 value;

	if (ixgbe_removed(hw->hw_addr))
		return IXGBE_FAILED_READ_CFG_WORD;
	pci_read_config_word(adapter->pdev, reg, &value);
	if (value == IXGBE_FAILED_READ_CFG_WORD &&
	    ixgbe_check_cfg_remove(hw, adapter->pdev))
		return IXGBE_FAILED_READ_CFG_WORD;
	return value;
}

#ifdef CONFIG_PCI_IOV
static u32 ixgbe_read_pci_cfg_dword(struct ixgbe_hw *hw, u32 reg)
{
	struct ixgbe_adapter *adapter = hw->back;
	u32 value;

	if (ixgbe_removed(hw->hw_addr))
		return IXGBE_FAILED_READ_CFG_DWORD;
	pci_read_config_dword(adapter->pdev, reg, &value);
	if (value == IXGBE_FAILED_READ_CFG_DWORD &&
	    ixgbe_check_cfg_remove(hw, adapter->pdev))
		return IXGBE_FAILED_READ_CFG_DWORD;
	return value;
}
#endif /* CONFIG_PCI_IOV */

void ixgbe_write_pci_cfg_word(struct ixgbe_hw *hw, u32 reg, u16 value)
{
	struct ixgbe_adapter *adapter = hw->back;

	if (ixgbe_removed(hw->hw_addr))
		return;
	pci_write_config_word(adapter->pdev, reg, value);
}

static void ixgbe_service_event_complete(struct ixgbe_adapter *adapter)
{
	BUG_ON(!test_bit(__IXGBE_SERVICE_SCHED, &adapter->state));

	/* flush memory to make sure state is correct before next watchdog */
	smp_mb__before_atomic();
	clear_bit(__IXGBE_SERVICE_SCHED, &adapter->state);
}

struct ixgbe_reg_info {
	u32 ofs;
	char *name;
};

static const struct ixgbe_reg_info ixgbe_reg_info_tbl[] = {

	/* General Registers */
	{IXGBE_CTRL, "CTRL"},
	{IXGBE_STATUS, "STATUS"},
	{IXGBE_CTRL_EXT, "CTRL_EXT"},

	/* Interrupt Registers */
	{IXGBE_EICR, "EICR"},

	/* RX Registers */
	{IXGBE_SRRCTL(0), "SRRCTL"},
	{IXGBE_DCA_RXCTRL(0), "DRXCTL"},
	{IXGBE_RDLEN(0), "RDLEN"},
	{IXGBE_RDH(0), "RDH"},
	{IXGBE_RDT(0), "RDT"},
	{IXGBE_RXDCTL(0), "RXDCTL"},
	{IXGBE_RDBAL(0), "RDBAL"},
	{IXGBE_RDBAH(0), "RDBAH"},

	/* TX Registers */
	{IXGBE_TDBAL(0), "TDBAL"},
	{IXGBE_TDBAH(0), "TDBAH"},
	{IXGBE_TDLEN(0), "TDLEN"},
	{IXGBE_TDH(0), "TDH"},
	{IXGBE_TDT(0), "TDT"},
	{IXGBE_TXDCTL(0), "TXDCTL"},

	/* List Terminator */
	{ .name = NULL }
};


/*
 * ixgbe_regdump - register printout routine
 */
static void ixgbe_regdump(struct ixgbe_hw *hw, struct ixgbe_reg_info *reginfo)
{
	int i;
	char rname[16];
	u32 regs[64];

	switch (reginfo->ofs) {
	case IXGBE_SRRCTL(0):
		for (i = 0; i < 64; i++)
			regs[i] = IXGBE_READ_REG(hw, IXGBE_SRRCTL(i));
		break;
	case IXGBE_DCA_RXCTRL(0):
		for (i = 0; i < 64; i++)
			regs[i] = IXGBE_READ_REG(hw, IXGBE_DCA_RXCTRL(i));
		break;
	case IXGBE_RDLEN(0):
		for (i = 0; i < 64; i++)
			regs[i] = IXGBE_READ_REG(hw, IXGBE_RDLEN(i));
		break;
	case IXGBE_RDH(0):
		for (i = 0; i < 64; i++)
			regs[i] = IXGBE_READ_REG(hw, IXGBE_RDH(i));
		break;
	case IXGBE_RDT(0):
		for (i = 0; i < 64; i++)
			regs[i] = IXGBE_READ_REG(hw, IXGBE_RDT(i));
		break;
	case IXGBE_RXDCTL(0):
		for (i = 0; i < 64; i++)
			regs[i] = IXGBE_READ_REG(hw, IXGBE_RXDCTL(i));
		break;
	case IXGBE_RDBAL(0):
		for (i = 0; i < 64; i++)
			regs[i] = IXGBE_READ_REG(hw, IXGBE_RDBAL(i));
		break;
	case IXGBE_RDBAH(0):
		for (i = 0; i < 64; i++)
			regs[i] = IXGBE_READ_REG(hw, IXGBE_RDBAH(i));
		break;
	case IXGBE_TDBAL(0):
		for (i = 0; i < 64; i++)
			regs[i] = IXGBE_READ_REG(hw, IXGBE_TDBAL(i));
		break;
	case IXGBE_TDBAH(0):
		for (i = 0; i < 64; i++)
			regs[i] = IXGBE_READ_REG(hw, IXGBE_TDBAH(i));
		break;
	case IXGBE_TDLEN(0):
		for (i = 0; i < 64; i++)
			regs[i] = IXGBE_READ_REG(hw, IXGBE_TDLEN(i));
		break;
	case IXGBE_TDH(0):
		for (i = 0; i < 64; i++)
			regs[i] = IXGBE_READ_REG(hw, IXGBE_TDH(i));
		break;
	case IXGBE_TDT(0):
		for (i = 0; i < 64; i++)
			regs[i] = IXGBE_READ_REG(hw, IXGBE_TDT(i));
		break;
	case IXGBE_TXDCTL(0):
		for (i = 0; i < 64; i++)
			regs[i] = IXGBE_READ_REG(hw, IXGBE_TXDCTL(i));
		break;
	default:
		pr_info("%-15s %08x\n",
			reginfo->name, IXGBE_READ_REG(hw, reginfo->ofs));
		return;
	}

	i = 0;
	while (i < 64) {
		int j;
		char buf[9 * 8 + 1];
		char *p = buf;

		snprintf(rname, 16, "%s[%d-%d]", reginfo->name, i, i + 7);
		for (j = 0; j < 8; j++)
			p += sprintf(p, " %08x", regs[i++]);
		pr_err("%-15s%s\n", rname, buf);
	}

}

static void ixgbe_print_buffer(struct ixgbe_ring *ring, int n)
{
	struct ixgbe_tx_buffer *tx_buffer;

	tx_buffer = &ring->tx_buffer_info[ring->next_to_clean];
	pr_info(" %5d %5X %5X %016llX %08X %p %016llX\n",
		n, ring->next_to_use, ring->next_to_clean,
		(u64)dma_unmap_addr(tx_buffer, dma),
		dma_unmap_len(tx_buffer, len),
		tx_buffer->next_to_watch,
		(u64)tx_buffer->time_stamp);
}

/*
 * ixgbe_dump - Print registers, tx-rings and rx-rings
 */
static void ixgbe_dump(struct ixgbe_adapter *adapter)
{
	struct net_device *netdev = adapter->netdev;
	struct ixgbe_hw *hw = &adapter->hw;
	struct ixgbe_reg_info *reginfo;
	int n = 0;
	struct ixgbe_ring *ring;
	struct ixgbe_tx_buffer *tx_buffer;
	union ixgbe_adv_tx_desc *tx_desc;
	struct my_u0 { u64 a; u64 b; } *u0;
	struct ixgbe_ring *rx_ring;
	union ixgbe_adv_rx_desc *rx_desc;
	struct ixgbe_rx_buffer *rx_buffer_info;
	int i = 0;

	if (!netif_msg_hw(adapter))
		return;

	/* Print netdevice Info */
	if (netdev) {
		dev_info(&adapter->pdev->dev, "Net device Info\n");
		pr_info("Device Name     state            "
			"trans_start\n");
		pr_info("%-15s %016lX %016lX\n",
			netdev->name,
			netdev->state,
			dev_trans_start(netdev));
	}

	/* Print Registers */
	dev_info(&adapter->pdev->dev, "Register Dump\n");
	pr_info(" Register Name   Value\n");
	for (reginfo = (struct ixgbe_reg_info *)ixgbe_reg_info_tbl;
	     reginfo->name; reginfo++) {
		ixgbe_regdump(hw, reginfo);
	}

	/* Print TX Ring Summary */
	if (!netdev || !netif_running(netdev))
		return;

	dev_info(&adapter->pdev->dev, "TX Rings Summary\n");
	pr_info(" %s     %s              %s        %s\n",
		"Queue [NTU] [NTC] [bi(ntc)->dma  ]",
		"leng", "ntw", "timestamp");
	for (n = 0; n < adapter->num_tx_queues; n++) {
		ring = adapter->tx_ring[n];
		ixgbe_print_buffer(ring, n);
	}

	for (n = 0; n < adapter->num_xdp_queues; n++) {
		ring = adapter->xdp_ring[n];
		ixgbe_print_buffer(ring, n);
	}

	/* Print TX Rings */
	if (!netif_msg_tx_done(adapter))
		goto rx_ring_summary;

	dev_info(&adapter->pdev->dev, "TX Rings Dump\n");

	/* Transmit Descriptor Formats
	 *
	 * 82598 Advanced Transmit Descriptor
	 *   +--------------------------------------------------------------+
	 * 0 |         Buffer Address [63:0]                                |
	 *   +--------------------------------------------------------------+
	 * 8 |  PAYLEN  | POPTS  | IDX | STA | DCMD  |DTYP |  RSV |  DTALEN |
	 *   +--------------------------------------------------------------+
	 *   63       46 45    40 39 36 35 32 31   24 23 20 19              0
	 *
	 * 82598 Advanced Transmit Descriptor (Write-Back Format)
	 *   +--------------------------------------------------------------+
	 * 0 |                          RSV [63:0]                          |
	 *   +--------------------------------------------------------------+
	 * 8 |            RSV           |  STA  |          NXTSEQ           |
	 *   +--------------------------------------------------------------+
	 *   63                       36 35   32 31                         0
	 *
	 * 82599+ Advanced Transmit Descriptor
	 *   +--------------------------------------------------------------+
	 * 0 |         Buffer Address [63:0]                                |
	 *   +--------------------------------------------------------------+
	 * 8 |PAYLEN  |POPTS|CC|IDX  |STA  |DCMD  |DTYP |MAC  |RSV  |DTALEN |
	 *   +--------------------------------------------------------------+
	 *   63     46 45 40 39 38 36 35 32 31  24 23 20 19 18 17 16 15     0
	 *
	 * 82599+ Advanced Transmit Descriptor (Write-Back Format)
	 *   +--------------------------------------------------------------+
	 * 0 |                          RSV [63:0]                          |
	 *   +--------------------------------------------------------------+
	 * 8 |            RSV           |  STA  |           RSV             |
	 *   +--------------------------------------------------------------+
	 *   63                       36 35   32 31                         0
	 */

	for (n = 0; n < adapter->num_tx_queues; n++) {
		ring = adapter->tx_ring[n];
		pr_info("------------------------------------\n");
		pr_info("TX QUEUE INDEX = %d\n", ring->queue_index);
		pr_info("------------------------------------\n");
		pr_info("%s%s    %s              %s        %s          %s\n",
			"T [desc]     [address 63:0  ] ",
			"[PlPOIdStDDt Ln] [bi->dma       ] ",
			"leng", "ntw", "timestamp", "bi->skb");

		for (i = 0; ring->desc && (i < ring->count); i++) {
			tx_desc = IXGBE_TX_DESC(ring, i);
			tx_buffer = &ring->tx_buffer_info[i];
			u0 = (struct my_u0 *)tx_desc;
			if (dma_unmap_len(tx_buffer, len) > 0) {
				const char *ring_desc;

				if (i == ring->next_to_use &&
				    i == ring->next_to_clean)
					ring_desc = " NTC/U";
				else if (i == ring->next_to_use)
					ring_desc = " NTU";
				else if (i == ring->next_to_clean)
					ring_desc = " NTC";
				else
					ring_desc = "";
				pr_info("T [0x%03X]    %016llX %016llX %016llX %08X %p %016llX %p%s",
					i,
					le64_to_cpu((__force __le64)u0->a),
					le64_to_cpu((__force __le64)u0->b),
					(u64)dma_unmap_addr(tx_buffer, dma),
					dma_unmap_len(tx_buffer, len),
					tx_buffer->next_to_watch,
					(u64)tx_buffer->time_stamp,
					tx_buffer->skb,
					ring_desc);

				if (netif_msg_pktdata(adapter) &&
				    tx_buffer->skb)
					print_hex_dump(KERN_INFO, "",
						DUMP_PREFIX_ADDRESS, 16, 1,
						tx_buffer->skb->data,
						dma_unmap_len(tx_buffer, len),
						true);
			}
		}
	}

	/* Print RX Rings Summary */
rx_ring_summary:
	dev_info(&adapter->pdev->dev, "RX Rings Summary\n");
	pr_info("Queue [NTU] [NTC]\n");
	for (n = 0; n < adapter->num_rx_queues; n++) {
		rx_ring = adapter->rx_ring[n];
		pr_info("%5d %5X %5X\n",
			n, rx_ring->next_to_use, rx_ring->next_to_clean);
	}

	/* Print RX Rings */
	if (!netif_msg_rx_status(adapter))
		return;

	dev_info(&adapter->pdev->dev, "RX Rings Dump\n");

	/* Receive Descriptor Formats
	 *
	 * 82598 Advanced Receive Descriptor (Read) Format
	 *    63                                           1        0
	 *    +-----------------------------------------------------+
	 *  0 |       Packet Buffer Address [63:1]           |A0/NSE|
	 *    +----------------------------------------------+------+
	 *  8 |       Header Buffer Address [63:1]           |  DD  |
	 *    +-----------------------------------------------------+
	 *
	 *
	 * 82598 Advanced Receive Descriptor (Write-Back) Format
	 *
	 *   63       48 47    32 31  30      21 20 16 15   4 3     0
	 *   +------------------------------------------------------+
	 * 0 |       RSS Hash /  |SPH| HDR_LEN  | RSV |Packet|  RSS |
	 *   | Packet   | IP     |   |          |     | Type | Type |
	 *   | Checksum | Ident  |   |          |     |      |      |
	 *   +------------------------------------------------------+
	 * 8 | VLAN Tag | Length | Extended Error | Extended Status |
	 *   +------------------------------------------------------+
	 *   63       48 47    32 31            20 19               0
	 *
	 * 82599+ Advanced Receive Descriptor (Read) Format
	 *    63                                           1        0
	 *    +-----------------------------------------------------+
	 *  0 |       Packet Buffer Address [63:1]           |A0/NSE|
	 *    +----------------------------------------------+------+
	 *  8 |       Header Buffer Address [63:1]           |  DD  |
	 *    +-----------------------------------------------------+
	 *
	 *
	 * 82599+ Advanced Receive Descriptor (Write-Back) Format
	 *
	 *   63       48 47    32 31  30      21 20 17 16   4 3     0
	 *   +------------------------------------------------------+
	 * 0 |RSS / Frag Checksum|SPH| HDR_LEN  |RSC- |Packet|  RSS |
	 *   |/ RTT / PCoE_PARAM |   |          | CNT | Type | Type |
	 *   |/ Flow Dir Flt ID  |   |          |     |      |      |
	 *   +------------------------------------------------------+
	 * 8 | VLAN Tag | Length |Extended Error| Xtnd Status/NEXTP |
	 *   +------------------------------------------------------+
	 *   63       48 47    32 31          20 19                 0
	 */

	for (n = 0; n < adapter->num_rx_queues; n++) {
		rx_ring = adapter->rx_ring[n];
		pr_info("------------------------------------\n");
		pr_info("RX QUEUE INDEX = %d\n", rx_ring->queue_index);
		pr_info("------------------------------------\n");
		pr_info("%s%s%s\n",
			"R  [desc]      [ PktBuf     A0] ",
			"[  HeadBuf   DD] [bi->dma       ] [bi->skb       ] ",
			"<-- Adv Rx Read format");
		pr_info("%s%s%s\n",
			"RWB[desc]      [PcsmIpSHl PtRs] ",
			"[vl er S cks ln] ---------------- [bi->skb       ] ",
			"<-- Adv Rx Write-Back format");

		for (i = 0; i < rx_ring->count; i++) {
			const char *ring_desc;

			if (i == rx_ring->next_to_use)
				ring_desc = " NTU";
			else if (i == rx_ring->next_to_clean)
				ring_desc = " NTC";
			else
				ring_desc = "";

			rx_buffer_info = &rx_ring->rx_buffer_info[i];
			rx_desc = IXGBE_RX_DESC(rx_ring, i);
			u0 = (struct my_u0 *)rx_desc;
			if (rx_desc->wb.upper.length) {
				/* Descriptor Done */
				pr_info("RWB[0x%03X]     %016llX %016llX ---------------- %p%s\n",
					i,
					le64_to_cpu((__force __le64)u0->a),
					le64_to_cpu((__force __le64)u0->b),
					rx_buffer_info->skb,
					ring_desc);
			} else {
				pr_info("R  [0x%03X]     %016llX %016llX %016llX %p%s\n",
					i,
					le64_to_cpu((__force __le64)u0->a),
					le64_to_cpu((__force __le64)u0->b),
					(u64)rx_buffer_info->dma,
					rx_buffer_info->skb,
					ring_desc);

				if (netif_msg_pktdata(adapter) &&
				    rx_buffer_info->dma) {
					print_hex_dump(KERN_INFO, "",
					   DUMP_PREFIX_ADDRESS, 16, 1,
					   page_address(rx_buffer_info->page) +
						    rx_buffer_info->page_offset,
					   ixgbe_rx_bufsz(rx_ring), true);
				}
			}
		}
	}
}

static void ixgbe_release_hw_control(struct ixgbe_adapter *adapter)
{
	u32 ctrl_ext;

	/* Let firmware take over control of h/w */
	ctrl_ext = IXGBE_READ_REG(&adapter->hw, IXGBE_CTRL_EXT);
	IXGBE_WRITE_REG(&adapter->hw, IXGBE_CTRL_EXT,
			ctrl_ext & ~IXGBE_CTRL_EXT_DRV_LOAD);
}

static void ixgbe_get_hw_control(struct ixgbe_adapter *adapter)
{
	u32 ctrl_ext;

	/* Let firmware know the driver has taken over */
	ctrl_ext = IXGBE_READ_REG(&adapter->hw, IXGBE_CTRL_EXT);
	IXGBE_WRITE_REG(&adapter->hw, IXGBE_CTRL_EXT,
			ctrl_ext | IXGBE_CTRL_EXT_DRV_LOAD);
}

/**
 * ixgbe_set_ivar - set the IVAR registers, mapping interrupt causes to vectors
 * @adapter: pointer to adapter struct
 * @direction: 0 for Rx, 1 for Tx, -1 for other causes
 * @queue: queue to map the corresponding interrupt to
 * @msix_vector: the vector to map to the corresponding queue
 *
 */
static void ixgbe_set_ivar(struct ixgbe_adapter *adapter, s8 direction,
			   u8 queue, u8 msix_vector)
{
	u32 ivar, index;
	struct ixgbe_hw *hw = &adapter->hw;
	switch (hw->mac.type) {
	case ixgbe_mac_82598EB:
		msix_vector |= IXGBE_IVAR_ALLOC_VAL;
		if (direction == -1)
			direction = 0;
		index = (((direction * 64) + queue) >> 2) & 0x1F;
		ivar = IXGBE_READ_REG(hw, IXGBE_IVAR(index));
		ivar &= ~(0xFF << (8 * (queue & 0x3)));
		ivar |= (msix_vector << (8 * (queue & 0x3)));
		IXGBE_WRITE_REG(hw, IXGBE_IVAR(index), ivar);
		break;
	case ixgbe_mac_82599EB:
	case ixgbe_mac_X540:
	case ixgbe_mac_X550:
	case ixgbe_mac_X550EM_x:
	case ixgbe_mac_x550em_a:
		if (direction == -1) {
			/* other causes */
			msix_vector |= IXGBE_IVAR_ALLOC_VAL;
			index = ((queue & 1) * 8);
			ivar = IXGBE_READ_REG(&adapter->hw, IXGBE_IVAR_MISC);
			ivar &= ~(0xFF << index);
			ivar |= (msix_vector << index);
			IXGBE_WRITE_REG(&adapter->hw, IXGBE_IVAR_MISC, ivar);
			break;
		} else {
			/* tx or rx causes */
			msix_vector |= IXGBE_IVAR_ALLOC_VAL;
			index = ((16 * (queue & 1)) + (8 * direction));
			ivar = IXGBE_READ_REG(hw, IXGBE_IVAR(queue >> 1));
			ivar &= ~(0xFF << index);
			ivar |= (msix_vector << index);
			IXGBE_WRITE_REG(hw, IXGBE_IVAR(queue >> 1), ivar);
			break;
		}
	default:
		break;
	}
}

static inline void ixgbe_irq_rearm_queues(struct ixgbe_adapter *adapter,
					  u64 qmask)
{
	u32 mask;

	switch (adapter->hw.mac.type) {
	case ixgbe_mac_82598EB:
		mask = (IXGBE_EIMS_RTX_QUEUE & qmask);
		IXGBE_WRITE_REG(&adapter->hw, IXGBE_EICS, mask);
		break;
	case ixgbe_mac_82599EB:
	case ixgbe_mac_X540:
	case ixgbe_mac_X550:
	case ixgbe_mac_X550EM_x:
	case ixgbe_mac_x550em_a:
		mask = (qmask & 0xFFFFFFFF);
		IXGBE_WRITE_REG(&adapter->hw, IXGBE_EICS_EX(0), mask);
		mask = (qmask >> 32);
		IXGBE_WRITE_REG(&adapter->hw, IXGBE_EICS_EX(1), mask);
		break;
	default:
		break;
	}
}

static void ixgbe_update_xoff_rx_lfc(struct ixgbe_adapter *adapter)
{
	struct ixgbe_hw *hw = &adapter->hw;
	struct ixgbe_hw_stats *hwstats = &adapter->stats;
	int i;
	u32 data;

	if ((hw->fc.current_mode != ixgbe_fc_full) &&
	    (hw->fc.current_mode != ixgbe_fc_rx_pause))
		return;

	switch (hw->mac.type) {
	case ixgbe_mac_82598EB:
		data = IXGBE_READ_REG(hw, IXGBE_LXOFFRXC);
		break;
	default:
		data = IXGBE_READ_REG(hw, IXGBE_LXOFFRXCNT);
	}
	hwstats->lxoffrxc += data;

	/* refill credits (no tx hang) if we received xoff */
	if (!data)
		return;

	for (i = 0; i < adapter->num_tx_queues; i++)
		clear_bit(__IXGBE_HANG_CHECK_ARMED,
			  &adapter->tx_ring[i]->state);

	for (i = 0; i < adapter->num_xdp_queues; i++)
		clear_bit(__IXGBE_HANG_CHECK_ARMED,
			  &adapter->xdp_ring[i]->state);
}

static void ixgbe_update_xoff_received(struct ixgbe_adapter *adapter)
{
	struct ixgbe_hw *hw = &adapter->hw;
	struct ixgbe_hw_stats *hwstats = &adapter->stats;
	u32 xoff[8] = {0};
	u8 tc;
	int i;
	bool pfc_en = adapter->dcb_cfg.pfc_mode_enable;

	if (adapter->ixgbe_ieee_pfc)
		pfc_en |= !!(adapter->ixgbe_ieee_pfc->pfc_en);

	if (!(adapter->flags & IXGBE_FLAG_DCB_ENABLED) || !pfc_en) {
		ixgbe_update_xoff_rx_lfc(adapter);
		return;
	}

	/* update stats for each tc, only valid with PFC enabled */
	for (i = 0; i < MAX_TX_PACKET_BUFFERS; i++) {
		u32 pxoffrxc;

		switch (hw->mac.type) {
		case ixgbe_mac_82598EB:
			pxoffrxc = IXGBE_READ_REG(hw, IXGBE_PXOFFRXC(i));
			break;
		default:
			pxoffrxc = IXGBE_READ_REG(hw, IXGBE_PXOFFRXCNT(i));
		}
		hwstats->pxoffrxc[i] += pxoffrxc;
		/* Get the TC for given UP */
		tc = netdev_get_prio_tc_map(adapter->netdev, i);
		xoff[tc] += pxoffrxc;
	}

	/* disarm tx queues that have received xoff frames */
	for (i = 0; i < adapter->num_tx_queues; i++) {
		struct ixgbe_ring *tx_ring = adapter->tx_ring[i];

		tc = tx_ring->dcb_tc;
		if (xoff[tc])
			clear_bit(__IXGBE_HANG_CHECK_ARMED, &tx_ring->state);
	}

	for (i = 0; i < adapter->num_xdp_queues; i++) {
		struct ixgbe_ring *xdp_ring = adapter->xdp_ring[i];

		tc = xdp_ring->dcb_tc;
		if (xoff[tc])
			clear_bit(__IXGBE_HANG_CHECK_ARMED, &xdp_ring->state);
	}
}

static u64 ixgbe_get_tx_completed(struct ixgbe_ring *ring)
{
	return ring->stats.packets;
}

static u64 ixgbe_get_tx_pending(struct ixgbe_ring *ring)
{
	unsigned int head, tail;

	head = ring->next_to_clean;
	tail = ring->next_to_use;

	return ((head <= tail) ? tail : tail + ring->count) - head;
}

static inline bool ixgbe_check_tx_hang(struct ixgbe_ring *tx_ring)
{
	u32 tx_done = ixgbe_get_tx_completed(tx_ring);
	u32 tx_done_old = tx_ring->tx_stats.tx_done_old;
	u32 tx_pending = ixgbe_get_tx_pending(tx_ring);

	clear_check_for_tx_hang(tx_ring);

	/*
	 * Check for a hung queue, but be thorough. This verifies
	 * that a transmit has been completed since the previous
	 * check AND there is at least one packet pending. The
	 * ARMED bit is set to indicate a potential hang. The
	 * bit is cleared if a pause frame is received to remove
	 * false hang detection due to PFC or 802.3x frames. By
	 * requiring this to fail twice we avoid races with
	 * pfc clearing the ARMED bit and conditions where we
	 * run the check_tx_hang logic with a transmit completion
	 * pending but without time to complete it yet.
	 */
	if (tx_done_old == tx_done && tx_pending)
		/* make sure it is true for two checks in a row */
		return test_and_set_bit(__IXGBE_HANG_CHECK_ARMED,
					&tx_ring->state);
	/* update completed stats and continue */
	tx_ring->tx_stats.tx_done_old = tx_done;
	/* reset the countdown */
	clear_bit(__IXGBE_HANG_CHECK_ARMED, &tx_ring->state);

	return false;
}

/**
 * ixgbe_tx_timeout_reset - initiate reset due to Tx timeout
 * @adapter: driver private struct
 **/
static void ixgbe_tx_timeout_reset(struct ixgbe_adapter *adapter)
{

	/* Do the reset outside of interrupt context */
	if (!test_bit(__IXGBE_DOWN, &adapter->state)) {
		set_bit(__IXGBE_RESET_REQUESTED, &adapter->state);
		e_warn(drv, "initiating reset due to tx timeout\n");
		ixgbe_service_event_schedule(adapter);
	}
}

/**
 * ixgbe_tx_maxrate - callback to set the maximum per-queue bitrate
 * @netdev: network interface device structure
 * @queue_index: Tx queue to set
 * @maxrate: desired maximum transmit bitrate
 **/
static int ixgbe_tx_maxrate(struct net_device *netdev,
			    int queue_index, u32 maxrate)
{
	struct ixgbe_adapter *adapter = netdev_priv(netdev);
	struct ixgbe_hw *hw = &adapter->hw;
	u32 bcnrc_val = ixgbe_link_mbps(adapter);

	if (!maxrate)
		return 0;

	/* Calculate the rate factor values to set */
	bcnrc_val <<= IXGBE_RTTBCNRC_RF_INT_SHIFT;
	bcnrc_val /= maxrate;

	/* clear everything but the rate factor */
	bcnrc_val &= IXGBE_RTTBCNRC_RF_INT_MASK |
	IXGBE_RTTBCNRC_RF_DEC_MASK;

	/* enable the rate scheduler */
	bcnrc_val |= IXGBE_RTTBCNRC_RS_ENA;

	IXGBE_WRITE_REG(hw, IXGBE_RTTDQSEL, queue_index);
	IXGBE_WRITE_REG(hw, IXGBE_RTTBCNRC, bcnrc_val);

	return 0;
}

/**
 * ixgbe_clean_tx_irq - Reclaim resources after transmit completes
 * @q_vector: structure containing interrupt and ring information
 * @tx_ring: tx ring to clean
 * @napi_budget: Used to determine if we are in netpoll
 **/
static bool ixgbe_clean_tx_irq(struct ixgbe_q_vector *q_vector,
			       struct ixgbe_ring *tx_ring, int napi_budget)
{
	struct ixgbe_adapter *adapter = q_vector->adapter;
	struct ixgbe_tx_buffer *tx_buffer;
	union ixgbe_adv_tx_desc *tx_desc;
	unsigned int total_bytes = 0, total_packets = 0, total_ipsec = 0;
	unsigned int budget = q_vector->tx.work_limit;
	unsigned int i = tx_ring->next_to_clean;

	if (test_bit(__IXGBE_DOWN, &adapter->state))
		return true;

	tx_buffer = &tx_ring->tx_buffer_info[i];
	tx_desc = IXGBE_TX_DESC(tx_ring, i);
	i -= tx_ring->count;

	do {
		union ixgbe_adv_tx_desc *eop_desc = tx_buffer->next_to_watch;

		/* if next_to_watch is not set then there is no work pending */
		if (!eop_desc)
			break;

		/* prevent any other reads prior to eop_desc */
		smp_rmb();

		/* if DD is not set pending work has not been completed */
		if (!(eop_desc->wb.status & cpu_to_le32(IXGBE_TXD_STAT_DD)))
			break;

		/* clear next_to_watch to prevent false hangs */
		tx_buffer->next_to_watch = NULL;

		/* update the statistics for this packet */
		total_bytes += tx_buffer->bytecount;
		total_packets += tx_buffer->gso_segs;
		if (tx_buffer->tx_flags & IXGBE_TX_FLAGS_IPSEC)
			total_ipsec++;

		/* free the skb */
		if (ring_is_xdp(tx_ring))
			xdp_return_frame(tx_buffer->xdpf);
		else
			napi_consume_skb(tx_buffer->skb, napi_budget);

		/* unmap skb header data */
		dma_unmap_single(tx_ring->dev,
				 dma_unmap_addr(tx_buffer, dma),
				 dma_unmap_len(tx_buffer, len),
				 DMA_TO_DEVICE);

		/* clear tx_buffer data */
		dma_unmap_len_set(tx_buffer, len, 0);

		/* unmap remaining buffers */
		while (tx_desc != eop_desc) {
			tx_buffer++;
			tx_desc++;
			i++;
			if (unlikely(!i)) {
				i -= tx_ring->count;
				tx_buffer = tx_ring->tx_buffer_info;
				tx_desc = IXGBE_TX_DESC(tx_ring, 0);
			}

			/* unmap any remaining paged data */
			if (dma_unmap_len(tx_buffer, len)) {
				dma_unmap_page(tx_ring->dev,
					       dma_unmap_addr(tx_buffer, dma),
					       dma_unmap_len(tx_buffer, len),
					       DMA_TO_DEVICE);
				dma_unmap_len_set(tx_buffer, len, 0);
			}
		}

		/* move us one more past the eop_desc for start of next pkt */
		tx_buffer++;
		tx_desc++;
		i++;
		if (unlikely(!i)) {
			i -= tx_ring->count;
			tx_buffer = tx_ring->tx_buffer_info;
			tx_desc = IXGBE_TX_DESC(tx_ring, 0);
		}

		/* issue prefetch for next Tx descriptor */
		prefetch(tx_desc);

		/* update budget accounting */
		budget--;
	} while (likely(budget));

	i += tx_ring->count;
	tx_ring->next_to_clean = i;
	u64_stats_update_begin(&tx_ring->syncp);
	tx_ring->stats.bytes += total_bytes;
	tx_ring->stats.packets += total_packets;
	u64_stats_update_end(&tx_ring->syncp);
	q_vector->tx.total_bytes += total_bytes;
	q_vector->tx.total_packets += total_packets;
	adapter->tx_ipsec += total_ipsec;

	if (check_for_tx_hang(tx_ring) && ixgbe_check_tx_hang(tx_ring)) {
		/* schedule immediate reset if we believe we hung */
		struct ixgbe_hw *hw = &adapter->hw;
		e_err(drv, "Detected Tx Unit Hang %s\n"
			"  Tx Queue             <%d>\n"
			"  TDH, TDT             <%x>, <%x>\n"
			"  next_to_use          <%x>\n"
			"  next_to_clean        <%x>\n"
			"tx_buffer_info[next_to_clean]\n"
			"  time_stamp           <%lx>\n"
			"  jiffies              <%lx>\n",
			ring_is_xdp(tx_ring) ? "(XDP)" : "",
			tx_ring->queue_index,
			IXGBE_READ_REG(hw, IXGBE_TDH(tx_ring->reg_idx)),
			IXGBE_READ_REG(hw, IXGBE_TDT(tx_ring->reg_idx)),
			tx_ring->next_to_use, i,
			tx_ring->tx_buffer_info[i].time_stamp, jiffies);

		if (!ring_is_xdp(tx_ring))
			netif_stop_subqueue(tx_ring->netdev,
					    tx_ring->queue_index);

		e_info(probe,
		       "tx hang %d detected on queue %d, resetting adapter\n",
			adapter->tx_timeout_count + 1, tx_ring->queue_index);

		/* schedule immediate reset if we believe we hung */
		ixgbe_tx_timeout_reset(adapter);

		/* the adapter is about to reset, no point in enabling stuff */
		return true;
	}

	if (ring_is_xdp(tx_ring))
		return !!budget;

	netdev_tx_completed_queue(txring_txq(tx_ring),
				  total_packets, total_bytes);

#define TX_WAKE_THRESHOLD (DESC_NEEDED * 2)
	if (unlikely(total_packets && netif_carrier_ok(tx_ring->netdev) &&
		     (ixgbe_desc_unused(tx_ring) >= TX_WAKE_THRESHOLD))) {
		/* Make sure that anybody stopping the queue after this
		 * sees the new next_to_clean.
		 */
		smp_mb();
		if (__netif_subqueue_stopped(tx_ring->netdev,
					     tx_ring->queue_index)
		    && !test_bit(__IXGBE_DOWN, &adapter->state)) {
			netif_wake_subqueue(tx_ring->netdev,
					    tx_ring->queue_index);
			++tx_ring->tx_stats.restart_queue;
		}
	}

	return !!budget;
}

#ifdef CONFIG_IXGBE_DCA
static void ixgbe_update_tx_dca(struct ixgbe_adapter *adapter,
				struct ixgbe_ring *tx_ring,
				int cpu)
{
	struct ixgbe_hw *hw = &adapter->hw;
	u32 txctrl = 0;
	u16 reg_offset;

	if (adapter->flags & IXGBE_FLAG_DCA_ENABLED)
		txctrl = dca3_get_tag(tx_ring->dev, cpu);

	switch (hw->mac.type) {
	case ixgbe_mac_82598EB:
		reg_offset = IXGBE_DCA_TXCTRL(tx_ring->reg_idx);
		break;
	case ixgbe_mac_82599EB:
	case ixgbe_mac_X540:
		reg_offset = IXGBE_DCA_TXCTRL_82599(tx_ring->reg_idx);
		txctrl <<= IXGBE_DCA_TXCTRL_CPUID_SHIFT_82599;
		break;
	default:
		/* for unknown hardware do not write register */
		return;
	}

	/*
	 * We can enable relaxed ordering for reads, but not writes when
	 * DCA is enabled.  This is due to a known issue in some chipsets
	 * which will cause the DCA tag to be cleared.
	 */
	txctrl |= IXGBE_DCA_TXCTRL_DESC_RRO_EN |
		  IXGBE_DCA_TXCTRL_DATA_RRO_EN |
		  IXGBE_DCA_TXCTRL_DESC_DCA_EN;

	IXGBE_WRITE_REG(hw, reg_offset, txctrl);
}

static void ixgbe_update_rx_dca(struct ixgbe_adapter *adapter,
				struct ixgbe_ring *rx_ring,
				int cpu)
{
	struct ixgbe_hw *hw = &adapter->hw;
	u32 rxctrl = 0;
	u8 reg_idx = rx_ring->reg_idx;

	if (adapter->flags & IXGBE_FLAG_DCA_ENABLED)
		rxctrl = dca3_get_tag(rx_ring->dev, cpu);

	switch (hw->mac.type) {
	case ixgbe_mac_82599EB:
	case ixgbe_mac_X540:
		rxctrl <<= IXGBE_DCA_RXCTRL_CPUID_SHIFT_82599;
		break;
	default:
		break;
	}

	/*
	 * We can enable relaxed ordering for reads, but not writes when
	 * DCA is enabled.  This is due to a known issue in some chipsets
	 * which will cause the DCA tag to be cleared.
	 */
	rxctrl |= IXGBE_DCA_RXCTRL_DESC_RRO_EN |
		  IXGBE_DCA_RXCTRL_DATA_DCA_EN |
		  IXGBE_DCA_RXCTRL_DESC_DCA_EN;

	IXGBE_WRITE_REG(hw, IXGBE_DCA_RXCTRL(reg_idx), rxctrl);
}

static void ixgbe_update_dca(struct ixgbe_q_vector *q_vector)
{
	struct ixgbe_adapter *adapter = q_vector->adapter;
	struct ixgbe_ring *ring;
	int cpu = get_cpu();

	if (q_vector->cpu == cpu)
		goto out_no_update;

	ixgbe_for_each_ring(ring, q_vector->tx)
		ixgbe_update_tx_dca(adapter, ring, cpu);

	ixgbe_for_each_ring(ring, q_vector->rx)
		ixgbe_update_rx_dca(adapter, ring, cpu);

	q_vector->cpu = cpu;
out_no_update:
	put_cpu();
}

static void ixgbe_setup_dca(struct ixgbe_adapter *adapter)
{
	int i;

	/* always use CB2 mode, difference is masked in the CB driver */
	if (adapter->flags & IXGBE_FLAG_DCA_ENABLED)
		IXGBE_WRITE_REG(&adapter->hw, IXGBE_DCA_CTRL,
				IXGBE_DCA_CTRL_DCA_MODE_CB2);
	else
		IXGBE_WRITE_REG(&adapter->hw, IXGBE_DCA_CTRL,
				IXGBE_DCA_CTRL_DCA_DISABLE);

	for (i = 0; i < adapter->num_q_vectors; i++) {
		adapter->q_vector[i]->cpu = -1;
		ixgbe_update_dca(adapter->q_vector[i]);
	}
}

static int __ixgbe_notify_dca(struct device *dev, void *data)
{
	struct ixgbe_adapter *adapter = dev_get_drvdata(dev);
	unsigned long event = *(unsigned long *)data;

	if (!(adapter->flags & IXGBE_FLAG_DCA_CAPABLE))
		return 0;

	switch (event) {
	case DCA_PROVIDER_ADD:
		/* if we're already enabled, don't do it again */
		if (adapter->flags & IXGBE_FLAG_DCA_ENABLED)
			break;
		if (dca_add_requester(dev) == 0) {
			adapter->flags |= IXGBE_FLAG_DCA_ENABLED;
			IXGBE_WRITE_REG(&adapter->hw, IXGBE_DCA_CTRL,
					IXGBE_DCA_CTRL_DCA_MODE_CB2);
			break;
		}
		/* fall through - DCA is disabled. */
	case DCA_PROVIDER_REMOVE:
		if (adapter->flags & IXGBE_FLAG_DCA_ENABLED) {
			dca_remove_requester(dev);
			adapter->flags &= ~IXGBE_FLAG_DCA_ENABLED;
			IXGBE_WRITE_REG(&adapter->hw, IXGBE_DCA_CTRL,
					IXGBE_DCA_CTRL_DCA_DISABLE);
		}
		break;
	}

	return 0;
}

#endif /* CONFIG_IXGBE_DCA */

#define IXGBE_RSS_L4_TYPES_MASK \
	((1ul << IXGBE_RXDADV_RSSTYPE_IPV4_TCP) | \
	 (1ul << IXGBE_RXDADV_RSSTYPE_IPV4_UDP) | \
	 (1ul << IXGBE_RXDADV_RSSTYPE_IPV6_TCP) | \
	 (1ul << IXGBE_RXDADV_RSSTYPE_IPV6_UDP))

static inline void ixgbe_rx_hash(struct ixgbe_ring *ring,
				 union ixgbe_adv_rx_desc *rx_desc,
				 struct sk_buff *skb)
{
	u16 rss_type;

	if (!(ring->netdev->features & NETIF_F_RXHASH))
		return;

	rss_type = le16_to_cpu(rx_desc->wb.lower.lo_dword.hs_rss.pkt_info) &
		   IXGBE_RXDADV_RSSTYPE_MASK;

	if (!rss_type)
		return;

	skb_set_hash(skb, le32_to_cpu(rx_desc->wb.lower.hi_dword.rss),
		     (IXGBE_RSS_L4_TYPES_MASK & (1ul << rss_type)) ?
		     PKT_HASH_TYPE_L4 : PKT_HASH_TYPE_L3);
}

#ifdef IXGBE_FCOE
/**
 * ixgbe_rx_is_fcoe - check the rx desc for incoming pkt type
 * @ring: structure containing ring specific data
 * @rx_desc: advanced rx descriptor
 *
 * Returns : true if it is FCoE pkt
 */
static inline bool ixgbe_rx_is_fcoe(struct ixgbe_ring *ring,
				    union ixgbe_adv_rx_desc *rx_desc)
{
	__le16 pkt_info = rx_desc->wb.lower.lo_dword.hs_rss.pkt_info;

	return test_bit(__IXGBE_RX_FCOE, &ring->state) &&
	       ((pkt_info & cpu_to_le16(IXGBE_RXDADV_PKTTYPE_ETQF_MASK)) ==
		(cpu_to_le16(IXGBE_ETQF_FILTER_FCOE <<
			     IXGBE_RXDADV_PKTTYPE_ETQF_SHIFT)));
}

#endif /* IXGBE_FCOE */
/**
 * ixgbe_rx_checksum - indicate in skb if hw indicated a good cksum
 * @ring: structure containing ring specific data
 * @rx_desc: current Rx descriptor being processed
 * @skb: skb currently being received and modified
 **/
static inline void ixgbe_rx_checksum(struct ixgbe_ring *ring,
				     union ixgbe_adv_rx_desc *rx_desc,
				     struct sk_buff *skb)
{
	__le16 pkt_info = rx_desc->wb.lower.lo_dword.hs_rss.pkt_info;
	bool encap_pkt = false;

	skb_checksum_none_assert(skb);

	/* Rx csum disabled */
	if (!(ring->netdev->features & NETIF_F_RXCSUM))
		return;

	/* check for VXLAN and Geneve packets */
	if (pkt_info & cpu_to_le16(IXGBE_RXDADV_PKTTYPE_VXLAN)) {
		encap_pkt = true;
		skb->encapsulation = 1;
	}

	/* if IP and error */
	if (ixgbe_test_staterr(rx_desc, IXGBE_RXD_STAT_IPCS) &&
	    ixgbe_test_staterr(rx_desc, IXGBE_RXDADV_ERR_IPE)) {
		ring->rx_stats.csum_err++;
		return;
	}

	if (!ixgbe_test_staterr(rx_desc, IXGBE_RXD_STAT_L4CS))
		return;

	if (ixgbe_test_staterr(rx_desc, IXGBE_RXDADV_ERR_TCPE)) {
		/*
		 * 82599 errata, UDP frames with a 0 checksum can be marked as
		 * checksum errors.
		 */
		if ((pkt_info & cpu_to_le16(IXGBE_RXDADV_PKTTYPE_UDP)) &&
		    test_bit(__IXGBE_RX_CSUM_UDP_ZERO_ERR, &ring->state))
			return;

		ring->rx_stats.csum_err++;
		return;
	}

	/* It must be a TCP or UDP packet with a valid checksum */
	skb->ip_summed = CHECKSUM_UNNECESSARY;
	if (encap_pkt) {
		if (!ixgbe_test_staterr(rx_desc, IXGBE_RXD_STAT_OUTERIPCS))
			return;

		if (ixgbe_test_staterr(rx_desc, IXGBE_RXDADV_ERR_OUTERIPER)) {
			skb->ip_summed = CHECKSUM_NONE;
			return;
		}
		/* If we checked the outer header let the stack know */
		skb->csum_level = 1;
	}
}

static inline unsigned int ixgbe_rx_offset(struct ixgbe_ring *rx_ring)
{
	return ring_uses_build_skb(rx_ring) ? IXGBE_SKB_PAD : 0;
}

static bool ixgbe_alloc_mapped_page(struct ixgbe_ring *rx_ring,
				    struct ixgbe_rx_buffer *bi)
{
	struct page *page = bi->page;
	dma_addr_t dma;

	/* since we are recycling buffers we should seldom need to alloc */
	if (likely(page))
		return true;

	/* alloc new page for storage */
	page = dev_alloc_pages(ixgbe_rx_pg_order(rx_ring));
	if (unlikely(!page)) {
		rx_ring->rx_stats.alloc_rx_page_failed++;
		return false;
	}

	/* map page for use */
	dma = dma_map_page_attrs(rx_ring->dev, page, 0,
				 ixgbe_rx_pg_size(rx_ring),
				 DMA_FROM_DEVICE,
				 IXGBE_RX_DMA_ATTR);

	/*
	 * if mapping failed free memory back to system since
	 * there isn't much point in holding memory we can't use
	 */
	if (dma_mapping_error(rx_ring->dev, dma)) {
		__free_pages(page, ixgbe_rx_pg_order(rx_ring));

		rx_ring->rx_stats.alloc_rx_page_failed++;
		return false;
	}

	bi->dma = dma;
	bi->page = page;
	bi->page_offset = ixgbe_rx_offset(rx_ring);
	page_ref_add(page, USHRT_MAX - 1);
	bi->pagecnt_bias = USHRT_MAX;
	rx_ring->rx_stats.alloc_rx_page++;

	return true;
}

/**
 * ixgbe_alloc_rx_buffers - Replace used receive buffers
 * @rx_ring: ring to place buffers on
 * @cleaned_count: number of buffers to replace
 **/
void ixgbe_alloc_rx_buffers(struct ixgbe_ring *rx_ring, u16 cleaned_count)
{
	union ixgbe_adv_rx_desc *rx_desc;
	struct ixgbe_rx_buffer *bi;
	u16 i = rx_ring->next_to_use;
	u16 bufsz;

	/* nothing to do */
	if (!cleaned_count)
		return;

	rx_desc = IXGBE_RX_DESC(rx_ring, i);
	bi = &rx_ring->rx_buffer_info[i];
	i -= rx_ring->count;

	bufsz = ixgbe_rx_bufsz(rx_ring);

	do {
		if (!ixgbe_alloc_mapped_page(rx_ring, bi))
			break;

		/* sync the buffer for use by the device */
		dma_sync_single_range_for_device(rx_ring->dev, bi->dma,
						 bi->page_offset, bufsz,
						 DMA_FROM_DEVICE);

		/*
		 * Refresh the desc even if buffer_addrs didn't change
		 * because each write-back erases this info.
		 */
		rx_desc->read.pkt_addr = cpu_to_le64(bi->dma + bi->page_offset);

		rx_desc++;
		bi++;
		i++;
		if (unlikely(!i)) {
			rx_desc = IXGBE_RX_DESC(rx_ring, 0);
			bi = rx_ring->rx_buffer_info;
			i -= rx_ring->count;
		}

		/* clear the length for the next_to_use descriptor */
		rx_desc->wb.upper.length = 0;

		cleaned_count--;
	} while (cleaned_count);

	i += rx_ring->count;

	if (rx_ring->next_to_use != i) {
		rx_ring->next_to_use = i;

		/* update next to alloc since we have filled the ring */
		rx_ring->next_to_alloc = i;

		/* Force memory writes to complete before letting h/w
		 * know there are new descriptors to fetch.  (Only
		 * applicable for weak-ordered memory model archs,
		 * such as IA-64).
		 */
		wmb();
		writel(i, rx_ring->tail);
	}
}

static void ixgbe_set_rsc_gso_size(struct ixgbe_ring *ring,
				   struct sk_buff *skb)
{
	u16 hdr_len = skb_headlen(skb);

	/* set gso_size to avoid messing up TCP MSS */
	skb_shinfo(skb)->gso_size = DIV_ROUND_UP((skb->len - hdr_len),
						 IXGBE_CB(skb)->append_cnt);
	skb_shinfo(skb)->gso_type = SKB_GSO_TCPV4;
}

static void ixgbe_update_rsc_stats(struct ixgbe_ring *rx_ring,
				   struct sk_buff *skb)
{
	/* if append_cnt is 0 then frame is not RSC */
	if (!IXGBE_CB(skb)->append_cnt)
		return;

	rx_ring->rx_stats.rsc_count += IXGBE_CB(skb)->append_cnt;
	rx_ring->rx_stats.rsc_flush++;

	ixgbe_set_rsc_gso_size(rx_ring, skb);

	/* gso_size is computed using append_cnt so always clear it last */
	IXGBE_CB(skb)->append_cnt = 0;
}

/**
 * ixgbe_process_skb_fields - Populate skb header fields from Rx descriptor
 * @rx_ring: rx descriptor ring packet is being transacted on
 * @rx_desc: pointer to the EOP Rx descriptor
 * @skb: pointer to current skb being populated
 *
 * This function checks the ring, descriptor, and packet information in
 * order to populate the hash, checksum, VLAN, timestamp, protocol, and
 * other fields within the skb.
 **/
static void ixgbe_process_skb_fields(struct ixgbe_ring *rx_ring,
				     union ixgbe_adv_rx_desc *rx_desc,
				     struct sk_buff *skb)
{
	struct net_device *dev = rx_ring->netdev;
	u32 flags = rx_ring->q_vector->adapter->flags;

	ixgbe_update_rsc_stats(rx_ring, skb);

	ixgbe_rx_hash(rx_ring, rx_desc, skb);

	ixgbe_rx_checksum(rx_ring, rx_desc, skb);

	if (unlikely(flags & IXGBE_FLAG_RX_HWTSTAMP_ENABLED))
		ixgbe_ptp_rx_hwtstamp(rx_ring, rx_desc, skb);

	if ((dev->features & NETIF_F_HW_VLAN_CTAG_RX) &&
	    ixgbe_test_staterr(rx_desc, IXGBE_RXD_STAT_VP)) {
		u16 vid = le16_to_cpu(rx_desc->wb.upper.vlan);
		__vlan_hwaccel_put_tag(skb, htons(ETH_P_8021Q), vid);
	}

	if (ixgbe_test_staterr(rx_desc, IXGBE_RXDADV_STAT_SECP))
		ixgbe_ipsec_rx(rx_ring, rx_desc, skb);

	/* record Rx queue, or update MACVLAN statistics */
	if (netif_is_ixgbe(dev))
		skb_record_rx_queue(skb, rx_ring->queue_index);
	else
		macvlan_count_rx(netdev_priv(dev), skb->len + ETH_HLEN, true,
				 false);

	skb->protocol = eth_type_trans(skb, dev);
}

static void ixgbe_rx_skb(struct ixgbe_q_vector *q_vector,
			 struct sk_buff *skb)
{
	napi_gro_receive(&q_vector->napi, skb);
}

/**
 * ixgbe_is_non_eop - process handling of non-EOP buffers
 * @rx_ring: Rx ring being processed
 * @rx_desc: Rx descriptor for current buffer
 * @skb: Current socket buffer containing buffer in progress
 *
 * This function updates next to clean.  If the buffer is an EOP buffer
 * this function exits returning false, otherwise it will place the
 * sk_buff in the next buffer to be chained and return true indicating
 * that this is in fact a non-EOP buffer.
 **/
static bool ixgbe_is_non_eop(struct ixgbe_ring *rx_ring,
			     union ixgbe_adv_rx_desc *rx_desc,
			     struct sk_buff *skb)
{
	u32 ntc = rx_ring->next_to_clean + 1;

	/* fetch, update, and store next to clean */
	ntc = (ntc < rx_ring->count) ? ntc : 0;
	rx_ring->next_to_clean = ntc;

	prefetch(IXGBE_RX_DESC(rx_ring, ntc));

	/* update RSC append count if present */
	if (ring_is_rsc_enabled(rx_ring)) {
		__le32 rsc_enabled = rx_desc->wb.lower.lo_dword.data &
				     cpu_to_le32(IXGBE_RXDADV_RSCCNT_MASK);

		if (unlikely(rsc_enabled)) {
			u32 rsc_cnt = le32_to_cpu(rsc_enabled);

			rsc_cnt >>= IXGBE_RXDADV_RSCCNT_SHIFT;
			IXGBE_CB(skb)->append_cnt += rsc_cnt - 1;

			/* update ntc based on RSC value */
			ntc = le32_to_cpu(rx_desc->wb.upper.status_error);
			ntc &= IXGBE_RXDADV_NEXTP_MASK;
			ntc >>= IXGBE_RXDADV_NEXTP_SHIFT;
		}
	}

	/* if we are the last buffer then there is nothing else to do */
	if (likely(ixgbe_test_staterr(rx_desc, IXGBE_RXD_STAT_EOP)))
		return false;

	/* place skb in next buffer to be received */
	rx_ring->rx_buffer_info[ntc].skb = skb;
	rx_ring->rx_stats.non_eop_descs++;

	return true;
}

/**
 * ixgbe_pull_tail - ixgbe specific version of skb_pull_tail
 * @rx_ring: rx descriptor ring packet is being transacted on
 * @skb: pointer to current skb being adjusted
 *
 * This function is an ixgbe specific version of __pskb_pull_tail.  The
 * main difference between this version and the original function is that
 * this function can make several assumptions about the state of things
 * that allow for significant optimizations versus the standard function.
 * As a result we can do things like drop a frag and maintain an accurate
 * truesize for the skb.
 */
static void ixgbe_pull_tail(struct ixgbe_ring *rx_ring,
			    struct sk_buff *skb)
{
	struct skb_frag_struct *frag = &skb_shinfo(skb)->frags[0];
	unsigned char *va;
	unsigned int pull_len;

	/*
	 * it is valid to use page_address instead of kmap since we are
	 * working with pages allocated out of the lomem pool per
	 * alloc_page(GFP_ATOMIC)
	 */
	va = skb_frag_address(frag);

	/*
	 * we need the header to contain the greater of either ETH_HLEN or
	 * 60 bytes if the skb->len is less than 60 for skb_pad.
	 */
	pull_len = eth_get_headlen(va, IXGBE_RX_HDR_SIZE);

	/* align pull length to size of long to optimize memcpy performance */
	skb_copy_to_linear_data(skb, va, ALIGN(pull_len, sizeof(long)));

	/* update all of the pointers */
	skb_frag_size_sub(frag, pull_len);
	frag->page_offset += pull_len;
	skb->data_len -= pull_len;
	skb->tail += pull_len;
}

/**
 * ixgbe_dma_sync_frag - perform DMA sync for first frag of SKB
 * @rx_ring: rx descriptor ring packet is being transacted on
 * @skb: pointer to current skb being updated
 *
 * This function provides a basic DMA sync up for the first fragment of an
 * skb.  The reason for doing this is that the first fragment cannot be
 * unmapped until we have reached the end of packet descriptor for a buffer
 * chain.
 */
static void ixgbe_dma_sync_frag(struct ixgbe_ring *rx_ring,
				struct sk_buff *skb)
{
	if (ring_uses_build_skb(rx_ring)) {
		unsigned long mask = (unsigned long)ixgbe_rx_pg_size(rx_ring) - 1;
		unsigned long offset = (unsigned long)(skb->data) & mask;

		dma_sync_single_range_for_cpu(rx_ring->dev,
					      IXGBE_CB(skb)->dma,
					      offset,
					      skb_headlen(skb),
					      DMA_FROM_DEVICE);
	} else {
		struct skb_frag_struct *frag = &skb_shinfo(skb)->frags[0];

		dma_sync_single_range_for_cpu(rx_ring->dev,
					      IXGBE_CB(skb)->dma,
					      frag->page_offset,
					      skb_frag_size(frag),
					      DMA_FROM_DEVICE);
	}

	/* If the page was released, just unmap it. */
	if (unlikely(IXGBE_CB(skb)->page_released)) {
		dma_unmap_page_attrs(rx_ring->dev, IXGBE_CB(skb)->dma,
				     ixgbe_rx_pg_size(rx_ring),
				     DMA_FROM_DEVICE,
				     IXGBE_RX_DMA_ATTR);
	}
}

/**
 * ixgbe_cleanup_headers - Correct corrupted or empty headers
 * @rx_ring: rx descriptor ring packet is being transacted on
 * @rx_desc: pointer to the EOP Rx descriptor
 * @skb: pointer to current skb being fixed
 *
 * Check if the skb is valid in the XDP case it will be an error pointer.
 * Return true in this case to abort processing and advance to next
 * descriptor.
 *
 * Check for corrupted packet headers caused by senders on the local L2
 * embedded NIC switch not setting up their Tx Descriptors right.  These
 * should be very rare.
 *
 * Also address the case where we are pulling data in on pages only
 * and as such no data is present in the skb header.
 *
 * In addition if skb is not at least 60 bytes we need to pad it so that
 * it is large enough to qualify as a valid Ethernet frame.
 *
 * Returns true if an error was encountered and skb was freed.
 **/
static bool ixgbe_cleanup_headers(struct ixgbe_ring *rx_ring,
				  union ixgbe_adv_rx_desc *rx_desc,
				  struct sk_buff *skb)
{
	struct net_device *netdev = rx_ring->netdev;

	/* XDP packets use error pointer so abort at this point */
	if (IS_ERR(skb))
		return true;

	/* Verify netdev is present, and that packet does not have any
	 * errors that would be unacceptable to the netdev.
	 */
	if (!netdev ||
	    (unlikely(ixgbe_test_staterr(rx_desc,
					 IXGBE_RXDADV_ERR_FRAME_ERR_MASK) &&
	     !(netdev->features & NETIF_F_RXALL)))) {
		dev_kfree_skb_any(skb);
		return true;
	}

	/* place header in linear portion of buffer */
	if (!skb_headlen(skb))
		ixgbe_pull_tail(rx_ring, skb);

#ifdef IXGBE_FCOE
	/* do not attempt to pad FCoE Frames as this will disrupt DDP */
	if (ixgbe_rx_is_fcoe(rx_ring, rx_desc))
		return false;

#endif
	/* if eth_skb_pad returns an error the skb was freed */
	if (eth_skb_pad(skb))
		return true;

	return false;
}

/**
 * ixgbe_reuse_rx_page - page flip buffer and store it back on the ring
 * @rx_ring: rx descriptor ring to store buffers on
 * @old_buff: donor buffer to have page reused
 *
 * Synchronizes page for reuse by the adapter
 **/
static void ixgbe_reuse_rx_page(struct ixgbe_ring *rx_ring,
				struct ixgbe_rx_buffer *old_buff)
{
	struct ixgbe_rx_buffer *new_buff;
	u16 nta = rx_ring->next_to_alloc;

	new_buff = &rx_ring->rx_buffer_info[nta];

	/* update, and store next to alloc */
	nta++;
	rx_ring->next_to_alloc = (nta < rx_ring->count) ? nta : 0;

	/* Transfer page from old buffer to new buffer.
	 * Move each member individually to avoid possible store
	 * forwarding stalls and unnecessary copy of skb.
	 */
	new_buff->dma		= old_buff->dma;
	new_buff->page		= old_buff->page;
	new_buff->page_offset	= old_buff->page_offset;
	new_buff->pagecnt_bias	= old_buff->pagecnt_bias;
}

static inline bool ixgbe_page_is_reserved(struct page *page)
{
	return (page_to_nid(page) != numa_mem_id()) || page_is_pfmemalloc(page);
}

static bool ixgbe_can_reuse_rx_page(struct ixgbe_rx_buffer *rx_buffer,
				    int rx_buffer_pgcnt)
{
	unsigned int pagecnt_bias = rx_buffer->pagecnt_bias;
	struct page *page = rx_buffer->page;

	/* avoid re-using remote pages */
	if (unlikely(ixgbe_page_is_reserved(page)))
		return false;

#if (PAGE_SIZE < 8192)
	/* if we are only owner of page we can reuse it */
	if (unlikely((rx_buffer_pgcnt - pagecnt_bias) > 1))
		return false;
#else
	/* The last offset is a bit aggressive in that we assume the
	 * worst case of FCoE being enabled and using a 3K buffer.
	 * However this should have minimal impact as the 1K extra is
	 * still less than one buffer in size.
	 */
#define IXGBE_LAST_OFFSET \
	(SKB_WITH_OVERHEAD(PAGE_SIZE) - IXGBE_RXBUFFER_3K)
	if (rx_buffer->page_offset > IXGBE_LAST_OFFSET)
		return false;
#endif

	/* If we have drained the page fragment pool we need to update
	 * the pagecnt_bias and page count so that we fully restock the
	 * number of references the driver holds.
	 */
	if (unlikely(pagecnt_bias == 1)) {
		page_ref_add(page, USHRT_MAX - 1);
		rx_buffer->pagecnt_bias = USHRT_MAX;
	}

	return true;
}

/**
 * ixgbe_add_rx_frag - Add contents of Rx buffer to sk_buff
 * @rx_ring: rx descriptor ring to transact packets on
 * @rx_buffer: buffer containing page to add
 * @skb: sk_buff to place the data into
 * @size: size of data in rx_buffer
 *
 * This function will add the data contained in rx_buffer->page to the skb.
 * This is done either through a direct copy if the data in the buffer is
 * less than the skb header size, otherwise it will just attach the page as
 * a frag to the skb.
 *
 * The function will then update the page offset if necessary and return
 * true if the buffer can be reused by the adapter.
 **/
static void ixgbe_add_rx_frag(struct ixgbe_ring *rx_ring,
			      struct ixgbe_rx_buffer *rx_buffer,
			      struct sk_buff *skb,
			      unsigned int size)
{
#if (PAGE_SIZE < 8192)
	unsigned int truesize = ixgbe_rx_pg_size(rx_ring) / 2;
#else
	unsigned int truesize = ring_uses_build_skb(rx_ring) ?
				SKB_DATA_ALIGN(IXGBE_SKB_PAD + size) :
				SKB_DATA_ALIGN(size);
#endif
	skb_add_rx_frag(skb, skb_shinfo(skb)->nr_frags, rx_buffer->page,
			rx_buffer->page_offset, size, truesize);
#if (PAGE_SIZE < 8192)
	rx_buffer->page_offset ^= truesize;
#else
	rx_buffer->page_offset += truesize;
#endif
}

static struct ixgbe_rx_buffer *ixgbe_get_rx_buffer(struct ixgbe_ring *rx_ring,
						   union ixgbe_adv_rx_desc *rx_desc,
						   struct sk_buff **skb,
						   const unsigned int size,
						   int *rx_buffer_pgcnt)
{
	struct ixgbe_rx_buffer *rx_buffer;

	rx_buffer = &rx_ring->rx_buffer_info[rx_ring->next_to_clean];
	*rx_buffer_pgcnt =
#if (PAGE_SIZE < 8192)
		page_count(rx_buffer->page);
#else
		0;
#endif
	prefetchw(rx_buffer->page);
	*skb = rx_buffer->skb;

	/* Delay unmapping of the first packet. It carries the header
	 * information, HW may still access the header after the writeback.
	 * Only unmap it when EOP is reached
	 */
	if (!ixgbe_test_staterr(rx_desc, IXGBE_RXD_STAT_EOP)) {
		if (!*skb)
			goto skip_sync;
	} else {
		if (*skb)
			ixgbe_dma_sync_frag(rx_ring, *skb);
	}

	/* we are reusing so sync this buffer for CPU use */
	dma_sync_single_range_for_cpu(rx_ring->dev,
				      rx_buffer->dma,
				      rx_buffer->page_offset,
				      size,
				      DMA_FROM_DEVICE);
skip_sync:
	rx_buffer->pagecnt_bias--;

	return rx_buffer;
}

static void ixgbe_put_rx_buffer(struct ixgbe_ring *rx_ring,
				struct ixgbe_rx_buffer *rx_buffer,
				struct sk_buff *skb,
				int rx_buffer_pgcnt)
{
	if (ixgbe_can_reuse_rx_page(rx_buffer, rx_buffer_pgcnt)) {
		/* hand second half of page back to the ring */
		ixgbe_reuse_rx_page(rx_ring, rx_buffer);
	} else {
		if (!IS_ERR(skb) && IXGBE_CB(skb)->dma == rx_buffer->dma) {
			/* the page has been released from the ring */
			IXGBE_CB(skb)->page_released = true;
		} else {
			/* we are not reusing the buffer so unmap it */
			dma_unmap_page_attrs(rx_ring->dev, rx_buffer->dma,
					     ixgbe_rx_pg_size(rx_ring),
					     DMA_FROM_DEVICE,
					     IXGBE_RX_DMA_ATTR);
		}
		__page_frag_cache_drain(rx_buffer->page,
					rx_buffer->pagecnt_bias);
	}

	/* clear contents of rx_buffer */
	rx_buffer->page = NULL;
	rx_buffer->skb = NULL;
}

static struct sk_buff *ixgbe_construct_skb(struct ixgbe_ring *rx_ring,
					   struct ixgbe_rx_buffer *rx_buffer,
					   struct xdp_buff *xdp,
					   union ixgbe_adv_rx_desc *rx_desc)
{
	unsigned int size = xdp->data_end - xdp->data;
#if (PAGE_SIZE < 8192)
	unsigned int truesize = ixgbe_rx_pg_size(rx_ring) / 2;
#else
	unsigned int truesize = SKB_DATA_ALIGN(xdp->data_end -
					       xdp->data_hard_start);
#endif
	struct sk_buff *skb;

	/* prefetch first cache line of first page */
	prefetch(xdp->data);
#if L1_CACHE_BYTES < 128
	prefetch(xdp->data + L1_CACHE_BYTES);
#endif
	/* Note, we get here by enabling legacy-rx via:
	 *
	 *    ethtool --set-priv-flags <dev> legacy-rx on
	 *
	 * In this mode, we currently get 0 extra XDP headroom as
	 * opposed to having legacy-rx off, where we process XDP
	 * packets going to stack via ixgbe_build_skb(). The latter
	 * provides us currently with 192 bytes of headroom.
	 *
	 * For ixgbe_construct_skb() mode it means that the
	 * xdp->data_meta will always point to xdp->data, since
	 * the helper cannot expand the head. Should this ever
	 * change in future for legacy-rx mode on, then lets also
	 * add xdp->data_meta handling here.
	 */

	/* allocate a skb to store the frags */
	skb = napi_alloc_skb(&rx_ring->q_vector->napi, IXGBE_RX_HDR_SIZE);
	if (unlikely(!skb))
		return NULL;

	if (size > IXGBE_RX_HDR_SIZE) {
		if (!ixgbe_test_staterr(rx_desc, IXGBE_RXD_STAT_EOP))
			IXGBE_CB(skb)->dma = rx_buffer->dma;

		skb_add_rx_frag(skb, 0, rx_buffer->page,
				xdp->data - page_address(rx_buffer->page),
				size, truesize);
#if (PAGE_SIZE < 8192)
		rx_buffer->page_offset ^= truesize;
#else
		rx_buffer->page_offset += truesize;
#endif
	} else {
		memcpy(__skb_put(skb, size),
		       xdp->data, ALIGN(size, sizeof(long)));
		rx_buffer->pagecnt_bias++;
	}

	return skb;
}

static struct sk_buff *ixgbe_build_skb(struct ixgbe_ring *rx_ring,
				       struct ixgbe_rx_buffer *rx_buffer,
				       struct xdp_buff *xdp,
				       union ixgbe_adv_rx_desc *rx_desc)
{
	unsigned int metasize = xdp->data - xdp->data_meta;
#if (PAGE_SIZE < 8192)
	unsigned int truesize = ixgbe_rx_pg_size(rx_ring) / 2;
#else
	unsigned int truesize = SKB_DATA_ALIGN(sizeof(struct skb_shared_info)) +
				SKB_DATA_ALIGN(xdp->data_end -
					       xdp->data_hard_start);
#endif
	struct sk_buff *skb;

	/* Prefetch first cache line of first page. If xdp->data_meta
	 * is unused, this points extactly as xdp->data, otherwise we
	 * likely have a consumer accessing first few bytes of meta
	 * data, and then actual data.
	 */
	prefetch(xdp->data_meta);
#if L1_CACHE_BYTES < 128
	prefetch(xdp->data_meta + L1_CACHE_BYTES);
#endif

	/* build an skb to around the page buffer */
	skb = build_skb(xdp->data_hard_start, truesize);
	if (unlikely(!skb))
		return NULL;

	/* update pointers within the skb to store the data */
	skb_reserve(skb, xdp->data - xdp->data_hard_start);
	__skb_put(skb, xdp->data_end - xdp->data);
	if (metasize)
		skb_metadata_set(skb, metasize);

	/* record DMA address if this is the start of a chain of buffers */
	if (!ixgbe_test_staterr(rx_desc, IXGBE_RXD_STAT_EOP))
		IXGBE_CB(skb)->dma = rx_buffer->dma;

	/* update buffer offset */
#if (PAGE_SIZE < 8192)
	rx_buffer->page_offset ^= truesize;
#else
	rx_buffer->page_offset += truesize;
#endif

	return skb;
}

#define IXGBE_XDP_PASS		0
#define IXGBE_XDP_CONSUMED	BIT(0)
#define IXGBE_XDP_TX		BIT(1)
#define IXGBE_XDP_REDIR		BIT(2)

static int ixgbe_xmit_xdp_ring(struct ixgbe_adapter *adapter,
			       struct xdp_frame *xdpf);

static struct sk_buff *ixgbe_run_xdp(struct ixgbe_adapter *adapter,
				     struct ixgbe_ring *rx_ring,
				     struct xdp_buff *xdp)
{
	int err, result = IXGBE_XDP_PASS;
	struct bpf_prog *xdp_prog;
	struct xdp_frame *xdpf;
	u32 act;

	rcu_read_lock();
	xdp_prog = READ_ONCE(rx_ring->xdp_prog);

	if (!xdp_prog)
		goto xdp_out;

	prefetchw(xdp->data_hard_start); /* xdp_frame write */

	act = bpf_prog_run_xdp(xdp_prog, xdp);
	switch (act) {
	case XDP_PASS:
		break;
	case XDP_TX:
		xdpf = convert_to_xdp_frame(xdp);
		if (unlikely(!xdpf)) {
			result = IXGBE_XDP_CONSUMED;
			break;
		}
		result = ixgbe_xmit_xdp_ring(adapter, xdpf);
		break;
	case XDP_REDIRECT:
		err = xdp_do_redirect(adapter->netdev, xdp, xdp_prog);
		if (!err)
			result = IXGBE_XDP_REDIR;
		else
			result = IXGBE_XDP_CONSUMED;
		break;
	default:
		bpf_warn_invalid_xdp_action(act);
		/* fallthrough */
	case XDP_ABORTED:
		trace_xdp_exception(rx_ring->netdev, xdp_prog, act);
		/* fallthrough -- handle aborts by dropping packet */
	case XDP_DROP:
		result = IXGBE_XDP_CONSUMED;
		break;
	}
xdp_out:
	rcu_read_unlock();
	return ERR_PTR(-result);
}

static void ixgbe_rx_buffer_flip(struct ixgbe_ring *rx_ring,
				 struct ixgbe_rx_buffer *rx_buffer,
				 unsigned int size)
{
#if (PAGE_SIZE < 8192)
	unsigned int truesize = ixgbe_rx_pg_size(rx_ring) / 2;

	rx_buffer->page_offset ^= truesize;
#else
	unsigned int truesize = ring_uses_build_skb(rx_ring) ?
				SKB_DATA_ALIGN(IXGBE_SKB_PAD + size) +
				SKB_DATA_ALIGN(sizeof(struct skb_shared_info)) :
				SKB_DATA_ALIGN(size);

	rx_buffer->page_offset += truesize;
#endif
}

/**
 * ixgbe_clean_rx_irq - Clean completed descriptors from Rx ring - bounce buf
 * @q_vector: structure containing interrupt and ring information
 * @rx_ring: rx descriptor ring to transact packets on
 * @budget: Total limit on number of packets to process
 *
 * This function provides a "bounce buffer" approach to Rx interrupt
 * processing.  The advantage to this is that on systems that have
 * expensive overhead for IOMMU access this provides a means of avoiding
 * it by maintaining the mapping of the page to the syste.
 *
 * Returns amount of work completed
 **/
static int ixgbe_clean_rx_irq(struct ixgbe_q_vector *q_vector,
			       struct ixgbe_ring *rx_ring,
			       const int budget)
{
	unsigned int total_rx_bytes = 0, total_rx_packets = 0;
	struct ixgbe_adapter *adapter = q_vector->adapter;
#ifdef IXGBE_FCOE
	int ddp_bytes;
	unsigned int mss = 0;
#endif /* IXGBE_FCOE */
	u16 cleaned_count = ixgbe_desc_unused(rx_ring);
	unsigned int xdp_xmit = 0;
	struct xdp_buff xdp;

	xdp.rxq = &rx_ring->xdp_rxq;

	while (likely(total_rx_packets < budget)) {
		union ixgbe_adv_rx_desc *rx_desc;
		struct ixgbe_rx_buffer *rx_buffer;
		struct sk_buff *skb;
		int rx_buffer_pgcnt;
		unsigned int size;

		/* return some buffers to hardware, one at a time is too slow */
		if (cleaned_count >= IXGBE_RX_BUFFER_WRITE) {
			ixgbe_alloc_rx_buffers(rx_ring, cleaned_count);
			cleaned_count = 0;
		}

		rx_desc = IXGBE_RX_DESC(rx_ring, rx_ring->next_to_clean);
		size = le16_to_cpu(rx_desc->wb.upper.length);
		if (!size)
			break;

		/* This memory barrier is needed to keep us from reading
		 * any other fields out of the rx_desc until we know the
		 * descriptor has been written back
		 */
		dma_rmb();

		rx_buffer = ixgbe_get_rx_buffer(rx_ring, rx_desc, &skb, size, &rx_buffer_pgcnt);

		/* retrieve a buffer from the ring */
		if (!skb) {
			xdp.data = page_address(rx_buffer->page) +
				   rx_buffer->page_offset;
			xdp.data_meta = xdp.data;
			xdp.data_hard_start = xdp.data -
					      ixgbe_rx_offset(rx_ring);
			xdp.data_end = xdp.data + size;

			skb = ixgbe_run_xdp(adapter, rx_ring, &xdp);
		}

		if (IS_ERR(skb)) {
			unsigned int xdp_res = -PTR_ERR(skb);

			if (xdp_res & (IXGBE_XDP_TX | IXGBE_XDP_REDIR)) {
				xdp_xmit |= xdp_res;
				ixgbe_rx_buffer_flip(rx_ring, rx_buffer, size);
			} else {
				rx_buffer->pagecnt_bias++;
			}
			total_rx_packets++;
			total_rx_bytes += size;
		} else if (skb) {
			ixgbe_add_rx_frag(rx_ring, rx_buffer, skb, size);
		} else if (ring_uses_build_skb(rx_ring)) {
			skb = ixgbe_build_skb(rx_ring, rx_buffer,
					      &xdp, rx_desc);
		} else {
			skb = ixgbe_construct_skb(rx_ring, rx_buffer,
						  &xdp, rx_desc);
		}

		/* exit if we failed to retrieve a buffer */
		if (!skb) {
			rx_ring->rx_stats.alloc_rx_buff_failed++;
			rx_buffer->pagecnt_bias++;
			break;
		}

		ixgbe_put_rx_buffer(rx_ring, rx_buffer, skb, rx_buffer_pgcnt);
		cleaned_count++;

		/* place incomplete frames back on ring for completion */
		if (ixgbe_is_non_eop(rx_ring, rx_desc, skb))
			continue;

		/* verify the packet layout is correct */
		if (ixgbe_cleanup_headers(rx_ring, rx_desc, skb))
			continue;

		/* probably a little skewed due to removing CRC */
		total_rx_bytes += skb->len;

		/* populate checksum, timestamp, VLAN, and protocol */
		ixgbe_process_skb_fields(rx_ring, rx_desc, skb);

#ifdef IXGBE_FCOE
		/* if ddp, not passing to ULD unless for FCP_RSP or error */
		if (ixgbe_rx_is_fcoe(rx_ring, rx_desc)) {
			ddp_bytes = ixgbe_fcoe_ddp(adapter, rx_desc, skb);
			/* include DDPed FCoE data */
			if (ddp_bytes > 0) {
				if (!mss) {
					mss = rx_ring->netdev->mtu -
						sizeof(struct fcoe_hdr) -
						sizeof(struct fc_frame_header) -
						sizeof(struct fcoe_crc_eof);
					if (mss > 512)
						mss &= ~511;
				}
				total_rx_bytes += ddp_bytes;
				total_rx_packets += DIV_ROUND_UP(ddp_bytes,
								 mss);
			}
			if (!ddp_bytes) {
				dev_kfree_skb_any(skb);
				continue;
			}
		}

#endif /* IXGBE_FCOE */
		ixgbe_rx_skb(q_vector, skb);

		/* update budget accounting */
		total_rx_packets++;
	}

	if (xdp_xmit & IXGBE_XDP_REDIR)
		xdp_do_flush_map();

	if (xdp_xmit & IXGBE_XDP_TX) {
		struct ixgbe_ring *ring = adapter->xdp_ring[smp_processor_id()];

		/* Force memory writes to complete before letting h/w
		 * know there are new descriptors to fetch.
		 */
		wmb();
		writel(ring->next_to_use, ring->tail);
	}

	u64_stats_update_begin(&rx_ring->syncp);
	rx_ring->stats.packets += total_rx_packets;
	rx_ring->stats.bytes += total_rx_bytes;
	u64_stats_update_end(&rx_ring->syncp);
	q_vector->rx.total_packets += total_rx_packets;
	q_vector->rx.total_bytes += total_rx_bytes;

	return total_rx_packets;
}

/**
 * ixgbe_configure_msix - Configure MSI-X hardware
 * @adapter: board private structure
 *
 * ixgbe_configure_msix sets up the hardware to properly generate MSI-X
 * interrupts.
 **/
static void ixgbe_configure_msix(struct ixgbe_adapter *adapter)
{
	struct ixgbe_q_vector *q_vector;
	int v_idx;
	u32 mask;

	/* Populate MSIX to EITR Select */
	if (adapter->num_vfs > 32) {
		u32 eitrsel = BIT(adapter->num_vfs - 32) - 1;
		IXGBE_WRITE_REG(&adapter->hw, IXGBE_EITRSEL, eitrsel);
	}

	/*
	 * Populate the IVAR table and set the ITR values to the
	 * corresponding register.
	 */
	for (v_idx = 0; v_idx < adapter->num_q_vectors; v_idx++) {
		struct ixgbe_ring *ring;
		q_vector = adapter->q_vector[v_idx];

		ixgbe_for_each_ring(ring, q_vector->rx)
			ixgbe_set_ivar(adapter, 0, ring->reg_idx, v_idx);

		ixgbe_for_each_ring(ring, q_vector->tx)
			ixgbe_set_ivar(adapter, 1, ring->reg_idx, v_idx);

		ixgbe_write_eitr(q_vector);
	}

	switch (adapter->hw.mac.type) {
	case ixgbe_mac_82598EB:
		ixgbe_set_ivar(adapter, -1, IXGBE_IVAR_OTHER_CAUSES_INDEX,
			       v_idx);
		break;
	case ixgbe_mac_82599EB:
	case ixgbe_mac_X540:
	case ixgbe_mac_X550:
	case ixgbe_mac_X550EM_x:
	case ixgbe_mac_x550em_a:
		ixgbe_set_ivar(adapter, -1, 1, v_idx);
		break;
	default:
		break;
	}
	IXGBE_WRITE_REG(&adapter->hw, IXGBE_EITR(v_idx), 1950);

	/* set up to autoclear timer, and the vectors */
	mask = IXGBE_EIMS_ENABLE_MASK;
	mask &= ~(IXGBE_EIMS_OTHER |
		  IXGBE_EIMS_MAILBOX |
		  IXGBE_EIMS_LSC);

	IXGBE_WRITE_REG(&adapter->hw, IXGBE_EIAC, mask);
}

/**
 * ixgbe_update_itr - update the dynamic ITR value based on statistics
 * @q_vector: structure containing interrupt and ring information
 * @ring_container: structure containing ring performance data
 *
 *      Stores a new ITR value based on packets and byte
 *      counts during the last interrupt.  The advantage of per interrupt
 *      computation is faster updates and more accurate ITR for the current
 *      traffic pattern.  Constants in this function were computed
 *      based on theoretical maximum wire speed and thresholds were set based
 *      on testing data as well as attempting to minimize response time
 *      while increasing bulk throughput.
 **/
static void ixgbe_update_itr(struct ixgbe_q_vector *q_vector,
			     struct ixgbe_ring_container *ring_container)
{
	unsigned int itr = IXGBE_ITR_ADAPTIVE_MIN_USECS |
			   IXGBE_ITR_ADAPTIVE_LATENCY;
	unsigned int avg_wire_size, packets, bytes;
	unsigned long next_update = jiffies;

	/* If we don't have any rings just leave ourselves set for maximum
	 * possible latency so we take ourselves out of the equation.
	 */
	if (!ring_container->ring)
		return;

	/* If we didn't update within up to 1 - 2 jiffies we can assume
	 * that either packets are coming in so slow there hasn't been
	 * any work, or that there is so much work that NAPI is dealing
	 * with interrupt moderation and we don't need to do anything.
	 */
	if (time_after(next_update, ring_container->next_update))
		goto clear_counts;

	packets = ring_container->total_packets;

	/* We have no packets to actually measure against. This means
	 * either one of the other queues on this vector is active or
	 * we are a Tx queue doing TSO with too high of an interrupt rate.
	 *
	 * When this occurs just tick up our delay by the minimum value
	 * and hope that this extra delay will prevent us from being called
	 * without any work on our queue.
	 */
	if (!packets) {
		itr = (q_vector->itr >> 2) + IXGBE_ITR_ADAPTIVE_MIN_INC;
		if (itr > IXGBE_ITR_ADAPTIVE_MAX_USECS)
			itr = IXGBE_ITR_ADAPTIVE_MAX_USECS;
		itr += ring_container->itr & IXGBE_ITR_ADAPTIVE_LATENCY;
		goto clear_counts;
	}

	bytes = ring_container->total_bytes;

	/* If packets are less than 4 or bytes are less than 9000 assume
	 * insufficient data to use bulk rate limiting approach. We are
	 * likely latency driven.
	 */
	if (packets < 4 && bytes < 9000) {
		itr = IXGBE_ITR_ADAPTIVE_LATENCY;
		goto adjust_by_size;
	}

	/* Between 4 and 48 we can assume that our current interrupt delay
	 * is only slightly too low. As such we should increase it by a small
	 * fixed amount.
	 */
	if (packets < 48) {
		itr = (q_vector->itr >> 2) + IXGBE_ITR_ADAPTIVE_MIN_INC;
		if (itr > IXGBE_ITR_ADAPTIVE_MAX_USECS)
			itr = IXGBE_ITR_ADAPTIVE_MAX_USECS;
		goto clear_counts;
	}

	/* Between 48 and 96 is our "goldilocks" zone where we are working
	 * out "just right". Just report that our current ITR is good for us.
	 */
	if (packets < 96) {
		itr = q_vector->itr >> 2;
		goto clear_counts;
	}

	/* If packet count is 96 or greater we are likely looking at a slight
	 * overrun of the delay we want. Try halving our delay to see if that
	 * will cut the number of packets in half per interrupt.
	 */
	if (packets < 256) {
		itr = q_vector->itr >> 3;
		if (itr < IXGBE_ITR_ADAPTIVE_MIN_USECS)
			itr = IXGBE_ITR_ADAPTIVE_MIN_USECS;
		goto clear_counts;
	}

	/* The paths below assume we are dealing with a bulk ITR since number
	 * of packets is 256 or greater. We are just going to have to compute
	 * a value and try to bring the count under control, though for smaller
	 * packet sizes there isn't much we can do as NAPI polling will likely
	 * be kicking in sooner rather than later.
	 */
	itr = IXGBE_ITR_ADAPTIVE_BULK;

adjust_by_size:
	/* If packet counts are 256 or greater we can assume we have a gross
	 * overestimation of what the rate should be. Instead of trying to fine
	 * tune it just use the formula below to try and dial in an exact value
	 * give the current packet size of the frame.
	 */
	avg_wire_size = bytes / packets;

	/* The following is a crude approximation of:
	 *  wmem_default / (size + overhead) = desired_pkts_per_int
	 *  rate / bits_per_byte / (size + ethernet overhead) = pkt_rate
	 *  (desired_pkt_rate / pkt_rate) * usecs_per_sec = ITR value
	 *
	 * Assuming wmem_default is 212992 and overhead is 640 bytes per
	 * packet, (256 skb, 64 headroom, 320 shared info), we can reduce the
	 * formula down to
	 *
	 *  (170 * (size + 24)) / (size + 640) = ITR
	 *
	 * We first do some math on the packet size and then finally bitshift
	 * by 8 after rounding up. We also have to account for PCIe link speed
	 * difference as ITR scales based on this.
	 */
	if (avg_wire_size <= 60) {
		/* Start at 50k ints/sec */
		avg_wire_size = 5120;
	} else if (avg_wire_size <= 316) {
		/* 50K ints/sec to 16K ints/sec */
		avg_wire_size *= 40;
		avg_wire_size += 2720;
	} else if (avg_wire_size <= 1084) {
		/* 16K ints/sec to 9.2K ints/sec */
		avg_wire_size *= 15;
		avg_wire_size += 11452;
	} else if (avg_wire_size < 1968) {
		/* 9.2K ints/sec to 8K ints/sec */
		avg_wire_size *= 5;
		avg_wire_size += 22420;
	} else {
		/* plateau at a limit of 8K ints/sec */
		avg_wire_size = 32256;
	}

	/* If we are in low latency mode half our delay which doubles the rate
	 * to somewhere between 100K to 16K ints/sec
	 */
	if (itr & IXGBE_ITR_ADAPTIVE_LATENCY)
		avg_wire_size >>= 1;

	/* Resultant value is 256 times larger than it needs to be. This
	 * gives us room to adjust the value as needed to either increase
	 * or decrease the value based on link speeds of 10G, 2.5G, 1G, etc.
	 *
	 * Use addition as we have already recorded the new latency flag
	 * for the ITR value.
	 */
	switch (q_vector->adapter->link_speed) {
	case IXGBE_LINK_SPEED_10GB_FULL:
	case IXGBE_LINK_SPEED_100_FULL:
	default:
		itr += DIV_ROUND_UP(avg_wire_size,
				    IXGBE_ITR_ADAPTIVE_MIN_INC * 256) *
		       IXGBE_ITR_ADAPTIVE_MIN_INC;
		break;
	case IXGBE_LINK_SPEED_2_5GB_FULL:
	case IXGBE_LINK_SPEED_1GB_FULL:
	case IXGBE_LINK_SPEED_10_FULL:
		if (avg_wire_size > 8064)
			avg_wire_size = 8064;
		itr += DIV_ROUND_UP(avg_wire_size,
				    IXGBE_ITR_ADAPTIVE_MIN_INC * 64) *
		       IXGBE_ITR_ADAPTIVE_MIN_INC;
		break;
	}

clear_counts:
	/* write back value */
	ring_container->itr = itr;

	/* next update should occur within next jiffy */
	ring_container->next_update = next_update + 1;

	ring_container->total_bytes = 0;
	ring_container->total_packets = 0;
}

/**
 * ixgbe_write_eitr - write EITR register in hardware specific way
 * @q_vector: structure containing interrupt and ring information
 *
 * This function is made to be called by ethtool and by the driver
 * when it needs to update EITR registers at runtime.  Hardware
 * specific quirks/differences are taken care of here.
 */
void ixgbe_write_eitr(struct ixgbe_q_vector *q_vector)
{
	struct ixgbe_adapter *adapter = q_vector->adapter;
	struct ixgbe_hw *hw = &adapter->hw;
	int v_idx = q_vector->v_idx;
	u32 itr_reg = q_vector->itr & IXGBE_MAX_EITR;

	switch (adapter->hw.mac.type) {
	case ixgbe_mac_82598EB:
		/* must write high and low 16 bits to reset counter */
		itr_reg |= (itr_reg << 16);
		break;
	case ixgbe_mac_82599EB:
	case ixgbe_mac_X540:
	case ixgbe_mac_X550:
	case ixgbe_mac_X550EM_x:
	case ixgbe_mac_x550em_a:
		/*
		 * set the WDIS bit to not clear the timer bits and cause an
		 * immediate assertion of the interrupt
		 */
		itr_reg |= IXGBE_EITR_CNT_WDIS;
		break;
	default:
		break;
	}
	IXGBE_WRITE_REG(hw, IXGBE_EITR(v_idx), itr_reg);
}

static void ixgbe_set_itr(struct ixgbe_q_vector *q_vector)
{
	u32 new_itr;

	ixgbe_update_itr(q_vector, &q_vector->tx);
	ixgbe_update_itr(q_vector, &q_vector->rx);

	/* use the smallest value of new ITR delay calculations */
	new_itr = min(q_vector->rx.itr, q_vector->tx.itr);

	/* Clear latency flag if set, shift into correct position */
	new_itr &= ~IXGBE_ITR_ADAPTIVE_LATENCY;
	new_itr <<= 2;

	if (new_itr != q_vector->itr) {
		/* save the algorithm value here */
		q_vector->itr = new_itr;

		ixgbe_write_eitr(q_vector);
	}
}

/**
 * ixgbe_check_overtemp_subtask - check for over temperature
 * @adapter: pointer to adapter
 **/
static void ixgbe_check_overtemp_subtask(struct ixgbe_adapter *adapter)
{
	struct ixgbe_hw *hw = &adapter->hw;
	u32 eicr = adapter->interrupt_event;
	s32 rc;

	if (test_bit(__IXGBE_DOWN, &adapter->state))
		return;

	if (!(adapter->flags2 & IXGBE_FLAG2_TEMP_SENSOR_EVENT))
		return;

	adapter->flags2 &= ~IXGBE_FLAG2_TEMP_SENSOR_EVENT;

	switch (hw->device_id) {
	case IXGBE_DEV_ID_82599_T3_LOM:
		/*
		 * Since the warning interrupt is for both ports
		 * we don't have to check if:
		 *  - This interrupt wasn't for our port.
		 *  - We may have missed the interrupt so always have to
		 *    check if we  got a LSC
		 */
		if (!(eicr & IXGBE_EICR_GPI_SDP0_8259X) &&
		    !(eicr & IXGBE_EICR_LSC))
			return;

		if (!(eicr & IXGBE_EICR_LSC) && hw->mac.ops.check_link) {
			u32 speed;
			bool link_up = false;

			hw->mac.ops.check_link(hw, &speed, &link_up, false);

			if (link_up)
				return;
		}

		/* Check if this is not due to overtemp */
		if (hw->phy.ops.check_overtemp(hw) != IXGBE_ERR_OVERTEMP)
			return;

		break;
	case IXGBE_DEV_ID_X550EM_A_1G_T:
	case IXGBE_DEV_ID_X550EM_A_1G_T_L:
		rc = hw->phy.ops.check_overtemp(hw);
		if (rc != IXGBE_ERR_OVERTEMP)
			return;
		break;
	default:
		if (adapter->hw.mac.type >= ixgbe_mac_X540)
			return;
		if (!(eicr & IXGBE_EICR_GPI_SDP0(hw)))
			return;
		break;
	}
	e_crit(drv, "%s\n", ixgbe_overheat_msg);

	adapter->interrupt_event = 0;
}

static void ixgbe_check_fan_failure(struct ixgbe_adapter *adapter, u32 eicr)
{
	struct ixgbe_hw *hw = &adapter->hw;

	if ((adapter->flags & IXGBE_FLAG_FAN_FAIL_CAPABLE) &&
	    (eicr & IXGBE_EICR_GPI_SDP1(hw))) {
		e_crit(probe, "Fan has stopped, replace the adapter\n");
		/* write to clear the interrupt */
		IXGBE_WRITE_REG(hw, IXGBE_EICR, IXGBE_EICR_GPI_SDP1(hw));
	}
}

static void ixgbe_check_overtemp_event(struct ixgbe_adapter *adapter, u32 eicr)
{
	struct ixgbe_hw *hw = &adapter->hw;

	if (!(adapter->flags2 & IXGBE_FLAG2_TEMP_SENSOR_CAPABLE))
		return;

	switch (adapter->hw.mac.type) {
	case ixgbe_mac_82599EB:
		/*
		 * Need to check link state so complete overtemp check
		 * on service task
		 */
		if (((eicr & IXGBE_EICR_GPI_SDP0(hw)) ||
		     (eicr & IXGBE_EICR_LSC)) &&
		    (!test_bit(__IXGBE_DOWN, &adapter->state))) {
			adapter->interrupt_event = eicr;
			adapter->flags2 |= IXGBE_FLAG2_TEMP_SENSOR_EVENT;
			ixgbe_service_event_schedule(adapter);
			return;
		}
		return;
	case ixgbe_mac_x550em_a:
		if (eicr & IXGBE_EICR_GPI_SDP0_X550EM_a) {
			adapter->interrupt_event = eicr;
			adapter->flags2 |= IXGBE_FLAG2_TEMP_SENSOR_EVENT;
			ixgbe_service_event_schedule(adapter);
			IXGBE_WRITE_REG(&adapter->hw, IXGBE_EIMC,
					IXGBE_EICR_GPI_SDP0_X550EM_a);
			IXGBE_WRITE_REG(&adapter->hw, IXGBE_EICR,
					IXGBE_EICR_GPI_SDP0_X550EM_a);
		}
		return;
	case ixgbe_mac_X550:
	case ixgbe_mac_X540:
		if (!(eicr & IXGBE_EICR_TS))
			return;
		break;
	default:
		return;
	}

	e_crit(drv, "%s\n", ixgbe_overheat_msg);
}

static inline bool ixgbe_is_sfp(struct ixgbe_hw *hw)
{
	switch (hw->mac.type) {
	case ixgbe_mac_82598EB:
		if (hw->phy.type == ixgbe_phy_nl)
			return true;
		return false;
	case ixgbe_mac_82599EB:
	case ixgbe_mac_X550EM_x:
	case ixgbe_mac_x550em_a:
		switch (hw->mac.ops.get_media_type(hw)) {
		case ixgbe_media_type_fiber:
		case ixgbe_media_type_fiber_qsfp:
			return true;
		default:
			return false;
		}
	default:
		return false;
	}
}

static void ixgbe_check_sfp_event(struct ixgbe_adapter *adapter, u32 eicr)
{
	struct ixgbe_hw *hw = &adapter->hw;
	u32 eicr_mask = IXGBE_EICR_GPI_SDP2(hw);

	if (!ixgbe_is_sfp(hw))
		return;

	/* Later MAC's use different SDP */
	if (hw->mac.type >= ixgbe_mac_X540)
		eicr_mask = IXGBE_EICR_GPI_SDP0_X540;

	if (eicr & eicr_mask) {
		/* Clear the interrupt */
		IXGBE_WRITE_REG(hw, IXGBE_EICR, eicr_mask);
		if (!test_bit(__IXGBE_DOWN, &adapter->state)) {
			adapter->flags2 |= IXGBE_FLAG2_SFP_NEEDS_RESET;
			adapter->sfp_poll_time = 0;
			ixgbe_service_event_schedule(adapter);
		}
	}

	if (adapter->hw.mac.type == ixgbe_mac_82599EB &&
	    (eicr & IXGBE_EICR_GPI_SDP1(hw))) {
		/* Clear the interrupt */
		IXGBE_WRITE_REG(hw, IXGBE_EICR, IXGBE_EICR_GPI_SDP1(hw));
		if (!test_bit(__IXGBE_DOWN, &adapter->state)) {
			adapter->flags |= IXGBE_FLAG_NEED_LINK_CONFIG;
			ixgbe_service_event_schedule(adapter);
		}
	}
}

static void ixgbe_check_lsc(struct ixgbe_adapter *adapter)
{
	struct ixgbe_hw *hw = &adapter->hw;

	adapter->lsc_int++;
	adapter->flags |= IXGBE_FLAG_NEED_LINK_UPDATE;
	adapter->link_check_timeout = jiffies;
	if (!test_bit(__IXGBE_DOWN, &adapter->state)) {
		IXGBE_WRITE_REG(hw, IXGBE_EIMC, IXGBE_EIMC_LSC);
		IXGBE_WRITE_FLUSH(hw);
		ixgbe_service_event_schedule(adapter);
	}
}

static inline void ixgbe_irq_enable_queues(struct ixgbe_adapter *adapter,
					   u64 qmask)
{
	u32 mask;
	struct ixgbe_hw *hw = &adapter->hw;

	switch (hw->mac.type) {
	case ixgbe_mac_82598EB:
		mask = (IXGBE_EIMS_RTX_QUEUE & qmask);
		IXGBE_WRITE_REG(hw, IXGBE_EIMS, mask);
		break;
	case ixgbe_mac_82599EB:
	case ixgbe_mac_X540:
	case ixgbe_mac_X550:
	case ixgbe_mac_X550EM_x:
	case ixgbe_mac_x550em_a:
		mask = (qmask & 0xFFFFFFFF);
		if (mask)
			IXGBE_WRITE_REG(hw, IXGBE_EIMS_EX(0), mask);
		mask = (qmask >> 32);
		if (mask)
			IXGBE_WRITE_REG(hw, IXGBE_EIMS_EX(1), mask);
		break;
	default:
		break;
	}
	/* skip the flush */
}

static inline void ixgbe_irq_disable_queues(struct ixgbe_adapter *adapter,
					    u64 qmask)
{
	u32 mask;
	struct ixgbe_hw *hw = &adapter->hw;

	switch (hw->mac.type) {
	case ixgbe_mac_82598EB:
		mask = (IXGBE_EIMS_RTX_QUEUE & qmask);
		IXGBE_WRITE_REG(hw, IXGBE_EIMC, mask);
		break;
	case ixgbe_mac_82599EB:
	case ixgbe_mac_X540:
	case ixgbe_mac_X550:
	case ixgbe_mac_X550EM_x:
	case ixgbe_mac_x550em_a:
		mask = (qmask & 0xFFFFFFFF);
		if (mask)
			IXGBE_WRITE_REG(hw, IXGBE_EIMC_EX(0), mask);
		mask = (qmask >> 32);
		if (mask)
			IXGBE_WRITE_REG(hw, IXGBE_EIMC_EX(1), mask);
		break;
	default:
		break;
	}
	/* skip the flush */
}

/**
 * ixgbe_irq_enable - Enable default interrupt generation settings
 * @adapter: board private structure
 * @queues: enable irqs for queues
 * @flush: flush register write
 **/
static inline void ixgbe_irq_enable(struct ixgbe_adapter *adapter, bool queues,
				    bool flush)
{
	struct ixgbe_hw *hw = &adapter->hw;
	u32 mask = (IXGBE_EIMS_ENABLE_MASK & ~IXGBE_EIMS_RTX_QUEUE);

	/* don't reenable LSC while waiting for link */
	if (adapter->flags & IXGBE_FLAG_NEED_LINK_UPDATE)
		mask &= ~IXGBE_EIMS_LSC;

	if (adapter->flags2 & IXGBE_FLAG2_TEMP_SENSOR_CAPABLE)
		switch (adapter->hw.mac.type) {
		case ixgbe_mac_82599EB:
			mask |= IXGBE_EIMS_GPI_SDP0(hw);
			break;
		case ixgbe_mac_X540:
		case ixgbe_mac_X550:
		case ixgbe_mac_X550EM_x:
		case ixgbe_mac_x550em_a:
			mask |= IXGBE_EIMS_TS;
			break;
		default:
			break;
		}
	if (adapter->flags & IXGBE_FLAG_FAN_FAIL_CAPABLE)
		mask |= IXGBE_EIMS_GPI_SDP1(hw);
	switch (adapter->hw.mac.type) {
	case ixgbe_mac_82599EB:
		mask |= IXGBE_EIMS_GPI_SDP1(hw);
		mask |= IXGBE_EIMS_GPI_SDP2(hw);
		/* fall through */
	case ixgbe_mac_X540:
	case ixgbe_mac_X550:
	case ixgbe_mac_X550EM_x:
	case ixgbe_mac_x550em_a:
		if (adapter->hw.device_id == IXGBE_DEV_ID_X550EM_X_SFP ||
		    adapter->hw.device_id == IXGBE_DEV_ID_X550EM_A_SFP ||
		    adapter->hw.device_id == IXGBE_DEV_ID_X550EM_A_SFP_N)
			mask |= IXGBE_EIMS_GPI_SDP0(&adapter->hw);
		if (adapter->hw.phy.type == ixgbe_phy_x550em_ext_t)
			mask |= IXGBE_EICR_GPI_SDP0_X540;
		mask |= IXGBE_EIMS_ECC;
		mask |= IXGBE_EIMS_MAILBOX;
		break;
	default:
		break;
	}

	if ((adapter->flags & IXGBE_FLAG_FDIR_HASH_CAPABLE) &&
	    !(adapter->flags2 & IXGBE_FLAG2_FDIR_REQUIRES_REINIT))
		mask |= IXGBE_EIMS_FLOW_DIR;

	IXGBE_WRITE_REG(&adapter->hw, IXGBE_EIMS, mask);
	if (queues)
		ixgbe_irq_enable_queues(adapter, ~0);
	if (flush)
		IXGBE_WRITE_FLUSH(&adapter->hw);
}

static irqreturn_t ixgbe_msix_other(int irq, void *data)
{
	struct ixgbe_adapter *adapter = data;
	struct ixgbe_hw *hw = &adapter->hw;
	u32 eicr;

	/*
	 * Workaround for Silicon errata.  Use clear-by-write instead
	 * of clear-by-read.  Reading with EICS will return the
	 * interrupt causes without clearing, which later be done
	 * with the write to EICR.
	 */
	eicr = IXGBE_READ_REG(hw, IXGBE_EICS);

	/* The lower 16bits of the EICR register are for the queue interrupts
	 * which should be masked here in order to not accidentally clear them if
	 * the bits are high when ixgbe_msix_other is called. There is a race
	 * condition otherwise which results in possible performance loss
	 * especially if the ixgbe_msix_other interrupt is triggering
	 * consistently (as it would when PPS is turned on for the X540 device)
	 */
	eicr &= 0xFFFF0000;

	IXGBE_WRITE_REG(hw, IXGBE_EICR, eicr);

	if (eicr & IXGBE_EICR_LSC)
		ixgbe_check_lsc(adapter);

	if (eicr & IXGBE_EICR_MAILBOX)
		ixgbe_msg_task(adapter);

	switch (hw->mac.type) {
	case ixgbe_mac_82599EB:
	case ixgbe_mac_X540:
	case ixgbe_mac_X550:
	case ixgbe_mac_X550EM_x:
	case ixgbe_mac_x550em_a:
		if (hw->phy.type == ixgbe_phy_x550em_ext_t &&
		    (eicr & IXGBE_EICR_GPI_SDP0_X540)) {
			adapter->flags2 |= IXGBE_FLAG2_PHY_INTERRUPT;
			ixgbe_service_event_schedule(adapter);
			IXGBE_WRITE_REG(hw, IXGBE_EICR,
					IXGBE_EICR_GPI_SDP0_X540);
		}
		if (eicr & IXGBE_EICR_ECC) {
			e_info(link, "Received ECC Err, initiating reset\n");
			set_bit(__IXGBE_RESET_REQUESTED, &adapter->state);
			ixgbe_service_event_schedule(adapter);
			IXGBE_WRITE_REG(hw, IXGBE_EICR, IXGBE_EICR_ECC);
		}
		/* Handle Flow Director Full threshold interrupt */
		if (eicr & IXGBE_EICR_FLOW_DIR) {
			int reinit_count = 0;
			int i;
			for (i = 0; i < adapter->num_tx_queues; i++) {
				struct ixgbe_ring *ring = adapter->tx_ring[i];
				if (test_and_clear_bit(__IXGBE_TX_FDIR_INIT_DONE,
						       &ring->state))
					reinit_count++;
			}
			if (reinit_count) {
				/* no more flow director interrupts until after init */
				IXGBE_WRITE_REG(hw, IXGBE_EIMC, IXGBE_EIMC_FLOW_DIR);
				adapter->flags2 |= IXGBE_FLAG2_FDIR_REQUIRES_REINIT;
				ixgbe_service_event_schedule(adapter);
			}
		}
		ixgbe_check_sfp_event(adapter, eicr);
		ixgbe_check_overtemp_event(adapter, eicr);
		break;
	default:
		break;
	}

	ixgbe_check_fan_failure(adapter, eicr);

	if (unlikely(eicr & IXGBE_EICR_TIMESYNC))
		ixgbe_ptp_check_pps_event(adapter);

	/* re-enable the original interrupt state, no lsc, no queues */
	if (!test_bit(__IXGBE_DOWN, &adapter->state))
		ixgbe_irq_enable(adapter, false, false);

	return IRQ_HANDLED;
}

static irqreturn_t ixgbe_msix_clean_rings(int irq, void *data)
{
	struct ixgbe_q_vector *q_vector = data;

	/* EIAM disabled interrupts (on this vector) for us */

	if (q_vector->rx.ring || q_vector->tx.ring)
		napi_schedule_irqoff(&q_vector->napi);

	return IRQ_HANDLED;
}

/**
 * ixgbe_poll - NAPI Rx polling callback
 * @napi: structure for representing this polling device
 * @budget: how many packets driver is allowed to clean
 *
 * This function is used for legacy and MSI, NAPI mode
 **/
int ixgbe_poll(struct napi_struct *napi, int budget)
{
	struct ixgbe_q_vector *q_vector =
				container_of(napi, struct ixgbe_q_vector, napi);
	struct ixgbe_adapter *adapter = q_vector->adapter;
	struct ixgbe_ring *ring;
	int per_ring_budget, work_done = 0;
	bool clean_complete = true;

#ifdef CONFIG_IXGBE_DCA
	if (adapter->flags & IXGBE_FLAG_DCA_ENABLED)
		ixgbe_update_dca(q_vector);
#endif

	ixgbe_for_each_ring(ring, q_vector->tx) {
		if (!ixgbe_clean_tx_irq(q_vector, ring, budget))
			clean_complete = false;
	}

<<<<<<< HEAD
	/* Exit if we are called by netpoll or busy polling is active */
	if ((budget <= 0) || !ixgbe_qv_lock_napi(q_vector))
=======
	/* Exit if we are called by netpoll */
	if (budget <= 0)
>>>>>>> 286cd8c7
		return budget;

	/* attempt to distribute budget to each queue fairly, but don't allow
	 * the budget to go below 1 because we'll exit polling */
	if (q_vector->rx.count > 1)
		per_ring_budget = max(budget/q_vector->rx.count, 1);
	else
		per_ring_budget = budget;

	ixgbe_for_each_ring(ring, q_vector->rx) {
		int cleaned = ixgbe_clean_rx_irq(q_vector, ring,
						 per_ring_budget);

		work_done += cleaned;
		if (cleaned >= per_ring_budget)
			clean_complete = false;
	}

	/* If all work not completed, return budget and keep polling */
	if (!clean_complete)
		return budget;

	/* all work done, exit the polling mode */
	if (likely(napi_complete_done(napi, work_done))) {
		if (adapter->rx_itr_setting & 1)
			ixgbe_set_itr(q_vector);
		if (!test_bit(__IXGBE_DOWN, &adapter->state))
			ixgbe_irq_enable_queues(adapter,
						BIT_ULL(q_vector->v_idx));
	}

	return min(work_done, budget - 1);
}

/**
 * ixgbe_request_msix_irqs - Initialize MSI-X interrupts
 * @adapter: board private structure
 *
 * ixgbe_request_msix_irqs allocates MSI-X vectors and requests
 * interrupts from the kernel.
 **/
static int ixgbe_request_msix_irqs(struct ixgbe_adapter *adapter)
{
	struct net_device *netdev = adapter->netdev;
	unsigned int ri = 0, ti = 0;
	int vector, err;

	for (vector = 0; vector < adapter->num_q_vectors; vector++) {
		struct ixgbe_q_vector *q_vector = adapter->q_vector[vector];
		struct msix_entry *entry = &adapter->msix_entries[vector];

		if (q_vector->tx.ring && q_vector->rx.ring) {
			snprintf(q_vector->name, sizeof(q_vector->name),
				 "%s-TxRx-%u", netdev->name, ri++);
			ti++;
		} else if (q_vector->rx.ring) {
			snprintf(q_vector->name, sizeof(q_vector->name),
				 "%s-rx-%u", netdev->name, ri++);
		} else if (q_vector->tx.ring) {
			snprintf(q_vector->name, sizeof(q_vector->name),
				 "%s-tx-%u", netdev->name, ti++);
		} else {
			/* skip this unused q_vector */
			continue;
		}
		err = request_irq(entry->vector, &ixgbe_msix_clean_rings, 0,
				  q_vector->name, q_vector);
		if (err) {
			e_err(probe, "request_irq failed for MSIX interrupt "
			      "Error: %d\n", err);
			goto free_queue_irqs;
		}
		/* If Flow Director is enabled, set interrupt affinity */
		if (adapter->flags & IXGBE_FLAG_FDIR_HASH_CAPABLE) {
			/* assign the mask for this irq */
			irq_set_affinity_hint(entry->vector,
					      &q_vector->affinity_mask);
		}
	}

	err = request_irq(adapter->msix_entries[vector].vector,
			  ixgbe_msix_other, 0, netdev->name, adapter);
	if (err) {
		e_err(probe, "request_irq for msix_other failed: %d\n", err);
		goto free_queue_irqs;
	}

	return 0;

free_queue_irqs:
	while (vector) {
		vector--;
		irq_set_affinity_hint(adapter->msix_entries[vector].vector,
				      NULL);
		free_irq(adapter->msix_entries[vector].vector,
			 adapter->q_vector[vector]);
	}
	adapter->flags &= ~IXGBE_FLAG_MSIX_ENABLED;
	pci_disable_msix(adapter->pdev);
	kfree(adapter->msix_entries);
	adapter->msix_entries = NULL;
	return err;
}

/**
 * ixgbe_intr - legacy mode Interrupt Handler
 * @irq: interrupt number
 * @data: pointer to a network interface device structure
 **/
static irqreturn_t ixgbe_intr(int irq, void *data)
{
	struct ixgbe_adapter *adapter = data;
	struct ixgbe_hw *hw = &adapter->hw;
	struct ixgbe_q_vector *q_vector = adapter->q_vector[0];
	u32 eicr;

	/*
	 * Workaround for silicon errata #26 on 82598.  Mask the interrupt
	 * before the read of EICR.
	 */
	IXGBE_WRITE_REG(hw, IXGBE_EIMC, IXGBE_IRQ_CLEAR_MASK);

	/* for NAPI, using EIAM to auto-mask tx/rx interrupt bits on read
	 * therefore no explicit interrupt disable is necessary */
	eicr = IXGBE_READ_REG(hw, IXGBE_EICR);
	if (!eicr) {
		/*
		 * shared interrupt alert!
		 * make sure interrupts are enabled because the read will
		 * have disabled interrupts due to EIAM
		 * finish the workaround of silicon errata on 82598.  Unmask
		 * the interrupt that we masked before the EICR read.
		 */
		if (!test_bit(__IXGBE_DOWN, &adapter->state))
			ixgbe_irq_enable(adapter, true, true);
		return IRQ_NONE;	/* Not our interrupt */
	}

	if (eicr & IXGBE_EICR_LSC)
		ixgbe_check_lsc(adapter);

	switch (hw->mac.type) {
	case ixgbe_mac_82599EB:
		ixgbe_check_sfp_event(adapter, eicr);
		/* Fall through */
	case ixgbe_mac_X540:
	case ixgbe_mac_X550:
	case ixgbe_mac_X550EM_x:
	case ixgbe_mac_x550em_a:
		if (eicr & IXGBE_EICR_ECC) {
			e_info(link, "Received ECC Err, initiating reset\n");
			set_bit(__IXGBE_RESET_REQUESTED, &adapter->state);
			ixgbe_service_event_schedule(adapter);
			IXGBE_WRITE_REG(hw, IXGBE_EICR, IXGBE_EICR_ECC);
		}
		ixgbe_check_overtemp_event(adapter, eicr);
		break;
	default:
		break;
	}

	ixgbe_check_fan_failure(adapter, eicr);
	if (unlikely(eicr & IXGBE_EICR_TIMESYNC))
		ixgbe_ptp_check_pps_event(adapter);

	/* would disable interrupts here but EIAM disabled it */
	napi_schedule_irqoff(&q_vector->napi);

	/*
	 * re-enable link(maybe) and non-queue interrupts, no flush.
	 * ixgbe_poll will re-enable the queue interrupts
	 */
	if (!test_bit(__IXGBE_DOWN, &adapter->state))
		ixgbe_irq_enable(adapter, false, false);

	return IRQ_HANDLED;
}

/**
 * ixgbe_request_irq - initialize interrupts
 * @adapter: board private structure
 *
 * Attempts to configure interrupts using the best available
 * capabilities of the hardware and kernel.
 **/
static int ixgbe_request_irq(struct ixgbe_adapter *adapter)
{
	struct net_device *netdev = adapter->netdev;
	int err;

	if (adapter->flags & IXGBE_FLAG_MSIX_ENABLED)
		err = ixgbe_request_msix_irqs(adapter);
	else if (adapter->flags & IXGBE_FLAG_MSI_ENABLED)
		err = request_irq(adapter->pdev->irq, ixgbe_intr, 0,
				  netdev->name, adapter);
	else
		err = request_irq(adapter->pdev->irq, ixgbe_intr, IRQF_SHARED,
				  netdev->name, adapter);

	if (err)
		e_err(probe, "request_irq failed, Error %d\n", err);

	return err;
}

static void ixgbe_free_irq(struct ixgbe_adapter *adapter)
{
	int vector;

	if (!(adapter->flags & IXGBE_FLAG_MSIX_ENABLED)) {
		free_irq(adapter->pdev->irq, adapter);
		return;
	}

	if (!adapter->msix_entries)
		return;

	for (vector = 0; vector < adapter->num_q_vectors; vector++) {
		struct ixgbe_q_vector *q_vector = adapter->q_vector[vector];
		struct msix_entry *entry = &adapter->msix_entries[vector];

		/* free only the irqs that were actually requested */
		if (!q_vector->rx.ring && !q_vector->tx.ring)
			continue;

		/* clear the affinity_mask in the IRQ descriptor */
		irq_set_affinity_hint(entry->vector, NULL);

		free_irq(entry->vector, q_vector);
	}

	free_irq(adapter->msix_entries[vector].vector, adapter);
}

/**
 * ixgbe_irq_disable - Mask off interrupt generation on the NIC
 * @adapter: board private structure
 **/
static inline void ixgbe_irq_disable(struct ixgbe_adapter *adapter)
{
	switch (adapter->hw.mac.type) {
	case ixgbe_mac_82598EB:
		IXGBE_WRITE_REG(&adapter->hw, IXGBE_EIMC, ~0);
		break;
	case ixgbe_mac_82599EB:
	case ixgbe_mac_X540:
	case ixgbe_mac_X550:
	case ixgbe_mac_X550EM_x:
	case ixgbe_mac_x550em_a:
		IXGBE_WRITE_REG(&adapter->hw, IXGBE_EIMC, 0xFFFF0000);
		IXGBE_WRITE_REG(&adapter->hw, IXGBE_EIMC_EX(0), ~0);
		IXGBE_WRITE_REG(&adapter->hw, IXGBE_EIMC_EX(1), ~0);
		break;
	default:
		break;
	}
	IXGBE_WRITE_FLUSH(&adapter->hw);
	if (adapter->flags & IXGBE_FLAG_MSIX_ENABLED) {
		int vector;

		for (vector = 0; vector < adapter->num_q_vectors; vector++)
			synchronize_irq(adapter->msix_entries[vector].vector);

		synchronize_irq(adapter->msix_entries[vector++].vector);
	} else {
		synchronize_irq(adapter->pdev->irq);
	}
}

/**
 * ixgbe_configure_msi_and_legacy - Initialize PIN (INTA...) and MSI interrupts
 * @adapter: board private structure
 *
 **/
static void ixgbe_configure_msi_and_legacy(struct ixgbe_adapter *adapter)
{
	struct ixgbe_q_vector *q_vector = adapter->q_vector[0];

	ixgbe_write_eitr(q_vector);

	ixgbe_set_ivar(adapter, 0, 0, 0);
	ixgbe_set_ivar(adapter, 1, 0, 0);

	e_info(hw, "Legacy interrupt IVAR setup done\n");
}

/**
 * ixgbe_configure_tx_ring - Configure 8259x Tx ring after Reset
 * @adapter: board private structure
 * @ring: structure containing ring specific data
 *
 * Configure the Tx descriptor ring after a reset.
 **/
void ixgbe_configure_tx_ring(struct ixgbe_adapter *adapter,
			     struct ixgbe_ring *ring)
{
	struct ixgbe_hw *hw = &adapter->hw;
	u64 tdba = ring->dma;
	int wait_loop = 10;
	u32 txdctl = IXGBE_TXDCTL_ENABLE;
	u8 reg_idx = ring->reg_idx;

	/* disable queue to avoid issues while updating state */
	IXGBE_WRITE_REG(hw, IXGBE_TXDCTL(reg_idx), 0);
	IXGBE_WRITE_FLUSH(hw);

	IXGBE_WRITE_REG(hw, IXGBE_TDBAL(reg_idx),
			(tdba & DMA_BIT_MASK(32)));
	IXGBE_WRITE_REG(hw, IXGBE_TDBAH(reg_idx), (tdba >> 32));
	IXGBE_WRITE_REG(hw, IXGBE_TDLEN(reg_idx),
			ring->count * sizeof(union ixgbe_adv_tx_desc));
	IXGBE_WRITE_REG(hw, IXGBE_TDH(reg_idx), 0);
	IXGBE_WRITE_REG(hw, IXGBE_TDT(reg_idx), 0);
	ring->tail = adapter->io_addr + IXGBE_TDT(reg_idx);

	/*
	 * set WTHRESH to encourage burst writeback, it should not be set
	 * higher than 1 when:
	 * - ITR is 0 as it could cause false TX hangs
	 * - ITR is set to > 100k int/sec and BQL is enabled
	 *
	 * In order to avoid issues WTHRESH + PTHRESH should always be equal
	 * to or less than the number of on chip descriptors, which is
	 * currently 40.
	 */
	if (!ring->q_vector || (ring->q_vector->itr < IXGBE_100K_ITR))
		txdctl |= 1u << 16;	/* WTHRESH = 1 */
	else
		txdctl |= 8u << 16;	/* WTHRESH = 8 */

	/*
	 * Setting PTHRESH to 32 both improves performance
	 * and avoids a TX hang with DFP enabled
	 */
	txdctl |= (1u << 8) |	/* HTHRESH = 1 */
		   32;		/* PTHRESH = 32 */

	/* reinitialize flowdirector state */
	if (adapter->flags & IXGBE_FLAG_FDIR_HASH_CAPABLE) {
		ring->atr_sample_rate = adapter->atr_sample_rate;
		ring->atr_count = 0;
		set_bit(__IXGBE_TX_FDIR_INIT_DONE, &ring->state);
	} else {
		ring->atr_sample_rate = 0;
	}

	/* initialize XPS */
	if (!test_and_set_bit(__IXGBE_TX_XPS_INIT_DONE, &ring->state)) {
		struct ixgbe_q_vector *q_vector = ring->q_vector;

		if (q_vector)
			netif_set_xps_queue(ring->netdev,
					    &q_vector->affinity_mask,
					    ring->queue_index);
	}

	clear_bit(__IXGBE_HANG_CHECK_ARMED, &ring->state);

	/* reinitialize tx_buffer_info */
	memset(ring->tx_buffer_info, 0,
	       sizeof(struct ixgbe_tx_buffer) * ring->count);

	/* enable queue */
	IXGBE_WRITE_REG(hw, IXGBE_TXDCTL(reg_idx), txdctl);

	/* TXDCTL.EN will return 0 on 82598 if link is down, so skip it */
	if (hw->mac.type == ixgbe_mac_82598EB &&
	    !(IXGBE_READ_REG(hw, IXGBE_LINKS) & IXGBE_LINKS_UP))
		return;

	/* poll to verify queue is enabled */
	do {
		usleep_range(1000, 2000);
		txdctl = IXGBE_READ_REG(hw, IXGBE_TXDCTL(reg_idx));
	} while (--wait_loop && !(txdctl & IXGBE_TXDCTL_ENABLE));
	if (!wait_loop)
		hw_dbg(hw, "Could not enable Tx Queue %d\n", reg_idx);
}

static void ixgbe_setup_mtqc(struct ixgbe_adapter *adapter)
{
	struct ixgbe_hw *hw = &adapter->hw;
	u32 rttdcs, mtqc;
	u8 tcs = adapter->hw_tcs;

	if (hw->mac.type == ixgbe_mac_82598EB)
		return;

	/* disable the arbiter while setting MTQC */
	rttdcs = IXGBE_READ_REG(hw, IXGBE_RTTDCS);
	rttdcs |= IXGBE_RTTDCS_ARBDIS;
	IXGBE_WRITE_REG(hw, IXGBE_RTTDCS, rttdcs);

	/* set transmit pool layout */
	if (adapter->flags & IXGBE_FLAG_SRIOV_ENABLED) {
		mtqc = IXGBE_MTQC_VT_ENA;
		if (tcs > 4)
			mtqc |= IXGBE_MTQC_RT_ENA | IXGBE_MTQC_8TC_8TQ;
		else if (tcs > 1)
			mtqc |= IXGBE_MTQC_RT_ENA | IXGBE_MTQC_4TC_4TQ;
		else if (adapter->ring_feature[RING_F_VMDQ].mask ==
			 IXGBE_82599_VMDQ_4Q_MASK)
			mtqc |= IXGBE_MTQC_32VF;
		else
			mtqc |= IXGBE_MTQC_64VF;
	} else {
		if (tcs > 4) {
			mtqc = IXGBE_MTQC_RT_ENA | IXGBE_MTQC_8TC_8TQ;
		} else if (tcs > 1) {
			mtqc = IXGBE_MTQC_RT_ENA | IXGBE_MTQC_4TC_4TQ;
		} else {
			u8 max_txq = adapter->num_tx_queues +
				adapter->num_xdp_queues;
			if (max_txq > 63)
				mtqc = IXGBE_MTQC_RT_ENA | IXGBE_MTQC_4TC_4TQ;
			else
				mtqc = IXGBE_MTQC_64Q_1PB;
		}
	}

	IXGBE_WRITE_REG(hw, IXGBE_MTQC, mtqc);

	/* Enable Security TX Buffer IFG for multiple pb */
	if (tcs) {
		u32 sectx = IXGBE_READ_REG(hw, IXGBE_SECTXMINIFG);
		sectx |= IXGBE_SECTX_DCB;
		IXGBE_WRITE_REG(hw, IXGBE_SECTXMINIFG, sectx);
	}

	/* re-enable the arbiter */
	rttdcs &= ~IXGBE_RTTDCS_ARBDIS;
	IXGBE_WRITE_REG(hw, IXGBE_RTTDCS, rttdcs);
}

/**
 * ixgbe_configure_tx - Configure 8259x Transmit Unit after Reset
 * @adapter: board private structure
 *
 * Configure the Tx unit of the MAC after a reset.
 **/
static void ixgbe_configure_tx(struct ixgbe_adapter *adapter)
{
	struct ixgbe_hw *hw = &adapter->hw;
	u32 dmatxctl;
	u32 i;

	ixgbe_setup_mtqc(adapter);

	if (hw->mac.type != ixgbe_mac_82598EB) {
		/* DMATXCTL.EN must be before Tx queues are enabled */
		dmatxctl = IXGBE_READ_REG(hw, IXGBE_DMATXCTL);
		dmatxctl |= IXGBE_DMATXCTL_TE;
		IXGBE_WRITE_REG(hw, IXGBE_DMATXCTL, dmatxctl);
	}

	/* Setup the HW Tx Head and Tail descriptor pointers */
	for (i = 0; i < adapter->num_tx_queues; i++)
		ixgbe_configure_tx_ring(adapter, adapter->tx_ring[i]);
	for (i = 0; i < adapter->num_xdp_queues; i++)
		ixgbe_configure_tx_ring(adapter, adapter->xdp_ring[i]);
}

static void ixgbe_enable_rx_drop(struct ixgbe_adapter *adapter,
				 struct ixgbe_ring *ring)
{
	struct ixgbe_hw *hw = &adapter->hw;
	u8 reg_idx = ring->reg_idx;
	u32 srrctl = IXGBE_READ_REG(hw, IXGBE_SRRCTL(reg_idx));

	srrctl |= IXGBE_SRRCTL_DROP_EN;

	IXGBE_WRITE_REG(hw, IXGBE_SRRCTL(reg_idx), srrctl);
}

static void ixgbe_disable_rx_drop(struct ixgbe_adapter *adapter,
				  struct ixgbe_ring *ring)
{
	struct ixgbe_hw *hw = &adapter->hw;
	u8 reg_idx = ring->reg_idx;
	u32 srrctl = IXGBE_READ_REG(hw, IXGBE_SRRCTL(reg_idx));

	srrctl &= ~IXGBE_SRRCTL_DROP_EN;

	IXGBE_WRITE_REG(hw, IXGBE_SRRCTL(reg_idx), srrctl);
}

#ifdef CONFIG_IXGBE_DCB
void ixgbe_set_rx_drop_en(struct ixgbe_adapter *adapter)
#else
static void ixgbe_set_rx_drop_en(struct ixgbe_adapter *adapter)
#endif
{
	int i;
	bool pfc_en = adapter->dcb_cfg.pfc_mode_enable;

	if (adapter->ixgbe_ieee_pfc)
		pfc_en |= !!(adapter->ixgbe_ieee_pfc->pfc_en);

	/*
	 * We should set the drop enable bit if:
	 *  SR-IOV is enabled
	 *   or
	 *  Number of Rx queues > 1 and flow control is disabled
	 *
	 *  This allows us to avoid head of line blocking for security
	 *  and performance reasons.
	 */
	if (adapter->num_vfs || (adapter->num_rx_queues > 1 &&
	    !(adapter->hw.fc.current_mode & ixgbe_fc_tx_pause) && !pfc_en)) {
		for (i = 0; i < adapter->num_rx_queues; i++)
			ixgbe_enable_rx_drop(adapter, adapter->rx_ring[i]);
	} else {
		for (i = 0; i < adapter->num_rx_queues; i++)
			ixgbe_disable_rx_drop(adapter, adapter->rx_ring[i]);
	}
}

#define IXGBE_SRRCTL_BSIZEHDRSIZE_SHIFT 2

static void ixgbe_configure_srrctl(struct ixgbe_adapter *adapter,
				   struct ixgbe_ring *rx_ring)
{
	struct ixgbe_hw *hw = &adapter->hw;
	u32 srrctl;
	u8 reg_idx = rx_ring->reg_idx;

	if (hw->mac.type == ixgbe_mac_82598EB) {
		u16 mask = adapter->ring_feature[RING_F_RSS].mask;

		/*
		 * if VMDq is not active we must program one srrctl register
		 * per RSS queue since we have enabled RDRXCTL.MVMEN
		 */
		reg_idx &= mask;
	}

	/* configure header buffer length, needed for RSC */
	srrctl = IXGBE_RX_HDR_SIZE << IXGBE_SRRCTL_BSIZEHDRSIZE_SHIFT;

	/* configure the packet buffer length */
	if (test_bit(__IXGBE_RX_3K_BUFFER, &rx_ring->state))
		srrctl |= IXGBE_RXBUFFER_3K >> IXGBE_SRRCTL_BSIZEPKT_SHIFT;
	else
		srrctl |= IXGBE_RXBUFFER_2K >> IXGBE_SRRCTL_BSIZEPKT_SHIFT;

	/* configure descriptor type */
	srrctl |= IXGBE_SRRCTL_DESCTYPE_ADV_ONEBUF;

	IXGBE_WRITE_REG(hw, IXGBE_SRRCTL(reg_idx), srrctl);
}

/**
 * ixgbe_rss_indir_tbl_entries - Return RSS indirection table entries
 * @adapter: device handle
 *
 *  - 82598/82599/X540:     128
 *  - X550(non-SRIOV mode): 512
 *  - X550(SRIOV mode):     64
 */
u32 ixgbe_rss_indir_tbl_entries(struct ixgbe_adapter *adapter)
{
	if (adapter->hw.mac.type < ixgbe_mac_X550)
		return 128;
	else if (adapter->flags & IXGBE_FLAG_SRIOV_ENABLED)
		return 64;
	else
		return 512;
}

/**
 * ixgbe_store_key - Write the RSS key to HW
 * @adapter: device handle
 *
 * Write the RSS key stored in adapter.rss_key to HW.
 */
void ixgbe_store_key(struct ixgbe_adapter *adapter)
{
	struct ixgbe_hw *hw = &adapter->hw;
	int i;

	for (i = 0; i < 10; i++)
		IXGBE_WRITE_REG(hw, IXGBE_RSSRK(i), adapter->rss_key[i]);
}

/**
 * ixgbe_init_rss_key - Initialize adapter RSS key
 * @adapter: device handle
 *
 * Allocates and initializes the RSS key if it is not allocated.
 **/
static inline int ixgbe_init_rss_key(struct ixgbe_adapter *adapter)
{
	u32 *rss_key;

	if (!adapter->rss_key) {
		rss_key = kzalloc(IXGBE_RSS_KEY_SIZE, GFP_KERNEL);
		if (unlikely(!rss_key))
			return -ENOMEM;

		netdev_rss_key_fill(rss_key, IXGBE_RSS_KEY_SIZE);
		adapter->rss_key = rss_key;
	}

	return 0;
}

/**
 * ixgbe_store_reta - Write the RETA table to HW
 * @adapter: device handle
 *
 * Write the RSS redirection table stored in adapter.rss_indir_tbl[] to HW.
 */
void ixgbe_store_reta(struct ixgbe_adapter *adapter)
{
	u32 i, reta_entries = ixgbe_rss_indir_tbl_entries(adapter);
	struct ixgbe_hw *hw = &adapter->hw;
	u32 reta = 0;
	u32 indices_multi;
	u8 *indir_tbl = adapter->rss_indir_tbl;

	/* Fill out the redirection table as follows:
	 *  - 82598:      8 bit wide entries containing pair of 4 bit RSS
	 *    indices.
	 *  - 82599/X540: 8 bit wide entries containing 4 bit RSS index
	 *  - X550:       8 bit wide entries containing 6 bit RSS index
	 */
	if (adapter->hw.mac.type == ixgbe_mac_82598EB)
		indices_multi = 0x11;
	else
		indices_multi = 0x1;

	/* Write redirection table to HW */
	for (i = 0; i < reta_entries; i++) {
		reta |= indices_multi * indir_tbl[i] << (i & 0x3) * 8;
		if ((i & 3) == 3) {
			if (i < 128)
				IXGBE_WRITE_REG(hw, IXGBE_RETA(i >> 2), reta);
			else
				IXGBE_WRITE_REG(hw, IXGBE_ERETA((i >> 2) - 32),
						reta);
			reta = 0;
		}
	}
}

/**
 * ixgbe_store_vfreta - Write the RETA table to HW (x550 devices in SRIOV mode)
 * @adapter: device handle
 *
 * Write the RSS redirection table stored in adapter.rss_indir_tbl[] to HW.
 */
static void ixgbe_store_vfreta(struct ixgbe_adapter *adapter)
{
	u32 i, reta_entries = ixgbe_rss_indir_tbl_entries(adapter);
	struct ixgbe_hw *hw = &adapter->hw;
	u32 vfreta = 0;

	/* Write redirection table to HW */
	for (i = 0; i < reta_entries; i++) {
		u16 pool = adapter->num_rx_pools;

		vfreta |= (u32)adapter->rss_indir_tbl[i] << (i & 0x3) * 8;
		if ((i & 3) != 3)
			continue;

		while (pool--)
			IXGBE_WRITE_REG(hw,
					IXGBE_PFVFRETA(i >> 2, VMDQ_P(pool)),
					vfreta);
		vfreta = 0;
	}
}

static void ixgbe_setup_reta(struct ixgbe_adapter *adapter)
{
	u32 i, j;
	u32 reta_entries = ixgbe_rss_indir_tbl_entries(adapter);
	u16 rss_i = adapter->ring_feature[RING_F_RSS].indices;

	/* Program table for at least 4 queues w/ SR-IOV so that VFs can
	 * make full use of any rings they may have.  We will use the
	 * PSRTYPE register to control how many rings we use within the PF.
	 */
	if ((adapter->flags & IXGBE_FLAG_SRIOV_ENABLED) && (rss_i < 4))
		rss_i = 4;

	/* Fill out hash function seeds */
	ixgbe_store_key(adapter);

	/* Fill out redirection table */
	memset(adapter->rss_indir_tbl, 0, sizeof(adapter->rss_indir_tbl));

	for (i = 0, j = 0; i < reta_entries; i++, j++) {
		if (j == rss_i)
			j = 0;

		adapter->rss_indir_tbl[i] = j;
	}

	ixgbe_store_reta(adapter);
}

static void ixgbe_setup_vfreta(struct ixgbe_adapter *adapter)
{
	struct ixgbe_hw *hw = &adapter->hw;
	u16 rss_i = adapter->ring_feature[RING_F_RSS].indices;
	int i, j;

	/* Fill out hash function seeds */
	for (i = 0; i < 10; i++) {
		u16 pool = adapter->num_rx_pools;

		while (pool--)
			IXGBE_WRITE_REG(hw,
					IXGBE_PFVFRSSRK(i, VMDQ_P(pool)),
					*(adapter->rss_key + i));
	}

	/* Fill out the redirection table */
	for (i = 0, j = 0; i < 64; i++, j++) {
		if (j == rss_i)
			j = 0;

		adapter->rss_indir_tbl[i] = j;
	}

	ixgbe_store_vfreta(adapter);
}

static void ixgbe_setup_mrqc(struct ixgbe_adapter *adapter)
{
	struct ixgbe_hw *hw = &adapter->hw;
	u32 mrqc = 0, rss_field = 0, vfmrqc = 0;
	u32 rxcsum;

	/* Disable indicating checksum in descriptor, enables RSS hash */
	rxcsum = IXGBE_READ_REG(hw, IXGBE_RXCSUM);
	rxcsum |= IXGBE_RXCSUM_PCSD;
	IXGBE_WRITE_REG(hw, IXGBE_RXCSUM, rxcsum);

	if (adapter->hw.mac.type == ixgbe_mac_82598EB) {
		if (adapter->ring_feature[RING_F_RSS].mask)
			mrqc = IXGBE_MRQC_RSSEN;
	} else {
		u8 tcs = adapter->hw_tcs;

		if (adapter->flags & IXGBE_FLAG_SRIOV_ENABLED) {
			if (tcs > 4)
				mrqc = IXGBE_MRQC_VMDQRT8TCEN;	/* 8 TCs */
			else if (tcs > 1)
				mrqc = IXGBE_MRQC_VMDQRT4TCEN;	/* 4 TCs */
			else if (adapter->ring_feature[RING_F_VMDQ].mask ==
				 IXGBE_82599_VMDQ_4Q_MASK)
				mrqc = IXGBE_MRQC_VMDQRSS32EN;
			else
				mrqc = IXGBE_MRQC_VMDQRSS64EN;

			/* Enable L3/L4 for Tx Switched packets only for X550,
			 * older devices do not support this feature
			 */
			if (hw->mac.type >= ixgbe_mac_X550)
				mrqc |= IXGBE_MRQC_L3L4TXSWEN;
		} else {
			if (tcs > 4)
				mrqc = IXGBE_MRQC_RTRSS8TCEN;
			else if (tcs > 1)
				mrqc = IXGBE_MRQC_RTRSS4TCEN;
			else
				mrqc = IXGBE_MRQC_RSSEN;
		}
	}

	/* Perform hash on these packet types */
	rss_field |= IXGBE_MRQC_RSS_FIELD_IPV4 |
		     IXGBE_MRQC_RSS_FIELD_IPV4_TCP |
		     IXGBE_MRQC_RSS_FIELD_IPV6 |
		     IXGBE_MRQC_RSS_FIELD_IPV6_TCP;

	if (adapter->flags2 & IXGBE_FLAG2_RSS_FIELD_IPV4_UDP)
		rss_field |= IXGBE_MRQC_RSS_FIELD_IPV4_UDP;
	if (adapter->flags2 & IXGBE_FLAG2_RSS_FIELD_IPV6_UDP)
		rss_field |= IXGBE_MRQC_RSS_FIELD_IPV6_UDP;

	if ((hw->mac.type >= ixgbe_mac_X550) &&
	    (adapter->flags & IXGBE_FLAG_SRIOV_ENABLED)) {
		u16 pool = adapter->num_rx_pools;

		/* Enable VF RSS mode */
		mrqc |= IXGBE_MRQC_MULTIPLE_RSS;
		IXGBE_WRITE_REG(hw, IXGBE_MRQC, mrqc);

		/* Setup RSS through the VF registers */
		ixgbe_setup_vfreta(adapter);
		vfmrqc = IXGBE_MRQC_RSSEN;
		vfmrqc |= rss_field;

		while (pool--)
			IXGBE_WRITE_REG(hw,
					IXGBE_PFVFMRQC(VMDQ_P(pool)),
					vfmrqc);
	} else {
		ixgbe_setup_reta(adapter);
		mrqc |= rss_field;
		IXGBE_WRITE_REG(hw, IXGBE_MRQC, mrqc);
	}
}

/**
 * ixgbe_configure_rscctl - enable RSC for the indicated ring
 * @adapter: address of board private structure
 * @ring: structure containing ring specific data
 **/
static void ixgbe_configure_rscctl(struct ixgbe_adapter *adapter,
				   struct ixgbe_ring *ring)
{
	struct ixgbe_hw *hw = &adapter->hw;
	u32 rscctrl;
	u8 reg_idx = ring->reg_idx;

	if (!ring_is_rsc_enabled(ring))
		return;

	rscctrl = IXGBE_READ_REG(hw, IXGBE_RSCCTL(reg_idx));
	rscctrl |= IXGBE_RSCCTL_RSCEN;
	/*
	 * we must limit the number of descriptors so that the
	 * total size of max desc * buf_len is not greater
	 * than 65536
	 */
	rscctrl |= IXGBE_RSCCTL_MAXDESC_16;
	IXGBE_WRITE_REG(hw, IXGBE_RSCCTL(reg_idx), rscctrl);
}

#define IXGBE_MAX_RX_DESC_POLL 10
static void ixgbe_rx_desc_queue_enable(struct ixgbe_adapter *adapter,
				       struct ixgbe_ring *ring)
{
	struct ixgbe_hw *hw = &adapter->hw;
	int wait_loop = IXGBE_MAX_RX_DESC_POLL;
	u32 rxdctl;
	u8 reg_idx = ring->reg_idx;

	if (ixgbe_removed(hw->hw_addr))
		return;
	/* RXDCTL.EN will return 0 on 82598 if link is down, so skip it */
	if (hw->mac.type == ixgbe_mac_82598EB &&
	    !(IXGBE_READ_REG(hw, IXGBE_LINKS) & IXGBE_LINKS_UP))
		return;

	do {
		usleep_range(1000, 2000);
		rxdctl = IXGBE_READ_REG(hw, IXGBE_RXDCTL(reg_idx));
	} while (--wait_loop && !(rxdctl & IXGBE_RXDCTL_ENABLE));

	if (!wait_loop) {
		e_err(drv, "RXDCTL.ENABLE on Rx queue %d not set within "
		      "the polling period\n", reg_idx);
	}
}

void ixgbe_configure_rx_ring(struct ixgbe_adapter *adapter,
			     struct ixgbe_ring *ring)
{
	struct ixgbe_hw *hw = &adapter->hw;
	union ixgbe_adv_rx_desc *rx_desc;
	u64 rdba = ring->dma;
	u32 rxdctl;
	u8 reg_idx = ring->reg_idx;

	/* disable queue to avoid use of these values while updating state */
	rxdctl = IXGBE_READ_REG(hw, IXGBE_RXDCTL(reg_idx));
	rxdctl &= ~IXGBE_RXDCTL_ENABLE;

	/* write value back with RXDCTL.ENABLE bit cleared */
	IXGBE_WRITE_REG(hw, IXGBE_RXDCTL(reg_idx), rxdctl);
	IXGBE_WRITE_FLUSH(hw);

	IXGBE_WRITE_REG(hw, IXGBE_RDBAL(reg_idx), (rdba & DMA_BIT_MASK(32)));
	IXGBE_WRITE_REG(hw, IXGBE_RDBAH(reg_idx), (rdba >> 32));
	IXGBE_WRITE_REG(hw, IXGBE_RDLEN(reg_idx),
			ring->count * sizeof(union ixgbe_adv_rx_desc));
	/* Force flushing of IXGBE_RDLEN to prevent MDD */
	IXGBE_WRITE_FLUSH(hw);

	IXGBE_WRITE_REG(hw, IXGBE_RDH(reg_idx), 0);
	IXGBE_WRITE_REG(hw, IXGBE_RDT(reg_idx), 0);
	ring->tail = adapter->io_addr + IXGBE_RDT(reg_idx);

	ixgbe_configure_srrctl(adapter, ring);
	ixgbe_configure_rscctl(adapter, ring);

	if (hw->mac.type == ixgbe_mac_82598EB) {
		/*
		 * enable cache line friendly hardware writes:
		 * PTHRESH=32 descriptors (half the internal cache),
		 * this also removes ugly rx_no_buffer_count increment
		 * HTHRESH=4 descriptors (to minimize latency on fetch)
		 * WTHRESH=8 burst writeback up to two cache lines
		 */
		rxdctl &= ~0x3FFFFF;
		rxdctl |=  0x080420;
#if (PAGE_SIZE < 8192)
	/* RXDCTL.RLPML does not work on 82599 */
	} else if (hw->mac.type != ixgbe_mac_82599EB) {
		rxdctl &= ~(IXGBE_RXDCTL_RLPMLMASK |
			    IXGBE_RXDCTL_RLPML_EN);

		/* Limit the maximum frame size so we don't overrun the skb.
		 * This can happen in SRIOV mode when the MTU of the VF is
		 * higher than the MTU of the PF.
		 */
		if (ring_uses_build_skb(ring) &&
		    !test_bit(__IXGBE_RX_3K_BUFFER, &ring->state))
			rxdctl |= IXGBE_MAX_2K_FRAME_BUILD_SKB |
				  IXGBE_RXDCTL_RLPML_EN;
#endif
	}

	/* initialize rx_buffer_info */
	memset(ring->rx_buffer_info, 0,
	       sizeof(struct ixgbe_rx_buffer) * ring->count);

	/* initialize Rx descriptor 0 */
	rx_desc = IXGBE_RX_DESC(ring, 0);
	rx_desc->wb.upper.length = 0;

	/* enable receive descriptor ring */
	rxdctl |= IXGBE_RXDCTL_ENABLE;
	IXGBE_WRITE_REG(hw, IXGBE_RXDCTL(reg_idx), rxdctl);

	ixgbe_rx_desc_queue_enable(adapter, ring);
	ixgbe_alloc_rx_buffers(ring, ixgbe_desc_unused(ring));
}

static void ixgbe_setup_psrtype(struct ixgbe_adapter *adapter)
{
	struct ixgbe_hw *hw = &adapter->hw;
	int rss_i = adapter->ring_feature[RING_F_RSS].indices;
	u16 pool = adapter->num_rx_pools;

	/* PSRTYPE must be initialized in non 82598 adapters */
	u32 psrtype = IXGBE_PSRTYPE_TCPHDR |
		      IXGBE_PSRTYPE_UDPHDR |
		      IXGBE_PSRTYPE_IPV4HDR |
		      IXGBE_PSRTYPE_L2HDR |
		      IXGBE_PSRTYPE_IPV6HDR;

	if (hw->mac.type == ixgbe_mac_82598EB)
		return;

	if (rss_i > 3)
		psrtype |= 2u << 29;
	else if (rss_i > 1)
		psrtype |= 1u << 29;

	while (pool--)
		IXGBE_WRITE_REG(hw, IXGBE_PSRTYPE(VMDQ_P(pool)), psrtype);
}

static void ixgbe_configure_virtualization(struct ixgbe_adapter *adapter)
{
	struct ixgbe_hw *hw = &adapter->hw;
	u16 pool = adapter->num_rx_pools;
	u32 reg_offset, vf_shift, vmolr;
	u32 gcr_ext, vmdctl;
	int i;

	if (!(adapter->flags & IXGBE_FLAG_SRIOV_ENABLED))
		return;

	vmdctl = IXGBE_READ_REG(hw, IXGBE_VT_CTL);
	vmdctl |= IXGBE_VMD_CTL_VMDQ_EN;
	vmdctl &= ~IXGBE_VT_CTL_POOL_MASK;
	vmdctl |= VMDQ_P(0) << IXGBE_VT_CTL_POOL_SHIFT;
	vmdctl |= IXGBE_VT_CTL_REPLEN;
	IXGBE_WRITE_REG(hw, IXGBE_VT_CTL, vmdctl);

	/* accept untagged packets until a vlan tag is
	 * specifically set for the VMDQ queue/pool
	 */
	vmolr = IXGBE_VMOLR_AUPE;
	while (pool--)
		IXGBE_WRITE_REG(hw, IXGBE_VMOLR(VMDQ_P(pool)), vmolr);

	vf_shift = VMDQ_P(0) % 32;
	reg_offset = (VMDQ_P(0) >= 32) ? 1 : 0;

	/* Enable only the PF's pool for Tx/Rx */
	IXGBE_WRITE_REG(hw, IXGBE_VFRE(reg_offset), GENMASK(31, vf_shift));
	IXGBE_WRITE_REG(hw, IXGBE_VFRE(reg_offset ^ 1), reg_offset - 1);
	IXGBE_WRITE_REG(hw, IXGBE_VFTE(reg_offset), GENMASK(31, vf_shift));
	IXGBE_WRITE_REG(hw, IXGBE_VFTE(reg_offset ^ 1), reg_offset - 1);
	if (adapter->bridge_mode == BRIDGE_MODE_VEB)
		IXGBE_WRITE_REG(hw, IXGBE_PFDTXGSWC, IXGBE_PFDTXGSWC_VT_LBEN);

	/* Map PF MAC address in RAR Entry 0 to first pool following VFs */
	hw->mac.ops.set_vmdq(hw, 0, VMDQ_P(0));

	/* clear VLAN promisc flag so VFTA will be updated if necessary */
	adapter->flags2 &= ~IXGBE_FLAG2_VLAN_PROMISC;

	/*
	 * Set up VF register offsets for selected VT Mode,
	 * i.e. 32 or 64 VFs for SR-IOV
	 */
	switch (adapter->ring_feature[RING_F_VMDQ].mask) {
	case IXGBE_82599_VMDQ_8Q_MASK:
		gcr_ext = IXGBE_GCR_EXT_VT_MODE_16;
		break;
	case IXGBE_82599_VMDQ_4Q_MASK:
		gcr_ext = IXGBE_GCR_EXT_VT_MODE_32;
		break;
	default:
		gcr_ext = IXGBE_GCR_EXT_VT_MODE_64;
		break;
	}

	IXGBE_WRITE_REG(hw, IXGBE_GCR_EXT, gcr_ext);

	for (i = 0; i < adapter->num_vfs; i++) {
		/* configure spoof checking */
		ixgbe_ndo_set_vf_spoofchk(adapter->netdev, i,
					  adapter->vfinfo[i].spoofchk_enabled);

		/* Enable/Disable RSS query feature  */
		ixgbe_ndo_set_vf_rss_query_en(adapter->netdev, i,
					  adapter->vfinfo[i].rss_query_enabled);
	}
}

static void ixgbe_set_rx_buffer_len(struct ixgbe_adapter *adapter)
{
	struct ixgbe_hw *hw = &adapter->hw;
	struct net_device *netdev = adapter->netdev;
	int max_frame = netdev->mtu + ETH_HLEN + ETH_FCS_LEN;
	struct ixgbe_ring *rx_ring;
	int i;
	u32 mhadd, hlreg0;

#ifdef IXGBE_FCOE
	/* adjust max frame to be able to do baby jumbo for FCoE */
	if ((adapter->flags & IXGBE_FLAG_FCOE_ENABLED) &&
	    (max_frame < IXGBE_FCOE_JUMBO_FRAME_SIZE))
		max_frame = IXGBE_FCOE_JUMBO_FRAME_SIZE;

#endif /* IXGBE_FCOE */

	/* adjust max frame to be at least the size of a standard frame */
	if (max_frame < (ETH_FRAME_LEN + ETH_FCS_LEN))
		max_frame = (ETH_FRAME_LEN + ETH_FCS_LEN);

	mhadd = IXGBE_READ_REG(hw, IXGBE_MHADD);
	if (max_frame != (mhadd >> IXGBE_MHADD_MFS_SHIFT)) {
		mhadd &= ~IXGBE_MHADD_MFS_MASK;
		mhadd |= max_frame << IXGBE_MHADD_MFS_SHIFT;

		IXGBE_WRITE_REG(hw, IXGBE_MHADD, mhadd);
	}

	hlreg0 = IXGBE_READ_REG(hw, IXGBE_HLREG0);
	/* set jumbo enable since MHADD.MFS is keeping size locked at max_frame */
	hlreg0 |= IXGBE_HLREG0_JUMBOEN;
	IXGBE_WRITE_REG(hw, IXGBE_HLREG0, hlreg0);

	/*
	 * Setup the HW Rx Head and Tail Descriptor Pointers and
	 * the Base and Length of the Rx Descriptor Ring
	 */
	for (i = 0; i < adapter->num_rx_queues; i++) {
		rx_ring = adapter->rx_ring[i];

		clear_ring_rsc_enabled(rx_ring);
		clear_bit(__IXGBE_RX_3K_BUFFER, &rx_ring->state);
		clear_bit(__IXGBE_RX_BUILD_SKB_ENABLED, &rx_ring->state);

		if (adapter->flags2 & IXGBE_FLAG2_RSC_ENABLED)
			set_ring_rsc_enabled(rx_ring);

		if (test_bit(__IXGBE_RX_FCOE, &rx_ring->state))
			set_bit(__IXGBE_RX_3K_BUFFER, &rx_ring->state);

		clear_bit(__IXGBE_RX_BUILD_SKB_ENABLED, &rx_ring->state);
		if (adapter->flags2 & IXGBE_FLAG2_RX_LEGACY)
			continue;

		set_bit(__IXGBE_RX_BUILD_SKB_ENABLED, &rx_ring->state);

#if (PAGE_SIZE < 8192)
		if (adapter->flags2 & IXGBE_FLAG2_RSC_ENABLED)
			set_bit(__IXGBE_RX_3K_BUFFER, &rx_ring->state);

		if (IXGBE_2K_TOO_SMALL_WITH_PADDING ||
		    (max_frame > (ETH_FRAME_LEN + ETH_FCS_LEN)))
			set_bit(__IXGBE_RX_3K_BUFFER, &rx_ring->state);
#endif
	}
}

static void ixgbe_setup_rdrxctl(struct ixgbe_adapter *adapter)
{
	struct ixgbe_hw *hw = &adapter->hw;
	u32 rdrxctl = IXGBE_READ_REG(hw, IXGBE_RDRXCTL);

	switch (hw->mac.type) {
	case ixgbe_mac_82598EB:
		/*
		 * For VMDq support of different descriptor types or
		 * buffer sizes through the use of multiple SRRCTL
		 * registers, RDRXCTL.MVMEN must be set to 1
		 *
		 * also, the manual doesn't mention it clearly but DCA hints
		 * will only use queue 0's tags unless this bit is set.  Side
		 * effects of setting this bit are only that SRRCTL must be
		 * fully programmed [0..15]
		 */
		rdrxctl |= IXGBE_RDRXCTL_MVMEN;
		break;
	case ixgbe_mac_X550:
	case ixgbe_mac_X550EM_x:
	case ixgbe_mac_x550em_a:
		if (adapter->num_vfs)
			rdrxctl |= IXGBE_RDRXCTL_PSP;
		/* fall through */
	case ixgbe_mac_82599EB:
	case ixgbe_mac_X540:
		/* Disable RSC for ACK packets */
		IXGBE_WRITE_REG(hw, IXGBE_RSCDBU,
		   (IXGBE_RSCDBU_RSCACKDIS | IXGBE_READ_REG(hw, IXGBE_RSCDBU)));
		rdrxctl &= ~IXGBE_RDRXCTL_RSCFRSTSIZE;
		/* hardware requires some bits to be set by default */
		rdrxctl |= (IXGBE_RDRXCTL_RSCACKC | IXGBE_RDRXCTL_FCOE_WRFIX);
		rdrxctl |= IXGBE_RDRXCTL_CRCSTRIP;
		break;
	default:
		/* We should do nothing since we don't know this hardware */
		return;
	}

	IXGBE_WRITE_REG(hw, IXGBE_RDRXCTL, rdrxctl);
}

/**
 * ixgbe_configure_rx - Configure 8259x Receive Unit after Reset
 * @adapter: board private structure
 *
 * Configure the Rx unit of the MAC after a reset.
 **/
static void ixgbe_configure_rx(struct ixgbe_adapter *adapter)
{
	struct ixgbe_hw *hw = &adapter->hw;
	int i;
	u32 rxctrl, rfctl;

	/* disable receives while setting up the descriptors */
	hw->mac.ops.disable_rx(hw);

	ixgbe_setup_psrtype(adapter);
	ixgbe_setup_rdrxctl(adapter);

	/* RSC Setup */
	rfctl = IXGBE_READ_REG(hw, IXGBE_RFCTL);
	rfctl &= ~IXGBE_RFCTL_RSC_DIS;
	if (!(adapter->flags2 & IXGBE_FLAG2_RSC_ENABLED))
		rfctl |= IXGBE_RFCTL_RSC_DIS;

	/* disable NFS filtering */
	rfctl |= (IXGBE_RFCTL_NFSW_DIS | IXGBE_RFCTL_NFSR_DIS);
	IXGBE_WRITE_REG(hw, IXGBE_RFCTL, rfctl);

	/* Program registers for the distribution of queues */
	ixgbe_setup_mrqc(adapter);

	/* set_rx_buffer_len must be called before ring initialization */
	ixgbe_set_rx_buffer_len(adapter);

	/*
	 * Setup the HW Rx Head and Tail Descriptor Pointers and
	 * the Base and Length of the Rx Descriptor Ring
	 */
	for (i = 0; i < adapter->num_rx_queues; i++)
		ixgbe_configure_rx_ring(adapter, adapter->rx_ring[i]);

	rxctrl = IXGBE_READ_REG(hw, IXGBE_RXCTRL);
	/* disable drop enable for 82598 parts */
	if (hw->mac.type == ixgbe_mac_82598EB)
		rxctrl |= IXGBE_RXCTRL_DMBYPS;

	/* enable all receives */
	rxctrl |= IXGBE_RXCTRL_RXEN;
	hw->mac.ops.enable_rx_dma(hw, rxctrl);
}

static int ixgbe_vlan_rx_add_vid(struct net_device *netdev,
				 __be16 proto, u16 vid)
{
	struct ixgbe_adapter *adapter = netdev_priv(netdev);
	struct ixgbe_hw *hw = &adapter->hw;

	/* add VID to filter table */
	if (!vid || !(adapter->flags2 & IXGBE_FLAG2_VLAN_PROMISC))
		hw->mac.ops.set_vfta(&adapter->hw, vid, VMDQ_P(0), true, !!vid);

	set_bit(vid, adapter->active_vlans);

	return 0;
}

static int ixgbe_find_vlvf_entry(struct ixgbe_hw *hw, u32 vlan)
{
	u32 vlvf;
	int idx;

	/* short cut the special case */
	if (vlan == 0)
		return 0;

	/* Search for the vlan id in the VLVF entries */
	for (idx = IXGBE_VLVF_ENTRIES; --idx;) {
		vlvf = IXGBE_READ_REG(hw, IXGBE_VLVF(idx));
		if ((vlvf & VLAN_VID_MASK) == vlan)
			break;
	}

	return idx;
}

void ixgbe_update_pf_promisc_vlvf(struct ixgbe_adapter *adapter, u32 vid)
{
	struct ixgbe_hw *hw = &adapter->hw;
	u32 bits, word;
	int idx;

	idx = ixgbe_find_vlvf_entry(hw, vid);
	if (!idx)
		return;

	/* See if any other pools are set for this VLAN filter
	 * entry other than the PF.
	 */
	word = idx * 2 + (VMDQ_P(0) / 32);
	bits = ~BIT(VMDQ_P(0) % 32);
	bits &= IXGBE_READ_REG(hw, IXGBE_VLVFB(word));

	/* Disable the filter so this falls into the default pool. */
	if (!bits && !IXGBE_READ_REG(hw, IXGBE_VLVFB(word ^ 1))) {
		if (!(adapter->flags2 & IXGBE_FLAG2_VLAN_PROMISC))
			IXGBE_WRITE_REG(hw, IXGBE_VLVFB(word), 0);
		IXGBE_WRITE_REG(hw, IXGBE_VLVF(idx), 0);
	}
}

static int ixgbe_vlan_rx_kill_vid(struct net_device *netdev,
				  __be16 proto, u16 vid)
{
	struct ixgbe_adapter *adapter = netdev_priv(netdev);
	struct ixgbe_hw *hw = &adapter->hw;

	/* remove VID from filter table */
	if (vid && !(adapter->flags2 & IXGBE_FLAG2_VLAN_PROMISC))
		hw->mac.ops.set_vfta(hw, vid, VMDQ_P(0), false, true);

	clear_bit(vid, adapter->active_vlans);

	return 0;
}

/**
 * ixgbe_vlan_strip_disable - helper to disable hw vlan stripping
 * @adapter: driver data
 */
static void ixgbe_vlan_strip_disable(struct ixgbe_adapter *adapter)
{
	struct ixgbe_hw *hw = &adapter->hw;
	u32 vlnctrl;
	int i, j;

	switch (hw->mac.type) {
	case ixgbe_mac_82598EB:
		vlnctrl = IXGBE_READ_REG(hw, IXGBE_VLNCTRL);
		vlnctrl &= ~IXGBE_VLNCTRL_VME;
		IXGBE_WRITE_REG(hw, IXGBE_VLNCTRL, vlnctrl);
		break;
	case ixgbe_mac_82599EB:
	case ixgbe_mac_X540:
	case ixgbe_mac_X550:
	case ixgbe_mac_X550EM_x:
	case ixgbe_mac_x550em_a:
		for (i = 0; i < adapter->num_rx_queues; i++) {
			struct ixgbe_ring *ring = adapter->rx_ring[i];

			if (!netif_is_ixgbe(ring->netdev))
				continue;

			j = ring->reg_idx;
			vlnctrl = IXGBE_READ_REG(hw, IXGBE_RXDCTL(j));
			vlnctrl &= ~IXGBE_RXDCTL_VME;
			IXGBE_WRITE_REG(hw, IXGBE_RXDCTL(j), vlnctrl);
		}
		break;
	default:
		break;
	}
}

/**
 * ixgbe_vlan_strip_enable - helper to enable hw vlan stripping
 * @adapter: driver data
 */
static void ixgbe_vlan_strip_enable(struct ixgbe_adapter *adapter)
{
	struct ixgbe_hw *hw = &adapter->hw;
	u32 vlnctrl;
	int i, j;

	switch (hw->mac.type) {
	case ixgbe_mac_82598EB:
		vlnctrl = IXGBE_READ_REG(hw, IXGBE_VLNCTRL);
		vlnctrl |= IXGBE_VLNCTRL_VME;
		IXGBE_WRITE_REG(hw, IXGBE_VLNCTRL, vlnctrl);
		break;
	case ixgbe_mac_82599EB:
	case ixgbe_mac_X540:
	case ixgbe_mac_X550:
	case ixgbe_mac_X550EM_x:
	case ixgbe_mac_x550em_a:
		for (i = 0; i < adapter->num_rx_queues; i++) {
			struct ixgbe_ring *ring = adapter->rx_ring[i];

			if (!netif_is_ixgbe(ring->netdev))
				continue;

			j = ring->reg_idx;
			vlnctrl = IXGBE_READ_REG(hw, IXGBE_RXDCTL(j));
			vlnctrl |= IXGBE_RXDCTL_VME;
			IXGBE_WRITE_REG(hw, IXGBE_RXDCTL(j), vlnctrl);
		}
		break;
	default:
		break;
	}
}

static void ixgbe_vlan_promisc_enable(struct ixgbe_adapter *adapter)
{
	struct ixgbe_hw *hw = &adapter->hw;
	u32 vlnctrl, i;

	vlnctrl = IXGBE_READ_REG(hw, IXGBE_VLNCTRL);

	if (adapter->flags & IXGBE_FLAG_VMDQ_ENABLED) {
	/* For VMDq and SR-IOV we must leave VLAN filtering enabled */
		vlnctrl |= IXGBE_VLNCTRL_VFE;
		IXGBE_WRITE_REG(hw, IXGBE_VLNCTRL, vlnctrl);
	} else {
		vlnctrl &= ~IXGBE_VLNCTRL_VFE;
		IXGBE_WRITE_REG(hw, IXGBE_VLNCTRL, vlnctrl);
		return;
	}

	/* Nothing to do for 82598 */
	if (hw->mac.type == ixgbe_mac_82598EB)
		return;

	/* We are already in VLAN promisc, nothing to do */
	if (adapter->flags2 & IXGBE_FLAG2_VLAN_PROMISC)
		return;

	/* Set flag so we don't redo unnecessary work */
	adapter->flags2 |= IXGBE_FLAG2_VLAN_PROMISC;

	/* Add PF to all active pools */
	for (i = IXGBE_VLVF_ENTRIES; --i;) {
		u32 reg_offset = IXGBE_VLVFB(i * 2 + VMDQ_P(0) / 32);
		u32 vlvfb = IXGBE_READ_REG(hw, reg_offset);

		vlvfb |= BIT(VMDQ_P(0) % 32);
		IXGBE_WRITE_REG(hw, reg_offset, vlvfb);
	}

	/* Set all bits in the VLAN filter table array */
	for (i = hw->mac.vft_size; i--;)
		IXGBE_WRITE_REG(hw, IXGBE_VFTA(i), ~0U);
}

#define VFTA_BLOCK_SIZE 8
static void ixgbe_scrub_vfta(struct ixgbe_adapter *adapter, u32 vfta_offset)
{
	struct ixgbe_hw *hw = &adapter->hw;
	u32 vfta[VFTA_BLOCK_SIZE] = { 0 };
	u32 vid_start = vfta_offset * 32;
	u32 vid_end = vid_start + (VFTA_BLOCK_SIZE * 32);
	u32 i, vid, word, bits;

	for (i = IXGBE_VLVF_ENTRIES; --i;) {
		u32 vlvf = IXGBE_READ_REG(hw, IXGBE_VLVF(i));

		/* pull VLAN ID from VLVF */
		vid = vlvf & VLAN_VID_MASK;

		/* only concern outselves with a certain range */
		if (vid < vid_start || vid >= vid_end)
			continue;

		if (vlvf) {
			/* record VLAN ID in VFTA */
			vfta[(vid - vid_start) / 32] |= BIT(vid % 32);

			/* if PF is part of this then continue */
			if (test_bit(vid, adapter->active_vlans))
				continue;
		}

		/* remove PF from the pool */
		word = i * 2 + VMDQ_P(0) / 32;
		bits = ~BIT(VMDQ_P(0) % 32);
		bits &= IXGBE_READ_REG(hw, IXGBE_VLVFB(word));
		IXGBE_WRITE_REG(hw, IXGBE_VLVFB(word), bits);
	}

	/* extract values from active_vlans and write back to VFTA */
	for (i = VFTA_BLOCK_SIZE; i--;) {
		vid = (vfta_offset + i) * 32;
		word = vid / BITS_PER_LONG;
		bits = vid % BITS_PER_LONG;

		vfta[i] |= adapter->active_vlans[word] >> bits;

		IXGBE_WRITE_REG(hw, IXGBE_VFTA(vfta_offset + i), vfta[i]);
	}
}

static void ixgbe_vlan_promisc_disable(struct ixgbe_adapter *adapter)
{
	struct ixgbe_hw *hw = &adapter->hw;
	u32 vlnctrl, i;

	/* Set VLAN filtering to enabled */
	vlnctrl = IXGBE_READ_REG(hw, IXGBE_VLNCTRL);
	vlnctrl |= IXGBE_VLNCTRL_VFE;
	IXGBE_WRITE_REG(hw, IXGBE_VLNCTRL, vlnctrl);

	if (!(adapter->flags & IXGBE_FLAG_VMDQ_ENABLED) ||
	    hw->mac.type == ixgbe_mac_82598EB)
		return;

	/* We are not in VLAN promisc, nothing to do */
	if (!(adapter->flags2 & IXGBE_FLAG2_VLAN_PROMISC))
		return;

	/* Set flag so we don't redo unnecessary work */
	adapter->flags2 &= ~IXGBE_FLAG2_VLAN_PROMISC;

	for (i = 0; i < hw->mac.vft_size; i += VFTA_BLOCK_SIZE)
		ixgbe_scrub_vfta(adapter, i);
}

static void ixgbe_restore_vlan(struct ixgbe_adapter *adapter)
{
	u16 vid = 1;

	ixgbe_vlan_rx_add_vid(adapter->netdev, htons(ETH_P_8021Q), 0);

	for_each_set_bit_from(vid, adapter->active_vlans, VLAN_N_VID)
		ixgbe_vlan_rx_add_vid(adapter->netdev, htons(ETH_P_8021Q), vid);
}

/**
 * ixgbe_write_mc_addr_list - write multicast addresses to MTA
 * @netdev: network interface device structure
 *
 * Writes multicast address list to the MTA hash table.
 * Returns: -ENOMEM on failure
 *                0 on no addresses written
 *                X on writing X addresses to MTA
 **/
static int ixgbe_write_mc_addr_list(struct net_device *netdev)
{
	struct ixgbe_adapter *adapter = netdev_priv(netdev);
	struct ixgbe_hw *hw = &adapter->hw;

	if (!netif_running(netdev))
		return 0;

	if (hw->mac.ops.update_mc_addr_list)
		hw->mac.ops.update_mc_addr_list(hw, netdev);
	else
		return -ENOMEM;

#ifdef CONFIG_PCI_IOV
	ixgbe_restore_vf_multicasts(adapter);
#endif

	return netdev_mc_count(netdev);
}

#ifdef CONFIG_PCI_IOV
void ixgbe_full_sync_mac_table(struct ixgbe_adapter *adapter)
{
	struct ixgbe_mac_addr *mac_table = &adapter->mac_table[0];
	struct ixgbe_hw *hw = &adapter->hw;
	int i;

	for (i = 0; i < hw->mac.num_rar_entries; i++, mac_table++) {
		mac_table->state &= ~IXGBE_MAC_STATE_MODIFIED;

		if (mac_table->state & IXGBE_MAC_STATE_IN_USE)
			hw->mac.ops.set_rar(hw, i,
					    mac_table->addr,
					    mac_table->pool,
					    IXGBE_RAH_AV);
		else
			hw->mac.ops.clear_rar(hw, i);
	}
}

#endif
static void ixgbe_sync_mac_table(struct ixgbe_adapter *adapter)
{
	struct ixgbe_mac_addr *mac_table = &adapter->mac_table[0];
	struct ixgbe_hw *hw = &adapter->hw;
	int i;

	for (i = 0; i < hw->mac.num_rar_entries; i++, mac_table++) {
		if (!(mac_table->state & IXGBE_MAC_STATE_MODIFIED))
			continue;

		mac_table->state &= ~IXGBE_MAC_STATE_MODIFIED;

		if (mac_table->state & IXGBE_MAC_STATE_IN_USE)
			hw->mac.ops.set_rar(hw, i,
					    mac_table->addr,
					    mac_table->pool,
					    IXGBE_RAH_AV);
		else
			hw->mac.ops.clear_rar(hw, i);
	}
}

static void ixgbe_flush_sw_mac_table(struct ixgbe_adapter *adapter)
{
	struct ixgbe_mac_addr *mac_table = &adapter->mac_table[0];
	struct ixgbe_hw *hw = &adapter->hw;
	int i;

	for (i = 0; i < hw->mac.num_rar_entries; i++, mac_table++) {
		mac_table->state |= IXGBE_MAC_STATE_MODIFIED;
		mac_table->state &= ~IXGBE_MAC_STATE_IN_USE;
	}

	ixgbe_sync_mac_table(adapter);
}

static int ixgbe_available_rars(struct ixgbe_adapter *adapter, u16 pool)
{
	struct ixgbe_mac_addr *mac_table = &adapter->mac_table[0];
	struct ixgbe_hw *hw = &adapter->hw;
	int i, count = 0;

	for (i = 0; i < hw->mac.num_rar_entries; i++, mac_table++) {
		/* do not count default RAR as available */
		if (mac_table->state & IXGBE_MAC_STATE_DEFAULT)
			continue;

		/* only count unused and addresses that belong to us */
		if (mac_table->state & IXGBE_MAC_STATE_IN_USE) {
			if (mac_table->pool != pool)
				continue;
		}

		count++;
	}

	return count;
}

/* this function destroys the first RAR entry */
static void ixgbe_mac_set_default_filter(struct ixgbe_adapter *adapter)
{
	struct ixgbe_mac_addr *mac_table = &adapter->mac_table[0];
	struct ixgbe_hw *hw = &adapter->hw;

	memcpy(&mac_table->addr, hw->mac.addr, ETH_ALEN);
	mac_table->pool = VMDQ_P(0);

	mac_table->state = IXGBE_MAC_STATE_DEFAULT | IXGBE_MAC_STATE_IN_USE;

	hw->mac.ops.set_rar(hw, 0, mac_table->addr, mac_table->pool,
			    IXGBE_RAH_AV);
}

int ixgbe_add_mac_filter(struct ixgbe_adapter *adapter,
			 const u8 *addr, u16 pool)
{
	struct ixgbe_mac_addr *mac_table = &adapter->mac_table[0];
	struct ixgbe_hw *hw = &adapter->hw;
	int i;

	if (is_zero_ether_addr(addr))
		return -EINVAL;

	for (i = 0; i < hw->mac.num_rar_entries; i++, mac_table++) {
		if (mac_table->state & IXGBE_MAC_STATE_IN_USE)
			continue;

		ether_addr_copy(mac_table->addr, addr);
		mac_table->pool = pool;

		mac_table->state |= IXGBE_MAC_STATE_MODIFIED |
				    IXGBE_MAC_STATE_IN_USE;

		ixgbe_sync_mac_table(adapter);

		return i;
	}

	return -ENOMEM;
}

int ixgbe_del_mac_filter(struct ixgbe_adapter *adapter,
			 const u8 *addr, u16 pool)
{
	struct ixgbe_mac_addr *mac_table = &adapter->mac_table[0];
	struct ixgbe_hw *hw = &adapter->hw;
	int i;

	if (is_zero_ether_addr(addr))
		return -EINVAL;

	/* search table for addr, if found clear IN_USE flag and sync */
	for (i = 0; i < hw->mac.num_rar_entries; i++, mac_table++) {
		/* we can only delete an entry if it is in use */
		if (!(mac_table->state & IXGBE_MAC_STATE_IN_USE))
			continue;
		/* we only care about entries that belong to the given pool */
		if (mac_table->pool != pool)
			continue;
		/* we only care about a specific MAC address */
		if (!ether_addr_equal(addr, mac_table->addr))
			continue;

		mac_table->state |= IXGBE_MAC_STATE_MODIFIED;
		mac_table->state &= ~IXGBE_MAC_STATE_IN_USE;

		ixgbe_sync_mac_table(adapter);

		return 0;
	}

	return -ENOMEM;
}

static int ixgbe_uc_sync(struct net_device *netdev, const unsigned char *addr)
{
	struct ixgbe_adapter *adapter = netdev_priv(netdev);
	int ret;

	ret = ixgbe_add_mac_filter(adapter, addr, VMDQ_P(0));

	return min_t(int, ret, 0);
}

static int ixgbe_uc_unsync(struct net_device *netdev, const unsigned char *addr)
{
	struct ixgbe_adapter *adapter = netdev_priv(netdev);

	ixgbe_del_mac_filter(adapter, addr, VMDQ_P(0));

	return 0;
}

/**
 * ixgbe_set_rx_mode - Unicast, Multicast and Promiscuous mode set
 * @netdev: network interface device structure
 *
 * The set_rx_method entry point is called whenever the unicast/multicast
 * address list or the network interface flags are updated.  This routine is
 * responsible for configuring the hardware for proper unicast, multicast and
 * promiscuous mode.
 **/
void ixgbe_set_rx_mode(struct net_device *netdev)
{
	struct ixgbe_adapter *adapter = netdev_priv(netdev);
	struct ixgbe_hw *hw = &adapter->hw;
	u32 fctrl, vmolr = IXGBE_VMOLR_BAM | IXGBE_VMOLR_AUPE;
	netdev_features_t features = netdev->features;
	int count;

	/* Check for Promiscuous and All Multicast modes */
	fctrl = IXGBE_READ_REG(hw, IXGBE_FCTRL);

	/* set all bits that we expect to always be set */
	fctrl &= ~IXGBE_FCTRL_SBP; /* disable store-bad-packets */
	fctrl |= IXGBE_FCTRL_BAM;
	fctrl |= IXGBE_FCTRL_DPF; /* discard pause frames when FC enabled */
	fctrl |= IXGBE_FCTRL_PMCF;

	/* clear the bits we are changing the status of */
	fctrl &= ~(IXGBE_FCTRL_UPE | IXGBE_FCTRL_MPE);
	if (netdev->flags & IFF_PROMISC) {
		hw->addr_ctrl.user_set_promisc = true;
		fctrl |= (IXGBE_FCTRL_UPE | IXGBE_FCTRL_MPE);
		vmolr |= IXGBE_VMOLR_MPE;
		features &= ~NETIF_F_HW_VLAN_CTAG_FILTER;
	} else {
		if (netdev->flags & IFF_ALLMULTI) {
			fctrl |= IXGBE_FCTRL_MPE;
			vmolr |= IXGBE_VMOLR_MPE;
		}
		hw->addr_ctrl.user_set_promisc = false;
	}

	/*
	 * Write addresses to available RAR registers, if there is not
	 * sufficient space to store all the addresses then enable
	 * unicast promiscuous mode
	 */
	if (__dev_uc_sync(netdev, ixgbe_uc_sync, ixgbe_uc_unsync)) {
		fctrl |= IXGBE_FCTRL_UPE;
		vmolr |= IXGBE_VMOLR_ROPE;
	}

	/* Write addresses to the MTA, if the attempt fails
	 * then we should just turn on promiscuous mode so
	 * that we can at least receive multicast traffic
	 */
	count = ixgbe_write_mc_addr_list(netdev);
	if (count < 0) {
		fctrl |= IXGBE_FCTRL_MPE;
		vmolr |= IXGBE_VMOLR_MPE;
	} else if (count) {
		vmolr |= IXGBE_VMOLR_ROMPE;
	}

	if (hw->mac.type != ixgbe_mac_82598EB) {
		vmolr |= IXGBE_READ_REG(hw, IXGBE_VMOLR(VMDQ_P(0))) &
			 ~(IXGBE_VMOLR_MPE | IXGBE_VMOLR_ROMPE |
			   IXGBE_VMOLR_ROPE);
		IXGBE_WRITE_REG(hw, IXGBE_VMOLR(VMDQ_P(0)), vmolr);
	}

	/* This is useful for sniffing bad packets. */
	if (features & NETIF_F_RXALL) {
		/* UPE and MPE will be handled by normal PROMISC logic
		 * in e1000e_set_rx_mode */
		fctrl |= (IXGBE_FCTRL_SBP | /* Receive bad packets */
			  IXGBE_FCTRL_BAM | /* RX All Bcast Pkts */
			  IXGBE_FCTRL_PMCF); /* RX All MAC Ctrl Pkts */

		fctrl &= ~(IXGBE_FCTRL_DPF);
		/* NOTE:  VLAN filtering is disabled by setting PROMISC */
	}

	IXGBE_WRITE_REG(hw, IXGBE_FCTRL, fctrl);

	if (features & NETIF_F_HW_VLAN_CTAG_RX)
		ixgbe_vlan_strip_enable(adapter);
	else
		ixgbe_vlan_strip_disable(adapter);

	if (features & NETIF_F_HW_VLAN_CTAG_FILTER)
		ixgbe_vlan_promisc_disable(adapter);
	else
		ixgbe_vlan_promisc_enable(adapter);
}

static void ixgbe_napi_enable_all(struct ixgbe_adapter *adapter)
{
	int q_idx;

	for (q_idx = 0; q_idx < adapter->num_q_vectors; q_idx++)
		napi_enable(&adapter->q_vector[q_idx]->napi);
}

static void ixgbe_napi_disable_all(struct ixgbe_adapter *adapter)
{
	int q_idx;

	for (q_idx = 0; q_idx < adapter->num_q_vectors; q_idx++)
		napi_disable(&adapter->q_vector[q_idx]->napi);
}

static void ixgbe_clear_udp_tunnel_port(struct ixgbe_adapter *adapter, u32 mask)
{
	struct ixgbe_hw *hw = &adapter->hw;
	u32 vxlanctrl;

	if (!(adapter->flags & (IXGBE_FLAG_VXLAN_OFFLOAD_CAPABLE |
				IXGBE_FLAG_GENEVE_OFFLOAD_CAPABLE)))
		return;

	vxlanctrl = IXGBE_READ_REG(hw, IXGBE_VXLANCTRL) & ~mask;
	IXGBE_WRITE_REG(hw, IXGBE_VXLANCTRL, vxlanctrl);

	if (mask & IXGBE_VXLANCTRL_VXLAN_UDPPORT_MASK)
		adapter->vxlan_port = 0;

	if (mask & IXGBE_VXLANCTRL_GENEVE_UDPPORT_MASK)
		adapter->geneve_port = 0;
}

#ifdef CONFIG_IXGBE_DCB
/**
 * ixgbe_configure_dcb - Configure DCB hardware
 * @adapter: ixgbe adapter struct
 *
 * This is called by the driver on open to configure the DCB hardware.
 * This is also called by the gennetlink interface when reconfiguring
 * the DCB state.
 */
static void ixgbe_configure_dcb(struct ixgbe_adapter *adapter)
{
	struct ixgbe_hw *hw = &adapter->hw;
	int max_frame = adapter->netdev->mtu + ETH_HLEN + ETH_FCS_LEN;

	if (!(adapter->flags & IXGBE_FLAG_DCB_ENABLED)) {
		if (hw->mac.type == ixgbe_mac_82598EB)
			netif_set_gso_max_size(adapter->netdev, 65536);
		return;
	}

	if (hw->mac.type == ixgbe_mac_82598EB)
		netif_set_gso_max_size(adapter->netdev, 32768);

#ifdef IXGBE_FCOE
	if (adapter->netdev->features & NETIF_F_FCOE_MTU)
		max_frame = max(max_frame, IXGBE_FCOE_JUMBO_FRAME_SIZE);
#endif

	/* reconfigure the hardware */
	if (adapter->dcbx_cap & DCB_CAP_DCBX_VER_CEE) {
		ixgbe_dcb_calculate_tc_credits(hw, &adapter->dcb_cfg, max_frame,
						DCB_TX_CONFIG);
		ixgbe_dcb_calculate_tc_credits(hw, &adapter->dcb_cfg, max_frame,
						DCB_RX_CONFIG);
		ixgbe_dcb_hw_config(hw, &adapter->dcb_cfg);
	} else if (adapter->ixgbe_ieee_ets && adapter->ixgbe_ieee_pfc) {
		ixgbe_dcb_hw_ets(&adapter->hw,
				 adapter->ixgbe_ieee_ets,
				 max_frame);
		ixgbe_dcb_hw_pfc_config(&adapter->hw,
					adapter->ixgbe_ieee_pfc->pfc_en,
					adapter->ixgbe_ieee_ets->prio_tc);
	}

	/* Enable RSS Hash per TC */
	if (hw->mac.type != ixgbe_mac_82598EB) {
		u32 msb = 0;
		u16 rss_i = adapter->ring_feature[RING_F_RSS].indices - 1;

		while (rss_i) {
			msb++;
			rss_i >>= 1;
		}

		/* write msb to all 8 TCs in one write */
		IXGBE_WRITE_REG(hw, IXGBE_RQTC, msb * 0x11111111);
	}
}
#endif

/* Additional bittime to account for IXGBE framing */
#define IXGBE_ETH_FRAMING 20

/**
 * ixgbe_hpbthresh - calculate high water mark for flow control
 *
 * @adapter: board private structure to calculate for
 * @pb: packet buffer to calculate
 */
static int ixgbe_hpbthresh(struct ixgbe_adapter *adapter, int pb)
{
	struct ixgbe_hw *hw = &adapter->hw;
	struct net_device *dev = adapter->netdev;
	int link, tc, kb, marker;
	u32 dv_id, rx_pba;

	/* Calculate max LAN frame size */
	tc = link = dev->mtu + ETH_HLEN + ETH_FCS_LEN + IXGBE_ETH_FRAMING;

#ifdef IXGBE_FCOE
	/* FCoE traffic class uses FCOE jumbo frames */
	if ((dev->features & NETIF_F_FCOE_MTU) &&
	    (tc < IXGBE_FCOE_JUMBO_FRAME_SIZE) &&
	    (pb == ixgbe_fcoe_get_tc(adapter)))
		tc = IXGBE_FCOE_JUMBO_FRAME_SIZE;
#endif

	/* Calculate delay value for device */
	switch (hw->mac.type) {
	case ixgbe_mac_X540:
	case ixgbe_mac_X550:
	case ixgbe_mac_X550EM_x:
	case ixgbe_mac_x550em_a:
		dv_id = IXGBE_DV_X540(link, tc);
		break;
	default:
		dv_id = IXGBE_DV(link, tc);
		break;
	}

	/* Loopback switch introduces additional latency */
	if (adapter->flags & IXGBE_FLAG_SRIOV_ENABLED)
		dv_id += IXGBE_B2BT(tc);

	/* Delay value is calculated in bit times convert to KB */
	kb = IXGBE_BT2KB(dv_id);
	rx_pba = IXGBE_READ_REG(hw, IXGBE_RXPBSIZE(pb)) >> 10;

	marker = rx_pba - kb;

	/* It is possible that the packet buffer is not large enough
	 * to provide required headroom. In this case throw an error
	 * to user and a do the best we can.
	 */
	if (marker < 0) {
		e_warn(drv, "Packet Buffer(%i) can not provide enough"
			    "headroom to support flow control."
			    "Decrease MTU or number of traffic classes\n", pb);
		marker = tc + 1;
	}

	return marker;
}

/**
 * ixgbe_lpbthresh - calculate low water mark for for flow control
 *
 * @adapter: board private structure to calculate for
 * @pb: packet buffer to calculate
 */
static int ixgbe_lpbthresh(struct ixgbe_adapter *adapter, int pb)
{
	struct ixgbe_hw *hw = &adapter->hw;
	struct net_device *dev = adapter->netdev;
	int tc;
	u32 dv_id;

	/* Calculate max LAN frame size */
	tc = dev->mtu + ETH_HLEN + ETH_FCS_LEN;

#ifdef IXGBE_FCOE
	/* FCoE traffic class uses FCOE jumbo frames */
	if ((dev->features & NETIF_F_FCOE_MTU) &&
	    (tc < IXGBE_FCOE_JUMBO_FRAME_SIZE) &&
	    (pb == netdev_get_prio_tc_map(dev, adapter->fcoe.up)))
		tc = IXGBE_FCOE_JUMBO_FRAME_SIZE;
#endif

	/* Calculate delay value for device */
	switch (hw->mac.type) {
	case ixgbe_mac_X540:
	case ixgbe_mac_X550:
	case ixgbe_mac_X550EM_x:
	case ixgbe_mac_x550em_a:
		dv_id = IXGBE_LOW_DV_X540(tc);
		break;
	default:
		dv_id = IXGBE_LOW_DV(tc);
		break;
	}

	/* Delay value is calculated in bit times convert to KB */
	return IXGBE_BT2KB(dv_id);
}

/*
 * ixgbe_pbthresh_setup - calculate and setup high low water marks
 */
static void ixgbe_pbthresh_setup(struct ixgbe_adapter *adapter)
{
	struct ixgbe_hw *hw = &adapter->hw;
	int num_tc = adapter->hw_tcs;
	int i;

	if (!num_tc)
		num_tc = 1;

	for (i = 0; i < num_tc; i++) {
		hw->fc.high_water[i] = ixgbe_hpbthresh(adapter, i);
		hw->fc.low_water[i] = ixgbe_lpbthresh(adapter, i);

		/* Low water marks must not be larger than high water marks */
		if (hw->fc.low_water[i] > hw->fc.high_water[i])
			hw->fc.low_water[i] = 0;
	}

	for (; i < MAX_TRAFFIC_CLASS; i++)
		hw->fc.high_water[i] = 0;
}

static void ixgbe_configure_pb(struct ixgbe_adapter *adapter)
{
	struct ixgbe_hw *hw = &adapter->hw;
	int hdrm;
	u8 tc = adapter->hw_tcs;

	if (adapter->flags & IXGBE_FLAG_FDIR_HASH_CAPABLE ||
	    adapter->flags & IXGBE_FLAG_FDIR_PERFECT_CAPABLE)
		hdrm = 32 << adapter->fdir_pballoc;
	else
		hdrm = 0;

	hw->mac.ops.set_rxpba(hw, tc, hdrm, PBA_STRATEGY_EQUAL);
	ixgbe_pbthresh_setup(adapter);
}

static void ixgbe_fdir_filter_restore(struct ixgbe_adapter *adapter)
{
	struct ixgbe_hw *hw = &adapter->hw;
	struct hlist_node *node2;
	struct ixgbe_fdir_filter *filter;
	u8 queue;

	spin_lock(&adapter->fdir_perfect_lock);

	if (!hlist_empty(&adapter->fdir_filter_list))
		ixgbe_fdir_set_input_mask_82599(hw, &adapter->fdir_mask);

	hlist_for_each_entry_safe(filter, node2,
				  &adapter->fdir_filter_list, fdir_node) {
		if (filter->action == IXGBE_FDIR_DROP_QUEUE) {
			queue = IXGBE_FDIR_DROP_QUEUE;
		} else {
			u32 ring = ethtool_get_flow_spec_ring(filter->action);
			u8 vf = ethtool_get_flow_spec_ring_vf(filter->action);
<<<<<<< HEAD

			if (!vf && (ring >= adapter->num_rx_queues)) {
				e_err(drv, "FDIR restore failed without VF, ring: %u\n",
				      ring);
				continue;
			} else if (vf &&
				   ((vf > adapter->num_vfs) ||
				     ring >= adapter->num_rx_queues_per_pool)) {
				e_err(drv, "FDIR restore failed with VF, vf: %hhu, ring: %u\n",
				      vf, ring);
				continue;
			}

			/* Map the ring onto the absolute queue index */
			if (!vf)
				queue = adapter->rx_ring[ring]->reg_idx;
			else
				queue = ((vf - 1) *
					adapter->num_rx_queues_per_pool) + ring;
		}

		ixgbe_fdir_write_perfect_filter_82599(hw,
				&filter->filter, filter->sw_idx, queue);
	}

	spin_unlock(&adapter->fdir_perfect_lock);
}

static void ixgbe_macvlan_set_rx_mode(struct net_device *dev, unsigned int pool,
				      struct ixgbe_adapter *adapter)
{
	struct ixgbe_hw *hw = &adapter->hw;
	u32 vmolr;
=======
>>>>>>> 286cd8c7

			if (!vf && (ring >= adapter->num_rx_queues)) {
				e_err(drv, "FDIR restore failed without VF, ring: %u\n",
				      ring);
				continue;
			} else if (vf &&
				   ((vf > adapter->num_vfs) ||
				     ring >= adapter->num_rx_queues_per_pool)) {
				e_err(drv, "FDIR restore failed with VF, vf: %hhu, ring: %u\n",
				      vf, ring);
				continue;
			}

			/* Map the ring onto the absolute queue index */
			if (!vf)
				queue = adapter->rx_ring[ring]->reg_idx;
			else
				queue = ((vf - 1) *
					adapter->num_rx_queues_per_pool) + ring;
		}

		ixgbe_fdir_write_perfect_filter_82599(hw,
				&filter->filter, filter->sw_idx, queue);
	}

	spin_unlock(&adapter->fdir_perfect_lock);
}

/**
 * ixgbe_clean_rx_ring - Free Rx Buffers per Queue
 * @rx_ring: ring to free buffers from
 **/
static void ixgbe_clean_rx_ring(struct ixgbe_ring *rx_ring)
{
	u16 i = rx_ring->next_to_clean;
	struct ixgbe_rx_buffer *rx_buffer = &rx_ring->rx_buffer_info[i];

	/* Free all the Rx ring sk_buffs */
	while (i != rx_ring->next_to_alloc) {
		if (rx_buffer->skb) {
			struct sk_buff *skb = rx_buffer->skb;
			if (IXGBE_CB(skb)->page_released)
				dma_unmap_page_attrs(rx_ring->dev,
						     IXGBE_CB(skb)->dma,
						     ixgbe_rx_pg_size(rx_ring),
						     DMA_FROM_DEVICE,
						     IXGBE_RX_DMA_ATTR);
			dev_kfree_skb(skb);
		}

		/* Invalidate cache lines that may have been written to by
		 * device so that we avoid corrupting memory.
		 */
		dma_sync_single_range_for_cpu(rx_ring->dev,
					      rx_buffer->dma,
					      rx_buffer->page_offset,
					      ixgbe_rx_bufsz(rx_ring),
					      DMA_FROM_DEVICE);

		/* free resources associated with mapping */
		dma_unmap_page_attrs(rx_ring->dev, rx_buffer->dma,
				     ixgbe_rx_pg_size(rx_ring),
				     DMA_FROM_DEVICE,
				     IXGBE_RX_DMA_ATTR);
		__page_frag_cache_drain(rx_buffer->page,
					rx_buffer->pagecnt_bias);

		i++;
		rx_buffer++;
		if (i == rx_ring->count) {
			i = 0;
			rx_buffer = rx_ring->rx_buffer_info;
		}
	}

	rx_ring->next_to_alloc = 0;
	rx_ring->next_to_clean = 0;
	rx_ring->next_to_use = 0;
}

static int ixgbe_fwd_ring_up(struct ixgbe_adapter *adapter,
			     struct ixgbe_fwd_adapter *accel)
{
	u16 rss_i = adapter->ring_feature[RING_F_RSS].indices;
	int num_tc = netdev_get_num_tc(adapter->netdev);
	struct net_device *vdev = accel->netdev;
	int i, baseq, err;

	baseq = accel->pool * adapter->num_rx_queues_per_pool;
	netdev_dbg(vdev, "pool %i:%i queues %i:%i\n",
		   accel->pool, adapter->num_rx_pools,
		   baseq, baseq + adapter->num_rx_queues_per_pool);

	accel->rx_base_queue = baseq;
	accel->tx_base_queue = baseq;

	/* record configuration for macvlan interface in vdev */
	for (i = 0; i < num_tc; i++)
		netdev_bind_sb_channel_queue(adapter->netdev, vdev,
					     i, rss_i, baseq + (rss_i * i));

	for (i = 0; i < adapter->num_rx_queues_per_pool; i++)
		adapter->rx_ring[baseq + i]->netdev = vdev;

	/* Guarantee all rings are updated before we update the
	 * MAC address filter.
	 */
	wmb();

	/* ixgbe_add_mac_filter will return an index if it succeeds, so we
	 * need to only treat it as an error value if it is negative.
	 */
	err = ixgbe_add_mac_filter(adapter, vdev->dev_addr,
				   VMDQ_P(accel->pool));
	if (err >= 0)
		return 0;

	/* if we cannot add the MAC rule then disable the offload */
	macvlan_release_l2fw_offload(vdev);

	for (i = 0; i < adapter->num_rx_queues_per_pool; i++)
		adapter->rx_ring[baseq + i]->netdev = NULL;

	netdev_err(vdev, "L2FW offload disabled due to L2 filter error\n");

	/* unbind the queues and drop the subordinate channel config */
	netdev_unbind_sb_channel(adapter->netdev, vdev);
	netdev_set_sb_channel(vdev, 0);

	clear_bit(accel->pool, adapter->fwd_bitmask);
	kfree(accel);

	return err;
}

static int ixgbe_macvlan_up(struct net_device *vdev, void *data)
{
	struct ixgbe_adapter *adapter = data;
	struct ixgbe_fwd_adapter *accel;

	if (!netif_is_macvlan(vdev))
		return 0;

	accel = macvlan_accel_priv(vdev);
	if (!accel)
		return 0;

	ixgbe_fwd_ring_up(adapter, accel);

	return 0;
}

static void ixgbe_configure_dfwd(struct ixgbe_adapter *adapter)
{
	netdev_walk_all_upper_dev_rcu(adapter->netdev,
				      ixgbe_macvlan_up, adapter);
}

static void ixgbe_configure(struct ixgbe_adapter *adapter)
{
	struct ixgbe_hw *hw = &adapter->hw;

	ixgbe_configure_pb(adapter);
#ifdef CONFIG_IXGBE_DCB
	ixgbe_configure_dcb(adapter);
#endif
	/*
	 * We must restore virtualization before VLANs or else
	 * the VLVF registers will not be populated
	 */
	ixgbe_configure_virtualization(adapter);

	ixgbe_set_rx_mode(adapter->netdev);
	ixgbe_restore_vlan(adapter);
	ixgbe_ipsec_restore(adapter);

	switch (hw->mac.type) {
	case ixgbe_mac_82599EB:
	case ixgbe_mac_X540:
		hw->mac.ops.disable_rx_buff(hw);
		break;
	default:
		break;
	}

	if (adapter->flags & IXGBE_FLAG_FDIR_HASH_CAPABLE) {
		ixgbe_init_fdir_signature_82599(&adapter->hw,
						adapter->fdir_pballoc);
	} else if (adapter->flags & IXGBE_FLAG_FDIR_PERFECT_CAPABLE) {
		ixgbe_init_fdir_perfect_82599(&adapter->hw,
					      adapter->fdir_pballoc);
		ixgbe_fdir_filter_restore(adapter);
	}

	switch (hw->mac.type) {
	case ixgbe_mac_82599EB:
	case ixgbe_mac_X540:
		hw->mac.ops.enable_rx_buff(hw);
		break;
	default:
		break;
	}

#ifdef CONFIG_IXGBE_DCA
	/* configure DCA */
	if (adapter->flags & IXGBE_FLAG_DCA_CAPABLE)
		ixgbe_setup_dca(adapter);
#endif /* CONFIG_IXGBE_DCA */

#ifdef IXGBE_FCOE
	/* configure FCoE L2 filters, redirection table, and Rx control */
	ixgbe_configure_fcoe(adapter);

#endif /* IXGBE_FCOE */
	ixgbe_configure_tx(adapter);
	ixgbe_configure_rx(adapter);
	ixgbe_configure_dfwd(adapter);
}

/**
 * ixgbe_sfp_link_config - set up SFP+ link
 * @adapter: pointer to private adapter struct
 **/
static void ixgbe_sfp_link_config(struct ixgbe_adapter *adapter)
{
	/*
	 * We are assuming the worst case scenario here, and that
	 * is that an SFP was inserted/removed after the reset
	 * but before SFP detection was enabled.  As such the best
	 * solution is to just start searching as soon as we start
	 */
	if (adapter->hw.mac.type == ixgbe_mac_82598EB)
		adapter->flags2 |= IXGBE_FLAG2_SEARCH_FOR_SFP;

	adapter->flags2 |= IXGBE_FLAG2_SFP_NEEDS_RESET;
	adapter->sfp_poll_time = 0;
}

/**
 * ixgbe_non_sfp_link_config - set up non-SFP+ link
 * @hw: pointer to private hardware struct
 *
 * Returns 0 on success, negative on failure
 **/
static int ixgbe_non_sfp_link_config(struct ixgbe_hw *hw)
{
	u32 speed;
	bool autoneg, link_up = false;
	int ret = IXGBE_ERR_LINK_SETUP;

	if (hw->mac.ops.check_link)
		ret = hw->mac.ops.check_link(hw, &speed, &link_up, false);

	if (ret)
		return ret;

	speed = hw->phy.autoneg_advertised;
	if ((!speed) && (hw->mac.ops.get_link_capabilities))
		ret = hw->mac.ops.get_link_capabilities(hw, &speed,
							&autoneg);
	if (ret)
		return ret;

	if (hw->mac.ops.setup_link)
		ret = hw->mac.ops.setup_link(hw, speed, link_up);

	return ret;
}

static void ixgbe_setup_gpie(struct ixgbe_adapter *adapter)
{
	struct ixgbe_hw *hw = &adapter->hw;
	u32 gpie = 0;

	if (adapter->flags & IXGBE_FLAG_MSIX_ENABLED) {
		gpie = IXGBE_GPIE_MSIX_MODE | IXGBE_GPIE_PBA_SUPPORT |
		       IXGBE_GPIE_OCD;
		gpie |= IXGBE_GPIE_EIAME;
		/*
		 * use EIAM to auto-mask when MSI-X interrupt is asserted
		 * this saves a register write for every interrupt
		 */
		switch (hw->mac.type) {
		case ixgbe_mac_82598EB:
			IXGBE_WRITE_REG(hw, IXGBE_EIAM, IXGBE_EICS_RTX_QUEUE);
			break;
		case ixgbe_mac_82599EB:
		case ixgbe_mac_X540:
		case ixgbe_mac_X550:
		case ixgbe_mac_X550EM_x:
		case ixgbe_mac_x550em_a:
		default:
			IXGBE_WRITE_REG(hw, IXGBE_EIAM_EX(0), 0xFFFFFFFF);
			IXGBE_WRITE_REG(hw, IXGBE_EIAM_EX(1), 0xFFFFFFFF);
			break;
		}
	} else {
		/* legacy interrupts, use EIAM to auto-mask when reading EICR,
		 * specifically only auto mask tx and rx interrupts */
		IXGBE_WRITE_REG(hw, IXGBE_EIAM, IXGBE_EICS_RTX_QUEUE);
	}

	/* XXX: to interrupt immediately for EICS writes, enable this */
	/* gpie |= IXGBE_GPIE_EIMEN; */

	if (adapter->flags & IXGBE_FLAG_SRIOV_ENABLED) {
		gpie &= ~IXGBE_GPIE_VTMODE_MASK;

		switch (adapter->ring_feature[RING_F_VMDQ].mask) {
		case IXGBE_82599_VMDQ_8Q_MASK:
			gpie |= IXGBE_GPIE_VTMODE_16;
			break;
		case IXGBE_82599_VMDQ_4Q_MASK:
			gpie |= IXGBE_GPIE_VTMODE_32;
			break;
		default:
			gpie |= IXGBE_GPIE_VTMODE_64;
			break;
		}
	}

	/* Enable Thermal over heat sensor interrupt */
	if (adapter->flags2 & IXGBE_FLAG2_TEMP_SENSOR_CAPABLE) {
		switch (adapter->hw.mac.type) {
		case ixgbe_mac_82599EB:
			gpie |= IXGBE_SDP0_GPIEN_8259X;
			break;
		default:
			break;
		}
	}

	/* Enable fan failure interrupt */
	if (adapter->flags & IXGBE_FLAG_FAN_FAIL_CAPABLE)
		gpie |= IXGBE_SDP1_GPIEN(hw);

	switch (hw->mac.type) {
	case ixgbe_mac_82599EB:
		gpie |= IXGBE_SDP1_GPIEN_8259X | IXGBE_SDP2_GPIEN_8259X;
		break;
	case ixgbe_mac_X550EM_x:
	case ixgbe_mac_x550em_a:
		gpie |= IXGBE_SDP0_GPIEN_X540;
		break;
	default:
		break;
	}

	IXGBE_WRITE_REG(hw, IXGBE_GPIE, gpie);
}

static void ixgbe_up_complete(struct ixgbe_adapter *adapter)
{
	struct ixgbe_hw *hw = &adapter->hw;
	int err;
	u32 ctrl_ext;

	ixgbe_get_hw_control(adapter);
	ixgbe_setup_gpie(adapter);

	if (adapter->flags & IXGBE_FLAG_MSIX_ENABLED)
		ixgbe_configure_msix(adapter);
	else
		ixgbe_configure_msi_and_legacy(adapter);

	/* enable the optics for 82599 SFP+ fiber */
	if (hw->mac.ops.enable_tx_laser)
		hw->mac.ops.enable_tx_laser(hw);

	if (hw->phy.ops.set_phy_power)
		hw->phy.ops.set_phy_power(hw, true);

	smp_mb__before_atomic();
	clear_bit(__IXGBE_DOWN, &adapter->state);
	ixgbe_napi_enable_all(adapter);

	if (ixgbe_is_sfp(hw)) {
		ixgbe_sfp_link_config(adapter);
	} else {
		err = ixgbe_non_sfp_link_config(hw);
		if (err)
			e_err(probe, "link_config FAILED %d\n", err);
	}

	/* clear any pending interrupts, may auto mask */
	IXGBE_READ_REG(hw, IXGBE_EICR);
	ixgbe_irq_enable(adapter, true, true);

	/*
	 * If this adapter has a fan, check to see if we had a failure
	 * before we enabled the interrupt.
	 */
	if (adapter->flags & IXGBE_FLAG_FAN_FAIL_CAPABLE) {
		u32 esdp = IXGBE_READ_REG(hw, IXGBE_ESDP);
		if (esdp & IXGBE_ESDP_SDP1)
			e_crit(drv, "Fan has stopped, replace the adapter\n");
	}

	/* bring the link up in the watchdog, this could race with our first
	 * link up interrupt but shouldn't be a problem */
	adapter->flags |= IXGBE_FLAG_NEED_LINK_UPDATE;
	adapter->link_check_timeout = jiffies;
	mod_timer(&adapter->service_timer, jiffies);

	/* Set PF Reset Done bit so PF/VF Mail Ops can work */
	ctrl_ext = IXGBE_READ_REG(hw, IXGBE_CTRL_EXT);
	ctrl_ext |= IXGBE_CTRL_EXT_PFRSTD;
	IXGBE_WRITE_REG(hw, IXGBE_CTRL_EXT, ctrl_ext);
}

void ixgbe_reinit_locked(struct ixgbe_adapter *adapter)
{
	WARN_ON(in_interrupt());
	/* put off any impending NetWatchDogTimeout */
	netif_trans_update(adapter->netdev);

	while (test_and_set_bit(__IXGBE_RESETTING, &adapter->state))
		usleep_range(1000, 2000);
	if (adapter->hw.phy.type == ixgbe_phy_fw)
		ixgbe_watchdog_link_is_down(adapter);
	ixgbe_down(adapter);
	/*
	 * If SR-IOV enabled then wait a bit before bringing the adapter
	 * back up to give the VFs time to respond to the reset.  The
	 * two second wait is based upon the watchdog timer cycle in
	 * the VF driver.
	 */
	if (adapter->flags & IXGBE_FLAG_SRIOV_ENABLED)
		msleep(2000);
	ixgbe_up(adapter);
	clear_bit(__IXGBE_RESETTING, &adapter->state);
}

void ixgbe_up(struct ixgbe_adapter *adapter)
{
	/* hardware has been reset, we need to reload some things */
	ixgbe_configure(adapter);

	ixgbe_up_complete(adapter);
}

static unsigned long ixgbe_get_completion_timeout(struct ixgbe_adapter *adapter)
{
	u16 devctl2;

	pcie_capability_read_word(adapter->pdev, PCI_EXP_DEVCTL2, &devctl2);

	switch (devctl2 & IXGBE_PCIDEVCTRL2_TIMEO_MASK) {
	case IXGBE_PCIDEVCTRL2_17_34s:
	case IXGBE_PCIDEVCTRL2_4_8s:
		/* For now we cap the upper limit on delay to 2 seconds
		 * as we end up going up to 34 seconds of delay in worst
		 * case timeout value.
		 */
	case IXGBE_PCIDEVCTRL2_1_2s:
		return 2000000ul;	/* 2.0 s */
	case IXGBE_PCIDEVCTRL2_260_520ms:
		return 520000ul;	/* 520 ms */
	case IXGBE_PCIDEVCTRL2_65_130ms:
		return 130000ul;	/* 130 ms */
	case IXGBE_PCIDEVCTRL2_16_32ms:
		return 32000ul;		/* 32 ms */
	case IXGBE_PCIDEVCTRL2_1_2ms:
		return 2000ul;		/* 2 ms */
	case IXGBE_PCIDEVCTRL2_50_100us:
		return 100ul;		/* 100 us */
	case IXGBE_PCIDEVCTRL2_16_32ms_def:
		return 32000ul;		/* 32 ms */
	default:
		break;
	}

	/* We shouldn't need to hit this path, but just in case default as
	 * though completion timeout is not supported and support 32ms.
	 */
	return 32000ul;
}

void ixgbe_disable_rx(struct ixgbe_adapter *adapter)
{
	unsigned long wait_delay, delay_interval;
	struct ixgbe_hw *hw = &adapter->hw;
	int i, wait_loop;
	u32 rxdctl;

	/* disable receives */
	hw->mac.ops.disable_rx(hw);

	if (ixgbe_removed(hw->hw_addr))
		return;

	/* disable all enabled Rx queues */
	for (i = 0; i < adapter->num_rx_queues; i++) {
		struct ixgbe_ring *ring = adapter->rx_ring[i];
		u8 reg_idx = ring->reg_idx;

		rxdctl = IXGBE_READ_REG(hw, IXGBE_RXDCTL(reg_idx));
		rxdctl &= ~IXGBE_RXDCTL_ENABLE;
		rxdctl |= IXGBE_RXDCTL_SWFLSH;

		/* write value back with RXDCTL.ENABLE bit cleared */
		IXGBE_WRITE_REG(hw, IXGBE_RXDCTL(reg_idx), rxdctl);
	}

	/* RXDCTL.EN may not change on 82598 if link is down, so skip it */
	if (hw->mac.type == ixgbe_mac_82598EB &&
	    !(IXGBE_READ_REG(hw, IXGBE_LINKS) & IXGBE_LINKS_UP))
		return;

	/* Determine our minimum delay interval. We will increase this value
	 * with each subsequent test. This way if the device returns quickly
	 * we should spend as little time as possible waiting, however as
	 * the time increases we will wait for larger periods of time.
	 *
	 * The trick here is that we increase the interval using the
	 * following pattern: 1x 3x 5x 7x 9x 11x 13x 15x 17x 19x. The result
	 * of that wait is that it totals up to 100x whatever interval we
	 * choose. Since our minimum wait is 100us we can just divide the
	 * total timeout by 100 to get our minimum delay interval.
	 */
	delay_interval = ixgbe_get_completion_timeout(adapter) / 100;

	wait_loop = IXGBE_MAX_RX_DESC_POLL;
	wait_delay = delay_interval;

	while (wait_loop--) {
		usleep_range(wait_delay, wait_delay + 10);
		wait_delay += delay_interval * 2;
		rxdctl = 0;

		/* OR together the reading of all the active RXDCTL registers,
		 * and then test the result. We need the disable to complete
		 * before we start freeing the memory and invalidating the
		 * DMA mappings.
		 */
		for (i = 0; i < adapter->num_rx_queues; i++) {
			struct ixgbe_ring *ring = adapter->rx_ring[i];
			u8 reg_idx = ring->reg_idx;

			rxdctl |= IXGBE_READ_REG(hw, IXGBE_RXDCTL(reg_idx));
		}

		if (!(rxdctl & IXGBE_RXDCTL_ENABLE))
			return;
	}

	e_err(drv,
	      "RXDCTL.ENABLE for one or more queues not cleared within the polling period\n");
}

void ixgbe_disable_tx(struct ixgbe_adapter *adapter)
{
	unsigned long wait_delay, delay_interval;
	struct ixgbe_hw *hw = &adapter->hw;
	int i, wait_loop;
	u32 txdctl;

	if (ixgbe_removed(hw->hw_addr))
		return;

	/* disable all enabled Tx queues */
	for (i = 0; i < adapter->num_tx_queues; i++) {
		struct ixgbe_ring *ring = adapter->tx_ring[i];
		u8 reg_idx = ring->reg_idx;

		IXGBE_WRITE_REG(hw, IXGBE_TXDCTL(reg_idx), IXGBE_TXDCTL_SWFLSH);
	}

	/* disable all enabled XDP Tx queues */
	for (i = 0; i < adapter->num_xdp_queues; i++) {
		struct ixgbe_ring *ring = adapter->xdp_ring[i];
		u8 reg_idx = ring->reg_idx;

		IXGBE_WRITE_REG(hw, IXGBE_TXDCTL(reg_idx), IXGBE_TXDCTL_SWFLSH);
	}

	/* If the link is not up there shouldn't be much in the way of
	 * pending transactions. Those that are left will be flushed out
	 * when the reset logic goes through the flush sequence to clean out
	 * the pending Tx transactions.
	 */
	if (!(IXGBE_READ_REG(hw, IXGBE_LINKS) & IXGBE_LINKS_UP))
		goto dma_engine_disable;

	/* Determine our minimum delay interval. We will increase this value
	 * with each subsequent test. This way if the device returns quickly
	 * we should spend as little time as possible waiting, however as
	 * the time increases we will wait for larger periods of time.
	 *
	 * The trick here is that we increase the interval using the
	 * following pattern: 1x 3x 5x 7x 9x 11x 13x 15x 17x 19x. The result
	 * of that wait is that it totals up to 100x whatever interval we
	 * choose. Since our minimum wait is 100us we can just divide the
	 * total timeout by 100 to get our minimum delay interval.
	 */
	delay_interval = ixgbe_get_completion_timeout(adapter) / 100;

	wait_loop = IXGBE_MAX_RX_DESC_POLL;
	wait_delay = delay_interval;

	while (wait_loop--) {
		usleep_range(wait_delay, wait_delay + 10);
		wait_delay += delay_interval * 2;
		txdctl = 0;

		/* OR together the reading of all the active TXDCTL registers,
		 * and then test the result. We need the disable to complete
		 * before we start freeing the memory and invalidating the
		 * DMA mappings.
		 */
		for (i = 0; i < adapter->num_tx_queues; i++) {
			struct ixgbe_ring *ring = adapter->tx_ring[i];
			u8 reg_idx = ring->reg_idx;

			txdctl |= IXGBE_READ_REG(hw, IXGBE_TXDCTL(reg_idx));
		}
		for (i = 0; i < adapter->num_xdp_queues; i++) {
			struct ixgbe_ring *ring = adapter->xdp_ring[i];
			u8 reg_idx = ring->reg_idx;

			txdctl |= IXGBE_READ_REG(hw, IXGBE_TXDCTL(reg_idx));
		}

		if (!(txdctl & IXGBE_TXDCTL_ENABLE))
			goto dma_engine_disable;
	}

	e_err(drv,
	      "TXDCTL.ENABLE for one or more queues not cleared within the polling period\n");

dma_engine_disable:
	/* Disable the Tx DMA engine on 82599 and later MAC */
	switch (hw->mac.type) {
	case ixgbe_mac_82599EB:
	case ixgbe_mac_X540:
	case ixgbe_mac_X550:
	case ixgbe_mac_X550EM_x:
	case ixgbe_mac_x550em_a:
		IXGBE_WRITE_REG(hw, IXGBE_DMATXCTL,
				(IXGBE_READ_REG(hw, IXGBE_DMATXCTL) &
				 ~IXGBE_DMATXCTL_TE));
		/* fall through */
	default:
		break;
	}
}

void ixgbe_reset(struct ixgbe_adapter *adapter)
{
	struct ixgbe_hw *hw = &adapter->hw;
	struct net_device *netdev = adapter->netdev;
	int err;

	if (ixgbe_removed(hw->hw_addr))
		return;
	/* lock SFP init bit to prevent race conditions with the watchdog */
	while (test_and_set_bit(__IXGBE_IN_SFP_INIT, &adapter->state))
		usleep_range(1000, 2000);

	/* clear all SFP and link config related flags while holding SFP_INIT */
	adapter->flags2 &= ~(IXGBE_FLAG2_SEARCH_FOR_SFP |
			     IXGBE_FLAG2_SFP_NEEDS_RESET);
	adapter->flags &= ~IXGBE_FLAG_NEED_LINK_CONFIG;

	err = hw->mac.ops.init_hw(hw);
	switch (err) {
	case 0:
	case IXGBE_ERR_SFP_NOT_PRESENT:
	case IXGBE_ERR_SFP_NOT_SUPPORTED:
		break;
	case IXGBE_ERR_MASTER_REQUESTS_PENDING:
		e_dev_err("master disable timed out\n");
		break;
	case IXGBE_ERR_EEPROM_VERSION:
		/* We are running on a pre-production device, log a warning */
		e_dev_warn("This device is a pre-production adapter/LOM. "
			   "Please be aware there may be issues associated with "
			   "your hardware.  If you are experiencing problems "
			   "please contact your Intel or hardware "
			   "representative who provided you with this "
			   "hardware.\n");
		break;
	default:
		e_dev_err("Hardware Error: %d\n", err);
	}

	clear_bit(__IXGBE_IN_SFP_INIT, &adapter->state);

	/* flush entries out of MAC table */
	ixgbe_flush_sw_mac_table(adapter);
	__dev_uc_unsync(netdev, NULL);

	/* do not flush user set addresses */
	ixgbe_mac_set_default_filter(adapter);

	/* update SAN MAC vmdq pool selection */
	if (hw->mac.san_mac_rar_index)
		hw->mac.ops.set_vmdq_san_mac(hw, VMDQ_P(0));

	if (test_bit(__IXGBE_PTP_RUNNING, &adapter->state))
		ixgbe_ptp_reset(adapter);

	if (hw->phy.ops.set_phy_power) {
		if (!netif_running(adapter->netdev) && !adapter->wol)
			hw->phy.ops.set_phy_power(hw, false);
		else
			hw->phy.ops.set_phy_power(hw, true);
	}
}

/**
 * ixgbe_clean_tx_ring - Free Tx Buffers
 * @tx_ring: ring to be cleaned
 **/
static void ixgbe_clean_tx_ring(struct ixgbe_ring *tx_ring)
{
	u16 i = tx_ring->next_to_clean;
	struct ixgbe_tx_buffer *tx_buffer = &tx_ring->tx_buffer_info[i];

	while (i != tx_ring->next_to_use) {
		union ixgbe_adv_tx_desc *eop_desc, *tx_desc;

		/* Free all the Tx ring sk_buffs */
		if (ring_is_xdp(tx_ring))
			xdp_return_frame(tx_buffer->xdpf);
		else
			dev_kfree_skb_any(tx_buffer->skb);

		/* unmap skb header data */
		dma_unmap_single(tx_ring->dev,
				 dma_unmap_addr(tx_buffer, dma),
				 dma_unmap_len(tx_buffer, len),
				 DMA_TO_DEVICE);

		/* check for eop_desc to determine the end of the packet */
		eop_desc = tx_buffer->next_to_watch;
		tx_desc = IXGBE_TX_DESC(tx_ring, i);

		/* unmap remaining buffers */
		while (tx_desc != eop_desc) {
			tx_buffer++;
			tx_desc++;
			i++;
			if (unlikely(i == tx_ring->count)) {
				i = 0;
				tx_buffer = tx_ring->tx_buffer_info;
				tx_desc = IXGBE_TX_DESC(tx_ring, 0);
			}

			/* unmap any remaining paged data */
			if (dma_unmap_len(tx_buffer, len))
				dma_unmap_page(tx_ring->dev,
					       dma_unmap_addr(tx_buffer, dma),
					       dma_unmap_len(tx_buffer, len),
					       DMA_TO_DEVICE);
		}

		/* move us one more past the eop_desc for start of next pkt */
		tx_buffer++;
		i++;
		if (unlikely(i == tx_ring->count)) {
			i = 0;
			tx_buffer = tx_ring->tx_buffer_info;
		}
	}

	/* reset BQL for queue */
	if (!ring_is_xdp(tx_ring))
		netdev_tx_reset_queue(txring_txq(tx_ring));

	/* reset next_to_use and next_to_clean */
	tx_ring->next_to_use = 0;
	tx_ring->next_to_clean = 0;
}

/**
 * ixgbe_clean_all_rx_rings - Free Rx Buffers for all queues
 * @adapter: board private structure
 **/
static void ixgbe_clean_all_rx_rings(struct ixgbe_adapter *adapter)
{
	int i;

	for (i = 0; i < adapter->num_rx_queues; i++)
		ixgbe_clean_rx_ring(adapter->rx_ring[i]);
}

/**
 * ixgbe_clean_all_tx_rings - Free Tx Buffers for all queues
 * @adapter: board private structure
 **/
static void ixgbe_clean_all_tx_rings(struct ixgbe_adapter *adapter)
{
	int i;

	for (i = 0; i < adapter->num_tx_queues; i++)
		ixgbe_clean_tx_ring(adapter->tx_ring[i]);
	for (i = 0; i < adapter->num_xdp_queues; i++)
		ixgbe_clean_tx_ring(adapter->xdp_ring[i]);
}

static void ixgbe_fdir_filter_exit(struct ixgbe_adapter *adapter)
{
	struct hlist_node *node2;
	struct ixgbe_fdir_filter *filter;

	spin_lock(&adapter->fdir_perfect_lock);

	hlist_for_each_entry_safe(filter, node2,
				  &adapter->fdir_filter_list, fdir_node) {
		hlist_del(&filter->fdir_node);
		kfree(filter);
	}
	adapter->fdir_filter_count = 0;

	spin_unlock(&adapter->fdir_perfect_lock);
}

void ixgbe_down(struct ixgbe_adapter *adapter)
{
	struct net_device *netdev = adapter->netdev;
	struct ixgbe_hw *hw = &adapter->hw;
	int i;

	/* signal that we are down to the interrupt handler */
	if (test_and_set_bit(__IXGBE_DOWN, &adapter->state))
		return; /* do nothing if already down */

	/* Shut off incoming Tx traffic */
	netif_tx_stop_all_queues(netdev);

	/* call carrier off first to avoid false dev_watchdog timeouts */
	netif_carrier_off(netdev);
	netif_tx_disable(netdev);

	/* Disable Rx */
	ixgbe_disable_rx(adapter);

	/* synchronize_sched() needed for pending XDP buffers to drain */
	if (adapter->xdp_ring[0])
		synchronize_sched();

	ixgbe_irq_disable(adapter);

	ixgbe_napi_disable_all(adapter);

	clear_bit(__IXGBE_RESET_REQUESTED, &adapter->state);
	adapter->flags2 &= ~IXGBE_FLAG2_FDIR_REQUIRES_REINIT;
	adapter->flags &= ~IXGBE_FLAG_NEED_LINK_UPDATE;

	del_timer_sync(&adapter->service_timer);

	if (adapter->num_vfs) {
		/* Clear EITR Select mapping */
		IXGBE_WRITE_REG(&adapter->hw, IXGBE_EITRSEL, 0);

		/* Mark all the VFs as inactive */
		for (i = 0 ; i < adapter->num_vfs; i++)
			adapter->vfinfo[i].clear_to_send = false;

		/* ping all the active vfs to let them know we are going down */
		ixgbe_ping_all_vfs(adapter);

		/* Disable all VFTE/VFRE TX/RX */
		ixgbe_disable_tx_rx(adapter);
	}

	/* disable transmits in the hardware now that interrupts are off */
	ixgbe_disable_tx(adapter);

	if (!pci_channel_offline(adapter->pdev))
		ixgbe_reset(adapter);

	/* power down the optics for 82599 SFP+ fiber */
	if (hw->mac.ops.disable_tx_laser)
		hw->mac.ops.disable_tx_laser(hw);

	ixgbe_clean_all_tx_rings(adapter);
	ixgbe_clean_all_rx_rings(adapter);
}

/**
 * ixgbe_eee_capable - helper function to determine EEE support on X550
 * @adapter: board private structure
 */
static void ixgbe_set_eee_capable(struct ixgbe_adapter *adapter)
{
	struct ixgbe_hw *hw = &adapter->hw;

	switch (hw->device_id) {
	case IXGBE_DEV_ID_X550EM_A_1G_T:
	case IXGBE_DEV_ID_X550EM_A_1G_T_L:
		if (!hw->phy.eee_speeds_supported)
			break;
		adapter->flags2 |= IXGBE_FLAG2_EEE_CAPABLE;
		if (!hw->phy.eee_speeds_advertised)
			break;
		adapter->flags2 |= IXGBE_FLAG2_EEE_ENABLED;
		break;
	default:
		adapter->flags2 &= ~IXGBE_FLAG2_EEE_CAPABLE;
		adapter->flags2 &= ~IXGBE_FLAG2_EEE_ENABLED;
		break;
	}
}

/**
 * ixgbe_tx_timeout - Respond to a Tx Hang
 * @netdev: network interface device structure
 **/
static void ixgbe_tx_timeout(struct net_device *netdev)
{
	struct ixgbe_adapter *adapter = netdev_priv(netdev);

	/* Do the reset outside of interrupt context */
	ixgbe_tx_timeout_reset(adapter);
}

#ifdef CONFIG_IXGBE_DCB
static void ixgbe_init_dcb(struct ixgbe_adapter *adapter)
{
	struct ixgbe_hw *hw = &adapter->hw;
	struct tc_configuration *tc;
	int j;

	switch (hw->mac.type) {
	case ixgbe_mac_82598EB:
	case ixgbe_mac_82599EB:
		adapter->dcb_cfg.num_tcs.pg_tcs = MAX_TRAFFIC_CLASS;
		adapter->dcb_cfg.num_tcs.pfc_tcs = MAX_TRAFFIC_CLASS;
		break;
	case ixgbe_mac_X540:
	case ixgbe_mac_X550:
		adapter->dcb_cfg.num_tcs.pg_tcs = X540_TRAFFIC_CLASS;
		adapter->dcb_cfg.num_tcs.pfc_tcs = X540_TRAFFIC_CLASS;
		break;
	case ixgbe_mac_X550EM_x:
	case ixgbe_mac_x550em_a:
	default:
		adapter->dcb_cfg.num_tcs.pg_tcs = DEF_TRAFFIC_CLASS;
		adapter->dcb_cfg.num_tcs.pfc_tcs = DEF_TRAFFIC_CLASS;
		break;
	}

	/* Configure DCB traffic classes */
	for (j = 0; j < MAX_TRAFFIC_CLASS; j++) {
		tc = &adapter->dcb_cfg.tc_config[j];
		tc->path[DCB_TX_CONFIG].bwg_id = 0;
		tc->path[DCB_TX_CONFIG].bwg_percent = 12 + (j & 1);
		tc->path[DCB_RX_CONFIG].bwg_id = 0;
		tc->path[DCB_RX_CONFIG].bwg_percent = 12 + (j & 1);
		tc->dcb_pfc = pfc_disabled;
	}

	/* Initialize default user to priority mapping, UPx->TC0 */
	tc = &adapter->dcb_cfg.tc_config[0];
	tc->path[DCB_TX_CONFIG].up_to_tc_bitmap = 0xFF;
	tc->path[DCB_RX_CONFIG].up_to_tc_bitmap = 0xFF;

	adapter->dcb_cfg.bw_percentage[DCB_TX_CONFIG][0] = 100;
	adapter->dcb_cfg.bw_percentage[DCB_RX_CONFIG][0] = 100;
	adapter->dcb_cfg.pfc_mode_enable = false;
	adapter->dcb_set_bitmap = 0x00;
	if (adapter->flags & IXGBE_FLAG_DCB_CAPABLE)
		adapter->dcbx_cap = DCB_CAP_DCBX_HOST | DCB_CAP_DCBX_VER_CEE;
	memcpy(&adapter->temp_dcb_cfg, &adapter->dcb_cfg,
	       sizeof(adapter->temp_dcb_cfg));
}
#endif

/**
 * ixgbe_sw_init - Initialize general software structures (struct ixgbe_adapter)
 * @adapter: board private structure to initialize
 * @ii: pointer to ixgbe_info for device
 *
 * ixgbe_sw_init initializes the Adapter private data structure.
 * Fields are initialized based on PCI device information and
 * OS network device settings (MTU size).
 **/
static int ixgbe_sw_init(struct ixgbe_adapter *adapter,
			 const struct ixgbe_info *ii)
{
	struct ixgbe_hw *hw = &adapter->hw;
	struct pci_dev *pdev = adapter->pdev;
	unsigned int rss, fdir;
	u32 fwsm;
	int i;

	/* PCI config space info */

	hw->vendor_id = pdev->vendor;
	hw->device_id = pdev->device;
	hw->revision_id = pdev->revision;
	hw->subsystem_vendor_id = pdev->subsystem_vendor;
	hw->subsystem_device_id = pdev->subsystem_device;

	/* get_invariants needs the device IDs */
	ii->get_invariants(hw);

	/* Set common capability flags and settings */
	rss = min_t(int, ixgbe_max_rss_indices(adapter), num_online_cpus());
	adapter->ring_feature[RING_F_RSS].limit = rss;
	adapter->flags2 |= IXGBE_FLAG2_RSC_CAPABLE;
	adapter->max_q_vectors = MAX_Q_VECTORS_82599;
	adapter->atr_sample_rate = 20;
	fdir = min_t(int, IXGBE_MAX_FDIR_INDICES, num_online_cpus());
	adapter->ring_feature[RING_F_FDIR].limit = fdir;
	adapter->fdir_pballoc = IXGBE_FDIR_PBALLOC_64K;
	adapter->ring_feature[RING_F_VMDQ].limit = 1;
#ifdef CONFIG_IXGBE_DCA
	adapter->flags |= IXGBE_FLAG_DCA_CAPABLE;
#endif
#ifdef CONFIG_IXGBE_DCB
	adapter->flags |= IXGBE_FLAG_DCB_CAPABLE;
	adapter->flags &= ~IXGBE_FLAG_DCB_ENABLED;
#endif
#ifdef IXGBE_FCOE
	adapter->flags |= IXGBE_FLAG_FCOE_CAPABLE;
	adapter->flags &= ~IXGBE_FLAG_FCOE_ENABLED;
#ifdef CONFIG_IXGBE_DCB
	/* Default traffic class to use for FCoE */
	adapter->fcoe.up = IXGBE_FCOE_DEFTC;
#endif /* CONFIG_IXGBE_DCB */
#endif /* IXGBE_FCOE */

	/* initialize static ixgbe jump table entries */
	adapter->jump_tables[0] = kzalloc(sizeof(*adapter->jump_tables[0]),
					  GFP_KERNEL);
	if (!adapter->jump_tables[0])
		return -ENOMEM;
	adapter->jump_tables[0]->mat = ixgbe_ipv4_fields;

	for (i = 1; i < IXGBE_MAX_LINK_HANDLE; i++)
		adapter->jump_tables[i] = NULL;

	adapter->mac_table = kcalloc(hw->mac.num_rar_entries,
				     sizeof(struct ixgbe_mac_addr),
				     GFP_KERNEL);
	if (!adapter->mac_table)
		return -ENOMEM;

	if (ixgbe_init_rss_key(adapter))
		return -ENOMEM;

	/* Set MAC specific capability flags and exceptions */
	switch (hw->mac.type) {
	case ixgbe_mac_82598EB:
		adapter->flags2 &= ~IXGBE_FLAG2_RSC_CAPABLE;

		if (hw->device_id == IXGBE_DEV_ID_82598AT)
			adapter->flags |= IXGBE_FLAG_FAN_FAIL_CAPABLE;

		adapter->max_q_vectors = MAX_Q_VECTORS_82598;
		adapter->ring_feature[RING_F_FDIR].limit = 0;
		adapter->atr_sample_rate = 0;
		adapter->fdir_pballoc = 0;
#ifdef IXGBE_FCOE
		adapter->flags &= ~IXGBE_FLAG_FCOE_CAPABLE;
		adapter->flags &= ~IXGBE_FLAG_FCOE_ENABLED;
#ifdef CONFIG_IXGBE_DCB
		adapter->fcoe.up = 0;
#endif /* IXGBE_DCB */
#endif /* IXGBE_FCOE */
		break;
	case ixgbe_mac_82599EB:
		if (hw->device_id == IXGBE_DEV_ID_82599_T3_LOM)
			adapter->flags2 |= IXGBE_FLAG2_TEMP_SENSOR_CAPABLE;
		break;
	case ixgbe_mac_X540:
		fwsm = IXGBE_READ_REG(hw, IXGBE_FWSM(hw));
		if (fwsm & IXGBE_FWSM_TS_ENABLED)
			adapter->flags2 |= IXGBE_FLAG2_TEMP_SENSOR_CAPABLE;
		break;
	case ixgbe_mac_x550em_a:
		adapter->flags |= IXGBE_FLAG_GENEVE_OFFLOAD_CAPABLE;
		switch (hw->device_id) {
		case IXGBE_DEV_ID_X550EM_A_1G_T:
		case IXGBE_DEV_ID_X550EM_A_1G_T_L:
			adapter->flags2 |= IXGBE_FLAG2_TEMP_SENSOR_CAPABLE;
			break;
		default:
			break;
		}
	/* fall through */
	case ixgbe_mac_X550EM_x:
#ifdef CONFIG_IXGBE_DCB
		adapter->flags &= ~IXGBE_FLAG_DCB_CAPABLE;
#endif
#ifdef IXGBE_FCOE
		adapter->flags &= ~IXGBE_FLAG_FCOE_CAPABLE;
#ifdef CONFIG_IXGBE_DCB
		adapter->fcoe.up = 0;
#endif /* IXGBE_DCB */
#endif /* IXGBE_FCOE */
	/* Fall Through */
	case ixgbe_mac_X550:
		if (hw->mac.type == ixgbe_mac_X550)
			adapter->flags2 |= IXGBE_FLAG2_TEMP_SENSOR_CAPABLE;
#ifdef CONFIG_IXGBE_DCA
		adapter->flags &= ~IXGBE_FLAG_DCA_CAPABLE;
#endif
		adapter->flags |= IXGBE_FLAG_VXLAN_OFFLOAD_CAPABLE;
		break;
	default:
		break;
	}

#ifdef IXGBE_FCOE
	/* FCoE support exists, always init the FCoE lock */
	spin_lock_init(&adapter->fcoe.lock);

#endif
	/* n-tuple support exists, always init our spinlock */
	spin_lock_init(&adapter->fdir_perfect_lock);

#ifdef CONFIG_IXGBE_DCB
	ixgbe_init_dcb(adapter);
#endif
	ixgbe_init_ipsec_offload(adapter);

	/* default flow control settings */
	hw->fc.requested_mode = ixgbe_fc_full;
	hw->fc.current_mode = ixgbe_fc_full;	/* init for ethtool output */
	ixgbe_pbthresh_setup(adapter);
	hw->fc.pause_time = IXGBE_DEFAULT_FCPAUSE;
	hw->fc.send_xon = true;
	hw->fc.disable_fc_autoneg = ixgbe_device_supports_autoneg_fc(hw);

#ifdef CONFIG_PCI_IOV
	if (max_vfs > 0)
		e_dev_warn("Enabling SR-IOV VFs using the max_vfs module parameter is deprecated - please use the pci sysfs interface instead.\n");

	/* assign number of SR-IOV VFs */
	if (hw->mac.type != ixgbe_mac_82598EB) {
		if (max_vfs > IXGBE_MAX_VFS_DRV_LIMIT) {
			max_vfs = 0;
			e_dev_warn("max_vfs parameter out of range. Not assigning any SR-IOV VFs\n");
		}
	}
#endif /* CONFIG_PCI_IOV */

	/* enable itr by default in dynamic mode */
	adapter->rx_itr_setting = 1;
	adapter->tx_itr_setting = 1;

	/* set default ring sizes */
	adapter->tx_ring_count = IXGBE_DEFAULT_TXD;
	adapter->rx_ring_count = IXGBE_DEFAULT_RXD;

	/* set default work limits */
	adapter->tx_work_limit = IXGBE_DEFAULT_TX_WORK;

	/* initialize eeprom parameters */
	if (ixgbe_init_eeprom_params_generic(hw)) {
		e_dev_err("EEPROM initialization failed\n");
		return -EIO;
	}

	/* PF holds first pool slot */
	set_bit(0, adapter->fwd_bitmask);
	set_bit(__IXGBE_DOWN, &adapter->state);

	return 0;
}

/**
 * ixgbe_setup_tx_resources - allocate Tx resources (Descriptors)
 * @tx_ring:    tx descriptor ring (for a specific queue) to setup
 *
 * Return 0 on success, negative on failure
 **/
int ixgbe_setup_tx_resources(struct ixgbe_ring *tx_ring)
{
	struct device *dev = tx_ring->dev;
	int orig_node = dev_to_node(dev);
	int ring_node = -1;
	int size;

	size = sizeof(struct ixgbe_tx_buffer) * tx_ring->count;

	if (tx_ring->q_vector)
		ring_node = tx_ring->q_vector->numa_node;

	tx_ring->tx_buffer_info = vmalloc_node(size, ring_node);
	if (!tx_ring->tx_buffer_info)
		tx_ring->tx_buffer_info = vmalloc(size);
	if (!tx_ring->tx_buffer_info)
		goto err;

	/* round up to nearest 4K */
	tx_ring->size = tx_ring->count * sizeof(union ixgbe_adv_tx_desc);
	tx_ring->size = ALIGN(tx_ring->size, 4096);

	set_dev_node(dev, ring_node);
	tx_ring->desc = dma_alloc_coherent(dev,
					   tx_ring->size,
					   &tx_ring->dma,
					   GFP_KERNEL);
	set_dev_node(dev, orig_node);
	if (!tx_ring->desc)
		tx_ring->desc = dma_alloc_coherent(dev, tx_ring->size,
						   &tx_ring->dma, GFP_KERNEL);
	if (!tx_ring->desc)
		goto err;

	tx_ring->next_to_use = 0;
	tx_ring->next_to_clean = 0;
	return 0;

err:
	vfree(tx_ring->tx_buffer_info);
	tx_ring->tx_buffer_info = NULL;
	dev_err(dev, "Unable to allocate memory for the Tx descriptor ring\n");
	return -ENOMEM;
}

/**
 * ixgbe_setup_all_tx_resources - allocate all queues Tx resources
 * @adapter: board private structure
 *
 * If this function returns with an error, then it's possible one or
 * more of the rings is populated (while the rest are not).  It is the
 * callers duty to clean those orphaned rings.
 *
 * Return 0 on success, negative on failure
 **/
static int ixgbe_setup_all_tx_resources(struct ixgbe_adapter *adapter)
{
	int i, j = 0, err = 0;

	for (i = 0; i < adapter->num_tx_queues; i++) {
		err = ixgbe_setup_tx_resources(adapter->tx_ring[i]);
		if (!err)
			continue;

		e_err(probe, "Allocation for Tx Queue %u failed\n", i);
		goto err_setup_tx;
	}
	for (j = 0; j < adapter->num_xdp_queues; j++) {
		err = ixgbe_setup_tx_resources(adapter->xdp_ring[j]);
		if (!err)
			continue;

		e_err(probe, "Allocation for Tx Queue %u failed\n", j);
		goto err_setup_tx;
	}

	return 0;
err_setup_tx:
	/* rewind the index freeing the rings as we go */
	while (j--)
		ixgbe_free_tx_resources(adapter->xdp_ring[j]);
	while (i--)
		ixgbe_free_tx_resources(adapter->tx_ring[i]);
	return err;
}

/**
 * ixgbe_setup_rx_resources - allocate Rx resources (Descriptors)
 * @adapter: pointer to ixgbe_adapter
 * @rx_ring:    rx descriptor ring (for a specific queue) to setup
 *
 * Returns 0 on success, negative on failure
 **/
int ixgbe_setup_rx_resources(struct ixgbe_adapter *adapter,
			     struct ixgbe_ring *rx_ring)
{
	struct device *dev = rx_ring->dev;
	int orig_node = dev_to_node(dev);
	int ring_node = -1;
	int size, err;

	size = sizeof(struct ixgbe_rx_buffer) * rx_ring->count;

	if (rx_ring->q_vector)
		ring_node = rx_ring->q_vector->numa_node;

	rx_ring->rx_buffer_info = vmalloc_node(size, ring_node);
	if (!rx_ring->rx_buffer_info)
		rx_ring->rx_buffer_info = vmalloc(size);
	if (!rx_ring->rx_buffer_info)
		goto err;

	/* Round up to nearest 4K */
	rx_ring->size = rx_ring->count * sizeof(union ixgbe_adv_rx_desc);
	rx_ring->size = ALIGN(rx_ring->size, 4096);

	set_dev_node(dev, ring_node);
	rx_ring->desc = dma_alloc_coherent(dev,
					   rx_ring->size,
					   &rx_ring->dma,
					   GFP_KERNEL);
	set_dev_node(dev, orig_node);
	if (!rx_ring->desc)
		rx_ring->desc = dma_alloc_coherent(dev, rx_ring->size,
						   &rx_ring->dma, GFP_KERNEL);
	if (!rx_ring->desc)
		goto err;

	rx_ring->next_to_clean = 0;
	rx_ring->next_to_use = 0;

	/* XDP RX-queue info */
	if (xdp_rxq_info_reg(&rx_ring->xdp_rxq, adapter->netdev,
			     rx_ring->queue_index) < 0)
		goto err;

	err = xdp_rxq_info_reg_mem_model(&rx_ring->xdp_rxq,
					 MEM_TYPE_PAGE_SHARED, NULL);
	if (err) {
		xdp_rxq_info_unreg(&rx_ring->xdp_rxq);
		goto err;
	}

	rx_ring->xdp_prog = adapter->xdp_prog;

	return 0;
err:
	vfree(rx_ring->rx_buffer_info);
	rx_ring->rx_buffer_info = NULL;
	dev_err(dev, "Unable to allocate memory for the Rx descriptor ring\n");
	return -ENOMEM;
}

/**
 * ixgbe_setup_all_rx_resources - allocate all queues Rx resources
 * @adapter: board private structure
 *
 * If this function returns with an error, then it's possible one or
 * more of the rings is populated (while the rest are not).  It is the
 * callers duty to clean those orphaned rings.
 *
 * Return 0 on success, negative on failure
 **/
static int ixgbe_setup_all_rx_resources(struct ixgbe_adapter *adapter)
{
	int i, err = 0;

	for (i = 0; i < adapter->num_rx_queues; i++) {
		err = ixgbe_setup_rx_resources(adapter, adapter->rx_ring[i]);
		if (!err)
			continue;

		e_err(probe, "Allocation for Rx Queue %u failed\n", i);
		goto err_setup_rx;
	}

#ifdef IXGBE_FCOE
	err = ixgbe_setup_fcoe_ddp_resources(adapter);
	if (!err)
#endif
		return 0;
err_setup_rx:
	/* rewind the index freeing the rings as we go */
	while (i--)
		ixgbe_free_rx_resources(adapter->rx_ring[i]);
	return err;
}

/**
 * ixgbe_free_tx_resources - Free Tx Resources per Queue
 * @tx_ring: Tx descriptor ring for a specific queue
 *
 * Free all transmit software resources
 **/
void ixgbe_free_tx_resources(struct ixgbe_ring *tx_ring)
{
	ixgbe_clean_tx_ring(tx_ring);

	vfree(tx_ring->tx_buffer_info);
	tx_ring->tx_buffer_info = NULL;

	/* if not set, then don't free */
	if (!tx_ring->desc)
		return;

	dma_free_coherent(tx_ring->dev, tx_ring->size,
			  tx_ring->desc, tx_ring->dma);

	tx_ring->desc = NULL;
}

/**
 * ixgbe_free_all_tx_resources - Free Tx Resources for All Queues
 * @adapter: board private structure
 *
 * Free all transmit software resources
 **/
static void ixgbe_free_all_tx_resources(struct ixgbe_adapter *adapter)
{
	int i;

	for (i = 0; i < adapter->num_tx_queues; i++)
		if (adapter->tx_ring[i]->desc)
			ixgbe_free_tx_resources(adapter->tx_ring[i]);
	for (i = 0; i < adapter->num_xdp_queues; i++)
		if (adapter->xdp_ring[i]->desc)
			ixgbe_free_tx_resources(adapter->xdp_ring[i]);
}

/**
 * ixgbe_free_rx_resources - Free Rx Resources
 * @rx_ring: ring to clean the resources from
 *
 * Free all receive software resources
 **/
void ixgbe_free_rx_resources(struct ixgbe_ring *rx_ring)
{
	ixgbe_clean_rx_ring(rx_ring);

	rx_ring->xdp_prog = NULL;
	xdp_rxq_info_unreg(&rx_ring->xdp_rxq);
	vfree(rx_ring->rx_buffer_info);
	rx_ring->rx_buffer_info = NULL;

	/* if not set, then don't free */
	if (!rx_ring->desc)
		return;

	dma_free_coherent(rx_ring->dev, rx_ring->size,
			  rx_ring->desc, rx_ring->dma);

	rx_ring->desc = NULL;
}

/**
 * ixgbe_free_all_rx_resources - Free Rx Resources for All Queues
 * @adapter: board private structure
 *
 * Free all receive software resources
 **/
static void ixgbe_free_all_rx_resources(struct ixgbe_adapter *adapter)
{
	int i;

#ifdef IXGBE_FCOE
	ixgbe_free_fcoe_ddp_resources(adapter);

#endif
	for (i = 0; i < adapter->num_rx_queues; i++)
		if (adapter->rx_ring[i]->desc)
			ixgbe_free_rx_resources(adapter->rx_ring[i]);
}

/**
 * ixgbe_change_mtu - Change the Maximum Transfer Unit
 * @netdev: network interface device structure
 * @new_mtu: new value for maximum frame size
 *
 * Returns 0 on success, negative on failure
 **/
static int ixgbe_change_mtu(struct net_device *netdev, int new_mtu)
{
	struct ixgbe_adapter *adapter = netdev_priv(netdev);

	if (adapter->xdp_prog) {
		int new_frame_size = new_mtu + ETH_HLEN + ETH_FCS_LEN +
				     VLAN_HLEN;
		int i;

		for (i = 0; i < adapter->num_rx_queues; i++) {
			struct ixgbe_ring *ring = adapter->rx_ring[i];

			if (new_frame_size > ixgbe_rx_bufsz(ring)) {
				e_warn(probe, "Requested MTU size is not supported with XDP\n");
				return -EINVAL;
			}
		}
	}

	/*
	 * For 82599EB we cannot allow legacy VFs to enable their receive
	 * paths when MTU greater than 1500 is configured.  So display a
	 * warning that legacy VFs will be disabled.
	 */
	if ((adapter->flags & IXGBE_FLAG_SRIOV_ENABLED) &&
	    (adapter->hw.mac.type == ixgbe_mac_82599EB) &&
	    (new_mtu > ETH_DATA_LEN))
		e_warn(probe, "Setting MTU > 1500 will disable legacy VFs\n");

	e_info(probe, "changing MTU from %d to %d\n", netdev->mtu, new_mtu);

	/* must set new MTU before calling down or up */
	netdev->mtu = new_mtu;

	if (netif_running(netdev))
		ixgbe_reinit_locked(adapter);

	return 0;
}

/**
 * ixgbe_open - Called when a network interface is made active
 * @netdev: network interface device structure
 *
 * Returns 0 on success, negative value on failure
 *
 * The open entry point is called when a network interface is made
 * active by the system (IFF_UP).  At this point all resources needed
 * for transmit and receive operations are allocated, the interrupt
 * handler is registered with the OS, the watchdog timer is started,
 * and the stack is notified that the interface is ready.
 **/
int ixgbe_open(struct net_device *netdev)
{
	struct ixgbe_adapter *adapter = netdev_priv(netdev);
	struct ixgbe_hw *hw = &adapter->hw;
	int err, queues;

	/* disallow open during test */
	if (test_bit(__IXGBE_TESTING, &adapter->state))
		return -EBUSY;

	netif_carrier_off(netdev);

	/* allocate transmit descriptors */
	err = ixgbe_setup_all_tx_resources(adapter);
	if (err)
		goto err_setup_tx;

	/* allocate receive descriptors */
	err = ixgbe_setup_all_rx_resources(adapter);
	if (err)
		goto err_setup_rx;

	ixgbe_configure(adapter);

	err = ixgbe_request_irq(adapter);
	if (err)
		goto err_req_irq;

	/* Notify the stack of the actual queue counts. */
	queues = adapter->num_tx_queues;
	err = netif_set_real_num_tx_queues(netdev, queues);
	if (err)
		goto err_set_queues;

	queues = adapter->num_rx_queues;
	err = netif_set_real_num_rx_queues(netdev, queues);
	if (err)
		goto err_set_queues;

	ixgbe_ptp_init(adapter);

	ixgbe_up_complete(adapter);

	ixgbe_clear_udp_tunnel_port(adapter, IXGBE_VXLANCTRL_ALL_UDPPORT_MASK);
	udp_tunnel_get_rx_info(netdev);

	return 0;

err_set_queues:
	ixgbe_free_irq(adapter);
err_req_irq:
	ixgbe_free_all_rx_resources(adapter);
	if (hw->phy.ops.set_phy_power && !adapter->wol)
		hw->phy.ops.set_phy_power(&adapter->hw, false);
err_setup_rx:
	ixgbe_free_all_tx_resources(adapter);
err_setup_tx:
	ixgbe_reset(adapter);

	return err;
}

static void ixgbe_close_suspend(struct ixgbe_adapter *adapter)
{
	ixgbe_ptp_suspend(adapter);

	if (adapter->hw.phy.ops.enter_lplu) {
		adapter->hw.phy.reset_disable = true;
		ixgbe_down(adapter);
		adapter->hw.phy.ops.enter_lplu(&adapter->hw);
		adapter->hw.phy.reset_disable = false;
	} else {
		ixgbe_down(adapter);
	}

	ixgbe_free_irq(adapter);

	ixgbe_free_all_tx_resources(adapter);
	ixgbe_free_all_rx_resources(adapter);
}

/**
 * ixgbe_close - Disables a network interface
 * @netdev: network interface device structure
 *
 * Returns 0, this is not allowed to fail
 *
 * The close entry point is called when an interface is de-activated
 * by the OS.  The hardware is still under the drivers control, but
 * needs to be disabled.  A global MAC reset is issued to stop the
 * hardware, and all transmit and receive resources are freed.
 **/
int ixgbe_close(struct net_device *netdev)
{
	struct ixgbe_adapter *adapter = netdev_priv(netdev);

	ixgbe_ptp_stop(adapter);

	if (netif_device_present(netdev))
		ixgbe_close_suspend(adapter);

	ixgbe_fdir_filter_exit(adapter);

	ixgbe_release_hw_control(adapter);

	return 0;
}

#ifdef CONFIG_PM
static int ixgbe_resume(struct pci_dev *pdev)
{
	struct ixgbe_adapter *adapter = pci_get_drvdata(pdev);
	struct net_device *netdev = adapter->netdev;
	u32 err;

	adapter->hw.hw_addr = adapter->io_addr;
	pci_set_power_state(pdev, PCI_D0);
	pci_restore_state(pdev);
	/*
	 * pci_restore_state clears dev->state_saved so call
	 * pci_save_state to restore it.
	 */
	pci_save_state(pdev);

	err = pci_enable_device_mem(pdev);
	if (err) {
		e_dev_err("Cannot enable PCI device from suspend\n");
		return err;
	}
	smp_mb__before_atomic();
	clear_bit(__IXGBE_DISABLED, &adapter->state);
	pci_set_master(pdev);

	pci_wake_from_d3(pdev, false);

	ixgbe_reset(adapter);

	IXGBE_WRITE_REG(&adapter->hw, IXGBE_WUS, ~0);

	rtnl_lock();
	err = ixgbe_init_interrupt_scheme(adapter);
	if (!err && netif_running(netdev))
		err = ixgbe_open(netdev);


	if (!err)
		netif_device_attach(netdev);
	rtnl_unlock();

	return err;
}
#endif /* CONFIG_PM */

static int __ixgbe_shutdown(struct pci_dev *pdev, bool *enable_wake)
{
	struct ixgbe_adapter *adapter = pci_get_drvdata(pdev);
	struct net_device *netdev = adapter->netdev;
	struct ixgbe_hw *hw = &adapter->hw;
	u32 ctrl;
	u32 wufc = adapter->wol;
#ifdef CONFIG_PM
	int retval = 0;
#endif

	rtnl_lock();
	netif_device_detach(netdev);

	if (netif_running(netdev))
		ixgbe_close_suspend(adapter);

	ixgbe_clear_interrupt_scheme(adapter);
	rtnl_unlock();

#ifdef CONFIG_PM
	retval = pci_save_state(pdev);
	if (retval)
		return retval;

#endif
	if (hw->mac.ops.stop_link_on_d3)
		hw->mac.ops.stop_link_on_d3(hw);

	if (wufc) {
		u32 fctrl;

		ixgbe_set_rx_mode(netdev);

		/* enable the optics for 82599 SFP+ fiber as we can WoL */
		if (hw->mac.ops.enable_tx_laser)
			hw->mac.ops.enable_tx_laser(hw);

		/* enable the reception of multicast packets */
		fctrl = IXGBE_READ_REG(hw, IXGBE_FCTRL);
		fctrl |= IXGBE_FCTRL_MPE;
		IXGBE_WRITE_REG(hw, IXGBE_FCTRL, fctrl);

		ctrl = IXGBE_READ_REG(hw, IXGBE_CTRL);
		ctrl |= IXGBE_CTRL_GIO_DIS;
		IXGBE_WRITE_REG(hw, IXGBE_CTRL, ctrl);

		IXGBE_WRITE_REG(hw, IXGBE_WUFC, wufc);
	} else {
		IXGBE_WRITE_REG(hw, IXGBE_WUC, 0);
		IXGBE_WRITE_REG(hw, IXGBE_WUFC, 0);
	}

	switch (hw->mac.type) {
	case ixgbe_mac_82598EB:
		pci_wake_from_d3(pdev, false);
		break;
	case ixgbe_mac_82599EB:
	case ixgbe_mac_X540:
	case ixgbe_mac_X550:
	case ixgbe_mac_X550EM_x:
	case ixgbe_mac_x550em_a:
		pci_wake_from_d3(pdev, !!wufc);
		break;
	default:
		break;
	}

	*enable_wake = !!wufc;
	if (hw->phy.ops.set_phy_power && !*enable_wake)
		hw->phy.ops.set_phy_power(hw, false);

	ixgbe_release_hw_control(adapter);

	if (!test_and_set_bit(__IXGBE_DISABLED, &adapter->state))
		pci_disable_device(pdev);

	return 0;
}

#ifdef CONFIG_PM
static int ixgbe_suspend(struct pci_dev *pdev, pm_message_t state)
{
	int retval;
	bool wake;

	retval = __ixgbe_shutdown(pdev, &wake);
	if (retval)
		return retval;

	if (wake) {
		pci_prepare_to_sleep(pdev);
	} else {
		pci_wake_from_d3(pdev, false);
		pci_set_power_state(pdev, PCI_D3hot);
	}

	return 0;
}
#endif /* CONFIG_PM */

static void ixgbe_shutdown(struct pci_dev *pdev)
{
	bool wake;

	__ixgbe_shutdown(pdev, &wake);

	if (system_state == SYSTEM_POWER_OFF) {
		pci_wake_from_d3(pdev, wake);
		pci_set_power_state(pdev, PCI_D3hot);
	}
}

/**
 * ixgbe_update_stats - Update the board statistics counters.
 * @adapter: board private structure
 **/
void ixgbe_update_stats(struct ixgbe_adapter *adapter)
{
	struct net_device *netdev = adapter->netdev;
	struct ixgbe_hw *hw = &adapter->hw;
	struct ixgbe_hw_stats *hwstats = &adapter->stats;
	u64 total_mpc = 0;
	u32 i, missed_rx = 0, mpc, bprc, lxon, lxoff, xon_off_tot;
	u64 non_eop_descs = 0, restart_queue = 0, tx_busy = 0;
	u64 alloc_rx_page_failed = 0, alloc_rx_buff_failed = 0;
	u64 alloc_rx_page = 0;
	u64 bytes = 0, packets = 0, hw_csum_rx_error = 0;

	if (test_bit(__IXGBE_DOWN, &adapter->state) ||
	    test_bit(__IXGBE_RESETTING, &adapter->state))
		return;

	if (adapter->flags2 & IXGBE_FLAG2_RSC_ENABLED) {
		u64 rsc_count = 0;
		u64 rsc_flush = 0;
		for (i = 0; i < adapter->num_rx_queues; i++) {
			rsc_count += adapter->rx_ring[i]->rx_stats.rsc_count;
			rsc_flush += adapter->rx_ring[i]->rx_stats.rsc_flush;
		}
		adapter->rsc_total_count = rsc_count;
		adapter->rsc_total_flush = rsc_flush;
	}

	for (i = 0; i < adapter->num_rx_queues; i++) {
		struct ixgbe_ring *rx_ring = READ_ONCE(adapter->rx_ring[i]);

		if (!rx_ring)
			continue;
		non_eop_descs += rx_ring->rx_stats.non_eop_descs;
		alloc_rx_page += rx_ring->rx_stats.alloc_rx_page;
		alloc_rx_page_failed += rx_ring->rx_stats.alloc_rx_page_failed;
		alloc_rx_buff_failed += rx_ring->rx_stats.alloc_rx_buff_failed;
		hw_csum_rx_error += rx_ring->rx_stats.csum_err;
		bytes += rx_ring->stats.bytes;
		packets += rx_ring->stats.packets;
	}
	adapter->non_eop_descs = non_eop_descs;
	adapter->alloc_rx_page = alloc_rx_page;
	adapter->alloc_rx_page_failed = alloc_rx_page_failed;
	adapter->alloc_rx_buff_failed = alloc_rx_buff_failed;
	adapter->hw_csum_rx_error = hw_csum_rx_error;
	netdev->stats.rx_bytes = bytes;
	netdev->stats.rx_packets = packets;

	bytes = 0;
	packets = 0;
	/* gather some stats to the adapter struct that are per queue */
	for (i = 0; i < adapter->num_tx_queues; i++) {
		struct ixgbe_ring *tx_ring = READ_ONCE(adapter->tx_ring[i]);

		if (!tx_ring)
			continue;
		restart_queue += tx_ring->tx_stats.restart_queue;
		tx_busy += tx_ring->tx_stats.tx_busy;
		bytes += tx_ring->stats.bytes;
		packets += tx_ring->stats.packets;
	}
	for (i = 0; i < adapter->num_xdp_queues; i++) {
		struct ixgbe_ring *xdp_ring = READ_ONCE(adapter->xdp_ring[i]);

		if (!xdp_ring)
			continue;
		restart_queue += xdp_ring->tx_stats.restart_queue;
		tx_busy += xdp_ring->tx_stats.tx_busy;
		bytes += xdp_ring->stats.bytes;
		packets += xdp_ring->stats.packets;
	}
	adapter->restart_queue = restart_queue;
	adapter->tx_busy = tx_busy;
	netdev->stats.tx_bytes = bytes;
	netdev->stats.tx_packets = packets;

	hwstats->crcerrs += IXGBE_READ_REG(hw, IXGBE_CRCERRS);

	/* 8 register reads */
	for (i = 0; i < 8; i++) {
		/* for packet buffers not used, the register should read 0 */
		mpc = IXGBE_READ_REG(hw, IXGBE_MPC(i));
		missed_rx += mpc;
		hwstats->mpc[i] += mpc;
		total_mpc += hwstats->mpc[i];
		hwstats->pxontxc[i] += IXGBE_READ_REG(hw, IXGBE_PXONTXC(i));
		hwstats->pxofftxc[i] += IXGBE_READ_REG(hw, IXGBE_PXOFFTXC(i));
		switch (hw->mac.type) {
		case ixgbe_mac_82598EB:
			hwstats->rnbc[i] += IXGBE_READ_REG(hw, IXGBE_RNBC(i));
			hwstats->qbtc[i] += IXGBE_READ_REG(hw, IXGBE_QBTC(i));
			hwstats->qbrc[i] += IXGBE_READ_REG(hw, IXGBE_QBRC(i));
			hwstats->pxonrxc[i] +=
				IXGBE_READ_REG(hw, IXGBE_PXONRXC(i));
			break;
		case ixgbe_mac_82599EB:
		case ixgbe_mac_X540:
		case ixgbe_mac_X550:
		case ixgbe_mac_X550EM_x:
		case ixgbe_mac_x550em_a:
			hwstats->pxonrxc[i] +=
				IXGBE_READ_REG(hw, IXGBE_PXONRXCNT(i));
			break;
		default:
			break;
		}
	}

	/*16 register reads */
	for (i = 0; i < 16; i++) {
		hwstats->qptc[i] += IXGBE_READ_REG(hw, IXGBE_QPTC(i));
		hwstats->qprc[i] += IXGBE_READ_REG(hw, IXGBE_QPRC(i));
		if ((hw->mac.type == ixgbe_mac_82599EB) ||
		    (hw->mac.type == ixgbe_mac_X540) ||
		    (hw->mac.type == ixgbe_mac_X550) ||
		    (hw->mac.type == ixgbe_mac_X550EM_x) ||
		    (hw->mac.type == ixgbe_mac_x550em_a)) {
			hwstats->qbtc[i] += IXGBE_READ_REG(hw, IXGBE_QBTC_L(i));
			IXGBE_READ_REG(hw, IXGBE_QBTC_H(i)); /* to clear */
			hwstats->qbrc[i] += IXGBE_READ_REG(hw, IXGBE_QBRC_L(i));
			IXGBE_READ_REG(hw, IXGBE_QBRC_H(i)); /* to clear */
		}
	}

	hwstats->gprc += IXGBE_READ_REG(hw, IXGBE_GPRC);
	/* work around hardware counting issue */
	hwstats->gprc -= missed_rx;

	ixgbe_update_xoff_received(adapter);

	/* 82598 hardware only has a 32 bit counter in the high register */
	switch (hw->mac.type) {
	case ixgbe_mac_82598EB:
		hwstats->lxonrxc += IXGBE_READ_REG(hw, IXGBE_LXONRXC);
		hwstats->gorc += IXGBE_READ_REG(hw, IXGBE_GORCH);
		hwstats->gotc += IXGBE_READ_REG(hw, IXGBE_GOTCH);
		hwstats->tor += IXGBE_READ_REG(hw, IXGBE_TORH);
		break;
	case ixgbe_mac_X540:
	case ixgbe_mac_X550:
	case ixgbe_mac_X550EM_x:
	case ixgbe_mac_x550em_a:
		/* OS2BMC stats are X540 and later */
		hwstats->o2bgptc += IXGBE_READ_REG(hw, IXGBE_O2BGPTC);
		hwstats->o2bspc += IXGBE_READ_REG(hw, IXGBE_O2BSPC);
		hwstats->b2ospc += IXGBE_READ_REG(hw, IXGBE_B2OSPC);
		hwstats->b2ogprc += IXGBE_READ_REG(hw, IXGBE_B2OGPRC);
		/* fall through */
	case ixgbe_mac_82599EB:
		for (i = 0; i < 16; i++)
			adapter->hw_rx_no_dma_resources +=
					     IXGBE_READ_REG(hw, IXGBE_QPRDC(i));
		hwstats->gorc += IXGBE_READ_REG(hw, IXGBE_GORCL);
		IXGBE_READ_REG(hw, IXGBE_GORCH); /* to clear */
		hwstats->gotc += IXGBE_READ_REG(hw, IXGBE_GOTCL);
		IXGBE_READ_REG(hw, IXGBE_GOTCH); /* to clear */
		hwstats->tor += IXGBE_READ_REG(hw, IXGBE_TORL);
		IXGBE_READ_REG(hw, IXGBE_TORH); /* to clear */
		hwstats->lxonrxc += IXGBE_READ_REG(hw, IXGBE_LXONRXCNT);
		hwstats->fdirmatch += IXGBE_READ_REG(hw, IXGBE_FDIRMATCH);
		hwstats->fdirmiss += IXGBE_READ_REG(hw, IXGBE_FDIRMISS);
#ifdef IXGBE_FCOE
		hwstats->fccrc += IXGBE_READ_REG(hw, IXGBE_FCCRC);
		hwstats->fcoerpdc += IXGBE_READ_REG(hw, IXGBE_FCOERPDC);
		hwstats->fcoeprc += IXGBE_READ_REG(hw, IXGBE_FCOEPRC);
		hwstats->fcoeptc += IXGBE_READ_REG(hw, IXGBE_FCOEPTC);
		hwstats->fcoedwrc += IXGBE_READ_REG(hw, IXGBE_FCOEDWRC);
		hwstats->fcoedwtc += IXGBE_READ_REG(hw, IXGBE_FCOEDWTC);
		/* Add up per cpu counters for total ddp aloc fail */
		if (adapter->fcoe.ddp_pool) {
			struct ixgbe_fcoe *fcoe = &adapter->fcoe;
			struct ixgbe_fcoe_ddp_pool *ddp_pool;
			unsigned int cpu;
			u64 noddp = 0, noddp_ext_buff = 0;
			for_each_possible_cpu(cpu) {
				ddp_pool = per_cpu_ptr(fcoe->ddp_pool, cpu);
				noddp += ddp_pool->noddp;
				noddp_ext_buff += ddp_pool->noddp_ext_buff;
			}
			hwstats->fcoe_noddp = noddp;
			hwstats->fcoe_noddp_ext_buff = noddp_ext_buff;
		}
#endif /* IXGBE_FCOE */
		break;
	default:
		break;
	}
	bprc = IXGBE_READ_REG(hw, IXGBE_BPRC);
	hwstats->bprc += bprc;
	hwstats->mprc += IXGBE_READ_REG(hw, IXGBE_MPRC);
	if (hw->mac.type == ixgbe_mac_82598EB)
		hwstats->mprc -= bprc;
	hwstats->roc += IXGBE_READ_REG(hw, IXGBE_ROC);
	hwstats->prc64 += IXGBE_READ_REG(hw, IXGBE_PRC64);
	hwstats->prc127 += IXGBE_READ_REG(hw, IXGBE_PRC127);
	hwstats->prc255 += IXGBE_READ_REG(hw, IXGBE_PRC255);
	hwstats->prc511 += IXGBE_READ_REG(hw, IXGBE_PRC511);
	hwstats->prc1023 += IXGBE_READ_REG(hw, IXGBE_PRC1023);
	hwstats->prc1522 += IXGBE_READ_REG(hw, IXGBE_PRC1522);
	hwstats->rlec += IXGBE_READ_REG(hw, IXGBE_RLEC);
	lxon = IXGBE_READ_REG(hw, IXGBE_LXONTXC);
	hwstats->lxontxc += lxon;
	lxoff = IXGBE_READ_REG(hw, IXGBE_LXOFFTXC);
	hwstats->lxofftxc += lxoff;
	hwstats->gptc += IXGBE_READ_REG(hw, IXGBE_GPTC);
	hwstats->mptc += IXGBE_READ_REG(hw, IXGBE_MPTC);
	/*
	 * 82598 errata - tx of flow control packets is included in tx counters
	 */
	xon_off_tot = lxon + lxoff;
	hwstats->gptc -= xon_off_tot;
	hwstats->mptc -= xon_off_tot;
	hwstats->gotc -= (xon_off_tot * (ETH_ZLEN + ETH_FCS_LEN));
	hwstats->ruc += IXGBE_READ_REG(hw, IXGBE_RUC);
	hwstats->rfc += IXGBE_READ_REG(hw, IXGBE_RFC);
	hwstats->rjc += IXGBE_READ_REG(hw, IXGBE_RJC);
	hwstats->tpr += IXGBE_READ_REG(hw, IXGBE_TPR);
	hwstats->ptc64 += IXGBE_READ_REG(hw, IXGBE_PTC64);
	hwstats->ptc64 -= xon_off_tot;
	hwstats->ptc127 += IXGBE_READ_REG(hw, IXGBE_PTC127);
	hwstats->ptc255 += IXGBE_READ_REG(hw, IXGBE_PTC255);
	hwstats->ptc511 += IXGBE_READ_REG(hw, IXGBE_PTC511);
	hwstats->ptc1023 += IXGBE_READ_REG(hw, IXGBE_PTC1023);
	hwstats->ptc1522 += IXGBE_READ_REG(hw, IXGBE_PTC1522);
	hwstats->bptc += IXGBE_READ_REG(hw, IXGBE_BPTC);

	/* Fill out the OS statistics structure */
	netdev->stats.multicast = hwstats->mprc;

	/* Rx Errors */
	netdev->stats.rx_errors = hwstats->crcerrs + hwstats->rlec;
	netdev->stats.rx_dropped = 0;
	netdev->stats.rx_length_errors = hwstats->rlec;
	netdev->stats.rx_crc_errors = hwstats->crcerrs;
	netdev->stats.rx_missed_errors = total_mpc;
}

/**
 * ixgbe_fdir_reinit_subtask - worker thread to reinit FDIR filter table
 * @adapter: pointer to the device adapter structure
 **/
static void ixgbe_fdir_reinit_subtask(struct ixgbe_adapter *adapter)
{
	struct ixgbe_hw *hw = &adapter->hw;
	int i;

	if (!(adapter->flags2 & IXGBE_FLAG2_FDIR_REQUIRES_REINIT))
		return;

	adapter->flags2 &= ~IXGBE_FLAG2_FDIR_REQUIRES_REINIT;

	/* if interface is down do nothing */
	if (test_bit(__IXGBE_DOWN, &adapter->state))
		return;

	/* do nothing if we are not using signature filters */
	if (!(adapter->flags & IXGBE_FLAG_FDIR_HASH_CAPABLE))
		return;

	adapter->fdir_overflow++;

	if (ixgbe_reinit_fdir_tables_82599(hw) == 0) {
		for (i = 0; i < adapter->num_tx_queues; i++)
			set_bit(__IXGBE_TX_FDIR_INIT_DONE,
				&(adapter->tx_ring[i]->state));
		for (i = 0; i < adapter->num_xdp_queues; i++)
			set_bit(__IXGBE_TX_FDIR_INIT_DONE,
				&adapter->xdp_ring[i]->state);
		/* re-enable flow director interrupts */
		IXGBE_WRITE_REG(hw, IXGBE_EIMS, IXGBE_EIMS_FLOW_DIR);
	} else {
		e_err(probe, "failed to finish FDIR re-initialization, "
		      "ignored adding FDIR ATR filters\n");
	}
}

/**
 * ixgbe_check_hang_subtask - check for hung queues and dropped interrupts
 * @adapter: pointer to the device adapter structure
 *
 * This function serves two purposes.  First it strobes the interrupt lines
 * in order to make certain interrupts are occurring.  Secondly it sets the
 * bits needed to check for TX hangs.  As a result we should immediately
 * determine if a hang has occurred.
 */
static void ixgbe_check_hang_subtask(struct ixgbe_adapter *adapter)
{
	struct ixgbe_hw *hw = &adapter->hw;
	u64 eics = 0;
	int i;

	/* If we're down, removing or resetting, just bail */
	if (test_bit(__IXGBE_DOWN, &adapter->state) ||
	    test_bit(__IXGBE_REMOVING, &adapter->state) ||
	    test_bit(__IXGBE_RESETTING, &adapter->state))
		return;

	/* Force detection of hung controller */
	if (netif_carrier_ok(adapter->netdev)) {
		for (i = 0; i < adapter->num_tx_queues; i++)
			set_check_for_tx_hang(adapter->tx_ring[i]);
		for (i = 0; i < adapter->num_xdp_queues; i++)
			set_check_for_tx_hang(adapter->xdp_ring[i]);
	}

	if (!(adapter->flags & IXGBE_FLAG_MSIX_ENABLED)) {
		/*
		 * for legacy and MSI interrupts don't set any bits
		 * that are enabled for EIAM, because this operation
		 * would set *both* EIMS and EICS for any bit in EIAM
		 */
		IXGBE_WRITE_REG(hw, IXGBE_EICS,
			(IXGBE_EICS_TCP_TIMER | IXGBE_EICS_OTHER));
	} else {
		/* get one bit for every active tx/rx interrupt vector */
		for (i = 0; i < adapter->num_q_vectors; i++) {
			struct ixgbe_q_vector *qv = adapter->q_vector[i];
			if (qv->rx.ring || qv->tx.ring)
				eics |= BIT_ULL(i);
		}
	}

	/* Cause software interrupt to ensure rings are cleaned */
	ixgbe_irq_rearm_queues(adapter, eics);
}

/**
 * ixgbe_watchdog_update_link - update the link status
 * @adapter: pointer to the device adapter structure
 **/
static void ixgbe_watchdog_update_link(struct ixgbe_adapter *adapter)
{
	struct ixgbe_hw *hw = &adapter->hw;
	u32 link_speed = adapter->link_speed;
	bool link_up = adapter->link_up;
	bool pfc_en = adapter->dcb_cfg.pfc_mode_enable;

	if (!(adapter->flags & IXGBE_FLAG_NEED_LINK_UPDATE))
		return;

	if (hw->mac.ops.check_link) {
		hw->mac.ops.check_link(hw, &link_speed, &link_up, false);
	} else {
		/* always assume link is up, if no check link function */
		link_speed = IXGBE_LINK_SPEED_10GB_FULL;
		link_up = true;
	}

	if (adapter->ixgbe_ieee_pfc)
		pfc_en |= !!(adapter->ixgbe_ieee_pfc->pfc_en);

	if (link_up && !((adapter->flags & IXGBE_FLAG_DCB_ENABLED) && pfc_en)) {
		hw->mac.ops.fc_enable(hw);
		ixgbe_set_rx_drop_en(adapter);
	}

	if (link_up ||
	    time_after(jiffies, (adapter->link_check_timeout +
				 IXGBE_TRY_LINK_TIMEOUT))) {
		adapter->flags &= ~IXGBE_FLAG_NEED_LINK_UPDATE;
		IXGBE_WRITE_REG(hw, IXGBE_EIMS, IXGBE_EIMC_LSC);
		IXGBE_WRITE_FLUSH(hw);
	}

	adapter->link_up = link_up;
	adapter->link_speed = link_speed;
}

static void ixgbe_update_default_up(struct ixgbe_adapter *adapter)
{
#ifdef CONFIG_IXGBE_DCB
	struct net_device *netdev = adapter->netdev;
	struct dcb_app app = {
			      .selector = IEEE_8021QAZ_APP_SEL_ETHERTYPE,
			      .protocol = 0,
			     };
	u8 up = 0;

	if (adapter->dcbx_cap & DCB_CAP_DCBX_VER_IEEE)
		up = dcb_ieee_getapp_mask(netdev, &app);

	adapter->default_up = (up > 1) ? (ffs(up) - 1) : 0;
#endif
}

/**
 * ixgbe_watchdog_link_is_up - update netif_carrier status and
 *                             print link up message
 * @adapter: pointer to the device adapter structure
 **/
static void ixgbe_watchdog_link_is_up(struct ixgbe_adapter *adapter)
{
	struct net_device *netdev = adapter->netdev;
	struct ixgbe_hw *hw = &adapter->hw;
	u32 link_speed = adapter->link_speed;
	const char *speed_str;
	bool flow_rx, flow_tx;

	/* only continue if link was previously down */
	if (netif_carrier_ok(netdev))
		return;

	adapter->flags2 &= ~IXGBE_FLAG2_SEARCH_FOR_SFP;

	switch (hw->mac.type) {
	case ixgbe_mac_82598EB: {
		u32 frctl = IXGBE_READ_REG(hw, IXGBE_FCTRL);
		u32 rmcs = IXGBE_READ_REG(hw, IXGBE_RMCS);
		flow_rx = !!(frctl & IXGBE_FCTRL_RFCE);
		flow_tx = !!(rmcs & IXGBE_RMCS_TFCE_802_3X);
	}
		break;
	case ixgbe_mac_X540:
	case ixgbe_mac_X550:
	case ixgbe_mac_X550EM_x:
	case ixgbe_mac_x550em_a:
	case ixgbe_mac_82599EB: {
		u32 mflcn = IXGBE_READ_REG(hw, IXGBE_MFLCN);
		u32 fccfg = IXGBE_READ_REG(hw, IXGBE_FCCFG);
		flow_rx = !!(mflcn & IXGBE_MFLCN_RFCE);
		flow_tx = !!(fccfg & IXGBE_FCCFG_TFCE_802_3X);
	}
		break;
	default:
		flow_tx = false;
		flow_rx = false;
		break;
	}

	adapter->last_rx_ptp_check = jiffies;

	if (test_bit(__IXGBE_PTP_RUNNING, &adapter->state))
		ixgbe_ptp_start_cyclecounter(adapter);

	switch (link_speed) {
	case IXGBE_LINK_SPEED_10GB_FULL:
		speed_str = "10 Gbps";
		break;
	case IXGBE_LINK_SPEED_5GB_FULL:
		speed_str = "5 Gbps";
		break;
	case IXGBE_LINK_SPEED_2_5GB_FULL:
		speed_str = "2.5 Gbps";
		break;
	case IXGBE_LINK_SPEED_1GB_FULL:
		speed_str = "1 Gbps";
		break;
	case IXGBE_LINK_SPEED_100_FULL:
		speed_str = "100 Mbps";
		break;
	case IXGBE_LINK_SPEED_10_FULL:
		speed_str = "10 Mbps";
		break;
	default:
		speed_str = "unknown speed";
		break;
	}
	e_info(drv, "NIC Link is Up %s, Flow Control: %s\n", speed_str,
	       ((flow_rx && flow_tx) ? "RX/TX" :
	       (flow_rx ? "RX" :
	       (flow_tx ? "TX" : "None"))));

	netif_carrier_on(netdev);
	ixgbe_check_vf_rate_limit(adapter);

	/* enable transmits */
	netif_tx_wake_all_queues(adapter->netdev);

	/* update the default user priority for VFs */
	ixgbe_update_default_up(adapter);

	/* ping all the active vfs to let them know link has changed */
	ixgbe_ping_all_vfs(adapter);
}

/**
 * ixgbe_watchdog_link_is_down - update netif_carrier status and
 *                               print link down message
 * @adapter: pointer to the adapter structure
 **/
static void ixgbe_watchdog_link_is_down(struct ixgbe_adapter *adapter)
{
	struct net_device *netdev = adapter->netdev;
	struct ixgbe_hw *hw = &adapter->hw;

	adapter->link_up = false;
	adapter->link_speed = 0;

	/* only continue if link was up previously */
	if (!netif_carrier_ok(netdev))
		return;

	/* poll for SFP+ cable when link is down */
	if (ixgbe_is_sfp(hw) && hw->mac.type == ixgbe_mac_82598EB)
		adapter->flags2 |= IXGBE_FLAG2_SEARCH_FOR_SFP;

	if (test_bit(__IXGBE_PTP_RUNNING, &adapter->state))
		ixgbe_ptp_start_cyclecounter(adapter);

	e_info(drv, "NIC Link is Down\n");
	netif_carrier_off(netdev);

	/* ping all the active vfs to let them know link has changed */
	ixgbe_ping_all_vfs(adapter);
}

static bool ixgbe_ring_tx_pending(struct ixgbe_adapter *adapter)
{
	int i;

	for (i = 0; i < adapter->num_tx_queues; i++) {
		struct ixgbe_ring *tx_ring = adapter->tx_ring[i];

		if (tx_ring->next_to_use != tx_ring->next_to_clean)
			return true;
	}

	for (i = 0; i < adapter->num_xdp_queues; i++) {
		struct ixgbe_ring *ring = adapter->xdp_ring[i];

		if (ring->next_to_use != ring->next_to_clean)
			return true;
	}

	return false;
}

static bool ixgbe_vf_tx_pending(struct ixgbe_adapter *adapter)
{
	struct ixgbe_hw *hw = &adapter->hw;
	struct ixgbe_ring_feature *vmdq = &adapter->ring_feature[RING_F_VMDQ];
	u32 q_per_pool = __ALIGN_MASK(1, ~vmdq->mask);

	int i, j;

	if (!adapter->num_vfs)
		return false;

	/* resetting the PF is only needed for MAC before X550 */
	if (hw->mac.type >= ixgbe_mac_X550)
		return false;

	for (i = 0; i < adapter->num_vfs; i++) {
		for (j = 0; j < q_per_pool; j++) {
			u32 h, t;

			h = IXGBE_READ_REG(hw, IXGBE_PVFTDHN(q_per_pool, i, j));
			t = IXGBE_READ_REG(hw, IXGBE_PVFTDTN(q_per_pool, i, j));

			if (h != t)
				return true;
		}
	}

	return false;
}

/**
 * ixgbe_watchdog_flush_tx - flush queues on link down
 * @adapter: pointer to the device adapter structure
 **/
static void ixgbe_watchdog_flush_tx(struct ixgbe_adapter *adapter)
{
	if (!netif_carrier_ok(adapter->netdev)) {
		if (ixgbe_ring_tx_pending(adapter) ||
		    ixgbe_vf_tx_pending(adapter)) {
			/* We've lost link, so the controller stops DMA,
			 * but we've got queued Tx work that's never going
			 * to get done, so reset controller to flush Tx.
			 * (Do the reset outside of interrupt context).
			 */
			e_warn(drv, "initiating reset to clear Tx work after link loss\n");
			set_bit(__IXGBE_RESET_REQUESTED, &adapter->state);
		}
	}
}

#ifdef CONFIG_PCI_IOV
static void ixgbe_check_for_bad_vf(struct ixgbe_adapter *adapter)
{
	struct ixgbe_hw *hw = &adapter->hw;
	struct pci_dev *pdev = adapter->pdev;
	unsigned int vf;
	u32 gpc;

	if (!(netif_carrier_ok(adapter->netdev)))
		return;

	gpc = IXGBE_READ_REG(hw, IXGBE_TXDGPC);
	if (gpc) /* If incrementing then no need for the check below */
		return;
	/* Check to see if a bad DMA write target from an errant or
	 * malicious VF has caused a PCIe error.  If so then we can
	 * issue a VFLR to the offending VF(s) and then resume without
	 * requesting a full slot reset.
	 */

	if (!pdev)
		return;

	/* check status reg for all VFs owned by this PF */
	for (vf = 0; vf < adapter->num_vfs; ++vf) {
		struct pci_dev *vfdev = adapter->vfinfo[vf].vfdev;
		u16 status_reg;

		if (!vfdev)
			continue;
		pci_read_config_word(vfdev, PCI_STATUS, &status_reg);
		if (status_reg != IXGBE_FAILED_READ_CFG_WORD &&
		    status_reg & PCI_STATUS_REC_MASTER_ABORT)
			pcie_flr(vfdev);
	}
}

static void ixgbe_spoof_check(struct ixgbe_adapter *adapter)
{
	u32 ssvpc;

	/* Do not perform spoof check for 82598 or if not in IOV mode */
	if (adapter->hw.mac.type == ixgbe_mac_82598EB ||
	    adapter->num_vfs == 0)
		return;

	ssvpc = IXGBE_READ_REG(&adapter->hw, IXGBE_SSVPC);

	/*
	 * ssvpc register is cleared on read, if zero then no
	 * spoofed packets in the last interval.
	 */
	if (!ssvpc)
		return;

	e_warn(drv, "%u Spoofed packets detected\n", ssvpc);
}
#else
static void ixgbe_spoof_check(struct ixgbe_adapter __always_unused *adapter)
{
}

static void
ixgbe_check_for_bad_vf(struct ixgbe_adapter __always_unused *adapter)
{
}
#endif /* CONFIG_PCI_IOV */


/**
 * ixgbe_watchdog_subtask - check and bring link up
 * @adapter: pointer to the device adapter structure
 **/
static void ixgbe_watchdog_subtask(struct ixgbe_adapter *adapter)
{
	/* if interface is down, removing or resetting, do nothing */
	if (test_bit(__IXGBE_DOWN, &adapter->state) ||
	    test_bit(__IXGBE_REMOVING, &adapter->state) ||
	    test_bit(__IXGBE_RESETTING, &adapter->state))
		return;

	ixgbe_watchdog_update_link(adapter);

	if (adapter->link_up)
		ixgbe_watchdog_link_is_up(adapter);
	else
		ixgbe_watchdog_link_is_down(adapter);

	ixgbe_check_for_bad_vf(adapter);
	ixgbe_spoof_check(adapter);
	ixgbe_update_stats(adapter);

	ixgbe_watchdog_flush_tx(adapter);
}

/**
 * ixgbe_sfp_detection_subtask - poll for SFP+ cable
 * @adapter: the ixgbe adapter structure
 **/
static void ixgbe_sfp_detection_subtask(struct ixgbe_adapter *adapter)
{
	struct ixgbe_hw *hw = &adapter->hw;
	s32 err;

	/* not searching for SFP so there is nothing to do here */
	if (!(adapter->flags2 & IXGBE_FLAG2_SEARCH_FOR_SFP) &&
	    !(adapter->flags2 & IXGBE_FLAG2_SFP_NEEDS_RESET))
		return;

	if (adapter->sfp_poll_time &&
	    time_after(adapter->sfp_poll_time, jiffies))
		return; /* If not yet time to poll for SFP */

	/* someone else is in init, wait until next service event */
	if (test_and_set_bit(__IXGBE_IN_SFP_INIT, &adapter->state))
		return;

	adapter->sfp_poll_time = jiffies + IXGBE_SFP_POLL_JIFFIES - 1;

	err = hw->phy.ops.identify_sfp(hw);
	if (err == IXGBE_ERR_SFP_NOT_SUPPORTED)
		goto sfp_out;

	if (err == IXGBE_ERR_SFP_NOT_PRESENT) {
		/* If no cable is present, then we need to reset
		 * the next time we find a good cable. */
		adapter->flags2 |= IXGBE_FLAG2_SFP_NEEDS_RESET;
	}

	/* exit on error */
	if (err)
		goto sfp_out;

	/* exit if reset not needed */
	if (!(adapter->flags2 & IXGBE_FLAG2_SFP_NEEDS_RESET))
		goto sfp_out;

	adapter->flags2 &= ~IXGBE_FLAG2_SFP_NEEDS_RESET;

	/*
	 * A module may be identified correctly, but the EEPROM may not have
	 * support for that module.  setup_sfp() will fail in that case, so
	 * we should not allow that module to load.
	 */
	if (hw->mac.type == ixgbe_mac_82598EB)
		err = hw->phy.ops.reset(hw);
	else
		err = hw->mac.ops.setup_sfp(hw);

	if (err == IXGBE_ERR_SFP_NOT_SUPPORTED)
		goto sfp_out;

	adapter->flags |= IXGBE_FLAG_NEED_LINK_CONFIG;
	e_info(probe, "detected SFP+: %d\n", hw->phy.sfp_type);

sfp_out:
	clear_bit(__IXGBE_IN_SFP_INIT, &adapter->state);

	if ((err == IXGBE_ERR_SFP_NOT_SUPPORTED) &&
	    (adapter->netdev->reg_state == NETREG_REGISTERED)) {
		e_dev_err("failed to initialize because an unsupported "
			  "SFP+ module type was detected.\n");
		e_dev_err("Reload the driver after installing a "
			  "supported module.\n");
		unregister_netdev(adapter->netdev);
	}
}

/**
 * ixgbe_sfp_link_config_subtask - set up link SFP after module install
 * @adapter: the ixgbe adapter structure
 **/
static void ixgbe_sfp_link_config_subtask(struct ixgbe_adapter *adapter)
{
	struct ixgbe_hw *hw = &adapter->hw;
	u32 cap_speed;
	u32 speed;
	bool autoneg = false;

	if (!(adapter->flags & IXGBE_FLAG_NEED_LINK_CONFIG))
		return;

	/* someone else is in init, wait until next service event */
	if (test_and_set_bit(__IXGBE_IN_SFP_INIT, &adapter->state))
		return;

	adapter->flags &= ~IXGBE_FLAG_NEED_LINK_CONFIG;

	hw->mac.ops.get_link_capabilities(hw, &cap_speed, &autoneg);

	/* advertise highest capable link speed */
	if (!autoneg && (cap_speed & IXGBE_LINK_SPEED_10GB_FULL))
		speed = IXGBE_LINK_SPEED_10GB_FULL;
	else
		speed = cap_speed & (IXGBE_LINK_SPEED_10GB_FULL |
				     IXGBE_LINK_SPEED_1GB_FULL);

	if (hw->mac.ops.setup_link)
		hw->mac.ops.setup_link(hw, speed, true);

	adapter->flags |= IXGBE_FLAG_NEED_LINK_UPDATE;
	adapter->link_check_timeout = jiffies;
	clear_bit(__IXGBE_IN_SFP_INIT, &adapter->state);
}

/**
 * ixgbe_service_timer - Timer Call-back
 * @t: pointer to timer_list structure
 **/
static void ixgbe_service_timer(struct timer_list *t)
{
	struct ixgbe_adapter *adapter = from_timer(adapter, t, service_timer);
	unsigned long next_event_offset;

	/* poll faster when waiting for link */
	if (adapter->flags & IXGBE_FLAG_NEED_LINK_UPDATE)
		next_event_offset = HZ / 10;
	else
		next_event_offset = HZ * 2;

	/* Reset the timer */
	mod_timer(&adapter->service_timer, next_event_offset + jiffies);

	ixgbe_service_event_schedule(adapter);
}

static void ixgbe_phy_interrupt_subtask(struct ixgbe_adapter *adapter)
{
	struct ixgbe_hw *hw = &adapter->hw;
	u32 status;

	if (!(adapter->flags2 & IXGBE_FLAG2_PHY_INTERRUPT))
		return;

	adapter->flags2 &= ~IXGBE_FLAG2_PHY_INTERRUPT;

	if (!hw->phy.ops.handle_lasi)
		return;

	status = hw->phy.ops.handle_lasi(&adapter->hw);
	if (status != IXGBE_ERR_OVERTEMP)
		return;

	e_crit(drv, "%s\n", ixgbe_overheat_msg);
}

static void ixgbe_reset_subtask(struct ixgbe_adapter *adapter)
{
	if (!test_and_clear_bit(__IXGBE_RESET_REQUESTED, &adapter->state))
		return;

	rtnl_lock();
	/* If we're already down, removing or resetting, just bail */
	if (test_bit(__IXGBE_DOWN, &adapter->state) ||
	    test_bit(__IXGBE_REMOVING, &adapter->state) ||
	    test_bit(__IXGBE_RESETTING, &adapter->state)) {
		rtnl_unlock();
		return;
	}

	ixgbe_dump(adapter);
	netdev_err(adapter->netdev, "Reset adapter\n");
	adapter->tx_timeout_count++;

	ixgbe_reinit_locked(adapter);
	rtnl_unlock();
}

/**
 * ixgbe_service_task - manages and runs subtasks
 * @work: pointer to work_struct containing our data
 **/
static void ixgbe_service_task(struct work_struct *work)
{
	struct ixgbe_adapter *adapter = container_of(work,
						     struct ixgbe_adapter,
						     service_task);
	if (ixgbe_removed(adapter->hw.hw_addr)) {
		if (!test_bit(__IXGBE_DOWN, &adapter->state)) {
			rtnl_lock();
			ixgbe_down(adapter);
			rtnl_unlock();
		}
		ixgbe_service_event_complete(adapter);
		return;
	}
	if (adapter->flags2 & IXGBE_FLAG2_UDP_TUN_REREG_NEEDED) {
		rtnl_lock();
		adapter->flags2 &= ~IXGBE_FLAG2_UDP_TUN_REREG_NEEDED;
		udp_tunnel_get_rx_info(adapter->netdev);
		rtnl_unlock();
	}
	ixgbe_reset_subtask(adapter);
	ixgbe_phy_interrupt_subtask(adapter);
	ixgbe_sfp_detection_subtask(adapter);
	ixgbe_sfp_link_config_subtask(adapter);
	ixgbe_check_overtemp_subtask(adapter);
	ixgbe_watchdog_subtask(adapter);
	ixgbe_fdir_reinit_subtask(adapter);
	ixgbe_check_hang_subtask(adapter);

	if (test_bit(__IXGBE_PTP_RUNNING, &adapter->state)) {
		ixgbe_ptp_overflow_check(adapter);
		if (adapter->flags & IXGBE_FLAG_RX_HWTSTAMP_IN_REGISTER)
			ixgbe_ptp_rx_hang(adapter);
		ixgbe_ptp_tx_hang(adapter);
	}

	ixgbe_service_event_complete(adapter);
}

static int ixgbe_tso(struct ixgbe_ring *tx_ring,
		     struct ixgbe_tx_buffer *first,
		     u8 *hdr_len,
		     struct ixgbe_ipsec_tx_data *itd)
{
	u32 vlan_macip_lens, type_tucmd, mss_l4len_idx;
	struct sk_buff *skb = first->skb;
	union {
		struct iphdr *v4;
		struct ipv6hdr *v6;
		unsigned char *hdr;
	} ip;
	union {
		struct tcphdr *tcp;
		unsigned char *hdr;
	} l4;
	u32 paylen, l4_offset;
	u32 fceof_saidx = 0;
	int err;

	if (skb->ip_summed != CHECKSUM_PARTIAL)
		return 0;

	if (!skb_is_gso(skb))
		return 0;

	err = skb_cow_head(skb, 0);
	if (err < 0)
		return err;

	if (eth_p_mpls(first->protocol))
		ip.hdr = skb_inner_network_header(skb);
	else
		ip.hdr = skb_network_header(skb);
	l4.hdr = skb_checksum_start(skb);

	/* ADV DTYP TUCMD MKRLOC/ISCSIHEDLEN */
	type_tucmd = IXGBE_ADVTXD_TUCMD_L4T_TCP;

	/* initialize outer IP header fields */
	if (ip.v4->version == 4) {
		unsigned char *csum_start = skb_checksum_start(skb);
		unsigned char *trans_start = ip.hdr + (ip.v4->ihl * 4);
		int len = csum_start - trans_start;

		/* IP header will have to cancel out any data that
		 * is not a part of the outer IP header, so set to
		 * a reverse csum if needed, else init check to 0.
		 */
		ip.v4->check = (skb_shinfo(skb)->gso_type & SKB_GSO_PARTIAL) ?
					   csum_fold(csum_partial(trans_start,
								  len, 0)) : 0;
		type_tucmd |= IXGBE_ADVTXD_TUCMD_IPV4;

		ip.v4->tot_len = 0;
		first->tx_flags |= IXGBE_TX_FLAGS_TSO |
				   IXGBE_TX_FLAGS_CSUM |
				   IXGBE_TX_FLAGS_IPV4;
	} else {
		ip.v6->payload_len = 0;
		first->tx_flags |= IXGBE_TX_FLAGS_TSO |
				   IXGBE_TX_FLAGS_CSUM;
	}

	/* determine offset of inner transport header */
	l4_offset = l4.hdr - skb->data;

	/* compute length of segmentation header */
	*hdr_len = (l4.tcp->doff * 4) + l4_offset;

	/* remove payload length from inner checksum */
	paylen = skb->len - l4_offset;
	csum_replace_by_diff(&l4.tcp->check, (__force __wsum)htonl(paylen));

	/* update gso size and bytecount with header size */
	first->gso_segs = skb_shinfo(skb)->gso_segs;
	first->bytecount += (first->gso_segs - 1) * *hdr_len;

	/* mss_l4len_id: use 0 as index for TSO */
	mss_l4len_idx = (*hdr_len - l4_offset) << IXGBE_ADVTXD_L4LEN_SHIFT;
	mss_l4len_idx |= skb_shinfo(skb)->gso_size << IXGBE_ADVTXD_MSS_SHIFT;

	fceof_saidx |= itd->sa_idx;
	type_tucmd |= itd->flags | itd->trailer_len;

	/* vlan_macip_lens: HEADLEN, MACLEN, VLAN tag */
	vlan_macip_lens = l4.hdr - ip.hdr;
	vlan_macip_lens |= (ip.hdr - skb->data) << IXGBE_ADVTXD_MACLEN_SHIFT;
	vlan_macip_lens |= first->tx_flags & IXGBE_TX_FLAGS_VLAN_MASK;

	ixgbe_tx_ctxtdesc(tx_ring, vlan_macip_lens, fceof_saidx, type_tucmd,
			  mss_l4len_idx);

	return 1;
}

static inline bool ixgbe_ipv6_csum_is_sctp(struct sk_buff *skb)
{
	unsigned int offset = 0;

	ipv6_find_hdr(skb, &offset, IPPROTO_SCTP, NULL, NULL);

	return offset == skb_checksum_start_offset(skb);
}

static void ixgbe_tx_csum(struct ixgbe_ring *tx_ring,
			  struct ixgbe_tx_buffer *first,
			  struct ixgbe_ipsec_tx_data *itd)
{
	struct sk_buff *skb = first->skb;
	u32 vlan_macip_lens = 0;
	u32 fceof_saidx = 0;
	u32 type_tucmd = 0;

	if (skb->ip_summed != CHECKSUM_PARTIAL) {
csum_failed:
		if (!(first->tx_flags & (IXGBE_TX_FLAGS_HW_VLAN |
					 IXGBE_TX_FLAGS_CC)))
			return;
		goto no_csum;
	}

	switch (skb->csum_offset) {
	case offsetof(struct tcphdr, check):
		type_tucmd = IXGBE_ADVTXD_TUCMD_L4T_TCP;
		/* fall through */
	case offsetof(struct udphdr, check):
		break;
	case offsetof(struct sctphdr, checksum):
		/* validate that this is actually an SCTP request */
		if (((first->protocol == htons(ETH_P_IP)) &&
		     (ip_hdr(skb)->protocol == IPPROTO_SCTP)) ||
		    ((first->protocol == htons(ETH_P_IPV6)) &&
		     ixgbe_ipv6_csum_is_sctp(skb))) {
			type_tucmd = IXGBE_ADVTXD_TUCMD_L4T_SCTP;
			break;
		}
		/* fall through */
	default:
		skb_checksum_help(skb);
		goto csum_failed;
	}

	/* update TX checksum flag */
	first->tx_flags |= IXGBE_TX_FLAGS_CSUM;
	vlan_macip_lens = skb_checksum_start_offset(skb) -
			  skb_network_offset(skb);
no_csum:
	/* vlan_macip_lens: MACLEN, VLAN tag */
	vlan_macip_lens |= skb_network_offset(skb) << IXGBE_ADVTXD_MACLEN_SHIFT;
	vlan_macip_lens |= first->tx_flags & IXGBE_TX_FLAGS_VLAN_MASK;

	fceof_saidx |= itd->sa_idx;
	type_tucmd |= itd->flags | itd->trailer_len;

	ixgbe_tx_ctxtdesc(tx_ring, vlan_macip_lens, fceof_saidx, type_tucmd, 0);
}

#define IXGBE_SET_FLAG(_input, _flag, _result) \
	((_flag <= _result) ? \
	 ((u32)(_input & _flag) * (_result / _flag)) : \
	 ((u32)(_input & _flag) / (_flag / _result)))

static u32 ixgbe_tx_cmd_type(struct sk_buff *skb, u32 tx_flags)
{
	/* set type for advanced descriptor with frame checksum insertion */
	u32 cmd_type = IXGBE_ADVTXD_DTYP_DATA |
		       IXGBE_ADVTXD_DCMD_DEXT |
		       IXGBE_ADVTXD_DCMD_IFCS;

	/* set HW vlan bit if vlan is present */
	cmd_type |= IXGBE_SET_FLAG(tx_flags, IXGBE_TX_FLAGS_HW_VLAN,
				   IXGBE_ADVTXD_DCMD_VLE);

	/* set segmentation enable bits for TSO/FSO */
	cmd_type |= IXGBE_SET_FLAG(tx_flags, IXGBE_TX_FLAGS_TSO,
				   IXGBE_ADVTXD_DCMD_TSE);

	/* set timestamp bit if present */
	cmd_type |= IXGBE_SET_FLAG(tx_flags, IXGBE_TX_FLAGS_TSTAMP,
				   IXGBE_ADVTXD_MAC_TSTAMP);

	/* insert frame checksum */
	cmd_type ^= IXGBE_SET_FLAG(skb->no_fcs, 1, IXGBE_ADVTXD_DCMD_IFCS);

	return cmd_type;
}

static void ixgbe_tx_olinfo_status(union ixgbe_adv_tx_desc *tx_desc,
				   u32 tx_flags, unsigned int paylen)
{
	u32 olinfo_status = paylen << IXGBE_ADVTXD_PAYLEN_SHIFT;

	/* enable L4 checksum for TSO and TX checksum offload */
	olinfo_status |= IXGBE_SET_FLAG(tx_flags,
					IXGBE_TX_FLAGS_CSUM,
					IXGBE_ADVTXD_POPTS_TXSM);

	/* enable IPv4 checksum for TSO */
	olinfo_status |= IXGBE_SET_FLAG(tx_flags,
					IXGBE_TX_FLAGS_IPV4,
					IXGBE_ADVTXD_POPTS_IXSM);

	/* enable IPsec */
	olinfo_status |= IXGBE_SET_FLAG(tx_flags,
					IXGBE_TX_FLAGS_IPSEC,
					IXGBE_ADVTXD_POPTS_IPSEC);

	/*
	 * Check Context must be set if Tx switch is enabled, which it
	 * always is for case where virtual functions are running
	 */
	olinfo_status |= IXGBE_SET_FLAG(tx_flags,
					IXGBE_TX_FLAGS_CC,
					IXGBE_ADVTXD_CC);

	tx_desc->read.olinfo_status = cpu_to_le32(olinfo_status);
}

static int __ixgbe_maybe_stop_tx(struct ixgbe_ring *tx_ring, u16 size)
{
	netif_stop_subqueue(tx_ring->netdev, tx_ring->queue_index);

	/* Herbert's original patch had:
	 *  smp_mb__after_netif_stop_queue();
	 * but since that doesn't exist yet, just open code it.
	 */
	smp_mb();

	/* We need to check again in a case another CPU has just
	 * made room available.
	 */
	if (likely(ixgbe_desc_unused(tx_ring) < size))
		return -EBUSY;

	/* A reprieve! - use start_queue because it doesn't call schedule */
	netif_start_subqueue(tx_ring->netdev, tx_ring->queue_index);
	++tx_ring->tx_stats.restart_queue;
	return 0;
}

static inline int ixgbe_maybe_stop_tx(struct ixgbe_ring *tx_ring, u16 size)
{
	if (likely(ixgbe_desc_unused(tx_ring) >= size))
		return 0;

	return __ixgbe_maybe_stop_tx(tx_ring, size);
}

#define IXGBE_TXD_CMD (IXGBE_TXD_CMD_EOP | \
		       IXGBE_TXD_CMD_RS)

static int ixgbe_tx_map(struct ixgbe_ring *tx_ring,
			struct ixgbe_tx_buffer *first,
			const u8 hdr_len)
{
	struct sk_buff *skb = first->skb;
	struct ixgbe_tx_buffer *tx_buffer;
	union ixgbe_adv_tx_desc *tx_desc;
	struct skb_frag_struct *frag;
	dma_addr_t dma;
	unsigned int data_len, size;
	u32 tx_flags = first->tx_flags;
	u32 cmd_type = ixgbe_tx_cmd_type(skb, tx_flags);
	u16 i = tx_ring->next_to_use;

	tx_desc = IXGBE_TX_DESC(tx_ring, i);

	ixgbe_tx_olinfo_status(tx_desc, tx_flags, skb->len - hdr_len);

	size = skb_headlen(skb);
	data_len = skb->data_len;

#ifdef IXGBE_FCOE
	if (tx_flags & IXGBE_TX_FLAGS_FCOE) {
		if (data_len < sizeof(struct fcoe_crc_eof)) {
			size -= sizeof(struct fcoe_crc_eof) - data_len;
			data_len = 0;
		} else {
			data_len -= sizeof(struct fcoe_crc_eof);
		}
	}

#endif
	dma = dma_map_single(tx_ring->dev, skb->data, size, DMA_TO_DEVICE);

	tx_buffer = first;

	for (frag = &skb_shinfo(skb)->frags[0];; frag++) {
		if (dma_mapping_error(tx_ring->dev, dma))
			goto dma_error;

		/* record length, and DMA address */
		dma_unmap_len_set(tx_buffer, len, size);
		dma_unmap_addr_set(tx_buffer, dma, dma);

		tx_desc->read.buffer_addr = cpu_to_le64(dma);

		while (unlikely(size > IXGBE_MAX_DATA_PER_TXD)) {
			tx_desc->read.cmd_type_len =
				cpu_to_le32(cmd_type ^ IXGBE_MAX_DATA_PER_TXD);

			i++;
			tx_desc++;
			if (i == tx_ring->count) {
				tx_desc = IXGBE_TX_DESC(tx_ring, 0);
				i = 0;
			}
			tx_desc->read.olinfo_status = 0;

			dma += IXGBE_MAX_DATA_PER_TXD;
			size -= IXGBE_MAX_DATA_PER_TXD;

			tx_desc->read.buffer_addr = cpu_to_le64(dma);
		}

		if (likely(!data_len))
			break;

		tx_desc->read.cmd_type_len = cpu_to_le32(cmd_type ^ size);

		i++;
		tx_desc++;
		if (i == tx_ring->count) {
			tx_desc = IXGBE_TX_DESC(tx_ring, 0);
			i = 0;
		}
		tx_desc->read.olinfo_status = 0;

#ifdef IXGBE_FCOE
		size = min_t(unsigned int, data_len, skb_frag_size(frag));
#else
		size = skb_frag_size(frag);
#endif
		data_len -= size;

		dma = skb_frag_dma_map(tx_ring->dev, frag, 0, size,
				       DMA_TO_DEVICE);

		tx_buffer = &tx_ring->tx_buffer_info[i];
	}

	/* write last descriptor with RS and EOP bits */
	cmd_type |= size | IXGBE_TXD_CMD;
	tx_desc->read.cmd_type_len = cpu_to_le32(cmd_type);

	netdev_tx_sent_queue(txring_txq(tx_ring), first->bytecount);

	/* set the timestamp */
	first->time_stamp = jiffies;

	/*
	 * Force memory writes to complete before letting h/w know there
	 * are new descriptors to fetch.  (Only applicable for weak-ordered
	 * memory model archs, such as IA-64).
	 *
	 * We also need this memory barrier to make certain all of the
	 * status bits have been updated before next_to_watch is written.
	 */
	wmb();

	/* set next_to_watch value indicating a packet is present */
	first->next_to_watch = tx_desc;

	i++;
	if (i == tx_ring->count)
		i = 0;

	tx_ring->next_to_use = i;

	ixgbe_maybe_stop_tx(tx_ring, DESC_NEEDED);

	if (netif_xmit_stopped(txring_txq(tx_ring)) || !skb->xmit_more) {
		writel(i, tx_ring->tail);

		/* we need this if more than one processor can write to our tail
		 * at a time, it synchronizes IO on IA64/Altix systems
		 */
		mmiowb();
	}

	return 0;
dma_error:
	dev_err(tx_ring->dev, "TX DMA map failed\n");

	/* clear dma mappings for failed tx_buffer_info map */
	for (;;) {
		tx_buffer = &tx_ring->tx_buffer_info[i];
		if (dma_unmap_len(tx_buffer, len))
			dma_unmap_page(tx_ring->dev,
				       dma_unmap_addr(tx_buffer, dma),
				       dma_unmap_len(tx_buffer, len),
				       DMA_TO_DEVICE);
		dma_unmap_len_set(tx_buffer, len, 0);
		if (tx_buffer == first)
			break;
		if (i == 0)
			i += tx_ring->count;
		i--;
	}

	dev_kfree_skb_any(first->skb);
	first->skb = NULL;

	tx_ring->next_to_use = i;

	return -1;
}

static void ixgbe_atr(struct ixgbe_ring *ring,
		      struct ixgbe_tx_buffer *first)
{
	struct ixgbe_q_vector *q_vector = ring->q_vector;
	union ixgbe_atr_hash_dword input = { .dword = 0 };
	union ixgbe_atr_hash_dword common = { .dword = 0 };
	union {
		unsigned char *network;
		struct iphdr *ipv4;
		struct ipv6hdr *ipv6;
	} hdr;
	struct tcphdr *th;
	unsigned int hlen;
	struct sk_buff *skb;
	__be16 vlan_id;
	int l4_proto;

	/* if ring doesn't have a interrupt vector, cannot perform ATR */
	if (!q_vector)
		return;

	/* do nothing if sampling is disabled */
	if (!ring->atr_sample_rate)
		return;

	ring->atr_count++;

	/* currently only IPv4/IPv6 with TCP is supported */
	if ((first->protocol != htons(ETH_P_IP)) &&
	    (first->protocol != htons(ETH_P_IPV6)))
		return;

	/* snag network header to get L4 type and address */
	skb = first->skb;
	hdr.network = skb_network_header(skb);
	if (unlikely(hdr.network <= skb->data))
		return;
	if (skb->encapsulation &&
	    first->protocol == htons(ETH_P_IP) &&
	    hdr.ipv4->protocol == IPPROTO_UDP) {
		struct ixgbe_adapter *adapter = q_vector->adapter;

		if (unlikely(skb_tail_pointer(skb) < hdr.network +
			     VXLAN_HEADROOM))
			return;

		/* verify the port is recognized as VXLAN */
		if (adapter->vxlan_port &&
		    udp_hdr(skb)->dest == adapter->vxlan_port)
			hdr.network = skb_inner_network_header(skb);

		if (adapter->geneve_port &&
		    udp_hdr(skb)->dest == adapter->geneve_port)
			hdr.network = skb_inner_network_header(skb);
	}

	/* Make sure we have at least [minimum IPv4 header + TCP]
	 * or [IPv6 header] bytes
	 */
	if (unlikely(skb_tail_pointer(skb) < hdr.network + 40))
		return;

	/* Currently only IPv4/IPv6 with TCP is supported */
	switch (hdr.ipv4->version) {
	case IPVERSION:
		/* access ihl as u8 to avoid unaligned access on ia64 */
		hlen = (hdr.network[0] & 0x0F) << 2;
		l4_proto = hdr.ipv4->protocol;
		break;
	case 6:
		hlen = hdr.network - skb->data;
		l4_proto = ipv6_find_hdr(skb, &hlen, IPPROTO_TCP, NULL, NULL);
		hlen -= hdr.network - skb->data;
		break;
	default:
		return;
	}

	if (l4_proto != IPPROTO_TCP)
		return;

	if (unlikely(skb_tail_pointer(skb) < hdr.network +
		     hlen + sizeof(struct tcphdr)))
		return;

	th = (struct tcphdr *)(hdr.network + hlen);

	/* skip this packet since the socket is closing */
	if (th->fin)
		return;

	/* sample on all syn packets or once every atr sample count */
	if (!th->syn && (ring->atr_count < ring->atr_sample_rate))
		return;

	/* reset sample count */
	ring->atr_count = 0;

	vlan_id = htons(first->tx_flags >> IXGBE_TX_FLAGS_VLAN_SHIFT);

	/*
	 * src and dst are inverted, think how the receiver sees them
	 *
	 * The input is broken into two sections, a non-compressed section
	 * containing vm_pool, vlan_id, and flow_type.  The rest of the data
	 * is XORed together and stored in the compressed dword.
	 */
	input.formatted.vlan_id = vlan_id;

	/*
	 * since src port and flex bytes occupy the same word XOR them together
	 * and write the value to source port portion of compressed dword
	 */
	if (first->tx_flags & (IXGBE_TX_FLAGS_SW_VLAN | IXGBE_TX_FLAGS_HW_VLAN))
		common.port.src ^= th->dest ^ htons(ETH_P_8021Q);
	else
		common.port.src ^= th->dest ^ first->protocol;
	common.port.dst ^= th->source;

	switch (hdr.ipv4->version) {
	case IPVERSION:
		input.formatted.flow_type = IXGBE_ATR_FLOW_TYPE_TCPV4;
		common.ip ^= hdr.ipv4->saddr ^ hdr.ipv4->daddr;
		break;
	case 6:
		input.formatted.flow_type = IXGBE_ATR_FLOW_TYPE_TCPV6;
		common.ip ^= hdr.ipv6->saddr.s6_addr32[0] ^
			     hdr.ipv6->saddr.s6_addr32[1] ^
			     hdr.ipv6->saddr.s6_addr32[2] ^
			     hdr.ipv6->saddr.s6_addr32[3] ^
			     hdr.ipv6->daddr.s6_addr32[0] ^
			     hdr.ipv6->daddr.s6_addr32[1] ^
			     hdr.ipv6->daddr.s6_addr32[2] ^
			     hdr.ipv6->daddr.s6_addr32[3];
		break;
	default:
		break;
	}

	if (hdr.network != skb_network_header(skb))
		input.formatted.flow_type |= IXGBE_ATR_L4TYPE_TUNNEL_MASK;

	/* This assumes the Rx queue and Tx queue are bound to the same CPU */
	ixgbe_fdir_add_signature_filter_82599(&q_vector->adapter->hw,
					      input, common, ring->queue_index);
}

#ifdef IXGBE_FCOE
static u16 ixgbe_select_queue(struct net_device *dev, struct sk_buff *skb,
			      struct net_device *sb_dev,
			      select_queue_fallback_t fallback)
{
	struct ixgbe_adapter *adapter;
	struct ixgbe_ring_feature *f;
	int txq;

	if (sb_dev) {
		u8 tc = netdev_get_prio_tc_map(dev, skb->priority);
		struct net_device *vdev = sb_dev;

		txq = vdev->tc_to_txq[tc].offset;
		txq += reciprocal_scale(skb_get_hash(skb),
					vdev->tc_to_txq[tc].count);

		return txq;
	}

	/*
	 * only execute the code below if protocol is FCoE
	 * or FIP and we have FCoE enabled on the adapter
	 */
	switch (vlan_get_protocol(skb)) {
	case htons(ETH_P_FCOE):
	case htons(ETH_P_FIP):
		adapter = netdev_priv(dev);

		if (!sb_dev && (adapter->flags & IXGBE_FLAG_FCOE_ENABLED))
			break;
		/* fall through */
	default:
		return fallback(dev, skb, sb_dev);
	}

	f = &adapter->ring_feature[RING_F_FCOE];

	txq = skb_rx_queue_recorded(skb) ? skb_get_rx_queue(skb) :
					   smp_processor_id();

	while (txq >= f->indices)
		txq -= f->indices;

	return txq + f->offset;
}

#endif
static int ixgbe_xmit_xdp_ring(struct ixgbe_adapter *adapter,
			       struct xdp_frame *xdpf)
{
	struct ixgbe_ring *ring = adapter->xdp_ring[smp_processor_id()];
	struct ixgbe_tx_buffer *tx_buffer;
	union ixgbe_adv_tx_desc *tx_desc;
	u32 len, cmd_type;
	dma_addr_t dma;
	u16 i;

	len = xdpf->len;

	if (unlikely(!ixgbe_desc_unused(ring)))
		return IXGBE_XDP_CONSUMED;

	dma = dma_map_single(ring->dev, xdpf->data, len, DMA_TO_DEVICE);
	if (dma_mapping_error(ring->dev, dma))
		return IXGBE_XDP_CONSUMED;

	/* record the location of the first descriptor for this packet */
	tx_buffer = &ring->tx_buffer_info[ring->next_to_use];
	tx_buffer->bytecount = len;
	tx_buffer->gso_segs = 1;
	tx_buffer->protocol = 0;

	i = ring->next_to_use;
	tx_desc = IXGBE_TX_DESC(ring, i);

	dma_unmap_len_set(tx_buffer, len, len);
	dma_unmap_addr_set(tx_buffer, dma, dma);
	tx_buffer->xdpf = xdpf;

	tx_desc->read.buffer_addr = cpu_to_le64(dma);

	/* put descriptor type bits */
	cmd_type = IXGBE_ADVTXD_DTYP_DATA |
		   IXGBE_ADVTXD_DCMD_DEXT |
		   IXGBE_ADVTXD_DCMD_IFCS;
	cmd_type |= len | IXGBE_TXD_CMD;
	tx_desc->read.cmd_type_len = cpu_to_le32(cmd_type);
	tx_desc->read.olinfo_status =
		cpu_to_le32(len << IXGBE_ADVTXD_PAYLEN_SHIFT);

	/* Avoid any potential race with xdp_xmit and cleanup */
	smp_wmb();

	/* set next_to_watch value indicating a packet is present */
	i++;
	if (i == ring->count)
		i = 0;

	tx_buffer->next_to_watch = tx_desc;
	ring->next_to_use = i;

	return IXGBE_XDP_TX;
}

netdev_tx_t ixgbe_xmit_frame_ring(struct sk_buff *skb,
			  struct ixgbe_adapter *adapter,
			  struct ixgbe_ring *tx_ring)
{
	struct ixgbe_tx_buffer *first;
	int tso;
	u32 tx_flags = 0;
	unsigned short f;
	u16 count = TXD_USE_COUNT(skb_headlen(skb));
	struct ixgbe_ipsec_tx_data ipsec_tx = { 0 };
	__be16 protocol = skb->protocol;
	u8 hdr_len = 0;

	/*
	 * need: 1 descriptor per page * PAGE_SIZE/IXGBE_MAX_DATA_PER_TXD,
	 *       + 1 desc for skb_headlen/IXGBE_MAX_DATA_PER_TXD,
	 *       + 2 desc gap to keep tail from touching head,
	 *       + 1 desc for context descriptor,
	 * otherwise try next time
	 */
	for (f = 0; f < skb_shinfo(skb)->nr_frags; f++)
		count += TXD_USE_COUNT(skb_shinfo(skb)->frags[f].size);

	if (ixgbe_maybe_stop_tx(tx_ring, count + 3)) {
		tx_ring->tx_stats.tx_busy++;
		return NETDEV_TX_BUSY;
	}

	/* record the location of the first descriptor for this packet */
	first = &tx_ring->tx_buffer_info[tx_ring->next_to_use];
	first->skb = skb;
	first->bytecount = skb->len;
	first->gso_segs = 1;

	/* if we have a HW VLAN tag being added default to the HW one */
	if (skb_vlan_tag_present(skb)) {
		tx_flags |= skb_vlan_tag_get(skb) << IXGBE_TX_FLAGS_VLAN_SHIFT;
		tx_flags |= IXGBE_TX_FLAGS_HW_VLAN;
	/* else if it is a SW VLAN check the next protocol and store the tag */
	} else if (protocol == htons(ETH_P_8021Q)) {
		struct vlan_hdr *vhdr, _vhdr;
		vhdr = skb_header_pointer(skb, ETH_HLEN, sizeof(_vhdr), &_vhdr);
		if (!vhdr)
			goto out_drop;

		tx_flags |= ntohs(vhdr->h_vlan_TCI) <<
				  IXGBE_TX_FLAGS_VLAN_SHIFT;
		tx_flags |= IXGBE_TX_FLAGS_SW_VLAN;
	}
	protocol = vlan_get_protocol(skb);

	if (unlikely(skb_shinfo(skb)->tx_flags & SKBTX_HW_TSTAMP) &&
	    adapter->ptp_clock) {
		if (adapter->tstamp_config.tx_type == HWTSTAMP_TX_ON &&
		    !test_and_set_bit_lock(__IXGBE_PTP_TX_IN_PROGRESS,
					   &adapter->state)) {
			skb_shinfo(skb)->tx_flags |= SKBTX_IN_PROGRESS;
			tx_flags |= IXGBE_TX_FLAGS_TSTAMP;

			/* schedule check for Tx timestamp */
			adapter->ptp_tx_skb = skb_get(skb);
			adapter->ptp_tx_start = jiffies;
			schedule_work(&adapter->ptp_tx_work);
		} else {
			adapter->tx_hwtstamp_skipped++;
		}
	}

	skb_tx_timestamp(skb);

#ifdef CONFIG_PCI_IOV
	/*
	 * Use the l2switch_enable flag - would be false if the DMA
	 * Tx switch had been disabled.
	 */
	if (adapter->flags & IXGBE_FLAG_SRIOV_ENABLED)
		tx_flags |= IXGBE_TX_FLAGS_CC;

#endif
	/* DCB maps skb priorities 0-7 onto 3 bit PCP of VLAN tag. */
	if ((adapter->flags & IXGBE_FLAG_DCB_ENABLED) &&
	    ((tx_flags & (IXGBE_TX_FLAGS_HW_VLAN | IXGBE_TX_FLAGS_SW_VLAN)) ||
	     (skb->priority != TC_PRIO_CONTROL))) {
		tx_flags &= ~IXGBE_TX_FLAGS_VLAN_PRIO_MASK;
		tx_flags |= (skb->priority & 0x7) <<
					IXGBE_TX_FLAGS_VLAN_PRIO_SHIFT;
		if (tx_flags & IXGBE_TX_FLAGS_SW_VLAN) {
			struct vlan_ethhdr *vhdr;

			if (skb_cow_head(skb, 0))
				goto out_drop;
			vhdr = (struct vlan_ethhdr *)skb->data;
			vhdr->h_vlan_TCI = htons(tx_flags >>
						 IXGBE_TX_FLAGS_VLAN_SHIFT);
		} else {
			tx_flags |= IXGBE_TX_FLAGS_HW_VLAN;
		}
	}

	/* record initial flags and protocol */
	first->tx_flags = tx_flags;
	first->protocol = protocol;

#ifdef IXGBE_FCOE
	/* setup tx offload for FCoE */
	if ((protocol == htons(ETH_P_FCOE)) &&
	    (tx_ring->netdev->features & (NETIF_F_FSO | NETIF_F_FCOE_CRC))) {
		tso = ixgbe_fso(tx_ring, first, &hdr_len);
		if (tso < 0)
			goto out_drop;

		goto xmit_fcoe;
	}

#endif /* IXGBE_FCOE */

#ifdef CONFIG_XFRM_OFFLOAD
	if (xfrm_offload(skb) &&
	    !ixgbe_ipsec_tx(tx_ring, first, &ipsec_tx))
		goto out_drop;
#endif
	tso = ixgbe_tso(tx_ring, first, &hdr_len, &ipsec_tx);
	if (tso < 0)
		goto out_drop;
	else if (!tso)
		ixgbe_tx_csum(tx_ring, first, &ipsec_tx);

	/* add the ATR filter if ATR is on */
	if (test_bit(__IXGBE_TX_FDIR_INIT_DONE, &tx_ring->state))
		ixgbe_atr(tx_ring, first);

#ifdef IXGBE_FCOE
xmit_fcoe:
#endif /* IXGBE_FCOE */
	if (ixgbe_tx_map(tx_ring, first, hdr_len))
		goto cleanup_tx_timestamp;

	return NETDEV_TX_OK;

out_drop:
	dev_kfree_skb_any(first->skb);
	first->skb = NULL;
cleanup_tx_timestamp:
	if (unlikely(tx_flags & IXGBE_TX_FLAGS_TSTAMP)) {
		dev_kfree_skb_any(adapter->ptp_tx_skb);
		adapter->ptp_tx_skb = NULL;
		cancel_work_sync(&adapter->ptp_tx_work);
		clear_bit_unlock(__IXGBE_PTP_TX_IN_PROGRESS, &adapter->state);
	}

	return NETDEV_TX_OK;
}

static netdev_tx_t __ixgbe_xmit_frame(struct sk_buff *skb,
				      struct net_device *netdev,
				      struct ixgbe_ring *ring)
{
	struct ixgbe_adapter *adapter = netdev_priv(netdev);
	struct ixgbe_ring *tx_ring;

	/*
	 * The minimum packet size for olinfo paylen is 17 so pad the skb
	 * in order to meet this minimum size requirement.
	 */
	if (skb_put_padto(skb, 17))
		return NETDEV_TX_OK;

	tx_ring = ring ? ring : adapter->tx_ring[skb->queue_mapping];

	return ixgbe_xmit_frame_ring(skb, adapter, tx_ring);
}

static netdev_tx_t ixgbe_xmit_frame(struct sk_buff *skb,
				    struct net_device *netdev)
{
	return __ixgbe_xmit_frame(skb, netdev, NULL);
}

/**
 * ixgbe_set_mac - Change the Ethernet Address of the NIC
 * @netdev: network interface device structure
 * @p: pointer to an address structure
 *
 * Returns 0 on success, negative on failure
 **/
static int ixgbe_set_mac(struct net_device *netdev, void *p)
{
	struct ixgbe_adapter *adapter = netdev_priv(netdev);
	struct ixgbe_hw *hw = &adapter->hw;
	struct sockaddr *addr = p;

	if (!is_valid_ether_addr(addr->sa_data))
		return -EADDRNOTAVAIL;

	memcpy(netdev->dev_addr, addr->sa_data, netdev->addr_len);
	memcpy(hw->mac.addr, addr->sa_data, netdev->addr_len);

	ixgbe_mac_set_default_filter(adapter);

	return 0;
}

static int
ixgbe_mdio_read(struct net_device *netdev, int prtad, int devad, u16 addr)
{
	struct ixgbe_adapter *adapter = netdev_priv(netdev);
	struct ixgbe_hw *hw = &adapter->hw;
	u16 value;
	int rc;

	if (prtad != hw->phy.mdio.prtad)
		return -EINVAL;
	rc = hw->phy.ops.read_reg(hw, addr, devad, &value);
	if (!rc)
		rc = value;
	return rc;
}

static int ixgbe_mdio_write(struct net_device *netdev, int prtad, int devad,
			    u16 addr, u16 value)
{
	struct ixgbe_adapter *adapter = netdev_priv(netdev);
	struct ixgbe_hw *hw = &adapter->hw;

	if (prtad != hw->phy.mdio.prtad)
		return -EINVAL;
	return hw->phy.ops.write_reg(hw, addr, devad, value);
}

static int ixgbe_ioctl(struct net_device *netdev, struct ifreq *req, int cmd)
{
	struct ixgbe_adapter *adapter = netdev_priv(netdev);

	switch (cmd) {
	case SIOCSHWTSTAMP:
		return ixgbe_ptp_set_ts_config(adapter, req);
	case SIOCGHWTSTAMP:
		return ixgbe_ptp_get_ts_config(adapter, req);
	case SIOCGMIIPHY:
		if (!adapter->hw.phy.ops.read_reg)
			return -EOPNOTSUPP;
		/* fall through */
	default:
		return mdio_mii_ioctl(&adapter->hw.phy.mdio, if_mii(req), cmd);
	}
}

/**
 * ixgbe_add_sanmac_netdev - Add the SAN MAC address to the corresponding
 * netdev->dev_addrs
 * @dev: network interface device structure
 *
 * Returns non-zero on failure
 **/
static int ixgbe_add_sanmac_netdev(struct net_device *dev)
{
	int err = 0;
	struct ixgbe_adapter *adapter = netdev_priv(dev);
	struct ixgbe_hw *hw = &adapter->hw;

	if (is_valid_ether_addr(hw->mac.san_addr)) {
		rtnl_lock();
		err = dev_addr_add(dev, hw->mac.san_addr, NETDEV_HW_ADDR_T_SAN);
		rtnl_unlock();

		/* update SAN MAC vmdq pool selection */
		hw->mac.ops.set_vmdq_san_mac(hw, VMDQ_P(0));
	}
	return err;
}

/**
 * ixgbe_del_sanmac_netdev - Removes the SAN MAC address to the corresponding
 * netdev->dev_addrs
 * @dev: network interface device structure
 *
 * Returns non-zero on failure
 **/
static int ixgbe_del_sanmac_netdev(struct net_device *dev)
{
	int err = 0;
	struct ixgbe_adapter *adapter = netdev_priv(dev);
	struct ixgbe_mac_info *mac = &adapter->hw.mac;

	if (is_valid_ether_addr(mac->san_addr)) {
		rtnl_lock();
		err = dev_addr_del(dev, mac->san_addr, NETDEV_HW_ADDR_T_SAN);
		rtnl_unlock();
	}
	return err;
}

static void ixgbe_get_ring_stats64(struct rtnl_link_stats64 *stats,
				   struct ixgbe_ring *ring)
{
	u64 bytes, packets;
	unsigned int start;

	if (ring) {
		do {
			start = u64_stats_fetch_begin_irq(&ring->syncp);
			packets = ring->stats.packets;
			bytes   = ring->stats.bytes;
		} while (u64_stats_fetch_retry_irq(&ring->syncp, start));
		stats->tx_packets += packets;
		stats->tx_bytes   += bytes;
	}
}

static void ixgbe_get_stats64(struct net_device *netdev,
			      struct rtnl_link_stats64 *stats)
{
	struct ixgbe_adapter *adapter = netdev_priv(netdev);
	int i;

	rcu_read_lock();
	for (i = 0; i < adapter->num_rx_queues; i++) {
		struct ixgbe_ring *ring = READ_ONCE(adapter->rx_ring[i]);
		u64 bytes, packets;
		unsigned int start;

		if (ring) {
			do {
				start = u64_stats_fetch_begin_irq(&ring->syncp);
				packets = ring->stats.packets;
				bytes   = ring->stats.bytes;
			} while (u64_stats_fetch_retry_irq(&ring->syncp, start));
			stats->rx_packets += packets;
			stats->rx_bytes   += bytes;
		}
	}

	for (i = 0; i < adapter->num_tx_queues; i++) {
		struct ixgbe_ring *ring = READ_ONCE(adapter->tx_ring[i]);

		ixgbe_get_ring_stats64(stats, ring);
	}
	for (i = 0; i < adapter->num_xdp_queues; i++) {
		struct ixgbe_ring *ring = READ_ONCE(adapter->xdp_ring[i]);

		ixgbe_get_ring_stats64(stats, ring);
	}
	rcu_read_unlock();

	/* following stats updated by ixgbe_watchdog_task() */
	stats->multicast	= netdev->stats.multicast;
	stats->rx_errors	= netdev->stats.rx_errors;
	stats->rx_length_errors	= netdev->stats.rx_length_errors;
	stats->rx_crc_errors	= netdev->stats.rx_crc_errors;
	stats->rx_missed_errors	= netdev->stats.rx_missed_errors;
}

#ifdef CONFIG_IXGBE_DCB
/**
 * ixgbe_validate_rtr - verify 802.1Qp to Rx packet buffer mapping is valid.
 * @adapter: pointer to ixgbe_adapter
 * @tc: number of traffic classes currently enabled
 *
 * Configure a valid 802.1Qp to Rx packet buffer mapping ie confirm
 * 802.1Q priority maps to a packet buffer that exists.
 */
static void ixgbe_validate_rtr(struct ixgbe_adapter *adapter, u8 tc)
{
	struct ixgbe_hw *hw = &adapter->hw;
	u32 reg, rsave;
	int i;

	/* 82598 have a static priority to TC mapping that can not
	 * be changed so no validation is needed.
	 */
	if (hw->mac.type == ixgbe_mac_82598EB)
		return;

	reg = IXGBE_READ_REG(hw, IXGBE_RTRUP2TC);
	rsave = reg;

	for (i = 0; i < MAX_TRAFFIC_CLASS; i++) {
		u8 up2tc = reg >> (i * IXGBE_RTRUP2TC_UP_SHIFT);

		/* If up2tc is out of bounds default to zero */
		if (up2tc > tc)
			reg &= ~(0x7 << IXGBE_RTRUP2TC_UP_SHIFT);
	}

	if (reg != rsave)
		IXGBE_WRITE_REG(hw, IXGBE_RTRUP2TC, reg);

	return;
}

/**
 * ixgbe_set_prio_tc_map - Configure netdev prio tc map
 * @adapter: Pointer to adapter struct
 *
 * Populate the netdev user priority to tc map
 */
static void ixgbe_set_prio_tc_map(struct ixgbe_adapter *adapter)
{
	struct net_device *dev = adapter->netdev;
	struct ixgbe_dcb_config *dcb_cfg = &adapter->dcb_cfg;
	struct ieee_ets *ets = adapter->ixgbe_ieee_ets;
	u8 prio;

	for (prio = 0; prio < MAX_USER_PRIORITY; prio++) {
		u8 tc = 0;

		if (adapter->dcbx_cap & DCB_CAP_DCBX_VER_CEE)
			tc = ixgbe_dcb_get_tc_from_up(dcb_cfg, 0, prio);
		else if (ets)
			tc = ets->prio_tc[prio];

		netdev_set_prio_tc_map(dev, prio, tc);
	}
}

#endif /* CONFIG_IXGBE_DCB */
static int ixgbe_reassign_macvlan_pool(struct net_device *vdev, void *data)
{
	struct ixgbe_adapter *adapter = data;
	struct ixgbe_fwd_adapter *accel;
	int pool;

	/* we only care about macvlans... */
	if (!netif_is_macvlan(vdev))
		return 0;

	/* that have hardware offload enabled... */
	accel = macvlan_accel_priv(vdev);
	if (!accel)
		return 0;

	/* If we can relocate to a different bit do so */
	pool = find_first_zero_bit(adapter->fwd_bitmask, adapter->num_rx_pools);
	if (pool < adapter->num_rx_pools) {
		set_bit(pool, adapter->fwd_bitmask);
		accel->pool = pool;
		return 0;
	}

	/* if we cannot find a free pool then disable the offload */
	netdev_err(vdev, "L2FW offload disabled due to lack of queue resources\n");
	macvlan_release_l2fw_offload(vdev);

	/* unbind the queues and drop the subordinate channel config */
	netdev_unbind_sb_channel(adapter->netdev, vdev);
	netdev_set_sb_channel(vdev, 0);

	kfree(accel);

	return 0;
}

static void ixgbe_defrag_macvlan_pools(struct net_device *dev)
{
	struct ixgbe_adapter *adapter = netdev_priv(dev);

	/* flush any stale bits out of the fwd bitmask */
	bitmap_clear(adapter->fwd_bitmask, 1, 63);

	/* walk through upper devices reassigning pools */
	netdev_walk_all_upper_dev_rcu(dev, ixgbe_reassign_macvlan_pool,
				      adapter);
}

/**
 * ixgbe_setup_tc - configure net_device for multiple traffic classes
 *
 * @dev: net device to configure
 * @tc: number of traffic classes to enable
 */
int ixgbe_setup_tc(struct net_device *dev, u8 tc)
{
	struct ixgbe_adapter *adapter = netdev_priv(dev);
	struct ixgbe_hw *hw = &adapter->hw;

	/* Hardware supports up to 8 traffic classes */
	if (tc > adapter->dcb_cfg.num_tcs.pg_tcs)
		return -EINVAL;

	if (hw->mac.type == ixgbe_mac_82598EB && tc && tc < MAX_TRAFFIC_CLASS)
		return -EINVAL;

	/* Hardware has to reinitialize queues and interrupts to
	 * match packet buffer alignment. Unfortunately, the
	 * hardware is not flexible enough to do this dynamically.
	 */
	if (netif_running(dev))
		ixgbe_close(dev);
	else
		ixgbe_reset(adapter);

	ixgbe_clear_interrupt_scheme(adapter);

#ifdef CONFIG_IXGBE_DCB
	if (tc) {
		if (adapter->xdp_prog) {
			e_warn(probe, "DCB is not supported with XDP\n");

			ixgbe_init_interrupt_scheme(adapter);
			if (netif_running(dev))
				ixgbe_open(dev);
			return -EINVAL;
		}

		netdev_set_num_tc(dev, tc);
		ixgbe_set_prio_tc_map(adapter);

		adapter->hw_tcs = tc;
		adapter->flags |= IXGBE_FLAG_DCB_ENABLED;

		if (adapter->hw.mac.type == ixgbe_mac_82598EB) {
			adapter->last_lfc_mode = adapter->hw.fc.requested_mode;
			adapter->hw.fc.requested_mode = ixgbe_fc_none;
		}
	} else {
		netdev_reset_tc(dev);

		if (adapter->hw.mac.type == ixgbe_mac_82598EB)
			adapter->hw.fc.requested_mode = adapter->last_lfc_mode;

		adapter->flags &= ~IXGBE_FLAG_DCB_ENABLED;
		adapter->hw_tcs = tc;

		adapter->temp_dcb_cfg.pfc_mode_enable = false;
		adapter->dcb_cfg.pfc_mode_enable = false;
	}

	ixgbe_validate_rtr(adapter, tc);

#endif /* CONFIG_IXGBE_DCB */
	ixgbe_init_interrupt_scheme(adapter);

	ixgbe_defrag_macvlan_pools(dev);

	if (netif_running(dev))
		return ixgbe_open(dev);

	return 0;
}

static int ixgbe_delete_clsu32(struct ixgbe_adapter *adapter,
			       struct tc_cls_u32_offload *cls)
{
	u32 hdl = cls->knode.handle;
	u32 uhtid = TC_U32_USERHTID(cls->knode.handle);
	u32 loc = cls->knode.handle & 0xfffff;
	int err = 0, i, j;
	struct ixgbe_jump_table *jump = NULL;

	if (loc > IXGBE_MAX_HW_ENTRIES)
		return -EINVAL;

	if ((uhtid != 0x800) && (uhtid >= IXGBE_MAX_LINK_HANDLE))
		return -EINVAL;

	/* Clear this filter in the link data it is associated with */
	if (uhtid != 0x800) {
		jump = adapter->jump_tables[uhtid];
		if (!jump)
			return -EINVAL;
		if (!test_bit(loc - 1, jump->child_loc_map))
			return -EINVAL;
		clear_bit(loc - 1, jump->child_loc_map);
	}

	/* Check if the filter being deleted is a link */
	for (i = 1; i < IXGBE_MAX_LINK_HANDLE; i++) {
		jump = adapter->jump_tables[i];
		if (jump && jump->link_hdl == hdl) {
			/* Delete filters in the hardware in the child hash
			 * table associated with this link
			 */
			for (j = 0; j < IXGBE_MAX_HW_ENTRIES; j++) {
				if (!test_bit(j, jump->child_loc_map))
					continue;
				spin_lock(&adapter->fdir_perfect_lock);
				err = ixgbe_update_ethtool_fdir_entry(adapter,
								      NULL,
								      j + 1);
				spin_unlock(&adapter->fdir_perfect_lock);
				clear_bit(j, jump->child_loc_map);
			}
			/* Remove resources for this link */
			kfree(jump->input);
			kfree(jump->mask);
			kfree(jump);
			adapter->jump_tables[i] = NULL;
			return err;
		}
	}

	spin_lock(&adapter->fdir_perfect_lock);
	err = ixgbe_update_ethtool_fdir_entry(adapter, NULL, loc);
	spin_unlock(&adapter->fdir_perfect_lock);
	return err;
}

static int ixgbe_configure_clsu32_add_hnode(struct ixgbe_adapter *adapter,
					    struct tc_cls_u32_offload *cls)
{
	u32 uhtid = TC_U32_USERHTID(cls->hnode.handle);

	if (uhtid >= IXGBE_MAX_LINK_HANDLE)
		return -EINVAL;

	/* This ixgbe devices do not support hash tables at the moment
	 * so abort when given hash tables.
	 */
	if (cls->hnode.divisor > 0)
		return -EINVAL;

	set_bit(uhtid - 1, &adapter->tables);
	return 0;
}

static int ixgbe_configure_clsu32_del_hnode(struct ixgbe_adapter *adapter,
					    struct tc_cls_u32_offload *cls)
{
	u32 uhtid = TC_U32_USERHTID(cls->hnode.handle);

	if (uhtid >= IXGBE_MAX_LINK_HANDLE)
		return -EINVAL;

	clear_bit(uhtid - 1, &adapter->tables);
	return 0;
}

#ifdef CONFIG_NET_CLS_ACT
struct upper_walk_data {
	struct ixgbe_adapter *adapter;
	u64 action;
	int ifindex;
	u8 queue;
};

static int get_macvlan_queue(struct net_device *upper, void *_data)
{
	if (netif_is_macvlan(upper)) {
		struct ixgbe_fwd_adapter *vadapter = macvlan_accel_priv(upper);
		struct upper_walk_data *data = _data;
		struct ixgbe_adapter *adapter = data->adapter;
		int ifindex = data->ifindex;

		if (vadapter && upper->ifindex == ifindex) {
			data->queue = adapter->rx_ring[vadapter->rx_base_queue]->reg_idx;
			data->action = data->queue;
			return 1;
		}
	}

	return 0;
}

static int handle_redirect_action(struct ixgbe_adapter *adapter, int ifindex,
				  u8 *queue, u64 *action)
{
	struct ixgbe_ring_feature *vmdq = &adapter->ring_feature[RING_F_VMDQ];
	unsigned int num_vfs = adapter->num_vfs, vf;
	struct upper_walk_data data;
	struct net_device *upper;

	/* redirect to a SRIOV VF */
	for (vf = 0; vf < num_vfs; ++vf) {
		upper = pci_get_drvdata(adapter->vfinfo[vf].vfdev);
		if (upper->ifindex == ifindex) {
			*queue = vf * __ALIGN_MASK(1, ~vmdq->mask);
			*action = vf + 1;
			*action <<= ETHTOOL_RX_FLOW_SPEC_RING_VF_OFF;
			return 0;
		}
	}

	/* redirect to a offloaded macvlan netdev */
	data.adapter = adapter;
	data.ifindex = ifindex;
	data.action = 0;
	data.queue = 0;
	if (netdev_walk_all_upper_dev_rcu(adapter->netdev,
					  get_macvlan_queue, &data)) {
		*action = data.action;
		*queue = data.queue;

		return 0;
	}

	return -EINVAL;
}

static int parse_tc_actions(struct ixgbe_adapter *adapter,
			    struct tcf_exts *exts, u64 *action, u8 *queue)
{
	const struct tc_action *a;
	int i;

	if (!tcf_exts_has_actions(exts))
		return -EINVAL;

	tcf_exts_for_each_action(i, a, exts) {
		/* Drop action */
		if (is_tcf_gact_shot(a)) {
			*action = IXGBE_FDIR_DROP_QUEUE;
			*queue = IXGBE_FDIR_DROP_QUEUE;
			return 0;
		}

		/* Redirect to a VF or a offloaded macvlan */
		if (is_tcf_mirred_egress_redirect(a)) {
			struct net_device *dev = tcf_mirred_dev(a);

			if (!dev)
				return -EINVAL;
			return handle_redirect_action(adapter, dev->ifindex,
						      queue, action);
		}

		return -EINVAL;
	}

	return -EINVAL;
}
#else
static int parse_tc_actions(struct ixgbe_adapter *adapter,
			    struct tcf_exts *exts, u64 *action, u8 *queue)
{
	return -EINVAL;
}
#endif /* CONFIG_NET_CLS_ACT */

static int ixgbe_clsu32_build_input(struct ixgbe_fdir_filter *input,
				    union ixgbe_atr_input *mask,
				    struct tc_cls_u32_offload *cls,
				    struct ixgbe_mat_field *field_ptr,
				    struct ixgbe_nexthdr *nexthdr)
{
	int i, j, off;
	__be32 val, m;
	bool found_entry = false, found_jump_field = false;

	for (i = 0; i < cls->knode.sel->nkeys; i++) {
		off = cls->knode.sel->keys[i].off;
		val = cls->knode.sel->keys[i].val;
		m = cls->knode.sel->keys[i].mask;

		for (j = 0; field_ptr[j].val; j++) {
			if (field_ptr[j].off == off) {
				field_ptr[j].val(input, mask, (__force u32)val,
						 (__force u32)m);
				input->filter.formatted.flow_type |=
					field_ptr[j].type;
				found_entry = true;
				break;
			}
		}
		if (nexthdr) {
			if (nexthdr->off == cls->knode.sel->keys[i].off &&
			    nexthdr->val ==
			    (__force u32)cls->knode.sel->keys[i].val &&
			    nexthdr->mask ==
			    (__force u32)cls->knode.sel->keys[i].mask)
				found_jump_field = true;
			else
				continue;
		}
	}

	if (nexthdr && !found_jump_field)
		return -EINVAL;

	if (!found_entry)
		return 0;

	mask->formatted.flow_type = IXGBE_ATR_L4TYPE_IPV6_MASK |
				    IXGBE_ATR_L4TYPE_MASK;

	if (input->filter.formatted.flow_type == IXGBE_ATR_FLOW_TYPE_IPV4)
		mask->formatted.flow_type &= IXGBE_ATR_L4TYPE_IPV6_MASK;

	return 0;
}

static int ixgbe_configure_clsu32(struct ixgbe_adapter *adapter,
				  struct tc_cls_u32_offload *cls)
{
	__be16 protocol = cls->common.protocol;
	u32 loc = cls->knode.handle & 0xfffff;
	struct ixgbe_hw *hw = &adapter->hw;
	struct ixgbe_mat_field *field_ptr;
	struct ixgbe_fdir_filter *input = NULL;
	union ixgbe_atr_input *mask = NULL;
	struct ixgbe_jump_table *jump = NULL;
	int i, err = -EINVAL;
	u8 queue;
	u32 uhtid, link_uhtid;

	uhtid = TC_U32_USERHTID(cls->knode.handle);
	link_uhtid = TC_U32_USERHTID(cls->knode.link_handle);

	/* At the moment cls_u32 jumps to network layer and skips past
	 * L2 headers. The canonical method to match L2 frames is to use
	 * negative values. However this is error prone at best but really
	 * just broken because there is no way to "know" what sort of hdr
	 * is in front of the network layer. Fix cls_u32 to support L2
	 * headers when needed.
	 */
	if (protocol != htons(ETH_P_IP))
		return err;

	if (loc >= ((1024 << adapter->fdir_pballoc) - 2)) {
		e_err(drv, "Location out of range\n");
		return err;
	}

	/* cls u32 is a graph starting at root node 0x800. The driver tracks
	 * links and also the fields used to advance the parser across each
	 * link (e.g. nexthdr/eat parameters from 'tc'). This way we can map
	 * the u32 graph onto the hardware parse graph denoted in ixgbe_model.h
	 * To add support for new nodes update ixgbe_model.h parse structures
	 * this function _should_ be generic try not to hardcode values here.
	 */
	if (uhtid == 0x800) {
		field_ptr = (adapter->jump_tables[0])->mat;
	} else {
		if (uhtid >= IXGBE_MAX_LINK_HANDLE)
			return err;
		if (!adapter->jump_tables[uhtid])
			return err;
		field_ptr = (adapter->jump_tables[uhtid])->mat;
	}

	if (!field_ptr)
		return err;

	/* At this point we know the field_ptr is valid and need to either
	 * build cls_u32 link or attach filter. Because adding a link to
	 * a handle that does not exist is invalid and the same for adding
	 * rules to handles that don't exist.
	 */

	if (link_uhtid) {
		struct ixgbe_nexthdr *nexthdr = ixgbe_ipv4_jumps;

		if (link_uhtid >= IXGBE_MAX_LINK_HANDLE)
			return err;

		if (!test_bit(link_uhtid - 1, &adapter->tables))
			return err;

		/* Multiple filters as links to the same hash table are not
		 * supported. To add a new filter with the same next header
		 * but different match/jump conditions, create a new hash table
		 * and link to it.
		 */
		if (adapter->jump_tables[link_uhtid] &&
		    (adapter->jump_tables[link_uhtid])->link_hdl) {
			e_err(drv, "Link filter exists for link: %x\n",
			      link_uhtid);
			return err;
		}

		for (i = 0; nexthdr[i].jump; i++) {
			if (nexthdr[i].o != cls->knode.sel->offoff ||
			    nexthdr[i].s != cls->knode.sel->offshift ||
			    nexthdr[i].m !=
			    (__force u32)cls->knode.sel->offmask)
				return err;

			jump = kzalloc(sizeof(*jump), GFP_KERNEL);
			if (!jump)
				return -ENOMEM;
			input = kzalloc(sizeof(*input), GFP_KERNEL);
			if (!input) {
				err = -ENOMEM;
				goto free_jump;
			}
			mask = kzalloc(sizeof(*mask), GFP_KERNEL);
			if (!mask) {
				err = -ENOMEM;
				goto free_input;
			}
			jump->input = input;
			jump->mask = mask;
			jump->link_hdl = cls->knode.handle;

			err = ixgbe_clsu32_build_input(input, mask, cls,
						       field_ptr, &nexthdr[i]);
			if (!err) {
				jump->mat = nexthdr[i].jump;
				adapter->jump_tables[link_uhtid] = jump;
				break;
			}
		}
		return 0;
	}

	input = kzalloc(sizeof(*input), GFP_KERNEL);
	if (!input)
		return -ENOMEM;
	mask = kzalloc(sizeof(*mask), GFP_KERNEL);
	if (!mask) {
		err = -ENOMEM;
		goto free_input;
	}

	if ((uhtid != 0x800) && (adapter->jump_tables[uhtid])) {
		if ((adapter->jump_tables[uhtid])->input)
			memcpy(input, (adapter->jump_tables[uhtid])->input,
			       sizeof(*input));
		if ((adapter->jump_tables[uhtid])->mask)
			memcpy(mask, (adapter->jump_tables[uhtid])->mask,
			       sizeof(*mask));

		/* Lookup in all child hash tables if this location is already
		 * filled with a filter
		 */
		for (i = 1; i < IXGBE_MAX_LINK_HANDLE; i++) {
			struct ixgbe_jump_table *link = adapter->jump_tables[i];

			if (link && (test_bit(loc - 1, link->child_loc_map))) {
				e_err(drv, "Filter exists in location: %x\n",
				      loc);
				err = -EINVAL;
				goto err_out;
			}
		}
	}
	err = ixgbe_clsu32_build_input(input, mask, cls, field_ptr, NULL);
	if (err)
		goto err_out;

	err = parse_tc_actions(adapter, cls->knode.exts, &input->action,
			       &queue);
	if (err < 0)
		goto err_out;

	input->sw_idx = loc;

	spin_lock(&adapter->fdir_perfect_lock);

	if (hlist_empty(&adapter->fdir_filter_list)) {
		memcpy(&adapter->fdir_mask, mask, sizeof(*mask));
		err = ixgbe_fdir_set_input_mask_82599(hw, mask);
		if (err)
			goto err_out_w_lock;
	} else if (memcmp(&adapter->fdir_mask, mask, sizeof(*mask))) {
		err = -EINVAL;
		goto err_out_w_lock;
	}

	ixgbe_atr_compute_perfect_hash_82599(&input->filter, mask);
	err = ixgbe_fdir_write_perfect_filter_82599(hw, &input->filter,
						    input->sw_idx, queue);
	if (err)
		goto err_out_w_lock;

	ixgbe_update_ethtool_fdir_entry(adapter, input, input->sw_idx);
	spin_unlock(&adapter->fdir_perfect_lock);

	if ((uhtid != 0x800) && (adapter->jump_tables[uhtid]))
		set_bit(loc - 1, (adapter->jump_tables[uhtid])->child_loc_map);

	kfree(mask);
	return err;
err_out_w_lock:
	spin_unlock(&adapter->fdir_perfect_lock);
err_out:
	kfree(mask);
free_input:
	kfree(input);
free_jump:
	kfree(jump);
	return err;
}

static int ixgbe_setup_tc_cls_u32(struct ixgbe_adapter *adapter,
				  struct tc_cls_u32_offload *cls_u32)
{
	switch (cls_u32->command) {
	case TC_CLSU32_NEW_KNODE:
	case TC_CLSU32_REPLACE_KNODE:
		return ixgbe_configure_clsu32(adapter, cls_u32);
	case TC_CLSU32_DELETE_KNODE:
		return ixgbe_delete_clsu32(adapter, cls_u32);
	case TC_CLSU32_NEW_HNODE:
	case TC_CLSU32_REPLACE_HNODE:
		return ixgbe_configure_clsu32_add_hnode(adapter, cls_u32);
	case TC_CLSU32_DELETE_HNODE:
		return ixgbe_configure_clsu32_del_hnode(adapter, cls_u32);
	default:
		return -EOPNOTSUPP;
	}
}

static int ixgbe_setup_tc_block_cb(enum tc_setup_type type, void *type_data,
				   void *cb_priv)
{
	struct ixgbe_adapter *adapter = cb_priv;

	if (!tc_cls_can_offload_and_chain0(adapter->netdev, type_data))
		return -EOPNOTSUPP;

	switch (type) {
	case TC_SETUP_CLSU32:
		return ixgbe_setup_tc_cls_u32(adapter, type_data);
	default:
		return -EOPNOTSUPP;
	}
}

static int ixgbe_setup_tc_block(struct net_device *dev,
				struct tc_block_offload *f)
{
	struct ixgbe_adapter *adapter = netdev_priv(dev);

	if (f->binder_type != TCF_BLOCK_BINDER_TYPE_CLSACT_INGRESS)
		return -EOPNOTSUPP;

	switch (f->command) {
	case TC_BLOCK_BIND:
		return tcf_block_cb_register(f->block, ixgbe_setup_tc_block_cb,
					     adapter, adapter, f->extack);
	case TC_BLOCK_UNBIND:
		tcf_block_cb_unregister(f->block, ixgbe_setup_tc_block_cb,
					adapter);
		return 0;
	default:
		return -EOPNOTSUPP;
	}
}

static int ixgbe_setup_tc_mqprio(struct net_device *dev,
				 struct tc_mqprio_qopt *mqprio)
{
	mqprio->hw = TC_MQPRIO_HW_OFFLOAD_TCS;
	return ixgbe_setup_tc(dev, mqprio->num_tc);
}

static int __ixgbe_setup_tc(struct net_device *dev, enum tc_setup_type type,
			    void *type_data)
{
	switch (type) {
	case TC_SETUP_BLOCK:
		return ixgbe_setup_tc_block(dev, type_data);
	case TC_SETUP_QDISC_MQPRIO:
		return ixgbe_setup_tc_mqprio(dev, type_data);
	default:
		return -EOPNOTSUPP;
	}
}

#ifdef CONFIG_PCI_IOV
void ixgbe_sriov_reinit(struct ixgbe_adapter *adapter)
{
	struct net_device *netdev = adapter->netdev;

	rtnl_lock();
	ixgbe_setup_tc(netdev, adapter->hw_tcs);
	rtnl_unlock();
}

#endif
void ixgbe_do_reset(struct net_device *netdev)
{
	struct ixgbe_adapter *adapter = netdev_priv(netdev);

	if (netif_running(netdev))
		ixgbe_reinit_locked(adapter);
	else
		ixgbe_reset(adapter);
}

static netdev_features_t ixgbe_fix_features(struct net_device *netdev,
					    netdev_features_t features)
{
	struct ixgbe_adapter *adapter = netdev_priv(netdev);

	/* If Rx checksum is disabled, then RSC/LRO should also be disabled */
	if (!(features & NETIF_F_RXCSUM))
		features &= ~NETIF_F_LRO;

	/* Turn off LRO if not RSC capable */
	if (!(adapter->flags2 & IXGBE_FLAG2_RSC_CAPABLE))
		features &= ~NETIF_F_LRO;

	if (adapter->xdp_prog && (features & NETIF_F_LRO)) {
		e_dev_err("LRO is not supported with XDP\n");
		features &= ~NETIF_F_LRO;
	}

	return features;
}

static void ixgbe_reset_l2fw_offload(struct ixgbe_adapter *adapter)
{
	int rss = min_t(int, ixgbe_max_rss_indices(adapter),
			num_online_cpus());

	/* go back to full RSS if we're not running SR-IOV */
	if (!adapter->ring_feature[RING_F_VMDQ].offset)
		adapter->flags &= ~(IXGBE_FLAG_VMDQ_ENABLED |
				    IXGBE_FLAG_SRIOV_ENABLED);

	adapter->ring_feature[RING_F_RSS].limit = rss;
	adapter->ring_feature[RING_F_VMDQ].limit = 1;

	ixgbe_setup_tc(adapter->netdev, adapter->hw_tcs);
}

static int ixgbe_set_features(struct net_device *netdev,
			      netdev_features_t features)
{
	struct ixgbe_adapter *adapter = netdev_priv(netdev);
	netdev_features_t changed = netdev->features ^ features;
	bool need_reset = false;

	/* Make sure RSC matches LRO, reset if change */
	if (!(features & NETIF_F_LRO)) {
		if (adapter->flags2 & IXGBE_FLAG2_RSC_ENABLED)
			need_reset = true;
		adapter->flags2 &= ~IXGBE_FLAG2_RSC_ENABLED;
	} else if ((adapter->flags2 & IXGBE_FLAG2_RSC_CAPABLE) &&
		   !(adapter->flags2 & IXGBE_FLAG2_RSC_ENABLED)) {
		if (adapter->rx_itr_setting == 1 ||
		    adapter->rx_itr_setting > IXGBE_MIN_RSC_ITR) {
			adapter->flags2 |= IXGBE_FLAG2_RSC_ENABLED;
			need_reset = true;
		} else if ((changed ^ features) & NETIF_F_LRO) {
			e_info(probe, "rx-usecs set too low, "
			       "disabling RSC\n");
		}
	}

	/*
	 * Check if Flow Director n-tuple support or hw_tc support was
	 * enabled or disabled.  If the state changed, we need to reset.
	 */
	if ((features & NETIF_F_NTUPLE) || (features & NETIF_F_HW_TC)) {
		/* turn off ATR, enable perfect filters and reset */
		if (!(adapter->flags & IXGBE_FLAG_FDIR_PERFECT_CAPABLE))
			need_reset = true;

		adapter->flags &= ~IXGBE_FLAG_FDIR_HASH_CAPABLE;
		adapter->flags |= IXGBE_FLAG_FDIR_PERFECT_CAPABLE;
	} else {
		/* turn off perfect filters, enable ATR and reset */
		if (adapter->flags & IXGBE_FLAG_FDIR_PERFECT_CAPABLE)
			need_reset = true;

		adapter->flags &= ~IXGBE_FLAG_FDIR_PERFECT_CAPABLE;

		/* We cannot enable ATR if SR-IOV is enabled */
		if (adapter->flags & IXGBE_FLAG_SRIOV_ENABLED ||
		    /* We cannot enable ATR if we have 2 or more tcs */
		    (adapter->hw_tcs > 1) ||
		    /* We cannot enable ATR if RSS is disabled */
		    (adapter->ring_feature[RING_F_RSS].limit <= 1) ||
		    /* A sample rate of 0 indicates ATR disabled */
		    (!adapter->atr_sample_rate))
			; /* do nothing not supported */
		else /* otherwise supported and set the flag */
			adapter->flags |= IXGBE_FLAG_FDIR_HASH_CAPABLE;
	}

	if (changed & NETIF_F_RXALL)
		need_reset = true;

	netdev->features = features;

	if ((adapter->flags & IXGBE_FLAG_VXLAN_OFFLOAD_CAPABLE)) {
		if (features & NETIF_F_RXCSUM) {
			adapter->flags2 |= IXGBE_FLAG2_UDP_TUN_REREG_NEEDED;
		} else {
			u32 port_mask = IXGBE_VXLANCTRL_VXLAN_UDPPORT_MASK;

			ixgbe_clear_udp_tunnel_port(adapter, port_mask);
		}
	}

	if ((adapter->flags & IXGBE_FLAG_GENEVE_OFFLOAD_CAPABLE)) {
		if (features & NETIF_F_RXCSUM) {
			adapter->flags2 |= IXGBE_FLAG2_UDP_TUN_REREG_NEEDED;
		} else {
			u32 port_mask = IXGBE_VXLANCTRL_GENEVE_UDPPORT_MASK;

			ixgbe_clear_udp_tunnel_port(adapter, port_mask);
		}
	}

	if ((changed & NETIF_F_HW_L2FW_DOFFLOAD) && adapter->num_rx_pools > 1)
		ixgbe_reset_l2fw_offload(adapter);
	else if (need_reset)
		ixgbe_do_reset(netdev);
	else if (changed & (NETIF_F_HW_VLAN_CTAG_RX |
			    NETIF_F_HW_VLAN_CTAG_FILTER))
		ixgbe_set_rx_mode(netdev);

	return 0;
}

/**
 * ixgbe_add_udp_tunnel_port - Get notifications about adding UDP tunnel ports
 * @dev: The port's netdev
 * @ti: Tunnel endpoint information
 **/
static void ixgbe_add_udp_tunnel_port(struct net_device *dev,
				      struct udp_tunnel_info *ti)
{
	struct ixgbe_adapter *adapter = netdev_priv(dev);
	struct ixgbe_hw *hw = &adapter->hw;
	__be16 port = ti->port;
	u32 port_shift = 0;
	u32 reg;

	if (ti->sa_family != AF_INET)
		return;

	switch (ti->type) {
	case UDP_TUNNEL_TYPE_VXLAN:
		if (!(adapter->flags & IXGBE_FLAG_VXLAN_OFFLOAD_CAPABLE))
			return;

		if (adapter->vxlan_port == port)
			return;

		if (adapter->vxlan_port) {
			netdev_info(dev,
				    "VXLAN port %d set, not adding port %d\n",
				    ntohs(adapter->vxlan_port),
				    ntohs(port));
			return;
		}

		adapter->vxlan_port = port;
		break;
	case UDP_TUNNEL_TYPE_GENEVE:
		if (!(adapter->flags & IXGBE_FLAG_GENEVE_OFFLOAD_CAPABLE))
			return;

		if (adapter->geneve_port == port)
			return;

		if (adapter->geneve_port) {
			netdev_info(dev,
				    "GENEVE port %d set, not adding port %d\n",
				    ntohs(adapter->geneve_port),
				    ntohs(port));
			return;
		}

		port_shift = IXGBE_VXLANCTRL_GENEVE_UDPPORT_SHIFT;
		adapter->geneve_port = port;
		break;
	default:
		return;
	}

	reg = IXGBE_READ_REG(hw, IXGBE_VXLANCTRL) | ntohs(port) << port_shift;
	IXGBE_WRITE_REG(hw, IXGBE_VXLANCTRL, reg);
}

/**
 * ixgbe_del_udp_tunnel_port - Get notifications about removing UDP tunnel ports
 * @dev: The port's netdev
 * @ti: Tunnel endpoint information
 **/
static void ixgbe_del_udp_tunnel_port(struct net_device *dev,
				      struct udp_tunnel_info *ti)
{
	struct ixgbe_adapter *adapter = netdev_priv(dev);
	u32 port_mask;

	if (ti->type != UDP_TUNNEL_TYPE_VXLAN &&
	    ti->type != UDP_TUNNEL_TYPE_GENEVE)
		return;

	if (ti->sa_family != AF_INET)
		return;

	switch (ti->type) {
	case UDP_TUNNEL_TYPE_VXLAN:
		if (!(adapter->flags & IXGBE_FLAG_VXLAN_OFFLOAD_CAPABLE))
			return;

		if (adapter->vxlan_port != ti->port) {
			netdev_info(dev, "VXLAN port %d not found\n",
				    ntohs(ti->port));
			return;
		}

		port_mask = IXGBE_VXLANCTRL_VXLAN_UDPPORT_MASK;
		break;
	case UDP_TUNNEL_TYPE_GENEVE:
		if (!(adapter->flags & IXGBE_FLAG_GENEVE_OFFLOAD_CAPABLE))
			return;

		if (adapter->geneve_port != ti->port) {
			netdev_info(dev, "GENEVE port %d not found\n",
				    ntohs(ti->port));
			return;
		}

		port_mask = IXGBE_VXLANCTRL_GENEVE_UDPPORT_MASK;
		break;
	default:
		return;
	}

	ixgbe_clear_udp_tunnel_port(adapter, port_mask);
	adapter->flags2 |= IXGBE_FLAG2_UDP_TUN_REREG_NEEDED;
}

static int ixgbe_ndo_fdb_add(struct ndmsg *ndm, struct nlattr *tb[],
			     struct net_device *dev,
			     const unsigned char *addr, u16 vid,
			     u16 flags)
{
	/* guarantee we can provide a unique filter for the unicast address */
	if (is_unicast_ether_addr(addr) || is_link_local_ether_addr(addr)) {
		struct ixgbe_adapter *adapter = netdev_priv(dev);
		u16 pool = VMDQ_P(0);

		if (netdev_uc_count(dev) >= ixgbe_available_rars(adapter, pool))
			return -ENOMEM;
	}

	return ndo_dflt_fdb_add(ndm, tb, dev, addr, vid, flags);
}

/**
 * ixgbe_configure_bridge_mode - set various bridge modes
 * @adapter: the private structure
 * @mode: requested bridge mode
 *
 * Configure some settings require for various bridge modes.
 **/
static int ixgbe_configure_bridge_mode(struct ixgbe_adapter *adapter,
				       __u16 mode)
{
	struct ixgbe_hw *hw = &adapter->hw;
	unsigned int p, num_pools;
	u32 vmdctl;

	switch (mode) {
	case BRIDGE_MODE_VEPA:
		/* disable Tx loopback, rely on switch hairpin mode */
		IXGBE_WRITE_REG(&adapter->hw, IXGBE_PFDTXGSWC, 0);

		/* must enable Rx switching replication to allow multicast
		 * packet reception on all VFs, and to enable source address
		 * pruning.
		 */
		vmdctl = IXGBE_READ_REG(hw, IXGBE_VMD_CTL);
		vmdctl |= IXGBE_VT_CTL_REPLEN;
		IXGBE_WRITE_REG(hw, IXGBE_VMD_CTL, vmdctl);

		/* enable Rx source address pruning. Note, this requires
		 * replication to be enabled or else it does nothing.
		 */
		num_pools = adapter->num_vfs + adapter->num_rx_pools;
		for (p = 0; p < num_pools; p++) {
			if (hw->mac.ops.set_source_address_pruning)
				hw->mac.ops.set_source_address_pruning(hw,
								       true,
								       p);
		}
		break;
	case BRIDGE_MODE_VEB:
		/* enable Tx loopback for internal VF/PF communication */
		IXGBE_WRITE_REG(&adapter->hw, IXGBE_PFDTXGSWC,
				IXGBE_PFDTXGSWC_VT_LBEN);

		/* disable Rx switching replication unless we have SR-IOV
		 * virtual functions
		 */
		vmdctl = IXGBE_READ_REG(hw, IXGBE_VMD_CTL);
		if (!adapter->num_vfs)
			vmdctl &= ~IXGBE_VT_CTL_REPLEN;
		IXGBE_WRITE_REG(hw, IXGBE_VMD_CTL, vmdctl);

		/* disable Rx source address pruning, since we don't expect to
		 * be receiving external loopback of our transmitted frames.
		 */
		num_pools = adapter->num_vfs + adapter->num_rx_pools;
		for (p = 0; p < num_pools; p++) {
			if (hw->mac.ops.set_source_address_pruning)
				hw->mac.ops.set_source_address_pruning(hw,
								       false,
								       p);
		}
		break;
	default:
		return -EINVAL;
	}

	adapter->bridge_mode = mode;

	e_info(drv, "enabling bridge mode: %s\n",
	       mode == BRIDGE_MODE_VEPA ? "VEPA" : "VEB");

	return 0;
}

static int ixgbe_ndo_bridge_setlink(struct net_device *dev,
				    struct nlmsghdr *nlh, u16 flags)
{
	struct ixgbe_adapter *adapter = netdev_priv(dev);
	struct nlattr *attr, *br_spec;
	int rem;

	if (!(adapter->flags & IXGBE_FLAG_SRIOV_ENABLED))
		return -EOPNOTSUPP;

	br_spec = nlmsg_find_attr(nlh, sizeof(struct ifinfomsg), IFLA_AF_SPEC);
	if (!br_spec)
		return -EINVAL;

	nla_for_each_nested(attr, br_spec, rem) {
		int status;
		__u16 mode;

		if (nla_type(attr) != IFLA_BRIDGE_MODE)
			continue;

		if (nla_len(attr) < sizeof(mode))
			return -EINVAL;

		mode = nla_get_u16(attr);
		status = ixgbe_configure_bridge_mode(adapter, mode);
		if (status)
			return status;

		break;
	}

	return 0;
}

static int ixgbe_ndo_bridge_getlink(struct sk_buff *skb, u32 pid, u32 seq,
				    struct net_device *dev,
				    u32 filter_mask, int nlflags)
{
	struct ixgbe_adapter *adapter = netdev_priv(dev);

	if (!(adapter->flags & IXGBE_FLAG_SRIOV_ENABLED))
		return 0;

	return ndo_dflt_bridge_getlink(skb, pid, seq, dev,
				       adapter->bridge_mode, 0, 0, nlflags,
				       filter_mask, NULL);
}

static void *ixgbe_fwd_add(struct net_device *pdev, struct net_device *vdev)
{
	struct ixgbe_adapter *adapter = netdev_priv(pdev);
	struct ixgbe_fwd_adapter *accel;
	int tcs = adapter->hw_tcs ? : 1;
	int pool, err;

	if (adapter->xdp_prog) {
		e_warn(probe, "L2FW offload is not supported with XDP\n");
		return ERR_PTR(-EINVAL);
	}

	/* The hardware supported by ixgbe only filters on the destination MAC
	 * address. In order to avoid issues we only support offloading modes
	 * where the hardware can actually provide the functionality.
	 */
	if (!macvlan_supports_dest_filter(vdev))
		return ERR_PTR(-EMEDIUMTYPE);

	/* We need to lock down the macvlan to be a single queue device so that
	 * we can reuse the tc_to_txq field in the macvlan netdev to represent
	 * the queue mapping to our netdev.
	 */
	if (netif_is_multiqueue(vdev))
		return ERR_PTR(-ERANGE);

	pool = find_first_zero_bit(adapter->fwd_bitmask, adapter->num_rx_pools);
	if (pool == adapter->num_rx_pools) {
		u16 used_pools = adapter->num_vfs + adapter->num_rx_pools;
		u16 reserved_pools;

		if (((adapter->flags & IXGBE_FLAG_DCB_ENABLED) &&
		     adapter->num_rx_pools >= (MAX_TX_QUEUES / tcs)) ||
		    adapter->num_rx_pools > IXGBE_MAX_MACVLANS)
			return ERR_PTR(-EBUSY);

		/* Hardware has a limited number of available pools. Each VF,
		 * and the PF require a pool. Check to ensure we don't
		 * attempt to use more then the available number of pools.
		 */
		if (used_pools >= IXGBE_MAX_VF_FUNCTIONS)
			return ERR_PTR(-EBUSY);

		/* Enable VMDq flag so device will be set in VM mode */
		adapter->flags |= IXGBE_FLAG_VMDQ_ENABLED |
				  IXGBE_FLAG_SRIOV_ENABLED;

		/* Try to reserve as many queues per pool as possible,
		 * we start with the configurations that support 4 queues
		 * per pools, followed by 2, and then by just 1 per pool.
		 */
		if (used_pools < 32 && adapter->num_rx_pools < 16)
			reserved_pools = min_t(u16,
					       32 - used_pools,
					       16 - adapter->num_rx_pools);
		else if (adapter->num_rx_pools < 32)
			reserved_pools = min_t(u16,
					       64 - used_pools,
					       32 - adapter->num_rx_pools);
		else
			reserved_pools = 64 - used_pools;


		if (!reserved_pools)
			return ERR_PTR(-EBUSY);

		adapter->ring_feature[RING_F_VMDQ].limit += reserved_pools;

		/* Force reinit of ring allocation with VMDQ enabled */
		err = ixgbe_setup_tc(pdev, adapter->hw_tcs);
		if (err)
			return ERR_PTR(err);

		if (pool >= adapter->num_rx_pools)
			return ERR_PTR(-ENOMEM);
	}

	accel = kzalloc(sizeof(*accel), GFP_KERNEL);
	if (!accel)
		return ERR_PTR(-ENOMEM);

	set_bit(pool, adapter->fwd_bitmask);
	netdev_set_sb_channel(vdev, pool);
	accel->pool = pool;
	accel->netdev = vdev;

	if (!netif_running(pdev))
		return accel;

	err = ixgbe_fwd_ring_up(adapter, accel);
	if (err)
		return ERR_PTR(err);

	return accel;
}

static void ixgbe_fwd_del(struct net_device *pdev, void *priv)
{
	struct ixgbe_fwd_adapter *accel = priv;
	struct ixgbe_adapter *adapter = netdev_priv(pdev);
	unsigned int rxbase = accel->rx_base_queue;
	unsigned int i;

	/* delete unicast filter associated with offloaded interface */
	ixgbe_del_mac_filter(adapter, accel->netdev->dev_addr,
			     VMDQ_P(accel->pool));

	/* Allow remaining Rx packets to get flushed out of the
	 * Rx FIFO before we drop the netdev for the ring.
	 */
	usleep_range(10000, 20000);

	for (i = 0; i < adapter->num_rx_queues_per_pool; i++) {
		struct ixgbe_ring *ring = adapter->rx_ring[rxbase + i];
		struct ixgbe_q_vector *qv = ring->q_vector;

		/* Make sure we aren't processing any packets and clear
		 * netdev to shut down the ring.
		 */
		if (netif_running(adapter->netdev))
			napi_synchronize(&qv->napi);
		ring->netdev = NULL;
	}

	/* unbind the queues and drop the subordinate channel config */
	netdev_unbind_sb_channel(pdev, accel->netdev);
	netdev_set_sb_channel(accel->netdev, 0);

	clear_bit(accel->pool, adapter->fwd_bitmask);
	kfree(accel);
}

#define IXGBE_MAX_MAC_HDR_LEN		127
#define IXGBE_MAX_NETWORK_HDR_LEN	511

static netdev_features_t
ixgbe_features_check(struct sk_buff *skb, struct net_device *dev,
		     netdev_features_t features)
{
	unsigned int network_hdr_len, mac_hdr_len;

	/* Make certain the headers can be described by a context descriptor */
	mac_hdr_len = skb_network_header(skb) - skb->data;
	if (unlikely(mac_hdr_len > IXGBE_MAX_MAC_HDR_LEN))
		return features & ~(NETIF_F_HW_CSUM |
				    NETIF_F_SCTP_CRC |
				    NETIF_F_HW_VLAN_CTAG_TX |
				    NETIF_F_TSO |
				    NETIF_F_TSO6);

	network_hdr_len = skb_checksum_start(skb) - skb_network_header(skb);
	if (unlikely(network_hdr_len >  IXGBE_MAX_NETWORK_HDR_LEN))
		return features & ~(NETIF_F_HW_CSUM |
				    NETIF_F_SCTP_CRC |
				    NETIF_F_TSO |
				    NETIF_F_TSO6);

	/* We can only support IPV4 TSO in tunnels if we can mangle the
	 * inner IP ID field, so strip TSO if MANGLEID is not supported.
	 * IPsec offoad sets skb->encapsulation but still can handle
	 * the TSO, so it's the exception.
	 */
	if (skb->encapsulation && !(features & NETIF_F_TSO_MANGLEID)) {
#ifdef CONFIG_XFRM_OFFLOAD
		if (!skb->sp)
#endif
			features &= ~NETIF_F_TSO;
	}

	return features;
}

static int ixgbe_xdp_setup(struct net_device *dev, struct bpf_prog *prog)
{
	int i, frame_size = dev->mtu + ETH_HLEN + ETH_FCS_LEN + VLAN_HLEN;
	struct ixgbe_adapter *adapter = netdev_priv(dev);
	struct bpf_prog *old_prog;

	if (adapter->flags & IXGBE_FLAG_SRIOV_ENABLED)
		return -EINVAL;

	if (adapter->flags & IXGBE_FLAG_DCB_ENABLED)
		return -EINVAL;

	/* verify ixgbe ring attributes are sufficient for XDP */
	for (i = 0; i < adapter->num_rx_queues; i++) {
		struct ixgbe_ring *ring = adapter->rx_ring[i];

		if (ring_is_rsc_enabled(ring))
			return -EINVAL;

		if (frame_size > ixgbe_rx_bufsz(ring))
			return -EINVAL;
	}

	if (nr_cpu_ids > MAX_XDP_QUEUES)
		return -ENOMEM;

	old_prog = xchg(&adapter->xdp_prog, prog);

	/* If transitioning XDP modes reconfigure rings */
	if (!!prog != !!old_prog) {
		int err = ixgbe_setup_tc(dev, adapter->hw_tcs);

		if (err) {
			rcu_assign_pointer(adapter->xdp_prog, old_prog);
			return -EINVAL;
		}
	} else {
		for (i = 0; i < adapter->num_rx_queues; i++)
			(void)xchg(&adapter->rx_ring[i]->xdp_prog,
			    adapter->xdp_prog);
	}

	if (old_prog)
		bpf_prog_put(old_prog);

	return 0;
}

static int ixgbe_xdp(struct net_device *dev, struct netdev_bpf *xdp)
{
	struct ixgbe_adapter *adapter = netdev_priv(dev);

	switch (xdp->command) {
	case XDP_SETUP_PROG:
		return ixgbe_xdp_setup(dev, xdp->prog);
	case XDP_QUERY_PROG:
		xdp->prog_id = adapter->xdp_prog ?
			adapter->xdp_prog->aux->id : 0;
		return 0;
	default:
		return -EINVAL;
	}
}

static void ixgbe_xdp_ring_update_tail(struct ixgbe_ring *ring)
{
	/* Force memory writes to complete before letting h/w know there
	 * are new descriptors to fetch.
	 */
	wmb();
	writel(ring->next_to_use, ring->tail);
}

static int ixgbe_xdp_xmit(struct net_device *dev, int n,
			  struct xdp_frame **frames, u32 flags)
{
	struct ixgbe_adapter *adapter = netdev_priv(dev);
	struct ixgbe_ring *ring;
	int drops = 0;
	int i;

	if (unlikely(test_bit(__IXGBE_DOWN, &adapter->state)))
		return -ENETDOWN;

	if (unlikely(flags & ~XDP_XMIT_FLAGS_MASK))
		return -EINVAL;

	/* During program transitions its possible adapter->xdp_prog is assigned
	 * but ring has not been configured yet. In this case simply abort xmit.
	 */
	ring = adapter->xdp_prog ? adapter->xdp_ring[smp_processor_id()] : NULL;
	if (unlikely(!ring))
		return -ENXIO;

	for (i = 0; i < n; i++) {
		struct xdp_frame *xdpf = frames[i];
		int err;

		err = ixgbe_xmit_xdp_ring(adapter, xdpf);
		if (err != IXGBE_XDP_TX) {
			xdp_return_frame_rx_napi(xdpf);
			drops++;
		}
	}

	if (unlikely(flags & XDP_XMIT_FLUSH))
		ixgbe_xdp_ring_update_tail(ring);

	return n - drops;
}

static const struct net_device_ops ixgbe_netdev_ops = {
	.ndo_open		= ixgbe_open,
	.ndo_stop		= ixgbe_close,
	.ndo_start_xmit		= ixgbe_xmit_frame,
	.ndo_set_rx_mode	= ixgbe_set_rx_mode,
	.ndo_validate_addr	= eth_validate_addr,
	.ndo_set_mac_address	= ixgbe_set_mac,
	.ndo_change_mtu		= ixgbe_change_mtu,
	.ndo_tx_timeout		= ixgbe_tx_timeout,
	.ndo_set_tx_maxrate	= ixgbe_tx_maxrate,
	.ndo_vlan_rx_add_vid	= ixgbe_vlan_rx_add_vid,
	.ndo_vlan_rx_kill_vid	= ixgbe_vlan_rx_kill_vid,
	.ndo_do_ioctl		= ixgbe_ioctl,
	.ndo_set_vf_mac		= ixgbe_ndo_set_vf_mac,
	.ndo_set_vf_vlan	= ixgbe_ndo_set_vf_vlan,
	.ndo_set_vf_rate	= ixgbe_ndo_set_vf_bw,
	.ndo_set_vf_spoofchk	= ixgbe_ndo_set_vf_spoofchk,
	.ndo_set_vf_rss_query_en = ixgbe_ndo_set_vf_rss_query_en,
	.ndo_set_vf_trust	= ixgbe_ndo_set_vf_trust,
	.ndo_get_vf_config	= ixgbe_ndo_get_vf_config,
	.ndo_get_stats64	= ixgbe_get_stats64,
	.ndo_setup_tc		= __ixgbe_setup_tc,
#ifdef IXGBE_FCOE
	.ndo_select_queue	= ixgbe_select_queue,
	.ndo_fcoe_ddp_setup = ixgbe_fcoe_ddp_get,
	.ndo_fcoe_ddp_target = ixgbe_fcoe_ddp_target,
	.ndo_fcoe_ddp_done = ixgbe_fcoe_ddp_put,
	.ndo_fcoe_enable = ixgbe_fcoe_enable,
	.ndo_fcoe_disable = ixgbe_fcoe_disable,
	.ndo_fcoe_get_wwn = ixgbe_fcoe_get_wwn,
	.ndo_fcoe_get_hbainfo = ixgbe_fcoe_get_hbainfo,
#endif /* IXGBE_FCOE */
	.ndo_set_features = ixgbe_set_features,
	.ndo_fix_features = ixgbe_fix_features,
	.ndo_fdb_add		= ixgbe_ndo_fdb_add,
	.ndo_bridge_setlink	= ixgbe_ndo_bridge_setlink,
	.ndo_bridge_getlink	= ixgbe_ndo_bridge_getlink,
	.ndo_dfwd_add_station	= ixgbe_fwd_add,
	.ndo_dfwd_del_station	= ixgbe_fwd_del,
	.ndo_udp_tunnel_add	= ixgbe_add_udp_tunnel_port,
	.ndo_udp_tunnel_del	= ixgbe_del_udp_tunnel_port,
	.ndo_features_check	= ixgbe_features_check,
	.ndo_bpf		= ixgbe_xdp,
	.ndo_xdp_xmit		= ixgbe_xdp_xmit,
};

/**
 * ixgbe_enumerate_functions - Get the number of ports this device has
 * @adapter: adapter structure
 *
 * This function enumerates the phsyical functions co-located on a single slot,
 * in order to determine how many ports a device has. This is most useful in
 * determining the required GT/s of PCIe bandwidth necessary for optimal
 * performance.
 **/
static inline int ixgbe_enumerate_functions(struct ixgbe_adapter *adapter)
{
	struct pci_dev *entry, *pdev = adapter->pdev;
	int physfns = 0;

	/* Some cards can not use the generic count PCIe functions method,
	 * because they are behind a parent switch, so we hardcode these with
	 * the correct number of functions.
	 */
	if (ixgbe_pcie_from_parent(&adapter->hw))
		physfns = 4;

	list_for_each_entry(entry, &adapter->pdev->bus->devices, bus_list) {
		/* don't count virtual functions */
		if (entry->is_virtfn)
			continue;

		/* When the devices on the bus don't all match our device ID,
		 * we can't reliably determine the correct number of
		 * functions. This can occur if a function has been direct
		 * attached to a virtual machine using VT-d, for example. In
		 * this case, simply return -1 to indicate this.
		 */
		if ((entry->vendor != pdev->vendor) ||
		    (entry->device != pdev->device))
			return -1;

		physfns++;
	}

	return physfns;
}

/**
 * ixgbe_wol_supported - Check whether device supports WoL
 * @adapter: the adapter private structure
 * @device_id: the device ID
 * @subdevice_id: the subsystem device ID
 *
 * This function is used by probe and ethtool to determine
 * which devices have WoL support
 *
 **/
bool ixgbe_wol_supported(struct ixgbe_adapter *adapter, u16 device_id,
			 u16 subdevice_id)
{
	struct ixgbe_hw *hw = &adapter->hw;
	u16 wol_cap = adapter->eeprom_cap & IXGBE_DEVICE_CAPS_WOL_MASK;

	/* WOL not supported on 82598 */
	if (hw->mac.type == ixgbe_mac_82598EB)
		return false;

	/* check eeprom to see if WOL is enabled for X540 and newer */
	if (hw->mac.type >= ixgbe_mac_X540) {
		if ((wol_cap == IXGBE_DEVICE_CAPS_WOL_PORT0_1) ||
		    ((wol_cap == IXGBE_DEVICE_CAPS_WOL_PORT0) &&
		     (hw->bus.func == 0)))
			return true;
	}

	/* WOL is determined based on device IDs for 82599 MACs */
	switch (device_id) {
	case IXGBE_DEV_ID_82599_SFP:
		/* Only these subdevices could supports WOL */
		switch (subdevice_id) {
		case IXGBE_SUBDEV_ID_82599_560FLR:
		case IXGBE_SUBDEV_ID_82599_LOM_SNAP6:
		case IXGBE_SUBDEV_ID_82599_SFP_WOL0:
		case IXGBE_SUBDEV_ID_82599_SFP_2OCP:
			/* only support first port */
			if (hw->bus.func != 0)
				break;
			/* fall through */
		case IXGBE_SUBDEV_ID_82599_SP_560FLR:
		case IXGBE_SUBDEV_ID_82599_SFP:
		case IXGBE_SUBDEV_ID_82599_RNDC:
		case IXGBE_SUBDEV_ID_82599_ECNA_DP:
		case IXGBE_SUBDEV_ID_82599_SFP_1OCP:
		case IXGBE_SUBDEV_ID_82599_SFP_LOM_OEM1:
		case IXGBE_SUBDEV_ID_82599_SFP_LOM_OEM2:
			return true;
		}
		break;
	case IXGBE_DEV_ID_82599EN_SFP:
		/* Only these subdevices support WOL */
		switch (subdevice_id) {
		case IXGBE_SUBDEV_ID_82599EN_SFP_OCP1:
			return true;
		}
		break;
	case IXGBE_DEV_ID_82599_COMBO_BACKPLANE:
		/* All except this subdevice support WOL */
		if (subdevice_id != IXGBE_SUBDEV_ID_82599_KX4_KR_MEZZ)
			return true;
		break;
	case IXGBE_DEV_ID_82599_KX4:
		return  true;
	default:
		break;
	}

	return false;
}

/**
 * ixgbe_set_fw_version - Set FW version
 * @adapter: the adapter private structure
 *
 * This function is used by probe and ethtool to determine the FW version to
 * format to display. The FW version is taken from the EEPROM/NVM.
 */
static void ixgbe_set_fw_version(struct ixgbe_adapter *adapter)
{
	struct ixgbe_hw *hw = &adapter->hw;
	struct ixgbe_nvm_version nvm_ver;

	ixgbe_get_oem_prod_version(hw, &nvm_ver);
	if (nvm_ver.oem_valid) {
		snprintf(adapter->eeprom_id, sizeof(adapter->eeprom_id),
			 "%x.%x.%x", nvm_ver.oem_major, nvm_ver.oem_minor,
			 nvm_ver.oem_release);
		return;
	}

	ixgbe_get_etk_id(hw, &nvm_ver);
	ixgbe_get_orom_version(hw, &nvm_ver);

	if (nvm_ver.or_valid) {
		snprintf(adapter->eeprom_id, sizeof(adapter->eeprom_id),
			 "0x%08x, %d.%d.%d", nvm_ver.etk_id, nvm_ver.or_major,
			 nvm_ver.or_build, nvm_ver.or_patch);
		return;
	}

	/* Set ETrack ID format */
	snprintf(adapter->eeprom_id, sizeof(adapter->eeprom_id),
		 "0x%08x", nvm_ver.etk_id);
}

/**
 * ixgbe_probe - Device Initialization Routine
 * @pdev: PCI device information struct
 * @ent: entry in ixgbe_pci_tbl
 *
 * Returns 0 on success, negative on failure
 *
 * ixgbe_probe initializes an adapter identified by a pci_dev structure.
 * The OS initialization, configuring of the adapter private structure,
 * and a hardware reset occur.
 **/
static int ixgbe_probe(struct pci_dev *pdev, const struct pci_device_id *ent)
{
	struct net_device *netdev;
	struct ixgbe_adapter *adapter = NULL;
	struct ixgbe_hw *hw;
	const struct ixgbe_info *ii = ixgbe_info_tbl[ent->driver_data];
	int i, err, pci_using_dac, expected_gts;
	unsigned int indices = MAX_TX_QUEUES;
	u8 part_str[IXGBE_PBANUM_LENGTH];
	bool disable_dev = false;
#ifdef IXGBE_FCOE
	u16 device_caps;
#endif
	u32 eec;

	/* Catch broken hardware that put the wrong VF device ID in
	 * the PCIe SR-IOV capability.
	 */
	if (pdev->is_virtfn) {
		WARN(1, KERN_ERR "%s (%hx:%hx) should not be a VF!\n",
		     pci_name(pdev), pdev->vendor, pdev->device);
		return -EINVAL;
	}

	err = pci_enable_device_mem(pdev);
	if (err)
		return err;

	if (!dma_set_mask_and_coherent(&pdev->dev, DMA_BIT_MASK(64))) {
		pci_using_dac = 1;
	} else {
		err = dma_set_mask_and_coherent(&pdev->dev, DMA_BIT_MASK(32));
		if (err) {
			dev_err(&pdev->dev,
				"No usable DMA configuration, aborting\n");
			goto err_dma;
		}
		pci_using_dac = 0;
	}

	err = pci_request_mem_regions(pdev, ixgbe_driver_name);
	if (err) {
		dev_err(&pdev->dev,
			"pci_request_selected_regions failed 0x%x\n", err);
		goto err_pci_reg;
	}

	pci_enable_pcie_error_reporting(pdev);

	pci_set_master(pdev);
	pci_save_state(pdev);

	if (ii->mac == ixgbe_mac_82598EB) {
#ifdef CONFIG_IXGBE_DCB
		/* 8 TC w/ 4 queues per TC */
		indices = 4 * MAX_TRAFFIC_CLASS;
#else
		indices = IXGBE_MAX_RSS_INDICES;
#endif
	}

	netdev = alloc_etherdev_mq(sizeof(struct ixgbe_adapter), indices);
	if (!netdev) {
		err = -ENOMEM;
		goto err_alloc_etherdev;
	}

	SET_NETDEV_DEV(netdev, &pdev->dev);

	adapter = netdev_priv(netdev);

	adapter->netdev = netdev;
	adapter->pdev = pdev;
	hw = &adapter->hw;
	hw->back = adapter;
	adapter->msg_enable = netif_msg_init(debug, DEFAULT_MSG_ENABLE);

	hw->hw_addr = ioremap(pci_resource_start(pdev, 0),
			      pci_resource_len(pdev, 0));
	adapter->io_addr = hw->hw_addr;
	if (!hw->hw_addr) {
		err = -EIO;
		goto err_ioremap;
	}

	netdev->netdev_ops = &ixgbe_netdev_ops;
	ixgbe_set_ethtool_ops(netdev);
	netdev->watchdog_timeo = 5 * HZ;
	strlcpy(netdev->name, pci_name(pdev), sizeof(netdev->name));

	/* Setup hw api */
	hw->mac.ops   = *ii->mac_ops;
	hw->mac.type  = ii->mac;
	hw->mvals     = ii->mvals;
	if (ii->link_ops)
		hw->link.ops  = *ii->link_ops;

	/* EEPROM */
	hw->eeprom.ops = *ii->eeprom_ops;
	eec = IXGBE_READ_REG(hw, IXGBE_EEC(hw));
	if (ixgbe_removed(hw->hw_addr)) {
		err = -EIO;
		goto err_ioremap;
	}
	/* If EEPROM is valid (bit 8 = 1), use default otherwise use bit bang */
	if (!(eec & BIT(8)))
		hw->eeprom.ops.read = &ixgbe_read_eeprom_bit_bang_generic;

	/* PHY */
	hw->phy.ops = *ii->phy_ops;
	hw->phy.sfp_type = ixgbe_sfp_type_unknown;
	/* ixgbe_identify_phy_generic will set prtad and mmds properly */
	hw->phy.mdio.prtad = MDIO_PRTAD_NONE;
	hw->phy.mdio.mmds = 0;
	hw->phy.mdio.mode_support = MDIO_SUPPORTS_C45 | MDIO_EMULATE_C22;
	hw->phy.mdio.dev = netdev;
	hw->phy.mdio.mdio_read = ixgbe_mdio_read;
	hw->phy.mdio.mdio_write = ixgbe_mdio_write;

	/* setup the private structure */
	err = ixgbe_sw_init(adapter, ii);
	if (err)
		goto err_sw_init;

	/* Make sure the SWFW semaphore is in a valid state */
	if (hw->mac.ops.init_swfw_sync)
		hw->mac.ops.init_swfw_sync(hw);

	/* Make it possible the adapter to be woken up via WOL */
	switch (adapter->hw.mac.type) {
	case ixgbe_mac_82599EB:
	case ixgbe_mac_X540:
	case ixgbe_mac_X550:
	case ixgbe_mac_X550EM_x:
	case ixgbe_mac_x550em_a:
		IXGBE_WRITE_REG(&adapter->hw, IXGBE_WUS, ~0);
		break;
	default:
		break;
	}

	/*
	 * If there is a fan on this device and it has failed log the
	 * failure.
	 */
	if (adapter->flags & IXGBE_FLAG_FAN_FAIL_CAPABLE) {
		u32 esdp = IXGBE_READ_REG(hw, IXGBE_ESDP);
		if (esdp & IXGBE_ESDP_SDP1)
			e_crit(probe, "Fan has stopped, replace the adapter\n");
	}

	if (allow_unsupported_sfp)
		hw->allow_unsupported_sfp = allow_unsupported_sfp;

	/* reset_hw fills in the perm_addr as well */
	hw->phy.reset_if_overtemp = true;
	err = hw->mac.ops.reset_hw(hw);
	hw->phy.reset_if_overtemp = false;
	ixgbe_set_eee_capable(adapter);
	if (err == IXGBE_ERR_SFP_NOT_PRESENT) {
		err = 0;
	} else if (err == IXGBE_ERR_SFP_NOT_SUPPORTED) {
		e_dev_err("failed to load because an unsupported SFP+ or QSFP module type was detected.\n");
		e_dev_err("Reload the driver after installing a supported module.\n");
		goto err_sw_init;
	} else if (err) {
		e_dev_err("HW Init failed: %d\n", err);
		goto err_sw_init;
	}

#ifdef CONFIG_PCI_IOV
	/* SR-IOV not supported on the 82598 */
	if (adapter->hw.mac.type == ixgbe_mac_82598EB)
		goto skip_sriov;
	/* Mailbox */
	ixgbe_init_mbx_params_pf(hw);
	hw->mbx.ops = ii->mbx_ops;
	pci_sriov_set_totalvfs(pdev, IXGBE_MAX_VFS_DRV_LIMIT);
	ixgbe_enable_sriov(adapter, max_vfs);
skip_sriov:

#endif
	netdev->features = NETIF_F_SG |
			   NETIF_F_TSO |
			   NETIF_F_TSO6 |
			   NETIF_F_RXHASH |
			   NETIF_F_RXCSUM |
			   NETIF_F_HW_CSUM;

#define IXGBE_GSO_PARTIAL_FEATURES (NETIF_F_GSO_GRE | \
				    NETIF_F_GSO_GRE_CSUM | \
				    NETIF_F_GSO_IPXIP4 | \
				    NETIF_F_GSO_IPXIP6 | \
				    NETIF_F_GSO_UDP_TUNNEL | \
				    NETIF_F_GSO_UDP_TUNNEL_CSUM)

	netdev->gso_partial_features = IXGBE_GSO_PARTIAL_FEATURES;
	netdev->features |= NETIF_F_GSO_PARTIAL |
			    IXGBE_GSO_PARTIAL_FEATURES;

	if (hw->mac.type >= ixgbe_mac_82599EB)
		netdev->features |= NETIF_F_SCTP_CRC;

#ifdef CONFIG_XFRM_OFFLOAD
#define IXGBE_ESP_FEATURES	(NETIF_F_HW_ESP | \
				 NETIF_F_HW_ESP_TX_CSUM | \
				 NETIF_F_GSO_ESP)

	if (adapter->ipsec)
		netdev->features |= IXGBE_ESP_FEATURES;
#endif
	/* copy netdev features into list of user selectable features */
	netdev->hw_features |= netdev->features |
			       NETIF_F_HW_VLAN_CTAG_FILTER |
			       NETIF_F_HW_VLAN_CTAG_RX |
			       NETIF_F_HW_VLAN_CTAG_TX |
			       NETIF_F_RXALL |
			       NETIF_F_HW_L2FW_DOFFLOAD;

	if (hw->mac.type >= ixgbe_mac_82599EB)
		netdev->hw_features |= NETIF_F_NTUPLE |
				       NETIF_F_HW_TC;

	if (pci_using_dac)
		netdev->features |= NETIF_F_HIGHDMA;

	netdev->vlan_features |= netdev->features | NETIF_F_TSO_MANGLEID;
	netdev->hw_enc_features |= netdev->vlan_features;
	netdev->mpls_features |= NETIF_F_SG |
				 NETIF_F_TSO |
				 NETIF_F_TSO6 |
				 NETIF_F_HW_CSUM;
	netdev->mpls_features |= IXGBE_GSO_PARTIAL_FEATURES;

	/* set this bit last since it cannot be part of vlan_features */
	netdev->features |= NETIF_F_HW_VLAN_CTAG_FILTER |
			    NETIF_F_HW_VLAN_CTAG_RX |
			    NETIF_F_HW_VLAN_CTAG_TX;

	netdev->priv_flags |= IFF_UNICAST_FLT;
	netdev->priv_flags |= IFF_SUPP_NOFCS;

	/* MTU range: 68 - 9710 */
	netdev->min_mtu = ETH_MIN_MTU;
	netdev->max_mtu = IXGBE_MAX_JUMBO_FRAME_SIZE - (ETH_HLEN + ETH_FCS_LEN);

#ifdef CONFIG_IXGBE_DCB
	if (adapter->flags & IXGBE_FLAG_DCB_CAPABLE)
		netdev->dcbnl_ops = &ixgbe_dcbnl_ops;
#endif

#ifdef IXGBE_FCOE
	if (adapter->flags & IXGBE_FLAG_FCOE_CAPABLE) {
		unsigned int fcoe_l;

		if (hw->mac.ops.get_device_caps) {
			hw->mac.ops.get_device_caps(hw, &device_caps);
			if (device_caps & IXGBE_DEVICE_CAPS_FCOE_OFFLOADS)
				adapter->flags &= ~IXGBE_FLAG_FCOE_CAPABLE;
		}


		fcoe_l = min_t(int, IXGBE_FCRETA_SIZE, num_online_cpus());
		adapter->ring_feature[RING_F_FCOE].limit = fcoe_l;

		netdev->features |= NETIF_F_FSO |
				    NETIF_F_FCOE_CRC;

		netdev->vlan_features |= NETIF_F_FSO |
					 NETIF_F_FCOE_CRC |
					 NETIF_F_FCOE_MTU;
	}
#endif /* IXGBE_FCOE */
	if (adapter->flags2 & IXGBE_FLAG2_RSC_CAPABLE)
		netdev->hw_features |= NETIF_F_LRO;
	if (adapter->flags2 & IXGBE_FLAG2_RSC_ENABLED)
		netdev->features |= NETIF_F_LRO;

	/* make sure the EEPROM is good */
	if (hw->eeprom.ops.validate_checksum(hw, NULL) < 0) {
		e_dev_err("The EEPROM Checksum Is Not Valid\n");
		err = -EIO;
		goto err_sw_init;
	}

	eth_platform_get_mac_address(&adapter->pdev->dev,
				     adapter->hw.mac.perm_addr);

	memcpy(netdev->dev_addr, hw->mac.perm_addr, netdev->addr_len);

	if (!is_valid_ether_addr(netdev->dev_addr)) {
		e_dev_err("invalid MAC address\n");
		err = -EIO;
		goto err_sw_init;
	}

	/* Set hw->mac.addr to permanent MAC address */
	ether_addr_copy(hw->mac.addr, hw->mac.perm_addr);
	ixgbe_mac_set_default_filter(adapter);

	timer_setup(&adapter->service_timer, ixgbe_service_timer, 0);

	if (ixgbe_removed(hw->hw_addr)) {
		err = -EIO;
		goto err_sw_init;
	}
	INIT_WORK(&adapter->service_task, ixgbe_service_task);
	set_bit(__IXGBE_SERVICE_INITED, &adapter->state);
	clear_bit(__IXGBE_SERVICE_SCHED, &adapter->state);

	err = ixgbe_init_interrupt_scheme(adapter);
	if (err)
		goto err_sw_init;

	for (i = 0; i < adapter->num_rx_queues; i++)
		u64_stats_init(&adapter->rx_ring[i]->syncp);
	for (i = 0; i < adapter->num_tx_queues; i++)
		u64_stats_init(&adapter->tx_ring[i]->syncp);
	for (i = 0; i < adapter->num_xdp_queues; i++)
		u64_stats_init(&adapter->xdp_ring[i]->syncp);

	/* WOL not supported for all devices */
	adapter->wol = 0;
	hw->eeprom.ops.read(hw, 0x2c, &adapter->eeprom_cap);
	hw->wol_enabled = ixgbe_wol_supported(adapter, pdev->device,
						pdev->subsystem_device);
	if (hw->wol_enabled)
		adapter->wol = IXGBE_WUFC_MAG;

	device_set_wakeup_enable(&adapter->pdev->dev, adapter->wol);

	/* save off EEPROM version number */
	ixgbe_set_fw_version(adapter);

	/* pick up the PCI bus settings for reporting later */
	if (ixgbe_pcie_from_parent(hw))
		ixgbe_get_parent_bus_info(adapter);
	else
		 hw->mac.ops.get_bus_info(hw);

	/* calculate the expected PCIe bandwidth required for optimal
	 * performance. Note that some older parts will never have enough
	 * bandwidth due to being older generation PCIe parts. We clamp these
	 * parts to ensure no warning is displayed if it can't be fixed.
	 */
	switch (hw->mac.type) {
	case ixgbe_mac_82598EB:
		expected_gts = min(ixgbe_enumerate_functions(adapter) * 10, 16);
		break;
	default:
		expected_gts = ixgbe_enumerate_functions(adapter) * 10;
		break;
	}

	/* don't check link if we failed to enumerate functions */
	if (expected_gts > 0)
		ixgbe_check_minimum_link(adapter, expected_gts);

	err = ixgbe_read_pba_string_generic(hw, part_str, sizeof(part_str));
	if (err)
		strlcpy(part_str, "Unknown", sizeof(part_str));
	if (ixgbe_is_sfp(hw) && hw->phy.sfp_type != ixgbe_sfp_type_not_present)
		e_dev_info("MAC: %d, PHY: %d, SFP+: %d, PBA No: %s\n",
			   hw->mac.type, hw->phy.type, hw->phy.sfp_type,
			   part_str);
	else
		e_dev_info("MAC: %d, PHY: %d, PBA No: %s\n",
			   hw->mac.type, hw->phy.type, part_str);

	e_dev_info("%pM\n", netdev->dev_addr);

	/* reset the hardware with the new settings */
	err = hw->mac.ops.start_hw(hw);
	if (err == IXGBE_ERR_EEPROM_VERSION) {
		/* We are running on a pre-production device, log a warning */
		e_dev_warn("This device is a pre-production adapter/LOM. "
			   "Please be aware there may be issues associated "
			   "with your hardware.  If you are experiencing "
			   "problems please contact your Intel or hardware "
			   "representative who provided you with this "
			   "hardware.\n");
	}
	strcpy(netdev->name, "eth%d");
	pci_set_drvdata(pdev, adapter);
	err = register_netdev(netdev);
	if (err)
		goto err_register;


	/* power down the optics for 82599 SFP+ fiber */
	if (hw->mac.ops.disable_tx_laser)
		hw->mac.ops.disable_tx_laser(hw);

	/* carrier off reporting is important to ethtool even BEFORE open */
	netif_carrier_off(netdev);

#ifdef CONFIG_IXGBE_DCA
	if (dca_add_requester(&pdev->dev) == 0) {
		adapter->flags |= IXGBE_FLAG_DCA_ENABLED;
		ixgbe_setup_dca(adapter);
	}
#endif
	if (adapter->flags & IXGBE_FLAG_SRIOV_ENABLED) {
		e_info(probe, "IOV is enabled with %d VFs\n", adapter->num_vfs);
		for (i = 0; i < adapter->num_vfs; i++)
			ixgbe_vf_configuration(pdev, (i | 0x10000000));
	}

	/* firmware requires driver version to be 0xFFFFFFFF
	 * since os does not support feature
	 */
	if (hw->mac.ops.set_fw_drv_ver)
		hw->mac.ops.set_fw_drv_ver(hw, 0xFF, 0xFF, 0xFF, 0xFF,
					   sizeof(ixgbe_driver_version) - 1,
					   ixgbe_driver_version);

	/* add san mac addr to netdev */
	ixgbe_add_sanmac_netdev(netdev);

	e_dev_info("%s\n", ixgbe_default_device_descr);

#ifdef CONFIG_IXGBE_HWMON
	if (ixgbe_sysfs_init(adapter))
		e_err(probe, "failed to allocate sysfs resources\n");
#endif /* CONFIG_IXGBE_HWMON */

	ixgbe_dbg_adapter_init(adapter);

	/* setup link for SFP devices with MNG FW, else wait for IXGBE_UP */
	if (ixgbe_mng_enabled(hw) && ixgbe_is_sfp(hw) && hw->mac.ops.setup_link)
		hw->mac.ops.setup_link(hw,
			IXGBE_LINK_SPEED_10GB_FULL | IXGBE_LINK_SPEED_1GB_FULL,
			true);

	return 0;

err_register:
	ixgbe_release_hw_control(adapter);
	ixgbe_clear_interrupt_scheme(adapter);
err_sw_init:
	ixgbe_disable_sriov(adapter);
	adapter->flags2 &= ~IXGBE_FLAG2_SEARCH_FOR_SFP;
	iounmap(adapter->io_addr);
	kfree(adapter->jump_tables[0]);
	kfree(adapter->mac_table);
	kfree(adapter->rss_key);
err_ioremap:
	disable_dev = !test_and_set_bit(__IXGBE_DISABLED, &adapter->state);
	free_netdev(netdev);
err_alloc_etherdev:
	pci_disable_pcie_error_reporting(pdev);
	pci_release_mem_regions(pdev);
err_pci_reg:
err_dma:
	if (!adapter || disable_dev)
		pci_disable_device(pdev);
	return err;
}

/**
 * ixgbe_remove - Device Removal Routine
 * @pdev: PCI device information struct
 *
 * ixgbe_remove is called by the PCI subsystem to alert the driver
 * that it should release a PCI device.  The could be caused by a
 * Hot-Plug event, or because the driver is going to be removed from
 * memory.
 **/
static void ixgbe_remove(struct pci_dev *pdev)
{
	struct ixgbe_adapter *adapter = pci_get_drvdata(pdev);
	struct net_device *netdev;
	bool disable_dev;
	int i;

	/* if !adapter then we already cleaned up in probe */
	if (!adapter)
		return;

	netdev  = adapter->netdev;
	ixgbe_dbg_adapter_exit(adapter);

	set_bit(__IXGBE_REMOVING, &adapter->state);
	cancel_work_sync(&adapter->service_task);


#ifdef CONFIG_IXGBE_DCA
	if (adapter->flags & IXGBE_FLAG_DCA_ENABLED) {
		adapter->flags &= ~IXGBE_FLAG_DCA_ENABLED;
		dca_remove_requester(&pdev->dev);
		IXGBE_WRITE_REG(&adapter->hw, IXGBE_DCA_CTRL,
				IXGBE_DCA_CTRL_DCA_DISABLE);
	}

#endif
#ifdef CONFIG_IXGBE_HWMON
	ixgbe_sysfs_exit(adapter);
#endif /* CONFIG_IXGBE_HWMON */

	/* remove the added san mac */
	ixgbe_del_sanmac_netdev(netdev);

#ifdef CONFIG_PCI_IOV
	ixgbe_disable_sriov(adapter);
#endif
	if (netdev->reg_state == NETREG_REGISTERED)
		unregister_netdev(netdev);

	ixgbe_stop_ipsec_offload(adapter);
	ixgbe_clear_interrupt_scheme(adapter);

	ixgbe_release_hw_control(adapter);

#ifdef CONFIG_DCB
	kfree(adapter->ixgbe_ieee_pfc);
	kfree(adapter->ixgbe_ieee_ets);

#endif
	iounmap(adapter->io_addr);
	pci_release_mem_regions(pdev);

	e_dev_info("complete\n");

	for (i = 0; i < IXGBE_MAX_LINK_HANDLE; i++) {
		if (adapter->jump_tables[i]) {
			kfree(adapter->jump_tables[i]->input);
			kfree(adapter->jump_tables[i]->mask);
		}
		kfree(adapter->jump_tables[i]);
	}

	kfree(adapter->mac_table);
	kfree(adapter->rss_key);
	disable_dev = !test_and_set_bit(__IXGBE_DISABLED, &adapter->state);
	free_netdev(netdev);

	pci_disable_pcie_error_reporting(pdev);

	if (disable_dev)
		pci_disable_device(pdev);
}

/**
 * ixgbe_io_error_detected - called when PCI error is detected
 * @pdev: Pointer to PCI device
 * @state: The current pci connection state
 *
 * This function is called after a PCI bus error affecting
 * this device has been detected.
 */
static pci_ers_result_t ixgbe_io_error_detected(struct pci_dev *pdev,
						pci_channel_state_t state)
{
	struct ixgbe_adapter *adapter = pci_get_drvdata(pdev);
	struct net_device *netdev = adapter->netdev;

#ifdef CONFIG_PCI_IOV
	struct ixgbe_hw *hw = &adapter->hw;
	struct pci_dev *bdev, *vfdev;
	u32 dw0, dw1, dw2, dw3;
	int vf, pos;
	u16 req_id, pf_func;

	if (adapter->hw.mac.type == ixgbe_mac_82598EB ||
	    adapter->num_vfs == 0)
		goto skip_bad_vf_detection;

	bdev = pdev->bus->self;
	while (bdev && (pci_pcie_type(bdev) != PCI_EXP_TYPE_ROOT_PORT))
		bdev = bdev->bus->self;

	if (!bdev)
		goto skip_bad_vf_detection;

	pos = pci_find_ext_capability(bdev, PCI_EXT_CAP_ID_ERR);
	if (!pos)
		goto skip_bad_vf_detection;

	dw0 = ixgbe_read_pci_cfg_dword(hw, pos + PCI_ERR_HEADER_LOG);
	dw1 = ixgbe_read_pci_cfg_dword(hw, pos + PCI_ERR_HEADER_LOG + 4);
	dw2 = ixgbe_read_pci_cfg_dword(hw, pos + PCI_ERR_HEADER_LOG + 8);
	dw3 = ixgbe_read_pci_cfg_dword(hw, pos + PCI_ERR_HEADER_LOG + 12);
	if (ixgbe_removed(hw->hw_addr))
		goto skip_bad_vf_detection;

	req_id = dw1 >> 16;
	/* On the 82599 if bit 7 of the requestor ID is set then it's a VF */
	if (!(req_id & 0x0080))
		goto skip_bad_vf_detection;

	pf_func = req_id & 0x01;
	if ((pf_func & 1) == (pdev->devfn & 1)) {
		unsigned int device_id;

		vf = (req_id & 0x7F) >> 1;
		e_dev_err("VF %d has caused a PCIe error\n", vf);
		e_dev_err("TLP: dw0: %8.8x\tdw1: %8.8x\tdw2: "
				"%8.8x\tdw3: %8.8x\n",
		dw0, dw1, dw2, dw3);
		switch (adapter->hw.mac.type) {
		case ixgbe_mac_82599EB:
			device_id = IXGBE_82599_VF_DEVICE_ID;
			break;
		case ixgbe_mac_X540:
			device_id = IXGBE_X540_VF_DEVICE_ID;
			break;
		case ixgbe_mac_X550:
			device_id = IXGBE_DEV_ID_X550_VF;
			break;
		case ixgbe_mac_X550EM_x:
			device_id = IXGBE_DEV_ID_X550EM_X_VF;
			break;
		case ixgbe_mac_x550em_a:
			device_id = IXGBE_DEV_ID_X550EM_A_VF;
			break;
		default:
			device_id = 0;
			break;
		}

		/* Find the pci device of the offending VF */
		vfdev = pci_get_device(PCI_VENDOR_ID_INTEL, device_id, NULL);
		while (vfdev) {
			if (vfdev->devfn == (req_id & 0xFF))
				break;
			vfdev = pci_get_device(PCI_VENDOR_ID_INTEL,
					       device_id, vfdev);
		}
		/*
		 * There's a slim chance the VF could have been hot plugged,
		 * so if it is no longer present we don't need to issue the
		 * VFLR.  Just clean up the AER in that case.
		 */
		if (vfdev) {
			pcie_flr(vfdev);
			/* Free device reference count */
			pci_dev_put(vfdev);
		}

		pci_cleanup_aer_uncorrect_error_status(pdev);
	}

	/*
	 * Even though the error may have occurred on the other port
	 * we still need to increment the vf error reference count for
	 * both ports because the I/O resume function will be called
	 * for both of them.
	 */
	adapter->vferr_refcount++;

	return PCI_ERS_RESULT_RECOVERED;

skip_bad_vf_detection:
#endif /* CONFIG_PCI_IOV */
	if (!test_bit(__IXGBE_SERVICE_INITED, &adapter->state))
		return PCI_ERS_RESULT_DISCONNECT;

	if (!netif_device_present(netdev))
		return PCI_ERS_RESULT_DISCONNECT;

	rtnl_lock();
	netif_device_detach(netdev);

	if (netif_running(netdev))
		ixgbe_close_suspend(adapter);

	if (state == pci_channel_io_perm_failure) {
		rtnl_unlock();
		return PCI_ERS_RESULT_DISCONNECT;
	}

<<<<<<< HEAD
	if (netif_running(netdev))
		ixgbe_close_suspend(adapter);

=======
>>>>>>> 286cd8c7
	if (!test_and_set_bit(__IXGBE_DISABLED, &adapter->state))
		pci_disable_device(pdev);
	rtnl_unlock();

	/* Request a slot reset. */
	return PCI_ERS_RESULT_NEED_RESET;
}

/**
 * ixgbe_io_slot_reset - called after the pci bus has been reset.
 * @pdev: Pointer to PCI device
 *
 * Restart the card from scratch, as if from a cold-boot.
 */
static pci_ers_result_t ixgbe_io_slot_reset(struct pci_dev *pdev)
{
	struct ixgbe_adapter *adapter = pci_get_drvdata(pdev);
	pci_ers_result_t result;
	int err;

	if (pci_enable_device_mem(pdev)) {
		e_err(probe, "Cannot re-enable PCI device after reset.\n");
		result = PCI_ERS_RESULT_DISCONNECT;
	} else {
		smp_mb__before_atomic();
		clear_bit(__IXGBE_DISABLED, &adapter->state);
		adapter->hw.hw_addr = adapter->io_addr;
		pci_set_master(pdev);
		pci_restore_state(pdev);
		pci_save_state(pdev);

		pci_wake_from_d3(pdev, false);

		ixgbe_reset(adapter);
		IXGBE_WRITE_REG(&adapter->hw, IXGBE_WUS, ~0);
		result = PCI_ERS_RESULT_RECOVERED;
	}

	err = pci_cleanup_aer_uncorrect_error_status(pdev);
	if (err) {
		e_dev_err("pci_cleanup_aer_uncorrect_error_status "
			  "failed 0x%0x\n", err);
		/* non-fatal, continue */
	}

	return result;
}

/**
 * ixgbe_io_resume - called when traffic can start flowing again.
 * @pdev: Pointer to PCI device
 *
 * This callback is called when the error recovery driver tells us that
 * its OK to resume normal operation.
 */
static void ixgbe_io_resume(struct pci_dev *pdev)
{
	struct ixgbe_adapter *adapter = pci_get_drvdata(pdev);
	struct net_device *netdev = adapter->netdev;

#ifdef CONFIG_PCI_IOV
	if (adapter->vferr_refcount) {
		e_info(drv, "Resuming after VF err\n");
		adapter->vferr_refcount--;
		return;
	}

#endif
	rtnl_lock();
	if (netif_running(netdev))
		ixgbe_open(netdev);

	netif_device_attach(netdev);
	rtnl_unlock();
}

static const struct pci_error_handlers ixgbe_err_handler = {
	.error_detected = ixgbe_io_error_detected,
	.slot_reset = ixgbe_io_slot_reset,
	.resume = ixgbe_io_resume,
};

static struct pci_driver ixgbe_driver = {
	.name     = ixgbe_driver_name,
	.id_table = ixgbe_pci_tbl,
	.probe    = ixgbe_probe,
	.remove   = ixgbe_remove,
#ifdef CONFIG_PM
	.suspend  = ixgbe_suspend,
	.resume   = ixgbe_resume,
#endif
	.shutdown = ixgbe_shutdown,
	.sriov_configure = ixgbe_pci_sriov_configure,
	.err_handler = &ixgbe_err_handler
};

/**
 * ixgbe_init_module - Driver Registration Routine
 *
 * ixgbe_init_module is the first routine called when the driver is
 * loaded. All it does is register with the PCI subsystem.
 **/
static int __init ixgbe_init_module(void)
{
	int ret;
	pr_info("%s - version %s\n", ixgbe_driver_string, ixgbe_driver_version);
	pr_info("%s\n", ixgbe_copyright);

	ixgbe_wq = create_singlethread_workqueue(ixgbe_driver_name);
	if (!ixgbe_wq) {
		pr_err("%s: Failed to create workqueue\n", ixgbe_driver_name);
		return -ENOMEM;
	}

	ixgbe_dbg_init();

	ret = pci_register_driver(&ixgbe_driver);
	if (ret) {
		destroy_workqueue(ixgbe_wq);
		ixgbe_dbg_exit();
		return ret;
	}

#ifdef CONFIG_IXGBE_DCA
	dca_register_notify(&dca_notifier);
#endif

	return 0;
}

module_init(ixgbe_init_module);

/**
 * ixgbe_exit_module - Driver Exit Cleanup Routine
 *
 * ixgbe_exit_module is called just before the driver is removed
 * from memory.
 **/
static void __exit ixgbe_exit_module(void)
{
#ifdef CONFIG_IXGBE_DCA
	dca_unregister_notify(&dca_notifier);
#endif
	pci_unregister_driver(&ixgbe_driver);

	ixgbe_dbg_exit();
	if (ixgbe_wq) {
		destroy_workqueue(ixgbe_wq);
		ixgbe_wq = NULL;
	}
}

#ifdef CONFIG_IXGBE_DCA
static int ixgbe_notify_dca(struct notifier_block *nb, unsigned long event,
			    void *p)
{
	int ret_val;

	ret_val = driver_for_each_device(&ixgbe_driver.driver, NULL, &event,
					 __ixgbe_notify_dca);

	return ret_val ? NOTIFY_BAD : NOTIFY_DONE;
}

#endif /* CONFIG_IXGBE_DCA */

module_exit(ixgbe_exit_module);

/* ixgbe_main.c */<|MERGE_RESOLUTION|>--- conflicted
+++ resolved
@@ -3188,13 +3188,8 @@
 			clean_complete = false;
 	}
 
-<<<<<<< HEAD
-	/* Exit if we are called by netpoll or busy polling is active */
-	if ((budget <= 0) || !ixgbe_qv_lock_napi(q_vector))
-=======
 	/* Exit if we are called by netpoll */
 	if (budget <= 0)
->>>>>>> 286cd8c7
 		return budget;
 
 	/* attempt to distribute budget to each queue fairly, but don't allow
@@ -5220,42 +5215,6 @@
 		} else {
 			u32 ring = ethtool_get_flow_spec_ring(filter->action);
 			u8 vf = ethtool_get_flow_spec_ring_vf(filter->action);
-<<<<<<< HEAD
-
-			if (!vf && (ring >= adapter->num_rx_queues)) {
-				e_err(drv, "FDIR restore failed without VF, ring: %u\n",
-				      ring);
-				continue;
-			} else if (vf &&
-				   ((vf > adapter->num_vfs) ||
-				     ring >= adapter->num_rx_queues_per_pool)) {
-				e_err(drv, "FDIR restore failed with VF, vf: %hhu, ring: %u\n",
-				      vf, ring);
-				continue;
-			}
-
-			/* Map the ring onto the absolute queue index */
-			if (!vf)
-				queue = adapter->rx_ring[ring]->reg_idx;
-			else
-				queue = ((vf - 1) *
-					adapter->num_rx_queues_per_pool) + ring;
-		}
-
-		ixgbe_fdir_write_perfect_filter_82599(hw,
-				&filter->filter, filter->sw_idx, queue);
-	}
-
-	spin_unlock(&adapter->fdir_perfect_lock);
-}
-
-static void ixgbe_macvlan_set_rx_mode(struct net_device *dev, unsigned int pool,
-				      struct ixgbe_adapter *adapter)
-{
-	struct ixgbe_hw *hw = &adapter->hw;
-	u32 vmolr;
-=======
->>>>>>> 286cd8c7
 
 			if (!vf && (ring >= adapter->num_rx_queues)) {
 				e_err(drv, "FDIR restore failed without VF, ring: %u\n",
@@ -11188,12 +11147,6 @@
 		return PCI_ERS_RESULT_DISCONNECT;
 	}
 
-<<<<<<< HEAD
-	if (netif_running(netdev))
-		ixgbe_close_suspend(adapter);
-
-=======
->>>>>>> 286cd8c7
 	if (!test_and_set_bit(__IXGBE_DISABLED, &adapter->state))
 		pci_disable_device(pdev);
 	rtnl_unlock();
