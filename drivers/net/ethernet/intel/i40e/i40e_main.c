--- conflicted
+++ resolved
@@ -1675,13 +1675,6 @@
 	if (lut) {
 		bool pf_lut = vsi->type == I40E_VSI_MAIN ? true : false;
 
-<<<<<<< HEAD
-	ether_addr_copy(netdev->dev_addr, addr->sa_data);
-	/* schedule our worker thread which will take care of
-	 * applying the new filter changes
-	 */
-	i40e_service_event_schedule(vsi->back);
-=======
 		ret = i40e_aq_set_rss_lut(hw, vsi->id, pf_lut, lut, lut_size);
 		if (ret) {
 			dev_info(&pf->pdev->dev,
@@ -1816,7 +1809,6 @@
 		vsi->cnt_q_avail = vsi->num_queue_pairs - override_q;
 		vsi->next_base_queue = override_q;
 	}
->>>>>>> 286cd8c7
 	return 0;
 }
 
@@ -2427,26 +2419,6 @@
 	}
 
 	/* Now process 'del_list' outside the lock */
-<<<<<<< HEAD
-	if (!list_empty(&tmp_del_list)) {
-		int del_list_size;
-
-		filter_list_len = pf->hw.aq.asq_buf_size /
-			    sizeof(struct i40e_aqc_remove_macvlan_element_data);
-		del_list_size = filter_list_len *
-			    sizeof(struct i40e_aqc_remove_macvlan_element_data);
-		del_list = kzalloc(del_list_size, GFP_KERNEL);
-		if (!del_list) {
-			i40e_cleanup_add_list(&tmp_add_list);
-
-			/* Undo VSI's MAC filter entry element updates */
-			spin_lock_bh(&vsi->mac_filter_list_lock);
-			i40e_undo_del_filter_entries(vsi, &tmp_del_list);
-			i40e_undo_add_filter_entries(vsi);
-			spin_unlock_bh(&vsi->mac_filter_list_lock);
-			return -ENOMEM;
-		}
-=======
 	if (!hlist_empty(&tmp_del_list)) {
 		filter_list_len = hw->aq.asq_buf_size /
 			    sizeof(struct i40e_aqc_remove_macvlan_element_data);
@@ -2455,7 +2427,6 @@
 		del_list = kzalloc(list_size, GFP_ATOMIC);
 		if (!del_list)
 			goto err_no_memory;
->>>>>>> 286cd8c7
 
 		hlist_for_each_entry_safe(f, h, &tmp_del_list, hlist) {
 			cmd_flags = 0;
@@ -2491,16 +2462,6 @@
 						     num_del, &retval);
 				memset(del_list, 0, list_size);
 				num_del = 0;
-<<<<<<< HEAD
-				memset(del_list, 0, del_list_size);
-
-				if (ret && aq_err != I40E_AQ_RC_ENOENT)
-					dev_err(&pf->pdev->dev,
-						"ignoring delete macvlan error, err %s, aq_err %s while flushing a full buffer\n",
-						i40e_stat_str(&pf->hw, ret),
-						i40e_aq_str(&pf->hw, aq_err));
-=======
->>>>>>> 286cd8c7
 			}
 			/* Release memory for MAC filter entries which were
 			 * synced up with HW.
@@ -2518,32 +2479,6 @@
 		del_list = NULL;
 	}
 
-<<<<<<< HEAD
-	if (!list_empty(&tmp_add_list)) {
-		int add_list_size;
-
-		/* do all the adds now */
-		filter_list_len = pf->hw.aq.asq_buf_size /
-			       sizeof(struct i40e_aqc_add_macvlan_element_data),
-		add_list_size = filter_list_len *
-			       sizeof(struct i40e_aqc_add_macvlan_element_data);
-		add_list = kzalloc(add_list_size, GFP_KERNEL);
-		if (!add_list) {
-			/* Purge element from temporary lists */
-			i40e_cleanup_add_list(&tmp_add_list);
-
-			/* Undo add filter entries from VSI MAC filter list */
-			spin_lock_bh(&vsi->mac_filter_list_lock);
-			i40e_undo_add_filter_entries(vsi);
-			spin_unlock_bh(&vsi->mac_filter_list_lock);
-			return -ENOMEM;
-		}
-
-		list_for_each_entry_safe(f, ftmp, &tmp_add_list, list) {
-
-			add_happened = true;
-			cmd_flags = 0;
-=======
 	if (!hlist_empty(&tmp_add_list)) {
 		/* Do all the adds now. */
 		filter_list_len = hw->aq.asq_buf_size /
@@ -2567,7 +2502,6 @@
 					new->state = I40E_FILTER_ACTIVE;
 				continue;
 			}
->>>>>>> 286cd8c7
 
 			/* add to add array */
 			if (num_add == 0)
@@ -2595,13 +2529,6 @@
 						     add_head, num_add);
 				memset(add_list, 0, list_size);
 				num_add = 0;
-<<<<<<< HEAD
-
-				if (ret)
-					break;
-				memset(add_list, 0, add_list_size);
-=======
->>>>>>> 286cd8c7
 			}
 		}
 		if (num_add) {
@@ -2687,48 +2614,11 @@
 		bool cur_promisc;
 
 		cur_promisc = (!!(vsi->current_netdev_flags & IFF_PROMISC) ||
-<<<<<<< HEAD
-			       test_bit(__I40E_FILTER_OVERFLOW_PROMISC,
-					&vsi->state));
-		if (vsi->type == I40E_VSI_MAIN && pf->lan_veb != I40E_NO_VEB) {
-			/* set defport ON for Main VSI instead of true promisc
-			 * this way we will get all unicast/multicast and VLAN
-			 * promisc behavior but will not get VF or VMDq traffic
-			 * replicated on the Main VSI.
-			 */
-			if (pf->cur_promisc != cur_promisc) {
-				pf->cur_promisc = cur_promisc;
-				set_bit(__I40E_PF_RESET_REQUESTED, &pf->state);
-			}
-		} else {
-			ret = i40e_aq_set_vsi_unicast_promiscuous(
-							  &vsi->back->hw,
-							  vsi->seid,
-							  cur_promisc, NULL);
-			if (ret)
-				dev_info(&pf->pdev->dev,
-					 "set unicast promisc failed, err %d, aq_err %d\n",
-					 ret, pf->hw.aq.asq_last_status);
-			ret = i40e_aq_set_vsi_multicast_promiscuous(
-							  &vsi->back->hw,
-							  vsi->seid,
-							  cur_promisc, NULL);
-			if (ret)
-				dev_info(&pf->pdev->dev,
-					 "set multicast promisc failed, err %d, aq_err %d\n",
-					 ret, pf->hw.aq.asq_last_status);
-		}
-		ret = i40e_aq_set_vsi_broadcast(&vsi->back->hw,
-						vsi->seid,
-						cur_promisc, NULL);
-		if (ret)
-=======
 			       new_overflow);
 		aq_ret = i40e_set_promiscuous(pf, cur_promisc);
 		if (aq_ret) {
 			retval = i40e_aq_rc_to_posix(aq_ret,
 						     hw->aq.asq_last_status);
->>>>>>> 286cd8c7
 			dev_info(&pf->pdev->dev,
 				 "Setting promiscuous %s failed on %s, err %s aq_err %s\n",
 				 cur_promisc ? "on" : "off",
@@ -2966,10 +2856,6 @@
 {
 	int err;
 
-<<<<<<< HEAD
-	spin_unlock_bh(&vsi->mac_filter_list_lock);
-
-=======
 	if (vsi->info.pvid)
 		return -EINVAL;
 
@@ -2991,7 +2877,6 @@
 	if (err)
 		return err;
 
->>>>>>> 286cd8c7
 	/* schedule our worker thread which will take care of
 	 * applying the new filter changes
 	 */
@@ -3038,19 +2923,10 @@
 	i40e_rm_vlan_all_mac(vsi, vid);
 	spin_unlock_bh(&vsi->mac_filter_hash_lock);
 
-<<<<<<< HEAD
-	spin_unlock_bh(&vsi->mac_filter_list_lock);
-
-=======
->>>>>>> 286cd8c7
 	/* schedule our worker thread which will take care of
 	 * applying the new filter changes
 	 */
 	i40e_service_event_schedule(vsi->back);
-<<<<<<< HEAD
-	return 0;
-=======
->>>>>>> 286cd8c7
 }
 
 /**
@@ -3285,25 +3161,6 @@
 	if (!ring->q_vector || !ring->netdev || ring->ch)
 		return;
 
-<<<<<<< HEAD
-	/* Single TC mode enable XPS */
-	if (vsi->tc_config.numtc <= 1) {
-		if (!test_and_set_bit(__I40E_TX_XPS_INIT_DONE, &ring->state))
-			netif_set_xps_queue(ring->netdev,
-					    &ring->q_vector->affinity_mask,
-					    ring->queue_index);
-	} else if (alloc_cpumask_var(&mask, GFP_KERNEL)) {
-		/* Disable XPS to allow selection based on TC */
-		bitmap_zero(cpumask_bits(mask), nr_cpumask_bits);
-		netif_set_xps_queue(ring->netdev, mask, ring->queue_index);
-		free_cpumask_var(mask);
-	}
-
-	/* schedule our worker thread which will take care of
-	 * applying the new filter changes
-	 */
-	i40e_service_event_schedule(vsi->back);
-=======
 	/* We only initialize XPS once, so as not to overwrite user settings */
 	if (test_and_set_bit(__I40E_TX_XPS_INIT_DONE, ring->state))
 		return;
@@ -3311,7 +3168,6 @@
 	cpu = cpumask_local_spread(ring->q_vector->v_idx, -1);
 	netif_set_xps_queue(ring->netdev, get_cpu_mask(cpu),
 			    ring->queue_index);
->>>>>>> 286cd8c7
 }
 
 /**
@@ -9679,11 +9535,6 @@
 {
 	struct i40e_hw *hw = &pf->hw;
 	i40e_status ret;
-<<<<<<< HEAD
-	u32 val;
-	u32 v;
-=======
->>>>>>> 286cd8c7
 
 	ret = i40e_pf_reset(hw);
 	if (ret) {
@@ -9834,8 +9685,6 @@
 		}
 	}
 
-<<<<<<< HEAD
-=======
 	if (vsi->mqprio_qopt.max_rate[0]) {
 		u64 max_tx_rate = i40e_bw_bytes_to_mbits(vsi,
 						  vsi->mqprio_qopt.max_rate[0]);
@@ -9865,7 +9714,6 @@
 	if (ret)
 		goto end_unlock;
 
->>>>>>> 286cd8c7
 	/* Reconfigure hardware for allowing smaller MSS in the case
 	 * of TSO, so that we avoid the MDD being fired and causing
 	 * a reset in the case of small MSS+TSO.
@@ -9880,12 +9728,7 @@
 		wr32(hw, I40E_REG_MSS, val);
 	}
 
-<<<<<<< HEAD
-	if (((pf->hw.aq.fw_maj_ver == 4) && (pf->hw.aq.fw_min_ver < 33)) ||
-	    (pf->hw.aq.fw_maj_ver < 4)) {
-=======
 	if (pf->hw_features & I40E_HW_RESTART_AUTONEG) {
->>>>>>> 286cd8c7
 		msleep(75);
 		ret = i40e_aq_set_link_restart_an(&pf->hw, true, NULL);
 		if (ret)
@@ -11520,19 +11363,6 @@
 	int err = 0;
 	int size;
 	u16 pow;
-<<<<<<< HEAD
-
-	pf->msg_enable = netif_msg_init(I40E_DEFAULT_MSG_ENABLE,
-				(NETIF_MSG_DRV|NETIF_MSG_PROBE|NETIF_MSG_LINK));
-	pf->hw.debug_mask = pf->msg_enable | I40E_DEBUG_DIAG;
-	if (debug != -1 && debug != I40E_DEFAULT_MSG_ENABLE) {
-		if (I40E_DEBUG_USER & debug)
-			pf->hw.debug_mask = debug;
-		pf->msg_enable = netif_msg_init((debug & ~I40E_DEBUG_USER),
-						I40E_DEFAULT_MSG_ENABLE);
-	}
-=======
->>>>>>> 286cd8c7
 
 	/* Set default capability flags */
 	pf->flags = I40E_FLAG_RX_CSUM_ENABLED |
@@ -13950,10 +13780,6 @@
 	u16 wol_nvm_bits;
 	u16 link_status;
 	int err;
-<<<<<<< HEAD
-	u32 len;
-=======
->>>>>>> 286cd8c7
 	u32 val;
 	u32 i;
 
@@ -14266,12 +14092,7 @@
 		wr32(hw, I40E_REG_MSS, val);
 	}
 
-<<<<<<< HEAD
-	if (((pf->hw.aq.fw_maj_ver == 4) && (pf->hw.aq.fw_min_ver < 33)) ||
-	    (pf->hw.aq.fw_maj_ver < 4)) {
-=======
 	if (pf->hw_features & I40E_HW_RESTART_AUTONEG) {
->>>>>>> 286cd8c7
 		msleep(75);
 		err = i40e_aq_set_link_restart_an(&pf->hw, true, NULL);
 		if (err)
@@ -14606,16 +14427,6 @@
 		dev_info(&pdev->dev,
 			 "Cannot recover - error happened during device probe\n");
 		return PCI_ERS_RESULT_DISCONNECT;
-<<<<<<< HEAD
-	}
-
-	/* shutdown all operations */
-	if (!test_bit(__I40E_SUSPENDED, &pf->state)) {
-		rtnl_lock();
-		i40e_prep_for_reset(pf);
-		rtnl_unlock();
-=======
->>>>>>> 286cd8c7
 	}
 
 	/* shutdown all operations */
