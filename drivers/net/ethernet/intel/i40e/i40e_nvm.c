// SPDX-License-Identifier: GPL-2.0
/* Copyright(c) 2013 - 2018 Intel Corporation. */

#include "i40e_prototype.h"

/**
 * i40e_init_nvm_ops - Initialize NVM function pointers
 * @hw: pointer to the HW structure
 *
 * Setup the function pointers and the NVM info structure. Should be called
 * once per NVM initialization, e.g. inside the i40e_init_shared_code().
 * Please notice that the NVM term is used here (& in all methods covered
 * in this file) as an equivalent of the FLASH part mapped into the SR.
 * We are accessing FLASH always thru the Shadow RAM.
 **/
i40e_status i40e_init_nvm(struct i40e_hw *hw)
{
	struct i40e_nvm_info *nvm = &hw->nvm;
	i40e_status ret_code = 0;
	u32 fla, gens;
	u8 sr_size;

	/* The SR size is stored regardless of the nvm programming mode
	 * as the blank mode may be used in the factory line.
	 */
	gens = rd32(hw, I40E_GLNVM_GENS);
	sr_size = ((gens & I40E_GLNVM_GENS_SR_SIZE_MASK) >>
			   I40E_GLNVM_GENS_SR_SIZE_SHIFT);
	/* Switching to words (sr_size contains power of 2KB) */
	nvm->sr_size = BIT(sr_size) * I40E_SR_WORDS_IN_1KB;

	/* Check if we are in the normal or blank NVM programming mode */
	fla = rd32(hw, I40E_GLNVM_FLA);
	if (fla & I40E_GLNVM_FLA_LOCKED_MASK) { /* Normal programming mode */
		/* Max NVM timeout */
		nvm->timeout = I40E_MAX_NVM_TIMEOUT;
		nvm->blank_nvm_mode = false;
	} else { /* Blank programming mode */
		nvm->blank_nvm_mode = true;
		ret_code = I40E_ERR_NVM_BLANK_MODE;
		i40e_debug(hw, I40E_DEBUG_NVM, "NVM init error: unsupported blank mode.\n");
	}

	return ret_code;
}

/**
 * i40e_acquire_nvm - Generic request for acquiring the NVM ownership
 * @hw: pointer to the HW structure
 * @access: NVM access type (read or write)
 *
 * This function will request NVM ownership for reading
 * via the proper Admin Command.
 **/
i40e_status i40e_acquire_nvm(struct i40e_hw *hw,
				       enum i40e_aq_resource_access_type access)
{
	i40e_status ret_code = 0;
	u64 gtime, timeout;
	u64 time_left = 0;

	if (hw->nvm.blank_nvm_mode)
		goto i40e_i40e_acquire_nvm_exit;

	ret_code = i40e_aq_request_resource(hw, I40E_NVM_RESOURCE_ID, access,
					    0, &time_left, NULL);
	/* Reading the Global Device Timer */
	gtime = rd32(hw, I40E_GLVFGEN_TIMER);

	/* Store the timeout */
	hw->nvm.hw_semaphore_timeout = I40E_MS_TO_GTIME(time_left) + gtime;

	if (ret_code)
		i40e_debug(hw, I40E_DEBUG_NVM,
			   "NVM acquire type %d failed time_left=%llu ret=%d aq_err=%d\n",
			   access, time_left, ret_code, hw->aq.asq_last_status);

	if (ret_code && time_left) {
		/* Poll until the current NVM owner timeouts */
		timeout = I40E_MS_TO_GTIME(I40E_MAX_NVM_TIMEOUT) + gtime;
		while ((gtime < timeout) && time_left) {
			usleep_range(10000, 20000);
			gtime = rd32(hw, I40E_GLVFGEN_TIMER);
			ret_code = i40e_aq_request_resource(hw,
							I40E_NVM_RESOURCE_ID,
							access, 0, &time_left,
							NULL);
			if (!ret_code) {
				hw->nvm.hw_semaphore_timeout =
					    I40E_MS_TO_GTIME(time_left) + gtime;
				break;
			}
		}
		if (ret_code) {
			hw->nvm.hw_semaphore_timeout = 0;
			i40e_debug(hw, I40E_DEBUG_NVM,
				   "NVM acquire timed out, wait %llu ms before trying again. status=%d aq_err=%d\n",
				   time_left, ret_code, hw->aq.asq_last_status);
		}
	}

i40e_i40e_acquire_nvm_exit:
	return ret_code;
}

/**
 * i40e_release_nvm - Generic request for releasing the NVM ownership
 * @hw: pointer to the HW structure
 *
 * This function will release NVM resource via the proper Admin Command.
 **/
void i40e_release_nvm(struct i40e_hw *hw)
{
	i40e_status ret_code = I40E_SUCCESS;
	u32 total_delay = 0;

	if (hw->nvm.blank_nvm_mode)
		return;

	ret_code = i40e_aq_release_resource(hw, I40E_NVM_RESOURCE_ID, 0, NULL);

	/* there are some rare cases when trying to release the resource
	 * results in an admin Q timeout, so handle them correctly
	 */
	while ((ret_code == I40E_ERR_ADMIN_QUEUE_TIMEOUT) &&
	       (total_delay < hw->aq.asq_cmd_timeout)) {
		usleep_range(1000, 2000);
		ret_code = i40e_aq_release_resource(hw,
						    I40E_NVM_RESOURCE_ID,
						    0, NULL);
		total_delay++;
	}
}

/**
 * i40e_poll_sr_srctl_done_bit - Polls the GLNVM_SRCTL done bit
 * @hw: pointer to the HW structure
 *
 * Polls the SRCTL Shadow RAM register done bit.
 **/
static i40e_status i40e_poll_sr_srctl_done_bit(struct i40e_hw *hw)
{
	i40e_status ret_code = I40E_ERR_TIMEOUT;
	u32 srctl, wait_cnt;

	/* Poll the I40E_GLNVM_SRCTL until the done bit is set */
	for (wait_cnt = 0; wait_cnt < I40E_SRRD_SRCTL_ATTEMPTS; wait_cnt++) {
		srctl = rd32(hw, I40E_GLNVM_SRCTL);
		if (srctl & I40E_GLNVM_SRCTL_DONE_MASK) {
			ret_code = 0;
			break;
		}
		udelay(5);
	}
	if (ret_code == I40E_ERR_TIMEOUT)
		i40e_debug(hw, I40E_DEBUG_NVM, "Done bit in GLNVM_SRCTL not set");
	return ret_code;
}

/**
 * i40e_read_nvm_word_srctl - Reads Shadow RAM via SRCTL register
 * @hw: pointer to the HW structure
 * @offset: offset of the Shadow RAM word to read (0x000000 - 0x001FFF)
 * @data: word read from the Shadow RAM
 *
 * Reads one 16 bit word from the Shadow RAM using the GLNVM_SRCTL register.
 **/
static i40e_status i40e_read_nvm_word_srctl(struct i40e_hw *hw, u16 offset,
					    u16 *data)
{
	i40e_status ret_code = I40E_ERR_TIMEOUT;
	u32 sr_reg;

	if (offset >= hw->nvm.sr_size) {
		i40e_debug(hw, I40E_DEBUG_NVM,
			   "NVM read error: offset %d beyond Shadow RAM limit %d\n",
			   offset, hw->nvm.sr_size);
		ret_code = I40E_ERR_PARAM;
		goto read_nvm_exit;
	}

	/* Poll the done bit first */
	ret_code = i40e_poll_sr_srctl_done_bit(hw);
	if (!ret_code) {
		/* Write the address and start reading */
		sr_reg = ((u32)offset << I40E_GLNVM_SRCTL_ADDR_SHIFT) |
			 BIT(I40E_GLNVM_SRCTL_START_SHIFT);
		wr32(hw, I40E_GLNVM_SRCTL, sr_reg);

		/* Poll I40E_GLNVM_SRCTL until the done bit is set */
		ret_code = i40e_poll_sr_srctl_done_bit(hw);
		if (!ret_code) {
			sr_reg = rd32(hw, I40E_GLNVM_SRDATA);
			*data = (u16)((sr_reg &
				       I40E_GLNVM_SRDATA_RDDATA_MASK)
				    >> I40E_GLNVM_SRDATA_RDDATA_SHIFT);
		}
	}
	if (ret_code)
		i40e_debug(hw, I40E_DEBUG_NVM,
			   "NVM read error: Couldn't access Shadow RAM address: 0x%x\n",
			   offset);

read_nvm_exit:
	return ret_code;
}

/**
 * i40e_read_nvm_aq - Read Shadow RAM.
 * @hw: pointer to the HW structure.
 * @module_pointer: module pointer location in words from the NVM beginning
 * @offset: offset in words from module start
 * @words: number of words to read
 * @data: buffer with words to read to the Shadow RAM
 * @last_command: tells the AdminQ that this is the last command
 *
 * Reads a 16 bit words buffer to the Shadow RAM using the admin command.
 **/
static i40e_status i40e_read_nvm_aq(struct i40e_hw *hw,
				    u8 module_pointer, u32 offset,
				    u16 words, void *data,
				    bool last_command)
{
	i40e_status ret_code = I40E_ERR_NVM;
	struct i40e_asq_cmd_details cmd_details;

	memset(&cmd_details, 0, sizeof(cmd_details));
	cmd_details.wb_desc = &hw->nvm_wb_desc;

	/* Here we are checking the SR limit only for the flat memory model.
	 * We cannot do it for the module-based model, as we did not acquire
	 * the NVM resource yet (we cannot get the module pointer value).
	 * Firmware will check the module-based model.
	 */
	if ((offset + words) > hw->nvm.sr_size)
		i40e_debug(hw, I40E_DEBUG_NVM,
			   "NVM read error: offset %d beyond Shadow RAM limit %d\n",
			   (offset + words), hw->nvm.sr_size);
	else if (words > I40E_SR_SECTOR_SIZE_IN_WORDS)
		/* We can read only up to 4KB (one sector), in one AQ write */
		i40e_debug(hw, I40E_DEBUG_NVM,
			   "NVM read fail error: tried to read %d words, limit is %d.\n",
			   words, I40E_SR_SECTOR_SIZE_IN_WORDS);
	else if (((offset + (words - 1)) / I40E_SR_SECTOR_SIZE_IN_WORDS)
		 != (offset / I40E_SR_SECTOR_SIZE_IN_WORDS))
		/* A single read cannot spread over two sectors */
		i40e_debug(hw, I40E_DEBUG_NVM,
			   "NVM read error: cannot spread over two sectors in a single read offset=%d words=%d\n",
			   offset, words);
	else
		ret_code = i40e_aq_read_nvm(hw, module_pointer,
					    2 * offset,  /*bytes*/
					    2 * words,   /*bytes*/
					    data, last_command, &cmd_details);

	return ret_code;
}

/**
 * i40e_read_nvm_word_aq - Reads Shadow RAM via AQ
 * @hw: pointer to the HW structure
 * @offset: offset of the Shadow RAM word to read (0x000000 - 0x001FFF)
 * @data: word read from the Shadow RAM
 *
 * Reads one 16 bit word from the Shadow RAM using the AdminQ
 **/
static i40e_status i40e_read_nvm_word_aq(struct i40e_hw *hw, u16 offset,
					 u16 *data)
{
	i40e_status ret_code = I40E_ERR_TIMEOUT;

	ret_code = i40e_read_nvm_aq(hw, 0x0, offset, 1, data, true);
	*data = le16_to_cpu(*(__le16 *)data);

	return ret_code;
}

/**
<<<<<<< HEAD
 * __i40e_read_nvm_word - Reads nvm word, assumes called does the locking
=======
 * __i40e_read_nvm_word - Reads nvm word, assumes caller does the locking
>>>>>>> 286cd8c7
 * @hw: pointer to the HW structure
 * @offset: offset of the Shadow RAM word to read (0x000000 - 0x001FFF)
 * @data: word read from the Shadow RAM
 *
 * Reads one 16 bit word from the Shadow RAM.
 *
 * Do not use this function except in cases where the nvm lock is already
 * taken via i40e_acquire_nvm().
 **/
static i40e_status __i40e_read_nvm_word(struct i40e_hw *hw,
					u16 offset, u16 *data)
{
<<<<<<< HEAD
	i40e_status ret_code = 0;

	if (hw->flags & I40E_HW_FLAG_AQ_SRCTL_ACCESS_ENABLE)
		ret_code = i40e_read_nvm_word_aq(hw, offset, data);
	else
		ret_code = i40e_read_nvm_word_srctl(hw, offset, data);
	return ret_code;
=======
	if (hw->flags & I40E_HW_FLAG_AQ_SRCTL_ACCESS_ENABLE)
		return i40e_read_nvm_word_aq(hw, offset, data);

	return i40e_read_nvm_word_srctl(hw, offset, data);
>>>>>>> 286cd8c7
}

/**
 * i40e_read_nvm_word - Reads nvm word and acquire lock if necessary
 * @hw: pointer to the HW structure
 * @offset: offset of the Shadow RAM word to read (0x000000 - 0x001FFF)
 * @data: word read from the Shadow RAM
 *
 * Reads one 16 bit word from the Shadow RAM.
 **/
i40e_status i40e_read_nvm_word(struct i40e_hw *hw, u16 offset,
			       u16 *data)
{
	i40e_status ret_code = 0;
<<<<<<< HEAD

	ret_code = i40e_acquire_nvm(hw, I40E_RESOURCE_READ);
	if (ret_code)
		return ret_code;

	ret_code = __i40e_read_nvm_word(hw, offset, data);

	i40e_release_nvm(hw);

=======

	if (hw->flags & I40E_HW_FLAG_NVM_READ_REQUIRES_LOCK)
		ret_code = i40e_acquire_nvm(hw, I40E_RESOURCE_READ);
	if (ret_code)
		return ret_code;

	ret_code = __i40e_read_nvm_word(hw, offset, data);

	if (hw->flags & I40E_HW_FLAG_NVM_READ_REQUIRES_LOCK)
		i40e_release_nvm(hw);

>>>>>>> 286cd8c7
	return ret_code;
}

/**
 * i40e_read_nvm_buffer_srctl - Reads Shadow RAM buffer via SRCTL register
 * @hw: pointer to the HW structure
 * @offset: offset of the Shadow RAM word to read (0x000000 - 0x001FFF).
 * @words: (in) number of words to read; (out) number of words actually read
 * @data: words read from the Shadow RAM
 *
 * Reads 16 bit words (data buffer) from the SR using the i40e_read_nvm_srrd()
 * method. The buffer read is preceded by the NVM ownership take
 * and followed by the release.
 **/
static i40e_status i40e_read_nvm_buffer_srctl(struct i40e_hw *hw, u16 offset,
					      u16 *words, u16 *data)
{
	i40e_status ret_code = 0;
	u16 index, word;

	/* Loop thru the selected region */
	for (word = 0; word < *words; word++) {
		index = offset + word;
		ret_code = i40e_read_nvm_word_srctl(hw, index, &data[word]);
		if (ret_code)
			break;
	}

	/* Update the number of words read from the Shadow RAM */
	*words = word;

	return ret_code;
}

/**
 * i40e_read_nvm_buffer_aq - Reads Shadow RAM buffer via AQ
 * @hw: pointer to the HW structure
 * @offset: offset of the Shadow RAM word to read (0x000000 - 0x001FFF).
 * @words: (in) number of words to read; (out) number of words actually read
 * @data: words read from the Shadow RAM
 *
 * Reads 16 bit words (data buffer) from the SR using the i40e_read_nvm_aq()
 * method. The buffer read is preceded by the NVM ownership take
 * and followed by the release.
 **/
static i40e_status i40e_read_nvm_buffer_aq(struct i40e_hw *hw, u16 offset,
					   u16 *words, u16 *data)
{
	i40e_status ret_code;
	u16 read_size;
	bool last_cmd = false;
	u16 words_read = 0;
	u16 i = 0;

	do {
		/* Calculate number of bytes we should read in this step.
		 * FVL AQ do not allow to read more than one page at a time or
		 * to cross page boundaries.
		 */
		if (offset % I40E_SR_SECTOR_SIZE_IN_WORDS)
			read_size = min(*words,
					(u16)(I40E_SR_SECTOR_SIZE_IN_WORDS -
				      (offset % I40E_SR_SECTOR_SIZE_IN_WORDS)));
		else
			read_size = min((*words - words_read),
					I40E_SR_SECTOR_SIZE_IN_WORDS);

		/* Check if this is last command, if so set proper flag */
		if ((words_read + read_size) >= *words)
			last_cmd = true;

		ret_code = i40e_read_nvm_aq(hw, 0x0, offset, read_size,
					    data + words_read, last_cmd);
		if (ret_code)
			goto read_nvm_buffer_aq_exit;

		/* Increment counter for words already read and move offset to
		 * new read location
		 */
		words_read += read_size;
		offset += read_size;
	} while (words_read < *words);

	for (i = 0; i < *words; i++)
		data[i] = le16_to_cpu(((__le16 *)data)[i]);

read_nvm_buffer_aq_exit:
	*words = words_read;
	return ret_code;
}

/**
 * __i40e_read_nvm_buffer - Reads nvm buffer, caller must acquire lock
 * @hw: pointer to the HW structure
 * @offset: offset of the Shadow RAM word to read (0x000000 - 0x001FFF).
 * @words: (in) number of words to read; (out) number of words actually read
 * @data: words read from the Shadow RAM
 *
 * Reads 16 bit words (data buffer) from the SR using the i40e_read_nvm_srrd()
 * method.
 **/
static i40e_status __i40e_read_nvm_buffer(struct i40e_hw *hw,
					  u16 offset, u16 *words,
					  u16 *data)
{
<<<<<<< HEAD
	i40e_status ret_code = 0;

	if (hw->flags & I40E_HW_FLAG_AQ_SRCTL_ACCESS_ENABLE)
		ret_code = i40e_read_nvm_buffer_aq(hw, offset, words, data);
	else
		ret_code = i40e_read_nvm_buffer_srctl(hw, offset, words, data);
	return ret_code;
=======
	if (hw->flags & I40E_HW_FLAG_AQ_SRCTL_ACCESS_ENABLE)
		return i40e_read_nvm_buffer_aq(hw, offset, words, data);

	return i40e_read_nvm_buffer_srctl(hw, offset, words, data);
>>>>>>> 286cd8c7
}

/**
 * i40e_write_nvm_aq - Writes Shadow RAM.
 * @hw: pointer to the HW structure.
 * @module_pointer: module pointer location in words from the NVM beginning
 * @offset: offset in words from module start
 * @words: number of words to write
 * @data: buffer with words to write to the Shadow RAM
 * @last_command: tells the AdminQ that this is the last command
 *
 * Writes a 16 bit words buffer to the Shadow RAM using the admin command.
 **/
static i40e_status i40e_write_nvm_aq(struct i40e_hw *hw, u8 module_pointer,
				     u32 offset, u16 words, void *data,
				     bool last_command)
{
	i40e_status ret_code = I40E_ERR_NVM;
	struct i40e_asq_cmd_details cmd_details;

	memset(&cmd_details, 0, sizeof(cmd_details));
	cmd_details.wb_desc = &hw->nvm_wb_desc;

	/* Here we are checking the SR limit only for the flat memory model.
	 * We cannot do it for the module-based model, as we did not acquire
	 * the NVM resource yet (we cannot get the module pointer value).
	 * Firmware will check the module-based model.
	 */
	if ((offset + words) > hw->nvm.sr_size)
		i40e_debug(hw, I40E_DEBUG_NVM,
			   "NVM write error: offset %d beyond Shadow RAM limit %d\n",
			   (offset + words), hw->nvm.sr_size);
	else if (words > I40E_SR_SECTOR_SIZE_IN_WORDS)
		/* We can write only up to 4KB (one sector), in one AQ write */
		i40e_debug(hw, I40E_DEBUG_NVM,
			   "NVM write fail error: tried to write %d words, limit is %d.\n",
			   words, I40E_SR_SECTOR_SIZE_IN_WORDS);
	else if (((offset + (words - 1)) / I40E_SR_SECTOR_SIZE_IN_WORDS)
		 != (offset / I40E_SR_SECTOR_SIZE_IN_WORDS))
		/* A single write cannot spread over two sectors */
		i40e_debug(hw, I40E_DEBUG_NVM,
			   "NVM write error: cannot spread over two sectors in a single write offset=%d words=%d\n",
			   offset, words);
	else
		ret_code = i40e_aq_update_nvm(hw, module_pointer,
					      2 * offset,  /*bytes*/
					      2 * words,   /*bytes*/
					      data, last_command, 0,
					      &cmd_details);

	return ret_code;
}

/**
 * i40e_calc_nvm_checksum - Calculates and returns the checksum
 * @hw: pointer to hardware structure
 * @checksum: pointer to the checksum
 *
 * This function calculates SW Checksum that covers the whole 64kB shadow RAM
 * except the VPD and PCIe ALT Auto-load modules. The structure and size of VPD
 * is customer specific and unknown. Therefore, this function skips all maximum
 * possible size of VPD (1kB).
 **/
static i40e_status i40e_calc_nvm_checksum(struct i40e_hw *hw,
						    u16 *checksum)
{
	i40e_status ret_code;
	struct i40e_virt_mem vmem;
	u16 pcie_alt_module = 0;
	u16 checksum_local = 0;
	u16 vpd_module = 0;
	u16 *data;
	u16 i = 0;

	ret_code = i40e_allocate_virt_mem(hw, &vmem,
				    I40E_SR_SECTOR_SIZE_IN_WORDS * sizeof(u16));
	if (ret_code)
		goto i40e_calc_nvm_checksum_exit;
	data = (u16 *)vmem.va;

	/* read pointer to VPD area */
	ret_code = __i40e_read_nvm_word(hw, I40E_SR_VPD_PTR, &vpd_module);
	if (ret_code) {
		ret_code = I40E_ERR_NVM_CHECKSUM;
		goto i40e_calc_nvm_checksum_exit;
	}

	/* read pointer to PCIe Alt Auto-load module */
	ret_code = __i40e_read_nvm_word(hw, I40E_SR_PCIE_ALT_AUTO_LOAD_PTR,
					&pcie_alt_module);
	if (ret_code) {
		ret_code = I40E_ERR_NVM_CHECKSUM;
		goto i40e_calc_nvm_checksum_exit;
	}

	/* Calculate SW checksum that covers the whole 64kB shadow RAM
	 * except the VPD and PCIe ALT Auto-load modules
	 */
	for (i = 0; i < hw->nvm.sr_size; i++) {
		/* Read SR page */
		if ((i % I40E_SR_SECTOR_SIZE_IN_WORDS) == 0) {
			u16 words = I40E_SR_SECTOR_SIZE_IN_WORDS;

			ret_code = __i40e_read_nvm_buffer(hw, i, &words, data);
			if (ret_code) {
				ret_code = I40E_ERR_NVM_CHECKSUM;
				goto i40e_calc_nvm_checksum_exit;
			}
		}

		/* Skip Checksum word */
		if (i == I40E_SR_SW_CHECKSUM_WORD)
			continue;
		/* Skip VPD module (convert byte size to word count) */
		if ((i >= (u32)vpd_module) &&
		    (i < ((u32)vpd_module +
		     (I40E_SR_VPD_MODULE_MAX_SIZE / 2)))) {
			continue;
		}
		/* Skip PCIe ALT module (convert byte size to word count) */
		if ((i >= (u32)pcie_alt_module) &&
		    (i < ((u32)pcie_alt_module +
		     (I40E_SR_PCIE_ALT_MODULE_MAX_SIZE / 2)))) {
			continue;
		}

		checksum_local += data[i % I40E_SR_SECTOR_SIZE_IN_WORDS];
	}

	*checksum = (u16)I40E_SR_SW_CHECKSUM_BASE - checksum_local;

i40e_calc_nvm_checksum_exit:
	i40e_free_virt_mem(hw, &vmem);
	return ret_code;
}

/**
 * i40e_update_nvm_checksum - Updates the NVM checksum
 * @hw: pointer to hardware structure
 *
 * NVM ownership must be acquired before calling this function and released
 * on ARQ completion event reception by caller.
 * This function will commit SR to NVM.
 **/
i40e_status i40e_update_nvm_checksum(struct i40e_hw *hw)
{
	i40e_status ret_code;
	u16 checksum;
	__le16 le_sum;

	ret_code = i40e_calc_nvm_checksum(hw, &checksum);
	if (!ret_code) {
		le_sum = cpu_to_le16(checksum);
		ret_code = i40e_write_nvm_aq(hw, 0x00, I40E_SR_SW_CHECKSUM_WORD,
					     1, &le_sum, true);
	}

	return ret_code;
}

/**
 * i40e_validate_nvm_checksum - Validate EEPROM checksum
 * @hw: pointer to hardware structure
 * @checksum: calculated checksum
 *
 * Performs checksum calculation and validates the NVM SW checksum. If the
 * caller does not need checksum, the value can be NULL.
 **/
i40e_status i40e_validate_nvm_checksum(struct i40e_hw *hw,
						 u16 *checksum)
{
	i40e_status ret_code = 0;
	u16 checksum_sr = 0;
	u16 checksum_local = 0;

	/* We must acquire the NVM lock in order to correctly synchronize the
	 * NVM accesses across multiple PFs. Without doing so it is possible
	 * for one of the PFs to read invalid data potentially indicating that
	 * the checksum is invalid.
	 */
	ret_code = i40e_acquire_nvm(hw, I40E_RESOURCE_READ);
	if (ret_code)
		return ret_code;
	ret_code = i40e_calc_nvm_checksum(hw, &checksum_local);
	__i40e_read_nvm_word(hw, I40E_SR_SW_CHECKSUM_WORD, &checksum_sr);
	i40e_release_nvm(hw);
	if (ret_code)
		return ret_code;

	/* Verify read checksum from EEPROM is the same as
	 * calculated checksum
	 */
	if (checksum_local != checksum_sr)
		ret_code = I40E_ERR_NVM_CHECKSUM;

	/* If the user cares, return the calculated checksum */
	if (checksum)
		*checksum = checksum_local;

	return ret_code;
}

static i40e_status i40e_nvmupd_state_init(struct i40e_hw *hw,
					  struct i40e_nvm_access *cmd,
					  u8 *bytes, int *perrno);
static i40e_status i40e_nvmupd_state_reading(struct i40e_hw *hw,
					     struct i40e_nvm_access *cmd,
					     u8 *bytes, int *perrno);
static i40e_status i40e_nvmupd_state_writing(struct i40e_hw *hw,
					     struct i40e_nvm_access *cmd,
					     u8 *bytes, int *errno);
static enum i40e_nvmupd_cmd i40e_nvmupd_validate_command(struct i40e_hw *hw,
						struct i40e_nvm_access *cmd,
						int *perrno);
static i40e_status i40e_nvmupd_nvm_erase(struct i40e_hw *hw,
					 struct i40e_nvm_access *cmd,
					 int *perrno);
static i40e_status i40e_nvmupd_nvm_write(struct i40e_hw *hw,
					 struct i40e_nvm_access *cmd,
					 u8 *bytes, int *perrno);
static i40e_status i40e_nvmupd_nvm_read(struct i40e_hw *hw,
					struct i40e_nvm_access *cmd,
					u8 *bytes, int *perrno);
static i40e_status i40e_nvmupd_exec_aq(struct i40e_hw *hw,
				       struct i40e_nvm_access *cmd,
				       u8 *bytes, int *perrno);
static i40e_status i40e_nvmupd_get_aq_result(struct i40e_hw *hw,
					     struct i40e_nvm_access *cmd,
					     u8 *bytes, int *perrno);
static i40e_status i40e_nvmupd_get_aq_event(struct i40e_hw *hw,
					    struct i40e_nvm_access *cmd,
					    u8 *bytes, int *perrno);
static inline u8 i40e_nvmupd_get_module(u32 val)
{
	return (u8)(val & I40E_NVM_MOD_PNT_MASK);
}
static inline u8 i40e_nvmupd_get_transaction(u32 val)
{
	return (u8)((val & I40E_NVM_TRANS_MASK) >> I40E_NVM_TRANS_SHIFT);
}

static inline u8 i40e_nvmupd_get_preservation_flags(u32 val)
{
	return (u8)((val & I40E_NVM_PRESERVATION_FLAGS_MASK) >>
		    I40E_NVM_PRESERVATION_FLAGS_SHIFT);
}

static const char * const i40e_nvm_update_state_str[] = {
	"I40E_NVMUPD_INVALID",
	"I40E_NVMUPD_READ_CON",
	"I40E_NVMUPD_READ_SNT",
	"I40E_NVMUPD_READ_LCB",
	"I40E_NVMUPD_READ_SA",
	"I40E_NVMUPD_WRITE_ERA",
	"I40E_NVMUPD_WRITE_CON",
	"I40E_NVMUPD_WRITE_SNT",
	"I40E_NVMUPD_WRITE_LCB",
	"I40E_NVMUPD_WRITE_SA",
	"I40E_NVMUPD_CSUM_CON",
	"I40E_NVMUPD_CSUM_SA",
	"I40E_NVMUPD_CSUM_LCB",
	"I40E_NVMUPD_STATUS",
	"I40E_NVMUPD_EXEC_AQ",
	"I40E_NVMUPD_GET_AQ_RESULT",
	"I40E_NVMUPD_GET_AQ_EVENT",
};

/**
 * i40e_nvmupd_command - Process an NVM update command
 * @hw: pointer to hardware structure
 * @cmd: pointer to nvm update command
 * @bytes: pointer to the data buffer
 * @perrno: pointer to return error code
 *
 * Dispatches command depending on what update state is current
 **/
i40e_status i40e_nvmupd_command(struct i40e_hw *hw,
				struct i40e_nvm_access *cmd,
				u8 *bytes, int *perrno)
{
	i40e_status status;
	enum i40e_nvmupd_cmd upd_cmd;

	/* assume success */
	*perrno = 0;

	/* early check for status command and debug msgs */
	upd_cmd = i40e_nvmupd_validate_command(hw, cmd, perrno);

	i40e_debug(hw, I40E_DEBUG_NVM, "%s state %d nvm_release_on_hold %d opc 0x%04x cmd 0x%08x config 0x%08x offset 0x%08x data_size 0x%08x\n",
		   i40e_nvm_update_state_str[upd_cmd],
		   hw->nvmupd_state,
		   hw->nvm_release_on_done, hw->nvm_wait_opcode,
		   cmd->command, cmd->config, cmd->offset, cmd->data_size);

	if (upd_cmd == I40E_NVMUPD_INVALID) {
		*perrno = -EFAULT;
		i40e_debug(hw, I40E_DEBUG_NVM,
			   "i40e_nvmupd_validate_command returns %d errno %d\n",
			   upd_cmd, *perrno);
	}

	/* a status request returns immediately rather than
	 * going into the state machine
	 */
	if (upd_cmd == I40E_NVMUPD_STATUS) {
		if (!cmd->data_size) {
			*perrno = -EFAULT;
			return I40E_ERR_BUF_TOO_SHORT;
		}

		bytes[0] = hw->nvmupd_state;

		if (cmd->data_size >= 4) {
			bytes[1] = 0;
			*((u16 *)&bytes[2]) = hw->nvm_wait_opcode;
		}

		/* Clear error status on read */
		if (hw->nvmupd_state == I40E_NVMUPD_STATE_ERROR)
			hw->nvmupd_state = I40E_NVMUPD_STATE_INIT;

		return 0;
	}

	/* Clear status even it is not read and log */
	if (hw->nvmupd_state == I40E_NVMUPD_STATE_ERROR) {
		i40e_debug(hw, I40E_DEBUG_NVM,
			   "Clearing I40E_NVMUPD_STATE_ERROR state without reading\n");
		hw->nvmupd_state = I40E_NVMUPD_STATE_INIT;
	}

	/* Acquire lock to prevent race condition where adminq_task
	 * can execute after i40e_nvmupd_nvm_read/write but before state
	 * variables (nvm_wait_opcode, nvm_release_on_done) are updated.
	 *
	 * During NVMUpdate, it is observed that lock could be held for
	 * ~5ms for most commands. However lock is held for ~60ms for
	 * NVMUPD_CSUM_LCB command.
	 */
	mutex_lock(&hw->aq.arq_mutex);
	switch (hw->nvmupd_state) {
	case I40E_NVMUPD_STATE_INIT:
		status = i40e_nvmupd_state_init(hw, cmd, bytes, perrno);
		break;

	case I40E_NVMUPD_STATE_READING:
		status = i40e_nvmupd_state_reading(hw, cmd, bytes, perrno);
		break;

	case I40E_NVMUPD_STATE_WRITING:
		status = i40e_nvmupd_state_writing(hw, cmd, bytes, perrno);
		break;

	case I40E_NVMUPD_STATE_INIT_WAIT:
	case I40E_NVMUPD_STATE_WRITE_WAIT:
		/* if we need to stop waiting for an event, clear
		 * the wait info and return before doing anything else
		 */
		if (cmd->offset == 0xffff) {
			i40e_nvmupd_clear_wait_state(hw);
			status = 0;
			break;
		}

		status = I40E_ERR_NOT_READY;
		*perrno = -EBUSY;
		break;

	default:
		/* invalid state, should never happen */
		i40e_debug(hw, I40E_DEBUG_NVM,
			   "NVMUPD: no such state %d\n", hw->nvmupd_state);
		status = I40E_NOT_SUPPORTED;
		*perrno = -ESRCH;
		break;
	}

	mutex_unlock(&hw->aq.arq_mutex);
	return status;
}

/**
 * i40e_nvmupd_state_init - Handle NVM update state Init
 * @hw: pointer to hardware structure
 * @cmd: pointer to nvm update command buffer
 * @bytes: pointer to the data buffer
 * @perrno: pointer to return error code
 *
 * Process legitimate commands of the Init state and conditionally set next
 * state. Reject all other commands.
 **/
static i40e_status i40e_nvmupd_state_init(struct i40e_hw *hw,
					  struct i40e_nvm_access *cmd,
					  u8 *bytes, int *perrno)
{
	i40e_status status = 0;
	enum i40e_nvmupd_cmd upd_cmd;

	upd_cmd = i40e_nvmupd_validate_command(hw, cmd, perrno);

	switch (upd_cmd) {
	case I40E_NVMUPD_READ_SA:
		status = i40e_acquire_nvm(hw, I40E_RESOURCE_READ);
		if (status) {
			*perrno = i40e_aq_rc_to_posix(status,
						     hw->aq.asq_last_status);
		} else {
			status = i40e_nvmupd_nvm_read(hw, cmd, bytes, perrno);
			i40e_release_nvm(hw);
		}
		break;

	case I40E_NVMUPD_READ_SNT:
		status = i40e_acquire_nvm(hw, I40E_RESOURCE_READ);
		if (status) {
			*perrno = i40e_aq_rc_to_posix(status,
						     hw->aq.asq_last_status);
		} else {
			status = i40e_nvmupd_nvm_read(hw, cmd, bytes, perrno);
			if (status)
				i40e_release_nvm(hw);
			else
				hw->nvmupd_state = I40E_NVMUPD_STATE_READING;
		}
		break;

	case I40E_NVMUPD_WRITE_ERA:
		status = i40e_acquire_nvm(hw, I40E_RESOURCE_WRITE);
		if (status) {
			*perrno = i40e_aq_rc_to_posix(status,
						     hw->aq.asq_last_status);
		} else {
			status = i40e_nvmupd_nvm_erase(hw, cmd, perrno);
			if (status) {
				i40e_release_nvm(hw);
			} else {
				hw->nvm_release_on_done = true;
				hw->nvm_wait_opcode = i40e_aqc_opc_nvm_erase;
				hw->nvmupd_state = I40E_NVMUPD_STATE_INIT_WAIT;
			}
		}
		break;

	case I40E_NVMUPD_WRITE_SA:
		status = i40e_acquire_nvm(hw, I40E_RESOURCE_WRITE);
		if (status) {
			*perrno = i40e_aq_rc_to_posix(status,
						     hw->aq.asq_last_status);
		} else {
			status = i40e_nvmupd_nvm_write(hw, cmd, bytes, perrno);
			if (status) {
				i40e_release_nvm(hw);
			} else {
				hw->nvm_release_on_done = true;
				hw->nvm_wait_opcode = i40e_aqc_opc_nvm_update;
				hw->nvmupd_state = I40E_NVMUPD_STATE_INIT_WAIT;
			}
		}
		break;

	case I40E_NVMUPD_WRITE_SNT:
		status = i40e_acquire_nvm(hw, I40E_RESOURCE_WRITE);
		if (status) {
			*perrno = i40e_aq_rc_to_posix(status,
						     hw->aq.asq_last_status);
		} else {
			status = i40e_nvmupd_nvm_write(hw, cmd, bytes, perrno);
			if (status) {
				i40e_release_nvm(hw);
			} else {
				hw->nvm_wait_opcode = i40e_aqc_opc_nvm_update;
				hw->nvmupd_state = I40E_NVMUPD_STATE_WRITE_WAIT;
			}
		}
		break;

	case I40E_NVMUPD_CSUM_SA:
		status = i40e_acquire_nvm(hw, I40E_RESOURCE_WRITE);
		if (status) {
			*perrno = i40e_aq_rc_to_posix(status,
						     hw->aq.asq_last_status);
		} else {
			status = i40e_update_nvm_checksum(hw);
			if (status) {
				*perrno = hw->aq.asq_last_status ?
				   i40e_aq_rc_to_posix(status,
						       hw->aq.asq_last_status) :
				   -EIO;
				i40e_release_nvm(hw);
			} else {
				hw->nvm_release_on_done = true;
				hw->nvm_wait_opcode = i40e_aqc_opc_nvm_update;
				hw->nvmupd_state = I40E_NVMUPD_STATE_INIT_WAIT;
			}
		}
		break;

	case I40E_NVMUPD_EXEC_AQ:
		status = i40e_nvmupd_exec_aq(hw, cmd, bytes, perrno);
		break;

	case I40E_NVMUPD_GET_AQ_RESULT:
		status = i40e_nvmupd_get_aq_result(hw, cmd, bytes, perrno);
		break;

	case I40E_NVMUPD_GET_AQ_EVENT:
		status = i40e_nvmupd_get_aq_event(hw, cmd, bytes, perrno);
		break;

	default:
		i40e_debug(hw, I40E_DEBUG_NVM,
			   "NVMUPD: bad cmd %s in init state\n",
			   i40e_nvm_update_state_str[upd_cmd]);
		status = I40E_ERR_NVM;
		*perrno = -ESRCH;
		break;
	}
	return status;
}

/**
 * i40e_nvmupd_state_reading - Handle NVM update state Reading
 * @hw: pointer to hardware structure
 * @cmd: pointer to nvm update command buffer
 * @bytes: pointer to the data buffer
 * @perrno: pointer to return error code
 *
 * NVM ownership is already held.  Process legitimate commands and set any
 * change in state; reject all other commands.
 **/
static i40e_status i40e_nvmupd_state_reading(struct i40e_hw *hw,
					     struct i40e_nvm_access *cmd,
					     u8 *bytes, int *perrno)
{
	i40e_status status = 0;
	enum i40e_nvmupd_cmd upd_cmd;

	upd_cmd = i40e_nvmupd_validate_command(hw, cmd, perrno);

	switch (upd_cmd) {
	case I40E_NVMUPD_READ_SA:
	case I40E_NVMUPD_READ_CON:
		status = i40e_nvmupd_nvm_read(hw, cmd, bytes, perrno);
		break;

	case I40E_NVMUPD_READ_LCB:
		status = i40e_nvmupd_nvm_read(hw, cmd, bytes, perrno);
		i40e_release_nvm(hw);
		hw->nvmupd_state = I40E_NVMUPD_STATE_INIT;
		break;

	default:
		i40e_debug(hw, I40E_DEBUG_NVM,
			   "NVMUPD: bad cmd %s in reading state.\n",
			   i40e_nvm_update_state_str[upd_cmd]);
		status = I40E_NOT_SUPPORTED;
		*perrno = -ESRCH;
		break;
	}
	return status;
}

/**
 * i40e_nvmupd_state_writing - Handle NVM update state Writing
 * @hw: pointer to hardware structure
 * @cmd: pointer to nvm update command buffer
 * @bytes: pointer to the data buffer
 * @perrno: pointer to return error code
 *
 * NVM ownership is already held.  Process legitimate commands and set any
 * change in state; reject all other commands
 **/
static i40e_status i40e_nvmupd_state_writing(struct i40e_hw *hw,
					     struct i40e_nvm_access *cmd,
					     u8 *bytes, int *perrno)
{
	i40e_status status = 0;
	enum i40e_nvmupd_cmd upd_cmd;
	bool retry_attempt = false;

	upd_cmd = i40e_nvmupd_validate_command(hw, cmd, perrno);

retry:
	switch (upd_cmd) {
	case I40E_NVMUPD_WRITE_CON:
		status = i40e_nvmupd_nvm_write(hw, cmd, bytes, perrno);
		if (!status) {
			hw->nvm_wait_opcode = i40e_aqc_opc_nvm_update;
			hw->nvmupd_state = I40E_NVMUPD_STATE_WRITE_WAIT;
		}
		break;

	case I40E_NVMUPD_WRITE_LCB:
		status = i40e_nvmupd_nvm_write(hw, cmd, bytes, perrno);
		if (status) {
			*perrno = hw->aq.asq_last_status ?
				   i40e_aq_rc_to_posix(status,
						       hw->aq.asq_last_status) :
				   -EIO;
			hw->nvmupd_state = I40E_NVMUPD_STATE_INIT;
		} else {
			hw->nvm_release_on_done = true;
			hw->nvm_wait_opcode = i40e_aqc_opc_nvm_update;
			hw->nvmupd_state = I40E_NVMUPD_STATE_INIT_WAIT;
		}
		break;

	case I40E_NVMUPD_CSUM_CON:
		/* Assumes the caller has acquired the nvm */
		status = i40e_update_nvm_checksum(hw);
		if (status) {
			*perrno = hw->aq.asq_last_status ?
				   i40e_aq_rc_to_posix(status,
						       hw->aq.asq_last_status) :
				   -EIO;
			hw->nvmupd_state = I40E_NVMUPD_STATE_INIT;
		} else {
			hw->nvm_wait_opcode = i40e_aqc_opc_nvm_update;
			hw->nvmupd_state = I40E_NVMUPD_STATE_WRITE_WAIT;
		}
		break;

	case I40E_NVMUPD_CSUM_LCB:
		/* Assumes the caller has acquired the nvm */
		status = i40e_update_nvm_checksum(hw);
		if (status) {
			*perrno = hw->aq.asq_last_status ?
				   i40e_aq_rc_to_posix(status,
						       hw->aq.asq_last_status) :
				   -EIO;
			hw->nvmupd_state = I40E_NVMUPD_STATE_INIT;
		} else {
			hw->nvm_release_on_done = true;
			hw->nvm_wait_opcode = i40e_aqc_opc_nvm_update;
			hw->nvmupd_state = I40E_NVMUPD_STATE_INIT_WAIT;
		}
		break;

	default:
		i40e_debug(hw, I40E_DEBUG_NVM,
			   "NVMUPD: bad cmd %s in writing state.\n",
			   i40e_nvm_update_state_str[upd_cmd]);
		status = I40E_NOT_SUPPORTED;
		*perrno = -ESRCH;
		break;
	}

	/* In some circumstances, a multi-write transaction takes longer
	 * than the default 3 minute timeout on the write semaphore.  If
	 * the write failed with an EBUSY status, this is likely the problem,
	 * so here we try to reacquire the semaphore then retry the write.
	 * We only do one retry, then give up.
	 */
	if (status && (hw->aq.asq_last_status == I40E_AQ_RC_EBUSY) &&
	    !retry_attempt) {
		i40e_status old_status = status;
		u32 old_asq_status = hw->aq.asq_last_status;
		u32 gtime;

		gtime = rd32(hw, I40E_GLVFGEN_TIMER);
		if (gtime >= hw->nvm.hw_semaphore_timeout) {
			i40e_debug(hw, I40E_DEBUG_ALL,
				   "NVMUPD: write semaphore expired (%d >= %lld), retrying\n",
				   gtime, hw->nvm.hw_semaphore_timeout);
			i40e_release_nvm(hw);
			status = i40e_acquire_nvm(hw, I40E_RESOURCE_WRITE);
			if (status) {
				i40e_debug(hw, I40E_DEBUG_ALL,
					   "NVMUPD: write semaphore reacquire failed aq_err = %d\n",
					   hw->aq.asq_last_status);
				status = old_status;
				hw->aq.asq_last_status = old_asq_status;
			} else {
				retry_attempt = true;
				goto retry;
			}
		}
	}

	return status;
}

/**
 * i40e_nvmupd_clear_wait_state - clear wait state on hw
 * @hw: pointer to the hardware structure
 **/
void i40e_nvmupd_clear_wait_state(struct i40e_hw *hw)
{
	i40e_debug(hw, I40E_DEBUG_NVM,
		   "NVMUPD: clearing wait on opcode 0x%04x\n",
		   hw->nvm_wait_opcode);

	if (hw->nvm_release_on_done) {
		i40e_release_nvm(hw);
		hw->nvm_release_on_done = false;
	}
	hw->nvm_wait_opcode = 0;

	if (hw->aq.arq_last_status) {
		hw->nvmupd_state = I40E_NVMUPD_STATE_ERROR;
		return;
	}

	switch (hw->nvmupd_state) {
	case I40E_NVMUPD_STATE_INIT_WAIT:
		hw->nvmupd_state = I40E_NVMUPD_STATE_INIT;
		break;

	case I40E_NVMUPD_STATE_WRITE_WAIT:
		hw->nvmupd_state = I40E_NVMUPD_STATE_WRITING;
		break;

	default:
		break;
	}
}

/**
 * i40e_nvmupd_check_wait_event - handle NVM update operation events
 * @hw: pointer to the hardware structure
 * @opcode: the event that just happened
 * @desc: AdminQ descriptor
 **/
void i40e_nvmupd_check_wait_event(struct i40e_hw *hw, u16 opcode,
				  struct i40e_aq_desc *desc)
{
	u32 aq_desc_len = sizeof(struct i40e_aq_desc);

	if (opcode == hw->nvm_wait_opcode) {
		memcpy(&hw->nvm_aq_event_desc, desc, aq_desc_len);
		i40e_nvmupd_clear_wait_state(hw);
	}
}

/**
 * i40e_nvmupd_validate_command - Validate given command
 * @hw: pointer to hardware structure
 * @cmd: pointer to nvm update command buffer
 * @perrno: pointer to return error code
 *
 * Return one of the valid command types or I40E_NVMUPD_INVALID
 **/
static enum i40e_nvmupd_cmd i40e_nvmupd_validate_command(struct i40e_hw *hw,
						 struct i40e_nvm_access *cmd,
						 int *perrno)
{
	enum i40e_nvmupd_cmd upd_cmd;
	u8 module, transaction;

	/* anything that doesn't match a recognized case is an error */
	upd_cmd = I40E_NVMUPD_INVALID;

	transaction = i40e_nvmupd_get_transaction(cmd->config);
	module = i40e_nvmupd_get_module(cmd->config);

	/* limits on data size */
	if ((cmd->data_size < 1) ||
	    (cmd->data_size > I40E_NVMUPD_MAX_DATA)) {
		i40e_debug(hw, I40E_DEBUG_NVM,
			   "i40e_nvmupd_validate_command data_size %d\n",
			   cmd->data_size);
		*perrno = -EFAULT;
		return I40E_NVMUPD_INVALID;
	}

	switch (cmd->command) {
	case I40E_NVM_READ:
		switch (transaction) {
		case I40E_NVM_CON:
			upd_cmd = I40E_NVMUPD_READ_CON;
			break;
		case I40E_NVM_SNT:
			upd_cmd = I40E_NVMUPD_READ_SNT;
			break;
		case I40E_NVM_LCB:
			upd_cmd = I40E_NVMUPD_READ_LCB;
			break;
		case I40E_NVM_SA:
			upd_cmd = I40E_NVMUPD_READ_SA;
			break;
		case I40E_NVM_EXEC:
			if (module == 0xf)
				upd_cmd = I40E_NVMUPD_STATUS;
			else if (module == 0)
				upd_cmd = I40E_NVMUPD_GET_AQ_RESULT;
			break;
		case I40E_NVM_AQE:
			upd_cmd = I40E_NVMUPD_GET_AQ_EVENT;
			break;
		}
		break;

	case I40E_NVM_WRITE:
		switch (transaction) {
		case I40E_NVM_CON:
			upd_cmd = I40E_NVMUPD_WRITE_CON;
			break;
		case I40E_NVM_SNT:
			upd_cmd = I40E_NVMUPD_WRITE_SNT;
			break;
		case I40E_NVM_LCB:
			upd_cmd = I40E_NVMUPD_WRITE_LCB;
			break;
		case I40E_NVM_SA:
			upd_cmd = I40E_NVMUPD_WRITE_SA;
			break;
		case I40E_NVM_ERA:
			upd_cmd = I40E_NVMUPD_WRITE_ERA;
			break;
		case I40E_NVM_CSUM:
			upd_cmd = I40E_NVMUPD_CSUM_CON;
			break;
		case (I40E_NVM_CSUM|I40E_NVM_SA):
			upd_cmd = I40E_NVMUPD_CSUM_SA;
			break;
		case (I40E_NVM_CSUM|I40E_NVM_LCB):
			upd_cmd = I40E_NVMUPD_CSUM_LCB;
			break;
		case I40E_NVM_EXEC:
			if (module == 0)
				upd_cmd = I40E_NVMUPD_EXEC_AQ;
			break;
		}
		break;
	}

	return upd_cmd;
}

/**
 * i40e_nvmupd_exec_aq - Run an AQ command
 * @hw: pointer to hardware structure
 * @cmd: pointer to nvm update command buffer
 * @bytes: pointer to the data buffer
 * @perrno: pointer to return error code
 *
 * cmd structure contains identifiers and data buffer
 **/
static i40e_status i40e_nvmupd_exec_aq(struct i40e_hw *hw,
				       struct i40e_nvm_access *cmd,
				       u8 *bytes, int *perrno)
{
	struct i40e_asq_cmd_details cmd_details;
	i40e_status status;
	struct i40e_aq_desc *aq_desc;
	u32 buff_size = 0;
	u8 *buff = NULL;
	u32 aq_desc_len;
	u32 aq_data_len;

	i40e_debug(hw, I40E_DEBUG_NVM, "NVMUPD: %s\n", __func__);
	if (cmd->offset == 0xffff)
		return 0;

	memset(&cmd_details, 0, sizeof(cmd_details));
	cmd_details.wb_desc = &hw->nvm_wb_desc;

	aq_desc_len = sizeof(struct i40e_aq_desc);
	memset(&hw->nvm_wb_desc, 0, aq_desc_len);

	/* get the aq descriptor */
	if (cmd->data_size < aq_desc_len) {
		i40e_debug(hw, I40E_DEBUG_NVM,
			   "NVMUPD: not enough aq desc bytes for exec, size %d < %d\n",
			   cmd->data_size, aq_desc_len);
		*perrno = -EINVAL;
		return I40E_ERR_PARAM;
	}
	aq_desc = (struct i40e_aq_desc *)bytes;

	/* if data buffer needed, make sure it's ready */
	aq_data_len = cmd->data_size - aq_desc_len;
	buff_size = max_t(u32, aq_data_len, le16_to_cpu(aq_desc->datalen));
	if (buff_size) {
		if (!hw->nvm_buff.va) {
			status = i40e_allocate_virt_mem(hw, &hw->nvm_buff,
							hw->aq.asq_buf_size);
			if (status)
				i40e_debug(hw, I40E_DEBUG_NVM,
					   "NVMUPD: i40e_allocate_virt_mem for exec buff failed, %d\n",
					   status);
		}

		if (hw->nvm_buff.va) {
			buff = hw->nvm_buff.va;
			memcpy(buff, &bytes[aq_desc_len], aq_data_len);
		}
	}

	if (cmd->offset)
		memset(&hw->nvm_aq_event_desc, 0, aq_desc_len);

	/* and away we go! */
	status = i40e_asq_send_command(hw, aq_desc, buff,
				       buff_size, &cmd_details);
	if (status) {
		i40e_debug(hw, I40E_DEBUG_NVM,
			   "i40e_nvmupd_exec_aq err %s aq_err %s\n",
			   i40e_stat_str(hw, status),
			   i40e_aq_str(hw, hw->aq.asq_last_status));
		*perrno = i40e_aq_rc_to_posix(status, hw->aq.asq_last_status);
		return status;
	}

	/* should we wait for a followup event? */
	if (cmd->offset) {
		hw->nvm_wait_opcode = cmd->offset;
		hw->nvmupd_state = I40E_NVMUPD_STATE_INIT_WAIT;
	}

	return status;
}

/**
 * i40e_nvmupd_get_aq_result - Get the results from the previous exec_aq
 * @hw: pointer to hardware structure
 * @cmd: pointer to nvm update command buffer
 * @bytes: pointer to the data buffer
 * @perrno: pointer to return error code
 *
 * cmd structure contains identifiers and data buffer
 **/
static i40e_status i40e_nvmupd_get_aq_result(struct i40e_hw *hw,
					     struct i40e_nvm_access *cmd,
					     u8 *bytes, int *perrno)
{
	u32 aq_total_len;
	u32 aq_desc_len;
	int remainder;
	u8 *buff;

	i40e_debug(hw, I40E_DEBUG_NVM, "NVMUPD: %s\n", __func__);

	aq_desc_len = sizeof(struct i40e_aq_desc);
	aq_total_len = aq_desc_len + le16_to_cpu(hw->nvm_wb_desc.datalen);

	/* check offset range */
	if (cmd->offset > aq_total_len) {
		i40e_debug(hw, I40E_DEBUG_NVM, "%s: offset too big %d > %d\n",
			   __func__, cmd->offset, aq_total_len);
		*perrno = -EINVAL;
		return I40E_ERR_PARAM;
	}

	/* check copylength range */
	if (cmd->data_size > (aq_total_len - cmd->offset)) {
		int new_len = aq_total_len - cmd->offset;

		i40e_debug(hw, I40E_DEBUG_NVM, "%s: copy length %d too big, trimming to %d\n",
			   __func__, cmd->data_size, new_len);
		cmd->data_size = new_len;
	}

	remainder = cmd->data_size;
	if (cmd->offset < aq_desc_len) {
		u32 len = aq_desc_len - cmd->offset;

		len = min(len, cmd->data_size);
		i40e_debug(hw, I40E_DEBUG_NVM, "%s: aq_desc bytes %d to %d\n",
			   __func__, cmd->offset, cmd->offset + len);

		buff = ((u8 *)&hw->nvm_wb_desc) + cmd->offset;
		memcpy(bytes, buff, len);

		bytes += len;
		remainder -= len;
		buff = hw->nvm_buff.va;
	} else {
		buff = hw->nvm_buff.va + (cmd->offset - aq_desc_len);
	}

	if (remainder > 0) {
		int start_byte = buff - (u8 *)hw->nvm_buff.va;

		i40e_debug(hw, I40E_DEBUG_NVM, "%s: databuf bytes %d to %d\n",
			   __func__, start_byte, start_byte + remainder);
		memcpy(bytes, buff, remainder);
	}

	return 0;
}

/**
 * i40e_nvmupd_get_aq_event - Get the Admin Queue event from previous exec_aq
 * @hw: pointer to hardware structure
 * @cmd: pointer to nvm update command buffer
 * @bytes: pointer to the data buffer
 * @perrno: pointer to return error code
 *
 * cmd structure contains identifiers and data buffer
 **/
static i40e_status i40e_nvmupd_get_aq_event(struct i40e_hw *hw,
					    struct i40e_nvm_access *cmd,
					    u8 *bytes, int *perrno)
{
	u32 aq_total_len;
	u32 aq_desc_len;

	i40e_debug(hw, I40E_DEBUG_NVM, "NVMUPD: %s\n", __func__);

	aq_desc_len = sizeof(struct i40e_aq_desc);
	aq_total_len = aq_desc_len + le16_to_cpu(hw->nvm_aq_event_desc.datalen);

	/* check copylength range */
	if (cmd->data_size > aq_total_len) {
		i40e_debug(hw, I40E_DEBUG_NVM,
			   "%s: copy length %d too big, trimming to %d\n",
			   __func__, cmd->data_size, aq_total_len);
		cmd->data_size = aq_total_len;
	}

	memcpy(bytes, &hw->nvm_aq_event_desc, cmd->data_size);

	return 0;
}

/**
 * i40e_nvmupd_nvm_read - Read NVM
 * @hw: pointer to hardware structure
 * @cmd: pointer to nvm update command buffer
 * @bytes: pointer to the data buffer
 * @perrno: pointer to return error code
 *
 * cmd structure contains identifiers and data buffer
 **/
static i40e_status i40e_nvmupd_nvm_read(struct i40e_hw *hw,
					struct i40e_nvm_access *cmd,
					u8 *bytes, int *perrno)
{
	struct i40e_asq_cmd_details cmd_details;
	i40e_status status;
	u8 module, transaction;
	bool last;

	transaction = i40e_nvmupd_get_transaction(cmd->config);
	module = i40e_nvmupd_get_module(cmd->config);
	last = (transaction == I40E_NVM_LCB) || (transaction == I40E_NVM_SA);

	memset(&cmd_details, 0, sizeof(cmd_details));
	cmd_details.wb_desc = &hw->nvm_wb_desc;

	status = i40e_aq_read_nvm(hw, module, cmd->offset, (u16)cmd->data_size,
				  bytes, last, &cmd_details);
	if (status) {
		i40e_debug(hw, I40E_DEBUG_NVM,
			   "i40e_nvmupd_nvm_read mod 0x%x  off 0x%x  len 0x%x\n",
			   module, cmd->offset, cmd->data_size);
		i40e_debug(hw, I40E_DEBUG_NVM,
			   "i40e_nvmupd_nvm_read status %d aq %d\n",
			   status, hw->aq.asq_last_status);
		*perrno = i40e_aq_rc_to_posix(status, hw->aq.asq_last_status);
	}

	return status;
}

/**
 * i40e_nvmupd_nvm_erase - Erase an NVM module
 * @hw: pointer to hardware structure
 * @cmd: pointer to nvm update command buffer
 * @perrno: pointer to return error code
 *
 * module, offset, data_size and data are in cmd structure
 **/
static i40e_status i40e_nvmupd_nvm_erase(struct i40e_hw *hw,
					 struct i40e_nvm_access *cmd,
					 int *perrno)
{
	i40e_status status = 0;
	struct i40e_asq_cmd_details cmd_details;
	u8 module, transaction;
	bool last;

	transaction = i40e_nvmupd_get_transaction(cmd->config);
	module = i40e_nvmupd_get_module(cmd->config);
	last = (transaction & I40E_NVM_LCB);

	memset(&cmd_details, 0, sizeof(cmd_details));
	cmd_details.wb_desc = &hw->nvm_wb_desc;

	status = i40e_aq_erase_nvm(hw, module, cmd->offset, (u16)cmd->data_size,
				   last, &cmd_details);
	if (status) {
		i40e_debug(hw, I40E_DEBUG_NVM,
			   "i40e_nvmupd_nvm_erase mod 0x%x  off 0x%x len 0x%x\n",
			   module, cmd->offset, cmd->data_size);
		i40e_debug(hw, I40E_DEBUG_NVM,
			   "i40e_nvmupd_nvm_erase status %d aq %d\n",
			   status, hw->aq.asq_last_status);
		*perrno = i40e_aq_rc_to_posix(status, hw->aq.asq_last_status);
	}

	return status;
}

/**
 * i40e_nvmupd_nvm_write - Write NVM
 * @hw: pointer to hardware structure
 * @cmd: pointer to nvm update command buffer
 * @bytes: pointer to the data buffer
 * @perrno: pointer to return error code
 *
 * module, offset, data_size and data are in cmd structure
 **/
static i40e_status i40e_nvmupd_nvm_write(struct i40e_hw *hw,
					 struct i40e_nvm_access *cmd,
					 u8 *bytes, int *perrno)
{
	i40e_status status = 0;
	struct i40e_asq_cmd_details cmd_details;
	u8 module, transaction;
	u8 preservation_flags;
	bool last;

	transaction = i40e_nvmupd_get_transaction(cmd->config);
	module = i40e_nvmupd_get_module(cmd->config);
	last = (transaction & I40E_NVM_LCB);
	preservation_flags = i40e_nvmupd_get_preservation_flags(cmd->config);

	memset(&cmd_details, 0, sizeof(cmd_details));
	cmd_details.wb_desc = &hw->nvm_wb_desc;

	status = i40e_aq_update_nvm(hw, module, cmd->offset,
				    (u16)cmd->data_size, bytes, last,
				    preservation_flags, &cmd_details);
	if (status) {
		i40e_debug(hw, I40E_DEBUG_NVM,
			   "i40e_nvmupd_nvm_write mod 0x%x off 0x%x len 0x%x\n",
			   module, cmd->offset, cmd->data_size);
		i40e_debug(hw, I40E_DEBUG_NVM,
			   "i40e_nvmupd_nvm_write status %d aq %d\n",
			   status, hw->aq.asq_last_status);
		*perrno = i40e_aq_rc_to_posix(status, hw->aq.asq_last_status);
	}

	return status;
}<|MERGE_RESOLUTION|>--- conflicted
+++ resolved
@@ -276,11 +276,7 @@
 }
 
 /**
-<<<<<<< HEAD
- * __i40e_read_nvm_word - Reads nvm word, assumes called does the locking
-=======
  * __i40e_read_nvm_word - Reads nvm word, assumes caller does the locking
->>>>>>> 286cd8c7
  * @hw: pointer to the HW structure
  * @offset: offset of the Shadow RAM word to read (0x000000 - 0x001FFF)
  * @data: word read from the Shadow RAM
@@ -293,20 +289,10 @@
 static i40e_status __i40e_read_nvm_word(struct i40e_hw *hw,
 					u16 offset, u16 *data)
 {
-<<<<<<< HEAD
-	i40e_status ret_code = 0;
-
-	if (hw->flags & I40E_HW_FLAG_AQ_SRCTL_ACCESS_ENABLE)
-		ret_code = i40e_read_nvm_word_aq(hw, offset, data);
-	else
-		ret_code = i40e_read_nvm_word_srctl(hw, offset, data);
-	return ret_code;
-=======
 	if (hw->flags & I40E_HW_FLAG_AQ_SRCTL_ACCESS_ENABLE)
 		return i40e_read_nvm_word_aq(hw, offset, data);
 
 	return i40e_read_nvm_word_srctl(hw, offset, data);
->>>>>>> 286cd8c7
 }
 
 /**
@@ -321,17 +307,6 @@
 			       u16 *data)
 {
 	i40e_status ret_code = 0;
-<<<<<<< HEAD
-
-	ret_code = i40e_acquire_nvm(hw, I40E_RESOURCE_READ);
-	if (ret_code)
-		return ret_code;
-
-	ret_code = __i40e_read_nvm_word(hw, offset, data);
-
-	i40e_release_nvm(hw);
-
-=======
 
 	if (hw->flags & I40E_HW_FLAG_NVM_READ_REQUIRES_LOCK)
 		ret_code = i40e_acquire_nvm(hw, I40E_RESOURCE_READ);
@@ -343,7 +318,6 @@
 	if (hw->flags & I40E_HW_FLAG_NVM_READ_REQUIRES_LOCK)
 		i40e_release_nvm(hw);
 
->>>>>>> 286cd8c7
 	return ret_code;
 }
 
@@ -449,20 +423,10 @@
 					  u16 offset, u16 *words,
 					  u16 *data)
 {
-<<<<<<< HEAD
-	i40e_status ret_code = 0;
-
-	if (hw->flags & I40E_HW_FLAG_AQ_SRCTL_ACCESS_ENABLE)
-		ret_code = i40e_read_nvm_buffer_aq(hw, offset, words, data);
-	else
-		ret_code = i40e_read_nvm_buffer_srctl(hw, offset, words, data);
-	return ret_code;
-=======
 	if (hw->flags & I40E_HW_FLAG_AQ_SRCTL_ACCESS_ENABLE)
 		return i40e_read_nvm_buffer_aq(hw, offset, words, data);
 
 	return i40e_read_nvm_buffer_srctl(hw, offset, words, data);
->>>>>>> 286cd8c7
 }
 
 /**
