--- conflicted
+++ resolved
@@ -29,15 +29,6 @@
 /* Specific functions used for Ring mode */
 
 /* Enhanced descriptors */
-<<<<<<< HEAD
-static inline void ehn_desc_rx_set_on_ring(struct dma_desc *p, int end, int bfsize)
-{
-	if (bfsize == BUF_SIZE_16KiB)
-		p->des01.erx.buffer2_size = BUF_SIZE_8KiB - 1;
-	if (end)
-		p->des01.erx.end_ring = 1;
-}
-=======
 static inline void ehn_desc_rx_set_on_ring(struct dma_desc *p, int end,
 					   int bfsize)
 {
@@ -45,7 +36,6 @@
 		p->des1 |= cpu_to_le32((BUF_SIZE_8KiB
 				<< ERDES1_BUFFER2_SIZE_SHIFT)
 			   & ERDES1_BUFFER2_SIZE_MASK);
->>>>>>> 286cd8c7
 
 	if (end)
 		p->des1 |= cpu_to_le32(ERDES1_END_RING);
@@ -73,17 +63,6 @@
 /* Normal descriptors */
 static inline void ndesc_rx_set_on_ring(struct dma_desc *p, int end, int bfsize)
 {
-<<<<<<< HEAD
-	int size;
-
-	if (bfsize >= BUF_SIZE_2KiB) {
-		size = min(bfsize - BUF_SIZE_2KiB + 1, BUF_SIZE_2KiB - 1);
-		p->des01.rx.buffer2_size = size;
-	}
-	if (end)
-		p->des01.rx.end_ring = 1;
-}
-=======
 	if (bfsize >= BUF_SIZE_2KiB) {
 		int bfsize2;
 
@@ -91,7 +70,6 @@
 		p->des1 |= cpu_to_le32((bfsize2 << RDES1_BUFFER2_SIZE_SHIFT)
 			    & RDES1_BUFFER2_SIZE_MASK);
 	}
->>>>>>> 286cd8c7
 
 	if (end)
 		p->des1 |= cpu_to_le32(RDES1_END_RING);
