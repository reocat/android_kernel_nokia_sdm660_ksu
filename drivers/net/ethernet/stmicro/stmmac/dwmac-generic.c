--- conflicted
+++ resolved
@@ -62,12 +62,9 @@
 err_exit:
 	if (plat_dat->exit)
 		plat_dat->exit(pdev, plat_dat->bsp_priv);
-<<<<<<< HEAD
-=======
 err_remove_config_dt:
 	if (pdev->dev.of_node)
 		stmmac_remove_config_dt(pdev, plat_dat);
->>>>>>> 286cd8c7
 
 	return ret;
 }
