/*******************************************************************************
  This contains the functions to handle the normal descriptors.

  Copyright (C) 2007-2009  STMicroelectronics Ltd

  This program is free software; you can redistribute it and/or modify it
  under the terms and conditions of the GNU General Public License,
  version 2, as published by the Free Software Foundation.

  This program is distributed in the hope it will be useful, but WITHOUT
  ANY WARRANTY; without even the implied warranty of MERCHANTABILITY or
  FITNESS FOR A PARTICULAR PURPOSE.  See the GNU General Public License for
  more details.

  The full GNU General Public License is included in this distribution in
  the file called "COPYING".

  Author: Giuseppe Cavallaro <peppe.cavallaro@st.com>
*******************************************************************************/

#include <linux/stmmac.h>
#include "common.h"
#include "descs_com.h"

static int ndesc_get_tx_status(void *data, struct stmmac_extra_stats *x,
			       struct dma_desc *p, void __iomem *ioaddr)
{
	struct net_device_stats *stats = (struct net_device_stats *)data;
	unsigned int tdes0 = le32_to_cpu(p->des0);
	unsigned int tdes1 = le32_to_cpu(p->des1);
	int ret = tx_done;

	/* Get tx owner first */
	if (unlikely(tdes0 & TDES0_OWN))
		return tx_dma_own;

	/* Verify tx error by looking at the last segment. */
	if (likely(!(tdes1 & TDES1_LAST_SEGMENT)))
		return tx_not_ls;

	if (unlikely(tdes0 & TDES0_ERROR_SUMMARY)) {
		if (unlikely(tdes0 & TDES0_UNDERFLOW_ERROR)) {
			x->tx_underflow++;
			stats->tx_fifo_errors++;
		}
		if (unlikely(tdes0 & TDES0_NO_CARRIER)) {
			x->tx_carrier++;
			stats->tx_carrier_errors++;
		}
		if (unlikely(tdes0 & TDES0_LOSS_CARRIER)) {
			x->tx_losscarrier++;
			stats->tx_carrier_errors++;
		}
		if (unlikely((tdes0 & TDES0_EXCESSIVE_DEFERRAL) ||
			     (tdes0 & TDES0_EXCESSIVE_COLLISIONS) ||
			     (tdes0 & TDES0_LATE_COLLISION))) {
			unsigned int collisions;

			collisions = (tdes0 & TDES0_COLLISION_COUNT_MASK) >> 3;
			stats->collisions += collisions;
		}
		ret = tx_err;
	}

	if (tdes0 & TDES0_VLAN_FRAME)
		x->tx_vlan++;

	if (unlikely(tdes0 & TDES0_DEFERRED))
		x->tx_deferred++;

	return ret;
}

static int ndesc_get_tx_len(struct dma_desc *p)
{
	return (le32_to_cpu(p->des1) & RDES1_BUFFER1_SIZE_MASK);
}

/* This function verifies if each incoming frame has some errors
 * and, if required, updates the multicast statistics.
 * In case of success, it returns good_frame because the GMAC device
 * is supposed to be able to compute the csum in HW. */
static int ndesc_get_rx_status(void *data, struct stmmac_extra_stats *x,
			       struct dma_desc *p)
{
	int ret = good_frame;
	unsigned int rdes0 = le32_to_cpu(p->des0);
	struct net_device_stats *stats = (struct net_device_stats *)data;

	if (unlikely(rdes0 & RDES0_OWN))
		return dma_own;

	if (unlikely(!(rdes0 & RDES0_LAST_DESCRIPTOR))) {
		stats->rx_length_errors++;
		return discard_frame;
	}

	if (unlikely(rdes0 & RDES0_ERROR_SUMMARY)) {
		if (unlikely(rdes0 & RDES0_DESCRIPTOR_ERROR))
			x->rx_desc++;
		if (unlikely(rdes0 & RDES0_SA_FILTER_FAIL))
			x->sa_filter_fail++;
		if (unlikely(rdes0 & RDES0_OVERFLOW_ERROR))
			x->overflow_error++;
		if (unlikely(rdes0 & RDES0_IPC_CSUM_ERROR))
			x->ipc_csum_error++;
		if (unlikely(rdes0 & RDES0_COLLISION)) {
			x->rx_collision++;
			stats->collisions++;
		}
		if (unlikely(rdes0 & RDES0_CRC_ERROR)) {
			x->rx_crc_errors++;
			stats->rx_crc_errors++;
		}
		ret = discard_frame;
	}
	if (unlikely(rdes0 & RDES0_DRIBBLING))
		x->dribbling_bit++;

	if (unlikely(rdes0 & RDES0_LENGTH_ERROR)) {
		x->rx_length++;
		ret = discard_frame;
	}
	if (unlikely(rdes0 & RDES0_MII_ERROR)) {
		x->rx_mii++;
		ret = discard_frame;
	}
#ifdef STMMAC_VLAN_TAG_USED
	if (rdes0 & RDES0_VLAN_TAG)
		x->vlan_tag++;
#endif
	return ret;
}

static void ndesc_init_rx_desc(struct dma_desc *p, int disable_rx_ic, int mode,
			       int end, int bfsize)
{
	int bfsize1;

<<<<<<< HEAD
	p->des01.all_flags = 0;
	p->des01.rx.own = 1;

	bfsize1 = min(bfsize, (BUF_SIZE_2KiB - 1));
	p->des01.rx.buffer1_size = bfsize1;
=======
	p->des0 |= cpu_to_le32(RDES0_OWN);

	bfsize1 = min(bfsize, BUF_SIZE_2KiB - 1);
	p->des1 |= cpu_to_le32(bfsize1 & RDES1_BUFFER1_SIZE_MASK);
>>>>>>> 286cd8c7

	if (mode == STMMAC_CHAIN_MODE)
		ndesc_rx_set_on_chain(p, end);
	else
		ndesc_rx_set_on_ring(p, end, bfsize);

	if (disable_rx_ic)
		p->des1 |= cpu_to_le32(RDES1_DISABLE_IC);
}

static void ndesc_init_tx_desc(struct dma_desc *p, int mode, int end)
{
	p->des0 &= cpu_to_le32(~TDES0_OWN);
	if (mode == STMMAC_CHAIN_MODE)
		ndesc_tx_set_on_chain(p);
	else
		ndesc_end_tx_desc_on_ring(p, end);
}

static int ndesc_get_tx_owner(struct dma_desc *p)
{
	return (le32_to_cpu(p->des0) & TDES0_OWN) >> 31;
}

static void ndesc_set_tx_owner(struct dma_desc *p)
{
	p->des0 |= cpu_to_le32(TDES0_OWN);
}

static void ndesc_set_rx_owner(struct dma_desc *p, int disable_rx_ic)
{
	p->des0 |= cpu_to_le32(RDES0_OWN);
}

static int ndesc_get_tx_ls(struct dma_desc *p)
{
	return (le32_to_cpu(p->des1) & TDES1_LAST_SEGMENT) >> 30;
}

static void ndesc_release_tx_desc(struct dma_desc *p, int mode)
{
	int ter = (le32_to_cpu(p->des1) & TDES1_END_RING) >> 25;

	memset(p, 0, offsetof(struct dma_desc, des2));
	if (mode == STMMAC_CHAIN_MODE)
		ndesc_tx_set_on_chain(p);
	else
		ndesc_end_tx_desc_on_ring(p, ter);
}

static void ndesc_prepare_tx_desc(struct dma_desc *p, int is_fs, int len,
				  bool csum_flag, int mode, bool tx_own,
				  bool ls, unsigned int tot_pkt_len)
{
	unsigned int tdes1 = le32_to_cpu(p->des1);

	if (is_fs)
		tdes1 |= TDES1_FIRST_SEGMENT;
	else
		tdes1 &= ~TDES1_FIRST_SEGMENT;

	if (likely(csum_flag))
		tdes1 |= (TX_CIC_FULL) << TDES1_CHECKSUM_INSERTION_SHIFT;
	else
		tdes1 &= ~(TX_CIC_FULL << TDES1_CHECKSUM_INSERTION_SHIFT);

	if (ls)
		tdes1 |= TDES1_LAST_SEGMENT;

	p->des1 = cpu_to_le32(tdes1);

	if (mode == STMMAC_CHAIN_MODE)
		norm_set_tx_desc_len_on_chain(p, len);
	else
		norm_set_tx_desc_len_on_ring(p, len);

	if (tx_own)
		p->des0 |= cpu_to_le32(TDES0_OWN);
}

static void ndesc_set_tx_ic(struct dma_desc *p)
{
	p->des1 |= cpu_to_le32(TDES1_INTERRUPT);
}

static int ndesc_get_rx_frame_len(struct dma_desc *p, int rx_coe_type)
{
	unsigned int csum = 0;

	/* The type-1 checksum offload engines append the checksum at
	 * the end of frame and the two bytes of checksum are added in
	 * the length.
	 * Adjust for that in the framelen for type-1 checksum offload
	 * engines
	 */
	if (rx_coe_type == STMMAC_RX_COE_TYPE1)
		csum = 2;

	return (((le32_to_cpu(p->des0) & RDES0_FRAME_LEN_MASK)
				>> RDES0_FRAME_LEN_SHIFT) -
		csum);

}

static void ndesc_enable_tx_timestamp(struct dma_desc *p)
{
	p->des1 |= cpu_to_le32(TDES1_TIME_STAMP_ENABLE);
}

static int ndesc_get_tx_timestamp_status(struct dma_desc *p)
{
	return (le32_to_cpu(p->des0) & TDES0_TIME_STAMP_STATUS) >> 17;
}

static void ndesc_get_timestamp(void *desc, u32 ats, u64 *ts)
{
	struct dma_desc *p = (struct dma_desc *)desc;
	u64 ns;

	ns = le32_to_cpu(p->des2);
	/* convert high/sec time stamp value to nanosecond */
	ns += le32_to_cpu(p->des3) * 1000000000ULL;

	*ts = ns;
}

static int ndesc_get_rx_timestamp_status(void *desc, void *next_desc, u32 ats)
{
	struct dma_desc *p = (struct dma_desc *)desc;

	if ((le32_to_cpu(p->des2) == 0xffffffff) &&
	    (le32_to_cpu(p->des3) == 0xffffffff))
		/* timestamp is corrupted, hence don't store it */
		return 0;
	else
		return 1;
}

static void ndesc_display_ring(void *head, unsigned int size, bool rx)
{
	struct dma_desc *p = (struct dma_desc *)head;
	int i;

	pr_info("%s descriptor ring:\n", rx ? "RX" : "TX");

	for (i = 0; i < size; i++) {
		u64 x;

		x = *(u64 *)p;
		pr_info("%03d [0x%x]: 0x%x 0x%x 0x%x 0x%x",
			i, (unsigned int)virt_to_phys(p),
			(unsigned int)x, (unsigned int)(x >> 32),
			p->des2, p->des3);
		p++;
	}
	pr_info("\n");
}

static void ndesc_get_addr(struct dma_desc *p, unsigned int *addr)
{
	*addr = le32_to_cpu(p->des2);
}

static void ndesc_set_addr(struct dma_desc *p, dma_addr_t addr)
{
	p->des2 = cpu_to_le32(addr);
}

static void ndesc_clear(struct dma_desc *p)
{
	p->des2 = 0;
}

const struct stmmac_desc_ops ndesc_ops = {
	.tx_status = ndesc_get_tx_status,
	.rx_status = ndesc_get_rx_status,
	.get_tx_len = ndesc_get_tx_len,
	.init_rx_desc = ndesc_init_rx_desc,
	.init_tx_desc = ndesc_init_tx_desc,
	.get_tx_owner = ndesc_get_tx_owner,
	.release_tx_desc = ndesc_release_tx_desc,
	.prepare_tx_desc = ndesc_prepare_tx_desc,
	.set_tx_ic = ndesc_set_tx_ic,
	.get_tx_ls = ndesc_get_tx_ls,
	.set_tx_owner = ndesc_set_tx_owner,
	.set_rx_owner = ndesc_set_rx_owner,
	.get_rx_frame_len = ndesc_get_rx_frame_len,
	.enable_tx_timestamp = ndesc_enable_tx_timestamp,
	.get_tx_timestamp_status = ndesc_get_tx_timestamp_status,
	.get_timestamp = ndesc_get_timestamp,
	.get_rx_timestamp_status = ndesc_get_rx_timestamp_status,
	.display_ring = ndesc_display_ring,
	.get_addr = ndesc_get_addr,
	.set_addr = ndesc_set_addr,
	.clear = ndesc_clear,
};<|MERGE_RESOLUTION|>--- conflicted
+++ resolved
@@ -137,18 +137,10 @@
 {
 	int bfsize1;
 
-<<<<<<< HEAD
-	p->des01.all_flags = 0;
-	p->des01.rx.own = 1;
-
-	bfsize1 = min(bfsize, (BUF_SIZE_2KiB - 1));
-	p->des01.rx.buffer1_size = bfsize1;
-=======
 	p->des0 |= cpu_to_le32(RDES0_OWN);
 
 	bfsize1 = min(bfsize, BUF_SIZE_2KiB - 1);
 	p->des1 |= cpu_to_le32(bfsize1 & RDES1_BUFFER1_SIZE_MASK);
->>>>>>> 286cd8c7
 
 	if (mode == STMMAC_CHAIN_MODE)
 		ndesc_rx_set_on_chain(p, end);
