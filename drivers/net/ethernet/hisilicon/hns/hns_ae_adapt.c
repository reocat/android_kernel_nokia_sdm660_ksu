--- conflicted
+++ resolved
@@ -151,8 +151,6 @@
 		hns_ae_get_ring_pair(handle->qs[i])->used_by_vf = 0;
 
 	kfree(vf_cb);
-<<<<<<< HEAD
-=======
 }
 
 static int hns_ae_wait_flow_down(struct hnae_handle *handle)
@@ -188,7 +186,6 @@
 
 	mdelay(10);
 	return 0;
->>>>>>> 286cd8c7
 }
 
 static void hns_ae_ring_enable_all(struct hnae_handle *handle, int val)
