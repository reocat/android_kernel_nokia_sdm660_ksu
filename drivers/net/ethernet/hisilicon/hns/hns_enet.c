--- conflicted
+++ resolved
@@ -211,23 +211,11 @@
 	ring_ptr_move_bw(ring, next_to_use);
 }
 
-<<<<<<< HEAD
-netdev_tx_t hns_nic_net_xmit_hw(struct net_device *ndev,
-				struct sk_buff *skb,
-				struct hns_nic_ring_data *ring_data)
-{
-	struct hns_nic_priv *priv = netdev_priv(ndev);
-	struct hnae_ring *ring = ring_data->ring;
-	struct device *dev = ring_to_dev(ring);
-	struct netdev_queue *dev_queue;
-	struct skb_frag_struct *frag;
-=======
 static int hns_nic_maybe_stop_tx(
 	struct sk_buff **out_skb, int *bnum, struct hnae_ring *ring)
 {
 	struct sk_buff *skb = *out_skb;
 	struct sk_buff *new_skb = NULL;
->>>>>>> 286cd8c7
 	int buf_num;
 
 	/* no. of segments (plus a header) */
@@ -378,11 +366,7 @@
 	dev_queue = netdev_get_tx_queue(ndev, skb->queue_mapping);
 	netdev_tx_sent_queue(dev_queue, skb->len);
 
-<<<<<<< HEAD
-	ndev->trans_start = jiffies;
-=======
 	netif_trans_update(ndev);
->>>>>>> 286cd8c7
 	ndev->stats.tx_bytes += skb->len;
 	ndev->stats.tx_packets++;
 
@@ -1576,13 +1560,6 @@
 static int hns_enable_serdes_lb(struct net_device *ndev)
 {
 	struct hns_nic_priv *priv = netdev_priv(ndev);
-<<<<<<< HEAD
-
-	assert(skb->queue_mapping < ndev->ae_handle->q_num);
-
-	return hns_nic_net_xmit_hw(ndev, skb,
-				   &tx_ring_data(priv, skb->queue_mapping));
-=======
 	struct hnae_handle *h = priv->ae_handle;
 	struct hnae_ae_ops *ops = h->dev->ops;
 	int speed, duplex;
@@ -1740,7 +1717,6 @@
 	kfree(org_indir);
 
 	return ret;
->>>>>>> 286cd8c7
 }
 
 static int hns_nic_change_mtu(struct net_device *ndev, int new_mtu)
