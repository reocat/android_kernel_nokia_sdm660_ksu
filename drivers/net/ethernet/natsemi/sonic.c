--- conflicted
+++ resolved
@@ -257,11 +257,7 @@
 	 */
 
 	laddr = dma_map_single(lp->device, skb->data, length, DMA_TO_DEVICE);
-<<<<<<< HEAD
-	if (!laddr) {
-=======
 	if (dma_mapping_error(lp->device, laddr)) {
->>>>>>> 286cd8c7
 		pr_err_ratelimited("%s: failed to map tx DMA buffer.\n", dev->name);
 		dev_kfree_skb_any(skb);
 		return NETDEV_TX_OK;
@@ -443,13 +439,6 @@
 			SONIC_WRITE(SONIC_IMR, 0);
 		}
 
-<<<<<<< HEAD
-		/* load CAM done */
-		if (status & SONIC_INT_LCD)
-			SONIC_WRITE(SONIC_ISR, SONIC_INT_LCD); /* clear the interrupt */
-
-=======
->>>>>>> 286cd8c7
 		status = SONIC_READ(SONIC_ISR) & SONIC_IMR_DEFAULT;
 	} while (status);
 
@@ -473,8 +462,6 @@
 	return -ENOENT;
 }
 
-<<<<<<< HEAD
-=======
 /* Allocate and map a new skb to be used as a receive buffer. */
 static bool sonic_alloc_rb(struct net_device *dev, struct sonic_local *lp,
 			   struct sk_buff **new_skb, dma_addr_t *new_addr)
@@ -528,7 +515,6 @@
 	SONIC_WRITE(SONIC_RWP, sonic_rr_addr(dev, entry));
 }
 
->>>>>>> 286cd8c7
 /*
  * We have a good packet(s), pass it/them up the network stack.
  */
@@ -540,24 +526,12 @@
 	bool rbe = false;
 
 	while (sonic_rda_get(dev, entry, SONIC_RD_IN_USE) == 0) {
-<<<<<<< HEAD
-		struct sk_buff *used_skb;
-		struct sk_buff *new_skb;
-		dma_addr_t new_laddr;
-		u16 bufadr_l;
-		u16 bufadr_h;
-		int pkt_len;
-
-		status = sonic_rda_get(dev, entry, SONIC_RD_STATUS);
-		if (status & SONIC_RCR_PRX) {
-=======
 		u16 status = sonic_rda_get(dev, entry, SONIC_RD_STATUS);
 
 		/* If the RD has LPKT set, the chip has finished with the RB */
 		if ((status & SONIC_RCR_PRX) && (status & SONIC_RCR_LPKT)) {
 			struct sk_buff *new_skb;
 			dma_addr_t new_laddr;
->>>>>>> 286cd8c7
 			u32 addr = (sonic_rda_get(dev, entry,
 						  SONIC_RD_PKTPTR_H) << 16) |
 				   sonic_rda_get(dev, entry, SONIC_RD_PKTPTR_L);
@@ -565,16 +539,6 @@
 
 			if (i < 0) {
 				WARN_ONCE(1, "failed to find buffer!\n");
-<<<<<<< HEAD
-				break;
-			}
-
-			/* Malloc up new buffer. */
-			new_skb = netdev_alloc_skb(dev, SONIC_RBSIZE + 2);
-			if (new_skb == NULL) {
-				lp->stats.rx_dropped++;
-=======
->>>>>>> 286cd8c7
 				break;
 			}
 
@@ -602,42 +566,8 @@
 				new_laddr = addr;
 				lp->stats.rx_dropped++;
 			}
-<<<<<<< HEAD
-
-			/* now we have a new skb to replace it, pass the used one up the stack */
-			dma_unmap_single(lp->device, lp->rx_laddr[entry], SONIC_RBSIZE, DMA_FROM_DEVICE);
-			used_skb = lp->rx_skb[i];
-			pkt_len = sonic_rda_get(dev, entry, SONIC_RD_PKTLEN);
-			skb_trim(used_skb, pkt_len);
-			used_skb->protocol = eth_type_trans(used_skb, dev);
-			netif_rx(used_skb);
-			lp->stats.rx_packets++;
-			lp->stats.rx_bytes += pkt_len;
-
-			/* and insert the new skb */
-			lp->rx_laddr[i] = new_laddr;
-			lp->rx_skb[i] = new_skb;
-
-			bufadr_l = (unsigned long)new_laddr & 0xffff;
-			bufadr_h = (unsigned long)new_laddr >> 16;
-			sonic_rra_put(dev, i, SONIC_RR_BUFADR_L, bufadr_l);
-			sonic_rra_put(dev, i, SONIC_RR_BUFADR_H, bufadr_h);
-		} else {
-			/* This should only happen, if we enable accepting broken packets. */
-			lp->stats.rx_errors++;
-			if (status & SONIC_RCR_FAER)
-				lp->stats.rx_frame_errors++;
-			if (status & SONIC_RCR_CRCR)
-				lp->stats.rx_crc_errors++;
-		}
-		if (status & SONIC_RCR_LPKT) {
-			/*
-			 * this was the last packet out of the current receive buffer
-			 * give the buffer back to the SONIC
-=======
 			/* If RBE is already asserted when RWP advances then
 			 * it's safe to clear RBE after processing this packet.
->>>>>>> 286cd8c7
 			 */
 			rbe = rbe || SONIC_READ(SONIC_ISR) & SONIC_INT_RBE;
 			sonic_update_rra(dev, lp, addr, new_laddr);
@@ -770,11 +700,7 @@
 	 * enable interrupts, then completely initialize the SONIC
 	 */
 	SONIC_WRITE(SONIC_CMD, 0);
-<<<<<<< HEAD
-	SONIC_WRITE(SONIC_CMD, SONIC_CR_RXDIS);
-=======
 	SONIC_WRITE(SONIC_CMD, SONIC_CR_RXDIS | SONIC_CR_STP);
->>>>>>> 286cd8c7
 	sonic_quiesce(dev, SONIC_CR_ALL);
 
 	/*
