/*
 * Copyright 2008-2010 Cisco Systems, Inc.  All rights reserved.
 * Copyright 2007 Nuova Systems, Inc.  All rights reserved.
 *
 * This program is free software; you may redistribute it and/or modify
 * it under the terms of the GNU General Public License as published by
 * the Free Software Foundation; version 2 of the License.
 *
 * THE SOFTWARE IS PROVIDED "AS IS", WITHOUT WARRANTY OF ANY KIND,
 * EXPRESS OR IMPLIED, INCLUDING BUT NOT LIMITED TO THE WARRANTIES OF
 * MERCHANTABILITY, FITNESS FOR A PARTICULAR PURPOSE AND
 * NONINFRINGEMENT. IN NO EVENT SHALL THE AUTHORS OR COPYRIGHT HOLDERS
 * BE LIABLE FOR ANY CLAIM, DAMAGES OR OTHER LIABILITY, WHETHER IN AN
 * ACTION OF CONTRACT, TORT OR OTHERWISE, ARISING FROM, OUT OF OR IN
 * CONNECTION WITH THE SOFTWARE OR THE USE OR OTHER DEALINGS IN THE
 * SOFTWARE.
 *
 */

#ifndef _ENIC_H_
#define _ENIC_H_

#include "vnic_enet.h"
#include "vnic_dev.h"
#include "vnic_wq.h"
#include "vnic_rq.h"
#include "vnic_cq.h"
#include "vnic_intr.h"
#include "vnic_stats.h"
#include "vnic_nic.h"
#include "vnic_rss.h"
#include <linux/irq.h>

#define DRV_NAME		"enic"
#define DRV_DESCRIPTION		"Cisco VIC Ethernet NIC Driver"
<<<<<<< HEAD
#define DRV_VERSION		"2.3.0.20"
=======
#define DRV_VERSION		"2.3.0.53"
>>>>>>> 286cd8c7
#define DRV_COPYRIGHT		"Copyright 2008-2013 Cisco Systems, Inc"

#define ENIC_BARS_MAX		6

#define ENIC_WQ_MAX		8
#define ENIC_RQ_MAX		8
#define ENIC_CQ_MAX		(ENIC_WQ_MAX + ENIC_RQ_MAX)
#define ENIC_INTR_MAX		(ENIC_CQ_MAX + 2)

#define ENIC_WQ_NAPI_BUDGET	256

#define ENIC_AIC_LARGE_PKT_DIFF	3

struct enic_msix_entry {
	int requested;
	char devname[IFNAMSIZ + 8];
	irqreturn_t (*isr)(int, void *);
	void *devid;
	cpumask_var_t affinity_mask;
};

/* Store only the lower range.  Higher range is given by fw. */
struct enic_intr_mod_range {
	u32 small_pkt_range_start;
	u32 large_pkt_range_start;
};

struct enic_intr_mod_table {
	u32 rx_rate;
	u32 range_percent;
};

#define ENIC_MAX_LINK_SPEEDS		3
#define ENIC_LINK_SPEED_10G		10000
#define ENIC_LINK_SPEED_4G		4000
#define ENIC_LINK_40G_INDEX		2
#define ENIC_LINK_10G_INDEX		1
#define ENIC_LINK_4G_INDEX		0
#define ENIC_RX_COALESCE_RANGE_END	125
#define ENIC_AIC_TS_BREAK		100

struct enic_rx_coal {
	u32 small_pkt_range_start;
	u32 large_pkt_range_start;
	u32 range_end;
	u32 use_adaptive_rx_coalesce;
};

/* priv_flags */
#define ENIC_SRIOV_ENABLED		(1 << 0)

/* enic port profile set flags */
#define ENIC_PORT_REQUEST_APPLIED	(1 << 0)
#define ENIC_SET_REQUEST		(1 << 1)
#define ENIC_SET_NAME			(1 << 2)
#define ENIC_SET_INSTANCE		(1 << 3)
#define ENIC_SET_HOST			(1 << 4)

struct enic_port_profile {
	u32 set;
	u8 request;
	char name[PORT_PROFILE_MAX];
	u8 instance_uuid[PORT_UUID_MAX];
	u8 host_uuid[PORT_UUID_MAX];
	u8 vf_mac[ETH_ALEN];
	u8 mac_addr[ETH_ALEN];
};

/* enic_rfs_fltr_node - rfs filter node in hash table
 *	@@keys: IPv4 5 tuple
 *	@flow_id: flow_id of clsf filter provided by kernel
 *	@fltr_id: filter id of clsf filter returned by adaptor
 *	@rq_id: desired rq index
 *	@node: hlist_node
 */
struct enic_rfs_fltr_node {
	struct flow_keys keys;
	u32 flow_id;
	u16 fltr_id;
	u16 rq_id;
	struct hlist_node node;
};

/* enic_rfs_flw_tbl - rfs flow table
 *	@max: Maximum number of filters vNIC supports
 *	@free: Number of free filters available
 *	@toclean: hash table index to clean next
 *	@ht_head: hash table list head
 *	@lock: spin lock
 *	@rfs_may_expire: timer function for enic_rps_may_expire_flow
 */
struct enic_rfs_flw_tbl {
	u16 max;
	int free;

#define ENIC_RFS_FLW_BITSHIFT	(10)
#define ENIC_RFS_FLW_MASK	((1 << ENIC_RFS_FLW_BITSHIFT) - 1)
	u16 toclean:ENIC_RFS_FLW_BITSHIFT;
	struct hlist_head ht_head[1 << ENIC_RFS_FLW_BITSHIFT];
	spinlock_t lock;
	struct timer_list rfs_may_expire;
};

struct vxlan_offload {
	u16 vxlan_udp_port_number;
	u8 patch_level;
	u8 flags;
};

/* Per-instance private data structure */
struct enic {
	struct net_device *netdev;
	struct pci_dev *pdev;
	struct vnic_enet_config config;
	struct vnic_dev_bar bar[ENIC_BARS_MAX];
	struct vnic_dev *vdev;
	struct timer_list notify_timer;
	struct work_struct reset;
	struct work_struct tx_hang_reset;
	struct work_struct change_mtu_work;
	struct msix_entry msix_entry[ENIC_INTR_MAX];
	struct enic_msix_entry msix[ENIC_INTR_MAX];
	u32 msg_enable;
	spinlock_t devcmd_lock;
	u8 mac_addr[ETH_ALEN];
	unsigned int flags;
	unsigned int priv_flags;
	unsigned int mc_count;
	unsigned int uc_count;
	u32 port_mtu;
	struct enic_rx_coal rx_coalesce_setting;
	u32 rx_coalesce_usecs;
	u32 tx_coalesce_usecs;
#ifdef CONFIG_PCI_IOV
	u16 num_vfs;
#endif
	spinlock_t enic_api_lock;
	bool enic_api_busy;
	struct enic_port_profile *pp;

	/* work queue cache line section */
	____cacheline_aligned struct vnic_wq wq[ENIC_WQ_MAX];
	spinlock_t wq_lock[ENIC_WQ_MAX];
	unsigned int wq_count;
	u16 loop_enable;
	u16 loop_tag;

	/* receive queue cache line section */
	____cacheline_aligned struct vnic_rq rq[ENIC_RQ_MAX];
	unsigned int rq_count;
	struct vxlan_offload vxlan;
	u64 rq_truncated_pkts;
	u64 rq_bad_fcs;
	struct napi_struct napi[ENIC_RQ_MAX + ENIC_WQ_MAX];

	/* interrupt resource cache line section */
	____cacheline_aligned struct vnic_intr intr[ENIC_INTR_MAX];
	unsigned int intr_count;
	u32 __iomem *legacy_pba;		/* memory-mapped */

	/* completion queue cache line section */
	____cacheline_aligned struct vnic_cq cq[ENIC_CQ_MAX];
	unsigned int cq_count;
	struct enic_rfs_flw_tbl rfs_h;
	u32 rx_copybreak;
	u8 rss_key[ENIC_RSS_LEN];
	struct vnic_gen_stats gen_stats;
};

static inline struct net_device *vnic_get_netdev(struct vnic_dev *vdev)
{
	struct enic *enic = vdev->priv;

	return enic->netdev;
}

/* wrappers function for kernel log
 */
#define vdev_err(vdev, fmt, ...)					\
	dev_err(&(vdev)->pdev->dev, fmt, ##__VA_ARGS__)
#define vdev_warn(vdev, fmt, ...)					\
	dev_warn(&(vdev)->pdev->dev, fmt, ##__VA_ARGS__)
#define vdev_info(vdev, fmt, ...)					\
	dev_info(&(vdev)->pdev->dev, fmt, ##__VA_ARGS__)

#define vdev_neterr(vdev, fmt, ...)					\
	netdev_err(vnic_get_netdev(vdev), fmt, ##__VA_ARGS__)
#define vdev_netwarn(vdev, fmt, ...)					\
	netdev_warn(vnic_get_netdev(vdev), fmt, ##__VA_ARGS__)
#define vdev_netinfo(vdev, fmt, ...)					\
	netdev_info(vnic_get_netdev(vdev), fmt, ##__VA_ARGS__)

static inline struct device *enic_get_dev(struct enic *enic)
{
	return &(enic->pdev->dev);
}

static inline unsigned int enic_cq_rq(struct enic *enic, unsigned int rq)
{
	return rq;
}

static inline unsigned int enic_cq_wq(struct enic *enic, unsigned int wq)
{
	return enic->rq_count + wq;
}

static inline unsigned int enic_legacy_io_intr(void)
{
	return 0;
}

static inline unsigned int enic_legacy_err_intr(void)
{
	return 1;
}

static inline unsigned int enic_legacy_notify_intr(void)
{
	return 2;
}

static inline unsigned int enic_msix_rq_intr(struct enic *enic,
	unsigned int rq)
{
	return enic->cq[enic_cq_rq(enic, rq)].interrupt_offset;
}

static inline unsigned int enic_msix_wq_intr(struct enic *enic,
	unsigned int wq)
{
	return enic->cq[enic_cq_wq(enic, wq)].interrupt_offset;
}

static inline unsigned int enic_msix_err_intr(struct enic *enic)
{
	return enic->rq_count + enic->wq_count;
}

static inline unsigned int enic_msix_notify_intr(struct enic *enic)
{
	return enic->rq_count + enic->wq_count + 1;
}

static inline bool enic_is_err_intr(struct enic *enic, int intr)
{
	switch (vnic_dev_get_intr_mode(enic->vdev)) {
	case VNIC_DEV_INTR_MODE_INTX:
		return intr == enic_legacy_err_intr();
	case VNIC_DEV_INTR_MODE_MSIX:
		return intr == enic_msix_err_intr(enic);
	case VNIC_DEV_INTR_MODE_MSI:
	default:
		return false;
	}
}

static inline bool enic_is_notify_intr(struct enic *enic, int intr)
{
	switch (vnic_dev_get_intr_mode(enic->vdev)) {
	case VNIC_DEV_INTR_MODE_INTX:
		return intr == enic_legacy_notify_intr();
	case VNIC_DEV_INTR_MODE_MSIX:
		return intr == enic_msix_notify_intr(enic);
	case VNIC_DEV_INTR_MODE_MSI:
	default:
		return false;
	}
}

static inline int enic_dma_map_check(struct enic *enic, dma_addr_t dma_addr)
{
	if (unlikely(pci_dma_mapping_error(enic->pdev, dma_addr))) {
		net_warn_ratelimited("%s: PCI dma mapping failed!\n",
				     enic->netdev->name);
		enic->gen_stats.dma_map_error++;

		return -ENOMEM;
	}

	return 0;
}

void enic_reset_addr_lists(struct enic *enic);
int enic_sriov_enabled(struct enic *enic);
int enic_is_valid_vf(struct enic *enic, int vf);
int enic_is_dynamic(struct enic *enic);
void enic_set_ethtool_ops(struct net_device *netdev);
int __enic_set_rsskey(struct enic *enic);

#endif /* _ENIC_H_ */<|MERGE_RESOLUTION|>--- conflicted
+++ resolved
@@ -33,11 +33,7 @@
 
 #define DRV_NAME		"enic"
 #define DRV_DESCRIPTION		"Cisco VIC Ethernet NIC Driver"
-<<<<<<< HEAD
-#define DRV_VERSION		"2.3.0.20"
-=======
 #define DRV_VERSION		"2.3.0.53"
->>>>>>> 286cd8c7
 #define DRV_COPYRIGHT		"Copyright 2008-2013 Cisco Systems, Inc"
 
 #define ENIC_BARS_MAX		6
