/*
 * drivers/net/team/team.c - Network team device driver
 * Copyright (c) 2011 Jiri Pirko <jpirko@redhat.com>
 *
 * This program is free software; you can redistribute it and/or modify
 * it under the terms of the GNU General Public License as published by
 * the Free Software Foundation; either version 2 of the License, or
 * (at your option) any later version.
 */

#include <linux/kernel.h>
#include <linux/types.h>
#include <linux/module.h>
#include <linux/init.h>
#include <linux/slab.h>
#include <linux/rcupdate.h>
#include <linux/errno.h>
#include <linux/ctype.h>
#include <linux/notifier.h>
#include <linux/netdevice.h>
#include <linux/netpoll.h>
#include <linux/if_vlan.h>
#include <linux/if_arp.h>
#include <linux/socket.h>
#include <linux/etherdevice.h>
#include <linux/rtnetlink.h>
#include <net/rtnetlink.h>
#include <net/genetlink.h>
#include <net/netlink.h>
#include <net/sch_generic.h>
#include <net/switchdev.h>
#include <generated/utsrelease.h>
#include <linux/if_team.h>

#define DRV_NAME "team"


/**********
 * Helpers
 **********/

#define team_port_exists(dev) (dev->priv_flags & IFF_TEAM_PORT)

static struct team_port *team_port_get_rtnl(const struct net_device *dev)
{
	struct team_port *port = rtnl_dereference(dev->rx_handler_data);

	return team_port_exists(dev) ? port : NULL;
}

/*
 * Since the ability to change device address for open port device is tested in
 * team_port_add, this function can be called without control of return value
 */
static int __set_port_dev_addr(struct net_device *port_dev,
			       const unsigned char *dev_addr)
{
	struct sockaddr_storage addr;

	memcpy(addr.__data, dev_addr, port_dev->addr_len);
	addr.ss_family = port_dev->type;
	return dev_set_mac_address(port_dev, (struct sockaddr *)&addr);
}

static int team_port_set_orig_dev_addr(struct team_port *port)
{
	return __set_port_dev_addr(port->dev, port->orig.dev_addr);
}

static int team_port_set_team_dev_addr(struct team *team,
				       struct team_port *port)
{
	return __set_port_dev_addr(port->dev, team->dev->dev_addr);
}

int team_modeop_port_enter(struct team *team, struct team_port *port)
{
	return team_port_set_team_dev_addr(team, port);
}
EXPORT_SYMBOL(team_modeop_port_enter);

void team_modeop_port_change_dev_addr(struct team *team,
				      struct team_port *port)
{
	team_port_set_team_dev_addr(team, port);
}
EXPORT_SYMBOL(team_modeop_port_change_dev_addr);

static void team_lower_state_changed(struct team_port *port)
{
	struct netdev_lag_lower_state_info info;

	info.link_up = port->linkup;
	info.tx_enabled = team_port_enabled(port);
	netdev_lower_state_changed(port->dev, &info);
}

static void team_refresh_port_linkup(struct team_port *port)
{
	bool new_linkup = port->user.linkup_enabled ? port->user.linkup :
						      port->state.linkup;

	if (port->linkup != new_linkup) {
		port->linkup = new_linkup;
		team_lower_state_changed(port);
	}
}


/*******************
 * Options handling
 *******************/

struct team_option_inst { /* One for each option instance */
	struct list_head list;
	struct list_head tmp_list;
	struct team_option *option;
	struct team_option_inst_info info;
	bool changed;
	bool removed;
};

static struct team_option *__team_find_option(struct team *team,
					      const char *opt_name)
{
	struct team_option *option;

	list_for_each_entry(option, &team->option_list, list) {
		if (strcmp(option->name, opt_name) == 0)
			return option;
	}
	return NULL;
}

static void __team_option_inst_del(struct team_option_inst *opt_inst)
{
	list_del(&opt_inst->list);
	kfree(opt_inst);
}

static void __team_option_inst_del_option(struct team *team,
					  struct team_option *option)
{
	struct team_option_inst *opt_inst, *tmp;

	list_for_each_entry_safe(opt_inst, tmp, &team->option_inst_list, list) {
		if (opt_inst->option == option)
			__team_option_inst_del(opt_inst);
	}
}

static int __team_option_inst_add(struct team *team, struct team_option *option,
				  struct team_port *port)
{
	struct team_option_inst *opt_inst;
	unsigned int array_size;
	unsigned int i;
	int err;

	array_size = option->array_size;
	if (!array_size)
		array_size = 1; /* No array but still need one instance */

	for (i = 0; i < array_size; i++) {
		opt_inst = kmalloc(sizeof(*opt_inst), GFP_KERNEL);
		if (!opt_inst)
			return -ENOMEM;
		opt_inst->option = option;
		opt_inst->info.port = port;
		opt_inst->info.array_index = i;
		opt_inst->changed = true;
		opt_inst->removed = false;
		list_add_tail(&opt_inst->list, &team->option_inst_list);
		if (option->init) {
			err = option->init(team, &opt_inst->info);
			if (err)
				return err;
		}

	}
	return 0;
}

static int __team_option_inst_add_option(struct team *team,
					 struct team_option *option)
{
	int err;

	if (!option->per_port) {
		err = __team_option_inst_add(team, option, NULL);
		if (err)
			goto inst_del_option;
	}
	return 0;

inst_del_option:
	__team_option_inst_del_option(team, option);
	return err;
}

static void __team_option_inst_mark_removed_option(struct team *team,
						   struct team_option *option)
{
	struct team_option_inst *opt_inst;

	list_for_each_entry(opt_inst, &team->option_inst_list, list) {
		if (opt_inst->option == option) {
			opt_inst->changed = true;
			opt_inst->removed = true;
		}
	}
}

static void __team_option_inst_del_port(struct team *team,
					struct team_port *port)
{
	struct team_option_inst *opt_inst, *tmp;

	list_for_each_entry_safe(opt_inst, tmp, &team->option_inst_list, list) {
		if (opt_inst->option->per_port &&
		    opt_inst->info.port == port)
			__team_option_inst_del(opt_inst);
	}
}

static int __team_option_inst_add_port(struct team *team,
				       struct team_port *port)
{
	struct team_option *option;
	int err;

	list_for_each_entry(option, &team->option_list, list) {
		if (!option->per_port)
			continue;
		err = __team_option_inst_add(team, option, port);
		if (err)
			goto inst_del_port;
	}
	return 0;

inst_del_port:
	__team_option_inst_del_port(team, port);
	return err;
}

static void __team_option_inst_mark_removed_port(struct team *team,
						 struct team_port *port)
{
	struct team_option_inst *opt_inst;

	list_for_each_entry(opt_inst, &team->option_inst_list, list) {
		if (opt_inst->info.port == port) {
			opt_inst->changed = true;
			opt_inst->removed = true;
		}
	}
}

static int __team_options_register(struct team *team,
				   const struct team_option *option,
				   size_t option_count)
{
	int i;
	struct team_option **dst_opts;
	int err;

	dst_opts = kcalloc(option_count, sizeof(struct team_option *),
			   GFP_KERNEL);
	if (!dst_opts)
		return -ENOMEM;
	for (i = 0; i < option_count; i++, option++) {
		if (__team_find_option(team, option->name)) {
			err = -EEXIST;
			goto alloc_rollback;
		}
		dst_opts[i] = kmemdup(option, sizeof(*option), GFP_KERNEL);
		if (!dst_opts[i]) {
			err = -ENOMEM;
			goto alloc_rollback;
		}
	}

	for (i = 0; i < option_count; i++) {
		err = __team_option_inst_add_option(team, dst_opts[i]);
		if (err)
			goto inst_rollback;
		list_add_tail(&dst_opts[i]->list, &team->option_list);
	}

	kfree(dst_opts);
	return 0;

inst_rollback:
	for (i--; i >= 0; i--)
		__team_option_inst_del_option(team, dst_opts[i]);

	i = option_count;
alloc_rollback:
	for (i--; i >= 0; i--)
		kfree(dst_opts[i]);

	kfree(dst_opts);
	return err;
}

static void __team_options_mark_removed(struct team *team,
					const struct team_option *option,
					size_t option_count)
{
	int i;

	for (i = 0; i < option_count; i++, option++) {
		struct team_option *del_opt;

		del_opt = __team_find_option(team, option->name);
		if (del_opt)
			__team_option_inst_mark_removed_option(team, del_opt);
	}
}

static void __team_options_unregister(struct team *team,
				      const struct team_option *option,
				      size_t option_count)
{
	int i;

	for (i = 0; i < option_count; i++, option++) {
		struct team_option *del_opt;

		del_opt = __team_find_option(team, option->name);
		if (del_opt) {
			__team_option_inst_del_option(team, del_opt);
			list_del(&del_opt->list);
			kfree(del_opt);
		}
	}
}

static void __team_options_change_check(struct team *team);

int team_options_register(struct team *team,
			  const struct team_option *option,
			  size_t option_count)
{
	int err;

	err = __team_options_register(team, option, option_count);
	if (err)
		return err;
	__team_options_change_check(team);
	return 0;
}
EXPORT_SYMBOL(team_options_register);

void team_options_unregister(struct team *team,
			     const struct team_option *option,
			     size_t option_count)
{
	__team_options_mark_removed(team, option, option_count);
	__team_options_change_check(team);
	__team_options_unregister(team, option, option_count);
}
EXPORT_SYMBOL(team_options_unregister);

static int team_option_get(struct team *team,
			   struct team_option_inst *opt_inst,
			   struct team_gsetter_ctx *ctx)
{
	if (!opt_inst->option->getter)
		return -EOPNOTSUPP;
	return opt_inst->option->getter(team, ctx);
}

static int team_option_set(struct team *team,
			   struct team_option_inst *opt_inst,
			   struct team_gsetter_ctx *ctx)
{
	if (!opt_inst->option->setter)
		return -EOPNOTSUPP;
	return opt_inst->option->setter(team, ctx);
}

void team_option_inst_set_change(struct team_option_inst_info *opt_inst_info)
{
	struct team_option_inst *opt_inst;

	opt_inst = container_of(opt_inst_info, struct team_option_inst, info);
	opt_inst->changed = true;
}
EXPORT_SYMBOL(team_option_inst_set_change);

void team_options_change_check(struct team *team)
{
	__team_options_change_check(team);
}
EXPORT_SYMBOL(team_options_change_check);


/****************
 * Mode handling
 ****************/

static LIST_HEAD(mode_list);
static DEFINE_SPINLOCK(mode_list_lock);

struct team_mode_item {
	struct list_head list;
	const struct team_mode *mode;
};

static struct team_mode_item *__find_mode(const char *kind)
{
	struct team_mode_item *mitem;

	list_for_each_entry(mitem, &mode_list, list) {
		if (strcmp(mitem->mode->kind, kind) == 0)
			return mitem;
	}
	return NULL;
}

static bool is_good_mode_name(const char *name)
{
	while (*name != '\0') {
		if (!isalpha(*name) && !isdigit(*name) && *name != '_')
			return false;
		name++;
	}
	return true;
}

int team_mode_register(const struct team_mode *mode)
{
	int err = 0;
	struct team_mode_item *mitem;

	if (!is_good_mode_name(mode->kind) ||
	    mode->priv_size > TEAM_MODE_PRIV_SIZE)
		return -EINVAL;

	mitem = kmalloc(sizeof(*mitem), GFP_KERNEL);
	if (!mitem)
		return -ENOMEM;

	spin_lock(&mode_list_lock);
	if (__find_mode(mode->kind)) {
		err = -EEXIST;
		kfree(mitem);
		goto unlock;
	}
	mitem->mode = mode;
	list_add_tail(&mitem->list, &mode_list);
unlock:
	spin_unlock(&mode_list_lock);
	return err;
}
EXPORT_SYMBOL(team_mode_register);

void team_mode_unregister(const struct team_mode *mode)
{
	struct team_mode_item *mitem;

	spin_lock(&mode_list_lock);
	mitem = __find_mode(mode->kind);
	if (mitem) {
		list_del_init(&mitem->list);
		kfree(mitem);
	}
	spin_unlock(&mode_list_lock);
}
EXPORT_SYMBOL(team_mode_unregister);

static const struct team_mode *team_mode_get(const char *kind)
{
	struct team_mode_item *mitem;
	const struct team_mode *mode = NULL;

	if (!try_module_get(THIS_MODULE))
		return NULL;

	spin_lock(&mode_list_lock);
	mitem = __find_mode(kind);
	if (!mitem) {
		spin_unlock(&mode_list_lock);
		request_module("team-mode-%s", kind);
		spin_lock(&mode_list_lock);
		mitem = __find_mode(kind);
	}
	if (mitem) {
		mode = mitem->mode;
		if (!try_module_get(mode->owner))
			mode = NULL;
	}

	spin_unlock(&mode_list_lock);
	module_put(THIS_MODULE);
	return mode;
}

static void team_mode_put(const struct team_mode *mode)
{
	module_put(mode->owner);
}

static bool team_dummy_transmit(struct team *team, struct sk_buff *skb)
{
	dev_kfree_skb_any(skb);
	return false;
}

static rx_handler_result_t team_dummy_receive(struct team *team,
					      struct team_port *port,
					      struct sk_buff *skb)
{
	return RX_HANDLER_ANOTHER;
}

static const struct team_mode __team_no_mode = {
	.kind		= "*NOMODE*",
};

static bool team_is_mode_set(struct team *team)
{
	return team->mode != &__team_no_mode;
}

static void team_set_no_mode(struct team *team)
{
	team->user_carrier_enabled = false;
	team->mode = &__team_no_mode;
}

static void team_adjust_ops(struct team *team)
{
	/*
	 * To avoid checks in rx/tx skb paths, ensure here that non-null and
	 * correct ops are always set.
	 */

	if (!team->en_port_count || !team_is_mode_set(team) ||
	    !team->mode->ops->transmit)
		team->ops.transmit = team_dummy_transmit;
	else
		team->ops.transmit = team->mode->ops->transmit;

	if (!team->en_port_count || !team_is_mode_set(team) ||
	    !team->mode->ops->receive)
		team->ops.receive = team_dummy_receive;
	else
		team->ops.receive = team->mode->ops->receive;
}

/*
 * We can benefit from the fact that it's ensured no port is present
 * at the time of mode change. Therefore no packets are in fly so there's no
 * need to set mode operations in any special way.
 */
static int __team_change_mode(struct team *team,
			      const struct team_mode *new_mode)
{
	/* Check if mode was previously set and do cleanup if so */
	if (team_is_mode_set(team)) {
		void (*exit_op)(struct team *team) = team->ops.exit;

		/* Clear ops area so no callback is called any longer */
		memset(&team->ops, 0, sizeof(struct team_mode_ops));
		team_adjust_ops(team);

		if (exit_op)
			exit_op(team);
		team_mode_put(team->mode);
		team_set_no_mode(team);
		/* zero private data area */
		memset(&team->mode_priv, 0,
		       sizeof(struct team) - offsetof(struct team, mode_priv));
	}

	if (!new_mode)
		return 0;

	if (new_mode->ops->init) {
		int err;

		err = new_mode->ops->init(team);
		if (err)
			return err;
	}

	team->mode = new_mode;
	memcpy(&team->ops, new_mode->ops, sizeof(struct team_mode_ops));
	team_adjust_ops(team);

	return 0;
}

static int team_change_mode(struct team *team, const char *kind)
{
	const struct team_mode *new_mode;
	struct net_device *dev = team->dev;
	int err;

	if (!list_empty(&team->port_list)) {
		netdev_err(dev, "No ports can be present during mode change\n");
		return -EBUSY;
	}

	if (team_is_mode_set(team) && strcmp(team->mode->kind, kind) == 0) {
		netdev_err(dev, "Unable to change to the same mode the team is in\n");
		return -EINVAL;
	}

	new_mode = team_mode_get(kind);
	if (!new_mode) {
		netdev_err(dev, "Mode \"%s\" not found\n", kind);
		return -EINVAL;
	}

	err = __team_change_mode(team, new_mode);
	if (err) {
		netdev_err(dev, "Failed to change to mode \"%s\"\n", kind);
		team_mode_put(new_mode);
		return err;
	}

	netdev_info(dev, "Mode changed to \"%s\"\n", kind);
	return 0;
}


/*********************
 * Peers notification
 *********************/

static void team_notify_peers_work(struct work_struct *work)
{
	struct team *team;
	int val;

	team = container_of(work, struct team, notify_peers.dw.work);

	if (!rtnl_trylock()) {
		schedule_delayed_work(&team->notify_peers.dw, 0);
		return;
	}
	val = atomic_dec_if_positive(&team->notify_peers.count_pending);
	if (val < 0) {
		rtnl_unlock();
		return;
	}
	call_netdevice_notifiers(NETDEV_NOTIFY_PEERS, team->dev);
	rtnl_unlock();
	if (val)
		schedule_delayed_work(&team->notify_peers.dw,
				      msecs_to_jiffies(team->notify_peers.interval));
}

static void team_notify_peers(struct team *team)
{
	if (!team->notify_peers.count || !netif_running(team->dev))
		return;
	atomic_add(team->notify_peers.count, &team->notify_peers.count_pending);
	schedule_delayed_work(&team->notify_peers.dw, 0);
}

static void team_notify_peers_init(struct team *team)
{
	INIT_DELAYED_WORK(&team->notify_peers.dw, team_notify_peers_work);
}

static void team_notify_peers_fini(struct team *team)
{
	cancel_delayed_work_sync(&team->notify_peers.dw);
}


/*******************************
 * Send multicast group rejoins
 *******************************/

static void team_mcast_rejoin_work(struct work_struct *work)
{
	struct team *team;
	int val;

	team = container_of(work, struct team, mcast_rejoin.dw.work);

	if (!rtnl_trylock()) {
		schedule_delayed_work(&team->mcast_rejoin.dw, 0);
		return;
	}
	val = atomic_dec_if_positive(&team->mcast_rejoin.count_pending);
	if (val < 0) {
		rtnl_unlock();
		return;
	}
	call_netdevice_notifiers(NETDEV_RESEND_IGMP, team->dev);
	rtnl_unlock();
	if (val)
		schedule_delayed_work(&team->mcast_rejoin.dw,
				      msecs_to_jiffies(team->mcast_rejoin.interval));
}

static void team_mcast_rejoin(struct team *team)
{
	if (!team->mcast_rejoin.count || !netif_running(team->dev))
		return;
	atomic_add(team->mcast_rejoin.count, &team->mcast_rejoin.count_pending);
	schedule_delayed_work(&team->mcast_rejoin.dw, 0);
}

static void team_mcast_rejoin_init(struct team *team)
{
	INIT_DELAYED_WORK(&team->mcast_rejoin.dw, team_mcast_rejoin_work);
}

static void team_mcast_rejoin_fini(struct team *team)
{
	cancel_delayed_work_sync(&team->mcast_rejoin.dw);
}


/************************
 * Rx path frame handler
 ************************/

/* note: already called with rcu_read_lock */
static rx_handler_result_t team_handle_frame(struct sk_buff **pskb)
{
	struct sk_buff *skb = *pskb;
	struct team_port *port;
	struct team *team;
	rx_handler_result_t res;

	skb = skb_share_check(skb, GFP_ATOMIC);
	if (!skb)
		return RX_HANDLER_CONSUMED;

	*pskb = skb;

	port = team_port_get_rcu(skb->dev);
	team = port->team;
	if (!team_port_enabled(port)) {
		/* allow exact match delivery for disabled ports */
		res = RX_HANDLER_EXACT;
	} else {
		res = team->ops.receive(team, port, skb);
	}
	if (res == RX_HANDLER_ANOTHER) {
		struct team_pcpu_stats *pcpu_stats;

		pcpu_stats = this_cpu_ptr(team->pcpu_stats);
		u64_stats_update_begin(&pcpu_stats->syncp);
		pcpu_stats->rx_packets++;
		pcpu_stats->rx_bytes += skb->len;
		if (skb->pkt_type == PACKET_MULTICAST)
			pcpu_stats->rx_multicast++;
		u64_stats_update_end(&pcpu_stats->syncp);

		skb->dev = team->dev;
	} else if (res == RX_HANDLER_EXACT) {
		this_cpu_inc(team->pcpu_stats->rx_nohandler);
	} else {
		this_cpu_inc(team->pcpu_stats->rx_dropped);
	}

	return res;
}


/*************************************
 * Multiqueue Tx port select override
 *************************************/

static int team_queue_override_init(struct team *team)
{
	struct list_head *listarr;
	unsigned int queue_cnt = team->dev->num_tx_queues - 1;
	unsigned int i;

	if (!queue_cnt)
		return 0;
	listarr = kmalloc_array(queue_cnt, sizeof(struct list_head),
				GFP_KERNEL);
	if (!listarr)
		return -ENOMEM;
	team->qom_lists = listarr;
	for (i = 0; i < queue_cnt; i++)
		INIT_LIST_HEAD(listarr++);
	return 0;
}

static void team_queue_override_fini(struct team *team)
{
	kfree(team->qom_lists);
}

static struct list_head *__team_get_qom_list(struct team *team, u16 queue_id)
{
	return &team->qom_lists[queue_id - 1];
}

/*
 * note: already called with rcu_read_lock
 */
static bool team_queue_override_transmit(struct team *team, struct sk_buff *skb)
{
	struct list_head *qom_list;
	struct team_port *port;

	if (!team->queue_override_enabled || !skb->queue_mapping)
		return false;
	qom_list = __team_get_qom_list(team, skb->queue_mapping);
	list_for_each_entry_rcu(port, qom_list, qom_list) {
		if (!team_dev_queue_xmit(team, port, skb))
			return true;
	}
	return false;
}

static void __team_queue_override_port_del(struct team *team,
					   struct team_port *port)
{
	if (!port->queue_id)
		return;
	list_del_rcu(&port->qom_list);
}

static bool team_queue_override_port_has_gt_prio_than(struct team_port *port,
						      struct team_port *cur)
{
	if (port->priority < cur->priority)
		return true;
	if (port->priority > cur->priority)
		return false;
	if (port->index < cur->index)
		return true;
	return false;
}

static void __team_queue_override_port_add(struct team *team,
					   struct team_port *port)
{
	struct team_port *cur;
	struct list_head *qom_list;
	struct list_head *node;

	if (!port->queue_id)
		return;
	qom_list = __team_get_qom_list(team, port->queue_id);
	node = qom_list;
	list_for_each_entry(cur, qom_list, qom_list) {
		if (team_queue_override_port_has_gt_prio_than(port, cur))
			break;
		node = &cur->qom_list;
	}
	list_add_tail_rcu(&port->qom_list, node);
}

static void __team_queue_override_enabled_check(struct team *team)
{
	struct team_port *port;
	bool enabled = false;

	list_for_each_entry(port, &team->port_list, list) {
		if (port->queue_id) {
			enabled = true;
			break;
		}
	}
	if (enabled == team->queue_override_enabled)
		return;
	netdev_dbg(team->dev, "%s queue override\n",
		   enabled ? "Enabling" : "Disabling");
	team->queue_override_enabled = enabled;
}

static void team_queue_override_port_prio_changed(struct team *team,
						  struct team_port *port)
{
	if (!port->queue_id || team_port_enabled(port))
		return;
	__team_queue_override_port_del(team, port);
	__team_queue_override_port_add(team, port);
	__team_queue_override_enabled_check(team);
}

static void team_queue_override_port_change_queue_id(struct team *team,
						     struct team_port *port,
						     u16 new_queue_id)
{
	if (team_port_enabled(port)) {
		__team_queue_override_port_del(team, port);
		port->queue_id = new_queue_id;
		__team_queue_override_port_add(team, port);
		__team_queue_override_enabled_check(team);
	} else {
		port->queue_id = new_queue_id;
	}
}

static void team_queue_override_port_add(struct team *team,
					 struct team_port *port)
{
	__team_queue_override_port_add(team, port);
	__team_queue_override_enabled_check(team);
}

static void team_queue_override_port_del(struct team *team,
					 struct team_port *port)
{
	__team_queue_override_port_del(team, port);
	__team_queue_override_enabled_check(team);
}


/****************
 * Port handling
 ****************/

static bool team_port_find(const struct team *team,
			   const struct team_port *port)
{
	struct team_port *cur;

	list_for_each_entry(cur, &team->port_list, list)
		if (cur == port)
			return true;
	return false;
}

/*
 * Enable/disable port by adding to enabled port hashlist and setting
 * port->index (Might be racy so reader could see incorrect ifindex when
 * processing a flying packet, but that is not a problem). Write guarded
 * by team->lock.
 */
static void team_port_enable(struct team *team,
			     struct team_port *port)
{
	if (team_port_enabled(port))
		return;
	port->index = team->en_port_count++;
	hlist_add_head_rcu(&port->hlist,
			   team_port_index_hash(team, port->index));
	team_adjust_ops(team);
	team_queue_override_port_add(team, port);
	if (team->ops.port_enabled)
		team->ops.port_enabled(team, port);
	team_notify_peers(team);
	team_mcast_rejoin(team);
	team_lower_state_changed(port);
}

static void __reconstruct_port_hlist(struct team *team, int rm_index)
{
	int i;
	struct team_port *port;

	for (i = rm_index + 1; i < team->en_port_count; i++) {
		port = team_get_port_by_index(team, i);
		hlist_del_rcu(&port->hlist);
		port->index--;
		hlist_add_head_rcu(&port->hlist,
				   team_port_index_hash(team, port->index));
	}
}

static void team_port_disable(struct team *team,
			      struct team_port *port)
{
	if (!team_port_enabled(port))
		return;
	if (team->ops.port_disabled)
		team->ops.port_disabled(team, port);
	hlist_del_rcu(&port->hlist);
	__reconstruct_port_hlist(team, port->index);
	port->index = -1;
	team->en_port_count--;
	team_queue_override_port_del(team, port);
	team_adjust_ops(team);
	team_lower_state_changed(port);
}

#define TEAM_VLAN_FEATURES (NETIF_F_HW_CSUM | NETIF_F_SG | \
			    NETIF_F_FRAGLIST | NETIF_F_ALL_TSO | \
			    NETIF_F_HIGHDMA | NETIF_F_LRO)

<<<<<<< HEAD
static void ___team_compute_features(struct team *team)
=======
#define TEAM_ENC_FEATURES	(NETIF_F_HW_CSUM | NETIF_F_SG | \
				 NETIF_F_RXCSUM | NETIF_F_ALL_TSO)

static void __team_compute_features(struct team *team)
>>>>>>> 286cd8c7
{
	struct team_port *port;
	netdev_features_t vlan_features = TEAM_VLAN_FEATURES &
					  NETIF_F_ALL_FOR_ALL;
<<<<<<< HEAD
=======
	netdev_features_t enc_features  = TEAM_ENC_FEATURES;
>>>>>>> 286cd8c7
	unsigned short max_hard_header_len = ETH_HLEN;
	unsigned int dst_release_flag = IFF_XMIT_DST_RELEASE |
					IFF_XMIT_DST_RELEASE_PERM;

	rcu_read_lock();
	list_for_each_entry_rcu(port, &team->port_list, list) {
		vlan_features = netdev_increment_features(vlan_features,
					port->dev->vlan_features,
					TEAM_VLAN_FEATURES);
		enc_features =
			netdev_increment_features(enc_features,
						  port->dev->hw_enc_features,
						  TEAM_ENC_FEATURES);


		dst_release_flag &= port->dev->priv_flags;
		if (port->dev->hard_header_len > max_hard_header_len)
			max_hard_header_len = port->dev->hard_header_len;
	}
	rcu_read_unlock();

	team->dev->vlan_features = vlan_features;
	team->dev->hw_enc_features = enc_features | NETIF_F_GSO_ENCAP_ALL |
				     NETIF_F_HW_VLAN_CTAG_TX |
				     NETIF_F_HW_VLAN_STAG_TX |
				     NETIF_F_GSO_UDP_L4;
	team->dev->hard_header_len = max_hard_header_len;

	team->dev->priv_flags &= ~IFF_XMIT_DST_RELEASE;
	if (dst_release_flag == (IFF_XMIT_DST_RELEASE | IFF_XMIT_DST_RELEASE_PERM))
		team->dev->priv_flags |= IFF_XMIT_DST_RELEASE;
<<<<<<< HEAD
}

static void __team_compute_features(struct team *team)
{
	___team_compute_features(team);
	netdev_change_features(team->dev);
=======
>>>>>>> 286cd8c7
}

static void team_compute_features(struct team *team)
{
<<<<<<< HEAD
	mutex_lock(&team->lock);
	___team_compute_features(team);
	mutex_unlock(&team->lock);
=======
	__team_compute_features(team);
>>>>>>> 286cd8c7
	netdev_change_features(team->dev);
}

static int team_port_enter(struct team *team, struct team_port *port)
{
	int err = 0;

	dev_hold(team->dev);
	if (team->ops.port_enter) {
		err = team->ops.port_enter(team, port);
		if (err) {
			netdev_err(team->dev, "Device %s failed to enter team mode\n",
				   port->dev->name);
			goto err_port_enter;
		}
	}

	return 0;

err_port_enter:
	dev_put(team->dev);

	return err;
}

static void team_port_leave(struct team *team, struct team_port *port)
{
	if (team->ops.port_leave)
		team->ops.port_leave(team, port);
	dev_put(team->dev);
}

#ifdef CONFIG_NET_POLL_CONTROLLER
static int __team_port_enable_netpoll(struct team_port *port)
{
	struct netpoll *np;
	int err;

	np = kzalloc(sizeof(*np), GFP_KERNEL);
	if (!np)
		return -ENOMEM;

	err = __netpoll_setup(np, port->dev);
	if (err) {
		kfree(np);
		return err;
	}
	port->np = np;
	return err;
}

static int team_port_enable_netpoll(struct team_port *port)
{
	if (!port->team->dev->npinfo)
		return 0;

	return __team_port_enable_netpoll(port);
}

static void team_port_disable_netpoll(struct team_port *port)
{
	struct netpoll *np = port->np;

	if (!np)
		return;
	port->np = NULL;

	/* Wait for transmitting packets to finish before freeing. */
	synchronize_rcu_bh();
	__netpoll_cleanup(np);
	kfree(np);
}
#else
static int team_port_enable_netpoll(struct team_port *port)
{
	return 0;
}
static void team_port_disable_netpoll(struct team_port *port)
{
}
#endif

static int team_upper_dev_link(struct team *team, struct team_port *port,
			       struct netlink_ext_ack *extack)
{
	struct netdev_lag_upper_info lag_upper_info;
	int err;

	lag_upper_info.tx_type = team->mode->lag_tx_type;
	lag_upper_info.hash_type = NETDEV_LAG_HASH_UNKNOWN;
	err = netdev_master_upper_dev_link(port->dev, team->dev, NULL,
					   &lag_upper_info, extack);
	if (err)
		return err;
	port->dev->priv_flags |= IFF_TEAM_PORT;
	return 0;
}

static void team_upper_dev_unlink(struct team *team, struct team_port *port)
{
	netdev_upper_dev_unlink(port->dev, team->dev);
	port->dev->priv_flags &= ~IFF_TEAM_PORT;
}

static void __team_port_change_port_added(struct team_port *port, bool linkup);
static int team_dev_type_check_change(struct net_device *dev,
				      struct net_device *port_dev);

static int team_port_add(struct team *team, struct net_device *port_dev,
			 struct netlink_ext_ack *extack)
{
	struct net_device *dev = team->dev;
	struct team_port *port;
	char *portname = port_dev->name;
	int err;

	if (port_dev->flags & IFF_LOOPBACK) {
		NL_SET_ERR_MSG(extack, "Loopback device can't be added as a team port");
		netdev_err(dev, "Device %s is loopback device. Loopback devices can't be added as a team port\n",
			   portname);
		return -EINVAL;
	}

	if (team_port_exists(port_dev)) {
		NL_SET_ERR_MSG(extack, "Device is already a port of a team device");
		netdev_err(dev, "Device %s is already a port "
				"of a team device\n", portname);
		return -EBUSY;
	}

	if (dev == port_dev) {
<<<<<<< HEAD
=======
		NL_SET_ERR_MSG(extack, "Cannot enslave team device to itself");
>>>>>>> 286cd8c7
		netdev_err(dev, "Cannot enslave team device to itself\n");
		return -EINVAL;
	}

	if (netdev_has_upper_dev(dev, port_dev)) {
<<<<<<< HEAD
=======
		NL_SET_ERR_MSG(extack, "Device is already an upper device of the team interface");
>>>>>>> 286cd8c7
		netdev_err(dev, "Device %s is already an upper device of the team interface\n",
			   portname);
		return -EBUSY;
	}

	if (port_dev->features & NETIF_F_VLAN_CHALLENGED &&
	    vlan_uses_dev(dev)) {
		NL_SET_ERR_MSG(extack, "Device is VLAN challenged and team device has VLAN set up");
		netdev_err(dev, "Device %s is VLAN challenged and team device has VLAN set up\n",
			   portname);
		return -EPERM;
	}

	err = team_dev_type_check_change(dev, port_dev);
	if (err)
		return err;

	if (port_dev->flags & IFF_UP) {
		NL_SET_ERR_MSG(extack, "Device is up. Set it down before adding it as a team port");
		netdev_err(dev, "Device %s is up. Set it down before adding it as a team port\n",
			   portname);
		return -EBUSY;
	}

	port = kzalloc(sizeof(struct team_port) + team->mode->port_priv_size,
		       GFP_KERNEL);
	if (!port)
		return -ENOMEM;

	port->dev = port_dev;
	port->team = team;
	INIT_LIST_HEAD(&port->qom_list);

	port->orig.mtu = port_dev->mtu;
	err = dev_set_mtu(port_dev, dev->mtu);
	if (err) {
		netdev_dbg(dev, "Error %d calling dev_set_mtu\n", err);
		goto err_set_mtu;
	}

	memcpy(port->orig.dev_addr, port_dev->dev_addr, port_dev->addr_len);

	err = team_port_enter(team, port);
	if (err) {
		netdev_err(dev, "Device %s failed to enter team mode\n",
			   portname);
		goto err_port_enter;
	}

	err = dev_open(port_dev);
	if (err) {
		netdev_dbg(dev, "Device %s opening failed\n",
			   portname);
		goto err_dev_open;
	}

	err = vlan_vids_add_by_dev(port_dev, dev);
	if (err) {
		netdev_err(dev, "Failed to add vlan ids to device %s\n",
				portname);
		goto err_vids_add;
	}

	err = team_port_enable_netpoll(port);
	if (err) {
		netdev_err(dev, "Failed to enable netpoll on device %s\n",
			   portname);
		goto err_enable_netpoll;
	}

	if (!(dev->features & NETIF_F_LRO))
		dev_disable_lro(port_dev);

	err = netdev_rx_handler_register(port_dev, team_handle_frame,
					 port);
	if (err) {
		netdev_err(dev, "Device %s failed to register rx_handler\n",
			   portname);
		goto err_handler_register;
	}

	err = team_upper_dev_link(team, port, extack);
	if (err) {
		netdev_err(dev, "Device %s failed to set upper link\n",
			   portname);
		goto err_set_upper_link;
	}

	err = __team_option_inst_add_port(team, port);
	if (err) {
		netdev_err(dev, "Device %s failed to add per-port options\n",
			   portname);
		goto err_option_port_add;
	}

	/* set promiscuity level to new slave */
	if (dev->flags & IFF_PROMISC) {
		err = dev_set_promiscuity(port_dev, 1);
		if (err)
			goto err_set_slave_promisc;
	}

	/* set allmulti level to new slave */
	if (dev->flags & IFF_ALLMULTI) {
		err = dev_set_allmulti(port_dev, 1);
		if (err) {
			if (dev->flags & IFF_PROMISC)
				dev_set_promiscuity(port_dev, -1);
			goto err_set_slave_promisc;
		}
	}

	if (dev->flags & IFF_UP) {
		netif_addr_lock_bh(dev);
		dev_uc_sync_multiple(port_dev, dev);
		dev_mc_sync_multiple(port_dev, dev);
		netif_addr_unlock_bh(dev);
	}

	port->index = -1;
	list_add_tail_rcu(&port->list, &team->port_list);
	team_port_enable(team, port);
	__team_compute_features(team);
	__team_port_change_port_added(port, !!netif_oper_up(port_dev));
	__team_options_change_check(team);

	netdev_info(dev, "Port device %s added\n", portname);

	return 0;

err_set_slave_promisc:
	__team_option_inst_del_port(team, port);

err_option_port_add:
	team_upper_dev_unlink(team, port);

err_set_upper_link:
	netdev_rx_handler_unregister(port_dev);

err_handler_register:
	team_port_disable_netpoll(port);

err_enable_netpoll:
	vlan_vids_del_by_dev(port_dev, dev);

err_vids_add:
	dev_close(port_dev);

err_dev_open:
	team_port_leave(team, port);
	team_port_set_orig_dev_addr(port);

err_port_enter:
	dev_set_mtu(port_dev, port->orig.mtu);

err_set_mtu:
	kfree(port);

	return err;
}

static void __team_port_change_port_removed(struct team_port *port);

static int team_port_del(struct team *team, struct net_device *port_dev)
{
	struct net_device *dev = team->dev;
	struct team_port *port;
	char *portname = port_dev->name;

	port = team_port_get_rtnl(port_dev);
	if (!port || !team_port_find(team, port)) {
		netdev_err(dev, "Device %s does not act as a port of this team\n",
			   portname);
		return -ENOENT;
	}

	team_port_disable(team, port);
	list_del_rcu(&port->list);

	if (dev->flags & IFF_PROMISC)
		dev_set_promiscuity(port_dev, -1);
	if (dev->flags & IFF_ALLMULTI)
		dev_set_allmulti(port_dev, -1);

	team_upper_dev_unlink(team, port);
	netdev_rx_handler_unregister(port_dev);
	team_port_disable_netpoll(port);
	vlan_vids_del_by_dev(port_dev, dev);
	if (dev->flags & IFF_UP) {
		dev_uc_unsync(port_dev, dev);
		dev_mc_unsync(port_dev, dev);
	}
	dev_close(port_dev);
	team_port_leave(team, port);

	__team_option_inst_mark_removed_port(team, port);
	__team_options_change_check(team);
	__team_option_inst_del_port(team, port);
	__team_port_change_port_removed(port);

	team_port_set_orig_dev_addr(port);
	dev_set_mtu(port_dev, port->orig.mtu);
	kfree_rcu(port, rcu);
	netdev_info(dev, "Port device %s removed\n", portname);
	__team_compute_features(team);

	return 0;
}


/*****************
 * Net device ops
 *****************/

static int team_mode_option_get(struct team *team, struct team_gsetter_ctx *ctx)
{
	ctx->data.str_val = team->mode->kind;
	return 0;
}

static int team_mode_option_set(struct team *team, struct team_gsetter_ctx *ctx)
{
	return team_change_mode(team, ctx->data.str_val);
}

static int team_notify_peers_count_get(struct team *team,
				       struct team_gsetter_ctx *ctx)
{
	ctx->data.u32_val = team->notify_peers.count;
	return 0;
}

static int team_notify_peers_count_set(struct team *team,
				       struct team_gsetter_ctx *ctx)
{
	team->notify_peers.count = ctx->data.u32_val;
	return 0;
}

static int team_notify_peers_interval_get(struct team *team,
					  struct team_gsetter_ctx *ctx)
{
	ctx->data.u32_val = team->notify_peers.interval;
	return 0;
}

static int team_notify_peers_interval_set(struct team *team,
					  struct team_gsetter_ctx *ctx)
{
	team->notify_peers.interval = ctx->data.u32_val;
	return 0;
}

static int team_mcast_rejoin_count_get(struct team *team,
				       struct team_gsetter_ctx *ctx)
{
	ctx->data.u32_val = team->mcast_rejoin.count;
	return 0;
}

static int team_mcast_rejoin_count_set(struct team *team,
				       struct team_gsetter_ctx *ctx)
{
	team->mcast_rejoin.count = ctx->data.u32_val;
	return 0;
}

static int team_mcast_rejoin_interval_get(struct team *team,
					  struct team_gsetter_ctx *ctx)
{
	ctx->data.u32_val = team->mcast_rejoin.interval;
	return 0;
}

static int team_mcast_rejoin_interval_set(struct team *team,
					  struct team_gsetter_ctx *ctx)
{
	team->mcast_rejoin.interval = ctx->data.u32_val;
	return 0;
}

static int team_port_en_option_get(struct team *team,
				   struct team_gsetter_ctx *ctx)
{
	struct team_port *port = ctx->info->port;

	ctx->data.bool_val = team_port_enabled(port);
	return 0;
}

static int team_port_en_option_set(struct team *team,
				   struct team_gsetter_ctx *ctx)
{
	struct team_port *port = ctx->info->port;

	if (ctx->data.bool_val)
		team_port_enable(team, port);
	else
		team_port_disable(team, port);
	return 0;
}

static int team_user_linkup_option_get(struct team *team,
				       struct team_gsetter_ctx *ctx)
{
	struct team_port *port = ctx->info->port;

	ctx->data.bool_val = port->user.linkup;
	return 0;
}

static void __team_carrier_check(struct team *team);

static int team_user_linkup_option_set(struct team *team,
				       struct team_gsetter_ctx *ctx)
{
	struct team_port *port = ctx->info->port;

	port->user.linkup = ctx->data.bool_val;
	team_refresh_port_linkup(port);
	__team_carrier_check(port->team);
	return 0;
}

static int team_user_linkup_en_option_get(struct team *team,
					  struct team_gsetter_ctx *ctx)
{
	struct team_port *port = ctx->info->port;

	ctx->data.bool_val = port->user.linkup_enabled;
	return 0;
}

static int team_user_linkup_en_option_set(struct team *team,
					  struct team_gsetter_ctx *ctx)
{
	struct team_port *port = ctx->info->port;

	port->user.linkup_enabled = ctx->data.bool_val;
	team_refresh_port_linkup(port);
	__team_carrier_check(port->team);
	return 0;
}

static int team_priority_option_get(struct team *team,
				    struct team_gsetter_ctx *ctx)
{
	struct team_port *port = ctx->info->port;

	ctx->data.s32_val = port->priority;
	return 0;
}

static int team_priority_option_set(struct team *team,
				    struct team_gsetter_ctx *ctx)
{
	struct team_port *port = ctx->info->port;
	s32 priority = ctx->data.s32_val;

	if (port->priority == priority)
		return 0;
	port->priority = priority;
	team_queue_override_port_prio_changed(team, port);
	return 0;
}

static int team_queue_id_option_get(struct team *team,
				    struct team_gsetter_ctx *ctx)
{
	struct team_port *port = ctx->info->port;

	ctx->data.u32_val = port->queue_id;
	return 0;
}

static int team_queue_id_option_set(struct team *team,
				    struct team_gsetter_ctx *ctx)
{
	struct team_port *port = ctx->info->port;
	u16 new_queue_id = ctx->data.u32_val;

	if (port->queue_id == new_queue_id)
		return 0;
	if (new_queue_id >= team->dev->real_num_tx_queues)
		return -EINVAL;
	team_queue_override_port_change_queue_id(team, port, new_queue_id);
	return 0;
}

static const struct team_option team_options[] = {
	{
		.name = "mode",
		.type = TEAM_OPTION_TYPE_STRING,
		.getter = team_mode_option_get,
		.setter = team_mode_option_set,
	},
	{
		.name = "notify_peers_count",
		.type = TEAM_OPTION_TYPE_U32,
		.getter = team_notify_peers_count_get,
		.setter = team_notify_peers_count_set,
	},
	{
		.name = "notify_peers_interval",
		.type = TEAM_OPTION_TYPE_U32,
		.getter = team_notify_peers_interval_get,
		.setter = team_notify_peers_interval_set,
	},
	{
		.name = "mcast_rejoin_count",
		.type = TEAM_OPTION_TYPE_U32,
		.getter = team_mcast_rejoin_count_get,
		.setter = team_mcast_rejoin_count_set,
	},
	{
		.name = "mcast_rejoin_interval",
		.type = TEAM_OPTION_TYPE_U32,
		.getter = team_mcast_rejoin_interval_get,
		.setter = team_mcast_rejoin_interval_set,
	},
	{
		.name = "enabled",
		.type = TEAM_OPTION_TYPE_BOOL,
		.per_port = true,
		.getter = team_port_en_option_get,
		.setter = team_port_en_option_set,
	},
	{
		.name = "user_linkup",
		.type = TEAM_OPTION_TYPE_BOOL,
		.per_port = true,
		.getter = team_user_linkup_option_get,
		.setter = team_user_linkup_option_set,
	},
	{
		.name = "user_linkup_enabled",
		.type = TEAM_OPTION_TYPE_BOOL,
		.per_port = true,
		.getter = team_user_linkup_en_option_get,
		.setter = team_user_linkup_en_option_set,
	},
	{
		.name = "priority",
		.type = TEAM_OPTION_TYPE_S32,
		.per_port = true,
		.getter = team_priority_option_get,
		.setter = team_priority_option_set,
	},
	{
		.name = "queue_id",
		.type = TEAM_OPTION_TYPE_U32,
		.per_port = true,
		.getter = team_queue_id_option_get,
		.setter = team_queue_id_option_set,
	},
};


static int team_init(struct net_device *dev)
{
	struct team *team = netdev_priv(dev);
	int i;
	int err;

	team->dev = dev;
	mutex_init(&team->lock);
	team_set_no_mode(team);

	team->pcpu_stats = netdev_alloc_pcpu_stats(struct team_pcpu_stats);
	if (!team->pcpu_stats)
		return -ENOMEM;

	for (i = 0; i < TEAM_PORT_HASHENTRIES; i++)
		INIT_HLIST_HEAD(&team->en_port_hlist[i]);
	INIT_LIST_HEAD(&team->port_list);
	err = team_queue_override_init(team);
	if (err)
		goto err_team_queue_override_init;

	team_adjust_ops(team);

	INIT_LIST_HEAD(&team->option_list);
	INIT_LIST_HEAD(&team->option_inst_list);

	team_notify_peers_init(team);
	team_mcast_rejoin_init(team);

	err = team_options_register(team, team_options, ARRAY_SIZE(team_options));
	if (err)
		goto err_options_register;
	netif_carrier_off(dev);

	netdev_lockdep_set_classes(dev);

	return 0;

err_options_register:
	team_mcast_rejoin_fini(team);
	team_notify_peers_fini(team);
	team_queue_override_fini(team);
err_team_queue_override_init:
	free_percpu(team->pcpu_stats);

	return err;
}

static void team_uninit(struct net_device *dev)
{
	struct team *team = netdev_priv(dev);
	struct team_port *port;
	struct team_port *tmp;

	mutex_lock(&team->lock);
	list_for_each_entry_safe(port, tmp, &team->port_list, list)
		team_port_del(team, port->dev);

	__team_change_mode(team, NULL); /* cleanup */
	__team_options_unregister(team, team_options, ARRAY_SIZE(team_options));
	team_mcast_rejoin_fini(team);
	team_notify_peers_fini(team);
	team_queue_override_fini(team);
	mutex_unlock(&team->lock);
	netdev_change_features(dev);
}

static void team_destructor(struct net_device *dev)
{
	struct team *team = netdev_priv(dev);

	free_percpu(team->pcpu_stats);
}

static int team_open(struct net_device *dev)
{
	return 0;
}

static int team_close(struct net_device *dev)
{
	struct team *team = netdev_priv(dev);
	struct team_port *port;

	list_for_each_entry(port, &team->port_list, list) {
		dev_uc_unsync(port->dev, dev);
		dev_mc_unsync(port->dev, dev);
	}

	return 0;
}

/*
 * note: already called with rcu_read_lock
 */
static netdev_tx_t team_xmit(struct sk_buff *skb, struct net_device *dev)
{
	struct team *team = netdev_priv(dev);
	bool tx_success;
	unsigned int len = skb->len;

	tx_success = team_queue_override_transmit(team, skb);
	if (!tx_success)
		tx_success = team->ops.transmit(team, skb);
	if (tx_success) {
		struct team_pcpu_stats *pcpu_stats;

		pcpu_stats = this_cpu_ptr(team->pcpu_stats);
		u64_stats_update_begin(&pcpu_stats->syncp);
		pcpu_stats->tx_packets++;
		pcpu_stats->tx_bytes += len;
		u64_stats_update_end(&pcpu_stats->syncp);
	} else {
		this_cpu_inc(team->pcpu_stats->tx_dropped);
	}

	return NETDEV_TX_OK;
}

static u16 team_select_queue(struct net_device *dev, struct sk_buff *skb,
			     struct net_device *sb_dev,
			     select_queue_fallback_t fallback)
{
	/*
	 * This helper function exists to help dev_pick_tx get the correct
	 * destination queue.  Using a helper function skips a call to
	 * skb_tx_hash and will put the skbs in the queue we expect on their
	 * way down to the team driver.
	 */
	u16 txq = skb_rx_queue_recorded(skb) ? skb_get_rx_queue(skb) : 0;

	/*
	 * Save the original txq to restore before passing to the driver
	 */
	qdisc_skb_cb(skb)->slave_dev_queue_mapping = skb->queue_mapping;

	if (unlikely(txq >= dev->real_num_tx_queues)) {
		do {
			txq -= dev->real_num_tx_queues;
		} while (txq >= dev->real_num_tx_queues);
	}
	return txq;
}

static void team_change_rx_flags(struct net_device *dev, int change)
{
	struct team *team = netdev_priv(dev);
	struct team_port *port;
	int inc;

	rcu_read_lock();
	list_for_each_entry_rcu(port, &team->port_list, list) {
		if (change & IFF_PROMISC) {
			inc = dev->flags & IFF_PROMISC ? 1 : -1;
			dev_set_promiscuity(port->dev, inc);
		}
		if (change & IFF_ALLMULTI) {
			inc = dev->flags & IFF_ALLMULTI ? 1 : -1;
			dev_set_allmulti(port->dev, inc);
		}
	}
	rcu_read_unlock();
}

static void team_set_rx_mode(struct net_device *dev)
{
	struct team *team = netdev_priv(dev);
	struct team_port *port;

	rcu_read_lock();
	list_for_each_entry_rcu(port, &team->port_list, list) {
		dev_uc_sync_multiple(port->dev, dev);
		dev_mc_sync_multiple(port->dev, dev);
	}
	rcu_read_unlock();
}

static int team_set_mac_address(struct net_device *dev, void *p)
{
	struct sockaddr *addr = p;
	struct team *team = netdev_priv(dev);
	struct team_port *port;

	if (dev->type == ARPHRD_ETHER && !is_valid_ether_addr(addr->sa_data))
		return -EADDRNOTAVAIL;
	memcpy(dev->dev_addr, addr->sa_data, dev->addr_len);
	mutex_lock(&team->lock);
	list_for_each_entry(port, &team->port_list, list)
		if (team->ops.port_change_dev_addr)
			team->ops.port_change_dev_addr(team, port);
	mutex_unlock(&team->lock);
	return 0;
}

static int team_change_mtu(struct net_device *dev, int new_mtu)
{
	struct team *team = netdev_priv(dev);
	struct team_port *port;
	int err;

	/*
	 * Alhough this is reader, it's guarded by team lock. It's not possible
	 * to traverse list in reverse under rcu_read_lock
	 */
	mutex_lock(&team->lock);
	team->port_mtu_change_allowed = true;
	list_for_each_entry(port, &team->port_list, list) {
		err = dev_set_mtu(port->dev, new_mtu);
		if (err) {
			netdev_err(dev, "Device %s failed to change mtu",
				   port->dev->name);
			goto unwind;
		}
	}
	team->port_mtu_change_allowed = false;
	mutex_unlock(&team->lock);

	dev->mtu = new_mtu;

	return 0;

unwind:
	list_for_each_entry_continue_reverse(port, &team->port_list, list)
		dev_set_mtu(port->dev, dev->mtu);
	team->port_mtu_change_allowed = false;
	mutex_unlock(&team->lock);

	return err;
}

static void
team_get_stats64(struct net_device *dev, struct rtnl_link_stats64 *stats)
{
	struct team *team = netdev_priv(dev);
	struct team_pcpu_stats *p;
	u64 rx_packets, rx_bytes, rx_multicast, tx_packets, tx_bytes;
	u32 rx_dropped = 0, tx_dropped = 0, rx_nohandler = 0;
	unsigned int start;
	int i;

	for_each_possible_cpu(i) {
		p = per_cpu_ptr(team->pcpu_stats, i);
		do {
			start = u64_stats_fetch_begin_irq(&p->syncp);
			rx_packets	= p->rx_packets;
			rx_bytes	= p->rx_bytes;
			rx_multicast	= p->rx_multicast;
			tx_packets	= p->tx_packets;
			tx_bytes	= p->tx_bytes;
		} while (u64_stats_fetch_retry_irq(&p->syncp, start));

		stats->rx_packets	+= rx_packets;
		stats->rx_bytes		+= rx_bytes;
		stats->multicast	+= rx_multicast;
		stats->tx_packets	+= tx_packets;
		stats->tx_bytes		+= tx_bytes;
		/*
		 * rx_dropped, tx_dropped & rx_nohandler are u32,
		 * updated without syncp protection.
		 */
		rx_dropped	+= p->rx_dropped;
		tx_dropped	+= p->tx_dropped;
		rx_nohandler	+= p->rx_nohandler;
	}
	stats->rx_dropped	= rx_dropped;
	stats->tx_dropped	= tx_dropped;
	stats->rx_nohandler	= rx_nohandler;
}

static int team_vlan_rx_add_vid(struct net_device *dev, __be16 proto, u16 vid)
{
	struct team *team = netdev_priv(dev);
	struct team_port *port;
	int err;

	/*
	 * Alhough this is reader, it's guarded by team lock. It's not possible
	 * to traverse list in reverse under rcu_read_lock
	 */
	mutex_lock(&team->lock);
	list_for_each_entry(port, &team->port_list, list) {
		err = vlan_vid_add(port->dev, proto, vid);
		if (err)
			goto unwind;
	}
	mutex_unlock(&team->lock);

	return 0;

unwind:
	list_for_each_entry_continue_reverse(port, &team->port_list, list)
		vlan_vid_del(port->dev, proto, vid);
	mutex_unlock(&team->lock);

	return err;
}

static int team_vlan_rx_kill_vid(struct net_device *dev, __be16 proto, u16 vid)
{
	struct team *team = netdev_priv(dev);
	struct team_port *port;

	mutex_lock(&team->lock);
	list_for_each_entry(port, &team->port_list, list)
		vlan_vid_del(port->dev, proto, vid);
	mutex_unlock(&team->lock);

	return 0;
}

#ifdef CONFIG_NET_POLL_CONTROLLER
static void team_poll_controller(struct net_device *dev)
{
}

static void __team_netpoll_cleanup(struct team *team)
{
	struct team_port *port;

	list_for_each_entry(port, &team->port_list, list)
		team_port_disable_netpoll(port);
}

static void team_netpoll_cleanup(struct net_device *dev)
{
	struct team *team = netdev_priv(dev);

	mutex_lock(&team->lock);
	__team_netpoll_cleanup(team);
	mutex_unlock(&team->lock);
}

static int team_netpoll_setup(struct net_device *dev,
			      struct netpoll_info *npifo)
{
	struct team *team = netdev_priv(dev);
	struct team_port *port;
	int err = 0;

	mutex_lock(&team->lock);
	list_for_each_entry(port, &team->port_list, list) {
		err = __team_port_enable_netpoll(port);
		if (err) {
			__team_netpoll_cleanup(team);
			break;
		}
	}
	mutex_unlock(&team->lock);
	return err;
}
#endif

static int team_add_slave(struct net_device *dev, struct net_device *port_dev,
			  struct netlink_ext_ack *extack)
{
	struct team *team = netdev_priv(dev);
	int err;

	mutex_lock(&team->lock);
	err = team_port_add(team, port_dev, extack);
	mutex_unlock(&team->lock);

	if (!err)
		netdev_change_features(dev);

	return err;
}

static int team_del_slave(struct net_device *dev, struct net_device *port_dev)
{
	struct team *team = netdev_priv(dev);
	int err;

	mutex_lock(&team->lock);
	err = team_port_del(team, port_dev);
	mutex_unlock(&team->lock);

	if (!err)
		netdev_change_features(dev);

	return err;
}

static netdev_features_t team_fix_features(struct net_device *dev,
					   netdev_features_t features)
{
	struct team_port *port;
	struct team *team = netdev_priv(dev);
	netdev_features_t mask;

	mask = features;
	features &= ~NETIF_F_ONE_FOR_ALL;
	features |= NETIF_F_ALL_FOR_ALL;

	rcu_read_lock();
	list_for_each_entry_rcu(port, &team->port_list, list) {
		features = netdev_increment_features(features,
						     port->dev->features,
						     mask);
	}
	rcu_read_unlock();

	features = netdev_add_tso_features(features, mask);

	return features;
}

static int team_change_carrier(struct net_device *dev, bool new_carrier)
{
	struct team *team = netdev_priv(dev);

	team->user_carrier_enabled = true;

	if (new_carrier)
		netif_carrier_on(dev);
	else
		netif_carrier_off(dev);
	return 0;
}

static const struct net_device_ops team_netdev_ops = {
	.ndo_init		= team_init,
	.ndo_uninit		= team_uninit,
	.ndo_open		= team_open,
	.ndo_stop		= team_close,
	.ndo_start_xmit		= team_xmit,
	.ndo_select_queue	= team_select_queue,
	.ndo_change_rx_flags	= team_change_rx_flags,
	.ndo_set_rx_mode	= team_set_rx_mode,
	.ndo_set_mac_address	= team_set_mac_address,
	.ndo_change_mtu		= team_change_mtu,
	.ndo_get_stats64	= team_get_stats64,
	.ndo_vlan_rx_add_vid	= team_vlan_rx_add_vid,
	.ndo_vlan_rx_kill_vid	= team_vlan_rx_kill_vid,
#ifdef CONFIG_NET_POLL_CONTROLLER
	.ndo_poll_controller	= team_poll_controller,
	.ndo_netpoll_setup	= team_netpoll_setup,
	.ndo_netpoll_cleanup	= team_netpoll_cleanup,
#endif
	.ndo_add_slave		= team_add_slave,
	.ndo_del_slave		= team_del_slave,
	.ndo_fix_features	= team_fix_features,
	.ndo_change_carrier     = team_change_carrier,
	.ndo_features_check	= passthru_features_check,
};

/***********************
 * ethtool interface
 ***********************/

static void team_ethtool_get_drvinfo(struct net_device *dev,
				     struct ethtool_drvinfo *drvinfo)
{
	strlcpy(drvinfo->driver, DRV_NAME, sizeof(drvinfo->driver));
	strlcpy(drvinfo->version, UTS_RELEASE, sizeof(drvinfo->version));
}

static const struct ethtool_ops team_ethtool_ops = {
	.get_drvinfo		= team_ethtool_get_drvinfo,
	.get_link		= ethtool_op_get_link,
};

/***********************
 * rt netlink interface
 ***********************/

static void team_setup_by_port(struct net_device *dev,
			       struct net_device *port_dev)
{
	dev->header_ops	= port_dev->header_ops;
	dev->type = port_dev->type;
	dev->hard_header_len = port_dev->hard_header_len;
	dev->needed_headroom = port_dev->needed_headroom;
	dev->addr_len = port_dev->addr_len;
	dev->mtu = port_dev->mtu;
	memcpy(dev->broadcast, port_dev->broadcast, port_dev->addr_len);
	eth_hw_addr_inherit(dev, port_dev);

	if (port_dev->flags & IFF_POINTOPOINT) {
		dev->flags &= ~(IFF_BROADCAST | IFF_MULTICAST);
		dev->flags |= (IFF_POINTOPOINT | IFF_NOARP);
	} else if ((port_dev->flags & (IFF_BROADCAST | IFF_MULTICAST)) ==
		    (IFF_BROADCAST | IFF_MULTICAST)) {
		dev->flags |= (IFF_BROADCAST | IFF_MULTICAST);
		dev->flags &= ~(IFF_POINTOPOINT | IFF_NOARP);
	}
}

static int team_dev_type_check_change(struct net_device *dev,
				      struct net_device *port_dev)
{
	struct team *team = netdev_priv(dev);
	char *portname = port_dev->name;
	int err;

	if (dev->type == port_dev->type)
		return 0;
	if (!list_empty(&team->port_list)) {
		netdev_err(dev, "Device %s is of different type\n", portname);
		return -EBUSY;
	}
	err = call_netdevice_notifiers(NETDEV_PRE_TYPE_CHANGE, dev);
	err = notifier_to_errno(err);
	if (err) {
		netdev_err(dev, "Refused to change device type\n");
		return err;
	}
	dev_uc_flush(dev);
	dev_mc_flush(dev);
	team_setup_by_port(dev, port_dev);
	call_netdevice_notifiers(NETDEV_POST_TYPE_CHANGE, dev);
	return 0;
}

static void team_setup(struct net_device *dev)
{
	ether_setup(dev);
	dev->max_mtu = ETH_MAX_MTU;

	dev->netdev_ops = &team_netdev_ops;
	dev->ethtool_ops = &team_ethtool_ops;
	dev->needs_free_netdev = true;
	dev->priv_destructor = team_destructor;
	dev->priv_flags &= ~(IFF_XMIT_DST_RELEASE | IFF_TX_SKB_SHARING);
	dev->priv_flags |= IFF_NO_QUEUE;
	dev->priv_flags |= IFF_TEAM;

	/*
	 * Indicate we support unicast address filtering. That way core won't
	 * bring us to promisc mode in case a unicast addr is added.
	 * Let this up to underlay drivers.
	 */
	dev->priv_flags |= IFF_UNICAST_FLT | IFF_LIVE_ADDR_CHANGE;

	dev->features |= NETIF_F_LLTX;
	dev->features |= NETIF_F_GRO;

	/* Don't allow team devices to change network namespaces. */
	dev->features |= NETIF_F_NETNS_LOCAL;

	dev->hw_features = TEAM_VLAN_FEATURES |
			   NETIF_F_HW_VLAN_CTAG_RX |
			   NETIF_F_HW_VLAN_CTAG_FILTER |
			   NETIF_F_HW_VLAN_STAG_RX |
			   NETIF_F_HW_VLAN_STAG_FILTER;

	dev->hw_features |= NETIF_F_GSO_ENCAP_ALL | NETIF_F_GSO_UDP_L4;
	dev->features |= dev->hw_features;
<<<<<<< HEAD
	dev->features |= NETIF_F_HW_VLAN_CTAG_TX;
=======
	dev->features |= NETIF_F_HW_VLAN_CTAG_TX | NETIF_F_HW_VLAN_STAG_TX;
>>>>>>> 286cd8c7
}

static int team_newlink(struct net *src_net, struct net_device *dev,
			struct nlattr *tb[], struct nlattr *data[],
			struct netlink_ext_ack *extack)
{
	if (tb[IFLA_ADDRESS] == NULL)
		eth_hw_addr_random(dev);

	return register_netdevice(dev);
}

static int team_validate(struct nlattr *tb[], struct nlattr *data[],
			 struct netlink_ext_ack *extack)
{
	if (tb[IFLA_ADDRESS]) {
		if (nla_len(tb[IFLA_ADDRESS]) != ETH_ALEN)
			return -EINVAL;
		if (!is_valid_ether_addr(nla_data(tb[IFLA_ADDRESS])))
			return -EADDRNOTAVAIL;
	}
	return 0;
}

static unsigned int team_get_num_tx_queues(void)
{
	return TEAM_DEFAULT_NUM_TX_QUEUES;
}

static unsigned int team_get_num_rx_queues(void)
{
	return TEAM_DEFAULT_NUM_RX_QUEUES;
}

static struct rtnl_link_ops team_link_ops __read_mostly = {
	.kind			= DRV_NAME,
	.priv_size		= sizeof(struct team),
	.setup			= team_setup,
	.newlink		= team_newlink,
	.validate		= team_validate,
	.get_num_tx_queues	= team_get_num_tx_queues,
	.get_num_rx_queues	= team_get_num_rx_queues,
};


/***********************************
 * Generic netlink custom interface
 ***********************************/

static struct genl_family team_nl_family;

static const struct nla_policy team_nl_policy[TEAM_ATTR_MAX + 1] = {
	[TEAM_ATTR_UNSPEC]			= { .type = NLA_UNSPEC, },
	[TEAM_ATTR_TEAM_IFINDEX]		= { .type = NLA_U32 },
	[TEAM_ATTR_LIST_OPTION]			= { .type = NLA_NESTED },
	[TEAM_ATTR_LIST_PORT]			= { .type = NLA_NESTED },
};

static const struct nla_policy
team_nl_option_policy[TEAM_ATTR_OPTION_MAX + 1] = {
	[TEAM_ATTR_OPTION_UNSPEC]		= { .type = NLA_UNSPEC, },
	[TEAM_ATTR_OPTION_NAME] = {
		.type = NLA_STRING,
		.len = TEAM_STRING_MAX_LEN,
	},
	[TEAM_ATTR_OPTION_CHANGED]		= { .type = NLA_FLAG },
	[TEAM_ATTR_OPTION_TYPE]			= { .type = NLA_U8 },
	[TEAM_ATTR_OPTION_DATA]			= { .type = NLA_BINARY },
	[TEAM_ATTR_OPTION_PORT_IFINDEX]		= { .type = NLA_U32 },
	[TEAM_ATTR_OPTION_ARRAY_INDEX]		= { .type = NLA_U32 },
};

static int team_nl_cmd_noop(struct sk_buff *skb, struct genl_info *info)
{
	struct sk_buff *msg;
	void *hdr;
	int err;

	msg = nlmsg_new(NLMSG_DEFAULT_SIZE, GFP_KERNEL);
	if (!msg)
		return -ENOMEM;

	hdr = genlmsg_put(msg, info->snd_portid, info->snd_seq,
			  &team_nl_family, 0, TEAM_CMD_NOOP);
	if (!hdr) {
		err = -EMSGSIZE;
		goto err_msg_put;
	}

	genlmsg_end(msg, hdr);

	return genlmsg_unicast(genl_info_net(info), msg, info->snd_portid);

err_msg_put:
	nlmsg_free(msg);

	return err;
}

/*
 * Netlink cmd functions should be locked by following two functions.
 * Since dev gets held here, that ensures dev won't disappear in between.
 */
static struct team *team_nl_team_get(struct genl_info *info)
{
	struct net *net = genl_info_net(info);
	int ifindex;
	struct net_device *dev;
	struct team *team;

	if (!info->attrs[TEAM_ATTR_TEAM_IFINDEX])
		return NULL;

	ifindex = nla_get_u32(info->attrs[TEAM_ATTR_TEAM_IFINDEX]);
	dev = dev_get_by_index(net, ifindex);
	if (!dev || dev->netdev_ops != &team_netdev_ops) {
		if (dev)
			dev_put(dev);
		return NULL;
	}

	team = netdev_priv(dev);
	mutex_lock(&team->lock);
	return team;
}

static void team_nl_team_put(struct team *team)
{
	mutex_unlock(&team->lock);
	dev_put(team->dev);
}

typedef int team_nl_send_func_t(struct sk_buff *skb,
				struct team *team, u32 portid);

static int team_nl_send_unicast(struct sk_buff *skb, struct team *team, u32 portid)
{
	return genlmsg_unicast(dev_net(team->dev), skb, portid);
}

static int team_nl_fill_one_option_get(struct sk_buff *skb, struct team *team,
				       struct team_option_inst *opt_inst)
{
	struct nlattr *option_item;
	struct team_option *option = opt_inst->option;
	struct team_option_inst_info *opt_inst_info = &opt_inst->info;
	struct team_gsetter_ctx ctx;
	int err;

	ctx.info = opt_inst_info;
	err = team_option_get(team, opt_inst, &ctx);
	if (err)
		return err;

	option_item = nla_nest_start(skb, TEAM_ATTR_ITEM_OPTION);
	if (!option_item)
		return -EMSGSIZE;

	if (nla_put_string(skb, TEAM_ATTR_OPTION_NAME, option->name))
		goto nest_cancel;
	if (opt_inst_info->port &&
	    nla_put_u32(skb, TEAM_ATTR_OPTION_PORT_IFINDEX,
			opt_inst_info->port->dev->ifindex))
		goto nest_cancel;
	if (opt_inst->option->array_size &&
	    nla_put_u32(skb, TEAM_ATTR_OPTION_ARRAY_INDEX,
			opt_inst_info->array_index))
		goto nest_cancel;

	switch (option->type) {
	case TEAM_OPTION_TYPE_U32:
		if (nla_put_u8(skb, TEAM_ATTR_OPTION_TYPE, NLA_U32))
			goto nest_cancel;
		if (nla_put_u32(skb, TEAM_ATTR_OPTION_DATA, ctx.data.u32_val))
			goto nest_cancel;
		break;
	case TEAM_OPTION_TYPE_STRING:
		if (nla_put_u8(skb, TEAM_ATTR_OPTION_TYPE, NLA_STRING))
			goto nest_cancel;
		if (nla_put_string(skb, TEAM_ATTR_OPTION_DATA,
				   ctx.data.str_val))
			goto nest_cancel;
		break;
	case TEAM_OPTION_TYPE_BINARY:
		if (nla_put_u8(skb, TEAM_ATTR_OPTION_TYPE, NLA_BINARY))
			goto nest_cancel;
		if (nla_put(skb, TEAM_ATTR_OPTION_DATA, ctx.data.bin_val.len,
			    ctx.data.bin_val.ptr))
			goto nest_cancel;
		break;
	case TEAM_OPTION_TYPE_BOOL:
		if (nla_put_u8(skb, TEAM_ATTR_OPTION_TYPE, NLA_FLAG))
			goto nest_cancel;
		if (ctx.data.bool_val &&
		    nla_put_flag(skb, TEAM_ATTR_OPTION_DATA))
			goto nest_cancel;
		break;
	case TEAM_OPTION_TYPE_S32:
		if (nla_put_u8(skb, TEAM_ATTR_OPTION_TYPE, NLA_S32))
			goto nest_cancel;
		if (nla_put_s32(skb, TEAM_ATTR_OPTION_DATA, ctx.data.s32_val))
			goto nest_cancel;
		break;
	default:
		BUG();
	}
	if (opt_inst->removed && nla_put_flag(skb, TEAM_ATTR_OPTION_REMOVED))
		goto nest_cancel;
	if (opt_inst->changed) {
		if (nla_put_flag(skb, TEAM_ATTR_OPTION_CHANGED))
			goto nest_cancel;
		opt_inst->changed = false;
	}
	nla_nest_end(skb, option_item);
	return 0;

nest_cancel:
	nla_nest_cancel(skb, option_item);
	return -EMSGSIZE;
}

static int __send_and_alloc_skb(struct sk_buff **pskb,
				struct team *team, u32 portid,
				team_nl_send_func_t *send_func)
{
	int err;

	if (*pskb) {
		err = send_func(*pskb, team, portid);
		if (err)
			return err;
	}
	*pskb = genlmsg_new(GENLMSG_DEFAULT_SIZE, GFP_KERNEL);
	if (!*pskb)
		return -ENOMEM;
	return 0;
}

static int team_nl_send_options_get(struct team *team, u32 portid, u32 seq,
				    int flags, team_nl_send_func_t *send_func,
				    struct list_head *sel_opt_inst_list)
{
	struct nlattr *option_list;
	struct nlmsghdr *nlh;
	void *hdr;
	struct team_option_inst *opt_inst;
	int err;
	struct sk_buff *skb = NULL;
	bool incomplete;
	int i;

	opt_inst = list_first_entry(sel_opt_inst_list,
				    struct team_option_inst, tmp_list);

start_again:
	err = __send_and_alloc_skb(&skb, team, portid, send_func);
	if (err)
		return err;

	hdr = genlmsg_put(skb, portid, seq, &team_nl_family, flags | NLM_F_MULTI,
			  TEAM_CMD_OPTIONS_GET);
	if (!hdr) {
		nlmsg_free(skb);
		return -EMSGSIZE;
	}

	if (nla_put_u32(skb, TEAM_ATTR_TEAM_IFINDEX, team->dev->ifindex))
		goto nla_put_failure;
	option_list = nla_nest_start(skb, TEAM_ATTR_LIST_OPTION);
	if (!option_list)
		goto nla_put_failure;

	i = 0;
	incomplete = false;
	list_for_each_entry_from(opt_inst, sel_opt_inst_list, tmp_list) {
		err = team_nl_fill_one_option_get(skb, team, opt_inst);
		if (err) {
			if (err == -EMSGSIZE) {
				if (!i)
					goto errout;
				incomplete = true;
				break;
			}
			goto errout;
		}
		i++;
	}

	nla_nest_end(skb, option_list);
	genlmsg_end(skb, hdr);
	if (incomplete)
		goto start_again;

send_done:
	nlh = nlmsg_put(skb, portid, seq, NLMSG_DONE, 0, flags | NLM_F_MULTI);
	if (!nlh) {
		err = __send_and_alloc_skb(&skb, team, portid, send_func);
		if (err)
			return err;
		goto send_done;
	}

	return send_func(skb, team, portid);

nla_put_failure:
	err = -EMSGSIZE;
errout:
	nlmsg_free(skb);
	return err;
}

static int team_nl_cmd_options_get(struct sk_buff *skb, struct genl_info *info)
{
	struct team *team;
	struct team_option_inst *opt_inst;
	int err;
	LIST_HEAD(sel_opt_inst_list);

	team = team_nl_team_get(info);
	if (!team)
		return -EINVAL;

	list_for_each_entry(opt_inst, &team->option_inst_list, list)
		list_add_tail(&opt_inst->tmp_list, &sel_opt_inst_list);
	err = team_nl_send_options_get(team, info->snd_portid, info->snd_seq,
				       NLM_F_ACK, team_nl_send_unicast,
				       &sel_opt_inst_list);

	team_nl_team_put(team);

	return err;
}

static int team_nl_send_event_options_get(struct team *team,
					  struct list_head *sel_opt_inst_list);

static int team_nl_cmd_options_set(struct sk_buff *skb, struct genl_info *info)
{
	struct team *team;
	int err = 0;
	int i;
	struct nlattr *nl_option;
<<<<<<< HEAD
=======

	rtnl_lock();
>>>>>>> 286cd8c7

	team = team_nl_team_get(info);
	if (!team) {
		err = -EINVAL;
		goto rtnl_unlock;
	}

	err = -EINVAL;
	if (!info->attrs[TEAM_ATTR_LIST_OPTION]) {
		err = -EINVAL;
		goto team_put;
	}

	nla_for_each_nested(nl_option, info->attrs[TEAM_ATTR_LIST_OPTION], i) {
		struct nlattr *opt_attrs[TEAM_ATTR_OPTION_MAX + 1];
		struct nlattr *attr;
		struct nlattr *attr_data;
		LIST_HEAD(opt_inst_list);
		enum team_option_type opt_type;
		int opt_port_ifindex = 0; /* != 0 for per-port options */
		u32 opt_array_index = 0;
		bool opt_is_array = false;
		struct team_option_inst *opt_inst;
		char *opt_name;
		bool opt_found = false;

		if (nla_type(nl_option) != TEAM_ATTR_ITEM_OPTION) {
			err = -EINVAL;
			goto team_put;
		}
		err = nla_parse_nested(opt_attrs, TEAM_ATTR_OPTION_MAX,
				       nl_option, team_nl_option_policy,
				       info->extack);
		if (err)
			goto team_put;
		if (!opt_attrs[TEAM_ATTR_OPTION_NAME] ||
		    !opt_attrs[TEAM_ATTR_OPTION_TYPE]) {
			err = -EINVAL;
			goto team_put;
		}
		switch (nla_get_u8(opt_attrs[TEAM_ATTR_OPTION_TYPE])) {
		case NLA_U32:
			opt_type = TEAM_OPTION_TYPE_U32;
			break;
		case NLA_STRING:
			opt_type = TEAM_OPTION_TYPE_STRING;
			break;
		case NLA_BINARY:
			opt_type = TEAM_OPTION_TYPE_BINARY;
			break;
		case NLA_FLAG:
			opt_type = TEAM_OPTION_TYPE_BOOL;
			break;
		case NLA_S32:
			opt_type = TEAM_OPTION_TYPE_S32;
			break;
		default:
			goto team_put;
		}

		attr_data = opt_attrs[TEAM_ATTR_OPTION_DATA];
		if (opt_type != TEAM_OPTION_TYPE_BOOL && !attr_data) {
			err = -EINVAL;
			goto team_put;
		}

		opt_name = nla_data(opt_attrs[TEAM_ATTR_OPTION_NAME]);
		attr = opt_attrs[TEAM_ATTR_OPTION_PORT_IFINDEX];
		if (attr)
			opt_port_ifindex = nla_get_u32(attr);

		attr = opt_attrs[TEAM_ATTR_OPTION_ARRAY_INDEX];
		if (attr) {
			opt_is_array = true;
			opt_array_index = nla_get_u32(attr);
		}

		list_for_each_entry(opt_inst, &team->option_inst_list, list) {
			struct team_option *option = opt_inst->option;
			struct team_gsetter_ctx ctx;
			struct team_option_inst_info *opt_inst_info;
			int tmp_ifindex;

			opt_inst_info = &opt_inst->info;
			tmp_ifindex = opt_inst_info->port ?
				      opt_inst_info->port->dev->ifindex : 0;
			if (option->type != opt_type ||
			    strcmp(option->name, opt_name) ||
			    tmp_ifindex != opt_port_ifindex ||
			    (option->array_size && !opt_is_array) ||
			    opt_inst_info->array_index != opt_array_index)
				continue;
			opt_found = true;
			ctx.info = opt_inst_info;
			switch (opt_type) {
			case TEAM_OPTION_TYPE_U32:
				ctx.data.u32_val = nla_get_u32(attr_data);
				break;
			case TEAM_OPTION_TYPE_STRING:
				if (nla_len(attr_data) > TEAM_STRING_MAX_LEN) {
					err = -EINVAL;
					goto team_put;
				}
				ctx.data.str_val = nla_data(attr_data);
				break;
			case TEAM_OPTION_TYPE_BINARY:
				ctx.data.bin_val.len = nla_len(attr_data);
				ctx.data.bin_val.ptr = nla_data(attr_data);
				break;
			case TEAM_OPTION_TYPE_BOOL:
				ctx.data.bool_val = attr_data ? true : false;
				break;
			case TEAM_OPTION_TYPE_S32:
				ctx.data.s32_val = nla_get_s32(attr_data);
				break;
			default:
				BUG();
			}
			err = team_option_set(team, opt_inst, &ctx);
			if (err)
				goto team_put;
			opt_inst->changed = true;
			list_add(&opt_inst->tmp_list, &opt_inst_list);
		}
		if (!opt_found) {
			err = -ENOENT;
			goto team_put;
		}

		err = team_nl_send_event_options_get(team, &opt_inst_list);
		if (err)
			break;
	}

team_put:
	team_nl_team_put(team);
rtnl_unlock:
	rtnl_unlock();
	return err;
}

static int team_nl_fill_one_port_get(struct sk_buff *skb,
				     struct team_port *port)
{
	struct nlattr *port_item;

	port_item = nla_nest_start(skb, TEAM_ATTR_ITEM_PORT);
	if (!port_item)
		goto nest_cancel;
	if (nla_put_u32(skb, TEAM_ATTR_PORT_IFINDEX, port->dev->ifindex))
		goto nest_cancel;
	if (port->changed) {
		if (nla_put_flag(skb, TEAM_ATTR_PORT_CHANGED))
			goto nest_cancel;
		port->changed = false;
	}
	if ((port->removed &&
	     nla_put_flag(skb, TEAM_ATTR_PORT_REMOVED)) ||
	    (port->state.linkup &&
	     nla_put_flag(skb, TEAM_ATTR_PORT_LINKUP)) ||
	    nla_put_u32(skb, TEAM_ATTR_PORT_SPEED, port->state.speed) ||
	    nla_put_u8(skb, TEAM_ATTR_PORT_DUPLEX, port->state.duplex))
		goto nest_cancel;
	nla_nest_end(skb, port_item);
	return 0;

nest_cancel:
	nla_nest_cancel(skb, port_item);
	return -EMSGSIZE;
}

static int team_nl_send_port_list_get(struct team *team, u32 portid, u32 seq,
				      int flags, team_nl_send_func_t *send_func,
				      struct team_port *one_port)
{
	struct nlattr *port_list;
	struct nlmsghdr *nlh;
	void *hdr;
	struct team_port *port;
	int err;
	struct sk_buff *skb = NULL;
	bool incomplete;
	int i;

	port = list_first_entry_or_null(&team->port_list,
					struct team_port, list);

start_again:
	err = __send_and_alloc_skb(&skb, team, portid, send_func);
	if (err)
		return err;

	hdr = genlmsg_put(skb, portid, seq, &team_nl_family, flags | NLM_F_MULTI,
			  TEAM_CMD_PORT_LIST_GET);
	if (!hdr) {
		nlmsg_free(skb);
		return -EMSGSIZE;
	}

	if (nla_put_u32(skb, TEAM_ATTR_TEAM_IFINDEX, team->dev->ifindex))
		goto nla_put_failure;
	port_list = nla_nest_start(skb, TEAM_ATTR_LIST_PORT);
	if (!port_list)
		goto nla_put_failure;

	i = 0;
	incomplete = false;

	/* If one port is selected, called wants to send port list containing
	 * only this port. Otherwise go through all listed ports and send all
	 */
	if (one_port) {
		err = team_nl_fill_one_port_get(skb, one_port);
		if (err)
			goto errout;
	} else if (port) {
		list_for_each_entry_from(port, &team->port_list, list) {
			err = team_nl_fill_one_port_get(skb, port);
			if (err) {
				if (err == -EMSGSIZE) {
					if (!i)
						goto errout;
					incomplete = true;
					break;
				}
				goto errout;
			}
			i++;
		}
	}

	nla_nest_end(skb, port_list);
	genlmsg_end(skb, hdr);
	if (incomplete)
		goto start_again;

send_done:
	nlh = nlmsg_put(skb, portid, seq, NLMSG_DONE, 0, flags | NLM_F_MULTI);
	if (!nlh) {
		err = __send_and_alloc_skb(&skb, team, portid, send_func);
		if (err)
			return err;
		goto send_done;
	}

	return send_func(skb, team, portid);

nla_put_failure:
	err = -EMSGSIZE;
errout:
	nlmsg_free(skb);
	return err;
}

static int team_nl_cmd_port_list_get(struct sk_buff *skb,
				     struct genl_info *info)
{
	struct team *team;
	int err;

	team = team_nl_team_get(info);
	if (!team)
		return -EINVAL;

	err = team_nl_send_port_list_get(team, info->snd_portid, info->snd_seq,
					 NLM_F_ACK, team_nl_send_unicast, NULL);

	team_nl_team_put(team);

	return err;
}

static const struct genl_ops team_nl_ops[] = {
	{
		.cmd = TEAM_CMD_NOOP,
		.doit = team_nl_cmd_noop,
		.policy = team_nl_policy,
	},
	{
		.cmd = TEAM_CMD_OPTIONS_SET,
		.doit = team_nl_cmd_options_set,
		.policy = team_nl_policy,
		.flags = GENL_ADMIN_PERM,
	},
	{
		.cmd = TEAM_CMD_OPTIONS_GET,
		.doit = team_nl_cmd_options_get,
		.policy = team_nl_policy,
		.flags = GENL_ADMIN_PERM,
	},
	{
		.cmd = TEAM_CMD_PORT_LIST_GET,
		.doit = team_nl_cmd_port_list_get,
		.policy = team_nl_policy,
		.flags = GENL_ADMIN_PERM,
	},
};

static const struct genl_multicast_group team_nl_mcgrps[] = {
	{ .name = TEAM_GENL_CHANGE_EVENT_MC_GRP_NAME, },
};

static struct genl_family team_nl_family __ro_after_init = {
	.name		= TEAM_GENL_NAME,
	.version	= TEAM_GENL_VERSION,
	.maxattr	= TEAM_ATTR_MAX,
	.netnsok	= true,
	.module		= THIS_MODULE,
	.ops		= team_nl_ops,
	.n_ops		= ARRAY_SIZE(team_nl_ops),
	.mcgrps		= team_nl_mcgrps,
	.n_mcgrps	= ARRAY_SIZE(team_nl_mcgrps),
};

static int team_nl_send_multicast(struct sk_buff *skb,
				  struct team *team, u32 portid)
{
	return genlmsg_multicast_netns(&team_nl_family, dev_net(team->dev),
				       skb, 0, 0, GFP_KERNEL);
}

static int team_nl_send_event_options_get(struct team *team,
					  struct list_head *sel_opt_inst_list)
{
	return team_nl_send_options_get(team, 0, 0, 0, team_nl_send_multicast,
					sel_opt_inst_list);
}

static int team_nl_send_event_port_get(struct team *team,
				       struct team_port *port)
{
	return team_nl_send_port_list_get(team, 0, 0, 0, team_nl_send_multicast,
					  port);
}

static int __init team_nl_init(void)
{
	return genl_register_family(&team_nl_family);
}

static void team_nl_fini(void)
{
	genl_unregister_family(&team_nl_family);
}


/******************
 * Change checkers
 ******************/

static void __team_options_change_check(struct team *team)
{
	int err;
	struct team_option_inst *opt_inst;
	LIST_HEAD(sel_opt_inst_list);

	list_for_each_entry(opt_inst, &team->option_inst_list, list) {
		if (opt_inst->changed)
			list_add_tail(&opt_inst->tmp_list, &sel_opt_inst_list);
	}
	err = team_nl_send_event_options_get(team, &sel_opt_inst_list);
	if (err && err != -ESRCH)
		netdev_warn(team->dev, "Failed to send options change via netlink (err %d)\n",
			    err);
}

/* rtnl lock is held */

static void __team_port_change_send(struct team_port *port, bool linkup)
{
	int err;

	port->changed = true;
	port->state.linkup = linkup;
	team_refresh_port_linkup(port);
	if (linkup) {
		struct ethtool_link_ksettings ecmd;

		err = __ethtool_get_link_ksettings(port->dev, &ecmd);
		if (!err) {
			port->state.speed = ecmd.base.speed;
			port->state.duplex = ecmd.base.duplex;
			goto send_event;
		}
	}
	port->state.speed = 0;
	port->state.duplex = 0;

send_event:
	err = team_nl_send_event_port_get(port->team, port);
	if (err && err != -ESRCH)
		netdev_warn(port->team->dev, "Failed to send port change of device %s via netlink (err %d)\n",
			    port->dev->name, err);

}

static void __team_carrier_check(struct team *team)
{
	struct team_port *port;
	bool team_linkup;

	if (team->user_carrier_enabled)
		return;

	team_linkup = false;
	list_for_each_entry(port, &team->port_list, list) {
		if (port->linkup) {
			team_linkup = true;
			break;
		}
	}

	if (team_linkup)
		netif_carrier_on(team->dev);
	else
		netif_carrier_off(team->dev);
}

static void __team_port_change_check(struct team_port *port, bool linkup)
{
	if (port->state.linkup != linkup)
		__team_port_change_send(port, linkup);
	__team_carrier_check(port->team);
}

static void __team_port_change_port_added(struct team_port *port, bool linkup)
{
	__team_port_change_send(port, linkup);
	__team_carrier_check(port->team);
}

static void __team_port_change_port_removed(struct team_port *port)
{
	port->removed = true;
	__team_port_change_send(port, false);
	__team_carrier_check(port->team);
}

static void team_port_change_check(struct team_port *port, bool linkup)
{
	struct team *team = port->team;

	mutex_lock(&team->lock);
	__team_port_change_check(port, linkup);
	mutex_unlock(&team->lock);
}


/************************************
 * Net device notifier event handler
 ************************************/

static int team_device_event(struct notifier_block *unused,
			     unsigned long event, void *ptr)
{
	struct net_device *dev = netdev_notifier_info_to_dev(ptr);
	struct team_port *port;

	port = team_port_get_rtnl(dev);
	if (!port)
		return NOTIFY_DONE;

	switch (event) {
	case NETDEV_UP:
		if (netif_oper_up(dev))
			team_port_change_check(port, true);
		break;
	case NETDEV_DOWN:
		team_port_change_check(port, false);
		break;
	case NETDEV_CHANGE:
		if (netif_running(port->dev))
			team_port_change_check(port,
					       !!netif_oper_up(port->dev));
		break;
	case NETDEV_UNREGISTER:
		team_del_slave(port->team->dev, dev);
		break;
	case NETDEV_FEAT_CHANGE:
		team_compute_features(port->team);
		break;
	case NETDEV_PRECHANGEMTU:
		/* Forbid to change mtu of underlaying device */
		if (!port->team->port_mtu_change_allowed)
			return NOTIFY_BAD;
		break;
	case NETDEV_PRE_TYPE_CHANGE:
		/* Forbid to change type of underlaying device */
		return NOTIFY_BAD;
	case NETDEV_RESEND_IGMP:
		/* Propagate to master device */
		call_netdevice_notifiers(event, port->team->dev);
		break;
	}
	return NOTIFY_DONE;
}

static struct notifier_block team_notifier_block __read_mostly = {
	.notifier_call = team_device_event,
};


/***********************
 * Module init and exit
 ***********************/

static int __init team_module_init(void)
{
	int err;

	register_netdevice_notifier(&team_notifier_block);

	err = rtnl_link_register(&team_link_ops);
	if (err)
		goto err_rtnl_reg;

	err = team_nl_init();
	if (err)
		goto err_nl_init;

	return 0;

err_nl_init:
	rtnl_link_unregister(&team_link_ops);

err_rtnl_reg:
	unregister_netdevice_notifier(&team_notifier_block);

	return err;
}

static void __exit team_module_exit(void)
{
	team_nl_fini();
	rtnl_link_unregister(&team_link_ops);
	unregister_netdevice_notifier(&team_notifier_block);
}

module_init(team_module_init);
module_exit(team_module_exit);

MODULE_LICENSE("GPL v2");
MODULE_AUTHOR("Jiri Pirko <jpirko@redhat.com>");
MODULE_DESCRIPTION("Ethernet team device driver");
MODULE_ALIAS_RTNL_LINK(DRV_NAME);<|MERGE_RESOLUTION|>--- conflicted
+++ resolved
@@ -985,22 +985,15 @@
 			    NETIF_F_FRAGLIST | NETIF_F_ALL_TSO | \
 			    NETIF_F_HIGHDMA | NETIF_F_LRO)
 
-<<<<<<< HEAD
-static void ___team_compute_features(struct team *team)
-=======
 #define TEAM_ENC_FEATURES	(NETIF_F_HW_CSUM | NETIF_F_SG | \
 				 NETIF_F_RXCSUM | NETIF_F_ALL_TSO)
 
 static void __team_compute_features(struct team *team)
->>>>>>> 286cd8c7
 {
 	struct team_port *port;
 	netdev_features_t vlan_features = TEAM_VLAN_FEATURES &
 					  NETIF_F_ALL_FOR_ALL;
-<<<<<<< HEAD
-=======
 	netdev_features_t enc_features  = TEAM_ENC_FEATURES;
->>>>>>> 286cd8c7
 	unsigned short max_hard_header_len = ETH_HLEN;
 	unsigned int dst_release_flag = IFF_XMIT_DST_RELEASE |
 					IFF_XMIT_DST_RELEASE_PERM;
@@ -1032,26 +1025,11 @@
 	team->dev->priv_flags &= ~IFF_XMIT_DST_RELEASE;
 	if (dst_release_flag == (IFF_XMIT_DST_RELEASE | IFF_XMIT_DST_RELEASE_PERM))
 		team->dev->priv_flags |= IFF_XMIT_DST_RELEASE;
-<<<<<<< HEAD
-}
-
-static void __team_compute_features(struct team *team)
-{
-	___team_compute_features(team);
-	netdev_change_features(team->dev);
-=======
->>>>>>> 286cd8c7
 }
 
 static void team_compute_features(struct team *team)
 {
-<<<<<<< HEAD
-	mutex_lock(&team->lock);
-	___team_compute_features(team);
-	mutex_unlock(&team->lock);
-=======
 	__team_compute_features(team);
->>>>>>> 286cd8c7
 	netdev_change_features(team->dev);
 }
 
@@ -1183,19 +1161,13 @@
 	}
 
 	if (dev == port_dev) {
-<<<<<<< HEAD
-=======
 		NL_SET_ERR_MSG(extack, "Cannot enslave team device to itself");
->>>>>>> 286cd8c7
 		netdev_err(dev, "Cannot enslave team device to itself\n");
 		return -EINVAL;
 	}
 
 	if (netdev_has_upper_dev(dev, port_dev)) {
-<<<<<<< HEAD
-=======
 		NL_SET_ERR_MSG(extack, "Device is already an upper device of the team interface");
->>>>>>> 286cd8c7
 		netdev_err(dev, "Device %s is already an upper device of the team interface\n",
 			   portname);
 		return -EBUSY;
@@ -2202,11 +2174,7 @@
 
 	dev->hw_features |= NETIF_F_GSO_ENCAP_ALL | NETIF_F_GSO_UDP_L4;
 	dev->features |= dev->hw_features;
-<<<<<<< HEAD
-	dev->features |= NETIF_F_HW_VLAN_CTAG_TX;
-=======
 	dev->features |= NETIF_F_HW_VLAN_CTAG_TX | NETIF_F_HW_VLAN_STAG_TX;
->>>>>>> 286cd8c7
 }
 
 static int team_newlink(struct net *src_net, struct net_device *dev,
@@ -2549,11 +2517,8 @@
 	int err = 0;
 	int i;
 	struct nlattr *nl_option;
-<<<<<<< HEAD
-=======
 
 	rtnl_lock();
->>>>>>> 286cd8c7
 
 	team = team_nl_team_get(info);
 	if (!team) {
