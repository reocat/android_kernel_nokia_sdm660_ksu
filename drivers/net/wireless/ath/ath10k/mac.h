/*
 * Copyright (c) 2005-2011 Atheros Communications Inc.
 * Copyright (c) 2011-2017 Qualcomm Atheros, Inc.
 *
 * Permission to use, copy, modify, and/or distribute this software for any
 * purpose with or without fee is hereby granted, provided that the above
 * copyright notice and this permission notice appear in all copies.
 *
 * THE SOFTWARE IS PROVIDED "AS IS" AND THE AUTHOR DISCLAIMS ALL WARRANTIES
 * WITH REGARD TO THIS SOFTWARE INCLUDING ALL IMPLIED WARRANTIES OF
 * MERCHANTABILITY AND FITNESS. IN NO EVENT SHALL THE AUTHOR BE LIABLE FOR
 * ANY SPECIAL, DIRECT, INDIRECT, OR CONSEQUENTIAL DAMAGES OR ANY DAMAGES
 * WHATSOEVER RESULTING FROM LOSS OF USE, DATA OR PROFITS, WHETHER IN AN
 * ACTION OF CONTRACT, NEGLIGENCE OR OTHER TORTIOUS ACTION, ARISING OUT OF
 * OR IN CONNECTION WITH THE USE OR PERFORMANCE OF THIS SOFTWARE.
 */

#ifndef _MAC_H_
#define _MAC_H_

#include <net/mac80211.h>
#include "core.h"

#define WEP_KEYID_SHIFT 6

enum wmi_tlv_tx_pause_id;
enum wmi_tlv_tx_pause_action;

struct ath10k_generic_iter {
	struct ath10k *ar;
	int ret;
};

struct rfc1042_hdr {
	u8 llc_dsap;
	u8 llc_ssap;
	u8 llc_ctrl;
	u8 snap_oui[3];
	__be16 snap_type;
} __packed;

struct ath10k *ath10k_mac_create(size_t priv_size);
void ath10k_mac_destroy(struct ath10k *ar);
int ath10k_mac_register(struct ath10k *ar);
void ath10k_mac_unregister(struct ath10k *ar);
struct ath10k_vif *ath10k_get_arvif(struct ath10k *ar, u32 vdev_id);
void __ath10k_scan_finish(struct ath10k *ar);
void ath10k_scan_finish(struct ath10k *ar);
void ath10k_scan_timeout_work(struct work_struct *work);
void ath10k_offchan_tx_purge(struct ath10k *ar);
void ath10k_offchan_tx_work(struct work_struct *work);
void ath10k_mgmt_over_wmi_tx_purge(struct ath10k *ar);
void ath10k_mgmt_over_wmi_tx_work(struct work_struct *work);
void ath10k_halt(struct ath10k *ar);
void ath10k_mac_vif_beacon_free(struct ath10k_vif *arvif);
void ath10k_drain_tx(struct ath10k *ar);
bool ath10k_mac_is_peer_wep_key_set(struct ath10k *ar, const u8 *addr,
				    u8 keyidx);
int ath10k_mac_vif_chan(struct ieee80211_vif *vif,
			struct cfg80211_chan_def *def);

void ath10k_mac_handle_beacon(struct ath10k *ar, struct sk_buff *skb);
void ath10k_mac_handle_beacon_miss(struct ath10k *ar, u32 vdev_id);
void ath10k_mac_handle_tx_pause_vdev(struct ath10k *ar, u32 vdev_id,
				     enum wmi_tlv_tx_pause_id pause_id,
				     enum wmi_tlv_tx_pause_action action);

u8 ath10k_mac_hw_rate_to_idx(const struct ieee80211_supported_band *sband,
			     u8 hw_rate, bool cck);
u8 ath10k_mac_bitrate_to_idx(const struct ieee80211_supported_band *sband,
			     u32 bitrate);

void ath10k_mac_tx_lock(struct ath10k *ar, int reason);
void ath10k_mac_tx_unlock(struct ath10k *ar, int reason);
void ath10k_mac_vif_tx_lock(struct ath10k_vif *arvif, int reason);
void ath10k_mac_vif_tx_unlock(struct ath10k_vif *arvif, int reason);
bool ath10k_mac_tx_frm_has_freq(struct ath10k *ar);
void ath10k_mac_tx_push_pending(struct ath10k *ar);
int ath10k_mac_tx_push_txq(struct ieee80211_hw *hw,
			   struct ieee80211_txq *txq);
struct ieee80211_txq *ath10k_mac_txq_lookup(struct ath10k *ar,
					    u16 peer_id,
					    u8 tid);
int ath10k_mac_ext_resource_config(struct ath10k *ar, u32 val);
<<<<<<< HEAD

static inline struct ath10k_vif *ath10k_vif_to_arvif(struct ieee80211_vif *vif)
{
	return (struct ath10k_vif *)vif->drv_priv;
}
=======
>>>>>>> 286cd8c7

static inline void ath10k_tx_h_seq_no(struct ieee80211_vif *vif,
				      struct sk_buff *skb)
{
	struct ieee80211_tx_info *info = IEEE80211_SKB_CB(skb);
	struct ieee80211_hdr *hdr = (struct ieee80211_hdr *)skb->data;
	struct ath10k_vif *arvif = (void *)vif->drv_priv;

	if (info->flags  & IEEE80211_TX_CTL_ASSIGN_SEQ) {
		if (arvif->tx_seq_no == 0)
			arvif->tx_seq_no = 0x1000;

		if (info->flags & IEEE80211_TX_CTL_FIRST_FRAGMENT)
			arvif->tx_seq_no += 0x10;
		hdr->seq_ctrl &= cpu_to_le16(IEEE80211_SCTL_FRAG);
		hdr->seq_ctrl |= cpu_to_le16(arvif->tx_seq_no);
	}
}

#endif /* _MAC_H_ */<|MERGE_RESOLUTION|>--- conflicted
+++ resolved
@@ -82,14 +82,6 @@
 					    u16 peer_id,
 					    u8 tid);
 int ath10k_mac_ext_resource_config(struct ath10k *ar, u32 val);
-<<<<<<< HEAD
-
-static inline struct ath10k_vif *ath10k_vif_to_arvif(struct ieee80211_vif *vif)
-{
-	return (struct ath10k_vif *)vif->drv_priv;
-}
-=======
->>>>>>> 286cd8c7
 
 static inline void ath10k_tx_h_seq_no(struct ieee80211_vif *vif,
 				      struct sk_buff *skb)
