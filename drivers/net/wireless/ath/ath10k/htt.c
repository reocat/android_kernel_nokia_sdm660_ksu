/*
 * Copyright (c) 2005-2011 Atheros Communications Inc.
 * Copyright (c) 2011-2017 Qualcomm Atheros, Inc.
 *
 * Permission to use, copy, modify, and/or distribute this software for any
 * purpose with or without fee is hereby granted, provided that the above
 * copyright notice and this permission notice appear in all copies.
 *
 * THE SOFTWARE IS PROVIDED "AS IS" AND THE AUTHOR DISCLAIMS ALL WARRANTIES
 * WITH REGARD TO THIS SOFTWARE INCLUDING ALL IMPLIED WARRANTIES OF
 * MERCHANTABILITY AND FITNESS. IN NO EVENT SHALL THE AUTHOR BE LIABLE FOR
 * ANY SPECIAL, DIRECT, INDIRECT, OR CONSEQUENTIAL DAMAGES OR ANY DAMAGES
 * WHATSOEVER RESULTING FROM LOSS OF USE, DATA OR PROFITS, WHETHER IN AN
 * ACTION OF CONTRACT, NEGLIGENCE OR OTHER TORTIOUS ACTION, ARISING OUT OF
 * OR IN CONNECTION WITH THE USE OR PERFORMANCE OF THIS SOFTWARE.
 */

#include <linux/slab.h>
#include <linux/if_ether.h>

#include "htt.h"
#include "core.h"
#include "debug.h"

static const enum htt_t2h_msg_type htt_main_t2h_msg_types[] = {
	[HTT_MAIN_T2H_MSG_TYPE_VERSION_CONF] = HTT_T2H_MSG_TYPE_VERSION_CONF,
	[HTT_MAIN_T2H_MSG_TYPE_RX_IND] = HTT_T2H_MSG_TYPE_RX_IND,
	[HTT_MAIN_T2H_MSG_TYPE_RX_FLUSH] = HTT_T2H_MSG_TYPE_RX_FLUSH,
	[HTT_MAIN_T2H_MSG_TYPE_PEER_MAP] = HTT_T2H_MSG_TYPE_PEER_MAP,
	[HTT_MAIN_T2H_MSG_TYPE_PEER_UNMAP] = HTT_T2H_MSG_TYPE_PEER_UNMAP,
	[HTT_MAIN_T2H_MSG_TYPE_RX_ADDBA] = HTT_T2H_MSG_TYPE_RX_ADDBA,
	[HTT_MAIN_T2H_MSG_TYPE_RX_DELBA] = HTT_T2H_MSG_TYPE_RX_DELBA,
	[HTT_MAIN_T2H_MSG_TYPE_TX_COMPL_IND] = HTT_T2H_MSG_TYPE_TX_COMPL_IND,
	[HTT_MAIN_T2H_MSG_TYPE_PKTLOG] = HTT_T2H_MSG_TYPE_PKTLOG,
	[HTT_MAIN_T2H_MSG_TYPE_STATS_CONF] = HTT_T2H_MSG_TYPE_STATS_CONF,
	[HTT_MAIN_T2H_MSG_TYPE_RX_FRAG_IND] = HTT_T2H_MSG_TYPE_RX_FRAG_IND,
	[HTT_MAIN_T2H_MSG_TYPE_SEC_IND] = HTT_T2H_MSG_TYPE_SEC_IND,
	[HTT_MAIN_T2H_MSG_TYPE_TX_INSPECT_IND] =
		HTT_T2H_MSG_TYPE_TX_INSPECT_IND,
	[HTT_MAIN_T2H_MSG_TYPE_MGMT_TX_COMPL_IND] =
		HTT_T2H_MSG_TYPE_MGMT_TX_COMPLETION,
	[HTT_MAIN_T2H_MSG_TYPE_TX_CREDIT_UPDATE_IND] =
		HTT_T2H_MSG_TYPE_TX_CREDIT_UPDATE_IND,
	[HTT_MAIN_T2H_MSG_TYPE_RX_PN_IND] = HTT_T2H_MSG_TYPE_RX_PN_IND,
	[HTT_MAIN_T2H_MSG_TYPE_RX_OFFLOAD_DELIVER_IND] =
		HTT_T2H_MSG_TYPE_RX_OFFLOAD_DELIVER_IND,
	[HTT_MAIN_T2H_MSG_TYPE_TEST] = HTT_T2H_MSG_TYPE_TEST,
};

static const enum htt_t2h_msg_type htt_10x_t2h_msg_types[] = {
	[HTT_10X_T2H_MSG_TYPE_VERSION_CONF] = HTT_T2H_MSG_TYPE_VERSION_CONF,
	[HTT_10X_T2H_MSG_TYPE_RX_IND] = HTT_T2H_MSG_TYPE_RX_IND,
	[HTT_10X_T2H_MSG_TYPE_RX_FLUSH] = HTT_T2H_MSG_TYPE_RX_FLUSH,
	[HTT_10X_T2H_MSG_TYPE_PEER_MAP] = HTT_T2H_MSG_TYPE_PEER_MAP,
	[HTT_10X_T2H_MSG_TYPE_PEER_UNMAP] = HTT_T2H_MSG_TYPE_PEER_UNMAP,
	[HTT_10X_T2H_MSG_TYPE_RX_ADDBA] = HTT_T2H_MSG_TYPE_RX_ADDBA,
	[HTT_10X_T2H_MSG_TYPE_RX_DELBA] = HTT_T2H_MSG_TYPE_RX_DELBA,
	[HTT_10X_T2H_MSG_TYPE_TX_COMPL_IND] = HTT_T2H_MSG_TYPE_TX_COMPL_IND,
	[HTT_10X_T2H_MSG_TYPE_PKTLOG] = HTT_T2H_MSG_TYPE_PKTLOG,
	[HTT_10X_T2H_MSG_TYPE_STATS_CONF] = HTT_T2H_MSG_TYPE_STATS_CONF,
	[HTT_10X_T2H_MSG_TYPE_RX_FRAG_IND] = HTT_T2H_MSG_TYPE_RX_FRAG_IND,
	[HTT_10X_T2H_MSG_TYPE_SEC_IND] = HTT_T2H_MSG_TYPE_SEC_IND,
	[HTT_10X_T2H_MSG_TYPE_RC_UPDATE_IND] = HTT_T2H_MSG_TYPE_RC_UPDATE_IND,
	[HTT_10X_T2H_MSG_TYPE_TX_INSPECT_IND] = HTT_T2H_MSG_TYPE_TX_INSPECT_IND,
	[HTT_10X_T2H_MSG_TYPE_TEST] = HTT_T2H_MSG_TYPE_TEST,
	[HTT_10X_T2H_MSG_TYPE_CHAN_CHANGE] = HTT_T2H_MSG_TYPE_CHAN_CHANGE,
	[HTT_10X_T2H_MSG_TYPE_AGGR_CONF] = HTT_T2H_MSG_TYPE_AGGR_CONF,
	[HTT_10X_T2H_MSG_TYPE_STATS_NOUPLOAD] = HTT_T2H_MSG_TYPE_STATS_NOUPLOAD,
	[HTT_10X_T2H_MSG_TYPE_MGMT_TX_COMPL_IND] =
		HTT_T2H_MSG_TYPE_MGMT_TX_COMPLETION,
};

static const enum htt_t2h_msg_type htt_tlv_t2h_msg_types[] = {
	[HTT_TLV_T2H_MSG_TYPE_VERSION_CONF] = HTT_T2H_MSG_TYPE_VERSION_CONF,
	[HTT_TLV_T2H_MSG_TYPE_RX_IND] = HTT_T2H_MSG_TYPE_RX_IND,
	[HTT_TLV_T2H_MSG_TYPE_RX_FLUSH] = HTT_T2H_MSG_TYPE_RX_FLUSH,
	[HTT_TLV_T2H_MSG_TYPE_PEER_MAP] = HTT_T2H_MSG_TYPE_PEER_MAP,
	[HTT_TLV_T2H_MSG_TYPE_PEER_UNMAP] = HTT_T2H_MSG_TYPE_PEER_UNMAP,
	[HTT_TLV_T2H_MSG_TYPE_RX_ADDBA] = HTT_T2H_MSG_TYPE_RX_ADDBA,
	[HTT_TLV_T2H_MSG_TYPE_RX_DELBA] = HTT_T2H_MSG_TYPE_RX_DELBA,
	[HTT_TLV_T2H_MSG_TYPE_TX_COMPL_IND] = HTT_T2H_MSG_TYPE_TX_COMPL_IND,
	[HTT_TLV_T2H_MSG_TYPE_PKTLOG] = HTT_T2H_MSG_TYPE_PKTLOG,
	[HTT_TLV_T2H_MSG_TYPE_STATS_CONF] = HTT_T2H_MSG_TYPE_STATS_CONF,
	[HTT_TLV_T2H_MSG_TYPE_RX_FRAG_IND] = HTT_T2H_MSG_TYPE_RX_FRAG_IND,
	[HTT_TLV_T2H_MSG_TYPE_SEC_IND] = HTT_T2H_MSG_TYPE_SEC_IND,
	[HTT_TLV_T2H_MSG_TYPE_RC_UPDATE_IND] = HTT_T2H_MSG_TYPE_RC_UPDATE_IND,
	[HTT_TLV_T2H_MSG_TYPE_TX_INSPECT_IND] = HTT_T2H_MSG_TYPE_TX_INSPECT_IND,
	[HTT_TLV_T2H_MSG_TYPE_MGMT_TX_COMPL_IND] =
		HTT_T2H_MSG_TYPE_MGMT_TX_COMPLETION,
	[HTT_TLV_T2H_MSG_TYPE_TX_CREDIT_UPDATE_IND] =
		HTT_T2H_MSG_TYPE_TX_CREDIT_UPDATE_IND,
	[HTT_TLV_T2H_MSG_TYPE_RX_PN_IND] = HTT_T2H_MSG_TYPE_RX_PN_IND,
	[HTT_TLV_T2H_MSG_TYPE_RX_OFFLOAD_DELIVER_IND] =
		HTT_T2H_MSG_TYPE_RX_OFFLOAD_DELIVER_IND,
	[HTT_TLV_T2H_MSG_TYPE_RX_IN_ORD_PADDR_IND] =
		HTT_T2H_MSG_TYPE_RX_IN_ORD_PADDR_IND,
	[HTT_TLV_T2H_MSG_TYPE_WDI_IPA_OP_RESPONSE] =
		HTT_T2H_MSG_TYPE_WDI_IPA_OP_RESPONSE,
	[HTT_TLV_T2H_MSG_TYPE_CHAN_CHANGE] = HTT_T2H_MSG_TYPE_CHAN_CHANGE,
	[HTT_TLV_T2H_MSG_TYPE_RX_OFLD_PKT_ERR] =
		HTT_T2H_MSG_TYPE_RX_OFLD_PKT_ERR,
	[HTT_TLV_T2H_MSG_TYPE_TEST] = HTT_T2H_MSG_TYPE_TEST,
};

static const enum htt_t2h_msg_type htt_10_4_t2h_msg_types[] = {
	[HTT_10_4_T2H_MSG_TYPE_VERSION_CONF] = HTT_T2H_MSG_TYPE_VERSION_CONF,
	[HTT_10_4_T2H_MSG_TYPE_RX_IND] = HTT_T2H_MSG_TYPE_RX_IND,
	[HTT_10_4_T2H_MSG_TYPE_RX_FLUSH] = HTT_T2H_MSG_TYPE_RX_FLUSH,
	[HTT_10_4_T2H_MSG_TYPE_PEER_MAP] = HTT_T2H_MSG_TYPE_PEER_MAP,
	[HTT_10_4_T2H_MSG_TYPE_PEER_UNMAP] = HTT_T2H_MSG_TYPE_PEER_UNMAP,
	[HTT_10_4_T2H_MSG_TYPE_RX_ADDBA] = HTT_T2H_MSG_TYPE_RX_ADDBA,
	[HTT_10_4_T2H_MSG_TYPE_RX_DELBA] = HTT_T2H_MSG_TYPE_RX_DELBA,
	[HTT_10_4_T2H_MSG_TYPE_TX_COMPL_IND] = HTT_T2H_MSG_TYPE_TX_COMPL_IND,
	[HTT_10_4_T2H_MSG_TYPE_PKTLOG] = HTT_T2H_MSG_TYPE_PKTLOG,
	[HTT_10_4_T2H_MSG_TYPE_STATS_CONF] = HTT_T2H_MSG_TYPE_STATS_CONF,
	[HTT_10_4_T2H_MSG_TYPE_RX_FRAG_IND] = HTT_T2H_MSG_TYPE_RX_FRAG_IND,
	[HTT_10_4_T2H_MSG_TYPE_SEC_IND] = HTT_T2H_MSG_TYPE_SEC_IND,
	[HTT_10_4_T2H_MSG_TYPE_RC_UPDATE_IND] = HTT_T2H_MSG_TYPE_RC_UPDATE_IND,
	[HTT_10_4_T2H_MSG_TYPE_TX_INSPECT_IND] =
				HTT_T2H_MSG_TYPE_TX_INSPECT_IND,
	[HTT_10_4_T2H_MSG_TYPE_MGMT_TX_COMPL_IND] =
				HTT_T2H_MSG_TYPE_MGMT_TX_COMPLETION,
	[HTT_10_4_T2H_MSG_TYPE_CHAN_CHANGE] = HTT_T2H_MSG_TYPE_CHAN_CHANGE,
	[HTT_10_4_T2H_MSG_TYPE_TX_CREDIT_UPDATE_IND] =
				HTT_T2H_MSG_TYPE_TX_CREDIT_UPDATE_IND,
	[HTT_10_4_T2H_MSG_TYPE_RX_PN_IND] = HTT_T2H_MSG_TYPE_RX_PN_IND,
	[HTT_10_4_T2H_MSG_TYPE_RX_OFFLOAD_DELIVER_IND] =
				HTT_T2H_MSG_TYPE_RX_OFFLOAD_DELIVER_IND,
	[HTT_10_4_T2H_MSG_TYPE_TEST] = HTT_T2H_MSG_TYPE_TEST,
	[HTT_10_4_T2H_MSG_TYPE_EN_STATS] = HTT_T2H_MSG_TYPE_EN_STATS,
	[HTT_10_4_T2H_MSG_TYPE_AGGR_CONF] = HTT_T2H_MSG_TYPE_AGGR_CONF,
	[HTT_10_4_T2H_MSG_TYPE_TX_FETCH_IND] =
				HTT_T2H_MSG_TYPE_TX_FETCH_IND,
	[HTT_10_4_T2H_MSG_TYPE_TX_FETCH_CONFIRM] =
				HTT_T2H_MSG_TYPE_TX_FETCH_CONFIRM,
	[HTT_10_4_T2H_MSG_TYPE_STATS_NOUPLOAD] =
				HTT_T2H_MSG_TYPE_STATS_NOUPLOAD,
	[HTT_10_4_T2H_MSG_TYPE_TX_MODE_SWITCH_IND] =
				HTT_T2H_MSG_TYPE_TX_MODE_SWITCH_IND,
<<<<<<< HEAD
=======
	[HTT_10_4_T2H_MSG_TYPE_PEER_STATS] =
				HTT_T2H_MSG_TYPE_PEER_STATS,
>>>>>>> 286cd8c7
};

int ath10k_htt_connect(struct ath10k_htt *htt)
{
	struct ath10k_htc_svc_conn_req conn_req;
	struct ath10k_htc_svc_conn_resp conn_resp;
	int status;

	memset(&conn_req, 0, sizeof(conn_req));
	memset(&conn_resp, 0, sizeof(conn_resp));

	conn_req.ep_ops.ep_tx_complete = ath10k_htt_htc_tx_complete;
	conn_req.ep_ops.ep_rx_complete = ath10k_htt_htc_t2h_msg_handler;

	/* connect to control service */
	conn_req.service_id = ATH10K_HTC_SVC_ID_HTT_DATA_MSG;

	status = ath10k_htc_connect_service(&htt->ar->htc, &conn_req,
					    &conn_resp);

	if (status)
		return status;

	htt->eid = conn_resp.eid;

	return 0;
}

int ath10k_htt_init(struct ath10k *ar)
{
	struct ath10k_htt *htt = &ar->htt;

	htt->ar = ar;

	/*
	 * Prefetch enough data to satisfy target
	 * classification engine.
	 * This is for LL chips. HL chips will probably
	 * transfer all frame in the tx fragment.
	 */
	htt->prefetch_len =
		36 + /* 802.11 + qos + ht */
		4 + /* 802.1q */
		8 + /* llc snap */
		2; /* ip4 dscp or ip6 priority */

	switch (ar->running_fw->fw_file.htt_op_version) {
	case ATH10K_FW_HTT_OP_VERSION_10_4:
		ar->htt.t2h_msg_types = htt_10_4_t2h_msg_types;
		ar->htt.t2h_msg_types_max = HTT_10_4_T2H_NUM_MSGS;
		break;
	case ATH10K_FW_HTT_OP_VERSION_10_1:
		ar->htt.t2h_msg_types = htt_10x_t2h_msg_types;
		ar->htt.t2h_msg_types_max = HTT_10X_T2H_NUM_MSGS;
		break;
	case ATH10K_FW_HTT_OP_VERSION_TLV:
		ar->htt.t2h_msg_types = htt_tlv_t2h_msg_types;
		ar->htt.t2h_msg_types_max = HTT_TLV_T2H_NUM_MSGS;
		break;
	case ATH10K_FW_HTT_OP_VERSION_MAIN:
		ar->htt.t2h_msg_types = htt_main_t2h_msg_types;
		ar->htt.t2h_msg_types_max = HTT_MAIN_T2H_NUM_MSGS;
		break;
	case ATH10K_FW_HTT_OP_VERSION_MAX:
	case ATH10K_FW_HTT_OP_VERSION_UNSET:
		WARN_ON(1);
		return -EINVAL;
	}
	ath10k_htt_set_tx_ops(htt);
	ath10k_htt_set_rx_ops(htt);

	return 0;
}

#define HTT_TARGET_VERSION_TIMEOUT_HZ (3 * HZ)

static int ath10k_htt_verify_version(struct ath10k_htt *htt)
{
	struct ath10k *ar = htt->ar;

	ath10k_dbg(ar, ATH10K_DBG_BOOT, "htt target version %d.%d\n",
		   htt->target_version_major, htt->target_version_minor);

	if (htt->target_version_major != 2 &&
	    htt->target_version_major != 3) {
		ath10k_err(ar, "unsupported htt major version %d. supported versions are 2 and 3\n",
			   htt->target_version_major);
		return -ENOTSUPP;
	}

	return 0;
}

int ath10k_htt_setup(struct ath10k_htt *htt)
{
	struct ath10k *ar = htt->ar;
	int status;

	init_completion(&htt->target_version_received);

	status = ath10k_htt_h2t_ver_req_msg(htt);
	if (status)
		return status;

	status = wait_for_completion_timeout(&htt->target_version_received,
					     HTT_TARGET_VERSION_TIMEOUT_HZ);
	if (status == 0) {
		ath10k_warn(ar, "htt version request timed out\n");
		return -ETIMEDOUT;
	}

	status = ath10k_htt_verify_version(htt);
	if (status) {
		ath10k_warn(ar, "failed to verify htt version: %d\n",
			    status);
		return status;
	}

	status = ath10k_htt_send_frag_desc_bank_cfg(htt);
	if (status)
		return status;

	status = ath10k_htt_send_rx_ring_cfg(htt);
	if (status) {
		ath10k_warn(ar, "failed to setup rx ring: %d\n",
			    status);
		return status;
	}

	status = ath10k_htt_h2t_aggr_cfg_msg(htt,
					     htt->max_num_ampdu,
					     htt->max_num_amsdu);
	if (status) {
		ath10k_warn(ar, "failed to setup amsdu/ampdu limit: %d\n",
			    status);
		return status;
	}

	return 0;
}<|MERGE_RESOLUTION|>--- conflicted
+++ resolved
@@ -137,11 +137,8 @@
 				HTT_T2H_MSG_TYPE_STATS_NOUPLOAD,
 	[HTT_10_4_T2H_MSG_TYPE_TX_MODE_SWITCH_IND] =
 				HTT_T2H_MSG_TYPE_TX_MODE_SWITCH_IND,
-<<<<<<< HEAD
-=======
 	[HTT_10_4_T2H_MSG_TYPE_PEER_STATS] =
 				HTT_T2H_MSG_TYPE_PEER_STATS,
->>>>>>> 286cd8c7
 };
 
 int ath10k_htt_connect(struct ath10k_htt *htt)
