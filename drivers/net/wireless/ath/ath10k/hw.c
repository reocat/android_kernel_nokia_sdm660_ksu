--- conflicted
+++ resolved
@@ -1,9 +1,5 @@
 /*
-<<<<<<< HEAD
- * Copyright (c) 2014-2015, 2017 Qualcomm Atheros, Inc.
-=======
  * Copyright (c) 2014-2017 Qualcomm Atheros, Inc.
->>>>>>> 286cd8c7
  *
  * Permission to use, copy, modify, and/or distribute this software for any
  * purpose with or without fee is hereby granted, provided that the above
@@ -123,10 +119,7 @@
 const struct ath10k_hw_regs qca4019_regs = {
 	.rtc_soc_base_address                   = 0x00080000,
 	.soc_core_base_address                  = 0x00082000,
-<<<<<<< HEAD
-=======
 	.wlan_mac_base_address                  = 0x00030000,
->>>>>>> 286cd8c7
 	.ce_wrapper_base_address                = 0x0004d000,
 	.ce0_base_address                       = 0x0004a000,
 	.ce1_base_address                       = 0x0004a400,
@@ -156,337 +149,6 @@
 	.pcie_intr_clr_address                  = 0x00000010,
 };
 
-<<<<<<< HEAD
-const struct ath10k_hw_regs wcn3990_regs = {
-	.rtc_soc_base_address			= 0x00000000,
-	.rtc_wmac_base_address			= 0x00000000,
-	.soc_core_base_address			= 0x00000000,
-	.ce_wrapper_base_address		= 0x0024C000,
-	.soc_global_reset_address		= 0x00000008,
-	.ce0_base_address			= 0x00240000,
-	.ce1_base_address			= 0x00241000,
-	.ce2_base_address			= 0x00242000,
-	.ce3_base_address			= 0x00243000,
-	.ce4_base_address			= 0x00244000,
-	.ce5_base_address			= 0x00245000,
-	.ce6_base_address			= 0x00246000,
-	.ce7_base_address			= 0x00247000,
-	.ce8_base_address			= 0x00248000,
-	.ce9_base_address			= 0x00249000,
-	.ce10_base_address			= 0x0024A000,
-	.ce11_base_address			= 0x0024B000,
-	.soc_chip_id_address			= 0x000000f0,
-	.soc_reset_control_si0_rst_mask		= 0x00000001,
-	.soc_reset_control_ce_rst_mask		= 0x00000100,
-	.ce_wrap_intr_sum_host_msi_lsb		= 0x0000000c,
-	.ce_wrap_intr_sum_host_msi_mask		= 0x00fff000,
-	.pcie_intr_fw_mask			= 0x00100000,
-};
-
-static unsigned int
-ath10k_set_ring_byte(unsigned int offset,
-		     struct ath10k_hw_ce_regs_addr_map *addr_map)
-{
-	return (((0 | (offset)) << addr_map->lsb) & addr_map->mask);
-}
-
-static unsigned int
-ath10k_get_ring_byte(unsigned int offset,
-		     struct ath10k_hw_ce_regs_addr_map *addr_map)
-{
-	return (((offset) & addr_map->mask) >> (addr_map->lsb));
-}
-
-struct ath10k_hw_ce_regs_addr_map wcn3990_src_ring = {
-	.msb	= 0x00000010,
-	.lsb	= 0x00000010,
-	.mask	= 0x00020000,
-	.set	= &ath10k_set_ring_byte,
-	.get	= &ath10k_get_ring_byte,
-};
-
-struct ath10k_hw_ce_regs_addr_map wcn3990_dst_ring = {
-	.msb	= 0x00000012,
-	.lsb	= 0x00000012,
-	.mask	= 0x00040000,
-	.set	= &ath10k_set_ring_byte,
-	.get	= &ath10k_get_ring_byte,
-};
-
-struct ath10k_hw_ce_regs_addr_map wcn3990_dmax = {
-	.msb	= 0x00000000,
-	.lsb	= 0x00000000,
-	.mask	= 0x0000ffff,
-	.set	= &ath10k_set_ring_byte,
-	.get	= &ath10k_get_ring_byte,
-};
-
-struct ath10k_hw_ce_ctrl1 wcn3990_ctrl1 = {
-	.addr		= 0x00000018,
-	.src_ring	= &wcn3990_src_ring,
-	.dst_ring	= &wcn3990_dst_ring,
-	.dmax		= &wcn3990_dmax,
-};
-
-struct ath10k_hw_ce_regs_addr_map wcn3990_host_ie_cc = {
-	.mask	= 0x00000001,
-};
-
-struct ath10k_hw_ce_host_ie wcn3990_host_ie = {
-	.copy_complete	= &wcn3990_host_ie_cc,
-};
-
-struct ath10k_hw_ce_host_wm_regs wcn3990_wm_reg = {
-	.dstr_lmask	= 0x00000010,
-	.dstr_hmask	= 0x00000008,
-	.srcr_lmask	= 0x00000004,
-	.srcr_hmask	= 0x00000002,
-	.cc_mask	= 0x00000001,
-	.wm_mask	= 0x0000001E,
-	.addr		= 0x00000030,
-};
-
-struct ath10k_hw_ce_misc_regs wcn3990_misc_reg = {
-	.axi_err	= 0x00000100,
-	.dstr_add_err	= 0x00000200,
-	.srcr_len_err	= 0x00000100,
-	.dstr_mlen_vio	= 0x00000080,
-	.dstr_overflow	= 0x00000040,
-	.srcr_overflow	= 0x00000020,
-	.err_mask	= 0x000003E0,
-	.addr		= 0x00000038,
-};
-
-struct ath10k_hw_ce_regs_addr_map wcn3990_src_wm_low = {
-	.msb	= 0x00000000,
-	.lsb	= 0x00000010,
-	.mask	= 0xffff0000,
-	.set	= &ath10k_set_ring_byte,
-	.get	= &ath10k_get_ring_byte,
-};
-
-struct ath10k_hw_ce_regs_addr_map wcn3990_src_wm_high = {
-	.msb	= 0x0000000f,
-	.lsb	= 0x00000000,
-	.mask	= 0x0000ffff,
-	.set	= &ath10k_set_ring_byte,
-	.get	= &ath10k_get_ring_byte,
-};
-
-struct ath10k_hw_ce_dst_src_wm_regs wcn3990_wm_src_ring = {
-	.addr		= 0x0000004c,
-	.low_rst	= 0x00000000,
-	.high_rst	= 0x00000000,
-	.wm_low		= &wcn3990_src_wm_low,
-	.wm_high	= &wcn3990_src_wm_high,
-};
-
-struct ath10k_hw_ce_regs_addr_map wcn3990_dst_wm_low = {
-	.lsb	= 0x00000010,
-	.mask	= 0xffff0000,
-	.set	= &ath10k_set_ring_byte,
-};
-
-struct ath10k_hw_ce_regs_addr_map wcn3990_dst_wm_high = {
-	.msb	= 0x0000000f,
-	.lsb	= 0x00000000,
-	.mask	= 0x0000ffff,
-	.set	= &ath10k_set_ring_byte,
-	.get	= &ath10k_get_ring_byte,
-};
-
-struct ath10k_hw_ce_dst_src_wm_regs wcn3990_wm_dst_ring = {
-	.addr		= 0x00000050,
-	.low_rst	= 0x00000000,
-	.high_rst	= 0x00000000,
-	.wm_low		= &wcn3990_dst_wm_low,
-	.wm_high	= &wcn3990_dst_wm_high,
-};
-
-static struct ath10k_hw_ce_ctrl1_upd wcn3990_ctrl1_upd = {
-	.shift = 19,
-	.mask = 0x00080000,
-	.enable = 0x00000000,
-};
-
-struct ath10k_hw_ce_regs wcn3990_ce_regs = {
-	.sr_base_addr		= 0x00000000,
-	.sr_size_addr		= 0x00000008,
-	.dr_base_addr		= 0x0000000c,
-	.dr_size_addr		= 0x00000014,
-	.misc_ie_addr		= 0x00000034,
-	.sr_wr_index_addr	= 0x0000003c,
-	.dst_wr_index_addr	= 0x00000040,
-	.current_srri_addr	= 0x00000044,
-	.current_drri_addr	= 0x00000048,
-	.ddr_addr_for_rri_low	= 0x00000004,
-	.ddr_addr_for_rri_high	= 0x00000008,
-	.ce_rri_low		= 0x0024C004,
-	.ce_rri_high		= 0x0024C008,
-	.host_ie_addr		= 0x0000002c,
-	.ctrl1_regs		= &wcn3990_ctrl1,
-	.host_ie		= &wcn3990_host_ie,
-	.wm_regs		= &wcn3990_wm_reg,
-	.misc_regs		= &wcn3990_misc_reg,
-	.wm_srcr		= &wcn3990_wm_src_ring,
-	.wm_dstr		= &wcn3990_wm_dst_ring,
-	.upd			= &wcn3990_ctrl1_upd,
-};
-
-struct ath10k_hw_ce_regs_addr_map qcax_src_ring = {
-	.msb	= 0x00000010,
-	.lsb	= 0x00000010,
-	.mask	= 0x00010000,
-	.set	= &ath10k_set_ring_byte,
-};
-
-struct ath10k_hw_ce_regs_addr_map qcax_dst_ring = {
-	.msb	= 0x00000011,
-	.lsb	= 0x00000011,
-	.mask	= 0x00020000,
-	.set	= &ath10k_set_ring_byte,
-	.get	= &ath10k_get_ring_byte,
-};
-
-struct ath10k_hw_ce_regs_addr_map qcax_dmax = {
-	.msb	= 0x0000000f,
-	.lsb	= 0x00000000,
-	.mask	= 0x0000ffff,
-	.set	= &ath10k_set_ring_byte,
-	.get    = &ath10k_get_ring_byte,
-};
-
-struct ath10k_hw_ce_ctrl1 qcax_ctrl1 = {
-	.addr		= 0x00000010,
-	.hw_mask	= 0x0007ffff,
-	.sw_mask	= 0x0007ffff,
-	.hw_wr_mask	= 0x00000000,
-	.sw_wr_mask	= 0x0007ffff,
-	.reset_mask	= 0xffffffff,
-	.reset		= 0x00000080,
-	.src_ring	= &qcax_src_ring,
-	.dst_ring	= &qcax_dst_ring,
-	.dmax		= &qcax_dmax,
-};
-
-struct ath10k_hw_ce_regs_addr_map qcax_cmd_halt_status = {
-	.msb	= 0x00000003,
-	.lsb	= 0x00000003,
-	.mask	= 0x00000008,
-	.set	= &ath10k_set_ring_byte,
-	.get	= &ath10k_get_ring_byte,
-};
-
-struct ath10k_hw_ce_cmd_halt qcax_cmd_halt = {
-	.msb		= 0x00000000,
-	.mask		= 0x00000001,
-	.status_reset	= 0x00000000,
-	.status		= &qcax_cmd_halt_status,
-};
-
-struct ath10k_hw_ce_regs_addr_map qcax_host_ie_cc = {
-	.msb	= 0x00000000,
-	.lsb	= 0x00000000,
-	.mask	= 0x00000001,
-	.set	= &ath10k_set_ring_byte,
-	.get	= &ath10k_get_ring_byte,
-};
-
-struct ath10k_hw_ce_host_ie qcax_host_ie = {
-	.copy_complete_reset	= 0x00000000,
-	.copy_complete		= &qcax_host_ie_cc,
-};
-
-struct ath10k_hw_ce_host_wm_regs qcax_wm_reg = {
-	.dstr_lmask	= 0x00000010,
-	.dstr_hmask	= 0x00000008,
-	.srcr_lmask	= 0x00000004,
-	.srcr_hmask	= 0x00000002,
-	.cc_mask	= 0x00000001,
-	.wm_mask	= 0x0000001E,
-	.addr		= 0x00000030,
-};
-
-struct ath10k_hw_ce_misc_regs qcax_misc_reg = {
-	.axi_err	= 0x00000400,
-	.dstr_add_err	= 0x00000200,
-	.srcr_len_err	= 0x00000100,
-	.dstr_mlen_vio	= 0x00000080,
-	.dstr_overflow	= 0x00000040,
-	.srcr_overflow	= 0x00000020,
-	.err_mask	= 0x000007E0,
-	.addr		= 0x00000038,
-};
-
-struct ath10k_hw_ce_regs_addr_map qcax_src_wm_low = {
-	.msb    = 0x0000001f,
-	.lsb	= 0x00000010,
-	.mask	= 0xffff0000,
-	.set	= &ath10k_set_ring_byte,
-	.get	= &ath10k_get_ring_byte,
-};
-
-struct ath10k_hw_ce_regs_addr_map qcax_src_wm_high = {
-	.msb	= 0x0000000f,
-	.lsb	= 0x00000000,
-	.mask	= 0x0000ffff,
-	.set	= &ath10k_set_ring_byte,
-	.get	= &ath10k_get_ring_byte,
-};
-
-struct ath10k_hw_ce_dst_src_wm_regs qcax_wm_src_ring = {
-	.addr		= 0x0000004c,
-	.low_rst	= 0x00000000,
-	.high_rst	= 0x00000000,
-	.wm_low		= &qcax_src_wm_low,
-	.wm_high        = &qcax_src_wm_high,
-};
-
-struct ath10k_hw_ce_regs_addr_map qcax_dst_wm_low = {
-	.lsb	= 0x00000010,
-	.mask	= 0xffff0000,
-	.set	= &ath10k_set_ring_byte,
-};
-
-struct ath10k_hw_ce_regs_addr_map qcax_dst_wm_high = {
-	.msb	= 0x0000000f,
-	.lsb	= 0x00000000,
-	.mask	= 0x0000ffff,
-	.set	= &ath10k_set_ring_byte,
-	.get	= &ath10k_get_ring_byte,
-};
-
-struct ath10k_hw_ce_dst_src_wm_regs qcax_wm_dst_ring = {
-	.addr		= 0x00000050,
-	.low_rst	= 0x00000000,
-	.high_rst	= 0x00000000,
-	.wm_low		= &qcax_dst_wm_low,
-	.wm_high	= &qcax_dst_wm_high,
-};
-
-struct ath10k_hw_ce_regs qcax_ce_regs = {
-	.sr_base_addr		= 0x00000000,
-	.sr_size_addr		= 0x00000004,
-	.dr_base_addr		= 0x00000008,
-	.dr_size_addr		= 0x0000000c,
-	.ce_cmd_addr		= 0x00000018,
-	.misc_ie_addr		= 0x00000034,
-	.sr_wr_index_addr	= 0x0000003c,
-	.dst_wr_index_addr	= 0x00000040,
-	.current_srri_addr	= 0x00000044,
-	.current_drri_addr	= 0x00000048,
-	.host_ie_addr		= 0x0000002c,
-	.ctrl1_regs		= &qcax_ctrl1,
-	.cmd_halt		= &qcax_cmd_halt,
-	.host_ie		= &qcax_host_ie,
-	.wm_regs		= &qcax_wm_reg,
-	.misc_regs		= &qcax_misc_reg,
-	.wm_srcr		= &qcax_wm_src_ring,
-	.wm_dstr                = &qcax_wm_dst_ring,
-};
-
-=======
->>>>>>> 286cd8c7
 const struct ath10k_hw_values qca988x_values = {
 	.pdev_suspend_option		= WMI_PDEV_SUSPEND_AND_DISABLE_INTR,
 	.rtc_state_val_on		= 3,
@@ -508,10 +170,6 @@
 };
 
 const struct ath10k_hw_values qca99x0_values = {
-<<<<<<< HEAD
-	.pdev_suspend_option		= WMI_PDEV_SUSPEND_AND_DISABLE_INTR,
-	.rtc_state_val_on		= 7,
-=======
 	.rtc_state_val_on		= 7,
 	.ce_count			= 12,
 	.msi_assign_ce_max		= 12,
@@ -522,7 +180,6 @@
 
 const struct ath10k_hw_values qca9888_values = {
 	.rtc_state_val_on		= 3,
->>>>>>> 286cd8c7
 	.ce_count			= 12,
 	.msi_assign_ce_max		= 12,
 	.num_target_ce_config_wlan	= 10,
@@ -530,28 +187,6 @@
 	.ce_desc_meta_data_lsb		= 4,
 };
 
-<<<<<<< HEAD
-const struct ath10k_hw_values qca9888_values = {
-	.pdev_suspend_option		= WMI_PDEV_SUSPEND_AND_DISABLE_INTR,
-	.rtc_state_val_on		= 3,
-	.ce_count			= 12,
-	.msi_assign_ce_max		= 12,
-	.num_target_ce_config_wlan	= 10,
-	.ce_desc_meta_data_mask		= 0xFFF0,
-	.ce_desc_meta_data_lsb		= 4,
-};
-
-const struct ath10k_hw_values qca4019_values = {
-	.pdev_suspend_option		= WMI_PDEV_SUSPEND_AND_DISABLE_INTR,
-	.ce_count			= 12,
-	.num_target_ce_config_wlan	= 10,
-	.ce_desc_meta_data_mask		= 0xFFF0,
-	.ce_desc_meta_data_lsb		= 4,
-};
-
-const struct ath10k_hw_values wcn3990_values = {
-	.pdev_suspend_option		= WMI_PDEV_SUSPEND,
-=======
 const struct ath10k_hw_values qca4019_values = {
 	.ce_count                       = 12,
 	.num_target_ce_config_wlan      = 10,
@@ -706,74 +341,12 @@
 };
 
 const struct ath10k_hw_values wcn3990_values = {
->>>>>>> 286cd8c7
 	.rtc_state_val_on		= 5,
 	.ce_count			= 12,
 	.msi_assign_ce_max		= 12,
 	.num_target_ce_config_wlan	= 12,
 	.ce_desc_meta_data_mask		= 0xFFF0,
 	.ce_desc_meta_data_lsb		= 4,
-<<<<<<< HEAD
-	.default_listen_interval	= 1,
-};
-
-struct fw_flag wcn3990_fw_flags = {
-	.flags = 0x82E,
-};
-
-struct ath10k_shadow_reg_value wcn3990_shadow_reg_value = {
-	.shadow_reg_value_0  = 0x00032000,
-	.shadow_reg_value_1  = 0x00032004,
-	.shadow_reg_value_2  = 0x00032008,
-	.shadow_reg_value_3  = 0x0003200C,
-	.shadow_reg_value_4  = 0x00032010,
-	.shadow_reg_value_5  = 0x00032014,
-	.shadow_reg_value_6  = 0x00032018,
-	.shadow_reg_value_7  = 0x0003201C,
-	.shadow_reg_value_8  = 0x00032020,
-	.shadow_reg_value_9  = 0x00032024,
-	.shadow_reg_value_10 = 0x00032028,
-	.shadow_reg_value_11 = 0x0003202C,
-	.shadow_reg_value_12 = 0x00032030,
-	.shadow_reg_value_13 = 0x00032034,
-	.shadow_reg_value_14 = 0x00032038,
-	.shadow_reg_value_15 = 0x0003203C,
-	.shadow_reg_value_16 = 0x00032040,
-	.shadow_reg_value_17 = 0x00032044,
-	.shadow_reg_value_18 = 0x00032048,
-	.shadow_reg_value_19 = 0x0003204C,
-	.shadow_reg_value_20 = 0x00032050,
-	.shadow_reg_value_21 = 0x00032054,
-	.shadow_reg_value_22 = 0x00032058,
-	.shadow_reg_value_23 = 0x0003205C
-};
-
-struct ath10k_shadow_reg_address wcn3990_shadow_reg_address = {
-	.shadow_reg_address_0  = 0x00030020,
-	.shadow_reg_address_1  = 0x00030024,
-	.shadow_reg_address_2  = 0x00030028,
-	.shadow_reg_address_3  = 0x0003002C,
-	.shadow_reg_address_4  = 0x00030030,
-	.shadow_reg_address_5  = 0x00030034,
-	.shadow_reg_address_6  = 0x00030038,
-	.shadow_reg_address_7  = 0x0003003C,
-	.shadow_reg_address_8  = 0x00030040,
-	.shadow_reg_address_9  = 0x00030044,
-	.shadow_reg_address_10 = 0x00030048,
-	.shadow_reg_address_11 = 0x0003004C,
-	.shadow_reg_address_12 = 0x00030050,
-	.shadow_reg_address_13 = 0x00030054,
-	.shadow_reg_address_14 = 0x00030058,
-	.shadow_reg_address_15 = 0x0003005C,
-	.shadow_reg_address_16 = 0x00030060,
-	.shadow_reg_address_17 = 0x00030064,
-	.shadow_reg_address_18 = 0x00030068,
-	.shadow_reg_address_19 = 0x0003006C,
-	.shadow_reg_address_20 = 0x00030070,
-	.shadow_reg_address_21 = 0x00030074,
-	.shadow_reg_address_22 = 0x00030078,
-	.shadow_reg_address_23 = 0x0003007C
-=======
 };
 
 static struct ath10k_hw_ce_regs_addr_map qcax_src_ring = {
@@ -977,7 +550,6 @@
 		.refdiv = 0,
 		.outdiv = 1,
 	},
->>>>>>> 286cd8c7
 };
 
 void ath10k_hw_fill_survey_time(struct ath10k *ar, struct survey_info *survey,
@@ -1019,9 +591,6 @@
 	survey->time_busy = CCNT_TO_MSEC(ar, rcc);
 }
 
-<<<<<<< HEAD
-const struct ath10k_hw_ops qca988x_ops = {
-=======
 /* The firmware does not support setting the coverage class. Instead this
  * function monitors and modifies the corresponding MAC registers.
  */
@@ -1353,7 +922,6 @@
 
 const struct ath10k_hw_ops qca988x_ops = {
 	.set_coverage_class = ath10k_hw_qca988x_set_coverage_class,
->>>>>>> 286cd8c7
 };
 
 static int ath10k_qca99x0_rx_desc_get_l3_pad_bytes(struct htt_rx_desc *rxd)
@@ -1366,13 +934,9 @@
 	.rx_desc_get_l3_pad_bytes = ath10k_qca99x0_rx_desc_get_l3_pad_bytes,
 };
 
-<<<<<<< HEAD
-const struct ath10k_hw_ops wcn3990_ops = {0};
-=======
 const struct ath10k_hw_ops qca6174_ops = {
 	.set_coverage_class = ath10k_hw_qca988x_set_coverage_class,
 	.enable_pll_clk = ath10k_hw_qca6174_enable_pll_clock,
 };
 
-const struct ath10k_hw_ops wcn3990_ops = {};
->>>>>>> 286cd8c7
+const struct ath10k_hw_ops wcn3990_ops = {};