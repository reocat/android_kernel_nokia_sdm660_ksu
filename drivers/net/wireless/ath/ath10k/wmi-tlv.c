--- conflicted
+++ resolved
@@ -1,11 +1,7 @@
 /*
  * Copyright (c) 2005-2011 Atheros Communications Inc.
-<<<<<<< HEAD
- * Copyright (c) 2011-2014, 2017 Qualcomm Atheros, Inc.
-=======
  * Copyright (c) 2011-2017 Qualcomm Atheros, Inc.
  * Copyright (c) 2018, The Linux Foundation. All rights reserved.
->>>>>>> 286cd8c7
  *
  * Permission to use, copy, modify, and/or distribute this software for any
  * purpose with or without fee is hereby granted, provided that the above
@@ -625,13 +621,6 @@
 	case WMI_TLV_TX_PAUSE_EVENTID:
 		ath10k_wmi_tlv_event_tx_pause(ar, skb);
 		break;
-<<<<<<< HEAD
-	case WMI_TLV_PEER_DELETE_RESP_EVENTID:
-		ath10k_wmi_tlv_event_peer_delete_resp(ar, skb);
-		break;
-	case WMI_TLV_MGMT_TX_COMPLETION_EVENTID:
-		ath10k_wmi_tlv_event_mgmt_tx_compl(ar, skb);
-=======
 	case WMI_TLV_PDEV_TEMPERATURE_EVENTID:
 		ath10k_wmi_tlv_event_temperature(ar, skb);
 		break;
@@ -640,7 +629,6 @@
 		break;
 	case WMI_TLV_MGMT_TX_COMPLETION_EVENTID:
 		ath10k_wmi_event_mgmt_tx_compl(ar, skb);
->>>>>>> 286cd8c7
 		break;
 	default:
 		ath10k_dbg(ar, ATH10K_DBG_WMI, "Unknown eventid: %d\n", id);
@@ -683,15 +671,9 @@
 	return 0;
 }
 
-<<<<<<< HEAD
-static int ath10k_wmi_tlv_op_pull_mgmt_tx_compl_ev(
-				struct ath10k *ar, struct sk_buff *skb,
-				struct wmi_tlv_mgmt_tx_compl_ev_arg *arg)
-=======
 static int
 ath10k_wmi_tlv_op_pull_mgmt_tx_compl_ev(struct ath10k *ar, struct sk_buff *skb,
 					struct wmi_tlv_mgmt_tx_compl_ev_arg *arg)
->>>>>>> 286cd8c7
 {
 	const void **tb;
 	const struct wmi_tlv_mgmt_tx_compl_ev *ev;
@@ -704,11 +686,7 @@
 		return ret;
 	}
 
-<<<<<<< HEAD
-	ev = tb[WMI_TLV_TAG_STRUCT_MGMT_TX_COMPL];
-=======
 	ev = tb[WMI_TLV_TAG_STRUCT_MGMT_TX_COMPL_EVENT];
->>>>>>> 286cd8c7
 
 	arg->desc_id = ev->desc_id;
 	arg->status = ev->status;
@@ -1138,22 +1116,10 @@
 		return ret;
 	}
 
-<<<<<<< HEAD
-	ev = tb[WMI_TLV_TAG_STRUCT_SERVICE_READY_EVENT];
-	reg = tb[WMI_TLV_TAG_STRUCT_HAL_REG_CAPABILITIES];
-	if (QCA_REV_WCN3990(ar)) {
-		svc_bmap = (__le32 *)(skb->data +
-			WMI_TLV_TAG_STRUCT_HL_1_0_SVC_OFFSET);
-	} else {
-		svc_bmap = tb[WMI_TLV_TAG_ARRAY_UINT32];
-	}
-	mem_reqs = tb[WMI_TLV_TAG_ARRAY_STRUCT];
-=======
 	ev = svc_rdy.ev;
 	reg = svc_rdy.reg;
 	svc_bmap = svc_rdy.svc_bmap;
 	mem_reqs = svc_rdy.mem_reqs;
->>>>>>> 286cd8c7
 
 	if (!ev || !reg || !svc_bmap || !mem_reqs)
 		return -EPROTO;
@@ -1653,25 +1619,10 @@
 	cmd->num_host_mem_chunks = __cpu_to_le32(ar->wmi.num_mem_chunks);
 
 	cfg->num_vdevs = __cpu_to_le32(TARGET_TLV_NUM_VDEVS);
-<<<<<<< HEAD
-	if (QCA_REV_WCN3990(ar)) {
-		cfg->num_peers = __cpu_to_le32(TARGET_HL_10_TLV_NUM_PEERS);
-		cfg->ast_skid_limit =
-				__cpu_to_le32(TARGET_HL_10_TLV_AST_SKID_LIMIT);
-		cfg->num_wds_entries =
-				__cpu_to_le32(TARGET_HL_10_TLV_NUM_WDS_ENTRIES);
-	} else {
-		cfg->num_peers = __cpu_to_le32(TARGET_TLV_NUM_PEERS);
-		cfg->ast_skid_limit = __cpu_to_le32(0x10);
-		cfg->num_wds_entries = __cpu_to_le32(0x20);
-	}
-
-=======
 
 	cfg->num_peers = __cpu_to_le32(ar->hw_params.num_peers);
 	cfg->ast_skid_limit = __cpu_to_le32(ar->hw_params.ast_skid_limit);
 	cfg->num_wds_entries = __cpu_to_le32(ar->hw_params.num_wds_entries);
->>>>>>> 286cd8c7
 
 	if (test_bit(WMI_SERVICE_RX_FULL_REORDER, ar->wmi.svc_map)) {
 		cfg->num_offload_peers = __cpu_to_le32(TARGET_TLV_NUM_VDEVS);
@@ -1718,12 +1669,7 @@
 	cfg->num_ocb_vdevs = __cpu_to_le32(0);
 	cfg->num_ocb_channels = __cpu_to_le32(0);
 	cfg->num_ocb_schedules = __cpu_to_le32(0);
-<<<<<<< HEAD
-	cfg->host_capab =
-		__cpu_to_le32(WMI_TLV_TX_MSDU_ID_NEW_PARTITION_SUPPORT);
-=======
 	cfg->host_capab = __cpu_to_le32(0);
->>>>>>> 286cd8c7
 
 	ath10k_wmi_put_host_mem_chunks(ar, chunks);
 
@@ -2986,12 +2932,8 @@
 
 static struct sk_buff *
 ath10k_wmi_tlv_op_gen_dbglog_cfg(struct ath10k *ar, u64 module_enable,
-<<<<<<< HEAD
-				 u32 log_level) {
-=======
 				 u32 log_level)
 {
->>>>>>> 286cd8c7
 	struct wmi_tlv_dbglog_cmd *cmd;
 	struct wmi_tlv *tlv;
 	struct sk_buff *skb;
@@ -3427,17 +3369,6 @@
 }
 
 static struct sk_buff *
-<<<<<<< HEAD
-ath10k_wmi_tlv_op_gen_csa_offload(struct ath10k *ar, u32 vdev_id, bool enable)
-{
-	struct wmi_csa_offload_enable_cmd *cmd;
-	struct wmi_tlv *tlv;
-	struct sk_buff *skb;
-	int len;
-
-	len = sizeof(*cmd) + sizeof(*tlv);
-	skb = ath10k_wmi_alloc_skb(ar, len);
-=======
 ath10k_wmi_tlv_op_gen_pdev_set_quiet_mode(struct ath10k *ar, u32 period,
 					  u32 duration, u32 next_offset,
 					  u32 enabled)
@@ -3447,155 +3378,10 @@
 	struct sk_buff *skb;
 
 	skb = ath10k_wmi_alloc_skb(ar, sizeof(*tlv) + sizeof(*cmd));
->>>>>>> 286cd8c7
 	if (!skb)
 		return ERR_PTR(-ENOMEM);
 
 	tlv = (void *)skb->data;
-<<<<<<< HEAD
-	tlv->tag = __cpu_to_le16(WMI_TLV_TAG_STRUCT_CSA_OFFLOAD_ENABLE_CMD);
-	tlv->len = __cpu_to_le16(sizeof(*cmd));
-	cmd = (void *)tlv->value;
-
-	cmd->vdev_id = __cpu_to_le32(vdev_id);
-	if (enable)
-		cmd->csa_offload_enable |=
-			 __cpu_to_le32(WMI_CSA_OFFLOAD_ENABLE);
-	else
-		cmd->csa_offload_enable |=
-			__cpu_to_le32(WMI_CSA_OFFLOAD_DISABLE);
-
-	ath10k_dbg(ar, ATH10K_DBG_WMI,
-		   "wmi CSA offload for vdev: %d\n", vdev_id);
-	return skb;
-}
-
-static struct sk_buff *
-ath10k_wmi_op_gen_gtk_offload(struct ath10k *ar, struct ath10k_vif *arvif)
-{
-	struct wmi_tlv_gtk_offload_cmd *cmd;
-	struct wmi_tlv *tlv;
-	struct sk_buff *skb;
-	struct wmi_gtk_rekey_data *rekey_data = &arvif->gtk_rekey_data;
-	int len;
-
-	len = sizeof(*cmd) + sizeof(*tlv);
-	skb = ath10k_wmi_alloc_skb(ar, len);
-	if (!skb)
-		return ERR_PTR(-ENOMEM);
-
-	tlv = (void *)skb->data;
-	tlv->tag = __cpu_to_le16(WMI_TLV_TAG_STRUCT_GTK_OFFLOAD_CMD);
-	tlv->len = __cpu_to_le16(sizeof(*cmd));
-	cmd = (void *)tlv->value;
-	if (rekey_data->enable_offload) {
-		cmd->vdev_id = __cpu_to_le32(arvif->vdev_id);
-		cmd->flags |= __cpu_to_le32(WMI_GTK_OFFLOAD_ENABLE_OPCODE);
-		memcpy(cmd->kek, rekey_data->kek, NL80211_KEK_LEN);
-		memcpy(cmd->kck, rekey_data->kck, NL80211_KCK_LEN);
-		cmd->replay_ctr = __cpu_to_le64(rekey_data->replay_ctr);
-	} else {
-		cmd->vdev_id = __cpu_to_le32(arvif->vdev_id);
-		cmd->flags |= __cpu_to_le32(WMI_GTK_OFFLOAD_DISABLE_OPCODE);
-	}
-
-	ath10k_dbg(ar, ATH10K_DBG_WMI,
-		   "wmi GTK offload for vdev: %d\n", arvif->vdev_id);
-	return skb;
-}
-
-static struct sk_buff *
-ath10k_wmi_tlv_op_gen_set_arp_ns_offload(struct ath10k *ar,
-					 struct ath10k_vif *arvif)
-{
-	struct wmi_tlv_arp_ns_offload_cmd *cmd;
-	struct wmi_tlv *tlv;
-	struct sk_buff *skb;
-	size_t len;
-	void *ptr;
-	int i;
-	struct wmi_ns_arp_offload_req *arp = &arvif->arp_offload;
-	struct wmi_ns_arp_offload_req *ns = &arvif->ns_offload;
-	struct wmi_ns_offload *ns_tuple;
-	struct wmi_arp_offload *arp_tuple;
-
-	len = sizeof(*cmd) + sizeof(*tlv) +
-		sizeof(*tlv) + WMI_NS_ARP_OFFLOAD *
-		(sizeof(struct wmi_ns_offload) + sizeof(*tlv)) +
-		sizeof(*tlv) + WMI_NS_ARP_OFFLOAD *
-		(sizeof(struct wmi_arp_offload) + sizeof(*tlv));
-
-	skb = ath10k_wmi_alloc_skb(ar, len);
-	if (!skb)
-		return ERR_PTR(-ENOMEM);
-
-	ptr = (void *)skb->data;
-	tlv = ptr;
-	tlv->tag = __cpu_to_le16(WMI_TLV_TAG_STRUCT_SET_ARP_NS_OFFLOAD_CMD);
-	tlv->len = __cpu_to_le16(sizeof(*cmd));
-	cmd = (struct wmi_tlv_arp_ns_offload_cmd *)tlv->value;
-	cmd->flags = __cpu_to_le32(0);
-	cmd->vdev_id = __cpu_to_le32(arvif->vdev_id);
-
-	ptr += (sizeof(*tlv) + sizeof(*cmd));
-	tlv = ptr;
-	tlv->tag = __cpu_to_le16(WMI_TLV_TAG_ARRAY_STRUCT);
-	tlv->len = __cpu_to_le16(WMI_NS_ARP_OFFLOAD *
-		(sizeof(struct wmi_ns_offload) + sizeof(*tlv)));
-	ptr += sizeof(*tlv);
-	tlv = ptr;
-
-	for (i = 0; i < WMI_NS_ARP_OFFLOAD; i++) {
-		tlv->tag = __cpu_to_le16(WMI_TLV_TAG_STRUCT_NS_OFFLOAD_TUPLE);
-		tlv->len = __cpu_to_le16(sizeof(struct wmi_ns_offload));
-		ns_tuple = (struct wmi_ns_offload *)tlv->value;
-		if (ns->enable_offload) {
-			ns_tuple->flags |=
-				__cpu_to_le32(WMI_ARP_NS_OFF_FLAGS_VALID);
-			if (ns->info.target_addr_valid.s6_addr[i]) {
-				memcpy(&ns_tuple->target_ipaddr[0],
-				       &ns->info.target_addr[i],
-				       sizeof(struct in6_addr));
-			}
-			memcpy(&ns_tuple->solicitation_ipaddr,
-			       &ns->info.self_addr[i], sizeof(struct in6_addr));
-			if (ns->info.target_ipv6_ac.s6_addr[i] == IPV6_ADDR_ANY)
-				ns_tuple->flags |=
-					__cpu_to_le32(WMI_NSOFF_IPV6_ANYCAST);
-		} else {
-			ns_tuple->flags |=
-				__cpu_to_le32(WMI_ARP_NS_OFFLOAD_DISABLE);
-		}
-		ptr += (sizeof(*tlv) + sizeof(struct wmi_ns_offload));
-		tlv = ptr;
-	}
-
-	tlv->tag = __cpu_to_le16(WMI_TLV_TAG_ARRAY_STRUCT);
-	tlv->len = __cpu_to_le16(WMI_NS_ARP_OFFLOAD *
-		(sizeof(struct wmi_arp_offload) + sizeof(*tlv)));
-	ptr += sizeof(*tlv);
-	tlv = ptr;
-
-	for (i = 0; i < WMI_NS_ARP_OFFLOAD; i++) {
-		tlv->tag = __cpu_to_le16(WMI_TLV_TAG_STRUCT_ARP_OFFLOAD_TUPLE);
-		tlv->len = __cpu_to_le16(sizeof(struct wmi_arp_offload));
-		arp_tuple = (struct wmi_arp_offload *)tlv->value;
-		if (arp->enable_offload && (i == 0)) {
-			arp_tuple->flags |=
-				__cpu_to_le32(WMI_ARP_NS_OFF_FLAGS_VALID);
-			memcpy(&arp_tuple->target_ipaddr,
-			       &arp->params.ipv4_addr,
-			       sizeof(arp_tuple->target_ipaddr));
-		} else {
-			arp_tuple->flags |=
-				__cpu_to_le32(WMI_ARP_NS_OFFLOAD_DISABLE);
-		}
-		ptr += (sizeof(*tlv) + sizeof(struct wmi_arp_offload));
-		tlv = ptr;
-	}
-
-	ath10k_dbg(ar, ATH10K_DBG_WMI, "wmi tlv set arp ns offload\n");
-=======
 	tlv->tag = __cpu_to_le16(WMI_TLV_TAG_STRUCT_PDEV_SET_QUIET_CMD);
 	tlv->len = __cpu_to_le16(sizeof(*cmd));
 	cmd = (void *)tlv->value;
@@ -3610,7 +3396,6 @@
 	ath10k_dbg(ar, ATH10K_DBG_WMI,
 		   "wmi tlv quiet param: period %u duration %u enabled %d\n",
 		   period, duration, enabled);
->>>>>>> 286cd8c7
 	return skb;
 }
 
@@ -3903,8 +3688,6 @@
 	return skb;
 }
 
-<<<<<<< HEAD
-=======
 static struct sk_buff *
 ath10k_wmi_tlv_op_gen_vdev_spectral_conf(struct ath10k *ar,
 					 const struct wmi_vdev_spectral_conf_arg *arg)
@@ -3975,7 +3758,6 @@
 	return skb;
 }
 
->>>>>>> 286cd8c7
 /****************/
 /* TLV mappings */
 /****************/
@@ -4363,13 +4145,9 @@
 	.gen_pdev_set_wmm = ath10k_wmi_tlv_op_gen_pdev_set_wmm,
 	.gen_request_stats = ath10k_wmi_tlv_op_gen_request_stats,
 	.gen_force_fw_hang = ath10k_wmi_tlv_op_gen_force_fw_hang,
-<<<<<<< HEAD
-	.gen_mgmt_tx_send = ath10k_wmi_tlv_op_gen_mgmt_tx_send,
-=======
 	/* .gen_mgmt_tx = not implemented; HTT is used */
 	.gen_mgmt_tx_send = ath10k_wmi_tlv_op_gen_mgmt_tx_send,
 	.cleanup_mgmt_tx_send = ath10k_wmi_tlv_op_cleanup_mgmt_tx_send,
->>>>>>> 286cd8c7
 	.gen_dbglog_cfg = ath10k_wmi_tlv_op_gen_dbglog_cfg,
 	.gen_pktlog_enable = ath10k_wmi_tlv_op_gen_pktlog_enable,
 	.gen_pktlog_disable = ath10k_wmi_tlv_op_gen_pktlog_disable,
@@ -4398,12 +4176,8 @@
 	.fw_stats_fill = ath10k_wmi_main_op_fw_stats_fill,
 	.get_vdev_subtype = ath10k_wmi_op_get_vdev_subtype,
 	.gen_echo = ath10k_wmi_tlv_op_gen_echo,
-<<<<<<< HEAD
-	.gen_set_pdev_mac_addr = ath10k_wmi_tlv_op_gen_set_base_mac_addr,
-=======
 	.gen_vdev_spectral_conf = ath10k_wmi_tlv_op_gen_vdev_spectral_conf,
 	.gen_vdev_spectral_enable = ath10k_wmi_tlv_op_gen_vdev_spectral_enable,
->>>>>>> 286cd8c7
 };
 
 static const struct wmi_peer_flags_map wmi_tlv_peer_flags_map = {
@@ -4422,10 +4196,7 @@
 	.vht = WMI_TLV_PEER_VHT,
 	.bw80 = WMI_TLV_PEER_80MHZ,
 	.pmf = WMI_TLV_PEER_PMF,
-<<<<<<< HEAD
-=======
 	.bw160 = WMI_TLV_PEER_160MHZ,
->>>>>>> 286cd8c7
 };
 
 /* TLV init */
