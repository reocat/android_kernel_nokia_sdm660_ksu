/*
 * Copyright (c) 2005-2011 Atheros Communications Inc.
<<<<<<< HEAD
 * Copyright (c) 2011-2013, 2017 Qualcomm Atheros, Inc.
=======
 * Copyright (c) 2011-2017 Qualcomm Atheros, Inc.
 * Copyright (c) 2018, The Linux Foundation. All rights reserved.
>>>>>>> 286cd8c7
 *
 * Permission to use, copy, modify, and/or distribute this software for any
 * purpose with or without fee is hereby granted, provided that the above
 * copyright notice and this permission notice appear in all copies.
 *
 * THE SOFTWARE IS PROVIDED "AS IS" AND THE AUTHOR DISCLAIMS ALL WARRANTIES
 * WITH REGARD TO THIS SOFTWARE INCLUDING ALL IMPLIED WARRANTIES OF
 * MERCHANTABILITY AND FITNESS. IN NO EVENT SHALL THE AUTHOR BE LIABLE FOR
 * ANY SPECIAL, DIRECT, INDIRECT, OR CONSEQUENTIAL DAMAGES OR ANY DAMAGES
 * WHATSOEVER RESULTING FROM LOSS OF USE, DATA OR PROFITS, WHETHER IN AN
 * ACTION OF CONTRACT, NEGLIGENCE OR OTHER TORTIOUS ACTION, ARISING OUT OF
 * OR IN CONNECTION WITH THE USE OR PERFORMANCE OF THIS SOFTWARE.
 */

#ifndef _CORE_H_
#define _CORE_H_

#include <linux/completion.h>
#include <linux/if_ether.h>
#include <linux/types.h>
#include <linux/pci.h>
#include <linux/uuid.h>
#include <linux/time.h>
#include <linux/inetdevice.h>
#include <soc/qcom/socinfo.h>

#include "htt.h"
#include "htc.h"
#include "hw.h"
#include "targaddrs.h"
#include "wmi.h"
#include "../ath.h"
#include "../regd.h"
#include "../dfs_pattern_detector.h"
#include "spectral.h"
#include "thermal.h"
#include "wow.h"
#include "swap.h"

#define MS(_v, _f) (((_v) & _f##_MASK) >> _f##_LSB)
#define SM(_v, _f) (((_v) << _f##_LSB) & _f##_MASK)
#define WO(_f)      ((_f##_OFFSET) >> 2)

#define ATH10K_SCAN_ID 0
#define ATH10K_SCAN_CHANNEL_SWITCH_WMI_EVT_OVERHEAD 10 /* msec */
#define WMI_READY_TIMEOUT (5 * HZ)
#define ATH10K_FLUSH_TIMEOUT_HZ (5 * HZ)
#define ATH10K_CONNECTION_LOSS_HZ (3 * HZ)
<<<<<<< HEAD
#define ATH10K_NUM_CHANS 39
=======
#define ATH10K_NUM_CHANS 41
#define ATH10K_MAX_5G_CHAN 173
>>>>>>> 286cd8c7

/* Antenna noise floor */
#define ATH10K_DEFAULT_NOISE_FLOOR -95

#define ATH10K_INVALID_RSSI 128

#define ATH10K_MAX_NUM_MGMT_PENDING 128

/* number of failed packets (20 packets with 16 sw reties each) */
#define ATH10K_KICKOUT_THRESHOLD (20 * 16)

/*
 * Use insanely high numbers to make sure that the firmware implementation
 * won't start, we have the same functionality already in hostapd. Unit
 * is seconds.
 */
#define ATH10K_KEEPALIVE_MIN_IDLE 3747
#define ATH10K_KEEPALIVE_MAX_IDLE 3895
#define ATH10K_KEEPALIVE_MAX_UNRESPONSIVE 3900

/* NAPI poll budget */
#define ATH10K_NAPI_BUDGET      64
<<<<<<< HEAD
#define ATH10K_NAPI_QUOTA_LIMIT 60

#define ATH10K_RX_MCS_MIN           0
#define ATH10K_RX_HT_MCS_MAX        32
#define ATH10K_RX_VHT_RATEIDX_MAX   9
#define ATH10K_RX_VHT_MCS_MAX       20  /* For 2x2 */
#define ATH10K_RX_NSS_MIN           0
#define ATH10K_RX_NSS_MAX           5

enum ath10k_datapath_rx_band {
	ATH10K_BAND_MIN,
	ATH10K_BAND_2GHZ = ATH10K_BAND_MIN,
	ATH10K_BAND_5GHZ,
	ATH10K_BAND_MAX,
};
=======

/* SMBIOS type containing Board Data File Name Extension */
#define ATH10K_SMBIOS_BDF_EXT_TYPE 0xF8

/* SMBIOS type structure length (excluding strings-set) */
#define ATH10K_SMBIOS_BDF_EXT_LENGTH 0x9

/* Offset pointing to Board Data File Name Extension */
#define ATH10K_SMBIOS_BDF_EXT_OFFSET 0x8

/* Board Data File Name Extension string length.
 * String format: BDF_<Customer ID>_<Extension>\0
 */
#define ATH10K_SMBIOS_BDF_EXT_STR_LENGTH 0x20

/* The magic used by QCA spec */
#define ATH10K_SMBIOS_BDF_EXT_MAGIC "BDF_"
>>>>>>> 286cd8c7

struct ath10k;

enum ath10k_bus {
	ATH10K_BUS_PCI,
	ATH10K_BUS_AHB,
<<<<<<< HEAD
=======
	ATH10K_BUS_SDIO,
	ATH10K_BUS_USB,
>>>>>>> 286cd8c7
	ATH10K_BUS_SNOC,
};

static inline const char *ath10k_bus_str(enum ath10k_bus bus)
{
	switch (bus) {
	case ATH10K_BUS_PCI:
		return "pci";
	case ATH10K_BUS_AHB:
		return "ahb";
<<<<<<< HEAD
=======
	case ATH10K_BUS_SDIO:
		return "sdio";
	case ATH10K_BUS_USB:
		return "usb";
>>>>>>> 286cd8c7
	case ATH10K_BUS_SNOC:
		return "snoc";
	}

	return "unknown";
}

enum ath10k_skb_flags {
	ATH10K_SKB_F_NO_HWCRYPT = BIT(0),
	ATH10K_SKB_F_DTIM_ZERO = BIT(1),
	ATH10K_SKB_F_DELIVER_CAB = BIT(2),
	ATH10K_SKB_F_MGMT = BIT(3),
	ATH10K_SKB_F_QOS = BIT(4),
};

struct ath10k_skb_cb {
	dma_addr_t paddr;
	u8 flags;
	u8 eid;
	u16 msdu_id;
	struct ieee80211_vif *vif;
	struct ieee80211_txq *txq;
} __packed;

struct ath10k_skb_rxcb {
	dma_addr_t paddr;
	struct hlist_node hlist;
};

static inline struct ath10k_skb_cb *ATH10K_SKB_CB(struct sk_buff *skb)
{
	BUILD_BUG_ON(sizeof(struct ath10k_skb_cb) >
		     IEEE80211_TX_INFO_DRIVER_DATA_SIZE);
	return (struct ath10k_skb_cb *)&IEEE80211_SKB_CB(skb)->driver_data;
}

static inline struct ath10k_skb_rxcb *ATH10K_SKB_RXCB(struct sk_buff *skb)
{
	BUILD_BUG_ON(sizeof(struct ath10k_skb_rxcb) > sizeof(skb->cb));
	return (struct ath10k_skb_rxcb *)skb->cb;
}

#define ATH10K_RXCB_SKB(rxcb) \
		container_of((void *)rxcb, struct sk_buff, cb)

static inline u32 host_interest_item_address(u32 item_offset)
{
	return QCA988X_HOST_INTEREST_ADDRESS + item_offset;
}

struct ath10k_bmi {
	bool done_sent;
};

struct ath10k_mem_chunk {
	void *vaddr;
	dma_addr_t paddr;
	u32 len;
	u32 req_id;
};

struct ath10k_wmi {
	enum ath10k_htc_ep_id eid;
	struct completion service_ready;
	struct completion unified_ready;
	struct completion barrier;
<<<<<<< HEAD
=======
	struct completion radar_confirm;
>>>>>>> 286cd8c7
	wait_queue_head_t tx_credits_wq;
	DECLARE_BITMAP(svc_map, WMI_SERVICE_MAX);
	struct wmi_cmd_map *cmd;
	struct wmi_vdev_param_map *vdev_param;
	struct wmi_pdev_param_map *pdev_param;
	const struct wmi_ops *ops;
	const struct wmi_peer_flags_map *peer_flags;
<<<<<<< HEAD
=======

	u32 mgmt_max_num_pending_tx;

	/* Protected by data_lock */
	struct idr mgmt_pending_tx;
>>>>>>> 286cd8c7

	u32 mgmt_max_num_pending_tx;
	struct idr mgmt_pending_tx;
	/* Protects access to mgmt_pending_tx, mgmt_max_num_pending_tx */
	spinlock_t mgmt_tx_lock;
	u32 num_mem_chunks;
	u32 rx_decap_mode;
	struct ath10k_mem_chunk mem_chunks[WMI_MAX_MEM_REQS];
};

struct ath10k_fw_stats_peer {
	struct list_head list;

	u8 peer_macaddr[ETH_ALEN];
	u32 peer_rssi;
	u32 peer_tx_rate;
	u32 peer_rx_rate; /* 10x only */
	u32 rx_duration;
};

struct ath10k_fw_extd_stats_peer {
	struct list_head list;

	u8 peer_macaddr[ETH_ALEN];
	u32 rx_duration;
};

struct ath10k_fw_stats_vdev {
	struct list_head list;

	u32 vdev_id;
	u32 beacon_snr;
	u32 data_snr;
	u32 num_tx_frames[4];
	u32 num_rx_frames;
	u32 num_tx_frames_retries[4];
	u32 num_tx_frames_failures[4];
	u32 num_rts_fail;
	u32 num_rts_success;
	u32 num_rx_err;
	u32 num_rx_discard;
	u32 num_tx_not_acked;
	u32 tx_rate_history[10];
	u32 beacon_rssi_history[10];
};

struct ath10k_fw_stats_vdev_extd {
	struct list_head list;

	u32 vdev_id;
	u32 ppdu_aggr_cnt;
	u32 ppdu_noack;
	u32 mpdu_queued;
	u32 ppdu_nonaggr_cnt;
	u32 mpdu_sw_requeued;
	u32 mpdu_suc_retry;
	u32 mpdu_suc_multitry;
	u32 mpdu_fail_retry;
	u32 tx_ftm_suc;
	u32 tx_ftm_suc_retry;
	u32 tx_ftm_fail;
	u32 rx_ftmr_cnt;
	u32 rx_ftmr_dup_cnt;
	u32 rx_iftmr_cnt;
	u32 rx_iftmr_dup_cnt;
};

struct ath10k_fw_stats_pdev {
	struct list_head list;

	/* PDEV stats */
	s32 ch_noise_floor;
	u32 tx_frame_count; /* Cycles spent transmitting frames */
	u32 rx_frame_count; /* Cycles spent receiving frames */
	u32 rx_clear_count; /* Total channel busy time, evidently */
	u32 cycle_count; /* Total on-channel time */
	u32 phy_err_count;
	u32 chan_tx_power;
	u32 ack_rx_bad;
	u32 rts_bad;
	u32 rts_good;
	u32 fcs_bad;
	u32 no_beacons;
	u32 mib_int_count;

	/* PDEV TX stats */
	s32 comp_queued;
	s32 comp_delivered;
	s32 msdu_enqued;
	s32 mpdu_enqued;
	s32 wmm_drop;
	s32 local_enqued;
	s32 local_freed;
	s32 hw_queued;
	s32 hw_reaped;
	s32 underrun;
	u32 hw_paused;
	s32 tx_abort;
	s32 mpdus_requed;
	u32 tx_ko;
	u32 data_rc;
	u32 self_triggers;
	u32 sw_retry_failure;
	u32 illgl_rate_phy_err;
	u32 pdev_cont_xretry;
	u32 pdev_tx_timeout;
	u32 pdev_resets;
	u32 phy_underrun;
	u32 txop_ovf;
	u32 seq_posted;
	u32 seq_failed_queueing;
	u32 seq_completed;
	u32 seq_restarted;
	u32 mu_seq_posted;
	u32 mpdus_sw_flush;
	u32 mpdus_hw_filter;
	u32 mpdus_truncated;
	u32 mpdus_ack_failed;
	u32 mpdus_expired;

	/* PDEV RX stats */
	s32 mid_ppdu_route_change;
	s32 status_rcvd;
	s32 r0_frags;
	s32 r1_frags;
	s32 r2_frags;
	s32 r3_frags;
	s32 htt_msdus;
	s32 htt_mpdus;
	s32 loc_msdus;
	s32 loc_mpdus;
	s32 oversize_amsdu;
	s32 phy_errs;
	s32 phy_err_drop;
	s32 mpdu_errs;
	s32 rx_ovfl_errs;
};

struct ath10k_fw_stats {
	bool extended;
	struct list_head pdevs;
	struct list_head vdevs;
	struct list_head peers;
	struct list_head peers_extd;
};

#define ATH10K_TPC_TABLE_TYPE_FLAG	1
#define ATH10K_TPC_PREAM_TABLE_END	0xFFFF

struct ath10k_tpc_table {
	u32 pream_idx[WMI_TPC_RATE_MAX];
	u8 rate_code[WMI_TPC_RATE_MAX];
	char tpc_value[WMI_TPC_RATE_MAX][WMI_TPC_TX_N_CHAIN * WMI_TPC_BUF_SIZE];
};

struct ath10k_tpc_stats {
	u32 reg_domain;
	u32 chan_freq;
	u32 phy_mode;
	u32 twice_antenna_reduction;
	u32 twice_max_rd_power;
	s32 twice_antenna_gain;
	u32 power_limit;
	u32 num_tx_chain;
	u32 ctl;
	u32 rate_max;
	u8 flag[WMI_TPC_FLAG];
	struct ath10k_tpc_table tpc_table[WMI_TPC_FLAG];
};

struct ath10k_tpc_table_final {
	u32 pream_idx[WMI_TPC_FINAL_RATE_MAX];
	u8 rate_code[WMI_TPC_FINAL_RATE_MAX];
	char tpc_value[WMI_TPC_FINAL_RATE_MAX][WMI_TPC_TX_N_CHAIN * WMI_TPC_BUF_SIZE];
};

struct ath10k_tpc_stats_final {
	u32 reg_domain;
	u32 chan_freq;
	u32 phy_mode;
	u32 twice_antenna_reduction;
	u32 twice_max_rd_power;
	s32 twice_antenna_gain;
	u32 power_limit;
	u32 num_tx_chain;
	u32 ctl;
	u32 rate_max;
	u8 flag[WMI_TPC_FLAG];
	struct ath10k_tpc_table_final tpc_table_final[WMI_TPC_FLAG];
};

struct ath10k_dfs_stats {
	u32 phy_errors;
	u32 pulses_total;
	u32 pulses_detected;
	u32 pulses_discarded;
	u32 radar_detected;
};

enum ath10k_radar_confirmation_state {
	ATH10K_RADAR_CONFIRMATION_IDLE = 0,
	ATH10K_RADAR_CONFIRMATION_INPROGRESS,
	ATH10K_RADAR_CONFIRMATION_STOPPED,
};

struct ath10k_radar_found_info {
	u32 pri_min;
	u32 pri_max;
	u32 width_min;
	u32 width_max;
	u32 sidx_min;
	u32 sidx_max;
};

#define ATH10K_MAX_NUM_PEER_IDS (1 << 11) /* htt rx_desc limit */

struct ath10k_peer {
	struct list_head list;
	struct ieee80211_vif *vif;
	struct ieee80211_sta *sta;

<<<<<<< HEAD
=======
	bool removed;
>>>>>>> 286cd8c7
	int vdev_id;
	u8 addr[ETH_ALEN];
	DECLARE_BITMAP(peer_ids, ATH10K_MAX_NUM_PEER_IDS);

	/* protected by ar->data_lock */
	struct ieee80211_key_conf *keys[WMI_MAX_KEY_INDEX + 1];
};

struct ath10k_txq {
	struct list_head list;
	unsigned long num_fw_queued;
	unsigned long num_push_allowed;
};

<<<<<<< HEAD
=======
enum ath10k_pkt_rx_err {
	ATH10K_PKT_RX_ERR_FCS,
	ATH10K_PKT_RX_ERR_TKIP,
	ATH10K_PKT_RX_ERR_CRYPT,
	ATH10K_PKT_RX_ERR_PEER_IDX_INVAL,
	ATH10K_PKT_RX_ERR_MAX,
};

enum ath10k_ampdu_subfrm_num {
	ATH10K_AMPDU_SUBFRM_NUM_10,
	ATH10K_AMPDU_SUBFRM_NUM_20,
	ATH10K_AMPDU_SUBFRM_NUM_30,
	ATH10K_AMPDU_SUBFRM_NUM_40,
	ATH10K_AMPDU_SUBFRM_NUM_50,
	ATH10K_AMPDU_SUBFRM_NUM_60,
	ATH10K_AMPDU_SUBFRM_NUM_MORE,
	ATH10K_AMPDU_SUBFRM_NUM_MAX,
};

enum ath10k_amsdu_subfrm_num {
	ATH10K_AMSDU_SUBFRM_NUM_1,
	ATH10K_AMSDU_SUBFRM_NUM_2,
	ATH10K_AMSDU_SUBFRM_NUM_3,
	ATH10K_AMSDU_SUBFRM_NUM_4,
	ATH10K_AMSDU_SUBFRM_NUM_MORE,
	ATH10K_AMSDU_SUBFRM_NUM_MAX,
};

struct ath10k_sta_tid_stats {
	unsigned long int rx_pkt_from_fw;
	unsigned long int rx_pkt_unchained;
	unsigned long int rx_pkt_drop_chained;
	unsigned long int rx_pkt_drop_filter;
	unsigned long int rx_pkt_err[ATH10K_PKT_RX_ERR_MAX];
	unsigned long int rx_pkt_queued_for_mac;
	unsigned long int rx_pkt_ampdu[ATH10K_AMPDU_SUBFRM_NUM_MAX];
	unsigned long int rx_pkt_amsdu[ATH10K_AMSDU_SUBFRM_NUM_MAX];
};

>>>>>>> 286cd8c7
struct ath10k_sta {
	struct ath10k_vif *arvif;

	/* the following are protected by ar->data_lock */
	u32 changed; /* IEEE80211_RC_* */
	u32 bw;
	u32 nss;
	u32 smps;
	u16 peer_id;
<<<<<<< HEAD
=======
	struct rate_info txrate;
>>>>>>> 286cd8c7

	struct work_struct update_wk;
	u64 rx_duration;

#ifdef CONFIG_MAC80211_DEBUGFS
	/* protected by conf_mutex */
	bool aggr_mode;
<<<<<<< HEAD
	u64 rx_duration;
#endif
};

#define ATH10K_VDEV_SETUP_TIMEOUT_HZ	(5 * HZ)
#define ATH10K_VDEV_DELETE_TIMEOUT_HZ	(5 * HZ)
=======

	/* Protected with ar->data_lock */
	struct ath10k_sta_tid_stats tid_stats[IEEE80211_NUM_TIDS + 1];
#endif
};

#define ATH10K_VDEV_SETUP_TIMEOUT_HZ (5 * HZ)
>>>>>>> 286cd8c7

enum ath10k_beacon_state {
	ATH10K_BEACON_SCHEDULED = 0,
	ATH10K_BEACON_SENDING,
	ATH10K_BEACON_SENT,
};

struct ath10k_vif {
	struct list_head list;

	u32 vdev_id;
	u16 peer_id;
	enum wmi_vdev_type vdev_type;
	enum wmi_vdev_subtype vdev_subtype;
	u32 beacon_interval;
	u32 dtim_period;
	struct sk_buff *beacon;
	/* protected by data_lock */
	enum ath10k_beacon_state beacon_state;
	void *beacon_buf;
	dma_addr_t beacon_paddr;
	unsigned long tx_paused; /* arbitrary values defined by target */

	struct ath10k *ar;
	struct ieee80211_vif *vif;

	bool is_started;
	bool is_up;
	bool spectral_enabled;
	bool ps;
	u32 aid;
	u8 bssid[ETH_ALEN];

	struct ieee80211_key_conf *wep_keys[WMI_MAX_KEY_INDEX + 1];
	s8 def_wep_key_idx;

	u16 tx_seq_no;

	union {
		struct {
			u32 uapsd;
		} sta;
		struct {
			/* 512 stations */
			u8 tim_bitmap[64];
			u8 tim_len;
			u32 ssid_len;
			u8 ssid[IEEE80211_MAX_SSID_LEN];
			bool hidden_ssid;
			/* P2P_IE with NoA attribute for P2P_GO case */
			u32 noa_len;
			u8 *noa_data;
		} ap;
	} u;

	bool use_cts_prot;
	bool nohwcrypt;
	int num_legacy_stations;
	int txpower;
	struct wmi_wmm_params_all_arg wmm_params;
	struct work_struct ap_csa_work;
	struct delayed_work connection_loss_work;
	struct cfg80211_bitrate_mask bitrate_mask;
	struct wmi_ns_arp_offload_req arp_offload;
	struct wmi_ns_arp_offload_req ns_offload;
	struct wmi_gtk_rekey_data gtk_rekey_data;
};

struct ath10k_vif_iter {
	u32 vdev_id;
	struct ath10k_vif *arvif;
};

/* Copy Engine register dump, protected by ce-lock */
struct ath10k_ce_crash_data {
	__le32 base_addr;
	__le32 src_wr_idx;
	__le32 src_r_idx;
	__le32 dst_wr_idx;
	__le32 dst_r_idx;
};

struct ath10k_ce_crash_hdr {
	__le32 ce_count;
	__le32 reserved[3]; /* for future use */
	struct ath10k_ce_crash_data entries[];
};

#define MAX_MEM_DUMP_TYPE	5

/* used for crash-dump storage, protected by data-lock */
struct ath10k_fw_crash_data {
	guid_t guid;
	struct timespec64 timestamp;
	__le32 registers[REG_DUMP_COUNT_QCA988X];
	struct ath10k_ce_crash_data ce_crash_data[CE_COUNT_MAX];

	u8 *ramdump_buf;
	size_t ramdump_buf_len;
};

struct ath10k_debug {
	struct dentry *debugfs_phy;

	struct ath10k_fw_stats fw_stats;
	struct completion fw_stats_complete;
	bool fw_stats_done;

	unsigned long htt_stats_mask;
	struct delayed_work htt_stats_dwork;
	struct ath10k_dfs_stats dfs_stats;
	struct ath_dfs_pool_stats dfs_pool_stats;

	/* used for tpc-dump storage, protected by data-lock */
	struct ath10k_tpc_stats *tpc_stats;
	struct ath10k_tpc_stats_final *tpc_stats_final;

	struct completion tpc_complete;

	/* protected by conf_mutex */
	u64 fw_dbglog_mask;
	u32 fw_dbglog_level;
<<<<<<< HEAD
	u32 pktlog_filter;
	enum ath10k_htc_ep_id eid;
	u32 reg_addr;
	u32 nf_cal_period;
	void *cal_data;

	struct ath10k_fw_crash_data *fw_crash_data;
=======
	u32 reg_addr;
	u32 nf_cal_period;
	void *cal_data;
>>>>>>> 286cd8c7
};

enum ath10k_state {
	ATH10K_STATE_OFF = 0,
	ATH10K_STATE_ON,

	/* When doing firmware recovery the device is first powered down.
	 * mac80211 is supposed to call in to start() hook later on. It is
	 * however possible that driver unloading and firmware crash overlap.
	 * mac80211 can wait on conf_mutex in stop() while the device is
	 * stopped in ath10k_core_restart() work holding conf_mutex. The state
	 * RESTARTED means that the device is up and mac80211 has started hw
	 * reconfiguration. Once mac80211 is done with the reconfiguration we
	 * set the state to STATE_ON in reconfig_complete().
	 */
	ATH10K_STATE_RESTARTING,
	ATH10K_STATE_RESTARTED,

	/* The device has crashed while restarting hw. This state is like ON
	 * but commands are blocked in HTC and -ECOMM response is given. This
	 * prevents completion timeouts and makes the driver more responsive to
	 * userspace commands. This is also prevents recursive recovery.
	 */
	ATH10K_STATE_WEDGED,

	/* factory tests */
	ATH10K_STATE_UTF,
};

enum ath10k_firmware_mode {
	/* the default mode, standard 802.11 functionality */
	ATH10K_FIRMWARE_MODE_NORMAL,

	/* factory tests etc */
	ATH10K_FIRMWARE_MODE_UTF,
};

enum ath10k_fw_features {
	/* wmi_mgmt_rx_hdr contains extra RSSI information */
	ATH10K_FW_FEATURE_EXT_WMI_MGMT_RX = 0,

	/* Firmware from 10X branch. Deprecated, don't use in new code. */
	ATH10K_FW_FEATURE_WMI_10X = 1,

	/* firmware support tx frame management over WMI, otherwise it's HTT */
	ATH10K_FW_FEATURE_HAS_WMI_MGMT_TX = 2,

	/* Firmware does not support P2P */
	ATH10K_FW_FEATURE_NO_P2P = 3,

	/* Firmware 10.2 feature bit. The ATH10K_FW_FEATURE_WMI_10X feature
	 * bit is required to be set as well. Deprecated, don't use in new
	 * code.
	 */
	ATH10K_FW_FEATURE_WMI_10_2 = 4,

	/* Some firmware revisions lack proper multi-interface client powersave
	 * implementation. Enabling PS could result in connection drops,
	 * traffic stalls, etc.
	 */
	ATH10K_FW_FEATURE_MULTI_VIF_PS_SUPPORT = 5,

	/* Some firmware revisions have an incomplete WoWLAN implementation
	 * despite WMI service bit being advertised. This feature flag is used
	 * to distinguish whether WoWLAN is really supported or not.
	 */
	ATH10K_FW_FEATURE_WOWLAN_SUPPORT = 6,

	/* Don't trust error code from otp.bin */
	ATH10K_FW_FEATURE_IGNORE_OTP_RESULT = 7,

	/* Some firmware revisions pad 4th hw address to 4 byte boundary making
	 * it 8 bytes long in Native Wifi Rx decap.
	 */
	ATH10K_FW_FEATURE_NO_NWIFI_DECAP_4ADDR_PADDING = 8,

	/* Firmware supports bypassing PLL setting on init. */
	ATH10K_FW_FEATURE_SUPPORTS_SKIP_CLOCK_INIT = 9,

	/* Raw mode support. If supported, FW supports receiving and trasmitting
	 * frames in raw mode.
	 */
	ATH10K_FW_FEATURE_RAW_MODE_SUPPORT = 10,

	/* Firmware Supports Adaptive CCA*/
	ATH10K_FW_FEATURE_SUPPORTS_ADAPTIVE_CCA = 11,

	/* Firmware supports management frame protection */
	ATH10K_FW_FEATURE_MFP_SUPPORT = 12,

	/* Firmware supports pull-push model where host shares it's software
	 * queue state with firmware and firmware generates fetch requests
	 * telling host which queues to dequeue tx from.
	 *
	 * Primary function of this is improved MU-MIMO performance with
	 * multiple clients.
	 */
	ATH10K_FW_FEATURE_PEER_FLOW_CONTROL = 13,

	/* Firmware supports BT-Coex without reloading firmware via pdev param.
	 * To support Bluetooth coexistence pdev param, WMI_COEX_GPIO_SUPPORT of
	 * extended resource config should be enabled always. This firmware IE
	 * is used to configure WMI_COEX_GPIO_SUPPORT.
	 */
	ATH10K_FW_FEATURE_BTCOEX_PARAM = 14,

<<<<<<< HEAD
	/* Older firmware with HTT delivers incorrect tx status for null func
	 * frames to driver, but this fixed in 10.2 and 10.4 firmware versions.
	 * Also this workaround results in reporting of incorrect null func
	 * status for 10.4. This flag is used to skip the workaround.
	 */
	ATH10K_FW_FEATURE_SKIP_NULL_FUNC_WAR = 15,

=======
	/* Unused flag and proven to be not working, enable this if you want
	 * to experiment sending NULL func data frames in HTT TX
	 */
	ATH10K_FW_FEATURE_SKIP_NULL_FUNC_WAR = 15,

	/* Firmware allow other BSS mesh broadcast/multicast frames without
	 * creating monitor interface. Appropriate rxfilters are programmed for
	 * mesh vdev by firmware itself. This feature flags will be used for
	 * not creating monitor vdev while configuring mesh node.
	 */
	ATH10K_FW_FEATURE_ALLOWS_MESH_BCAST = 16,

	/* Firmware does not support power save in station mode. */
	ATH10K_FW_FEATURE_NO_PS = 17,

	/* Firmware allows management tx by reference instead of by value. */
	ATH10K_FW_FEATURE_MGMT_TX_BY_REF = 18,

	/* Firmware load is done externally, not by bmi */
	ATH10K_FW_FEATURE_NON_BMI = 19,

>>>>>>> 286cd8c7
	/* keep last */
	ATH10K_FW_FEATURE_COUNT,
};

enum ath10k_dev_flags {
	/* Indicates that ath10k device is during CAC phase of DFS */
	ATH10K_CAC_RUNNING,
	ATH10K_FLAG_CORE_REGISTERED,

	/* Device has crashed and needs to restart. This indicates any pending
	 * waiters should immediately cancel instead of waiting for a time out.
	 */
	ATH10K_FLAG_CRASH_FLUSH,

	/* Use Raw mode instead of native WiFi Tx/Rx encap mode.
	 * Raw mode supports both hardware and software crypto. Native WiFi only
	 * supports hardware crypto.
	 */
	ATH10K_FLAG_RAW_MODE,

	/* Disable HW crypto engine */
	ATH10K_FLAG_HW_CRYPTO_DISABLED,

	/* Bluetooth coexistance enabled */
	ATH10K_FLAG_BTCOEX,

	/* Per Station statistics service */
	ATH10K_FLAG_PEER_STATS,
};

enum ath10k_cal_mode {
	ATH10K_CAL_MODE_FILE,
	ATH10K_CAL_MODE_OTP,
	ATH10K_CAL_MODE_DT,
	ATH10K_PRE_CAL_MODE_FILE,
	ATH10K_PRE_CAL_MODE_DT,
	ATH10K_CAL_MODE_EEPROM,
};

enum ath10k_crypt_mode {
	/* Only use hardware crypto engine */
	ATH10K_CRYPT_MODE_HW,
	/* Only use software crypto engine */
	ATH10K_CRYPT_MODE_SW,
};

static inline const char *ath10k_cal_mode_str(enum ath10k_cal_mode mode)
{
	switch (mode) {
	case ATH10K_CAL_MODE_FILE:
		return "file";
	case ATH10K_CAL_MODE_OTP:
		return "otp";
	case ATH10K_CAL_MODE_DT:
		return "dt";
	case ATH10K_PRE_CAL_MODE_FILE:
		return "pre-cal-file";
	case ATH10K_PRE_CAL_MODE_DT:
		return "pre-cal-dt";
	case ATH10K_CAL_MODE_EEPROM:
		return "eeprom";
	}

	return "unknown";
}

enum ath10k_scan_state {
	ATH10K_SCAN_IDLE,
	ATH10K_SCAN_STARTING,
	ATH10K_SCAN_RUNNING,
	ATH10K_SCAN_ABORTING,
};

static inline const char *ath10k_scan_state_str(enum ath10k_scan_state state)
{
	switch (state) {
	case ATH10K_SCAN_IDLE:
		return "idle";
	case ATH10K_SCAN_STARTING:
		return "starting";
	case ATH10K_SCAN_RUNNING:
		return "running";
	case ATH10K_SCAN_ABORTING:
		return "aborting";
	}

	return "unknown";
}

enum ath10k_tx_pause_reason {
	ATH10K_TX_PAUSE_Q_FULL,
	ATH10K_TX_PAUSE_MAX,
};

<<<<<<< HEAD
struct fw_flag {
	u32 flags;
};

=======
>>>>>>> 286cd8c7
struct ath10k_fw_file {
	const struct firmware *firmware;

	char fw_version[ETHTOOL_FWVERS_LEN];

	DECLARE_BITMAP(fw_features, ATH10K_FW_FEATURE_COUNT);

	enum ath10k_fw_wmi_op_version wmi_op_version;
	enum ath10k_fw_htt_op_version htt_op_version;

	const void *firmware_data;
	size_t firmware_len;

	const void *otp_data;
	size_t otp_len;

	const void *codeswap_data;
	size_t codeswap_len;

	/* The original idea of struct ath10k_fw_file was that it only
	 * contains struct firmware and pointers to various parts (actual
	 * firmware binary, otp, metadata etc) of the file. This seg_info
	 * is actually created separate but as this is used similarly as
	 * the other firmware components it's more convenient to have it
	 * here.
	 */
	struct ath10k_swap_code_seg_info *firmware_swap_code_seg_info;
};

struct ath10k_fw_components {
	const struct firmware *board;
	const void *board_data;
	size_t board_len;

	struct ath10k_fw_file fw_file;
};

<<<<<<< HEAD
struct datapath_rx_stats {
	u32 no_of_packets;
	u32 short_gi_pkts;
	u32 ht_rate_indx[ATH10K_RX_HT_MCS_MAX + 1];
	u32 vht_rate_indx[ATH10K_RX_VHT_MCS_MAX + 1];
	u32 ht_rate_packets;
	u32 vht_rate_packets;
	u32 legacy_pkt;
	u32 nss[ATH10K_RX_NSS_MAX + 1];
	u32 num_pkts_40Mhz;
	u32 num_pkts_80Mhz;
	u32 band[ATH10K_BAND_MAX + 1];
=======
struct ath10k_per_peer_tx_stats {
	u32	succ_bytes;
	u32	retry_bytes;
	u32	failed_bytes;
	u8	ratecode;
	u8	flags;
	u16	peer_id;
	u16	succ_pkts;
	u16	retry_pkts;
	u16	failed_pkts;
	u16	duration;
	u32	reserved1;
	u32	reserved2;
>>>>>>> 286cd8c7
};

struct ath10k {
	struct ath_common ath_common;
	struct ieee80211_hw *hw;
	struct ieee80211_ops *ops;
	struct device *dev;
	u8 mac_addr[ETH_ALEN];
	u8 base_mac_addr[ETH_ALEN];

	enum ath10k_hw_rev hw_rev;
	u16 dev_id;
	u32 chip_id;
	u32 target_version;
	u8 fw_version_major;
	u32 fw_version_minor;
	u16 fw_version_release;
	u16 fw_version_build;
	u32 fw_stats_req_mask;
	u32 phy_capability;
	u32 hw_min_tx_power;
	u32 hw_max_tx_power;
	u32 hw_eeprom_rd;
	u32 ht_cap_info;
	u32 vht_cap_info;
	u32 num_rf_chains;
	u32 max_spatial_stream;
	/* protected by conf_mutex */
	u32 low_5ghz_chan;
	u32 high_5ghz_chan;
	bool ani_enabled;
<<<<<<< HEAD
	bool sifs_burst_enabled;
=======

>>>>>>> 286cd8c7
	bool p2p;

	struct {
		enum ath10k_bus bus;
		const struct ath10k_hif_ops *ops;
	} hif;

	struct completion target_suspend;

	const struct ath10k_hw_regs *regs;
	const struct ath10k_hw_ce_regs *hw_ce_regs;
	const struct ath10k_hw_values *hw_values;
	struct ath10k_shadow_reg_value *shadow_reg_value;
	struct ath10k_shadow_reg_address *shadow_reg_address;
	struct ath10k_bmi bmi;
	struct ath10k_wmi wmi;
	struct ath10k_htc htc;
	struct ath10k_htt htt;

	struct ath10k_hw_params hw_params;
<<<<<<< HEAD

	/* contains the firmware images used with ATH10K_FIRMWARE_MODE_NORMAL */
	struct ath10k_fw_components normal_mode_fw;

=======

	/* contains the firmware images used with ATH10K_FIRMWARE_MODE_NORMAL */
	struct ath10k_fw_components normal_mode_fw;

>>>>>>> 286cd8c7
	/* READ-ONLY images of the running firmware, which can be either
	 * normal or UTF. Do not modify, release etc!
	 */
	const struct ath10k_fw_components *running_fw;

	const struct firmware *pre_cal_file;
	const struct firmware *cal_file;

	struct {
		u32 vendor;
		u32 device;
		u32 subsystem_vendor;
		u32 subsystem_device;

		bool bmi_ids_valid;
		u8 bmi_board_id;
		u8 bmi_chip_id;

		char bdf_ext[ATH10K_SMBIOS_BDF_EXT_STR_LENGTH];
	} id;

	int fw_api;
	int bd_api;
	enum ath10k_cal_mode cal_mode;

	struct {
		struct completion started;
		struct completion completed;
		struct completion on_channel;
		struct delayed_work timeout;
		enum ath10k_scan_state state;
		bool is_roc;
		int vdev_id;
		int roc_freq;
		bool roc_notify;
	} scan;

	struct {
		struct ieee80211_supported_band sbands[NUM_NL80211_BANDS];
	} mac;

	/* should never be NULL; needed for regular htt rx */
	struct ieee80211_channel *rx_channel;

	/* valid during scan; needed for mgmt rx during scan */
	struct ieee80211_channel *scan_channel;

	/* current operating channel definition */
	struct cfg80211_chan_def chandef;

	/* currently configured operating channel in firmware */
	struct ieee80211_channel *tgt_oper_chan;

	unsigned long long free_vdev_map;
	struct ath10k_vif *monitor_arvif;
	bool monitor;
	int monitor_vdev_id;
	bool monitor_started;
	unsigned int filter_flags;
	unsigned long dev_flags;
	bool dfs_block_radar_events;

	/* protected by conf_mutex */
	bool radar_enabled;
	int num_started_vdevs;

	/* Protected by conf-mutex */
	u8 cfg_tx_chainmask;
	u8 cfg_rx_chainmask;

	struct completion install_key_done;

	int last_wmi_vdev_start_status;
	struct completion vdev_setup_done;
	struct completion vdev_delete_done;

	struct workqueue_struct *workqueue;
	/* Auxiliary workqueue */
	struct workqueue_struct *workqueue_aux;

	/* prevents concurrent FW reconfiguration */
	struct mutex conf_mutex;

	/* protects shared structure data */
	spinlock_t data_lock;
	/* protects: ar->txqs, artxq->list */
	spinlock_t txqs_lock;

	struct list_head txqs;
	struct list_head arvifs;
	struct list_head peers;
	struct ath10k_peer *peer_map[ATH10K_MAX_NUM_PEER_IDS];
	wait_queue_head_t peer_mapping_wq;

	/* protected by conf_mutex */
	int num_peers;
	int num_stations;

	int max_num_peers;
	int max_num_stations;
	int max_num_vdevs;
	int max_num_tdls_vdevs;
	int num_active_peers;
	int num_tids;

	struct work_struct svc_rdy_work;
	struct sk_buff *svc_rdy_skb;

	struct work_struct offchan_tx_work;
	struct sk_buff_head offchan_tx_queue;
	struct completion offchan_tx_completed;
	struct sk_buff *offchan_tx_skb;

	struct work_struct wmi_mgmt_tx_work;
	struct sk_buff_head wmi_mgmt_tx_queue;

	enum ath10k_state state;

	struct work_struct register_work;
	struct work_struct restart_work;

	/* cycle count is reported twice for each visited channel during scan.
	 * access protected by data_lock
	 */
	u32 survey_last_rx_clear_count;
	u32 survey_last_cycle_count;
	struct survey_info survey[ATH10K_NUM_CHANS];

	/* Channel info events are expected to come in pairs without and with
	 * COMPLETE flag set respectively for each channel visit during scan.
	 *
	 * However there are deviations from this rule. This flag is used to
	 * avoid reporting garbage data.
	 */
	bool ch_info_can_report_survey;
	struct completion bss_survey_done;

	struct dfs_pattern_detector *dfs_detector;

	unsigned long tx_paused; /* see ATH10K_TX_PAUSE_ */

#ifdef CONFIG_ATH10K_DEBUGFS
	struct ath10k_debug debug;
	struct {
		/* relay(fs) channel for spectral scan */
		struct rchan *rfs_chan_spec_scan;

		/* spectral_mode and spec_config are protected by conf_mutex */
		enum ath10k_spectral_mode mode;
		struct ath10k_spec_scan config;
	} spectral;
<<<<<<< HEAD
	struct datapath_rx_stats *rx_stats;
#endif
	/* prevent concurrency histogram for receiving data packet */
	spinlock_t datapath_rx_stat_lock;
=======
#endif

	u32 pktlog_filter;

#ifdef CONFIG_DEV_COREDUMP
	struct {
		struct ath10k_fw_crash_data *fw_crash_data;
	} coredump;
#endif
>>>>>>> 286cd8c7

	struct {
		/* protected by conf_mutex */
		struct ath10k_fw_components utf_mode_fw;

		/* protected by data_lock */
		bool utf_monitor;
	} testmode;

	struct {
		/* protected by data_lock */
		u32 fw_crash_counter;
		u32 fw_warm_reset_counter;
		u32 fw_cold_reset_counter;
	} stats;

	struct ath10k_thermal thermal;
	struct ath10k_wow wow;
	struct ath10k_per_peer_tx_stats peer_tx_stats;

	/* NAPI */
	struct net_device napi_dev;
	struct napi_struct napi;

	struct work_struct set_coverage_class_work;
	/* protected by conf_mutex */
	struct {
		/* writing also protected by data_lock */
		s16 coverage_class;

		u32 reg_phyclk;
		u32 reg_slottime_conf;
		u32 reg_slottime_orig;
		u32 reg_ack_cts_timeout_conf;
		u32 reg_ack_cts_timeout_orig;
	} fw_coverage;

	u32 ampdu_reference;

	void *ce_priv;

	u32 sta_tid_stats_mask;

	/* protected by data_lock */
	enum ath10k_radar_confirmation_state radar_conf_state;
	struct ath10k_radar_found_info last_radar_info;
	struct work_struct radar_confirmation_work;

	/* NAPI */
	struct net_device napi_dev;
	struct napi_struct napi;

	struct fw_flag *fw_flags;
	/* set for bmi chip sets */
	struct completion peer_delete_done;
	bool is_bmi;
	enum ieee80211_sta_state sta_state;
	bool rri_on_ddr;
	/* must be last */
	u8 drv_priv[0] __aligned(sizeof(void *));
};

static inline bool ath10k_peer_stats_enabled(struct ath10k *ar)
{
	if (test_bit(ATH10K_FLAG_PEER_STATS, &ar->dev_flags) &&
	    test_bit(WMI_SERVICE_PEER_STATS, ar->wmi.svc_map))
		return true;

	return false;
}

<<<<<<< HEAD
=======
extern unsigned long ath10k_coredump_mask;

>>>>>>> 286cd8c7
struct ath10k *ath10k_core_create(size_t priv_size, struct device *dev,
				  enum ath10k_bus bus,
				  enum ath10k_hw_rev hw_rev,
				  const struct ath10k_hif_ops *hif_ops);
void ath10k_core_destroy(struct ath10k *ar);
void ath10k_core_get_fw_features_str(struct ath10k *ar,
				     char *buf,
				     size_t max_len);
int ath10k_core_fetch_firmware_api_n(struct ath10k *ar, const char *name,
				     struct ath10k_fw_file *fw_file);

int ath10k_core_start(struct ath10k *ar, enum ath10k_firmware_mode mode,
		      const struct ath10k_fw_components *fw_components);
int ath10k_wait_for_suspend(struct ath10k *ar, u32 suspend_opt);
void ath10k_core_stop(struct ath10k *ar);
int ath10k_core_register(struct ath10k *ar, u32 chip_id);
void ath10k_core_unregister(struct ath10k *ar);

#endif /* _CORE_H_ */<|MERGE_RESOLUTION|>--- conflicted
+++ resolved
@@ -1,11 +1,7 @@
 /*
  * Copyright (c) 2005-2011 Atheros Communications Inc.
-<<<<<<< HEAD
- * Copyright (c) 2011-2013, 2017 Qualcomm Atheros, Inc.
-=======
  * Copyright (c) 2011-2017 Qualcomm Atheros, Inc.
  * Copyright (c) 2018, The Linux Foundation. All rights reserved.
->>>>>>> 286cd8c7
  *
  * Permission to use, copy, modify, and/or distribute this software for any
  * purpose with or without fee is hereby granted, provided that the above
@@ -54,12 +50,8 @@
 #define WMI_READY_TIMEOUT (5 * HZ)
 #define ATH10K_FLUSH_TIMEOUT_HZ (5 * HZ)
 #define ATH10K_CONNECTION_LOSS_HZ (3 * HZ)
-<<<<<<< HEAD
-#define ATH10K_NUM_CHANS 39
-=======
 #define ATH10K_NUM_CHANS 41
 #define ATH10K_MAX_5G_CHAN 173
->>>>>>> 286cd8c7
 
 /* Antenna noise floor */
 #define ATH10K_DEFAULT_NOISE_FLOOR -95
@@ -82,23 +74,6 @@
 
 /* NAPI poll budget */
 #define ATH10K_NAPI_BUDGET      64
-<<<<<<< HEAD
-#define ATH10K_NAPI_QUOTA_LIMIT 60
-
-#define ATH10K_RX_MCS_MIN           0
-#define ATH10K_RX_HT_MCS_MAX        32
-#define ATH10K_RX_VHT_RATEIDX_MAX   9
-#define ATH10K_RX_VHT_MCS_MAX       20  /* For 2x2 */
-#define ATH10K_RX_NSS_MIN           0
-#define ATH10K_RX_NSS_MAX           5
-
-enum ath10k_datapath_rx_band {
-	ATH10K_BAND_MIN,
-	ATH10K_BAND_2GHZ = ATH10K_BAND_MIN,
-	ATH10K_BAND_5GHZ,
-	ATH10K_BAND_MAX,
-};
-=======
 
 /* SMBIOS type containing Board Data File Name Extension */
 #define ATH10K_SMBIOS_BDF_EXT_TYPE 0xF8
@@ -116,18 +91,14 @@
 
 /* The magic used by QCA spec */
 #define ATH10K_SMBIOS_BDF_EXT_MAGIC "BDF_"
->>>>>>> 286cd8c7
 
 struct ath10k;
 
 enum ath10k_bus {
 	ATH10K_BUS_PCI,
 	ATH10K_BUS_AHB,
-<<<<<<< HEAD
-=======
 	ATH10K_BUS_SDIO,
 	ATH10K_BUS_USB,
->>>>>>> 286cd8c7
 	ATH10K_BUS_SNOC,
 };
 
@@ -138,13 +109,10 @@
 		return "pci";
 	case ATH10K_BUS_AHB:
 		return "ahb";
-<<<<<<< HEAD
-=======
 	case ATH10K_BUS_SDIO:
 		return "sdio";
 	case ATH10K_BUS_USB:
 		return "usb";
->>>>>>> 286cd8c7
 	case ATH10K_BUS_SNOC:
 		return "snoc";
 	}
@@ -211,10 +179,7 @@
 	struct completion service_ready;
 	struct completion unified_ready;
 	struct completion barrier;
-<<<<<<< HEAD
-=======
 	struct completion radar_confirm;
->>>>>>> 286cd8c7
 	wait_queue_head_t tx_credits_wq;
 	DECLARE_BITMAP(svc_map, WMI_SERVICE_MAX);
 	struct wmi_cmd_map *cmd;
@@ -222,14 +187,11 @@
 	struct wmi_pdev_param_map *pdev_param;
 	const struct wmi_ops *ops;
 	const struct wmi_peer_flags_map *peer_flags;
-<<<<<<< HEAD
-=======
 
 	u32 mgmt_max_num_pending_tx;
 
 	/* Protected by data_lock */
 	struct idr mgmt_pending_tx;
->>>>>>> 286cd8c7
 
 	u32 mgmt_max_num_pending_tx;
 	struct idr mgmt_pending_tx;
@@ -451,10 +413,7 @@
 	struct ieee80211_vif *vif;
 	struct ieee80211_sta *sta;
 
-<<<<<<< HEAD
-=======
 	bool removed;
->>>>>>> 286cd8c7
 	int vdev_id;
 	u8 addr[ETH_ALEN];
 	DECLARE_BITMAP(peer_ids, ATH10K_MAX_NUM_PEER_IDS);
@@ -469,8 +428,6 @@
 	unsigned long num_push_allowed;
 };
 
-<<<<<<< HEAD
-=======
 enum ath10k_pkt_rx_err {
 	ATH10K_PKT_RX_ERR_FCS,
 	ATH10K_PKT_RX_ERR_TKIP,
@@ -510,7 +467,6 @@
 	unsigned long int rx_pkt_amsdu[ATH10K_AMSDU_SUBFRM_NUM_MAX];
 };
 
->>>>>>> 286cd8c7
 struct ath10k_sta {
 	struct ath10k_vif *arvif;
 
@@ -520,10 +476,7 @@
 	u32 nss;
 	u32 smps;
 	u16 peer_id;
-<<<<<<< HEAD
-=======
 	struct rate_info txrate;
->>>>>>> 286cd8c7
 
 	struct work_struct update_wk;
 	u64 rx_duration;
@@ -531,14 +484,6 @@
 #ifdef CONFIG_MAC80211_DEBUGFS
 	/* protected by conf_mutex */
 	bool aggr_mode;
-<<<<<<< HEAD
-	u64 rx_duration;
-#endif
-};
-
-#define ATH10K_VDEV_SETUP_TIMEOUT_HZ	(5 * HZ)
-#define ATH10K_VDEV_DELETE_TIMEOUT_HZ	(5 * HZ)
-=======
 
 	/* Protected with ar->data_lock */
 	struct ath10k_sta_tid_stats tid_stats[IEEE80211_NUM_TIDS + 1];
@@ -546,7 +491,6 @@
 };
 
 #define ATH10K_VDEV_SETUP_TIMEOUT_HZ (5 * HZ)
->>>>>>> 286cd8c7
 
 enum ath10k_beacon_state {
 	ATH10K_BEACON_SCHEDULED = 0,
@@ -669,19 +613,9 @@
 	/* protected by conf_mutex */
 	u64 fw_dbglog_mask;
 	u32 fw_dbglog_level;
-<<<<<<< HEAD
-	u32 pktlog_filter;
-	enum ath10k_htc_ep_id eid;
 	u32 reg_addr;
 	u32 nf_cal_period;
 	void *cal_data;
-
-	struct ath10k_fw_crash_data *fw_crash_data;
-=======
-	u32 reg_addr;
-	u32 nf_cal_period;
-	void *cal_data;
->>>>>>> 286cd8c7
 };
 
 enum ath10k_state {
@@ -788,15 +722,6 @@
 	 */
 	ATH10K_FW_FEATURE_BTCOEX_PARAM = 14,
 
-<<<<<<< HEAD
-	/* Older firmware with HTT delivers incorrect tx status for null func
-	 * frames to driver, but this fixed in 10.2 and 10.4 firmware versions.
-	 * Also this workaround results in reporting of incorrect null func
-	 * status for 10.4. This flag is used to skip the workaround.
-	 */
-	ATH10K_FW_FEATURE_SKIP_NULL_FUNC_WAR = 15,
-
-=======
 	/* Unused flag and proven to be not working, enable this if you want
 	 * to experiment sending NULL func data frames in HTT TX
 	 */
@@ -818,7 +743,6 @@
 	/* Firmware load is done externally, not by bmi */
 	ATH10K_FW_FEATURE_NON_BMI = 19,
 
->>>>>>> 286cd8c7
 	/* keep last */
 	ATH10K_FW_FEATURE_COUNT,
 };
@@ -913,13 +837,6 @@
 	ATH10K_TX_PAUSE_MAX,
 };
 
-<<<<<<< HEAD
-struct fw_flag {
-	u32 flags;
-};
-
-=======
->>>>>>> 286cd8c7
 struct ath10k_fw_file {
 	const struct firmware *firmware;
 
@@ -957,20 +874,6 @@
 	struct ath10k_fw_file fw_file;
 };
 
-<<<<<<< HEAD
-struct datapath_rx_stats {
-	u32 no_of_packets;
-	u32 short_gi_pkts;
-	u32 ht_rate_indx[ATH10K_RX_HT_MCS_MAX + 1];
-	u32 vht_rate_indx[ATH10K_RX_VHT_MCS_MAX + 1];
-	u32 ht_rate_packets;
-	u32 vht_rate_packets;
-	u32 legacy_pkt;
-	u32 nss[ATH10K_RX_NSS_MAX + 1];
-	u32 num_pkts_40Mhz;
-	u32 num_pkts_80Mhz;
-	u32 band[ATH10K_BAND_MAX + 1];
-=======
 struct ath10k_per_peer_tx_stats {
 	u32	succ_bytes;
 	u32	retry_bytes;
@@ -984,7 +887,6 @@
 	u16	duration;
 	u32	reserved1;
 	u32	reserved2;
->>>>>>> 286cd8c7
 };
 
 struct ath10k {
@@ -1016,11 +918,7 @@
 	u32 low_5ghz_chan;
 	u32 high_5ghz_chan;
 	bool ani_enabled;
-<<<<<<< HEAD
-	bool sifs_burst_enabled;
-=======
-
->>>>>>> 286cd8c7
+
 	bool p2p;
 
 	struct {
@@ -1041,17 +939,10 @@
 	struct ath10k_htt htt;
 
 	struct ath10k_hw_params hw_params;
-<<<<<<< HEAD
 
 	/* contains the firmware images used with ATH10K_FIRMWARE_MODE_NORMAL */
 	struct ath10k_fw_components normal_mode_fw;
 
-=======
-
-	/* contains the firmware images used with ATH10K_FIRMWARE_MODE_NORMAL */
-	struct ath10k_fw_components normal_mode_fw;
-
->>>>>>> 286cd8c7
 	/* READ-ONLY images of the running firmware, which can be either
 	 * normal or UTF. Do not modify, release etc!
 	 */
@@ -1203,12 +1094,6 @@
 		enum ath10k_spectral_mode mode;
 		struct ath10k_spec_scan config;
 	} spectral;
-<<<<<<< HEAD
-	struct datapath_rx_stats *rx_stats;
-#endif
-	/* prevent concurrency histogram for receiving data packet */
-	spinlock_t datapath_rx_stat_lock;
-=======
 #endif
 
 	u32 pktlog_filter;
@@ -1218,7 +1103,6 @@
 		struct ath10k_fw_crash_data *fw_crash_data;
 	} coredump;
 #endif
->>>>>>> 286cd8c7
 
 	struct {
 		/* protected by conf_mutex */
@@ -1290,11 +1174,8 @@
 	return false;
 }
 
-<<<<<<< HEAD
-=======
 extern unsigned long ath10k_coredump_mask;
 
->>>>>>> 286cd8c7
 struct ath10k *ath10k_core_create(size_t priv_size, struct device *dev,
 				  enum ath10k_bus bus,
 				  enum ath10k_hw_rev hw_rev,
