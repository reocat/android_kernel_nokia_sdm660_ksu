--- conflicted
+++ resolved
@@ -23,14 +23,6 @@
 #include "hw.h"
 #include "ce.h"
 #include "ahb.h"
-<<<<<<< HEAD
-
-/*
- * maximum number of bytes that can be handled atomically by DiagRead/DiagWrite
- */
-#define DIAG_TRANSFER_LIMIT 2048
-=======
->>>>>>> 286cd8c7
 
 /*
  * maximum number of bytes that can be
@@ -138,10 +130,7 @@
 	/* Copy Engine used for Diagnostic Accesses */
 	struct ath10k_ce_pipe *ce_diag;
 
-<<<<<<< HEAD
-=======
 	struct ath10k_ce ce;
->>>>>>> 286cd8c7
 	struct timer_list rx_post_retry;
 
 	/* Due to HW quirks it is recommended to disable ASPM during device
@@ -191,14 +180,11 @@
 	/* Chip specific pci full reset function */
 	int (*pci_hard_reset)(struct ath10k *ar);
 
-<<<<<<< HEAD
-=======
 	/* chip specific methods for converting target CPU virtual address
 	 * space to CE address space
 	 */
 	u32 (*targ_cpu_to_ce_addr)(struct ath10k *ar, u32 addr);
 
->>>>>>> 286cd8c7
 	/* Keep this entry in the last, memory for struct ath10k_ahb is
 	 * allocated (ahb support enabled case) in the continuation of
 	 * this struct.
@@ -251,11 +237,7 @@
 int ath10k_pci_alloc_pipes(struct ath10k *ar);
 void ath10k_pci_free_pipes(struct ath10k *ar);
 void ath10k_pci_free_pipes(struct ath10k *ar);
-<<<<<<< HEAD
-void ath10k_pci_rx_replenish_retry(unsigned long ptr);
-=======
 void ath10k_pci_rx_replenish_retry(struct timer_list *t);
->>>>>>> 286cd8c7
 void ath10k_pci_ce_deinit(struct ath10k *ar);
 void ath10k_pci_init_napi(struct ath10k *ar);
 int ath10k_pci_init_pipes(struct ath10k *ar);
