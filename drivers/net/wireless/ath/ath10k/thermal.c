--- conflicted
+++ resolved
@@ -191,12 +191,8 @@
 		return 0;
 
 	/* Avoid linking error on devm_hwmon_device_register_with_groups, I
-<<<<<<< HEAD
-	 * guess linux/hwmon.h is missing proper stubs. */
-=======
 	 * guess linux/hwmon.h is missing proper stubs.
 	 */
->>>>>>> 286cd8c7
 	if (!IS_REACHABLE(CONFIG_HWMON))
 		return 0;
 
