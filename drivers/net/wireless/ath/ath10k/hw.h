/*
 * Copyright (c) 2005-2011 Atheros Communications Inc.
<<<<<<< HEAD
 * Copyright (c) 2011-2013,2017 Qualcomm Atheros, Inc.
=======
 * Copyright (c) 2011-2017 Qualcomm Atheros, Inc.
 * Copyright (c) 2018 The Linux Foundation. All rights reserved.
>>>>>>> 286cd8c7
 *
 * Permission to use, copy, modify, and/or distribute this software for any
 * purpose with or without fee is hereby granted, provided that the above
 * copyright notice and this permission notice appear in all copies.
 *
 * THE SOFTWARE IS PROVIDED "AS IS" AND THE AUTHOR DISCLAIMS ALL WARRANTIES
 * WITH REGARD TO THIS SOFTWARE INCLUDING ALL IMPLIED WARRANTIES OF
 * MERCHANTABILITY AND FITNESS. IN NO EVENT SHALL THE AUTHOR BE LIABLE FOR
 * ANY SPECIAL, DIRECT, INDIRECT, OR CONSEQUENTIAL DAMAGES OR ANY DAMAGES
 * WHATSOEVER RESULTING FROM LOSS OF USE, DATA OR PROFITS, WHETHER IN AN
 * ACTION OF CONTRACT, NEGLIGENCE OR OTHER TORTIOUS ACTION, ARISING OUT OF
 * OR IN CONNECTION WITH THE USE OR PERFORMANCE OF THIS SOFTWARE.
 */

#ifndef _HW_H_
#define _HW_H_

#include "targaddrs.h"

#define ATH10K_FW_DIR			"ath10k"

#define QCA988X_2_0_DEVICE_ID_UBNT   (0x11ac)
#define QCA988X_2_0_DEVICE_ID   (0x003c)
#define QCA6164_2_1_DEVICE_ID   (0x0041)
#define QCA6174_2_1_DEVICE_ID   (0x003e)
#define QCA99X0_2_0_DEVICE_ID   (0x0040)
#define QCA9888_2_0_DEVICE_ID	(0x0056)
#define QCA9984_1_0_DEVICE_ID	(0x0046)
#define QCA9377_1_0_DEVICE_ID   (0x0042)
#define QCA9887_1_0_DEVICE_ID   (0x0050)

/* QCA988X 1.0 definitions (unsupported) */
#define QCA988X_HW_1_0_CHIP_ID_REV	0x0

/* QCA988X 2.0 definitions */
#define QCA988X_HW_2_0_VERSION		0x4100016c
#define QCA988X_HW_2_0_CHIP_ID_REV	0x2
#define QCA988X_HW_2_0_FW_DIR		ATH10K_FW_DIR "/QCA988X/hw2.0"
#define QCA988X_HW_2_0_BOARD_DATA_FILE	"board.bin"
#define QCA988X_HW_2_0_PATCH_LOAD_ADDR	0x1234

/* QCA9887 1.0 definitions */
#define QCA9887_HW_1_0_VERSION		0x4100016d
#define QCA9887_HW_1_0_CHIP_ID_REV	0
#define QCA9887_HW_1_0_FW_DIR		ATH10K_FW_DIR "/QCA9887/hw1.0"
#define QCA9887_HW_1_0_BOARD_DATA_FILE	"board.bin"
#define QCA9887_HW_1_0_PATCH_LOAD_ADDR	0x1234

/* QCA6174 target BMI version signatures */
#define QCA6174_HW_1_0_VERSION		0x05000000
#define QCA6174_HW_1_1_VERSION		0x05000001
#define QCA6174_HW_1_3_VERSION		0x05000003
#define QCA6174_HW_2_1_VERSION		0x05010000
#define QCA6174_HW_3_0_VERSION		0x05020000
#define QCA6174_HW_3_2_VERSION		0x05030000

/* QCA9377 target BMI version signatures */
#define QCA9377_HW_1_0_DEV_VERSION	0x05020000
#define QCA9377_HW_1_1_DEV_VERSION	0x05020001

enum qca6174_pci_rev {
	QCA6174_PCI_REV_1_1 = 0x11,
	QCA6174_PCI_REV_1_3 = 0x13,
	QCA6174_PCI_REV_2_0 = 0x20,
	QCA6174_PCI_REV_3_0 = 0x30,
};

enum qca6174_chip_id_rev {
	QCA6174_HW_1_0_CHIP_ID_REV = 0,
	QCA6174_HW_1_1_CHIP_ID_REV = 1,
	QCA6174_HW_1_3_CHIP_ID_REV = 2,
	QCA6174_HW_2_1_CHIP_ID_REV = 4,
	QCA6174_HW_2_2_CHIP_ID_REV = 5,
	QCA6174_HW_3_0_CHIP_ID_REV = 8,
	QCA6174_HW_3_1_CHIP_ID_REV = 9,
	QCA6174_HW_3_2_CHIP_ID_REV = 10,
};

enum qca9377_chip_id_rev {
	QCA9377_HW_1_0_CHIP_ID_REV = 0x0,
	QCA9377_HW_1_1_CHIP_ID_REV = 0x1,
};

<<<<<<< HEAD
#define QCA6174_HW_2_1_FW_DIR		"ath10k/QCA6174/hw2.1"
#define QCA6174_HW_2_1_BOARD_DATA_FILE	"board.bin"
#define QCA6174_HW_2_1_PATCH_LOAD_ADDR	0x1234

#define QCA6174_HW_3_0_FW_DIR		"ath10k/QCA6174/hw3.0"
=======
#define QCA6174_HW_2_1_FW_DIR		ATH10K_FW_DIR "/QCA6174/hw2.1"
#define QCA6174_HW_2_1_BOARD_DATA_FILE	"board.bin"
#define QCA6174_HW_2_1_PATCH_LOAD_ADDR	0x1234

#define QCA6174_HW_3_0_FW_DIR		ATH10K_FW_DIR "/QCA6174/hw3.0"
>>>>>>> 286cd8c7
#define QCA6174_HW_3_0_BOARD_DATA_FILE	"board.bin"
#define QCA6174_HW_3_0_PATCH_LOAD_ADDR	0x1234

/* QCA99X0 1.0 definitions (unsupported) */
#define QCA99X0_HW_1_0_CHIP_ID_REV     0x0

/* QCA99X0 2.0 definitions */
#define QCA99X0_HW_2_0_DEV_VERSION     0x01000000
#define QCA99X0_HW_2_0_CHIP_ID_REV     0x1
#define QCA99X0_HW_2_0_FW_DIR          ATH10K_FW_DIR "/QCA99X0/hw2.0"
#define QCA99X0_HW_2_0_BOARD_DATA_FILE "board.bin"
#define QCA99X0_HW_2_0_PATCH_LOAD_ADDR	0x1234

/* QCA9984 1.0 defines */
#define QCA9984_HW_1_0_DEV_VERSION	0x1000000
#define QCA9984_HW_DEV_TYPE		0xa
#define QCA9984_HW_1_0_CHIP_ID_REV	0x0
#define QCA9984_HW_1_0_FW_DIR		ATH10K_FW_DIR "/QCA9984/hw1.0"
#define QCA9984_HW_1_0_BOARD_DATA_FILE "board.bin"
#define QCA9984_HW_1_0_PATCH_LOAD_ADDR	0x1234

/* QCA9888 2.0 defines */
#define QCA9888_HW_2_0_DEV_VERSION	0x1000000
#define QCA9888_HW_DEV_TYPE		0xc
#define QCA9888_HW_2_0_CHIP_ID_REV	0x0
#define QCA9888_HW_2_0_FW_DIR		ATH10K_FW_DIR "/QCA9888/hw2.0"
#define QCA9888_HW_2_0_BOARD_DATA_FILE "board.bin"
#define QCA9888_HW_2_0_PATCH_LOAD_ADDR	0x1234

/* QCA9377 1.0 definitions */
#define QCA9377_HW_1_0_FW_DIR          ATH10K_FW_DIR "/QCA9377/hw1.0"
#define QCA9377_HW_1_0_BOARD_DATA_FILE "board.bin"
#define QCA9377_HW_1_0_PATCH_LOAD_ADDR	0x1234

/* QCA4019 1.0 definitions */
#define QCA4019_HW_1_0_DEV_VERSION     0x01000000
#define QCA4019_HW_1_0_FW_DIR          ATH10K_FW_DIR "/QCA4019/hw1.0"
#define QCA4019_HW_1_0_BOARD_DATA_FILE "board.bin"
#define QCA4019_HW_1_0_PATCH_LOAD_ADDR  0x1234

/* WCN3990 1.0 definitions */
<<<<<<< HEAD
#define WCN3990_HW_1_0_DEV_VERSION     ATH10K_HW_WCN3990
#define WCN3990_HW_1_0_FW_DIR          "/etc/firmware"
=======
#define WCN3990_HW_1_0_DEV_VERSION	ATH10K_HW_WCN3990
#define WCN3990_HW_1_0_FW_DIR		ATH10K_FW_DIR "/WCN3990/hw1.0"

#define ATH10K_FW_FILE_BASE		"firmware"
#define ATH10K_FW_API_MAX		6
#define ATH10K_FW_API_MIN		2
>>>>>>> 286cd8c7

#define ATH10K_FW_API2_FILE		"firmware-2.bin"
#define ATH10K_FW_API3_FILE		"firmware-3.bin"

/* added support for ATH10K_FW_IE_WMI_OP_VERSION */
#define ATH10K_FW_API4_FILE		"firmware-4.bin"

/* HTT id conflict fix for management frames over HTT */
#define ATH10K_FW_API5_FILE		"firmware-5.bin"

/* the firmware-6.bin blob */
#define ATH10K_FW_API6_FILE		"firmware-6.bin"

#define ATH10K_FW_UTF_FILE		"utf.bin"
#define ATH10K_FW_UTF_API2_FILE		"utf-2.bin"

/* includes also the null byte */
#define ATH10K_FIRMWARE_MAGIC               "QCA-ATH10K"
#define ATH10K_BOARD_MAGIC                  "QCA-ATH10K-BOARD"

#define ATH10K_BOARD_API2_FILE         "board-2.bin"

#define REG_DUMP_COUNT_QCA988X 60

struct ath10k_fw_ie {
	__le32 id;
	__le32 len;
	u8 data[0];
};

enum ath10k_fw_ie_type {
	ATH10K_FW_IE_FW_VERSION = 0,
	ATH10K_FW_IE_TIMESTAMP = 1,
	ATH10K_FW_IE_FEATURES = 2,
	ATH10K_FW_IE_FW_IMAGE = 3,
	ATH10K_FW_IE_OTP_IMAGE = 4,

	/* WMI "operations" interface version, 32 bit value. Supported from
	 * FW API 4 and above.
	 */
	ATH10K_FW_IE_WMI_OP_VERSION = 5,

	/* HTT "operations" interface version, 32 bit value. Supported from
	 * FW API 5 and above.
	 */
	ATH10K_FW_IE_HTT_OP_VERSION = 6,

	/* Code swap image for firmware binary */
	ATH10K_FW_IE_FW_CODE_SWAP_IMAGE = 7,
};

enum ath10k_fw_wmi_op_version {
	ATH10K_FW_WMI_OP_VERSION_UNSET = 0,

	ATH10K_FW_WMI_OP_VERSION_MAIN = 1,
	ATH10K_FW_WMI_OP_VERSION_10_1 = 2,
	ATH10K_FW_WMI_OP_VERSION_10_2 = 3,
	ATH10K_FW_WMI_OP_VERSION_TLV = 4,
	ATH10K_FW_WMI_OP_VERSION_10_2_4 = 5,
	ATH10K_FW_WMI_OP_VERSION_10_4 = 6,

	/* keep last */
	ATH10K_FW_WMI_OP_VERSION_MAX,
};

enum ath10k_fw_htt_op_version {
	ATH10K_FW_HTT_OP_VERSION_UNSET = 0,

	ATH10K_FW_HTT_OP_VERSION_MAIN = 1,

	/* also used in 10.2 and 10.2.4 branches */
	ATH10K_FW_HTT_OP_VERSION_10_1 = 2,

	ATH10K_FW_HTT_OP_VERSION_TLV = 3,

	ATH10K_FW_HTT_OP_VERSION_10_4 = 4,

	/* keep last */
	ATH10K_FW_HTT_OP_VERSION_MAX,
};

enum ath10k_bd_ie_type {
	/* contains sub IEs of enum ath10k_bd_ie_board_type */
	ATH10K_BD_IE_BOARD = 0,
};

enum ath10k_bd_ie_board_type {
	ATH10K_BD_IE_BOARD_NAME = 0,
	ATH10K_BD_IE_BOARD_DATA = 1,
};

enum ath10k_hw_rev {
	ATH10K_HW_QCA988X,
	ATH10K_HW_QCA6174,
	ATH10K_HW_QCA99X0,
	ATH10K_HW_QCA9888,
	ATH10K_HW_QCA9984,
	ATH10K_HW_QCA9377,
	ATH10K_HW_QCA4019,
	ATH10K_HW_QCA9887,
	ATH10K_HW_WCN3990,
};

struct ath10k_hw_regs {
	u32 rtc_soc_base_address;
	u32 rtc_wmac_base_address;
	u32 soc_core_base_address;
<<<<<<< HEAD
	u32 soc_global_reset_address;
=======
	u32 wlan_mac_base_address;
>>>>>>> 286cd8c7
	u32 ce_wrapper_base_address;
	u32 ce0_base_address;
	u32 ce1_base_address;
	u32 ce2_base_address;
	u32 ce3_base_address;
	u32 ce4_base_address;
	u32 ce5_base_address;
	u32 ce6_base_address;
	u32 ce7_base_address;
	u32 ce8_base_address;
	u32 ce9_base_address;
	u32 ce10_base_address;
	u32 ce11_base_address;
	u32 soc_reset_control_si0_rst_mask;
	u32 soc_reset_control_ce_rst_mask;
	u32 soc_chip_id_address;
	u32 scratch_3_address;
	u32 fw_indicator_address;
	u32 pcie_local_base_address;
	u32 ce_wrap_intr_sum_host_msi_lsb;
	u32 ce_wrap_intr_sum_host_msi_mask;
	u32 pcie_intr_fw_mask;
	u32 pcie_intr_ce_mask_all;
	u32 pcie_intr_clr_address;
	u32 cpu_pll_init_address;
	u32 cpu_speed_address;
	u32 core_clk_div_address;
};

extern const struct ath10k_hw_regs qca988x_regs;
extern const struct ath10k_hw_regs qca6174_regs;
extern const struct ath10k_hw_regs qca99x0_regs;
extern const struct ath10k_hw_regs qca4019_regs;
extern const struct ath10k_hw_regs wcn3990_regs;

struct ath10k_hw_ce_regs_addr_map {
	u32 msb;
	u32 lsb;
	u32 mask;
<<<<<<< HEAD
	unsigned int (*set)(unsigned int offset,
			    struct ath10k_hw_ce_regs_addr_map *addr_map);
	unsigned int (*get)(unsigned int offset,
			    struct ath10k_hw_ce_regs_addr_map *addr_map);
=======
>>>>>>> 286cd8c7
};

struct ath10k_hw_ce_ctrl1 {
	u32 addr;
	u32 hw_mask;
	u32 sw_mask;
	u32 hw_wr_mask;
	u32 sw_wr_mask;
	u32 reset_mask;
	u32 reset;
	struct ath10k_hw_ce_regs_addr_map *src_ring;
	struct ath10k_hw_ce_regs_addr_map *dst_ring;
<<<<<<< HEAD
	struct ath10k_hw_ce_regs_addr_map *dmax;
};
=======
	struct ath10k_hw_ce_regs_addr_map *dmax; };
>>>>>>> 286cd8c7

struct ath10k_hw_ce_cmd_halt {
	u32 status_reset;
	u32 msb;
	u32 mask;
<<<<<<< HEAD
	struct ath10k_hw_ce_regs_addr_map *status;
};

struct ath10k_hw_ce_host_ie {
	u32 copy_complete_reset;
	struct ath10k_hw_ce_regs_addr_map *copy_complete;
};
=======
	struct ath10k_hw_ce_regs_addr_map *status; };

struct ath10k_hw_ce_host_ie {
	u32 copy_complete_reset;
	struct ath10k_hw_ce_regs_addr_map *copy_complete; };
>>>>>>> 286cd8c7

struct ath10k_hw_ce_host_wm_regs {
	u32 dstr_lmask;
	u32 dstr_hmask;
	u32 srcr_lmask;
	u32 srcr_hmask;
	u32 cc_mask;
	u32 wm_mask;
	u32 addr;
};

struct ath10k_hw_ce_misc_regs {
	u32 axi_err;
	u32 dstr_add_err;
	u32 srcr_len_err;
	u32 dstr_mlen_vio;
	u32 dstr_overflow;
	u32 srcr_overflow;
	u32 err_mask;
	u32 addr;
};

struct ath10k_hw_ce_dst_src_wm_regs {
	u32 addr;
	u32 low_rst;
	u32 high_rst;
	struct ath10k_hw_ce_regs_addr_map *wm_low;
<<<<<<< HEAD
	struct ath10k_hw_ce_regs_addr_map *wm_high;
};
=======
	struct ath10k_hw_ce_regs_addr_map *wm_high; };
>>>>>>> 286cd8c7

struct ath10k_hw_ce_ctrl1_upd {
	u32 shift;
	u32 mask;
	u32 enable;
};

struct ath10k_hw_ce_regs {
	u32 sr_base_addr;
	u32 sr_size_addr;
	u32 dr_base_addr;
	u32 dr_size_addr;
	u32 ce_cmd_addr;
	u32 misc_ie_addr;
	u32 sr_wr_index_addr;
	u32 dst_wr_index_addr;
	u32 current_srri_addr;
	u32 current_drri_addr;
	u32 ddr_addr_for_rri_low;
	u32 ddr_addr_for_rri_high;
	u32 ce_rri_low;
	u32 ce_rri_high;
	u32 host_ie_addr;
	struct ath10k_hw_ce_host_wm_regs *wm_regs;
	struct ath10k_hw_ce_misc_regs *misc_regs;
	struct ath10k_hw_ce_ctrl1 *ctrl1_regs;
	struct ath10k_hw_ce_cmd_halt *cmd_halt;
	struct ath10k_hw_ce_host_ie *host_ie;
	struct ath10k_hw_ce_dst_src_wm_regs *wm_srcr;
	struct ath10k_hw_ce_dst_src_wm_regs *wm_dstr;
	struct ath10k_hw_ce_ctrl1_upd *upd;
};
<<<<<<< HEAD

extern struct ath10k_hw_ce_regs wcn3990_ce_regs;
extern struct ath10k_hw_ce_regs qcax_ce_regs;

extern struct fw_flag wcn3990_fw_flags;
=======
>>>>>>> 286cd8c7

struct ath10k_hw_values {
	u32 pdev_suspend_option;
	u32 rtc_state_val_on;
	u8 ce_count;
	u8 msi_assign_ce_max;
	u8 num_target_ce_config_wlan;
	u16 ce_desc_meta_data_mask;
	u8 ce_desc_meta_data_lsb;
	u8 default_listen_interval;
};

extern const struct ath10k_hw_values qca988x_values;
extern const struct ath10k_hw_values qca6174_values;
extern const struct ath10k_hw_values qca99x0_values;
extern const struct ath10k_hw_values qca9888_values;
extern const struct ath10k_hw_values qca4019_values;
extern const struct ath10k_hw_values wcn3990_values;
<<<<<<< HEAD
=======
extern const struct ath10k_hw_ce_regs wcn3990_ce_regs;
extern const struct ath10k_hw_ce_regs qcax_ce_regs;
>>>>>>> 286cd8c7

void ath10k_hw_fill_survey_time(struct ath10k *ar, struct survey_info *survey,
				u32 cc, u32 rcc, u32 cc_prev, u32 rcc_prev);

#define QCA_REV_988X(ar) ((ar)->hw_rev == ATH10K_HW_QCA988X)
#define QCA_REV_9887(ar) ((ar)->hw_rev == ATH10K_HW_QCA9887)
#define QCA_REV_6174(ar) ((ar)->hw_rev == ATH10K_HW_QCA6174)
#define QCA_REV_99X0(ar) ((ar)->hw_rev == ATH10K_HW_QCA99X0)
#define QCA_REV_9888(ar) ((ar)->hw_rev == ATH10K_HW_QCA9888)
#define QCA_REV_9984(ar) ((ar)->hw_rev == ATH10K_HW_QCA9984)
#define QCA_REV_9377(ar) ((ar)->hw_rev == ATH10K_HW_QCA9377)
#define QCA_REV_40XX(ar) ((ar)->hw_rev == ATH10K_HW_QCA4019)
#define QCA_REV_WCN3990(ar) ((ar)->hw_rev == ATH10K_HW_WCN3990)

/* Known peculiarities:
 *  - raw appears in nwifi decap, raw and nwifi appear in ethernet decap
 *  - raw have FCS, nwifi doesn't
 *  - ethernet frames have 802.11 header decapped and parts (base hdr, cipher
 *    param, llc/snap) are aligned to 4byte boundaries each
 */
enum ath10k_hw_txrx_mode {
	ATH10K_HW_TXRX_RAW = 0,

	/* Native Wifi decap mode is used to align IP frames to 4-byte
	 * boundaries and avoid a very expensive re-alignment in mac80211.
	 */
	ATH10K_HW_TXRX_NATIVE_WIFI = 1,
	ATH10K_HW_TXRX_ETHERNET = 2,

	/* Valid for HTT >= 3.0. Used for management frames in TX_FRM. */
	ATH10K_HW_TXRX_MGMT = 3,
};

enum ath10k_mcast2ucast_mode {
	ATH10K_MCAST2UCAST_DISABLED = 0,
	ATH10K_MCAST2UCAST_ENABLED = 1,
};

enum ath10k_hw_rate_ofdm {
	ATH10K_HW_RATE_OFDM_48M = 0,
	ATH10K_HW_RATE_OFDM_24M,
	ATH10K_HW_RATE_OFDM_12M,
	ATH10K_HW_RATE_OFDM_6M,
	ATH10K_HW_RATE_OFDM_54M,
	ATH10K_HW_RATE_OFDM_36M,
	ATH10K_HW_RATE_OFDM_18M,
	ATH10K_HW_RATE_OFDM_9M,
};

enum ath10k_hw_rate_cck {
	ATH10K_HW_RATE_CCK_LP_11M = 0,
	ATH10K_HW_RATE_CCK_LP_5_5M,
	ATH10K_HW_RATE_CCK_LP_2M,
	ATH10K_HW_RATE_CCK_LP_1M,
	ATH10K_HW_RATE_CCK_SP_11M,
	ATH10K_HW_RATE_CCK_SP_5_5M,
	ATH10K_HW_RATE_CCK_SP_2M,
};

enum ath10k_hw_rate_rev2_cck {
	ATH10K_HW_RATE_REV2_CCK_LP_1M = 1,
	ATH10K_HW_RATE_REV2_CCK_LP_2M,
	ATH10K_HW_RATE_REV2_CCK_LP_5_5M,
	ATH10K_HW_RATE_REV2_CCK_LP_11M,
	ATH10K_HW_RATE_REV2_CCK_SP_2M,
	ATH10K_HW_RATE_REV2_CCK_SP_5_5M,
	ATH10K_HW_RATE_REV2_CCK_SP_11M,
};

enum ath10k_hw_cc_wraparound_type {
	ATH10K_HW_CC_WRAP_DISABLED = 0,

	/* This type is when the HW chip has a quirky Cycle Counter
	 * wraparound which resets to 0x7fffffff instead of 0. All
	 * other CC related counters (e.g. Rx Clear Count) are divided
	 * by 2 so they never wraparound themselves.
	 */
	ATH10K_HW_CC_WRAP_SHIFTED_ALL = 1,

	/* Each hw counter wrapsaround independently. When the
	 * counter overflows the repestive counter is right shifted
	 * by 1, i.e reset to 0x7fffffff, and other counters will be
	 * running unaffected. In this type of wraparound, it should
	 * be possible to report accurate Rx busy time unlike the
	 * first type.
	 */
	ATH10K_HW_CC_WRAP_SHIFTED_EACH = 2,
};

<<<<<<< HEAD
=======
enum ath10k_hw_refclk_speed {
	ATH10K_HW_REFCLK_UNKNOWN = -1,
	ATH10K_HW_REFCLK_48_MHZ = 0,
	ATH10K_HW_REFCLK_19_2_MHZ = 1,
	ATH10K_HW_REFCLK_24_MHZ = 2,
	ATH10K_HW_REFCLK_26_MHZ = 3,
	ATH10K_HW_REFCLK_37_4_MHZ = 4,
	ATH10K_HW_REFCLK_38_4_MHZ = 5,
	ATH10K_HW_REFCLK_40_MHZ = 6,
	ATH10K_HW_REFCLK_52_MHZ = 7,

	/* must be the last one */
	ATH10K_HW_REFCLK_COUNT,
};

struct ath10k_hw_clk_params {
	u32 refclk;
	u32 div;
	u32 rnfrac;
	u32 settle_time;
	u32 refdiv;
	u32 outdiv;
};

>>>>>>> 286cd8c7
struct ath10k_hw_params {
	u32 id;
	u16 dev_id;
	const char *name;
	u32 patch_load_addr;
	int uart_pin;
	u32 otp_exe_param;

	/* Type of hw cycle counter wraparound logic, for more info
	 * refer enum ath10k_hw_cc_wraparound_type.
	 */
	enum ath10k_hw_cc_wraparound_type cc_wraparound_type;

	/* Some of chip expects fragment descriptor to be continuous
	 * memory for any TX operation. Set continuous_frag_desc flag
	 * for the hardware which have such requirement.
	 */
	bool continuous_frag_desc;

	/* CCK hardware rate table mapping for the newer chipsets
	 * like QCA99X0, QCA4019 got revised. The CCK h/w rate values
	 * are in a proper order with respect to the rate/preamble
	 */
	bool cck_rate_map_rev2;

	u32 channel_counters_freq_hz;

	/* Mgmt tx descriptors threshold for limiting probe response
	 * frames.
	 */
	u32 max_probe_resp_desc_thres;

	u32 tx_chain_mask;
	u32 rx_chain_mask;
	u32 max_spatial_stream;
	u32 cal_data_len;

	struct ath10k_hw_params_fw {
		const char *dir;
		const char *board;
		size_t board_size;
		size_t board_ext_size;
	} fw;

	/* qca99x0 family chips deliver broadcast/multicast management
	 * frames encrypted and expect software do decryption.
	 */
	bool sw_decrypt_mcast_mgmt;

	const struct ath10k_hw_ops *hw_ops;

	/* Number of bytes used for alignment in rx_hdr_status of rx desc. */
	int decap_align_bytes;
<<<<<<< HEAD
=======

	/* hw specific clock control parameters */
	const struct ath10k_hw_clk_params *hw_clk;
	int target_cpu_freq;

	/* Number of bytes to be discarded for each FFT sample */
	int spectral_bin_discard;

	/* The board may have a restricted NSS for 160 or 80+80 vs what it
	 * can do for 80Mhz.
	 */
	int vht160_mcs_rx_highest;
	int vht160_mcs_tx_highest;

	/* Number of ciphers supported (i.e First N) in cipher_suites array */
	int n_cipher_suites;

	u32 num_peers;
	u32 ast_skid_limit;
	u32 num_wds_entries;

	/* Targets supporting physical addressing capability above 32-bits */
	bool target_64bit;

	/* Target rx ring fill level */
	u32 rx_ring_fill_level;

	/* target supporting per ce IRQ */
	bool per_ce_irq;

	/* target supporting shadow register for ce write */
	bool shadow_reg_support;

	/* target supporting retention restore on ddr */
	bool rri_on_ddr;

	/* Number of bytes to be the offset for each FFT sample */
	int spectral_bin_offset;

	/* targets which require hw filter reset during boot up,
	 * to avoid it sending spurious acks.
	 */
	bool hw_filter_reset_required;
>>>>>>> 286cd8c7
};

struct htt_rx_desc;

/* Defines needed for Rx descriptor abstraction */
struct ath10k_hw_ops {
	int (*rx_desc_get_l3_pad_bytes)(struct htt_rx_desc *rxd);
<<<<<<< HEAD
=======
	void (*set_coverage_class)(struct ath10k *ar, s16 value);
	int (*enable_pll_clk)(struct ath10k *ar);
>>>>>>> 286cd8c7
};

extern const struct ath10k_hw_ops qca988x_ops;
extern const struct ath10k_hw_ops qca99x0_ops;
<<<<<<< HEAD
extern const struct ath10k_hw_ops wcn3990_ops;

=======
extern const struct ath10k_hw_ops qca6174_ops;
extern const struct ath10k_hw_ops wcn3990_ops;

extern const struct ath10k_hw_clk_params qca6174_clk[];

>>>>>>> 286cd8c7
static inline int
ath10k_rx_desc_get_l3_pad_bytes(struct ath10k_hw_params *hw,
				struct htt_rx_desc *rxd)
{
	if (hw->hw_ops->rx_desc_get_l3_pad_bytes)
		return hw->hw_ops->rx_desc_get_l3_pad_bytes(rxd);
	return 0;
}

/* Target specific defines for MAIN firmware */
#define TARGET_NUM_VDEVS			8
#define TARGET_NUM_PEER_AST			2
#define TARGET_NUM_WDS_ENTRIES			32
#define TARGET_DMA_BURST_SIZE			0
#define TARGET_MAC_AGGR_DELIM			0
#define TARGET_AST_SKID_LIMIT			16
#define TARGET_NUM_STATIONS			16
#define TARGET_NUM_PEERS			((TARGET_NUM_STATIONS) + \
						 (TARGET_NUM_VDEVS))
#define TARGET_NUM_OFFLOAD_PEERS		0
#define TARGET_NUM_OFFLOAD_REORDER_BUFS         0
#define TARGET_NUM_PEER_KEYS			2
#define TARGET_NUM_TIDS				((TARGET_NUM_PEERS) * 2)
#define TARGET_TX_CHAIN_MASK			(BIT(0) | BIT(1) | BIT(2))
#define TARGET_RX_CHAIN_MASK			(BIT(0) | BIT(1) | BIT(2))
#define TARGET_RX_TIMEOUT_LO_PRI		100
#define TARGET_RX_TIMEOUT_HI_PRI		40

#define TARGET_SCAN_MAX_PENDING_REQS		4
#define TARGET_BMISS_OFFLOAD_MAX_VDEV		3
#define TARGET_ROAM_OFFLOAD_MAX_VDEV		3
#define TARGET_ROAM_OFFLOAD_MAX_AP_PROFILES	8
#define TARGET_GTK_OFFLOAD_MAX_VDEV		3
#define TARGET_NUM_MCAST_GROUPS			0
#define TARGET_NUM_MCAST_TABLE_ELEMS		0
#define TARGET_MCAST2UCAST_MODE			ATH10K_MCAST2UCAST_DISABLED
#define TARGET_TX_DBG_LOG_SIZE			1024
#define TARGET_RX_SKIP_DEFRAG_TIMEOUT_DUP_DETECTION_CHECK 0
#define TARGET_VOW_CONFIG			0
#define TARGET_NUM_MSDU_DESC			(1024 + 400)
#define TARGET_MAX_FRAG_ENTRIES			0

/* Target specific defines for 10.X firmware */
#define TARGET_10X_NUM_VDEVS			16
#define TARGET_10X_NUM_PEER_AST			2
#define TARGET_10X_NUM_WDS_ENTRIES		32
#define TARGET_10X_DMA_BURST_SIZE		0
#define TARGET_10X_MAC_AGGR_DELIM		0
#define TARGET_10X_AST_SKID_LIMIT		128
#define TARGET_10X_NUM_STATIONS			128
#define TARGET_10X_TX_STATS_NUM_STATIONS	118
#define TARGET_10X_NUM_PEERS			((TARGET_10X_NUM_STATIONS) + \
						 (TARGET_10X_NUM_VDEVS))
#define TARGET_10X_TX_STATS_NUM_PEERS		((TARGET_10X_TX_STATS_NUM_STATIONS) + \
						 (TARGET_10X_NUM_VDEVS))
#define TARGET_10X_NUM_OFFLOAD_PEERS		0
#define TARGET_10X_NUM_OFFLOAD_REORDER_BUFS	0
#define TARGET_10X_NUM_PEER_KEYS		2
#define TARGET_10X_NUM_TIDS_MAX			256
#define TARGET_10X_NUM_TIDS			min((TARGET_10X_NUM_TIDS_MAX), \
						    (TARGET_10X_NUM_PEERS) * 2)
#define TARGET_10X_TX_STATS_NUM_TIDS		min((TARGET_10X_NUM_TIDS_MAX), \
						    (TARGET_10X_TX_STATS_NUM_PEERS) * 2)
#define TARGET_10X_TX_CHAIN_MASK		(BIT(0) | BIT(1) | BIT(2))
#define TARGET_10X_RX_CHAIN_MASK		(BIT(0) | BIT(1) | BIT(2))
#define TARGET_10X_RX_TIMEOUT_LO_PRI		100
#define TARGET_10X_RX_TIMEOUT_HI_PRI		40
#define TARGET_10X_SCAN_MAX_PENDING_REQS	4
#define TARGET_10X_BMISS_OFFLOAD_MAX_VDEV	2
#define TARGET_10X_ROAM_OFFLOAD_MAX_VDEV	2
#define TARGET_10X_ROAM_OFFLOAD_MAX_AP_PROFILES	8
#define TARGET_10X_GTK_OFFLOAD_MAX_VDEV		3
#define TARGET_10X_NUM_MCAST_GROUPS		0
#define TARGET_10X_NUM_MCAST_TABLE_ELEMS	0
#define TARGET_10X_MCAST2UCAST_MODE		ATH10K_MCAST2UCAST_DISABLED
#define TARGET_10X_TX_DBG_LOG_SIZE		1024
#define TARGET_10X_RX_SKIP_DEFRAG_TIMEOUT_DUP_DETECTION_CHECK 1
#define TARGET_10X_VOW_CONFIG			0
#define TARGET_10X_NUM_MSDU_DESC		(1024 + 400)
#define TARGET_10X_MAX_FRAG_ENTRIES		0

/* 10.2 parameters */
#define TARGET_10_2_DMA_BURST_SIZE		0

/* Target specific defines for WMI-TLV firmware */
#define TARGET_TLV_NUM_VDEVS			4
#define TARGET_TLV_NUM_STATIONS			32
#define TARGET_TLV_NUM_PEERS			33
#define TARGET_TLV_NUM_TDLS_VDEVS		1
#define TARGET_TLV_NUM_TIDS			((TARGET_TLV_NUM_PEERS) * 2)
#define TARGET_TLV_NUM_MSDU_DESC		(1024 + 32)
#define TARGET_TLV_NUM_WOW_PATTERNS		22
<<<<<<< HEAD
/* FW supports max 50 outstanding mgmt cmds */
=======
>>>>>>> 286cd8c7
#define TARGET_TLV_MGMT_NUM_MSDU_DESC		(50)

/* Target specific defines for WMI-HL-1.0 firmware */
#define TARGET_HL_10_TLV_NUM_PEERS		14
#define TARGET_HL_10_TLV_AST_SKID_LIMIT		6
#define TARGET_HL_10_TLV_NUM_WDS_ENTRIES	2
<<<<<<< HEAD
#define TARGET_HL_1_0_NUM_MSDU_DESC		(3600)
=======
>>>>>>> 286cd8c7

/* Diagnostic Window */
#define CE_DIAG_PIPE	7

#define NUM_TARGET_CE_CONFIG_WLAN ar->hw_values->num_target_ce_config_wlan

/* Target specific defines for 10.4 firmware */
#define TARGET_10_4_NUM_VDEVS			16
#define TARGET_10_4_NUM_STATIONS		32
#define TARGET_10_4_NUM_PEERS			((TARGET_10_4_NUM_STATIONS) + \
						 (TARGET_10_4_NUM_VDEVS))
#define TARGET_10_4_ACTIVE_PEERS		0

#define TARGET_10_4_NUM_QCACHE_PEERS_MAX	512
#define TARGET_10_4_QCACHE_ACTIVE_PEERS		50
#define TARGET_10_4_QCACHE_ACTIVE_PEERS_PFC	35
#define TARGET_10_4_NUM_OFFLOAD_PEERS		0
#define TARGET_10_4_NUM_OFFLOAD_REORDER_BUFFS	0
#define TARGET_10_4_NUM_PEER_KEYS		2
#define TARGET_10_4_TGT_NUM_TIDS		((TARGET_10_4_NUM_PEERS) * 2)
#define TARGET_10_4_NUM_MSDU_DESC		(1024 + 400)
#define TARGET_10_4_NUM_MSDU_DESC_PFC		2500
#define TARGET_10_4_AST_SKID_LIMIT		32

/* 100 ms for video, best-effort, and background */
#define TARGET_10_4_RX_TIMEOUT_LO_PRI		100

/* 40 ms for voice */
#define TARGET_10_4_RX_TIMEOUT_HI_PRI		40

#define TARGET_10_4_RX_DECAP_MODE		ATH10K_HW_TXRX_NATIVE_WIFI
#define TARGET_10_4_SCAN_MAX_REQS		4
#define TARGET_10_4_BMISS_OFFLOAD_MAX_VDEV	3
#define TARGET_10_4_ROAM_OFFLOAD_MAX_VDEV	3
#define TARGET_10_4_ROAM_OFFLOAD_MAX_PROFILES   8

/* Note: mcast to ucast is disabled by default */
#define TARGET_10_4_NUM_MCAST_GROUPS		0
#define TARGET_10_4_NUM_MCAST_TABLE_ELEMS	0
#define TARGET_10_4_MCAST2UCAST_MODE		0

#define TARGET_10_4_TX_DBG_LOG_SIZE		1024
#define TARGET_10_4_NUM_WDS_ENTRIES		32
#define TARGET_10_4_DMA_BURST_SIZE		1
#define TARGET_10_4_MAC_AGGR_DELIM		0
#define TARGET_10_4_RX_SKIP_DEFRAG_TIMEOUT_DUP_DETECTION_CHECK 1
#define TARGET_10_4_VOW_CONFIG			0
#define TARGET_10_4_GTK_OFFLOAD_MAX_VDEV	3
#define TARGET_10_4_11AC_TX_MAX_FRAGS		2
#define TARGET_10_4_MAX_PEER_EXT_STATS		16
#define TARGET_10_4_SMART_ANT_CAP		0
#define TARGET_10_4_BK_MIN_FREE			0
#define TARGET_10_4_BE_MIN_FREE			0
#define TARGET_10_4_VI_MIN_FREE			0
#define TARGET_10_4_VO_MIN_FREE			0
#define TARGET_10_4_RX_BATCH_MODE		1
#define TARGET_10_4_THERMAL_THROTTLING_CONFIG	0
#define TARGET_10_4_ATF_CONFIG			0
#define TARGET_10_4_IPHDR_PAD_CONFIG		1
#define TARGET_10_4_QWRAP_CONFIG		0

/* TDLS config */
#define TARGET_10_4_NUM_TDLS_VDEVS		1
#define TARGET_10_4_NUM_TDLS_BUFFER_STA		1
#define TARGET_10_4_NUM_TDLS_SLEEP_STA		1

/* Maximum number of Copy Engine's supported */
#define CE_COUNT_MAX 12

/* Number of Copy Engines supported */
#define CE_COUNT ar->hw_values->ce_count

/*
 * Granted MSIs are assigned as follows:
 * Firmware uses the first
 * Remaining MSIs, if any, are used by Copy Engines
 * This mapping is known to both Target firmware and Host software.
 * It may be changed as long as Host and Target are kept in sync.
 */
/* MSI for firmware (errors, etc.) */
#define MSI_ASSIGN_FW		0

/* MSIs for Copy Engines */
#define MSI_ASSIGN_CE_INITIAL	1
#define MSI_ASSIGN_CE_MAX	ar->hw_values->msi_assign_ce_max

/* as of IP3.7.1 */
#define RTC_STATE_V_ON				ar->hw_values->rtc_state_val_on

#define RTC_STATE_V_LSB				0
#define RTC_STATE_V_MASK			0x00000007
#define RTC_STATE_ADDRESS			0x0000
#define PCIE_SOC_WAKE_V_MASK			0x00000001
#define PCIE_SOC_WAKE_ADDRESS			0x0004
#define PCIE_SOC_WAKE_RESET			0x00000000
#define SOC_GLOBAL_RESET_ADDRESS		0x0008

#define RTC_SOC_BASE_ADDRESS			ar->regs->rtc_soc_base_address
#define RTC_WMAC_BASE_ADDRESS			ar->regs->rtc_wmac_base_address
#define MAC_COEX_BASE_ADDRESS			0x00006000
#define BT_COEX_BASE_ADDRESS			0x00007000
#define SOC_PCIE_BASE_ADDRESS			0x00008000
#define SOC_CORE_BASE_ADDRESS			ar->regs->soc_core_base_address
#define WLAN_UART_BASE_ADDRESS			0x0000c000
#define WLAN_SI_BASE_ADDRESS			0x00010000
#define WLAN_GPIO_BASE_ADDRESS			0x00014000
#define WLAN_ANALOG_INTF_BASE_ADDRESS		0x0001c000
#define WLAN_MAC_BASE_ADDRESS			ar->regs->wlan_mac_base_address
#define EFUSE_BASE_ADDRESS			0x00030000
#define FPGA_REG_BASE_ADDRESS			0x00039000
#define WLAN_UART2_BASE_ADDRESS			0x00054c00
#define CE_WRAPPER_BASE_ADDRESS			ar->regs->ce_wrapper_base_address
#define CE0_BASE_ADDRESS			ar->regs->ce0_base_address
#define CE1_BASE_ADDRESS			ar->regs->ce1_base_address
#define CE2_BASE_ADDRESS			ar->regs->ce2_base_address
#define CE3_BASE_ADDRESS			ar->regs->ce3_base_address
#define CE4_BASE_ADDRESS			ar->regs->ce4_base_address
#define CE5_BASE_ADDRESS			ar->regs->ce5_base_address
#define CE6_BASE_ADDRESS			ar->regs->ce6_base_address
#define CE7_BASE_ADDRESS			ar->regs->ce7_base_address
#define DBI_BASE_ADDRESS			0x00060000
#define WLAN_ANALOG_INTF_PCIE_BASE_ADDRESS	0x0006c000
#define PCIE_LOCAL_BASE_ADDRESS		ar->regs->pcie_local_base_address

#define SOC_RESET_CONTROL_ADDRESS		0x00000000
#define SOC_RESET_CONTROL_OFFSET		0x00000000
#define SOC_RESET_CONTROL_SI0_RST_MASK		ar->regs->soc_reset_control_si0_rst_mask
#define SOC_RESET_CONTROL_CE_RST_MASK		ar->regs->soc_reset_control_ce_rst_mask
#define SOC_RESET_CONTROL_CPU_WARM_RST_MASK	0x00000040
#define SOC_CPU_CLOCK_OFFSET			0x00000020
#define SOC_CPU_CLOCK_STANDARD_LSB		0
#define SOC_CPU_CLOCK_STANDARD_MASK		0x00000003
#define SOC_CLOCK_CONTROL_OFFSET		0x00000028
#define SOC_CLOCK_CONTROL_SI0_CLK_MASK		0x00000001
#define SOC_SYSTEM_SLEEP_OFFSET			0x000000c4
#define SOC_LPO_CAL_OFFSET			0x000000e0
#define SOC_LPO_CAL_ENABLE_LSB			20
#define SOC_LPO_CAL_ENABLE_MASK			0x00100000
#define SOC_LF_TIMER_CONTROL0_ADDRESS		0x00000050
#define SOC_LF_TIMER_CONTROL0_ENABLE_MASK	0x00000004

#define SOC_CHIP_ID_ADDRESS			ar->regs->soc_chip_id_address
#define SOC_CHIP_ID_REV_LSB			8
#define SOC_CHIP_ID_REV_MASK			0x00000f00

#define WLAN_RESET_CONTROL_COLD_RST_MASK	0x00000008
#define WLAN_RESET_CONTROL_WARM_RST_MASK	0x00000004
#define WLAN_SYSTEM_SLEEP_DISABLE_LSB		0
#define WLAN_SYSTEM_SLEEP_DISABLE_MASK		0x00000001

#define WLAN_GPIO_PIN0_ADDRESS			0x00000028
#define WLAN_GPIO_PIN0_CONFIG_LSB		11
#define WLAN_GPIO_PIN0_CONFIG_MASK		0x00007800
#define WLAN_GPIO_PIN0_PAD_PULL_LSB		5
#define WLAN_GPIO_PIN0_PAD_PULL_MASK		0x00000060
#define WLAN_GPIO_PIN1_ADDRESS			0x0000002c
#define WLAN_GPIO_PIN1_CONFIG_MASK		0x00007800
#define WLAN_GPIO_PIN10_ADDRESS			0x00000050
#define WLAN_GPIO_PIN11_ADDRESS			0x00000054
#define WLAN_GPIO_PIN12_ADDRESS			0x00000058
#define WLAN_GPIO_PIN13_ADDRESS			0x0000005c

#define CLOCK_GPIO_OFFSET			0xffffffff
#define CLOCK_GPIO_BT_CLK_OUT_EN_LSB		0
#define CLOCK_GPIO_BT_CLK_OUT_EN_MASK		0

#define SI_CONFIG_OFFSET			0x00000000
#define SI_CONFIG_ERR_INT_LSB			19
#define SI_CONFIG_ERR_INT_MASK			0x00080000
#define SI_CONFIG_BIDIR_OD_DATA_LSB		18
#define SI_CONFIG_BIDIR_OD_DATA_MASK		0x00040000
#define SI_CONFIG_I2C_LSB			16
#define SI_CONFIG_I2C_MASK			0x00010000
#define SI_CONFIG_POS_SAMPLE_LSB		7
#define SI_CONFIG_POS_SAMPLE_MASK		0x00000080
#define SI_CONFIG_INACTIVE_DATA_LSB		5
#define SI_CONFIG_INACTIVE_DATA_MASK		0x00000020
#define SI_CONFIG_INACTIVE_CLK_LSB		4
#define SI_CONFIG_INACTIVE_CLK_MASK		0x00000010
#define SI_CONFIG_DIVIDER_LSB			0
#define SI_CONFIG_DIVIDER_MASK			0x0000000f
#define SI_CS_OFFSET				0x00000004
#define SI_CS_DONE_ERR_LSB			10
#define SI_CS_DONE_ERR_MASK			0x00000400
#define SI_CS_DONE_INT_LSB			9
#define SI_CS_DONE_INT_MASK			0x00000200
#define SI_CS_START_LSB				8
#define SI_CS_START_MASK			0x00000100
#define SI_CS_RX_CNT_LSB			4
#define SI_CS_RX_CNT_MASK			0x000000f0
#define SI_CS_TX_CNT_LSB			0
#define SI_CS_TX_CNT_MASK			0x0000000f

#define SI_TX_DATA0_OFFSET			0x00000008
#define SI_TX_DATA1_OFFSET			0x0000000c
#define SI_RX_DATA0_OFFSET			0x00000010
#define SI_RX_DATA1_OFFSET			0x00000014

#define CORE_CTRL_CPU_INTR_MASK			0x00002000
#define CORE_CTRL_PCIE_REG_31_MASK		0x00000800
#define CORE_CTRL_ADDRESS			0x0000
#define PCIE_INTR_ENABLE_ADDRESS		0x0008
#define PCIE_INTR_CAUSE_ADDRESS			0x000c
#define PCIE_INTR_CLR_ADDRESS			ar->regs->pcie_intr_clr_address
#define SCRATCH_3_ADDRESS			ar->regs->scratch_3_address
#define CPU_INTR_ADDRESS			0x0010
#define FW_RAM_CONFIG_ADDRESS			0x0018

#define CCNT_TO_MSEC(ar, x) ((x) / ar->hw_params.channel_counters_freq_hz)

/* Firmware indications to the Host via SCRATCH_3 register. */
#define FW_INDICATOR_ADDRESS			ar->regs->fw_indicator_address
#define FW_IND_EVENT_PENDING			1
#define FW_IND_INITIALIZED			2
#define FW_IND_HOST_READY			0x80000000

/* HOST_REG interrupt from firmware */
#define PCIE_INTR_FIRMWARE_MASK			ar->regs->pcie_intr_fw_mask
#define PCIE_INTR_CE_MASK_ALL			ar->regs->pcie_intr_ce_mask_all

#define DRAM_BASE_ADDRESS			0x00400000

#define PCIE_BAR_REG_ADDRESS			0x40030

#define MISSING 0

#define SYSTEM_SLEEP_OFFSET			SOC_SYSTEM_SLEEP_OFFSET
#define WLAN_SYSTEM_SLEEP_OFFSET		SOC_SYSTEM_SLEEP_OFFSET
#define WLAN_RESET_CONTROL_OFFSET		SOC_RESET_CONTROL_OFFSET
#define CLOCK_CONTROL_OFFSET			SOC_CLOCK_CONTROL_OFFSET
#define CLOCK_CONTROL_SI0_CLK_MASK		SOC_CLOCK_CONTROL_SI0_CLK_MASK
#define RESET_CONTROL_MBOX_RST_MASK		MISSING
#define RESET_CONTROL_SI0_RST_MASK		SOC_RESET_CONTROL_SI0_RST_MASK
#define GPIO_BASE_ADDRESS			WLAN_GPIO_BASE_ADDRESS
#define GPIO_PIN0_OFFSET			WLAN_GPIO_PIN0_ADDRESS
#define GPIO_PIN1_OFFSET			WLAN_GPIO_PIN1_ADDRESS
#define GPIO_PIN0_CONFIG_LSB			WLAN_GPIO_PIN0_CONFIG_LSB
#define GPIO_PIN0_CONFIG_MASK			WLAN_GPIO_PIN0_CONFIG_MASK
#define GPIO_PIN0_PAD_PULL_LSB			WLAN_GPIO_PIN0_PAD_PULL_LSB
#define GPIO_PIN0_PAD_PULL_MASK			WLAN_GPIO_PIN0_PAD_PULL_MASK
#define GPIO_PIN1_CONFIG_MASK			WLAN_GPIO_PIN1_CONFIG_MASK
#define SI_BASE_ADDRESS				WLAN_SI_BASE_ADDRESS
#define SCRATCH_BASE_ADDRESS			SOC_CORE_BASE_ADDRESS
#define LOCAL_SCRATCH_OFFSET			0x18
#define CPU_CLOCK_OFFSET			SOC_CPU_CLOCK_OFFSET
#define LPO_CAL_OFFSET				SOC_LPO_CAL_OFFSET
#define GPIO_PIN10_OFFSET			WLAN_GPIO_PIN10_ADDRESS
#define GPIO_PIN11_OFFSET			WLAN_GPIO_PIN11_ADDRESS
#define GPIO_PIN12_OFFSET			WLAN_GPIO_PIN12_ADDRESS
#define GPIO_PIN13_OFFSET			WLAN_GPIO_PIN13_ADDRESS
#define CPU_CLOCK_STANDARD_LSB			SOC_CPU_CLOCK_STANDARD_LSB
#define CPU_CLOCK_STANDARD_MASK			SOC_CPU_CLOCK_STANDARD_MASK
#define LPO_CAL_ENABLE_LSB			SOC_LPO_CAL_ENABLE_LSB
#define LPO_CAL_ENABLE_MASK			SOC_LPO_CAL_ENABLE_MASK
#define ANALOG_INTF_BASE_ADDRESS		WLAN_ANALOG_INTF_BASE_ADDRESS
#define MBOX_BASE_ADDRESS			MISSING
#define INT_STATUS_ENABLE_ERROR_LSB		MISSING
#define INT_STATUS_ENABLE_ERROR_MASK		MISSING
#define INT_STATUS_ENABLE_CPU_LSB		MISSING
#define INT_STATUS_ENABLE_CPU_MASK		MISSING
#define INT_STATUS_ENABLE_COUNTER_LSB		MISSING
#define INT_STATUS_ENABLE_COUNTER_MASK		MISSING
#define INT_STATUS_ENABLE_MBOX_DATA_LSB		MISSING
#define INT_STATUS_ENABLE_MBOX_DATA_MASK	MISSING
#define ERROR_STATUS_ENABLE_RX_UNDERFLOW_LSB	MISSING
#define ERROR_STATUS_ENABLE_RX_UNDERFLOW_MASK	MISSING
#define ERROR_STATUS_ENABLE_TX_OVERFLOW_LSB	MISSING
#define ERROR_STATUS_ENABLE_TX_OVERFLOW_MASK	MISSING
#define COUNTER_INT_STATUS_ENABLE_BIT_LSB	MISSING
#define COUNTER_INT_STATUS_ENABLE_BIT_MASK	MISSING
#define INT_STATUS_ENABLE_ADDRESS		MISSING
#define CPU_INT_STATUS_ENABLE_BIT_LSB		MISSING
#define CPU_INT_STATUS_ENABLE_BIT_MASK		MISSING
#define HOST_INT_STATUS_ADDRESS			MISSING
#define CPU_INT_STATUS_ADDRESS			MISSING
#define ERROR_INT_STATUS_ADDRESS		MISSING
#define ERROR_INT_STATUS_WAKEUP_MASK		MISSING
#define ERROR_INT_STATUS_WAKEUP_LSB		MISSING
#define ERROR_INT_STATUS_RX_UNDERFLOW_MASK	MISSING
#define ERROR_INT_STATUS_RX_UNDERFLOW_LSB	MISSING
#define ERROR_INT_STATUS_TX_OVERFLOW_MASK	MISSING
#define ERROR_INT_STATUS_TX_OVERFLOW_LSB	MISSING
#define COUNT_DEC_ADDRESS			MISSING
#define HOST_INT_STATUS_CPU_MASK		MISSING
#define HOST_INT_STATUS_CPU_LSB			MISSING
#define HOST_INT_STATUS_ERROR_MASK		MISSING
#define HOST_INT_STATUS_ERROR_LSB		MISSING
#define HOST_INT_STATUS_COUNTER_MASK		MISSING
#define HOST_INT_STATUS_COUNTER_LSB		MISSING
#define RX_LOOKAHEAD_VALID_ADDRESS		MISSING
#define WINDOW_DATA_ADDRESS			MISSING
#define WINDOW_READ_ADDR_ADDRESS		MISSING
#define WINDOW_WRITE_ADDR_ADDRESS		MISSING

#define QCA9887_1_0_I2C_SDA_GPIO_PIN		5
#define QCA9887_1_0_I2C_SDA_PIN_CONFIG		3
#define QCA9887_1_0_SI_CLK_GPIO_PIN		17
#define QCA9887_1_0_SI_CLK_PIN_CONFIG		3
#define QCA9887_1_0_GPIO_ENABLE_W1TS_LOW_ADDRESS 0x00000010

#define QCA9887_EEPROM_SELECT_READ		0xa10000a0
#define QCA9887_EEPROM_ADDR_HI_MASK		0x0000ff00
#define QCA9887_EEPROM_ADDR_HI_LSB		8
#define QCA9887_EEPROM_ADDR_LO_MASK		0x00ff0000
#define QCA9887_EEPROM_ADDR_LO_LSB		16

<<<<<<< HEAD
#define RTC_STATE_V_GET(x) (((x) & RTC_STATE_V_MASK) >> RTC_STATE_V_LSB)

struct ath10k_shadow_reg_value {
	u32 shadow_reg_value_0;
	u32 shadow_reg_value_1;
	u32 shadow_reg_value_2;
	u32 shadow_reg_value_3;
	u32 shadow_reg_value_4;
	u32 shadow_reg_value_5;
	u32 shadow_reg_value_6;
	u32 shadow_reg_value_7;
	u32 shadow_reg_value_8;
	u32 shadow_reg_value_9;
	u32 shadow_reg_value_10;
	u32 shadow_reg_value_11;
	u32 shadow_reg_value_12;
	u32 shadow_reg_value_13;
	u32 shadow_reg_value_14;
	u32 shadow_reg_value_15;
	u32 shadow_reg_value_16;
	u32 shadow_reg_value_17;
	u32 shadow_reg_value_18;
	u32 shadow_reg_value_19;
	u32 shadow_reg_value_20;
	u32 shadow_reg_value_21;
	u32 shadow_reg_value_22;
	u32 shadow_reg_value_23;
};

struct ath10k_shadow_reg_address {
	u32 shadow_reg_address_0;
	u32 shadow_reg_address_1;
	u32 shadow_reg_address_2;
	u32 shadow_reg_address_3;
	u32 shadow_reg_address_4;
	u32 shadow_reg_address_5;
	u32 shadow_reg_address_6;
	u32 shadow_reg_address_7;
	u32 shadow_reg_address_8;
	u32 shadow_reg_address_9;
	u32 shadow_reg_address_10;
	u32 shadow_reg_address_11;
	u32 shadow_reg_address_12;
	u32 shadow_reg_address_13;
	u32 shadow_reg_address_14;
	u32 shadow_reg_address_15;
	u32 shadow_reg_address_16;
	u32 shadow_reg_address_17;
	u32 shadow_reg_address_18;
	u32 shadow_reg_address_19;
	u32 shadow_reg_address_20;
	u32 shadow_reg_address_21;
	u32 shadow_reg_address_22;
	u32 shadow_reg_address_23;
};

extern struct ath10k_shadow_reg_value wcn3990_shadow_reg_value;
extern struct ath10k_shadow_reg_address wcn3990_shadow_reg_address;

#define ATH10K_PKTLOG_HDR_SIZE_16      0x8000

enum {
	ATH10k_PKTLOG_FLG_FRM_TYPE_LOCAL_S = 0,
	ATH10K_PKTLOG_FLG_FRM_TYPE_REMOTE_S,
	ATH10K_PKTLOG_FLG_FRM_TYPE_CLONE_S,
	ATH10K_PKTLOG_FLG_FRM_TYPE_CBF_S,
	ATH10K_PKTLOG_FLG_FRM_TYPE_UNKNOWN_S
};

enum ath10k_pktlog_type {
	ATH10K_PKTLOG_TYPE_TX_CTRL = 1,
	ATH10K_PKTLOG_TYPE_TX_STAT,
	ATH10K_PKTLOG_TYPE_TX_MSDU_ID,
	ATH10K_PKTLOG_TYPE_TX_FRM_HDR,
	ATH10K_PKTLOG_TYPE_RX_STAT,
	ATH10K_PKTLOG_TYPE_RC_FIND,
	ATH10K_PKTLOG_TYPE_RC_UPDATE,
	ATH10K_PKTLOG_TYPE_TX_VIRT_ADDR,
	ATH10K_PKTLOG_TYPE_DBG_PRINT,
	ATH10K_PKTLOG_TYPE_SW_EVENT,
	ATH10K_PKTLOG_TYPE_MAX,
};

struct ath10k_pktlog_hdr {
	__le16 flags;
	__le16 missed_cnt;
	__le16 log_type;
	__le16 size;
	__le32 timestamp;
	u8 payload[0];
} __packed;
=======
#define MBOX_RESET_CONTROL_ADDRESS		0x00000000
#define MBOX_HOST_INT_STATUS_ADDRESS		0x00000800
#define MBOX_HOST_INT_STATUS_ERROR_LSB		7
#define MBOX_HOST_INT_STATUS_ERROR_MASK		0x00000080
#define MBOX_HOST_INT_STATUS_CPU_LSB		6
#define MBOX_HOST_INT_STATUS_CPU_MASK		0x00000040
#define MBOX_HOST_INT_STATUS_COUNTER_LSB	4
#define MBOX_HOST_INT_STATUS_COUNTER_MASK	0x00000010
#define MBOX_CPU_INT_STATUS_ADDRESS		0x00000801
#define MBOX_ERROR_INT_STATUS_ADDRESS		0x00000802
#define MBOX_ERROR_INT_STATUS_WAKEUP_LSB	2
#define MBOX_ERROR_INT_STATUS_WAKEUP_MASK	0x00000004
#define MBOX_ERROR_INT_STATUS_RX_UNDERFLOW_LSB	1
#define MBOX_ERROR_INT_STATUS_RX_UNDERFLOW_MASK	0x00000002
#define MBOX_ERROR_INT_STATUS_TX_OVERFLOW_LSB	0
#define MBOX_ERROR_INT_STATUS_TX_OVERFLOW_MASK	0x00000001
#define MBOX_COUNTER_INT_STATUS_ADDRESS		0x00000803
#define MBOX_COUNTER_INT_STATUS_COUNTER_LSB	0
#define MBOX_COUNTER_INT_STATUS_COUNTER_MASK	0x000000ff
#define MBOX_RX_LOOKAHEAD_VALID_ADDRESS		0x00000805
#define MBOX_INT_STATUS_ENABLE_ADDRESS		0x00000828
#define MBOX_INT_STATUS_ENABLE_ERROR_LSB	7
#define MBOX_INT_STATUS_ENABLE_ERROR_MASK	0x00000080
#define MBOX_INT_STATUS_ENABLE_CPU_LSB		6
#define MBOX_INT_STATUS_ENABLE_CPU_MASK		0x00000040
#define MBOX_INT_STATUS_ENABLE_INT_LSB		5
#define MBOX_INT_STATUS_ENABLE_INT_MASK		0x00000020
#define MBOX_INT_STATUS_ENABLE_COUNTER_LSB	4
#define MBOX_INT_STATUS_ENABLE_COUNTER_MASK	0x00000010
#define MBOX_INT_STATUS_ENABLE_MBOX_DATA_LSB	0
#define MBOX_INT_STATUS_ENABLE_MBOX_DATA_MASK	0x0000000f
#define MBOX_CPU_INT_STATUS_ENABLE_ADDRESS	0x00000819
#define MBOX_CPU_INT_STATUS_ENABLE_BIT_LSB	0
#define MBOX_CPU_INT_STATUS_ENABLE_BIT_MASK	0x000000ff
#define MBOX_ERROR_STATUS_ENABLE_ADDRESS	0x0000081a
#define MBOX_ERROR_STATUS_ENABLE_RX_UNDERFLOW_LSB  1
#define MBOX_ERROR_STATUS_ENABLE_RX_UNDERFLOW_MASK 0x00000002
#define MBOX_ERROR_STATUS_ENABLE_TX_OVERFLOW_LSB   0
#define MBOX_ERROR_STATUS_ENABLE_TX_OVERFLOW_MASK  0x00000001
#define MBOX_COUNTER_INT_STATUS_ENABLE_ADDRESS	0x0000081b
#define MBOX_COUNTER_INT_STATUS_ENABLE_BIT_LSB	0
#define MBOX_COUNTER_INT_STATUS_ENABLE_BIT_MASK	0x000000ff
#define MBOX_COUNT_ADDRESS			0x00000820
#define MBOX_COUNT_DEC_ADDRESS			0x00000840
#define MBOX_WINDOW_DATA_ADDRESS		0x00000874
#define MBOX_WINDOW_WRITE_ADDR_ADDRESS		0x00000878
#define MBOX_WINDOW_READ_ADDR_ADDRESS		0x0000087c
#define MBOX_CPU_DBG_SEL_ADDRESS		0x00000883
#define MBOX_CPU_DBG_ADDRESS			0x00000884
#define MBOX_RTC_BASE_ADDRESS			0x00000000
#define MBOX_GPIO_BASE_ADDRESS			0x00005000
#define MBOX_MBOX_BASE_ADDRESS			0x00008000

#define RTC_STATE_V_GET(x) (((x) & RTC_STATE_V_MASK) >> RTC_STATE_V_LSB)

/* Register definitions for first generation ath10k cards. These cards include
 * a mac thich has a register allocation similar to ath9k and at least some
 * registers including the ones relevant for modifying the coverage class are
 * identical to the ath9k definitions.
 * These registers are usually managed by the ath10k firmware. However by
 * overriding them it is possible to support coverage class modifications.
 */
#define WAVE1_PCU_ACK_CTS_TIMEOUT		0x8014
#define WAVE1_PCU_ACK_CTS_TIMEOUT_MAX		0x00003FFF
#define WAVE1_PCU_ACK_CTS_TIMEOUT_ACK_MASK	0x00003FFF
#define WAVE1_PCU_ACK_CTS_TIMEOUT_ACK_LSB	0
#define WAVE1_PCU_ACK_CTS_TIMEOUT_CTS_MASK	0x3FFF0000
#define WAVE1_PCU_ACK_CTS_TIMEOUT_CTS_LSB	16

#define WAVE1_PCU_GBL_IFS_SLOT			0x1070
#define WAVE1_PCU_GBL_IFS_SLOT_MASK		0x0000FFFF
#define WAVE1_PCU_GBL_IFS_SLOT_MAX		0x0000FFFF
#define WAVE1_PCU_GBL_IFS_SLOT_LSB		0
#define WAVE1_PCU_GBL_IFS_SLOT_RESV0		0xFFFF0000

#define WAVE1_PHYCLK				0x801C
#define WAVE1_PHYCLK_USEC_MASK			0x0000007F
#define WAVE1_PHYCLK_USEC_LSB			0

/* qca6174 PLL offset/mask */
#define SOC_CORE_CLK_CTRL_OFFSET		0x00000114
#define SOC_CORE_CLK_CTRL_DIV_LSB		0
#define SOC_CORE_CLK_CTRL_DIV_MASK		0x00000007

#define EFUSE_OFFSET				0x0000032c
#define EFUSE_XTAL_SEL_LSB			8
#define EFUSE_XTAL_SEL_MASK			0x00000700

#define BB_PLL_CONFIG_OFFSET			0x000002f4
#define BB_PLL_CONFIG_FRAC_LSB			0
#define BB_PLL_CONFIG_FRAC_MASK			0x0003ffff
#define BB_PLL_CONFIG_OUTDIV_LSB		18
#define BB_PLL_CONFIG_OUTDIV_MASK		0x001c0000

#define WLAN_PLL_SETTLE_OFFSET			0x0018
#define WLAN_PLL_SETTLE_TIME_LSB		0
#define WLAN_PLL_SETTLE_TIME_MASK		0x000007ff

#define WLAN_PLL_CONTROL_OFFSET			0x0014
#define WLAN_PLL_CONTROL_DIV_LSB		0
#define WLAN_PLL_CONTROL_DIV_MASK		0x000003ff
#define WLAN_PLL_CONTROL_REFDIV_LSB		10
#define WLAN_PLL_CONTROL_REFDIV_MASK		0x00003c00
#define WLAN_PLL_CONTROL_BYPASS_LSB		16
#define WLAN_PLL_CONTROL_BYPASS_MASK		0x00010000
#define WLAN_PLL_CONTROL_NOPWD_LSB		18
#define WLAN_PLL_CONTROL_NOPWD_MASK		0x00040000

#define RTC_SYNC_STATUS_OFFSET			0x0244
#define RTC_SYNC_STATUS_PLL_CHANGING_LSB	5
#define RTC_SYNC_STATUS_PLL_CHANGING_MASK	0x00000020
/* qca6174 PLL offset/mask end */
>>>>>>> 286cd8c7

#endif /* _HW_H_ */<|MERGE_RESOLUTION|>--- conflicted
+++ resolved
@@ -1,11 +1,7 @@
 /*
  * Copyright (c) 2005-2011 Atheros Communications Inc.
-<<<<<<< HEAD
- * Copyright (c) 2011-2013,2017 Qualcomm Atheros, Inc.
-=======
  * Copyright (c) 2011-2017 Qualcomm Atheros, Inc.
  * Copyright (c) 2018 The Linux Foundation. All rights reserved.
->>>>>>> 286cd8c7
  *
  * Permission to use, copy, modify, and/or distribute this software for any
  * purpose with or without fee is hereby granted, provided that the above
@@ -89,19 +85,11 @@
 	QCA9377_HW_1_1_CHIP_ID_REV = 0x1,
 };
 
-<<<<<<< HEAD
-#define QCA6174_HW_2_1_FW_DIR		"ath10k/QCA6174/hw2.1"
-#define QCA6174_HW_2_1_BOARD_DATA_FILE	"board.bin"
-#define QCA6174_HW_2_1_PATCH_LOAD_ADDR	0x1234
-
-#define QCA6174_HW_3_0_FW_DIR		"ath10k/QCA6174/hw3.0"
-=======
 #define QCA6174_HW_2_1_FW_DIR		ATH10K_FW_DIR "/QCA6174/hw2.1"
 #define QCA6174_HW_2_1_BOARD_DATA_FILE	"board.bin"
 #define QCA6174_HW_2_1_PATCH_LOAD_ADDR	0x1234
 
 #define QCA6174_HW_3_0_FW_DIR		ATH10K_FW_DIR "/QCA6174/hw3.0"
->>>>>>> 286cd8c7
 #define QCA6174_HW_3_0_BOARD_DATA_FILE	"board.bin"
 #define QCA6174_HW_3_0_PATCH_LOAD_ADDR	0x1234
 
@@ -143,17 +131,12 @@
 #define QCA4019_HW_1_0_PATCH_LOAD_ADDR  0x1234
 
 /* WCN3990 1.0 definitions */
-<<<<<<< HEAD
-#define WCN3990_HW_1_0_DEV_VERSION     ATH10K_HW_WCN3990
-#define WCN3990_HW_1_0_FW_DIR          "/etc/firmware"
-=======
 #define WCN3990_HW_1_0_DEV_VERSION	ATH10K_HW_WCN3990
 #define WCN3990_HW_1_0_FW_DIR		ATH10K_FW_DIR "/WCN3990/hw1.0"
 
 #define ATH10K_FW_FILE_BASE		"firmware"
 #define ATH10K_FW_API_MAX		6
 #define ATH10K_FW_API_MIN		2
->>>>>>> 286cd8c7
 
 #define ATH10K_FW_API2_FILE		"firmware-2.bin"
 #define ATH10K_FW_API3_FILE		"firmware-3.bin"
@@ -261,11 +244,7 @@
 	u32 rtc_soc_base_address;
 	u32 rtc_wmac_base_address;
 	u32 soc_core_base_address;
-<<<<<<< HEAD
-	u32 soc_global_reset_address;
-=======
 	u32 wlan_mac_base_address;
->>>>>>> 286cd8c7
 	u32 ce_wrapper_base_address;
 	u32 ce0_base_address;
 	u32 ce1_base_address;
@@ -305,13 +284,6 @@
 	u32 msb;
 	u32 lsb;
 	u32 mask;
-<<<<<<< HEAD
-	unsigned int (*set)(unsigned int offset,
-			    struct ath10k_hw_ce_regs_addr_map *addr_map);
-	unsigned int (*get)(unsigned int offset,
-			    struct ath10k_hw_ce_regs_addr_map *addr_map);
-=======
->>>>>>> 286cd8c7
 };
 
 struct ath10k_hw_ce_ctrl1 {
@@ -324,32 +296,17 @@
 	u32 reset;
 	struct ath10k_hw_ce_regs_addr_map *src_ring;
 	struct ath10k_hw_ce_regs_addr_map *dst_ring;
-<<<<<<< HEAD
-	struct ath10k_hw_ce_regs_addr_map *dmax;
-};
-=======
 	struct ath10k_hw_ce_regs_addr_map *dmax; };
->>>>>>> 286cd8c7
 
 struct ath10k_hw_ce_cmd_halt {
 	u32 status_reset;
 	u32 msb;
 	u32 mask;
-<<<<<<< HEAD
-	struct ath10k_hw_ce_regs_addr_map *status;
-};
-
-struct ath10k_hw_ce_host_ie {
-	u32 copy_complete_reset;
-	struct ath10k_hw_ce_regs_addr_map *copy_complete;
-};
-=======
 	struct ath10k_hw_ce_regs_addr_map *status; };
 
 struct ath10k_hw_ce_host_ie {
 	u32 copy_complete_reset;
 	struct ath10k_hw_ce_regs_addr_map *copy_complete; };
->>>>>>> 286cd8c7
 
 struct ath10k_hw_ce_host_wm_regs {
 	u32 dstr_lmask;
@@ -377,12 +334,7 @@
 	u32 low_rst;
 	u32 high_rst;
 	struct ath10k_hw_ce_regs_addr_map *wm_low;
-<<<<<<< HEAD
-	struct ath10k_hw_ce_regs_addr_map *wm_high;
-};
-=======
 	struct ath10k_hw_ce_regs_addr_map *wm_high; };
->>>>>>> 286cd8c7
 
 struct ath10k_hw_ce_ctrl1_upd {
 	u32 shift;
@@ -415,14 +367,6 @@
 	struct ath10k_hw_ce_dst_src_wm_regs *wm_dstr;
 	struct ath10k_hw_ce_ctrl1_upd *upd;
 };
-<<<<<<< HEAD
-
-extern struct ath10k_hw_ce_regs wcn3990_ce_regs;
-extern struct ath10k_hw_ce_regs qcax_ce_regs;
-
-extern struct fw_flag wcn3990_fw_flags;
-=======
->>>>>>> 286cd8c7
 
 struct ath10k_hw_values {
 	u32 pdev_suspend_option;
@@ -441,11 +385,8 @@
 extern const struct ath10k_hw_values qca9888_values;
 extern const struct ath10k_hw_values qca4019_values;
 extern const struct ath10k_hw_values wcn3990_values;
-<<<<<<< HEAD
-=======
 extern const struct ath10k_hw_ce_regs wcn3990_ce_regs;
 extern const struct ath10k_hw_ce_regs qcax_ce_regs;
->>>>>>> 286cd8c7
 
 void ath10k_hw_fill_survey_time(struct ath10k *ar, struct survey_info *survey,
 				u32 cc, u32 rcc, u32 cc_prev, u32 rcc_prev);
@@ -535,8 +476,6 @@
 	ATH10K_HW_CC_WRAP_SHIFTED_EACH = 2,
 };
 
-<<<<<<< HEAD
-=======
 enum ath10k_hw_refclk_speed {
 	ATH10K_HW_REFCLK_UNKNOWN = -1,
 	ATH10K_HW_REFCLK_48_MHZ = 0,
@@ -561,7 +500,6 @@
 	u32 outdiv;
 };
 
->>>>>>> 286cd8c7
 struct ath10k_hw_params {
 	u32 id;
 	u16 dev_id;
@@ -615,8 +553,6 @@
 
 	/* Number of bytes used for alignment in rx_hdr_status of rx desc. */
 	int decap_align_bytes;
-<<<<<<< HEAD
-=======
 
 	/* hw specific clock control parameters */
 	const struct ath10k_hw_clk_params *hw_clk;
@@ -660,7 +596,6 @@
 	 * to avoid it sending spurious acks.
 	 */
 	bool hw_filter_reset_required;
->>>>>>> 286cd8c7
 };
 
 struct htt_rx_desc;
@@ -668,25 +603,17 @@
 /* Defines needed for Rx descriptor abstraction */
 struct ath10k_hw_ops {
 	int (*rx_desc_get_l3_pad_bytes)(struct htt_rx_desc *rxd);
-<<<<<<< HEAD
-=======
 	void (*set_coverage_class)(struct ath10k *ar, s16 value);
 	int (*enable_pll_clk)(struct ath10k *ar);
->>>>>>> 286cd8c7
 };
 
 extern const struct ath10k_hw_ops qca988x_ops;
 extern const struct ath10k_hw_ops qca99x0_ops;
-<<<<<<< HEAD
-extern const struct ath10k_hw_ops wcn3990_ops;
-
-=======
 extern const struct ath10k_hw_ops qca6174_ops;
 extern const struct ath10k_hw_ops wcn3990_ops;
 
 extern const struct ath10k_hw_clk_params qca6174_clk[];
 
->>>>>>> 286cd8c7
 static inline int
 ath10k_rx_desc_get_l3_pad_bytes(struct ath10k_hw_params *hw,
 				struct htt_rx_desc *rxd)
@@ -779,20 +706,12 @@
 #define TARGET_TLV_NUM_TIDS			((TARGET_TLV_NUM_PEERS) * 2)
 #define TARGET_TLV_NUM_MSDU_DESC		(1024 + 32)
 #define TARGET_TLV_NUM_WOW_PATTERNS		22
-<<<<<<< HEAD
-/* FW supports max 50 outstanding mgmt cmds */
-=======
->>>>>>> 286cd8c7
 #define TARGET_TLV_MGMT_NUM_MSDU_DESC		(50)
 
 /* Target specific defines for WMI-HL-1.0 firmware */
 #define TARGET_HL_10_TLV_NUM_PEERS		14
 #define TARGET_HL_10_TLV_AST_SKID_LIMIT		6
 #define TARGET_HL_10_TLV_NUM_WDS_ENTRIES	2
-<<<<<<< HEAD
-#define TARGET_HL_1_0_NUM_MSDU_DESC		(3600)
-=======
->>>>>>> 286cd8c7
 
 /* Diagnostic Window */
 #define CE_DIAG_PIPE	7
@@ -1099,99 +1018,6 @@
 #define QCA9887_EEPROM_ADDR_LO_MASK		0x00ff0000
 #define QCA9887_EEPROM_ADDR_LO_LSB		16
 
-<<<<<<< HEAD
-#define RTC_STATE_V_GET(x) (((x) & RTC_STATE_V_MASK) >> RTC_STATE_V_LSB)
-
-struct ath10k_shadow_reg_value {
-	u32 shadow_reg_value_0;
-	u32 shadow_reg_value_1;
-	u32 shadow_reg_value_2;
-	u32 shadow_reg_value_3;
-	u32 shadow_reg_value_4;
-	u32 shadow_reg_value_5;
-	u32 shadow_reg_value_6;
-	u32 shadow_reg_value_7;
-	u32 shadow_reg_value_8;
-	u32 shadow_reg_value_9;
-	u32 shadow_reg_value_10;
-	u32 shadow_reg_value_11;
-	u32 shadow_reg_value_12;
-	u32 shadow_reg_value_13;
-	u32 shadow_reg_value_14;
-	u32 shadow_reg_value_15;
-	u32 shadow_reg_value_16;
-	u32 shadow_reg_value_17;
-	u32 shadow_reg_value_18;
-	u32 shadow_reg_value_19;
-	u32 shadow_reg_value_20;
-	u32 shadow_reg_value_21;
-	u32 shadow_reg_value_22;
-	u32 shadow_reg_value_23;
-};
-
-struct ath10k_shadow_reg_address {
-	u32 shadow_reg_address_0;
-	u32 shadow_reg_address_1;
-	u32 shadow_reg_address_2;
-	u32 shadow_reg_address_3;
-	u32 shadow_reg_address_4;
-	u32 shadow_reg_address_5;
-	u32 shadow_reg_address_6;
-	u32 shadow_reg_address_7;
-	u32 shadow_reg_address_8;
-	u32 shadow_reg_address_9;
-	u32 shadow_reg_address_10;
-	u32 shadow_reg_address_11;
-	u32 shadow_reg_address_12;
-	u32 shadow_reg_address_13;
-	u32 shadow_reg_address_14;
-	u32 shadow_reg_address_15;
-	u32 shadow_reg_address_16;
-	u32 shadow_reg_address_17;
-	u32 shadow_reg_address_18;
-	u32 shadow_reg_address_19;
-	u32 shadow_reg_address_20;
-	u32 shadow_reg_address_21;
-	u32 shadow_reg_address_22;
-	u32 shadow_reg_address_23;
-};
-
-extern struct ath10k_shadow_reg_value wcn3990_shadow_reg_value;
-extern struct ath10k_shadow_reg_address wcn3990_shadow_reg_address;
-
-#define ATH10K_PKTLOG_HDR_SIZE_16      0x8000
-
-enum {
-	ATH10k_PKTLOG_FLG_FRM_TYPE_LOCAL_S = 0,
-	ATH10K_PKTLOG_FLG_FRM_TYPE_REMOTE_S,
-	ATH10K_PKTLOG_FLG_FRM_TYPE_CLONE_S,
-	ATH10K_PKTLOG_FLG_FRM_TYPE_CBF_S,
-	ATH10K_PKTLOG_FLG_FRM_TYPE_UNKNOWN_S
-};
-
-enum ath10k_pktlog_type {
-	ATH10K_PKTLOG_TYPE_TX_CTRL = 1,
-	ATH10K_PKTLOG_TYPE_TX_STAT,
-	ATH10K_PKTLOG_TYPE_TX_MSDU_ID,
-	ATH10K_PKTLOG_TYPE_TX_FRM_HDR,
-	ATH10K_PKTLOG_TYPE_RX_STAT,
-	ATH10K_PKTLOG_TYPE_RC_FIND,
-	ATH10K_PKTLOG_TYPE_RC_UPDATE,
-	ATH10K_PKTLOG_TYPE_TX_VIRT_ADDR,
-	ATH10K_PKTLOG_TYPE_DBG_PRINT,
-	ATH10K_PKTLOG_TYPE_SW_EVENT,
-	ATH10K_PKTLOG_TYPE_MAX,
-};
-
-struct ath10k_pktlog_hdr {
-	__le16 flags;
-	__le16 missed_cnt;
-	__le16 log_type;
-	__le16 size;
-	__le32 timestamp;
-	u8 payload[0];
-} __packed;
-=======
 #define MBOX_RESET_CONTROL_ADDRESS		0x00000000
 #define MBOX_HOST_INT_STATUS_ADDRESS		0x00000800
 #define MBOX_HOST_INT_STATUS_ERROR_LSB		7
@@ -1304,6 +1130,5 @@
 #define RTC_SYNC_STATUS_PLL_CHANGING_LSB	5
 #define RTC_SYNC_STATUS_PLL_CHANGING_MASK	0x00000020
 /* qca6174 PLL offset/mask end */
->>>>>>> 286cd8c7
 
 #endif /* _HW_H_ */