--- conflicted
+++ resolved
@@ -250,13 +250,8 @@
 	ATH10K_HTC_SVC_GRP_WMI = 1,
 	ATH10K_HTC_SVC_GRP_NMI = 2,
 	ATH10K_HTC_SVC_GRP_HTT = 3,
-<<<<<<< HEAD
-	ATH10K_IPA_SERVICE_GROUP = 5,
 	ATH10K_LOG_SERVICE_GROUP = 6,
-=======
-	ATH10K_LOG_SERVICE_GROUP = 6,
-
->>>>>>> 286cd8c7
+
 	ATH10K_HTC_SVC_GRP_TEST = 254,
 	ATH10K_HTC_SVC_GRP_LAST = 255,
 };
@@ -280,15 +275,9 @@
 	ATH10K_HTC_SVC_ID_NMI_DATA	= SVC(ATH10K_HTC_SVC_GRP_NMI, 1),
 
 	ATH10K_HTC_SVC_ID_HTT_DATA_MSG	= SVC(ATH10K_HTC_SVC_GRP_HTT, 0),
-<<<<<<< HEAD
+
 	ATH10K_HTC_SVC_ID_HTT_DATA2_MSG = SVC(ATH10K_HTC_SVC_GRP_HTT, 1),
 	ATH10K_HTC_SVC_ID_HTT_DATA3_MSG = SVC(ATH10K_HTC_SVC_GRP_HTT, 2),
-	ATH10K_HTC_SVC_ID_HTT_IPA_MSG = SVC(ATH10K_IPA_SERVICE_GROUP, 0),
-=======
-
-	ATH10K_HTC_SVC_ID_HTT_DATA2_MSG = SVC(ATH10K_HTC_SVC_GRP_HTT, 1),
-	ATH10K_HTC_SVC_ID_HTT_DATA3_MSG = SVC(ATH10K_HTC_SVC_GRP_HTT, 2),
->>>>>>> 286cd8c7
 	ATH10K_HTC_SVC_ID_HTT_LOG_MSG = SVC(ATH10K_LOG_SERVICE_GROUP, 0),
 	/* raw stream service (i.e. flash, tcmd, calibration apps) */
 	ATH10K_HTC_SVC_ID_TEST_RAW_STREAMS = SVC(ATH10K_HTC_SVC_GRP_TEST, 0),
