--- conflicted
+++ resolved
@@ -39,15 +39,11 @@
 	ATH10K_DBG_WMI_PRINT	= 0x00002000,
 	ATH10K_DBG_PCI_PS	= 0x00004000,
 	ATH10K_DBG_AHB		= 0x00008000,
-<<<<<<< HEAD
-	ATH10K_DBG_SNOC		= 0x00010000,
-=======
 	ATH10K_DBG_SDIO		= 0x00010000,
 	ATH10K_DBG_SDIO_DUMP	= 0x00020000,
 	ATH10K_DBG_USB		= 0x00040000,
 	ATH10K_DBG_USB_BULK	= 0x00080000,
 	ATH10K_DBG_SNOC		= 0x00100000,
->>>>>>> 286cd8c7
 	ATH10K_DBG_ANY		= 0xffffffff,
 };
 
@@ -67,84 +63,6 @@
 	ATH10K_DBG_AGGR_MODE_MAX,
 };
 
-<<<<<<< HEAD
-#define IEEE80211_FC1_DIR_MASK              0x03
-#define IEEE80211_FC1_DIR_NODS              0x00    /* STA->STA */
-#define IEEE80211_FC1_DIR_TODS              0x01    /* STA->AP  */
-#define IEEE80211_FC1_DIR_FROMDS            0x02    /* AP ->STA */
-#define IEEE80211_FC1_DIR_DSTODS            0x03    /* AP ->AP  */
-#define IEEE80211_ADDR_LEN  6                       /* size of 802.11 address */
-
-#define MAX_PKT_INFO_MSDU_ID 192
-#define MSDU_ID_INFO_ID_OFFSET  \
-	((MAX_PKT_INFO_MSDU_ID >> 3) + 4)
-
-#define PKTLOG_MAX_TXCTL_WORDS 57 /* +2 words for bitmap */
-#define HTT_TX_MSDU_LEN_MASK 0xffff
-
-struct txctl_frm_hdr {
-	__le16 framectrl;       /* frame control field from header */
-	__le16 seqctrl;         /* frame control field from header */
-	__le16 bssid_tail;      /* last two octets of bssid */
-	__le16 sa_tail;         /* last two octets of SA */
-	__le16 da_tail;         /* last two octets of DA */
-	__le16 resvd;
-} __packed;
-
-struct ath_pktlog_hdr {
-	__le16 flags;
-	__le16 missed_cnt;
-	u8 log_type;
-	u8 mac_id;
-	__le16 size;
-	__le32 timestamp;
-	__le32 type_specific_data;
-} __packed;
-
-/* generic definitions for IEEE 802.11 frames */
-struct ieee80211_frame {
-	u8 i_fc[2];
-	u8 i_dur[2];
-	union {
-		struct {
-			u8 i_addr1[IEEE80211_ADDR_LEN];
-			u8 i_addr2[IEEE80211_ADDR_LEN];
-			u8 i_addr3[IEEE80211_ADDR_LEN];
-		};
-		u8 i_addr_all[3 * IEEE80211_ADDR_LEN];
-	};
-	u8 i_seq[2];
-} __packed;
-
-struct fw_pktlog_msdu_info {
-	__le32 num_msdu;
-	u8 bound_bmap[MAX_PKT_INFO_MSDU_ID >> 3];
-	__le16 id[MAX_PKT_INFO_MSDU_ID];
-} __packed;
-
-struct ath_pktlog_txctl {
-	struct ath_pktlog_hdr hdr;
-	struct txctl_frm_hdr frm_hdr;
-	__le32 txdesc_ctl[PKTLOG_MAX_TXCTL_WORDS];
-} __packed;
-
-struct ath_pktlog_msdu_id {
-	struct ath_pktlog_hdr hdr;
-	struct fw_pktlog_msdu_info msdu_info;
-} __packed;
-
-struct ath_pktlog_rx_info {
-	struct ath_pktlog_hdr pl_hdr;
-	struct rx_attention attention;
-	struct rx_frag_info frag_info;
-	struct rx_mpdu_start mpdu_start;
-	struct rx_msdu_start msdu_start;
-	struct rx_msdu_end msdu_end;
-	struct rx_mpdu_end mpdu_end;
-	struct rx_ppdu_start ppdu_start;
-	struct rx_ppdu_end ppdu_end;
-	u8 rx_hdr_status[RX_HTT_HDR_STATUS_LEN];
-=======
 /* Types of packet log events */
 enum ath_pktlog_type {
 	ATH_PKTLOG_TYPE_TX_CTRL = 1,
@@ -158,15 +76,10 @@
 	__le16 size; /* Size of variable length log information in bytes */
 	__le32 timestamp;
 	u8 payload[0];
->>>>>>> 286cd8c7
 } __packed;
 
 /* FIXME: How to calculate the buffer size sanely? */
 #define ATH10K_FW_STATS_BUF_SIZE (1024 * 1024)
-<<<<<<< HEAD
-#define ATH10K_DATAPATH_BUF_SIZE (1024 * 1024)
-=======
->>>>>>> 286cd8c7
 
 extern unsigned int ath10k_debug_mask;
 
@@ -193,11 +106,7 @@
 ath10k_debug_tpc_stats_final_process(struct ath10k *ar,
 				     struct ath10k_tpc_stats_final *tpc_stats);
 void ath10k_debug_dbglog_add(struct ath10k *ar, u8 *buffer, int len);
-<<<<<<< HEAD
-int ath10k_rx_record_pktlog(struct ath10k *ar, struct sk_buff *skb);
-=======
-
->>>>>>> 286cd8c7
+
 #define ATH10K_DFS_STAT_INC(ar, c) (ar->debug.dfs_stats.c++)
 
 void ath10k_debug_get_et_strings(struct ieee80211_hw *hw,
@@ -208,11 +117,6 @@
 void ath10k_debug_get_et_stats(struct ieee80211_hw *hw,
 			       struct ieee80211_vif *vif,
 			       struct ethtool_stats *stats, u64 *data);
-<<<<<<< HEAD
-void fill_datapath_stats(struct ath10k *ar, struct ieee80211_rx_status *status);
-size_t get_datapath_stat(char *buf, struct ath10k *ar);
-int ath10k_pktlog_connect(struct ath10k *ar);
-=======
 
 static inline u64 ath10k_debug_get_fw_dbglog_mask(struct ath10k *ar)
 {
@@ -224,7 +128,6 @@
 	return ar->debug.fw_dbglog_level;
 }
 
->>>>>>> 286cd8c7
 #else
 
 static inline int ath10k_debug_start(struct ath10k *ar)
@@ -277,22 +180,12 @@
 {
 }
 
-<<<<<<< HEAD
-static inline int ath10k_rx_record_pktlog(struct ath10k *ar,
-					  struct sk_buff *skb)
-=======
 static inline u64 ath10k_debug_get_fw_dbglog_mask(struct ath10k *ar)
->>>>>>> 286cd8c7
-{
-	return 0;
-}
-
-<<<<<<< HEAD
-static inline struct ath10k_fw_crash_data *
-ath10k_debug_get_new_fw_crash_data(struct ath10k *ar)
-=======
+{
+	return 0;
+}
+
 static inline u32 ath10k_debug_get_fw_dbglog_level(struct ath10k *ar)
->>>>>>> 286cd8c7
 {
 	return 0;
 }
@@ -323,11 +216,6 @@
 			    struct ieee80211_sta *sta, struct dentry *dir);
 void ath10k_sta_update_rx_duration(struct ath10k *ar,
 				   struct ath10k_fw_stats *stats);
-<<<<<<< HEAD
-void ath10k_sta_statistics(struct ieee80211_hw *hw, struct ieee80211_vif *vif,
-			   struct ieee80211_sta *sta,
-			   struct station_info *sinfo);
-=======
 void ath10k_sta_update_rx_tid_stats(struct ath10k *ar, u8 *first_hdr,
 				    unsigned long int num_msdus,
 				    enum ath10k_pkt_rx_err err,
@@ -339,15 +227,12 @@
 					  u16 peer_id, u8 tid,
 					  struct htt_rx_indication_mpdu_range *ranges,
 					  int num_ranges);
->>>>>>> 286cd8c7
 #else
 static inline
 void ath10k_sta_update_rx_duration(struct ath10k *ar,
 				   struct ath10k_fw_stats *stats)
 {
 }
-<<<<<<< HEAD
-=======
 
 static inline
 void ath10k_sta_update_rx_tid_stats(struct ath10k *ar, u8 *first_hdr,
@@ -367,7 +252,6 @@
 					  int num_ranges)
 {
 }
->>>>>>> 286cd8c7
 #endif /* CONFIG_MAC80211_DEBUGFS */
 
 #ifdef CONFIG_ATH10K_DEBUG
