--- conflicted
+++ resolved
@@ -253,92 +253,7 @@
 	idr_remove(&htt->pending_tx, msdu_id);
 }
 
-<<<<<<< HEAD
-static void ath10k_htt_tx_free_cont_frag_desc(struct ath10k_htt *htt)
-{
-	size_t size;
-
-	if (!htt->frag_desc.vaddr)
-		return;
-
-	size = htt->max_num_pending_tx * sizeof(struct htt_msdu_ext_desc);
-
-	dma_free_coherent(htt->ar->dev,
-			  size,
-			  htt->frag_desc.vaddr,
-			  htt->frag_desc.paddr);
-}
-
-static int ath10k_htt_tx_alloc_cont_frag_desc(struct ath10k_htt *htt)
-{
-	struct ath10k *ar = htt->ar;
-	size_t size;
-
-	if (!ar->hw_params.continuous_frag_desc)
-		return 0;
-
-	size = htt->max_num_pending_tx * sizeof(struct htt_msdu_ext_desc);
-	htt->frag_desc.vaddr = dma_alloc_coherent(ar->dev, size,
-						  &htt->frag_desc.paddr,
-						  GFP_KERNEL);
-	if (!htt->frag_desc.vaddr) {
-		ath10k_err(ar, "failed to alloc fragment desc memory\n");
-		return -ENOMEM;
-	}
-
-	return 0;
-}
-
-static void ath10k_htt_tx_free_txq(struct ath10k_htt *htt)
-{
-	struct ath10k *ar = htt->ar;
-	size_t size;
-
-	if (!test_bit(ATH10K_FW_FEATURE_PEER_FLOW_CONTROL,
-		      ar->running_fw->fw_file.fw_features))
-		return;
-
-	size = sizeof(*htt->tx_q_state.vaddr);
-
-	dma_unmap_single(ar->dev, htt->tx_q_state.paddr, size, DMA_TO_DEVICE);
-	kfree(htt->tx_q_state.vaddr);
-}
-
-static int ath10k_htt_tx_alloc_txq(struct ath10k_htt *htt)
-{
-	struct ath10k *ar = htt->ar;
-	size_t size;
-	int ret;
-
-	if (!test_bit(ATH10K_FW_FEATURE_PEER_FLOW_CONTROL,
-		      ar->running_fw->fw_file.fw_features))
-		return 0;
-
-	htt->tx_q_state.num_peers = HTT_TX_Q_STATE_NUM_PEERS;
-	htt->tx_q_state.num_tids = HTT_TX_Q_STATE_NUM_TIDS;
-	htt->tx_q_state.type = HTT_Q_DEPTH_TYPE_BYTES;
-
-	size = sizeof(*htt->tx_q_state.vaddr);
-	htt->tx_q_state.vaddr = kzalloc(size, GFP_KERNEL);
-	if (!htt->tx_q_state.vaddr)
-		return -ENOMEM;
-
-	htt->tx_q_state.paddr = dma_map_single(ar->dev, htt->tx_q_state.vaddr,
-					       size, DMA_TO_DEVICE);
-	ret = dma_mapping_error(ar->dev, htt->tx_q_state.paddr);
-	if (ret) {
-		ath10k_warn(ar, "failed to dma map tx_q_state: %d\n", ret);
-		kfree(htt->tx_q_state.vaddr);
-		return -EIO;
-	}
-
-	return 0;
-}
-
-int ath10k_htt_tx_alloc(struct ath10k_htt *htt)
-=======
 static void ath10k_htt_tx_free_cont_txbuf_32(struct ath10k_htt *htt)
->>>>>>> 286cd8c7
 {
 	struct ath10k *ar = htt->ar;
 	size_t size;
@@ -352,16 +267,6 @@
 	htt->txbuf.vaddr_txbuff_32 = NULL;
 }
 
-<<<<<<< HEAD
-	size = htt->max_num_pending_tx * sizeof(struct ath10k_htt_txbuf);
-	htt->txbuf.vaddr = dma_alloc_coherent(ar->dev, size,
-						  &htt->txbuf.paddr,
-						  GFP_KERNEL);
-	if (!htt->txbuf.vaddr) {
-		ath10k_err(ar, "failed to alloc tx buffer\n");
-		ret = -ENOMEM;
-		goto free_idr_pending_tx;
-=======
 static int ath10k_htt_tx_alloc_cont_txbuf_32(struct ath10k_htt *htt)
 {
 	struct ath10k *ar = htt->ar;
@@ -448,7 +353,6 @@
 	if (!htt->frag_desc.vaddr_desc_32) {
 		ath10k_err(ar, "failed to alloc fragment desc memory\n");
 		return -ENOMEM;
->>>>>>> 286cd8c7
 	}
 	htt->frag_desc.size = size;
 
@@ -478,9 +382,6 @@
 	struct ath10k *ar = htt->ar;
 	size_t size;
 
-<<<<<<< HEAD
-	ret = ath10k_htt_tx_alloc_cont_frag_desc(htt);
-=======
 	if (!ar->hw_params.continuous_frag_desc)
 		return 0;
 
@@ -573,7 +474,6 @@
 	}
 
 	ret = ath10k_htt_alloc_frag_desc(htt);
->>>>>>> 286cd8c7
 	if (ret) {
 		ath10k_err(ar, "failed to alloc cont frag desc: %d\n", ret);
 		goto free_txbuf;
@@ -585,12 +485,7 @@
 		goto free_frag_desc;
 	}
 
-<<<<<<< HEAD
-	size = roundup_pow_of_two(htt->max_num_pending_tx);
-	ret = kfifo_alloc(&htt->txdone_fifo, size, GFP_KERNEL);
-=======
 	ret = ath10k_htt_tx_alloc_txdone_fifo(htt);
->>>>>>> 286cd8c7
 	if (ret) {
 		ath10k_err(ar, "failed to alloc txdone fifo: %d\n", ret);
 		goto free_txq;
@@ -602,15 +497,6 @@
 	ath10k_htt_tx_free_txq(htt);
 
 free_frag_desc:
-<<<<<<< HEAD
-	ath10k_htt_tx_free_cont_frag_desc(htt);
-
-free_txbuf:
-	size = htt->max_num_pending_tx *
-			  sizeof(struct ath10k_htt_txbuf);
-	dma_free_coherent(htt->ar->dev, size, htt->txbuf.vaddr,
-			  htt->txbuf.paddr);
-=======
 	ath10k_htt_free_frag_desc(htt);
 
 free_txbuf:
@@ -640,7 +526,6 @@
 	htt->tx_mem_allocated = true;
 
 	return 0;
->>>>>>> 286cd8c7
 
 free_idr_pending_tx:
 	idr_destroy(&htt->pending_tx);
@@ -682,24 +567,10 @@
 	idr_destroy(&htt->pending_tx);
 }
 
-<<<<<<< HEAD
-	if (htt->txbuf.vaddr) {
-		size = htt->max_num_pending_tx *
-				  sizeof(struct ath10k_htt_txbuf);
-		dma_free_coherent(htt->ar->dev, size, htt->txbuf.vaddr,
-				  htt->txbuf.paddr);
-	}
-
-	ath10k_htt_tx_free_txq(htt);
-	ath10k_htt_tx_free_cont_frag_desc(htt);
-	WARN_ON(!kfifo_is_empty(&htt->txdone_fifo));
-	kfifo_free(&htt->txdone_fifo);
-=======
 void ath10k_htt_tx_free(struct ath10k_htt *htt)
 {
 	ath10k_htt_tx_stop(htt);
 	ath10k_htt_tx_destroy(htt);
->>>>>>> 286cd8c7
 }
 
 void ath10k_htt_htc_tx_complete(struct ath10k *ar, struct sk_buff *skb)
@@ -784,109 +655,12 @@
 	return 0;
 }
 
-<<<<<<< HEAD
-#ifdef CONFIG_ATH10K_SNOC
-static inline
-void ath10k_htt_fill_rx_ring_cfg(struct ath10k_htt *htt,
-				 struct htt_rx_ring_setup_ring *ring)
-{
-	ring->fw_idx_shadow_reg_paddr_low =
-		__cpu_to_le32(htt->rx_ring.alloc_idx.paddr);
-	ring->fw_idx_shadow_reg_paddr_high = 0;
-	ring->rx_ring_base_paddr_low = __cpu_to_le32(htt->rx_ring.base_paddr);
-	ring->rx_ring_base_paddr_high = upper_32_bits(htt->rx_ring.base_paddr) &
-						      HTT_WCN3990_PADDR_MASK;
-}
-
-static inline void ath10k_htt_fill_frags(struct htt_data_tx_desc_frag *frags,
-					 struct sk_buff *msdu,
-					 struct ath10k_skb_cb *skb_cb)
-{
-	frags[0].tword_addr.paddr_lo = __cpu_to_le32(skb_cb->paddr);
-	frags[0].tword_addr.paddr_hi = upper_32_bits(skb_cb->paddr) &
-					HTT_WCN3990_PADDR_MASK;
-	frags[0].tword_addr.len_16 = __cpu_to_le16(msdu->len);
-	frags[1].tword_addr.paddr_lo = 0;
-	frags[1].tword_addr.paddr_hi = 0;
-	frags[1].tword_addr.len_16 = 0;
-}
-
-static inline void ath10k_htt_fill_frag_desc(struct ath10k_htt_txbuf *txbuf,
-					     dma_addr_t frags_paddr)
-{
-	txbuf->cmd_tx.frags_paddr_lo = __cpu_to_le32(frags_paddr);
-	txbuf->cmd_tx.frags_paddr_hi = upper_32_bits(frags_paddr) &
-					HTT_WCN3990_PADDR_MASK;
-}
-
-static inline
-void ath10k_htt_set_bank_base_addr(struct htt_frag_desc_bank_cfg *cfg,
-				   dma_addr_t paddr)
-{
-	cfg->bank_base_addrs[0].low = __cpu_to_le32(paddr);
-	cfg->bank_base_addrs[0].high = upper_32_bits(paddr) &
-						HTT_WCN3990_PADDR_MASK;
-}
-
-static inline
-u32 ath10k_htt_get_paddr_hi(dma_addr_t paddr)
-{
-	return(upper_32_bits(paddr) &
-			     HTT_WCN3990_PADDR_MASK);
-}
-#else
-static inline void ath10k_htt_fill_frags(struct htt_data_tx_desc_frag *frags,
-					 struct sk_buff *msdu,
-					 struct ath10k_skb_cb *skb_cb)
-{
-	frags[0].dword_addr.paddr = __cpu_to_le32(skb_cb->paddr);
-	frags[0].dword_addr.len = __cpu_to_le32(msdu->len);
-	frags[1].dword_addr.paddr = 0;
-	frags[1].dword_addr.len = 0;
-}
-
-static inline void ath10k_htt_fill_frag_desc(struct ath10k_htt_txbuf *txbuf,
-					     dma_addr_t frags_paddr)
-{
-	txbuf->cmd_tx.frags_paddr = __cpu_to_le32(frags_paddr);
-}
-
-static inline
-void ath10k_htt_set_bank_base_addr(struct htt_frag_desc_bank_cfg *cfg,
-				   dma_addr_t paddr)
-{
-	cfg->bank_base_addrs[0] = __cpu_to_le32(paddr);
-}
-
-static inline
-void ath10k_htt_fill_rx_ring_cfg(struct ath10k_htt *htt,
-				 struct htt_rx_ring_setup_ring *ring)
-{
-	ring->fw_idx_shadow_reg_paddr =
-			__cpu_to_le32(htt->rx_ring.alloc_idx.paddr);
-	ring->rx_ring_base_paddr = __cpu_to_le32(htt->rx_ring.base_paddr);
-}
-
-static inline
-u32 ath10k_htt_get_paddr_hi(dma_addr_t paddr)
-{
-	return 0;
-}
-#endif
-
-int ath10k_htt_send_frag_desc_bank_cfg(struct ath10k_htt *htt)
-=======
 static int ath10k_htt_send_frag_desc_bank_cfg_32(struct ath10k_htt *htt)
->>>>>>> 286cd8c7
 {
 	struct ath10k *ar = htt->ar;
 	struct sk_buff *skb;
 	struct htt_cmd *cmd;
-<<<<<<< HEAD
-	struct htt_frag_desc_bank_cfg *cfg;
-=======
 	struct htt_frag_desc_bank_cfg32 *cfg;
->>>>>>> 286cd8c7
 	int ret, size;
 	u8 info;
 
@@ -1097,44 +871,11 @@
 
 	fw_idx = __le32_to_cpu(*htt->rx_ring.alloc_idx.vaddr);
 
-<<<<<<< HEAD
-	skb_put(skb, size);
-	cmd = (struct htt_cmd *)skb->data;
-	cmd->hdr.msg_type = HTT_H2T_MSG_TYPE_FRAG_DESC_BANK_CFG;
-
-	info = 0;
-	info |= SM(htt->tx_q_state.type,
-		   HTT_FRAG_DESC_BANK_CFG_INFO_Q_STATE_DEPTH_TYPE);
-
-	if (test_bit(ATH10K_FW_FEATURE_PEER_FLOW_CONTROL,
-		     ar->running_fw->fw_file.fw_features))
-		info |= HTT_FRAG_DESC_BANK_CFG_INFO_Q_STATE_VALID;
-
-	cfg = &cmd->frag_desc_bank_cfg;
-	cfg->info = info;
-	cfg->num_banks = 1;
-	cfg->desc_size = sizeof(struct htt_msdu_ext_desc);
-	ath10k_htt_set_bank_base_addr(cfg, htt->frag_desc.paddr);
-	cfg->bank_id[0].bank_min_id = 0;
-	cfg->bank_id[0].bank_max_id = __cpu_to_le16(htt->max_num_pending_tx -
-						    1);
-
-	cfg->q_state.paddr = cpu_to_le32(htt->tx_q_state.paddr);
-	cfg->q_state.num_peers = cpu_to_le16(htt->tx_q_state.num_peers);
-	cfg->q_state.num_tids = cpu_to_le16(htt->tx_q_state.num_tids);
-	cfg->q_state.record_size = HTT_TX_Q_STATE_ENTRY_SIZE;
-	cfg->q_state.record_multiplier = HTT_TX_Q_STATE_ENTRY_MULTIPLIER;
-
-	ath10k_dbg(ar, ATH10K_DBG_HTT, "htt frag desc bank cmd\n");
-=======
-	ring->fw_idx_shadow_reg_paddr =
-		__cpu_to_le32(htt->rx_ring.alloc_idx.paddr);
-	ring->rx_ring_base_paddr = __cpu_to_le32(htt->rx_ring.base_paddr);
+	ath10k_htt_fill_rx_ring_cfg(htt, ring);
 	ring->rx_ring_len = __cpu_to_le16(htt->rx_ring.size);
 	ring->rx_ring_bufsize = __cpu_to_le16(HTT_RX_BUF_SIZE);
 	ring->flags = __cpu_to_le16(flags);
 	ring->fw_idx_init_val = __cpu_to_le16(fw_idx);
->>>>>>> 286cd8c7
 
 	ath10k_htt_fill_rx_desc_offset_32(ring);
 	ret = ath10k_htc_send(&htt->ar->htc, htt->eid, skb);
@@ -1198,12 +939,8 @@
 
 	fw_idx = __le32_to_cpu(*htt->rx_ring.alloc_idx.vaddr);
 
-<<<<<<< HEAD
-	ath10k_htt_fill_rx_ring_cfg(htt, ring);
-=======
 	ring->fw_idx_shadow_reg_paddr = __cpu_to_le64(htt->rx_ring.alloc_idx.paddr);
 	ring->rx_ring_base_paddr = __cpu_to_le64(htt->rx_ring.base_paddr);
->>>>>>> 286cd8c7
 	ring->rx_ring_len = __cpu_to_le16(htt->rx_ring.size);
 	ring->rx_ring_bufsize = __cpu_to_le16(HTT_RX_BUF_SIZE);
 	ring->flags = __cpu_to_le16(flags);
@@ -1341,11 +1078,7 @@
 	if (!is_eth && ieee80211_is_mgmt(hdr->frame_control))
 		return HTT_DATA_TX_EXT_TID_MGMT;
 	else if (cb->flags & ATH10K_SKB_F_QOS)
-<<<<<<< HEAD
-		return skb->priority % IEEE80211_QOS_CTL_TID_MASK;
-=======
 		return skb->priority & IEEE80211_QOS_CTL_TID_MASK;
->>>>>>> 286cd8c7
 	else
 		return HTT_DATA_TX_EXT_TID_NON_QOS_MCAST_BCAST;
 }
@@ -1423,14 +1156,9 @@
 	return res;
 }
 
-<<<<<<< HEAD
-int ath10k_htt_tx(struct ath10k_htt *htt, enum ath10k_hw_txrx_mode txmode,
-		  struct sk_buff *msdu)
-=======
 static int ath10k_htt_tx_32(struct ath10k_htt *htt,
 			    enum ath10k_hw_txrx_mode txmode,
 			    struct sk_buff *msdu)
->>>>>>> 286cd8c7
 {
 	struct ath10k *ar = htt->ar;
 	struct device *dev = ar->dev;
@@ -1438,11 +1166,7 @@
 	struct ieee80211_tx_info *info = IEEE80211_SKB_CB(msdu);
 	struct ath10k_skb_cb *skb_cb = ATH10K_SKB_CB(msdu);
 	struct ath10k_hif_sg_item sg_items[2];
-<<<<<<< HEAD
-	struct ath10k_htt_txbuf *txbuf;
-=======
 	struct ath10k_htt_txbuf_32 *txbuf;
->>>>>>> 286cd8c7
 	struct htt_data_tx_desc_frag *frags;
 	bool is_eth = (txmode == ATH10K_HW_TXRX_ETHERNET);
 	u8 vdev_id = ath10k_htt_tx_get_vdev_id(ar, msdu);
@@ -1452,19 +1176,11 @@
 	u8 flags0 = 0;
 	u16 msdu_id, flags1 = 0;
 	u16 freq = 0;
-<<<<<<< HEAD
-	dma_addr_t frags_paddr = 0;
-	u32 txbuf_paddr;
-	struct htt_msdu_ext_desc *ext_desc = NULL;
-
-	spin_lock_bh(&htt->tx_lock);
-=======
 	u32 frags_paddr = 0;
 	u32 txbuf_paddr;
 	struct htt_msdu_ext_desc *ext_desc = NULL;
 	struct htt_msdu_ext_desc *ext_desc_t = NULL;
 
->>>>>>> 286cd8c7
 	res = ath10k_htt_tx_alloc_msdu_id(htt, msdu);
 	if (res < 0)
 		goto err;
@@ -1474,15 +1190,9 @@
 	prefetch_len = min(htt->prefetch_len, msdu->len);
 	prefetch_len = roundup(prefetch_len, 4);
 
-<<<<<<< HEAD
-	txbuf = &htt->txbuf.vaddr[msdu_id];
-	txbuf_paddr = htt->txbuf.paddr +
-		      (sizeof(struct ath10k_htt_txbuf) * msdu_id);
-=======
 	txbuf = htt->txbuf.vaddr_txbuff_32 + msdu_id;
 	txbuf_paddr = htt->txbuf.paddr +
 		      (sizeof(struct ath10k_htt_txbuf_32) * msdu_id);
->>>>>>> 286cd8c7
 
 	if ((ieee80211_is_action(hdr->frame_control) ||
 	     ieee80211_is_deauth(hdr->frame_control) ||
@@ -1529,16 +1239,12 @@
 				(sizeof(struct htt_msdu_ext_desc) * msdu_id);
 		} else {
 			frags = txbuf->frags;
-<<<<<<< HEAD
-			ath10k_htt_fill_frags(frags, msdu, skb_cb);
-=======
 			frags[0].dword_addr.paddr =
 				__cpu_to_le32(skb_cb->paddr);
 			frags[0].dword_addr.len = __cpu_to_le32(msdu->len);
 			frags[1].dword_addr.paddr = 0;
 			frags[1].dword_addr.len = 0;
 
->>>>>>> 286cd8c7
 			frags_paddr = txbuf_paddr;
 		}
 		flags0 |= SM(txmode, HTT_DATA_TX_DESC_FLAGS0_PKT_TYPE);
@@ -1566,8 +1272,8 @@
 	 * There is simply no point in pushing HTT TX_FRM through HTC tx path
 	 * as it's a waste of resources. By bypassing HTC it is possible to
 	 * avoid extra memory allocations, compress data structures and thus
-<<<<<<< HEAD
-	 * improve performance. */
+	 * improve performance.
+	 */
 
 	txbuf->htc_hdr.eid = htt->eid;
 	txbuf->htc_hdr.len = __cpu_to_le16(sizeof(txbuf->cmd_hdr) +
@@ -1575,17 +1281,6 @@
 					   prefetch_len);
 	txbuf->htc_hdr.flags = 0;
 
-=======
-	 * improve performance.
-	 */
-
-	txbuf->htc_hdr.eid = htt->eid;
-	txbuf->htc_hdr.len = __cpu_to_le16(sizeof(txbuf->cmd_hdr) +
-					   sizeof(txbuf->cmd_tx) +
-					   prefetch_len);
-	txbuf->htc_hdr.flags = 0;
-
->>>>>>> 286cd8c7
 	if (skb_cb->flags & ATH10K_SKB_F_NO_HWCRYPT)
 		flags0 |= HTT_DATA_TX_DESC_FLAGS0_NO_ENCRYPT;
 
@@ -1616,11 +1311,6 @@
 	txbuf->cmd_tx.flags1 = __cpu_to_le16(flags1);
 	txbuf->cmd_tx.len = __cpu_to_le16(msdu->len);
 	txbuf->cmd_tx.id = __cpu_to_le16(msdu_id);
-<<<<<<< HEAD
-
-	/* fill fragment descriptor */
-	ath10k_htt_fill_frag_desc(txbuf, frags_paddr);
-=======
 	txbuf->cmd_tx.frags_paddr = __cpu_to_le32(frags_paddr);
 	if (ath10k_mac_tx_frm_has_freq(ar)) {
 		txbuf->cmd_tx.offchan_tx.peerid =
@@ -1668,7 +1358,6 @@
 err_unmap_msdu:
 	dma_unmap_single(dev, skb_cb->paddr, msdu->len, DMA_TO_DEVICE);
 err_free_msdu_id:
-	spin_lock_bh(&htt->tx_lock);
 	ath10k_htt_tx_free_msdu_id(htt, msdu_id);
 	spin_unlock_bh(&htt->tx_lock);
 err:
@@ -1831,7 +1520,6 @@
 
 	/* fill fragment descriptor */
 	txbuf->cmd_tx.frags_paddr = __cpu_to_le64(frags_paddr);
->>>>>>> 286cd8c7
 	if (ath10k_mac_tx_frm_has_freq(ar)) {
 		txbuf->cmd_tx.offchan_tx.peerid =
 				__cpu_to_le16(HTT_INVALID_PEERID);
@@ -1878,11 +1566,9 @@
 err_unmap_msdu:
 	dma_unmap_single(dev, skb_cb->paddr, msdu->len, DMA_TO_DEVICE);
 err_free_msdu_id:
+	spin_lock_bh(&htt->tx_lock);
 	ath10k_htt_tx_free_msdu_id(htt, msdu_id);
-<<<<<<< HEAD
-=======
 	spin_unlock_bh(&htt->tx_lock);
->>>>>>> 286cd8c7
 err:
 	return res;
 }
