/*
 * Copyright (c) 2005-2011 Atheros Communications Inc.
<<<<<<< HEAD
 * Copyright (c) 2011-2013, 2017 Qualcomm Atheros, Inc.
=======
 * Copyright (c) 2011-2017 Qualcomm Atheros, Inc.
 * Copyright (c) 2018-2019, The Linux Foundation. All rights reserved.
>>>>>>> 286cd8c7
 *
 * Permission to use, copy, modify, and/or distribute this software for any
 * purpose with or without fee is hereby granted, provided that the above
 * copyright notice and this permission notice appear in all copies.
 *
 * THE SOFTWARE IS PROVIDED "AS IS" AND THE AUTHOR DISCLAIMS ALL WARRANTIES
 * WITH REGARD TO THIS SOFTWARE INCLUDING ALL IMPLIED WARRANTIES OF
 * MERCHANTABILITY AND FITNESS. IN NO EVENT SHALL THE AUTHOR BE LIABLE FOR
 * ANY SPECIAL, DIRECT, INDIRECT, OR CONSEQUENTIAL DAMAGES OR ANY DAMAGES
 * WHATSOEVER RESULTING FROM LOSS OF USE, DATA OR PROFITS, WHETHER IN AN
 * ACTION OF CONTRACT, NEGLIGENCE OR OTHER TORTIOUS ACTION, ARISING OUT OF
 * OR IN CONNECTION WITH THE USE OR PERFORMANCE OF THIS SOFTWARE.
 */

#include "mac.h"

#include <net/cfg80211.h>
#include <net/mac80211.h>
#include <linux/etherdevice.h>
#include <linux/acpi.h>

#include "hif.h"
#include "core.h"
#include "debug.h"
#include "wmi.h"
#include "htt.h"
#include "txrx.h"
#include "testmode.h"
#include "wmi.h"
#include "wmi-tlv.h"
#include "wmi-ops.h"
#include "wow.h"

/*********/
/* Rates */
/*********/

static struct ieee80211_rate ath10k_rates[] = {
	{ .bitrate = 10,
	  .hw_value = ATH10K_HW_RATE_CCK_LP_1M },
	{ .bitrate = 20,
	  .hw_value = ATH10K_HW_RATE_CCK_LP_2M,
	  .hw_value_short = ATH10K_HW_RATE_CCK_SP_2M,
	  .flags = IEEE80211_RATE_SHORT_PREAMBLE },
	{ .bitrate = 55,
	  .hw_value = ATH10K_HW_RATE_CCK_LP_5_5M,
	  .hw_value_short = ATH10K_HW_RATE_CCK_SP_5_5M,
	  .flags = IEEE80211_RATE_SHORT_PREAMBLE },
	{ .bitrate = 110,
	  .hw_value = ATH10K_HW_RATE_CCK_LP_11M,
	  .hw_value_short = ATH10K_HW_RATE_CCK_SP_11M,
	  .flags = IEEE80211_RATE_SHORT_PREAMBLE },

	{ .bitrate = 60, .hw_value = ATH10K_HW_RATE_OFDM_6M },
	{ .bitrate = 90, .hw_value = ATH10K_HW_RATE_OFDM_9M },
	{ .bitrate = 120, .hw_value = ATH10K_HW_RATE_OFDM_12M },
	{ .bitrate = 180, .hw_value = ATH10K_HW_RATE_OFDM_18M },
	{ .bitrate = 240, .hw_value = ATH10K_HW_RATE_OFDM_24M },
	{ .bitrate = 360, .hw_value = ATH10K_HW_RATE_OFDM_36M },
	{ .bitrate = 480, .hw_value = ATH10K_HW_RATE_OFDM_48M },
	{ .bitrate = 540, .hw_value = ATH10K_HW_RATE_OFDM_54M },
};

static struct ieee80211_rate ath10k_rates_rev2[] = {
	{ .bitrate = 10,
	  .hw_value = ATH10K_HW_RATE_REV2_CCK_LP_1M },
	{ .bitrate = 20,
	  .hw_value = ATH10K_HW_RATE_REV2_CCK_LP_2M,
	  .hw_value_short = ATH10K_HW_RATE_REV2_CCK_SP_2M,
	  .flags = IEEE80211_RATE_SHORT_PREAMBLE },
	{ .bitrate = 55,
	  .hw_value = ATH10K_HW_RATE_REV2_CCK_LP_5_5M,
	  .hw_value_short = ATH10K_HW_RATE_REV2_CCK_SP_5_5M,
	  .flags = IEEE80211_RATE_SHORT_PREAMBLE },
	{ .bitrate = 110,
	  .hw_value = ATH10K_HW_RATE_REV2_CCK_LP_11M,
	  .hw_value_short = ATH10K_HW_RATE_REV2_CCK_SP_11M,
	  .flags = IEEE80211_RATE_SHORT_PREAMBLE },

	{ .bitrate = 60, .hw_value = ATH10K_HW_RATE_OFDM_6M },
	{ .bitrate = 90, .hw_value = ATH10K_HW_RATE_OFDM_9M },
	{ .bitrate = 120, .hw_value = ATH10K_HW_RATE_OFDM_12M },
	{ .bitrate = 180, .hw_value = ATH10K_HW_RATE_OFDM_18M },
	{ .bitrate = 240, .hw_value = ATH10K_HW_RATE_OFDM_24M },
	{ .bitrate = 360, .hw_value = ATH10K_HW_RATE_OFDM_36M },
	{ .bitrate = 480, .hw_value = ATH10K_HW_RATE_OFDM_48M },
	{ .bitrate = 540, .hw_value = ATH10K_HW_RATE_OFDM_54M },
};

#define ATH10K_MAC_FIRST_OFDM_RATE_IDX 4

#define ath10k_a_rates (ath10k_rates + ATH10K_MAC_FIRST_OFDM_RATE_IDX)
#define ath10k_a_rates_size (ARRAY_SIZE(ath10k_rates) - \
			     ATH10K_MAC_FIRST_OFDM_RATE_IDX)
#define ath10k_g_rates (ath10k_rates + 0)
#define ath10k_g_rates_size (ARRAY_SIZE(ath10k_rates))

#define ath10k_g_rates_rev2 (ath10k_rates_rev2 + 0)
#define ath10k_g_rates_rev2_size (ARRAY_SIZE(ath10k_rates_rev2))

<<<<<<< HEAD
=======
#define ath10k_wmi_legacy_rates ath10k_rates

>>>>>>> 286cd8c7
static bool ath10k_mac_bitrate_is_cck(int bitrate)
{
	switch (bitrate) {
	case 10:
	case 20:
	case 55:
	case 110:
		return true;
	}

	return false;
}

static u8 ath10k_mac_bitrate_to_rate(int bitrate)
{
	return DIV_ROUND_UP(bitrate, 5) |
	       (ath10k_mac_bitrate_is_cck(bitrate) ? BIT(7) : 0);
}

u8 ath10k_mac_hw_rate_to_idx(const struct ieee80211_supported_band *sband,
			     u8 hw_rate, bool cck)
{
	const struct ieee80211_rate *rate;
	int i;

	for (i = 0; i < sband->n_bitrates; i++) {
		rate = &sband->bitrates[i];

		if (ath10k_mac_bitrate_is_cck(rate->bitrate) != cck)
			continue;

		if (rate->hw_value == hw_rate)
			return i;
		else if (rate->flags & IEEE80211_RATE_SHORT_PREAMBLE &&
			 rate->hw_value_short == hw_rate)
			return i;
	}

	return 0;
}

u8 ath10k_mac_bitrate_to_idx(const struct ieee80211_supported_band *sband,
			     u32 bitrate)
{
	int i;

	for (i = 0; i < sband->n_bitrates; i++)
		if (sband->bitrates[i].bitrate == bitrate)
			return i;

	return 0;
}

static int ath10k_mac_get_max_vht_mcs_map(u16 mcs_map, int nss)
{
	switch ((mcs_map >> (2 * nss)) & 0x3) {
	case IEEE80211_VHT_MCS_SUPPORT_0_7: return BIT(8) - 1;
	case IEEE80211_VHT_MCS_SUPPORT_0_8: return BIT(9) - 1;
	case IEEE80211_VHT_MCS_SUPPORT_0_9: return BIT(10) - 1;
	}
	return 0;
}

static u32
ath10k_mac_max_ht_nss(const u8 ht_mcs_mask[IEEE80211_HT_MCS_MASK_LEN])
{
	int nss;

	for (nss = IEEE80211_HT_MCS_MASK_LEN - 1; nss >= 0; nss--)
		if (ht_mcs_mask[nss])
			return nss + 1;

	return 1;
}

static u32
ath10k_mac_max_vht_nss(const u16 vht_mcs_mask[NL80211_VHT_NSS_MAX])
{
	int nss;

	for (nss = NL80211_VHT_NSS_MAX - 1; nss >= 0; nss--)
		if (vht_mcs_mask[nss])
			return nss + 1;

	return 1;
}

int ath10k_mac_ext_resource_config(struct ath10k *ar, u32 val)
{
	enum wmi_host_platform_type platform_type;
	int ret;

	if (test_bit(WMI_SERVICE_TX_MODE_DYNAMIC, ar->wmi.svc_map))
		platform_type = WMI_HOST_PLATFORM_LOW_PERF;
	else
		platform_type = WMI_HOST_PLATFORM_HIGH_PERF;

	ret = ath10k_wmi_ext_resource_config(ar, platform_type, val);

	if (ret && ret != -EOPNOTSUPP) {
		ath10k_warn(ar, "failed to configure ext resource: %d\n", ret);
		return ret;
	}

	return 0;
}

/**********/
/* Crypto */
/**********/

static int ath10k_send_key(struct ath10k_vif *arvif,
			   struct ieee80211_key_conf *key,
			   enum set_key_cmd cmd,
			   const u8 *macaddr, u32 flags)
{
	struct ath10k *ar = arvif->ar;
	struct wmi_vdev_install_key_arg arg = {
		.vdev_id = arvif->vdev_id,
		.key_idx = key->keyidx,
		.key_len = key->keylen,
		.key_data = key->key,
		.key_flags = flags,
		.macaddr = macaddr,
	};

	lockdep_assert_held(&arvif->ar->conf_mutex);

	switch (key->cipher) {
	case WLAN_CIPHER_SUITE_CCMP:
		arg.key_cipher = WMI_CIPHER_AES_CCM;
		key->flags |= IEEE80211_KEY_FLAG_GENERATE_IV_MGMT;
		break;
	case WLAN_CIPHER_SUITE_TKIP:
		arg.key_cipher = WMI_CIPHER_TKIP;
		arg.key_txmic_len = 8;
		arg.key_rxmic_len = 8;
		break;
	case WLAN_CIPHER_SUITE_WEP40:
	case WLAN_CIPHER_SUITE_WEP104:
		arg.key_cipher = WMI_CIPHER_WEP;
		break;
	case WLAN_CIPHER_SUITE_CCMP_256:
		arg.key_cipher = WMI_CIPHER_AES_CCM;
		break;
	case WLAN_CIPHER_SUITE_GCMP:
	case WLAN_CIPHER_SUITE_GCMP_256:
		arg.key_cipher = WMI_CIPHER_AES_GCM;
		break;
	case WLAN_CIPHER_SUITE_BIP_GMAC_128:
	case WLAN_CIPHER_SUITE_BIP_GMAC_256:
	case WLAN_CIPHER_SUITE_BIP_CMAC_256:
	case WLAN_CIPHER_SUITE_AES_CMAC:
		WARN_ON(1);
		return -EINVAL;
	default:
		ath10k_warn(ar, "cipher %d is not supported\n", key->cipher);
		return -EOPNOTSUPP;
	}

	if (test_bit(ATH10K_FLAG_RAW_MODE, &ar->dev_flags))
		key->flags |= IEEE80211_KEY_FLAG_GENERATE_IV;

	if (cmd == DISABLE_KEY) {
		arg.key_cipher = WMI_CIPHER_NONE;
		arg.key_data = NULL;
	}

	return ath10k_wmi_vdev_install_key(arvif->ar, &arg);
}

static int ath10k_install_key(struct ath10k_vif *arvif,
			      struct ieee80211_key_conf *key,
			      enum set_key_cmd cmd,
			      const u8 *macaddr, u32 flags)
{
	struct ath10k *ar = arvif->ar;
	int ret;
	unsigned long time_left;

	lockdep_assert_held(&ar->conf_mutex);

	reinit_completion(&ar->install_key_done);

	if (arvif->nohwcrypt)
		return 1;

	ret = ath10k_send_key(arvif, key, cmd, macaddr, flags);
	if (ret)
		return ret;

	time_left = wait_for_completion_timeout(&ar->install_key_done, 3 * HZ);
	if (time_left == 0)
		return -ETIMEDOUT;

	return 0;
}

static int ath10k_install_peer_wep_keys(struct ath10k_vif *arvif,
					const u8 *addr)
{
	struct ath10k *ar = arvif->ar;
	struct ath10k_peer *peer;
	int ret;
	int i;
	u32 flags;

	lockdep_assert_held(&ar->conf_mutex);

	if (WARN_ON(arvif->vif->type != NL80211_IFTYPE_AP &&
		    arvif->vif->type != NL80211_IFTYPE_ADHOC &&
		    arvif->vif->type != NL80211_IFTYPE_MESH_POINT))
		return -EINVAL;

	spin_lock_bh(&ar->data_lock);
	peer = ath10k_peer_find(ar, arvif->vdev_id, addr);
	spin_unlock_bh(&ar->data_lock);

	if (!peer)
		return -ENOENT;

	for (i = 0; i < ARRAY_SIZE(arvif->wep_keys); i++) {
		if (arvif->wep_keys[i] == NULL)
			continue;

		switch (arvif->vif->type) {
		case NL80211_IFTYPE_AP:
			flags = WMI_KEY_PAIRWISE;

			if (arvif->def_wep_key_idx == i)
				flags |= WMI_KEY_TX_USAGE;

			ret = ath10k_install_key(arvif, arvif->wep_keys[i],
						 SET_KEY, addr, flags);
			if (ret < 0)
				return ret;
			break;
		case NL80211_IFTYPE_ADHOC:
			ret = ath10k_install_key(arvif, arvif->wep_keys[i],
						 SET_KEY, addr,
						 WMI_KEY_PAIRWISE);
			if (ret < 0)
				return ret;

			ret = ath10k_install_key(arvif, arvif->wep_keys[i],
						 SET_KEY, addr, WMI_KEY_GROUP);
			if (ret < 0)
				return ret;
			break;
		default:
			WARN_ON(1);
			return -EINVAL;
		}

		spin_lock_bh(&ar->data_lock);
		peer->keys[i] = arvif->wep_keys[i];
		spin_unlock_bh(&ar->data_lock);
	}

	/* In some cases (notably with static WEP IBSS with multiple keys)
	 * multicast Tx becomes broken. Both pairwise and groupwise keys are
	 * installed already. Using WMI_KEY_TX_USAGE in different combinations
	 * didn't seem help. Using def_keyid vdev parameter seems to be
	 * effective so use that.
	 *
	 * FIXME: Revisit. Perhaps this can be done in a less hacky way.
	 */
	if (arvif->vif->type != NL80211_IFTYPE_ADHOC)
		return 0;

	if (arvif->def_wep_key_idx == -1)
		return 0;

	ret = ath10k_wmi_vdev_set_param(arvif->ar,
					arvif->vdev_id,
					arvif->ar->wmi.vdev_param->def_keyid,
					arvif->def_wep_key_idx);
	if (ret) {
		ath10k_warn(ar, "failed to re-set def wpa key idxon vdev %i: %d\n",
			    arvif->vdev_id, ret);
		return ret;
	}

	return 0;
}

static int ath10k_clear_peer_keys(struct ath10k_vif *arvif,
				  const u8 *addr)
{
	struct ath10k *ar = arvif->ar;
	struct ath10k_peer *peer;
	int first_errno = 0;
	int ret;
	int i;
	u32 flags = 0;

	lockdep_assert_held(&ar->conf_mutex);

	spin_lock_bh(&ar->data_lock);
	peer = ath10k_peer_find(ar, arvif->vdev_id, addr);
	spin_unlock_bh(&ar->data_lock);

	if (!peer)
		return -ENOENT;

	for (i = 0; i < ARRAY_SIZE(peer->keys); i++) {
		if (peer->keys[i] == NULL)
			continue;

		/* key flags are not required to delete the key */
		ret = ath10k_install_key(arvif, peer->keys[i],
					 DISABLE_KEY, addr, flags);
		if (ret < 0 && first_errno == 0)
			first_errno = ret;

		if (ret < 0)
			ath10k_warn(ar, "failed to remove peer wep key %d: %d\n",
				    i, ret);

		spin_lock_bh(&ar->data_lock);
		peer->keys[i] = NULL;
		spin_unlock_bh(&ar->data_lock);
	}

	return first_errno;
}

bool ath10k_mac_is_peer_wep_key_set(struct ath10k *ar, const u8 *addr,
				    u8 keyidx)
{
	struct ath10k_peer *peer;
	int i;

	lockdep_assert_held(&ar->data_lock);

	/* We don't know which vdev this peer belongs to,
	 * since WMI doesn't give us that information.
	 *
	 * FIXME: multi-bss needs to be handled.
	 */
	peer = ath10k_peer_find(ar, 0, addr);
	if (!peer)
		return false;

	for (i = 0; i < ARRAY_SIZE(peer->keys); i++) {
		if (peer->keys[i] && peer->keys[i]->keyidx == keyidx)
			return true;
	}

	return false;
}

static int ath10k_clear_vdev_key(struct ath10k_vif *arvif,
				 struct ieee80211_key_conf *key)
{
	struct ath10k *ar = arvif->ar;
	struct ath10k_peer *peer;
	u8 addr[ETH_ALEN];
	int first_errno = 0;
	int ret;
	int i;
	u32 flags = 0;

	lockdep_assert_held(&ar->conf_mutex);

	for (;;) {
		/* since ath10k_install_key we can't hold data_lock all the
		 * time, so we try to remove the keys incrementally
		 */
		spin_lock_bh(&ar->data_lock);
		i = 0;
		list_for_each_entry(peer, &ar->peers, list) {
			for (i = 0; i < ARRAY_SIZE(peer->keys); i++) {
				if (peer->keys[i] == key) {
					ether_addr_copy(addr, peer->addr);
					peer->keys[i] = NULL;
					break;
				}
			}

			if (i < ARRAY_SIZE(peer->keys))
				break;
		}
		spin_unlock_bh(&ar->data_lock);

		if (i == ARRAY_SIZE(peer->keys))
			break;
		/* key flags are not required to delete the key */
		ret = ath10k_install_key(arvif, key, DISABLE_KEY, addr, flags);
		if (ret < 0 && first_errno == 0)
			first_errno = ret;

		if (ret)
			ath10k_warn(ar, "failed to remove key for %pM: %d\n",
				    addr, ret);
	}

	return first_errno;
}

static int ath10k_mac_vif_update_wep_key(struct ath10k_vif *arvif,
					 struct ieee80211_key_conf *key)
{
	struct ath10k *ar = arvif->ar;
	struct ath10k_peer *peer;
	int ret;

	lockdep_assert_held(&ar->conf_mutex);

	list_for_each_entry(peer, &ar->peers, list) {
		if (ether_addr_equal(peer->addr, arvif->vif->addr))
			continue;

		if (ether_addr_equal(peer->addr, arvif->bssid))
			continue;

		if (peer->keys[key->keyidx] == key)
			continue;

		ath10k_dbg(ar, ATH10K_DBG_MAC, "mac vif vdev %i update key %i needs update\n",
			   arvif->vdev_id, key->keyidx);

		ret = ath10k_install_peer_wep_keys(arvif, peer->addr);
		if (ret) {
			ath10k_warn(ar, "failed to update wep keys on vdev %i for peer %pM: %d\n",
				    arvif->vdev_id, peer->addr, ret);
			return ret;
		}
	}

	return 0;
}

/*********************/
/* General utilities */
/*********************/

static inline enum wmi_phy_mode
chan_to_phymode(const struct cfg80211_chan_def *chandef)
{
	enum wmi_phy_mode phymode = MODE_UNKNOWN;

	switch (chandef->chan->band) {
	case NL80211_BAND_2GHZ:
		switch (chandef->width) {
		case NL80211_CHAN_WIDTH_20_NOHT:
			if (chandef->chan->flags & IEEE80211_CHAN_NO_OFDM)
				phymode = MODE_11B;
			else
				phymode = MODE_11G;
			break;
		case NL80211_CHAN_WIDTH_20:
			phymode = MODE_11NG_HT20;
			break;
		case NL80211_CHAN_WIDTH_40:
			phymode = MODE_11NG_HT40;
			break;
		case NL80211_CHAN_WIDTH_5:
		case NL80211_CHAN_WIDTH_10:
		case NL80211_CHAN_WIDTH_80:
		case NL80211_CHAN_WIDTH_80P80:
		case NL80211_CHAN_WIDTH_160:
			phymode = MODE_UNKNOWN;
			break;
		}
		break;
	case NL80211_BAND_5GHZ:
		switch (chandef->width) {
		case NL80211_CHAN_WIDTH_20_NOHT:
			phymode = MODE_11A;
			break;
		case NL80211_CHAN_WIDTH_20:
			phymode = MODE_11NA_HT20;
			break;
		case NL80211_CHAN_WIDTH_40:
			phymode = MODE_11NA_HT40;
			break;
		case NL80211_CHAN_WIDTH_80:
			phymode = MODE_11AC_VHT80;
			break;
		case NL80211_CHAN_WIDTH_160:
			phymode = MODE_11AC_VHT160;
			break;
		case NL80211_CHAN_WIDTH_80P80:
			phymode = MODE_11AC_VHT80_80;
			break;
		case NL80211_CHAN_WIDTH_5:
		case NL80211_CHAN_WIDTH_10:
			phymode = MODE_UNKNOWN;
			break;
		}
		break;
	default:
		break;
	}

	WARN_ON(phymode == MODE_UNKNOWN);
	return phymode;
}

static u8 ath10k_parse_mpdudensity(u8 mpdudensity)
{
/*
 * 802.11n D2.0 defined values for "Minimum MPDU Start Spacing":
 *   0 for no restriction
 *   1 for 1/4 us
 *   2 for 1/2 us
 *   3 for 1 us
 *   4 for 2 us
 *   5 for 4 us
 *   6 for 8 us
 *   7 for 16 us
 */
	switch (mpdudensity) {
	case 0:
		return 0;
	case 1:
	case 2:
	case 3:
	/* Our lower layer calculations limit our precision to
	 * 1 microsecond
	 */
		return 1;
	case 4:
		return 2;
	case 5:
		return 4;
	case 6:
		return 8;
	case 7:
		return 16;
	default:
		return 0;
	}
}

int ath10k_mac_vif_chan(struct ieee80211_vif *vif,
			struct cfg80211_chan_def *def)
{
	struct ieee80211_chanctx_conf *conf;

	rcu_read_lock();
	conf = rcu_dereference(vif->chanctx_conf);
	if (!conf) {
		rcu_read_unlock();
		return -ENOENT;
	}

	*def = conf->def;
	rcu_read_unlock();

	return 0;
}

static void ath10k_mac_num_chanctxs_iter(struct ieee80211_hw *hw,
					 struct ieee80211_chanctx_conf *conf,
					 void *data)
{
	int *num = data;

	(*num)++;
}

static int ath10k_mac_num_chanctxs(struct ath10k *ar)
{
	int num = 0;

	ieee80211_iter_chan_contexts_atomic(ar->hw,
					    ath10k_mac_num_chanctxs_iter,
					    &num);

	return num;
}

static void
ath10k_mac_get_any_chandef_iter(struct ieee80211_hw *hw,
				struct ieee80211_chanctx_conf *conf,
				void *data)
{
	struct cfg80211_chan_def **def = data;

	*def = &conf->def;
}

<<<<<<< HEAD
static int ath10k_peer_delete(struct ath10k *ar, u32 vdev_id, const u8 *addr)
{
	int ret;
	unsigned long time_left;

	lockdep_assert_held(&ar->conf_mutex);

	ret = ath10k_wmi_peer_delete(ar, vdev_id, addr);
	if (ret)
		return ret;

	ret = ath10k_wait_for_peer_deleted(ar, vdev_id, addr);
	if (ret)
		return ret;

	if (QCA_REV_WCN3990(ar)) {
		time_left = wait_for_completion_timeout(&ar->peer_delete_done,
							50 * HZ);

		if (time_left == 0) {
			ath10k_warn(ar, "Timeout in receiving peer delete response\n");
			return -ETIMEDOUT;
		}
	}

	ar->num_peers--;

	return 0;
}

=======
>>>>>>> 286cd8c7
static int ath10k_peer_create(struct ath10k *ar,
			      struct ieee80211_vif *vif,
			      struct ieee80211_sta *sta,
			      u32 vdev_id,
			      const u8 *addr,
			      enum wmi_peer_type peer_type)
{
	struct ath10k_vif *arvif;
	struct ath10k_peer *peer;
	int num_peers = 0;
	int ret;

	lockdep_assert_held(&ar->conf_mutex);

	num_peers = ar->num_peers;

	/* Each vdev consumes a peer entry as well */
	list_for_each_entry(arvif, &ar->arvifs, list)
		num_peers++;

	if (num_peers >= ar->max_num_peers)
		return -ENOBUFS;

	ret = ath10k_wmi_peer_create(ar, vdev_id, addr, peer_type);
	if (ret) {
		ath10k_warn(ar, "failed to create wmi peer %pM on vdev %i: %i\n",
			    addr, vdev_id, ret);
		return ret;
	}

	ret = ath10k_wait_for_peer_created(ar, vdev_id, addr);
	if (ret) {
		ath10k_warn(ar, "failed to wait for created wmi peer %pM on vdev %i: %i\n",
			    addr, vdev_id, ret);
		return ret;
	}

	spin_lock_bh(&ar->data_lock);

	peer = ath10k_peer_find(ar, vdev_id, addr);
	if (!peer) {
		spin_unlock_bh(&ar->data_lock);
		ath10k_warn(ar, "failed to find peer %pM on vdev %i after creation\n",
			    addr, vdev_id);
<<<<<<< HEAD
		ath10k_peer_delete(ar, vdev_id, addr);
=======
		ath10k_wmi_peer_delete(ar, vdev_id, addr);
>>>>>>> 286cd8c7
		return -ENOENT;
	}

	peer->vif = vif;
	peer->sta = sta;

	spin_unlock_bh(&ar->data_lock);

	ar->num_peers++;

	return 0;
}

static int ath10k_mac_set_kickout(struct ath10k_vif *arvif)
{
	struct ath10k *ar = arvif->ar;
	u32 param;
	int ret;

	param = ar->wmi.pdev_param->sta_kickout_th;
	ret = ath10k_wmi_pdev_set_param(ar, param,
					ATH10K_KICKOUT_THRESHOLD);
	if (ret) {
		ath10k_warn(ar, "failed to set kickout threshold on vdev %i: %d\n",
			    arvif->vdev_id, ret);
		return ret;
	}

	param = ar->wmi.vdev_param->ap_keepalive_min_idle_inactive_time_secs;
	ret = ath10k_wmi_vdev_set_param(ar, arvif->vdev_id, param,
					ATH10K_KEEPALIVE_MIN_IDLE);
	if (ret) {
		ath10k_warn(ar, "failed to set keepalive minimum idle time on vdev %i: %d\n",
			    arvif->vdev_id, ret);
		return ret;
	}

	param = ar->wmi.vdev_param->ap_keepalive_max_idle_inactive_time_secs;
	ret = ath10k_wmi_vdev_set_param(ar, arvif->vdev_id, param,
					ATH10K_KEEPALIVE_MAX_IDLE);
	if (ret) {
		ath10k_warn(ar, "failed to set keepalive maximum idle time on vdev %i: %d\n",
			    arvif->vdev_id, ret);
		return ret;
	}

	param = ar->wmi.vdev_param->ap_keepalive_max_unresponsive_time_secs;
	ret = ath10k_wmi_vdev_set_param(ar, arvif->vdev_id, param,
					ATH10K_KEEPALIVE_MAX_UNRESPONSIVE);
	if (ret) {
		ath10k_warn(ar, "failed to set keepalive maximum unresponsive time on vdev %i: %d\n",
			    arvif->vdev_id, ret);
		return ret;
	}

	return 0;
}

static int ath10k_mac_set_rts(struct ath10k_vif *arvif, u32 value)
{
	struct ath10k *ar = arvif->ar;
	u32 vdev_param;

	vdev_param = ar->wmi.vdev_param->rts_threshold;
	return ath10k_wmi_vdev_set_param(ar, arvif->vdev_id, vdev_param, value);
}

<<<<<<< HEAD
=======
static int ath10k_peer_delete(struct ath10k *ar, u32 vdev_id, const u8 *addr)
{
	int ret;

	lockdep_assert_held(&ar->conf_mutex);

	ret = ath10k_wmi_peer_delete(ar, vdev_id, addr);
	if (ret)
		return ret;

	ret = ath10k_wait_for_peer_deleted(ar, vdev_id, addr);
	if (ret)
		return ret;

	ar->num_peers--;

	return 0;
}

static void ath10k_peer_map_cleanup(struct ath10k *ar, struct ath10k_peer *peer)
{
	int peer_id, i;

	lockdep_assert_held(&ar->conf_mutex);

	for_each_set_bit(peer_id, peer->peer_ids,
			 ATH10K_MAX_NUM_PEER_IDS) {
		ar->peer_map[peer_id] = NULL;
	}

	/* Double check that peer is properly un-referenced from
	 * the peer_map
	 */
	for (i = 0; i < ARRAY_SIZE(ar->peer_map); i++) {
		if (ar->peer_map[i] == peer) {
			ath10k_warn(ar, "removing stale peer_map entry for %pM (ptr %pK idx %d)\n",
				    peer->addr, peer, i);
			ar->peer_map[i] = NULL;
		}
	}

	list_del(&peer->list);
	kfree(peer);
	ar->num_peers--;
}

>>>>>>> 286cd8c7
static void ath10k_peer_cleanup(struct ath10k *ar, u32 vdev_id)
{
	struct ath10k_peer *peer, *tmp;
	int peer_id;
	int i;

	lockdep_assert_held(&ar->conf_mutex);

	spin_lock_bh(&ar->data_lock);
	list_for_each_entry_safe(peer, tmp, &ar->peers, list) {
		if (peer->vdev_id != vdev_id)
			continue;

		ath10k_warn(ar, "removing stale peer %pM from vdev_id %d\n",
			    peer->addr, vdev_id);

<<<<<<< HEAD
		for_each_set_bit(peer_id, peer->peer_ids,
				 ATH10K_MAX_NUM_PEER_IDS) {
			ar->peer_map[peer_id] = NULL;
		}

		/* Double check that peer is properly un-referenced from
		 * the peer_map
		 */
		for (i = 0; i < ARRAY_SIZE(ar->peer_map); i++) {
			if (ar->peer_map[i] == peer) {
				ath10k_warn(ar, "removing stale peer_map entry for %pM (ptr %pK idx %d)\n",
					    peer->addr, peer, i);
				ar->peer_map[i] = NULL;
			}
		}

		list_del(&peer->list);
		kfree(peer);
		ar->num_peers--;
=======
		ath10k_peer_map_cleanup(ar, peer);
>>>>>>> 286cd8c7
	}
	spin_unlock_bh(&ar->data_lock);
}

static void ath10k_peer_cleanup_all(struct ath10k *ar)
{
	struct ath10k_peer *peer, *tmp;
	int i;

	lockdep_assert_held(&ar->conf_mutex);

	spin_lock_bh(&ar->data_lock);
	list_for_each_entry_safe(peer, tmp, &ar->peers, list) {
		list_del(&peer->list);
		kfree(peer);
	}

	for (i = 0; i < ARRAY_SIZE(ar->peer_map); i++)
		ar->peer_map[i] = NULL;

	spin_unlock_bh(&ar->data_lock);

	ar->num_peers = 0;
	ar->num_stations = 0;
}

static int ath10k_mac_tdls_peer_update(struct ath10k *ar, u32 vdev_id,
				       struct ieee80211_sta *sta,
				       enum wmi_tdls_peer_state state)
{
	int ret;
	struct wmi_tdls_peer_update_cmd_arg arg = {};
	struct wmi_tdls_peer_capab_arg cap = {};
	struct wmi_channel_arg chan_arg = {};

	lockdep_assert_held(&ar->conf_mutex);

	arg.vdev_id = vdev_id;
	arg.peer_state = state;
	ether_addr_copy(arg.addr, sta->addr);

	cap.peer_max_sp = sta->max_sp;
	cap.peer_uapsd_queues = sta->uapsd_queues;

	if (state == WMI_TDLS_PEER_STATE_CONNECTED &&
	    !sta->tdls_initiator)
		cap.is_peer_responder = 1;

	ret = ath10k_wmi_tdls_peer_update(ar, &arg, &cap, &chan_arg);
	if (ret) {
		ath10k_warn(ar, "failed to update tdls peer %pM on vdev %i: %i\n",
			    arg.addr, vdev_id, ret);
		return ret;
	}

	return 0;
}

/************************/
/* Interface management */
/************************/

void ath10k_mac_vif_beacon_free(struct ath10k_vif *arvif)
{
	struct ath10k *ar = arvif->ar;

	lockdep_assert_held(&ar->data_lock);

	if (!arvif->beacon)
		return;

	if (!arvif->beacon_buf)
		dma_unmap_single(ar->dev, ATH10K_SKB_CB(arvif->beacon)->paddr,
				 arvif->beacon->len, DMA_TO_DEVICE);

	if (WARN_ON(arvif->beacon_state != ATH10K_BEACON_SCHEDULED &&
		    arvif->beacon_state != ATH10K_BEACON_SENT))
		return;

	dev_kfree_skb_any(arvif->beacon);

	arvif->beacon = NULL;
	arvif->beacon_state = ATH10K_BEACON_SCHEDULED;
}

static void ath10k_mac_vif_beacon_cleanup(struct ath10k_vif *arvif)
{
	struct ath10k *ar = arvif->ar;

	lockdep_assert_held(&ar->data_lock);

	ath10k_mac_vif_beacon_free(arvif);

	if (arvif->beacon_buf) {
		dma_free_coherent(ar->dev, IEEE80211_MAX_FRAME_LEN,
				  arvif->beacon_buf, arvif->beacon_paddr);
		arvif->beacon_buf = NULL;
	}
}

static inline int ath10k_vdev_setup_sync(struct ath10k *ar)
{
	unsigned long time_left;

	lockdep_assert_held(&ar->conf_mutex);

	if (test_bit(ATH10K_FLAG_CRASH_FLUSH, &ar->dev_flags))
		return -ESHUTDOWN;

	time_left = wait_for_completion_timeout(&ar->vdev_setup_done,
						ATH10K_VDEV_SETUP_TIMEOUT_HZ);
	if (time_left == 0)
		return -ETIMEDOUT;

	return ar->last_wmi_vdev_start_status;
}

static int ath10k_monitor_vdev_start(struct ath10k *ar, int vdev_id)
{
	struct cfg80211_chan_def *chandef = NULL;
	struct ieee80211_channel *channel = NULL;
	struct wmi_vdev_start_request_arg arg = {};
	int ret = 0;

	lockdep_assert_held(&ar->conf_mutex);

	ieee80211_iter_chan_contexts_atomic(ar->hw,
					    ath10k_mac_get_any_chandef_iter,
					    &chandef);
	if (WARN_ON_ONCE(!chandef))
		return -ENOENT;

	channel = chandef->chan;

	arg.vdev_id = vdev_id;
	arg.channel.freq = channel->center_freq;
	arg.channel.band_center_freq1 = chandef->center_freq1;
	arg.channel.band_center_freq2 = chandef->center_freq2;

	/* TODO setup this dynamically, what in case we
	 * don't have any vifs?
	 */
	arg.channel.mode = chan_to_phymode(chandef);
	arg.channel.chan_radar =
			!!(channel->flags & IEEE80211_CHAN_RADAR);

	arg.channel.min_power = 0;
	arg.channel.max_power = channel->max_power * 2;
	arg.channel.max_reg_power = channel->max_reg_power * 2;
	arg.channel.max_antenna_gain = channel->max_antenna_gain;

	reinit_completion(&ar->vdev_setup_done);
	reinit_completion(&ar->vdev_delete_done);

	ret = ath10k_wmi_vdev_start(ar, &arg);
	if (ret) {
		ath10k_warn(ar, "failed to request monitor vdev %i start: %d\n",
			    vdev_id, ret);
		return ret;
	}

	ret = ath10k_vdev_setup_sync(ar);
	if (ret) {
		ath10k_warn(ar, "failed to synchronize setup for monitor vdev %i start: %d\n",
			    vdev_id, ret);
		return ret;
	}

	ret = ath10k_wmi_vdev_up(ar, vdev_id, 0, ar->mac_addr);
	if (ret) {
		ath10k_warn(ar, "failed to put up monitor vdev %i: %d\n",
			    vdev_id, ret);
		goto vdev_stop;
	}

	ar->monitor_vdev_id = vdev_id;

	ath10k_dbg(ar, ATH10K_DBG_MAC, "mac monitor vdev %i started\n",
		   ar->monitor_vdev_id);
	return 0;

vdev_stop:
	ret = ath10k_wmi_vdev_stop(ar, ar->monitor_vdev_id);
	if (ret)
		ath10k_warn(ar, "failed to stop monitor vdev %i after start failure: %d\n",
			    ar->monitor_vdev_id, ret);

	return ret;
}

static int ath10k_monitor_vdev_stop(struct ath10k *ar)
{
	int ret = 0;

	lockdep_assert_held(&ar->conf_mutex);

	ret = ath10k_wmi_vdev_down(ar, ar->monitor_vdev_id);
	if (ret)
		ath10k_warn(ar, "failed to put down monitor vdev %i: %d\n",
			    ar->monitor_vdev_id, ret);

	reinit_completion(&ar->vdev_setup_done);
	reinit_completion(&ar->vdev_delete_done);

	ret = ath10k_wmi_vdev_stop(ar, ar->monitor_vdev_id);
	if (ret)
		ath10k_warn(ar, "failed to to request monitor vdev %i stop: %d\n",
			    ar->monitor_vdev_id, ret);

	ret = ath10k_vdev_setup_sync(ar);
	if (ret)
		ath10k_warn(ar, "failed to synchronize monitor vdev %i stop: %d\n",
			    ar->monitor_vdev_id, ret);

	ath10k_dbg(ar, ATH10K_DBG_MAC, "mac monitor vdev %i stopped\n",
		   ar->monitor_vdev_id);
	return ret;
}

static int ath10k_monitor_vdev_create(struct ath10k *ar)
{
	int bit, ret = 0;

	lockdep_assert_held(&ar->conf_mutex);

	if (ar->free_vdev_map == 0) {
		ath10k_warn(ar, "failed to find free vdev id for monitor vdev\n");
		return -ENOMEM;
	}

	bit = __ffs64(ar->free_vdev_map);

	ar->monitor_vdev_id = bit;

	ret = ath10k_wmi_vdev_create(ar, ar->monitor_vdev_id,
				     WMI_VDEV_TYPE_MONITOR,
				     0, ar->mac_addr);
	if (ret) {
		ath10k_warn(ar, "failed to request monitor vdev %i creation: %d\n",
			    ar->monitor_vdev_id, ret);
		return ret;
	}

	ar->free_vdev_map &= ~(1LL << ar->monitor_vdev_id);
	ath10k_dbg(ar, ATH10K_DBG_MAC, "mac monitor vdev %d created\n",
		   ar->monitor_vdev_id);

	return 0;
}

static int ath10k_monitor_vdev_delete(struct ath10k *ar)
{
	int ret = 0;

	lockdep_assert_held(&ar->conf_mutex);

	ret = ath10k_wmi_vdev_delete(ar, ar->monitor_vdev_id);
	if (ret) {
		ath10k_warn(ar, "failed to request wmi monitor vdev %i removal: %d\n",
			    ar->monitor_vdev_id, ret);
		return ret;
	}

	ar->free_vdev_map |= 1LL << ar->monitor_vdev_id;

	ath10k_dbg(ar, ATH10K_DBG_MAC, "mac monitor vdev %d deleted\n",
		   ar->monitor_vdev_id);
	return ret;
}

static int ath10k_monitor_start(struct ath10k *ar)
{
	int ret;

	lockdep_assert_held(&ar->conf_mutex);

	ret = ath10k_monitor_vdev_create(ar);
	if (ret) {
		ath10k_warn(ar, "failed to create monitor vdev: %d\n", ret);
		return ret;
	}

	ret = ath10k_monitor_vdev_start(ar, ar->monitor_vdev_id);
	if (ret) {
		ath10k_warn(ar, "failed to start monitor vdev: %d\n", ret);
		ath10k_monitor_vdev_delete(ar);
		return ret;
	}

	ar->monitor_started = true;
	ath10k_dbg(ar, ATH10K_DBG_MAC, "mac monitor started\n");

	return 0;
}

static int ath10k_monitor_stop(struct ath10k *ar)
{
	int ret;

	lockdep_assert_held(&ar->conf_mutex);

	ret = ath10k_monitor_vdev_stop(ar);
	if (ret) {
		ath10k_warn(ar, "failed to stop monitor vdev: %d\n", ret);
		return ret;
	}

	ret = ath10k_monitor_vdev_delete(ar);
	if (ret) {
		ath10k_warn(ar, "failed to delete monitor vdev: %d\n", ret);
		return ret;
	}

	ar->monitor_started = false;
	ath10k_dbg(ar, ATH10K_DBG_MAC, "mac monitor stopped\n");

	return 0;
}

static bool ath10k_mac_monitor_vdev_is_needed(struct ath10k *ar)
{
	int num_ctx;

	/* At least one chanctx is required to derive a channel to start
	 * monitor vdev on.
	 */
	num_ctx = ath10k_mac_num_chanctxs(ar);
	if (num_ctx == 0)
		return false;

	/* If there's already an existing special monitor interface then don't
	 * bother creating another monitor vdev.
	 */
	if (ar->monitor_arvif)
		return false;

	return ar->monitor ||
	       (!test_bit(ATH10K_FW_FEATURE_ALLOWS_MESH_BCAST,
			  ar->running_fw->fw_file.fw_features) &&
		(ar->filter_flags & FIF_OTHER_BSS)) ||
	       test_bit(ATH10K_CAC_RUNNING, &ar->dev_flags);
}

static bool ath10k_mac_monitor_vdev_is_allowed(struct ath10k *ar)
{
	int num_ctx;

	num_ctx = ath10k_mac_num_chanctxs(ar);

	/* FIXME: Current interface combinations and cfg80211/mac80211 code
	 * shouldn't allow this but make sure to prevent handling the following
	 * case anyway since multi-channel DFS hasn't been tested at all.
	 */
	if (test_bit(ATH10K_CAC_RUNNING, &ar->dev_flags) && num_ctx > 1)
		return false;

	return true;
}

static int ath10k_monitor_recalc(struct ath10k *ar)
{
	bool needed;
	bool allowed;
	int ret;

	lockdep_assert_held(&ar->conf_mutex);

	needed = ath10k_mac_monitor_vdev_is_needed(ar);
	allowed = ath10k_mac_monitor_vdev_is_allowed(ar);

	ath10k_dbg(ar, ATH10K_DBG_MAC,
		   "mac monitor recalc started? %d needed? %d allowed? %d\n",
		   ar->monitor_started, needed, allowed);

	if (WARN_ON(needed && !allowed)) {
		if (ar->monitor_started) {
			ath10k_dbg(ar, ATH10K_DBG_MAC, "mac monitor stopping disallowed monitor\n");

			ret = ath10k_monitor_stop(ar);
			if (ret)
				ath10k_warn(ar, "failed to stop disallowed monitor: %d\n",
					    ret);
				/* not serious */
		}

		return -EPERM;
	}

	if (needed == ar->monitor_started)
		return 0;

	if (needed)
		return ath10k_monitor_start(ar);
	else
		return ath10k_monitor_stop(ar);
}

static bool ath10k_mac_can_set_cts_prot(struct ath10k_vif *arvif)
{
	struct ath10k *ar = arvif->ar;

	lockdep_assert_held(&ar->conf_mutex);

	if (!arvif->is_started) {
		ath10k_dbg(ar, ATH10K_DBG_MAC, "defer cts setup, vdev is not ready yet\n");
		return false;
	}

	return true;
}

static int ath10k_mac_set_cts_prot(struct ath10k_vif *arvif)
{
	struct ath10k *ar = arvif->ar;
	u32 vdev_param;

	lockdep_assert_held(&ar->conf_mutex);

	vdev_param = ar->wmi.vdev_param->protection_mode;

	ath10k_dbg(ar, ATH10K_DBG_MAC, "mac vdev %d cts_protection %d\n",
		   arvif->vdev_id, arvif->use_cts_prot);

	return ath10k_wmi_vdev_set_param(ar, arvif->vdev_id, vdev_param,
					 arvif->use_cts_prot ? 1 : 0);
}

static int ath10k_recalc_rtscts_prot(struct ath10k_vif *arvif)
{
	struct ath10k *ar = arvif->ar;
	u32 vdev_param, rts_cts = 0;

	lockdep_assert_held(&ar->conf_mutex);

	vdev_param = ar->wmi.vdev_param->enable_rtscts;

	rts_cts |= SM(WMI_RTSCTS_ENABLED, WMI_RTSCTS_SET);

	if (arvif->num_legacy_stations > 0)
		rts_cts |= SM(WMI_RTSCTS_ACROSS_SW_RETRIES,
			      WMI_RTSCTS_PROFILE);
	else
		rts_cts |= SM(WMI_RTSCTS_FOR_SECOND_RATESERIES,
			      WMI_RTSCTS_PROFILE);

	ath10k_dbg(ar, ATH10K_DBG_MAC, "mac vdev %d recalc rts/cts prot %d\n",
		   arvif->vdev_id, rts_cts);

	return ath10k_wmi_vdev_set_param(ar, arvif->vdev_id, vdev_param,
					 rts_cts);
}

static int ath10k_start_cac(struct ath10k *ar)
{
	int ret;

	lockdep_assert_held(&ar->conf_mutex);

	set_bit(ATH10K_CAC_RUNNING, &ar->dev_flags);

	ret = ath10k_monitor_recalc(ar);
	if (ret) {
		ath10k_warn(ar, "failed to start monitor (cac): %d\n", ret);
		clear_bit(ATH10K_CAC_RUNNING, &ar->dev_flags);
		return ret;
	}

	ath10k_dbg(ar, ATH10K_DBG_MAC, "mac cac start monitor vdev %d\n",
		   ar->monitor_vdev_id);

	return 0;
}

static int ath10k_stop_cac(struct ath10k *ar)
{
	lockdep_assert_held(&ar->conf_mutex);

	/* CAC is not running - do nothing */
	if (!test_bit(ATH10K_CAC_RUNNING, &ar->dev_flags))
		return 0;

	clear_bit(ATH10K_CAC_RUNNING, &ar->dev_flags);
	ath10k_monitor_stop(ar);

	ath10k_dbg(ar, ATH10K_DBG_MAC, "mac cac finished\n");

	return 0;
}

static void ath10k_mac_has_radar_iter(struct ieee80211_hw *hw,
				      struct ieee80211_chanctx_conf *conf,
				      void *data)
{
	bool *ret = data;

	if (!*ret && conf->radar_enabled)
		*ret = true;
}

static bool ath10k_mac_has_radar_enabled(struct ath10k *ar)
{
	bool has_radar = false;

	ieee80211_iter_chan_contexts_atomic(ar->hw,
					    ath10k_mac_has_radar_iter,
					    &has_radar);

	return has_radar;
}

static void ath10k_recalc_radar_detection(struct ath10k *ar)
{
	int ret;

	lockdep_assert_held(&ar->conf_mutex);

	ath10k_stop_cac(ar);

	if (!ath10k_mac_has_radar_enabled(ar))
		return;

	if (ar->num_started_vdevs > 0)
		return;

	ret = ath10k_start_cac(ar);
	if (ret) {
		/*
		 * Not possible to start CAC on current channel so starting
		 * radiation is not allowed, make this channel DFS_UNAVAILABLE
		 * by indicating that radar was detected.
		 */
		ath10k_warn(ar, "failed to start CAC: %d\n", ret);
		ieee80211_radar_detected(ar->hw);
	}
}

static int ath10k_vdev_stop(struct ath10k_vif *arvif)
{
	struct ath10k *ar = arvif->ar;
	int ret;

	lockdep_assert_held(&ar->conf_mutex);

	reinit_completion(&ar->vdev_setup_done);
	reinit_completion(&ar->vdev_delete_done);

	ret = ath10k_wmi_vdev_stop(ar, arvif->vdev_id);
	if (ret) {
		ath10k_warn(ar, "failed to stop WMI vdev %i: %d\n",
			    arvif->vdev_id, ret);
		return ret;
	}

	ret = ath10k_vdev_setup_sync(ar);
	if (ret) {
		ath10k_warn(ar, "failed to synchronize setup for vdev %i: %d\n",
			    arvif->vdev_id, ret);
		return ret;
	}

	WARN_ON(ar->num_started_vdevs == 0);

	if (ar->num_started_vdevs != 0) {
		ar->num_started_vdevs--;
		ath10k_recalc_radar_detection(ar);
	}

	return ret;
}

static int ath10k_vdev_start_restart(struct ath10k_vif *arvif,
				     const struct cfg80211_chan_def *chandef,
				     bool restart)
{
	struct ath10k *ar = arvif->ar;
	struct wmi_vdev_start_request_arg arg = {};
	int ret = 0;

	lockdep_assert_held(&ar->conf_mutex);

	/* Clear arp and ns offload cache */
	memset(&arvif->arp_offload, 0, sizeof(arvif->arp_offload));
	memset(&arvif->ns_offload, 0, sizeof(arvif->ns_offload));

	reinit_completion(&ar->vdev_setup_done);
	reinit_completion(&ar->vdev_delete_done);

	arg.vdev_id = arvif->vdev_id;
	arg.dtim_period = arvif->dtim_period;
	arg.bcn_intval = arvif->beacon_interval;

	arg.channel.freq = chandef->chan->center_freq;
	arg.channel.band_center_freq1 = chandef->center_freq1;
	arg.channel.band_center_freq2 = chandef->center_freq2;
	arg.channel.mode = chan_to_phymode(chandef);

	arg.channel.min_power = 0;
	arg.channel.max_power = chandef->chan->max_power * 2;
	arg.channel.max_reg_power = chandef->chan->max_reg_power * 2;
	arg.channel.max_antenna_gain = chandef->chan->max_antenna_gain;

	if (arvif->vdev_type == WMI_VDEV_TYPE_AP) {
		arg.ssid = arvif->u.ap.ssid;
		arg.ssid_len = arvif->u.ap.ssid_len;
		arg.hidden_ssid = arvif->u.ap.hidden_ssid;

		/* For now allow DFS for AP mode */
		arg.channel.chan_radar =
			!!(chandef->chan->flags & IEEE80211_CHAN_RADAR);
	} else if (arvif->vdev_type == WMI_VDEV_TYPE_IBSS) {
		arg.ssid = arvif->vif->bss_conf.ssid;
		arg.ssid_len = arvif->vif->bss_conf.ssid_len;
	}

	ath10k_dbg(ar, ATH10K_DBG_MAC,
		   "mac vdev %d start center_freq %d phymode %s\n",
		   arg.vdev_id, arg.channel.freq,
		   ath10k_wmi_phymode_str(arg.channel.mode));

	if (restart)
		ret = ath10k_wmi_vdev_restart(ar, &arg);
	else
		ret = ath10k_wmi_vdev_start(ar, &arg);

	if (ret) {
		ath10k_warn(ar, "failed to start WMI vdev %i: %d\n",
			    arg.vdev_id, ret);
		return ret;
	}

	ret = ath10k_vdev_setup_sync(ar);
	if (ret) {
		ath10k_warn(ar,
			    "failed to synchronize setup for vdev %i restart %d: %d\n",
			    arg.vdev_id, restart, ret);
		return ret;
	}

	ar->num_started_vdevs++;
	ath10k_recalc_radar_detection(ar);

	return ret;
}

static int ath10k_vdev_start(struct ath10k_vif *arvif,
			     const struct cfg80211_chan_def *def)
{
	return ath10k_vdev_start_restart(arvif, def, false);
}

static int ath10k_vdev_restart(struct ath10k_vif *arvif,
			       const struct cfg80211_chan_def *def)
{
	return ath10k_vdev_start_restart(arvif, def, true);
}

static int ath10k_mac_setup_bcn_p2p_ie(struct ath10k_vif *arvif,
				       struct sk_buff *bcn)
{
	struct ath10k *ar = arvif->ar;
	struct ieee80211_mgmt *mgmt;
	const u8 *p2p_ie;
	int ret;

	if (arvif->vif->type != NL80211_IFTYPE_AP || !arvif->vif->p2p)
		return 0;

	mgmt = (void *)bcn->data;
	p2p_ie = cfg80211_find_vendor_ie(WLAN_OUI_WFA, WLAN_OUI_TYPE_WFA_P2P,
					 mgmt->u.beacon.variable,
					 bcn->len - (mgmt->u.beacon.variable -
						     bcn->data));
	if (!p2p_ie)
		return -ENOENT;

	ret = ath10k_wmi_p2p_go_bcn_ie(ar, arvif->vdev_id, p2p_ie);
	if (ret) {
		ath10k_warn(ar, "failed to submit p2p go bcn ie for vdev %i: %d\n",
			    arvif->vdev_id, ret);
		return ret;
	}

	return 0;
}

static int ath10k_mac_remove_vendor_ie(struct sk_buff *skb, unsigned int oui,
				       u8 oui_type, size_t ie_offset)
{
	size_t len;
	const u8 *next;
	const u8 *end;
	u8 *ie;

	if (WARN_ON(skb->len < ie_offset))
		return -EINVAL;

	ie = (u8 *)cfg80211_find_vendor_ie(oui, oui_type,
					   skb->data + ie_offset,
					   skb->len - ie_offset);
	if (!ie)
		return -ENOENT;

	len = ie[1] + 2;
	end = skb->data + skb->len;
	next = ie + len;

	if (WARN_ON(next > end))
		return -EINVAL;

	memmove(ie, next, end - next);
	skb_trim(skb, skb->len - len);

	return 0;
}

static int ath10k_mac_setup_bcn_tmpl(struct ath10k_vif *arvif)
{
	struct ath10k *ar = arvif->ar;
	struct ieee80211_hw *hw = ar->hw;
	struct ieee80211_vif *vif = arvif->vif;
	struct ieee80211_mutable_offsets offs = {};
	struct sk_buff *bcn;
	int ret;

	if (!test_bit(WMI_SERVICE_BEACON_OFFLOAD, ar->wmi.svc_map))
		return 0;

	if (arvif->vdev_type != WMI_VDEV_TYPE_AP &&
	    arvif->vdev_type != WMI_VDEV_TYPE_IBSS)
		return 0;

	bcn = ieee80211_beacon_get_template(hw, vif, &offs);
	if (!bcn) {
		ath10k_warn(ar, "failed to get beacon template from mac80211\n");
		return -EPERM;
	}

	ret = ath10k_mac_setup_bcn_p2p_ie(arvif, bcn);
	if (ret) {
		ath10k_warn(ar, "failed to setup p2p go bcn ie: %d\n", ret);
		kfree_skb(bcn);
		return ret;
	}

	/* P2P IE is inserted by firmware automatically (as configured above)
	 * so remove it from the base beacon template to avoid duplicate P2P
	 * IEs in beacon frames.
	 */
	ath10k_mac_remove_vendor_ie(bcn, WLAN_OUI_WFA, WLAN_OUI_TYPE_WFA_P2P,
				    offsetof(struct ieee80211_mgmt,
					     u.beacon.variable));

	ret = ath10k_wmi_bcn_tmpl(ar, arvif->vdev_id, offs.tim_offset, bcn, 0,
				  0, NULL, 0);
	kfree_skb(bcn);

	if (ret) {
		ath10k_warn(ar, "failed to submit beacon template command: %d\n",
			    ret);
		return ret;
	}

	return 0;
}

static int ath10k_mac_setup_prb_tmpl(struct ath10k_vif *arvif)
{
	struct ath10k *ar = arvif->ar;
	struct ieee80211_hw *hw = ar->hw;
	struct ieee80211_vif *vif = arvif->vif;
	struct sk_buff *prb;
	int ret;

	if (!test_bit(WMI_SERVICE_BEACON_OFFLOAD, ar->wmi.svc_map))
		return 0;

	if (arvif->vdev_type != WMI_VDEV_TYPE_AP)
		return 0;

	 /* For mesh, probe response and beacon share the same template */
	if (ieee80211_vif_is_mesh(vif))
		return 0;

	prb = ieee80211_proberesp_get(hw, vif);
	if (!prb) {
		ath10k_warn(ar, "failed to get probe resp template from mac80211\n");
		return -EPERM;
	}

	ret = ath10k_wmi_prb_tmpl(ar, arvif->vdev_id, prb);
	kfree_skb(prb);

	if (ret) {
		ath10k_warn(ar, "failed to submit probe resp template command: %d\n",
			    ret);
		return ret;
	}

	return 0;
}

static int ath10k_mac_vif_fix_hidden_ssid(struct ath10k_vif *arvif)
{
	struct ath10k *ar = arvif->ar;
	struct cfg80211_chan_def def;
	int ret;

	/* When originally vdev is started during assign_vif_chanctx() some
	 * information is missing, notably SSID. Firmware revisions with beacon
	 * offloading require the SSID to be provided during vdev (re)start to
	 * handle hidden SSID properly.
	 *
	 * Vdev restart must be done after vdev has been both started and
	 * upped. Otherwise some firmware revisions (at least 10.2) fail to
	 * deliver vdev restart response event causing timeouts during vdev
	 * syncing in ath10k.
	 *
	 * Note: The vdev down/up and template reinstallation could be skipped
	 * since only wmi-tlv firmware are known to have beacon offload and
	 * wmi-tlv doesn't seem to misbehave like 10.2 wrt vdev restart
	 * response delivery. It's probably more robust to keep it as is.
	 */
	if (!test_bit(WMI_SERVICE_BEACON_OFFLOAD, ar->wmi.svc_map))
		return 0;

	if (WARN_ON(!arvif->is_started))
		return -EINVAL;

	if (WARN_ON(!arvif->is_up))
		return -EINVAL;

	if (WARN_ON(ath10k_mac_vif_chan(arvif->vif, &def)))
		return -EINVAL;

	ret = ath10k_wmi_vdev_down(ar, arvif->vdev_id);
	if (ret) {
		ath10k_warn(ar, "failed to bring down ap vdev %i: %d\n",
			    arvif->vdev_id, ret);
		return ret;
	}

	/* Vdev down reset beacon & presp templates. Reinstall them. Otherwise
	 * firmware will crash upon vdev up.
	 */

	ret = ath10k_mac_setup_bcn_tmpl(arvif);
	if (ret) {
		ath10k_warn(ar, "failed to update beacon template: %d\n", ret);
		return ret;
	}

	ret = ath10k_mac_setup_prb_tmpl(arvif);
	if (ret) {
		ath10k_warn(ar, "failed to update presp template: %d\n", ret);
		return ret;
	}

	ret = ath10k_vdev_restart(arvif, &def);
	if (ret) {
		ath10k_warn(ar, "failed to restart ap vdev %i: %d\n",
			    arvif->vdev_id, ret);
		return ret;
	}

	ret = ath10k_wmi_vdev_up(arvif->ar, arvif->vdev_id, arvif->aid,
				 arvif->bssid);
	if (ret) {
		ath10k_warn(ar, "failed to bring up ap vdev %i: %d\n",
			    arvif->vdev_id, ret);
		return ret;
	}

	return 0;
}

static void ath10k_control_beaconing(struct ath10k_vif *arvif,
				     struct ieee80211_bss_conf *info)
{
	struct ath10k *ar = arvif->ar;
	int ret = 0;

	lockdep_assert_held(&arvif->ar->conf_mutex);

	if (!info->enable_beacon) {
		ret = ath10k_wmi_vdev_down(ar, arvif->vdev_id);
		if (ret)
			ath10k_warn(ar, "failed to down vdev_id %i: %d\n",
				    arvif->vdev_id, ret);

		arvif->is_up = false;

		spin_lock_bh(&arvif->ar->data_lock);
		ath10k_mac_vif_beacon_free(arvif);
		spin_unlock_bh(&arvif->ar->data_lock);

		return;
	}

	arvif->tx_seq_no = 0x1000;

	arvif->aid = 0;
	ether_addr_copy(arvif->bssid, info->bssid);

	ret = ath10k_wmi_vdev_up(arvif->ar, arvif->vdev_id, arvif->aid,
				 arvif->bssid);
	if (ret) {
		ath10k_warn(ar, "failed to bring up vdev %d: %i\n",
			    arvif->vdev_id, ret);
		return;
	}

	arvif->is_up = true;

	ret = ath10k_mac_vif_fix_hidden_ssid(arvif);
	if (ret) {
		ath10k_warn(ar, "failed to fix hidden ssid for vdev %i, expect trouble: %d\n",
			    arvif->vdev_id, ret);
		return;
	}

	ath10k_dbg(ar, ATH10K_DBG_MAC, "mac vdev %d up\n", arvif->vdev_id);
}

static void ath10k_control_ibss(struct ath10k_vif *arvif,
				struct ieee80211_bss_conf *info,
				const u8 self_peer[ETH_ALEN])
{
	struct ath10k *ar = arvif->ar;
	u32 vdev_param;
	int ret = 0;

	lockdep_assert_held(&arvif->ar->conf_mutex);

	if (!info->ibss_joined) {
		if (is_zero_ether_addr(arvif->bssid))
			return;

		eth_zero_addr(arvif->bssid);

		return;
	}

	vdev_param = arvif->ar->wmi.vdev_param->atim_window;
	ret = ath10k_wmi_vdev_set_param(arvif->ar, arvif->vdev_id, vdev_param,
					ATH10K_DEFAULT_ATIM);
	if (ret)
		ath10k_warn(ar, "failed to set IBSS ATIM for vdev %d: %d\n",
			    arvif->vdev_id, ret);
}

static int ath10k_mac_vif_recalc_ps_wake_threshold(struct ath10k_vif *arvif)
{
	struct ath10k *ar = arvif->ar;
	u32 param;
	u32 value;
	int ret;

	lockdep_assert_held(&arvif->ar->conf_mutex);

	if (arvif->u.sta.uapsd)
		value = WMI_STA_PS_TX_WAKE_THRESHOLD_NEVER;
	else
		value = WMI_STA_PS_TX_WAKE_THRESHOLD_ALWAYS;

	param = WMI_STA_PS_PARAM_TX_WAKE_THRESHOLD;
	ret = ath10k_wmi_set_sta_ps_param(ar, arvif->vdev_id, param, value);
	if (ret) {
		ath10k_warn(ar, "failed to submit ps wake threshold %u on vdev %i: %d\n",
			    value, arvif->vdev_id, ret);
		return ret;
	}

	return 0;
}

static int ath10k_mac_vif_recalc_ps_poll_count(struct ath10k_vif *arvif)
{
	struct ath10k *ar = arvif->ar;
	u32 param;
	u32 value;
	int ret;

	lockdep_assert_held(&arvif->ar->conf_mutex);

	if (arvif->u.sta.uapsd)
		value = WMI_STA_PS_PSPOLL_COUNT_UAPSD;
	else
		value = WMI_STA_PS_PSPOLL_COUNT_NO_MAX;

	param = WMI_STA_PS_PARAM_PSPOLL_COUNT;
	ret = ath10k_wmi_set_sta_ps_param(ar, arvif->vdev_id,
					  param, value);
	if (ret) {
		ath10k_warn(ar, "failed to submit ps poll count %u on vdev %i: %d\n",
			    value, arvif->vdev_id, ret);
		return ret;
	}

	return 0;
}

static int ath10k_mac_num_vifs_started(struct ath10k *ar)
{
	struct ath10k_vif *arvif;
	int num = 0;

	lockdep_assert_held(&ar->conf_mutex);

	list_for_each_entry(arvif, &ar->arvifs, list)
		if (arvif->is_started)
			num++;

	return num;
}

static int ath10k_mac_vif_setup_ps(struct ath10k_vif *arvif)
{
	struct ath10k *ar = arvif->ar;
	struct ieee80211_vif *vif = arvif->vif;
	struct ieee80211_conf *conf = &ar->hw->conf;
	enum wmi_sta_powersave_param param;
	enum wmi_sta_ps_mode psmode;
	int ret;
	int ps_timeout;
	bool enable_ps;

	lockdep_assert_held(&arvif->ar->conf_mutex);

	if (arvif->vif->type != NL80211_IFTYPE_STATION)
		return 0;

	enable_ps = arvif->ps;

	if (enable_ps && ath10k_mac_num_vifs_started(ar) > 1 &&
	    !test_bit(ATH10K_FW_FEATURE_MULTI_VIF_PS_SUPPORT,
		      ar->running_fw->fw_file.fw_features)) {
		ath10k_warn(ar, "refusing to enable ps on vdev %i: not supported by fw\n",
			    arvif->vdev_id);
		enable_ps = false;
	}

	if (!arvif->is_started) {
		/* mac80211 can update vif powersave state while disconnected.
		 * Firmware doesn't behave nicely and consumes more power than
		 * necessary if PS is disabled on a non-started vdev. Hence
		 * force-enable PS for non-running vdevs.
		 */
		psmode = WMI_STA_PS_MODE_ENABLED;
	} else if (enable_ps) {
		psmode = WMI_STA_PS_MODE_ENABLED;
		param = WMI_STA_PS_PARAM_INACTIVITY_TIME;

		ps_timeout = conf->dynamic_ps_timeout;
		if (ps_timeout == 0) {
			/* Firmware doesn't like 0 */
			ps_timeout = ieee80211_tu_to_usec(
				vif->bss_conf.beacon_int) / 1000;
		}

		ret = ath10k_wmi_set_sta_ps_param(ar, arvif->vdev_id, param,
						  ps_timeout);
		if (ret) {
			ath10k_warn(ar, "failed to set inactivity time for vdev %d: %i\n",
				    arvif->vdev_id, ret);
			return ret;
		}
	} else {
		psmode = WMI_STA_PS_MODE_DISABLED;
	}

	ath10k_dbg(ar, ATH10K_DBG_MAC, "mac vdev %d psmode %s\n",
		   arvif->vdev_id, psmode ? "enable" : "disable");

	ret = ath10k_wmi_set_psmode(ar, arvif->vdev_id, psmode);
	if (ret) {
		ath10k_warn(ar, "failed to set PS Mode %d for vdev %d: %d\n",
			    psmode, arvif->vdev_id, ret);
		return ret;
	}

	return 0;
}

static int ath10k_mac_vif_disable_keepalive(struct ath10k_vif *arvif)
{
	struct ath10k *ar = arvif->ar;
	struct wmi_sta_keepalive_arg arg = {};
	int ret;

	lockdep_assert_held(&arvif->ar->conf_mutex);

	if (arvif->vdev_type != WMI_VDEV_TYPE_STA)
		return 0;

	if (!test_bit(WMI_SERVICE_STA_KEEP_ALIVE, ar->wmi.svc_map))
		return 0;

	/* Some firmware revisions have a bug and ignore the `enabled` field.
	 * Instead use the interval to disable the keepalive.
	 */
	arg.vdev_id = arvif->vdev_id;
	arg.enabled = 1;
	arg.method = WMI_STA_KEEPALIVE_METHOD_NULL_FRAME;
	arg.interval = WMI_STA_KEEPALIVE_INTERVAL_DISABLE;

	ret = ath10k_wmi_sta_keepalive(ar, &arg);
	if (ret) {
		ath10k_warn(ar, "failed to submit keepalive on vdev %i: %d\n",
			    arvif->vdev_id, ret);
		return ret;
	}

	return 0;
}

static void ath10k_mac_vif_ap_csa_count_down(struct ath10k_vif *arvif)
{
	struct ath10k *ar = arvif->ar;
	struct ieee80211_vif *vif = arvif->vif;
	int ret;

	lockdep_assert_held(&arvif->ar->conf_mutex);

	if (WARN_ON(!test_bit(WMI_SERVICE_BEACON_OFFLOAD, ar->wmi.svc_map)))
		return;

	if (arvif->vdev_type != WMI_VDEV_TYPE_AP)
		return;

	if (!vif->csa_active)
		return;

	if (!arvif->is_up)
		return;

	if (!ieee80211_csa_is_complete(vif)) {
		ieee80211_csa_update_counter(vif);

		ret = ath10k_mac_setup_bcn_tmpl(arvif);
		if (ret)
			ath10k_warn(ar, "failed to update bcn tmpl during csa: %d\n",
				    ret);

		ret = ath10k_mac_setup_prb_tmpl(arvif);
		if (ret)
			ath10k_warn(ar, "failed to update prb tmpl during csa: %d\n",
				    ret);
	} else {
		ieee80211_csa_finish(vif);
	}
}

static void ath10k_mac_vif_ap_csa_work(struct work_struct *work)
{
	struct ath10k_vif *arvif = container_of(work, struct ath10k_vif,
						ap_csa_work);
	struct ath10k *ar = arvif->ar;

	mutex_lock(&ar->conf_mutex);
	ath10k_mac_vif_ap_csa_count_down(arvif);
	mutex_unlock(&ar->conf_mutex);
}

static void ath10k_mac_handle_beacon_iter(void *data, u8 *mac,
					  struct ieee80211_vif *vif)
{
	struct sk_buff *skb = data;
	struct ieee80211_mgmt *mgmt = (void *)skb->data;
	struct ath10k_vif *arvif = (void *)vif->drv_priv;

	if (vif->type != NL80211_IFTYPE_STATION)
		return;

	if (!ether_addr_equal(mgmt->bssid, vif->bss_conf.bssid))
		return;

	cancel_delayed_work(&arvif->connection_loss_work);
}

void ath10k_mac_handle_beacon(struct ath10k *ar, struct sk_buff *skb)
{
	ieee80211_iterate_active_interfaces_atomic(ar->hw,
						   IEEE80211_IFACE_ITER_NORMAL,
						   ath10k_mac_handle_beacon_iter,
						   skb);
}

static void ath10k_mac_handle_beacon_miss_iter(void *data, u8 *mac,
					       struct ieee80211_vif *vif)
{
	u32 *vdev_id = data;
	struct ath10k_vif *arvif = (void *)vif->drv_priv;
	struct ath10k *ar = arvif->ar;
	struct ieee80211_hw *hw = ar->hw;

	if (arvif->vdev_id != *vdev_id)
		return;

	if (!arvif->is_up)
		return;

	ieee80211_beacon_loss(vif);

	/* Firmware doesn't report beacon loss events repeatedly. If AP probe
	 * (done by mac80211) succeeds but beacons do not resume then it
	 * doesn't make sense to continue operation. Queue connection loss work
	 * which can be cancelled when beacon is received.
	 */
	ieee80211_queue_delayed_work(hw, &arvif->connection_loss_work,
				     ATH10K_CONNECTION_LOSS_HZ);
}

void ath10k_mac_handle_beacon_miss(struct ath10k *ar, u32 vdev_id)
{
	ieee80211_iterate_active_interfaces_atomic(ar->hw,
						   IEEE80211_IFACE_ITER_NORMAL,
						   ath10k_mac_handle_beacon_miss_iter,
						   &vdev_id);
}

static void ath10k_mac_vif_sta_connection_loss_work(struct work_struct *work)
{
	struct ath10k_vif *arvif = container_of(work, struct ath10k_vif,
						connection_loss_work.work);
	struct ieee80211_vif *vif = arvif->vif;

	if (!arvif->is_up)
		return;

	ieee80211_connection_loss(vif);
}

/**********************/
/* Station management */
/**********************/

static u32 ath10k_peer_assoc_h_listen_intval(struct ath10k *ar,
					     struct ieee80211_vif *vif)
{
	/* Some firmware revisions have unstable STA powersave when listen
	 * interval is set too high (e.g. 5). The symptoms are firmware doesn't
	 * generate NullFunc frames properly even if buffered frames have been
	 * indicated in Beacon TIM. Firmware would seldom wake up to pull
	 * buffered frames. Often pinging the device from AP would simply fail.
	 *
	 * As a workaround set it to 1.
	 */
	if (vif->type == NL80211_IFTYPE_STATION)
		return 1;

	return ar->hw->conf.listen_interval;
}

static void ath10k_peer_assoc_h_basic(struct ath10k *ar,
				      struct ieee80211_vif *vif,
				      struct ieee80211_sta *sta,
				      struct wmi_peer_assoc_complete_arg *arg)
{
	struct ath10k_vif *arvif = (void *)vif->drv_priv;
	u32 aid;

	lockdep_assert_held(&ar->conf_mutex);

	if (vif->type == NL80211_IFTYPE_STATION)
		aid = vif->bss_conf.aid;
	else
		aid = sta->aid;

	ether_addr_copy(arg->addr, sta->addr);
	arg->vdev_id = arvif->vdev_id;
	arg->peer_aid = aid;
	arg->peer_flags |= arvif->ar->wmi.peer_flags->auth;
	arg->peer_listen_intval = ath10k_peer_assoc_h_listen_intval(ar, vif);
	arg->peer_num_spatial_streams = 1;
	arg->peer_caps = vif->bss_conf.assoc_capability;
}

static void ath10k_peer_assoc_h_crypto(struct ath10k *ar,
				       struct ieee80211_vif *vif,
				       struct ieee80211_sta *sta,
				       struct wmi_peer_assoc_complete_arg *arg)
{
	struct ieee80211_bss_conf *info = &vif->bss_conf;
	struct cfg80211_chan_def def;
	struct cfg80211_bss *bss;
	const u8 *rsnie = NULL;
	const u8 *wpaie = NULL;

	lockdep_assert_held(&ar->conf_mutex);

	if (WARN_ON(ath10k_mac_vif_chan(vif, &def)))
		return;

	bss = cfg80211_get_bss(ar->hw->wiphy, def.chan, info->bssid, NULL, 0,
			       IEEE80211_BSS_TYPE_ANY, IEEE80211_PRIVACY_ANY);
	if (bss) {
		const struct cfg80211_bss_ies *ies;

		rcu_read_lock();
		rsnie = ieee80211_bss_get_ie(bss, WLAN_EID_RSN);

		ies = rcu_dereference(bss->ies);

		wpaie = cfg80211_find_vendor_ie(WLAN_OUI_MICROSOFT,
						WLAN_OUI_TYPE_MICROSOFT_WPA,
						ies->data,
						ies->len);
		rcu_read_unlock();
		cfg80211_put_bss(ar->hw->wiphy, bss);
	}

	/* FIXME: base on RSN IE/WPA IE is a correct idea? */
	if (rsnie || wpaie) {
		ath10k_dbg(ar, ATH10K_DBG_WMI, "%s: rsn ie found\n", __func__);
		arg->peer_flags |= ar->wmi.peer_flags->need_ptk_4_way;
	}

	if (wpaie) {
		ath10k_dbg(ar, ATH10K_DBG_WMI, "%s: wpa ie found\n", __func__);
		arg->peer_flags |= ar->wmi.peer_flags->need_gtk_2_way;
	}

	if (sta->mfp &&
	    test_bit(ATH10K_FW_FEATURE_MFP_SUPPORT,
		     ar->running_fw->fw_file.fw_features)) {
		arg->peer_flags |= ar->wmi.peer_flags->pmf;
	}
}

static void ath10k_peer_assoc_h_rates(struct ath10k *ar,
				      struct ieee80211_vif *vif,
				      struct ieee80211_sta *sta,
				      struct wmi_peer_assoc_complete_arg *arg)
{
	struct ath10k_vif *arvif = (void *)vif->drv_priv;
	struct wmi_rate_set_arg *rateset = &arg->peer_legacy_rates;
	struct cfg80211_chan_def def;
	const struct ieee80211_supported_band *sband;
	const struct ieee80211_rate *rates;
	enum nl80211_band band;
	u32 ratemask;
	u8 rate;
	int i;

	lockdep_assert_held(&ar->conf_mutex);

	if (WARN_ON(ath10k_mac_vif_chan(vif, &def)))
		return;

	band = def.chan->band;
	sband = ar->hw->wiphy->bands[band];
	ratemask = sta->supp_rates[band];
	ratemask &= arvif->bitrate_mask.control[band].legacy;
	rates = sband->bitrates;

	rateset->num_rates = 0;

	for (i = 0; i < 32; i++, ratemask >>= 1, rates++) {
		if (!(ratemask & 1))
			continue;

		rate = ath10k_mac_bitrate_to_rate(rates->bitrate);
		rateset->rates[rateset->num_rates] = rate;
		rateset->num_rates++;
	}
}

static bool
ath10k_peer_assoc_h_ht_masked(const u8 ht_mcs_mask[IEEE80211_HT_MCS_MASK_LEN])
{
	int nss;

	for (nss = 0; nss < IEEE80211_HT_MCS_MASK_LEN; nss++)
		if (ht_mcs_mask[nss])
			return false;

	return true;
}

static bool
ath10k_peer_assoc_h_vht_masked(const u16 vht_mcs_mask[NL80211_VHT_NSS_MAX])
{
	int nss;

	for (nss = 0; nss < NL80211_VHT_NSS_MAX; nss++)
		if (vht_mcs_mask[nss])
			return false;

	return true;
}

static void ath10k_peer_assoc_h_ht(struct ath10k *ar,
				   struct ieee80211_vif *vif,
				   struct ieee80211_sta *sta,
				   struct wmi_peer_assoc_complete_arg *arg)
{
	const struct ieee80211_sta_ht_cap *ht_cap = &sta->ht_cap;
	struct ath10k_vif *arvif = (void *)vif->drv_priv;
	struct cfg80211_chan_def def;
	enum nl80211_band band;
	const u8 *ht_mcs_mask;
	const u16 *vht_mcs_mask;
	int i, n;
	u8 max_nss;
	u32 stbc;

	lockdep_assert_held(&ar->conf_mutex);

	if (WARN_ON(ath10k_mac_vif_chan(vif, &def)))
		return;

	if (!ht_cap->ht_supported)
		return;

	band = def.chan->band;
	ht_mcs_mask = arvif->bitrate_mask.control[band].ht_mcs;
	vht_mcs_mask = arvif->bitrate_mask.control[band].vht_mcs;

	if (ath10k_peer_assoc_h_ht_masked(ht_mcs_mask) &&
	    ath10k_peer_assoc_h_vht_masked(vht_mcs_mask))
		return;

	arg->peer_flags |= ar->wmi.peer_flags->ht;
	arg->peer_max_mpdu = (1 << (IEEE80211_HT_MAX_AMPDU_FACTOR +
				    ht_cap->ampdu_factor)) - 1;

	arg->peer_mpdu_density =
		ath10k_parse_mpdudensity(ht_cap->ampdu_density);

	arg->peer_ht_caps = ht_cap->cap;
	arg->peer_rate_caps |= WMI_RC_HT_FLAG;

	if (ht_cap->cap & IEEE80211_HT_CAP_LDPC_CODING)
		arg->peer_flags |= ar->wmi.peer_flags->ldbc;

	if (sta->bandwidth >= IEEE80211_STA_RX_BW_40) {
		arg->peer_flags |= ar->wmi.peer_flags->bw40;
		arg->peer_rate_caps |= WMI_RC_CW40_FLAG;
	}

	if (arvif->bitrate_mask.control[band].gi != NL80211_TXRATE_FORCE_LGI) {
		if (ht_cap->cap & IEEE80211_HT_CAP_SGI_20)
			arg->peer_rate_caps |= WMI_RC_SGI_FLAG;

		if (ht_cap->cap & IEEE80211_HT_CAP_SGI_40)
			arg->peer_rate_caps |= WMI_RC_SGI_FLAG;
	}

	if (ht_cap->cap & IEEE80211_HT_CAP_TX_STBC) {
		arg->peer_rate_caps |= WMI_RC_TX_STBC_FLAG;
		arg->peer_flags |= ar->wmi.peer_flags->stbc;
	}

	if (ht_cap->cap & IEEE80211_HT_CAP_RX_STBC) {
		stbc = ht_cap->cap & IEEE80211_HT_CAP_RX_STBC;
		stbc = stbc >> IEEE80211_HT_CAP_RX_STBC_SHIFT;
		stbc = stbc << WMI_RC_RX_STBC_FLAG_S;
		arg->peer_rate_caps |= stbc;
		arg->peer_flags |= ar->wmi.peer_flags->stbc;
	}

	if (ht_cap->mcs.rx_mask[1] && ht_cap->mcs.rx_mask[2])
		arg->peer_rate_caps |= WMI_RC_TS_FLAG;
	else if (ht_cap->mcs.rx_mask[1])
		arg->peer_rate_caps |= WMI_RC_DS_FLAG;

	for (i = 0, n = 0, max_nss = 0; i < IEEE80211_HT_MCS_MASK_LEN * 8; i++)
		if ((ht_cap->mcs.rx_mask[i / 8] & BIT(i % 8)) &&
		    (ht_mcs_mask[i / 8] & BIT(i % 8))) {
			max_nss = (i / 8) + 1;
			arg->peer_ht_rates.rates[n++] = i;
		}

	/*
	 * This is a workaround for HT-enabled STAs which break the spec
	 * and have no HT capabilities RX mask (no HT RX MCS map).
	 *
	 * As per spec, in section 20.3.5 Modulation and coding scheme (MCS),
	 * MCS 0 through 7 are mandatory in 20MHz with 800 ns GI at all STAs.
	 *
	 * Firmware asserts if such situation occurs.
	 */
	if (n == 0) {
		arg->peer_ht_rates.num_rates = 8;
		for (i = 0; i < arg->peer_ht_rates.num_rates; i++)
			arg->peer_ht_rates.rates[i] = i;
	} else {
		arg->peer_ht_rates.num_rates = n;
		arg->peer_num_spatial_streams = min(sta->rx_nss, max_nss);
	}

	ath10k_dbg(ar, ATH10K_DBG_MAC, "mac ht peer %pM mcs cnt %d nss %d\n",
		   arg->addr,
		   arg->peer_ht_rates.num_rates,
		   arg->peer_num_spatial_streams);
}

static int ath10k_peer_assoc_qos_ap(struct ath10k *ar,
				    struct ath10k_vif *arvif,
				    struct ieee80211_sta *sta)
{
	u32 uapsd = 0;
	u32 max_sp = 0;
	int ret = 0;

	lockdep_assert_held(&ar->conf_mutex);

	if (sta->wme && sta->uapsd_queues) {
		ath10k_dbg(ar, ATH10K_DBG_MAC, "mac uapsd_queues 0x%x max_sp %d\n",
			   sta->uapsd_queues, sta->max_sp);

		if (sta->uapsd_queues & IEEE80211_WMM_IE_STA_QOSINFO_AC_VO)
			uapsd |= WMI_AP_PS_UAPSD_AC3_DELIVERY_EN |
				 WMI_AP_PS_UAPSD_AC3_TRIGGER_EN;
		if (sta->uapsd_queues & IEEE80211_WMM_IE_STA_QOSINFO_AC_VI)
			uapsd |= WMI_AP_PS_UAPSD_AC2_DELIVERY_EN |
				 WMI_AP_PS_UAPSD_AC2_TRIGGER_EN;
		if (sta->uapsd_queues & IEEE80211_WMM_IE_STA_QOSINFO_AC_BK)
			uapsd |= WMI_AP_PS_UAPSD_AC1_DELIVERY_EN |
				 WMI_AP_PS_UAPSD_AC1_TRIGGER_EN;
		if (sta->uapsd_queues & IEEE80211_WMM_IE_STA_QOSINFO_AC_BE)
			uapsd |= WMI_AP_PS_UAPSD_AC0_DELIVERY_EN |
				 WMI_AP_PS_UAPSD_AC0_TRIGGER_EN;

		if (sta->max_sp < MAX_WMI_AP_PS_PEER_PARAM_MAX_SP)
			max_sp = sta->max_sp;

		ret = ath10k_wmi_set_ap_ps_param(ar, arvif->vdev_id,
						 sta->addr,
						 WMI_AP_PS_PEER_PARAM_UAPSD,
						 uapsd);
		if (ret) {
			ath10k_warn(ar, "failed to set ap ps peer param uapsd for vdev %i: %d\n",
				    arvif->vdev_id, ret);
			return ret;
		}

		ret = ath10k_wmi_set_ap_ps_param(ar, arvif->vdev_id,
						 sta->addr,
						 WMI_AP_PS_PEER_PARAM_MAX_SP,
						 max_sp);
		if (ret) {
			ath10k_warn(ar, "failed to set ap ps peer param max sp for vdev %i: %d\n",
				    arvif->vdev_id, ret);
			return ret;
		}

		/* TODO setup this based on STA listen interval and
		 * beacon interval. Currently we don't know
		 * sta->listen_interval - mac80211 patch required.
		 * Currently use 10 seconds
		 */
		ret = ath10k_wmi_set_ap_ps_param(ar, arvif->vdev_id, sta->addr,
						 WMI_AP_PS_PEER_PARAM_AGEOUT_TIME,
						 10);
		if (ret) {
			ath10k_warn(ar, "failed to set ap ps peer param ageout time for vdev %i: %d\n",
				    arvif->vdev_id, ret);
			return ret;
		}
	}

	return 0;
}

static u16
ath10k_peer_assoc_h_vht_limit(u16 tx_mcs_set,
			      const u16 vht_mcs_limit[NL80211_VHT_NSS_MAX])
{
	int idx_limit;
	int nss;
	u16 mcs_map;
	u16 mcs;

	for (nss = 0; nss < NL80211_VHT_NSS_MAX; nss++) {
		mcs_map = ath10k_mac_get_max_vht_mcs_map(tx_mcs_set, nss) &
			  vht_mcs_limit[nss];

		if (mcs_map)
			idx_limit = fls(mcs_map) - 1;
		else
			idx_limit = -1;

		switch (idx_limit) {
		case 0: /* fall through */
		case 1: /* fall through */
		case 2: /* fall through */
		case 3: /* fall through */
		case 4: /* fall through */
		case 5: /* fall through */
		case 6: /* fall through */
		default:
			/* see ath10k_mac_can_set_bitrate_mask() */
			WARN_ON(1);
			/* fall through */
		case -1:
			mcs = IEEE80211_VHT_MCS_NOT_SUPPORTED;
			break;
		case 7:
			mcs = IEEE80211_VHT_MCS_SUPPORT_0_7;
			break;
		case 8:
			mcs = IEEE80211_VHT_MCS_SUPPORT_0_8;
			break;
		case 9:
			mcs = IEEE80211_VHT_MCS_SUPPORT_0_9;
			break;
		}

		tx_mcs_set &= ~(0x3 << (nss * 2));
		tx_mcs_set |= mcs << (nss * 2);
	}

	return tx_mcs_set;
}

static void ath10k_peer_assoc_h_vht(struct ath10k *ar,
				    struct ieee80211_vif *vif,
				    struct ieee80211_sta *sta,
				    struct wmi_peer_assoc_complete_arg *arg)
{
	const struct ieee80211_sta_vht_cap *vht_cap = &sta->vht_cap;
	struct ath10k_vif *arvif = (void *)vif->drv_priv;
	struct cfg80211_chan_def def;
	enum nl80211_band band;
	const u16 *vht_mcs_mask;
	u8 ampdu_factor;
	u8 max_nss, vht_mcs;
	int i;

	if (WARN_ON(ath10k_mac_vif_chan(vif, &def)))
		return;

	if (!vht_cap->vht_supported)
		return;

	band = def.chan->band;
	vht_mcs_mask = arvif->bitrate_mask.control[band].vht_mcs;

	if (ath10k_peer_assoc_h_vht_masked(vht_mcs_mask))
		return;

	arg->peer_flags |= ar->wmi.peer_flags->vht;

	if (def.chan->band == NL80211_BAND_2GHZ)
		arg->peer_flags |= ar->wmi.peer_flags->vht_2g;

	arg->peer_vht_caps = vht_cap->cap;

	ampdu_factor = (vht_cap->cap &
			IEEE80211_VHT_CAP_MAX_A_MPDU_LENGTH_EXPONENT_MASK) >>
		       IEEE80211_VHT_CAP_MAX_A_MPDU_LENGTH_EXPONENT_SHIFT;

	/* Workaround: Some Netgear/Linksys 11ac APs set Rx A-MPDU factor to
	 * zero in VHT IE. Using it would result in degraded throughput.
	 * arg->peer_max_mpdu at this point contains HT max_mpdu so keep
	 * it if VHT max_mpdu is smaller.
	 */
	arg->peer_max_mpdu = max(arg->peer_max_mpdu,
				 (1U << (IEEE80211_HT_MAX_AMPDU_FACTOR +
					ampdu_factor)) - 1);

	if (sta->bandwidth == IEEE80211_STA_RX_BW_80)
		arg->peer_flags |= ar->wmi.peer_flags->bw80;
<<<<<<< HEAD
=======

	if (sta->bandwidth == IEEE80211_STA_RX_BW_160)
		arg->peer_flags |= ar->wmi.peer_flags->bw160;
>>>>>>> 286cd8c7

	/* Calculate peer NSS capability from VHT capabilities if STA
	 * supports VHT.
	 */
	for (i = 0, max_nss = 0, vht_mcs = 0; i < NL80211_VHT_NSS_MAX; i++) {
		vht_mcs = __le16_to_cpu(vht_cap->vht_mcs.rx_mcs_map) >>
			  (2 * i) & 3;

		if ((vht_mcs != IEEE80211_VHT_MCS_NOT_SUPPORTED) &&
		    vht_mcs_mask[i])
			max_nss = i + 1;
	}
	arg->peer_num_spatial_streams = min(sta->rx_nss, max_nss);
	arg->peer_vht_rates.rx_max_rate =
		__le16_to_cpu(vht_cap->vht_mcs.rx_highest);
	arg->peer_vht_rates.rx_mcs_set =
		__le16_to_cpu(vht_cap->vht_mcs.rx_mcs_map);
	arg->peer_vht_rates.tx_max_rate =
		__le16_to_cpu(vht_cap->vht_mcs.tx_highest);
	arg->peer_vht_rates.tx_mcs_set = ath10k_peer_assoc_h_vht_limit(
		__le16_to_cpu(vht_cap->vht_mcs.tx_mcs_map), vht_mcs_mask);

	ath10k_dbg(ar, ATH10K_DBG_MAC, "mac vht peer %pM max_mpdu %d flags 0x%x\n",
		   sta->addr, arg->peer_max_mpdu, arg->peer_flags);

	if (arg->peer_vht_rates.rx_max_rate &&
	    (sta->vht_cap.cap & IEEE80211_VHT_CAP_SUPP_CHAN_WIDTH_MASK)) {
		switch (arg->peer_vht_rates.rx_max_rate) {
		case 1560:
			/* Must be 2x2 at 160Mhz is all it can do. */
			arg->peer_bw_rxnss_override = 2;
			break;
		case 780:
			/* Can only do 1x1 at 160Mhz (Long Guard Interval) */
			arg->peer_bw_rxnss_override = 1;
			break;
		}
	}
}

static void ath10k_peer_assoc_h_qos(struct ath10k *ar,
				    struct ieee80211_vif *vif,
				    struct ieee80211_sta *sta,
				    struct wmi_peer_assoc_complete_arg *arg)
{
	struct ath10k_vif *arvif = (void *)vif->drv_priv;

	switch (arvif->vdev_type) {
	case WMI_VDEV_TYPE_AP:
		if (sta->wme)
			arg->peer_flags |= arvif->ar->wmi.peer_flags->qos;

		if (sta->wme && sta->uapsd_queues) {
			arg->peer_flags |= arvif->ar->wmi.peer_flags->apsd;
			arg->peer_rate_caps |= WMI_RC_UAPSD_FLAG;
		}
		break;
	case WMI_VDEV_TYPE_STA:
<<<<<<< HEAD
		if (vif->bss_conf.qos)
=======
		if (sta->wme)
>>>>>>> 286cd8c7
			arg->peer_flags |= arvif->ar->wmi.peer_flags->qos;
		break;
	case WMI_VDEV_TYPE_IBSS:
		if (sta->wme)
			arg->peer_flags |= arvif->ar->wmi.peer_flags->qos;
		break;
	default:
		break;
	}

	ath10k_dbg(ar, ATH10K_DBG_MAC, "mac peer %pM qos %d\n",
		   sta->addr, !!(arg->peer_flags &
		   arvif->ar->wmi.peer_flags->qos));
}

static bool ath10k_mac_sta_has_ofdm_only(struct ieee80211_sta *sta)
{
	return sta->supp_rates[NL80211_BAND_2GHZ] >>
	       ATH10K_MAC_FIRST_OFDM_RATE_IDX;
}

static enum wmi_phy_mode ath10k_mac_get_phymode_vht(struct ath10k *ar,
						    struct ieee80211_sta *sta)
{
	if (sta->bandwidth == IEEE80211_STA_RX_BW_160) {
		switch (sta->vht_cap.cap & IEEE80211_VHT_CAP_SUPP_CHAN_WIDTH_MASK) {
		case IEEE80211_VHT_CAP_SUPP_CHAN_WIDTH_160MHZ:
			return MODE_11AC_VHT160;
		case IEEE80211_VHT_CAP_SUPP_CHAN_WIDTH_160_80PLUS80MHZ:
			return MODE_11AC_VHT80_80;
		default:
			/* not sure if this is a valid case? */
			return MODE_11AC_VHT160;
		}
	}

	if (sta->bandwidth == IEEE80211_STA_RX_BW_80)
		return MODE_11AC_VHT80;

	if (sta->bandwidth == IEEE80211_STA_RX_BW_40)
		return MODE_11AC_VHT40;

	if (sta->bandwidth == IEEE80211_STA_RX_BW_20)
		return MODE_11AC_VHT20;

	return MODE_UNKNOWN;
}

static void ath10k_peer_assoc_h_phymode(struct ath10k *ar,
					struct ieee80211_vif *vif,
					struct ieee80211_sta *sta,
					struct wmi_peer_assoc_complete_arg *arg)
{
	struct ath10k_vif *arvif = (void *)vif->drv_priv;
	struct cfg80211_chan_def def;
	enum nl80211_band band;
	const u8 *ht_mcs_mask;
	const u16 *vht_mcs_mask;
	enum wmi_phy_mode phymode = MODE_UNKNOWN;

	if (WARN_ON(ath10k_mac_vif_chan(vif, &def)))
		return;

	band = def.chan->band;
	ht_mcs_mask = arvif->bitrate_mask.control[band].ht_mcs;
	vht_mcs_mask = arvif->bitrate_mask.control[band].vht_mcs;

	switch (band) {
	case NL80211_BAND_2GHZ:
		if (sta->vht_cap.vht_supported &&
		    !ath10k_peer_assoc_h_vht_masked(vht_mcs_mask)) {
			if (sta->bandwidth == IEEE80211_STA_RX_BW_40)
				phymode = MODE_11AC_VHT40;
			else
				phymode = MODE_11AC_VHT20;
		} else if (sta->ht_cap.ht_supported &&
			   !ath10k_peer_assoc_h_ht_masked(ht_mcs_mask)) {
			if (sta->bandwidth == IEEE80211_STA_RX_BW_40)
				phymode = MODE_11NG_HT40;
			else
				phymode = MODE_11NG_HT20;
		} else if (ath10k_mac_sta_has_ofdm_only(sta)) {
			phymode = MODE_11G;
		} else {
			phymode = MODE_11B;
		}

		break;
	case NL80211_BAND_5GHZ:
		/*
		 * Check VHT first.
		 */
		if (sta->vht_cap.vht_supported &&
		    !ath10k_peer_assoc_h_vht_masked(vht_mcs_mask)) {
			phymode = ath10k_mac_get_phymode_vht(ar, sta);
		} else if (sta->ht_cap.ht_supported &&
			   !ath10k_peer_assoc_h_ht_masked(ht_mcs_mask)) {
			if (sta->bandwidth >= IEEE80211_STA_RX_BW_40)
				phymode = MODE_11NA_HT40;
			else
				phymode = MODE_11NA_HT20;
		} else {
			phymode = MODE_11A;
		}

		break;
	default:
		break;
	}

	ath10k_dbg(ar, ATH10K_DBG_MAC, "mac peer %pM phymode %s\n",
		   sta->addr, ath10k_wmi_phymode_str(phymode));

	arg->peer_phymode = phymode;
	WARN_ON(phymode == MODE_UNKNOWN);
}

static int ath10k_peer_assoc_prepare(struct ath10k *ar,
				     struct ieee80211_vif *vif,
				     struct ieee80211_sta *sta,
				     struct wmi_peer_assoc_complete_arg *arg)
{
	lockdep_assert_held(&ar->conf_mutex);

	memset(arg, 0, sizeof(*arg));

	ath10k_peer_assoc_h_basic(ar, vif, sta, arg);
	ath10k_peer_assoc_h_crypto(ar, vif, sta, arg);
	ath10k_peer_assoc_h_rates(ar, vif, sta, arg);
	ath10k_peer_assoc_h_ht(ar, vif, sta, arg);
	ath10k_peer_assoc_h_vht(ar, vif, sta, arg);
	ath10k_peer_assoc_h_qos(ar, vif, sta, arg);
	ath10k_peer_assoc_h_phymode(ar, vif, sta, arg);

	return 0;
}

static const u32 ath10k_smps_map[] = {
	[WLAN_HT_CAP_SM_PS_STATIC] = WMI_PEER_SMPS_STATIC,
	[WLAN_HT_CAP_SM_PS_DYNAMIC] = WMI_PEER_SMPS_DYNAMIC,
	[WLAN_HT_CAP_SM_PS_INVALID] = WMI_PEER_SMPS_PS_NONE,
	[WLAN_HT_CAP_SM_PS_DISABLED] = WMI_PEER_SMPS_PS_NONE,
};

static int ath10k_setup_peer_smps(struct ath10k *ar, struct ath10k_vif *arvif,
				  const u8 *addr,
				  const struct ieee80211_sta_ht_cap *ht_cap)
{
	int smps;

	if (!ht_cap->ht_supported)
		return 0;

	smps = ht_cap->cap & IEEE80211_HT_CAP_SM_PS;
	smps >>= IEEE80211_HT_CAP_SM_PS_SHIFT;

	if (smps >= ARRAY_SIZE(ath10k_smps_map))
		return -EINVAL;

	return ath10k_wmi_peer_set_param(ar, arvif->vdev_id, addr,
					 WMI_PEER_SMPS_STATE,
					 ath10k_smps_map[smps]);
}

static int ath10k_mac_vif_recalc_txbf(struct ath10k *ar,
				      struct ieee80211_vif *vif,
				      struct ieee80211_sta_vht_cap vht_cap)
{
	struct ath10k_vif *arvif = (void *)vif->drv_priv;
	int ret;
	u32 param;
	u32 value;

	if (ath10k_wmi_get_txbf_conf_scheme(ar) != WMI_TXBF_CONF_AFTER_ASSOC)
		return 0;

	if (!(ar->vht_cap_info &
	      (IEEE80211_VHT_CAP_SU_BEAMFORMEE_CAPABLE |
	       IEEE80211_VHT_CAP_MU_BEAMFORMEE_CAPABLE |
	       IEEE80211_VHT_CAP_SU_BEAMFORMER_CAPABLE |
	       IEEE80211_VHT_CAP_MU_BEAMFORMER_CAPABLE)))
		return 0;

	param = ar->wmi.vdev_param->txbf;
	value = 0;

	if (WARN_ON(param == WMI_VDEV_PARAM_UNSUPPORTED))
		return 0;

	/* The following logic is correct. If a remote STA advertises support
	 * for being a beamformer then we should enable us being a beamformee.
	 */

	if (ar->vht_cap_info &
	    (IEEE80211_VHT_CAP_SU_BEAMFORMEE_CAPABLE |
	     IEEE80211_VHT_CAP_MU_BEAMFORMEE_CAPABLE)) {
		if (vht_cap.cap & IEEE80211_VHT_CAP_SU_BEAMFORMER_CAPABLE)
			value |= WMI_VDEV_PARAM_TXBF_SU_TX_BFEE;

		if (vht_cap.cap & IEEE80211_VHT_CAP_MU_BEAMFORMER_CAPABLE)
			value |= WMI_VDEV_PARAM_TXBF_MU_TX_BFEE;
	}

	if (ar->vht_cap_info &
	    (IEEE80211_VHT_CAP_SU_BEAMFORMER_CAPABLE |
	     IEEE80211_VHT_CAP_MU_BEAMFORMER_CAPABLE)) {
		if (vht_cap.cap & IEEE80211_VHT_CAP_SU_BEAMFORMEE_CAPABLE)
			value |= WMI_VDEV_PARAM_TXBF_SU_TX_BFER;

		if (vht_cap.cap & IEEE80211_VHT_CAP_MU_BEAMFORMEE_CAPABLE)
			value |= WMI_VDEV_PARAM_TXBF_MU_TX_BFER;
	}

	if (value & WMI_VDEV_PARAM_TXBF_MU_TX_BFEE)
		value |= WMI_VDEV_PARAM_TXBF_SU_TX_BFEE;

	if (value & WMI_VDEV_PARAM_TXBF_MU_TX_BFER)
		value |= WMI_VDEV_PARAM_TXBF_SU_TX_BFER;

	ret = ath10k_wmi_vdev_set_param(ar, arvif->vdev_id, param, value);
	if (ret) {
		ath10k_warn(ar, "failed to submit vdev param txbf 0x%x: %d\n",
			    value, ret);
		return ret;
	}

	return 0;
}

/* can be called only in mac80211 callbacks due to `key_count` usage */
static void ath10k_bss_assoc(struct ieee80211_hw *hw,
			     struct ieee80211_vif *vif,
			     struct ieee80211_bss_conf *bss_conf)
{
	struct ath10k *ar = hw->priv;
	struct ath10k_vif *arvif = (void *)vif->drv_priv;
	struct ieee80211_sta_ht_cap ht_cap;
	struct ieee80211_sta_vht_cap vht_cap;
	struct wmi_peer_assoc_complete_arg peer_arg;
	struct ieee80211_sta *ap_sta;
	int ret;

	lockdep_assert_held(&ar->conf_mutex);

	ath10k_dbg(ar, ATH10K_DBG_MAC, "mac vdev %i assoc bssid %pM aid %d\n",
		   arvif->vdev_id, arvif->bssid, arvif->aid);

	rcu_read_lock();

	ap_sta = ieee80211_find_sta(vif, bss_conf->bssid);
	if (!ap_sta) {
		ath10k_warn(ar, "failed to find station entry for bss %pM vdev %i\n",
			    bss_conf->bssid, arvif->vdev_id);
		rcu_read_unlock();
		return;
	}

	/* ap_sta must be accessed only within rcu section which must be left
	 * before calling ath10k_setup_peer_smps() which might sleep.
	 */
	ht_cap = ap_sta->ht_cap;
	vht_cap = ap_sta->vht_cap;

	ret = ath10k_peer_assoc_prepare(ar, vif, ap_sta, &peer_arg);
	if (ret) {
		ath10k_warn(ar, "failed to prepare peer assoc for %pM vdev %i: %d\n",
			    bss_conf->bssid, arvif->vdev_id, ret);
		rcu_read_unlock();
		return;
	}

	rcu_read_unlock();

	ret = ath10k_wmi_peer_assoc(ar, &peer_arg);
	if (ret) {
		ath10k_warn(ar, "failed to run peer assoc for %pM vdev %i: %d\n",
			    bss_conf->bssid, arvif->vdev_id, ret);
		return;
	}

	ret = ath10k_setup_peer_smps(ar, arvif, bss_conf->bssid, &ht_cap);
	if (ret) {
		ath10k_warn(ar, "failed to setup peer SMPS for vdev %i: %d\n",
			    arvif->vdev_id, ret);
		return;
	}

	ret = ath10k_mac_vif_recalc_txbf(ar, vif, vht_cap);
	if (ret) {
		ath10k_warn(ar, "failed to recalc txbf for vdev %i on bss %pM: %d\n",
			    arvif->vdev_id, bss_conf->bssid, ret);
		return;
	}

	ath10k_dbg(ar, ATH10K_DBG_MAC,
		   "mac vdev %d up (associated) bssid %pM aid %d\n",
		   arvif->vdev_id, bss_conf->bssid, bss_conf->aid);

	WARN_ON(arvif->is_up);

	arvif->aid = bss_conf->aid;
	ether_addr_copy(arvif->bssid, bss_conf->bssid);

	ret = ath10k_wmi_vdev_up(ar, arvif->vdev_id, arvif->aid, arvif->bssid);
	if (ret) {
		ath10k_warn(ar, "failed to set vdev %d up: %d\n",
			    arvif->vdev_id, ret);
		return;
	}

	arvif->is_up = true;

	/* Workaround: Some firmware revisions (tested with qca6174
	 * WLAN.RM.2.0-00073) have buggy powersave state machine and must be
	 * poked with peer param command.
	 */
	ret = ath10k_wmi_peer_set_param(ar, arvif->vdev_id, arvif->bssid,
					WMI_PEER_DUMMY_VAR, 1);
	if (ret) {
		ath10k_warn(ar, "failed to poke peer %pM param for ps workaround on vdev %i: %d\n",
			    arvif->bssid, arvif->vdev_id, ret);
		return;
	}
}

static void ath10k_bss_disassoc(struct ieee80211_hw *hw,
				struct ieee80211_vif *vif)
{
	struct ath10k *ar = hw->priv;
	struct ath10k_vif *arvif = (void *)vif->drv_priv;
	struct ieee80211_sta_vht_cap vht_cap = {};
	int ret;

	lockdep_assert_held(&ar->conf_mutex);

	ath10k_dbg(ar, ATH10K_DBG_MAC, "mac vdev %i disassoc bssid %pM\n",
		   arvif->vdev_id, arvif->bssid);

	ret = ath10k_wmi_vdev_down(ar, arvif->vdev_id);
	if (ret)
		ath10k_warn(ar, "failed to down vdev %i: %d\n",
			    arvif->vdev_id, ret);

	arvif->def_wep_key_idx = -1;

	if (!QCA_REV_WCN3990(ar)) {
		ret = ath10k_mac_vif_recalc_txbf(ar, vif, vht_cap);
		if (ret) {
			ath10k_warn(ar, "failed to recalc txbf for vdev %i: %d\n",
				    arvif->vdev_id, ret);
			return;
		}
	}

	arvif->is_up = false;

	cancel_delayed_work_sync(&arvif->connection_loss_work);
}

static int ath10k_station_assoc(struct ath10k *ar,
				struct ieee80211_vif *vif,
				struct ieee80211_sta *sta,
				bool reassoc)
{
	struct ath10k_vif *arvif = (void *)vif->drv_priv;
	struct wmi_peer_assoc_complete_arg peer_arg;
	int ret = 0;

	lockdep_assert_held(&ar->conf_mutex);

	ret = ath10k_peer_assoc_prepare(ar, vif, sta, &peer_arg);
	if (ret) {
		ath10k_warn(ar, "failed to prepare WMI peer assoc for %pM vdev %i: %i\n",
			    sta->addr, arvif->vdev_id, ret);
		return ret;
	}

	ret = ath10k_wmi_peer_assoc(ar, &peer_arg);
	if (ret) {
		ath10k_warn(ar, "failed to run peer assoc for STA %pM vdev %i: %d\n",
			    sta->addr, arvif->vdev_id, ret);
		return ret;
	}

	/* Re-assoc is run only to update supported rates for given station. It
	 * doesn't make much sense to reconfigure the peer completely.
	 */
	if (!reassoc) {
		ret = ath10k_setup_peer_smps(ar, arvif, sta->addr,
					     &sta->ht_cap);
		if (ret) {
			ath10k_warn(ar, "failed to setup peer SMPS for vdev %d: %d\n",
				    arvif->vdev_id, ret);
			return ret;
		}

		ret = ath10k_peer_assoc_qos_ap(ar, arvif, sta);
		if (ret) {
			ath10k_warn(ar, "failed to set qos params for STA %pM for vdev %i: %d\n",
				    sta->addr, arvif->vdev_id, ret);
			return ret;
		}

		if (!sta->wme) {
			arvif->num_legacy_stations++;
			ret  = ath10k_recalc_rtscts_prot(arvif);
			if (ret) {
				ath10k_warn(ar, "failed to recalculate rts/cts prot for vdev %d: %d\n",
					    arvif->vdev_id, ret);
				return ret;
			}
		}

		/* Plumb cached keys only for static WEP */
		if ((arvif->def_wep_key_idx != -1) && (!sta->tdls)) {
			ret = ath10k_install_peer_wep_keys(arvif, sta->addr);
			if (ret) {
				ath10k_warn(ar, "failed to install peer wep keys for vdev %i: %d\n",
					    arvif->vdev_id, ret);
				return ret;
			}
		}
	}

	return ret;
}

static int ath10k_station_disassoc(struct ath10k *ar,
				   struct ieee80211_vif *vif,
				   struct ieee80211_sta *sta)
{
	struct ath10k_vif *arvif = (void *)vif->drv_priv;
	int ret = 0;

	lockdep_assert_held(&ar->conf_mutex);

	if (!sta->wme) {
		arvif->num_legacy_stations--;
		ret = ath10k_recalc_rtscts_prot(arvif);
		if (ret) {
			ath10k_warn(ar, "failed to recalculate rts/cts prot for vdev %d: %d\n",
				    arvif->vdev_id, ret);
			return ret;
		}
	}

	ret = ath10k_clear_peer_keys(arvif, sta->addr);
	if (ret) {
		ath10k_warn(ar, "failed to clear all peer wep keys for vdev %i: %d\n",
			    arvif->vdev_id, ret);
		return ret;
	}

	return ret;
}

/**************/
/* Regulatory */
/**************/

static int ath10k_update_channel_list(struct ath10k *ar)
{
	struct ieee80211_hw *hw = ar->hw;
	struct ieee80211_supported_band **bands;
	enum nl80211_band band;
	struct ieee80211_channel *channel;
	struct wmi_scan_chan_list_arg arg = {0};
	struct wmi_channel_arg *ch;
	bool passive;
	int len;
	int ret;
	int i;

	lockdep_assert_held(&ar->conf_mutex);

	bands = hw->wiphy->bands;
	for (band = 0; band < NUM_NL80211_BANDS; band++) {
		if (!bands[band])
			continue;

		for (i = 0; i < bands[band]->n_channels; i++) {
			if (bands[band]->channels[i].flags &
			    IEEE80211_CHAN_DISABLED)
				continue;

			arg.n_channels++;
		}
	}

	len = sizeof(struct wmi_channel_arg) * arg.n_channels;
	arg.channels = kzalloc(len, GFP_KERNEL);
	if (!arg.channels)
		return -ENOMEM;

	ch = arg.channels;
	for (band = 0; band < NUM_NL80211_BANDS; band++) {
		if (!bands[band])
			continue;

		for (i = 0; i < bands[band]->n_channels; i++) {
			channel = &bands[band]->channels[i];

			if (channel->flags & IEEE80211_CHAN_DISABLED)
				continue;

			ch->allow_ht = true;

			/* FIXME: when should we really allow VHT? */
			ch->allow_vht = true;

			ch->allow_ibss =
				!(channel->flags & IEEE80211_CHAN_NO_IR);

			ch->ht40plus =
				!(channel->flags & IEEE80211_CHAN_NO_HT40PLUS);

			ch->chan_radar =
				!!(channel->flags & IEEE80211_CHAN_RADAR);

			passive = channel->flags & IEEE80211_CHAN_NO_IR;
			ch->passive = passive;

			/* the firmware is ignoring the "radar" flag of the
			 * channel and is scanning actively using Probe Requests
			 * on "Radar detection"/DFS channels which are not
			 * marked as "available"
			 */
			ch->passive |= ch->chan_radar;

			ch->freq = channel->center_freq;
			ch->band_center_freq1 = channel->center_freq;
			ch->min_power = 0;
			ch->max_power = channel->max_power * 2;
			ch->max_reg_power = channel->max_reg_power * 2;
			ch->max_antenna_gain = channel->max_antenna_gain;
			ch->reg_class_id = 0; /* FIXME */

			/* FIXME: why use only legacy modes, why not any
			 * HT/VHT modes? Would that even make any
<<<<<<< HEAD
			 * difference? */
=======
			 * difference?
			 */
>>>>>>> 286cd8c7
			if (channel->band == NL80211_BAND_2GHZ)
				ch->mode = MODE_11G;
			else
				ch->mode = MODE_11A;

			if (WARN_ON_ONCE(ch->mode == MODE_UNKNOWN))
				continue;

			ath10k_dbg(ar, ATH10K_DBG_WMI,
				   "mac channel [%zd/%d] freq %d maxpower %d regpower %d antenna %d mode %d\n",
				    ch - arg.channels, arg.n_channels,
				   ch->freq, ch->max_power, ch->max_reg_power,
				   ch->max_antenna_gain, ch->mode);

			ch++;
		}
	}

	ret = ath10k_wmi_scan_chan_list(ar, &arg);
	kfree(arg.channels);

	return ret;
}

static enum wmi_dfs_region
ath10k_mac_get_dfs_region(enum nl80211_dfs_regions dfs_region)
{
	switch (dfs_region) {
	case NL80211_DFS_UNSET:
		return WMI_UNINIT_DFS_DOMAIN;
	case NL80211_DFS_FCC:
		return WMI_FCC_DFS_DOMAIN;
	case NL80211_DFS_ETSI:
		return WMI_ETSI_DFS_DOMAIN;
	case NL80211_DFS_JP:
		return WMI_MKK4_DFS_DOMAIN;
	}
	return WMI_UNINIT_DFS_DOMAIN;
}

static void ath10k_regd_update(struct ath10k *ar)
{
	struct reg_dmn_pair_mapping *regpair;
	int ret;
	enum wmi_dfs_region wmi_dfs_reg;
	enum nl80211_dfs_regions nl_dfs_reg;

	lockdep_assert_held(&ar->conf_mutex);

	ret = ath10k_update_channel_list(ar);
	if (ret)
		ath10k_warn(ar, "failed to update channel list: %d\n", ret);

	regpair = ar->ath_common.regulatory.regpair;

	if (IS_ENABLED(CONFIG_ATH10K_DFS_CERTIFIED) && ar->dfs_detector) {
		nl_dfs_reg = ar->dfs_detector->region;
		wmi_dfs_reg = ath10k_mac_get_dfs_region(nl_dfs_reg);
	} else {
		wmi_dfs_reg = WMI_UNINIT_DFS_DOMAIN;
	}

	/* Target allows setting up per-band regdomain but ath_common provides
	 * a combined one only
	 */
	ret = ath10k_wmi_pdev_set_regdomain(ar,
					    regpair->reg_domain,
					    regpair->reg_domain, /* 2ghz */
					    regpair->reg_domain, /* 5ghz */
					    regpair->reg_2ghz_ctl,
					    regpair->reg_5ghz_ctl,
					    wmi_dfs_reg);
	if (ret)
		ath10k_warn(ar, "failed to set pdev regdomain: %d\n", ret);
}

static void ath10k_mac_update_channel_list(struct ath10k *ar,
					   struct ieee80211_supported_band *band)
{
	int i;

	if (ar->low_5ghz_chan && ar->high_5ghz_chan) {
		for (i = 0; i < band->n_channels; i++) {
			if (band->channels[i].center_freq < ar->low_5ghz_chan ||
			    band->channels[i].center_freq > ar->high_5ghz_chan)
				band->channels[i].flags |=
					IEEE80211_CHAN_DISABLED;
		}
	}
}

static void ath10k_reg_notifier(struct wiphy *wiphy,
				struct regulatory_request *request)
{
	struct ieee80211_hw *hw = wiphy_to_ieee80211_hw(wiphy);
	struct ath10k *ar = hw->priv;
	bool result;

	ath_reg_notifier_apply(wiphy, request, &ar->ath_common.regulatory);

	if (IS_ENABLED(CONFIG_ATH10K_DFS_CERTIFIED) && ar->dfs_detector) {
		ath10k_dbg(ar, ATH10K_DBG_REGULATORY, "dfs region 0x%x\n",
			   request->dfs_region);
		result = ar->dfs_detector->set_dfs_domain(ar->dfs_detector,
							  request->dfs_region);
		if (!result)
			ath10k_warn(ar, "DFS region 0x%X not supported, will trigger radar for every pulse\n",
				    request->dfs_region);
	}

	mutex_lock(&ar->conf_mutex);
	if (ar->state == ATH10K_STATE_ON)
		ath10k_regd_update(ar);
	mutex_unlock(&ar->conf_mutex);

	if (ar->phy_capability & WHAL_WLAN_11A_CAPABILITY)
		ath10k_mac_update_channel_list(ar,
					       ar->hw->wiphy->bands[NL80211_BAND_5GHZ]);
}

static void ath10k_stop_radar_confirmation(struct ath10k *ar)
{
	spin_lock_bh(&ar->data_lock);
	ar->radar_conf_state = ATH10K_RADAR_CONFIRMATION_STOPPED;
	spin_unlock_bh(&ar->data_lock);

	cancel_work_sync(&ar->radar_confirmation_work);
}

/***************/
/* TX handlers */
/***************/

enum ath10k_mac_tx_path {
	ATH10K_MAC_TX_HTT,
	ATH10K_MAC_TX_HTT_MGMT,
	ATH10K_MAC_TX_WMI_MGMT,
	ATH10K_MAC_TX_UNKNOWN,
};

void ath10k_mac_tx_lock(struct ath10k *ar, int reason)
{
	lockdep_assert_held(&ar->htt.tx_lock);

	WARN_ON(reason >= ATH10K_TX_PAUSE_MAX);
	ar->tx_paused |= BIT(reason);
	ieee80211_stop_queues(ar->hw);
}

static void ath10k_mac_tx_unlock_iter(void *data, u8 *mac,
				      struct ieee80211_vif *vif)
{
	struct ath10k *ar = data;
	struct ath10k_vif *arvif = (void *)vif->drv_priv;

	if (arvif->tx_paused)
		return;

	ieee80211_wake_queue(ar->hw, arvif->vdev_id);
}

void ath10k_mac_tx_unlock(struct ath10k *ar, int reason)
{
	lockdep_assert_held(&ar->htt.tx_lock);

	WARN_ON(reason >= ATH10K_TX_PAUSE_MAX);
	ar->tx_paused &= ~BIT(reason);

	if (ar->tx_paused)
		return;

	ieee80211_iterate_active_interfaces_atomic(ar->hw,
						   IEEE80211_IFACE_ITER_RESUME_ALL,
						   ath10k_mac_tx_unlock_iter,
						   ar);

	ieee80211_wake_queue(ar->hw, ar->hw->offchannel_tx_hw_queue);
}

void ath10k_mac_vif_tx_lock(struct ath10k_vif *arvif, int reason)
{
	struct ath10k *ar = arvif->ar;

	lockdep_assert_held(&ar->htt.tx_lock);

	WARN_ON(reason >= BITS_PER_LONG);
	arvif->tx_paused |= BIT(reason);
	ieee80211_stop_queue(ar->hw, arvif->vdev_id);
}

void ath10k_mac_vif_tx_unlock(struct ath10k_vif *arvif, int reason)
{
	struct ath10k *ar = arvif->ar;

	lockdep_assert_held(&ar->htt.tx_lock);

	WARN_ON(reason >= BITS_PER_LONG);
	arvif->tx_paused &= ~BIT(reason);

	if (ar->tx_paused)
		return;

	if (arvif->tx_paused)
		return;

	ieee80211_wake_queue(ar->hw, arvif->vdev_id);
}

static void ath10k_mac_vif_handle_tx_pause(struct ath10k_vif *arvif,
					   enum wmi_tlv_tx_pause_id pause_id,
					   enum wmi_tlv_tx_pause_action action)
{
	struct ath10k *ar = arvif->ar;

	lockdep_assert_held(&ar->htt.tx_lock);

	switch (action) {
	case WMI_TLV_TX_PAUSE_ACTION_STOP:
		ath10k_mac_vif_tx_lock(arvif, pause_id);
		break;
	case WMI_TLV_TX_PAUSE_ACTION_WAKE:
		ath10k_mac_vif_tx_unlock(arvif, pause_id);
		break;
	default:
		ath10k_dbg(ar, ATH10K_DBG_BOOT,
			   "received unknown tx pause action %d on vdev %i, ignoring\n",
			    action, arvif->vdev_id);
		break;
	}
}

struct ath10k_mac_tx_pause {
	u32 vdev_id;
	enum wmi_tlv_tx_pause_id pause_id;
	enum wmi_tlv_tx_pause_action action;
};

static void ath10k_mac_handle_tx_pause_iter(void *data, u8 *mac,
					    struct ieee80211_vif *vif)
{
	struct ath10k_vif *arvif = (void *)vif->drv_priv;
	struct ath10k_mac_tx_pause *arg = data;

	if (arvif->vdev_id != arg->vdev_id)
		return;

	ath10k_mac_vif_handle_tx_pause(arvif, arg->pause_id, arg->action);
}

void ath10k_mac_handle_tx_pause_vdev(struct ath10k *ar, u32 vdev_id,
				     enum wmi_tlv_tx_pause_id pause_id,
				     enum wmi_tlv_tx_pause_action action)
{
	struct ath10k_mac_tx_pause arg = {
		.vdev_id = vdev_id,
		.pause_id = pause_id,
		.action = action,
	};

	spin_lock_bh(&ar->htt.tx_lock);
	ieee80211_iterate_active_interfaces_atomic(ar->hw,
						   IEEE80211_IFACE_ITER_RESUME_ALL,
						   ath10k_mac_handle_tx_pause_iter,
						   &arg);
	spin_unlock_bh(&ar->htt.tx_lock);
}

static enum ath10k_hw_txrx_mode
ath10k_mac_tx_h_get_txmode(struct ath10k *ar,
			   struct ieee80211_vif *vif,
			   struct ieee80211_sta *sta,
			   struct sk_buff *skb)
{
	const struct ieee80211_hdr *hdr = (void *)skb->data;
	__le16 fc = hdr->frame_control;

	if (!vif || vif->type == NL80211_IFTYPE_MONITOR)
		return ATH10K_HW_TXRX_RAW;

	if (ieee80211_is_mgmt(fc))
		return ATH10K_HW_TXRX_MGMT;

	/* Workaround:
	 *
	 * NullFunc frames are mostly used to ping if a client or AP are still
	 * reachable and responsive. This implies tx status reports must be
	 * accurate - otherwise either mac80211 or userspace (e.g. hostapd) can
	 * come to a conclusion that the other end disappeared and tear down
	 * BSS connection or it can never disconnect from BSS/client (which is
	 * the case).
	 *
	 * Firmware with HTT older than 3.0 delivers incorrect tx status for
	 * NullFunc frames to driver. However there's a HTT Mgmt Tx command
	 * which seems to deliver correct tx reports for NullFunc frames. The
	 * downside of using it is it ignores client powersave state so it can
	 * end up disconnecting sleeping clients in AP mode. It should fix STA
	 * mode though because AP don't sleep.
	 */
	if (ar->htt.target_version_major < 3 &&
	    (ieee80211_is_nullfunc(fc) || ieee80211_is_qos_nullfunc(fc)) &&
	    !test_bit(ATH10K_FW_FEATURE_HAS_WMI_MGMT_TX,
<<<<<<< HEAD
		      ar->running_fw->fw_file.fw_features) &&
	    !test_bit(ATH10K_FW_FEATURE_SKIP_NULL_FUNC_WAR,
=======
>>>>>>> 286cd8c7
		      ar->running_fw->fw_file.fw_features))
		return ATH10K_HW_TXRX_MGMT;

	/* Workaround:
	 *
	 * Some wmi-tlv firmwares for qca6174 have broken Tx key selection for
	 * NativeWifi txmode - it selects AP key instead of peer key. It seems
	 * to work with Ethernet txmode so use it.
	 *
	 * FIXME: Check if raw mode works with TDLS.
	 */
	if (ieee80211_is_data_present(fc) && sta && sta->tdls)
		return ATH10K_HW_TXRX_ETHERNET;

	if (test_bit(ATH10K_FLAG_RAW_MODE, &ar->dev_flags))
		return ATH10K_HW_TXRX_RAW;

	return ATH10K_HW_TXRX_NATIVE_WIFI;
}

static bool ath10k_tx_h_use_hwcrypto(struct ieee80211_vif *vif,
				     struct sk_buff *skb)
{
	const struct ieee80211_tx_info *info = IEEE80211_SKB_CB(skb);
	const struct ieee80211_hdr *hdr = (void *)skb->data;
	const u32 mask = IEEE80211_TX_INTFL_DONT_ENCRYPT |
			 IEEE80211_TX_CTL_INJECTED;

	if (!ieee80211_has_protected(hdr->frame_control))
		return false;

	if ((info->flags & mask) == mask)
		return false;

	if (vif)
<<<<<<< HEAD
		return !ath10k_vif_to_arvif(vif)->nohwcrypt;
=======
		return !((struct ath10k_vif *)vif->drv_priv)->nohwcrypt;
>>>>>>> 286cd8c7

	return true;
}

/* HTT Tx uses Native Wifi tx mode which expects 802.11 frames without QoS
 * Control in the header.
 */
static void ath10k_tx_h_nwifi(struct ieee80211_hw *hw, struct sk_buff *skb)
{
	struct ieee80211_hdr *hdr = (void *)skb->data;
	struct ath10k_skb_cb *cb = ATH10K_SKB_CB(skb);
	u8 *qos_ctl;

	if (!ieee80211_is_data_qos(hdr->frame_control))
		return;

	qos_ctl = ieee80211_get_qos_ctl(hdr);
	memmove(skb->data + IEEE80211_QOS_CTL_LEN,
		skb->data, (void *)qos_ctl - (void *)skb->data);
	skb_pull(skb, IEEE80211_QOS_CTL_LEN);

	/* Some firmware revisions don't handle sending QoS NullFunc well.
	 * These frames are mainly used for CQM purposes so it doesn't really
	 * matter whether QoS NullFunc or NullFunc are sent.
	 */
	hdr = (void *)skb->data;
	if (ieee80211_is_qos_nullfunc(hdr->frame_control))
		cb->flags &= ~ATH10K_SKB_F_QOS;

	hdr->frame_control &= ~__cpu_to_le16(IEEE80211_STYPE_QOS_DATA);
}

static void ath10k_tx_h_8023(struct sk_buff *skb)
{
	struct ieee80211_hdr *hdr;
	struct rfc1042_hdr *rfc1042;
	struct ethhdr *eth;
	size_t hdrlen;
	u8 da[ETH_ALEN];
	u8 sa[ETH_ALEN];
	__be16 type;

	hdr = (void *)skb->data;
	hdrlen = ieee80211_hdrlen(hdr->frame_control);
	rfc1042 = (void *)skb->data + hdrlen;

	ether_addr_copy(da, ieee80211_get_DA(hdr));
	ether_addr_copy(sa, ieee80211_get_SA(hdr));
	type = rfc1042->snap_type;

	skb_pull(skb, hdrlen + sizeof(*rfc1042));
	skb_push(skb, sizeof(*eth));

	eth = (void *)skb->data;
	ether_addr_copy(eth->h_dest, da);
	ether_addr_copy(eth->h_source, sa);
	eth->h_proto = type;
}

static void ath10k_tx_h_add_p2p_noa_ie(struct ath10k *ar,
				       struct ieee80211_vif *vif,
				       struct sk_buff *skb)
{
	struct ieee80211_hdr *hdr = (struct ieee80211_hdr *)skb->data;
	struct ath10k_vif *arvif = (void *)vif->drv_priv;

	/* This is case only for P2P_GO */
	if (vif->type != NL80211_IFTYPE_AP || !vif->p2p)
		return;

	if (unlikely(ieee80211_is_probe_resp(hdr->frame_control))) {
		spin_lock_bh(&ar->data_lock);
		if (arvif->u.ap.noa_data)
			if (!pskb_expand_head(skb, 0, arvif->u.ap.noa_len,
					      GFP_ATOMIC))
				skb_put_data(skb, arvif->u.ap.noa_data,
					     arvif->u.ap.noa_len);
		spin_unlock_bh(&ar->data_lock);
	}
}

static void ath10k_mac_tx_h_fill_cb(struct ath10k *ar,
				    struct ieee80211_vif *vif,
				    struct ieee80211_txq *txq,
				    struct sk_buff *skb)
{
	struct ieee80211_hdr *hdr = (void *)skb->data;
	struct ath10k_skb_cb *cb = ATH10K_SKB_CB(skb);

	cb->flags = 0;
	if (!ath10k_tx_h_use_hwcrypto(vif, skb))
		cb->flags |= ATH10K_SKB_F_NO_HWCRYPT;

	if (ieee80211_is_mgmt(hdr->frame_control))
		cb->flags |= ATH10K_SKB_F_MGMT;

	if (ieee80211_is_data_qos(hdr->frame_control))
		cb->flags |= ATH10K_SKB_F_QOS;

	cb->vif = vif;
	cb->txq = txq;
}

bool ath10k_mac_tx_frm_has_freq(struct ath10k *ar)
{
	/* FIXME: Not really sure since when the behaviour changed. At some
	 * point new firmware stopped requiring creation of peer entries for
	 * offchannel tx (and actually creating them causes issues with wmi-htc
	 * tx credit replenishment and reliability). Assuming it's at least 3.4
	 * because that's when the `freq` was introduced to TX_FRM HTT command.
	 */
	return (ar->htt.target_version_major >= 3 &&
		ar->htt.target_version_minor >= 4 &&
		ar->running_fw->fw_file.htt_op_version == ATH10K_FW_HTT_OP_VERSION_TLV);
}

static int ath10k_mac_tx_wmi_mgmt(struct ath10k *ar, struct sk_buff *skb)
{
	struct sk_buff_head *q = &ar->wmi_mgmt_tx_queue;

	if (skb_queue_len_lockless(q) >= ATH10K_MAX_NUM_MGMT_PENDING) {
		ath10k_warn(ar, "wmi mgmt tx queue is full\n");
		return -ENOSPC;
	}

	skb_queue_tail(q, skb);
	ieee80211_queue_work(ar->hw, &ar->wmi_mgmt_tx_work);

	return 0;
}

static enum ath10k_mac_tx_path
ath10k_mac_tx_h_get_txpath(struct ath10k *ar,
			   struct sk_buff *skb,
			   enum ath10k_hw_txrx_mode txmode)
{
	switch (txmode) {
	case ATH10K_HW_TXRX_RAW:
	case ATH10K_HW_TXRX_NATIVE_WIFI:
	case ATH10K_HW_TXRX_ETHERNET:
		return ATH10K_MAC_TX_HTT;
	case ATH10K_HW_TXRX_MGMT:
		if (test_bit(ATH10K_FW_FEATURE_HAS_WMI_MGMT_TX,
			     ar->running_fw->fw_file.fw_features) ||
			     test_bit(WMI_SERVICE_MGMT_TX_WMI,
				      ar->wmi.svc_map))
			return ATH10K_MAC_TX_WMI_MGMT;
		else if (ar->htt.target_version_major >= 3)
			return ATH10K_MAC_TX_HTT;
		else
			return ATH10K_MAC_TX_HTT_MGMT;
	}

	return ATH10K_MAC_TX_UNKNOWN;
}

static int ath10k_mac_tx_submit(struct ath10k *ar,
				enum ath10k_hw_txrx_mode txmode,
				enum ath10k_mac_tx_path txpath,
				struct sk_buff *skb)
{
	struct ath10k_htt *htt = &ar->htt;
	int ret = -EINVAL;

	switch (txpath) {
	case ATH10K_MAC_TX_HTT:
		ret = ath10k_htt_tx(htt, txmode, skb);
		break;
	case ATH10K_MAC_TX_HTT_MGMT:
		ret = ath10k_htt_mgmt_tx(htt, skb);
		break;
	case ATH10K_MAC_TX_WMI_MGMT:
		ret = ath10k_mac_tx_wmi_mgmt(ar, skb);
		break;
	case ATH10K_MAC_TX_UNKNOWN:
		WARN_ON_ONCE(1);
		ret = -EINVAL;
		break;
	}

	if (ret) {
		ath10k_warn(ar, "failed to transmit packet, dropping: %d\n",
			    ret);
		ieee80211_free_txskb(ar->hw, skb);
	}

	return ret;
<<<<<<< HEAD
}

/* This function consumes the sk_buff regardless of return value as far as
 * caller is concerned so no freeing is necessary afterwards.
 */
static int ath10k_mac_tx(struct ath10k *ar,
			 struct ieee80211_vif *vif,
			 struct ieee80211_sta *sta,
			 enum ath10k_hw_txrx_mode txmode,
			 enum ath10k_mac_tx_path txpath,
			 struct sk_buff *skb)
{
	struct ieee80211_hw *hw = ar->hw;
	struct ieee80211_tx_info *info = IEEE80211_SKB_CB(skb);
	int ret;

	skb_orphan(skb);
	/* We should disable CCK RATE due to P2P */
	if (info->flags & IEEE80211_TX_CTL_NO_CCK_RATE)
		ath10k_dbg(ar, ATH10K_DBG_MAC, "IEEE80211_TX_CTL_NO_CCK_RATE\n");

	switch (txmode) {
	case ATH10K_HW_TXRX_MGMT:
	case ATH10K_HW_TXRX_NATIVE_WIFI:
		ath10k_tx_h_nwifi(hw, skb);
		ath10k_tx_h_add_p2p_noa_ie(ar, vif, skb);
		ath10k_tx_h_seq_no(vif, skb);
		break;
	case ATH10K_HW_TXRX_ETHERNET:
		ath10k_tx_h_8023(skb);
		break;
	case ATH10K_HW_TXRX_RAW:
		if (!test_bit(ATH10K_FLAG_RAW_MODE, &ar->dev_flags)) {
			WARN_ON_ONCE(1);
			ieee80211_free_txskb(hw, skb);
			return -ENOTSUPP;
		}
	}

	if (info->flags & IEEE80211_TX_CTL_TX_OFFCHAN) {
		if (!ath10k_mac_tx_frm_has_freq(ar)) {
			ath10k_dbg(ar, ATH10K_DBG_MAC, "queued offchannel skb %pK\n",
				   skb);

			skb_queue_tail(&ar->offchan_tx_queue, skb);
			ieee80211_queue_work(hw, &ar->offchan_tx_work);
			return 0;
		}
	}

	ret = ath10k_mac_tx_submit(ar, txmode, txpath, skb);
	if (ret) {
		ath10k_warn(ar, "failed to submit frame: %d\n", ret);
		return ret;
	}

	return 0;
=======
>>>>>>> 286cd8c7
}

/* This function consumes the sk_buff regardless of return value as far as
 * caller is concerned so no freeing is necessary afterwards.
 */
static int ath10k_mac_tx(struct ath10k *ar,
			 struct ieee80211_vif *vif,
			 enum ath10k_hw_txrx_mode txmode,
			 enum ath10k_mac_tx_path txpath,
			 struct sk_buff *skb, bool noque_offchan)
{
	struct ieee80211_hw *hw = ar->hw;
	struct ieee80211_tx_info *info = IEEE80211_SKB_CB(skb);
	int ret;

	/* We should disable CCK RATE due to P2P */
	if (info->flags & IEEE80211_TX_CTL_NO_CCK_RATE)
		ath10k_dbg(ar, ATH10K_DBG_MAC, "IEEE80211_TX_CTL_NO_CCK_RATE\n");

	switch (txmode) {
	case ATH10K_HW_TXRX_MGMT:
	case ATH10K_HW_TXRX_NATIVE_WIFI:
		ath10k_tx_h_nwifi(hw, skb);
		ath10k_tx_h_add_p2p_noa_ie(ar, vif, skb);
		ath10k_tx_h_seq_no(vif, skb);
		break;
	case ATH10K_HW_TXRX_ETHERNET:
		ath10k_tx_h_8023(skb);
		break;
	case ATH10K_HW_TXRX_RAW:
		if (!test_bit(ATH10K_FLAG_RAW_MODE, &ar->dev_flags)) {
			WARN_ON_ONCE(1);
			ieee80211_free_txskb(hw, skb);
			return -ENOTSUPP;
		}
	}

	if (!noque_offchan && info->flags & IEEE80211_TX_CTL_TX_OFFCHAN) {
		if (!ath10k_mac_tx_frm_has_freq(ar)) {
			ath10k_dbg(ar, ATH10K_DBG_MAC, "mac queued offchannel skb %pK len %d\n",
				   skb, skb->len);

			skb_queue_tail(&ar->offchan_tx_queue, skb);
			ieee80211_queue_work(hw, &ar->offchan_tx_work);
			return 0;
		}
	}

	ret = ath10k_mac_tx_submit(ar, txmode, txpath, skb);
	if (ret) {
		ath10k_warn(ar, "failed to submit frame: %d\n", ret);
		return ret;
	}

	return 0;
}

void ath10k_offchan_tx_purge(struct ath10k *ar)
{
	struct sk_buff *skb;

	for (;;) {
		skb = skb_dequeue(&ar->offchan_tx_queue);
		if (!skb)
			break;

		ieee80211_free_txskb(ar->hw, skb);
	}
}

void ath10k_offchan_tx_work(struct work_struct *work)
{
	struct ath10k *ar = container_of(work, struct ath10k, offchan_tx_work);
	struct ath10k_peer *peer;
	struct ath10k_vif *arvif;
	enum ath10k_hw_txrx_mode txmode;
	enum ath10k_mac_tx_path txpath;
	struct ieee80211_hdr *hdr;
	struct ieee80211_vif *vif;
	struct ieee80211_sta *sta;
	struct sk_buff *skb;
	const u8 *peer_addr;
	int vdev_id;
	int ret;
	unsigned long time_left;
	bool tmp_peer_created = false;

	/* FW requirement: We must create a peer before FW will send out
	 * an offchannel frame. Otherwise the frame will be stuck and
	 * never transmitted. We delete the peer upon tx completion.
	 * It is unlikely that a peer for offchannel tx will already be
	 * present. However it may be in some rare cases so account for that.
	 * Otherwise we might remove a legitimate peer and break stuff.
	 */

	for (;;) {
		skb = skb_dequeue(&ar->offchan_tx_queue);
		if (!skb)
			break;

		mutex_lock(&ar->conf_mutex);

<<<<<<< HEAD
		ath10k_dbg(ar, ATH10K_DBG_MAC, "mac offchannel skb %pK\n",
			   skb);
=======
		ath10k_dbg(ar, ATH10K_DBG_MAC, "mac offchannel skb %pK len %d\n",
			   skb, skb->len);
>>>>>>> 286cd8c7

		hdr = (struct ieee80211_hdr *)skb->data;
		peer_addr = ieee80211_get_DA(hdr);

		spin_lock_bh(&ar->data_lock);
		vdev_id = ar->scan.vdev_id;
		peer = ath10k_peer_find(ar, vdev_id, peer_addr);
		spin_unlock_bh(&ar->data_lock);

		if (peer)
			/* FIXME: should this use ath10k_warn()? */
			ath10k_dbg(ar, ATH10K_DBG_MAC, "peer %pM on vdev %d already present\n",
				   peer_addr, vdev_id);

		if (!peer) {
			ret = ath10k_peer_create(ar, NULL, NULL, vdev_id,
						 peer_addr,
						 WMI_PEER_TYPE_DEFAULT);
			if (ret)
				ath10k_warn(ar, "failed to create peer %pM on vdev %d: %d\n",
					    peer_addr, vdev_id, ret);
			tmp_peer_created = (ret == 0);
		}

		spin_lock_bh(&ar->data_lock);
		reinit_completion(&ar->offchan_tx_completed);
		ar->offchan_tx_skb = skb;
		spin_unlock_bh(&ar->data_lock);

		/* It's safe to access vif and sta - conf_mutex guarantees that
		 * sta_state() and remove_interface() are locked exclusively
		 * out wrt to this offchannel worker.
		 */
		arvif = ath10k_get_arvif(ar, vdev_id);
		if (arvif) {
			vif = arvif->vif;
			sta = ieee80211_find_sta(vif, peer_addr);
		} else {
			vif = NULL;
			sta = NULL;
		}
<<<<<<< HEAD

		txmode = ath10k_mac_tx_h_get_txmode(ar, vif, sta, skb);
		txpath = ath10k_mac_tx_h_get_txpath(ar, skb, txmode);

		ret = ath10k_mac_tx(ar, vif, sta, txmode, txpath, skb);
		if (ret) {
			ath10k_warn(ar, "failed to transmit offchannel frame: %d\n",
				    ret);
			/* not serious */
		}

		time_left =
		wait_for_completion_timeout(&ar->offchan_tx_completed, 3 * HZ);
		if (time_left == 0)
			ath10k_warn(ar, "timed out waiting for offchannel skb %pK\n",
				    skb);
=======

		txmode = ath10k_mac_tx_h_get_txmode(ar, vif, sta, skb);
		txpath = ath10k_mac_tx_h_get_txpath(ar, skb, txmode);

		ret = ath10k_mac_tx(ar, vif, txmode, txpath, skb, true);
		if (ret) {
			ath10k_warn(ar, "failed to transmit offchannel frame: %d\n",
				    ret);
			/* not serious */
		}

		time_left =
		wait_for_completion_timeout(&ar->offchan_tx_completed, 3 * HZ);
		if (time_left == 0)
			ath10k_warn(ar, "timed out waiting for offchannel skb %pK, len: %d\n",
				    skb, skb->len);
>>>>>>> 286cd8c7

		if (!peer && tmp_peer_created) {
			ret = ath10k_peer_delete(ar, vdev_id, peer_addr);
			if (ret)
				ath10k_warn(ar, "failed to delete peer %pM on vdev %d: %d\n",
					    peer_addr, vdev_id, ret);
		}

		mutex_unlock(&ar->conf_mutex);
	}
}

void ath10k_mgmt_over_wmi_tx_purge(struct ath10k *ar)
{
	struct sk_buff *skb;

	for (;;) {
		skb = skb_dequeue(&ar->wmi_mgmt_tx_queue);
		if (!skb)
			break;

		ieee80211_free_txskb(ar->hw, skb);
	}
}

void ath10k_mgmt_over_wmi_tx_work(struct work_struct *work)
{
	struct ath10k *ar = container_of(work, struct ath10k, wmi_mgmt_tx_work);
	struct sk_buff *skb;
	dma_addr_t paddr;
	int ret;

	for (;;) {
		skb = skb_dequeue(&ar->wmi_mgmt_tx_queue);
		if (!skb)
			break;

<<<<<<< HEAD
		if (QCA_REV_WCN3990(ar)) {
			paddr = dma_map_single(ar->dev, skb->data,
					       skb->len, DMA_TO_DEVICE);
			if (!paddr)
				continue;
=======
		if (test_bit(ATH10K_FW_FEATURE_MGMT_TX_BY_REF,
			     ar->running_fw->fw_file.fw_features)) {
			paddr = dma_map_single(ar->dev, skb->data,
					       skb->len, DMA_TO_DEVICE);
			if (dma_mapping_error(ar->dev, paddr)) {
				ieee80211_free_txskb(ar->hw, skb);
				continue;
			}
>>>>>>> 286cd8c7
			ret = ath10k_wmi_mgmt_tx_send(ar, skb, paddr);
			if (ret) {
				ath10k_warn(ar, "failed to transmit management frame by ref via WMI: %d\n",
					    ret);
<<<<<<< HEAD
				dma_unmap_single(ar->dev, paddr, skb->len,
						 DMA_FROM_DEVICE);
=======
				/* remove this msdu from idr tracking */
				ath10k_wmi_cleanup_mgmt_tx_send(ar, skb);

				dma_unmap_single(ar->dev, paddr, skb->len,
						 DMA_TO_DEVICE);
>>>>>>> 286cd8c7
				ieee80211_free_txskb(ar->hw, skb);
			}
		} else {
			ret = ath10k_wmi_mgmt_tx(ar, skb);
			if (ret) {
				ath10k_warn(ar, "failed to transmit management frame via WMI: %d\n",
					    ret);
				ieee80211_free_txskb(ar->hw, skb);
			}
		}
	}
}

static void ath10k_mac_txq_init(struct ieee80211_txq *txq)
{
	struct ath10k_txq *artxq;

	if (!txq)
		return;

	artxq = (void *)txq->drv_priv;
	INIT_LIST_HEAD(&artxq->list);
}

static void ath10k_mac_txq_unref(struct ath10k *ar, struct ieee80211_txq *txq)
{
	struct ath10k_txq *artxq;
	struct ath10k_skb_cb *cb;
	struct sk_buff *msdu;
	int msdu_id;

	if (!txq)
		return;

	artxq = (void *)txq->drv_priv;
	spin_lock_bh(&ar->txqs_lock);
	if (!list_empty(&artxq->list))
		list_del_init(&artxq->list);
	spin_unlock_bh(&ar->txqs_lock);

	spin_lock_bh(&ar->htt.tx_lock);
	idr_for_each_entry(&ar->htt.pending_tx, msdu, msdu_id) {
		cb = ATH10K_SKB_CB(msdu);
		if (cb->txq == txq)
			cb->txq = NULL;
	}
	spin_unlock_bh(&ar->htt.tx_lock);
}

struct ieee80211_txq *ath10k_mac_txq_lookup(struct ath10k *ar,
					    u16 peer_id,
					    u8 tid)
{
	struct ath10k_peer *peer;

	lockdep_assert_held(&ar->data_lock);

	peer = ar->peer_map[peer_id];
	if (!peer)
		return NULL;

<<<<<<< HEAD
=======
	if (peer->removed)
		return NULL;

>>>>>>> 286cd8c7
	if (peer->sta)
		return peer->sta->txq[tid];
	else if (peer->vif)
		return peer->vif->txq;
	else
		return NULL;
}

static bool ath10k_mac_tx_can_push(struct ieee80211_hw *hw,
				   struct ieee80211_txq *txq)
{
	struct ath10k *ar = hw->priv;
	struct ath10k_txq *artxq = (void *)txq->drv_priv;

	/* No need to get locks */

	if (ar->htt.tx_q_state.mode == HTT_TX_MODE_SWITCH_PUSH)
		return true;

	if (ar->htt.num_pending_tx < ar->htt.tx_q_state.num_push_allowed)
		return true;

	if (artxq->num_fw_queued < artxq->num_push_allowed)
		return true;

	return false;
}

int ath10k_mac_tx_push_txq(struct ieee80211_hw *hw,
			   struct ieee80211_txq *txq)
{
	struct ath10k *ar = hw->priv;
	struct ath10k_htt *htt = &ar->htt;
	struct ath10k_txq *artxq = (void *)txq->drv_priv;
	struct ieee80211_vif *vif = txq->vif;
	struct ieee80211_sta *sta = txq->sta;
	enum ath10k_hw_txrx_mode txmode;
	enum ath10k_mac_tx_path txpath;
	struct sk_buff *skb;
	struct ieee80211_hdr *hdr;
	size_t skb_len;
	bool is_mgmt, is_presp;
	int ret;

	spin_lock_bh(&ar->htt.tx_lock);
	ret = ath10k_htt_tx_inc_pending(htt);
	spin_unlock_bh(&ar->htt.tx_lock);

	if (ret)
		return ret;

	skb = ieee80211_tx_dequeue(hw, txq);
	if (!skb) {
		spin_lock_bh(&ar->htt.tx_lock);
		ath10k_htt_tx_dec_pending(htt);
		spin_unlock_bh(&ar->htt.tx_lock);

		return -ENOENT;
	}

	ath10k_mac_tx_h_fill_cb(ar, vif, txq, skb);

	skb_len = skb->len;
	txmode = ath10k_mac_tx_h_get_txmode(ar, vif, sta, skb);
	txpath = ath10k_mac_tx_h_get_txpath(ar, skb, txmode);
	is_mgmt = (txpath == ATH10K_MAC_TX_HTT_MGMT);

	if (is_mgmt) {
		hdr = (struct ieee80211_hdr *)skb->data;
		is_presp = ieee80211_is_probe_resp(hdr->frame_control);

		spin_lock_bh(&ar->htt.tx_lock);
		ret = ath10k_htt_tx_mgmt_inc_pending(htt, is_mgmt, is_presp);

		if (ret) {
			ath10k_htt_tx_dec_pending(htt);
			spin_unlock_bh(&ar->htt.tx_lock);
			return ret;
<<<<<<< HEAD
		}
		spin_unlock_bh(&ar->htt.tx_lock);
	}

	ret = ath10k_mac_tx(ar, vif, sta, txmode, txpath, skb);
	if (unlikely(ret)) {
		ath10k_warn(ar, "failed to push frame: %d\n", ret);

		spin_lock_bh(&ar->htt.tx_lock);
		ath10k_htt_tx_dec_pending(htt);
		if (is_mgmt)
			ath10k_htt_tx_mgmt_dec_pending(htt);
		spin_unlock_bh(&ar->htt.tx_lock);

		return ret;
	}

	spin_lock_bh(&ar->htt.tx_lock);
	artxq->num_fw_queued++;
	spin_unlock_bh(&ar->htt.tx_lock);

	return skb_len;
}

void ath10k_mac_tx_push_pending(struct ath10k *ar)
{
	struct ieee80211_hw *hw = ar->hw;
	struct ieee80211_txq *txq;
	struct ath10k_txq *artxq;
	struct ath10k_txq *last;
	int ret;
	int max;

	if (ar->htt.num_pending_tx >= (ar->htt.max_num_pending_tx / 2))
		return;

	spin_lock_bh(&ar->txqs_lock);
	rcu_read_lock();

	last = list_last_entry(&ar->txqs, struct ath10k_txq, list);
	while (!list_empty(&ar->txqs)) {
		artxq = list_first_entry(&ar->txqs, struct ath10k_txq, list);
		txq = container_of((void *)artxq, struct ieee80211_txq,
				   drv_priv);

		/* Prevent aggressive sta/tid taking over tx queue */
		max = 16;
		ret = 0;
		while (ath10k_mac_tx_can_push(hw, txq) && max--) {
			ret = ath10k_mac_tx_push_txq(hw, txq);
			if (ret < 0)
				break;
		}

		list_del_init(&artxq->list);
		if (ret != -ENOENT)
			list_add_tail(&artxq->list, &ar->txqs);

		ath10k_htt_tx_txq_update(hw, txq);

		if (artxq == last || (ret < 0 && ret != -ENOENT))
			break;
	}

=======
		}
		spin_unlock_bh(&ar->htt.tx_lock);
	}

	ret = ath10k_mac_tx(ar, vif, txmode, txpath, skb, false);
	if (unlikely(ret)) {
		ath10k_warn(ar, "failed to push frame: %d\n", ret);

		spin_lock_bh(&ar->htt.tx_lock);
		ath10k_htt_tx_dec_pending(htt);
		if (is_mgmt)
			ath10k_htt_tx_mgmt_dec_pending(htt);
		spin_unlock_bh(&ar->htt.tx_lock);

		return ret;
	}

	spin_lock_bh(&ar->htt.tx_lock);
	artxq->num_fw_queued++;
	spin_unlock_bh(&ar->htt.tx_lock);

	return skb_len;
}

void ath10k_mac_tx_push_pending(struct ath10k *ar)
{
	struct ieee80211_hw *hw = ar->hw;
	struct ieee80211_txq *txq;
	struct ath10k_txq *artxq;
	struct ath10k_txq *last;
	int ret;
	int max;

	if (ar->htt.num_pending_tx >= (ar->htt.max_num_pending_tx / 2))
		return;

	spin_lock_bh(&ar->txqs_lock);
	rcu_read_lock();

	last = list_last_entry(&ar->txqs, struct ath10k_txq, list);
	while (!list_empty(&ar->txqs)) {
		artxq = list_first_entry(&ar->txqs, struct ath10k_txq, list);
		txq = container_of((void *)artxq, struct ieee80211_txq,
				   drv_priv);

		/* Prevent aggressive sta/tid taking over tx queue */
		max = HTC_HOST_MAX_MSG_PER_TX_BUNDLE;
		ret = 0;
		while (ath10k_mac_tx_can_push(hw, txq) && max--) {
			ret = ath10k_mac_tx_push_txq(hw, txq);
			if (ret < 0)
				break;
		}

		list_del_init(&artxq->list);
		if (ret != -ENOENT)
			list_add_tail(&artxq->list, &ar->txqs);

		ath10k_htt_tx_txq_update(hw, txq);

		if (artxq == last || (ret < 0 && ret != -ENOENT))
			break;
	}

>>>>>>> 286cd8c7
	rcu_read_unlock();
	spin_unlock_bh(&ar->txqs_lock);
}
EXPORT_SYMBOL(ath10k_mac_tx_push_pending);

/************/
/* Scanning */
/************/

void __ath10k_scan_finish(struct ath10k *ar)
{
	lockdep_assert_held(&ar->data_lock);

	switch (ar->scan.state) {
	case ATH10K_SCAN_IDLE:
		break;
	case ATH10K_SCAN_RUNNING:
	case ATH10K_SCAN_ABORTING:
		if (!ar->scan.is_roc) {
			struct cfg80211_scan_info info = {
				.aborted = (ar->scan.state ==
					    ATH10K_SCAN_ABORTING),
			};

			ieee80211_scan_completed(ar->hw, &info);
		} else if (ar->scan.roc_notify) {
			ieee80211_remain_on_channel_expired(ar->hw);
		}
		/* fall through */
	case ATH10K_SCAN_STARTING:
		ar->scan.state = ATH10K_SCAN_IDLE;
		ar->scan_channel = NULL;
		ar->scan.roc_freq = 0;
		ath10k_offchan_tx_purge(ar);
		cancel_delayed_work(&ar->scan.timeout);
		complete(&ar->scan.completed);
		break;
	}
}

void ath10k_scan_finish(struct ath10k *ar)
{
	spin_lock_bh(&ar->data_lock);
	__ath10k_scan_finish(ar);
	spin_unlock_bh(&ar->data_lock);
}

static int ath10k_scan_stop(struct ath10k *ar)
{
	struct wmi_stop_scan_arg arg = {
		.req_id = 1, /* FIXME */
		.req_type = WMI_SCAN_STOP_ONE,
		.u.scan_id = ATH10K_SCAN_ID,
	};
	int ret;

	lockdep_assert_held(&ar->conf_mutex);

	ret = ath10k_wmi_stop_scan(ar, &arg);
	if (ret) {
		ath10k_warn(ar, "failed to stop wmi scan: %d\n", ret);
		goto out;
	}

	ret = wait_for_completion_timeout(&ar->scan.completed, 3 * HZ);
	if (ret == 0) {
		ath10k_warn(ar, "failed to receive scan abortion completion: timed out\n");
		ret = -ETIMEDOUT;
	} else if (ret > 0) {
		ret = 0;
	}

out:
	/* Scan state should be updated upon scan completion but in case
	 * firmware fails to deliver the event (for whatever reason) it is
	 * desired to clean up scan state anyway. Firmware may have just
	 * dropped the scan completion event delivery due to transport pipe
	 * being overflown with data and/or it can recover on its own before
	 * next scan request is submitted.
	 */
	spin_lock_bh(&ar->data_lock);
	if (ar->scan.state != ATH10K_SCAN_IDLE)
		__ath10k_scan_finish(ar);
	spin_unlock_bh(&ar->data_lock);

	return ret;
}

static void ath10k_scan_abort(struct ath10k *ar)
{
	int ret;

	lockdep_assert_held(&ar->conf_mutex);

	spin_lock_bh(&ar->data_lock);

	switch (ar->scan.state) {
	case ATH10K_SCAN_IDLE:
		/* This can happen if timeout worker kicked in and called
		 * abortion while scan completion was being processed.
		 */
		break;
	case ATH10K_SCAN_STARTING:
	case ATH10K_SCAN_ABORTING:
		ath10k_warn(ar, "refusing scan abortion due to invalid scan state: %s (%d)\n",
			    ath10k_scan_state_str(ar->scan.state),
			    ar->scan.state);
		break;
	case ATH10K_SCAN_RUNNING:
		ar->scan.state = ATH10K_SCAN_ABORTING;
		spin_unlock_bh(&ar->data_lock);

		ret = ath10k_scan_stop(ar);
		if (ret)
			ath10k_warn(ar, "failed to abort scan: %d\n", ret);

		spin_lock_bh(&ar->data_lock);
		break;
	}

	spin_unlock_bh(&ar->data_lock);
}

void ath10k_scan_timeout_work(struct work_struct *work)
{
	struct ath10k *ar = container_of(work, struct ath10k,
					 scan.timeout.work);

	mutex_lock(&ar->conf_mutex);
	ath10k_scan_abort(ar);
	mutex_unlock(&ar->conf_mutex);
}

static int ath10k_start_scan(struct ath10k *ar,
			     const struct wmi_start_scan_arg *arg)
{
	int ret;

	lockdep_assert_held(&ar->conf_mutex);

	ret = ath10k_wmi_start_scan(ar, arg);
	if (ret)
		return ret;

	ret = wait_for_completion_timeout(&ar->scan.started, 1 * HZ);
	if (ret == 0) {
		ret = ath10k_scan_stop(ar);
		if (ret)
			ath10k_warn(ar, "failed to stop scan: %d\n", ret);

		return -ETIMEDOUT;
	}

	/* If we failed to start the scan, return error code at
	 * this point.  This is probably due to some issue in the
	 * firmware, but no need to wedge the driver due to that...
	 */
	spin_lock_bh(&ar->data_lock);
	if (ar->scan.state == ATH10K_SCAN_IDLE) {
		spin_unlock_bh(&ar->data_lock);
		return -EINVAL;
	}
	spin_unlock_bh(&ar->data_lock);

	return 0;
}

/**********************/
/* mac80211 callbacks */
/**********************/

static void ath10k_mac_op_tx(struct ieee80211_hw *hw,
			     struct ieee80211_tx_control *control,
			     struct sk_buff *skb)
{
	struct ath10k *ar = hw->priv;
	struct ath10k_htt *htt = &ar->htt;
	struct ieee80211_tx_info *info = IEEE80211_SKB_CB(skb);
	struct ieee80211_vif *vif = info->control.vif;
	struct ieee80211_sta *sta = control->sta;
	struct ieee80211_txq *txq = NULL;
	struct ieee80211_hdr *hdr = (void *)skb->data;
	enum ath10k_hw_txrx_mode txmode;
	enum ath10k_mac_tx_path txpath;
	bool is_htt;
	bool is_mgmt;
	bool is_presp;
	int ret;

	ath10k_mac_tx_h_fill_cb(ar, vif, txq, skb);

	txmode = ath10k_mac_tx_h_get_txmode(ar, vif, sta, skb);
	txpath = ath10k_mac_tx_h_get_txpath(ar, skb, txmode);
	is_htt = (txpath == ATH10K_MAC_TX_HTT ||
		  txpath == ATH10K_MAC_TX_HTT_MGMT);
	is_mgmt = (txpath == ATH10K_MAC_TX_HTT_MGMT);

	if (is_htt) {
		spin_lock_bh(&ar->htt.tx_lock);
		is_presp = ieee80211_is_probe_resp(hdr->frame_control);

		ret = ath10k_htt_tx_inc_pending(htt);
		if (ret) {
			ath10k_warn(ar, "failed to increase tx pending count: %d, dropping\n",
				    ret);
			spin_unlock_bh(&ar->htt.tx_lock);
			ieee80211_free_txskb(ar->hw, skb);
<<<<<<< HEAD
			return;
		}

		ret = ath10k_htt_tx_mgmt_inc_pending(htt, is_mgmt, is_presp);
		if (ret) {
			ath10k_dbg(ar, ATH10K_DBG_MAC, "failed to increase tx mgmt pending count: %d, dropping\n",
				   ret);
			ath10k_htt_tx_dec_pending(htt);
			spin_unlock_bh(&ar->htt.tx_lock);
			ieee80211_free_txskb(ar->hw, skb);
			return;
		}
		spin_unlock_bh(&ar->htt.tx_lock);
	}

	ret = ath10k_mac_tx(ar, vif, sta, txmode, txpath, skb);
=======
			return;
		}

		ret = ath10k_htt_tx_mgmt_inc_pending(htt, is_mgmt, is_presp);
		if (ret) {
			ath10k_dbg(ar, ATH10K_DBG_MAC, "failed to increase tx mgmt pending count: %d, dropping\n",
				   ret);
			ath10k_htt_tx_dec_pending(htt);
			spin_unlock_bh(&ar->htt.tx_lock);
			ieee80211_free_txskb(ar->hw, skb);
			return;
		}
		spin_unlock_bh(&ar->htt.tx_lock);
	}

	ret = ath10k_mac_tx(ar, vif, txmode, txpath, skb, false);
>>>>>>> 286cd8c7
	if (ret) {
		ath10k_warn(ar, "failed to transmit frame: %d\n", ret);
		if (is_htt) {
			spin_lock_bh(&ar->htt.tx_lock);
			ath10k_htt_tx_dec_pending(htt);
			if (is_mgmt)
				ath10k_htt_tx_mgmt_dec_pending(htt);
			spin_unlock_bh(&ar->htt.tx_lock);
		}
		return;
	}
}
<<<<<<< HEAD

static void ath10k_mac_op_wake_tx_queue(struct ieee80211_hw *hw,
					struct ieee80211_txq *txq)
{
	struct ath10k *ar = hw->priv;
	struct ath10k_txq *artxq = (void *)txq->drv_priv;
	struct ieee80211_txq *f_txq;
	struct ath10k_txq *f_artxq;
	int ret = 0;
	int max = 16;

	spin_lock_bh(&ar->txqs_lock);
	if (list_empty(&artxq->list))
		list_add_tail(&artxq->list, &ar->txqs);

	f_artxq = list_first_entry(&ar->txqs, struct ath10k_txq, list);
	f_txq = container_of((void *)f_artxq, struct ieee80211_txq, drv_priv);
	list_del_init(&f_artxq->list);

	while (ath10k_mac_tx_can_push(hw, f_txq) && max--) {
		ret = ath10k_mac_tx_push_txq(hw, f_txq);
		if (ret)
=======

static void ath10k_mac_op_wake_tx_queue(struct ieee80211_hw *hw,
					struct ieee80211_txq *txq)
{
	struct ath10k *ar = hw->priv;
	struct ath10k_txq *artxq = (void *)txq->drv_priv;
	struct ieee80211_txq *f_txq;
	struct ath10k_txq *f_artxq;
	int ret = 0;
	int max = HTC_HOST_MAX_MSG_PER_TX_BUNDLE;

	spin_lock_bh(&ar->txqs_lock);
	if (list_empty(&artxq->list))
		list_add_tail(&artxq->list, &ar->txqs);

	f_artxq = list_first_entry(&ar->txqs, struct ath10k_txq, list);
	f_txq = container_of((void *)f_artxq, struct ieee80211_txq, drv_priv);
	list_del_init(&f_artxq->list);

	while (ath10k_mac_tx_can_push(hw, f_txq) && max--) {
		ret = ath10k_mac_tx_push_txq(hw, f_txq);
		if (ret < 0)
>>>>>>> 286cd8c7
			break;
	}
	if (ret != -ENOENT)
		list_add_tail(&f_artxq->list, &ar->txqs);
	spin_unlock_bh(&ar->txqs_lock);

	ath10k_htt_tx_txq_update(hw, f_txq);
	ath10k_htt_tx_txq_update(hw, txq);
}

/* Must not be called with conf_mutex held as workers can use that also. */
void ath10k_drain_tx(struct ath10k *ar)
{
	/* make sure rcu-protected mac80211 tx path itself is drained */
	synchronize_net();

	ath10k_offchan_tx_purge(ar);
	ath10k_mgmt_over_wmi_tx_purge(ar);

	cancel_work_sync(&ar->offchan_tx_work);
	cancel_work_sync(&ar->wmi_mgmt_tx_work);
}

void ath10k_halt(struct ath10k *ar)
{
	struct ath10k_vif *arvif;

	lockdep_assert_held(&ar->conf_mutex);

	clear_bit(ATH10K_CAC_RUNNING, &ar->dev_flags);
	ar->filter_flags = 0;
	ar->monitor = false;
	ar->monitor_arvif = NULL;

	if (ar->monitor_started)
		ath10k_monitor_stop(ar);

	ar->monitor_started = false;
	ar->tx_paused = 0;

	ath10k_scan_finish(ar);
	ath10k_peer_cleanup_all(ar);
	ath10k_stop_radar_confirmation(ar);
	ath10k_core_stop(ar);
	ath10k_hif_power_down(ar);

	spin_lock_bh(&ar->data_lock);
	list_for_each_entry(arvif, &ar->arvifs, list)
		ath10k_mac_vif_beacon_cleanup(arvif);
	spin_unlock_bh(&ar->data_lock);
}

static int ath10k_get_antenna(struct ieee80211_hw *hw, u32 *tx_ant, u32 *rx_ant)
{
	struct ath10k *ar = hw->priv;

	mutex_lock(&ar->conf_mutex);

	*tx_ant = ar->cfg_tx_chainmask;
	*rx_ant = ar->cfg_rx_chainmask;

	mutex_unlock(&ar->conf_mutex);

	return 0;
}

static void ath10k_check_chain_mask(struct ath10k *ar, u32 cm, const char *dbg)
{
	/* It is not clear that allowing gaps in chainmask
	 * is helpful.  Probably it will not do what user
	 * is hoping for, so warn in that case.
	 */
	if (cm == 15 || cm == 7 || cm == 3 || cm == 1 || cm == 0)
		return;

	ath10k_warn(ar, "mac %s antenna chainmask may be invalid: 0x%x.  Suggested values: 15, 7, 3, 1 or 0.\n",
		    dbg, cm);
}

static int ath10k_mac_get_vht_cap_bf_sts(struct ath10k *ar)
{
	int nsts = ar->vht_cap_info;

	nsts &= IEEE80211_VHT_CAP_BEAMFORMEE_STS_MASK;
	nsts >>= IEEE80211_VHT_CAP_BEAMFORMEE_STS_SHIFT;

	/* If firmware does not deliver to host number of space-time
	 * streams supported, assume it support up to 4 BF STS and return
	 * the value for VHT CAP: nsts-1)
	 */
	if (nsts == 0)
		return 3;

	return nsts;
}

static int ath10k_mac_get_vht_cap_bf_sound_dim(struct ath10k *ar)
{
	int sound_dim = ar->vht_cap_info;

	sound_dim &= IEEE80211_VHT_CAP_SOUNDING_DIMENSIONS_MASK;
	sound_dim >>= IEEE80211_VHT_CAP_SOUNDING_DIMENSIONS_SHIFT;

	/* If the sounding dimension is not advertised by the firmware,
	 * let's use a default value of 1
	 */
	if (sound_dim == 0)
		return 1;

	return sound_dim;
}

static struct ieee80211_sta_vht_cap ath10k_create_vht_cap(struct ath10k *ar)
{
	struct ieee80211_sta_vht_cap vht_cap = {0};
	struct ath10k_hw_params *hw = &ar->hw_params;
	u16 mcs_map;
	u32 val;
	int i;

	vht_cap.vht_supported = 1;
	vht_cap.cap = ar->vht_cap_info;

	if (ar->vht_cap_info & (IEEE80211_VHT_CAP_SU_BEAMFORMEE_CAPABLE |
				IEEE80211_VHT_CAP_MU_BEAMFORMEE_CAPABLE)) {
		val = ath10k_mac_get_vht_cap_bf_sts(ar);
		val <<= IEEE80211_VHT_CAP_BEAMFORMEE_STS_SHIFT;
		val &= IEEE80211_VHT_CAP_BEAMFORMEE_STS_MASK;

		vht_cap.cap |= val;
	}

	if (ar->vht_cap_info & (IEEE80211_VHT_CAP_SU_BEAMFORMER_CAPABLE |
				IEEE80211_VHT_CAP_MU_BEAMFORMER_CAPABLE)) {
		val = ath10k_mac_get_vht_cap_bf_sound_dim(ar);
		val <<= IEEE80211_VHT_CAP_SOUNDING_DIMENSIONS_SHIFT;
		val &= IEEE80211_VHT_CAP_SOUNDING_DIMENSIONS_MASK;

		vht_cap.cap |= val;
	}

	/* Currently the firmware seems to be buggy, don't enable 80+80
	 * mode until that's resolved.
	 */
	if ((ar->vht_cap_info & IEEE80211_VHT_CAP_SHORT_GI_160) &&
	    (ar->vht_cap_info & IEEE80211_VHT_CAP_SUPP_CHAN_WIDTH_MASK) == 0)
		vht_cap.cap |= IEEE80211_VHT_CAP_SUPP_CHAN_WIDTH_160MHZ;

	mcs_map = 0;
	for (i = 0; i < 8; i++) {
		if ((i < ar->num_rf_chains) && (ar->cfg_tx_chainmask & BIT(i)))
			mcs_map |= IEEE80211_VHT_MCS_SUPPORT_0_9 << (i * 2);
		else
			mcs_map |= IEEE80211_VHT_MCS_NOT_SUPPORTED << (i * 2);
	}

	if (ar->cfg_tx_chainmask <= 1)
		vht_cap.cap &= ~IEEE80211_VHT_CAP_TXSTBC;

	vht_cap.vht_mcs.rx_mcs_map = cpu_to_le16(mcs_map);
	vht_cap.vht_mcs.tx_mcs_map = cpu_to_le16(mcs_map);

	/* If we are supporting 160Mhz or 80+80, then the NIC may be able to do
	 * a restricted NSS for 160 or 80+80 vs what it can do for 80Mhz.  Give
	 * user-space a clue if that is the case.
	 */
	if ((vht_cap.cap & IEEE80211_VHT_CAP_SUPP_CHAN_WIDTH_MASK) &&
	    (hw->vht160_mcs_rx_highest != 0 ||
	     hw->vht160_mcs_tx_highest != 0)) {
		vht_cap.vht_mcs.rx_highest = cpu_to_le16(hw->vht160_mcs_rx_highest);
		vht_cap.vht_mcs.tx_highest = cpu_to_le16(hw->vht160_mcs_tx_highest);
	}

	return vht_cap;
}

static struct ieee80211_sta_ht_cap ath10k_get_ht_cap(struct ath10k *ar)
{
	int i;
	struct ieee80211_sta_ht_cap ht_cap = {0};

	if (!(ar->ht_cap_info & WMI_HT_CAP_ENABLED))
		return ht_cap;

	ht_cap.ht_supported = 1;
	ht_cap.ampdu_factor = IEEE80211_HT_MAX_AMPDU_64K;
	ht_cap.ampdu_density = IEEE80211_HT_MPDU_DENSITY_8;
	ht_cap.cap |= IEEE80211_HT_CAP_SUP_WIDTH_20_40;
	ht_cap.cap |= IEEE80211_HT_CAP_DSSSCCK40;
	ht_cap.cap |=
		WLAN_HT_CAP_SM_PS_DISABLED << IEEE80211_HT_CAP_SM_PS_SHIFT;

	if (ar->ht_cap_info & WMI_HT_CAP_HT20_SGI)
		ht_cap.cap |= IEEE80211_HT_CAP_SGI_20;

	if (ar->ht_cap_info & WMI_HT_CAP_HT40_SGI)
		ht_cap.cap |= IEEE80211_HT_CAP_SGI_40;

	if (ar->ht_cap_info & WMI_HT_CAP_DYNAMIC_SMPS) {
		u32 smps;

		smps   = WLAN_HT_CAP_SM_PS_DYNAMIC;
		smps <<= IEEE80211_HT_CAP_SM_PS_SHIFT;

		ht_cap.cap |= smps;
	}

	if (ar->ht_cap_info & WMI_HT_CAP_TX_STBC && (ar->cfg_tx_chainmask > 1))
		ht_cap.cap |= IEEE80211_HT_CAP_TX_STBC;

	if (ar->ht_cap_info & WMI_HT_CAP_RX_STBC) {
		u32 stbc;

		stbc   = ar->ht_cap_info;
		stbc  &= WMI_HT_CAP_RX_STBC;
		stbc >>= WMI_HT_CAP_RX_STBC_MASK_SHIFT;
		stbc <<= IEEE80211_HT_CAP_RX_STBC_SHIFT;
		stbc  &= IEEE80211_HT_CAP_RX_STBC;

		ht_cap.cap |= stbc;
	}

	if (ar->ht_cap_info & WMI_HT_CAP_LDPC)
		ht_cap.cap |= IEEE80211_HT_CAP_LDPC_CODING;

	if (ar->ht_cap_info & WMI_HT_CAP_L_SIG_TXOP_PROT)
		ht_cap.cap |= IEEE80211_HT_CAP_LSIG_TXOP_PROT;

	/* max AMSDU is implicitly taken from vht_cap_info */
	if (ar->vht_cap_info & WMI_VHT_CAP_MAX_MPDU_LEN_MASK)
		ht_cap.cap |= IEEE80211_HT_CAP_MAX_AMSDU;

	for (i = 0; i < ar->num_rf_chains; i++) {
		if (ar->cfg_rx_chainmask & BIT(i))
			ht_cap.mcs.rx_mask[i] = 0xFF;
	}

	ht_cap.mcs.tx_params |= IEEE80211_HT_MCS_TX_DEFINED;

	return ht_cap;
}

static void ath10k_mac_setup_ht_vht_cap(struct ath10k *ar)
{
	struct ieee80211_supported_band *band;
	struct ieee80211_sta_vht_cap vht_cap;
	struct ieee80211_sta_ht_cap ht_cap;

	ht_cap = ath10k_get_ht_cap(ar);
	vht_cap = ath10k_create_vht_cap(ar);

	if (ar->phy_capability & WHAL_WLAN_11G_CAPABILITY) {
		band = &ar->mac.sbands[NL80211_BAND_2GHZ];
		band->ht_cap = ht_cap;
	}
	if (ar->phy_capability & WHAL_WLAN_11A_CAPABILITY) {
		band = &ar->mac.sbands[NL80211_BAND_5GHZ];
		band->ht_cap = ht_cap;
		band->vht_cap = vht_cap;
	}
}

static int __ath10k_set_antenna(struct ath10k *ar, u32 tx_ant, u32 rx_ant)
{
	int ret;

	lockdep_assert_held(&ar->conf_mutex);

	ath10k_check_chain_mask(ar, tx_ant, "tx");
	ath10k_check_chain_mask(ar, rx_ant, "rx");

	ar->cfg_tx_chainmask = tx_ant;
	ar->cfg_rx_chainmask = rx_ant;

	if ((ar->state != ATH10K_STATE_ON) &&
	    (ar->state != ATH10K_STATE_RESTARTED))
		return 0;

	ret = ath10k_wmi_pdev_set_param(ar, ar->wmi.pdev_param->tx_chain_mask,
					tx_ant);
	if (ret) {
		ath10k_warn(ar, "failed to set tx-chainmask: %d, req 0x%x\n",
			    ret, tx_ant);
		return ret;
	}

	ret = ath10k_wmi_pdev_set_param(ar, ar->wmi.pdev_param->rx_chain_mask,
					rx_ant);
	if (ret) {
		ath10k_warn(ar, "failed to set rx-chainmask: %d, req 0x%x\n",
			    ret, rx_ant);
		return ret;
	}

	/* Reload HT/VHT capability */
	ath10k_mac_setup_ht_vht_cap(ar);

	return 0;
}

static int ath10k_set_antenna(struct ieee80211_hw *hw, u32 tx_ant, u32 rx_ant)
{
	struct ath10k *ar = hw->priv;
	int ret;

	mutex_lock(&ar->conf_mutex);
	ret = __ath10k_set_antenna(ar, tx_ant, rx_ant);
	mutex_unlock(&ar->conf_mutex);
	return ret;
}

static int ath10k_start(struct ieee80211_hw *hw)
{
	struct ath10k *ar = hw->priv;
	u32 param;
	int ret = 0;

	/*
	 * This makes sense only when restarting hw. It is harmless to call
	 * unconditionally. This is necessary to make sure no HTT/WMI tx
	 * commands will be submitted while restarting.
	 */
	ath10k_drain_tx(ar);

	mutex_lock(&ar->conf_mutex);

	switch (ar->state) {
	case ATH10K_STATE_OFF:
		ar->state = ATH10K_STATE_ON;
		break;
	case ATH10K_STATE_RESTARTING:
<<<<<<< HEAD
		if (!test_bit(ATH10K_FLAG_CRASH_FLUSH, &ar->dev_flags))
			ath10k_halt(ar);
=======
>>>>>>> 286cd8c7
		ar->state = ATH10K_STATE_RESTARTED;
		break;
	case ATH10K_STATE_ON:
	case ATH10K_STATE_RESTARTED:
	case ATH10K_STATE_WEDGED:
		WARN_ON(1);
		ret = -EINVAL;
		goto err;
	case ATH10K_STATE_UTF:
		ret = -EBUSY;
		goto err;
	}

	ret = ath10k_hif_power_up(ar);
	if (ret) {
		ath10k_err(ar, "Could not init hif: %d\n", ret);
		goto err_off;
	}

	ret = ath10k_core_start(ar, ATH10K_FIRMWARE_MODE_NORMAL,
				&ar->normal_mode_fw);
	if (ret) {
		ath10k_err(ar, "Could not init core: %d\n", ret);
		goto err_power_down;
	}

	param = ar->wmi.pdev_param->pmf_qos;
	ret = ath10k_wmi_pdev_set_param(ar, param, 1);
	if (ret) {
		ath10k_warn(ar, "failed to enable PMF QOS: %d\n", ret);
		goto err_core_stop;
	}

	param = ar->wmi.pdev_param->dynamic_bw;
	ret = ath10k_wmi_pdev_set_param(ar, param, 1);
	if (ret) {
		ath10k_warn(ar, "failed to enable dynamic BW: %d\n", ret);
		goto err_core_stop;
	}

<<<<<<< HEAD
	param = ar->wmi.pdev_param->idle_ps_config;
	ret = ath10k_wmi_pdev_set_param(ar, param, 1);
	if (ret) {
		ath10k_warn(ar, "failed to enable idle_ps_config: %d\n", ret);
		goto err_core_stop;
=======
	if (test_bit(WMI_SERVICE_SPOOF_MAC_SUPPORT, ar->wmi.svc_map)) {
		ret = ath10k_wmi_scan_prob_req_oui(ar, ar->mac_addr);
		if (ret) {
			ath10k_err(ar, "failed to set prob req oui: %i\n", ret);
			goto err_core_stop;
		}
>>>>>>> 286cd8c7
	}

	if (test_bit(WMI_SERVICE_ADAPTIVE_OCS, ar->wmi.svc_map)) {
		ret = ath10k_wmi_adaptive_qcs(ar, true);
		if (ret) {
			ath10k_warn(ar, "failed to enable adaptive qcs: %d\n",
				    ret);
			goto err_core_stop;
		}
	}

	if (test_bit(WMI_SERVICE_BURST, ar->wmi.svc_map)) {
		param = ar->wmi.pdev_param->burst_enable;
		ret = ath10k_wmi_pdev_set_param(ar, param, 0);
		if (ret) {
			ath10k_warn(ar, "failed to disable burst: %d\n", ret);
			goto err_core_stop;
		}
	}

	param = ar->wmi.pdev_param->idle_ps_config;
	ret = ath10k_wmi_pdev_set_param(ar, param, 1);
	if (ret && ret != -EOPNOTSUPP) {
		ath10k_warn(ar, "failed to enable idle_ps_config: %d\n", ret);
		goto err_core_stop;
	}

	__ath10k_set_antenna(ar, ar->cfg_tx_chainmask, ar->cfg_rx_chainmask);

	/*
	 * By default FW set ARP frames ac to voice (6). In that case ARP
	 * exchange is not working properly for UAPSD enabled AP. ARP requests
	 * which arrives with access category 0 are processed by network stack
	 * and send back with access category 0, but FW changes access category
	 * to 6. Set ARP frames access category to best effort (0) solves
	 * this problem.
	 */

	param = ar->wmi.pdev_param->arp_ac_override;
	ret = ath10k_wmi_pdev_set_param(ar, param, 0);
	if (ret) {
		ath10k_warn(ar, "failed to set arp ac override parameter: %d\n",
			    ret);
		goto err_core_stop;
	}

	if (test_bit(ATH10K_FW_FEATURE_SUPPORTS_ADAPTIVE_CCA,
		     ar->running_fw->fw_file.fw_features)) {
		ret = ath10k_wmi_pdev_enable_adaptive_cca(ar, 1,
							  WMI_CCA_DETECT_LEVEL_AUTO,
							  WMI_CCA_DETECT_MARGIN_AUTO);
		if (ret) {
			ath10k_warn(ar, "failed to enable adaptive cca: %d\n",
				    ret);
			goto err_core_stop;
		}
		ar->sifs_burst_enabled = false;
	}

	param = ar->wmi.pdev_param->ani_enable;
	ret = ath10k_wmi_pdev_set_param(ar, param, 1);
	if (ret) {
		ath10k_warn(ar, "failed to enable ani by default: %d\n",
			    ret);
		goto err_core_stop;
	}

	ar->ani_enabled = true;

	if (ath10k_peer_stats_enabled(ar)) {
		param = ar->wmi.pdev_param->peer_stats_update_period;
		ret = ath10k_wmi_pdev_set_param(ar, param,
						PEER_DEFAULT_STATS_UPDATE_PERIOD);
		if (ret) {
			ath10k_warn(ar,
				    "failed to set peer stats period : %d\n",
				    ret);
			goto err_core_stop;
		}
	}

	param = ar->wmi.pdev_param->enable_btcoex;
	if (test_bit(WMI_SERVICE_COEX_GPIO, ar->wmi.svc_map) &&
	    test_bit(ATH10K_FW_FEATURE_BTCOEX_PARAM,
		     ar->running_fw->fw_file.fw_features)) {
		ret = ath10k_wmi_pdev_set_param(ar, param, 0);
		if (ret) {
			ath10k_warn(ar,
				    "failed to set btcoex param: %d\n", ret);
			goto err_core_stop;
		}
		clear_bit(ATH10K_FLAG_BTCOEX, &ar->dev_flags);
	}

	ar->num_started_vdevs = 0;
	ath10k_regd_update(ar);

	ath10k_spectral_start(ar);
	ath10k_thermal_set_throttling(ar);

	ar->radar_conf_state = ATH10K_RADAR_CONFIRMATION_IDLE;

	mutex_unlock(&ar->conf_mutex);
	return 0;

err_core_stop:
	ath10k_core_stop(ar);

err_power_down:
	ath10k_hif_power_down(ar);

err_off:
	ar->state = ATH10K_STATE_OFF;

err:
	mutex_unlock(&ar->conf_mutex);
	return ret;
}

static void ath10k_stop(struct ieee80211_hw *hw)
{
	struct ath10k *ar = hw->priv;

	ath10k_drain_tx(ar);

	mutex_lock(&ar->conf_mutex);
	if (ar->state != ATH10K_STATE_OFF) {
		ath10k_halt(ar);
		ar->state = ATH10K_STATE_OFF;
	}
	mutex_unlock(&ar->conf_mutex);

	cancel_work_sync(&ar->set_coverage_class_work);
	cancel_delayed_work_sync(&ar->scan.timeout);
	cancel_work_sync(&ar->restart_work);
}

static int ath10k_config_ps(struct ath10k *ar)
{
	struct ath10k_vif *arvif;
	int ret = 0;

	lockdep_assert_held(&ar->conf_mutex);

	list_for_each_entry(arvif, &ar->arvifs, list) {
		ret = ath10k_mac_vif_setup_ps(arvif);
		if (ret) {
			ath10k_warn(ar, "failed to setup powersave: %d\n", ret);
			break;
		}
	}

	return ret;
}

static int ath10k_mac_txpower_setup(struct ath10k *ar, int txpower)
{
	int ret;
	u32 param;

	lockdep_assert_held(&ar->conf_mutex);

	ath10k_dbg(ar, ATH10K_DBG_MAC, "mac txpower %d\n", txpower);

	param = ar->wmi.pdev_param->txpower_limit2g;
	ret = ath10k_wmi_pdev_set_param(ar, param, txpower * 2);
	if (ret) {
		ath10k_warn(ar, "failed to set 2g txpower %d: %d\n",
			    txpower, ret);
		return ret;
	}

	param = ar->wmi.pdev_param->txpower_limit5g;
	ret = ath10k_wmi_pdev_set_param(ar, param, txpower * 2);
	if (ret) {
		ath10k_warn(ar, "failed to set 5g txpower %d: %d\n",
			    txpower, ret);
		return ret;
	}

	return 0;
}

static int ath10k_mac_txpower_recalc(struct ath10k *ar)
{
	struct ath10k_vif *arvif;
	int ret, txpower = -1;

	lockdep_assert_held(&ar->conf_mutex);

	list_for_each_entry(arvif, &ar->arvifs, list) {
		if (arvif->txpower <= 0)
			continue;

		if (txpower == -1)
			txpower = arvif->txpower;
		else
			txpower = min(txpower, arvif->txpower);
	}

	if (txpower == -1)
		return 0;

	ret = ath10k_mac_txpower_setup(ar, txpower);
	if (ret) {
		ath10k_warn(ar, "failed to setup tx power %d: %d\n",
			    txpower, ret);
		return ret;
	}

	return 0;
}

static int ath10k_config(struct ieee80211_hw *hw, u32 changed)
{
	struct ath10k *ar = hw->priv;
	struct ieee80211_conf *conf = &hw->conf;
	int ret = 0;

	mutex_lock(&ar->conf_mutex);

	if (changed & IEEE80211_CONF_CHANGE_PS)
		ath10k_config_ps(ar);

	if (changed & IEEE80211_CONF_CHANGE_MONITOR) {
		ar->monitor = conf->flags & IEEE80211_CONF_MONITOR;
		ret = ath10k_monitor_recalc(ar);
		if (ret)
			ath10k_warn(ar, "failed to recalc monitor: %d\n", ret);
	}

	mutex_unlock(&ar->conf_mutex);
	return ret;
}

static u32 get_nss_from_chainmask(u16 chain_mask)
{
	if ((chain_mask & 0xf) == 0xf)
		return 4;
	else if ((chain_mask & 0x7) == 0x7)
		return 3;
	else if ((chain_mask & 0x3) == 0x3)
		return 2;
	return 1;
}

static int ath10k_mac_set_txbf_conf(struct ath10k_vif *arvif)
{
	u32 value = 0;
	struct ath10k *ar = arvif->ar;
	int nsts;
	int sound_dim;

	if (ath10k_wmi_get_txbf_conf_scheme(ar) != WMI_TXBF_CONF_BEFORE_ASSOC)
		return 0;

	nsts = ath10k_mac_get_vht_cap_bf_sts(ar);
	if (ar->vht_cap_info & (IEEE80211_VHT_CAP_SU_BEAMFORMEE_CAPABLE |
				IEEE80211_VHT_CAP_MU_BEAMFORMEE_CAPABLE))
		value |= SM(nsts, WMI_TXBF_STS_CAP_OFFSET);

	sound_dim = ath10k_mac_get_vht_cap_bf_sound_dim(ar);
	if (ar->vht_cap_info & (IEEE80211_VHT_CAP_SU_BEAMFORMER_CAPABLE |
				IEEE80211_VHT_CAP_MU_BEAMFORMER_CAPABLE))
		value |= SM(sound_dim, WMI_BF_SOUND_DIM_OFFSET);

	if (!value)
		return 0;

	if (ar->vht_cap_info & IEEE80211_VHT_CAP_SU_BEAMFORMER_CAPABLE)
		value |= WMI_VDEV_PARAM_TXBF_SU_TX_BFER;

	if (ar->vht_cap_info & IEEE80211_VHT_CAP_MU_BEAMFORMER_CAPABLE)
		value |= (WMI_VDEV_PARAM_TXBF_MU_TX_BFER |
			  WMI_VDEV_PARAM_TXBF_SU_TX_BFER);

	if (ar->vht_cap_info & IEEE80211_VHT_CAP_SU_BEAMFORMEE_CAPABLE)
		value |= WMI_VDEV_PARAM_TXBF_SU_TX_BFEE;

	if (ar->vht_cap_info & IEEE80211_VHT_CAP_MU_BEAMFORMEE_CAPABLE)
		value |= (WMI_VDEV_PARAM_TXBF_MU_TX_BFEE |
			  WMI_VDEV_PARAM_TXBF_SU_TX_BFEE);

	return ath10k_wmi_vdev_set_param(ar, arvif->vdev_id,
					 ar->wmi.vdev_param->txbf, value);
}

/*
 * TODO:
 * Figure out how to handle WMI_VDEV_SUBTYPE_P2P_DEVICE,
 * because we will send mgmt frames without CCK. This requirement
 * for P2P_FIND/GO_NEG should be handled by checking CCK flag
 * in the TX packet.
 */
static int ath10k_add_interface(struct ieee80211_hw *hw,
				struct ieee80211_vif *vif)
{
	struct ath10k *ar = hw->priv;
<<<<<<< HEAD
	struct ath10k_vif *arvif = ath10k_vif_to_arvif(vif);
=======
	struct ath10k_vif *arvif = (void *)vif->drv_priv;
>>>>>>> 286cd8c7
	struct ath10k_peer *peer;
	enum wmi_sta_powersave_param param;
	int ret = 0;
	u32 value;
	int bit;
	int i;
	u32 vdev_param;

	vif->driver_flags |= IEEE80211_VIF_SUPPORTS_UAPSD;

	mutex_lock(&ar->conf_mutex);

	memset(arvif, 0, sizeof(*arvif));
	ath10k_mac_txq_init(vif->txq);

	arvif->ar = ar;
	arvif->vif = vif;

	INIT_LIST_HEAD(&arvif->list);
	INIT_WORK(&arvif->ap_csa_work, ath10k_mac_vif_ap_csa_work);
	INIT_DELAYED_WORK(&arvif->connection_loss_work,
			  ath10k_mac_vif_sta_connection_loss_work);

	for (i = 0; i < ARRAY_SIZE(arvif->bitrate_mask.control); i++) {
		arvif->bitrate_mask.control[i].legacy = 0xffffffff;
		memset(arvif->bitrate_mask.control[i].ht_mcs, 0xff,
		       sizeof(arvif->bitrate_mask.control[i].ht_mcs));
		memset(arvif->bitrate_mask.control[i].vht_mcs, 0xff,
		       sizeof(arvif->bitrate_mask.control[i].vht_mcs));
	}

	if (ar->num_peers >= ar->max_num_peers) {
		ath10k_warn(ar, "refusing vdev creation due to insufficient peer entry resources in firmware\n");
		ret = -ENOBUFS;
		goto err;
	}

	if (ar->free_vdev_map == 0) {
		ath10k_warn(ar, "Free vdev map is empty, no more interfaces allowed.\n");
		ret = -EBUSY;
		goto err;
	}
	bit = __ffs64(ar->free_vdev_map);

	ath10k_dbg(ar, ATH10K_DBG_MAC, "mac create vdev %i map %llx\n",
		   bit, ar->free_vdev_map);

	arvif->vdev_id = bit;
	arvif->vdev_subtype =
		ath10k_wmi_get_vdev_subtype(ar, WMI_VDEV_SUBTYPE_NONE);

	switch (vif->type) {
	case NL80211_IFTYPE_P2P_DEVICE:
		arvif->vdev_type = WMI_VDEV_TYPE_STA;
		arvif->vdev_subtype = ath10k_wmi_get_vdev_subtype
					(ar, WMI_VDEV_SUBTYPE_P2P_DEVICE);
		break;
	case NL80211_IFTYPE_UNSPECIFIED:
	case NL80211_IFTYPE_STATION:
		arvif->vdev_type = WMI_VDEV_TYPE_STA;
		if (vif->p2p)
			arvif->vdev_subtype = ath10k_wmi_get_vdev_subtype
					(ar, WMI_VDEV_SUBTYPE_P2P_CLIENT);
		break;
	case NL80211_IFTYPE_ADHOC:
		arvif->vdev_type = WMI_VDEV_TYPE_IBSS;
		break;
	case NL80211_IFTYPE_MESH_POINT:
		if (test_bit(WMI_SERVICE_MESH_11S, ar->wmi.svc_map)) {
			arvif->vdev_subtype = ath10k_wmi_get_vdev_subtype
						(ar, WMI_VDEV_SUBTYPE_MESH_11S);
		} else if (!test_bit(ATH10K_FLAG_RAW_MODE, &ar->dev_flags)) {
			ret = -EINVAL;
			ath10k_warn(ar, "must load driver with rawmode=1 to add mesh interfaces\n");
			goto err;
		}
		arvif->vdev_type = WMI_VDEV_TYPE_AP;
		break;
	case NL80211_IFTYPE_AP:
		arvif->vdev_type = WMI_VDEV_TYPE_AP;

		if (vif->p2p)
			arvif->vdev_subtype = ath10k_wmi_get_vdev_subtype
						(ar, WMI_VDEV_SUBTYPE_P2P_GO);
		break;
	case NL80211_IFTYPE_MONITOR:
		arvif->vdev_type = WMI_VDEV_TYPE_MONITOR;
		break;
	default:
		WARN_ON(1);
		break;
	}

	/* Using vdev_id as queue number will make it very easy to do per-vif
	 * tx queue locking. This shouldn't wrap due to interface combinations
	 * but do a modulo for correctness sake and prevent using offchannel tx
	 * queues for regular vif tx.
	 */
	vif->cab_queue = arvif->vdev_id % (IEEE80211_MAX_QUEUES - 1);
	for (i = 0; i < ARRAY_SIZE(vif->hw_queue); i++)
		vif->hw_queue[i] = arvif->vdev_id % (IEEE80211_MAX_QUEUES - 1);

	/* Some firmware revisions don't wait for beacon tx completion before
	 * sending another SWBA event. This could lead to hardware using old
	 * (freed) beacon data in some cases, e.g. tx credit starvation
	 * combined with missed TBTT. This is very very rare.
	 *
	 * On non-IOMMU-enabled hosts this could be a possible security issue
	 * because hw could beacon some random data on the air.  On
	 * IOMMU-enabled hosts DMAR faults would occur in most cases and target
	 * device would crash.
	 *
	 * Since there are no beacon tx completions (implicit nor explicit)
	 * propagated to host the only workaround for this is to allocate a
	 * DMA-coherent buffer for a lifetime of a vif and use it for all
	 * beacon tx commands. Worst case for this approach is some beacons may
	 * become corrupted, e.g. have garbled IEs or out-of-date TIM bitmap.
	 */
	if (vif->type == NL80211_IFTYPE_ADHOC ||
	    vif->type == NL80211_IFTYPE_MESH_POINT ||
	    vif->type == NL80211_IFTYPE_AP) {
		arvif->beacon_buf = dma_zalloc_coherent(ar->dev,
							IEEE80211_MAX_FRAME_LEN,
							&arvif->beacon_paddr,
							GFP_ATOMIC);
		if (!arvif->beacon_buf) {
			ret = -ENOMEM;
			ath10k_warn(ar, "failed to allocate beacon buffer: %d\n",
				    ret);
			goto err;
		}
	}
	if (test_bit(ATH10K_FLAG_HW_CRYPTO_DISABLED, &ar->dev_flags))
		arvif->nohwcrypt = true;

	if (arvif->nohwcrypt &&
	    !test_bit(ATH10K_FLAG_RAW_MODE, &ar->dev_flags)) {
		ret = -EINVAL;
		ath10k_warn(ar, "cryptmode module param needed for sw crypto\n");
		goto err;
	}

	ath10k_dbg(ar, ATH10K_DBG_MAC, "mac vdev create %d (add interface) type %d subtype %d bcnmode %s\n",
		   arvif->vdev_id, arvif->vdev_type, arvif->vdev_subtype,
		   arvif->beacon_buf ? "single-buf" : "per-skb");

	ret = ath10k_wmi_vdev_create(ar, arvif->vdev_id, arvif->vdev_type,
				     arvif->vdev_subtype, vif->addr);
	if (ret) {
		ath10k_warn(ar, "failed to create WMI vdev %i: %d\n",
			    arvif->vdev_id, ret);
		goto err;
	}

	if ((arvif->vdev_type == WMI_VDEV_TYPE_STA) && QCA_REV_WCN3990(ar)) {
		ret = ath10k_wmi_csa_offload(ar, arvif->vdev_id, true);
		if (ret) {
			ath10k_err(ar, "CSA offload failed for vdev %i: %d\n",
				   arvif->vdev_id, ret);
			goto err_vdev_delete;
		}
	}

	ar->free_vdev_map &= ~(1LL << arvif->vdev_id);
	spin_lock_bh(&ar->data_lock);
	list_add(&arvif->list, &ar->arvifs);
	spin_unlock_bh(&ar->data_lock);

	/* It makes no sense to have firmware do keepalives. mac80211 already
	 * takes care of this with idle connection polling.
	 */
	ret = ath10k_mac_vif_disable_keepalive(arvif);
	if (ret) {
		ath10k_warn(ar, "failed to disable keepalive on vdev %i: %d\n",
			    arvif->vdev_id, ret);
		goto err_vdev_delete;
	}

	arvif->def_wep_key_idx = -1;

	vdev_param = ar->wmi.vdev_param->tx_encap_type;
	ret = ath10k_wmi_vdev_set_param(ar, arvif->vdev_id, vdev_param,
					ATH10K_HW_TXRX_NATIVE_WIFI);
	/* 10.X firmware does not support this VDEV parameter. Do not warn */
	if (ret && ret != -EOPNOTSUPP) {
		ath10k_warn(ar, "failed to set vdev %i TX encapsulation: %d\n",
			    arvif->vdev_id, ret);
		goto err_vdev_delete;
	}

	/* Configuring number of spatial stream for monitor interface is causing
	 * target assert in qca9888 and qca6174.
	 */
	if (ar->cfg_tx_chainmask && (vif->type != NL80211_IFTYPE_MONITOR)) {
		u16 nss = get_nss_from_chainmask(ar->cfg_tx_chainmask);

		vdev_param = ar->wmi.vdev_param->nss;
		ret = ath10k_wmi_vdev_set_param(ar, arvif->vdev_id, vdev_param,
						nss);
		if (ret) {
			ath10k_warn(ar, "failed to set vdev %i chainmask 0x%x, nss %i: %d\n",
				    arvif->vdev_id, ar->cfg_tx_chainmask, nss,
				    ret);
			goto err_vdev_delete;
		}
	}

	if (arvif->vdev_type == WMI_VDEV_TYPE_AP ||
	    arvif->vdev_type == WMI_VDEV_TYPE_IBSS) {
		ret = ath10k_peer_create(ar, vif, NULL, arvif->vdev_id,
					 vif->addr, WMI_PEER_TYPE_DEFAULT);
		if (ret) {
			ath10k_warn(ar, "failed to create vdev %i peer for AP/IBSS: %d\n",
				    arvif->vdev_id, ret);
			goto err_vdev_delete;
		}

		spin_lock_bh(&ar->data_lock);

		peer = ath10k_peer_find(ar, arvif->vdev_id, vif->addr);
		if (!peer) {
			ath10k_warn(ar, "failed to lookup peer %pM on vdev %i\n",
				    vif->addr, arvif->vdev_id);
			spin_unlock_bh(&ar->data_lock);
			ret = -ENOENT;
			goto err_peer_delete;
		}

		arvif->peer_id = find_first_bit(peer->peer_ids,
						ATH10K_MAX_NUM_PEER_IDS);

		spin_unlock_bh(&ar->data_lock);
	} else {
		arvif->peer_id = HTT_INVALID_PEERID;
	}

	if (arvif->vdev_type == WMI_VDEV_TYPE_AP) {
		ret = ath10k_mac_set_kickout(arvif);
		if (ret) {
			ath10k_warn(ar, "failed to set vdev %i kickout parameters: %d\n",
				    arvif->vdev_id, ret);
			goto err_peer_delete;
		}
	}

	if (arvif->vdev_type == WMI_VDEV_TYPE_STA) {
		param = WMI_STA_PS_PARAM_RX_WAKE_POLICY;
		value = WMI_STA_PS_RX_WAKE_POLICY_WAKE;
		ret = ath10k_wmi_set_sta_ps_param(ar, arvif->vdev_id,
						  param, value);
		if (ret) {
			ath10k_warn(ar, "failed to set vdev %i RX wake policy: %d\n",
				    arvif->vdev_id, ret);
			goto err_peer_delete;
		}

		ret = ath10k_mac_vif_recalc_ps_wake_threshold(arvif);
		if (ret) {
			ath10k_warn(ar, "failed to recalc ps wake threshold on vdev %i: %d\n",
				    arvif->vdev_id, ret);
			goto err_peer_delete;
		}

		ret = ath10k_mac_vif_recalc_ps_poll_count(arvif);
		if (ret) {
			ath10k_warn(ar, "failed to recalc ps poll count on vdev %i: %d\n",
				    arvif->vdev_id, ret);
			goto err_peer_delete;
		}
	}

	ret = ath10k_mac_set_txbf_conf(arvif);
	if (ret) {
		ath10k_warn(ar, "failed to set txbf for vdev %d: %d\n",
			    arvif->vdev_id, ret);
		goto err_peer_delete;
	}

	ret = ath10k_mac_set_rts(arvif, ar->hw->wiphy->rts_threshold);
	if (ret) {
		ath10k_warn(ar, "failed to set rts threshold for vdev %d: %d\n",
			    arvif->vdev_id, ret);
		goto err_peer_delete;
	}

	arvif->txpower = vif->bss_conf.txpower;
	ret = ath10k_mac_txpower_recalc(ar);
	if (ret) {
		ath10k_warn(ar, "failed to recalc tx power: %d\n", ret);
		goto err_peer_delete;
	}

	if (vif->type == NL80211_IFTYPE_MONITOR) {
		ar->monitor_arvif = arvif;
		ret = ath10k_monitor_recalc(ar);
		if (ret) {
			ath10k_warn(ar, "failed to recalc monitor: %d\n", ret);
			goto err_peer_delete;
		}
	}

	spin_lock_bh(&ar->htt.tx_lock);
	if (!ar->tx_paused)
		ieee80211_wake_queue(ar->hw, arvif->vdev_id);
	spin_unlock_bh(&ar->htt.tx_lock);

	mutex_unlock(&ar->conf_mutex);
	return 0;

err_peer_delete:
	if (arvif->vdev_type == WMI_VDEV_TYPE_AP ||
	    arvif->vdev_type == WMI_VDEV_TYPE_IBSS)
		ath10k_peer_delete(ar, arvif->vdev_id, vif->addr);

err_vdev_delete:
	ath10k_wmi_vdev_delete(ar, arvif->vdev_id);
	ar->free_vdev_map |= 1LL << arvif->vdev_id;
	spin_lock_bh(&ar->data_lock);
	list_del(&arvif->list);
	spin_unlock_bh(&ar->data_lock);

err:
	if (arvif->beacon_buf) {
		dma_free_coherent(ar->dev, IEEE80211_MAX_FRAME_LEN,
				  arvif->beacon_buf, arvif->beacon_paddr);
		arvif->beacon_buf = NULL;
	}

	mutex_unlock(&ar->conf_mutex);

	return ret;
}

static void ath10k_mac_vif_tx_unlock_all(struct ath10k_vif *arvif)
{
	int i;

	for (i = 0; i < BITS_PER_LONG; i++)
		ath10k_mac_vif_tx_unlock(arvif, i);
}

static void ath10k_remove_interface(struct ieee80211_hw *hw,
				    struct ieee80211_vif *vif)
{
	struct ath10k *ar = hw->priv;
<<<<<<< HEAD
	struct ath10k_vif *arvif = ath10k_vif_to_arvif(vif);
	struct ath10k_peer *peer;
	unsigned long time_left;
=======
	struct ath10k_vif *arvif = (void *)vif->drv_priv;
	struct ath10k_peer *peer;
>>>>>>> 286cd8c7
	int ret;
	int i;

	cancel_work_sync(&arvif->ap_csa_work);
	cancel_delayed_work_sync(&arvif->connection_loss_work);

	mutex_lock(&ar->conf_mutex);

	spin_lock_bh(&ar->data_lock);
	ath10k_mac_vif_beacon_cleanup(arvif);
	spin_unlock_bh(&ar->data_lock);

	ret = ath10k_spectral_vif_stop(arvif);
	if (ret)
		ath10k_warn(ar, "failed to stop spectral for vdev %i: %d\n",
			    arvif->vdev_id, ret);

	ar->free_vdev_map |= 1LL << arvif->vdev_id;
	spin_lock_bh(&ar->data_lock);
	list_del(&arvif->list);
	spin_unlock_bh(&ar->data_lock);

	if (arvif->vdev_type == WMI_VDEV_TYPE_AP ||
	    arvif->vdev_type == WMI_VDEV_TYPE_IBSS) {
		ret = ath10k_peer_delete(arvif->ar, arvif->vdev_id,
					 vif->addr);
		if (ret)
			ath10k_warn(ar, "failed to submit AP/IBSS self-peer removal on vdev %i: %d\n",
				    arvif->vdev_id, ret);

		kfree(arvif->u.ap.noa_data);
	}

	if ((arvif->vdev_type == WMI_VDEV_TYPE_STA) && QCA_REV_WCN3990(ar))
		ath10k_wmi_csa_offload(ar, arvif->vdev_id, false);

	ath10k_dbg(ar, ATH10K_DBG_MAC, "mac vdev %i delete (remove interface)\n",
		   arvif->vdev_id);

	ret = ath10k_wmi_vdev_delete(ar, arvif->vdev_id);
	if (ret)
		ath10k_warn(ar, "failed to delete WMI vdev %i: %d\n",
			    arvif->vdev_id, ret);

	if (QCA_REV_WCN3990(ar)) {
		time_left = wait_for_completion_timeout(
						&ar->vdev_delete_done,
						ATH10K_VDEV_DELETE_TIMEOUT_HZ);
		if (time_left == 0) {
			ath10k_warn(ar, "Timeout in receiving vdev delete resp\n");
			return;
		}
	}

	/* Some firmware revisions don't notify host about self-peer removal
	 * until after associated vdev is deleted.
	 */
	if (arvif->vdev_type == WMI_VDEV_TYPE_AP ||
	    arvif->vdev_type == WMI_VDEV_TYPE_IBSS) {
		ret = ath10k_wait_for_peer_deleted(ar, arvif->vdev_id,
						   vif->addr);
		if (ret)
			ath10k_warn(ar, "failed to remove AP self-peer on vdev %i: %d\n",
				    arvif->vdev_id, ret);

		spin_lock_bh(&ar->data_lock);
		ar->num_peers--;
		spin_unlock_bh(&ar->data_lock);
	}

	spin_lock_bh(&ar->data_lock);
	for (i = 0; i < ARRAY_SIZE(ar->peer_map); i++) {
		peer = ar->peer_map[i];
		if (!peer)
			continue;

		if (peer->vif == vif) {
			ath10k_warn(ar, "found vif peer %pM entry on vdev %i after it was supposedly removed\n",
				    vif->addr, arvif->vdev_id);
			peer->vif = NULL;
		}
	}
	spin_unlock_bh(&ar->data_lock);

	ath10k_peer_cleanup(ar, arvif->vdev_id);
	ath10k_mac_txq_unref(ar, vif->txq);

	if (vif->type == NL80211_IFTYPE_MONITOR) {
		ar->monitor_arvif = NULL;
		ret = ath10k_monitor_recalc(ar);
		if (ret)
			ath10k_warn(ar, "failed to recalc monitor: %d\n", ret);
	}

	ret = ath10k_mac_txpower_recalc(ar);
	if (ret)
		ath10k_warn(ar, "failed to recalc tx power: %d\n", ret);

	spin_lock_bh(&ar->htt.tx_lock);
	ath10k_mac_vif_tx_unlock_all(arvif);
	spin_unlock_bh(&ar->htt.tx_lock);

	ath10k_mac_txq_unref(ar, vif->txq);

	mutex_unlock(&ar->conf_mutex);
}

static int ath10k_change_interface(struct ieee80211_hw *hw,
				   struct ieee80211_vif *vif,
				   enum nl80211_iftype new_type, bool p2p)
{
	struct ath10k *ar = hw->priv;
	int ret = 0;

	ath10k_dbg(ar, ATH10K_DBG_MAC,
		   "change_interface new: %d (%d), old: %d (%d)\n", new_type,
		   p2p, vif->type, vif->p2p);

	if (new_type != vif->type || vif->p2p != p2p) {
		ath10k_remove_interface(hw, vif);
		vif->type = new_type;
		vif->p2p = p2p;
		ret = ath10k_add_interface(hw, vif);
	}
	return ret;
}

/*
 * FIXME: Has to be verified.
 */
#define SUPPORTED_FILTERS			\
	(FIF_ALLMULTI |				\
	FIF_CONTROL |				\
	FIF_PSPOLL |				\
	FIF_OTHER_BSS |				\
	FIF_BCN_PRBRESP_PROMISC |		\
	FIF_PROBE_REQ |				\
	FIF_FCSFAIL)

static void ath10k_configure_filter(struct ieee80211_hw *hw,
				    unsigned int changed_flags,
				    unsigned int *total_flags,
				    u64 multicast)
{
	struct ath10k *ar = hw->priv;
	int ret;

	mutex_lock(&ar->conf_mutex);

	changed_flags &= SUPPORTED_FILTERS;
	*total_flags &= SUPPORTED_FILTERS;
	ar->filter_flags = *total_flags;

	ret = ath10k_monitor_recalc(ar);
	if (ret)
		ath10k_warn(ar, "failed to recalc monitor: %d\n", ret);

	mutex_unlock(&ar->conf_mutex);
}

static void ath10k_bss_info_changed(struct ieee80211_hw *hw,
				    struct ieee80211_vif *vif,
				    struct ieee80211_bss_conf *info,
				    u32 changed)
{
	struct ath10k *ar = hw->priv;
	struct ath10k_vif *arvif = (void *)vif->drv_priv;
	struct cfg80211_chan_def def;
	u32 vdev_param, pdev_param, slottime, preamble;
	u16 bitrate, hw_value;
	u8 rate;
	int rateidx, ret = 0;
	enum nl80211_band band;

	mutex_lock(&ar->conf_mutex);

	if (changed & BSS_CHANGED_IBSS)
		ath10k_control_ibss(arvif, info, vif->addr);

	if (changed & BSS_CHANGED_BEACON_INT) {
		arvif->beacon_interval = info->beacon_int;
		vdev_param = ar->wmi.vdev_param->beacon_interval;
		ret = ath10k_wmi_vdev_set_param(ar, arvif->vdev_id, vdev_param,
						arvif->beacon_interval);
		ath10k_dbg(ar, ATH10K_DBG_MAC,
			   "mac vdev %d beacon_interval %d\n",
			   arvif->vdev_id, arvif->beacon_interval);

		if (ret)
			ath10k_warn(ar, "failed to set beacon interval for vdev %d: %i\n",
				    arvif->vdev_id, ret);
	}

	if (changed & BSS_CHANGED_BEACON) {
		ath10k_dbg(ar, ATH10K_DBG_MAC,
			   "vdev %d set beacon tx mode to staggered\n",
			   arvif->vdev_id);

		pdev_param = ar->wmi.pdev_param->beacon_tx_mode;
		ret = ath10k_wmi_pdev_set_param(ar, pdev_param,
						WMI_BEACON_STAGGERED_MODE);
		if (ret)
			ath10k_warn(ar, "failed to set beacon mode for vdev %d: %i\n",
				    arvif->vdev_id, ret);

		ret = ath10k_mac_setup_bcn_tmpl(arvif);
		if (ret)
			ath10k_warn(ar, "failed to update beacon template: %d\n",
				    ret);

		if (ieee80211_vif_is_mesh(vif)) {
			/* mesh doesn't use SSID but firmware needs it */
			strncpy(arvif->u.ap.ssid, "mesh",
				sizeof(arvif->u.ap.ssid));
			arvif->u.ap.ssid_len = 4;
		}
	}

	if (changed & BSS_CHANGED_AP_PROBE_RESP) {
		ret = ath10k_mac_setup_prb_tmpl(arvif);
		if (ret)
			ath10k_warn(ar, "failed to setup probe resp template on vdev %i: %d\n",
				    arvif->vdev_id, ret);
	}

	if (changed & (BSS_CHANGED_BEACON_INFO | BSS_CHANGED_BEACON)) {
		arvif->dtim_period = info->dtim_period;

		ath10k_dbg(ar, ATH10K_DBG_MAC,
			   "mac vdev %d dtim_period %d\n",
			   arvif->vdev_id, arvif->dtim_period);

		vdev_param = ar->wmi.vdev_param->dtim_period;
		ret = ath10k_wmi_vdev_set_param(ar, arvif->vdev_id, vdev_param,
						arvif->dtim_period);
		if (ret)
			ath10k_warn(ar, "failed to set dtim period for vdev %d: %i\n",
				    arvif->vdev_id, ret);
	}

	if (changed & BSS_CHANGED_SSID &&
	    vif->type == NL80211_IFTYPE_AP) {
		arvif->u.ap.ssid_len = info->ssid_len;
		if (info->ssid_len)
			memcpy(arvif->u.ap.ssid, info->ssid, info->ssid_len);
		arvif->u.ap.hidden_ssid = info->hidden_ssid;
	}

	if (changed & BSS_CHANGED_BSSID && !is_zero_ether_addr(info->bssid))
		ether_addr_copy(arvif->bssid, info->bssid);

	if (changed & BSS_CHANGED_BEACON_ENABLED)
		ath10k_control_beaconing(arvif, info);

	if (changed & BSS_CHANGED_ERP_CTS_PROT) {
		arvif->use_cts_prot = info->use_cts_prot;

		ret = ath10k_recalc_rtscts_prot(arvif);
		if (ret)
			ath10k_warn(ar, "failed to recalculate rts/cts prot for vdev %d: %d\n",
				    arvif->vdev_id, ret);

		if (ath10k_mac_can_set_cts_prot(arvif)) {
			ret = ath10k_mac_set_cts_prot(arvif);
			if (ret)
				ath10k_warn(ar, "failed to set cts protection for vdev %d: %d\n",
					    arvif->vdev_id, ret);
		}
	}

	if (changed & BSS_CHANGED_ERP_SLOT) {
		if (info->use_short_slot)
			slottime = WMI_VDEV_SLOT_TIME_SHORT; /* 9us */

		else
			slottime = WMI_VDEV_SLOT_TIME_LONG; /* 20us */

		ath10k_dbg(ar, ATH10K_DBG_MAC, "mac vdev %d slot_time %d\n",
			   arvif->vdev_id, slottime);

		vdev_param = ar->wmi.vdev_param->slot_time;
		ret = ath10k_wmi_vdev_set_param(ar, arvif->vdev_id, vdev_param,
						slottime);
		if (ret)
			ath10k_warn(ar, "failed to set erp slot for vdev %d: %i\n",
				    arvif->vdev_id, ret);
	}

	if (changed & BSS_CHANGED_ERP_PREAMBLE) {
		if (info->use_short_preamble)
			preamble = WMI_VDEV_PREAMBLE_SHORT;
		else
			preamble = WMI_VDEV_PREAMBLE_LONG;

		ath10k_dbg(ar, ATH10K_DBG_MAC,
			   "mac vdev %d preamble %dn",
			   arvif->vdev_id, preamble);

		vdev_param = ar->wmi.vdev_param->preamble;
		ret = ath10k_wmi_vdev_set_param(ar, arvif->vdev_id, vdev_param,
						preamble);
		if (ret)
			ath10k_warn(ar, "failed to set preamble for vdev %d: %i\n",
				    arvif->vdev_id, ret);
	}

	if (changed & BSS_CHANGED_ASSOC) {
		if (info->assoc) {
			/* Workaround: Make sure monitor vdev is not running
			 * when associating to prevent some firmware revisions
			 * (e.g. 10.1 and 10.2) from crashing.
			 */
			if (ar->monitor_started)
				ath10k_monitor_stop(ar);
			ath10k_bss_assoc(hw, vif, info);
			ath10k_monitor_recalc(ar);
		} else {
			ath10k_bss_disassoc(hw, vif);
		}
	}

	if (changed & BSS_CHANGED_TXPOWER) {
		ath10k_dbg(ar, ATH10K_DBG_MAC, "mac vdev_id %i txpower %d\n",
			   arvif->vdev_id, info->txpower);

		arvif->txpower = info->txpower;
		ret = ath10k_mac_txpower_recalc(ar);
		if (ret)
			ath10k_warn(ar, "failed to recalc tx power: %d\n", ret);
	}

	if (changed & BSS_CHANGED_PS) {
		arvif->ps = vif->bss_conf.ps;

		ret = ath10k_config_ps(ar);
		if (ret)
			ath10k_warn(ar, "failed to setup ps on vdev %i: %d\n",
				    arvif->vdev_id, ret);
	}

	if (changed & BSS_CHANGED_MCAST_RATE &&
	    !ath10k_mac_vif_chan(arvif->vif, &def)) {
		band = def.chan->band;
		rateidx = vif->bss_conf.mcast_rate[band] - 1;

		if (ar->phy_capability & WHAL_WLAN_11A_CAPABILITY)
			rateidx += ATH10K_MAC_FIRST_OFDM_RATE_IDX;

		bitrate = ath10k_wmi_legacy_rates[rateidx].bitrate;
		hw_value = ath10k_wmi_legacy_rates[rateidx].hw_value;
		if (ath10k_mac_bitrate_is_cck(bitrate))
			preamble = WMI_RATE_PREAMBLE_CCK;
		else
			preamble = WMI_RATE_PREAMBLE_OFDM;

		rate = ATH10K_HW_RATECODE(hw_value, 0, preamble);

		ath10k_dbg(ar, ATH10K_DBG_MAC,
			   "mac vdev %d mcast_rate %x\n",
			   arvif->vdev_id, rate);

		vdev_param = ar->wmi.vdev_param->mcast_data_rate;
		ret = ath10k_wmi_vdev_set_param(ar, arvif->vdev_id,
						vdev_param, rate);
		if (ret)
			ath10k_warn(ar,
				    "failed to set mcast rate on vdev %i: %d\n",
				    arvif->vdev_id,  ret);

		vdev_param = ar->wmi.vdev_param->bcast_data_rate;
		ret = ath10k_wmi_vdev_set_param(ar, arvif->vdev_id,
						vdev_param, rate);
		if (ret)
			ath10k_warn(ar,
				    "failed to set bcast rate on vdev %i: %d\n",
				    arvif->vdev_id,  ret);
	}

	mutex_unlock(&ar->conf_mutex);
}

static void ath10k_mac_op_set_coverage_class(struct ieee80211_hw *hw, s16 value)
{
	struct ath10k *ar = hw->priv;

	/* This function should never be called if setting the coverage class
	 * is not supported on this hardware.
	 */
	if (!ar->hw_params.hw_ops->set_coverage_class) {
		WARN_ON_ONCE(1);
		return;
	}
	ar->hw_params.hw_ops->set_coverage_class(ar, value);
}

struct ath10k_mac_tdls_iter_data {
	u32 num_tdls_stations;
	struct ieee80211_vif *curr_vif;
};

static void ath10k_mac_tdls_vif_stations_count_iter(void *data,
						    struct ieee80211_sta *sta)
{
	struct ath10k_mac_tdls_iter_data *iter_data = data;
	struct ath10k_sta *arsta = (struct ath10k_sta *)sta->drv_priv;
	struct ieee80211_vif *sta_vif = arsta->arvif->vif;

	if (sta->tdls && sta_vif == iter_data->curr_vif)
		iter_data->num_tdls_stations++;
}

static int ath10k_mac_tdls_vif_stations_count(struct ieee80211_hw *hw,
					      struct ieee80211_vif *vif)
{
	struct ath10k_mac_tdls_iter_data data = {};

	data.curr_vif = vif;

	ieee80211_iterate_stations_atomic(hw,
					  ath10k_mac_tdls_vif_stations_count_iter,
					  &data);
	return data.num_tdls_stations;
}

static void ath10k_mac_tdls_vifs_count_iter(void *data, u8 *mac,
					    struct ieee80211_vif *vif)
{
	struct ath10k_vif *arvif = (void *)vif->drv_priv;
	int *num_tdls_vifs = data;

	if (vif->type != NL80211_IFTYPE_STATION)
		return;

	if (ath10k_mac_tdls_vif_stations_count(arvif->ar->hw, vif) > 0)
		(*num_tdls_vifs)++;
}

static int ath10k_mac_tdls_vifs_count(struct ieee80211_hw *hw)
{
	int num_tdls_vifs = 0;

	ieee80211_iterate_active_interfaces_atomic(hw,
						   IEEE80211_IFACE_ITER_NORMAL,
						   ath10k_mac_tdls_vifs_count_iter,
						   &num_tdls_vifs);
	return num_tdls_vifs;
}

static int ath10k_hw_scan(struct ieee80211_hw *hw,
			  struct ieee80211_vif *vif,
			  struct ieee80211_scan_request *hw_req)
{
	struct ath10k *ar = hw->priv;
	struct ath10k_vif *arvif = (void *)vif->drv_priv;
	struct cfg80211_scan_request *req = &hw_req->req;
	struct wmi_start_scan_arg arg;
	const u8 *ptr;
	int ret = 0, ie_skip_len = 0;
	int i;
	u32 scan_timeout;

	mutex_lock(&ar->conf_mutex);

	if (ath10k_mac_tdls_vif_stations_count(hw, vif) > 0) {
		ret = -EBUSY;
		goto exit;
	}

	spin_lock_bh(&ar->data_lock);
	switch (ar->scan.state) {
	case ATH10K_SCAN_IDLE:
		reinit_completion(&ar->scan.started);
		reinit_completion(&ar->scan.completed);
		ar->scan.state = ATH10K_SCAN_STARTING;
		ar->scan.is_roc = false;
		ar->scan.vdev_id = arvif->vdev_id;
		ret = 0;
		break;
	case ATH10K_SCAN_STARTING:
	case ATH10K_SCAN_RUNNING:
	case ATH10K_SCAN_ABORTING:
		ret = -EBUSY;
		break;
	}
	spin_unlock_bh(&ar->data_lock);

	if (ret)
		goto exit;

	memset(&arg, 0, sizeof(arg));
	ath10k_wmi_start_scan_init(ar, &arg);
	arg.vdev_id = arvif->vdev_id;
	arg.scan_id = ATH10K_SCAN_ID;

	if (req->ie_len) {
		if (QCA_REV_WCN3990(ar)) {
			ptr = req->ie;
			while (ptr[0] == WLAN_EID_SUPP_RATES ||
			       ptr[0] == WLAN_EID_EXT_SUPP_RATES) {
				ie_skip_len = ptr[1] + 2;
				ptr += ie_skip_len;
			}
		}
		arg.ie_len = req->ie_len - ie_skip_len;
		memcpy(arg.ie, req->ie + ie_skip_len, arg.ie_len);
	}

	if (req->n_ssids) {
		arg.n_ssids = req->n_ssids;
		for (i = 0; i < arg.n_ssids; i++) {
			arg.ssids[i].len  = req->ssids[i].ssid_len;
			arg.ssids[i].ssid = req->ssids[i].ssid;
		}
		if (QCA_REV_WCN3990(ar)) {
			arg.scan_ctrl_flags &=
					~(WMI_SCAN_ADD_BCAST_PROBE_REQ |
					  WMI_SCAN_CHAN_STAT_EVENT);
		}
	} else {
		arg.scan_ctrl_flags |= WMI_SCAN_FLAG_PASSIVE;
	}

	if (req->flags & NL80211_SCAN_FLAG_RANDOM_ADDR) {
		arg.scan_ctrl_flags |=  WMI_SCAN_ADD_SPOOFED_MAC_IN_PROBE_REQ;
		ether_addr_copy(arg.mac_addr.addr, req->mac_addr);
		ether_addr_copy(arg.mac_mask.addr, req->mac_addr_mask);
	}

	if (req->n_channels) {
		arg.n_channels = req->n_channels;
		for (i = 0; i < arg.n_channels; i++)
			arg.channels[i] = req->channels[i]->center_freq;
	}

	/* if duration is set, default dwell times will be overwritten */
	if (req->duration) {
		arg.dwell_time_active = req->duration;
		arg.dwell_time_passive = req->duration;
		arg.burst_duration_ms = req->duration;

		scan_timeout = min_t(u32, arg.max_rest_time *
				(arg.n_channels - 1) + (req->duration +
				ATH10K_SCAN_CHANNEL_SWITCH_WMI_EVT_OVERHEAD) *
				arg.n_channels, arg.max_scan_time + 200);

	} else {
		/* Add a 200ms margin to account for event/command processing */
		scan_timeout = arg.max_scan_time + 200;
	}

	ret = ath10k_start_scan(ar, &arg);
	if (ret) {
		ath10k_warn(ar, "failed to start hw scan: %d\n", ret);
		spin_lock_bh(&ar->data_lock);
		ar->scan.state = ATH10K_SCAN_IDLE;
		spin_unlock_bh(&ar->data_lock);
	}

	ieee80211_queue_delayed_work(ar->hw, &ar->scan.timeout,
				     msecs_to_jiffies(scan_timeout));

exit:
	mutex_unlock(&ar->conf_mutex);
	return ret;
}

static void ath10k_cancel_hw_scan(struct ieee80211_hw *hw,
				  struct ieee80211_vif *vif)
{
	struct ath10k *ar = hw->priv;

	mutex_lock(&ar->conf_mutex);
	ath10k_scan_abort(ar);
	mutex_unlock(&ar->conf_mutex);

	cancel_delayed_work_sync(&ar->scan.timeout);
}

static void ath10k_set_key_h_def_keyidx(struct ath10k *ar,
					struct ath10k_vif *arvif,
					enum set_key_cmd cmd,
					struct ieee80211_key_conf *key)
{
	u32 vdev_param = arvif->ar->wmi.vdev_param->def_keyid;
	int ret;

	/* 10.1 firmware branch requires default key index to be set to group
	 * key index after installing it. Otherwise FW/HW Txes corrupted
	 * frames with multi-vif APs. This is not required for main firmware
	 * branch (e.g. 636).
	 *
	 * This is also needed for 636 fw for IBSS-RSN to work more reliably.
	 *
	 * FIXME: It remains unknown if this is required for multi-vif STA
	 * interfaces on 10.1.
	 */

	if (arvif->vdev_type != WMI_VDEV_TYPE_AP &&
	    arvif->vdev_type != WMI_VDEV_TYPE_IBSS)
		return;

	if (key->cipher == WLAN_CIPHER_SUITE_WEP40)
		return;

	if (key->cipher == WLAN_CIPHER_SUITE_WEP104)
		return;

	if (key->flags & IEEE80211_KEY_FLAG_PAIRWISE)
		return;

	if (cmd != SET_KEY)
		return;

	ret = ath10k_wmi_vdev_set_param(ar, arvif->vdev_id, vdev_param,
					key->keyidx);
	if (ret)
		ath10k_warn(ar, "failed to set vdev %i group key as default key: %d\n",
			    arvif->vdev_id, ret);
}

static void ath10k_set_rekey_data(struct ieee80211_hw *hw,
				  struct ieee80211_vif *vif,
				  struct cfg80211_gtk_rekey_data *data)
{
	struct ath10k *ar = hw->priv;
	struct ath10k_vif *arvif = ath10k_vif_to_arvif(vif);

	mutex_lock(&ar->conf_mutex);
	memcpy(&arvif->gtk_rekey_data.kek, data->kek, NL80211_KEK_LEN);
	memcpy(&arvif->gtk_rekey_data.kck, data->kck, NL80211_KCK_LEN);
	arvif->gtk_rekey_data.replay_ctr =
			be64_to_cpup((__be64 *)data->replay_ctr);
	arvif->gtk_rekey_data.valid = true;
	mutex_unlock(&ar->conf_mutex);
}

static int ath10k_set_key(struct ieee80211_hw *hw, enum set_key_cmd cmd,
			  struct ieee80211_vif *vif, struct ieee80211_sta *sta,
			  struct ieee80211_key_conf *key)
{
	struct ath10k *ar = hw->priv;
	struct ath10k_vif *arvif = (void *)vif->drv_priv;
	struct ath10k_peer *peer;
	const u8 *peer_addr;
	bool is_wep = key->cipher == WLAN_CIPHER_SUITE_WEP40 ||
		      key->cipher == WLAN_CIPHER_SUITE_WEP104;
	int ret = 0;
	int ret2;
	u32 flags = 0;
	u32 flags2;

	/* this one needs to be done in software */
	if (key->cipher == WLAN_CIPHER_SUITE_AES_CMAC ||
	    key->cipher == WLAN_CIPHER_SUITE_BIP_GMAC_128 ||
	    key->cipher == WLAN_CIPHER_SUITE_BIP_GMAC_256 ||
	    key->cipher == WLAN_CIPHER_SUITE_BIP_CMAC_256)
		return 1;

	if (arvif->nohwcrypt)
		return 1;

	if (key->keyidx > WMI_MAX_KEY_INDEX)
		return -ENOSPC;

	mutex_lock(&ar->conf_mutex);

	if (sta)
		peer_addr = sta->addr;
	else if (arvif->vdev_type == WMI_VDEV_TYPE_STA)
		peer_addr = vif->bss_conf.bssid;
	else
		peer_addr = vif->addr;

	key->hw_key_idx = key->keyidx;

	if (is_wep) {
		if (cmd == SET_KEY)
			arvif->wep_keys[key->keyidx] = key;
		else
			arvif->wep_keys[key->keyidx] = NULL;
	}

	/* the peer should not disappear in mid-way (unless FW goes awry) since
	 * we already hold conf_mutex. we just make sure its there now.
	 */
	spin_lock_bh(&ar->data_lock);
	peer = ath10k_peer_find(ar, arvif->vdev_id, peer_addr);
	spin_unlock_bh(&ar->data_lock);

	if (!peer) {
		if (cmd == SET_KEY) {
			ath10k_warn(ar, "failed to install key for non-existent peer %pM\n",
				    peer_addr);
			ret = -EOPNOTSUPP;
			goto exit;
		} else {
			/* if the peer doesn't exist there is no key to disable anymore */
			goto exit;
		}
	}

	if (key->flags & IEEE80211_KEY_FLAG_PAIRWISE)
		flags |= WMI_KEY_PAIRWISE;
	else
		flags |= WMI_KEY_GROUP;

	if (is_wep) {
		if (cmd == DISABLE_KEY)
			ath10k_clear_vdev_key(arvif, key);

		/* When WEP keys are uploaded it's possible that there are
		 * stations associated already (e.g. when merging) without any
		 * keys. Static WEP needs an explicit per-peer key upload.
		 */
		if (vif->type == NL80211_IFTYPE_ADHOC &&
		    cmd == SET_KEY)
			ath10k_mac_vif_update_wep_key(arvif, key);

		/* 802.1x never sets the def_wep_key_idx so each set_key()
		 * call changes default tx key.
		 *
		 * Static WEP sets def_wep_key_idx via .set_default_unicast_key
		 * after first set_key().
		 */
		if (cmd == SET_KEY && arvif->def_wep_key_idx == -1)
			flags |= WMI_KEY_TX_USAGE;
	}

	ret = ath10k_install_key(arvif, key, cmd, peer_addr, flags);
	if (ret) {
		WARN_ON(ret > 0);
		ath10k_warn(ar, "failed to install key for vdev %i peer %pM: %d\n",
			    arvif->vdev_id, peer_addr, ret);
		goto exit;
	}

	/* mac80211 sets static WEP keys as groupwise while firmware requires
	 * them to be installed twice as both pairwise and groupwise.
	 */
	if (is_wep && !sta && vif->type == NL80211_IFTYPE_STATION) {
		flags2 = flags;
		flags2 &= ~WMI_KEY_GROUP;
		flags2 |= WMI_KEY_PAIRWISE;

		ret = ath10k_install_key(arvif, key, cmd, peer_addr, flags2);
		if (ret) {
			WARN_ON(ret > 0);
			ath10k_warn(ar, "failed to install (ucast) key for vdev %i peer %pM: %d\n",
				    arvif->vdev_id, peer_addr, ret);
			ret2 = ath10k_install_key(arvif, key, DISABLE_KEY,
						  peer_addr, flags);
			if (ret2) {
				WARN_ON(ret2 > 0);
				ath10k_warn(ar, "failed to disable (mcast) key for vdev %i peer %pM: %d\n",
					    arvif->vdev_id, peer_addr, ret2);
			}
			goto exit;
		}
	}

	ath10k_set_key_h_def_keyidx(ar, arvif, cmd, key);

	spin_lock_bh(&ar->data_lock);
	peer = ath10k_peer_find(ar, arvif->vdev_id, peer_addr);
	if (peer && cmd == SET_KEY)
		peer->keys[key->keyidx] = key;
	else if (peer && cmd == DISABLE_KEY)
		peer->keys[key->keyidx] = NULL;
	else if (peer == NULL)
		/* impossible unless FW goes crazy */
		ath10k_warn(ar, "Peer %pM disappeared!\n", peer_addr);
	spin_unlock_bh(&ar->data_lock);

	if (sta && sta->tdls)
		ath10k_wmi_peer_set_param(ar, arvif->vdev_id, sta->addr,
					  WMI_PEER_AUTHORIZE, 1);

exit:
	mutex_unlock(&ar->conf_mutex);
	return ret;
}

static void ath10k_set_default_unicast_key(struct ieee80211_hw *hw,
					   struct ieee80211_vif *vif,
					   int keyidx)
{
	struct ath10k *ar = hw->priv;
	struct ath10k_vif *arvif = (void *)vif->drv_priv;
	int ret;

	mutex_lock(&arvif->ar->conf_mutex);

	if (arvif->ar->state != ATH10K_STATE_ON)
		goto unlock;

	ath10k_dbg(ar, ATH10K_DBG_MAC, "mac vdev %d set keyidx %d\n",
		   arvif->vdev_id, keyidx);

	ret = ath10k_wmi_vdev_set_param(arvif->ar,
					arvif->vdev_id,
					arvif->ar->wmi.vdev_param->def_keyid,
					keyidx);

	if (ret) {
		ath10k_warn(ar, "failed to update wep key index for vdev %d: %d\n",
			    arvif->vdev_id,
			    ret);
		goto unlock;
	}

	arvif->def_wep_key_idx = keyidx;

unlock:
	mutex_unlock(&arvif->ar->conf_mutex);
}

static void ath10k_sta_rc_update_wk(struct work_struct *wk)
{
	struct ath10k *ar;
	struct ath10k_vif *arvif;
	struct ath10k_sta *arsta;
	struct ieee80211_sta *sta;
	struct cfg80211_chan_def def;
	enum nl80211_band band;
	const u8 *ht_mcs_mask;
	const u16 *vht_mcs_mask;
	u32 changed, bw, nss, smps;
	int err;

	arsta = container_of(wk, struct ath10k_sta, update_wk);
	sta = container_of((void *)arsta, struct ieee80211_sta, drv_priv);
	arvif = arsta->arvif;
	ar = arvif->ar;

	if (WARN_ON(ath10k_mac_vif_chan(arvif->vif, &def)))
		return;

	band = def.chan->band;
	ht_mcs_mask = arvif->bitrate_mask.control[band].ht_mcs;
	vht_mcs_mask = arvif->bitrate_mask.control[band].vht_mcs;

	spin_lock_bh(&ar->data_lock);

	changed = arsta->changed;
	arsta->changed = 0;

	bw = arsta->bw;
	nss = arsta->nss;
	smps = arsta->smps;

	spin_unlock_bh(&ar->data_lock);

	mutex_lock(&ar->conf_mutex);

	nss = max_t(u32, 1, nss);
	nss = min(nss, max(ath10k_mac_max_ht_nss(ht_mcs_mask),
			   ath10k_mac_max_vht_nss(vht_mcs_mask)));

	if (changed & IEEE80211_RC_BW_CHANGED) {
		enum wmi_phy_mode mode;

		mode = chan_to_phymode(&def);
		ath10k_dbg(ar, ATH10K_DBG_MAC, "mac update sta %pM peer bw %d phymode %d\n",
			   sta->addr, bw, mode);

		err = ath10k_wmi_peer_set_param(ar, arvif->vdev_id, sta->addr,
						WMI_PEER_PHYMODE, mode);
		if (err) {
			ath10k_warn(ar, "failed to update STA %pM peer phymode %d: %d\n",
				    sta->addr, mode, err);
			goto exit;
		}

		err = ath10k_wmi_peer_set_param(ar, arvif->vdev_id, sta->addr,
						WMI_PEER_CHAN_WIDTH, bw);
		if (err)
			ath10k_warn(ar, "failed to update STA %pM peer bw %d: %d\n",
				    sta->addr, bw, err);
	}

	if (changed & IEEE80211_RC_NSS_CHANGED) {
		ath10k_dbg(ar, ATH10K_DBG_MAC, "mac update sta %pM nss %d\n",
			   sta->addr, nss);

		err = ath10k_wmi_peer_set_param(ar, arvif->vdev_id, sta->addr,
						WMI_PEER_NSS, nss);
		if (err)
			ath10k_warn(ar, "failed to update STA %pM nss %d: %d\n",
				    sta->addr, nss, err);
	}

	if (changed & IEEE80211_RC_SMPS_CHANGED) {
		ath10k_dbg(ar, ATH10K_DBG_MAC, "mac update sta %pM smps %d\n",
			   sta->addr, smps);

		err = ath10k_wmi_peer_set_param(ar, arvif->vdev_id, sta->addr,
						WMI_PEER_SMPS_STATE, smps);
		if (err)
			ath10k_warn(ar, "failed to update STA %pM smps %d: %d\n",
				    sta->addr, smps, err);
	}

	if (changed & IEEE80211_RC_SUPP_RATES_CHANGED) {
		ath10k_dbg(ar, ATH10K_DBG_MAC, "mac update sta %pM supp rates\n",
			   sta->addr);

		err = ath10k_station_assoc(ar, arvif->vif, sta, true);
		if (err)
			ath10k_warn(ar, "failed to reassociate station: %pM\n",
				    sta->addr);
	}

exit:
	mutex_unlock(&ar->conf_mutex);
}

static int ath10k_mac_inc_num_stations(struct ath10k_vif *arvif,
				       struct ieee80211_sta *sta)
{
	struct ath10k *ar = arvif->ar;

	lockdep_assert_held(&ar->conf_mutex);

	if (arvif->vdev_type == WMI_VDEV_TYPE_STA && !sta->tdls)
		return 0;

	if (ar->num_stations >= ar->max_num_stations)
		return -ENOBUFS;

	ar->num_stations++;

	return 0;
}

static void ath10k_mac_dec_num_stations(struct ath10k_vif *arvif,
					struct ieee80211_sta *sta)
{
	struct ath10k *ar = arvif->ar;

	lockdep_assert_held(&ar->conf_mutex);

	if (arvif->vdev_type == WMI_VDEV_TYPE_STA && !sta->tdls)
		return;

	ar->num_stations--;
}

static int ath10k_sta_state(struct ieee80211_hw *hw,
			    struct ieee80211_vif *vif,
			    struct ieee80211_sta *sta,
			    enum ieee80211_sta_state old_state,
			    enum ieee80211_sta_state new_state)
{
	struct ath10k *ar = hw->priv;
	struct ath10k_vif *arvif = (void *)vif->drv_priv;
	struct ath10k_sta *arsta = (struct ath10k_sta *)sta->drv_priv;
	struct ath10k_peer *peer;
	int ret = 0;
	int i;

	if (old_state == IEEE80211_STA_NOTEXIST &&
	    new_state == IEEE80211_STA_NONE) {
		memset(arsta, 0, sizeof(*arsta));
		arsta->arvif = arvif;
		INIT_WORK(&arsta->update_wk, ath10k_sta_rc_update_wk);

		for (i = 0; i < ARRAY_SIZE(sta->txq); i++)
			ath10k_mac_txq_init(sta->txq[i]);
	}

	/* cancel must be done outside the mutex to avoid deadlock */
	if ((old_state == IEEE80211_STA_NONE &&
	     new_state == IEEE80211_STA_NOTEXIST))
		cancel_work_sync(&arsta->update_wk);

	if (vif->type == NL80211_IFTYPE_STATION && new_state > ar->sta_state)
		ar->sta_state = new_state;

	mutex_lock(&ar->conf_mutex);

	if (old_state == IEEE80211_STA_NOTEXIST &&
	    new_state == IEEE80211_STA_NONE) {
		/*
		 * New station addition.
		 */
		enum wmi_peer_type peer_type = WMI_PEER_TYPE_DEFAULT;
		u32 num_tdls_stations;
		u32 num_tdls_vifs;

		ath10k_dbg(ar, ATH10K_DBG_MAC,
			   "mac vdev %d peer create %pM (new sta) sta %d / %d peer %d / %d\n",
			   arvif->vdev_id, sta->addr,
			   ar->num_stations + 1, ar->max_num_stations,
			   ar->num_peers + 1, ar->max_num_peers);

		num_tdls_stations = ath10k_mac_tdls_vif_stations_count(hw, vif);
		num_tdls_vifs = ath10k_mac_tdls_vifs_count(hw);

		if (sta->tdls) {
			if (num_tdls_stations >= ar->max_num_tdls_vdevs) {
				ath10k_warn(ar, "vdev %i exceeded maximum number of tdls vdevs %i\n",
					    arvif->vdev_id,
					    ar->max_num_tdls_vdevs);
				ret = -ELNRNG;
				goto exit;
			}
			peer_type = WMI_PEER_TYPE_TDLS;
		}

		ret = ath10k_mac_inc_num_stations(arvif, sta);
		if (ret) {
			ath10k_warn(ar, "refusing to associate station: too many connected already (%d)\n",
				    ar->max_num_stations);
			goto exit;
		}

<<<<<<< HEAD
		if (sta->tdls)
			peer_type = WMI_PEER_TYPE_TDLS;

=======
>>>>>>> 286cd8c7
		ret = ath10k_peer_create(ar, vif, sta, arvif->vdev_id,
					 sta->addr, peer_type);
		if (ret) {
			ath10k_warn(ar, "failed to add peer %pM for vdev %d when adding a new sta: %i\n",
				    sta->addr, arvif->vdev_id, ret);
			ath10k_mac_dec_num_stations(arvif, sta);
			goto exit;
		}

		spin_lock_bh(&ar->data_lock);
<<<<<<< HEAD

		peer = ath10k_peer_find(ar, arvif->vdev_id, sta->addr);
		if (!peer) {
			ath10k_warn(ar, "failed to lookup peer %pM on vdev %i\n",
				    vif->addr, arvif->vdev_id);
			spin_unlock_bh(&ar->data_lock);
			ath10k_peer_delete(ar, arvif->vdev_id, sta->addr);
			ath10k_mac_dec_num_stations(arvif, sta);
			ret = -ENOENT;
			goto exit;
		}

		arsta->peer_id = find_first_bit(peer->peer_ids,
						ATH10K_MAX_NUM_PEER_IDS);

		spin_unlock_bh(&ar->data_lock);

		if (!sta->tdls)
			goto exit;

		num_tdls_stations = ath10k_mac_tdls_vif_stations_count(hw, vif);
		num_tdls_vifs = ath10k_mac_tdls_vifs_count(hw);
=======
>>>>>>> 286cd8c7

		peer = ath10k_peer_find(ar, arvif->vdev_id, sta->addr);
		if (!peer) {
			ath10k_warn(ar, "failed to lookup peer %pM on vdev %i\n",
				    vif->addr, arvif->vdev_id);
			spin_unlock_bh(&ar->data_lock);
			ath10k_peer_delete(ar, arvif->vdev_id, sta->addr);
			ath10k_mac_dec_num_stations(arvif, sta);
			ret = -ENOENT;
			goto exit;
		}

		arsta->peer_id = find_first_bit(peer->peer_ids,
						ATH10K_MAX_NUM_PEER_IDS);

		spin_unlock_bh(&ar->data_lock);

		if (!sta->tdls)
			goto exit;

		ret = ath10k_wmi_update_fw_tdls_state(ar, arvif->vdev_id,
						      WMI_TDLS_ENABLE_ACTIVE);
		if (ret) {
			ath10k_warn(ar, "failed to update fw tdls state on vdev %i: %i\n",
				    arvif->vdev_id, ret);
			ath10k_peer_delete(ar, arvif->vdev_id,
					   sta->addr);
			ath10k_mac_dec_num_stations(arvif, sta);
			goto exit;
		}

		ret = ath10k_mac_tdls_peer_update(ar, arvif->vdev_id, sta,
						  WMI_TDLS_PEER_STATE_PEERING);
		if (ret) {
			ath10k_warn(ar,
				    "failed to update tdls peer %pM for vdev %d when adding a new sta: %i\n",
				    sta->addr, arvif->vdev_id, ret);
			ath10k_peer_delete(ar, arvif->vdev_id, sta->addr);
			ath10k_mac_dec_num_stations(arvif, sta);

			if (num_tdls_stations != 0)
				goto exit;
			ath10k_wmi_update_fw_tdls_state(ar, arvif->vdev_id,
							WMI_TDLS_DISABLE);
		}
	} else if ((old_state == IEEE80211_STA_NONE &&
		    new_state == IEEE80211_STA_NOTEXIST)) {
		/*
		 * Existing station deletion.
		 */
		ath10k_dbg(ar, ATH10K_DBG_MAC,
			   "mac vdev %d peer delete %pM sta %pK (sta gone)\n",
			   arvif->vdev_id, sta->addr, sta);

		if (sta->tdls) {
			ret = ath10k_mac_tdls_peer_update(ar, arvif->vdev_id,
							  sta,
							  WMI_TDLS_PEER_STATE_TEARDOWN);
			if (ret)
				ath10k_warn(ar, "failed to update tdls peer state for %pM state %d: %i\n",
					    sta->addr,
					    WMI_TDLS_PEER_STATE_TEARDOWN, ret);
		}

		ret = ath10k_peer_delete(ar, arvif->vdev_id, sta->addr);
		if (ret)
			ath10k_warn(ar, "failed to delete peer %pM for vdev %d: %i\n",
				    sta->addr, arvif->vdev_id, ret);

		ath10k_mac_dec_num_stations(arvif, sta);

		spin_lock_bh(&ar->data_lock);
		for (i = 0; i < ARRAY_SIZE(ar->peer_map); i++) {
			peer = ar->peer_map[i];
			if (!peer)
				continue;

			if (peer->sta == sta) {
				ath10k_warn(ar, "found sta peer %pM (ptr %pK id %d) entry on vdev %i after it was supposedly removed\n",
					    sta->addr, peer, i, arvif->vdev_id);
				peer->sta = NULL;

				/* Clean up the peer object as well since we
				 * must have failed to do this above.
				 */
<<<<<<< HEAD
				list_del(&peer->list);
				ar->peer_map[i] = NULL;
				kfree(peer);
				ar->num_peers--;
=======
				ath10k_peer_map_cleanup(ar, peer);
>>>>>>> 286cd8c7
			}
		}
		spin_unlock_bh(&ar->data_lock);

		for (i = 0; i < ARRAY_SIZE(sta->txq); i++)
			ath10k_mac_txq_unref(ar, sta->txq[i]);

		if (!sta->tdls)
			goto exit;

		if (ath10k_mac_tdls_vif_stations_count(hw, vif))
			goto exit;

		/* This was the last tdls peer in current vif */
		ret = ath10k_wmi_update_fw_tdls_state(ar, arvif->vdev_id,
						      WMI_TDLS_DISABLE);
		if (ret) {
			ath10k_warn(ar, "failed to update fw tdls state on vdev %i: %i\n",
				    arvif->vdev_id, ret);
		}
	} else if (old_state == IEEE80211_STA_AUTH &&
		   new_state == IEEE80211_STA_ASSOC &&
		   (vif->type == NL80211_IFTYPE_AP ||
		    vif->type == NL80211_IFTYPE_MESH_POINT ||
		    vif->type == NL80211_IFTYPE_ADHOC)) {
		/*
		 * New association.
		 */
		ath10k_dbg(ar, ATH10K_DBG_MAC, "mac sta %pM associated\n",
			   sta->addr);

		ret = ath10k_station_assoc(ar, vif, sta, false);
		if (ret)
			ath10k_warn(ar, "failed to associate station %pM for vdev %i: %i\n",
				    sta->addr, arvif->vdev_id, ret);
	} else if (old_state == IEEE80211_STA_ASSOC &&
		   new_state == IEEE80211_STA_AUTHORIZED &&
		   sta->tdls) {
		/*
		 * Tdls station authorized.
		 */
		ath10k_dbg(ar, ATH10K_DBG_MAC, "mac tdls sta %pM authorized\n",
			   sta->addr);

		ret = ath10k_station_assoc(ar, vif, sta, false);
		if (ret) {
			ath10k_warn(ar, "failed to associate tdls station %pM for vdev %i: %i\n",
				    sta->addr, arvif->vdev_id, ret);
			goto exit;
		}

		ret = ath10k_mac_tdls_peer_update(ar, arvif->vdev_id, sta,
						  WMI_TDLS_PEER_STATE_CONNECTED);
		if (ret)
			ath10k_warn(ar, "failed to update tdls peer %pM for vdev %i: %i\n",
				    sta->addr, arvif->vdev_id, ret);
	} else if (old_state == IEEE80211_STA_ASSOC &&
		    new_state == IEEE80211_STA_AUTH &&
		    (vif->type == NL80211_IFTYPE_AP ||
		     vif->type == NL80211_IFTYPE_MESH_POINT ||
		     vif->type == NL80211_IFTYPE_ADHOC)) {
		/*
		 * Disassociation.
		 */
		ath10k_dbg(ar, ATH10K_DBG_MAC, "mac sta %pM disassociated\n",
			   sta->addr);

		ret = ath10k_station_disassoc(ar, vif, sta);
		if (ret)
			ath10k_warn(ar, "failed to disassociate station: %pM vdev %i: %i\n",
				    sta->addr, arvif->vdev_id, ret);
	}
exit:
	mutex_unlock(&ar->conf_mutex);
	return ret;
}

static int ath10k_conf_tx_uapsd(struct ath10k *ar, struct ieee80211_vif *vif,
				u16 ac, bool enable)
{
	struct ath10k_vif *arvif = (void *)vif->drv_priv;
	struct wmi_sta_uapsd_auto_trig_arg arg = {};
	u32 prio = 0, acc = 0;
	u32 value = 0;
	int ret = 0;

	lockdep_assert_held(&ar->conf_mutex);

	if (arvif->vdev_type != WMI_VDEV_TYPE_STA)
		return 0;

	switch (ac) {
	case IEEE80211_AC_VO:
		value = WMI_STA_PS_UAPSD_AC3_DELIVERY_EN |
			WMI_STA_PS_UAPSD_AC3_TRIGGER_EN;
		prio = 7;
		acc = 3;
		break;
	case IEEE80211_AC_VI:
		value = WMI_STA_PS_UAPSD_AC2_DELIVERY_EN |
			WMI_STA_PS_UAPSD_AC2_TRIGGER_EN;
		prio = 5;
		acc = 2;
		break;
	case IEEE80211_AC_BE:
		value = WMI_STA_PS_UAPSD_AC1_DELIVERY_EN |
			WMI_STA_PS_UAPSD_AC1_TRIGGER_EN;
		prio = 2;
		acc = 1;
		break;
	case IEEE80211_AC_BK:
		value = WMI_STA_PS_UAPSD_AC0_DELIVERY_EN |
			WMI_STA_PS_UAPSD_AC0_TRIGGER_EN;
		prio = 0;
		acc = 0;
		break;
	}

	if (enable)
		arvif->u.sta.uapsd |= value;
	else
		arvif->u.sta.uapsd &= ~value;

	ret = ath10k_wmi_set_sta_ps_param(ar, arvif->vdev_id,
					  WMI_STA_PS_PARAM_UAPSD,
					  arvif->u.sta.uapsd);
	if (ret) {
		ath10k_warn(ar, "failed to set uapsd params: %d\n", ret);
		goto exit;
	}

	if (arvif->u.sta.uapsd)
		value = WMI_STA_PS_RX_WAKE_POLICY_POLL_UAPSD;
	else
		value = WMI_STA_PS_RX_WAKE_POLICY_WAKE;

	ret = ath10k_wmi_set_sta_ps_param(ar, arvif->vdev_id,
					  WMI_STA_PS_PARAM_RX_WAKE_POLICY,
					  value);
	if (ret)
		ath10k_warn(ar, "failed to set rx wake param: %d\n", ret);

	ret = ath10k_mac_vif_recalc_ps_wake_threshold(arvif);
	if (ret) {
		ath10k_warn(ar, "failed to recalc ps wake threshold on vdev %i: %d\n",
			    arvif->vdev_id, ret);
		return ret;
	}

	ret = ath10k_mac_vif_recalc_ps_poll_count(arvif);
	if (ret) {
		ath10k_warn(ar, "failed to recalc ps poll count on vdev %i: %d\n",
			    arvif->vdev_id, ret);
		return ret;
	}

	if (test_bit(WMI_SERVICE_STA_UAPSD_BASIC_AUTO_TRIG, ar->wmi.svc_map) ||
	    test_bit(WMI_SERVICE_STA_UAPSD_VAR_AUTO_TRIG, ar->wmi.svc_map)) {
		/* Only userspace can make an educated decision when to send
		 * trigger frame. The following effectively disables u-UAPSD
		 * autotrigger in firmware (which is enabled by default
		 * provided the autotrigger service is available).
		 */

		arg.wmm_ac = acc;
		arg.user_priority = prio;
		arg.service_interval = 0;
		arg.suspend_interval = WMI_STA_UAPSD_MAX_INTERVAL_MSEC;
		arg.delay_interval = WMI_STA_UAPSD_MAX_INTERVAL_MSEC;

		ret = ath10k_wmi_vdev_sta_uapsd(ar, arvif->vdev_id,
						arvif->bssid, &arg, 1);
		if (ret) {
			ath10k_warn(ar, "failed to set uapsd auto trigger %d\n",
				    ret);
			return ret;
		}
	}

exit:
	return ret;
}

static int ath10k_conf_tx(struct ieee80211_hw *hw,
			  struct ieee80211_vif *vif, u16 ac,
			  const struct ieee80211_tx_queue_params *params)
{
	struct ath10k *ar = hw->priv;
	struct ath10k_vif *arvif = (void *)vif->drv_priv;
	struct wmi_wmm_params_arg *p = NULL;
	int ret;

	mutex_lock(&ar->conf_mutex);

	switch (ac) {
	case IEEE80211_AC_VO:
		p = &arvif->wmm_params.ac_vo;
		break;
	case IEEE80211_AC_VI:
		p = &arvif->wmm_params.ac_vi;
		break;
	case IEEE80211_AC_BE:
		p = &arvif->wmm_params.ac_be;
		break;
	case IEEE80211_AC_BK:
		p = &arvif->wmm_params.ac_bk;
		break;
	}

	if (WARN_ON(!p)) {
		ret = -EINVAL;
		goto exit;
	}

	p->cwmin = params->cw_min;
	p->cwmax = params->cw_max;
	p->aifs = params->aifs;

	/*
	 * The channel time duration programmed in the HW is in absolute
	 * microseconds, while mac80211 gives the txop in units of
	 * 32 microseconds.
	 */
	p->txop = params->txop * 32;

	if (ar->wmi.ops->gen_vdev_wmm_conf) {
		ret = ath10k_wmi_vdev_wmm_conf(ar, arvif->vdev_id,
					       &arvif->wmm_params);
		if (ret) {
			ath10k_warn(ar, "failed to set vdev wmm params on vdev %i: %d\n",
				    arvif->vdev_id, ret);
			goto exit;
		}
	} else {
		/* This won't work well with multi-interface cases but it's
		 * better than nothing.
		 */
		ret = ath10k_wmi_pdev_set_wmm_params(ar, &arvif->wmm_params);
		if (ret) {
			ath10k_warn(ar, "failed to set wmm params: %d\n", ret);
			goto exit;
		}
	}

	ret = ath10k_conf_tx_uapsd(ar, vif, ac, params->uapsd);
	if (ret)
		ath10k_warn(ar, "failed to set sta uapsd: %d\n", ret);

exit:
	mutex_unlock(&ar->conf_mutex);
	return ret;
}

#define ATH10K_ROC_TIMEOUT_HZ (2 * HZ)

static int ath10k_remain_on_channel(struct ieee80211_hw *hw,
				    struct ieee80211_vif *vif,
				    struct ieee80211_channel *chan,
				    int duration,
				    enum ieee80211_roc_type type)
{
	struct ath10k *ar = hw->priv;
	struct ath10k_vif *arvif = (void *)vif->drv_priv;
	struct wmi_start_scan_arg arg;
	int ret = 0;
	u32 scan_time_msec;

	mutex_lock(&ar->conf_mutex);

	if (ath10k_mac_tdls_vif_stations_count(hw, vif) > 0) {
		ret = -EBUSY;
		goto exit;
	}

	spin_lock_bh(&ar->data_lock);
	switch (ar->scan.state) {
	case ATH10K_SCAN_IDLE:
		reinit_completion(&ar->scan.started);
		reinit_completion(&ar->scan.completed);
		reinit_completion(&ar->scan.on_channel);
		ar->scan.state = ATH10K_SCAN_STARTING;
		ar->scan.is_roc = true;
		ar->scan.vdev_id = arvif->vdev_id;
		ar->scan.roc_freq = chan->center_freq;
		ar->scan.roc_notify = true;
		ret = 0;
		break;
	case ATH10K_SCAN_STARTING:
	case ATH10K_SCAN_RUNNING:
	case ATH10K_SCAN_ABORTING:
		ret = -EBUSY;
		break;
	}
	spin_unlock_bh(&ar->data_lock);

	if (ret)
		goto exit;

	scan_time_msec = ar->hw->wiphy->max_remain_on_channel_duration * 2;

	memset(&arg, 0, sizeof(arg));
	ath10k_wmi_start_scan_init(ar, &arg);
	arg.vdev_id = arvif->vdev_id;
	arg.scan_id = ATH10K_SCAN_ID;
	arg.n_channels = 1;
	arg.channels[0] = chan->center_freq;
	arg.dwell_time_active = scan_time_msec;
	arg.dwell_time_passive = scan_time_msec;
	arg.max_scan_time = scan_time_msec;
	arg.scan_ctrl_flags |= WMI_SCAN_FLAG_PASSIVE;
	if (QCA_REV_WCN3990(ar)) {
		arg.scan_ctrl_flags &= ~(WMI_SCAN_FILTER_PROBE_REQ |
					  WMI_SCAN_CHAN_STAT_EVENT |
					  WMI_SCAN_ADD_BCAST_PROBE_REQ);
	} else {
		arg.scan_ctrl_flags |= WMI_SCAN_FILTER_PROBE_REQ;
	}
	arg.burst_duration_ms = duration;

	ret = ath10k_start_scan(ar, &arg);
	if (ret) {
		ath10k_warn(ar, "failed to start roc scan: %d\n", ret);
		spin_lock_bh(&ar->data_lock);
		ar->scan.state = ATH10K_SCAN_IDLE;
		spin_unlock_bh(&ar->data_lock);
		goto exit;
	}

	ret = wait_for_completion_timeout(&ar->scan.on_channel, 3 * HZ);
	if (ret == 0) {
		ath10k_warn(ar, "failed to switch to channel for roc scan\n");

		ret = ath10k_scan_stop(ar);
		if (ret)
			ath10k_warn(ar, "failed to stop scan: %d\n", ret);

		ret = -ETIMEDOUT;
		goto exit;
	}

	ieee80211_queue_delayed_work(ar->hw, &ar->scan.timeout,
				     msecs_to_jiffies(duration));

	ret = 0;
exit:
	mutex_unlock(&ar->conf_mutex);
	return ret;
}

static int ath10k_cancel_remain_on_channel(struct ieee80211_hw *hw)
{
	struct ath10k *ar = hw->priv;

	mutex_lock(&ar->conf_mutex);

	spin_lock_bh(&ar->data_lock);
	ar->scan.roc_notify = false;
	spin_unlock_bh(&ar->data_lock);

	ath10k_scan_abort(ar);

	mutex_unlock(&ar->conf_mutex);

	cancel_delayed_work_sync(&ar->scan.timeout);

	return 0;
}

/*
 * Both RTS and Fragmentation threshold are interface-specific
 * in ath10k, but device-specific in mac80211.
 */

static int ath10k_set_rts_threshold(struct ieee80211_hw *hw, u32 value)
{
	struct ath10k *ar = hw->priv;
	struct ath10k_vif *arvif;
	int ret = 0;

	mutex_lock(&ar->conf_mutex);
	list_for_each_entry(arvif, &ar->arvifs, list) {
		ath10k_dbg(ar, ATH10K_DBG_MAC, "mac vdev %d rts threshold %d\n",
			   arvif->vdev_id, value);

		ret = ath10k_mac_set_rts(arvif, value);
		if (ret) {
			ath10k_warn(ar, "failed to set rts threshold for vdev %d: %d\n",
				    arvif->vdev_id, ret);
			break;
		}
	}
	mutex_unlock(&ar->conf_mutex);

	return ret;
}

static int ath10k_mac_op_set_frag_threshold(struct ieee80211_hw *hw, u32 value)
{
	/* Even though there's a WMI enum for fragmentation threshold no known
	 * firmware actually implements it. Moreover it is not possible to rely
	 * frame fragmentation to mac80211 because firmware clears the "more
	 * fragments" bit in frame control making it impossible for remote
	 * devices to reassemble frames.
	 *
	 * Hence implement a dummy callback just to say fragmentation isn't
	 * supported. This effectively prevents mac80211 from doing frame
	 * fragmentation in software.
	 */
	return -EOPNOTSUPP;
}

static void ath10k_flush(struct ieee80211_hw *hw, struct ieee80211_vif *vif,
			 u32 queues, bool drop)
{
	struct ath10k *ar = hw->priv;
	bool skip;
	long time_left;

	/* mac80211 doesn't care if we really xmit queued frames or not
	 * we'll collect those frames either way if we stop/delete vdevs
	 */
	if (drop)
		return;

	mutex_lock(&ar->conf_mutex);

	if (ar->state == ATH10K_STATE_WEDGED)
		goto skip;

	time_left = wait_event_timeout(ar->htt.empty_tx_wq, ({
			bool empty;

			spin_lock_bh(&ar->htt.tx_lock);
			empty = (ar->htt.num_pending_tx == 0);
			spin_unlock_bh(&ar->htt.tx_lock);

			skip = (ar->state == ATH10K_STATE_WEDGED) ||
			       test_bit(ATH10K_FLAG_CRASH_FLUSH,
					&ar->dev_flags);

			(empty || skip);
		}), ATH10K_FLUSH_TIMEOUT_HZ);

	if (time_left == 0 || skip)
		ath10k_warn(ar, "failed to flush transmit queue (skip %i ar-state %i): %ld\n",
			    skip, ar->state, time_left);

skip:
	mutex_unlock(&ar->conf_mutex);
}

/* TODO: Implement this function properly
 * For now it is needed to reply to Probe Requests in IBSS mode.
 * Propably we need this information from FW.
 */
static int ath10k_tx_last_beacon(struct ieee80211_hw *hw)
{
	return 1;
}

static void ath10k_reconfig_complete(struct ieee80211_hw *hw,
				     enum ieee80211_reconfig_type reconfig_type)
{
	struct ath10k *ar = hw->priv;

	if (reconfig_type != IEEE80211_RECONFIG_TYPE_RESTART)
		return;

	mutex_lock(&ar->conf_mutex);

	/* If device failed to restart it will be in a different state, e.g.
	 * ATH10K_STATE_WEDGED
	 */
	if (ar->state == ATH10K_STATE_RESTARTED) {
		ath10k_info(ar, "device successfully recovered\n");
		ar->state = ATH10K_STATE_ON;
		ieee80211_wake_queues(ar->hw);
	}

	mutex_unlock(&ar->conf_mutex);
}

static void
ath10k_mac_update_bss_chan_survey(struct ath10k *ar,
				  struct ieee80211_channel *channel)
{
	int ret;
<<<<<<< HEAD
	enum wmi_bss_survey_req_type type = WMI_BSS_SURVEY_REQ_TYPE_READ_CLEAR;
=======
	enum wmi_bss_survey_req_type type = WMI_BSS_SURVEY_REQ_TYPE_READ;
>>>>>>> 286cd8c7

	lockdep_assert_held(&ar->conf_mutex);

	if (!test_bit(WMI_SERVICE_BSS_CHANNEL_INFO_64, ar->wmi.svc_map) ||
	    (ar->rx_channel != channel))
		return;

	if (ar->scan.state != ATH10K_SCAN_IDLE) {
		ath10k_dbg(ar, ATH10K_DBG_MAC, "ignoring bss chan info request while scanning..\n");
		return;
	}

	reinit_completion(&ar->bss_survey_done);

	ret = ath10k_wmi_pdev_bss_chan_info_request(ar, type);
	if (ret) {
		ath10k_warn(ar, "failed to send pdev bss chan info request\n");
		return;
	}

	ret = wait_for_completion_timeout(&ar->bss_survey_done, 3 * HZ);
	if (!ret) {
		ath10k_warn(ar, "bss channel survey timed out\n");
		return;
	}
}

static int ath10k_get_survey(struct ieee80211_hw *hw, int idx,
			     struct survey_info *survey)
{
	struct ath10k *ar = hw->priv;
	struct ieee80211_supported_band *sband;
	struct survey_info *ar_survey = &ar->survey[idx];
	int ret = 0;

	mutex_lock(&ar->conf_mutex);

	sband = hw->wiphy->bands[NL80211_BAND_2GHZ];
	if (sband && idx >= sband->n_channels) {
		idx -= sband->n_channels;
		sband = NULL;
	}

	if (!sband)
		sband = hw->wiphy->bands[NL80211_BAND_5GHZ];

	if (!sband || idx >= sband->n_channels) {
		ret = -ENOENT;
		goto exit;
	}

<<<<<<< HEAD
	if (!QCA_REV_WCN3990(ar))
		ath10k_mac_update_bss_chan_survey(ar, &sband->channels[idx]);
=======
	ath10k_mac_update_bss_chan_survey(ar, &sband->channels[idx]);
>>>>>>> 286cd8c7

	spin_lock_bh(&ar->data_lock);
	memcpy(survey, ar_survey, sizeof(*survey));
	spin_unlock_bh(&ar->data_lock);

	survey->channel = &sband->channels[idx];

	if (ar->rx_channel == survey->channel)
		survey->filled |= SURVEY_INFO_IN_USE;

exit:
	mutex_unlock(&ar->conf_mutex);
	return ret;
}

static bool
ath10k_mac_bitrate_mask_has_single_rate(struct ath10k *ar,
					enum nl80211_band band,
					const struct cfg80211_bitrate_mask *mask)
{
	int num_rates = 0;
	int i;

	num_rates += hweight32(mask->control[band].legacy);

	for (i = 0; i < ARRAY_SIZE(mask->control[band].ht_mcs); i++)
		num_rates += hweight8(mask->control[band].ht_mcs[i]);

	for (i = 0; i < ARRAY_SIZE(mask->control[band].vht_mcs); i++)
		num_rates += hweight16(mask->control[band].vht_mcs[i]);

	return num_rates == 1;
}

static bool
ath10k_mac_bitrate_mask_get_single_nss(struct ath10k *ar,
				       enum nl80211_band band,
				       const struct cfg80211_bitrate_mask *mask,
				       int *nss)
{
	struct ieee80211_supported_band *sband = &ar->mac.sbands[band];
	u16 vht_mcs_map = le16_to_cpu(sband->vht_cap.vht_mcs.tx_mcs_map);
	u8 ht_nss_mask = 0;
	u8 vht_nss_mask = 0;
	int i;

	if (mask->control[band].legacy)
		return false;

	for (i = 0; i < ARRAY_SIZE(mask->control[band].ht_mcs); i++) {
		if (mask->control[band].ht_mcs[i] == 0)
			continue;
		else if (mask->control[band].ht_mcs[i] ==
			 sband->ht_cap.mcs.rx_mask[i])
			ht_nss_mask |= BIT(i);
		else
			return false;
	}

	for (i = 0; i < ARRAY_SIZE(mask->control[band].vht_mcs); i++) {
		if (mask->control[band].vht_mcs[i] == 0)
			continue;
		else if (mask->control[band].vht_mcs[i] ==
			 ath10k_mac_get_max_vht_mcs_map(vht_mcs_map, i))
			vht_nss_mask |= BIT(i);
		else
			return false;
	}

	if (ht_nss_mask != vht_nss_mask)
		return false;

	if (ht_nss_mask == 0)
		return false;

	if (BIT(fls(ht_nss_mask)) - 1 != ht_nss_mask)
		return false;

	*nss = fls(ht_nss_mask);

	return true;
}

static int
ath10k_mac_bitrate_mask_get_single_rate(struct ath10k *ar,
					enum nl80211_band band,
					const struct cfg80211_bitrate_mask *mask,
					u8 *rate, u8 *nss)
{
	int rate_idx;
	int i;
	u16 bitrate;
	u8 preamble;
	u8 hw_rate;

	if (hweight32(mask->control[band].legacy) == 1) {
		rate_idx = ffs(mask->control[band].legacy) - 1;

		if (ar->phy_capability & WHAL_WLAN_11A_CAPABILITY)
			rate_idx += ATH10K_MAC_FIRST_OFDM_RATE_IDX;

		hw_rate = ath10k_wmi_legacy_rates[rate_idx].hw_value;
		bitrate = ath10k_wmi_legacy_rates[rate_idx].bitrate;

		if (ath10k_mac_bitrate_is_cck(bitrate))
			preamble = WMI_RATE_PREAMBLE_CCK;
		else
			preamble = WMI_RATE_PREAMBLE_OFDM;

		*nss = 1;
		*rate = preamble << 6 |
			(*nss - 1) << 4 |
			hw_rate << 0;

		return 0;
	}

	for (i = 0; i < ARRAY_SIZE(mask->control[band].ht_mcs); i++) {
		if (hweight8(mask->control[band].ht_mcs[i]) == 1) {
			*nss = i + 1;
			*rate = WMI_RATE_PREAMBLE_HT << 6 |
				(*nss - 1) << 4 |
				(ffs(mask->control[band].ht_mcs[i]) - 1);

			return 0;
		}
	}

	for (i = 0; i < ARRAY_SIZE(mask->control[band].vht_mcs); i++) {
		if (hweight16(mask->control[band].vht_mcs[i]) == 1) {
			*nss = i + 1;
			*rate = WMI_RATE_PREAMBLE_VHT << 6 |
				(*nss - 1) << 4 |
				(ffs(mask->control[band].vht_mcs[i]) - 1);

			return 0;
		}
	}

	return -EINVAL;
}

static int ath10k_mac_set_fixed_rate_params(struct ath10k_vif *arvif,
					    u8 rate, u8 nss, u8 sgi, u8 ldpc)
{
	struct ath10k *ar = arvif->ar;
	u32 vdev_param;
	int ret;

	lockdep_assert_held(&ar->conf_mutex);

	ath10k_dbg(ar, ATH10K_DBG_MAC, "mac set fixed rate params vdev %i rate 0x%02hhx nss %hhu sgi %hhu\n",
		   arvif->vdev_id, rate, nss, sgi);

	vdev_param = ar->wmi.vdev_param->fixed_rate;
	ret = ath10k_wmi_vdev_set_param(ar, arvif->vdev_id, vdev_param, rate);
	if (ret) {
		ath10k_warn(ar, "failed to set fixed rate param 0x%02x: %d\n",
			    rate, ret);
		return ret;
	}

	vdev_param = ar->wmi.vdev_param->nss;
	ret = ath10k_wmi_vdev_set_param(ar, arvif->vdev_id, vdev_param, nss);
	if (ret) {
		ath10k_warn(ar, "failed to set nss param %d: %d\n", nss, ret);
		return ret;
	}

	vdev_param = ar->wmi.vdev_param->sgi;
	ret = ath10k_wmi_vdev_set_param(ar, arvif->vdev_id, vdev_param, sgi);
	if (ret) {
		ath10k_warn(ar, "failed to set sgi param %d: %d\n", sgi, ret);
		return ret;
	}

	vdev_param = ar->wmi.vdev_param->ldpc;
	ret = ath10k_wmi_vdev_set_param(ar, arvif->vdev_id, vdev_param, ldpc);
	if (ret) {
		ath10k_warn(ar, "failed to set ldpc param %d: %d\n", ldpc, ret);
		return ret;
	}

	return 0;
}

static bool
ath10k_mac_can_set_bitrate_mask(struct ath10k *ar,
				enum nl80211_band band,
				const struct cfg80211_bitrate_mask *mask)
{
	int i;
	u16 vht_mcs;

	/* Due to firmware limitation in WMI_PEER_ASSOC_CMDID it is impossible
	 * to express all VHT MCS rate masks. Effectively only the following
	 * ranges can be used: none, 0-7, 0-8 and 0-9.
	 */
	for (i = 0; i < NL80211_VHT_NSS_MAX; i++) {
		vht_mcs = mask->control[band].vht_mcs[i];

		switch (vht_mcs) {
		case 0:
		case BIT(8) - 1:
		case BIT(9) - 1:
		case BIT(10) - 1:
			break;
		default:
			ath10k_warn(ar, "refusing bitrate mask with missing 0-7 VHT MCS rates\n");
			return false;
		}
	}

	return true;
}

static void ath10k_mac_set_bitrate_mask_iter(void *data,
					     struct ieee80211_sta *sta)
{
	struct ath10k_vif *arvif = data;
	struct ath10k_sta *arsta = (struct ath10k_sta *)sta->drv_priv;
	struct ath10k *ar = arvif->ar;

	if (arsta->arvif != arvif)
		return;

	spin_lock_bh(&ar->data_lock);
	arsta->changed |= IEEE80211_RC_SUPP_RATES_CHANGED;
	spin_unlock_bh(&ar->data_lock);

	ieee80211_queue_work(ar->hw, &arsta->update_wk);
}

static int ath10k_mac_op_set_bitrate_mask(struct ieee80211_hw *hw,
					  struct ieee80211_vif *vif,
					  const struct cfg80211_bitrate_mask *mask)
{
	struct ath10k_vif *arvif = (void *)vif->drv_priv;
	struct cfg80211_chan_def def;
	struct ath10k *ar = arvif->ar;
	enum nl80211_band band;
	const u8 *ht_mcs_mask;
	const u16 *vht_mcs_mask;
	u8 rate;
	u8 nss;
	u8 sgi;
	u8 ldpc;
	int single_nss;
	int ret;

	if (ath10k_mac_vif_chan(vif, &def))
		return -EPERM;

	band = def.chan->band;
	ht_mcs_mask = mask->control[band].ht_mcs;
	vht_mcs_mask = mask->control[band].vht_mcs;
	ldpc = !!(ar->ht_cap_info & WMI_HT_CAP_LDPC);

	sgi = mask->control[band].gi;
	if (sgi == NL80211_TXRATE_FORCE_LGI)
		return -EINVAL;

	if (ath10k_mac_bitrate_mask_has_single_rate(ar, band, mask)) {
		ret = ath10k_mac_bitrate_mask_get_single_rate(ar, band, mask,
							      &rate, &nss);
		if (ret) {
			ath10k_warn(ar, "failed to get single rate for vdev %i: %d\n",
				    arvif->vdev_id, ret);
			return ret;
		}
	} else if (ath10k_mac_bitrate_mask_get_single_nss(ar, band, mask,
							  &single_nss)) {
		rate = WMI_FIXED_RATE_NONE;
		nss = single_nss;
	} else {
		rate = WMI_FIXED_RATE_NONE;
		nss = min(ar->num_rf_chains,
			  max(ath10k_mac_max_ht_nss(ht_mcs_mask),
			      ath10k_mac_max_vht_nss(vht_mcs_mask)));

		if (!ath10k_mac_can_set_bitrate_mask(ar, band, mask))
			return -EINVAL;

		mutex_lock(&ar->conf_mutex);

		arvif->bitrate_mask = *mask;
		ieee80211_iterate_stations_atomic(ar->hw,
						  ath10k_mac_set_bitrate_mask_iter,
						  arvif);

		mutex_unlock(&ar->conf_mutex);
	}

	mutex_lock(&ar->conf_mutex);

	ret = ath10k_mac_set_fixed_rate_params(arvif, rate, nss, sgi, ldpc);
	if (ret) {
		ath10k_warn(ar, "failed to set fixed rate params on vdev %i: %d\n",
			    arvif->vdev_id, ret);
		goto exit;
	}

exit:
	mutex_unlock(&ar->conf_mutex);

	return ret;
}

static void ath10k_sta_rc_update(struct ieee80211_hw *hw,
				 struct ieee80211_vif *vif,
				 struct ieee80211_sta *sta,
				 u32 changed)
{
	struct ath10k *ar = hw->priv;
	struct ath10k_sta *arsta = (struct ath10k_sta *)sta->drv_priv;
	struct ath10k_vif *arvif = (void *)vif->drv_priv;
	struct ath10k_peer *peer;
	u32 bw, smps;

	spin_lock_bh(&ar->data_lock);

	peer = ath10k_peer_find(ar, arvif->vdev_id, sta->addr);
	if (!peer) {
		spin_unlock_bh(&ar->data_lock);
		ath10k_warn(ar, "mac sta rc update failed to find peer %pM on vdev %i\n",
			    sta->addr, arvif->vdev_id);
		return;
	}

	ath10k_dbg(ar, ATH10K_DBG_MAC,
		   "mac sta rc update for %pM changed %08x bw %d nss %d smps %d\n",
		   sta->addr, changed, sta->bandwidth, sta->rx_nss,
		   sta->smps_mode);

	if (changed & IEEE80211_RC_BW_CHANGED) {
		bw = WMI_PEER_CHWIDTH_20MHZ;

		switch (sta->bandwidth) {
		case IEEE80211_STA_RX_BW_20:
			bw = WMI_PEER_CHWIDTH_20MHZ;
			break;
		case IEEE80211_STA_RX_BW_40:
			bw = WMI_PEER_CHWIDTH_40MHZ;
			break;
		case IEEE80211_STA_RX_BW_80:
			bw = WMI_PEER_CHWIDTH_80MHZ;
			break;
		case IEEE80211_STA_RX_BW_160:
			bw = WMI_PEER_CHWIDTH_160MHZ;
			break;
		default:
			ath10k_warn(ar, "Invalid bandwidth %d in rc update for %pM\n",
				    sta->bandwidth, sta->addr);
			bw = WMI_PEER_CHWIDTH_20MHZ;
			break;
		}

		arsta->bw = bw;
	}

	if (changed & IEEE80211_RC_NSS_CHANGED)
		arsta->nss = sta->rx_nss;

	if (changed & IEEE80211_RC_SMPS_CHANGED) {
		smps = WMI_PEER_SMPS_PS_NONE;

		switch (sta->smps_mode) {
		case IEEE80211_SMPS_AUTOMATIC:
		case IEEE80211_SMPS_OFF:
			smps = WMI_PEER_SMPS_PS_NONE;
			break;
		case IEEE80211_SMPS_STATIC:
			smps = WMI_PEER_SMPS_STATIC;
			break;
		case IEEE80211_SMPS_DYNAMIC:
			smps = WMI_PEER_SMPS_DYNAMIC;
			break;
		case IEEE80211_SMPS_NUM_MODES:
			ath10k_warn(ar, "Invalid smps %d in sta rc update for %pM\n",
				    sta->smps_mode, sta->addr);
			smps = WMI_PEER_SMPS_PS_NONE;
			break;
		}

		arsta->smps = smps;
	}

	arsta->changed |= changed;

	spin_unlock_bh(&ar->data_lock);

	ieee80211_queue_work(hw, &arsta->update_wk);
}

static void ath10k_offset_tsf(struct ieee80211_hw *hw,
			      struct ieee80211_vif *vif, s64 tsf_offset)
{
	struct ath10k *ar = hw->priv;
	struct ath10k_vif *arvif = (void *)vif->drv_priv;
	u32 offset, vdev_param;
	int ret;

	if (tsf_offset < 0) {
		vdev_param = ar->wmi.vdev_param->dec_tsf;
		offset = -tsf_offset;
	} else {
		vdev_param = ar->wmi.vdev_param->inc_tsf;
		offset = tsf_offset;
	}

	ret = ath10k_wmi_vdev_set_param(ar, arvif->vdev_id,
					vdev_param, offset);

	if (ret && ret != -EOPNOTSUPP)
		ath10k_warn(ar, "failed to set tsf offset %d cmd %d: %d\n",
			    offset, vdev_param, ret);
}

static void ath10k_set_tsf(struct ieee80211_hw *hw, struct ieee80211_vif *vif,
			   u64 tsf)
{
	struct ath10k *ar = hw->priv;
	struct ath10k_vif *arvif = ath10k_vif_to_arvif(vif);
	u32 tsf_offset, vdev_param = ar->wmi.vdev_param->set_tsf;
	int ret;

	/* Workaround:
	 *
	 * Given tsf argument is entire TSF value, but firmware accepts
	 * only TSF offset to current TSF.
	 *
	 * get_tsf function is used to get offset value, however since
	 * ath10k_get_tsf is not implemented properly, it will return 0 always.
	 * Luckily all the caller functions to set_tsf, as of now, also rely on
	 * get_tsf function to get entire tsf value such get_tsf() + tsf_delta,
	 * final tsf offset value to firmware will be arithmetically correct.
	 */
	tsf_offset = tsf - ath10k_get_tsf(hw, vif);
	ret = ath10k_wmi_vdev_set_param(ar, arvif->vdev_id,
					vdev_param, tsf_offset);
	if (ret && ret != -EOPNOTSUPP)
		ath10k_warn(ar, "failed to set tsf offset: %d\n", ret);
}

static int ath10k_ampdu_action(struct ieee80211_hw *hw,
			       struct ieee80211_vif *vif,
			       struct ieee80211_ampdu_params *params)
{
	struct ath10k *ar = hw->priv;
<<<<<<< HEAD
	struct ath10k_vif *arvif = ath10k_vif_to_arvif(vif);
=======
	struct ath10k_vif *arvif = (void *)vif->drv_priv;
>>>>>>> 286cd8c7
	struct ieee80211_sta *sta = params->sta;
	enum ieee80211_ampdu_mlme_action action = params->action;
	u16 tid = params->tid;

	ath10k_dbg(ar, ATH10K_DBG_MAC, "mac ampdu vdev_id %i sta %pM tid %hu action %d\n",
		   arvif->vdev_id, sta->addr, tid, action);

	switch (action) {
	case IEEE80211_AMPDU_RX_START:
	case IEEE80211_AMPDU_RX_STOP:
		/* HTT AddBa/DelBa events trigger mac80211 Rx BA session
		 * creation/removal. Do we need to verify this?
		 */
		return 0;
	case IEEE80211_AMPDU_TX_START:
	case IEEE80211_AMPDU_TX_STOP_CONT:
	case IEEE80211_AMPDU_TX_STOP_FLUSH:
	case IEEE80211_AMPDU_TX_STOP_FLUSH_CONT:
	case IEEE80211_AMPDU_TX_OPERATIONAL:
		/* Firmware offloads Tx aggregation entirely so deny mac80211
		 * Tx aggregation requests.
		 */
		return -EOPNOTSUPP;
	}

	return -EINVAL;
}

static void
ath10k_mac_update_rx_channel(struct ath10k *ar,
			     struct ieee80211_chanctx_conf *ctx,
			     struct ieee80211_vif_chanctx_switch *vifs,
			     int n_vifs)
{
	struct cfg80211_chan_def *def = NULL;

	/* Both locks are required because ar->rx_channel is modified. This
	 * allows readers to hold either lock.
	 */
	lockdep_assert_held(&ar->conf_mutex);
	lockdep_assert_held(&ar->data_lock);

	WARN_ON(ctx && vifs);
	WARN_ON(vifs && !n_vifs);

	/* FIXME: Sort of an optimization and a workaround. Peers and vifs are
	 * on a linked list now. Doing a lookup peer -> vif -> chanctx for each
	 * ppdu on Rx may reduce performance on low-end systems. It should be
	 * possible to make tables/hashmaps to speed the lookup up (be vary of
	 * cpu data cache lines though regarding sizes) but to keep the initial
	 * implementation simple and less intrusive fallback to the slow lookup
	 * only for multi-channel cases. Single-channel cases will remain to
	 * use the old channel derival and thus performance should not be
	 * affected much.
	 */
	rcu_read_lock();
	if (!ctx && ath10k_mac_num_chanctxs(ar) == 1) {
		ieee80211_iter_chan_contexts_atomic(ar->hw,
						    ath10k_mac_get_any_chandef_iter,
						    &def);

		if (vifs)
			def = &vifs[0].new_ctx->def;

		ar->rx_channel = def->chan;
	} else if ((ctx && ath10k_mac_num_chanctxs(ar) == 0) ||
		   (ctx && (ar->state == ATH10K_STATE_RESTARTED))) {
		/* During driver restart due to firmware assert, since mac80211
		 * already has valid channel context for given radio, channel
		 * context iteration return num_chanctx > 0. So fix rx_channel
		 * when restart is in progress.
		 */
		ar->rx_channel = ctx->def.chan;
	} else {
		ar->rx_channel = NULL;
	}
	rcu_read_unlock();
}

static void
ath10k_mac_update_vif_chan(struct ath10k *ar,
			   struct ieee80211_vif_chanctx_switch *vifs,
			   int n_vifs)
{
	struct ath10k_vif *arvif;
	int ret;
	int i;

	lockdep_assert_held(&ar->conf_mutex);

	/* First stop monitor interface. Some FW versions crash if there's a
	 * lone monitor interface.
	 */
	if (ar->monitor_started)
		ath10k_monitor_stop(ar);

	for (i = 0; i < n_vifs; i++) {
		arvif = (void *)vifs[i].vif->drv_priv;

		ath10k_dbg(ar, ATH10K_DBG_MAC,
			   "mac chanctx switch vdev_id %i freq %hu->%hu width %d->%d\n",
			   arvif->vdev_id,
			   vifs[i].old_ctx->def.chan->center_freq,
			   vifs[i].new_ctx->def.chan->center_freq,
			   vifs[i].old_ctx->def.width,
			   vifs[i].new_ctx->def.width);

		if (WARN_ON(!arvif->is_started))
			continue;

		if (WARN_ON(!arvif->is_up))
			continue;
		if (QCA_REV_WCN3990(ar)) {
			/* In the case of wcn3990 WLAN module we send
			 * vdev restart only, no need to send vdev down.
			 */

			ret = ath10k_vdev_restart(arvif, &vifs[i].new_ctx->def);
			if (ret) {
				ath10k_warn(ar,
					    "failed to restart vdev %d: %d\n",
					    arvif->vdev_id, ret);
				continue;
			}
		} else {
			ret = ath10k_wmi_vdev_down(ar, arvif->vdev_id);
			if (ret) {
				ath10k_warn(ar, "failed to down vdev %d: %d\n",
					    arvif->vdev_id, ret);
				continue;
			}
		}
	}

	/* All relevant vdevs are downed and associated channel resources
	 * should be available for the channel switch now.
	 */

	spin_lock_bh(&ar->data_lock);
	ath10k_mac_update_rx_channel(ar, NULL, vifs, n_vifs);
	spin_unlock_bh(&ar->data_lock);

	for (i = 0; i < n_vifs; i++) {
		arvif = (void *)vifs[i].vif->drv_priv;

		if (WARN_ON(!arvif->is_started))
			continue;

		if (WARN_ON(!arvif->is_up))
			continue;

		ret = ath10k_mac_setup_bcn_tmpl(arvif);
		if (ret)
			ath10k_warn(ar, "failed to update bcn tmpl during csa: %d\n",
				    ret);

		ret = ath10k_mac_setup_prb_tmpl(arvif);
		if (ret)
			ath10k_warn(ar, "failed to update prb tmpl during csa: %d\n",
				    ret);

		if (!QCA_REV_WCN3990(ar)) {
			/* In case of other than wcn3990 WLAN module we
			 * send vdev down and vdev restart to the firmware.
			 */

			ret = ath10k_vdev_restart(arvif, &vifs[i].new_ctx->def);
			if (ret) {
				ath10k_warn(ar, "failed to restart vdev %d: %d\n",
					    arvif->vdev_id, ret);
				continue;
			}
		}

		ret = ath10k_wmi_vdev_up(arvif->ar, arvif->vdev_id, arvif->aid,
					 arvif->bssid);
		if (ret) {
			ath10k_warn(ar, "failed to bring vdev up %d: %d\n",
				    arvif->vdev_id, ret);
			continue;
		}
	}

	ath10k_monitor_recalc(ar);
}

static int
ath10k_mac_op_add_chanctx(struct ieee80211_hw *hw,
			  struct ieee80211_chanctx_conf *ctx)
{
	struct ath10k *ar = hw->priv;

	ath10k_dbg(ar, ATH10K_DBG_MAC,
		   "mac chanctx add freq %hu width %d ptr %pK\n",
		   ctx->def.chan->center_freq, ctx->def.width, ctx);

	mutex_lock(&ar->conf_mutex);

	spin_lock_bh(&ar->data_lock);
	ath10k_mac_update_rx_channel(ar, ctx, NULL, 0);
	spin_unlock_bh(&ar->data_lock);

	ath10k_recalc_radar_detection(ar);
	ath10k_monitor_recalc(ar);

	mutex_unlock(&ar->conf_mutex);

	return 0;
}

static void
ath10k_mac_op_remove_chanctx(struct ieee80211_hw *hw,
			     struct ieee80211_chanctx_conf *ctx)
{
	struct ath10k *ar = hw->priv;

	ath10k_dbg(ar, ATH10K_DBG_MAC,
		   "mac chanctx remove freq %hu width %d ptr %pK\n",
		   ctx->def.chan->center_freq, ctx->def.width, ctx);

	mutex_lock(&ar->conf_mutex);

	spin_lock_bh(&ar->data_lock);
	ath10k_mac_update_rx_channel(ar, NULL, NULL, 0);
	spin_unlock_bh(&ar->data_lock);

	ath10k_recalc_radar_detection(ar);
	ath10k_monitor_recalc(ar);

	mutex_unlock(&ar->conf_mutex);
}

struct ath10k_mac_change_chanctx_arg {
	struct ieee80211_chanctx_conf *ctx;
	struct ieee80211_vif_chanctx_switch *vifs;
	int n_vifs;
	int next_vif;
};

static void
ath10k_mac_change_chanctx_cnt_iter(void *data, u8 *mac,
				   struct ieee80211_vif *vif)
{
	struct ath10k_mac_change_chanctx_arg *arg = data;

	if (rcu_access_pointer(vif->chanctx_conf) != arg->ctx)
		return;

	arg->n_vifs++;
}

static void
ath10k_mac_change_chanctx_fill_iter(void *data, u8 *mac,
				    struct ieee80211_vif *vif)
{
	struct ath10k_mac_change_chanctx_arg *arg = data;
	struct ieee80211_chanctx_conf *ctx;

	ctx = rcu_access_pointer(vif->chanctx_conf);
	if (ctx != arg->ctx)
		return;

	if (WARN_ON(arg->next_vif == arg->n_vifs))
		return;

	arg->vifs[arg->next_vif].vif = vif;
	arg->vifs[arg->next_vif].old_ctx = ctx;
	arg->vifs[arg->next_vif].new_ctx = ctx;
	arg->next_vif++;
}

static void
ath10k_mac_op_change_chanctx(struct ieee80211_hw *hw,
			     struct ieee80211_chanctx_conf *ctx,
			     u32 changed)
{
	struct ath10k *ar = hw->priv;
	struct ath10k_mac_change_chanctx_arg arg = { .ctx = ctx };

	mutex_lock(&ar->conf_mutex);

	ath10k_dbg(ar, ATH10K_DBG_MAC,
		   "mac chanctx change freq %hu width %d ptr %pK changed %x\n",
		   ctx->def.chan->center_freq, ctx->def.width, ctx, changed);

	/* This shouldn't really happen because channel switching should use
	 * switch_vif_chanctx().
	 */
	if (WARN_ON(changed & IEEE80211_CHANCTX_CHANGE_CHANNEL))
		goto unlock;

	if (changed & IEEE80211_CHANCTX_CHANGE_WIDTH) {
		ieee80211_iterate_active_interfaces_atomic(
					hw,
					IEEE80211_IFACE_ITER_NORMAL,
					ath10k_mac_change_chanctx_cnt_iter,
					&arg);
		if (arg.n_vifs == 0)
			goto radar;

		arg.vifs = kcalloc(arg.n_vifs, sizeof(arg.vifs[0]),
				   GFP_KERNEL);
		if (!arg.vifs)
			goto radar;

		ieee80211_iterate_active_interfaces_atomic(
					hw,
					IEEE80211_IFACE_ITER_NORMAL,
					ath10k_mac_change_chanctx_fill_iter,
					&arg);
		ath10k_mac_update_vif_chan(ar, arg.vifs, arg.n_vifs);
		kfree(arg.vifs);
	}

radar:
	ath10k_recalc_radar_detection(ar);

	/* FIXME: How to configure Rx chains properly? */

	/* No other actions are actually necessary. Firmware maintains channel
	 * definitions per vdev internally and there's no host-side channel
	 * context abstraction to configure, e.g. channel width.
	 */

unlock:
	mutex_unlock(&ar->conf_mutex);
}

static int
ath10k_mac_op_assign_vif_chanctx(struct ieee80211_hw *hw,
				 struct ieee80211_vif *vif,
				 struct ieee80211_chanctx_conf *ctx)
{
	struct ath10k *ar = hw->priv;
	struct ath10k_vif *arvif = (void *)vif->drv_priv;
	int ret;

	mutex_lock(&ar->conf_mutex);

	ath10k_dbg(ar, ATH10K_DBG_MAC,
		   "mac chanctx assign ptr %pK vdev_id %i\n",
		   ctx, arvif->vdev_id);

	if (WARN_ON(arvif->is_started)) {
		mutex_unlock(&ar->conf_mutex);
		return -EBUSY;
	}

	ret = ath10k_vdev_start(arvif, &ctx->def);
	if (ret) {
		ath10k_warn(ar, "failed to start vdev %i addr %pM on freq %d: %d\n",
			    arvif->vdev_id, vif->addr,
			    ctx->def.chan->center_freq, ret);
		goto err;
	}

	arvif->is_started = true;

	ret = ath10k_mac_vif_setup_ps(arvif);
	if (ret) {
		ath10k_warn(ar, "failed to update vdev %i ps: %d\n",
			    arvif->vdev_id, ret);
		goto err_stop;
	}

	if (vif->type == NL80211_IFTYPE_MONITOR) {
		ret = ath10k_wmi_vdev_up(ar, arvif->vdev_id, 0, vif->addr);
		if (ret) {
			ath10k_warn(ar, "failed to up monitor vdev %i: %d\n",
				    arvif->vdev_id, ret);
			goto err_stop;
		}

		arvif->is_up = true;
	}

	if (ath10k_mac_can_set_cts_prot(arvif)) {
		ret = ath10k_mac_set_cts_prot(arvif);
		if (ret)
			ath10k_warn(ar, "failed to set cts protection for vdev %d: %d\n",
				    arvif->vdev_id, ret);
	}

<<<<<<< HEAD
=======
	if (ath10k_peer_stats_enabled(ar)) {
		ar->pktlog_filter |= ATH10K_PKTLOG_PEER_STATS;
		ret = ath10k_wmi_pdev_pktlog_enable(ar,
						    ar->pktlog_filter);
		if (ret) {
			ath10k_warn(ar, "failed to enable pktlog %d\n", ret);
			goto err_stop;
		}
	}

>>>>>>> 286cd8c7
	mutex_unlock(&ar->conf_mutex);
	return 0;

err_stop:
	ath10k_vdev_stop(arvif);
	arvif->is_started = false;
	ath10k_mac_vif_setup_ps(arvif);

err:
	mutex_unlock(&ar->conf_mutex);
	return ret;
}

static void
ath10k_mac_op_unassign_vif_chanctx(struct ieee80211_hw *hw,
				   struct ieee80211_vif *vif,
				   struct ieee80211_chanctx_conf *ctx)
{
	struct ath10k *ar = hw->priv;
	struct ath10k_vif *arvif = (void *)vif->drv_priv;
	int ret;

	mutex_lock(&ar->conf_mutex);

	ath10k_dbg(ar, ATH10K_DBG_MAC,
		   "mac chanctx unassign ptr %pK vdev_id %i\n",
		   ctx, arvif->vdev_id);

	WARN_ON(!arvif->is_started);
	if (vif->type == NL80211_IFTYPE_MONITOR ||
	    (vif->type == NL80211_IFTYPE_STATION &&
	     ar->sta_state < IEEE80211_STA_ASSOC)) {
		WARN_ON(!arvif->is_up);

		ret = ath10k_wmi_vdev_down(ar, arvif->vdev_id);
		if (ret)
			ath10k_warn(ar, "failed to down monitor vdev %i: %d\n",
				    arvif->vdev_id, ret);

		arvif->is_up = false;
	}

	ret = ath10k_vdev_stop(arvif);
	if (ret)
		ath10k_warn(ar, "failed to stop vdev %i: %d\n",
			    arvif->vdev_id, ret);

	ar->sta_state = IEEE80211_STA_NOTEXIST;
	arvif->is_started = false;

	mutex_unlock(&ar->conf_mutex);
}

static int
ath10k_mac_op_switch_vif_chanctx(struct ieee80211_hw *hw,
				 struct ieee80211_vif_chanctx_switch *vifs,
				 int n_vifs,
				 enum ieee80211_chanctx_switch_mode mode)
{
	struct ath10k *ar = hw->priv;

	mutex_lock(&ar->conf_mutex);

	ath10k_dbg(ar, ATH10K_DBG_MAC,
		   "mac chanctx switch n_vifs %d mode %d\n",
		   n_vifs, mode);
	ath10k_mac_update_vif_chan(ar, vifs, n_vifs);

	mutex_unlock(&ar->conf_mutex);
	return 0;
}

static void ath10k_mac_op_sta_pre_rcu_remove(struct ieee80211_hw *hw,
					     struct ieee80211_vif *vif,
					     struct ieee80211_sta *sta)
{
	struct ath10k *ar;
	struct ath10k_peer *peer;

	ar = hw->priv;

	list_for_each_entry(peer, &ar->peers, list)
		if (peer->sta == sta)
			peer->removed = true;
}

static void ath10k_sta_statistics(struct ieee80211_hw *hw,
				  struct ieee80211_vif *vif,
				  struct ieee80211_sta *sta,
				  struct station_info *sinfo)
{
	struct ath10k_sta *arsta = (struct ath10k_sta *)sta->drv_priv;
	struct ath10k *ar = arsta->arvif->ar;

	if (!ath10k_peer_stats_enabled(ar))
		return;

	sinfo->rx_duration = arsta->rx_duration;
	sinfo->filled |= BIT_ULL(NL80211_STA_INFO_RX_DURATION);

	if (!arsta->txrate.legacy && !arsta->txrate.nss)
		return;

	if (arsta->txrate.legacy) {
		sinfo->txrate.legacy = arsta->txrate.legacy;
	} else {
		sinfo->txrate.mcs = arsta->txrate.mcs;
		sinfo->txrate.nss = arsta->txrate.nss;
		sinfo->txrate.bw = arsta->txrate.bw;
	}
	sinfo->txrate.flags = arsta->txrate.flags;
	sinfo->filled |= BIT_ULL(NL80211_STA_INFO_TX_BITRATE);
}

static const struct ieee80211_ops ath10k_ops = {
	.tx				= ath10k_mac_op_tx,
	.wake_tx_queue			= ath10k_mac_op_wake_tx_queue,
	.start				= ath10k_start,
	.stop				= ath10k_stop,
	.config				= ath10k_config,
	.add_interface			= ath10k_add_interface,
	.change_interface		= ath10k_change_interface,
	.remove_interface		= ath10k_remove_interface,
	.configure_filter		= ath10k_configure_filter,
	.bss_info_changed		= ath10k_bss_info_changed,
	.set_coverage_class		= ath10k_mac_op_set_coverage_class,
	.hw_scan			= ath10k_hw_scan,
	.cancel_hw_scan			= ath10k_cancel_hw_scan,
	.set_rekey_data			= ath10k_set_rekey_data,
	.set_key			= ath10k_set_key,
	.set_default_unicast_key        = ath10k_set_default_unicast_key,
	.sta_state			= ath10k_sta_state,
	.conf_tx			= ath10k_conf_tx,
	.remain_on_channel		= ath10k_remain_on_channel,
	.cancel_remain_on_channel	= ath10k_cancel_remain_on_channel,
	.set_rts_threshold		= ath10k_set_rts_threshold,
	.set_frag_threshold		= ath10k_mac_op_set_frag_threshold,
	.flush				= ath10k_flush,
	.tx_last_beacon			= ath10k_tx_last_beacon,
	.set_antenna			= ath10k_set_antenna,
	.get_antenna			= ath10k_get_antenna,
	.reconfig_complete		= ath10k_reconfig_complete,
	.get_survey			= ath10k_get_survey,
	.set_bitrate_mask		= ath10k_mac_op_set_bitrate_mask,
	.sta_rc_update			= ath10k_sta_rc_update,
<<<<<<< HEAD
	.get_tsf			= ath10k_get_tsf,
	.set_tsf			= ath10k_set_tsf,
=======
	.offset_tsf			= ath10k_offset_tsf,
>>>>>>> 286cd8c7
	.ampdu_action			= ath10k_ampdu_action,
	.get_et_sset_count		= ath10k_debug_get_et_sset_count,
	.get_et_stats			= ath10k_debug_get_et_stats,
	.get_et_strings			= ath10k_debug_get_et_strings,
	.add_chanctx			= ath10k_mac_op_add_chanctx,
	.remove_chanctx			= ath10k_mac_op_remove_chanctx,
	.change_chanctx			= ath10k_mac_op_change_chanctx,
	.assign_vif_chanctx		= ath10k_mac_op_assign_vif_chanctx,
	.unassign_vif_chanctx		= ath10k_mac_op_unassign_vif_chanctx,
	.switch_vif_chanctx		= ath10k_mac_op_switch_vif_chanctx,
	.sta_pre_rcu_remove		= ath10k_mac_op_sta_pre_rcu_remove,
	.sta_statistics			= ath10k_sta_statistics,

	CFG80211_TESTMODE_CMD(ath10k_tm_cmd)

#ifdef CONFIG_PM
	.suspend			= ath10k_wow_op_suspend,
	.resume				= ath10k_wow_op_resume,
	.set_wakeup			= ath10k_wow_op_set_wakeup,
#endif
#ifdef CONFIG_MAC80211_DEBUGFS
	.sta_add_debugfs		= ath10k_sta_add_debugfs,
	.sta_statistics			= ath10k_sta_statistics,
#endif
};

#define CHAN2G(_channel, _freq, _flags) { \
	.band			= NL80211_BAND_2GHZ, \
	.hw_value		= (_channel), \
	.center_freq		= (_freq), \
	.flags			= (_flags), \
	.max_antenna_gain	= 0, \
	.max_power		= 30, \
}

#define CHAN5G(_channel, _freq, _flags) { \
	.band			= NL80211_BAND_5GHZ, \
	.hw_value		= (_channel), \
	.center_freq		= (_freq), \
	.flags			= (_flags), \
	.max_antenna_gain	= 0, \
	.max_power		= 30, \
}

static const struct ieee80211_channel ath10k_2ghz_channels[] = {
	CHAN2G(1, 2412, 0),
	CHAN2G(2, 2417, 0),
	CHAN2G(3, 2422, 0),
	CHAN2G(4, 2427, 0),
	CHAN2G(5, 2432, 0),
	CHAN2G(6, 2437, 0),
	CHAN2G(7, 2442, 0),
	CHAN2G(8, 2447, 0),
	CHAN2G(9, 2452, 0),
	CHAN2G(10, 2457, 0),
	CHAN2G(11, 2462, 0),
	CHAN2G(12, 2467, 0),
	CHAN2G(13, 2472, 0),
	CHAN2G(14, 2484, 0),
};

static const struct ieee80211_channel ath10k_5ghz_channels[] = {
	CHAN5G(36, 5180, 0),
	CHAN5G(40, 5200, 0),
	CHAN5G(44, 5220, 0),
	CHAN5G(48, 5240, 0),
	CHAN5G(52, 5260, 0),
	CHAN5G(56, 5280, 0),
	CHAN5G(60, 5300, 0),
	CHAN5G(64, 5320, 0),
	CHAN5G(100, 5500, 0),
	CHAN5G(104, 5520, 0),
	CHAN5G(108, 5540, 0),
	CHAN5G(112, 5560, 0),
	CHAN5G(116, 5580, 0),
	CHAN5G(120, 5600, 0),
	CHAN5G(124, 5620, 0),
	CHAN5G(128, 5640, 0),
	CHAN5G(132, 5660, 0),
	CHAN5G(136, 5680, 0),
	CHAN5G(140, 5700, 0),
	CHAN5G(144, 5720, 0),
	CHAN5G(149, 5745, 0),
	CHAN5G(153, 5765, 0),
	CHAN5G(157, 5785, 0),
	CHAN5G(161, 5805, 0),
	CHAN5G(165, 5825, 0),
	CHAN5G(169, 5845, 0),
	CHAN5G(173, 5865, 0),
	/* If you add more, you may need to change ATH10K_MAX_5G_CHAN */
	/* And you will definitely need to change ATH10K_NUM_CHANS in core.h */
};

struct ath10k *ath10k_mac_create(size_t priv_size)
{
	struct ieee80211_hw *hw;
	struct ieee80211_ops *ops;
	struct ath10k *ar;

	ops = kmemdup(&ath10k_ops, sizeof(ath10k_ops), GFP_KERNEL);
	if (!ops)
		return NULL;

	hw = ieee80211_alloc_hw(sizeof(struct ath10k) + priv_size, ops);
	if (!hw) {
		kfree(ops);
		return NULL;
	}

	ar = hw->priv;
	ar->hw = hw;
	ar->ops = ops;

	return ar;
}

void ath10k_mac_destroy(struct ath10k *ar)
{
	struct ieee80211_ops *ops = ar->ops;

	ieee80211_free_hw(ar->hw);
	kfree(ops);
}

static const struct ieee80211_iface_limit ath10k_if_limits[] = {
	{
		.max	= 8,
		.types	= BIT(NL80211_IFTYPE_STATION)
			| BIT(NL80211_IFTYPE_P2P_CLIENT)
	},
	{
		.max	= 3,
		.types	= BIT(NL80211_IFTYPE_P2P_GO)
	},
	{
		.max	= 1,
		.types	= BIT(NL80211_IFTYPE_P2P_DEVICE)
	},
	{
		.max	= 7,
		.types	= BIT(NL80211_IFTYPE_AP)
#ifdef CONFIG_MAC80211_MESH
			| BIT(NL80211_IFTYPE_MESH_POINT)
#endif
	},
};

static const struct ieee80211_iface_limit ath10k_10x_if_limits[] = {
	{
		.max	= 8,
		.types	= BIT(NL80211_IFTYPE_AP)
#ifdef CONFIG_MAC80211_MESH
			| BIT(NL80211_IFTYPE_MESH_POINT)
#endif
	},
	{
		.max	= 1,
		.types	= BIT(NL80211_IFTYPE_STATION)
	},
};

static const struct ieee80211_iface_combination ath10k_if_comb[] = {
	{
		.limits = ath10k_if_limits,
		.n_limits = ARRAY_SIZE(ath10k_if_limits),
		.max_interfaces = 8,
		.num_different_channels = 1,
		.beacon_int_infra_match = true,
	},
};

static const struct ieee80211_iface_combination ath10k_10x_if_comb[] = {
	{
		.limits = ath10k_10x_if_limits,
		.n_limits = ARRAY_SIZE(ath10k_10x_if_limits),
		.max_interfaces = 8,
		.num_different_channels = 1,
		.beacon_int_infra_match = true,
		.beacon_int_min_gcd = 1,
#ifdef CONFIG_ATH10K_DFS_CERTIFIED
		.radar_detect_widths =	BIT(NL80211_CHAN_WIDTH_20_NOHT) |
					BIT(NL80211_CHAN_WIDTH_20) |
					BIT(NL80211_CHAN_WIDTH_40) |
					BIT(NL80211_CHAN_WIDTH_80),
#endif
	},
};

static const struct ieee80211_iface_limit ath10k_tlv_if_limit[] = {
	{
		.max = 2,
		.types = BIT(NL80211_IFTYPE_STATION),
	},
	{
		.max = 2,
		.types = BIT(NL80211_IFTYPE_AP) |
#ifdef CONFIG_MAC80211_MESH
			 BIT(NL80211_IFTYPE_MESH_POINT) |
#endif
			 BIT(NL80211_IFTYPE_P2P_CLIENT) |
			 BIT(NL80211_IFTYPE_P2P_GO),
	},
	{
		.max = 1,
		.types = BIT(NL80211_IFTYPE_P2P_DEVICE),
	},
};

static const struct ieee80211_iface_limit ath10k_tlv_qcs_if_limit[] = {
	{
		.max = 2,
		.types = BIT(NL80211_IFTYPE_STATION),
	},
	{
		.max = 2,
		.types = BIT(NL80211_IFTYPE_P2P_CLIENT),
	},
	{
		.max = 1,
		.types = BIT(NL80211_IFTYPE_AP) |
#ifdef CONFIG_MAC80211_MESH
			 BIT(NL80211_IFTYPE_MESH_POINT) |
#endif
			 BIT(NL80211_IFTYPE_P2P_GO),
	},
	{
		.max = 1,
		.types = BIT(NL80211_IFTYPE_P2P_DEVICE),
	},
};

static const struct ieee80211_iface_limit ath10k_tlv_if_limit_ibss[] = {
	{
		.max = 1,
		.types = BIT(NL80211_IFTYPE_STATION),
	},
	{
		.max = 1,
		.types = BIT(NL80211_IFTYPE_ADHOC),
	},
};

/* FIXME: This is not thouroughly tested. These combinations may over- or
 * underestimate hw/fw capabilities.
 */
static struct ieee80211_iface_combination ath10k_tlv_if_comb[] = {
	{
		.limits = ath10k_tlv_if_limit,
		.num_different_channels = 1,
		.max_interfaces = 4,
		.n_limits = ARRAY_SIZE(ath10k_tlv_if_limit),
	},
	{
		.limits = ath10k_tlv_if_limit_ibss,
		.num_different_channels = 1,
		.max_interfaces = 2,
		.n_limits = ARRAY_SIZE(ath10k_tlv_if_limit_ibss),
	},
};

static struct ieee80211_iface_combination ath10k_tlv_qcs_if_comb[] = {
	{
		.limits = ath10k_tlv_if_limit,
		.num_different_channels = 1,
		.max_interfaces = 4,
		.n_limits = ARRAY_SIZE(ath10k_tlv_if_limit),
	},
	{
		.limits = ath10k_tlv_qcs_if_limit,
		.num_different_channels = 2,
		.max_interfaces = 4,
		.n_limits = ARRAY_SIZE(ath10k_tlv_qcs_if_limit),
	},
	{
		.limits = ath10k_tlv_if_limit_ibss,
		.num_different_channels = 1,
		.max_interfaces = 2,
		.n_limits = ARRAY_SIZE(ath10k_tlv_if_limit_ibss),
	},
};

static const struct ieee80211_iface_limit ath10k_wcn3990_if_limit[] = {
	{
		.max = 2,
		.types = BIT(NL80211_IFTYPE_STATION),
	},
	{
		.max = 2,
		.types = BIT(NL80211_IFTYPE_AP) |
#ifdef CONFIG_MAC80211_MESH
			 BIT(NL80211_IFTYPE_MESH_POINT) |
#endif
			 BIT(NL80211_IFTYPE_P2P_CLIENT) |
			 BIT(NL80211_IFTYPE_P2P_GO),
	},
};

static const struct ieee80211_iface_limit ath10k_wcn3990_qcs_if_limit[] = {
	{
		.max = 2,
		.types = BIT(NL80211_IFTYPE_STATION),
	},
	{
		.max = 2,
		.types = BIT(NL80211_IFTYPE_P2P_CLIENT),
	},
	{
		.max = 1,
		.types = BIT(NL80211_IFTYPE_AP) |
#ifdef CONFIG_MAC80211_MESH
			 BIT(NL80211_IFTYPE_MESH_POINT) |
#endif
			 BIT(NL80211_IFTYPE_P2P_GO),
	},
};

static const struct ieee80211_iface_limit ath10k_wcn3990_if_limit_ibss[] = {
	{
		.max = 1,
		.types = BIT(NL80211_IFTYPE_STATION),
	},
	{
		.max = 1,
		.types = BIT(NL80211_IFTYPE_ADHOC),
	},
};

static struct ieee80211_iface_combination ath10k_wcn3990_qcs_if_comb[] = {
	{
		.limits = ath10k_wcn3990_if_limit,
		.num_different_channels = 1,
		.max_interfaces = 4,
		.n_limits = ARRAY_SIZE(ath10k_wcn3990_if_limit),
#ifdef CONFIG_ATH10K_DFS_CERTIFIED
		.radar_detect_widths =  BIT(NL80211_CHAN_WIDTH_20_NOHT) |
				       BIT(NL80211_CHAN_WIDTH_20) |
				       BIT(NL80211_CHAN_WIDTH_40) |
				       BIT(NL80211_CHAN_WIDTH_80),
#endif
	},
	{
		.limits = ath10k_wcn3990_qcs_if_limit,
		.num_different_channels = 2,
		.max_interfaces = 4,
		.n_limits = ARRAY_SIZE(ath10k_wcn3990_qcs_if_limit),
	},
	{
		.limits = ath10k_wcn3990_if_limit_ibss,
		.num_different_channels = 1,
		.max_interfaces = 2,
		.n_limits = ARRAY_SIZE(ath10k_wcn3990_if_limit_ibss),
#ifdef CONFIG_ATH10K_DFS_CERTIFIED
		.radar_detect_widths =  BIT(NL80211_CHAN_WIDTH_20_NOHT) |
				       BIT(NL80211_CHAN_WIDTH_20) |
				       BIT(NL80211_CHAN_WIDTH_40) |
				       BIT(NL80211_CHAN_WIDTH_80),
#endif
	},
};

static const struct ieee80211_iface_limit ath10k_10_4_if_limits[] = {
	{
		.max = 1,
		.types = BIT(NL80211_IFTYPE_STATION),
	},
	{
		.max	= 16,
		.types	= BIT(NL80211_IFTYPE_AP)
#ifdef CONFIG_MAC80211_MESH
			| BIT(NL80211_IFTYPE_MESH_POINT)
#endif
	},
};

static const struct ieee80211_iface_combination ath10k_10_4_if_comb[] = {
	{
		.limits = ath10k_10_4_if_limits,
		.n_limits = ARRAY_SIZE(ath10k_10_4_if_limits),
		.max_interfaces = 16,
		.num_different_channels = 1,
		.beacon_int_infra_match = true,
		.beacon_int_min_gcd = 1,
#ifdef CONFIG_ATH10K_DFS_CERTIFIED
		.radar_detect_widths =	BIT(NL80211_CHAN_WIDTH_20_NOHT) |
					BIT(NL80211_CHAN_WIDTH_20) |
					BIT(NL80211_CHAN_WIDTH_40) |
					BIT(NL80211_CHAN_WIDTH_80),
#endif
	},
};

static void ath10k_get_arvif_iter(void *data, u8 *mac,
				  struct ieee80211_vif *vif)
{
	struct ath10k_vif_iter *arvif_iter = data;
	struct ath10k_vif *arvif = (void *)vif->drv_priv;

	if (arvif->vdev_id == arvif_iter->vdev_id)
		arvif_iter->arvif = arvif;
}

struct ath10k_vif *ath10k_get_arvif(struct ath10k *ar, u32 vdev_id)
{
	struct ath10k_vif_iter arvif_iter;
	u32 flags;

	memset(&arvif_iter, 0, sizeof(struct ath10k_vif_iter));
	arvif_iter.vdev_id = vdev_id;

	flags = IEEE80211_IFACE_ITER_RESUME_ALL;
	ieee80211_iterate_active_interfaces_atomic(ar->hw,
						   flags,
						   ath10k_get_arvif_iter,
						   &arvif_iter);
	if (!arvif_iter.arvif) {
		ath10k_warn(ar, "No VIF found for vdev %d\n", vdev_id);
		return NULL;
	}

	return arvif_iter.arvif;
}

#define WRD_METHOD "WRDD"
#define WRDD_WIFI  (0x07)

static u32 ath10k_mac_wrdd_get_mcc(struct ath10k *ar, union acpi_object *wrdd)
{
	union acpi_object *mcc_pkg;
	union acpi_object *domain_type;
	union acpi_object *mcc_value;
	u32 i;

	if (wrdd->type != ACPI_TYPE_PACKAGE ||
	    wrdd->package.count < 2 ||
	    wrdd->package.elements[0].type != ACPI_TYPE_INTEGER ||
	    wrdd->package.elements[0].integer.value != 0) {
		ath10k_warn(ar, "ignoring malformed/unsupported wrdd structure\n");
		return 0;
	}

	for (i = 1; i < wrdd->package.count; ++i) {
		mcc_pkg = &wrdd->package.elements[i];

		if (mcc_pkg->type != ACPI_TYPE_PACKAGE)
			continue;
		if (mcc_pkg->package.count < 2)
			continue;
		if (mcc_pkg->package.elements[0].type != ACPI_TYPE_INTEGER ||
		    mcc_pkg->package.elements[1].type != ACPI_TYPE_INTEGER)
			continue;

		domain_type = &mcc_pkg->package.elements[0];
		if (domain_type->integer.value != WRDD_WIFI)
			continue;

		mcc_value = &mcc_pkg->package.elements[1];
		return mcc_value->integer.value;
	}
	return 0;
}

static int ath10k_mac_get_wrdd_regulatory(struct ath10k *ar, u16 *rd)
{
	struct pci_dev __maybe_unused *pdev = to_pci_dev(ar->dev);
	acpi_handle root_handle;
	acpi_handle handle;
	struct acpi_buffer wrdd = {ACPI_ALLOCATE_BUFFER, NULL};
	acpi_status status;
	u32 alpha2_code;
	char alpha2[3];

	root_handle = ACPI_HANDLE(&pdev->dev);
	if (!root_handle)
		return -EOPNOTSUPP;

	status = acpi_get_handle(root_handle, (acpi_string)WRD_METHOD, &handle);
	if (ACPI_FAILURE(status)) {
		ath10k_dbg(ar, ATH10K_DBG_BOOT,
			   "failed to get wrd method %d\n", status);
		return -EIO;
	}

	status = acpi_evaluate_object(handle, NULL, NULL, &wrdd);
	if (ACPI_FAILURE(status)) {
		ath10k_dbg(ar, ATH10K_DBG_BOOT,
			   "failed to call wrdc %d\n", status);
		return -EIO;
	}

	alpha2_code = ath10k_mac_wrdd_get_mcc(ar, wrdd.pointer);
	kfree(wrdd.pointer);
	if (!alpha2_code)
		return -EIO;

	alpha2[0] = (alpha2_code >> 8) & 0xff;
	alpha2[1] = (alpha2_code >> 0) & 0xff;
	alpha2[2] = '\0';

	ath10k_dbg(ar, ATH10K_DBG_BOOT,
		   "regulatory hint from WRDD (alpha2-code): %s\n", alpha2);

	*rd = ath_regd_find_country_by_name(alpha2);
	if (*rd == 0xffff)
		return -EIO;

	*rd |= COUNTRY_ERD_FLAG;
	return 0;
}

static int ath10k_mac_init_rd(struct ath10k *ar)
{
	int ret;
	u16 rd;

	ret = ath10k_mac_get_wrdd_regulatory(ar, &rd);
	if (ret) {
		ath10k_dbg(ar, ATH10K_DBG_BOOT,
			   "fallback to eeprom programmed regulatory settings\n");
		rd = ar->hw_eeprom_rd;
	}

	ar->ath_common.regulatory.current_rd = rd;
	return 0;
}

int ath10k_mac_register(struct ath10k *ar)
{
	static const u32 cipher_suites[] = {
		WLAN_CIPHER_SUITE_WEP40,
		WLAN_CIPHER_SUITE_WEP104,
		WLAN_CIPHER_SUITE_TKIP,
		WLAN_CIPHER_SUITE_CCMP,

		/* Do not add hardware supported ciphers before this line.
		 * Allow software encryption for all chips. Don't forget to
		 * update n_cipher_suites below.
		 */
		WLAN_CIPHER_SUITE_AES_CMAC,
		WLAN_CIPHER_SUITE_BIP_CMAC_256,
		WLAN_CIPHER_SUITE_BIP_GMAC_128,
		WLAN_CIPHER_SUITE_BIP_GMAC_256,

		/* Only QCA99x0 and QCA4019 varients support GCMP-128, GCMP-256
		 * and CCMP-256 in hardware.
		 */
		WLAN_CIPHER_SUITE_GCMP,
		WLAN_CIPHER_SUITE_GCMP_256,
		WLAN_CIPHER_SUITE_CCMP_256,
	};
	struct ieee80211_supported_band *band;
	void *channels;
	int ret;

	SET_IEEE80211_PERM_ADDR(ar->hw, ar->mac_addr);

	SET_IEEE80211_DEV(ar->hw, ar->dev);

	BUILD_BUG_ON((ARRAY_SIZE(ath10k_2ghz_channels) +
		      ARRAY_SIZE(ath10k_5ghz_channels)) !=
		     ATH10K_NUM_CHANS);

	if (ar->phy_capability & WHAL_WLAN_11G_CAPABILITY) {
		channels = kmemdup(ath10k_2ghz_channels,
				   sizeof(ath10k_2ghz_channels),
				   GFP_KERNEL);
		if (!channels) {
			ret = -ENOMEM;
			goto err_free;
		}

		band = &ar->mac.sbands[NL80211_BAND_2GHZ];
		band->n_channels = ARRAY_SIZE(ath10k_2ghz_channels);
		band->channels = channels;

		if (ar->hw_params.cck_rate_map_rev2) {
			band->n_bitrates = ath10k_g_rates_rev2_size;
			band->bitrates = ath10k_g_rates_rev2;
		} else {
			band->n_bitrates = ath10k_g_rates_size;
			band->bitrates = ath10k_g_rates;
		}

		ar->hw->wiphy->bands[NL80211_BAND_2GHZ] = band;
	}

	if (ar->phy_capability & WHAL_WLAN_11A_CAPABILITY) {
		channels = kmemdup(ath10k_5ghz_channels,
				   sizeof(ath10k_5ghz_channels),
				   GFP_KERNEL);
		if (!channels) {
			ret = -ENOMEM;
			goto err_free;
		}

		band = &ar->mac.sbands[NL80211_BAND_5GHZ];
		band->n_channels = ARRAY_SIZE(ath10k_5ghz_channels);
		band->channels = channels;
		band->n_bitrates = ath10k_a_rates_size;
		band->bitrates = ath10k_a_rates;
		ar->hw->wiphy->bands[NL80211_BAND_5GHZ] = band;
	}

	wiphy_read_of_freq_limits(ar->hw->wiphy);
	ath10k_mac_setup_ht_vht_cap(ar);

	ar->hw->wiphy->interface_modes =
		BIT(NL80211_IFTYPE_STATION) |
		BIT(NL80211_IFTYPE_AP) |
		BIT(NL80211_IFTYPE_MESH_POINT);

	ar->hw->wiphy->available_antennas_rx = ar->cfg_rx_chainmask;
	ar->hw->wiphy->available_antennas_tx = ar->cfg_tx_chainmask;

	if (!test_bit(ATH10K_FW_FEATURE_NO_P2P, ar->normal_mode_fw.fw_file.fw_features))
		ar->hw->wiphy->interface_modes |=
			BIT(NL80211_IFTYPE_P2P_DEVICE) |
			BIT(NL80211_IFTYPE_P2P_CLIENT) |
			BIT(NL80211_IFTYPE_P2P_GO);

	if (QCA_REV_WCN3990(ar))
		ar->hw->wiphy->interface_modes &=
			~BIT(NL80211_IFTYPE_P2P_DEVICE);

	ieee80211_hw_set(ar->hw, SIGNAL_DBM);

	if (!test_bit(ATH10K_FW_FEATURE_NO_PS,
		      ar->running_fw->fw_file.fw_features)) {
		ieee80211_hw_set(ar->hw, SUPPORTS_PS);
		ieee80211_hw_set(ar->hw, SUPPORTS_DYNAMIC_PS);
	}

	ieee80211_hw_set(ar->hw, MFP_CAPABLE);
	ieee80211_hw_set(ar->hw, REPORTS_TX_ACK_STATUS);
	ieee80211_hw_set(ar->hw, HAS_RATE_CONTROL);
	ieee80211_hw_set(ar->hw, AP_LINK_PS);
	ieee80211_hw_set(ar->hw, SPECTRUM_MGMT);
	ieee80211_hw_set(ar->hw, SUPPORT_FAST_XMIT);
	ieee80211_hw_set(ar->hw, CONNECTION_MONITOR);
	ieee80211_hw_set(ar->hw, SUPPORTS_PER_STA_GTK);
	ieee80211_hw_set(ar->hw, WANT_MONITOR_VIF);
	ieee80211_hw_set(ar->hw, CHANCTX_STA_CSA);
	ieee80211_hw_set(ar->hw, QUEUE_CONTROL);
	ieee80211_hw_set(ar->hw, SUPPORTS_TX_FRAG);
	ieee80211_hw_set(ar->hw, REPORTS_LOW_ACK);

	if (!test_bit(ATH10K_FLAG_RAW_MODE, &ar->dev_flags))
		ieee80211_hw_set(ar->hw, SW_CRYPTO_CONTROL);

	ar->hw->wiphy->features |= NL80211_FEATURE_STATIC_SMPS;
	ar->hw->wiphy->flags |= WIPHY_FLAG_IBSS_RSN;

	if (ar->ht_cap_info & WMI_HT_CAP_DYNAMIC_SMPS)
		ar->hw->wiphy->features |= NL80211_FEATURE_DYNAMIC_SMPS;

	if (ar->ht_cap_info & WMI_HT_CAP_ENABLED) {
		ieee80211_hw_set(ar->hw, AMPDU_AGGREGATION);
		ieee80211_hw_set(ar->hw, TX_AMPDU_SETUP_IN_HW);
	}

	ar->hw->wiphy->max_scan_ssids = WLAN_SCAN_PARAMS_MAX_SSID;
	ar->hw->wiphy->max_scan_ie_len = WLAN_SCAN_PARAMS_MAX_IE_LEN;

	ar->hw->vif_data_size = sizeof(struct ath10k_vif);
	ar->hw->sta_data_size = sizeof(struct ath10k_sta);
	ar->hw->txq_data_size = sizeof(struct ath10k_txq);

	ar->hw->max_listen_interval = ATH10K_MAX_HW_LISTEN_INTERVAL;

	if (test_bit(WMI_SERVICE_BEACON_OFFLOAD, ar->wmi.svc_map)) {
		ar->hw->wiphy->flags |= WIPHY_FLAG_AP_PROBE_RESP_OFFLOAD;

		/* Firmware delivers WPS/P2P Probe Requests frames to driver so
		 * that userspace (e.g. wpa_supplicant/hostapd) can generate
		 * correct Probe Responses. This is more of a hack advert..
		 */
		ar->hw->wiphy->probe_resp_offload |=
			NL80211_PROBE_RESP_OFFLOAD_SUPPORT_WPS |
			NL80211_PROBE_RESP_OFFLOAD_SUPPORT_WPS2 |
			NL80211_PROBE_RESP_OFFLOAD_SUPPORT_P2P;
	}

	if (test_bit(WMI_SERVICE_TDLS, ar->wmi.svc_map) ||
	    test_bit(WMI_SERVICE_TDLS_EXPLICIT_MODE_ONLY, ar->wmi.svc_map)) {
		ar->hw->wiphy->flags |= WIPHY_FLAG_SUPPORTS_TDLS;
		if (test_bit(WMI_SERVICE_TDLS_WIDER_BANDWIDTH, ar->wmi.svc_map))
			ieee80211_hw_set(ar->hw, TDLS_WIDER_BW);
	}

	if (test_bit(WMI_SERVICE_TDLS_UAPSD_BUFFER_STA, ar->wmi.svc_map))
		ieee80211_hw_set(ar->hw, SUPPORTS_TDLS_BUFFER_STA);

	ar->hw->wiphy->flags |= WIPHY_FLAG_HAS_REMAIN_ON_CHANNEL;
	ar->hw->wiphy->flags |= WIPHY_FLAG_HAS_CHANNEL_SWITCH;
	ar->hw->wiphy->max_remain_on_channel_duration = 5000;

	ar->hw->wiphy->flags |= WIPHY_FLAG_AP_UAPSD;
	ar->hw->wiphy->features |= NL80211_FEATURE_AP_MODE_CHAN_WIDTH_CHANGE |
				   NL80211_FEATURE_AP_SCAN;

	ar->hw->wiphy->max_ap_assoc_sta = ar->max_num_stations;

	ret = ath10k_wow_init(ar);
	if (ret) {
		ath10k_warn(ar, "failed to init wow: %d\n", ret);
		goto err_free;
	}

	wiphy_ext_feature_set(ar->hw->wiphy, NL80211_EXT_FEATURE_VHT_IBSS);
	wiphy_ext_feature_set(ar->hw->wiphy,
			      NL80211_EXT_FEATURE_SET_SCAN_DWELL);

	/*
	 * on LL hardware queues are managed entirely by the FW
	 * so we only advertise to mac we can do the queues thing
	 */
	ar->hw->queues = IEEE80211_MAX_QUEUES;

	/* vdev_ids are used as hw queue numbers. Make sure offchan tx queue is
	 * something that vdev_ids can't reach so that we don't stop the queue
	 * accidentally.
	 */
	ar->hw->offchannel_tx_hw_queue = IEEE80211_MAX_QUEUES - 1;

	switch (ar->running_fw->fw_file.wmi_op_version) {
	case ATH10K_FW_WMI_OP_VERSION_MAIN:
		ar->hw->wiphy->iface_combinations = ath10k_if_comb;
		ar->hw->wiphy->n_iface_combinations =
			ARRAY_SIZE(ath10k_if_comb);
		ar->hw->wiphy->interface_modes |= BIT(NL80211_IFTYPE_ADHOC);
		break;
	case ATH10K_FW_WMI_OP_VERSION_TLV:
		ar->hw->wiphy->interface_modes |= BIT(NL80211_IFTYPE_ADHOC);
		if (QCA_REV_WCN3990(ar)) {
			ar->hw->wiphy->iface_combinations =
				ath10k_wcn3990_qcs_if_comb;
			ar->hw->wiphy->n_iface_combinations =
				ARRAY_SIZE(ath10k_wcn3990_qcs_if_comb);
			break;
		}
		if (test_bit(WMI_SERVICE_ADAPTIVE_OCS, ar->wmi.svc_map)) {
			ar->hw->wiphy->iface_combinations =
				ath10k_tlv_qcs_if_comb;
			ar->hw->wiphy->n_iface_combinations =
				ARRAY_SIZE(ath10k_tlv_qcs_if_comb);
		} else {
			ar->hw->wiphy->iface_combinations = ath10k_tlv_if_comb;
			ar->hw->wiphy->n_iface_combinations =
				ARRAY_SIZE(ath10k_tlv_if_comb);
		}
		break;
	case ATH10K_FW_WMI_OP_VERSION_10_1:
	case ATH10K_FW_WMI_OP_VERSION_10_2:
	case ATH10K_FW_WMI_OP_VERSION_10_2_4:
		ar->hw->wiphy->iface_combinations = ath10k_10x_if_comb;
		ar->hw->wiphy->n_iface_combinations =
			ARRAY_SIZE(ath10k_10x_if_comb);
		break;
	case ATH10K_FW_WMI_OP_VERSION_10_4:
		ar->hw->wiphy->iface_combinations = ath10k_10_4_if_comb;
		ar->hw->wiphy->n_iface_combinations =
			ARRAY_SIZE(ath10k_10_4_if_comb);
		break;
	case ATH10K_FW_WMI_OP_VERSION_UNSET:
	case ATH10K_FW_WMI_OP_VERSION_MAX:
		WARN_ON(1);
		ret = -EINVAL;
		goto err_free;
	}

	if (!test_bit(ATH10K_FLAG_RAW_MODE, &ar->dev_flags))
		ar->hw->netdev_features = NETIF_F_HW_CSUM;

	if (IS_ENABLED(CONFIG_ATH10K_DFS_CERTIFIED)) {
		/* Init ath dfs pattern detector */
		ar->ath_common.debug_mask = ATH_DBG_DFS;
		ar->dfs_detector = dfs_pattern_detector_init(&ar->ath_common,
							     NL80211_DFS_UNSET);

		if (!ar->dfs_detector)
			ath10k_warn(ar, "failed to initialise DFS pattern detector\n");
	}

<<<<<<< HEAD
	/* Current wake_tx_queue implementation imposes a significant
	 * performance penalty in some setups. The tx scheduling code needs
	 * more work anyway so disable the wake_tx_queue unless firmware
	 * supports the pull-push mechanism.
	 */
	if (!test_bit(ATH10K_FW_FEATURE_PEER_FLOW_CONTROL,
		      ar->running_fw->fw_file.fw_features))
		ar->ops->wake_tx_queue = NULL;
=======
	ret = ath10k_mac_init_rd(ar);
	if (ret) {
		ath10k_err(ar, "failed to derive regdom: %d\n", ret);
		goto err_dfs_detector_exit;
	}

	/* Disable set_coverage_class for chipsets that do not support it. */
	if (!ar->hw_params.hw_ops->set_coverage_class)
		ar->ops->set_coverage_class = NULL;
>>>>>>> 286cd8c7

	ret = ath_regd_init(&ar->ath_common.regulatory, ar->hw->wiphy,
			    ath10k_reg_notifier);
	if (ret) {
		ath10k_err(ar, "failed to initialise regulatory: %i\n", ret);
		goto err_dfs_detector_exit;
	}

	if (test_bit(WMI_SERVICE_SPOOF_MAC_SUPPORT, ar->wmi.svc_map)) {
		ar->hw->wiphy->features |=
			NL80211_FEATURE_SCAN_RANDOM_MAC_ADDR;
	}

	ar->hw->wiphy->cipher_suites = cipher_suites;

	/* QCA988x and QCA6174 family chips do not support CCMP-256, GCMP-128
	 * and GCMP-256 ciphers in hardware. Fetch number of ciphers supported
	 * from chip specific hw_param table.
	 */
	if (!ar->hw_params.n_cipher_suites ||
	    ar->hw_params.n_cipher_suites > ARRAY_SIZE(cipher_suites)) {
		ath10k_err(ar, "invalid hw_params.n_cipher_suites %d\n",
			   ar->hw_params.n_cipher_suites);
		ar->hw_params.n_cipher_suites = 8;
	}
	ar->hw->wiphy->n_cipher_suites = ar->hw_params.n_cipher_suites;

	wiphy_ext_feature_set(ar->hw->wiphy, NL80211_EXT_FEATURE_CQM_RSSI_LIST);

	ret = ieee80211_register_hw(ar->hw);
	if (ret) {
		ath10k_err(ar, "failed to register ieee80211: %d\n", ret);
		goto err_dfs_detector_exit;
	}

	if (!ath_is_world_regd(&ar->ath_common.regulatory)) {
		ret = regulatory_hint(ar->hw->wiphy,
				      ar->ath_common.regulatory.alpha2);
		if (ret)
			goto err_unregister;
	}

	return 0;

err_unregister:
	ieee80211_unregister_hw(ar->hw);

err_dfs_detector_exit:
	if (IS_ENABLED(CONFIG_ATH10K_DFS_CERTIFIED) && ar->dfs_detector)
		ar->dfs_detector->exit(ar->dfs_detector);

err_free:
	kfree(ar->mac.sbands[NL80211_BAND_2GHZ].channels);
	kfree(ar->mac.sbands[NL80211_BAND_5GHZ].channels);

	SET_IEEE80211_DEV(ar->hw, NULL);
	return ret;
}

void ath10k_mac_unregister(struct ath10k *ar)
{
	ath10k_wow_deinit(ar);
	ieee80211_unregister_hw(ar->hw);

	if (IS_ENABLED(CONFIG_ATH10K_DFS_CERTIFIED) && ar->dfs_detector)
		ar->dfs_detector->exit(ar->dfs_detector);

	kfree(ar->mac.sbands[NL80211_BAND_2GHZ].channels);
	kfree(ar->mac.sbands[NL80211_BAND_5GHZ].channels);

	SET_IEEE80211_DEV(ar->hw, NULL);
}<|MERGE_RESOLUTION|>--- conflicted
+++ resolved
@@ -1,11 +1,7 @@
 /*
  * Copyright (c) 2005-2011 Atheros Communications Inc.
-<<<<<<< HEAD
- * Copyright (c) 2011-2013, 2017 Qualcomm Atheros, Inc.
-=======
  * Copyright (c) 2011-2017 Qualcomm Atheros, Inc.
  * Copyright (c) 2018-2019, The Linux Foundation. All rights reserved.
->>>>>>> 286cd8c7
  *
  * Permission to use, copy, modify, and/or distribute this software for any
  * purpose with or without fee is hereby granted, provided that the above
@@ -106,11 +102,8 @@
 #define ath10k_g_rates_rev2 (ath10k_rates_rev2 + 0)
 #define ath10k_g_rates_rev2_size (ARRAY_SIZE(ath10k_rates_rev2))
 
-<<<<<<< HEAD
-=======
 #define ath10k_wmi_legacy_rates ath10k_rates
 
->>>>>>> 286cd8c7
 static bool ath10k_mac_bitrate_is_cck(int bitrate)
 {
 	switch (bitrate) {
@@ -695,39 +688,6 @@
 	*def = &conf->def;
 }
 
-<<<<<<< HEAD
-static int ath10k_peer_delete(struct ath10k *ar, u32 vdev_id, const u8 *addr)
-{
-	int ret;
-	unsigned long time_left;
-
-	lockdep_assert_held(&ar->conf_mutex);
-
-	ret = ath10k_wmi_peer_delete(ar, vdev_id, addr);
-	if (ret)
-		return ret;
-
-	ret = ath10k_wait_for_peer_deleted(ar, vdev_id, addr);
-	if (ret)
-		return ret;
-
-	if (QCA_REV_WCN3990(ar)) {
-		time_left = wait_for_completion_timeout(&ar->peer_delete_done,
-							50 * HZ);
-
-		if (time_left == 0) {
-			ath10k_warn(ar, "Timeout in receiving peer delete response\n");
-			return -ETIMEDOUT;
-		}
-	}
-
-	ar->num_peers--;
-
-	return 0;
-}
-
-=======
->>>>>>> 286cd8c7
 static int ath10k_peer_create(struct ath10k *ar,
 			      struct ieee80211_vif *vif,
 			      struct ieee80211_sta *sta,
@@ -772,11 +732,7 @@
 		spin_unlock_bh(&ar->data_lock);
 		ath10k_warn(ar, "failed to find peer %pM on vdev %i after creation\n",
 			    addr, vdev_id);
-<<<<<<< HEAD
-		ath10k_peer_delete(ar, vdev_id, addr);
-=======
 		ath10k_wmi_peer_delete(ar, vdev_id, addr);
->>>>>>> 286cd8c7
 		return -ENOENT;
 	}
 
@@ -844,8 +800,6 @@
 	return ath10k_wmi_vdev_set_param(ar, arvif->vdev_id, vdev_param, value);
 }
 
-<<<<<<< HEAD
-=======
 static int ath10k_peer_delete(struct ath10k *ar, u32 vdev_id, const u8 *addr)
 {
 	int ret;
@@ -892,7 +846,6 @@
 	ar->num_peers--;
 }
 
->>>>>>> 286cd8c7
 static void ath10k_peer_cleanup(struct ath10k *ar, u32 vdev_id)
 {
 	struct ath10k_peer *peer, *tmp;
@@ -909,29 +862,7 @@
 		ath10k_warn(ar, "removing stale peer %pM from vdev_id %d\n",
 			    peer->addr, vdev_id);
 
-<<<<<<< HEAD
-		for_each_set_bit(peer_id, peer->peer_ids,
-				 ATH10K_MAX_NUM_PEER_IDS) {
-			ar->peer_map[peer_id] = NULL;
-		}
-
-		/* Double check that peer is properly un-referenced from
-		 * the peer_map
-		 */
-		for (i = 0; i < ARRAY_SIZE(ar->peer_map); i++) {
-			if (ar->peer_map[i] == peer) {
-				ath10k_warn(ar, "removing stale peer_map entry for %pM (ptr %pK idx %d)\n",
-					    peer->addr, peer, i);
-				ar->peer_map[i] = NULL;
-			}
-		}
-
-		list_del(&peer->list);
-		kfree(peer);
-		ar->num_peers--;
-=======
 		ath10k_peer_map_cleanup(ar, peer);
->>>>>>> 286cd8c7
 	}
 	spin_unlock_bh(&ar->data_lock);
 }
@@ -2596,12 +2527,9 @@
 
 	if (sta->bandwidth == IEEE80211_STA_RX_BW_80)
 		arg->peer_flags |= ar->wmi.peer_flags->bw80;
-<<<<<<< HEAD
-=======
 
 	if (sta->bandwidth == IEEE80211_STA_RX_BW_160)
 		arg->peer_flags |= ar->wmi.peer_flags->bw160;
->>>>>>> 286cd8c7
 
 	/* Calculate peer NSS capability from VHT capabilities if STA
 	 * supports VHT.
@@ -2660,11 +2588,7 @@
 		}
 		break;
 	case WMI_VDEV_TYPE_STA:
-<<<<<<< HEAD
-		if (vif->bss_conf.qos)
-=======
 		if (sta->wme)
->>>>>>> 286cd8c7
 			arg->peer_flags |= arvif->ar->wmi.peer_flags->qos;
 		break;
 	case WMI_VDEV_TYPE_IBSS:
@@ -3204,12 +3128,8 @@
 
 			/* FIXME: why use only legacy modes, why not any
 			 * HT/VHT modes? Would that even make any
-<<<<<<< HEAD
-			 * difference? */
-=======
 			 * difference?
 			 */
->>>>>>> 286cd8c7
 			if (channel->band == NL80211_BAND_2GHZ)
 				ch->mode = MODE_11G;
 			else
@@ -3511,11 +3431,6 @@
 	if (ar->htt.target_version_major < 3 &&
 	    (ieee80211_is_nullfunc(fc) || ieee80211_is_qos_nullfunc(fc)) &&
 	    !test_bit(ATH10K_FW_FEATURE_HAS_WMI_MGMT_TX,
-<<<<<<< HEAD
-		      ar->running_fw->fw_file.fw_features) &&
-	    !test_bit(ATH10K_FW_FEATURE_SKIP_NULL_FUNC_WAR,
-=======
->>>>>>> 286cd8c7
 		      ar->running_fw->fw_file.fw_features))
 		return ATH10K_HW_TXRX_MGMT;
 
@@ -3551,11 +3466,7 @@
 		return false;
 
 	if (vif)
-<<<<<<< HEAD
-		return !ath10k_vif_to_arvif(vif)->nohwcrypt;
-=======
 		return !((struct ath10k_vif *)vif->drv_priv)->nohwcrypt;
->>>>>>> 286cd8c7
 
 	return true;
 }
@@ -3743,7 +3654,6 @@
 	}
 
 	return ret;
-<<<<<<< HEAD
 }
 
 /* This function consumes the sk_buff regardless of return value as far as
@@ -3751,16 +3661,14 @@
  */
 static int ath10k_mac_tx(struct ath10k *ar,
 			 struct ieee80211_vif *vif,
-			 struct ieee80211_sta *sta,
 			 enum ath10k_hw_txrx_mode txmode,
 			 enum ath10k_mac_tx_path txpath,
-			 struct sk_buff *skb)
+			 struct sk_buff *skb, bool noque_offchan)
 {
 	struct ieee80211_hw *hw = ar->hw;
 	struct ieee80211_tx_info *info = IEEE80211_SKB_CB(skb);
 	int ret;
 
-	skb_orphan(skb);
 	/* We should disable CCK RATE due to P2P */
 	if (info->flags & IEEE80211_TX_CTL_NO_CCK_RATE)
 		ath10k_dbg(ar, ATH10K_DBG_MAC, "IEEE80211_TX_CTL_NO_CCK_RATE\n");
@@ -3783,63 +3691,6 @@
 		}
 	}
 
-	if (info->flags & IEEE80211_TX_CTL_TX_OFFCHAN) {
-		if (!ath10k_mac_tx_frm_has_freq(ar)) {
-			ath10k_dbg(ar, ATH10K_DBG_MAC, "queued offchannel skb %pK\n",
-				   skb);
-
-			skb_queue_tail(&ar->offchan_tx_queue, skb);
-			ieee80211_queue_work(hw, &ar->offchan_tx_work);
-			return 0;
-		}
-	}
-
-	ret = ath10k_mac_tx_submit(ar, txmode, txpath, skb);
-	if (ret) {
-		ath10k_warn(ar, "failed to submit frame: %d\n", ret);
-		return ret;
-	}
-
-	return 0;
-=======
->>>>>>> 286cd8c7
-}
-
-/* This function consumes the sk_buff regardless of return value as far as
- * caller is concerned so no freeing is necessary afterwards.
- */
-static int ath10k_mac_tx(struct ath10k *ar,
-			 struct ieee80211_vif *vif,
-			 enum ath10k_hw_txrx_mode txmode,
-			 enum ath10k_mac_tx_path txpath,
-			 struct sk_buff *skb, bool noque_offchan)
-{
-	struct ieee80211_hw *hw = ar->hw;
-	struct ieee80211_tx_info *info = IEEE80211_SKB_CB(skb);
-	int ret;
-
-	/* We should disable CCK RATE due to P2P */
-	if (info->flags & IEEE80211_TX_CTL_NO_CCK_RATE)
-		ath10k_dbg(ar, ATH10K_DBG_MAC, "IEEE80211_TX_CTL_NO_CCK_RATE\n");
-
-	switch (txmode) {
-	case ATH10K_HW_TXRX_MGMT:
-	case ATH10K_HW_TXRX_NATIVE_WIFI:
-		ath10k_tx_h_nwifi(hw, skb);
-		ath10k_tx_h_add_p2p_noa_ie(ar, vif, skb);
-		ath10k_tx_h_seq_no(vif, skb);
-		break;
-	case ATH10K_HW_TXRX_ETHERNET:
-		ath10k_tx_h_8023(skb);
-		break;
-	case ATH10K_HW_TXRX_RAW:
-		if (!test_bit(ATH10K_FLAG_RAW_MODE, &ar->dev_flags)) {
-			WARN_ON_ONCE(1);
-			ieee80211_free_txskb(hw, skb);
-			return -ENOTSUPP;
-		}
-	}
-
 	if (!noque_offchan && info->flags & IEEE80211_TX_CTL_TX_OFFCHAN) {
 		if (!ath10k_mac_tx_frm_has_freq(ar)) {
 			ath10k_dbg(ar, ATH10K_DBG_MAC, "mac queued offchannel skb %pK len %d\n",
@@ -3905,13 +3756,8 @@
 
 		mutex_lock(&ar->conf_mutex);
 
-<<<<<<< HEAD
-		ath10k_dbg(ar, ATH10K_DBG_MAC, "mac offchannel skb %pK\n",
-			   skb);
-=======
 		ath10k_dbg(ar, ATH10K_DBG_MAC, "mac offchannel skb %pK len %d\n",
 			   skb, skb->len);
->>>>>>> 286cd8c7
 
 		hdr = (struct ieee80211_hdr *)skb->data;
 		peer_addr = ieee80211_get_DA(hdr);
@@ -3953,24 +3799,6 @@
 			vif = NULL;
 			sta = NULL;
 		}
-<<<<<<< HEAD
-
-		txmode = ath10k_mac_tx_h_get_txmode(ar, vif, sta, skb);
-		txpath = ath10k_mac_tx_h_get_txpath(ar, skb, txmode);
-
-		ret = ath10k_mac_tx(ar, vif, sta, txmode, txpath, skb);
-		if (ret) {
-			ath10k_warn(ar, "failed to transmit offchannel frame: %d\n",
-				    ret);
-			/* not serious */
-		}
-
-		time_left =
-		wait_for_completion_timeout(&ar->offchan_tx_completed, 3 * HZ);
-		if (time_left == 0)
-			ath10k_warn(ar, "timed out waiting for offchannel skb %pK\n",
-				    skb);
-=======
 
 		txmode = ath10k_mac_tx_h_get_txmode(ar, vif, sta, skb);
 		txpath = ath10k_mac_tx_h_get_txpath(ar, skb, txmode);
@@ -3987,7 +3815,6 @@
 		if (time_left == 0)
 			ath10k_warn(ar, "timed out waiting for offchannel skb %pK, len: %d\n",
 				    skb, skb->len);
->>>>>>> 286cd8c7
 
 		if (!peer && tmp_peer_created) {
 			ret = ath10k_peer_delete(ar, vdev_id, peer_addr);
@@ -4025,13 +3852,6 @@
 		if (!skb)
 			break;
 
-<<<<<<< HEAD
-		if (QCA_REV_WCN3990(ar)) {
-			paddr = dma_map_single(ar->dev, skb->data,
-					       skb->len, DMA_TO_DEVICE);
-			if (!paddr)
-				continue;
-=======
 		if (test_bit(ATH10K_FW_FEATURE_MGMT_TX_BY_REF,
 			     ar->running_fw->fw_file.fw_features)) {
 			paddr = dma_map_single(ar->dev, skb->data,
@@ -4040,21 +3860,15 @@
 				ieee80211_free_txskb(ar->hw, skb);
 				continue;
 			}
->>>>>>> 286cd8c7
 			ret = ath10k_wmi_mgmt_tx_send(ar, skb, paddr);
 			if (ret) {
 				ath10k_warn(ar, "failed to transmit management frame by ref via WMI: %d\n",
 					    ret);
-<<<<<<< HEAD
-				dma_unmap_single(ar->dev, paddr, skb->len,
-						 DMA_FROM_DEVICE);
-=======
 				/* remove this msdu from idr tracking */
 				ath10k_wmi_cleanup_mgmt_tx_send(ar, skb);
 
 				dma_unmap_single(ar->dev, paddr, skb->len,
 						 DMA_TO_DEVICE);
->>>>>>> 286cd8c7
 				ieee80211_free_txskb(ar->hw, skb);
 			}
 		} else {
@@ -4116,12 +3930,9 @@
 	if (!peer)
 		return NULL;
 
-<<<<<<< HEAD
-=======
 	if (peer->removed)
 		return NULL;
 
->>>>>>> 286cd8c7
 	if (peer->sta)
 		return peer->sta->txq[tid];
 	else if (peer->vif)
@@ -4200,72 +4011,6 @@
 			ath10k_htt_tx_dec_pending(htt);
 			spin_unlock_bh(&ar->htt.tx_lock);
 			return ret;
-<<<<<<< HEAD
-		}
-		spin_unlock_bh(&ar->htt.tx_lock);
-	}
-
-	ret = ath10k_mac_tx(ar, vif, sta, txmode, txpath, skb);
-	if (unlikely(ret)) {
-		ath10k_warn(ar, "failed to push frame: %d\n", ret);
-
-		spin_lock_bh(&ar->htt.tx_lock);
-		ath10k_htt_tx_dec_pending(htt);
-		if (is_mgmt)
-			ath10k_htt_tx_mgmt_dec_pending(htt);
-		spin_unlock_bh(&ar->htt.tx_lock);
-
-		return ret;
-	}
-
-	spin_lock_bh(&ar->htt.tx_lock);
-	artxq->num_fw_queued++;
-	spin_unlock_bh(&ar->htt.tx_lock);
-
-	return skb_len;
-}
-
-void ath10k_mac_tx_push_pending(struct ath10k *ar)
-{
-	struct ieee80211_hw *hw = ar->hw;
-	struct ieee80211_txq *txq;
-	struct ath10k_txq *artxq;
-	struct ath10k_txq *last;
-	int ret;
-	int max;
-
-	if (ar->htt.num_pending_tx >= (ar->htt.max_num_pending_tx / 2))
-		return;
-
-	spin_lock_bh(&ar->txqs_lock);
-	rcu_read_lock();
-
-	last = list_last_entry(&ar->txqs, struct ath10k_txq, list);
-	while (!list_empty(&ar->txqs)) {
-		artxq = list_first_entry(&ar->txqs, struct ath10k_txq, list);
-		txq = container_of((void *)artxq, struct ieee80211_txq,
-				   drv_priv);
-
-		/* Prevent aggressive sta/tid taking over tx queue */
-		max = 16;
-		ret = 0;
-		while (ath10k_mac_tx_can_push(hw, txq) && max--) {
-			ret = ath10k_mac_tx_push_txq(hw, txq);
-			if (ret < 0)
-				break;
-		}
-
-		list_del_init(&artxq->list);
-		if (ret != -ENOENT)
-			list_add_tail(&artxq->list, &ar->txqs);
-
-		ath10k_htt_tx_txq_update(hw, txq);
-
-		if (artxq == last || (ret < 0 && ret != -ENOENT))
-			break;
-	}
-
-=======
 		}
 		spin_unlock_bh(&ar->htt.tx_lock);
 	}
@@ -4330,7 +4075,6 @@
 			break;
 	}
 
->>>>>>> 286cd8c7
 	rcu_read_unlock();
 	spin_unlock_bh(&ar->txqs_lock);
 }
@@ -4538,7 +4282,6 @@
 				    ret);
 			spin_unlock_bh(&ar->htt.tx_lock);
 			ieee80211_free_txskb(ar->hw, skb);
-<<<<<<< HEAD
 			return;
 		}
 
@@ -4554,25 +4297,7 @@
 		spin_unlock_bh(&ar->htt.tx_lock);
 	}
 
-	ret = ath10k_mac_tx(ar, vif, sta, txmode, txpath, skb);
-=======
-			return;
-		}
-
-		ret = ath10k_htt_tx_mgmt_inc_pending(htt, is_mgmt, is_presp);
-		if (ret) {
-			ath10k_dbg(ar, ATH10K_DBG_MAC, "failed to increase tx mgmt pending count: %d, dropping\n",
-				   ret);
-			ath10k_htt_tx_dec_pending(htt);
-			spin_unlock_bh(&ar->htt.tx_lock);
-			ieee80211_free_txskb(ar->hw, skb);
-			return;
-		}
-		spin_unlock_bh(&ar->htt.tx_lock);
-	}
-
 	ret = ath10k_mac_tx(ar, vif, txmode, txpath, skb, false);
->>>>>>> 286cd8c7
 	if (ret) {
 		ath10k_warn(ar, "failed to transmit frame: %d\n", ret);
 		if (is_htt) {
@@ -4585,30 +4310,6 @@
 		return;
 	}
 }
-<<<<<<< HEAD
-
-static void ath10k_mac_op_wake_tx_queue(struct ieee80211_hw *hw,
-					struct ieee80211_txq *txq)
-{
-	struct ath10k *ar = hw->priv;
-	struct ath10k_txq *artxq = (void *)txq->drv_priv;
-	struct ieee80211_txq *f_txq;
-	struct ath10k_txq *f_artxq;
-	int ret = 0;
-	int max = 16;
-
-	spin_lock_bh(&ar->txqs_lock);
-	if (list_empty(&artxq->list))
-		list_add_tail(&artxq->list, &ar->txqs);
-
-	f_artxq = list_first_entry(&ar->txqs, struct ath10k_txq, list);
-	f_txq = container_of((void *)f_artxq, struct ieee80211_txq, drv_priv);
-	list_del_init(&f_artxq->list);
-
-	while (ath10k_mac_tx_can_push(hw, f_txq) && max--) {
-		ret = ath10k_mac_tx_push_txq(hw, f_txq);
-		if (ret)
-=======
 
 static void ath10k_mac_op_wake_tx_queue(struct ieee80211_hw *hw,
 					struct ieee80211_txq *txq)
@@ -4631,7 +4332,6 @@
 	while (ath10k_mac_tx_can_push(hw, f_txq) && max--) {
 		ret = ath10k_mac_tx_push_txq(hw, f_txq);
 		if (ret < 0)
->>>>>>> 286cd8c7
 			break;
 	}
 	if (ret != -ENOENT)
@@ -4963,11 +4663,6 @@
 		ar->state = ATH10K_STATE_ON;
 		break;
 	case ATH10K_STATE_RESTARTING:
-<<<<<<< HEAD
-		if (!test_bit(ATH10K_FLAG_CRASH_FLUSH, &ar->dev_flags))
-			ath10k_halt(ar);
-=======
->>>>>>> 286cd8c7
 		ar->state = ATH10K_STATE_RESTARTED;
 		break;
 	case ATH10K_STATE_ON:
@@ -5008,20 +4703,12 @@
 		goto err_core_stop;
 	}
 
-<<<<<<< HEAD
-	param = ar->wmi.pdev_param->idle_ps_config;
-	ret = ath10k_wmi_pdev_set_param(ar, param, 1);
-	if (ret) {
-		ath10k_warn(ar, "failed to enable idle_ps_config: %d\n", ret);
-		goto err_core_stop;
-=======
 	if (test_bit(WMI_SERVICE_SPOOF_MAC_SUPPORT, ar->wmi.svc_map)) {
 		ret = ath10k_wmi_scan_prob_req_oui(ar, ar->mac_addr);
 		if (ret) {
 			ath10k_err(ar, "failed to set prob req oui: %i\n", ret);
 			goto err_core_stop;
 		}
->>>>>>> 286cd8c7
 	}
 
 	if (test_bit(WMI_SERVICE_ADAPTIVE_OCS, ar->wmi.svc_map)) {
@@ -5320,11 +5007,7 @@
 				struct ieee80211_vif *vif)
 {
 	struct ath10k *ar = hw->priv;
-<<<<<<< HEAD
-	struct ath10k_vif *arvif = ath10k_vif_to_arvif(vif);
-=======
 	struct ath10k_vif *arvif = (void *)vif->drv_priv;
->>>>>>> 286cd8c7
 	struct ath10k_peer *peer;
 	enum wmi_sta_powersave_param param;
 	int ret = 0;
@@ -5670,14 +5353,8 @@
 				    struct ieee80211_vif *vif)
 {
 	struct ath10k *ar = hw->priv;
-<<<<<<< HEAD
-	struct ath10k_vif *arvif = ath10k_vif_to_arvif(vif);
-	struct ath10k_peer *peer;
-	unsigned long time_left;
-=======
 	struct ath10k_vif *arvif = (void *)vif->drv_priv;
 	struct ath10k_peer *peer;
->>>>>>> 286cd8c7
 	int ret;
 	int i;
 
@@ -6694,12 +6371,6 @@
 			goto exit;
 		}
 
-<<<<<<< HEAD
-		if (sta->tdls)
-			peer_type = WMI_PEER_TYPE_TDLS;
-
-=======
->>>>>>> 286cd8c7
 		ret = ath10k_peer_create(ar, vif, sta, arvif->vdev_id,
 					 sta->addr, peer_type);
 		if (ret) {
@@ -6710,7 +6381,6 @@
 		}
 
 		spin_lock_bh(&ar->data_lock);
-<<<<<<< HEAD
 
 		peer = ath10k_peer_find(ar, arvif->vdev_id, sta->addr);
 		if (!peer) {
@@ -6731,30 +6401,6 @@
 		if (!sta->tdls)
 			goto exit;
 
-		num_tdls_stations = ath10k_mac_tdls_vif_stations_count(hw, vif);
-		num_tdls_vifs = ath10k_mac_tdls_vifs_count(hw);
-=======
->>>>>>> 286cd8c7
-
-		peer = ath10k_peer_find(ar, arvif->vdev_id, sta->addr);
-		if (!peer) {
-			ath10k_warn(ar, "failed to lookup peer %pM on vdev %i\n",
-				    vif->addr, arvif->vdev_id);
-			spin_unlock_bh(&ar->data_lock);
-			ath10k_peer_delete(ar, arvif->vdev_id, sta->addr);
-			ath10k_mac_dec_num_stations(arvif, sta);
-			ret = -ENOENT;
-			goto exit;
-		}
-
-		arsta->peer_id = find_first_bit(peer->peer_ids,
-						ATH10K_MAX_NUM_PEER_IDS);
-
-		spin_unlock_bh(&ar->data_lock);
-
-		if (!sta->tdls)
-			goto exit;
-
 		ret = ath10k_wmi_update_fw_tdls_state(ar, arvif->vdev_id,
 						      WMI_TDLS_ENABLE_ACTIVE);
 		if (ret) {
@@ -6820,14 +6466,7 @@
 				/* Clean up the peer object as well since we
 				 * must have failed to do this above.
 				 */
-<<<<<<< HEAD
-				list_del(&peer->list);
-				ar->peer_map[i] = NULL;
-				kfree(peer);
-				ar->num_peers--;
-=======
 				ath10k_peer_map_cleanup(ar, peer);
->>>>>>> 286cd8c7
 			}
 		}
 		spin_unlock_bh(&ar->data_lock);
@@ -7315,11 +6954,7 @@
 				  struct ieee80211_channel *channel)
 {
 	int ret;
-<<<<<<< HEAD
-	enum wmi_bss_survey_req_type type = WMI_BSS_SURVEY_REQ_TYPE_READ_CLEAR;
-=======
 	enum wmi_bss_survey_req_type type = WMI_BSS_SURVEY_REQ_TYPE_READ;
->>>>>>> 286cd8c7
 
 	lockdep_assert_held(&ar->conf_mutex);
 
@@ -7371,12 +7006,7 @@
 		goto exit;
 	}
 
-<<<<<<< HEAD
-	if (!QCA_REV_WCN3990(ar))
-		ath10k_mac_update_bss_chan_survey(ar, &sband->channels[idx]);
-=======
 	ath10k_mac_update_bss_chan_survey(ar, &sband->channels[idx]);
->>>>>>> 286cd8c7
 
 	spin_lock_bh(&ar->data_lock);
 	memcpy(survey, ar_survey, sizeof(*survey));
@@ -7795,42 +7425,12 @@
 			    offset, vdev_param, ret);
 }
 
-static void ath10k_set_tsf(struct ieee80211_hw *hw, struct ieee80211_vif *vif,
-			   u64 tsf)
-{
-	struct ath10k *ar = hw->priv;
-	struct ath10k_vif *arvif = ath10k_vif_to_arvif(vif);
-	u32 tsf_offset, vdev_param = ar->wmi.vdev_param->set_tsf;
-	int ret;
-
-	/* Workaround:
-	 *
-	 * Given tsf argument is entire TSF value, but firmware accepts
-	 * only TSF offset to current TSF.
-	 *
-	 * get_tsf function is used to get offset value, however since
-	 * ath10k_get_tsf is not implemented properly, it will return 0 always.
-	 * Luckily all the caller functions to set_tsf, as of now, also rely on
-	 * get_tsf function to get entire tsf value such get_tsf() + tsf_delta,
-	 * final tsf offset value to firmware will be arithmetically correct.
-	 */
-	tsf_offset = tsf - ath10k_get_tsf(hw, vif);
-	ret = ath10k_wmi_vdev_set_param(ar, arvif->vdev_id,
-					vdev_param, tsf_offset);
-	if (ret && ret != -EOPNOTSUPP)
-		ath10k_warn(ar, "failed to set tsf offset: %d\n", ret);
-}
-
 static int ath10k_ampdu_action(struct ieee80211_hw *hw,
 			       struct ieee80211_vif *vif,
 			       struct ieee80211_ampdu_params *params)
 {
 	struct ath10k *ar = hw->priv;
-<<<<<<< HEAD
-	struct ath10k_vif *arvif = ath10k_vif_to_arvif(vif);
-=======
 	struct ath10k_vif *arvif = (void *)vif->drv_priv;
->>>>>>> 286cd8c7
 	struct ieee80211_sta *sta = params->sta;
 	enum ieee80211_ampdu_mlme_action action = params->action;
 	u16 tid = params->tid;
@@ -8214,8 +7814,6 @@
 				    arvif->vdev_id, ret);
 	}
 
-<<<<<<< HEAD
-=======
 	if (ath10k_peer_stats_enabled(ar)) {
 		ar->pktlog_filter |= ATH10K_PKTLOG_PEER_STATS;
 		ret = ath10k_wmi_pdev_pktlog_enable(ar,
@@ -8226,7 +7824,6 @@
 		}
 	}
 
->>>>>>> 286cd8c7
 	mutex_unlock(&ar->conf_mutex);
 	return 0;
 
@@ -8372,12 +7969,7 @@
 	.get_survey			= ath10k_get_survey,
 	.set_bitrate_mask		= ath10k_mac_op_set_bitrate_mask,
 	.sta_rc_update			= ath10k_sta_rc_update,
-<<<<<<< HEAD
-	.get_tsf			= ath10k_get_tsf,
-	.set_tsf			= ath10k_set_tsf,
-=======
 	.offset_tsf			= ath10k_offset_tsf,
->>>>>>> 286cd8c7
 	.ampdu_action			= ath10k_ampdu_action,
 	.get_et_sset_count		= ath10k_debug_get_et_sset_count,
 	.get_et_stats			= ath10k_debug_get_et_stats,
@@ -9160,16 +8752,6 @@
 			ath10k_warn(ar, "failed to initialise DFS pattern detector\n");
 	}
 
-<<<<<<< HEAD
-	/* Current wake_tx_queue implementation imposes a significant
-	 * performance penalty in some setups. The tx scheduling code needs
-	 * more work anyway so disable the wake_tx_queue unless firmware
-	 * supports the pull-push mechanism.
-	 */
-	if (!test_bit(ATH10K_FW_FEATURE_PEER_FLOW_CONTROL,
-		      ar->running_fw->fw_file.fw_features))
-		ar->ops->wake_tx_queue = NULL;
-=======
 	ret = ath10k_mac_init_rd(ar);
 	if (ret) {
 		ath10k_err(ar, "failed to derive regdom: %d\n", ret);
@@ -9179,7 +8761,6 @@
 	/* Disable set_coverage_class for chipsets that do not support it. */
 	if (!ar->hw_params.hw_ops->set_coverage_class)
 		ar->ops->set_coverage_class = NULL;
->>>>>>> 286cd8c7
 
 	ret = ath_regd_init(&ar->ath_common.regulatory, ar->hw->wiphy,
 			    ath10k_reg_notifier);
