--- conflicted
+++ resolved
@@ -687,28 +687,16 @@
 
 inline void ath10k_pci_write32(struct ath10k *ar, u32 offset, u32 value)
 {
-<<<<<<< HEAD
-	struct ath10k_pci *ar_pci = ath10k_pci_priv(ar);
-
-	ar_pci->opaque_ctx.bus_ops->write32(ar, offset, value);
-=======
 	struct ath10k_ce *ce = ath10k_ce_priv(ar);
 
 	ce->bus_ops->write32(ar, offset, value);
->>>>>>> 286cd8c7
 }
 
 inline u32 ath10k_pci_read32(struct ath10k *ar, u32 offset)
 {
-<<<<<<< HEAD
-	struct ath10k_pci *ar_pci = ath10k_pci_priv(ar);
-
-	return ar_pci->opaque_ctx.bus_ops->read32(ar, offset);
-=======
 	struct ath10k_ce *ce = ath10k_ce_priv(ar);
 
 	return ce->bus_ops->read32(ar, offset);
->>>>>>> 286cd8c7
 }
 
 u32 ath10k_pci_soc_read32(struct ath10k *ar, u32 addr)
@@ -811,15 +799,9 @@
 
 	ATH10K_SKB_RXCB(skb)->paddr = paddr;
 
-<<<<<<< HEAD
-	spin_lock_bh(&ar_pci->opaque_ctx.ce_lock);
-	ret = __ath10k_ce_rx_post_buf(ce_pipe, skb, paddr);
-	spin_unlock_bh(&ar_pci->opaque_ctx.ce_lock);
-=======
 	spin_lock_bh(&ce->ce_lock);
 	ret = ce_pipe->ops->ce_rx_post_buf(ce_pipe, skb, paddr);
 	spin_unlock_bh(&ce->ce_lock);
->>>>>>> 286cd8c7
 	if (ret) {
 		dma_unmap_single(ar->dev, paddr, skb->len + skb_tailroom(skb),
 				 DMA_FROM_DEVICE);
@@ -844,15 +826,9 @@
 	if (!ce_pipe->dest_ring)
 		return;
 
-<<<<<<< HEAD
-	spin_lock_bh(&ar_pci->opaque_ctx.ce_lock);
-	num = __ath10k_ce_rx_num_free_bufs(ce_pipe);
-	spin_unlock_bh(&ar_pci->opaque_ctx.ce_lock);
-=======
 	spin_lock_bh(&ce->ce_lock);
 	num = __ath10k_ce_rx_num_free_bufs(ce_pipe);
 	spin_unlock_bh(&ce->ce_lock);
->>>>>>> 286cd8c7
 
 	while (num >= 0) {
 		ret = __ath10k_pci_rx_post_buf(pipe);
@@ -877,11 +853,7 @@
 		ath10k_pci_rx_post_pipe(&ar_pci->pipe_info[i]);
 }
 
-<<<<<<< HEAD
-void ath10k_pci_rx_replenish_retry(unsigned long ptr)
-=======
 void ath10k_pci_rx_replenish_retry(struct timer_list *t)
->>>>>>> 286cd8c7
 {
 	struct ath10k_pci *ar_pci = from_timer(ar_pci, t, rx_post_retry);
 	struct ath10k *ar = ar_pci->ar;
@@ -893,26 +865,6 @@
 {
 	u32 val = 0, region = addr & 0xfffff;
 
-<<<<<<< HEAD
-	switch (ar->hw_rev) {
-	case ATH10K_HW_QCA988X:
-	case ATH10K_HW_QCA9887:
-	case ATH10K_HW_QCA6174:
-	case ATH10K_HW_QCA9377:
-		val = (ath10k_pci_read32(ar, SOC_CORE_BASE_ADDRESS +
-					  CORE_CTRL_ADDRESS) &
-		       0x7ff) << 21;
-		break;
-	case ATH10K_HW_QCA9888:
-	case ATH10K_HW_QCA99X0:
-	case ATH10K_HW_QCA9984:
-	case ATH10K_HW_QCA4019:
-		val = ath10k_pci_read32(ar, PCIE_BAR_REG_ADDRESS);
-		break;
-	default:
-		break;
-	}
-=======
 	val = (ath10k_pci_read32(ar, SOC_CORE_BASE_ADDRESS + CORE_CTRL_ADDRESS)
 				 & 0x7ff) << 21;
 	val |= 0x100000 | region;
@@ -922,7 +874,6 @@
 static u32 ath10k_pci_qca99x0_targ_cpu_to_ce_addr(struct ath10k *ar, u32 addr)
 {
 	u32 val = 0, region = addr & 0xfffff;
->>>>>>> 286cd8c7
 
 	val = ath10k_pci_read32(ar, PCIE_BAR_REG_ADDRESS);
 	val |= 0x100000 | region;
@@ -959,11 +910,7 @@
 	void *data_buf = NULL;
 	int i;
 
-<<<<<<< HEAD
-	spin_lock_bh(&ar_pci->opaque_ctx.ce_lock);
-=======
 	spin_lock_bh(&ce->ce_lock);
->>>>>>> 286cd8c7
 
 	ce_diag = ar_pci->ce_diag;
 
@@ -975,11 +922,7 @@
 	 */
 	alloc_nbytes = min_t(unsigned int, nbytes, DIAG_TRANSFER_LIMIT);
 
-<<<<<<< HEAD
-	data_buf = (unsigned char *)dma_alloc_coherent(ar->dev,
-=======
 	data_buf = (unsigned char *)dma_zalloc_coherent(ar->dev,
->>>>>>> 286cd8c7
 						       alloc_nbytes,
 						       &ce_data_base,
 						       GFP_ATOMIC);
@@ -988,10 +931,6 @@
 		ret = -ENOMEM;
 		goto done;
 	}
-<<<<<<< HEAD
-	memset(data_buf, 0, alloc_nbytes);
-=======
->>>>>>> 286cd8c7
 
 	remaining_bytes = nbytes;
 	ce_data = ce_data_base;
@@ -999,11 +938,7 @@
 		nbytes = min_t(unsigned int, remaining_bytes,
 			       DIAG_TRANSFER_LIMIT);
 
-<<<<<<< HEAD
-		ret = __ath10k_ce_rx_post_buf(ce_diag, &ce_data, ce_data);
-=======
 		ret = ce_diag->ops->ce_rx_post_buf(ce_diag, &ce_data, ce_data);
->>>>>>> 286cd8c7
 		if (ret != 0)
 			goto done;
 
@@ -1057,15 +992,6 @@
 		}
 
 		remaining_bytes -= nbytes;
-<<<<<<< HEAD
-
-		if (ret) {
-			ath10k_warn(ar, "failed to read diag value at 0x%x: %d\n",
-				    address, ret);
-			break;
-		}
-=======
->>>>>>> 286cd8c7
 		memcpy(data, data_buf, nbytes);
 
 		address += nbytes;
@@ -1078,11 +1004,7 @@
 		dma_free_coherent(ar->dev, alloc_nbytes, data_buf,
 				  ce_data_base);
 
-<<<<<<< HEAD
-	spin_unlock_bh(&ar_pci->opaque_ctx.ce_lock);
-=======
 	spin_unlock_bh(&ce->ce_lock);
->>>>>>> 286cd8c7
 
 	return ret;
 }
@@ -1133,21 +1055,13 @@
 	struct ath10k_ce *ce = ath10k_ce_priv(ar);
 	int ret = 0;
 	u32 *buf;
-<<<<<<< HEAD
-	unsigned int completed_nbytes, orig_nbytes, remaining_bytes;
-=======
 	unsigned int completed_nbytes, alloc_nbytes, remaining_bytes;
->>>>>>> 286cd8c7
 	struct ath10k_ce_pipe *ce_diag;
 	void *data_buf = NULL;
 	dma_addr_t ce_data_base = 0;
 	int i;
 
-<<<<<<< HEAD
-	spin_lock_bh(&ar_pci->opaque_ctx.ce_lock);
-=======
 	spin_lock_bh(&ce->ce_lock);
->>>>>>> 286cd8c7
 
 	ce_diag = ar_pci->ce_diag;
 
@@ -1189,11 +1103,7 @@
 		memcpy(data_buf, data, nbytes);
 
 		/* Set up to receive directly into Target(!) address */
-<<<<<<< HEAD
-		ret = __ath10k_ce_rx_post_buf(ce_diag, &address, address);
-=======
 		ret = ce_diag->ops->ce_rx_post_buf(ce_diag, &address, address);
->>>>>>> 286cd8c7
 		if (ret != 0)
 			goto done;
 
@@ -1255,11 +1165,7 @@
 		ath10k_warn(ar, "failed to write diag value at 0x%x: %d\n",
 			    address, ret);
 
-<<<<<<< HEAD
-	spin_unlock_bh(&ar_pci->opaque_ctx.ce_lock);
-=======
 	spin_unlock_bh(&ce->ce_lock);
->>>>>>> 286cd8c7
 
 	return ret;
 }
@@ -1463,11 +1369,7 @@
 	unsigned int write_index;
 	int err, i = 0;
 
-<<<<<<< HEAD
-	spin_lock_bh(&ar_pci->opaque_ctx.ce_lock);
-=======
 	spin_lock_bh(&ce->ce_lock);
->>>>>>> 286cd8c7
 
 	nentries_mask = src_ring->nentries_mask;
 	sw_index = src_ring->sw_index;
@@ -1513,22 +1415,14 @@
 	if (err)
 		goto err;
 
-<<<<<<< HEAD
-	spin_unlock_bh(&ar_pci->opaque_ctx.ce_lock);
-=======
 	spin_unlock_bh(&ce->ce_lock);
->>>>>>> 286cd8c7
 	return 0;
 
 err:
 	for (; i > 0; i--)
 		__ath10k_ce_send_revert(ce_pipe);
 
-<<<<<<< HEAD
-	spin_unlock_bh(&ar_pci->opaque_ctx.ce_lock);
-=======
 	spin_unlock_bh(&ce->ce_lock);
->>>>>>> 286cd8c7
 	return err;
 }
 
@@ -1998,15 +1892,9 @@
 		/* TODO: Find appropriate register configuration for QCA99X0
 		 *  to mask irq/MSI.
 		 */
-<<<<<<< HEAD
-		 break;
-	default:
-		 break;
-=======
 		break;
 	case ATH10K_HW_WCN3990:
 		break;
->>>>>>> 286cd8c7
 	}
 }
 
@@ -2033,11 +1921,7 @@
 		 *  to unmask irq/MSI.
 		 */
 		break;
-<<<<<<< HEAD
-	default:
-=======
 	case ATH10K_HW_WCN3990:
->>>>>>> 286cd8c7
 		break;
 	}
 }
@@ -2425,15 +2309,9 @@
 
 static int ath10k_bus_get_num_banks(struct ath10k *ar)
 {
-<<<<<<< HEAD
-	struct ath10k_pci *ar_pci = ath10k_pci_priv(ar);
-
-	return ar_pci->opaque_ctx.bus_ops->get_num_banks(ar);
-=======
 	struct ath10k_ce *ce = ath10k_ce_priv(ar);
 
 	return ce->bus_ops->get_num_banks(ar);
->>>>>>> 286cd8c7
 }
 
 int ath10k_pci_init_config(struct ath10k *ar)
@@ -2609,11 +2487,7 @@
 
 	for (i = 0; i < CE_COUNT; i++) {
 		pipe = &ar_pci->pipe_info[i];
-<<<<<<< HEAD
-		pipe->ce_hdl = &ar_pci->opaque_ctx.ce_states[i];
-=======
 		pipe->ce_hdl = &ce->ce_states[i];
->>>>>>> 286cd8c7
 		pipe->pipe_num = i;
 		pipe->hif_ce_state = ar;
 
@@ -3192,6 +3066,144 @@
 	return -EINVAL;
 }
 
+static bool ath10k_pci_validate_cal(void *data, size_t size)
+{
+	__le16 *cal_words = data;
+	u16 checksum = 0;
+	size_t i;
+
+	if (size % 2 != 0)
+		return false;
+
+	for (i = 0; i < size / 2; i++)
+		checksum ^= le16_to_cpu(cal_words[i]);
+
+	return checksum == 0xffff;
+}
+
+static void ath10k_pci_enable_eeprom(struct ath10k *ar)
+{
+	/* Enable SI clock */
+	ath10k_pci_soc_write32(ar, CLOCK_CONTROL_OFFSET, 0x0);
+
+	/* Configure GPIOs for I2C operation */
+	ath10k_pci_write32(ar,
+			   GPIO_BASE_ADDRESS + GPIO_PIN0_OFFSET +
+			   4 * QCA9887_1_0_I2C_SDA_GPIO_PIN,
+			   SM(QCA9887_1_0_I2C_SDA_PIN_CONFIG,
+			      GPIO_PIN0_CONFIG) |
+			   SM(1, GPIO_PIN0_PAD_PULL));
+
+	ath10k_pci_write32(ar,
+			   GPIO_BASE_ADDRESS + GPIO_PIN0_OFFSET +
+			   4 * QCA9887_1_0_SI_CLK_GPIO_PIN,
+			   SM(QCA9887_1_0_SI_CLK_PIN_CONFIG, GPIO_PIN0_CONFIG) |
+			   SM(1, GPIO_PIN0_PAD_PULL));
+
+	ath10k_pci_write32(ar,
+			   GPIO_BASE_ADDRESS +
+			   QCA9887_1_0_GPIO_ENABLE_W1TS_LOW_ADDRESS,
+			   1u << QCA9887_1_0_SI_CLK_GPIO_PIN);
+
+	/* In Swift ASIC - EEPROM clock will be (110MHz/512) = 214KHz */
+	ath10k_pci_write32(ar,
+			   SI_BASE_ADDRESS + SI_CONFIG_OFFSET,
+			   SM(1, SI_CONFIG_ERR_INT) |
+			   SM(1, SI_CONFIG_BIDIR_OD_DATA) |
+			   SM(1, SI_CONFIG_I2C) |
+			   SM(1, SI_CONFIG_POS_SAMPLE) |
+			   SM(1, SI_CONFIG_INACTIVE_DATA) |
+			   SM(1, SI_CONFIG_INACTIVE_CLK) |
+			   SM(8, SI_CONFIG_DIVIDER));
+}
+
+static int ath10k_pci_read_eeprom(struct ath10k *ar, u16 addr, u8 *out)
+{
+	u32 reg;
+	int wait_limit;
+
+	/* set device select byte and for the read operation */
+	reg = QCA9887_EEPROM_SELECT_READ |
+	      SM(addr, QCA9887_EEPROM_ADDR_LO) |
+	      SM(addr >> 8, QCA9887_EEPROM_ADDR_HI);
+	ath10k_pci_write32(ar, SI_BASE_ADDRESS + SI_TX_DATA0_OFFSET, reg);
+
+	/* write transmit data, transfer length, and START bit */
+	ath10k_pci_write32(ar, SI_BASE_ADDRESS + SI_CS_OFFSET,
+			   SM(1, SI_CS_START) | SM(1, SI_CS_RX_CNT) |
+			   SM(4, SI_CS_TX_CNT));
+
+	/* wait max 1 sec */
+	wait_limit = 100000;
+
+	/* wait for SI_CS_DONE_INT */
+	do {
+		reg = ath10k_pci_read32(ar, SI_BASE_ADDRESS + SI_CS_OFFSET);
+		if (MS(reg, SI_CS_DONE_INT))
+			break;
+
+		wait_limit--;
+		udelay(10);
+	} while (wait_limit > 0);
+
+	if (!MS(reg, SI_CS_DONE_INT)) {
+		ath10k_err(ar, "timeout while reading device EEPROM at %04x\n",
+			   addr);
+		return -ETIMEDOUT;
+	}
+
+	/* clear SI_CS_DONE_INT */
+	ath10k_pci_write32(ar, SI_BASE_ADDRESS + SI_CS_OFFSET, reg);
+
+	if (MS(reg, SI_CS_DONE_ERR)) {
+		ath10k_err(ar, "failed to read device EEPROM at %04x\n", addr);
+		return -EIO;
+	}
+
+	/* extract receive data */
+	reg = ath10k_pci_read32(ar, SI_BASE_ADDRESS + SI_RX_DATA0_OFFSET);
+	*out = reg;
+
+	return 0;
+}
+
+static int ath10k_pci_hif_fetch_cal_eeprom(struct ath10k *ar, void **data,
+					   size_t *data_len)
+{
+	u8 *caldata = NULL;
+	size_t calsize, i;
+	int ret;
+
+	if (!QCA_REV_9887(ar))
+		return -EOPNOTSUPP;
+
+	calsize = ar->hw_params.cal_data_len;
+	caldata = kmalloc(calsize, GFP_KERNEL);
+	if (!caldata)
+		return -ENOMEM;
+
+	ath10k_pci_enable_eeprom(ar);
+
+	for (i = 0; i < calsize; i++) {
+		ret = ath10k_pci_read_eeprom(ar, i, &caldata[i]);
+		if (ret)
+			goto err_free;
+	}
+
+	if (!ath10k_pci_validate_cal(caldata, calsize))
+		goto err_free;
+
+	*data = caldata;
+	*data_len = calsize;
+
+	return 0;
+
+err_free:
+	kfree(caldata);
+
+	return -EINVAL;
+}
+
 static const struct ath10k_hif_ops ath10k_pci_hif_ops = {
 	.tx_sg			= ath10k_pci_hif_tx_sg,
 	.diag_read		= ath10k_pci_hif_diag_read,
@@ -3207,15 +3219,8 @@
 	.power_down		= ath10k_pci_hif_power_down,
 	.read32			= ath10k_pci_read32,
 	.write32		= ath10k_pci_write32,
-<<<<<<< HEAD
-#ifdef CONFIG_PM
 	.suspend		= ath10k_pci_hif_suspend,
 	.resume			= ath10k_pci_hif_resume,
-#endif
-=======
-	.suspend		= ath10k_pci_hif_suspend,
-	.resume			= ath10k_pci_hif_resume,
->>>>>>> 286cd8c7
 	.fetch_cal_eeprom	= ath10k_pci_hif_fetch_cal_eeprom,
 };
 
@@ -3254,10 +3259,6 @@
 {
 	struct ath10k *ar = container_of(ctx, struct ath10k, napi);
 	int done = 0;
-<<<<<<< HEAD
-	struct bus_opaque *ar_opaque = ath10k_bus_priv(ar);
-=======
->>>>>>> 286cd8c7
 
 	if (ath10k_pci_has_fw_crashed(ar)) {
 		ath10k_pci_fw_crashed_clear(ar);
@@ -3271,11 +3272,7 @@
 	done = ath10k_htt_txrx_compl_task(ar, budget);
 
 	if (done < budget) {
-<<<<<<< HEAD
-		napi_complete(ctx);
-=======
 		napi_complete_done(ctx, done);
->>>>>>> 286cd8c7
 		/* In case of MSI, it is possible that interrupts are received
 		 * while NAPI poll is inprogress. So pending interrupts that are
 		 * received after processing all copy engine pipes by NAPI poll
@@ -3284,11 +3281,7 @@
 		 * interrupts safer to check for pending interrupts for
 		 * immediate servicing.
 		 */
-<<<<<<< HEAD
-		if (CE_INTERRUPT_SUMMARY(ar, ar_opaque)) {
-=======
 		if (ath10k_ce_interrupt_summary(ar)) {
->>>>>>> 286cd8c7
 			napi_reschedule(ctx);
 			goto out;
 		}
@@ -3389,12 +3382,8 @@
 	 * host won't know when target writes BAR to CORE_CTRL.
 	 * This write might get lost if target has NOT written BAR.
 	 * For now, fix the race by repeating the write in below
-<<<<<<< HEAD
-	 * synchronization checking. */
-=======
 	 * synchronization checking.
 	 */
->>>>>>> 286cd8c7
 	ar_pci->oper_irq_mode = ATH10K_PCI_IRQ_LEGACY;
 
 	ath10k_pci_write32(ar, SOC_CORE_BASE_ADDRESS + PCIE_INTR_ENABLE_ADDRESS,
@@ -3609,15 +3598,6 @@
 int ath10k_pci_setup_resource(struct ath10k *ar)
 {
 	struct ath10k_pci *ar_pci = ath10k_pci_priv(ar);
-<<<<<<< HEAD
-	int ret;
-
-	spin_lock_init(&ar_pci->opaque_ctx.ce_lock);
-	spin_lock_init(&ar_pci->ps_lock);
-
-	setup_timer(&ar_pci->rx_post_retry, ath10k_pci_rx_replenish_retry,
-		    (unsigned long)ar);
-=======
 	struct ath10k_ce *ce = ath10k_ce_priv(ar);
 	int ret;
 
@@ -3625,7 +3605,6 @@
 	spin_lock_init(&ar_pci->ps_lock);
 
 	timer_setup(&ar_pci->rx_post_retry, ath10k_pci_rx_replenish_retry, 0);
->>>>>>> 286cd8c7
 
 	if (QCA_REV_6174(ar) || QCA_REV_9377(ar))
 		ath10k_pci_override_ce_config(ar);
@@ -3665,10 +3644,7 @@
 	bool pci_ps;
 	int (*pci_soft_reset)(struct ath10k *ar);
 	int (*pci_hard_reset)(struct ath10k *ar);
-<<<<<<< HEAD
-=======
 	u32 (*targ_cpu_to_ce_addr)(struct ath10k *ar, u32 addr);
->>>>>>> 286cd8c7
 
 	switch (pci_dev->device) {
 	case QCA988X_2_0_DEVICE_ID_UBNT:
@@ -3677,20 +3653,14 @@
 		pci_ps = false;
 		pci_soft_reset = ath10k_pci_warm_reset;
 		pci_hard_reset = ath10k_pci_qca988x_chip_reset;
-<<<<<<< HEAD
-=======
 		targ_cpu_to_ce_addr = ath10k_pci_qca988x_targ_cpu_to_ce_addr;
->>>>>>> 286cd8c7
 		break;
 	case QCA9887_1_0_DEVICE_ID:
 		hw_rev = ATH10K_HW_QCA9887;
 		pci_ps = false;
 		pci_soft_reset = ath10k_pci_warm_reset;
 		pci_hard_reset = ath10k_pci_qca988x_chip_reset;
-<<<<<<< HEAD
-=======
 		targ_cpu_to_ce_addr = ath10k_pci_qca988x_targ_cpu_to_ce_addr;
->>>>>>> 286cd8c7
 		break;
 	case QCA6164_2_1_DEVICE_ID:
 	case QCA6174_2_1_DEVICE_ID:
@@ -3698,50 +3668,35 @@
 		pci_ps = true;
 		pci_soft_reset = ath10k_pci_warm_reset;
 		pci_hard_reset = ath10k_pci_qca6174_chip_reset;
-<<<<<<< HEAD
-=======
 		targ_cpu_to_ce_addr = ath10k_pci_qca988x_targ_cpu_to_ce_addr;
->>>>>>> 286cd8c7
 		break;
 	case QCA99X0_2_0_DEVICE_ID:
 		hw_rev = ATH10K_HW_QCA99X0;
 		pci_ps = false;
 		pci_soft_reset = ath10k_pci_qca99x0_soft_chip_reset;
 		pci_hard_reset = ath10k_pci_qca99x0_chip_reset;
-<<<<<<< HEAD
-=======
 		targ_cpu_to_ce_addr = ath10k_pci_qca99x0_targ_cpu_to_ce_addr;
->>>>>>> 286cd8c7
 		break;
 	case QCA9984_1_0_DEVICE_ID:
 		hw_rev = ATH10K_HW_QCA9984;
 		pci_ps = false;
 		pci_soft_reset = ath10k_pci_qca99x0_soft_chip_reset;
 		pci_hard_reset = ath10k_pci_qca99x0_chip_reset;
-<<<<<<< HEAD
-=======
 		targ_cpu_to_ce_addr = ath10k_pci_qca99x0_targ_cpu_to_ce_addr;
->>>>>>> 286cd8c7
 		break;
 	case QCA9888_2_0_DEVICE_ID:
 		hw_rev = ATH10K_HW_QCA9888;
 		pci_ps = false;
 		pci_soft_reset = ath10k_pci_qca99x0_soft_chip_reset;
 		pci_hard_reset = ath10k_pci_qca99x0_chip_reset;
-<<<<<<< HEAD
-=======
 		targ_cpu_to_ce_addr = ath10k_pci_qca99x0_targ_cpu_to_ce_addr;
->>>>>>> 286cd8c7
 		break;
 	case QCA9377_1_0_DEVICE_ID:
 		hw_rev = ATH10K_HW_QCA9377;
 		pci_ps = true;
 		pci_soft_reset = NULL;
 		pci_hard_reset = ath10k_pci_qca6174_chip_reset;
-<<<<<<< HEAD
-=======
 		targ_cpu_to_ce_addr = ath10k_pci_qca988x_targ_cpu_to_ce_addr;
->>>>>>> 286cd8c7
 		break;
 	default:
 		WARN_ON(1);
@@ -3765,30 +3720,17 @@
 	ar_pci->ar = ar;
 	ar->dev_id = pci_dev->device;
 	ar_pci->pci_ps = pci_ps;
-<<<<<<< HEAD
-	ar_pci->opaque_ctx.bus_ops = &ath10k_pci_bus_ops;
-	ar_pci->pci_soft_reset = pci_soft_reset;
-	ar_pci->pci_hard_reset = pci_hard_reset;
-=======
 	ar_pci->ce.bus_ops = &ath10k_pci_bus_ops;
 	ar_pci->pci_soft_reset = pci_soft_reset;
 	ar_pci->pci_hard_reset = pci_hard_reset;
 	ar_pci->targ_cpu_to_ce_addr = targ_cpu_to_ce_addr;
 	ar->ce_priv = &ar_pci->ce;
->>>>>>> 286cd8c7
 
 	ar->id.vendor = pdev->vendor;
 	ar->id.device = pdev->device;
 	ar->id.subsystem_vendor = pdev->subsystem_vendor;
 	ar->id.subsystem_device = pdev->subsystem_device;
 
-<<<<<<< HEAD
-	spin_lock_init(&ar_pci->ps_lock);
-	setup_timer(&ar_pci->rx_post_retry, ath10k_pci_rx_replenish_retry,
-		    (unsigned long)ar);
-	setup_timer(&ar_pci->ps_timer, ath10k_pci_ps_timer,
-		    (unsigned long)ar);
-=======
 	timer_setup(&ar_pci->ps_timer, ath10k_pci_ps_timer, 0);
 
 	ret = ath10k_pci_setup_resource(ar);
@@ -3796,27 +3738,13 @@
 		ath10k_err(ar, "failed to setup resource: %d\n", ret);
 		goto err_core_destroy;
 	}
->>>>>>> 286cd8c7
 
 	ret = ath10k_pci_setup_resource(ar);
-	if (ret) {
-<<<<<<< HEAD
-		ath10k_err(ar, "failed to setup resource: %d\n", ret);
-		goto err_core_destroy;
-	}
-
-	ret = ath10k_pci_claim(ar);
 	if (ret) {
 		ath10k_err(ar, "failed to claim device: %d\n", ret);
 		goto err_free_pipes;
 	}
 
-=======
-		ath10k_err(ar, "failed to claim device: %d\n", ret);
-		goto err_free_pipes;
-	}
-
->>>>>>> 286cd8c7
 	ret = ath10k_pci_force_wake(ar);
 	if (ret) {
 		ath10k_warn(ar, "failed to wake up device : %d\n", ret);
@@ -3961,13 +3889,6 @@
 		printk(KERN_ERR "failed to register ath10k pci driver: %d\n",
 		       ret1);
 
-<<<<<<< HEAD
-	ret = ath10k_ahb_init();
-	if (ret)
-		printk(KERN_ERR "ahb init failed: %d\n", ret);
-
-	return ret;
-=======
 	ret2 = ath10k_ahb_init();
 	if (ret2)
 		printk(KERN_ERR "ahb init failed: %d\n", ret2);
@@ -3977,7 +3898,6 @@
 
 	/* registered to at least one bus */
 	return 0;
->>>>>>> 286cd8c7
 }
 module_init(ath10k_pci_init);
 
