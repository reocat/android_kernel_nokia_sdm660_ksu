/*
 * Copyright (c) 2005-2011 Atheros Communications Inc.
 * Copyright (c) 2011-2015,2017 Qualcomm Atheros, Inc.
 *
 * Permission to use, copy, modify, and/or distribute this software for any
 * purpose with or without fee is hereby granted, provided that the above
 * copyright notice and this permission notice appear in all copies.
 *
 * THE SOFTWARE IS PROVIDED "AS IS" AND THE AUTHOR DISCLAIMS ALL WARRANTIES
 * WITH REGARD TO THIS SOFTWARE INCLUDING ALL IMPLIED WARRANTIES OF
 * MERCHANTABILITY AND FITNESS. IN NO EVENT SHALL THE AUTHOR BE LIABLE FOR
 * ANY SPECIAL, DIRECT, INDIRECT, OR CONSEQUENTIAL DAMAGES OR ANY DAMAGES
 * WHATSOEVER RESULTING FROM LOSS OF USE, DATA OR PROFITS, WHETHER IN AN
 * ACTION OF CONTRACT, NEGLIGENCE OR OTHER TORTIOUS ACTION, ARISING OUT OF
 * OR IN CONNECTION WITH THE USE OR PERFORMANCE OF THIS SOFTWARE.
 */

#ifndef _HIF_H_
#define _HIF_H_

#include <linux/kernel.h>
#include "core.h"
#include "bmi.h"
#include "debug.h"

struct ath10k_hif_sg_item {
	u16 transfer_id;
	void *transfer_context; /* NULL = tx completion callback not called */
	void *vaddr; /* for debugging mostly */
	dma_addr_t paddr;
	u16 len;
};

struct ath10k_hif_ops {
	/* send a scatter-gather list to the target */
	int (*tx_sg)(struct ath10k *ar, u8 pipe_id,
		     struct ath10k_hif_sg_item *items, int n_items);

	/* read firmware memory through the diagnose interface */
	int (*diag_read)(struct ath10k *ar, u32 address, void *buf,
			 size_t buf_len);

	int (*diag_write)(struct ath10k *ar, u32 address, const void *data,
			  int nbytes);
	/*
	 * API to handle HIF-specific BMI message exchanges, this API is
	 * synchronous and only allowed to be called from a context that
	 * can block (sleep)
	 */
	int (*exchange_bmi_msg)(struct ath10k *ar,
				void *request, u32 request_len,
				void *response, u32 *response_len);

	/* Post BMI phase, after FW is loaded. Starts regular operation */
	int (*start)(struct ath10k *ar);

	/* Clean up what start() did. This does not revert to BMI phase. If
	 * desired so, call power_down() and power_up()
	 */
	void (*stop)(struct ath10k *ar);

	int (*map_service_to_pipe)(struct ath10k *ar, u16 service_id,
				   u8 *ul_pipe, u8 *dl_pipe);

	void (*get_default_pipe)(struct ath10k *ar, u8 *ul_pipe, u8 *dl_pipe);

	/*
	 * Check if prior sends have completed.
	 *
	 * Check whether the pipe in question has any completed
	 * sends that have not yet been processed.
	 * This function is only relevant for HIF pipes that are configured
	 * to be polled rather than interrupt-driven.
	 */
	void (*send_complete_check)(struct ath10k *ar, u8 pipe_id, int force);

	u16 (*get_free_queue_number)(struct ath10k *ar, u8 pipe_id);

	u32 (*read32)(struct ath10k *ar, u32 address);

	void (*write32)(struct ath10k *ar, u32 address, u32 value);

	/* Power up the device and enter BMI transfer mode for FW download */
	int (*power_up)(struct ath10k *ar);

	/* Power down the device and free up resources. stop() must be called
	 * before this if start() was called earlier
	 */
	void (*power_down)(struct ath10k *ar);

	int (*suspend)(struct ath10k *ar);
	int (*resume)(struct ath10k *ar);

	/* fetch calibration data from target eeprom */
	int (*fetch_cal_eeprom)(struct ath10k *ar, void **data,
				size_t *data_len);
<<<<<<< HEAD
=======

	int (*get_target_info)(struct ath10k *ar,
			       struct bmi_target_info *target_info);
>>>>>>> 286cd8c7
};

static inline int ath10k_hif_tx_sg(struct ath10k *ar, u8 pipe_id,
				   struct ath10k_hif_sg_item *items,
				   int n_items)
{
	return ar->hif.ops->tx_sg(ar, pipe_id, items, n_items);
}

static inline int ath10k_hif_diag_read(struct ath10k *ar, u32 address, void *buf,
				       size_t buf_len)
{
	return ar->hif.ops->diag_read(ar, address, buf, buf_len);
}

static inline int ath10k_hif_diag_write(struct ath10k *ar, u32 address,
					const void *data, int nbytes)
{
	if (!ar->hif.ops->diag_write)
		return -EOPNOTSUPP;

	return ar->hif.ops->diag_write(ar, address, data, nbytes);
}

static inline int ath10k_hif_exchange_bmi_msg(struct ath10k *ar,
					      void *request, u32 request_len,
					      void *response, u32 *response_len)
{
	return ar->hif.ops->exchange_bmi_msg(ar, request, request_len,
					     response, response_len);
}

static inline int ath10k_hif_start(struct ath10k *ar)
{
	return ar->hif.ops->start(ar);
}

static inline void ath10k_hif_stop(struct ath10k *ar)
{
	return ar->hif.ops->stop(ar);
}

static inline int ath10k_hif_map_service_to_pipe(struct ath10k *ar,
						 u16 service_id,
						 u8 *ul_pipe, u8 *dl_pipe)
{
	return ar->hif.ops->map_service_to_pipe(ar, service_id,
						ul_pipe, dl_pipe);
}

static inline void ath10k_hif_get_default_pipe(struct ath10k *ar,
					       u8 *ul_pipe, u8 *dl_pipe)
{
	ar->hif.ops->get_default_pipe(ar, ul_pipe, dl_pipe);
}

static inline void ath10k_hif_send_complete_check(struct ath10k *ar,
						  u8 pipe_id, int force)
{
	ar->hif.ops->send_complete_check(ar, pipe_id, force);
}

static inline u16 ath10k_hif_get_free_queue_number(struct ath10k *ar,
						   u8 pipe_id)
{
	return ar->hif.ops->get_free_queue_number(ar, pipe_id);
}

static inline int ath10k_hif_power_up(struct ath10k *ar)
{
	return ar->hif.ops->power_up(ar);
}

static inline void ath10k_hif_power_down(struct ath10k *ar)
{
	ar->hif.ops->power_down(ar);
}

static inline int ath10k_hif_suspend(struct ath10k *ar)
{
	if (!ar->hif.ops->suspend)
		return -EOPNOTSUPP;

	return ar->hif.ops->suspend(ar);
}

static inline int ath10k_hif_resume(struct ath10k *ar)
{
	if (!ar->hif.ops->resume)
		return -EOPNOTSUPP;

	return ar->hif.ops->resume(ar);
}

static inline u32 ath10k_hif_read32(struct ath10k *ar, u32 address)
{
	if (!ar->hif.ops->read32) {
		ath10k_warn(ar, "hif read32 not supported\n");
		return 0xdeaddead;
	}

	return ar->hif.ops->read32(ar, address);
}

static inline void ath10k_hif_write32(struct ath10k *ar,
				      u32 address, u32 data)
{
	if (!ar->hif.ops->write32) {
		ath10k_warn(ar, "hif write32 not supported\n");
		return;
	}

	ar->hif.ops->write32(ar, address, data);
}

static inline int ath10k_hif_fetch_cal_eeprom(struct ath10k *ar,
					      void **data,
					      size_t *data_len)
{
	if (!ar->hif.ops->fetch_cal_eeprom)
		return -EOPNOTSUPP;

	return ar->hif.ops->fetch_cal_eeprom(ar, data, data_len);
}

<<<<<<< HEAD
=======
static inline int ath10k_hif_get_target_info(struct ath10k *ar,
					     struct bmi_target_info *tgt_info)
{
	if (!ar->hif.ops->get_target_info)
		return -EOPNOTSUPP;

	return ar->hif.ops->get_target_info(ar, tgt_info);
}

>>>>>>> 286cd8c7
#endif /* _HIF_H_ */<|MERGE_RESOLUTION|>--- conflicted
+++ resolved
@@ -94,12 +94,9 @@
 	/* fetch calibration data from target eeprom */
 	int (*fetch_cal_eeprom)(struct ath10k *ar, void **data,
 				size_t *data_len);
-<<<<<<< HEAD
-=======
 
 	int (*get_target_info)(struct ath10k *ar,
 			       struct bmi_target_info *target_info);
->>>>>>> 286cd8c7
 };
 
 static inline int ath10k_hif_tx_sg(struct ath10k *ar, u8 pipe_id,
@@ -225,8 +222,6 @@
 	return ar->hif.ops->fetch_cal_eeprom(ar, data, data_len);
 }
 
-<<<<<<< HEAD
-=======
 static inline int ath10k_hif_get_target_info(struct ath10k *ar,
 					     struct bmi_target_info *tgt_info)
 {
@@ -236,5 +231,4 @@
 	return ar->hif.ops->get_target_info(ar, tgt_info);
 }
 
->>>>>>> 286cd8c7
 #endif /* _HIF_H_ */