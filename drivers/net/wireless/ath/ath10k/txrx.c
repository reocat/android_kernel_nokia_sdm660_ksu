--- conflicted
+++ resolved
@@ -91,11 +91,6 @@
 
 	ath10k_htt_tx_free_msdu_id(htt, tx_done->msdu_id);
 	ath10k_htt_tx_dec_pending(htt);
-<<<<<<< HEAD
-	if (htt->num_pending_tx == 0)
-		wake_up(&htt->empty_tx_wq);
-=======
->>>>>>> 286cd8c7
 	spin_unlock_bh(&htt->tx_lock);
 
 	dma_unmap_single(dev, skb_cb->paddr, msdu->len, DMA_TO_DEVICE);
@@ -105,18 +100,8 @@
 	info = IEEE80211_SKB_CB(msdu);
 	memset(&info->status, 0, sizeof(info->status));
 	info->status.rates[0].idx = -1;
-<<<<<<< HEAD
 
 	trace_ath10k_txrx_tx_unref(ar, tx_done->msdu_id);
-
-	if (tx_done->status == HTT_TX_COMPL_STATE_DISCARD) {
-		ieee80211_free_txskb(htt->ar->hw, msdu);
-		return 0;
-	}
-=======
-
-	trace_ath10k_txrx_tx_unref(ar, tx_done->msdu_id);
->>>>>>> 286cd8c7
 
 	if (!(info->flags & IEEE80211_TX_CTL_NO_ACK))
 		info->flags |= IEEE80211_TX_STAT_ACK;
