--- conflicted
+++ resolved
@@ -1002,8 +1002,6 @@
 		ath_dbg(common, ANY,
 			"Short RX data len, dropping (dlen: %d)\n",
 			rs_datalen);
-<<<<<<< HEAD
-=======
 		goto rx_next;
 	}
 
@@ -1012,7 +1010,6 @@
 		ath_dbg(common, ANY,
 			"Invalid keyix, dropping (keyix: %d)\n",
 			rxstatus->rs_keyix);
->>>>>>> 286cd8c7
 		goto rx_next;
 	}
 
