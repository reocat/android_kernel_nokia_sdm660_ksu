--- conflicted
+++ resolved
@@ -746,10 +746,6 @@
 	struct rx_buf *rx_buf = (struct rx_buf *)urb->context;
 	struct hif_device_usb *hif_dev = rx_buf->hif_dev;
 	struct sk_buff *skb = rx_buf->skb;
-<<<<<<< HEAD
-	struct sk_buff *nskb;
-=======
->>>>>>> 286cd8c7
 	int ret;
 
 	if (!skb)
@@ -791,20 +787,12 @@
 			goto free_rx_buf;
 		}
 
-<<<<<<< HEAD
-		rx_buf->skb = nskb;
-=======
 		rx_buf->skb = skb;
->>>>>>> 286cd8c7
 
 		usb_fill_int_urb(urb, hif_dev->udev,
 				 usb_rcvintpipe(hif_dev->udev,
 						 USB_REG_IN_PIPE),
-<<<<<<< HEAD
-				 nskb->data, MAX_REG_IN_BUF_SIZE,
-=======
 				 skb->data, MAX_REG_IN_BUF_SIZE,
->>>>>>> 286cd8c7
 				 ath9k_hif_usb_reg_in_cb, rx_buf, 1);
 	}
 
@@ -819,10 +807,7 @@
 	return;
 free_skb:
 	kfree_skb(skb);
-<<<<<<< HEAD
-=======
 free_rx_buf:
->>>>>>> 286cd8c7
 	kfree(rx_buf);
 	urb->context = NULL;
 }
@@ -835,12 +820,6 @@
 	spin_lock_irqsave(&hif_dev->tx.tx_lock, flags);
 	list_for_each_entry_safe(tx_buf, tx_buf_tmp,
 				 &hif_dev->tx.tx_buf, list) {
-<<<<<<< HEAD
-		usb_get_urb(tx_buf->urb);
-		spin_unlock_irqrestore(&hif_dev->tx.tx_lock, flags);
-		usb_kill_urb(tx_buf->urb);
-=======
->>>>>>> 286cd8c7
 		list_del(&tx_buf->list);
 		usb_free_urb(tx_buf->urb);
 		kfree(tx_buf->buf);
