/*
 * Copyright (c) 2008-2011 Atheros Communications Inc.
 *
 * Permission to use, copy, modify, and/or distribute this software for any
 * purpose with or without fee is hereby granted, provided that the above
 * copyright notice and this permission notice appear in all copies.
 *
 * THE SOFTWARE IS PROVIDED "AS IS" AND THE AUTHOR DISCLAIMS ALL WARRANTIES
 * WITH REGARD TO THIS SOFTWARE INCLUDING ALL IMPLIED WARRANTIES OF
 * MERCHANTABILITY AND FITNESS. IN NO EVENT SHALL THE AUTHOR BE LIABLE FOR
 * ANY SPECIAL, DIRECT, INDIRECT, OR CONSEQUENTIAL DAMAGES OR ANY DAMAGES
 * WHATSOEVER RESULTING FROM LOSS OF USE, DATA OR PROFITS, WHETHER IN AN
 * ACTION OF CONTRACT, NEGLIGENCE OR OTHER TORTIOUS ACTION, ARISING OUT OF
 * OR IN CONNECTION WITH THE USE OR PERFORMANCE OF THIS SOFTWARE.
 */

#define pr_fmt(fmt) KBUILD_MODNAME ": " fmt

#include <linux/nl80211.h>
#include <linux/pci.h>
#include <linux/module.h>
#include "ath9k.h"

extern int ath9k_use_msi;

static const struct pci_device_id ath_pci_id_table[] = {
	{ PCI_VDEVICE(ATHEROS, 0x0023) }, /* PCI   */
	{ PCI_VDEVICE(ATHEROS, 0x0024) }, /* PCI-E */
	{ PCI_VDEVICE(ATHEROS, 0x0027) }, /* PCI   */

#ifdef CONFIG_ATH9K_PCOEM
	/* Mini PCI AR9220 MB92 cards: Compex WLM200NX, Wistron DNMA-92 */
	{ PCI_DEVICE_SUB(PCI_VENDOR_ID_ATHEROS,
			 0x0029,
			 PCI_VENDOR_ID_ATHEROS,
			 0x2096),
	  .driver_data = ATH9K_PCI_LED_ACT_HI },
#endif

	{ PCI_VDEVICE(ATHEROS, 0x0029) }, /* PCI   */

#ifdef CONFIG_ATH9K_PCOEM
	{ PCI_DEVICE_SUB(PCI_VENDOR_ID_ATHEROS,
			 0x002A,
			 PCI_VENDOR_ID_AZWAVE,
			 0x1C71),
	  .driver_data = ATH9K_PCI_D3_L1_WAR },
	{ PCI_DEVICE_SUB(PCI_VENDOR_ID_ATHEROS,
			 0x002A,
			 PCI_VENDOR_ID_FOXCONN,
			 0xE01F),
	  .driver_data = ATH9K_PCI_D3_L1_WAR },
	{ PCI_DEVICE_SUB(PCI_VENDOR_ID_ATHEROS,
			 0x002A,
			 0x11AD, /* LITEON */
			 0x6632),
	  .driver_data = ATH9K_PCI_D3_L1_WAR },
	{ PCI_DEVICE_SUB(PCI_VENDOR_ID_ATHEROS,
			 0x002A,
			 0x11AD, /* LITEON */
			 0x6642),
	  .driver_data = ATH9K_PCI_D3_L1_WAR },
	{ PCI_DEVICE_SUB(PCI_VENDOR_ID_ATHEROS,
			 0x002A,
			 PCI_VENDOR_ID_QMI,
			 0x0306),
	  .driver_data = ATH9K_PCI_D3_L1_WAR },
	{ PCI_DEVICE_SUB(PCI_VENDOR_ID_ATHEROS,
			 0x002A,
			 0x185F, /* WNC */
			 0x309D),
	  .driver_data = ATH9K_PCI_D3_L1_WAR },
	{ PCI_DEVICE_SUB(PCI_VENDOR_ID_ATHEROS,
			 0x002A,
			 0x10CF, /* Fujitsu */
			 0x147C),
	  .driver_data = ATH9K_PCI_D3_L1_WAR },
	{ PCI_DEVICE_SUB(PCI_VENDOR_ID_ATHEROS,
			 0x002A,
			 0x10CF, /* Fujitsu */
			 0x147D),
	  .driver_data = ATH9K_PCI_D3_L1_WAR },
	{ PCI_DEVICE_SUB(PCI_VENDOR_ID_ATHEROS,
			 0x002A,
			 0x10CF, /* Fujitsu */
			 0x1536),
	  .driver_data = ATH9K_PCI_D3_L1_WAR },
#endif
<<<<<<< HEAD

	{ PCI_VDEVICE(ATHEROS, 0x002A) }, /* PCI-E */

=======

	{ PCI_VDEVICE(ATHEROS, 0x002A) }, /* PCI-E */

>>>>>>> 286cd8c7
#ifdef CONFIG_ATH9K_PCOEM
	/* AR9285 card for Asus */
	{ PCI_DEVICE_SUB(PCI_VENDOR_ID_ATHEROS,
			 0x002B,
			 PCI_VENDOR_ID_AZWAVE,
			 0x2C37),
	  .driver_data = ATH9K_PCI_BT_ANT_DIV },
#endif

	{ PCI_VDEVICE(ATHEROS, 0x002B) }, /* PCI-E */
	{ PCI_VDEVICE(ATHEROS, 0x002C) }, /* PCI-E 802.11n bonded out */
	{ PCI_VDEVICE(ATHEROS, 0x002D) }, /* PCI   */
	{ PCI_VDEVICE(ATHEROS, 0x002E) }, /* PCI-E */

	/* Killer Wireless (3x3) */
	{ PCI_DEVICE_SUB(PCI_VENDOR_ID_ATHEROS,
			 0x0030,
			 0x1A56,
			 0x2000),
	  .driver_data = ATH9K_PCI_KILLER },
	{ PCI_DEVICE_SUB(PCI_VENDOR_ID_ATHEROS,
			 0x0030,
			 0x1A56,
			 0x2001),
	  .driver_data = ATH9K_PCI_KILLER },

	{ PCI_VDEVICE(ATHEROS, 0x0030) }, /* PCI-E  AR9300 */

#ifdef CONFIG_ATH9K_PCOEM
	/* PCI-E CUS198 */
	{ PCI_DEVICE_SUB(PCI_VENDOR_ID_ATHEROS,
			 0x0032,
			 PCI_VENDOR_ID_AZWAVE,
			 0x2086),
	  .driver_data = ATH9K_PCI_CUS198 | ATH9K_PCI_BT_ANT_DIV },
	{ PCI_DEVICE_SUB(PCI_VENDOR_ID_ATHEROS,
			 0x0032,
			 PCI_VENDOR_ID_AZWAVE,
			 0x1237),
	  .driver_data = ATH9K_PCI_CUS198 | ATH9K_PCI_BT_ANT_DIV },
	{ PCI_DEVICE_SUB(PCI_VENDOR_ID_ATHEROS,
			 0x0032,
			 PCI_VENDOR_ID_AZWAVE,
			 0x2126),
	  .driver_data = ATH9K_PCI_CUS198 | ATH9K_PCI_BT_ANT_DIV },
	{ PCI_DEVICE_SUB(PCI_VENDOR_ID_ATHEROS,
			 0x0032,
			 PCI_VENDOR_ID_AZWAVE,
			 0x126A),
	  .driver_data = ATH9K_PCI_CUS198 | ATH9K_PCI_BT_ANT_DIV },

	/* PCI-E CUS230 */
	{ PCI_DEVICE_SUB(PCI_VENDOR_ID_ATHEROS,
			 0x0032,
			 PCI_VENDOR_ID_AZWAVE,
			 0x2152),
	  .driver_data = ATH9K_PCI_CUS230 | ATH9K_PCI_BT_ANT_DIV },
	{ PCI_DEVICE_SUB(PCI_VENDOR_ID_ATHEROS,
			 0x0032,
			 PCI_VENDOR_ID_FOXCONN,
			 0xE075),
	  .driver_data = ATH9K_PCI_CUS230 | ATH9K_PCI_BT_ANT_DIV },

	/* WB225 */
	{ PCI_DEVICE_SUB(PCI_VENDOR_ID_ATHEROS,
			 0x0032,
			 PCI_VENDOR_ID_ATHEROS,
			 0x3119),
	  .driver_data = ATH9K_PCI_BT_ANT_DIV },
	{ PCI_DEVICE_SUB(PCI_VENDOR_ID_ATHEROS,
			 0x0032,
			 PCI_VENDOR_ID_ATHEROS,
			 0x3122),
	  .driver_data = ATH9K_PCI_BT_ANT_DIV },
	{ PCI_DEVICE_SUB(PCI_VENDOR_ID_ATHEROS,
			 0x0032,
			 0x185F, /* WNC */
			 0x3119),
	  .driver_data = ATH9K_PCI_BT_ANT_DIV },
	{ PCI_DEVICE_SUB(PCI_VENDOR_ID_ATHEROS,
			 0x0032,
			 0x185F, /* WNC */
			 0x3027),
	  .driver_data = ATH9K_PCI_BT_ANT_DIV },
	{ PCI_DEVICE_SUB(PCI_VENDOR_ID_ATHEROS,
			 0x0032,
			 PCI_VENDOR_ID_SAMSUNG,
			 0x4105),
	  .driver_data = ATH9K_PCI_BT_ANT_DIV },
	{ PCI_DEVICE_SUB(PCI_VENDOR_ID_ATHEROS,
			 0x0032,
			 PCI_VENDOR_ID_SAMSUNG,
			 0x4106),
	  .driver_data = ATH9K_PCI_BT_ANT_DIV },
	{ PCI_DEVICE_SUB(PCI_VENDOR_ID_ATHEROS,
			 0x0032,
			 PCI_VENDOR_ID_SAMSUNG,
			 0x410D),
	  .driver_data = ATH9K_PCI_BT_ANT_DIV },
	{ PCI_DEVICE_SUB(PCI_VENDOR_ID_ATHEROS,
			 0x0032,
			 PCI_VENDOR_ID_SAMSUNG,
			 0x410E),
	  .driver_data = ATH9K_PCI_BT_ANT_DIV },
	{ PCI_DEVICE_SUB(PCI_VENDOR_ID_ATHEROS,
			 0x0032,
			 PCI_VENDOR_ID_SAMSUNG,
			 0x410F),
	  .driver_data = ATH9K_PCI_BT_ANT_DIV },
	{ PCI_DEVICE_SUB(PCI_VENDOR_ID_ATHEROS,
			 0x0032,
			 PCI_VENDOR_ID_SAMSUNG,
			 0xC706),
	  .driver_data = ATH9K_PCI_BT_ANT_DIV },
	{ PCI_DEVICE_SUB(PCI_VENDOR_ID_ATHEROS,
			 0x0032,
			 PCI_VENDOR_ID_SAMSUNG,
			 0xC680),
	  .driver_data = ATH9K_PCI_BT_ANT_DIV },
	{ PCI_DEVICE_SUB(PCI_VENDOR_ID_ATHEROS,
			 0x0032,
			 PCI_VENDOR_ID_SAMSUNG,
			 0xC708),
	  .driver_data = ATH9K_PCI_BT_ANT_DIV },
	{ PCI_DEVICE_SUB(PCI_VENDOR_ID_ATHEROS,
			 0x0032,
			 PCI_VENDOR_ID_LENOVO,
			 0x3218),
	  .driver_data = ATH9K_PCI_BT_ANT_DIV },
	{ PCI_DEVICE_SUB(PCI_VENDOR_ID_ATHEROS,
			 0x0032,
			 PCI_VENDOR_ID_LENOVO,
			 0x3219),
	  .driver_data = ATH9K_PCI_BT_ANT_DIV },

	/* AR9485 cards with PLL power-save disabled by default. */
	{ PCI_DEVICE_SUB(PCI_VENDOR_ID_ATHEROS,
			 0x0032,
			 PCI_VENDOR_ID_AZWAVE,
			 0x2C97),
	  .driver_data = ATH9K_PCI_NO_PLL_PWRSAVE },
	{ PCI_DEVICE_SUB(PCI_VENDOR_ID_ATHEROS,
			 0x0032,
			 PCI_VENDOR_ID_AZWAVE,
			 0x2100),
	  .driver_data = ATH9K_PCI_NO_PLL_PWRSAVE },
	{ PCI_DEVICE_SUB(PCI_VENDOR_ID_ATHEROS,
			 0x0032,
			 0x1C56, /* ASKEY */
			 0x4001),
	  .driver_data = ATH9K_PCI_NO_PLL_PWRSAVE },
	{ PCI_DEVICE_SUB(PCI_VENDOR_ID_ATHEROS,
			 0x0032,
			 0x11AD, /* LITEON */
			 0x6627),
	  .driver_data = ATH9K_PCI_NO_PLL_PWRSAVE },
	{ PCI_DEVICE_SUB(PCI_VENDOR_ID_ATHEROS,
			 0x0032,
			 0x11AD, /* LITEON */
			 0x6628),
	  .driver_data = ATH9K_PCI_NO_PLL_PWRSAVE },
	{ PCI_DEVICE_SUB(PCI_VENDOR_ID_ATHEROS,
			 0x0032,
			 PCI_VENDOR_ID_FOXCONN,
			 0xE04E),
	  .driver_data = ATH9K_PCI_NO_PLL_PWRSAVE },
	{ PCI_DEVICE_SUB(PCI_VENDOR_ID_ATHEROS,
			 0x0032,
			 PCI_VENDOR_ID_FOXCONN,
			 0xE04F),
	  .driver_data = ATH9K_PCI_NO_PLL_PWRSAVE },
	{ PCI_DEVICE_SUB(PCI_VENDOR_ID_ATHEROS,
			 0x0032,
			 0x144F, /* ASKEY */
			 0x7197),
	  .driver_data = ATH9K_PCI_NO_PLL_PWRSAVE },
	{ PCI_DEVICE_SUB(PCI_VENDOR_ID_ATHEROS,
			 0x0032,
			 0x1B9A, /* XAVI */
			 0x2000),
	  .driver_data = ATH9K_PCI_NO_PLL_PWRSAVE },
	{ PCI_DEVICE_SUB(PCI_VENDOR_ID_ATHEROS,
			 0x0032,
			 0x1B9A, /* XAVI */
			 0x2001),
	  .driver_data = ATH9K_PCI_NO_PLL_PWRSAVE },
	{ PCI_DEVICE_SUB(PCI_VENDOR_ID_ATHEROS,
			 0x0032,
			 PCI_VENDOR_ID_AZWAVE,
			 0x1186),
	  .driver_data = ATH9K_PCI_NO_PLL_PWRSAVE },
	{ PCI_DEVICE_SUB(PCI_VENDOR_ID_ATHEROS,
			 0x0032,
			 PCI_VENDOR_ID_AZWAVE,
			 0x1F86),
	  .driver_data = ATH9K_PCI_NO_PLL_PWRSAVE },
	{ PCI_DEVICE_SUB(PCI_VENDOR_ID_ATHEROS,
			 0x0032,
			 PCI_VENDOR_ID_AZWAVE,
			 0x1195),
	  .driver_data = ATH9K_PCI_NO_PLL_PWRSAVE },
	{ PCI_DEVICE_SUB(PCI_VENDOR_ID_ATHEROS,
			 0x0032,
			 PCI_VENDOR_ID_AZWAVE,
			 0x1F95),
	  .driver_data = ATH9K_PCI_NO_PLL_PWRSAVE },
	{ PCI_DEVICE_SUB(PCI_VENDOR_ID_ATHEROS,
			 0x0032,
			 0x1B9A, /* XAVI */
			 0x1C00),
	  .driver_data = ATH9K_PCI_NO_PLL_PWRSAVE },
	{ PCI_DEVICE_SUB(PCI_VENDOR_ID_ATHEROS,
			 0x0032,
			 0x1B9A, /* XAVI */
			 0x1C01),
	  .driver_data = ATH9K_PCI_NO_PLL_PWRSAVE },
	{ PCI_DEVICE_SUB(PCI_VENDOR_ID_ATHEROS,
			 0x0032,
			 PCI_VENDOR_ID_ASUSTEK,
			 0x850D),
	  .driver_data = ATH9K_PCI_NO_PLL_PWRSAVE },
#endif

	{ PCI_VDEVICE(ATHEROS, 0x0032) }, /* PCI-E  AR9485 */
	{ PCI_VDEVICE(ATHEROS, 0x0033) }, /* PCI-E  AR9580 */

#ifdef CONFIG_ATH9K_PCOEM
	/* PCI-E CUS217 */
	{ PCI_DEVICE_SUB(PCI_VENDOR_ID_ATHEROS,
			 0x0034,
			 PCI_VENDOR_ID_AZWAVE,
			 0x2116),
	  .driver_data = ATH9K_PCI_CUS217 },
	{ PCI_DEVICE_SUB(PCI_VENDOR_ID_ATHEROS,
			 0x0034,
			 0x11AD, /* LITEON */
			 0x6661),
	  .driver_data = ATH9K_PCI_CUS217 },

	/* AR9462 with WoW support */
	{ PCI_DEVICE_SUB(PCI_VENDOR_ID_ATHEROS,
			 0x0034,
			 PCI_VENDOR_ID_ATHEROS,
			 0x3117),
	  .driver_data = ATH9K_PCI_WOW },
	{ PCI_DEVICE_SUB(PCI_VENDOR_ID_ATHEROS,
			 0x0034,
			 PCI_VENDOR_ID_LENOVO,
			 0x3214),
	  .driver_data = ATH9K_PCI_WOW },
	{ PCI_DEVICE_SUB(PCI_VENDOR_ID_ATHEROS,
			 0x0034,
			 PCI_VENDOR_ID_ATTANSIC,
			 0x0091),
	  .driver_data = ATH9K_PCI_WOW },
	{ PCI_DEVICE_SUB(PCI_VENDOR_ID_ATHEROS,
			 0x0034,
			 PCI_VENDOR_ID_AZWAVE,
			 0x2110),
	  .driver_data = ATH9K_PCI_WOW },
	{ PCI_DEVICE_SUB(PCI_VENDOR_ID_ATHEROS,
			 0x0034,
			 PCI_VENDOR_ID_ASUSTEK,
			 0x850E),
	  .driver_data = ATH9K_PCI_WOW },
	{ PCI_DEVICE_SUB(PCI_VENDOR_ID_ATHEROS,
			 0x0034,
			 0x11AD, /* LITEON */
			 0x6631),
	  .driver_data = ATH9K_PCI_WOW },
	{ PCI_DEVICE_SUB(PCI_VENDOR_ID_ATHEROS,
			 0x0034,
			 0x11AD, /* LITEON */
			 0x6641),
	  .driver_data = ATH9K_PCI_WOW },
	{ PCI_DEVICE_SUB(PCI_VENDOR_ID_ATHEROS,
			 0x0034,
			 PCI_VENDOR_ID_HP,
			 0x1864),
	  .driver_data = ATH9K_PCI_WOW },
	{ PCI_DEVICE_SUB(PCI_VENDOR_ID_ATHEROS,
			 0x0034,
			 0x14CD, /* USI */
			 0x0063),
	  .driver_data = ATH9K_PCI_WOW },
	{ PCI_DEVICE_SUB(PCI_VENDOR_ID_ATHEROS,
			 0x0034,
			 0x14CD, /* USI */
			 0x0064),
	  .driver_data = ATH9K_PCI_WOW },
	{ PCI_DEVICE_SUB(PCI_VENDOR_ID_ATHEROS,
			 0x0034,
			 0x10CF, /* Fujitsu */
			 0x1783),
	  .driver_data = ATH9K_PCI_WOW },
	{ PCI_DEVICE_SUB(PCI_VENDOR_ID_ATHEROS,
			 0x0034,
			 PCI_VENDOR_ID_DELL,
			 0x020B),
	  .driver_data = ATH9K_PCI_WOW },
	{ PCI_DEVICE_SUB(PCI_VENDOR_ID_ATHEROS,
			 0x0034,
			 PCI_VENDOR_ID_DELL,
			 0x0300),
	  .driver_data = ATH9K_PCI_WOW },

	/* Killer Wireless (2x2) */
	{ PCI_DEVICE_SUB(PCI_VENDOR_ID_ATHEROS,
			 0x0030,
			 0x1A56,
			 0x2003),
	  .driver_data = ATH9K_PCI_KILLER },

	{ PCI_VDEVICE(ATHEROS, 0x0034) }, /* PCI-E  AR9462 */
	{ PCI_VDEVICE(ATHEROS, 0x0037) }, /* PCI-E  AR1111/AR9485 */

	/* CUS252 */
	{ PCI_DEVICE_SUB(PCI_VENDOR_ID_ATHEROS,
			 0x0036,
			 PCI_VENDOR_ID_ATHEROS,
			 0x3028),
	  .driver_data = ATH9K_PCI_CUS252 |
			 ATH9K_PCI_AR9565_2ANT |
			 ATH9K_PCI_BT_ANT_DIV },
	{ PCI_DEVICE_SUB(PCI_VENDOR_ID_ATHEROS,
			 0x0036,
			 PCI_VENDOR_ID_AZWAVE,
			 0x2176),
	  .driver_data = ATH9K_PCI_CUS252 |
			 ATH9K_PCI_AR9565_2ANT |
			 ATH9K_PCI_BT_ANT_DIV },

	/* WB335 1-ANT */
	{ PCI_DEVICE_SUB(PCI_VENDOR_ID_ATHEROS,
			 0x0036,
			 PCI_VENDOR_ID_FOXCONN,
			 0xE068),
	  .driver_data = ATH9K_PCI_AR9565_1ANT },
	{ PCI_DEVICE_SUB(PCI_VENDOR_ID_ATHEROS,
			 0x0036,
			 0x185F, /* WNC */
			 0xA119),
	  .driver_data = ATH9K_PCI_AR9565_1ANT },
	{ PCI_DEVICE_SUB(PCI_VENDOR_ID_ATHEROS,
			 0x0036,
			 0x11AD, /* LITEON */
			 0x0632),
	  .driver_data = ATH9K_PCI_AR9565_1ANT },
	{ PCI_DEVICE_SUB(PCI_VENDOR_ID_ATHEROS,
			 0x0036,
			 0x11AD, /* LITEON */
			 0x06B2),
	  .driver_data = ATH9K_PCI_AR9565_1ANT },
	{ PCI_DEVICE_SUB(PCI_VENDOR_ID_ATHEROS,
			 0x0036,
			 0x11AD, /* LITEON */
			 0x0842),
	  .driver_data = ATH9K_PCI_AR9565_1ANT },
	{ PCI_DEVICE_SUB(PCI_VENDOR_ID_ATHEROS,
			 0x0036,
			 0x11AD, /* LITEON */
			 0x1842),
	  .driver_data = ATH9K_PCI_AR9565_1ANT },
	{ PCI_DEVICE_SUB(PCI_VENDOR_ID_ATHEROS,
			 0x0036,
			 0x11AD, /* LITEON */
			 0x6671),
	  .driver_data = ATH9K_PCI_AR9565_1ANT },
	{ PCI_DEVICE_SUB(PCI_VENDOR_ID_ATHEROS,
			 0x0036,
			 0x1B9A, /* XAVI */
			 0x2811),
	  .driver_data = ATH9K_PCI_AR9565_1ANT },
	{ PCI_DEVICE_SUB(PCI_VENDOR_ID_ATHEROS,
			 0x0036,
			 0x1B9A, /* XAVI */
			 0x2812),
	  .driver_data = ATH9K_PCI_AR9565_1ANT },
	{ PCI_DEVICE_SUB(PCI_VENDOR_ID_ATHEROS,
			 0x0036,
			 0x1B9A, /* XAVI */
			 0x28A1),
	  .driver_data = ATH9K_PCI_AR9565_1ANT },
	{ PCI_DEVICE_SUB(PCI_VENDOR_ID_ATHEROS,
			 0x0036,
			 0x1B9A, /* XAVI */
			 0x28A3),
	  .driver_data = ATH9K_PCI_AR9565_1ANT },
	{ PCI_DEVICE_SUB(PCI_VENDOR_ID_ATHEROS,
			 0x0036,
			 PCI_VENDOR_ID_AZWAVE,
			 0x218A),
	  .driver_data = ATH9K_PCI_AR9565_1ANT },
	{ PCI_DEVICE_SUB(PCI_VENDOR_ID_ATHEROS,
			 0x0036,
			 PCI_VENDOR_ID_AZWAVE,
			 0x2F8A),
	  .driver_data = ATH9K_PCI_AR9565_1ANT },

	/* WB335 1-ANT / Antenna Diversity */
	{ PCI_DEVICE_SUB(PCI_VENDOR_ID_ATHEROS,
			 0x0036,
			 PCI_VENDOR_ID_ATHEROS,
			 0x3025),
	  .driver_data = ATH9K_PCI_AR9565_1ANT | ATH9K_PCI_BT_ANT_DIV },
	{ PCI_DEVICE_SUB(PCI_VENDOR_ID_ATHEROS,
			 0x0036,
			 PCI_VENDOR_ID_ATHEROS,
			 0x3026),
	  .driver_data = ATH9K_PCI_AR9565_1ANT | ATH9K_PCI_BT_ANT_DIV },
	{ PCI_DEVICE_SUB(PCI_VENDOR_ID_ATHEROS,
			 0x0036,
			 PCI_VENDOR_ID_ATHEROS,
			 0x302B),
	  .driver_data = ATH9K_PCI_AR9565_1ANT | ATH9K_PCI_BT_ANT_DIV },
	{ PCI_DEVICE_SUB(PCI_VENDOR_ID_ATHEROS,
			 0x0036,
			 PCI_VENDOR_ID_FOXCONN,
			 0xE069),
	  .driver_data = ATH9K_PCI_AR9565_1ANT | ATH9K_PCI_BT_ANT_DIV },
	{ PCI_DEVICE_SUB(PCI_VENDOR_ID_ATHEROS,
			 0x0036,
			 0x185F, /* WNC */
			 0x3028),
	  .driver_data = ATH9K_PCI_AR9565_1ANT | ATH9K_PCI_BT_ANT_DIV },
	{ PCI_DEVICE_SUB(PCI_VENDOR_ID_ATHEROS,
			 0x0036,
			 0x11AD, /* LITEON */
			 0x0622),
	  .driver_data = ATH9K_PCI_AR9565_1ANT | ATH9K_PCI_BT_ANT_DIV },
	{ PCI_DEVICE_SUB(PCI_VENDOR_ID_ATHEROS,
			 0x0036,
			 0x11AD, /* LITEON */
			 0x0672),
	  .driver_data = ATH9K_PCI_AR9565_1ANT | ATH9K_PCI_BT_ANT_DIV },
	{ PCI_DEVICE_SUB(PCI_VENDOR_ID_ATHEROS,
			 0x0036,
			 0x11AD, /* LITEON */
			 0x0662),
	  .driver_data = ATH9K_PCI_AR9565_1ANT | ATH9K_PCI_BT_ANT_DIV },
	{ PCI_DEVICE_SUB(PCI_VENDOR_ID_ATHEROS,
			 0x0036,
			 0x11AD, /* LITEON */
			 0x06A2),
	  .driver_data = ATH9K_PCI_AR9565_1ANT | ATH9K_PCI_BT_ANT_DIV },
	{ PCI_DEVICE_SUB(PCI_VENDOR_ID_ATHEROS,
			 0x0036,
			 0x11AD, /* LITEON */
			 0x0682),
	  .driver_data = ATH9K_PCI_AR9565_1ANT | ATH9K_PCI_BT_ANT_DIV },
	{ PCI_DEVICE_SUB(PCI_VENDOR_ID_ATHEROS,
			 0x0036,
			 PCI_VENDOR_ID_AZWAVE,
			 0x213A),
	  .driver_data = ATH9K_PCI_AR9565_1ANT | ATH9K_PCI_BT_ANT_DIV },
	{ PCI_DEVICE_SUB(PCI_VENDOR_ID_ATHEROS,
			 0x0036,
			 PCI_VENDOR_ID_AZWAVE,
			 0x213C),
	  .driver_data = ATH9K_PCI_AR9565_1ANT | ATH9K_PCI_BT_ANT_DIV },
	{ PCI_DEVICE_SUB(PCI_VENDOR_ID_ATHEROS,
			 0x0036,
			 PCI_VENDOR_ID_HP,
			 0x18E3),
	  .driver_data = ATH9K_PCI_AR9565_1ANT | ATH9K_PCI_BT_ANT_DIV },
	{ PCI_DEVICE_SUB(PCI_VENDOR_ID_ATHEROS,
			 0x0036,
			 PCI_VENDOR_ID_HP,
			 0x217F),
	  .driver_data = ATH9K_PCI_AR9565_1ANT | ATH9K_PCI_BT_ANT_DIV },
	{ PCI_DEVICE_SUB(PCI_VENDOR_ID_ATHEROS,
			 0x0036,
			 PCI_VENDOR_ID_HP,
			 0x2005),
	  .driver_data = ATH9K_PCI_AR9565_1ANT | ATH9K_PCI_BT_ANT_DIV },
	{ PCI_DEVICE_SUB(PCI_VENDOR_ID_ATHEROS,
			 0x0036,
			 PCI_VENDOR_ID_DELL,
			 0x020C),
	  .driver_data = ATH9K_PCI_AR9565_1ANT | ATH9K_PCI_BT_ANT_DIV },

	/* WB335 2-ANT / Antenna-Diversity */
	{ PCI_DEVICE_SUB(PCI_VENDOR_ID_ATHEROS,
			 0x0036,
			 PCI_VENDOR_ID_SAMSUNG,
			 0x411A),
	  .driver_data = ATH9K_PCI_AR9565_2ANT | ATH9K_PCI_BT_ANT_DIV },
	{ PCI_DEVICE_SUB(PCI_VENDOR_ID_ATHEROS,
			 0x0036,
			 PCI_VENDOR_ID_SAMSUNG,
			 0x411B),
	  .driver_data = ATH9K_PCI_AR9565_2ANT | ATH9K_PCI_BT_ANT_DIV },
	{ PCI_DEVICE_SUB(PCI_VENDOR_ID_ATHEROS,
			 0x0036,
			 PCI_VENDOR_ID_SAMSUNG,
			 0x411C),
	  .driver_data = ATH9K_PCI_AR9565_2ANT | ATH9K_PCI_BT_ANT_DIV },
	{ PCI_DEVICE_SUB(PCI_VENDOR_ID_ATHEROS,
			 0x0036,
			 PCI_VENDOR_ID_SAMSUNG,
			 0x411D),
	  .driver_data = ATH9K_PCI_AR9565_2ANT | ATH9K_PCI_BT_ANT_DIV },
	{ PCI_DEVICE_SUB(PCI_VENDOR_ID_ATHEROS,
			 0x0036,
			 PCI_VENDOR_ID_SAMSUNG,
			 0x411E),
	  .driver_data = ATH9K_PCI_AR9565_2ANT | ATH9K_PCI_BT_ANT_DIV },
	{ PCI_DEVICE_SUB(PCI_VENDOR_ID_ATHEROS,
			 0x0036,
			 PCI_VENDOR_ID_SAMSUNG,
			 0x4129),
	  .driver_data = ATH9K_PCI_AR9565_2ANT | ATH9K_PCI_BT_ANT_DIV },
	{ PCI_DEVICE_SUB(PCI_VENDOR_ID_ATHEROS,
			 0x0036,
			 PCI_VENDOR_ID_SAMSUNG,
			 0x412A),
	  .driver_data = ATH9K_PCI_AR9565_2ANT | ATH9K_PCI_BT_ANT_DIV },
	{ PCI_DEVICE_SUB(PCI_VENDOR_ID_ATHEROS,
			 0x0036,
			 PCI_VENDOR_ID_ATHEROS,
			 0x3027),
	  .driver_data = ATH9K_PCI_AR9565_2ANT | ATH9K_PCI_BT_ANT_DIV },
	{ PCI_DEVICE_SUB(PCI_VENDOR_ID_ATHEROS,
			 0x0036,
			 PCI_VENDOR_ID_ATHEROS,
			 0x302C),
	  .driver_data = ATH9K_PCI_AR9565_2ANT | ATH9K_PCI_BT_ANT_DIV },
	{ PCI_DEVICE_SUB(PCI_VENDOR_ID_ATHEROS,
			 0x0036,
			 0x11AD, /* LITEON */
			 0x0642),
	  .driver_data = ATH9K_PCI_AR9565_2ANT | ATH9K_PCI_BT_ANT_DIV },
	{ PCI_DEVICE_SUB(PCI_VENDOR_ID_ATHEROS,
			 0x0036,
			 0x11AD, /* LITEON */
			 0x0652),
	  .driver_data = ATH9K_PCI_AR9565_2ANT | ATH9K_PCI_BT_ANT_DIV },
	{ PCI_DEVICE_SUB(PCI_VENDOR_ID_ATHEROS,
			 0x0036,
			 0x11AD, /* LITEON */
			 0x0612),
	  .driver_data = ATH9K_PCI_AR9565_2ANT | ATH9K_PCI_BT_ANT_DIV },
	{ PCI_DEVICE_SUB(PCI_VENDOR_ID_ATHEROS,
			 0x0036,
			 0x11AD, /* LITEON */
			 0x0832),
	  .driver_data = ATH9K_PCI_AR9565_2ANT | ATH9K_PCI_BT_ANT_DIV },
	{ PCI_DEVICE_SUB(PCI_VENDOR_ID_ATHEROS,
			 0x0036,
			 0x11AD, /* LITEON */
			 0x1832),
	  .driver_data = ATH9K_PCI_AR9565_2ANT | ATH9K_PCI_BT_ANT_DIV },
	{ PCI_DEVICE_SUB(PCI_VENDOR_ID_ATHEROS,
			 0x0036,
			 0x11AD, /* LITEON */
			 0x0692),
	  .driver_data = ATH9K_PCI_AR9565_2ANT | ATH9K_PCI_BT_ANT_DIV },
	{ PCI_DEVICE_SUB(PCI_VENDOR_ID_ATHEROS,
			 0x0036,
			 0x11AD, /* LITEON */
			 0x0803),
	  .driver_data = ATH9K_PCI_AR9565_2ANT | ATH9K_PCI_BT_ANT_DIV },
	{ PCI_DEVICE_SUB(PCI_VENDOR_ID_ATHEROS,
			 0x0036,
			 0x11AD, /* LITEON */
			 0x0813),
	  .driver_data = ATH9K_PCI_AR9565_2ANT | ATH9K_PCI_BT_ANT_DIV },
	{ PCI_DEVICE_SUB(PCI_VENDOR_ID_ATHEROS,
			 0x0036,
			 PCI_VENDOR_ID_AZWAVE,
			 0x2130),
	  .driver_data = ATH9K_PCI_AR9565_2ANT | ATH9K_PCI_BT_ANT_DIV },
	{ PCI_DEVICE_SUB(PCI_VENDOR_ID_ATHEROS,
			 0x0036,
			 PCI_VENDOR_ID_AZWAVE,
			 0x213B),
	  .driver_data = ATH9K_PCI_AR9565_2ANT | ATH9K_PCI_BT_ANT_DIV },
	{ PCI_DEVICE_SUB(PCI_VENDOR_ID_ATHEROS,
			 0x0036,
			 PCI_VENDOR_ID_AZWAVE,
			 0x2182),
	  .driver_data = ATH9K_PCI_AR9565_2ANT | ATH9K_PCI_BT_ANT_DIV },
	{ PCI_DEVICE_SUB(PCI_VENDOR_ID_ATHEROS,
			 0x0036,
			 PCI_VENDOR_ID_AZWAVE,
			 0x218B),
	  .driver_data = ATH9K_PCI_AR9565_2ANT | ATH9K_PCI_BT_ANT_DIV },
	{ PCI_DEVICE_SUB(PCI_VENDOR_ID_ATHEROS,
			 0x0036,
			 PCI_VENDOR_ID_AZWAVE,
			 0x218C),
	  .driver_data = ATH9K_PCI_AR9565_2ANT | ATH9K_PCI_BT_ANT_DIV },
	{ PCI_DEVICE_SUB(PCI_VENDOR_ID_ATHEROS,
			 0x0036,
			 PCI_VENDOR_ID_AZWAVE,
			 0x2F82),
	  .driver_data = ATH9K_PCI_AR9565_2ANT | ATH9K_PCI_BT_ANT_DIV },
	{ PCI_DEVICE_SUB(PCI_VENDOR_ID_ATHEROS,
			 0x0036,
			 0x144F, /* ASKEY */
			 0x7202),
	  .driver_data = ATH9K_PCI_AR9565_2ANT | ATH9K_PCI_BT_ANT_DIV },
	{ PCI_DEVICE_SUB(PCI_VENDOR_ID_ATHEROS,
			 0x0036,
			 0x1B9A, /* XAVI */
			 0x2810),
	  .driver_data = ATH9K_PCI_AR9565_2ANT | ATH9K_PCI_BT_ANT_DIV },
	{ PCI_DEVICE_SUB(PCI_VENDOR_ID_ATHEROS,
			 0x0036,
			 0x1B9A, /* XAVI */
			 0x2813),
	  .driver_data = ATH9K_PCI_AR9565_2ANT | ATH9K_PCI_BT_ANT_DIV },
	{ PCI_DEVICE_SUB(PCI_VENDOR_ID_ATHEROS,
			 0x0036,
			 0x1B9A, /* XAVI */
			 0x28A2),
	  .driver_data = ATH9K_PCI_AR9565_2ANT | ATH9K_PCI_BT_ANT_DIV },
	{ PCI_DEVICE_SUB(PCI_VENDOR_ID_ATHEROS,
			 0x0036,
			 0x1B9A, /* XAVI */
			 0x28A4),
	  .driver_data = ATH9K_PCI_AR9565_2ANT | ATH9K_PCI_BT_ANT_DIV },
	{ PCI_DEVICE_SUB(PCI_VENDOR_ID_ATHEROS,
			 0x0036,
			 0x185F, /* WNC */
			 0x3027),
	  .driver_data = ATH9K_PCI_AR9565_2ANT | ATH9K_PCI_BT_ANT_DIV },
	{ PCI_DEVICE_SUB(PCI_VENDOR_ID_ATHEROS,
			 0x0036,
			 0x185F, /* WNC */
			 0xA120),
	  .driver_data = ATH9K_PCI_AR9565_2ANT | ATH9K_PCI_BT_ANT_DIV },
	{ PCI_DEVICE_SUB(PCI_VENDOR_ID_ATHEROS,
			 0x0036,
			 PCI_VENDOR_ID_FOXCONN,
			 0xE07F),
	  .driver_data = ATH9K_PCI_AR9565_2ANT | ATH9K_PCI_BT_ANT_DIV },
	{ PCI_DEVICE_SUB(PCI_VENDOR_ID_ATHEROS,
			 0x0036,
			 PCI_VENDOR_ID_FOXCONN,
			 0xE08F),
	  .driver_data = ATH9K_PCI_AR9565_2ANT | ATH9K_PCI_BT_ANT_DIV },
	{ PCI_DEVICE_SUB(PCI_VENDOR_ID_ATHEROS,
			 0x0036,
			 PCI_VENDOR_ID_FOXCONN,
			 0xE081),
	  .driver_data = ATH9K_PCI_AR9565_2ANT | ATH9K_PCI_BT_ANT_DIV },
	{ PCI_DEVICE_SUB(PCI_VENDOR_ID_ATHEROS,
			 0x0036,
			 PCI_VENDOR_ID_FOXCONN,
			 0xE091),
	  .driver_data = ATH9K_PCI_AR9565_2ANT | ATH9K_PCI_BT_ANT_DIV },
	{ PCI_DEVICE_SUB(PCI_VENDOR_ID_ATHEROS,
			 0x0036,
			 PCI_VENDOR_ID_FOXCONN,
			 0xE099),
	  .driver_data = ATH9K_PCI_AR9565_2ANT | ATH9K_PCI_BT_ANT_DIV },
	{ PCI_DEVICE_SUB(PCI_VENDOR_ID_ATHEROS,
			 0x0036,
			 PCI_VENDOR_ID_LENOVO,
			 0x3026),
	  .driver_data = ATH9K_PCI_AR9565_2ANT | ATH9K_PCI_BT_ANT_DIV },
	{ PCI_DEVICE_SUB(PCI_VENDOR_ID_ATHEROS,
			 0x0036,
			 PCI_VENDOR_ID_LENOVO,
			 0x4026),
	  .driver_data = ATH9K_PCI_AR9565_2ANT | ATH9K_PCI_BT_ANT_DIV },
	{ PCI_DEVICE_SUB(PCI_VENDOR_ID_ATHEROS,
			 0x0036,
			 PCI_VENDOR_ID_ASUSTEK,
			 0x85F2),
	  .driver_data = ATH9K_PCI_AR9565_2ANT | ATH9K_PCI_BT_ANT_DIV },
	{ PCI_DEVICE_SUB(PCI_VENDOR_ID_ATHEROS,
			 0x0036,
			 PCI_VENDOR_ID_DELL,
			 0x020E),
	  .driver_data = ATH9K_PCI_AR9565_2ANT |
			 ATH9K_PCI_BT_ANT_DIV |
			 ATH9K_PCI_LED_ACT_HI},

	/* PCI-E AR9565 (WB335) */
	{ PCI_VDEVICE(ATHEROS, 0x0036),
	  .driver_data = ATH9K_PCI_BT_ANT_DIV },
#endif

	{ 0 }
};


/* return bus cachesize in 4B word units */
static void ath_pci_read_cachesize(struct ath_common *common, int *csz)
{
	struct ath_softc *sc = (struct ath_softc *) common->priv;
	u8 u8tmp;

	pci_read_config_byte(to_pci_dev(sc->dev), PCI_CACHE_LINE_SIZE, &u8tmp);
	*csz = (int)u8tmp;

	/*
	 * This check was put in to avoid "unpleasant" consequences if
	 * the bootrom has not fully initialized all PCI devices.
	 * Sometimes the cache line size register is not set
	 */

	if (*csz == 0)
		*csz = DEFAULT_CACHELINE >> 2;   /* Use the default size */
}

static bool ath_pci_eeprom_read(struct ath_common *common, u32 off, u16 *data)
{
	struct ath_hw *ah = (struct ath_hw *) common->ah;

	common->ops->read(ah, AR5416_EEPROM_OFFSET + (off << AR5416_EEPROM_S));

	if (!ath9k_hw_wait(ah,
				AR_EEPROM_STATUS_DATA,
				AR_EEPROM_STATUS_DATA_BUSY |
				AR_EEPROM_STATUS_DATA_PROT_ACCESS, 0,
				AH_WAIT_TIMEOUT)) {
		return false;
	}

	*data = MS(common->ops->read(ah, AR_EEPROM_STATUS_DATA),
			AR_EEPROM_STATUS_DATA_VAL);

	return true;
}

/* Need to be called after we discover btcoex capabilities */
static void ath_pci_aspm_init(struct ath_common *common)
{
	struct ath_softc *sc = (struct ath_softc *) common->priv;
	struct ath_hw *ah = sc->sc_ah;
	struct pci_dev *pdev = to_pci_dev(sc->dev);
	struct pci_dev *parent;
	u16 aspm;

	if (!ah->is_pciexpress)
		return;

	parent = pdev->bus->self;
	if (!parent)
		return;

	if ((ath9k_hw_get_btcoex_scheme(ah) != ATH_BTCOEX_CFG_NONE) &&
	    (AR_SREV_9285(ah))) {
		/* Bluetooth coexistence requires disabling ASPM. */
		pcie_capability_clear_word(pdev, PCI_EXP_LNKCTL,
			PCI_EXP_LNKCTL_ASPM_L0S | PCI_EXP_LNKCTL_ASPM_L1);

		/*
		 * Both upstream and downstream PCIe components should
		 * have the same ASPM settings.
		 */
		pcie_capability_clear_word(parent, PCI_EXP_LNKCTL,
			PCI_EXP_LNKCTL_ASPM_L0S | PCI_EXP_LNKCTL_ASPM_L1);

		ath_info(common, "Disabling ASPM since BTCOEX is enabled\n");
		return;
	}

	/*
	 * 0x70c - Ack Frequency Register.
	 *
	 * Bits 27:29 - DEFAULT_L1_ENTRANCE_LATENCY.
	 *
	 * 000 : 1 us
	 * 001 : 2 us
	 * 010 : 4 us
	 * 011 : 8 us
	 * 100 : 16 us
	 * 101 : 32 us
	 * 110/111 : 64 us
	 */
	if (AR_SREV_9462(ah))
		pci_read_config_dword(pdev, 0x70c, &ah->config.aspm_l1_fix);

	pcie_capability_read_word(parent, PCI_EXP_LNKCTL, &aspm);
	if (aspm & (PCI_EXP_LNKCTL_ASPM_L0S | PCI_EXP_LNKCTL_ASPM_L1)) {
		ah->aspm_enabled = true;
		/* Initialize PCIe PM and SERDES registers. */
		ath9k_hw_configpcipowersave(ah, false);
		ath_info(common, "ASPM enabled: 0x%x\n", aspm);
	}
}

static const struct ath_bus_ops ath_pci_bus_ops = {
	.ath_bus_type = ATH_PCI,
	.read_cachesize = ath_pci_read_cachesize,
	.eeprom_read = ath_pci_eeprom_read,
	.aspm_init = ath_pci_aspm_init,
};

static int ath_pci_probe(struct pci_dev *pdev, const struct pci_device_id *id)
{
	struct ath_softc *sc;
	struct ieee80211_hw *hw;
	u8 csz;
	u32 val;
	int ret = 0;
	char hw_name[64];
	int msi_enabled = 0;

	if (pcim_enable_device(pdev))
		return -EIO;

	ret =  pci_set_dma_mask(pdev, DMA_BIT_MASK(32));
	if (ret) {
		pr_err("32-bit DMA not available\n");
		return ret;
	}

	ret = pci_set_consistent_dma_mask(pdev, DMA_BIT_MASK(32));
	if (ret) {
		pr_err("32-bit DMA consistent DMA enable failed\n");
		return ret;
	}

	/*
	 * Cache line size is used to size and align various
	 * structures used to communicate with the hardware.
	 */
	pci_read_config_byte(pdev, PCI_CACHE_LINE_SIZE, &csz);
	if (csz == 0) {
		/*
		 * Linux 2.4.18 (at least) writes the cache line size
		 * register as a 16-bit wide register which is wrong.
		 * We must have this setup properly for rx buffer
		 * DMA to work so force a reasonable value here if it
		 * comes up zero.
		 */
		csz = L1_CACHE_BYTES / sizeof(u32);
		pci_write_config_byte(pdev, PCI_CACHE_LINE_SIZE, csz);
	}
	/*
	 * The default setting of latency timer yields poor results,
	 * set it to the value used by other systems. It may be worth
	 * tweaking this setting more.
	 */
	pci_write_config_byte(pdev, PCI_LATENCY_TIMER, 0xa8);

	pci_set_master(pdev);

	/*
	 * Disable the RETRY_TIMEOUT register (0x41) to keep
	 * PCI Tx retries from interfering with C3 CPU state.
	 */
	pci_read_config_dword(pdev, 0x40, &val);
	if ((val & 0x0000ff00) != 0)
		pci_write_config_dword(pdev, 0x40, val & 0xffff00ff);

	ret = pcim_iomap_regions(pdev, BIT(0), "ath9k");
	if (ret) {
		dev_err(&pdev->dev, "PCI memory region reserve error\n");
		return -ENODEV;
	}

	ath9k_fill_chanctx_ops();
	hw = ieee80211_alloc_hw(sizeof(struct ath_softc), &ath9k_ops);
	if (!hw) {
		dev_err(&pdev->dev, "No memory for ieee80211_hw\n");
		return -ENOMEM;
	}

	SET_IEEE80211_DEV(hw, &pdev->dev);
	pci_set_drvdata(pdev, hw);

	sc = hw->priv;
	sc->hw = hw;
	sc->dev = &pdev->dev;
	sc->mem = pcim_iomap_table(pdev)[0];
	sc->driver_data = id->driver_data;

	if (ath9k_use_msi) {
		if (pci_enable_msi(pdev) == 0) {
			msi_enabled = 1;
			dev_err(&pdev->dev, "Using MSI\n");
		} else {
			dev_err(&pdev->dev, "Using INTx\n");
		}
	}

	if (!msi_enabled)
		ret = request_irq(pdev->irq, ath_isr, IRQF_SHARED, "ath9k", sc);
	else
		ret = request_irq(pdev->irq, ath_isr, 0, "ath9k", sc);

	if (ret) {
		dev_err(&pdev->dev, "request_irq failed\n");
		goto err_irq;
	}

	sc->irq = pdev->irq;

	ret = ath9k_init_device(id->device, sc, &ath_pci_bus_ops);
	if (ret) {
		dev_err(&pdev->dev, "Failed to initialize device\n");
		goto err_init;
	}

	sc->sc_ah->msi_enabled = msi_enabled;
	sc->sc_ah->msi_reg = 0;

	ath9k_hw_name(sc->sc_ah, hw_name, sizeof(hw_name));
	wiphy_info(hw->wiphy, "%s mem=0x%p, irq=%d\n",
		   hw_name, sc->mem, pdev->irq);

	return 0;

err_init:
	free_irq(sc->irq, sc);
err_irq:
	ieee80211_free_hw(hw);
	return ret;
}

static void ath_pci_remove(struct pci_dev *pdev)
{
	struct ieee80211_hw *hw = pci_get_drvdata(pdev);
	struct ath_softc *sc = hw->priv;

	if (!is_ath9k_unloaded)
		sc->sc_ah->ah_flags |= AH_UNPLUGGED;
	ath9k_deinit_device(sc);
	free_irq(sc->irq, sc);
	ieee80211_free_hw(sc->hw);
}

#ifdef CONFIG_PM_SLEEP

static int ath_pci_suspend(struct device *device)
{
	struct pci_dev *pdev = to_pci_dev(device);
	struct ieee80211_hw *hw = pci_get_drvdata(pdev);
	struct ath_softc *sc = hw->priv;
	struct ath_common *common = ath9k_hw_common(sc->sc_ah);

	if (test_bit(ATH_OP_WOW_ENABLED, &common->op_flags)) {
		dev_info(&pdev->dev, "WOW is enabled, bypassing PCI suspend\n");
		return 0;
	}

	/* The device has to be moved to FULLSLEEP forcibly.
	 * Otherwise the chip never moved to full sleep,
	 * when no interface is up.
	 */
	ath9k_stop_btcoex(sc);
	ath9k_hw_disable(sc->sc_ah);
	del_timer_sync(&sc->sleep_timer);
	ath9k_hw_setpower(sc->sc_ah, ATH9K_PM_FULL_SLEEP);

	return 0;
}

static int ath_pci_resume(struct device *device)
{
	struct pci_dev *pdev = to_pci_dev(device);
	struct ieee80211_hw *hw = pci_get_drvdata(pdev);
	struct ath_softc *sc = hw->priv;
	struct ath_hw *ah = sc->sc_ah;
	struct ath_common *common = ath9k_hw_common(ah);
	u32 val;

	/*
	 * Suspend/Resume resets the PCI configuration space, so we have to
	 * re-disable the RETRY_TIMEOUT register (0x41) to keep
	 * PCI Tx retries from interfering with C3 CPU state
	 */
	pci_read_config_dword(pdev, 0x40, &val);
	if ((val & 0x0000ff00) != 0)
		pci_write_config_dword(pdev, 0x40, val & 0xffff00ff);

	ath_pci_aspm_init(common);
	ah->reset_power_on = false;

	return 0;
}

static SIMPLE_DEV_PM_OPS(ath9k_pm_ops, ath_pci_suspend, ath_pci_resume);

#define ATH9K_PM_OPS	(&ath9k_pm_ops)

#else /* !CONFIG_PM_SLEEP */

#define ATH9K_PM_OPS	NULL

#endif /* !CONFIG_PM_SLEEP */


MODULE_DEVICE_TABLE(pci, ath_pci_id_table);

static struct pci_driver ath_pci_driver = {
	.name       = "ath9k",
	.id_table   = ath_pci_id_table,
	.probe      = ath_pci_probe,
	.remove     = ath_pci_remove,
	.driver.pm  = ATH9K_PM_OPS,
};

int ath_pci_init(void)
{
	return pci_register_driver(&ath_pci_driver);
}

void ath_pci_exit(void)
{
	pci_unregister_driver(&ath_pci_driver);
}<|MERGE_RESOLUTION|>--- conflicted
+++ resolved
@@ -86,15 +86,9 @@
 			 0x1536),
 	  .driver_data = ATH9K_PCI_D3_L1_WAR },
 #endif
-<<<<<<< HEAD
 
 	{ PCI_VDEVICE(ATHEROS, 0x002A) }, /* PCI-E */
 
-=======
-
-	{ PCI_VDEVICE(ATHEROS, 0x002A) }, /* PCI-E */
-
->>>>>>> 286cd8c7
 #ifdef CONFIG_ATH9K_PCOEM
 	/* AR9285 card for Asus */
 	{ PCI_DEVICE_SUB(PCI_VENDOR_ID_ATHEROS,
