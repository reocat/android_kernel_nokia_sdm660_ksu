/*
 * Copyright (c) 2010-2011 Atheros Communications Inc.
 *
 * Permission to use, copy, modify, and/or distribute this software for any
 * purpose with or without fee is hereby granted, provided that the above
 * copyright notice and this permission notice appear in all copies.
 *
 * THE SOFTWARE IS PROVIDED "AS IS" AND THE AUTHOR DISCLAIMS ALL WARRANTIES
 * WITH REGARD TO THIS SOFTWARE INCLUDING ALL IMPLIED WARRANTIES OF
 * MERCHANTABILITY AND FITNESS. IN NO EVENT SHALL THE AUTHOR BE LIABLE FOR
 * ANY SPECIAL, DIRECT, INDIRECT, OR CONSEQUENTIAL DAMAGES OR ANY DAMAGES
 * WHATSOEVER RESULTING FROM LOSS OF USE, DATA OR PROFITS, WHETHER IN AN
 * ACTION OF CONTRACT, NEGLIGENCE OR OTHER TORTIOUS ACTION, ARISING OUT OF
 * OR IN CONNECTION WITH THE USE OR PERFORMANCE OF THIS SOFTWARE.
 */

#define pr_fmt(fmt) KBUILD_MODNAME ": " fmt

#include "htc.h"

static int htc_issue_send(struct htc_target *target, struct sk_buff* skb,
			  u16 len, u8 flags, u8 epid)

{
	struct htc_frame_hdr *hdr;
	struct htc_endpoint *endpoint = &target->endpoint[epid];
	int status;

	hdr = skb_push(skb, sizeof(struct htc_frame_hdr));
	hdr->endpoint_id = epid;
	hdr->flags = flags;
	hdr->payload_len = cpu_to_be16(len);
	memset(hdr->control, 0, sizeof(hdr->control));

	status = target->hif->send(target->hif_dev, endpoint->ul_pipeid, skb);

	return status;
}

static struct htc_endpoint *get_next_avail_ep(struct htc_endpoint *endpoint)
{
	enum htc_endpoint_id avail_epid;

	for (avail_epid = (ENDPOINT_MAX - 1); avail_epid > ENDPOINT0; avail_epid--)
		if (endpoint[avail_epid].service_id == 0)
			return &endpoint[avail_epid];
	return NULL;
}

static u8 service_to_ulpipe(u16 service_id)
{
	switch (service_id) {
	case WMI_CONTROL_SVC:
		return 4;
	case WMI_BEACON_SVC:
	case WMI_CAB_SVC:
	case WMI_UAPSD_SVC:
	case WMI_MGMT_SVC:
	case WMI_DATA_VO_SVC:
	case WMI_DATA_VI_SVC:
	case WMI_DATA_BE_SVC:
	case WMI_DATA_BK_SVC:
		return 1;
	default:
		return 0;
	}
}

static u8 service_to_dlpipe(u16 service_id)
{
	switch (service_id) {
	case WMI_CONTROL_SVC:
		return 3;
	case WMI_BEACON_SVC:
	case WMI_CAB_SVC:
	case WMI_UAPSD_SVC:
	case WMI_MGMT_SVC:
	case WMI_DATA_VO_SVC:
	case WMI_DATA_VI_SVC:
	case WMI_DATA_BE_SVC:
	case WMI_DATA_BK_SVC:
		return 2;
	default:
		return 0;
	}
}

static void htc_process_target_rdy(struct htc_target *target,
				   void *buf)
{
	struct htc_endpoint *endpoint;
	struct htc_ready_msg *htc_ready_msg = (struct htc_ready_msg *) buf;

	target->credit_size = be16_to_cpu(htc_ready_msg->credit_size);

	endpoint = &target->endpoint[ENDPOINT0];
	endpoint->service_id = HTC_CTRL_RSVD_SVC;
	endpoint->max_msglen = HTC_MAX_CONTROL_MESSAGE_LENGTH;
	atomic_inc(&target->tgt_ready);
	complete(&target->target_wait);
}

static void htc_process_conn_rsp(struct htc_target *target,
				 struct htc_frame_hdr *htc_hdr)
{
	struct htc_conn_svc_rspmsg *svc_rspmsg;
	struct htc_endpoint *endpoint, *tmp_endpoint = NULL;
	u16 service_id;
	u16 max_msglen;
	enum htc_endpoint_id epid, tepid;

	svc_rspmsg = (struct htc_conn_svc_rspmsg *)
		((void *) htc_hdr + sizeof(struct htc_frame_hdr));

	if (svc_rspmsg->status == HTC_SERVICE_SUCCESS) {
		epid = svc_rspmsg->endpoint_id;
<<<<<<< HEAD
		if (epid < 0 || epid >= ENDPOINT_MAX)
=======

		/* Check that the received epid for the endpoint to attach
		 * a new service is valid. ENDPOINT0 can't be used here as it
		 * is already reserved for HTC_CTRL_RSVD_SVC service and thus
		 * should not be modified.
		 */
		if (epid <= ENDPOINT0 || epid >= ENDPOINT_MAX)
>>>>>>> 286cd8c7
			return;

		service_id = be16_to_cpu(svc_rspmsg->service_id);
		max_msglen = be16_to_cpu(svc_rspmsg->max_msg_len);
		endpoint = &target->endpoint[epid];

		for (tepid = (ENDPOINT_MAX - 1); tepid > ENDPOINT0; tepid--) {
			tmp_endpoint = &target->endpoint[tepid];
			if (tmp_endpoint->service_id == service_id) {
				tmp_endpoint->service_id = 0;
				break;
			}
		}

		if (tepid == ENDPOINT0)
			return;

		endpoint->service_id = service_id;
		endpoint->max_txqdepth = tmp_endpoint->max_txqdepth;
		endpoint->ep_callbacks = tmp_endpoint->ep_callbacks;
		endpoint->ul_pipeid = tmp_endpoint->ul_pipeid;
		endpoint->dl_pipeid = tmp_endpoint->dl_pipeid;
		endpoint->max_msglen = max_msglen;
		target->conn_rsp_epid = epid;
		complete(&target->cmd_wait);
	} else {
		target->conn_rsp_epid = ENDPOINT_UNUSED;
	}
}

static int htc_config_pipe_credits(struct htc_target *target)
{
	struct sk_buff *skb;
	struct htc_config_pipe_msg *cp_msg;
	int ret;
	unsigned long time_left;

	skb = alloc_skb(50 + sizeof(struct htc_frame_hdr), GFP_ATOMIC);
	if (!skb) {
		dev_err(target->dev, "failed to allocate send buffer\n");
		return -ENOMEM;
	}
	skb_reserve(skb, sizeof(struct htc_frame_hdr));

	cp_msg = skb_put(skb, sizeof(struct htc_config_pipe_msg));

	cp_msg->message_id = cpu_to_be16(HTC_MSG_CONFIG_PIPE_ID);
	cp_msg->pipe_id = USB_WLAN_TX_PIPE;
	cp_msg->credits = target->credits;

	target->htc_flags |= HTC_OP_CONFIG_PIPE_CREDITS;

	ret = htc_issue_send(target, skb, skb->len, 0, ENDPOINT0);
	if (ret)
		goto err;

	time_left = wait_for_completion_timeout(&target->cmd_wait, HZ);
	if (!time_left) {
		dev_err(target->dev, "HTC credit config timeout\n");
		kfree_skb(skb);
		return -ETIMEDOUT;
	}

	return 0;
err:
	kfree_skb(skb);
	return -EINVAL;
}

static int htc_setup_complete(struct htc_target *target)
{
	struct sk_buff *skb;
	struct htc_comp_msg *comp_msg;
	int ret = 0;
	unsigned long time_left;

	skb = alloc_skb(50 + sizeof(struct htc_frame_hdr), GFP_ATOMIC);
	if (!skb) {
		dev_err(target->dev, "failed to allocate send buffer\n");
		return -ENOMEM;
	}
	skb_reserve(skb, sizeof(struct htc_frame_hdr));

	comp_msg = skb_put(skb, sizeof(struct htc_comp_msg));
	comp_msg->msg_id = cpu_to_be16(HTC_MSG_SETUP_COMPLETE_ID);

	target->htc_flags |= HTC_OP_START_WAIT;

	ret = htc_issue_send(target, skb, skb->len, 0, ENDPOINT0);
	if (ret)
		goto err;

	time_left = wait_for_completion_timeout(&target->cmd_wait, HZ);
	if (!time_left) {
		dev_err(target->dev, "HTC start timeout\n");
		kfree_skb(skb);
		return -ETIMEDOUT;
	}

	return 0;

err:
	kfree_skb(skb);
	return -EINVAL;
}

/* HTC APIs */

int htc_init(struct htc_target *target)
{
	int ret;

	ret = htc_config_pipe_credits(target);
	if (ret)
		return ret;

	return htc_setup_complete(target);
}

int htc_connect_service(struct htc_target *target,
		     struct htc_service_connreq *service_connreq,
		     enum htc_endpoint_id *conn_rsp_epid)
{
	struct sk_buff *skb;
	struct htc_endpoint *endpoint;
	struct htc_conn_svc_msg *conn_msg;
	int ret;
	unsigned long time_left;

	/* Find an available endpoint */
	endpoint = get_next_avail_ep(target->endpoint);
	if (!endpoint) {
		dev_err(target->dev, "Endpoint is not available for service %d\n",
			service_connreq->service_id);
		return -EINVAL;
	}

	endpoint->service_id = service_connreq->service_id;
	endpoint->max_txqdepth = service_connreq->max_send_qdepth;
	endpoint->ul_pipeid = service_to_ulpipe(service_connreq->service_id);
	endpoint->dl_pipeid = service_to_dlpipe(service_connreq->service_id);
	endpoint->ep_callbacks = service_connreq->ep_callbacks;

	skb = alloc_skb(sizeof(struct htc_conn_svc_msg) +
			    sizeof(struct htc_frame_hdr), GFP_ATOMIC);
	if (!skb) {
		dev_err(target->dev, "Failed to allocate buf to send"
			"service connect req\n");
		return -ENOMEM;
	}

	skb_reserve(skb, sizeof(struct htc_frame_hdr));

	conn_msg = skb_put(skb, sizeof(struct htc_conn_svc_msg));
	conn_msg->service_id = cpu_to_be16(service_connreq->service_id);
	conn_msg->msg_id = cpu_to_be16(HTC_MSG_CONNECT_SERVICE_ID);
	conn_msg->con_flags = cpu_to_be16(service_connreq->con_flags);
	conn_msg->dl_pipeid = endpoint->dl_pipeid;
	conn_msg->ul_pipeid = endpoint->ul_pipeid;

	/* To prevent infoleak */
	conn_msg->svc_meta_len = 0;
	conn_msg->pad = 0;

	ret = htc_issue_send(target, skb, skb->len, 0, ENDPOINT0);
	if (ret)
		goto err;

	time_left = wait_for_completion_timeout(&target->cmd_wait, HZ);
	if (!time_left) {
		dev_err(target->dev, "Service connection timeout for: %d\n",
			service_connreq->service_id);
		kfree_skb(skb);
		return -ETIMEDOUT;
	}

	*conn_rsp_epid = target->conn_rsp_epid;
	return 0;
err:
	kfree_skb(skb);
	return ret;
}

int htc_send(struct htc_target *target, struct sk_buff *skb)
{
	struct ath9k_htc_tx_ctl *tx_ctl;

	tx_ctl = HTC_SKB_CB(skb);
	return htc_issue_send(target, skb, skb->len, 0, tx_ctl->epid);
}

int htc_send_epid(struct htc_target *target, struct sk_buff *skb,
		  enum htc_endpoint_id epid)
{
	return htc_issue_send(target, skb, skb->len, 0, epid);
}

void htc_stop(struct htc_target *target)
{
	target->hif->stop(target->hif_dev);
}

void htc_start(struct htc_target *target)
{
	target->hif->start(target->hif_dev);
}

void htc_sta_drain(struct htc_target *target, u8 idx)
{
	target->hif->sta_drain(target->hif_dev, idx);
}

void ath9k_htc_txcompletion_cb(struct htc_target *htc_handle,
			       struct sk_buff *skb, bool txok)
{
	struct htc_endpoint *endpoint;
	struct htc_frame_hdr *htc_hdr = NULL;

	if (htc_handle->htc_flags & HTC_OP_CONFIG_PIPE_CREDITS) {
		complete(&htc_handle->cmd_wait);
		htc_handle->htc_flags &= ~HTC_OP_CONFIG_PIPE_CREDITS;
		goto ret;
	}

	if (htc_handle->htc_flags & HTC_OP_START_WAIT) {
		complete(&htc_handle->cmd_wait);
		htc_handle->htc_flags &= ~HTC_OP_START_WAIT;
		goto ret;
	}

	if (skb) {
		htc_hdr = (struct htc_frame_hdr *) skb->data;
		if (htc_hdr->endpoint_id >= ARRAY_SIZE(htc_handle->endpoint))
			goto ret;
		endpoint = &htc_handle->endpoint[htc_hdr->endpoint_id];
		skb_pull(skb, sizeof(struct htc_frame_hdr));

		if (endpoint->ep_callbacks.tx) {
			endpoint->ep_callbacks.tx(endpoint->ep_callbacks.priv,
						  skb, htc_hdr->endpoint_id,
						  txok);
		} else {
			kfree_skb(skb);
		}
	}

	return;
ret:
	kfree_skb(skb);
}

static void ath9k_htc_fw_panic_report(struct htc_target *htc_handle,
				      struct sk_buff *skb, u32 len)
{
	uint32_t *pattern = (uint32_t *)skb->data;

	if (*pattern == 0x33221199 && len >= sizeof(struct htc_panic_bad_vaddr)) {
		struct htc_panic_bad_vaddr *htc_panic;
		htc_panic = (struct htc_panic_bad_vaddr *) skb->data;
		dev_err(htc_handle->dev, "ath: firmware panic! "
			"exccause: 0x%08x; pc: 0x%08x; badvaddr: 0x%08x.\n",
			htc_panic->exccause, htc_panic->pc,
			htc_panic->badvaddr);
		return;
	}
	if (*pattern == 0x33221299) {
		struct htc_panic_bad_epid *htc_panic;
		htc_panic = (struct htc_panic_bad_epid *) skb->data;
		dev_err(htc_handle->dev, "ath: firmware panic! "
			"bad epid: 0x%08x\n", htc_panic->epid);
		return;
	}
	dev_err(htc_handle->dev, "ath: unknown panic pattern!\n");
}

/*
 * HTC Messages are handled directly here and the obtained SKB
 * is freed.
 *
 * Service messages (Data, WMI) are passed to the corresponding
 * endpoint RX handlers, which have to free the SKB.
 */
void ath9k_htc_rx_msg(struct htc_target *htc_handle,
		      struct sk_buff *skb, u32 len, u8 pipe_id)
{
	struct htc_frame_hdr *htc_hdr;
	enum htc_endpoint_id epid;
	struct htc_endpoint *endpoint;
	__be16 *msg_id;

	if (!htc_handle || !skb)
		return;

	/* A valid message requires len >= 8.
	 *
	 *   sizeof(struct htc_frame_hdr) == 8
	 *   sizeof(struct htc_ready_msg) == 8
	 *   sizeof(struct htc_panic_bad_vaddr) == 16
	 *   sizeof(struct htc_panic_bad_epid) == 8
	 */
	if (unlikely(len < sizeof(struct htc_frame_hdr)))
		goto invalid;
	htc_hdr = (struct htc_frame_hdr *) skb->data;
	epid = htc_hdr->endpoint_id;

	if (epid == 0x99) {
		ath9k_htc_fw_panic_report(htc_handle, skb, len);
		kfree_skb(skb);
		return;
	}

	if (epid < 0 || epid >= ENDPOINT_MAX) {
<<<<<<< HEAD
=======
invalid:
>>>>>>> 286cd8c7
		if (pipe_id != USB_REG_IN_PIPE)
			dev_kfree_skb_any(skb);
		else
			kfree_skb(skb);
		return;
	}

	if (epid == ENDPOINT0) {

		/* Handle trailer */
		if (htc_hdr->flags & HTC_FLAGS_RECV_TRAILER) {
			if (be32_to_cpu(*(__be32 *) skb->data) == 0x00C60000) {
				/* Move past the Watchdog pattern */
				htc_hdr = (struct htc_frame_hdr *)(skb->data + 4);
				len -= 4;
			}
		}

		/* Get the message ID */
		if (unlikely(len < sizeof(struct htc_frame_hdr) + sizeof(__be16)))
			goto invalid;
		msg_id = (__be16 *) ((void *) htc_hdr +
				     sizeof(struct htc_frame_hdr));

		/* Now process HTC messages */
		switch (be16_to_cpu(*msg_id)) {
		case HTC_MSG_READY_ID:
			if (unlikely(len < sizeof(struct htc_ready_msg)))
				goto invalid;
			htc_process_target_rdy(htc_handle, htc_hdr);
			break;
		case HTC_MSG_CONNECT_SERVICE_RESPONSE_ID:
			if (unlikely(len < sizeof(struct htc_frame_hdr) +
				     sizeof(struct htc_conn_svc_rspmsg)))
				goto invalid;
			htc_process_conn_rsp(htc_handle, htc_hdr);
			break;
		default:
			break;
		}

		kfree_skb(skb);

	} else {
		if (htc_hdr->flags & HTC_FLAGS_RECV_TRAILER)
			skb_trim(skb, len - htc_hdr->control[0]);

		skb_pull(skb, sizeof(struct htc_frame_hdr));

		endpoint = &htc_handle->endpoint[epid];
		if (endpoint->ep_callbacks.rx)
			endpoint->ep_callbacks.rx(endpoint->ep_callbacks.priv,
						  skb, epid);
		else
			goto invalid;
	}
}

struct htc_target *ath9k_htc_hw_alloc(void *hif_handle,
				      struct ath9k_htc_hif *hif,
				      struct device *dev)
{
	struct htc_endpoint *endpoint;
	struct htc_target *target;

	target = kzalloc(sizeof(struct htc_target), GFP_KERNEL);
	if (!target)
		return NULL;

	init_completion(&target->target_wait);
	init_completion(&target->cmd_wait);

	target->hif = hif;
	target->hif_dev = hif_handle;
	target->dev = dev;

	/* Assign control endpoint pipe IDs */
	endpoint = &target->endpoint[ENDPOINT0];
	endpoint->ul_pipeid = hif->control_ul_pipe;
	endpoint->dl_pipeid = hif->control_dl_pipe;

	atomic_set(&target->tgt_ready, 0);

	return target;
}

void ath9k_htc_hw_free(struct htc_target *htc)
{
	kfree(htc);
}

int ath9k_htc_hw_init(struct htc_target *target,
		      struct device *dev, u16 devid,
		      char *product, u32 drv_info)
{
	if (ath9k_htc_probe_device(target, dev, devid, product, drv_info)) {
		pr_err("Failed to initialize the device\n");
		return -ENODEV;
	}

	return 0;
}

void ath9k_htc_hw_deinit(struct htc_target *target, bool hot_unplug)
{
	if (target)
		ath9k_htc_disconnect_device(target, hot_unplug);
}<|MERGE_RESOLUTION|>--- conflicted
+++ resolved
@@ -114,9 +114,6 @@
 
 	if (svc_rspmsg->status == HTC_SERVICE_SUCCESS) {
 		epid = svc_rspmsg->endpoint_id;
-<<<<<<< HEAD
-		if (epid < 0 || epid >= ENDPOINT_MAX)
-=======
 
 		/* Check that the received epid for the endpoint to attach
 		 * a new service is valid. ENDPOINT0 can't be used here as it
@@ -124,7 +121,6 @@
 		 * should not be modified.
 		 */
 		if (epid <= ENDPOINT0 || epid >= ENDPOINT_MAX)
->>>>>>> 286cd8c7
 			return;
 
 		service_id = be16_to_cpu(svc_rspmsg->service_id);
@@ -437,10 +433,7 @@
 	}
 
 	if (epid < 0 || epid >= ENDPOINT_MAX) {
-<<<<<<< HEAD
-=======
 invalid:
->>>>>>> 286cd8c7
 		if (pipe_id != USB_REG_IN_PIPE)
 			dev_kfree_skb_any(skb);
 		else
