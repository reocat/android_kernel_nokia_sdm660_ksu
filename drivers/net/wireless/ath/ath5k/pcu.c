/*
 * Copyright (c) 2004-2008 Reyk Floeter <reyk@openbsd.org>
 * Copyright (c) 2006-2008 Nick Kossifidis <mickflemm@gmail.com>
 * Copyright (c) 2007-2008 Matthew W. S. Bell  <mentor@madwifi.org>
 * Copyright (c) 2007-2008 Luis Rodriguez <mcgrof@winlab.rutgers.edu>
 * Copyright (c) 2007-2008 Pavel Roskin <proski@gnu.org>
 * Copyright (c) 2007-2008 Jiri Slaby <jirislaby@gmail.com>
 *
 * Permission to use, copy, modify, and distribute this software for any
 * purpose with or without fee is hereby granted, provided that the above
 * copyright notice and this permission notice appear in all copies.
 *
 * THE SOFTWARE IS PROVIDED "AS IS" AND THE AUTHOR DISCLAIMS ALL WARRANTIES
 * WITH REGARD TO THIS SOFTWARE INCLUDING ALL IMPLIED WARRANTIES OF
 * MERCHANTABILITY AND FITNESS. IN NO EVENT SHALL THE AUTHOR BE LIABLE FOR
 * ANY SPECIAL, DIRECT, INDIRECT, OR CONSEQUENTIAL DAMAGES OR ANY DAMAGES
 * WHATSOEVER RESULTING FROM LOSS OF USE, DATA OR PROFITS, WHETHER IN AN
 * ACTION OF CONTRACT, NEGLIGENCE OR OTHER TORTIOUS ACTION, ARISING OUT OF
 * OR IN CONNECTION WITH THE USE OR PERFORMANCE OF THIS SOFTWARE.
 *
 */

/*********************************\
* Protocol Control Unit Functions *
\*********************************/

#include <asm/unaligned.h>

#include "ath5k.h"
#include "reg.h"
#include "debug.h"

/**
 * DOC: Protocol Control Unit (PCU) functions
 *
 * Protocol control unit is responsible to maintain various protocol
 * properties before a frame is send and after a frame is received to/from
 * baseband. To be more specific, PCU handles:
 *
 * - Buffering of RX and TX frames (after QCU/DCUs)
 *
 * - Encrypting and decrypting (using the built-in engine)
 *
 * - Generating ACKs, RTS/CTS frames
 *
 * - Maintaining TSF
 *
 * - FCS
 *
 * - Updating beacon data (with TSF etc)
 *
 * - Generating virtual CCA
 *
 * - RX/Multicast filtering
 *
 * - BSSID filtering
 *
 * - Various statistics
 *
 * -Different operating modes: AP, STA, IBSS
 *
 * Note: Most of these functions can be tweaked/bypassed so you can do
 * them on sw above for debugging or research. For more infos check out PCU
 * registers on reg.h.
 */

/**
 * DOC: ACK rates
 *
 * AR5212+ can use higher rates for ack transmission
 * based on current tx rate instead of the base rate.
 * It does this to better utilize channel usage.
 * There is a mapping between G rates (that cover both
 * CCK and OFDM) and ack rates that we use when setting
 * rate -> duration table. This mapping is hw-based so
 * don't change anything.
 *
 * To enable this functionality we must set
 * ah->ah_ack_bitrate_high to true else base rate is
 * used (1Mb for CCK, 6Mb for OFDM).
 */
static const unsigned int ack_rates_high[] =
/* Tx	-> ACK	*/
/* 1Mb	-> 1Mb	*/	{ 0,
/* 2MB	-> 2Mb	*/	1,
/* 5.5Mb -> 2Mb	*/	1,
/* 11Mb	-> 2Mb	*/	1,
/* 6Mb	-> 6Mb	*/	4,
/* 9Mb	-> 6Mb	*/	4,
/* 12Mb	-> 12Mb	*/	6,
/* 18Mb	-> 12Mb	*/	6,
/* 24Mb	-> 24Mb	*/	8,
/* 36Mb	-> 24Mb	*/	8,
/* 48Mb	-> 24Mb	*/	8,
/* 54Mb	-> 24Mb	*/	8 };

/*******************\
* Helper functions *
\*******************/

/**
 * ath5k_hw_get_frame_duration() - Get tx time of a frame
 * @ah: The &struct ath5k_hw
 * @len: Frame's length in bytes
 * @rate: The @struct ieee80211_rate
 * @shortpre: Indicate short preample
 *
 * Calculate tx duration of a frame given it's rate and length
 * It extends ieee80211_generic_frame_duration for non standard
 * bwmodes.
 */
int
ath5k_hw_get_frame_duration(struct ath5k_hw *ah, enum nl80211_band band,
		int len, struct ieee80211_rate *rate, bool shortpre)
{
	int sifs, preamble, plcp_bits, sym_time;
	int bitrate, bits, symbols, symbol_bits;
	int dur;

	/* Fallback */
	if (!ah->ah_bwmode) {
		__le16 raw_dur = ieee80211_generic_frame_duration(ah->hw,
					NULL, band, len, rate);

		/* subtract difference between long and short preamble */
		dur = le16_to_cpu(raw_dur);
		if (shortpre)
			dur -= 96;

		return dur;
	}

	bitrate = rate->bitrate;
	preamble = AR5K_INIT_OFDM_PREAMPLE_TIME;
	plcp_bits = AR5K_INIT_OFDM_PLCP_BITS;
	sym_time = AR5K_INIT_OFDM_SYMBOL_TIME;

	switch (ah->ah_bwmode) {
	case AR5K_BWMODE_40MHZ:
		sifs = AR5K_INIT_SIFS_TURBO;
		preamble = AR5K_INIT_OFDM_PREAMBLE_TIME_MIN;
		break;
	case AR5K_BWMODE_10MHZ:
		sifs = AR5K_INIT_SIFS_HALF_RATE;
		preamble *= 2;
		sym_time *= 2;
		bitrate = DIV_ROUND_UP(bitrate, 2);
		break;
	case AR5K_BWMODE_5MHZ:
		sifs = AR5K_INIT_SIFS_QUARTER_RATE;
		preamble *= 4;
		sym_time *= 4;
		bitrate = DIV_ROUND_UP(bitrate, 4);
		break;
	default:
		sifs = AR5K_INIT_SIFS_DEFAULT_BG;
		break;
	}

	bits = plcp_bits + (len << 3);
	/* Bit rate is in 100Kbits */
	symbol_bits = bitrate * sym_time;
	symbols = DIV_ROUND_UP(bits * 10, symbol_bits);

	dur = sifs + preamble + (sym_time * symbols);

	return dur;
}

/**
 * ath5k_hw_get_default_slottime() - Get the default slot time for current mode
 * @ah: The &struct ath5k_hw
 */
unsigned int
ath5k_hw_get_default_slottime(struct ath5k_hw *ah)
{
	struct ieee80211_channel *channel = ah->ah_current_channel;
	unsigned int slot_time;

	switch (ah->ah_bwmode) {
	case AR5K_BWMODE_40MHZ:
		slot_time = AR5K_INIT_SLOT_TIME_TURBO;
		break;
	case AR5K_BWMODE_10MHZ:
		slot_time = AR5K_INIT_SLOT_TIME_HALF_RATE;
		break;
	case AR5K_BWMODE_5MHZ:
		slot_time = AR5K_INIT_SLOT_TIME_QUARTER_RATE;
		break;
	case AR5K_BWMODE_DEFAULT:
	default:
		slot_time = AR5K_INIT_SLOT_TIME_DEFAULT;
		if ((channel->hw_value == AR5K_MODE_11B) && !ah->ah_short_slot)
			slot_time = AR5K_INIT_SLOT_TIME_B;
		break;
	}

	return slot_time;
}

/**
 * ath5k_hw_get_default_sifs() - Get the default SIFS for current mode
 * @ah: The &struct ath5k_hw
 */
unsigned int
ath5k_hw_get_default_sifs(struct ath5k_hw *ah)
{
	struct ieee80211_channel *channel = ah->ah_current_channel;
	unsigned int sifs;

	switch (ah->ah_bwmode) {
	case AR5K_BWMODE_40MHZ:
		sifs = AR5K_INIT_SIFS_TURBO;
		break;
	case AR5K_BWMODE_10MHZ:
		sifs = AR5K_INIT_SIFS_HALF_RATE;
		break;
	case AR5K_BWMODE_5MHZ:
		sifs = AR5K_INIT_SIFS_QUARTER_RATE;
		break;
	case AR5K_BWMODE_DEFAULT:
	default:
<<<<<<< HEAD
=======
		sifs = AR5K_INIT_SIFS_DEFAULT_BG;
>>>>>>> 286cd8c7
		if (channel->band == NL80211_BAND_5GHZ)
			sifs = AR5K_INIT_SIFS_DEFAULT_A;
		break;
	}

	return sifs;
}

/**
 * ath5k_hw_update_mib_counters() - Update MIB counters (mac layer statistics)
 * @ah: The &struct ath5k_hw
 *
 * Reads MIB counters from PCU and updates sw statistics. Is called after a
 * MIB interrupt, because one of these counters might have reached their maximum
 * and triggered the MIB interrupt, to let us read and clear the counter.
 *
 * NOTE: Is called in interrupt context!
 */
void
ath5k_hw_update_mib_counters(struct ath5k_hw *ah)
{
	struct ath5k_statistics *stats = &ah->stats;

	/* Read-And-Clear */
	stats->ack_fail += ath5k_hw_reg_read(ah, AR5K_ACK_FAIL);
	stats->rts_fail += ath5k_hw_reg_read(ah, AR5K_RTS_FAIL);
	stats->rts_ok += ath5k_hw_reg_read(ah, AR5K_RTS_OK);
	stats->fcs_error += ath5k_hw_reg_read(ah, AR5K_FCS_FAIL);
	stats->beacons += ath5k_hw_reg_read(ah, AR5K_BEACON_CNT);
}


/******************\
* ACK/CTS Timeouts *
\******************/

/**
 * ath5k_hw_write_rate_duration() - Fill rate code to duration table
 * @ah: The &struct ath5k_hw
 *
 * Write the rate code to duration table upon hw reset. This is a helper for
 * ath5k_hw_pcu_init(). It seems all this is doing is setting an ACK timeout on
 * the hardware, based on current mode, for each rate. The rates which are
 * capable of short preamble (802.11b rates 2Mbps, 5.5Mbps, and 11Mbps) have
 * different rate code so we write their value twice (one for long preamble
 * and one for short).
 *
 * Note: Band doesn't matter here, if we set the values for OFDM it works
 * on both a and g modes. So all we have to do is set values for all g rates
 * that include all OFDM and CCK rates.
 *
 */
static inline void
ath5k_hw_write_rate_duration(struct ath5k_hw *ah)
{
	struct ieee80211_rate *rate;
	unsigned int i;
	/* 802.11g covers both OFDM and CCK */
	u8 band = NL80211_BAND_2GHZ;

	/* Write rate duration table */
	for (i = 0; i < ah->sbands[band].n_bitrates; i++) {
		u32 reg;
		u16 tx_time;

		if (ah->ah_ack_bitrate_high)
			rate = &ah->sbands[band].bitrates[ack_rates_high[i]];
		/* CCK -> 1Mb */
		else if (i < 4)
			rate = &ah->sbands[band].bitrates[0];
		/* OFDM -> 6Mb */
		else
			rate = &ah->sbands[band].bitrates[4];

		/* Set ACK timeout */
		reg = AR5K_RATE_DUR(rate->hw_value);

		/* An ACK frame consists of 10 bytes. If you add the FCS,
		 * which ieee80211_generic_frame_duration() adds,
		 * its 14 bytes. Note we use the control rate and not the
		 * actual rate for this rate. See mac80211 tx.c
		 * ieee80211_duration() for a brief description of
		 * what rate we should choose to TX ACKs. */
		tx_time = ath5k_hw_get_frame_duration(ah, band, 10,
					rate, false);

		ath5k_hw_reg_write(ah, tx_time, reg);

		if (!(rate->flags & IEEE80211_RATE_SHORT_PREAMBLE))
			continue;

		tx_time = ath5k_hw_get_frame_duration(ah, band, 10, rate, true);
		ath5k_hw_reg_write(ah, tx_time,
			reg + (AR5K_SET_SHORT_PREAMBLE << 2));
	}
}

/**
 * ath5k_hw_set_ack_timeout() - Set ACK timeout on PCU
 * @ah: The &struct ath5k_hw
 * @timeout: Timeout in usec
 */
static int
ath5k_hw_set_ack_timeout(struct ath5k_hw *ah, unsigned int timeout)
{
	if (ath5k_hw_clocktoh(ah, AR5K_REG_MS(0xffffffff, AR5K_TIME_OUT_ACK))
			<= timeout)
		return -EINVAL;

	AR5K_REG_WRITE_BITS(ah, AR5K_TIME_OUT, AR5K_TIME_OUT_ACK,
		ath5k_hw_htoclock(ah, timeout));

	return 0;
}

/**
 * ath5k_hw_set_cts_timeout() - Set CTS timeout on PCU
 * @ah: The &struct ath5k_hw
 * @timeout: Timeout in usec
 */
static int
ath5k_hw_set_cts_timeout(struct ath5k_hw *ah, unsigned int timeout)
{
	if (ath5k_hw_clocktoh(ah, AR5K_REG_MS(0xffffffff, AR5K_TIME_OUT_CTS))
			<= timeout)
		return -EINVAL;

	AR5K_REG_WRITE_BITS(ah, AR5K_TIME_OUT, AR5K_TIME_OUT_CTS,
			ath5k_hw_htoclock(ah, timeout));

	return 0;
}


/*******************\
* RX filter Control *
\*******************/

/**
 * ath5k_hw_set_lladdr() - Set station id
 * @ah: The &struct ath5k_hw
 * @mac: The card's mac address (array of octets)
 *
 * Set station id on hw using the provided mac address
 */
int
ath5k_hw_set_lladdr(struct ath5k_hw *ah, const u8 *mac)
{
	struct ath_common *common = ath5k_hw_common(ah);
	u32 low_id, high_id;
	u32 pcu_reg;

	/* Set new station ID */
	memcpy(common->macaddr, mac, ETH_ALEN);

	pcu_reg = ath5k_hw_reg_read(ah, AR5K_STA_ID1) & 0xffff0000;

	low_id = get_unaligned_le32(mac);
	high_id = get_unaligned_le16(mac + 4);

	ath5k_hw_reg_write(ah, low_id, AR5K_STA_ID0);
	ath5k_hw_reg_write(ah, pcu_reg | high_id, AR5K_STA_ID1);

	return 0;
}

/**
 * ath5k_hw_set_bssid() - Set current BSSID on hw
 * @ah: The &struct ath5k_hw
 *
 * Sets the current BSSID and BSSID mask we have from the
 * common struct into the hardware
 */
void
ath5k_hw_set_bssid(struct ath5k_hw *ah)
{
	struct ath_common *common = ath5k_hw_common(ah);
	u16 tim_offset = 0;

	/*
	 * Set BSSID mask on 5212
	 */
	if (ah->ah_version == AR5K_AR5212)
		ath_hw_setbssidmask(common);

	/*
	 * Set BSSID
	 */
	ath5k_hw_reg_write(ah,
			   get_unaligned_le32(common->curbssid),
			   AR5K_BSS_ID0);
	ath5k_hw_reg_write(ah,
			   get_unaligned_le16(common->curbssid + 4) |
			   ((common->curaid & 0x3fff) << AR5K_BSS_ID1_AID_S),
			   AR5K_BSS_ID1);

	if (common->curaid == 0) {
		ath5k_hw_disable_pspoll(ah);
		return;
	}

	AR5K_REG_WRITE_BITS(ah, AR5K_BEACON, AR5K_BEACON_TIM,
			    tim_offset ? tim_offset + 4 : 0);

	ath5k_hw_enable_pspoll(ah, NULL, 0);
}

/**
 * ath5k_hw_set_bssid_mask() - Filter out bssids we listen
 * @ah: The &struct ath5k_hw
 * @mask: The BSSID mask to set (array of octets)
 *
 * BSSID masking is a method used by AR5212 and newer hardware to inform PCU
 * which bits of the interface's MAC address should be looked at when trying
 * to decide which packets to ACK. In station mode and AP mode with a single
 * BSS every bit matters since we lock to only one BSS. In AP mode with
 * multiple BSSes (virtual interfaces) not every bit matters because hw must
 * accept frames for all BSSes and so we tweak some bits of our mac address
 * in order to have multiple BSSes.
 *
 * For more information check out ../hw.c of the common ath module.
 */
void
ath5k_hw_set_bssid_mask(struct ath5k_hw *ah, const u8 *mask)
{
	struct ath_common *common = ath5k_hw_common(ah);

	/* Cache bssid mask so that we can restore it
	 * on reset */
	memcpy(common->bssidmask, mask, ETH_ALEN);
	if (ah->ah_version == AR5K_AR5212)
		ath_hw_setbssidmask(common);
}

/**
 * ath5k_hw_set_mcast_filter() - Set multicast filter
 * @ah: The &struct ath5k_hw
 * @filter0: Lower 32bits of muticast filter
 * @filter1: Higher 16bits of multicast filter
 */
void
ath5k_hw_set_mcast_filter(struct ath5k_hw *ah, u32 filter0, u32 filter1)
{
	ath5k_hw_reg_write(ah, filter0, AR5K_MCAST_FILTER0);
	ath5k_hw_reg_write(ah, filter1, AR5K_MCAST_FILTER1);
}

/**
 * ath5k_hw_get_rx_filter() - Get current rx filter
 * @ah: The &struct ath5k_hw
 *
 * Returns the RX filter by reading rx filter and
 * phy error filter registers. RX filter is used
 * to set the allowed frame types that PCU will accept
 * and pass to the driver. For a list of frame types
 * check out reg.h.
 */
u32
ath5k_hw_get_rx_filter(struct ath5k_hw *ah)
{
	u32 data, filter = 0;

	filter = ath5k_hw_reg_read(ah, AR5K_RX_FILTER);

	/*Radar detection for 5212*/
	if (ah->ah_version == AR5K_AR5212) {
		data = ath5k_hw_reg_read(ah, AR5K_PHY_ERR_FIL);

		if (data & AR5K_PHY_ERR_FIL_RADAR)
			filter |= AR5K_RX_FILTER_RADARERR;
		if (data & (AR5K_PHY_ERR_FIL_OFDM | AR5K_PHY_ERR_FIL_CCK))
			filter |= AR5K_RX_FILTER_PHYERR;
	}

	return filter;
}

/**
 * ath5k_hw_set_rx_filter() - Set rx filter
 * @ah: The &struct ath5k_hw
 * @filter: RX filter mask (see reg.h)
 *
 * Sets RX filter register and also handles PHY error filter
 * register on 5212 and newer chips so that we have proper PHY
 * error reporting.
 */
void
ath5k_hw_set_rx_filter(struct ath5k_hw *ah, u32 filter)
{
	u32 data = 0;

	/* Set PHY error filter register on 5212*/
	if (ah->ah_version == AR5K_AR5212) {
		if (filter & AR5K_RX_FILTER_RADARERR)
			data |= AR5K_PHY_ERR_FIL_RADAR;
		if (filter & AR5K_RX_FILTER_PHYERR)
			data |= AR5K_PHY_ERR_FIL_OFDM | AR5K_PHY_ERR_FIL_CCK;
	}

	/*
	 * The AR5210 uses promiscuous mode to detect radar activity
	 */
	if (ah->ah_version == AR5K_AR5210 &&
			(filter & AR5K_RX_FILTER_RADARERR)) {
		filter &= ~AR5K_RX_FILTER_RADARERR;
		filter |= AR5K_RX_FILTER_PROM;
	}

	/*Zero length DMA (phy error reporting) */
	if (data)
		AR5K_REG_ENABLE_BITS(ah, AR5K_RXCFG, AR5K_RXCFG_ZLFDMA);
	else
		AR5K_REG_DISABLE_BITS(ah, AR5K_RXCFG, AR5K_RXCFG_ZLFDMA);

	/*Write RX Filter register*/
	ath5k_hw_reg_write(ah, filter & 0xff, AR5K_RX_FILTER);

	/*Write PHY error filter register on 5212*/
	if (ah->ah_version == AR5K_AR5212)
		ath5k_hw_reg_write(ah, data, AR5K_PHY_ERR_FIL);

}


/****************\
* Beacon control *
\****************/

#define ATH5K_MAX_TSF_READ 10

/**
 * ath5k_hw_get_tsf64() - Get the full 64bit TSF
 * @ah: The &struct ath5k_hw
 *
 * Returns the current TSF
 */
u64
ath5k_hw_get_tsf64(struct ath5k_hw *ah)
{
	u32 tsf_lower, tsf_upper1, tsf_upper2;
	int i;
	unsigned long flags;

	/* This code is time critical - we don't want to be interrupted here */
	local_irq_save(flags);

	/*
	 * While reading TSF upper and then lower part, the clock is still
	 * counting (or jumping in case of IBSS merge) so we might get
	 * inconsistent values. To avoid this, we read the upper part again
	 * and check it has not been changed. We make the hypothesis that a
	 * maximum of 3 changes can happens in a row (we use 10 as a safe
	 * value).
	 *
	 * Impact on performance is pretty small, since in most cases, only
	 * 3 register reads are needed.
	 */

	tsf_upper1 = ath5k_hw_reg_read(ah, AR5K_TSF_U32);
	for (i = 0; i < ATH5K_MAX_TSF_READ; i++) {
		tsf_lower = ath5k_hw_reg_read(ah, AR5K_TSF_L32);
		tsf_upper2 = ath5k_hw_reg_read(ah, AR5K_TSF_U32);
		if (tsf_upper2 == tsf_upper1)
			break;
		tsf_upper1 = tsf_upper2;
	}

	local_irq_restore(flags);

	WARN_ON(i == ATH5K_MAX_TSF_READ);

	return ((u64)tsf_upper1 << 32) | tsf_lower;
}

#undef ATH5K_MAX_TSF_READ

/**
 * ath5k_hw_set_tsf64() - Set a new 64bit TSF
 * @ah: The &struct ath5k_hw
 * @tsf64: The new 64bit TSF
 *
 * Sets the new TSF
 */
void
ath5k_hw_set_tsf64(struct ath5k_hw *ah, u64 tsf64)
{
	ath5k_hw_reg_write(ah, tsf64 & 0xffffffff, AR5K_TSF_L32);
	ath5k_hw_reg_write(ah, (tsf64 >> 32) & 0xffffffff, AR5K_TSF_U32);
}

/**
 * ath5k_hw_reset_tsf() - Force a TSF reset
 * @ah: The &struct ath5k_hw
 *
 * Forces a TSF reset on PCU
 */
void
ath5k_hw_reset_tsf(struct ath5k_hw *ah)
{
	u32 val;

	val = ath5k_hw_reg_read(ah, AR5K_BEACON) | AR5K_BEACON_RESET_TSF;

	/*
	 * Each write to the RESET_TSF bit toggles a hardware internal
	 * signal to reset TSF, but if left high it will cause a TSF reset
	 * on the next chip reset as well.  Thus we always write the value
	 * twice to clear the signal.
	 */
	ath5k_hw_reg_write(ah, val, AR5K_BEACON);
	ath5k_hw_reg_write(ah, val, AR5K_BEACON);
}

/**
 * ath5k_hw_init_beacon_timers() - Initialize beacon timers
 * @ah: The &struct ath5k_hw
 * @next_beacon: Next TBTT
 * @interval: Current beacon interval
 *
 * This function is used to initialize beacon timers based on current
 * operation mode and settings.
 */
void
ath5k_hw_init_beacon_timers(struct ath5k_hw *ah, u32 next_beacon, u32 interval)
{
	u32 timer1, timer2, timer3;

	/*
	 * Set the additional timers by mode
	 */
	switch (ah->opmode) {
	case NL80211_IFTYPE_MONITOR:
	case NL80211_IFTYPE_STATION:
		/* In STA mode timer1 is used as next wakeup
		 * timer and timer2 as next CFP duration start
		 * timer. Both in 1/8TUs. */
		/* TODO: PCF handling */
		if (ah->ah_version == AR5K_AR5210) {
			timer1 = 0xffffffff;
			timer2 = 0xffffffff;
		} else {
			timer1 = 0x0000ffff;
			timer2 = 0x0007ffff;
		}
		/* Mark associated AP as PCF incapable for now */
		AR5K_REG_DISABLE_BITS(ah, AR5K_STA_ID1, AR5K_STA_ID1_PCF);
		break;
	case NL80211_IFTYPE_ADHOC:
		AR5K_REG_ENABLE_BITS(ah, AR5K_TXCFG, AR5K_TXCFG_ADHOC_BCN_ATIM);
		/* fall through */
	default:
		/* On non-STA modes timer1 is used as next DMA
		 * beacon alert (DBA) timer and timer2 as next
		 * software beacon alert. Both in 1/8TUs. */
		timer1 = (next_beacon - AR5K_TUNE_DMA_BEACON_RESP) << 3;
		timer2 = (next_beacon - AR5K_TUNE_SW_BEACON_RESP) << 3;
		break;
	}

	/* Timer3 marks the end of our ATIM window
	 * a zero length window is not allowed because
	 * we 'll get no beacons */
	timer3 = next_beacon + 1;

	/*
	 * Set the beacon register and enable all timers.
	 */
	/* When in AP or Mesh Point mode zero timer0 to start TSF */
	if (ah->opmode == NL80211_IFTYPE_AP ||
	    ah->opmode == NL80211_IFTYPE_MESH_POINT)
		ath5k_hw_reg_write(ah, 0, AR5K_TIMER0);

	ath5k_hw_reg_write(ah, next_beacon, AR5K_TIMER0);
	ath5k_hw_reg_write(ah, timer1, AR5K_TIMER1);
	ath5k_hw_reg_write(ah, timer2, AR5K_TIMER2);
	ath5k_hw_reg_write(ah, timer3, AR5K_TIMER3);

	/* Force a TSF reset if requested and enable beacons */
	if (interval & AR5K_BEACON_RESET_TSF)
		ath5k_hw_reset_tsf(ah);

	ath5k_hw_reg_write(ah, interval & (AR5K_BEACON_PERIOD |
					AR5K_BEACON_ENABLE),
						AR5K_BEACON);

	/* Flush any pending BMISS interrupts on ISR by
	 * performing a clear-on-write operation on PISR
	 * register for the BMISS bit (writing a bit on
	 * ISR toggles a reset for that bit and leaves
	 * the remaining bits intact) */
	if (ah->ah_version == AR5K_AR5210)
		ath5k_hw_reg_write(ah, AR5K_ISR_BMISS, AR5K_ISR);
	else
		ath5k_hw_reg_write(ah, AR5K_ISR_BMISS, AR5K_PISR);

	/* TODO: Set enhanced sleep registers on AR5212
	 * based on vif->bss_conf params, until then
	 * disable power save reporting.*/
	AR5K_REG_DISABLE_BITS(ah, AR5K_STA_ID1, AR5K_STA_ID1_PWR_SV);

}

/**
 * ath5k_check_timer_win() - Check if timer B is timer A + window
 * @a: timer a (before b)
 * @b: timer b (after a)
 * @window: difference between a and b
 * @intval: timers are increased by this interval
 *
 * This helper function checks if timer B is timer A + window and covers
 * cases where timer A or B might have already been updated or wrapped
 * around (Timers are 16 bit).
 *
 * Returns true if O.K.
 */
static inline bool
ath5k_check_timer_win(int a, int b, int window, int intval)
{
	/*
	 * 1.) usually B should be A + window
	 * 2.) A already updated, B not updated yet
	 * 3.) A already updated and has wrapped around
	 * 4.) B has wrapped around
	 */
	if ((b - a == window) ||				/* 1.) */
	    (a - b == intval - window) ||			/* 2.) */
	    ((a | 0x10000) - b == intval - window) ||		/* 3.) */
	    ((b | 0x10000) - a == window))			/* 4.) */
		return true; /* O.K. */
	return false;
}

/**
 * ath5k_hw_check_beacon_timers() - Check if the beacon timers are correct
 * @ah: The &struct ath5k_hw
 * @intval: beacon interval
 *
 * This is a workaround for IBSS mode
 *
 * The need for this function arises from the fact that we have 4 separate
 * HW timer registers (TIMER0 - TIMER3), which are closely related to the
 * next beacon target time (NBTT), and that the HW updates these timers
 * separately based on the current TSF value. The hardware increments each
 * timer by the beacon interval, when the local TSF converted to TU is equal
 * to the value stored in the timer.
 *
 * The reception of a beacon with the same BSSID can update the local HW TSF
 * at any time - this is something we can't avoid. If the TSF jumps to a
 * time which is later than the time stored in a timer, this timer will not
 * be updated until the TSF in TU wraps around at 16 bit (the size of the
 * timers) and reaches the time which is stored in the timer.
 *
 * The problem is that these timers are closely related to TIMER0 (NBTT) and
 * that they define a time "window". When the TSF jumps between two timers
 * (e.g. ATIM and NBTT), the one in the past will be left behind (not
 * updated), while the one in the future will be updated every beacon
 * interval. This causes the window to get larger, until the TSF wraps
 * around as described above and the timer which was left behind gets
 * updated again. But - because the beacon interval is usually not an exact
 * divisor of the size of the timers (16 bit), an unwanted "window" between
 * these timers has developed!
 *
 * This is especially important with the ATIM window, because during
 * the ATIM window only ATIM frames and no data frames are allowed to be
 * sent, which creates transmission pauses after each beacon. This symptom
 * has been described as "ramping ping" because ping times increase linearly
 * for some time and then drop down again. A wrong window on the DMA beacon
 * timer has the same effect, so we check for these two conditions.
 *
 * Returns true if O.K.
 */
bool
ath5k_hw_check_beacon_timers(struct ath5k_hw *ah, int intval)
{
	unsigned int nbtt, atim, dma;

	nbtt = ath5k_hw_reg_read(ah, AR5K_TIMER0);
	atim = ath5k_hw_reg_read(ah, AR5K_TIMER3);
	dma = ath5k_hw_reg_read(ah, AR5K_TIMER1) >> 3;

	/* NOTE: SWBA is different. Having a wrong window there does not
	 * stop us from sending data and this condition is caught by
	 * other means (SWBA interrupt) */

	if (ath5k_check_timer_win(nbtt, atim, 1, intval) &&
	    ath5k_check_timer_win(dma, nbtt, AR5K_TUNE_DMA_BEACON_RESP,
				  intval))
		return true; /* O.K. */
	return false;
}

/**
 * ath5k_hw_set_coverage_class() - Set IEEE 802.11 coverage class
 * @ah: The &struct ath5k_hw
 * @coverage_class: IEEE 802.11 coverage class number
 *
 * Sets IFS intervals and ACK/CTS timeouts for given coverage class.
 */
void
ath5k_hw_set_coverage_class(struct ath5k_hw *ah, u8 coverage_class)
{
	/* As defined by IEEE 802.11-2007 17.3.8.6 */
	int slot_time = ath5k_hw_get_default_slottime(ah) + 3 * coverage_class;
	int ack_timeout = ath5k_hw_get_default_sifs(ah) + slot_time;
	int cts_timeout = ack_timeout;

	ath5k_hw_set_ifs_intervals(ah, slot_time);
	ath5k_hw_set_ack_timeout(ah, ack_timeout);
	ath5k_hw_set_cts_timeout(ah, cts_timeout);

	ah->ah_coverage_class = coverage_class;
}

/***************************\
* Init/Start/Stop functions *
\***************************/

/**
 * ath5k_hw_start_rx_pcu() - Start RX engine
 * @ah: The &struct ath5k_hw
 *
 * Starts RX engine on PCU so that hw can process RXed frames
 * (ACK etc).
 *
 * NOTE: RX DMA should be already enabled using ath5k_hw_start_rx_dma
 */
void
ath5k_hw_start_rx_pcu(struct ath5k_hw *ah)
{
	AR5K_REG_DISABLE_BITS(ah, AR5K_DIAG_SW, AR5K_DIAG_SW_DIS_RX);
}

/**
 * at5k_hw_stop_rx_pcu() - Stop RX engine
 * @ah: The &struct ath5k_hw
 *
 * Stops RX engine on PCU
 */
void
ath5k_hw_stop_rx_pcu(struct ath5k_hw *ah)
{
	AR5K_REG_ENABLE_BITS(ah, AR5K_DIAG_SW, AR5K_DIAG_SW_DIS_RX);
}

/**
 * ath5k_hw_set_opmode() - Set PCU operating mode
 * @ah: The &struct ath5k_hw
 * @op_mode: One of enum nl80211_iftype
 *
 * Configure PCU for the various operating modes (AP/STA etc)
 */
int
ath5k_hw_set_opmode(struct ath5k_hw *ah, enum nl80211_iftype op_mode)
{
	struct ath_common *common = ath5k_hw_common(ah);
	u32 pcu_reg, beacon_reg, low_id, high_id;

	ATH5K_DBG(ah, ATH5K_DEBUG_MODE, "mode %d\n", op_mode);

	/* Preserve rest settings */
	pcu_reg = ath5k_hw_reg_read(ah, AR5K_STA_ID1) & 0xffff0000;
	pcu_reg &= ~(AR5K_STA_ID1_ADHOC | AR5K_STA_ID1_AP
			| AR5K_STA_ID1_KEYSRCH_MODE
			| (ah->ah_version == AR5K_AR5210 ?
			(AR5K_STA_ID1_PWR_SV | AR5K_STA_ID1_NO_PSPOLL) : 0));

	beacon_reg = 0;

	switch (op_mode) {
	case NL80211_IFTYPE_ADHOC:
		pcu_reg |= AR5K_STA_ID1_ADHOC | AR5K_STA_ID1_KEYSRCH_MODE;
		beacon_reg |= AR5K_BCR_ADHOC;
		if (ah->ah_version == AR5K_AR5210)
			pcu_reg |= AR5K_STA_ID1_NO_PSPOLL;
		else
			AR5K_REG_ENABLE_BITS(ah, AR5K_CFG, AR5K_CFG_IBSS);
		break;

	case NL80211_IFTYPE_AP:
	case NL80211_IFTYPE_MESH_POINT:
		pcu_reg |= AR5K_STA_ID1_AP | AR5K_STA_ID1_KEYSRCH_MODE;
		beacon_reg |= AR5K_BCR_AP;
		if (ah->ah_version == AR5K_AR5210)
			pcu_reg |= AR5K_STA_ID1_NO_PSPOLL;
		else
			AR5K_REG_DISABLE_BITS(ah, AR5K_CFG, AR5K_CFG_IBSS);
		break;

	case NL80211_IFTYPE_STATION:
		pcu_reg |= AR5K_STA_ID1_KEYSRCH_MODE
			| (ah->ah_version == AR5K_AR5210 ?
				AR5K_STA_ID1_PWR_SV : 0);
		/* fall through */
	case NL80211_IFTYPE_MONITOR:
		pcu_reg |= AR5K_STA_ID1_KEYSRCH_MODE
			| (ah->ah_version == AR5K_AR5210 ?
				AR5K_STA_ID1_NO_PSPOLL : 0);
		break;

	default:
		return -EINVAL;
	}

	/*
	 * Set PCU registers
	 */
	low_id = get_unaligned_le32(common->macaddr);
	high_id = get_unaligned_le16(common->macaddr + 4);
	ath5k_hw_reg_write(ah, low_id, AR5K_STA_ID0);
	ath5k_hw_reg_write(ah, pcu_reg | high_id, AR5K_STA_ID1);

	/*
	 * Set Beacon Control Register on 5210
	 */
	if (ah->ah_version == AR5K_AR5210)
		ath5k_hw_reg_write(ah, beacon_reg, AR5K_BCR);

	return 0;
}

/**
 * ath5k_hw_pcu_init() - Initialize PCU
 * @ah: The &struct ath5k_hw
 * @op_mode: One of enum nl80211_iftype
 * @mode: One of enum ath5k_driver_mode
 *
 * This function is used to initialize PCU by setting current
 * operation mode and various other settings.
 */
void
ath5k_hw_pcu_init(struct ath5k_hw *ah, enum nl80211_iftype op_mode)
{
	/* Set bssid and bssid mask */
	ath5k_hw_set_bssid(ah);

	/* Set PCU config */
	ath5k_hw_set_opmode(ah, op_mode);

	/* Write rate duration table only on AR5212 and if
	 * virtual interface has already been brought up
	 * XXX: rethink this after new mode changes to
	 * mac80211 are integrated */
	if (ah->ah_version == AR5K_AR5212 &&
		ah->nvifs)
		ath5k_hw_write_rate_duration(ah);

	/* Set RSSI/BRSSI thresholds
	 *
	 * Note: If we decide to set this value
	 * dynamically, have in mind that when AR5K_RSSI_THR
	 * register is read it might return 0x40 if we haven't
	 * wrote anything to it plus BMISS RSSI threshold is zeroed.
	 * So doing a save/restore procedure here isn't the right
	 * choice. Instead store it on ath5k_hw */
	ath5k_hw_reg_write(ah, (AR5K_TUNE_RSSI_THRES |
				AR5K_TUNE_BMISS_THRES <<
				AR5K_RSSI_THR_BMISS_S),
				AR5K_RSSI_THR);

	/* MIC QoS support */
	if (ah->ah_mac_srev >= AR5K_SREV_AR2413) {
		ath5k_hw_reg_write(ah, 0x000100aa, AR5K_MIC_QOS_CTL);
		ath5k_hw_reg_write(ah, 0x00003210, AR5K_MIC_QOS_SEL);
	}

	/* QoS NOACK Policy */
	if (ah->ah_version == AR5K_AR5212) {
		ath5k_hw_reg_write(ah,
			AR5K_REG_SM(2, AR5K_QOS_NOACK_2BIT_VALUES) |
			AR5K_REG_SM(5, AR5K_QOS_NOACK_BIT_OFFSET)  |
			AR5K_REG_SM(0, AR5K_QOS_NOACK_BYTE_OFFSET),
			AR5K_QOS_NOACK);
	}

	/* Restore slot time and ACK timeouts */
	if (ah->ah_coverage_class > 0)
		ath5k_hw_set_coverage_class(ah, ah->ah_coverage_class);

	/* Set ACK bitrate mode (see ack_rates_high) */
	if (ah->ah_version == AR5K_AR5212) {
		u32 val = AR5K_STA_ID1_BASE_RATE_11B | AR5K_STA_ID1_ACKCTS_6MB;
		if (ah->ah_ack_bitrate_high)
			AR5K_REG_DISABLE_BITS(ah, AR5K_STA_ID1, val);
		else
			AR5K_REG_ENABLE_BITS(ah, AR5K_STA_ID1, val);
	}
	return;
}<|MERGE_RESOLUTION|>--- conflicted
+++ resolved
@@ -220,10 +220,7 @@
 		break;
 	case AR5K_BWMODE_DEFAULT:
 	default:
-<<<<<<< HEAD
-=======
 		sifs = AR5K_INIT_SIFS_DEFAULT_BG;
->>>>>>> 286cd8c7
 		if (channel->band == NL80211_BAND_5GHZ)
 			sifs = AR5K_INIT_SIFS_DEFAULT_A;
 		break;
