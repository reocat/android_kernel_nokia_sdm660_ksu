--- conflicted
+++ resolved
@@ -1,22 +1,7 @@
 // SPDX-License-Identifier: ISC
 /*
  * Copyright (c) 2012-2017 Qualcomm Atheros, Inc.
-<<<<<<< HEAD
- *
- * Permission to use, copy, modify, and/or distribute this software for any
- * purpose with or without fee is hereby granted, provided that the above
- * copyright notice and this permission notice appear in all copies.
- *
- * THE SOFTWARE IS PROVIDED "AS IS" AND THE AUTHOR DISCLAIMS ALL WARRANTIES
- * WITH REGARD TO THIS SOFTWARE INCLUDING ALL IMPLIED WARRANTIES OF
- * MERCHANTABILITY AND FITNESS. IN NO EVENT SHALL THE AUTHOR BE LIABLE FOR
- * ANY SPECIAL, DIRECT, INDIRECT, OR CONSEQUENTIAL DAMAGES OR ANY DAMAGES
- * WHATSOEVER RESULTING FROM LOSS OF USE, DATA OR PROFITS, WHETHER IN AN
- * ACTION OF CONTRACT, NEGLIGENCE OR OTHER TORTIOUS ACTION, ARISING OUT OF
- * OR IN CONNECTION WITH THE USE OR PERFORMANCE OF THIS SOFTWARE.
-=======
  * Copyright (c) 2018-2020, The Linux Foundation. All rights reserved.
->>>>>>> 286cd8c7
  */
 
 #include <linux/module.h>
@@ -33,14 +18,10 @@
 /* Nasty hack. Better have per device instances */
 static u32 mem_addr;
 static u32 dbg_txdesc_index;
-<<<<<<< HEAD
-static u32 dbg_vring_index; /* 24+ for Rx, 0..23 for Tx */
-=======
 static u32 dbg_ring_index; /* 24+ for Rx, 0..23 for Tx */
 static u32 dbg_status_msg_index;
 /* 0..wil->num_rx_status_rings-1 for Rx, wil->tx_sring_idx for Tx */
 static u32 dbg_sring_index;
->>>>>>> 286cd8c7
 
 enum dbg_off_type {
 	doff_u32 = 0,
@@ -144,21 +125,11 @@
 		seq_puts(s, "???\n");
 	}
 
-<<<<<<< HEAD
-	if (vring->va && (vring->size <= (1 << WIL_RING_SIZE_ORDER_MAX))) {
-		uint i;
-
-		for (i = 0; i < vring->size; i++) {
-			volatile struct vring_tx_desc *d = &vring->va[i].tx;
-
-			if ((i % 128) == 0 && (i != 0))
-=======
 	if (ring->va && (ring->size <= (1 << WIL_RING_SIZE_ORDER_MAX))) {
 		uint i;
 
 		for (i = 0; i < ring->size; i++) {
 			if ((i % 128) == 0 && i != 0)
->>>>>>> 286cd8c7
 				seq_puts(s, "\n");
 			if (wil->use_enhanced_dma_hw) {
 				wil_print_desc_edma(s, wil, ring, _s, _h, i);
@@ -344,14 +315,11 @@
 
 	wil_halp_vote(wil);
 
-<<<<<<< HEAD
-=======
 	if (wil_mem_access_lock(wil)) {
 		wil_halp_unvote(wil);
 		return;
 	}
 
->>>>>>> 286cd8c7
 	wil_memcpy_fromio_32(&r, off, sizeof(r));
 	wil_mbox_ring_le2cpus(&r);
 	/*
@@ -417,10 +385,7 @@
 	}
  out:
 	seq_puts(s, "}\n");
-<<<<<<< HEAD
-=======
 	wil_mem_access_unlock(wil);
->>>>>>> 286cd8c7
 	wil_halp_unvote(wil);
 }
 
@@ -750,12 +715,8 @@
 {
 	enum { max_count = 4096 };
 	struct wil_blob_wrapper *wil_blob = file->private_data;
-<<<<<<< HEAD
-	loff_t pos = *ppos;
-=======
 	struct wil6210_priv *wil = wil_blob->wil;
 	loff_t aligned_pos, pos = *ppos;
->>>>>>> 286cd8c7
 	size_t available = wil_blob->blob.size;
 	void *buf;
 	size_t unaligned_bytes, aligned_count, ret;
@@ -785,10 +746,6 @@
 	if (!buf)
 		return -ENOMEM;
 
-<<<<<<< HEAD
-	wil_memcpy_fromio_32(buf, (const void __iomem *)
-			     wil_blob->blob.data + pos, count);
-=======
 	rc = wil_pm_runtime_get(wil);
 	if (rc < 0) {
 		kfree(buf);
@@ -809,7 +766,6 @@
 
 	wil_mem_access_unlock(wil);
 	wil_pm_runtime_put(wil);
->>>>>>> 286cd8c7
 
 	kfree(buf);
 	if (ret == count)
@@ -832,16 +788,6 @@
 					 umode_t mode,
 					 struct dentry *parent,
 					 struct wil_blob_wrapper *wil_blob)
-<<<<<<< HEAD
-{
-	return debugfs_create_file(name, mode, parent, wil_blob, &fops_ioblob);
-}
-
-/*---reset---*/
-static ssize_t wil_write_file_reset(struct file *file, const char __user *buf,
-				    size_t len, loff_t *ppos)
-=======
->>>>>>> 286cd8c7
 {
 	return debugfs_create_file(name, mode, parent, wil_blob, &fops_ioblob);
 }
@@ -1181,16 +1127,7 @@
 	int rc;
 	void *frame;
 
-<<<<<<< HEAD
-	if (!len)
-		return -EINVAL;
-
-	frame = kmalloc(len, GFP_KERNEL);
-	if (!frame)
-		return -ENOMEM;
-=======
 	memset(&params, 0, sizeof(params));
->>>>>>> 286cd8c7
 
 	if (!len)
 		return -EINVAL;
@@ -1222,21 +1159,14 @@
 				  size_t len, loff_t *ppos)
 {
 	struct wil6210_priv *wil = file->private_data;
-<<<<<<< HEAD
-=======
 	struct wil6210_vif *vif = ndev_to_vif(wil->main_ndev);
->>>>>>> 286cd8c7
 	struct wmi_cmd_hdr *wmi;
 	void *cmd;
 	int cmdlen = len - sizeof(struct wmi_cmd_hdr);
 	u16 cmdid;
 	int rc1;
 
-<<<<<<< HEAD
-	if (cmdlen < 0)
-=======
 	if (cmdlen < 0 || *ppos != 0)
->>>>>>> 286cd8c7
 		return -EINVAL;
 
 	wmi = memdup_user(buf, len);
@@ -1615,14 +1545,6 @@
 static int wil_temp_debugfs_show(struct seq_file *s, void *data)
 {
 	struct wil6210_priv *wil = s->private;
-<<<<<<< HEAD
-	s32 t_m, t_r;
-	int rc = wmi_get_temperature(wil, &t_m, &t_r);
-
-	if (rc) {
-		seq_puts(s, "Failed\n");
-		return 0;
-=======
 	int rc, i;
 
 	if (test_bit(WMI_FW_CAPABILITY_TEMPERATURE_ALL_RF,
@@ -1657,7 +1579,6 @@
 		}
 		print_temp(s, "T_mac   =", t_m);
 		print_temp(s, "T_radio =", t_r);
->>>>>>> 286cd8c7
 	}
 	return 0;
 }
@@ -1965,11 +1886,8 @@
 		struct wil_sta_info *p = &wil->sta[i];
 		char *status = "unknown";
 		u8 aid = 0;
-<<<<<<< HEAD
-=======
 		u8 mid;
 		bool sta_connected = false;
->>>>>>> 286cd8c7
 
 		switch (p->status) {
 		case wil_sta_unused:
@@ -1983,9 +1901,6 @@
 			aid = p->aid;
 			break;
 		}
-<<<<<<< HEAD
-		seq_printf(s, "[%d] %pM %s AID %d\n", i, p->addr, status, aid);
-=======
 		mid = (p->status != wil_sta_unused) ? p->mid : U8_MAX;
 		if (mid < GET_MAX_VIFS(wil)) {
 			struct wil6210_vif *vif = wil->vifs[mid];
@@ -2001,7 +1916,6 @@
 		else
 			seq_printf(s, "[%d] %pM %s MID %d AID %d\n", i,
 				   p->addr, status, mid, aid);
->>>>>>> 286cd8c7
 
 		if (p->status == wil_sta_connected) {
 			spin_lock_bh(&p->tid_rx_lock);
@@ -2026,15 +1940,12 @@
 				   p->stats.rx_short_frame,
 				   p->stats.rx_large_frame,
 				   p->stats.rx_replay);
-<<<<<<< HEAD
-=======
 			seq_printf(s,
 				   "mic error %lu, key error %lu, amsdu error %lu, csum error %lu\n",
 				   p->stats.rx_mic_error,
 				   p->stats.rx_key_error,
 				   p->stats.rx_amsdu_error,
 				   p->stats.rx_csum_err);
->>>>>>> 286cd8c7
 
 			seq_puts(s, "Rx/MCS:");
 			for (mcs = 0; mcs < ARRAY_SIZE(p->stats.rx_per_mcs);
@@ -2060,8 +1971,6 @@
 	.llseek		= seq_lseek,
 };
 
-<<<<<<< HEAD
-=======
 static int wil_mids_debugfs_show(struct seq_file *s, void *data)
 {
 	struct wil6210_priv *wil = s->private;
@@ -2435,7 +2344,6 @@
 	.llseek		= seq_lseek,
 };
 
->>>>>>> 286cd8c7
 static ssize_t wil_read_file_led_cfg(struct file *file, char __user *user_buf,
 				     size_t count, loff_t *ppos)
 {
@@ -2483,8 +2391,6 @@
 	.open  = simple_open,
 };
 
-<<<<<<< HEAD
-=======
 int wil_led_blink_set(struct wil6210_priv *wil, const char *buf)
 {
 	int rc;
@@ -2508,7 +2414,6 @@
 	return 0;
 }
 
->>>>>>> 286cd8c7
 /* led_blink_time, write:
  * "<blink_on_slow> <blink_off_slow> <blink_on_med> <blink_off_med> <blink_on_fast> <blink_off_fast>
  */
@@ -2516,10 +2421,7 @@
 					const char __user *buf,
 					size_t len, loff_t *ppos)
 {
-<<<<<<< HEAD
-=======
 	struct wil6210_priv *wil = file->private_data;
->>>>>>> 286cd8c7
 	int rc;
 	char *kbuf = kmalloc(len + 1, GFP_KERNEL);
 
@@ -2533,26 +2435,11 @@
 	}
 
 	kbuf[len] = '\0';
-<<<<<<< HEAD
-	rc = sscanf(kbuf, "%d %d %d %d %d %d",
-		    &led_blink_time[WIL_LED_TIME_SLOW].on_ms,
-		    &led_blink_time[WIL_LED_TIME_SLOW].off_ms,
-		    &led_blink_time[WIL_LED_TIME_MED].on_ms,
-		    &led_blink_time[WIL_LED_TIME_MED].off_ms,
-		    &led_blink_time[WIL_LED_TIME_FAST].on_ms,
-		    &led_blink_time[WIL_LED_TIME_FAST].off_ms);
-=======
 	rc = wil_led_blink_set(wil, kbuf);
->>>>>>> 286cd8c7
 	kfree(kbuf);
 
 	if (rc < 0)
 		return rc;
-<<<<<<< HEAD
-	if (rc < 6)
-		return -EINVAL;
-=======
->>>>>>> 286cd8c7
 
 	return len;
 }
@@ -2643,11 +2530,6 @@
 	struct wil6210_priv *wil = file->private_data;
 
 	memset(&wil->suspend_stats, 0, sizeof(wil->suspend_stats));
-<<<<<<< HEAD
-	wil->suspend_stats.min_suspend_time = ULONG_MAX;
-	wil->suspend_stats.collection_start = ktime_get();
-=======
->>>>>>> 286cd8c7
 
 	return len;
 }
@@ -2657,35 +2539,6 @@
 				      size_t count, loff_t *ppos)
 {
 	struct wil6210_priv *wil = file->private_data;
-<<<<<<< HEAD
-	static char text[400];
-	int n;
-	unsigned long long stats_collection_time =
-		ktime_to_us(ktime_sub(ktime_get(),
-				      wil->suspend_stats.collection_start));
-
-	n = snprintf(text, sizeof(text),
-		     "Suspend statistics:\n"
-		     "successful suspends:%ld failed suspends:%ld\n"
-		     "successful resumes:%ld failed resumes:%ld\n"
-		     "rejected by host:%ld rejected by device:%ld\n"
-		     "total suspend time:%lld min suspend time:%lld\n"
-		     "max suspend time:%lld stats collection time: %lld\n",
-		     wil->suspend_stats.successful_suspends,
-		     wil->suspend_stats.failed_suspends,
-		     wil->suspend_stats.successful_resumes,
-		     wil->suspend_stats.failed_resumes,
-		     wil->suspend_stats.rejected_by_host,
-		     wil->suspend_stats.rejected_by_device,
-		     wil->suspend_stats.total_suspend_time,
-		     wil->suspend_stats.min_suspend_time,
-		     wil->suspend_stats.max_suspend_time,
-		     stats_collection_time);
-
-	n = min_t(int, n, sizeof(text));
-
-	return simple_read_from_buffer(user_buf, count, ppos, text, n);
-=======
 	char *text;
 	int n, ret, text_size = 500;
 
@@ -2721,7 +2574,6 @@
 	kfree(text);
 
 	return ret;
->>>>>>> 286cd8c7
 }
 
 static const struct file_operations fops_suspend_stats = {
@@ -2730,8 +2582,6 @@
 	.open  = simple_open,
 };
 
-<<<<<<< HEAD
-=======
 /*---------compressed_rx_status---------*/
 static ssize_t wil_compressed_rx_status_write(struct file *file,
 					      const char __user *buf,
@@ -2786,7 +2636,6 @@
 	.llseek	= seq_lseek,
 };
 
->>>>>>> 286cd8c7
 /*----------------*/
 static void wil6210_debugfs_init_blobs(struct wil6210_priv *wil,
 				       struct dentry *dbg)
@@ -2817,32 +2666,19 @@
 	const struct file_operations *fops;
 } dbg_files[] = {
 	{"mbox",	0444,		&fops_mbox},
-<<<<<<< HEAD
-	{"vrings",	0444,		&fops_vring},
-	{"stations", 0444,		&fops_sta},
-	{"desc",	0444,		&fops_txdesc},
-	{"bf",		0444,		&fops_bf},
-	{"ssid",	0644,		&fops_ssid},
-	{"mem_val",	0644,		&fops_memread},
-	{"reset",	0244,		&fops_reset},
-=======
 	{"rings",	0444,		&fops_ring},
 	{"stations", 0444,		&fops_sta},
 	{"mids",	0444,		&fops_mids},
 	{"desc",	0444,		&fops_txdesc},
 	{"bf",		0444,		&fops_bf},
 	{"mem_val",	0644,		&fops_memread},
->>>>>>> 286cd8c7
 	{"rxon",	0244,		&fops_rxon},
 	{"tx_mgmt",	0244,		&fops_txmgmt},
 	{"wmi_send", 0244,		&fops_wmi},
 	{"back",	0644,		&fops_back},
 	{"pmccfg",	0644,		&fops_pmccfg},
 	{"pmcdata",	0444,		&fops_pmcdata},
-<<<<<<< HEAD
-=======
 	{"pmcring",	0444,		&fops_pmcring},
->>>>>>> 286cd8c7
 	{"temp",	0444,		&fops_temp},
 	{"freq",	0444,		&fops_freq},
 	{"link",	0444,		&fops_link},
@@ -2853,8 +2689,6 @@
 	{"fw_capabilities",	0444,	&fops_fw_capabilities},
 	{"fw_version",	0444,		&fops_fw_version},
 	{"suspend_stats",	0644,	&fops_suspend_stats},
-<<<<<<< HEAD
-=======
 	{"compressed_rx_status", 0644,	&fops_compressed_rx_status},
 	{"srings",	0444,		&fops_srings},
 	{"status_msg",	0444,		&fops_status_msg},
@@ -2864,7 +2698,6 @@
 	{"link_stats_global",	0644,	&fops_link_stats_global},
 	{"rbufcap",	0244,		&fops_rbufcap},
 	{"tx_latency_threshold_low", 0644, &fops_tx_latency_threshold_low},
->>>>>>> 286cd8c7
 };
 
 static void wil6210_debugfs_init_files(struct wil6210_priv *wil,
@@ -2903,24 +2736,13 @@
 
 /* fields in struct wil6210_priv */
 static const struct dbg_off dbg_wil_off[] = {
-<<<<<<< HEAD
-	WIL_FIELD(privacy,	0444,		doff_u32),
 	WIL_FIELD(status[0],	0644,	doff_ulong),
 	WIL_FIELD(hw_version,	0444,	doff_x32),
 	WIL_FIELD(recovery_count, 0444,	doff_u32),
-	WIL_FIELD(ap_isolate,	0444,	doff_u32),
-=======
-	WIL_FIELD(status[0],	0644,	doff_ulong),
-	WIL_FIELD(hw_version,	0444,	doff_x32),
-	WIL_FIELD(recovery_count, 0444,	doff_u32),
->>>>>>> 286cd8c7
 	WIL_FIELD(discovery_mode, 0644,	doff_u8),
 	WIL_FIELD(chip_revision, 0444,	doff_u8),
 	WIL_FIELD(abft_len, 0644,		doff_u8),
 	WIL_FIELD(wakeup_trigger, 0644,		doff_u8),
-<<<<<<< HEAD
-	WIL_FIELD(vring_idle_trsh, 0644,	doff_u32),
-=======
 	WIL_FIELD(ring_idle_trsh, 0644,	doff_u32),
 	WIL_FIELD(num_rx_status_rings, 0644,	doff_u8),
 	WIL_FIELD(rx_status_ring_order, 0644,	doff_u32),
@@ -2932,7 +2754,6 @@
 	WIL_FIELD(tx_reserved_entries, 0644, doff_u32),
 	WIL_FIELD(tx_latency_threshold_high,	0644,	doff_u32),
 	WIL_FIELD(tx_latency_threshold_info.threshold_detected, 0644, doff_u8),
->>>>>>> 286cd8c7
 	{},
 };
 
@@ -2940,28 +2761,19 @@
 	{"RGF_MAC_MTRL_COUNTER_0", 0444, HOSTADDR(RGF_MAC_MTRL_COUNTER_0),
 		doff_io32},
 	{"RGF_USER_USAGE_1", 0444, HOSTADDR(RGF_USER_USAGE_1), doff_io32},
-<<<<<<< HEAD
-=======
 	{"RGF_USER_USAGE_2", 0444, HOSTADDR(RGF_USER_USAGE_2), doff_io32},
->>>>>>> 286cd8c7
 	{},
 };
 
 /* static parameters */
 static const struct dbg_off dbg_statics[] = {
 	{"desc_index",	0644, (ulong)&dbg_txdesc_index, doff_u32},
-<<<<<<< HEAD
-	{"vring_index",	0644, (ulong)&dbg_vring_index, doff_u32},
-	{"mem_addr",	0644, (ulong)&mem_addr, doff_u32},
-	{"led_polarity", 0644, (ulong)&led_polarity, doff_u8},
-=======
 	{"ring_index",	0644, (ulong)&dbg_ring_index, doff_u32},
 	{"mem_addr",	0644, (ulong)&mem_addr, doff_u32},
 	{"led_polarity", 0644, (ulong)&led_polarity, doff_u8},
 	{"status_index", 0644, (ulong)&dbg_status_msg_index, doff_u32},
 	{"sring_index",	0644, (ulong)&dbg_sring_index, doff_u32},
 	{"drop_if_ring_full", 0644, (ulong)&drop_if_ring_full, doff_u8},
->>>>>>> 286cd8c7
 	{},
 };
 
