--- conflicted
+++ resolved
@@ -23,19 +23,11 @@
 wil6210-y += wil_crash_dump.o
 wil6210-y += p2p.o
 wil6210-y += ftm.o
-<<<<<<< HEAD
-=======
 wil6210-$(CONFIG_WIL6210_IPA) += ipa.o
 wil6210-y += config.o
->>>>>>> 286cd8c7
 
 # for tracing framework to find trace.h
 CFLAGS_trace.o := -I$(src)
 
-<<<<<<< HEAD
-subdir-ccflags-y += -D__CHECK_ENDIAN__
-
-=======
->>>>>>> 286cd8c7
 MSM_11AD_PATH = drivers/platform/msm/msm_11ad
 CFLAGS_wil_platform.o := -I$(MSM_11AD_PATH)