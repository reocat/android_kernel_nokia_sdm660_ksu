// SPDX-License-Identifier: ISC
/*
 * Copyright (c) 2014,2017 Qualcomm Atheros, Inc.
<<<<<<< HEAD
 *
 * Permission to use, copy, modify, and/or distribute this software for any
 * purpose with or without fee is hereby granted, provided that the above
 * copyright notice and this permission notice appear in all copies.
 *
 * THE SOFTWARE IS PROVIDED "AS IS" AND THE AUTHOR DISCLAIMS ALL WARRANTIES
 * WITH REGARD TO THIS SOFTWARE INCLUDING ALL IMPLIED WARRANTIES OF
 * MERCHANTABILITY AND FITNESS. IN NO EVENT SHALL THE AUTHOR BE LIABLE FOR
 * ANY SPECIAL, DIRECT, INDIRECT, OR CONSEQUENTIAL DAMAGES OR ANY DAMAGES
 * WHATSOEVER RESULTING FROM LOSS OF USE, DATA OR PROFITS, WHETHER IN AN
 * ACTION OF CONTRACT, NEGLIGENCE OR OTHER TORTIOUS ACTION, ARISING OUT OF
 * OR IN CONNECTION WITH THE USE OR PERFORMANCE OF THIS SOFTWARE.
=======
 * Copyright (c) 2018-2019, The Linux Foundation. All rights reserved.
>>>>>>> 286cd8c7
 */

#include "wil6210.h"
#include <linux/jiffies.h>
<<<<<<< HEAD
=======
#include <linux/pm_runtime.h>
>>>>>>> 286cd8c7

#define WIL6210_AUTOSUSPEND_DELAY_MS (1000)

static void wil_pm_wake_connected_net_queues(struct wil6210_priv *wil)
{
<<<<<<< HEAD
	int rc = 0;
	struct wireless_dev *wdev = wil->wdev;
	struct net_device *ndev = wil_to_ndev(wil);

	wil_dbg_pm(wil, "can_suspend: %s\n", is_runtime ? "runtime" : "system");

	if (!(ndev->flags & IFF_UP)) {
		/* can always sleep when down */
		wil_dbg_pm(wil, "Interface is down\n");
		goto out;
	}
	if (test_bit(wil_status_resetting, wil->status)) {
		wil_dbg_pm(wil, "Delay suspend when resetting\n");
		rc = -EBUSY;
		goto out;
	}
	if (wil->recovery_state != fw_recovery_idle) {
		wil_dbg_pm(wil, "Delay suspend during recovery\n");
		rc = -EBUSY;
		goto out;
	}
=======
	int i;

	mutex_lock(&wil->vif_mutex);
	for (i = 0; i < GET_MAX_VIFS(wil); i++) {
		struct wil6210_vif *vif = wil->vifs[i];

		if (vif && test_bit(wil_vif_fwconnected, vif->status))
			wil_update_net_queues_bh(wil, vif, NULL, false);
	}
	mutex_unlock(&wil->vif_mutex);
}

static void wil_pm_stop_all_net_queues(struct wil6210_priv *wil)
{
	int i;

	mutex_lock(&wil->vif_mutex);
	for (i = 0; i < GET_MAX_VIFS(wil); i++) {
		struct wil6210_vif *vif = wil->vifs[i];

		if (vif)
			wil_update_net_queues_bh(wil, vif, NULL, true);
	}
	mutex_unlock(&wil->vif_mutex);
}

static bool
wil_can_suspend_vif(struct wil6210_priv *wil, struct wil6210_vif *vif,
		    bool is_runtime)
{
	struct wireless_dev *wdev = vif_to_wdev(vif);
>>>>>>> 286cd8c7

	/* interface is running */
	switch (wdev->iftype) {
	case NL80211_IFTYPE_MONITOR:
		wil_dbg_pm(wil, "Sniffer\n");
		return false;

	/* for STA-like interface, don't runtime suspend */
	case NL80211_IFTYPE_STATION:
		if (test_bit(wil_vif_fwconnected, vif->status) &&
		    wil->vr_profile != WMI_VR_PROFILE_DISABLED) {
			wil_dbg_pm(wil,
				   "Reject suspend in VR mode when connected\n");
			return false;
		}
		/* fallthrough */
	case NL80211_IFTYPE_P2P_CLIENT:
<<<<<<< HEAD
		if (test_bit(wil_status_fwconnecting, wil->status)) {
			wil_dbg_pm(wil, "Delay suspend when connecting\n");
			rc = -EBUSY;
			goto out;
=======
		if (test_bit(wil_vif_fwconnecting, vif->status)) {
			wil_dbg_pm(wil, "Delay suspend when connecting\n");
			return false;
		}
		if (is_runtime) {
			wil_dbg_pm(wil, "STA-like interface\n");
			return false;
>>>>>>> 286cd8c7
		}
		break;
	/* AP-like interface - can't suspend */
	default:
		wil_dbg_pm(wil, "AP-like interface\n");
		return false;
	}

	return true;
}

int wil_can_suspend(struct wil6210_priv *wil, bool is_runtime)
{
	int rc = 0, i;
	bool wmi_only = test_bit(WMI_FW_CAPABILITY_WMI_ONLY,
				 wil->fw_capabilities);
	bool active_ifaces;

	wil_dbg_pm(wil, "can_suspend: %s\n", is_runtime ? "runtime" : "system");

	if (wmi_only || debug_fw) {
		wil_dbg_pm(wil, "Deny any suspend - %s mode\n",
			   wmi_only ? "wmi_only" : "debug_fw");
		rc = -EBUSY;
		goto out;
	}
	if (is_runtime && !wil->platform_ops.suspend) {
		rc = -EBUSY;
		goto out;
	}

	if (test_bit(wil_status_pci_linkdown, wil->status)) {
		wil_dbg_pm(wil, "Delay suspend during pci linkdown\n");
		rc = -EBUSY;
		goto out;
	}

	mutex_lock(&wil->vif_mutex);
	active_ifaces = wil_has_active_ifaces(wil, true, false);
	mutex_unlock(&wil->vif_mutex);

	if (!active_ifaces) {
		/* can always sleep when down */
		wil_dbg_pm(wil, "Interface is down\n");
		goto out;
	}
	if (test_bit(wil_status_resetting, wil->status)) {
		wil_dbg_pm(wil, "Delay suspend when resetting\n");
		rc = -EBUSY;
		goto out;
	}
	if (wil->recovery_state != fw_recovery_idle) {
		wil_dbg_pm(wil, "Delay suspend during recovery\n");
		rc = -EBUSY;
		goto out;
	}

<<<<<<< HEAD
=======
	/* interface is running */
	mutex_lock(&wil->vif_mutex);
	for (i = 0; i < GET_MAX_VIFS(wil); i++) {
		struct wil6210_vif *vif = wil->vifs[i];

		if (!vif)
			continue;
		if (!wil_can_suspend_vif(wil, vif, is_runtime)) {
			rc = -EBUSY;
			mutex_unlock(&wil->vif_mutex);
			goto out;
		}
	}
	mutex_unlock(&wil->vif_mutex);

>>>>>>> 286cd8c7
out:
	wil_dbg_pm(wil, "can_suspend: %s => %s (%d)\n",
		   is_runtime ? "runtime" : "system", rc ? "No" : "Yes", rc);

	if (rc)
		wil->suspend_stats.rejected_by_host++;

<<<<<<< HEAD
=======
	return rc;
}

static int wil_resume_keep_radio_on(struct wil6210_priv *wil)
{
	int rc = 0;

	/* wil_status_resuming will be cleared when getting
	 * WMI_TRAFFIC_RESUME_EVENTID
	 */
	set_bit(wil_status_resuming, wil->status);
	clear_bit(wil_status_suspended, wil->status);
	wil_c(wil, RGF_USER_CLKS_CTL_0, BIT_USER_CLKS_RST_PWGD);
	wil_unmask_irq(wil);

	wil6210_bus_request(wil, wil->bus_request_kbps_pre_suspend);

	/* Send WMI resume request to the device */
	rc = wmi_resume(wil);
	if (rc) {
		wil_err(wil, "device failed to resume (%d)\n", rc);
		if (no_fw_recovery)
			goto out;
		rc = wil_down(wil);
		if (rc) {
			wil_err(wil, "wil_down failed (%d)\n", rc);
			goto out;
		}
		rc = wil_up(wil);
		if (rc) {
			wil_err(wil, "wil_up failed (%d)\n", rc);
			goto out;
		}
	}

	/* Wake all queues */
	wil_pm_wake_connected_net_queues(wil);

out:
	if (rc)
		set_bit(wil_status_suspended, wil->status);
	return rc;
}

static int wil_suspend_keep_radio_on(struct wil6210_priv *wil)
{
	int rc = 0;
	unsigned long start, data_comp_to;

	wil_dbg_pm(wil, "suspend keep radio on\n");

	/* Prevent handling of new tx and wmi commands */
	rc = down_write_trylock(&wil->mem_lock);
	if (!rc) {
		wil_err(wil,
			"device is busy. down_write_trylock failed, returned (0x%x)\n",
			rc);
		wil->suspend_stats.rejected_by_host++;
		return -EBUSY;
	}

	set_bit(wil_status_suspending, wil->status);
	up_write(&wil->mem_lock);

	wil_pm_stop_all_net_queues(wil);

	if (!wil_is_tx_idle(wil)) {
		wil_dbg_pm(wil, "Pending TX data, reject suspend\n");
		wil->suspend_stats.rejected_by_host++;
		goto reject_suspend;
	}

	if (!wil->txrx_ops.is_rx_idle(wil)) {
		wil_dbg_pm(wil, "Pending RX data, reject suspend\n");
		wil->suspend_stats.rejected_by_host++;
		goto reject_suspend;
	}

	if (!wil_is_wmi_idle(wil)) {
		wil_dbg_pm(wil, "Pending WMI events, reject suspend\n");
		wil->suspend_stats.rejected_by_host++;
		goto reject_suspend;
	}

	/* Send WMI suspend request to the device */
	rc = wmi_suspend(wil);
	if (rc) {
		wil_dbg_pm(wil, "wmi_suspend failed, reject suspend (%d)\n",
			   rc);
		goto reject_suspend;
	}

	/* Wait for completion of the pending RX packets */
	start = jiffies;
	data_comp_to = jiffies + msecs_to_jiffies(WIL_DATA_COMPLETION_TO_MS);
	if (test_bit(wil_status_napi_en, wil->status)) {
		while (!wil->txrx_ops.is_rx_idle(wil)) {
			if (time_after(jiffies, data_comp_to)) {
				if (wil->txrx_ops.is_rx_idle(wil))
					break;
				wil_err(wil,
					"TO waiting for idle RX, suspend failed\n");
				wil->suspend_stats.r_on.failed_suspends++;
				goto resume_after_fail;
			}
			wil_dbg_ratelimited(wil, "rx vring is not empty -> NAPI\n");
			napi_synchronize(&wil->napi_rx);
			msleep(20);
		}
	}

	/* In case of pending WMI events, reject the suspend
	 * and resume the device.
	 * This can happen if the device sent the WMI events before
	 * approving the suspend.
	 */
	if (!wil_is_wmi_idle(wil)) {
		wil_err(wil, "suspend failed due to pending WMI events\n");
		wil->suspend_stats.r_on.failed_suspends++;
		goto resume_after_fail;
	}

	wil_mask_irq(wil);

	/* Disable device reset on PERST */
	wil_s(wil, RGF_USER_CLKS_CTL_0, BIT_USER_CLKS_RST_PWGD);

	if (wil->platform_ops.suspend) {
		rc = wil->platform_ops.suspend(wil->platform_handle, true);
		if (rc) {
			wil_err(wil, "platform device failed to suspend (%d)\n",
				rc);
			wil->suspend_stats.r_on.failed_suspends++;
			wil_c(wil, RGF_USER_CLKS_CTL_0, BIT_USER_CLKS_RST_PWGD);
			wil_unmask_irq(wil);
			goto resume_after_fail;
		}
	}

	/* Save the current bus request to return to the same in resume */
	wil->bus_request_kbps_pre_suspend = wil->bus_request_kbps;
	wil6210_bus_request(wil, 0);

	set_bit(wil_status_suspended, wil->status);
	clear_bit(wil_status_suspending, wil->status);

>>>>>>> 286cd8c7
	return rc;

resume_after_fail:
	set_bit(wil_status_resuming, wil->status);
	clear_bit(wil_status_suspending, wil->status);
	rc = wmi_resume(wil);
	/* if resume succeeded, reject the suspend */
	if (!rc) {
		rc = -EBUSY;
		wil_pm_wake_connected_net_queues(wil);
	}
	return rc;

reject_suspend:
	clear_bit(wil_status_suspending, wil->status);
	wil_pm_wake_connected_net_queues(wil);
	return -EBUSY;
}

<<<<<<< HEAD
static int wil_resume_keep_radio_on(struct wil6210_priv *wil)
{
	int rc = 0;

	/* wil_status_resuming will be cleared when getting
	 * WMI_TRAFFIC_RESUME_EVENTID
	 */
	set_bit(wil_status_resuming, wil->status);
	clear_bit(wil_status_suspended, wil->status);
	wil_c(wil, RGF_USER_CLKS_CTL_0, BIT_USER_CLKS_RST_PWGD);
	wil_unmask_irq(wil);

	wil6210_bus_request(wil, wil->bus_request_kbps_pre_suspend);

	/* Send WMI resume request to the device */
	rc = wmi_resume(wil);
	if (rc) {
		wil_err(wil, "device failed to resume (%d)\n", rc);
		if (no_fw_recovery)
			goto out;
		rc = wil_down(wil);
		if (rc) {
			wil_err(wil, "wil_down failed (%d)\n", rc);
			goto out;
		}
		rc = wil_up(wil);
		if (rc) {
			wil_err(wil, "wil_up failed (%d)\n", rc);
			goto out;
		}
	}

	/* Wake all queues */
	if (test_bit(wil_status_fwconnected, wil->status))
		wil_update_net_queues_bh(wil, NULL, false);

out:
	if (rc)
		set_bit(wil_status_suspended, wil->status);
	return rc;
}

static int wil_suspend_keep_radio_on(struct wil6210_priv *wil)
{
	int rc = 0;
	unsigned long start, data_comp_to;

	wil_dbg_pm(wil, "suspend keep radio on\n");

	/* Prevent handling of new tx and wmi commands */
	set_bit(wil_status_suspending, wil->status);
	wil_update_net_queues_bh(wil, NULL, true);

	if (!wil_is_tx_idle(wil)) {
		wil_dbg_pm(wil, "Pending TX data, reject suspend\n");
		wil->suspend_stats.rejected_by_host++;
		goto reject_suspend;
	}

	if (!wil_is_rx_idle(wil)) {
		wil_dbg_pm(wil, "Pending RX data, reject suspend\n");
		wil->suspend_stats.rejected_by_host++;
		goto reject_suspend;
	}

	if (!wil_is_wmi_idle(wil)) {
		wil_dbg_pm(wil, "Pending WMI events, reject suspend\n");
		wil->suspend_stats.rejected_by_host++;
		goto reject_suspend;
	}

	/* Send WMI suspend request to the device */
	rc = wmi_suspend(wil);
	if (rc) {
		wil_dbg_pm(wil, "wmi_suspend failed, reject suspend (%d)\n",
			   rc);
		goto reject_suspend;
	}

	/* Wait for completion of the pending RX packets */
	start = jiffies;
	data_comp_to = jiffies + msecs_to_jiffies(WIL_DATA_COMPLETION_TO_MS);
	if (test_bit(wil_status_napi_en, wil->status)) {
		while (!wil_is_rx_idle(wil)) {
			if (time_after(jiffies, data_comp_to)) {
				if (wil_is_rx_idle(wil))
					break;
				wil_err(wil,
					"TO waiting for idle RX, suspend failed\n");
				wil->suspend_stats.failed_suspends++;
				goto resume_after_fail;
			}
			wil_dbg_ratelimited(wil, "rx vring is not empty -> NAPI\n");
			napi_synchronize(&wil->napi_rx);
			msleep(20);
		}
	}

	/* In case of pending WMI events, reject the suspend
	 * and resume the device.
	 * This can happen if the device sent the WMI events before
	 * approving the suspend.
	 */
	if (!wil_is_wmi_idle(wil)) {
		wil_err(wil, "suspend failed due to pending WMI events\n");
		wil->suspend_stats.failed_suspends++;
		goto resume_after_fail;
	}

	wil_mask_irq(wil);

	/* Disable device reset on PERST */
	wil_s(wil, RGF_USER_CLKS_CTL_0, BIT_USER_CLKS_RST_PWGD);

	if (wil->platform_ops.suspend) {
		rc = wil->platform_ops.suspend(wil->platform_handle, true);
		if (rc) {
			wil_err(wil, "platform device failed to suspend (%d)\n",
				rc);
			wil->suspend_stats.failed_suspends++;
			wil_c(wil, RGF_USER_CLKS_CTL_0, BIT_USER_CLKS_RST_PWGD);
			wil_unmask_irq(wil);
			goto resume_after_fail;
		}
	}

	/* Save the current bus request to return to the same in resume */
	wil->bus_request_kbps_pre_suspend = wil->bus_request_kbps;
	wil6210_bus_request(wil, 0);

	set_bit(wil_status_suspended, wil->status);
	clear_bit(wil_status_suspending, wil->status);

	return rc;

resume_after_fail:
	set_bit(wil_status_resuming, wil->status);
	clear_bit(wil_status_suspending, wil->status);
	rc = wmi_resume(wil);
	/* if resume succeeded, reject the suspend */
	if (!rc) {
		rc = -EBUSY;
		if (test_bit(wil_status_fwconnected, wil->status))
			wil_update_net_queues_bh(wil, NULL, false);
	}
	return rc;

reject_suspend:
	clear_bit(wil_status_suspending, wil->status);
	if (test_bit(wil_status_fwconnected, wil->status))
		wil_update_net_queues_bh(wil, NULL, false);
	return -EBUSY;
}

=======
>>>>>>> 286cd8c7
static int wil_suspend_radio_off(struct wil6210_priv *wil)
{
	int rc = 0;
	bool active_ifaces;

	wil_dbg_pm(wil, "suspend radio off\n");

<<<<<<< HEAD
	wil_dbg_pm(wil, "suspend radio off\n");
=======
	rc = down_write_trylock(&wil->mem_lock);
	if (!rc) {
		wil_err(wil,
			"device is busy. down_write_trylock failed, returned (0x%x)\n",
			rc);
		wil->suspend_stats.rejected_by_host++;
		return -EBUSY;
	}

	set_bit(wil_status_suspending, wil->status);
	up_write(&wil->mem_lock);
>>>>>>> 286cd8c7

	/* if netif up, hardware is alive, shut it down */
	mutex_lock(&wil->vif_mutex);
	active_ifaces = wil_has_active_ifaces(wil, true, false);
	mutex_unlock(&wil->vif_mutex);

	if (active_ifaces) {
		rc = wil_down(wil);
		if (rc) {
			wil_err(wil, "wil_down : %d\n", rc);
			wil->suspend_stats.r_off.failed_suspends++;
			goto out;
		}
	}

	/* Disable PCIe IRQ to prevent sporadic IRQs when PCIe is suspending */
	wil_dbg_pm(wil, "Disabling PCIe IRQ before suspending\n");
	wil_disable_irq(wil);

	if (wil->platform_ops.suspend) {
		rc = wil->platform_ops.suspend(wil->platform_handle, false);
		if (rc) {
			wil_enable_irq(wil);
			wil->suspend_stats.r_off.failed_suspends++;
			goto out;
		}
	}

<<<<<<< HEAD
	/* Disable PCIe IRQ to prevent sporadic IRQs when PCIe is suspending */
	wil_dbg_pm(wil, "Disabling PCIe IRQ before suspending\n");
	wil_disable_irq(wil);

	if (wil->platform_ops.suspend) {
		rc = wil->platform_ops.suspend(wil->platform_handle, false);
		if (rc) {
			wil_enable_irq(wil);
			goto out;
		}
	}

	set_bit(wil_status_suspended, wil->status);

out:
=======
	set_bit(wil_status_suspended, wil->status);

out:
	clear_bit(wil_status_suspending, wil->status);
>>>>>>> 286cd8c7
	wil_dbg_pm(wil, "suspend radio off: %d\n", rc);

	return rc;
}

static int wil_resume_radio_off(struct wil6210_priv *wil)
{
	int rc = 0;
<<<<<<< HEAD
	struct net_device *ndev = wil_to_ndev(wil);

	wil_dbg_pm(wil, "Enabling PCIe IRQ\n");
	wil_enable_irq(wil);
	/* if netif up, bring hardware up
=======
	bool active_ifaces;

	wil_dbg_pm(wil, "Enabling PCIe IRQ\n");
	wil_enable_irq(wil);
	/* if any netif up, bring hardware up
>>>>>>> 286cd8c7
	 * During open(), IFF_UP set after actual device method
	 * invocation. This prevent recursive call to wil_up()
	 * wil_status_suspended will be cleared in wil_reset
	 */
<<<<<<< HEAD
	if (ndev->flags & IFF_UP)
=======
	mutex_lock(&wil->vif_mutex);
	active_ifaces = wil_has_active_ifaces(wil, true, false);
	mutex_unlock(&wil->vif_mutex);
	if (active_ifaces)
>>>>>>> 286cd8c7
		rc = wil_up(wil);
	else
		clear_bit(wil_status_suspended, wil->status);

	return rc;
}

<<<<<<< HEAD
int wil_suspend(struct wil6210_priv *wil, bool is_runtime)
{
	int rc = 0;
	struct net_device *ndev = wil_to_ndev(wil);
	bool keep_radio_on = ndev->flags & IFF_UP &&
			     wil->keep_radio_on_during_sleep;
=======
int wil_suspend(struct wil6210_priv *wil, bool is_runtime, bool keep_radio_on)
{
	int rc = 0;
>>>>>>> 286cd8c7

	wil_dbg_pm(wil, "suspend: %s\n", is_runtime ? "runtime" : "system");

	if (test_bit(wil_status_suspended, wil->status)) {
		wil_dbg_pm(wil, "trying to suspend while suspended\n");
		return 0;
	}

	if (!keep_radio_on)
		rc = wil_suspend_radio_off(wil);
	else
		rc = wil_suspend_keep_radio_on(wil);

	wil_dbg_pm(wil, "suspend: %s => %d\n",
		   is_runtime ? "runtime" : "system", rc);

<<<<<<< HEAD
	if (!rc)
		wil->suspend_stats.suspend_start_time = ktime_get();

=======
>>>>>>> 286cd8c7
	return rc;
}

int wil_resume(struct wil6210_priv *wil, bool is_runtime, bool keep_radio_on)
{
	int rc = 0;
<<<<<<< HEAD
	struct net_device *ndev = wil_to_ndev(wil);
	bool keep_radio_on = ndev->flags & IFF_UP &&
			     wil->keep_radio_on_during_sleep;
	unsigned long long suspend_time_usec = 0;
=======
>>>>>>> 286cd8c7

	wil_dbg_pm(wil, "resume: %s\n", is_runtime ? "runtime" : "system");

	if (wil->platform_ops.resume) {
		rc = wil->platform_ops.resume(wil->platform_handle,
					      keep_radio_on);
		if (rc) {
			wil_err(wil, "platform_ops.resume : %d\n", rc);
			goto out;
		}
	}

	if (keep_radio_on)
		rc = wil_resume_keep_radio_on(wil);
	else
		rc = wil_resume_radio_off(wil);
<<<<<<< HEAD

	if (rc)
		goto out;

	suspend_time_usec =
		ktime_to_us(ktime_sub(ktime_get(),
				      wil->suspend_stats.suspend_start_time));
	wil->suspend_stats.total_suspend_time += suspend_time_usec;
	if (suspend_time_usec < wil->suspend_stats.min_suspend_time)
		wil->suspend_stats.min_suspend_time = suspend_time_usec;
	if (suspend_time_usec > wil->suspend_stats.max_suspend_time)
		wil->suspend_stats.max_suspend_time = suspend_time_usec;

out:
	wil_dbg_pm(wil, "resume: %s => %d, suspend time %lld usec\n",
		   is_runtime ? "runtime" : "system", rc, suspend_time_usec);
=======

out:
	wil_dbg_pm(wil, "resume: %s => %d\n", is_runtime ? "runtime" : "system",
		   rc);
>>>>>>> 286cd8c7
	return rc;
}

void wil_pm_runtime_allow(struct wil6210_priv *wil)
{
	struct device *dev = wil_to_dev(wil);

	pm_runtime_put_noidle(dev);
	pm_runtime_set_autosuspend_delay(dev, WIL6210_AUTOSUSPEND_DELAY_MS);
	pm_runtime_use_autosuspend(dev);
	pm_runtime_allow(dev);
}

void wil_pm_runtime_forbid(struct wil6210_priv *wil)
{
	struct device *dev = wil_to_dev(wil);

	pm_runtime_forbid(dev);
	pm_runtime_get_noresume(dev);
}

int wil_pm_runtime_get(struct wil6210_priv *wil)
{
	int rc;
	struct device *dev = wil_to_dev(wil);

	rc = pm_runtime_get_sync(dev);
	if (rc < 0) {
		wil_err(wil, "pm_runtime_get_sync() failed, rc = %d\n", rc);
		pm_runtime_put_noidle(dev);
		return rc;
	}

	return 0;
}

void wil_pm_runtime_put(struct wil6210_priv *wil)
{
	struct device *dev = wil_to_dev(wil);

	pm_runtime_mark_last_busy(dev);
	pm_runtime_put_autosuspend(dev);
}<|MERGE_RESOLUTION|>--- conflicted
+++ resolved
@@ -1,41 +1,48 @@
 // SPDX-License-Identifier: ISC
 /*
  * Copyright (c) 2014,2017 Qualcomm Atheros, Inc.
-<<<<<<< HEAD
- *
- * Permission to use, copy, modify, and/or distribute this software for any
- * purpose with or without fee is hereby granted, provided that the above
- * copyright notice and this permission notice appear in all copies.
- *
- * THE SOFTWARE IS PROVIDED "AS IS" AND THE AUTHOR DISCLAIMS ALL WARRANTIES
- * WITH REGARD TO THIS SOFTWARE INCLUDING ALL IMPLIED WARRANTIES OF
- * MERCHANTABILITY AND FITNESS. IN NO EVENT SHALL THE AUTHOR BE LIABLE FOR
- * ANY SPECIAL, DIRECT, INDIRECT, OR CONSEQUENTIAL DAMAGES OR ANY DAMAGES
- * WHATSOEVER RESULTING FROM LOSS OF USE, DATA OR PROFITS, WHETHER IN AN
- * ACTION OF CONTRACT, NEGLIGENCE OR OTHER TORTIOUS ACTION, ARISING OUT OF
- * OR IN CONNECTION WITH THE USE OR PERFORMANCE OF THIS SOFTWARE.
-=======
  * Copyright (c) 2018-2019, The Linux Foundation. All rights reserved.
->>>>>>> 286cd8c7
  */
 
 #include "wil6210.h"
 #include <linux/jiffies.h>
-<<<<<<< HEAD
-=======
 #include <linux/pm_runtime.h>
->>>>>>> 286cd8c7
 
 #define WIL6210_AUTOSUSPEND_DELAY_MS (1000)
 
 static void wil_pm_wake_connected_net_queues(struct wil6210_priv *wil)
 {
-<<<<<<< HEAD
-	int rc = 0;
-	struct wireless_dev *wdev = wil->wdev;
-	struct net_device *ndev = wil_to_ndev(wil);
-
-	wil_dbg_pm(wil, "can_suspend: %s\n", is_runtime ? "runtime" : "system");
+	int i;
+
+	mutex_lock(&wil->vif_mutex);
+	for (i = 0; i < GET_MAX_VIFS(wil); i++) {
+		struct wil6210_vif *vif = wil->vifs[i];
+
+		if (vif && test_bit(wil_vif_fwconnected, vif->status))
+			wil_update_net_queues_bh(wil, vif, NULL, false);
+	}
+	mutex_unlock(&wil->vif_mutex);
+}
+
+static void wil_pm_stop_all_net_queues(struct wil6210_priv *wil)
+{
+	int i;
+
+	mutex_lock(&wil->vif_mutex);
+	for (i = 0; i < GET_MAX_VIFS(wil); i++) {
+		struct wil6210_vif *vif = wil->vifs[i];
+
+		if (vif)
+			wil_update_net_queues_bh(wil, vif, NULL, true);
+	}
+	mutex_unlock(&wil->vif_mutex);
+}
+
+static bool
+wil_can_suspend_vif(struct wil6210_priv *wil, struct wil6210_vif *vif,
+		    bool is_runtime)
+{
+	struct wireless_dev *wdev = vif_to_wdev(vif);
 
 	if (!(ndev->flags & IFF_UP)) {
 		/* can always sleep when down */
@@ -52,39 +59,6 @@
 		rc = -EBUSY;
 		goto out;
 	}
-=======
-	int i;
-
-	mutex_lock(&wil->vif_mutex);
-	for (i = 0; i < GET_MAX_VIFS(wil); i++) {
-		struct wil6210_vif *vif = wil->vifs[i];
-
-		if (vif && test_bit(wil_vif_fwconnected, vif->status))
-			wil_update_net_queues_bh(wil, vif, NULL, false);
-	}
-	mutex_unlock(&wil->vif_mutex);
-}
-
-static void wil_pm_stop_all_net_queues(struct wil6210_priv *wil)
-{
-	int i;
-
-	mutex_lock(&wil->vif_mutex);
-	for (i = 0; i < GET_MAX_VIFS(wil); i++) {
-		struct wil6210_vif *vif = wil->vifs[i];
-
-		if (vif)
-			wil_update_net_queues_bh(wil, vif, NULL, true);
-	}
-	mutex_unlock(&wil->vif_mutex);
-}
-
-static bool
-wil_can_suspend_vif(struct wil6210_priv *wil, struct wil6210_vif *vif,
-		    bool is_runtime)
-{
-	struct wireless_dev *wdev = vif_to_wdev(vif);
->>>>>>> 286cd8c7
 
 	/* interface is running */
 	switch (wdev->iftype) {
@@ -102,12 +76,6 @@
 		}
 		/* fallthrough */
 	case NL80211_IFTYPE_P2P_CLIENT:
-<<<<<<< HEAD
-		if (test_bit(wil_status_fwconnecting, wil->status)) {
-			wil_dbg_pm(wil, "Delay suspend when connecting\n");
-			rc = -EBUSY;
-			goto out;
-=======
 		if (test_bit(wil_vif_fwconnecting, vif->status)) {
 			wil_dbg_pm(wil, "Delay suspend when connecting\n");
 			return false;
@@ -115,7 +83,6 @@
 		if (is_runtime) {
 			wil_dbg_pm(wil, "STA-like interface\n");
 			return false;
->>>>>>> 286cd8c7
 		}
 		break;
 	/* AP-like interface - can't suspend */
@@ -173,8 +140,6 @@
 		goto out;
 	}
 
-<<<<<<< HEAD
-=======
 	/* interface is running */
 	mutex_lock(&wil->vif_mutex);
 	for (i = 0; i < GET_MAX_VIFS(wil); i++) {
@@ -190,7 +155,6 @@
 	}
 	mutex_unlock(&wil->vif_mutex);
 
->>>>>>> 286cd8c7
 out:
 	wil_dbg_pm(wil, "can_suspend: %s => %s (%d)\n",
 		   is_runtime ? "runtime" : "system", rc ? "No" : "Yes", rc);
@@ -198,8 +162,6 @@
 	if (rc)
 		wil->suspend_stats.rejected_by_host++;
 
-<<<<<<< HEAD
-=======
 	return rc;
 }
 
@@ -346,7 +308,6 @@
 	set_bit(wil_status_suspended, wil->status);
 	clear_bit(wil_status_suspending, wil->status);
 
->>>>>>> 286cd8c7
 	return rc;
 
 resume_after_fail:
@@ -366,163 +327,6 @@
 	return -EBUSY;
 }
 
-<<<<<<< HEAD
-static int wil_resume_keep_radio_on(struct wil6210_priv *wil)
-{
-	int rc = 0;
-
-	/* wil_status_resuming will be cleared when getting
-	 * WMI_TRAFFIC_RESUME_EVENTID
-	 */
-	set_bit(wil_status_resuming, wil->status);
-	clear_bit(wil_status_suspended, wil->status);
-	wil_c(wil, RGF_USER_CLKS_CTL_0, BIT_USER_CLKS_RST_PWGD);
-	wil_unmask_irq(wil);
-
-	wil6210_bus_request(wil, wil->bus_request_kbps_pre_suspend);
-
-	/* Send WMI resume request to the device */
-	rc = wmi_resume(wil);
-	if (rc) {
-		wil_err(wil, "device failed to resume (%d)\n", rc);
-		if (no_fw_recovery)
-			goto out;
-		rc = wil_down(wil);
-		if (rc) {
-			wil_err(wil, "wil_down failed (%d)\n", rc);
-			goto out;
-		}
-		rc = wil_up(wil);
-		if (rc) {
-			wil_err(wil, "wil_up failed (%d)\n", rc);
-			goto out;
-		}
-	}
-
-	/* Wake all queues */
-	if (test_bit(wil_status_fwconnected, wil->status))
-		wil_update_net_queues_bh(wil, NULL, false);
-
-out:
-	if (rc)
-		set_bit(wil_status_suspended, wil->status);
-	return rc;
-}
-
-static int wil_suspend_keep_radio_on(struct wil6210_priv *wil)
-{
-	int rc = 0;
-	unsigned long start, data_comp_to;
-
-	wil_dbg_pm(wil, "suspend keep radio on\n");
-
-	/* Prevent handling of new tx and wmi commands */
-	set_bit(wil_status_suspending, wil->status);
-	wil_update_net_queues_bh(wil, NULL, true);
-
-	if (!wil_is_tx_idle(wil)) {
-		wil_dbg_pm(wil, "Pending TX data, reject suspend\n");
-		wil->suspend_stats.rejected_by_host++;
-		goto reject_suspend;
-	}
-
-	if (!wil_is_rx_idle(wil)) {
-		wil_dbg_pm(wil, "Pending RX data, reject suspend\n");
-		wil->suspend_stats.rejected_by_host++;
-		goto reject_suspend;
-	}
-
-	if (!wil_is_wmi_idle(wil)) {
-		wil_dbg_pm(wil, "Pending WMI events, reject suspend\n");
-		wil->suspend_stats.rejected_by_host++;
-		goto reject_suspend;
-	}
-
-	/* Send WMI suspend request to the device */
-	rc = wmi_suspend(wil);
-	if (rc) {
-		wil_dbg_pm(wil, "wmi_suspend failed, reject suspend (%d)\n",
-			   rc);
-		goto reject_suspend;
-	}
-
-	/* Wait for completion of the pending RX packets */
-	start = jiffies;
-	data_comp_to = jiffies + msecs_to_jiffies(WIL_DATA_COMPLETION_TO_MS);
-	if (test_bit(wil_status_napi_en, wil->status)) {
-		while (!wil_is_rx_idle(wil)) {
-			if (time_after(jiffies, data_comp_to)) {
-				if (wil_is_rx_idle(wil))
-					break;
-				wil_err(wil,
-					"TO waiting for idle RX, suspend failed\n");
-				wil->suspend_stats.failed_suspends++;
-				goto resume_after_fail;
-			}
-			wil_dbg_ratelimited(wil, "rx vring is not empty -> NAPI\n");
-			napi_synchronize(&wil->napi_rx);
-			msleep(20);
-		}
-	}
-
-	/* In case of pending WMI events, reject the suspend
-	 * and resume the device.
-	 * This can happen if the device sent the WMI events before
-	 * approving the suspend.
-	 */
-	if (!wil_is_wmi_idle(wil)) {
-		wil_err(wil, "suspend failed due to pending WMI events\n");
-		wil->suspend_stats.failed_suspends++;
-		goto resume_after_fail;
-	}
-
-	wil_mask_irq(wil);
-
-	/* Disable device reset on PERST */
-	wil_s(wil, RGF_USER_CLKS_CTL_0, BIT_USER_CLKS_RST_PWGD);
-
-	if (wil->platform_ops.suspend) {
-		rc = wil->platform_ops.suspend(wil->platform_handle, true);
-		if (rc) {
-			wil_err(wil, "platform device failed to suspend (%d)\n",
-				rc);
-			wil->suspend_stats.failed_suspends++;
-			wil_c(wil, RGF_USER_CLKS_CTL_0, BIT_USER_CLKS_RST_PWGD);
-			wil_unmask_irq(wil);
-			goto resume_after_fail;
-		}
-	}
-
-	/* Save the current bus request to return to the same in resume */
-	wil->bus_request_kbps_pre_suspend = wil->bus_request_kbps;
-	wil6210_bus_request(wil, 0);
-
-	set_bit(wil_status_suspended, wil->status);
-	clear_bit(wil_status_suspending, wil->status);
-
-	return rc;
-
-resume_after_fail:
-	set_bit(wil_status_resuming, wil->status);
-	clear_bit(wil_status_suspending, wil->status);
-	rc = wmi_resume(wil);
-	/* if resume succeeded, reject the suspend */
-	if (!rc) {
-		rc = -EBUSY;
-		if (test_bit(wil_status_fwconnected, wil->status))
-			wil_update_net_queues_bh(wil, NULL, false);
-	}
-	return rc;
-
-reject_suspend:
-	clear_bit(wil_status_suspending, wil->status);
-	if (test_bit(wil_status_fwconnected, wil->status))
-		wil_update_net_queues_bh(wil, NULL, false);
-	return -EBUSY;
-}
-
-=======
->>>>>>> 286cd8c7
 static int wil_suspend_radio_off(struct wil6210_priv *wil)
 {
 	int rc = 0;
@@ -530,9 +334,6 @@
 
 	wil_dbg_pm(wil, "suspend radio off\n");
 
-<<<<<<< HEAD
-	wil_dbg_pm(wil, "suspend radio off\n");
-=======
 	rc = down_write_trylock(&wil->mem_lock);
 	if (!rc) {
 		wil_err(wil,
@@ -544,7 +345,6 @@
 
 	set_bit(wil_status_suspending, wil->status);
 	up_write(&wil->mem_lock);
->>>>>>> 286cd8c7
 
 	/* if netif up, hardware is alive, shut it down */
 	mutex_lock(&wil->vif_mutex);
@@ -573,28 +373,10 @@
 		}
 	}
 
-<<<<<<< HEAD
-	/* Disable PCIe IRQ to prevent sporadic IRQs when PCIe is suspending */
-	wil_dbg_pm(wil, "Disabling PCIe IRQ before suspending\n");
-	wil_disable_irq(wil);
-
-	if (wil->platform_ops.suspend) {
-		rc = wil->platform_ops.suspend(wil->platform_handle, false);
-		if (rc) {
-			wil_enable_irq(wil);
-			goto out;
-		}
-	}
-
-	set_bit(wil_status_suspended, wil->status);
-
-out:
-=======
 	set_bit(wil_status_suspended, wil->status);
 
 out:
 	clear_bit(wil_status_suspending, wil->status);
->>>>>>> 286cd8c7
 	wil_dbg_pm(wil, "suspend radio off: %d\n", rc);
 
 	return rc;
@@ -603,31 +385,19 @@
 static int wil_resume_radio_off(struct wil6210_priv *wil)
 {
 	int rc = 0;
-<<<<<<< HEAD
-	struct net_device *ndev = wil_to_ndev(wil);
-
-	wil_dbg_pm(wil, "Enabling PCIe IRQ\n");
-	wil_enable_irq(wil);
-	/* if netif up, bring hardware up
-=======
 	bool active_ifaces;
 
 	wil_dbg_pm(wil, "Enabling PCIe IRQ\n");
 	wil_enable_irq(wil);
 	/* if any netif up, bring hardware up
->>>>>>> 286cd8c7
 	 * During open(), IFF_UP set after actual device method
 	 * invocation. This prevent recursive call to wil_up()
 	 * wil_status_suspended will be cleared in wil_reset
 	 */
-<<<<<<< HEAD
-	if (ndev->flags & IFF_UP)
-=======
 	mutex_lock(&wil->vif_mutex);
 	active_ifaces = wil_has_active_ifaces(wil, true, false);
 	mutex_unlock(&wil->vif_mutex);
 	if (active_ifaces)
->>>>>>> 286cd8c7
 		rc = wil_up(wil);
 	else
 		clear_bit(wil_status_suspended, wil->status);
@@ -635,18 +405,9 @@
 	return rc;
 }
 
-<<<<<<< HEAD
-int wil_suspend(struct wil6210_priv *wil, bool is_runtime)
-{
-	int rc = 0;
-	struct net_device *ndev = wil_to_ndev(wil);
-	bool keep_radio_on = ndev->flags & IFF_UP &&
-			     wil->keep_radio_on_during_sleep;
-=======
 int wil_suspend(struct wil6210_priv *wil, bool is_runtime, bool keep_radio_on)
 {
 	int rc = 0;
->>>>>>> 286cd8c7
 
 	wil_dbg_pm(wil, "suspend: %s\n", is_runtime ? "runtime" : "system");
 
@@ -663,25 +424,12 @@
 	wil_dbg_pm(wil, "suspend: %s => %d\n",
 		   is_runtime ? "runtime" : "system", rc);
 
-<<<<<<< HEAD
-	if (!rc)
-		wil->suspend_stats.suspend_start_time = ktime_get();
-
-=======
->>>>>>> 286cd8c7
 	return rc;
 }
 
 int wil_resume(struct wil6210_priv *wil, bool is_runtime, bool keep_radio_on)
 {
 	int rc = 0;
-<<<<<<< HEAD
-	struct net_device *ndev = wil_to_ndev(wil);
-	bool keep_radio_on = ndev->flags & IFF_UP &&
-			     wil->keep_radio_on_during_sleep;
-	unsigned long long suspend_time_usec = 0;
-=======
->>>>>>> 286cd8c7
 
 	wil_dbg_pm(wil, "resume: %s\n", is_runtime ? "runtime" : "system");
 
@@ -698,29 +446,10 @@
 		rc = wil_resume_keep_radio_on(wil);
 	else
 		rc = wil_resume_radio_off(wil);
-<<<<<<< HEAD
-
-	if (rc)
-		goto out;
-
-	suspend_time_usec =
-		ktime_to_us(ktime_sub(ktime_get(),
-				      wil->suspend_stats.suspend_start_time));
-	wil->suspend_stats.total_suspend_time += suspend_time_usec;
-	if (suspend_time_usec < wil->suspend_stats.min_suspend_time)
-		wil->suspend_stats.min_suspend_time = suspend_time_usec;
-	if (suspend_time_usec > wil->suspend_stats.max_suspend_time)
-		wil->suspend_stats.max_suspend_time = suspend_time_usec;
-
-out:
-	wil_dbg_pm(wil, "resume: %s => %d, suspend time %lld usec\n",
-		   is_runtime ? "runtime" : "system", rc, suspend_time_usec);
-=======
 
 out:
 	wil_dbg_pm(wil, "resume: %s => %d\n", is_runtime ? "runtime" : "system",
 		   rc);
->>>>>>> 286cd8c7
 	return rc;
 }
 
