--- conflicted
+++ resolved
@@ -1,22 +1,7 @@
 // SPDX-License-Identifier: ISC
 /*
  * Copyright (c) 2012-2017 Qualcomm Atheros, Inc.
-<<<<<<< HEAD
- *
- * Permission to use, copy, modify, and/or distribute this software for any
- * purpose with or without fee is hereby granted, provided that the above
- * copyright notice and this permission notice appear in all copies.
- *
- * THE SOFTWARE IS PROVIDED "AS IS" AND THE AUTHOR DISCLAIMS ALL WARRANTIES
- * WITH REGARD TO THIS SOFTWARE INCLUDING ALL IMPLIED WARRANTIES OF
- * MERCHANTABILITY AND FITNESS. IN NO EVENT SHALL THE AUTHOR BE LIABLE FOR
- * ANY SPECIAL, DIRECT, INDIRECT, OR CONSEQUENTIAL DAMAGES OR ANY DAMAGES
- * WHATSOEVER RESULTING FROM LOSS OF USE, DATA OR PROFITS, WHETHER IN AN
- * ACTION OF CONTRACT, NEGLIGENCE OR OTHER TORTIOUS ACTION, ARISING OUT OF
- * OR IN CONNECTION WITH THE USE OR PERFORMANCE OF THIS SOFTWARE.
-=======
  * Copyright (c) 2018-2019, The Linux Foundation. All rights reserved.
->>>>>>> 286cd8c7
  */
 
 #include <linux/moduleparam.h>
@@ -103,16 +88,12 @@
 
 	wil_dbg_misc(wil, "stop\n");
 
-<<<<<<< HEAD
-	wil_dbg_misc(wil, "stop\n");
-=======
 	if (!wil_has_other_active_ifaces(wil, ndev, true, false)) {
 		wil_dbg_misc(wil, "stop, last iface\n");
 		rc = wil_down(wil);
 		if (!rc)
 			wil_pm_runtime_put(wil);
 	}
->>>>>>> 286cd8c7
 
 	return rc;
 }
@@ -150,9 +131,6 @@
 	else if (skb->priority == 0 || skb->priority > 7)
 		skb->priority = cfg80211_classify8021d(skb, NULL);
 
-<<<<<<< HEAD
-	return wil_ioctl(wil, ifr->ifr_data, cmd);
-=======
 	if (unlikely(skb->priority >= ARRAY_SIZE(wil_1d_to_queue)))
 		skb->priority = 0;
 
@@ -162,7 +140,6 @@
 		     skb->priority, qid);
 
 	return qid;
->>>>>>> 286cd8c7
 }
 
 static const struct net_device_ops wil_netdev_ops = {
@@ -226,19 +203,12 @@
 
 	/* always process ALL Tx complete, regardless budget - it is fast */
 	for (i = 0; i < WIL6210_MAX_TX_RINGS; i++) {
-<<<<<<< HEAD
-		struct vring *vring = &wil->vring_tx[i];
-		struct vring_tx_data *txdata = &wil->vring_tx_data[i];
-
-		if (!vring->va || !txdata->enabled)
-=======
 		struct wil_ring *ring = &wil->ring_tx[i];
 		struct wil_ring_tx_data *txdata = &wil->ring_tx_data[i];
 		struct wil6210_vif *vif;
 
 		if (!ring->va || !txdata->enabled ||
 		    txdata->mid >= GET_MAX_VIFS(wil))
->>>>>>> 286cd8c7
 			continue;
 
 		vif = wil->vifs[txdata->mid];
@@ -305,14 +275,6 @@
 
 static void wil_vif_deinit(struct wil6210_vif *vif)
 {
-<<<<<<< HEAD
-	struct net_device *ndev;
-	struct wireless_dev *wdev;
-	struct wil6210_priv *wil;
-	struct ieee80211_channel *ch;
-	int rc = 0;
-	const char *ifname = alt_ifname ? "wigig%d" : "wlan%d";
-=======
 	wil_ftm_deinit(vif);
 	del_timer_sync(&vif->scan_timer);
 	del_timer_sync(&vif->p2p.discovery_timer);
@@ -323,19 +285,11 @@
 	cancel_work_sync(&vif->probe_client_worker);
 	cancel_work_sync(&vif->enable_tx_key_worker);
 }
->>>>>>> 286cd8c7
 
 void wil_vif_free(struct wil6210_vif *vif)
 {
 	struct net_device *ndev = vif_to_ndev(vif);
 
-<<<<<<< HEAD
-	wil = wdev_to_wil(wdev);
-	wil->wdev = wdev;
-	wil->radio_wdev = wdev;
-
-	wil_dbg_misc(wil, "if_alloc\n");
-=======
 	wil_vif_deinit(vif);
 	free_netdev(ndev);
 }
@@ -343,7 +297,6 @@
 static void wil_ndev_destructor(struct net_device *ndev)
 {
 	struct wil6210_vif *vif = ndev_to_vif(ndev);
->>>>>>> 286cd8c7
 
 	wil_vif_deinit(vif);
 }
@@ -416,14 +369,6 @@
 			return i;
 	}
 
-<<<<<<< HEAD
-	wdev->iftype = NL80211_IFTYPE_STATION; /* TODO */
-	/* default monitor channel */
-	ch = wdev->wiphy->bands[NL80211_BAND_60GHZ]->channels;
-	cfg80211_chandef_create(&wdev->preset_chandef, ch, NL80211_CHAN_NO_HT);
-
-	ndev = alloc_netdev(0, ifname, NET_NAME_UNKNOWN, wil_dev_setup);
-=======
 	return U8_MAX;
 }
 
@@ -448,7 +393,6 @@
 	else
 		ndev = alloc_netdev(sizeof(*vif), name, name_assign_type,
 				    wil_dev_setup);
->>>>>>> 286cd8c7
 	if (!ndev) {
 		dev_err(wil_to_dev(wil), "alloc_netdev failed\n");
 		return ERR_PTR(-ENOMEM);
@@ -499,8 +443,6 @@
 		return wil;
 	}
 
-<<<<<<< HEAD
-=======
 	rc = wil_priv_init(wil);
 	if (rc) {
 		dev_err(dev, "wil_priv_init failed\n");
@@ -523,7 +465,6 @@
 
 	wil->radio_wdev = vif_to_wdev(vif);
 
->>>>>>> 286cd8c7
 	return wil;
 
 out_priv:
@@ -555,36 +496,12 @@
 
 int wil_vif_add(struct wil6210_priv *wil, struct wil6210_vif *vif)
 {
-<<<<<<< HEAD
-	struct wireless_dev *wdev = wil_to_wdev(wil);
-	struct wiphy *wiphy = wdev->wiphy;
-	struct net_device *ndev = wil_to_ndev(wil);
-	int rc;
-
-	wil_dbg_misc(wil, "entered");
-
-	strlcpy(wiphy->fw_version, wil->fw_version, sizeof(wiphy->fw_version));
-
-	rc = wiphy_register(wiphy);
-	if (rc < 0) {
-		wil_err(wil, "failed to register wiphy, err %d\n", rc);
-		return rc;
-	}
-
-	netif_napi_add(ndev, &wil->napi_rx, wil6210_netdev_poll_rx,
-		       WIL6210_NAPI_BUDGET);
-	netif_napi_add(ndev, &wil->napi_tx, wil6210_netdev_poll_tx,
-		       WIL6210_NAPI_BUDGET);
-
-	wil_update_net_queues_bh(wil, NULL, true);
-=======
 	struct net_device *ndev = vif_to_ndev(vif);
 	struct wireless_dev *wdev = vif_to_wdev(vif);
 	bool any_active = wil_has_active_ifaces(wil, true, false);
 	int rc;
 
 	ASSERT_RTNL();
->>>>>>> 286cd8c7
 
 	if (wil->vifs[vif->mid]) {
 		dev_err(&ndev->dev, "VIF with mid %d already in use\n",
@@ -600,21 +517,13 @@
 	rc = register_netdevice(ndev);
 	if (rc < 0) {
 		dev_err(&ndev->dev, "Failed to register netdev: %d\n", rc);
-<<<<<<< HEAD
-		goto out_wiphy;
-=======
 		if (any_active && vif->mid != 0)
 			wmi_port_delete(wil, vif->mid);
 		return rc;
->>>>>>> 286cd8c7
 	}
 
 	wil->vifs[vif->mid] = vif;
 	return 0;
-
-out_wiphy:
-	wiphy_unregister(wdev->wiphy);
-	return rc;
 }
 
 int wil_if_add(struct wil6210_priv *wil)
@@ -722,14 +631,6 @@
 
 void wil_if_remove(struct wil6210_priv *wil)
 {
-<<<<<<< HEAD
-	struct net_device *ndev = wil_to_ndev(wil);
-	struct wireless_dev *wdev = wil_to_wdev(wil);
-
-	wil_dbg_misc(wil, "if_remove\n");
-
-	unregister_netdev(ndev);
-=======
 	struct net_device *ndev = wil->main_ndev;
 	struct wireless_dev *wdev = ndev->ieee80211_ptr;
 
@@ -744,6 +645,5 @@
 	netif_napi_del(&wil->napi_tx);
 	netif_napi_del(&wil->napi_rx);
 
->>>>>>> 286cd8c7
 	wiphy_unregister(wdev->wiphy);
 }