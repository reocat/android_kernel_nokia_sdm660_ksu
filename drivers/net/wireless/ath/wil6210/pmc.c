--- conflicted
+++ resolved
@@ -1,9 +1,6 @@
 /*
  * Copyright (c) 2012-2015,2017 Qualcomm Atheros, Inc.
-<<<<<<< HEAD
-=======
  * Copyright (c) 2018,2019 The Linux Foundation. All rights reserved.
->>>>>>> 286cd8c7
  *
  * Permission to use, copy, modify, and/or distribute this software for any
  * purpose with or without fee is hereby granted, provided that the above
@@ -117,23 +114,14 @@
 	 *
 	 * HW has limitation that all vrings addresses must share the same
 	 * upper 16 msb bits part of 48 bits address. To workaround that,
-<<<<<<< HEAD
-	 * if we are using 48 bit addresses switch to 32 bit allocation
-	 * before allocating vring memory.
-=======
 	 * if we are using more than 32 bit addresses switch to 32 bit
 	 * allocation before allocating vring memory.
->>>>>>> 286cd8c7
 	 *
 	 * There's no check for the return value of dma_set_mask_and_coherent,
 	 * since we assume if we were able to set the mask during
 	 * initialization in this system it will not fail if we set it again
 	 */
-<<<<<<< HEAD
-	if (wil->use_extended_dma_addr)
-=======
 	if (wil->dma_addr_size > 32)
->>>>>>> 286cd8c7
 		dma_set_mask_and_coherent(dev, DMA_BIT_MASK(32));
 
 	pmc->pring_va = dma_alloc_coherent(dev,
@@ -141,14 +129,9 @@
 			&pmc->pring_pa,
 			GFP_KERNEL);
 
-<<<<<<< HEAD
-	if (wil->use_extended_dma_addr)
-		dma_set_mask_and_coherent(dev, DMA_BIT_MASK(48));
-=======
 	if (wil->dma_addr_size > 32)
 		dma_set_mask_and_coherent(dev,
 					  DMA_BIT_MASK(wil->dma_addr_size));
->>>>>>> 286cd8c7
 
 	wil_dbg_misc(wil,
 		     "pmc_alloc: allocated pring %p => %pad. %zd x %d = total %zd bytes\n",
