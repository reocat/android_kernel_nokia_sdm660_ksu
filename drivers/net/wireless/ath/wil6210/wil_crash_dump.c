// SPDX-License-Identifier: ISC
/*
 * Copyright (c) 2015,2017 Qualcomm Atheros, Inc.
<<<<<<< HEAD
 *
 * Permission to use, copy, modify, and/or distribute this software for any
 * purpose with or without fee is hereby granted, provided that the above
 * copyright notice and this permission notice appear in all copies.
 *
 * THE SOFTWARE IS PROVIDED "AS IS" AND THE AUTHOR DISCLAIMS ALL WARRANTIES
 * WITH REGARD TO THIS SOFTWARE INCLUDING ALL IMPLIED WARRANTIES OF
 * MERCHANTABILITY AND FITNESS. IN NO EVENT SHALL THE AUTHOR BE LIABLE FOR
 * ANY SPECIAL, DIRECT, INDIRECT, OR CONSEQUENTIAL DAMAGES OR ANY DAMAGES
 * WHATSOEVER RESULTING FROM LOSS OF USE, DATA OR PROFITS, WHETHER IN AN
 * ACTION OF CONTRACT, NEGLIGENCE OR OTHER TORTIOUS ACTION, ARISING OUT OF
 * OR IN CONNECTION WITH THE USE OR PERFORMANCE OF THIS SOFTWARE.
=======
 * Copyright (c) 2018-2019, The Linux Foundation. All rights reserved.
>>>>>>> 286cd8c7
 */

#include "wil6210.h"
#include <linux/devcoredump.h>

static int wil_fw_get_crash_dump_bounds(struct wil6210_priv *wil,
					u32 *out_dump_size, u32 *out_host_min)
{
	int i;
	const struct fw_map *map;
	u32 host_min, host_max, tmp_max;

	if (!out_dump_size)
		return -EINVAL;

	/* calculate the total size of the unpacked crash dump */
	BUILD_BUG_ON(ARRAY_SIZE(fw_mapping) == 0);
	map = &fw_mapping[0];
	host_min = map->host;
	host_max = map->host + (map->to - map->from);

	for (i = 1; i < ARRAY_SIZE(fw_mapping); i++) {
		map = &fw_mapping[i];

<<<<<<< HEAD
		if (!map->fw)
=======
		if (!map->crash_dump)
>>>>>>> 286cd8c7
			continue;

		if (map->host < host_min)
			host_min = map->host;

		tmp_max = map->host + (map->to - map->from);
		if (tmp_max > host_max)
			host_max = tmp_max;
	}

	*out_dump_size = host_max - host_min;
	if (out_host_min)
		*out_host_min = host_min;

	return 0;
}

int wil_fw_copy_crash_dump(struct wil6210_priv *wil, void *dest, u32 size)
{
	int i;
	const struct fw_map *map;
	void *data;
	u32 host_min, dump_size, offset, len;

	if (wil_fw_get_crash_dump_bounds(wil, &dump_size, &host_min)) {
		wil_err(wil, "fail to obtain crash dump size\n");
		return -EINVAL;
	}

	if (dump_size > size) {
		wil_err(wil, "not enough space for dump. Need %d have %d\n",
			dump_size, size);
		return -EINVAL;
	}

	down_write(&wil->mem_lock);

	if (test_bit(wil_status_suspending, wil->status) ||
	    test_bit(wil_status_suspended, wil->status) ||
	    test_bit(wil_status_pci_linkdown, wil->status)) {
		wil_err(wil,
			"suspend/resume/pci linkdown in progress. cannot copy crash dump\n");
		up_write(&wil->mem_lock);
		return -EBUSY;
	}

	/* copy to crash dump area */
	for (i = 0; i < ARRAY_SIZE(fw_mapping); i++) {
		map = &fw_mapping[i];

<<<<<<< HEAD
		if (!map->fw)
=======
		if (!map->crash_dump)
>>>>>>> 286cd8c7
			continue;

		data = (void * __force)wil->csr + HOSTADDR(map->host);
		len = map->to - map->from;
		offset = map->host - host_min;

		wil_dbg_misc(wil,
			     "fw_copy_crash_dump: - dump %s, size %d, offset %d\n",
			     fw_mapping[i].name, len, offset);

		wil_memcpy_fromio_32((void * __force)(dest + offset),
				     (const void __iomem * __force)data, len);
	}

	up_write(&wil->mem_lock);

	return 0;
}

void wil_fw_core_dump(struct wil6210_priv *wil)
{
	void *fw_dump_data;
	u32 fw_dump_size;

	if (wil_fw_get_crash_dump_bounds(wil, &fw_dump_size, NULL)) {
		wil_err(wil, "fail to get fw dump size\n");
		return;
	}

	fw_dump_data = vzalloc(fw_dump_size);
	if (!fw_dump_data)
		return;

	if (wil_fw_copy_crash_dump(wil, fw_dump_data, fw_dump_size)) {
		vfree(fw_dump_data);
		return;
	}
	/* fw_dump_data will be free in device coredump release function
	 * after 5 min
	 */
	dev_coredumpv(wil_to_dev(wil), fw_dump_data, fw_dump_size, GFP_KERNEL);
	wil_info(wil, "fw core dumped, size %d bytes\n", fw_dump_size);
}<|MERGE_RESOLUTION|>--- conflicted
+++ resolved
@@ -1,22 +1,7 @@
 // SPDX-License-Identifier: ISC
 /*
  * Copyright (c) 2015,2017 Qualcomm Atheros, Inc.
-<<<<<<< HEAD
- *
- * Permission to use, copy, modify, and/or distribute this software for any
- * purpose with or without fee is hereby granted, provided that the above
- * copyright notice and this permission notice appear in all copies.
- *
- * THE SOFTWARE IS PROVIDED "AS IS" AND THE AUTHOR DISCLAIMS ALL WARRANTIES
- * WITH REGARD TO THIS SOFTWARE INCLUDING ALL IMPLIED WARRANTIES OF
- * MERCHANTABILITY AND FITNESS. IN NO EVENT SHALL THE AUTHOR BE LIABLE FOR
- * ANY SPECIAL, DIRECT, INDIRECT, OR CONSEQUENTIAL DAMAGES OR ANY DAMAGES
- * WHATSOEVER RESULTING FROM LOSS OF USE, DATA OR PROFITS, WHETHER IN AN
- * ACTION OF CONTRACT, NEGLIGENCE OR OTHER TORTIOUS ACTION, ARISING OUT OF
- * OR IN CONNECTION WITH THE USE OR PERFORMANCE OF THIS SOFTWARE.
-=======
  * Copyright (c) 2018-2019, The Linux Foundation. All rights reserved.
->>>>>>> 286cd8c7
  */
 
 #include "wil6210.h"
@@ -41,11 +26,7 @@
 	for (i = 1; i < ARRAY_SIZE(fw_mapping); i++) {
 		map = &fw_mapping[i];
 
-<<<<<<< HEAD
-		if (!map->fw)
-=======
 		if (!map->crash_dump)
->>>>>>> 286cd8c7
 			continue;
 
 		if (map->host < host_min)
@@ -96,11 +77,7 @@
 	for (i = 0; i < ARRAY_SIZE(fw_mapping); i++) {
 		map = &fw_mapping[i];
 
-<<<<<<< HEAD
-		if (!map->fw)
-=======
 		if (!map->crash_dump)
->>>>>>> 286cd8c7
 			continue;
 
 		data = (void * __force)wil->csr + HOSTADDR(map->host);
