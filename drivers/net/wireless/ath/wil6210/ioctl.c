--- conflicted
+++ resolved
@@ -1,23 +1,6 @@
-<<<<<<< HEAD
-/*
- * Copyright (c) 2014,2017 Qualcomm Atheros, Inc.
- *
- * Permission to use, copy, modify, and/or distribute this software for any
- * purpose with or without fee is hereby granted, provided that the above
- * copyright notice and this permission notice appear in all copies.
- *
- * THE SOFTWARE IS PROVIDED "AS IS" AND THE AUTHOR DISCLAIMS ALL WARRANTIES
- * WITH REGARD TO THIS SOFTWARE INCLUDING ALL IMPLIED WARRANTIES OF
- * MERCHANTABILITY AND FITNESS. IN NO EVENT SHALL THE AUTHOR BE LIABLE FOR
- * ANY SPECIAL, DIRECT, INDIRECT, OR CONSEQUENTIAL DAMAGES OR ANY DAMAGES
- * WHATSOEVER RESULTING FROM LOSS OF USE, DATA OR PROFITS, WHETHER IN AN
- * ACTION OF CONTRACT, NEGLIGENCE OR OTHER TORTIOUS ACTION, ARISING OUT OF
- * OR IN CONNECTION WITH THE USE OR PERFORMANCE OF THIS SOFTWARE.
-=======
 // SPDX-License-Identifier: ISC
 /* Copyright (c) 2014,2017 Qualcomm Atheros, Inc.
  * Copyright (c) 2018-2019, The Linux Foundation. All rights reserved.
->>>>>>> 286cd8c7
  */
 
 #include <linux/uaccess.h>
@@ -38,14 +21,9 @@
 	int used_len;
 	int total_len;
 };
-<<<<<<< HEAD
-static void __iomem *wil_ioc_addr(struct wil6210_priv *wil, uint32_t addr,
-				  uint32_t size, enum wil_memio_op op)
-=======
 
 static void __iomem *wil_ioc_addr(struct wil6210_priv *wil, u32 addr,
 				  u32 size, u32 op)
->>>>>>> 286cd8c7
 {
 	void __iomem *a;
 	u32 off;
@@ -66,16 +44,10 @@
 	}
 
 	off = a - wil->csr;
-<<<<<<< HEAD
-	if (size >= wil->bar_size - off) {
-		wil_err(wil, "Requested block does not fit into memory: "
-			"off = 0x%08x size = 0x%08x\n", off, size);
-=======
 	if (size > wil->bar_size - off) {
 		wil_err(wil,
 			"Invalid requested block: off(0x%08x) size(0x%08x)\n",
 			off, size);
->>>>>>> 286cd8c7
 		return NULL;
 	}
 
@@ -113,13 +85,8 @@
 		need_copy = true;
 		break;
 #if defined(CONFIG_WIL6210_WRITE_IOCTL)
-<<<<<<< HEAD
-	case wil_mmio_write:
-		writel(io.val, a);
-=======
 	case WIL_MMIO_WRITE:
 		writel_relaxed(io.val, a);
->>>>>>> 286cd8c7
 		wmb(); /* make sure write propagated to HW */
 		break;
 #endif
@@ -194,14 +161,9 @@
 		}
 		break;
 #if defined(CONFIG_WIL6210_WRITE_IOCTL)
-<<<<<<< HEAD
-	case wil_mmio_write:
-		if (copy_from_user(block, io.block, io.size)) {
-=======
 	case WIL_MMIO_WRITE:
 		if (copy_from_user(block, (void __user *)(uintptr_t)io.block,
 				   io.size)) {
->>>>>>> 286cd8c7
 			rc = -EFAULT;
 			goto out_unlock;
 		}
@@ -228,23 +190,14 @@
 	char *command;
 	struct wil_android_priv_data priv_data;
 
-<<<<<<< HEAD
-	wil_dbg_ioctl(wil, "%s()\n", __func__);
-=======
 	wil_dbg_ioctl(wil, "ioc_android\n");
->>>>>>> 286cd8c7
 
 	if (copy_from_user(&priv_data, data, sizeof(priv_data)))
 		return -EFAULT;
 
 	if (priv_data.total_len <= 0 ||
 	    priv_data.total_len >= WIL_PRIV_DATA_MAX_LEN) {
-<<<<<<< HEAD
-		wil_err(wil, "%s: invalid data len %d\n",
-			__func__, priv_data.total_len);
-=======
 		wil_err(wil, "invalid data len %d\n", priv_data.total_len);
->>>>>>> 286cd8c7
 		return -EINVAL;
 	}
 
@@ -260,11 +213,7 @@
 	/* Make sure the command is NUL-terminated */
 	command[priv_data.total_len] = '\0';
 
-<<<<<<< HEAD
-	wil_dbg_ioctl(wil, "%s(command = %s)\n", __func__, command);
-=======
 	wil_dbg_ioctl(wil, "ioc_android: command = %s\n", command);
->>>>>>> 286cd8c7
 
 	/* P2P not supported, but WPS is (in AP mode).
 	 * Ignore those in order not to block WPS functionality
@@ -280,21 +229,15 @@
 	kfree(command);
 	return rc;
 }
-<<<<<<< HEAD
-=======
-
->>>>>>> 286cd8c7
+
 int wil_ioctl(struct wil6210_priv *wil, void __user *data, int cmd)
 {
 	int ret;
 
-<<<<<<< HEAD
-=======
 	ret = wil_pm_runtime_get(wil);
 	if (ret < 0)
 		return ret;
 
->>>>>>> 286cd8c7
 	switch (cmd) {
 	case WIL_IOCTL_MEMIO:
 		ret = wil_ioc_memio_dword(wil, data);
@@ -311,11 +254,8 @@
 		return -ENOIOCTLCMD;
 	}
 
-<<<<<<< HEAD
-=======
 	wil_pm_runtime_put(wil);
 
->>>>>>> 286cd8c7
 	wil_dbg_ioctl(wil, "ioctl(0x%04x) -> %d\n", cmd, ret);
 	return ret;
 }