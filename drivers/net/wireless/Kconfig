--- conflicted
+++ resolved
@@ -114,144 +114,6 @@
 
 	  If you choose to build a module, it'll be called rndis_wlan.
 
-<<<<<<< HEAD
-config ADM8211
-	tristate "ADMtek ADM8211 support"
-	depends on MAC80211 && PCI
-	select CRC32
-	select EEPROM_93CX6
-	---help---
-	  This driver is for ADM8211A, ADM8211B, and ADM8211C based cards.
-	  These are PCI/mini-PCI/Cardbus 802.11b chips found in cards such as:
-
-	  Xterasys Cardbus XN-2411b
-	  Blitz NetWave Point PC
-	  TrendNet 221pc
-	  Belkin F5D6001
-	  SMC 2635W
-	  Linksys WPC11 v1
-	  Fiberline FL-WL-200X
-	  3com Office Connect (3CRSHPW796)
-	  Corega WLPCIB-11
-	  SMC 2602W V2 EU
-	  D-Link DWL-520 Revision C
-
-	  However, some of these cards have been replaced with other chips
-	  like the RTL8180L (Xterasys Cardbus XN-2411b, Belkin F5D6001) or
-	  the Ralink RT2400 (SMC2635W) without a model number change.
-
-	  Thanks to Infineon-ADMtek for their support of this driver.
-
-source "drivers/net/wireless/realtek/rtl818x/Kconfig"
-
-config MAC80211_HWSIM
-	tristate "Simulated radio testing tool for mac80211"
-	depends on MAC80211
-	---help---
-	  This driver is a developer testing tool that can be used to test
-	  IEEE 802.11 networking stack (mac80211) functionality. This is not
-	  needed for normal wireless LAN usage and is only for testing. See
-	  Documentation/networking/mac80211_hwsim for more information on how
-	  to use this tool.
-
-	  To compile this driver as a module, choose M here: the module will be
-	  called mac80211_hwsim.  If unsure, say N.
-
-config VIRT_WIFI
-	tristate "Wifi wrapper for ethernet drivers"
-	depends on CFG80211
-	---help---
-	  This option adds support for ethernet connections to appear as if they
-	  are wifi connections through a special rtnetlink device.
-
-config MWL8K
-	tristate "Marvell 88W8xxx PCI/PCIe Wireless support"
-	depends on MAC80211 && PCI
-	---help---
-	  This driver supports Marvell TOPDOG 802.11 wireless cards.
-
-	  To compile this driver as a module, choose M here: the module
-	  will be called mwl8k.  If unsure, say N.
-
-config WIFI_CONTROL_FUNC
-	bool "Enable WiFi control function abstraction"
-	help
-	  Enables Power/Reset/Carddetect function abstraction
-
-config WCNSS_CORE
-	tristate "Qualcomm WCNSS CORE driver"
-	select WIRELESS_EXT
-	select WEXT_PRIV
-	select WEXT_CORE
-	select WEXT_SPY
-	---help---
-	  Core driver for the Qualcomm WCNSS triple play connectivity subsystem
-
-config WCNSS_CORE_PRONTO
-	tristate "Qualcomm WCNSS Pronto Support"
-	depends on WCNSS_CORE
-	---help---
-	  Pronto Support for the Qualcomm WCNSS triple play connectivity subsystem
-
-config WCNSS_REGISTER_DUMP_ON_BITE
-	bool "Enable/disable WCNSS register dump when there is a WCNSS bite"
-	depends on WCNSS_CORE_PRONTO
-	---help---
-	  When Apps recieves a WDOG bite from WCNSS, collecting a register dump
-	  of WCNSS is helpful to root cause the failure. WCNSS may not be
-	  properly clocked in some WCNSS bite cases, and that may cause unclocked
-	  register access failures. So this feature is to enable/disable the
-	  register dump on WCNSS WDOG bite.
-
-config WCNSS_MEM_PRE_ALLOC
-	tristate "WCNSS pre-alloc memory support"
-	---help---
-	  Pre-allocate memory for the WLAN driver module.
-	  This feature enable cld wlan driver to use pre allocated memory
-	  for it's internal usage and release it to back to pre allocated pool.
-	  This memory is allocated at the cold boot time.
-
-config CNSS_CRYPTO
-	tristate "Enable CNSS crypto support"
-	---help---
-	  Add crypto support for the WLAN  driver module.
-	  This feature enable wlan driver to use the crypto APIs exported
-	  from cnss platform driver. This crypto APIs used to generate cipher
-	  key and add support for the WLAN driver module security protocol.
-
-config CNSS_QCA6290
-	bool "Enable CNSS QCA6290 chipset specific changes"
-	---help---
-	  This enables the changes from WLAN host driver that are specific to
-	  CNSS QCA6290 chipset.
-	  These changes are needed to support the new hardware architecture
-	  for CNSS QCA6290 chipset.
-
-source "drivers/net/wireless/ath/Kconfig"
-source "drivers/net/wireless/b43/Kconfig"
-source "drivers/net/wireless/b43legacy/Kconfig"
-source "drivers/net/wireless/brcm80211/Kconfig"
-source "drivers/net/wireless/hostap/Kconfig"
-source "drivers/net/wireless/ipw2x00/Kconfig"
-source "drivers/net/wireless/iwlwifi/Kconfig"
-source "drivers/net/wireless/iwlegacy/Kconfig"
-source "drivers/net/wireless/libertas/Kconfig"
-source "drivers/net/wireless/orinoco/Kconfig"
-source "drivers/net/wireless/p54/Kconfig"
-source "drivers/net/wireless/rt2x00/Kconfig"
-source "drivers/net/wireless/mediatek/Kconfig"
-source "drivers/net/wireless/realtek/rtlwifi/Kconfig"
-source "drivers/net/wireless/realtek/rtl8xxxu/Kconfig"
-source "drivers/net/wireless/ti/Kconfig"
-source "drivers/net/wireless/zd1211rw/Kconfig"
-source "drivers/net/wireless/mwifiex/Kconfig"
-source "drivers/net/wireless/cw1200/Kconfig"
-source "drivers/net/wireless/rsi/Kconfig"
-source "drivers/net/wireless/cnss/Kconfig"
-source "drivers/net/wireless/cnss2/Kconfig"
-source "drivers/net/wireless/cnss_genl/Kconfig"
-source "drivers/net/wireless/cnss_utils/Kconfig"
-=======
 config VIRT_WIFI
 	tristate "Wifi wrapper for ethernet drivers"
 	depends on CFG80211
@@ -283,6 +145,5 @@
 source "drivers/net/wireless/cnss2/Kconfig"
 source "drivers/net/wireless/cnss_utils/Kconfig"
 source "drivers/net/wireless/cnss_genl/Kconfig"
->>>>>>> 286cd8c7
 
 endif # WLAN