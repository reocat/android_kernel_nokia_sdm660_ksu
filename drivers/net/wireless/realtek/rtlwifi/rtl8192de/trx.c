/******************************************************************************
 *
 * Copyright(c) 2009-2012  Realtek Corporation.
 *
 * This program is free software; you can redistribute it and/or modify it
 * under the terms of version 2 of the GNU General Public License as
 * published by the Free Software Foundation.
 *
 * This program is distributed in the hope that it will be useful, but WITHOUT
 * ANY WARRANTY; without even the implied warranty of MERCHANTABILITY or
 * FITNESS FOR A PARTICULAR PURPOSE.  See the GNU General Public License for
 * more details.
 *
 * The full GNU General Public License is included in this distribution in the
 * file called LICENSE.
 *
 * Contact Information:
 * wlanfae <wlanfae@realtek.com>
 * Realtek Corporation, No. 2, Innovation Road II, Hsinchu Science Park,
 * Hsinchu 300, Taiwan.
 *
 * Larry Finger <Larry.Finger@lwfinger.net>
 *
 *****************************************************************************/

#include "../wifi.h"
#include "../pci.h"
#include "../base.h"
#include "reg.h"
#include "def.h"
#include "phy.h"
#include "trx.h"
#include "led.h"

static u8 _rtl92de_map_hwqueue_to_fwqueue(struct sk_buff *skb, u8 hw_queue)
{
	__le16 fc = rtl_get_fc(skb);

	if (unlikely(ieee80211_is_beacon(fc)))
		return QSLT_BEACON;
	if (ieee80211_is_mgmt(fc))
		return QSLT_MGNT;

	return skb->priority;
}

static u8 _rtl92d_query_rxpwrpercentage(s8 antpower)
{
	if ((antpower <= -100) || (antpower >= 20))
		return 0;
	else if (antpower >= 0)
		return 100;
	else
		return 100 + antpower;
}

static u8 _rtl92d_evm_db_to_percentage(s8 value)
{
	s8 ret_val = value;

	if (ret_val >= 0)
		ret_val = 0;
	if (ret_val <= -33)
		ret_val = -33;
	ret_val = 0 - ret_val;
	ret_val *= 3;
	if (ret_val == 99)
		ret_val = 100;
	return ret_val;
}

static long _rtl92de_translate_todbm(struct ieee80211_hw *hw,
				     u8 signal_strength_index)
{
	long signal_power;

	signal_power = (long)((signal_strength_index + 1) >> 1);
	signal_power -= 95;
	return signal_power;
}

static long _rtl92de_signal_scale_mapping(struct ieee80211_hw *hw, long currsig)
{
	long retsig;

	if (currsig >= 61 && currsig <= 100)
		retsig = 90 + ((currsig - 60) / 4);
	else if (currsig >= 41 && currsig <= 60)
		retsig = 78 + ((currsig - 40) / 2);
	else if (currsig >= 31 && currsig <= 40)
		retsig = 66 + (currsig - 30);
	else if (currsig >= 21 && currsig <= 30)
		retsig = 54 + (currsig - 20);
	else if (currsig >= 5 && currsig <= 20)
		retsig = 42 + (((currsig - 5) * 2) / 3);
	else if (currsig == 4)
		retsig = 36;
	else if (currsig == 3)
		retsig = 27;
	else if (currsig == 2)
		retsig = 18;
	else if (currsig == 1)
		retsig = 9;
	else
		retsig = currsig;
	return retsig;
}

static void _rtl92de_query_rxphystatus(struct ieee80211_hw *hw,
				       struct rtl_stats *pstats,
				       struct rx_desc_92d *pdesc,
				       struct rx_fwinfo_92d *p_drvinfo,
				       bool packet_match_bssid,
				       bool packet_toself,
				       bool packet_beacon)
{
	struct rtl_priv *rtlpriv = rtl_priv(hw);
	struct rtl_ps_ctl *ppsc = rtl_psc(rtlpriv);
	struct phy_sts_cck_8192d *cck_buf;
	s8 rx_pwr_all, rx_pwr[4];
	u8 rf_rx_num = 0, evm, pwdb_all;
	u8 i, max_spatial_stream;
	u32 rssi, total_rssi = 0;
	bool is_cck_rate;

	is_cck_rate = RX_HAL_IS_CCK_RATE(pdesc->rxmcs);
	pstats->packet_matchbssid = packet_match_bssid;
	pstats->packet_toself = packet_toself;
	pstats->packet_beacon = packet_beacon;
	pstats->is_cck = is_cck_rate;
	pstats->rx_mimo_sig_qual[0] = -1;
	pstats->rx_mimo_sig_qual[1] = -1;

	if (is_cck_rate) {
		u8 report, cck_highpwr;
		cck_buf = (struct phy_sts_cck_8192d *)p_drvinfo;
		if (ppsc->rfpwr_state == ERFON)
			cck_highpwr = (u8) rtl_get_bbreg(hw,
						 RFPGA0_XA_HSSIPARAMETER2,
						 BIT(9));
		else
			cck_highpwr = false;
		if (!cck_highpwr) {
			u8 cck_agc_rpt = cck_buf->cck_agc_rpt;
			report = cck_buf->cck_agc_rpt & 0xc0;
			report = report >> 6;
			switch (report) {
			case 0x3:
				rx_pwr_all = -46 - (cck_agc_rpt & 0x3e);
				break;
			case 0x2:
				rx_pwr_all = -26 - (cck_agc_rpt & 0x3e);
				break;
			case 0x1:
				rx_pwr_all = -12 - (cck_agc_rpt & 0x3e);
				break;
			case 0x0:
				rx_pwr_all = 16 - (cck_agc_rpt & 0x3e);
				break;
			}
		} else {
			u8 cck_agc_rpt = cck_buf->cck_agc_rpt;
			report = p_drvinfo->cfosho[0] & 0x60;
			report = report >> 5;
			switch (report) {
			case 0x3:
				rx_pwr_all = -46 - ((cck_agc_rpt & 0x1f) << 1);
				break;
			case 0x2:
				rx_pwr_all = -26 - ((cck_agc_rpt & 0x1f) << 1);
				break;
			case 0x1:
				rx_pwr_all = -12 - ((cck_agc_rpt & 0x1f) << 1);
				break;
			case 0x0:
				rx_pwr_all = 16 - ((cck_agc_rpt & 0x1f) << 1);
				break;
			}
		}
		pwdb_all = _rtl92d_query_rxpwrpercentage(rx_pwr_all);
		/* CCK gain is smaller than OFDM/MCS gain,  */
		/* so we add gain diff by experiences, the val is 6 */
		pwdb_all += 6;
		if (pwdb_all > 100)
			pwdb_all = 100;
		/* modify the offset to make the same gain index with OFDM. */
		if (pwdb_all > 34 && pwdb_all <= 42)
			pwdb_all -= 2;
		else if (pwdb_all > 26 && pwdb_all <= 34)
			pwdb_all -= 6;
		else if (pwdb_all > 14 && pwdb_all <= 26)
			pwdb_all -= 8;
		else if (pwdb_all > 4 && pwdb_all <= 14)
			pwdb_all -= 4;
		pstats->rx_pwdb_all = pwdb_all;
		pstats->recvsignalpower = rx_pwr_all;
		if (packet_match_bssid) {
			u8 sq;
			if (pstats->rx_pwdb_all > 40) {
				sq = 100;
			} else {
				sq = cck_buf->sq_rpt;
				if (sq > 64)
					sq = 0;
				else if (sq < 20)
					sq = 100;
				else
					sq = ((64 - sq) * 100) / 44;
			}
			pstats->signalquality = sq;
			pstats->rx_mimo_sig_qual[0] = sq;
			pstats->rx_mimo_sig_qual[1] = -1;
		}
	} else {
		rtlpriv->dm.rfpath_rxenable[0] = true;
		rtlpriv->dm.rfpath_rxenable[1] = true;
		for (i = RF90_PATH_A; i < RF6052_MAX_PATH; i++) {
			if (rtlpriv->dm.rfpath_rxenable[i])
				rf_rx_num++;
			rx_pwr[i] = ((p_drvinfo->gain_trsw[i] & 0x3f) * 2)
				    - 110;
			rssi = _rtl92d_query_rxpwrpercentage(rx_pwr[i]);
			total_rssi += rssi;
			rtlpriv->stats.rx_snr_db[i] =
					 (long)(p_drvinfo->rxsnr[i] / 2);
			if (packet_match_bssid)
				pstats->rx_mimo_signalstrength[i] = (u8) rssi;
		}
		rx_pwr_all = ((p_drvinfo->pwdb_all >> 1) & 0x7f) - 106;
		pwdb_all = _rtl92d_query_rxpwrpercentage(rx_pwr_all);
		pstats->rx_pwdb_all = pwdb_all;
		pstats->rxpower = rx_pwr_all;
		pstats->recvsignalpower = rx_pwr_all;
		if (pdesc->rxht && pdesc->rxmcs >= DESC_RATEMCS8 &&
		    pdesc->rxmcs <= DESC_RATEMCS15)
			max_spatial_stream = 2;
		else
			max_spatial_stream = 1;
		for (i = 0; i < max_spatial_stream; i++) {
			evm = _rtl92d_evm_db_to_percentage(p_drvinfo->rxevm[i]);
			if (packet_match_bssid) {
				if (i == 0)
					pstats->signalquality =
						 (u8)(evm & 0xff);
				pstats->rx_mimo_sig_qual[i] =
						 (u8)(evm & 0xff);
			}
		}
	}
	if (is_cck_rate)
		pstats->signalstrength = (u8)(_rtl92de_signal_scale_mapping(hw,
				pwdb_all));
	else if (rf_rx_num != 0)
		pstats->signalstrength = (u8)(_rtl92de_signal_scale_mapping(hw,
				total_rssi /= rf_rx_num));
}

static void rtl92d_loop_over_paths(struct ieee80211_hw *hw,
				   struct rtl_stats *pstats)
{
	struct rtl_priv *rtlpriv = rtl_priv(hw);
	struct rtl_phy *rtlphy = &(rtlpriv->phy);
	u8 rfpath;

	for (rfpath = RF90_PATH_A; rfpath < rtlphy->num_total_rfpath;
	     rfpath++) {
		if (rtlpriv->stats.rx_rssi_percentage[rfpath] == 0) {
			rtlpriv->stats.rx_rssi_percentage[rfpath] =
			    pstats->rx_mimo_signalstrength[rfpath];

		}
		if (pstats->rx_mimo_signalstrength[rfpath] >
		    rtlpriv->stats.rx_rssi_percentage[rfpath]) {
			rtlpriv->stats.rx_rssi_percentage[rfpath] =
			    ((rtlpriv->stats.rx_rssi_percentage[rfpath] *
			      (RX_SMOOTH_FACTOR - 1)) +
			     (pstats->rx_mimo_signalstrength[rfpath])) /
			    (RX_SMOOTH_FACTOR);
			rtlpriv->stats.rx_rssi_percentage[rfpath] =
			    rtlpriv->stats.rx_rssi_percentage[rfpath] + 1;
		} else {
			rtlpriv->stats.rx_rssi_percentage[rfpath] =
			    ((rtlpriv->stats.rx_rssi_percentage[rfpath] *
			      (RX_SMOOTH_FACTOR - 1)) +
			     (pstats->rx_mimo_signalstrength[rfpath])) /
			    (RX_SMOOTH_FACTOR);
		}
	}
}

static void _rtl92de_process_ui_rssi(struct ieee80211_hw *hw,
				     struct rtl_stats *pstats)
{
	struct rtl_priv *rtlpriv = rtl_priv(hw);
	u32 last_rssi, tmpval;

	if (pstats->packet_toself || pstats->packet_beacon) {
		rtlpriv->stats.rssi_calculate_cnt++;
		if (rtlpriv->stats.ui_rssi.total_num++ >=
		    PHY_RSSI_SLID_WIN_MAX) {
			rtlpriv->stats.ui_rssi.total_num =
						 PHY_RSSI_SLID_WIN_MAX;
			last_rssi = rtlpriv->stats.ui_rssi.elements[
				rtlpriv->stats.ui_rssi.index];
			rtlpriv->stats.ui_rssi.total_val -= last_rssi;
		}
		rtlpriv->stats.ui_rssi.total_val += pstats->signalstrength;
		rtlpriv->stats.ui_rssi.elements
			[rtlpriv->stats.ui_rssi.index++] =
			pstats->signalstrength;
		if (rtlpriv->stats.ui_rssi.index >= PHY_RSSI_SLID_WIN_MAX)
			rtlpriv->stats.ui_rssi.index = 0;
		tmpval = rtlpriv->stats.ui_rssi.total_val /
			rtlpriv->stats.ui_rssi.total_num;
		rtlpriv->stats.signal_strength = _rtl92de_translate_todbm(hw,
			(u8) tmpval);
		pstats->rssi = rtlpriv->stats.signal_strength;
	}
	if (!pstats->is_cck && pstats->packet_toself)
		rtl92d_loop_over_paths(hw, pstats);
}

static void _rtl92de_update_rxsignalstatistics(struct ieee80211_hw *hw,
					       struct rtl_stats *pstats)
{
	struct rtl_priv *rtlpriv = rtl_priv(hw);
	int weighting = 0;

	if (rtlpriv->stats.recv_signal_power == 0)
		rtlpriv->stats.recv_signal_power = pstats->recvsignalpower;
	if (pstats->recvsignalpower > rtlpriv->stats.recv_signal_power)
		weighting = 5;
	else if (pstats->recvsignalpower < rtlpriv->stats.recv_signal_power)
		weighting = (-5);
	rtlpriv->stats.recv_signal_power = (rtlpriv->stats.recv_signal_power *
		5 + pstats->recvsignalpower + weighting) / 6;
}

static void _rtl92de_process_pwdb(struct ieee80211_hw *hw,
				  struct rtl_stats *pstats)
{
	struct rtl_priv *rtlpriv = rtl_priv(hw);
	struct rtl_mac *mac = rtl_mac(rtl_priv(hw));
	long undec_sm_pwdb;

	if (mac->opmode == NL80211_IFTYPE_ADHOC	||
		mac->opmode == NL80211_IFTYPE_AP)
		return;
	else
		undec_sm_pwdb = rtlpriv->dm.undec_sm_pwdb;

	if (pstats->packet_toself || pstats->packet_beacon) {
		if (undec_sm_pwdb < 0)
			undec_sm_pwdb = pstats->rx_pwdb_all;
		if (pstats->rx_pwdb_all > (u32) undec_sm_pwdb) {
			undec_sm_pwdb = (((undec_sm_pwdb) *
			      (RX_SMOOTH_FACTOR - 1)) +
			      (pstats->rx_pwdb_all)) / (RX_SMOOTH_FACTOR);
			undec_sm_pwdb = undec_sm_pwdb + 1;
		} else {
			undec_sm_pwdb = (((undec_sm_pwdb) *
			      (RX_SMOOTH_FACTOR - 1)) +
			      (pstats->rx_pwdb_all)) / (RX_SMOOTH_FACTOR);
		}
		rtlpriv->dm.undec_sm_pwdb = undec_sm_pwdb;
		_rtl92de_update_rxsignalstatistics(hw, pstats);
	}
}

static void rtl92d_loop_over_streams(struct ieee80211_hw *hw,
				     struct rtl_stats *pstats)
{
	struct rtl_priv *rtlpriv = rtl_priv(hw);
	int stream;

	for (stream = 0; stream < 2; stream++) {
		if (pstats->rx_mimo_sig_qual[stream] != -1) {
			if (rtlpriv->stats.rx_evm_percentage[stream] == 0) {
				rtlpriv->stats.rx_evm_percentage[stream] =
				    pstats->rx_mimo_sig_qual[stream];
			}
			rtlpriv->stats.rx_evm_percentage[stream] =
			    ((rtlpriv->stats.rx_evm_percentage[stream]
			      * (RX_SMOOTH_FACTOR - 1)) +
			     (pstats->rx_mimo_sig_qual[stream] * 1)) /
			    (RX_SMOOTH_FACTOR);
		}
	}
}

static void _rtl92de_process_ui_link_quality(struct ieee80211_hw *hw,
					     struct rtl_stats *pstats)
{
	struct rtl_priv *rtlpriv = rtl_priv(hw);
	u32 last_evm, tmpval;

	if (pstats->signalquality == 0)
		return;
	if (pstats->packet_toself || pstats->packet_beacon) {
		if (rtlpriv->stats.ui_link_quality.total_num++ >=
		    PHY_LINKQUALITY_SLID_WIN_MAX) {
			rtlpriv->stats.ui_link_quality.total_num =
			    PHY_LINKQUALITY_SLID_WIN_MAX;
			last_evm = rtlpriv->stats.ui_link_quality.elements[
				rtlpriv->stats.ui_link_quality.index];
			rtlpriv->stats.ui_link_quality.total_val -= last_evm;
		}
		rtlpriv->stats.ui_link_quality.total_val +=
						 pstats->signalquality;
		rtlpriv->stats.ui_link_quality.elements[
			rtlpriv->stats.ui_link_quality.index++] =
						 pstats->signalquality;
		if (rtlpriv->stats.ui_link_quality.index >=
		    PHY_LINKQUALITY_SLID_WIN_MAX)
			rtlpriv->stats.ui_link_quality.index = 0;
		tmpval = rtlpriv->stats.ui_link_quality.total_val /
		    rtlpriv->stats.ui_link_quality.total_num;
		rtlpriv->stats.signal_quality = tmpval;
		rtlpriv->stats.last_sigstrength_inpercent = tmpval;
		rtl92d_loop_over_streams(hw, pstats);
	}
}

static void _rtl92de_process_phyinfo(struct ieee80211_hw *hw,
				     u8 *buffer,
				     struct rtl_stats *pcurrent_stats)
{

	if (!pcurrent_stats->packet_matchbssid &&
	    !pcurrent_stats->packet_beacon)
		return;

	_rtl92de_process_ui_rssi(hw, pcurrent_stats);
	_rtl92de_process_pwdb(hw, pcurrent_stats);
	_rtl92de_process_ui_link_quality(hw, pcurrent_stats);
}

static void _rtl92de_translate_rx_signal_stuff(struct ieee80211_hw *hw,
					       struct sk_buff *skb,
					       struct rtl_stats *pstats,
					       struct rx_desc_92d *pdesc,
					       struct rx_fwinfo_92d *p_drvinfo)
{
	struct rtl_mac *mac = rtl_mac(rtl_priv(hw));
	struct rtl_efuse *rtlefuse = rtl_efuse(rtl_priv(hw));
	struct ieee80211_hdr *hdr;
	u8 *tmp_buf;
	u8 *praddr;
	u16 type, cfc;
	__le16 fc;
	bool packet_matchbssid, packet_toself, packet_beacon = false;

	tmp_buf = skb->data + pstats->rx_drvinfo_size + pstats->rx_bufshift;
	hdr = (struct ieee80211_hdr *)tmp_buf;
	fc = hdr->frame_control;
	cfc = le16_to_cpu(fc);
	type = WLAN_FC_GET_TYPE(fc);
	praddr = hdr->addr1;
	packet_matchbssid = ((IEEE80211_FTYPE_CTL != type) &&
	     ether_addr_equal(mac->bssid,
			      (cfc & IEEE80211_FCTL_TODS) ? hdr->addr1 :
			      (cfc & IEEE80211_FCTL_FROMDS) ? hdr->addr2 :
			      hdr->addr3) &&
	     (!pstats->hwerror) && (!pstats->crc) && (!pstats->icv));
	packet_toself = packet_matchbssid &&
			ether_addr_equal(praddr, rtlefuse->dev_addr);
	if (ieee80211_is_beacon(fc))
		packet_beacon = true;
	_rtl92de_query_rxphystatus(hw, pstats, pdesc, p_drvinfo,
				   packet_matchbssid, packet_toself,
				   packet_beacon);
	_rtl92de_process_phyinfo(hw, tmp_buf, pstats);
}

bool rtl92de_rx_query_desc(struct ieee80211_hw *hw,	struct rtl_stats *stats,
		struct ieee80211_rx_status *rx_status,
		u8 *p_desc, struct sk_buff *skb)
{
	struct rx_fwinfo_92d *p_drvinfo;
	struct rx_desc_92d *pdesc = (struct rx_desc_92d *)p_desc;
	u32 phystatus = GET_RX_DESC_PHYST(pdesc);

	stats->length = (u16) GET_RX_DESC_PKT_LEN(pdesc);
	stats->rx_drvinfo_size = (u8) GET_RX_DESC_DRV_INFO_SIZE(pdesc) *
				 RX_DRV_INFO_SIZE_UNIT;
	stats->rx_bufshift = (u8) (GET_RX_DESC_SHIFT(pdesc) & 0x03);
	stats->icv = (u16) GET_RX_DESC_ICV(pdesc);
	stats->crc = (u16) GET_RX_DESC_CRC32(pdesc);
	stats->hwerror = (stats->crc | stats->icv);
	stats->decrypted = !GET_RX_DESC_SWDEC(pdesc);
	stats->rate = (u8) GET_RX_DESC_RXMCS(pdesc);
	stats->shortpreamble = (u16) GET_RX_DESC_SPLCP(pdesc);
	stats->isampdu = (bool) (GET_RX_DESC_PAGGR(pdesc) == 1);
	stats->isfirst_ampdu = (bool) ((GET_RX_DESC_PAGGR(pdesc) == 1)
					 && (GET_RX_DESC_FAGGR(pdesc) == 1));
	stats->timestamp_low = GET_RX_DESC_TSFL(pdesc);
	stats->rx_is40Mhzpacket = (bool) GET_RX_DESC_BW(pdesc);
	stats->is_ht = (bool)GET_RX_DESC_RXHT(pdesc);
	rx_status->freq = hw->conf.chandef.chan->center_freq;
	rx_status->band = hw->conf.chandef.chan->band;
	if (GET_RX_DESC_CRC32(pdesc))
		rx_status->flag |= RX_FLAG_FAILED_FCS_CRC;
	if (!GET_RX_DESC_SWDEC(pdesc))
		rx_status->flag |= RX_FLAG_DECRYPTED;
	if (GET_RX_DESC_BW(pdesc))
		rx_status->bw = RATE_INFO_BW_40;
	if (GET_RX_DESC_RXHT(pdesc))
		rx_status->encoding = RX_ENC_HT;
	rx_status->flag |= RX_FLAG_MACTIME_START;
	if (stats->decrypted)
		rx_status->flag |= RX_FLAG_DECRYPTED;
	rx_status->rate_idx = rtlwifi_rate_mapping(hw, stats->is_ht,
						   false, stats->rate);
	rx_status->mactime = GET_RX_DESC_TSFL(pdesc);
	if (phystatus) {
		p_drvinfo = (struct rx_fwinfo_92d *)(skb->data +
						     stats->rx_bufshift);
		_rtl92de_translate_rx_signal_stuff(hw,
						   skb, stats, pdesc,
						   p_drvinfo);
	}
	/*rx_status->qual = stats->signal; */
	rx_status->signal = stats->recvsignalpower + 10;
	return true;
}

static void _rtl92de_insert_emcontent(struct rtl_tcb_desc *ptcb_desc,
				      u8 *virtualaddress)
{
	memset(virtualaddress, 0, 8);

	SET_EARLYMODE_PKTNUM(virtualaddress, ptcb_desc->empkt_num);
	SET_EARLYMODE_LEN0(virtualaddress, ptcb_desc->empkt_len[0]);
	SET_EARLYMODE_LEN1(virtualaddress, ptcb_desc->empkt_len[1]);
	SET_EARLYMODE_LEN2_1(virtualaddress, ptcb_desc->empkt_len[2] & 0xF);
	SET_EARLYMODE_LEN2_2(virtualaddress, ptcb_desc->empkt_len[2] >> 4);
	SET_EARLYMODE_LEN3(virtualaddress, ptcb_desc->empkt_len[3]);
	SET_EARLYMODE_LEN4(virtualaddress, ptcb_desc->empkt_len[4]);
}

void rtl92de_tx_fill_desc(struct ieee80211_hw *hw,
			  struct ieee80211_hdr *hdr, u8 *pdesc_tx,
			  u8 *pbd_desc_tx, struct ieee80211_tx_info *info,
			  struct ieee80211_sta *sta,
			  struct sk_buff *skb,
			  u8 hw_queue, struct rtl_tcb_desc *ptcb_desc)
{
	struct rtl_priv *rtlpriv = rtl_priv(hw);
	struct rtl_mac *mac = rtl_mac(rtl_priv(hw));
	struct rtl_pci *rtlpci = rtl_pcidev(rtl_pcipriv(hw));
	struct rtl_hal *rtlhal = rtl_hal(rtlpriv);
	struct rtl_ps_ctl *ppsc = rtl_psc(rtl_priv(hw));
	u8 *pdesc = pdesc_tx;
	u16 seq_number;
	__le16 fc = hdr->frame_control;
	unsigned int buf_len = 0;
	unsigned int skb_len = skb->len;
	u8 fw_qsel = _rtl92de_map_hwqueue_to_fwqueue(skb, hw_queue);
	bool firstseg = ((hdr->seq_ctrl &
			cpu_to_le16(IEEE80211_SCTL_FRAG)) == 0);
	bool lastseg = ((hdr->frame_control &
			cpu_to_le16(IEEE80211_FCTL_MOREFRAGS)) == 0);
	dma_addr_t mapping;
	u8 bw_40 = 0;

	if (mac->opmode == NL80211_IFTYPE_STATION) {
		bw_40 = mac->bw_40;
	} else if (mac->opmode == NL80211_IFTYPE_AP ||
		mac->opmode == NL80211_IFTYPE_ADHOC) {
		if (sta)
			bw_40 = sta->bandwidth >= IEEE80211_STA_RX_BW_40;
	}
	seq_number = (le16_to_cpu(hdr->seq_ctrl) & IEEE80211_SCTL_SEQ) >> 4;
	rtl_get_tcb_desc(hw, info, sta, skb, ptcb_desc);
	/* reserve 8 byte for AMPDU early mode */
	if (rtlhal->earlymode_enable) {
		skb_push(skb, EM_HDR_LEN);
		memset(skb->data, 0, EM_HDR_LEN);
	}
	buf_len = skb->len;
	mapping = pci_map_single(rtlpci->pdev, skb->data, skb->len,
				 PCI_DMA_TODEVICE);
	if (pci_dma_mapping_error(rtlpci->pdev, mapping)) {
		RT_TRACE(rtlpriv, COMP_SEND, DBG_TRACE,
			 "DMA mapping error\n");
		return;
	}
	CLEAR_PCI_TX_DESC_CONTENT(pdesc, sizeof(struct tx_desc_92d));
	if (ieee80211_is_nullfunc(fc) || ieee80211_is_ctl(fc)) {
		firstseg = true;
		lastseg = true;
	}
	if (firstseg) {
		if (rtlhal->earlymode_enable) {
			SET_TX_DESC_PKT_OFFSET(pdesc, 1);
			SET_TX_DESC_OFFSET(pdesc, USB_HWDESC_HEADER_LEN +
					   EM_HDR_LEN);
			if (ptcb_desc->empkt_num) {
				RT_TRACE(rtlpriv, COMP_SEND, DBG_LOUD,
					 "Insert 8 byte.pTcb->EMPktNum:%d\n",
					 ptcb_desc->empkt_num);
				_rtl92de_insert_emcontent(ptcb_desc,
							  (u8 *)(skb->data));
			}
		} else {
			SET_TX_DESC_OFFSET(pdesc, USB_HWDESC_HEADER_LEN);
		}
		/* 5G have no CCK rate */
		if (rtlhal->current_bandtype == BAND_ON_5G)
			if (ptcb_desc->hw_rate < DESC_RATE6M)
				ptcb_desc->hw_rate = DESC_RATE6M;
		SET_TX_DESC_TX_RATE(pdesc, ptcb_desc->hw_rate);
		if (ptcb_desc->use_shortgi || ptcb_desc->use_shortpreamble)
			SET_TX_DESC_DATA_SHORTGI(pdesc, 1);

		if (rtlhal->macphymode == DUALMAC_DUALPHY &&
			ptcb_desc->hw_rate == DESC_RATEMCS7)
			SET_TX_DESC_DATA_SHORTGI(pdesc, 1);

		if (info->flags & IEEE80211_TX_CTL_AMPDU) {
			SET_TX_DESC_AGG_ENABLE(pdesc, 1);
			SET_TX_DESC_MAX_AGG_NUM(pdesc, 0x14);
		}
		SET_TX_DESC_SEQ(pdesc, seq_number);
		SET_TX_DESC_RTS_ENABLE(pdesc, ((ptcb_desc->rts_enable &&
				       !ptcb_desc->cts_enable) ? 1 : 0));
		SET_TX_DESC_HW_RTS_ENABLE(pdesc, ((ptcb_desc->rts_enable
					  || ptcb_desc->cts_enable) ? 1 : 0));
		SET_TX_DESC_CTS2SELF(pdesc, ((ptcb_desc->cts_enable) ? 1 : 0));
		SET_TX_DESC_RTS_STBC(pdesc, ((ptcb_desc->rts_stbc) ? 1 : 0));
		/* 5G have no CCK rate */
		if (rtlhal->current_bandtype == BAND_ON_5G)
			if (ptcb_desc->rts_rate < DESC_RATE6M)
				ptcb_desc->rts_rate = DESC_RATE6M;
		SET_TX_DESC_RTS_RATE(pdesc, ptcb_desc->rts_rate);
		SET_TX_DESC_RTS_BW(pdesc, 0);
		SET_TX_DESC_RTS_SC(pdesc, ptcb_desc->rts_sc);
		SET_TX_DESC_RTS_SHORT(pdesc, ((ptcb_desc->rts_rate <=
			DESC_RATE54M) ?
			(ptcb_desc->rts_use_shortpreamble ? 1 : 0) :
			(ptcb_desc->rts_use_shortgi ? 1 : 0)));
		if (bw_40) {
			if (ptcb_desc->packet_bw) {
				SET_TX_DESC_DATA_BW(pdesc, 1);
				SET_TX_DESC_TX_SUB_CARRIER(pdesc, 3);
			} else {
				SET_TX_DESC_DATA_BW(pdesc, 0);
				SET_TX_DESC_TX_SUB_CARRIER(pdesc,
							mac->cur_40_prime_sc);
			}
		} else {
			SET_TX_DESC_DATA_BW(pdesc, 0);
			SET_TX_DESC_TX_SUB_CARRIER(pdesc, 0);
		}
		SET_TX_DESC_LINIP(pdesc, 0);
		SET_TX_DESC_PKT_SIZE(pdesc, (u16) skb_len);
		if (sta) {
			u8 ampdu_density = sta->ht_cap.ampdu_density;
			SET_TX_DESC_AMPDU_DENSITY(pdesc, ampdu_density);
		}
		if (info->control.hw_key) {
			struct ieee80211_key_conf *keyconf;

			keyconf = info->control.hw_key;
			switch (keyconf->cipher) {
			case WLAN_CIPHER_SUITE_WEP40:
			case WLAN_CIPHER_SUITE_WEP104:
			case WLAN_CIPHER_SUITE_TKIP:
				SET_TX_DESC_SEC_TYPE(pdesc, 0x1);
				break;
			case WLAN_CIPHER_SUITE_CCMP:
				SET_TX_DESC_SEC_TYPE(pdesc, 0x3);
				break;
			default:
				SET_TX_DESC_SEC_TYPE(pdesc, 0x0);
				break;

			}
		}
		SET_TX_DESC_PKT_ID(pdesc, 0);
		SET_TX_DESC_QUEUE_SEL(pdesc, fw_qsel);
		SET_TX_DESC_DATA_RATE_FB_LIMIT(pdesc, 0x1F);
		SET_TX_DESC_RTS_RATE_FB_LIMIT(pdesc, 0xF);
		SET_TX_DESC_DISABLE_FB(pdesc, ptcb_desc->disable_ratefallback ?
				       1 : 0);
		SET_TX_DESC_USE_RATE(pdesc, ptcb_desc->use_driver_rate ? 1 : 0);

		/* Set TxRate and RTSRate in TxDesc  */
		/* This prevent Tx initial rate of new-coming packets */
		/* from being overwritten by retried  packet rate.*/
		if (!ptcb_desc->use_driver_rate) {
			SET_TX_DESC_RTS_RATE(pdesc, 0x08);
			/* SET_TX_DESC_TX_RATE(pdesc, 0x0b); */
		}
		if (ieee80211_is_data_qos(fc)) {
			if (mac->rdg_en) {
				RT_TRACE(rtlpriv, COMP_SEND, DBG_TRACE,
					 "Enable RDG function\n");
				SET_TX_DESC_RDG_ENABLE(pdesc, 1);
				SET_TX_DESC_HTC(pdesc, 1);
			}
		}
	}

	SET_TX_DESC_FIRST_SEG(pdesc, (firstseg ? 1 : 0));
	SET_TX_DESC_LAST_SEG(pdesc, (lastseg ? 1 : 0));
	SET_TX_DESC_TX_BUFFER_SIZE(pdesc, (u16) buf_len);
	SET_TX_DESC_TX_BUFFER_ADDRESS(pdesc, mapping);
	if (rtlpriv->dm.useramask) {
		SET_TX_DESC_RATE_ID(pdesc, ptcb_desc->ratr_index);
		SET_TX_DESC_MACID(pdesc, ptcb_desc->mac_id);
	} else {
		SET_TX_DESC_RATE_ID(pdesc, 0xC + ptcb_desc->ratr_index);
		SET_TX_DESC_MACID(pdesc, ptcb_desc->ratr_index);
	}
	if (ieee80211_is_data_qos(fc))
		SET_TX_DESC_QOS(pdesc, 1);

	if ((!ieee80211_is_data_qos(fc)) && ppsc->fwctrl_lps) {
		SET_TX_DESC_HWSEQ_EN(pdesc, 1);
		SET_TX_DESC_PKT_ID(pdesc, 8);
	}
	SET_TX_DESC_MORE_FRAG(pdesc, (lastseg ? 0 : 1));
	RT_TRACE(rtlpriv, COMP_SEND, DBG_TRACE, "\n");
}

void rtl92de_tx_fill_cmddesc(struct ieee80211_hw *hw,
			     u8 *pdesc, bool firstseg,
			     bool lastseg, struct sk_buff *skb)
{
	struct rtl_priv *rtlpriv = rtl_priv(hw);
	struct rtl_pci *rtlpci = rtl_pcidev(rtl_pcipriv(hw));
	struct rtl_ps_ctl *ppsc = rtl_psc(rtlpriv);
	struct rtl_hal *rtlhal = rtl_hal(rtlpriv);
	u8 fw_queue = QSLT_BEACON;
	dma_addr_t mapping = pci_map_single(rtlpci->pdev,
		    skb->data, skb->len, PCI_DMA_TODEVICE);
	struct ieee80211_hdr *hdr = (struct ieee80211_hdr *)(skb->data);
	__le16 fc = hdr->frame_control;

	if (pci_dma_mapping_error(rtlpci->pdev, mapping)) {
		RT_TRACE(rtlpriv, COMP_SEND, DBG_TRACE,
			 "DMA mapping error\n");
		return;
	}
	CLEAR_PCI_TX_DESC_CONTENT(pdesc, TX_DESC_SIZE);
	if (firstseg)
		SET_TX_DESC_OFFSET(pdesc, USB_HWDESC_HEADER_LEN);
	/* 5G have no CCK rate
	 * Caution: The macros below are multi-line expansions.
	 * The braces are needed no matter what checkpatch says
	 */
	if (rtlhal->current_bandtype == BAND_ON_5G) {
		SET_TX_DESC_TX_RATE(pdesc, DESC_RATE6M);
	} else {
		SET_TX_DESC_TX_RATE(pdesc, DESC_RATE1M);
	}
	SET_TX_DESC_SEQ(pdesc, 0);
	SET_TX_DESC_LINIP(pdesc, 0);
	SET_TX_DESC_QUEUE_SEL(pdesc, fw_queue);
	SET_TX_DESC_FIRST_SEG(pdesc, 1);
	SET_TX_DESC_LAST_SEG(pdesc, 1);
	SET_TX_DESC_TX_BUFFER_SIZE(pdesc, (u16)skb->len);
	SET_TX_DESC_TX_BUFFER_ADDRESS(pdesc, mapping);
	SET_TX_DESC_RATE_ID(pdesc, 7);
	SET_TX_DESC_MACID(pdesc, 0);
	SET_TX_DESC_PKT_SIZE(pdesc, (u16) (skb->len));
	SET_TX_DESC_FIRST_SEG(pdesc, 1);
	SET_TX_DESC_LAST_SEG(pdesc, 1);
	SET_TX_DESC_OFFSET(pdesc, 0x20);
	SET_TX_DESC_USE_RATE(pdesc, 1);

	if (!ieee80211_is_data_qos(fc) && ppsc->fwctrl_lps) {
		SET_TX_DESC_HWSEQ_EN(pdesc, 1);
		SET_TX_DESC_PKT_ID(pdesc, 8);
	}

	RT_PRINT_DATA(rtlpriv, COMP_CMD, DBG_LOUD,
		      "H2C Tx Cmd Content", pdesc, TX_DESC_SIZE);
	wmb();
	SET_TX_DESC_OWN(pdesc, 1);
}

void rtl92de_set_desc(struct ieee80211_hw *hw, u8 *pdesc, bool istx,
		      u8 desc_name, u8 *val)
{
	if (istx) {
		switch (desc_name) {
		case HW_DESC_OWN:
			wmb();
			SET_TX_DESC_OWN(pdesc, 1);
			break;
		case HW_DESC_TX_NEXTDESC_ADDR:
			SET_TX_DESC_NEXT_DESC_ADDRESS(pdesc, *(u32 *) val);
			break;
		default:
			WARN_ONCE(true, "rtl8192de: ERR txdesc :%d not processed\n",
				  desc_name);
			break;
		}
	} else {
		switch (desc_name) {
		case HW_DESC_RXOWN:
			wmb();
			SET_RX_DESC_OWN(pdesc, 1);
			break;
		case HW_DESC_RXBUFF_ADDR:
			SET_RX_DESC_BUFF_ADDR(pdesc, *(u32 *) val);
			break;
		case HW_DESC_RXPKT_LEN:
			SET_RX_DESC_PKT_LEN(pdesc, *(u32 *) val);
			break;
		case HW_DESC_RXERO:
			SET_RX_DESC_EOR(pdesc, 1);
			break;
		default:
			WARN_ONCE(true, "rtl8192de: ERR rxdesc :%d not processed\n",
				  desc_name);
			break;
		}
	}
}

u64 rtl92de_get_desc(struct ieee80211_hw *hw,
		     u8 *p_desc, bool istx, u8 desc_name)
{
	u32 ret = 0;

	if (istx) {
		switch (desc_name) {
		case HW_DESC_OWN:
			ret = GET_TX_DESC_OWN(p_desc);
			break;
		case HW_DESC_TXBUFF_ADDR:
			ret = GET_TX_DESC_TX_BUFFER_ADDRESS(p_desc);
			break;
		default:
			WARN_ONCE(true, "rtl8192de: ERR txdesc :%d not processed\n",
				  desc_name);
			break;
		}
	} else {
		switch (desc_name) {
		case HW_DESC_OWN:
			ret = GET_RX_DESC_OWN(p_desc);
			break;
		case HW_DESC_RXPKT_LEN:
			ret = GET_RX_DESC_PKT_LEN(p_desc);
			break;
		case HW_DESC_RXBUFF_ADDR:
			ret = GET_RX_DESC_BUFF_ADDR(p_desc);
			break;
		default:
			WARN_ONCE(true, "rtl8192de: ERR rxdesc :%d not processed\n",
				  desc_name);
			break;
		}
	}
	return ret;
}

bool rtl92de_is_tx_desc_closed(struct ieee80211_hw *hw,
			       u8 hw_queue, u16 index)
{
	struct rtl_pci *rtlpci = rtl_pcidev(rtl_pcipriv(hw));
	struct rtl8192_tx_ring *ring = &rtlpci->tx_ring[hw_queue];
	u8 *entry = (u8 *)(&ring->desc[ring->idx]);
<<<<<<< HEAD
	u8 own = (u8)rtl92de_get_desc(entry, true, HW_DESC_OWN);
=======
	u8 own = (u8)rtl92de_get_desc(hw, entry, true, HW_DESC_OWN);
>>>>>>> 286cd8c7

	/* a beacon packet will only use the first
	 * descriptor by defaut, and the own bit may not
	 * be cleared by the hardware
	 */
	if (own)
		return false;
	return true;
}

void rtl92de_tx_polling(struct ieee80211_hw *hw, u8 hw_queue)
{
	struct rtl_priv *rtlpriv = rtl_priv(hw);
	if (hw_queue == BEACON_QUEUE)
		rtl_write_word(rtlpriv, REG_PCIE_CTRL_REG, BIT(4));
	else
		rtl_write_word(rtlpriv, REG_PCIE_CTRL_REG,
			       BIT(0) << (hw_queue));
}<|MERGE_RESOLUTION|>--- conflicted
+++ resolved
@@ -865,11 +865,7 @@
 	struct rtl_pci *rtlpci = rtl_pcidev(rtl_pcipriv(hw));
 	struct rtl8192_tx_ring *ring = &rtlpci->tx_ring[hw_queue];
 	u8 *entry = (u8 *)(&ring->desc[ring->idx]);
-<<<<<<< HEAD
-	u8 own = (u8)rtl92de_get_desc(entry, true, HW_DESC_OWN);
-=======
 	u8 own = (u8)rtl92de_get_desc(hw, entry, true, HW_DESC_OWN);
->>>>>>> 286cd8c7
 
 	/* a beacon packet will only use the first
 	 * descriptor by defaut, and the own bit may not
