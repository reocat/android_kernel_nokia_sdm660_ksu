--- conflicted
+++ resolved
@@ -268,13 +268,9 @@
 	.inactiveps = true,
 	.swctrl_lps = false,
 	.fwctrl_lps = true,
-<<<<<<< HEAD
-	.debug = DBG_EMERG,
-=======
 	.aspm_support = 1,
 	.debug_level = 0,
 	.debug_mask = 0,
->>>>>>> 286cd8c7
 	.msi_support = false,
 	.disable_watchdog = false,
 };
@@ -394,10 +390,7 @@
 module_param_named(swlps, rtl8723e_mod_params.swctrl_lps, bool, 0444);
 module_param_named(fwlps, rtl8723e_mod_params.fwctrl_lps, bool, 0444);
 module_param_named(msi, rtl8723e_mod_params.msi_support, bool, 0444);
-<<<<<<< HEAD
-=======
 module_param_named(aspm, rtl8723e_mod_params.aspm_support, int, 0444);
->>>>>>> 286cd8c7
 module_param_named(disable_watchdog, rtl8723e_mod_params.disable_watchdog,
 		   bool, 0444);
 MODULE_PARM_DESC(swenc, "Set to 1 for software crypto (default 0)\n");
@@ -405,13 +398,9 @@
 MODULE_PARM_DESC(swlps, "Set to 1 to use SW control power save (default 0)\n");
 MODULE_PARM_DESC(fwlps, "Set to 1 to use FW control power save (default 1)\n");
 MODULE_PARM_DESC(msi, "Set to 1 to use MSI interrupts mode (default 0)\n");
-<<<<<<< HEAD
-MODULE_PARM_DESC(debug, "Set debug level (0-5) (default 0)");
-=======
 MODULE_PARM_DESC(aspm, "Set to 1 to enable ASPM (default 1)\n");
 MODULE_PARM_DESC(debug_level, "Set debug level (0-5) (default 0)");
 MODULE_PARM_DESC(debug_mask, "Set debug mask (default 0)");
->>>>>>> 286cd8c7
 MODULE_PARM_DESC(disable_watchdog, "Set to 1 to disable the watchdog (default 0)\n");
 
 static SIMPLE_DEV_PM_OPS(rtlwifi_pm_ops, rtl_pci_suspend, rtl_pci_resume);
