--- conflicted
+++ resolved
@@ -1130,10 +1130,6 @@
 		btcoexist->btc_write_1byte(btcoexist, 0x930, 0x77);
 		btcoexist->btc_write_1byte_bitmask(btcoexist, 0x67, 0x20, 0x1);
 
-<<<<<<< HEAD
-		/* Force GNT_BT to low */
-		btcoexist->btc_write_1byte_bitmask(btcoexist, 0x765, 0x18, 0x0);
-=======
 		if (fw_ver >= 0x180000) {
 			/* Use H2C to set GNT_BT to High to avoid A2DP click */
 			h2c_parameter[0] = 1;
@@ -1148,18 +1144,10 @@
 		/* WiFi TRx Mask off */
 		btcoexist->btc_set_rf_reg(btcoexist, BTC_RF_A,
 					  0x1, 0xfffff, 0x0);
->>>>>>> 286cd8c7
 
 		if (board_info->btdm_ant_pos == BTC_ANTENNA_AT_MAIN_PORT) {
 			/* tell firmware "no antenna inverse" */
 			h2c_parameter[0] = 0;
-<<<<<<< HEAD
-			h2c_parameter[1] = 1;  /* ext switch type */
-			btcoexist->btc_fill_h2c(btcoexist, 0x65, 2,
-						h2c_parameter);
-			btcoexist->btc_write_2byte(btcoexist, 0x948, 0x0);
-=======
->>>>>>> 286cd8c7
 		} else {
 			/* tell firmware "antenna inverse" */
 			h2c_parameter[0] = 1;
@@ -1179,12 +1167,8 @@
 			h2c_parameter[0] = 0;
 			btcoexist->btc_fill_h2c(btcoexist, 0x6E, 1,
 						h2c_parameter);
-<<<<<<< HEAD
-			btcoexist->btc_write_2byte(btcoexist, 0x948, 0x280);
-=======
 		} else {
 			btcoexist->btc_write_1byte(btcoexist, 0x765, 0x0);
->>>>>>> 286cd8c7
 		}
 	}
 
