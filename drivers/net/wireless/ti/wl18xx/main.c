/*
 * This file is part of wl18xx
 *
 * Copyright (C) 2011 Texas Instruments
 *
 * This program is free software; you can redistribute it and/or
 * modify it under the terms of the GNU General Public License
 * version 2 as published by the Free Software Foundation.
 *
 * This program is distributed in the hope that it will be useful, but
 * WITHOUT ANY WARRANTY; without even the implied warranty of
 * MERCHANTABILITY or FITNESS FOR A PARTICULAR PURPOSE.  See the GNU
 * General Public License for more details.
 *
 * You should have received a copy of the GNU General Public License
 * along with this program; if not, write to the Free Software
 * Foundation, Inc., 51 Franklin St, Fifth Floor, Boston, MA
 * 02110-1301 USA
 *
 */

#include <linux/module.h>
#include <linux/mod_devicetable.h>
#include <linux/platform_device.h>
#include <linux/ip.h>
#include <linux/firmware.h>
#include <linux/etherdevice.h>
#include <linux/irq.h>

#include "../wlcore/wlcore.h"
#include "../wlcore/debug.h"
#include "../wlcore/io.h"
#include "../wlcore/acx.h"
#include "../wlcore/tx.h"
#include "../wlcore/rx.h"
#include "../wlcore/boot.h"

#include "reg.h"
#include "conf.h"
#include "cmd.h"
#include "acx.h"
#include "tx.h"
#include "wl18xx.h"
#include "io.h"
#include "scan.h"
#include "event.h"
#include "debugfs.h"

#define WL18XX_RX_CHECKSUM_MASK      0x40

static char *ht_mode_param = NULL;
static char *board_type_param = NULL;
static bool checksum_param = false;
static int num_rx_desc_param = -1;

/* phy paramters */
static int dc2dc_param = -1;
static int n_antennas_2_param = -1;
static int n_antennas_5_param = -1;
static int low_band_component_param = -1;
static int low_band_component_type_param = -1;
static int high_band_component_param = -1;
static int high_band_component_type_param = -1;
static int pwr_limit_reference_11_abg_param = -1;

static const u8 wl18xx_rate_to_idx_2ghz[] = {
	/* MCS rates are used only with 11n */
	15,                            /* WL18XX_CONF_HW_RXTX_RATE_MCS15 */
	14,                            /* WL18XX_CONF_HW_RXTX_RATE_MCS14 */
	13,                            /* WL18XX_CONF_HW_RXTX_RATE_MCS13 */
	12,                            /* WL18XX_CONF_HW_RXTX_RATE_MCS12 */
	11,                            /* WL18XX_CONF_HW_RXTX_RATE_MCS11 */
	10,                            /* WL18XX_CONF_HW_RXTX_RATE_MCS10 */
	9,                             /* WL18XX_CONF_HW_RXTX_RATE_MCS9 */
	8,                             /* WL18XX_CONF_HW_RXTX_RATE_MCS8 */
	7,                             /* WL18XX_CONF_HW_RXTX_RATE_MCS7 */
	6,                             /* WL18XX_CONF_HW_RXTX_RATE_MCS6 */
	5,                             /* WL18XX_CONF_HW_RXTX_RATE_MCS5 */
	4,                             /* WL18XX_CONF_HW_RXTX_RATE_MCS4 */
	3,                             /* WL18XX_CONF_HW_RXTX_RATE_MCS3 */
	2,                             /* WL18XX_CONF_HW_RXTX_RATE_MCS2 */
	1,                             /* WL18XX_CONF_HW_RXTX_RATE_MCS1 */
	0,                             /* WL18XX_CONF_HW_RXTX_RATE_MCS0 */

	11,                            /* WL18XX_CONF_HW_RXTX_RATE_54   */
	10,                            /* WL18XX_CONF_HW_RXTX_RATE_48   */
	9,                             /* WL18XX_CONF_HW_RXTX_RATE_36   */
	8,                             /* WL18XX_CONF_HW_RXTX_RATE_24   */

	/* TI-specific rate */
	CONF_HW_RXTX_RATE_UNSUPPORTED, /* WL18XX_CONF_HW_RXTX_RATE_22   */

	7,                             /* WL18XX_CONF_HW_RXTX_RATE_18   */
	6,                             /* WL18XX_CONF_HW_RXTX_RATE_12   */
	3,                             /* WL18XX_CONF_HW_RXTX_RATE_11   */
	5,                             /* WL18XX_CONF_HW_RXTX_RATE_9    */
	4,                             /* WL18XX_CONF_HW_RXTX_RATE_6    */
	2,                             /* WL18XX_CONF_HW_RXTX_RATE_5_5  */
	1,                             /* WL18XX_CONF_HW_RXTX_RATE_2    */
	0                              /* WL18XX_CONF_HW_RXTX_RATE_1    */
};

static const u8 wl18xx_rate_to_idx_5ghz[] = {
	/* MCS rates are used only with 11n */
	15,                           /* WL18XX_CONF_HW_RXTX_RATE_MCS15 */
	14,                           /* WL18XX_CONF_HW_RXTX_RATE_MCS14 */
	13,                           /* WL18XX_CONF_HW_RXTX_RATE_MCS13 */
	12,                           /* WL18XX_CONF_HW_RXTX_RATE_MCS12 */
	11,                           /* WL18XX_CONF_HW_RXTX_RATE_MCS11 */
	10,                           /* WL18XX_CONF_HW_RXTX_RATE_MCS10 */
	9,                            /* WL18XX_CONF_HW_RXTX_RATE_MCS9 */
	8,                            /* WL18XX_CONF_HW_RXTX_RATE_MCS8 */
	7,                            /* WL18XX_CONF_HW_RXTX_RATE_MCS7 */
	6,                            /* WL18XX_CONF_HW_RXTX_RATE_MCS6 */
	5,                            /* WL18XX_CONF_HW_RXTX_RATE_MCS5 */
	4,                            /* WL18XX_CONF_HW_RXTX_RATE_MCS4 */
	3,                            /* WL18XX_CONF_HW_RXTX_RATE_MCS3 */
	2,                            /* WL18XX_CONF_HW_RXTX_RATE_MCS2 */
	1,                            /* WL18XX_CONF_HW_RXTX_RATE_MCS1 */
	0,                            /* WL18XX_CONF_HW_RXTX_RATE_MCS0 */

	7,                             /* WL18XX_CONF_HW_RXTX_RATE_54   */
	6,                             /* WL18XX_CONF_HW_RXTX_RATE_48   */
	5,                             /* WL18XX_CONF_HW_RXTX_RATE_36   */
	4,                             /* WL18XX_CONF_HW_RXTX_RATE_24   */

	/* TI-specific rate */
	CONF_HW_RXTX_RATE_UNSUPPORTED, /* WL18XX_CONF_HW_RXTX_RATE_22   */

	3,                             /* WL18XX_CONF_HW_RXTX_RATE_18   */
	2,                             /* WL18XX_CONF_HW_RXTX_RATE_12   */
	CONF_HW_RXTX_RATE_UNSUPPORTED, /* WL18XX_CONF_HW_RXTX_RATE_11   */
	1,                             /* WL18XX_CONF_HW_RXTX_RATE_9    */
	0,                             /* WL18XX_CONF_HW_RXTX_RATE_6    */
	CONF_HW_RXTX_RATE_UNSUPPORTED, /* WL18XX_CONF_HW_RXTX_RATE_5_5  */
	CONF_HW_RXTX_RATE_UNSUPPORTED, /* WL18XX_CONF_HW_RXTX_RATE_2    */
	CONF_HW_RXTX_RATE_UNSUPPORTED, /* WL18XX_CONF_HW_RXTX_RATE_1    */
};

static const u8 *wl18xx_band_rate_to_idx[] = {
	[NL80211_BAND_2GHZ] = wl18xx_rate_to_idx_2ghz,
	[NL80211_BAND_5GHZ] = wl18xx_rate_to_idx_5ghz
};

enum wl18xx_hw_rates {
	WL18XX_CONF_HW_RXTX_RATE_MCS15 = 0,
	WL18XX_CONF_HW_RXTX_RATE_MCS14,
	WL18XX_CONF_HW_RXTX_RATE_MCS13,
	WL18XX_CONF_HW_RXTX_RATE_MCS12,
	WL18XX_CONF_HW_RXTX_RATE_MCS11,
	WL18XX_CONF_HW_RXTX_RATE_MCS10,
	WL18XX_CONF_HW_RXTX_RATE_MCS9,
	WL18XX_CONF_HW_RXTX_RATE_MCS8,
	WL18XX_CONF_HW_RXTX_RATE_MCS7,
	WL18XX_CONF_HW_RXTX_RATE_MCS6,
	WL18XX_CONF_HW_RXTX_RATE_MCS5,
	WL18XX_CONF_HW_RXTX_RATE_MCS4,
	WL18XX_CONF_HW_RXTX_RATE_MCS3,
	WL18XX_CONF_HW_RXTX_RATE_MCS2,
	WL18XX_CONF_HW_RXTX_RATE_MCS1,
	WL18XX_CONF_HW_RXTX_RATE_MCS0,
	WL18XX_CONF_HW_RXTX_RATE_54,
	WL18XX_CONF_HW_RXTX_RATE_48,
	WL18XX_CONF_HW_RXTX_RATE_36,
	WL18XX_CONF_HW_RXTX_RATE_24,
	WL18XX_CONF_HW_RXTX_RATE_22,
	WL18XX_CONF_HW_RXTX_RATE_18,
	WL18XX_CONF_HW_RXTX_RATE_12,
	WL18XX_CONF_HW_RXTX_RATE_11,
	WL18XX_CONF_HW_RXTX_RATE_9,
	WL18XX_CONF_HW_RXTX_RATE_6,
	WL18XX_CONF_HW_RXTX_RATE_5_5,
	WL18XX_CONF_HW_RXTX_RATE_2,
	WL18XX_CONF_HW_RXTX_RATE_1,
	WL18XX_CONF_HW_RXTX_RATE_MAX,
};

static struct wlcore_conf wl18xx_conf = {
	.sg = {
		.params = {
			[WL18XX_CONF_SG_PARAM_0] = 0,
			/* Configuration Parameters */
			[WL18XX_CONF_SG_ANTENNA_CONFIGURATION] = 0,
			[WL18XX_CONF_SG_ZIGBEE_COEX] = 0,
			[WL18XX_CONF_SG_TIME_SYNC] = 0,
			[WL18XX_CONF_SG_PARAM_4] = 0,
			[WL18XX_CONF_SG_PARAM_5] = 0,
			[WL18XX_CONF_SG_PARAM_6] = 0,
			[WL18XX_CONF_SG_PARAM_7] = 0,
			[WL18XX_CONF_SG_PARAM_8] = 0,
			[WL18XX_CONF_SG_PARAM_9] = 0,
			[WL18XX_CONF_SG_PARAM_10] = 0,
			[WL18XX_CONF_SG_PARAM_11] = 0,
			[WL18XX_CONF_SG_PARAM_12] = 0,
			[WL18XX_CONF_SG_PARAM_13] = 0,
			[WL18XX_CONF_SG_PARAM_14] = 0,
			[WL18XX_CONF_SG_PARAM_15] = 0,
			[WL18XX_CONF_SG_PARAM_16] = 0,
			[WL18XX_CONF_SG_PARAM_17] = 0,
			[WL18XX_CONF_SG_PARAM_18] = 0,
			[WL18XX_CONF_SG_PARAM_19] = 0,
			[WL18XX_CONF_SG_PARAM_20] = 0,
			[WL18XX_CONF_SG_PARAM_21] = 0,
			[WL18XX_CONF_SG_PARAM_22] = 0,
			[WL18XX_CONF_SG_PARAM_23] = 0,
			[WL18XX_CONF_SG_PARAM_24] = 0,
			[WL18XX_CONF_SG_PARAM_25] = 0,
			/* Active Scan Parameters */
			[WL18XX_CONF_SG_AUTO_SCAN_PROBE_REQ] = 170,
			[WL18XX_CONF_SG_ACTIVE_SCAN_DURATION_FACTOR_HV3] = 50,
			[WL18XX_CONF_SG_PARAM_28] = 0,
			/* Passive Scan Parameters */
			[WL18XX_CONF_SG_PARAM_29] = 0,
			[WL18XX_CONF_SG_PARAM_30] = 0,
			[WL18XX_CONF_SG_PASSIVE_SCAN_DURATION_FACTOR_HV3] = 200,
			/* Passive Scan in Dual Antenna Parameters */
			[WL18XX_CONF_SG_CONSECUTIVE_HV3_IN_PASSIVE_SCAN] = 0,
			[WL18XX_CONF_SG_BEACON_HV3_COLL_TH_IN_PASSIVE_SCAN] = 0,
			[WL18XX_CONF_SG_TX_RX_PROTECT_BW_IN_PASSIVE_SCAN] = 0,
			/* General Parameters */
			[WL18XX_CONF_SG_STA_FORCE_PS_IN_BT_SCO] = 1,
			[WL18XX_CONF_SG_PARAM_36] = 0,
			[WL18XX_CONF_SG_BEACON_MISS_PERCENT] = 60,
			[WL18XX_CONF_SG_PARAM_38] = 0,
			[WL18XX_CONF_SG_RXT] = 1200,
			[WL18XX_CONF_SG_UNUSED] = 0,
			[WL18XX_CONF_SG_ADAPTIVE_RXT_TXT] = 1,
			[WL18XX_CONF_SG_GENERAL_USAGE_BIT_MAP] = 3,
			[WL18XX_CONF_SG_HV3_MAX_SERVED] = 6,
			[WL18XX_CONF_SG_PARAM_44] = 0,
			[WL18XX_CONF_SG_PARAM_45] = 0,
			[WL18XX_CONF_SG_CONSECUTIVE_CTS_THRESHOLD] = 2,
			[WL18XX_CONF_SG_GEMINI_PARAM_47] = 0,
			[WL18XX_CONF_SG_STA_CONNECTION_PROTECTION_TIME] = 0,
			/* AP Parameters */
			[WL18XX_CONF_SG_AP_BEACON_MISS_TX] = 3,
			[WL18XX_CONF_SG_PARAM_50] = 0,
			[WL18XX_CONF_SG_AP_BEACON_WINDOW_INTERVAL] = 2,
			[WL18XX_CONF_SG_AP_CONNECTION_PROTECTION_TIME] = 30,
			[WL18XX_CONF_SG_PARAM_53] = 0,
			[WL18XX_CONF_SG_PARAM_54] = 0,
			/* CTS Diluting Parameters */
			[WL18XX_CONF_SG_CTS_DILUTED_BAD_RX_PACKETS_TH] = 0,
			[WL18XX_CONF_SG_CTS_CHOP_IN_DUAL_ANT_SCO_MASTER] = 0,
			[WL18XX_CONF_SG_TEMP_PARAM_1] = 0,
			[WL18XX_CONF_SG_TEMP_PARAM_2] = 0,
			[WL18XX_CONF_SG_TEMP_PARAM_3] = 0,
			[WL18XX_CONF_SG_TEMP_PARAM_4] = 0,
			[WL18XX_CONF_SG_TEMP_PARAM_5] = 0,
			[WL18XX_CONF_SG_TEMP_PARAM_6] = 0,
			[WL18XX_CONF_SG_TEMP_PARAM_7] = 0,
			[WL18XX_CONF_SG_TEMP_PARAM_8] = 0,
			[WL18XX_CONF_SG_TEMP_PARAM_9] = 0,
			[WL18XX_CONF_SG_TEMP_PARAM_10] = 0,
		},
		.state = CONF_SG_PROTECTIVE,
	},
	.rx = {
		.rx_msdu_life_time           = 512000,
		.packet_detection_threshold  = 0,
		.ps_poll_timeout             = 15,
		.upsd_timeout                = 15,
		.rts_threshold               = IEEE80211_MAX_RTS_THRESHOLD,
		.rx_cca_threshold            = 0,
		.irq_blk_threshold           = 0xFFFF,
		.irq_pkt_threshold           = 0,
		.irq_timeout                 = 600,
		.queue_type                  = CONF_RX_QUEUE_TYPE_LOW_PRIORITY,
	},
	.tx = {
		.tx_energy_detection         = 0,
		.sta_rc_conf                 = {
			.enabled_rates       = 0,
			.short_retry_limit   = 10,
			.long_retry_limit    = 10,
			.aflags              = 0,
		},
		.ac_conf_count               = 4,
		.ac_conf                     = {
			[CONF_TX_AC_BE] = {
				.ac          = CONF_TX_AC_BE,
				.cw_min      = 15,
				.cw_max      = 63,
				.aifsn       = 3,
				.tx_op_limit = 0,
			},
			[CONF_TX_AC_BK] = {
				.ac          = CONF_TX_AC_BK,
				.cw_min      = 15,
				.cw_max      = 63,
				.aifsn       = 7,
				.tx_op_limit = 0,
			},
			[CONF_TX_AC_VI] = {
				.ac          = CONF_TX_AC_VI,
				.cw_min      = 15,
				.cw_max      = 63,
				.aifsn       = CONF_TX_AIFS_PIFS,
				.tx_op_limit = 3008,
			},
			[CONF_TX_AC_VO] = {
				.ac          = CONF_TX_AC_VO,
				.cw_min      = 15,
				.cw_max      = 63,
				.aifsn       = CONF_TX_AIFS_PIFS,
				.tx_op_limit = 1504,
			},
		},
		.max_tx_retries = 100,
		.ap_aging_period = 300,
		.tid_conf_count = 4,
		.tid_conf = {
			[CONF_TX_AC_BE] = {
				.queue_id    = CONF_TX_AC_BE,
				.channel_type = CONF_CHANNEL_TYPE_EDCF,
				.tsid        = CONF_TX_AC_BE,
				.ps_scheme   = CONF_PS_SCHEME_LEGACY,
				.ack_policy  = CONF_ACK_POLICY_LEGACY,
				.apsd_conf   = {0, 0},
			},
			[CONF_TX_AC_BK] = {
				.queue_id    = CONF_TX_AC_BK,
				.channel_type = CONF_CHANNEL_TYPE_EDCF,
				.tsid        = CONF_TX_AC_BK,
				.ps_scheme   = CONF_PS_SCHEME_LEGACY,
				.ack_policy  = CONF_ACK_POLICY_LEGACY,
				.apsd_conf   = {0, 0},
			},
			[CONF_TX_AC_VI] = {
				.queue_id    = CONF_TX_AC_VI,
				.channel_type = CONF_CHANNEL_TYPE_EDCF,
				.tsid        = CONF_TX_AC_VI,
				.ps_scheme   = CONF_PS_SCHEME_LEGACY,
				.ack_policy  = CONF_ACK_POLICY_LEGACY,
				.apsd_conf   = {0, 0},
			},
			[CONF_TX_AC_VO] = {
				.queue_id    = CONF_TX_AC_VO,
				.channel_type = CONF_CHANNEL_TYPE_EDCF,
				.tsid        = CONF_TX_AC_VO,
				.ps_scheme   = CONF_PS_SCHEME_LEGACY,
				.ack_policy  = CONF_ACK_POLICY_LEGACY,
				.apsd_conf   = {0, 0},
			},
		},
		.frag_threshold              = IEEE80211_MAX_FRAG_THRESHOLD,
		.tx_compl_timeout            = 350,
		.tx_compl_threshold          = 10,
		.basic_rate                  = CONF_HW_BIT_RATE_1MBPS,
		.basic_rate_5                = CONF_HW_BIT_RATE_6MBPS,
		.tmpl_short_retry_limit      = 10,
		.tmpl_long_retry_limit       = 10,
		.tx_watchdog_timeout         = 5000,
		.slow_link_thold             = 3,
		.fast_link_thold             = 30,
	},
	.conn = {
		.wake_up_event               = CONF_WAKE_UP_EVENT_DTIM,
		.listen_interval             = 1,
		.suspend_wake_up_event       = CONF_WAKE_UP_EVENT_N_DTIM,
		.suspend_listen_interval     = 3,
		.bcn_filt_mode               = CONF_BCN_FILT_MODE_ENABLED,
		.bcn_filt_ie_count           = 3,
		.bcn_filt_ie = {
			[0] = {
				.ie          = WLAN_EID_CHANNEL_SWITCH,
				.rule        = CONF_BCN_RULE_PASS_ON_APPEARANCE,
			},
			[1] = {
				.ie          = WLAN_EID_HT_OPERATION,
				.rule        = CONF_BCN_RULE_PASS_ON_CHANGE,
			},
			[2] = {
				.ie	     = WLAN_EID_ERP_INFO,
				.rule	     = CONF_BCN_RULE_PASS_ON_CHANGE,
			},
		},
		.synch_fail_thold            = 12,
		.bss_lose_timeout            = 400,
		.beacon_rx_timeout           = 10000,
		.broadcast_timeout           = 20000,
		.rx_broadcast_in_ps          = 1,
		.ps_poll_threshold           = 10,
		.bet_enable                  = CONF_BET_MODE_ENABLE,
		.bet_max_consecutive         = 50,
		.psm_entry_retries           = 8,
		.psm_exit_retries            = 16,
		.psm_entry_nullfunc_retries  = 3,
		.dynamic_ps_timeout          = 1500,
		.forced_ps                   = false,
		.keep_alive_interval         = 55000,
		.max_listen_interval         = 20,
		.sta_sleep_auth              = WL1271_PSM_ILLEGAL,
		.suspend_rx_ba_activity      = 0,
	},
	.itrim = {
		.enable = false,
		.timeout = 50000,
	},
	.pm_config = {
		.host_clk_settling_time = 5000,
		.host_fast_wakeup_support = CONF_FAST_WAKEUP_DISABLE,
	},
	.roam_trigger = {
		.trigger_pacing               = 1,
		.avg_weight_rssi_beacon       = 20,
		.avg_weight_rssi_data         = 10,
		.avg_weight_snr_beacon        = 20,
		.avg_weight_snr_data          = 10,
	},
	.scan = {
		.min_dwell_time_active        = 7500,
		.max_dwell_time_active        = 30000,
		.min_dwell_time_active_long   = 25000,
		.max_dwell_time_active_long   = 50000,
		.dwell_time_passive           = 100000,
		.dwell_time_dfs               = 150000,
		.num_probe_reqs               = 2,
		.split_scan_timeout           = 50000,
	},
	.sched_scan = {
		/*
		 * Values are in TU/1000 but since sched scan FW command
		 * params are in TUs rounding up may occur.
		 */
		.base_dwell_time		= 7500,
		.max_dwell_time_delta		= 22500,
		/* based on 250bits per probe @1Mbps */
		.dwell_time_delta_per_probe	= 2000,
		/* based on 250bits per probe @6Mbps (plus a bit more) */
		.dwell_time_delta_per_probe_5	= 350,
		.dwell_time_passive		= 100000,
		.dwell_time_dfs			= 150000,
		.num_probe_reqs			= 2,
		.rssi_threshold			= -90,
		.snr_threshold			= 0,
		.num_short_intervals		= SCAN_MAX_SHORT_INTERVALS,
		.long_interval			= 30000,
	},
	.ht = {
		.rx_ba_win_size = 32,
		.tx_ba_win_size = 64,
		.inactivity_timeout = 10000,
		.tx_ba_tid_bitmap = CONF_TX_BA_ENABLED_TID_BITMAP,
	},
	.mem = {
		.num_stations                 = 1,
		.ssid_profiles                = 1,
		.rx_block_num                 = 40,
		.tx_min_block_num             = 40,
		.dynamic_memory               = 1,
		.min_req_tx_blocks            = 45,
		.min_req_rx_blocks            = 22,
		.tx_min                       = 27,
	},
	.fm_coex = {
		.enable                       = true,
		.swallow_period               = 5,
		.n_divider_fref_set_1         = 0xff,       /* default */
		.n_divider_fref_set_2         = 12,
		.m_divider_fref_set_1         = 0xffff,
		.m_divider_fref_set_2         = 148,        /* default */
		.coex_pll_stabilization_time  = 0xffffffff, /* default */
		.ldo_stabilization_time       = 0xffff,     /* default */
		.fm_disturbed_band_margin     = 0xff,       /* default */
		.swallow_clk_diff             = 0xff,       /* default */
	},
	.rx_streaming = {
		.duration                      = 150,
		.queues                        = 0x1,
		.interval                      = 20,
		.always                        = 0,
	},
	.fwlog = {
		.mode                         = WL12XX_FWLOG_CONTINUOUS,
		.mem_blocks                   = 0,
		.severity                     = 0,
		.timestamp                    = WL12XX_FWLOG_TIMESTAMP_DISABLED,
		.output                       = WL12XX_FWLOG_OUTPUT_DBG_PINS,
		.threshold                    = 0,
	},
	.rate = {
		.rate_retry_score = 32000,
		.per_add = 8192,
		.per_th1 = 2048,
		.per_th2 = 4096,
		.max_per = 8100,
		.inverse_curiosity_factor = 5,
		.tx_fail_low_th = 4,
		.tx_fail_high_th = 10,
		.per_alpha_shift = 4,
		.per_add_shift = 13,
		.per_beta1_shift = 10,
		.per_beta2_shift = 8,
		.rate_check_up = 2,
		.rate_check_down = 12,
		.rate_retry_policy = {
			0x00, 0x00, 0x00, 0x00, 0x00,
			0x00, 0x00, 0x00, 0x00, 0x00,
			0x00, 0x00, 0x00,
		},
	},
	.hangover = {
		.recover_time               = 0,
		.hangover_period            = 20,
		.dynamic_mode               = 1,
		.early_termination_mode     = 1,
		.max_period                 = 20,
		.min_period                 = 1,
		.increase_delta             = 1,
		.decrease_delta             = 2,
		.quiet_time                 = 4,
		.increase_time              = 1,
		.window_size                = 16,
	},
	.recovery = {
		.bug_on_recovery	    = 0,
		.no_recovery		    = 0,
	},
};

static struct wl18xx_priv_conf wl18xx_default_priv_conf = {
	.ht = {
		.mode				= HT_MODE_WIDE,
	},
	.phy = {
		.phy_standalone			= 0x00,
		.primary_clock_setting_time	= 0x05,
		.clock_valid_on_wake_up		= 0x00,
		.secondary_clock_setting_time	= 0x05,
		.board_type 			= BOARD_TYPE_HDK_18XX,
		.auto_detect			= 0x00,
		.dedicated_fem			= FEM_NONE,
		.low_band_component		= COMPONENT_3_WAY_SWITCH,
		.low_band_component_type	= 0x05,
		.high_band_component		= COMPONENT_2_WAY_SWITCH,
		.high_band_component_type	= 0x09,
		.tcxo_ldo_voltage		= 0x00,
		.xtal_itrim_val			= 0x04,
		.srf_state			= 0x00,
		.io_configuration		= 0x01,
		.sdio_configuration		= 0x00,
		.settings			= 0x00,
		.enable_clpc			= 0x00,
		.enable_tx_low_pwr_on_siso_rdl	= 0x00,
		.rx_profile			= 0x00,
		.pwr_limit_reference_11_abg	= 0x64,
		.per_chan_pwr_limit_arr_11abg	= {
			0xff, 0xff, 0xff, 0xff, 0xff, 0xff, 0xff, 0xff, 0xff,
			0xff, 0xff, 0xff, 0xff, 0xff, 0xff, 0xff, 0xff, 0xff,
			0xff, 0xff, 0xff, 0xff, 0xff, 0xff, 0xff, 0xff, 0xff,
			0xff, 0xff, 0xff, 0xff, 0xff, 0xff, 0xff, 0xff, 0xff,
			0xff, 0xff, 0xff, 0xff, 0xff, 0xff, 0xff, 0xff, 0xff,
			0xff, 0xff, 0xff, 0xff, 0xff, 0xff, 0xff, 0xff, 0xff,
			0xff, 0xff, 0xff, 0xff, 0xff, 0xff, 0xff, 0xff, 0xff,
			0xff, 0xff, 0xff, 0xff, 0xff, 0xff, 0xff, 0xff, 0xff,
			0xff, 0xff, 0xff, 0xff, 0xff, 0xff, 0xff, 0xff, 0xff,
			0xff, 0xff, 0xff, 0xff, 0xff, 0xff, 0xff, 0xff, 0xff,
			0xff, 0xff, 0xff, 0xff, 0xff, 0xff, 0xff, 0xff, 0xff,
			0xff, 0xff, 0xff, 0xff, 0xff, 0xff, 0xff, 0xff, 0xff,
			0xff, 0xff, 0xff, 0xff, 0xff, 0xff, 0xff, 0xff, 0xff,
			0xff, 0xff, 0xff, 0xff, 0xff, 0xff, 0xff, 0xff, 0xff,
			0xff, 0xff, 0xff, 0xff, 0xff, 0xff, 0xff, 0xff, 0xff,
			0xff, 0xff, 0xff, 0xff, 0xff, 0xff, 0xff, 0xff, 0xff,
			0xff, 0xff, 0xff, 0xff, 0xff, 0xff },
		.pwr_limit_reference_11p	= 0x64,
		.per_chan_bo_mode_11_abg	= { 0x00, 0x00, 0x00, 0x00,
						    0x00, 0x00, 0x00, 0x00,
						    0x00, 0x00, 0x00, 0x00,
						    0x00 },
		.per_chan_bo_mode_11_p		= { 0x00, 0x00, 0x00, 0x00 },
		.per_chan_pwr_limit_arr_11p	= { 0xff, 0xff, 0xff, 0xff,
						    0xff, 0xff, 0xff },
		.psat				= 0,
		.external_pa_dc2dc		= 0,
		.number_of_assembled_ant2_4	= 2,
		.number_of_assembled_ant5	= 1,
		.low_power_val			= 0xff,
		.med_power_val			= 0xff,
		.high_power_val			= 0xff,
		.low_power_val_2nd		= 0xff,
		.med_power_val_2nd		= 0xff,
		.high_power_val_2nd		= 0xff,
		.tx_rf_margin			= 1,
	},
	.ap_sleep = {               /* disabled by default */
		.idle_duty_cycle        = 0,
		.connected_duty_cycle   = 0,
		.max_stations_thresh    = 0,
		.idle_conn_thresh       = 0,
	},
};

static const struct wlcore_partition_set wl18xx_ptable[PART_TABLE_LEN] = {
	[PART_TOP_PRCM_ELP_SOC] = {
		.mem  = { .start = 0x00A00000, .size  = 0x00012000 },
		.reg  = { .start = 0x00807000, .size  = 0x00005000 },
		.mem2 = { .start = 0x00800000, .size  = 0x0000B000 },
		.mem3 = { .start = 0x00401594, .size  = 0x00001020 },
	},
	[PART_DOWN] = {
		.mem  = { .start = 0x00000000, .size  = 0x00014000 },
		.reg  = { .start = 0x00810000, .size  = 0x0000BFFF },
		.mem2 = { .start = 0x00000000, .size  = 0x00000000 },
		.mem3 = { .start = 0x00000000, .size  = 0x00000000 },
	},
	[PART_BOOT] = {
		.mem  = { .start = 0x00700000, .size = 0x0000030c },
		.reg  = { .start = 0x00802000, .size = 0x00014578 },
		.mem2 = { .start = 0x00B00404, .size = 0x00001000 },
		.mem3 = { .start = 0x00C00000, .size = 0x00000400 },
	},
	[PART_WORK] = {
		.mem  = { .start = 0x00800000, .size  = 0x000050FC },
		.reg  = { .start = 0x00B00404, .size  = 0x00001000 },
		.mem2 = { .start = 0x00C00000, .size  = 0x00000400 },
		.mem3 = { .start = 0x00401594, .size  = 0x00001020 },
	},
	[PART_PHY_INIT] = {
		.mem  = { .start = WL18XX_PHY_INIT_MEM_ADDR,
			  .size  = WL18XX_PHY_INIT_MEM_SIZE },
		.reg  = { .start = 0x00000000, .size = 0x00000000 },
		.mem2 = { .start = 0x00000000, .size = 0x00000000 },
		.mem3 = { .start = 0x00000000, .size = 0x00000000 },
	},
};

static const int wl18xx_rtable[REG_TABLE_LEN] = {
	[REG_ECPU_CONTROL]		= WL18XX_REG_ECPU_CONTROL,
	[REG_INTERRUPT_NO_CLEAR]	= WL18XX_REG_INTERRUPT_NO_CLEAR,
	[REG_INTERRUPT_ACK]		= WL18XX_REG_INTERRUPT_ACK,
	[REG_COMMAND_MAILBOX_PTR]	= WL18XX_REG_COMMAND_MAILBOX_PTR,
	[REG_EVENT_MAILBOX_PTR]		= WL18XX_REG_EVENT_MAILBOX_PTR,
	[REG_INTERRUPT_TRIG]		= WL18XX_REG_INTERRUPT_TRIG_H,
	[REG_INTERRUPT_MASK]		= WL18XX_REG_INTERRUPT_MASK,
	[REG_PC_ON_RECOVERY]		= WL18XX_SCR_PAD4,
	[REG_CHIP_ID_B]			= WL18XX_REG_CHIP_ID_B,
	[REG_CMD_MBOX_ADDRESS]		= WL18XX_CMD_MBOX_ADDRESS,

	/* data access memory addresses, used with partition translation */
	[REG_SLV_MEM_DATA]		= WL18XX_SLV_MEM_DATA,
	[REG_SLV_REG_DATA]		= WL18XX_SLV_REG_DATA,

	/* raw data access memory addresses */
	[REG_RAW_FW_STATUS_ADDR]	= WL18XX_FW_STATUS_ADDR,
};

static const struct wl18xx_clk_cfg wl18xx_clk_table_coex[NUM_CLOCK_CONFIGS] = {
	[CLOCK_CONFIG_16_2_M]	= { 8,  121, 0, 0, false },
	[CLOCK_CONFIG_16_368_M]	= { 8,  120, 0, 0, false },
	[CLOCK_CONFIG_16_8_M]	= { 8,  117, 0, 0, false },
	[CLOCK_CONFIG_19_2_M]	= { 10, 128, 0, 0, false },
	[CLOCK_CONFIG_26_M]	= { 11, 104, 0, 0, false },
	[CLOCK_CONFIG_32_736_M]	= { 8,  120, 0, 0, false },
	[CLOCK_CONFIG_33_6_M]	= { 8,  117, 0, 0, false },
	[CLOCK_CONFIG_38_468_M]	= { 10, 128, 0, 0, false },
	[CLOCK_CONFIG_52_M]	= { 11, 104, 0, 0, false },
};

static const struct wl18xx_clk_cfg wl18xx_clk_table[NUM_CLOCK_CONFIGS] = {
	[CLOCK_CONFIG_16_2_M]	= { 7,  104,  801, 4,  true },
	[CLOCK_CONFIG_16_368_M]	= { 9,  132, 3751, 4,  true },
	[CLOCK_CONFIG_16_8_M]	= { 7,  100,    0, 0, false },
	[CLOCK_CONFIG_19_2_M]	= { 8,  100,    0, 0, false },
	[CLOCK_CONFIG_26_M]	= { 13, 120,    0, 0, false },
	[CLOCK_CONFIG_32_736_M]	= { 9,  132, 3751, 4,  true },
	[CLOCK_CONFIG_33_6_M]	= { 7,  100,    0, 0, false },
	[CLOCK_CONFIG_38_468_M]	= { 8,  100,    0, 0, false },
	[CLOCK_CONFIG_52_M]	= { 13, 120,    0, 0, false },
};

/* TODO: maybe move to a new header file? */
#define WL18XX_FW_NAME "ti-connectivity/wl18xx-fw-4.bin"

static int wl18xx_identify_chip(struct wl1271 *wl)
{
	int ret = 0;

	switch (wl->chip.id) {
	case CHIP_ID_185x_PG20:
		wl1271_debug(DEBUG_BOOT, "chip id 0x%x (185x PG20)",
				 wl->chip.id);
		wl->sr_fw_name = WL18XX_FW_NAME;
		/* wl18xx uses the same firmware for PLT */
		wl->plt_fw_name = WL18XX_FW_NAME;
		wl->quirks |= WLCORE_QUIRK_RX_BLOCKSIZE_ALIGN |
			      WLCORE_QUIRK_TX_BLOCKSIZE_ALIGN |
			      WLCORE_QUIRK_NO_SCHED_SCAN_WHILE_CONN |
			      WLCORE_QUIRK_TX_PAD_LAST_FRAME |
			      WLCORE_QUIRK_REGDOMAIN_CONF |
			      WLCORE_QUIRK_DUAL_PROBE_TMPL;

		wlcore_set_min_fw_ver(wl, WL18XX_CHIP_VER,
				      WL18XX_IFTYPE_VER,  WL18XX_MAJOR_VER,
				      WL18XX_SUBTYPE_VER, WL18XX_MINOR_VER,
				      /* there's no separate multi-role FW */
				      0, 0, 0, 0);
		break;
	case CHIP_ID_185x_PG10:
		wl1271_warning("chip id 0x%x (185x PG10) is deprecated",
			       wl->chip.id);
		ret = -ENODEV;
		goto out;

	default:
		wl1271_warning("unsupported chip id: 0x%x", wl->chip.id);
		ret = -ENODEV;
		goto out;
	}

	wl->fw_mem_block_size = 272;
	wl->fwlog_end = 0x40000000;

	wl->scan_templ_id_2_4 = CMD_TEMPL_CFG_PROBE_REQ_2_4;
	wl->scan_templ_id_5 = CMD_TEMPL_CFG_PROBE_REQ_5;
	wl->sched_scan_templ_id_2_4 = CMD_TEMPL_PROBE_REQ_2_4_PERIODIC;
	wl->sched_scan_templ_id_5 = CMD_TEMPL_PROBE_REQ_5_PERIODIC;
	wl->max_channels_5 = WL18XX_MAX_CHANNELS_5GHZ;
	wl->ba_rx_session_count_max = WL18XX_RX_BA_MAX_SESSIONS;
out:
	return ret;
}

static int wl18xx_set_clk(struct wl1271 *wl)
{
	u16 clk_freq;
	int ret;

	ret = wlcore_set_partition(wl, &wl->ptable[PART_TOP_PRCM_ELP_SOC]);
	if (ret < 0)
		goto out;

	/* TODO: PG2: apparently we need to read the clk type */

	ret = wl18xx_top_reg_read(wl, PRIMARY_CLK_DETECT, &clk_freq);
	if (ret < 0)
		goto out;

	wl1271_debug(DEBUG_BOOT, "clock freq %d (%d, %d, %d, %d, %s)", clk_freq,
		     wl18xx_clk_table[clk_freq].n, wl18xx_clk_table[clk_freq].m,
		     wl18xx_clk_table[clk_freq].p, wl18xx_clk_table[clk_freq].q,
		     wl18xx_clk_table[clk_freq].swallow ? "swallow" : "spit");

	/* coex PLL configuration */
	ret = wl18xx_top_reg_write(wl, PLLSH_COEX_PLL_N,
				   wl18xx_clk_table_coex[clk_freq].n);
	if (ret < 0)
		goto out;

	ret = wl18xx_top_reg_write(wl, PLLSH_COEX_PLL_M,
				   wl18xx_clk_table_coex[clk_freq].m);
	if (ret < 0)
		goto out;

	/* bypass the swallowing logic */
	ret = wl18xx_top_reg_write(wl, PLLSH_COEX_PLL_SWALLOW_EN,
				   PLLSH_COEX_PLL_SWALLOW_EN_VAL1);
	if (ret < 0)
		goto out;

	ret = wl18xx_top_reg_write(wl, PLLSH_WCS_PLL_N,
				   wl18xx_clk_table[clk_freq].n);
	if (ret < 0)
		goto out;

	ret = wl18xx_top_reg_write(wl, PLLSH_WCS_PLL_M,
				   wl18xx_clk_table[clk_freq].m);
	if (ret < 0)
		goto out;

	if (wl18xx_clk_table[clk_freq].swallow) {
		/* first the 16 lower bits */
		ret = wl18xx_top_reg_write(wl, PLLSH_WCS_PLL_Q_FACTOR_CFG_1,
					   wl18xx_clk_table[clk_freq].q &
					   PLLSH_WCS_PLL_Q_FACTOR_CFG_1_MASK);
		if (ret < 0)
			goto out;

		/* then the 16 higher bits, masked out */
		ret = wl18xx_top_reg_write(wl, PLLSH_WCS_PLL_Q_FACTOR_CFG_2,
					(wl18xx_clk_table[clk_freq].q >> 16) &
					PLLSH_WCS_PLL_Q_FACTOR_CFG_2_MASK);
		if (ret < 0)
			goto out;

		/* first the 16 lower bits */
		ret = wl18xx_top_reg_write(wl, PLLSH_WCS_PLL_P_FACTOR_CFG_1,
					   wl18xx_clk_table[clk_freq].p &
					   PLLSH_WCS_PLL_P_FACTOR_CFG_1_MASK);
		if (ret < 0)
			goto out;

		/* then the 16 higher bits, masked out */
		ret = wl18xx_top_reg_write(wl, PLLSH_WCS_PLL_P_FACTOR_CFG_2,
					(wl18xx_clk_table[clk_freq].p >> 16) &
					PLLSH_WCS_PLL_P_FACTOR_CFG_2_MASK);
		if (ret < 0)
			goto out;
	} else {
		ret = wl18xx_top_reg_write(wl, PLLSH_WCS_PLL_SWALLOW_EN,
					   PLLSH_WCS_PLL_SWALLOW_EN_VAL2);
		if (ret < 0)
			goto out;
	}

	/* choose WCS PLL */
	ret = wl18xx_top_reg_write(wl, PLLSH_WL_PLL_SEL,
				   PLLSH_WL_PLL_SEL_WCS_PLL);
	if (ret < 0)
		goto out;

	/* enable both PLLs */
	ret = wl18xx_top_reg_write(wl, PLLSH_WL_PLL_EN, PLLSH_WL_PLL_EN_VAL1);
	if (ret < 0)
		goto out;

	udelay(1000);

	/* disable coex PLL */
	ret = wl18xx_top_reg_write(wl, PLLSH_WL_PLL_EN, PLLSH_WL_PLL_EN_VAL2);
	if (ret < 0)
		goto out;

	/* reset the swallowing logic */
	ret = wl18xx_top_reg_write(wl, PLLSH_COEX_PLL_SWALLOW_EN,
				   PLLSH_COEX_PLL_SWALLOW_EN_VAL2);

out:
	return ret;
}

static int wl18xx_boot_soft_reset(struct wl1271 *wl)
{
	int ret;

	/* disable Rx/Tx */
	ret = wlcore_write32(wl, WL18XX_ENABLE, 0x0);
	if (ret < 0)
		goto out;

	/* disable auto calibration on start*/
	ret = wlcore_write32(wl, WL18XX_SPARE_A2, 0xffff);

out:
	return ret;
}

static int wl18xx_pre_boot(struct wl1271 *wl)
{
	int ret;

	ret = wl18xx_set_clk(wl);
	if (ret < 0)
		goto out;

	/* Continue the ELP wake up sequence */
	ret = wlcore_write32(wl, WL18XX_WELP_ARM_COMMAND, WELP_ARM_COMMAND_VAL);
	if (ret < 0)
		goto out;

	udelay(500);

	ret = wlcore_set_partition(wl, &wl->ptable[PART_BOOT]);
	if (ret < 0)
		goto out;

	/* Disable interrupts */
	ret = wlcore_write_reg(wl, REG_INTERRUPT_MASK, WL1271_ACX_INTR_ALL);
	if (ret < 0)
		goto out;

	ret = wl18xx_boot_soft_reset(wl);

out:
	return ret;
}

static int wl18xx_pre_upload(struct wl1271 *wl)
{
	u32 tmp;
	int ret;
	u16 irq_invert;

	BUILD_BUG_ON(sizeof(struct wl18xx_mac_and_phy_params) >
		WL18XX_PHY_INIT_MEM_SIZE);

	ret = wlcore_set_partition(wl, &wl->ptable[PART_BOOT]);
	if (ret < 0)
		goto out;

	/* TODO: check if this is all needed */
	ret = wlcore_write32(wl, WL18XX_EEPROMLESS_IND, WL18XX_EEPROMLESS_IND);
	if (ret < 0)
		goto out;

	ret = wlcore_read_reg(wl, REG_CHIP_ID_B, &tmp);
	if (ret < 0)
		goto out;

	wl1271_debug(DEBUG_BOOT, "chip id 0x%x", tmp);

	ret = wlcore_read32(wl, WL18XX_SCR_PAD2, &tmp);
	if (ret < 0)
		goto out;

	/*
	 * Workaround for FDSP code RAM corruption (needed for PG2.1
	 * and newer; for older chips it's a NOP).  Change FDSP clock
	 * settings so that it's muxed to the ATGP clock instead of
	 * its own clock.
	 */

	ret = wlcore_set_partition(wl, &wl->ptable[PART_PHY_INIT]);
	if (ret < 0)
		goto out;

	/* disable FDSP clock */
	ret = wlcore_write32(wl, WL18XX_PHY_FPGA_SPARE_1,
			     MEM_FDSP_CLK_120_DISABLE);
	if (ret < 0)
		goto out;

	/* set ATPG clock toward FDSP Code RAM rather than its own clock */
	ret = wlcore_write32(wl, WL18XX_PHY_FPGA_SPARE_1,
			     MEM_FDSP_CODERAM_FUNC_CLK_SEL);
	if (ret < 0)
		goto out;

	/* re-enable FDSP clock */
	ret = wlcore_write32(wl, WL18XX_PHY_FPGA_SPARE_1,
			     MEM_FDSP_CLK_120_ENABLE);
	if (ret < 0)
		goto out;

	ret = irq_get_trigger_type(wl->irq);
	if ((ret == IRQ_TYPE_LEVEL_LOW) || (ret == IRQ_TYPE_EDGE_FALLING)) {
		wl1271_info("using inverted interrupt logic: %d", ret);
		ret = wlcore_set_partition(wl,
					   &wl->ptable[PART_TOP_PRCM_ELP_SOC]);
		if (ret < 0)
			goto out;

		ret = wl18xx_top_reg_read(wl, TOP_FN0_CCCR_REG_32, &irq_invert);
		if (ret < 0)
			goto out;

		irq_invert |= BIT(1);
		ret = wl18xx_top_reg_write(wl, TOP_FN0_CCCR_REG_32, irq_invert);
		if (ret < 0)
			goto out;

		ret = wlcore_set_partition(wl, &wl->ptable[PART_PHY_INIT]);
	}

out:
	return ret;
}

static int wl18xx_set_mac_and_phy(struct wl1271 *wl)
{
	struct wl18xx_priv *priv = wl->priv;
	struct wl18xx_mac_and_phy_params *params;
	int ret;

	params = kmemdup(&priv->conf.phy, sizeof(*params), GFP_KERNEL);
	if (!params) {
		ret = -ENOMEM;
		goto out;
	}

	ret = wlcore_set_partition(wl, &wl->ptable[PART_PHY_INIT]);
	if (ret < 0)
		goto out;

	ret = wlcore_write(wl, WL18XX_PHY_INIT_MEM_ADDR, params,
			   sizeof(*params), false);

out:
	kfree(params);
	return ret;
}

static int wl18xx_enable_interrupts(struct wl1271 *wl)
{
	u32 event_mask, intr_mask;
	int ret;

	event_mask = WL18XX_ACX_EVENTS_VECTOR;
	intr_mask = WL18XX_INTR_MASK;

	ret = wlcore_write_reg(wl, REG_INTERRUPT_MASK, event_mask);
	if (ret < 0)
		goto out;

	wlcore_enable_interrupts(wl);

	ret = wlcore_write_reg(wl, REG_INTERRUPT_MASK,
			       WL1271_ACX_INTR_ALL & ~intr_mask);
	if (ret < 0)
		goto disable_interrupts;

	return ret;

disable_interrupts:
	wlcore_disable_interrupts(wl);

out:
	return ret;
}

static int wl18xx_boot(struct wl1271 *wl)
{
	int ret;

	ret = wl18xx_pre_boot(wl);
	if (ret < 0)
		goto out;

	ret = wl18xx_pre_upload(wl);
	if (ret < 0)
		goto out;

	ret = wlcore_boot_upload_firmware(wl);
	if (ret < 0)
		goto out;

	ret = wl18xx_set_mac_and_phy(wl);
	if (ret < 0)
		goto out;

	wl->event_mask = BSS_LOSS_EVENT_ID |
		SCAN_COMPLETE_EVENT_ID |
		RADAR_DETECTED_EVENT_ID |
		RSSI_SNR_TRIGGER_0_EVENT_ID |
		PERIODIC_SCAN_COMPLETE_EVENT_ID |
		PERIODIC_SCAN_REPORT_EVENT_ID |
		DUMMY_PACKET_EVENT_ID |
		PEER_REMOVE_COMPLETE_EVENT_ID |
		BA_SESSION_RX_CONSTRAINT_EVENT_ID |
		REMAIN_ON_CHANNEL_COMPLETE_EVENT_ID |
		INACTIVE_STA_EVENT_ID |
		CHANNEL_SWITCH_COMPLETE_EVENT_ID |
		DFS_CHANNELS_CONFIG_COMPLETE_EVENT |
		SMART_CONFIG_SYNC_EVENT_ID |
		SMART_CONFIG_DECODE_EVENT_ID |
		TIME_SYNC_EVENT_ID |
<<<<<<< HEAD
=======
		FW_LOGGER_INDICATION |
>>>>>>> 286cd8c7
		RX_BA_WIN_SIZE_CHANGE_EVENT_ID;

	wl->ap_event_mask = MAX_TX_FAILURE_EVENT_ID;

	ret = wlcore_boot_run_firmware(wl);
	if (ret < 0)
		goto out;

	ret = wl18xx_enable_interrupts(wl);

out:
	return ret;
}

static int wl18xx_trigger_cmd(struct wl1271 *wl, int cmd_box_addr,
			       void *buf, size_t len)
{
	struct wl18xx_priv *priv = wl->priv;

	memcpy(priv->cmd_buf, buf, len);
	memset(priv->cmd_buf + len, 0, WL18XX_CMD_MAX_SIZE - len);

	return wlcore_write(wl, cmd_box_addr, priv->cmd_buf,
			    WL18XX_CMD_MAX_SIZE, false);
}

static int wl18xx_ack_event(struct wl1271 *wl)
{
	return wlcore_write_reg(wl, REG_INTERRUPT_TRIG,
				WL18XX_INTR_TRIG_EVENT_ACK);
}

static u32 wl18xx_calc_tx_blocks(struct wl1271 *wl, u32 len, u32 spare_blks)
{
	u32 blk_size = WL18XX_TX_HW_BLOCK_SIZE;
	return (len + blk_size - 1) / blk_size + spare_blks;
}

static void
wl18xx_set_tx_desc_blocks(struct wl1271 *wl, struct wl1271_tx_hw_descr *desc,
			  u32 blks, u32 spare_blks)
{
	desc->wl18xx_mem.total_mem_blocks = blks;
}

static void
wl18xx_set_tx_desc_data_len(struct wl1271 *wl, struct wl1271_tx_hw_descr *desc,
			    struct sk_buff *skb)
{
	desc->length = cpu_to_le16(skb->len);

	/* if only the last frame is to be padded, we unset this bit on Tx */
	if (wl->quirks & WLCORE_QUIRK_TX_PAD_LAST_FRAME)
		desc->wl18xx_mem.ctrl = WL18XX_TX_CTRL_NOT_PADDED;
	else
		desc->wl18xx_mem.ctrl = 0;

	wl1271_debug(DEBUG_TX, "tx_fill_hdr: hlid: %d "
		     "len: %d life: %d mem: %d", desc->hlid,
		     le16_to_cpu(desc->length),
		     le16_to_cpu(desc->life_time),
		     desc->wl18xx_mem.total_mem_blocks);
}

static enum wl_rx_buf_align
wl18xx_get_rx_buf_align(struct wl1271 *wl, u32 rx_desc)
{
	if (rx_desc & RX_BUF_PADDED_PAYLOAD)
		return WLCORE_RX_BUF_PADDED;

	return WLCORE_RX_BUF_ALIGNED;
}

static u32 wl18xx_get_rx_packet_len(struct wl1271 *wl, void *rx_data,
				    u32 data_len)
{
	struct wl1271_rx_descriptor *desc = rx_data;

	/* invalid packet */
	if (data_len < sizeof(*desc))
		return 0;

	return data_len - sizeof(*desc);
}

static void wl18xx_tx_immediate_completion(struct wl1271 *wl)
{
	wl18xx_tx_immediate_complete(wl);
}

static int wl18xx_set_host_cfg_bitmap(struct wl1271 *wl, u32 extra_mem_blk)
{
	int ret;
	u32 sdio_align_size = 0;
	u32 host_cfg_bitmap = HOST_IF_CFG_RX_FIFO_ENABLE |
			      HOST_IF_CFG_ADD_RX_ALIGNMENT;

	/* Enable Tx SDIO padding */
	if (wl->quirks & WLCORE_QUIRK_TX_BLOCKSIZE_ALIGN) {
		host_cfg_bitmap |= HOST_IF_CFG_TX_PAD_TO_SDIO_BLK;
		sdio_align_size = WL12XX_BUS_BLOCK_SIZE;
	}

	/* Enable Rx SDIO padding */
	if (wl->quirks & WLCORE_QUIRK_RX_BLOCKSIZE_ALIGN) {
		host_cfg_bitmap |= HOST_IF_CFG_RX_PAD_TO_SDIO_BLK;
		sdio_align_size = WL12XX_BUS_BLOCK_SIZE;
	}

	ret = wl18xx_acx_host_if_cfg_bitmap(wl, host_cfg_bitmap,
					    sdio_align_size, extra_mem_blk,
					    WL18XX_HOST_IF_LEN_SIZE_FIELD);
	if (ret < 0)
		return ret;

	return 0;
}

static int wl18xx_hw_init(struct wl1271 *wl)
{
	int ret;
	struct wl18xx_priv *priv = wl->priv;

	/* (re)init private structures. Relevant on recovery as well. */
	priv->last_fw_rls_idx = 0;
	priv->extra_spare_key_count = 0;

	/* set the default amount of spare blocks in the bitmap */
	ret = wl18xx_set_host_cfg_bitmap(wl, WL18XX_TX_HW_BLOCK_SPARE);
	if (ret < 0)
		return ret;

	/* set the dynamic fw traces bitmap */
	ret = wl18xx_acx_dynamic_fw_traces(wl);
	if (ret < 0)
		return ret;

	if (checksum_param) {
		ret = wl18xx_acx_set_checksum_state(wl);
		if (ret != 0)
			return ret;
	}

	return ret;
}

static void wl18xx_convert_fw_status(struct wl1271 *wl, void *raw_fw_status,
				     struct wl_fw_status *fw_status)
{
	struct wl18xx_fw_status *int_fw_status = raw_fw_status;

	fw_status->intr = le32_to_cpu(int_fw_status->intr);
	fw_status->fw_rx_counter = int_fw_status->fw_rx_counter;
	fw_status->drv_rx_counter = int_fw_status->drv_rx_counter;
	fw_status->tx_results_counter = int_fw_status->tx_results_counter;
	fw_status->rx_pkt_descs = int_fw_status->rx_pkt_descs;

	fw_status->fw_localtime = le32_to_cpu(int_fw_status->fw_localtime);
	fw_status->link_ps_bitmap = le32_to_cpu(int_fw_status->link_ps_bitmap);
	fw_status->link_fast_bitmap =
			le32_to_cpu(int_fw_status->link_fast_bitmap);
	fw_status->total_released_blks =
			le32_to_cpu(int_fw_status->total_released_blks);
	fw_status->tx_total = le32_to_cpu(int_fw_status->tx_total);

	fw_status->counters.tx_released_pkts =
			int_fw_status->counters.tx_released_pkts;
	fw_status->counters.tx_lnk_free_pkts =
			int_fw_status->counters.tx_lnk_free_pkts;
	fw_status->counters.tx_voice_released_blks =
			int_fw_status->counters.tx_voice_released_blks;
	fw_status->counters.tx_last_rate =
			int_fw_status->counters.tx_last_rate;
	fw_status->counters.tx_last_rate_mbps =
			int_fw_status->counters.tx_last_rate_mbps;
	fw_status->counters.hlid =
			int_fw_status->counters.hlid;

	fw_status->log_start_addr = le32_to_cpu(int_fw_status->log_start_addr);

	fw_status->priv = &int_fw_status->priv;
}

static void wl18xx_set_tx_desc_csum(struct wl1271 *wl,
				    struct wl1271_tx_hw_descr *desc,
				    struct sk_buff *skb)
{
	u32 ip_hdr_offset;
	struct iphdr *ip_hdr;

	if (!checksum_param) {
		desc->wl18xx_checksum_data = 0;
		return;
	}

	if (skb->ip_summed != CHECKSUM_PARTIAL) {
		desc->wl18xx_checksum_data = 0;
		return;
	}

	ip_hdr_offset = skb_network_header(skb) - skb_mac_header(skb);
	if (WARN_ON(ip_hdr_offset >= (1<<7))) {
		desc->wl18xx_checksum_data = 0;
		return;
	}

	desc->wl18xx_checksum_data = ip_hdr_offset << 1;

	/* FW is interested only in the LSB of the protocol  TCP=0 UDP=1 */
	ip_hdr = (void *)skb_network_header(skb);
	desc->wl18xx_checksum_data |= (ip_hdr->protocol & 0x01);
}

static void wl18xx_set_rx_csum(struct wl1271 *wl,
			       struct wl1271_rx_descriptor *desc,
			       struct sk_buff *skb)
{
	if (desc->status & WL18XX_RX_CHECKSUM_MASK)
		skb->ip_summed = CHECKSUM_UNNECESSARY;
}

static bool wl18xx_is_mimo_supported(struct wl1271 *wl)
{
	struct wl18xx_priv *priv = wl->priv;

	/* only support MIMO with multiple antennas, and when SISO
	 * is not forced through config
	 */
	return (priv->conf.phy.number_of_assembled_ant2_4 >= 2) &&
	       (priv->conf.ht.mode != HT_MODE_WIDE) &&
	       (priv->conf.ht.mode != HT_MODE_SISO20);
}

/*
 * TODO: instead of having these two functions to get the rate mask,
 * we should modify the wlvif->rate_set instead
 */
static u32 wl18xx_sta_get_ap_rate_mask(struct wl1271 *wl,
				       struct wl12xx_vif *wlvif)
{
	u32 hw_rate_set = wlvif->rate_set;

	if (wlvif->channel_type == NL80211_CHAN_HT40MINUS ||
	    wlvif->channel_type == NL80211_CHAN_HT40PLUS) {
		wl1271_debug(DEBUG_ACX, "using wide channel rate mask");
		hw_rate_set |= CONF_TX_RATE_USE_WIDE_CHAN;

		/* we don't support MIMO in wide-channel mode */
		hw_rate_set &= ~CONF_TX_MIMO_RATES;
	} else if (wl18xx_is_mimo_supported(wl)) {
		wl1271_debug(DEBUG_ACX, "using MIMO channel rate mask");
		hw_rate_set |= CONF_TX_MIMO_RATES;
	}

	return hw_rate_set;
}

static u32 wl18xx_ap_get_mimo_wide_rate_mask(struct wl1271 *wl,
					     struct wl12xx_vif *wlvif)
{
	if (wlvif->channel_type == NL80211_CHAN_HT40MINUS ||
	    wlvif->channel_type == NL80211_CHAN_HT40PLUS) {
		wl1271_debug(DEBUG_ACX, "using wide channel rate mask");

		/* sanity check - we don't support this */
		if (WARN_ON(wlvif->band != NL80211_BAND_5GHZ))
			return 0;

		return CONF_TX_RATE_USE_WIDE_CHAN;
	} else if (wl18xx_is_mimo_supported(wl) &&
		   wlvif->band == NL80211_BAND_2GHZ) {
		wl1271_debug(DEBUG_ACX, "using MIMO rate mask");
		/*
		 * we don't care about HT channel here - if a peer doesn't
		 * support MIMO, we won't enable it in its rates
		 */
		return CONF_TX_MIMO_RATES;
	} else {
		return 0;
	}
}

static const char *wl18xx_rdl_name(enum wl18xx_rdl_num rdl_num)
{
	switch (rdl_num) {
	case RDL_1_HP:
		return "183xH";
	case RDL_2_SP:
		return "183x or 180x";
	case RDL_3_HP:
		return "187xH";
	case RDL_4_SP:
		return "187x";
	case RDL_5_SP:
		return "RDL11 - Not Supported";
	case RDL_6_SP:
		return "180xD";
	case RDL_7_SP:
		return "RDL13 - Not Supported (1893Q)";
	case RDL_8_SP:
		return "18xxQ";
	case RDL_NONE:
		return "UNTRIMMED";
	default:
		return "UNKNOWN";
	}
}

static int wl18xx_get_pg_ver(struct wl1271 *wl, s8 *ver)
{
	u32 fuse;
	s8 rom = 0, metal = 0, pg_ver = 0, rdl_ver = 0, package_type = 0;
	int ret;

	ret = wlcore_set_partition(wl, &wl->ptable[PART_TOP_PRCM_ELP_SOC]);
	if (ret < 0)
		goto out;

	ret = wlcore_read32(wl, WL18XX_REG_FUSE_DATA_2_3, &fuse);
	if (ret < 0)
		goto out;

	package_type = (fuse >> WL18XX_PACKAGE_TYPE_OFFSET) & 1;

	ret = wlcore_read32(wl, WL18XX_REG_FUSE_DATA_1_3, &fuse);
	if (ret < 0)
		goto out;

	pg_ver = (fuse & WL18XX_PG_VER_MASK) >> WL18XX_PG_VER_OFFSET;
	rom = (fuse & WL18XX_ROM_VER_MASK) >> WL18XX_ROM_VER_OFFSET;

	if ((rom <= 0xE) && (package_type == WL18XX_PACKAGE_TYPE_WSP))
		metal = (fuse & WL18XX_METAL_VER_MASK) >>
			WL18XX_METAL_VER_OFFSET;
	else
		metal = (fuse & WL18XX_NEW_METAL_VER_MASK) >>
			WL18XX_NEW_METAL_VER_OFFSET;

	ret = wlcore_read32(wl, WL18XX_REG_FUSE_DATA_2_3, &fuse);
	if (ret < 0)
		goto out;

	rdl_ver = (fuse & WL18XX_RDL_VER_MASK) >> WL18XX_RDL_VER_OFFSET;

	wl1271_info("wl18xx HW: %s, PG %d.%d (ROM 0x%x)",
		    wl18xx_rdl_name(rdl_ver), pg_ver, metal, rom);

	if (ver)
		*ver = pg_ver;

	ret = wlcore_set_partition(wl, &wl->ptable[PART_BOOT]);

out:
	return ret;
}

static int wl18xx_load_conf_file(struct device *dev, struct wlcore_conf *conf,
				 struct wl18xx_priv_conf *priv_conf,
				 const char *file)
{
	struct wlcore_conf_file *conf_file;
	const struct firmware *fw;
	int ret;

	ret = request_firmware(&fw, file, dev);
	if (ret < 0) {
		wl1271_error("could not get configuration binary %s: %d",
			     file, ret);
		return ret;
	}

	if (fw->size != WL18XX_CONF_SIZE) {
		wl1271_error("%s configuration binary size is wrong, expected %zu got %zu",
			     file, WL18XX_CONF_SIZE, fw->size);
		ret = -EINVAL;
		goto out_release;
	}

	conf_file = (struct wlcore_conf_file *) fw->data;

	if (conf_file->header.magic != cpu_to_le32(WL18XX_CONF_MAGIC)) {
		wl1271_error("configuration binary file magic number mismatch, "
			     "expected 0x%0x got 0x%0x", WL18XX_CONF_MAGIC,
			     conf_file->header.magic);
		ret = -EINVAL;
		goto out_release;
	}

	if (conf_file->header.version != cpu_to_le32(WL18XX_CONF_VERSION)) {
		wl1271_error("configuration binary file version not supported, "
			     "expected 0x%08x got 0x%08x",
			     WL18XX_CONF_VERSION, conf_file->header.version);
		ret = -EINVAL;
		goto out_release;
	}

	memcpy(conf, &conf_file->core, sizeof(*conf));
	memcpy(priv_conf, &conf_file->priv, sizeof(*priv_conf));

out_release:
	release_firmware(fw);
	return ret;
}

static int wl18xx_conf_init(struct wl1271 *wl, struct device *dev)
{
	struct platform_device *pdev = wl->pdev;
	struct wlcore_platdev_data *pdata = dev_get_platdata(&pdev->dev);
	struct wl18xx_priv *priv = wl->priv;

	if (wl18xx_load_conf_file(dev, &wl->conf, &priv->conf,
				  pdata->family->cfg_name) < 0) {
		wl1271_warning("falling back to default config");

		/* apply driver default configuration */
		memcpy(&wl->conf, &wl18xx_conf, sizeof(wl->conf));
		/* apply default private configuration */
		memcpy(&priv->conf, &wl18xx_default_priv_conf,
		       sizeof(priv->conf));
	}

	return 0;
}

static int wl18xx_plt_init(struct wl1271 *wl)
{
	int ret;

	/* calibrator based auto/fem detect not supported for 18xx */
	if (wl->plt_mode == PLT_FEM_DETECT) {
		wl1271_error("wl18xx_plt_init: PLT FEM_DETECT not supported");
		return -EINVAL;
	}

	ret = wlcore_write32(wl, WL18XX_SCR_PAD8, WL18XX_SCR_PAD8_PLT);
	if (ret < 0)
		return ret;

	return wl->ops->boot(wl);
}

static int wl18xx_get_mac(struct wl1271 *wl)
{
	u32 mac1, mac2;
	int ret;

	ret = wlcore_set_partition(wl, &wl->ptable[PART_TOP_PRCM_ELP_SOC]);
	if (ret < 0)
		goto out;

	ret = wlcore_read32(wl, WL18XX_REG_FUSE_BD_ADDR_1, &mac1);
	if (ret < 0)
		goto out;

	ret = wlcore_read32(wl, WL18XX_REG_FUSE_BD_ADDR_2, &mac2);
	if (ret < 0)
		goto out;

	/* these are the two parts of the BD_ADDR */
	wl->fuse_oui_addr = ((mac2 & 0xffff) << 8) +
		((mac1 & 0xff000000) >> 24);
	wl->fuse_nic_addr = (mac1 & 0xffffff);

	if (!wl->fuse_oui_addr && !wl->fuse_nic_addr) {
		u8 mac[ETH_ALEN];

		eth_random_addr(mac);

		wl->fuse_oui_addr = (mac[0] << 16) + (mac[1] << 8) + mac[2];
		wl->fuse_nic_addr = (mac[3] << 16) + (mac[4] << 8) + mac[5];
		wl1271_warning("MAC address from fuse not available, using random locally administered addresses.");
	}

	ret = wlcore_set_partition(wl, &wl->ptable[PART_DOWN]);

out:
	return ret;
}

static int wl18xx_handle_static_data(struct wl1271 *wl,
				     struct wl1271_static_data *static_data)
{
	struct wl18xx_static_data_priv *static_data_priv =
		(struct wl18xx_static_data_priv *) static_data->priv;

	strncpy(wl->chip.phy_fw_ver_str, static_data_priv->phy_version,
		sizeof(wl->chip.phy_fw_ver_str));

	/* make sure the string is NULL-terminated */
	wl->chip.phy_fw_ver_str[sizeof(wl->chip.phy_fw_ver_str) - 1] = '\0';

	wl1271_info("PHY firmware version: %s", static_data_priv->phy_version);

	return 0;
}

static int wl18xx_get_spare_blocks(struct wl1271 *wl, bool is_gem)
{
	struct wl18xx_priv *priv = wl->priv;

	/* If we have keys requiring extra spare, indulge them */
	if (priv->extra_spare_key_count)
		return WL18XX_TX_HW_EXTRA_BLOCK_SPARE;

	return WL18XX_TX_HW_BLOCK_SPARE;
}

static int wl18xx_set_key(struct wl1271 *wl, enum set_key_cmd cmd,
			  struct ieee80211_vif *vif,
			  struct ieee80211_sta *sta,
			  struct ieee80211_key_conf *key_conf)
{
	struct wl18xx_priv *priv = wl->priv;
	bool change_spare = false, special_enc;
	int ret;

	wl1271_debug(DEBUG_CRYPT, "extra spare keys before: %d",
		     priv->extra_spare_key_count);

	special_enc = key_conf->cipher == WL1271_CIPHER_SUITE_GEM ||
		      key_conf->cipher == WLAN_CIPHER_SUITE_TKIP;

	ret = wlcore_set_key(wl, cmd, vif, sta, key_conf);
	if (ret < 0)
		goto out;

	/*
	 * when adding the first or removing the last GEM/TKIP key,
	 * we have to adjust the number of spare blocks.
	 */
	if (special_enc) {
		if (cmd == SET_KEY) {
			/* first key */
			change_spare = (priv->extra_spare_key_count == 0);
			priv->extra_spare_key_count++;
		} else if (cmd == DISABLE_KEY) {
			/* last key */
			change_spare = (priv->extra_spare_key_count == 1);
			priv->extra_spare_key_count--;
		}
	}

	wl1271_debug(DEBUG_CRYPT, "extra spare keys after: %d",
		     priv->extra_spare_key_count);

	if (!change_spare)
		goto out;

	/* key is now set, change the spare blocks */
	if (priv->extra_spare_key_count)
		ret = wl18xx_set_host_cfg_bitmap(wl,
					WL18XX_TX_HW_EXTRA_BLOCK_SPARE);
	else
		ret = wl18xx_set_host_cfg_bitmap(wl,
					WL18XX_TX_HW_BLOCK_SPARE);

out:
	return ret;
}

static u32 wl18xx_pre_pkt_send(struct wl1271 *wl,
			       u32 buf_offset, u32 last_len)
{
	if (wl->quirks & WLCORE_QUIRK_TX_PAD_LAST_FRAME) {
		struct wl1271_tx_hw_descr *last_desc;

		/* get the last TX HW descriptor written to the aggr buf */
		last_desc = (struct wl1271_tx_hw_descr *)(wl->aggr_buf +
							buf_offset - last_len);

		/* the last frame is padded up to an SDIO block */
		last_desc->wl18xx_mem.ctrl &= ~WL18XX_TX_CTRL_NOT_PADDED;
		return ALIGN(buf_offset, WL12XX_BUS_BLOCK_SIZE);
	}

	/* no modifications */
	return buf_offset;
}

static void wl18xx_sta_rc_update(struct wl1271 *wl,
				 struct wl12xx_vif *wlvif)
{
	bool wide = wlvif->rc_update_bw >= IEEE80211_STA_RX_BW_40;

	wl1271_debug(DEBUG_MAC80211, "mac80211 sta_rc_update wide %d", wide);

	/* sanity */
	if (WARN_ON(wlvif->bss_type != BSS_TYPE_STA_BSS))
		return;

	/* ignore the change before association */
	if (!test_bit(WLVIF_FLAG_STA_ASSOCIATED, &wlvif->flags))
		return;

	/*
	 * If we started out as wide, we can change the operation mode. If we
	 * thought this was a 20mhz AP, we have to reconnect
	 */
	if (wlvif->sta.role_chan_type == NL80211_CHAN_HT40MINUS ||
	    wlvif->sta.role_chan_type == NL80211_CHAN_HT40PLUS)
		wl18xx_acx_peer_ht_operation_mode(wl, wlvif->sta.hlid, wide);
	else
		ieee80211_connection_loss(wl12xx_wlvif_to_vif(wlvif));
}

static int wl18xx_set_peer_cap(struct wl1271 *wl,
			       struct ieee80211_sta_ht_cap *ht_cap,
			       bool allow_ht_operation,
			       u32 rate_set, u8 hlid)
{
	return wl18xx_acx_set_peer_cap(wl, ht_cap, allow_ht_operation,
				       rate_set, hlid);
}

static bool wl18xx_lnk_high_prio(struct wl1271 *wl, u8 hlid,
				 struct wl1271_link *lnk)
{
	u8 thold;
	struct wl18xx_fw_status_priv *status_priv =
		(struct wl18xx_fw_status_priv *)wl->fw_status->priv;
	unsigned long suspend_bitmap;

	/* if we don't have the link map yet, assume they all low prio */
	if (!status_priv)
		return false;

	/* suspended links are never high priority */
	suspend_bitmap = le32_to_cpu(status_priv->link_suspend_bitmap);
	if (test_bit(hlid, &suspend_bitmap))
		return false;

	/* the priority thresholds are taken from FW */
	if (test_bit(hlid, &wl->fw_fast_lnk_map) &&
	    !test_bit(hlid, &wl->ap_fw_ps_map))
		thold = status_priv->tx_fast_link_prio_threshold;
	else
		thold = status_priv->tx_slow_link_prio_threshold;

	return lnk->allocated_pkts < thold;
}

static bool wl18xx_lnk_low_prio(struct wl1271 *wl, u8 hlid,
				struct wl1271_link *lnk)
{
	u8 thold;
	struct wl18xx_fw_status_priv *status_priv =
		(struct wl18xx_fw_status_priv *)wl->fw_status->priv;
	unsigned long suspend_bitmap;

	/* if we don't have the link map yet, assume they all low prio */
	if (!status_priv)
		return true;

	suspend_bitmap = le32_to_cpu(status_priv->link_suspend_bitmap);
	if (test_bit(hlid, &suspend_bitmap))
		thold = status_priv->tx_suspend_threshold;
	else if (test_bit(hlid, &wl->fw_fast_lnk_map) &&
		 !test_bit(hlid, &wl->ap_fw_ps_map))
		thold = status_priv->tx_fast_stop_threshold;
	else
		thold = status_priv->tx_slow_stop_threshold;

	return lnk->allocated_pkts < thold;
}

static u32 wl18xx_convert_hwaddr(struct wl1271 *wl, u32 hwaddr)
{
	return hwaddr & ~0x80000000;
}

static int wl18xx_setup(struct wl1271 *wl);

static struct wlcore_ops wl18xx_ops = {
	.setup		= wl18xx_setup,
	.identify_chip	= wl18xx_identify_chip,
	.boot		= wl18xx_boot,
	.plt_init	= wl18xx_plt_init,
	.trigger_cmd	= wl18xx_trigger_cmd,
	.ack_event	= wl18xx_ack_event,
	.wait_for_event	= wl18xx_wait_for_event,
	.process_mailbox_events = wl18xx_process_mailbox_events,
	.calc_tx_blocks = wl18xx_calc_tx_blocks,
	.set_tx_desc_blocks = wl18xx_set_tx_desc_blocks,
	.set_tx_desc_data_len = wl18xx_set_tx_desc_data_len,
	.get_rx_buf_align = wl18xx_get_rx_buf_align,
	.get_rx_packet_len = wl18xx_get_rx_packet_len,
	.tx_immediate_compl = wl18xx_tx_immediate_completion,
	.tx_delayed_compl = NULL,
	.hw_init	= wl18xx_hw_init,
	.convert_fw_status = wl18xx_convert_fw_status,
	.set_tx_desc_csum = wl18xx_set_tx_desc_csum,
	.get_pg_ver	= wl18xx_get_pg_ver,
	.set_rx_csum = wl18xx_set_rx_csum,
	.sta_get_ap_rate_mask = wl18xx_sta_get_ap_rate_mask,
	.ap_get_mimo_wide_rate_mask = wl18xx_ap_get_mimo_wide_rate_mask,
	.get_mac	= wl18xx_get_mac,
	.debugfs_init	= wl18xx_debugfs_add_files,
	.scan_start	= wl18xx_scan_start,
	.scan_stop	= wl18xx_scan_stop,
	.sched_scan_start	= wl18xx_sched_scan_start,
	.sched_scan_stop	= wl18xx_scan_sched_scan_stop,
	.handle_static_data	= wl18xx_handle_static_data,
	.get_spare_blocks = wl18xx_get_spare_blocks,
	.set_key	= wl18xx_set_key,
	.channel_switch	= wl18xx_cmd_channel_switch,
	.pre_pkt_send	= wl18xx_pre_pkt_send,
	.sta_rc_update	= wl18xx_sta_rc_update,
	.set_peer_cap	= wl18xx_set_peer_cap,
	.convert_hwaddr = wl18xx_convert_hwaddr,
	.lnk_high_prio	= wl18xx_lnk_high_prio,
	.lnk_low_prio	= wl18xx_lnk_low_prio,
	.smart_config_start = wl18xx_cmd_smart_config_start,
	.smart_config_stop  = wl18xx_cmd_smart_config_stop,
	.smart_config_set_group_key = wl18xx_cmd_smart_config_set_group_key,
	.interrupt_notify = wl18xx_acx_interrupt_notify_config,
	.rx_ba_filter	= wl18xx_acx_rx_ba_filter,
	.ap_sleep	= wl18xx_acx_ap_sleep,
	.set_cac	= wl18xx_cmd_set_cac,
	.dfs_master_restart	= wl18xx_cmd_dfs_master_restart,
};

/* HT cap appropriate for wide channels in 2Ghz */
static struct ieee80211_sta_ht_cap wl18xx_siso40_ht_cap_2ghz = {
	.cap = IEEE80211_HT_CAP_SGI_20 | IEEE80211_HT_CAP_SGI_40 |
	       IEEE80211_HT_CAP_SUP_WIDTH_20_40 | IEEE80211_HT_CAP_DSSSCCK40 |
	       IEEE80211_HT_CAP_GRN_FLD,
	.ht_supported = true,
	.ampdu_factor = IEEE80211_HT_MAX_AMPDU_16K,
	.ampdu_density = IEEE80211_HT_MPDU_DENSITY_16,
	.mcs = {
		.rx_mask = { 0xff, 0, 0, 0, 0, 0, 0, 0, 0, 0, },
		.rx_highest = cpu_to_le16(150),
		.tx_params = IEEE80211_HT_MCS_TX_DEFINED,
		},
};

/* HT cap appropriate for wide channels in 5Ghz */
static struct ieee80211_sta_ht_cap wl18xx_siso40_ht_cap_5ghz = {
	.cap = IEEE80211_HT_CAP_SGI_20 | IEEE80211_HT_CAP_SGI_40 |
	       IEEE80211_HT_CAP_SUP_WIDTH_20_40 |
	       IEEE80211_HT_CAP_GRN_FLD,
	.ht_supported = true,
	.ampdu_factor = IEEE80211_HT_MAX_AMPDU_16K,
	.ampdu_density = IEEE80211_HT_MPDU_DENSITY_16,
	.mcs = {
		.rx_mask = { 0xff, 0, 0, 0, 0, 0, 0, 0, 0, 0, },
		.rx_highest = cpu_to_le16(150),
		.tx_params = IEEE80211_HT_MCS_TX_DEFINED,
		},
};

/* HT cap appropriate for SISO 20 */
static struct ieee80211_sta_ht_cap wl18xx_siso20_ht_cap = {
	.cap = IEEE80211_HT_CAP_SGI_20 |
	       IEEE80211_HT_CAP_GRN_FLD,
	.ht_supported = true,
	.ampdu_factor = IEEE80211_HT_MAX_AMPDU_16K,
	.ampdu_density = IEEE80211_HT_MPDU_DENSITY_16,
	.mcs = {
		.rx_mask = { 0xff, 0, 0, 0, 0, 0, 0, 0, 0, 0, },
		.rx_highest = cpu_to_le16(72),
		.tx_params = IEEE80211_HT_MCS_TX_DEFINED,
		},
};

/* HT cap appropriate for MIMO rates in 20mhz channel */
static struct ieee80211_sta_ht_cap wl18xx_mimo_ht_cap_2ghz = {
	.cap = IEEE80211_HT_CAP_SGI_20 |
	       IEEE80211_HT_CAP_GRN_FLD,
	.ht_supported = true,
	.ampdu_factor = IEEE80211_HT_MAX_AMPDU_16K,
	.ampdu_density = IEEE80211_HT_MPDU_DENSITY_16,
	.mcs = {
		.rx_mask = { 0xff, 0xff, 0, 0, 0, 0, 0, 0, 0, 0, },
		.rx_highest = cpu_to_le16(144),
		.tx_params = IEEE80211_HT_MCS_TX_DEFINED,
		},
};

static const struct ieee80211_iface_limit wl18xx_iface_limits[] = {
	{
		.max = 2,
		.types = BIT(NL80211_IFTYPE_STATION),
	},
	{
		.max = 1,
		.types =   BIT(NL80211_IFTYPE_AP)
			 | BIT(NL80211_IFTYPE_P2P_GO)
			 | BIT(NL80211_IFTYPE_P2P_CLIENT)
#ifdef CONFIG_MAC80211_MESH
			 | BIT(NL80211_IFTYPE_MESH_POINT)
#endif
	},
	{
		.max = 1,
		.types = BIT(NL80211_IFTYPE_P2P_DEVICE),
	},
};

static const struct ieee80211_iface_limit wl18xx_iface_ap_limits[] = {
	{
		.max = 2,
		.types = BIT(NL80211_IFTYPE_AP),
	},
#ifdef CONFIG_MAC80211_MESH
	{
		.max = 1,
		.types = BIT(NL80211_IFTYPE_MESH_POINT),
	},
#endif
	{
		.max = 1,
		.types = BIT(NL80211_IFTYPE_P2P_DEVICE),
	},
};

static const struct ieee80211_iface_limit wl18xx_iface_ap_cl_limits[] = {
	{
		.max = 1,
		.types = BIT(NL80211_IFTYPE_STATION),
	},
	{
		.max = 1,
		.types = BIT(NL80211_IFTYPE_AP),
	},
	{
		.max = 1,
		.types = BIT(NL80211_IFTYPE_P2P_CLIENT),
	},
	{
		.max = 1,
		.types = BIT(NL80211_IFTYPE_P2P_DEVICE),
	},
};

static const struct ieee80211_iface_limit wl18xx_iface_ap_go_limits[] = {
	{
		.max = 1,
		.types = BIT(NL80211_IFTYPE_STATION),
	},
	{
		.max = 1,
		.types = BIT(NL80211_IFTYPE_AP),
	},
	{
		.max = 1,
		.types = BIT(NL80211_IFTYPE_P2P_GO),
	},
	{
		.max = 1,
		.types = BIT(NL80211_IFTYPE_P2P_DEVICE),
	},
};

static const struct ieee80211_iface_combination
wl18xx_iface_combinations[] = {
	{
		.max_interfaces = 3,
		.limits = wl18xx_iface_limits,
		.n_limits = ARRAY_SIZE(wl18xx_iface_limits),
		.num_different_channels = 2,
	},
	{
		.max_interfaces = 2,
		.limits = wl18xx_iface_ap_limits,
		.n_limits = ARRAY_SIZE(wl18xx_iface_ap_limits),
		.num_different_channels = 1,
		.radar_detect_widths =	BIT(NL80211_CHAN_NO_HT) |
					BIT(NL80211_CHAN_HT20) |
					BIT(NL80211_CHAN_HT40MINUS) |
					BIT(NL80211_CHAN_HT40PLUS),
	}
};

static int wl18xx_setup(struct wl1271 *wl)
{
	struct wl18xx_priv *priv = wl->priv;
	int ret;

	BUILD_BUG_ON(WL18XX_MAX_LINKS > WLCORE_MAX_LINKS);
	BUILD_BUG_ON(WL18XX_MAX_AP_STATIONS > WL18XX_MAX_LINKS);
	BUILD_BUG_ON(WL18XX_CONF_SG_PARAMS_MAX > WLCORE_CONF_SG_PARAMS_MAX);

	wl->rtable = wl18xx_rtable;
	wl->num_tx_desc = WL18XX_NUM_TX_DESCRIPTORS;
	wl->num_rx_desc = WL18XX_NUM_RX_DESCRIPTORS;
	wl->num_links = WL18XX_MAX_LINKS;
	wl->max_ap_stations = WL18XX_MAX_AP_STATIONS;
	wl->iface_combinations = wl18xx_iface_combinations;
	wl->n_iface_combinations = ARRAY_SIZE(wl18xx_iface_combinations);
	wl->num_mac_addr = WL18XX_NUM_MAC_ADDRESSES;
	wl->band_rate_to_idx = wl18xx_band_rate_to_idx;
	wl->hw_tx_rate_tbl_size = WL18XX_CONF_HW_RXTX_RATE_MAX;
	wl->hw_min_ht_rate = WL18XX_CONF_HW_RXTX_RATE_MCS0;
	wl->fw_status_len = sizeof(struct wl18xx_fw_status);
	wl->fw_status_priv_len = sizeof(struct wl18xx_fw_status_priv);
	wl->stats.fw_stats_len = sizeof(struct wl18xx_acx_statistics);
	wl->static_data_priv_len = sizeof(struct wl18xx_static_data_priv);

	if (num_rx_desc_param != -1)
		wl->num_rx_desc = num_rx_desc_param;

	ret = wl18xx_conf_init(wl, wl->dev);
	if (ret < 0)
		return ret;

	/* If the module param is set, update it in conf */
	if (board_type_param) {
		if (!strcmp(board_type_param, "fpga")) {
			priv->conf.phy.board_type = BOARD_TYPE_FPGA_18XX;
		} else if (!strcmp(board_type_param, "hdk")) {
			priv->conf.phy.board_type = BOARD_TYPE_HDK_18XX;
		} else if (!strcmp(board_type_param, "dvp")) {
			priv->conf.phy.board_type = BOARD_TYPE_DVP_18XX;
		} else if (!strcmp(board_type_param, "evb")) {
			priv->conf.phy.board_type = BOARD_TYPE_EVB_18XX;
		} else if (!strcmp(board_type_param, "com8")) {
			priv->conf.phy.board_type = BOARD_TYPE_COM8_18XX;
		} else {
			wl1271_error("invalid board type '%s'",
				board_type_param);
			return -EINVAL;
		}
	}

	if (priv->conf.phy.board_type >= NUM_BOARD_TYPES) {
		wl1271_error("invalid board type '%d'",
			priv->conf.phy.board_type);
		return -EINVAL;
	}

	if (low_band_component_param != -1)
		priv->conf.phy.low_band_component = low_band_component_param;
	if (low_band_component_type_param != -1)
		priv->conf.phy.low_band_component_type =
			low_band_component_type_param;
	if (high_band_component_param != -1)
		priv->conf.phy.high_band_component = high_band_component_param;
	if (high_band_component_type_param != -1)
		priv->conf.phy.high_band_component_type =
			high_band_component_type_param;
	if (pwr_limit_reference_11_abg_param != -1)
		priv->conf.phy.pwr_limit_reference_11_abg =
			pwr_limit_reference_11_abg_param;
	if (n_antennas_2_param != -1)
		priv->conf.phy.number_of_assembled_ant2_4 = n_antennas_2_param;
	if (n_antennas_5_param != -1)
		priv->conf.phy.number_of_assembled_ant5 = n_antennas_5_param;
	if (dc2dc_param != -1)
		priv->conf.phy.external_pa_dc2dc = dc2dc_param;

	if (ht_mode_param) {
		if (!strcmp(ht_mode_param, "default"))
			priv->conf.ht.mode = HT_MODE_DEFAULT;
		else if (!strcmp(ht_mode_param, "wide"))
			priv->conf.ht.mode = HT_MODE_WIDE;
		else if (!strcmp(ht_mode_param, "siso20"))
			priv->conf.ht.mode = HT_MODE_SISO20;
		else {
			wl1271_error("invalid ht_mode '%s'", ht_mode_param);
			return -EINVAL;
		}
	}

	if (priv->conf.ht.mode == HT_MODE_DEFAULT) {
		/*
		 * Only support mimo with multiple antennas. Fall back to
		 * siso40.
		 */
		if (wl18xx_is_mimo_supported(wl))
			wlcore_set_ht_cap(wl, NL80211_BAND_2GHZ,
					  &wl18xx_mimo_ht_cap_2ghz);
		else
			wlcore_set_ht_cap(wl, NL80211_BAND_2GHZ,
					  &wl18xx_siso40_ht_cap_2ghz);

		/* 5Ghz is always wide */
		wlcore_set_ht_cap(wl, NL80211_BAND_5GHZ,
				  &wl18xx_siso40_ht_cap_5ghz);
	} else if (priv->conf.ht.mode == HT_MODE_WIDE) {
		wlcore_set_ht_cap(wl, NL80211_BAND_2GHZ,
				  &wl18xx_siso40_ht_cap_2ghz);
		wlcore_set_ht_cap(wl, NL80211_BAND_5GHZ,
				  &wl18xx_siso40_ht_cap_5ghz);
	} else if (priv->conf.ht.mode == HT_MODE_SISO20) {
		wlcore_set_ht_cap(wl, NL80211_BAND_2GHZ,
				  &wl18xx_siso20_ht_cap);
		wlcore_set_ht_cap(wl, NL80211_BAND_5GHZ,
				  &wl18xx_siso20_ht_cap);
	}

	if (!checksum_param) {
		wl18xx_ops.set_rx_csum = NULL;
		wl18xx_ops.init_vif = NULL;
	}

	/* Enable 11a Band only if we have 5G antennas */
	wl->enable_11a = (priv->conf.phy.number_of_assembled_ant5 != 0);

	return 0;
}

static int wl18xx_probe(struct platform_device *pdev)
{
	struct wl1271 *wl;
	struct ieee80211_hw *hw;
	int ret;

	hw = wlcore_alloc_hw(sizeof(struct wl18xx_priv),
			     WL18XX_AGGR_BUFFER_SIZE,
			     sizeof(struct wl18xx_event_mailbox));
	if (IS_ERR(hw)) {
		wl1271_error("can't allocate hw");
		ret = PTR_ERR(hw);
		goto out;
	}

	wl = hw->priv;
	wl->ops = &wl18xx_ops;
	wl->ptable = wl18xx_ptable;
	ret = wlcore_probe(wl, pdev);
	if (ret)
		goto out_free;

	return ret;

out_free:
	wlcore_free_hw(wl);
out:
	return ret;
}

static const struct platform_device_id wl18xx_id_table[] = {
	{ "wl18xx", 0 },
	{  } /* Terminating Entry */
};
MODULE_DEVICE_TABLE(platform, wl18xx_id_table);

static struct platform_driver wl18xx_driver = {
	.probe		= wl18xx_probe,
	.remove		= wlcore_remove,
	.id_table	= wl18xx_id_table,
	.driver = {
		.name	= "wl18xx_driver",
	}
};

module_platform_driver(wl18xx_driver);
module_param_named(ht_mode, ht_mode_param, charp, 0400);
MODULE_PARM_DESC(ht_mode, "Force HT mode: wide or siso20");

module_param_named(board_type, board_type_param, charp, 0400);
MODULE_PARM_DESC(board_type, "Board type: fpga, hdk (default), evb, com8 or "
		 "dvp");

module_param_named(checksum, checksum_param, bool, 0400);
MODULE_PARM_DESC(checksum, "Enable TCP checksum: boolean (defaults to false)");

module_param_named(dc2dc, dc2dc_param, int, 0400);
MODULE_PARM_DESC(dc2dc, "External DC2DC: u8 (defaults to 0)");

module_param_named(n_antennas_2, n_antennas_2_param, int, 0400);
MODULE_PARM_DESC(n_antennas_2,
		 "Number of installed 2.4GHz antennas: 1 (default) or 2");

module_param_named(n_antennas_5, n_antennas_5_param, int, 0400);
MODULE_PARM_DESC(n_antennas_5,
		 "Number of installed 5GHz antennas: 1 (default) or 2");

module_param_named(low_band_component, low_band_component_param, int, 0400);
MODULE_PARM_DESC(low_band_component, "Low band component: u8 "
		 "(default is 0x01)");

module_param_named(low_band_component_type, low_band_component_type_param,
		   int, 0400);
MODULE_PARM_DESC(low_band_component_type, "Low band component type: u8 "
		 "(default is 0x05 or 0x06 depending on the board_type)");

module_param_named(high_band_component, high_band_component_param, int, 0400);
MODULE_PARM_DESC(high_band_component, "High band component: u8, "
		 "(default is 0x01)");

module_param_named(high_band_component_type, high_band_component_type_param,
		   int, 0400);
MODULE_PARM_DESC(high_band_component_type, "High band component type: u8 "
		 "(default is 0x09)");

module_param_named(pwr_limit_reference_11_abg,
		   pwr_limit_reference_11_abg_param, int, 0400);
MODULE_PARM_DESC(pwr_limit_reference_11_abg, "Power limit reference: u8 "
		 "(default is 0xc8)");

module_param_named(num_rx_desc, num_rx_desc_param, int, 0400);
MODULE_PARM_DESC(num_rx_desc_param,
		 "Number of Rx descriptors: u8 (default is 32)");

MODULE_LICENSE("GPL v2");
MODULE_AUTHOR("Luciano Coelho <coelho@ti.com>");
MODULE_FIRMWARE(WL18XX_FW_NAME);<|MERGE_RESOLUTION|>--- conflicted
+++ resolved
@@ -1044,10 +1044,7 @@
 		SMART_CONFIG_SYNC_EVENT_ID |
 		SMART_CONFIG_DECODE_EVENT_ID |
 		TIME_SYNC_EVENT_ID |
-<<<<<<< HEAD
-=======
 		FW_LOGGER_INDICATION |
->>>>>>> 286cd8c7
 		RX_BA_WIN_SIZE_CHANGE_EVENT_ID;
 
 	wl->ap_event_mask = MAX_TX_FAILURE_EVENT_ID;
