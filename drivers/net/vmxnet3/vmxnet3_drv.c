--- conflicted
+++ resolved
@@ -1657,8 +1657,6 @@
 					  rq->rx_ring[i].basePA);
 			rq->rx_ring[i].base = NULL;
 		}
-<<<<<<< HEAD
-=======
 	}
 
 	if (rq->data_ring.base) {
@@ -1666,7 +1664,6 @@
 				  rq->rx_ring[0].size * rq->data_ring.desc_size,
 				  rq->data_ring.base, rq->data_ring.basePA);
 		rq->data_ring.base = NULL;
->>>>>>> 286cd8c7
 	}
 
 	if (rq->comp_ring.base) {
