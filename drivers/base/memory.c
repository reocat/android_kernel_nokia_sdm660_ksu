// SPDX-License-Identifier: GPL-2.0
/*
 * Memory subsystem support
 *
 * Written by Matt Tolentino <matthew.e.tolentino@intel.com>
 *            Dave Hansen <haveblue@us.ibm.com>
 *
 * This file provides the necessary infrastructure to represent
 * a SPARSEMEM-memory-model system's physical memory in /sysfs.
 * All arch-independent code that assumes MEMORY_HOTPLUG requires
 * SPARSEMEM should be contained here, or in mm/memory_hotplug.c.
 */

#include <linux/module.h>
#include <linux/init.h>
#include <linux/topology.h>
#include <linux/capability.h>
#include <linux/device.h>
#include <linux/memory.h>
#include <linux/memory_hotplug.h>
#include <linux/mm.h>
#include <linux/mutex.h>
#include <linux/stat.h>
#include <linux/slab.h>

#include <linux/atomic.h>
#include <linux/uaccess.h>

static DEFINE_MUTEX(mem_sysfs_mutex);

#define MEMORY_CLASS_NAME	"memory"

#define to_memory_block(dev) container_of(dev, struct memory_block, dev)

static int sections_per_block;

static inline int base_memory_block_id(int section_nr)
{
	return section_nr / sections_per_block;
}

static inline int pfn_to_block_id(unsigned long pfn)
{
	return base_memory_block_id(pfn_to_section_nr(pfn));
}

static int memory_subsys_online(struct device *dev);
static int memory_subsys_offline(struct device *dev);

static struct bus_type memory_subsys = {
	.name = MEMORY_CLASS_NAME,
	.dev_name = MEMORY_CLASS_NAME,
	.online = memory_subsys_online,
	.offline = memory_subsys_offline,
};

static BLOCKING_NOTIFIER_HEAD(memory_chain);

int register_memory_notifier(struct notifier_block *nb)
{
	return blocking_notifier_chain_register(&memory_chain, nb);
}
EXPORT_SYMBOL(register_memory_notifier);

void unregister_memory_notifier(struct notifier_block *nb)
{
	blocking_notifier_chain_unregister(&memory_chain, nb);
}
EXPORT_SYMBOL(unregister_memory_notifier);

static ATOMIC_NOTIFIER_HEAD(memory_isolate_chain);

int register_memory_isolate_notifier(struct notifier_block *nb)
{
	return atomic_notifier_chain_register(&memory_isolate_chain, nb);
}
EXPORT_SYMBOL(register_memory_isolate_notifier);

void unregister_memory_isolate_notifier(struct notifier_block *nb)
{
	atomic_notifier_chain_unregister(&memory_isolate_chain, nb);
}
EXPORT_SYMBOL(unregister_memory_isolate_notifier);

static void memory_block_release(struct device *dev)
{
	struct memory_block *mem = to_memory_block(dev);

	kfree(mem);
}

unsigned long __weak memory_block_size_bytes(void)
{
	return MIN_MEMORY_BLOCK_SIZE;
}

static unsigned long get_memory_block_size(void)
{
	unsigned long block_sz;

	block_sz = memory_block_size_bytes();

	/* Validate blk_sz is a power of 2 and not less than section size */
	if ((block_sz & (block_sz - 1)) || (block_sz < MIN_MEMORY_BLOCK_SIZE)) {
		WARN_ON(1);
		block_sz = MIN_MEMORY_BLOCK_SIZE;
	}

	return block_sz;
}

/*
 * use this as the physical section index that this memsection
 * uses.
 */

static ssize_t phys_index_show(struct device *dev,
			struct device_attribute *attr, char *buf)
{
	struct memory_block *mem = to_memory_block(dev);
	unsigned long phys_index;

	phys_index = mem->start_section_nr / sections_per_block;
	return sysfs_emit(buf, "%08lx\n", phys_index);
}

/*
 * Show whether the section of memory is likely to be hot-removable
 */
static ssize_t show_mem_removable(struct device *dev,
			struct device_attribute *attr, char *buf)
{
	unsigned long i, pfn;
	int ret = 1;
	struct memory_block *mem = to_memory_block(dev);

	if (mem->state != MEM_ONLINE)
		goto out;

	for (i = 0; i < sections_per_block; i++) {
		if (!present_section_nr(mem->start_section_nr + i))
			continue;
		pfn = section_nr_to_pfn(mem->start_section_nr + i);
		ret &= is_mem_section_removable(pfn, PAGES_PER_SECTION);
	}

out:
	return sysfs_emit(buf, "%d\n", ret);
}

/*
 * online, offline, going offline, etc.
 */
static ssize_t show_mem_state(struct device *dev,
			struct device_attribute *attr, char *buf)
{
	struct memory_block *mem = to_memory_block(dev);
	ssize_t len = 0;

	/*
	 * We can probably put these states in a nice little array
	 * so that they're not open-coded
	 */
	switch (mem->state) {
	case MEM_ONLINE:
		len = sysfs_emit(buf, "online\n");
		break;
	case MEM_OFFLINE:
		len = sysfs_emit(buf, "offline\n");
		break;
	case MEM_GOING_OFFLINE:
		len = sysfs_emit(buf, "going-offline\n");
		break;
	default:
		len = sysfs_emit(buf, "ERROR-UNKNOWN-%ld\n",
				 mem->state);
		WARN_ON(1);
		break;
	}

	return len;
}

int memory_notify(unsigned long val, void *v)
{
	return blocking_notifier_call_chain(&memory_chain, val, v);
}

int memory_isolate_notify(unsigned long val, void *v)
{
	return atomic_notifier_call_chain(&memory_isolate_chain, val, v);
}

/*
 * The probe routines leave the pages uninitialized, just as the bootmem code
 * does. Make sure we do not access them, but instead use only information from
 * within sections.
 */
static bool pages_correctly_probed(unsigned long start_pfn)
{
	unsigned long section_nr = pfn_to_section_nr(start_pfn);
	unsigned long section_nr_end = section_nr + sections_per_block;
	unsigned long pfn = start_pfn;

	/*
	 * memmap between sections is not contiguous except with
	 * SPARSEMEM_VMEMMAP. We lookup the page once per section
	 * and assume memmap is contiguous within each section
	 */
	for (; section_nr < section_nr_end; section_nr++) {
		if (WARN_ON_ONCE(!pfn_valid(pfn)))
			return false;

		if (!present_section_nr(section_nr)) {
			pr_warn("section %ld pfn[%lx, %lx) not present",
				section_nr, pfn, pfn + PAGES_PER_SECTION);
			return false;
		} else if (!valid_section_nr(section_nr)) {
			pr_warn("section %ld pfn[%lx, %lx) no valid memmap",
				section_nr, pfn, pfn + PAGES_PER_SECTION);
			return false;
		} else if (online_section_nr(section_nr)) {
			pr_warn("section %ld pfn[%lx, %lx) is already online",
				section_nr, pfn, pfn + PAGES_PER_SECTION);
			return false;
		}
		pfn += PAGES_PER_SECTION;
	}

	return true;
}

/*
 * MEMORY_HOTPLUG depends on SPARSEMEM in mm/Kconfig, so it is
 * OK to have direct references to sparsemem variables in here.
 */
static int
memory_block_action(unsigned long start_section_nr, unsigned long action,
		    int online_type)
{
	unsigned long start_pfn;
	unsigned long nr_pages = PAGES_PER_SECTION * sections_per_block;
	int ret;

	start_pfn = section_nr_to_pfn(start_section_nr);

	switch (action) {
	case MEM_ONLINE:
		if (!pages_correctly_probed(start_pfn))
			return -EBUSY;

		ret = online_pages(start_pfn, nr_pages, online_type);
		break;
	case MEM_OFFLINE:
		ret = offline_pages(start_pfn, nr_pages);
		break;
	default:
		WARN(1, KERN_WARNING "%s(%ld, %ld) unknown action: "
		     "%ld\n", __func__, start_section_nr, action, action);
		ret = -EINVAL;
	}

	return ret;
}

static int memory_block_change_state(struct memory_block *mem,
		unsigned long to_state, unsigned long from_state_req)
{
	int ret = 0;

	if (mem->state != from_state_req)
		return -EINVAL;

	if (to_state == MEM_OFFLINE)
		mem->state = MEM_GOING_OFFLINE;

	ret = memory_block_action(mem->start_section_nr, to_state,
				mem->online_type);

	mem->state = ret ? from_state_req : to_state;

	return ret;
}

/* The device lock serializes operations on memory_subsys_[online|offline] */
static int memory_subsys_online(struct device *dev)
{
	struct memory_block *mem = to_memory_block(dev);
	int ret;

	if (mem->state == MEM_ONLINE)
		return 0;

	/*
	 * If we are called from store_mem_state(), online_type will be
	 * set >= 0 Otherwise we were called from the device online
	 * attribute and need to set the online_type.
	 */
	if (mem->online_type < 0)
		mem->online_type = MMOP_ONLINE_KEEP;

	ret = memory_block_change_state(mem, MEM_ONLINE, MEM_OFFLINE);

	/* clear online_type */
	mem->online_type = -1;

	return ret;
}

static int memory_subsys_offline(struct device *dev)
{
	struct memory_block *mem = to_memory_block(dev);

	if (mem->state == MEM_OFFLINE)
		return 0;

	/* Can't offline block with non-present sections */
	if (mem->section_count != sections_per_block)
		return -EINVAL;

	return memory_block_change_state(mem, MEM_OFFLINE, MEM_ONLINE);
}

static ssize_t
store_mem_state(struct device *dev,
		struct device_attribute *attr, const char *buf, size_t count)
{
	struct memory_block *mem = to_memory_block(dev);
	int ret, online_type;

	ret = lock_device_hotplug_sysfs();
	if (ret)
		return ret;

	if (sysfs_streq(buf, "online_kernel"))
		online_type = MMOP_ONLINE_KERNEL;
	else if (sysfs_streq(buf, "online_movable"))
		online_type = MMOP_ONLINE_MOVABLE;
	else if (sysfs_streq(buf, "online"))
		online_type = MMOP_ONLINE_KEEP;
	else if (sysfs_streq(buf, "offline"))
		online_type = MMOP_OFFLINE;
	else {
		ret = -EINVAL;
		goto err;
	}

	switch (online_type) {
	case MMOP_ONLINE_KERNEL:
	case MMOP_ONLINE_MOVABLE:
	case MMOP_ONLINE_KEEP:
		/* mem->online_type is protected by device_hotplug_lock */
		mem->online_type = online_type;
		ret = device_online(&mem->dev);
		break;
	case MMOP_OFFLINE:
		ret = device_offline(&mem->dev);
		break;
	default:
		ret = -EINVAL; /* should never happen */
	}

err:
	unlock_device_hotplug();

	if (ret < 0)
		return ret;
	if (ret)
		return -EINVAL;

	return count;
}

/*
 * phys_device is a bad name for this.  What I really want
 * is a way to differentiate between memory ranges that
 * are part of physical devices that constitute
 * a complete removable unit or fru.
 * i.e. do these ranges belong to the same physical device,
 * s.t. if I offline all of these sections I can then
 * remove the physical device?
 */
static ssize_t show_phys_device(struct device *dev,
				struct device_attribute *attr, char *buf)
{
	struct memory_block *mem = to_memory_block(dev);
	return sysfs_emit(buf, "%d\n", mem->phys_device);
}

#ifdef CONFIG_MEMORY_HOTREMOVE
static void print_allowed_zone(char *buf, int nid, unsigned long start_pfn,
		unsigned long nr_pages, int online_type,
		struct zone *default_zone)
{
	struct zone *zone;

	zone = zone_for_pfn_range(online_type, nid, start_pfn, nr_pages);
	if (zone != default_zone) {
		strcat(buf, " ");
		strcat(buf, zone->name);
	}
}

static ssize_t show_valid_zones(struct device *dev,
				struct device_attribute *attr, char *buf)
{
	struct memory_block *mem = to_memory_block(dev);
<<<<<<< HEAD
	unsigned long start_pfn, end_pfn;
	unsigned long valid_start, valid_end;
	unsigned long nr_pages = PAGES_PER_SECTION * sections_per_block;
	struct zone *zone;

	start_pfn = section_nr_to_pfn(mem->start_section_nr);
	end_pfn = start_pfn + nr_pages;

	/* The block contains more than one zone can not be offlined. */
	if (!test_pages_in_a_zone(start_pfn, end_pfn, &valid_start, &valid_end))
		return sprintf(buf, "none\n");

	zone = page_zone(pfn_to_page(valid_start));

	if (zone_idx(zone) == ZONE_MOVABLE - 1) {
		/*The mem block is the last memoryblock of this zone.*/
		if (valid_end == zone_end_pfn(zone))
			return sprintf(buf, "%s %s\n",
					zone->name, (zone + 1)->name);
	}

	if (zone_idx(zone) == ZONE_MOVABLE) {
		/*The mem block is the first memoryblock of ZONE_MOVABLE.*/
		if (valid_start == zone->zone_start_pfn)
			return sprintf(buf, "%s %s\n",
					zone->name, (zone - 1)->name);
=======
	unsigned long start_pfn = section_nr_to_pfn(mem->start_section_nr);
	unsigned long nr_pages = PAGES_PER_SECTION * sections_per_block;
	unsigned long valid_start_pfn, valid_end_pfn;
	struct zone *default_zone;
	int nid;

	/*
	 * Check the existing zone. Make sure that we do that only on the
	 * online nodes otherwise the page_zone is not reliable
	 */
	if (mem->state == MEM_ONLINE) {
		/*
		 * The block contains more than one zone can not be offlined.
		 * This can happen e.g. for ZONE_DMA and ZONE_DMA32
		 */
		if (!test_pages_in_a_zone(start_pfn, start_pfn + nr_pages,
					  &valid_start_pfn, &valid_end_pfn))
			return sysfs_emit(buf, "none\n");
		start_pfn = valid_start_pfn;
		strcat(buf, page_zone(pfn_to_page(start_pfn))->name);
		goto out;
	}

	nid = mem->nid;
	default_zone = zone_for_pfn_range(MMOP_ONLINE_KEEP, nid, start_pfn, nr_pages);
	strcat(buf, default_zone->name);

	print_allowed_zone(buf, nid, start_pfn, nr_pages, MMOP_ONLINE_KERNEL,
			default_zone);
	print_allowed_zone(buf, nid, start_pfn, nr_pages, MMOP_ONLINE_MOVABLE,
			default_zone);
out:
	strcat(buf, "\n");

	return strlen(buf);
}
static DEVICE_ATTR(valid_zones, 0444, show_valid_zones, NULL);
#endif

#ifdef CONFIG_MEMORY_HOTPLUG
static int count_num_free_block_pages(struct zone *zone, int bid)
{
	int order, type;
	unsigned long freecount = 0;
	unsigned long flags;

	spin_lock_irqsave(&zone->lock, flags);
	for (type = 0; type < MIGRATE_TYPES; type++) {
		for (order = 0; order < MAX_ORDER; ++order) {
			struct free_area *area;
			struct page *page;

			area = &(zone->free_area[order]);
			list_for_each_entry(page, &area->free_list[type], lru) {
				unsigned long pfn = page_to_pfn(page);
				int section_nr = pfn_to_section_nr(pfn);

				if (bid == base_memory_block_id(section_nr))
					freecount += (1 << order);
			}

		}
>>>>>>> 286cd8c7
	}
	spin_unlock_irqrestore(&zone->lock, flags);

	return freecount;
}

static ssize_t allocated_bytes_show(struct device *dev,
			struct device_attribute *attr, char *buf)
{
	struct memory_block *mem = to_memory_block(dev);
	int block_id, free_pages;
	struct zone *movable_zone =
		&NODE_DATA(numa_node_id())->node_zones[ZONE_MOVABLE];
	unsigned long used, block_sz = get_memory_block_size();

	if (!populated_zone(movable_zone) || mem->state != MEM_ONLINE)
		return snprintf(buf, 100, "0\n");

	block_id = base_memory_block_id(mem->start_section_nr);
	free_pages = count_num_free_block_pages(movable_zone, block_id);
	used =  block_sz - (free_pages * PAGE_SIZE);

	return snprintf(buf, 100, "%lu\n", used);
}
#endif

static DEVICE_ATTR(phys_index, 0444, phys_index_show, NULL);
static DEVICE_ATTR(state, 0644, show_mem_state, store_mem_state);
static DEVICE_ATTR(phys_device, 0444, show_phys_device, NULL);
static DEVICE_ATTR(removable, 0444, show_mem_removable, NULL);
#ifdef CONFIG_MEMORY_HOTPLUG
static DEVICE_ATTR(allocated_bytes, 0444, allocated_bytes_show, NULL);
#endif

/*
 * Block size attribute stuff
 */
static ssize_t
print_block_size(struct device *dev, struct device_attribute *attr,
		 char *buf)
{
	return sysfs_emit(buf, "%lx\n", get_memory_block_size());
}

static DEVICE_ATTR(block_size_bytes, 0444, print_block_size, NULL);

/*
 * Memory auto online policy.
 */

static ssize_t
show_auto_online_blocks(struct device *dev, struct device_attribute *attr,
			char *buf)
{
	if (memhp_auto_online)
		return sysfs_emit(buf, "online\n");
	else
		return sysfs_emit(buf, "offline\n");
}

static ssize_t
store_auto_online_blocks(struct device *dev, struct device_attribute *attr,
			 const char *buf, size_t count)
{
	if (sysfs_streq(buf, "online"))
		memhp_auto_online = true;
	else if (sysfs_streq(buf, "offline"))
		memhp_auto_online = false;
	else
		return -EINVAL;

	return count;
}

static DEVICE_ATTR(auto_online_blocks, 0644, show_auto_online_blocks,
		   store_auto_online_blocks);

/*
 * Some architectures will have custom drivers to do this, and
 * will not need to do it from userspace.  The fake hot-add code
 * as well as ppc64 will do all of their discovery in userspace
 * and will require this interface.
 */
#ifdef CONFIG_ARCH_MEMORY_PROBE
static ssize_t
memory_probe_store(struct device *dev, struct device_attribute *attr,
		   const char *buf, size_t count)
{
	u64 phys_addr;
	int nid, ret;
	unsigned long pages_per_block = PAGES_PER_SECTION * sections_per_block;

	ret = kstrtoull(buf, 0, &phys_addr);
	if (ret)
		return ret;

	if (phys_addr & ((pages_per_block << PAGE_SHIFT) - 1))
		return -EINVAL;

	ret = lock_device_hotplug_sysfs();
	if (ret)
		return ret;

	nid = memory_add_physaddr_to_nid(phys_addr);
	ret = __add_memory(nid, phys_addr,
			   MIN_MEMORY_BLOCK_SIZE * sections_per_block);

	if (ret)
		goto out;

	ret = count;
out:
	unlock_device_hotplug();
	return ret;
}

static DEVICE_ATTR(probe, S_IWUSR, NULL, memory_probe_store);

#ifdef CONFIG_MEMORY_HOTREMOVE
static ssize_t
memory_remove_store(struct device *dev,
		struct device_attribute *attr, const char *buf, size_t count)
{
	u64 phys_addr;
	int nid, ret;
	unsigned long pages_per_block = PAGES_PER_SECTION * sections_per_block;

	ret = kstrtoull(buf, 0, &phys_addr);
	if (ret)
		return ret;

	if (phys_addr & ((pages_per_block << PAGE_SHIFT) - 1))
		return -EINVAL;

	nid = memory_add_physaddr_to_nid(phys_addr);
	ret = lock_device_hotplug_sysfs();
	if (ret)
		return ret;

	remove_memory(nid, phys_addr,
			 MIN_MEMORY_BLOCK_SIZE * sections_per_block);
	unlock_device_hotplug();
	return count;
}
static DEVICE_ATTR(remove, S_IWUSR, NULL, memory_remove_store);
#endif /* CONFIG_MEMORY_HOTREMOVE */
#endif /* CONFIG_ARCH_MEMORY_PROBE */

#ifdef CONFIG_MEMORY_FAILURE
/*
 * Support for offlining pages of memory
 */

/* Soft offline a page */
static ssize_t
store_soft_offline_page(struct device *dev,
			struct device_attribute *attr,
			const char *buf, size_t count)
{
	int ret;
	u64 pfn;
	if (!capable(CAP_SYS_ADMIN))
		return -EPERM;
	if (kstrtoull(buf, 0, &pfn) < 0)
		return -EINVAL;
	pfn >>= PAGE_SHIFT;
	if (!pfn_valid(pfn))
		return -ENXIO;
	/* Only online pages can be soft-offlined (esp., not ZONE_DEVICE). */
	if (!pfn_to_online_page(pfn))
		return -EIO;
	ret = soft_offline_page(pfn_to_page(pfn), 0);
	return ret == 0 ? count : ret;
}

/* Forcibly offline a page, including killing processes. */
static ssize_t
store_hard_offline_page(struct device *dev,
			struct device_attribute *attr,
			const char *buf, size_t count)
{
	int ret;
	u64 pfn;
	if (!capable(CAP_SYS_ADMIN))
		return -EPERM;
	if (kstrtoull(buf, 0, &pfn) < 0)
		return -EINVAL;
	pfn >>= PAGE_SHIFT;
	ret = memory_failure(pfn, 0);
	return ret ? ret : count;
}

static DEVICE_ATTR(soft_offline_page, S_IWUSR, NULL, store_soft_offline_page);
static DEVICE_ATTR(hard_offline_page, S_IWUSR, NULL, store_hard_offline_page);
#endif

/*
 * Note that phys_device is optional.  It is here to allow for
 * differentiation between which *physical* devices each
 * section belongs to...
 */
int __weak arch_get_memory_phys_device(unsigned long start_pfn)
{
	return 0;
}

/*
 * A reference for the returned object is held and the reference for the
 * hinted object is released.
 */
static struct memory_block *find_memory_block_by_id(int block_id,
						    struct memory_block *hint)
{
	struct device *hintdev = hint ? &hint->dev : NULL;
	struct device *dev;

	dev = subsys_find_device_by_id(&memory_subsys, block_id, hintdev);
	if (hint)
		put_device(&hint->dev);
	if (!dev)
		return NULL;
	return to_memory_block(dev);
}

struct memory_block *find_memory_block_hinted(struct mem_section *section,
					      struct memory_block *hint)
{
	int block_id = base_memory_block_id(__section_nr(section));

	return find_memory_block_by_id(block_id, hint);
}

/*
 * For now, we have a linear search to go find the appropriate
 * memory_block corresponding to a particular phys_index. If
 * this gets to be a real problem, we can always use a radix
 * tree or something here.
 *
 * This could be made generic for all device subsystems.
 */
struct memory_block *find_memory_block(struct mem_section *section)
{
	return find_memory_block_hinted(section, NULL);
}

static struct attribute *memory_memblk_attrs[] = {
	&dev_attr_phys_index.attr,
	&dev_attr_state.attr,
	&dev_attr_phys_device.attr,
	&dev_attr_removable.attr,
#ifdef CONFIG_MEMORY_HOTREMOVE
	&dev_attr_valid_zones.attr,
#endif
#ifdef CONFIG_MEMORY_HOTPLUG
	&dev_attr_allocated_bytes.attr,
#endif
	NULL
};

static struct attribute_group memory_memblk_attr_group = {
	.attrs = memory_memblk_attrs,
};

static const struct attribute_group *memory_memblk_attr_groups[] = {
	&memory_memblk_attr_group,
	NULL,
};

/*
 * register_memory - Setup a sysfs device for a memory block
 */
static
int register_memory(struct memory_block *memory)
{
	int ret;

	memory->dev.bus = &memory_subsys;
	memory->dev.id = memory->start_section_nr / sections_per_block;
	memory->dev.release = memory_block_release;
	memory->dev.groups = memory_memblk_attr_groups;
	memory->dev.offline = memory->state == MEM_OFFLINE;

	ret = device_register(&memory->dev);
	if (ret)
		put_device(&memory->dev);

	return ret;
}

static int init_memory_block(struct memory_block **memory, int block_id,
			     unsigned long state)
{
	struct memory_block *mem;
	unsigned long start_pfn;
	int ret = 0;

	mem = find_memory_block_by_id(block_id, NULL);
	if (mem) {
		put_device(&mem->dev);
		return -EEXIST;
	}
	mem = kzalloc(sizeof(*mem), GFP_KERNEL);
	if (!mem)
		return -ENOMEM;

	mem->start_section_nr = block_id * sections_per_block;
	mem->end_section_nr = mem->start_section_nr + sections_per_block - 1;
	mem->state = state;
	start_pfn = section_nr_to_pfn(mem->start_section_nr);
	mem->phys_device = arch_get_memory_phys_device(start_pfn);
	mem->nid = NUMA_NO_NODE;

	ret = register_memory(mem);

	*memory = mem;
	return ret;
}

static int add_memory_block(int base_section_nr)
{
	struct memory_block *mem;
	int i, ret, section_count = 0;

	for (i = base_section_nr;
	     i < base_section_nr + sections_per_block;
	     i++)
		if (present_section_nr(i))
			section_count++;

	if (section_count == 0)
		return 0;
	ret = init_memory_block(&mem, base_memory_block_id(base_section_nr),
				MEM_ONLINE);
	if (ret)
		return ret;
	mem->section_count = section_count;
	return 0;
}

static void unregister_memory(struct memory_block *memory)
{
	if (WARN_ON_ONCE(memory->dev.bus != &memory_subsys))
		return;

	/* drop the ref. we got via find_memory_block() */
	put_device(&memory->dev);
	device_unregister(&memory->dev);
}

/*
 * Create memory block devices for the given memory area. Start and size
 * have to be aligned to memory block granularity. Memory block devices
 * will be initialized as offline.
 */
int create_memory_block_devices(unsigned long start, unsigned long size)
{
	const int start_block_id = pfn_to_block_id(PFN_DOWN(start));
	int end_block_id = pfn_to_block_id(PFN_DOWN(start + size));
	struct memory_block *mem;
	unsigned long block_id;
	int ret = 0;

	if (WARN_ON_ONCE(!IS_ALIGNED(start, memory_block_size_bytes()) ||
			 !IS_ALIGNED(size, memory_block_size_bytes())))
		return -EINVAL;

	mutex_lock(&mem_sysfs_mutex);
	for (block_id = start_block_id; block_id != end_block_id; block_id++) {
		ret = init_memory_block(&mem, block_id, MEM_OFFLINE);
		if (ret)
			break;
		mem->section_count = sections_per_block;
	}
	if (ret) {
		end_block_id = block_id;
		for (block_id = start_block_id; block_id != end_block_id;
		     block_id++) {
			mem = find_memory_block_by_id(block_id, NULL);
			if (WARN_ON_ONCE(!mem))
				continue;
			mem->section_count = 0;
			unregister_memory(mem);
		}
	}
	mutex_unlock(&mem_sysfs_mutex);
	return ret;
}

/*
 * Remove memory block devices for the given memory area. Start and size
 * have to be aligned to memory block granularity. Memory block devices
 * have to be offline.
 */
void remove_memory_block_devices(unsigned long start, unsigned long size)
{
	const int start_block_id = pfn_to_block_id(PFN_DOWN(start));
	const int end_block_id = pfn_to_block_id(PFN_DOWN(start + size));
	struct memory_block *mem;
	int block_id;

	if (WARN_ON_ONCE(!IS_ALIGNED(start, memory_block_size_bytes()) ||
			 !IS_ALIGNED(size, memory_block_size_bytes())))
		return;

	mutex_lock(&mem_sysfs_mutex);
	for (block_id = start_block_id; block_id != end_block_id; block_id++) {
		mem = find_memory_block_by_id(block_id, NULL);
		if (WARN_ON_ONCE(!mem))
			continue;
		mem->section_count = 0;
		unregister_memory_block_under_nodes(mem);
		unregister_memory(mem);
	}
	mutex_unlock(&mem_sysfs_mutex);
}

/* return true if the memory block is offlined, otherwise, return false */
bool is_memblock_offlined(struct memory_block *mem)
{
	return mem->state == MEM_OFFLINE;
}

static struct attribute *memory_root_attrs[] = {
#ifdef CONFIG_ARCH_MEMORY_PROBE
	&dev_attr_probe.attr,
#ifdef CONFIG_MEMORY_HOTREMOVE
	&dev_attr_remove.attr,
#endif
#endif

#ifdef CONFIG_MEMORY_FAILURE
	&dev_attr_soft_offline_page.attr,
	&dev_attr_hard_offline_page.attr,
#endif

	&dev_attr_block_size_bytes.attr,
	&dev_attr_auto_online_blocks.attr,
	NULL
};

static struct attribute_group memory_root_attr_group = {
	.attrs = memory_root_attrs,
};

static const struct attribute_group *memory_root_attr_groups[] = {
	&memory_root_attr_group,
	NULL,
};

/*
 * Initialize the sysfs support for memory devices...
 */
int __init memory_dev_init(void)
{
	unsigned int i;
	int ret;
	int err;
	unsigned long block_sz;

	ret = subsys_system_register(&memory_subsys, memory_root_attr_groups);
	if (ret)
		goto out;

	block_sz = get_memory_block_size();
	sections_per_block = block_sz / MIN_MEMORY_BLOCK_SIZE;

	/*
	 * Create entries for memory sections that were found
	 * during boot and have been initialized
	 */
	mutex_lock(&mem_sysfs_mutex);
	for (i = 0; i <= __highest_present_section_nr;
		i += sections_per_block) {
		err = add_memory_block(i);
		if (!ret)
			ret = err;
	}
	mutex_unlock(&mem_sysfs_mutex);

out:
	if (ret)
		printk(KERN_ERR "%s() failed: %d\n", __func__, ret);
	return ret;
}

struct for_each_memory_block_cb_data {
	walk_memory_blocks_func_t func;
	void *arg;
};

static int for_each_memory_block_cb(struct device *dev, void *data)
{
	struct memory_block *mem = to_memory_block(dev);
	struct for_each_memory_block_cb_data *cb_data = data;

	return cb_data->func(mem, cb_data->arg);
}

/**
 * for_each_memory_block - walk through all present memory blocks
 *
 * @arg: argument passed to func
 * @func: callback for each memory block walked
 *
 * This function walks through all present memory blocks, calling func on
 * each memory block.
 *
 * In case func() returns an error, walking is aborted and the error is
 * returned.
 */
int for_each_memory_block(void *arg, walk_memory_blocks_func_t func)
{
	struct for_each_memory_block_cb_data cb_data = {
		.func = func,
		.arg = arg,
	};

	return bus_for_each_dev(&memory_subsys, NULL, &cb_data,
				for_each_memory_block_cb);
}<|MERGE_RESOLUTION|>--- conflicted
+++ resolved
@@ -405,34 +405,6 @@
 				struct device_attribute *attr, char *buf)
 {
 	struct memory_block *mem = to_memory_block(dev);
-<<<<<<< HEAD
-	unsigned long start_pfn, end_pfn;
-	unsigned long valid_start, valid_end;
-	unsigned long nr_pages = PAGES_PER_SECTION * sections_per_block;
-	struct zone *zone;
-
-	start_pfn = section_nr_to_pfn(mem->start_section_nr);
-	end_pfn = start_pfn + nr_pages;
-
-	/* The block contains more than one zone can not be offlined. */
-	if (!test_pages_in_a_zone(start_pfn, end_pfn, &valid_start, &valid_end))
-		return sprintf(buf, "none\n");
-
-	zone = page_zone(pfn_to_page(valid_start));
-
-	if (zone_idx(zone) == ZONE_MOVABLE - 1) {
-		/*The mem block is the last memoryblock of this zone.*/
-		if (valid_end == zone_end_pfn(zone))
-			return sprintf(buf, "%s %s\n",
-					zone->name, (zone + 1)->name);
-	}
-
-	if (zone_idx(zone) == ZONE_MOVABLE) {
-		/*The mem block is the first memoryblock of ZONE_MOVABLE.*/
-		if (valid_start == zone->zone_start_pfn)
-			return sprintf(buf, "%s %s\n",
-					zone->name, (zone - 1)->name);
-=======
 	unsigned long start_pfn = section_nr_to_pfn(mem->start_section_nr);
 	unsigned long nr_pages = PAGES_PER_SECTION * sections_per_block;
 	unsigned long valid_start_pfn, valid_end_pfn;
@@ -495,7 +467,6 @@
 			}
 
 		}
->>>>>>> 286cd8c7
 	}
 	spin_unlock_irqrestore(&zone->lock, flags);
 
