/*
 * drivers/base/power/domain.c - Common code related to device power domains.
 *
 * Copyright (C) 2011 Rafael J. Wysocki <rjw@sisk.pl>, Renesas Electronics Corp.
 *
 * This file is released under the GPLv2.
 */

#include <linux/delay.h>
#include <linux/kernel.h>
#include <linux/io.h>
#include <linux/platform_device.h>
#include <linux/pm_opp.h>
#include <linux/pm_runtime.h>
#include <linux/pm_domain.h>
#include <linux/pm_qos.h>
#include <linux/pm_clock.h>
#include <linux/slab.h>
#include <linux/err.h>
#include <linux/sched.h>
#include <linux/suspend.h>
#include <linux/export.h>

#include "power.h"

#define GENPD_RETRY_MAX_MS	250		/* Approximate */

#define GENPD_DEV_CALLBACK(genpd, type, callback, dev)		\
({								\
	type (*__routine)(struct device *__d); 			\
	type __ret = (type)0;					\
								\
	__routine = genpd->dev_ops.callback; 			\
	if (__routine) {					\
		__ret = __routine(dev); 			\
	}							\
	__ret;							\
})

static LIST_HEAD(gpd_list);
static DEFINE_MUTEX(gpd_list_lock);

struct genpd_lock_ops {
	void (*lock)(struct generic_pm_domain *genpd);
	void (*lock_nested)(struct generic_pm_domain *genpd, int depth);
	int (*lock_interruptible)(struct generic_pm_domain *genpd);
	void (*unlock)(struct generic_pm_domain *genpd);
};

static void genpd_lock_mtx(struct generic_pm_domain *genpd)
{
	mutex_lock(&genpd->mlock);
}

static void genpd_lock_nested_mtx(struct generic_pm_domain *genpd,
					int depth)
{
	mutex_lock_nested(&genpd->mlock, depth);
}

static int genpd_lock_interruptible_mtx(struct generic_pm_domain *genpd)
{
	return mutex_lock_interruptible(&genpd->mlock);
}

static void genpd_unlock_mtx(struct generic_pm_domain *genpd)
{
	return mutex_unlock(&genpd->mlock);
}

static const struct genpd_lock_ops genpd_mtx_ops = {
	.lock = genpd_lock_mtx,
	.lock_nested = genpd_lock_nested_mtx,
	.lock_interruptible = genpd_lock_interruptible_mtx,
	.unlock = genpd_unlock_mtx,
};

static void genpd_lock_spin(struct generic_pm_domain *genpd)
	__acquires(&genpd->slock)
{
	unsigned long flags;

	spin_lock_irqsave(&genpd->slock, flags);
	genpd->lock_flags = flags;
}

static void genpd_lock_nested_spin(struct generic_pm_domain *genpd,
					int depth)
	__acquires(&genpd->slock)
{
	unsigned long flags;

	spin_lock_irqsave_nested(&genpd->slock, flags, depth);
	genpd->lock_flags = flags;
}

static int genpd_lock_interruptible_spin(struct generic_pm_domain *genpd)
	__acquires(&genpd->slock)
{
	unsigned long flags;

	spin_lock_irqsave(&genpd->slock, flags);
	genpd->lock_flags = flags;
	return 0;
}

static void genpd_unlock_spin(struct generic_pm_domain *genpd)
	__releases(&genpd->slock)
{
	spin_unlock_irqrestore(&genpd->slock, genpd->lock_flags);
}

static const struct genpd_lock_ops genpd_spin_ops = {
	.lock = genpd_lock_spin,
	.lock_nested = genpd_lock_nested_spin,
	.lock_interruptible = genpd_lock_interruptible_spin,
	.unlock = genpd_unlock_spin,
};

#define genpd_lock(p)			p->lock_ops->lock(p)
#define genpd_lock_nested(p, d)		p->lock_ops->lock_nested(p, d)
#define genpd_lock_interruptible(p)	p->lock_ops->lock_interruptible(p)
#define genpd_unlock(p)			p->lock_ops->unlock(p)

#define genpd_status_on(genpd)		(genpd->status == GPD_STATE_ACTIVE)
#define genpd_is_irq_safe(genpd)	(genpd->flags & GENPD_FLAG_IRQ_SAFE)
#define genpd_is_always_on(genpd)	(genpd->flags & GENPD_FLAG_ALWAYS_ON)
#define genpd_is_active_wakeup(genpd)	(genpd->flags & GENPD_FLAG_ACTIVE_WAKEUP)

static inline bool irq_safe_dev_in_no_sleep_domain(struct device *dev,
		const struct generic_pm_domain *genpd)
{
	bool ret;

	ret = pm_runtime_is_irq_safe(dev) && !genpd_is_irq_safe(genpd);

	/*
	 * Warn once if an IRQ safe device is attached to a no sleep domain, as
	 * to indicate a suboptimal configuration for PM. For an always on
	 * domain this isn't case, thus don't warn.
	 */
	if (ret && !genpd_is_always_on(genpd))
		dev_warn_once(dev, "PM domain %s will not be powered off\n",
				genpd->name);

	return ret;
}

/*
 * Get the generic PM domain for a particular struct device.
 * This validates the struct device pointer, the PM domain pointer,
 * and checks that the PM domain pointer is a real generic PM domain.
 * Any failure results in NULL being returned.
 */
static struct generic_pm_domain *genpd_lookup_dev(struct device *dev)
{
	struct generic_pm_domain *genpd = NULL, *gpd;

	if (IS_ERR_OR_NULL(dev) || IS_ERR_OR_NULL(dev->pm_domain))
		return NULL;

	mutex_lock(&gpd_list_lock);
	list_for_each_entry(gpd, &gpd_list, gpd_list_node) {
		if (&gpd->domain == dev->pm_domain) {
			genpd = gpd;
			break;
		}
	}
	mutex_unlock(&gpd_list_lock);

	return genpd;
}

/*
 * This should only be used where we are certain that the pm_domain
 * attached to the device is a genpd domain.
 */
static struct generic_pm_domain *dev_to_genpd(struct device *dev)
{
	if (IS_ERR_OR_NULL(dev->pm_domain))
		return ERR_PTR(-EINVAL);

	return pd_to_genpd(dev->pm_domain);
}

static int genpd_stop_dev(const struct generic_pm_domain *genpd,
			  struct device *dev)
{
	return GENPD_DEV_CALLBACK(genpd, int, stop, dev);
}

static int genpd_start_dev(const struct generic_pm_domain *genpd,
			   struct device *dev)
{
	return GENPD_DEV_CALLBACK(genpd, int, start, dev);
}

static bool genpd_sd_counter_dec(struct generic_pm_domain *genpd)
{
	bool ret = false;

	if (!WARN_ON(atomic_read(&genpd->sd_count) == 0))
		ret = !!atomic_dec_and_test(&genpd->sd_count);

	return ret;
}

static void genpd_sd_counter_inc(struct generic_pm_domain *genpd)
{
	atomic_inc(&genpd->sd_count);
	smp_mb__after_atomic();
}

#ifdef CONFIG_DEBUG_FS
static void genpd_update_accounting(struct generic_pm_domain *genpd)
{
	ktime_t delta, now;

	now = ktime_get();
	delta = ktime_sub(now, genpd->accounting_time);

	/*
	 * If genpd->status is active, it means we are just
	 * out of off and so update the idle time and vice
	 * versa.
	 */
	if (genpd->status == GPD_STATE_ACTIVE) {
		int state_idx = genpd->state_idx;

		genpd->states[state_idx].idle_time =
			ktime_add(genpd->states[state_idx].idle_time, delta);
	} else {
		genpd->on_time = ktime_add(genpd->on_time, delta);
	}

	genpd->accounting_time = now;
}
#else
static inline void genpd_update_accounting(struct generic_pm_domain *genpd) {}
#endif

/**
 * dev_pm_genpd_set_performance_state- Set performance state of device's power
 * domain.
 *
 * @dev: Device for which the performance-state needs to be set.
 * @state: Target performance state of the device. This can be set as 0 when the
 *	   device doesn't have any performance state constraints left (And so
 *	   the device wouldn't participate anymore to find the target
 *	   performance state of the genpd).
 *
 * It is assumed that the users guarantee that the genpd wouldn't be detached
 * while this routine is getting called.
 *
 * Returns 0 on success and negative error values on failures.
 */
int dev_pm_genpd_set_performance_state(struct device *dev, unsigned int state)
{
	struct generic_pm_domain *genpd;
	struct generic_pm_domain_data *gpd_data, *pd_data;
	struct pm_domain_data *pdd;
	unsigned int prev;
	int ret = 0;

	genpd = dev_to_genpd(dev);
	if (IS_ERR(genpd))
		return -ENODEV;

	if (unlikely(!genpd->set_performance_state))
		return -EINVAL;

	if (unlikely(!dev->power.subsys_data ||
		     !dev->power.subsys_data->domain_data)) {
		WARN_ON(1);
		return -EINVAL;
	}

	genpd_lock(genpd);

	gpd_data = to_gpd_data(dev->power.subsys_data->domain_data);
	prev = gpd_data->performance_state;
	gpd_data->performance_state = state;

	/* New requested state is same as Max requested state */
	if (state == genpd->performance_state)
		goto unlock;

	/* New requested state is higher than Max requested state */
	if (state > genpd->performance_state)
		goto update_state;

	/* Traverse all devices within the domain */
	list_for_each_entry(pdd, &genpd->dev_list, list_node) {
		pd_data = to_gpd_data(pdd);

		if (pd_data->performance_state > state)
			state = pd_data->performance_state;
	}

	if (state == genpd->performance_state)
		goto unlock;

	/*
	 * We aren't propagating performance state changes of a subdomain to its
	 * masters as we don't have hardware that needs it. Over that, the
	 * performance states of subdomain and its masters may not have
	 * one-to-one mapping and would require additional information. We can
	 * get back to this once we have hardware that needs it. For that
	 * reason, we don't have to consider performance state of the subdomains
	 * of genpd here.
	 */

update_state:
	if (genpd_status_on(genpd)) {
		ret = genpd->set_performance_state(genpd, state);
		if (ret) {
			gpd_data->performance_state = prev;
			goto unlock;
		}
	}

	genpd->performance_state = state;

unlock:
	genpd_unlock(genpd);

	return ret;
}
EXPORT_SYMBOL_GPL(dev_pm_genpd_set_performance_state);

static int _genpd_power_on(struct generic_pm_domain *genpd, bool timed)
{
	unsigned int state_idx = genpd->state_idx;
	ktime_t time_start;
	s64 elapsed_ns;
	int ret;

	if (!genpd->power_on)
		return 0;

	if (!timed)
		return genpd->power_on(genpd);

	time_start = ktime_get();
	ret = genpd->power_on(genpd);
	if (ret)
		return ret;

	elapsed_ns = ktime_to_ns(ktime_sub(ktime_get(), time_start));

	if (unlikely(genpd->set_performance_state)) {
		ret = genpd->set_performance_state(genpd, genpd->performance_state);
		if (ret) {
			pr_warn("%s: Failed to set performance state %d (%d)\n",
				genpd->name, genpd->performance_state, ret);
		}
	}

	if (elapsed_ns <= genpd->states[state_idx].power_on_latency_ns)
		return ret;

	genpd->states[state_idx].power_on_latency_ns = elapsed_ns;
	genpd->max_off_time_changed = true;
	pr_debug("%s: Power-%s latency exceeded, new value %lld ns\n",
		 genpd->name, "on", elapsed_ns);

	return ret;
}

static int _genpd_power_off(struct generic_pm_domain *genpd, bool timed)
{
	unsigned int state_idx = genpd->state_idx;
	ktime_t time_start;
	s64 elapsed_ns;
	int ret;

	if (!genpd->power_off)
		return 0;

	if (!timed)
		return genpd->power_off(genpd);

	time_start = ktime_get();
	ret = genpd->power_off(genpd);
	if (ret == -EBUSY)
		return ret;

	elapsed_ns = ktime_to_ns(ktime_sub(ktime_get(), time_start));
	if (elapsed_ns <= genpd->states[state_idx].power_off_latency_ns)
		return ret;

	genpd->states[state_idx].power_off_latency_ns = elapsed_ns;
	genpd->max_off_time_changed = true;
	pr_debug("%s: Power-%s latency exceeded, new value %lld ns\n",
		 genpd->name, "off", elapsed_ns);

	return ret;
}

/**
 * genpd_queue_power_off_work - Queue up the execution of genpd_power_off().
 * @genpd: PM domain to power off.
 *
 * Queue up the execution of genpd_power_off() unless it's already been done
 * before.
 */
static void genpd_queue_power_off_work(struct generic_pm_domain *genpd)
{
	queue_work(pm_wq, &genpd->power_off_work);
}

/**
 * genpd_power_off - Remove power from a given PM domain.
 * @genpd: PM domain to power down.
 * @one_dev_on: If invoked from genpd's ->runtime_suspend|resume() callback, the
 * RPM status of the releated device is in an intermediate state, not yet turned
 * into RPM_SUSPENDED. This means genpd_power_off() must allow one device to not
 * be RPM_SUSPENDED, while it tries to power off the PM domain.
 *
 * If all of the @genpd's devices have been suspended and all of its subdomains
 * have been powered down, remove power from @genpd.
 */
static int genpd_power_off(struct generic_pm_domain *genpd, bool one_dev_on,
			   unsigned int depth)
{
	struct pm_domain_data *pdd;
	struct gpd_link *link;
	unsigned int not_suspended = 0;

	/*
	 * Do not try to power off the domain in the following situations:
	 * (1) The domain is already in the "power off" state.
	 * (2) System suspend is in progress.
	 */
	if (!genpd_status_on(genpd) || genpd->prepared_count > 0)
		return 0;

	/*
	 * Abort power off for the PM domain in the following situations:
	 * (1) The domain is configured as always on.
	 * (2) When the domain has a subdomain being powered on.
	 */
	if (genpd_is_always_on(genpd) || atomic_read(&genpd->sd_count) > 0)
		return -EBUSY;

	list_for_each_entry(pdd, &genpd->dev_list, list_node) {
		enum pm_qos_flags_status stat;

		stat = dev_pm_qos_flags(pdd->dev, PM_QOS_FLAG_NO_POWER_OFF);
		if (stat > PM_QOS_FLAGS_NONE)
			return -EBUSY;

		/*
		 * Do not allow PM domain to be powered off, when an IRQ safe
		 * device is part of a non-IRQ safe domain.
		 */
		if (!pm_runtime_suspended(pdd->dev) ||
			irq_safe_dev_in_no_sleep_domain(pdd->dev, genpd))
			not_suspended++;
	}

	if (not_suspended > 1 || (not_suspended == 1 && !one_dev_on))
		return -EBUSY;

	if (genpd->gov && genpd->gov->power_down_ok) {
		if (!genpd->gov->power_down_ok(&genpd->domain))
			return -EAGAIN;
	}

	/* Default to shallowest state. */
	if (!genpd->gov)
		genpd->state_idx = 0;

	if (genpd->power_off) {
		int ret;

		if (atomic_read(&genpd->sd_count) > 0)
			return -EBUSY;

		/*
		 * If sd_count > 0 at this point, one of the subdomains hasn't
		 * managed to call genpd_power_on() for the master yet after
		 * incrementing it.  In that case genpd_power_on() will wait
		 * for us to drop the lock, so we can call .power_off() and let
		 * the genpd_power_on() restore power for us (this shouldn't
		 * happen very often).
		 */
		ret = _genpd_power_off(genpd, true);
		if (ret)
			return ret;
	}

	genpd->status = GPD_STATE_POWER_OFF;
	genpd_update_accounting(genpd);

	list_for_each_entry(link, &genpd->slave_links, slave_node) {
		genpd_sd_counter_dec(link->master);
		genpd_lock_nested(link->master, depth + 1);
		genpd_power_off(link->master, false, depth + 1);
		genpd_unlock(link->master);
	}

	return 0;
}

/**
 * genpd_power_on - Restore power to a given PM domain and its masters.
 * @genpd: PM domain to power up.
 * @depth: nesting count for lockdep.
 *
 * Restore power to @genpd and all of its masters so that it is possible to
 * resume a device belonging to it.
 */
static int genpd_power_on(struct generic_pm_domain *genpd, unsigned int depth)
{
	struct gpd_link *link;
	int ret = 0;

	if (genpd_status_on(genpd))
		return 0;

	/*
	 * The list is guaranteed not to change while the loop below is being
	 * executed, unless one of the masters' .power_on() callbacks fiddles
	 * with it.
	 */
	list_for_each_entry(link, &genpd->slave_links, slave_node) {
		struct generic_pm_domain *master = link->master;

		genpd_sd_counter_inc(master);

		genpd_lock_nested(master, depth + 1);
		ret = genpd_power_on(master, depth + 1);
		genpd_unlock(master);

		if (ret) {
			genpd_sd_counter_dec(master);
			goto err;
		}
	}

	ret = _genpd_power_on(genpd, true);
	if (ret)
		goto err;

	genpd->status = GPD_STATE_ACTIVE;
	genpd_update_accounting(genpd);

	return 0;

 err:
	list_for_each_entry_continue_reverse(link,
					&genpd->slave_links,
					slave_node) {
		genpd_sd_counter_dec(link->master);
		genpd_lock_nested(link->master, depth + 1);
		genpd_power_off(link->master, false, depth + 1);
		genpd_unlock(link->master);
	}

	return ret;
}

static int genpd_dev_pm_qos_notifier(struct notifier_block *nb,
				     unsigned long val, void *ptr)
{
	struct generic_pm_domain_data *gpd_data;
	struct device *dev;

	gpd_data = container_of(nb, struct generic_pm_domain_data, nb);
	dev = gpd_data->base.dev;

	for (;;) {
		struct generic_pm_domain *genpd;
		struct pm_domain_data *pdd;

		spin_lock_irq(&dev->power.lock);

		pdd = dev->power.subsys_data ?
				dev->power.subsys_data->domain_data : NULL;
		if (pdd) {
			to_gpd_data(pdd)->td.constraint_changed = true;
			genpd = dev_to_genpd(dev);
		} else {
			genpd = ERR_PTR(-ENODATA);
		}

		spin_unlock_irq(&dev->power.lock);

		if (!IS_ERR(genpd)) {
			genpd_lock(genpd);
			genpd->max_off_time_changed = true;
			genpd_unlock(genpd);
		}

		dev = dev->parent;
		if (!dev || dev->power.ignore_children)
			break;
	}

	return NOTIFY_DONE;
}

/**
 * genpd_power_off_work_fn - Power off PM domain whose subdomain count is 0.
 * @work: Work structure used for scheduling the execution of this function.
 */
static void genpd_power_off_work_fn(struct work_struct *work)
{
	struct generic_pm_domain *genpd;

	genpd = container_of(work, struct generic_pm_domain, power_off_work);

	genpd_lock(genpd);
	genpd_power_off(genpd, false, 0);
	genpd_unlock(genpd);
}

/**
 * __genpd_runtime_suspend - walk the hierarchy of ->runtime_suspend() callbacks
 * @dev: Device to handle.
 */
static int __genpd_runtime_suspend(struct device *dev)
{
	int (*cb)(struct device *__dev);

	if (dev->type && dev->type->pm)
		cb = dev->type->pm->runtime_suspend;
	else if (dev->class && dev->class->pm)
		cb = dev->class->pm->runtime_suspend;
	else if (dev->bus && dev->bus->pm)
		cb = dev->bus->pm->runtime_suspend;
	else
		cb = NULL;

	if (!cb && dev->driver && dev->driver->pm)
		cb = dev->driver->pm->runtime_suspend;

	return cb ? cb(dev) : 0;
}

/**
 * __genpd_runtime_resume - walk the hierarchy of ->runtime_resume() callbacks
 * @dev: Device to handle.
 */
static int __genpd_runtime_resume(struct device *dev)
{
	int (*cb)(struct device *__dev);

	if (dev->type && dev->type->pm)
		cb = dev->type->pm->runtime_resume;
	else if (dev->class && dev->class->pm)
		cb = dev->class->pm->runtime_resume;
	else if (dev->bus && dev->bus->pm)
		cb = dev->bus->pm->runtime_resume;
	else
		cb = NULL;

	if (!cb && dev->driver && dev->driver->pm)
		cb = dev->driver->pm->runtime_resume;

	return cb ? cb(dev) : 0;
}

/**
 * genpd_runtime_suspend - Suspend a device belonging to I/O PM domain.
 * @dev: Device to suspend.
 *
 * Carry out a runtime suspend of a device under the assumption that its
 * pm_domain field points to the domain member of an object of type
 * struct generic_pm_domain representing a PM domain consisting of I/O devices.
 */
static int genpd_runtime_suspend(struct device *dev)
{
	struct generic_pm_domain *genpd;
	bool (*suspend_ok)(struct device *__dev);
	struct gpd_timing_data *td = &dev_gpd_data(dev)->td;
	bool runtime_pm = pm_runtime_enabled(dev);
	ktime_t time_start;
	s64 elapsed_ns;
	int ret;

	dev_dbg(dev, "%s()\n", __func__);

	genpd = dev_to_genpd(dev);
	if (IS_ERR(genpd))
		return -EINVAL;

	/*
	 * A runtime PM centric subsystem/driver may re-use the runtime PM
	 * callbacks for other purposes than runtime PM. In those scenarios
	 * runtime PM is disabled. Under these circumstances, we shall skip
	 * validating/measuring the PM QoS latency.
	 */
	suspend_ok = genpd->gov ? genpd->gov->suspend_ok : NULL;
	if (runtime_pm && suspend_ok && !suspend_ok(dev))
		return -EBUSY;

	/* Measure suspend latency. */
	time_start = 0;
	if (runtime_pm)
		time_start = ktime_get();

	ret = __genpd_runtime_suspend(dev);
	if (ret)
		return ret;

	ret = genpd_stop_dev(genpd, dev);
	if (ret) {
		__genpd_runtime_resume(dev);
		return ret;
	}

	/* Update suspend latency value if the measured time exceeds it. */
	if (runtime_pm) {
		elapsed_ns = ktime_to_ns(ktime_sub(ktime_get(), time_start));
		if (elapsed_ns > td->suspend_latency_ns) {
			td->suspend_latency_ns = elapsed_ns;
			dev_dbg(dev, "suspend latency exceeded, %lld ns\n",
				elapsed_ns);
			genpd->max_off_time_changed = true;
			td->constraint_changed = true;
		}
	}

	/*
	 * If power.irq_safe is set, this routine may be run with
	 * IRQs disabled, so suspend only if the PM domain also is irq_safe.
	 */
	if (irq_safe_dev_in_no_sleep_domain(dev, genpd))
		return 0;

	genpd_lock(genpd);
	genpd_power_off(genpd, true, 0);
	genpd_unlock(genpd);

	return 0;
}

/**
 * genpd_runtime_resume - Resume a device belonging to I/O PM domain.
 * @dev: Device to resume.
 *
 * Carry out a runtime resume of a device under the assumption that its
 * pm_domain field points to the domain member of an object of type
 * struct generic_pm_domain representing a PM domain consisting of I/O devices.
 */
static int genpd_runtime_resume(struct device *dev)
{
	struct generic_pm_domain *genpd;
	struct gpd_timing_data *td = &dev_gpd_data(dev)->td;
	bool runtime_pm = pm_runtime_enabled(dev);
	ktime_t time_start;
	s64 elapsed_ns;
	int ret;
	bool timed = true;

	dev_dbg(dev, "%s()\n", __func__);

	genpd = dev_to_genpd(dev);
	if (IS_ERR(genpd))
		return -EINVAL;

	/*
	 * As we don't power off a non IRQ safe domain, which holds
	 * an IRQ safe device, we don't need to restore power to it.
	 */
	if (irq_safe_dev_in_no_sleep_domain(dev, genpd)) {
		timed = false;
		goto out;
	}

	genpd_lock(genpd);
	ret = genpd_power_on(genpd, 0);
	genpd_unlock(genpd);

	if (ret)
		return ret;

 out:
	/* Measure resume latency. */
	time_start = 0;
	if (timed && runtime_pm)
		time_start = ktime_get();

	ret = genpd_start_dev(genpd, dev);
	if (ret)
		goto err_poweroff;

	ret = __genpd_runtime_resume(dev);
	if (ret)
		goto err_stop;

	/* Update resume latency value if the measured time exceeds it. */
	if (timed && runtime_pm) {
		elapsed_ns = ktime_to_ns(ktime_sub(ktime_get(), time_start));
		if (elapsed_ns > td->resume_latency_ns) {
			td->resume_latency_ns = elapsed_ns;
			dev_dbg(dev, "resume latency exceeded, %lld ns\n",
				elapsed_ns);
			genpd->max_off_time_changed = true;
			td->constraint_changed = true;
		}
	}

	return 0;

err_stop:
	genpd_stop_dev(genpd, dev);
err_poweroff:
	if (!pm_runtime_is_irq_safe(dev) ||
		(pm_runtime_is_irq_safe(dev) && genpd_is_irq_safe(genpd))) {
		genpd_lock(genpd);
		genpd_power_off(genpd, true, 0);
		genpd_unlock(genpd);
	}

	return ret;
}

static bool pd_ignore_unused;
static int __init pd_ignore_unused_setup(char *__unused)
{
	pd_ignore_unused = true;
	return 1;
}
__setup("pd_ignore_unused", pd_ignore_unused_setup);

/**
 * genpd_power_off_unused - Power off all PM domains with no devices in use.
 */
static int __init genpd_power_off_unused(void)
{
	struct generic_pm_domain *genpd;

	if (pd_ignore_unused) {
		pr_warn("genpd: Not disabling unused power domains\n");
		return 0;
	}

	mutex_lock(&gpd_list_lock);

	list_for_each_entry(genpd, &gpd_list, gpd_list_node)
		genpd_queue_power_off_work(genpd);

	mutex_unlock(&gpd_list_lock);

	return 0;
}
late_initcall(genpd_power_off_unused);

#if defined(CONFIG_PM_SLEEP) || defined(CONFIG_PM_GENERIC_DOMAINS_OF)

static bool genpd_present(const struct generic_pm_domain *genpd)
{
	const struct generic_pm_domain *gpd;

	if (IS_ERR_OR_NULL(genpd))
		return false;

	list_for_each_entry(gpd, &gpd_list, gpd_list_node)
		if (gpd == genpd)
			return true;

	return false;
}

#endif

#ifdef CONFIG_PM_SLEEP

/**
 * genpd_sync_power_off - Synchronously power off a PM domain and its masters.
 * @genpd: PM domain to power off, if possible.
 * @use_lock: use the lock.
 * @depth: nesting count for lockdep.
 *
 * Check if the given PM domain can be powered off (during system suspend or
 * hibernation) and do that if so.  Also, in that case propagate to its masters.
 *
 * This function is only called in "noirq" and "syscore" stages of system power
 * transitions. The "noirq" callbacks may be executed asynchronously, thus in
 * these cases the lock must be held.
 */
static void genpd_sync_power_off(struct generic_pm_domain *genpd, bool use_lock,
				 unsigned int depth)
{
	struct gpd_link *link;

	if (!genpd_status_on(genpd) || genpd_is_always_on(genpd))
		return;

	if (genpd->suspended_count != genpd->device_count
	    || atomic_read(&genpd->sd_count) > 0)
		return;

	/* Choose the deepest state when suspending */
	genpd->state_idx = genpd->state_count - 1;
	if (_genpd_power_off(genpd, false))
		return;

	genpd->status = GPD_STATE_POWER_OFF;

	list_for_each_entry(link, &genpd->slave_links, slave_node) {
		genpd_sd_counter_dec(link->master);

		if (use_lock)
			genpd_lock_nested(link->master, depth + 1);

		genpd_sync_power_off(link->master, use_lock, depth + 1);

		if (use_lock)
			genpd_unlock(link->master);
	}
}

/**
 * genpd_sync_power_on - Synchronously power on a PM domain and its masters.
 * @genpd: PM domain to power on.
 * @use_lock: use the lock.
 * @depth: nesting count for lockdep.
 *
 * This function is only called in "noirq" and "syscore" stages of system power
 * transitions. The "noirq" callbacks may be executed asynchronously, thus in
 * these cases the lock must be held.
 */
static void genpd_sync_power_on(struct generic_pm_domain *genpd, bool use_lock,
				unsigned int depth)
{
	struct gpd_link *link;

	if (genpd_status_on(genpd))
		return;

	list_for_each_entry(link, &genpd->slave_links, slave_node) {
		genpd_sd_counter_inc(link->master);

		if (use_lock)
			genpd_lock_nested(link->master, depth + 1);

		genpd_sync_power_on(link->master, use_lock, depth + 1);

		if (use_lock)
			genpd_unlock(link->master);
	}

	_genpd_power_on(genpd, false);

	genpd->status = GPD_STATE_ACTIVE;
}

/**
 * resume_needed - Check whether to resume a device before system suspend.
 * @dev: Device to check.
 * @genpd: PM domain the device belongs to.
 *
 * There are two cases in which a device that can wake up the system from sleep
 * states should be resumed by genpd_prepare(): (1) if the device is enabled
 * to wake up the system and it has to remain active for this purpose while the
 * system is in the sleep state and (2) if the device is not enabled to wake up
 * the system from sleep states and it generally doesn't generate wakeup signals
 * by itself (those signals are generated on its behalf by other parts of the
 * system).  In the latter case it may be necessary to reconfigure the device's
 * wakeup settings during system suspend, because it may have been set up to
 * signal remote wakeup from the system's working state as needed by runtime PM.
 * Return 'true' in either of the above cases.
 */
static bool resume_needed(struct device *dev,
			  const struct generic_pm_domain *genpd)
{
	bool active_wakeup;

	if (!device_can_wakeup(dev))
		return false;

	active_wakeup = genpd_is_active_wakeup(genpd);
	return device_may_wakeup(dev) ? active_wakeup : !active_wakeup;
}

/**
 * genpd_prepare - Start power transition of a device in a PM domain.
 * @dev: Device to start the transition of.
 *
 * Start a power transition of a device (during a system-wide power transition)
 * under the assumption that its pm_domain field points to the domain member of
 * an object of type struct generic_pm_domain representing a PM domain
 * consisting of I/O devices.
 */
static int genpd_prepare(struct device *dev)
{
	struct generic_pm_domain *genpd;
	int ret;

	dev_dbg(dev, "%s()\n", __func__);

	genpd = dev_to_genpd(dev);
	if (IS_ERR(genpd))
		return -EINVAL;

	/*
	 * If a wakeup request is pending for the device, it should be woken up
	 * at this point and a system wakeup event should be reported if it's
	 * set up to wake up the system from sleep states.
	 */
	if (resume_needed(dev, genpd))
		pm_runtime_resume(dev);

	genpd_lock(genpd);

	if (genpd->prepared_count++ == 0)
		genpd->suspended_count = 0;

	genpd_unlock(genpd);

	ret = pm_generic_prepare(dev);
	if (ret < 0) {
		genpd_lock(genpd);

		genpd->prepared_count--;

		genpd_unlock(genpd);
	}

	/* Never return 1, as genpd don't cope with the direct_complete path. */
	return ret >= 0 ? 0 : ret;
}

/**
 * genpd_finish_suspend - Completion of suspend or hibernation of device in an
 *   I/O pm domain.
 * @dev: Device to suspend.
 * @poweroff: Specifies if this is a poweroff_noirq or suspend_noirq callback.
 *
 * Stop the device and remove power from the domain if all devices in it have
 * been stopped.
 */
static int genpd_finish_suspend(struct device *dev, bool poweroff)
{
	struct generic_pm_domain *genpd;
	int ret = 0;

	genpd = dev_to_genpd(dev);
	if (IS_ERR(genpd))
		return -EINVAL;

	if (poweroff)
		ret = pm_generic_poweroff_noirq(dev);
	else
		ret = pm_generic_suspend_noirq(dev);
	if (ret)
		return ret;

	if (dev->power.wakeup_path && genpd_is_active_wakeup(genpd))
		return 0;

	if (genpd->dev_ops.stop && genpd->dev_ops.start &&
	    !pm_runtime_status_suspended(dev)) {
		ret = genpd_stop_dev(genpd, dev);
		if (ret) {
			if (poweroff)
				pm_generic_restore_noirq(dev);
			else
				pm_generic_resume_noirq(dev);
			return ret;
		}
	}

	genpd_lock(genpd);
	genpd->suspended_count++;
	genpd_sync_power_off(genpd, true, 0);
	genpd_unlock(genpd);

	return 0;
}

/**
 * genpd_suspend_noirq - Completion of suspend of device in an I/O PM domain.
 * @dev: Device to suspend.
 *
 * Stop the device and remove power from the domain if all devices in it have
 * been stopped.
 */
static int genpd_suspend_noirq(struct device *dev)
{
	dev_dbg(dev, "%s()\n", __func__);

	return genpd_finish_suspend(dev, false);
}

/**
 * genpd_resume_noirq - Start of resume of device in an I/O PM domain.
 * @dev: Device to resume.
 *
 * Restore power to the device's PM domain, if necessary, and start the device.
 */
static int genpd_resume_noirq(struct device *dev)
{
	struct generic_pm_domain *genpd;
	int ret;

	dev_dbg(dev, "%s()\n", __func__);

	genpd = dev_to_genpd(dev);
	if (IS_ERR(genpd))
		return -EINVAL;

	if (dev->power.wakeup_path && genpd_is_active_wakeup(genpd))
		return pm_generic_resume_noirq(dev);

	genpd_lock(genpd);
	genpd_sync_power_on(genpd, true, 0);
	genpd->suspended_count--;
	genpd_unlock(genpd);

	if (genpd->dev_ops.stop && genpd->dev_ops.start &&
	    !pm_runtime_status_suspended(dev)) {
		ret = genpd_start_dev(genpd, dev);
		if (ret)
			return ret;
	}

	return pm_generic_resume_noirq(dev);
}

/**
 * genpd_freeze_noirq - Completion of freezing a device in an I/O PM domain.
 * @dev: Device to freeze.
 *
 * Carry out a late freeze of a device under the assumption that its
 * pm_domain field points to the domain member of an object of type
 * struct generic_pm_domain representing a power domain consisting of I/O
 * devices.
 */
static int genpd_freeze_noirq(struct device *dev)
{
	const struct generic_pm_domain *genpd;
	int ret = 0;

	dev_dbg(dev, "%s()\n", __func__);

	genpd = dev_to_genpd(dev);
	if (IS_ERR(genpd))
		return -EINVAL;

	ret = pm_generic_freeze_noirq(dev);
	if (ret)
		return ret;

	if (genpd->dev_ops.stop && genpd->dev_ops.start &&
	    !pm_runtime_status_suspended(dev))
		ret = genpd_stop_dev(genpd, dev);

	return ret;
}

/**
 * genpd_thaw_noirq - Early thaw of device in an I/O PM domain.
 * @dev: Device to thaw.
 *
 * Start the device, unless power has been removed from the domain already
 * before the system transition.
 */
static int genpd_thaw_noirq(struct device *dev)
{
	const struct generic_pm_domain *genpd;
	int ret = 0;

	dev_dbg(dev, "%s()\n", __func__);

	genpd = dev_to_genpd(dev);
	if (IS_ERR(genpd))
		return -EINVAL;

	if (genpd->dev_ops.stop && genpd->dev_ops.start &&
	    !pm_runtime_status_suspended(dev)) {
		ret = genpd_start_dev(genpd, dev);
		if (ret)
			return ret;
	}

	return pm_generic_thaw_noirq(dev);
}

/**
 * genpd_poweroff_noirq - Completion of hibernation of device in an
 *   I/O PM domain.
 * @dev: Device to poweroff.
 *
 * Stop the device and remove power from the domain if all devices in it have
 * been stopped.
 */
static int genpd_poweroff_noirq(struct device *dev)
{
	dev_dbg(dev, "%s()\n", __func__);

	return genpd_finish_suspend(dev, true);
}

/**
 * genpd_restore_noirq - Start of restore of device in an I/O PM domain.
 * @dev: Device to resume.
 *
 * Make sure the domain will be in the same power state as before the
 * hibernation the system is resuming from and start the device if necessary.
 */
static int genpd_restore_noirq(struct device *dev)
{
	struct generic_pm_domain *genpd;
	int ret = 0;

	dev_dbg(dev, "%s()\n", __func__);

	genpd = dev_to_genpd(dev);
	if (IS_ERR(genpd))
		return -EINVAL;

	/*
	 * At this point suspended_count == 0 means we are being run for the
	 * first time for the given domain in the present cycle.
	 */
	genpd_lock(genpd);
	if (genpd->suspended_count++ == 0)
		/*
		 * The boot kernel might put the domain into arbitrary state,
		 * so make it appear as powered off to genpd_sync_power_on(),
		 * so that it tries to power it on in case it was really off.
		 */
		genpd->status = GPD_STATE_POWER_OFF;

	genpd_sync_power_on(genpd, true, 0);
	genpd_unlock(genpd);

	if (genpd->dev_ops.stop && genpd->dev_ops.start &&
	    !pm_runtime_status_suspended(dev)) {
		ret = genpd_start_dev(genpd, dev);
		if (ret)
			return ret;
	}

	return pm_generic_restore_noirq(dev);
}

/**
 * genpd_complete - Complete power transition of a device in a power domain.
 * @dev: Device to complete the transition of.
 *
 * Complete a power transition of a device (during a system-wide power
 * transition) under the assumption that its pm_domain field points to the
 * domain member of an object of type struct generic_pm_domain representing
 * a power domain consisting of I/O devices.
 */
static void genpd_complete(struct device *dev)
{
	struct generic_pm_domain *genpd;

	dev_dbg(dev, "%s()\n", __func__);

	genpd = dev_to_genpd(dev);
	if (IS_ERR(genpd))
		return;

	pm_generic_complete(dev);

	genpd_lock(genpd);

	genpd->prepared_count--;
	if (!genpd->prepared_count)
		genpd_queue_power_off_work(genpd);

	genpd_unlock(genpd);
}

/**
 * genpd_syscore_switch - Switch power during system core suspend or resume.
 * @dev: Device that normally is marked as "always on" to switch power for.
 *
 * This routine may only be called during the system core (syscore) suspend or
 * resume phase for devices whose "always on" flags are set.
 */
static void genpd_syscore_switch(struct device *dev, bool suspend)
{
	struct generic_pm_domain *genpd;

	genpd = dev_to_genpd(dev);
	if (!genpd_present(genpd))
		return;

	if (suspend) {
		genpd->suspended_count++;
		genpd_sync_power_off(genpd, false, 0);
	} else {
		genpd_sync_power_on(genpd, false, 0);
		genpd->suspended_count--;
	}
}

void pm_genpd_syscore_poweroff(struct device *dev)
{
	genpd_syscore_switch(dev, true);
}
EXPORT_SYMBOL_GPL(pm_genpd_syscore_poweroff);

void pm_genpd_syscore_poweron(struct device *dev)
{
	genpd_syscore_switch(dev, false);
}
EXPORT_SYMBOL_GPL(pm_genpd_syscore_poweron);

#else /* !CONFIG_PM_SLEEP */

#define genpd_prepare		NULL
#define genpd_suspend_noirq	NULL
#define genpd_resume_noirq	NULL
#define genpd_freeze_noirq	NULL
#define genpd_thaw_noirq	NULL
#define genpd_poweroff_noirq	NULL
#define genpd_restore_noirq	NULL
#define genpd_complete		NULL

#endif /* CONFIG_PM_SLEEP */

static struct generic_pm_domain_data *genpd_alloc_dev_data(struct device *dev,
					struct gpd_timing_data *td)
{
	struct generic_pm_domain_data *gpd_data;
	int ret;

	ret = dev_pm_get_subsys_data(dev);
	if (ret)
		return ERR_PTR(ret);

	gpd_data = kzalloc(sizeof(*gpd_data), GFP_KERNEL);
	if (!gpd_data) {
		ret = -ENOMEM;
		goto err_put;
	}

	if (td)
		gpd_data->td = *td;

	gpd_data->base.dev = dev;
	gpd_data->td.constraint_changed = true;
	gpd_data->td.effective_constraint_ns = PM_QOS_RESUME_LATENCY_NO_CONSTRAINT_NS;
	gpd_data->nb.notifier_call = genpd_dev_pm_qos_notifier;

	spin_lock_irq(&dev->power.lock);

	if (dev->power.subsys_data->domain_data) {
		ret = -EINVAL;
		goto err_free;
	}

	dev->power.subsys_data->domain_data = &gpd_data->base;

	spin_unlock_irq(&dev->power.lock);

	return gpd_data;

 err_free:
	spin_unlock_irq(&dev->power.lock);
	kfree(gpd_data);
 err_put:
	dev_pm_put_subsys_data(dev);
	return ERR_PTR(ret);
}

static void genpd_free_dev_data(struct device *dev,
				struct generic_pm_domain_data *gpd_data)
{
	spin_lock_irq(&dev->power.lock);

	dev->power.subsys_data->domain_data = NULL;

	spin_unlock_irq(&dev->power.lock);

	kfree(gpd_data);
	dev_pm_put_subsys_data(dev);
}

static int genpd_add_device(struct generic_pm_domain *genpd, struct device *dev,
			    struct gpd_timing_data *td)
{
	struct generic_pm_domain_data *gpd_data;
	int ret;

	dev_dbg(dev, "%s()\n", __func__);

	if (IS_ERR_OR_NULL(genpd) || IS_ERR_OR_NULL(dev))
		return -EINVAL;

	gpd_data = genpd_alloc_dev_data(dev, td);
	if (IS_ERR(gpd_data))
		return PTR_ERR(gpd_data);

	ret = genpd->attach_dev ? genpd->attach_dev(genpd, dev) : 0;
	if (ret)
		goto out;

<<<<<<< HEAD
	dev->pm_domain = &genpd->domain;
=======
	genpd_lock(genpd);

	dev_pm_domain_set(dev, &genpd->domain);
>>>>>>> 286cd8c7

	genpd->device_count++;
	genpd->max_off_time_changed = true;

	list_add_tail(&gpd_data->base.list_node, &genpd->dev_list);

	genpd_unlock(genpd);
 out:
	if (ret)
		genpd_free_dev_data(dev, gpd_data);
	else
		dev_pm_qos_add_notifier(dev, &gpd_data->nb);

	return ret;
}

/**
 * pm_genpd_add_device - Add a device to an I/O PM domain.
 * @genpd: PM domain to add the device to.
 * @dev: Device to be added.
 */
int pm_genpd_add_device(struct generic_pm_domain *genpd, struct device *dev)
{
	int ret;

	mutex_lock(&gpd_list_lock);
	ret = genpd_add_device(genpd, dev, NULL);
	mutex_unlock(&gpd_list_lock);

	return ret;
}
EXPORT_SYMBOL_GPL(pm_genpd_add_device);

static int genpd_remove_device(struct generic_pm_domain *genpd,
			       struct device *dev)
{
	struct generic_pm_domain_data *gpd_data;
	struct pm_domain_data *pdd;
	int ret = 0;

	dev_dbg(dev, "%s()\n", __func__);

	pdd = dev->power.subsys_data->domain_data;
	gpd_data = to_gpd_data(pdd);
	dev_pm_qos_remove_notifier(dev, &gpd_data->nb);

	genpd_lock(genpd);

	if (genpd->prepared_count > 0) {
		ret = -EAGAIN;
		goto out;
	}

	genpd->device_count--;
	genpd->max_off_time_changed = true;

	dev_pm_domain_set(dev, NULL);

	dev->pm_domain = NULL;

	list_del_init(&pdd->list_node);

	genpd_unlock(genpd);

	if (genpd->detach_dev)
		genpd->detach_dev(genpd, dev);

	genpd_free_dev_data(dev, gpd_data);

	return 0;

 out:
	genpd_unlock(genpd);
	dev_pm_qos_add_notifier(dev, &gpd_data->nb);

	return ret;
}

/**
 * pm_genpd_remove_device - Remove a device from an I/O PM domain.
 * @dev: Device to be removed.
 */
int pm_genpd_remove_device(struct device *dev)
{
	struct generic_pm_domain *genpd = genpd_lookup_dev(dev);

	if (!genpd)
		return -EINVAL;

	return genpd_remove_device(genpd, dev);
}
EXPORT_SYMBOL_GPL(pm_genpd_remove_device);

static int genpd_add_subdomain(struct generic_pm_domain *genpd,
			       struct generic_pm_domain *subdomain)
{
	struct gpd_link *link, *itr;
	int ret = 0;

	if (IS_ERR_OR_NULL(genpd) || IS_ERR_OR_NULL(subdomain)
	    || genpd == subdomain)
		return -EINVAL;

	/*
	 * If the domain can be powered on/off in an IRQ safe
	 * context, ensure that the subdomain can also be
	 * powered on/off in that context.
	 */
	if (!genpd_is_irq_safe(genpd) && genpd_is_irq_safe(subdomain)) {
		WARN(1, "Parent %s of subdomain %s must be IRQ safe\n",
				genpd->name, subdomain->name);
		return -EINVAL;
	}

	link = kzalloc(sizeof(*link), GFP_KERNEL);
	if (!link)
		return -ENOMEM;

	genpd_lock(subdomain);
	genpd_lock_nested(genpd, SINGLE_DEPTH_NESTING);

	if (!genpd_status_on(genpd) && genpd_status_on(subdomain)) {
		ret = -EINVAL;
		goto out;
	}

	list_for_each_entry(itr, &genpd->master_links, master_node) {
		if (itr->slave == subdomain && itr->master == genpd) {
			ret = -EINVAL;
			goto out;
		}
	}

	link->master = genpd;
	list_add_tail(&link->master_node, &genpd->master_links);
	link->slave = subdomain;
	list_add_tail(&link->slave_node, &subdomain->slave_links);
	if (genpd_status_on(subdomain))
		genpd_sd_counter_inc(genpd);

 out:
	genpd_unlock(genpd);
	genpd_unlock(subdomain);
	if (ret)
		kfree(link);
	return ret;
}

/**
 * pm_genpd_add_subdomain - Add a subdomain to an I/O PM domain.
 * @genpd: Master PM domain to add the subdomain to.
 * @subdomain: Subdomain to be added.
 */
int pm_genpd_add_subdomain(struct generic_pm_domain *genpd,
			   struct generic_pm_domain *subdomain)
{
	int ret;

	mutex_lock(&gpd_list_lock);
	ret = genpd_add_subdomain(genpd, subdomain);
	mutex_unlock(&gpd_list_lock);

	return ret;
}
EXPORT_SYMBOL_GPL(pm_genpd_add_subdomain);

/**
 * pm_genpd_remove_subdomain - Remove a subdomain from an I/O PM domain.
 * @genpd: Master PM domain to remove the subdomain from.
 * @subdomain: Subdomain to be removed.
 */
int pm_genpd_remove_subdomain(struct generic_pm_domain *genpd,
			      struct generic_pm_domain *subdomain)
{
	struct gpd_link *l, *link;
	int ret = -EINVAL;

	if (IS_ERR_OR_NULL(genpd) || IS_ERR_OR_NULL(subdomain))
		return -EINVAL;

	genpd_lock(subdomain);
	genpd_lock_nested(genpd, SINGLE_DEPTH_NESTING);

	if (!list_empty(&subdomain->master_links) || subdomain->device_count) {
		pr_warn("%s: unable to remove subdomain %s\n", genpd->name,
			subdomain->name);
		ret = -EBUSY;
		goto out;
	}

	list_for_each_entry_safe(link, l, &genpd->master_links, master_node) {
		if (link->slave != subdomain)
			continue;

		list_del(&link->master_node);
		list_del(&link->slave_node);
		kfree(link);
		if (genpd_status_on(subdomain))
			genpd_sd_counter_dec(genpd);

		ret = 0;
		break;
	}

out:
	genpd_unlock(genpd);
	genpd_unlock(subdomain);

	return ret;
}
EXPORT_SYMBOL_GPL(pm_genpd_remove_subdomain);

static int genpd_set_default_power_state(struct generic_pm_domain *genpd)
{
	struct genpd_power_state *state;

	state = kzalloc(sizeof(*state), GFP_KERNEL);
	if (!state)
		return -ENOMEM;

	genpd->states = state;
	genpd->state_count = 1;
	genpd->free = state;

	return 0;
}

static void genpd_lock_init(struct generic_pm_domain *genpd)
{
	if (genpd->flags & GENPD_FLAG_IRQ_SAFE) {
		spin_lock_init(&genpd->slock);
		genpd->lock_ops = &genpd_spin_ops;
	} else {
		mutex_init(&genpd->mlock);
		genpd->lock_ops = &genpd_mtx_ops;
	}
}

/**
 * pm_genpd_init - Initialize a generic I/O PM domain object.
 * @genpd: PM domain object to initialize.
 * @gov: PM domain governor to associate with the domain (may be NULL).
 * @is_off: Initial value of the domain's power_is_off field.
 *
 * Returns 0 on successful initialization, else a negative error code.
 */
int pm_genpd_init(struct generic_pm_domain *genpd,
		  struct dev_power_governor *gov, bool is_off)
{
	int ret;

	if (IS_ERR_OR_NULL(genpd))
		return -EINVAL;

	INIT_LIST_HEAD(&genpd->master_links);
	INIT_LIST_HEAD(&genpd->slave_links);
	INIT_LIST_HEAD(&genpd->dev_list);
	genpd_lock_init(genpd);
	genpd->gov = gov;
	INIT_WORK(&genpd->power_off_work, genpd_power_off_work_fn);
	atomic_set(&genpd->sd_count, 0);
	genpd->status = is_off ? GPD_STATE_POWER_OFF : GPD_STATE_ACTIVE;
	genpd->device_count = 0;
	genpd->max_off_time_ns = -1;
	genpd->max_off_time_changed = true;
	genpd->provider = NULL;
	genpd->has_provider = false;
	genpd->accounting_time = ktime_get();
	genpd->domain.ops.runtime_suspend = genpd_runtime_suspend;
	genpd->domain.ops.runtime_resume = genpd_runtime_resume;
	genpd->domain.ops.prepare = genpd_prepare;
	genpd->domain.ops.suspend_noirq = genpd_suspend_noirq;
	genpd->domain.ops.resume_noirq = genpd_resume_noirq;
	genpd->domain.ops.freeze_noirq = genpd_freeze_noirq;
	genpd->domain.ops.thaw_noirq = genpd_thaw_noirq;
	genpd->domain.ops.poweroff_noirq = genpd_poweroff_noirq;
	genpd->domain.ops.restore_noirq = genpd_restore_noirq;
	genpd->domain.ops.complete = genpd_complete;

	if (genpd->flags & GENPD_FLAG_PM_CLK) {
		genpd->dev_ops.stop = pm_clk_suspend;
		genpd->dev_ops.start = pm_clk_resume;
	}

	/* Always-on domains must be powered on at initialization. */
	if (genpd_is_always_on(genpd) && !genpd_status_on(genpd))
		return -EINVAL;

	/* Use only one "off" state if there were no states declared */
	if (genpd->state_count == 0) {
		ret = genpd_set_default_power_state(genpd);
		if (ret)
			return ret;
	} else if (!gov) {
		pr_warn("%s : no governor for states\n", genpd->name);
	}

	device_initialize(&genpd->dev);
	dev_set_name(&genpd->dev, "%s", genpd->name);

	mutex_lock(&gpd_list_lock);
	list_add(&genpd->gpd_list_node, &gpd_list);
	mutex_unlock(&gpd_list_lock);

	return 0;
}
EXPORT_SYMBOL_GPL(pm_genpd_init);

static int genpd_remove(struct generic_pm_domain *genpd)
{
	struct gpd_link *l, *link;

	if (IS_ERR_OR_NULL(genpd))
		return -EINVAL;

	genpd_lock(genpd);

	if (genpd->has_provider) {
		genpd_unlock(genpd);
		pr_err("Provider present, unable to remove %s\n", genpd->name);
		return -EBUSY;
	}

	if (!list_empty(&genpd->master_links) || genpd->device_count) {
		genpd_unlock(genpd);
		pr_err("%s: unable to remove %s\n", __func__, genpd->name);
		return -EBUSY;
	}

	list_for_each_entry_safe(link, l, &genpd->slave_links, slave_node) {
		list_del(&link->master_node);
		list_del(&link->slave_node);
		kfree(link);
	}

	list_del(&genpd->gpd_list_node);
	genpd_unlock(genpd);
	cancel_work_sync(&genpd->power_off_work);
	kfree(genpd->free);
	pr_debug("%s: removed %s\n", __func__, genpd->name);

	return 0;
}

/**
 * pm_genpd_remove - Remove a generic I/O PM domain
 * @genpd: Pointer to PM domain that is to be removed.
 *
 * To remove the PM domain, this function:
 *  - Removes the PM domain as a subdomain to any parent domains,
 *    if it was added.
 *  - Removes the PM domain from the list of registered PM domains.
 *
 * The PM domain will only be removed, if the associated provider has
 * been removed, it is not a parent to any other PM domain and has no
 * devices associated with it.
 */
int pm_genpd_remove(struct generic_pm_domain *genpd)
{
	int ret;

	mutex_lock(&gpd_list_lock);
	ret = genpd_remove(genpd);
	mutex_unlock(&gpd_list_lock);

	return ret;
}
EXPORT_SYMBOL_GPL(pm_genpd_remove);

#ifdef CONFIG_PM_GENERIC_DOMAINS_OF

/*
 * Device Tree based PM domain providers.
 *
 * The code below implements generic device tree based PM domain providers that
 * bind device tree nodes with generic PM domains registered in the system.
 *
 * Any driver that registers generic PM domains and needs to support binding of
 * devices to these domains is supposed to register a PM domain provider, which
 * maps a PM domain specifier retrieved from the device tree to a PM domain.
 *
 * Two simple mapping functions have been provided for convenience:
 *  - genpd_xlate_simple() for 1:1 device tree node to PM domain mapping.
 *  - genpd_xlate_onecell() for mapping of multiple PM domains per node by
 *    index.
 */

/**
 * struct of_genpd_provider - PM domain provider registration structure
 * @link: Entry in global list of PM domain providers
 * @node: Pointer to device tree node of PM domain provider
 * @xlate: Provider-specific xlate callback mapping a set of specifier cells
 *         into a PM domain.
 * @data: context pointer to be passed into @xlate callback
 */
struct of_genpd_provider {
	struct list_head link;
	struct device_node *node;
	genpd_xlate_t xlate;
	void *data;
};

/* List of registered PM domain providers. */
static LIST_HEAD(of_genpd_providers);
/* Mutex to protect the list above. */
static DEFINE_MUTEX(of_genpd_mutex);

/**
 * genpd_xlate_simple() - Xlate function for direct node-domain mapping
 * @genpdspec: OF phandle args to map into a PM domain
 * @data: xlate function private data - pointer to struct generic_pm_domain
 *
 * This is a generic xlate function that can be used to model PM domains that
 * have their own device tree nodes. The private data of xlate function needs
 * to be a valid pointer to struct generic_pm_domain.
 */
static struct generic_pm_domain *genpd_xlate_simple(
					struct of_phandle_args *genpdspec,
					void *data)
{
	return data;
}

/**
 * genpd_xlate_onecell() - Xlate function using a single index.
 * @genpdspec: OF phandle args to map into a PM domain
 * @data: xlate function private data - pointer to struct genpd_onecell_data
 *
 * This is a generic xlate function that can be used to model simple PM domain
 * controllers that have one device tree node and provide multiple PM domains.
 * A single cell is used as an index into an array of PM domains specified in
 * the genpd_onecell_data struct when registering the provider.
 */
static struct generic_pm_domain *genpd_xlate_onecell(
					struct of_phandle_args *genpdspec,
					void *data)
{
	struct genpd_onecell_data *genpd_data = data;
	unsigned int idx = genpdspec->args[0];

	if (genpdspec->args_count != 1)
		return ERR_PTR(-EINVAL);

	if (idx >= genpd_data->num_domains) {
		pr_err("%s: invalid domain index %u\n", __func__, idx);
		return ERR_PTR(-EINVAL);
	}

	if (!genpd_data->domains[idx])
		return ERR_PTR(-ENOENT);

	return genpd_data->domains[idx];
}

/**
 * genpd_add_provider() - Register a PM domain provider for a node
 * @np: Device node pointer associated with the PM domain provider.
 * @xlate: Callback for decoding PM domain from phandle arguments.
 * @data: Context pointer for @xlate callback.
 */
static int genpd_add_provider(struct device_node *np, genpd_xlate_t xlate,
			      void *data)
{
	struct of_genpd_provider *cp;

	cp = kzalloc(sizeof(*cp), GFP_KERNEL);
	if (!cp)
		return -ENOMEM;

	cp->node = of_node_get(np);
	cp->data = data;
	cp->xlate = xlate;

	mutex_lock(&of_genpd_mutex);
	list_add(&cp->link, &of_genpd_providers);
	mutex_unlock(&of_genpd_mutex);
	pr_debug("Added domain provider from %pOF\n", np);

	return 0;
}

/**
 * of_genpd_add_provider_simple() - Register a simple PM domain provider
 * @np: Device node pointer associated with the PM domain provider.
 * @genpd: Pointer to PM domain associated with the PM domain provider.
 */
int of_genpd_add_provider_simple(struct device_node *np,
				 struct generic_pm_domain *genpd)
{
	int ret = -EINVAL;

	if (!np || !genpd)
		return -EINVAL;

	mutex_lock(&gpd_list_lock);

	if (!genpd_present(genpd))
		goto unlock;

	genpd->dev.of_node = np;

	/* Parse genpd OPP table */
	if (genpd->set_performance_state) {
		ret = dev_pm_opp_of_add_table(&genpd->dev);
		if (ret) {
			dev_err(&genpd->dev, "Failed to add OPP table: %d\n",
				ret);
			goto unlock;
		}
	}

	ret = genpd_add_provider(np, genpd_xlate_simple, genpd);
	if (ret) {
		if (genpd->set_performance_state)
			dev_pm_opp_of_remove_table(&genpd->dev);

		goto unlock;
	}

	genpd->provider = &np->fwnode;
	genpd->has_provider = true;

unlock:
	mutex_unlock(&gpd_list_lock);

	return ret;
}
EXPORT_SYMBOL_GPL(of_genpd_add_provider_simple);

/**
 * of_genpd_add_provider_onecell() - Register a onecell PM domain provider
 * @np: Device node pointer associated with the PM domain provider.
 * @data: Pointer to the data associated with the PM domain provider.
 */
int of_genpd_add_provider_onecell(struct device_node *np,
				  struct genpd_onecell_data *data)
{
	struct generic_pm_domain *genpd;
	unsigned int i;
	int ret = -EINVAL;

	if (!np || !data)
		return -EINVAL;

	mutex_lock(&gpd_list_lock);

	if (!data->xlate)
		data->xlate = genpd_xlate_onecell;

	for (i = 0; i < data->num_domains; i++) {
		genpd = data->domains[i];

		if (!genpd)
			continue;
		if (!genpd_present(genpd))
			goto error;

		genpd->dev.of_node = np;

		/* Parse genpd OPP table */
		if (genpd->set_performance_state) {
			ret = dev_pm_opp_of_add_table_indexed(&genpd->dev, i);
			if (ret) {
				dev_err(&genpd->dev, "Failed to add OPP table for index %d: %d\n",
					i, ret);
				goto error;
			}
		}

		genpd->provider = &np->fwnode;
		genpd->has_provider = true;
	}

	ret = genpd_add_provider(np, data->xlate, data);
	if (ret < 0)
		goto error;

	mutex_unlock(&gpd_list_lock);

	return 0;

error:
	while (i--) {
		genpd = data->domains[i];

		if (!genpd)
			continue;

		genpd->provider = NULL;
		genpd->has_provider = false;

		if (genpd->set_performance_state)
			dev_pm_opp_of_remove_table(&genpd->dev);
	}

	mutex_unlock(&gpd_list_lock);

	return ret;
}
EXPORT_SYMBOL_GPL(of_genpd_add_provider_onecell);

/**
 * of_genpd_del_provider() - Remove a previously registered PM domain provider
 * @np: Device node pointer associated with the PM domain provider
 */
void of_genpd_del_provider(struct device_node *np)
{
	struct of_genpd_provider *cp, *tmp;
<<<<<<< HEAD
=======
	struct generic_pm_domain *gpd;
>>>>>>> 286cd8c7

	mutex_lock(&gpd_list_lock);
	mutex_lock(&of_genpd_mutex);
	list_for_each_entry_safe(cp, tmp, &of_genpd_providers, link) {
		if (cp->node == np) {
			/*
			 * For each PM domain associated with the
			 * provider, set the 'has_provider' to false
			 * so that the PM domain can be safely removed.
			 */
			list_for_each_entry(gpd, &gpd_list, gpd_list_node) {
				if (gpd->provider == &np->fwnode) {
					gpd->has_provider = false;

					if (!gpd->set_performance_state)
						continue;

					dev_pm_opp_of_remove_table(&gpd->dev);
				}
			}

			list_del(&cp->link);
			of_node_put(cp->node);
			kfree(cp);
			break;
		}
	}
	mutex_unlock(&of_genpd_mutex);
	mutex_unlock(&gpd_list_lock);
}
EXPORT_SYMBOL_GPL(of_genpd_del_provider);

/**
 * genpd_get_from_provider() - Look-up PM domain
 * @genpdspec: OF phandle args to use for look-up
 *
 * Looks for a PM domain provider under the node specified by @genpdspec and if
 * found, uses xlate function of the provider to map phandle args to a PM
 * domain.
 *
 * Returns a valid pointer to struct generic_pm_domain on success or ERR_PTR()
 * on failure.
 */
static struct generic_pm_domain *genpd_get_from_provider(
					struct of_phandle_args *genpdspec)
{
	struct generic_pm_domain *genpd = ERR_PTR(-ENOENT);
	struct of_genpd_provider *provider;

	if (!genpdspec)
		return ERR_PTR(-EINVAL);

	mutex_lock(&of_genpd_mutex);

	/* Check if we have such a provider in our array */
	list_for_each_entry(provider, &of_genpd_providers, link) {
		if (provider->node == genpdspec->np)
			genpd = provider->xlate(genpdspec, provider->data);
		if (!IS_ERR(genpd))
			break;
	}

	mutex_unlock(&of_genpd_mutex);

	return genpd;
}

/**
 * of_genpd_add_device() - Add a device to an I/O PM domain
 * @genpdspec: OF phandle args to use for look-up PM domain
 * @dev: Device to be added.
 *
 * Looks-up an I/O PM domain based upon phandle args provided and adds
 * the device to the PM domain. Returns a negative error code on failure.
 */
int of_genpd_add_device(struct of_phandle_args *genpdspec, struct device *dev)
{
	struct generic_pm_domain *genpd;
	int ret;

	mutex_lock(&gpd_list_lock);

	genpd = genpd_get_from_provider(genpdspec);
	if (IS_ERR(genpd)) {
		ret = PTR_ERR(genpd);
		goto out;
	}

	ret = genpd_add_device(genpd, dev, NULL);

out:
	mutex_unlock(&gpd_list_lock);

	return ret;
}
EXPORT_SYMBOL_GPL(of_genpd_add_device);

/**
 * of_genpd_add_subdomain - Add a subdomain to an I/O PM domain.
 * @parent_spec: OF phandle args to use for parent PM domain look-up
 * @subdomain_spec: OF phandle args to use for subdomain look-up
 *
 * Looks-up a parent PM domain and subdomain based upon phandle args
 * provided and adds the subdomain to the parent PM domain. Returns a
 * negative error code on failure.
 */
int of_genpd_add_subdomain(struct of_phandle_args *parent_spec,
			   struct of_phandle_args *subdomain_spec)
{
	struct generic_pm_domain *parent, *subdomain;
	int ret;

	mutex_lock(&gpd_list_lock);

	parent = genpd_get_from_provider(parent_spec);
	if (IS_ERR(parent)) {
		ret = PTR_ERR(parent);
		goto out;
	}

	subdomain = genpd_get_from_provider(subdomain_spec);
	if (IS_ERR(subdomain)) {
		ret = PTR_ERR(subdomain);
		goto out;
	}

	ret = genpd_add_subdomain(parent, subdomain);

out:
	mutex_unlock(&gpd_list_lock);

	return ret;
}
EXPORT_SYMBOL_GPL(of_genpd_add_subdomain);

/**
 * of_genpd_remove_last - Remove the last PM domain registered for a provider
 * @provider: Pointer to device structure associated with provider
 *
 * Find the last PM domain that was added by a particular provider and
 * remove this PM domain from the list of PM domains. The provider is
 * identified by the 'provider' device structure that is passed. The PM
 * domain will only be removed, if the provider associated with domain
 * has been removed.
 *
 * Returns a valid pointer to struct generic_pm_domain on success or
 * ERR_PTR() on failure.
 */
struct generic_pm_domain *of_genpd_remove_last(struct device_node *np)
{
	struct generic_pm_domain *gpd, *tmp, *genpd = ERR_PTR(-ENOENT);
	int ret;

	if (IS_ERR_OR_NULL(np))
		return ERR_PTR(-EINVAL);

	mutex_lock(&gpd_list_lock);
	list_for_each_entry_safe(gpd, tmp, &gpd_list, gpd_list_node) {
		if (gpd->provider == &np->fwnode) {
			ret = genpd_remove(gpd);
			genpd = ret ? ERR_PTR(ret) : gpd;
			break;
		}
	}
	mutex_unlock(&gpd_list_lock);

	return genpd;
}
EXPORT_SYMBOL_GPL(of_genpd_remove_last);

static void genpd_release_dev(struct device *dev)
{
	kfree(dev);
}

static struct bus_type genpd_bus_type = {
	.name		= "genpd",
};

/**
 * genpd_dev_pm_detach - Detach a device from its PM domain.
 * @dev: Device to detach.
 * @power_off: Currently not used
 *
 * Try to locate a corresponding generic PM domain, which the device was
 * attached to previously. If such is found, the device is detached from it.
 */
static void genpd_dev_pm_detach(struct device *dev, bool power_off)
{
	struct generic_pm_domain *pd;
	unsigned int i;
	int ret = 0;

	pd = dev_to_genpd(dev);
	if (IS_ERR(pd))
		return;

	dev_dbg(dev, "removing from PM domain %s\n", pd->name);

	for (i = 1; i < GENPD_RETRY_MAX_MS; i <<= 1) {
		ret = genpd_remove_device(pd, dev);
		if (ret != -EAGAIN)
			break;

		mdelay(i);
		cond_resched();
	}

	if (ret < 0) {
		dev_err(dev, "failed to remove from PM domain %s: %d",
			pd->name, ret);
		return;
	}

	/* Check if PM domain can be powered off after removing this device. */
	genpd_queue_power_off_work(pd);

	/* Unregister the device if it was created by genpd. */
	if (dev->bus == &genpd_bus_type)
		device_unregister(dev);
}

static void genpd_dev_pm_sync(struct device *dev)
{
	struct generic_pm_domain *pd;

	pd = dev_to_genpd(dev);
	if (IS_ERR(pd))
		return;

	genpd_queue_power_off_work(pd);
}

static int __genpd_dev_pm_attach(struct device *dev, struct device_node *np,
				 unsigned int index, bool power_on)
{
	struct of_phandle_args pd_args;
	struct generic_pm_domain *pd;
	int ret;

	ret = of_parse_phandle_with_args(np, "power-domains",
				"#power-domain-cells", index, &pd_args);
	if (ret < 0)
		return ret;

	mutex_lock(&gpd_list_lock);
	pd = genpd_get_from_provider(&pd_args);
	of_node_put(pd_args.np);
	if (IS_ERR(pd)) {
		mutex_unlock(&gpd_list_lock);
		dev_dbg(dev, "%s() failed to find PM domain: %ld\n",
			__func__, PTR_ERR(pd));
		return driver_deferred_probe_check_state(dev);
	}

	dev_dbg(dev, "adding to PM domain %s\n", pd->name);

	ret = genpd_add_device(pd, dev, NULL);
	mutex_unlock(&gpd_list_lock);

	if (ret < 0) {
		if (ret != -EPROBE_DEFER)
			dev_err(dev, "failed to add to PM domain %s: %d",
				pd->name, ret);
		return ret;
	}

	dev->pm_domain->detach = genpd_dev_pm_detach;
	dev->pm_domain->sync = genpd_dev_pm_sync;

	if (power_on) {
		genpd_lock(pd);
		ret = genpd_power_on(pd, 0);
		genpd_unlock(pd);
	}

	if (ret)
		genpd_remove_device(pd, dev);

	return ret ? -EPROBE_DEFER : 1;
}

/**
 * genpd_dev_pm_attach - Attach a device to its PM domain using DT.
 * @dev: Device to attach.
 *
 * Parse device's OF node to find a PM domain specifier. If such is found,
 * attaches the device to retrieved pm_domain ops.
 *
 * Returns 1 on successfully attached PM domain, 0 when the device don't need a
 * PM domain or when multiple power-domains exists for it, else a negative error
 * code. Note that if a power-domain exists for the device, but it cannot be
 * found or turned on, then return -EPROBE_DEFER to ensure that the device is
 * not probed and to re-try again later.
 */
int genpd_dev_pm_attach(struct device *dev)
{
	if (!dev->of_node)
		return 0;

	/*
	 * Devices with multiple PM domains must be attached separately, as we
	 * can only attach one PM domain per device.
	 */
	if (of_count_phandle_with_args(dev->of_node, "power-domains",
				       "#power-domain-cells") != 1)
		return 0;

	return __genpd_dev_pm_attach(dev, dev->of_node, 0, true);
}
EXPORT_SYMBOL_GPL(genpd_dev_pm_attach);

/**
 * genpd_dev_pm_attach_by_id - Associate a device with one of its PM domains.
 * @dev: The device used to lookup the PM domain.
 * @index: The index of the PM domain.
 *
 * Parse device's OF node to find a PM domain specifier at the provided @index.
 * If such is found, creates a virtual device and attaches it to the retrieved
 * pm_domain ops. To deal with detaching of the virtual device, the ->detach()
 * callback in the struct dev_pm_domain are assigned to genpd_dev_pm_detach().
 *
 * Returns the created virtual device if successfully attached PM domain, NULL
 * when the device don't need a PM domain, else an ERR_PTR() in case of
 * failures. If a power-domain exists for the device, but cannot be found or
 * turned on, then ERR_PTR(-EPROBE_DEFER) is returned to ensure that the device
 * is not probed and to re-try again later.
 */
struct device *genpd_dev_pm_attach_by_id(struct device *dev,
					 unsigned int index)
{
	struct device *genpd_dev;
	int num_domains;
	int ret;

	if (!dev->of_node)
		return NULL;

	/* Deal only with devices using multiple PM domains. */
	num_domains = of_count_phandle_with_args(dev->of_node, "power-domains",
						 "#power-domain-cells");
	if (num_domains < 2 || index >= num_domains)
		return NULL;

	/* Allocate and register device on the genpd bus. */
	genpd_dev = kzalloc(sizeof(*genpd_dev), GFP_KERNEL);
	if (!genpd_dev)
		return ERR_PTR(-ENOMEM);

	dev_set_name(genpd_dev, "genpd:%u:%s", index, dev_name(dev));
	genpd_dev->bus = &genpd_bus_type;
	genpd_dev->release = genpd_release_dev;

	ret = device_register(genpd_dev);
	if (ret) {
		kfree(genpd_dev);
		return ERR_PTR(ret);
	}

	/* Try to attach the device to the PM domain at the specified index. */
	ret = __genpd_dev_pm_attach(genpd_dev, dev->of_node, index, false);
	if (ret < 1) {
		device_unregister(genpd_dev);
		return ret ? ERR_PTR(ret) : NULL;
	}

	pm_runtime_enable(genpd_dev);
	genpd_queue_power_off_work(dev_to_genpd(genpd_dev));

	return genpd_dev;
}
EXPORT_SYMBOL_GPL(genpd_dev_pm_attach_by_id);

/**
 * genpd_dev_pm_attach_by_name - Associate a device with one of its PM domains.
 * @dev: The device used to lookup the PM domain.
 * @name: The name of the PM domain.
 *
 * Parse device's OF node to find a PM domain specifier using the
 * power-domain-names DT property. For further description see
 * genpd_dev_pm_attach_by_id().
 */
struct device *genpd_dev_pm_attach_by_name(struct device *dev, char *name)
{
	int index;

	if (!dev->of_node)
		return NULL;

	index = of_property_match_string(dev->of_node, "power-domain-names",
					 name);
	if (index < 0)
		return NULL;

	return genpd_dev_pm_attach_by_id(dev, index);
}

static const struct of_device_id idle_state_match[] = {
	{ .compatible = "domain-idle-state", },
	{ }
};

static int genpd_parse_state(struct genpd_power_state *genpd_state,
				    struct device_node *state_node)
{
	int err;
	u32 residency;
	u32 entry_latency, exit_latency;

	err = of_property_read_u32(state_node, "entry-latency-us",
						&entry_latency);
	if (err) {
		pr_debug(" * %pOF missing entry-latency-us property\n",
						state_node);
		return -EINVAL;
	}

	err = of_property_read_u32(state_node, "exit-latency-us",
						&exit_latency);
	if (err) {
		pr_debug(" * %pOF missing exit-latency-us property\n",
						state_node);
		return -EINVAL;
	}

	err = of_property_read_u32(state_node, "min-residency-us", &residency);
	if (!err)
		genpd_state->residency_ns = 1000LL * residency;

	genpd_state->power_on_latency_ns = 1000LL * exit_latency;
	genpd_state->power_off_latency_ns = 1000LL * entry_latency;
	genpd_state->fwnode = &state_node->fwnode;

	return 0;
}

static int genpd_iterate_idle_states(struct device_node *dn,
				     struct genpd_power_state *states)
{
	int ret;
	struct of_phandle_iterator it;
	struct device_node *np;
	int i = 0;

	ret = of_count_phandle_with_args(dn, "domain-idle-states", NULL);
	if (ret <= 0)
		return ret;

	/* Loop over the phandles until all the requested entry is found */
	of_for_each_phandle(&it, ret, dn, "domain-idle-states", NULL, 0) {
		np = it.node;
		if (!of_match_node(idle_state_match, np))
			continue;

		if (!of_device_is_available(np))
			continue;

		if (states) {
			ret = genpd_parse_state(&states[i], np);
			if (ret) {
				pr_err("Parsing idle state node %pOF failed with err %d\n",
				       np, ret);
				of_node_put(np);
				return ret;
			}
		}
		i++;
	}

	return i;
}

/**
 * of_genpd_parse_idle_states: Return array of idle states for the genpd.
 *
 * @dn: The genpd device node
 * @states: The pointer to which the state array will be saved.
 * @n: The count of elements in the array returned from this function.
 *
 * Returns the device states parsed from the OF node. The memory for the states
 * is allocated by this function and is the responsibility of the caller to
 * free the memory after use. If no domain idle states is found it returns
 * -EINVAL and in case of errors, a negative error code.
 */
int of_genpd_parse_idle_states(struct device_node *dn,
			struct genpd_power_state **states, int *n)
{
	struct genpd_power_state *st;
	int ret;

	ret = genpd_iterate_idle_states(dn, NULL);
	if (ret <= 0)
		return ret < 0 ? ret : -EINVAL;

	st = kcalloc(ret, sizeof(*st), GFP_KERNEL);
	if (!st)
		return -ENOMEM;

	ret = genpd_iterate_idle_states(dn, st);
	if (ret <= 0) {
		kfree(st);
		return ret < 0 ? ret : -EINVAL;
	}

	*states = st;
	*n = ret;

	return 0;
}
EXPORT_SYMBOL_GPL(of_genpd_parse_idle_states);

/**
 * of_genpd_opp_to_performance_state- Gets performance state of device's
 * power domain corresponding to a DT node's "required-opps" property.
 *
 * @dev: Device for which the performance-state needs to be found.
 * @np: DT node where the "required-opps" property is present. This can be
 *	the device node itself (if it doesn't have an OPP table) or a node
 *	within the OPP table of a device (if device has an OPP table).
 *
 * Returns performance state corresponding to the "required-opps" property of
 * a DT node. This calls platform specific genpd->opp_to_performance_state()
 * callback to translate power domain OPP to performance state.
 *
 * Returns performance state on success and 0 on failure.
 */
unsigned int of_genpd_opp_to_performance_state(struct device *dev,
					       struct device_node *np)
{
	struct generic_pm_domain *genpd;
	struct dev_pm_opp *opp;
	int state = 0;

	genpd = dev_to_genpd(dev);
	if (IS_ERR(genpd))
		return 0;

	if (unlikely(!genpd->set_performance_state))
		return 0;

	genpd_lock(genpd);

	opp = of_dev_pm_opp_find_required_opp(&genpd->dev, np);
	if (IS_ERR(opp)) {
		dev_err(dev, "Failed to find required OPP: %ld\n",
			PTR_ERR(opp));
		goto unlock;
	}

	state = genpd->opp_to_performance_state(genpd, opp);
	dev_pm_opp_put(opp);

unlock:
	genpd_unlock(genpd);

	return state;
}
EXPORT_SYMBOL_GPL(of_genpd_opp_to_performance_state);

static int __init genpd_bus_init(void)
{
	return bus_register(&genpd_bus_type);
}
core_initcall(genpd_bus_init);

#endif /* CONFIG_PM_GENERIC_DOMAINS_OF */


/***        debugfs support        ***/

#ifdef CONFIG_DEBUG_FS
#include <linux/pm.h>
#include <linux/device.h>
#include <linux/debugfs.h>
#include <linux/seq_file.h>
#include <linux/init.h>
#include <linux/kobject.h>
static struct dentry *genpd_debugfs_dir;

/*
 * TODO: This function is a slightly modified version of rtpm_status_show
 * from sysfs.c, so generalize it.
 */
static void rtpm_status_str(struct seq_file *s, struct device *dev)
{
	static const char * const status_lookup[] = {
		[RPM_ACTIVE] = "active",
		[RPM_RESUMING] = "resuming",
		[RPM_SUSPENDED] = "suspended",
		[RPM_SUSPENDING] = "suspending"
	};
	const char *p = "";

	if (dev->power.runtime_error)
		p = "error";
	else if (dev->power.disable_depth)
		p = "unsupported";
	else if (dev->power.runtime_status < ARRAY_SIZE(status_lookup))
		p = status_lookup[dev->power.runtime_status];
	else
		WARN_ON(1);

	seq_puts(s, p);
}

static int genpd_summary_one(struct seq_file *s,
			struct generic_pm_domain *genpd)
{
	static const char * const status_lookup[] = {
		[GPD_STATE_ACTIVE] = "on",
		[GPD_STATE_POWER_OFF] = "off"
	};
	struct pm_domain_data *pm_data;
	const char *kobj_path;
	struct gpd_link *link;
	char state[16];
	int ret;

	ret = genpd_lock_interruptible(genpd);
	if (ret)
		return -ERESTARTSYS;

	if (WARN_ON(genpd->status >= ARRAY_SIZE(status_lookup)))
		goto exit;
	if (!genpd_status_on(genpd))
		snprintf(state, sizeof(state), "%s-%u",
			 status_lookup[genpd->status], genpd->state_idx);
	else
		snprintf(state, sizeof(state), "%s",
			 status_lookup[genpd->status]);
	seq_printf(s, "%-30s  %-15s ", genpd->name, state);

	/*
	 * Modifications on the list require holding locks on both
	 * master and slave, so we are safe.
	 * Also genpd->name is immutable.
	 */
	list_for_each_entry(link, &genpd->master_links, master_node) {
		seq_printf(s, "%s", link->slave->name);
		if (!list_is_last(&link->master_node, &genpd->master_links))
			seq_puts(s, ", ");
	}

	list_for_each_entry(pm_data, &genpd->dev_list, list_node) {
		kobj_path = kobject_get_path(&pm_data->dev->kobj,
				genpd_is_irq_safe(genpd) ?
				GFP_ATOMIC : GFP_KERNEL);
		if (kobj_path == NULL)
			continue;

		seq_printf(s, "\n    %-50s  ", kobj_path);
		rtpm_status_str(s, pm_data->dev);
		kfree(kobj_path);
	}

	seq_puts(s, "\n");
exit:
	genpd_unlock(genpd);

	return 0;
}

static int genpd_summary_show(struct seq_file *s, void *data)
{
	struct generic_pm_domain *genpd;
	int ret = 0;

	seq_puts(s, "domain                          status          slaves\n");
	seq_puts(s, "    /device                                             runtime status\n");
	seq_puts(s, "----------------------------------------------------------------------\n");

	ret = mutex_lock_interruptible(&gpd_list_lock);
	if (ret)
		return -ERESTARTSYS;

	list_for_each_entry(genpd, &gpd_list, gpd_list_node) {
		ret = genpd_summary_one(s, genpd);
		if (ret)
			break;
	}
	mutex_unlock(&gpd_list_lock);

	return ret;
}

static int genpd_status_show(struct seq_file *s, void *data)
{
	static const char * const status_lookup[] = {
		[GPD_STATE_ACTIVE] = "on",
		[GPD_STATE_POWER_OFF] = "off"
	};

	struct generic_pm_domain *genpd = s->private;
	int ret = 0;

	ret = genpd_lock_interruptible(genpd);
	if (ret)
		return -ERESTARTSYS;

	if (WARN_ON_ONCE(genpd->status >= ARRAY_SIZE(status_lookup)))
		goto exit;

	if (genpd->status == GPD_STATE_POWER_OFF)
		seq_printf(s, "%s-%u\n", status_lookup[genpd->status],
			genpd->state_idx);
	else
		seq_printf(s, "%s\n", status_lookup[genpd->status]);
exit:
	genpd_unlock(genpd);
	return ret;
}

static int genpd_sub_domains_show(struct seq_file *s, void *data)
{
	struct generic_pm_domain *genpd = s->private;
	struct gpd_link *link;
	int ret = 0;

	ret = genpd_lock_interruptible(genpd);
	if (ret)
		return -ERESTARTSYS;

	list_for_each_entry(link, &genpd->master_links, master_node)
		seq_printf(s, "%s\n", link->slave->name);

	genpd_unlock(genpd);
	return ret;
}

static int genpd_idle_states_show(struct seq_file *s, void *data)
{
	struct generic_pm_domain *genpd = s->private;
	unsigned int i;
	int ret = 0;

	ret = genpd_lock_interruptible(genpd);
	if (ret)
		return -ERESTARTSYS;

	seq_puts(s, "State          Time Spent(ms)\n");

	for (i = 0; i < genpd->state_count; i++) {
		ktime_t delta = 0;
		s64 msecs;

		if ((genpd->status == GPD_STATE_POWER_OFF) &&
				(genpd->state_idx == i))
			delta = ktime_sub(ktime_get(), genpd->accounting_time);

		msecs = ktime_to_ms(
			ktime_add(genpd->states[i].idle_time, delta));
		seq_printf(s, "S%-13i %lld\n", i, msecs);
	}

	genpd_unlock(genpd);
	return ret;
}

static int genpd_active_time_show(struct seq_file *s, void *data)
{
	struct generic_pm_domain *genpd = s->private;
	ktime_t delta = 0;
	int ret = 0;

	ret = genpd_lock_interruptible(genpd);
	if (ret)
		return -ERESTARTSYS;

	if (genpd->status == GPD_STATE_ACTIVE)
		delta = ktime_sub(ktime_get(), genpd->accounting_time);

	seq_printf(s, "%lld ms\n", ktime_to_ms(
				ktime_add(genpd->on_time, delta)));

	genpd_unlock(genpd);
	return ret;
}

static int genpd_total_idle_time_show(struct seq_file *s, void *data)
{
	struct generic_pm_domain *genpd = s->private;
	ktime_t delta = 0, total = 0;
	unsigned int i;
	int ret = 0;

	ret = genpd_lock_interruptible(genpd);
	if (ret)
		return -ERESTARTSYS;

	for (i = 0; i < genpd->state_count; i++) {

		if ((genpd->status == GPD_STATE_POWER_OFF) &&
				(genpd->state_idx == i))
			delta = ktime_sub(ktime_get(), genpd->accounting_time);

		total = ktime_add(total, genpd->states[i].idle_time);
	}
	total = ktime_add(total, delta);

	seq_printf(s, "%lld ms\n", ktime_to_ms(total));

	genpd_unlock(genpd);
	return ret;
}


static int genpd_devices_show(struct seq_file *s, void *data)
{
	struct generic_pm_domain *genpd = s->private;
	struct pm_domain_data *pm_data;
	const char *kobj_path;
	int ret = 0;

	ret = genpd_lock_interruptible(genpd);
	if (ret)
		return -ERESTARTSYS;

	list_for_each_entry(pm_data, &genpd->dev_list, list_node) {
		kobj_path = kobject_get_path(&pm_data->dev->kobj,
				genpd_is_irq_safe(genpd) ?
				GFP_ATOMIC : GFP_KERNEL);
		if (kobj_path == NULL)
			continue;

		seq_printf(s, "%s\n", kobj_path);
		kfree(kobj_path);
	}

	genpd_unlock(genpd);
	return ret;
}

static int genpd_perf_state_show(struct seq_file *s, void *data)
{
	struct generic_pm_domain *genpd = s->private;

	if (genpd_lock_interruptible(genpd))
		return -ERESTARTSYS;

	seq_printf(s, "%u\n", genpd->performance_state);

	genpd_unlock(genpd);
	return 0;
}

#define define_genpd_open_function(name) \
static int genpd_##name##_open(struct inode *inode, struct file *file) \
{ \
	return single_open(file, genpd_##name##_show, inode->i_private); \
}

define_genpd_open_function(summary);
define_genpd_open_function(status);
define_genpd_open_function(sub_domains);
define_genpd_open_function(idle_states);
define_genpd_open_function(active_time);
define_genpd_open_function(total_idle_time);
define_genpd_open_function(devices);
define_genpd_open_function(perf_state);

#define define_genpd_debugfs_fops(name) \
static const struct file_operations genpd_##name##_fops = { \
	.open = genpd_##name##_open, \
	.read = seq_read, \
	.llseek = seq_lseek, \
	.release = single_release, \
}

define_genpd_debugfs_fops(summary);
define_genpd_debugfs_fops(status);
define_genpd_debugfs_fops(sub_domains);
define_genpd_debugfs_fops(idle_states);
define_genpd_debugfs_fops(active_time);
define_genpd_debugfs_fops(total_idle_time);
define_genpd_debugfs_fops(devices);
define_genpd_debugfs_fops(perf_state);

static int __init genpd_debug_init(void)
{
	struct dentry *d;
	struct generic_pm_domain *genpd;

	genpd_debugfs_dir = debugfs_create_dir("pm_genpd", NULL);

	if (!genpd_debugfs_dir)
		return -ENOMEM;

	d = debugfs_create_file("pm_genpd_summary", S_IRUGO,
			genpd_debugfs_dir, NULL, &genpd_summary_fops);
	if (!d)
		return -ENOMEM;

	list_for_each_entry(genpd, &gpd_list, gpd_list_node) {
		d = debugfs_create_dir(genpd->name, genpd_debugfs_dir);
		if (!d)
			return -ENOMEM;

		debugfs_create_file("current_state", 0444,
				d, genpd, &genpd_status_fops);
		debugfs_create_file("sub_domains", 0444,
				d, genpd, &genpd_sub_domains_fops);
		debugfs_create_file("idle_states", 0444,
				d, genpd, &genpd_idle_states_fops);
		debugfs_create_file("active_time", 0444,
				d, genpd, &genpd_active_time_fops);
		debugfs_create_file("total_idle_time", 0444,
				d, genpd, &genpd_total_idle_time_fops);
		debugfs_create_file("devices", 0444,
				d, genpd, &genpd_devices_fops);
		if (genpd->set_performance_state)
			debugfs_create_file("perf_state", 0444,
					    d, genpd, &genpd_perf_state_fops);
	}

	return 0;
}
late_initcall(genpd_debug_init);

static void __exit genpd_debug_exit(void)
{
	debugfs_remove_recursive(genpd_debugfs_dir);
}
__exitcall(genpd_debug_exit);
#endif /* CONFIG_DEBUG_FS */<|MERGE_RESOLUTION|>--- conflicted
+++ resolved
@@ -1396,13 +1396,9 @@
 	if (ret)
 		goto out;
 
-<<<<<<< HEAD
-	dev->pm_domain = &genpd->domain;
-=======
 	genpd_lock(genpd);
 
 	dev_pm_domain_set(dev, &genpd->domain);
->>>>>>> 286cd8c7
 
 	genpd->device_count++;
 	genpd->max_off_time_changed = true;
@@ -2011,10 +2007,7 @@
 void of_genpd_del_provider(struct device_node *np)
 {
 	struct of_genpd_provider *cp, *tmp;
-<<<<<<< HEAD
-=======
 	struct generic_pm_domain *gpd;
->>>>>>> 286cd8c7
 
 	mutex_lock(&gpd_list_lock);
 	mutex_lock(&of_genpd_mutex);
