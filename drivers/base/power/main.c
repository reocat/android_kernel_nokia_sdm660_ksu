--- conflicted
+++ resolved
@@ -797,9 +797,6 @@
 {
 	resume_device_irqs();
 	device_wakeup_disarm_wake_irqs();
-<<<<<<< HEAD
-	trace_suspend_resume(TPS("dpm_resume_noirq"), state.event, false);
-=======
 	cpuidle_resume();
 }
 
@@ -843,7 +840,6 @@
 		*info_p = info;
 
 	return callback;
->>>>>>> 286cd8c7
 }
 
 /**
@@ -1335,11 +1331,7 @@
 	TRACE_DEVICE(dev);
 	TRACE_SUSPEND(0);
 
-<<<<<<< HEAD
-	dpm_wait_for_children(dev, async);
-=======
 	dpm_wait_for_subordinate(dev, async);
->>>>>>> 286cd8c7
 
 	if (async_error)
 		goto Complete;
@@ -1352,27 +1344,11 @@
 	if (dev->power.syscore || dev->power.direct_complete)
 		goto Complete;
 
-<<<<<<< HEAD
-	if (dev->pm_domain) {
-		info = "noirq power domain ";
-		callback = pm_noirq_op(&dev->pm_domain->ops, state);
-	} else if (dev->type && dev->type->pm) {
-		info = "noirq type ";
-		callback = pm_noirq_op(dev->type->pm, state);
-	} else if (dev->class && dev->class->pm) {
-		info = "noirq class ";
-		callback = pm_noirq_op(dev->class->pm, state);
-	} else if (dev->bus && dev->bus->pm) {
-		info = "noirq bus ";
-		callback = pm_noirq_op(dev->bus->pm, state);
-	}
-=======
 	callback = dpm_subsys_suspend_noirq_cb(dev, state, &info);
 	if (callback)
 		goto Run;
 
 	no_subsys_cb = !dpm_subsys_suspend_late_cb(dev, state, NULL);
->>>>>>> 286cd8c7
 
 	if (dev_pm_smart_suspend_and_suspended(dev) && no_subsys_cb)
 		goto Skip;
@@ -1450,11 +1426,6 @@
 	int error = 0;
 
 	trace_suspend_resume(TPS("dpm_suspend_noirq"), state.event, true);
-<<<<<<< HEAD
-	device_wakeup_arm_wake_irqs();
-	suspend_device_irqs();
-=======
->>>>>>> 286cd8c7
 	mutex_lock(&dpm_list_mtx);
 	pm_transition = state;
 	async_error = 0;
@@ -1577,11 +1548,7 @@
 
 	__pm_runtime_disable(dev, false);
 
-<<<<<<< HEAD
-	dpm_wait_for_children(dev, async);
-=======
 	dpm_wait_for_subordinate(dev, async);
->>>>>>> 286cd8c7
 
 	if (async_error)
 		goto Complete;
@@ -1594,21 +1561,6 @@
 	if (dev->power.syscore || dev->power.direct_complete)
 		goto Complete;
 
-<<<<<<< HEAD
-	if (dev->pm_domain) {
-		info = "late power domain ";
-		callback = pm_late_early_op(&dev->pm_domain->ops, state);
-	} else if (dev->type && dev->type->pm) {
-		info = "late type ";
-		callback = pm_late_early_op(dev->type->pm, state);
-	} else if (dev->class && dev->class->pm) {
-		info = "late class ";
-		callback = pm_late_early_op(dev->class->pm, state);
-	} else if (dev->bus && dev->bus->pm) {
-		info = "late bus ";
-		callback = pm_late_early_op(dev->bus->pm, state);
-	}
-=======
 	callback = dpm_subsys_suspend_late_cb(dev, state, &info);
 	if (callback)
 		goto Run;
@@ -1616,7 +1568,6 @@
 	if (dev_pm_smart_suspend_and_suspended(dev) &&
 	    !dpm_subsys_suspend_noirq_cb(dev, state, NULL))
 		goto Skip;
->>>>>>> 286cd8c7
 
 	if (dev->driver && dev->driver->pm) {
 		info = "late driver ";
@@ -1825,12 +1776,6 @@
 	pm_runtime_barrier(dev);
 
 	if (pm_wakeup_pending()) {
-<<<<<<< HEAD
-		pm_get_active_wakeup_sources(suspend_abort,
-			MAX_SUSPEND_ABORT_LEN);
-		log_suspend_abort_reason(suspend_abort);
-=======
->>>>>>> 286cd8c7
 		dev->power.direct_complete = false;
 		async_error = -EBUSY;
 		goto Complete;
@@ -2033,20 +1978,10 @@
 
 	dev->power.wakeup_path = false;
 
-<<<<<<< HEAD
-	if (dev->power.no_pm_callbacks) {
-		ret = 1;	/* Let device go direct_complete */
-		goto unlock;
-	}
-
-	if (dev->pm_domain) {
-		info = "preparing power domain ";
-=======
 	if (dev->power.no_pm_callbacks)
 		goto unlock;
 
 	if (dev->pm_domain)
->>>>>>> 286cd8c7
 		callback = dev->pm_domain->ops.prepare;
 	else if (dev->type && dev->type->pm)
 		callback = dev->type->pm->prepare;
@@ -2228,16 +2163,6 @@
 
 void device_pm_check_callbacks(struct device *dev)
 {
-<<<<<<< HEAD
-	spin_lock_irq(&dev->power.lock);
-	dev->power.no_pm_callbacks =
-		(!dev->bus || pm_ops_is_empty(dev->bus->pm)) &&
-		(!dev->class || pm_ops_is_empty(dev->class->pm)) &&
-		(!dev->type || pm_ops_is_empty(dev->type->pm)) &&
-		(!dev->pm_domain || pm_ops_is_empty(&dev->pm_domain->ops)) &&
-		(!dev->driver || pm_ops_is_empty(dev->driver->pm));
-	spin_unlock_irq(&dev->power.lock);
-=======
 	unsigned long flags;
 
 	spin_lock_irqsave(&dev->power.lock, flags);
@@ -2256,5 +2181,4 @@
 {
 	return dev_pm_test_driver_flags(dev, DPM_FLAG_SMART_SUSPEND) &&
 		pm_runtime_status_suspended(dev);
->>>>>>> 286cd8c7
 }