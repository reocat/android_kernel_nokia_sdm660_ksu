--- conflicted
+++ resolved
@@ -15,13 +15,9 @@
 #include <linux/seq_file.h>
 #include <linux/debugfs.h>
 #include <linux/pm_wakeirq.h>
-<<<<<<< HEAD
-#include <linux/types.h>
-=======
 #include <linux/irq.h>
 #include <linux/irqdesc.h>
 #include <linux/wakeup_reason.h>
->>>>>>> 286cd8c7
 #include <trace/events/power.h>
 #include <linux/irq.h>
 #include <linux/interrupt.h>
@@ -108,9 +104,6 @@
 		goto err_id;
 	ws->id = id;
 
-<<<<<<< HEAD
-	__pm_relax(ws);
-=======
 	return ws;
 
 err_id:
@@ -119,7 +112,6 @@
 	kfree(ws);
 err_ws:
 	return NULL;
->>>>>>> 286cd8c7
 }
 EXPORT_SYMBOL_GPL(wakeup_source_create);
 
@@ -209,11 +201,7 @@
 
 	raw_spin_lock_irqsave(&events_lock, flags);
 	list_del_rcu(&ws->entry);
-<<<<<<< HEAD
-	spin_unlock_irqrestore(&events_lock, flags);
-=======
 	raw_spin_unlock_irqrestore(&events_lock, flags);
->>>>>>> 286cd8c7
 	synchronize_srcu(&wakeup_srcu);
 
 	del_timer_sync(&ws->timer);
@@ -371,15 +359,8 @@
 	int srcuidx;
 
 	srcuidx = srcu_read_lock(&wakeup_srcu);
-<<<<<<< HEAD
-	list_for_each_entry_rcu(ws, &wakeup_sources, entry) {
-		if (ws->wakeirq)
-			dev_pm_arm_wake_irq(ws->wakeirq);
-	}
-=======
 	list_for_each_entry_rcu(ws, &wakeup_sources, entry)
 		dev_pm_arm_wake_irq(ws->wakeirq);
->>>>>>> 286cd8c7
 	srcu_read_unlock(&wakeup_srcu, srcuidx);
 }
 
@@ -394,15 +375,8 @@
 	int srcuidx;
 
 	srcuidx = srcu_read_lock(&wakeup_srcu);
-<<<<<<< HEAD
-	list_for_each_entry_rcu(ws, &wakeup_sources, entry) {
-		if (ws->wakeirq)
-			dev_pm_disarm_wake_irq(ws->wakeirq);
-	}
-=======
 	list_for_each_entry_rcu(ws, &wakeup_sources, entry)
 		dev_pm_disarm_wake_irq(ws->wakeirq);
->>>>>>> 286cd8c7
 	srcu_read_unlock(&wakeup_srcu, srcuidx);
 }
 
@@ -1153,18 +1127,6 @@
 					loff_t *pos)
 {
 	struct wakeup_source *ws;
-<<<<<<< HEAD
-	int srcuidx;
-
-	seq_puts(m, "name\t\t\t\t\tactive_count\tevent_count\twakeup_count\t"
-		"expire_count\tactive_since\ttotal_time\tmax_time\t"
-		"last_change\tprevent_suspend_time\n");
-
-	srcuidx = srcu_read_lock(&wakeup_srcu);
-	list_for_each_entry_rcu(ws, &wakeup_sources, entry)
-		print_wakeup_source_stats(m, ws);
-	srcu_read_unlock(&wakeup_srcu, srcuidx);
-=======
 	loff_t n = *pos;
 	int *srcuidx = m->private;
 
@@ -1188,7 +1150,6 @@
 {
 	struct wakeup_source *ws = v;
 	struct wakeup_source *next_ws = NULL;
->>>>>>> 286cd8c7
 
 	++(*pos);
 
