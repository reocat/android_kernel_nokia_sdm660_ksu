--- conflicted
+++ resolved
@@ -112,10 +112,7 @@
 		free_irq(wirq->irq, wirq);
 		wirq->status &= ~WAKE_IRQ_DEDICATED_MASK;
 	}
-<<<<<<< HEAD
-=======
 	kfree(wirq->name);
->>>>>>> 286cd8c7
 	kfree(wirq);
 }
 EXPORT_SYMBOL_GPL(dev_pm_clear_wake_irq);
@@ -197,11 +194,7 @@
 	if (err)
 		goto err_free_irq;
 
-<<<<<<< HEAD
-	wirq->status = WAKE_IRQ_DEDICATED_ALLOCATED;
-=======
 	wirq->status = WAKE_IRQ_DEDICATED_ALLOCATED | flag;
->>>>>>> 286cd8c7
 
 	return err;
 
@@ -335,42 +328,27 @@
 	return;
 
 enable:
-<<<<<<< HEAD
-	enable_irq(wirq->irq);
-=======
 	if (!can_change_status || !(wirq->status & WAKE_IRQ_DEDICATED_REVERSE)) {
 		enable_irq(wirq->irq);
 		wirq->status |= WAKE_IRQ_DEDICATED_ENABLED;
 	}
->>>>>>> 286cd8c7
 }
 
 /**
  * dev_pm_disable_wake_irq_check - Checks and disables wake-up interrupt
  * @dev: Device
-<<<<<<< HEAD
-=======
  * @cond_disable: if set, also check WAKE_IRQ_DEDICATED_REVERSE
->>>>>>> 286cd8c7
  *
  * Disables wake-up interrupt conditionally based on status.
  * Should be only called from rpm_suspend() and rpm_resume() path.
  */
-<<<<<<< HEAD
-void dev_pm_disable_wake_irq_check(struct device *dev)
-=======
 void dev_pm_disable_wake_irq_check(struct device *dev, bool cond_disable)
->>>>>>> 286cd8c7
 {
 	struct wake_irq *wirq = dev->power.wakeirq;
 
 	if (!wirq || !((wirq->status & WAKE_IRQ_DEDICATED_MASK)))
 		return;
 
-<<<<<<< HEAD
-	if (wirq->status & WAKE_IRQ_DEDICATED_MANAGED)
-		disable_irq_nosync(wirq->irq);
-=======
 	if (cond_disable && (wirq->status & WAKE_IRQ_DEDICATED_REVERSE))
 		return;
 
@@ -400,7 +378,6 @@
 	if (wirq->status & WAKE_IRQ_DEDICATED_MANAGED &&
 	    wirq->status & WAKE_IRQ_DEDICATED_REVERSE)
 		enable_irq(wirq->irq);
->>>>>>> 286cd8c7
 }
 
 /**
@@ -417,11 +394,7 @@
 
 	if (device_may_wakeup(wirq->dev)) {
 		if (wirq->status & WAKE_IRQ_DEDICATED_ALLOCATED &&
-<<<<<<< HEAD
-		    !pm_runtime_status_suspended(wirq->dev))
-=======
 		    !(wirq->status & WAKE_IRQ_DEDICATED_ENABLED))
->>>>>>> 286cd8c7
 			enable_irq(wirq->irq);
 
 		enable_irq_wake(wirq->irq);
@@ -444,11 +417,7 @@
 		disable_irq_wake(wirq->irq);
 
 		if (wirq->status & WAKE_IRQ_DEDICATED_ALLOCATED &&
-<<<<<<< HEAD
-		    !pm_runtime_status_suspended(wirq->dev))
-=======
 		    !(wirq->status & WAKE_IRQ_DEDICATED_ENABLED))
->>>>>>> 286cd8c7
 			disable_irq_nosync(wirq->irq);
 	}
 }