--- conflicted
+++ resolved
@@ -642,11 +642,7 @@
 	return retval;
 
  fail:
-<<<<<<< HEAD
-	dev_pm_disable_wake_irq_check(dev);
-=======
 	dev_pm_disable_wake_irq_check(dev, true);
->>>>>>> 286cd8c7
 	__update_runtime_status(dev, RPM_ACTIVE);
 	dev->power.deferred_resume = false;
 	wake_up_all(&dev->power.wait_queue);
@@ -829,11 +825,7 @@
 
 	callback = RPM_GET_CALLBACK(dev, runtime_resume);
 
-<<<<<<< HEAD
-	dev_pm_disable_wake_irq_check(dev);
-=======
 	dev_pm_disable_wake_irq_check(dev, false);
->>>>>>> 286cd8c7
 	retval = rpm_callback(callback, dev);
 	if (retval) {
 		__update_runtime_status(dev, RPM_SUSPENDED);
@@ -1733,19 +1725,6 @@
 		goto out;
 	}
 
-<<<<<<< HEAD
-	ret = pm_runtime_set_active(dev);
-	if (ret)
-		goto out;
-
-	ret = callback(dev);
-	if (ret) {
-		pm_runtime_set_suspended(dev);
-		goto out;
-	}
-
-=======
->>>>>>> 286cd8c7
 	pm_runtime_mark_last_busy(dev);
 out:
 	pm_runtime_enable(dev);
