/*
 * Devices PM QoS constraints management
 *
 * Copyright (C) 2011 Texas Instruments, Inc.
 *
 * This program is free software; you can redistribute it and/or modify
 * it under the terms of the GNU General Public License version 2 as
 * published by the Free Software Foundation.
 *
 *
 * This module exposes the interface to kernel space for specifying
 * per-device PM QoS dependencies. It provides infrastructure for registration
 * of:
 *
 * Dependents on a QoS value : register requests
 * Watchers of QoS value : get notified when target QoS value changes
 *
 * This QoS design is best effort based. Dependents register their QoS needs.
 * Watchers register to keep track of the current QoS needs of the system.
 * Watchers can register a per-device notification callback using the
 * dev_pm_qos_*_notifier API. The notification chain data is stored in the
 * per-device constraint data struct.
 *
 * Note about the per-device constraint data struct allocation:
 * . The per-device constraints data struct ptr is tored into the device
 *    dev_pm_info.
 * . To minimize the data usage by the per-device constraints, the data struct
 *   is only allocated at the first call to dev_pm_qos_add_request.
 * . The data is later free'd when the device is removed from the system.
 *  . A global mutex protects the constraints users from the data being
 *     allocated and free'd.
 */

#include <linux/pm_qos.h>
#include <linux/spinlock.h>
#include <linux/slab.h>
#include <linux/device.h>
#include <linux/mutex.h>
#include <linux/export.h>
#include <linux/pm_runtime.h>
#include <linux/err.h>
#include <trace/events/power.h>

#include "power.h"

static DEFINE_MUTEX(dev_pm_qos_mtx);
static DEFINE_MUTEX(dev_pm_qos_sysfs_mtx);

/**
 * __dev_pm_qos_flags - Check PM QoS flags for a given device.
 * @dev: Device to check the PM QoS flags for.
 * @mask: Flags to check against.
 *
 * This routine must be called with dev->power.lock held.
 */
enum pm_qos_flags_status __dev_pm_qos_flags(struct device *dev, s32 mask)
{
	struct dev_pm_qos *qos = dev->power.qos;
	struct pm_qos_flags *pqf;
	s32 val;

	lockdep_assert_held(&dev->power.lock);

	if (IS_ERR_OR_NULL(qos))
		return PM_QOS_FLAGS_UNDEFINED;

	pqf = &qos->flags;
	if (list_empty(&pqf->list))
		return PM_QOS_FLAGS_UNDEFINED;

	val = pqf->effective_flags & mask;
	if (val)
		return (val == mask) ? PM_QOS_FLAGS_ALL : PM_QOS_FLAGS_SOME;

	return PM_QOS_FLAGS_NONE;
}

/**
 * dev_pm_qos_flags - Check PM QoS flags for a given device (locked).
 * @dev: Device to check the PM QoS flags for.
 * @mask: Flags to check against.
 */
enum pm_qos_flags_status dev_pm_qos_flags(struct device *dev, s32 mask)
{
	unsigned long irqflags;
	enum pm_qos_flags_status ret;

	spin_lock_irqsave(&dev->power.lock, irqflags);
	ret = __dev_pm_qos_flags(dev, mask);
	spin_unlock_irqrestore(&dev->power.lock, irqflags);

	return ret;
}
EXPORT_SYMBOL_GPL(dev_pm_qos_flags);

/**
 * __dev_pm_qos_read_value - Get PM QoS constraint for a given device.
 * @dev: Device to get the PM QoS constraint value for.
 *
 * This routine must be called with dev->power.lock held.
 */
s32 __dev_pm_qos_read_value(struct device *dev)
{
	lockdep_assert_held(&dev->power.lock);

	return dev_pm_qos_raw_read_value(dev);
}

/**
 * dev_pm_qos_read_value - Get PM QoS constraint for a given device (locked).
 * @dev: Device to get the PM QoS constraint value for.
 */
s32 dev_pm_qos_read_value(struct device *dev)
{
	unsigned long flags;
	s32 ret;

	spin_lock_irqsave(&dev->power.lock, flags);
	ret = __dev_pm_qos_read_value(dev);
	spin_unlock_irqrestore(&dev->power.lock, flags);

	return ret;
}

/**
 * apply_constraint - Add/modify/remove device PM QoS request.
 * @req: Constraint request to apply
 * @action: Action to perform (add/update/remove).
 * @value: Value to assign to the QoS request.
 *
 * Internal function to update the constraints list using the PM QoS core
 * code and if needed call the per-device callbacks.
 */
static int apply_constraint(struct dev_pm_qos_request *req,
			    enum pm_qos_req_action action, s32 value)
{
	struct dev_pm_qos *qos = req->dev->power.qos;
	int ret;

	switch(req->type) {
	case DEV_PM_QOS_RESUME_LATENCY:
		if (WARN_ON(action != PM_QOS_REMOVE_REQ && value < 0))
			value = 0;

		ret = pm_qos_update_target(&qos->resume_latency,
<<<<<<< HEAD
					   &req->data.lat, action, value);
		if (ret) {
			value = pm_qos_read_value(&qos->resume_latency);
			blocking_notifier_call_chain(&dev_pm_notifiers,
						     (unsigned long)value,
						     req);
		}
		break;
	case DEV_PM_QOS_LATENCY_TOLERANCE:
		ret = pm_qos_update_target(&qos->latency_tolerance,
					   &req->data.lat, action, value);
=======
					   &req->data.pnode, action, value,
					   true);
		break;
	case DEV_PM_QOS_LATENCY_TOLERANCE:
		ret = pm_qos_update_target(&qos->latency_tolerance,
					   &req->data.pnode, action, value,
					   true);
>>>>>>> 286cd8c7
		if (ret) {
			value = pm_qos_read_value(&qos->latency_tolerance);
			req->dev->power.set_latency_tolerance(req->dev, value);
		}
		break;
	case DEV_PM_QOS_FLAGS:
		ret = pm_qos_update_flags(&qos->flags, &req->data.flr,
					  action, value);
		break;
	default:
		ret = -EINVAL;
	}

	return ret;
}

/*
 * dev_pm_qos_constraints_allocate
 * @dev: device to allocate data for
 *
 * Called at the first call to add_request, for constraint data allocation
 * Must be called with the dev_pm_qos_mtx mutex held
 */
static int dev_pm_qos_constraints_allocate(struct device *dev)
{
	struct dev_pm_qos *qos;
	struct pm_qos_constraints *c;
	struct blocking_notifier_head *n;

	qos = kzalloc(sizeof(*qos), GFP_KERNEL);
	if (!qos)
		return -ENOMEM;

	n = kzalloc(sizeof(*n), GFP_KERNEL);
	if (!n) {
		kfree(qos);
		return -ENOMEM;
	}
	BLOCKING_INIT_NOTIFIER_HEAD(n);

	c = &qos->resume_latency;
	plist_head_init(&c->list);
	c->target_value = PM_QOS_RESUME_LATENCY_DEFAULT_VALUE;
	c->default_value = PM_QOS_RESUME_LATENCY_DEFAULT_VALUE;
	c->no_constraint_value = PM_QOS_RESUME_LATENCY_NO_CONSTRAINT;
	c->type = PM_QOS_MIN;
	c->notifiers = n;

	c = &qos->latency_tolerance;
	plist_head_init(&c->list);
	c->target_value = PM_QOS_LATENCY_TOLERANCE_DEFAULT_VALUE;
	c->default_value = PM_QOS_LATENCY_TOLERANCE_DEFAULT_VALUE;
	c->no_constraint_value = PM_QOS_LATENCY_TOLERANCE_NO_CONSTRAINT;
	c->type = PM_QOS_MIN;

	INIT_LIST_HEAD(&qos->flags.list);

	spin_lock_irq(&dev->power.lock);
	dev->power.qos = qos;
	spin_unlock_irq(&dev->power.lock);

	return 0;
}

static void __dev_pm_qos_hide_latency_limit(struct device *dev);
static void __dev_pm_qos_hide_flags(struct device *dev);

/**
 * dev_pm_qos_constraints_destroy
 * @dev: target device
 *
 * Called from the device PM subsystem on device removal under device_pm_lock().
 */
void dev_pm_qos_constraints_destroy(struct device *dev)
{
	struct dev_pm_qos *qos;
	struct dev_pm_qos_request *req, *tmp;
	struct pm_qos_constraints *c;
	struct pm_qos_flags *f;

	mutex_lock(&dev_pm_qos_sysfs_mtx);

	/*
	 * If the device's PM QoS resume latency limit or PM QoS flags have been
	 * exposed to user space, they have to be hidden at this point.
	 */
	pm_qos_sysfs_remove_resume_latency(dev);
	pm_qos_sysfs_remove_flags(dev);

	mutex_lock(&dev_pm_qos_mtx);

	__dev_pm_qos_hide_latency_limit(dev);
	__dev_pm_qos_hide_flags(dev);

	qos = dev->power.qos;
	if (!qos)
		goto out;

	/* Flush the constraints lists for the device. */
	c = &qos->resume_latency;
	plist_for_each_entry_safe(req, tmp, &c->list, data.lat.node) {
		/*
		 * Update constraints list and call the notification
		 * callbacks if needed
		 */
		apply_constraint(req, PM_QOS_REMOVE_REQ, PM_QOS_DEFAULT_VALUE);
		memset(req, 0, sizeof(*req));
	}

	kfree(c->notifiers);

	c = &qos->latency_tolerance;
	plist_for_each_entry_safe(req, tmp, &c->list, data.lat.node) {
		apply_constraint(req, PM_QOS_REMOVE_REQ, PM_QOS_DEFAULT_VALUE);
		memset(req, 0, sizeof(*req));
	}
	f = &qos->flags;
	list_for_each_entry_safe(req, tmp, &f->list, data.flr.node) {
		apply_constraint(req, PM_QOS_REMOVE_REQ, PM_QOS_DEFAULT_VALUE);
		memset(req, 0, sizeof(*req));
	}

	spin_lock_irq(&dev->power.lock);
	dev->power.qos = ERR_PTR(-ENODEV);
	spin_unlock_irq(&dev->power.lock);

	kfree(qos->resume_latency.notifiers);
	kfree(qos);

 out:
	mutex_unlock(&dev_pm_qos_mtx);

	mutex_unlock(&dev_pm_qos_sysfs_mtx);
}

static bool dev_pm_qos_invalid_req_type(struct device *dev,
					enum dev_pm_qos_req_type type)
{
	return type == DEV_PM_QOS_LATENCY_TOLERANCE &&
	       !dev->power.set_latency_tolerance;
}

static int __dev_pm_qos_add_request(struct device *dev,
				    struct dev_pm_qos_request *req,
				    enum dev_pm_qos_req_type type, s32 value)
{
	int ret = 0;

	if (!dev || !req || dev_pm_qos_invalid_req_type(dev, type))
		return -EINVAL;

	if (WARN(dev_pm_qos_request_active(req),
		 "%s() called for already added request\n", __func__))
		return -EINVAL;

	if (IS_ERR(dev->power.qos))
		ret = -ENODEV;
	else if (!dev->power.qos)
		ret = dev_pm_qos_constraints_allocate(dev);

	trace_dev_pm_qos_add_request(dev_name(dev), type, value);
	if (!ret) {
		req->dev = dev;
		req->type = type;
		ret = apply_constraint(req, PM_QOS_ADD_REQ, value);
	}
	return ret;
}

/**
 * dev_pm_qos_add_request - inserts new qos request into the list
 * @dev: target device for the constraint
 * @req: pointer to a preallocated handle
 * @type: type of the request
 * @value: defines the qos request
 *
 * This function inserts a new entry in the device constraints list of
 * requested qos performance characteristics. It recomputes the aggregate
 * QoS expectations of parameters and initializes the dev_pm_qos_request
 * handle.  Caller needs to save this handle for later use in updates and
 * removal.
 *
 * Returns 1 if the aggregated constraint value has changed,
 * 0 if the aggregated constraint value has not changed,
 * -EINVAL in case of wrong parameters, -ENOMEM if there's not enough memory
 * to allocate for data structures, -ENODEV if the device has just been removed
 * from the system.
 *
 * Callers should ensure that the target device is not RPM_SUSPENDED before
 * using this function for requests of type DEV_PM_QOS_FLAGS.
 */
int dev_pm_qos_add_request(struct device *dev, struct dev_pm_qos_request *req,
			   enum dev_pm_qos_req_type type, s32 value)
{
	int ret;

	mutex_lock(&dev_pm_qos_mtx);
	ret = __dev_pm_qos_add_request(dev, req, type, value);
	mutex_unlock(&dev_pm_qos_mtx);
	return ret;
}
EXPORT_SYMBOL_GPL(dev_pm_qos_add_request);

/**
 * __dev_pm_qos_update_request - Modify an existing device PM QoS request.
 * @req : PM QoS request to modify.
 * @new_value: New value to request.
 */
static int __dev_pm_qos_update_request(struct dev_pm_qos_request *req,
				       s32 new_value)
{
	s32 curr_value;
	int ret = 0;

	if (!req) /*guard against callers passing in null */
		return -EINVAL;

	if (WARN(!dev_pm_qos_request_active(req),
		 "%s() called for unknown object\n", __func__))
		return -EINVAL;

	if (IS_ERR_OR_NULL(req->dev->power.qos))
		return -ENODEV;

	switch(req->type) {
	case DEV_PM_QOS_RESUME_LATENCY:
	case DEV_PM_QOS_LATENCY_TOLERANCE:
		curr_value = req->data.lat.node.prio;
		break;
	case DEV_PM_QOS_FLAGS:
		curr_value = req->data.flr.flags;
		break;
	default:
		return -EINVAL;
	}

	trace_dev_pm_qos_update_request(dev_name(req->dev), req->type,
					new_value);
	if (curr_value != new_value)
		ret = apply_constraint(req, PM_QOS_UPDATE_REQ, new_value);

	return ret;
}

/**
 * dev_pm_qos_update_request - modifies an existing qos request
 * @req : handle to list element holding a dev_pm_qos request to use
 * @new_value: defines the qos request
 *
 * Updates an existing dev PM qos request along with updating the
 * target value.
 *
 * Attempts are made to make this code callable on hot code paths.
 *
 * Returns 1 if the aggregated constraint value has changed,
 * 0 if the aggregated constraint value has not changed,
 * -EINVAL in case of wrong parameters, -ENODEV if the device has been
 * removed from the system
 *
 * Callers should ensure that the target device is not RPM_SUSPENDED before
 * using this function for requests of type DEV_PM_QOS_FLAGS.
 */
int dev_pm_qos_update_request(struct dev_pm_qos_request *req, s32 new_value)
{
	int ret;

	mutex_lock(&dev_pm_qos_mtx);
	ret = __dev_pm_qos_update_request(req, new_value);
	mutex_unlock(&dev_pm_qos_mtx);
	return ret;
}
EXPORT_SYMBOL_GPL(dev_pm_qos_update_request);

static int __dev_pm_qos_remove_request(struct dev_pm_qos_request *req)
{
	int ret;

	if (!req) /*guard against callers passing in null */
		return -EINVAL;

	if (WARN(!dev_pm_qos_request_active(req),
		 "%s() called for unknown object\n", __func__))
		return -EINVAL;

	if (IS_ERR_OR_NULL(req->dev->power.qos))
		return -ENODEV;

	trace_dev_pm_qos_remove_request(dev_name(req->dev), req->type,
					PM_QOS_DEFAULT_VALUE);
	ret = apply_constraint(req, PM_QOS_REMOVE_REQ, PM_QOS_DEFAULT_VALUE);
	memset(req, 0, sizeof(*req));
	return ret;
}

/**
 * dev_pm_qos_remove_request - modifies an existing qos request
 * @req: handle to request list element
 *
 * Will remove pm qos request from the list of constraints and
 * recompute the current target value. Call this on slow code paths.
 *
 * Returns 1 if the aggregated constraint value has changed,
 * 0 if the aggregated constraint value has not changed,
 * -EINVAL in case of wrong parameters, -ENODEV if the device has been
 * removed from the system
 *
 * Callers should ensure that the target device is not RPM_SUSPENDED before
 * using this function for requests of type DEV_PM_QOS_FLAGS.
 */
int dev_pm_qos_remove_request(struct dev_pm_qos_request *req)
{
	int ret;

	mutex_lock(&dev_pm_qos_mtx);
	ret = __dev_pm_qos_remove_request(req);
	mutex_unlock(&dev_pm_qos_mtx);
	return ret;
}
EXPORT_SYMBOL_GPL(dev_pm_qos_remove_request);

/**
 * dev_pm_qos_add_notifier - sets notification entry for changes to target value
 * of per-device PM QoS constraints
 *
 * @dev: target device for the constraint
 * @notifier: notifier block managed by caller.
 *
 * Will register the notifier into a notification chain that gets called
 * upon changes to the target value for the device.
 *
 * If the device's constraints object doesn't exist when this routine is called,
 * it will be created (or error code will be returned if that fails).
 */
int dev_pm_qos_add_notifier(struct device *dev, struct notifier_block *notifier)
{
	int ret = 0;

	mutex_lock(&dev_pm_qos_mtx);

	if (IS_ERR(dev->power.qos))
		ret = -ENODEV;
	else if (!dev->power.qos)
		ret = dev_pm_qos_constraints_allocate(dev);

	if (!ret)
		ret = blocking_notifier_chain_register(dev->power.qos->resume_latency.notifiers,
						       notifier);

	mutex_unlock(&dev_pm_qos_mtx);
	return ret;
}
EXPORT_SYMBOL_GPL(dev_pm_qos_add_notifier);

/**
 * dev_pm_qos_remove_notifier - deletes notification for changes to target value
 * of per-device PM QoS constraints
 *
 * @dev: target device for the constraint
 * @notifier: notifier block to be removed.
 *
 * Will remove the notifier from the notification chain that gets called
 * upon changes to the target value.
 */
int dev_pm_qos_remove_notifier(struct device *dev,
			       struct notifier_block *notifier)
{
	int retval = 0;

	mutex_lock(&dev_pm_qos_mtx);

	/* Silently return if the constraints object is not present. */
	if (!IS_ERR_OR_NULL(dev->power.qos))
		retval = blocking_notifier_chain_unregister(dev->power.qos->resume_latency.notifiers,
							    notifier);

	mutex_unlock(&dev_pm_qos_mtx);
	return retval;
}
EXPORT_SYMBOL_GPL(dev_pm_qos_remove_notifier);

/**
 * dev_pm_qos_add_ancestor_request - Add PM QoS request for device's ancestor.
 * @dev: Device whose ancestor to add the request for.
 * @req: Pointer to the preallocated handle.
 * @type: Type of the request.
 * @value: Constraint latency value.
 */
int dev_pm_qos_add_ancestor_request(struct device *dev,
				    struct dev_pm_qos_request *req,
				    enum dev_pm_qos_req_type type, s32 value)
{
	struct device *ancestor = dev->parent;
	int ret = -ENODEV;

	switch (type) {
	case DEV_PM_QOS_RESUME_LATENCY:
		while (ancestor && !ancestor->power.ignore_children)
			ancestor = ancestor->parent;

		break;
	case DEV_PM_QOS_LATENCY_TOLERANCE:
		while (ancestor && !ancestor->power.set_latency_tolerance)
			ancestor = ancestor->parent;

		break;
	default:
		ancestor = NULL;
	}
	if (ancestor)
		ret = dev_pm_qos_add_request(ancestor, req, type, value);

	if (ret < 0)
		req->dev = NULL;

	return ret;
}
EXPORT_SYMBOL_GPL(dev_pm_qos_add_ancestor_request);

static void __dev_pm_qos_drop_user_request(struct device *dev,
					   enum dev_pm_qos_req_type type)
{
	struct dev_pm_qos_request *req = NULL;

	switch(type) {
	case DEV_PM_QOS_RESUME_LATENCY:
		req = dev->power.qos->resume_latency_req;
		dev->power.qos->resume_latency_req = NULL;
		break;
	case DEV_PM_QOS_LATENCY_TOLERANCE:
		req = dev->power.qos->latency_tolerance_req;
		dev->power.qos->latency_tolerance_req = NULL;
		break;
	case DEV_PM_QOS_FLAGS:
		req = dev->power.qos->flags_req;
		dev->power.qos->flags_req = NULL;
		break;
	}
	__dev_pm_qos_remove_request(req);
	kfree(req);
}

static void dev_pm_qos_drop_user_request(struct device *dev,
					 enum dev_pm_qos_req_type type)
{
	mutex_lock(&dev_pm_qos_mtx);
	__dev_pm_qos_drop_user_request(dev, type);
	mutex_unlock(&dev_pm_qos_mtx);
}

/**
 * dev_pm_qos_expose_latency_limit - Expose PM QoS latency limit to user space.
 * @dev: Device whose PM QoS latency limit is to be exposed to user space.
 * @value: Initial value of the latency limit.
 */
int dev_pm_qos_expose_latency_limit(struct device *dev, s32 value)
{
	struct dev_pm_qos_request *req;
	int ret;

	if (!device_is_registered(dev) || value < 0)
		return -EINVAL;

	req = kzalloc(sizeof(*req), GFP_KERNEL);
	if (!req)
		return -ENOMEM;

	ret = dev_pm_qos_add_request(dev, req, DEV_PM_QOS_RESUME_LATENCY, value);
	if (ret < 0) {
		kfree(req);
		return ret;
	}

	mutex_lock(&dev_pm_qos_sysfs_mtx);

	mutex_lock(&dev_pm_qos_mtx);

	if (IS_ERR_OR_NULL(dev->power.qos))
		ret = -ENODEV;
	else if (dev->power.qos->resume_latency_req)
		ret = -EEXIST;

	if (ret < 0) {
		__dev_pm_qos_remove_request(req);
		kfree(req);
		mutex_unlock(&dev_pm_qos_mtx);
		goto out;
	}
	dev->power.qos->resume_latency_req = req;

	mutex_unlock(&dev_pm_qos_mtx);

	ret = pm_qos_sysfs_add_resume_latency(dev);
	if (ret)
		dev_pm_qos_drop_user_request(dev, DEV_PM_QOS_RESUME_LATENCY);

 out:
	mutex_unlock(&dev_pm_qos_sysfs_mtx);
	return ret;
}
EXPORT_SYMBOL_GPL(dev_pm_qos_expose_latency_limit);

static void __dev_pm_qos_hide_latency_limit(struct device *dev)
{
	if (!IS_ERR_OR_NULL(dev->power.qos) && dev->power.qos->resume_latency_req)
		__dev_pm_qos_drop_user_request(dev, DEV_PM_QOS_RESUME_LATENCY);
}

/**
 * dev_pm_qos_hide_latency_limit - Hide PM QoS latency limit from user space.
 * @dev: Device whose PM QoS latency limit is to be hidden from user space.
 */
void dev_pm_qos_hide_latency_limit(struct device *dev)
{
	mutex_lock(&dev_pm_qos_sysfs_mtx);

	pm_qos_sysfs_remove_resume_latency(dev);

	mutex_lock(&dev_pm_qos_mtx);
	__dev_pm_qos_hide_latency_limit(dev);
	mutex_unlock(&dev_pm_qos_mtx);

	mutex_unlock(&dev_pm_qos_sysfs_mtx);
}
EXPORT_SYMBOL_GPL(dev_pm_qos_hide_latency_limit);

/**
 * dev_pm_qos_expose_flags - Expose PM QoS flags of a device to user space.
 * @dev: Device whose PM QoS flags are to be exposed to user space.
 * @val: Initial values of the flags.
 */
int dev_pm_qos_expose_flags(struct device *dev, s32 val)
{
	struct dev_pm_qos_request *req;
	int ret;

	if (!device_is_registered(dev))
		return -EINVAL;

	req = kzalloc(sizeof(*req), GFP_KERNEL);
	if (!req)
		return -ENOMEM;

	ret = dev_pm_qos_add_request(dev, req, DEV_PM_QOS_FLAGS, val);
	if (ret < 0) {
		kfree(req);
		return ret;
	}

	pm_runtime_get_sync(dev);
	mutex_lock(&dev_pm_qos_sysfs_mtx);

	mutex_lock(&dev_pm_qos_mtx);

	if (IS_ERR_OR_NULL(dev->power.qos))
		ret = -ENODEV;
	else if (dev->power.qos->flags_req)
		ret = -EEXIST;

	if (ret < 0) {
		__dev_pm_qos_remove_request(req);
		kfree(req);
		mutex_unlock(&dev_pm_qos_mtx);
		goto out;
	}
	dev->power.qos->flags_req = req;

	mutex_unlock(&dev_pm_qos_mtx);

	ret = pm_qos_sysfs_add_flags(dev);
	if (ret)
		dev_pm_qos_drop_user_request(dev, DEV_PM_QOS_FLAGS);

 out:
	mutex_unlock(&dev_pm_qos_sysfs_mtx);
	pm_runtime_put(dev);
	return ret;
}
EXPORT_SYMBOL_GPL(dev_pm_qos_expose_flags);

static void __dev_pm_qos_hide_flags(struct device *dev)
{
	if (!IS_ERR_OR_NULL(dev->power.qos) && dev->power.qos->flags_req)
		__dev_pm_qos_drop_user_request(dev, DEV_PM_QOS_FLAGS);
}

/**
 * dev_pm_qos_hide_flags - Hide PM QoS flags of a device from user space.
 * @dev: Device whose PM QoS flags are to be hidden from user space.
 */
void dev_pm_qos_hide_flags(struct device *dev)
{
	pm_runtime_get_sync(dev);
	mutex_lock(&dev_pm_qos_sysfs_mtx);

	pm_qos_sysfs_remove_flags(dev);

	mutex_lock(&dev_pm_qos_mtx);
	__dev_pm_qos_hide_flags(dev);
	mutex_unlock(&dev_pm_qos_mtx);

	mutex_unlock(&dev_pm_qos_sysfs_mtx);
	pm_runtime_put(dev);
}
EXPORT_SYMBOL_GPL(dev_pm_qos_hide_flags);

/**
 * dev_pm_qos_update_flags - Update PM QoS flags request owned by user space.
 * @dev: Device to update the PM QoS flags request for.
 * @mask: Flags to set/clear.
 * @set: Whether to set or clear the flags (true means set).
 */
int dev_pm_qos_update_flags(struct device *dev, s32 mask, bool set)
{
	s32 value;
	int ret;

	pm_runtime_get_sync(dev);
	mutex_lock(&dev_pm_qos_mtx);

	if (IS_ERR_OR_NULL(dev->power.qos) || !dev->power.qos->flags_req) {
		ret = -EINVAL;
		goto out;
	}

	value = dev_pm_qos_requested_flags(dev);
	if (set)
		value |= mask;
	else
		value &= ~mask;

	ret = __dev_pm_qos_update_request(dev->power.qos->flags_req, value);

 out:
	mutex_unlock(&dev_pm_qos_mtx);
	pm_runtime_put(dev);
	return ret;
}

/**
 * dev_pm_qos_get_user_latency_tolerance - Get user space latency tolerance.
 * @dev: Device to obtain the user space latency tolerance for.
 */
s32 dev_pm_qos_get_user_latency_tolerance(struct device *dev)
{
	s32 ret;

	mutex_lock(&dev_pm_qos_mtx);
	ret = IS_ERR_OR_NULL(dev->power.qos)
		|| !dev->power.qos->latency_tolerance_req ?
			PM_QOS_LATENCY_TOLERANCE_NO_CONSTRAINT :
			dev->power.qos->latency_tolerance_req->data.lat.node.prio;
	mutex_unlock(&dev_pm_qos_mtx);
	return ret;
}

/**
 * dev_pm_qos_update_user_latency_tolerance - Update user space latency tolerance.
 * @dev: Device to update the user space latency tolerance for.
 * @val: New user space latency tolerance for @dev (negative values disable).
 */
int dev_pm_qos_update_user_latency_tolerance(struct device *dev, s32 val)
{
	int ret;

	mutex_lock(&dev_pm_qos_mtx);

	if (IS_ERR_OR_NULL(dev->power.qos)
	    || !dev->power.qos->latency_tolerance_req) {
		struct dev_pm_qos_request *req;

		if (val < 0) {
			if (val == PM_QOS_LATENCY_TOLERANCE_NO_CONSTRAINT)
				ret = 0;
			else
				ret = -EINVAL;
			goto out;
		}
		req = kzalloc(sizeof(*req), GFP_KERNEL);
		if (!req) {
			ret = -ENOMEM;
			goto out;
		}
		ret = __dev_pm_qos_add_request(dev, req, DEV_PM_QOS_LATENCY_TOLERANCE, val);
		if (ret < 0) {
			kfree(req);
			goto out;
		}
		dev->power.qos->latency_tolerance_req = req;
	} else {
		if (val < 0) {
			__dev_pm_qos_drop_user_request(dev, DEV_PM_QOS_LATENCY_TOLERANCE);
			ret = 0;
		} else {
			ret = __dev_pm_qos_update_request(dev->power.qos->latency_tolerance_req, val);
		}
	}

 out:
	mutex_unlock(&dev_pm_qos_mtx);
	return ret;
}
EXPORT_SYMBOL_GPL(dev_pm_qos_update_user_latency_tolerance);

/**
 * dev_pm_qos_expose_latency_tolerance - Expose latency tolerance to userspace
 * @dev: Device whose latency tolerance to expose
 */
int dev_pm_qos_expose_latency_tolerance(struct device *dev)
{
	int ret;

	if (!dev->power.set_latency_tolerance)
		return -EINVAL;

	mutex_lock(&dev_pm_qos_sysfs_mtx);
	ret = pm_qos_sysfs_add_latency_tolerance(dev);
	mutex_unlock(&dev_pm_qos_sysfs_mtx);

	return ret;
}
EXPORT_SYMBOL_GPL(dev_pm_qos_expose_latency_tolerance);

/**
 * dev_pm_qos_hide_latency_tolerance - Hide latency tolerance from userspace
 * @dev: Device whose latency tolerance to hide
 */
void dev_pm_qos_hide_latency_tolerance(struct device *dev)
{
	mutex_lock(&dev_pm_qos_sysfs_mtx);
	pm_qos_sysfs_remove_latency_tolerance(dev);
	mutex_unlock(&dev_pm_qos_sysfs_mtx);

	/* Remove the request from user space now */
	pm_runtime_get_sync(dev);
	dev_pm_qos_update_user_latency_tolerance(dev,
		PM_QOS_LATENCY_TOLERANCE_NO_CONSTRAINT);
	pm_runtime_put(dev);
}
EXPORT_SYMBOL_GPL(dev_pm_qos_hide_latency_tolerance);<|MERGE_RESOLUTION|>--- conflicted
+++ resolved
@@ -143,19 +143,6 @@
 			value = 0;
 
 		ret = pm_qos_update_target(&qos->resume_latency,
-<<<<<<< HEAD
-					   &req->data.lat, action, value);
-		if (ret) {
-			value = pm_qos_read_value(&qos->resume_latency);
-			blocking_notifier_call_chain(&dev_pm_notifiers,
-						     (unsigned long)value,
-						     req);
-		}
-		break;
-	case DEV_PM_QOS_LATENCY_TOLERANCE:
-		ret = pm_qos_update_target(&qos->latency_tolerance,
-					   &req->data.lat, action, value);
-=======
 					   &req->data.pnode, action, value,
 					   true);
 		break;
@@ -163,7 +150,6 @@
 		ret = pm_qos_update_target(&qos->latency_tolerance,
 					   &req->data.pnode, action, value,
 					   true);
->>>>>>> 286cd8c7
 		if (ret) {
 			value = pm_qos_read_value(&qos->latency_tolerance);
 			req->dev->power.set_latency_tolerance(req->dev, value);
