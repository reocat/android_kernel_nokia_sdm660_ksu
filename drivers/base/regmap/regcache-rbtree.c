/*
 * Register cache access API - rbtree caching support
 *
 * Copyright 2011 Wolfson Microelectronics plc
 *
 * Author: Dimitris Papastamos <dp@opensource.wolfsonmicro.com>
 *
 * This program is free software; you can redistribute it and/or modify
 * it under the terms of the GNU General Public License version 2 as
 * published by the Free Software Foundation.
 */

#include <linux/debugfs.h>
#include <linux/device.h>
#include <linux/rbtree.h>
#include <linux/seq_file.h>
#include <linux/slab.h>

#include "internal.h"

static int regcache_rbtree_write(struct regmap *map, unsigned int reg,
				 unsigned int value);
static int regcache_rbtree_exit(struct regmap *map);

struct regcache_rbtree_node {
	/* block of adjacent registers */
	void *block;
	/* Which registers are present */
	long *cache_present;
	/* base register handled by this block */
	unsigned int base_reg;
	/* number of registers available in the block */
	unsigned int blklen;
	/* the actual rbtree node holding this block */
	struct rb_node node;
} __attribute__ ((packed));

struct regcache_rbtree_ctx {
	struct rb_root root;
	struct regcache_rbtree_node *cached_rbnode;
};

static inline void regcache_rbtree_get_base_top_reg(
	struct regmap *map,
	struct regcache_rbtree_node *rbnode,
	unsigned int *base, unsigned int *top)
{
	*base = rbnode->base_reg;
	*top = rbnode->base_reg + ((rbnode->blklen - 1) * map->reg_stride);
}

static unsigned int regcache_rbtree_get_register(struct regmap *map,
	struct regcache_rbtree_node *rbnode, unsigned int idx)
{
	return regcache_get_val(map, rbnode->block, idx);
}

static void regcache_rbtree_set_register(struct regmap *map,
					 struct regcache_rbtree_node *rbnode,
					 unsigned int idx, unsigned int val)
{
	set_bit(idx, rbnode->cache_present);
	regcache_set_val(map, rbnode->block, idx, val);
}

static struct regcache_rbtree_node *regcache_rbtree_lookup(struct regmap *map,
							   unsigned int reg)
{
	struct regcache_rbtree_ctx *rbtree_ctx = map->cache;
	struct rb_node *node;
	struct regcache_rbtree_node *rbnode;
	unsigned int base_reg, top_reg;

	rbnode = rbtree_ctx->cached_rbnode;
	if (rbnode) {
		regcache_rbtree_get_base_top_reg(map, rbnode, &base_reg,
						 &top_reg);
		if (reg >= base_reg && reg <= top_reg)
			return rbnode;
	}

	node = rbtree_ctx->root.rb_node;
	while (node) {
		rbnode = rb_entry(node, struct regcache_rbtree_node, node);
		regcache_rbtree_get_base_top_reg(map, rbnode, &base_reg,
						 &top_reg);
		if (reg >= base_reg && reg <= top_reg) {
			rbtree_ctx->cached_rbnode = rbnode;
			return rbnode;
		} else if (reg > top_reg) {
			node = node->rb_right;
		} else if (reg < base_reg) {
			node = node->rb_left;
		}
	}

	return NULL;
}

static int regcache_rbtree_insert(struct regmap *map, struct rb_root *root,
				  struct regcache_rbtree_node *rbnode)
{
	struct rb_node **new, *parent;
	struct regcache_rbtree_node *rbnode_tmp;
	unsigned int base_reg_tmp, top_reg_tmp;
	unsigned int base_reg;

	parent = NULL;
	new = &root->rb_node;
	while (*new) {
		rbnode_tmp = rb_entry(*new, struct regcache_rbtree_node, node);
		/* base and top registers of the current rbnode */
		regcache_rbtree_get_base_top_reg(map, rbnode_tmp, &base_reg_tmp,
						 &top_reg_tmp);
		/* base register of the rbnode to be added */
		base_reg = rbnode->base_reg;
		parent = *new;
		/* if this register has already been inserted, just return */
		if (base_reg >= base_reg_tmp &&
		    base_reg <= top_reg_tmp)
			return 0;
		else if (base_reg > top_reg_tmp)
			new = &((*new)->rb_right);
		else if (base_reg < base_reg_tmp)
			new = &((*new)->rb_left);
	}

	/* insert the node into the rbtree */
	rb_link_node(&rbnode->node, parent, new);
	rb_insert_color(&rbnode->node, root);

	return 1;
}

#ifdef CONFIG_DEBUG_FS
static int rbtree_show(struct seq_file *s, void *ignored)
{
	struct regmap *map = s->private;
	struct regcache_rbtree_ctx *rbtree_ctx = map->cache;
	struct regcache_rbtree_node *n;
	struct rb_node *node;
	unsigned int base, top;
	size_t mem_size;
	int nodes = 0;
	int registers = 0;
	int this_registers, average;

	map->lock(map->lock_arg);

	mem_size = sizeof(*rbtree_ctx);

	for (node = rb_first(&rbtree_ctx->root); node != NULL;
	     node = rb_next(node)) {
		n = rb_entry(node, struct regcache_rbtree_node, node);
		mem_size += sizeof(*n);
		mem_size += (n->blklen * map->cache_word_size);
		mem_size += BITS_TO_LONGS(n->blklen) * sizeof(long);

		regcache_rbtree_get_base_top_reg(map, n, &base, &top);
		this_registers = ((top - base) / map->reg_stride) + 1;
		seq_printf(s, "%x-%x (%d)\n", base, top, this_registers);

		nodes++;
		registers += this_registers;
	}

	if (nodes)
		average = registers / nodes;
	else
		average = 0;

	seq_printf(s, "%d nodes, %d registers, average %d registers, used %zu bytes\n",
		   nodes, registers, average, mem_size);

	map->unlock(map->lock_arg);

	return 0;
}

static int rbtree_open(struct inode *inode, struct file *file)
{
	return single_open(file, rbtree_show, inode->i_private);
}

static const struct file_operations rbtree_fops = {
	.open		= rbtree_open,
	.read		= seq_read,
	.llseek		= seq_lseek,
	.release	= single_release,
};

static void rbtree_debugfs_init(struct regmap *map)
{
	debugfs_create_file("rbtree", 0400, map->debugfs, map, &rbtree_fops);
}
#endif

static int regcache_rbtree_init(struct regmap *map)
{
	struct regcache_rbtree_ctx *rbtree_ctx;
	int i;
	int ret;

	map->cache = kmalloc(sizeof *rbtree_ctx, GFP_KERNEL);
	if (!map->cache)
		return -ENOMEM;

	rbtree_ctx = map->cache;
	rbtree_ctx->root = RB_ROOT;
	rbtree_ctx->cached_rbnode = NULL;

	for (i = 0; i < map->num_reg_defaults; i++) {
		ret = regcache_rbtree_write(map,
					    map->reg_defaults[i].reg,
					    map->reg_defaults[i].def);
		if (ret)
			goto err;
	}

	return 0;

err:
	regcache_rbtree_exit(map);
	return ret;
}

static int regcache_rbtree_exit(struct regmap *map)
{
	struct rb_node *next;
	struct regcache_rbtree_ctx *rbtree_ctx;
	struct regcache_rbtree_node *rbtree_node;

	/* if we've already been called then just return */
	rbtree_ctx = map->cache;
	if (!rbtree_ctx)
		return 0;

	/* free up the rbtree */
	next = rb_first(&rbtree_ctx->root);
	while (next) {
		rbtree_node = rb_entry(next, struct regcache_rbtree_node, node);
		next = rb_next(&rbtree_node->node);
		rb_erase(&rbtree_node->node, &rbtree_ctx->root);
		kfree(rbtree_node->cache_present);
		kfree(rbtree_node->block);
		kfree(rbtree_node);
	}

	/* release the resources */
	kfree(map->cache);
	map->cache = NULL;

	return 0;
}

static int regcache_rbtree_read(struct regmap *map,
				unsigned int reg, unsigned int *value)
{
	struct regcache_rbtree_node *rbnode;
	unsigned int reg_tmp;

	rbnode = regcache_rbtree_lookup(map, reg);
	if (rbnode) {
		reg_tmp = (reg - rbnode->base_reg) / map->reg_stride;
		if (!test_bit(reg_tmp, rbnode->cache_present))
			return -ENOENT;
		*value = regcache_rbtree_get_register(map, rbnode, reg_tmp);
	} else {
		return -ENOENT;
	}

	return 0;
}


static int regcache_rbtree_insert_to_block(struct regmap *map,
					   struct regcache_rbtree_node *rbnode,
					   unsigned int base_reg,
					   unsigned int top_reg,
					   unsigned int reg,
					   unsigned int value)
{
	unsigned int blklen;
	unsigned int pos, offset;
	unsigned long *present;
	u8 *blk;

	blklen = (top_reg - base_reg) / map->reg_stride + 1;
	pos = (reg - base_reg) / map->reg_stride;
	offset = (rbnode->base_reg - base_reg) / map->reg_stride;

	blk = krealloc(rbnode->block,
		       blklen * map->cache_word_size,
		       map->alloc_flags);
	if (!blk)
		return -ENOMEM;

	rbnode->block = blk;

	if (BITS_TO_LONGS(blklen) > BITS_TO_LONGS(rbnode->blklen)) {
		present = krealloc(rbnode->cache_present,
				   BITS_TO_LONGS(blklen) * sizeof(*present),
<<<<<<< HEAD
				   GFP_KERNEL);
=======
				   map->alloc_flags);
>>>>>>> 286cd8c7
		if (!present)
			return -ENOMEM;

		memset(present + BITS_TO_LONGS(rbnode->blklen), 0,
		       (BITS_TO_LONGS(blklen) - BITS_TO_LONGS(rbnode->blklen))
		       * sizeof(*present));
	} else {
		present = rbnode->cache_present;
	}

	/* insert the register value in the correct place in the rbnode block */
	if (pos == 0) {
		memmove(blk + offset * map->cache_word_size,
			blk, rbnode->blklen * map->cache_word_size);
		bitmap_shift_left(present, present, offset, blklen);
	}

	/* update the rbnode block, its size and the base register */
	rbnode->blklen = blklen;
	rbnode->base_reg = base_reg;
	rbnode->cache_present = present;

	regcache_rbtree_set_register(map, rbnode, pos, value);
	return 0;
}

static struct regcache_rbtree_node *
regcache_rbtree_node_alloc(struct regmap *map, unsigned int reg)
{
	struct regcache_rbtree_node *rbnode;
	const struct regmap_range *range;
	int i;

	rbnode = kzalloc(sizeof(*rbnode), map->alloc_flags);
	if (!rbnode)
		return NULL;

	/* If there is a read table then use it to guess at an allocation */
	if (map->rd_table) {
		for (i = 0; i < map->rd_table->n_yes_ranges; i++) {
			if (regmap_reg_in_range(reg,
						&map->rd_table->yes_ranges[i]))
				break;
		}

		if (i != map->rd_table->n_yes_ranges) {
			range = &map->rd_table->yes_ranges[i];
			rbnode->blklen = (range->range_max - range->range_min) /
				map->reg_stride	+ 1;
			rbnode->base_reg = range->range_min;
		}
	}

	if (!rbnode->blklen) {
		rbnode->blklen = 1;
		rbnode->base_reg = reg;
	}

	rbnode->block = kmalloc_array(rbnode->blklen, map->cache_word_size,
				      map->alloc_flags);
	if (!rbnode->block)
		goto err_free;

	rbnode->cache_present = kcalloc(BITS_TO_LONGS(rbnode->blklen),
					sizeof(*rbnode->cache_present),
					map->alloc_flags);
	if (!rbnode->cache_present)
		goto err_free_block;

	return rbnode;

err_free_block:
	kfree(rbnode->block);
err_free:
	kfree(rbnode);
	return NULL;
}

static int regcache_rbtree_write(struct regmap *map, unsigned int reg,
				 unsigned int value)
{
	struct regcache_rbtree_ctx *rbtree_ctx;
	struct regcache_rbtree_node *rbnode, *rbnode_tmp;
	struct rb_node *node;
	unsigned int reg_tmp;
	int ret;

	rbtree_ctx = map->cache;

	/* if we can't locate it in the cached rbnode we'll have
	 * to traverse the rbtree looking for it.
	 */
	rbnode = regcache_rbtree_lookup(map, reg);
	if (rbnode) {
		reg_tmp = (reg - rbnode->base_reg) / map->reg_stride;
		regcache_rbtree_set_register(map, rbnode, reg_tmp, value);
	} else {
		unsigned int base_reg, top_reg;
		unsigned int new_base_reg, new_top_reg;
		unsigned int min, max;
		unsigned int max_dist;
		unsigned int dist, best_dist = UINT_MAX;

		max_dist = map->reg_stride * sizeof(*rbnode_tmp) /
			map->cache_word_size;
		if (reg < max_dist)
			min = 0;
		else
			min = reg - max_dist;
		max = reg + max_dist;

		/* look for an adjacent register to the one we are about to add */
		node = rbtree_ctx->root.rb_node;
		while (node) {
			rbnode_tmp = rb_entry(node, struct regcache_rbtree_node,
					      node);

			regcache_rbtree_get_base_top_reg(map, rbnode_tmp,
				&base_reg, &top_reg);

			if (base_reg <= max && top_reg >= min) {
				if (reg < base_reg)
					dist = base_reg - reg;
				else if (reg > top_reg)
					dist = reg - top_reg;
				else
					dist = 0;
				if (dist < best_dist) {
					rbnode = rbnode_tmp;
					best_dist = dist;
					new_base_reg = min(reg, base_reg);
					new_top_reg = max(reg, top_reg);
				}
			}

			/*
			 * Keep looking, we want to choose the closest block,
			 * otherwise we might end up creating overlapping
			 * blocks, which breaks the rbtree.
			 */
			if (reg < base_reg)
				node = node->rb_left;
			else if (reg > top_reg)
				node = node->rb_right;
			else
				break;
		}

		if (rbnode) {
			ret = regcache_rbtree_insert_to_block(map, rbnode,
							      new_base_reg,
							      new_top_reg, reg,
							      value);
			if (ret)
				return ret;
			rbtree_ctx->cached_rbnode = rbnode;
			return 0;
		}

		/* We did not manage to find a place to insert it in
		 * an existing block so create a new rbnode.
		 */
		rbnode = regcache_rbtree_node_alloc(map, reg);
		if (!rbnode)
			return -ENOMEM;
		regcache_rbtree_set_register(map, rbnode,
					     reg - rbnode->base_reg, value);
		regcache_rbtree_insert(map, &rbtree_ctx->root, rbnode);
		rbtree_ctx->cached_rbnode = rbnode;
	}

	return 0;
}

static int regcache_rbtree_sync(struct regmap *map, unsigned int min,
				unsigned int max)
{
	struct regcache_rbtree_ctx *rbtree_ctx;
	struct rb_node *node;
	struct regcache_rbtree_node *rbnode;
	unsigned int base_reg, top_reg;
	unsigned int start, end;
	int ret;

	rbtree_ctx = map->cache;
	for (node = rb_first(&rbtree_ctx->root); node; node = rb_next(node)) {
		rbnode = rb_entry(node, struct regcache_rbtree_node, node);

		regcache_rbtree_get_base_top_reg(map, rbnode, &base_reg,
			&top_reg);
		if (base_reg > max)
			break;
		if (top_reg < min)
			continue;

		if (min > base_reg)
			start = (min - base_reg) / map->reg_stride;
		else
			start = 0;

		if (max < top_reg)
			end = (max - base_reg) / map->reg_stride + 1;
		else
			end = rbnode->blklen;

		ret = regcache_sync_block(map, rbnode->block,
					  rbnode->cache_present,
					  rbnode->base_reg, start, end);
		if (ret != 0)
			return ret;
	}

	return regmap_async_complete(map);
}

static int regcache_rbtree_drop(struct regmap *map, unsigned int min,
				unsigned int max)
{
	struct regcache_rbtree_ctx *rbtree_ctx;
	struct regcache_rbtree_node *rbnode;
	struct rb_node *node;
	unsigned int base_reg, top_reg;
	unsigned int start, end;

	rbtree_ctx = map->cache;
	for (node = rb_first(&rbtree_ctx->root); node; node = rb_next(node)) {
		rbnode = rb_entry(node, struct regcache_rbtree_node, node);

		regcache_rbtree_get_base_top_reg(map, rbnode, &base_reg,
			&top_reg);
		if (base_reg > max)
			break;
		if (top_reg < min)
			continue;

		if (min > base_reg)
			start = (min - base_reg) / map->reg_stride;
		else
			start = 0;

		if (max < top_reg)
			end = (max - base_reg) / map->reg_stride + 1;
		else
			end = rbnode->blklen;

		bitmap_clear(rbnode->cache_present, start, end - start);
	}

	return 0;
}

struct regcache_ops regcache_rbtree_ops = {
	.type = REGCACHE_RBTREE,
	.name = "rbtree",
	.init = regcache_rbtree_init,
	.exit = regcache_rbtree_exit,
#ifdef CONFIG_DEBUG_FS
	.debugfs_init = rbtree_debugfs_init,
#endif
	.read = regcache_rbtree_read,
	.write = regcache_rbtree_write,
	.sync = regcache_rbtree_sync,
	.drop = regcache_rbtree_drop,
};<|MERGE_RESOLUTION|>--- conflicted
+++ resolved
@@ -300,11 +300,7 @@
 	if (BITS_TO_LONGS(blklen) > BITS_TO_LONGS(rbnode->blklen)) {
 		present = krealloc(rbnode->cache_present,
 				   BITS_TO_LONGS(blklen) * sizeof(*present),
-<<<<<<< HEAD
-				   GFP_KERNEL);
-=======
 				   map->alloc_flags);
->>>>>>> 286cd8c7
 		if (!present)
 			return -ENOMEM;
 
