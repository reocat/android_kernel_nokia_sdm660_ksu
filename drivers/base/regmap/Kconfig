--- conflicted
+++ resolved
@@ -4,15 +4,11 @@
 # subsystems should select the appropriate symbols.
 
 config REGMAP
-<<<<<<< HEAD
-	default y if (REGMAP_I2C || REGMAP_SPI || REGMAP_SPMI || REGMAP_AC97 || REGMAP_MMIO || REGMAP_IRQ || REGMAP_SWR)
-=======
 	default y if (REGMAP_I2C || REGMAP_SPI || REGMAP_SPMI || REGMAP_W1 || REGMAP_AC97 || REGMAP_MMIO || REGMAP_IRQ)
 	select IRQ_DOMAIN if REGMAP_IRQ
 	bool
 
 config REGCACHE_COMPRESSED
->>>>>>> 286cd8c7
 	select LZO_COMPRESS
 	select LZO_DECOMPRESS
 	bool
@@ -46,10 +42,6 @@
 config REGMAP_IRQ
 	bool
 
-<<<<<<< HEAD
-config REGMAP_SWR
-	tristate
-=======
 config REGMAP_SOUNDWIRE
 	tristate
 	depends on SOUNDWIRE
@@ -68,7 +60,6 @@
 	  This config is intended for enabling REGMAP_IRQ for
 	  WCD IRQ. Generic WCD IRQ will be used for
 	  wcd937x and later targets.
->>>>>>> 286cd8c7
 
 config REGMAP_ALLOW_WRITE_DEBUGFS
 	depends on REGMAP && DEBUG_FS
