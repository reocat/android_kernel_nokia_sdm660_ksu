--- conflicted
+++ resolved
@@ -343,12 +343,9 @@
 	else if (*ppos >= map->dump_address * map->debugfs_tot_len
 			+ map->dump_count * map->debugfs_tot_len)
 		return 0;
-<<<<<<< HEAD
-=======
 	else if (*ppos < map->dump_address * map->debugfs_tot_len)
 		return 0;
 
->>>>>>> 286cd8c7
 	return regmap_read_debugfs(map, 0, map->max_register, user_buf,
 			new_count, ppos);
 }
