--- conflicted
+++ resolved
@@ -179,6 +179,17 @@
 	schedule_work(&deferred_probe_work);
 }
 
+static void enable_trigger_defer_cycle(void)
+{
+	driver_deferred_probe_enable = true;
+	driver_deferred_probe_trigger();
+	/*
+	 * Sort as many dependencies as possible before the next initcall
+	 * level
+	 */
+	flush_workqueue(deferred_wq);
+}
+
 /**
  * device_block_probing() - Block/defere device's probes
  *
@@ -273,18 +284,6 @@
 	return -EPROBE_DEFER;
 }
 
-<<<<<<< HEAD
-static void enable_trigger_defer_cycle(void)
-{
-	driver_deferred_probe_enable = true;
-	driver_deferred_probe_trigger();
-	/*
-	 * Sort as many dependencies as possible before the next initcall
-	 * level
-	 */
-	flush_workqueue(deferred_wq);
-}
-=======
 static void deferred_probe_timeout_work_func(struct work_struct *work)
 {
 	struct device_private *p;
@@ -299,7 +298,6 @@
 	mutex_unlock(&deferred_probe_mutex);
 }
 static DECLARE_DELAYED_WORK(deferred_probe_timeout_work, deferred_probe_timeout_work_func);
->>>>>>> 286cd8c7
 
 /**
  * deferred_probe_initcall() - Enable probing of deferred devices
@@ -311,13 +309,6 @@
  */
 static int deferred_probe_initcall(void)
 {
-<<<<<<< HEAD
-	if (!deferred_wq) {
-		deferred_wq = create_singlethread_workqueue("deferwq");
-		if (WARN_ON(!deferred_wq))
-			return -ENOMEM;
-	}
-
 	enable_trigger_defer_cycle();
 	driver_deferred_probe_enable = false;
 	return 0;
@@ -329,23 +320,6 @@
 
 static int deferred_probe_enable_fn(void)
 {
-	/* Enable deferred probing for all time */
-	enable_trigger_defer_cycle();
-	return 0;
-}
-late_initcall(deferred_probe_enable_fn);
-=======
-	enable_trigger_defer_cycle();
-	driver_deferred_probe_enable = false;
-	return 0;
-}
-arch_initcall_sync(deferred_probe_initcall);
-subsys_initcall_sync(deferred_probe_initcall);
-fs_initcall_sync(deferred_probe_initcall);
-device_initcall_sync(deferred_probe_initcall);
-
-static int deferred_probe_enable_fn(void)
-{
 	deferred_devices = debugfs_create_file("devices_deferred", 0444, NULL,
 					       NULL, &deferred_devs_fops);
 
@@ -387,7 +361,6 @@
 {
 	return dev->p && klist_node_attached(&dev->p->knode_driver);
 }
->>>>>>> 286cd8c7
 
 static void driver_bound(struct device *dev)
 {
@@ -654,8 +627,6 @@
 done:
 	atomic_dec(&probe_count);
 	wake_up_all(&probe_waitqueue);
-<<<<<<< HEAD
-=======
 	return ret;
 }
 
@@ -673,7 +644,6 @@
 	delta = ktime_sub(rettime, calltime);
 	printk(KERN_DEBUG "probe of %s returned %d after %lld usecs\n",
 	       dev_name(dev), ret, (s64) ktime_to_us(delta));
->>>>>>> 286cd8c7
 	return ret;
 }
 
@@ -996,23 +966,15 @@
 		 * another device on the bus.
 		 */
 		return 0;
-<<<<<<< HEAD
-	if (lock_parent(dev))
-=======
 	} /* ret > 0 means positive match */
 
 	if (dev->parent && dev->bus->need_parent_lock)
->>>>>>> 286cd8c7
 		device_lock(dev->parent);
 	device_lock(dev);
 	if (!dev->p->dead && !dev->driver)
 		driver_probe_device(drv, dev);
 	device_unlock(dev);
-<<<<<<< HEAD
-	if (lock_parent(dev))
-=======
 	if (dev->parent && dev->bus->need_parent_lock)
->>>>>>> 286cd8c7
 		device_unlock(dev->parent);
 
 	return 0;
