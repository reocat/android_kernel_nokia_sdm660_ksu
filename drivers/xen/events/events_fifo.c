/*
 * Xen event channels (FIFO-based ABI)
 *
 * Copyright (C) 2013 Citrix Systems R&D ltd.
 *
 * This source code is free software; you can redistribute it and/or
 * modify it under the terms of the GNU General Public License as
 * published by the Free Software Foundation; either version 2 of the
 * License, or (at your option) any later version.
 *
 * Or, when distributed separately from the Linux kernel or
 * incorporated into other software packages, subject to the following
 * license:
 *
 * Permission is hereby granted, free of charge, to any person obtaining a copy
 * of this source file (the "Software"), to deal in the Software without
 * restriction, including without limitation the rights to use, copy, modify,
 * merge, publish, distribute, sublicense, and/or sell copies of the Software,
 * and to permit persons to whom the Software is furnished to do so, subject to
 * the following conditions:
 *
 * The above copyright notice and this permission notice shall be included in
 * all copies or substantial portions of the Software.
 *
 * THE SOFTWARE IS PROVIDED "AS IS", WITHOUT WARRANTY OF ANY KIND, EXPRESS OR
 * IMPLIED, INCLUDING BUT NOT LIMITED TO THE WARRANTIES OF MERCHANTABILITY,
 * FITNESS FOR A PARTICULAR PURPOSE AND NONINFRINGEMENT. IN NO EVENT SHALL THE
 * AUTHORS OR COPYRIGHT HOLDERS BE LIABLE FOR ANY CLAIM, DAMAGES OR OTHER
 * LIABILITY, WHETHER IN AN ACTION OF CONTRACT, TORT OR OTHERWISE, ARISING
 * FROM, OUT OF OR IN CONNECTION WITH THE SOFTWARE OR THE USE OR OTHER DEALINGS
 * IN THE SOFTWARE.
 */

#define pr_fmt(fmt) "xen:" KBUILD_MODNAME ": " fmt

#include <linux/linkage.h>
#include <linux/interrupt.h>
#include <linux/irq.h>
#include <linux/smp.h>
#include <linux/percpu.h>
#include <linux/cpu.h>

#include <asm/barrier.h>
#include <asm/sync_bitops.h>
#include <asm/xen/hypercall.h>
#include <asm/xen/hypervisor.h>

#include <xen/xen.h>
#include <xen/xen-ops.h>
#include <xen/events.h>
#include <xen/interface/xen.h>
#include <xen/interface/event_channel.h>
#include <xen/page.h>

#include "events_internal.h"

#define EVENT_WORDS_PER_PAGE (XEN_PAGE_SIZE / sizeof(event_word_t))
#define MAX_EVENT_ARRAY_PAGES (EVTCHN_FIFO_NR_CHANNELS / EVENT_WORDS_PER_PAGE)

struct evtchn_fifo_queue {
	uint32_t head[EVTCHN_FIFO_MAX_QUEUES];
};

static DEFINE_PER_CPU(struct evtchn_fifo_control_block *, cpu_control_block);
static DEFINE_PER_CPU(struct evtchn_fifo_queue, cpu_queue);
static event_word_t *event_array[MAX_EVENT_ARRAY_PAGES] __read_mostly;
static unsigned event_array_pages __read_mostly;

/*
 * sync_set_bit() and friends must be unsigned long aligned.
 */
#if BITS_PER_LONG > 32

#define BM(w) (unsigned long *)((unsigned long)w & ~0x7UL)
#define EVTCHN_FIFO_BIT(b, w) \
    (((unsigned long)w & 0x4UL) ? (EVTCHN_FIFO_ ##b + 32) : EVTCHN_FIFO_ ##b)

#else

#define BM(w) ((unsigned long *)(w))
#define EVTCHN_FIFO_BIT(b, w) EVTCHN_FIFO_ ##b

#endif

static inline event_word_t *event_word_from_port(unsigned port)
{
	unsigned i = port / EVENT_WORDS_PER_PAGE;

	return event_array[i] + port % EVENT_WORDS_PER_PAGE;
}

static unsigned evtchn_fifo_max_channels(void)
{
	return EVTCHN_FIFO_NR_CHANNELS;
}

static unsigned evtchn_fifo_nr_channels(void)
{
	return event_array_pages * EVENT_WORDS_PER_PAGE;
}

static int init_control_block(int cpu,
                              struct evtchn_fifo_control_block *control_block)
{
	struct evtchn_fifo_queue *q = &per_cpu(cpu_queue, cpu);
	struct evtchn_init_control init_control;
	unsigned int i;

	/* Reset the control block and the local HEADs. */
	clear_page(control_block);
	for (i = 0; i < EVTCHN_FIFO_MAX_QUEUES; i++)
		q->head[i] = 0;

	init_control.control_gfn = virt_to_gfn(control_block);
	init_control.offset      = 0;
	init_control.vcpu        = xen_vcpu_nr(cpu);

	return HYPERVISOR_event_channel_op(EVTCHNOP_init_control, &init_control);
}

static void free_unused_array_pages(void)
{
	unsigned i;

	for (i = event_array_pages; i < MAX_EVENT_ARRAY_PAGES; i++) {
		if (!event_array[i])
			break;
		free_page((unsigned long)event_array[i]);
		event_array[i] = NULL;
	}
}

static void init_array_page(event_word_t *array_page)
{
	unsigned i;

	for (i = 0; i < EVENT_WORDS_PER_PAGE; i++)
		array_page[i] = 1 << EVTCHN_FIFO_MASKED;
}

static int evtchn_fifo_setup(struct irq_info *info)
{
	unsigned port = info->evtchn;
	unsigned new_array_pages;
	int ret;

	new_array_pages = port / EVENT_WORDS_PER_PAGE + 1;

	if (new_array_pages > MAX_EVENT_ARRAY_PAGES)
		return -EINVAL;

	while (event_array_pages < new_array_pages) {
		void *array_page;
		struct evtchn_expand_array expand_array;

		/* Might already have a page if we've resumed. */
		array_page = event_array[event_array_pages];
		if (!array_page) {
			array_page = (void *)__get_free_page(GFP_KERNEL);
			if (array_page == NULL) {
				ret = -ENOMEM;
				goto error;
			}
			event_array[event_array_pages] = array_page;
		}

		/* Mask all events in this page before adding it. */
		init_array_page(array_page);

		expand_array.array_gfn = virt_to_gfn(array_page);

		ret = HYPERVISOR_event_channel_op(EVTCHNOP_expand_array, &expand_array);
		if (ret < 0)
			goto error;

		event_array_pages++;
	}
	return 0;

  error:
	if (event_array_pages == 0)
		panic("xen: unable to expand event array with initial page (%d)\n", ret);
	else
		pr_err("unable to expand event array (%d)\n", ret);
	free_unused_array_pages();
	return ret;
}

static void evtchn_fifo_bind_to_cpu(struct irq_info *info, unsigned cpu)
{
	/* no-op */
}

static void evtchn_fifo_clear_pending(unsigned port)
{
	event_word_t *word = event_word_from_port(port);
	sync_clear_bit(EVTCHN_FIFO_BIT(PENDING, word), BM(word));
}

static void evtchn_fifo_set_pending(unsigned port)
{
	event_word_t *word = event_word_from_port(port);
	sync_set_bit(EVTCHN_FIFO_BIT(PENDING, word), BM(word));
}

static bool evtchn_fifo_is_pending(unsigned port)
{
	event_word_t *word = event_word_from_port(port);
	return sync_test_bit(EVTCHN_FIFO_BIT(PENDING, word), BM(word));
}

static void evtchn_fifo_mask(unsigned port)
{
	event_word_t *word = event_word_from_port(port);
	sync_set_bit(EVTCHN_FIFO_BIT(MASKED, word), BM(word));
}

static bool evtchn_fifo_is_masked(unsigned port)
{
	event_word_t *word = event_word_from_port(port);
	return sync_test_bit(EVTCHN_FIFO_BIT(MASKED, word), BM(word));
}
/*
 * Clear MASKED if not PENDING, spinning if BUSY is set.
 * Return true if mask was cleared.
 */
static bool clear_masked_cond(volatile event_word_t *word)
{
	event_word_t new, old, w;

	w = *word;

	do {
		if (w & (1 << EVTCHN_FIFO_PENDING))
			return false;

		old = w & ~(1 << EVTCHN_FIFO_BUSY);
		new = old & ~(1 << EVTCHN_FIFO_MASKED);
		w = sync_cmpxchg(word, old, new);
	} while (w != old);

	return true;
}

static void evtchn_fifo_unmask(unsigned port)
{
	event_word_t *word = event_word_from_port(port);

	BUG_ON(!irqs_disabled());

	if (!clear_masked_cond(word)) {
		struct evtchn_unmask unmask = { .port = port };
		(void)HYPERVISOR_event_channel_op(EVTCHNOP_unmask, &unmask);
	}
}

static uint32_t clear_linked(volatile event_word_t *word)
{
	event_word_t new, old, w;

	w = *word;

	do {
		old = w;
		new = (w & ~((1 << EVTCHN_FIFO_LINKED)
			     | EVTCHN_FIFO_LINK_MASK));
	} while ((w = sync_cmpxchg(word, old, new)) != old);

	return w & EVTCHN_FIFO_LINK_MASK;
}

static void consume_one_event(unsigned cpu, struct evtchn_loop_ctrl *ctrl,
			      struct evtchn_fifo_control_block *control_block,
			      unsigned priority, unsigned long *ready)
{
	struct evtchn_fifo_queue *q = &per_cpu(cpu_queue, cpu);
	uint32_t head;
	unsigned port;
	event_word_t *word;

	head = q->head[priority];

	/*
	 * Reached the tail last time?  Read the new HEAD from the
	 * control block.
	 */
	if (head == 0) {
		virt_rmb(); /* Ensure word is up-to-date before reading head. */
		head = control_block->head[priority];
	}

	port = head;
	word = event_word_from_port(port);
	head = clear_linked(word);

	/*
	 * If the link is non-zero, there are more events in the
	 * queue, otherwise the queue is empty.
	 *
	 * If the queue is empty, clear this priority from our local
	 * copy of the ready word.
	 */
	if (head == 0)
		clear_bit(priority, ready);

	if (evtchn_fifo_is_pending(port) && !evtchn_fifo_is_masked(port)) {
		if (unlikely(!ctrl))
			pr_warn("Dropping pending event for port %u\n", port);
		else
			handle_irq_for_port(port, ctrl);
	}

	q->head[priority] = head;
}

static void __evtchn_fifo_handle_events(unsigned cpu,
					struct evtchn_loop_ctrl *ctrl)
{
	struct evtchn_fifo_control_block *control_block;
	unsigned long ready;
	unsigned q;

	control_block = per_cpu(cpu_control_block, cpu);

	ready = xchg(&control_block->ready, 0);

	while (ready) {
		q = find_first_bit(&ready, EVTCHN_FIFO_MAX_QUEUES);
		consume_one_event(cpu, ctrl, control_block, q, &ready);
		ready |= xchg(&control_block->ready, 0);
	}
}

static void evtchn_fifo_handle_events(unsigned cpu,
				      struct evtchn_loop_ctrl *ctrl)
{
	__evtchn_fifo_handle_events(cpu, ctrl);
}

static void evtchn_fifo_resume(void)
{
	unsigned cpu;

	for_each_possible_cpu(cpu) {
		void *control_block = per_cpu(cpu_control_block, cpu);
		int ret;

		if (!control_block)
			continue;

		/*
		 * If this CPU is offline, take the opportunity to
		 * free the control block while it is not being
		 * used.
		 */
		if (!cpu_online(cpu)) {
			free_page((unsigned long)control_block);
			per_cpu(cpu_control_block, cpu) = NULL;
			continue;
		}

		ret = init_control_block(cpu, control_block);
		BUG_ON(ret < 0);
	}

	/*
	 * The event array starts out as empty again and is extended
	 * as normal when events are bound.  The existing pages will
	 * be reused.
	 */
	event_array_pages = 0;
}

static int evtchn_fifo_alloc_control_block(unsigned cpu)
{
	void *control_block = NULL;
	int ret = -ENOMEM;

	control_block = (void *)__get_free_page(GFP_KERNEL);
	if (control_block == NULL)
		goto error;

	ret = init_control_block(cpu, control_block);
	if (ret < 0)
		goto error;

	per_cpu(cpu_control_block, cpu) = control_block;

	return 0;

  error:
	free_page((unsigned long)control_block);
	return ret;
}

static int evtchn_fifo_percpu_init(unsigned int cpu)
{
	if (!per_cpu(cpu_control_block, cpu))
		return evtchn_fifo_alloc_control_block(cpu);
	return 0;
}

static int evtchn_fifo_percpu_deinit(unsigned int cpu)
{
	__evtchn_fifo_handle_events(cpu, NULL);
	return 0;
}

static const struct evtchn_ops evtchn_ops_fifo = {
	.max_channels      = evtchn_fifo_max_channels,
	.nr_channels       = evtchn_fifo_nr_channels,
	.setup             = evtchn_fifo_setup,
	.bind_to_cpu       = evtchn_fifo_bind_to_cpu,
	.clear_pending     = evtchn_fifo_clear_pending,
	.set_pending       = evtchn_fifo_set_pending,
	.is_pending        = evtchn_fifo_is_pending,
	.mask              = evtchn_fifo_mask,
	.unmask            = evtchn_fifo_unmask,
	.handle_events     = evtchn_fifo_handle_events,
	.resume            = evtchn_fifo_resume,
	.percpu_init       = evtchn_fifo_percpu_init,
	.percpu_deinit     = evtchn_fifo_percpu_deinit,
};

int __init xen_evtchn_fifo_init(void)
{
	int cpu = smp_processor_id();
	int ret;

	ret = evtchn_fifo_alloc_control_block(cpu);
	if (ret < 0)
		return ret;

	pr_info("Using FIFO-based ABI\n");

	evtchn_ops = &evtchn_ops_fifo;

<<<<<<< HEAD
out:
	put_cpu();
=======
>>>>>>> 286cd8c7
	return ret;
}<|MERGE_RESOLUTION|>--- conflicted
+++ resolved
@@ -435,10 +435,5 @@
 
 	evtchn_ops = &evtchn_ops_fifo;
 
-<<<<<<< HEAD
-out:
-	put_cpu();
-=======
->>>>>>> 286cd8c7
 	return ret;
 }