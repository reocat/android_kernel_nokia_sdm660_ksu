--- conflicted
+++ resolved
@@ -115,11 +115,7 @@
 int xenbus_watch_path(struct xenbus_device *dev, const char *path,
 		      struct xenbus_watch *watch,
 		      bool (*will_handle)(struct xenbus_watch *,
-<<<<<<< HEAD
-					  const char **, unsigned int),
-=======
 					  const char *, const char *),
->>>>>>> 286cd8c7
 		      void (*callback)(struct xenbus_watch *,
 				       const char *, const char *))
 {
@@ -161,11 +157,7 @@
 int xenbus_watch_pathfmt(struct xenbus_device *dev,
 			 struct xenbus_watch *watch,
 			 bool (*will_handle)(struct xenbus_watch *,
-<<<<<<< HEAD
-					     const char **, unsigned int),
-=======
 					const char *, const char *),
->>>>>>> 286cd8c7
 			 void (*callback)(struct xenbus_watch *,
 					  const char *, const char *),
 			 const char *pathfmt, ...)
@@ -393,19 +385,9 @@
 		else
 			gfn = virt_to_gfn(vaddr);
 
-<<<<<<< HEAD
-		err = gnttab_grant_foreign_access(dev->otherend_id, gfn, 0);
-		if (err < 0) {
-			xenbus_dev_fatal(dev, err,
-					 "granting access to ring page");
-			goto fail;
-		}
-		grefs[i] = err;
-=======
 		grefs[i] = gnttab_claim_grant_reference(&gref_head);
 		gnttab_grant_foreign_access_ref(grefs[i], dev->otherend_id,
 						gfn, 0);
->>>>>>> 286cd8c7
 
 		vaddr = vaddr + XEN_PAGE_SIZE;
 	}
