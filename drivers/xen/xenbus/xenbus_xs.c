--- conflicted
+++ resolved
@@ -286,12 +286,6 @@
 	vec->iov_len = msg->len;
 	vec->iov_base = msg + 1;
 
-<<<<<<< HEAD
-	if ((msg->type == XS_TRANSACTION_END) ||
-	    ((req_msg.type == XS_TRANSACTION_START) &&
-	     (msg->type == XS_ERROR)))
-		transaction_end();
-=======
 	req->vec = vec;
 	req->num_vecs = 1;
 	req->cb = xenbus_dev_queue_reply;
@@ -299,7 +293,6 @@
 	req->user_req = true;
 
 	xs_send(req, msg);
->>>>>>> 286cd8c7
 
 	return 0;
 }
@@ -778,11 +771,7 @@
 
 	watch->nr_pending = 0;
 
-<<<<<<< HEAD
-	down_read(&xs_state.watch_mutex);
-=======
 	down_read(&xs_watch_rwsem);
->>>>>>> 286cd8c7
 
 	spin_lock(&watches_lock);
 	BUG_ON(find_watch(token));
@@ -832,20 +821,11 @@
 	/* Cancel pending watch events. */
 	spin_lock(&watch_events_lock);
 	if (watch->nr_pending) {
-<<<<<<< HEAD
-		list_for_each_entry_safe(msg, tmp, &watch_events, list) {
-			if (msg->u.watch.handle != watch)
-				continue;
-			list_del(&msg->list);
-			kfree(msg->u.watch.vec);
-			kfree(msg);
-=======
 		list_for_each_entry_safe(event, tmp, &watch_events, list) {
 			if (event->handle != watch)
 				continue;
 			list_del(&event->list);
 			kfree(event);
->>>>>>> 286cd8c7
 		}
 		watch->nr_pending = 0;
 	}
@@ -894,13 +874,9 @@
 
 static int xenwatch_thread(void *unused)
 {
-<<<<<<< HEAD
-	struct xs_stored_msg *msg;
-=======
 	struct xs_watch_event *event;
 
 	xenwatch_pid = current->pid;
->>>>>>> 286cd8c7
 
 	for (;;) {
 		wait_event_interruptible(watch_events_waitq,
@@ -912,23 +888,6 @@
 		mutex_lock(&xenwatch_mutex);
 
 		spin_lock(&watch_events_lock);
-<<<<<<< HEAD
-		msg = list_first_entry_or_null(&watch_events,
-				struct xs_stored_msg, list);
-		if (msg) {
-			list_del(&msg->list);
-			msg->u.watch.handle->nr_pending--;
-		}
-		spin_unlock(&watch_events_lock);
-
-		if (msg) {
-			msg->u.watch.handle->callback(
-				msg->u.watch.handle,
-				(const char **)msg->u.watch.vec,
-				msg->u.watch.vec_size);
-			kfree(msg->u.watch.vec);
-			kfree(msg);
-=======
 		event = list_first_entry_or_null(&watch_events,
 				struct xs_watch_event, list);
 		if (event) {
@@ -941,7 +900,6 @@
 			event->handle->callback(event->handle, event->path,
 						event->token);
 			kfree(event);
->>>>>>> 286cd8c7
 		}
 
 		mutex_unlock(&xenwatch_mutex);
@@ -962,96 +920,6 @@
 {
 	struct xb_req_data *req;
 
-<<<<<<< HEAD
-	/*
-	 * We must disallow save/restore while reading a xenstore message.
-	 * A partial read across s/r leaves us out of sync with xenstored.
-	 */
-	for (;;) {
-		err = xb_wait_for_data_to_read();
-		if (err)
-			return err;
-		mutex_lock(&xs_state.response_mutex);
-		if (xb_data_to_read())
-			break;
-		/* We raced with save/restore: pending data 'disappeared'. */
-		mutex_unlock(&xs_state.response_mutex);
-	}
-
-
-	msg = kmalloc(sizeof(*msg), GFP_NOIO | __GFP_HIGH);
-	if (msg == NULL) {
-		err = -ENOMEM;
-		goto out;
-	}
-
-	err = xb_read(&msg->hdr, sizeof(msg->hdr));
-	if (err) {
-		kfree(msg);
-		goto out;
-	}
-
-	if (msg->hdr.len > XENSTORE_PAYLOAD_MAX) {
-		kfree(msg);
-		err = -EINVAL;
-		goto out;
-	}
-
-	body = kmalloc(msg->hdr.len + 1, GFP_NOIO | __GFP_HIGH);
-	if (body == NULL) {
-		kfree(msg);
-		err = -ENOMEM;
-		goto out;
-	}
-
-	err = xb_read(body, msg->hdr.len);
-	if (err) {
-		kfree(body);
-		kfree(msg);
-		goto out;
-	}
-	body[msg->hdr.len] = '\0';
-
-	if (msg->hdr.type == XS_WATCH_EVENT) {
-		msg->u.watch.vec = split(body, msg->hdr.len,
-					 &msg->u.watch.vec_size);
-		if (IS_ERR(msg->u.watch.vec)) {
-			err = PTR_ERR(msg->u.watch.vec);
-			kfree(msg);
-			goto out;
-		}
-
-		spin_lock(&watches_lock);
-		msg->u.watch.handle = find_watch(
-			msg->u.watch.vec[XS_WATCH_TOKEN]);
-		if (msg->u.watch.handle != NULL &&
-				(!msg->u.watch.handle->will_handle ||
-				 msg->u.watch.handle->will_handle(
-					 msg->u.watch.handle,
-					 (const char **)msg->u.watch.vec,
-					 msg->u.watch.vec_size))) {
-			spin_lock(&watch_events_lock);
-			list_add_tail(&msg->list, &watch_events);
-			msg->u.watch.handle->nr_pending++;
-			wake_up(&watch_events_waitq);
-			spin_unlock(&watch_events_lock);
-		} else {
-			kfree(msg->u.watch.vec);
-			kfree(msg);
-		}
-		spin_unlock(&watches_lock);
-	} else {
-		msg->u.reply.body = body;
-		spin_lock(&xs_state.reply_lock);
-		list_add_tail(&msg->list, &xs_state.reply_list);
-		spin_unlock(&xs_state.reply_lock);
-		wake_up(&xs_state.reply_waitq);
-	}
-
- out:
-	mutex_unlock(&xs_state.response_mutex);
-	return err;
-=======
 	mutex_lock(&xb_write_mutex);
 	list_for_each_entry(req, &xs_reply_list, list)
 		wake_up(&req->wq);
@@ -1059,7 +927,6 @@
 		wake_up(&req->wq);
 	mutex_unlock(&xb_write_mutex);
 	return NOTIFY_DONE;
->>>>>>> 286cd8c7
 }
 
 static struct notifier_block xs_reboot_nb = {
