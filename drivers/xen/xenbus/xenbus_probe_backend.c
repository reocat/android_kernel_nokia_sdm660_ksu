/******************************************************************************
 * Talks to Xen Store to figure out what devices we have (backend half).
 *
 * Copyright (C) 2005 Rusty Russell, IBM Corporation
 * Copyright (C) 2005 Mike Wray, Hewlett-Packard
 * Copyright (C) 2005, 2006 XenSource Ltd
 * Copyright (C) 2007 Solarflare Communications, Inc.
 *
 * This program is free software; you can redistribute it and/or
 * modify it under the terms of the GNU General Public License version 2
 * as published by the Free Software Foundation; or, when distributed
 * separately from the Linux kernel or incorporated into other
 * software packages, subject to the following license:
 *
 * Permission is hereby granted, free of charge, to any person obtaining a copy
 * of this source file (the "Software"), to deal in the Software without
 * restriction, including without limitation the rights to use, copy, modify,
 * merge, publish, distribute, sublicense, and/or sell copies of the Software,
 * and to permit persons to whom the Software is furnished to do so, subject to
 * the following conditions:
 *
 * The above copyright notice and this permission notice shall be included in
 * all copies or substantial portions of the Software.
 *
 * THE SOFTWARE IS PROVIDED "AS IS", WITHOUT WARRANTY OF ANY KIND, EXPRESS OR
 * IMPLIED, INCLUDING BUT NOT LIMITED TO THE WARRANTIES OF MERCHANTABILITY,
 * FITNESS FOR A PARTICULAR PURPOSE AND NONINFRINGEMENT. IN NO EVENT SHALL THE
 * AUTHORS OR COPYRIGHT HOLDERS BE LIABLE FOR ANY CLAIM, DAMAGES OR OTHER
 * LIABILITY, WHETHER IN AN ACTION OF CONTRACT, TORT OR OTHERWISE, ARISING
 * FROM, OUT OF OR IN CONNECTION WITH THE SOFTWARE OR THE USE OR OTHER DEALINGS
 * IN THE SOFTWARE.
 */

#define pr_fmt(fmt) KBUILD_MODNAME ": " fmt

#define DPRINTK(fmt, ...)				\
	pr_debug("(%s:%d) " fmt "\n",			\
		 __func__, __LINE__, ##__VA_ARGS__)

#include <linux/kernel.h>
#include <linux/err.h>
#include <linux/string.h>
#include <linux/ctype.h>
#include <linux/fcntl.h>
#include <linux/mm.h>
#include <linux/notifier.h>
#include <linux/export.h>

#include <asm/page.h>
#include <asm/pgtable.h>
#include <asm/xen/hypervisor.h>
#include <asm/hypervisor.h>
#include <xen/xenbus.h>
#include <xen/features.h>

#include "xenbus.h"

/* backend/<type>/<fe-uuid>/<id> => <type>-<fe-domid>-<id> */
static int backend_bus_id(char bus_id[XEN_BUS_ID_SIZE], const char *nodename)
{
	int domid, err;
	const char *devid, *type, *frontend;
	unsigned int typelen;

	type = strchr(nodename, '/');
	if (!type)
		return -EINVAL;
	type++;
	typelen = strcspn(type, "/");
	if (!typelen || type[typelen] != '/')
		return -EINVAL;

	devid = strrchr(nodename, '/') + 1;

	err = xenbus_gather(XBT_NIL, nodename, "frontend-id", "%i", &domid,
			    "frontend", NULL, &frontend,
			    NULL);
	if (err)
		return err;
	if (strlen(frontend) == 0)
		err = -ERANGE;
	if (!err && !xenbus_exists(XBT_NIL, frontend, ""))
		err = -ENOENT;
	kfree(frontend);

	if (err)
		return err;

	if (snprintf(bus_id, XEN_BUS_ID_SIZE, "%.*s-%i-%s",
		     typelen, type, domid, devid) >= XEN_BUS_ID_SIZE)
		return -ENOSPC;
	return 0;
}

static int xenbus_uevent_backend(struct device *dev,
				 struct kobj_uevent_env *env)
{
	struct xenbus_device *xdev;
	struct xenbus_driver *drv;
	struct xen_bus_type *bus;

	DPRINTK("");

	if (dev == NULL)
		return -ENODEV;

	xdev = to_xenbus_device(dev);
	bus = container_of(xdev->dev.bus, struct xen_bus_type, bus);

	if (add_uevent_var(env, "MODALIAS=xen-backend:%s", xdev->devicetype))
		return -ENOMEM;

	/* stuff we want to pass to /sbin/hotplug */
	if (add_uevent_var(env, "XENBUS_TYPE=%s", xdev->devicetype))
		return -ENOMEM;

	if (add_uevent_var(env, "XENBUS_PATH=%s", xdev->nodename))
		return -ENOMEM;

	if (add_uevent_var(env, "XENBUS_BASE_PATH=%s", bus->root))
		return -ENOMEM;

	if (dev->driver) {
		drv = to_xenbus_driver(dev->driver);
		if (drv && drv->uevent)
			return drv->uevent(xdev, env);
	}

	return 0;
}

/* backend/<typename>/<frontend-uuid>/<name> */
static int xenbus_probe_backend_unit(struct xen_bus_type *bus,
				     const char *dir,
				     const char *type,
				     const char *name)
{
	char *nodename;
	int err;

	nodename = kasprintf(GFP_KERNEL, "%s/%s", dir, name);
	if (!nodename)
		return -ENOMEM;

	DPRINTK("%s\n", nodename);

	err = xenbus_probe_node(bus, type, nodename);
	kfree(nodename);
	return err;
}

/* backend/<typename>/<frontend-domid> */
static int xenbus_probe_backend(struct xen_bus_type *bus, const char *type,
				const char *domid)
{
	char *nodename;
	int err = 0;
	char **dir;
	unsigned int i, dir_n = 0;

	DPRINTK("");

	nodename = kasprintf(GFP_KERNEL, "%s/%s/%s", bus->root, type, domid);
	if (!nodename)
		return -ENOMEM;

	dir = xenbus_directory(XBT_NIL, nodename, "", &dir_n);
	if (IS_ERR(dir)) {
		kfree(nodename);
		return PTR_ERR(dir);
	}

	for (i = 0; i < dir_n; i++) {
		err = xenbus_probe_backend_unit(bus, nodename, type, dir[i]);
		if (err)
			break;
	}
	kfree(dir);
	kfree(nodename);
	return err;
}

static bool frontend_will_handle(struct xenbus_watch *watch,
<<<<<<< HEAD
				 const char **vec, unsigned int len)
=======
				 const char *path, const char *token)
>>>>>>> 286cd8c7
{
	return watch->nr_pending == 0;
}

static void frontend_changed(struct xenbus_watch *watch,
			     const char *path, const char *token)
{
	xenbus_otherend_changed(watch, path, token, 0);
}

static struct xen_bus_type xenbus_backend = {
	.root = "backend",
	.levels = 3,		/* backend/type/<frontend>/<id> */
	.get_bus_id = backend_bus_id,
	.probe = xenbus_probe_backend,
	.otherend_will_handle = frontend_will_handle,
	.otherend_changed = frontend_changed,
	.bus = {
		.name		= "xen-backend",
		.match		= xenbus_match,
		.uevent		= xenbus_uevent_backend,
		.probe		= xenbus_dev_probe,
		.remove		= xenbus_dev_remove,
		.shutdown	= xenbus_dev_shutdown,
		.dev_groups	= xenbus_dev_groups,
	},
};

static void backend_changed(struct xenbus_watch *watch,
			    const char *path, const char *token)
{
	DPRINTK("");

	xenbus_dev_changed(path, &xenbus_backend);
}

static struct xenbus_watch be_watch = {
	.node = "backend",
	.callback = backend_changed,
};

static int read_frontend_details(struct xenbus_device *xendev)
{
	return xenbus_read_otherend_details(xendev, "frontend-id", "frontend");
}

int xenbus_dev_is_online(struct xenbus_device *dev)
{
	return !!xenbus_read_unsigned(dev->nodename, "online", 0);
}
EXPORT_SYMBOL_GPL(xenbus_dev_is_online);

int __xenbus_register_backend(struct xenbus_driver *drv, struct module *owner,
			      const char *mod_name)
{
	drv->read_otherend_details = read_frontend_details;

	return xenbus_register_driver_common(drv, &xenbus_backend,
					     owner, mod_name);
}
EXPORT_SYMBOL_GPL(__xenbus_register_backend);

static int backend_probe_and_watch(struct notifier_block *notifier,
				   unsigned long event,
				   void *data)
{
	/* Enumerate devices in xenstore and watch for changes. */
	xenbus_probe_devices(&xenbus_backend);
	register_xenbus_watch(&be_watch);

	return NOTIFY_DONE;
}

static int __init xenbus_probe_backend_init(void)
{
	static struct notifier_block xenstore_notifier = {
		.notifier_call = backend_probe_and_watch
	};
	int err;

	DPRINTK("");

	/* Register ourselves with the kernel bus subsystem */
	err = bus_register(&xenbus_backend.bus);
	if (err)
		return err;

	register_xenstore_notifier(&xenstore_notifier);

	return 0;
}
subsys_initcall(xenbus_probe_backend_init);<|MERGE_RESOLUTION|>--- conflicted
+++ resolved
@@ -181,11 +181,7 @@
 }
 
 static bool frontend_will_handle(struct xenbus_watch *watch,
-<<<<<<< HEAD
-				 const char **vec, unsigned int len)
-=======
 				 const char *path, const char *token)
->>>>>>> 286cd8c7
 {
 	return watch->nr_pending == 0;
 }
