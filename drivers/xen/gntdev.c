/******************************************************************************
 * gntdev.c
 *
 * Device for accessing (in user-space) pages that have been granted by other
 * domains.
 *
 * Copyright (c) 2006-2007, D G Murray.
 *           (c) 2009 Gerd Hoffmann <kraxel@redhat.com>
 *           (c) 2018 Oleksandr Andrushchenko, EPAM Systems Inc.
 *
 * This program is distributed in the hope that it will be useful,
 * but WITHOUT ANY WARRANTY; without even the implied warranty of
 * MERCHANTABILITY or FITNESS FOR A PARTICULAR PURPOSE.  See the
 * GNU General Public License for more details.
 *
 * You should have received a copy of the GNU General Public License
 * along with this program; if not, write to the Free Software
 * Foundation, Inc., 59 Temple Place, Suite 330, Boston, MA  02111-1307  USA
 */

#undef DEBUG

#define pr_fmt(fmt) "xen:" KBUILD_MODNAME ": " fmt

#include <linux/module.h>
#include <linux/kernel.h>
#include <linux/init.h>
#include <linux/miscdevice.h>
#include <linux/fs.h>
#include <linux/uaccess.h>
#include <linux/sched.h>
#include <linux/sched/mm.h>
#include <linux/spinlock.h>
#include <linux/slab.h>
#include <linux/highmem.h>
#include <linux/refcount.h>
#ifdef CONFIG_XEN_GRANT_DMA_ALLOC
#include <linux/of_device.h>
#endif

#include <xen/xen.h>
#include <xen/grant_table.h>
#include <xen/balloon.h>
#include <xen/gntdev.h>
#include <xen/events.h>
#include <xen/page.h>
#include <asm/xen/hypervisor.h>
#include <asm/xen/hypercall.h>

#include "gntdev-common.h"
#ifdef CONFIG_XEN_GNTDEV_DMABUF
#include "gntdev-dmabuf.h"
#endif

MODULE_LICENSE("GPL");
MODULE_AUTHOR("Derek G. Murray <Derek.Murray@cl.cam.ac.uk>, "
	      "Gerd Hoffmann <kraxel@redhat.com>");
MODULE_DESCRIPTION("User-space granted page access driver");

static int limit = 1024*1024;
module_param(limit, int, 0644);
MODULE_PARM_DESC(limit, "Maximum number of grants that may be mapped by "
		"the gntdev device");

static atomic_t pages_mapped = ATOMIC_INIT(0);

/* True in PV mode, false otherwise */
static int use_ptemod;
#define populate_freeable_maps use_ptemod

static void unmap_grant_pages(struct gntdev_grant_map *map,
			      int offset, int pages);

static struct miscdevice gntdev_miscdev;

/* ------------------------------------------------------------------ */

bool gntdev_account_mapped_pages(int count)
{
	return atomic_add_return(count, &pages_mapped) > limit;
}

static void gntdev_print_maps(struct gntdev_priv *priv,
			      char *text, int text_index)
{
#ifdef DEBUG
	struct gntdev_grant_map *map;

	pr_debug("%s: maps list (priv %p)\n", __func__, priv);
	list_for_each_entry(map, &priv->maps, next)
		pr_debug("  index %2d, count %2d %s\n",
		       map->index, map->count,
		       map->index == text_index && text ? text : "");
#endif
}

static void gntdev_free_map(struct gntdev_grant_map *map)
{
	if (map == NULL)
		return;

#ifdef CONFIG_XEN_GRANT_DMA_ALLOC
	if (map->dma_vaddr) {
		struct gnttab_dma_alloc_args args;

		args.dev = map->dma_dev;
		args.coherent = !!(map->dma_flags & GNTDEV_DMA_FLAG_COHERENT);
		args.nr_pages = map->count;
		args.pages = map->pages;
		args.frames = map->frames;
		args.vaddr = map->dma_vaddr;
		args.dev_bus_addr = map->dma_bus_addr;

		gnttab_dma_free_pages(&args);
	} else
#endif
	if (map->pages)
		gnttab_free_pages(map->count, map->pages);

#ifdef CONFIG_XEN_GRANT_DMA_ALLOC
	kfree(map->frames);
#endif
	kfree(map->pages);
	kfree(map->grants);
	kfree(map->map_ops);
	kfree(map->unmap_ops);
	kfree(map->kmap_ops);
	kfree(map->kunmap_ops);
	kfree(map->being_removed);
	kfree(map);
}

struct gntdev_grant_map *gntdev_alloc_map(struct gntdev_priv *priv, int count,
					  int dma_flags)
{
	struct gntdev_grant_map *add;
	int i;

	add = kzalloc(sizeof(*add), GFP_KERNEL);
	if (NULL == add)
		return NULL;

	add->grants    = kcalloc(count, sizeof(add->grants[0]), GFP_KERNEL);
	add->map_ops   = kcalloc(count, sizeof(add->map_ops[0]), GFP_KERNEL);
	add->unmap_ops = kcalloc(count, sizeof(add->unmap_ops[0]), GFP_KERNEL);
	add->kmap_ops  = kcalloc(count, sizeof(add->kmap_ops[0]), GFP_KERNEL);
	add->kunmap_ops = kcalloc(count, sizeof(add->kunmap_ops[0]), GFP_KERNEL);
	add->pages     = kcalloc(count, sizeof(add->pages[0]), GFP_KERNEL);
	add->being_removed =
		kcalloc(count, sizeof(add->being_removed[0]), GFP_KERNEL);
	if (NULL == add->grants    ||
	    NULL == add->map_ops   ||
	    NULL == add->unmap_ops ||
	    NULL == add->kmap_ops  ||
	    NULL == add->kunmap_ops ||
	    NULL == add->pages     ||
	    NULL == add->being_removed)
		goto err;

#ifdef CONFIG_XEN_GRANT_DMA_ALLOC
	add->dma_flags = dma_flags;

	/*
	 * Check if this mapping is requested to be backed
	 * by a DMA buffer.
	 */
	if (dma_flags & (GNTDEV_DMA_FLAG_WC | GNTDEV_DMA_FLAG_COHERENT)) {
		struct gnttab_dma_alloc_args args;

		add->frames = kcalloc(count, sizeof(add->frames[0]),
				      GFP_KERNEL);
		if (!add->frames)
			goto err;

		/* Remember the device, so we can free DMA memory. */
		add->dma_dev = priv->dma_dev;

		args.dev = priv->dma_dev;
		args.coherent = !!(dma_flags & GNTDEV_DMA_FLAG_COHERENT);
		args.nr_pages = count;
		args.pages = add->pages;
		args.frames = add->frames;

		if (gnttab_dma_alloc_pages(&args))
			goto err;

		add->dma_vaddr = args.vaddr;
		add->dma_bus_addr = args.dev_bus_addr;
	} else
#endif
	if (gnttab_alloc_pages(count, add->pages))
		goto err;

	for (i = 0; i < count; i++) {
		add->map_ops[i].handle = -1;
		add->unmap_ops[i].handle = -1;
		add->kmap_ops[i].handle = -1;
		add->kunmap_ops[i].handle = -1;
	}

	add->index = 0;
	add->count = count;
	refcount_set(&add->users, 1);

	return add;

err:
	gntdev_free_map(add);
	return NULL;
}

void gntdev_add_map(struct gntdev_priv *priv, struct gntdev_grant_map *add)
{
	struct gntdev_grant_map *map;

	list_for_each_entry(map, &priv->maps, next) {
		if (add->index + add->count < map->index) {
			list_add_tail(&add->next, &map->next);
			goto done;
		}
		add->index = map->index + map->count;
	}
	list_add_tail(&add->next, &priv->maps);

done:
	gntdev_print_maps(priv, "[new]", add->index);
}

static struct gntdev_grant_map *gntdev_find_map_index(struct gntdev_priv *priv,
						      int index, int count)
{
	struct gntdev_grant_map *map;

	list_for_each_entry(map, &priv->maps, next) {
		if (map->index != index)
			continue;
		if (count && map->count != count)
			continue;
		return map;
	}
	return NULL;
}

void gntdev_put_map(struct gntdev_priv *priv, struct gntdev_grant_map *map)
{
	if (!map)
		return;

	if (!refcount_dec_and_test(&map->users))
		return;

	atomic_sub(map->count, &pages_mapped);
	if (map->pages && !use_ptemod) {
		/*
		 * Increment the reference count.  This ensures that the
		 * subsequent call to unmap_grant_pages() will not wind up
		 * re-entering itself.  It *can* wind up calling
		 * gntdev_put_map() recursively, but such calls will be with a
		 * reference count greater than 1, so they will return before
		 * this code is reached.  The recursion depth is thus limited to
		 * 1.  Do NOT use refcount_inc() here, as it will detect that
		 * the reference count is zero and WARN().
		 */
		refcount_set(&map->users, 1);

		/*
		 * Unmap the grants.  This may or may not be asynchronous, so it
		 * is possible that the reference count is 1 on return, but it
		 * could also be greater than 1.
		 */
		unmap_grant_pages(map, 0, map->count);

		/* Check if the memory now needs to be freed */
		if (!refcount_dec_and_test(&map->users))
			return;

		/*
		 * All pages have been returned to the hypervisor, so free the
		 * map.
		 */
	}

	if (map->notify.flags & UNMAP_NOTIFY_SEND_EVENT) {
		notify_remote_via_evtchn(map->notify.event);
		evtchn_put(map->notify.event);
	}

	if (populate_freeable_maps && priv) {
		mutex_lock(&priv->lock);
		list_del(&map->next);
		mutex_unlock(&priv->lock);
	}

	if (map->pages && !use_ptemod)
		unmap_grant_pages(map, 0, map->count);
	gntdev_free_map(map);
}

/* ------------------------------------------------------------------ */

static int find_grant_ptes(pte_t *pte, pgtable_t token,
		unsigned long addr, void *data)
{
	struct gntdev_grant_map *map = data;
	unsigned int pgnr = (addr - map->vma->vm_start) >> PAGE_SHIFT;
	int flags = map->flags | GNTMAP_application_map | GNTMAP_contains_pte;
	u64 pte_maddr;

	BUG_ON(pgnr >= map->count);
	pte_maddr = arbitrary_virt_to_machine(pte).maddr;

	/*
	 * Set the PTE as special to force get_user_pages_fast() fall
	 * back to the slow path.  If this is not supported as part of
	 * the grant map, it will be done afterwards.
	 */
	if (xen_feature(XENFEAT_gnttab_map_avail_bits))
		flags |= (1 << _GNTMAP_guest_avail0);

	gnttab_set_map_op(&map->map_ops[pgnr], pte_maddr, flags,
			  map->grants[pgnr].ref,
			  map->grants[pgnr].domid);
	gnttab_set_unmap_op(&map->unmap_ops[pgnr], pte_maddr, flags,
			    -1 /* handle */);
	return 0;
}

#ifdef CONFIG_X86
static int set_grant_ptes_as_special(pte_t *pte, pgtable_t token,
				     unsigned long addr, void *data)
{
	set_pte_at(current->mm, addr, pte, pte_mkspecial(*pte));
	return 0;
}
#endif

int gntdev_map_grant_pages(struct gntdev_grant_map *map)
{
	size_t alloced = 0;
	int i, err = 0;

	if (!use_ptemod) {
		/* Note: it could already be mapped */
		if (map->map_ops[0].handle != -1)
			return 0;
		for (i = 0; i < map->count; i++) {
			unsigned long addr = (unsigned long)
				pfn_to_kaddr(page_to_pfn(map->pages[i]));
			gnttab_set_map_op(&map->map_ops[i], addr, map->flags,
				map->grants[i].ref,
				map->grants[i].domid);
			gnttab_set_unmap_op(&map->unmap_ops[i], addr,
				map->flags, -1 /* handle */);
		}
	} else {
		/*
		 * Setup the map_ops corresponding to the pte entries pointing
		 * to the kernel linear addresses of the struct pages.
		 * These ptes are completely different from the user ptes dealt
		 * with find_grant_ptes.
		 * Note that GNTMAP_device_map isn't needed here: The
		 * dev_bus_addr output field gets consumed only from ->map_ops,
		 * and by not requesting it when mapping we also avoid needing
		 * to mirror dev_bus_addr into ->unmap_ops (and holding an extra
		 * reference to the page in the hypervisor).
		 */
		unsigned int flags = (map->flags & ~GNTMAP_device_map) |
				     GNTMAP_host_map;

		for (i = 0; i < map->count; i++) {
			unsigned long address = (unsigned long)
				pfn_to_kaddr(page_to_pfn(map->pages[i]));
			BUG_ON(PageHighMem(map->pages[i]));

			gnttab_set_map_op(&map->kmap_ops[i], address, flags,
				map->grants[i].ref,
				map->grants[i].domid);
			gnttab_set_unmap_op(&map->kunmap_ops[i], address,
				flags, -1);
		}
	}

	pr_debug("map %d+%d\n", map->index, map->count);
	err = gnttab_map_refs(map->map_ops, use_ptemod ? map->kmap_ops : NULL,
			map->pages, map->count);

	for (i = 0; i < map->count; i++) {
<<<<<<< HEAD
		if (map->map_ops[i].status == GNTST_okay)
			map->unmap_ops[i].handle = map->map_ops[i].handle;
		else if (!err)
=======
		if (map->map_ops[i].status == GNTST_okay) {
			map->unmap_ops[i].handle = map->map_ops[i].handle;
			alloced++;
		} else if (!err)
>>>>>>> 286cd8c7
			err = -EINVAL;

		if (map->flags & GNTMAP_device_map)
			map->unmap_ops[i].dev_bus_addr = map->map_ops[i].dev_bus_addr;

		if (use_ptemod) {
<<<<<<< HEAD
			if (map->kmap_ops[i].status == GNTST_okay)
				map->kunmap_ops[i].handle = map->kmap_ops[i].handle;
			else if (!err)
=======
			if (map->kmap_ops[i].status == GNTST_okay) {
				alloced++;
				map->kunmap_ops[i].handle = map->kmap_ops[i].handle;
			} else if (!err)
>>>>>>> 286cd8c7
				err = -EINVAL;
		}
	}
	atomic_add(alloced, &map->live_grants);
	return err;
}

static void __unmap_grant_pages_done(int result,
		struct gntab_unmap_queue_data *data)
{
	unsigned int i;
	struct gntdev_grant_map *map = data->data;
	unsigned int offset = data->unmap_ops - map->unmap_ops;
	int successful_unmaps = 0;
	int live_grants;

	for (i = 0; i < data->count; i++) {
		if (map->unmap_ops[offset + i].status == GNTST_okay &&
		    map->unmap_ops[offset + i].handle != -1)
			successful_unmaps++;

		WARN_ON(map->unmap_ops[offset+i].status &&
			map->unmap_ops[offset+i].handle != -1);
		pr_debug("unmap handle=%d st=%d\n",
			map->unmap_ops[offset+i].handle,
			map->unmap_ops[offset+i].status);
		map->unmap_ops[offset+i].handle = -1;
		if (use_ptemod) {
			if (map->kunmap_ops[offset + i].status == GNTST_okay &&
			    map->kunmap_ops[offset + i].handle != -1)
				successful_unmaps++;

			WARN_ON(map->kunmap_ops[offset+i].status &&
				map->kunmap_ops[offset+i].handle != -1);
			pr_debug("kunmap handle=%u st=%d\n",
				 map->kunmap_ops[offset+i].handle,
				 map->kunmap_ops[offset+i].status);
			map->kunmap_ops[offset+i].handle = -1;
		}
	}

	/*
	 * Decrease the live-grant counter.  This must happen after the loop to
	 * prevent premature reuse of the grants by gnttab_mmap().
	 */
	live_grants = atomic_sub_return(successful_unmaps, &map->live_grants);
	if (WARN_ON(live_grants < 0))
		pr_err("%s: live_grants became negative (%d) after unmapping %d pages!\n",
		       __func__, live_grants, successful_unmaps);

	/* Release reference taken by __unmap_grant_pages */
	gntdev_put_map(NULL, map);
}

static void __unmap_grant_pages(struct gntdev_grant_map *map, int offset,
			       int pages)
{
	if (map->notify.flags & UNMAP_NOTIFY_CLEAR_BYTE) {
		int pgno = (map->notify.addr >> PAGE_SHIFT);

		if (pgno >= offset && pgno < offset + pages) {
			/* No need for kmap, pages are in lowmem */
			uint8_t *tmp = pfn_to_kaddr(page_to_pfn(map->pages[pgno]));

			tmp[map->notify.addr & (PAGE_SIZE-1)] = 0;
			map->notify.flags &= ~UNMAP_NOTIFY_CLEAR_BYTE;
		}
	}

	map->unmap_data.unmap_ops = map->unmap_ops + offset;
	map->unmap_data.kunmap_ops = use_ptemod ? map->kunmap_ops + offset : NULL;
	map->unmap_data.pages = map->pages + offset;
	map->unmap_data.count = pages;
	map->unmap_data.done = __unmap_grant_pages_done;
	map->unmap_data.data = map;
	refcount_inc(&map->users); /* to keep map alive during async call below */

	gnttab_unmap_refs_async(&map->unmap_data);
}

static void unmap_grant_pages(struct gntdev_grant_map *map, int offset,
			      int pages)
{
	int range;

	if (atomic_read(&map->live_grants) == 0)
		return; /* Nothing to do */

	pr_debug("unmap %d+%d [%d+%d]\n", map->index, map->count, offset, pages);

	/* It is possible the requested range will have a "hole" where we
	 * already unmapped some of the grants. Only unmap valid ranges.
	 */
	while (pages) {
		while (pages && map->being_removed[offset]) {
			offset++;
			pages--;
		}
		range = 0;
		while (range < pages) {
<<<<<<< HEAD
			if (map->unmap_ops[offset+range].handle == -1)
				break;
=======
			if (map->being_removed[offset + range])
				break;
			map->being_removed[offset + range] = true;
>>>>>>> 286cd8c7
			range++;
		}
		if (range)
			__unmap_grant_pages(map, offset, range);
		offset += range;
		pages -= range;
	}
}

/* ------------------------------------------------------------------ */

static void gntdev_vma_open(struct vm_area_struct *vma)
{
	struct gntdev_grant_map *map = vma->vm_private_data;

	pr_debug("gntdev_vma_open %p\n", vma);
	refcount_inc(&map->users);
}

static void gntdev_vma_close(struct vm_area_struct *vma)
{
	struct gntdev_grant_map *map = vma->vm_private_data;
	struct file *file = vma->vm_file;
	struct gntdev_priv *priv = file->private_data;

	pr_debug("gntdev_vma_close %p\n", vma);
	if (use_ptemod) {
		/* It is possible that an mmu notifier could be running
		 * concurrently, so take priv->lock to ensure that the vma won't
		 * vanishing during the unmap_grant_pages call, since we will
		 * spin here until that completes. Such a concurrent call will
		 * not do any unmapping, since that has been done prior to
		 * closing the vma, but it may still iterate the unmap_ops list.
		 */
		mutex_lock(&priv->lock);
		map->vma = NULL;
		mutex_unlock(&priv->lock);
	}
	vma->vm_private_data = NULL;
	gntdev_put_map(priv, map);
}

static struct page *gntdev_vma_find_special_page(struct vm_area_struct *vma,
						 unsigned long addr)
{
	struct gntdev_grant_map *map = vma->vm_private_data;

	return map->pages[(addr - map->pages_vm_start) >> PAGE_SHIFT];
}

static const struct vm_operations_struct gntdev_vmops = {
	.open = gntdev_vma_open,
	.close = gntdev_vma_close,
	.find_special_page = gntdev_vma_find_special_page,
};

/* ------------------------------------------------------------------ */

static bool in_range(struct gntdev_grant_map *map,
			      unsigned long start, unsigned long end)
{
	if (!map->vma)
		return false;
	if (map->vma->vm_start >= end)
		return false;
	if (map->vma->vm_end <= start)
		return false;

	return true;
}

static int unmap_if_in_range(struct gntdev_grant_map *map,
			      unsigned long start, unsigned long end,
			      bool blockable)
{
	unsigned long mstart, mend;

	if (!in_range(map, start, end))
		return 0;

	if (!blockable)
		return -EAGAIN;

	mstart = max(start, map->vma->vm_start);
	mend   = min(end,   map->vma->vm_end);
	pr_debug("map %d+%d (%lx %lx), range %lx %lx, mrange %lx %lx\n",
			map->index, map->count,
			map->vma->vm_start, map->vma->vm_end,
			start, end, mstart, mend);
	unmap_grant_pages(map,
				(mstart - map->vma->vm_start) >> PAGE_SHIFT,
				(mend - mstart) >> PAGE_SHIFT);

	return 0;
}

static int mn_invl_range_start(struct mmu_notifier *mn,
				struct mm_struct *mm,
				unsigned long start, unsigned long end,
				bool blockable)
{
	struct gntdev_priv *priv = container_of(mn, struct gntdev_priv, mn);
	struct gntdev_grant_map *map;
	int ret = 0;

	if (blockable)
		mutex_lock(&priv->lock);
	else if (!mutex_trylock(&priv->lock))
		return -EAGAIN;

	list_for_each_entry(map, &priv->maps, next) {
		ret = unmap_if_in_range(map, start, end, blockable);
		if (ret)
			goto out_unlock;
	}
	list_for_each_entry(map, &priv->freeable_maps, next) {
		ret = unmap_if_in_range(map, start, end, blockable);
		if (ret)
			goto out_unlock;
	}

out_unlock:
	mutex_unlock(&priv->lock);

	return ret;
}

static void mn_release(struct mmu_notifier *mn,
		       struct mm_struct *mm)
{
	struct gntdev_priv *priv = container_of(mn, struct gntdev_priv, mn);
	struct gntdev_grant_map *map;

	mutex_lock(&priv->lock);
	list_for_each_entry(map, &priv->maps, next) {
		if (!map->vma)
			continue;
		pr_debug("map %d+%d (%lx %lx)\n",
				map->index, map->count,
				map->vma->vm_start, map->vma->vm_end);
		unmap_grant_pages(map, /* offset */ 0, map->count);
	}
	list_for_each_entry(map, &priv->freeable_maps, next) {
		if (!map->vma)
			continue;
		pr_debug("map %d+%d (%lx %lx)\n",
				map->index, map->count,
				map->vma->vm_start, map->vma->vm_end);
		unmap_grant_pages(map, /* offset */ 0, map->count);
	}
	mutex_unlock(&priv->lock);
}

static const struct mmu_notifier_ops gntdev_mmu_ops = {
	.release                = mn_release,
	.invalidate_range_start = mn_invl_range_start,
};

/* ------------------------------------------------------------------ */

static int gntdev_open(struct inode *inode, struct file *flip)
{
	struct gntdev_priv *priv;
	int ret = 0;

	priv = kzalloc(sizeof(*priv), GFP_KERNEL);
	if (!priv)
		return -ENOMEM;

	INIT_LIST_HEAD(&priv->maps);
	INIT_LIST_HEAD(&priv->freeable_maps);
	mutex_init(&priv->lock);

#ifdef CONFIG_XEN_GNTDEV_DMABUF
	priv->dmabuf_priv = gntdev_dmabuf_init(flip);
	if (IS_ERR(priv->dmabuf_priv)) {
		ret = PTR_ERR(priv->dmabuf_priv);
		kfree(priv);
		return ret;
	}
#endif

	if (use_ptemod) {
		priv->mm = get_task_mm(current);
		if (!priv->mm) {
			kfree(priv);
			return -ENOMEM;
		}
		priv->mn.ops = &gntdev_mmu_ops;
		ret = mmu_notifier_register(&priv->mn, priv->mm);
		mmput(priv->mm);
	}

	if (ret) {
		kfree(priv);
		return ret;
	}

	flip->private_data = priv;
#ifdef CONFIG_XEN_GRANT_DMA_ALLOC
	priv->dma_dev = gntdev_miscdev.this_device;

	/*
	 * The device is not spawn from a device tree, so arch_setup_dma_ops
	 * is not called, thus leaving the device with dummy DMA ops.
	 * Fix this by calling of_dma_configure() with a NULL node to set
	 * default DMA ops.
	 */
	of_dma_configure(priv->dma_dev, NULL, true);
#endif
	pr_debug("priv %p\n", priv);

	return 0;
}

static int gntdev_release(struct inode *inode, struct file *flip)
{
	struct gntdev_priv *priv = flip->private_data;
	struct gntdev_grant_map *map;

	pr_debug("priv %p\n", priv);

	mutex_lock(&priv->lock);
	while (!list_empty(&priv->maps)) {
		map = list_entry(priv->maps.next,
				 struct gntdev_grant_map, next);
		list_del(&map->next);
		gntdev_put_map(NULL /* already removed */, map);
	}
	WARN_ON(!list_empty(&priv->freeable_maps));
	mutex_unlock(&priv->lock);

#ifdef CONFIG_XEN_GNTDEV_DMABUF
	gntdev_dmabuf_fini(priv->dmabuf_priv);
#endif

	if (use_ptemod)
		mmu_notifier_unregister(&priv->mn, priv->mm);

	kfree(priv);
	return 0;
}

static long gntdev_ioctl_map_grant_ref(struct gntdev_priv *priv,
				       struct ioctl_gntdev_map_grant_ref __user *u)
{
	struct ioctl_gntdev_map_grant_ref op;
	struct gntdev_grant_map *map;
	int err;

	if (copy_from_user(&op, u, sizeof(op)) != 0)
		return -EFAULT;
	pr_debug("priv %p, add %d\n", priv, op.count);
	if (unlikely(op.count <= 0))
		return -EINVAL;

	err = -ENOMEM;
	map = gntdev_alloc_map(priv, op.count, 0 /* This is not a dma-buf. */);
	if (!map)
		return err;

	if (unlikely(gntdev_account_mapped_pages(op.count))) {
		pr_debug("can't map: over limit\n");
		gntdev_put_map(NULL, map);
		return err;
	}

	if (copy_from_user(map->grants, &u->refs,
			   sizeof(map->grants[0]) * op.count) != 0) {
		gntdev_put_map(NULL, map);
		return -EFAULT;
	}

	mutex_lock(&priv->lock);
	gntdev_add_map(priv, map);
	op.index = map->index << PAGE_SHIFT;
	mutex_unlock(&priv->lock);

	if (copy_to_user(u, &op, sizeof(op)) != 0)
		return -EFAULT;

	return 0;
}

static long gntdev_ioctl_unmap_grant_ref(struct gntdev_priv *priv,
					 struct ioctl_gntdev_unmap_grant_ref __user *u)
{
	struct ioctl_gntdev_unmap_grant_ref op;
	struct gntdev_grant_map *map;
	int err = -ENOENT;

	if (copy_from_user(&op, u, sizeof(op)) != 0)
		return -EFAULT;
	pr_debug("priv %p, del %d+%d\n", priv, (int)op.index, (int)op.count);

	mutex_lock(&priv->lock);
	map = gntdev_find_map_index(priv, op.index >> PAGE_SHIFT, op.count);
	if (map) {
		list_del(&map->next);
		if (populate_freeable_maps)
			list_add_tail(&map->next, &priv->freeable_maps);
		err = 0;
	}
	mutex_unlock(&priv->lock);
	if (map)
		gntdev_put_map(priv, map);
	return err;
}

static long gntdev_ioctl_get_offset_for_vaddr(struct gntdev_priv *priv,
					      struct ioctl_gntdev_get_offset_for_vaddr __user *u)
{
	struct ioctl_gntdev_get_offset_for_vaddr op;
	struct vm_area_struct *vma;
	struct gntdev_grant_map *map;
	int rv = -EINVAL;

	if (copy_from_user(&op, u, sizeof(op)) != 0)
		return -EFAULT;
	pr_debug("priv %p, offset for vaddr %lx\n", priv, (unsigned long)op.vaddr);

	down_read(&current->mm->mmap_sem);
	vma = find_vma(current->mm, op.vaddr);
	if (!vma || vma->vm_ops != &gntdev_vmops)
		goto out_unlock;

	map = vma->vm_private_data;
	if (!map)
		goto out_unlock;

	op.offset = map->index << PAGE_SHIFT;
	op.count = map->count;
	rv = 0;

 out_unlock:
	up_read(&current->mm->mmap_sem);

	if (rv == 0 && copy_to_user(u, &op, sizeof(op)) != 0)
		return -EFAULT;
	return rv;
}

static long gntdev_ioctl_notify(struct gntdev_priv *priv, void __user *u)
{
	struct ioctl_gntdev_unmap_notify op;
	struct gntdev_grant_map *map;
	int rc;
	int out_flags;
	unsigned int out_event;

	if (copy_from_user(&op, u, sizeof(op)))
		return -EFAULT;

	if (op.action & ~(UNMAP_NOTIFY_CLEAR_BYTE|UNMAP_NOTIFY_SEND_EVENT))
		return -EINVAL;

	/* We need to grab a reference to the event channel we are going to use
	 * to send the notify before releasing the reference we may already have
	 * (if someone has called this ioctl twice). This is required so that
	 * it is possible to change the clear_byte part of the notification
	 * without disturbing the event channel part, which may now be the last
	 * reference to that event channel.
	 */
	if (op.action & UNMAP_NOTIFY_SEND_EVENT) {
		if (evtchn_get(op.event_channel_port))
			return -EINVAL;
	}

	out_flags = op.action;
	out_event = op.event_channel_port;

	mutex_lock(&priv->lock);

	list_for_each_entry(map, &priv->maps, next) {
		uint64_t begin = map->index << PAGE_SHIFT;
		uint64_t end = (map->index + map->count) << PAGE_SHIFT;
		if (op.index >= begin && op.index < end)
			goto found;
	}
	rc = -ENOENT;
	goto unlock_out;

 found:
	if ((op.action & UNMAP_NOTIFY_CLEAR_BYTE) &&
			(map->flags & GNTMAP_readonly)) {
		rc = -EINVAL;
		goto unlock_out;
	}

	out_flags = map->notify.flags;
	out_event = map->notify.event;

	map->notify.flags = op.action;
	map->notify.addr = op.index - (map->index << PAGE_SHIFT);
	map->notify.event = op.event_channel_port;

	rc = 0;

 unlock_out:
	mutex_unlock(&priv->lock);

	/* Drop the reference to the event channel we did not save in the map */
	if (out_flags & UNMAP_NOTIFY_SEND_EVENT)
		evtchn_put(out_event);

	return rc;
}

#define GNTDEV_COPY_BATCH 16

struct gntdev_copy_batch {
	struct gnttab_copy ops[GNTDEV_COPY_BATCH];
	struct page *pages[GNTDEV_COPY_BATCH];
	s16 __user *status[GNTDEV_COPY_BATCH];
	unsigned int nr_ops;
	unsigned int nr_pages;
	bool writeable;
};

static int gntdev_get_page(struct gntdev_copy_batch *batch, void __user *virt,
				unsigned long *gfn)
{
	unsigned long addr = (unsigned long)virt;
	struct page *page;
	unsigned long xen_pfn;
	int ret;

	ret = get_user_pages_fast(addr, 1, batch->writeable, &page);
	if (ret < 0)
		return ret;

	batch->pages[batch->nr_pages++] = page;

	xen_pfn = page_to_xen_pfn(page) + XEN_PFN_DOWN(addr & ~PAGE_MASK);
	*gfn = pfn_to_gfn(xen_pfn);

	return 0;
}

static void gntdev_put_pages(struct gntdev_copy_batch *batch)
{
	unsigned int i;

	for (i = 0; i < batch->nr_pages; i++) {
		if (batch->writeable && !PageDirty(batch->pages[i]))
			set_page_dirty_lock(batch->pages[i]);
		put_page(batch->pages[i]);
	}
	batch->nr_pages = 0;
	batch->writeable = false;
}

static int gntdev_copy(struct gntdev_copy_batch *batch)
{
	unsigned int i;

	gnttab_batch_copy(batch->ops, batch->nr_ops);
	gntdev_put_pages(batch);

	/*
	 * For each completed op, update the status if the op failed
	 * and all previous ops for the segment were successful.
	 */
	for (i = 0; i < batch->nr_ops; i++) {
		s16 status = batch->ops[i].status;
		s16 old_status;

		if (status == GNTST_okay)
			continue;

		if (__get_user(old_status, batch->status[i]))
			return -EFAULT;

		if (old_status != GNTST_okay)
			continue;

		if (__put_user(status, batch->status[i]))
			return -EFAULT;
	}

	batch->nr_ops = 0;
	return 0;
}

static int gntdev_grant_copy_seg(struct gntdev_copy_batch *batch,
				 struct gntdev_grant_copy_segment *seg,
				 s16 __user *status)
{
	uint16_t copied = 0;

	/*
	 * Disallow local -> local copies since there is only space in
	 * batch->pages for one page per-op and this would be a very
	 * expensive memcpy().
	 */
	if (!(seg->flags & (GNTCOPY_source_gref | GNTCOPY_dest_gref)))
		return -EINVAL;

	/* Can't cross page if source/dest is a grant ref. */
	if (seg->flags & GNTCOPY_source_gref) {
		if (seg->source.foreign.offset + seg->len > XEN_PAGE_SIZE)
			return -EINVAL;
	}
	if (seg->flags & GNTCOPY_dest_gref) {
		if (seg->dest.foreign.offset + seg->len > XEN_PAGE_SIZE)
			return -EINVAL;
	}

	if (put_user(GNTST_okay, status))
		return -EFAULT;

	while (copied < seg->len) {
		struct gnttab_copy *op;
		void __user *virt;
		size_t len, off;
		unsigned long gfn;
		int ret;

		if (batch->nr_ops >= GNTDEV_COPY_BATCH) {
			ret = gntdev_copy(batch);
			if (ret < 0)
				return ret;
		}

		len = seg->len - copied;

		op = &batch->ops[batch->nr_ops];
		op->flags = 0;

		if (seg->flags & GNTCOPY_source_gref) {
			op->source.u.ref = seg->source.foreign.ref;
			op->source.domid = seg->source.foreign.domid;
			op->source.offset = seg->source.foreign.offset + copied;
			op->flags |= GNTCOPY_source_gref;
		} else {
			virt = seg->source.virt + copied;
			off = (unsigned long)virt & ~XEN_PAGE_MASK;
			len = min(len, (size_t)XEN_PAGE_SIZE - off);
			batch->writeable = false;

			ret = gntdev_get_page(batch, virt, &gfn);
			if (ret < 0)
				return ret;

			op->source.u.gmfn = gfn;
			op->source.domid = DOMID_SELF;
			op->source.offset = off;
		}

		if (seg->flags & GNTCOPY_dest_gref) {
			op->dest.u.ref = seg->dest.foreign.ref;
			op->dest.domid = seg->dest.foreign.domid;
			op->dest.offset = seg->dest.foreign.offset + copied;
			op->flags |= GNTCOPY_dest_gref;
		} else {
			virt = seg->dest.virt + copied;
			off = (unsigned long)virt & ~XEN_PAGE_MASK;
			len = min(len, (size_t)XEN_PAGE_SIZE - off);
			batch->writeable = true;

			ret = gntdev_get_page(batch, virt, &gfn);
			if (ret < 0)
				return ret;

			op->dest.u.gmfn = gfn;
			op->dest.domid = DOMID_SELF;
			op->dest.offset = off;
		}

		op->len = len;
		copied += len;

		batch->status[batch->nr_ops] = status;
		batch->nr_ops++;
	}

	return 0;
}

static long gntdev_ioctl_grant_copy(struct gntdev_priv *priv, void __user *u)
{
	struct ioctl_gntdev_grant_copy copy;
	struct gntdev_copy_batch batch;
	unsigned int i;
	int ret = 0;

	if (copy_from_user(&copy, u, sizeof(copy)))
		return -EFAULT;

	batch.nr_ops = 0;
	batch.nr_pages = 0;

	for (i = 0; i < copy.count; i++) {
		struct gntdev_grant_copy_segment seg;

		if (copy_from_user(&seg, &copy.segments[i], sizeof(seg))) {
			ret = -EFAULT;
			goto out;
		}

		ret = gntdev_grant_copy_seg(&batch, &seg, &copy.segments[i].status);
		if (ret < 0)
			goto out;

		cond_resched();
	}
	if (batch.nr_ops)
		ret = gntdev_copy(&batch);
	return ret;

  out:
	gntdev_put_pages(&batch);
	return ret;
}

static long gntdev_ioctl(struct file *flip,
			 unsigned int cmd, unsigned long arg)
{
	struct gntdev_priv *priv = flip->private_data;
	void __user *ptr = (void __user *)arg;

	switch (cmd) {
	case IOCTL_GNTDEV_MAP_GRANT_REF:
		return gntdev_ioctl_map_grant_ref(priv, ptr);

	case IOCTL_GNTDEV_UNMAP_GRANT_REF:
		return gntdev_ioctl_unmap_grant_ref(priv, ptr);

	case IOCTL_GNTDEV_GET_OFFSET_FOR_VADDR:
		return gntdev_ioctl_get_offset_for_vaddr(priv, ptr);

	case IOCTL_GNTDEV_SET_UNMAP_NOTIFY:
		return gntdev_ioctl_notify(priv, ptr);

	case IOCTL_GNTDEV_GRANT_COPY:
		return gntdev_ioctl_grant_copy(priv, ptr);

#ifdef CONFIG_XEN_GNTDEV_DMABUF
	case IOCTL_GNTDEV_DMABUF_EXP_FROM_REFS:
		return gntdev_ioctl_dmabuf_exp_from_refs(priv, use_ptemod, ptr);

	case IOCTL_GNTDEV_DMABUF_EXP_WAIT_RELEASED:
		return gntdev_ioctl_dmabuf_exp_wait_released(priv, ptr);

	case IOCTL_GNTDEV_DMABUF_IMP_TO_REFS:
		return gntdev_ioctl_dmabuf_imp_to_refs(priv, ptr);

	case IOCTL_GNTDEV_DMABUF_IMP_RELEASE:
		return gntdev_ioctl_dmabuf_imp_release(priv, ptr);
#endif

	default:
		pr_debug("priv %p, unknown cmd %x\n", priv, cmd);
		return -ENOIOCTLCMD;
	}

	return 0;
}

static int gntdev_mmap(struct file *flip, struct vm_area_struct *vma)
{
	struct gntdev_priv *priv = flip->private_data;
	int index = vma->vm_pgoff;
	int count = vma_pages(vma);
	struct gntdev_grant_map *map;
	int i, err = -EINVAL;

	if ((vma->vm_flags & VM_WRITE) && !(vma->vm_flags & VM_SHARED))
		return -EINVAL;

	pr_debug("map %d+%d at %lx (pgoff %lx)\n",
			index, count, vma->vm_start, vma->vm_pgoff);

	mutex_lock(&priv->lock);
	map = gntdev_find_map_index(priv, index, count);
	if (!map)
		goto unlock_out;
	if (use_ptemod && map->vma)
		goto unlock_out;
	if (use_ptemod && priv->mm != vma->vm_mm) {
		pr_warn("Huh? Other mm?\n");
		goto unlock_out;
	}

	if (atomic_read(&map->live_grants)) {
		err = -EAGAIN;
		goto unlock_out;
	}
	refcount_inc(&map->users);

	vma->vm_ops = &gntdev_vmops;

	vma->vm_flags |= VM_DONTEXPAND | VM_DONTDUMP | VM_MIXEDMAP;

	if (use_ptemod)
		vma->vm_flags |= VM_DONTCOPY;

	vma->vm_private_data = map;

	if (use_ptemod)
		map->vma = vma;

	if (map->flags) {
		if ((vma->vm_flags & VM_WRITE) &&
				(map->flags & GNTMAP_readonly))
			goto out_unlock_put;
	} else {
		map->flags = GNTMAP_host_map;
		if (!(vma->vm_flags & VM_WRITE))
			map->flags |= GNTMAP_readonly;
	}

	mutex_unlock(&priv->lock);

	if (use_ptemod) {
		map->pages_vm_start = vma->vm_start;
		err = apply_to_page_range(vma->vm_mm, vma->vm_start,
					  vma->vm_end - vma->vm_start,
					  find_grant_ptes, map);
		if (err) {
			pr_warn("find_grant_ptes() failure.\n");
			goto out_put_map;
		}
	}

	err = gntdev_map_grant_pages(map);
	if (err)
		goto out_put_map;

	if (!use_ptemod) {
		for (i = 0; i < count; i++) {
			err = vm_insert_page(vma, vma->vm_start + i*PAGE_SIZE,
				map->pages[i]);
			if (err)
				goto out_put_map;
		}
	} else {
#ifdef CONFIG_X86
		/*
		 * If the PTEs were not made special by the grant map
		 * hypercall, do so here.
		 *
		 * This is racy since the mapping is already visible
		 * to userspace but userspace should be well-behaved
		 * enough to not touch it until the mmap() call
		 * returns.
		 */
		if (!xen_feature(XENFEAT_gnttab_map_avail_bits)) {
			apply_to_page_range(vma->vm_mm, vma->vm_start,
					    vma->vm_end - vma->vm_start,
					    set_grant_ptes_as_special, NULL);
		}
#endif
	}

	return 0;

unlock_out:
	mutex_unlock(&priv->lock);
	return err;

out_unlock_put:
	mutex_unlock(&priv->lock);
out_put_map:
	if (use_ptemod) {
		map->vma = NULL;
		unmap_grant_pages(map, 0, map->count);
	}
	gntdev_put_map(priv, map);
	return err;
}

static const struct file_operations gntdev_fops = {
	.owner = THIS_MODULE,
	.open = gntdev_open,
	.release = gntdev_release,
	.mmap = gntdev_mmap,
	.unlocked_ioctl = gntdev_ioctl
};

static struct miscdevice gntdev_miscdev = {
	.minor        = MISC_DYNAMIC_MINOR,
	.name         = "xen/gntdev",
	.fops         = &gntdev_fops,
};

/* ------------------------------------------------------------------ */

static int __init gntdev_init(void)
{
	int err;

	if (!xen_domain())
		return -ENODEV;

	use_ptemod = !xen_feature(XENFEAT_auto_translated_physmap);

	err = misc_register(&gntdev_miscdev);
	if (err != 0) {
		pr_err("Could not register gntdev device\n");
		return err;
	}
	return 0;
}

static void __exit gntdev_exit(void)
{
	misc_deregister(&gntdev_miscdev);
}

module_init(gntdev_init);
module_exit(gntdev_exit);

/* ------------------------------------------------------------------ */<|MERGE_RESOLUTION|>--- conflicted
+++ resolved
@@ -385,32 +385,20 @@
 			map->pages, map->count);
 
 	for (i = 0; i < map->count; i++) {
-<<<<<<< HEAD
-		if (map->map_ops[i].status == GNTST_okay)
-			map->unmap_ops[i].handle = map->map_ops[i].handle;
-		else if (!err)
-=======
 		if (map->map_ops[i].status == GNTST_okay) {
 			map->unmap_ops[i].handle = map->map_ops[i].handle;
 			alloced++;
 		} else if (!err)
->>>>>>> 286cd8c7
 			err = -EINVAL;
 
 		if (map->flags & GNTMAP_device_map)
 			map->unmap_ops[i].dev_bus_addr = map->map_ops[i].dev_bus_addr;
 
 		if (use_ptemod) {
-<<<<<<< HEAD
-			if (map->kmap_ops[i].status == GNTST_okay)
-				map->kunmap_ops[i].handle = map->kmap_ops[i].handle;
-			else if (!err)
-=======
 			if (map->kmap_ops[i].status == GNTST_okay) {
 				alloced++;
 				map->kunmap_ops[i].handle = map->kmap_ops[i].handle;
 			} else if (!err)
->>>>>>> 286cd8c7
 				err = -EINVAL;
 		}
 	}
@@ -511,14 +499,9 @@
 		}
 		range = 0;
 		while (range < pages) {
-<<<<<<< HEAD
-			if (map->unmap_ops[offset+range].handle == -1)
-				break;
-=======
 			if (map->being_removed[offset + range])
 				break;
 			map->being_removed[offset + range] = true;
->>>>>>> 286cd8c7
 			range++;
 		}
 		if (range)
