--- conflicted
+++ resolved
@@ -463,18 +463,12 @@
 };
 
 static const struct of_device_id imx_ocotp_dt_ids[] = {
-<<<<<<< HEAD
-	{ .compatible = "fsl,imx6q-ocotp",  (void *)128 },
-	{ .compatible = "fsl,imx6sl-ocotp", (void *)64 },
-	{ .compatible = "fsl,imx6sx-ocotp", (void *)128 },
-=======
 	{ .compatible = "fsl,imx6q-ocotp",  .data = &imx6q_params },
 	{ .compatible = "fsl,imx6sl-ocotp", .data = &imx6sl_params },
 	{ .compatible = "fsl,imx6sx-ocotp", .data = &imx6sx_params },
 	{ .compatible = "fsl,imx6ul-ocotp", .data = &imx6ul_params },
 	{ .compatible = "fsl,imx7d-ocotp",  .data = &imx7d_params },
 	{ .compatible = "fsl,imx6sll-ocotp", .data = &imx6sll_params },
->>>>>>> 286cd8c7
 	{ },
 };
 MODULE_DEVICE_TABLE(of, imx_ocotp_dt_ids);
