--- conflicted
+++ resolved
@@ -570,29 +570,6 @@
 	if (esdhc->vendor_ver < VENDOR_V_23)
 		pre_div = 2;
 
-<<<<<<< HEAD
-	/*
-	 * Limit SD clock to 167MHz for ls1046a according to its datasheet
-	 */
-	if (clock > 167000000 &&
-	    of_find_compatible_node(NULL, NULL, "fsl,ls1046a-esdhc"))
-		clock = 167000000;
-
-	/*
-	 * Limit SD clock to 125MHz for ls1012a according to its datasheet
-	 */
-	if (clock > 125000000 &&
-	    of_find_compatible_node(NULL, NULL, "fsl,ls1012a-esdhc"))
-		clock = 125000000;
-
-	/* Workaround to reduce the clock frequency for p1010 esdhc */
-	if (of_find_compatible_node(NULL, NULL, "fsl,p1010-esdhc")) {
-		if (clock > 20000000)
-			clock -= 5000000;
-		if (clock > 40000000)
-			clock -= 5000000;
-	}
-=======
 	if (host->mmc->card && mmc_card_sd(host->mmc->card) &&
 		esdhc->clk_fixup && host->mmc->ios.timing == MMC_TIMING_LEGACY)
 		fixup = esdhc->clk_fixup->sd_dflt_max_clk;
@@ -601,7 +578,6 @@
 
 	if (fixup && clock > fixup)
 		clock = fixup;
->>>>>>> 286cd8c7
 
 	temp = sdhci_readl(host, ESDHC_SYSTEM_CONTROL);
 	temp &= ~(ESDHC_CLOCK_SDCLKEN | ESDHC_CLOCK_IPGEN | ESDHC_CLOCK_HCKEN |
@@ -944,11 +920,7 @@
 	sdhci_get_of_property(pdev);
 
 	pltfm_host = sdhci_priv(host);
-<<<<<<< HEAD
-	esdhc = pltfm_host->priv;
-=======
 	esdhc = sdhci_pltfm_priv(pltfm_host);
->>>>>>> 286cd8c7
 	if (esdhc->vendor_ver == VENDOR_V_22)
 		host->quirks2 |= SDHCI_QUIRK2_HOST_NO_CMD23;
 
