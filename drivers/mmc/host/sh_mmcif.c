--- conflicted
+++ resolved
@@ -445,15 +445,9 @@
 	    sh_mmcif_dma_slave_config(host, host->chan_tx, DMA_MEM_TO_DEV) ||
 	    sh_mmcif_dma_slave_config(host, host->chan_rx, DMA_DEV_TO_MEM))
 		goto error;
-<<<<<<< HEAD
 
 	return;
 
-=======
-
-	return;
-
->>>>>>> 286cd8c7
 error:
 	if (host->chan_tx)
 		dma_release_channel(host->chan_tx);
@@ -1044,41 +1038,10 @@
 	host->state = STATE_IOS;
 	spin_unlock_irqrestore(&host->lock, flags);
 
-<<<<<<< HEAD
-	if (ios->power_mode == MMC_POWER_UP) {
-		if (!host->card_present) {
-			/* See if we also get DMA */
-			sh_mmcif_request_dma(host);
-			host->card_present = true;
-		}
-		sh_mmcif_set_power(host, ios);
-	} else if (ios->power_mode == MMC_POWER_OFF || !ios->clock) {
-		/* clock stop */
-		sh_mmcif_clock_control(host, 0);
-		if (ios->power_mode == MMC_POWER_OFF) {
-			if (host->card_present) {
-				sh_mmcif_release_dma(host);
-				host->card_present = false;
-			}
-		}
-		if (host->power) {
-			pm_runtime_put_sync(dev);
-			clk_disable_unprepare(host->clk);
-			host->power = false;
-			if (ios->power_mode == MMC_POWER_OFF)
-				sh_mmcif_set_power(host, ios);
-		}
-		host->state = STATE_IDLE;
-		return;
-	}
-
-	if (ios->clock) {
-=======
 	switch (ios->power_mode) {
 	case MMC_POWER_UP:
 		if (!IS_ERR(mmc->supply.vmmc))
 			mmc_regulator_set_ocr(mmc, mmc->supply.vmmc, ios->vdd);
->>>>>>> 286cd8c7
 		if (!host->power) {
 			clk_prepare_enable(host->clk);
 			pm_runtime_get_sync(dev);
