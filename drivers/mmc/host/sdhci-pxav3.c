--- conflicted
+++ resolved
@@ -315,11 +315,7 @@
 	struct mmc_host *mmc = host->mmc;
 	u8 pwr = host->pwr;
 
-<<<<<<< HEAD
-	sdhci_set_power(host, mode, vdd);
-=======
 	sdhci_set_power_noreg(host, mode, vdd);
->>>>>>> 286cd8c7
 
 	if (host->pwr == pwr)
 		return;
@@ -327,16 +323,8 @@
 	if (host->pwr == 0)
 		vdd = 0;
 
-<<<<<<< HEAD
-	if (!IS_ERR(mmc->supply.vmmc)) {
-		spin_unlock_irq(&host->lock);
-		mmc_regulator_set_ocr(mmc, mmc->supply.vmmc, vdd);
-		spin_lock_irq(&host->lock);
-	}
-=======
 	if (!IS_ERR(mmc->supply.vmmc))
 		mmc_regulator_set_ocr(mmc, mmc->supply.vmmc, vdd);
->>>>>>> 286cd8c7
 }
 
 static const struct sdhci_ops pxav3_sdhci_ops = {
