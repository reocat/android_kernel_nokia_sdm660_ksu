// SPDX-License-Identifier: GPL-2.0
/*
 * Freescale eSDHC i.MX controller driver for the platform bus.
 *
 * derived from the OF-version.
 *
 * Copyright (c) 2010 Pengutronix e.K.
 *   Author: Wolfram Sang <kernel@pengutronix.de>
 */

#include <linux/io.h>
#include <linux/delay.h>
#include <linux/err.h>
#include <linux/clk.h>
#include <linux/gpio.h>
#include <linux/module.h>
#include <linux/slab.h>
#include <linux/mmc/host.h>
#include <linux/mmc/mmc.h>
#include <linux/mmc/sdio.h>
#include <linux/mmc/slot-gpio.h>
#include <linux/of.h>
#include <linux/of_device.h>
#include <linux/of_gpio.h>
#include <linux/pinctrl/consumer.h>
#include <linux/platform_data/mmc-esdhc-imx.h>
#include <linux/pm_runtime.h>
#include <linux/iopoll.h>
#include "sdhci-pltfm.h"
#include "sdhci-esdhc.h"

#define ESDHC_SYS_CTRL_DTOCV_MASK	0x0f
#define	ESDHC_CTRL_D3CD			0x08
#define ESDHC_BURST_LEN_EN_INCR		(1 << 27)
/* VENDOR SPEC register */
#define ESDHC_VENDOR_SPEC		0xc0
#define  ESDHC_VENDOR_SPEC_SDIO_QUIRK	(1 << 1)
#define  ESDHC_VENDOR_SPEC_VSELECT	(1 << 1)
#define  ESDHC_VENDOR_SPEC_FRC_SDCLK_ON	(1 << 8)
#define ESDHC_WTMK_LVL			0x44
#define  ESDHC_WTMK_DEFAULT_VAL		0x10401040
#define  ESDHC_WTMK_LVL_RD_WML_MASK	0x000000FF
#define  ESDHC_WTMK_LVL_RD_WML_SHIFT	0
#define  ESDHC_WTMK_LVL_WR_WML_MASK	0x00FF0000
#define  ESDHC_WTMK_LVL_WR_WML_SHIFT	16
#define  ESDHC_WTMK_LVL_WML_VAL_DEF	64
#define  ESDHC_WTMK_LVL_WML_VAL_MAX	128
#define ESDHC_MIX_CTRL			0x48
#define  ESDHC_MIX_CTRL_DDREN		(1 << 3)
#define  ESDHC_MIX_CTRL_AC23EN		(1 << 7)
#define  ESDHC_MIX_CTRL_EXE_TUNE	(1 << 22)
#define  ESDHC_MIX_CTRL_SMPCLK_SEL	(1 << 23)
#define  ESDHC_MIX_CTRL_AUTO_TUNE_EN	(1 << 24)
#define  ESDHC_MIX_CTRL_FBCLK_SEL	(1 << 25)
#define  ESDHC_MIX_CTRL_HS400_EN	(1 << 26)
/* Bits 3 and 6 are not SDHCI standard definitions */
#define  ESDHC_MIX_CTRL_SDHCI_MASK	0xb7
/* Tuning bits */
#define  ESDHC_MIX_CTRL_TUNING_MASK	0x03c00000

/* dll control register */
#define ESDHC_DLL_CTRL			0x60
#define ESDHC_DLL_OVERRIDE_VAL_SHIFT	9
#define ESDHC_DLL_OVERRIDE_EN_SHIFT	8

/* tune control register */
#define ESDHC_TUNE_CTRL_STATUS		0x68
#define  ESDHC_TUNE_CTRL_STEP		1
#define  ESDHC_TUNE_CTRL_MIN		0
#define  ESDHC_TUNE_CTRL_MAX		((1 << 7) - 1)

/* strobe dll register */
#define ESDHC_STROBE_DLL_CTRL		0x70
#define ESDHC_STROBE_DLL_CTRL_ENABLE	(1 << 0)
#define ESDHC_STROBE_DLL_CTRL_RESET	(1 << 1)
#define ESDHC_STROBE_DLL_CTRL_SLV_DLY_TARGET_SHIFT	3

#define ESDHC_STROBE_DLL_STATUS		0x74
#define ESDHC_STROBE_DLL_STS_REF_LOCK	(1 << 1)
#define ESDHC_STROBE_DLL_STS_SLV_LOCK	0x1

#define ESDHC_TUNING_CTRL		0xcc
#define ESDHC_STD_TUNING_EN		(1 << 24)
/* NOTE: the minimum valid tuning start tap for mx6sl is 1 */
#define ESDHC_TUNING_START_TAP_DEFAULT	0x1
#define ESDHC_TUNING_START_TAP_MASK	0x7f
#define ESDHC_TUNING_STEP_MASK		0x00070000
#define ESDHC_TUNING_STEP_SHIFT		16

/* pinctrl state */
#define ESDHC_PINCTRL_STATE_100MHZ	"state_100mhz"
#define ESDHC_PINCTRL_STATE_200MHZ	"state_200mhz"

/*
 * Our interpretation of the SDHCI_HOST_CONTROL register
 */
#define ESDHC_CTRL_4BITBUS		(0x1 << 1)
#define ESDHC_CTRL_8BITBUS		(0x2 << 1)
#define ESDHC_CTRL_BUSWIDTH_MASK	(0x3 << 1)

/*
 * There is an INT DMA ERR mismatch between eSDHC and STD SDHC SPEC:
 * Bit25 is used in STD SPEC, and is reserved in fsl eSDHC design,
 * but bit28 is used as the INT DMA ERR in fsl eSDHC design.
 * Define this macro DMA error INT for fsl eSDHC
 */
#define ESDHC_INT_VENDOR_SPEC_DMA_ERR	(1 << 28)

/*
 * The CMDTYPE of the CMD register (offset 0xE) should be set to
 * "11" when the STOP CMD12 is issued on imx53 to abort one
 * open ended multi-blk IO. Otherwise the TC INT wouldn't
 * be generated.
 * In exact block transfer, the controller doesn't complete the
 * operations automatically as required at the end of the
 * transfer and remains on hold if the abort command is not sent.
 * As a result, the TC flag is not asserted and SW received timeout
 * exception. Bit1 of Vendor Spec register is used to fix it.
 */
#define ESDHC_FLAG_MULTIBLK_NO_INT	BIT(1)
/*
 * The flag tells that the ESDHC controller is an USDHC block that is
 * integrated on the i.MX6 series.
 */
#define ESDHC_FLAG_USDHC		BIT(3)
/* The IP supports manual tuning process */
#define ESDHC_FLAG_MAN_TUNING		BIT(4)
/* The IP supports standard tuning process */
#define ESDHC_FLAG_STD_TUNING		BIT(5)
/* The IP has SDHCI_CAPABILITIES_1 register */
#define ESDHC_FLAG_HAVE_CAP1		BIT(6)
/*
 * The IP has erratum ERR004536
 * uSDHC: ADMA Length Mismatch Error occurs if the AHB read access is slow,
 * when reading data from the card
 * This flag is also set for i.MX25 and i.MX35 in order to get
 * SDHCI_QUIRK_BROKEN_ADMA, but for different reasons (ADMA capability bits).
 */
#define ESDHC_FLAG_ERR004536		BIT(7)
/* The IP supports HS200 mode */
#define ESDHC_FLAG_HS200		BIT(8)
/* The IP supports HS400 mode */
#define ESDHC_FLAG_HS400		BIT(9)

/* A clock frequency higher than this rate requires strobe dll control */
#define ESDHC_STROBE_DLL_CLK_FREQ	100000000

struct esdhc_soc_data {
	u32 flags;
};

static struct esdhc_soc_data esdhc_imx25_data = {
	.flags = ESDHC_FLAG_ERR004536,
};

static struct esdhc_soc_data esdhc_imx35_data = {
	.flags = ESDHC_FLAG_ERR004536,
};

static struct esdhc_soc_data esdhc_imx51_data = {
	.flags = 0,
};

static struct esdhc_soc_data esdhc_imx53_data = {
	.flags = ESDHC_FLAG_MULTIBLK_NO_INT,
};

static struct esdhc_soc_data usdhc_imx6q_data = {
	.flags = ESDHC_FLAG_USDHC | ESDHC_FLAG_MAN_TUNING,
};

static struct esdhc_soc_data usdhc_imx6sl_data = {
	.flags = ESDHC_FLAG_USDHC | ESDHC_FLAG_STD_TUNING
			| ESDHC_FLAG_HAVE_CAP1 | ESDHC_FLAG_ERR004536
			| ESDHC_FLAG_HS200,
};

static struct esdhc_soc_data usdhc_imx6sx_data = {
	.flags = ESDHC_FLAG_USDHC | ESDHC_FLAG_STD_TUNING
			| ESDHC_FLAG_HAVE_CAP1 | ESDHC_FLAG_HS200,
};

static struct esdhc_soc_data usdhc_imx7d_data = {
	.flags = ESDHC_FLAG_USDHC | ESDHC_FLAG_STD_TUNING
			| ESDHC_FLAG_HAVE_CAP1 | ESDHC_FLAG_HS200
			| ESDHC_FLAG_HS400,
};

struct pltfm_imx_data {
	u32 scratchpad;
	struct pinctrl *pinctrl;
	struct pinctrl_state *pins_default;
	struct pinctrl_state *pins_100mhz;
	struct pinctrl_state *pins_200mhz;
	const struct esdhc_soc_data *socdata;
	struct esdhc_platform_data boarddata;
	struct clk *clk_ipg;
	struct clk *clk_ahb;
	struct clk *clk_per;
	unsigned int actual_clock;
	enum {
		NO_CMD_PENDING,      /* no multiblock command pending */
		MULTIBLK_IN_PROCESS, /* exact multiblock cmd in process */
		WAIT_FOR_INT,        /* sent CMD12, waiting for response INT */
	} multiblock_status;
	u32 is_ddr;
};

static const struct platform_device_id imx_esdhc_devtype[] = {
	{
		.name = "sdhci-esdhc-imx25",
		.driver_data = (kernel_ulong_t) &esdhc_imx25_data,
	}, {
		.name = "sdhci-esdhc-imx35",
		.driver_data = (kernel_ulong_t) &esdhc_imx35_data,
	}, {
		.name = "sdhci-esdhc-imx51",
		.driver_data = (kernel_ulong_t) &esdhc_imx51_data,
	}, {
		/* sentinel */
	}
};
MODULE_DEVICE_TABLE(platform, imx_esdhc_devtype);

static const struct of_device_id imx_esdhc_dt_ids[] = {
	{ .compatible = "fsl,imx25-esdhc", .data = &esdhc_imx25_data, },
	{ .compatible = "fsl,imx35-esdhc", .data = &esdhc_imx35_data, },
	{ .compatible = "fsl,imx51-esdhc", .data = &esdhc_imx51_data, },
	{ .compatible = "fsl,imx53-esdhc", .data = &esdhc_imx53_data, },
	{ .compatible = "fsl,imx6sx-usdhc", .data = &usdhc_imx6sx_data, },
	{ .compatible = "fsl,imx6sl-usdhc", .data = &usdhc_imx6sl_data, },
	{ .compatible = "fsl,imx6q-usdhc", .data = &usdhc_imx6q_data, },
	{ .compatible = "fsl,imx7d-usdhc", .data = &usdhc_imx7d_data, },
	{ /* sentinel */ }
};
MODULE_DEVICE_TABLE(of, imx_esdhc_dt_ids);

static inline int is_imx25_esdhc(struct pltfm_imx_data *data)
{
	return data->socdata == &esdhc_imx25_data;
}

static inline int is_imx53_esdhc(struct pltfm_imx_data *data)
{
	return data->socdata == &esdhc_imx53_data;
}

static inline int is_imx6q_usdhc(struct pltfm_imx_data *data)
{
	return data->socdata == &usdhc_imx6q_data;
}

static inline int esdhc_is_usdhc(struct pltfm_imx_data *data)
{
	return !!(data->socdata->flags & ESDHC_FLAG_USDHC);
}

static inline void esdhc_clrset_le(struct sdhci_host *host, u32 mask, u32 val, int reg)
{
	void __iomem *base = host->ioaddr + (reg & ~0x3);
	u32 shift = (reg & 0x3) * 8;

	writel(((readl(base) & ~(mask << shift)) | (val << shift)), base);
}

static u32 esdhc_readl_le(struct sdhci_host *host, int reg)
{
	struct sdhci_pltfm_host *pltfm_host = sdhci_priv(host);
	struct pltfm_imx_data *imx_data = sdhci_pltfm_priv(pltfm_host);
	u32 val = readl(host->ioaddr + reg);

	if (unlikely(reg == SDHCI_PRESENT_STATE)) {
		u32 fsl_prss = val;
		/* save the least 20 bits */
		val = fsl_prss & 0x000FFFFF;
		/* move dat[0-3] bits */
		val |= (fsl_prss & 0x0F000000) >> 4;
		/* move cmd line bit */
		val |= (fsl_prss & 0x00800000) << 1;
	}

	if (unlikely(reg == SDHCI_CAPABILITIES)) {
		/* ignore bit[0-15] as it stores cap_1 register val for mx6sl */
		if (imx_data->socdata->flags & ESDHC_FLAG_HAVE_CAP1)
			val &= 0xffff0000;

		/* In FSL esdhc IC module, only bit20 is used to indicate the
		 * ADMA2 capability of esdhc, but this bit is messed up on
		 * some SOCs (e.g. on MX25, MX35 this bit is set, but they
		 * don't actually support ADMA2). So set the BROKEN_ADMA
		 * quirk on MX25/35 platforms.
		 */

		if (val & SDHCI_CAN_DO_ADMA1) {
			val &= ~SDHCI_CAN_DO_ADMA1;
			val |= SDHCI_CAN_DO_ADMA2;
		}
	}

	if (unlikely(reg == SDHCI_CAPABILITIES_1)) {
		if (esdhc_is_usdhc(imx_data)) {
			if (imx_data->socdata->flags & ESDHC_FLAG_HAVE_CAP1)
				val = readl(host->ioaddr + SDHCI_CAPABILITIES) & 0xFFFF;
			else
				/* imx6q/dl does not have cap_1 register, fake one */
				val = SDHCI_SUPPORT_DDR50 | SDHCI_SUPPORT_SDR104
					| SDHCI_SUPPORT_SDR50
					| SDHCI_USE_SDR50_TUNING
					| (SDHCI_TUNING_MODE_3 << SDHCI_RETUNING_MODE_SHIFT);

			if (imx_data->socdata->flags & ESDHC_FLAG_HS400)
				val |= SDHCI_SUPPORT_HS400;

			/*
			 * Do not advertise faster UHS modes if there are no
			 * pinctrl states for 100MHz/200MHz.
			 */
			if (IS_ERR_OR_NULL(imx_data->pins_100mhz) ||
			    IS_ERR_OR_NULL(imx_data->pins_200mhz))
				val &= ~(SDHCI_SUPPORT_SDR50 | SDHCI_SUPPORT_DDR50
					 | SDHCI_SUPPORT_SDR104 | SDHCI_SUPPORT_HS400);
		}
	}

	if (unlikely(reg == SDHCI_MAX_CURRENT) && esdhc_is_usdhc(imx_data)) {
		val = 0;
		val |= 0xFF << SDHCI_MAX_CURRENT_330_SHIFT;
		val |= 0xFF << SDHCI_MAX_CURRENT_300_SHIFT;
		val |= 0xFF << SDHCI_MAX_CURRENT_180_SHIFT;
	}

	if (unlikely(reg == SDHCI_INT_STATUS)) {
		if (val & ESDHC_INT_VENDOR_SPEC_DMA_ERR) {
			val &= ~ESDHC_INT_VENDOR_SPEC_DMA_ERR;
			val |= SDHCI_INT_ADMA_ERROR;
		}

		/*
		 * mask off the interrupt we get in response to the manually
		 * sent CMD12
		 */
		if ((imx_data->multiblock_status == WAIT_FOR_INT) &&
		    ((val & SDHCI_INT_RESPONSE) == SDHCI_INT_RESPONSE)) {
			val &= ~SDHCI_INT_RESPONSE;
			writel(SDHCI_INT_RESPONSE, host->ioaddr +
						   SDHCI_INT_STATUS);
			imx_data->multiblock_status = NO_CMD_PENDING;
		}
	}

	return val;
}

static void esdhc_writel_le(struct sdhci_host *host, u32 val, int reg)
{
	struct sdhci_pltfm_host *pltfm_host = sdhci_priv(host);
	struct pltfm_imx_data *imx_data = sdhci_pltfm_priv(pltfm_host);
	u32 data;

	if (unlikely(reg == SDHCI_INT_ENABLE || reg == SDHCI_SIGNAL_ENABLE ||
			reg == SDHCI_INT_STATUS)) {
		if ((val & SDHCI_INT_CARD_INT) && !esdhc_is_usdhc(imx_data)) {
			/*
			 * Clear and then set D3CD bit to avoid missing the
			 * card interrupt. This is an eSDHC controller problem
			 * so we need to apply the following workaround: clear
			 * and set D3CD bit will make eSDHC re-sample the card
			 * interrupt. In case a card interrupt was lost,
			 * re-sample it by the following steps.
			 */
			data = readl(host->ioaddr + SDHCI_HOST_CONTROL);
			data &= ~ESDHC_CTRL_D3CD;
			writel(data, host->ioaddr + SDHCI_HOST_CONTROL);
			data |= ESDHC_CTRL_D3CD;
			writel(data, host->ioaddr + SDHCI_HOST_CONTROL);
		}

		if (val & SDHCI_INT_ADMA_ERROR) {
			val &= ~SDHCI_INT_ADMA_ERROR;
			val |= ESDHC_INT_VENDOR_SPEC_DMA_ERR;
		}
	}

	if (unlikely((imx_data->socdata->flags & ESDHC_FLAG_MULTIBLK_NO_INT)
				&& (reg == SDHCI_INT_STATUS)
				&& (val & SDHCI_INT_DATA_END))) {
			u32 v;
			v = readl(host->ioaddr + ESDHC_VENDOR_SPEC);
			v &= ~ESDHC_VENDOR_SPEC_SDIO_QUIRK;
			writel(v, host->ioaddr + ESDHC_VENDOR_SPEC);

			if (imx_data->multiblock_status == MULTIBLK_IN_PROCESS)
			{
				/* send a manual CMD12 with RESPTYP=none */
				data = MMC_STOP_TRANSMISSION << 24 |
				       SDHCI_CMD_ABORTCMD << 16;
				writel(data, host->ioaddr + SDHCI_TRANSFER_MODE);
				imx_data->multiblock_status = WAIT_FOR_INT;
			}
	}

	writel(val, host->ioaddr + reg);
}

static u16 esdhc_readw_le(struct sdhci_host *host, int reg)
{
	struct sdhci_pltfm_host *pltfm_host = sdhci_priv(host);
	struct pltfm_imx_data *imx_data = sdhci_pltfm_priv(pltfm_host);
	u16 ret = 0;
	u32 val;

	if (unlikely(reg == SDHCI_HOST_VERSION)) {
		reg ^= 2;
		if (esdhc_is_usdhc(imx_data)) {
			/*
			 * The usdhc register returns a wrong host version.
			 * Correct it here.
			 */
			return SDHCI_SPEC_300;
		}
	}

	if (unlikely(reg == SDHCI_HOST_CONTROL2)) {
		val = readl(host->ioaddr + ESDHC_VENDOR_SPEC);
		if (val & ESDHC_VENDOR_SPEC_VSELECT)
			ret |= SDHCI_CTRL_VDD_180;

		if (esdhc_is_usdhc(imx_data)) {
			if (imx_data->socdata->flags & ESDHC_FLAG_MAN_TUNING)
				val = readl(host->ioaddr + ESDHC_MIX_CTRL);
			else if (imx_data->socdata->flags & ESDHC_FLAG_STD_TUNING)
				/* the std tuning bits is in ACMD12_ERR for imx6sl */
				val = readl(host->ioaddr + SDHCI_AUTO_CMD_STATUS);
		}

		if (val & ESDHC_MIX_CTRL_EXE_TUNE)
			ret |= SDHCI_CTRL_EXEC_TUNING;
		if (val & ESDHC_MIX_CTRL_SMPCLK_SEL)
			ret |= SDHCI_CTRL_TUNED_CLK;

		ret &= ~SDHCI_CTRL_PRESET_VAL_ENABLE;

		return ret;
	}

	if (unlikely(reg == SDHCI_TRANSFER_MODE)) {
		if (esdhc_is_usdhc(imx_data)) {
			u32 m = readl(host->ioaddr + ESDHC_MIX_CTRL);
			ret = m & ESDHC_MIX_CTRL_SDHCI_MASK;
			/* Swap AC23 bit */
			if (m & ESDHC_MIX_CTRL_AC23EN) {
				ret &= ~ESDHC_MIX_CTRL_AC23EN;
				ret |= SDHCI_TRNS_AUTO_CMD23;
			}
		} else {
			ret = readw(host->ioaddr + SDHCI_TRANSFER_MODE);
		}

		return ret;
	}

	return readw(host->ioaddr + reg);
}

static void esdhc_writew_le(struct sdhci_host *host, u16 val, int reg)
{
	struct sdhci_pltfm_host *pltfm_host = sdhci_priv(host);
	struct pltfm_imx_data *imx_data = sdhci_pltfm_priv(pltfm_host);
	u32 new_val = 0;

	switch (reg) {
	case SDHCI_CLOCK_CONTROL:
		new_val = readl(host->ioaddr + ESDHC_VENDOR_SPEC);
		if (val & SDHCI_CLOCK_CARD_EN)
			new_val |= ESDHC_VENDOR_SPEC_FRC_SDCLK_ON;
		else
			new_val &= ~ESDHC_VENDOR_SPEC_FRC_SDCLK_ON;
		writel(new_val, host->ioaddr + ESDHC_VENDOR_SPEC);
		return;
	case SDHCI_HOST_CONTROL2:
		new_val = readl(host->ioaddr + ESDHC_VENDOR_SPEC);
		if (val & SDHCI_CTRL_VDD_180)
			new_val |= ESDHC_VENDOR_SPEC_VSELECT;
		else
			new_val &= ~ESDHC_VENDOR_SPEC_VSELECT;
		writel(new_val, host->ioaddr + ESDHC_VENDOR_SPEC);
		if (imx_data->socdata->flags & ESDHC_FLAG_MAN_TUNING) {
			new_val = readl(host->ioaddr + ESDHC_MIX_CTRL);
			if (val & SDHCI_CTRL_TUNED_CLK) {
				new_val |= ESDHC_MIX_CTRL_SMPCLK_SEL;
				new_val |= ESDHC_MIX_CTRL_AUTO_TUNE_EN;
			} else {
				new_val &= ~ESDHC_MIX_CTRL_SMPCLK_SEL;
				new_val &= ~ESDHC_MIX_CTRL_AUTO_TUNE_EN;
			}
			writel(new_val , host->ioaddr + ESDHC_MIX_CTRL);
		} else if (imx_data->socdata->flags & ESDHC_FLAG_STD_TUNING) {
			u32 v = readl(host->ioaddr + SDHCI_AUTO_CMD_STATUS);
			u32 m = readl(host->ioaddr + ESDHC_MIX_CTRL);
			if (val & SDHCI_CTRL_TUNED_CLK) {
				v |= ESDHC_MIX_CTRL_SMPCLK_SEL;
			} else {
				v &= ~ESDHC_MIX_CTRL_SMPCLK_SEL;
				m &= ~ESDHC_MIX_CTRL_FBCLK_SEL;
				m &= ~ESDHC_MIX_CTRL_AUTO_TUNE_EN;
			}

			if (val & SDHCI_CTRL_EXEC_TUNING) {
				v |= ESDHC_MIX_CTRL_EXE_TUNE;
				m |= ESDHC_MIX_CTRL_FBCLK_SEL;
				m |= ESDHC_MIX_CTRL_AUTO_TUNE_EN;
			} else {
				v &= ~ESDHC_MIX_CTRL_EXE_TUNE;
			}

			writel(v, host->ioaddr + SDHCI_AUTO_CMD_STATUS);
			writel(m, host->ioaddr + ESDHC_MIX_CTRL);
		}
		return;
	case SDHCI_TRANSFER_MODE:
		if ((imx_data->socdata->flags & ESDHC_FLAG_MULTIBLK_NO_INT)
				&& (host->cmd->opcode == SD_IO_RW_EXTENDED)
				&& (host->cmd->data->blocks > 1)
				&& (host->cmd->data->flags & MMC_DATA_READ)) {
			u32 v;
			v = readl(host->ioaddr + ESDHC_VENDOR_SPEC);
			v |= ESDHC_VENDOR_SPEC_SDIO_QUIRK;
			writel(v, host->ioaddr + ESDHC_VENDOR_SPEC);
		}

		if (esdhc_is_usdhc(imx_data)) {
			u32 wml;
			u32 m = readl(host->ioaddr + ESDHC_MIX_CTRL);
			/* Swap AC23 bit */
			if (val & SDHCI_TRNS_AUTO_CMD23) {
				val &= ~SDHCI_TRNS_AUTO_CMD23;
				val |= ESDHC_MIX_CTRL_AC23EN;
			}
			m = val | (m & ~ESDHC_MIX_CTRL_SDHCI_MASK);
			writel(m, host->ioaddr + ESDHC_MIX_CTRL);

			/* Set watermark levels for PIO access to maximum value
			 * (128 words) to accommodate full 512 bytes buffer.
			 * For DMA access restore the levels to default value.
			 */
			m = readl(host->ioaddr + ESDHC_WTMK_LVL);
			if (val & SDHCI_TRNS_DMA)
				wml = ESDHC_WTMK_LVL_WML_VAL_DEF;
			else
				wml = ESDHC_WTMK_LVL_WML_VAL_MAX;
			m &= ~(ESDHC_WTMK_LVL_RD_WML_MASK |
			       ESDHC_WTMK_LVL_WR_WML_MASK);
			m |= (wml << ESDHC_WTMK_LVL_RD_WML_SHIFT) |
			     (wml << ESDHC_WTMK_LVL_WR_WML_SHIFT);
			writel(m, host->ioaddr + ESDHC_WTMK_LVL);
		} else {
			/*
			 * Postpone this write, we must do it together with a
			 * command write that is down below.
			 */
			imx_data->scratchpad = val;
		}
		return;
	case SDHCI_COMMAND:
		if (host->cmd->opcode == MMC_STOP_TRANSMISSION)
			val |= SDHCI_CMD_ABORTCMD;

		if ((host->cmd->opcode == MMC_SET_BLOCK_COUNT) &&
		    (imx_data->socdata->flags & ESDHC_FLAG_MULTIBLK_NO_INT))
			imx_data->multiblock_status = MULTIBLK_IN_PROCESS;

		if (esdhc_is_usdhc(imx_data))
			writel(val << 16,
			       host->ioaddr + SDHCI_TRANSFER_MODE);
		else
			writel(val << 16 | imx_data->scratchpad,
			       host->ioaddr + SDHCI_TRANSFER_MODE);
		return;
	case SDHCI_BLOCK_SIZE:
		val &= ~SDHCI_MAKE_BLKSZ(0x7, 0);
		break;
	}
	esdhc_clrset_le(host, 0xffff, val, reg);
}

static u8 esdhc_readb_le(struct sdhci_host *host, int reg)
{
	u8 ret;
	u32 val;

	switch (reg) {
	case SDHCI_HOST_CONTROL:
		val = readl(host->ioaddr + reg);

		ret = val & SDHCI_CTRL_LED;
		ret |= (val >> 5) & SDHCI_CTRL_DMA_MASK;
		ret |= (val & ESDHC_CTRL_4BITBUS);
		ret |= (val & ESDHC_CTRL_8BITBUS) << 3;
		return ret;
	}

	return readb(host->ioaddr + reg);
}

static void esdhc_writeb_le(struct sdhci_host *host, u8 val, int reg)
{
	struct sdhci_pltfm_host *pltfm_host = sdhci_priv(host);
	struct pltfm_imx_data *imx_data = sdhci_pltfm_priv(pltfm_host);
	u32 new_val = 0;
	u32 mask;

	switch (reg) {
	case SDHCI_POWER_CONTROL:
		/*
		 * FSL put some DMA bits here
		 * If your board has a regulator, code should be here
		 */
		return;
	case SDHCI_HOST_CONTROL:
		/* FSL messed up here, so we need to manually compose it. */
		new_val = val & SDHCI_CTRL_LED;
		/* ensure the endianness */
		new_val |= ESDHC_HOST_CONTROL_LE;
		/* bits 8&9 are reserved on mx25 */
		if (!is_imx25_esdhc(imx_data)) {
			/* DMA mode bits are shifted */
			new_val |= (val & SDHCI_CTRL_DMA_MASK) << 5;
		}

		/*
		 * Do not touch buswidth bits here. This is done in
		 * esdhc_pltfm_bus_width.
		 * Do not touch the D3CD bit either which is used for the
		 * SDIO interrupt erratum workaround.
		 */
		mask = 0xffff & ~(ESDHC_CTRL_BUSWIDTH_MASK | ESDHC_CTRL_D3CD);

		esdhc_clrset_le(host, mask, new_val, reg);
		return;
	case SDHCI_SOFTWARE_RESET:
		if (val & SDHCI_RESET_DATA)
			new_val = readl(host->ioaddr + SDHCI_HOST_CONTROL);
		break;
	}
	esdhc_clrset_le(host, 0xff, val, reg);

	if (reg == SDHCI_SOFTWARE_RESET) {
		if (val & SDHCI_RESET_ALL) {
			/*
			 * The esdhc has a design violation to SDHC spec which
			 * tells that software reset should not affect card
			 * detection circuit. But esdhc clears its SYSCTL
			 * register bits [0..2] during the software reset. This
			 * will stop those clocks that card detection circuit
			 * relies on. To work around it, we turn the clocks on
			 * back to keep card detection circuit functional.
			 */
			esdhc_clrset_le(host, 0x7, 0x7, ESDHC_SYSTEM_CONTROL);
			/*
			 * The reset on usdhc fails to clear MIX_CTRL register.
			 * Do it manually here.
			 */
			if (esdhc_is_usdhc(imx_data)) {
				/*
				 * the tuning bits should be kept during reset
				 */
				new_val = readl(host->ioaddr + ESDHC_MIX_CTRL);
				writel(new_val & ESDHC_MIX_CTRL_TUNING_MASK,
						host->ioaddr + ESDHC_MIX_CTRL);
				imx_data->is_ddr = 0;
			}
		} else if (val & SDHCI_RESET_DATA) {
			/*
			 * The eSDHC DAT line software reset clears at least the
			 * data transfer width on i.MX25, so make sure that the
			 * Host Control register is unaffected.
			 */
			esdhc_clrset_le(host, 0xff, new_val,
					SDHCI_HOST_CONTROL);
		}
	}
}

static unsigned int esdhc_pltfm_get_max_clock(struct sdhci_host *host)
{
	struct sdhci_pltfm_host *pltfm_host = sdhci_priv(host);

	return pltfm_host->clock;
}

static unsigned int esdhc_pltfm_get_min_clock(struct sdhci_host *host)
{
	struct sdhci_pltfm_host *pltfm_host = sdhci_priv(host);

	return pltfm_host->clock / 256 / 16;
}

static inline void esdhc_pltfm_set_clock(struct sdhci_host *host,
					 unsigned int clock)
{
	struct sdhci_pltfm_host *pltfm_host = sdhci_priv(host);
	struct pltfm_imx_data *imx_data = sdhci_pltfm_priv(pltfm_host);
	unsigned int host_clock = pltfm_host->clock;
	int ddr_pre_div = imx_data->is_ddr ? 2 : 1;
	int pre_div = 1;
	int div = 1;
	u32 temp, val;

	if (esdhc_is_usdhc(imx_data)) {
		val = readl(host->ioaddr + ESDHC_VENDOR_SPEC);
		writel(val & ~ESDHC_VENDOR_SPEC_FRC_SDCLK_ON,
			host->ioaddr + ESDHC_VENDOR_SPEC);
	}

	if (clock == 0) {
		host->mmc->actual_clock = 0;
		return;
	}

	/* For i.MX53 eSDHCv3, SYSCTL.SDCLKFS may not be set to 0. */
	if (is_imx53_esdhc(imx_data)) {
		/*
		 * According to the i.MX53 reference manual, if DLLCTRL[10] can
		 * be set, then the controller is eSDHCv3, else it is eSDHCv2.
		 */
		val = readl(host->ioaddr + ESDHC_DLL_CTRL);
		writel(val | BIT(10), host->ioaddr + ESDHC_DLL_CTRL);
		temp = readl(host->ioaddr + ESDHC_DLL_CTRL);
		writel(val, host->ioaddr + ESDHC_DLL_CTRL);
		if (temp & BIT(10))
			pre_div = 2;
	}

	temp = sdhci_readl(host, ESDHC_SYSTEM_CONTROL);
	temp &= ~(ESDHC_CLOCK_IPGEN | ESDHC_CLOCK_HCKEN | ESDHC_CLOCK_PEREN
		| ESDHC_CLOCK_MASK);
	sdhci_writel(host, temp, ESDHC_SYSTEM_CONTROL);

	while (host_clock / (16 * pre_div * ddr_pre_div) > clock &&
			pre_div < 256)
		pre_div *= 2;

	while (host_clock / (div * pre_div * ddr_pre_div) > clock && div < 16)
		div++;

	host->mmc->actual_clock = host_clock / (div * pre_div * ddr_pre_div);
	dev_dbg(mmc_dev(host->mmc), "desired SD clock: %d, actual: %d\n",
		clock, host->mmc->actual_clock);

	pre_div >>= 1;
	div--;

	temp = sdhci_readl(host, ESDHC_SYSTEM_CONTROL);
	temp |= (ESDHC_CLOCK_IPGEN | ESDHC_CLOCK_HCKEN | ESDHC_CLOCK_PEREN
		| (div << ESDHC_DIVIDER_SHIFT)
		| (pre_div << ESDHC_PREDIV_SHIFT));
	sdhci_writel(host, temp, ESDHC_SYSTEM_CONTROL);

	if (esdhc_is_usdhc(imx_data)) {
		val = readl(host->ioaddr + ESDHC_VENDOR_SPEC);
		writel(val | ESDHC_VENDOR_SPEC_FRC_SDCLK_ON,
			host->ioaddr + ESDHC_VENDOR_SPEC);
	}

	mdelay(1);
}

static unsigned int esdhc_pltfm_get_ro(struct sdhci_host *host)
{
	struct sdhci_pltfm_host *pltfm_host = sdhci_priv(host);
	struct pltfm_imx_data *imx_data = sdhci_pltfm_priv(pltfm_host);
	struct esdhc_platform_data *boarddata = &imx_data->boarddata;

	switch (boarddata->wp_type) {
	case ESDHC_WP_GPIO:
		return mmc_gpio_get_ro(host->mmc);
	case ESDHC_WP_CONTROLLER:
		return !(readl(host->ioaddr + SDHCI_PRESENT_STATE) &
			       SDHCI_WRITE_PROTECT);
	case ESDHC_WP_NONE:
		break;
	}

	return -ENOSYS;
}

static void esdhc_pltfm_set_bus_width(struct sdhci_host *host, int width)
{
	u32 ctrl;

	switch (width) {
	case MMC_BUS_WIDTH_8:
		ctrl = ESDHC_CTRL_8BITBUS;
		break;
	case MMC_BUS_WIDTH_4:
		ctrl = ESDHC_CTRL_4BITBUS;
		break;
	default:
		ctrl = 0;
		break;
	}

	esdhc_clrset_le(host, ESDHC_CTRL_BUSWIDTH_MASK, ctrl,
			SDHCI_HOST_CONTROL);
}

static void esdhc_prepare_tuning(struct sdhci_host *host, u32 val)
{
	u32 reg;

	/* FIXME: delay a bit for card to be ready for next tuning due to errors */
	mdelay(1);

	reg = readl(host->ioaddr + ESDHC_MIX_CTRL);
	reg |= ESDHC_MIX_CTRL_EXE_TUNE | ESDHC_MIX_CTRL_SMPCLK_SEL |
			ESDHC_MIX_CTRL_FBCLK_SEL;
	writel(reg, host->ioaddr + ESDHC_MIX_CTRL);
	writel(val << 8, host->ioaddr + ESDHC_TUNE_CTRL_STATUS);
	dev_dbg(mmc_dev(host->mmc),
		"tuning with delay 0x%x ESDHC_TUNE_CTRL_STATUS 0x%x\n",
			val, readl(host->ioaddr + ESDHC_TUNE_CTRL_STATUS));
}

static void esdhc_post_tuning(struct sdhci_host *host)
{
	u32 reg;

	reg = readl(host->ioaddr + ESDHC_MIX_CTRL);
	reg &= ~ESDHC_MIX_CTRL_EXE_TUNE;
	reg |= ESDHC_MIX_CTRL_AUTO_TUNE_EN;
	writel(reg, host->ioaddr + ESDHC_MIX_CTRL);
}

static int esdhc_executing_tuning(struct sdhci_host *host, u32 opcode)
{
	int min, max, avg, ret;

	/* find the mininum delay first which can pass tuning */
	min = ESDHC_TUNE_CTRL_MIN;
	while (min < ESDHC_TUNE_CTRL_MAX) {
		esdhc_prepare_tuning(host, min);
		if (!mmc_send_tuning(host->mmc, opcode, NULL))
			break;
		min += ESDHC_TUNE_CTRL_STEP;
	}

	/* find the maxinum delay which can not pass tuning */
	max = min + ESDHC_TUNE_CTRL_STEP;
	while (max < ESDHC_TUNE_CTRL_MAX) {
		esdhc_prepare_tuning(host, max);
		if (mmc_send_tuning(host->mmc, opcode, NULL)) {
			max -= ESDHC_TUNE_CTRL_STEP;
			break;
		}
		max += ESDHC_TUNE_CTRL_STEP;
	}

	/* use average delay to get the best timing */
	avg = (min + max) / 2;
	esdhc_prepare_tuning(host, avg);
	ret = mmc_send_tuning(host->mmc, opcode, NULL);
	esdhc_post_tuning(host);

	dev_dbg(mmc_dev(host->mmc), "tuning %s at 0x%x ret %d\n",
		ret ? "failed" : "passed", avg, ret);

	return ret;
}

static int esdhc_change_pinstate(struct sdhci_host *host,
						unsigned int uhs)
{
	struct sdhci_pltfm_host *pltfm_host = sdhci_priv(host);
	struct pltfm_imx_data *imx_data = sdhci_pltfm_priv(pltfm_host);
	struct pinctrl_state *pinctrl;

	dev_dbg(mmc_dev(host->mmc), "change pinctrl state for uhs %d\n", uhs);

	if (IS_ERR(imx_data->pinctrl) ||
		IS_ERR(imx_data->pins_default) ||
		IS_ERR(imx_data->pins_100mhz) ||
		IS_ERR(imx_data->pins_200mhz))
		return -EINVAL;

	switch (uhs) {
	case MMC_TIMING_UHS_SDR50:
	case MMC_TIMING_UHS_DDR50:
		pinctrl = imx_data->pins_100mhz;
		break;
	case MMC_TIMING_UHS_SDR104:
	case MMC_TIMING_MMC_HS200:
	case MMC_TIMING_MMC_HS400:
		pinctrl = imx_data->pins_200mhz;
		break;
	default:
		/* back to default state for other legacy timing */
		pinctrl = imx_data->pins_default;
	}

	return pinctrl_select_state(imx_data->pinctrl, pinctrl);
}

/*
 * For HS400 eMMC, there is a data_strobe line. This signal is generated
 * by the device and used for data output and CRC status response output
 * in HS400 mode. The frequency of this signal follows the frequency of
 * CLK generated by host. The host receives the data which is aligned to the
 * edge of data_strobe line. Due to the time delay between CLK line and
 * data_strobe line, if the delay time is larger than one clock cycle,
 * then CLK and data_strobe line will be misaligned, read error shows up.
 * So when the CLK is higher than 100MHz, each clock cycle is short enough,
 * host should configure the delay target.
 */
static void esdhc_set_strobe_dll(struct sdhci_host *host)
{
	u32 v;

	if (host->mmc->actual_clock > ESDHC_STROBE_DLL_CLK_FREQ) {
		/* disable clock before enabling strobe dll */
		writel(readl(host->ioaddr + ESDHC_VENDOR_SPEC) &
		       ~ESDHC_VENDOR_SPEC_FRC_SDCLK_ON,
		       host->ioaddr + ESDHC_VENDOR_SPEC);

		/* force a reset on strobe dll */
		writel(ESDHC_STROBE_DLL_CTRL_RESET,
			host->ioaddr + ESDHC_STROBE_DLL_CTRL);
		/*
		 * enable strobe dll ctrl and adjust the delay target
		 * for the uSDHC loopback read clock
		 */
		v = ESDHC_STROBE_DLL_CTRL_ENABLE |
			(7 << ESDHC_STROBE_DLL_CTRL_SLV_DLY_TARGET_SHIFT);
		writel(v, host->ioaddr + ESDHC_STROBE_DLL_CTRL);
		/* wait 1us to make sure strobe dll status register stable */
		udelay(1);
		v = readl(host->ioaddr + ESDHC_STROBE_DLL_STATUS);
		if (!(v & ESDHC_STROBE_DLL_STS_REF_LOCK))
			dev_warn(mmc_dev(host->mmc),
				"warning! HS400 strobe DLL status REF not lock!\n");
		if (!(v & ESDHC_STROBE_DLL_STS_SLV_LOCK))
			dev_warn(mmc_dev(host->mmc),
				"warning! HS400 strobe DLL status SLV not lock!\n");
	}
}

static void esdhc_reset_tuning(struct sdhci_host *host)
{
	struct sdhci_pltfm_host *pltfm_host = sdhci_priv(host);
	struct pltfm_imx_data *imx_data = sdhci_pltfm_priv(pltfm_host);
	u32 ctrl;
	int ret;

	/* Reset the tuning circuit */
	if (esdhc_is_usdhc(imx_data)) {
		if (imx_data->socdata->flags & ESDHC_FLAG_MAN_TUNING) {
			ctrl = readl(host->ioaddr + ESDHC_MIX_CTRL);
			ctrl &= ~ESDHC_MIX_CTRL_SMPCLK_SEL;
			ctrl &= ~ESDHC_MIX_CTRL_FBCLK_SEL;
			writel(ctrl, host->ioaddr + ESDHC_MIX_CTRL);
			writel(0, host->ioaddr + ESDHC_TUNE_CTRL_STATUS);
		} else if (imx_data->socdata->flags & ESDHC_FLAG_STD_TUNING) {
			ctrl = readl(host->ioaddr + SDHCI_AUTO_CMD_STATUS);
			ctrl &= ~ESDHC_MIX_CTRL_SMPCLK_SEL;
			ctrl &= ~ESDHC_MIX_CTRL_EXE_TUNE;
			writel(ctrl, host->ioaddr + SDHCI_AUTO_CMD_STATUS);
			/* Make sure ESDHC_MIX_CTRL_EXE_TUNE cleared */
			ret = readl_poll_timeout(host->ioaddr + SDHCI_AUTO_CMD_STATUS,
				ctrl, !(ctrl & ESDHC_MIX_CTRL_EXE_TUNE), 1, 50);
			if (ret == -ETIMEDOUT)
				dev_warn(mmc_dev(host->mmc),
				 "Warning! clear execute tuning bit failed\n");
			/*
			 * SDHCI_INT_DATA_AVAIL is W1C bit, set this bit will clear the
			 * usdhc IP internal logic flag execute_tuning_with_clr_buf, which
			 * will finally make sure the normal data transfer logic correct.
			 */
			ctrl = readl(host->ioaddr + SDHCI_INT_STATUS);
			ctrl |= SDHCI_INT_DATA_AVAIL;
			writel(ctrl, host->ioaddr + SDHCI_INT_STATUS);
		}
	}
}

static void esdhc_set_uhs_signaling(struct sdhci_host *host, unsigned timing)
{
	u32 m;
	struct sdhci_pltfm_host *pltfm_host = sdhci_priv(host);
	struct pltfm_imx_data *imx_data = sdhci_pltfm_priv(pltfm_host);
	struct esdhc_platform_data *boarddata = &imx_data->boarddata;

	/* disable ddr mode and disable HS400 mode */
	m = readl(host->ioaddr + ESDHC_MIX_CTRL);
	m &= ~(ESDHC_MIX_CTRL_DDREN | ESDHC_MIX_CTRL_HS400_EN);
	imx_data->is_ddr = 0;

	switch (timing) {
	case MMC_TIMING_UHS_SDR12:
	case MMC_TIMING_UHS_SDR25:
	case MMC_TIMING_UHS_SDR50:
	case MMC_TIMING_UHS_SDR104:
	case MMC_TIMING_MMC_HS:
	case MMC_TIMING_MMC_HS200:
		writel(m, host->ioaddr + ESDHC_MIX_CTRL);
		break;
	case MMC_TIMING_UHS_DDR50:
	case MMC_TIMING_MMC_DDR52:
		m |= ESDHC_MIX_CTRL_DDREN;
		writel(m, host->ioaddr + ESDHC_MIX_CTRL);
		imx_data->is_ddr = 1;
		if (boarddata->delay_line) {
			u32 v;
			v = boarddata->delay_line <<
				ESDHC_DLL_OVERRIDE_VAL_SHIFT |
				(1 << ESDHC_DLL_OVERRIDE_EN_SHIFT);
			if (is_imx53_esdhc(imx_data))
				v <<= 1;
			writel(v, host->ioaddr + ESDHC_DLL_CTRL);
		}
		break;
	case MMC_TIMING_MMC_HS400:
		m |= ESDHC_MIX_CTRL_DDREN | ESDHC_MIX_CTRL_HS400_EN;
		writel(m, host->ioaddr + ESDHC_MIX_CTRL);
		imx_data->is_ddr = 1;
		/* update clock after enable DDR for strobe DLL lock */
		host->ops->set_clock(host, host->clock);
		esdhc_set_strobe_dll(host);
		break;
	case MMC_TIMING_LEGACY:
	default:
		esdhc_reset_tuning(host);
		break;
	}

	esdhc_change_pinstate(host, timing);
}

static void esdhc_reset(struct sdhci_host *host, u8 mask)
{
	sdhci_reset(host, mask);

	sdhci_writel(host, host->ier, SDHCI_INT_ENABLE);
	sdhci_writel(host, host->ier, SDHCI_SIGNAL_ENABLE);
}

static unsigned int esdhc_get_max_timeout_count(struct sdhci_host *host)
{
	struct sdhci_pltfm_host *pltfm_host = sdhci_priv(host);
	struct pltfm_imx_data *imx_data = sdhci_pltfm_priv(pltfm_host);

	/* Doc Erratum: the uSDHC actual maximum timeout count is 1 << 29 */
	return esdhc_is_usdhc(imx_data) ? 1 << 29 : 1 << 27;
}

static void esdhc_set_timeout(struct sdhci_host *host, struct mmc_command *cmd)
{
	struct sdhci_pltfm_host *pltfm_host = sdhci_priv(host);
	struct pltfm_imx_data *imx_data = sdhci_pltfm_priv(pltfm_host);

	/* use maximum timeout counter */
	esdhc_clrset_le(host, ESDHC_SYS_CTRL_DTOCV_MASK,
			esdhc_is_usdhc(imx_data) ? 0xF : 0xE,
			SDHCI_TIMEOUT_CONTROL);
}

static struct sdhci_ops sdhci_esdhc_ops = {
	.read_l = esdhc_readl_le,
	.read_w = esdhc_readw_le,
	.read_b = esdhc_readb_le,
	.write_l = esdhc_writel_le,
	.write_w = esdhc_writew_le,
	.write_b = esdhc_writeb_le,
	.set_clock = esdhc_pltfm_set_clock,
	.get_max_clock = esdhc_pltfm_get_max_clock,
	.get_min_clock = esdhc_pltfm_get_min_clock,
	.get_max_timeout_count = esdhc_get_max_timeout_count,
	.get_ro = esdhc_pltfm_get_ro,
	.set_timeout = esdhc_set_timeout,
	.set_bus_width = esdhc_pltfm_set_bus_width,
	.set_uhs_signaling = esdhc_set_uhs_signaling,
	.reset = esdhc_reset,
};

static const struct sdhci_pltfm_data sdhci_esdhc_imx_pdata = {
	.quirks = ESDHC_DEFAULT_QUIRKS | SDHCI_QUIRK_NO_HISPD_BIT
			| SDHCI_QUIRK_NO_ENDATTR_IN_NOPDESC
			| SDHCI_QUIRK_BROKEN_ADMA_ZEROLEN_DESC
			| SDHCI_QUIRK_BROKEN_CARD_DETECTION,
	.ops = &sdhci_esdhc_ops,
};

static void sdhci_esdhc_imx_hwinit(struct sdhci_host *host)
{
	struct sdhci_pltfm_host *pltfm_host = sdhci_priv(host);
	struct pltfm_imx_data *imx_data = sdhci_pltfm_priv(pltfm_host);
	int tmp;

	if (esdhc_is_usdhc(imx_data)) {
		/*
		 * The imx6q ROM code will change the default watermark
		 * level setting to something insane.  Change it back here.
		 */
		writel(ESDHC_WTMK_DEFAULT_VAL, host->ioaddr + ESDHC_WTMK_LVL);

		/*
		 * ROM code will change the bit burst_length_enable setting
		 * to zero if this usdhc is chosen to boot system. Change
		 * it back here, otherwise it will impact the performance a
		 * lot. This bit is used to enable/disable the burst length
		 * for the external AHB2AXI bridge. It's useful especially
		 * for INCR transfer because without burst length indicator,
		 * the AHB2AXI bridge does not know the burst length in
		 * advance. And without burst length indicator, AHB INCR
		 * transfer can only be converted to singles on the AXI side.
		 */
		writel(readl(host->ioaddr + SDHCI_HOST_CONTROL)
			| ESDHC_BURST_LEN_EN_INCR,
			host->ioaddr + SDHCI_HOST_CONTROL);

		/*
		 * erratum ESDHC_FLAG_ERR004536 fix for MX6Q TO1.2 and MX6DL
		 * TO1.1, it's harmless for MX6SL
		 */
		writel(readl(host->ioaddr + 0x6c) & ~BIT(7),
			host->ioaddr + 0x6c);

		/* disable DLL_CTRL delay line settings */
		writel(0x0, host->ioaddr + ESDHC_DLL_CTRL);

		if (imx_data->socdata->flags & ESDHC_FLAG_STD_TUNING) {
			tmp = readl(host->ioaddr + ESDHC_TUNING_CTRL);
			tmp |= ESDHC_STD_TUNING_EN |
				ESDHC_TUNING_START_TAP_DEFAULT;
			if (imx_data->boarddata.tuning_start_tap) {
				tmp &= ~ESDHC_TUNING_START_TAP_MASK;
				tmp |= imx_data->boarddata.tuning_start_tap;
			}

			if (imx_data->boarddata.tuning_step) {
				tmp &= ~ESDHC_TUNING_STEP_MASK;
				tmp |= imx_data->boarddata.tuning_step
					<< ESDHC_TUNING_STEP_SHIFT;
			}
			writel(tmp, host->ioaddr + ESDHC_TUNING_CTRL);
		}
	}
}

#ifdef CONFIG_OF
static int
sdhci_esdhc_imx_probe_dt(struct platform_device *pdev,
			 struct sdhci_host *host,
			 struct pltfm_imx_data *imx_data)
{
	struct device_node *np = pdev->dev.of_node;
	struct esdhc_platform_data *boarddata = &imx_data->boarddata;
	int ret;

	if (of_get_property(np, "fsl,wp-controller", NULL))
		boarddata->wp_type = ESDHC_WP_CONTROLLER;

	boarddata->wp_gpio = of_get_named_gpio(np, "wp-gpios", 0);
	if (gpio_is_valid(boarddata->wp_gpio))
		boarddata->wp_type = ESDHC_WP_GPIO;

	of_property_read_u32(np, "fsl,tuning-step", &boarddata->tuning_step);
	of_property_read_u32(np, "fsl,tuning-start-tap",
			     &boarddata->tuning_start_tap);

	if (of_find_property(np, "no-1-8-v", NULL))
		host->quirks2 |= SDHCI_QUIRK2_NO_1_8_V;

	if (of_property_read_u32(np, "fsl,delay-line", &boarddata->delay_line))
		boarddata->delay_line = 0;

	mmc_of_parse_voltage(np, &host->ocr_mask);

	if (esdhc_is_usdhc(imx_data) && !IS_ERR(imx_data->pins_default)) {
		imx_data->pins_100mhz = pinctrl_lookup_state(imx_data->pinctrl,
						ESDHC_PINCTRL_STATE_100MHZ);
		imx_data->pins_200mhz = pinctrl_lookup_state(imx_data->pinctrl,
						ESDHC_PINCTRL_STATE_200MHZ);
	}

	/* call to generic mmc_of_parse to support additional capabilities */
	ret = mmc_of_parse(host->mmc);
	if (ret)
		return ret;

	if (mmc_gpio_get_cd(host->mmc) >= 0)
		host->quirks &= ~SDHCI_QUIRK_BROKEN_CARD_DETECTION;

	return 0;
}
#else
static inline int
sdhci_esdhc_imx_probe_dt(struct platform_device *pdev,
			 struct sdhci_host *host,
			 struct pltfm_imx_data *imx_data)
{
	return -ENODEV;
}
#endif

static int sdhci_esdhc_imx_probe_nondt(struct platform_device *pdev,
			 struct sdhci_host *host,
			 struct pltfm_imx_data *imx_data)
{
	struct esdhc_platform_data *boarddata = &imx_data->boarddata;
	int err;

	if (!host->mmc->parent->platform_data) {
		dev_err(mmc_dev(host->mmc), "no board data!\n");
		return -EINVAL;
	}

	imx_data->boarddata = *((struct esdhc_platform_data *)
				host->mmc->parent->platform_data);
	/* write_protect */
	if (boarddata->wp_type == ESDHC_WP_GPIO) {
		err = mmc_gpio_request_ro(host->mmc, boarddata->wp_gpio);
		if (err) {
			dev_err(mmc_dev(host->mmc),
				"failed to request write-protect gpio!\n");
			return err;
		}
		host->mmc->caps2 |= MMC_CAP2_RO_ACTIVE_HIGH;
	}

	/* card_detect */
	switch (boarddata->cd_type) {
	case ESDHC_CD_GPIO:
		err = mmc_gpio_request_cd(host->mmc, boarddata->cd_gpio, 0);
		if (err) {
			dev_err(mmc_dev(host->mmc),
				"failed to request card-detect gpio!\n");
			return err;
		}
		/* fall through */

	case ESDHC_CD_CONTROLLER:
		/* we have a working card_detect back */
		host->quirks &= ~SDHCI_QUIRK_BROKEN_CARD_DETECTION;
		break;

	case ESDHC_CD_PERMANENT:
		host->mmc->caps |= MMC_CAP_NONREMOVABLE;
		break;

	case ESDHC_CD_NONE:
		break;
	}

	switch (boarddata->max_bus_width) {
	case 8:
		host->mmc->caps |= MMC_CAP_8_BIT_DATA | MMC_CAP_4_BIT_DATA;
		break;
	case 4:
		host->mmc->caps |= MMC_CAP_4_BIT_DATA;
		break;
	case 1:
	default:
		host->quirks |= SDHCI_QUIRK_FORCE_1_BIT_DATA;
		break;
	}

	return 0;
}

static int sdhci_esdhc_imx_probe(struct platform_device *pdev)
{
	const struct of_device_id *of_id =
			of_match_device(imx_esdhc_dt_ids, &pdev->dev);
	struct sdhci_pltfm_host *pltfm_host;
	struct sdhci_host *host;
	int err;
	struct pltfm_imx_data *imx_data;

	host = sdhci_pltfm_init(pdev, &sdhci_esdhc_imx_pdata,
				sizeof(*imx_data));
	if (IS_ERR(host))
		return PTR_ERR(host);

	pltfm_host = sdhci_priv(host);

	imx_data = sdhci_pltfm_priv(pltfm_host);

	imx_data->socdata = of_id ? of_id->data : (struct esdhc_soc_data *)
						  pdev->id_entry->driver_data;

	imx_data->clk_ipg = devm_clk_get(&pdev->dev, "ipg");
	if (IS_ERR(imx_data->clk_ipg)) {
		err = PTR_ERR(imx_data->clk_ipg);
		goto free_sdhci;
	}

	imx_data->clk_ahb = devm_clk_get(&pdev->dev, "ahb");
	if (IS_ERR(imx_data->clk_ahb)) {
		err = PTR_ERR(imx_data->clk_ahb);
		goto free_sdhci;
	}

	imx_data->clk_per = devm_clk_get(&pdev->dev, "per");
	if (IS_ERR(imx_data->clk_per)) {
		err = PTR_ERR(imx_data->clk_per);
		goto free_sdhci;
	}

	pltfm_host->clk = imx_data->clk_per;
	pltfm_host->clock = clk_get_rate(pltfm_host->clk);
	err = clk_prepare_enable(imx_data->clk_per);
	if (err)
		goto free_sdhci;
	err = clk_prepare_enable(imx_data->clk_ipg);
	if (err)
		goto disable_per_clk;
	err = clk_prepare_enable(imx_data->clk_ahb);
	if (err)
		goto disable_ipg_clk;

	imx_data->pinctrl = devm_pinctrl_get(&pdev->dev);
	if (IS_ERR(imx_data->pinctrl)) {
		err = PTR_ERR(imx_data->pinctrl);
		goto disable_ahb_clk;
	}

	imx_data->pins_default = pinctrl_lookup_state(imx_data->pinctrl,
						PINCTRL_STATE_DEFAULT);
	if (IS_ERR(imx_data->pins_default))
		dev_warn(mmc_dev(host->mmc), "could not get default state\n");

	if (esdhc_is_usdhc(imx_data)) {
		host->quirks2 |= SDHCI_QUIRK2_PRESET_VALUE_BROKEN;
		host->mmc->caps |= MMC_CAP_1_8V_DDR | MMC_CAP_3_3V_DDR;
		if (!(imx_data->socdata->flags & ESDHC_FLAG_HS200))
			host->quirks2 |= SDHCI_QUIRK2_BROKEN_HS200;

		/* clear tuning bits in case ROM has set it already */
		writel(0x0, host->ioaddr + ESDHC_MIX_CTRL);
		writel(0x0, host->ioaddr + SDHCI_AUTO_CMD_STATUS);
		writel(0x0, host->ioaddr + ESDHC_TUNE_CTRL_STATUS);
	}

	if (imx_data->socdata->flags & ESDHC_FLAG_MAN_TUNING)
		sdhci_esdhc_ops.platform_execute_tuning =
					esdhc_executing_tuning;

	if (imx_data->socdata->flags & ESDHC_FLAG_ERR004536)
		host->quirks |= SDHCI_QUIRK_BROKEN_ADMA;

	if (imx_data->socdata->flags & ESDHC_FLAG_HS400)
		host->quirks2 |= SDHCI_QUIRK2_CAPS_BIT63_FOR_HS400;

	if (of_id)
		err = sdhci_esdhc_imx_probe_dt(pdev, host, imx_data);
	else
		err = sdhci_esdhc_imx_probe_nondt(pdev, host, imx_data);
	if (err)
		goto disable_ahb_clk;

	sdhci_esdhc_imx_hwinit(host);

	err = sdhci_add_host(host);
	if (err)
		goto disable_ahb_clk;

	pm_runtime_set_active(&pdev->dev);
	pm_runtime_set_autosuspend_delay(&pdev->dev, 50);
	pm_runtime_use_autosuspend(&pdev->dev);
	pm_suspend_ignore_children(&pdev->dev, 1);
	pm_runtime_enable(&pdev->dev);

	return 0;

disable_ahb_clk:
	clk_disable_unprepare(imx_data->clk_ahb);
disable_ipg_clk:
	clk_disable_unprepare(imx_data->clk_ipg);
disable_per_clk:
	clk_disable_unprepare(imx_data->clk_per);
free_sdhci:
	sdhci_pltfm_free(pdev);
	return err;
}

static int sdhci_esdhc_imx_remove(struct platform_device *pdev)
{
	struct sdhci_host *host = platform_get_drvdata(pdev);
	struct sdhci_pltfm_host *pltfm_host = sdhci_priv(host);
<<<<<<< HEAD
	struct pltfm_imx_data *imx_data = pltfm_host->priv;
=======
	struct pltfm_imx_data *imx_data = sdhci_pltfm_priv(pltfm_host);
>>>>>>> 286cd8c7
	int dead;

	pm_runtime_get_sync(&pdev->dev);
	dead = (readl(host->ioaddr + SDHCI_INT_STATUS) == 0xffffffff);
	pm_runtime_disable(&pdev->dev);
	pm_runtime_put_noidle(&pdev->dev);

	sdhci_remove_host(host, dead);

	clk_disable_unprepare(imx_data->clk_per);
	clk_disable_unprepare(imx_data->clk_ipg);
	clk_disable_unprepare(imx_data->clk_ahb);

	sdhci_pltfm_free(pdev);

	return 0;
}

#ifdef CONFIG_PM_SLEEP
static int sdhci_esdhc_suspend(struct device *dev)
{
	struct sdhci_host *host = dev_get_drvdata(dev);

	if (host->tuning_mode != SDHCI_TUNING_MODE_3)
		mmc_retune_needed(host->mmc);

	return sdhci_suspend_host(host);
}

static int sdhci_esdhc_resume(struct device *dev)
{
	struct sdhci_host *host = dev_get_drvdata(dev);

	/* re-initialize hw state in case it's lost in low power mode */
	sdhci_esdhc_imx_hwinit(host);

	return sdhci_resume_host(host);
}
#endif

#ifdef CONFIG_PM
static int sdhci_esdhc_runtime_suspend(struct device *dev)
{
	struct sdhci_host *host = dev_get_drvdata(dev);
	struct sdhci_pltfm_host *pltfm_host = sdhci_priv(host);
	struct pltfm_imx_data *imx_data = sdhci_pltfm_priv(pltfm_host);
	int ret;

	ret = sdhci_runtime_suspend_host(host);
	if (ret)
		return ret;

	if (host->tuning_mode != SDHCI_TUNING_MODE_3)
		mmc_retune_needed(host->mmc);

	if (!sdhci_sdio_irq_enabled(host)) {
		imx_data->actual_clock = host->mmc->actual_clock;
		esdhc_pltfm_set_clock(host, 0);
		clk_disable_unprepare(imx_data->clk_per);
		clk_disable_unprepare(imx_data->clk_ipg);
	}
	clk_disable_unprepare(imx_data->clk_ahb);

	return ret;
}

static int sdhci_esdhc_runtime_resume(struct device *dev)
{
	struct sdhci_host *host = dev_get_drvdata(dev);
	struct sdhci_pltfm_host *pltfm_host = sdhci_priv(host);
	struct pltfm_imx_data *imx_data = sdhci_pltfm_priv(pltfm_host);
	int err;

	err = clk_prepare_enable(imx_data->clk_ahb);
	if (err)
		return err;

	if (!sdhci_sdio_irq_enabled(host)) {
		err = clk_prepare_enable(imx_data->clk_per);
		if (err)
			goto disable_ahb_clk;
		err = clk_prepare_enable(imx_data->clk_ipg);
		if (err)
			goto disable_per_clk;
		esdhc_pltfm_set_clock(host, imx_data->actual_clock);
	}

	err = sdhci_runtime_resume_host(host);
	if (err)
		goto disable_ipg_clk;

	return 0;

disable_ipg_clk:
	if (!sdhci_sdio_irq_enabled(host))
		clk_disable_unprepare(imx_data->clk_ipg);
disable_per_clk:
	if (!sdhci_sdio_irq_enabled(host))
		clk_disable_unprepare(imx_data->clk_per);
disable_ahb_clk:
	clk_disable_unprepare(imx_data->clk_ahb);
	return err;
}
#endif

static const struct dev_pm_ops sdhci_esdhc_pmops = {
	SET_SYSTEM_SLEEP_PM_OPS(sdhci_esdhc_suspend, sdhci_esdhc_resume)
	SET_RUNTIME_PM_OPS(sdhci_esdhc_runtime_suspend,
				sdhci_esdhc_runtime_resume, NULL)
};

static struct platform_driver sdhci_esdhc_imx_driver = {
	.driver		= {
		.name	= "sdhci-esdhc-imx",
		.of_match_table = imx_esdhc_dt_ids,
		.pm	= &sdhci_esdhc_pmops,
	},
	.id_table	= imx_esdhc_devtype,
	.probe		= sdhci_esdhc_imx_probe,
	.remove		= sdhci_esdhc_imx_remove,
};

module_platform_driver(sdhci_esdhc_imx_driver);

MODULE_DESCRIPTION("SDHCI driver for Freescale i.MX eSDHC");
MODULE_AUTHOR("Wolfram Sang <kernel@pengutronix.de>");
MODULE_LICENSE("GPL v2");<|MERGE_RESOLUTION|>--- conflicted
+++ resolved
@@ -1386,11 +1386,7 @@
 {
 	struct sdhci_host *host = platform_get_drvdata(pdev);
 	struct sdhci_pltfm_host *pltfm_host = sdhci_priv(host);
-<<<<<<< HEAD
-	struct pltfm_imx_data *imx_data = pltfm_host->priv;
-=======
 	struct pltfm_imx_data *imx_data = sdhci_pltfm_priv(pltfm_host);
->>>>>>> 286cd8c7
 	int dead;
 
 	pm_runtime_get_sync(&pdev->dev);
