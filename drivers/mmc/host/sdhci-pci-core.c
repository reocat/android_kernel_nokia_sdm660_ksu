--- conflicted
+++ resolved
@@ -557,15 +557,8 @@
 	struct sdhci_pci_slot *slot = sdhci_priv(host);
 	struct intel_host *intel_host = sdhci_pci_priv(slot);
 
-<<<<<<< HEAD
-	if (sdhci_pci_spt_drive_strength > 0)
-		drive_strength = sdhci_pci_spt_drive_strength & 0xf;
-	else
-		drive_strength = 0; /* Default 50-ohm */
-=======
 	if (!(mmc_driver_type_mask(intel_host->drv_strength) & card_drv))
 		return 0;
->>>>>>> 286cd8c7
 
 	return intel_host->drv_strength;
 }
@@ -777,10 +770,7 @@
 	byt_probe_slot(slot);
 	slot->host->mmc->caps |= MMC_CAP_8_BIT_DATA | MMC_CAP_NONREMOVABLE |
 				 MMC_CAP_HW_RESET | MMC_CAP_1_8V_DDR |
-<<<<<<< HEAD
-=======
 				 MMC_CAP_CMD_DURING_TFR |
->>>>>>> 286cd8c7
 				 MMC_CAP_WAIT_WHILE_BUSY;
 	slot->hw_reset = sdhci_pci_int_hw_reset;
 	if (slot->chip->pdev->device == PCI_DEVICE_ID_INTEL_BSW_EMMC)
@@ -990,23 +980,13 @@
 
 static int byt_sd_probe_slot(struct sdhci_pci_slot *slot)
 {
-<<<<<<< HEAD
-	slot->host->mmc->caps |= MMC_CAP_WAIT_WHILE_BUSY;
-	slot->cd_con_id = NULL;
-=======
 	byt_probe_slot(slot);
 	slot->host->mmc->caps |= MMC_CAP_WAIT_WHILE_BUSY |
 				 MMC_CAP_AGGRESSIVE_PM | MMC_CAP_CD_WAKE;
->>>>>>> 286cd8c7
 	slot->cd_idx = 0;
 	slot->cd_override_level = true;
 	if (slot->chip->pdev->device == PCI_DEVICE_ID_INTEL_BXT_SD ||
 	    slot->chip->pdev->device == PCI_DEVICE_ID_INTEL_BXTM_SD ||
-<<<<<<< HEAD
-	    slot->chip->pdev->device == PCI_DEVICE_ID_INTEL_APL_SD)
-		slot->host->mmc_host_ops.get_cd = bxt_get_cd;
-
-=======
 	    slot->chip->pdev->device == PCI_DEVICE_ID_INTEL_APL_SD ||
 	    slot->chip->pdev->device == PCI_DEVICE_ID_INTEL_GLK_SD)
 		slot->host->mmc_host_ops.get_cd = bxt_get_cd;
@@ -1017,7 +997,6 @@
 
 	byt_needs_pwr_off(slot);
 
->>>>>>> 286cd8c7
 	return 0;
 }
 
@@ -1537,43 +1516,9 @@
 	return 0;
 }
 
-<<<<<<< HEAD
-	{
-		.vendor		= PCI_VENDOR_ID_INTEL,
-		.device		= PCI_DEVICE_ID_INTEL_BXTM_EMMC,
-		.subvendor	= PCI_ANY_ID,
-		.subdevice	= PCI_ANY_ID,
-		.driver_data	= (kernel_ulong_t)&sdhci_intel_byt_emmc,
-	},
-
-	{
-		.vendor		= PCI_VENDOR_ID_INTEL,
-		.device		= PCI_DEVICE_ID_INTEL_BXTM_SDIO,
-		.subvendor	= PCI_ANY_ID,
-		.subdevice	= PCI_ANY_ID,
-		.driver_data	= (kernel_ulong_t)&sdhci_intel_byt_sdio,
-	},
-
-	{
-		.vendor		= PCI_VENDOR_ID_INTEL,
-		.device		= PCI_DEVICE_ID_INTEL_BXTM_SD,
-		.subvendor	= PCI_ANY_ID,
-		.subdevice	= PCI_ANY_ID,
-		.driver_data	= (kernel_ulong_t)&sdhci_intel_byt_sd,
-	},
-
-	{
-		.vendor		= PCI_VENDOR_ID_INTEL,
-		.device		= PCI_DEVICE_ID_INTEL_APL_EMMC,
-		.subvendor	= PCI_ANY_ID,
-		.subdevice	= PCI_ANY_ID,
-		.driver_data	= (kernel_ulong_t)&sdhci_intel_byt_emmc,
-	},
-=======
 static int amd_execute_tuning(struct mmc_host *mmc, u32 opcode)
 {
 	struct sdhci_host *host = mmc_priv(mmc);
->>>>>>> 286cd8c7
 
 	/* AMD requires custom HS200 tuning */
 	if (host->timing == MMC_TIMING_MMC_HS200)
