--- conflicted
+++ resolved
@@ -18,17 +18,10 @@
 
 #define MMC_DEV_ATTR(name, fmt, args...)				\
 static ssize_t mmc_##name##_show (struct device *dev, struct device_attribute *attr, char *buf)	\
-<<<<<<< HEAD
-{										\
-	struct mmc_card *card = mmc_dev_to_card(dev);				\
-	return snprintf(buf, PAGE_SIZE, fmt, args);			\
-}										\
-=======
 {									\
 	struct mmc_card *card = mmc_dev_to_card(dev);			\
 	return snprintf(buf, PAGE_SIZE, fmt, args);			\
 }									\
->>>>>>> 286cd8c7
 static DEVICE_ATTR(name, S_IRUGO, mmc_##name##_show, NULL)
 
 struct mmc_card *mmc_alloc_card(struct mmc_host *host,
