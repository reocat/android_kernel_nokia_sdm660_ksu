--- conflicted
+++ resolved
@@ -36,10 +36,7 @@
 {
 	/* Schedule a card detection after a debounce timeout */
 	struct mmc_host *host = dev_id;
-<<<<<<< HEAD
-=======
-	struct mmc_gpio *ctx = host->slot.handler_priv;
->>>>>>> 286cd8c7
+	struct mmc_gpio *ctx = host->slot.handler_priv;
 	int present = host->ops->get_cd(host);
 
 	pr_debug("%s: cd gpio irq, gpio state %d (CARD_%s)\n",
