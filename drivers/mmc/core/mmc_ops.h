--- conflicted
+++ resolved
@@ -32,15 +32,6 @@
 int mmc_bus_test(struct mmc_card *card, u8 bus_width);
 int mmc_interrupt_hpi(struct mmc_card *card);
 int mmc_can_ext_csd(struct mmc_card *card);
-<<<<<<< HEAD
-int mmc_discard_queue(struct mmc_host *host, u32 tasks);
-int mmc_switch_status_error(struct mmc_host *host, u32 status);
-int __mmc_switch(struct mmc_card *card, u8 set, u8 index, u8 value,
-		unsigned int timeout_ms, bool use_busy_signal, bool send_status,
-		bool ignore_crc);
-int __mmc_send_status(struct mmc_card *card, u32 *status,
-				    bool ignore_crc);
-=======
 int mmc_get_ext_csd(struct mmc_card *card, u8 **new_ext_csd);
 int mmc_switch_status(struct mmc_card *card);
 int __mmc_switch_status(struct mmc_card *card, bool crc_err_fatal);
@@ -54,5 +45,4 @@
 int mmc_cmdq_enable(struct mmc_card *card);
 int mmc_cmdq_disable(struct mmc_card *card);
 
->>>>>>> 286cd8c7
 #endif
