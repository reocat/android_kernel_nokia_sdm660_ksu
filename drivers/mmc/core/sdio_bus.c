--- conflicted
+++ resolved
@@ -268,17 +268,6 @@
 {
 	struct sdio_func *func = dev_to_sdio_func(dev);
 
-<<<<<<< HEAD
-#ifdef CONFIG_MMC_EMBEDDED_SDIO
-	/*
-	 * If this device is embedded then we never allocated
-	 * cis tables for this func
-	 */
-	if (!func->card->host->embedded_sdio_data.funcs)
-#endif
-		sdio_free_func_cis(func);
-
-=======
 	if (!(func->card->quirks & MMC_QUIRK_NONSTD_SDIO))
 		sdio_free_func_cis(func);
 
@@ -288,7 +277,6 @@
 	 */
 	put_device(&func->card->dev);
 
->>>>>>> 286cd8c7
 	kfree(func->info);
 	kfree(func->tmpbuf);
 	kfree(func);
