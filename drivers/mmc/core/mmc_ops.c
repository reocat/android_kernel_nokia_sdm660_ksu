/*
 *  linux/drivers/mmc/core/mmc_ops.h
 *
 *  Copyright 2006-2007 Pierre Ossman
 *
 * This program is free software; you can redistribute it and/or modify
 * it under the terms of the GNU General Public License as published by
 * the Free Software Foundation; either version 2 of the License, or (at
 * your option) any later version.
 */

#include <linux/slab.h>
#include <linux/export.h>
#include <linux/types.h>
#include <linux/scatterlist.h>

#include <linux/mmc/host.h>
#include <linux/mmc/card.h>
#include <linux/mmc/mmc.h>

#include "core.h"
#include "card.h"
#include "host.h"
#include "mmc_ops.h"

#define MMC_OPS_TIMEOUT_MS		(10 * 60 * 1000) /* 10min*/
#define MMC_BKOPS_TIMEOUT_MS		(120 * 1000) /* 120s */
#define MMC_CACHE_FLUSH_TIMEOUT_MS	(30 * 1000) /* 30s */

static const u8 tuning_blk_pattern_4bit[] = {
	0xff, 0x0f, 0xff, 0x00, 0xff, 0xcc, 0xc3, 0xcc,
	0xc3, 0x3c, 0xcc, 0xff, 0xfe, 0xff, 0xfe, 0xef,
	0xff, 0xdf, 0xff, 0xdd, 0xff, 0xfb, 0xff, 0xfb,
	0xbf, 0xff, 0x7f, 0xff, 0x77, 0xf7, 0xbd, 0xef,
	0xff, 0xf0, 0xff, 0xf0, 0x0f, 0xfc, 0xcc, 0x3c,
	0xcc, 0x33, 0xcc, 0xcf, 0xff, 0xef, 0xff, 0xee,
	0xff, 0xfd, 0xff, 0xfd, 0xdf, 0xff, 0xbf, 0xff,
	0xbb, 0xff, 0xf7, 0xff, 0xf7, 0x7f, 0x7b, 0xde,
};

static const u8 tuning_blk_pattern_8bit[] = {
	0xff, 0xff, 0x00, 0xff, 0xff, 0xff, 0x00, 0x00,
	0xff, 0xff, 0xcc, 0xcc, 0xcc, 0x33, 0xcc, 0xcc,
	0xcc, 0x33, 0x33, 0xcc, 0xcc, 0xcc, 0xff, 0xff,
	0xff, 0xee, 0xff, 0xff, 0xff, 0xee, 0xee, 0xff,
	0xff, 0xff, 0xdd, 0xff, 0xff, 0xff, 0xdd, 0xdd,
	0xff, 0xff, 0xff, 0xbb, 0xff, 0xff, 0xff, 0xbb,
	0xbb, 0xff, 0xff, 0xff, 0x77, 0xff, 0xff, 0xff,
	0x77, 0x77, 0xff, 0x77, 0xbb, 0xdd, 0xee, 0xff,
	0xff, 0xff, 0xff, 0x00, 0xff, 0xff, 0xff, 0x00,
	0x00, 0xff, 0xff, 0xcc, 0xcc, 0xcc, 0x33, 0xcc,
	0xcc, 0xcc, 0x33, 0x33, 0xcc, 0xcc, 0xcc, 0xff,
	0xff, 0xff, 0xee, 0xff, 0xff, 0xff, 0xee, 0xee,
	0xff, 0xff, 0xff, 0xdd, 0xff, 0xff, 0xff, 0xdd,
	0xdd, 0xff, 0xff, 0xff, 0xbb, 0xff, 0xff, 0xff,
	0xbb, 0xbb, 0xff, 0xff, 0xff, 0x77, 0xff, 0xff,
	0xff, 0x77, 0x77, 0xff, 0x77, 0xbb, 0xdd, 0xee,
};

<<<<<<< HEAD
int __mmc_send_status(struct mmc_card *card, u32 *status,
				    bool ignore_crc)
=======
int __mmc_send_status(struct mmc_card *card, u32 *status, unsigned int retries)
>>>>>>> 286cd8c7
{
	int err;
	struct mmc_command cmd = {};

	cmd.opcode = MMC_SEND_STATUS;
	if (!mmc_host_is_spi(card->host))
		cmd.arg = card->rca << 16;
	cmd.flags = MMC_RSP_SPI_R2 | MMC_RSP_R1 | MMC_CMD_AC;

	err = mmc_wait_for_cmd(card->host, &cmd, retries);
	if (err)
		return err;

	/* NOTE: callers are required to understand the difference
	 * between "native" and SPI format status words!
	 */
	if (status)
		*status = cmd.resp[0];

	return 0;
}
EXPORT_SYMBOL_GPL(__mmc_send_status);

int mmc_send_status(struct mmc_card *card, u32 *status)
{
	return __mmc_send_status(card, status, MMC_CMD_RETRIES);
}
EXPORT_SYMBOL_GPL(mmc_send_status);

static int _mmc_select_card(struct mmc_host *host, struct mmc_card *card)
{
	struct mmc_command cmd = {};

	cmd.opcode = MMC_SELECT_CARD;

	if (card) {
		cmd.arg = card->rca << 16;
		cmd.flags = MMC_RSP_R1 | MMC_CMD_AC;
	} else {
		cmd.arg = 0;
		cmd.flags = MMC_RSP_NONE | MMC_CMD_AC;
	}

	return mmc_wait_for_cmd(host, &cmd, MMC_CMD_RETRIES);
}

int mmc_select_card(struct mmc_card *card)
{

	return _mmc_select_card(card->host, card);
}

int mmc_deselect_cards(struct mmc_host *host)
{
	return _mmc_select_card(host, NULL);
}

/*
 * Write the value specified in the device tree or board code into the optional
 * 16 bit Driver Stage Register. This can be used to tune raise/fall times and
 * drive strength of the DAT and CMD outputs. The actual meaning of a given
 * value is hardware dependant.
 * The presence of the DSR register can be determined from the CSD register,
 * bit 76.
 */
int mmc_set_dsr(struct mmc_host *host)
{
	struct mmc_command cmd = {};

	cmd.opcode = MMC_SET_DSR;

	cmd.arg = (host->dsr << 16) | 0xffff;
	cmd.flags = MMC_RSP_NONE | MMC_CMD_AC;

	return mmc_wait_for_cmd(host, &cmd, MMC_CMD_RETRIES);
}

int mmc_go_idle(struct mmc_host *host)
{
	int err;
	struct mmc_command cmd = {};

	/*
	 * Non-SPI hosts need to prevent chipselect going active during
	 * GO_IDLE; that would put chips into SPI mode.  Remind them of
	 * that in case of hardware that won't pull up DAT3/nCS otherwise.
	 *
	 * SPI hosts ignore ios.chip_select; it's managed according to
	 * rules that must accommodate non-MMC slaves which this layer
	 * won't even know about.
	 */
	if (!mmc_host_is_spi(host)) {
		mmc_set_chip_select(host, MMC_CS_HIGH);
		mmc_delay(1);
	}

	cmd.opcode = MMC_GO_IDLE_STATE;
	cmd.arg = 0;
	cmd.flags = MMC_RSP_SPI_R1 | MMC_RSP_NONE | MMC_CMD_BC;

	err = mmc_wait_for_cmd(host, &cmd, 0);

	mmc_delay(1);

	if (!mmc_host_is_spi(host)) {
		mmc_set_chip_select(host, MMC_CS_DONTCARE);
		mmc_delay(1);
	}

	host->use_spi_crc = 0;

	return err;
}

int mmc_send_op_cond(struct mmc_host *host, u32 ocr, u32 *rocr)
{
	struct mmc_command cmd = {};
	int i, err = 0;

	cmd.opcode = MMC_SEND_OP_COND;
	cmd.arg = mmc_host_is_spi(host) ? 0 : ocr;
	cmd.flags = MMC_RSP_SPI_R1 | MMC_RSP_R3 | MMC_CMD_BCR;

	for (i = 100; i; i--) {
		err = mmc_wait_for_cmd(host, &cmd, 0);
		if (err)
			break;

		/* if we're just probing, do a single pass */
		if (ocr == 0)
			break;

		/* otherwise wait until reset completes */
		if (mmc_host_is_spi(host)) {
			if (!(cmd.resp[0] & R1_SPI_IDLE))
				break;
		} else {
			if (cmd.resp[0] & MMC_CARD_BUSY)
				break;
		}

		err = -ETIMEDOUT;

		mmc_delay(10);
	}

	if (rocr && !mmc_host_is_spi(host))
		*rocr = cmd.resp[0];

	/*
	 * As per design, internal CRC error flag will be cleared after 3
	 * MCLK once clear command issued. Since the MCLK will be running
	 * at 400KHz during initialization, design is taking max of 7.5us
	 * to clear the status. So if the CMD_CRC_CHECK_EN bit is enabled
	 * before the source is cleared, CRC INTR bit will be set in the 17th
	 * bit of INTR status register. So it expected to issue the next
	 * command and enable CMD_CRC_CHK_EN after 7.5us (3*MCLK) delay.
	 */
	if (!err)
		udelay(8);

	return err;
}

int mmc_set_relative_addr(struct mmc_card *card)
{
	struct mmc_command cmd = {};

	cmd.opcode = MMC_SET_RELATIVE_ADDR;
	cmd.arg = card->rca << 16;
	cmd.flags = MMC_RSP_R1 | MMC_CMD_AC;

	return mmc_wait_for_cmd(card->host, &cmd, MMC_CMD_RETRIES);
}

static int
mmc_send_cxd_native(struct mmc_host *host, u32 arg, u32 *cxd, int opcode)
{
	int err;
	struct mmc_command cmd = {};

	cmd.opcode = opcode;
	cmd.arg = arg;
	cmd.flags = MMC_RSP_R2 | MMC_CMD_AC;

	err = mmc_wait_for_cmd(host, &cmd, MMC_CMD_RETRIES);
	if (err)
		return err;

	memcpy(cxd, cmd.resp, sizeof(u32) * 4);

	return 0;
}

/*
 * NOTE: void *buf, caller for the buf is required to use DMA-capable
 * buffer or on-stack buffer (with some overhead in callee).
 */
static int
mmc_send_cxd_data(struct mmc_card *card, struct mmc_host *host,
		u32 opcode, void *buf, unsigned len)
{
	struct mmc_request mrq = {};
	struct mmc_command cmd = {};
	struct mmc_data data = {};
	struct scatterlist sg;

	mrq.cmd = &cmd;
	mrq.data = &data;

	cmd.opcode = opcode;
	cmd.arg = 0;

	/* NOTE HACK:  the MMC_RSP_SPI_R1 is always correct here, but we
	 * rely on callers to never use this with "native" calls for reading
	 * CSD or CID.  Native versions of those commands use the R2 type,
	 * not R1 plus a data block.
	 */
	cmd.flags = MMC_RSP_SPI_R1 | MMC_RSP_R1 | MMC_CMD_ADTC;

	data.blksz = len;
	data.blocks = 1;
	data.flags = MMC_DATA_READ;
	data.sg = &sg;
	data.sg_len = 1;

	sg_init_one(&sg, buf, len);

	if (opcode == MMC_SEND_CSD || opcode == MMC_SEND_CID) {
		/*
		 * The spec states that CSR and CID accesses have a timeout
		 * of 64 clock cycles.
		 */
		data.timeout_ns = 0;
		data.timeout_clks = 64;
	} else
		mmc_set_data_timeout(&data, card);

	mmc_wait_for_req(host, &mrq);

	if (cmd.error)
		return cmd.error;
	if (data.error)
		return data.error;

	return 0;
}

static int mmc_spi_send_csd(struct mmc_card *card, u32 *csd)
{
	int ret, i;
	__be32 *csd_tmp;

	csd_tmp = kzalloc(16, GFP_KERNEL);
	if (!csd_tmp)
		return -ENOMEM;

	ret = mmc_send_cxd_data(card, card->host, MMC_SEND_CSD, csd_tmp, 16);
	if (ret)
		goto err;

	for (i = 0; i < 4; i++)
		csd[i] = be32_to_cpu(csd_tmp[i]);

err:
	kfree(csd_tmp);
	return ret;
}

int mmc_send_csd(struct mmc_card *card, u32 *csd)
{
	if (mmc_host_is_spi(card->host))
		return mmc_spi_send_csd(card, csd);

	return mmc_send_cxd_native(card->host, card->rca << 16,	csd,
				MMC_SEND_CSD);
}

static int mmc_spi_send_cid(struct mmc_host *host, u32 *cid)
{
	int ret, i;
	__be32 *cid_tmp;

	cid_tmp = kzalloc(16, GFP_KERNEL);
	if (!cid_tmp)
		return -ENOMEM;

	ret = mmc_send_cxd_data(NULL, host, MMC_SEND_CID, cid_tmp, 16);
	if (ret)
		goto err;

	for (i = 0; i < 4; i++)
		cid[i] = be32_to_cpu(cid_tmp[i]);

err:
	kfree(cid_tmp);
	return ret;
}

int mmc_send_cid(struct mmc_host *host, u32 *cid)
{
	if (mmc_host_is_spi(host))
		return mmc_spi_send_cid(host, cid);

	return mmc_send_cxd_native(host, 0, cid, MMC_ALL_SEND_CID);
}

int mmc_get_ext_csd(struct mmc_card *card, u8 **new_ext_csd)
{
	int err;
	u8 *ext_csd;

	if (!card || !new_ext_csd)
		return -EINVAL;

	if (!mmc_can_ext_csd(card))
		return -EOPNOTSUPP;

	/*
	 * As the ext_csd is so large and mostly unused, we don't store the
	 * raw block in mmc_card.
	 */
	ext_csd = kzalloc(512, GFP_NOIO | __GFP_NOFAIL);
	if (!ext_csd)
		return -ENOMEM;

	err = mmc_send_cxd_data(card, card->host, MMC_SEND_EXT_CSD, ext_csd,
				512);
	if (err)
		kfree(ext_csd);
	else
		*new_ext_csd = ext_csd;

	return err;
}
EXPORT_SYMBOL_GPL(mmc_get_ext_csd);

int mmc_spi_read_ocr(struct mmc_host *host, int highcap, u32 *ocrp)
{
	struct mmc_command cmd = {};
	int err;

	cmd.opcode = MMC_SPI_READ_OCR;
	cmd.arg = highcap ? (1 << 30) : 0;
	cmd.flags = MMC_RSP_SPI_R3;

	err = mmc_wait_for_cmd(host, &cmd, 0);

	*ocrp = cmd.resp[1];
	return err;
}

int mmc_spi_set_crc(struct mmc_host *host, int use_crc)
{
	struct mmc_command cmd = {};
	int err;

	cmd.opcode = MMC_SPI_CRC_ON_OFF;
	cmd.flags = MMC_RSP_SPI_R1;
	cmd.arg = use_crc;

	err = mmc_wait_for_cmd(host, &cmd, 0);
	if (!err)
		host->use_spi_crc = use_crc;
	return err;
}

static int mmc_switch_status_error(struct mmc_host *host, u32 status)
{
	if (mmc_host_is_spi(host)) {
		if (status & R1_SPI_ILLEGAL_COMMAND)
			return -EBADMSG;
	} else {
		if (R1_STATUS(status))
			pr_warn("%s: unexpected status %#x after switch\n",
				mmc_hostname(host), status);
		if (status & R1_SWITCH_ERROR)
			return -EBADMSG;
	}
	return 0;
}

/* Caller must hold re-tuning */
int __mmc_switch_status(struct mmc_card *card, bool crc_err_fatal)
{
	u32 status;
	int err;

	err = mmc_send_status(card, &status);
	if (!crc_err_fatal && err == -EILSEQ)
		return 0;
	if (err)
		return err;

	return mmc_switch_status_error(card->host, status);
}

int mmc_switch_status(struct mmc_card *card)
{
	return __mmc_switch_status(card, true);
}

static int mmc_poll_for_busy(struct mmc_card *card, unsigned int timeout_ms,
			bool send_status, bool retry_crc_err)
{
	struct mmc_host *host = card->host;
	int err;
	unsigned long timeout;
	u32 status = 0;
	bool expired = false;
	bool busy = false;

	/*
	 * In cases when not allowed to poll by using CMD13 or because we aren't
	 * capable of polling by using ->card_busy(), then rely on waiting the
	 * stated timeout to be sufficient.
	 */
	if (!send_status && !host->ops->card_busy) {
		mmc_delay(timeout_ms);
		return 0;
	}

	timeout = jiffies + msecs_to_jiffies(timeout_ms) + 1;
	do {
		/*
		 * Due to the possibility of being preempted while polling,
		 * check the expiration time first.
		 */
		expired = time_after(jiffies, timeout);

		if (host->ops->card_busy) {
			busy = host->ops->card_busy(host);
		} else {
			err = mmc_send_status(card, &status);
			if (retry_crc_err && err == -EILSEQ) {
				busy = true;
			} else if (err) {
				return err;
			} else {
				err = mmc_switch_status_error(host, status);
				if (err)
					return err;
				busy = R1_CURRENT_STATE(status) == R1_STATE_PRG;
			}
		}

		/* Timeout if the device still remains busy. */
		if (expired && busy) {
			pr_err("%s: Card stuck being busy! %s\n",
				mmc_hostname(host), __func__);
			return -ETIMEDOUT;
		}
	} while (busy);

	return 0;
}

/**
 *	mmc_prepare_switch - helper; prepare to modify EXT_CSD register
 *	@card: the MMC card associated with the data transfer
 *	@set: cmd set values
 *	@index: EXT_CSD register index
 *	@value: value to program into EXT_CSD register
 *	@tout_ms: timeout (ms) for operation performed by register write,
 *                   timeout of zero implies maximum possible timeout
 *	@use_busy_signal: use the busy signal as response type
 *
 *	Helper to prepare to modify EXT_CSD register for selected card.
 */

static inline void mmc_prepare_switch(struct mmc_command *cmd, u8 index,
				      u8 value, u8 set, unsigned int tout_ms,
				      bool use_busy_signal)
{
	cmd->opcode = MMC_SWITCH;
	cmd->arg = (MMC_SWITCH_MODE_WRITE_BYTE << 24) |
		  (index << 16) |
		  (value << 8) |
		  set;
	cmd->flags = MMC_CMD_AC;
	cmd->busy_timeout = tout_ms;
	if (use_busy_signal)
		cmd->flags |= MMC_RSP_SPI_R1B | MMC_RSP_R1B;
	else
		cmd->flags |= MMC_RSP_SPI_R1 | MMC_RSP_R1;
}

int __mmc_switch_cmdq_mode(struct mmc_command *cmd, u8 set, u8 index, u8 value,
			   unsigned int timeout_ms, bool use_busy_signal,
			   bool ignore_timeout)
{
	mmc_prepare_switch(cmd, index, value, set, timeout_ms, use_busy_signal);
	return 0;
}
EXPORT_SYMBOL(__mmc_switch_cmdq_mode);

/**
 *	__mmc_switch - modify EXT_CSD register
 *	@card: the MMC card associated with the data transfer
 *	@set: cmd set values
 *	@index: EXT_CSD register index
 *	@value: value to program into EXT_CSD register
 *	@timeout_ms: timeout (ms) for operation performed by register write,
 *                   timeout of zero implies maximum possible timeout
 *	@timing: new timing to change to
 *	@use_busy_signal: use the busy signal as response type
 *	@send_status: send status cmd to poll for busy
 *	@retry_crc_err: retry when CRC errors when polling with CMD13 for busy
 *
 *	Modifies the EXT_CSD register for selected card.
 */
int __mmc_switch(struct mmc_card *card, u8 set, u8 index, u8 value,
		unsigned int timeout_ms, unsigned char timing,
		bool use_busy_signal, bool send_status,	bool retry_crc_err)
{
	struct mmc_host *host = card->host;
	int err;
	struct mmc_command cmd = {};
	bool use_r1b_resp = use_busy_signal;
<<<<<<< HEAD
	int retries = 5;
=======
	unsigned char old_timing = host->ios.timing;
>>>>>>> 286cd8c7

	mmc_retune_hold(host);

	if (!timeout_ms) {
		pr_warn("%s: unspecified timeout for CMD6 - use generic\n",
			mmc_hostname(host));
		timeout_ms = card->ext_csd.generic_cmd6_time;
	}

	/*
	 * If the cmd timeout and the max_busy_timeout of the host are both
	 * specified, let's validate them. A failure means we need to prevent
	 * the host from doing hw busy detection, which is done by converting
	 * to a R1 response instead of a R1B. Note, some hosts requires R1B,
	 * which also means they are on their own when it comes to deal with the
	 * busy timeout.
	 */
	if (!(host->caps & MMC_CAP_NEED_RSP_BUSY) &&
	    host->max_busy_timeout && (timeout_ms > host->max_busy_timeout))
		use_r1b_resp = false;

	mmc_prepare_switch(&cmd, index, value, set, timeout_ms,
			   use_r1b_resp);
	if (use_r1b_resp) {
		cmd.flags |= MMC_RSP_SPI_R1B | MMC_RSP_R1B;
		cmd.busy_timeout = timeout_ms;
	} else {
		cmd.flags |= MMC_RSP_SPI_R1 | MMC_RSP_R1;
	}

	if (index == EXT_CSD_SANITIZE_START)
		cmd.sanitize_busy = true;
	else if (index == EXT_CSD_BKOPS_START)
		cmd.bkops_busy = true;

	err = mmc_wait_for_cmd(host, &cmd, MMC_CMD_RETRIES);
	if (err)
		goto out;

	/* No need to check card status in case of unblocking command */
	if (!use_busy_signal)
		goto out;

	/*If SPI or used HW busy detection above, then we don't need to poll. */
	if (((host->caps & MMC_CAP_WAIT_WHILE_BUSY) && use_r1b_resp) ||
		mmc_host_is_spi(host))
		goto out_tim;

<<<<<<< HEAD
	/* Must check status to be sure of no errors. */
	timeout = jiffies + msecs_to_jiffies(timeout_ms) + 1;
	do {
		if (send_status) {
			err = __mmc_send_status(card, &status, ignore_crc);
			if (err)
				goto out;
		}
		if ((host->caps & MMC_CAP_WAIT_WHILE_BUSY) && use_r1b_resp)
			break;
		if (mmc_host_is_spi(host))
			break;

		/*
		 * We are not allowed to issue a status command and the host
		 * does'nt support MMC_CAP_WAIT_WHILE_BUSY, then we can only
		 * rely on waiting for the stated timeout to be sufficient.
		 */
		if (!send_status) {
			mmc_delay(timeout_ms);
			goto out;
		}

		/* Timeout if the device never leaves the program state. */
		if (time_after(jiffies, timeout)) {
			pr_err("%s: Card stuck in programming state! %s, timeout:%ums, retries:%d\n",
				mmc_hostname(host), __func__,
				timeout_ms, retries);
			if (retries)
				timeout = jiffies +
						msecs_to_jiffies(timeout_ms);
			else {
				err = -ETIMEDOUT;
				goto out;
			}
			retries--;
		}
	} while (R1_CURRENT_STATE(status) == R1_STATE_PRG);
=======
	/* Let's try to poll to find out when the command is completed. */
	err = mmc_poll_for_busy(card, timeout_ms, send_status, retry_crc_err);
	if (err)
		goto out;

out_tim:
	/* Switch to new timing before check switch status. */
	if (timing)
		mmc_set_timing(host, timing);
>>>>>>> 286cd8c7

	if (send_status) {
		err = mmc_switch_status(card);
		if (err && timing)
			mmc_set_timing(host, old_timing);
	}
out:
	mmc_retune_release(host);

	return err;
}

int mmc_switch(struct mmc_card *card, u8 set, u8 index, u8 value,
		unsigned int timeout_ms)
{
	return __mmc_switch(card, set, index, value, timeout_ms, 0,
			true, true, false);
}
EXPORT_SYMBOL_GPL(mmc_switch);

int mmc_send_tuning(struct mmc_host *host, u32 opcode, int *cmd_error)
{
	struct mmc_request mrq = {};
	struct mmc_command cmd = {};
	struct mmc_data data = {};
	struct scatterlist sg;
	struct mmc_ios *ios = &host->ios;
	const u8 *tuning_block_pattern;
	int size, err = 0;
	u8 *data_buf;

	if (ios->bus_width == MMC_BUS_WIDTH_8) {
		tuning_block_pattern = tuning_blk_pattern_8bit;
		size = sizeof(tuning_blk_pattern_8bit);
	} else if (ios->bus_width == MMC_BUS_WIDTH_4) {
		tuning_block_pattern = tuning_blk_pattern_4bit;
		size = sizeof(tuning_blk_pattern_4bit);
	} else
		return -EINVAL;

	data_buf = kzalloc(size, GFP_KERNEL);
	if (!data_buf)
		return -ENOMEM;

	mrq.cmd = &cmd;
	mrq.data = &data;

	cmd.opcode = opcode;
	cmd.flags = MMC_RSP_R1 | MMC_CMD_ADTC;

	data.blksz = size;
	data.blocks = 1;
	data.flags = MMC_DATA_READ;

	/*
	 * According to the tuning specs, Tuning process
	 * is normally shorter 40 executions of CMD19,
	 * and timeout value should be shorter than 150 ms
	 */
	data.timeout_ns = 150 * NSEC_PER_MSEC;

	data.sg = &sg;
	data.sg_len = 1;
	sg_init_one(&sg, data_buf, size);

	mmc_wait_for_req(host, &mrq);

	if (cmd_error)
		*cmd_error = cmd.error;

	if (cmd.error) {
		err = cmd.error;
		goto out;
	}

	if (data.error) {
		err = data.error;
		goto out;
	}

	if (memcmp(data_buf, tuning_block_pattern, size))
		err = -EIO;

out:
	kfree(data_buf);
	return err;
}
EXPORT_SYMBOL_GPL(mmc_send_tuning);

int mmc_abort_tuning(struct mmc_host *host, u32 opcode)
{
	struct mmc_command cmd = {};

	/*
	 * eMMC specification specifies that CMD12 can be used to stop a tuning
	 * command, but SD specification does not, so do nothing unless it is
	 * eMMC.
	 */
	if (opcode != MMC_SEND_TUNING_BLOCK_HS200)
		return 0;

	cmd.opcode = MMC_STOP_TRANSMISSION;
	cmd.flags = MMC_RSP_SPI_R1 | MMC_RSP_R1 | MMC_CMD_AC;

	/*
	 * For drivers that override R1 to R1b, set an arbitrary timeout based
	 * on the tuning timeout i.e. 150ms.
	 */
	cmd.busy_timeout = 150;

	return mmc_wait_for_cmd(host, &cmd, 0);
}
EXPORT_SYMBOL_GPL(mmc_abort_tuning);

static int
mmc_send_bus_test(struct mmc_card *card, struct mmc_host *host, u8 opcode,
		  u8 len)
{
	struct mmc_request mrq = {};
	struct mmc_command cmd = {};
	struct mmc_data data = {};
	struct scatterlist sg;
	u8 *data_buf;
	u8 *test_buf;
	int i, err;
	static u8 testdata_8bit[8] = { 0x55, 0xaa, 0, 0, 0, 0, 0, 0 };
	static u8 testdata_4bit[4] = { 0x5a, 0, 0, 0 };

	/* dma onto stack is unsafe/nonportable, but callers to this
	 * routine normally provide temporary on-stack buffers ...
	 */
	data_buf = kmalloc(len, GFP_KERNEL);
	if (!data_buf)
		return -ENOMEM;

	if (len == 8)
		test_buf = testdata_8bit;
	else if (len == 4)
		test_buf = testdata_4bit;
	else {
		pr_err("%s: Invalid bus_width %d\n",
		       mmc_hostname(host), len);
		kfree(data_buf);
		return -EINVAL;
	}

	if (opcode == MMC_BUS_TEST_W)
		memcpy(data_buf, test_buf, len);

	mrq.cmd = &cmd;
	mrq.data = &data;
	cmd.opcode = opcode;
	cmd.arg = 0;

	/* NOTE HACK:  the MMC_RSP_SPI_R1 is always correct here, but we
	 * rely on callers to never use this with "native" calls for reading
	 * CSD or CID.  Native versions of those commands use the R2 type,
	 * not R1 plus a data block.
	 */
	cmd.flags = MMC_RSP_SPI_R1 | MMC_RSP_R1 | MMC_CMD_ADTC;

	data.blksz = len;
	data.blocks = 1;
	if (opcode == MMC_BUS_TEST_R)
		data.flags = MMC_DATA_READ;
	else
		data.flags = MMC_DATA_WRITE;

	data.sg = &sg;
	data.sg_len = 1;
	data.timeout_ns = 1000000;
	data.timeout_clks = 0;
	mmc_set_data_timeout(&data, card);

	sg_init_one(&sg, data_buf, len);
	mmc_wait_for_req(host, &mrq);
	err = 0;
	if (opcode == MMC_BUS_TEST_R) {
		for (i = 0; i < len / 4; i++)
			if ((test_buf[i] ^ data_buf[i]) != 0xff) {
				err = -EIO;
				break;
			}
	}
	kfree(data_buf);

	if (cmd.error)
		return cmd.error;
	if (data.error)
		return data.error;

	return err;
}

int mmc_bus_test(struct mmc_card *card, u8 bus_width)
{
	int width;

	if (bus_width == MMC_BUS_WIDTH_8)
		width = 8;
	else if (bus_width == MMC_BUS_WIDTH_4)
		width = 4;
	else if (bus_width == MMC_BUS_WIDTH_1)
		return 0; /* no need for test */
	else
		return -EINVAL;

	/*
	 * Ignore errors from BUS_TEST_W.  BUS_TEST_R will fail if there
	 * is a problem.  This improves chances that the test will work.
	 */
	mmc_send_bus_test(card, card->host, MMC_BUS_TEST_W, width);
	return mmc_send_bus_test(card, card->host, MMC_BUS_TEST_R, width);
}

static int mmc_send_hpi_cmd(struct mmc_card *card, u32 *status)
{
	struct mmc_command cmd = {};
	unsigned int opcode;
	int err;

	if (!card->ext_csd.hpi_en) {
		pr_warn("%s: Card didn't support HPI command\n",
			mmc_hostname(card->host));
		return -EINVAL;
	}

	opcode = card->ext_csd.hpi_cmd;
	if (opcode == MMC_STOP_TRANSMISSION)
		cmd.flags = MMC_RSP_R1B | MMC_CMD_AC;
	else if (opcode == MMC_SEND_STATUS)
		cmd.flags = MMC_RSP_R1 | MMC_CMD_AC;

	cmd.opcode = opcode;
	cmd.arg = card->rca << 16 | 1;

	err = mmc_wait_for_cmd(card->host, &cmd, 0);
	if (err) {
		pr_debug("%s: error %d interrupting operation. "
			"HPI command response %#x\n", mmc_hostname(card->host),
			err, cmd.resp[0]);
		return err;
	}
	if (status)
		*status = cmd.resp[0];

	return 0;
}

/**
 *	mmc_interrupt_hpi - Issue for High priority Interrupt
 *	@card: the MMC card associated with the HPI transfer
 *
 *	Issued High Priority Interrupt, and check for card status
 *	until out-of prg-state.
 */
int mmc_interrupt_hpi(struct mmc_card *card)
{
	int err;
	u32 status;
	unsigned long prg_wait;

	if (!card->ext_csd.hpi_en) {
		pr_info("%s: HPI enable bit unset\n", mmc_hostname(card->host));
		return 1;
	}

	err = mmc_send_status(card, &status);
	if (err) {
		pr_err("%s: Get card status fail\n", mmc_hostname(card->host));
		goto out;
	}

	switch (R1_CURRENT_STATE(status)) {
	case R1_STATE_IDLE:
	case R1_STATE_READY:
	case R1_STATE_STBY:
	case R1_STATE_TRAN:
		/*
		 * In idle and transfer states, HPI is not needed and the caller
		 * can issue the next intended command immediately
		 */
		goto out;
	case R1_STATE_PRG:
		break;
	default:
		/* In all other states, it's illegal to issue HPI */
		pr_debug("%s: HPI cannot be sent. Card state=%d\n",
			mmc_hostname(card->host), R1_CURRENT_STATE(status));
		err = -EINVAL;
		goto out;
	}

	err = mmc_send_hpi_cmd(card, &status);

	prg_wait = jiffies + msecs_to_jiffies(card->ext_csd.out_of_int_time);
	do {
		err = mmc_send_status(card, &status);

		if (!err && R1_CURRENT_STATE(status) == R1_STATE_TRAN)
			break;
		if (time_after(jiffies, prg_wait)) {
			err = mmc_send_status(card, &status);
			if (!err && R1_CURRENT_STATE(status) != R1_STATE_TRAN)
				err = -ETIMEDOUT;
			else
				break;
		}
	} while (!err);

out:
	return err;
}

int mmc_can_ext_csd(struct mmc_card *card)
{
	return (card && card->csd.mmca_vsn > CSD_SPEC_VER_3);
}

<<<<<<< HEAD
int mmc_discard_queue(struct mmc_host *host, u32 tasks)
{
	struct mmc_command cmd = {0};

	cmd.opcode = MMC_CMDQ_TASK_MGMT;
	if (tasks) {
		cmd.arg = DISCARD_TASK;
		cmd.arg |= (tasks << 16);
	} else {
		cmd.arg = DISCARD_QUEUE;
	}

	cmd.flags = MMC_RSP_R1B | MMC_CMD_AC;

	return mmc_wait_for_cmd(host, &cmd, 0);
}
EXPORT_SYMBOL(mmc_discard_queue);
=======
static int mmc_read_bkops_status(struct mmc_card *card)
{
	int err;
	u8 *ext_csd;

	err = mmc_get_ext_csd(card, &ext_csd);
	if (err)
		return err;

	card->ext_csd.raw_bkops_status = ext_csd[EXT_CSD_BKOPS_STATUS] &
						MMC_BKOPS_URGENCY_MASK;
	card->ext_csd.raw_exception_status =
					ext_csd[EXT_CSD_EXP_EVENTS_STATUS] &
					(EXT_CSD_URGENT_BKOPS |
					 EXT_CSD_DYNCAP_NEEDED |
					 EXT_CSD_SYSPOOL_EXHAUSTED
					 | EXT_CSD_PACKED_FAILURE);
	kfree(ext_csd);
	return 0;
}

/**
 *	mmc_run_bkops - Run BKOPS for supported cards
 *	@card: MMC card to run BKOPS for
 *
 *	Run background operations synchronously for cards having manual BKOPS
 *	enabled and in case it reports urgent BKOPS level.
*/
void mmc_run_bkops(struct mmc_card *card)
{
	int err;

	if (!card->ext_csd.man_bkops_en)
		return;

	err = mmc_read_bkops_status(card);
	if (err) {
		pr_err("%s: Failed to read bkops status: %d\n",
		       mmc_hostname(card->host), err);
		return;
	}

	if (!card->ext_csd.raw_bkops_status ||
	    card->ext_csd.raw_bkops_status < EXT_CSD_BKOPS_LEVEL_2)
		return;

	mmc_retune_hold(card->host);

	/*
	 * For urgent BKOPS status, LEVEL_2 and higher, let's execute
	 * synchronously. Future wise, we may consider to start BKOPS, for less
	 * urgent levels by using an asynchronous background task, when idle.
	 */
	err = mmc_switch(card, EXT_CSD_CMD_SET_NORMAL,
			 EXT_CSD_BKOPS_START, 1, MMC_BKOPS_TIMEOUT_MS);
	if (err)
		pr_warn("%s: Error %d starting bkops\n",
			mmc_hostname(card->host), err);

	mmc_retune_release(card->host);
}
EXPORT_SYMBOL(mmc_run_bkops);

/*
 * Flush the cache to the non-volatile storage.
 */
int mmc_flush_cache(struct mmc_card *card)
{
	int err = 0;

	if (mmc_cache_enabled(card->host) &&
			(!(card->quirks & MMC_QUIRK_CACHE_DISABLE))) {
		err = mmc_switch(card, EXT_CSD_CMD_SET_NORMAL,
				 EXT_CSD_FLUSH_CACHE, 1,
				 MMC_CACHE_FLUSH_TIMEOUT_MS);
		if (err)
			pr_err("%s: cache flush error %d\n",
					mmc_hostname(card->host), err);
	}

	return err;
}
EXPORT_SYMBOL(mmc_flush_cache);

static int mmc_cmdq_switch(struct mmc_card *card, bool enable)
{
	u8 val = enable ? EXT_CSD_CMDQ_MODE_ENABLED : 0;
	int err;

	if (!card->ext_csd.cmdq_support)
		return -EOPNOTSUPP;

	err = mmc_switch(card, EXT_CSD_CMD_SET_NORMAL, EXT_CSD_CMDQ_MODE_EN,
			 val, card->ext_csd.generic_cmd6_time);
	if (!err)
		card->ext_csd.cmdq_en = enable;

	return err;
}

int mmc_cmdq_enable(struct mmc_card *card)
{
	return mmc_cmdq_switch(card, true);
}
EXPORT_SYMBOL_GPL(mmc_cmdq_enable);

int mmc_cmdq_disable(struct mmc_card *card)
{
	return mmc_cmdq_switch(card, false);
}
EXPORT_SYMBOL_GPL(mmc_cmdq_disable);
>>>>>>> 286cd8c7
<|MERGE_RESOLUTION|>--- conflicted
+++ resolved
@@ -57,12 +57,7 @@
 	0xff, 0x77, 0x77, 0xff, 0x77, 0xbb, 0xdd, 0xee,
 };
 
-<<<<<<< HEAD
-int __mmc_send_status(struct mmc_card *card, u32 *status,
-				    bool ignore_crc)
-=======
 int __mmc_send_status(struct mmc_card *card, u32 *status, unsigned int retries)
->>>>>>> 286cd8c7
 {
 	int err;
 	struct mmc_command cmd = {};
@@ -582,11 +577,7 @@
 	int err;
 	struct mmc_command cmd = {};
 	bool use_r1b_resp = use_busy_signal;
-<<<<<<< HEAD
-	int retries = 5;
-=======
 	unsigned char old_timing = host->ios.timing;
->>>>>>> 286cd8c7
 
 	mmc_retune_hold(host);
 
@@ -635,46 +626,6 @@
 		mmc_host_is_spi(host))
 		goto out_tim;
 
-<<<<<<< HEAD
-	/* Must check status to be sure of no errors. */
-	timeout = jiffies + msecs_to_jiffies(timeout_ms) + 1;
-	do {
-		if (send_status) {
-			err = __mmc_send_status(card, &status, ignore_crc);
-			if (err)
-				goto out;
-		}
-		if ((host->caps & MMC_CAP_WAIT_WHILE_BUSY) && use_r1b_resp)
-			break;
-		if (mmc_host_is_spi(host))
-			break;
-
-		/*
-		 * We are not allowed to issue a status command and the host
-		 * does'nt support MMC_CAP_WAIT_WHILE_BUSY, then we can only
-		 * rely on waiting for the stated timeout to be sufficient.
-		 */
-		if (!send_status) {
-			mmc_delay(timeout_ms);
-			goto out;
-		}
-
-		/* Timeout if the device never leaves the program state. */
-		if (time_after(jiffies, timeout)) {
-			pr_err("%s: Card stuck in programming state! %s, timeout:%ums, retries:%d\n",
-				mmc_hostname(host), __func__,
-				timeout_ms, retries);
-			if (retries)
-				timeout = jiffies +
-						msecs_to_jiffies(timeout_ms);
-			else {
-				err = -ETIMEDOUT;
-				goto out;
-			}
-			retries--;
-		}
-	} while (R1_CURRENT_STATE(status) == R1_STATE_PRG);
-=======
 	/* Let's try to poll to find out when the command is completed. */
 	err = mmc_poll_for_busy(card, timeout_ms, send_status, retry_crc_err);
 	if (err)
@@ -684,7 +635,6 @@
 	/* Switch to new timing before check switch status. */
 	if (timing)
 		mmc_set_timing(host, timing);
->>>>>>> 286cd8c7
 
 	if (send_status) {
 		err = mmc_switch_status(card);
@@ -1004,25 +954,6 @@
 	return (card && card->csd.mmca_vsn > CSD_SPEC_VER_3);
 }
 
-<<<<<<< HEAD
-int mmc_discard_queue(struct mmc_host *host, u32 tasks)
-{
-	struct mmc_command cmd = {0};
-
-	cmd.opcode = MMC_CMDQ_TASK_MGMT;
-	if (tasks) {
-		cmd.arg = DISCARD_TASK;
-		cmd.arg |= (tasks << 16);
-	} else {
-		cmd.arg = DISCARD_QUEUE;
-	}
-
-	cmd.flags = MMC_RSP_R1B | MMC_CMD_AC;
-
-	return mmc_wait_for_cmd(host, &cmd, 0);
-}
-EXPORT_SYMBOL(mmc_discard_queue);
-=======
 static int mmc_read_bkops_status(struct mmc_card *card)
 {
 	int err;
@@ -1133,5 +1064,4 @@
 {
 	return mmc_cmdq_switch(card, false);
 }
-EXPORT_SYMBOL_GPL(mmc_cmdq_disable);
->>>>>>> 286cd8c7
+EXPORT_SYMBOL_GPL(mmc_cmdq_disable);