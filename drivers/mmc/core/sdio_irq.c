/*
 * linux/drivers/mmc/core/sdio_irq.c
 *
 * Author:      Nicolas Pitre
 * Created:     June 18, 2007
 * Copyright:   MontaVista Software Inc.
 *
 * Copyright 2008 Pierre Ossman
 *
 * This program is free software; you can redistribute it and/or modify
 * it under the terms of the GNU General Public License as published by
 * the Free Software Foundation; either version 2 of the License, or (at
 * your option) any later version.
 */

#include <linux/kernel.h>
#include <linux/sched.h>
#include <uapi/linux/sched/types.h>
#include <linux/kthread.h>
#include <linux/export.h>
#include <linux/wait.h>
#include <linux/delay.h>

#include <linux/mmc/core.h>
#include <linux/mmc/host.h>
#include <linux/mmc/card.h>
#include <linux/mmc/sdio.h>
#include <linux/mmc/sdio_func.h>

#include "sdio_ops.h"
#include "core.h"
#include "card.h"

static int process_sdio_pending_irqs(struct mmc_host *host)
{
	struct mmc_card *card = host->card;
	int i, ret, count;
	bool sdio_irq_pending = host->sdio_irq_pending;
	unsigned char pending;
	struct sdio_func *func;

	/* Don't process SDIO IRQs if the card is suspended. */
	if (mmc_card_suspended(card))
		return 0;

	/* Clear the flag to indicate that we have processed the IRQ. */
	host->sdio_irq_pending = false;

	/*
	 * Optimization, if there is only 1 function interrupt registered
	 * and we know an IRQ was signaled then call irq handler directly.
	 * Otherwise do the full probe.
	 */
	func = card->sdio_single_irq;
	if (func && sdio_irq_pending) {
		func->irq_handler(func);
		return 1;
	}

	ret = mmc_io_rw_direct(card, 0, 0, SDIO_CCCR_INTx, 0, &pending);
	if (ret) {
		pr_debug("%s: error %d reading SDIO_CCCR_INTx\n",
		       mmc_card_id(card), ret);
		return ret;
	}

	if (pending && mmc_card_broken_irq_polling(card) &&
	    !(host->caps & MMC_CAP_SDIO_IRQ)) {
		unsigned char dummy;

		/* A fake interrupt could be created when we poll SDIO_CCCR_INTx
		 * register with a Marvell SD8797 card. A dummy CMD52 read to
		 * function 0 register 0xff can avoid this.
		 */
		mmc_io_rw_direct(card, 0, 0, 0xff, 0, &dummy);
	}

	count = 0;
	for (i = 1; i <= 7; i++) {
		if (pending & (1 << i)) {
			func = card->sdio_func[i - 1];
			if (!func) {
				pr_warn("%s: pending IRQ for non-existent function\n",
					mmc_card_id(card));
				ret = -EINVAL;
			} else if (func->irq_handler) {
				func->irq_handler(func);
				count++;
			} else {
				pr_warn("%s: pending IRQ with no handler\n",
					sdio_func_id(func));
				ret = -EINVAL;
			}
		}
	}

	if (count)
		return count;

	return ret;
}

void sdio_run_irqs(struct mmc_host *host)
{
	mmc_claim_host(host);
<<<<<<< HEAD
	host->sdio_irq_pending = true;
	mmc_host_clk_hold(host);
	process_sdio_pending_irqs(host);
	mmc_host_clk_release(host);
=======
	if (host->sdio_irqs) {
		process_sdio_pending_irqs(host);
		if (host->ops->ack_sdio_irq)
			host->ops->ack_sdio_irq(host);
	}
>>>>>>> 286cd8c7
	mmc_release_host(host);
}
EXPORT_SYMBOL_GPL(sdio_run_irqs);

void sdio_irq_work(struct work_struct *work)
{
	struct mmc_host *host =
		container_of(work, struct mmc_host, sdio_irq_work.work);

	sdio_run_irqs(host);
}

void sdio_signal_irq(struct mmc_host *host)
{
	host->sdio_irq_pending = true;
	queue_delayed_work(system_wq, &host->sdio_irq_work, 0);
}
EXPORT_SYMBOL_GPL(sdio_signal_irq);

static int sdio_irq_thread(void *_host)
{
	struct mmc_host *host = _host;
	struct sched_param param = { .sched_priority = 1 };
	unsigned long period, idle_period;
	int ret;
	bool ws;

	sched_setscheduler(current, SCHED_FIFO, &param);

	/*
	 * We want to allow for SDIO cards to work even on non SDIO
	 * aware hosts.  One thing that non SDIO host cannot do is
	 * asynchronous notification of pending SDIO card interrupts
	 * hence we poll for them in that case.
	 */
	idle_period = msecs_to_jiffies(10);
	period = (host->caps & MMC_CAP_SDIO_IRQ) ?
		MAX_SCHEDULE_TIMEOUT : idle_period;

	pr_debug("%s: IRQ thread started (poll period = %lu jiffies)\n",
		 mmc_hostname(host), period);

	do {
		/*
		 * We claim the host here on drivers behalf for a couple
		 * reasons:
		 *
		 * 1) it is already needed to retrieve the CCCR_INTx;
		 * 2) we want the driver(s) to clear the IRQ condition ASAP;
		 * 3) we need to control the abort condition locally.
		 *
		 * Just like traditional hard IRQ handlers, we expect SDIO
		 * IRQ handlers to be quick and to the point, so that the
		 * holding of the host lock does not cover too much work
		 * that doesn't require that lock to be held.
		 */
		ret = __mmc_claim_host(host, NULL,
				       &host->sdio_irq_thread_abort);
		if (ret)
			break;
		ws = false;
		/*
		 * prevent suspend if it has started when scheduled;
		 * 100 msec (approx. value) should be enough for the system to
		 * resume and attend to the card's request
		 */
		if ((host->dev_status == DEV_SUSPENDING) ||
<<<<<<< HEAD
		    (host->dev_status == DEV_SUSPENDED)) {
			pm_wakeup_event(&host->card->dev, 100);
			ws = true;
		}
=======
			(host->dev_status == DEV_SUSPENDED)) {
			pm_wakeup_event(&host->card->dev, 100);
			ws = true;
		}

>>>>>>> 286cd8c7
		ret = process_sdio_pending_irqs(host);
		mmc_release_host(host);

		/*
		 * Give other threads a chance to run in the presence of
		 * errors.
		 */
		if (ret < 0) {
			set_current_state(TASK_INTERRUPTIBLE);
			if (!kthread_should_stop())
				schedule_timeout(HZ);
			set_current_state(TASK_RUNNING);
		}

		/*
		 * Adaptive polling frequency based on the assumption
		 * that an interrupt will be closely followed by more.
		 * This has a substantial benefit for network devices.
		 */
		if (!(host->caps & MMC_CAP_SDIO_IRQ)) {
			if (ret > 0)
				period /= 2;
			else {
				period++;
				if (period > idle_period)
					period = idle_period;
			}
		}

		set_current_state(TASK_INTERRUPTIBLE);
		if (host->caps & MMC_CAP_SDIO_IRQ) {
			mmc_host_clk_hold(host);
			host->ops->enable_sdio_irq(host, 1);
<<<<<<< HEAD
			mmc_host_clk_release(host);
		}
=======
>>>>>>> 286cd8c7
		/*
		 * function drivers would have processed the event from card
		 * unless suspended, hence release wake source
		 */
		if (ws && (host->dev_status == DEV_RESUMED))
			pm_relax(&host->card->dev);
		if (!kthread_should_stop())
			schedule_timeout(period);
		set_current_state(TASK_RUNNING);
	} while (!kthread_should_stop());

	if (host->caps & MMC_CAP_SDIO_IRQ) {
		mmc_host_clk_hold(host);
		host->ops->enable_sdio_irq(host, 0);
		mmc_host_clk_release(host);
	}

	pr_debug("%s: IRQ thread exiting with code %d\n",
		 mmc_hostname(host), ret);

	return ret;
}

static int sdio_card_irq_get(struct mmc_card *card)
{
	struct mmc_host *host = card->host;

	WARN_ON(!host->claimed);

	if (!host->sdio_irqs++) {
		if (!(host->caps2 & MMC_CAP2_SDIO_IRQ_NOTHREAD)) {
			atomic_set(&host->sdio_irq_thread_abort, 0);
			host->sdio_irq_thread =
				kthread_run(sdio_irq_thread, host,
					    "ksdioirqd/%s", mmc_hostname(host));
			if (IS_ERR(host->sdio_irq_thread)) {
				int err = PTR_ERR(host->sdio_irq_thread);
				host->sdio_irqs--;
				return err;
			}
		} else if (host->caps & MMC_CAP_SDIO_IRQ) {
			mmc_host_clk_hold(host);
			host->ops->enable_sdio_irq(host, 1);
			mmc_host_clk_release(host);
		}
	}

	return 0;
}

static int sdio_card_irq_put(struct mmc_card *card)
{
	struct mmc_host *host = card->host;

	WARN_ON(!host->claimed);

	if (host->sdio_irqs < 1)
		return -EINVAL;

	if (!--host->sdio_irqs) {
		if (!(host->caps2 & MMC_CAP2_SDIO_IRQ_NOTHREAD)) {
			atomic_set(&host->sdio_irq_thread_abort, 1);
			kthread_stop(host->sdio_irq_thread);
		} else if (host->caps & MMC_CAP_SDIO_IRQ) {
			mmc_host_clk_hold(host);
			host->ops->enable_sdio_irq(host, 0);
			mmc_host_clk_release(host);
		}
	}

	return 0;
}

/* If there is only 1 function registered set sdio_single_irq */
static void sdio_single_irq_set(struct mmc_card *card)
{
	struct sdio_func *func;
	int i;

	card->sdio_single_irq = NULL;
	if ((card->host->caps & MMC_CAP_SDIO_IRQ) &&
	    card->host->sdio_irqs == 1)
		for (i = 0; i < card->sdio_funcs; i++) {
		       func = card->sdio_func[i];
		       if (func && func->irq_handler) {
			       card->sdio_single_irq = func;
			       break;
		       }
	       }
}

/**
 *	sdio_claim_irq - claim the IRQ for a SDIO function
 *	@func: SDIO function
 *	@handler: IRQ handler callback
 *
 *	Claim and activate the IRQ for the given SDIO function. The provided
 *	handler will be called when that IRQ is asserted.  The host is always
 *	claimed already when the handler is called so the handler should not
 *	call sdio_claim_host() or sdio_release_host().
 */
int sdio_claim_irq(struct sdio_func *func, sdio_irq_handler_t *handler)
{
	int ret;
	unsigned char reg;

	if (!func)
		return -EINVAL;

	pr_debug("SDIO: Enabling IRQ for %s...\n", sdio_func_id(func));

	if (func->irq_handler) {
		pr_debug("SDIO: IRQ for %s already in use.\n", sdio_func_id(func));
		return -EBUSY;
	}

	ret = mmc_io_rw_direct(func->card, 0, 0, SDIO_CCCR_IENx, 0, &reg);
	if (ret)
		return ret;

	reg |= 1 << func->num;

	reg |= 1; /* Master interrupt enable */

	ret = mmc_io_rw_direct(func->card, 1, 0, SDIO_CCCR_IENx, reg, NULL);
	if (ret)
		return ret;

	func->irq_handler = handler;
	ret = sdio_card_irq_get(func->card);
	if (ret)
		func->irq_handler = NULL;
	sdio_single_irq_set(func->card);

	return ret;
}
EXPORT_SYMBOL_GPL(sdio_claim_irq);

/**
 *	sdio_release_irq - release the IRQ for a SDIO function
 *	@func: SDIO function
 *
 *	Disable and release the IRQ for the given SDIO function.
 */
int sdio_release_irq(struct sdio_func *func)
{
	int ret;
	unsigned char reg;

	if (!func)
		return -EINVAL;

	pr_debug("SDIO: Disabling IRQ for %s...\n", sdio_func_id(func));

	if (func->irq_handler) {
		func->irq_handler = NULL;
		sdio_card_irq_put(func->card);
		sdio_single_irq_set(func->card);
	}

	ret = mmc_io_rw_direct(func->card, 0, 0, SDIO_CCCR_IENx, 0, &reg);
	if (ret)
		return ret;

	reg &= ~(1 << func->num);

	/* Disable master interrupt with the last function interrupt */
	if (!(reg & 0xFE))
		reg = 0;

	ret = mmc_io_rw_direct(func->card, 1, 0, SDIO_CCCR_IENx, reg, NULL);
	if (ret)
		return ret;

	return 0;
}
EXPORT_SYMBOL_GPL(sdio_release_irq);
<|MERGE_RESOLUTION|>--- conflicted
+++ resolved
@@ -103,18 +103,11 @@
 void sdio_run_irqs(struct mmc_host *host)
 {
 	mmc_claim_host(host);
-<<<<<<< HEAD
-	host->sdio_irq_pending = true;
-	mmc_host_clk_hold(host);
-	process_sdio_pending_irqs(host);
-	mmc_host_clk_release(host);
-=======
 	if (host->sdio_irqs) {
 		process_sdio_pending_irqs(host);
 		if (host->ops->ack_sdio_irq)
 			host->ops->ack_sdio_irq(host);
 	}
->>>>>>> 286cd8c7
 	mmc_release_host(host);
 }
 EXPORT_SYMBOL_GPL(sdio_run_irqs);
@@ -182,18 +175,11 @@
 		 * resume and attend to the card's request
 		 */
 		if ((host->dev_status == DEV_SUSPENDING) ||
-<<<<<<< HEAD
-		    (host->dev_status == DEV_SUSPENDED)) {
-			pm_wakeup_event(&host->card->dev, 100);
-			ws = true;
-		}
-=======
 			(host->dev_status == DEV_SUSPENDED)) {
 			pm_wakeup_event(&host->card->dev, 100);
 			ws = true;
 		}
 
->>>>>>> 286cd8c7
 		ret = process_sdio_pending_irqs(host);
 		mmc_release_host(host);
 
@@ -227,11 +213,6 @@
 		if (host->caps & MMC_CAP_SDIO_IRQ) {
 			mmc_host_clk_hold(host);
 			host->ops->enable_sdio_irq(host, 1);
-<<<<<<< HEAD
-			mmc_host_clk_release(host);
-		}
-=======
->>>>>>> 286cd8c7
 		/*
 		 * function drivers would have processed the event from card
 		 * unless suspended, hence release wake source
