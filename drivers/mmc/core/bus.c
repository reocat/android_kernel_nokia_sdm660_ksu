/*
 *  linux/drivers/mmc/core/bus.c
 *
 *  Copyright (C) 2003 Russell King, All Rights Reserved.
 *  Copyright (C) 2007 Pierre Ossman
 *
 * This program is free software; you can redistribute it and/or modify
 * it under the terms of the GNU General Public License version 2 as
 * published by the Free Software Foundation.
 *
 *  MMC card bus driver model
 */

#include <linux/export.h>
#include <linux/device.h>
#include <linux/err.h>
#include <linux/slab.h>
#include <linux/stat.h>
#include <linux/of.h>
#include <linux/pm_runtime.h>

#include <linux/mmc/card.h>
#include <linux/mmc/host.h>

#include "core.h"
#include "card.h"
#include "host.h"
#include "sdio_cis.h"
#include "bus.h"

#define to_mmc_driver(d)	container_of(d, struct mmc_driver, drv)

static ssize_t type_show(struct device *dev,
	struct device_attribute *attr, char *buf)
{
	struct mmc_card *card = mmc_dev_to_card(dev);

	switch (card->type) {
	case MMC_TYPE_MMC:
		return sprintf(buf, "MMC\n");
	case MMC_TYPE_SD:
		return sprintf(buf, "SD\n");
	case MMC_TYPE_SDIO:
		return sprintf(buf, "SDIO\n");
	case MMC_TYPE_SD_COMBO:
		return sprintf(buf, "SDcombo\n");
	default:
		return -EFAULT;
	}
}
static DEVICE_ATTR_RO(type);

static struct attribute *mmc_dev_attrs[] = {
	&dev_attr_type.attr,
	NULL,
};
ATTRIBUTE_GROUPS(mmc_dev);

/*
 * This currently matches any MMC driver to any MMC card - drivers
 * themselves make the decision whether to drive this card in their
 * probe method.
 */
static int mmc_bus_match(struct device *dev, struct device_driver *drv)
{
	return 1;
}

static int
mmc_bus_uevent(struct device *dev, struct kobj_uevent_env *env)
{
	struct mmc_card *card = mmc_dev_to_card(dev);
	const char *type;
	int retval = 0;

	switch (card->type) {
	case MMC_TYPE_MMC:
		type = "MMC";
		break;
	case MMC_TYPE_SD:
		type = "SD";
		break;
	case MMC_TYPE_SDIO:
		type = "SDIO";
		break;
	case MMC_TYPE_SD_COMBO:
		type = "SDcombo";
		break;
	default:
		type = NULL;
	}

	if (type) {
		retval = add_uevent_var(env, "MMC_TYPE=%s", type);
		if (retval)
			return retval;
	}

	retval = add_uevent_var(env, "MMC_NAME=%s", mmc_card_name(card));
	if (retval)
		return retval;

	/*
	 * Request the mmc_block device.  Note: that this is a direct request
	 * for the module it carries no information as to what is inserted.
	 */
	retval = add_uevent_var(env, "MODALIAS=mmc:block");

	return retval;
}

static int mmc_bus_probe(struct device *dev)
{
	struct mmc_driver *drv = to_mmc_driver(dev->driver);
	struct mmc_card *card = mmc_dev_to_card(dev);

	return drv->probe(card);
}

static int mmc_bus_remove(struct device *dev)
{
	struct mmc_driver *drv = to_mmc_driver(dev->driver);
	struct mmc_card *card = mmc_dev_to_card(dev);

	drv->remove(card);

	return 0;
}

static void mmc_bus_shutdown(struct device *dev)
{
	struct mmc_driver *drv = to_mmc_driver(dev->driver);
	struct mmc_card *card = mmc_dev_to_card(dev);
	struct mmc_host *host = card->host;
	int ret;

	if (!drv) {
		pr_debug("%s: %s: drv is NULL\n", dev_name(dev), __func__);
		return;
	}

	if (!card) {
		pr_debug("%s: %s: card is NULL\n", dev_name(dev), __func__);
		return;
	}

	if (dev->driver && drv->shutdown)
		drv->shutdown(card);

	if (host->bus_ops->shutdown) {
		ret = host->bus_ops->shutdown(host);
		if (ret)
			pr_warn("%s: error %d during shutdown\n",
				mmc_hostname(host), ret);
	}
}

#ifdef CONFIG_PM_SLEEP
static int mmc_bus_suspend(struct device *dev)
{
	struct mmc_card *card = mmc_dev_to_card(dev);
	struct mmc_host *host = card->host;
	int ret;

	ret = pm_generic_suspend(dev);
	if (ret)
		return ret;

	if (mmc_bus_needs_resume(host))
		return 0;
	ret = host->bus_ops->suspend(host);
<<<<<<< HEAD

	/*
	 * bus_ops->suspend may fail due to some reason
	 * In such cases if we return error to PM framework
	 * from here without calling pm_generic_resume then mmc
	 * request may get stuck since PM framework will assume
	 * that mmc bus is not suspended (because of error) and
	 * it won't call resume again.
	 *
	 * So in case of error call pm_generic_resume().
	 */
	if (ret)
		pm_generic_resume(dev);
=======
	if (ret)
		pm_generic_resume(dev);

>>>>>>> 286cd8c7
	return ret;
}

static int mmc_bus_resume(struct device *dev)
{
	struct mmc_card *card = mmc_dev_to_card(dev);
	struct mmc_host *host = card->host;
	int ret;

	if (mmc_bus_manual_resume(host)) {
		host->bus_resume_flags |= MMC_BUSRESUME_NEEDS_RESUME;
		goto skip_full_resume;
	}

	ret = host->bus_ops->resume(host);
	if (ret)
		pr_warn("%s: error %d during resume (card was removed?)\n",
			mmc_hostname(host), ret);

skip_full_resume:
	ret = pm_generic_resume(dev);
	return ret;
}
#endif

#ifdef CONFIG_PM
static int mmc_runtime_suspend(struct device *dev)
{
	struct mmc_card *card = mmc_dev_to_card(dev);
	struct mmc_host *host = card->host;

	if (mmc_bus_needs_resume(host))
		return 0;

	return host->bus_ops->runtime_suspend(host);
}

static int mmc_runtime_resume(struct device *dev)
{
	struct mmc_card *card = mmc_dev_to_card(dev);
	struct mmc_host *host = card->host;

	if (mmc_bus_needs_resume(host))
		host->bus_resume_flags &= ~MMC_BUSRESUME_NEEDS_RESUME;

	return host->bus_ops->runtime_resume(host);
}

#endif /* !CONFIG_PM */

static const struct dev_pm_ops mmc_bus_pm_ops = {
	SET_RUNTIME_PM_OPS(mmc_runtime_suspend, mmc_runtime_resume, NULL)
	SET_SYSTEM_SLEEP_PM_OPS(mmc_bus_suspend, mmc_bus_resume)
};

static struct bus_type mmc_bus_type = {
	.name		= "mmc",
	.dev_groups	= mmc_dev_groups,
	.match		= mmc_bus_match,
	.uevent		= mmc_bus_uevent,
	.probe		= mmc_bus_probe,
	.remove		= mmc_bus_remove,
	.shutdown	= mmc_bus_shutdown,
	.pm		= &mmc_bus_pm_ops,
};

int mmc_register_bus(void)
{
	return bus_register(&mmc_bus_type);
}

void mmc_unregister_bus(void)
{
	bus_unregister(&mmc_bus_type);
}

/**
 *	mmc_register_driver - register a media driver
 *	@drv: MMC media driver
 */
int mmc_register_driver(struct mmc_driver *drv)
{
	drv->drv.bus = &mmc_bus_type;
	return driver_register(&drv->drv);
}

EXPORT_SYMBOL(mmc_register_driver);

/**
 *	mmc_unregister_driver - unregister a media driver
 *	@drv: MMC media driver
 */
void mmc_unregister_driver(struct mmc_driver *drv)
{
	drv->drv.bus = &mmc_bus_type;
	driver_unregister(&drv->drv);
}

EXPORT_SYMBOL(mmc_unregister_driver);

static void mmc_release_card(struct device *dev)
{
	struct mmc_card *card = mmc_dev_to_card(dev);
	struct mmc_host *host = card->host;

	sdio_free_common_cis(card);

	kfree(card->info);

	kfree(card);
	if (host)
		host->card = NULL;
}

/*
 * Allocate and initialise a new MMC card structure.
 */
struct mmc_card *mmc_alloc_card(struct mmc_host *host, struct device_type *type)
{
	struct mmc_card *card;

	card = kzalloc(sizeof(struct mmc_card), GFP_KERNEL);
	if (!card)
		return ERR_PTR(-ENOMEM);

	card->host = host;

	device_initialize(&card->dev);

	card->dev.parent = mmc_classdev(host);
	card->dev.bus = &mmc_bus_type;
	card->dev.release = mmc_release_card;
	card->dev.type = type;

	spin_lock_init(&card->wr_pack_stats.lock);
	spin_lock_init(&card->bkops.stats.lock);

	return card;
}

/*
 * Register a new MMC card with the driver model.
 */
int mmc_add_card(struct mmc_card *card)
{
	int ret;
	const char *type;
	const char *uhs_bus_speed_mode = "";
	static const char *const uhs_speeds[] = {
		[UHS_SDR12_BUS_SPEED] = "SDR12 ",
		[UHS_SDR25_BUS_SPEED] = "SDR25 ",
		[UHS_SDR50_BUS_SPEED] = "SDR50 ",
		[UHS_SDR104_BUS_SPEED] = "SDR104 ",
		[UHS_DDR50_BUS_SPEED] = "DDR50 ",
	};


	dev_set_name(&card->dev, "%s:%04x", mmc_hostname(card->host), card->rca);

	switch (card->type) {
	case MMC_TYPE_MMC:
		type = "MMC";
		break;
	case MMC_TYPE_SD:
		type = "SD";
		if (mmc_card_blockaddr(card)) {
			if (mmc_card_ext_capacity(card))
				type = "SDXC";
			else
				type = "SDHC";
		}
		break;
	case MMC_TYPE_SDIO:
		type = "SDIO";
		break;
	case MMC_TYPE_SD_COMBO:
		type = "SD-combo";
		if (mmc_card_blockaddr(card))
			type = "SDHC-combo";
		break;
	default:
		type = "?";
		break;
	}

	if (mmc_card_uhs(card) &&
		(card->sd_bus_speed < ARRAY_SIZE(uhs_speeds)))
		uhs_bus_speed_mode = uhs_speeds[card->sd_bus_speed];

	if (mmc_host_is_spi(card->host)) {
		pr_info("%s: new %s%s%s card on SPI\n",
			mmc_hostname(card->host),
			mmc_card_hs(card) ? "high speed " : "",
			mmc_card_ddr52(card) ? "DDR " : "",
			type);
	} else {
		pr_info("%s: new %s%s%s%s%s%s card at address %04x\n",
			mmc_hostname(card->host),
			mmc_card_uhs(card) ? "ultra high speed " :
			(mmc_card_hs(card) ? "high speed " : ""),
			mmc_card_hs400(card) ? "HS400 " :
			(mmc_card_hs200(card) ? "HS200 " : ""),
			mmc_card_hs400es(card) ? "Enhanced strobe " : "",
			mmc_card_ddr52(card) ? "DDR " : "",
			uhs_bus_speed_mode, type, card->rca);
	}

#ifdef CONFIG_DEBUG_FS
	mmc_add_card_debugfs(card);
#endif
	card->dev.of_node = mmc_of_find_child_device(card->host, 0);

	if (mmc_card_sdio(card)) {
		ret = device_init_wakeup(&card->dev, true);
		if (ret)
			pr_err("%s: %s: failed to init wakeup: %d\n",
<<<<<<< HEAD
			       mmc_hostname(card->host), __func__, ret);
	}
=======
				mmc_hostname(card->host), __func__, ret);
	}

	device_enable_async_suspend(&card->dev);

>>>>>>> 286cd8c7
	ret = device_add(&card->dev);
	if (ret)
		return ret;

	mmc_card_set_present(card);
	device_enable_async_suspend(&card->dev);

	return 0;
}

/*
 * Unregister a new MMC card with the driver model, and
 * (eventually) free it.
 */
void mmc_remove_card(struct mmc_card *card)
{
	struct mmc_host *host = card->host;

#ifdef CONFIG_DEBUG_FS
	mmc_remove_card_debugfs(card);
#endif

	if (mmc_card_present(card)) {
		if (mmc_host_is_spi(card->host)) {
			pr_info("%s: SPI card removed\n",
				mmc_hostname(card->host));
		} else {
			pr_info("%s: card %04x removed\n",
				mmc_hostname(card->host), card->rca);
		}
		device_del(&card->dev);
		of_node_put(card->dev.of_node);
	}
	if (host->ops->exit_dbg_mode)
		host->ops->exit_dbg_mode(host);

	if (host->cqe_enabled) {
		host->cqe_ops->cqe_disable(host);
		host->cqe_enabled = false;
	}

	kfree(card->wr_pack_stats.packing_events);

	put_device(&card->dev);
}<|MERGE_RESOLUTION|>--- conflicted
+++ resolved
@@ -169,25 +169,9 @@
 	if (mmc_bus_needs_resume(host))
 		return 0;
 	ret = host->bus_ops->suspend(host);
-<<<<<<< HEAD
-
-	/*
-	 * bus_ops->suspend may fail due to some reason
-	 * In such cases if we return error to PM framework
-	 * from here without calling pm_generic_resume then mmc
-	 * request may get stuck since PM framework will assume
-	 * that mmc bus is not suspended (because of error) and
-	 * it won't call resume again.
-	 *
-	 * So in case of error call pm_generic_resume().
-	 */
 	if (ret)
 		pm_generic_resume(dev);
-=======
-	if (ret)
-		pm_generic_resume(dev);
-
->>>>>>> 286cd8c7
+
 	return ret;
 }
 
@@ -404,16 +388,11 @@
 		ret = device_init_wakeup(&card->dev, true);
 		if (ret)
 			pr_err("%s: %s: failed to init wakeup: %d\n",
-<<<<<<< HEAD
-			       mmc_hostname(card->host), __func__, ret);
-	}
-=======
 				mmc_hostname(card->host), __func__, ret);
 	}
 
 	device_enable_async_suspend(&card->dev);
 
->>>>>>> 286cd8c7
 	ret = device_add(&card->dev);
 	if (ret)
 		return ret;
