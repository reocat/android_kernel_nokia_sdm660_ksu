--- conflicted
+++ resolved
@@ -8,12 +8,6 @@
 				   mmc.o mmc_ops.o sd.o sd_ops.o \
 				   sdio.o sdio_ops.o sdio_bus.o \
 				   sdio_cis.o sdio_io.o sdio_irq.o \
-<<<<<<< HEAD
-				   quirks.o slot-gpio.o
-mmc_core-$(CONFIG_OF)		+= pwrseq.o pwrseq_simple.o pwrseq_emmc.o
-mmc_core-$(CONFIG_DEBUG_FS)	+= debugfs.o
-obj-$(CONFIG_MMC_RING_BUFFER)	+= ring_buffer.o
-=======
 				   slot-gpio.o
 mmc_core-$(CONFIG_OF)		+= pwrseq.o
 obj-$(CONFIG_PWRSEQ_SIMPLE)	+= pwrseq_simple.o
@@ -24,5 +18,4 @@
 mmc_block-objs			:= block.o queue.o
 obj-$(CONFIG_MMC_TEST)		+= mmc_test.o
 obj-$(CONFIG_SDIO_UART)		+= sdio_uart.o
-mmc_core-$(CONFIG_MMC_CRYPTO)	+= crypto.o
->>>>>>> 286cd8c7
+mmc_core-$(CONFIG_MMC_CRYPTO)	+= crypto.o