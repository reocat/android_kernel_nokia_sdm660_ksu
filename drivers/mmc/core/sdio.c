--- conflicted
+++ resolved
@@ -24,11 +24,7 @@
 #include "card.h"
 #include "host.h"
 #include "bus.h"
-<<<<<<< HEAD
-#include "host.h"
-=======
 #include "quirks.h"
->>>>>>> 286cd8c7
 #include "sd.h"
 #include "sdio_bus.h"
 #include "mmc_ops.h"
@@ -200,11 +196,7 @@
 				goto out;
 			if (data & SDIO_SUPPORT_ASYNC_INTR) {
 				if (card->host->caps2 &
-<<<<<<< HEAD
-				    MMC_CAP2_ASYNC_SDIO_IRQ_4BIT_MODE) {
-=======
 					MMC_CAP2_ASYNC_SDIO_IRQ_4BIT_MODE) {
->>>>>>> 286cd8c7
 					data |= SDIO_ENABLE_ASYNC_INTR;
 					ret = mmc_io_rw_direct(card, 1, 0,
 						SDIO_CCCR_INTERRUPT_EXTENSION,
@@ -238,12 +230,8 @@
 	u8 settings;
 
 	if (mmc_enable_qca6574_settings(card) ||
-<<<<<<< HEAD
-		mmc_enable_qca9377_settings(card)) {
-=======
 		mmc_enable_qca9377_settings(card) ||
 		mmc_enable_qca9379_settings(card)) {
->>>>>>> 286cd8c7
 		ret = mmc_io_rw_direct(card, 1, 0, 0xF2, 0x0F, NULL);
 		if (ret) {
 			pr_crit("%s: failed to write to fn 0xf2 %d\n",
@@ -254,11 +242,7 @@
 		ret = mmc_io_rw_direct(card, 0, 0, 0xF1, 0, &settings);
 		if (ret) {
 			pr_crit("%s: failed to read fn 0xf1 %d\n",
-<<<<<<< HEAD
-					mmc_hostname(card->host), ret);
-=======
 			mmc_hostname(card->host), ret);
->>>>>>> 286cd8c7
 			goto out;
 		}
 
@@ -266,22 +250,14 @@
 		ret = mmc_io_rw_direct(card, 1, 0, 0xF1, settings, NULL);
 		if (ret) {
 			pr_crit("%s: failed to write to fn 0xf1 %d\n",
-<<<<<<< HEAD
-					mmc_hostname(card->host), ret);
-=======
 				mmc_hostname(card->host), ret);
->>>>>>> 286cd8c7
 			goto out;
 		}
 
 		ret = mmc_io_rw_direct(card, 0, 0, 0xF0, 0, &settings);
 		if (ret) {
 			pr_crit("%s: failed to read fn 0xf0 %d\n",
-<<<<<<< HEAD
-					mmc_hostname(card->host), ret);
-=======
 			mmc_hostname(card->host), ret);
->>>>>>> 286cd8c7
 			goto out;
 		}
 
@@ -289,11 +265,7 @@
 		ret = mmc_io_rw_direct(card, 1, 0, 0xF0, settings, NULL);
 		if (ret) {
 			pr_crit("%s: failed to write to fn 0xf0 %d\n",
-<<<<<<< HEAD
-					mmc_hostname(card->host), ret);
-=======
 				mmc_hostname(card->host), ret);
->>>>>>> 286cd8c7
 			goto out;
 		}
 	}
@@ -757,12 +729,7 @@
 	 * to make sure which speed mode should work.
 	 */
 	if (!powered_resume && (rocr & ocr & R4_18V_PRESENT)) {
-<<<<<<< HEAD
-		err = mmc_set_signal_voltage(host, MMC_SIGNAL_VOLTAGE_180,
-					ocr_card);
-=======
 		err = mmc_set_uhs_voltage(host, ocr_card);
->>>>>>> 286cd8c7
 		if (err == -EAGAIN) {
 			mmc_sdio_resend_if_cond(host, card);
 			retries--;
@@ -825,22 +792,6 @@
 		goto finish;
 	}
 
-<<<<<<< HEAD
-#ifdef CONFIG_MMC_EMBEDDED_SDIO
-	if (host->embedded_sdio_data.cccr)
-		memcpy(&card->cccr, host->embedded_sdio_data.cccr, sizeof(struct sdio_cccr));
-	else {
-#endif
-		/*
-		 * Read the common registers.
-		 */
-		err = sdio_read_cccr(card,  ocr);
-		if (err)
-			goto remove;
-#ifdef CONFIG_MMC_EMBEDDED_SDIO
-	}
-#endif
-=======
 	/*
 	 * Read the common registers. Note that we should try to
 	 * validate whether UHS would work or not.
@@ -855,7 +806,6 @@
 		}
 		return err;
 	}
->>>>>>> 286cd8c7
 
 #ifdef CONFIG_MMC_EMBEDDED_SDIO
 	if (host->embedded_sdio_data.cis)
@@ -1079,14 +1029,10 @@
  */
 static int mmc_sdio_suspend(struct mmc_host *host)
 {
-<<<<<<< HEAD
-	MMC_TRACE(host, "%s: Enter\n", __func__);
-=======
 	/* Prevent processing of SDIO IRQs in suspended state. */
 	mmc_card_set_suspended(host->card);
 	cancel_delayed_work_sync(&host->sdio_irq_work);
 
->>>>>>> 286cd8c7
 	mmc_claim_host(host);
 	mmc_log_string(host, "Enter\n");
 
@@ -1112,13 +1058,6 @@
 {
 	int err = 0;
 
-<<<<<<< HEAD
-	BUG_ON(!host);
-	BUG_ON(!host->card);
-
-	MMC_TRACE(host, "%s: Enter\n", __func__);
-=======
->>>>>>> 286cd8c7
 	/* Basic card reinitialization. */
 	mmc_claim_host(host);
 	mmc_log_string(host, "Enter\n");
@@ -1154,10 +1093,6 @@
 		}
 	}
 
-<<<<<<< HEAD
-	if (!err && host->sdio_irqs) {
-		if (!(host->caps2 & MMC_CAP2_SDIO_IRQ_NOTHREAD)) {
-=======
 	if (err)
 		goto out;
 
@@ -1166,7 +1101,6 @@
 
 	if (host->sdio_irqs) {
 		if (!(host->caps2 & MMC_CAP2_SDIO_IRQ_NOTHREAD))
->>>>>>> 286cd8c7
 			wake_up_process(host->sdio_irq_thread);
 		} else if (host->caps & MMC_CAP_SDIO_IRQ) {
 			mmc_host_clk_hold(host);
@@ -1183,10 +1117,6 @@
 
 	host->pm_flags &= ~MMC_PM_KEEP_POWER;
 	host->pm_flags &= ~MMC_PM_WAKE_SDIO_IRQ;
-<<<<<<< HEAD
-	MMC_TRACE(host, "%s: Exit err: %d\n", __func__, err);
-=======
->>>>>>> 286cd8c7
 	return err;
 }
 
