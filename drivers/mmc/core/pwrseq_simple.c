--- conflicted
+++ resolved
@@ -40,16 +40,6 @@
 	struct gpio_descs *reset_gpios = pwrseq->reset_gpios;
 
 	if (!IS_ERR(reset_gpios)) {
-<<<<<<< HEAD
-		int i;
-		int values[reset_gpios->ndescs];
-
-		for (i = 0; i < reset_gpios->ndescs; i++)
-			values[i] = value;
-
-		gpiod_set_array_value_cansleep(
-			reset_gpios->ndescs, reset_gpios->desc, values);
-=======
 		int i, *values;
 		int nvalues = reset_gpios->ndescs;
 
@@ -62,7 +52,6 @@
 
 		gpiod_set_array_value_cansleep(nvalues, reset_gpios->desc, values);
 		kfree(values);
->>>>>>> 286cd8c7
 	}
 }
 
@@ -104,25 +93,7 @@
 	}
 }
 
-<<<<<<< HEAD
-static void mmc_pwrseq_simple_free(struct mmc_host *host)
-{
-	struct mmc_pwrseq_simple *pwrseq = container_of(host->pwrseq,
-					struct mmc_pwrseq_simple, pwrseq);
-
-	if (!IS_ERR(pwrseq->reset_gpios))
-		gpiod_put_array(pwrseq->reset_gpios);
-
-	if (!IS_ERR(pwrseq->ext_clk))
-		clk_put(pwrseq->ext_clk);
-
-	kfree(pwrseq);
-}
-
-static struct mmc_pwrseq_ops mmc_pwrseq_simple_ops = {
-=======
 static const struct mmc_pwrseq_ops mmc_pwrseq_simple_ops = {
->>>>>>> 286cd8c7
 	.pre_power_on = mmc_pwrseq_simple_pre_power_on,
 	.post_power_on = mmc_pwrseq_simple_post_power_on,
 	.power_off = mmc_pwrseq_simple_power_off,
@@ -155,20 +126,10 @@
 		return PTR_ERR(pwrseq->reset_gpios);
 	}
 
-<<<<<<< HEAD
-	pwrseq->reset_gpios = gpiod_get_array(dev, "reset", GPIOD_OUT_HIGH);
-	if (IS_ERR(pwrseq->reset_gpios) &&
-	    PTR_ERR(pwrseq->reset_gpios) != -ENOENT &&
-	    PTR_ERR(pwrseq->reset_gpios) != -ENOSYS) {
-		ret = PTR_ERR(pwrseq->reset_gpios);
-		goto clk_put;
-	}
-=======
 	device_property_read_u32(dev, "post-power-on-delay-ms",
 				 &pwrseq->post_power_on_delay_ms);
 	device_property_read_u32(dev, "power-off-delay-us",
 				 &pwrseq->power_off_delay_us);
->>>>>>> 286cd8c7
 
 	pwrseq->pwrseq.dev = dev;
 	pwrseq->pwrseq.ops = &mmc_pwrseq_simple_ops;
