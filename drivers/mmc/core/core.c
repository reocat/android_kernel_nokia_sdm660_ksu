/*
 *  linux/drivers/mmc/core/core.c
 *
 *  Copyright (C) 2003-2004 Russell King, All Rights Reserved.
 *  SD support Copyright (C) 2004 Ian Molton, All Rights Reserved.
 *  Copyright (C) 2005-2008 Pierre Ossman, All Rights Reserved.
 *  MMCv4 support Copyright (C) 2006 Philip Langdale, All Rights Reserved.
 *
 * This program is free software; you can redistribute it and/or modify
 * it under the terms of the GNU General Public License version 2 as
 * published by the Free Software Foundation.
 */
#include <linux/module.h>
#include <linux/init.h>
#include <linux/interrupt.h>
#include <linux/completion.h>
#include <linux/devfreq.h>
#include <linux/device.h>
#include <linux/delay.h>
#include <linux/pagemap.h>
#include <linux/err.h>
#include <linux/leds.h>
#include <linux/scatterlist.h>
#include <linux/log2.h>
#include <linux/regulator/consumer.h>
#include <linux/pm_runtime.h>
#include <linux/pm_wakeup.h>
#include <linux/suspend.h>
#include <linux/fault-inject.h>
#include <linux/random.h>
#include <linux/slab.h>
#include <linux/of.h>
#include <linux/pm.h>
#include <linux/jiffies.h>

#define CREATE_TRACE_POINTS
#include <trace/events/mmc.h>

#include <linux/mmc/card.h>
#include <linux/mmc/host.h>
#include <linux/mmc/mmc.h>
#include <linux/mmc/sd.h>
#include <linux/mmc/slot-gpio.h>

#include "core.h"
#include "bus.h"
#include "host.h"
#include "sdio_bus.h"
#include "pwrseq.h"

#include "mmc_ops.h"
#include "sd_ops.h"
#include "sdio_ops.h"

EXPORT_TRACEPOINT_SYMBOL_GPL(mmc_blk_erase_start);
EXPORT_TRACEPOINT_SYMBOL_GPL(mmc_blk_erase_end);
EXPORT_TRACEPOINT_SYMBOL_GPL(mmc_blk_rw_start);
EXPORT_TRACEPOINT_SYMBOL_GPL(mmc_blk_rw_end);

/* If the device is not responding */
#define MMC_CORE_TIMEOUT_MS	(10 * 60 * 1000) /* 10 minute timeout */

/*
 * Background operations can take a long time, depending on the housekeeping
 * operations the card has to perform.
 */
#define MMC_BKOPS_MAX_TIMEOUT	(4 * 60 * 1000) /* max time to wait in ms */

static struct workqueue_struct *workqueue;
static const unsigned freqs[] = { 400000, 300000, 200000, 100000 };

/*
 * Enabling software CRCs on the data blocks can be a significant (30%)
 * performance cost, and for other reasons may not always be desired.
 * So we allow it it to be disabled.
 */
bool use_spi_crc = 1;
module_param(use_spi_crc, bool, 0);

/*
 * Internal function. Schedule delayed work in the MMC work queue.
 */
static int mmc_schedule_delayed_work(struct delayed_work *work,
				     unsigned long delay)
{
	return queue_delayed_work(workqueue, work, delay);
}

/*
 * Internal function. Flush all scheduled work from the MMC work queue.
 */
static void mmc_flush_scheduled_work(void)
{
	flush_workqueue(workqueue);
}

#ifdef CONFIG_FAIL_MMC_REQUEST

/*
 * Internal function. Inject random data errors.
 * If mmc_data is NULL no errors are injected.
 */
static void mmc_should_fail_request(struct mmc_host *host,
				    struct mmc_request *mrq)
{
	struct mmc_command *cmd = mrq->cmd;
	struct mmc_data *data = mrq->data;
	static const int data_errors[] = {
		-ETIMEDOUT,
		-EILSEQ,
		-EIO,
	};

	if (!data)
		return;

	if (cmd->error || data->error ||
	    !should_fail(&host->fail_mmc_request, data->blksz * data->blocks))
		return;

	data->error = data_errors[prandom_u32() % ARRAY_SIZE(data_errors)];
	data->bytes_xfered = (prandom_u32() % (data->bytes_xfered >> 9)) << 9;
	data->fault_injected = true;
}

#else /* CONFIG_FAIL_MMC_REQUEST */

static inline void mmc_should_fail_request(struct mmc_host *host,
					   struct mmc_request *mrq)
{
}

#endif /* CONFIG_FAIL_MMC_REQUEST */

static bool mmc_is_data_request(struct mmc_request *mmc_request)
{
	switch (mmc_request->cmd->opcode) {
	case MMC_READ_SINGLE_BLOCK:
	case MMC_READ_MULTIPLE_BLOCK:
	case MMC_WRITE_BLOCK:
	case MMC_WRITE_MULTIPLE_BLOCK:
		return true;
	default:
		return false;
	}
}

static void mmc_clk_scaling_start_busy(struct mmc_host *host, bool lock_needed)
{
	struct mmc_devfeq_clk_scaling *clk_scaling = &host->clk_scaling;

	if (!clk_scaling->enable)
		return;

	if (lock_needed)
		spin_lock_bh(&clk_scaling->lock);

	clk_scaling->start_busy = ktime_get();
	clk_scaling->is_busy_started = true;

	if (lock_needed)
		spin_unlock_bh(&clk_scaling->lock);
}

static void mmc_clk_scaling_stop_busy(struct mmc_host *host, bool lock_needed)
{
	struct mmc_devfeq_clk_scaling *clk_scaling = &host->clk_scaling;

	if (!clk_scaling->enable)
		return;

	if (lock_needed)
		spin_lock_bh(&clk_scaling->lock);

	if (!clk_scaling->is_busy_started) {
		WARN_ON(1);
		goto out;
	}

	clk_scaling->total_busy_time_us +=
		ktime_to_us(ktime_sub(ktime_get(),
			clk_scaling->start_busy));
	pr_debug("%s: accumulated busy time is %lu usec\n",
		mmc_hostname(host), clk_scaling->total_busy_time_us);
	clk_scaling->is_busy_started = false;

out:
	if (lock_needed)
		spin_unlock_bh(&clk_scaling->lock);
}

/**
 * mmc_cmdq_clk_scaling_start_busy() - start busy timer for data requests
 * @host: pointer to mmc host structure
 * @lock_needed: flag indication if locking is needed
 *
 * This function starts the busy timer in case it was not already started.
 */
void mmc_cmdq_clk_scaling_start_busy(struct mmc_host *host,
	bool lock_needed)
{
	if (!host->clk_scaling.enable)
		return;

	if (lock_needed)
		spin_lock_bh(&host->clk_scaling.lock);

	if (!host->clk_scaling.is_busy_started &&
		!test_bit(CMDQ_STATE_DCMD_ACTIVE,
			&host->cmdq_ctx.curr_state)) {
		host->clk_scaling.start_busy = ktime_get();
		host->clk_scaling.is_busy_started = true;
	}

	if (lock_needed)
		spin_unlock_bh(&host->clk_scaling.lock);
}
EXPORT_SYMBOL(mmc_cmdq_clk_scaling_start_busy);

/**
 * mmc_cmdq_clk_scaling_stop_busy() - stop busy timer for last data requests
 * @host: pointer to mmc host structure
 * @lock_needed: flag indication if locking is needed
 *
 * This function stops the busy timer in case it is the last data request.
 * In case the current request is not the last one, the busy time till
 * now will be accumulated and the counter will be restarted.
 */
void mmc_cmdq_clk_scaling_stop_busy(struct mmc_host *host,
	bool lock_needed, bool is_cmdq_dcmd)
{
	if (!host->clk_scaling.enable)
		return;

	if (lock_needed)
		spin_lock_bh(&host->clk_scaling.lock);

	/*
	 *  For CQ mode: In completion of DCMD request, start busy time in
	 *  case of pending data requests
	 */
	if (is_cmdq_dcmd) {
		if (host->cmdq_ctx.data_active_reqs) {
			host->clk_scaling.is_busy_started = true;
			host->clk_scaling.start_busy = ktime_get();
		}
		goto out;
	}

	host->clk_scaling.total_busy_time_us +=
		ktime_to_us(ktime_sub(ktime_get(),
			host->clk_scaling.start_busy));

	if (host->cmdq_ctx.data_active_reqs) {
		host->clk_scaling.is_busy_started = true;
		host->clk_scaling.start_busy = ktime_get();
	} else {
		host->clk_scaling.is_busy_started = false;
	}
out:
	if (lock_needed)
		spin_unlock_bh(&host->clk_scaling.lock);

}
EXPORT_SYMBOL(mmc_cmdq_clk_scaling_stop_busy);

/**
 * mmc_can_scale_clk() - Check clock scaling capability
 * @host: pointer to mmc host structure
 */
bool mmc_can_scale_clk(struct mmc_host *host)
{
	if (!host) {
		pr_err("bad host parameter\n");
		WARN_ON(1);
		return false;
	}

	return host->caps2 & MMC_CAP2_CLK_SCALE;
}
EXPORT_SYMBOL(mmc_can_scale_clk);

static int mmc_devfreq_get_dev_status(struct device *dev,
		struct devfreq_dev_status *status)
{
	struct mmc_host *host = container_of(dev, struct mmc_host, class_dev);
	struct mmc_devfeq_clk_scaling *clk_scaling;
	bool disable = false;

	if (!host) {
		pr_err("bad host parameter\n");
		WARN_ON(1);
		return -EINVAL;
	}

	clk_scaling = &host->clk_scaling;

	if (!clk_scaling->enable)
		return 0;

	spin_lock_bh(&clk_scaling->lock);

	/* accumulate the busy time of ongoing work */
	memset(status, 0, sizeof(*status));
	if (clk_scaling->is_busy_started) {
		if (mmc_card_cmdq(host->card)) {
			/* the "busy-timer" will be restarted in case there
			 * are pending data requests */
			mmc_cmdq_clk_scaling_stop_busy(host, false, false);
		} else {
			mmc_clk_scaling_stop_busy(host, false);
			mmc_clk_scaling_start_busy(host, false);
		}
	}

	if (host->ops->check_temp &&
			host->card->clk_scaling_highest > UHS_DDR50_MAX_DTR)
		disable = host->ops->check_temp(host);
	/* busy_time=0 for running at low freq*/
	if (disable)
		status->busy_time = 0;
	else
		status->busy_time = clk_scaling->total_busy_time_us;
	status->total_time = ktime_to_us(ktime_sub(ktime_get(),
		clk_scaling->measure_interval_start));
	clk_scaling->total_busy_time_us = 0;
	status->current_frequency = clk_scaling->curr_freq;
	clk_scaling->measure_interval_start = ktime_get();

	pr_debug("%s: status: load = %lu%% - total_time=%lu busy_time = %lu, clk=%lu\n",
		mmc_hostname(host),
		(status->busy_time*100)/status->total_time,
		status->total_time, status->busy_time,
		status->current_frequency);

	spin_unlock_bh(&clk_scaling->lock);

	return 0;
}

static bool mmc_is_valid_state_for_clk_scaling(struct mmc_host *host)
{
	struct mmc_card *card = host->card;
	u32 status;

	/*
	 * If the current partition type is RPMB, clock switching may not
	 * work properly as sending tuning command (CMD21) is illegal in
	 * this mode.
	 */
	if (!card || (mmc_card_mmc(card) &&
			(card->part_curr == EXT_CSD_PART_CONFIG_ACC_RPMB ||
			mmc_card_doing_bkops(card))))
		return false;

	if (mmc_send_status(card, &status)) {
		pr_err("%s: Get card status fail\n", mmc_hostname(card->host));
		return false;
	}

	return R1_CURRENT_STATE(status) == R1_STATE_TRAN;
}

int mmc_cmdq_halt_on_empty_queue(struct mmc_host *host)
{
	int err = 0;

	err = wait_event_interruptible(host->cmdq_ctx.queue_empty_wq,
				(!host->cmdq_ctx.active_reqs));
	if (host->cmdq_ctx.active_reqs) {
		pr_err("%s: %s: unexpected active requests (%lu)\n",
			mmc_hostname(host), __func__,
			host->cmdq_ctx.active_reqs);
		return -EPERM;
	}

	err = mmc_cmdq_halt(host, true);
	if (err) {
		pr_err("%s: %s: mmc_cmdq_halt failed (%d)\n",
		       mmc_hostname(host), __func__, err);
		goto out;
	}

out:
	return err;
}
EXPORT_SYMBOL(mmc_cmdq_halt_on_empty_queue);

int mmc_clk_update_freq(struct mmc_host *host,
		unsigned long freq, enum mmc_load state)
{
	int err = 0;
	bool cmdq_mode;

	if (!host) {
		pr_err("bad host parameter\n");
		WARN_ON(1);
		return -EINVAL;
	}

	mmc_host_clk_hold(host);
	cmdq_mode = mmc_card_cmdq(host->card);

	/* make sure the card supports the frequency we want */
	if (unlikely(freq > host->card->clk_scaling_highest)) {
		freq = host->card->clk_scaling_highest;
		pr_warn("%s: %s: frequency was overridden to %lu\n",
				mmc_hostname(host), __func__,
				host->card->clk_scaling_highest);
	}

	if (unlikely(freq < host->card->clk_scaling_lowest)) {
		freq = host->card->clk_scaling_lowest;
		pr_warn("%s: %s: frequency was overridden to %lu\n",
			mmc_hostname(host), __func__,
			host->card->clk_scaling_lowest);
	}

	if (freq == host->clk_scaling.curr_freq)
		goto out;

	if (host->ops->notify_load) {
		err = host->ops->notify_load(host, state);
		if (err) {
			pr_err("%s: %s: fail on notify_load\n",
				mmc_hostname(host), __func__);
			goto out;
		}
	}

	if (cmdq_mode) {
		err = mmc_cmdq_halt_on_empty_queue(host);
		if (err) {
			pr_err("%s: %s: failed halting queue (%d)\n",
				mmc_hostname(host), __func__, err);
			goto halt_failed;
		}
	}

	if (!mmc_is_valid_state_for_clk_scaling(host)) {
		pr_debug("%s: invalid state for clock scaling - skipping",
			mmc_hostname(host));
		goto invalid_state;
	}

	err = host->bus_ops->change_bus_speed(host, &freq);
	if (!err)
		host->clk_scaling.curr_freq = freq;
	else
		pr_err("%s: %s: failed (%d) at freq=%lu\n",
			mmc_hostname(host), __func__, err, freq);

invalid_state:
	if (cmdq_mode) {
		if (mmc_cmdq_halt(host, false))
			pr_err("%s: %s: cmdq unhalt failed\n",
			mmc_hostname(host), __func__);
	}

halt_failed:
	if (err) {
		/* restore previous state */
		if (host->ops->notify_load)
			if (host->ops->notify_load(host,
				host->clk_scaling.state))
				pr_err("%s: %s: fail on notify_load restore\n",
					mmc_hostname(host), __func__);
	}
out:
	mmc_host_clk_release(host);
	return err;
}
EXPORT_SYMBOL(mmc_clk_update_freq);

int mmc_recovery_fallback_lower_speed(struct mmc_host *host)
{
	int err = 0;
	if (!host->card)
		return -EINVAL;

	if (host->sdr104_wa && mmc_card_sd(host->card) &&
	    (host->ios.timing == MMC_TIMING_UHS_SDR104) &&
	    !host->card->sdr104_blocked) {
		pr_err("%s: %s: blocked SDR104, lower the bus-speed (SDR50 / DDR50)\n",
			mmc_hostname(host), __func__);
		mmc_host_clear_sdr104(host);
		err = mmc_hw_reset(host);
		host->card->sdr104_blocked = true;
	} else if (mmc_card_sd(host->card)) {
		/* If sdr104_wa is not present, just return status */
		err = host->bus_ops->alive(host);
	}
	if (err)
		pr_err("%s: %s: Fallback to lower speed mode failed with err=%d\n",
			mmc_hostname(host), __func__, err);

	return err;
}

static int mmc_devfreq_set_target(struct device *dev,
				unsigned long *freq, u32 devfreq_flags)
{
	struct mmc_host *host = container_of(dev, struct mmc_host, class_dev);
	struct mmc_devfeq_clk_scaling *clk_scaling;
	int err = 0;
	int abort;
	unsigned long pflags = current->flags;

	/* Ensure scaling would happen even in memory pressure conditions */
	current->flags |= PF_MEMALLOC;

	if (!(host && freq)) {
		pr_err("%s: unexpected host/freq parameter\n", __func__);
		err = -EINVAL;
		goto out;
	}

	clk_scaling = &host->clk_scaling;

	if (!clk_scaling->enable)
		goto out;

	pr_debug("%s: target freq = %lu (%s)\n", mmc_hostname(host),
		*freq, current->comm);

	if ((clk_scaling->curr_freq == *freq) ||
		clk_scaling->skip_clk_scale_freq_update)
		goto out;

	/* No need to scale the clocks if they are gated */
	if (!host->ios.clock)
		goto out;

	spin_lock_bh(&clk_scaling->lock);
	if (clk_scaling->clk_scaling_in_progress) {
		pr_debug("%s: clocks scaling is already in-progress by mmc thread\n",
			mmc_hostname(host));
		spin_unlock_bh(&clk_scaling->lock);
		goto out;
	}
	clk_scaling->need_freq_change = true;
	clk_scaling->target_freq = *freq;
	clk_scaling->state = *freq < clk_scaling->curr_freq ?
		MMC_LOAD_LOW : MMC_LOAD_HIGH;
	spin_unlock_bh(&clk_scaling->lock);

	abort = __mmc_claim_host(host, &clk_scaling->devfreq_abort);
	if (abort)
		goto out;

	if (mmc_card_sd(host->card) && host->card->sdr104_blocked)
		goto rel_host;

	/*
	 * In case we were able to claim host there is no need to
	 * defer the frequency change. It will be done now
	 */
	clk_scaling->need_freq_change = false;

	mmc_host_clk_hold(host);
	err = mmc_clk_update_freq(host, *freq, clk_scaling->state);
	if (err && err != -EAGAIN) {
		pr_err("%s: clock scale to %lu failed with error %d\n",
			mmc_hostname(host), *freq, err);
		err = mmc_recovery_fallback_lower_speed(host);
	} else {
		pr_debug("%s: clock change to %lu finished successfully (%s)\n",
			mmc_hostname(host), *freq, current->comm);
	}


	mmc_host_clk_release(host);
rel_host:
	mmc_release_host(host);
out:
	tsk_restore_flags(current, pflags, PF_MEMALLOC);
	return err;
}

/**
 * mmc_deferred_scaling() - scale clocks from data path (mmc thread context)
 * @host: pointer to mmc host structure
 *
 * This function does clock scaling in case "need_freq_change" flag was set
 * by the clock scaling logic.
 */
void mmc_deferred_scaling(struct mmc_host *host)
{
	unsigned long target_freq;
	int err;

	if (!host->clk_scaling.enable)
		return;

	if (mmc_card_sd(host->card) && host->card->sdr104_blocked)
		return;

	spin_lock_bh(&host->clk_scaling.lock);

	if (host->clk_scaling.clk_scaling_in_progress ||
		!(host->clk_scaling.need_freq_change)) {
		spin_unlock_bh(&host->clk_scaling.lock);
		return;
	}


	atomic_inc(&host->clk_scaling.devfreq_abort);
	target_freq = host->clk_scaling.target_freq;
	host->clk_scaling.clk_scaling_in_progress = true;
	host->clk_scaling.need_freq_change = false;
	spin_unlock_bh(&host->clk_scaling.lock);
	pr_debug("%s: doing deferred frequency change (%lu) (%s)\n",
				mmc_hostname(host),
				target_freq, current->comm);

	err = mmc_clk_update_freq(host, target_freq,
		host->clk_scaling.state);
	if (err && err != -EAGAIN) {
		pr_err("%s: failed on deferred scale clocks (%d)\n",
			mmc_hostname(host), err);
		mmc_recovery_fallback_lower_speed(host);
	} else {
		pr_debug("%s: clocks were successfully scaled to %lu (%s)\n",
			mmc_hostname(host),
			target_freq, current->comm);
	}
	host->clk_scaling.clk_scaling_in_progress = false;
	atomic_dec(&host->clk_scaling.devfreq_abort);
}
EXPORT_SYMBOL(mmc_deferred_scaling);

static int mmc_devfreq_create_freq_table(struct mmc_host *host)
{
	int i;
	struct mmc_devfeq_clk_scaling *clk_scaling = &host->clk_scaling;

	pr_debug("%s: supported: lowest=%lu, highest=%lu\n",
		mmc_hostname(host),
		host->card->clk_scaling_lowest,
		host->card->clk_scaling_highest);

	/*
	 * Create the frequency table and initialize it with default values.
	 * Initialize it with platform specific frequencies if the frequency
	 * table supplied by platform driver is present, otherwise initialize
	 * it with min and max frequencies supported by the card.
	 */
	if (!clk_scaling->freq_table) {
		if (clk_scaling->pltfm_freq_table_sz)
			clk_scaling->freq_table_sz =
				clk_scaling->pltfm_freq_table_sz;
		else
			clk_scaling->freq_table_sz = 2;

		clk_scaling->freq_table = kzalloc(
			(clk_scaling->freq_table_sz *
			sizeof(*(clk_scaling->freq_table))), GFP_KERNEL);
		if (!clk_scaling->freq_table)
			return -ENOMEM;

		if (clk_scaling->pltfm_freq_table) {
			memcpy(clk_scaling->freq_table,
				clk_scaling->pltfm_freq_table,
				(clk_scaling->pltfm_freq_table_sz *
				sizeof(*(clk_scaling->pltfm_freq_table))));
		} else {
			pr_debug("%s: no frequency table defined -  setting default\n",
				mmc_hostname(host));
			clk_scaling->freq_table[0] =
				host->card->clk_scaling_lowest;
			clk_scaling->freq_table[1] =
				host->card->clk_scaling_highest;
			goto out;
		}
	}

	if (host->card->clk_scaling_lowest >
		clk_scaling->freq_table[0])
		pr_debug("%s: frequency table undershot possible freq\n",
			mmc_hostname(host));

	for (i = 0; i < clk_scaling->freq_table_sz; i++) {
		if (clk_scaling->freq_table[i] <=
			host->card->clk_scaling_highest)
			continue;
		clk_scaling->freq_table[i] =
			host->card->clk_scaling_highest;
		clk_scaling->freq_table_sz = i + 1;
		pr_debug("%s: frequency table overshot possible freq (%d)\n",
				mmc_hostname(host), clk_scaling->freq_table[i]);
		break;
	}

out:
	clk_scaling->devfreq_profile.freq_table = clk_scaling->freq_table;
	clk_scaling->devfreq_profile.max_state = clk_scaling->freq_table_sz;

	for (i = 0; i < clk_scaling->freq_table_sz; i++)
		pr_debug("%s: freq[%d] = %u\n",
			mmc_hostname(host), i, clk_scaling->freq_table[i]);

	return 0;
}

/**
 * mmc_init_devfreq_clk_scaling() - Initialize clock scaling
 * @host: pointer to mmc host structure
 *
 * Initialize clock scaling for supported hosts. It is assumed that the caller
 * ensure clock is running at maximum possible frequency before calling this
 * function. Shall use struct devfreq_simple_ondemand_data to configure
 * governor.
 */
int mmc_init_clk_scaling(struct mmc_host *host)
{
	int err;

	if (!host || !host->card) {
		pr_err("%s: unexpected host/card parameters\n",
			__func__);
		return -EINVAL;
	}

	if (!mmc_can_scale_clk(host) ||
		!host->bus_ops->change_bus_speed) {
		pr_debug("%s: clock scaling is not supported\n",
			mmc_hostname(host));
		return 0;
	}

	pr_debug("registering %s dev (%p) to devfreq",
		mmc_hostname(host),
		mmc_classdev(host));

	if (host->clk_scaling.devfreq) {
		pr_err("%s: dev is already registered for dev %p\n",
			mmc_hostname(host),
			mmc_dev(host));
		return -EPERM;
	}
	spin_lock_init(&host->clk_scaling.lock);
	atomic_set(&host->clk_scaling.devfreq_abort, 0);
	host->clk_scaling.curr_freq = host->ios.clock;
	host->clk_scaling.clk_scaling_in_progress = false;
	host->clk_scaling.need_freq_change = false;
	host->clk_scaling.is_busy_started = false;

	host->clk_scaling.devfreq_profile.polling_ms =
		host->clk_scaling.polling_delay_ms;
	host->clk_scaling.devfreq_profile.get_dev_status =
		mmc_devfreq_get_dev_status;
	host->clk_scaling.devfreq_profile.target = mmc_devfreq_set_target;
	host->clk_scaling.devfreq_profile.initial_freq = host->ios.clock;

	host->clk_scaling.ondemand_gov_data.simple_scaling = true;
	host->clk_scaling.ondemand_gov_data.upthreshold =
		host->clk_scaling.upthreshold;
	host->clk_scaling.ondemand_gov_data.downdifferential =
		host->clk_scaling.upthreshold - host->clk_scaling.downthreshold;

	err = mmc_devfreq_create_freq_table(host);
	if (err) {
		pr_err("%s: fail to create devfreq frequency table\n",
			mmc_hostname(host));
		return err;
	}

	pr_debug("%s: adding devfreq with: upthreshold=%u downthreshold=%u polling=%u\n",
		mmc_hostname(host),
		host->clk_scaling.ondemand_gov_data.upthreshold,
		host->clk_scaling.ondemand_gov_data.downdifferential,
		host->clk_scaling.devfreq_profile.polling_ms);
	host->clk_scaling.devfreq = devfreq_add_device(
		mmc_classdev(host),
		&host->clk_scaling.devfreq_profile,
		"simple_ondemand",
		&host->clk_scaling.ondemand_gov_data);
	if (!host->clk_scaling.devfreq) {
		pr_err("%s: unable to register with devfreq\n",
			mmc_hostname(host));
		return -EPERM;
	}

	pr_debug("%s: clk scaling is enabled for device %s (%p) with devfreq %p (clock = %uHz)\n",
		mmc_hostname(host),
		dev_name(mmc_classdev(host)),
		mmc_classdev(host),
		host->clk_scaling.devfreq,
		host->ios.clock);

	host->clk_scaling.enable = true;

	return err;
}
EXPORT_SYMBOL(mmc_init_clk_scaling);

/**
 * mmc_suspend_clk_scaling() - suspend clock scaling
 * @host: pointer to mmc host structure
 *
 * This API will suspend devfreq feature for the specific host.
 * The statistics collected by mmc will be cleared.
 * This function is intended to be called by the pm callbacks
 * (e.g. runtime_suspend, suspend) of the mmc device
 */
int mmc_suspend_clk_scaling(struct mmc_host *host)
{
	int err;

	if (!host) {
		WARN(1, "bad host parameter\n");
		return -EINVAL;
	}

	if (!mmc_can_scale_clk(host) || !host->clk_scaling.enable)
		return 0;

	if (!host->clk_scaling.devfreq) {
		pr_err("%s: %s: no devfreq is assosiated with this device\n",
			mmc_hostname(host), __func__);
		return -EPERM;
	}

	atomic_inc(&host->clk_scaling.devfreq_abort);
	wake_up(&host->wq);
	err = devfreq_suspend_device(host->clk_scaling.devfreq);
	if (err) {
		pr_err("%s: %s: failed to suspend devfreq\n",
			mmc_hostname(host), __func__);
		return err;
	}
	host->clk_scaling.enable = false;

	host->clk_scaling.total_busy_time_us = 0;

	pr_debug("%s: devfreq suspended\n", mmc_hostname(host));

	return 0;
}
EXPORT_SYMBOL(mmc_suspend_clk_scaling);

/**
 * mmc_resume_clk_scaling() - resume clock scaling
 * @host: pointer to mmc host structure
 *
 * This API will resume devfreq feature for the specific host.
 * This API is intended to be called by the pm callbacks
 * (e.g. runtime_suspend, suspend) of the mmc device
 */
int mmc_resume_clk_scaling(struct mmc_host *host)
{
	int err = 0;
	u32 max_clk_idx = 0;
	u32 devfreq_max_clk = 0;
	u32 devfreq_min_clk = 0;

	if (!host) {
		WARN(1, "bad host parameter\n");
		return -EINVAL;
	}

	if (!mmc_can_scale_clk(host))
		return 0;

	/*
	 * If clock scaling is already exited when resume is called, like
	 * during mmc shutdown, it is not an error and should not fail the
	 * API calling this.
	 */
	if (!host->clk_scaling.devfreq) {
		pr_warn("%s: %s: no devfreq is assosiated with this device\n",
			mmc_hostname(host), __func__);
		return 0;
	}

	atomic_set(&host->clk_scaling.devfreq_abort, 0);

	max_clk_idx = host->clk_scaling.freq_table_sz - 1;
	devfreq_max_clk = host->clk_scaling.freq_table[max_clk_idx];
	devfreq_min_clk = host->clk_scaling.freq_table[0];

	host->clk_scaling.curr_freq = devfreq_max_clk;
	if (host->ios.clock < host->clk_scaling.freq_table[max_clk_idx])
		host->clk_scaling.curr_freq = devfreq_min_clk;

	host->clk_scaling.clk_scaling_in_progress = false;
	host->clk_scaling.need_freq_change = false;

	err = devfreq_resume_device(host->clk_scaling.devfreq);
	if (err) {
		pr_err("%s: %s: failed to resume devfreq (%d)\n",
			mmc_hostname(host), __func__, err);
	} else {
		host->clk_scaling.enable = true;
		pr_debug("%s: devfreq resumed\n", mmc_hostname(host));
	}

	return err;
}
EXPORT_SYMBOL(mmc_resume_clk_scaling);

/**
 * mmc_exit_devfreq_clk_scaling() - Disable clock scaling
 * @host: pointer to mmc host structure
 *
 * Disable clock scaling permanently.
 */
int mmc_exit_clk_scaling(struct mmc_host *host)
{
	int err;

	if (!host) {
		pr_err("%s: bad host parameter\n", __func__);
		WARN_ON(1);
		return -EINVAL;
	}

	if (!mmc_can_scale_clk(host))
		return 0;

	if (!host->clk_scaling.devfreq) {
		pr_err("%s: %s: no devfreq is assosiated with this device\n",
			mmc_hostname(host), __func__);
		return -EPERM;
	}

	err = mmc_suspend_clk_scaling(host);
	if (err) {
		pr_err("%s: %s: fail to suspend clock scaling (%d)\n",
			mmc_hostname(host), __func__,  err);
		return err;
	}

	err = devfreq_remove_device(host->clk_scaling.devfreq);
	if (err) {
		pr_err("%s: remove devfreq failed (%d)\n",
			mmc_hostname(host), err);
		return err;
	}

	host->clk_scaling.devfreq = NULL;
	atomic_set(&host->clk_scaling.devfreq_abort, 1);

	kfree(host->clk_scaling.freq_table);
	host->clk_scaling.freq_table = NULL;

	pr_debug("%s: devfreq was removed\n", mmc_hostname(host));

	return 0;
}
EXPORT_SYMBOL(mmc_exit_clk_scaling);

/**
 *	mmc_request_done - finish processing an MMC request
 *	@host: MMC host which completed request
 *	@mrq: MMC request which request
 *
 *	MMC drivers should call this function when they have completed
 *	their processing of a request.
 */
void mmc_request_done(struct mmc_host *host, struct mmc_request *mrq)
{
	struct mmc_command *cmd = mrq->cmd;
	int err = cmd->error;
#ifdef CONFIG_MMC_PERF_PROFILING
	ktime_t diff;
#endif

	if (host->clk_scaling.is_busy_started)
		mmc_clk_scaling_stop_busy(host, true);

	/* Flag re-tuning needed on CRC errors */
	if ((cmd->opcode != MMC_SEND_TUNING_BLOCK &&
	    cmd->opcode != MMC_SEND_TUNING_BLOCK_HS200) &&
	    (err == -EILSEQ || (mrq->sbc && mrq->sbc->error == -EILSEQ) ||
	    (mrq->data && mrq->data->error == -EILSEQ) ||
	    (mrq->stop && mrq->stop->error == -EILSEQ)))
		mmc_retune_needed(host);

	if (err && cmd->retries && mmc_host_is_spi(host)) {
		if (cmd->resp[0] & R1_SPI_ILLEGAL_COMMAND)
			cmd->retries = 0;
	}

	if (err && cmd->retries && !mmc_card_removed(host->card)) {
		/*
		 * Request starter must handle retries - see
		 * mmc_wait_for_req_done().
		 */
		if (mrq->done)
			mrq->done(mrq);
	} else {
		mmc_should_fail_request(host, mrq);

		led_trigger_event(host->led, LED_OFF);

		if (mrq->sbc) {
			pr_debug("%s: req done <CMD%u>: %d: %08x %08x %08x %08x\n",
				mmc_hostname(host), mrq->sbc->opcode,
				mrq->sbc->error,
				mrq->sbc->resp[0], mrq->sbc->resp[1],
				mrq->sbc->resp[2], mrq->sbc->resp[3]);
		}

		pr_debug("%s: req done (CMD%u): %d: %08x %08x %08x %08x\n",
			mmc_hostname(host), cmd->opcode, err,
			cmd->resp[0], cmd->resp[1],
			cmd->resp[2], cmd->resp[3]);

		if (mrq->data) {
#ifdef CONFIG_MMC_PERF_PROFILING
			if (host->perf_enable) {
				diff = ktime_sub(ktime_get(), host->perf.start);
				if (mrq->data->flags == MMC_DATA_READ) {
					host->perf.rbytes_drv +=
							mrq->data->bytes_xfered;
					host->perf.rtime_drv =
						ktime_add(host->perf.rtime_drv,
							diff);
				} else {
					host->perf.wbytes_drv +=
						mrq->data->bytes_xfered;
					host->perf.wtime_drv =
						ktime_add(host->perf.wtime_drv,
							diff);
				}
			}
#endif
			pr_debug("%s:     %d bytes transferred: %d\n",
				mmc_hostname(host),
				mrq->data->bytes_xfered, mrq->data->error);
#ifdef CONFIG_BLOCK
			if (mrq->lat_hist_enabled) {
				ktime_t completion;
				u_int64_t delta_us;

				completion = ktime_get();
				delta_us = ktime_us_delta(completion,
							  mrq->io_start);
				blk_update_latency_hist(
					(mrq->data->flags & MMC_DATA_READ) ?
					&host->io_lat_read :
					&host->io_lat_write, delta_us);
			}
#endif
			trace_mmc_blk_rw_end(cmd->opcode, cmd->arg, mrq->data);
		}

		if (mrq->stop) {
			pr_debug("%s:     (CMD%u): %d: %08x %08x %08x %08x\n",
				mmc_hostname(host), mrq->stop->opcode,
				mrq->stop->error,
				mrq->stop->resp[0], mrq->stop->resp[1],
				mrq->stop->resp[2], mrq->stop->resp[3]);
		}

		if (mrq->done)
			mrq->done(mrq);

		mmc_host_clk_release(host);
	}
}

EXPORT_SYMBOL(mmc_request_done);

static void __mmc_start_request(struct mmc_host *host, struct mmc_request *mrq)
{
	int err;

	/* Assumes host controller has been runtime resumed by mmc_claim_host */
	err = mmc_retune(host);
	if (err) {
		mrq->cmd->error = err;
		mmc_request_done(host, mrq);
		return;
	}

	/*
	 * For sdio rw commands we must wait for card busy otherwise some
	 * sdio devices won't work properly.
	 */
	if (mmc_is_io_op(mrq->cmd->opcode) && host->ops->card_busy) {
		int tries = 500; /* Wait aprox 500ms at maximum */

		while (host->ops->card_busy(host) && --tries)
			mmc_delay(1);

		if (tries == 0) {
			mrq->cmd->error = -EBUSY;
			mmc_request_done(host, mrq);
			return;
		}
	}

	host->ops->request(host, mrq);
}

static int mmc_start_request(struct mmc_host *host, struct mmc_request *mrq)
{
#ifdef CONFIG_MMC_DEBUG
	unsigned int i, sz;
	struct scatterlist *sg;
#endif
	mmc_retune_hold(host);

	if (mmc_card_removed(host->card))
		return -ENOMEDIUM;

	if (mrq->sbc) {
		pr_debug("<%s: starting CMD%u arg %08x flags %08x>\n",
			 mmc_hostname(host), mrq->sbc->opcode,
			 mrq->sbc->arg, mrq->sbc->flags);
	}

	pr_debug("%s: starting CMD%u arg %08x flags %08x\n",
		 mmc_hostname(host), mrq->cmd->opcode,
		 mrq->cmd->arg, mrq->cmd->flags);

	if (mrq->data) {
		pr_debug("%s:     blksz %d blocks %d flags %08x "
			"tsac %d ms nsac %d\n",
			mmc_hostname(host), mrq->data->blksz,
			mrq->data->blocks, mrq->data->flags,
			mrq->data->timeout_ns / 1000000,
			mrq->data->timeout_clks);
	}

	if (mrq->stop) {
		pr_debug("%s:     CMD%u arg %08x flags %08x\n",
			 mmc_hostname(host), mrq->stop->opcode,
			 mrq->stop->arg, mrq->stop->flags);
	}

	WARN_ON(!host->claimed);

	mrq->cmd->error = 0;
	mrq->cmd->mrq = mrq;
	if (mrq->sbc) {
		mrq->sbc->error = 0;
		mrq->sbc->mrq = mrq;
	}
	if (mrq->data) {
		BUG_ON(mrq->data->blksz > host->max_blk_size);
		BUG_ON(mrq->data->blocks > host->max_blk_count);
		BUG_ON(mrq->data->blocks * mrq->data->blksz >
			host->max_req_size);

#ifdef CONFIG_MMC_DEBUG
		sz = 0;
		for_each_sg(mrq->data->sg, sg, mrq->data->sg_len, i)
			sz += sg->length;
		BUG_ON(sz != mrq->data->blocks * mrq->data->blksz);
#endif

		mrq->cmd->data = mrq->data;
		mrq->data->error = 0;
		mrq->data->mrq = mrq;
		if (mrq->stop) {
			mrq->data->stop = mrq->stop;
			mrq->stop->error = 0;
			mrq->stop->mrq = mrq;
		}
#ifdef CONFIG_MMC_PERF_PROFILING
		if (host->perf_enable)
			host->perf.start = ktime_get();
#endif
	}
	mmc_host_clk_hold(host);
	led_trigger_event(host->led, LED_FULL);

	if (mmc_is_data_request(mrq)) {
		mmc_deferred_scaling(host);
		mmc_clk_scaling_start_busy(host, true);
	}

	__mmc_start_request(host, mrq);

	return 0;
}

static int mmc_cmdq_check_retune(struct mmc_host *host)
{
	bool cmdq_mode;
	int err = 0;

	if (!host->need_retune || host->doing_retune || !host->card ||
			mmc_card_hs400es(host->card) ||
			(host->ios.clock <= MMC_HIGH_DDR_MAX_DTR))
		return 0;

	cmdq_mode = mmc_card_cmdq(host->card);
	if (cmdq_mode) {
		err = mmc_cmdq_halt(host, true);
		if (err) {
			pr_err("%s: %s: failed halting queue (%d)\n",
				mmc_hostname(host), __func__, err);
			host->cmdq_ops->dumpstate(host);
			goto halt_failed;
		}
	}

	mmc_retune_hold(host);
	err = mmc_retune(host);
	mmc_retune_release(host);

	if (cmdq_mode) {
		if (mmc_cmdq_halt(host, false)) {
			pr_err("%s: %s: cmdq unhalt failed\n",
			mmc_hostname(host), __func__);
			host->cmdq_ops->dumpstate(host);
		}
	}

halt_failed:
	pr_debug("%s: %s: Retuning done err: %d\n",
				mmc_hostname(host), __func__, err);

	return err;
}

static int mmc_start_cmdq_request(struct mmc_host *host,
				   struct mmc_request *mrq)
{
	int ret = 0;

	if (mrq->data) {
		pr_debug("%s:     blksz %d blocks %d flags %08x tsac %lu ms nsac %d\n",
			mmc_hostname(host), mrq->data->blksz,
			mrq->data->blocks, mrq->data->flags,
			mrq->data->timeout_ns / NSEC_PER_MSEC,
			mrq->data->timeout_clks);

		BUG_ON(mrq->data->blksz > host->max_blk_size);
		BUG_ON(mrq->data->blocks > host->max_blk_count);
		BUG_ON(mrq->data->blocks * mrq->data->blksz >
			host->max_req_size);
		mrq->data->error = 0;
		mrq->data->mrq = mrq;
	}

	if (mrq->cmd) {
		mrq->cmd->error = 0;
		mrq->cmd->mrq = mrq;
	}

	mmc_host_clk_hold(host);
	mmc_cmdq_check_retune(host);
	if (likely(host->cmdq_ops->request)) {
		ret = host->cmdq_ops->request(host, mrq);
	} else {
		ret = -ENOENT;
		pr_err("%s: %s: cmdq request host op is not available\n",
			mmc_hostname(host), __func__);
	}

	if (ret) {
		mmc_host_clk_release(host);
		pr_err("%s: %s: issue request failed, err=%d\n",
			mmc_hostname(host), __func__, ret);
	}

	return ret;
}

/**
 *	mmc_blk_init_bkops_statistics - initialize bkops statistics
 *	@card: MMC card to start BKOPS
 *
 *	Initialize and enable the bkops statistics
 */
void mmc_blk_init_bkops_statistics(struct mmc_card *card)
{
	int i;
	struct mmc_bkops_stats *stats;

	if (!card)
		return;

	stats = &card->bkops.stats;
	spin_lock(&stats->lock);

	stats->manual_start = 0;
	stats->hpi = 0;
	stats->auto_start = 0;
	stats->auto_stop = 0;
	for (i = 0 ; i < MMC_BKOPS_NUM_SEVERITY_LEVELS ; i++)
		stats->level[i] = 0;
	stats->enabled = true;

	spin_unlock(&stats->lock);
}
EXPORT_SYMBOL(mmc_blk_init_bkops_statistics);

static void mmc_update_bkops_hpi(struct mmc_bkops_stats *stats)
{
	spin_lock_irq(&stats->lock);
	if (stats->enabled)
		stats->hpi++;
	spin_unlock_irq(&stats->lock);
}

static void mmc_update_bkops_start(struct mmc_bkops_stats *stats)
{
	spin_lock_irq(&stats->lock);
	if (stats->enabled)
		stats->manual_start++;
	spin_unlock_irq(&stats->lock);
}

static void mmc_update_bkops_auto_on(struct mmc_bkops_stats *stats)
{
	spin_lock_irq(&stats->lock);
	if (stats->enabled)
		stats->auto_start++;
	spin_unlock_irq(&stats->lock);
}

static void mmc_update_bkops_auto_off(struct mmc_bkops_stats *stats)
{
	spin_lock_irq(&stats->lock);
	if (stats->enabled)
		stats->auto_stop++;
	spin_unlock_irq(&stats->lock);
}

static void mmc_update_bkops_level(struct mmc_bkops_stats *stats,
					unsigned level)
{
	BUG_ON(level >= MMC_BKOPS_NUM_SEVERITY_LEVELS);
	spin_lock_irq(&stats->lock);
	if (stats->enabled)
		stats->level[level]++;
	spin_unlock_irq(&stats->lock);
}

/**
 *	mmc_set_auto_bkops - set auto BKOPS for supported cards
 *	@card: MMC card to start BKOPS
 *	@enable: enable/disable flag
 *	Configure the card to run automatic BKOPS.
 *
 *	Should be called when host is claimed.
*/
int mmc_set_auto_bkops(struct mmc_card *card, bool enable)
{
	int ret = 0;
	u8 bkops_en;

	BUG_ON(!card);
	enable = !!enable;

	if (unlikely(!mmc_card_support_auto_bkops(card))) {
		pr_err("%s: %s: card doesn't support auto bkops\n",
				mmc_hostname(card->host), __func__);
		return -EPERM;
	}

	if (enable) {
		if (mmc_card_doing_auto_bkops(card))
			goto out;
		bkops_en = card->ext_csd.bkops_en | EXT_CSD_BKOPS_AUTO_EN;
	} else {
		if (!mmc_card_doing_auto_bkops(card))
			goto out;
		bkops_en = card->ext_csd.bkops_en & ~EXT_CSD_BKOPS_AUTO_EN;
	}

	ret = mmc_switch(card, EXT_CSD_CMD_SET_NORMAL, EXT_CSD_BKOPS_EN,
			bkops_en, 0);
	if (ret) {
		pr_err("%s: %s: error in setting auto bkops to %d (%d)\n",
			mmc_hostname(card->host), __func__, enable, ret);
	} else {
		if (enable) {
			mmc_card_set_auto_bkops(card);
			mmc_update_bkops_auto_on(&card->bkops.stats);
		} else {
			mmc_card_clr_auto_bkops(card);
			mmc_update_bkops_auto_off(&card->bkops.stats);
		}
		card->ext_csd.bkops_en = bkops_en;
		pr_debug("%s: %s: bkops state %x\n",
				mmc_hostname(card->host), __func__, bkops_en);
	}
out:
	return ret;
}
EXPORT_SYMBOL(mmc_set_auto_bkops);

/**
 *	mmc_check_bkops - check BKOPS for supported cards
 *	@card: MMC card to check BKOPS
 *
 *	Read the BKOPS status in order to determine whether the
 *	card requires bkops to be started.
*/
void mmc_check_bkops(struct mmc_card *card)
{
	int err;

	BUG_ON(!card);

	if (mmc_card_doing_bkops(card))
		return;

	err = mmc_read_bkops_status(card);
	if (err) {
		pr_err("%s: Failed to read bkops status: %d\n",
		       mmc_hostname(card->host), err);
		return;
	}

	card->bkops.needs_check = false;

	mmc_update_bkops_level(&card->bkops.stats,
				card->ext_csd.raw_bkops_status);

	card->bkops.needs_bkops = card->ext_csd.raw_bkops_status > 0;
}
EXPORT_SYMBOL(mmc_check_bkops);

/**
 *	mmc_start_manual_bkops - start BKOPS for supported cards
 *	@card: MMC card to start BKOPS
 *
 *      Send START_BKOPS to the card.
 *      The function should be called with claimed host.
*/
void mmc_start_manual_bkops(struct mmc_card *card)
{
	int err;

	BUG_ON(!card);

	if (unlikely(!mmc_card_configured_manual_bkops(card)))
		return;

	if (mmc_card_doing_bkops(card))
		return;

	mmc_retune_hold(card->host);

	err = __mmc_switch(card, EXT_CSD_CMD_SET_NORMAL, EXT_CSD_BKOPS_START,
				1, 0, false, true, false);
	if (err) {
		pr_err("%s: Error %d starting manual bkops\n",
				mmc_hostname(card->host), err);
	} else {
		mmc_card_set_doing_bkops(card);
		mmc_update_bkops_start(&card->bkops.stats);
		card->bkops.needs_bkops = false;
	}

	mmc_retune_release(card->host);
}
EXPORT_SYMBOL(mmc_start_manual_bkops);

/*
 * mmc_wait_data_done() - done callback for data request
 * @mrq: done data request
 *
 * Wakes up mmc context, passed as a callback to host controller driver
 */
static void mmc_wait_data_done(struct mmc_request *mrq)
{
	unsigned long flags;
	struct mmc_context_info *context_info = &mrq->host->context_info;

	spin_lock_irqsave(&context_info->lock, flags);
	context_info->is_done_rcv = true;
	wake_up_interruptible(&context_info->wait);
	spin_unlock_irqrestore(&context_info->lock, flags);
}

static void mmc_wait_done(struct mmc_request *mrq)
{
	complete(&mrq->completion);
}

/*
 *__mmc_start_data_req() - starts data request
 * @host: MMC host to start the request
 * @mrq: data request to start
 *
 * Sets the done callback to be called when request is completed by the card.
 * Starts data mmc request execution
 */
static int __mmc_start_data_req(struct mmc_host *host, struct mmc_request *mrq)
{
	int err;

	mrq->done = mmc_wait_data_done;
	mrq->host = host;

	err = mmc_start_request(host, mrq);
	if (err) {
		mrq->cmd->error = err;
		mmc_wait_data_done(mrq);
	}

	return err;
}

static int __mmc_start_req(struct mmc_host *host, struct mmc_request *mrq)
{
	int err;

	init_completion(&mrq->completion);
	mrq->done = mmc_wait_done;

	err = mmc_start_request(host, mrq);
	if (err) {
		mrq->cmd->error = err;
		complete(&mrq->completion);
	}

	return err;
}

/*
 * mmc_wait_for_data_req_done() - wait for request completed
 * @host: MMC host to prepare the command.
 * @mrq: MMC request to wait for
 *
 * Blocks MMC context till host controller will ack end of data request
 * execution or new request notification arrives from the block layer.
 * Handles command retries.
 *
 * Returns enum mmc_blk_status after checking errors.
 */
static int mmc_wait_for_data_req_done(struct mmc_host *host,
				      struct mmc_request *mrq,
				      struct mmc_async_req *next_req)
{
	struct mmc_command *cmd;
	struct mmc_context_info *context_info = &host->context_info;
	int err;
	bool is_done_rcv = false;
	unsigned long flags;

	while (1) {
		wait_event_interruptible(context_info->wait,
				(context_info->is_done_rcv ||
				 context_info->is_new_req));
		spin_lock_irqsave(&context_info->lock, flags);
		is_done_rcv = context_info->is_done_rcv;
		context_info->is_waiting_last_req = false;
		spin_unlock_irqrestore(&context_info->lock, flags);
		if (is_done_rcv) {
			context_info->is_done_rcv = false;
			context_info->is_new_req = false;
			cmd = mrq->cmd;

			if (!cmd->error || !cmd->retries ||
			    mmc_card_removed(host->card)) {
				err = host->areq->err_check(host->card,
							    host->areq);
				break; /* return err */
			} else {
				mmc_retune_recheck(host);
				pr_info("%s: req failed (CMD%u): %d, retrying...\n",
					mmc_hostname(host),
					cmd->opcode, cmd->error);
				cmd->retries--;
				cmd->error = 0;
				__mmc_start_request(host, mrq);
				continue; /* wait for done/new event again */
			}
		} else if (context_info->is_new_req) {
			context_info->is_new_req = false;
			if (!next_req)
				return MMC_BLK_NEW_REQUEST;
		}
	}
	mmc_retune_release(host);
	return err;
}

static void mmc_wait_for_req_done(struct mmc_host *host,
				  struct mmc_request *mrq)
{
	struct mmc_command *cmd;

	while (1) {
		wait_for_completion_io(&mrq->completion);

		cmd = mrq->cmd;

		/*
		 * If host has timed out waiting for the sanitize/bkops
		 * to complete, card might be still in programming state
		 * so let's try to bring the card out of programming
		 * state.
		 */
		if ((cmd->bkops_busy || cmd->sanitize_busy) && cmd->error == -ETIMEDOUT) {
			if (!mmc_interrupt_hpi(host->card)) {
				pr_warn("%s: %s: Interrupted sanitize/bkops\n",
					   mmc_hostname(host), __func__);
				cmd->error = 0;
				break;
			} else {
				pr_err("%s: %s: Failed to interrupt sanitize\n",
				       mmc_hostname(host), __func__);
			}
		}
		if (!cmd->error || !cmd->retries ||
		    mmc_card_removed(host->card)) {
			if (cmd->error && !cmd->retries &&
			     cmd->opcode != MMC_SEND_STATUS &&
			     cmd->opcode != MMC_SEND_TUNING_BLOCK &&
			     cmd->opcode != MMC_SEND_TUNING_BLOCK_HS200)
				mmc_recovery_fallback_lower_speed(host);
			break;
		}

		mmc_retune_recheck(host);

		pr_debug("%s: req failed (CMD%u): %d, retrying...\n",
			 mmc_hostname(host), cmd->opcode, cmd->error);
		cmd->retries--;
		cmd->error = 0;
		__mmc_start_request(host, mrq);
	}

	mmc_retune_release(host);
}

/**
 *	mmc_pre_req - Prepare for a new request
 *	@host: MMC host to prepare command
 *	@mrq: MMC request to prepare for
 *	@is_first_req: true if there is no previous started request
 *                     that may run in parellel to this call, otherwise false
 *
 *	mmc_pre_req() is called in prior to mmc_start_req() to let
 *	host prepare for the new request. Preparation of a request may be
 *	performed while another request is running on the host.
 */
static void mmc_pre_req(struct mmc_host *host, struct mmc_request *mrq,
		 bool is_first_req)
{
	if (host->ops->pre_req) {
		mmc_host_clk_hold(host);
		host->ops->pre_req(host, mrq, is_first_req);
		mmc_host_clk_release(host);
	}
}

/**
 *	mmc_post_req - Post process a completed request
 *	@host: MMC host to post process command
 *	@mrq: MMC request to post process for
 *	@err: Error, if non zero, clean up any resources made in pre_req
 *
 *	Let the host post process a completed request. Post processing of
 *	a request may be performed while another reuqest is running.
 */
static void mmc_post_req(struct mmc_host *host, struct mmc_request *mrq,
			 int err)
{
	if (host->ops->post_req) {
		mmc_host_clk_hold(host);
		host->ops->post_req(host, mrq, err);
		mmc_host_clk_release(host);
	}
}

/**
 *	mmc_cmdq_discard_card_queue - discard the task[s] in the device
 *	@host: host instance
 *	@tasks: mask of tasks to be knocked off
 *		0: remove all queued tasks
 */
int mmc_cmdq_discard_queue(struct mmc_host *host, u32 tasks)
{
	return mmc_discard_queue(host, tasks);
}
EXPORT_SYMBOL(mmc_cmdq_discard_queue);


/**
 *	mmc_cmdq_post_req - post process of a completed request
 *	@host: host instance
 *	@tag: the request tag.
 *	@err: non-zero is error, success otherwise
 */
void mmc_cmdq_post_req(struct mmc_host *host, int tag, int err)
{
	if (likely(host->cmdq_ops->post_req))
		host->cmdq_ops->post_req(host, tag, err);
}
EXPORT_SYMBOL(mmc_cmdq_post_req);

/**
 *	mmc_cmdq_halt - halt/un-halt the command queue engine
 *	@host: host instance
 *	@halt: true - halt, un-halt otherwise
 *
 *	Host halts the command queue engine. It should complete
 *	the ongoing transfer and release the bus.
 *	All legacy commands can be sent upon successful
 *	completion of this function.
 *	Returns 0 on success, negative otherwise
 */
int mmc_cmdq_halt(struct mmc_host *host, bool halt)
{
	int err = 0;

	if (mmc_host_cq_disable(host)) {
		pr_debug("%s: %s: CQE is already disabled\n",
				mmc_hostname(host), __func__);
		return 0;
	}

	if ((halt && mmc_host_halt(host)) ||
			(!halt && !mmc_host_halt(host))) {
		pr_debug("%s: %s: CQE is already %s\n", mmc_hostname(host),
				__func__, halt ? "halted" : "un-halted");
		return 0;
	}

	mmc_host_clk_hold(host);
	if (host->cmdq_ops->halt) {
		err = host->cmdq_ops->halt(host, halt);
		if (!err && host->ops->notify_halt)
			host->ops->notify_halt(host, halt);
		if (!err && halt)
			mmc_host_set_halt(host);
		else if (!err && !halt) {
			mmc_host_clr_halt(host);
			wake_up(&host->cmdq_ctx.wait);
		}
	} else {
		err = -ENOSYS;
	}
	mmc_host_clk_release(host);
	return err;
}
EXPORT_SYMBOL(mmc_cmdq_halt);

int mmc_cmdq_start_req(struct mmc_host *host, struct mmc_cmdq_req *cmdq_req)
{
	struct mmc_request *mrq = &cmdq_req->mrq;

	mrq->host = host;
	if (mmc_card_removed(host->card)) {
		mrq->cmd->error = -ENOMEDIUM;
		return -ENOMEDIUM;
	}
	return mmc_start_cmdq_request(host, mrq);
}
EXPORT_SYMBOL(mmc_cmdq_start_req);

static void mmc_cmdq_dcmd_req_done(struct mmc_request *mrq)
{
	mmc_host_clk_release(mrq->host);
	complete(&mrq->completion);
}

int mmc_cmdq_wait_for_dcmd(struct mmc_host *host,
			struct mmc_cmdq_req *cmdq_req)
{
	struct mmc_request *mrq = &cmdq_req->mrq;
	struct mmc_command *cmd = mrq->cmd;
	int err = 0;

	init_completion(&mrq->completion);
	mrq->done = mmc_cmdq_dcmd_req_done;
	err = mmc_cmdq_start_req(host, cmdq_req);
	if (err)
		return err;

	wait_for_completion_io(&mrq->completion);
	if (cmd->error) {
		pr_err("%s: DCMD %d failed with err %d\n",
				mmc_hostname(host), cmd->opcode,
				cmd->error);
		err = cmd->error;
		mmc_host_clk_hold(host);
		host->cmdq_ops->dumpstate(host);
		mmc_host_clk_release(host);
	}
	return err;
}
EXPORT_SYMBOL(mmc_cmdq_wait_for_dcmd);

int mmc_cmdq_prepare_flush(struct mmc_command *cmd)
{
	return   __mmc_switch_cmdq_mode(cmd, EXT_CSD_CMD_SET_NORMAL,
				     EXT_CSD_FLUSH_CACHE, 1,
				     0, true, true);
}
EXPORT_SYMBOL(mmc_cmdq_prepare_flush);

/**
 *	mmc_start_req - start a non-blocking request
 *	@host: MMC host to start command
 *	@areq: async request to start
 *	@error: out parameter returns 0 for success, otherwise non zero
 *
 *	Start a new MMC custom command request for a host.
 *	If there is on ongoing async request wait for completion
 *	of that request and start the new one and return.
 *	Does not wait for the new request to complete.
 *
 *      Returns the completed request, NULL in case of none completed.
 *	Wait for the an ongoing request (previoulsy started) to complete and
 *	return the completed request. If there is no ongoing request, NULL
 *	is returned without waiting. NULL is not an error condition.
 */
struct mmc_async_req *mmc_start_req(struct mmc_host *host,
				    struct mmc_async_req *areq, int *error)
{
	int err = 0;
	struct mmc_async_req *data = host->areq;

	/* Prepare a new request */
	if (areq)
		mmc_pre_req(host, areq->mrq, !host->areq);

	if (host->areq) {
		err = mmc_wait_for_data_req_done(host, host->areq->mrq,	areq);
		if (err == MMC_BLK_NEW_REQUEST) {
			if (error)
				*error = err;
			/*
			 * The previous request was not completed,
			 * nothing to return
			 */
			return NULL;
		}
		/*
		 * Check BKOPS urgency for each R1 response
		 */
		if (host->card && mmc_card_mmc(host->card) &&
		    ((mmc_resp_type(host->areq->mrq->cmd) == MMC_RSP_R1) ||
		     (mmc_resp_type(host->areq->mrq->cmd) == MMC_RSP_R1B)) &&
		    (host->areq->mrq->cmd->resp[0] & R1_EXCEPTION_EVENT)) {

			/* Cancel the prepared request */
			if (areq)
				mmc_post_req(host, areq->mrq, -EINVAL);

			mmc_check_bkops(host->card);

			/* prepare the request again */
			if (areq)
				mmc_pre_req(host, areq->mrq, !host->areq);
		}
	}

	if (!err && areq) {
#ifdef CONFIG_BLOCK
		if (host->latency_hist_enabled) {
			areq->mrq->io_start = ktime_get();
			areq->mrq->lat_hist_enabled = 1;
		} else
			areq->mrq->lat_hist_enabled = 0;
#endif
		trace_mmc_blk_rw_start(areq->mrq->cmd->opcode,
				       areq->mrq->cmd->arg,
				       areq->mrq->data);
		__mmc_start_data_req(host, areq->mrq);
	}

	if (host->areq)
		mmc_post_req(host, host->areq->mrq, 0);

	if (err && areq)
		mmc_post_req(host, areq->mrq, -EINVAL);

	if (err)
		host->areq = NULL;
	else
		host->areq = areq;

	if (error)
		*error = err;
	return data;
}
EXPORT_SYMBOL(mmc_start_req);

/**
 *	mmc_wait_for_req - start a request and wait for completion
 *	@host: MMC host to start command
 *	@mrq: MMC request to start
 *
 *	Start a new MMC custom command request for a host, and wait
 *	for the command to complete. Does not attempt to parse the
 *	response.
 */
void mmc_wait_for_req(struct mmc_host *host, struct mmc_request *mrq)
{
	if (mmc_bus_needs_resume(host))
		mmc_resume_bus(host);

	__mmc_start_req(host, mrq);
	mmc_wait_for_req_done(host, mrq);
}
EXPORT_SYMBOL(mmc_wait_for_req);

/**
 *	mmc_interrupt_hpi - Issue for High priority Interrupt
 *	@card: the MMC card associated with the HPI transfer
 *
 *	Issued High Priority Interrupt, and check for card status
 *	until out-of prg-state.
 */
int mmc_interrupt_hpi(struct mmc_card *card)
{
	int err;
	u32 status;
	unsigned long prg_wait;

	BUG_ON(!card);

	if (!card->ext_csd.hpi_en) {
		pr_info("%s: HPI enable bit unset\n", mmc_hostname(card->host));
		return 1;
	}

	mmc_claim_host(card->host);
	err = mmc_send_status(card, &status);
	if (err) {
		pr_err("%s: Get card status fail\n", mmc_hostname(card->host));
		goto out;
	}

	switch (R1_CURRENT_STATE(status)) {
	case R1_STATE_IDLE:
	case R1_STATE_READY:
	case R1_STATE_STBY:
	case R1_STATE_TRAN:
		/*
		 * In idle and transfer states, HPI is not needed and the caller
		 * can issue the next intended command immediately
		 */
		goto out;
	case R1_STATE_PRG:
		break;
	default:
		/* In all other states, it's illegal to issue HPI */
		pr_debug("%s: HPI cannot be sent. Card state=%d\n",
			mmc_hostname(card->host), R1_CURRENT_STATE(status));
		err = -EINVAL;
		goto out;
	}

	err = mmc_send_hpi_cmd(card, &status);

	prg_wait = jiffies + msecs_to_jiffies(card->ext_csd.out_of_int_time);
	do {
		err = mmc_send_status(card, &status);

		if (!err && R1_CURRENT_STATE(status) == R1_STATE_TRAN)
			break;
		if (time_after(jiffies, prg_wait)) {
			err = mmc_send_status(card, &status);
			if (!err && R1_CURRENT_STATE(status) != R1_STATE_TRAN)
				err = -ETIMEDOUT;
			else
				break;
		}
	} while (!err);

out:
	mmc_release_host(card->host);
	return err;
}
EXPORT_SYMBOL(mmc_interrupt_hpi);

/**
 *	mmc_wait_for_cmd - start a command and wait for completion
 *	@host: MMC host to start command
 *	@cmd: MMC command to start
 *	@retries: maximum number of retries
 *
 *	Start a new MMC command for a host, and wait for the command
 *	to complete.  Return any error that occurred while the command
 *	was executing.  Do not attempt to parse the response.
 */
int mmc_wait_for_cmd(struct mmc_host *host, struct mmc_command *cmd, int retries)
{
	struct mmc_request mrq = {NULL};

	WARN_ON(!host->claimed);

	memset(cmd->resp, 0, sizeof(cmd->resp));
	cmd->retries = retries;

	mrq.cmd = cmd;
	cmd->data = NULL;

	mmc_wait_for_req(host, &mrq);

	return cmd->error;
}

EXPORT_SYMBOL(mmc_wait_for_cmd);

/**
 *	mmc_stop_bkops - stop ongoing BKOPS
 *	@card: MMC card to check BKOPS
 *
 *	Send HPI command to stop ongoing background operations to
 *	allow rapid servicing of foreground operations, e.g. read/
 *	writes. Wait until the card comes out of the programming state
 *	to avoid errors in servicing read/write requests.
 */
int mmc_stop_bkops(struct mmc_card *card)
{
	int err = 0;

	BUG_ON(!card);
	if (unlikely(!mmc_card_configured_manual_bkops(card)))
		goto out;
	if (!mmc_card_doing_bkops(card))
		goto out;

	err = mmc_interrupt_hpi(card);

	/*
	 * If err is EINVAL, we can't issue an HPI.
	 * It should complete the BKOPS.
	 */
	if (!err || (err == -EINVAL)) {
		mmc_card_clr_doing_bkops(card);
		mmc_update_bkops_hpi(&card->bkops.stats);
		mmc_retune_release(card->host);
		err = 0;
	}
out:
	return err;
}
EXPORT_SYMBOL(mmc_stop_bkops);

int mmc_read_bkops_status(struct mmc_card *card)
{
	int err;
	u8 *ext_csd;

	mmc_claim_host(card->host);
	err = mmc_get_ext_csd(card, &ext_csd);
	mmc_release_host(card->host);
	if (err)
		return err;

	card->ext_csd.raw_bkops_status = ext_csd[EXT_CSD_BKOPS_STATUS] &
		MMC_BKOPS_URGENCY_MASK;
	card->ext_csd.raw_exception_status =
		ext_csd[EXT_CSD_EXP_EVENTS_STATUS] & (EXT_CSD_URGENT_BKOPS |
						      EXT_CSD_DYNCAP_NEEDED |
						      EXT_CSD_SYSPOOL_EXHAUSTED
						      | EXT_CSD_PACKED_FAILURE);

	kfree(ext_csd);
	return 0;
}
EXPORT_SYMBOL(mmc_read_bkops_status);

/**
 *	mmc_set_data_timeout - set the timeout for a data command
 *	@data: data phase for command
 *	@card: the MMC card associated with the data transfer
 *
 *	Computes the data timeout parameters according to the
 *	correct algorithm given the card type.
 */
void mmc_set_data_timeout(struct mmc_data *data, const struct mmc_card *card)
{
	unsigned int mult;

	if (!card) {
		WARN_ON(1);
		return;
	}
	/*
	 * SDIO cards only define an upper 1 s limit on access.
	 */
	if (mmc_card_sdio(card)) {
		data->timeout_ns = 1000000000;
		data->timeout_clks = 0;
		return;
	}

	/*
	 * SD cards use a 100 multiplier rather than 10
	 */
	mult = mmc_card_sd(card) ? 100 : 10;

	/*
	 * Scale up the multiplier (and therefore the timeout) by
	 * the r2w factor for writes.
	 */
	if (data->flags & MMC_DATA_WRITE)
		mult <<= card->csd.r2w_factor;

	data->timeout_ns = card->csd.tacc_ns * mult;
	data->timeout_clks = card->csd.tacc_clks * mult;

	/*
	 * SD cards also have an upper limit on the timeout.
	 */
	if (mmc_card_sd(card)) {
		unsigned int timeout_us, limit_us;

		timeout_us = data->timeout_ns / 1000;
		if (mmc_host_clk_rate(card->host))
			timeout_us += data->timeout_clks * 1000 /
				(mmc_host_clk_rate(card->host) / 1000);

		if (data->flags & MMC_DATA_WRITE)
			/*
			 * The MMC spec "It is strongly recommended
			 * for hosts to implement more than 500ms
			 * timeout value even if the card indicates
			 * the 250ms maximum busy length."  Even the
			 * previous value of 300ms is known to be
			 * insufficient for some cards.
			 */
			limit_us = 3000000;
		else
			limit_us = 100000;

		/*
		 * SDHC cards always use these fixed values.
		 */
		if (timeout_us > limit_us || mmc_card_blockaddr(card)) {
			data->timeout_ns = limit_us * 1000;
			data->timeout_clks = 0;
		}

		/* assign limit value if invalid */
		if (timeout_us == 0)
			data->timeout_ns = limit_us * 1000;
	}

	/*
	 * Some cards require longer data read timeout than indicated in CSD.
	 * Address this by setting the read timeout to a "reasonably high"
	 * value. For the cards tested, 600ms has proven enough. If necessary,
	 * this value can be increased if other problematic cards require this.
	 * Certain Hynix 5.x cards giving read timeout even with 300ms.
	 * Increasing further to max value (4s).
	 */
	if (mmc_card_long_read_time(card) && data->flags & MMC_DATA_READ) {
		data->timeout_ns = 4000000000u;
		data->timeout_clks = 0;
	}

	/*
	 * Some cards need very high timeouts if driven in SPI mode.
	 * The worst observed timeout was 900ms after writing a
	 * continuous stream of data until the internal logic
	 * overflowed.
	 */
	if (mmc_host_is_spi(card->host)) {
		if (data->flags & MMC_DATA_WRITE) {
			if (data->timeout_ns < 1000000000)
				data->timeout_ns = 1000000000;	/* 1s */
		} else {
			if (data->timeout_ns < 100000000)
				data->timeout_ns =  100000000;	/* 100ms */
		}
	}
	/* Increase the timeout values for some bad INAND MCP devices */
	if (card->quirks & MMC_QUIRK_INAND_DATA_TIMEOUT) {
		data->timeout_ns = 4000000000u; /* 4s */
		data->timeout_clks = 0;
	}
}
EXPORT_SYMBOL(mmc_set_data_timeout);

/**
 *	mmc_align_data_size - pads a transfer size to a more optimal value
 *	@card: the MMC card associated with the data transfer
 *	@sz: original transfer size
 *
 *	Pads the original data size with a number of extra bytes in
 *	order to avoid controller bugs and/or performance hits
 *	(e.g. some controllers revert to PIO for certain sizes).
 *
 *	Returns the improved size, which might be unmodified.
 *
 *	Note that this function is only relevant when issuing a
 *	single scatter gather entry.
 */
unsigned int mmc_align_data_size(struct mmc_card *card, unsigned int sz)
{
	/*
	 * FIXME: We don't have a system for the controller to tell
	 * the core about its problems yet, so for now we just 32-bit
	 * align the size.
	 */
	sz = ((sz + 3) / 4) * 4;

	return sz;
}
EXPORT_SYMBOL(mmc_align_data_size);

/**
 *	__mmc_claim_host - exclusively claim a host
 *	@host: mmc host to claim
 *	@abort: whether or not the operation should be aborted
 *
 *	Claim a host for a set of operations.  If @abort is non null and
 *	dereference a non-zero value then this will return prematurely with
 *	that non-zero value without acquiring the lock.  Returns zero
 *	with the lock held otherwise.
 */
int __mmc_claim_host(struct mmc_host *host, atomic_t *abort)
{
	DECLARE_WAITQUEUE(wait, current);
	unsigned long flags;
	int stop;
	bool pm = false;

	might_sleep();

	add_wait_queue(&host->wq, &wait);

	spin_lock_irqsave(&host->lock, flags);
	while (1) {
		set_current_state(TASK_UNINTERRUPTIBLE);
		stop = abort ? atomic_read(abort) : 0;
		if (stop || !host->claimed || host->claimer == current)
			break;
		spin_unlock_irqrestore(&host->lock, flags);
		schedule();
		spin_lock_irqsave(&host->lock, flags);
	}
	set_current_state(TASK_RUNNING);
	if (!stop) {
		host->claimed = 1;
		host->claimer = current;
		host->claim_cnt += 1;
		if (host->claim_cnt == 1)
			pm = true;
	} else
		wake_up(&host->wq);
	spin_unlock_irqrestore(&host->lock, flags);
	remove_wait_queue(&host->wq, &wait);

	if (pm)
		pm_runtime_get_sync(mmc_dev(host));

	if (host->ops->enable && !stop && host->claim_cnt == 1)
		host->ops->enable(host);

	return stop;
}
EXPORT_SYMBOL(__mmc_claim_host);

/**
 *     mmc_try_claim_host - try exclusively to claim a host
 *        and keep trying for given time, with a gap of 10ms
 *     @host: mmc host to claim
 *     @dealy_ms: delay in ms
 *
 *     Returns %1 if the host is claimed, %0 otherwise.
 */
int mmc_try_claim_host(struct mmc_host *host, unsigned int delay_ms)
{
	int claimed_host = 0;
	unsigned long flags;
	int retry_cnt = delay_ms/10;
	bool pm = false;

	do {
		spin_lock_irqsave(&host->lock, flags);
		if (!host->claimed || host->claimer == current) {
			host->claimed = 1;
			host->claimer = current;
			host->claim_cnt += 1;
			claimed_host = 1;
			if (host->claim_cnt == 1)
				pm = true;
		}
		spin_unlock_irqrestore(&host->lock, flags);
		if (!claimed_host)
			mmc_delay(10);
	} while (!claimed_host && retry_cnt--);

	if (pm)
		pm_runtime_get_sync(mmc_dev(host));

	if (host->ops->enable && claimed_host && host->claim_cnt == 1)
		host->ops->enable(host);
	return claimed_host;
}
EXPORT_SYMBOL(mmc_try_claim_host);

/**
 *	mmc_release_host - release a host
 *	@host: mmc host to release
 *
 *	Release a MMC host, allowing others to claim the host
 *	for their operations.
 */
void mmc_release_host(struct mmc_host *host)
{
	unsigned long flags;

	WARN_ON(!host->claimed);

	if (host->ops->disable && host->claim_cnt == 1)
		host->ops->disable(host);

	spin_lock_irqsave(&host->lock, flags);
	if (--host->claim_cnt) {
		/* Release for nested claim */
		spin_unlock_irqrestore(&host->lock, flags);
	} else {
		host->claimed = 0;
		host->claimer = NULL;
		spin_unlock_irqrestore(&host->lock, flags);
		wake_up(&host->wq);
		pm_runtime_mark_last_busy(mmc_dev(host));
		pm_runtime_put_autosuspend(mmc_dev(host));
	}
}
EXPORT_SYMBOL(mmc_release_host);

/*
 * This is a helper function, which fetches a runtime pm reference for the
 * card device and also claims the host.
 */
void mmc_get_card(struct mmc_card *card)
{
	pm_runtime_get_sync(&card->dev);
	mmc_claim_host(card->host);

	if (mmc_bus_needs_resume(card->host))
		mmc_resume_bus(card->host);
}
EXPORT_SYMBOL(mmc_get_card);


/*
 * This is a helper function, which releases the host and drops the runtime
 * pm reference for the card device.
 */
void mmc_put_card(struct mmc_card *card)
{
	mmc_release_host(card->host);
	pm_runtime_mark_last_busy(&card->dev);
	pm_runtime_put_autosuspend(&card->dev);
}
EXPORT_SYMBOL(mmc_put_card);

/*
 * Internal function that does the actual ios call to the host driver,
 * optionally printing some debug output.
 */
void mmc_set_ios(struct mmc_host *host)
{
	struct mmc_ios *ios = &host->ios;

	pr_debug("%s: clock %uHz busmode %u powermode %u cs %u Vdd %u " 
		"width %u timing %u\n",
		 mmc_hostname(host), ios->clock, ios->bus_mode,
		 ios->power_mode, ios->chip_select, ios->vdd,
		 1 << ios->bus_width, ios->timing);

	if (ios->clock > 0)
		mmc_set_ungated(host);
	host->ops->set_ios(host, ios);
	if (ios->old_rate != ios->clock) {
		if (likely(ios->clk_ts)) {
			char trace_info[80];
			snprintf(trace_info, 80,
				"%s: freq_KHz %d --> %d | t = %d",
				mmc_hostname(host), ios->old_rate / 1000,
				ios->clock / 1000, jiffies_to_msecs(
					(long)jiffies - (long)ios->clk_ts));
			trace_mmc_clk(trace_info);
		}
		ios->old_rate = ios->clock;
		ios->clk_ts = jiffies;
	}
}
EXPORT_SYMBOL(mmc_set_ios);

/*
 * Control chip select pin on a host.
 */
void mmc_set_chip_select(struct mmc_host *host, int mode)
{
	mmc_host_clk_hold(host);
	host->ios.chip_select = mode;
	mmc_set_ios(host);
	mmc_host_clk_release(host);
}

/*
 * Sets the host clock to the highest possible frequency that
 * is below "hz".
 */
static void __mmc_set_clock(struct mmc_host *host, unsigned int hz)
{
	WARN_ON(hz && hz < host->f_min);

	if (hz > host->f_max)
		hz = host->f_max;

	host->ios.clock = hz;
	mmc_set_ios(host);
}

void mmc_set_clock(struct mmc_host *host, unsigned int hz)
{
	mmc_host_clk_hold(host);
	__mmc_set_clock(host, hz);
	mmc_host_clk_release(host);
}

#ifdef CONFIG_MMC_CLKGATE
/*
 * This gates the clock by setting it to 0 Hz.
 */
void mmc_gate_clock(struct mmc_host *host)
{
	unsigned long flags;

	WARN_ON(!host->ios.clock);

	spin_lock_irqsave(&host->clk_lock, flags);
	host->clk_old = host->ios.clock;
	host->ios.clock = 0;
	host->clk_gated = true;
	spin_unlock_irqrestore(&host->clk_lock, flags);
	mmc_set_ios(host);
}

/*
 * This restores the clock from gating by using the cached
 * clock value.
 */
void mmc_ungate_clock(struct mmc_host *host)
{
	/*
	 * We should previously have gated the clock, so the clock shall
	 * be 0 here! The clock may however be 0 during initialization,
	 * when some request operations are performed before setting
	 * the frequency. When ungate is requested in that situation
	 * we just ignore the call.
	 */
	if (host->clk_old) {
		WARN_ON(host->ios.clock);
		/* This call will also set host->clk_gated to false */
		__mmc_set_clock(host, host->clk_old);
		/*
		 * We have seen that host controller's clock tuning circuit may
		 * go out of sync if controller clocks are gated.
		 * To workaround this issue, we are triggering retuning of the
		 * tuning circuit after ungating the controller clocks.
		 */
		mmc_retune_needed(host);
	}
}

void mmc_set_ungated(struct mmc_host *host)
{
	unsigned long flags;

	/*
	 * We've been given a new frequency while the clock is gated,
	 * so make sure we regard this as ungating it.
	 */
	spin_lock_irqsave(&host->clk_lock, flags);
	host->clk_gated = false;
	spin_unlock_irqrestore(&host->clk_lock, flags);
}

#else
void mmc_set_ungated(struct mmc_host *host)
{
}

void mmc_gate_clock(struct mmc_host *host)
{
}
#endif

int mmc_execute_tuning(struct mmc_card *card)
{
	struct mmc_host *host = card->host;
	u32 opcode;
	int err;

	if (!host->ops->execute_tuning)
		return 0;

	if (mmc_card_mmc(card))
		opcode = MMC_SEND_TUNING_BLOCK_HS200;
	else
		opcode = MMC_SEND_TUNING_BLOCK;

	mmc_host_clk_hold(host);
	err = host->ops->execute_tuning(host, opcode);
	mmc_host_clk_release(host);

	if (err)
		pr_err("%s: tuning execution failed\n", mmc_hostname(host));
	else
		mmc_retune_enable(host);

	return err;
}

/*
 * Change the bus mode (open drain/push-pull) of a host.
 */
void mmc_set_bus_mode(struct mmc_host *host, unsigned int mode)
{
	mmc_host_clk_hold(host);
	host->ios.bus_mode = mode;
	mmc_set_ios(host);
	mmc_host_clk_release(host);
}

/*
 * Change data bus width of a host.
 */
void mmc_set_bus_width(struct mmc_host *host, unsigned int width)
{
	mmc_host_clk_hold(host);
	host->ios.bus_width = width;
	mmc_set_ios(host);
	mmc_host_clk_release(host);
}

/*
 * Set initial state after a power cycle or a hw_reset.
 */
void mmc_set_initial_state(struct mmc_host *host)
{
	mmc_retune_disable(host);

	if (mmc_host_is_spi(host))
		host->ios.chip_select = MMC_CS_HIGH;
	else {
		host->ios.chip_select = MMC_CS_DONTCARE;
		host->ios.bus_mode = MMC_BUSMODE_OPENDRAIN;
	}
	host->ios.bus_width = MMC_BUS_WIDTH_1;
	host->ios.timing = MMC_TIMING_LEGACY;
	host->ios.drv_type = 0;

	mmc_set_ios(host);
}

/**
 * mmc_vdd_to_ocrbitnum - Convert a voltage to the OCR bit number
 * @vdd:	voltage (mV)
 * @low_bits:	prefer low bits in boundary cases
 *
 * This function returns the OCR bit number according to the provided @vdd
 * value. If conversion is not possible a negative errno value returned.
 *
 * Depending on the @low_bits flag the function prefers low or high OCR bits
 * on boundary voltages. For example,
 * with @low_bits = true, 3300 mV translates to ilog2(MMC_VDD_32_33);
 * with @low_bits = false, 3300 mV translates to ilog2(MMC_VDD_33_34);
 *
 * Any value in the [1951:1999] range translates to the ilog2(MMC_VDD_20_21).
 */
static int mmc_vdd_to_ocrbitnum(int vdd, bool low_bits)
{
	const int max_bit = ilog2(MMC_VDD_35_36);
	int bit;

	if (vdd < 1650 || vdd > 3600)
		return -EINVAL;

	if (vdd >= 1650 && vdd <= 1950)
		return ilog2(MMC_VDD_165_195);

	if (low_bits)
		vdd -= 1;

	/* Base 2000 mV, step 100 mV, bit's base 8. */
	bit = (vdd - 2000) / 100 + 8;
	if (bit > max_bit)
		return max_bit;
	return bit;
}

/**
 * mmc_vddrange_to_ocrmask - Convert a voltage range to the OCR mask
 * @vdd_min:	minimum voltage value (mV)
 * @vdd_max:	maximum voltage value (mV)
 *
 * This function returns the OCR mask bits according to the provided @vdd_min
 * and @vdd_max values. If conversion is not possible the function returns 0.
 *
 * Notes wrt boundary cases:
 * This function sets the OCR bits for all boundary voltages, for example
 * [3300:3400] range is translated to MMC_VDD_32_33 | MMC_VDD_33_34 |
 * MMC_VDD_34_35 mask.
 */
u32 mmc_vddrange_to_ocrmask(int vdd_min, int vdd_max)
{
	u32 mask = 0;

	if (vdd_max < vdd_min)
		return 0;

	/* Prefer high bits for the boundary vdd_max values. */
	vdd_max = mmc_vdd_to_ocrbitnum(vdd_max, false);
	if (vdd_max < 0)
		return 0;

	/* Prefer low bits for the boundary vdd_min values. */
	vdd_min = mmc_vdd_to_ocrbitnum(vdd_min, true);
	if (vdd_min < 0)
		return 0;

	/* Fill the mask, from max bit to min bit. */
	while (vdd_max >= vdd_min)
		mask |= 1 << vdd_max--;

	return mask;
}
EXPORT_SYMBOL(mmc_vddrange_to_ocrmask);

#ifdef CONFIG_OF

/**
 * mmc_of_parse_voltage - return mask of supported voltages
 * @np: The device node need to be parsed.
 * @mask: mask of voltages available for MMC/SD/SDIO
 *
 * 1. Return zero on success.
 * 2. Return negative errno: voltage-range is invalid.
 */
int mmc_of_parse_voltage(struct device_node *np, u32 *mask)
{
	const u32 *voltage_ranges;
	int num_ranges, i;

	voltage_ranges = of_get_property(np, "voltage-ranges", &num_ranges);
	num_ranges = num_ranges / sizeof(*voltage_ranges) / 2;
	if (!voltage_ranges) {
		pr_debug("%s: voltage-ranges unspecified\n", np->full_name);
		return -EINVAL;
	}
	if (!num_ranges) {
		pr_err("%s: voltage-ranges empty\n", np->full_name);
		return -EINVAL;
	}

	for (i = 0; i < num_ranges; i++) {
		const int j = i * 2;
		u32 ocr_mask;

		ocr_mask = mmc_vddrange_to_ocrmask(
				be32_to_cpu(voltage_ranges[j]),
				be32_to_cpu(voltage_ranges[j + 1]));
		if (!ocr_mask) {
			pr_err("%s: voltage-range #%d is invalid\n",
				np->full_name, i);
			return -EINVAL;
		}
		*mask |= ocr_mask;
	}

	return 0;
}
EXPORT_SYMBOL(mmc_of_parse_voltage);

#endif /* CONFIG_OF */

static int mmc_of_get_func_num(struct device_node *node)
{
	u32 reg;
	int ret;

	ret = of_property_read_u32(node, "reg", &reg);
	if (ret < 0)
		return ret;

	return reg;
}

struct device_node *mmc_of_find_child_device(struct mmc_host *host,
		unsigned func_num)
{
	struct device_node *node;

	if (!host->parent || !host->parent->of_node)
		return NULL;

	for_each_child_of_node(host->parent->of_node, node) {
		if (mmc_of_get_func_num(node) == func_num)
			return node;
	}

	return NULL;
}

#ifdef CONFIG_REGULATOR

/**
 * mmc_ocrbitnum_to_vdd - Convert a OCR bit number to its voltage
 * @vdd_bit:	OCR bit number
 * @min_uV:	minimum voltage value (mV)
 * @max_uV:	maximum voltage value (mV)
 *
 * This function returns the voltage range according to the provided OCR
 * bit number. If conversion is not possible a negative errno value returned.
 */
static int mmc_ocrbitnum_to_vdd(int vdd_bit, int *min_uV, int *max_uV)
{
	int		tmp;

	if (!vdd_bit)
		return -EINVAL;

	/*
	 * REVISIT mmc_vddrange_to_ocrmask() may have set some
	 * bits this regulator doesn't quite support ... don't
	 * be too picky, most cards and regulators are OK with
	 * a 0.1V range goof (it's a small error percentage).
	 */
	tmp = vdd_bit - ilog2(MMC_VDD_165_195);
	if (tmp == 0) {
		*min_uV = 1650 * 1000;
		*max_uV = 1950 * 1000;
	} else {
		*min_uV = 1900 * 1000 + tmp * 100 * 1000;
		*max_uV = *min_uV + 100 * 1000;
	}

	return 0;
}

/**
 * mmc_regulator_get_ocrmask - return mask of supported voltages
 * @supply: regulator to use
 *
 * This returns either a negative errno, or a mask of voltages that
 * can be provided to MMC/SD/SDIO devices using the specified voltage
 * regulator.  This would normally be called before registering the
 * MMC host adapter.
 */
int mmc_regulator_get_ocrmask(struct regulator *supply)
{
	int			result = 0;
	int			count;
	int			i;
	int			vdd_uV;
	int			vdd_mV;

	count = regulator_count_voltages(supply);
	if (count < 0)
		return count;

	for (i = 0; i < count; i++) {
		vdd_uV = regulator_list_voltage(supply, i);
		if (vdd_uV <= 0)
			continue;

		vdd_mV = vdd_uV / 1000;
		result |= mmc_vddrange_to_ocrmask(vdd_mV, vdd_mV);
	}

	if (!result) {
		vdd_uV = regulator_get_voltage(supply);
		if (vdd_uV <= 0)
			return vdd_uV;

		vdd_mV = vdd_uV / 1000;
		result = mmc_vddrange_to_ocrmask(vdd_mV, vdd_mV);
	}

	return result;
}
EXPORT_SYMBOL_GPL(mmc_regulator_get_ocrmask);

/**
 * mmc_regulator_set_ocr - set regulator to match host->ios voltage
 * @mmc: the host to regulate
 * @supply: regulator to use
 * @vdd_bit: zero for power off, else a bit number (host->ios.vdd)
 *
 * Returns zero on success, else negative errno.
 *
 * MMC host drivers may use this to enable or disable a regulator using
 * a particular supply voltage.  This would normally be called from the
 * set_ios() method.
 */
int mmc_regulator_set_ocr(struct mmc_host *mmc,
			struct regulator *supply,
			unsigned short vdd_bit)
{
	int			result = 0;
	int			min_uV, max_uV;

	if (vdd_bit) {
		mmc_ocrbitnum_to_vdd(vdd_bit, &min_uV, &max_uV);

		result = regulator_set_voltage(supply, min_uV, max_uV);
		if (result == 0 && !mmc->regulator_enabled) {
			result = regulator_enable(supply);
			if (!result)
				mmc->regulator_enabled = true;
		}
	} else if (mmc->regulator_enabled) {
		result = regulator_disable(supply);
		if (result == 0)
			mmc->regulator_enabled = false;
	}

	if (result)
		dev_err(mmc_dev(mmc),
			"could not set regulator OCR (%d)\n", result);
	return result;
}
EXPORT_SYMBOL_GPL(mmc_regulator_set_ocr);

static int mmc_regulator_set_voltage_if_supported(struct regulator *regulator,
						  int min_uV, int target_uV,
						  int max_uV)
{
	/*
	 * Check if supported first to avoid errors since we may try several
	 * signal levels during power up and don't want to show errors.
	 */
	if (!regulator_is_supported_voltage(regulator, min_uV, max_uV))
		return -EINVAL;

	return regulator_set_voltage_triplet(regulator, min_uV, target_uV,
					     max_uV);
}

/**
 * mmc_regulator_set_vqmmc - Set VQMMC as per the ios
 *
 * For 3.3V signaling, we try to match VQMMC to VMMC as closely as possible.
 * That will match the behavior of old boards where VQMMC and VMMC were supplied
 * by the same supply.  The Bus Operating conditions for 3.3V signaling in the
 * SD card spec also define VQMMC in terms of VMMC.
 * If this is not possible we'll try the full 2.7-3.6V of the spec.
 *
 * For 1.2V and 1.8V signaling we'll try to get as close as possible to the
 * requested voltage.  This is definitely a good idea for UHS where there's a
 * separate regulator on the card that's trying to make 1.8V and it's best if
 * we match.
 *
 * This function is expected to be used by a controller's
 * start_signal_voltage_switch() function.
 */
int mmc_regulator_set_vqmmc(struct mmc_host *mmc, struct mmc_ios *ios)
{
	struct device *dev = mmc_dev(mmc);
	int ret, volt, min_uV, max_uV;

	/* If no vqmmc supply then we can't change the voltage */
	if (IS_ERR(mmc->supply.vqmmc))
		return -EINVAL;

	switch (ios->signal_voltage) {
	case MMC_SIGNAL_VOLTAGE_120:
		return mmc_regulator_set_voltage_if_supported(mmc->supply.vqmmc,
						1100000, 1200000, 1300000);
	case MMC_SIGNAL_VOLTAGE_180:
		return mmc_regulator_set_voltage_if_supported(mmc->supply.vqmmc,
						1700000, 1800000, 1950000);
	case MMC_SIGNAL_VOLTAGE_330:
		ret = mmc_ocrbitnum_to_vdd(mmc->ios.vdd, &volt, &max_uV);
		if (ret < 0)
			return ret;

		dev_dbg(dev, "%s: found vmmc voltage range of %d-%duV\n",
			__func__, volt, max_uV);

		min_uV = max(volt - 300000, 2700000);
		max_uV = min(max_uV + 200000, 3600000);

		/*
		 * Due to a limitation in the current implementation of
		 * regulator_set_voltage_triplet() which is taking the lowest
		 * voltage possible if below the target, search for a suitable
		 * voltage in two steps and try to stay close to vmmc
		 * with a 0.3V tolerance at first.
		 */
		if (!mmc_regulator_set_voltage_if_supported(mmc->supply.vqmmc,
						min_uV, volt, max_uV))
			return 0;

		return mmc_regulator_set_voltage_if_supported(mmc->supply.vqmmc,
						2700000, volt, 3600000);
	default:
		return -EINVAL;
	}
}
EXPORT_SYMBOL_GPL(mmc_regulator_set_vqmmc);

#endif /* CONFIG_REGULATOR */

int mmc_regulator_get_supply(struct mmc_host *mmc)
{
	struct device *dev = mmc_dev(mmc);
	int ret;

	mmc->supply.vmmc = devm_regulator_get_optional(dev, "vmmc");
	mmc->supply.vqmmc = devm_regulator_get_optional(dev, "vqmmc");

	if (IS_ERR(mmc->supply.vmmc)) {
		if (PTR_ERR(mmc->supply.vmmc) == -EPROBE_DEFER)
			return -EPROBE_DEFER;
		dev_info(dev, "No vmmc regulator found\n");
	} else {
		ret = mmc_regulator_get_ocrmask(mmc->supply.vmmc);
		if (ret > 0)
			mmc->ocr_avail = ret;
		else
			dev_warn(dev, "Failed getting OCR mask: %d\n", ret);
	}

	if (IS_ERR(mmc->supply.vqmmc)) {
		if (PTR_ERR(mmc->supply.vqmmc) == -EPROBE_DEFER)
			return -EPROBE_DEFER;
		dev_info(dev, "No vqmmc regulator found\n");
	}

	return 0;
}
EXPORT_SYMBOL_GPL(mmc_regulator_get_supply);

/*
 * Mask off any voltages we don't support and select
 * the lowest voltage
 */
u32 mmc_select_voltage(struct mmc_host *host, u32 ocr)
{
	int bit;

	/*
	 * Sanity check the voltages that the card claims to
	 * support.
	 */
	if (ocr & 0x7F) {
		dev_warn(mmc_dev(host),
		"card claims to support voltages below defined range\n");
		ocr &= ~0x7F;
	}

	ocr &= host->ocr_avail;
	if (!ocr) {
		dev_warn(mmc_dev(host), "no support for card's volts\n");
		return 0;
	}

	if (host->caps2 & MMC_CAP2_FULL_PWR_CYCLE) {
		bit = ffs(ocr) - 1;
		ocr &= 3 << bit;
		mmc_power_cycle(host, ocr);
	} else {
		bit = fls(ocr) - 1;
		ocr &= 3 << bit;
		if (bit != host->ios.vdd)
			dev_warn(mmc_dev(host), "exceeding card's volts\n");
	}

	return ocr;
}

int __mmc_set_signal_voltage(struct mmc_host *host, int signal_voltage)
{
	int err = 0;
	int old_signal_voltage = host->ios.signal_voltage;

	host->ios.signal_voltage = signal_voltage;
	if (host->ops->start_signal_voltage_switch) {
		mmc_host_clk_hold(host);
		err = host->ops->start_signal_voltage_switch(host, &host->ios);
		mmc_host_clk_release(host);
	}

	if (err)
		host->ios.signal_voltage = old_signal_voltage;

	return err;

}

int mmc_set_signal_voltage(struct mmc_host *host, int signal_voltage, u32 ocr)
{
	struct mmc_command cmd = {0};
	int err = 0;
	u32 clock;

	BUG_ON(!host);

	/*
	 * Send CMD11 only if the request is to switch the card to
	 * 1.8V signalling.
	 */
	if (signal_voltage == MMC_SIGNAL_VOLTAGE_330)
		return __mmc_set_signal_voltage(host, signal_voltage);

	/*
	 * If we cannot switch voltages, return failure so the caller
	 * can continue without UHS mode
	 */
	if (!host->ops->start_signal_voltage_switch)
		return -EPERM;
	if (!host->ops->card_busy)
		pr_warn("%s: cannot verify signal voltage switch\n",
			mmc_hostname(host));

	cmd.opcode = SD_SWITCH_VOLTAGE;
	cmd.arg = 0;
	cmd.flags = MMC_RSP_R1 | MMC_CMD_AC;

	/*
	 * Hold the clock reference so clock doesn't get auto gated during this
	 * voltage switch sequence.
	 */
	mmc_host_clk_hold(host);
	err = mmc_wait_for_cmd(host, &cmd, 0);
<<<<<<< HEAD
	if (err) {
		if (err == -ETIMEDOUT) {
			pr_debug("%s: voltage switching failed with err %d\n",
				mmc_hostname(host), err);
			err = -EAGAIN;
			goto power_cycle;
		} else {
			goto err_command;
		}
	}
=======
	if (err)
		goto power_cycle;

	if (!mmc_host_is_spi(host) && (cmd.resp[0] & R1_ERROR))
		return -EIO;
>>>>>>> 7a1dbe97

	if (!mmc_host_is_spi(host) && (cmd.resp[0] & R1_ERROR)) {
		err = -EIO;
		goto err_command;
	}
	/*
	 * The card should drive cmd and dat[0:3] low immediately
	 * after the response of cmd11, but wait 1 ms to be sure
	 */
	mmc_delay(1);
	if (host->ops->card_busy && !host->ops->card_busy(host)) {
		err = -EAGAIN;
		goto power_cycle;
	}
	/*
	 * During a signal voltage level switch, the clock must be gated
	 * for 5 ms according to the SD spec
	 */
	host->card_clock_off = true;
	clock = host->ios.clock;
	host->ios.clock = 0;
	mmc_set_ios(host);

	if (__mmc_set_signal_voltage(host, signal_voltage)) {
		/*
		 * Voltages may not have been switched, but we've already
		 * sent CMD11, so a power cycle is required anyway
		 */
		err = -EAGAIN;
		host->ios.clock = clock;
		mmc_set_ios(host);
		host->card_clock_off = false;
		goto power_cycle;
	}

	/* Keep clock gated for at least 10 ms, though spec only says 5 ms */
	mmc_delay(10);
	host->ios.clock = clock;
	mmc_set_ios(host);

	host->card_clock_off = false;
	/* Wait for at least 1 ms according to spec */
	mmc_delay(1);

	/*
	 * Failure to switch is indicated by the card holding
	 * dat[0:3] low
	 */
	if (host->ops->card_busy && host->ops->card_busy(host))
		err = -EAGAIN;

power_cycle:
	if (err) {
		pr_debug("%s: Signal voltage switch failed, "
			"power cycling card\n", mmc_hostname(host));
		mmc_power_cycle(host, ocr);
	}

err_command:
	mmc_host_clk_release(host);

	return err;
}

/*
 * Select timing parameters for host.
 */
void mmc_set_timing(struct mmc_host *host, unsigned int timing)
{
	mmc_host_clk_hold(host);
	host->ios.timing = timing;
	mmc_set_ios(host);
	mmc_host_clk_release(host);
}

/*
 * Select appropriate driver type for host.
 */
void mmc_set_driver_type(struct mmc_host *host, unsigned int drv_type)
{
	mmc_host_clk_hold(host);
	host->ios.drv_type = drv_type;
	mmc_set_ios(host);
	mmc_host_clk_release(host);
}

int mmc_select_drive_strength(struct mmc_card *card, unsigned int max_dtr,
			      int card_drv_type, int *drv_type)
{
	struct mmc_host *host = card->host;
	int host_drv_type = SD_DRIVER_TYPE_B;
	int drive_strength;

	*drv_type = 0;

	if (!host->ops->select_drive_strength)
		return 0;

	/* Use SD definition of driver strength for hosts */
	if (host->caps & MMC_CAP_DRIVER_TYPE_A)
		host_drv_type |= SD_DRIVER_TYPE_A;

	if (host->caps & MMC_CAP_DRIVER_TYPE_C)
		host_drv_type |= SD_DRIVER_TYPE_C;

	if (host->caps & MMC_CAP_DRIVER_TYPE_D)
		host_drv_type |= SD_DRIVER_TYPE_D;

	/*
	 * The drive strength that the hardware can support
	 * depends on the board design.  Pass the appropriate
	 * information and let the hardware specific code
	 * return what is possible given the options
	 */
	mmc_host_clk_hold(host);
	drive_strength = host->ops->select_drive_strength(card, max_dtr,
							  host_drv_type,
							  card_drv_type,
							  drv_type);
	mmc_host_clk_release(host);

	return drive_strength;
}

/*
 * Apply power to the MMC stack.  This is a two-stage process.
 * First, we enable power to the card without the clock running.
 * We then wait a bit for the power to stabilise.  Finally,
 * enable the bus drivers and clock to the card.
 *
 * We must _NOT_ enable the clock prior to power stablising.
 *
 * If a host does all the power sequencing itself, ignore the
 * initial MMC_POWER_UP stage.
 */
void mmc_power_up(struct mmc_host *host, u32 ocr)
{
	if (host->ios.power_mode == MMC_POWER_ON)
		return;

	mmc_host_clk_hold(host);

	mmc_pwrseq_pre_power_on(host);

	host->ios.vdd = fls(ocr) - 1;
	host->ios.power_mode = MMC_POWER_UP;
	/* Set initial state and call mmc_set_ios */
	mmc_set_initial_state(host);

	/* Try to set signal voltage to 3.3V but fall back to 1.8v or 1.2v */
	if (__mmc_set_signal_voltage(host, MMC_SIGNAL_VOLTAGE_330) == 0)
		dev_dbg(mmc_dev(host), "Initial signal voltage of 3.3v\n");
	else if (__mmc_set_signal_voltage(host, MMC_SIGNAL_VOLTAGE_180) == 0)
		dev_dbg(mmc_dev(host), "Initial signal voltage of 1.8v\n");
	else if (__mmc_set_signal_voltage(host, MMC_SIGNAL_VOLTAGE_120) == 0)
		dev_dbg(mmc_dev(host), "Initial signal voltage of 1.2v\n");

	/*
	 * This delay should be sufficient to allow the power supply
	 * to reach the minimum voltage.
	 */
	mmc_delay(10);

	mmc_pwrseq_post_power_on(host);

	host->ios.clock = host->f_init;

	host->ios.power_mode = MMC_POWER_ON;
	mmc_set_ios(host);

	/*
	 * This delay must be at least 74 clock sizes, or 1 ms, or the
	 * time required to reach a stable voltage.
	 */
	mmc_delay(10);

	mmc_host_clk_release(host);
}

void mmc_power_off(struct mmc_host *host)
{
	if (host->ios.power_mode == MMC_POWER_OFF)
		return;

	mmc_host_clk_hold(host);

	mmc_pwrseq_power_off(host);

	host->ios.clock = 0;
	host->ios.vdd = 0;

	host->ios.power_mode = MMC_POWER_OFF;
	/* Set initial state and call mmc_set_ios */
	mmc_set_initial_state(host);

	/*
	 * Some configurations, such as the 802.11 SDIO card in the OLPC
	 * XO-1.5, require a short delay after poweroff before the card
	 * can be successfully turned on again.
	 */
	mmc_delay(1);

	mmc_host_clk_release(host);
}

void mmc_power_cycle(struct mmc_host *host, u32 ocr)
{
	mmc_power_off(host);
	/* Wait at least 1 ms according to SD spec */
	mmc_delay(1);
	mmc_power_up(host, ocr);
}

/*
 * Cleanup when the last reference to the bus operator is dropped.
 */
static void __mmc_release_bus(struct mmc_host *host)
{
	BUG_ON(!host);
	BUG_ON(host->bus_refs);
	BUG_ON(!host->bus_dead);

	host->bus_ops = NULL;
}

/*
 * Increase reference count of bus operator
 */
static inline void mmc_bus_get(struct mmc_host *host)
{
	unsigned long flags;

	spin_lock_irqsave(&host->lock, flags);
	host->bus_refs++;
	spin_unlock_irqrestore(&host->lock, flags);
}

/*
 * Decrease reference count of bus operator and free it if
 * it is the last reference.
 */
static inline void mmc_bus_put(struct mmc_host *host)
{
	unsigned long flags;

	spin_lock_irqsave(&host->lock, flags);
	host->bus_refs--;
	if ((host->bus_refs == 0) && host->bus_ops)
		__mmc_release_bus(host);
	spin_unlock_irqrestore(&host->lock, flags);
}

int mmc_resume_bus(struct mmc_host *host)
{
	unsigned long flags;
	int err = 0;
	int card_present = true;

	if (!mmc_bus_needs_resume(host))
		return -EINVAL;

	pr_debug("%s: Starting deferred resume\n", mmc_hostname(host));
	spin_lock_irqsave(&host->lock, flags);
	host->bus_resume_flags &= ~MMC_BUSRESUME_NEEDS_RESUME;
	spin_unlock_irqrestore(&host->lock, flags);

	mmc_bus_get(host);
	if (host->ops->get_cd)
		card_present = host->ops->get_cd(host);

	if (host->bus_ops && !host->bus_dead && host->card && card_present) {
		mmc_power_up(host, host->card->ocr);
		BUG_ON(!host->bus_ops->resume);
		err = host->bus_ops->resume(host);
		if (err) {
			pr_err("%s: bus resume: failed: %d\n",
			       mmc_hostname(host), err);
			err = mmc_hw_reset(host);
			if (err) {
				pr_err("%s: reset: failed: %d\n",
				       mmc_hostname(host), err);
				goto err_reset;
			} else {
				mmc_card_clr_suspended(host->card);
			}
		}
		if (mmc_card_cmdq(host->card)) {
			err = mmc_cmdq_halt(host, false);
			if (err)
				pr_err("%s: %s: unhalt failed: %d\n",
				       mmc_hostname(host), __func__, err);
		}
	}

err_reset:
	mmc_bus_put(host);
	pr_debug("%s: Deferred resume completed\n", mmc_hostname(host));
	return err;
}
EXPORT_SYMBOL(mmc_resume_bus);

/*
 * Assign a mmc bus handler to a host. Only one bus handler may control a
 * host at any given time.
 */
void mmc_attach_bus(struct mmc_host *host, const struct mmc_bus_ops *ops)
{
	unsigned long flags;

	BUG_ON(!host);
	BUG_ON(!ops);

	WARN_ON(!host->claimed);

	spin_lock_irqsave(&host->lock, flags);

	BUG_ON(host->bus_ops);
	BUG_ON(host->bus_refs);

	host->bus_ops = ops;
	host->bus_refs = 1;
	host->bus_dead = 0;

	spin_unlock_irqrestore(&host->lock, flags);
}

/*
 * Remove the current bus handler from a host.
 */
void mmc_detach_bus(struct mmc_host *host)
{
	unsigned long flags;

	BUG_ON(!host);

	WARN_ON(!host->claimed);
	WARN_ON(!host->bus_ops);

	spin_lock_irqsave(&host->lock, flags);

	host->bus_dead = 1;

	spin_unlock_irqrestore(&host->lock, flags);

	mmc_bus_put(host);
}

static void _mmc_detect_change(struct mmc_host *host, unsigned long delay,
				bool cd_irq)
{
#ifdef CONFIG_MMC_DEBUG
	unsigned long flags;
	spin_lock_irqsave(&host->lock, flags);
	WARN_ON(host->removed);
	spin_unlock_irqrestore(&host->lock, flags);
#endif

	/*
	 * If the device is configured as wakeup, we prevent a new sleep for
	 * 5 s to give provision for user space to consume the event.
	 */
	if (cd_irq && !(host->caps & MMC_CAP_NEEDS_POLL) &&
		device_can_wakeup(mmc_dev(host)))
		pm_wakeup_event(mmc_dev(host), 5000);

	host->detect_change = 1;
	/*
	 * Change in cd_gpio state, so make sure detection part is
	 * not overided because of manual resume.
	 */
	if (cd_irq && mmc_bus_manual_resume(host))
		host->ignore_bus_resume_flags = true;

	mmc_schedule_delayed_work(&host->detect, delay);
}

/**
 *	mmc_detect_change - process change of state on a MMC socket
 *	@host: host which changed state.
 *	@delay: optional delay to wait before detection (jiffies)
 *
 *	MMC drivers should call this when they detect a card has been
 *	inserted or removed. The MMC layer will confirm that any
 *	present card is still functional, and initialize any newly
 *	inserted.
 */
void mmc_detect_change(struct mmc_host *host, unsigned long delay)
{
	_mmc_detect_change(host, delay, true);
}
EXPORT_SYMBOL(mmc_detect_change);

void mmc_init_erase(struct mmc_card *card)
{
	unsigned int sz;

	if (is_power_of_2(card->erase_size))
		card->erase_shift = ffs(card->erase_size) - 1;
	else
		card->erase_shift = 0;

	/*
	 * It is possible to erase an arbitrarily large area of an SD or MMC
	 * card.  That is not desirable because it can take a long time
	 * (minutes) potentially delaying more important I/O, and also the
	 * timeout calculations become increasingly hugely over-estimated.
	 * Consequently, 'pref_erase' is defined as a guide to limit erases
	 * to that size and alignment.
	 *
	 * For SD cards that define Allocation Unit size, limit erases to one
	 * Allocation Unit at a time.  For MMC cards that define High Capacity
	 * Erase Size, whether it is switched on or not, limit to that size.
	 * Otherwise just have a stab at a good value.  For modern cards it
	 * will end up being 4MiB.  Note that if the value is too small, it
	 * can end up taking longer to erase.
	 */
	if (mmc_card_sd(card) && card->ssr.au) {
		card->pref_erase = card->ssr.au;
		card->erase_shift = ffs(card->ssr.au) - 1;
	} else if (card->ext_csd.hc_erase_size) {
		card->pref_erase = card->ext_csd.hc_erase_size;
	} else if (card->erase_size) {
		sz = (card->csd.capacity << (card->csd.read_blkbits - 9)) >> 11;
		if (sz < 128)
			card->pref_erase = 512 * 1024 / 512;
		else if (sz < 512)
			card->pref_erase = 1024 * 1024 / 512;
		else if (sz < 1024)
			card->pref_erase = 2 * 1024 * 1024 / 512;
		else
			card->pref_erase = 4 * 1024 * 1024 / 512;
		if (card->pref_erase < card->erase_size)
			card->pref_erase = card->erase_size;
		else {
			sz = card->pref_erase % card->erase_size;
			if (sz)
				card->pref_erase += card->erase_size - sz;
		}
	} else
		card->pref_erase = 0;
}

static unsigned int mmc_mmc_erase_timeout(struct mmc_card *card,
					  unsigned int arg, unsigned int qty)
{
	unsigned int erase_timeout;

	if (arg == MMC_DISCARD_ARG ||
	    (arg == MMC_TRIM_ARG && card->ext_csd.rev >= 6)) {
		erase_timeout = card->ext_csd.trim_timeout;
	} else if (card->ext_csd.erase_group_def & 1) {
		/* High Capacity Erase Group Size uses HC timeouts */
		if (arg == MMC_TRIM_ARG)
			erase_timeout = card->ext_csd.trim_timeout;
		else
			erase_timeout = card->ext_csd.hc_erase_timeout;
	} else {
		/* CSD Erase Group Size uses write timeout */
		unsigned int mult = (10 << card->csd.r2w_factor);
		unsigned int timeout_clks = card->csd.tacc_clks * mult;
		unsigned int timeout_us;

		/* Avoid overflow: e.g. tacc_ns=80000000 mult=1280 */
		if (card->csd.tacc_ns < 1000000)
			timeout_us = (card->csd.tacc_ns * mult) / 1000;
		else
			timeout_us = (card->csd.tacc_ns / 1000) * mult;

		/*
		 * ios.clock is only a target.  The real clock rate might be
		 * less but not that much less, so fudge it by multiplying by 2.
		 */
		timeout_clks <<= 1;
		timeout_us += (timeout_clks * 1000) /
			      (mmc_host_clk_rate(card->host) / 1000);

		erase_timeout = timeout_us / 1000;

		/*
		 * Theoretically, the calculation could underflow so round up
		 * to 1ms in that case.
		 */
		if (!erase_timeout)
			erase_timeout = 1;
	}

	/* Multiplier for secure operations */
	if (arg & MMC_SECURE_ARGS) {
		if (arg == MMC_SECURE_ERASE_ARG)
			erase_timeout *= card->ext_csd.sec_erase_mult;
		else
			erase_timeout *= card->ext_csd.sec_trim_mult;
	}

	erase_timeout *= qty;

	/*
	 * Ensure at least a 1 second timeout for SPI as per
	 * 'mmc_set_data_timeout()'
	 */
	if (mmc_host_is_spi(card->host) && erase_timeout < 1000)
		erase_timeout = 1000;

	return erase_timeout;
}

static unsigned int mmc_sd_erase_timeout(struct mmc_card *card,
					 unsigned int arg,
					 unsigned int qty)
{
	unsigned int erase_timeout;

	if (card->ssr.erase_timeout) {
		/* Erase timeout specified in SD Status Register (SSR) */
		erase_timeout = card->ssr.erase_timeout * qty +
				card->ssr.erase_offset;
	} else {
		/*
		 * Erase timeout not specified in SD Status Register (SSR) so
		 * use 250ms per write block.
		 */
		erase_timeout = 250 * qty;
	}

	/* Must not be less than 1 second */
	if (erase_timeout < 1000)
		erase_timeout = 1000;

	return erase_timeout;
}

static unsigned int mmc_erase_timeout(struct mmc_card *card,
				      unsigned int arg,
				      unsigned int qty)
{
	if (mmc_card_sd(card))
		return mmc_sd_erase_timeout(card, arg, qty);
	else
		return mmc_mmc_erase_timeout(card, arg, qty);
}

static u32 mmc_get_erase_qty(struct mmc_card *card, u32 from, u32 to)
{
	u32 qty = 0;

	/*
	 * qty is used to calculate the erase timeout which depends on how many
	 * erase groups (or allocation units in SD terminology) are affected.
	 * We count erasing part of an erase group as one erase group.
	 * For SD, the allocation units are always a power of 2.  For MMC, the
	 * erase group size is almost certainly also power of 2, but it does not
	 * seem to insist on that in the JEDEC standard, so we fall back to
	 * division in that case.  SD may not specify an allocation unit size,
	 * in which case the timeout is based on the number of write blocks.
	 *
	 * Note that the timeout for secure trim 2 will only be correct if the
	 * number of erase groups specified is the same as the total of all
	 * preceding secure trim 1 commands.  Since the power may have been
	 * lost since the secure trim 1 commands occurred, it is generally
	 * impossible to calculate the secure trim 2 timeout correctly.
	 */
	if (card->erase_shift)
		qty += ((to >> card->erase_shift) -
			(from >> card->erase_shift)) + 1;
	else if (mmc_card_sd(card))
		qty += to - from + 1;
	else
		qty += ((to / card->erase_size) -
			(from / card->erase_size)) + 1;
	return qty;
}

static int mmc_cmdq_send_erase_cmd(struct mmc_cmdq_req *cmdq_req,
		struct mmc_card *card, u32 opcode, u32 arg, u32 qty)
{
	struct mmc_command *cmd = cmdq_req->mrq.cmd;
	int err;

	memset(cmd, 0, sizeof(struct mmc_command));

	cmd->opcode = opcode;
	cmd->arg = arg;
	if (cmd->opcode == MMC_ERASE) {
		cmd->flags = MMC_RSP_SPI_R1B | MMC_RSP_R1B | MMC_CMD_AC;
		cmd->busy_timeout = mmc_erase_timeout(card, arg, qty);
	} else {
		cmd->flags = MMC_RSP_SPI_R1 | MMC_RSP_R1 | MMC_CMD_AC;
	}

	err = mmc_cmdq_wait_for_dcmd(card->host, cmdq_req);
	if (err) {
		pr_err("mmc_erase: group start error %d, status %#x\n",
				err, cmd->resp[0]);
		return -EIO;
	}
	return 0;
}

static int mmc_cmdq_do_erase(struct mmc_cmdq_req *cmdq_req,
			struct mmc_card *card, unsigned int from,
			unsigned int to, unsigned int arg)
{
	struct mmc_command *cmd = cmdq_req->mrq.cmd;
	unsigned int qty = 0;
	unsigned long timeout;
	unsigned int fr, nr;
	int err;

	fr = from;
	nr = to - from + 1;
	trace_mmc_blk_erase_start(arg, fr, nr);

	qty = mmc_get_erase_qty(card, from, to);

	if (!mmc_card_blockaddr(card)) {
		from <<= 9;
		to <<= 9;
	}

	err = mmc_cmdq_send_erase_cmd(cmdq_req, card, MMC_ERASE_GROUP_START,
			from, qty);
	if (err)
		goto out;

	err = mmc_cmdq_send_erase_cmd(cmdq_req, card, MMC_ERASE_GROUP_END,
			to, qty);
	if (err)
		goto out;

	err = mmc_cmdq_send_erase_cmd(cmdq_req, card, MMC_ERASE,
			arg, qty);
	if (err)
		goto out;

	timeout = jiffies + msecs_to_jiffies(MMC_CORE_TIMEOUT_MS);
	do {
		memset(cmd, 0, sizeof(struct mmc_command));
		cmd->opcode = MMC_SEND_STATUS;
		cmd->arg = card->rca << 16;
		cmd->flags = MMC_RSP_R1 | MMC_CMD_AC;
		/* Do not retry else we can't see errors */
		err = mmc_cmdq_wait_for_dcmd(card->host, cmdq_req);
		if (err || (cmd->resp[0] & 0xFDF92000)) {
			pr_err("error %d requesting status %#x\n",
				err, cmd->resp[0]);
			err = -EIO;
			goto out;
		}
		/* Timeout if the device never becomes ready for data and
		 * never leaves the program state.
		 */
		if (time_after(jiffies, timeout)) {
			pr_err("%s: Card stuck in programming state! %s\n",
				mmc_hostname(card->host), __func__);
			err =  -EIO;
			goto out;
		}
	} while (!(cmd->resp[0] & R1_READY_FOR_DATA) ||
		 (R1_CURRENT_STATE(cmd->resp[0]) == R1_STATE_PRG));
out:
	trace_mmc_blk_erase_end(arg, fr, nr);
	return err;
}

static int mmc_do_erase(struct mmc_card *card, unsigned int from,
			unsigned int to, unsigned int arg)
{
	struct mmc_command cmd = {0};
	unsigned int qty = 0;
	unsigned long timeout;
	unsigned int fr, nr;
	int err;

	fr = from;
	nr = to - from + 1;
	trace_mmc_blk_erase_start(arg, fr, nr);

	qty = mmc_get_erase_qty(card, from, to);

	if (!mmc_card_blockaddr(card)) {
		from <<= 9;
		to <<= 9;
	}

	mmc_retune_hold(card->host);
	if (mmc_card_sd(card))
		cmd.opcode = SD_ERASE_WR_BLK_START;
	else
		cmd.opcode = MMC_ERASE_GROUP_START;
	cmd.arg = from;
	cmd.flags = MMC_RSP_SPI_R1 | MMC_RSP_R1 | MMC_CMD_AC;
	err = mmc_wait_for_cmd(card->host, &cmd, 0);
	if (err) {
		pr_err("mmc_erase: group start error %d, "
		       "status %#x\n", err, cmd.resp[0]);
		err = -EIO;
		goto out;
	}

	memset(&cmd, 0, sizeof(struct mmc_command));
	if (mmc_card_sd(card))
		cmd.opcode = SD_ERASE_WR_BLK_END;
	else
		cmd.opcode = MMC_ERASE_GROUP_END;
	cmd.arg = to;
	cmd.flags = MMC_RSP_SPI_R1 | MMC_RSP_R1 | MMC_CMD_AC;
	err = mmc_wait_for_cmd(card->host, &cmd, 0);
	if (err) {
		pr_err("mmc_erase: group end error %d, status %#x\n",
		       err, cmd.resp[0]);
		err = -EIO;
		goto out;
	}

	memset(&cmd, 0, sizeof(struct mmc_command));
	cmd.opcode = MMC_ERASE;
	cmd.arg = arg;
	cmd.flags = MMC_RSP_SPI_R1B | MMC_RSP_R1B | MMC_CMD_AC;
	cmd.busy_timeout = mmc_erase_timeout(card, arg, qty);
	err = mmc_wait_for_cmd(card->host, &cmd, 0);
	if (err) {
		pr_err("mmc_erase: erase error %d, status %#x\n",
		       err, cmd.resp[0]);
		err = -EIO;
		goto out;
	}

	if (mmc_host_is_spi(card->host))
		goto out;

	timeout = jiffies + msecs_to_jiffies(MMC_CORE_TIMEOUT_MS);
	do {
		memset(&cmd, 0, sizeof(struct mmc_command));
		cmd.opcode = MMC_SEND_STATUS;
		cmd.arg = card->rca << 16;
		cmd.flags = MMC_RSP_R1 | MMC_CMD_AC;
		/* Do not retry else we can't see errors */
		err = mmc_wait_for_cmd(card->host, &cmd, 0);
		if (err || (cmd.resp[0] & 0xFDF92000)) {
			pr_err("error %d requesting status %#x\n",
				err, cmd.resp[0]);
			err = -EIO;
			goto out;
		}

		/* Timeout if the device never becomes ready for data and
		 * never leaves the program state.
		 */
		if (time_after(jiffies, timeout)) {
			pr_err("%s: Card stuck in programming state! %s\n",
				mmc_hostname(card->host), __func__);
			err =  -EIO;
			goto out;
		}

	} while (!(cmd.resp[0] & R1_READY_FOR_DATA) ||
		 (R1_CURRENT_STATE(cmd.resp[0]) == R1_STATE_PRG));
out:
	mmc_retune_release(card->host);
	trace_mmc_blk_erase_end(arg, fr, nr);
	return err;
}

int mmc_erase_sanity_check(struct mmc_card *card, unsigned int from,
		unsigned int nr, unsigned int arg)
{
	if (!(card->host->caps & MMC_CAP_ERASE) ||
	    !(card->csd.cmdclass & CCC_ERASE))
		return -EOPNOTSUPP;

	if (!card->erase_size)
		return -EOPNOTSUPP;

	if (mmc_card_sd(card) && arg != MMC_ERASE_ARG)
		return -EOPNOTSUPP;

	if ((arg & MMC_SECURE_ARGS) &&
	    !(card->ext_csd.sec_feature_support & EXT_CSD_SEC_ER_EN))
		return -EOPNOTSUPP;

	if ((arg & MMC_TRIM_ARGS) &&
	    !(card->ext_csd.sec_feature_support & EXT_CSD_SEC_GB_CL_EN))
		return -EOPNOTSUPP;

	if (arg == MMC_SECURE_ERASE_ARG) {
		if (from % card->erase_size || nr % card->erase_size)
			return -EINVAL;
	}
	return 0;
}

int mmc_cmdq_erase(struct mmc_cmdq_req *cmdq_req,
	      struct mmc_card *card, unsigned int from, unsigned int nr,
	      unsigned int arg)
{
	unsigned int rem, to = from + nr;
	int ret;

	ret = mmc_erase_sanity_check(card, from, nr, arg);
	if (ret)
		return ret;

	if (arg == MMC_ERASE_ARG) {
		rem = from % card->erase_size;
		if (rem) {
			rem = card->erase_size - rem;
			from += rem;
			if (nr > rem)
				nr -= rem;
			else
				return 0;
		}
		rem = nr % card->erase_size;
		if (rem)
			nr -= rem;
	}

	if (nr == 0)
		return 0;

	to = from + nr;

	if (to <= from)
		return -EINVAL;

	/* 'from' and 'to' are inclusive */
	to -= 1;

	return mmc_cmdq_do_erase(cmdq_req, card, from, to, arg);
}
EXPORT_SYMBOL(mmc_cmdq_erase);

/**
 * mmc_erase - erase sectors.
 * @card: card to erase
 * @from: first sector to erase
 * @nr: number of sectors to erase
 * @arg: erase command argument (SD supports only %MMC_ERASE_ARG)
 *
 * Caller must claim host before calling this function.
 */
int mmc_erase(struct mmc_card *card, unsigned int from, unsigned int nr,
	      unsigned int arg)
{
	unsigned int rem, to = from + nr;
	int ret;

	ret = mmc_erase_sanity_check(card, from, nr, arg);
	if (ret)
		return ret;

	if (arg == MMC_ERASE_ARG) {
		rem = from % card->erase_size;
		if (rem) {
			rem = card->erase_size - rem;
			from += rem;
			if (nr > rem)
				nr -= rem;
			else
				return 0;
		}
		rem = nr % card->erase_size;
		if (rem)
			nr -= rem;
	}

	if (nr == 0)
		return 0;

	to = from + nr;

	if (to <= from)
		return -EINVAL;

	/* 'from' and 'to' are inclusive */
	to -= 1;

	/*
	 * Special case where only one erase-group fits in the timeout budget:
	 * If the region crosses an erase-group boundary on this particular
	 * case, we will be trimming more than one erase-group which, does not
	 * fit in the timeout budget of the controller, so we need to split it
	 * and call mmc_do_erase() twice if necessary. This special case is
	 * identified by the card->eg_boundary flag.
	 */
	rem = card->erase_size - (from % card->erase_size);
	if ((arg & MMC_TRIM_ARGS) && (card->eg_boundary) && (nr > rem)) {
		ret = mmc_do_erase(card, from, from + rem - 1, arg);
		from += rem;
		if ((ret) || (to <= from))
			return ret;
	}

	return mmc_do_erase(card, from, to, arg);
}
EXPORT_SYMBOL(mmc_erase);

int mmc_can_erase(struct mmc_card *card)
{
	if ((card->host->caps & MMC_CAP_ERASE) &&
	    (card->csd.cmdclass & CCC_ERASE) && card->erase_size)
		return 1;
	return 0;
}
EXPORT_SYMBOL(mmc_can_erase);

int mmc_can_trim(struct mmc_card *card)
{
	if ((card->ext_csd.sec_feature_support & EXT_CSD_SEC_GB_CL_EN) &&
	    (!(card->quirks & MMC_QUIRK_TRIM_BROKEN)))
		return 1;
	return 0;
}
EXPORT_SYMBOL(mmc_can_trim);

int mmc_can_discard(struct mmc_card *card)
{
	/*
	 * As there's no way to detect the discard support bit at v4.5
	 * use the s/w feature support filed.
	 */
	if (card->ext_csd.feature_support & MMC_DISCARD_FEATURE)
		return 1;
	return 0;
}
EXPORT_SYMBOL(mmc_can_discard);

int mmc_can_sanitize(struct mmc_card *card)
{
	if (!mmc_can_trim(card) && !mmc_can_erase(card))
		return 0;
	if (card->ext_csd.sec_feature_support & EXT_CSD_SEC_SANITIZE)
		return 1;
	return 0;
}
EXPORT_SYMBOL(mmc_can_sanitize);

int mmc_can_secure_erase_trim(struct mmc_card *card)
{
	if ((card->ext_csd.sec_feature_support & EXT_CSD_SEC_ER_EN) &&
	    !(card->quirks & MMC_QUIRK_SEC_ERASE_TRIM_BROKEN))
		return 1;
	return 0;
}
EXPORT_SYMBOL(mmc_can_secure_erase_trim);

int mmc_erase_group_aligned(struct mmc_card *card, unsigned int from,
			    unsigned int nr)
{
	if (!card->erase_size)
		return 0;
	if (from % card->erase_size || nr % card->erase_size)
		return 0;
	return 1;
}
EXPORT_SYMBOL(mmc_erase_group_aligned);

static unsigned int mmc_do_calc_max_discard(struct mmc_card *card,
					    unsigned int arg)
{
	struct mmc_host *host = card->host;
	unsigned int max_discard, x, y, qty = 0, max_qty, timeout;
	unsigned int last_timeout = 0;

	if (card->erase_shift)
		max_qty = UINT_MAX >> card->erase_shift;
	else if (mmc_card_sd(card))
		max_qty = UINT_MAX;
	else
		max_qty = UINT_MAX / card->erase_size;

	/* Find the largest qty with an OK timeout */
	do {
		y = 0;
		for (x = 1; x && x <= max_qty && max_qty - x >= qty; x <<= 1) {
			timeout = mmc_erase_timeout(card, arg, qty + x);
			if (timeout > host->max_busy_timeout)
				break;
			if (timeout < last_timeout)
				break;
			last_timeout = timeout;
			y = x;
		}
		qty += y;
	} while (y);

	if (!qty)
		return 0;

	/*
	 * When specifying a sector range to trim, chances are we might cross
	 * an erase-group boundary even if the amount of sectors is less than
	 * one erase-group.
	 * If we can only fit one erase-group in the controller timeout budget,
	 * we have to care that erase-group boundaries are not crossed by a
	 * single trim operation. We flag that special case with "eg_boundary".
	 * In all other cases we can just decrement qty and pretend that we
	 * always touch (qty + 1) erase-groups as a simple optimization.
	 */
	if (qty == 1)
		card->eg_boundary = 1;
	else
		qty--;

	/* Convert qty to sectors */
	if (card->erase_shift)
		max_discard = qty << card->erase_shift;
	else if (mmc_card_sd(card))
		max_discard = qty + 1;
	else
		max_discard = qty * card->erase_size;

	return max_discard;
}

unsigned int mmc_calc_max_discard(struct mmc_card *card)
{
	struct mmc_host *host = card->host;
	unsigned int max_discard, max_trim;

	if (!host->max_busy_timeout ||
			(host->caps2 & MMC_CAP2_MAX_DISCARD_SIZE))
		return UINT_MAX;

	/*
	 * Without erase_group_def set, MMC erase timeout depends on clock
	 * frequence which can change.  In that case, the best choice is
	 * just the preferred erase size.
	 */
	if (mmc_card_mmc(card) && !(card->ext_csd.erase_group_def & 1))
		return card->pref_erase;

	max_discard = mmc_do_calc_max_discard(card, MMC_ERASE_ARG);
	if (mmc_can_trim(card)) {
		max_trim = mmc_do_calc_max_discard(card, MMC_TRIM_ARG);
		if (max_trim < max_discard)
			max_discard = max_trim;
	} else if (max_discard < card->erase_size) {
		max_discard = 0;
	}
	pr_debug("%s: calculated max. discard sectors %u for timeout %u ms\n",
		 mmc_hostname(host), max_discard, host->max_busy_timeout);
	return max_discard;
}
EXPORT_SYMBOL(mmc_calc_max_discard);

int mmc_set_blocklen(struct mmc_card *card, unsigned int blocklen)
{
	struct mmc_command cmd = {0};

	if (mmc_card_blockaddr(card) || mmc_card_ddr52(card))
		return 0;

	cmd.opcode = MMC_SET_BLOCKLEN;
	cmd.arg = blocklen;
	cmd.flags = MMC_RSP_SPI_R1 | MMC_RSP_R1 | MMC_CMD_AC;
	return mmc_wait_for_cmd(card->host, &cmd, 5);
}
EXPORT_SYMBOL(mmc_set_blocklen);

int mmc_set_blockcount(struct mmc_card *card, unsigned int blockcount,
			bool is_rel_write)
{
	struct mmc_command cmd = {0};

	cmd.opcode = MMC_SET_BLOCK_COUNT;
	cmd.arg = blockcount & 0x0000FFFF;
	if (is_rel_write)
		cmd.arg |= 1 << 31;
	cmd.flags = MMC_RSP_SPI_R1 | MMC_RSP_R1 | MMC_CMD_AC;
	return mmc_wait_for_cmd(card->host, &cmd, 5);
}
EXPORT_SYMBOL(mmc_set_blockcount);

static void mmc_hw_reset_for_init(struct mmc_host *host)
{
	if (!(host->caps & MMC_CAP_HW_RESET) || !host->ops->hw_reset)
		return;
	mmc_host_clk_hold(host);
	host->ops->hw_reset(host);
	mmc_host_clk_release(host);
}

/*
 * mmc_cmdq_hw_reset: Helper API for doing
 * reset_all of host and reinitializing card.
 * This must be called with mmc_claim_host
 * acquired by the caller.
 */
int mmc_cmdq_hw_reset(struct mmc_host *host)
{
	if (!host->bus_ops->reset)
		return -EOPNOTSUPP;

	return host->bus_ops->reset(host);
}
EXPORT_SYMBOL(mmc_cmdq_hw_reset);

int mmc_hw_reset(struct mmc_host *host)
{
	int ret;

	if (!host->card)
		return -EINVAL;

	mmc_bus_get(host);
	if (!host->bus_ops || host->bus_dead || !host->bus_ops->reset) {
		mmc_bus_put(host);
		return -EOPNOTSUPP;
	}

	ret = host->bus_ops->reset(host);
	mmc_bus_put(host);

	if (ret)
		pr_warn("%s: tried to reset card, got error %d\n",
			mmc_hostname(host), ret);

	return ret;
}
EXPORT_SYMBOL(mmc_hw_reset);

static int mmc_rescan_try_freq(struct mmc_host *host, unsigned freq)
{
	host->f_init = freq;

#ifdef CONFIG_MMC_DEBUG
	pr_info("%s: %s: trying to init card at %u Hz\n",
		mmc_hostname(host), __func__, host->f_init);
#endif
	mmc_power_up(host, host->ocr_avail);

	/*
	 * Some eMMCs (with VCCQ always on) may not be reset after power up, so
	 * do a hardware reset if possible.
	 */
	mmc_hw_reset_for_init(host);

	/*
	 * sdio_reset sends CMD52 to reset card.  Since we do not know
	 * if the card is being re-initialized, just send it.  CMD52
	 * should be ignored by SD/eMMC cards.
	 */
	sdio_reset(host);
	mmc_go_idle(host);

	mmc_send_if_cond(host, host->ocr_avail);

	/* Order's important: probe SDIO, then SD, then MMC */
	if (!mmc_attach_sdio(host))
		return 0;
	if (!mmc_attach_sd(host))
		return 0;
	if (!mmc_attach_mmc(host))
		return 0;

	mmc_power_off(host);
	return -EIO;
}

int _mmc_detect_card_removed(struct mmc_host *host)
{
	int ret;

	if (host->caps & MMC_CAP_NONREMOVABLE)
		return 0;

	if (!host->card || mmc_card_removed(host->card))
		return 1;

	ret = host->bus_ops->alive(host);

	/*
	 * Card detect status and alive check may be out of sync if card is
	 * removed slowly, when card detect switch changes while card/slot
	 * pads are still contacted in hardware (refer to "SD Card Mechanical
	 * Addendum, Appendix C: Card Detection Switch"). So reschedule a
	 * detect work 200ms later for this case.
	 */
	if (!ret && host->ops->get_cd && !host->ops->get_cd(host)) {
		mmc_detect_change(host, msecs_to_jiffies(200));
		pr_debug("%s: card removed too slowly\n", mmc_hostname(host));
	}

	if (ret) {
		if (host->ops->get_cd && host->ops->get_cd(host)) {
			ret = mmc_recovery_fallback_lower_speed(host);
		} else {
			mmc_card_set_removed(host->card);
			if (host->card->sdr104_blocked) {
				mmc_host_set_sdr104(host);
				host->card->sdr104_blocked = false;
			}
			pr_debug("%s: card remove detected\n",
					mmc_hostname(host));
		}
	}

	return ret;
}

int mmc_detect_card_removed(struct mmc_host *host)
{
	struct mmc_card *card = host->card;
	int ret;

	WARN_ON(!host->claimed);

	if (!card)
		return 1;

	ret = mmc_card_removed(card);
	/*
	 * The card will be considered unchanged unless we have been asked to
	 * detect a change or host requires polling to provide card detection.
	 */
	if (!host->detect_change && !(host->caps & MMC_CAP_NEEDS_POLL))
		return ret;

	host->detect_change = 0;
	if (!ret) {
		ret = _mmc_detect_card_removed(host);
		if (ret && (host->caps & MMC_CAP_NEEDS_POLL)) {
			/*
			 * Schedule a detect work as soon as possible to let a
			 * rescan handle the card removal.
			 */
			cancel_delayed_work(&host->detect);
			_mmc_detect_change(host, 0, false);
		}
	}

	return ret;
}
EXPORT_SYMBOL(mmc_detect_card_removed);

/*
 * This should be called to make sure that detect work(mmc_rescan)
 * is completed.Drivers may use this function from async schedule/probe
 * contexts to make sure that the bootdevice detection is completed on
 * completion of async_schedule.
 */
void mmc_flush_detect_work(struct mmc_host *host)
{
	flush_delayed_work(&host->detect);
}
EXPORT_SYMBOL(mmc_flush_detect_work);

void mmc_rescan(struct work_struct *work)
{
	unsigned long flags;
	struct mmc_host *host =
		container_of(work, struct mmc_host, detect.work);

	if (host->trigger_card_event && host->ops->card_event) {
		host->ops->card_event(host);
		host->trigger_card_event = false;
	}

	spin_lock_irqsave(&host->lock, flags);
	if (host->rescan_disable) {
		spin_unlock_irqrestore(&host->lock, flags);
		return;
	}
	spin_unlock_irqrestore(&host->lock, flags);

	/* If there is a non-removable card registered, only scan once */
	if ((host->caps & MMC_CAP_NONREMOVABLE) && host->rescan_entered)
		return;
	host->rescan_entered = 1;

	mmc_bus_get(host);

	/*
	 * if there is a _removable_ card registered, check whether it is
	 * still present
	 */
	if (host->bus_ops && !host->bus_dead
	    && !(host->caps & MMC_CAP_NONREMOVABLE))
		host->bus_ops->detect(host);

	host->detect_change = 0;
	if (host->ignore_bus_resume_flags)
		host->ignore_bus_resume_flags = false;

	/*
	 * Let mmc_bus_put() free the bus/bus_ops if we've found that
	 * the card is no longer present.
	 */
	mmc_bus_put(host);
	mmc_bus_get(host);

	/* if there still is a card present, stop here */
	if (host->bus_ops != NULL) {
		mmc_bus_put(host);
		goto out;
	}

	/*
	 * Only we can add a new handler, so it's safe to
	 * release the lock here.
	 */
	mmc_bus_put(host);

	if (!(host->caps & MMC_CAP_NONREMOVABLE) && host->ops->get_cd &&
			host->ops->get_cd(host) == 0) {
		mmc_claim_host(host);
		mmc_power_off(host);
		mmc_release_host(host);
		goto out;
	}

	mmc_claim_host(host);
	mmc_rescan_try_freq(host, host->f_min);
	mmc_release_host(host);

 out:
	if (host->caps & MMC_CAP_NEEDS_POLL)
		mmc_schedule_delayed_work(&host->detect, HZ);
}

void mmc_start_host(struct mmc_host *host)
{
	mmc_claim_host(host);
	host->f_init = max(freqs[0], host->f_min);
	host->rescan_disable = 0;
	host->ios.power_mode = MMC_POWER_UNDEFINED;

	if (host->caps2 & MMC_CAP2_NO_PRESCAN_POWERUP)
		mmc_power_off(host);
	else
		mmc_power_up(host, host->ocr_avail);

	mmc_gpiod_request_cd_irq(host);
	mmc_release_host(host);
	_mmc_detect_change(host, 0, false);
}

void mmc_stop_host(struct mmc_host *host)
{
#ifdef CONFIG_MMC_DEBUG
	unsigned long flags;
	spin_lock_irqsave(&host->lock, flags);
	host->removed = 1;
	spin_unlock_irqrestore(&host->lock, flags);
#endif
	if (host->slot.cd_irq >= 0)
		disable_irq(host->slot.cd_irq);

	host->rescan_disable = 1;
	cancel_delayed_work_sync(&host->detect);
	mmc_flush_scheduled_work();

	/* clear pm flags now and let card drivers set them as needed */
	host->pm_flags = 0;

	mmc_bus_get(host);
	if (host->bus_ops && !host->bus_dead) {
		/* Calling bus_ops->remove() with a claimed host can deadlock */
		host->bus_ops->remove(host);
		mmc_claim_host(host);
		mmc_detach_bus(host);
		mmc_power_off(host);
		mmc_release_host(host);
		mmc_bus_put(host);
		return;
	}
	mmc_bus_put(host);

	BUG_ON(host->card);

	mmc_claim_host(host);
	mmc_power_off(host);
	mmc_release_host(host);
}

int mmc_power_save_host(struct mmc_host *host)
{
	int ret = 0;

#ifdef CONFIG_MMC_DEBUG
	pr_info("%s: %s: powering down\n", mmc_hostname(host), __func__);
#endif

	mmc_bus_get(host);

	if (!host->bus_ops || host->bus_dead) {
		mmc_bus_put(host);
		return -EINVAL;
	}

	if (host->bus_ops->power_save)
		ret = host->bus_ops->power_save(host);

	mmc_bus_put(host);

	mmc_power_off(host);

	return ret;
}
EXPORT_SYMBOL(mmc_power_save_host);

int mmc_power_restore_host(struct mmc_host *host)
{
	int ret;

#ifdef CONFIG_MMC_DEBUG
	pr_info("%s: %s: powering up\n", mmc_hostname(host), __func__);
#endif

	mmc_bus_get(host);

	if (!host->bus_ops || host->bus_dead) {
		mmc_bus_put(host);
		return -EINVAL;
	}

	mmc_power_up(host, host->card->ocr);
	mmc_claim_host(host);
	ret = host->bus_ops->power_restore(host);
	mmc_release_host(host);

	mmc_bus_put(host);

	return ret;
}
EXPORT_SYMBOL(mmc_power_restore_host);

/*
 * Add barrier request to the requests in cache
 */
int mmc_cache_barrier(struct mmc_card *card)
{
	struct mmc_host *host = card->host;
	int err = 0;

	if (!card->ext_csd.cache_ctrl ||
	     (card->quirks & MMC_QUIRK_CACHE_DISABLE))
		goto out;

	if (!mmc_card_mmc(card))
		goto out;

	if (!card->ext_csd.barrier_en)
		return -ENOTSUPP;

	/*
	 * If a device receives maximum supported barrier
	 * requests, a barrier command is treated as a
	 * flush command. Hence, it is betetr to use
	 * flush timeout instead a generic CMD6 timeout
	 */
	err = mmc_switch(card, EXT_CSD_CMD_SET_NORMAL,
			EXT_CSD_FLUSH_CACHE, 0x2, 0);
	if (err)
		pr_err("%s: cache barrier error %d\n",
				mmc_hostname(host), err);
out:
	return err;
}
EXPORT_SYMBOL(mmc_cache_barrier);

/*
 * Flush the cache to the non-volatile storage.
 */
int mmc_flush_cache(struct mmc_card *card)
{
	int err = 0;

	if (mmc_card_mmc(card) &&
			(card->ext_csd.cache_size > 0) &&
			(card->ext_csd.cache_ctrl & 1) &&
			(!(card->quirks & MMC_QUIRK_CACHE_DISABLE))) {
		err = mmc_switch(card, EXT_CSD_CMD_SET_NORMAL,
				EXT_CSD_FLUSH_CACHE, 1, 0);
		if (err == -ETIMEDOUT) {
			pr_err("%s: cache flush timeout\n",
					mmc_hostname(card->host));
			err = mmc_interrupt_hpi(card);
			if (err) {
				pr_err("%s: mmc_interrupt_hpi() failed (%d)\n",
						mmc_hostname(card->host), err);
				err = -ENODEV;
			}
		} else if (err) {
			pr_err("%s: cache flush error %d\n",
					mmc_hostname(card->host), err);
		}
	}

	return err;
}
EXPORT_SYMBOL(mmc_flush_cache);

#ifdef CONFIG_PM

/* Do the card removal on suspend if card is assumed removeable
 * Do that in pm notifier while userspace isn't yet frozen, so we will be able
   to sync the card.
*/
int mmc_pm_notify(struct notifier_block *notify_block,
					unsigned long mode, void *unused)
{
	struct mmc_host *host = container_of(
		notify_block, struct mmc_host, pm_notify);
	unsigned long flags;
	int err = 0, present = 0;

	switch (mode) {
	case PM_RESTORE_PREPARE:
	case PM_HIBERNATION_PREPARE:
		if (host->bus_ops && host->bus_ops->pre_hibernate)
			host->bus_ops->pre_hibernate(host);
	case PM_SUSPEND_PREPARE:
		spin_lock_irqsave(&host->lock, flags);
		host->rescan_disable = 1;
		spin_unlock_irqrestore(&host->lock, flags);
		cancel_delayed_work_sync(&host->detect);

		if (!host->bus_ops)
			break;

		/* Validate prerequisites for suspend */
		if (host->bus_ops->pre_suspend)
			err = host->bus_ops->pre_suspend(host);
		if (!err)
			break;

		if (!mmc_card_is_removable(host)) {
			dev_warn(mmc_dev(host),
				 "pre_suspend failed for non-removable host: "
				 "%d\n", err);
			/* Avoid removing non-removable hosts */
			break;
		}

		/* Calling bus_ops->remove() with a claimed host can deadlock */
		host->bus_ops->remove(host);
		mmc_claim_host(host);
		mmc_detach_bus(host);
		mmc_power_off(host);
		mmc_release_host(host);
		host->pm_flags = 0;
		break;

	case PM_POST_RESTORE:
	case PM_POST_HIBERNATION:
		if (host->bus_ops && host->bus_ops->post_hibernate)
			host->bus_ops->post_hibernate(host);
	case PM_POST_SUSPEND:

		spin_lock_irqsave(&host->lock, flags);
		host->rescan_disable = 0;
		if (mmc_card_is_removable(host))
			present = !!mmc_gpio_get_cd(host);

		if (mmc_bus_manual_resume(host) &&
				!host->ignore_bus_resume_flags &&
				present) {
			spin_unlock_irqrestore(&host->lock, flags);
			break;
		}
		spin_unlock_irqrestore(&host->lock, flags);
		_mmc_detect_change(host, 0, false);

	}

	return 0;
}
#endif

/**
 * mmc_init_context_info() - init synchronization context
 * @host: mmc host
 *
 * Init struct context_info needed to implement asynchronous
 * request mechanism, used by mmc core, host driver and mmc requests
 * supplier.
 */
void mmc_init_context_info(struct mmc_host *host)
{
	spin_lock_init(&host->context_info.lock);
	host->context_info.is_new_req = false;
	host->context_info.is_done_rcv = false;
	host->context_info.is_waiting_last_req = false;
	init_waitqueue_head(&host->context_info.wait);
}

#ifdef CONFIG_MMC_EMBEDDED_SDIO
void mmc_set_embedded_sdio_data(struct mmc_host *host,
				struct sdio_cis *cis,
				struct sdio_cccr *cccr,
				struct sdio_embedded_func *funcs,
				int num_funcs)
{
	host->embedded_sdio_data.cis = cis;
	host->embedded_sdio_data.cccr = cccr;
	host->embedded_sdio_data.funcs = funcs;
	host->embedded_sdio_data.num_funcs = num_funcs;
}

EXPORT_SYMBOL(mmc_set_embedded_sdio_data);
#endif

static int __init mmc_init(void)
{
	int ret;

	workqueue = alloc_ordered_workqueue("kmmcd", 0);
	if (!workqueue)
		return -ENOMEM;

	ret = mmc_register_bus();
	if (ret)
		goto destroy_workqueue;

	ret = mmc_register_host_class();
	if (ret)
		goto unregister_bus;

	ret = sdio_register_bus();
	if (ret)
		goto unregister_host_class;

	return 0;

unregister_host_class:
	mmc_unregister_host_class();
unregister_bus:
	mmc_unregister_bus();
destroy_workqueue:
	destroy_workqueue(workqueue);

	return ret;
}

static void __exit mmc_exit(void)
{
	sdio_unregister_bus();
	mmc_unregister_host_class();
	mmc_unregister_bus();
	destroy_workqueue(workqueue);
}

#ifdef CONFIG_BLOCK
static ssize_t
latency_hist_show(struct device *dev, struct device_attribute *attr, char *buf)
{
	struct mmc_host *host = cls_dev_to_mmc_host(dev);
	size_t written_bytes;

	written_bytes = blk_latency_hist_show("Read", &host->io_lat_read,
			buf, PAGE_SIZE);
	written_bytes += blk_latency_hist_show("Write", &host->io_lat_write,
			buf + written_bytes, PAGE_SIZE - written_bytes);

	return written_bytes;
}

/*
 * Values permitted 0, 1, 2.
 * 0 -> Disable IO latency histograms (default)
 * 1 -> Enable IO latency histograms
 * 2 -> Zero out IO latency histograms
 */
static ssize_t
latency_hist_store(struct device *dev, struct device_attribute *attr,
		   const char *buf, size_t count)
{
	struct mmc_host *host = cls_dev_to_mmc_host(dev);
	long value;

	if (kstrtol(buf, 0, &value))
		return -EINVAL;
	if (value == BLK_IO_LAT_HIST_ZERO) {
		memset(&host->io_lat_read, 0, sizeof(host->io_lat_read));
		memset(&host->io_lat_write, 0, sizeof(host->io_lat_write));
	} else if (value == BLK_IO_LAT_HIST_ENABLE ||
		 value == BLK_IO_LAT_HIST_DISABLE)
		host->latency_hist_enabled = value;
	return count;
}

static DEVICE_ATTR(latency_hist, S_IRUGO | S_IWUSR,
		   latency_hist_show, latency_hist_store);

void
mmc_latency_hist_sysfs_init(struct mmc_host *host)
{
	if (device_create_file(&host->class_dev, &dev_attr_latency_hist))
		dev_err(&host->class_dev,
			"Failed to create latency_hist sysfs entry\n");
}

void
mmc_latency_hist_sysfs_exit(struct mmc_host *host)
{
	device_remove_file(&host->class_dev, &dev_attr_latency_hist);
}
#endif

subsys_initcall(mmc_init);
module_exit(mmc_exit);

MODULE_LICENSE("GPL");<|MERGE_RESOLUTION|>--- conflicted
+++ resolved
@@ -3021,24 +3021,8 @@
 	 */
 	mmc_host_clk_hold(host);
 	err = mmc_wait_for_cmd(host, &cmd, 0);
-<<<<<<< HEAD
-	if (err) {
-		if (err == -ETIMEDOUT) {
-			pr_debug("%s: voltage switching failed with err %d\n",
-				mmc_hostname(host), err);
-			err = -EAGAIN;
-			goto power_cycle;
-		} else {
-			goto err_command;
-		}
-	}
-=======
 	if (err)
 		goto power_cycle;
-
-	if (!mmc_host_is_spi(host) && (cmd.resp[0] & R1_ERROR))
-		return -EIO;
->>>>>>> 7a1dbe97
 
 	if (!mmc_host_is_spi(host) && (cmd.resp[0] & R1_ERROR)) {
 		err = -EIO;
