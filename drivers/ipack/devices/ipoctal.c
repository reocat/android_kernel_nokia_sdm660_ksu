--- conflicted
+++ resolved
@@ -106,7 +106,6 @@
 
 err_put_carrier:
 	ipack_put_carrier(ipoctal->dev);
-<<<<<<< HEAD
 
 	return res;
 }
@@ -115,16 +114,6 @@
 {
 	struct ipoctal_channel *channel = tty->driver_data;
 
-=======
-
-	return res;
-}
-
-static int ipoctal_open(struct tty_struct *tty, struct file *file)
-{
-	struct ipoctal_channel *channel = tty->driver_data;
-
->>>>>>> 286cd8c7
 	return tty_port_open(&channel->tty_port, tty, file);
 }
 
