--- conflicted
+++ resolved
@@ -1360,10 +1360,7 @@
 	 */
 	devfn = PCI_DEVFN(PCI_SLOT(pdev->devfn), 0);
 	pci_bus_read_config_dword(pdev->bus, devfn, PCI_CFG_HFS_1, &reg);
-<<<<<<< HEAD
-=======
 	trace_mei_pci_cfg_read(&pdev->dev, "PCI_CFG_HFS_1", PCI_CFG_HFS_1, reg);
->>>>>>> 286cd8c7
 	/* if bits [19:16] = 15, running SPS Firmware */
 	return (reg & 0xf0000) == 0xf0000;
 }
