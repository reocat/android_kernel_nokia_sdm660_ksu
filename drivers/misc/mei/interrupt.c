--- conflicted
+++ resolved
@@ -73,11 +73,7 @@
  * @dev: mei device
  * @hdr: message header
  */
-<<<<<<< HEAD
-void mei_irq_discard_msg(struct mei_device *dev, struct mei_msg_hdr *hdr)
-=======
 static void mei_irq_discard_msg(struct mei_device *dev, struct mei_msg_hdr *hdr)
->>>>>>> 286cd8c7
 {
 	/*
 	 * no need to check for size as it is guarantied
@@ -186,11 +182,7 @@
 		return -EMSGSIZE;
 
 	ret = mei_hbm_cl_disconnect_rsp(dev, cl);
-<<<<<<< HEAD
-	list_move_tail(&cb->list, &cmpl_list->list);
-=======
 	list_move_tail(&cb->list, cmpl_list);
->>>>>>> 286cd8c7
 
 	return ret;
 }
