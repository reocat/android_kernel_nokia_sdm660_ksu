/*
 * Intel Management Engine Interface (Intel MEI) Linux driver
 * Copyright (c) 2012-2013, Intel Corporation.
 *
 * This program is free software; you can redistribute it and/or modify it
 * under the terms and conditions of the GNU General Public License,
 * version 2, as published by the Free Software Foundation.
 *
 * This program is distributed in the hope it will be useful, but WITHOUT
 * ANY WARRANTY; without even the implied warranty of MERCHANTABILITY or
 * FITNESS FOR A PARTICULAR PURPOSE.  See the GNU General Public License for
 * more details.
 *
 */

#include <linux/module.h>
#include <linux/device.h>
#include <linux/kernel.h>
#include <linux/sched/signal.h>
#include <linux/init.h>
#include <linux/errno.h>
#include <linux/slab.h>
#include <linux/mutex.h>
#include <linux/interrupt.h>
#include <linux/mei_cl_bus.h>

#include "mei_dev.h"
#include "client.h"

#define to_mei_cl_driver(d) container_of(d, struct mei_cl_driver, driver)
#define to_mei_cl_device(d) container_of(d, struct mei_cl_device, dev)

/**
 * __mei_cl_send - internal client send (write)
 *
 * @cl: host client
 * @buf: buffer to send
 * @length: buffer length
 * @mode: sending mode
 *
 * Return: written size bytes or < 0 on error
 */
ssize_t __mei_cl_send(struct mei_cl *cl, u8 *buf, size_t length,
		      unsigned int mode)
{
	struct mei_device *bus;
	struct mei_cl_cb *cb;
	ssize_t rets;

	if (WARN_ON(!cl || !cl->dev))
		return -ENODEV;

	bus = cl->dev;

	mutex_lock(&bus->device_lock);
	if (bus->dev_state != MEI_DEV_ENABLED) {
		rets = -ENODEV;
		goto out;
	}

	if (!mei_cl_is_connected(cl)) {
		rets = -ENODEV;
		goto out;
	}

	/* Check if we have an ME client device */
	if (!mei_me_cl_is_active(cl->me_cl)) {
		rets = -ENOTTY;
		goto out;
	}

	if (length > mei_cl_mtu(cl)) {
		rets = -EFBIG;
		goto out;
	}

	while (cl->tx_cb_queued >= bus->tx_queue_limit) {
		mutex_unlock(&bus->device_lock);
		rets = wait_event_interruptible(cl->tx_wait,
				cl->writing_state == MEI_WRITE_COMPLETE ||
				(!mei_cl_is_connected(cl)));
		mutex_lock(&bus->device_lock);
		if (rets) {
			if (signal_pending(current))
				rets = -EINTR;
			goto out;
		}
		if (!mei_cl_is_connected(cl)) {
			rets = -ENODEV;
			goto out;
		}
	}

	cb = mei_cl_alloc_cb(cl, length, MEI_FOP_WRITE, NULL);
	if (!cb) {
		rets = -ENOMEM;
		goto out;
	}

	cb->internal = !!(mode & MEI_CL_IO_TX_INTERNAL);
	cb->blocking = !!(mode & MEI_CL_IO_TX_BLOCKING);
	memcpy(cb->buf.data, buf, length);

	rets = mei_cl_write(cl, cb);

out:
	mutex_unlock(&bus->device_lock);

	return rets;
}

/**
 * __mei_cl_recv - internal client receive (read)
 *
 * @cl: host client
 * @buf: buffer to receive
 * @length: buffer length
 * @mode: io mode
 * @timeout: recv timeout, 0 for infinite timeout
 *
 * Return: read size in bytes of < 0 on error
 */
ssize_t __mei_cl_recv(struct mei_cl *cl, u8 *buf, size_t length,
		      unsigned int mode, unsigned long timeout)
{
	struct mei_device *bus;
	struct mei_cl_cb *cb;
	size_t r_length;
	ssize_t rets;
	bool nonblock = !!(mode & MEI_CL_IO_RX_NONBLOCK);

	if (WARN_ON(!cl || !cl->dev))
		return -ENODEV;

	bus = cl->dev;

	mutex_lock(&bus->device_lock);
	if (bus->dev_state != MEI_DEV_ENABLED) {
		rets = -ENODEV;
		goto out;
	}

	cb = mei_cl_read_cb(cl, NULL);
	if (cb)
		goto copy;

	rets = mei_cl_read_start(cl, length, NULL);
	if (rets && rets != -EBUSY)
		goto out;

	if (nonblock) {
		rets = -EAGAIN;
		goto out;
	}

	/* wait on event only if there is no other waiter */
	/* synchronized under device mutex */
	if (!waitqueue_active(&cl->rx_wait)) {

		mutex_unlock(&bus->device_lock);

		if (timeout) {
			rets = wait_event_interruptible_timeout
					(cl->rx_wait,
					(!list_empty(&cl->rd_completed)) ||
					(!mei_cl_is_connected(cl)),
					msecs_to_jiffies(timeout));
			if (rets == 0)
				return -ETIME;
			if (rets < 0) {
				if (signal_pending(current))
					return -EINTR;
				return -ERESTARTSYS;
			}
		} else {
			if (wait_event_interruptible
					(cl->rx_wait,
					(!list_empty(&cl->rd_completed)) ||
					(!mei_cl_is_connected(cl)))) {
				if (signal_pending(current))
					return -EINTR;
				return -ERESTARTSYS;
			}
		}

		mutex_lock(&bus->device_lock);

		if (!mei_cl_is_connected(cl)) {
			rets = -ENODEV;
			goto out;
		}
	}

	cb = mei_cl_read_cb(cl, NULL);
	if (!cb) {
		rets = 0;
		goto out;
	}

copy:
	if (cb->status) {
		rets = cb->status;
		goto free;
	}

	r_length = min_t(size_t, length, cb->buf_idx);
	memcpy(buf, cb->buf.data, r_length);
	rets = r_length;

free:
	mei_io_cb_free(cb);
out:
	mutex_unlock(&bus->device_lock);

	return rets;
}

/**
 * mei_cldev_send - me device send  (write)
 *
 * @cldev: me client device
 * @buf: buffer to send
 * @length: buffer length
 *
 * Return: written size in bytes or < 0 on error
 */
ssize_t mei_cldev_send(struct mei_cl_device *cldev, u8 *buf, size_t length)
{
	struct mei_cl *cl = cldev->cl;

	return __mei_cl_send(cl, buf, length, MEI_CL_IO_TX_BLOCKING);
}
EXPORT_SYMBOL_GPL(mei_cldev_send);

/**
 * mei_cldev_recv_nonblock - non block client receive (read)
 *
 * @cldev: me client device
 * @buf: buffer to receive
 * @length: buffer length
 *
 * Return: read size in bytes of < 0 on error
 *         -EAGAIN if function will block.
 */
ssize_t mei_cldev_recv_nonblock(struct mei_cl_device *cldev, u8 *buf,
				size_t length)
{
	struct mei_cl *cl = cldev->cl;

	return __mei_cl_recv(cl, buf, length, MEI_CL_IO_RX_NONBLOCK, 0);
}
EXPORT_SYMBOL_GPL(mei_cldev_recv_nonblock);

/**
 * mei_cldev_recv - client receive (read)
 *
 * @cldev: me client device
 * @buf: buffer to receive
 * @length: buffer length
 *
 * Return: read size in bytes of < 0 on error
 */
ssize_t mei_cldev_recv(struct mei_cl_device *cldev, u8 *buf, size_t length)
{
	struct mei_cl *cl = cldev->cl;

	return __mei_cl_recv(cl, buf, length, 0, 0);
}
EXPORT_SYMBOL_GPL(mei_cldev_recv);

/**
 * mei_cl_bus_rx_work - dispatch rx event for a bus device
 *
 * @work: work
 */
static void mei_cl_bus_rx_work(struct work_struct *work)
{
	struct mei_cl_device *cldev;
	struct mei_device *bus;

	cldev = container_of(work, struct mei_cl_device, rx_work);

	bus = cldev->bus;
<<<<<<< HEAD

	if (cldev->event_cb)
		cldev->event_cb(cldev, cldev->events, cldev->event_context);
=======
>>>>>>> 286cd8c7

	if (cldev->rx_cb)
		cldev->rx_cb(cldev);

<<<<<<< HEAD
	/* Prepare for the next read */
	if (cldev->events_mask & BIT(MEI_CL_EVENT_RX)) {
		mutex_lock(&bus->device_lock);
		mei_cl_read_start(cldev->cl, 0, NULL);
		mutex_unlock(&bus->device_lock);
	}
=======
	mutex_lock(&bus->device_lock);
	mei_cl_read_start(cldev->cl, mei_cl_mtu(cldev->cl), NULL);
	mutex_unlock(&bus->device_lock);
}

/**
 * mei_cl_bus_notif_work - dispatch FW notif event for a bus device
 *
 * @work: work
 */
static void mei_cl_bus_notif_work(struct work_struct *work)
{
	struct mei_cl_device *cldev;

	cldev = container_of(work, struct mei_cl_device, notif_work);

	if (cldev->notif_cb)
		cldev->notif_cb(cldev);
>>>>>>> 286cd8c7
}

/**
 * mei_cl_bus_notify_event - schedule notify cb on bus client
 *
 * @cl: host client
 *
 * Return: true if event was scheduled
 *         false if the client is not waiting for event
 */
bool mei_cl_bus_notify_event(struct mei_cl *cl)
{
	struct mei_cl_device *cldev = cl->cldev;

	if (!cldev || !cldev->notif_cb)
		return false;

	if (!cl->notify_ev)
		return false;

	schedule_work(&cldev->notif_work);

	cl->notify_ev = false;

	return true;
}

/**
 * mei_cl_bus_rx_event - schedule rx event
 *
 * @cl: host client
 *
 * Return: true if event was scheduled
 *         false if the client is not waiting for event
 */
bool mei_cl_bus_rx_event(struct mei_cl *cl)
{
	struct mei_cl_device *cldev = cl->cldev;

	if (!cldev || !cldev->rx_cb)
		return false;

	schedule_work(&cldev->rx_work);

	return true;
}

/**
 * mei_cldev_register_rx_cb - register Rx event callback
 *
 * @cldev: me client devices
 * @rx_cb: callback function
 *
 * Return: 0 on success
 *         -EALREADY if an callback is already registered
 *         <0 on other errors
 */
int mei_cldev_register_rx_cb(struct mei_cl_device *cldev, mei_cldev_cb_t rx_cb)
{
	struct mei_device *bus = cldev->bus;
	int ret;

	if (!rx_cb)
		return -EINVAL;
	if (cldev->rx_cb)
		return -EALREADY;

	cldev->rx_cb = rx_cb;
	INIT_WORK(&cldev->rx_work, mei_cl_bus_rx_work);

<<<<<<< HEAD
	if (cldev->events_mask & BIT(MEI_CL_EVENT_RX)) {
		mutex_lock(&bus->device_lock);
		ret = mei_cl_read_start(cldev->cl, 0, NULL);
		mutex_unlock(&bus->device_lock);
		if (ret && ret != -EBUSY)
			return ret;
	}

	if (cldev->events_mask & BIT(MEI_CL_EVENT_NOTIF)) {
		mutex_lock(&bus->device_lock);
		ret = mei_cl_notify_request(cldev->cl, NULL, event_cb ? 1 : 0);
		mutex_unlock(&bus->device_lock);
		if (ret)
			return ret;
	}
=======
	mutex_lock(&bus->device_lock);
	ret = mei_cl_read_start(cldev->cl, mei_cl_mtu(cldev->cl), NULL);
	mutex_unlock(&bus->device_lock);
	if (ret && ret != -EBUSY)
		return ret;

	return 0;
}
EXPORT_SYMBOL_GPL(mei_cldev_register_rx_cb);

/**
 * mei_cldev_register_notif_cb - register FW notification event callback
 *
 * @cldev: me client devices
 * @notif_cb: callback function
 *
 * Return: 0 on success
 *         -EALREADY if an callback is already registered
 *         <0 on other errors
 */
int mei_cldev_register_notif_cb(struct mei_cl_device *cldev,
				mei_cldev_cb_t notif_cb)
{
	struct mei_device *bus = cldev->bus;
	int ret;

	if (!notif_cb)
		return -EINVAL;

	if (cldev->notif_cb)
		return -EALREADY;

	cldev->notif_cb = notif_cb;
	INIT_WORK(&cldev->notif_work, mei_cl_bus_notif_work);

	mutex_lock(&bus->device_lock);
	ret = mei_cl_notify_request(cldev->cl, NULL, 1);
	mutex_unlock(&bus->device_lock);
	if (ret)
		return ret;
>>>>>>> 286cd8c7

	return 0;
}
EXPORT_SYMBOL_GPL(mei_cldev_register_notif_cb);

/**
 * mei_cldev_get_drvdata - driver data getter
 *
 * @cldev: mei client device
 *
 * Return: driver private data
 */
void *mei_cldev_get_drvdata(const struct mei_cl_device *cldev)
{
	return dev_get_drvdata(&cldev->dev);
}
EXPORT_SYMBOL_GPL(mei_cldev_get_drvdata);

/**
 * mei_cldev_set_drvdata - driver data setter
 *
 * @cldev: mei client device
 * @data: data to store
 */
void mei_cldev_set_drvdata(struct mei_cl_device *cldev, void *data)
{
	dev_set_drvdata(&cldev->dev, data);
}
EXPORT_SYMBOL_GPL(mei_cldev_set_drvdata);

/**
 * mei_cldev_uuid - return uuid of the underlying me client
 *
 * @cldev: mei client device
 *
 * Return: me client uuid
 */
const uuid_le *mei_cldev_uuid(const struct mei_cl_device *cldev)
{
	return mei_me_cl_uuid(cldev->me_cl);
}
EXPORT_SYMBOL_GPL(mei_cldev_uuid);

/**
 * mei_cldev_ver - return protocol version of the underlying me client
 *
 * @cldev: mei client device
 *
 * Return: me client protocol version
 */
u8 mei_cldev_ver(const struct mei_cl_device *cldev)
{
	return mei_me_cl_ver(cldev->me_cl);
}
EXPORT_SYMBOL_GPL(mei_cldev_ver);

/**
 * mei_cldev_enabled - check whether the device is enabled
 *
 * @cldev: mei client device
 *
 * Return: true if me client is initialized and connected
 */
bool mei_cldev_enabled(struct mei_cl_device *cldev)
{
	return mei_cl_is_connected(cldev->cl);
}
EXPORT_SYMBOL_GPL(mei_cldev_enabled);

/**
<<<<<<< HEAD
=======
 * mei_cl_bus_module_get - acquire module of the underlying
 *    hw driver.
 *
 * @cldev: mei client device
 *
 * Return: true on success; false if the module was removed.
 */
static bool mei_cl_bus_module_get(struct mei_cl_device *cldev)
{
	return try_module_get(cldev->bus->dev->driver->owner);
}

/**
 * mei_cl_bus_module_put -  release the underlying hw module.
 *
 * @cldev: mei client device
 */
static void mei_cl_bus_module_put(struct mei_cl_device *cldev)
{
	module_put(cldev->bus->dev->driver->owner);
}

/**
>>>>>>> 286cd8c7
 * mei_cldev_enable - enable me client device
 *     create connection with me client
 *
 * @cldev: me client device
 *
 * Return: 0 on success and < 0 on error
 */
int mei_cldev_enable(struct mei_cl_device *cldev)
{
	struct mei_device *bus = cldev->bus;
	struct mei_cl *cl;
	int ret;

	cl = cldev->cl;

	mutex_lock(&bus->device_lock);
	if (cl->state == MEI_FILE_UNINITIALIZED) {
		ret = mei_cl_link(cl);
		if (ret)
			goto out;
		/* update pointers */
		cl->cldev = cldev;
	}

	if (mei_cl_is_connected(cl)) {
		ret = 0;
		goto out;
	}

	if (!mei_me_cl_is_active(cldev->me_cl)) {
		dev_err(&cldev->dev, "me client is not active\n");
		ret = -ENOTTY;
		goto out;
	}

	ret = mei_cl_connect(cl, cldev->me_cl, NULL);
	if (ret < 0)
		dev_err(&cldev->dev, "cannot connect\n");

out:
	mutex_unlock(&bus->device_lock);

	return ret;
}
EXPORT_SYMBOL_GPL(mei_cldev_enable);

/**
 * mei_cldev_unregister_callbacks - internal wrapper for unregistering
 *  callbacks.
 *
 * @cldev: client device
 */
static void mei_cldev_unregister_callbacks(struct mei_cl_device *cldev)
{
	if (cldev->rx_cb) {
		cancel_work_sync(&cldev->rx_work);
		cldev->rx_cb = NULL;
	}

	if (cldev->notif_cb) {
		cancel_work_sync(&cldev->notif_work);
		cldev->notif_cb = NULL;
	}
}

/**
 * mei_cldev_disable - disable me client device
 *     disconnect form the me client
 *
 * @cldev: me client device
 *
 * Return: 0 on success and < 0 on error
 */
int mei_cldev_disable(struct mei_cl_device *cldev)
{
	struct mei_device *bus;
	struct mei_cl *cl;
	int err;

	if (!cldev)
		return -ENODEV;

	cl = cldev->cl;

	bus = cldev->bus;

	mei_cldev_unregister_callbacks(cldev);

	mutex_lock(&bus->device_lock);

	if (!mei_cl_is_connected(cl)) {
		dev_dbg(bus->dev, "Already disconnected\n");
		err = 0;
		goto out;
	}

	err = mei_cl_disconnect(cl);
	if (err < 0)
		dev_err(bus->dev, "Could not disconnect from the ME client\n");

out:
	/* Flush queues and remove any pending read */
	mei_cl_flush_queues(cl, NULL);
	mei_cl_unlink(cl);

	mutex_unlock(&bus->device_lock);
	return err;
}
EXPORT_SYMBOL_GPL(mei_cldev_disable);

/**
 * mei_cl_device_find - find matching entry in the driver id table
 *
 * @cldev: me client device
 * @cldrv: me client driver
 *
 * Return: id on success; NULL if no id is matching
 */
static const
struct mei_cl_device_id *mei_cl_device_find(struct mei_cl_device *cldev,
					    struct mei_cl_driver *cldrv)
{
	const struct mei_cl_device_id *id;
	const uuid_le *uuid;
	u8 version;
	bool match;

	uuid = mei_me_cl_uuid(cldev->me_cl);
	version = mei_me_cl_ver(cldev->me_cl);

	id = cldrv->id_table;
	while (uuid_le_cmp(NULL_UUID_LE, id->uuid)) {
		if (!uuid_le_cmp(*uuid, id->uuid)) {
			match = true;

			if (cldev->name[0])
				if (strncmp(cldev->name, id->name,
					    sizeof(id->name)))
					match = false;

			if (id->version != MEI_CL_VERSION_ANY)
				if (id->version != version)
					match = false;
			if (match)
				return id;
		}

		id++;
	}

	return NULL;
}

/**
 * mei_cl_device_match  - device match function
 *
 * @dev: device
 * @drv: driver
 *
 * Return:  1 if matching device was found 0 otherwise
 */
static int mei_cl_device_match(struct device *dev, struct device_driver *drv)
{
	struct mei_cl_device *cldev = to_mei_cl_device(dev);
	struct mei_cl_driver *cldrv = to_mei_cl_driver(drv);
	const struct mei_cl_device_id *found_id;

	if (!cldev)
		return 0;

	if (!cldev->do_match)
		return 0;

	if (!cldrv || !cldrv->id_table)
		return 0;

	found_id = mei_cl_device_find(cldev, cldrv);
	if (found_id)
		return 1;

	return 0;
}

/**
 * mei_cl_device_probe - bus probe function
 *
 * @dev: device
 *
 * Return:  0 on success; < 0 otherwise
 */
static int mei_cl_device_probe(struct device *dev)
{
	struct mei_cl_device *cldev;
	struct mei_cl_driver *cldrv;
	const struct mei_cl_device_id *id;
	int ret;

	cldev = to_mei_cl_device(dev);
	cldrv = to_mei_cl_driver(dev->driver);

	if (!cldev)
		return 0;

	if (!cldrv || !cldrv->probe)
		return -ENODEV;

	id = mei_cl_device_find(cldev, cldrv);
	if (!id)
		return -ENODEV;

	if (!mei_cl_bus_module_get(cldev)) {
		dev_err(&cldev->dev, "get hw module failed");
		return -ENODEV;
	}

	ret = cldrv->probe(cldev, id);
	if (ret) {
		mei_cl_bus_module_put(cldev);
		return ret;
	}

	__module_get(THIS_MODULE);
	return 0;
}

/**
 * mei_cl_device_remove - remove device from the bus
 *
 * @dev: device
 *
 * Return:  0 on success; < 0 otherwise
 */
static int mei_cl_device_remove(struct device *dev)
{
	struct mei_cl_device *cldev = to_mei_cl_device(dev);
	struct mei_cl_driver *cldrv;
	int ret = 0;

	if (!cldev || !dev->driver)
		return 0;

	cldrv = to_mei_cl_driver(dev->driver);
	if (cldrv->remove)
		ret = cldrv->remove(cldev);

	mei_cldev_unregister_callbacks(cldev);

	mei_cl_bus_module_put(cldev);
	module_put(THIS_MODULE);

	return ret;
}

static ssize_t name_show(struct device *dev, struct device_attribute *a,
			     char *buf)
{
	struct mei_cl_device *cldev = to_mei_cl_device(dev);

	return scnprintf(buf, PAGE_SIZE, "%s", cldev->name);
}
static DEVICE_ATTR_RO(name);

static ssize_t uuid_show(struct device *dev, struct device_attribute *a,
			     char *buf)
{
	struct mei_cl_device *cldev = to_mei_cl_device(dev);
	const uuid_le *uuid = mei_me_cl_uuid(cldev->me_cl);

	return scnprintf(buf, PAGE_SIZE, "%pUl", uuid);
}
static DEVICE_ATTR_RO(uuid);

static ssize_t version_show(struct device *dev, struct device_attribute *a,
			     char *buf)
{
	struct mei_cl_device *cldev = to_mei_cl_device(dev);
	u8 version = mei_me_cl_ver(cldev->me_cl);

	return scnprintf(buf, PAGE_SIZE, "%02X", version);
}
static DEVICE_ATTR_RO(version);

static ssize_t modalias_show(struct device *dev, struct device_attribute *a,
			     char *buf)
{
	struct mei_cl_device *cldev = to_mei_cl_device(dev);
	const uuid_le *uuid = mei_me_cl_uuid(cldev->me_cl);
	u8 version = mei_me_cl_ver(cldev->me_cl);

	return scnprintf(buf, PAGE_SIZE, "mei:%s:%pUl:%02X:",
			 cldev->name, uuid, version);
}
static DEVICE_ATTR_RO(modalias);

static struct attribute *mei_cldev_attrs[] = {
	&dev_attr_name.attr,
	&dev_attr_uuid.attr,
	&dev_attr_version.attr,
	&dev_attr_modalias.attr,
	NULL,
};
ATTRIBUTE_GROUPS(mei_cldev);

/**
 * mei_cl_device_uevent - me client bus uevent handler
 *
 * @dev: device
 * @env: uevent kobject
 *
 * Return: 0 on success -ENOMEM on when add_uevent_var fails
 */
static int mei_cl_device_uevent(struct device *dev, struct kobj_uevent_env *env)
{
	struct mei_cl_device *cldev = to_mei_cl_device(dev);
	const uuid_le *uuid = mei_me_cl_uuid(cldev->me_cl);
	u8 version = mei_me_cl_ver(cldev->me_cl);

	if (add_uevent_var(env, "MEI_CL_VERSION=%d", version))
		return -ENOMEM;

	if (add_uevent_var(env, "MEI_CL_UUID=%pUl", uuid))
		return -ENOMEM;

	if (add_uevent_var(env, "MEI_CL_NAME=%s", cldev->name))
		return -ENOMEM;

	if (add_uevent_var(env, "MODALIAS=mei:%s:%pUl:%02X:",
			   cldev->name, uuid, version))
		return -ENOMEM;

	return 0;
}

static struct bus_type mei_cl_bus_type = {
	.name		= "mei",
	.dev_groups	= mei_cldev_groups,
	.match		= mei_cl_device_match,
	.probe		= mei_cl_device_probe,
	.remove		= mei_cl_device_remove,
	.uevent		= mei_cl_device_uevent,
};

static struct mei_device *mei_dev_bus_get(struct mei_device *bus)
{
	if (bus)
		get_device(bus->dev);

	return bus;
}

static void mei_dev_bus_put(struct mei_device *bus)
{
	if (bus)
		put_device(bus->dev);
}

static void mei_cl_bus_dev_release(struct device *dev)
{
	struct mei_cl_device *cldev = to_mei_cl_device(dev);

	if (!cldev)
		return;

	mei_me_cl_put(cldev->me_cl);
	mei_dev_bus_put(cldev->bus);
	mei_cl_unlink(cldev->cl);
	kfree(cldev->cl);
	kfree(cldev);
}

static const struct device_type mei_cl_device_type = {
	.release = mei_cl_bus_dev_release,
};

/**
 * mei_cl_bus_set_name - set device name for me client device
 *  <controller>-<client device>
 *  Example: 0000:00:16.0-55213584-9a29-4916-badf-0fb7ed682aeb
 *
 * @cldev: me client device
 */
static inline void mei_cl_bus_set_name(struct mei_cl_device *cldev)
{
	dev_set_name(&cldev->dev, "%s-%pUl",
		     dev_name(cldev->bus->dev),
		     mei_me_cl_uuid(cldev->me_cl));
}

/**
 * mei_cl_bus_dev_alloc - initialize and allocate mei client device
 *
 * @bus: mei device
 * @me_cl: me client
 *
 * Return: allocated device structur or NULL on allocation failure
 */
static struct mei_cl_device *mei_cl_bus_dev_alloc(struct mei_device *bus,
						  struct mei_me_client *me_cl)
{
	struct mei_cl_device *cldev;
	struct mei_cl *cl;

	cldev = kzalloc(sizeof(struct mei_cl_device), GFP_KERNEL);
	if (!cldev)
		return NULL;

	cl = mei_cl_allocate(bus);
	if (!cl) {
		kfree(cldev);
		return NULL;
	}

	device_initialize(&cldev->dev);
	cldev->dev.parent = bus->dev;
	cldev->dev.bus    = &mei_cl_bus_type;
	cldev->dev.type   = &mei_cl_device_type;
	cldev->bus        = mei_dev_bus_get(bus);
	cldev->me_cl      = mei_me_cl_get(me_cl);
	cldev->cl         = cl;
	mei_cl_bus_set_name(cldev);
	cldev->is_added   = 0;
	INIT_LIST_HEAD(&cldev->bus_list);

	return cldev;
}

/**
 * mei_cl_dev_setup - setup me client device
 *    run fix up routines and set the device name
 *
 * @bus: mei device
 * @cldev: me client device
 *
 * Return: true if the device is eligible for enumeration
 */
static bool mei_cl_bus_dev_setup(struct mei_device *bus,
				 struct mei_cl_device *cldev)
{
	cldev->do_match = 1;
	mei_cl_bus_dev_fixup(cldev);

	/* the device name can change during fix up */
	if (cldev->do_match)
		mei_cl_bus_set_name(cldev);

	return cldev->do_match == 1;
}

/**
 * mei_cl_bus_dev_add - add me client devices
 *
 * @cldev: me client device
 *
 * Return: 0 on success; < 0 on failre
 */
static int mei_cl_bus_dev_add(struct mei_cl_device *cldev)
{
	int ret;

	dev_dbg(cldev->bus->dev, "adding %pUL:%02X\n",
		mei_me_cl_uuid(cldev->me_cl),
		mei_me_cl_ver(cldev->me_cl));
	ret = device_add(&cldev->dev);
	if (!ret)
		cldev->is_added = 1;

	return ret;
}

/**
 * mei_cl_bus_dev_stop - stop the driver
 *
 * @cldev: me client device
 */
static void mei_cl_bus_dev_stop(struct mei_cl_device *cldev)
{
	if (cldev->is_added)
		device_release_driver(&cldev->dev);
}

/**
 * mei_cl_bus_dev_destroy - destroy me client devices object
 *
 * @cldev: me client device
 *
 * Locking: called under "dev->cl_bus_lock" lock
 */
static void mei_cl_bus_dev_destroy(struct mei_cl_device *cldev)
{

	WARN_ON(!mutex_is_locked(&cldev->bus->cl_bus_lock));

	if (!cldev->is_added)
		return;

	device_del(&cldev->dev);

	list_del_init(&cldev->bus_list);

	cldev->is_added = 0;
	put_device(&cldev->dev);
}

/**
 * mei_cl_bus_remove_device - remove a devices form the bus
 *
 * @cldev: me client device
 */
static void mei_cl_bus_remove_device(struct mei_cl_device *cldev)
{
	mei_cl_bus_dev_stop(cldev);
	mei_cl_bus_dev_destroy(cldev);
}

/**
 * mei_cl_bus_remove_devices - remove all devices form the bus
 *
 * @bus: mei device
 */
void mei_cl_bus_remove_devices(struct mei_device *bus)
{
	struct mei_cl_device *cldev, *next;

	mutex_lock(&bus->cl_bus_lock);
	list_for_each_entry_safe(cldev, next, &bus->device_list, bus_list)
		mei_cl_bus_remove_device(cldev);
	mutex_unlock(&bus->cl_bus_lock);
}


/**
 * mei_cl_bus_dev_init - allocate and initializes an mei client devices
 *     based on me client
 *
 * @bus: mei device
 * @me_cl: me client
 *
 * Locking: called under "dev->cl_bus_lock" lock
 */
static void mei_cl_bus_dev_init(struct mei_device *bus,
				struct mei_me_client *me_cl)
{
	struct mei_cl_device *cldev;

	WARN_ON(!mutex_is_locked(&bus->cl_bus_lock));

	dev_dbg(bus->dev, "initializing %pUl", mei_me_cl_uuid(me_cl));

	if (me_cl->bus_added)
		return;

	cldev = mei_cl_bus_dev_alloc(bus, me_cl);
	if (!cldev)
		return;

	me_cl->bus_added = true;
	list_add_tail(&cldev->bus_list, &bus->device_list);

}

/**
 * mei_cl_bus_rescan - scan me clients list and add create
 *    devices for eligible clients
 *
 * @bus: mei device
 */
static void mei_cl_bus_rescan(struct mei_device *bus)
{
	struct mei_cl_device *cldev, *n;
	struct mei_me_client *me_cl;

	mutex_lock(&bus->cl_bus_lock);

	down_read(&bus->me_clients_rwsem);
	list_for_each_entry(me_cl, &bus->me_clients, list)
		mei_cl_bus_dev_init(bus, me_cl);
	up_read(&bus->me_clients_rwsem);

	list_for_each_entry_safe(cldev, n, &bus->device_list, bus_list) {

		if (!mei_me_cl_is_active(cldev->me_cl)) {
			mei_cl_bus_remove_device(cldev);
			continue;
		}

		if (cldev->is_added)
			continue;

		if (mei_cl_bus_dev_setup(bus, cldev))
			mei_cl_bus_dev_add(cldev);
		else {
			list_del_init(&cldev->bus_list);
			put_device(&cldev->dev);
		}
	}
	mutex_unlock(&bus->cl_bus_lock);

	dev_dbg(bus->dev, "rescan end");
}

void mei_cl_bus_rescan_work(struct work_struct *work)
{
	struct mei_device *bus =
		container_of(work, struct mei_device, bus_rescan_work);

	mei_cl_bus_rescan(bus);
}

int __mei_cldev_driver_register(struct mei_cl_driver *cldrv,
				struct module *owner)
{
	int err;

	cldrv->driver.name = cldrv->name;
	cldrv->driver.owner = owner;
	cldrv->driver.bus = &mei_cl_bus_type;

	err = driver_register(&cldrv->driver);
	if (err)
		return err;

	pr_debug("mei: driver [%s] registered\n", cldrv->driver.name);

	return 0;
}
EXPORT_SYMBOL_GPL(__mei_cldev_driver_register);

void mei_cldev_driver_unregister(struct mei_cl_driver *cldrv)
{
	driver_unregister(&cldrv->driver);

	pr_debug("mei: driver [%s] unregistered\n", cldrv->driver.name);
}
EXPORT_SYMBOL_GPL(mei_cldev_driver_unregister);


int __init mei_cl_bus_init(void)
{
	return bus_register(&mei_cl_bus_type);
}

void __exit mei_cl_bus_exit(void)
{
	bus_unregister(&mei_cl_bus_type);
}<|MERGE_RESOLUTION|>--- conflicted
+++ resolved
@@ -281,24 +281,10 @@
 	cldev = container_of(work, struct mei_cl_device, rx_work);
 
 	bus = cldev->bus;
-<<<<<<< HEAD
-
-	if (cldev->event_cb)
-		cldev->event_cb(cldev, cldev->events, cldev->event_context);
-=======
->>>>>>> 286cd8c7
 
 	if (cldev->rx_cb)
 		cldev->rx_cb(cldev);
 
-<<<<<<< HEAD
-	/* Prepare for the next read */
-	if (cldev->events_mask & BIT(MEI_CL_EVENT_RX)) {
-		mutex_lock(&bus->device_lock);
-		mei_cl_read_start(cldev->cl, 0, NULL);
-		mutex_unlock(&bus->device_lock);
-	}
-=======
 	mutex_lock(&bus->device_lock);
 	mei_cl_read_start(cldev->cl, mei_cl_mtu(cldev->cl), NULL);
 	mutex_unlock(&bus->device_lock);
@@ -312,12 +298,12 @@
 static void mei_cl_bus_notif_work(struct work_struct *work)
 {
 	struct mei_cl_device *cldev;
+	struct mei_device *bus;
 
 	cldev = container_of(work, struct mei_cl_device, notif_work);
 
 	if (cldev->notif_cb)
 		cldev->notif_cb(cldev);
->>>>>>> 286cd8c7
 }
 
 /**
@@ -388,23 +374,6 @@
 	cldev->rx_cb = rx_cb;
 	INIT_WORK(&cldev->rx_work, mei_cl_bus_rx_work);
 
-<<<<<<< HEAD
-	if (cldev->events_mask & BIT(MEI_CL_EVENT_RX)) {
-		mutex_lock(&bus->device_lock);
-		ret = mei_cl_read_start(cldev->cl, 0, NULL);
-		mutex_unlock(&bus->device_lock);
-		if (ret && ret != -EBUSY)
-			return ret;
-	}
-
-	if (cldev->events_mask & BIT(MEI_CL_EVENT_NOTIF)) {
-		mutex_lock(&bus->device_lock);
-		ret = mei_cl_notify_request(cldev->cl, NULL, event_cb ? 1 : 0);
-		mutex_unlock(&bus->device_lock);
-		if (ret)
-			return ret;
-	}
-=======
 	mutex_lock(&bus->device_lock);
 	ret = mei_cl_read_start(cldev->cl, mei_cl_mtu(cldev->cl), NULL);
 	mutex_unlock(&bus->device_lock);
@@ -445,7 +414,6 @@
 	mutex_unlock(&bus->device_lock);
 	if (ret)
 		return ret;
->>>>>>> 286cd8c7
 
 	return 0;
 }
@@ -516,8 +484,6 @@
 EXPORT_SYMBOL_GPL(mei_cldev_enabled);
 
 /**
-<<<<<<< HEAD
-=======
  * mei_cl_bus_module_get - acquire module of the underlying
  *    hw driver.
  *
@@ -541,7 +507,6 @@
 }
 
 /**
->>>>>>> 286cd8c7
  * mei_cldev_enable - enable me client device
  *     create connection with me client
  *
