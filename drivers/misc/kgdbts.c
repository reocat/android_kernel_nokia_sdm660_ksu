--- conflicted
+++ resolved
@@ -1075,11 +1075,7 @@
 		return 1;
 	}
 	strcpy(config, opt);
-<<<<<<< HEAD
-	return 0;
-=======
 	return 1;
->>>>>>> 286cd8c7
 }
 
 __setup("kgdbts=", kgdbts_option_setup);
