--- conflicted
+++ resolved
@@ -571,11 +571,6 @@
 	unsigned int sst_size, sst_lru;
 
 	wait_queue_head_t wq;
-<<<<<<< HEAD
-	/* pid of the group leader associated with the pid */
-	struct pid *glpid;
-=======
->>>>>>> 286cd8c7
 	/* use mm context associated with this pid for ds faults */
 	struct pid *pid;
 	spinlock_t lock; /* Protects pending_irq_mask, pending_fault and fault_addr */
