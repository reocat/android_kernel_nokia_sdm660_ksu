/*
 * Copyright 2014 IBM Corp.
 *
 * This program is free software; you can redistribute it and/or
 * modify it under the terms of the GNU General Public License
 * as published by the Free Software Foundation; either version
 * 2 of the License, or (at your option) any later version.
 */

#include <linux/workqueue.h>
#include <linux/sched/signal.h>
#include <linux/sched/mm.h>
#include <linux/pid.h>
#include <linux/mm.h>
#include <linux/moduleparam.h>

#undef MODULE_PARAM_PREFIX
#define MODULE_PARAM_PREFIX "cxl" "."
#include <asm/current.h>
#include <asm/copro.h>
#include <asm/mmu.h>

#include "cxl.h"
#include "trace.h"

static bool sste_matches(struct cxl_sste *sste, struct copro_slb *slb)
{
	return ((sste->vsid_data == cpu_to_be64(slb->vsid)) &&
		(sste->esid_data == cpu_to_be64(slb->esid)));
}

/*
 * This finds a free SSTE for the given SLB, or returns NULL if it's already in
 * the segment table.
 */
static struct cxl_sste *find_free_sste(struct cxl_context *ctx,
				       struct copro_slb *slb)
{
	struct cxl_sste *primary, *sste, *ret = NULL;
	unsigned int mask = (ctx->sst_size >> 7) - 1; /* SSTP0[SegTableSize] */
	unsigned int entry;
	unsigned int hash;

	if (slb->vsid & SLB_VSID_B_1T)
		hash = (slb->esid >> SID_SHIFT_1T) & mask;
	else /* 256M */
		hash = (slb->esid >> SID_SHIFT) & mask;

	primary = ctx->sstp + (hash << 3);

	for (entry = 0, sste = primary; entry < 8; entry++, sste++) {
		if (!ret && !(be64_to_cpu(sste->esid_data) & SLB_ESID_V))
			ret = sste;
		if (sste_matches(sste, slb))
			return NULL;
	}
	if (ret)
		return ret;

	/* Nothing free, select an entry to cast out */
	ret = primary + ctx->sst_lru;
	ctx->sst_lru = (ctx->sst_lru + 1) & 0x7;

	return ret;
}

static void cxl_load_segment(struct cxl_context *ctx, struct copro_slb *slb)
{
	/* mask is the group index, we search primary and secondary here. */
	struct cxl_sste *sste;
	unsigned long flags;

	spin_lock_irqsave(&ctx->sste_lock, flags);
	sste = find_free_sste(ctx, slb);
	if (!sste)
		goto out_unlock;

	pr_devel("CXL Populating SST[%li]: %#llx %#llx\n",
			sste - ctx->sstp, slb->vsid, slb->esid);
	trace_cxl_ste_write(ctx, sste - ctx->sstp, slb->esid, slb->vsid);

	sste->vsid_data = cpu_to_be64(slb->vsid);
	sste->esid_data = cpu_to_be64(slb->esid);
out_unlock:
	spin_unlock_irqrestore(&ctx->sste_lock, flags);
}

static int cxl_fault_segment(struct cxl_context *ctx, struct mm_struct *mm,
			     u64 ea)
{
	struct copro_slb slb = {0,0};
	int rc;

	if (!(rc = copro_calculate_slb(mm, ea, &slb))) {
		cxl_load_segment(ctx, &slb);
	}

	return rc;
}

static void cxl_ack_ae(struct cxl_context *ctx)
{
	unsigned long flags;

	cxl_ops->ack_irq(ctx, CXL_PSL_TFC_An_AE, 0);

	spin_lock_irqsave(&ctx->lock, flags);
	ctx->pending_fault = true;
	ctx->fault_addr = ctx->dar;
	ctx->fault_dsisr = ctx->dsisr;
	spin_unlock_irqrestore(&ctx->lock, flags);

	wake_up_all(&ctx->wq);
}

static int cxl_handle_segment_miss(struct cxl_context *ctx,
				   struct mm_struct *mm, u64 ea)
{
	int rc;

	pr_devel("CXL interrupt: Segment fault pe: %i ea: %#llx\n", ctx->pe, ea);
	trace_cxl_ste_miss(ctx, ea);

	if ((rc = cxl_fault_segment(ctx, mm, ea)))
		cxl_ack_ae(ctx);
	else {

		mb(); /* Order seg table write to TFC MMIO write */
		cxl_ops->ack_irq(ctx, CXL_PSL_TFC_An_R, 0);
	}

	return IRQ_HANDLED;
}

int cxl_handle_mm_fault(struct mm_struct *mm, u64 dsisr, u64 dar)
{
	vm_fault_t flt = 0;
	int result;
	unsigned long access, flags, inv_flags = 0;

	/*
	 * Add the fault handling cpu to task mm cpumask so that we
	 * can do a safe lockless page table walk when inserting the
	 * hash page table entry. This function get called with a
	 * valid mm for user space addresses. Hence using the if (mm)
	 * check is sufficient here.
	 */
	if (mm && !cpumask_test_cpu(smp_processor_id(), mm_cpumask(mm))) {
		cpumask_set_cpu(smp_processor_id(), mm_cpumask(mm));
		/*
		 * We need to make sure we walk the table only after
		 * we update the cpumask. The other side of the barrier
		 * is explained in serialize_against_pte_lookup()
		 */
		smp_mb();
	}
	if ((result = copro_handle_mm_fault(mm, dar, dsisr, &flt))) {
		pr_devel("copro_handle_mm_fault failed: %#x\n", result);
		return result;
	}

<<<<<<< HEAD
	/*
	 * update_mmu_cache() will not have loaded the hash since current->trap
	 * is not a 0x400 or 0x300, so just call hash_page_mm() here.
	 */
	access = _PAGE_PRESENT;
	if (dsisr & CXL_PSL_DSISR_An_S)
		access |= _PAGE_RW;
	if ((!ctx->kernel) || (REGION_ID(dar) == USER_REGION_ID))
		access |= _PAGE_USER;
=======
	if (!radix_enabled()) {
		/*
		 * update_mmu_cache() will not have loaded the hash since current->trap
		 * is not a 0x400 or 0x300, so just call hash_page_mm() here.
		 */
		access = _PAGE_PRESENT | _PAGE_READ;
		if (dsisr & CXL_PSL_DSISR_An_S)
			access |= _PAGE_WRITE;

		if (!mm && (REGION_ID(dar) != USER_REGION_ID))
			access |= _PAGE_PRIVILEGED;

		if (dsisr & DSISR_NOHPTE)
			inv_flags |= HPTE_NOHPTE_UPDATE;

		local_irq_save(flags);
		hash_page_mm(mm, dar, access, 0x300, inv_flags);
		local_irq_restore(flags);
	}
	return 0;
}

static void cxl_handle_page_fault(struct cxl_context *ctx,
				  struct mm_struct *mm,
				  u64 dsisr, u64 dar)
{
	trace_cxl_pte_miss(ctx, dsisr, dar);

	if (cxl_handle_mm_fault(mm, dsisr, dar)) {
		cxl_ack_ae(ctx);
	} else {
		pr_devel("Page fault successfully handled for pe: %i!\n", ctx->pe);
		cxl_ops->ack_irq(ctx, CXL_PSL_TFC_An_R, 0);
	}
}
>>>>>>> 286cd8c7

/*
 * Returns the mm_struct corresponding to the context ctx.
 * mm_users == 0, the context may be in the process of being closed.
 */
static struct mm_struct *get_mem_context(struct cxl_context *ctx)
{
	if (ctx->mm == NULL)
		return NULL;

	if (!atomic_inc_not_zero(&ctx->mm->mm_users))
		return NULL;

	return ctx->mm;
}

static bool cxl_is_segment_miss(struct cxl_context *ctx, u64 dsisr)
{
	if ((cxl_is_power8() && (dsisr & CXL_PSL_DSISR_An_DS)))
		return true;

	return false;
}

static bool cxl_is_page_fault(struct cxl_context *ctx, u64 dsisr)
{
	if ((cxl_is_power8()) && (dsisr & CXL_PSL_DSISR_An_DM))
		return true;

	if (cxl_is_power9())
		return true;

	return false;
}

/*
 * Returns the mm_struct corresponding to the context ctx via ctx->pid
 * In case the task has exited we use the task group leader accessible
 * via ctx->glpid to find the next task in the thread group that has a
 * valid  mm_struct associated with it. If a task with valid mm_struct
 * is found the ctx->pid is updated to use the task struct for subsequent
 * translations. In case no valid mm_struct is found in the task group to
 * service the fault a NULL is returned.
 */
static struct mm_struct *get_mem_context(struct cxl_context *ctx)
{
	struct task_struct *task = NULL;
	struct mm_struct *mm = NULL;
	struct pid *old_pid = ctx->pid;

	if (old_pid == NULL) {
		pr_warn("%s: Invalid context for pe=%d\n",
			 __func__, ctx->pe);
		return NULL;
	}

	task = get_pid_task(old_pid, PIDTYPE_PID);

	/*
	 * pid_alive may look racy but this saves us from costly
	 * get_task_mm when the task is a zombie. In worst case
	 * we may think a task is alive, which is about to die
	 * but get_task_mm will return NULL.
	 */
	if (task != NULL && pid_alive(task))
		mm = get_task_mm(task);

	/* release the task struct that was taken earlier */
	if (task)
		put_task_struct(task);
	else
		pr_devel("%s: Context owning pid=%i for pe=%i dead\n",
			__func__, pid_nr(old_pid), ctx->pe);

	/*
	 * If we couldn't find the mm context then use the group
	 * leader to iterate over the task group and find a task
	 * that gives us mm_struct.
	 */
	if (unlikely(mm == NULL && ctx->glpid != NULL)) {

		rcu_read_lock();
		task = pid_task(ctx->glpid, PIDTYPE_PID);
		if (task)
			do {
				mm = get_task_mm(task);
				if (mm) {
					ctx->pid = get_task_pid(task,
								PIDTYPE_PID);
					break;
				}
				task = next_thread(task);
			} while (task && !thread_group_leader(task));
		rcu_read_unlock();

		/* check if we switched pid */
		if (ctx->pid != old_pid) {
			if (mm)
				pr_devel("%s:pe=%i switch pid %i->%i\n",
					 __func__, ctx->pe, pid_nr(old_pid),
					 pid_nr(ctx->pid));
			else
				pr_devel("%s:Cannot find mm for pid=%i\n",
					 __func__, pid_nr(old_pid));

			/* drop the reference to older pid */
			put_pid(old_pid);
		}
	}

	return mm;
}



void cxl_handle_fault(struct work_struct *fault_work)
{
	struct cxl_context *ctx =
		container_of(fault_work, struct cxl_context, fault_work);
	u64 dsisr = ctx->dsisr;
	u64 dar = ctx->dar;
	struct mm_struct *mm = NULL;

	if (cpu_has_feature(CPU_FTR_HVMODE)) {
		if (cxl_p2n_read(ctx->afu, CXL_PSL_DSISR_An) != dsisr ||
		    cxl_p2n_read(ctx->afu, CXL_PSL_DAR_An) != dar ||
		    cxl_p2n_read(ctx->afu, CXL_PSL_PEHandle_An) != ctx->pe) {
			/* Most likely explanation is harmless - a dedicated
			 * process has detached and these were cleared by the
			 * PSL purge, but warn about it just in case
			 */
			dev_notice(&ctx->afu->dev, "cxl_handle_fault: Translation fault regs changed\n");
			return;
		}
	}

	/* Early return if the context is being / has been detached */
	if (ctx->status == CLOSED) {
		cxl_ack_ae(ctx);
		return;
	}

	pr_devel("CXL BOTTOM HALF handling fault for afu pe: %i. "
		"DSISR: %#llx DAR: %#llx\n", ctx->pe, dsisr, dar);

	if (!ctx->kernel) {

		mm = get_mem_context(ctx);
<<<<<<< HEAD
		/* indicates all the thread in task group have exited */
=======
>>>>>>> 286cd8c7
		if (mm == NULL) {
			pr_devel("%s: unable to get mm for pe=%d pid=%i\n",
				 __func__, ctx->pe, pid_nr(ctx->pid));
			cxl_ack_ae(ctx);
			return;
		} else {
			pr_devel("Handling page fault for pe=%d pid=%i\n",
				 ctx->pe, pid_nr(ctx->pid));
		}
	}

	if (cxl_is_segment_miss(ctx, dsisr))
		cxl_handle_segment_miss(ctx, mm, dar);
	else if (cxl_is_page_fault(ctx, dsisr))
		cxl_handle_page_fault(ctx, mm, dsisr, dar);
	else
		WARN(1, "cxl_handle_fault has nothing to handle\n");

	if (mm)
		mmput(mm);
}

static void cxl_prefault_one(struct cxl_context *ctx, u64 ea)
{
	struct mm_struct *mm;

	mm = get_mem_context(ctx);
	if (mm == NULL) {
		pr_devel("cxl_prefault_one unable to get mm %i\n",
			 pid_nr(ctx->pid));
		return;
	}

	cxl_fault_segment(ctx, mm, ea);

	mmput(mm);
}

static u64 next_segment(u64 ea, u64 vsid)
{
	if (vsid & SLB_VSID_B_1T)
		ea |= (1ULL << 40) - 1;
	else
		ea |= (1ULL << 28) - 1;

	return ea + 1;
}

static void cxl_prefault_vma(struct cxl_context *ctx)
{
	u64 ea, last_esid = 0;
	struct copro_slb slb;
	struct vm_area_struct *vma;
	int rc;
	struct mm_struct *mm;

	mm = get_mem_context(ctx);
	if (mm == NULL) {
		pr_devel("cxl_prefault_vm unable to get mm %i\n",
			 pid_nr(ctx->pid));
		return;
	}

	down_read(&mm->mmap_sem);
	for (vma = mm->mmap; vma; vma = vma->vm_next) {
		for (ea = vma->vm_start; ea < vma->vm_end;
				ea = next_segment(ea, slb.vsid)) {
			rc = copro_calculate_slb(mm, ea, &slb);
			if (rc)
				continue;

			if (last_esid == slb.esid)
				continue;

			cxl_load_segment(ctx, &slb);
			last_esid = slb.esid;
		}
	}
	up_read(&mm->mmap_sem);

	mmput(mm);
}

void cxl_prefault(struct cxl_context *ctx, u64 wed)
{
	switch (ctx->afu->prefault_mode) {
	case CXL_PREFAULT_WED:
		cxl_prefault_one(ctx, wed);
		break;
	case CXL_PREFAULT_ALL:
		cxl_prefault_vma(ctx);
		break;
	default:
		break;
	}
}<|MERGE_RESOLUTION|>--- conflicted
+++ resolved
@@ -159,17 +159,6 @@
 		return result;
 	}
 
-<<<<<<< HEAD
-	/*
-	 * update_mmu_cache() will not have loaded the hash since current->trap
-	 * is not a 0x400 or 0x300, so just call hash_page_mm() here.
-	 */
-	access = _PAGE_PRESENT;
-	if (dsisr & CXL_PSL_DSISR_An_S)
-		access |= _PAGE_RW;
-	if ((!ctx->kernel) || (REGION_ID(dar) == USER_REGION_ID))
-		access |= _PAGE_USER;
-=======
 	if (!radix_enabled()) {
 		/*
 		 * update_mmu_cache() will not have loaded the hash since current->trap
@@ -205,7 +194,6 @@
 		cxl_ops->ack_irq(ctx, CXL_PSL_TFC_An_R, 0);
 	}
 }
->>>>>>> 286cd8c7
 
 /*
  * Returns the mm_struct corresponding to the context ctx.
@@ -354,10 +342,6 @@
 	if (!ctx->kernel) {
 
 		mm = get_mem_context(ctx);
-<<<<<<< HEAD
-		/* indicates all the thread in task group have exited */
-=======
->>>>>>> 286cd8c7
 		if (mm == NULL) {
 			pr_devel("%s: unable to get mm for pe=%d pid=%i\n",
 				 __func__, ctx->pe, pid_nr(ctx->pid));
