--- conflicted
+++ resolved
@@ -184,9 +184,6 @@
 	if (rc)
 		goto out;
 
-<<<<<<< HEAD
-	v = (in_le32(ioaddr) & ~mask) | (val & mask);
-=======
 	switch (len) {
 	case 1:
 		rc = cxl_ops->afu_cr_write8(afu, record, offset, val & 0xff);
@@ -200,7 +197,6 @@
 	default:
 		WARN_ON(1);
 	}
->>>>>>> 286cd8c7
 
 out:
 	cxl_afu_configured_put(afu);
