--- conflicted
+++ resolved
@@ -726,11 +726,7 @@
 
 	ioc = GET_IOC(dev);
 	if (!ioc)
-<<<<<<< HEAD
-		return DMA_ERROR_CODE;
-=======
 		return SBA_MAPPING_ERROR;
->>>>>>> 286cd8c7
 
 	/* save offset bits */
 	offset = ((dma_addr_t) (long) addr) & ~IOVP_MASK;
