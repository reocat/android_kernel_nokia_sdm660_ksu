--- conflicted
+++ resolved
@@ -28,22 +28,13 @@
 #include <linux/of_irq.h>
 #include <linux/percpu.h>
 #include <linux/slab.h>
-<<<<<<< HEAD
-#include <linux/module.h>
-=======
 #include <linux/msm_rtb.h>
 #include <linux/wakeup_reason.h>
->>>>>>> 286cd8c7
 
 #include <linux/irqchip.h>
 #include <linux/irqchip/arm-gic-common.h>
 #include <linux/irqchip/arm-gic-v3.h>
-<<<<<<< HEAD
-#include <linux/syscore_ops.h>
-#include <linux/irqchip/msm-mpm-irq.h>
-=======
 #include <linux/irqchip/irq-partition-percpu.h>
->>>>>>> 286cd8c7
 
 #include <asm/cputype.h>
 #include <asm/exception.h>
@@ -70,18 +61,7 @@
 	u32			nr_redist_regions;
 	bool			has_rss;
 	unsigned int		irq_nr;
-<<<<<<< HEAD
-#ifdef CONFIG_PM
-	unsigned int wakeup_irqs[32];
-	unsigned int enabled_irqs[32];
-#endif
-#ifdef CONFIG_ARM_GIC_PANIC_HANDLER
-	u32 saved_dist_regs[0x400];
-	u32 saved_router_regs[0x800];
-#endif
-=======
 	struct partition_desc	*ppi_descs[16];
->>>>>>> 286cd8c7
 };
 
 static struct gic_chip_data gic_data __read_mostly;
@@ -123,11 +103,7 @@
 {
 	u32 count = 1000000;	/* 1s! */
 
-<<<<<<< HEAD
-	while (readl_relaxed_no_log(base + GICD_CTLR) & GICD_CTLR_RWP) {
-=======
 	while (readl_relaxed_no_log(base + GICD_CTLR) & bit) {
->>>>>>> 286cd8c7
 		count--;
 		if (!count) {
 			pr_err_ratelimited("RWP timeout, gone fishing\n");
@@ -212,12 +188,8 @@
 	else
 		base = gic_data.dist_base;
 
-<<<<<<< HEAD
-	return !!(readl_relaxed_no_log(base + offset + (gic_irq(d) / 32) * 4) & mask);
-=======
 	return !!(readl_relaxed_no_log
 		(base + offset + (gic_irq(d) / 32) * 4) & mask);
->>>>>>> 286cd8c7
 }
 
 static void gic_poke_irq(struct irq_data *d, u32 offset)
@@ -388,67 +360,6 @@
 	return 0;
 }
 
-<<<<<<< HEAD
-static int gic_retrigger(struct irq_data *d)
-{
-	if (gic_arch_extn.irq_retrigger)
-		return gic_arch_extn.irq_retrigger(d);
-
-	/* the genirq layer expects 0 if we can't retrigger in hardware */
-	return 0;
-}
-
-static inline void __iomem *gic_data_dist_base(struct gic_chip_data *data)
-{
-	return data->dist_base;
-}
-
-#ifdef CONFIG_ARM_GIC_PANIC_HANDLER
-static int gic_panic_handler(struct notifier_block *this,
-			unsigned long event, void *ptr)
-{
-	int i;
-	void __iomem *base;
-
-	base = gic_data.dist_base;
-	for (i = 0; i < 0x400; i += 1)
-		gic_data.saved_dist_regs[i] = readl_relaxed(base + 4 * i);
-
-	base = gic_data.dist_base + GICD_IROUTER;
-	for (i = 0; i < 0x800; i += 1)
-		gic_data.saved_router_regs[i] = readl_relaxed(base + 4 * i);
-
-	return NOTIFY_DONE;
-}
-
-static struct notifier_block gic_panic_blk = {
-	.notifier_call = gic_panic_handler,
-};
-#endif
-
-#ifdef CONFIG_PM
-static int gic_suspend_one(struct gic_chip_data *gic)
-{
-	unsigned int i;
-	void __iomem *base = gic_data_dist_base(gic);
-
-	for (i = 0; i * 32 < gic->irq_nr; i++) {
-		gic->enabled_irqs[i]
-			= readl_relaxed(base + GICD_ISENABLER + i * 4);
-		/* disable all of them */
-		writel_relaxed(0xffffffff, base + GICD_ICENABLER + i * 4);
-		/* enable the wakeup set */
-		writel_relaxed(gic->wakeup_irqs[i],
-			base + GICD_ISENABLER + i * 4);
-	}
-	return 0;
-}
-
-static int gic_suspend(void)
-{
-	gic_suspend_one(&gic_data);
-	return 0;
-=======
 #ifdef CONFIG_PM
 
 static int gic_suspend(void)
@@ -477,7 +388,6 @@
 				pending, enabled);
 
 	}
->>>>>>> 286cd8c7
 }
 
 static void gic_show_resume_irq(struct gic_chip_data *gic)
@@ -485,11 +395,7 @@
 	unsigned int i;
 	u32 enabled;
 	u32 pending[32];
-<<<<<<< HEAD
-	void __iomem *base = gic_data_dist_base(gic);
-=======
 	void __iomem *base = gic_data.dist_base;
->>>>>>> 286cd8c7
 
 	if (!msm_show_resume_irq_mask)
 		return;
@@ -511,39 +417,14 @@
 			name = "stray irq";
 		else if (desc->action && desc->action->name)
 			name = desc->action->name;
-<<<<<<< HEAD
-		//CORE-PK-SuspendLog-00+[
-		#ifdef CONFIG_FIH_SUSPEND_RESUME_LOG
-		pr_warn("[PM] %s: %d triggered %s\n", __func__, irq, name);
-		#else
+
 		pr_warn("%s: %d triggered %s\n", __func__, irq, name);
-		#endif
-		//CORE-PK-SuspendLog-00+]
-=======
-
-		pr_warn("%s: %d triggered %s\n", __func__, irq, name);
->>>>>>> 286cd8c7
 	}
 }
 
 static void gic_resume_one(struct gic_chip_data *gic)
 {
-<<<<<<< HEAD
-	unsigned int i;
-	void __iomem *base = gic_data_dist_base(gic);
-
 	gic_show_resume_irq(gic);
-
-	for (i = 0; i * 32 < gic->irq_nr; i++) {
-		/* disable all of them */
-		writel_relaxed(0xffffffff, base + GICD_ICENABLER + i * 4);
-		/* enable the enabled set */
-		writel_relaxed(gic->enabled_irqs[i],
-			base + GICD_ISENABLER + i * 4);
-	}
-=======
-	gic_show_resume_irq(gic);
->>>>>>> 286cd8c7
 }
 
 static void gic_resume(void)
@@ -586,14 +467,9 @@
 
 		if (likely(irqnr > 15 && irqnr < 1020) || irqnr >= 8192) {
 			int err;
-<<<<<<< HEAD
-			uncached_logk(LOGK_IRQ, (void *)(uintptr_t)irqnr);
-			if (static_key_true(&supports_deactivate))
-=======
 
 			uncached_logk(LOGK_IRQ, (void *)(uintptr_t)irqnr);
 			if (static_branch_likely(&supports_deactivate_key))
->>>>>>> 286cd8c7
 				gic_write_eoir(irqnr);
 			else
 				isb();
@@ -687,15 +563,8 @@
 
 		do {
 			typer = gic_read_typer(ptr + GICR_TYPER);
-<<<<<<< HEAD
-			if ((typer >> 32) == aff) {
-				u64 offset = ptr - gic_data.redist_regions[i].redist_base;
-				gic_data_rdist_rd_base() = ptr;
-				gic_data_rdist()->phys_base = gic_data.redist_regions[i].phys_base + offset;
-=======
 			ret = fn(gic_data.redist_regions + i, ptr);
 			if (!ret)
->>>>>>> 286cd8c7
 				return 0;
 
 			if (gic_data.redist_regions[i].single_redist)
@@ -1025,14 +894,11 @@
 	int enabled;
 	u64 val;
 
-<<<<<<< HEAD
-=======
 	if (force)
 		cpu = cpumask_first(mask_val);
 	else
 		cpu = cpumask_any_and(mask_val, cpu_online_mask);
 
->>>>>>> 286cd8c7
 	if (cpu >= nr_cpu_ids)
 		return -EINVAL;
 
@@ -1170,14 +1036,9 @@
 	.irq_get_irqchip_state	= gic_irq_get_irqchip_state,
 	.irq_set_irqchip_state	= gic_irq_set_irqchip_state,
 	.irq_set_vcpu_affinity	= gic_irq_set_vcpu_affinity,
-<<<<<<< HEAD
-	.flags			= IRQCHIP_SET_TYPE_MASKED,
-	.irq_set_wake		= gic_set_wake,
-=======
 	.flags			= IRQCHIP_SET_TYPE_MASKED |
 				  IRQCHIP_SKIP_SET_WAKE |
 				  IRQCHIP_MASK_ON_SUSPEND,
->>>>>>> 286cd8c7
 };
 
 #define GIC_ID_NR	(1U << GICD_TYPER_ID_BITS(gic_data.rdists.gicd_typer))
@@ -1430,10 +1291,16 @@
 			!IS_ENABLED(CONFIG_ARM_GIC_V3_ACL))
 		its_init(handle, &gic_data.rdists, gic_data.domain);
 
+	gic_chip.flags |= gic_arch_extn.flags;
 	gic_smp_init();
 	gic_dist_init();
 	gic_cpu_init();
 	gic_cpu_pm_init();
+	of_mpm_init();
+
+#ifdef CONFIG_ARM_GIC_PANIC_HANDLER
+	atomic_notifier_chain_register(&panic_notifier_list, &gic_panic_blk);
+#endif
 
 	return 0;
 
@@ -1921,22 +1788,6 @@
 	if (err)
 		goto out_redist_unmap;
 
-<<<<<<< HEAD
-	if (IS_ENABLED(CONFIG_ARM_GIC_V3_ITS) && gic_dist_supports_lpis() &&
-					!IS_ENABLED(CONFIG_ARM_GIC_V3_ACL))
-		its_init(node, &gic_data.rdists, gic_data.domain);
-
-	gic_chip.flags |= gic_arch_extn.flags;
-	gic_smp_init();
-	gic_dist_init();
-	gic_cpu_init();
-	gic_cpu_pm_init();
-	of_mpm_init();
-
-#ifdef CONFIG_ARM_GIC_PANIC_HANDLER
-	atomic_notifier_chain_register(&panic_notifier_list, &gic_panic_blk);
-#endif
-=======
 	domain_handle = irq_domain_alloc_fwnode(acpi_data.dist_base);
 	if (!domain_handle) {
 		err = -ENOMEM;
@@ -1952,7 +1803,6 @@
 
 	if (static_branch_likely(&supports_deactivate_key))
 		gic_acpi_setup_kvm_info();
->>>>>>> 286cd8c7
 
 	return 0;
 
