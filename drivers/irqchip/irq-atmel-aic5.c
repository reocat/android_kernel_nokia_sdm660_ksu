/*
 * Atmel AT91 AIC5 (Advanced Interrupt Controller) driver
 *
 *  Copyright (C) 2004 SAN People
 *  Copyright (C) 2004 ATMEL
 *  Copyright (C) Rick Bronson
 *  Copyright (C) 2014 Free Electrons
 *
 *  Author: Boris BREZILLON <boris.brezillon@free-electrons.com>
 *
 * This file is licensed under the terms of the GNU General Public
 * License version 2.  This program is licensed "as is" without any
 * warranty of any kind, whether express or implied.
 */

#include <linux/init.h>
#include <linux/module.h>
#include <linux/mm.h>
#include <linux/bitmap.h>
#include <linux/types.h>
#include <linux/irq.h>
#include <linux/irqchip.h>
#include <linux/of.h>
#include <linux/of_address.h>
#include <linux/of_irq.h>
#include <linux/irqdomain.h>
#include <linux/err.h>
#include <linux/slab.h>
#include <linux/io.h>

#include <asm/exception.h>
#include <asm/mach/irq.h>

#include "irq-atmel-aic-common.h"

/* Number of irq lines managed by AIC */
#define NR_AIC5_IRQS	128

#define AT91_AIC5_SSR		0x0
#define AT91_AIC5_INTSEL_MSK	(0x7f << 0)

#define AT91_AIC5_SMR			0x4

#define AT91_AIC5_SVR			0x8
#define AT91_AIC5_IVR			0x10
#define AT91_AIC5_FVR			0x14
#define AT91_AIC5_ISR			0x18

#define AT91_AIC5_IPR0			0x20
#define AT91_AIC5_IPR1			0x24
#define AT91_AIC5_IPR2			0x28
#define AT91_AIC5_IPR3			0x2c
#define AT91_AIC5_IMR			0x30
#define AT91_AIC5_CISR			0x34

#define AT91_AIC5_IECR			0x40
#define AT91_AIC5_IDCR			0x44
#define AT91_AIC5_ICCR			0x48
#define AT91_AIC5_ISCR			0x4c
#define AT91_AIC5_EOICR			0x38
#define AT91_AIC5_SPU			0x3c
#define AT91_AIC5_DCR			0x6c

#define AT91_AIC5_FFER			0x50
#define AT91_AIC5_FFDR			0x54
#define AT91_AIC5_FFSR			0x58

static struct irq_domain *aic5_domain;

static asmlinkage void __exception_irq_entry
aic5_handle(struct pt_regs *regs)
{
	struct irq_chip_generic *bgc = irq_get_domain_generic_chip(aic5_domain, 0);
	u32 irqnr;
	u32 irqstat;

	irqnr = irq_reg_readl(bgc, AT91_AIC5_IVR);
	irqstat = irq_reg_readl(bgc, AT91_AIC5_ISR);

	if (!irqstat)
		irq_reg_writel(bgc, 0, AT91_AIC5_EOICR);
	else
		handle_domain_irq(aic5_domain, irqnr, regs);
}

static void aic5_mask(struct irq_data *d)
{
	struct irq_domain *domain = d->domain;
	struct irq_chip_generic *bgc = irq_get_domain_generic_chip(domain, 0);
	struct irq_chip_generic *gc = irq_data_get_irq_chip_data(d);

	/*
	 * Disable interrupt on AIC5. We always take the lock of the
	 * first irq chip as all chips share the same registers.
	 */
	irq_gc_lock(bgc);
	irq_reg_writel(gc, d->hwirq, AT91_AIC5_SSR);
	irq_reg_writel(gc, 1, AT91_AIC5_IDCR);
	gc->mask_cache &= ~d->mask;
	irq_gc_unlock(bgc);
}

static void aic5_unmask(struct irq_data *d)
{
	struct irq_domain *domain = d->domain;
	struct irq_chip_generic *bgc = irq_get_domain_generic_chip(domain, 0);
	struct irq_chip_generic *gc = irq_data_get_irq_chip_data(d);

	/*
	 * Enable interrupt on AIC5. We always take the lock of the
	 * first irq chip as all chips share the same registers.
	 */
	irq_gc_lock(bgc);
	irq_reg_writel(gc, d->hwirq, AT91_AIC5_SSR);
	irq_reg_writel(gc, 1, AT91_AIC5_IECR);
	gc->mask_cache |= d->mask;
	irq_gc_unlock(bgc);
}

static int aic5_retrigger(struct irq_data *d)
{
	struct irq_domain *domain = d->domain;
	struct irq_chip_generic *bgc = irq_get_domain_generic_chip(domain, 0);

	/* Enable interrupt on AIC5 */
	irq_gc_lock(bgc);
	irq_reg_writel(bgc, d->hwirq, AT91_AIC5_SSR);
	irq_reg_writel(bgc, 1, AT91_AIC5_ISCR);
	irq_gc_unlock(bgc);

	return 0;
}

static int aic5_set_type(struct irq_data *d, unsigned type)
{
	struct irq_domain *domain = d->domain;
	struct irq_chip_generic *bgc = irq_get_domain_generic_chip(domain, 0);
	unsigned int smr;
	int ret;

	irq_gc_lock(bgc);
	irq_reg_writel(bgc, d->hwirq, AT91_AIC5_SSR);
	smr = irq_reg_readl(bgc, AT91_AIC5_SMR);
	ret = aic_common_set_type(d, type, &smr);
	if (!ret)
		irq_reg_writel(bgc, smr, AT91_AIC5_SMR);
	irq_gc_unlock(bgc);

	return ret;
}

#ifdef CONFIG_PM
static u32 *smr_cache;

static void aic5_suspend(struct irq_data *d)
{
	struct irq_domain *domain = d->domain;
	struct irq_domain_chip_generic *dgc = domain->gc;
	struct irq_chip_generic *bgc = irq_get_domain_generic_chip(domain, 0);
	struct irq_chip_generic *gc = irq_data_get_irq_chip_data(d);
	int i;
	u32 mask;

	if (smr_cache)
		for (i = 0; i < domain->revmap_size; i++) {
			irq_reg_writel(bgc, i, AT91_AIC5_SSR);
			smr_cache[i] = irq_reg_readl(bgc, AT91_AIC5_SMR);
		}

	irq_gc_lock(bgc);
	for (i = 0; i < dgc->irqs_per_chip; i++) {
		mask = 1 << i;
		if ((mask & gc->mask_cache) == (mask & gc->wake_active))
			continue;

		irq_reg_writel(bgc, i + gc->irq_base, AT91_AIC5_SSR);
		if (mask & gc->wake_active)
			irq_reg_writel(bgc, 1, AT91_AIC5_IECR);
		else
			irq_reg_writel(bgc, 1, AT91_AIC5_IDCR);
	}
	irq_gc_unlock(bgc);
}

static void aic5_resume(struct irq_data *d)
{
	struct irq_domain *domain = d->domain;
	struct irq_domain_chip_generic *dgc = domain->gc;
	struct irq_chip_generic *bgc = irq_get_domain_generic_chip(domain, 0);
	struct irq_chip_generic *gc = irq_data_get_irq_chip_data(d);
	int i;
	u32 mask;

	irq_gc_lock(bgc);

	if (smr_cache) {
		irq_reg_writel(bgc, 0xffffffff, AT91_AIC5_SPU);
		for (i = 0; i < domain->revmap_size; i++) {
			irq_reg_writel(bgc, i, AT91_AIC5_SSR);
			irq_reg_writel(bgc, i, AT91_AIC5_SVR);
			irq_reg_writel(bgc, smr_cache[i], AT91_AIC5_SMR);
		}
	}

	for (i = 0; i < dgc->irqs_per_chip; i++) {
		mask = 1 << i;

		if (!smr_cache &&
		    ((mask & gc->mask_cache) == (mask & gc->wake_active)))
			continue;

		irq_reg_writel(bgc, i + gc->irq_base, AT91_AIC5_SSR);
		if (mask & gc->mask_cache)
			irq_reg_writel(bgc, 1, AT91_AIC5_IECR);
		else
			irq_reg_writel(bgc, 1, AT91_AIC5_IDCR);
	}
	irq_gc_unlock(bgc);
}

static void aic5_pm_shutdown(struct irq_data *d)
{
	struct irq_domain *domain = d->domain;
	struct irq_domain_chip_generic *dgc = domain->gc;
	struct irq_chip_generic *bgc = irq_get_domain_generic_chip(domain, 0);
	struct irq_chip_generic *gc = irq_data_get_irq_chip_data(d);
	int i;

	irq_gc_lock(bgc);
	for (i = 0; i < dgc->irqs_per_chip; i++) {
		irq_reg_writel(bgc, i + gc->irq_base, AT91_AIC5_SSR);
		irq_reg_writel(bgc, 1, AT91_AIC5_IDCR);
		irq_reg_writel(bgc, 1, AT91_AIC5_ICCR);
	}
	irq_gc_unlock(bgc);
}
#else
#define aic5_suspend		NULL
#define aic5_resume		NULL
#define aic5_pm_shutdown	NULL
#endif /* CONFIG_PM */

static void __init aic5_hw_init(struct irq_domain *domain)
{
	struct irq_chip_generic *gc = irq_get_domain_generic_chip(domain, 0);
	int i;

	/*
	 * Perform 8 End Of Interrupt Command to make sure AIC
	 * will not Lock out nIRQ
	 */
	for (i = 0; i < 8; i++)
		irq_reg_writel(gc, 0, AT91_AIC5_EOICR);

	/*
	 * Spurious Interrupt ID in Spurious Vector Register.
	 * When there is no current interrupt, the IRQ Vector Register
	 * reads the value stored in AIC_SPU
	 */
	irq_reg_writel(gc, 0xffffffff, AT91_AIC5_SPU);

	/* No debugging in AIC: Debug (Protect) Control Register */
	irq_reg_writel(gc, 0, AT91_AIC5_DCR);

	/* Disable and clear all interrupts initially */
	for (i = 0; i < domain->revmap_size; i++) {
		irq_reg_writel(gc, i, AT91_AIC5_SSR);
		irq_reg_writel(gc, i, AT91_AIC5_SVR);
		irq_reg_writel(gc, 1, AT91_AIC5_IDCR);
		irq_reg_writel(gc, 1, AT91_AIC5_ICCR);
	}
}

static int aic5_irq_domain_xlate(struct irq_domain *d,
				 struct device_node *ctrlr,
				 const u32 *intspec, unsigned int intsize,
				 irq_hw_number_t *out_hwirq,
				 unsigned int *out_type)
{
	struct irq_chip_generic *bgc = irq_get_domain_generic_chip(d, 0);
	unsigned long flags;
	unsigned smr;
	int ret;

	if (!bgc)
		return -EINVAL;

	ret = aic_common_irq_domain_xlate(d, ctrlr, intspec, intsize,
					  out_hwirq, out_type);
	if (ret)
		return ret;

	irq_gc_lock_irqsave(bgc, flags);
	irq_reg_writel(bgc, *out_hwirq, AT91_AIC5_SSR);
	smr = irq_reg_readl(bgc, AT91_AIC5_SMR);
<<<<<<< HEAD
	ret = aic_common_set_priority(intspec[2], &smr);
	if (!ret)
		irq_reg_writel(bgc, intspec[2] | smr, AT91_AIC5_SMR);
=======
	aic_common_set_priority(intspec[2], &smr);
	irq_reg_writel(bgc, smr, AT91_AIC5_SMR);
>>>>>>> 286cd8c7
	irq_gc_unlock_irqrestore(bgc, flags);

	return ret;
}

static const struct irq_domain_ops aic5_irq_ops = {
	.map	= irq_map_generic_chip,
	.xlate	= aic5_irq_domain_xlate,
};

static void __init sama5d3_aic_irq_fixup(void)
{
	aic_common_rtc_irq_fixup();
}

static const struct of_device_id aic5_irq_fixups[] __initconst = {
	{ .compatible = "atmel,sama5d3", .data = sama5d3_aic_irq_fixup },
	{ .compatible = "atmel,sama5d4", .data = sama5d3_aic_irq_fixup },
	{ /* sentinel */ },
};

static int __init aic5_of_init(struct device_node *node,
			       struct device_node *parent,
			       int nirqs)
{
	struct irq_chip_generic *gc;
	struct irq_domain *domain;
	int nchips;
	int i;

	if (nirqs > NR_AIC5_IRQS)
		return -EINVAL;

	if (aic5_domain)
		return -EEXIST;

	domain = aic_common_of_init(node, &aic5_irq_ops, "atmel-aic5",
				    nirqs, aic5_irq_fixups);
	if (IS_ERR(domain))
		return PTR_ERR(domain);

	aic5_domain = domain;
	nchips = aic5_domain->revmap_size / 32;
	for (i = 0; i < nchips; i++) {
		gc = irq_get_domain_generic_chip(domain, i * 32);

		gc->chip_types[0].regs.eoi = AT91_AIC5_EOICR;
		gc->chip_types[0].chip.irq_mask = aic5_mask;
		gc->chip_types[0].chip.irq_unmask = aic5_unmask;
		gc->chip_types[0].chip.irq_retrigger = aic5_retrigger;
		gc->chip_types[0].chip.irq_set_type = aic5_set_type;
		gc->chip_types[0].chip.irq_suspend = aic5_suspend;
		gc->chip_types[0].chip.irq_resume = aic5_resume;
		gc->chip_types[0].chip.irq_pm_shutdown = aic5_pm_shutdown;
	}

	aic5_hw_init(domain);
	set_handle_irq(aic5_handle);

	return 0;
}

#define NR_SAMA5D2_IRQS		77

static int __init sama5d2_aic5_of_init(struct device_node *node,
				       struct device_node *parent)
{
#ifdef CONFIG_PM
	smr_cache = kcalloc(DIV_ROUND_UP(NR_SAMA5D2_IRQS, 32) * 32,
			    sizeof(*smr_cache), GFP_KERNEL);
	if (!smr_cache)
		return -ENOMEM;
#endif

	return aic5_of_init(node, parent, NR_SAMA5D2_IRQS);
}
IRQCHIP_DECLARE(sama5d2_aic5, "atmel,sama5d2-aic", sama5d2_aic5_of_init);

#define NR_SAMA5D3_IRQS		48

static int __init sama5d3_aic5_of_init(struct device_node *node,
				       struct device_node *parent)
{
	return aic5_of_init(node, parent, NR_SAMA5D3_IRQS);
}
IRQCHIP_DECLARE(sama5d3_aic5, "atmel,sama5d3-aic", sama5d3_aic5_of_init);

#define NR_SAMA5D4_IRQS		68

static int __init sama5d4_aic5_of_init(struct device_node *node,
				       struct device_node *parent)
{
	return aic5_of_init(node, parent, NR_SAMA5D4_IRQS);
}
IRQCHIP_DECLARE(sama5d4_aic5, "atmel,sama5d4-aic", sama5d4_aic5_of_init);<|MERGE_RESOLUTION|>--- conflicted
+++ resolved
@@ -293,14 +293,8 @@
 	irq_gc_lock_irqsave(bgc, flags);
 	irq_reg_writel(bgc, *out_hwirq, AT91_AIC5_SSR);
 	smr = irq_reg_readl(bgc, AT91_AIC5_SMR);
-<<<<<<< HEAD
-	ret = aic_common_set_priority(intspec[2], &smr);
-	if (!ret)
-		irq_reg_writel(bgc, intspec[2] | smr, AT91_AIC5_SMR);
-=======
 	aic_common_set_priority(intspec[2], &smr);
 	irq_reg_writel(bgc, smr, AT91_AIC5_SMR);
->>>>>>> 286cd8c7
 	irq_gc_unlock_irqrestore(bgc, flags);
 
 	return ret;
