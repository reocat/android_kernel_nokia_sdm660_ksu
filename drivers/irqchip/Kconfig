menu "IRQ chip support"

config IRQCHIP
	def_bool y
	depends on OF_IRQ

config ARM_GIC
	bool
	select IRQ_DOMAIN
	select IRQ_DOMAIN_HIERARCHY
<<<<<<< HEAD
	select MULTI_IRQ_HANDLER
	select QCOM_SHOW_RESUME_IRQ
=======
	select GENERIC_IRQ_MULTI_HANDLER
	select GENERIC_IRQ_EFFECTIVE_AFF_MASK

config ARM_GIC_PM
	bool
	depends on PM
	select ARM_GIC
	select PM_CLK

config ARM_GIC_MAX_NR
	int
	default 2 if ARCH_REALVIEW
	default 1
>>>>>>> 286cd8c7

config ARM_GIC_V2M
	bool
	depends on PCI
	select ARM_GIC
	select PCI_MSI

config GIC_NON_BANKED
	bool

config ARM_GIC_V3
	bool
	select IRQ_DOMAIN
	select GENERIC_IRQ_MULTI_HANDLER
	select IRQ_DOMAIN_HIERARCHY
	select PARTITION_PERCPU
	select QCOM_SHOW_RESUME_IRQ
	select GENERIC_IRQ_EFFECTIVE_AFF_MASK

config ARM_GIC_V3_ITS
	bool
	select GENERIC_MSI_IRQ_DOMAIN
	default ARM_GIC_V3

config ARM_GIC_V3_ITS_PCI
	bool
	depends on ARM_GIC_V3_ITS
	depends on PCI
	depends on PCI_MSI
	default ARM_GIC_V3_ITS

config ARM_GIC_V3_ITS_FSL_MC
	bool
	depends on ARM_GIC_V3_ITS
	depends on FSL_MC_BUS
	default ARM_GIC_V3_ITS

config ARM_GIC_V3_ACL
	bool "GICv3 Access control"
	depends on ARM_GIC_V3
	help
	  Access to GIC ITS address space is controlled by EL2.
	  Kernel has no permission to access GIC ITS address space.
	  If you wish to enforce the Acces control then set this
	  option to Y, if you are unsure please say N.

config ARM_GIC_V3_ACL
	bool "GICv3 Access control"
	depends on ARM_GIC_V3
	help
	  Access to GIC ITS address space is controlled by EL2.
	  Kernel has no permission to access ITS

config ARM_GIC_V3_NO_ACCESS_CONTROL
	bool "GICv3 No Access Control Configuration"
	depends on ARM_GIC_V3
	help
	  On some SOCs with the access control configurations it is
	  not allowed to access certain set of the GIC registers
	  from non-secure world. Provide a common flag to protect
	  those functionalities and compile them out for such
	  configurations, so that specific registers are not touched.

	  For production kernels, you should say 'N' here.

config ARM_NVIC
	bool
	select IRQ_DOMAIN
	select IRQ_DOMAIN_HIERARCHY
	select GENERIC_IRQ_CHIP

config ARM_VIC
	bool
	select IRQ_DOMAIN
	select GENERIC_IRQ_MULTI_HANDLER

config ARM_VIC_NR
	int
	default 4 if ARCH_S5PV210
	default 2
	depends on ARM_VIC
	help
	  The maximum number of VICs available in the system, for
	  power management.

config ARMADA_370_XP_IRQ
	bool
	select GENERIC_IRQ_CHIP
	select PCI_MSI if PCI
	select GENERIC_IRQ_EFFECTIVE_AFF_MASK

config ALPINE_MSI
	bool
	depends on PCI
	select PCI_MSI
	select GENERIC_IRQ_CHIP

config ATMEL_AIC_IRQ
	bool
	select GENERIC_IRQ_CHIP
	select IRQ_DOMAIN
	select GENERIC_IRQ_MULTI_HANDLER
	select SPARSE_IRQ

config ATMEL_AIC5_IRQ
	bool
	select GENERIC_IRQ_CHIP
	select IRQ_DOMAIN
	select GENERIC_IRQ_MULTI_HANDLER
	select SPARSE_IRQ

config I8259
	bool
	select IRQ_DOMAIN

config BCM6345_L1_IRQ
	bool
	select GENERIC_IRQ_CHIP
	select IRQ_DOMAIN
	select GENERIC_IRQ_EFFECTIVE_AFF_MASK

config BCM7038_L1_IRQ
	bool
	select GENERIC_IRQ_CHIP
	select IRQ_DOMAIN
	select GENERIC_IRQ_EFFECTIVE_AFF_MASK

config BCM7120_L2_IRQ
	bool
	select GENERIC_IRQ_CHIP
	select IRQ_DOMAIN

config BRCMSTB_L2_IRQ
	bool
	select GENERIC_IRQ_CHIP
	select IRQ_DOMAIN

config QCOM_SHOW_RESUME_IRQ
	bool "Enable logging of interrupts that could have caused resume"
	depends on ARM_GIC
	default n
	help
	  This option logs wake up interrupts that have triggered just before
	  the resume loop unrolls. It helps to debug to know any unnecessary
	  wake up interrupts that causes system to come out of low power modes.
	  Say Y if you want to debug why the system resumed.

config DW_APB_ICTL
	bool
	select GENERIC_IRQ_CHIP
	select IRQ_DOMAIN

config FARADAY_FTINTC010
	bool
	select IRQ_DOMAIN
	select GENERIC_IRQ_MULTI_HANDLER
	select SPARSE_IRQ

config HISILICON_IRQ_MBIGEN
	bool
	select ARM_GIC_V3
	select ARM_GIC_V3_ITS

config IMGPDC_IRQ
	bool
	select GENERIC_IRQ_CHIP
	select IRQ_DOMAIN

config IRQ_MIPS_CPU
	bool
	select GENERIC_IRQ_CHIP
	select GENERIC_IRQ_IPI if SYS_SUPPORTS_MULTITHREADING
	select IRQ_DOMAIN
	select IRQ_DOMAIN_HIERARCHY if GENERIC_IRQ_IPI
	select GENERIC_IRQ_EFFECTIVE_AFF_MASK

config CLPS711X_IRQCHIP
	bool
	depends on ARCH_CLPS711X
	select IRQ_DOMAIN
	select GENERIC_IRQ_MULTI_HANDLER
	select SPARSE_IRQ
	default y

config OMPIC
	bool

config OR1K_PIC
	bool
	select IRQ_DOMAIN

config OMAP_IRQCHIP
	bool
	select GENERIC_IRQ_CHIP
	select IRQ_DOMAIN

config ORION_IRQCHIP
	bool
	select IRQ_DOMAIN
	select GENERIC_IRQ_MULTI_HANDLER

config PIC32_EVIC
	bool
	select GENERIC_IRQ_CHIP
	select IRQ_DOMAIN

config JCORE_AIC
	bool "J-Core integrated AIC" if COMPILE_TEST
	depends on OF
	select IRQ_DOMAIN
	help
	  Support for the J-Core integrated AIC.

config RENESAS_INTC_IRQPIN
	bool
	select IRQ_DOMAIN

config RENESAS_IRQC
	bool
	select GENERIC_IRQ_CHIP
	select IRQ_DOMAIN

config ST_IRQCHIP
	bool
	select REGMAP
	select MFD_SYSCON
	help
	  Enables SysCfg Controlled IRQs on STi based platforms.

config TANGO_IRQ
	bool
	select IRQ_DOMAIN
	select GENERIC_IRQ_CHIP

config TB10X_IRQC
	bool
	select IRQ_DOMAIN
	select GENERIC_IRQ_CHIP

config TS4800_IRQ
	tristate "TS-4800 IRQ controller"
	select IRQ_DOMAIN
	depends on HAS_IOMEM
	depends on SOC_IMX51 || COMPILE_TEST
	help
	  Support for the TS-4800 FPGA IRQ controller

config VERSATILE_FPGA_IRQ
	bool
	select IRQ_DOMAIN

config VERSATILE_FPGA_IRQ_NR
       int
       default 4
       depends on VERSATILE_FPGA_IRQ

config XTENSA_MX
	bool
	select IRQ_DOMAIN
	select GENERIC_IRQ_EFFECTIVE_AFF_MASK

config XILINX_INTC
	bool
	select IRQ_DOMAIN

config IRQ_CROSSBAR
	bool
	help
	  Support for a CROSSBAR ip that precedes the main interrupt controller.
	  The primary irqchip invokes the crossbar's callback which inturn allocates
	  a free irq and configures the IP. Thus the peripheral interrupts are
	  routed to one of the free irqchip interrupt lines.

config KEYSTONE_IRQ
	tristate "Keystone 2 IRQ controller IP"
	depends on ARCH_KEYSTONE
	help
		Support for Texas Instruments Keystone 2 IRQ controller IP which
		is part of the Keystone 2 IPC mechanism

config MIPS_GIC
	bool
	select GENERIC_IRQ_IPI
	select IRQ_DOMAIN_HIERARCHY
	select MIPS_CM

config INGENIC_IRQ
	bool
	depends on MACH_INGENIC
	default y

config RENESAS_H8300H_INTC
        bool
	select IRQ_DOMAIN

config RENESAS_H8S_INTC
        bool
	select IRQ_DOMAIN

config IMX_GPCV2
	bool
	select IRQ_DOMAIN
	help
	  Enables the wakeup IRQs for IMX platforms with GPCv2 block

config IRQ_MXS
	def_bool y if MACH_ASM9260 || ARCH_MXS
	select IRQ_DOMAIN
	select STMP_DEVICE

<<<<<<< HEAD
config MSM_IRQ
	bool
	select IRQ_DOMAIN
=======
config MSCC_OCELOT_IRQ
	bool
	select IRQ_DOMAIN
	select GENERIC_IRQ_CHIP

config MVEBU_GICP
	bool

config MVEBU_ICU
	bool

config MVEBU_ODMI
	bool
	select GENERIC_MSI_IRQ_DOMAIN

config MVEBU_PIC
	bool

config LS_SCFG_MSI
	def_bool y if SOC_LS1021A || ARCH_LAYERSCAPE
	depends on PCI && PCI_MSI

config PARTITION_PERCPU
	bool

config EZNPS_GIC
	bool "NPS400 Global Interrupt Manager (GIM)"
	depends on ARC || (COMPILE_TEST && !64BIT)
	select IRQ_DOMAIN
	help
	  Support the EZchip NPS400 global interrupt controller

config STM32_EXTI
	bool
	select IRQ_DOMAIN
	select GENERIC_IRQ_CHIP

config QCOM_IRQ_COMBINER
	bool "QCOM IRQ combiner support"
	depends on ARCH_QCOM && ACPI
	select IRQ_DOMAIN
	select IRQ_DOMAIN_HIERARCHY
	help
	  Say yes here to add support for the IRQ combiner devices embedded
	  in Qualcomm Technologies chips.

config IRQ_UNIPHIER_AIDET
	bool "UniPhier AIDET support" if COMPILE_TEST
	depends on ARCH_UNIPHIER || COMPILE_TEST
	default ARCH_UNIPHIER
	select IRQ_DOMAIN_HIERARCHY
	help
	  Support for the UniPhier AIDET (ARM Interrupt Detector).

config MESON_IRQ_GPIO
       bool "Meson GPIO Interrupt Multiplexer"
       depends on ARCH_MESON
       select IRQ_DOMAIN
       select IRQ_DOMAIN_HIERARCHY
       help
         Support Meson SoC Family GPIO Interrupt Multiplexer
>>>>>>> 286cd8c7

config GOLDFISH_PIC
       bool "Goldfish programmable interrupt controller"
       depends on MIPS && (GOLDFISH || COMPILE_TEST)
<<<<<<< HEAD
       select IRQ_DOMAIN
       help
         Say yes here to enable Goldfish interrupt controller driver used
         for Goldfish based virtual platforms.
=======
       select GENERIC_IRQ_CHIP
       select IRQ_DOMAIN
       help
         Say yes here to enable Goldfish interrupt controller driver used
         for Goldfish based virtual platforms.

config QCOM_PDC
	bool "QCOM PDC"
	depends on ARCH_QCOM
	select IRQ_DOMAIN
	select IRQ_DOMAIN_HIERARCHY
	help
	  Power Domain Controller driver to manage and configure wakeup
	  IRQs for Qualcomm Technologies Inc (QTI) mobile chips.

config QCOM_MPM
	bool "QCOM MPM"
	depends on ARCH_QCOM
	select IRQ_DOMAIN
	select IRQ_DOMAIN_HIERARCHY
	help
	  MSM Power Manager driver to manage and configure wakeup
	  IRQs for Qualcomm Technologies Inc (QTI) mobile chips.
	  Say yes here to enable the MSM Power Manager interrupt
	  controller to use as a wakeup interrupt controller.

config SIFIVE_PLIC
	bool "SiFive Platform-Level Interrupt Controller"
	depends on RISCV
	help
	   This enables support for the PLIC chip found in SiFive (and
	   potentially other) RISC-V systems.  The PLIC controls devices
	   interrupts and connects them to each core's local interrupt
	   controller.  Aside from timer and software interrupts, all other
	   interrupt sources are subordinate to the PLIC.

	   If you don't know what to do here, say Y.

endmenu
>>>>>>> 286cd8c7
<|MERGE_RESOLUTION|>--- conflicted
+++ resolved
@@ -8,10 +8,6 @@
 	bool
 	select IRQ_DOMAIN
 	select IRQ_DOMAIN_HIERARCHY
-<<<<<<< HEAD
-	select MULTI_IRQ_HANDLER
-	select QCOM_SHOW_RESUME_IRQ
-=======
 	select GENERIC_IRQ_MULTI_HANDLER
 	select GENERIC_IRQ_EFFECTIVE_AFF_MASK
 
@@ -25,7 +21,6 @@
 	int
 	default 2 if ARCH_REALVIEW
 	default 1
->>>>>>> 286cd8c7
 
 config ARM_GIC_V2M
 	bool
@@ -336,11 +331,6 @@
 	select IRQ_DOMAIN
 	select STMP_DEVICE
 
-<<<<<<< HEAD
-config MSM_IRQ
-	bool
-	select IRQ_DOMAIN
-=======
 config MSCC_OCELOT_IRQ
 	bool
 	select IRQ_DOMAIN
@@ -402,17 +392,10 @@
        select IRQ_DOMAIN_HIERARCHY
        help
          Support Meson SoC Family GPIO Interrupt Multiplexer
->>>>>>> 286cd8c7
 
 config GOLDFISH_PIC
        bool "Goldfish programmable interrupt controller"
        depends on MIPS && (GOLDFISH || COMPILE_TEST)
-<<<<<<< HEAD
-       select IRQ_DOMAIN
-       help
-         Say yes here to enable Goldfish interrupt controller driver used
-         for Goldfish based virtual platforms.
-=======
        select GENERIC_IRQ_CHIP
        select IRQ_DOMAIN
        help
@@ -451,5 +434,4 @@
 
 	   If you don't know what to do here, say Y.
 
-endmenu
->>>>>>> 286cd8c7
+endmenu