/*
 * Atmel AT91 AIC (Advanced Interrupt Controller) driver
 *
 *  Copyright (C) 2004 SAN People
 *  Copyright (C) 2004 ATMEL
 *  Copyright (C) Rick Bronson
 *  Copyright (C) 2014 Free Electrons
 *
 *  Author: Boris BREZILLON <boris.brezillon@free-electrons.com>
 *
 * This file is licensed under the terms of the GNU General Public
 * License version 2.  This program is licensed "as is" without any
 * warranty of any kind, whether express or implied.
 */

#include <linux/init.h>
#include <linux/module.h>
#include <linux/mm.h>
#include <linux/bitmap.h>
#include <linux/types.h>
#include <linux/irq.h>
#include <linux/irqchip.h>
#include <linux/of.h>
#include <linux/of_address.h>
#include <linux/of_irq.h>
#include <linux/irqdomain.h>
#include <linux/err.h>
#include <linux/slab.h>
#include <linux/io.h>

#include <asm/exception.h>
#include <asm/mach/irq.h>

#include "irq-atmel-aic-common.h"

/* Number of irq lines managed by AIC */
#define NR_AIC_IRQS	32

#define AT91_AIC_SMR(n)			((n) * 4)

#define AT91_AIC_SVR(n)			(0x80 + ((n) * 4))
#define AT91_AIC_IVR			0x100
#define AT91_AIC_FVR			0x104
#define AT91_AIC_ISR			0x108

#define AT91_AIC_IPR			0x10c
#define AT91_AIC_IMR			0x110
#define AT91_AIC_CISR			0x114

#define AT91_AIC_IECR			0x120
#define AT91_AIC_IDCR			0x124
#define AT91_AIC_ICCR			0x128
#define AT91_AIC_ISCR			0x12c
#define AT91_AIC_EOICR			0x130
#define AT91_AIC_SPU			0x134
#define AT91_AIC_DCR			0x138

static struct irq_domain *aic_domain;

static asmlinkage void __exception_irq_entry
aic_handle(struct pt_regs *regs)
{
	struct irq_domain_chip_generic *dgc = aic_domain->gc;
	struct irq_chip_generic *gc = dgc->gc[0];
	u32 irqnr;
	u32 irqstat;

	irqnr = irq_reg_readl(gc, AT91_AIC_IVR);
	irqstat = irq_reg_readl(gc, AT91_AIC_ISR);

	if (!irqstat)
		irq_reg_writel(gc, 0, AT91_AIC_EOICR);
	else
		handle_domain_irq(aic_domain, irqnr, regs);
}

static int aic_retrigger(struct irq_data *d)
{
	struct irq_chip_generic *gc = irq_data_get_irq_chip_data(d);

	/* Enable interrupt on AIC5 */
	irq_gc_lock(gc);
	irq_reg_writel(gc, d->mask, AT91_AIC_ISCR);
	irq_gc_unlock(gc);

	return 0;
}

static int aic_set_type(struct irq_data *d, unsigned type)
{
	struct irq_chip_generic *gc = irq_data_get_irq_chip_data(d);
	unsigned int smr;
	int ret;

	smr = irq_reg_readl(gc, AT91_AIC_SMR(d->hwirq));
	ret = aic_common_set_type(d, type, &smr);
	if (ret)
		return ret;

	irq_reg_writel(gc, smr, AT91_AIC_SMR(d->hwirq));

	return 0;
}

#ifdef CONFIG_PM
static void aic_suspend(struct irq_data *d)
{
	struct irq_chip_generic *gc = irq_data_get_irq_chip_data(d);

	irq_gc_lock(gc);
	irq_reg_writel(gc, gc->mask_cache, AT91_AIC_IDCR);
	irq_reg_writel(gc, gc->wake_active, AT91_AIC_IECR);
	irq_gc_unlock(gc);
}

static void aic_resume(struct irq_data *d)
{
	struct irq_chip_generic *gc = irq_data_get_irq_chip_data(d);

	irq_gc_lock(gc);
	irq_reg_writel(gc, gc->wake_active, AT91_AIC_IDCR);
	irq_reg_writel(gc, gc->mask_cache, AT91_AIC_IECR);
	irq_gc_unlock(gc);
}

static void aic_pm_shutdown(struct irq_data *d)
{
	struct irq_chip_generic *gc = irq_data_get_irq_chip_data(d);

	irq_gc_lock(gc);
	irq_reg_writel(gc, 0xffffffff, AT91_AIC_IDCR);
	irq_reg_writel(gc, 0xffffffff, AT91_AIC_ICCR);
	irq_gc_unlock(gc);
}
#else
#define aic_suspend		NULL
#define aic_resume		NULL
#define aic_pm_shutdown		NULL
#endif /* CONFIG_PM */

static void __init aic_hw_init(struct irq_domain *domain)
{
	struct irq_chip_generic *gc = irq_get_domain_generic_chip(domain, 0);
	int i;

	/*
	 * Perform 8 End Of Interrupt Command to make sure AIC
	 * will not Lock out nIRQ
	 */
	for (i = 0; i < 8; i++)
		irq_reg_writel(gc, 0, AT91_AIC_EOICR);

	/*
	 * Spurious Interrupt ID in Spurious Vector Register.
	 * When there is no current interrupt, the IRQ Vector Register
	 * reads the value stored in AIC_SPU
	 */
	irq_reg_writel(gc, 0xffffffff, AT91_AIC_SPU);

	/* No debugging in AIC: Debug (Protect) Control Register */
	irq_reg_writel(gc, 0, AT91_AIC_DCR);

	/* Disable and clear all interrupts initially */
	irq_reg_writel(gc, 0xffffffff, AT91_AIC_IDCR);
	irq_reg_writel(gc, 0xffffffff, AT91_AIC_ICCR);

	for (i = 0; i < 32; i++)
		irq_reg_writel(gc, i, AT91_AIC_SVR(i));
}

static int aic_irq_domain_xlate(struct irq_domain *d,
				struct device_node *ctrlr,
				const u32 *intspec, unsigned int intsize,
				irq_hw_number_t *out_hwirq,
				unsigned int *out_type)
{
	struct irq_domain_chip_generic *dgc = d->gc;
	struct irq_chip_generic *gc;
	unsigned long flags;
	unsigned smr;
	int idx;
	int ret;

	if (!dgc)
		return -EINVAL;

	ret = aic_common_irq_domain_xlate(d, ctrlr, intspec, intsize,
					  out_hwirq, out_type);
	if (ret)
		return ret;

	idx = intspec[0] / dgc->irqs_per_chip;
	if (idx >= dgc->num_chips)
		return -EINVAL;

	gc = dgc->gc[idx];

	irq_gc_lock_irqsave(gc, flags);
	smr = irq_reg_readl(gc, AT91_AIC_SMR(*out_hwirq));
<<<<<<< HEAD
	ret = aic_common_set_priority(intspec[2], &smr);
	if (!ret)
		irq_reg_writel(gc, smr, AT91_AIC_SMR(*out_hwirq));
=======
	aic_common_set_priority(intspec[2], &smr);
	irq_reg_writel(gc, smr, AT91_AIC_SMR(*out_hwirq));
>>>>>>> 286cd8c7
	irq_gc_unlock_irqrestore(gc, flags);

	return ret;
}

static const struct irq_domain_ops aic_irq_ops = {
	.map	= irq_map_generic_chip,
	.xlate	= aic_irq_domain_xlate,
};

static void __init at91rm9200_aic_irq_fixup(void)
{
	aic_common_rtc_irq_fixup();
}

static void __init at91sam9260_aic_irq_fixup(void)
{
	aic_common_rtt_irq_fixup();
}

static void __init at91sam9g45_aic_irq_fixup(void)
{
	aic_common_rtc_irq_fixup();
	aic_common_rtt_irq_fixup();
}

static const struct of_device_id aic_irq_fixups[] __initconst = {
	{ .compatible = "atmel,at91rm9200", .data = at91rm9200_aic_irq_fixup },
	{ .compatible = "atmel,at91sam9g45", .data = at91sam9g45_aic_irq_fixup },
	{ .compatible = "atmel,at91sam9n12", .data = at91rm9200_aic_irq_fixup },
	{ .compatible = "atmel,at91sam9rl", .data = at91sam9g45_aic_irq_fixup },
	{ .compatible = "atmel,at91sam9x5", .data = at91rm9200_aic_irq_fixup },
	{ .compatible = "atmel,at91sam9260", .data = at91sam9260_aic_irq_fixup },
	{ .compatible = "atmel,at91sam9261", .data = at91sam9260_aic_irq_fixup },
	{ .compatible = "atmel,at91sam9263", .data = at91sam9260_aic_irq_fixup },
	{ .compatible = "atmel,at91sam9g20", .data = at91sam9260_aic_irq_fixup },
	{ /* sentinel */ },
};

static int __init aic_of_init(struct device_node *node,
			      struct device_node *parent)
{
	struct irq_chip_generic *gc;
	struct irq_domain *domain;

	if (aic_domain)
		return -EEXIST;

	domain = aic_common_of_init(node, &aic_irq_ops, "atmel-aic",
				    NR_AIC_IRQS, aic_irq_fixups);
	if (IS_ERR(domain))
		return PTR_ERR(domain);

	aic_domain = domain;
	gc = irq_get_domain_generic_chip(domain, 0);

	gc->chip_types[0].regs.eoi = AT91_AIC_EOICR;
	gc->chip_types[0].regs.enable = AT91_AIC_IECR;
	gc->chip_types[0].regs.disable = AT91_AIC_IDCR;
	gc->chip_types[0].chip.irq_mask = irq_gc_mask_disable_reg;
	gc->chip_types[0].chip.irq_unmask = irq_gc_unmask_enable_reg;
	gc->chip_types[0].chip.irq_retrigger = aic_retrigger;
	gc->chip_types[0].chip.irq_set_type = aic_set_type;
	gc->chip_types[0].chip.irq_suspend = aic_suspend;
	gc->chip_types[0].chip.irq_resume = aic_resume;
	gc->chip_types[0].chip.irq_pm_shutdown = aic_pm_shutdown;

	aic_hw_init(domain);
	set_handle_irq(aic_handle);

	return 0;
}
IRQCHIP_DECLARE(at91rm9200_aic, "atmel,at91rm9200-aic", aic_of_init);<|MERGE_RESOLUTION|>--- conflicted
+++ resolved
@@ -197,14 +197,8 @@
 
 	irq_gc_lock_irqsave(gc, flags);
 	smr = irq_reg_readl(gc, AT91_AIC_SMR(*out_hwirq));
-<<<<<<< HEAD
-	ret = aic_common_set_priority(intspec[2], &smr);
-	if (!ret)
-		irq_reg_writel(gc, smr, AT91_AIC_SMR(*out_hwirq));
-=======
 	aic_common_set_priority(intspec[2], &smr);
 	irq_reg_writel(gc, smr, AT91_AIC_SMR(*out_hwirq));
->>>>>>> 286cd8c7
 	irq_gc_unlock_irqrestore(gc, flags);
 
 	return ret;
