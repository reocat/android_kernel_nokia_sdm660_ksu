--- conflicted
+++ resolved
@@ -70,11 +70,7 @@
 };
 
 struct gic_chip_data {
-<<<<<<< HEAD
-	unsigned int irq_offset;
-=======
 	struct irq_chip chip;
->>>>>>> 286cd8c7
 	union gic_base dist_base;
 	union gic_base cpu_base;
 	void __iomem *raw_dist_base;
@@ -130,16 +126,7 @@
 #define NR_GIC_CPU_IF 8
 static u8 gic_cpu_map[NR_GIC_CPU_IF] __read_mostly;
 
-<<<<<<< HEAD
-static struct static_key supports_deactivate = STATIC_KEY_INIT_TRUE;
-/*
- * Supported arch specific GIC irq extension.
- * Default make them NULL.
- */
-extern struct irq_chip gic_arch_extn;
-=======
 static DEFINE_STATIC_KEY_TRUE(supports_deactivate_key);
->>>>>>> 286cd8c7
 
 static struct gic_chip_data gic_data[CONFIG_ARM_GIC_MAX_NR] __read_mostly;
 
@@ -541,11 +528,7 @@
 		irqnr = irqstat & GICC_IAR_INT_ID_MASK;
 
 		if (likely(irqnr > 15 && irqnr < 1020)) {
-<<<<<<< HEAD
-			if (static_key_true(&supports_deactivate))
-=======
 			if (static_branch_likely(&supports_deactivate_key))
->>>>>>> 286cd8c7
 				writel_relaxed(irqstat, cpu_base + GIC_CPU_EOI);
 			isb();
 			handle_domain_irq(gic->domain, irqnr, regs);
@@ -604,30 +587,6 @@
 	.irq_unmask		= gic_unmask_irq,
 	.irq_eoi		= gic_eoi_irq,
 	.irq_set_type		= gic_set_type,
-<<<<<<< HEAD
-	.irq_retrigger		= gic_retrigger,
-#ifdef CONFIG_SMP
-	.irq_set_affinity	= gic_set_affinity,
-#endif
-	.irq_set_wake		= gic_set_wake,
-	.irq_get_irqchip_state	= gic_irq_get_irqchip_state,
-	.irq_set_irqchip_state	= gic_irq_set_irqchip_state,
-	.flags			= IRQCHIP_SET_TYPE_MASKED |
-				  IRQCHIP_SKIP_SET_WAKE |
-				  IRQCHIP_MASK_ON_SUSPEND,
-};
-
-static struct irq_chip gic_eoimode1_chip = {
-	.name			= "GICv2",
-	.irq_mask		= gic_eoimode1_mask_irq,
-	.irq_unmask		= gic_unmask_irq,
-	.irq_eoi		= gic_eoimode1_eoi_irq,
-	.irq_set_type		= gic_set_type,
-#ifdef CONFIG_SMP
-	.irq_set_affinity	= gic_set_affinity,
-#endif
-=======
->>>>>>> 286cd8c7
 	.irq_get_irqchip_state	= gic_irq_get_irqchip_state,
 	.irq_set_irqchip_state	= gic_irq_set_irqchip_state,
 	.flags			= IRQCHIP_SET_TYPE_MASKED |
@@ -954,28 +913,11 @@
 			gic_cpu_restore(&gic_data[i]);
 			break;
 		case CPU_CLUSTER_PM_ENTER:
-<<<<<<< HEAD
-			/*
-			 * Affinity level of the node
-			 * eg:
-			 *    cpu level = 0
-			 *    l2 level  = 1
-			 *    cci level = 2
-			 */
-			if (!(unsigned long)aff_level)
-				gic_dist_save(i);
-			break;
-		case CPU_CLUSTER_PM_ENTER_FAILED:
-		case CPU_CLUSTER_PM_EXIT:
-			if (!(unsigned long)aff_level)
-				gic_dist_restore(i);
-=======
 			gic_dist_save(&gic_data[i]);
 			break;
 		case CPU_CLUSTER_PM_ENTER_FAILED:
 		case CPU_CLUSTER_PM_EXIT:
 			gic_dist_restore(&gic_data[i]);
->>>>>>> 286cd8c7
 			break;
 		}
 	}
@@ -1449,12 +1391,6 @@
 			pr_info("GIC: Using split EOI/Deactivate mode\n");
 	}
 
-<<<<<<< HEAD
-	gic_chip.flags |= gic_arch_extn.flags;
-	gic_dist_init(gic);
-	gic_cpu_init(gic);
-	gic_pm_init(gic);
-=======
 	if (static_branch_likely(&supports_deactivate_key) && gic == &gic_data[0]) {
 		name = kasprintf(GFP_KERNEL, "GICv2");
 		gic_init_chip(gic, NULL, name, true);
@@ -1468,7 +1404,6 @@
 		kfree(name);
 
 	return ret;
->>>>>>> 286cd8c7
 }
 
 void __init gic_init(unsigned int gic_nr, int irq_start,
