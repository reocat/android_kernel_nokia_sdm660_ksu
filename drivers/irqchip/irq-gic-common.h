/*
 * Copyright (C) 2002 ARM Limited, All Rights Reserved.
 *
 * This program is free software; you can redistribute it and/or modify
 * it under the terms of the GNU General Public License version 2 as
 * published by the Free Software Foundation.
 *
 * This program is distributed in the hope that it will be useful,
 * but WITHOUT ANY WARRANTY; without even the implied warranty of
 * MERCHANTABILITY or FITNESS FOR A PARTICULAR PURPOSE.  See the
 * GNU General Public License for more details.
 *
 * You should have received a copy of the GNU General Public License
 * along with this program.  If not, see <http://www.gnu.org/licenses/>.
 */

#ifndef _IRQ_GIC_COMMON_H
#define _IRQ_GIC_COMMON_H

#include <linux/of.h>
#include <linux/irqdomain.h>
#include <linux/irqchip/arm-gic-common.h>

struct gic_quirk {
	const char *desc;
	bool (*init)(void *data);
	u32 iidr;
	u32 mask;
};
extern bool from_suspend;
<<<<<<< HEAD
extern struct irq_chip gic_arch_extn;
extern int msm_show_resume_irq_mask;
=======

#ifdef CONFIG_QCOM_SHOW_RESUME_IRQ
extern int msm_show_resume_irq_mask;
#else
#define msm_show_resume_irq_mask 0
#endif
>>>>>>> 286cd8c7

int gic_configure_irq(unsigned int irq, unsigned int type,
                       void __iomem *base, void (*sync_access)(void));
void gic_dist_config(void __iomem *base, int gic_irqs,
		     void (*sync_access)(void));
void gic_cpu_config(void __iomem *base, void (*sync_access)(void));
void gic_enable_quirks(u32 iidr, const struct gic_quirk *quirks,
		void *data);

void gic_set_kvm_info(const struct gic_kvm_info *info);

#endif /* _IRQ_GIC_COMMON_H */<|MERGE_RESOLUTION|>--- conflicted
+++ resolved
@@ -28,17 +28,12 @@
 	u32 mask;
 };
 extern bool from_suspend;
-<<<<<<< HEAD
-extern struct irq_chip gic_arch_extn;
-extern int msm_show_resume_irq_mask;
-=======
 
 #ifdef CONFIG_QCOM_SHOW_RESUME_IRQ
 extern int msm_show_resume_irq_mask;
 #else
 #define msm_show_resume_irq_mask 0
 #endif
->>>>>>> 286cd8c7
 
 int gic_configure_irq(unsigned int irq, unsigned int type,
                        void __iomem *base, void (*sync_access)(void));
