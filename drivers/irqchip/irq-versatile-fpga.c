--- conflicted
+++ resolved
@@ -223,10 +223,6 @@
 	}
 
 	fpga_irq_init(base, node->name, 0, parent_irq, valid_mask, node);
-<<<<<<< HEAD
-#endif
-=======
->>>>>>> 286cd8c7
 
 	/*
 	 * On Versatile AB/PB, some secondary interrupts have a direct
