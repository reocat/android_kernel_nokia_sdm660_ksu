--- conflicted
+++ resolved
@@ -106,69 +106,12 @@
 	return 0;
 }
 
-<<<<<<< HEAD
-/*
- * Returns <0 on error, 0 if rtc is setup fine and 1 if the chip was reset.
- * To keep the information if an irq is pending, pass the value read from
- * STATUS1 to the caller.
- */
-static int s35390a_reset(struct s35390a *s35390a, char *status1)
-=======
 static int s35390a_init(struct s35390a *s35390a)
->>>>>>> 286cd8c7
 {
 	u8 buf;
 	int ret;
 	unsigned initcount = 0;
 
-<<<<<<< HEAD
-	ret = s35390a_get_reg(s35390a, S35390A_CMD_STATUS1, status1, 1);
-	if (ret < 0)
-		return ret;
-
-	if (*status1 & S35390A_FLAG_POC)
-		/*
-		 * Do not communicate for 0.5 seconds since the power-on
-		 * detection circuit is in operation.
-		 */
-		msleep(500);
-	else if (!(*status1 & S35390A_FLAG_BLD))
-		/*
-		 * If both POC and BLD are unset everything is fine.
-		 */
-		return 0;
-
-	/*
-	 * At least one of POC and BLD are set, so reinitialise chip. Keeping
-	 * this information in the hardware to know later that the time isn't
-	 * valid is unfortunately not possible because POC and BLD are cleared
-	 * on read. So the reset is best done now.
-	 *
-	 * The 24H bit is kept over reset, so set it already here.
-	 */
-initialize:
-	*status1 = S35390A_FLAG_24H;
-	buf = S35390A_FLAG_RESET | S35390A_FLAG_24H;
-	ret = s35390a_set_reg(s35390a, S35390A_CMD_STATUS1, &buf, 1);
-
-	if (ret < 0)
-		return ret;
-
-	ret = s35390a_get_reg(s35390a, S35390A_CMD_STATUS1, &buf, 1);
-	if (ret < 0)
-		return ret;
-
-	if (buf & (S35390A_FLAG_POC | S35390A_FLAG_BLD)) {
-		/* Try up to five times to reset the chip */
-		if (initcount < 5) {
-			++initcount;
-			goto initialize;
-		} else
-			return -EIO;
-	}
-
-	return 1;
-=======
 	/*
 	 * At least one of POC and BLD are set, so reinitialise chip. Keeping
 	 * this information in the hardware to know later that the time isn't
@@ -226,7 +169,6 @@
 	 * If both POC and BLD are unset everything is fine.
 	 */
 	return 0;
->>>>>>> 286cd8c7
 }
 
 static int s35390a_disable_test_mode(struct s35390a *s35390a)
@@ -503,16 +445,9 @@
 static int s35390a_probe(struct i2c_client *client,
 			 const struct i2c_device_id *id)
 {
-<<<<<<< HEAD
-	int err, err_reset;
-	unsigned int i;
-	struct s35390a *s35390a;
-	struct rtc_time tm;
-=======
 	int err, err_read;
 	unsigned int i;
 	struct s35390a *s35390a;
->>>>>>> 286cd8c7
 	char buf, status1;
 
 	if (!i2c_check_functionality(client->adapter, I2C_FUNC_I2C)) {
@@ -542,15 +477,9 @@
 		}
 	}
 
-<<<<<<< HEAD
-	err_reset = s35390a_reset(s35390a, &status1);
-	if (err_reset < 0) {
-		err = err_reset;
-=======
 	err_read = s35390a_read_status(s35390a, &status1);
 	if (err_read < 0) {
 		err = err_read;
->>>>>>> 286cd8c7
 		dev_err(&client->dev, "error resetting chip\n");
 		goto exit_dummy;
 	}
@@ -575,12 +504,6 @@
 			goto exit_dummy;
 		}
 	}
-<<<<<<< HEAD
-
-	if (err_reset > 0 || s35390a_get_datetime(client, &tm) < 0)
-		dev_warn(&client->dev, "clock needs to be set\n");
-=======
->>>>>>> 286cd8c7
 
 	device_set_wakeup_capable(&client->dev, 1);
 
