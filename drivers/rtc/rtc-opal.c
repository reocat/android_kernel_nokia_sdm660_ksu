--- conflicted
+++ resolved
@@ -57,11 +57,7 @@
 
 static int opal_get_rtc_time(struct device *dev, struct rtc_time *tm)
 {
-<<<<<<< HEAD
-	long rc = OPAL_BUSY;
-=======
 	s64 rc = OPAL_BUSY;
->>>>>>> 286cd8c7
 	int retries = 10;
 	u32 y_m_d;
 	u64 h_m_s_ms;
@@ -73,13 +69,6 @@
 		if (rc == OPAL_BUSY_EVENT) {
 			msleep(OPAL_BUSY_DELAY_MS);
 			opal_poll_events(NULL);
-<<<<<<< HEAD
-		else if (retries-- && (rc == OPAL_HARDWARE
-				       || rc == OPAL_INTERNAL_ERROR))
-			msleep(10);
-		else if (rc != OPAL_BUSY && rc != OPAL_BUSY_EVENT)
-			break;
-=======
 		} else if (rc == OPAL_BUSY) {
 			msleep(OPAL_BUSY_DELAY_MS);
 		} else if (rc == OPAL_HARDWARE || rc == OPAL_INTERNAL_ERROR) {
@@ -88,7 +77,6 @@
 				rc = OPAL_BUSY; /* go around again */
 			}
 		}
->>>>>>> 286cd8c7
 	}
 
 	if (rc != OPAL_SUCCESS)
@@ -103,11 +91,7 @@
 
 static int opal_set_rtc_time(struct device *dev, struct rtc_time *tm)
 {
-<<<<<<< HEAD
-	long rc = OPAL_BUSY;
-=======
 	s64 rc = OPAL_BUSY;
->>>>>>> 286cd8c7
 	int retries = 10;
 	u32 y_m_d = 0;
 	u64 h_m_s_ms = 0;
@@ -119,13 +103,6 @@
 		if (rc == OPAL_BUSY_EVENT) {
 			msleep(OPAL_BUSY_DELAY_MS);
 			opal_poll_events(NULL);
-<<<<<<< HEAD
-		else if (retries-- && (rc == OPAL_HARDWARE
-				       || rc == OPAL_INTERNAL_ERROR))
-			msleep(10);
-		else if (rc != OPAL_BUSY && rc != OPAL_BUSY_EVENT)
-			break;
-=======
 		} else if (rc == OPAL_BUSY) {
 			msleep(OPAL_BUSY_DELAY_MS);
 		} else if (rc == OPAL_HARDWARE || rc == OPAL_INTERNAL_ERROR) {
@@ -134,7 +111,6 @@
 				rc = OPAL_BUSY; /* go around again */
 			}
 		}
->>>>>>> 286cd8c7
 	}
 
 	return rc == OPAL_SUCCESS ? 0 : -EIO;
