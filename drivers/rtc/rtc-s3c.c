/* drivers/rtc/rtc-s3c.c
 *
 * Copyright (c) 2010 Samsung Electronics Co., Ltd.
 *		http://www.samsung.com/
 *
 * Copyright (c) 2004,2006 Simtec Electronics
 *	Ben Dooks, <ben@simtec.co.uk>
 *	http://armlinux.simtec.co.uk/
 *
 * This program is free software; you can redistribute it and/or modify
 * it under the terms of the GNU General Public License version 2 as
 * published by the Free Software Foundation.
 *
 * S3C2410/S3C2440/S3C24XX Internal RTC Driver
*/

#include <linux/module.h>
#include <linux/fs.h>
#include <linux/string.h>
#include <linux/init.h>
#include <linux/platform_device.h>
#include <linux/interrupt.h>
#include <linux/rtc.h>
#include <linux/bcd.h>
#include <linux/clk.h>
#include <linux/log2.h>
#include <linux/slab.h>
#include <linux/of.h>
#include <linux/uaccess.h>
#include <linux/io.h>

#include <asm/irq.h>
#include "rtc-s3c.h"

struct s3c_rtc {
	struct device *dev;
	struct rtc_device *rtc;

	void __iomem *base;
	struct clk *rtc_clk;
	struct clk *rtc_src_clk;
	bool clk_disabled;

	const struct s3c_rtc_data *data;

	int irq_alarm;
	int irq_tick;

	spinlock_t pie_lock;
	spinlock_t alarm_clk_lock;

	int ticnt_save;
	int ticnt_en_save;
	bool wake_en;
};

struct s3c_rtc_data {
	int max_user_freq;
	bool needs_src_clk;

	void (*irq_handler) (struct s3c_rtc *info, int mask);
	void (*set_freq) (struct s3c_rtc *info, int freq);
	void (*enable_tick) (struct s3c_rtc *info, struct seq_file *seq);
	void (*select_tick_clk) (struct s3c_rtc *info);
	void (*save_tick_cnt) (struct s3c_rtc *info);
	void (*restore_tick_cnt) (struct s3c_rtc *info);
	void (*enable) (struct s3c_rtc *info);
	void (*disable) (struct s3c_rtc *info);
};

static int s3c_rtc_enable_clk(struct s3c_rtc *info)
{
	unsigned long irq_flags;
	int ret = 0;

	spin_lock_irqsave(&info->alarm_clk_lock, irq_flags);

	if (info->clk_disabled) {
		ret = clk_enable(info->rtc_clk);
		if (ret)
			goto out;

		if (info->data->needs_src_clk) {
			ret = clk_enable(info->rtc_src_clk);
			if (ret) {
				clk_disable(info->rtc_clk);
				goto out;
			}
		}
		info->clk_disabled = false;
	}

out:
	spin_unlock_irqrestore(&info->alarm_clk_lock, irq_flags);

	return ret;
}

static void s3c_rtc_disable_clk(struct s3c_rtc *info)
{
	unsigned long irq_flags;

	spin_lock_irqsave(&info->alarm_clk_lock, irq_flags);
	if (!info->clk_disabled) {
		if (info->data->needs_src_clk)
			clk_disable(info->rtc_src_clk);
		clk_disable(info->rtc_clk);
		info->clk_disabled = true;
	}
	spin_unlock_irqrestore(&info->alarm_clk_lock, irq_flags);
}

/* IRQ Handlers */
static irqreturn_t s3c_rtc_tickirq(int irq, void *id)
{
	struct s3c_rtc *info = (struct s3c_rtc *)id;

	if (info->data->irq_handler)
		info->data->irq_handler(info, S3C2410_INTP_TIC);

	return IRQ_HANDLED;
}

static irqreturn_t s3c_rtc_alarmirq(int irq, void *id)
{
	struct s3c_rtc *info = (struct s3c_rtc *)id;

	if (info->data->irq_handler)
		info->data->irq_handler(info, S3C2410_INTP_ALM);

	return IRQ_HANDLED;
}

/* Update control registers */
static int s3c_rtc_setaie(struct device *dev, unsigned int enabled)
{
	struct s3c_rtc *info = dev_get_drvdata(dev);
	unsigned int tmp;
	int ret;

	dev_dbg(info->dev, "%s: aie=%d\n", __func__, enabled);

	ret = s3c_rtc_enable_clk(info);
	if (ret)
		return ret;

	tmp = readb(info->base + S3C2410_RTCALM) & ~S3C2410_RTCALM_ALMEN;

	if (enabled)
		tmp |= S3C2410_RTCALM_ALMEN;

	writeb(tmp, info->base + S3C2410_RTCALM);

	s3c_rtc_disable_clk(info);

	if (enabled) {
		ret = s3c_rtc_enable_clk(info);
		if (ret)
			return ret;
	} else {
		s3c_rtc_disable_clk(info);
	}

	return 0;
}

/* Set RTC frequency */
static int s3c_rtc_setfreq(struct s3c_rtc *info, int freq)
{
	int ret;

	if (!is_power_of_2(freq))
		return -EINVAL;

<<<<<<< HEAD
	s3c_rtc_enable_clk(info);
=======
	ret = s3c_rtc_enable_clk(info);
	if (ret)
		return ret;
>>>>>>> 286cd8c7
	spin_lock_irq(&info->pie_lock);

	if (info->data->set_freq)
		info->data->set_freq(info, freq);

	spin_unlock_irq(&info->pie_lock);
	s3c_rtc_disable_clk(info);

	return 0;
}

/* Time read/write */
static int s3c_rtc_gettime(struct device *dev, struct rtc_time *rtc_tm)
{
	struct s3c_rtc *info = dev_get_drvdata(dev);
	unsigned int have_retried = 0;
	int ret;

	ret = s3c_rtc_enable_clk(info);
	if (ret)
		return ret;

retry_get_time:
	rtc_tm->tm_min  = readb(info->base + S3C2410_RTCMIN);
	rtc_tm->tm_hour = readb(info->base + S3C2410_RTCHOUR);
	rtc_tm->tm_mday = readb(info->base + S3C2410_RTCDATE);
	rtc_tm->tm_mon  = readb(info->base + S3C2410_RTCMON);
	rtc_tm->tm_year = readb(info->base + S3C2410_RTCYEAR);
	rtc_tm->tm_sec  = readb(info->base + S3C2410_RTCSEC);

	/* the only way to work out whether the system was mid-update
	 * when we read it is to check the second counter, and if it
	 * is zero, then we re-try the entire read
	 */

	if (rtc_tm->tm_sec == 0 && !have_retried) {
		have_retried = 1;
		goto retry_get_time;
	}

	rtc_tm->tm_sec = bcd2bin(rtc_tm->tm_sec);
	rtc_tm->tm_min = bcd2bin(rtc_tm->tm_min);
	rtc_tm->tm_hour = bcd2bin(rtc_tm->tm_hour);
	rtc_tm->tm_mday = bcd2bin(rtc_tm->tm_mday);
	rtc_tm->tm_mon = bcd2bin(rtc_tm->tm_mon);
	rtc_tm->tm_year = bcd2bin(rtc_tm->tm_year);

	s3c_rtc_disable_clk(info);

	rtc_tm->tm_year += 100;

	dev_dbg(dev, "read time %04d.%02d.%02d %02d:%02d:%02d\n",
		1900 + rtc_tm->tm_year, rtc_tm->tm_mon, rtc_tm->tm_mday,
		rtc_tm->tm_hour, rtc_tm->tm_min, rtc_tm->tm_sec);

	rtc_tm->tm_mon -= 1;

	return 0;
}

static int s3c_rtc_settime(struct device *dev, struct rtc_time *tm)
{
	struct s3c_rtc *info = dev_get_drvdata(dev);
	int year = tm->tm_year - 100;
	int ret;

	dev_dbg(dev, "set time %04d.%02d.%02d %02d:%02d:%02d\n",
		1900 + tm->tm_year, tm->tm_mon, tm->tm_mday,
		tm->tm_hour, tm->tm_min, tm->tm_sec);

	/* we get around y2k by simply not supporting it */

	if (year < 0 || year >= 100) {
		dev_err(dev, "rtc only supports 100 years\n");
		return -EINVAL;
	}

	ret = s3c_rtc_enable_clk(info);
	if (ret)
		return ret;

	writeb(bin2bcd(tm->tm_sec),  info->base + S3C2410_RTCSEC);
	writeb(bin2bcd(tm->tm_min),  info->base + S3C2410_RTCMIN);
	writeb(bin2bcd(tm->tm_hour), info->base + S3C2410_RTCHOUR);
	writeb(bin2bcd(tm->tm_mday), info->base + S3C2410_RTCDATE);
	writeb(bin2bcd(tm->tm_mon + 1), info->base + S3C2410_RTCMON);
	writeb(bin2bcd(year), info->base + S3C2410_RTCYEAR);

	s3c_rtc_disable_clk(info);

	return 0;
}

static int s3c_rtc_getalarm(struct device *dev, struct rtc_wkalrm *alrm)
{
	struct s3c_rtc *info = dev_get_drvdata(dev);
	struct rtc_time *alm_tm = &alrm->time;
	unsigned int alm_en;
	int ret;

	ret = s3c_rtc_enable_clk(info);
	if (ret)
		return ret;

	alm_tm->tm_sec  = readb(info->base + S3C2410_ALMSEC);
	alm_tm->tm_min  = readb(info->base + S3C2410_ALMMIN);
	alm_tm->tm_hour = readb(info->base + S3C2410_ALMHOUR);
	alm_tm->tm_mon  = readb(info->base + S3C2410_ALMMON);
	alm_tm->tm_mday = readb(info->base + S3C2410_ALMDATE);
	alm_tm->tm_year = readb(info->base + S3C2410_ALMYEAR);

	alm_en = readb(info->base + S3C2410_RTCALM);

	s3c_rtc_disable_clk(info);

	alrm->enabled = (alm_en & S3C2410_RTCALM_ALMEN) ? 1 : 0;

	dev_dbg(dev, "read alarm %d, %04d.%02d.%02d %02d:%02d:%02d\n",
		alm_en,
		1900 + alm_tm->tm_year, alm_tm->tm_mon, alm_tm->tm_mday,
		alm_tm->tm_hour, alm_tm->tm_min, alm_tm->tm_sec);

	/* decode the alarm enable field */
	if (alm_en & S3C2410_RTCALM_SECEN)
		alm_tm->tm_sec = bcd2bin(alm_tm->tm_sec);

	if (alm_en & S3C2410_RTCALM_MINEN)
		alm_tm->tm_min = bcd2bin(alm_tm->tm_min);

	if (alm_en & S3C2410_RTCALM_HOUREN)
		alm_tm->tm_hour = bcd2bin(alm_tm->tm_hour);

	if (alm_en & S3C2410_RTCALM_DAYEN)
		alm_tm->tm_mday = bcd2bin(alm_tm->tm_mday);

	if (alm_en & S3C2410_RTCALM_MONEN) {
		alm_tm->tm_mon = bcd2bin(alm_tm->tm_mon);
		alm_tm->tm_mon -= 1;
	}

	if (alm_en & S3C2410_RTCALM_YEAREN)
		alm_tm->tm_year = bcd2bin(alm_tm->tm_year);

	return 0;
}

static int s3c_rtc_setalarm(struct device *dev, struct rtc_wkalrm *alrm)
{
	struct s3c_rtc *info = dev_get_drvdata(dev);
	struct rtc_time *tm = &alrm->time;
	unsigned int alrm_en;
	int ret;

	dev_dbg(dev, "s3c_rtc_setalarm: %d, %04d.%02d.%02d %02d:%02d:%02d\n",
		alrm->enabled,
		1900 + tm->tm_year, tm->tm_mon + 1, tm->tm_mday,
		tm->tm_hour, tm->tm_min, tm->tm_sec);

	ret = s3c_rtc_enable_clk(info);
	if (ret)
		return ret;

	alrm_en = readb(info->base + S3C2410_RTCALM) & S3C2410_RTCALM_ALMEN;
	writeb(0x00, info->base + S3C2410_RTCALM);

	if (tm->tm_sec < 60 && tm->tm_sec >= 0) {
		alrm_en |= S3C2410_RTCALM_SECEN;
		writeb(bin2bcd(tm->tm_sec), info->base + S3C2410_ALMSEC);
	}

	if (tm->tm_min < 60 && tm->tm_min >= 0) {
		alrm_en |= S3C2410_RTCALM_MINEN;
		writeb(bin2bcd(tm->tm_min), info->base + S3C2410_ALMMIN);
	}

	if (tm->tm_hour < 24 && tm->tm_hour >= 0) {
		alrm_en |= S3C2410_RTCALM_HOUREN;
		writeb(bin2bcd(tm->tm_hour), info->base + S3C2410_ALMHOUR);
	}

	if (tm->tm_mon < 12 && tm->tm_mon >= 0) {
		alrm_en |= S3C2410_RTCALM_MONEN;
		writeb(bin2bcd(tm->tm_mon + 1), info->base + S3C2410_ALMMON);
	}

	if (tm->tm_mday <= 31 && tm->tm_mday >= 1) {
		alrm_en |= S3C2410_RTCALM_DAYEN;
		writeb(bin2bcd(tm->tm_mday), info->base + S3C2410_ALMDATE);
	}

	dev_dbg(dev, "setting S3C2410_RTCALM to %08x\n", alrm_en);

	writeb(alrm_en, info->base + S3C2410_RTCALM);

	s3c_rtc_disable_clk(info);

	s3c_rtc_setaie(dev, alrm->enabled);

	return 0;
}

static int s3c_rtc_proc(struct device *dev, struct seq_file *seq)
{
	struct s3c_rtc *info = dev_get_drvdata(dev);
	int ret;

	ret = s3c_rtc_enable_clk(info);
	if (ret)
		return ret;

	if (info->data->enable_tick)
		info->data->enable_tick(info, seq);

	s3c_rtc_disable_clk(info);

	return 0;
}

static const struct rtc_class_ops s3c_rtcops = {
	.read_time	= s3c_rtc_gettime,
	.set_time	= s3c_rtc_settime,
	.read_alarm	= s3c_rtc_getalarm,
	.set_alarm	= s3c_rtc_setalarm,
	.proc		= s3c_rtc_proc,
	.alarm_irq_enable = s3c_rtc_setaie,
};

static void s3c24xx_rtc_enable(struct s3c_rtc *info)
{
	unsigned int con, tmp;

	con = readw(info->base + S3C2410_RTCCON);
	/* re-enable the device, and check it is ok */
	if ((con & S3C2410_RTCCON_RTCEN) == 0) {
		dev_info(info->dev, "rtc disabled, re-enabling\n");

		tmp = readw(info->base + S3C2410_RTCCON);
		writew(tmp | S3C2410_RTCCON_RTCEN, info->base + S3C2410_RTCCON);
	}

	if (con & S3C2410_RTCCON_CNTSEL) {
		dev_info(info->dev, "removing RTCCON_CNTSEL\n");

		tmp = readw(info->base + S3C2410_RTCCON);
		writew(tmp & ~S3C2410_RTCCON_CNTSEL,
		       info->base + S3C2410_RTCCON);
	}

	if (con & S3C2410_RTCCON_CLKRST) {
		dev_info(info->dev, "removing RTCCON_CLKRST\n");

		tmp = readw(info->base + S3C2410_RTCCON);
		writew(tmp & ~S3C2410_RTCCON_CLKRST,
		       info->base + S3C2410_RTCCON);
	}
}

static void s3c24xx_rtc_disable(struct s3c_rtc *info)
{
	unsigned int con;

	con = readw(info->base + S3C2410_RTCCON);
	con &= ~S3C2410_RTCCON_RTCEN;
	writew(con, info->base + S3C2410_RTCCON);

	con = readb(info->base + S3C2410_TICNT);
	con &= ~S3C2410_TICNT_ENABLE;
	writeb(con, info->base + S3C2410_TICNT);
}

static void s3c6410_rtc_disable(struct s3c_rtc *info)
{
	unsigned int con;

	con = readw(info->base + S3C2410_RTCCON);
	con &= ~S3C64XX_RTCCON_TICEN;
	con &= ~S3C2410_RTCCON_RTCEN;
	writew(con, info->base + S3C2410_RTCCON);
}

static int s3c_rtc_remove(struct platform_device *pdev)
{
	struct s3c_rtc *info = platform_get_drvdata(pdev);

	s3c_rtc_setaie(info->dev, 0);

	if (info->data->needs_src_clk)
		clk_unprepare(info->rtc_src_clk);
	clk_unprepare(info->rtc_clk);

	return 0;
}

static const struct of_device_id s3c_rtc_dt_match[];

static const struct s3c_rtc_data *s3c_rtc_get_data(struct platform_device *pdev)
{
	const struct of_device_id *match;

	match = of_match_node(s3c_rtc_dt_match, pdev->dev.of_node);
	return match->data;
}

static int s3c_rtc_probe(struct platform_device *pdev)
{
	struct s3c_rtc *info = NULL;
	struct rtc_time rtc_tm;
	struct resource *res;
	int ret;

	info = devm_kzalloc(&pdev->dev, sizeof(*info), GFP_KERNEL);
	if (!info)
		return -ENOMEM;

	/* find the IRQs */
	info->irq_tick = platform_get_irq(pdev, 1);
	if (info->irq_tick < 0) {
		dev_err(&pdev->dev, "no irq for rtc tick\n");
		return info->irq_tick;
	}

	info->dev = &pdev->dev;
	info->data = s3c_rtc_get_data(pdev);
	if (!info->data) {
		dev_err(&pdev->dev, "failed getting s3c_rtc_data\n");
		return -EINVAL;
	}
	spin_lock_init(&info->pie_lock);
	spin_lock_init(&info->alarm_clk_lock);

	platform_set_drvdata(pdev, info);

	info->irq_alarm = platform_get_irq(pdev, 0);
	if (info->irq_alarm < 0) {
		dev_err(&pdev->dev, "no irq for alarm\n");
		return info->irq_alarm;
	}

	dev_dbg(&pdev->dev, "s3c2410_rtc: tick irq %d, alarm irq %d\n",
		info->irq_tick, info->irq_alarm);

	/* get the memory region */
	res = platform_get_resource(pdev, IORESOURCE_MEM, 0);
	info->base = devm_ioremap_resource(&pdev->dev, res);
	if (IS_ERR(info->base))
		return PTR_ERR(info->base);

	info->rtc_clk = devm_clk_get(&pdev->dev, "rtc");
	if (IS_ERR(info->rtc_clk)) {
		ret = PTR_ERR(info->rtc_clk);
		if (ret != -EPROBE_DEFER)
			dev_err(&pdev->dev, "failed to find rtc clock\n");
		else
			dev_dbg(&pdev->dev, "probe deferred due to missing rtc clk\n");
		return ret;
	}
	ret = clk_prepare_enable(info->rtc_clk);
	if (ret)
		return ret;

	if (info->data->needs_src_clk) {
		info->rtc_src_clk = devm_clk_get(&pdev->dev, "rtc_src");
		if (IS_ERR(info->rtc_src_clk)) {
			ret = PTR_ERR(info->rtc_src_clk);
			if (ret != -EPROBE_DEFER)
				dev_err(&pdev->dev,
					"failed to find rtc source clock\n");
			else
				dev_dbg(&pdev->dev,
					"probe deferred due to missing rtc src clk\n");
			goto err_src_clk;
		}
		ret = clk_prepare_enable(info->rtc_src_clk);
		if (ret)
			goto err_src_clk;
	}

	/* check to see if everything is setup correctly */
	if (info->data->enable)
		info->data->enable(info);

	dev_dbg(&pdev->dev, "s3c2410_rtc: RTCCON=%02x\n",
		readw(info->base + S3C2410_RTCCON));

	device_init_wakeup(&pdev->dev, 1);

	/* Check RTC Time */
	if (s3c_rtc_gettime(&pdev->dev, &rtc_tm)) {
		rtc_tm.tm_year	= 100;
		rtc_tm.tm_mon	= 0;
		rtc_tm.tm_mday	= 1;
		rtc_tm.tm_hour	= 0;
		rtc_tm.tm_min	= 0;
		rtc_tm.tm_sec	= 0;

		s3c_rtc_settime(&pdev->dev, &rtc_tm);

		dev_warn(&pdev->dev, "warning: invalid RTC value so initializing it\n");
	}

	/* register RTC and exit */
	info->rtc = devm_rtc_device_register(&pdev->dev, "s3c", &s3c_rtcops,
					     THIS_MODULE);
	if (IS_ERR(info->rtc)) {
		dev_err(&pdev->dev, "cannot attach rtc\n");
		ret = PTR_ERR(info->rtc);
		goto err_nortc;
	}

	ret = devm_request_irq(&pdev->dev, info->irq_alarm, s3c_rtc_alarmirq,
			       0, "s3c2410-rtc alarm", info);
	if (ret) {
		dev_err(&pdev->dev, "IRQ%d error %d\n", info->irq_alarm, ret);
		goto err_nortc;
	}

	ret = devm_request_irq(&pdev->dev, info->irq_tick, s3c_rtc_tickirq,
			       0, "s3c2410-rtc tick", info);
	if (ret) {
		dev_err(&pdev->dev, "IRQ%d error %d\n", info->irq_tick, ret);
		goto err_nortc;
	}

	if (info->data->select_tick_clk)
		info->data->select_tick_clk(info);

	s3c_rtc_setfreq(info, 1);

	return 0;

err_nortc:
	if (info->data->disable)
		info->data->disable(info);

	if (info->data->needs_src_clk)
		clk_disable_unprepare(info->rtc_src_clk);
err_src_clk:
	clk_disable_unprepare(info->rtc_clk);

	return ret;
}

#ifdef CONFIG_PM_SLEEP

static int s3c_rtc_suspend(struct device *dev)
{
	struct s3c_rtc *info = dev_get_drvdata(dev);
	int ret;

	ret = s3c_rtc_enable_clk(info);
	if (ret)
		return ret;

	/* save TICNT for anyone using periodic interrupts */
	if (info->data->save_tick_cnt)
		info->data->save_tick_cnt(info);

	if (info->data->disable)
		info->data->disable(info);

	if (device_may_wakeup(dev) && !info->wake_en) {
		if (enable_irq_wake(info->irq_alarm) == 0)
			info->wake_en = true;
		else
			dev_err(dev, "enable_irq_wake failed\n");
	}

	return 0;
}

static int s3c_rtc_resume(struct device *dev)
{
	struct s3c_rtc *info = dev_get_drvdata(dev);

	if (info->data->enable)
		info->data->enable(info);

	if (info->data->restore_tick_cnt)
		info->data->restore_tick_cnt(info);

	s3c_rtc_disable_clk(info);

	if (device_may_wakeup(dev) && info->wake_en) {
		disable_irq_wake(info->irq_alarm);
		info->wake_en = false;
	}

	return 0;
}
#endif
static SIMPLE_DEV_PM_OPS(s3c_rtc_pm_ops, s3c_rtc_suspend, s3c_rtc_resume);

static void s3c24xx_rtc_irq(struct s3c_rtc *info, int mask)
{
	rtc_update_irq(info->rtc, 1, RTC_AF | RTC_IRQF);
}

static void s3c6410_rtc_irq(struct s3c_rtc *info, int mask)
{
	rtc_update_irq(info->rtc, 1, RTC_AF | RTC_IRQF);
	writeb(mask, info->base + S3C2410_INTP);
}

static void s3c2410_rtc_setfreq(struct s3c_rtc *info, int freq)
{
	unsigned int tmp = 0;
	int val;

	tmp = readb(info->base + S3C2410_TICNT);
	tmp &= S3C2410_TICNT_ENABLE;

	val = (info->rtc->max_user_freq / freq) - 1;
	tmp |= val;

	writel(tmp, info->base + S3C2410_TICNT);
}

static void s3c2416_rtc_setfreq(struct s3c_rtc *info, int freq)
{
	unsigned int tmp = 0;
	int val;

	tmp = readb(info->base + S3C2410_TICNT);
	tmp &= S3C2410_TICNT_ENABLE;

	val = (info->rtc->max_user_freq / freq) - 1;

	tmp |= S3C2443_TICNT_PART(val);
	writel(S3C2443_TICNT1_PART(val), info->base + S3C2443_TICNT1);

	writel(S3C2416_TICNT2_PART(val), info->base + S3C2416_TICNT2);

	writel(tmp, info->base + S3C2410_TICNT);
}

static void s3c2443_rtc_setfreq(struct s3c_rtc *info, int freq)
{
	unsigned int tmp = 0;
	int val;

	tmp = readb(info->base + S3C2410_TICNT);
	tmp &= S3C2410_TICNT_ENABLE;

	val = (info->rtc->max_user_freq / freq) - 1;

	tmp |= S3C2443_TICNT_PART(val);
	writel(S3C2443_TICNT1_PART(val), info->base + S3C2443_TICNT1);

	writel(tmp, info->base + S3C2410_TICNT);
}

static void s3c6410_rtc_setfreq(struct s3c_rtc *info, int freq)
{
	int val;

	val = (info->rtc->max_user_freq / freq) - 1;
	writel(val, info->base + S3C2410_TICNT);
}

static void s3c24xx_rtc_enable_tick(struct s3c_rtc *info, struct seq_file *seq)
{
	unsigned int ticnt;

	ticnt = readb(info->base + S3C2410_TICNT);
	ticnt &= S3C2410_TICNT_ENABLE;

	seq_printf(seq, "periodic_IRQ\t: %s\n", ticnt  ? "yes" : "no");
}

static void s3c2416_rtc_select_tick_clk(struct s3c_rtc *info)
{
	unsigned int con;

	con = readw(info->base + S3C2410_RTCCON);
	con |= S3C2443_RTCCON_TICSEL;
	writew(con, info->base + S3C2410_RTCCON);
}

static void s3c6410_rtc_enable_tick(struct s3c_rtc *info, struct seq_file *seq)
{
	unsigned int ticnt;

	ticnt = readw(info->base + S3C2410_RTCCON);
	ticnt &= S3C64XX_RTCCON_TICEN;

	seq_printf(seq, "periodic_IRQ\t: %s\n", ticnt  ? "yes" : "no");
}

static void s3c24xx_rtc_save_tick_cnt(struct s3c_rtc *info)
{
	info->ticnt_save = readb(info->base + S3C2410_TICNT);
}

static void s3c24xx_rtc_restore_tick_cnt(struct s3c_rtc *info)
{
	writeb(info->ticnt_save, info->base + S3C2410_TICNT);
}

static void s3c6410_rtc_save_tick_cnt(struct s3c_rtc *info)
{
	info->ticnt_en_save = readw(info->base + S3C2410_RTCCON);
	info->ticnt_en_save &= S3C64XX_RTCCON_TICEN;
	info->ticnt_save = readl(info->base + S3C2410_TICNT);
}

static void s3c6410_rtc_restore_tick_cnt(struct s3c_rtc *info)
{
	unsigned int con;

	writel(info->ticnt_save, info->base + S3C2410_TICNT);
	if (info->ticnt_en_save) {
		con = readw(info->base + S3C2410_RTCCON);
		writew(con | info->ticnt_en_save, info->base + S3C2410_RTCCON);
	}
}

static struct s3c_rtc_data const s3c2410_rtc_data = {
	.max_user_freq		= 128,
	.irq_handler		= s3c24xx_rtc_irq,
	.set_freq		= s3c2410_rtc_setfreq,
	.enable_tick		= s3c24xx_rtc_enable_tick,
	.save_tick_cnt		= s3c24xx_rtc_save_tick_cnt,
	.restore_tick_cnt	= s3c24xx_rtc_restore_tick_cnt,
	.enable			= s3c24xx_rtc_enable,
	.disable		= s3c24xx_rtc_disable,
};

static struct s3c_rtc_data const s3c2416_rtc_data = {
	.max_user_freq		= 32768,
	.irq_handler		= s3c24xx_rtc_irq,
	.set_freq		= s3c2416_rtc_setfreq,
	.enable_tick		= s3c24xx_rtc_enable_tick,
	.select_tick_clk	= s3c2416_rtc_select_tick_clk,
	.save_tick_cnt		= s3c24xx_rtc_save_tick_cnt,
	.restore_tick_cnt	= s3c24xx_rtc_restore_tick_cnt,
	.enable			= s3c24xx_rtc_enable,
	.disable		= s3c24xx_rtc_disable,
};

static struct s3c_rtc_data const s3c2443_rtc_data = {
	.max_user_freq		= 32768,
	.irq_handler		= s3c24xx_rtc_irq,
	.set_freq		= s3c2443_rtc_setfreq,
	.enable_tick		= s3c24xx_rtc_enable_tick,
	.select_tick_clk	= s3c2416_rtc_select_tick_clk,
	.save_tick_cnt		= s3c24xx_rtc_save_tick_cnt,
	.restore_tick_cnt	= s3c24xx_rtc_restore_tick_cnt,
	.enable			= s3c24xx_rtc_enable,
	.disable		= s3c24xx_rtc_disable,
};

static struct s3c_rtc_data const s3c6410_rtc_data = {
	.max_user_freq		= 32768,
	.needs_src_clk		= true,
	.irq_handler		= s3c6410_rtc_irq,
	.set_freq		= s3c6410_rtc_setfreq,
	.enable_tick		= s3c6410_rtc_enable_tick,
	.save_tick_cnt		= s3c6410_rtc_save_tick_cnt,
	.restore_tick_cnt	= s3c6410_rtc_restore_tick_cnt,
	.enable			= s3c24xx_rtc_enable,
	.disable		= s3c6410_rtc_disable,
};

static const struct of_device_id s3c_rtc_dt_match[] = {
	{
		.compatible = "samsung,s3c2410-rtc",
		.data = &s3c2410_rtc_data,
	}, {
		.compatible = "samsung,s3c2416-rtc",
		.data = &s3c2416_rtc_data,
	}, {
		.compatible = "samsung,s3c2443-rtc",
		.data = &s3c2443_rtc_data,
	}, {
		.compatible = "samsung,s3c6410-rtc",
		.data = &s3c6410_rtc_data,
	}, {
		.compatible = "samsung,exynos3250-rtc",
		.data = &s3c6410_rtc_data,
	},
	{ /* sentinel */ },
};
MODULE_DEVICE_TABLE(of, s3c_rtc_dt_match);

static struct platform_driver s3c_rtc_driver = {
	.probe		= s3c_rtc_probe,
	.remove		= s3c_rtc_remove,
	.driver		= {
		.name	= "s3c-rtc",
		.pm	= &s3c_rtc_pm_ops,
		.of_match_table	= of_match_ptr(s3c_rtc_dt_match),
	},
};
module_platform_driver(s3c_rtc_driver);

MODULE_DESCRIPTION("Samsung S3C RTC Driver");
MODULE_AUTHOR("Ben Dooks <ben@simtec.co.uk>");
MODULE_LICENSE("GPL");
MODULE_ALIAS("platform:s3c2410-rtc");<|MERGE_RESOLUTION|>--- conflicted
+++ resolved
@@ -172,13 +172,9 @@
 	if (!is_power_of_2(freq))
 		return -EINVAL;
 
-<<<<<<< HEAD
-	s3c_rtc_enable_clk(info);
-=======
 	ret = s3c_rtc_enable_clk(info);
 	if (ret)
 		return ret;
->>>>>>> 286cd8c7
 	spin_lock_irq(&info->pie_lock);
 
 	if (info->data->set_freq)
