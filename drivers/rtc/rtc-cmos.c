/*
 * RTC class driver for "CMOS RTC":  PCs, ACPI, etc
 *
 * Copyright (C) 1996 Paul Gortmaker (drivers/char/rtc.c)
 * Copyright (C) 2006 David Brownell (convert to new framework)
 *
 * This program is free software; you can redistribute it and/or
 * modify it under the terms of the GNU General Public License
 * as published by the Free Software Foundation; either version
 * 2 of the License, or (at your option) any later version.
 */

/*
 * The original "cmos clock" chip was an MC146818 chip, now obsolete.
 * That defined the register interface now provided by all PCs, some
 * non-PC systems, and incorporated into ACPI.  Modern PC chipsets
 * integrate an MC146818 clone in their southbridge, and boards use
 * that instead of discrete clones like the DS12887 or M48T86.  There
 * are also clones that connect using the LPC bus.
 *
 * That register API is also used directly by various other drivers
 * (notably for integrated NVRAM), infrastructure (x86 has code to
 * bypass the RTC framework, directly reading the RTC during boot
 * and updating minutes/seconds for systems using NTP synch) and
 * utilities (like userspace 'hwclock', if no /dev node exists).
 *
 * So **ALL** calls to CMOS_READ and CMOS_WRITE must be done with
 * interrupts disabled, holding the global rtc_lock, to exclude those
 * other drivers and utilities on correctly configured systems.
 */

#define pr_fmt(fmt) KBUILD_MODNAME ": " fmt

#include <linux/kernel.h>
#include <linux/module.h>
#include <linux/init.h>
#include <linux/interrupt.h>
#include <linux/spinlock.h>
#include <linux/platform_device.h>
#include <linux/log2.h>
#include <linux/pm.h>
#include <linux/of.h>
#include <linux/of_platform.h>
#ifdef CONFIG_X86
#include <asm/i8259.h>
<<<<<<< HEAD
=======
#include <asm/processor.h>
#include <linux/dmi.h>
>>>>>>> 286cd8c7
#endif

/* this is for "generic access to PC-style RTC" using CMOS_READ/CMOS_WRITE */
#include <linux/mc146818rtc.h>

#ifdef CONFIG_ACPI
/*
 * Use ACPI SCI to replace HPET interrupt for RTC Alarm event
 *
 * If cleared, ACPI SCI is only used to wake up the system from suspend
 *
 * If set, ACPI SCI is used to handle UIE/AIE and system wakeup
 */

static bool use_acpi_alarm;
module_param(use_acpi_alarm, bool, 0444);

static inline int cmos_use_acpi_alarm(void)
{
	return use_acpi_alarm;
}
#else /* !CONFIG_ACPI */

static inline int cmos_use_acpi_alarm(void)
{
	return 0;
}
#endif

struct cmos_rtc {
	struct rtc_device	*rtc;
	struct device		*dev;
	int			irq;
	struct resource		*iomem;
	time64_t		alarm_expires;

	void			(*wake_on)(struct device *);
	void			(*wake_off)(struct device *);

	u8			enabled_wake;
	u8			suspend_ctrl;

	/* newer hardware extends the original register set */
	u8			day_alrm;
	u8			mon_alrm;
	u8			century;

	struct rtc_wkalrm	saved_wkalrm;
};

/* both platform and pnp busses use negative numbers for invalid irqs */
#define is_valid_irq(n)		((n) > 0)

static const char driver_name[] = "rtc_cmos";

/* The RTC_INTR register may have e.g. RTC_PF set even if RTC_PIE is clear;
 * always mask it against the irq enable bits in RTC_CONTROL.  Bit values
 * are the same: PF==PIE, AF=AIE, UF=UIE; so RTC_IRQMASK works with both.
 */
#define	RTC_IRQMASK	(RTC_PF | RTC_AF | RTC_UF)

static inline int is_intr(u8 rtc_intr)
{
	if (!(rtc_intr & RTC_IRQF))
		return 0;
	return rtc_intr & RTC_IRQMASK;
}

/*----------------------------------------------------------------*/

/* Much modern x86 hardware has HPETs (10+ MHz timers) which, because
 * many BIOS programmers don't set up "sane mode" IRQ routing, are mostly
 * used in a broken "legacy replacement" mode.  The breakage includes
 * HPET #1 hijacking the IRQ for this RTC, and being unavailable for
 * other (better) use.
 *
 * When that broken mode is in use, platform glue provides a partial
 * emulation of hardware RTC IRQ facilities using HPET #1.  We don't
 * want to use HPET for anything except those IRQs though...
 */
#ifdef CONFIG_HPET_EMULATE_RTC
#include <asm/hpet.h>
#else

static inline int is_hpet_enabled(void)
{
	return 0;
}

static inline int hpet_mask_rtc_irq_bit(unsigned long mask)
{
	return 0;
}

static inline int hpet_set_rtc_irq_bit(unsigned long mask)
{
	return 0;
}

static inline int
hpet_set_alarm_time(unsigned char hrs, unsigned char min, unsigned char sec)
{
	return 0;
}

static inline int hpet_set_periodic_freq(unsigned long freq)
{
	return 0;
}

static inline int hpet_rtc_dropped_irq(void)
{
	return 0;
}

static inline int hpet_rtc_timer_init(void)
{
	return 0;
}

extern irq_handler_t hpet_rtc_interrupt;

static inline int hpet_register_irq_handler(irq_handler_t handler)
{
	return 0;
}

static inline int hpet_unregister_irq_handler(irq_handler_t handler)
{
	return 0;
}

#endif

/* Don't use HPET for RTC Alarm event if ACPI Fixed event is used */
static inline int use_hpet_alarm(void)
{
	return is_hpet_enabled() && !cmos_use_acpi_alarm();
}

/*----------------------------------------------------------------*/

#ifdef RTC_PORT

/* Most newer x86 systems have two register banks, the first used
 * for RTC and NVRAM and the second only for NVRAM.  Caller must
 * own rtc_lock ... and we won't worry about access during NMI.
 */
#define can_bank2	true

static inline unsigned char cmos_read_bank2(unsigned char addr)
{
	outb(addr, RTC_PORT(2));
	return inb(RTC_PORT(3));
}

static inline void cmos_write_bank2(unsigned char val, unsigned char addr)
{
	outb(addr, RTC_PORT(2));
	outb(val, RTC_PORT(3));
}

#else

#define can_bank2	false

static inline unsigned char cmos_read_bank2(unsigned char addr)
{
	return 0;
}

static inline void cmos_write_bank2(unsigned char val, unsigned char addr)
{
}

#endif

/*----------------------------------------------------------------*/

static int cmos_read_time(struct device *dev, struct rtc_time *t)
{
	/*
	 * If pm_trace abused the RTC for storage, set the timespec to 0,
	 * which tells the caller that this RTC value is unusable.
	 */
	if (!pm_trace_rtc_valid())
		return -EIO;

	/* REVISIT:  if the clock has a "century" register, use
	 * that instead of the heuristic in mc146818_get_time().
	 * That'll make Y3K compatility (year > 2070) easy!
	 */
	mc146818_get_time(t);
	return 0;
}

static int cmos_set_time(struct device *dev, struct rtc_time *t)
{
	/* REVISIT:  set the "century" register if available
	 *
	 * NOTE: this ignores the issue whereby updating the seconds
	 * takes effect exactly 500ms after we write the register.
	 * (Also queueing and other delays before we get this far.)
	 */
	return mc146818_set_time(t);
}

static int cmos_read_alarm(struct device *dev, struct rtc_wkalrm *t)
{
	struct cmos_rtc	*cmos = dev_get_drvdata(dev);
	unsigned char	rtc_control;

	/* This not only a rtc_op, but also called directly */
	if (!is_valid_irq(cmos->irq))
		return -EIO;

	/* Basic alarms only support hour, minute, and seconds fields.
	 * Some also support day and month, for alarms up to a year in
	 * the future.
	 */

	spin_lock_irq(&rtc_lock);
	t->time.tm_sec = CMOS_READ(RTC_SECONDS_ALARM);
	t->time.tm_min = CMOS_READ(RTC_MINUTES_ALARM);
	t->time.tm_hour = CMOS_READ(RTC_HOURS_ALARM);

	if (cmos->day_alrm) {
		/* ignore upper bits on readback per ACPI spec */
		t->time.tm_mday = CMOS_READ(cmos->day_alrm) & 0x3f;
		if (!t->time.tm_mday)
			t->time.tm_mday = -1;

		if (cmos->mon_alrm) {
			t->time.tm_mon = CMOS_READ(cmos->mon_alrm);
			if (!t->time.tm_mon)
				t->time.tm_mon = -1;
		}
	}

	rtc_control = CMOS_READ(RTC_CONTROL);
	spin_unlock_irq(&rtc_lock);

	if (!(rtc_control & RTC_DM_BINARY) || RTC_ALWAYS_BCD) {
		if (((unsigned)t->time.tm_sec) < 0x60)
			t->time.tm_sec = bcd2bin(t->time.tm_sec);
		else
			t->time.tm_sec = -1;
		if (((unsigned)t->time.tm_min) < 0x60)
			t->time.tm_min = bcd2bin(t->time.tm_min);
		else
			t->time.tm_min = -1;
		if (((unsigned)t->time.tm_hour) < 0x24)
			t->time.tm_hour = bcd2bin(t->time.tm_hour);
		else
			t->time.tm_hour = -1;

		if (cmos->day_alrm) {
			if (((unsigned)t->time.tm_mday) <= 0x31)
				t->time.tm_mday = bcd2bin(t->time.tm_mday);
			else
				t->time.tm_mday = -1;

			if (cmos->mon_alrm) {
				if (((unsigned)t->time.tm_mon) <= 0x12)
					t->time.tm_mon = bcd2bin(t->time.tm_mon)-1;
				else
					t->time.tm_mon = -1;
			}
		}
	}

	t->enabled = !!(rtc_control & RTC_AIE);
	t->pending = 0;

	return 0;
}

static void cmos_checkintr(struct cmos_rtc *cmos, unsigned char rtc_control)
{
	unsigned char	rtc_intr;

	/* NOTE after changing RTC_xIE bits we always read INTR_FLAGS;
	 * allegedly some older rtcs need that to handle irqs properly
	 */
	rtc_intr = CMOS_READ(RTC_INTR_FLAGS);

	if (use_hpet_alarm())
		return;

	rtc_intr &= (rtc_control & RTC_IRQMASK) | RTC_IRQF;
	if (is_intr(rtc_intr))
		rtc_update_irq(cmos->rtc, 1, rtc_intr);
}

static void cmos_irq_enable(struct cmos_rtc *cmos, unsigned char mask)
{
	unsigned char	rtc_control;

	/* flush any pending IRQ status, notably for update irqs,
	 * before we enable new IRQs
	 */
	rtc_control = CMOS_READ(RTC_CONTROL);
	cmos_checkintr(cmos, rtc_control);

	rtc_control |= mask;
	CMOS_WRITE(rtc_control, RTC_CONTROL);
	if (use_hpet_alarm())
		hpet_set_rtc_irq_bit(mask);

	if ((mask & RTC_AIE) && cmos_use_acpi_alarm()) {
		if (cmos->wake_on)
			cmos->wake_on(cmos->dev);
	}

	cmos_checkintr(cmos, rtc_control);
}

static void cmos_irq_disable(struct cmos_rtc *cmos, unsigned char mask)
{
	unsigned char	rtc_control;

	rtc_control = CMOS_READ(RTC_CONTROL);
	rtc_control &= ~mask;
	CMOS_WRITE(rtc_control, RTC_CONTROL);
	if (use_hpet_alarm())
		hpet_mask_rtc_irq_bit(mask);

	if ((mask & RTC_AIE) && cmos_use_acpi_alarm()) {
		if (cmos->wake_off)
			cmos->wake_off(cmos->dev);
	}

	cmos_checkintr(cmos, rtc_control);
}

static int cmos_validate_alarm(struct device *dev, struct rtc_wkalrm *t)
{
	struct cmos_rtc *cmos = dev_get_drvdata(dev);
	struct rtc_time now;

	cmos_read_time(dev, &now);

	if (!cmos->day_alrm) {
		time64_t t_max_date;
		time64_t t_alrm;

		t_max_date = rtc_tm_to_time64(&now);
		t_max_date += 24 * 60 * 60 - 1;
		t_alrm = rtc_tm_to_time64(&t->time);
		if (t_alrm > t_max_date) {
			dev_err(dev,
				"Alarms can be up to one day in the future\n");
			return -EINVAL;
		}
	} else if (!cmos->mon_alrm) {
		struct rtc_time max_date = now;
		time64_t t_max_date;
		time64_t t_alrm;
		int max_mday;

		if (max_date.tm_mon == 11) {
			max_date.tm_mon = 0;
			max_date.tm_year += 1;
		} else {
			max_date.tm_mon += 1;
		}
		max_mday = rtc_month_days(max_date.tm_mon, max_date.tm_year);
		if (max_date.tm_mday > max_mday)
			max_date.tm_mday = max_mday;

		t_max_date = rtc_tm_to_time64(&max_date);
		t_max_date -= 1;
		t_alrm = rtc_tm_to_time64(&t->time);
		if (t_alrm > t_max_date) {
			dev_err(dev,
				"Alarms can be up to one month in the future\n");
			return -EINVAL;
		}
	} else {
		struct rtc_time max_date = now;
		time64_t t_max_date;
		time64_t t_alrm;
		int max_mday;

		max_date.tm_year += 1;
		max_mday = rtc_month_days(max_date.tm_mon, max_date.tm_year);
		if (max_date.tm_mday > max_mday)
			max_date.tm_mday = max_mday;

		t_max_date = rtc_tm_to_time64(&max_date);
		t_max_date -= 1;
		t_alrm = rtc_tm_to_time64(&t->time);
		if (t_alrm > t_max_date) {
			dev_err(dev,
				"Alarms can be up to one year in the future\n");
			return -EINVAL;
		}
	}

	return 0;
}

static int cmos_set_alarm(struct device *dev, struct rtc_wkalrm *t)
{
	struct cmos_rtc	*cmos = dev_get_drvdata(dev);
	unsigned char mon, mday, hrs, min, sec, rtc_control;
	int ret;

	/* This not only a rtc_op, but also called directly */
	if (!is_valid_irq(cmos->irq))
		return -EIO;

	ret = cmos_validate_alarm(dev, t);
	if (ret < 0)
		return ret;

	mon = t->time.tm_mon + 1;
	mday = t->time.tm_mday;
	hrs = t->time.tm_hour;
	min = t->time.tm_min;
	sec = t->time.tm_sec;

	spin_lock_irq(&rtc_lock);
	rtc_control = CMOS_READ(RTC_CONTROL);
	spin_unlock_irq(&rtc_lock);

	if (!(rtc_control & RTC_DM_BINARY) || RTC_ALWAYS_BCD) {
		/* Writing 0xff means "don't care" or "match all".  */
		mon = (mon <= 12) ? bin2bcd(mon) : 0xff;
		mday = (mday >= 1 && mday <= 31) ? bin2bcd(mday) : 0xff;
		hrs = (hrs < 24) ? bin2bcd(hrs) : 0xff;
		min = (min < 60) ? bin2bcd(min) : 0xff;
		sec = (sec < 60) ? bin2bcd(sec) : 0xff;
	}

	spin_lock_irq(&rtc_lock);

	/* next rtc irq must not be from previous alarm setting */
	cmos_irq_disable(cmos, RTC_AIE);

	/* update alarm */
	CMOS_WRITE(hrs, RTC_HOURS_ALARM);
	CMOS_WRITE(min, RTC_MINUTES_ALARM);
	CMOS_WRITE(sec, RTC_SECONDS_ALARM);

	/* the system may support an "enhanced" alarm */
	if (cmos->day_alrm) {
		CMOS_WRITE(mday, cmos->day_alrm);
		if (cmos->mon_alrm)
			CMOS_WRITE(mon, cmos->mon_alrm);
	}

	if (use_hpet_alarm()) {
		/*
		 * FIXME the HPET alarm glue currently ignores day_alrm
		 * and mon_alrm ...
		 */
		hpet_set_alarm_time(t->time.tm_hour, t->time.tm_min,
				    t->time.tm_sec);
	}

	if (t->enabled)
		cmos_irq_enable(cmos, RTC_AIE);

	spin_unlock_irq(&rtc_lock);

	cmos->alarm_expires = rtc_tm_to_time64(&t->time);

	return 0;
}

static int cmos_alarm_irq_enable(struct device *dev, unsigned int enabled)
{
	struct cmos_rtc	*cmos = dev_get_drvdata(dev);
	unsigned long	flags;

	spin_lock_irqsave(&rtc_lock, flags);

	if (enabled)
		cmos_irq_enable(cmos, RTC_AIE);
	else
		cmos_irq_disable(cmos, RTC_AIE);

	spin_unlock_irqrestore(&rtc_lock, flags);
	return 0;
}

#if IS_ENABLED(CONFIG_RTC_INTF_PROC)

static int cmos_procfs(struct device *dev, struct seq_file *seq)
{
	struct cmos_rtc	*cmos = dev_get_drvdata(dev);
	unsigned char	rtc_control, valid;

	spin_lock_irq(&rtc_lock);
	rtc_control = CMOS_READ(RTC_CONTROL);
	valid = CMOS_READ(RTC_VALID);
	spin_unlock_irq(&rtc_lock);

	/* NOTE:  at least ICH6 reports battery status using a different
	 * (non-RTC) bit; and SQWE is ignored on many current systems.
	 */
	seq_printf(seq,
		   "periodic_IRQ\t: %s\n"
		   "update_IRQ\t: %s\n"
		   "HPET_emulated\t: %s\n"
		   // "square_wave\t: %s\n"
		   "BCD\t\t: %s\n"
		   "DST_enable\t: %s\n"
		   "periodic_freq\t: %d\n"
		   "batt_status\t: %s\n",
		   (rtc_control & RTC_PIE) ? "yes" : "no",
		   (rtc_control & RTC_UIE) ? "yes" : "no",
		   use_hpet_alarm() ? "yes" : "no",
		   // (rtc_control & RTC_SQWE) ? "yes" : "no",
		   (rtc_control & RTC_DM_BINARY) ? "no" : "yes",
		   (rtc_control & RTC_DST_EN) ? "yes" : "no",
		   cmos->rtc->irq_freq,
		   (valid & RTC_VRT) ? "okay" : "dead");

	return 0;
}

#else
#define	cmos_procfs	NULL
#endif

static const struct rtc_class_ops cmos_rtc_ops = {
	.read_time		= cmos_read_time,
	.set_time		= cmos_set_time,
	.read_alarm		= cmos_read_alarm,
	.set_alarm		= cmos_set_alarm,
	.proc			= cmos_procfs,
	.alarm_irq_enable	= cmos_alarm_irq_enable,
};

static const struct rtc_class_ops cmos_rtc_ops_no_alarm = {
	.read_time		= cmos_read_time,
	.set_time		= cmos_set_time,
	.proc			= cmos_procfs,
};

/*----------------------------------------------------------------*/

/*
 * All these chips have at least 64 bytes of address space, shared by
 * RTC registers and NVRAM.  Most of those bytes of NVRAM are used
 * by boot firmware.  Modern chips have 128 or 256 bytes.
 */

#define NVRAM_OFFSET	(RTC_REG_D + 1)

static int cmos_nvram_read(void *priv, unsigned int off, void *val,
			   size_t count)
{
	unsigned char *buf = val;
	int	retval;

	off += NVRAM_OFFSET;
	spin_lock_irq(&rtc_lock);
	for (retval = 0; count; count--, off++, retval++) {
		if (off < 128)
			*buf++ = CMOS_READ(off);
		else if (can_bank2)
			*buf++ = cmos_read_bank2(off);
		else
			break;
	}
	spin_unlock_irq(&rtc_lock);

	return retval;
}

static int cmos_nvram_write(void *priv, unsigned int off, void *val,
			    size_t count)
{
	struct cmos_rtc	*cmos = priv;
	unsigned char	*buf = val;
	int		retval;

	/* NOTE:  on at least PCs and Ataris, the boot firmware uses a
	 * checksum on part of the NVRAM data.  That's currently ignored
	 * here.  If userspace is smart enough to know what fields of
	 * NVRAM to update, updating checksums is also part of its job.
	 */
	off += NVRAM_OFFSET;
	spin_lock_irq(&rtc_lock);
	for (retval = 0; count; count--, off++, retval++) {
		/* don't trash RTC registers */
		if (off == cmos->day_alrm
				|| off == cmos->mon_alrm
				|| off == cmos->century)
			buf++;
		else if (off < 128)
			CMOS_WRITE(*buf++, off);
		else if (can_bank2)
			cmos_write_bank2(*buf++, off);
		else
			break;
	}
	spin_unlock_irq(&rtc_lock);

	return retval;
}

/*----------------------------------------------------------------*/

static struct cmos_rtc	cmos_rtc;

static irqreturn_t cmos_interrupt(int irq, void *p)
{
	u8		irqstat;
	u8		rtc_control;

	spin_lock(&rtc_lock);

	/* When the HPET interrupt handler calls us, the interrupt
	 * status is passed as arg1 instead of the irq number.  But
	 * always clear irq status, even when HPET is in the way.
	 *
	 * Note that HPET and RTC are almost certainly out of phase,
	 * giving different IRQ status ...
	 */
	irqstat = CMOS_READ(RTC_INTR_FLAGS);
	rtc_control = CMOS_READ(RTC_CONTROL);
	if (use_hpet_alarm())
		irqstat = (unsigned long)irq & 0xF0;

	/* If we were suspended, RTC_CONTROL may not be accurate since the
	 * bios may have cleared it.
	 */
	if (!cmos_rtc.suspend_ctrl)
		irqstat &= (rtc_control & RTC_IRQMASK) | RTC_IRQF;
	else
		irqstat &= (cmos_rtc.suspend_ctrl & RTC_IRQMASK) | RTC_IRQF;

	/* All Linux RTC alarms should be treated as if they were oneshot.
	 * Similar code may be needed in system wakeup paths, in case the
	 * alarm woke the system.
	 */
	if (irqstat & RTC_AIE) {
		cmos_rtc.suspend_ctrl &= ~RTC_AIE;
		rtc_control &= ~RTC_AIE;
		CMOS_WRITE(rtc_control, RTC_CONTROL);
		if (use_hpet_alarm())
			hpet_mask_rtc_irq_bit(RTC_AIE);
		CMOS_READ(RTC_INTR_FLAGS);
	}
	spin_unlock(&rtc_lock);

	if (is_intr(irqstat)) {
		rtc_update_irq(p, 1, irqstat);
		return IRQ_HANDLED;
	} else
		return IRQ_NONE;
}

#ifdef	CONFIG_PNP
#define	INITSECTION

#else
#define	INITSECTION	__init
#endif

static int INITSECTION
cmos_do_probe(struct device *dev, struct resource *ports, int rtc_irq)
{
	struct cmos_rtc_board_info	*info = dev_get_platdata(dev);
	int				retval = 0;
	unsigned char			rtc_control;
	unsigned			address_space;
	u32				flags = 0;
	struct nvmem_config nvmem_cfg = {
		.name = "cmos_nvram",
		.word_size = 1,
		.stride = 1,
		.reg_read = cmos_nvram_read,
		.reg_write = cmos_nvram_write,
		.priv = &cmos_rtc,
	};

	/* there can be only one ... */
	if (cmos_rtc.dev)
		return -EBUSY;

	if (!ports)
		return -ENODEV;

	/* Claim I/O ports ASAP, minimizing conflict with legacy driver.
	 *
	 * REVISIT non-x86 systems may instead use memory space resources
	 * (needing ioremap etc), not i/o space resources like this ...
	 */
	if (RTC_IOMAPPED)
		ports = request_region(ports->start, resource_size(ports),
				       driver_name);
	else
		ports = request_mem_region(ports->start, resource_size(ports),
					   driver_name);
	if (!ports) {
		dev_dbg(dev, "i/o registers already in use\n");
		return -EBUSY;
	}

	cmos_rtc.irq = rtc_irq;
	cmos_rtc.iomem = ports;

	/* Heuristic to deduce NVRAM size ... do what the legacy NVRAM
	 * driver did, but don't reject unknown configs.   Old hardware
	 * won't address 128 bytes.  Newer chips have multiple banks,
	 * though they may not be listed in one I/O resource.
	 */
#if	defined(CONFIG_ATARI)
	address_space = 64;
#elif defined(__i386__) || defined(__x86_64__) || defined(__arm__) \
			|| defined(__sparc__) || defined(__mips__) \
			|| defined(__powerpc__)
	address_space = 128;
#else
#warning Assuming 128 bytes of RTC+NVRAM address space, not 64 bytes.
	address_space = 128;
#endif
	if (can_bank2 && ports->end > (ports->start + 1))
		address_space = 256;

	/* For ACPI systems extension info comes from the FADT.  On others,
	 * board specific setup provides it as appropriate.  Systems where
	 * the alarm IRQ isn't automatically a wakeup IRQ (like ACPI, and
	 * some almost-clones) can provide hooks to make that behave.
	 *
	 * Note that ACPI doesn't preclude putting these registers into
	 * "extended" areas of the chip, including some that we won't yet
	 * expect CMOS_READ and friends to handle.
	 */
	if (info) {
		if (info->flags)
			flags = info->flags;
		if (info->address_space)
			address_space = info->address_space;

		if (info->rtc_day_alarm && info->rtc_day_alarm < 128)
			cmos_rtc.day_alrm = info->rtc_day_alarm;
		if (info->rtc_mon_alarm && info->rtc_mon_alarm < 128)
			cmos_rtc.mon_alrm = info->rtc_mon_alarm;
		if (info->rtc_century && info->rtc_century < 128)
			cmos_rtc.century = info->rtc_century;

		if (info->wake_on && info->wake_off) {
			cmos_rtc.wake_on = info->wake_on;
			cmos_rtc.wake_off = info->wake_off;
		}
	}

	cmos_rtc.dev = dev;
	dev_set_drvdata(dev, &cmos_rtc);

	cmos_rtc.rtc = devm_rtc_allocate_device(dev);
	if (IS_ERR(cmos_rtc.rtc)) {
		retval = PTR_ERR(cmos_rtc.rtc);
		goto cleanup0;
	}

	rename_region(ports, dev_name(&cmos_rtc.rtc->dev));

	spin_lock_irq(&rtc_lock);

	if (!(flags & CMOS_RTC_FLAGS_NOFREQ)) {
		/* force periodic irq to CMOS reset default of 1024Hz;
		 *
		 * REVISIT it's been reported that at least one x86_64 ALI
		 * mobo doesn't use 32KHz here ... for portability we might
		 * need to do something about other clock frequencies.
		 */
		cmos_rtc.rtc->irq_freq = 1024;
		if (use_hpet_alarm())
			hpet_set_periodic_freq(cmos_rtc.rtc->irq_freq);
		CMOS_WRITE(RTC_REF_CLCK_32KHZ | 0x06, RTC_FREQ_SELECT);
	}

	/* disable irqs */
	if (is_valid_irq(rtc_irq))
		cmos_irq_disable(&cmos_rtc, RTC_PIE | RTC_AIE | RTC_UIE);

	rtc_control = CMOS_READ(RTC_CONTROL);

	spin_unlock_irq(&rtc_lock);

	if (is_valid_irq(rtc_irq) && !(rtc_control & RTC_24H)) {
		dev_warn(dev, "only 24-hr supported\n");
		retval = -ENXIO;
		goto cleanup1;
	}

	if (use_hpet_alarm())
		hpet_rtc_timer_init();

	if (is_valid_irq(rtc_irq)) {
		irq_handler_t rtc_cmos_int_handler;

		if (use_hpet_alarm()) {
			rtc_cmos_int_handler = hpet_rtc_interrupt;
			retval = hpet_register_irq_handler(cmos_interrupt);
			if (retval) {
				hpet_mask_rtc_irq_bit(RTC_IRQMASK);
				dev_warn(dev, "hpet_register_irq_handler "
						" failed in rtc_init().");
				goto cleanup1;
			}
		} else
			rtc_cmos_int_handler = cmos_interrupt;

		retval = request_irq(rtc_irq, rtc_cmos_int_handler,
				0, dev_name(&cmos_rtc.rtc->dev),
				cmos_rtc.rtc);
		if (retval < 0) {
			dev_dbg(dev, "IRQ %d is already in use\n", rtc_irq);
			goto cleanup1;
		}

		cmos_rtc.rtc->ops = &cmos_rtc_ops;
	} else {
		cmos_rtc.rtc->ops = &cmos_rtc_ops_no_alarm;
	}

	cmos_rtc.rtc->nvram_old_abi = true;
	retval = rtc_register_device(cmos_rtc.rtc);
	if (retval)
		goto cleanup2;

	/* export at least the first block of NVRAM */
	nvmem_cfg.size = address_space - NVRAM_OFFSET;
	if (rtc_nvmem_register(cmos_rtc.rtc, &nvmem_cfg))
		dev_err(dev, "nvmem registration failed\n");

	dev_info(dev, "%s%s, %d bytes nvram%s\n",
		 !is_valid_irq(rtc_irq) ? "no alarms" :
		 cmos_rtc.mon_alrm ? "alarms up to one year" :
		 cmos_rtc.day_alrm ? "alarms up to one month" :
		 "alarms up to one day",
		 cmos_rtc.century ? ", y3k" : "",
		 nvmem_cfg.size,
		 use_hpet_alarm() ? ", hpet irqs" : "");

	return 0;

cleanup2:
	if (is_valid_irq(rtc_irq))
		free_irq(rtc_irq, cmos_rtc.rtc);
cleanup1:
	cmos_rtc.dev = NULL;
cleanup0:
	if (RTC_IOMAPPED)
		release_region(ports->start, resource_size(ports));
	else
		release_mem_region(ports->start, resource_size(ports));
	return retval;
}

static void cmos_do_shutdown(int rtc_irq)
{
	spin_lock_irq(&rtc_lock);
	if (is_valid_irq(rtc_irq))
		cmos_irq_disable(&cmos_rtc, RTC_IRQMASK);
	spin_unlock_irq(&rtc_lock);
}

static void cmos_do_remove(struct device *dev)
{
	struct cmos_rtc	*cmos = dev_get_drvdata(dev);
	struct resource *ports;

	cmos_do_shutdown(cmos->irq);

	if (is_valid_irq(cmos->irq)) {
		free_irq(cmos->irq, cmos->rtc);
		if (use_hpet_alarm())
			hpet_unregister_irq_handler(cmos_interrupt);
	}

	cmos->rtc = NULL;

	ports = cmos->iomem;
	if (RTC_IOMAPPED)
		release_region(ports->start, resource_size(ports));
	else
		release_mem_region(ports->start, resource_size(ports));
	cmos->iomem = NULL;

	cmos->dev = NULL;
}

static int cmos_aie_poweroff(struct device *dev)
{
	struct cmos_rtc	*cmos = dev_get_drvdata(dev);
	struct rtc_time now;
	time64_t t_now;
	int retval = 0;
	unsigned char rtc_control;

	if (!cmos->alarm_expires)
		return -EINVAL;

	spin_lock_irq(&rtc_lock);
	rtc_control = CMOS_READ(RTC_CONTROL);
	spin_unlock_irq(&rtc_lock);

	/* We only care about the situation where AIE is disabled. */
	if (rtc_control & RTC_AIE)
		return -EBUSY;

	cmos_read_time(dev, &now);
	t_now = rtc_tm_to_time64(&now);

	/*
	 * When enabling "RTC wake-up" in BIOS setup, the machine reboots
	 * automatically right after shutdown on some buggy boxes.
	 * This automatic rebooting issue won't happen when the alarm
	 * time is larger than now+1 seconds.
	 *
	 * If the alarm time is equal to now+1 seconds, the issue can be
	 * prevented by cancelling the alarm.
	 */
	if (cmos->alarm_expires == t_now + 1) {
		struct rtc_wkalrm alarm;

		/* Cancel the AIE timer by configuring the past time. */
		rtc_time64_to_tm(t_now - 1, &alarm.time);
		alarm.enabled = 0;
		retval = cmos_set_alarm(dev, &alarm);
	} else if (cmos->alarm_expires > t_now + 1) {
		retval = -EBUSY;
	}

	return retval;
}

static int cmos_suspend(struct device *dev)
{
	struct cmos_rtc	*cmos = dev_get_drvdata(dev);
	unsigned char	tmp;

	/* only the alarm might be a wakeup event source */
	spin_lock_irq(&rtc_lock);
	cmos->suspend_ctrl = tmp = CMOS_READ(RTC_CONTROL);
	if (tmp & (RTC_PIE|RTC_AIE|RTC_UIE)) {
		unsigned char	mask;

		if (device_may_wakeup(dev))
			mask = RTC_IRQMASK & ~RTC_AIE;
		else
			mask = RTC_IRQMASK;
		tmp &= ~mask;
		CMOS_WRITE(tmp, RTC_CONTROL);
		if (use_hpet_alarm())
			hpet_mask_rtc_irq_bit(mask);
		cmos_checkintr(cmos, tmp);
	}
	spin_unlock_irq(&rtc_lock);

	if ((tmp & RTC_AIE) && !cmos_use_acpi_alarm()) {
		cmos->enabled_wake = 1;
		if (cmos->wake_on)
			cmos->wake_on(dev);
		else
			enable_irq_wake(cmos->irq);
	}

	cmos_read_alarm(dev, &cmos->saved_wkalrm);

	dev_dbg(dev, "suspend%s, ctrl %02x\n",
			(tmp & RTC_AIE) ? ", alarm may wake" : "",
			tmp);

	return 0;
}

/* We want RTC alarms to wake us from e.g. ACPI G2/S5 "soft off", even
 * after a detour through G3 "mechanical off", although the ACPI spec
 * says wakeup should only work from G1/S4 "hibernate".  To most users,
 * distinctions between S4 and S5 are pointless.  So when the hardware
 * allows, don't draw that distinction.
 */
static inline int cmos_poweroff(struct device *dev)
{
	if (!IS_ENABLED(CONFIG_PM))
		return -ENOSYS;

	return cmos_suspend(dev);
}

static void cmos_check_wkalrm(struct device *dev)
{
	struct cmos_rtc *cmos = dev_get_drvdata(dev);
	struct rtc_wkalrm current_alarm;
	time64_t t_now;
	time64_t t_current_expires;
	time64_t t_saved_expires;
	struct rtc_time now;

	/* Check if we have RTC Alarm armed */
	if (!(cmos->suspend_ctrl & RTC_AIE))
		return;

	cmos_read_time(dev, &now);
	t_now = rtc_tm_to_time64(&now);

	/*
	 * ACPI RTC wake event is cleared after resume from STR,
	 * ACK the rtc irq here
	 */
	if (t_now >= cmos->alarm_expires && cmos_use_acpi_alarm()) {
		cmos_interrupt(0, (void *)cmos->rtc);
		return;
	}

	cmos_read_alarm(dev, &current_alarm);
	t_current_expires = rtc_tm_to_time64(&current_alarm.time);
	t_saved_expires = rtc_tm_to_time64(&cmos->saved_wkalrm.time);
	if (t_current_expires != t_saved_expires ||
	    cmos->saved_wkalrm.enabled != current_alarm.enabled) {
		cmos_set_alarm(dev, &cmos->saved_wkalrm);
	}
}

static void cmos_check_acpi_rtc_status(struct device *dev,
				       unsigned char *rtc_control);

static int __maybe_unused cmos_resume(struct device *dev)
{
	struct cmos_rtc	*cmos = dev_get_drvdata(dev);
	unsigned char tmp;

	if (cmos->enabled_wake && !cmos_use_acpi_alarm()) {
		if (cmos->wake_off)
			cmos->wake_off(dev);
		else
			disable_irq_wake(cmos->irq);
		cmos->enabled_wake = 0;
	}

	/* The BIOS might have changed the alarm, restore it */
	cmos_check_wkalrm(dev);

	spin_lock_irq(&rtc_lock);
	tmp = cmos->suspend_ctrl;
	cmos->suspend_ctrl = 0;
	/* re-enable any irqs previously active */
	if (tmp & RTC_IRQMASK) {
		unsigned char	mask;

		if (device_may_wakeup(dev) && use_hpet_alarm())
			hpet_rtc_timer_init();

		do {
			CMOS_WRITE(tmp, RTC_CONTROL);
			if (use_hpet_alarm())
				hpet_set_rtc_irq_bit(tmp & RTC_IRQMASK);

			mask = CMOS_READ(RTC_INTR_FLAGS);
			mask &= (tmp & RTC_IRQMASK) | RTC_IRQF;
			if (!use_hpet_alarm() || !is_intr(mask))
				break;

			/* force one-shot behavior if HPET blocked
			 * the wake alarm's irq
			 */
			rtc_update_irq(cmos->rtc, 1, mask);
			tmp &= ~RTC_AIE;
			hpet_mask_rtc_irq_bit(RTC_AIE);
		} while (mask & RTC_AIE);

		if (tmp & RTC_AIE)
			cmos_check_acpi_rtc_status(dev, &tmp);
	}
	spin_unlock_irq(&rtc_lock);

	dev_dbg(dev, "resume, ctrl %02x\n", tmp);

	return 0;
}

static SIMPLE_DEV_PM_OPS(cmos_pm_ops, cmos_suspend, cmos_resume);

/*----------------------------------------------------------------*/

/* On non-x86 systems, a "CMOS" RTC lives most naturally on platform_bus.
 * ACPI systems always list these as PNPACPI devices, and pre-ACPI PCs
 * probably list them in similar PNPBIOS tables; so PNP is more common.
 *
 * We don't use legacy "poke at the hardware" probing.  Ancient PCs that
 * predate even PNPBIOS should set up platform_bus devices.
 */

#ifdef	CONFIG_ACPI

#include <linux/acpi.h>

static u32 rtc_handler(void *context)
{
	struct device *dev = context;
	struct cmos_rtc *cmos = dev_get_drvdata(dev);
	unsigned char rtc_control = 0;
	unsigned char rtc_intr;
	unsigned long flags;


	/*
	 * Always update rtc irq when ACPI is used as RTC Alarm.
	 * Or else, ACPI SCI is enabled during suspend/resume only,
	 * update rtc irq in that case.
	 */
	if (cmos_use_acpi_alarm())
		cmos_interrupt(0, (void *)cmos->rtc);
	else {
		/* Fix me: can we use cmos_interrupt() here as well? */
		spin_lock_irqsave(&rtc_lock, flags);
		if (cmos_rtc.suspend_ctrl)
			rtc_control = CMOS_READ(RTC_CONTROL);
		if (rtc_control & RTC_AIE) {
			cmos_rtc.suspend_ctrl &= ~RTC_AIE;
			CMOS_WRITE(rtc_control, RTC_CONTROL);
			rtc_intr = CMOS_READ(RTC_INTR_FLAGS);
			rtc_update_irq(cmos->rtc, 1, rtc_intr);
		}
		spin_unlock_irqrestore(&rtc_lock, flags);
	}

	pm_wakeup_hard_event(dev);
	acpi_clear_event(ACPI_EVENT_RTC);
	acpi_disable_event(ACPI_EVENT_RTC, 0);
	return ACPI_INTERRUPT_HANDLED;
}

static inline void rtc_wake_setup(struct device *dev)
{
	acpi_install_fixed_event_handler(ACPI_EVENT_RTC, rtc_handler, dev);
	/*
	 * After the RTC handler is installed, the Fixed_RTC event should
	 * be disabled. Only when the RTC alarm is set will it be enabled.
	 */
	acpi_clear_event(ACPI_EVENT_RTC);
	acpi_disable_event(ACPI_EVENT_RTC, 0);
}

static void rtc_wake_on(struct device *dev)
{
	acpi_clear_event(ACPI_EVENT_RTC);
	acpi_enable_event(ACPI_EVENT_RTC, 0);
}

static void rtc_wake_off(struct device *dev)
{
	acpi_disable_event(ACPI_EVENT_RTC, 0);
}

#ifdef CONFIG_X86
/* Enable use_acpi_alarm mode for Intel platforms no earlier than 2015 */
static void use_acpi_alarm_quirks(void)
{
	int year;

	if (boot_cpu_data.x86_vendor != X86_VENDOR_INTEL)
		return;

	if (!(acpi_gbl_FADT.flags & ACPI_FADT_LOW_POWER_S0))
		return;

	if (!is_hpet_enabled())
		return;

	if (dmi_get_date(DMI_BIOS_DATE, &year, NULL, NULL) && year >= 2015)
		use_acpi_alarm = true;
}
#else
static inline void use_acpi_alarm_quirks(void) { }
#endif

/* Every ACPI platform has a mc146818 compatible "cmos rtc".  Here we find
 * its device node and pass extra config data.  This helps its driver use
 * capabilities that the now-obsolete mc146818 didn't have, and informs it
 * that this board's RTC is wakeup-capable (per ACPI spec).
 */
static struct cmos_rtc_board_info acpi_rtc_info;

static void cmos_wake_setup(struct device *dev)
{
	if (acpi_disabled)
		return;

	use_acpi_alarm_quirks();

	rtc_wake_setup(dev);
	acpi_rtc_info.wake_on = rtc_wake_on;
	acpi_rtc_info.wake_off = rtc_wake_off;

	/* workaround bug in some ACPI tables */
	if (acpi_gbl_FADT.month_alarm && !acpi_gbl_FADT.day_alarm) {
		dev_dbg(dev, "bogus FADT month_alarm (%d)\n",
			acpi_gbl_FADT.month_alarm);
		acpi_gbl_FADT.month_alarm = 0;
	}

	acpi_rtc_info.rtc_day_alarm = acpi_gbl_FADT.day_alarm;
	acpi_rtc_info.rtc_mon_alarm = acpi_gbl_FADT.month_alarm;
	acpi_rtc_info.rtc_century = acpi_gbl_FADT.century;

	/* NOTE:  S4_RTC_WAKE is NOT currently useful to Linux */
	if (acpi_gbl_FADT.flags & ACPI_FADT_S4_RTC_WAKE)
		dev_info(dev, "RTC can wake from S4\n");

	dev->platform_data = &acpi_rtc_info;

	/* RTC always wakes from S1/S2/S3, and often S4/STD */
	device_init_wakeup(dev, 1);
}

static void cmos_check_acpi_rtc_status(struct device *dev,
				       unsigned char *rtc_control)
{
	struct cmos_rtc *cmos = dev_get_drvdata(dev);
	acpi_event_status rtc_status;
	acpi_status status;

	if (acpi_gbl_FADT.flags & ACPI_FADT_FIXED_RTC)
		return;

	status = acpi_get_event_status(ACPI_EVENT_RTC, &rtc_status);
	if (ACPI_FAILURE(status)) {
		dev_err(dev, "Could not get RTC status\n");
	} else if (rtc_status & ACPI_EVENT_FLAG_SET) {
		unsigned char mask;
		*rtc_control &= ~RTC_AIE;
		CMOS_WRITE(*rtc_control, RTC_CONTROL);
		mask = CMOS_READ(RTC_INTR_FLAGS);
		rtc_update_irq(cmos->rtc, 1, mask);
	}
}

#else

static void cmos_wake_setup(struct device *dev)
{
}

static void cmos_check_acpi_rtc_status(struct device *dev,
				       unsigned char *rtc_control)
{
}

#endif

#ifdef	CONFIG_PNP

#include <linux/pnp.h>

static int cmos_pnp_probe(struct pnp_dev *pnp, const struct pnp_device_id *id)
{
	cmos_wake_setup(&pnp->dev);

	if (pnp_port_start(pnp, 0) == 0x70 && !pnp_irq_valid(pnp, 0)) {
		unsigned int irq = 0;
#ifdef CONFIG_X86
		/* Some machines contain a PNP entry for the RTC, but
		 * don't define the IRQ. It should always be safe to
		 * hardcode it on systems with a legacy PIC.
		 */
		if (nr_legacy_irqs())
			irq = 8;
#endif
		return cmos_do_probe(&pnp->dev,
				pnp_get_resource(pnp, IORESOURCE_IO, 0), irq);
	} else {
		return cmos_do_probe(&pnp->dev,
				pnp_get_resource(pnp, IORESOURCE_IO, 0),
				pnp_irq(pnp, 0));
	}
}

static void cmos_pnp_remove(struct pnp_dev *pnp)
{
	cmos_do_remove(&pnp->dev);
}

static void cmos_pnp_shutdown(struct pnp_dev *pnp)
{
	struct device *dev = &pnp->dev;
	struct cmos_rtc	*cmos = dev_get_drvdata(dev);

	if (system_state == SYSTEM_POWER_OFF) {
		int retval = cmos_poweroff(dev);

		if (cmos_aie_poweroff(dev) < 0 && !retval)
			return;
	}

	cmos_do_shutdown(cmos->irq);
}

static const struct pnp_device_id rtc_ids[] = {
	{ .id = "PNP0b00", },
	{ .id = "PNP0b01", },
	{ .id = "PNP0b02", },
	{ },
};
MODULE_DEVICE_TABLE(pnp, rtc_ids);

static struct pnp_driver cmos_pnp_driver = {
	.name		= (char *) driver_name,
	.id_table	= rtc_ids,
	.probe		= cmos_pnp_probe,
	.remove		= cmos_pnp_remove,
	.shutdown	= cmos_pnp_shutdown,

	/* flag ensures resume() gets called, and stops syslog spam */
	.flags		= PNP_DRIVER_RES_DO_NOT_CHANGE,
	.driver		= {
			.pm = &cmos_pm_ops,
	},
};

#endif	/* CONFIG_PNP */

#ifdef CONFIG_OF
static const struct of_device_id of_cmos_match[] = {
	{
		.compatible = "motorola,mc146818",
	},
	{ },
};
MODULE_DEVICE_TABLE(of, of_cmos_match);

static __init void cmos_of_init(struct platform_device *pdev)
{
	struct device_node *node = pdev->dev.of_node;
	const __be32 *val;

	if (!node)
		return;

	val = of_get_property(node, "ctrl-reg", NULL);
	if (val)
		CMOS_WRITE(be32_to_cpup(val), RTC_CONTROL);

	val = of_get_property(node, "freq-reg", NULL);
	if (val)
		CMOS_WRITE(be32_to_cpup(val), RTC_FREQ_SELECT);
}
#else
static inline void cmos_of_init(struct platform_device *pdev) {}
#endif
/*----------------------------------------------------------------*/

/* Platform setup should have set up an RTC device, when PNP is
 * unavailable ... this could happen even on (older) PCs.
 */

static int __init cmos_platform_probe(struct platform_device *pdev)
{
	struct resource *resource;
	int irq;

	cmos_of_init(pdev);
	cmos_wake_setup(&pdev->dev);

	if (RTC_IOMAPPED)
		resource = platform_get_resource(pdev, IORESOURCE_IO, 0);
	else
		resource = platform_get_resource(pdev, IORESOURCE_MEM, 0);
	irq = platform_get_irq(pdev, 0);
	if (irq < 0)
		irq = -1;

	return cmos_do_probe(&pdev->dev, resource, irq);
}

static int cmos_platform_remove(struct platform_device *pdev)
{
	cmos_do_remove(&pdev->dev);
	return 0;
}

static void cmos_platform_shutdown(struct platform_device *pdev)
{
	struct device *dev = &pdev->dev;
	struct cmos_rtc	*cmos = dev_get_drvdata(dev);

	if (system_state == SYSTEM_POWER_OFF) {
		int retval = cmos_poweroff(dev);

		if (cmos_aie_poweroff(dev) < 0 && !retval)
			return;
	}

	cmos_do_shutdown(cmos->irq);
}

/* work with hotplug and coldplug */
MODULE_ALIAS("platform:rtc_cmos");

static struct platform_driver cmos_platform_driver = {
	.remove		= cmos_platform_remove,
	.shutdown	= cmos_platform_shutdown,
	.driver = {
		.name		= driver_name,
		.pm		= &cmos_pm_ops,
		.of_match_table = of_match_ptr(of_cmos_match),
	}
};

#ifdef CONFIG_PNP
static bool pnp_driver_registered;
#endif
static bool platform_driver_registered;

static int __init cmos_init(void)
{
	int retval = 0;

#ifdef	CONFIG_PNP
	retval = pnp_register_driver(&cmos_pnp_driver);
	if (retval == 0)
		pnp_driver_registered = true;
#endif

	if (!cmos_rtc.dev) {
		retval = platform_driver_probe(&cmos_platform_driver,
					       cmos_platform_probe);
		if (retval == 0)
			platform_driver_registered = true;
	}

	if (retval == 0)
		return 0;

#ifdef	CONFIG_PNP
	if (pnp_driver_registered)
		pnp_unregister_driver(&cmos_pnp_driver);
#endif
	return retval;
}
module_init(cmos_init);

static void __exit cmos_exit(void)
{
#ifdef	CONFIG_PNP
	if (pnp_driver_registered)
		pnp_unregister_driver(&cmos_pnp_driver);
#endif
	if (platform_driver_registered)
		platform_driver_unregister(&cmos_platform_driver);
}
module_exit(cmos_exit);


MODULE_AUTHOR("David Brownell");
MODULE_DESCRIPTION("Driver for PC-style 'CMOS' RTCs");
MODULE_LICENSE("GPL");<|MERGE_RESOLUTION|>--- conflicted
+++ resolved
@@ -43,11 +43,8 @@
 #include <linux/of_platform.h>
 #ifdef CONFIG_X86
 #include <asm/i8259.h>
-<<<<<<< HEAD
-=======
 #include <asm/processor.h>
 #include <linux/dmi.h>
->>>>>>> 286cd8c7
 #endif
 
 /* this is for "generic access to PC-style RTC" using CMOS_READ/CMOS_WRITE */
