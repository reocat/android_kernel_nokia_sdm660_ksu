# SPDX-License-Identifier: GPL-2.0
#
# Makefile for the input core drivers.
#

# Each configuration option enables a list of files.

obj-$(CONFIG_INPUT)		+= input-core.o
input-core-y := input.o input-compat.o input-mt.o ff-core.o event_notify.o

obj-$(CONFIG_INPUT_FF_MEMLESS)	+= ff-memless.o
obj-$(CONFIG_INPUT_POLLDEV)	+= input-polldev.o
obj-$(CONFIG_INPUT_SPARSEKMAP)	+= sparse-keymap.o
obj-$(CONFIG_INPUT_MATRIXKMAP)	+= matrix-keymap.o

obj-$(CONFIG_INPUT_LEDS)	+= input-leds.o
obj-$(CONFIG_INPUT_MOUSEDEV)	+= mousedev.o
obj-$(CONFIG_INPUT_JOYDEV)	+= joydev.o
obj-$(CONFIG_INPUT_EVDEV)	+= evdev.o
obj-$(CONFIG_INPUT_EVBUG)	+= evbug.o

obj-$(CONFIG_INPUT_KEYBOARD)	+= keyboard/
obj-$(CONFIG_INPUT_MOUSE)	+= mouse/
obj-$(CONFIG_INPUT_JOYSTICK)	+= joystick/
obj-$(CONFIG_INPUT_TABLET)	+= tablet/
obj-$(CONFIG_INPUT_TOUCHSCREEN)	+= touchscreen/
obj-$(CONFIG_INPUT_MISC)	+= misc/
obj-$(CONFIG_INPUT_FINGERPRINT)	+= fingerprint/

obj-$(CONFIG_INPUT_APMPOWER)	+= apm-power.o
obj-$(CONFIG_INPUT_KEYRESET)	+= keyreset.o
obj-$(CONFIG_INPUT_KEYCOMBO)	+= keycombo.o
<<<<<<< HEAD
obj-y   += sensors/bmi160/
=======

obj-$(CONFIG_RMI4_CORE)		+= rmi4/
>>>>>>> 286cd8c7
<|MERGE_RESOLUTION|>--- conflicted
+++ resolved
@@ -30,9 +30,5 @@
 obj-$(CONFIG_INPUT_APMPOWER)	+= apm-power.o
 obj-$(CONFIG_INPUT_KEYRESET)	+= keyreset.o
 obj-$(CONFIG_INPUT_KEYCOMBO)	+= keycombo.o
-<<<<<<< HEAD
-obj-y   += sensors/bmi160/
-=======
 
-obj-$(CONFIG_RMI4_CORE)		+= rmi4/
->>>>>>> 286cd8c7
+obj-$(CONFIG_RMI4_CORE)		+= rmi4/