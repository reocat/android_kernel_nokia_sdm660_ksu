--- conflicted
+++ resolved
@@ -201,13 +201,6 @@
 
 static void omap4_keypad_stop(struct omap4_keypad *keypad_data)
 {
-<<<<<<< HEAD
-	struct omap4_keypad *keypad_data = input_get_drvdata(input);
-
-	disable_irq(keypad_data->irq);
-
-=======
->>>>>>> 286cd8c7
 	/* Disable interrupts and wake-up events */
 	kbd_write_irqreg(keypad_data, OMAP4_KBD_IRQENABLE,
 			 OMAP4_VAL_IRQDISABLE);
