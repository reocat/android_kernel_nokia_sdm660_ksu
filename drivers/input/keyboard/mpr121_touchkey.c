/*
 * Touchkey driver for Freescale MPR121 Controllor
 *
 * Copyright (C) 2011 Freescale Semiconductor, Inc.
 * Author: Zhang Jiejing <jiejing.zhang@freescale.com>
 *
 * Based on mcs_touchkey.c
 *
 * This program is free software; you can redistribute it and/or modify
 * it under the terms of the GNU General Public License version 2 as
 * published by the Free Software Foundation.
 *
 */

#include <linux/bitops.h>
#include <linux/delay.h>
#include <linux/i2c.h>
#include <linux/input.h>
#include <linux/interrupt.h>
#include <linux/module.h>
#include <linux/of.h>
#include <linux/property.h>
#include <linux/regulator/consumer.h>
#include <linux/slab.h>

/* Register definitions */
#define ELE_TOUCH_STATUS_0_ADDR	0x0
#define ELE_TOUCH_STATUS_1_ADDR	0X1
#define MHD_RISING_ADDR		0x2b
#define NHD_RISING_ADDR		0x2c
#define NCL_RISING_ADDR		0x2d
#define FDL_RISING_ADDR		0x2e
#define MHD_FALLING_ADDR	0x2f
#define NHD_FALLING_ADDR	0x30
#define NCL_FALLING_ADDR	0x31
#define FDL_FALLING_ADDR	0x32
#define ELE0_TOUCH_THRESHOLD_ADDR	0x41
#define ELE0_RELEASE_THRESHOLD_ADDR	0x42
#define AFE_CONF_ADDR			0x5c
#define FILTER_CONF_ADDR		0x5d

/*
 * ELECTRODE_CONF_ADDR: This register configures the number of
 * enabled capacitance sensing inputs and its run/suspend mode.
 */
#define ELECTRODE_CONF_ADDR		0x5e
#define ELECTRODE_CONF_QUICK_CHARGE	0x80
#define AUTO_CONFIG_CTRL_ADDR		0x7b
#define AUTO_CONFIG_USL_ADDR		0x7d
#define AUTO_CONFIG_LSL_ADDR		0x7e
#define AUTO_CONFIG_TL_ADDR		0x7f

/* Threshold of touch/release trigger */
#define TOUCH_THRESHOLD			0x08
#define RELEASE_THRESHOLD		0x05
/* Masks for touch and release triggers */
#define TOUCH_STATUS_MASK		0xfff
/* MPR121 has 12 keys */
#define MPR121_MAX_KEY_COUNT		12

struct mpr121_touchkey {
	struct i2c_client	*client;
	struct input_dev	*input_dev;
	unsigned int		statusbits;
	unsigned int		keycount;
	u32			keycodes[MPR121_MAX_KEY_COUNT];
};

struct mpr121_init_register {
	int addr;
	u8 val;
};

static const struct mpr121_init_register init_reg_table[] = {
	{ MHD_RISING_ADDR,	0x1 },
	{ NHD_RISING_ADDR,	0x1 },
	{ MHD_FALLING_ADDR,	0x1 },
	{ NHD_FALLING_ADDR,	0x1 },
	{ NCL_FALLING_ADDR,	0xff },
	{ FDL_FALLING_ADDR,	0x02 },
	{ FILTER_CONF_ADDR,	0x04 },
	{ AFE_CONF_ADDR,	0x0b },
	{ AUTO_CONFIG_CTRL_ADDR, 0x0b },
};

static void mpr121_vdd_supply_disable(void *data)
{
	struct regulator *vdd_supply = data;

	regulator_disable(vdd_supply);
}

static struct regulator *mpr121_vdd_supply_init(struct device *dev)
{
	struct regulator *vdd_supply;
	int err;

	vdd_supply = devm_regulator_get(dev, "vdd");
	if (IS_ERR(vdd_supply)) {
		dev_err(dev, "failed to get vdd regulator: %ld\n",
			PTR_ERR(vdd_supply));
		return vdd_supply;
	}

	err = regulator_enable(vdd_supply);
	if (err) {
		dev_err(dev, "failed to enable vdd regulator: %d\n", err);
		return ERR_PTR(err);
	}

	err = devm_add_action(dev, mpr121_vdd_supply_disable, vdd_supply);
	if (err) {
		regulator_disable(vdd_supply);
		dev_err(dev, "failed to add disable regulator action: %d\n",
			err);
		return ERR_PTR(err);
	}

	return vdd_supply;
}

static irqreturn_t mpr_touchkey_interrupt(int irq, void *dev_id)
{
	struct mpr121_touchkey *mpr121 = dev_id;
	struct i2c_client *client = mpr121->client;
	struct input_dev *input = mpr121->input_dev;
	unsigned long bit_changed;
	unsigned int key_num;
	int reg;

	reg = i2c_smbus_read_byte_data(client, ELE_TOUCH_STATUS_1_ADDR);
	if (reg < 0) {
		dev_err(&client->dev, "i2c read error [%d]\n", reg);
		goto out;
	}

	reg <<= 8;
	reg |= i2c_smbus_read_byte_data(client, ELE_TOUCH_STATUS_0_ADDR);
	if (reg < 0) {
		dev_err(&client->dev, "i2c read error [%d]\n", reg);
		goto out;
	}

	reg &= TOUCH_STATUS_MASK;
	/* use old press bit to figure out which bit changed */
	bit_changed = reg ^ mpr121->statusbits;
	mpr121->statusbits = reg;
	for_each_set_bit(key_num, &bit_changed, mpr121->keycount) {
		unsigned int key_val, pressed;

		pressed = reg & BIT(key_num);
		key_val = mpr121->keycodes[key_num];

		input_event(input, EV_MSC, MSC_SCAN, key_num);
		input_report_key(input, key_val, pressed);
<<<<<<< HEAD

		dev_dbg(&client->dev, "key %d %d %s\n", key_num, key_val,
			pressed ? "pressed" : "released");

=======

		dev_dbg(&client->dev, "key %d %d %s\n", key_num, key_val,
			pressed ? "pressed" : "released");

>>>>>>> 286cd8c7
	}
	input_sync(input);

out:
	return IRQ_HANDLED;
}

static int mpr121_phys_init(struct mpr121_touchkey *mpr121,
			    struct i2c_client *client, int vdd_uv)
{
	const struct mpr121_init_register *reg;
	unsigned char usl, lsl, tl, eleconf;
	int i, t, vdd, ret;

	/* Set up touch/release threshold for ele0-ele11 */
	for (i = 0; i <= MPR121_MAX_KEY_COUNT; i++) {
		t = ELE0_TOUCH_THRESHOLD_ADDR + (i * 2);
		ret = i2c_smbus_write_byte_data(client, t, TOUCH_THRESHOLD);
		if (ret < 0)
			goto err_i2c_write;
		ret = i2c_smbus_write_byte_data(client, t + 1,
						RELEASE_THRESHOLD);
		if (ret < 0)
			goto err_i2c_write;
	}

	/* Set up init register */
	for (i = 0; i < ARRAY_SIZE(init_reg_table); i++) {
		reg = &init_reg_table[i];
		ret = i2c_smbus_write_byte_data(client, reg->addr, reg->val);
		if (ret < 0)
			goto err_i2c_write;
	}


	/*
	 * Capacitance on sensing input varies and needs to be compensated.
	 * The internal MPR121-auto-configuration can do this if it's
	 * registers are set properly (based on vdd_uv).
	 */
	vdd = vdd_uv / 1000;
	usl = ((vdd - 700) * 256) / vdd;
	lsl = (usl * 65) / 100;
	tl = (usl * 90) / 100;
	ret = i2c_smbus_write_byte_data(client, AUTO_CONFIG_USL_ADDR, usl);
	ret |= i2c_smbus_write_byte_data(client, AUTO_CONFIG_LSL_ADDR, lsl);
	ret |= i2c_smbus_write_byte_data(client, AUTO_CONFIG_TL_ADDR, tl);

	/*
	 * Quick charge bit will let the capacitive charge to ready
	 * state quickly, or the buttons may not function after system
	 * boot.
	 */
	eleconf = mpr121->keycount | ELECTRODE_CONF_QUICK_CHARGE;
	ret |= i2c_smbus_write_byte_data(client, ELECTRODE_CONF_ADDR,
					 eleconf);
	if (ret != 0)
		goto err_i2c_write;

	dev_dbg(&client->dev, "set up with %x keys.\n", mpr121->keycount);

	return 0;

err_i2c_write:
	dev_err(&client->dev, "i2c write error: %d\n", ret);
	return ret;
}

static int mpr_touchkey_probe(struct i2c_client *client,
			      const struct i2c_device_id *id)
{
	struct device *dev = &client->dev;
	struct regulator *vdd_supply;
	int vdd_uv;
	struct mpr121_touchkey *mpr121;
	struct input_dev *input_dev;
	int error;
	int i;

	if (!client->irq) {
		dev_err(dev, "irq number should not be zero\n");
		return -EINVAL;
	}

	vdd_supply = mpr121_vdd_supply_init(dev);
	if (IS_ERR(vdd_supply))
		return PTR_ERR(vdd_supply);

	vdd_uv = regulator_get_voltage(vdd_supply);

	mpr121 = devm_kzalloc(dev, sizeof(*mpr121), GFP_KERNEL);
	if (!mpr121)
		return -ENOMEM;

	input_dev = devm_input_allocate_device(dev);
	if (!input_dev)
		return -ENOMEM;

	mpr121->client = client;
	mpr121->input_dev = input_dev;
	mpr121->keycount = device_property_read_u32_array(dev, "linux,keycodes",
							  NULL, 0);
	if (mpr121->keycount > MPR121_MAX_KEY_COUNT) {
		dev_err(dev, "too many keys defined (%d)\n", mpr121->keycount);
		return -EINVAL;
	}

	error = device_property_read_u32_array(dev, "linux,keycodes",
					       mpr121->keycodes,
					       mpr121->keycount);
	if (error) {
		dev_err(dev,
			"failed to read linux,keycode property: %d\n", error);
		return error;
	}

	input_dev->name = "Freescale MPR121 Touchkey";
	input_dev->id.bustype = BUS_I2C;
<<<<<<< HEAD
	input_dev->dev.parent = &client->dev;
	input_dev->evbit[0] = BIT_MASK(EV_KEY) | BIT_MASK(EV_REP);
=======
	input_dev->dev.parent = dev;
	if (device_property_read_bool(dev, "autorepeat"))
		__set_bit(EV_REP, input_dev->evbit);
>>>>>>> 286cd8c7
	input_set_capability(input_dev, EV_MSC, MSC_SCAN);

	input_dev->keycode = mpr121->keycodes;
	input_dev->keycodesize = sizeof(mpr121->keycodes[0]);
	input_dev->keycodemax = mpr121->keycount;

	for (i = 0; i < mpr121->keycount; i++)
		input_set_capability(input_dev, EV_KEY, mpr121->keycodes[i]);

	error = mpr121_phys_init(mpr121, client, vdd_uv);
	if (error) {
		dev_err(dev, "Failed to init register\n");
		return error;
	}

	error = devm_request_threaded_irq(dev, client->irq, NULL,
					  mpr_touchkey_interrupt,
					  IRQF_TRIGGER_FALLING | IRQF_ONESHOT,
					  dev->driver->name, mpr121);
	if (error) {
		dev_err(dev, "Failed to register interrupt\n");
		return error;
	}

	error = input_register_device(input_dev);
	if (error)
		return error;

	i2c_set_clientdata(client, mpr121);
	device_init_wakeup(dev,
			device_property_read_bool(dev, "wakeup-source"));

	return 0;
}

static int __maybe_unused mpr_suspend(struct device *dev)
{
	struct i2c_client *client = to_i2c_client(dev);

	if (device_may_wakeup(&client->dev))
		enable_irq_wake(client->irq);

	i2c_smbus_write_byte_data(client, ELECTRODE_CONF_ADDR, 0x00);

	return 0;
}

static int __maybe_unused mpr_resume(struct device *dev)
{
	struct i2c_client *client = to_i2c_client(dev);
	struct mpr121_touchkey *mpr121 = i2c_get_clientdata(client);

	if (device_may_wakeup(&client->dev))
		disable_irq_wake(client->irq);

	i2c_smbus_write_byte_data(client, ELECTRODE_CONF_ADDR,
				  mpr121->keycount);

	return 0;
}

static SIMPLE_DEV_PM_OPS(mpr121_touchkey_pm_ops, mpr_suspend, mpr_resume);

static const struct i2c_device_id mpr121_id[] = {
	{ "mpr121_touchkey", 0 },
	{ }
};
MODULE_DEVICE_TABLE(i2c, mpr121_id);

#ifdef CONFIG_OF
static const struct of_device_id mpr121_touchkey_dt_match_table[] = {
	{ .compatible = "fsl,mpr121-touchkey" },
	{ },
};
MODULE_DEVICE_TABLE(of, mpr121_touchkey_dt_match_table);
#endif

static struct i2c_driver mpr_touchkey_driver = {
	.driver = {
		.name	= "mpr121",
		.pm	= &mpr121_touchkey_pm_ops,
		.of_match_table = of_match_ptr(mpr121_touchkey_dt_match_table),
	},
	.id_table	= mpr121_id,
	.probe		= mpr_touchkey_probe,
};

module_i2c_driver(mpr_touchkey_driver);

MODULE_LICENSE("GPL");
MODULE_AUTHOR("Zhang Jiejing <jiejing.zhang@freescale.com>");
MODULE_DESCRIPTION("Touch Key driver for Freescale MPR121 Chip");<|MERGE_RESOLUTION|>--- conflicted
+++ resolved
@@ -153,17 +153,10 @@
 
 		input_event(input, EV_MSC, MSC_SCAN, key_num);
 		input_report_key(input, key_val, pressed);
-<<<<<<< HEAD
 
 		dev_dbg(&client->dev, "key %d %d %s\n", key_num, key_val,
 			pressed ? "pressed" : "released");
 
-=======
-
-		dev_dbg(&client->dev, "key %d %d %s\n", key_num, key_val,
-			pressed ? "pressed" : "released");
-
->>>>>>> 286cd8c7
 	}
 	input_sync(input);
 
@@ -282,14 +275,9 @@
 
 	input_dev->name = "Freescale MPR121 Touchkey";
 	input_dev->id.bustype = BUS_I2C;
-<<<<<<< HEAD
-	input_dev->dev.parent = &client->dev;
-	input_dev->evbit[0] = BIT_MASK(EV_KEY) | BIT_MASK(EV_REP);
-=======
 	input_dev->dev.parent = dev;
 	if (device_property_read_bool(dev, "autorepeat"))
 		__set_bit(EV_REP, input_dev->evbit);
->>>>>>> 286cd8c7
 	input_set_capability(input_dev, EV_MSC, MSC_SCAN);
 
 	input_dev->keycode = mpr121->keycodes;
