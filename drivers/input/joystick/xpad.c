/*
 * X-Box gamepad driver
 *
 * Copyright (c) 2002 Marko Friedemann <mfr@bmx-chemnitz.de>
 *               2004 Oliver Schwartz <Oliver.Schwartz@gmx.de>,
 *                    Steven Toth <steve@toth.demon.co.uk>,
 *                    Franz Lehner <franz@caos.at>,
 *                    Ivan Hawkes <blackhawk@ivanhawkes.com>
 *               2005 Dominic Cerquetti <binary1230@yahoo.com>
 *               2006 Adam Buchbinder <adam.buchbinder@gmail.com>
 *               2007 Jan Kratochvil <honza@jikos.cz>
 *               2010 Christoph Fritz <chf.fritz@googlemail.com>
 *
 * This program is free software; you can redistribute it and/or
 * modify it under the terms of the GNU General Public License as
 * published by the Free Software Foundation; either version 2 of
 * the License, or (at your option) any later version.
 *
 * This program is distributed in the hope that it will be useful,
 * but WITHOUT ANY WARRANTY; without even the implied warranty of
 * MERCHANTABILITY or FITNESS FOR A PARTICULAR PURPOSE.  See the
 * GNU General Public License for more details.
 *
 * You should have received a copy of the GNU General Public License
 * along with this program; if not, write to the Free Software
 * Foundation, Inc., 59 Temple Place, Suite 330, Boston, MA 02111-1307 USA
 *
 *
 * This driver is based on:
 *  - information from     http://euc.jp/periphs/xbox-controller.ja.html
 *  - the iForce driver    drivers/char/joystick/iforce.c
 *  - the skeleton-driver  drivers/usb/usb-skeleton.c
 *  - Xbox 360 information http://www.free60.org/wiki/Gamepad
 *  - Xbox One information https://github.com/quantus/xbox-one-controller-protocol
 *
 * Thanks to:
 *  - ITO Takayuki for providing essential xpad information on his website
 *  - Vojtech Pavlik     - iforce driver / input subsystem
 *  - Greg Kroah-Hartman - usb-skeleton driver
 *  - XBOX Linux project - extra USB id's
 *  - Pekka Pöyry (quantus) - Xbox One controller reverse engineering
 *
 * TODO:
 *  - fine tune axes (especially trigger axes)
 *  - fix "analog" buttons (reported as digital now)
 *  - get rumble working
 *  - need USB IDs for other dance pads
 *
 * History:
 *
 * 2002-06-27 - 0.0.1 : first version, just said "XBOX HID controller"
 *
 * 2002-07-02 - 0.0.2 : basic working version
 *  - all axes and 9 of the 10 buttons work (german InterAct device)
 *  - the black button does not work
 *
 * 2002-07-14 - 0.0.3 : rework by Vojtech Pavlik
 *  - indentation fixes
 *  - usb + input init sequence fixes
 *
 * 2002-07-16 - 0.0.4 : minor changes, merge with Vojtech's v0.0.3
 *  - verified the lack of HID and report descriptors
 *  - verified that ALL buttons WORK
 *  - fixed d-pad to axes mapping
 *
 * 2002-07-17 - 0.0.5 : simplified d-pad handling
 *
 * 2004-10-02 - 0.0.6 : DDR pad support
 *  - borrowed from the XBOX linux kernel
 *  - USB id's for commonly used dance pads are present
 *  - dance pads will map D-PAD to buttons, not axes
 *  - pass the module paramater 'dpad_to_buttons' to force
 *    the D-PAD to map to buttons if your pad is not detected
 *
 * Later changes can be tracked in SCM.
 */

#include <linux/kernel.h>
#include <linux/input.h>
#include <linux/rcupdate.h>
#include <linux/slab.h>
#include <linux/stat.h>
#include <linux/module.h>
#include <linux/usb/input.h>
#include <linux/usb/quirks.h>

#define XPAD_PKT_LEN 64

<<<<<<< HEAD
#define XPAD_PKT_LEN 64

=======
>>>>>>> 286cd8c7
/*
 * xbox d-pads should map to buttons, as is required for DDR pads
 * but we map them to axes when possible to simplify things
 */
#define MAP_DPAD_TO_BUTTONS		(1 << 0)
#define MAP_TRIGGERS_TO_BUTTONS		(1 << 1)
#define MAP_STICKS_TO_NULL		(1 << 2)
#define DANCEPAD_MAP_CONFIG	(MAP_DPAD_TO_BUTTONS |			\
				MAP_TRIGGERS_TO_BUTTONS | MAP_STICKS_TO_NULL)

#define XTYPE_XBOX        0
#define XTYPE_XBOX360     1
#define XTYPE_XBOX360W    2
#define XTYPE_XBOXONE     3
#define XTYPE_UNKNOWN     4

static bool dpad_to_buttons;
module_param(dpad_to_buttons, bool, S_IRUGO);
MODULE_PARM_DESC(dpad_to_buttons, "Map D-PAD to buttons rather than axes for unknown pads");

static bool triggers_to_buttons;
module_param(triggers_to_buttons, bool, S_IRUGO);
MODULE_PARM_DESC(triggers_to_buttons, "Map triggers to buttons rather than axes for unknown pads");

static bool sticks_to_null;
module_param(sticks_to_null, bool, S_IRUGO);
MODULE_PARM_DESC(sticks_to_null, "Do not map sticks at all for unknown pads");

static bool auto_poweroff = true;
module_param(auto_poweroff, bool, S_IWUSR | S_IRUGO);
MODULE_PARM_DESC(auto_poweroff, "Power off wireless controllers on suspend");

static const struct xpad_device {
	u16 idVendor;
	u16 idProduct;
	char *name;
	u8 mapping;
	u8 xtype;
} xpad_device[] = {
	{ 0x0079, 0x18d4, "GPD Win 2 X-Box Controller", 0, XTYPE_XBOX360 },
<<<<<<< HEAD
=======
	{ 0x03eb, 0xff01, "Wooting One (Legacy)", 0, XTYPE_XBOX360 },
	{ 0x03eb, 0xff02, "Wooting Two (Legacy)", 0, XTYPE_XBOX360 },
>>>>>>> 286cd8c7
	{ 0x044f, 0x0f00, "Thrustmaster Wheel", 0, XTYPE_XBOX },
	{ 0x044f, 0x0f03, "Thrustmaster Wheel", 0, XTYPE_XBOX },
	{ 0x044f, 0x0f07, "Thrustmaster, Inc. Controller", 0, XTYPE_XBOX },
	{ 0x044f, 0x0f10, "Thrustmaster Modena GT Wheel", 0, XTYPE_XBOX },
	{ 0x044f, 0xb326, "Thrustmaster Gamepad GP XID", 0, XTYPE_XBOX360 },
	{ 0x045e, 0x0202, "Microsoft X-Box pad v1 (US)", 0, XTYPE_XBOX },
	{ 0x045e, 0x0285, "Microsoft X-Box pad (Japan)", 0, XTYPE_XBOX },
	{ 0x045e, 0x0287, "Microsoft Xbox Controller S", 0, XTYPE_XBOX },
	{ 0x045e, 0x0288, "Microsoft Xbox Controller S v2", 0, XTYPE_XBOX },
	{ 0x045e, 0x0289, "Microsoft X-Box pad v2 (US)", 0, XTYPE_XBOX },
	{ 0x045e, 0x028e, "Microsoft X-Box 360 pad", 0, XTYPE_XBOX360 },
	{ 0x045e, 0x028f, "Microsoft X-Box 360 pad v2", 0, XTYPE_XBOX360 },
	{ 0x045e, 0x0291, "Xbox 360 Wireless Receiver (XBOX)", MAP_DPAD_TO_BUTTONS, XTYPE_XBOX360W },
	{ 0x045e, 0x02d1, "Microsoft X-Box One pad", 0, XTYPE_XBOXONE },
	{ 0x045e, 0x02dd, "Microsoft X-Box One pad (Firmware 2015)", 0, XTYPE_XBOXONE },
	{ 0x045e, 0x02e3, "Microsoft X-Box One Elite pad", 0, XTYPE_XBOXONE },
	{ 0x045e, 0x02ea, "Microsoft X-Box One S pad", 0, XTYPE_XBOXONE },
	{ 0x045e, 0x0719, "Xbox 360 Wireless Receiver", MAP_DPAD_TO_BUTTONS, XTYPE_XBOX360W },
	{ 0x046d, 0xc21d, "Logitech Gamepad F310", 0, XTYPE_XBOX360 },
	{ 0x046d, 0xc21e, "Logitech Gamepad F510", 0, XTYPE_XBOX360 },
	{ 0x046d, 0xc21f, "Logitech Gamepad F710", 0, XTYPE_XBOX360 },
	{ 0x046d, 0xc242, "Logitech Chillstream Controller", 0, XTYPE_XBOX360 },
	{ 0x046d, 0xca84, "Logitech Xbox Cordless Controller", 0, XTYPE_XBOX },
	{ 0x046d, 0xca88, "Logitech Compact Controller for Xbox", 0, XTYPE_XBOX },
	{ 0x046d, 0xca8a, "Logitech Precision Vibration Feedback Wheel", 0, XTYPE_XBOX },
	{ 0x046d, 0xcaa3, "Logitech DriveFx Racing Wheel", 0, XTYPE_XBOX360 },
	{ 0x056e, 0x2004, "Elecom JC-U3613M", 0, XTYPE_XBOX360 },
	{ 0x05fd, 0x1007, "Mad Catz Controller (unverified)", 0, XTYPE_XBOX },
	{ 0x05fd, 0x107a, "InterAct 'PowerPad Pro' X-Box pad (Germany)", 0, XTYPE_XBOX },
	{ 0x05fe, 0x3030, "Chic Controller", 0, XTYPE_XBOX },
	{ 0x05fe, 0x3031, "Chic Controller", 0, XTYPE_XBOX },
	{ 0x062a, 0x0020, "Logic3 Xbox GamePad", 0, XTYPE_XBOX },
	{ 0x062a, 0x0033, "Competition Pro Steering Wheel", 0, XTYPE_XBOX },
	{ 0x06a3, 0x0200, "Saitek Racing Wheel", 0, XTYPE_XBOX },
	{ 0x06a3, 0x0201, "Saitek Adrenalin", 0, XTYPE_XBOX },
	{ 0x06a3, 0xf51a, "Saitek P3600", 0, XTYPE_XBOX360 },
	{ 0x0738, 0x4506, "Mad Catz 4506 Wireless Controller", 0, XTYPE_XBOX },
	{ 0x0738, 0x4516, "Mad Catz Control Pad", 0, XTYPE_XBOX },
	{ 0x0738, 0x4520, "Mad Catz Control Pad Pro", 0, XTYPE_XBOX },
	{ 0x0738, 0x4522, "Mad Catz LumiCON", 0, XTYPE_XBOX },
	{ 0x0738, 0x4526, "Mad Catz Control Pad Pro", 0, XTYPE_XBOX },
	{ 0x0738, 0x4530, "Mad Catz Universal MC2 Racing Wheel and Pedals", 0, XTYPE_XBOX },
	{ 0x0738, 0x4536, "Mad Catz MicroCON", 0, XTYPE_XBOX },
	{ 0x0738, 0x4540, "Mad Catz Beat Pad", MAP_DPAD_TO_BUTTONS, XTYPE_XBOX },
	{ 0x0738, 0x4556, "Mad Catz Lynx Wireless Controller", 0, XTYPE_XBOX },
	{ 0x0738, 0x4586, "Mad Catz MicroCon Wireless Controller", 0, XTYPE_XBOX },
	{ 0x0738, 0x4588, "Mad Catz Blaster", 0, XTYPE_XBOX },
	{ 0x0738, 0x45ff, "Mad Catz Beat Pad (w/ Handle)", MAP_DPAD_TO_BUTTONS, XTYPE_XBOX },
	{ 0x0738, 0x4716, "Mad Catz Wired Xbox 360 Controller", 0, XTYPE_XBOX360 },
	{ 0x0738, 0x4718, "Mad Catz Street Fighter IV FightStick SE", 0, XTYPE_XBOX360 },
	{ 0x0738, 0x4726, "Mad Catz Xbox 360 Controller", 0, XTYPE_XBOX360 },
	{ 0x0738, 0x4728, "Mad Catz Street Fighter IV FightPad", MAP_TRIGGERS_TO_BUTTONS, XTYPE_XBOX360 },
	{ 0x0738, 0x4736, "Mad Catz MicroCon Gamepad", 0, XTYPE_XBOX360 },
	{ 0x0738, 0x4738, "Mad Catz Wired Xbox 360 Controller (SFIV)", MAP_TRIGGERS_TO_BUTTONS, XTYPE_XBOX360 },
	{ 0x0738, 0x4740, "Mad Catz Beat Pad", 0, XTYPE_XBOX360 },
	{ 0x0738, 0x4743, "Mad Catz Beat Pad Pro", MAP_DPAD_TO_BUTTONS, XTYPE_XBOX },
	{ 0x0738, 0x4758, "Mad Catz Arcade Game Stick", MAP_TRIGGERS_TO_BUTTONS, XTYPE_XBOX360 },
	{ 0x0738, 0x4a01, "Mad Catz FightStick TE 2", MAP_TRIGGERS_TO_BUTTONS, XTYPE_XBOXONE },
	{ 0x0738, 0x6040, "Mad Catz Beat Pad Pro", MAP_DPAD_TO_BUTTONS, XTYPE_XBOX },
	{ 0x0738, 0x9871, "Mad Catz Portable Drum", 0, XTYPE_XBOX360 },
	{ 0x0738, 0xb726, "Mad Catz Xbox controller - MW2", 0, XTYPE_XBOX360 },
	{ 0x0738, 0xb738, "Mad Catz MVC2TE Stick 2", MAP_TRIGGERS_TO_BUTTONS, XTYPE_XBOX360 },
	{ 0x0738, 0xbeef, "Mad Catz JOYTECH NEO SE Advanced GamePad", XTYPE_XBOX360 },
	{ 0x0738, 0xcb02, "Saitek Cyborg Rumble Pad - PC/Xbox 360", 0, XTYPE_XBOX360 },
	{ 0x0738, 0xcb03, "Saitek P3200 Rumble Pad - PC/Xbox 360", 0, XTYPE_XBOX360 },
	{ 0x0738, 0xcb29, "Saitek Aviator Stick AV8R02", 0, XTYPE_XBOX360 },
	{ 0x0738, 0xf738, "Super SFIV FightStick TE S", 0, XTYPE_XBOX360 },
	{ 0x07ff, 0xffff, "Mad Catz GamePad", 0, XTYPE_XBOX360 },
	{ 0x0c12, 0x0005, "Intec wireless", 0, XTYPE_XBOX },
	{ 0x0c12, 0x8801, "Nyko Xbox Controller", 0, XTYPE_XBOX },
	{ 0x0c12, 0x8802, "Zeroplus Xbox Controller", 0, XTYPE_XBOX },
	{ 0x0c12, 0x8809, "RedOctane Xbox Dance Pad", DANCEPAD_MAP_CONFIG, XTYPE_XBOX },
	{ 0x0c12, 0x880a, "Pelican Eclipse PL-2023", 0, XTYPE_XBOX },
	{ 0x0c12, 0x8810, "Zeroplus Xbox Controller", 0, XTYPE_XBOX },
	{ 0x0c12, 0x9902, "HAMA VibraX - *FAULTY HARDWARE*", 0, XTYPE_XBOX },
	{ 0x0d2f, 0x0002, "Andamiro Pump It Up pad", MAP_DPAD_TO_BUTTONS, XTYPE_XBOX },
	{ 0x0e4c, 0x1097, "Radica Gamester Controller", 0, XTYPE_XBOX },
	{ 0x0e4c, 0x1103, "Radica Gamester Reflex", MAP_TRIGGERS_TO_BUTTONS, XTYPE_XBOX },
	{ 0x0e4c, 0x2390, "Radica Games Jtech Controller", 0, XTYPE_XBOX },
	{ 0x0e4c, 0x3510, "Radica Gamester", 0, XTYPE_XBOX },
	{ 0x0e6f, 0x0003, "Logic3 Freebird wireless Controller", 0, XTYPE_XBOX },
	{ 0x0e6f, 0x0005, "Eclipse wireless Controller", 0, XTYPE_XBOX },
	{ 0x0e6f, 0x0006, "Edge wireless Controller", 0, XTYPE_XBOX },
	{ 0x0e6f, 0x0008, "After Glow Pro Controller", 0, XTYPE_XBOX },
	{ 0x0e6f, 0x0105, "HSM3 Xbox360 dancepad", MAP_DPAD_TO_BUTTONS, XTYPE_XBOX360 },
	{ 0x0e6f, 0x0113, "Afterglow AX.1 Gamepad for Xbox 360", 0, XTYPE_XBOX360 },
	{ 0x0e6f, 0x011f, "Rock Candy Gamepad Wired Controller", 0, XTYPE_XBOX360 },
	{ 0x0e6f, 0x0131, "PDP EA Sports Controller", 0, XTYPE_XBOX360 },
	{ 0x0e6f, 0x0133, "Xbox 360 Wired Controller", 0, XTYPE_XBOX360 },
	{ 0x0e6f, 0x0139, "Afterglow Prismatic Wired Controller", 0, XTYPE_XBOXONE },
	{ 0x0e6f, 0x013a, "PDP Xbox One Controller", 0, XTYPE_XBOXONE },
	{ 0x0e6f, 0x0146, "Rock Candy Wired Controller for Xbox One", 0, XTYPE_XBOXONE },
	{ 0x0e6f, 0x0147, "PDP Marvel Xbox One Controller", 0, XTYPE_XBOXONE },
	{ 0x0e6f, 0x015c, "PDP Xbox One Arcade Stick", MAP_TRIGGERS_TO_BUTTONS, XTYPE_XBOXONE },
	{ 0x0e6f, 0x0161, "PDP Xbox One Controller", 0, XTYPE_XBOXONE },
	{ 0x0e6f, 0x0162, "PDP Xbox One Controller", 0, XTYPE_XBOXONE },
	{ 0x0e6f, 0x0163, "PDP Xbox One Controller", 0, XTYPE_XBOXONE },
	{ 0x0e6f, 0x0164, "PDP Battlefield One", 0, XTYPE_XBOXONE },
	{ 0x0e6f, 0x0165, "PDP Titanfall 2", 0, XTYPE_XBOXONE },
	{ 0x0e6f, 0x0201, "Pelican PL-3601 'TSZ' Wired Xbox 360 Controller", 0, XTYPE_XBOX360 },
	{ 0x0e6f, 0x0213, "Afterglow Gamepad for Xbox 360", 0, XTYPE_XBOX360 },
	{ 0x0e6f, 0x021f, "Rock Candy Gamepad for Xbox 360", 0, XTYPE_XBOX360 },
	{ 0x0e6f, 0x0246, "Rock Candy Gamepad for Xbox One 2015", 0, XTYPE_XBOXONE },
	{ 0x0e6f, 0x02a0, "PDP Xbox One Controller", 0, XTYPE_XBOXONE },
	{ 0x0e6f, 0x02a1, "PDP Xbox One Controller", 0, XTYPE_XBOXONE },
	{ 0x0e6f, 0x02a2, "PDP Wired Controller for Xbox One - Crimson Red", 0, XTYPE_XBOXONE },
	{ 0x0e6f, 0x02a4, "PDP Wired Controller for Xbox One - Stealth Series", 0, XTYPE_XBOXONE },
	{ 0x0e6f, 0x02a6, "PDP Wired Controller for Xbox One - Camo Series", 0, XTYPE_XBOXONE },
	{ 0x0e6f, 0x02a7, "PDP Xbox One Controller", 0, XTYPE_XBOXONE },
	{ 0x0e6f, 0x02a8, "PDP Xbox One Controller", 0, XTYPE_XBOXONE },
	{ 0x0e6f, 0x02ab, "PDP Controller for Xbox One", 0, XTYPE_XBOXONE },
	{ 0x0e6f, 0x02ad, "PDP Wired Controller for Xbox One - Stealth Series", 0, XTYPE_XBOXONE },
	{ 0x0e6f, 0x02b3, "Afterglow Prismatic Wired Controller", 0, XTYPE_XBOXONE },
	{ 0x0e6f, 0x02b8, "Afterglow Prismatic Wired Controller", 0, XTYPE_XBOXONE },
	{ 0x0e6f, 0x0301, "Logic3 Controller", 0, XTYPE_XBOX360 },
	{ 0x0e6f, 0x0346, "Rock Candy Gamepad for Xbox One 2016", 0, XTYPE_XBOXONE },
	{ 0x0e6f, 0x0401, "Logic3 Controller", 0, XTYPE_XBOX360 },
	{ 0x0e6f, 0x0413, "Afterglow AX.1 Gamepad for Xbox 360", 0, XTYPE_XBOX360 },
	{ 0x0e6f, 0x0501, "PDP Xbox 360 Controller", 0, XTYPE_XBOX360 },
	{ 0x0e6f, 0xf900, "PDP Afterglow AX.1", 0, XTYPE_XBOX360 },
	{ 0x0e8f, 0x0201, "SmartJoy Frag Xpad/PS2 adaptor", 0, XTYPE_XBOX },
	{ 0x0e8f, 0x3008, "Generic xbox control (dealextreme)", 0, XTYPE_XBOX },
	{ 0x0f0d, 0x000a, "Hori Co. DOA4 FightStick", 0, XTYPE_XBOX360 },
	{ 0x0f0d, 0x000c, "Hori PadEX Turbo", 0, XTYPE_XBOX360 },
	{ 0x0f0d, 0x000d, "Hori Fighting Stick EX2", MAP_TRIGGERS_TO_BUTTONS, XTYPE_XBOX360 },
	{ 0x0f0d, 0x0016, "Hori Real Arcade Pro.EX", MAP_TRIGGERS_TO_BUTTONS, XTYPE_XBOX360 },
	{ 0x0f0d, 0x001b, "Hori Real Arcade Pro VX", MAP_TRIGGERS_TO_BUTTONS, XTYPE_XBOX360 },
	{ 0x0f0d, 0x0063, "Hori Real Arcade Pro Hayabusa (USA) Xbox One", MAP_TRIGGERS_TO_BUTTONS, XTYPE_XBOXONE },
	{ 0x0f0d, 0x0067, "HORIPAD ONE", 0, XTYPE_XBOXONE },
	{ 0x0f0d, 0x0078, "Hori Real Arcade Pro V Kai Xbox One", MAP_TRIGGERS_TO_BUTTONS, XTYPE_XBOXONE },
<<<<<<< HEAD
=======
	{ 0x0f0d, 0x00c5, "Hori Fighting Commander ONE", MAP_TRIGGERS_TO_BUTTONS, XTYPE_XBOXONE },
>>>>>>> 286cd8c7
	{ 0x0f30, 0x010b, "Philips Recoil", 0, XTYPE_XBOX },
	{ 0x0f30, 0x0202, "Joytech Advanced Controller", 0, XTYPE_XBOX },
	{ 0x0f30, 0x8888, "BigBen XBMiniPad Controller", 0, XTYPE_XBOX },
	{ 0x102c, 0xff0c, "Joytech Wireless Advanced Controller", 0, XTYPE_XBOX },
	{ 0x1038, 0x1430, "SteelSeries Stratus Duo", 0, XTYPE_XBOX360 },
	{ 0x1038, 0x1431, "SteelSeries Stratus Duo", 0, XTYPE_XBOX360 },
	{ 0x11c9, 0x55f0, "Nacon GC-100XF", 0, XTYPE_XBOX360 },
	{ 0x1209, 0x2882, "Ardwiino Controller", 0, XTYPE_XBOX360 },
	{ 0x12ab, 0x0004, "Honey Bee Xbox360 dancepad", MAP_DPAD_TO_BUTTONS, XTYPE_XBOX360 },
	{ 0x12ab, 0x0301, "PDP AFTERGLOW AX.1", 0, XTYPE_XBOX360 },
	{ 0x12ab, 0x0303, "Mortal Kombat Klassic FightStick", MAP_TRIGGERS_TO_BUTTONS, XTYPE_XBOX360 },
	{ 0x12ab, 0x8809, "Xbox DDR dancepad", MAP_DPAD_TO_BUTTONS, XTYPE_XBOX },
	{ 0x1430, 0x4748, "RedOctane Guitar Hero X-plorer", 0, XTYPE_XBOX360 },
	{ 0x1430, 0x8888, "TX6500+ Dance Pad (first generation)", MAP_DPAD_TO_BUTTONS, XTYPE_XBOX },
	{ 0x1430, 0xf801, "RedOctane Controller", 0, XTYPE_XBOX360 },
	{ 0x146b, 0x0601, "BigBen Interactive XBOX 360 Controller", 0, XTYPE_XBOX360 },
<<<<<<< HEAD
	{ 0x1532, 0x0037, "Razer Sabertooth", 0, XTYPE_XBOX360 },
=======
	{ 0x146b, 0x0604, "Bigben Interactive DAIJA Arcade Stick", MAP_TRIGGERS_TO_BUTTONS, XTYPE_XBOX360 },
>>>>>>> 286cd8c7
	{ 0x1532, 0x0a00, "Razer Atrox Arcade Stick", MAP_TRIGGERS_TO_BUTTONS, XTYPE_XBOXONE },
	{ 0x1532, 0x0a03, "Razer Wildcat", 0, XTYPE_XBOXONE },
	{ 0x15e4, 0x3f00, "Power A Mini Pro Elite", 0, XTYPE_XBOX360 },
	{ 0x15e4, 0x3f0a, "Xbox Airflo wired controller", 0, XTYPE_XBOX360 },
	{ 0x15e4, 0x3f10, "Batarang Xbox 360 controller", 0, XTYPE_XBOX360 },
	{ 0x162e, 0xbeef, "Joytech Neo-Se Take2", 0, XTYPE_XBOX360 },
	{ 0x1689, 0xfd00, "Razer Onza Tournament Edition", 0, XTYPE_XBOX360 },
	{ 0x1689, 0xfd01, "Razer Onza Classic Edition", 0, XTYPE_XBOX360 },
	{ 0x1689, 0xfe00, "Razer Sabertooth", 0, XTYPE_XBOX360 },
	{ 0x1bad, 0x0002, "Harmonix Rock Band Guitar", 0, XTYPE_XBOX360 },
	{ 0x1bad, 0x0003, "Harmonix Rock Band Drumkit", MAP_DPAD_TO_BUTTONS, XTYPE_XBOX360 },
	{ 0x1bad, 0x0130, "Ion Drum Rocker", MAP_DPAD_TO_BUTTONS, XTYPE_XBOX360 },
	{ 0x1bad, 0xf016, "Mad Catz Xbox 360 Controller", 0, XTYPE_XBOX360 },
	{ 0x1bad, 0xf018, "Mad Catz Street Fighter IV SE Fighting Stick", MAP_TRIGGERS_TO_BUTTONS, XTYPE_XBOX360 },
	{ 0x1bad, 0xf019, "Mad Catz Brawlstick for Xbox 360", MAP_TRIGGERS_TO_BUTTONS, XTYPE_XBOX360 },
	{ 0x1bad, 0xf021, "Mad Cats Ghost Recon FS GamePad", 0, XTYPE_XBOX360 },
	{ 0x1bad, 0xf023, "MLG Pro Circuit Controller (Xbox)", 0, XTYPE_XBOX360 },
	{ 0x1bad, 0xf025, "Mad Catz Call Of Duty", 0, XTYPE_XBOX360 },
	{ 0x1bad, 0xf027, "Mad Catz FPS Pro", 0, XTYPE_XBOX360 },
	{ 0x1bad, 0xf028, "Street Fighter IV FightPad", 0, XTYPE_XBOX360 },
	{ 0x1bad, 0xf02e, "Mad Catz Fightpad", MAP_TRIGGERS_TO_BUTTONS, XTYPE_XBOX360 },
	{ 0x1bad, 0xf030, "Mad Catz Xbox 360 MC2 MicroCon Racing Wheel", 0, XTYPE_XBOX360 },
	{ 0x1bad, 0xf036, "Mad Catz MicroCon GamePad Pro", 0, XTYPE_XBOX360 },
	{ 0x1bad, 0xf038, "Street Fighter IV FightStick TE", 0, XTYPE_XBOX360 },
	{ 0x1bad, 0xf039, "Mad Catz MvC2 TE", MAP_TRIGGERS_TO_BUTTONS, XTYPE_XBOX360 },
	{ 0x1bad, 0xf03a, "Mad Catz SFxT Fightstick Pro", MAP_TRIGGERS_TO_BUTTONS, XTYPE_XBOX360 },
	{ 0x1bad, 0xf03d, "Street Fighter IV Arcade Stick TE - Chun Li", MAP_TRIGGERS_TO_BUTTONS, XTYPE_XBOX360 },
	{ 0x1bad, 0xf03e, "Mad Catz MLG FightStick TE", MAP_TRIGGERS_TO_BUTTONS, XTYPE_XBOX360 },
	{ 0x1bad, 0xf03f, "Mad Catz FightStick SoulCaliber", MAP_TRIGGERS_TO_BUTTONS, XTYPE_XBOX360 },
	{ 0x1bad, 0xf042, "Mad Catz FightStick TES+", MAP_TRIGGERS_TO_BUTTONS, XTYPE_XBOX360 },
	{ 0x1bad, 0xf080, "Mad Catz FightStick TE2", MAP_TRIGGERS_TO_BUTTONS, XTYPE_XBOX360 },
	{ 0x1bad, 0xf501, "HoriPad EX2 Turbo", 0, XTYPE_XBOX360 },
	{ 0x1bad, 0xf502, "Hori Real Arcade Pro.VX SA", MAP_TRIGGERS_TO_BUTTONS, XTYPE_XBOX360 },
	{ 0x1bad, 0xf503, "Hori Fighting Stick VX", MAP_TRIGGERS_TO_BUTTONS, XTYPE_XBOX360 },
	{ 0x1bad, 0xf504, "Hori Real Arcade Pro. EX", MAP_TRIGGERS_TO_BUTTONS, XTYPE_XBOX360 },
	{ 0x1bad, 0xf505, "Hori Fighting Stick EX2B", MAP_TRIGGERS_TO_BUTTONS, XTYPE_XBOX360 },
	{ 0x1bad, 0xf506, "Hori Real Arcade Pro.EX Premium VLX", 0, XTYPE_XBOX360 },
	{ 0x1bad, 0xf900, "Harmonix Xbox 360 Controller", 0, XTYPE_XBOX360 },
	{ 0x1bad, 0xf901, "Gamestop Xbox 360 Controller", 0, XTYPE_XBOX360 },
	{ 0x1bad, 0xf903, "Tron Xbox 360 controller", 0, XTYPE_XBOX360 },
	{ 0x1bad, 0xf904, "PDP Versus Fighting Pad", 0, XTYPE_XBOX360 },
	{ 0x1bad, 0xf906, "MortalKombat FightStick", MAP_TRIGGERS_TO_BUTTONS, XTYPE_XBOX360 },
	{ 0x1bad, 0xfa01, "MadCatz GamePad", 0, XTYPE_XBOX360 },
	{ 0x1bad, 0xfd00, "Razer Onza TE", 0, XTYPE_XBOX360 },
	{ 0x1bad, 0xfd01, "Razer Onza", 0, XTYPE_XBOX360 },
	{ 0x20d6, 0x2001, "BDA Xbox Series X Wired Controller", 0, XTYPE_XBOXONE },
	{ 0x20d6, 0x2009, "PowerA Enhanced Wired Controller for Xbox Series X|S", 0, XTYPE_XBOXONE },
	{ 0x20d6, 0x281f, "PowerA Wired Controller For Xbox 360", 0, XTYPE_XBOX360 },
	{ 0x2e24, 0x0652, "Hyperkin Duke X-Box One pad", 0, XTYPE_XBOXONE },
	{ 0x24c6, 0x5000, "Razer Atrox Arcade Stick", MAP_TRIGGERS_TO_BUTTONS, XTYPE_XBOX360 },
	{ 0x24c6, 0x5300, "PowerA MINI PROEX Controller", 0, XTYPE_XBOX360 },
	{ 0x24c6, 0x5303, "Xbox Airflo wired controller", 0, XTYPE_XBOX360 },
	{ 0x24c6, 0x530a, "Xbox 360 Pro EX Controller", 0, XTYPE_XBOX360 },
	{ 0x24c6, 0x531a, "PowerA Pro Ex", 0, XTYPE_XBOX360 },
	{ 0x24c6, 0x5397, "FUS1ON Tournament Controller", 0, XTYPE_XBOX360 },
	{ 0x24c6, 0x541a, "PowerA Xbox One Mini Wired Controller", 0, XTYPE_XBOXONE },
	{ 0x24c6, 0x542a, "Xbox ONE spectra", 0, XTYPE_XBOXONE },
	{ 0x24c6, 0x543a, "PowerA Xbox One wired controller", 0, XTYPE_XBOXONE },
	{ 0x24c6, 0x5500, "Hori XBOX 360 EX 2 with Turbo", 0, XTYPE_XBOX360 },
	{ 0x24c6, 0x5501, "Hori Real Arcade Pro VX-SA", 0, XTYPE_XBOX360 },
	{ 0x24c6, 0x5502, "Hori Fighting Stick VX Alt", MAP_TRIGGERS_TO_BUTTONS, XTYPE_XBOX360 },
	{ 0x24c6, 0x5503, "Hori Fighting Edge", MAP_TRIGGERS_TO_BUTTONS, XTYPE_XBOX360 },
	{ 0x24c6, 0x5506, "Hori SOULCALIBUR V Stick", 0, XTYPE_XBOX360 },
<<<<<<< HEAD
=======
	{ 0x24c6, 0x5510, "Hori Fighting Commander ONE (Xbox 360/PC Mode)", MAP_TRIGGERS_TO_BUTTONS, XTYPE_XBOX360 },
>>>>>>> 286cd8c7
	{ 0x24c6, 0x550d, "Hori GEM Xbox controller", 0, XTYPE_XBOX360 },
	{ 0x24c6, 0x550e, "Hori Real Arcade Pro V Kai 360", MAP_TRIGGERS_TO_BUTTONS, XTYPE_XBOX360 },
	{ 0x24c6, 0x551a, "PowerA FUSION Pro Controller", 0, XTYPE_XBOXONE },
	{ 0x24c6, 0x561a, "PowerA FUSION Controller", 0, XTYPE_XBOXONE },
	{ 0x24c6, 0x5b00, "ThrustMaster Ferrari 458 Racing Wheel", 0, XTYPE_XBOX360 },
	{ 0x24c6, 0x5b02, "Thrustmaster, Inc. GPX Controller", 0, XTYPE_XBOX360 },
	{ 0x24c6, 0x5b03, "Thrustmaster Ferrari 458 Racing Wheel", 0, XTYPE_XBOX360 },
	{ 0x24c6, 0x5d04, "Razer Sabertooth", 0, XTYPE_XBOX360 },
	{ 0x24c6, 0xfafe, "Rock Candy Gamepad for Xbox 360", 0, XTYPE_XBOX360 },
<<<<<<< HEAD
=======
	{ 0x2563, 0x058d, "OneXPlayer Gamepad", 0, XTYPE_XBOX360 },
	{ 0x2dc8, 0x2000, "8BitDo Pro 2 Wired Controller fox Xbox", 0, XTYPE_XBOXONE },
	{ 0x31e3, 0x1100, "Wooting One", 0, XTYPE_XBOX360 },
	{ 0x31e3, 0x1200, "Wooting Two", 0, XTYPE_XBOX360 },
	{ 0x31e3, 0x1210, "Wooting Lekker", 0, XTYPE_XBOX360 },
	{ 0x31e3, 0x1220, "Wooting Two HE", 0, XTYPE_XBOX360 },
	{ 0x31e3, 0x1300, "Wooting 60HE (AVR)", 0, XTYPE_XBOX360 },
	{ 0x31e3, 0x1310, "Wooting 60HE (ARM)", 0, XTYPE_XBOX360 },
>>>>>>> 286cd8c7
	{ 0x3285, 0x0607, "Nacon GC-100", 0, XTYPE_XBOX360 },
	{ 0x3767, 0x0101, "Fanatec Speedster 3 Forceshock Wheel", 0, XTYPE_XBOX },
	{ 0xffff, 0xffff, "Chinese-made Xbox Controller", 0, XTYPE_XBOX },
	{ 0x0000, 0x0000, "Generic X-Box pad", 0, XTYPE_UNKNOWN }
};

/* buttons shared with xbox and xbox360 */
static const signed short xpad_common_btn[] = {
	BTN_A, BTN_B, BTN_X, BTN_Y,			/* "analog" buttons */
	BTN_START, BTN_SELECT, BTN_THUMBL, BTN_THUMBR,	/* start/back/sticks */
	-1						/* terminating entry */
};

/* original xbox controllers only */
static const signed short xpad_btn[] = {
	BTN_C, BTN_Z,		/* "analog" buttons */
	-1			/* terminating entry */
};

/* used when dpad is mapped to buttons */
static const signed short xpad_btn_pad[] = {
	BTN_TRIGGER_HAPPY1, BTN_TRIGGER_HAPPY2,		/* d-pad left, right */
	BTN_TRIGGER_HAPPY3, BTN_TRIGGER_HAPPY4,		/* d-pad up, down */
	-1				/* terminating entry */
};

/* used when triggers are mapped to buttons */
static const signed short xpad_btn_triggers[] = {
	BTN_TL2, BTN_TR2,		/* triggers left/right */
	-1
};

static const signed short xpad360_btn[] = {  /* buttons for x360 controller */
	BTN_TL, BTN_TR,		/* Button LB/RB */
	BTN_MODE,		/* The big X button */
	-1
};

static const signed short xpad_abs[] = {
	ABS_X, ABS_Y,		/* left stick */
	ABS_RX, ABS_RY,		/* right stick */
	-1			/* terminating entry */
};

/* used when dpad is mapped to axes */
static const signed short xpad_abs_pad[] = {
	ABS_HAT0X, ABS_HAT0Y,	/* d-pad axes */
	-1			/* terminating entry */
};

/* used when triggers are mapped to axes */
static const signed short xpad_abs_triggers[] = {
	ABS_Z, ABS_RZ,		/* triggers left/right */
	-1
};

/*
 * Xbox 360 has a vendor-specific class, so we cannot match it with only
 * USB_INTERFACE_INFO (also specifically refused by USB subsystem), so we
 * match against vendor id as well. Wired Xbox 360 devices have protocol 1,
 * wireless controllers have protocol 129.
 */
#define XPAD_XBOX360_VENDOR_PROTOCOL(vend, pr) \
	.match_flags = USB_DEVICE_ID_MATCH_VENDOR | USB_DEVICE_ID_MATCH_INT_INFO, \
	.idVendor = (vend), \
	.bInterfaceClass = USB_CLASS_VENDOR_SPEC, \
	.bInterfaceSubClass = 93, \
	.bInterfaceProtocol = (pr)
#define XPAD_XBOX360_VENDOR(vend) \
	{ XPAD_XBOX360_VENDOR_PROTOCOL((vend), 1) }, \
	{ XPAD_XBOX360_VENDOR_PROTOCOL((vend), 129) }

/* The Xbox One controller uses subclass 71 and protocol 208. */
#define XPAD_XBOXONE_VENDOR_PROTOCOL(vend, pr) \
	.match_flags = USB_DEVICE_ID_MATCH_VENDOR | USB_DEVICE_ID_MATCH_INT_INFO, \
	.idVendor = (vend), \
	.bInterfaceClass = USB_CLASS_VENDOR_SPEC, \
	.bInterfaceSubClass = 71, \
	.bInterfaceProtocol = (pr)
#define XPAD_XBOXONE_VENDOR(vend) \
	{ XPAD_XBOXONE_VENDOR_PROTOCOL((vend), 208) }

static const struct usb_device_id xpad_table[] = {
	{ USB_INTERFACE_INFO('X', 'B', 0) },	/* X-Box USB-IF not approved class */
	XPAD_XBOX360_VENDOR(0x0079),		/* GPD Win 2 Controller */
<<<<<<< HEAD
=======
	XPAD_XBOX360_VENDOR(0x03eb),		/* Wooting Keyboards (Legacy) */
>>>>>>> 286cd8c7
	XPAD_XBOX360_VENDOR(0x044f),		/* Thrustmaster X-Box 360 controllers */
	XPAD_XBOX360_VENDOR(0x045e),		/* Microsoft X-Box 360 controllers */
	XPAD_XBOXONE_VENDOR(0x045e),		/* Microsoft X-Box One controllers */
	XPAD_XBOX360_VENDOR(0x046d),		/* Logitech X-Box 360 style controllers */
	XPAD_XBOX360_VENDOR(0x056e),		/* Elecom JC-U3613M */
	XPAD_XBOX360_VENDOR(0x06a3),		/* Saitek P3600 */
	XPAD_XBOX360_VENDOR(0x0738),		/* Mad Catz X-Box 360 controllers */
	{ USB_DEVICE(0x0738, 0x4540) },		/* Mad Catz Beat Pad */
	XPAD_XBOXONE_VENDOR(0x0738),		/* Mad Catz FightStick TE 2 */
	XPAD_XBOX360_VENDOR(0x07ff),		/* Mad Catz GamePad */
<<<<<<< HEAD
=======
	XPAD_XBOX360_VENDOR(0x0c12),		/* Zeroplus X-Box 360 controllers */
>>>>>>> 286cd8c7
	XPAD_XBOX360_VENDOR(0x0e6f),		/* 0x0e6f X-Box 360 controllers */
	XPAD_XBOXONE_VENDOR(0x0e6f),		/* 0x0e6f X-Box One controllers */
	XPAD_XBOX360_VENDOR(0x0f0d),		/* Hori Controllers */
	XPAD_XBOXONE_VENDOR(0x0f0d),		/* Hori Controllers */
	XPAD_XBOX360_VENDOR(0x1038),		/* SteelSeries Controllers */
	XPAD_XBOX360_VENDOR(0x11c9),		/* Nacon GC100XF */
	XPAD_XBOX360_VENDOR(0x1209),		/* Ardwiino Controllers */
	XPAD_XBOX360_VENDOR(0x12ab),		/* X-Box 360 dance pads */
	XPAD_XBOX360_VENDOR(0x1430),		/* RedOctane X-Box 360 controllers */
	XPAD_XBOX360_VENDOR(0x146b),		/* BigBen Interactive Controllers */
	XPAD_XBOX360_VENDOR(0x1532),		/* Razer Sabertooth */
	XPAD_XBOXONE_VENDOR(0x1532),		/* Razer Wildcat */
	XPAD_XBOX360_VENDOR(0x15e4),		/* Numark X-Box 360 controllers */
	XPAD_XBOX360_VENDOR(0x162e),		/* Joytech X-Box 360 controllers */
	XPAD_XBOX360_VENDOR(0x1689),		/* Razer Onza */
	XPAD_XBOX360_VENDOR(0x1bad),		/* Harminix Rock Band Guitar and Drums */
	XPAD_XBOX360_VENDOR(0x20d6),		/* PowerA Controllers */
	XPAD_XBOXONE_VENDOR(0x20d6),		/* PowerA Controllers */
	XPAD_XBOX360_VENDOR(0x24c6),		/* PowerA Controllers */
	XPAD_XBOXONE_VENDOR(0x24c6),		/* PowerA Controllers */
<<<<<<< HEAD
	XPAD_XBOXONE_VENDOR(0x2e24),		/* Hyperkin Duke X-Box One pad */
	XPAD_XBOX360_VENDOR(0x2f24),		/* GameSir Controllers */
=======
	XPAD_XBOX360_VENDOR(0x2563),		/* OneXPlayer Gamepad */
	XPAD_XBOX360_VENDOR(0x260d),		/* Dareu H101 */
	XPAD_XBOXONE_VENDOR(0x2dc8),		/* 8BitDo Pro 2 Wired Controller for Xbox */
	XPAD_XBOXONE_VENDOR(0x2e24),		/* Hyperkin Duke X-Box One pad */
	XPAD_XBOX360_VENDOR(0x2f24),		/* GameSir Controllers */
	XPAD_XBOX360_VENDOR(0x31e3),		/* Wooting Keyboards */
>>>>>>> 286cd8c7
	XPAD_XBOX360_VENDOR(0x3285),		/* Nacon GC-100 */
	{ }
};

MODULE_DEVICE_TABLE(usb, xpad_table);

struct xboxone_init_packet {
	u16 idVendor;
	u16 idProduct;
	const u8 *data;
	u8 len;
};

#define XBOXONE_INIT_PKT(_vid, _pid, _data)		\
	{						\
		.idVendor	= (_vid),		\
		.idProduct	= (_pid),		\
		.data		= (_data),		\
		.len		= ARRAY_SIZE(_data),	\
	}


<<<<<<< HEAD
=======
#define GIP_WIRED_INTF_DATA 0
#define GIP_WIRED_INTF_AUDIO 1

>>>>>>> 286cd8c7
/*
 * This packet is required for all Xbox One pads with 2015
 * or later firmware installed (or present from the factory).
 */
static const u8 xboxone_fw2015_init[] = {
	0x05, 0x20, 0x00, 0x01, 0x00
};

/*
 * This packet is required for Xbox One S (0x045e:0x02ea)
 * and Xbox One Elite Series 2 (0x045e:0x0b00) pads to
 * initialize the controller that was previously used in
 * Bluetooth mode.
 */
static const u8 xboxone_s_init[] = {
	0x05, 0x20, 0x00, 0x0f, 0x06
};

/*
 * This packet is required for the Titanfall 2 Xbox One pads
 * (0x0e6f:0x0165) to finish initialization and for Hori pads
 * (0x0f0d:0x0067) to make the analog sticks work.
 */
static const u8 xboxone_hori_init[] = {
	0x01, 0x20, 0x00, 0x09, 0x00, 0x04, 0x20, 0x3a,
	0x00, 0x00, 0x00, 0x80, 0x00
};

/*
 * This packet is required for most (all?) of the PDP pads to start
 * sending input reports. These pads include: (0x0e6f:0x02ab),
 * (0x0e6f:0x02a4), (0x0e6f:0x02a6).
 */
static const u8 xboxone_pdp_init1[] = {
	0x0a, 0x20, 0x00, 0x03, 0x00, 0x01, 0x14
};

/*
 * This packet is required for most (all?) of the PDP pads to start
 * sending input reports. These pads include: (0x0e6f:0x02ab),
 * (0x0e6f:0x02a4), (0x0e6f:0x02a6).
 */
static const u8 xboxone_pdp_init2[] = {
	0x06, 0x20, 0x00, 0x02, 0x01, 0x00
};

/*
 * A specific rumble packet is required for some PowerA pads to start
 * sending input reports. One of those pads is (0x24c6:0x543a).
 */
static const u8 xboxone_rumblebegin_init[] = {
	0x09, 0x00, 0x00, 0x09, 0x00, 0x0F, 0x00, 0x00,
	0x1D, 0x1D, 0xFF, 0x00, 0x00
};

/*
 * A rumble packet with zero FF intensity will immediately
 * terminate the rumbling required to init PowerA pads.
 * This should happen fast enough that the motors don't
 * spin up to enough speed to actually vibrate the gamepad.
 */
static const u8 xboxone_rumbleend_init[] = {
	0x09, 0x00, 0x00, 0x09, 0x00, 0x0F, 0x00, 0x00,
	0x00, 0x00, 0x00, 0x00, 0x00
};

/*
 * This specifies the selection of init packets that a gamepad
 * will be sent on init *and* the order in which they will be
 * sent. The correct sequence number will be added when the
 * packet is going to be sent.
 */
static const struct xboxone_init_packet xboxone_init_packets[] = {
	XBOXONE_INIT_PKT(0x0e6f, 0x0165, xboxone_hori_init),
	XBOXONE_INIT_PKT(0x0f0d, 0x0067, xboxone_hori_init),
	XBOXONE_INIT_PKT(0x0000, 0x0000, xboxone_fw2015_init),
	XBOXONE_INIT_PKT(0x045e, 0x02ea, xboxone_s_init),
	XBOXONE_INIT_PKT(0x045e, 0x0b00, xboxone_s_init),
	XBOXONE_INIT_PKT(0x0e6f, 0x0000, xboxone_pdp_init1),
	XBOXONE_INIT_PKT(0x0e6f, 0x0000, xboxone_pdp_init2),
	XBOXONE_INIT_PKT(0x24c6, 0x541a, xboxone_rumblebegin_init),
	XBOXONE_INIT_PKT(0x24c6, 0x542a, xboxone_rumblebegin_init),
	XBOXONE_INIT_PKT(0x24c6, 0x543a, xboxone_rumblebegin_init),
	XBOXONE_INIT_PKT(0x24c6, 0x541a, xboxone_rumbleend_init),
	XBOXONE_INIT_PKT(0x24c6, 0x542a, xboxone_rumbleend_init),
	XBOXONE_INIT_PKT(0x24c6, 0x543a, xboxone_rumbleend_init),
};

struct xpad_output_packet {
	u8 data[XPAD_PKT_LEN];
	u8 len;
	bool pending;
};

#define XPAD_OUT_CMD_IDX	0
#define XPAD_OUT_FF_IDX		1
#define XPAD_OUT_LED_IDX	(1 + IS_ENABLED(CONFIG_JOYSTICK_XPAD_FF))
#define XPAD_NUM_OUT_PACKETS	(1 + \
				 IS_ENABLED(CONFIG_JOYSTICK_XPAD_FF) + \
				 IS_ENABLED(CONFIG_JOYSTICK_XPAD_LEDS))

struct usb_xpad {
	struct input_dev *dev;		/* input device interface */
	struct input_dev __rcu *x360w_dev;
	struct usb_device *udev;	/* usb device */
	struct usb_interface *intf;	/* usb interface */

	bool pad_present;
	bool input_created;

	struct urb *irq_in;		/* urb for interrupt in report */
	unsigned char *idata;		/* input data */
	dma_addr_t idata_dma;

	struct urb *irq_out;		/* urb for interrupt out report */
	struct usb_anchor irq_out_anchor;
	bool irq_out_active;		/* we must not use an active URB */
	u8 odata_serial;		/* serial number for xbox one protocol */
	unsigned char *odata;		/* output data */
	dma_addr_t odata_dma;
	spinlock_t odata_lock;

	struct xpad_output_packet out_packets[XPAD_NUM_OUT_PACKETS];
	int last_out_packet;
	int init_seq;

#if defined(CONFIG_JOYSTICK_XPAD_LEDS)
	struct xpad_led *led;
#endif

	char phys[64];			/* physical device path */

	int mapping;			/* map d-pad to buttons or to axes */
	int xtype;			/* type of xbox device */
	int pad_nr;			/* the order x360 pads were attached */
	const char *name;		/* name of the device */
	struct work_struct work;	/* init/remove device from callback */
};

static int xpad_init_input(struct usb_xpad *xpad);
static void xpad_deinit_input(struct usb_xpad *xpad);
static void xpadone_ack_mode_report(struct usb_xpad *xpad, u8 seq_num);

/*
 *	xpad_process_packet
 *
 *	Completes a request by converting the data into events for the
 *	input subsystem.
 *
 *	The used report descriptor was taken from ITO Takayukis website:
 *	 http://euc.jp/periphs/xbox-controller.ja.html
 */
static void xpad_process_packet(struct usb_xpad *xpad, u16 cmd, unsigned char *data)
{
	struct input_dev *dev = xpad->dev;

	if (!(xpad->mapping & MAP_STICKS_TO_NULL)) {
		/* left stick */
		input_report_abs(dev, ABS_X,
				 (__s16) le16_to_cpup((__le16 *)(data + 12)));
		input_report_abs(dev, ABS_Y,
				 ~(__s16) le16_to_cpup((__le16 *)(data + 14)));

		/* right stick */
		input_report_abs(dev, ABS_RX,
				 (__s16) le16_to_cpup((__le16 *)(data + 16)));
		input_report_abs(dev, ABS_RY,
				 ~(__s16) le16_to_cpup((__le16 *)(data + 18)));
	}

	/* triggers left/right */
	if (xpad->mapping & MAP_TRIGGERS_TO_BUTTONS) {
		input_report_key(dev, BTN_TL2, data[10]);
		input_report_key(dev, BTN_TR2, data[11]);
	} else {
		input_report_abs(dev, ABS_Z, data[10]);
		input_report_abs(dev, ABS_RZ, data[11]);
	}

	/* digital pad */
	if (xpad->mapping & MAP_DPAD_TO_BUTTONS) {
		/* dpad as buttons (left, right, up, down) */
		input_report_key(dev, BTN_TRIGGER_HAPPY1, data[2] & 0x04);
		input_report_key(dev, BTN_TRIGGER_HAPPY2, data[2] & 0x08);
		input_report_key(dev, BTN_TRIGGER_HAPPY3, data[2] & 0x01);
		input_report_key(dev, BTN_TRIGGER_HAPPY4, data[2] & 0x02);
	} else {
		input_report_abs(dev, ABS_HAT0X,
				 !!(data[2] & 0x08) - !!(data[2] & 0x04));
		input_report_abs(dev, ABS_HAT0Y,
				 !!(data[2] & 0x02) - !!(data[2] & 0x01));
	}

	/* start/back buttons and stick press left/right */
	input_report_key(dev, BTN_START,  data[2] & 0x10);
	input_report_key(dev, BTN_SELECT, data[2] & 0x20);
	input_report_key(dev, BTN_THUMBL, data[2] & 0x40);
	input_report_key(dev, BTN_THUMBR, data[2] & 0x80);

	/* "analog" buttons A, B, X, Y */
	input_report_key(dev, BTN_A, data[4]);
	input_report_key(dev, BTN_B, data[5]);
	input_report_key(dev, BTN_X, data[6]);
	input_report_key(dev, BTN_Y, data[7]);

	/* "analog" buttons black, white */
	input_report_key(dev, BTN_C, data[8]);
	input_report_key(dev, BTN_Z, data[9]);

	input_sync(dev);
}

/*
 *	xpad360_process_packet
 *
 *	Completes a request by converting the data into events for the
 *	input subsystem. It is version for xbox 360 controller
 *
 *	The used report descriptor was taken from:
 *		http://www.free60.org/wiki/Gamepad
 */

static void xpad360_process_packet(struct usb_xpad *xpad, struct input_dev *dev,
				   u16 cmd, unsigned char *data)
{
	/* valid pad data */
	if (data[0] != 0x00)
		return;

	/* digital pad */
	if (xpad->mapping & MAP_DPAD_TO_BUTTONS) {
		/* dpad as buttons (left, right, up, down) */
		input_report_key(dev, BTN_TRIGGER_HAPPY1, data[2] & 0x04);
		input_report_key(dev, BTN_TRIGGER_HAPPY2, data[2] & 0x08);
		input_report_key(dev, BTN_TRIGGER_HAPPY3, data[2] & 0x01);
		input_report_key(dev, BTN_TRIGGER_HAPPY4, data[2] & 0x02);
	}

	/*
	 * This should be a simple else block. However historically
	 * xbox360w has mapped DPAD to buttons while xbox360 did not. This
	 * made no sense, but now we can not just switch back and have to
	 * support both behaviors.
	 */
	if (!(xpad->mapping & MAP_DPAD_TO_BUTTONS) ||
	    xpad->xtype == XTYPE_XBOX360W) {
		input_report_abs(dev, ABS_HAT0X,
				 !!(data[2] & 0x08) - !!(data[2] & 0x04));
		input_report_abs(dev, ABS_HAT0Y,
				 !!(data[2] & 0x02) - !!(data[2] & 0x01));
	}

	/* start/back buttons */
	input_report_key(dev, BTN_START,  data[2] & 0x10);
	input_report_key(dev, BTN_SELECT, data[2] & 0x20);

	/* stick press left/right */
	input_report_key(dev, BTN_THUMBL, data[2] & 0x40);
	input_report_key(dev, BTN_THUMBR, data[2] & 0x80);

	/* buttons A,B,X,Y,TL,TR and MODE */
	input_report_key(dev, BTN_A,	data[3] & 0x10);
	input_report_key(dev, BTN_B,	data[3] & 0x20);
	input_report_key(dev, BTN_X,	data[3] & 0x40);
	input_report_key(dev, BTN_Y,	data[3] & 0x80);
	input_report_key(dev, BTN_TL,	data[3] & 0x01);
	input_report_key(dev, BTN_TR,	data[3] & 0x02);
	input_report_key(dev, BTN_MODE,	data[3] & 0x04);

	if (!(xpad->mapping & MAP_STICKS_TO_NULL)) {
		/* left stick */
		input_report_abs(dev, ABS_X,
				 (__s16) le16_to_cpup((__le16 *)(data + 6)));
		input_report_abs(dev, ABS_Y,
				 ~(__s16) le16_to_cpup((__le16 *)(data + 8)));

		/* right stick */
		input_report_abs(dev, ABS_RX,
				 (__s16) le16_to_cpup((__le16 *)(data + 10)));
		input_report_abs(dev, ABS_RY,
				 ~(__s16) le16_to_cpup((__le16 *)(data + 12)));
	}

	/* triggers left/right */
	if (xpad->mapping & MAP_TRIGGERS_TO_BUTTONS) {
		input_report_key(dev, BTN_TL2, data[4]);
		input_report_key(dev, BTN_TR2, data[5]);
	} else {
		input_report_abs(dev, ABS_Z, data[4]);
		input_report_abs(dev, ABS_RZ, data[5]);
	}

	input_sync(dev);
}

static void xpad_presence_work(struct work_struct *work)
{
	struct usb_xpad *xpad = container_of(work, struct usb_xpad, work);
	int error;

	if (xpad->pad_present) {
		error = xpad_init_input(xpad);
		if (error) {
			/* complain only, not much else we can do here */
			dev_err(&xpad->dev->dev,
				"unable to init device: %d\n", error);
		} else {
			rcu_assign_pointer(xpad->x360w_dev, xpad->dev);
		}
	} else {
		RCU_INIT_POINTER(xpad->x360w_dev, NULL);
		synchronize_rcu();
		/*
		 * Now that we are sure xpad360w_process_packet is not
		 * using input device we can get rid of it.
		 */
		xpad_deinit_input(xpad);
	}
}

/*
 * xpad360w_process_packet
 *
 * Completes a request by converting the data into events for the
 * input subsystem. It is version for xbox 360 wireless controller.
 *
 * Byte.Bit
 * 00.1 - Status change: The controller or headset has connected/disconnected
 *                       Bits 01.7 and 01.6 are valid
 * 01.7 - Controller present
 * 01.6 - Headset present
 * 01.1 - Pad state (Bytes 4+) valid
 *
 */
static void xpad360w_process_packet(struct usb_xpad *xpad, u16 cmd, unsigned char *data)
{
	struct input_dev *dev;
	bool present;

	/* Presence change */
	if (data[0] & 0x08) {
		present = (data[1] & 0x80) != 0;

		if (xpad->pad_present != present) {
			xpad->pad_present = present;
			schedule_work(&xpad->work);
		}
	}

	/* Valid pad data */
	if (data[1] != 0x1)
		return;

	rcu_read_lock();
	dev = rcu_dereference(xpad->x360w_dev);
	if (dev)
		xpad360_process_packet(xpad, dev, cmd, &data[4]);
	rcu_read_unlock();
}

/*
 *	xpadone_process_packet
<<<<<<< HEAD
 *
 *	Completes a request by converting the data into events for the
 *	input subsystem. This version is for the Xbox One controller.
 *
=======
 *
 *	Completes a request by converting the data into events for the
 *	input subsystem. This version is for the Xbox One controller.
 *
>>>>>>> 286cd8c7
 *	The report format was gleaned from
 *	https://github.com/kylelemons/xbox/blob/master/xbox.go
 */
static void xpadone_process_packet(struct usb_xpad *xpad, u16 cmd, unsigned char *data)
{
	struct input_dev *dev = xpad->dev;

	/* the xbox button has its own special report */
	if (data[0] == 0X07) {
		/*
		 * The Xbox One S controller requires these reports to be
		 * acked otherwise it continues sending them forever and
		 * won't report further mode button events.
		 */
		if (data[1] == 0x30)
			xpadone_ack_mode_report(xpad, data[2]);

		input_report_key(dev, BTN_MODE, data[4] & 0x01);
		input_sync(dev);
		return;
	}
	/* check invalid packet */
	else if (data[0] != 0X20)
		return;

	/* menu/view buttons */
	input_report_key(dev, BTN_START,  data[4] & 0x04);
	input_report_key(dev, BTN_SELECT, data[4] & 0x08);

	/* buttons A,B,X,Y */
	input_report_key(dev, BTN_A,	data[4] & 0x10);
	input_report_key(dev, BTN_B,	data[4] & 0x20);
	input_report_key(dev, BTN_X,	data[4] & 0x40);
	input_report_key(dev, BTN_Y,	data[4] & 0x80);

	/* digital pad */
	if (xpad->mapping & MAP_DPAD_TO_BUTTONS) {
		/* dpad as buttons (left, right, up, down) */
		input_report_key(dev, BTN_TRIGGER_HAPPY1, data[5] & 0x04);
		input_report_key(dev, BTN_TRIGGER_HAPPY2, data[5] & 0x08);
		input_report_key(dev, BTN_TRIGGER_HAPPY3, data[5] & 0x01);
		input_report_key(dev, BTN_TRIGGER_HAPPY4, data[5] & 0x02);
	} else {
		input_report_abs(dev, ABS_HAT0X,
				 !!(data[5] & 0x08) - !!(data[5] & 0x04));
		input_report_abs(dev, ABS_HAT0Y,
				 !!(data[5] & 0x02) - !!(data[5] & 0x01));
	}

	/* TL/TR */
	input_report_key(dev, BTN_TL,	data[5] & 0x10);
	input_report_key(dev, BTN_TR,	data[5] & 0x20);

	/* stick press left/right */
	input_report_key(dev, BTN_THUMBL, data[5] & 0x40);
	input_report_key(dev, BTN_THUMBR, data[5] & 0x80);

	if (!(xpad->mapping & MAP_STICKS_TO_NULL)) {
		/* left stick */
		input_report_abs(dev, ABS_X,
				 (__s16) le16_to_cpup((__le16 *)(data + 10)));
		input_report_abs(dev, ABS_Y,
				 ~(__s16) le16_to_cpup((__le16 *)(data + 12)));

		/* right stick */
		input_report_abs(dev, ABS_RX,
				 (__s16) le16_to_cpup((__le16 *)(data + 14)));
		input_report_abs(dev, ABS_RY,
				 ~(__s16) le16_to_cpup((__le16 *)(data + 16)));
	}

	/* triggers left/right */
	if (xpad->mapping & MAP_TRIGGERS_TO_BUTTONS) {
		input_report_key(dev, BTN_TL2,
				 (__u16) le16_to_cpup((__le16 *)(data + 6)));
		input_report_key(dev, BTN_TR2,
				 (__u16) le16_to_cpup((__le16 *)(data + 8)));
	} else {
		input_report_abs(dev, ABS_Z,
				 (__u16) le16_to_cpup((__le16 *)(data + 6)));
		input_report_abs(dev, ABS_RZ,
				 (__u16) le16_to_cpup((__le16 *)(data + 8)));
	}

	input_sync(dev);
}

static void xpad_irq_in(struct urb *urb)
{
	struct usb_xpad *xpad = urb->context;
	struct device *dev = &xpad->intf->dev;
	int retval, status;

	status = urb->status;

	switch (status) {
	case 0:
		/* success */
		break;
	case -ECONNRESET:
	case -ENOENT:
	case -ESHUTDOWN:
		/* this urb is terminated, clean up */
		dev_dbg(dev, "%s - urb shutting down with status: %d\n",
			__func__, status);
		return;
	default:
		dev_dbg(dev, "%s - nonzero urb status received: %d\n",
			__func__, status);
		goto exit;
	}

	switch (xpad->xtype) {
	case XTYPE_XBOX360:
		xpad360_process_packet(xpad, xpad->dev, 0, xpad->idata);
		break;
	case XTYPE_XBOX360W:
		xpad360w_process_packet(xpad, 0, xpad->idata);
		break;
	case XTYPE_XBOXONE:
		xpadone_process_packet(xpad, 0, xpad->idata);
		break;
	default:
		xpad_process_packet(xpad, 0, xpad->idata);
	}

exit:
	retval = usb_submit_urb(urb, GFP_ATOMIC);
	if (retval)
		dev_err(dev, "%s - usb_submit_urb failed with result %d\n",
			__func__, retval);
}

/* Callers must hold xpad->odata_lock spinlock */
static bool xpad_prepare_next_init_packet(struct usb_xpad *xpad)
{
	const struct xboxone_init_packet *init_packet;

	if (xpad->xtype != XTYPE_XBOXONE)
		return false;

	/* Perform initialization sequence for Xbox One pads that require it */
	while (xpad->init_seq < ARRAY_SIZE(xboxone_init_packets)) {
		init_packet = &xboxone_init_packets[xpad->init_seq++];

		if (init_packet->idVendor != 0 &&
		    init_packet->idVendor != xpad->dev->id.vendor)
			continue;

		if (init_packet->idProduct != 0 &&
		    init_packet->idProduct != xpad->dev->id.product)
			continue;

		/* This packet applies to our device, so prepare to send it */
		memcpy(xpad->odata, init_packet->data, init_packet->len);
		xpad->irq_out->transfer_buffer_length = init_packet->len;

		/* Update packet with current sequence number */
		xpad->odata[2] = xpad->odata_serial++;
		return true;
	}

	return false;
}

/* Callers must hold xpad->odata_lock spinlock */
static bool xpad_prepare_next_out_packet(struct usb_xpad *xpad)
{
	struct xpad_output_packet *pkt, *packet = NULL;
	int i;

	/* We may have init packets to send before we can send user commands */
	if (xpad_prepare_next_init_packet(xpad))
		return true;

	for (i = 0; i < XPAD_NUM_OUT_PACKETS; i++) {
		if (++xpad->last_out_packet >= XPAD_NUM_OUT_PACKETS)
			xpad->last_out_packet = 0;

		pkt = &xpad->out_packets[xpad->last_out_packet];
		if (pkt->pending) {
			dev_dbg(&xpad->intf->dev,
				"%s - found pending output packet %d\n",
				__func__, xpad->last_out_packet);
			packet = pkt;
			break;
		}
	}

	if (packet) {
		memcpy(xpad->odata, packet->data, packet->len);
		xpad->irq_out->transfer_buffer_length = packet->len;
		packet->pending = false;
		return true;
	}

	return false;
}

/* Callers must hold xpad->odata_lock spinlock */
static int xpad_try_sending_next_out_packet(struct usb_xpad *xpad)
{
	int error;

	if (!xpad->irq_out_active && xpad_prepare_next_out_packet(xpad)) {
		usb_anchor_urb(xpad->irq_out, &xpad->irq_out_anchor);
		error = usb_submit_urb(xpad->irq_out, GFP_ATOMIC);
		if (error) {
			dev_err(&xpad->intf->dev,
				"%s - usb_submit_urb failed with result %d\n",
				__func__, error);
			usb_unanchor_urb(xpad->irq_out);
			return -EIO;
		}

		xpad->irq_out_active = true;
	}

	return 0;
}

static void xpad_irq_out(struct urb *urb)
{
	struct usb_xpad *xpad = urb->context;
	struct device *dev = &xpad->intf->dev;
	int status = urb->status;
	int error;
	unsigned long flags;

	spin_lock_irqsave(&xpad->odata_lock, flags);

	switch (status) {
	case 0:
		/* success */
		xpad->irq_out_active = xpad_prepare_next_out_packet(xpad);
		break;

	case -ECONNRESET:
	case -ENOENT:
	case -ESHUTDOWN:
		/* this urb is terminated, clean up */
		dev_dbg(dev, "%s - urb shutting down with status: %d\n",
			__func__, status);
		xpad->irq_out_active = false;
		break;

	default:
		dev_dbg(dev, "%s - nonzero urb status received: %d\n",
			__func__, status);
		break;
	}

	if (xpad->irq_out_active) {
		usb_anchor_urb(urb, &xpad->irq_out_anchor);
		error = usb_submit_urb(urb, GFP_ATOMIC);
		if (error) {
			dev_err(dev,
				"%s - usb_submit_urb failed with result %d\n",
				__func__, error);
			usb_unanchor_urb(urb);
			xpad->irq_out_active = false;
		}
	}

	spin_unlock_irqrestore(&xpad->odata_lock, flags);
}

static int xpad_init_output(struct usb_interface *intf, struct usb_xpad *xpad,
			struct usb_endpoint_descriptor *ep_irq_out)
{
	int error;

	if (xpad->xtype == XTYPE_UNKNOWN)
		return 0;

	init_usb_anchor(&xpad->irq_out_anchor);

	xpad->odata = usb_alloc_coherent(xpad->udev, XPAD_PKT_LEN,
					 GFP_KERNEL, &xpad->odata_dma);
	if (!xpad->odata)
		return -ENOMEM;

	spin_lock_init(&xpad->odata_lock);

	xpad->irq_out = usb_alloc_urb(0, GFP_KERNEL);
	if (!xpad->irq_out) {
		error = -ENOMEM;
		goto err_free_coherent;
	}

	usb_fill_int_urb(xpad->irq_out, xpad->udev,
			 usb_sndintpipe(xpad->udev, ep_irq_out->bEndpointAddress),
			 xpad->odata, XPAD_PKT_LEN,
			 xpad_irq_out, xpad, ep_irq_out->bInterval);
	xpad->irq_out->transfer_dma = xpad->odata_dma;
	xpad->irq_out->transfer_flags |= URB_NO_TRANSFER_DMA_MAP;

	return 0;

err_free_coherent:
	usb_free_coherent(xpad->udev, XPAD_PKT_LEN, xpad->odata, xpad->odata_dma);
	return error;
}

static void xpad_stop_output(struct usb_xpad *xpad)
{
	if (xpad->xtype != XTYPE_UNKNOWN) {
		if (!usb_wait_anchor_empty_timeout(&xpad->irq_out_anchor,
						   5000)) {
			dev_warn(&xpad->intf->dev,
				 "timed out waiting for output URB to complete, killing\n");
			usb_kill_anchored_urbs(&xpad->irq_out_anchor);
		}
	}
}

static void xpad_deinit_output(struct usb_xpad *xpad)
{
	if (xpad->xtype != XTYPE_UNKNOWN) {
		usb_free_urb(xpad->irq_out);
		usb_free_coherent(xpad->udev, XPAD_PKT_LEN,
				xpad->odata, xpad->odata_dma);
	}
}

static int xpad_inquiry_pad_presence(struct usb_xpad *xpad)
{
	struct xpad_output_packet *packet =
			&xpad->out_packets[XPAD_OUT_CMD_IDX];
	unsigned long flags;
	int retval;

	spin_lock_irqsave(&xpad->odata_lock, flags);

	packet->data[0] = 0x08;
	packet->data[1] = 0x00;
	packet->data[2] = 0x0F;
	packet->data[3] = 0xC0;
	packet->data[4] = 0x00;
	packet->data[5] = 0x00;
	packet->data[6] = 0x00;
	packet->data[7] = 0x00;
	packet->data[8] = 0x00;
	packet->data[9] = 0x00;
	packet->data[10] = 0x00;
	packet->data[11] = 0x00;
	packet->len = 12;
	packet->pending = true;

	/* Reset the sequence so we send out presence first */
	xpad->last_out_packet = -1;
	retval = xpad_try_sending_next_out_packet(xpad);

	spin_unlock_irqrestore(&xpad->odata_lock, flags);

	return retval;
}
<<<<<<< HEAD

static int xpad_start_xbox_one(struct usb_xpad *xpad)
{
	unsigned long flags;
	int retval;

	spin_lock_irqsave(&xpad->odata_lock, flags);

	/*
	 * Begin the init sequence by attempting to send a packet.
	 * We will cycle through the init packet sequence before
	 * sending any packets from the output ring.
	 */
	xpad->init_seq = 0;
	retval = xpad_try_sending_next_out_packet(xpad);

=======

static int xpad_start_xbox_one(struct usb_xpad *xpad)
{
	unsigned long flags;
	int retval;

	spin_lock_irqsave(&xpad->odata_lock, flags);

	/*
	 * Begin the init sequence by attempting to send a packet.
	 * We will cycle through the init packet sequence before
	 * sending any packets from the output ring.
	 */
	xpad->init_seq = 0;
	retval = xpad_try_sending_next_out_packet(xpad);

>>>>>>> 286cd8c7
	spin_unlock_irqrestore(&xpad->odata_lock, flags);

	return retval;
}

static void xpadone_ack_mode_report(struct usb_xpad *xpad, u8 seq_num)
{
	unsigned long flags;
	struct xpad_output_packet *packet =
			&xpad->out_packets[XPAD_OUT_CMD_IDX];
	static const u8 mode_report_ack[] = {
		0x01, 0x20, 0x00, 0x09, 0x00, 0x07, 0x20, 0x02,
		0x00, 0x00, 0x00, 0x00, 0x00
	};

	spin_lock_irqsave(&xpad->odata_lock, flags);

	packet->len = sizeof(mode_report_ack);
	memcpy(packet->data, mode_report_ack, packet->len);
	packet->data[2] = seq_num;
	packet->pending = true;

	/* Reset the sequence so we send out the ack now */
	xpad->last_out_packet = -1;
	xpad_try_sending_next_out_packet(xpad);

	spin_unlock_irqrestore(&xpad->odata_lock, flags);
}

#ifdef CONFIG_JOYSTICK_XPAD_FF
static int xpad_play_effect(struct input_dev *dev, void *data, struct ff_effect *effect)
{
	struct usb_xpad *xpad = input_get_drvdata(dev);
	struct xpad_output_packet *packet = &xpad->out_packets[XPAD_OUT_FF_IDX];
	__u16 strong;
	__u16 weak;
	int retval;
	unsigned long flags;

	if (effect->type != FF_RUMBLE)
		return 0;

	strong = effect->u.rumble.strong_magnitude;
	weak = effect->u.rumble.weak_magnitude;

	spin_lock_irqsave(&xpad->odata_lock, flags);

	switch (xpad->xtype) {
	case XTYPE_XBOX:
		packet->data[0] = 0x00;
		packet->data[1] = 0x06;
		packet->data[2] = 0x00;
		packet->data[3] = strong / 256;	/* left actuator */
		packet->data[4] = 0x00;
		packet->data[5] = weak / 256;	/* right actuator */
		packet->len = 6;
		packet->pending = true;
		break;

	case XTYPE_XBOX360:
		packet->data[0] = 0x00;
		packet->data[1] = 0x08;
		packet->data[2] = 0x00;
		packet->data[3] = strong / 256;  /* left actuator? */
		packet->data[4] = weak / 256;	/* right actuator? */
		packet->data[5] = 0x00;
		packet->data[6] = 0x00;
		packet->data[7] = 0x00;
		packet->len = 8;
		packet->pending = true;
		break;

	case XTYPE_XBOX360W:
		packet->data[0] = 0x00;
		packet->data[1] = 0x01;
		packet->data[2] = 0x0F;
		packet->data[3] = 0xC0;
		packet->data[4] = 0x00;
		packet->data[5] = strong / 256;
		packet->data[6] = weak / 256;
		packet->data[7] = 0x00;
		packet->data[8] = 0x00;
		packet->data[9] = 0x00;
		packet->data[10] = 0x00;
		packet->data[11] = 0x00;
		packet->len = 12;
		packet->pending = true;
		break;

	case XTYPE_XBOXONE:
		packet->data[0] = 0x09; /* activate rumble */
		packet->data[1] = 0x00;
		packet->data[2] = xpad->odata_serial++;
		packet->data[3] = 0x09;
		packet->data[4] = 0x00;
		packet->data[5] = 0x0F;
		packet->data[6] = 0x00;
		packet->data[7] = 0x00;
		packet->data[8] = strong / 512;	/* left actuator */
		packet->data[9] = weak / 512;	/* right actuator */
		packet->data[10] = 0xFF; /* on period */
		packet->data[11] = 0x00; /* off period */
		packet->data[12] = 0xFF; /* repeat count */
		packet->len = 13;
		packet->pending = true;
		break;

	default:
		dev_dbg(&xpad->dev->dev,
			"%s - rumble command sent to unsupported xpad type: %d\n",
			__func__, xpad->xtype);
		retval = -EINVAL;
		goto out;
	}

	retval = xpad_try_sending_next_out_packet(xpad);

out:
	spin_unlock_irqrestore(&xpad->odata_lock, flags);
	return retval;
}

static int xpad_init_ff(struct usb_xpad *xpad)
{
	if (xpad->xtype == XTYPE_UNKNOWN)
		return 0;

	input_set_capability(xpad->dev, EV_FF, FF_RUMBLE);

	return input_ff_create_memless(xpad->dev, NULL, xpad_play_effect);
}

#else
static int xpad_init_ff(struct usb_xpad *xpad) { return 0; }
#endif

#if defined(CONFIG_JOYSTICK_XPAD_LEDS)
#include <linux/leds.h>
#include <linux/idr.h>

static DEFINE_IDA(xpad_pad_seq);

struct xpad_led {
	char name[16];
	struct led_classdev led_cdev;
	struct usb_xpad *xpad;
};

/**
 * set the LEDs on Xbox360 / Wireless Controllers
 * @param command
 *  0: off
 *  1: all blink, then previous setting
 *  2: 1/top-left blink, then on
 *  3: 2/top-right blink, then on
 *  4: 3/bottom-left blink, then on
 *  5: 4/bottom-right blink, then on
 *  6: 1/top-left on
 *  7: 2/top-right on
 *  8: 3/bottom-left on
 *  9: 4/bottom-right on
 * 10: rotate
 * 11: blink, based on previous setting
 * 12: slow blink, based on previous setting
 * 13: rotate with two lights
 * 14: persistent slow all blink
 * 15: blink once, then previous setting
 */
static void xpad_send_led_command(struct usb_xpad *xpad, int command)
{
	struct xpad_output_packet *packet =
			&xpad->out_packets[XPAD_OUT_LED_IDX];
	unsigned long flags;

	command %= 16;

	spin_lock_irqsave(&xpad->odata_lock, flags);

	switch (xpad->xtype) {
	case XTYPE_XBOX360:
		packet->data[0] = 0x01;
		packet->data[1] = 0x03;
		packet->data[2] = command;
		packet->len = 3;
		packet->pending = true;
		break;

	case XTYPE_XBOX360W:
		packet->data[0] = 0x00;
		packet->data[1] = 0x00;
		packet->data[2] = 0x08;
		packet->data[3] = 0x40 + command;
		packet->data[4] = 0x00;
		packet->data[5] = 0x00;
		packet->data[6] = 0x00;
		packet->data[7] = 0x00;
		packet->data[8] = 0x00;
		packet->data[9] = 0x00;
		packet->data[10] = 0x00;
		packet->data[11] = 0x00;
		packet->len = 12;
		packet->pending = true;
		break;
	}

	xpad_try_sending_next_out_packet(xpad);

	spin_unlock_irqrestore(&xpad->odata_lock, flags);
}

/*
 * Light up the segment corresponding to the pad number on
 * Xbox 360 Controllers.
 */
static void xpad_identify_controller(struct usb_xpad *xpad)
{
	led_set_brightness(&xpad->led->led_cdev, (xpad->pad_nr % 4) + 2);
}

static void xpad_led_set(struct led_classdev *led_cdev,
			 enum led_brightness value)
{
	struct xpad_led *xpad_led = container_of(led_cdev,
						 struct xpad_led, led_cdev);

	xpad_send_led_command(xpad_led->xpad, value);
}

static int xpad_led_probe(struct usb_xpad *xpad)
{
	struct xpad_led *led;
	struct led_classdev *led_cdev;
	int error;

	if (xpad->xtype != XTYPE_XBOX360 && xpad->xtype != XTYPE_XBOX360W)
		return 0;

	xpad->led = led = kzalloc(sizeof(struct xpad_led), GFP_KERNEL);
	if (!led)
		return -ENOMEM;

	xpad->pad_nr = ida_simple_get(&xpad_pad_seq, 0, 0, GFP_KERNEL);
	if (xpad->pad_nr < 0) {
		error = xpad->pad_nr;
		goto err_free_mem;
	}

	snprintf(led->name, sizeof(led->name), "xpad%d", xpad->pad_nr);
	led->xpad = xpad;

	led_cdev = &led->led_cdev;
	led_cdev->name = led->name;
	led_cdev->brightness_set = xpad_led_set;
	led_cdev->flags = LED_CORE_SUSPENDRESUME;

	error = led_classdev_register(&xpad->udev->dev, led_cdev);
	if (error)
		goto err_free_id;

	xpad_identify_controller(xpad);

	return 0;

err_free_id:
	ida_simple_remove(&xpad_pad_seq, xpad->pad_nr);
err_free_mem:
	kfree(led);
	xpad->led = NULL;
	return error;
}

static void xpad_led_disconnect(struct usb_xpad *xpad)
{
	struct xpad_led *xpad_led = xpad->led;

	if (xpad_led) {
		led_classdev_unregister(&xpad_led->led_cdev);
		ida_simple_remove(&xpad_pad_seq, xpad->pad_nr);
		kfree(xpad_led);
	}
}
#else
static int xpad_led_probe(struct usb_xpad *xpad) { return 0; }
static void xpad_led_disconnect(struct usb_xpad *xpad) { }
#endif

static int xpad_start_input(struct usb_xpad *xpad)
{
	int error;

	if (usb_submit_urb(xpad->irq_in, GFP_KERNEL))
		return -EIO;

	if (xpad->xtype == XTYPE_XBOXONE) {
		error = xpad_start_xbox_one(xpad);
		if (error) {
			usb_kill_urb(xpad->irq_in);
			return error;
		}
	}

	return 0;
}

static void xpad_stop_input(struct usb_xpad *xpad)
{
	usb_kill_urb(xpad->irq_in);
}

static void xpad360w_poweroff_controller(struct usb_xpad *xpad)
{
	unsigned long flags;
	struct xpad_output_packet *packet =
			&xpad->out_packets[XPAD_OUT_CMD_IDX];

	spin_lock_irqsave(&xpad->odata_lock, flags);

	packet->data[0] = 0x00;
	packet->data[1] = 0x00;
	packet->data[2] = 0x08;
	packet->data[3] = 0xC0;
	packet->data[4] = 0x00;
	packet->data[5] = 0x00;
	packet->data[6] = 0x00;
	packet->data[7] = 0x00;
	packet->data[8] = 0x00;
	packet->data[9] = 0x00;
	packet->data[10] = 0x00;
	packet->data[11] = 0x00;
	packet->len = 12;
	packet->pending = true;

	/* Reset the sequence so we send out poweroff now */
	xpad->last_out_packet = -1;
	xpad_try_sending_next_out_packet(xpad);

	spin_unlock_irqrestore(&xpad->odata_lock, flags);
}

static int xpad360w_start_input(struct usb_xpad *xpad)
{
	int error;
<<<<<<< HEAD

	error = usb_submit_urb(xpad->irq_in, GFP_KERNEL);
	if (error)
		return -EIO;

=======

	error = usb_submit_urb(xpad->irq_in, GFP_KERNEL);
	if (error)
		return -EIO;

>>>>>>> 286cd8c7
	/*
	 * Send presence packet.
	 * This will force the controller to resend connection packets.
	 * This is useful in the case we activate the module after the
	 * adapter has been plugged in, as it won't automatically
	 * send us info about the controllers.
	 */
	error = xpad_inquiry_pad_presence(xpad);
	if (error) {
		usb_kill_urb(xpad->irq_in);
		return error;
	}

	return 0;
}

static void xpad360w_stop_input(struct usb_xpad *xpad)
{
	usb_kill_urb(xpad->irq_in);

	/* Make sure we are done with presence work if it was scheduled */
	flush_work(&xpad->work);
}

static int xpad_open(struct input_dev *dev)
{
	struct usb_xpad *xpad = input_get_drvdata(dev);

	return xpad_start_input(xpad);
}

static void xpad_close(struct input_dev *dev)
{
	struct usb_xpad *xpad = input_get_drvdata(dev);

	xpad_stop_input(xpad);
}

static void xpad_set_up_abs(struct input_dev *input_dev, signed short abs)
{
	struct usb_xpad *xpad = input_get_drvdata(input_dev);

	switch (abs) {
	case ABS_X:
	case ABS_Y:
	case ABS_RX:
	case ABS_RY:	/* the two sticks */
		input_set_abs_params(input_dev, abs, -32768, 32767, 16, 128);
		break;
	case ABS_Z:
	case ABS_RZ:	/* the triggers (if mapped to axes) */
		if (xpad->xtype == XTYPE_XBOXONE)
			input_set_abs_params(input_dev, abs, 0, 1023, 0, 0);
		else
			input_set_abs_params(input_dev, abs, 0, 255, 0, 0);
		break;
	case ABS_HAT0X:
	case ABS_HAT0Y:	/* the d-pad (only if dpad is mapped to axes */
		input_set_abs_params(input_dev, abs, -1, 1, 0, 0);
		break;
	default:
		input_set_abs_params(input_dev, abs, 0, 0, 0, 0);
		break;
	}
}

static void xpad_deinit_input(struct usb_xpad *xpad)
{
	if (xpad->input_created) {
		xpad->input_created = false;
		xpad_led_disconnect(xpad);
		input_unregister_device(xpad->dev);
	}
}

static int xpad_init_input(struct usb_xpad *xpad)
{
	struct input_dev *input_dev;
	int i, error;

	input_dev = input_allocate_device();
	if (!input_dev)
		return -ENOMEM;

	xpad->dev = input_dev;
	input_dev->name = xpad->name;
	input_dev->phys = xpad->phys;
	usb_to_input_id(xpad->udev, &input_dev->id);

	if (xpad->xtype == XTYPE_XBOX360W) {
		/* x360w controllers and the receiver have different ids */
		input_dev->id.product = 0x02a1;
	}

	input_dev->dev.parent = &xpad->intf->dev;

	input_set_drvdata(input_dev, xpad);

	if (xpad->xtype != XTYPE_XBOX360W) {
		input_dev->open = xpad_open;
		input_dev->close = xpad_close;
	}

	if (!(xpad->mapping & MAP_STICKS_TO_NULL)) {
		/* set up axes */
		for (i = 0; xpad_abs[i] >= 0; i++)
			xpad_set_up_abs(input_dev, xpad_abs[i]);
	}

	/* set up standard buttons */
	for (i = 0; xpad_common_btn[i] >= 0; i++)
		input_set_capability(input_dev, EV_KEY, xpad_common_btn[i]);

	/* set up model-specific ones */
	if (xpad->xtype == XTYPE_XBOX360 || xpad->xtype == XTYPE_XBOX360W ||
	    xpad->xtype == XTYPE_XBOXONE) {
		for (i = 0; xpad360_btn[i] >= 0; i++)
			input_set_capability(input_dev, EV_KEY, xpad360_btn[i]);
	} else {
		for (i = 0; xpad_btn[i] >= 0; i++)
			input_set_capability(input_dev, EV_KEY, xpad_btn[i]);
	}

	if (xpad->mapping & MAP_DPAD_TO_BUTTONS) {
		for (i = 0; xpad_btn_pad[i] >= 0; i++)
			input_set_capability(input_dev, EV_KEY,
					     xpad_btn_pad[i]);
	}

	/*
	 * This should be a simple else block. However historically
	 * xbox360w has mapped DPAD to buttons while xbox360 did not. This
	 * made no sense, but now we can not just switch back and have to
	 * support both behaviors.
	 */
	if (!(xpad->mapping & MAP_DPAD_TO_BUTTONS) ||
	    xpad->xtype == XTYPE_XBOX360W) {
		for (i = 0; xpad_abs_pad[i] >= 0; i++)
			xpad_set_up_abs(input_dev, xpad_abs_pad[i]);
	}

	if (xpad->mapping & MAP_TRIGGERS_TO_BUTTONS) {
		for (i = 0; xpad_btn_triggers[i] >= 0; i++)
			input_set_capability(input_dev, EV_KEY,
					     xpad_btn_triggers[i]);
	} else {
		for (i = 0; xpad_abs_triggers[i] >= 0; i++)
			xpad_set_up_abs(input_dev, xpad_abs_triggers[i]);
	}

	error = xpad_init_ff(xpad);
	if (error)
		goto err_free_input;

	error = xpad_led_probe(xpad);
	if (error)
		goto err_destroy_ff;

	error = input_register_device(xpad->dev);
	if (error)
		goto err_disconnect_led;

	xpad->input_created = true;
	return 0;

err_disconnect_led:
	xpad_led_disconnect(xpad);
err_destroy_ff:
	input_ff_destroy(input_dev);
err_free_input:
	input_free_device(input_dev);
	return error;
}

static int xpad_probe(struct usb_interface *intf, const struct usb_device_id *id)
{
	struct usb_device *udev = interface_to_usbdev(intf);
	struct usb_xpad *xpad;
	struct usb_endpoint_descriptor *ep_irq_in, *ep_irq_out;
	int i, error;

	if (intf->cur_altsetting->desc.bNumEndpoints != 2)
		return -ENODEV;

	for (i = 0; xpad_device[i].idVendor; i++) {
		if ((le16_to_cpu(udev->descriptor.idVendor) == xpad_device[i].idVendor) &&
		    (le16_to_cpu(udev->descriptor.idProduct) == xpad_device[i].idProduct))
			break;
	}

	xpad = kzalloc(sizeof(struct usb_xpad), GFP_KERNEL);
	if (!xpad)
		return -ENOMEM;

	usb_make_path(udev, xpad->phys, sizeof(xpad->phys));
	strlcat(xpad->phys, "/input0", sizeof(xpad->phys));

	xpad->idata = usb_alloc_coherent(udev, XPAD_PKT_LEN,
					 GFP_KERNEL, &xpad->idata_dma);
	if (!xpad->idata) {
		error = -ENOMEM;
		goto err_free_mem;
	}

	xpad->irq_in = usb_alloc_urb(0, GFP_KERNEL);
	if (!xpad->irq_in) {
		error = -ENOMEM;
		goto err_free_idata;
	}

	xpad->udev = udev;
	xpad->intf = intf;
	xpad->mapping = xpad_device[i].mapping;
	xpad->xtype = xpad_device[i].xtype;
	xpad->name = xpad_device[i].name;
	INIT_WORK(&xpad->work, xpad_presence_work);

	if (xpad->xtype == XTYPE_UNKNOWN) {
		if (intf->cur_altsetting->desc.bInterfaceClass == USB_CLASS_VENDOR_SPEC) {
			if (intf->cur_altsetting->desc.bInterfaceProtocol == 129)
				xpad->xtype = XTYPE_XBOX360W;
			else if (intf->cur_altsetting->desc.bInterfaceProtocol == 208)
				xpad->xtype = XTYPE_XBOXONE;
			else
				xpad->xtype = XTYPE_XBOX360;
		} else {
			xpad->xtype = XTYPE_XBOX;
		}

		if (dpad_to_buttons)
			xpad->mapping |= MAP_DPAD_TO_BUTTONS;
		if (triggers_to_buttons)
			xpad->mapping |= MAP_TRIGGERS_TO_BUTTONS;
		if (sticks_to_null)
			xpad->mapping |= MAP_STICKS_TO_NULL;
	}

	if (xpad->xtype == XTYPE_XBOXONE &&
<<<<<<< HEAD
	    intf->cur_altsetting->desc.bInterfaceNumber != 0) {
=======
	    intf->cur_altsetting->desc.bInterfaceNumber != GIP_WIRED_INTF_DATA) {
>>>>>>> 286cd8c7
		/*
		 * The Xbox One controller lists three interfaces all with the
		 * same interface class, subclass and protocol. Differentiate by
		 * interface number.
		 */
		error = -ENODEV;
		goto err_free_in_urb;
	}

	ep_irq_in = ep_irq_out = NULL;

	for (i = 0; i < 2; i++) {
		struct usb_endpoint_descriptor *ep =
				&intf->cur_altsetting->endpoint[i].desc;

		if (usb_endpoint_xfer_int(ep)) {
			if (usb_endpoint_dir_in(ep))
				ep_irq_in = ep;
			else
				ep_irq_out = ep;
		}
	}

	if (!ep_irq_in || !ep_irq_out) {
		error = -ENODEV;
		goto err_free_in_urb;
	}

	error = xpad_init_output(intf, xpad, ep_irq_out);
	if (error)
		goto err_free_in_urb;

	usb_fill_int_urb(xpad->irq_in, udev,
			 usb_rcvintpipe(udev, ep_irq_in->bEndpointAddress),
			 xpad->idata, XPAD_PKT_LEN, xpad_irq_in,
			 xpad, ep_irq_in->bInterval);
	xpad->irq_in->transfer_dma = xpad->idata_dma;
	xpad->irq_in->transfer_flags |= URB_NO_TRANSFER_DMA_MAP;

	usb_set_intfdata(intf, xpad);

	if (xpad->xtype == XTYPE_XBOX360W) {
		/*
		 * Submit the int URB immediately rather than waiting for open
		 * because we get status messages from the device whether
		 * or not any controllers are attached.  In fact, it's
		 * exactly the message that a controller has arrived that
		 * we're waiting for.
		 */
		error = xpad360w_start_input(xpad);
		if (error)
			goto err_deinit_output;
		/*
		 * Wireless controllers require RESET_RESUME to work properly
		 * after suspend. Ideally this quirk should be in usb core
		 * quirk list, but we have too many vendors producing these
		 * controllers and we'd need to maintain 2 identical lists
		 * here in this driver and in usb core.
		 */
		udev->quirks |= USB_QUIRK_RESET_RESUME;
	} else {
		error = xpad_init_input(xpad);
		if (error)
			goto err_deinit_output;
	}
	return 0;

err_deinit_output:
	xpad_deinit_output(xpad);
err_free_in_urb:
	usb_free_urb(xpad->irq_in);
err_free_idata:
	usb_free_coherent(udev, XPAD_PKT_LEN, xpad->idata, xpad->idata_dma);
err_free_mem:
	kfree(xpad);
	return error;
}

static void xpad_disconnect(struct usb_interface *intf)
{
	struct usb_xpad *xpad = usb_get_intfdata(intf);

	if (xpad->xtype == XTYPE_XBOX360W)
		xpad360w_stop_input(xpad);

	xpad_deinit_input(xpad);

	/*
	 * Now that both input device and LED device are gone we can
	 * stop output URB.
	 */
	xpad_stop_output(xpad);

	xpad_deinit_output(xpad);

	usb_free_urb(xpad->irq_in);
	usb_free_coherent(xpad->udev, XPAD_PKT_LEN,
			xpad->idata, xpad->idata_dma);

	kfree(xpad);

	usb_set_intfdata(intf, NULL);
}

static int xpad_suspend(struct usb_interface *intf, pm_message_t message)
{
	struct usb_xpad *xpad = usb_get_intfdata(intf);
	struct input_dev *input = xpad->dev;

	if (xpad->xtype == XTYPE_XBOX360W) {
		/*
		 * Wireless controllers always listen to input so
		 * they are notified when controller shows up
		 * or goes away.
		 */
		xpad360w_stop_input(xpad);

		/*
		 * The wireless adapter is going off now, so the
		 * gamepads are going to become disconnected.
		 * Unless explicitly disabled, power them down
		 * so they don't just sit there flashing.
		 */
		if (auto_poweroff && xpad->pad_present)
			xpad360w_poweroff_controller(xpad);
	} else {
		mutex_lock(&input->mutex);
		if (input->users)
			xpad_stop_input(xpad);
		mutex_unlock(&input->mutex);
	}

	xpad_stop_output(xpad);

	return 0;
}

static int xpad_resume(struct usb_interface *intf)
{
	struct usb_xpad *xpad = usb_get_intfdata(intf);
	struct input_dev *input = xpad->dev;
	int retval = 0;

	if (xpad->xtype == XTYPE_XBOX360W) {
		retval = xpad360w_start_input(xpad);
	} else {
		mutex_lock(&input->mutex);
		if (input->users) {
			retval = xpad_start_input(xpad);
		} else if (xpad->xtype == XTYPE_XBOXONE) {
			/*
			 * Even if there are no users, we'll send Xbox One pads
			 * the startup sequence so they don't sit there and
			 * blink until somebody opens the input device again.
			 */
			retval = xpad_start_xbox_one(xpad);
		}
		mutex_unlock(&input->mutex);
	}

	return retval;
}

static struct usb_driver xpad_driver = {
	.name		= "xpad",
	.probe		= xpad_probe,
	.disconnect	= xpad_disconnect,
	.suspend	= xpad_suspend,
	.resume		= xpad_resume,
<<<<<<< HEAD
	.reset_resume	= xpad_resume,
=======
>>>>>>> 286cd8c7
	.id_table	= xpad_table,
};

module_usb_driver(xpad_driver);

MODULE_AUTHOR("Marko Friedemann <mfr@bmx-chemnitz.de>");
MODULE_DESCRIPTION("X-Box pad driver");
MODULE_LICENSE("GPL");<|MERGE_RESOLUTION|>--- conflicted
+++ resolved
@@ -86,11 +86,6 @@
 
 #define XPAD_PKT_LEN 64
 
-<<<<<<< HEAD
-#define XPAD_PKT_LEN 64
-
-=======
->>>>>>> 286cd8c7
 /*
  * xbox d-pads should map to buttons, as is required for DDR pads
  * but we map them to axes when possible to simplify things
@@ -131,11 +126,8 @@
 	u8 xtype;
 } xpad_device[] = {
 	{ 0x0079, 0x18d4, "GPD Win 2 X-Box Controller", 0, XTYPE_XBOX360 },
-<<<<<<< HEAD
-=======
 	{ 0x03eb, 0xff01, "Wooting One (Legacy)", 0, XTYPE_XBOX360 },
 	{ 0x03eb, 0xff02, "Wooting Two (Legacy)", 0, XTYPE_XBOX360 },
->>>>>>> 286cd8c7
 	{ 0x044f, 0x0f00, "Thrustmaster Wheel", 0, XTYPE_XBOX },
 	{ 0x044f, 0x0f03, "Thrustmaster Wheel", 0, XTYPE_XBOX },
 	{ 0x044f, 0x0f07, "Thrustmaster, Inc. Controller", 0, XTYPE_XBOX },
@@ -266,10 +258,7 @@
 	{ 0x0f0d, 0x0063, "Hori Real Arcade Pro Hayabusa (USA) Xbox One", MAP_TRIGGERS_TO_BUTTONS, XTYPE_XBOXONE },
 	{ 0x0f0d, 0x0067, "HORIPAD ONE", 0, XTYPE_XBOXONE },
 	{ 0x0f0d, 0x0078, "Hori Real Arcade Pro V Kai Xbox One", MAP_TRIGGERS_TO_BUTTONS, XTYPE_XBOXONE },
-<<<<<<< HEAD
-=======
 	{ 0x0f0d, 0x00c5, "Hori Fighting Commander ONE", MAP_TRIGGERS_TO_BUTTONS, XTYPE_XBOXONE },
->>>>>>> 286cd8c7
 	{ 0x0f30, 0x010b, "Philips Recoil", 0, XTYPE_XBOX },
 	{ 0x0f30, 0x0202, "Joytech Advanced Controller", 0, XTYPE_XBOX },
 	{ 0x0f30, 0x8888, "BigBen XBMiniPad Controller", 0, XTYPE_XBOX },
@@ -286,11 +275,7 @@
 	{ 0x1430, 0x8888, "TX6500+ Dance Pad (first generation)", MAP_DPAD_TO_BUTTONS, XTYPE_XBOX },
 	{ 0x1430, 0xf801, "RedOctane Controller", 0, XTYPE_XBOX360 },
 	{ 0x146b, 0x0601, "BigBen Interactive XBOX 360 Controller", 0, XTYPE_XBOX360 },
-<<<<<<< HEAD
-	{ 0x1532, 0x0037, "Razer Sabertooth", 0, XTYPE_XBOX360 },
-=======
 	{ 0x146b, 0x0604, "Bigben Interactive DAIJA Arcade Stick", MAP_TRIGGERS_TO_BUTTONS, XTYPE_XBOX360 },
->>>>>>> 286cd8c7
 	{ 0x1532, 0x0a00, "Razer Atrox Arcade Stick", MAP_TRIGGERS_TO_BUTTONS, XTYPE_XBOXONE },
 	{ 0x1532, 0x0a03, "Razer Wildcat", 0, XTYPE_XBOXONE },
 	{ 0x15e4, 0x3f00, "Power A Mini Pro Elite", 0, XTYPE_XBOX360 },
@@ -354,10 +339,7 @@
 	{ 0x24c6, 0x5502, "Hori Fighting Stick VX Alt", MAP_TRIGGERS_TO_BUTTONS, XTYPE_XBOX360 },
 	{ 0x24c6, 0x5503, "Hori Fighting Edge", MAP_TRIGGERS_TO_BUTTONS, XTYPE_XBOX360 },
 	{ 0x24c6, 0x5506, "Hori SOULCALIBUR V Stick", 0, XTYPE_XBOX360 },
-<<<<<<< HEAD
-=======
 	{ 0x24c6, 0x5510, "Hori Fighting Commander ONE (Xbox 360/PC Mode)", MAP_TRIGGERS_TO_BUTTONS, XTYPE_XBOX360 },
->>>>>>> 286cd8c7
 	{ 0x24c6, 0x550d, "Hori GEM Xbox controller", 0, XTYPE_XBOX360 },
 	{ 0x24c6, 0x550e, "Hori Real Arcade Pro V Kai 360", MAP_TRIGGERS_TO_BUTTONS, XTYPE_XBOX360 },
 	{ 0x24c6, 0x551a, "PowerA FUSION Pro Controller", 0, XTYPE_XBOXONE },
@@ -367,8 +349,6 @@
 	{ 0x24c6, 0x5b03, "Thrustmaster Ferrari 458 Racing Wheel", 0, XTYPE_XBOX360 },
 	{ 0x24c6, 0x5d04, "Razer Sabertooth", 0, XTYPE_XBOX360 },
 	{ 0x24c6, 0xfafe, "Rock Candy Gamepad for Xbox 360", 0, XTYPE_XBOX360 },
-<<<<<<< HEAD
-=======
 	{ 0x2563, 0x058d, "OneXPlayer Gamepad", 0, XTYPE_XBOX360 },
 	{ 0x2dc8, 0x2000, "8BitDo Pro 2 Wired Controller fox Xbox", 0, XTYPE_XBOXONE },
 	{ 0x31e3, 0x1100, "Wooting One", 0, XTYPE_XBOX360 },
@@ -377,7 +357,6 @@
 	{ 0x31e3, 0x1220, "Wooting Two HE", 0, XTYPE_XBOX360 },
 	{ 0x31e3, 0x1300, "Wooting 60HE (AVR)", 0, XTYPE_XBOX360 },
 	{ 0x31e3, 0x1310, "Wooting 60HE (ARM)", 0, XTYPE_XBOX360 },
->>>>>>> 286cd8c7
 	{ 0x3285, 0x0607, "Nacon GC-100", 0, XTYPE_XBOX360 },
 	{ 0x3767, 0x0101, "Fanatec Speedster 3 Forceshock Wheel", 0, XTYPE_XBOX },
 	{ 0xffff, 0xffff, "Chinese-made Xbox Controller", 0, XTYPE_XBOX },
@@ -463,10 +442,7 @@
 static const struct usb_device_id xpad_table[] = {
 	{ USB_INTERFACE_INFO('X', 'B', 0) },	/* X-Box USB-IF not approved class */
 	XPAD_XBOX360_VENDOR(0x0079),		/* GPD Win 2 Controller */
-<<<<<<< HEAD
-=======
 	XPAD_XBOX360_VENDOR(0x03eb),		/* Wooting Keyboards (Legacy) */
->>>>>>> 286cd8c7
 	XPAD_XBOX360_VENDOR(0x044f),		/* Thrustmaster X-Box 360 controllers */
 	XPAD_XBOX360_VENDOR(0x045e),		/* Microsoft X-Box 360 controllers */
 	XPAD_XBOXONE_VENDOR(0x045e),		/* Microsoft X-Box One controllers */
@@ -477,10 +453,7 @@
 	{ USB_DEVICE(0x0738, 0x4540) },		/* Mad Catz Beat Pad */
 	XPAD_XBOXONE_VENDOR(0x0738),		/* Mad Catz FightStick TE 2 */
 	XPAD_XBOX360_VENDOR(0x07ff),		/* Mad Catz GamePad */
-<<<<<<< HEAD
-=======
 	XPAD_XBOX360_VENDOR(0x0c12),		/* Zeroplus X-Box 360 controllers */
->>>>>>> 286cd8c7
 	XPAD_XBOX360_VENDOR(0x0e6f),		/* 0x0e6f X-Box 360 controllers */
 	XPAD_XBOXONE_VENDOR(0x0e6f),		/* 0x0e6f X-Box One controllers */
 	XPAD_XBOX360_VENDOR(0x0f0d),		/* Hori Controllers */
@@ -501,17 +474,12 @@
 	XPAD_XBOXONE_VENDOR(0x20d6),		/* PowerA Controllers */
 	XPAD_XBOX360_VENDOR(0x24c6),		/* PowerA Controllers */
 	XPAD_XBOXONE_VENDOR(0x24c6),		/* PowerA Controllers */
-<<<<<<< HEAD
-	XPAD_XBOXONE_VENDOR(0x2e24),		/* Hyperkin Duke X-Box One pad */
-	XPAD_XBOX360_VENDOR(0x2f24),		/* GameSir Controllers */
-=======
 	XPAD_XBOX360_VENDOR(0x2563),		/* OneXPlayer Gamepad */
 	XPAD_XBOX360_VENDOR(0x260d),		/* Dareu H101 */
 	XPAD_XBOXONE_VENDOR(0x2dc8),		/* 8BitDo Pro 2 Wired Controller for Xbox */
 	XPAD_XBOXONE_VENDOR(0x2e24),		/* Hyperkin Duke X-Box One pad */
 	XPAD_XBOX360_VENDOR(0x2f24),		/* GameSir Controllers */
 	XPAD_XBOX360_VENDOR(0x31e3),		/* Wooting Keyboards */
->>>>>>> 286cd8c7
 	XPAD_XBOX360_VENDOR(0x3285),		/* Nacon GC-100 */
 	{ }
 };
@@ -534,12 +502,9 @@
 	}
 
 
-<<<<<<< HEAD
-=======
 #define GIP_WIRED_INTF_DATA 0
 #define GIP_WIRED_INTF_AUDIO 1
 
->>>>>>> 286cd8c7
 /*
  * This packet is required for all Xbox One pads with 2015
  * or later firmware installed (or present from the factory).
@@ -902,17 +867,10 @@
 
 /*
  *	xpadone_process_packet
-<<<<<<< HEAD
  *
  *	Completes a request by converting the data into events for the
  *	input subsystem. This version is for the Xbox One controller.
  *
-=======
- *
- *	Completes a request by converting the data into events for the
- *	input subsystem. This version is for the Xbox One controller.
- *
->>>>>>> 286cd8c7
  *	The report format was gleaned from
  *	https://github.com/kylelemons/xbox/blob/master/xbox.go
  */
@@ -1270,7 +1228,6 @@
 
 	return retval;
 }
-<<<<<<< HEAD
 
 static int xpad_start_xbox_one(struct usb_xpad *xpad)
 {
@@ -1287,24 +1244,6 @@
 	xpad->init_seq = 0;
 	retval = xpad_try_sending_next_out_packet(xpad);
 
-=======
-
-static int xpad_start_xbox_one(struct usb_xpad *xpad)
-{
-	unsigned long flags;
-	int retval;
-
-	spin_lock_irqsave(&xpad->odata_lock, flags);
-
-	/*
-	 * Begin the init sequence by attempting to send a packet.
-	 * We will cycle through the init packet sequence before
-	 * sending any packets from the output ring.
-	 */
-	xpad->init_seq = 0;
-	retval = xpad_try_sending_next_out_packet(xpad);
-
->>>>>>> 286cd8c7
 	spin_unlock_irqrestore(&xpad->odata_lock, flags);
 
 	return retval;
@@ -1647,19 +1586,11 @@
 static int xpad360w_start_input(struct usb_xpad *xpad)
 {
 	int error;
-<<<<<<< HEAD
 
 	error = usb_submit_urb(xpad->irq_in, GFP_KERNEL);
 	if (error)
 		return -EIO;
 
-=======
-
-	error = usb_submit_urb(xpad->irq_in, GFP_KERNEL);
-	if (error)
-		return -EIO;
-
->>>>>>> 286cd8c7
 	/*
 	 * Send presence packet.
 	 * This will force the controller to resend connection packets.
@@ -1898,11 +1829,7 @@
 	}
 
 	if (xpad->xtype == XTYPE_XBOXONE &&
-<<<<<<< HEAD
-	    intf->cur_altsetting->desc.bInterfaceNumber != 0) {
-=======
 	    intf->cur_altsetting->desc.bInterfaceNumber != GIP_WIRED_INTF_DATA) {
->>>>>>> 286cd8c7
 		/*
 		 * The Xbox One controller lists three interfaces all with the
 		 * same interface class, subclass and protocol. Differentiate by
@@ -2072,10 +1999,6 @@
 	.disconnect	= xpad_disconnect,
 	.suspend	= xpad_suspend,
 	.resume		= xpad_resume,
-<<<<<<< HEAD
-	.reset_resume	= xpad_resume,
-=======
->>>>>>> 286cd8c7
 	.id_table	= xpad_table,
 };
 
