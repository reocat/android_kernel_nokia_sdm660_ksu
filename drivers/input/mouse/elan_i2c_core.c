/*
 * Elan I2C/SMBus Touchpad driver
 *
 * Copyright (c) 2013 ELAN Microelectronics Corp.
 *
 * Author: 林政維 (Duson Lin) <dusonlin@emc.com.tw>
 * Author: KT Liao <kt.liao@emc.com.tw>
<<<<<<< HEAD
 * Version: 1.6.2
=======
 * Version: 1.6.3
>>>>>>> 286cd8c7
 *
 * Based on cyapa driver:
 * copyright (c) 2011-2012 Cypress Semiconductor, Inc.
 * copyright (c) 2011-2012 Google, Inc.
 *
 * This program is free software; you can redistribute it and/or modify it
 * under the terms of the GNU General Public License version 2 as published
 * by the Free Software Foundation.
 *
 * Trademarks are the property of their respective owners.
 */

#include <linux/acpi.h>
#include <linux/delay.h>
#include <linux/device.h>
#include <linux/firmware.h>
#include <linux/i2c.h>
#include <linux/init.h>
#include <linux/input/mt.h>
#include <linux/interrupt.h>
#include <linux/irq.h>
#include <linux/module.h>
#include <linux/slab.h>
#include <linux/kernel.h>
#include <linux/sched.h>
#include <linux/input.h>
#include <linux/uaccess.h>
#include <linux/jiffies.h>
#include <linux/completion.h>
#include <linux/of.h>
#include <linux/property.h>
#include <linux/regulator/consumer.h>
#include <asm/unaligned.h>

#include "elan_i2c.h"

#define DRIVER_NAME		"elan_i2c"
<<<<<<< HEAD
#define ELAN_DRIVER_VERSION	"1.6.2"
=======
>>>>>>> 286cd8c7
#define ELAN_VENDOR_ID		0x04f3
#define ETP_MAX_PRESSURE	255
#define ETP_FWIDTH_REDUCE	90
#define ETP_FINGER_WIDTH	15
#define ETP_RETRY_COUNT		3

#define ETP_MAX_FINGERS		5
#define ETP_FINGER_DATA_LEN	5
#define ETP_REPORT_ID		0x5D
#define ETP_TP_REPORT_ID	0x5E
#define ETP_REPORT_ID_OFFSET	2
#define ETP_TOUCH_INFO_OFFSET	3
#define ETP_FINGER_DATA_OFFSET	4
#define ETP_HOVER_INFO_OFFSET	30
#define ETP_MAX_REPORT_LEN	34

/* The main device structure */
struct elan_tp_data {
	struct i2c_client	*client;
	struct input_dev	*input;
	struct input_dev	*tp_input; /* trackpoint input node */
	struct regulator	*vcc;

	const struct elan_transport_ops *ops;

	/* for fw update */
	struct completion	fw_completion;
	bool			in_fw_update;

	struct mutex		sysfs_mutex;

	unsigned int		max_x;
	unsigned int		max_y;
	unsigned int		width_x;
	unsigned int		width_y;
	unsigned int		x_res;
	unsigned int		y_res;

	u8			pattern;
	u16			product_id;
	u8			fw_version;
	u8			sm_version;
	u8			iap_version;
	u16			fw_checksum;
	int			pressure_adjustment;
	u8			mode;
	u16			ic_type;
	u16			fw_validpage_count;
	u16			fw_signature_address;

	bool			irq_wake;

	u8			min_baseline;
	u8			max_baseline;
	bool			baseline_ready;
	u8			clickpad;
};

static int elan_get_fwinfo(u16 ic_type, u16 *validpage_count,
			   u16 *signature_address)
{
	switch (ic_type) {
	case 0x00:
	case 0x06:
	case 0x08:
		*validpage_count = 512;
		break;
	case 0x03:
	case 0x07:
	case 0x09:
	case 0x0A:
	case 0x0B:
	case 0x0C:
		*validpage_count = 768;
		break;
	case 0x0D:
		*validpage_count = 896;
		break;
	case 0x0E:
		*validpage_count = 640;
		break;
	case 0x10:
		*validpage_count = 1024;
		break;
	default:
		/* unknown ic type clear value */
		*validpage_count = 0;
		*signature_address = 0;
		return -ENXIO;
	}

	*signature_address =
		(*validpage_count * ETP_FW_PAGE_SIZE) - ETP_FW_SIGNATURE_SIZE;

	return 0;
}

static int elan_set_power(struct elan_tp_data *data, bool on)
{
	int repeat = ETP_RETRY_COUNT;
	int error;

	do {
		error = data->ops->power_control(data->client, on);
		if (error >= 0)
			return 0;

		msleep(30);
	} while (--repeat > 0);

	dev_err(&data->client->dev, "failed to set power %s: %d\n",
		on ? "on" : "off", error);
	return error;
}

static int elan_sleep(struct elan_tp_data *data)
{
	int repeat = ETP_RETRY_COUNT;
	int error;

	do {
		error = data->ops->sleep_control(data->client, true);
		if (!error)
			return 0;

		msleep(30);
	} while (--repeat > 0);

	return error;
}

static int elan_query_product(struct elan_tp_data *data)
{
	int error;

	error = data->ops->get_product_id(data->client, &data->product_id);
	if (error)
		return error;

	error = data->ops->get_sm_version(data->client, &data->ic_type,
					  &data->sm_version, &data->clickpad);
	if (error)
		return error;

	return 0;
}

static int elan_check_ASUS_special_fw(struct elan_tp_data *data)
{
	if (data->ic_type == 0x0E) {
		switch (data->product_id) {
		case 0x05 ... 0x07:
		case 0x09:
		case 0x13:
			return true;
		}
	} else if (data->ic_type == 0x08 && data->product_id == 0x26) {
		/* ASUS EeeBook X205TA */
		return true;
	}

	return false;
}

static int elan_query_product(struct elan_tp_data *data)
{
	int error;

	error = data->ops->get_product_id(data->client, &data->product_id);
	if (error)
		return error;

	error = data->ops->get_sm_version(data->client, &data->ic_type,
					  &data->sm_version);
	if (error)
		return error;

	return 0;
}

static int elan_check_ASUS_special_fw(struct elan_tp_data *data)
{
	if (data->ic_type == 0x0E) {
		switch (data->product_id) {
		case 0x05 ... 0x07:
		case 0x09:
		case 0x13:
			return true;
		}
	} else if (data->ic_type == 0x08 && data->product_id == 0x26) {
		/* ASUS EeeBook X205TA */
		return true;
	}

	return false;
}

static int __elan_initialize(struct elan_tp_data *data)
{
	struct i2c_client *client = data->client;
	bool woken_up = false;
	int error;

	error = data->ops->initialize(client);
	if (error) {
		dev_err(&client->dev, "device initialize failed: %d\n", error);
		return error;
	}

	error = elan_query_product(data);
	if (error)
		return error;

	/*
	 * Some ASUS devices were shipped with firmware that requires
	 * touchpads to be woken up first, before attempting to switch
	 * them into absolute reporting mode.
	 */
	if (elan_check_ASUS_special_fw(data)) {
		error = data->ops->sleep_control(client, false);
		if (error) {
			dev_err(&client->dev,
				"failed to wake device up: %d\n", error);
			return error;
		}

		msleep(200);
		woken_up = true;
	}

	data->mode |= ETP_ENABLE_ABS;
	error = data->ops->set_mode(client, data->mode);
	if (error) {
		dev_err(&client->dev,
			"failed to switch to absolute mode: %d\n", error);
		return error;
	}

	if (!woken_up) {
		error = data->ops->sleep_control(client, false);
		if (error) {
			dev_err(&client->dev,
				"failed to wake device up: %d\n", error);
			return error;
		}
	}

	return 0;
}

static int elan_initialize(struct elan_tp_data *data)
{
	int repeat = ETP_RETRY_COUNT;
	int error;

	do {
		error = __elan_initialize(data);
		if (!error)
			return 0;

		msleep(30);
	} while (--repeat > 0);

	return error;
}

static int elan_query_device_info(struct elan_tp_data *data)
{
	int error;
<<<<<<< HEAD
=======
	u16 ic_type;
>>>>>>> 286cd8c7

	error = data->ops->get_version(data->client, false, &data->fw_version);
	if (error)
		return error;

	error = data->ops->get_checksum(data->client, false,
					&data->fw_checksum);
	if (error)
		return error;

	error = data->ops->get_version(data->client, true, &data->iap_version);
	if (error)
		return error;

	error = data->ops->get_pressure_adjustment(data->client,
						   &data->pressure_adjustment);
	if (error)
		return error;

	error = data->ops->get_pattern(data->client, &data->pattern);
	if (error)
		return error;

	if (data->pattern == 0x01)
		ic_type = data->ic_type;
	else
		ic_type = data->iap_version;

	error = elan_get_fwinfo(ic_type, &data->fw_validpage_count,
				&data->fw_signature_address);
	if (error)
		dev_warn(&data->client->dev,
			 "unexpected iap version %#04x (ic type: %#04x), firmware update will not work\n",
			 data->iap_version, data->ic_type);

	return 0;
}

static unsigned int elan_convert_resolution(u8 val)
{
	/*
	 * (value from firmware) * 10 + 790 = dpi
	 *
	 * We also have to convert dpi to dots/mm (*10/254 to avoid floating
	 * point).
	 */

	return ((int)(char)val * 10 + 790) * 10 / 254;
}

static int elan_query_device_parameters(struct elan_tp_data *data)
{
	unsigned int x_traces, y_traces;
	u8 hw_x_res, hw_y_res;
	int error;

	error = data->ops->get_max(data->client, &data->max_x, &data->max_y);
	if (error)
		return error;

	error = data->ops->get_num_traces(data->client, &x_traces, &y_traces);
	if (error)
		return error;

	data->width_x = data->max_x / x_traces;
	data->width_y = data->max_y / y_traces;

	error = data->ops->get_resolution(data->client, &hw_x_res, &hw_y_res);
	if (error)
		return error;

	data->x_res = elan_convert_resolution(hw_x_res);
	data->y_res = elan_convert_resolution(hw_y_res);

	return 0;
}

/*
 **********************************************************
 * IAP firmware updater related routines
 **********************************************************
 */
static int elan_write_fw_block(struct elan_tp_data *data,
			       const u8 *page, u16 checksum, int idx)
{
	int retry = ETP_RETRY_COUNT;
	int error;

	do {
		error = data->ops->write_fw_block(data->client,
						  page, checksum, idx);
		if (!error)
			return 0;

		dev_dbg(&data->client->dev,
			"IAP retrying page %d (error: %d)\n", idx, error);
	} while (--retry > 0);

	return error;
}

static int __elan_update_firmware(struct elan_tp_data *data,
				  const struct firmware *fw)
{
	struct i2c_client *client = data->client;
	struct device *dev = &client->dev;
	int i, j;
	int error;
	u16 iap_start_addr;
	u16 boot_page_count;
	u16 sw_checksum = 0, fw_checksum = 0;

	error = data->ops->prepare_fw_update(client);
	if (error)
		return error;

	iap_start_addr = get_unaligned_le16(&fw->data[ETP_IAP_START_ADDR * 2]);

	boot_page_count = (iap_start_addr * 2) / ETP_FW_PAGE_SIZE;
	for (i = boot_page_count; i < data->fw_validpage_count; i++) {
		u16 checksum = 0;
		const u8 *page = &fw->data[i * ETP_FW_PAGE_SIZE];

		for (j = 0; j < ETP_FW_PAGE_SIZE; j += 2)
			checksum += ((page[j + 1] << 8) | page[j]);

		error = elan_write_fw_block(data, page, checksum, i);
		if (error) {
			dev_err(dev, "write page %d fail: %d\n", i, error);
			return error;
		}

		sw_checksum += checksum;
	}

	/* Wait WDT reset and power on reset */
	msleep(600);

	error = data->ops->finish_fw_update(client, &data->fw_completion);
	if (error)
		return error;

	error = data->ops->get_checksum(client, true, &fw_checksum);
	if (error)
		return error;

	if (sw_checksum != fw_checksum) {
		dev_err(dev, "checksum diff sw=[%04X], fw=[%04X]\n",
			sw_checksum, fw_checksum);
		return -EIO;
	}

	return 0;
}

static int elan_update_firmware(struct elan_tp_data *data,
				const struct firmware *fw)
{
	struct i2c_client *client = data->client;
	int retval;

	dev_dbg(&client->dev, "Starting firmware update....\n");

	disable_irq(client->irq);
	data->in_fw_update = true;

	retval = __elan_update_firmware(data, fw);
	if (retval) {
		dev_err(&client->dev, "firmware update failed: %d\n", retval);
		data->ops->iap_reset(client);
	} else {
		/* Reinitialize TP after fw is updated */
		elan_initialize(data);
		elan_query_device_info(data);
	}

	data->in_fw_update = false;
	enable_irq(client->irq);

	return retval;
}

/*
 *******************************************************************
 * SYSFS attributes
 *******************************************************************
 */
static ssize_t elan_sysfs_read_fw_checksum(struct device *dev,
					   struct device_attribute *attr,
					   char *buf)
{
	struct i2c_client *client = to_i2c_client(dev);
	struct elan_tp_data *data = i2c_get_clientdata(client);

	return sprintf(buf, "0x%04x\n", data->fw_checksum);
}

static ssize_t elan_sysfs_read_product_id(struct device *dev,
					 struct device_attribute *attr,
					 char *buf)
{
	struct i2c_client *client = to_i2c_client(dev);
	struct elan_tp_data *data = i2c_get_clientdata(client);

	return sprintf(buf, ETP_PRODUCT_ID_FORMAT_STRING "\n",
		       data->product_id);
}

static ssize_t elan_sysfs_read_fw_ver(struct device *dev,
				      struct device_attribute *attr,
				      char *buf)
{
	struct i2c_client *client = to_i2c_client(dev);
	struct elan_tp_data *data = i2c_get_clientdata(client);

	return sprintf(buf, "%d.0\n", data->fw_version);
}

static ssize_t elan_sysfs_read_sm_ver(struct device *dev,
				      struct device_attribute *attr,
				      char *buf)
{
	struct i2c_client *client = to_i2c_client(dev);
	struct elan_tp_data *data = i2c_get_clientdata(client);

	return sprintf(buf, "%d.0\n", data->sm_version);
}

static ssize_t elan_sysfs_read_iap_ver(struct device *dev,
				       struct device_attribute *attr,
				       char *buf)
{
	struct i2c_client *client = to_i2c_client(dev);
	struct elan_tp_data *data = i2c_get_clientdata(client);

	return sprintf(buf, "%d.0\n", data->iap_version);
}

static ssize_t elan_sysfs_update_fw(struct device *dev,
				    struct device_attribute *attr,
				    const char *buf, size_t count)
{
	struct elan_tp_data *data = dev_get_drvdata(dev);
	const struct firmware *fw;
	char *fw_name;
	int error;
	const u8 *fw_signature;
	static const u8 signature[] = {0xAA, 0x55, 0xCC, 0x33, 0xFF, 0xFF};

	if (data->fw_validpage_count == 0)
		return -EINVAL;

	/* Look for a firmware with the product id appended. */
	fw_name = kasprintf(GFP_KERNEL, ETP_FW_NAME, data->product_id);
	if (!fw_name) {
		dev_err(dev, "failed to allocate memory for firmware name\n");
		return -ENOMEM;
	}

	dev_info(dev, "requesting fw '%s'\n", fw_name);
	error = request_firmware(&fw, fw_name, dev);
	kfree(fw_name);
	if (error) {
		dev_err(dev, "failed to request firmware: %d\n", error);
		return error;
	}

	/* Firmware file must match signature data */
	fw_signature = &fw->data[data->fw_signature_address];
	if (memcmp(fw_signature, signature, sizeof(signature)) != 0) {
		dev_err(dev, "signature mismatch (expected %*ph, got %*ph)\n",
			(int)sizeof(signature), signature,
			(int)sizeof(signature), fw_signature);
		error = -EBADF;
		goto out_release_fw;
	}

	error = mutex_lock_interruptible(&data->sysfs_mutex);
	if (error)
		goto out_release_fw;

	error = elan_update_firmware(data, fw);

	mutex_unlock(&data->sysfs_mutex);

out_release_fw:
	release_firmware(fw);
	return error ?: count;
}

static ssize_t calibrate_store(struct device *dev,
			       struct device_attribute *attr,
			       const char *buf, size_t count)
{
	struct i2c_client *client = to_i2c_client(dev);
	struct elan_tp_data *data = i2c_get_clientdata(client);
	int tries = 20;
	int retval;
	int error;
	u8 val[ETP_CALIBRATE_MAX_LEN];

	retval = mutex_lock_interruptible(&data->sysfs_mutex);
	if (retval)
		return retval;

	disable_irq(client->irq);

	data->mode |= ETP_ENABLE_CALIBRATE;
	retval = data->ops->set_mode(client, data->mode);
	if (retval) {
		dev_err(dev, "failed to enable calibration mode: %d\n",
			retval);
		goto out;
	}

	retval = data->ops->calibrate(client);
	if (retval) {
		dev_err(dev, "failed to start calibration: %d\n",
			retval);
		goto out_disable_calibrate;
	}

	val[0] = 0xff;
	do {
		/* Wait 250ms before checking if calibration has completed. */
		msleep(250);

		retval = data->ops->calibrate_result(client, val);
		if (retval)
			dev_err(dev, "failed to check calibration result: %d\n",
				retval);
		else if (val[0] == 0)
			break; /* calibration done */

	} while (--tries);

	if (tries == 0) {
		dev_err(dev, "failed to calibrate. Timeout.\n");
		retval = -ETIMEDOUT;
	}

out_disable_calibrate:
	data->mode &= ~ETP_ENABLE_CALIBRATE;
	error = data->ops->set_mode(data->client, data->mode);
	if (error) {
		dev_err(dev, "failed to disable calibration mode: %d\n",
			error);
		if (!retval)
			retval = error;
	}
out:
	enable_irq(client->irq);
	mutex_unlock(&data->sysfs_mutex);
	return retval ?: count;
}

static ssize_t elan_sysfs_read_mode(struct device *dev,
				    struct device_attribute *attr,
				    char *buf)
{
	struct i2c_client *client = to_i2c_client(dev);
	struct elan_tp_data *data = i2c_get_clientdata(client);
	int error;
	enum tp_mode mode;

	error = mutex_lock_interruptible(&data->sysfs_mutex);
	if (error)
		return error;

	error = data->ops->iap_get_mode(data->client, &mode);

	mutex_unlock(&data->sysfs_mutex);

	if (error)
		return error;

	return sprintf(buf, "%d\n", (int)mode);
}

static DEVICE_ATTR(product_id, S_IRUGO, elan_sysfs_read_product_id, NULL);
static DEVICE_ATTR(firmware_version, S_IRUGO, elan_sysfs_read_fw_ver, NULL);
static DEVICE_ATTR(sample_version, S_IRUGO, elan_sysfs_read_sm_ver, NULL);
static DEVICE_ATTR(iap_version, S_IRUGO, elan_sysfs_read_iap_ver, NULL);
static DEVICE_ATTR(fw_checksum, S_IRUGO, elan_sysfs_read_fw_checksum, NULL);
static DEVICE_ATTR(mode, S_IRUGO, elan_sysfs_read_mode, NULL);
static DEVICE_ATTR(update_fw, S_IWUSR, NULL, elan_sysfs_update_fw);

static DEVICE_ATTR_WO(calibrate);

static struct attribute *elan_sysfs_entries[] = {
	&dev_attr_product_id.attr,
	&dev_attr_firmware_version.attr,
	&dev_attr_sample_version.attr,
	&dev_attr_iap_version.attr,
	&dev_attr_fw_checksum.attr,
	&dev_attr_calibrate.attr,
	&dev_attr_mode.attr,
	&dev_attr_update_fw.attr,
	NULL,
};

static const struct attribute_group elan_sysfs_group = {
	.attrs = elan_sysfs_entries,
};

static ssize_t acquire_store(struct device *dev, struct device_attribute *attr,
			     const char *buf, size_t count)
{
	struct i2c_client *client = to_i2c_client(dev);
	struct elan_tp_data *data = i2c_get_clientdata(client);
	int error;
	int retval;

	retval = mutex_lock_interruptible(&data->sysfs_mutex);
	if (retval)
		return retval;

	disable_irq(client->irq);

	data->baseline_ready = false;

	data->mode |= ETP_ENABLE_CALIBRATE;
	retval = data->ops->set_mode(data->client, data->mode);
	if (retval) {
		dev_err(dev, "Failed to enable calibration mode to get baseline: %d\n",
			retval);
		goto out;
	}

	msleep(250);

	retval = data->ops->get_baseline_data(data->client, true,
					      &data->max_baseline);
	if (retval) {
		dev_err(dev, "Failed to read max baseline form device: %d\n",
			retval);
		goto out_disable_calibrate;
	}

	retval = data->ops->get_baseline_data(data->client, false,
					      &data->min_baseline);
	if (retval) {
		dev_err(dev, "Failed to read min baseline form device: %d\n",
			retval);
		goto out_disable_calibrate;
	}

	data->baseline_ready = true;

out_disable_calibrate:
	data->mode &= ~ETP_ENABLE_CALIBRATE;
	error = data->ops->set_mode(data->client, data->mode);
	if (error) {
		dev_err(dev, "Failed to disable calibration mode after acquiring baseline: %d\n",
			error);
		if (!retval)
			retval = error;
	}
out:
	enable_irq(client->irq);
	mutex_unlock(&data->sysfs_mutex);
	return retval ?: count;
}

static ssize_t min_show(struct device *dev,
			struct device_attribute *attr, char *buf)
{
	struct i2c_client *client = to_i2c_client(dev);
	struct elan_tp_data *data = i2c_get_clientdata(client);
	int retval;

	retval = mutex_lock_interruptible(&data->sysfs_mutex);
	if (retval)
		return retval;

	if (!data->baseline_ready) {
		retval = -ENODATA;
		goto out;
	}

	retval = snprintf(buf, PAGE_SIZE, "%d", data->min_baseline);

out:
	mutex_unlock(&data->sysfs_mutex);
	return retval;
}

static ssize_t max_show(struct device *dev,
			struct device_attribute *attr, char *buf)
{
	struct i2c_client *client = to_i2c_client(dev);
	struct elan_tp_data *data = i2c_get_clientdata(client);
	int retval;

	retval = mutex_lock_interruptible(&data->sysfs_mutex);
	if (retval)
		return retval;

	if (!data->baseline_ready) {
		retval = -ENODATA;
		goto out;
	}

	retval = snprintf(buf, PAGE_SIZE, "%d", data->max_baseline);

out:
	mutex_unlock(&data->sysfs_mutex);
	return retval;
}


static DEVICE_ATTR_WO(acquire);
static DEVICE_ATTR_RO(min);
static DEVICE_ATTR_RO(max);

static struct attribute *elan_baseline_sysfs_entries[] = {
	&dev_attr_acquire.attr,
	&dev_attr_min.attr,
	&dev_attr_max.attr,
	NULL,
};

static const struct attribute_group elan_baseline_sysfs_group = {
	.name = "baseline",
	.attrs = elan_baseline_sysfs_entries,
};

static const struct attribute_group *elan_sysfs_groups[] = {
	&elan_sysfs_group,
	&elan_baseline_sysfs_group,
	NULL
};

/*
 ******************************************************************
 * Elan isr functions
 ******************************************************************
 */
static void elan_report_contact(struct elan_tp_data *data,
				int contact_num, bool contact_valid,
				u8 *finger_data)
{
	struct input_dev *input = data->input;
	unsigned int pos_x, pos_y;
	unsigned int pressure, mk_x, mk_y;
	unsigned int area_x, area_y, major, minor;
	unsigned int scaled_pressure;

	if (contact_valid) {
		pos_x = ((finger_data[0] & 0xf0) << 4) |
						finger_data[1];
		pos_y = ((finger_data[0] & 0x0f) << 8) |
						finger_data[2];
		mk_x = (finger_data[3] & 0x0f);
		mk_y = (finger_data[3] >> 4);
		pressure = finger_data[4];

		if (pos_x > data->max_x || pos_y > data->max_y) {
			dev_dbg(input->dev.parent,
				"[%d] x=%d y=%d over max (%d, %d)",
				contact_num, pos_x, pos_y,
				data->max_x, data->max_y);
			return;
		}

		/*
		 * To avoid treating large finger as palm, let's reduce the
		 * width x and y per trace.
		 */
		area_x = mk_x * (data->width_x - ETP_FWIDTH_REDUCE);
		area_y = mk_y * (data->width_y - ETP_FWIDTH_REDUCE);

		major = max(area_x, area_y);
		minor = min(area_x, area_y);

		scaled_pressure = pressure + data->pressure_adjustment;

		if (scaled_pressure > ETP_MAX_PRESSURE)
			scaled_pressure = ETP_MAX_PRESSURE;

		input_mt_slot(input, contact_num);
		input_mt_report_slot_state(input, MT_TOOL_FINGER, true);
		input_report_abs(input, ABS_MT_POSITION_X, pos_x);
		input_report_abs(input, ABS_MT_POSITION_Y, data->max_y - pos_y);
		input_report_abs(input, ABS_MT_PRESSURE, scaled_pressure);
		input_report_abs(input, ABS_TOOL_WIDTH, mk_x);
		input_report_abs(input, ABS_MT_TOUCH_MAJOR, major);
		input_report_abs(input, ABS_MT_TOUCH_MINOR, minor);
	} else {
		input_mt_slot(input, contact_num);
		input_mt_report_slot_state(input, MT_TOOL_FINGER, false);
	}
}

static void elan_report_absolute(struct elan_tp_data *data, u8 *packet)
{
	struct input_dev *input = data->input;
	u8 *finger_data = &packet[ETP_FINGER_DATA_OFFSET];
	int i;
	u8 tp_info = packet[ETP_TOUCH_INFO_OFFSET];
	u8 hover_info = packet[ETP_HOVER_INFO_OFFSET];
	bool contact_valid, hover_event;

	hover_event = hover_info & 0x40;
	for (i = 0; i < ETP_MAX_FINGERS; i++) {
		contact_valid = tp_info & (1U << (3 + i));
		elan_report_contact(data, i, contact_valid, finger_data);

		if (contact_valid)
			finger_data += ETP_FINGER_DATA_LEN;
	}

	input_report_key(input, BTN_LEFT, tp_info & 0x01);
	input_report_key(input, BTN_RIGHT, tp_info & 0x02);
	input_report_abs(input, ABS_DISTANCE, hover_event != 0);
	input_mt_report_pointer_emulation(input, true);
	input_sync(input);
}

static void elan_report_trackpoint(struct elan_tp_data *data, u8 *report)
{
	struct input_dev *input = data->tp_input;
	u8 *packet = &report[ETP_REPORT_ID_OFFSET + 1];
	int x, y;

	if (!data->tp_input) {
		dev_warn_once(&data->client->dev,
			      "received a trackpoint report while no trackpoint device has been created. Please report upstream.\n");
		return;
	}

	input_report_key(input, BTN_LEFT, packet[0] & 0x01);
	input_report_key(input, BTN_RIGHT, packet[0] & 0x02);
	input_report_key(input, BTN_MIDDLE, packet[0] & 0x04);

	if ((packet[3] & 0x0F) == 0x06) {
		x = packet[4] - (int)((packet[1] ^ 0x80) << 1);
		y = (int)((packet[2] ^ 0x80) << 1) - packet[5];

		input_report_rel(input, REL_X, x);
		input_report_rel(input, REL_Y, y);
	}

	input_sync(input);
}

static irqreturn_t elan_isr(int irq, void *dev_id)
{
	struct elan_tp_data *data = dev_id;
	struct device *dev = &data->client->dev;
	int error;
	u8 report[ETP_MAX_REPORT_LEN];

	/*
	 * When device is connected to i2c bus, when all IAP page writes
	 * complete, the driver will receive interrupt and must read
	 * 0000 to confirm that IAP is finished.
	*/
	if (data->in_fw_update) {
		complete(&data->fw_completion);
		goto out;
	}

	error = data->ops->get_report(data->client, report);
	if (error)
		goto out;

	switch (report[ETP_REPORT_ID_OFFSET]) {
	case ETP_REPORT_ID:
		elan_report_absolute(data, report);
		break;
	case ETP_TP_REPORT_ID:
		elan_report_trackpoint(data, report);
		break;
	default:
		dev_err(dev, "invalid report id data (%x)\n",
			report[ETP_REPORT_ID_OFFSET]);
	}

out:
	return IRQ_HANDLED;
}

/*
 ******************************************************************
 * Elan initialization functions
 ******************************************************************
 */

static int elan_setup_trackpoint_input_device(struct elan_tp_data *data)
{
	struct device *dev = &data->client->dev;
	struct input_dev *input;

	input = devm_input_allocate_device(dev);
	if (!input)
		return -ENOMEM;

	input->name = "Elan TrackPoint";
	input->id.bustype = BUS_I2C;
	input->id.vendor = ELAN_VENDOR_ID;
	input->id.product = data->product_id;
	input_set_drvdata(input, data);

	input_set_capability(input, EV_REL, REL_X);
	input_set_capability(input, EV_REL, REL_Y);
	input_set_capability(input, EV_KEY, BTN_LEFT);
	input_set_capability(input, EV_KEY, BTN_RIGHT);
	input_set_capability(input, EV_KEY, BTN_MIDDLE);

	__set_bit(INPUT_PROP_POINTER, input->propbit);
	__set_bit(INPUT_PROP_POINTING_STICK, input->propbit);

	data->tp_input = input;

	return 0;
}

static int elan_setup_input_device(struct elan_tp_data *data)
{
	struct device *dev = &data->client->dev;
	struct input_dev *input;
	unsigned int max_width = max(data->width_x, data->width_y);
	unsigned int min_width = min(data->width_x, data->width_y);
	int error;

	input = devm_input_allocate_device(dev);
	if (!input)
		return -ENOMEM;

	input->name = "Elan Touchpad";
	input->id.bustype = BUS_I2C;
	input->id.vendor = ELAN_VENDOR_ID;
	input->id.product = data->product_id;
	input_set_drvdata(input, data);

	error = input_mt_init_slots(input, ETP_MAX_FINGERS,
				    INPUT_MT_POINTER | INPUT_MT_DROP_UNUSED);
	if (error) {
		dev_err(dev, "failed to initialize MT slots: %d\n", error);
		return error;
	}

	__set_bit(EV_ABS, input->evbit);
	__set_bit(INPUT_PROP_POINTER, input->propbit);
	if (data->clickpad)
		__set_bit(INPUT_PROP_BUTTONPAD, input->propbit);
	else
		__set_bit(BTN_RIGHT, input->keybit);
	__set_bit(BTN_LEFT, input->keybit);

	/* Set up ST parameters */
	input_set_abs_params(input, ABS_X, 0, data->max_x, 0, 0);
	input_set_abs_params(input, ABS_Y, 0, data->max_y, 0, 0);
	input_abs_set_res(input, ABS_X, data->x_res);
	input_abs_set_res(input, ABS_Y, data->y_res);
	input_set_abs_params(input, ABS_PRESSURE, 0, ETP_MAX_PRESSURE, 0, 0);
	input_set_abs_params(input, ABS_TOOL_WIDTH, 0, ETP_FINGER_WIDTH, 0, 0);
	input_set_abs_params(input, ABS_DISTANCE, 0, 1, 0, 0);

	/* And MT parameters */
	input_set_abs_params(input, ABS_MT_POSITION_X, 0, data->max_x, 0, 0);
	input_set_abs_params(input, ABS_MT_POSITION_Y, 0, data->max_y, 0, 0);
	input_abs_set_res(input, ABS_MT_POSITION_X, data->x_res);
	input_abs_set_res(input, ABS_MT_POSITION_Y, data->y_res);
	input_set_abs_params(input, ABS_MT_PRESSURE, 0,
			     ETP_MAX_PRESSURE, 0, 0);
	input_set_abs_params(input, ABS_MT_TOUCH_MAJOR, 0,
			     ETP_FINGER_WIDTH * max_width, 0, 0);
	input_set_abs_params(input, ABS_MT_TOUCH_MINOR, 0,
			     ETP_FINGER_WIDTH * min_width, 0, 0);

	data->input = input;

	return 0;
}

static void elan_disable_regulator(void *_data)
{
	struct elan_tp_data *data = _data;

	regulator_disable(data->vcc);
}

static void elan_remove_sysfs_groups(void *_data)
{
	struct elan_tp_data *data = _data;

	sysfs_remove_groups(&data->client->dev.kobj, elan_sysfs_groups);
}

static int elan_probe(struct i2c_client *client,
		      const struct i2c_device_id *dev_id)
{
	const struct elan_transport_ops *transport_ops;
	struct device *dev = &client->dev;
	struct elan_tp_data *data;
	unsigned long irqflags;
	int error;

	if (IS_ENABLED(CONFIG_MOUSE_ELAN_I2C_I2C) &&
	    i2c_check_functionality(client->adapter, I2C_FUNC_I2C)) {
		transport_ops = &elan_i2c_ops;
	} else if (IS_ENABLED(CONFIG_MOUSE_ELAN_I2C_SMBUS) &&
		   i2c_check_functionality(client->adapter,
					   I2C_FUNC_SMBUS_BYTE_DATA |
						I2C_FUNC_SMBUS_BLOCK_DATA |
						I2C_FUNC_SMBUS_I2C_BLOCK)) {
		transport_ops = &elan_smbus_ops;
	} else {
		dev_err(dev, "not a supported I2C/SMBus adapter\n");
		return -EIO;
	}

	data = devm_kzalloc(dev, sizeof(struct elan_tp_data), GFP_KERNEL);
	if (!data)
		return -ENOMEM;

	i2c_set_clientdata(client, data);

	data->ops = transport_ops;
	data->client = client;
	init_completion(&data->fw_completion);
	mutex_init(&data->sysfs_mutex);

	data->vcc = devm_regulator_get(dev, "vcc");
	if (IS_ERR(data->vcc)) {
		error = PTR_ERR(data->vcc);
		if (error != -EPROBE_DEFER)
			dev_err(dev, "Failed to get 'vcc' regulator: %d\n",
				error);
		return error;
	}

	error = regulator_enable(data->vcc);
	if (error) {
		dev_err(dev, "Failed to enable regulator: %d\n", error);
		return error;
	}

	error = devm_add_action(dev, elan_disable_regulator, data);
	if (error) {
		regulator_disable(data->vcc);
		dev_err(dev, "Failed to add disable regulator action: %d\n",
			error);
		return error;
	}

	/* Make sure there is something at this address */
	error = i2c_smbus_read_byte(client);
	if (error < 0) {
		dev_dbg(&client->dev, "nothing at this address: %d\n", error);
		return -ENXIO;
	}

	/* Initialize the touchpad. */
	error = elan_initialize(data);
	if (error)
		return error;

	error = elan_query_device_info(data);
	if (error)
		return error;

	error = elan_query_device_parameters(data);
	if (error)
		return error;

	dev_info(dev,
		 "Elan Touchpad: Module ID: 0x%04x, Firmware: 0x%04x, Sample: 0x%04x, IAP: 0x%04x\n",
		 data->product_id,
		 data->fw_version,
		 data->sm_version,
		 data->iap_version);

	dev_dbg(dev,
		"Elan Touchpad Extra Information:\n"
		"    Max ABS X,Y:   %d,%d\n"
		"    Width X,Y:   %d,%d\n"
		"    Resolution X,Y:   %d,%d (dots/mm)\n"
		"    ic type: 0x%x\n"
		"    info pattern: 0x%x\n",
		data->max_x, data->max_y,
		data->width_x, data->width_y,
		data->x_res, data->y_res,
		data->ic_type, data->pattern);

	/* Set up input device properties based on queried parameters. */
	error = elan_setup_input_device(data);
	if (error)
		return error;

	if (device_property_read_bool(&client->dev, "elan,trackpoint")) {
		error = elan_setup_trackpoint_input_device(data);
		if (error)
			return error;
	}

	/*
	 * Platform code (ACPI, DTS) should normally set up interrupt
	 * for us, but in case it did not let's fall back to using falling
	 * edge to be compatible with older Chromebooks.
	 */
	irqflags = irq_get_trigger_type(client->irq);
	if (!irqflags)
		irqflags = IRQF_TRIGGER_FALLING;

	error = devm_request_threaded_irq(dev, client->irq, NULL, elan_isr,
					  irqflags | IRQF_ONESHOT,
					  client->name, data);
	if (error) {
		dev_err(dev, "cannot register irq=%d\n", client->irq);
		return error;
	}

	error = sysfs_create_groups(&dev->kobj, elan_sysfs_groups);
	if (error) {
		dev_err(dev, "failed to create sysfs attributes: %d\n", error);
		return error;
	}

	error = devm_add_action(dev, elan_remove_sysfs_groups, data);
	if (error) {
		elan_remove_sysfs_groups(data);
		dev_err(dev, "Failed to add sysfs cleanup action: %d\n",
			error);
		return error;
	}

	error = input_register_device(data->input);
	if (error) {
		dev_err(dev, "failed to register input device: %d\n", error);
		return error;
	}

	if (data->tp_input) {
		error = input_register_device(data->tp_input);
		if (error) {
			dev_err(&client->dev,
				"failed to register TrackPoint input device: %d\n",
				error);
			return error;
		}
	}

	/*
	 * Systems using device tree should set up wakeup via DTS,
	 * the rest will configure device as wakeup source by default.
	 */
	if (!dev->of_node)
		device_init_wakeup(dev, true);

	return 0;
}

static int __maybe_unused elan_suspend(struct device *dev)
{
	struct i2c_client *client = to_i2c_client(dev);
	struct elan_tp_data *data = i2c_get_clientdata(client);
	int ret;

	/*
	 * We are taking the mutex to make sure sysfs operations are
	 * complete before we attempt to bring the device into low[er]
	 * power mode.
	 */
	ret = mutex_lock_interruptible(&data->sysfs_mutex);
	if (ret)
		return ret;

	disable_irq(client->irq);

	if (device_may_wakeup(dev)) {
		ret = elan_sleep(data);
		/* Enable wake from IRQ */
		data->irq_wake = (enable_irq_wake(client->irq) == 0);
	} else {
		ret = elan_set_power(data, false);
		if (ret)
			goto err;

		ret = regulator_disable(data->vcc);
		if (ret) {
			dev_err(dev, "error %d disabling regulator\n", ret);
			/* Attempt to power the chip back up */
			elan_set_power(data, true);
		}
	}

err:
	mutex_unlock(&data->sysfs_mutex);
	return ret;
}

static int __maybe_unused elan_resume(struct device *dev)
{
	struct i2c_client *client = to_i2c_client(dev);
	struct elan_tp_data *data = i2c_get_clientdata(client);
	int error;

	if (!device_may_wakeup(dev)) {
		error = regulator_enable(data->vcc);
		if (error) {
			dev_err(dev, "error %d enabling regulator\n", error);
			goto err;
		}
	} else if (data->irq_wake) {
		disable_irq_wake(client->irq);
		data->irq_wake = false;
	}

	error = elan_set_power(data, true);
	if (error) {
		dev_err(dev, "power up when resuming failed: %d\n", error);
		goto err;
	}

	error = elan_initialize(data);
	if (error)
		dev_err(dev, "initialize when resuming failed: %d\n", error);

err:
	enable_irq(data->client->irq);
	return error;
}

static SIMPLE_DEV_PM_OPS(elan_pm_ops, elan_suspend, elan_resume);

static const struct i2c_device_id elan_id[] = {
	{ DRIVER_NAME, 0 },
	{ },
};
MODULE_DEVICE_TABLE(i2c, elan_id);

#ifdef CONFIG_ACPI
static const struct acpi_device_id elan_acpi_id[] = {
	{ "ELAN0000", 0 },
	{ "ELAN0100", 0 },
	{ "ELAN0600", 0 },
	{ "ELAN0601", 0 },
	{ "ELAN0602", 0 },
<<<<<<< HEAD
	{ "ELAN0605", 0 },
	{ "ELAN0608", 0 },
	{ "ELAN0605", 0 },
	{ "ELAN0609", 0 },
	{ "ELAN060B", 0 },
	{ "ELAN060C", 0 },
	{ "ELAN0611", 0 },
	{ "ELAN0612", 0 },
	{ "ELAN0617", 0 },
	{ "ELAN0618", 0 },
	{ "ELAN061C", 0 },
	{ "ELAN061D", 0 },
	{ "ELAN061E", 0 },
	{ "ELAN0620", 0 },
	{ "ELAN0621", 0 },
	{ "ELAN0622", 0 },
=======
	{ "ELAN0603", 0 },
	{ "ELAN0604", 0 },
	{ "ELAN0605", 0 },
	{ "ELAN0606", 0 },
	{ "ELAN0607", 0 },
	{ "ELAN0608", 0 },
	{ "ELAN0609", 0 },
	{ "ELAN060B", 0 },
	{ "ELAN060C", 0 },
	{ "ELAN060F", 0 },
	{ "ELAN0610", 0 },
	{ "ELAN0611", 0 },
	{ "ELAN0612", 0 },
	{ "ELAN0615", 0 },
	{ "ELAN0616", 0 },
	{ "ELAN0617", 0 },
	{ "ELAN0618", 0 },
	{ "ELAN0619", 0 },
	{ "ELAN061A", 0 },
/*	{ "ELAN061B", 0 }, not working on the Lenovo Legion Y7000 */
	{ "ELAN061C", 0 },
	{ "ELAN061D", 0 },
	{ "ELAN061E", 0 },
	{ "ELAN061F", 0 },
	{ "ELAN0620", 0 },
	{ "ELAN0621", 0 },
	{ "ELAN0622", 0 },
	{ "ELAN0623", 0 },
	{ "ELAN0624", 0 },
	{ "ELAN0625", 0 },
	{ "ELAN0626", 0 },
	{ "ELAN0627", 0 },
	{ "ELAN0628", 0 },
	{ "ELAN0629", 0 },
	{ "ELAN062A", 0 },
	{ "ELAN062B", 0 },
	{ "ELAN062C", 0 },
	{ "ELAN062D", 0 },
	{ "ELAN0631", 0 },
	{ "ELAN0632", 0 },
>>>>>>> 286cd8c7
	{ "ELAN1000", 0 },
	{ }
};
MODULE_DEVICE_TABLE(acpi, elan_acpi_id);
#endif

#ifdef CONFIG_OF
static const struct of_device_id elan_of_match[] = {
	{ .compatible = "elan,ekth3000" },
	{ /* sentinel */ }
};
MODULE_DEVICE_TABLE(of, elan_of_match);
#endif

static struct i2c_driver elan_driver = {
	.driver = {
		.name	= DRIVER_NAME,
		.pm	= &elan_pm_ops,
		.acpi_match_table = ACPI_PTR(elan_acpi_id),
		.of_match_table = of_match_ptr(elan_of_match),
		.probe_type = PROBE_PREFER_ASYNCHRONOUS,
	},
	.probe		= elan_probe,
	.id_table	= elan_id,
};

module_i2c_driver(elan_driver);

MODULE_AUTHOR("Duson Lin <dusonlin@emc.com.tw>");
MODULE_DESCRIPTION("Elan I2C/SMBus Touchpad driver");
MODULE_LICENSE("GPL");<|MERGE_RESOLUTION|>--- conflicted
+++ resolved
@@ -5,11 +5,7 @@
  *
  * Author: 林政維 (Duson Lin) <dusonlin@emc.com.tw>
  * Author: KT Liao <kt.liao@emc.com.tw>
-<<<<<<< HEAD
- * Version: 1.6.2
-=======
  * Version: 1.6.3
->>>>>>> 286cd8c7
  *
  * Based on cyapa driver:
  * copyright (c) 2011-2012 Cypress Semiconductor, Inc.
@@ -47,10 +43,6 @@
 #include "elan_i2c.h"
 
 #define DRIVER_NAME		"elan_i2c"
-<<<<<<< HEAD
-#define ELAN_DRIVER_VERSION	"1.6.2"
-=======
->>>>>>> 286cd8c7
 #define ELAN_VENDOR_ID		0x04f3
 #define ETP_MAX_PRESSURE	255
 #define ETP_FWIDTH_REDUCE	90
@@ -215,39 +207,6 @@
 	return false;
 }
 
-static int elan_query_product(struct elan_tp_data *data)
-{
-	int error;
-
-	error = data->ops->get_product_id(data->client, &data->product_id);
-	if (error)
-		return error;
-
-	error = data->ops->get_sm_version(data->client, &data->ic_type,
-					  &data->sm_version);
-	if (error)
-		return error;
-
-	return 0;
-}
-
-static int elan_check_ASUS_special_fw(struct elan_tp_data *data)
-{
-	if (data->ic_type == 0x0E) {
-		switch (data->product_id) {
-		case 0x05 ... 0x07:
-		case 0x09:
-		case 0x13:
-			return true;
-		}
-	} else if (data->ic_type == 0x08 && data->product_id == 0x26) {
-		/* ASUS EeeBook X205TA */
-		return true;
-	}
-
-	return false;
-}
-
 static int __elan_initialize(struct elan_tp_data *data)
 {
 	struct i2c_client *client = data->client;
@@ -320,10 +279,7 @@
 static int elan_query_device_info(struct elan_tp_data *data)
 {
 	int error;
-<<<<<<< HEAD
-=======
 	u16 ic_type;
->>>>>>> 286cd8c7
 
 	error = data->ops->get_version(data->client, false, &data->fw_version);
 	if (error)
@@ -1365,24 +1321,6 @@
 	{ "ELAN0600", 0 },
 	{ "ELAN0601", 0 },
 	{ "ELAN0602", 0 },
-<<<<<<< HEAD
-	{ "ELAN0605", 0 },
-	{ "ELAN0608", 0 },
-	{ "ELAN0605", 0 },
-	{ "ELAN0609", 0 },
-	{ "ELAN060B", 0 },
-	{ "ELAN060C", 0 },
-	{ "ELAN0611", 0 },
-	{ "ELAN0612", 0 },
-	{ "ELAN0617", 0 },
-	{ "ELAN0618", 0 },
-	{ "ELAN061C", 0 },
-	{ "ELAN061D", 0 },
-	{ "ELAN061E", 0 },
-	{ "ELAN0620", 0 },
-	{ "ELAN0621", 0 },
-	{ "ELAN0622", 0 },
-=======
 	{ "ELAN0603", 0 },
 	{ "ELAN0604", 0 },
 	{ "ELAN0605", 0 },
@@ -1423,7 +1361,6 @@
 	{ "ELAN062D", 0 },
 	{ "ELAN0631", 0 },
 	{ "ELAN0632", 0 },
->>>>>>> 286cd8c7
 	{ "ELAN1000", 0 },
 	{ }
 };
