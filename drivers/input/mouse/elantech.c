--- conflicted
+++ resolved
@@ -1656,11 +1656,7 @@
 			info->hw_version = 3;
 			break;
 		case 6 ... 15:
-<<<<<<< HEAD
-			etd->hw_version = 4;
-=======
 			info->hw_version = 4;
->>>>>>> 286cd8c7
 			break;
 		default:
 			return -1;
@@ -1775,19 +1771,6 @@
 		}
 	}
 
-<<<<<<< HEAD
-	if (etd->samples[1] == 0x74 && etd->hw_version == 0x03) {
-		/*
-		 * This module has a bug which makes absolute mode
-		 * unusable, so let's abort so we'll be using standard
-		 * PS/2 protocol.
-		 */
-		psmouse_info(psmouse,
-			     "absolute mode broken, forcing standard PS/2 protocol\n");
-		goto init_fail;
-	}
-
-=======
 	return 0;
 }
 
@@ -1952,7 +1935,6 @@
 	for (i = 1; i < 256; i++)
 		etd->parity[i] = etd->parity[i & (i - 1)] ^ 1;
 
->>>>>>> 286cd8c7
 	if (elantech_set_absolute_mode(psmouse)) {
 		psmouse_err(psmouse,
 			    "failed to put touchpad into absolute mode.\n");
