/*
 * LED Class Core
 *
 * Copyright (C) 2005 John Lenz <lenz@cs.wisc.edu>
 * Copyright (C) 2005-2007 Richard Purdie <rpurdie@openedhand.com>
 *
 * This program is free software; you can redistribute it and/or modify
 * it under the terms of the GNU General Public License version 2 as
 * published by the Free Software Foundation.
 */

#include <linux/ctype.h>
#include <linux/device.h>
#include <linux/err.h>
#include <linux/init.h>
#include <linux/kernel.h>
#include <linux/leds.h>
#include <linux/list.h>
#include <linux/module.h>
#include <linux/slab.h>
#include <linux/spinlock.h>
#include <linux/timer.h>
#include <uapi/linux/uleds.h>
#include "leds.h"

static struct class *leds_class;

static ssize_t brightness_show(struct device *dev,
		struct device_attribute *attr, char *buf)
{
	struct led_classdev *led_cdev = dev_get_drvdata(dev);

	/* no lock needed for this */
	led_update_brightness(led_cdev);

	return sprintf(buf, "%u\n", led_cdev->brightness);
}

static ssize_t brightness_store(struct device *dev,
		struct device_attribute *attr, const char *buf, size_t size)
{
	struct led_classdev *led_cdev = dev_get_drvdata(dev);
	unsigned long state;
	ssize_t ret;

	mutex_lock(&led_cdev->led_access);

	if (led_sysfs_is_disabled(led_cdev)) {
		ret = -EBUSY;
		goto unlock;
	}

	ret = kstrtoul(buf, 10, &state);
	if (ret)
		goto unlock;

	if (state == LED_OFF && !(led_cdev->flags & LED_KEEP_TRIGGER))
		led_trigger_remove(led_cdev);
	led_set_brightness(led_cdev, state);
	led_cdev->usr_brightness_req = state;

	ret = size;
unlock:
	mutex_unlock(&led_cdev->led_access);
	return ret;
}
static DEVICE_ATTR_RW(brightness);

static ssize_t max_brightness_show(struct device *dev,
		struct device_attribute *attr, char *buf)
{
	struct led_classdev *led_cdev = dev_get_drvdata(dev);

	return sprintf(buf, "%u\n", led_cdev->max_brightness);
}

static ssize_t max_brightness_store(struct device *dev,
		struct device_attribute *attr, const char *buf, size_t size)
{
	struct led_classdev *led_cdev = dev_get_drvdata(dev);
	unsigned long state;
	ssize_t ret = -EINVAL;

	ret = kstrtoul(buf, 10, &state);
	if (ret)
		return ret;

	led_cdev->max_brightness = state;
	led_set_brightness(led_cdev, led_cdev->usr_brightness_req);

	return size;
}
static DEVICE_ATTR_RW(max_brightness);

#ifdef CONFIG_LEDS_TRIGGERS
static DEVICE_ATTR(trigger, 0644, led_trigger_show, led_trigger_store);
static struct attribute *led_trigger_attrs[] = {
	&dev_attr_trigger.attr,
	NULL,
};
static const struct attribute_group led_trigger_group = {
	.attrs = led_trigger_attrs,
};
#endif

static struct attribute *led_class_attrs[] = {
	&dev_attr_brightness.attr,
	&dev_attr_max_brightness.attr,
	NULL,
};

static const struct attribute_group led_group = {
	.attrs = led_class_attrs,
};

static const struct attribute_group *led_groups[] = {
	&led_group,
#ifdef CONFIG_LEDS_TRIGGERS
	&led_trigger_group,
#endif
	NULL,
};

#ifdef CONFIG_LEDS_BRIGHTNESS_HW_CHANGED
static ssize_t brightness_hw_changed_show(struct device *dev,
		struct device_attribute *attr, char *buf)
{
	struct led_classdev *led_cdev = dev_get_drvdata(dev);

	if (led_cdev->brightness_hw_changed == -1)
		return -ENODATA;

	return sprintf(buf, "%u\n", led_cdev->brightness_hw_changed);
}

static DEVICE_ATTR_RO(brightness_hw_changed);

static int led_add_brightness_hw_changed(struct led_classdev *led_cdev)
{
	struct device *dev = led_cdev->dev;
	int ret;

	ret = device_create_file(dev, &dev_attr_brightness_hw_changed);
	if (ret) {
		dev_err(dev, "Error creating brightness_hw_changed\n");
		return ret;
	}

	led_cdev->brightness_hw_changed_kn =
		sysfs_get_dirent(dev->kobj.sd, "brightness_hw_changed");
	if (!led_cdev->brightness_hw_changed_kn) {
		dev_err(dev, "Error getting brightness_hw_changed kn\n");
		device_remove_file(dev, &dev_attr_brightness_hw_changed);
		return -ENXIO;
	}

	return 0;
}

static void led_remove_brightness_hw_changed(struct led_classdev *led_cdev)
{
	sysfs_put(led_cdev->brightness_hw_changed_kn);
	device_remove_file(led_cdev->dev, &dev_attr_brightness_hw_changed);
}

void led_classdev_notify_brightness_hw_changed(struct led_classdev *led_cdev,
					       enum led_brightness brightness)
{
	if (WARN_ON(!led_cdev->brightness_hw_changed_kn))
		return;

	led_cdev->brightness_hw_changed = brightness;
	sysfs_notify_dirent(led_cdev->brightness_hw_changed_kn);
}
EXPORT_SYMBOL_GPL(led_classdev_notify_brightness_hw_changed);
#else
static int led_add_brightness_hw_changed(struct led_classdev *led_cdev)
{
	return 0;
}
static void led_remove_brightness_hw_changed(struct led_classdev *led_cdev)
{
}
#endif

/**
 * led_classdev_suspend - suspend an led_classdev.
 * @led_cdev: the led_classdev to suspend.
 */
void led_classdev_suspend(struct led_classdev *led_cdev)
{
	led_cdev->flags |= LED_SUSPENDED;
	led_set_brightness_nopm(led_cdev, 0);
	flush_work(&led_cdev->set_brightness_work);
}
EXPORT_SYMBOL_GPL(led_classdev_suspend);

/**
 * led_classdev_resume - resume an led_classdev.
 * @led_cdev: the led_classdev to resume.
 */
void led_classdev_resume(struct led_classdev *led_cdev)
{
	led_set_brightness_nopm(led_cdev, led_cdev->brightness);

	if (led_cdev->flash_resume)
		led_cdev->flash_resume(led_cdev);

	led_cdev->flags &= ~LED_SUSPENDED;
}
EXPORT_SYMBOL_GPL(led_classdev_resume);

#ifdef CONFIG_PM_SLEEP
static int led_suspend(struct device *dev)
{
	struct led_classdev *led_cdev = dev_get_drvdata(dev);

	if (led_cdev->flags & LED_CORE_SUSPENDRESUME)
		led_classdev_suspend(led_cdev);

	return 0;
}

static int led_resume(struct device *dev)
{
	struct led_classdev *led_cdev = dev_get_drvdata(dev);

	if (led_cdev->flags & LED_CORE_SUSPENDRESUME)
		led_classdev_resume(led_cdev);

	return 0;
}
#endif

static SIMPLE_DEV_PM_OPS(leds_class_dev_pm_ops, led_suspend, led_resume);

static int match_name(struct device *dev, const void *data)
{
	if (!dev_name(dev))
		return 0;
	return !strcmp(dev_name(dev), (char *)data);
}

static int led_classdev_next_name(const char *init_name, char *name,
				  size_t len)
{
	unsigned int i = 0;
	int ret = 0;
	struct device *dev;

	strlcpy(name, init_name, len);

	while ((ret < len) &&
	       (dev = class_find_device(leds_class, NULL, name, match_name))) {
		put_device(dev);
		ret = snprintf(name, len, "%s_%u", init_name, ++i);
	}

	if (ret >= len)
		return -ENOMEM;

	return i;
}

/**
 * of_led_classdev_register - register a new object of led_classdev class.
 *
 * @parent: parent of LED device
 * @led_cdev: the led_classdev structure for this device.
 * @np: DT node describing this LED
 */
int of_led_classdev_register(struct device *parent, struct device_node *np,
			    struct led_classdev *led_cdev)
{
	char name[LED_MAX_NAME_SIZE];
	int ret;

	ret = led_classdev_next_name(led_cdev->name, name, sizeof(name));
	if (ret < 0)
		return ret;

	mutex_init(&led_cdev->led_access);
	mutex_lock(&led_cdev->led_access);
	led_cdev->dev = device_create_with_groups(leds_class, parent, 0,
				led_cdev, led_cdev->groups, "%s", name);
	if (IS_ERR(led_cdev->dev)) {
		mutex_unlock(&led_cdev->led_access);
		return PTR_ERR(led_cdev->dev);
	}
	led_cdev->dev->of_node = np;

	if (ret)
		dev_warn(parent, "Led %s renamed to %s due to name collision",
				led_cdev->name, dev_name(led_cdev->dev));

	if (led_cdev->flags & LED_BRIGHT_HW_CHANGED) {
		ret = led_add_brightness_hw_changed(led_cdev);
		if (ret) {
			device_unregister(led_cdev->dev);
			mutex_unlock(&led_cdev->led_access);
			return ret;
		}
	}

	led_cdev->work_flags = 0;
#ifdef CONFIG_LEDS_TRIGGERS
	init_rwsem(&led_cdev->trigger_lock);
#endif
#ifdef CONFIG_LEDS_BRIGHTNESS_HW_CHANGED
	led_cdev->brightness_hw_changed = -1;
#endif
	/* add to the list of leds */
	down_write(&leds_list_lock);
	list_add_tail(&led_cdev->node, &leds_list);
	up_write(&leds_list_lock);

	if (!led_cdev->max_brightness)
		led_cdev->max_brightness = LED_FULL;

	led_update_brightness(led_cdev);

	led_init_core(led_cdev);

#ifdef CONFIG_LEDS_TRIGGERS
	led_trigger_set_default(led_cdev);
#endif

	mutex_unlock(&led_cdev->led_access);

	dev_dbg(parent, "Registered led device: %s\n",
			led_cdev->name);

	return 0;
}
EXPORT_SYMBOL_GPL(of_led_classdev_register);

/**
 * led_classdev_unregister - unregisters a object of led_properties class.
 * @led_cdev: the led device to unregister
 *
 * Unregisters a previously registered via led_classdev_register object.
 */
void led_classdev_unregister(struct led_classdev *led_cdev)
{
#ifdef CONFIG_LEDS_TRIGGERS
	down_write(&led_cdev->trigger_lock);
	if (led_cdev->trigger)
		led_trigger_set(led_cdev, NULL);
	up_write(&led_cdev->trigger_lock);
#endif

<<<<<<< HEAD
=======
	led_cdev->flags |= LED_UNREGISTERING;

>>>>>>> 286cd8c7
	/* Stop blinking */
	led_stop_software_blink(led_cdev);

	led_set_brightness(led_cdev, LED_OFF);

	flush_work(&led_cdev->set_brightness_work);

<<<<<<< HEAD
=======
	if (led_cdev->flags & LED_BRIGHT_HW_CHANGED)
		led_remove_brightness_hw_changed(led_cdev);

>>>>>>> 286cd8c7
	device_unregister(led_cdev->dev);

	down_write(&leds_list_lock);
	list_del(&led_cdev->node);
	up_write(&leds_list_lock);

	mutex_destroy(&led_cdev->led_access);
}
EXPORT_SYMBOL_GPL(led_classdev_unregister);

static void devm_led_classdev_release(struct device *dev, void *res)
{
	led_classdev_unregister(*(struct led_classdev **)res);
}

/**
 * devm_of_led_classdev_register - resource managed led_classdev_register()
 *
 * @parent: parent of LED device
 * @led_cdev: the led_classdev structure for this device.
 */
int devm_of_led_classdev_register(struct device *parent,
				  struct device_node *np,
				  struct led_classdev *led_cdev)
{
	struct led_classdev **dr;
	int rc;

	dr = devres_alloc(devm_led_classdev_release, sizeof(*dr), GFP_KERNEL);
	if (!dr)
		return -ENOMEM;

	rc = of_led_classdev_register(parent, np, led_cdev);
	if (rc) {
		devres_free(dr);
		return rc;
	}

	*dr = led_cdev;
	devres_add(parent, dr);

	return 0;
}
EXPORT_SYMBOL_GPL(devm_of_led_classdev_register);

static int devm_led_classdev_match(struct device *dev, void *res, void *data)
{
	struct led_cdev **p = res;

	if (WARN_ON(!p || !*p))
		return 0;

	return *p == data;
}

/**
 * devm_led_classdev_unregister() - resource managed led_classdev_unregister()
 * @parent: The device to unregister.
 * @led_cdev: the led_classdev structure for this device.
 */
void devm_led_classdev_unregister(struct device *dev,
				  struct led_classdev *led_cdev)
{
	WARN_ON(devres_release(dev,
			       devm_led_classdev_release,
			       devm_led_classdev_match, led_cdev));
}
EXPORT_SYMBOL_GPL(devm_led_classdev_unregister);

static int __init leds_init(void)
{
	leds_class = class_create(THIS_MODULE, "leds");
	if (IS_ERR(leds_class))
		return PTR_ERR(leds_class);
	leds_class->pm = &leds_class_dev_pm_ops;
	leds_class->dev_groups = led_groups;
	return 0;
}

static void __exit leds_exit(void)
{
	class_destroy(leds_class);
}

subsys_initcall(leds_init);
module_exit(leds_exit);

MODULE_AUTHOR("John Lenz, Richard Purdie");
MODULE_LICENSE("GPL");
MODULE_DESCRIPTION("LED Class Interface");<|MERGE_RESOLUTION|>--- conflicted
+++ resolved
@@ -349,11 +349,8 @@
 	up_write(&led_cdev->trigger_lock);
 #endif
 
-<<<<<<< HEAD
-=======
 	led_cdev->flags |= LED_UNREGISTERING;
 
->>>>>>> 286cd8c7
 	/* Stop blinking */
 	led_stop_software_blink(led_cdev);
 
@@ -361,12 +358,9 @@
 
 	flush_work(&led_cdev->set_brightness_work);
 
-<<<<<<< HEAD
-=======
 	if (led_cdev->flags & LED_BRIGHT_HW_CHANGED)
 		led_remove_brightness_hw_changed(led_cdev);
 
->>>>>>> 286cd8c7
 	device_unregister(led_cdev->dev);
 
 	down_write(&leds_list_lock);
