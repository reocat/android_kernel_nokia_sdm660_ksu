# SPDX-License-Identifier: GPL-2.0
obj-$(CONFIG_STM)	+= stm_core.o

stm_core-y		:= core.o policy.o

obj-$(CONFIG_STM_DUMMY)	+= dummy_stm.o

obj-$(CONFIG_STM_SOURCE_CONSOLE)	+= stm_console.o
obj-$(CONFIG_STM_SOURCE_HEARTBEAT)	+= stm_heartbeat.o
<<<<<<< HEAD

stm_console-y		:= console.o
stm_heartbeat-y		:= heartbeat.o
=======
obj-$(CONFIG_STM_SOURCE_FTRACE)		+= stm_ftrace.o

stm_console-y		:= console.o
stm_heartbeat-y		:= heartbeat.o
stm_ftrace-y		:= ftrace.o
>>>>>>> 286cd8c7
<|MERGE_RESOLUTION|>--- conflicted
+++ resolved
@@ -7,14 +7,8 @@
 
 obj-$(CONFIG_STM_SOURCE_CONSOLE)	+= stm_console.o
 obj-$(CONFIG_STM_SOURCE_HEARTBEAT)	+= stm_heartbeat.o
-<<<<<<< HEAD
-
-stm_console-y		:= console.o
-stm_heartbeat-y		:= heartbeat.o
-=======
 obj-$(CONFIG_STM_SOURCE_FTRACE)		+= stm_ftrace.o
 
 stm_console-y		:= console.o
 stm_heartbeat-y		:= heartbeat.o
-stm_ftrace-y		:= ftrace.o
->>>>>>> 286cd8c7
+stm_ftrace-y		:= ftrace.o