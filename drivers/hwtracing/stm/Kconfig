config STM
	tristate "System Trace Module devices"
	select CONFIGFS_FS
	select SRCU
	help
	  A System Trace Module (STM) is a device exporting data in System
	  Trace Protocol (STP) format as defined by MIPI STP standards.
	  Examples of such devices are Intel(R) Trace Hub and Coresight STM.

	  Say Y here to enable System Trace Module device support.

if STM

config STM_DUMMY
	tristate "Dummy STM driver"
	help
	  This is a simple dummy device that pretends to be an stm device
	  and discards your data. Use for stm class testing.

	  If you don't know what this is, say N.

config STM_SOURCE_CONSOLE
	tristate "Kernel console over STM devices"
	help
	  This is a kernel space trace source that sends kernel log
	  messages to trace hosts over STM devices.

	  If you want to send kernel console messages over STM devices,
	  say Y.

config STM_SOURCE_HEARTBEAT
	tristate "Heartbeat over STM devices"
	help
	  This is a kernel space trace source that sends periodic
	  heartbeat messages to trace hosts over STM devices. It is
	  also useful for testing stm class drivers and the stm class
	  framework itself.

	  If you want to send heartbeat messages over STM devices,
	  say Y.

<<<<<<< HEAD
=======
config STM_SOURCE_FTRACE
	tristate "Copy the output from kernel Ftrace to STM engine"
	depends on FUNCTION_TRACER
	help
	  This option can be used to copy the output from kernel Ftrace
	  to STM engine. Enabling this option will introduce a slight
	  timing effect.

	  If you want to send kernel Ftrace messages over STM devices,
	  say Y.

>>>>>>> 286cd8c7
endif<|MERGE_RESOLUTION|>--- conflicted
+++ resolved
@@ -39,8 +39,6 @@
 	  If you want to send heartbeat messages over STM devices,
 	  say Y.
 
-<<<<<<< HEAD
-=======
 config STM_SOURCE_FTRACE
 	tristate "Copy the output from kernel Ftrace to STM engine"
 	depends on FUNCTION_TRACER
@@ -52,5 +50,4 @@
 	  If you want to send kernel Ftrace messages over STM devices,
 	  say Y.
 
->>>>>>> 286cd8c7
 endif