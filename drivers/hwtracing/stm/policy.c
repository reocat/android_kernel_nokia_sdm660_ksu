--- conflicted
+++ resolved
@@ -283,19 +283,11 @@
 {
 	struct stp_policy *policy = to_stp_policy(item);
 	struct stm_device *stm = policy->stm;
-<<<<<<< HEAD
 
 	/* a policy *can* be unbound and still exist in configfs tree */
 	if (!stm)
 		return;
 
-=======
-
-	/* a policy *can* be unbound and still exist in configfs tree */
-	if (!stm)
-		return;
-
->>>>>>> 286cd8c7
 	mutex_lock(&stm->policy_mutex);
 	stp_policy_unbind(policy);
 	mutex_unlock(&stm->policy_mutex);
