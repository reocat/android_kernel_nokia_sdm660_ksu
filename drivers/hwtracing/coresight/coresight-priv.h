<<<<<<< HEAD
/* Copyright (c) 2011-2012, 2016 The Linux Foundation. All rights reserved.
 *
 * This program is free software; you can redistribute it and/or modify
 * it under the terms of the GNU General Public License version 2 and
 * only version 2 as published by the Free Software Foundation.
 *
 * This program is distributed in the hope that it will be useful,
 * but WITHOUT ANY WARRANTY; without even the implied warranty of
 * MERCHANTABILITY or FITNESS FOR A PARTICULAR PURPOSE.  See the
 * GNU General Public License for more details.
=======
/* SPDX-License-Identifier: GPL-2.0 */
/*
 * Copyright (c) 2011-2012,2018, The Linux Foundation. All rights reserved.
>>>>>>> 286cd8c7
 */

#ifndef _CORESIGHT_PRIV_H
#define _CORESIGHT_PRIV_H

#include <linux/bitops.h>
#include <linux/io.h>
#include <linux/coresight.h>
#include <linux/pm_runtime.h>
#include "coresight-common.h"

/*
 * Coresight management registers (0xf00-0xfcc)
 * 0xfa0 - 0xfa4: Management	registers in PFTv1.0
 *		  Trace		registers in PFTv1.1
 */
#define CORESIGHT_ITCTRL	0xf00
#define CORESIGHT_CLAIMSET	0xfa0
#define CORESIGHT_CLAIMCLR	0xfa4
#define CORESIGHT_LAR		0xfb0
#define CORESIGHT_LSR		0xfb4
#define CORESIGHT_AUTHSTATUS	0xfb8
#define CORESIGHT_DEVID		0xfc8
#define CORESIGHT_DEVTYPE	0xfcc


/*
 * Coresight device CLAIM protocol.
 * See PSCI - ARM DEN 0022D, Section: 6.8.1 Debug and Trace save and restore.
 */
#define CORESIGHT_CLAIM_SELF_HOSTED	BIT(1)

#define TIMEOUT_US		100
#define BM(lsb, msb)		((BIT(msb) - BIT(lsb)) + BIT(msb))
#define BMVAL(val, lsb, msb)	((val & GENMASK(msb, lsb)) >> lsb)
#define BVAL(val, n)		((val & BIT(n)) >> n)

#define ETM_MODE_EXCL_KERN	BIT(30)
#define ETM_MODE_EXCL_USER	BIT(31)

typedef u32 (*coresight_read_fn)(const struct device *, u32 offset);
#define __coresight_simple_func(type, func, name, lo_off, hi_off)	\
static ssize_t name##_show(struct device *_dev,				\
			   struct device_attribute *attr, char *buf)	\
{									\
	type *drvdata = dev_get_drvdata(_dev->parent);			\
	coresight_read_fn fn = func;					\
	u64 val;							\
	pm_runtime_get_sync(_dev->parent);				\
	if (fn)								\
		val = (u64)fn(_dev->parent, lo_off);			\
	else								\
		val = coresight_read_reg_pair(drvdata->base,		\
						 lo_off, hi_off);	\
	pm_runtime_put_sync(_dev->parent);				\
	return scnprintf(buf, PAGE_SIZE, "0x%llx\n", val);		\
}									\
static DEVICE_ATTR_RO(name)

#define coresight_simple_func(type, func, name, offset)			\
	__coresight_simple_func(type, func, name, offset, -1)
#define coresight_simple_reg32(type, name, offset)			\
	__coresight_simple_func(type, NULL, name, offset, -1)
#define coresight_simple_reg64(type, name, lo_off, hi_off)		\
	__coresight_simple_func(type, NULL, name, lo_off, hi_off)

extern const u32 barrier_pkt[4];
#define CORESIGHT_BARRIER_PKT_SIZE (sizeof(barrier_pkt))

enum etm_addr_type {
	ETM_ADDR_TYPE_NONE,
	ETM_ADDR_TYPE_SINGLE,
	ETM_ADDR_TYPE_RANGE,
	ETM_ADDR_TYPE_START,
	ETM_ADDR_TYPE_STOP,
};

enum cs_mode {
	CS_MODE_DISABLED,
	CS_MODE_SYSFS,
	CS_MODE_PERF,
};

/**
 * struct cs_buffer - keep track of a recording session' specifics
 * @cur:	index of the current buffer
 * @nr_pages:	max number of pages granted to us
 * @offset:	offset within the current buffer
 * @data_size:	how much we collected in this run
 * @snapshot:	is this run in snapshot mode
 * @data_pages:	a handle the ring buffer
 */
struct cs_buffers {
	unsigned int		cur;
	unsigned int		nr_pages;
	unsigned long		offset;
	local_t			data_size;
	bool			snapshot;
	void			**data_pages;
};

static inline void coresight_insert_barrier_packet(void *buf)
{
	if (buf)
		memcpy(buf, barrier_pkt, CORESIGHT_BARRIER_PKT_SIZE);
}


static inline void CS_LOCK(void __iomem *addr)
{
	do {
		/* Wait for things to settle */
		mb();
		writel_relaxed(0x0, addr + CORESIGHT_LAR);
	} while (0);
}

static inline void CS_UNLOCK(void __iomem *addr)
{
	do {
		writel_relaxed(CORESIGHT_UNLOCK, addr + CORESIGHT_LAR);
		/* Make sure everyone has seen this */
		mb();
	} while (0);
}

<<<<<<< HEAD
static inline bool coresight_authstatus_enabled(void __iomem *addr)
{
	int ret;
	unsigned auth_val;

	if (!addr)
		return false;

	auth_val = readl_relaxed(addr + CORESIGHT_AUTHSTATUS);

	if ((0x2 == BMVAL(auth_val, 0, 1)) ||
	    (0x2 == BMVAL(auth_val, 2, 3)) ||
	    (0x2 == BMVAL(auth_val, 4, 5)) ||
	    (0x2 == BMVAL(auth_val, 6, 7)))
		ret = false;
	else
		ret = true;

	return ret;
}

=======
static inline u64
coresight_read_reg_pair(void __iomem *addr, s32 lo_offset, s32 hi_offset)
{
	u64 val;

	val = readl_relaxed(addr + lo_offset);
	val |= (hi_offset < 0) ? 0 :
	       (u64)readl_relaxed(addr + hi_offset) << 32;
	return val;
}

static inline void coresight_write_reg_pair(void __iomem *addr, u64 val,
						 s32 lo_offset, s32 hi_offset)
{
	writel_relaxed((u32)val, addr + lo_offset);
	if (hi_offset >= 0)
		writel_relaxed((u32)(val >> 32), addr + hi_offset);
}

void coresight_disable_path(struct list_head *path);
int coresight_enable_path(struct list_head *path, u32 mode, void *sink_data);
struct coresight_device *coresight_get_sink(struct list_head *path);
struct coresight_device *coresight_get_enabled_sink(bool reset);
struct coresight_device *coresight_get_sink_by_id(u32 id);
struct list_head *coresight_build_path(struct coresight_device *csdev,
				       struct coresight_device *sink);
struct coresight_device *coresight_get_source(struct list_head *path);
void coresight_release_path(struct coresight_device *csdev,
			    struct list_head *path);

>>>>>>> 286cd8c7
#ifdef CONFIG_CORESIGHT_SOURCE_ETM3X
extern int etm_readl_cp14(u32 off, unsigned int *val);
extern int etm_writel_cp14(u32 off, u32 val);
#else
static inline int etm_readl_cp14(u32 off, unsigned int *val) { return 0; }
static inline int etm_writel_cp14(u32 off, u32 val) { return 0; }
#endif

#ifdef CONFIG_CORESIGHT_CSR
extern void msm_qdss_csr_enable_bam_to_usb(void);
extern void msm_qdss_csr_disable_bam_to_usb(void);
extern void msm_qdss_csr_disable_flush(void);
extern int coresight_csr_hwctrl_set(uint64_t addr, uint32_t val);
#else
static inline void msm_qdss_csr_enable_bam_to_usb(void) {}
static inline void msm_qdss_csr_disable_bam_to_usb(void) {}
static inline void msm_qdss_csr_disable_flush(void) {}
static inline int coresight_csr_hwctrl_set(uint64_t addr,
					   uint32_t val) { return -EINVAL; }
#endif

#endif<|MERGE_RESOLUTION|>--- conflicted
+++ resolved
@@ -1,19 +1,6 @@
-<<<<<<< HEAD
-/* Copyright (c) 2011-2012, 2016 The Linux Foundation. All rights reserved.
- *
- * This program is free software; you can redistribute it and/or modify
- * it under the terms of the GNU General Public License version 2 and
- * only version 2 as published by the Free Software Foundation.
- *
- * This program is distributed in the hope that it will be useful,
- * but WITHOUT ANY WARRANTY; without even the implied warranty of
- * MERCHANTABILITY or FITNESS FOR A PARTICULAR PURPOSE.  See the
- * GNU General Public License for more details.
-=======
 /* SPDX-License-Identifier: GPL-2.0 */
 /*
  * Copyright (c) 2011-2012,2018, The Linux Foundation. All rights reserved.
->>>>>>> 286cd8c7
  */
 
 #ifndef _CORESIGHT_PRIV_H
@@ -140,29 +127,6 @@
 	} while (0);
 }
 
-<<<<<<< HEAD
-static inline bool coresight_authstatus_enabled(void __iomem *addr)
-{
-	int ret;
-	unsigned auth_val;
-
-	if (!addr)
-		return false;
-
-	auth_val = readl_relaxed(addr + CORESIGHT_AUTHSTATUS);
-
-	if ((0x2 == BMVAL(auth_val, 0, 1)) ||
-	    (0x2 == BMVAL(auth_val, 2, 3)) ||
-	    (0x2 == BMVAL(auth_val, 4, 5)) ||
-	    (0x2 == BMVAL(auth_val, 6, 7)))
-		ret = false;
-	else
-		ret = true;
-
-	return ret;
-}
-
-=======
 static inline u64
 coresight_read_reg_pair(void __iomem *addr, s32 lo_offset, s32 hi_offset)
 {
@@ -193,7 +157,6 @@
 void coresight_release_path(struct coresight_device *csdev,
 			    struct list_head *path);
 
->>>>>>> 286cd8c7
 #ifdef CONFIG_CORESIGHT_SOURCE_ETM3X
 extern int etm_readl_cp14(u32 off, unsigned int *val);
 extern int etm_writel_cp14(u32 off, u32 val);
