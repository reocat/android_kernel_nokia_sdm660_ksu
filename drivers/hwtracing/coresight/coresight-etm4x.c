--- conflicted
+++ resolved
@@ -1,19 +1,6 @@
-<<<<<<< HEAD
-/* Copyright (c) 2014, 2016-2017 The Linux Foundation. All rights reserved.
- *
- * This program is free software; you can redistribute it and/or modify
- * it under the terms of the GNU General Public License version 2 and
- * only version 2 as published by the Free Software Foundation.
- *
- * This program is distributed in the hope that it will be useful,
- * but WITHOUT ANY WARRANTY; without even the implied warranty of
- * MERCHANTABILITY or FITNESS FOR A PARTICULAR PURPOSE.  See the
- * GNU General Public License for more details.
-=======
 // SPDX-License-Identifier: GPL-2.0
 /*
  * Copyright (c) 2014,2016,2018, The Linux Foundation. All rights reserved.
->>>>>>> 286cd8c7
  */
 
 #include <linux/kernel.h>
@@ -63,23 +50,14 @@
 /* The number of ETMv4 currently registered */
 static int etm4_count;
 static struct etmv4_drvdata *etmdrvdata[NR_CPUS];
-<<<<<<< HEAD
-static struct notifier_block etm4_cpu_notifier;
-static struct notifier_block etm4_cpu_dying_notifier;
-=======
 static void etm4_set_default_config(struct etmv4_config *config);
 static int etm4_set_event_filters(struct etmv4_drvdata *drvdata,
 				  struct perf_event *event);
->>>>>>> 286cd8c7
 
 static enum cpuhp_state hp_online;
 
-<<<<<<< HEAD
-	CS_UNLOCK(drvdata->base);
-=======
 static void etm4_os_unlock(struct etmv4_drvdata *drvdata)
 {
->>>>>>> 286cd8c7
 	/* Writing any value to ETMOSLAR unlocks the trace registers */
 	writel_relaxed(0x0, drvdata->base + TRCOSLAR);
 	drvdata->os_unlock = true;
@@ -97,14 +75,8 @@
 
 static bool etm4_arch_supported(u8 arch)
 {
-<<<<<<< HEAD
-	/* Mask out the minor version number */
-	switch (arch & 0xf0) {
-	case ETM_ARCH_V4:
-=======
 	switch (arch) {
 	case ETM_ARCH_MAJOR_V4:
->>>>>>> 286cd8c7
 		break;
 	default:
 		return false;
@@ -115,8 +87,6 @@
 static int etm4_cpu_id(struct coresight_device *csdev)
 {
 	struct etmv4_drvdata *drvdata = dev_get_drvdata(csdev->dev.parent);
-<<<<<<< HEAD
-=======
 
 	return drvdata->cpu;
 }
@@ -124,7 +94,6 @@
 static int etm4_trace_id(struct coresight_device *csdev)
 {
 	struct etmv4_drvdata *drvdata = dev_get_drvdata(csdev->dev.parent);
->>>>>>> 286cd8c7
 
 	return drvdata->trcid;
 }
@@ -141,15 +110,12 @@
 
 	CS_UNLOCK(drvdata->base);
 
-<<<<<<< HEAD
-=======
 	etm4_os_unlock(drvdata);
 
 	rc = coresight_claim_device_unlocked(drvdata->base);
 	if (rc)
 		goto done;
 
->>>>>>> 286cd8c7
 	/* Disable the trace unit before programming trace registers */
 	writel_relaxed(0, drvdata->base + TRCPRGCTLR);
 
@@ -1134,178 +1100,6 @@
 	spin_unlock(&etmdrvdata[cpu]->spinlock);
 	return 0;
 }
-<<<<<<< HEAD
-static DEVICE_ATTR_RO(cpu);
-
-static struct attribute *coresight_etmv4_attrs[] = {
-	&dev_attr_nr_pe_cmp.attr,
-	&dev_attr_nr_addr_cmp.attr,
-	&dev_attr_nr_cntr.attr,
-	&dev_attr_nr_ext_inp.attr,
-	&dev_attr_numcidc.attr,
-	&dev_attr_numvmidc.attr,
-	&dev_attr_nrseqstate.attr,
-	&dev_attr_nr_resource.attr,
-	&dev_attr_nr_ss_cmp.attr,
-	&dev_attr_reset.attr,
-	&dev_attr_mode.attr,
-	&dev_attr_pe.attr,
-	&dev_attr_event.attr,
-	&dev_attr_event_instren.attr,
-	&dev_attr_event_ts.attr,
-	&dev_attr_syncfreq.attr,
-	&dev_attr_cyc_threshold.attr,
-	&dev_attr_bb_ctrl.attr,
-	&dev_attr_event_vinst.attr,
-	&dev_attr_s_exlevel_vinst.attr,
-	&dev_attr_ns_exlevel_vinst.attr,
-	&dev_attr_addr_idx.attr,
-	&dev_attr_addr_instdatatype.attr,
-	&dev_attr_addr_single.attr,
-	&dev_attr_addr_range.attr,
-	&dev_attr_addr_start.attr,
-	&dev_attr_addr_stop.attr,
-	&dev_attr_addr_ctxtype.attr,
-	&dev_attr_addr_context.attr,
-	&dev_attr_seq_idx.attr,
-	&dev_attr_seq_state.attr,
-	&dev_attr_seq_event.attr,
-	&dev_attr_seq_reset_event.attr,
-	&dev_attr_cntr_idx.attr,
-	&dev_attr_cntrldvr.attr,
-	&dev_attr_cntr_val.attr,
-	&dev_attr_cntr_ctrl.attr,
-	&dev_attr_res_idx.attr,
-	&dev_attr_res_ctrl.attr,
-	&dev_attr_ctxid_idx.attr,
-	&dev_attr_ctxid_pid.attr,
-	&dev_attr_ctxid_masks.attr,
-	&dev_attr_vmid_idx.attr,
-	&dev_attr_vmid_val.attr,
-	&dev_attr_vmid_masks.attr,
-	&dev_attr_cpu.attr,
-	NULL,
-};
-
-struct etmv4_reg {
-	void __iomem *addr;
-	u32 data;
-};
-
-static void do_smp_cross_read(void *data)
-{
-	struct etmv4_reg *reg = data;
-
-	reg->data = readl_relaxed(reg->addr);
-}
-
-static u32 etmv4_cross_read(const struct device *dev, u32 offset)
-{
-	struct etmv4_drvdata *drvdata = dev_get_drvdata(dev);
-	struct etmv4_reg reg;
-
-	reg.addr = drvdata->base + offset;
-
-	smp_call_function_single(drvdata->cpu, do_smp_cross_read, &reg, 1);
-	return reg.data;
-}
-#define coresight_cross_read(name, offset)				\
-static ssize_t name##_show(struct device *_dev,				\
-			   struct device_attribute *attr, char *buf)	\
-{									\
-	u32 val;							\
-	pm_runtime_get_sync(_dev->parent);				\
-									\
-	val = etmv4_cross_read(_dev->parent, offset);			\
-									\
-	pm_runtime_put_sync(_dev->parent);				\
-	return scnprintf(buf, PAGE_SIZE, "0x%x\n", val);		\
-}									\
-static DEVICE_ATTR_RO(name)
-
-#define coresight_simple_func(name, offset)				\
-static ssize_t name##_show(struct device *_dev,				\
-			   struct device_attribute *attr, char *buf)	\
-{									\
-	struct etmv4_drvdata *drvdata = dev_get_drvdata(_dev->parent);	\
-	return scnprintf(buf, PAGE_SIZE, "0x%x\n",			\
-			 readl_relaxed(drvdata->base + offset));	\
-}									\
-static DEVICE_ATTR_RO(name)
-
-coresight_cross_read(trcoslsr, TRCOSLSR);
-coresight_cross_read(trcpdcr, TRCPDCR);
-coresight_cross_read(trcpdsr, TRCPDSR);
-coresight_cross_read(trclsr, TRCLSR);
-coresight_cross_read(trcauthstatus, TRCAUTHSTATUS);
-coresight_cross_read(trcdevid, TRCDEVID);
-coresight_cross_read(trcdevtype, TRCDEVTYPE);
-coresight_cross_read(trcpidr0, TRCPIDR0);
-coresight_cross_read(trcpidr1, TRCPIDR1);
-coresight_cross_read(trcpidr2, TRCPIDR2);
-coresight_cross_read(trcpidr3, TRCPIDR3);
-
-static struct attribute *coresight_etmv4_mgmt_attrs[] = {
-	&dev_attr_trcoslsr.attr,
-	&dev_attr_trcpdcr.attr,
-	&dev_attr_trcpdsr.attr,
-	&dev_attr_trclsr.attr,
-	&dev_attr_trcauthstatus.attr,
-	&dev_attr_trcdevid.attr,
-	&dev_attr_trcdevtype.attr,
-	&dev_attr_trcpidr0.attr,
-	&dev_attr_trcpidr1.attr,
-	&dev_attr_trcpidr2.attr,
-	&dev_attr_trcpidr3.attr,
-	NULL,
-};
-
-coresight_cross_read(trcidr0, TRCIDR0);
-coresight_cross_read(trcidr1, TRCIDR1);
-coresight_cross_read(trcidr2, TRCIDR2);
-coresight_cross_read(trcidr3, TRCIDR3);
-coresight_cross_read(trcidr4, TRCIDR4);
-coresight_cross_read(trcidr5, TRCIDR5);
-/* trcidr[6,7] are reserved */
-coresight_cross_read(trcidr8, TRCIDR8);
-coresight_cross_read(trcidr9, TRCIDR9);
-coresight_cross_read(trcidr10, TRCIDR10);
-coresight_cross_read(trcidr11, TRCIDR11);
-coresight_cross_read(trcidr12, TRCIDR12);
-coresight_cross_read(trcidr13, TRCIDR13);
-
-static struct attribute *coresight_etmv4_trcidr_attrs[] = {
-	&dev_attr_trcidr0.attr,
-	&dev_attr_trcidr1.attr,
-	&dev_attr_trcidr2.attr,
-	&dev_attr_trcidr3.attr,
-	&dev_attr_trcidr4.attr,
-	&dev_attr_trcidr5.attr,
-	/* trcidr[6,7] are reserved */
-	&dev_attr_trcidr8.attr,
-	&dev_attr_trcidr9.attr,
-	&dev_attr_trcidr10.attr,
-	&dev_attr_trcidr11.attr,
-	&dev_attr_trcidr12.attr,
-	&dev_attr_trcidr13.attr,
-	NULL,
-};
-
-static const struct attribute_group coresight_etmv4_group = {
-	.attrs = coresight_etmv4_attrs,
-};
-
-static const struct attribute_group coresight_etmv4_mgmt_group = {
-	.attrs = coresight_etmv4_mgmt_attrs,
-	.name = "mgmt",
-};
-
-static const struct attribute_group coresight_etmv4_trcidr_group = {
-	.attrs = coresight_etmv4_trcidr_attrs,
-	.name = "trcidr",
-};
-=======
->>>>>>> 286cd8c7
 
 static void etm4_init_trace_id(struct etmv4_drvdata *drvdata)
 {
@@ -1445,10 +1239,6 @@
 
 	CS_UNLOCK(drvdata->base);
 
-<<<<<<< HEAD
-	/* no start-stop filtering for ViewInst */
-	drvdata->vissctlr = 0x0;
-=======
 	writel_relaxed(state->trcclaimset, drvdata->base + TRCCLAIMSET);
 
 	writel_relaxed(state->trcprgctlr, drvdata->base + TRCPRGCTLR);
@@ -1472,7 +1262,6 @@
 	writel_relaxed(state->trcvdctlr, drvdata->base + TRCVDCTLR);
 	writel_relaxed(state->trcvdsacctlr, drvdata->base + TRCVDSACCTLR);
 	writel_relaxed(state->trcvdarcctlr, drvdata->base + TRCVDARCCTLR);
->>>>>>> 286cd8c7
 
 	for (i = 0; i < drvdata->nrseqstate - 1; i++)
 		writel_relaxed(state->trcseqevr[i],
@@ -1496,27 +1285,12 @@
 			       drvdata->base + TRCRSCTLRn(i));
 
 	for (i = 0; i < drvdata->nr_ss_cmp; i++) {
-<<<<<<< HEAD
-		drvdata->ss_ctrl[i] = 0x0;
-		drvdata->ss_pe_cmp[i] = 0x0;
-	}
-
-	if (drvdata->nr_addr_cmp >= 1) {
-		drvdata->addr_val[0] = (unsigned long)_stext;
-		drvdata->addr_val[1] = (unsigned long)_etext;
-		drvdata->addr_type[0] = ETM_ADDR_TYPE_RANGE;
-		drvdata->addr_type[1] = ETM_ADDR_TYPE_RANGE;
-
-		/* address range filtering for ViewInst */
-		drvdata->viiectlr = 0x1;
-=======
 		writel_relaxed(state->trcssccr[i],
 			       drvdata->base + TRCSSCCRn(i));
 		writel_relaxed(state->trcsscsr[i],
 			       drvdata->base + TRCSSCSRn(i));
 		writel_relaxed(state->trcsspcicr[i],
 			       drvdata->base + TRCSSPCICRn(i));
->>>>>>> 286cd8c7
 	}
 
 	for (i = 0; i < drvdata->nr_addr_cmp * 2; i++) {
@@ -1547,95 +1321,6 @@
 	drvdata->state_needs_restore = false;
 
 	/*
-<<<<<<< HEAD
-	 * Start trace id from 0x1.
-	 */
-	drvdata->trcid = 0x1 + drvdata->cpu;
-}
-
-static int etm4_set_reg_dump(struct etmv4_drvdata *drvdata)
-{
-	int ret;
-	void *baddr;
-	struct amba_device *adev;
-	struct resource *res;
-	struct device *dev = drvdata->dev;
-	struct msm_dump_entry dump_entry;
-	uint32_t size;
-
-	adev = to_amba_device(dev);
-	if (!adev)
-		return -EINVAL;
-
-	res = &adev->res;
-	size = resource_size(res);
-
-	baddr = devm_kzalloc(dev, size, GFP_KERNEL);
-	if (!baddr)
-		return -ENOMEM;
-
-	drvdata->reg_data.addr = virt_to_phys(baddr);
-	drvdata->reg_data.len = size;
-	scnprintf(drvdata->reg_data.name, sizeof(drvdata->reg_data.name),
-		"KETM_REG%d", drvdata->cpu);
-
-	dump_entry.id = MSM_DUMP_DATA_ETM_REG + drvdata->cpu;
-	dump_entry.addr = virt_to_phys(&drvdata->reg_data);
-
-	ret = msm_dump_data_register(MSM_DUMP_TABLE_APPS,
-				     &dump_entry);
-	if (ret)
-		devm_kfree(dev, baddr);
-
-	return ret;
-}
-
-static int etm4_late_init(struct etmv4_drvdata *drvdata)
-{
-	int ret;
-	struct coresight_desc *desc;
-	struct device *dev = drvdata->dev;
-
-	if (etm4_arch_supported(drvdata->arch) == false)
-		return -EINVAL;
-
-	etm4_init_default_data(drvdata);
-
-	ret = etm4_set_reg_dump(drvdata);
-	if (ret)
-		dev_err(dev, "ETM REG dump setup failed. ret %d\n", ret);
-
-	desc = devm_kzalloc(dev, sizeof(*desc), GFP_KERNEL);
-	if (!desc)
-		return -ENOMEM;
-
-	desc->type = CORESIGHT_DEV_TYPE_SOURCE;
-	desc->subtype.source_subtype = CORESIGHT_DEV_SUBTYPE_SOURCE_PROC;
-	desc->ops = &etm4_cs_ops;
-	desc->pdata = dev->platform_data;
-	desc->dev = dev;
-	desc->groups = coresight_etmv4_groups;
-	drvdata->csdev = coresight_register(desc);
-	if (IS_ERR(drvdata->csdev)) {
-		ret = PTR_ERR(drvdata->csdev);
-		goto err_coresight_register;
-	}
-
-	dev_info(dev, "ETM 4.0 initialized\n");
-
-	if (boot_enable) {
-		coresight_enable(drvdata->csdev);
-		drvdata->boot_enable = true;
-	}
-
-	drvdata->init = true;
-
-	return 0;
-
-err_coresight_register:
-	devm_kfree(dev, desc);
-	return ret;
-=======
 	 * As recommended by section 4.3.7 ("Synchronization when using the
 	 * memory-mapped interface") of ARM IHI 0064D
 	 */
@@ -1645,127 +1330,22 @@
 	/* Unlock the OS lock to re-enable trace and external debug access */
 	etm4_os_unlock(drvdata);
 	CS_LOCK(drvdata->base);
->>>>>>> 286cd8c7
 }
 
 static int etm4_cpu_pm_notify(struct notifier_block *nb, unsigned long cmd,
 			      void *v)
 {
-<<<<<<< HEAD
-	unsigned int cpu = (unsigned long)hcpu;
-	static bool clk_disable[NR_CPUS];
-	int ret;
-=======
 	struct etmv4_drvdata *drvdata;
 	unsigned int cpu = smp_processor_id();
->>>>>>> 286cd8c7
 
 	if (!etmdrvdata[cpu])
 		return NOTIFY_OK;
 
-<<<<<<< HEAD
-	switch (action & (~CPU_TASKS_FROZEN)) {
-	case CPU_UP_PREPARE:
-		if (!etmdrvdata[cpu]->os_unlock) {
-			ret = pm_runtime_get_sync(etmdrvdata[cpu]->dev);
-			if (ret) {
-				dev_err(etmdrvdata[cpu]->dev,
-					"ETM clk enable during hotplug failed for cpu: %d, ret: %d\n",
-					cpu, ret);
-				goto err_clk_init;
-			}
-			clk_disable[cpu] = true;
-		}
-		break;
-
-	case CPU_STARTING:
-		spin_lock(&etmdrvdata[cpu]->spinlock);
-		if (!etmdrvdata[cpu]->os_unlock) {
-			etm4_os_unlock(etmdrvdata[cpu]);
-			etmdrvdata[cpu]->os_unlock = true;
-			etm4_init_arch_data(etmdrvdata[cpu]);
-		}
-=======
 	drvdata = etmdrvdata[cpu];
->>>>>>> 286cd8c7
 
 	if (!drvdata->save_state)
 		return NOTIFY_OK;
 
-<<<<<<< HEAD
-	case CPU_ONLINE:
-		mutex_lock(&etmdrvdata[cpu]->mutex);
-		if (!etmdrvdata[cpu]->init) {
-			ret = etm4_late_init(etmdrvdata[cpu]);
-			if (ret) {
-				dev_err(etmdrvdata[cpu]->dev,
-					"ETM init failed. Cpu: %d, ret: %d\n",
-					cpu, ret);
-				mutex_unlock(&etmdrvdata[cpu]->mutex);
-				goto err_init;
-			}
-		}
-		mutex_unlock(&etmdrvdata[cpu]->mutex);
-
-		if (clk_disable[cpu]) {
-			pm_runtime_put(etmdrvdata[cpu]->dev);
-			clk_disable[cpu] = false;
-		}
-
-		if (etmdrvdata[cpu]->boot_enable &&
-			!etmdrvdata[cpu]->sticky_enable)
-			coresight_enable(etmdrvdata[cpu]->csdev);
-		break;
-
-	case CPU_UP_CANCELED:
-		if (clk_disable[cpu]) {
-			pm_runtime_put(etmdrvdata[cpu]->dev);
-			clk_disable[cpu] = false;
-		}
-		break;
-	}
-out:
-	return NOTIFY_OK;
-
-err_init:
-	if (--etm4_count == 0) {
-		unregister_hotcpu_notifier(&etm4_cpu_notifier);
-		unregister_hotcpu_notifier(&etm4_cpu_dying_notifier);
-	}
-
-	if (clk_disable[cpu]) {
-		pm_runtime_put(etmdrvdata[cpu]->dev);
-		clk_disable[cpu] = false;
-	}
-
-	devm_iounmap(etmdrvdata[cpu]->dev, etmdrvdata[cpu]->base);
-	dev_set_drvdata(etmdrvdata[cpu]->dev, NULL);
-	devm_kfree(etmdrvdata[cpu]->dev, etmdrvdata[cpu]);
-	etmdrvdata[cpu] = NULL;
-
-err_clk_init:
-	return notifier_from_errno(ret);
-}
-
-static struct notifier_block etm4_cpu_notifier = {
-	.notifier_call = etm4_cpu_callback,
-};
-
-static int etm4_cpu_dying_callback(struct notifier_block *nfb,
-				   unsigned long action, void *hcpu)
-{
-	unsigned int cpu = (unsigned long)hcpu;
-
-	if (!etmdrvdata[cpu])
-		goto out;
-
-	switch (action & (~CPU_TASKS_FROZEN)) {
-	case CPU_DYING:
-		spin_lock(&etmdrvdata[cpu]->spinlock);
-		if (etmdrvdata[cpu]->enable)
-			etm4_disable_hw(etmdrvdata[cpu]);
-		spin_unlock(&etmdrvdata[cpu]->spinlock);
-=======
 	if (WARN_ON_ONCE(drvdata->cpu != cpu))
 		return NOTIFY_BAD;
 
@@ -1775,7 +1355,6 @@
 		if (local_read(&drvdata->mode))
 			if (etm4_cpu_save(drvdata))
 				return NOTIFY_BAD;
->>>>>>> 286cd8c7
 		break;
 	case CPU_PM_EXIT:
 		/* fallthrough */
@@ -1790,14 +1369,8 @@
 	return NOTIFY_OK;
 }
 
-<<<<<<< HEAD
-static struct notifier_block etm4_cpu_dying_notifier = {
-	.notifier_call = etm4_cpu_dying_callback,
-	.priority = 1,
-=======
 static struct notifier_block etm4_cpu_pm_nb = {
 	.notifier_call = etm4_cpu_pm_notify,
->>>>>>> 286cd8c7
 };
 
 /* Setup PM. Called with cpus locked. Deals with error conditions and counts */
@@ -1861,10 +1434,7 @@
 	struct coresight_platform_data *pdata = NULL;
 	struct etmv4_drvdata *drvdata;
 	struct resource *res = &adev->res;
-<<<<<<< HEAD
-=======
 	struct coresight_desc desc = { 0 };
->>>>>>> 286cd8c7
 	struct device_node *np = adev->dev.of_node;
 
 	drvdata = devm_kzalloc(dev, sizeof(*drvdata), GFP_KERNEL);
@@ -1902,36 +1472,6 @@
 	spin_lock_init(&drvdata->spinlock);
 	mutex_init(&drvdata->mutex);
 
-<<<<<<< HEAD
-	drvdata->cpu = pdata ? pdata->cpu : -1;
-	if (drvdata->cpu == -1) {
-		dev_err(drvdata->dev, "invalid ETM cpu handle\n");
-		return -EINVAL;
-	}
-
-	get_online_cpus();
-
-	if (!smp_call_function_single(drvdata->cpu, etm4_os_unlock,
-				      drvdata, 1)) {
-		drvdata->os_unlock = true;
-
-		ret = smp_call_function_single(drvdata->cpu,
-					       etm4_init_arch_data, drvdata, 1);
-		if (ret) {
-			dev_err(dev, "ETM arch init failed\n");
-			put_online_cpus();
-			pm_runtime_put(&adev->dev);
-			return ret;
-		}
-	}
-
-	etmdrvdata[drvdata->cpu] = drvdata;
-
-	if (!etm4_count++) {
-		register_hotcpu_notifier(&etm4_cpu_notifier);
-		register_hotcpu_notifier(&etm4_cpu_dying_notifier);
-	}
-=======
 	drvdata->cpu = pdata ? pdata->cpu : -ENODEV;
 	if (drvdata->cpu == -ENODEV) {
 		dev_info(dev, "CPU not available\n");
@@ -1961,7 +1501,6 @@
 
 	etm4_init_trace_id(drvdata);
 	etm4_set_default(&drvdata->config);
->>>>>>> 286cd8c7
 
 	desc.type = CORESIGHT_DEV_TYPE_SOURCE;
 	desc.subtype.source_subtype = CORESIGHT_DEV_SUBTYPE_SOURCE_PROC;
@@ -1975,32 +1514,17 @@
 		goto err_arch_supported;
 	}
 
-<<<<<<< HEAD
-	ret = clk_set_rate(adev->pclk, CORESIGHT_CLK_RATE_TRACE);
-	if (ret)
-		return ret;
-=======
 	ret = etm_perf_symlink(drvdata->csdev, true);
 	if (ret) {
 		coresight_unregister(drvdata->csdev);
 		goto err_arch_supported;
 	}
->>>>>>> 286cd8c7
 
 	pm_runtime_put(&adev->dev);
 	etmdrvdata[drvdata->cpu] = drvdata;
 	dev_info(dev, "CPU%d: ETM v%d.%d initialized\n",
 		 drvdata->cpu, drvdata->arch >> 4, drvdata->arch & 0xf);
 
-<<<<<<< HEAD
-	mutex_lock(&drvdata->mutex);
-	if (drvdata->os_unlock && !drvdata->init) {
-		ret = etm4_late_init(drvdata);
-		if (ret) {
-			mutex_unlock(&drvdata->mutex);
-			goto err_late_init;
-		}
-=======
 	drvdata->tupwr_disable = of_property_read_bool(drvdata->dev->of_node,
 				"qcom,tupwr-disable");
 
@@ -2010,36 +1534,11 @@
 	if (boot_enable) {
 		coresight_enable(drvdata->csdev);
 		drvdata->boot_enable = true;
->>>>>>> 286cd8c7
 	}
 	mutex_unlock(&drvdata->mutex);
 
 	return 0;
 
-<<<<<<< HEAD
-err_late_init:
-	if (--etm4_count == 0) {
-		unregister_hotcpu_notifier(&etm4_cpu_notifier);
-		unregister_hotcpu_notifier(&etm4_cpu_dying_notifier);
-	}
-	etmdrvdata[drvdata->cpu] = NULL;
-	dev_set_drvdata(dev, NULL);
-	return ret;
-}
-
-static struct amba_id etm4_ids[] = {
-	{       /* ETM 4.0 - Qualcomm */
-		.id	= 0x0003b95d,
-		.mask	= 0x0003ffff,
-		.data	= "ETM 4.0",
-	},
-	{       /* ETM 4.0 - Juno board */
-		.id	= 0x000bb95e,
-		.mask	= 0x000fffff,
-		.data	= "ETM 4.0",
-	},
-	{ 0, 0},
-=======
 err_arch_supported:
 	etmdrvdata[drvdata->cpu] = NULL;
 	etm4_pm_clear();
@@ -2059,7 +1558,6 @@
 	ETM4x_AMBA_ID(0x000bb959),		/* Cortex-A73 */
 	ETM4x_AMBA_ID(0x000bb9da),		/* Cortex-A35 */
 	{},
->>>>>>> 286cd8c7
 };
 
 static struct amba_driver etm4x_driver = {
