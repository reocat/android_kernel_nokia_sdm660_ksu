<<<<<<< HEAD
/* Copyright (c) 2011-2012, 2016 The Linux Foundation. All rights reserved.
=======
// SPDX-License-Identifier: GPL-2.0
/*
 * Copyright (c) 2011-2012, The Linux Foundation. All rights reserved.
>>>>>>> 286cd8c7
 *
 * Description: CoreSight Trace Port Interface Unit driver
 */

#include <linux/atomic.h>
#include <linux/kernel.h>
#include <linux/init.h>
#include <linux/device.h>
#include <linux/io.h>
#include <linux/err.h>
#include <linux/slab.h>
#include <linux/pm_runtime.h>
#include <linux/coresight.h>
#include <linux/amba/bus.h>
#include <linux/clk.h>

#include "coresight-priv.h"

#define TPIU_SUPP_PORTSZ	0x000
#define TPIU_CURR_PORTSZ	0x004
#define TPIU_SUPP_TRIGMODES	0x100
#define TPIU_TRIG_CNTRVAL	0x104
#define TPIU_TRIG_MULT		0x108
#define TPIU_SUPP_TESTPATM	0x200
#define TPIU_CURR_TESTPATM	0x204
#define TPIU_TEST_PATREPCNTR	0x208
#define TPIU_FFSR		0x300
#define TPIU_FFCR		0x304
#define TPIU_FSYNC_CNTR		0x308
#define TPIU_EXTCTL_INPORT	0x400
#define TPIU_EXTCTL_OUTPORT	0x404
#define TPIU_ITTRFLINACK	0xee4
#define TPIU_ITTRFLIN		0xee8
#define TPIU_ITATBDATA0		0xeec
#define TPIU_ITATBCTR2		0xef0
#define TPIU_ITATBCTR1		0xef4
#define TPIU_ITATBCTR0		0xef8

/** register definition **/
/* FFSR - 0x300 */
#define FFSR_FT_STOPPED_BIT	1
/* FFCR - 0x304 */
#define FFCR_FON_MAN_BIT	6
#define FFCR_FON_MAN		BIT(6)
#define FFCR_STOP_FI		BIT(12)

/**
 * @base:	memory mapped base address for this component.
 * @dev:	the device entity associated to this component.
 * @atclk:	optional clock for the core parts of the TPIU.
 * @csdev:	component vitals needed by the framework.
 */
struct tpiu_drvdata {
	void __iomem		*base;
	struct device		*dev;
	struct clk		*atclk;
	struct coresight_device	*csdev;
};

static void tpiu_enable_hw(struct tpiu_drvdata *drvdata)
{
	CS_UNLOCK(drvdata->base);

	/* TODO: fill this up */

	CS_LOCK(drvdata->base);
}

static int tpiu_enable(struct coresight_device *csdev, u32 mode, void *__unused)
{
	struct tpiu_drvdata *drvdata = dev_get_drvdata(csdev->dev.parent);

	tpiu_enable_hw(drvdata);
	atomic_inc(csdev->refcnt);
	dev_dbg(drvdata->dev, "TPIU enabled\n");
	return 0;
}

static void tpiu_disable_hw(struct tpiu_drvdata *drvdata)
{
	CS_UNLOCK(drvdata->base);

	/* Clear formatter and stop on flush */
	writel_relaxed(FFCR_STOP_FI, drvdata->base + TPIU_FFCR);
	/* Generate manual flush */
	writel_relaxed(FFCR_STOP_FI | FFCR_FON_MAN, drvdata->base + TPIU_FFCR);
	/* Wait for flush to complete */
	coresight_timeout(drvdata->base, TPIU_FFCR, FFCR_FON_MAN_BIT, 0);
	/* Wait for formatter to stop */
	coresight_timeout(drvdata->base, TPIU_FFSR, FFSR_FT_STOPPED_BIT, 1);

	CS_LOCK(drvdata->base);
}

static int tpiu_disable(struct coresight_device *csdev)
{
	struct tpiu_drvdata *drvdata = dev_get_drvdata(csdev->dev.parent);

	if (atomic_dec_return(csdev->refcnt))
		return -EBUSY;

	tpiu_disable_hw(drvdata);

	dev_dbg(drvdata->dev, "TPIU disabled\n");
	return 0;
}

static void tpiu_abort(struct coresight_device *csdev)
{
	struct tpiu_drvdata *drvdata = dev_get_drvdata(csdev->dev.parent);

	tpiu_disable_hw(drvdata);

	dev_info(drvdata->dev, "TPIU aborted\n");
}

static const struct coresight_ops_sink tpiu_sink_ops = {
	.enable		= tpiu_enable,
	.disable	= tpiu_disable,
	.abort		= tpiu_abort,
};

static const struct coresight_ops tpiu_cs_ops = {
	.sink_ops	= &tpiu_sink_ops,
};

static int tpiu_probe(struct amba_device *adev, const struct amba_id *id)
{
	int ret;
	void __iomem *base;
	struct device *dev = &adev->dev;
	struct coresight_platform_data *pdata = NULL;
	struct tpiu_drvdata *drvdata;
	struct resource *res = &adev->res;
	struct coresight_desc desc = { 0 };
	struct device_node *np = adev->dev.of_node;

	if (np) {
		pdata = of_get_coresight_platform_data(dev, np);
		if (IS_ERR(pdata))
			return PTR_ERR(pdata);
		adev->dev.platform_data = pdata;
	}

	drvdata = devm_kzalloc(dev, sizeof(*drvdata), GFP_KERNEL);
	if (!drvdata)
		return -ENOMEM;

	drvdata->dev = &adev->dev;
	drvdata->atclk = devm_clk_get(&adev->dev, "atclk"); /* optional */
	if (!IS_ERR(drvdata->atclk)) {
		ret = clk_prepare_enable(drvdata->atclk);
		if (ret)
			return ret;
	}
	dev_set_drvdata(dev, drvdata);

	/* Validity for the resource is already checked by the AMBA core */
	base = devm_ioremap_resource(dev, res);
	if (IS_ERR(base))
		return PTR_ERR(base);

	drvdata->base = base;

	/* Disable tpiu to support older devices */
	tpiu_disable_hw(drvdata);
	ret = clk_set_rate(adev->pclk, CORESIGHT_CLK_RATE_TRACE);
	if (ret)
		return ret;

	pm_runtime_put(&adev->dev);

<<<<<<< HEAD
	desc = devm_kzalloc(dev, sizeof(*desc), GFP_KERNEL);
	if (!desc)
		return -ENOMEM;

	desc->type = CORESIGHT_DEV_TYPE_SINK;
	desc->subtype.sink_subtype = CORESIGHT_DEV_SUBTYPE_SINK_PORT;
	desc->ops = &tpiu_cs_ops;
	desc->pdata = pdata;
	desc->dev = dev;
	drvdata->csdev = coresight_register(desc);
	if (IS_ERR(drvdata->csdev))
		return PTR_ERR(drvdata->csdev);

	dev_info(dev, "TPIU initialized\n");
	return 0;
=======
	desc.type = CORESIGHT_DEV_TYPE_SINK;
	desc.subtype.sink_subtype = CORESIGHT_DEV_SUBTYPE_SINK_PORT;
	desc.ops = &tpiu_cs_ops;
	desc.pdata = pdata;
	desc.dev = dev;
	drvdata->csdev = coresight_register(&desc);

	return PTR_ERR_OR_ZERO(drvdata->csdev);
>>>>>>> 286cd8c7
}

#ifdef CONFIG_PM
static int tpiu_runtime_suspend(struct device *dev)
{
	struct tpiu_drvdata *drvdata = dev_get_drvdata(dev);

	if (drvdata && !IS_ERR(drvdata->atclk))
		clk_disable_unprepare(drvdata->atclk);

	return 0;
}

static int tpiu_runtime_resume(struct device *dev)
{
	struct tpiu_drvdata *drvdata = dev_get_drvdata(dev);

	if (drvdata && !IS_ERR(drvdata->atclk))
		clk_prepare_enable(drvdata->atclk);

	return 0;
}
#endif

static const struct dev_pm_ops tpiu_dev_pm_ops = {
	SET_RUNTIME_PM_OPS(tpiu_runtime_suspend, tpiu_runtime_resume, NULL)
};

static const struct amba_id tpiu_ids[] = {
	{
		.id	= 0x000bb912,
		.mask	= 0x000fffff,
	},
	{
		.id	= 0x0004b912,
		.mask	= 0x0007ffff,
	},
	{
		/* Coresight SoC-600 */
		.id	= 0x000bb9e7,
		.mask	= 0x000fffff,
	},
	{ 0, 0},
};

static struct amba_driver tpiu_driver = {
	.drv = {
		.name	= "coresight-tpiu",
		.owner	= THIS_MODULE,
		.pm	= &tpiu_dev_pm_ops,
		.suppress_bind_attrs = true,
	},
	.probe		= tpiu_probe,
	.id_table	= tpiu_ids,
};
builtin_amba_driver(tpiu_driver);<|MERGE_RESOLUTION|>--- conflicted
+++ resolved
@@ -1,10 +1,6 @@
-<<<<<<< HEAD
-/* Copyright (c) 2011-2012, 2016 The Linux Foundation. All rights reserved.
-=======
 // SPDX-License-Identifier: GPL-2.0
 /*
  * Copyright (c) 2011-2012, The Linux Foundation. All rights reserved.
->>>>>>> 286cd8c7
  *
  * Description: CoreSight Trace Port Interface Unit driver
  */
@@ -177,23 +173,6 @@
 
 	pm_runtime_put(&adev->dev);
 
-<<<<<<< HEAD
-	desc = devm_kzalloc(dev, sizeof(*desc), GFP_KERNEL);
-	if (!desc)
-		return -ENOMEM;
-
-	desc->type = CORESIGHT_DEV_TYPE_SINK;
-	desc->subtype.sink_subtype = CORESIGHT_DEV_SUBTYPE_SINK_PORT;
-	desc->ops = &tpiu_cs_ops;
-	desc->pdata = pdata;
-	desc->dev = dev;
-	drvdata->csdev = coresight_register(desc);
-	if (IS_ERR(drvdata->csdev))
-		return PTR_ERR(drvdata->csdev);
-
-	dev_info(dev, "TPIU initialized\n");
-	return 0;
-=======
 	desc.type = CORESIGHT_DEV_TYPE_SINK;
 	desc.subtype.sink_subtype = CORESIGHT_DEV_SUBTYPE_SINK_PORT;
 	desc.ops = &tpiu_cs_ops;
@@ -202,7 +181,6 @@
 	drvdata->csdev = coresight_register(&desc);
 
 	return PTR_ERR_OR_ZERO(drvdata->csdev);
->>>>>>> 286cd8c7
 }
 
 #ifdef CONFIG_PM
