--- conflicted
+++ resolved
@@ -561,41 +561,6 @@
 
 #ifdef CONFIG_MODULES
 static void __intel_th_request_hub_module(struct work_struct *work)
-<<<<<<< HEAD
-{
-	struct intel_th *th = container_of(work, struct intel_th,
-					   request_module_work);
-
-	request_module("intel_th_%s", th->hub->name);
-}
-
-static int intel_th_request_hub_module(struct intel_th *th)
-{
-	INIT_WORK(&th->request_module_work, __intel_th_request_hub_module);
-	schedule_work(&th->request_module_work);
-
-	return 0;
-}
-
-static void intel_th_request_hub_module_flush(struct intel_th *th)
-{
-	flush_work(&th->request_module_work);
-}
-#else
-static inline int intel_th_request_hub_module(struct intel_th *th)
-{
-	return -EINVAL;
-}
-
-static inline void intel_th_request_hub_module_flush(struct intel_th *th)
-{
-}
-#endif /* CONFIG_MODULES */
-
-static int intel_th_populate(struct intel_th *th, struct resource *devres,
-			     unsigned int ndevres, int irq)
-=======
->>>>>>> 286cd8c7
 {
 	struct intel_th *th = container_of(work, struct intel_th,
 					   request_module_work);
@@ -742,14 +707,6 @@
 			break;
 		}
 
-<<<<<<< HEAD
-		/* need switch driver to be loaded to enumerate the rest */
-		if (subdev->type == INTEL_TH_SWITCH && !req) {
-			th->hub = thdev;
-			err = intel_th_request_hub_module(th);
-			if (!err)
-				req++;
-=======
 		/* no unallocated matching subdevices */
 		if (src == ARRAY_SIZE(intel_th_subdevices))
 			return -ENODEV;
@@ -762,7 +719,6 @@
 				continue;
 
 			break;
->>>>>>> 286cd8c7
 		}
 
 		/*
@@ -936,13 +892,9 @@
 	int i;
 
 	intel_th_request_hub_module_flush(th);
-<<<<<<< HEAD
-	for (i = 0; i < TH_SUBDEVICE_MAX; i++)
-=======
 
 	intel_th_device_remove(th->hub);
 	for (i = 0; i < th->num_thdevs; i++) {
->>>>>>> 286cd8c7
 		if (th->thdev[i] != th->hub)
 			intel_th_device_remove(th->thdev[i]);
 		th->thdev[i] = NULL;
