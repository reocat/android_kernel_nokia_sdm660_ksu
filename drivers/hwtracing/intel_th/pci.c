// SPDX-License-Identifier: GPL-2.0
/*
 * Intel(R) Trace Hub pci driver
 *
 * Copyright (C) 2014-2015 Intel Corporation.
 */

#define pr_fmt(fmt)	KBUILD_MODNAME ": " fmt

#include <linux/types.h>
#include <linux/module.h>
#include <linux/device.h>
#include <linux/sysfs.h>
#include <linux/pci.h>

#include "intel_th.h"

#define DRIVER_NAME "intel_th_pci"

#define BAR_MASK (BIT(TH_MMIO_CONFIG) | BIT(TH_MMIO_SW))

#define PCI_REG_NPKDSC	0x80
#define NPKDSC_TSACT	BIT(5)

static int intel_th_pci_activate(struct intel_th *th)
{
	struct pci_dev *pdev = to_pci_dev(th->dev);
	u32 npkdsc;
	int err;

	if (!INTEL_TH_CAP(th, tscu_enable))
		return 0;

	err = pci_read_config_dword(pdev, PCI_REG_NPKDSC, &npkdsc);
	if (!err) {
		npkdsc |= NPKDSC_TSACT;
		err = pci_write_config_dword(pdev, PCI_REG_NPKDSC, npkdsc);
	}

	if (err)
		dev_err(&pdev->dev, "failed to read NPKDSC register\n");

	return err;
}

static void intel_th_pci_deactivate(struct intel_th *th)
{
	struct pci_dev *pdev = to_pci_dev(th->dev);
	u32 npkdsc;
	int err;

	if (!INTEL_TH_CAP(th, tscu_enable))
		return;

	err = pci_read_config_dword(pdev, PCI_REG_NPKDSC, &npkdsc);
	if (!err) {
		npkdsc |= NPKDSC_TSACT;
		err = pci_write_config_dword(pdev, PCI_REG_NPKDSC, npkdsc);
	}

	if (err)
		dev_err(&pdev->dev, "failed to read NPKDSC register\n");
}

static int intel_th_pci_probe(struct pci_dev *pdev,
			      const struct pci_device_id *id)
{
	struct intel_th_drvdata *drvdata = (void *)id->driver_data;
	struct intel_th *th;
	int err;

	err = pcim_enable_device(pdev);
	if (err)
		return err;

	err = pcim_iomap_regions_request_all(pdev, BAR_MASK, DRIVER_NAME);
	if (err)
		return err;

	th = intel_th_alloc(&pdev->dev, drvdata, pdev->resource,
			    DEVICE_COUNT_RESOURCE, pdev->irq);
	if (IS_ERR(th))
		return PTR_ERR(th);

	th->activate   = intel_th_pci_activate;
	th->deactivate = intel_th_pci_deactivate;

	pci_set_master(pdev);

	return 0;
}

static void intel_th_pci_remove(struct pci_dev *pdev)
{
	struct intel_th *th = pci_get_drvdata(pdev);

	intel_th_free(th);
}

static const struct intel_th_drvdata intel_th_2x = {
	.tscu_enable	= 1,
};

static const struct pci_device_id intel_th_pci_id_table[] = {
	{
		PCI_DEVICE(PCI_VENDOR_ID_INTEL, 0x9d26),
		.driver_data = (kernel_ulong_t)0,
	},
	{
		PCI_DEVICE(PCI_VENDOR_ID_INTEL, 0xa126),
		.driver_data = (kernel_ulong_t)0,
	},
	{
<<<<<<< HEAD
=======
		/* Apollo Lake */
		PCI_DEVICE(PCI_VENDOR_ID_INTEL, 0x5a8e),
		.driver_data = (kernel_ulong_t)0,
	},
	{
		/* Broxton */
		PCI_DEVICE(PCI_VENDOR_ID_INTEL, 0x0a80),
		.driver_data = (kernel_ulong_t)0,
	},
	{
		/* Broxton B-step */
		PCI_DEVICE(PCI_VENDOR_ID_INTEL, 0x1a8e),
		.driver_data = (kernel_ulong_t)0,
	},
	{
>>>>>>> 286cd8c7
		/* Kaby Lake PCH-H */
		PCI_DEVICE(PCI_VENDOR_ID_INTEL, 0xa2a6),
		.driver_data = (kernel_ulong_t)0,
	},
	{
<<<<<<< HEAD
		/* Cannon Lake H */
		PCI_DEVICE(PCI_VENDOR_ID_INTEL, 0xa326),
		.driver_data = (kernel_ulong_t)0,
	},
	{
		/* Cannon Lake LP */
		PCI_DEVICE(PCI_VENDOR_ID_INTEL, 0x9da6),
=======
		/* Denverton */
		PCI_DEVICE(PCI_VENDOR_ID_INTEL, 0x19e1),
		.driver_data = (kernel_ulong_t)0,
	},
	{
		/* Lewisburg PCH */
		PCI_DEVICE(PCI_VENDOR_ID_INTEL, 0xa1a6),
		.driver_data = (kernel_ulong_t)0,
	},
	{
		/* Lewisburg PCH */
		PCI_DEVICE(PCI_VENDOR_ID_INTEL, 0xa226),
>>>>>>> 286cd8c7
		.driver_data = (kernel_ulong_t)0,
	},
	{
		/* Gemini Lake */
		PCI_DEVICE(PCI_VENDOR_ID_INTEL, 0x318e),
<<<<<<< HEAD
		.driver_data = (kernel_ulong_t)0,
=======
		.driver_data = (kernel_ulong_t)&intel_th_2x,
	},
	{
		/* Cannon Lake H */
		PCI_DEVICE(PCI_VENDOR_ID_INTEL, 0xa326),
		.driver_data = (kernel_ulong_t)&intel_th_2x,
	},
	{
		/* Cannon Lake LP */
		PCI_DEVICE(PCI_VENDOR_ID_INTEL, 0x9da6),
		.driver_data = (kernel_ulong_t)&intel_th_2x,
	},
	{
		/* Cedar Fork PCH */
		PCI_DEVICE(PCI_VENDOR_ID_INTEL, 0x18e1),
		.driver_data = (kernel_ulong_t)&intel_th_2x,
	},
	{
		/* Ice Lake PCH */
		PCI_DEVICE(PCI_VENDOR_ID_INTEL, 0x34a6),
		.driver_data = (kernel_ulong_t)&intel_th_2x,
	},
	{
		/* Comet Lake */
		PCI_DEVICE(PCI_VENDOR_ID_INTEL, 0x02a6),
		.driver_data = (kernel_ulong_t)&intel_th_2x,
	},
	{
		/* Comet Lake PCH */
		PCI_DEVICE(PCI_VENDOR_ID_INTEL, 0x06a6),
		.driver_data = (kernel_ulong_t)&intel_th_2x,
	},
	{
		/* Comet Lake PCH-V */
		PCI_DEVICE(PCI_VENDOR_ID_INTEL, 0xa3a6),
		.driver_data = (kernel_ulong_t)&intel_th_2x,
	},
	{
		/* Ice Lake NNPI */
		PCI_DEVICE(PCI_VENDOR_ID_INTEL, 0x45c5),
		.driver_data = (kernel_ulong_t)&intel_th_2x,
	},
	{
		/* Ice Lake CPU */
		PCI_DEVICE(PCI_VENDOR_ID_INTEL, 0x8a29),
		.driver_data = (kernel_ulong_t)&intel_th_2x,
	},
	{
		/* Tiger Lake CPU */
		PCI_DEVICE(PCI_VENDOR_ID_INTEL, 0x9a33),
		.driver_data = (kernel_ulong_t)&intel_th_2x,
	},
	{
		/* Tiger Lake PCH */
		PCI_DEVICE(PCI_VENDOR_ID_INTEL, 0xa0a6),
		.driver_data = (kernel_ulong_t)&intel_th_2x,
	},
	{
		/* Tiger Lake PCH-H */
		PCI_DEVICE(PCI_VENDOR_ID_INTEL, 0x43a6),
		.driver_data = (kernel_ulong_t)&intel_th_2x,
	},
	{
		/* Jasper Lake PCH */
		PCI_DEVICE(PCI_VENDOR_ID_INTEL, 0x4da6),
		.driver_data = (kernel_ulong_t)&intel_th_2x,
	},
	{
		/* Jasper Lake CPU */
		PCI_DEVICE(PCI_VENDOR_ID_INTEL, 0x4e29),
		.driver_data = (kernel_ulong_t)&intel_th_2x,
	},
	{
		/* Elkhart Lake CPU */
		PCI_DEVICE(PCI_VENDOR_ID_INTEL, 0x4529),
		.driver_data = (kernel_ulong_t)&intel_th_2x,
	},
	{
		/* Elkhart Lake */
		PCI_DEVICE(PCI_VENDOR_ID_INTEL, 0x4b26),
		.driver_data = (kernel_ulong_t)&intel_th_2x,
	},
	{
		/* Alder Lake-P */
		PCI_DEVICE(PCI_VENDOR_ID_INTEL, 0x51a6),
		.driver_data = (kernel_ulong_t)&intel_th_2x,
	},
	{
		/* Emmitsburg PCH */
		PCI_DEVICE(PCI_VENDOR_ID_INTEL, 0x1bcc),
		.driver_data = (kernel_ulong_t)&intel_th_2x,
	},
	{
		/* Alder Lake-M */
		PCI_DEVICE(PCI_VENDOR_ID_INTEL, 0x54a6),
		.driver_data = (kernel_ulong_t)&intel_th_2x,
	},
	{
		/* Raptor Lake-S CPU */
		PCI_DEVICE(PCI_VENDOR_ID_INTEL, 0xa76f),
		.driver_data = (kernel_ulong_t)&intel_th_2x,
	},
	{
		/* Raptor Lake-S */
		PCI_DEVICE(PCI_VENDOR_ID_INTEL, 0x7a26),
		.driver_data = (kernel_ulong_t)&intel_th_2x,
	},
	{
		/* Meteor Lake-P */
		PCI_DEVICE(PCI_VENDOR_ID_INTEL, 0x7e24),
		.driver_data = (kernel_ulong_t)&intel_th_2x,
	},
	{
		/* Rocket Lake CPU */
		PCI_DEVICE(PCI_VENDOR_ID_INTEL, 0x4c19),
		.driver_data = (kernel_ulong_t)&intel_th_2x,
>>>>>>> 286cd8c7
	},
	{ 0 },
};

MODULE_DEVICE_TABLE(pci, intel_th_pci_id_table);

static struct pci_driver intel_th_pci_driver = {
	.name		= DRIVER_NAME,
	.id_table	= intel_th_pci_id_table,
	.probe		= intel_th_pci_probe,
	.remove		= intel_th_pci_remove,
};

module_pci_driver(intel_th_pci_driver);

MODULE_LICENSE("GPL v2");
MODULE_DESCRIPTION("Intel(R) Trace Hub PCI controller driver");
MODULE_AUTHOR("Alexander Shishkin <alexander.shishkin@intel.com>");<|MERGE_RESOLUTION|>--- conflicted
+++ resolved
@@ -111,8 +111,6 @@
 		.driver_data = (kernel_ulong_t)0,
 	},
 	{
-<<<<<<< HEAD
-=======
 		/* Apollo Lake */
 		PCI_DEVICE(PCI_VENDOR_ID_INTEL, 0x5a8e),
 		.driver_data = (kernel_ulong_t)0,
@@ -128,52 +126,38 @@
 		.driver_data = (kernel_ulong_t)0,
 	},
 	{
->>>>>>> 286cd8c7
 		/* Kaby Lake PCH-H */
 		PCI_DEVICE(PCI_VENDOR_ID_INTEL, 0xa2a6),
 		.driver_data = (kernel_ulong_t)0,
 	},
 	{
-<<<<<<< HEAD
+		/* Denverton */
+		PCI_DEVICE(PCI_VENDOR_ID_INTEL, 0x19e1),
+		.driver_data = (kernel_ulong_t)0,
+	},
+	{
+		/* Lewisburg PCH */
+		PCI_DEVICE(PCI_VENDOR_ID_INTEL, 0xa1a6),
+		.driver_data = (kernel_ulong_t)0,
+	},
+	{
+		/* Lewisburg PCH */
+		PCI_DEVICE(PCI_VENDOR_ID_INTEL, 0xa226),
+		.driver_data = (kernel_ulong_t)0,
+	},
+	{
+		/* Gemini Lake */
+		PCI_DEVICE(PCI_VENDOR_ID_INTEL, 0x318e),
+		.driver_data = (kernel_ulong_t)&intel_th_2x,
+	},
+	{
 		/* Cannon Lake H */
 		PCI_DEVICE(PCI_VENDOR_ID_INTEL, 0xa326),
-		.driver_data = (kernel_ulong_t)0,
+		.driver_data = (kernel_ulong_t)&intel_th_2x,
 	},
 	{
 		/* Cannon Lake LP */
 		PCI_DEVICE(PCI_VENDOR_ID_INTEL, 0x9da6),
-=======
-		/* Denverton */
-		PCI_DEVICE(PCI_VENDOR_ID_INTEL, 0x19e1),
-		.driver_data = (kernel_ulong_t)0,
-	},
-	{
-		/* Lewisburg PCH */
-		PCI_DEVICE(PCI_VENDOR_ID_INTEL, 0xa1a6),
-		.driver_data = (kernel_ulong_t)0,
-	},
-	{
-		/* Lewisburg PCH */
-		PCI_DEVICE(PCI_VENDOR_ID_INTEL, 0xa226),
->>>>>>> 286cd8c7
-		.driver_data = (kernel_ulong_t)0,
-	},
-	{
-		/* Gemini Lake */
-		PCI_DEVICE(PCI_VENDOR_ID_INTEL, 0x318e),
-<<<<<<< HEAD
-		.driver_data = (kernel_ulong_t)0,
-=======
-		.driver_data = (kernel_ulong_t)&intel_th_2x,
-	},
-	{
-		/* Cannon Lake H */
-		PCI_DEVICE(PCI_VENDOR_ID_INTEL, 0xa326),
-		.driver_data = (kernel_ulong_t)&intel_th_2x,
-	},
-	{
-		/* Cannon Lake LP */
-		PCI_DEVICE(PCI_VENDOR_ID_INTEL, 0x9da6),
 		.driver_data = (kernel_ulong_t)&intel_th_2x,
 	},
 	{
@@ -280,7 +264,6 @@
 		/* Rocket Lake CPU */
 		PCI_DEVICE(PCI_VENDOR_ID_INTEL, 0x4c19),
 		.driver_data = (kernel_ulong_t)&intel_th_2x,
->>>>>>> 286cd8c7
 	},
 	{ 0 },
 };
