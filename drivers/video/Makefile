<<<<<<< HEAD
obj-$(CONFIG_MSM_BA_V4L2)         += msm/ba/
=======
# SPDX-License-Identifier: GPL-2.0
>>>>>>> 286cd8c7
obj-$(CONFIG_VGASTATE)            += vgastate.o
obj-$(CONFIG_HDMI)                += hdmi.o

obj-$(CONFIG_ADF)		  += adf/
obj-$(CONFIG_VT)		  += console/
obj-$(CONFIG_FB_STI)		  += console/
obj-$(CONFIG_LOGO)		  += logo/
obj-y				  += backlight/

obj-y				  += fbdev/
#obj-y				  += boost/
obj-$(CONFIG_BOOST_CONVERTER_SUPPORT)	+= boost/

obj-$(CONFIG_VIDEOMODE_HELPERS) += display_timing.o videomode.o
ifeq ($(CONFIG_OF),y)
obj-$(CONFIG_VIDEOMODE_HELPERS) += of_display_timing.o of_videomode.o
endif<|MERGE_RESOLUTION|>--- conflicted
+++ resolved
@@ -1,8 +1,4 @@
-<<<<<<< HEAD
-obj-$(CONFIG_MSM_BA_V4L2)         += msm/ba/
-=======
 # SPDX-License-Identifier: GPL-2.0
->>>>>>> 286cd8c7
 obj-$(CONFIG_VGASTATE)            += vgastate.o
 obj-$(CONFIG_HDMI)                += hdmi.o
 
