--- conflicted
+++ resolved
@@ -2228,21 +2228,12 @@
 	select FB_CFB_FILLRECT
 	select FB_CFB_COPYAREA
 	select FB_CFB_IMAGEBLIT
-<<<<<<< HEAD
-	select SYNC
-	select SW_SYNC
-	---help---
-	The MSM driver implements a frame buffer interface to provide access to
-	the display hardware and provide a way for users to display graphics
-	on connected display panels.
-=======
 	select SYNC_FILE
 	help
 	 The MSM driver implements a frame buffer interface to
 	 provide access to the display hardware and provide
 	 a way for users to display graphics
 	 on connected display panels.
->>>>>>> 286cd8c7
 
 config FB_MX3
 	tristate "MX3 Framebuffer support"
@@ -2328,27 +2319,6 @@
 	  Configuration re: surface address, size, and format must be provided
 	  through device tree, or plain old platform data.
 
-<<<<<<< HEAD
-source "drivers/video/fbdev/omap/Kconfig"
-source "drivers/video/fbdev/omap2/Kconfig"
-source "drivers/video/fbdev/exynos/Kconfig"
-source "drivers/video/fbdev/mmp/Kconfig"
-source "drivers/video/fbdev/msm/Kconfig"
-
-config FB_SH_MOBILE_MERAM
-	tristate "SuperH Mobile MERAM read ahead support"
-	depends on (SUPERH || ARCH_SHMOBILE)
-	select GENERIC_ALLOCATOR
-	---help---
-	  Enable MERAM support for the SuperH controller.
-
-	  This will allow for caching of the framebuffer to provide more
-	  reliable access under heavy main memory bus traffic situations.
-	  Up to 4 memory channels can be configured, allowing 4 RGB or
-	  2 YCbCr framebuffers to be configured.
-
-=======
->>>>>>> 286cd8c7
 config FB_SSD1307
 	tristate "Solomon SSD1307 framebuffer support"
 	depends on FB && I2C
