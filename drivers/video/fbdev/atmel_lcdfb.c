/*
 *  Driver for AT91/AT32 LCD Controller
 *
 *  Copyright (C) 2007 Atmel Corporation
 *
 * This file is subject to the terms and conditions of the GNU General Public
 * License.  See the file COPYING in the main directory of this archive for
 * more details.
 */

#include <linux/kernel.h>
#include <linux/platform_device.h>
#include <linux/dma-mapping.h>
#include <linux/interrupt.h>
#include <linux/clk.h>
#include <linux/fb.h>
#include <linux/init.h>
#include <linux/delay.h>
#include <linux/backlight.h>
#include <linux/gfp.h>
#include <linux/gpio/consumer.h>
#include <linux/module.h>
#include <linux/of.h>
#include <linux/of_device.h>
#include <video/of_videomode.h>
#include <video/of_display_timing.h>
#include <linux/regulator/consumer.h>
#include <video/videomode.h>

#include <video/atmel_lcdc.h>

struct atmel_lcdfb_config {
	bool have_alt_pixclock;
	bool have_hozval;
	bool have_intensity_bit;
};

 /* LCD Controller info data structure, stored in device platform_data */
struct atmel_lcdfb_info {
	spinlock_t		lock;
	struct fb_info		*info;
	void __iomem		*mmio;
	int			irq_base;
	struct work_struct	task;

	unsigned int		smem_len;
	struct platform_device	*pdev;
	struct clk		*bus_clk;
	struct clk		*lcdc_clk;

	struct backlight_device	*backlight;
	u8			bl_power;
	u8			saved_lcdcon;

	u32			pseudo_palette[16];
	bool			have_intensity_bit;

	struct atmel_lcdfb_pdata pdata;

	struct atmel_lcdfb_config *config;
	struct regulator	*reg_lcd;
};

struct atmel_lcdfb_power_ctrl_gpio {
	struct gpio_desc *gpiod;

	struct list_head list;
};

#define lcdc_readl(sinfo, reg)		__raw_readl((sinfo)->mmio+(reg))
#define lcdc_writel(sinfo, reg, val)	__raw_writel((val), (sinfo)->mmio+(reg))

/* configurable parameters */
#define ATMEL_LCDC_CVAL_DEFAULT		0xc8
#define ATMEL_LCDC_DMA_BURST_LEN	8	/* words */
#define ATMEL_LCDC_FIFO_SIZE		512	/* words */

static struct atmel_lcdfb_config at91sam9261_config = {
	.have_hozval		= true,
	.have_intensity_bit	= true,
};

static struct atmel_lcdfb_config at91sam9263_config = {
	.have_intensity_bit	= true,
};

static struct atmel_lcdfb_config at91sam9g10_config = {
	.have_hozval		= true,
};

static struct atmel_lcdfb_config at91sam9g45_config = {
	.have_alt_pixclock	= true,
};

static struct atmel_lcdfb_config at91sam9g45es_config = {
};

static struct atmel_lcdfb_config at91sam9rl_config = {
	.have_intensity_bit	= true,
};

static struct atmel_lcdfb_config at32ap_config = {
	.have_hozval		= true,
};

static const struct platform_device_id atmel_lcdfb_devtypes[] = {
	{
		.name = "at91sam9261-lcdfb",
		.driver_data = (unsigned long)&at91sam9261_config,
	}, {
		.name = "at91sam9263-lcdfb",
		.driver_data = (unsigned long)&at91sam9263_config,
	}, {
		.name = "at91sam9g10-lcdfb",
		.driver_data = (unsigned long)&at91sam9g10_config,
	}, {
		.name = "at91sam9g45-lcdfb",
		.driver_data = (unsigned long)&at91sam9g45_config,
	}, {
		.name = "at91sam9g45es-lcdfb",
		.driver_data = (unsigned long)&at91sam9g45es_config,
	}, {
		.name = "at91sam9rl-lcdfb",
		.driver_data = (unsigned long)&at91sam9rl_config,
	}, {
		.name = "at32ap-lcdfb",
		.driver_data = (unsigned long)&at32ap_config,
	}, {
		/* terminator */
	}
};
MODULE_DEVICE_TABLE(platform, atmel_lcdfb_devtypes);

static struct atmel_lcdfb_config *
atmel_lcdfb_get_config(struct platform_device *pdev)
{
	unsigned long data;

	data = platform_get_device_id(pdev)->driver_data;

	return (struct atmel_lcdfb_config *)data;
}

#if defined(CONFIG_ARCH_AT91)
#define	ATMEL_LCDFB_FBINFO_DEFAULT	(FBINFO_DEFAULT \
					 | FBINFO_PARTIAL_PAN_OK \
					 | FBINFO_HWACCEL_YPAN)

static inline void atmel_lcdfb_update_dma2d(struct atmel_lcdfb_info *sinfo,
					struct fb_var_screeninfo *var,
					struct fb_info *info)
{

}
#elif defined(CONFIG_AVR32)
#define	ATMEL_LCDFB_FBINFO_DEFAULT	(FBINFO_DEFAULT \
					| FBINFO_PARTIAL_PAN_OK \
					| FBINFO_HWACCEL_XPAN \
					| FBINFO_HWACCEL_YPAN)

static void atmel_lcdfb_update_dma2d(struct atmel_lcdfb_info *sinfo,
				     struct fb_var_screeninfo *var,
				     struct fb_info *info)
{
	u32 dma2dcfg;
	u32 pixeloff;

	pixeloff = (var->xoffset * info->var.bits_per_pixel) & 0x1f;

	dma2dcfg = (info->var.xres_virtual - info->var.xres)
		 * info->var.bits_per_pixel / 8;
	dma2dcfg |= pixeloff << ATMEL_LCDC_PIXELOFF_OFFSET;
	lcdc_writel(sinfo, ATMEL_LCDC_DMA2DCFG, dma2dcfg);

	/* Update configuration */
	lcdc_writel(sinfo, ATMEL_LCDC_DMACON,
		    lcdc_readl(sinfo, ATMEL_LCDC_DMACON)
		    | ATMEL_LCDC_DMAUPDT);
}
#endif

static u32 contrast_ctr = ATMEL_LCDC_PS_DIV8
		| ATMEL_LCDC_POL_POSITIVE
		| ATMEL_LCDC_ENA_PWMENABLE;

#ifdef CONFIG_BACKLIGHT_ATMEL_LCDC

/* some bl->props field just changed */
static int atmel_bl_update_status(struct backlight_device *bl)
{
	struct atmel_lcdfb_info *sinfo = bl_get_data(bl);
	int			power = sinfo->bl_power;
	int			brightness = bl->props.brightness;

	/* REVISIT there may be a meaningful difference between
	 * fb_blank and power ... there seem to be some cases
	 * this doesn't handle correctly.
	 */
	if (bl->props.fb_blank != sinfo->bl_power)
		power = bl->props.fb_blank;
	else if (bl->props.power != sinfo->bl_power)
		power = bl->props.power;

	if (brightness < 0 && power == FB_BLANK_UNBLANK)
		brightness = lcdc_readl(sinfo, ATMEL_LCDC_CONTRAST_VAL);
	else if (power != FB_BLANK_UNBLANK)
		brightness = 0;

	lcdc_writel(sinfo, ATMEL_LCDC_CONTRAST_VAL, brightness);
	if (contrast_ctr & ATMEL_LCDC_POL_POSITIVE)
		lcdc_writel(sinfo, ATMEL_LCDC_CONTRAST_CTR,
			brightness ? contrast_ctr : 0);
	else
		lcdc_writel(sinfo, ATMEL_LCDC_CONTRAST_CTR, contrast_ctr);

	bl->props.fb_blank = bl->props.power = sinfo->bl_power = power;

	return 0;
}

static int atmel_bl_get_brightness(struct backlight_device *bl)
{
	struct atmel_lcdfb_info *sinfo = bl_get_data(bl);

	return lcdc_readl(sinfo, ATMEL_LCDC_CONTRAST_VAL);
}

static const struct backlight_ops atmel_lcdc_bl_ops = {
	.update_status = atmel_bl_update_status,
	.get_brightness = atmel_bl_get_brightness,
};

static void init_backlight(struct atmel_lcdfb_info *sinfo)
{
	struct backlight_properties props;
	struct backlight_device	*bl;

	sinfo->bl_power = FB_BLANK_UNBLANK;

	if (sinfo->backlight)
		return;

	memset(&props, 0, sizeof(struct backlight_properties));
	props.type = BACKLIGHT_RAW;
	props.max_brightness = 0xff;
	bl = backlight_device_register("backlight", &sinfo->pdev->dev, sinfo,
				       &atmel_lcdc_bl_ops, &props);
	if (IS_ERR(bl)) {
		dev_err(&sinfo->pdev->dev, "error %ld on backlight register\n",
				PTR_ERR(bl));
		return;
	}
	sinfo->backlight = bl;

	bl->props.power = FB_BLANK_UNBLANK;
	bl->props.fb_blank = FB_BLANK_UNBLANK;
	bl->props.brightness = atmel_bl_get_brightness(bl);
}

static void exit_backlight(struct atmel_lcdfb_info *sinfo)
{
	if (!sinfo->backlight)
		return;

	if (sinfo->backlight->ops) {
		sinfo->backlight->props.power = FB_BLANK_POWERDOWN;
		sinfo->backlight->ops->update_status(sinfo->backlight);
	}
	backlight_device_unregister(sinfo->backlight);
}

#else

static void init_backlight(struct atmel_lcdfb_info *sinfo)
{
	dev_warn(&sinfo->pdev->dev, "backlight control is not available\n");
}

static void exit_backlight(struct atmel_lcdfb_info *sinfo)
{
}

#endif

static void init_contrast(struct atmel_lcdfb_info *sinfo)
{
	struct atmel_lcdfb_pdata *pdata = &sinfo->pdata;

	/* contrast pwm can be 'inverted' */
	if (pdata->lcdcon_pol_negative)
		contrast_ctr &= ~(ATMEL_LCDC_POL_POSITIVE);

	/* have some default contrast/backlight settings */
	lcdc_writel(sinfo, ATMEL_LCDC_CONTRAST_CTR, contrast_ctr);
	lcdc_writel(sinfo, ATMEL_LCDC_CONTRAST_VAL, ATMEL_LCDC_CVAL_DEFAULT);

	if (pdata->lcdcon_is_backlight)
		init_backlight(sinfo);
}

static inline void atmel_lcdfb_power_control(struct atmel_lcdfb_info *sinfo, int on)
{
	int ret;
	struct atmel_lcdfb_pdata *pdata = &sinfo->pdata;

	if (pdata->atmel_lcdfb_power_control)
		pdata->atmel_lcdfb_power_control(pdata, on);
	else if (sinfo->reg_lcd) {
		if (on) {
			ret = regulator_enable(sinfo->reg_lcd);
			if (ret)
				dev_err(&sinfo->pdev->dev,
					"lcd regulator enable failed:	%d\n", ret);
		} else {
			ret = regulator_disable(sinfo->reg_lcd);
			if (ret)
				dev_err(&sinfo->pdev->dev,
					"lcd regulator disable failed: %d\n", ret);
		}
	}
}

static const struct fb_fix_screeninfo atmel_lcdfb_fix __initconst = {
	.type		= FB_TYPE_PACKED_PIXELS,
	.visual		= FB_VISUAL_TRUECOLOR,
	.xpanstep	= 0,
	.ypanstep	= 1,
	.ywrapstep	= 0,
	.accel		= FB_ACCEL_NONE,
};

static unsigned long compute_hozval(struct atmel_lcdfb_info *sinfo,
							unsigned long xres)
{
	unsigned long lcdcon2;
	unsigned long value;

	if (!sinfo->config->have_hozval)
		return xres;

	lcdcon2 = lcdc_readl(sinfo, ATMEL_LCDC_LCDCON2);
	value = xres;
	if ((lcdcon2 & ATMEL_LCDC_DISTYPE) != ATMEL_LCDC_DISTYPE_TFT) {
		/* STN display */
		if ((lcdcon2 & ATMEL_LCDC_DISTYPE) == ATMEL_LCDC_DISTYPE_STNCOLOR) {
			value *= 3;
		}
		if ( (lcdcon2 & ATMEL_LCDC_IFWIDTH) == ATMEL_LCDC_IFWIDTH_4
		   || ( (lcdcon2 & ATMEL_LCDC_IFWIDTH) == ATMEL_LCDC_IFWIDTH_8
		      && (lcdcon2 & ATMEL_LCDC_SCANMOD) == ATMEL_LCDC_SCANMOD_DUAL ))
			value = DIV_ROUND_UP(value, 4);
		else
			value = DIV_ROUND_UP(value, 8);
	}

	return value;
}

static void atmel_lcdfb_stop_nowait(struct atmel_lcdfb_info *sinfo)
{
	struct atmel_lcdfb_pdata *pdata = &sinfo->pdata;

	/* Turn off the LCD controller and the DMA controller */
	lcdc_writel(sinfo, ATMEL_LCDC_PWRCON,
			pdata->guard_time << ATMEL_LCDC_GUARDT_OFFSET);

	/* Wait for the LCDC core to become idle */
	while (lcdc_readl(sinfo, ATMEL_LCDC_PWRCON) & ATMEL_LCDC_BUSY)
		msleep(10);

	lcdc_writel(sinfo, ATMEL_LCDC_DMACON, 0);
}

static void atmel_lcdfb_stop(struct atmel_lcdfb_info *sinfo)
{
	atmel_lcdfb_stop_nowait(sinfo);

	/* Wait for DMA engine to become idle... */
	while (lcdc_readl(sinfo, ATMEL_LCDC_DMACON) & ATMEL_LCDC_DMABUSY)
		msleep(10);
}

static void atmel_lcdfb_start(struct atmel_lcdfb_info *sinfo)
{
	struct atmel_lcdfb_pdata *pdata = &sinfo->pdata;

	lcdc_writel(sinfo, ATMEL_LCDC_DMACON, pdata->default_dmacon);
	lcdc_writel(sinfo, ATMEL_LCDC_PWRCON,
		(pdata->guard_time << ATMEL_LCDC_GUARDT_OFFSET)
		| ATMEL_LCDC_PWR);
}

static void atmel_lcdfb_update_dma(struct fb_info *info,
			       struct fb_var_screeninfo *var)
{
	struct atmel_lcdfb_info *sinfo = info->par;
	struct fb_fix_screeninfo *fix = &info->fix;
	unsigned long dma_addr;

	dma_addr = (fix->smem_start + var->yoffset * fix->line_length
		    + var->xoffset * info->var.bits_per_pixel / 8);

	dma_addr &= ~3UL;

	/* Set framebuffer DMA base address and pixel offset */
	lcdc_writel(sinfo, ATMEL_LCDC_DMABADDR1, dma_addr);

	atmel_lcdfb_update_dma2d(sinfo, var, info);
}

static inline void atmel_lcdfb_free_video_memory(struct atmel_lcdfb_info *sinfo)
{
	struct fb_info *info = sinfo->info;

	dma_free_wc(info->device, info->fix.smem_len, info->screen_base,
		    info->fix.smem_start);
}

/**
 *	atmel_lcdfb_alloc_video_memory - Allocate framebuffer memory
 *	@sinfo: the frame buffer to allocate memory for
 * 	
 * 	This function is called only from the atmel_lcdfb_probe()
 * 	so no locking by fb_info->mm_lock around smem_len setting is needed.
 */
static int atmel_lcdfb_alloc_video_memory(struct atmel_lcdfb_info *sinfo)
{
	struct fb_info *info = sinfo->info;
	struct fb_var_screeninfo *var = &info->var;
	unsigned int smem_len;

	smem_len = (var->xres_virtual * var->yres_virtual
		    * ((var->bits_per_pixel + 7) / 8));
	info->fix.smem_len = max(smem_len, sinfo->smem_len);

	info->screen_base = dma_alloc_wc(info->device, info->fix.smem_len,
					 (dma_addr_t *)&info->fix.smem_start,
					 GFP_KERNEL);

	if (!info->screen_base) {
		return -ENOMEM;
	}

	memset(info->screen_base, 0, info->fix.smem_len);

	return 0;
}

static const struct fb_videomode *atmel_lcdfb_choose_mode(struct fb_var_screeninfo *var,
						     struct fb_info *info)
{
	struct fb_videomode varfbmode;
	const struct fb_videomode *fbmode = NULL;

	fb_var_to_videomode(&varfbmode, var);
	fbmode = fb_find_nearest_mode(&varfbmode, &info->modelist);
	if (fbmode)
		fb_videomode_to_var(var, fbmode);
	return fbmode;
}


/**
 *      atmel_lcdfb_check_var - Validates a var passed in.
 *      @var: frame buffer variable screen structure
 *      @info: frame buffer structure that represents a single frame buffer
 *
 *	Checks to see if the hardware supports the state requested by
 *	var passed in. This function does not alter the hardware
 *	state!!!  This means the data stored in struct fb_info and
 *	struct atmel_lcdfb_info do not change. This includes the var
 *	inside of struct fb_info.  Do NOT change these. This function
 *	can be called on its own if we intent to only test a mode and
 *	not actually set it. The stuff in modedb.c is a example of
 *	this. If the var passed in is slightly off by what the
 *	hardware can support then we alter the var PASSED in to what
 *	we can do. If the hardware doesn't support mode change a
 *	-EINVAL will be returned by the upper layers. You don't need
 *	to implement this function then. If you hardware doesn't
 *	support changing the resolution then this function is not
 *	needed. In this case the driver would just provide a var that
 *	represents the static state the screen is in.
 *
 *	Returns negative errno on error, or zero on success.
 */
static int atmel_lcdfb_check_var(struct fb_var_screeninfo *var,
			     struct fb_info *info)
{
	struct device *dev = info->device;
	struct atmel_lcdfb_info *sinfo = info->par;
	struct atmel_lcdfb_pdata *pdata = &sinfo->pdata;
	unsigned long clk_value_khz;

	clk_value_khz = clk_get_rate(sinfo->lcdc_clk) / 1000;

	dev_dbg(dev, "%s:\n", __func__);

	if (!(var->pixclock && var->bits_per_pixel)) {
		/* choose a suitable mode if possible */
		if (!atmel_lcdfb_choose_mode(var, info)) {
			dev_err(dev, "needed value not specified\n");
			return -EINVAL;
		}
	}

	dev_dbg(dev, "  resolution: %ux%u\n", var->xres, var->yres);
	dev_dbg(dev, "  pixclk:     %lu KHz\n", PICOS2KHZ(var->pixclock));
	dev_dbg(dev, "  bpp:        %u\n", var->bits_per_pixel);
	dev_dbg(dev, "  clk:        %lu KHz\n", clk_value_khz);

	if (PICOS2KHZ(var->pixclock) > clk_value_khz) {
		dev_err(dev, "%lu KHz pixel clock is too fast\n", PICOS2KHZ(var->pixclock));
		return -EINVAL;
	}

	/* Do not allow to have real resoulution larger than virtual */
	if (var->xres > var->xres_virtual)
		var->xres_virtual = var->xres;

	if (var->yres > var->yres_virtual)
		var->yres_virtual = var->yres;

	/* Force same alignment for each line */
	var->xres = (var->xres + 3) & ~3UL;
	var->xres_virtual = (var->xres_virtual + 3) & ~3UL;

	var->red.msb_right = var->green.msb_right = var->blue.msb_right = 0;
	var->transp.msb_right = 0;
	var->transp.offset = var->transp.length = 0;
	var->xoffset = var->yoffset = 0;

	if (info->fix.smem_len) {
		unsigned int smem_len = (var->xres_virtual * var->yres_virtual
					 * ((var->bits_per_pixel + 7) / 8));
		if (smem_len > info->fix.smem_len) {
			dev_err(dev, "Frame buffer is too small (%u) for screen size (need at least %u)\n",
				info->fix.smem_len, smem_len);
			return -EINVAL;
		}
	}

	/* Saturate vertical and horizontal timings at maximum values */
	var->vsync_len = min_t(u32, var->vsync_len,
			(ATMEL_LCDC_VPW >> ATMEL_LCDC_VPW_OFFSET) + 1);
	var->upper_margin = min_t(u32, var->upper_margin,
			ATMEL_LCDC_VBP >> ATMEL_LCDC_VBP_OFFSET);
	var->lower_margin = min_t(u32, var->lower_margin,
			ATMEL_LCDC_VFP);
	var->right_margin = min_t(u32, var->right_margin,
			(ATMEL_LCDC_HFP >> ATMEL_LCDC_HFP_OFFSET) + 1);
	var->hsync_len = min_t(u32, var->hsync_len,
			(ATMEL_LCDC_HPW >> ATMEL_LCDC_HPW_OFFSET) + 1);
	var->left_margin = min_t(u32, var->left_margin,
			ATMEL_LCDC_HBP + 1);

	/* Some parameters can't be zero */
	var->vsync_len = max_t(u32, var->vsync_len, 1);
	var->right_margin = max_t(u32, var->right_margin, 1);
	var->hsync_len = max_t(u32, var->hsync_len, 1);
	var->left_margin = max_t(u32, var->left_margin, 1);

	switch (var->bits_per_pixel) {
	case 1:
	case 2:
	case 4:
	case 8:
		var->red.offset = var->green.offset = var->blue.offset = 0;
		var->red.length = var->green.length = var->blue.length
			= var->bits_per_pixel;
		break;
	case 16:
		/* Older SOCs use IBGR:555 rather than BGR:565. */
		if (sinfo->config->have_intensity_bit)
			var->green.length = 5;
		else
			var->green.length = 6;

		if (pdata->lcd_wiring_mode == ATMEL_LCDC_WIRING_RGB) {
			/* RGB:5X5 mode */
			var->red.offset = var->green.length + 5;
			var->blue.offset = 0;
		} else {
			/* BGR:5X5 mode */
			var->red.offset = 0;
			var->blue.offset = var->green.length + 5;
		}
		var->green.offset = 5;
		var->red.length = var->blue.length = 5;
		break;
	case 32:
		var->transp.offset = 24;
		var->transp.length = 8;
		/* fall through */
	case 24:
		if (pdata->lcd_wiring_mode == ATMEL_LCDC_WIRING_RGB) {
			/* RGB:888 mode */
			var->red.offset = 16;
			var->blue.offset = 0;
		} else {
			/* BGR:888 mode */
			var->red.offset = 0;
			var->blue.offset = 16;
		}
		var->green.offset = 8;
		var->red.length = var->green.length = var->blue.length = 8;
		break;
	default:
		dev_err(dev, "color depth %d not supported\n",
					var->bits_per_pixel);
		return -EINVAL;
	}

	return 0;
}

/*
 * LCD reset sequence
 */
static void atmel_lcdfb_reset(struct atmel_lcdfb_info *sinfo)
{
	might_sleep();

	atmel_lcdfb_stop(sinfo);
	atmel_lcdfb_start(sinfo);
}

/**
 *      atmel_lcdfb_set_par - Alters the hardware state.
 *      @info: frame buffer structure that represents a single frame buffer
 *
 *	Using the fb_var_screeninfo in fb_info we set the resolution
 *	of the this particular framebuffer. This function alters the
 *	par AND the fb_fix_screeninfo stored in fb_info. It doesn't
 *	not alter var in fb_info since we are using that data. This
 *	means we depend on the data in var inside fb_info to be
 *	supported by the hardware.  atmel_lcdfb_check_var is always called
 *	before atmel_lcdfb_set_par to ensure this.  Again if you can't
 *	change the resolution you don't need this function.
 *
 */
static int atmel_lcdfb_set_par(struct fb_info *info)
{
	struct atmel_lcdfb_info *sinfo = info->par;
	struct atmel_lcdfb_pdata *pdata = &sinfo->pdata;
	unsigned long hozval_linesz;
	unsigned long value;
	unsigned long clk_value_khz;
	unsigned long bits_per_line;
	unsigned long pix_factor = 2;

	might_sleep();

	dev_dbg(info->device, "%s:\n", __func__);
	dev_dbg(info->device, "  * resolution: %ux%u (%ux%u virtual)\n",
		 info->var.xres, info->var.yres,
		 info->var.xres_virtual, info->var.yres_virtual);

	atmel_lcdfb_stop_nowait(sinfo);

	if (info->var.bits_per_pixel == 1)
		info->fix.visual = FB_VISUAL_MONO01;
	else if (info->var.bits_per_pixel <= 8)
		info->fix.visual = FB_VISUAL_PSEUDOCOLOR;
	else
		info->fix.visual = FB_VISUAL_TRUECOLOR;

	bits_per_line = info->var.xres_virtual * info->var.bits_per_pixel;
	info->fix.line_length = DIV_ROUND_UP(bits_per_line, 8);

	/* Re-initialize the DMA engine... */
	dev_dbg(info->device, "  * update DMA engine\n");
	atmel_lcdfb_update_dma(info, &info->var);

	/* ...set frame size and burst length = 8 words (?) */
	value = (info->var.yres * info->var.xres * info->var.bits_per_pixel) / 32;
	value |= ((ATMEL_LCDC_DMA_BURST_LEN - 1) << ATMEL_LCDC_BLENGTH_OFFSET);
	lcdc_writel(sinfo, ATMEL_LCDC_DMAFRMCFG, value);

	/* Now, the LCDC core... */

	/* Set pixel clock */
	if (sinfo->config->have_alt_pixclock)
		pix_factor = 1;

	clk_value_khz = clk_get_rate(sinfo->lcdc_clk) / 1000;

	value = DIV_ROUND_UP(clk_value_khz, PICOS2KHZ(info->var.pixclock));

	if (value < pix_factor) {
		dev_notice(info->device, "Bypassing pixel clock divider\n");
		lcdc_writel(sinfo, ATMEL_LCDC_LCDCON1, ATMEL_LCDC_BYPASS);
	} else {
		value = (value / pix_factor) - 1;
		dev_dbg(info->device, "  * programming CLKVAL = 0x%08lx\n",
				value);
		lcdc_writel(sinfo, ATMEL_LCDC_LCDCON1,
				value << ATMEL_LCDC_CLKVAL_OFFSET);
		info->var.pixclock =
			KHZ2PICOS(clk_value_khz / (pix_factor * (value + 1)));
		dev_dbg(info->device, "  updated pixclk:     %lu KHz\n",
					PICOS2KHZ(info->var.pixclock));
	}


	/* Initialize control register 2 */
	value = pdata->default_lcdcon2;

	if (!(info->var.sync & FB_SYNC_HOR_HIGH_ACT))
		value |= ATMEL_LCDC_INVLINE_INVERTED;
	if (!(info->var.sync & FB_SYNC_VERT_HIGH_ACT))
		value |= ATMEL_LCDC_INVFRAME_INVERTED;

	switch (info->var.bits_per_pixel) {
		case 1:	value |= ATMEL_LCDC_PIXELSIZE_1; break;
		case 2: value |= ATMEL_LCDC_PIXELSIZE_2; break;
		case 4: value |= ATMEL_LCDC_PIXELSIZE_4; break;
		case 8: value |= ATMEL_LCDC_PIXELSIZE_8; break;
		case 15: /* fall through */
		case 16: value |= ATMEL_LCDC_PIXELSIZE_16; break;
		case 24: value |= ATMEL_LCDC_PIXELSIZE_24; break;
		case 32: value |= ATMEL_LCDC_PIXELSIZE_32; break;
		default: BUG(); break;
	}
	dev_dbg(info->device, "  * LCDCON2 = %08lx\n", value);
	lcdc_writel(sinfo, ATMEL_LCDC_LCDCON2, value);

	/* Vertical timing */
	value = (info->var.vsync_len - 1) << ATMEL_LCDC_VPW_OFFSET;
	value |= info->var.upper_margin << ATMEL_LCDC_VBP_OFFSET;
	value |= info->var.lower_margin;
	dev_dbg(info->device, "  * LCDTIM1 = %08lx\n", value);
	lcdc_writel(sinfo, ATMEL_LCDC_TIM1, value);

	/* Horizontal timing */
	value = (info->var.right_margin - 1) << ATMEL_LCDC_HFP_OFFSET;
	value |= (info->var.hsync_len - 1) << ATMEL_LCDC_HPW_OFFSET;
	value |= (info->var.left_margin - 1);
	dev_dbg(info->device, "  * LCDTIM2 = %08lx\n", value);
	lcdc_writel(sinfo, ATMEL_LCDC_TIM2, value);

	/* Horizontal value (aka line size) */
	hozval_linesz = compute_hozval(sinfo, info->var.xres);

	/* Display size */
	value = (hozval_linesz - 1) << ATMEL_LCDC_HOZVAL_OFFSET;
	value |= info->var.yres - 1;
	dev_dbg(info->device, "  * LCDFRMCFG = %08lx\n", value);
	lcdc_writel(sinfo, ATMEL_LCDC_LCDFRMCFG, value);

	/* FIFO Threshold: Use formula from data sheet */
	value = ATMEL_LCDC_FIFO_SIZE - (2 * ATMEL_LCDC_DMA_BURST_LEN + 3);
	lcdc_writel(sinfo, ATMEL_LCDC_FIFO, value);

	/* Toggle LCD_MODE every frame */
	lcdc_writel(sinfo, ATMEL_LCDC_MVAL, 0);

	/* Disable all interrupts */
	lcdc_writel(sinfo, ATMEL_LCDC_IDR, ~0UL);
	/* Enable FIFO & DMA errors */
	lcdc_writel(sinfo, ATMEL_LCDC_IER, ATMEL_LCDC_UFLWI | ATMEL_LCDC_OWRI | ATMEL_LCDC_MERI);

	/* ...wait for DMA engine to become idle... */
	while (lcdc_readl(sinfo, ATMEL_LCDC_DMACON) & ATMEL_LCDC_DMABUSY)
		msleep(10);

	atmel_lcdfb_start(sinfo);

	dev_dbg(info->device, "  * DONE\n");

	return 0;
}

static inline unsigned int chan_to_field(unsigned int chan, const struct fb_bitfield *bf)
{
	chan &= 0xffff;
	chan >>= 16 - bf->length;
	return chan << bf->offset;
}

/**
 *  	atmel_lcdfb_setcolreg - Optional function. Sets a color register.
 *      @regno: Which register in the CLUT we are programming
 *      @red: The red value which can be up to 16 bits wide
 *	@green: The green value which can be up to 16 bits wide
 *	@blue:  The blue value which can be up to 16 bits wide.
 *	@transp: If supported the alpha value which can be up to 16 bits wide.
 *      @info: frame buffer info structure
 *
 *  	Set a single color register. The values supplied have a 16 bit
 *  	magnitude which needs to be scaled in this function for the hardware.
 *	Things to take into consideration are how many color registers, if
 *	any, are supported with the current color visual. With truecolor mode
 *	no color palettes are supported. Here a pseudo palette is created
 *	which we store the value in pseudo_palette in struct fb_info. For
 *	pseudocolor mode we have a limited color palette. To deal with this
 *	we can program what color is displayed for a particular pixel value.
 *	DirectColor is similar in that we can program each color field. If
 *	we have a static colormap we don't need to implement this function.
 *
 *	Returns negative errno on error, or zero on success. In an
 *	ideal world, this would have been the case, but as it turns
 *	out, the other drivers return 1 on failure, so that's what
 *	we're going to do.
 */
static int atmel_lcdfb_setcolreg(unsigned int regno, unsigned int red,
			     unsigned int green, unsigned int blue,
			     unsigned int transp, struct fb_info *info)
{
	struct atmel_lcdfb_info *sinfo = info->par;
	struct atmel_lcdfb_pdata *pdata = &sinfo->pdata;
	unsigned int val;
	u32 *pal;
	int ret = 1;

	if (info->var.grayscale)
		red = green = blue = (19595 * red + 38470 * green
				      + 7471 * blue) >> 16;

	switch (info->fix.visual) {
	case FB_VISUAL_TRUECOLOR:
		if (regno < 16) {
			pal = info->pseudo_palette;

			val  = chan_to_field(red, &info->var.red);
			val |= chan_to_field(green, &info->var.green);
			val |= chan_to_field(blue, &info->var.blue);

			pal[regno] = val;
			ret = 0;
		}
		break;

	case FB_VISUAL_PSEUDOCOLOR:
		if (regno < 256) {
			if (sinfo->config->have_intensity_bit) {
				/* old style I+BGR:555 */
				val  = ((red   >> 11) & 0x001f);
				val |= ((green >>  6) & 0x03e0);
				val |= ((blue  >>  1) & 0x7c00);

				/*
				 * TODO: intensity bit. Maybe something like
				 *   ~(red[10] ^ green[10] ^ blue[10]) & 1
				 */
			} else {
				/* new style BGR:565 / RGB:565 */
				if (pdata->lcd_wiring_mode == ATMEL_LCDC_WIRING_RGB) {
					val  = ((blue >> 11) & 0x001f);
					val |= ((red  >>  0) & 0xf800);
				} else {
					val  = ((red  >> 11) & 0x001f);
					val |= ((blue >>  0) & 0xf800);
				}

				val |= ((green >>  5) & 0x07e0);
			}

			lcdc_writel(sinfo, ATMEL_LCDC_LUT(regno), val);
			ret = 0;
		}
		break;

	case FB_VISUAL_MONO01:
		if (regno < 2) {
			val = (regno == 0) ? 0x00 : 0x1F;
			lcdc_writel(sinfo, ATMEL_LCDC_LUT(regno), val);
			ret = 0;
		}
		break;

	}

	return ret;
}

static int atmel_lcdfb_pan_display(struct fb_var_screeninfo *var,
			       struct fb_info *info)
{
	dev_dbg(info->device, "%s\n", __func__);

	atmel_lcdfb_update_dma(info, var);

	return 0;
}

static int atmel_lcdfb_blank(int blank_mode, struct fb_info *info)
{
	struct atmel_lcdfb_info *sinfo = info->par;

	switch (blank_mode) {
	case FB_BLANK_UNBLANK:
	case FB_BLANK_NORMAL:
		atmel_lcdfb_start(sinfo);
		break;
	case FB_BLANK_VSYNC_SUSPEND:
	case FB_BLANK_HSYNC_SUSPEND:
		break;
	case FB_BLANK_POWERDOWN:
		atmel_lcdfb_stop(sinfo);
		break;
	default:
		return -EINVAL;
	}

	/* let fbcon do a soft blank for us */
	return ((blank_mode == FB_BLANK_NORMAL) ? 1 : 0);
}

static struct fb_ops atmel_lcdfb_ops = {
	.owner		= THIS_MODULE,
	.fb_check_var	= atmel_lcdfb_check_var,
	.fb_set_par	= atmel_lcdfb_set_par,
	.fb_setcolreg	= atmel_lcdfb_setcolreg,
	.fb_blank	= atmel_lcdfb_blank,
	.fb_pan_display	= atmel_lcdfb_pan_display,
	.fb_fillrect	= cfb_fillrect,
	.fb_copyarea	= cfb_copyarea,
	.fb_imageblit	= cfb_imageblit,
};

static irqreturn_t atmel_lcdfb_interrupt(int irq, void *dev_id)
{
	struct fb_info *info = dev_id;
	struct atmel_lcdfb_info *sinfo = info->par;
	u32 status;

	status = lcdc_readl(sinfo, ATMEL_LCDC_ISR);
	if (status & ATMEL_LCDC_UFLWI) {
		dev_warn(info->device, "FIFO underflow %#x\n", status);
		/* reset DMA and FIFO to avoid screen shifting */
		schedule_work(&sinfo->task);
	}
	lcdc_writel(sinfo, ATMEL_LCDC_ICR, status);
	return IRQ_HANDLED;
}

/*
 * LCD controller task (to reset the LCD)
 */
static void atmel_lcdfb_task(struct work_struct *work)
{
	struct atmel_lcdfb_info *sinfo =
		container_of(work, struct atmel_lcdfb_info, task);

	atmel_lcdfb_reset(sinfo);
}

static int __init atmel_lcdfb_init_fbinfo(struct atmel_lcdfb_info *sinfo)
{
	struct fb_info *info = sinfo->info;
	int ret = 0;

	info->var.activate |= FB_ACTIVATE_FORCE | FB_ACTIVATE_NOW;

	dev_info(info->device,
	       "%luKiB frame buffer at %08lx (mapped at %p)\n",
	       (unsigned long)info->fix.smem_len / 1024,
	       (unsigned long)info->fix.smem_start,
	       info->screen_base);

	/* Allocate colormap */
	ret = fb_alloc_cmap(&info->cmap, 256, 0);
	if (ret < 0)
		dev_err(info->device, "Alloc color map failed\n");

	return ret;
}

static void atmel_lcdfb_start_clock(struct atmel_lcdfb_info *sinfo)
{
	clk_prepare_enable(sinfo->bus_clk);
	clk_prepare_enable(sinfo->lcdc_clk);
}

static void atmel_lcdfb_stop_clock(struct atmel_lcdfb_info *sinfo)
{
	clk_disable_unprepare(sinfo->bus_clk);
	clk_disable_unprepare(sinfo->lcdc_clk);
}

#ifdef CONFIG_OF
static const struct of_device_id atmel_lcdfb_dt_ids[] = {
	{ .compatible = "atmel,at91sam9261-lcdc" , .data = &at91sam9261_config, },
	{ .compatible = "atmel,at91sam9263-lcdc" , .data = &at91sam9263_config, },
	{ .compatible = "atmel,at91sam9g10-lcdc" , .data = &at91sam9g10_config, },
	{ .compatible = "atmel,at91sam9g45-lcdc" , .data = &at91sam9g45_config, },
	{ .compatible = "atmel,at91sam9g45es-lcdc" , .data = &at91sam9g45es_config, },
	{ .compatible = "atmel,at91sam9rl-lcdc" , .data = &at91sam9rl_config, },
	{ .compatible = "atmel,at32ap-lcdc" , .data = &at32ap_config, },
	{ /* sentinel */ }
};

MODULE_DEVICE_TABLE(of, atmel_lcdfb_dt_ids);

static const char *atmel_lcdfb_wiring_modes[] = {
	[ATMEL_LCDC_WIRING_BGR]	= "BRG",
	[ATMEL_LCDC_WIRING_RGB]	= "RGB",
};

static int atmel_lcdfb_get_of_wiring_modes(struct device_node *np)
{
	const char *mode;
	int err, i;

	err = of_property_read_string(np, "atmel,lcd-wiring-mode", &mode);
	if (err < 0)
		return ATMEL_LCDC_WIRING_BGR;

	for (i = 0; i < ARRAY_SIZE(atmel_lcdfb_wiring_modes); i++)
		if (!strcasecmp(mode, atmel_lcdfb_wiring_modes[i]))
			return i;

	return -ENODEV;
}

static void atmel_lcdfb_power_control_gpio(struct atmel_lcdfb_pdata *pdata, int on)
{
	struct atmel_lcdfb_power_ctrl_gpio *og;

	list_for_each_entry(og, &pdata->pwr_gpios, list)
		gpiod_set_value(og->gpiod, on);
}

static int atmel_lcdfb_of_init(struct atmel_lcdfb_info *sinfo)
{
	struct fb_info *info = sinfo->info;
	struct atmel_lcdfb_pdata *pdata = &sinfo->pdata;
	struct fb_var_screeninfo *var = &info->var;
	struct device *dev = &sinfo->pdev->dev;
	struct device_node *np =dev->of_node;
	struct device_node *display_np;
	struct atmel_lcdfb_power_ctrl_gpio *og;
	bool is_gpio_power = false;
	struct fb_videomode fb_vm;
	struct gpio_desc *gpiod;
	struct videomode vm;
	int ret = -ENOENT;
	int i;

	sinfo->config = (struct atmel_lcdfb_config*)
		of_match_device(atmel_lcdfb_dt_ids, dev)->data;

	display_np = of_parse_phandle(np, "display", 0);
	if (!display_np) {
		dev_err(dev, "failed to find display phandle\n");
		return -ENOENT;
	}

	ret = of_property_read_u32(display_np, "bits-per-pixel", &var->bits_per_pixel);
	if (ret < 0) {
		dev_err(dev, "failed to get property bits-per-pixel\n");
		goto put_display_node;
	}

	ret = of_property_read_u32(display_np, "atmel,guard-time", &pdata->guard_time);
	if (ret < 0) {
		dev_err(dev, "failed to get property atmel,guard-time\n");
		goto put_display_node;
	}

	ret = of_property_read_u32(display_np, "atmel,lcdcon2", &pdata->default_lcdcon2);
	if (ret < 0) {
		dev_err(dev, "failed to get property atmel,lcdcon2\n");
		goto put_display_node;
	}

	ret = of_property_read_u32(display_np, "atmel,dmacon", &pdata->default_dmacon);
	if (ret < 0) {
		dev_err(dev, "failed to get property bits-per-pixel\n");
		goto put_display_node;
	}

	INIT_LIST_HEAD(&pdata->pwr_gpios);
	for (i = 0; i < gpiod_count(dev, "atmel,power-control"); i++) {
		ret = -ENOMEM;
		gpiod = devm_gpiod_get_index(dev, "atmel,power-control",
					     i, GPIOD_ASIS);
		if (IS_ERR(gpiod))
			continue;

		og = devm_kzalloc(dev, sizeof(*og), GFP_KERNEL);
		if (!og)
			goto put_display_node;

		og->gpiod = gpiod;
		is_gpio_power = true;

		ret = gpiod_direction_output(gpiod, gpiod_is_active_low(gpiod));
		if (ret) {
			dev_err(dev, "set direction output gpio atmel,power-control[%d] failed\n", i);
			goto put_display_node;
		}
		list_add(&og->list, &pdata->pwr_gpios);
	}

	if (is_gpio_power)
		pdata->atmel_lcdfb_power_control = atmel_lcdfb_power_control_gpio;

	ret = atmel_lcdfb_get_of_wiring_modes(display_np);
	if (ret < 0) {
		dev_err(dev, "invalid atmel,lcd-wiring-mode\n");
		goto put_display_node;
	}
	pdata->lcd_wiring_mode = ret;

	pdata->lcdcon_is_backlight = of_property_read_bool(display_np, "atmel,lcdcon-backlight");
	pdata->lcdcon_pol_negative = of_property_read_bool(display_np, "atmel,lcdcon-backlight-inverted");

	ret = of_get_videomode(display_np, &vm, OF_USE_NATIVE_MODE);
	if (ret) {
		dev_err(dev, "failed to get videomode from DT\n");
		goto put_display_node;
	}

<<<<<<< HEAD
	timings_np = of_get_child_by_name(display_np, "display-timings");
	if (!timings_np) {
		dev_err(dev, "failed to find display-timings node\n");
		ret = -ENODEV;
=======
	ret = fb_videomode_from_videomode(&vm, &fb_vm);
	if (ret < 0)
>>>>>>> 286cd8c7
		goto put_display_node;

<<<<<<< HEAD
		fb_add_videomode(&fb_vm, &info->modelist);
	}

	/*
	 * FIXME: Make sure we are not referencing any fields in display_np
	 * and timings_np and drop our references to them before returning to
	 * avoid leaking the nodes on probe deferral and driver unbind.
	 */

	return 0;
=======
	fb_add_videomode(&fb_vm, &info->modelist);
>>>>>>> 286cd8c7

put_display_node:
	of_node_put(display_np);
	return ret;
}
#else
static int atmel_lcdfb_of_init(struct atmel_lcdfb_info *sinfo)
{
	return 0;
}
#endif

static int __init atmel_lcdfb_probe(struct platform_device *pdev)
{
	struct device *dev = &pdev->dev;
	struct fb_info *info;
	struct atmel_lcdfb_info *sinfo;
	struct atmel_lcdfb_pdata *pdata = NULL;
	struct resource *regs = NULL;
	struct resource *map = NULL;
	struct fb_modelist *modelist;
	int ret;

	dev_dbg(dev, "%s BEGIN\n", __func__);

	ret = -ENOMEM;
	info = framebuffer_alloc(sizeof(struct atmel_lcdfb_info), dev);
	if (!info) {
		dev_err(dev, "cannot allocate memory\n");
		goto out;
	}

	sinfo = info->par;
	sinfo->pdev = pdev;
	sinfo->info = info;

	INIT_LIST_HEAD(&info->modelist);

	if (pdev->dev.of_node) {
		ret = atmel_lcdfb_of_init(sinfo);
		if (ret)
			goto free_info;
	} else if (dev_get_platdata(dev)) {
		struct fb_monspecs *monspecs;
		int i;

		pdata = dev_get_platdata(dev);
		monspecs = pdata->default_monspecs;
		sinfo->pdata = *pdata;

		for (i = 0; i < monspecs->modedb_len; i++)
			fb_add_videomode(&monspecs->modedb[i], &info->modelist);

		sinfo->config = atmel_lcdfb_get_config(pdev);

		info->var.bits_per_pixel = pdata->default_bpp ? pdata->default_bpp : 16;
		memcpy(&info->monspecs, pdata->default_monspecs, sizeof(info->monspecs));
	} else {
		dev_err(dev, "cannot get default configuration\n");
		goto free_info;
	}

	if (!sinfo->config)
		goto free_info;

	sinfo->reg_lcd = devm_regulator_get(&pdev->dev, "lcd");
	if (IS_ERR(sinfo->reg_lcd))
		sinfo->reg_lcd = NULL;

	info->flags = ATMEL_LCDFB_FBINFO_DEFAULT;
	info->pseudo_palette = sinfo->pseudo_palette;
	info->fbops = &atmel_lcdfb_ops;

	info->fix = atmel_lcdfb_fix;
	strcpy(info->fix.id, sinfo->pdev->name);

	/* Enable LCDC Clocks */
	sinfo->bus_clk = clk_get(dev, "hclk");
	if (IS_ERR(sinfo->bus_clk)) {
		ret = PTR_ERR(sinfo->bus_clk);
		goto free_info;
	}
	sinfo->lcdc_clk = clk_get(dev, "lcdc_clk");
	if (IS_ERR(sinfo->lcdc_clk)) {
		ret = PTR_ERR(sinfo->lcdc_clk);
		goto put_bus_clk;
	}
	atmel_lcdfb_start_clock(sinfo);

	modelist = list_first_entry(&info->modelist,
			struct fb_modelist, list);
	fb_videomode_to_var(&info->var, &modelist->mode);

	atmel_lcdfb_check_var(&info->var, info);

	regs = platform_get_resource(pdev, IORESOURCE_MEM, 0);
	if (!regs) {
		dev_err(dev, "resources unusable\n");
		ret = -ENXIO;
		goto stop_clk;
	}

	sinfo->irq_base = platform_get_irq(pdev, 0);
	if (sinfo->irq_base < 0) {
		dev_err(dev, "unable to get irq\n");
		ret = sinfo->irq_base;
		goto stop_clk;
	}

	/* Initialize video memory */
	map = platform_get_resource(pdev, IORESOURCE_MEM, 1);
	if (map) {
		/* use a pre-allocated memory buffer */
		info->fix.smem_start = map->start;
		info->fix.smem_len = resource_size(map);
		if (!request_mem_region(info->fix.smem_start,
					info->fix.smem_len, pdev->name)) {
			ret = -EBUSY;
			goto stop_clk;
		}

		info->screen_base = ioremap_wc(info->fix.smem_start,
					       info->fix.smem_len);
		if (!info->screen_base) {
			ret = -ENOMEM;
			goto release_intmem;
		}

		/*
		 * Don't clear the framebuffer -- someone may have set
		 * up a splash image.
		 */
	} else {
		/* allocate memory buffer */
		ret = atmel_lcdfb_alloc_video_memory(sinfo);
		if (ret < 0) {
			dev_err(dev, "cannot allocate framebuffer: %d\n", ret);
			goto stop_clk;
		}
	}

	/* LCDC registers */
	info->fix.mmio_start = regs->start;
	info->fix.mmio_len = resource_size(regs);

	if (!request_mem_region(info->fix.mmio_start,
				info->fix.mmio_len, pdev->name)) {
		ret = -EBUSY;
		goto free_fb;
	}

	sinfo->mmio = ioremap(info->fix.mmio_start, info->fix.mmio_len);
	if (!sinfo->mmio) {
		dev_err(dev, "cannot map LCDC registers\n");
		ret = -ENOMEM;
		goto release_mem;
	}

	/* Initialize PWM for contrast or backlight ("off") */
	init_contrast(sinfo);

	/* interrupt */
	ret = request_irq(sinfo->irq_base, atmel_lcdfb_interrupt, 0, pdev->name, info);
	if (ret) {
		dev_err(dev, "request_irq failed: %d\n", ret);
		goto unmap_mmio;
	}

	/* Some operations on the LCDC might sleep and
	 * require a preemptible task context */
	INIT_WORK(&sinfo->task, atmel_lcdfb_task);

	ret = atmel_lcdfb_init_fbinfo(sinfo);
	if (ret < 0) {
		dev_err(dev, "init fbinfo failed: %d\n", ret);
		goto unregister_irqs;
	}

	ret = atmel_lcdfb_set_par(info);
	if (ret < 0) {
		dev_err(dev, "set par failed: %d\n", ret);
		goto unregister_irqs;
	}

	dev_set_drvdata(dev, info);

	/*
	 * Tell the world that we're ready to go
	 */
	ret = register_framebuffer(info);
	if (ret < 0) {
		dev_err(dev, "failed to register framebuffer device: %d\n", ret);
		goto reset_drvdata;
	}

	/* Power up the LCDC screen */
	atmel_lcdfb_power_control(sinfo, 1);

	dev_info(dev, "fb%d: Atmel LCDC at 0x%08lx (mapped at %p), irq %d\n",
		       info->node, info->fix.mmio_start, sinfo->mmio, sinfo->irq_base);

	return 0;

reset_drvdata:
	dev_set_drvdata(dev, NULL);
	fb_dealloc_cmap(&info->cmap);
unregister_irqs:
	cancel_work_sync(&sinfo->task);
	free_irq(sinfo->irq_base, info);
unmap_mmio:
	exit_backlight(sinfo);
	iounmap(sinfo->mmio);
release_mem:
 	release_mem_region(info->fix.mmio_start, info->fix.mmio_len);
free_fb:
	if (map)
		iounmap(info->screen_base);
	else
		atmel_lcdfb_free_video_memory(sinfo);

release_intmem:
	if (map)
		release_mem_region(info->fix.smem_start, info->fix.smem_len);
stop_clk:
	atmel_lcdfb_stop_clock(sinfo);
	clk_put(sinfo->lcdc_clk);
put_bus_clk:
	clk_put(sinfo->bus_clk);
free_info:
	framebuffer_release(info);
out:
	dev_dbg(dev, "%s FAILED\n", __func__);
	return ret;
}

static int __exit atmel_lcdfb_remove(struct platform_device *pdev)
{
	struct device *dev = &pdev->dev;
	struct fb_info *info = dev_get_drvdata(dev);
	struct atmel_lcdfb_info *sinfo;
	struct atmel_lcdfb_pdata *pdata;

	if (!info || !info->par)
		return 0;
	sinfo = info->par;
	pdata = &sinfo->pdata;

	cancel_work_sync(&sinfo->task);
	exit_backlight(sinfo);
	atmel_lcdfb_power_control(sinfo, 0);
	unregister_framebuffer(info);
	atmel_lcdfb_stop_clock(sinfo);
	clk_put(sinfo->lcdc_clk);
	clk_put(sinfo->bus_clk);
	fb_dealloc_cmap(&info->cmap);
	free_irq(sinfo->irq_base, info);
	iounmap(sinfo->mmio);
 	release_mem_region(info->fix.mmio_start, info->fix.mmio_len);
	if (platform_get_resource(pdev, IORESOURCE_MEM, 1)) {
		iounmap(info->screen_base);
		release_mem_region(info->fix.smem_start, info->fix.smem_len);
	} else {
		atmel_lcdfb_free_video_memory(sinfo);
	}

	framebuffer_release(info);

	return 0;
}

#ifdef CONFIG_PM

static int atmel_lcdfb_suspend(struct platform_device *pdev, pm_message_t mesg)
{
	struct fb_info *info = platform_get_drvdata(pdev);
	struct atmel_lcdfb_info *sinfo = info->par;

	/*
	 * We don't want to handle interrupts while the clock is
	 * stopped. It may take forever.
	 */
	lcdc_writel(sinfo, ATMEL_LCDC_IDR, ~0UL);

	sinfo->saved_lcdcon = lcdc_readl(sinfo, ATMEL_LCDC_CONTRAST_CTR);
	lcdc_writel(sinfo, ATMEL_LCDC_CONTRAST_CTR, 0);
	atmel_lcdfb_power_control(sinfo, 0);
	atmel_lcdfb_stop(sinfo);
	atmel_lcdfb_stop_clock(sinfo);

	return 0;
}

static int atmel_lcdfb_resume(struct platform_device *pdev)
{
	struct fb_info *info = platform_get_drvdata(pdev);
	struct atmel_lcdfb_info *sinfo = info->par;

	atmel_lcdfb_start_clock(sinfo);
	atmel_lcdfb_start(sinfo);
	atmel_lcdfb_power_control(sinfo, 1);
	lcdc_writel(sinfo, ATMEL_LCDC_CONTRAST_CTR, sinfo->saved_lcdcon);

	/* Enable FIFO & DMA errors */
	lcdc_writel(sinfo, ATMEL_LCDC_IER, ATMEL_LCDC_UFLWI
			| ATMEL_LCDC_OWRI | ATMEL_LCDC_MERI);

	return 0;
}

#else
#define atmel_lcdfb_suspend	NULL
#define atmel_lcdfb_resume	NULL
#endif

static struct platform_driver atmel_lcdfb_driver = {
	.remove		= __exit_p(atmel_lcdfb_remove),
	.suspend	= atmel_lcdfb_suspend,
	.resume		= atmel_lcdfb_resume,
	.id_table	= atmel_lcdfb_devtypes,
	.driver		= {
		.name	= "atmel_lcdfb",
		.of_match_table	= of_match_ptr(atmel_lcdfb_dt_ids),
	},
};

module_platform_driver_probe(atmel_lcdfb_driver, atmel_lcdfb_probe);

MODULE_DESCRIPTION("AT91/AT32 LCD Controller framebuffer driver");
MODULE_AUTHOR("Nicolas Ferre <nicolas.ferre@atmel.com>");
MODULE_LICENSE("GPL");<|MERGE_RESOLUTION|>--- conflicted
+++ resolved
@@ -1112,31 +1112,11 @@
 		goto put_display_node;
 	}
 
-<<<<<<< HEAD
-	timings_np = of_get_child_by_name(display_np, "display-timings");
-	if (!timings_np) {
-		dev_err(dev, "failed to find display-timings node\n");
-		ret = -ENODEV;
-=======
 	ret = fb_videomode_from_videomode(&vm, &fb_vm);
 	if (ret < 0)
->>>>>>> 286cd8c7
 		goto put_display_node;
 
-<<<<<<< HEAD
-		fb_add_videomode(&fb_vm, &info->modelist);
-	}
-
-	/*
-	 * FIXME: Make sure we are not referencing any fields in display_np
-	 * and timings_np and drop our references to them before returning to
-	 * avoid leaking the nodes on probe deferral and driver unbind.
-	 */
-
-	return 0;
-=======
 	fb_add_videomode(&fb_vm, &info->modelist);
->>>>>>> 286cd8c7
 
 put_display_node:
 	of_node_put(display_np);
