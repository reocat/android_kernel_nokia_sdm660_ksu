--- conflicted
+++ resolved
@@ -113,11 +113,6 @@
 obj-$(CONFIG_FB_UDL)		  += udlfb.o
 obj-$(CONFIG_FB_SMSCUFX)	  += smscufx.o
 obj-$(CONFIG_FB_XILINX)           += xilinxfb.o
-<<<<<<< HEAD
-obj-$(CONFIG_SH_MIPI_DSI)	  += sh_mipi_dsi.o
-obj-$(CONFIG_FB_SH_MOBILE_MERAM)  += sh_mobile_meram.o
-=======
->>>>>>> 286cd8c7
 obj-$(CONFIG_FB_SH_MOBILE_LCDC)	  += sh_mobile_lcdcfb.o
 obj-$(CONFIG_FB_OMAP)             += omap/
 obj-y                             += omap2/
